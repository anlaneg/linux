// SPDX-License-Identifier: GPL-2.0-only
/*
 * vDPA bus.
 *
 * Copyright (c) 2020, Red Hat. All rights reserved.
 *     Author: Jason Wang <jasowang@redhat.com>
 *
 */

#include <linux/module.h>
#include <linux/idr.h>
#include <linux/slab.h>
#include <linux/vdpa.h>
#include <uapi/linux/vdpa.h>
#include <net/genetlink.h>
#include <linux/mod_devicetable.h>

<<<<<<< HEAD
/*负责vdpa设备的index分配*/
static DEFINE_IDA(vdpa_index_ida);

//执行vdpa设备与vdpa驱动适配
=======
static LIST_HEAD(mdev_head);
/* A global mutex that protects vdpa management device and device level operations. */
static DEFINE_MUTEX(vdpa_dev_mutex);
static DEFINE_IDA(vdpa_index_ida);

static struct genl_family vdpa_nl_family;

>>>>>>> 52e44129
static int vdpa_dev_probe(struct device *d)
{
    /*设备为vdpa设备*/
	struct vdpa_device *vdev = dev_to_vdpa(d);
	/*驱动为vdpa驱动*/
	struct vdpa_driver *drv = drv_to_vdpa(vdev->dev.driver);
	int ret = 0;

	/*采用vdpa驱动probe此vdpa设备*/
	if (drv && drv->probe)
		ret = drv->probe(vdev);

	return ret;
}

/*指定d对应的vdpa驱动移除设备*/
static int vdpa_dev_remove(struct device *d)
{
	struct vdpa_device *vdev = dev_to_vdpa(d);
	struct vdpa_driver *drv = drv_to_vdpa(vdev->dev.driver);

	if (drv && drv->remove)
		drv->remove(vdev);

	return 0;
}

/*vdpa对应的虚拟bus*/
static struct bus_type vdpa_bus = {
	.name  = "vdpa",
	.probe = vdpa_dev_probe,
	.remove = vdpa_dev_remove,
};

/*vdpa设备释放*/
static void vdpa_release_dev(struct device *d)
{
	struct vdpa_device *vdev = dev_to_vdpa(d);
	const struct vdpa_config_ops *ops = vdev->config;

	/*释放此vdpa设备*/
	if (ops->free)
		ops->free(vdev);

	/*归还vdpa设备对应的index*/
	ida_simple_remove(&vdpa_index_ida, vdev->index);
	kfree(vdev);
}

/**
 * __vdpa_alloc_device - allocate and initilaize a vDPA device
 * This allows driver to some prepartion after device is
 * initialized but before registered.
 * @parent: the parent device
 * @config: the bus operations that is supported by this device
 * @size: size of the parent structure that contains private data
 * @name: name of the vdpa device; optional.
 *
 * Driver should use vdpa_alloc_device() wrapper macro instead of
 * using this directly.
 *
 * Returns an error when parent/config/dma_dev is not set or fail to get
 * ida.
 */
<<<<<<< HEAD
struct vdpa_device *__vdpa_alloc_device(struct device *parent/*父设备*/,
					const struct vdpa_config_ops *config/*vdpa操作集*/,
					int nvqs/*虚队列数*/,
					size_t size/*vdpa设备空间大小（含私有空间）*/)
=======
struct vdpa_device *__vdpa_alloc_device(struct device *parent,
					const struct vdpa_config_ops *config,
					size_t size, const char *name)
>>>>>>> 52e44129
{
    //vdap设备申请及初始化
	struct vdpa_device *vdev;
	int err = -EINVAL;

	if (!config)
		goto err;

	/*dma_map与dma_unmap必须成对出现*/
	if (!!config->dma_map != !!config->dma_unmap)
		goto err;

	/*申请vdpa空间*/
	err = -ENOMEM;
	vdev = kzalloc(size, GFP_KERNEL);
	if (!vdev)
		goto err;

	/*申请空闲id号做为设备索引*/
	err = ida_alloc(&vdpa_index_ida, GFP_KERNEL);
	if (err < 0)
		goto err_ida;

	vdev->dev.bus = &vdpa_bus;/*vdpa虚拟总线*/
	vdev->dev.parent = parent;
	vdev->dev.release = vdpa_release_dev;
	vdev->index = err;
	vdev->config = config;/*设置vdpa设备操作集*/
	vdev->features_valid = false;

<<<<<<< HEAD
	//设置vdpa设备名称
	err = dev_set_name(&vdev->dev, "vdpa%u", vdev->index);
=======
	if (name)
		err = dev_set_name(&vdev->dev, "%s", name);
	else
		err = dev_set_name(&vdev->dev, "vdpa%u", vdev->index);
>>>>>>> 52e44129
	if (err)
		goto err_name;

	device_initialize(&vdev->dev);

	return vdev;

err_name:
    /*释放为此dev申请的index*/
	ida_simple_remove(&vdpa_index_ida, vdev->index);
err_ida:
	kfree(vdev);
err:
	return ERR_PTR(err);
}
EXPORT_SYMBOL_GPL(__vdpa_alloc_device);

static int vdpa_name_match(struct device *dev, const void *data)
{
	struct vdpa_device *vdev = container_of(dev, struct vdpa_device, dev);

	return (strcmp(dev_name(&vdev->dev), data) == 0);
}

static int __vdpa_register_device(struct vdpa_device *vdev, int nvqs)
{
	struct device *dev;

	vdev->nvqs = nvqs;

	lockdep_assert_held(&vdpa_dev_mutex);
	dev = bus_find_device(&vdpa_bus, NULL, dev_name(&vdev->dev), vdpa_name_match);
	if (dev) {
		put_device(dev);
		return -EEXIST;
	}
	return device_add(&vdev->dev);
}

/**
 * _vdpa_register_device - register a vDPA device with vdpa lock held
 * Caller must have a succeed call of vdpa_alloc_device() before.
 * Caller must invoke this routine in the management device dev_add()
 * callback after setting up valid mgmtdev for this vdpa device.
 * @vdev: the vdpa device to be registered to vDPA bus
 * @nvqs: number of virtqueues supported by this device
 *
 * Returns an error when fail to add device to vDPA bus
 */
int _vdpa_register_device(struct vdpa_device *vdev, int nvqs)
{
	if (!vdev->mdev)
		return -EINVAL;

	return __vdpa_register_device(vdev, nvqs);
}
EXPORT_SYMBOL_GPL(_vdpa_register_device);

/**
 * vdpa_register_device - register a vDPA device
 * Callers must have a succeed call of vdpa_alloc_device() before.
 * @vdev: the vdpa device to be registered to vDPA bus
 * @nvqs: number of virtqueues supported by this device
 *
 * Returns an error when fail to add to vDPA bus
 */
int vdpa_register_device(struct vdpa_device *vdev, int nvqs)
{
<<<<<<< HEAD
    /*添加此device到sysfs*/
	return device_add(&vdev->dev);
=======
	int err;

	mutex_lock(&vdpa_dev_mutex);
	err = __vdpa_register_device(vdev, nvqs);
	mutex_unlock(&vdpa_dev_mutex);
	return err;
>>>>>>> 52e44129
}
EXPORT_SYMBOL_GPL(vdpa_register_device);

/**
 * _vdpa_unregister_device - unregister a vDPA device
 * Caller must invoke this routine as part of management device dev_del()
 * callback.
 * @vdev: the vdpa device to be unregisted from vDPA bus
 */
void _vdpa_unregister_device(struct vdpa_device *vdev)
{
	lockdep_assert_held(&vdpa_dev_mutex);
	WARN_ON(!vdev->mdev);
	device_unregister(&vdev->dev);
}
EXPORT_SYMBOL_GPL(_vdpa_unregister_device);

/**
 * vdpa_unregister_device - unregister a vDPA device
 * @vdev: the vdpa device to be unregisted from vDPA bus
 */
void vdpa_unregister_device(struct vdpa_device *vdev)
{
	mutex_lock(&vdpa_dev_mutex);
	device_unregister(&vdev->dev);
	mutex_unlock(&vdpa_dev_mutex);
}
EXPORT_SYMBOL_GPL(vdpa_unregister_device);

/**
 * __vdpa_register_driver - register a vDPA device driver
 * @drv: the vdpa device driver to be registered
 * @owner: module owner of the driver
 *
 * Returns an err when fail to do the registration
 */
int __vdpa_register_driver(struct vdpa_driver *drv, struct module *owner)
{
    //vdpa驱动注册
	drv->driver.bus = &vdpa_bus;
	drv->driver.owner = owner;

	return driver_register(&drv->driver);
}
EXPORT_SYMBOL_GPL(__vdpa_register_driver);

/**
 * vdpa_unregister_driver - unregister a vDPA device driver
 * @drv: the vdpa device driver to be unregistered
 */
void vdpa_unregister_driver(struct vdpa_driver *drv)
{
	driver_unregister(&drv->driver);
}
EXPORT_SYMBOL_GPL(vdpa_unregister_driver);

/**
 * vdpa_mgmtdev_register - register a vdpa management device
 *
 * @mdev: Pointer to vdpa management device
 * vdpa_mgmtdev_register() register a vdpa management device which supports
 * vdpa device management.
 */
int vdpa_mgmtdev_register(struct vdpa_mgmt_dev *mdev)
{
	if (!mdev->device || !mdev->ops || !mdev->ops->dev_add || !mdev->ops->dev_del)
		return -EINVAL;

	INIT_LIST_HEAD(&mdev->list);
	mutex_lock(&vdpa_dev_mutex);
	list_add_tail(&mdev->list, &mdev_head);
	mutex_unlock(&vdpa_dev_mutex);
	return 0;
}
EXPORT_SYMBOL_GPL(vdpa_mgmtdev_register);

static int vdpa_match_remove(struct device *dev, void *data)
{
	struct vdpa_device *vdev = container_of(dev, struct vdpa_device, dev);
	struct vdpa_mgmt_dev *mdev = vdev->mdev;

	if (mdev == data)
		mdev->ops->dev_del(mdev, vdev);
	return 0;
}

void vdpa_mgmtdev_unregister(struct vdpa_mgmt_dev *mdev)
{
	mutex_lock(&vdpa_dev_mutex);

	list_del(&mdev->list);

	/* Filter out all the entries belong to this management device and delete it. */
	bus_for_each_dev(&vdpa_bus, NULL, mdev, vdpa_match_remove);

	mutex_unlock(&vdpa_dev_mutex);
}
EXPORT_SYMBOL_GPL(vdpa_mgmtdev_unregister);

static bool mgmtdev_handle_match(const struct vdpa_mgmt_dev *mdev,
				 const char *busname, const char *devname)
{
	/* Bus name is optional for simulated management device, so ignore the
	 * device with bus if bus attribute is provided.
	 */
	if ((busname && !mdev->device->bus) || (!busname && mdev->device->bus))
		return false;

	if (!busname && strcmp(dev_name(mdev->device), devname) == 0)
		return true;

	if (busname && (strcmp(mdev->device->bus->name, busname) == 0) &&
	    (strcmp(dev_name(mdev->device), devname) == 0))
		return true;

	return false;
}

static struct vdpa_mgmt_dev *vdpa_mgmtdev_get_from_attr(struct nlattr **attrs)
{
	struct vdpa_mgmt_dev *mdev;
	const char *busname = NULL;
	const char *devname;

	if (!attrs[VDPA_ATTR_MGMTDEV_DEV_NAME])
		return ERR_PTR(-EINVAL);
	devname = nla_data(attrs[VDPA_ATTR_MGMTDEV_DEV_NAME]);
	if (attrs[VDPA_ATTR_MGMTDEV_BUS_NAME])
		busname = nla_data(attrs[VDPA_ATTR_MGMTDEV_BUS_NAME]);

	list_for_each_entry(mdev, &mdev_head, list) {
		if (mgmtdev_handle_match(mdev, busname, devname))
			return mdev;
	}
	return ERR_PTR(-ENODEV);
}

static int vdpa_nl_mgmtdev_handle_fill(struct sk_buff *msg, const struct vdpa_mgmt_dev *mdev)
{
	if (mdev->device->bus &&
	    nla_put_string(msg, VDPA_ATTR_MGMTDEV_BUS_NAME, mdev->device->bus->name))
		return -EMSGSIZE;
	if (nla_put_string(msg, VDPA_ATTR_MGMTDEV_DEV_NAME, dev_name(mdev->device)))
		return -EMSGSIZE;
	return 0;
}

static int vdpa_mgmtdev_fill(const struct vdpa_mgmt_dev *mdev, struct sk_buff *msg,
			     u32 portid, u32 seq, int flags)
{
	u64 supported_classes = 0;
	void *hdr;
	int i = 0;
	int err;

	hdr = genlmsg_put(msg, portid, seq, &vdpa_nl_family, flags, VDPA_CMD_MGMTDEV_NEW);
	if (!hdr)
		return -EMSGSIZE;
	err = vdpa_nl_mgmtdev_handle_fill(msg, mdev);
	if (err)
		goto msg_err;

	while (mdev->id_table[i].device) {
		supported_classes |= BIT(mdev->id_table[i].device);
		i++;
	}

	if (nla_put_u64_64bit(msg, VDPA_ATTR_MGMTDEV_SUPPORTED_CLASSES,
			      supported_classes, VDPA_ATTR_UNSPEC)) {
		err = -EMSGSIZE;
		goto msg_err;
	}

	genlmsg_end(msg, hdr);
	return 0;

msg_err:
	genlmsg_cancel(msg, hdr);
	return err;
}

static int vdpa_nl_cmd_mgmtdev_get_doit(struct sk_buff *skb, struct genl_info *info)
{
	struct vdpa_mgmt_dev *mdev;
	struct sk_buff *msg;
	int err;

	msg = nlmsg_new(NLMSG_DEFAULT_SIZE, GFP_KERNEL);
	if (!msg)
		return -ENOMEM;

	mutex_lock(&vdpa_dev_mutex);
	mdev = vdpa_mgmtdev_get_from_attr(info->attrs);
	if (IS_ERR(mdev)) {
		mutex_unlock(&vdpa_dev_mutex);
		NL_SET_ERR_MSG_MOD(info->extack, "Fail to find the specified mgmt device");
		err = PTR_ERR(mdev);
		goto out;
	}

	err = vdpa_mgmtdev_fill(mdev, msg, info->snd_portid, info->snd_seq, 0);
	mutex_unlock(&vdpa_dev_mutex);
	if (err)
		goto out;
	err = genlmsg_reply(msg, info);
	return err;

out:
	nlmsg_free(msg);
	return err;
}

static int
vdpa_nl_cmd_mgmtdev_get_dumpit(struct sk_buff *msg, struct netlink_callback *cb)
{
	struct vdpa_mgmt_dev *mdev;
	int start = cb->args[0];
	int idx = 0;
	int err;

	mutex_lock(&vdpa_dev_mutex);
	list_for_each_entry(mdev, &mdev_head, list) {
		if (idx < start) {
			idx++;
			continue;
		}
		err = vdpa_mgmtdev_fill(mdev, msg, NETLINK_CB(cb->skb).portid,
					cb->nlh->nlmsg_seq, NLM_F_MULTI);
		if (err)
			goto out;
		idx++;
	}
out:
	mutex_unlock(&vdpa_dev_mutex);
	cb->args[0] = idx;
	return msg->len;
}

static int vdpa_nl_cmd_dev_add_set_doit(struct sk_buff *skb, struct genl_info *info)
{
	struct vdpa_mgmt_dev *mdev;
	const char *name;
	int err = 0;

	if (!info->attrs[VDPA_ATTR_DEV_NAME])
		return -EINVAL;

	name = nla_data(info->attrs[VDPA_ATTR_DEV_NAME]);

	mutex_lock(&vdpa_dev_mutex);
	mdev = vdpa_mgmtdev_get_from_attr(info->attrs);
	if (IS_ERR(mdev)) {
		NL_SET_ERR_MSG_MOD(info->extack, "Fail to find the specified management device");
		err = PTR_ERR(mdev);
		goto err;
	}

	err = mdev->ops->dev_add(mdev, name);
err:
	mutex_unlock(&vdpa_dev_mutex);
	return err;
}

static int vdpa_nl_cmd_dev_del_set_doit(struct sk_buff *skb, struct genl_info *info)
{
	struct vdpa_mgmt_dev *mdev;
	struct vdpa_device *vdev;
	struct device *dev;
	const char *name;
	int err = 0;

	if (!info->attrs[VDPA_ATTR_DEV_NAME])
		return -EINVAL;
	name = nla_data(info->attrs[VDPA_ATTR_DEV_NAME]);

	mutex_lock(&vdpa_dev_mutex);
	dev = bus_find_device(&vdpa_bus, NULL, name, vdpa_name_match);
	if (!dev) {
		NL_SET_ERR_MSG_MOD(info->extack, "device not found");
		err = -ENODEV;
		goto dev_err;
	}
	vdev = container_of(dev, struct vdpa_device, dev);
	if (!vdev->mdev) {
		NL_SET_ERR_MSG_MOD(info->extack, "Only user created device can be deleted by user");
		err = -EINVAL;
		goto mdev_err;
	}
	mdev = vdev->mdev;
	mdev->ops->dev_del(mdev, vdev);
mdev_err:
	put_device(dev);
dev_err:
	mutex_unlock(&vdpa_dev_mutex);
	return err;
}

static int
vdpa_dev_fill(struct vdpa_device *vdev, struct sk_buff *msg, u32 portid, u32 seq,
	      int flags, struct netlink_ext_ack *extack)
{
	u16 max_vq_size;
	u32 device_id;
	u32 vendor_id;
	void *hdr;
	int err;

	hdr = genlmsg_put(msg, portid, seq, &vdpa_nl_family, flags, VDPA_CMD_DEV_NEW);
	if (!hdr)
		return -EMSGSIZE;

	err = vdpa_nl_mgmtdev_handle_fill(msg, vdev->mdev);
	if (err)
		goto msg_err;

	device_id = vdev->config->get_device_id(vdev);
	vendor_id = vdev->config->get_vendor_id(vdev);
	max_vq_size = vdev->config->get_vq_num_max(vdev);

	err = -EMSGSIZE;
	if (nla_put_string(msg, VDPA_ATTR_DEV_NAME, dev_name(&vdev->dev)))
		goto msg_err;
	if (nla_put_u32(msg, VDPA_ATTR_DEV_ID, device_id))
		goto msg_err;
	if (nla_put_u32(msg, VDPA_ATTR_DEV_VENDOR_ID, vendor_id))
		goto msg_err;
	if (nla_put_u32(msg, VDPA_ATTR_DEV_MAX_VQS, vdev->nvqs))
		goto msg_err;
	if (nla_put_u16(msg, VDPA_ATTR_DEV_MAX_VQ_SIZE, max_vq_size))
		goto msg_err;

	genlmsg_end(msg, hdr);
	return 0;

msg_err:
	genlmsg_cancel(msg, hdr);
	return err;
}

static int vdpa_nl_cmd_dev_get_doit(struct sk_buff *skb, struct genl_info *info)
{
	struct vdpa_device *vdev;
	struct sk_buff *msg;
	const char *devname;
	struct device *dev;
	int err;

	if (!info->attrs[VDPA_ATTR_DEV_NAME])
		return -EINVAL;
	devname = nla_data(info->attrs[VDPA_ATTR_DEV_NAME]);
	msg = nlmsg_new(NLMSG_DEFAULT_SIZE, GFP_KERNEL);
	if (!msg)
		return -ENOMEM;

	mutex_lock(&vdpa_dev_mutex);
	dev = bus_find_device(&vdpa_bus, NULL, devname, vdpa_name_match);
	if (!dev) {
		NL_SET_ERR_MSG_MOD(info->extack, "device not found");
		err = -ENODEV;
		goto err;
	}
	vdev = container_of(dev, struct vdpa_device, dev);
	if (!vdev->mdev) {
		err = -EINVAL;
		goto mdev_err;
	}
	err = vdpa_dev_fill(vdev, msg, info->snd_portid, info->snd_seq, 0, info->extack);
	if (!err)
		err = genlmsg_reply(msg, info);
mdev_err:
	put_device(dev);
err:
	mutex_unlock(&vdpa_dev_mutex);
	if (err)
		nlmsg_free(msg);
	return err;
}

struct vdpa_dev_dump_info {
	struct sk_buff *msg;
	struct netlink_callback *cb;
	int start_idx;
	int idx;
};

static int vdpa_dev_dump(struct device *dev, void *data)
{
	struct vdpa_device *vdev = container_of(dev, struct vdpa_device, dev);
	struct vdpa_dev_dump_info *info = data;
	int err;

	if (!vdev->mdev)
		return 0;
	if (info->idx < info->start_idx) {
		info->idx++;
		return 0;
	}
	err = vdpa_dev_fill(vdev, info->msg, NETLINK_CB(info->cb->skb).portid,
			    info->cb->nlh->nlmsg_seq, NLM_F_MULTI, info->cb->extack);
	if (err)
		return err;

	info->idx++;
	return 0;
}

static int vdpa_nl_cmd_dev_get_dumpit(struct sk_buff *msg, struct netlink_callback *cb)
{
	struct vdpa_dev_dump_info info;

	info.msg = msg;
	info.cb = cb;
	info.start_idx = cb->args[0];
	info.idx = 0;

	mutex_lock(&vdpa_dev_mutex);
	bus_for_each_dev(&vdpa_bus, NULL, &info, vdpa_dev_dump);
	mutex_unlock(&vdpa_dev_mutex);
	cb->args[0] = info.idx;
	return msg->len;
}

static const struct nla_policy vdpa_nl_policy[VDPA_ATTR_MAX + 1] = {
	[VDPA_ATTR_MGMTDEV_BUS_NAME] = { .type = NLA_NUL_STRING },
	[VDPA_ATTR_MGMTDEV_DEV_NAME] = { .type = NLA_STRING },
	[VDPA_ATTR_DEV_NAME] = { .type = NLA_STRING },
};

static const struct genl_ops vdpa_nl_ops[] = {
	{
		.cmd = VDPA_CMD_MGMTDEV_GET,
		.validate = GENL_DONT_VALIDATE_STRICT | GENL_DONT_VALIDATE_DUMP,
		.doit = vdpa_nl_cmd_mgmtdev_get_doit,
		.dumpit = vdpa_nl_cmd_mgmtdev_get_dumpit,
	},
	{
		.cmd = VDPA_CMD_DEV_NEW,
		.validate = GENL_DONT_VALIDATE_STRICT | GENL_DONT_VALIDATE_DUMP,
		.doit = vdpa_nl_cmd_dev_add_set_doit,
		.flags = GENL_ADMIN_PERM,
	},
	{
		.cmd = VDPA_CMD_DEV_DEL,
		.validate = GENL_DONT_VALIDATE_STRICT | GENL_DONT_VALIDATE_DUMP,
		.doit = vdpa_nl_cmd_dev_del_set_doit,
		.flags = GENL_ADMIN_PERM,
	},
	{
		.cmd = VDPA_CMD_DEV_GET,
		.validate = GENL_DONT_VALIDATE_STRICT | GENL_DONT_VALIDATE_DUMP,
		.doit = vdpa_nl_cmd_dev_get_doit,
		.dumpit = vdpa_nl_cmd_dev_get_dumpit,
	},
};

static struct genl_family vdpa_nl_family __ro_after_init = {
	.name = VDPA_GENL_NAME,
	.version = VDPA_GENL_VERSION,
	.maxattr = VDPA_ATTR_MAX,
	.policy = vdpa_nl_policy,
	.netnsok = false,
	.module = THIS_MODULE,
	.ops = vdpa_nl_ops,
	.n_ops = ARRAY_SIZE(vdpa_nl_ops),
};

static int vdpa_init(void)
{
<<<<<<< HEAD
    /*注册vdpa bus*/
	return bus_register(&vdpa_bus);
=======
	int err;

	err = bus_register(&vdpa_bus);
	if (err)
		return err;
	err = genl_register_family(&vdpa_nl_family);
	if (err)
		goto err;
	return 0;

err:
	bus_unregister(&vdpa_bus);
	return err;
>>>>>>> 52e44129
}

static void __exit vdpa_exit(void)
{
	genl_unregister_family(&vdpa_nl_family);
	bus_unregister(&vdpa_bus);
	ida_destroy(&vdpa_index_ida);
}
core_initcall(vdpa_init);
module_exit(vdpa_exit);

MODULE_AUTHOR("Jason Wang <jasowang@redhat.com>");
MODULE_LICENSE("GPL v2");<|MERGE_RESOLUTION|>--- conflicted
+++ resolved
@@ -15,20 +15,15 @@
 #include <net/genetlink.h>
 #include <linux/mod_devicetable.h>
 
-<<<<<<< HEAD
-/*负责vdpa设备的index分配*/
-static DEFINE_IDA(vdpa_index_ida);
-
-//执行vdpa设备与vdpa驱动适配
-=======
 static LIST_HEAD(mdev_head);
 /* A global mutex that protects vdpa management device and device level operations. */
 static DEFINE_MUTEX(vdpa_dev_mutex);
+/*负责vdpa设备的index分配*/
 static DEFINE_IDA(vdpa_index_ida);
 
 static struct genl_family vdpa_nl_family;
 
->>>>>>> 52e44129
+//执行vdpa设备与vdpa驱动适配
 static int vdpa_dev_probe(struct device *d)
 {
     /*设备为vdpa设备*/
@@ -93,16 +88,9 @@
  * Returns an error when parent/config/dma_dev is not set or fail to get
  * ida.
  */
-<<<<<<< HEAD
 struct vdpa_device *__vdpa_alloc_device(struct device *parent/*父设备*/,
 					const struct vdpa_config_ops *config/*vdpa操作集*/,
-					int nvqs/*虚队列数*/,
-					size_t size/*vdpa设备空间大小（含私有空间）*/)
-=======
-struct vdpa_device *__vdpa_alloc_device(struct device *parent,
-					const struct vdpa_config_ops *config,
-					size_t size, const char *name)
->>>>>>> 52e44129
+					size_t size/*vdpa设备空间大小（含私有空间）*/, const char *name)
 {
     //vdap设备申请及初始化
 	struct vdpa_device *vdev;
@@ -133,15 +121,11 @@
 	vdev->config = config;/*设置vdpa设备操作集*/
 	vdev->features_valid = false;
 
-<<<<<<< HEAD
 	//设置vdpa设备名称
-	err = dev_set_name(&vdev->dev, "vdpa%u", vdev->index);
-=======
 	if (name)
 		err = dev_set_name(&vdev->dev, "%s", name);
 	else
 		err = dev_set_name(&vdev->dev, "vdpa%u", vdev->index);
->>>>>>> 52e44129
 	if (err)
 		goto err_name;
 
@@ -210,17 +194,13 @@
  */
 int vdpa_register_device(struct vdpa_device *vdev, int nvqs)
 {
-<<<<<<< HEAD
-    /*添加此device到sysfs*/
-	return device_add(&vdev->dev);
-=======
-	int err;
-
-	mutex_lock(&vdpa_dev_mutex);
+	int err;
+
+	mutex_lock(&vdpa_dev_mutex);
+    	/*添加此device到sysfs*/
 	err = __vdpa_register_device(vdev, nvqs);
 	mutex_unlock(&vdpa_dev_mutex);
 	return err;
->>>>>>> 52e44129
 }
 EXPORT_SYMBOL_GPL(vdpa_register_device);
 
@@ -689,12 +669,9 @@
 
 static int vdpa_init(void)
 {
-<<<<<<< HEAD
-    /*注册vdpa bus*/
-	return bus_register(&vdpa_bus);
-=======
-	int err;
-
+	int err;
+
+    	/*注册vdpa bus*/
 	err = bus_register(&vdpa_bus);
 	if (err)
 		return err;
@@ -706,7 +683,6 @@
 err:
 	bus_unregister(&vdpa_bus);
 	return err;
->>>>>>> 52e44129
 }
 
 static void __exit vdpa_exit(void)
