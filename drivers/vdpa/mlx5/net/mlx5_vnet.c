--- conflicted
+++ resolved
@@ -3642,12 +3642,8 @@
 		max_vqs = 2;
 	}
 
-<<<<<<< HEAD
 	/*申请vdpa设备*/
-	ndev = vdpa_alloc_device(struct mlx5_vdpa_net, mvdev.vdev, mdev->device, &mlx5_vdpa_ops,
-=======
 	ndev = vdpa_alloc_device(struct mlx5_vdpa_net, mvdev.vdev, mdev->device, &mgtdev->vdpa_ops,
->>>>>>> 9d1694dc
 				 MLX5_VDPA_NUMVQ_GROUPS, MLX5_VDPA_NUM_AS, name, false);
 	if (IS_ERR(ndev))
 		return PTR_ERR(ndev);
