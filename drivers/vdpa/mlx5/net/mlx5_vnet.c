--- conflicted
+++ resolved
@@ -2435,17 +2435,14 @@
 	return -EOPNOTSUPP;
 }
 
-<<<<<<< HEAD
+static u64 mlx5_vdpa_get_driver_features(struct vdpa_device *vdev)
+{
+	struct mlx5_vdpa_dev *mvdev = to_mvdev(vdev);
+
+	return mvdev->actual_features;
+}
+
 /*vdpa操作集*/
-=======
-static u64 mlx5_vdpa_get_driver_features(struct vdpa_device *vdev)
-{
-	struct mlx5_vdpa_dev *mvdev = to_mvdev(vdev);
-
-	return mvdev->actual_features;
-}
-
->>>>>>> 028192fe
 static const struct vdpa_config_ops mlx5_vdpa_ops = {
 	.set_vq_address = mlx5_vdpa_set_vq_address,
 	.set_vq_num = mlx5_vdpa_set_vq_num,
@@ -2675,11 +2672,7 @@
 		return -EOPNOTSUPP;
 	}
 
-<<<<<<< HEAD
-	/* we save one virtqueue for control virtqueue should we require it */
 	/*获取当前支持的最大virtio-queues数目*/
-=======
->>>>>>> 028192fe
 	max_vqs = MLX5_CAP_DEV_VDPA_EMULATION(mdev, max_num_virtio_queues);
 	if (max_vqs < 2) {
 		dev_warn(mdev->device,
