--- conflicted
+++ resolved
@@ -1711,13 +1711,10 @@
 	if (config->vq_num > 0xffff)
 		return false;
 
-<<<<<<< HEAD
-	/*是否容许的device id*/
-=======
 	if (!config->name[0])
 		return false;
 
->>>>>>> 9d1694dc
+	/*是否容许的device id*/
 	if (!device_is_allowed(config->device_id))
 		return false;
 
@@ -1974,15 +1971,6 @@
 	.llseek		= noop_llseek,
 };
 
-<<<<<<< HEAD
-/*设备在vduse下的节点名称*/
-static char *vduse_devnode(const struct device *dev, umode_t *mode)
-{
-	return kasprintf(GFP_KERNEL, "vduse/%s", dev_name(dev));
-}
-
-=======
->>>>>>> 9d1694dc
 struct vduse_mgmt_dev {
 	struct vdpa_mgmt_dev mgmt_dev;
 	struct device dev;
@@ -2126,18 +2114,10 @@
 	int ret;
 	struct device *dev;
 
-<<<<<<< HEAD
 	/*添加vduse class*/
-	vduse_class = class_create(THIS_MODULE, "vduse");
-	if (IS_ERR(vduse_class))
-		return PTR_ERR(vduse_class);
-
-	vduse_class->devnode = vduse_devnode;
-=======
 	ret = class_register(&vduse_class);
 	if (ret)
 		return ret;
->>>>>>> 9d1694dc
 
 	/*申请字符设备*/
 	ret = alloc_chrdev_region(&vduse_major, 0, VDUSE_DEV_MAX, "vduse");
