// SPDX-License-Identifier: GPL-2.0-only
/*
 * VDUSE: vDPA Device in Userspace
 *
 * Copyright (C) 2020-2021 Bytedance Inc. and/or its affiliates. All rights reserved.
 *
 * Author: Xie Yongji <xieyongji@bytedance.com>
 *
 */

#include <linux/init.h>
#include <linux/module.h>
#include <linux/cdev.h>
#include <linux/device.h>
#include <linux/eventfd.h>
#include <linux/slab.h>
#include <linux/wait.h>
#include <linux/dma-map-ops.h>
#include <linux/poll.h>
#include <linux/file.h>
#include <linux/uio.h>
#include <linux/vdpa.h>
#include <linux/nospec.h>
#include <linux/vmalloc.h>
#include <linux/sched/mm.h>
#include <uapi/linux/vduse.h>
#include <uapi/linux/vdpa.h>
#include <uapi/linux/virtio_config.h>
#include <uapi/linux/virtio_ids.h>
#include <uapi/linux/virtio_blk.h>
#include <linux/mod_devicetable.h>

#include "iova_domain.h"

#define DRV_AUTHOR   "Yongji Xie <xieyongji@bytedance.com>"
#define DRV_DESC     "vDPA Device in Userspace"
#define DRV_LICENSE  "GPL v2"

#define VDUSE_DEV_MAX (1U << MINORBITS)
#define VDUSE_BOUNCE_SIZE (64 * 1024 * 1024)
#define VDUSE_IOVA_SIZE (128 * 1024 * 1024)
#define VDUSE_MSG_DEFAULT_TIMEOUT 30

struct vduse_virtqueue {
	u16 index;
	u16 num_max;
	u32 num;
	u64 desc_addr;
	u64 driver_addr;
	u64 device_addr;
	struct vdpa_vq_state state;
	bool ready;
	bool kicked;
	spinlock_t kick_lock;
	spinlock_t irq_lock;
	struct eventfd_ctx *kickfd;
	struct vdpa_callback cb;
	struct work_struct inject;/*中断注入work*/
	struct work_struct kick;
};

struct vduse_dev;

struct vduse_vdpa {
	struct vdpa_device vdpa;
	struct vduse_dev *dev;
};

struct vduse_umem {
	unsigned long iova;
	unsigned long npages;
	struct page **pages;
	struct mm_struct *mm;
};

struct vduse_dev {
	struct vduse_vdpa *vdev;
	struct device *dev;
	struct vduse_virtqueue *vqs;
	struct vduse_iova_domain *domain;
	char *name;/*设备名称*/
	struct mutex lock;
	spinlock_t msg_lock;
	u64 msg_unique;
	u32 msg_timeout;
	wait_queue_head_t waitq;
	/*挂接vduse_dev_msg*/
	struct list_head send_list;
	/*挂接vduse_dev_msg，vduse_dev_read_iter负责将send_list移动到recv_list*/
	struct list_head recv_list;
	struct vdpa_callback config_cb;
	struct work_struct inject;
	spinlock_t irq_lock;
	struct rw_semaphore rwsem;
	int minor;
	bool broken;
	bool connected;
	u64 api_version;
	u64 device_features;
	u64 driver_features;
	u32 device_id;
	u32 vendor_id;
	u32 generation;
	u32 config_size;/*config buffer大小*/
	void *config;
	u8 status;
	u32 vq_num;/*vq数目，见vqs*/
	u32 vq_align;
	struct vduse_umem *umem;
	struct mutex mem_lock;
};

struct vduse_dev_msg {
	struct vduse_dev_request req;
	struct vduse_dev_response resp;
	struct list_head list;
	wait_queue_head_t waitq;
	bool completed;
};

struct vduse_control {
	u64 api_version;
};

static DEFINE_MUTEX(vduse_lock);
static DEFINE_IDR(vduse_idr);

static dev_t vduse_major;
static struct class *vduse_class;
static struct cdev vduse_ctrl_cdev;
static struct cdev vduse_cdev;
static struct workqueue_struct *vduse_irq_wq;

static u32 allowed_device_id[] = {
	VIRTIO_ID_BLOCK,
};

static inline struct vduse_dev *vdpa_to_vduse(struct vdpa_device *vdpa)
{
	struct vduse_vdpa *vdev = container_of(vdpa, struct vduse_vdpa, vdpa);

	return vdev->dev;
}

static inline struct vduse_dev *dev_to_vduse(struct device *dev)
{
	struct vdpa_device *vdpa = dev_to_vdpa(dev);

	return vdpa_to_vduse(vdpa);
}

static struct vduse_dev_msg *vduse_find_msg(struct list_head *head,
					    uint32_t request_id)
{
	struct vduse_dev_msg *msg;

	list_for_each_entry(msg, head, list) {
		if (msg->req.request_id == request_id) {
			list_del(&msg->list);
			return msg;
		}
	}

	return NULL;
}

static struct vduse_dev_msg *vduse_dequeue_msg(struct list_head *head)
{
	struct vduse_dev_msg *msg = NULL;

	if (!list_empty(head)) {
	    /*head不为空，则自head中提取第一个entry,并返回*/
		msg = list_first_entry(head, struct vduse_dev_msg, list);
		list_del(&msg->list);
	}

	return msg;
}

static void vduse_enqueue_msg(struct list_head *head,
			      struct vduse_dev_msg *msg)
{
	list_add_tail(&msg->list, head);
}

static void vduse_dev_broken(struct vduse_dev *dev)
{
	struct vduse_dev_msg *msg, *tmp;

	if (unlikely(dev->broken))
		return;

	list_splice_init(&dev->recv_list, &dev->send_list);
	list_for_each_entry_safe(msg, tmp, &dev->send_list, list) {
		list_del(&msg->list);
		msg->completed = 1;
		msg->resp.result = VDUSE_REQ_RESULT_FAILED;
		wake_up(&msg->waitq);
	}
	dev->broken = true;
	wake_up(&dev->waitq);
}

static int vduse_dev_msg_sync(struct vduse_dev *dev,
			      struct vduse_dev_msg *msg)
{
	int ret;

	if (unlikely(dev->broken))
		return -EIO;

	init_waitqueue_head(&msg->waitq);
	spin_lock(&dev->msg_lock);
	if (unlikely(dev->broken)) {
		spin_unlock(&dev->msg_lock);
		return -EIO;
	}
	msg->req.request_id = dev->msg_unique++;
	vduse_enqueue_msg(&dev->send_list, msg);
	wake_up(&dev->waitq);
	spin_unlock(&dev->msg_lock);
	if (dev->msg_timeout)
		ret = wait_event_killable_timeout(msg->waitq, msg->completed,
						  (long)dev->msg_timeout * HZ);
	else
		ret = wait_event_killable(msg->waitq, msg->completed);

	spin_lock(&dev->msg_lock);
	if (!msg->completed) {
		list_del(&msg->list);
		msg->resp.result = VDUSE_REQ_RESULT_FAILED;
		/* Mark the device as malfunction when there is a timeout */
		if (!ret)
			vduse_dev_broken(dev);
	}
	ret = (msg->resp.result == VDUSE_REQ_RESULT_OK) ? 0 : -EIO;
	spin_unlock(&dev->msg_lock);

	return ret;
}

static int vduse_dev_get_vq_state_packed(struct vduse_dev *dev,
					 struct vduse_virtqueue *vq,
					 struct vdpa_vq_state_packed *packed)
{
	struct vduse_dev_msg msg = { 0 };
	int ret;

	msg.req.type = VDUSE_GET_VQ_STATE;
	msg.req.vq_state.index = vq->index;

	ret = vduse_dev_msg_sync(dev, &msg);
	if (ret)
		return ret;

	packed->last_avail_counter =
			msg.resp.vq_state.packed.last_avail_counter & 0x0001;
	packed->last_avail_idx =
			msg.resp.vq_state.packed.last_avail_idx & 0x7FFF;
	packed->last_used_counter =
			msg.resp.vq_state.packed.last_used_counter & 0x0001;
	packed->last_used_idx =
			msg.resp.vq_state.packed.last_used_idx & 0x7FFF;

	return 0;
}

static int vduse_dev_get_vq_state_split(struct vduse_dev *dev,
					struct vduse_virtqueue *vq,
					struct vdpa_vq_state_split *split)
{
	struct vduse_dev_msg msg = { 0 };
	int ret;

	msg.req.type = VDUSE_GET_VQ_STATE;
	msg.req.vq_state.index = vq->index;

	ret = vduse_dev_msg_sync(dev, &msg);
	if (ret)
		return ret;

	split->avail_index = msg.resp.vq_state.split.avail_index;

	return 0;
}

static int vduse_dev_set_status(struct vduse_dev *dev, u8 status)
{
	struct vduse_dev_msg msg = { 0 };

	msg.req.type = VDUSE_SET_STATUS;
	msg.req.s.status = status;

	return vduse_dev_msg_sync(dev, &msg);
}

static int vduse_dev_update_iotlb(struct vduse_dev *dev,
				  u64 start, u64 last)
{
	struct vduse_dev_msg msg = { 0 };

	if (last < start)
		return -EINVAL;

	msg.req.type = VDUSE_UPDATE_IOTLB;
	msg.req.iova.start = start;
	msg.req.iova.last = last;

	return vduse_dev_msg_sync(dev, &msg);
}

static ssize_t vduse_dev_read_iter(struct kiocb *iocb, struct iov_iter *to)
{
	struct file *file = iocb->ki_filp;
	struct vduse_dev *dev = file->private_data;
	struct vduse_dev_msg *msg;
	int size = sizeof(struct vduse_dev_request);
	ssize_t ret;

	if (iov_iter_count(to) < size)
		return -EINVAL;

	spin_lock(&dev->msg_lock);
	while (1) {
		msg = vduse_dequeue_msg(&dev->send_list);
		if (msg)
			break;

		/*没有msg,如果flag为非阻塞，则返回eagain*/
		ret = -EAGAIN;
		if (file->f_flags & O_NONBLOCK)
			goto unlock;

		spin_unlock(&dev->msg_lock);
		/*等待dev->send_list不为空*/
		ret = wait_event_interruptible_exclusive(dev->waitq,
					!list_empty(&dev->send_list));
		if (ret)
			return ret;

		spin_lock(&dev->msg_lock);
	}
	spin_unlock(&dev->msg_lock);
	/*将msg->req复制到to中*/
	ret = copy_to_iter(&msg->req, size, to);
	spin_lock(&dev->msg_lock);
	if (ret != size) {
		ret = -EFAULT;
		vduse_enqueue_msg(&dev->send_list, msg);
		goto unlock;
	}
	vduse_enqueue_msg(&dev->recv_list, msg);
unlock:
	spin_unlock(&dev->msg_lock);

	return ret;
}

static bool is_mem_zero(const char *ptr, int size)
{
	int i;

	for (i = 0; i < size; i++) {
		if (ptr[i])
			return false;
	}
	return true;
}

static ssize_t vduse_dev_write_iter(struct kiocb *iocb, struct iov_iter *from)
{
	struct file *file = iocb->ki_filp;
	struct vduse_dev *dev = file->private_data;
	struct vduse_dev_response resp;
	struct vduse_dev_msg *msg;
	size_t ret;

	/*from数据复制到resp中*/
	ret = copy_from_iter(&resp, sizeof(resp), from);
	if (ret != sizeof(resp))
		return -EINVAL;

	/*reserved必须为0*/
	if (!is_mem_zero((const char *)resp.reserved, sizeof(resp.reserved)))
		return -EINVAL;

	spin_lock(&dev->msg_lock);
	/*自recv_list中查找request_id对应的msg*/
	msg = vduse_find_msg(&dev->recv_list, resp.request_id);
	if (!msg) {
		ret = -ENOENT;
		goto unlock;
	}

	/*将msg->resp复制到resp中*/
	memcpy(&msg->resp, &resp, sizeof(resp));
	msg->completed = 1;
	wake_up(&msg->waitq);
unlock:
	spin_unlock(&dev->msg_lock);

	return ret;
}

static __poll_t vduse_dev_poll(struct file *file, poll_table *wait)
{
	struct vduse_dev *dev = file->private_data;
	__poll_t mask = 0;

	poll_wait(file, &dev->waitq, wait);

	spin_lock(&dev->msg_lock);

	if (unlikely(dev->broken))
		mask |= EPOLLERR;
	if (!list_empty(&dev->send_list))
		mask |= EPOLLIN | EPOLLRDNORM;
	if (!list_empty(&dev->recv_list))
		mask |= EPOLLOUT | EPOLLWRNORM;

	spin_unlock(&dev->msg_lock);

	return mask;
}

static void vduse_dev_reset(struct vduse_dev *dev)
{
	int i;
	struct vduse_iova_domain *domain = dev->domain;

	/* The coherent mappings are handled in vduse_dev_free_coherent() */
	if (domain->bounce_map)
		vduse_domain_reset_bounce_map(domain);

	down_write(&dev->rwsem);

	dev->status = 0;
	dev->driver_features = 0;
	dev->generation++;
	spin_lock(&dev->irq_lock);
	dev->config_cb.callback = NULL;
	dev->config_cb.private = NULL;
	spin_unlock(&dev->irq_lock);
	flush_work(&dev->inject);

	for (i = 0; i < dev->vq_num; i++) {
		struct vduse_virtqueue *vq = &dev->vqs[i];

		vq->ready = false;
		vq->desc_addr = 0;
		vq->driver_addr = 0;
		vq->device_addr = 0;
		vq->num = 0;
		memset(&vq->state, 0, sizeof(vq->state));

		spin_lock(&vq->kick_lock);
		vq->kicked = false;
		if (vq->kickfd)
			eventfd_ctx_put(vq->kickfd);
		vq->kickfd = NULL;
		spin_unlock(&vq->kick_lock);

		spin_lock(&vq->irq_lock);
		vq->cb.callback = NULL;
		vq->cb.private = NULL;
		spin_unlock(&vq->irq_lock);
		flush_work(&vq->inject);
		flush_work(&vq->kick);
	}

	up_write(&dev->rwsem);
}

static int vduse_vdpa_set_vq_address(struct vdpa_device *vdpa, u16 idx,
				u64 desc_area, u64 driver_area,
				u64 device_area)
{
	struct vduse_dev *dev = vdpa_to_vduse(vdpa);
	struct vduse_virtqueue *vq = &dev->vqs[idx];

	vq->desc_addr = desc_area;
	vq->driver_addr = driver_area;
	vq->device_addr = device_area;

	return 0;
}

static void vduse_vq_kick(struct vduse_virtqueue *vq)
{
	spin_lock(&vq->kick_lock);
	if (!vq->ready)
		goto unlock;

	if (vq->kickfd)
		eventfd_signal(vq->kickfd, 1);
	else
		vq->kicked = true;
unlock:
	spin_unlock(&vq->kick_lock);
}

static void vduse_vq_kick_work(struct work_struct *work)
{
	struct vduse_virtqueue *vq = container_of(work,
					struct vduse_virtqueue, kick);

	vduse_vq_kick(vq);
}

static void vduse_vdpa_kick_vq(struct vdpa_device *vdpa, u16 idx)
{
	struct vduse_dev *dev = vdpa_to_vduse(vdpa);
	struct vduse_virtqueue *vq = &dev->vqs[idx];

	if (!eventfd_signal_allowed()) {
		schedule_work(&vq->kick);
		return;
	}
	vduse_vq_kick(vq);
}

static void vduse_vdpa_set_vq_cb(struct vdpa_device *vdpa, u16 idx,
			      struct vdpa_callback *cb)
{
	struct vduse_dev *dev = vdpa_to_vduse(vdpa);
	struct vduse_virtqueue *vq = &dev->vqs[idx];

	spin_lock(&vq->irq_lock);
	vq->cb.callback = cb->callback;
	vq->cb.private = cb->private;
	spin_unlock(&vq->irq_lock);
}

static void vduse_vdpa_set_vq_num(struct vdpa_device *vdpa, u16 idx, u32 num)
{
	struct vduse_dev *dev = vdpa_to_vduse(vdpa);
	struct vduse_virtqueue *vq = &dev->vqs[idx];

	vq->num = num;
}

static void vduse_vdpa_set_vq_ready(struct vdpa_device *vdpa,
					u16 idx, bool ready)
{
	struct vduse_dev *dev = vdpa_to_vduse(vdpa);
	struct vduse_virtqueue *vq = &dev->vqs[idx];

	vq->ready = ready;
}

static bool vduse_vdpa_get_vq_ready(struct vdpa_device *vdpa, u16 idx)
{
	struct vduse_dev *dev = vdpa_to_vduse(vdpa);
	struct vduse_virtqueue *vq = &dev->vqs[idx];

	return vq->ready;
}

static int vduse_vdpa_set_vq_state(struct vdpa_device *vdpa, u16 idx,
				const struct vdpa_vq_state *state)
{
	struct vduse_dev *dev = vdpa_to_vduse(vdpa);
	struct vduse_virtqueue *vq = &dev->vqs[idx];

	if (dev->driver_features & BIT_ULL(VIRTIO_F_RING_PACKED)) {
		vq->state.packed.last_avail_counter =
				state->packed.last_avail_counter;
		vq->state.packed.last_avail_idx = state->packed.last_avail_idx;
		vq->state.packed.last_used_counter =
				state->packed.last_used_counter;
		vq->state.packed.last_used_idx = state->packed.last_used_idx;
	} else
		vq->state.split.avail_index = state->split.avail_index;

	return 0;
}

static int vduse_vdpa_get_vq_state(struct vdpa_device *vdpa, u16 idx,
				struct vdpa_vq_state *state)
{
	struct vduse_dev *dev = vdpa_to_vduse(vdpa);
	struct vduse_virtqueue *vq = &dev->vqs[idx];

	if (dev->driver_features & BIT_ULL(VIRTIO_F_RING_PACKED))
		return vduse_dev_get_vq_state_packed(dev, vq, &state->packed);

	return vduse_dev_get_vq_state_split(dev, vq, &state->split);
}

static u32 vduse_vdpa_get_vq_align(struct vdpa_device *vdpa)
{
	struct vduse_dev *dev = vdpa_to_vduse(vdpa);

	return dev->vq_align;
}

static u64 vduse_vdpa_get_device_features(struct vdpa_device *vdpa)
{
	struct vduse_dev *dev = vdpa_to_vduse(vdpa);

	return dev->device_features;
}

static int vduse_vdpa_set_driver_features(struct vdpa_device *vdpa, u64 features)
{
	struct vduse_dev *dev = vdpa_to_vduse(vdpa);

	dev->driver_features = features;
	return 0;
}

static u64 vduse_vdpa_get_driver_features(struct vdpa_device *vdpa)
{
	struct vduse_dev *dev = vdpa_to_vduse(vdpa);

	return dev->driver_features;
}

static void vduse_vdpa_set_config_cb(struct vdpa_device *vdpa,
				  struct vdpa_callback *cb)
{
	struct vduse_dev *dev = vdpa_to_vduse(vdpa);

	spin_lock(&dev->irq_lock);
	dev->config_cb.callback = cb->callback;
	dev->config_cb.private = cb->private;
	spin_unlock(&dev->irq_lock);
}

static u16 vduse_vdpa_get_vq_num_max(struct vdpa_device *vdpa)
{
	struct vduse_dev *dev = vdpa_to_vduse(vdpa);
	u16 num_max = 0;
	int i;

	for (i = 0; i < dev->vq_num; i++)
		if (num_max < dev->vqs[i].num_max)
			num_max = dev->vqs[i].num_max;

	return num_max;
}

static u32 vduse_vdpa_get_device_id(struct vdpa_device *vdpa)
{
	struct vduse_dev *dev = vdpa_to_vduse(vdpa);

	return dev->device_id;
}

static u32 vduse_vdpa_get_vendor_id(struct vdpa_device *vdpa)
{
	struct vduse_dev *dev = vdpa_to_vduse(vdpa);

	return dev->vendor_id;
}

static u8 vduse_vdpa_get_status(struct vdpa_device *vdpa)
{
	struct vduse_dev *dev = vdpa_to_vduse(vdpa);

	return dev->status;
}

static void vduse_vdpa_set_status(struct vdpa_device *vdpa, u8 status)
{
	struct vduse_dev *dev = vdpa_to_vduse(vdpa);

	if (vduse_dev_set_status(dev, status))
		return;

	dev->status = status;
}

static size_t vduse_vdpa_get_config_size(struct vdpa_device *vdpa)
{
	struct vduse_dev *dev = vdpa_to_vduse(vdpa);

	return dev->config_size;
}

static void vduse_vdpa_get_config(struct vdpa_device *vdpa, unsigned int offset,
				  void *buf, unsigned int len)
{
	struct vduse_dev *dev = vdpa_to_vduse(vdpa);

	/* Initialize the buffer in case of partial copy. */
	memset(buf, 0, len);

	if (offset > dev->config_size)
		return;

	if (len > dev->config_size - offset)
		len = dev->config_size - offset;

	memcpy(buf, dev->config + offset, len);
}

static void vduse_vdpa_set_config(struct vdpa_device *vdpa, unsigned int offset,
			const void *buf, unsigned int len)
{
	/* Now we only support read-only configuration space */
}

static int vduse_vdpa_reset(struct vdpa_device *vdpa)
{
	struct vduse_dev *dev = vdpa_to_vduse(vdpa);
	int ret = vduse_dev_set_status(dev, 0);

	vduse_dev_reset(dev);

	return ret;
}

static u32 vduse_vdpa_get_generation(struct vdpa_device *vdpa)
{
	struct vduse_dev *dev = vdpa_to_vduse(vdpa);

	return dev->generation;
}

static int vduse_vdpa_set_map(struct vdpa_device *vdpa,
				unsigned int asid,
				struct vhost_iotlb *iotlb)
{
	struct vduse_dev *dev = vdpa_to_vduse(vdpa);
	int ret;

	ret = vduse_domain_set_map(dev->domain, iotlb);
	if (ret)
		return ret;

	ret = vduse_dev_update_iotlb(dev, 0ULL, ULLONG_MAX);
	if (ret) {
		vduse_domain_clear_map(dev->domain, iotlb);
		return ret;
	}

	return 0;
}

static void vduse_vdpa_free(struct vdpa_device *vdpa)
{
	struct vduse_dev *dev = vdpa_to_vduse(vdpa);

	dev->vdev = NULL;
}

static const struct vdpa_config_ops vduse_vdpa_config_ops = {
	.set_vq_address		= vduse_vdpa_set_vq_address,
	.kick_vq		= vduse_vdpa_kick_vq,
	.set_vq_cb		= vduse_vdpa_set_vq_cb,
	.set_vq_num             = vduse_vdpa_set_vq_num,
	.set_vq_ready		= vduse_vdpa_set_vq_ready,
	.get_vq_ready		= vduse_vdpa_get_vq_ready,
	.set_vq_state		= vduse_vdpa_set_vq_state,
	.get_vq_state		= vduse_vdpa_get_vq_state,
	.get_vq_align		= vduse_vdpa_get_vq_align,
	.get_device_features	= vduse_vdpa_get_device_features,
	.set_driver_features	= vduse_vdpa_set_driver_features,
	.get_driver_features	= vduse_vdpa_get_driver_features,
	.set_config_cb		= vduse_vdpa_set_config_cb,
	.get_vq_num_max		= vduse_vdpa_get_vq_num_max,
	.get_device_id		= vduse_vdpa_get_device_id,
	.get_vendor_id		= vduse_vdpa_get_vendor_id,
	.get_status		= vduse_vdpa_get_status,
	.set_status		= vduse_vdpa_set_status,
	.get_config_size	= vduse_vdpa_get_config_size,
	.get_config		= vduse_vdpa_get_config,
	.set_config		= vduse_vdpa_set_config,
	.get_generation		= vduse_vdpa_get_generation,
	.reset			= vduse_vdpa_reset,
	.set_map		= vduse_vdpa_set_map,
	.free			= vduse_vdpa_free,
};

static dma_addr_t vduse_dev_map_page(struct device *dev, struct page *page,
				     unsigned long offset, size_t size,
				     enum dma_data_direction dir,
				     unsigned long attrs)
{
	struct vduse_dev *vdev = dev_to_vduse(dev);
	struct vduse_iova_domain *domain = vdev->domain;

	return vduse_domain_map_page(domain, page, offset, size, dir, attrs);
}

static void vduse_dev_unmap_page(struct device *dev, dma_addr_t dma_addr,
				size_t size, enum dma_data_direction dir,
				unsigned long attrs)
{
	struct vduse_dev *vdev = dev_to_vduse(dev);
	struct vduse_iova_domain *domain = vdev->domain;

	return vduse_domain_unmap_page(domain, dma_addr, size, dir, attrs);
}

static void *vduse_dev_alloc_coherent(struct device *dev, size_t size,
					dma_addr_t *dma_addr, gfp_t flag,
					unsigned long attrs)
{
	struct vduse_dev *vdev = dev_to_vduse(dev);
	struct vduse_iova_domain *domain = vdev->domain;
	unsigned long iova;
	void *addr;

	*dma_addr = DMA_MAPPING_ERROR;
	addr = vduse_domain_alloc_coherent(domain, size,
				(dma_addr_t *)&iova, flag, attrs);
	if (!addr)
		return NULL;

	*dma_addr = (dma_addr_t)iova;

	return addr;
}

static void vduse_dev_free_coherent(struct device *dev, size_t size,
					void *vaddr, dma_addr_t dma_addr,
					unsigned long attrs)
{
	struct vduse_dev *vdev = dev_to_vduse(dev);
	struct vduse_iova_domain *domain = vdev->domain;

	vduse_domain_free_coherent(domain, size, vaddr, dma_addr, attrs);
}

static size_t vduse_dev_max_mapping_size(struct device *dev)
{
	struct vduse_dev *vdev = dev_to_vduse(dev);
	struct vduse_iova_domain *domain = vdev->domain;

	return domain->bounce_size;
}

static const struct dma_map_ops vduse_dev_dma_ops = {
	.map_page = vduse_dev_map_page,
	.unmap_page = vduse_dev_unmap_page,
	.alloc = vduse_dev_alloc_coherent,
	.free = vduse_dev_free_coherent,
	.max_mapping_size = vduse_dev_max_mapping_size,
};

static unsigned int perm_to_file_flags(u8 perm)
{
	unsigned int flags = 0;

	switch (perm) {
	case VDUSE_ACCESS_WO:
		flags |= O_WRONLY;
		break;
	case VDUSE_ACCESS_RO:
		flags |= O_RDONLY;
		break;
	case VDUSE_ACCESS_RW:
		flags |= O_RDWR;
		break;
	default:
		WARN(1, "invalidate vhost IOTLB permission\n");
		break;
	}

	return flags;
}

static int vduse_kickfd_setup(struct vduse_dev *dev,
			struct vduse_vq_eventfd *eventfd)
{
	struct eventfd_ctx *ctx = NULL;
	struct vduse_virtqueue *vq;
	u32 index;

	if (eventfd->index >= dev->vq_num)
		return -EINVAL;

	index = array_index_nospec(eventfd->index, dev->vq_num);
	vq = &dev->vqs[index];
	if (eventfd->fd >= 0) {
		ctx = eventfd_ctx_fdget(eventfd->fd);
		if (IS_ERR(ctx))
			return PTR_ERR(ctx);
	} else if (eventfd->fd != VDUSE_EVENTFD_DEASSIGN)
		return 0;

	spin_lock(&vq->kick_lock);
	if (vq->kickfd)
		eventfd_ctx_put(vq->kickfd);
	vq->kickfd = ctx;
	if (vq->ready && vq->kicked && vq->kickfd) {
		eventfd_signal(vq->kickfd, 1);
		vq->kicked = false;
	}
	spin_unlock(&vq->kick_lock);

	return 0;
}

static bool vduse_dev_is_ready(struct vduse_dev *dev)
{
	int i;

	for (i = 0; i < dev->vq_num; i++)
		if (!dev->vqs[i].num_max)
			return false;

	return true;
}

static void vduse_dev_irq_inject(struct work_struct *work)
{
	struct vduse_dev *dev = container_of(work, struct vduse_dev, inject);

	spin_lock_irq(&dev->irq_lock);
	if (dev->config_cb.callback)
		dev->config_cb.callback(dev->config_cb.private);
	spin_unlock_irq(&dev->irq_lock);
}

static void vduse_vq_irq_inject(struct work_struct *work)
{
	struct vduse_virtqueue *vq = container_of(work,
					struct vduse_virtqueue, inject);

	spin_lock_irq(&vq->irq_lock);
	if (vq->ready && vq->cb.callback)
		vq->cb.callback(vq->cb.private);
	spin_unlock_irq(&vq->irq_lock);
}

static int vduse_dev_queue_irq_work(struct vduse_dev *dev,
				    struct work_struct *irq_work)
{
	int ret = -EINVAL;

	down_read(&dev->rwsem);
	if (!(dev->status & VIRTIO_CONFIG_S_DRIVER_OK))
		goto unlock;

	ret = 0;
	queue_work(vduse_irq_wq, irq_work);
unlock:
	up_read(&dev->rwsem);

	return ret;
}

static int vduse_dev_dereg_umem(struct vduse_dev *dev,
				u64 iova, u64 size)
{
	int ret;

	mutex_lock(&dev->mem_lock);
	ret = -ENOENT;
	if (!dev->umem)
		goto unlock;

	ret = -EINVAL;
	if (dev->umem->iova != iova || size != dev->domain->bounce_size)
		goto unlock;

	vduse_domain_remove_user_bounce_pages(dev->domain);
	unpin_user_pages_dirty_lock(dev->umem->pages,
				    dev->umem->npages, true);
	atomic64_sub(dev->umem->npages, &dev->umem->mm->pinned_vm);
	mmdrop(dev->umem->mm);
	vfree(dev->umem->pages);
	kfree(dev->umem);
	dev->umem = NULL;
	ret = 0;
unlock:
	mutex_unlock(&dev->mem_lock);
	return ret;
}

static int vduse_dev_reg_umem(struct vduse_dev *dev,
			      u64 iova, u64 uaddr, u64 size)
{
	struct page **page_list = NULL;
	struct vduse_umem *umem = NULL;
	long pinned = 0;
	unsigned long npages, lock_limit;
	int ret;

	if (!dev->domain->bounce_map ||
	    size != dev->domain->bounce_size ||
	    iova != 0 || uaddr & ~PAGE_MASK)
		return -EINVAL;

	mutex_lock(&dev->mem_lock);
	ret = -EEXIST;
	if (dev->umem)
		goto unlock;

	ret = -ENOMEM;
	npages = size >> PAGE_SHIFT;
	page_list = __vmalloc(array_size(npages, sizeof(struct page *)),
			      GFP_KERNEL_ACCOUNT);
	umem = kzalloc(sizeof(*umem), GFP_KERNEL);
	if (!page_list || !umem)
		goto unlock;

	mmap_read_lock(current->mm);

	lock_limit = PFN_DOWN(rlimit(RLIMIT_MEMLOCK));
	if (npages + atomic64_read(&current->mm->pinned_vm) > lock_limit)
		goto out;

	pinned = pin_user_pages(uaddr, npages, FOLL_LONGTERM | FOLL_WRITE,
				page_list, NULL);
	if (pinned != npages) {
		ret = pinned < 0 ? pinned : -ENOMEM;
		goto out;
	}

	ret = vduse_domain_add_user_bounce_pages(dev->domain,
						 page_list, pinned);
	if (ret)
		goto out;

	atomic64_add(npages, &current->mm->pinned_vm);

	umem->pages = page_list;
	umem->npages = pinned;
	umem->iova = iova;
	umem->mm = current->mm;
	mmgrab(current->mm);

	dev->umem = umem;
out:
	if (ret && pinned > 0)
		unpin_user_pages(page_list, pinned);

	mmap_read_unlock(current->mm);
unlock:
	if (ret) {
		vfree(page_list);
		kfree(umem);
	}
	mutex_unlock(&dev->mem_lock);
	return ret;
}

static long vduse_dev_ioctl(struct file *file, unsigned int cmd,
			    unsigned long arg)
{
	struct vduse_dev *dev = file->private_data;
	void __user *argp = (void __user *)arg;
	int ret;

	if (unlikely(dev->broken))
		return -EPERM;

	switch (cmd) {
	case VDUSE_IOTLB_GET_FD: {
		struct vduse_iotlb_entry entry;
		struct vhost_iotlb_map *map;
		struct vdpa_map_file *map_file;
		struct vduse_iova_domain *domain = dev->domain;
		struct file *f = NULL;

		ret = -EFAULT;
		if (copy_from_user(&entry, argp, sizeof(entry)))
			break;

		ret = -EINVAL;
		if (entry.start > entry.last)
			break;

		spin_lock(&domain->iotlb_lock);
		map = vhost_iotlb_itree_first(domain->iotlb,
					      entry.start, entry.last);
		if (map) {
			map_file = (struct vdpa_map_file *)map->opaque;
			f = get_file(map_file->file);
			entry.offset = map_file->offset;
			entry.start = map->start;
			entry.last = map->last;
			entry.perm = map->perm;
		}
		spin_unlock(&domain->iotlb_lock);
		ret = -EINVAL;
		if (!f)
			break;

		ret = -EFAULT;
		if (copy_to_user(argp, &entry, sizeof(entry))) {
			fput(f);
			break;
		}
		ret = receive_fd(f, perm_to_file_flags(entry.perm));
		fput(f);
		break;
	}
	case VDUSE_DEV_GET_FEATURES:
		/*
		 * Just mirror what driver wrote here.
		 * The driver is expected to check FEATURE_OK later.
		 */
		ret = put_user(dev->driver_features, (u64 __user *)argp);
		break;
	case VDUSE_DEV_SET_CONFIG: {
		struct vduse_config_data config;
		unsigned long size = offsetof(struct vduse_config_data,
					      buffer);

		ret = -EFAULT;
		if (copy_from_user(&config, argp, size))
			break;

		ret = -EINVAL;
		if (config.offset > dev->config_size ||
		    config.length == 0 ||
		    config.length > dev->config_size - config.offset)
			break;

		ret = -EFAULT;
		if (copy_from_user(dev->config + config.offset, argp + size,
				   config.length))
			break;

		ret = 0;
		break;
	}
	case VDUSE_DEV_INJECT_CONFIG_IRQ:
		ret = vduse_dev_queue_irq_work(dev, &dev->inject);
		break;
	case VDUSE_VQ_SETUP: {
		struct vduse_vq_config config;
		u32 index;

		ret = -EFAULT;
		if (copy_from_user(&config, argp, sizeof(config)))
			break;

		ret = -EINVAL;
		if (config.index >= dev->vq_num)
			break;

		if (!is_mem_zero((const char *)config.reserved,
				 sizeof(config.reserved)))
			break;

		index = array_index_nospec(config.index, dev->vq_num);
		dev->vqs[index].num_max = config.max_size;
		ret = 0;
		break;
	}
	case VDUSE_VQ_GET_INFO: {
		struct vduse_vq_info vq_info;
		struct vduse_virtqueue *vq;
		u32 index;

		ret = -EFAULT;
		if (copy_from_user(&vq_info, argp, sizeof(vq_info)))
			break;

		ret = -EINVAL;
		if (vq_info.index >= dev->vq_num)
			break;

		index = array_index_nospec(vq_info.index, dev->vq_num);
		vq = &dev->vqs[index];
		vq_info.desc_addr = vq->desc_addr;
		vq_info.driver_addr = vq->driver_addr;
		vq_info.device_addr = vq->device_addr;
		vq_info.num = vq->num;

		if (dev->driver_features & BIT_ULL(VIRTIO_F_RING_PACKED)) {
			vq_info.packed.last_avail_counter =
				vq->state.packed.last_avail_counter;
			vq_info.packed.last_avail_idx =
				vq->state.packed.last_avail_idx;
			vq_info.packed.last_used_counter =
				vq->state.packed.last_used_counter;
			vq_info.packed.last_used_idx =
				vq->state.packed.last_used_idx;
		} else
			vq_info.split.avail_index =
				vq->state.split.avail_index;

		vq_info.ready = vq->ready;

		ret = -EFAULT;
		if (copy_to_user(argp, &vq_info, sizeof(vq_info)))
			break;

		ret = 0;
		break;
	}
	case VDUSE_VQ_SETUP_KICKFD: {
		struct vduse_vq_eventfd eventfd;

		ret = -EFAULT;
		if (copy_from_user(&eventfd, argp, sizeof(eventfd)))
			break;

		ret = vduse_kickfd_setup(dev, &eventfd);
		break;
	}
	case VDUSE_VQ_INJECT_IRQ: {
		u32 index;

		ret = -EFAULT;
		if (get_user(index, (u32 __user *)argp))
			break;

		ret = -EINVAL;
		if (index >= dev->vq_num)
			break;

		index = array_index_nospec(index, dev->vq_num);
		ret = vduse_dev_queue_irq_work(dev, &dev->vqs[index].inject);
		break;
	}
	case VDUSE_IOTLB_REG_UMEM: {
		struct vduse_iova_umem umem;

		ret = -EFAULT;
		if (copy_from_user(&umem, argp, sizeof(umem)))
			break;

		ret = -EINVAL;
		if (!is_mem_zero((const char *)umem.reserved,
				 sizeof(umem.reserved)))
			break;

		ret = vduse_dev_reg_umem(dev, umem.iova,
					 umem.uaddr, umem.size);
		break;
	}
	case VDUSE_IOTLB_DEREG_UMEM: {
		struct vduse_iova_umem umem;

		ret = -EFAULT;
		if (copy_from_user(&umem, argp, sizeof(umem)))
			break;

		ret = -EINVAL;
		if (!is_mem_zero((const char *)umem.reserved,
				 sizeof(umem.reserved)))
			break;

		ret = vduse_dev_dereg_umem(dev, umem.iova,
					   umem.size);
		break;
	}
	case VDUSE_IOTLB_GET_INFO: {
		struct vduse_iova_info info;
		struct vhost_iotlb_map *map;
		struct vduse_iova_domain *domain = dev->domain;

		ret = -EFAULT;
		if (copy_from_user(&info, argp, sizeof(info)))
			break;

		ret = -EINVAL;
		if (info.start > info.last)
			break;

		if (!is_mem_zero((const char *)info.reserved,
				 sizeof(info.reserved)))
			break;

		spin_lock(&domain->iotlb_lock);
		map = vhost_iotlb_itree_first(domain->iotlb,
					      info.start, info.last);
		if (map) {
			info.start = map->start;
			info.last = map->last;
			info.capability = 0;
			if (domain->bounce_map && map->start == 0 &&
			    map->last == domain->bounce_size - 1)
				info.capability |= VDUSE_IOVA_CAP_UMEM;
		}
		spin_unlock(&domain->iotlb_lock);
		if (!map)
			break;

		ret = -EFAULT;
		if (copy_to_user(argp, &info, sizeof(info)))
			break;

		ret = 0;
		break;
	}
	default:
		ret = -ENOIOCTLCMD;
		break;
	}

	return ret;
}

static int vduse_dev_release(struct inode *inode, struct file *file)
{
	struct vduse_dev *dev = file->private_data;

	vduse_dev_dereg_umem(dev, 0, dev->domain->bounce_size);
	spin_lock(&dev->msg_lock);
	/* Make sure the inflight messages can processed after reconncection */
	list_splice_init(&dev->recv_list, &dev->send_list);
	spin_unlock(&dev->msg_lock);
	dev->connected = false;

	return 0;
}

static struct vduse_dev *vduse_dev_get_from_minor(int minor)
{
	struct vduse_dev *dev;

	mutex_lock(&vduse_lock);
	dev = idr_find(&vduse_idr, minor);
	mutex_unlock(&vduse_lock);

	return dev;
}

static int vduse_dev_open(struct inode *inode, struct file *file)
{
	int ret;
	struct vduse_dev *dev = vduse_dev_get_from_minor(iminor(inode));

	if (!dev)
		return -ENODEV;

	ret = -EBUSY;
	mutex_lock(&dev->lock);
	if (dev->connected)
		goto unlock;

	ret = 0;
	dev->connected = true;
	file->private_data = dev;
unlock:
	mutex_unlock(&dev->lock);

	return ret;
}

static const struct file_operations vduse_dev_fops = {
	.owner		= THIS_MODULE,
	.open		= vduse_dev_open,
	.release	= vduse_dev_release,
	.read_iter	= vduse_dev_read_iter,
	.write_iter	= vduse_dev_write_iter,
	.poll		= vduse_dev_poll,
	.unlocked_ioctl	= vduse_dev_ioctl,
	.compat_ioctl	= compat_ptr_ioctl,
	.llseek		= noop_llseek,
};

static struct vduse_dev *vduse_dev_create(void)
{
	struct vduse_dev *dev = kzalloc(sizeof(*dev), GFP_KERNEL);

	if (!dev)
		return NULL;

	mutex_init(&dev->lock);
	mutex_init(&dev->mem_lock);
	spin_lock_init(&dev->msg_lock);
	INIT_LIST_HEAD(&dev->send_list);
	INIT_LIST_HEAD(&dev->recv_list);
	spin_lock_init(&dev->irq_lock);
	init_rwsem(&dev->rwsem);

	INIT_WORK(&dev->inject, vduse_dev_irq_inject);
	init_waitqueue_head(&dev->waitq);

	return dev;
}

static void vduse_dev_destroy(struct vduse_dev *dev)
{
	kfree(dev);
}

static struct vduse_dev *vduse_find_dev(const char *name)
{
	struct vduse_dev *dev;
	int id;

	idr_for_each_entry(&vduse_idr, dev, id)
		if (!strcmp(dev->name, name))
			return dev;

	return NULL;
}

static int vduse_destroy_dev(char *name)
{
	struct vduse_dev *dev = vduse_find_dev(name);

	if (!dev)
		return -EINVAL;

	mutex_lock(&dev->lock);
	if (dev->vdev || dev->connected) {
		mutex_unlock(&dev->lock);
		return -EBUSY;
	}
	dev->connected = true;
	mutex_unlock(&dev->lock);

	vduse_dev_reset(dev);
	device_destroy(vduse_class, MKDEV(MAJOR(vduse_major), dev->minor));
	idr_remove(&vduse_idr, dev->minor);
	kvfree(dev->config);
	kfree(dev->vqs);
	vduse_domain_destroy(dev->domain);
	kfree(dev->name);
	vduse_dev_destroy(dev);
	module_put(THIS_MODULE);

	return 0;
}

static bool device_is_allowed(u32 device_id)
{
	int i;

	for (i = 0; i < ARRAY_SIZE(allowed_device_id); i++)
		if (allowed_device_id[i] == device_id)
			return true;

	return false;
}

static bool features_is_valid(u64 features)
{
	if (!(features & (1ULL << VIRTIO_F_ACCESS_PLATFORM)))
		return false;

	/* Now we only support read-only configuration space */
	if (features & (1ULL << VIRTIO_BLK_F_CONFIG_WCE))
		return false;

	return true;
}

static bool vduse_validate_config(struct vduse_dev_config *config)
{
    /*当前预留字段必须为0*/
	if (!is_mem_zero((const char *)config->reserved,
			 sizeof(config->reserved)))
		return false;

	/*vq_align必须以页对齐*/
	if (config->vq_align > PAGE_SIZE)
		return false;

	/*config_size必须以页对齐*/
	if (config->config_size > PAGE_SIZE)
		return false;

<<<<<<< HEAD
	/*是否容许的device id*/
=======
	if (config->vq_num > 0xffff)
		return false;

>>>>>>> fe15c26e
	if (!device_is_allowed(config->device_id))
		return false;

	/*校验features*/
	if (!features_is_valid(config->features))
		return false;

	return true;
}

static ssize_t msg_timeout_show(struct device *device,
				struct device_attribute *attr, char *buf)
{
	struct vduse_dev *dev = dev_get_drvdata(device);

	return sysfs_emit(buf, "%u\n", dev->msg_timeout);
}

static ssize_t msg_timeout_store(struct device *device,
				 struct device_attribute *attr,
				 const char *buf, size_t count)
{
	struct vduse_dev *dev = dev_get_drvdata(device);
	int ret;

	ret = kstrtouint(buf, 10, &dev->msg_timeout);
	if (ret < 0)
		return ret;

	return count;
}

static DEVICE_ATTR_RW(msg_timeout);

static struct attribute *vduse_dev_attrs[] = {
	&dev_attr_msg_timeout.attr,
	NULL
};

ATTRIBUTE_GROUPS(vduse_dev);

static int vduse_create_dev(struct vduse_dev_config *config,
			    void *config_buf, u64 api_version)
{
	int i, ret;
	struct vduse_dev *dev;

	/*设备是否已存在*/
	ret = -EEXIST;
	if (vduse_find_dev(config->name))
		goto err;

	/*创建dev*/
	ret = -ENOMEM;
	dev = vduse_dev_create();
	if (!dev)
		goto err;

	dev->api_version = api_version;
	dev->device_features = config->features;
	dev->device_id = config->device_id;
	dev->vendor_id = config->vendor_id;
	dev->name = kstrdup(config->name, GFP_KERNEL);
	if (!dev->name)
		goto err_str;

	dev->domain = vduse_domain_create(VDUSE_IOVA_SIZE - 1,
					  VDUSE_BOUNCE_SIZE);
	if (!dev->domain)
		goto err_domain;

	dev->config = config_buf;
	dev->config_size = config->config_size;
	dev->vq_align = config->vq_align;
	dev->vq_num = config->vq_num;
	dev->vqs = kcalloc(dev->vq_num, sizeof(*dev->vqs), GFP_KERNEL);
	if (!dev->vqs)
		goto err_vqs;

	for (i = 0; i < dev->vq_num; i++) {
		dev->vqs[i].index = i;
		INIT_WORK(&dev->vqs[i].inject, vduse_vq_irq_inject);
		INIT_WORK(&dev->vqs[i].kick, vduse_vq_kick_work);
		spin_lock_init(&dev->vqs[i].kick_lock);
		spin_lock_init(&dev->vqs[i].irq_lock);
	}

	/*为待创建的设备，申请minor*/
	ret = idr_alloc(&vduse_idr, dev, 1, VDUSE_DEV_MAX, GFP_KERNEL);
	if (ret < 0)
		goto err_idr;

	dev->minor = ret;
	dev->msg_timeout = VDUSE_MSG_DEFAULT_TIMEOUT;
	dev->dev = device_create_with_groups(vduse_class, NULL,
				MKDEV(MAJOR(vduse_major), dev->minor),
				dev, vduse_dev_groups, "%s", config->name);
	if (IS_ERR(dev->dev)) {
		ret = PTR_ERR(dev->dev);
		goto err_dev;
	}
	__module_get(THIS_MODULE);

	return 0;
err_dev:
	idr_remove(&vduse_idr, dev->minor);
err_idr:
	kfree(dev->vqs);
err_vqs:
	vduse_domain_destroy(dev->domain);
err_domain:
	kfree(dev->name);
err_str:
	vduse_dev_destroy(dev);
err:
	return ret;
}

static long vduse_ioctl(struct file *file, unsigned int cmd,
			unsigned long arg)
{
	int ret;
	void __user *argp = (void __user *)arg;
	struct vduse_control *control = file->private_data;

	mutex_lock(&vduse_lock);
	switch (cmd) {
	case VDUSE_GET_API_VERSION:
	    /*取control的api_version*/
		ret = put_user(control->api_version, (u64 __user *)argp);
		break;
	case VDUSE_SET_API_VERSION: {
		u64 api_version;

		/*自用户态拿配置的api version*/
		ret = -EFAULT;
		if (get_user(api_version, (u64 __user *)argp))
			break;

		ret = -EINVAL;
		if (api_version > VDUSE_API_VERSION)
			break;

		/*设置用户态要求的api version*/
		ret = 0;
		control->api_version = api_version;
		break;
	}
	case VDUSE_CREATE_DEV: {
	    /*创建vduse设备*/
		struct vduse_dev_config config;
		unsigned long size = offsetof(struct vduse_dev_config, config);
		void *buf;

		/*自用户态读取config结构体*/
		ret = -EFAULT;
		if (copy_from_user(&config, argp, size))
			break;

		/*配置结构体校验*/
		ret = -EINVAL;
		if (vduse_validate_config(&config) == false)
			break;

		/*取用户态提供的config_size*/
		buf = vmemdup_user(argp + size, config.config_size);
		if (IS_ERR(buf)) {
			ret = PTR_ERR(buf);
			break;
		}

		/*vduse设备创建*/
		config.name[VDUSE_NAME_MAX - 1] = '\0';
		ret = vduse_create_dev(&config, buf, control->api_version);
		if (ret)
			kvfree(buf);
		break;
	}
	case VDUSE_DESTROY_DEV: {
	    /*移除vduse设备*/
		char name[VDUSE_NAME_MAX];

		ret = -EFAULT;
		if (copy_from_user(name, argp, VDUSE_NAME_MAX))
			break;

		name[VDUSE_NAME_MAX - 1] = '\0';
		ret = vduse_destroy_dev(name);
		break;
	}
	default:
		ret = -EINVAL;
		break;
	}
	mutex_unlock(&vduse_lock);

	return ret;
}

static int vduse_release(struct inode *inode, struct file *file)
{
	struct vduse_control *control = file->private_data;

	kfree(control);
	return 0;
}

static int vduse_open(struct inode *inode, struct file *file)
{
	struct vduse_control *control;

	control = kmalloc(sizeof(struct vduse_control), GFP_KERNEL);
	if (!control)
		return -ENOMEM;

	control->api_version = VDUSE_API_VERSION;
	file->private_data = control;

	return 0;
}

static const struct file_operations vduse_ctrl_fops = {
	.owner		= THIS_MODULE,
	.open		= vduse_open,
	.release	= vduse_release,
	.unlocked_ioctl	= vduse_ioctl,
	.compat_ioctl	= compat_ptr_ioctl,
	.llseek		= noop_llseek,
};

<<<<<<< HEAD
/*设备在vduse下的节点名称*/
static char *vduse_devnode(struct device *dev, umode_t *mode)
=======
static char *vduse_devnode(const struct device *dev, umode_t *mode)
>>>>>>> fe15c26e
{
	return kasprintf(GFP_KERNEL, "vduse/%s", dev_name(dev));
}

struct vduse_mgmt_dev {
	struct vdpa_mgmt_dev mgmt_dev;
	struct device dev;
};

static struct vduse_mgmt_dev *vduse_mgmt;

static int vduse_dev_init_vdpa(struct vduse_dev *dev, const char *name)
{
	struct vduse_vdpa *vdev;
	int ret;

	if (dev->vdev)
		return -EEXIST;

	vdev = vdpa_alloc_device(struct vduse_vdpa, vdpa, dev->dev,
				 &vduse_vdpa_config_ops, 1, 1, name, true);
	if (IS_ERR(vdev))
		return PTR_ERR(vdev);

	dev->vdev = vdev;
	vdev->dev = dev;
	vdev->vdpa.dev.dma_mask = &vdev->vdpa.dev.coherent_dma_mask;
	ret = dma_set_mask_and_coherent(&vdev->vdpa.dev, DMA_BIT_MASK(64));
	if (ret) {
		put_device(&vdev->vdpa.dev);
		return ret;
	}
	set_dma_ops(&vdev->vdpa.dev, &vduse_dev_dma_ops);
	vdev->vdpa.dma_dev = &vdev->vdpa.dev;
	vdev->vdpa.mdev = &vduse_mgmt->mgmt_dev;

	return 0;
}

static int vdpa_dev_add(struct vdpa_mgmt_dev *mdev, const char *name,
			const struct vdpa_dev_set_config *config)
{
	struct vduse_dev *dev;
	int ret;

	mutex_lock(&vduse_lock);
	dev = vduse_find_dev(name);
	if (!dev || !vduse_dev_is_ready(dev)) {
		mutex_unlock(&vduse_lock);
		return -EINVAL;
	}
	ret = vduse_dev_init_vdpa(dev, name);
	mutex_unlock(&vduse_lock);
	if (ret)
		return ret;

	ret = _vdpa_register_device(&dev->vdev->vdpa, dev->vq_num);
	if (ret) {
		put_device(&dev->vdev->vdpa.dev);
		return ret;
	}

	return 0;
}

static void vdpa_dev_del(struct vdpa_mgmt_dev *mdev, struct vdpa_device *dev)
{
	_vdpa_unregister_device(dev);
}

static const struct vdpa_mgmtdev_ops vdpa_dev_mgmtdev_ops = {
	.dev_add = vdpa_dev_add,
	.dev_del = vdpa_dev_del,
};

static struct virtio_device_id id_table[] = {
	{ VIRTIO_ID_BLOCK, VIRTIO_DEV_ANY_ID },
	{ 0 },
};

static void vduse_mgmtdev_release(struct device *dev)
{
	struct vduse_mgmt_dev *mgmt_dev;

	mgmt_dev = container_of(dev, struct vduse_mgmt_dev, dev);
	kfree(mgmt_dev);
}

static int vduse_mgmtdev_init(void)
{
	int ret;

	vduse_mgmt = kzalloc(sizeof(*vduse_mgmt), GFP_KERNEL);
	if (!vduse_mgmt)
		return -ENOMEM;

	ret = dev_set_name(&vduse_mgmt->dev, "vduse");
	if (ret) {
		kfree(vduse_mgmt);
		return ret;
	}

	vduse_mgmt->dev.release = vduse_mgmtdev_release;

	ret = device_register(&vduse_mgmt->dev);
	if (ret)
		goto dev_reg_err;

	vduse_mgmt->mgmt_dev.id_table = id_table;
	vduse_mgmt->mgmt_dev.ops = &vdpa_dev_mgmtdev_ops;
	vduse_mgmt->mgmt_dev.device = &vduse_mgmt->dev;
	ret = vdpa_mgmtdev_register(&vduse_mgmt->mgmt_dev);
	if (ret)
		device_unregister(&vduse_mgmt->dev);

	return ret;

dev_reg_err:
	put_device(&vduse_mgmt->dev);
	return ret;
}

static void vduse_mgmtdev_exit(void)
{
	vdpa_mgmtdev_unregister(&vduse_mgmt->mgmt_dev);
	device_unregister(&vduse_mgmt->dev);
}

static int vduse_init(void)
{
	int ret;
	struct device *dev;

	/*添加vduse class*/
	vduse_class = class_create(THIS_MODULE, "vduse");
	if (IS_ERR(vduse_class))
		return PTR_ERR(vduse_class);

	vduse_class->devnode = vduse_devnode;

	/*申请字符设备*/
	ret = alloc_chrdev_region(&vduse_major, 0, VDUSE_DEV_MAX, "vduse");
	if (ret)
		goto err_chardev_region;

	/* /dev/vduse/control */
	cdev_init(&vduse_ctrl_cdev, &vduse_ctrl_fops);/*control设备操作函数*/
	vduse_ctrl_cdev.owner = THIS_MODULE;
	ret = cdev_add(&vduse_ctrl_cdev, vduse_major, 1);
	if (ret)
		goto err_ctrl_cdev;

	dev = device_create(vduse_class, NULL, vduse_major, NULL, "control");
	if (IS_ERR(dev)) {
		ret = PTR_ERR(dev);
		goto err_device;
	}

	/* /dev/vduse/$DEVICE */
	cdev_init(&vduse_cdev, &vduse_dev_fops);/*vduse字符设备操作集*/
	vduse_cdev.owner = THIS_MODULE;
	ret = cdev_add(&vduse_cdev, MKDEV(MAJOR(vduse_major), 1),
		       VDUSE_DEV_MAX - 1);
	if (ret)
		goto err_cdev;

	vduse_irq_wq = alloc_workqueue("vduse-irq",
				WQ_HIGHPRI | WQ_SYSFS | WQ_UNBOUND, 0);
	if (!vduse_irq_wq) {
		ret = -ENOMEM;
		goto err_wq;
	}

	ret = vduse_domain_init();
	if (ret)
		goto err_domain;

	ret = vduse_mgmtdev_init();
	if (ret)
		goto err_mgmtdev;

	return 0;
err_mgmtdev:
	vduse_domain_exit();
err_domain:
	destroy_workqueue(vduse_irq_wq);
err_wq:
	cdev_del(&vduse_cdev);
err_cdev:
	device_destroy(vduse_class, vduse_major);
err_device:
	cdev_del(&vduse_ctrl_cdev);
err_ctrl_cdev:
	unregister_chrdev_region(vduse_major, VDUSE_DEV_MAX);
err_chardev_region:
	class_destroy(vduse_class);
	return ret;
}
module_init(vduse_init);

static void vduse_exit(void)
{
	vduse_mgmtdev_exit();
	vduse_domain_exit();
	destroy_workqueue(vduse_irq_wq);
	cdev_del(&vduse_cdev);
	device_destroy(vduse_class, vduse_major);
	cdev_del(&vduse_ctrl_cdev);
	unregister_chrdev_region(vduse_major, VDUSE_DEV_MAX);
	class_destroy(vduse_class);
}
module_exit(vduse_exit);

MODULE_LICENSE(DRV_LICENSE);
MODULE_AUTHOR(DRV_AUTHOR);
MODULE_DESCRIPTION(DRV_DESC);<|MERGE_RESOLUTION|>--- conflicted
+++ resolved
@@ -1453,13 +1453,10 @@
 	if (config->config_size > PAGE_SIZE)
 		return false;
 
-<<<<<<< HEAD
-	/*是否容许的device id*/
-=======
 	if (config->vq_num > 0xffff)
 		return false;
 
->>>>>>> fe15c26e
+	/*是否容许的device id*/
 	if (!device_is_allowed(config->device_id))
 		return false;
 
@@ -1690,12 +1687,8 @@
 	.llseek		= noop_llseek,
 };
 
-<<<<<<< HEAD
 /*设备在vduse下的节点名称*/
-static char *vduse_devnode(struct device *dev, umode_t *mode)
-=======
 static char *vduse_devnode(const struct device *dev, umode_t *mode)
->>>>>>> fe15c26e
 {
 	return kasprintf(GFP_KERNEL, "vduse/%s", dev_name(dev));
 }
