// SPDX-License-Identifier: GPL-2.0-only
/*
 * VDUSE: vDPA Device in Userspace
 *
 * Copyright (C) 2020-2021 Bytedance Inc. and/or its affiliates. All rights reserved.
 *
 * Author: Xie Yongji <xieyongji@bytedance.com>
 *
 */

#include "linux/virtio_net.h"
#include <linux/init.h>
#include <linux/module.h>
#include <linux/cdev.h>
#include <linux/device.h>
#include <linux/eventfd.h>
#include <linux/slab.h>
#include <linux/wait.h>
#include <linux/dma-map-ops.h>
#include <linux/poll.h>
#include <linux/file.h>
#include <linux/uio.h>
#include <linux/vdpa.h>
#include <linux/nospec.h>
#include <linux/vmalloc.h>
#include <linux/sched/mm.h>
#include <uapi/linux/vduse.h>
#include <uapi/linux/vdpa.h>
#include <uapi/linux/virtio_config.h>
#include <uapi/linux/virtio_ids.h>
#include <uapi/linux/virtio_blk.h>
#include <uapi/linux/virtio_ring.h>
#include <linux/mod_devicetable.h>

#include "iova_domain.h"

#define DRV_AUTHOR   "Yongji Xie <xieyongji@bytedance.com>"
#define DRV_DESC     "vDPA Device in Userspace"
#define DRV_LICENSE  "GPL v2"

#define VDUSE_DEV_MAX (1U << MINORBITS)
#define VDUSE_MAX_BOUNCE_SIZE (1024 * 1024 * 1024)
#define VDUSE_MIN_BOUNCE_SIZE (1024 * 1024)
#define VDUSE_BOUNCE_SIZE (64 * 1024 * 1024)
/* 128 MB reserved for virtqueue creation */
#define VDUSE_IOVA_SIZE (VDUSE_MAX_BOUNCE_SIZE + 128 * 1024 * 1024)
#define VDUSE_MSG_DEFAULT_TIMEOUT 30

#define IRQ_UNBOUND -1

struct vduse_virtqueue {
	u16 index;/*队列编号*/
	u16 num_max;/*用户指定的队列最大长度*/
	u32 num;
	u64 desc_addr;
	u64 driver_addr;
	u64 device_addr;
	struct vdpa_vq_state state;
	bool ready;
	bool kicked;
	spinlock_t kick_lock;
	spinlock_t irq_lock;
	struct eventfd_ctx *kickfd;
	struct vdpa_callback cb;
	struct work_struct inject;/*中断注入work，例如实现vduse_vq_irq_inject*/
	struct work_struct kick;/*队列kick work，例如实现vduse_vq_kick_work*/
	int irq_effective_cpu;
	struct cpumask irq_affinity;
	struct kobject kobj;
};

struct vduse_dev;

struct vduse_vdpa {
	struct vdpa_device vdpa;
	struct vduse_dev *dev;/*关联的vduse设备*/
};

struct vduse_umem {
	unsigned long iova;
	unsigned long npages;
	struct page **pages;
	struct mm_struct *mm;
};

struct vduse_dev {
	struct vduse_vdpa *vdev;/*关联的Vdpa设备*/
	struct device *dev;
	struct vduse_virtqueue **vqs;/*用于存放一组vq指针，vq的数目由成员vq_num指定*/
	struct vduse_iova_domain *domain;
	char *name;/*vduse设备名称*/
	struct mutex lock;
	spinlock_t msg_lock;
	u64 msg_unique;
	u32 msg_timeout;/*消息超时时间*/
	wait_queue_head_t waitq;
	/*挂接vduse_dev_msg*/
	struct list_head send_list;
	/*挂接vduse_dev_msg，vduse_dev_read_iter负责将send_list移动到recv_list*/
	struct list_head recv_list;
	struct vdpa_callback config_cb;
	struct work_struct inject;
	spinlock_t irq_lock;
	struct rw_semaphore rwsem;
	int minor;
	bool broken;
	bool connected;
	u64 api_version;/*此设备关联的api version*/
	u64 device_features;/*创建时用户传入的设备Features*/
	u64 driver_features;
	u32 device_id;/*创建时用户传入的设备类型Id*/
	u32 vendor_id;/*创建时用户传入的厂商id*/
	u32 generation;
	u32 config_size;/*config buffer大小*/
	void *config;/*创建时用户传入的config buffer，见结构体vduse_dev_config.config*/
	u8 status;
	u32 vq_num;/*vq数目，也即vqs数组的长度*/
	u32 vq_align;
	struct vduse_umem *umem;
	struct mutex mem_lock;
	unsigned int bounce_size;
	struct mutex domain_lock;
};

struct vduse_dev_msg {
	struct vduse_dev_request req;
	struct vduse_dev_response resp;
	struct list_head list;
	wait_queue_head_t waitq;
	bool completed;
};

struct vduse_control {
	u64 api_version;
};

static DEFINE_MUTEX(vduse_lock);
static DEFINE_IDR(vduse_idr);/*用于记录系统中所有vduse设备*/

static dev_t vduse_major;
static struct cdev vduse_ctrl_cdev;
static struct cdev vduse_cdev;
static struct workqueue_struct *vduse_irq_wq;
static struct workqueue_struct *vduse_irq_bound_wq;

static u32 allowed_device_id[] = {
	VIRTIO_ID_BLOCK,
	VIRTIO_ID_NET,
	VIRTIO_ID_FS,
};

static inline struct vduse_dev *vdpa_to_vduse(struct vdpa_device *vdpa)
{
	struct vduse_vdpa *vdev = container_of(vdpa, struct vduse_vdpa, vdpa);

	return vdev->dev;
}

static inline struct vduse_dev *dev_to_vduse(struct device *dev)
{
	struct vdpa_device *vdpa = dev_to_vdpa(dev);

	return vdpa_to_vduse(vdpa);
}

static struct vduse_dev_msg *vduse_find_msg(struct list_head *head,
					    uint32_t request_id)
{
	struct vduse_dev_msg *msg;

	list_for_each_entry(msg, head, list) {
		if (msg->req.request_id == request_id) {
			list_del(&msg->list);
			return msg;
		}
	}

	return NULL;
}

static struct vduse_dev_msg *vduse_dequeue_msg(struct list_head *head)
{
	struct vduse_dev_msg *msg = NULL;

	if (!list_empty(head)) {
	    /*head不为空，则自head中提取第一个entry,并返回*/
		msg = list_first_entry(head, struct vduse_dev_msg, list);
		list_del(&msg->list);
	}

	return msg;
}

static void vduse_enqueue_msg(struct list_head *head,
			      struct vduse_dev_msg *msg)
{
	list_add_tail(&msg->list, head);
}

static void vduse_dev_broken(struct vduse_dev *dev)
{
	struct vduse_dev_msg *msg, *tmp;

	if (unlikely(dev->broken))
		return;

	list_splice_init(&dev->recv_list, &dev->send_list);
	list_for_each_entry_safe(msg, tmp, &dev->send_list, list) {
		list_del(&msg->list);
		msg->completed = 1;
		msg->resp.result = VDUSE_REQ_RESULT_FAILED;
		wake_up(&msg->waitq);
	}
	dev->broken = true;
	wake_up(&dev->waitq);
}

static int vduse_dev_msg_sync(struct vduse_dev *dev,
			      struct vduse_dev_msg *msg)
{
	int ret;

	if (unlikely(dev->broken))
		return -EIO;

	init_waitqueue_head(&msg->waitq);
	spin_lock(&dev->msg_lock);
	if (unlikely(dev->broken)) {
		spin_unlock(&dev->msg_lock);
		return -EIO;
	}
	msg->req.request_id = dev->msg_unique++;
	vduse_enqueue_msg(&dev->send_list, msg);
	wake_up(&dev->waitq);
	spin_unlock(&dev->msg_lock);
	if (dev->msg_timeout)
		ret = wait_event_killable_timeout(msg->waitq, msg->completed,
						  (long)dev->msg_timeout * HZ);
	else
		ret = wait_event_killable(msg->waitq, msg->completed);

	spin_lock(&dev->msg_lock);
	if (!msg->completed) {
		list_del(&msg->list);
		msg->resp.result = VDUSE_REQ_RESULT_FAILED;
		/* Mark the device as malfunction when there is a timeout */
		if (!ret)
			vduse_dev_broken(dev);
	}
	ret = (msg->resp.result == VDUSE_REQ_RESULT_OK) ? 0 : -EIO;
	spin_unlock(&dev->msg_lock);

	return ret;
}

static int vduse_dev_get_vq_state_packed(struct vduse_dev *dev,
					 struct vduse_virtqueue *vq,
					 struct vdpa_vq_state_packed *packed)
{
	struct vduse_dev_msg msg = { 0 };
	int ret;

	msg.req.type = VDUSE_GET_VQ_STATE;
	msg.req.vq_state.index = vq->index;

	ret = vduse_dev_msg_sync(dev, &msg);
	if (ret)
		return ret;

	packed->last_avail_counter =
			msg.resp.vq_state.packed.last_avail_counter & 0x0001;
	packed->last_avail_idx =
			msg.resp.vq_state.packed.last_avail_idx & 0x7FFF;
	packed->last_used_counter =
			msg.resp.vq_state.packed.last_used_counter & 0x0001;
	packed->last_used_idx =
			msg.resp.vq_state.packed.last_used_idx & 0x7FFF;

	return 0;
}

static int vduse_dev_get_vq_state_split(struct vduse_dev *dev,
					struct vduse_virtqueue *vq,
					struct vdpa_vq_state_split *split)
{
	struct vduse_dev_msg msg = { 0 };
	int ret;

	msg.req.type = VDUSE_GET_VQ_STATE;
	msg.req.vq_state.index = vq->index;

	ret = vduse_dev_msg_sync(dev, &msg);
	if (ret)
		return ret;

	split->avail_index = msg.resp.vq_state.split.avail_index;

	return 0;
}

static int vduse_dev_set_status(struct vduse_dev *dev, u8 status)
{
	struct vduse_dev_msg msg = { 0 };

	msg.req.type = VDUSE_SET_STATUS;
	msg.req.s.status = status;

	return vduse_dev_msg_sync(dev, &msg);
}

static int vduse_dev_update_iotlb(struct vduse_dev *dev,
				  u64 start, u64 last)
{
	struct vduse_dev_msg msg = { 0 };

	if (last < start)
		return -EINVAL;

	msg.req.type = VDUSE_UPDATE_IOTLB;
	msg.req.iova.start = start;
	msg.req.iova.last = last;

	return vduse_dev_msg_sync(dev, &msg);
}

static ssize_t vduse_dev_read_iter(struct kiocb *iocb, struct iov_iter *to)
{
	struct file *file = iocb->ki_filp;
	struct vduse_dev *dev = file->private_data;
	struct vduse_dev_msg *msg;
	int size = sizeof(struct vduse_dev_request);
	ssize_t ret;

	if (iov_iter_count(to) < size)
		return -EINVAL;

	spin_lock(&dev->msg_lock);
	while (1) {
		msg = vduse_dequeue_msg(&dev->send_list);
		if (msg)
			break;

		/*没有msg,如果flag为非阻塞，则返回eagain*/
		ret = -EAGAIN;
		if (file->f_flags & O_NONBLOCK)
			goto unlock;

		spin_unlock(&dev->msg_lock);
		/*等待dev->send_list不为空*/
		ret = wait_event_interruptible_exclusive(dev->waitq,
					!list_empty(&dev->send_list));
		if (ret)
			return ret;

		spin_lock(&dev->msg_lock);
	}
	spin_unlock(&dev->msg_lock);
	/*将msg->req复制到to中*/
	ret = copy_to_iter(&msg->req, size, to);
	spin_lock(&dev->msg_lock);
	if (ret != size) {
		ret = -EFAULT;
		vduse_enqueue_msg(&dev->send_list, msg);
		goto unlock;
	}
	vduse_enqueue_msg(&dev->recv_list, msg);
unlock:
	spin_unlock(&dev->msg_lock);

	return ret;
}

static bool is_mem_zero(const char *ptr, int size)
{
	int i;

	for (i = 0; i < size; i++) {
		if (ptr[i])
			return false;
	}
	return true;
}

static ssize_t vduse_dev_write_iter(struct kiocb *iocb, struct iov_iter *from)
{
	struct file *file = iocb->ki_filp;
	struct vduse_dev *dev = file->private_data;
	struct vduse_dev_response resp;
	struct vduse_dev_msg *msg;
	size_t ret;

	/*from数据复制到resp中*/
	ret = copy_from_iter(&resp, sizeof(resp), from);
	if (ret != sizeof(resp))
		return -EINVAL;

	/*reserved必须为0*/
	if (!is_mem_zero((const char *)resp.reserved, sizeof(resp.reserved)))
		return -EINVAL;

	spin_lock(&dev->msg_lock);
	/*自recv_list中查找request_id对应的msg*/
	msg = vduse_find_msg(&dev->recv_list, resp.request_id);
	if (!msg) {
		ret = -ENOENT;
		goto unlock;
	}

	/*将msg->resp复制到resp中*/
	memcpy(&msg->resp, &resp, sizeof(resp));
	msg->completed = 1;
	wake_up(&msg->waitq);
unlock:
	spin_unlock(&dev->msg_lock);

	return ret;
}

static __poll_t vduse_dev_poll(struct file *file, poll_table *wait)
{
	struct vduse_dev *dev = file->private_data;
	__poll_t mask = 0;

	poll_wait(file, &dev->waitq, wait);

	spin_lock(&dev->msg_lock);

	if (unlikely(dev->broken))
		mask |= EPOLLERR;
	if (!list_empty(&dev->send_list))
		mask |= EPOLLIN | EPOLLRDNORM;
	if (!list_empty(&dev->recv_list))
		mask |= EPOLLOUT | EPOLLWRNORM;

	spin_unlock(&dev->msg_lock);

	return mask;
}

static void vduse_dev_reset(struct vduse_dev *dev)
{
	int i;
	struct vduse_iova_domain *domain = dev->domain;

	/* The coherent mappings are handled in vduse_dev_free_coherent() */
	if (domain && domain->bounce_map)
		vduse_domain_reset_bounce_map(domain);

	down_write(&dev->rwsem);

	dev->status = 0;
	dev->driver_features = 0;
	dev->generation++;
	spin_lock(&dev->irq_lock);
	dev->config_cb.callback = NULL;
	dev->config_cb.private = NULL;
	spin_unlock(&dev->irq_lock);
	flush_work(&dev->inject);

	for (i = 0; i < dev->vq_num; i++) {
		struct vduse_virtqueue *vq = dev->vqs[i];

		vq->ready = false;
		vq->desc_addr = 0;
		vq->driver_addr = 0;
		vq->device_addr = 0;
		vq->num = 0;
		memset(&vq->state, 0, sizeof(vq->state));

		spin_lock(&vq->kick_lock);
		vq->kicked = false;
		if (vq->kickfd)
			eventfd_ctx_put(vq->kickfd);
		vq->kickfd = NULL;
		spin_unlock(&vq->kick_lock);

		spin_lock(&vq->irq_lock);
		vq->cb.callback = NULL;
		vq->cb.private = NULL;
		vq->cb.trigger = NULL;
		spin_unlock(&vq->irq_lock);
		flush_work(&vq->inject);
		flush_work(&vq->kick);
	}

	up_write(&dev->rwsem);
}

static int vduse_vdpa_set_vq_address(struct vdpa_device *vdpa, u16 idx,
				u64 desc_area, u64 driver_area,
				u64 device_area)
{
	struct vduse_dev *dev = vdpa_to_vduse(vdpa);
	struct vduse_virtqueue *vq = dev->vqs[idx];

	vq->desc_addr = desc_area;
	vq->driver_addr = driver_area;
	vq->device_addr = device_area;

	return 0;
}

static void vduse_vq_kick(struct vduse_virtqueue *vq)
{
	spin_lock(&vq->kick_lock);
	if (!vq->ready)
		goto unlock;

	if (vq->kickfd)
		eventfd_signal(vq->kickfd);
	else
		vq->kicked = true;
unlock:
	spin_unlock(&vq->kick_lock);
}

static void vduse_vq_kick_work(struct work_struct *work)
{
	struct vduse_virtqueue *vq = container_of(work,
					struct vduse_virtqueue, kick);

	vduse_vq_kick(vq);
}

static void vduse_vdpa_kick_vq(struct vdpa_device *vdpa, u16 idx)
{
	struct vduse_dev *dev = vdpa_to_vduse(vdpa);
	struct vduse_virtqueue *vq = dev->vqs[idx];

	if (!eventfd_signal_allowed()) {
		schedule_work(&vq->kick);
		return;
	}
	vduse_vq_kick(vq);
}

static void vduse_vdpa_set_vq_cb(struct vdpa_device *vdpa, u16 idx,
			      struct vdpa_callback *cb)
{
	struct vduse_dev *dev = vdpa_to_vduse(vdpa);
	struct vduse_virtqueue *vq = dev->vqs[idx];

	spin_lock(&vq->irq_lock);
	vq->cb.callback = cb->callback;
	vq->cb.private = cb->private;
	vq->cb.trigger = cb->trigger;
	spin_unlock(&vq->irq_lock);
}

static void vduse_vdpa_set_vq_num(struct vdpa_device *vdpa, u16 idx, u32 num)
{
	struct vduse_dev *dev = vdpa_to_vduse(vdpa);
	struct vduse_virtqueue *vq = dev->vqs[idx];

	vq->num = num;
}

static u16 vduse_vdpa_get_vq_size(struct vdpa_device *vdpa, u16 idx)
{
	struct vduse_dev *dev = vdpa_to_vduse(vdpa);
	struct vduse_virtqueue *vq = dev->vqs[idx];

	if (vq->num)
		return vq->num;
	else
		return vq->num_max;
}

static void vduse_vdpa_set_vq_ready(struct vdpa_device *vdpa,
					u16 idx, bool ready)
{
	struct vduse_dev *dev = vdpa_to_vduse(vdpa);
	struct vduse_virtqueue *vq = dev->vqs[idx];

	vq->ready = ready;
}

static bool vduse_vdpa_get_vq_ready(struct vdpa_device *vdpa, u16 idx)
{
	struct vduse_dev *dev = vdpa_to_vduse(vdpa);
	struct vduse_virtqueue *vq = dev->vqs[idx];

	return vq->ready;
}

static int vduse_vdpa_set_vq_state(struct vdpa_device *vdpa, u16 idx,
				const struct vdpa_vq_state *state)
{
	struct vduse_dev *dev = vdpa_to_vduse(vdpa);
	struct vduse_virtqueue *vq = dev->vqs[idx];

	if (dev->driver_features & BIT_ULL(VIRTIO_F_RING_PACKED)) {
		vq->state.packed.last_avail_counter =
				state->packed.last_avail_counter;
		vq->state.packed.last_avail_idx = state->packed.last_avail_idx;
		vq->state.packed.last_used_counter =
				state->packed.last_used_counter;
		vq->state.packed.last_used_idx = state->packed.last_used_idx;
	} else
		vq->state.split.avail_index = state->split.avail_index;

	return 0;
}

static int vduse_vdpa_get_vq_state(struct vdpa_device *vdpa, u16 idx,
				struct vdpa_vq_state *state)
{
	struct vduse_dev *dev = vdpa_to_vduse(vdpa);
	struct vduse_virtqueue *vq = dev->vqs[idx];

	if (dev->driver_features & BIT_ULL(VIRTIO_F_RING_PACKED))
		return vduse_dev_get_vq_state_packed(dev, vq, &state->packed);

	return vduse_dev_get_vq_state_split(dev, vq, &state->split);
}

static u32 vduse_vdpa_get_vq_align(struct vdpa_device *vdpa)
{
	struct vduse_dev *dev = vdpa_to_vduse(vdpa);

	return dev->vq_align;
}

static u64 vduse_vdpa_get_device_features(struct vdpa_device *vdpa)
{
	struct vduse_dev *dev = vdpa_to_vduse(vdpa);

	return dev->device_features;
}

static int vduse_vdpa_set_driver_features(struct vdpa_device *vdpa, u64 features)
{
	struct vduse_dev *dev = vdpa_to_vduse(vdpa);

	dev->driver_features = features;
	return 0;
}

static u64 vduse_vdpa_get_driver_features(struct vdpa_device *vdpa)
{
	struct vduse_dev *dev = vdpa_to_vduse(vdpa);

	return dev->driver_features;
}

static void vduse_vdpa_set_config_cb(struct vdpa_device *vdpa,
				  struct vdpa_callback *cb)
{
	struct vduse_dev *dev = vdpa_to_vduse(vdpa);

	spin_lock(&dev->irq_lock);
	dev->config_cb.callback = cb->callback;
	dev->config_cb.private = cb->private;
	spin_unlock(&dev->irq_lock);
}

static u16 vduse_vdpa_get_vq_num_max(struct vdpa_device *vdpa)
{
	struct vduse_dev *dev = vdpa_to_vduse(vdpa);
	u16 num_max = 0;
	int i;

	for (i = 0; i < dev->vq_num; i++)
		if (num_max < dev->vqs[i]->num_max)
			num_max = dev->vqs[i]->num_max;

	return num_max;
}

static u32 vduse_vdpa_get_device_id(struct vdpa_device *vdpa)
{
	struct vduse_dev *dev = vdpa_to_vduse(vdpa);

	return dev->device_id;
}

static u32 vduse_vdpa_get_vendor_id(struct vdpa_device *vdpa)
{
	struct vduse_dev *dev = vdpa_to_vduse(vdpa);

	return dev->vendor_id;
}

static u8 vduse_vdpa_get_status(struct vdpa_device *vdpa)
{
	struct vduse_dev *dev = vdpa_to_vduse(vdpa);

	return dev->status;
}

static void vduse_vdpa_set_status(struct vdpa_device *vdpa, u8 status)
{
	struct vduse_dev *dev = vdpa_to_vduse(vdpa);

	if (vduse_dev_set_status(dev, status))
		return;

	dev->status = status;/*更新vduse设备状态*/
}

static size_t vduse_vdpa_get_config_size(struct vdpa_device *vdpa)
{
	struct vduse_dev *dev = vdpa_to_vduse(vdpa);

	return dev->config_size;
}

static void vduse_vdpa_get_config(struct vdpa_device *vdpa, unsigned int offset,
				  void *buf, unsigned int len)
{
	struct vduse_dev *dev = vdpa_to_vduse(vdpa);

	/* Initialize the buffer in case of partial copy. */
	memset(buf, 0, len);

	if (offset > dev->config_size)
		return;

	if (len > dev->config_size - offset)
		len = dev->config_size - offset;

	memcpy(buf, dev->config + offset, len);
}

static void vduse_vdpa_set_config(struct vdpa_device *vdpa, unsigned int offset,
			const void *buf, unsigned int len)
{
	/* Now we only support read-only configuration space */
}

static int vduse_vdpa_reset(struct vdpa_device *vdpa)
{
	struct vduse_dev *dev = vdpa_to_vduse(vdpa);
	int ret = vduse_dev_set_status(dev, 0);

	vduse_dev_reset(dev);

	return ret;
}

static u32 vduse_vdpa_get_generation(struct vdpa_device *vdpa)
{
	struct vduse_dev *dev = vdpa_to_vduse(vdpa);

	return dev->generation;
}

static int vduse_vdpa_set_vq_affinity(struct vdpa_device *vdpa, u16 idx,
				      const struct cpumask *cpu_mask)
{
	struct vduse_dev *dev = vdpa_to_vduse(vdpa);

	if (cpu_mask)
		cpumask_copy(&dev->vqs[idx]->irq_affinity, cpu_mask);
	else
		cpumask_setall(&dev->vqs[idx]->irq_affinity);

	return 0;
}

static const struct cpumask *
vduse_vdpa_get_vq_affinity(struct vdpa_device *vdpa, u16 idx)
{
	struct vduse_dev *dev = vdpa_to_vduse(vdpa);

	return &dev->vqs[idx]->irq_affinity;
}

static int vduse_vdpa_set_map(struct vdpa_device *vdpa,
				unsigned int asid,
				struct vhost_iotlb *iotlb)
{
	struct vduse_dev *dev = vdpa_to_vduse(vdpa);
	int ret;

	ret = vduse_domain_set_map(dev->domain, iotlb);
	if (ret)
		return ret;

	ret = vduse_dev_update_iotlb(dev, 0ULL, ULLONG_MAX);
	if (ret) {
		vduse_domain_clear_map(dev->domain, iotlb);
		return ret;
	}

	return 0;
}

static void vduse_vdpa_free(struct vdpa_device *vdpa)
{
	struct vduse_dev *dev = vdpa_to_vduse(vdpa);

	dev->vdev = NULL;
}

static const struct vdpa_config_ops vduse_vdpa_config_ops = {
	.set_vq_address		= vduse_vdpa_set_vq_address,
	.kick_vq		= vduse_vdpa_kick_vq,
	.set_vq_cb		= vduse_vdpa_set_vq_cb,
	.set_vq_num             = vduse_vdpa_set_vq_num,
	.get_vq_size		= vduse_vdpa_get_vq_size,
	.set_vq_ready		= vduse_vdpa_set_vq_ready,
	.get_vq_ready		= vduse_vdpa_get_vq_ready,
	.set_vq_state		= vduse_vdpa_set_vq_state,
	.get_vq_state		= vduse_vdpa_get_vq_state,
	.get_vq_align		= vduse_vdpa_get_vq_align,
	.get_device_features	= vduse_vdpa_get_device_features,
	.set_driver_features	= vduse_vdpa_set_driver_features,
	.get_driver_features	= vduse_vdpa_get_driver_features,
	.set_config_cb		= vduse_vdpa_set_config_cb,
	.get_vq_num_max		= vduse_vdpa_get_vq_num_max,
	.get_device_id		= vduse_vdpa_get_device_id,
	.get_vendor_id		= vduse_vdpa_get_vendor_id,
	.get_status		= vduse_vdpa_get_status,
	.set_status		= vduse_vdpa_set_status,
	.get_config_size	= vduse_vdpa_get_config_size,
	.get_config		= vduse_vdpa_get_config,
	.set_config		= vduse_vdpa_set_config,
	.get_generation		= vduse_vdpa_get_generation,
	.set_vq_affinity	= vduse_vdpa_set_vq_affinity,
	.get_vq_affinity	= vduse_vdpa_get_vq_affinity,
	.reset			= vduse_vdpa_reset,
	.set_map		= vduse_vdpa_set_map,
	.free			= vduse_vdpa_free,
};

static void vduse_dev_sync_single_for_device(struct device *dev,
					     dma_addr_t dma_addr, size_t size,
					     enum dma_data_direction dir)
{
	struct vduse_dev *vdev = dev_to_vduse(dev);
	struct vduse_iova_domain *domain = vdev->domain;

	vduse_domain_sync_single_for_device(domain, dma_addr, size, dir);
}

static void vduse_dev_sync_single_for_cpu(struct device *dev,
					     dma_addr_t dma_addr, size_t size,
					     enum dma_data_direction dir)
{
	struct vduse_dev *vdev = dev_to_vduse(dev);
	struct vduse_iova_domain *domain = vdev->domain;

	vduse_domain_sync_single_for_cpu(domain, dma_addr, size, dir);
}

static dma_addr_t vduse_dev_map_page(struct device *dev, struct page *page,
				     unsigned long offset, size_t size,
				     enum dma_data_direction dir,
				     unsigned long attrs)
{
	struct vduse_dev *vdev = dev_to_vduse(dev);
	struct vduse_iova_domain *domain = vdev->domain;

	return vduse_domain_map_page(domain, page, offset, size, dir, attrs);
}

static void vduse_dev_unmap_page(struct device *dev, dma_addr_t dma_addr,
				size_t size, enum dma_data_direction dir,
				unsigned long attrs)
{
	struct vduse_dev *vdev = dev_to_vduse(dev);
	struct vduse_iova_domain *domain = vdev->domain;

	return vduse_domain_unmap_page(domain, dma_addr, size, dir, attrs);
}

static void *vduse_dev_alloc_coherent(struct device *dev, size_t size,
					dma_addr_t *dma_addr, gfp_t flag,
					unsigned long attrs)
{
	struct vduse_dev *vdev = dev_to_vduse(dev);
	struct vduse_iova_domain *domain = vdev->domain;
	unsigned long iova;
	void *addr;

	*dma_addr = DMA_MAPPING_ERROR;
	addr = vduse_domain_alloc_coherent(domain, size,
				(dma_addr_t *)&iova, flag, attrs);
	if (!addr)
		return NULL;

	*dma_addr = (dma_addr_t)iova;

	return addr;
}

static void vduse_dev_free_coherent(struct device *dev, size_t size,
					void *vaddr, dma_addr_t dma_addr,
					unsigned long attrs)
{
	struct vduse_dev *vdev = dev_to_vduse(dev);
	struct vduse_iova_domain *domain = vdev->domain;

	vduse_domain_free_coherent(domain, size, vaddr, dma_addr, attrs);
}

static size_t vduse_dev_max_mapping_size(struct device *dev)
{
	struct vduse_dev *vdev = dev_to_vduse(dev);
	struct vduse_iova_domain *domain = vdev->domain;

	return domain->bounce_size;
}

static const struct dma_map_ops vduse_dev_dma_ops = {
	.sync_single_for_device = vduse_dev_sync_single_for_device,
	.sync_single_for_cpu = vduse_dev_sync_single_for_cpu,
	.map_page = vduse_dev_map_page,
	.unmap_page = vduse_dev_unmap_page,
	.alloc = vduse_dev_alloc_coherent,
	.free = vduse_dev_free_coherent,
	.max_mapping_size = vduse_dev_max_mapping_size,
};

static unsigned int perm_to_file_flags(u8 perm)
{
	unsigned int flags = 0;

	switch (perm) {
	case VDUSE_ACCESS_WO:
		flags |= O_WRONLY;
		break;
	case VDUSE_ACCESS_RO:
		flags |= O_RDONLY;
		break;
	case VDUSE_ACCESS_RW:
		flags |= O_RDWR;
		break;
	default:
		WARN(1, "invalidate vhost IOTLB permission\n");
		break;
	}

	return flags;
}

static int vduse_kickfd_setup(struct vduse_dev *dev,
			struct vduse_vq_eventfd *eventfd)
{
	struct eventfd_ctx *ctx = NULL;
	struct vduse_virtqueue *vq;
	u32 index;

	if (eventfd->index >= dev->vq_num)
		return -EINVAL;

	index = array_index_nospec(eventfd->index, dev->vq_num);
	vq = dev->vqs[index];
	if (eventfd->fd >= 0) {
		ctx = eventfd_ctx_fdget(eventfd->fd);
		if (IS_ERR(ctx))
			return PTR_ERR(ctx);
	} else if (eventfd->fd != VDUSE_EVENTFD_DEASSIGN)
		return 0;

	spin_lock(&vq->kick_lock);
	if (vq->kickfd)
		eventfd_ctx_put(vq->kickfd);
	vq->kickfd = ctx;
	if (vq->ready && vq->kicked && vq->kickfd) {
		eventfd_signal(vq->kickfd);
		vq->kicked = false;
	}
	spin_unlock(&vq->kick_lock);

	return 0;
}

static bool vduse_dev_is_ready(struct vduse_dev *dev)
{
	int i;

	for (i = 0; i < dev->vq_num; i++)
		if (!dev->vqs[i]->num_max)
			return false;

	return true;
}

static void vduse_dev_irq_inject(struct work_struct *work)
{
	struct vduse_dev *dev = container_of(work, struct vduse_dev, inject);

	spin_lock_bh(&dev->irq_lock);
	if (dev->config_cb.callback)
		dev->config_cb.callback(dev->config_cb.private);
	spin_unlock_bh(&dev->irq_lock);
}

static void vduse_vq_irq_inject(struct work_struct *work)
{
	struct vduse_virtqueue *vq = container_of(work,
					struct vduse_virtqueue, inject);

	spin_lock_bh(&vq->irq_lock);
	if (vq->ready && vq->cb.callback)
		vq->cb.callback(vq->cb.private);
	spin_unlock_bh(&vq->irq_lock);
}

static bool vduse_vq_signal_irqfd(struct vduse_virtqueue *vq)
{
	bool signal = false;

	if (!vq->cb.trigger)
		return false;

	spin_lock_irq(&vq->irq_lock);
	if (vq->ready && vq->cb.trigger) {
		eventfd_signal(vq->cb.trigger);
		signal = true;
	}
	spin_unlock_irq(&vq->irq_lock);

	return signal;
}

static int vduse_dev_queue_irq_work(struct vduse_dev *dev,
				    struct work_struct *irq_work,
				    int irq_effective_cpu)
{
	int ret = -EINVAL;

	down_read(&dev->rwsem);
	if (!(dev->status & VIRTIO_CONFIG_S_DRIVER_OK))
		goto unlock;

	ret = 0;
	if (irq_effective_cpu == IRQ_UNBOUND)
		queue_work(vduse_irq_wq, irq_work);
	else
		queue_work_on(irq_effective_cpu,
			      vduse_irq_bound_wq, irq_work);
unlock:
	up_read(&dev->rwsem);

	return ret;
}

static int vduse_dev_dereg_umem(struct vduse_dev *dev,
				u64 iova, u64 size)
{
	int ret;

	mutex_lock(&dev->mem_lock);
	ret = -ENOENT;
	if (!dev->umem)
		goto unlock;

	ret = -EINVAL;
	if (!dev->domain)
		goto unlock;

	if (dev->umem->iova != iova || size != dev->domain->bounce_size)
		goto unlock;

	vduse_domain_remove_user_bounce_pages(dev->domain);
	unpin_user_pages_dirty_lock(dev->umem->pages,
				    dev->umem->npages, true);
	atomic64_sub(dev->umem->npages, &dev->umem->mm->pinned_vm);
	mmdrop(dev->umem->mm);
	vfree(dev->umem->pages);
	kfree(dev->umem);
	dev->umem = NULL;
	ret = 0;
unlock:
	mutex_unlock(&dev->mem_lock);
	return ret;
}

static int vduse_dev_reg_umem(struct vduse_dev *dev,
			      u64 iova, u64 uaddr, u64 size)
{
	struct page **page_list = NULL;
	struct vduse_umem *umem = NULL;
	long pinned = 0;
	unsigned long npages, lock_limit;
	int ret;

	if (!dev->domain || !dev->domain->bounce_map ||
	    size != dev->domain->bounce_size ||
	    iova != 0 || uaddr & ~PAGE_MASK)
		return -EINVAL;

	mutex_lock(&dev->mem_lock);
	ret = -EEXIST;
	if (dev->umem)
		goto unlock;

	ret = -ENOMEM;
	npages = size >> PAGE_SHIFT;
	page_list = __vmalloc(array_size(npages, sizeof(struct page *)),
			      GFP_KERNEL_ACCOUNT);
	umem = kzalloc(sizeof(*umem), GFP_KERNEL);
	if (!page_list || !umem)
		goto unlock;

	mmap_read_lock(current->mm);

	lock_limit = PFN_DOWN(rlimit(RLIMIT_MEMLOCK));
	if (npages + atomic64_read(&current->mm->pinned_vm) > lock_limit)
		goto out;

	pinned = pin_user_pages(uaddr, npages, FOLL_LONGTERM | FOLL_WRITE,
				page_list);
	if (pinned != npages) {
		ret = pinned < 0 ? pinned : -ENOMEM;
		goto out;
	}

	ret = vduse_domain_add_user_bounce_pages(dev->domain,
						 page_list, pinned);
	if (ret)
		goto out;

	atomic64_add(npages, &current->mm->pinned_vm);

	umem->pages = page_list;
	umem->npages = pinned;
	umem->iova = iova;
	umem->mm = current->mm;
	mmgrab(current->mm);

	dev->umem = umem;
out:
	if (ret && pinned > 0)
		unpin_user_pages(page_list, pinned);

	mmap_read_unlock(current->mm);
unlock:
	if (ret) {
		vfree(page_list);
		kfree(umem);
	}
	mutex_unlock(&dev->mem_lock);
	return ret;
}

static void vduse_vq_update_effective_cpu(struct vduse_virtqueue *vq)
{
	int curr_cpu = vq->irq_effective_cpu;

	while (true) {
		curr_cpu = cpumask_next(curr_cpu, &vq->irq_affinity);
		if (cpu_online(curr_cpu))
			break;

		if (curr_cpu >= nr_cpu_ids)
			curr_cpu = IRQ_UNBOUND;
	}

	vq->irq_effective_cpu = curr_cpu;
}

static long vduse_dev_ioctl(struct file *file, unsigned int cmd,
			    unsigned long arg)
{
	struct vduse_dev *dev = file->private_data;
	void __user *argp = (void __user *)arg;
	int ret;

	if (unlikely(dev->broken))
		return -EPERM;

	switch (cmd) {
	case VDUSE_IOTLB_GET_FD: {
		struct vduse_iotlb_entry entry;
		struct vhost_iotlb_map *map;
		struct vdpa_map_file *map_file;
		struct file *f = NULL;

		ret = -EFAULT;
		if (copy_from_user(&entry, argp, sizeof(entry)))
			break;

		ret = -EINVAL;
		if (entry.start > entry.last)
			break;

		mutex_lock(&dev->domain_lock);
		if (!dev->domain) {
			mutex_unlock(&dev->domain_lock);
			break;
		}
		spin_lock(&dev->domain->iotlb_lock);
		map = vhost_iotlb_itree_first(dev->domain->iotlb,
					      entry.start, entry.last);
		if (map) {
			map_file = (struct vdpa_map_file *)map->opaque;
			f = get_file(map_file->file);
			entry.offset = map_file->offset;
			entry.start = map->start;
			entry.last = map->last;
			entry.perm = map->perm;
		}
		spin_unlock(&dev->domain->iotlb_lock);
		mutex_unlock(&dev->domain_lock);
		ret = -EINVAL;
		if (!f)
			break;

		ret = -EFAULT;
		if (copy_to_user(argp, &entry, sizeof(entry))) {
			fput(f);
			break;
		}
		ret = receive_fd(f, NULL, perm_to_file_flags(entry.perm));
		fput(f);
		break;
	}
	case VDUSE_DEV_GET_FEATURES:
		/*
		 * Just mirror what driver wrote here.
		 * The driver is expected to check FEATURE_OK later.
		 */
		ret = put_user(dev->driver_features, (u64 __user *)argp);
		break;
	case VDUSE_DEV_SET_CONFIG: {
		struct vduse_config_data config;
		unsigned long size = offsetof(struct vduse_config_data,
					      buffer);

		ret = -EFAULT;
		if (copy_from_user(&config, argp, size))
			break;

		ret = -EINVAL;
		if (config.offset > dev->config_size ||
		    config.length == 0 ||
		    config.length > dev->config_size - config.offset)
			break;

		ret = -EFAULT;
		if (copy_from_user(dev->config + config.offset, argp + size,
				   config.length))
			break;

		ret = 0;
		break;
	}
	case VDUSE_DEV_INJECT_CONFIG_IRQ:
		ret = vduse_dev_queue_irq_work(dev, &dev->inject, IRQ_UNBOUND);
		break;
	case VDUSE_VQ_SETUP: {
		/*配置具体一个队列*/
		struct vduse_vq_config config;
		u32 index;

		ret = -EFAULT;
		/*使用用户态指定的vq config*/
		if (copy_from_user(&config, argp, sizeof(config)))
			break;

		ret = -EINVAL;
		if (config.index >= dev->vq_num)
			/*无效配置，队列编号大于设备vq总数*/
			break;

		if (!is_mem_zero((const char *)config.reserved,
				 sizeof(config.reserved)))
			break;

		index = array_index_nospec(config.index, dev->vq_num);
		dev->vqs[index]->num_max = config.max_size;/*设置队列最大长度*/
		ret = 0;
		break;
	}
	case VDUSE_VQ_GET_INFO: {
		/*获取指定一个vq的信息*/
		struct vduse_vq_info vq_info;
		struct vduse_virtqueue *vq;
		u32 index;

		ret = -EFAULT;
		if (copy_from_user(&vq_info, argp, sizeof(vq_info)))
			break;

		ret = -EINVAL;
		if (vq_info.index >= dev->vq_num)
			/*vq索引无效*/
			break;

		index = array_index_nospec(vq_info.index, dev->vq_num);
		vq = dev->vqs[index];
		vq_info.desc_addr = vq->desc_addr;
		vq_info.driver_addr = vq->driver_addr;
		vq_info.device_addr = vq->device_addr;
		vq_info.num = vq->num;/*vq队列长度*/

		if (dev->driver_features & BIT_ULL(VIRTIO_F_RING_PACKED)) {
			vq_info.packed.last_avail_counter =
				vq->state.packed.last_avail_counter;
			vq_info.packed.last_avail_idx =
				vq->state.packed.last_avail_idx;
			vq_info.packed.last_used_counter =
				vq->state.packed.last_used_counter;
			vq_info.packed.last_used_idx =
				vq->state.packed.last_used_idx;
		} else
			vq_info.split.avail_index =
				vq->state.split.avail_index;

		vq_info.ready = vq->ready;/*此vq是否ready*/

		ret = -EFAULT;
		if (copy_to_user(argp, &vq_info, sizeof(vq_info)))
			break;

		ret = 0;
		break;
	}
	case VDUSE_VQ_SETUP_KICKFD: {
		struct vduse_vq_eventfd eventfd;

		ret = -EFAULT;
		if (copy_from_user(&eventfd, argp, sizeof(eventfd)))
			break;

		ret = vduse_kickfd_setup(dev, &eventfd);
		break;
	}
	case VDUSE_VQ_INJECT_IRQ: {
		u32 index;

		ret = -EFAULT;
		if (get_user(index, (u32 __user *)argp))
			break;

		ret = -EINVAL;
		if (index >= dev->vq_num)
			break;

		ret = 0;
		index = array_index_nospec(index, dev->vq_num);
		if (!vduse_vq_signal_irqfd(dev->vqs[index])) {
			vduse_vq_update_effective_cpu(dev->vqs[index]);
			ret = vduse_dev_queue_irq_work(dev,
						&dev->vqs[index]->inject,
						dev->vqs[index]->irq_effective_cpu);
		}
		break;
	}
	case VDUSE_IOTLB_REG_UMEM: {
		struct vduse_iova_umem umem;

		ret = -EFAULT;
		if (copy_from_user(&umem, argp, sizeof(umem)))
			break;

		ret = -EINVAL;
		if (!is_mem_zero((const char *)umem.reserved,
				 sizeof(umem.reserved)))
			break;

		mutex_lock(&dev->domain_lock);
		ret = vduse_dev_reg_umem(dev, umem.iova,
					 umem.uaddr, umem.size);
		mutex_unlock(&dev->domain_lock);
		break;
	}
	case VDUSE_IOTLB_DEREG_UMEM: {
		struct vduse_iova_umem umem;

		ret = -EFAULT;
		if (copy_from_user(&umem, argp, sizeof(umem)))
			break;

		ret = -EINVAL;
		if (!is_mem_zero((const char *)umem.reserved,
				 sizeof(umem.reserved)))
			break;
		mutex_lock(&dev->domain_lock);
		ret = vduse_dev_dereg_umem(dev, umem.iova,
					   umem.size);
		mutex_unlock(&dev->domain_lock);
		break;
	}
	case VDUSE_IOTLB_GET_INFO: {
		struct vduse_iova_info info;
		struct vhost_iotlb_map *map;

		ret = -EFAULT;
		if (copy_from_user(&info, argp, sizeof(info)))
			break;

		ret = -EINVAL;
		if (info.start > info.last)
			break;

		if (!is_mem_zero((const char *)info.reserved,
				 sizeof(info.reserved)))
			break;

		mutex_lock(&dev->domain_lock);
		if (!dev->domain) {
			mutex_unlock(&dev->domain_lock);
			break;
		}
		spin_lock(&dev->domain->iotlb_lock);
		map = vhost_iotlb_itree_first(dev->domain->iotlb,
					      info.start, info.last);
		if (map) {
			info.start = map->start;
			info.last = map->last;
			info.capability = 0;
			if (dev->domain->bounce_map && map->start == 0 &&
			    map->last == dev->domain->bounce_size - 1)
				info.capability |= VDUSE_IOVA_CAP_UMEM;
		}
		spin_unlock(&dev->domain->iotlb_lock);
		mutex_unlock(&dev->domain_lock);
		if (!map)
			break;

		ret = -EFAULT;
		if (copy_to_user(argp, &info, sizeof(info)))
			break;

		ret = 0;
		break;
	}
	default:
		ret = -ENOIOCTLCMD;
		break;
	}

	return ret;
}

static int vduse_dev_release(struct inode *inode, struct file *file)
{
	struct vduse_dev *dev = file->private_data;

	mutex_lock(&dev->domain_lock);
	if (dev->domain)
		vduse_dev_dereg_umem(dev, 0, dev->domain->bounce_size);
	mutex_unlock(&dev->domain_lock);
	spin_lock(&dev->msg_lock);
	/* Make sure the inflight messages can processed after reconncection */
	list_splice_init(&dev->recv_list, &dev->send_list);
	spin_unlock(&dev->msg_lock);
	dev->connected = false;

	return 0;
}

static struct vduse_dev *vduse_dev_get_from_minor(int minor)
{
	struct vduse_dev *dev;

	mutex_lock(&vduse_lock);
	/*通过编号，获取vduse设备*/
	dev = idr_find(&vduse_idr, minor);
	mutex_unlock(&vduse_lock);

	return dev;
}

static int vduse_dev_open(struct inode *inode, struct file *file)
{
	int ret;
	struct vduse_dev *dev = vduse_dev_get_from_minor(iminor(inode));

	if (!dev)
		return -ENODEV;

	ret = -EBUSY;
	mutex_lock(&dev->lock);
	if (dev->connected)
		goto unlock;

	ret = 0;
	dev->connected = true;
	file->private_data = dev;
unlock:
	mutex_unlock(&dev->lock);

	return ret;
}

static const struct file_operations vduse_dev_fops = {
	.owner		= THIS_MODULE,
	.open		= vduse_dev_open,
	.release	= vduse_dev_release,
	.read_iter	= vduse_dev_read_iter,
	.write_iter	= vduse_dev_write_iter,
	.poll		= vduse_dev_poll,
	.unlocked_ioctl	= vduse_dev_ioctl,
	.compat_ioctl	= compat_ptr_ioctl,
	.llseek		= noop_llseek,
};

static ssize_t irq_cb_affinity_show(struct vduse_virtqueue *vq, char *buf)
{
	return sprintf(buf, "%*pb\n", cpumask_pr_args(&vq->irq_affinity));
}

static ssize_t irq_cb_affinity_store(struct vduse_virtqueue *vq,
				     const char *buf, size_t count)
{
	cpumask_var_t new_value;
	int ret;

	if (!zalloc_cpumask_var(&new_value, GFP_KERNEL))
		return -ENOMEM;

	ret = cpumask_parse(buf, new_value);
	if (ret)
		goto free_mask;

	ret = -EINVAL;
	if (!cpumask_intersects(new_value, cpu_online_mask))
		goto free_mask;

	cpumask_copy(&vq->irq_affinity, new_value);
	ret = count;
free_mask:
	free_cpumask_var(new_value);
	return ret;
}

struct vq_sysfs_entry {
	struct attribute attr;
	ssize_t (*show)(struct vduse_virtqueue *vq, char *buf);
	ssize_t (*store)(struct vduse_virtqueue *vq, const char *buf,
			 size_t count);
};

static struct vq_sysfs_entry irq_cb_affinity_attr = __ATTR_RW(irq_cb_affinity);

static struct attribute *vq_attrs[] = {
	&irq_cb_affinity_attr.attr,
	NULL,
};
ATTRIBUTE_GROUPS(vq);

static ssize_t vq_attr_show(struct kobject *kobj, struct attribute *attr,
			    char *buf)
{
	struct vduse_virtqueue *vq = container_of(kobj,
					struct vduse_virtqueue, kobj);
	struct vq_sysfs_entry *entry = container_of(attr,
					struct vq_sysfs_entry, attr);

	if (!entry->show)
		return -EIO;

	return entry->show(vq, buf);
}

static ssize_t vq_attr_store(struct kobject *kobj, struct attribute *attr,
			     const char *buf, size_t count)
{
	struct vduse_virtqueue *vq = container_of(kobj,
					struct vduse_virtqueue, kobj);
	struct vq_sysfs_entry *entry = container_of(attr,
					struct vq_sysfs_entry, attr);

	if (!entry->store)
		return -EIO;

	return entry->store(vq, buf, count);
}

static const struct sysfs_ops vq_sysfs_ops = {
	.show = vq_attr_show,
	.store = vq_attr_store,
};

static void vq_release(struct kobject *kobj)
{
	struct vduse_virtqueue *vq = container_of(kobj,
					struct vduse_virtqueue, kobj);
	kfree(vq);
}

static const struct kobj_type vq_type = {
	.release	= vq_release,
	.sysfs_ops	= &vq_sysfs_ops,
	.default_groups	= vq_groups,
};

static char *vduse_devnode(const struct device *dev, umode_t *mode)
{
	return kasprintf(GFP_KERNEL, "vduse/%s", dev_name(dev));
}

static const struct class vduse_class = {
	.name = "vduse",
	.devnode = vduse_devnode,
};

static void vduse_dev_deinit_vqs(struct vduse_dev *dev)
{
	int i;

	if (!dev->vqs)
		return;

	for (i = 0; i < dev->vq_num; i++)
		kobject_put(&dev->vqs[i]->kobj);
	kfree(dev->vqs);
}

static int vduse_dev_init_vqs(struct vduse_dev *dev, u32 vq_align, u32 vq_num)
{
	int ret, i;

	dev->vq_align = vq_align;
	dev->vq_num = vq_num;
	/*申请指定数量的vqs指针，后续用其指向不同的vq结构体*/
	dev->vqs = kcalloc(dev->vq_num, sizeof(*dev->vqs), GFP_KERNEL);
	if (!dev->vqs)
		return -ENOMEM;

	/*初始化vq_num个vq*/
	for (i = 0; i < vq_num; i++) {
		/*申请i号队列对应的vq结构体*/
		dev->vqs[i] = kzalloc(sizeof(*dev->vqs[i]), GFP_KERNEL);
		if (!dev->vqs[i]) {
			ret = -ENOMEM;
			goto err;
		}

		dev->vqs[i]->index = i;
		dev->vqs[i]->irq_effective_cpu = IRQ_UNBOUND;/*中断暂不绑定cpu*/
		INIT_WORK(&dev->vqs[i]->inject, vduse_vq_irq_inject);/*定义中断注入work*/
		INIT_WORK(&dev->vqs[i]->kick, vduse_vq_kick_work);/*定义Kick work*/
		spin_lock_init(&dev->vqs[i]->kick_lock);
		spin_lock_init(&dev->vqs[i]->irq_lock);
		cpumask_setall(&dev->vqs[i]->irq_affinity);

		kobject_init(&dev->vqs[i]->kobj, &vq_type);
		ret = kobject_add(&dev->vqs[i]->kobj,
				  &dev->dev->kobj, "vq%d", i);
		if (ret) {
			kfree(dev->vqs[i]);
			goto err;
		}
	}

	return 0;
err:
	while (i--)
		kobject_put(&dev->vqs[i]->kobj);
	kfree(dev->vqs);
	dev->vqs = NULL;
	return ret;
}

/*申请vduse_dev结构体，并简单初始化*/
static struct vduse_dev *vduse_dev_create(void)
{
	struct vduse_dev *dev = kzalloc(sizeof(*dev), GFP_KERNEL);

	if (!dev)
		return NULL;

	mutex_init(&dev->lock);
	mutex_init(&dev->mem_lock);
	mutex_init(&dev->domain_lock);
	spin_lock_init(&dev->msg_lock);
	INIT_LIST_HEAD(&dev->send_list);
	INIT_LIST_HEAD(&dev->recv_list);
	spin_lock_init(&dev->irq_lock);
	init_rwsem(&dev->rwsem);

	INIT_WORK(&dev->inject, vduse_dev_irq_inject);
	init_waitqueue_head(&dev->waitq);/*初始化等待队列*/

	return dev;
}

static void vduse_dev_destroy(struct vduse_dev *dev)
{
	kfree(dev);
}

/*依据名称查找对应的vduse设备*/
static struct vduse_dev *vduse_find_dev(const char *name)
{
	struct vduse_dev *dev;
	int id;

	idr_for_each_entry(&vduse_idr, dev, id)
		if (!strcmp(dev->name, name))
			return dev;

	return NULL;
}

/*依据名称移除vduse设备*/
static int vduse_destroy_dev(char *name)
{
	struct vduse_dev *dev = vduse_find_dev(name);

	if (!dev)
		return -EINVAL;

	mutex_lock(&dev->lock);
	if (dev->vdev || dev->connected) {
		mutex_unlock(&dev->lock);
		return -EBUSY;
	}
	dev->connected = true;
	mutex_unlock(&dev->lock);

	vduse_dev_reset(dev);
	device_destroy(&vduse_class, MKDEV(MAJOR(vduse_major), dev->minor));
	idr_remove(&vduse_idr, dev->minor);
	kvfree(dev->config);
	vduse_dev_deinit_vqs(dev);
	if (dev->domain)
		vduse_domain_destroy(dev->domain);
	kfree(dev->name);
	vduse_dev_destroy(dev);
	module_put(THIS_MODULE);

	return 0;
}

/*检查device_id是否包含在集合allowed_device_id*/
static bool device_is_allowed(u32 device_id)
{
	int i;

	for (i = 0; i < ARRAY_SIZE(allowed_device_id); i++)
		if (allowed_device_id[i] == device_id)
			return true;

	return false;
}

static bool features_is_valid(struct vduse_dev_config *config)
{
<<<<<<< HEAD
	if (!(features & (1ULL << VIRTIO_F_ACCESS_PLATFORM)))
		/*必须指定此flag*/
		return false;

	/* Now we only support read-only configuration space */
	if (features & (1ULL << VIRTIO_BLK_F_CONFIG_WCE))
		/*必须不能指定此Flag*/
=======
	if (!(config->features & BIT_ULL(VIRTIO_F_ACCESS_PLATFORM)))
		return false;

	/* Now we only support read-only configuration space */
	if ((config->device_id == VIRTIO_ID_BLOCK) &&
			(config->features & BIT_ULL(VIRTIO_BLK_F_CONFIG_WCE)))
		return false;
	else if ((config->device_id == VIRTIO_ID_NET) &&
			(config->features & BIT_ULL(VIRTIO_NET_F_CTRL_VQ)))
		return false;

	if ((config->device_id == VIRTIO_ID_NET) &&
			!(config->features & BIT_ULL(VIRTIO_F_VERSION_1)))
>>>>>>> 155a3c00
		return false;

	return true;
}

static bool vduse_validate_config(struct vduse_dev_config *config)
{
    /*当前预留字段必须为0*/
	if (!is_mem_zero((const char *)config->reserved,
			 sizeof(config->reserved)))
		return false;

	/*vq_align不容许对齐方式大于一个整页*/
	if (config->vq_align > PAGE_SIZE)
		return false;

	/*config_size必须小于一个整页*/
	if (config->config_size > PAGE_SIZE)
		return false;

	/*vq数量过多*/
	if (config->vq_num > 0xffff)
		return false;

	/*名称不得为空*/
	if (!config->name[0])
		return false;

	/*是否容许的device id*/
	if (!device_is_allowed(config->device_id))
		return false;

<<<<<<< HEAD
	/*校验features*/
	if (!features_is_valid(config->features))
=======
	if (!features_is_valid(config))
>>>>>>> 155a3c00
		return false;

	return true;
}

static ssize_t msg_timeout_show(struct device *device,
				struct device_attribute *attr, char *buf)
{
	struct vduse_dev *dev = dev_get_drvdata(device);

	return sysfs_emit(buf, "%u\n", dev->msg_timeout);
}

static ssize_t msg_timeout_store(struct device *device,
				 struct device_attribute *attr,
				 const char *buf, size_t count)
{
	struct vduse_dev *dev = dev_get_drvdata(device);
	int ret;

	ret = kstrtouint(buf, 10, &dev->msg_timeout);
	if (ret < 0)
		return ret;

	return count;
}

static DEVICE_ATTR_RW(msg_timeout);

static ssize_t bounce_size_show(struct device *device,
				struct device_attribute *attr, char *buf)
{
	struct vduse_dev *dev = dev_get_drvdata(device);

	return sysfs_emit(buf, "%u\n", dev->bounce_size);
}

static ssize_t bounce_size_store(struct device *device,
				 struct device_attribute *attr,
				 const char *buf, size_t count)
{
	struct vduse_dev *dev = dev_get_drvdata(device);
	unsigned int bounce_size;
	int ret;

	ret = -EPERM;
	mutex_lock(&dev->domain_lock);
	if (dev->domain)
		goto unlock;

	ret = kstrtouint(buf, 10, &bounce_size);
	if (ret < 0)
		goto unlock;

	ret = -EINVAL;
	if (bounce_size > VDUSE_MAX_BOUNCE_SIZE ||
	    bounce_size < VDUSE_MIN_BOUNCE_SIZE)
		goto unlock;

	dev->bounce_size = bounce_size & PAGE_MASK;
	ret = count;
unlock:
	mutex_unlock(&dev->domain_lock);
	return ret;
}

static DEVICE_ATTR_RW(bounce_size);

static struct attribute *vduse_dev_attrs[] = {
	&dev_attr_msg_timeout.attr,
	&dev_attr_bounce_size.attr,
	NULL
};

ATTRIBUTE_GROUPS(vduse_dev);

static int vduse_create_dev(struct vduse_dev_config *config,
			    void *config_buf, u64 api_version)
{
	int ret;
	struct vduse_dev *dev;

<<<<<<< HEAD
	/*设备是否已存在*/
=======
	ret = -EPERM;
	if ((config->device_id == VIRTIO_ID_NET) && !capable(CAP_NET_ADMIN))
		goto err;

>>>>>>> 155a3c00
	ret = -EEXIST;
	if (vduse_find_dev(config->name))
		goto err;

	/*创建vduse结构体*/
	ret = -ENOMEM;
	dev = vduse_dev_create();
	if (!dev)
		goto err;

	dev->api_version = api_version;
	dev->device_features = config->features;
	dev->device_id = config->device_id;
	dev->vendor_id = config->vendor_id;
	dev->name = kstrdup(config->name, GFP_KERNEL);
	if (!dev->name)
		goto err_str;

	dev->bounce_size = VDUSE_BOUNCE_SIZE;
	dev->config = config_buf;
	dev->config_size = config->config_size;

	/*为待创建的设备，申请一个唯一编号*/
	ret = idr_alloc(&vduse_idr, dev, 1, VDUSE_DEV_MAX, GFP_KERNEL);
	if (ret < 0)
		goto err_idr;

	dev->minor = ret;
	dev->msg_timeout = VDUSE_MSG_DEFAULT_TIMEOUT;
	dev->dev = device_create_with_groups(&vduse_class, NULL,
				MKDEV(MAJOR(vduse_major), dev->minor),
				dev, vduse_dev_groups, "%s", config->name);/*向kernel申请产生此dev*/
	if (IS_ERR(dev->dev)) {
		ret = PTR_ERR(dev->dev);
		goto err_dev;
	}

	/*初始化此vduse设备*/
	ret = vduse_dev_init_vqs(dev, config->vq_align, config->vq_num);
	if (ret)
		goto err_vqs;

	__module_get(THIS_MODULE);

	return 0;
err_vqs:
	device_destroy(&vduse_class, MKDEV(MAJOR(vduse_major), dev->minor));
err_dev:
	idr_remove(&vduse_idr, dev->minor);
err_idr:
	kfree(dev->name);
err_str:
	vduse_dev_destroy(dev);
err:
	return ret;
}

static long vduse_ioctl(struct file *file, unsigned int cmd,
			unsigned long arg)
{
	int ret;
	void __user *argp = (void __user *)arg;
	struct vduse_control *control = file->private_data;

	mutex_lock(&vduse_lock);
	switch (cmd) {
	case VDUSE_GET_API_VERSION:
	    /*取control的api_version*/
		ret = put_user(control->api_version, (u64 __user *)argp);
		break;
	case VDUSE_SET_API_VERSION: {
		u64 api_version;

		/*自用户态拿配置的api version*/
		ret = -EFAULT;
		if (get_user(api_version, (u64 __user *)argp))
			break;

		ret = -EINVAL;
		if (api_version > VDUSE_API_VERSION)
			break;

		/*设置用户态要求的api version*/
		ret = 0;
		control->api_version = api_version;
		break;
	}
	case VDUSE_CREATE_DEV: {
	    /*创建vduse设备*/
		struct vduse_dev_config config;
		unsigned long size = offsetof(struct vduse_dev_config, config);
		void *buf;

		/*自用户态读取config结构体*/
		ret = -EFAULT;
		if (copy_from_user(&config, argp, size))
			break;

		/*配置结构体校验*/
		ret = -EINVAL;
		if (vduse_validate_config(&config) == false)
			break;

		/*取用户态提供的config成员内容*/
		buf = vmemdup_user(argp + size, config.config_size);
		if (IS_ERR(buf)) {
			ret = PTR_ERR(buf);
			break;
		}

		/*vduse设备创建*/
		config.name[VDUSE_NAME_MAX - 1] = '\0';
		ret = vduse_create_dev(&config, buf/*结构体中的config成员内容*/, control->api_version);
		if (ret)
			kvfree(buf);
		break;
	}
	case VDUSE_DESTROY_DEV: {
	    /*移除vduse设备*/
		char name[VDUSE_NAME_MAX];

		ret = -EFAULT;
		if (copy_from_user(name, argp, VDUSE_NAME_MAX))
			break;

		name[VDUSE_NAME_MAX - 1] = '\0';
		ret = vduse_destroy_dev(name);
		break;
	}
	default:
		ret = -EINVAL;
		break;
	}
	mutex_unlock(&vduse_lock);

	return ret;
}

static int vduse_release(struct inode *inode, struct file *file)
{
	struct vduse_control *control = file->private_data;

	kfree(control);
	return 0;
}

static int vduse_open(struct inode *inode, struct file *file)
{
	struct vduse_control *control;

	control = kmalloc(sizeof(struct vduse_control), GFP_KERNEL);
	if (!control)
		return -ENOMEM;

	control->api_version = VDUSE_API_VERSION;
	file->private_data = control;

	return 0;
}

static const struct file_operations vduse_ctrl_fops = {
	.owner		= THIS_MODULE,
	.open		= vduse_open,
	.release	= vduse_release,
	.unlocked_ioctl	= vduse_ioctl,
	.compat_ioctl	= compat_ptr_ioctl,
	.llseek		= noop_llseek,
};

struct vduse_mgmt_dev {
	struct vdpa_mgmt_dev mgmt_dev;
	struct device dev;
};

static struct vduse_mgmt_dev *vduse_mgmt;

static int vduse_dev_init_vdpa(struct vduse_dev *dev, const char *name)
{
	struct vduse_vdpa *vdev;
	int ret;

	if (dev->vdev)
		/*已初始化*/
		return -EEXIST;

	/*申请vdpa设备*/
	vdev = vdpa_alloc_device(struct vduse_vdpa, vdpa, dev->dev,
				 &vduse_vdpa_config_ops/*指明vdpa设备配置接口*/, 1, 1, name, true);
	if (IS_ERR(vdev))
		return PTR_ERR(vdev);

	/*双向互关联*/
	dev->vdev = vdev;
	vdev->dev = dev;
	vdev->vdpa.dev.dma_mask = &vdev->vdpa.dev.coherent_dma_mask;
	ret = dma_set_mask_and_coherent(&vdev->vdpa.dev, DMA_BIT_MASK(64));
	if (ret) {
		put_device(&vdev->vdpa.dev);
		return ret;
	}
	set_dma_ops(&vdev->vdpa.dev, &vduse_dev_dma_ops);
	vdev->vdpa.dma_dev = &vdev->vdpa.dev;
	vdev->vdpa.mdev = &vduse_mgmt->mgmt_dev;

	return 0;
}

static int vdpa_dev_add(struct vdpa_mgmt_dev *mdev, const char *name/*要添加的设备名称*/,
			const struct vdpa_dev_set_config *config/*添加时指定的配置*/)
{
	struct vduse_dev *dev;
	int ret;

	mutex_lock(&vduse_lock);
	/*通过名称查找vduse设备*/
	dev = vduse_find_dev(name);
	if (!dev || !vduse_dev_is_ready(dev)) {
		/*未查找到要添加的设备*/
		mutex_unlock(&vduse_lock);
		return -EINVAL;
	}

	/*初始化此设备*/
	ret = vduse_dev_init_vdpa(dev, name);
	mutex_unlock(&vduse_lock);
	if (ret)
		return ret;

	mutex_lock(&dev->domain_lock);
	if (!dev->domain)
		dev->domain = vduse_domain_create(VDUSE_IOVA_SIZE - 1,
						  dev->bounce_size);
	mutex_unlock(&dev->domain_lock);
	if (!dev->domain) {
		put_device(&dev->vdev->vdpa.dev);
		return -ENOMEM;
	}

	ret = _vdpa_register_device(&dev->vdev->vdpa, dev->vq_num);
	if (ret) {
		put_device(&dev->vdev->vdpa.dev);
		mutex_lock(&dev->domain_lock);
		vduse_domain_destroy(dev->domain);
		dev->domain = NULL;
		mutex_unlock(&dev->domain_lock);
		return ret;
	}

	return 0;
}

static void vdpa_dev_del(struct vdpa_mgmt_dev *mdev, struct vdpa_device *dev)
{
	_vdpa_unregister_device(dev);
}

static const struct vdpa_mgmtdev_ops vdpa_dev_mgmtdev_ops = {
	.dev_add = vdpa_dev_add,/*添加vdpa设备*/
	.dev_del = vdpa_dev_del,/*删除vdpa设备*/
};

static struct virtio_device_id id_table[] = {
	{ VIRTIO_ID_BLOCK, VIRTIO_DEV_ANY_ID },
	{ VIRTIO_ID_NET, VIRTIO_DEV_ANY_ID },
	{ 0 },
};

static void vduse_mgmtdev_release(struct device *dev)
{
	struct vduse_mgmt_dev *mgmt_dev;

	mgmt_dev = container_of(dev, struct vduse_mgmt_dev, dev);
	kfree(mgmt_dev);
}

static int vduse_mgmtdev_init(void)
{
	int ret;

	vduse_mgmt = kzalloc(sizeof(*vduse_mgmt), GFP_KERNEL);
	if (!vduse_mgmt)
		return -ENOMEM;

	/*设置设备名称为vduse*/
	ret = dev_set_name(&vduse_mgmt->dev, "vduse");
	if (ret) {
		kfree(vduse_mgmt);
		return ret;
	}

	vduse_mgmt->dev.release = vduse_mgmtdev_release;

	/*向kernel增加此设备*/
	ret = device_register(&vduse_mgmt->dev);
	if (ret)
		goto dev_reg_err;

	vduse_mgmt->mgmt_dev.id_table = id_table;
	vduse_mgmt->mgmt_dev.ops = &vdpa_dev_mgmtdev_ops;
	vduse_mgmt->mgmt_dev.device = &vduse_mgmt->dev;
	/*vdpa mgmt设备注册*/
	ret = vdpa_mgmtdev_register(&vduse_mgmt->mgmt_dev);
	if (ret)
		device_unregister(&vduse_mgmt->dev);

	return ret;

dev_reg_err:
	put_device(&vduse_mgmt->dev);
	return ret;
}

static void vduse_mgmtdev_exit(void)
{
	vdpa_mgmtdev_unregister(&vduse_mgmt->mgmt_dev);
	device_unregister(&vduse_mgmt->dev);
}

static int vduse_init(void)
{
	int ret;
	struct device *dev;

	/*添加vduse class*/
	ret = class_register(&vduse_class);
	if (ret)
		return ret;

	/*申请字符设备*/
	ret = alloc_chrdev_region(&vduse_major, 0, VDUSE_DEV_MAX, "vduse");
	if (ret)
		goto err_chardev_region;

	/* 初始化/dev/vduse/control设备 */
	cdev_init(&vduse_ctrl_cdev, &vduse_ctrl_fops);/*control设备操作函数*/
	vduse_ctrl_cdev.owner = THIS_MODULE;
	ret = cdev_add(&vduse_ctrl_cdev, vduse_major, 1);/*向kernel添加此设备*/
	if (ret)
		goto err_ctrl_cdev;

	/*创建control设备*/
	dev = device_create(&vduse_class, NULL, vduse_major, NULL, "control");
	if (IS_ERR(dev)) {
		ret = PTR_ERR(dev);
		goto err_device;
	}

	/* 初始化 /dev/vduse/$DEVICE 设备*/
	cdev_init(&vduse_cdev, &vduse_dev_fops);/*vduse字符设备操作集*/
	vduse_cdev.owner = THIS_MODULE;
	/*向kernel添加此设备*/
	ret = cdev_add(&vduse_cdev, MKDEV(MAJOR(vduse_major), 1),
		       VDUSE_DEV_MAX - 1);
	if (ret)
		goto err_cdev;

	ret = -ENOMEM;
	/*申请wq,用于处理irq(unbound)*/
	vduse_irq_wq = alloc_workqueue("vduse-irq",
				WQ_HIGHPRI | WQ_SYSFS | WQ_UNBOUND, 0);
	if (!vduse_irq_wq)
		goto err_wq;

	/*申请wq,用于处理irq(bound)*/
	vduse_irq_bound_wq = alloc_workqueue("vduse-irq-bound", WQ_HIGHPRI, 0);
	if (!vduse_irq_bound_wq)
		goto err_bound_wq;

	ret = vduse_domain_init();
	if (ret)
		goto err_domain;

	/*注册vduse设备的管理设备*/
	ret = vduse_mgmtdev_init();
	if (ret)
		goto err_mgmtdev;

	return 0;
err_mgmtdev:
	vduse_domain_exit();
err_domain:
	destroy_workqueue(vduse_irq_bound_wq);
err_bound_wq:
	destroy_workqueue(vduse_irq_wq);
err_wq:
	cdev_del(&vduse_cdev);
err_cdev:
	device_destroy(&vduse_class, vduse_major);
err_device:
	cdev_del(&vduse_ctrl_cdev);
err_ctrl_cdev:
	unregister_chrdev_region(vduse_major, VDUSE_DEV_MAX);
err_chardev_region:
	class_unregister(&vduse_class);
	return ret;
}
module_init(vduse_init);

static void vduse_exit(void)
{
	vduse_mgmtdev_exit();
	vduse_domain_exit();
	destroy_workqueue(vduse_irq_bound_wq);
	destroy_workqueue(vduse_irq_wq);
	cdev_del(&vduse_cdev);
	device_destroy(&vduse_class, vduse_major);
	cdev_del(&vduse_ctrl_cdev);
	unregister_chrdev_region(vduse_major, VDUSE_DEV_MAX);
	class_unregister(&vduse_class);
}
module_exit(vduse_exit);

MODULE_LICENSE(DRV_LICENSE);
MODULE_AUTHOR(DRV_AUTHOR);
MODULE_DESCRIPTION(DRV_DESC);<|MERGE_RESOLUTION|>--- conflicted
+++ resolved
@@ -1734,16 +1734,8 @@
 
 static bool features_is_valid(struct vduse_dev_config *config)
 {
-<<<<<<< HEAD
-	if (!(features & (1ULL << VIRTIO_F_ACCESS_PLATFORM)))
+	if (!(config->features & BIT_ULL(VIRTIO_F_ACCESS_PLATFORM)))
 		/*必须指定此flag*/
-		return false;
-
-	/* Now we only support read-only configuration space */
-	if (features & (1ULL << VIRTIO_BLK_F_CONFIG_WCE))
-		/*必须不能指定此Flag*/
-=======
-	if (!(config->features & BIT_ULL(VIRTIO_F_ACCESS_PLATFORM)))
 		return false;
 
 	/* Now we only support read-only configuration space */
@@ -1756,7 +1748,7 @@
 
 	if ((config->device_id == VIRTIO_ID_NET) &&
 			!(config->features & BIT_ULL(VIRTIO_F_VERSION_1)))
->>>>>>> 155a3c00
+		/*必须不能指定此Flag*/
 		return false;
 
 	return true;
@@ -1789,12 +1781,8 @@
 	if (!device_is_allowed(config->device_id))
 		return false;
 
-<<<<<<< HEAD
 	/*校验features*/
-	if (!features_is_valid(config->features))
-=======
 	if (!features_is_valid(config))
->>>>>>> 155a3c00
 		return false;
 
 	return true;
@@ -1877,14 +1865,11 @@
 	int ret;
 	struct vduse_dev *dev;
 
-<<<<<<< HEAD
-	/*设备是否已存在*/
-=======
 	ret = -EPERM;
 	if ((config->device_id == VIRTIO_ID_NET) && !capable(CAP_NET_ADMIN))
 		goto err;
 
->>>>>>> 155a3c00
+	/*设备是否已存在*/
 	ret = -EEXIST;
 	if (vduse_find_dev(config->name))
 		goto err;
