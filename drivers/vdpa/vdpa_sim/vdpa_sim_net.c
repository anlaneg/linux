--- conflicted
+++ resolved
@@ -155,39 +155,25 @@
 
 	spin_lock(&vdpasim->lock);
 
-<<<<<<< HEAD
 	/*设备需要已被driver绑定*/
+	if (!vdpasim->running)
+		goto out;
+
 	if (!(vdpasim->status & VIRTIO_CONFIG_S_DRIVER_OK))
 		goto out;
 
+	vdpasim_handle_cvq(vdpasim);
+
 	/*rx与tx需要ready*/
-=======
-	if (!vdpasim->running)
-		goto out;
-
-	if (!(vdpasim->status & VIRTIO_CONFIG_S_DRIVER_OK))
-		goto out;
-
-	vdpasim_handle_cvq(vdpasim);
-
->>>>>>> 97ee9d1c
 	if (!txq->ready || !rxq->ready)
 		goto out;
 
 	while (true) {
-<<<<<<< HEAD
-	    /*取tx的head，记录到txq->out_iov*/
-		total_write = 0;
-=======
->>>>>>> 97ee9d1c
 		err = vringh_getdesc_iotlb(&txq->vring, &txq->out_iov, NULL,
 					   &txq->head, GFP_ATOMIC);
 		if (err <= 0)
 			break;
 
-<<<<<<< HEAD
-		/*取rx的head,记录到rxq->in_iov*/
-=======
 		read = vringh_iov_pull_iotlb(&txq->vring, &txq->out_iov,
 					     vdpasim->buffer,
 					     PAGE_SIZE);
@@ -197,7 +183,7 @@
 			continue;
 		}
 
->>>>>>> 97ee9d1c
+		/*取rx的head,记录到rxq->in_iov*/
 		err = vringh_getdesc_iotlb(&rxq->vring, NULL, &rxq->in_iov,
 					   &rxq->head, GFP_ATOMIC);
 		if (err <= 0) {
@@ -205,38 +191,10 @@
 			break;
 		}
 
-<<<<<<< HEAD
-		while (true) {
-		    /*将txq->out_iov中的数据存入到vdpasim->buffer中*/
-			read = vringh_iov_pull_iotlb(&txq->vring, &txq->out_iov,
-						     vdpasim->buffer,
-						     PAGE_SIZE);
-			if (read <= 0)
-				break;
-
-			/*将vdpasim->buffer里的内容写入到rxq->in_iov中*/
-			write = vringh_iov_push_iotlb(&rxq->vring, &rxq->in_iov,
-						      vdpasim->buffer, read);
-			if (write <= 0)
-				break;
-
-			total_write += write;
-		}
-
-		/* Make sure data is wrote before advancing index */
-		smp_wmb();
-
-		vringh_complete_iotlb(&txq->vring, txq->head, 0);
-		vringh_complete_iotlb(&rxq->vring, rxq->head, total_write);
-
-		/* Make sure used is visible before rasing the interrupt. */
-		smp_wmb();
-=======
 		write = vringh_iov_push_iotlb(&rxq->vring, &rxq->in_iov,
 					      vdpasim->buffer, read);
 		if (write <= 0)
 			break;
->>>>>>> 97ee9d1c
 
 		vdpasim_net_complete(txq, 0);
 		vdpasim_net_complete(rxq, write);
@@ -303,12 +261,8 @@
 	dev_attr.work_fn = vdpasim_net_work;
 	dev_attr.buffer_size = PAGE_SIZE;
 
-<<<<<<< HEAD
 	/*按配置，创建vdpa设备*/
-	simdev = vdpasim_create(&dev_attr);
-=======
 	simdev = vdpasim_create(&dev_attr, config);
->>>>>>> 97ee9d1c
 	if (IS_ERR(simdev))
 		return PTR_ERR(simdev);
 
