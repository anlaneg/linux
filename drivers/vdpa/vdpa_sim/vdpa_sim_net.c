--- conflicted
+++ resolved
@@ -125,10 +125,6 @@
 	memcpy(net_config->mac, macaddr_buf, ETH_ALEN);
 }
 
-<<<<<<< HEAD
-/*初始化vdpa模拟设备*/
-static int __init vdpasim_net_init(void)
-=======
 static void vdpasim_net_mgmtdev_release(struct device *dev)
 {
 }
@@ -138,8 +134,8 @@
 	.release = vdpasim_net_mgmtdev_release,
 };
 
+/*初始化vdpa模拟设备*/
 static int vdpasim_net_dev_add(struct vdpa_mgmt_dev *mdev, const char *name)
->>>>>>> 52e44129
 {
 	struct vdpasim_dev_attr dev_attr = {};
 	struct vdpasim *simdev;
@@ -156,21 +152,12 @@
 	dev_attr.work_fn = vdpasim_net_work;
 	dev_attr.buffer_size = PAGE_SIZE;
 
-<<<<<<< HEAD
 	/*按配置，创建vdpa设备*/
-	vdpasim_net_dev = vdpasim_create(&dev_attr);
-	if (IS_ERR(vdpasim_net_dev)) {
-		ret = PTR_ERR(vdpasim_net_dev);
-		goto out;
-	}
-
-	/*注册vdpa设备*/
-	ret = vdpa_register_device(&vdpasim_net_dev->vdpa);
-=======
 	simdev = vdpasim_create(&dev_attr);
 	if (IS_ERR(simdev))
 		return PTR_ERR(simdev);
 
+	/*注册vdpa设备*/
 	ret = _vdpa_register_device(&simdev->vdpa, VDPASIM_NET_VQ_NUM);
 	if (ret)
 		goto reg_err;
@@ -219,7 +206,6 @@
 	}
 
 	ret = device_register(&vdpasim_net_mgmtdev);
->>>>>>> 52e44129
 	if (ret)
 		return ret;
 
