// SPDX-License-Identifier: GPL-2.0-only
/*
 * VDPA simulator for networking device.
 *
 * Copyright (c) 2020, Red Hat Inc. All rights reserved.
 *     Author: Jason Wang <jasowang@redhat.com>
 *
 */

#include <linux/init.h>
#include <linux/module.h>
#include <linux/device.h>
#include <linux/kernel.h>
#include <linux/sched.h>
#include <linux/etherdevice.h>
#include <linux/vringh.h>
#include <linux/vdpa.h>
#include <net/netlink.h>
#include <uapi/linux/virtio_net.h>
#include <uapi/linux/vdpa.h>

#include "vdpa_sim.h"

#define DRV_VERSION  "0.1"
#define DRV_AUTHOR   "Jason Wang <jasowang@redhat.com>"
#define DRV_DESC     "vDPA Device Simulator for networking device"
#define DRV_LICENSE  "GPL v2"

#define VDPASIM_NET_FEATURES	(VDPASIM_FEATURES | \
				 (1ULL << VIRTIO_NET_F_MAC) | \
				 (1ULL << VIRTIO_NET_F_STATUS) | \
				 (1ULL << VIRTIO_NET_F_MTU) | \
				 (1ULL << VIRTIO_NET_F_CTRL_VQ) | \
				 (1ULL << VIRTIO_NET_F_CTRL_MAC_ADDR))

/* 3 virtqueues, 2 address spaces, 2 virtqueue groups */
#define VDPASIM_NET_VQ_NUM	3
#define VDPASIM_NET_AS_NUM	2
#define VDPASIM_NET_GROUP_NUM	2

struct vdpasim_dataq_stats {
	struct u64_stats_sync syncp;
	u64 pkts;
	u64 bytes;
	u64 drops;
	u64 errors;
	u64 overruns;
};

struct vdpasim_cq_stats {
	struct u64_stats_sync syncp;
	u64 requests;
	u64 successes;
	u64 errors;
};

struct vdpasim_net{
	struct vdpasim vdpasim;
	struct vdpasim_dataq_stats tx_stats;
	struct vdpasim_dataq_stats rx_stats;
	struct vdpasim_cq_stats cq_stats;
};

static struct vdpasim_net *sim_to_net(struct vdpasim *vdpasim)
{
	return container_of(vdpasim, struct vdpasim_net, vdpasim);
}

static void vdpasim_net_complete(struct vdpasim_virtqueue *vq, size_t len)
{
	/* Make sure data is wrote before advancing index */
	smp_wmb();

	vringh_complete_iotlb(&vq->vring, vq->head, len);

	/* Make sure used is visible before rasing the interrupt. */
	smp_wmb();

	local_bh_disable();
	if (vringh_need_notify_iotlb(&vq->vring) > 0)
		vringh_notify(&vq->vring);
	local_bh_enable();
}

static bool receive_filter(struct vdpasim *vdpasim, size_t len)
{
	bool modern = vdpasim->features & (1ULL << VIRTIO_F_VERSION_1);
	size_t hdr_len = modern ? sizeof(struct virtio_net_hdr_v1) :
				  sizeof(struct virtio_net_hdr);
	struct virtio_net_config *vio_config = vdpasim->config;

	if (len < ETH_ALEN + hdr_len)
		return false;

	if (is_broadcast_ether_addr(vdpasim->buffer + hdr_len) ||
	    is_multicast_ether_addr(vdpasim->buffer + hdr_len))
		return true;
	if (!strncmp(vdpasim->buffer + hdr_len, vio_config->mac, ETH_ALEN))
		return true;

	return false;
}

static virtio_net_ctrl_ack vdpasim_handle_ctrl_mac(struct vdpasim *vdpasim,
						   u8 cmd)
{
	struct virtio_net_config *vio_config = vdpasim->config;
	struct vdpasim_virtqueue *cvq = &vdpasim->vqs[2];
	virtio_net_ctrl_ack status = VIRTIO_NET_ERR;
	size_t read;

	switch (cmd) {
	case VIRTIO_NET_CTRL_MAC_ADDR_SET:
		read = vringh_iov_pull_iotlb(&cvq->vring, &cvq->in_iov,
					     vio_config->mac, ETH_ALEN);
		if (read == ETH_ALEN)
			status = VIRTIO_NET_OK;
		break;
	default:
		break;
	}

	return status;
}

static void vdpasim_handle_cvq(struct vdpasim *vdpasim)
{
	struct vdpasim_virtqueue *cvq = &vdpasim->vqs[2];
	struct vdpasim_net *net = sim_to_net(vdpasim);
	virtio_net_ctrl_ack status = VIRTIO_NET_ERR;
	struct virtio_net_ctrl_hdr ctrl;
	size_t read, write;
	u64 requests = 0, errors = 0, successes = 0;
	int err;

	if (!(vdpasim->features & (1ULL << VIRTIO_NET_F_CTRL_VQ)))
		return;

	if (!cvq->ready)
		return;

	while (true) {
		err = vringh_getdesc_iotlb(&cvq->vring, &cvq->in_iov,
					   &cvq->out_iov,
					   &cvq->head, GFP_ATOMIC);
		if (err <= 0)
			break;

		++requests;
		read = vringh_iov_pull_iotlb(&cvq->vring, &cvq->in_iov, &ctrl,
					     sizeof(ctrl));
		if (read != sizeof(ctrl)) {
			++errors;
			break;
		}

		switch (ctrl.class) {
		case VIRTIO_NET_CTRL_MAC:
			status = vdpasim_handle_ctrl_mac(vdpasim, ctrl.cmd);
			break;
		default:
			break;
		}

		if (status == VIRTIO_NET_OK)
			++successes;
		else
			++errors;

		/* Make sure data is wrote before advancing index */
		smp_wmb();

		write = vringh_iov_push_iotlb(&cvq->vring, &cvq->out_iov,
					      &status, sizeof(status));
		vringh_complete_iotlb(&cvq->vring, cvq->head, write);
		vringh_kiov_cleanup(&cvq->in_iov);
		vringh_kiov_cleanup(&cvq->out_iov);

		/* Make sure used is visible before rasing the interrupt. */
		smp_wmb();

		local_bh_disable();
		if (cvq->cb)
			cvq->cb(cvq->private);
		local_bh_enable();
	}

	u64_stats_update_begin(&net->cq_stats.syncp);
	net->cq_stats.requests += requests;
	net->cq_stats.errors += errors;
	net->cq_stats.successes += successes;
	u64_stats_update_end(&net->cq_stats.syncp);
}

/*vdpa设备的work函数*/
static void vdpasim_net_work(struct work_struct *work)
{
	struct vdpasim *vdpasim = container_of(work, struct vdpasim, work);
	struct vdpasim_virtqueue *txq = &vdpasim->vqs[1];
	struct vdpasim_virtqueue *rxq = &vdpasim->vqs[0];
	struct vdpasim_net *net = sim_to_net(vdpasim);
	ssize_t read, write;
	u64 tx_pkts = 0, rx_pkts = 0, tx_bytes = 0, rx_bytes = 0;
	u64 rx_drops = 0, rx_overruns = 0, rx_errors = 0, tx_errors = 0;
	int err;

	spin_lock(&vdpasim->lock);

	/*设备需要已被driver绑定*/
	if (!vdpasim->running)
		goto out;

	if (!(vdpasim->status & VIRTIO_CONFIG_S_DRIVER_OK))
		goto out;

	vdpasim_handle_cvq(vdpasim);

	/*rx与tx需要ready*/
	if (!txq->ready || !rxq->ready)
		goto out;

	while (true) {
		err = vringh_getdesc_iotlb(&txq->vring, &txq->out_iov, NULL,
					   &txq->head, GFP_ATOMIC);
		if (err <= 0) {
			if (err)
				++tx_errors;
			break;
		}

		++tx_pkts;
		read = vringh_iov_pull_iotlb(&txq->vring, &txq->out_iov,
					     vdpasim->buffer,
					     PAGE_SIZE);

		tx_bytes += read;

		if (!receive_filter(vdpasim, read)) {
			++rx_drops;
			vdpasim_net_complete(txq, 0);
			continue;
		}

		/*取rx的head,记录到rxq->in_iov*/
		err = vringh_getdesc_iotlb(&rxq->vring, NULL, &rxq->in_iov,
					   &rxq->head, GFP_ATOMIC);
		if (err <= 0) {
			++rx_overruns;
			vdpasim_net_complete(txq, 0);
			break;
		}

		write = vringh_iov_push_iotlb(&rxq->vring, &rxq->in_iov,
					      vdpasim->buffer, read);
		if (write <= 0) {
			++rx_errors;
			break;
		}

		++rx_pkts;
		rx_bytes += write;

		vdpasim_net_complete(txq, 0);
		vdpasim_net_complete(rxq, write);

<<<<<<< HEAD
		/*处理多个报文后，调度走*/
		if (++pkts > 4) {
=======
		if (tx_pkts > 4) {
>>>>>>> fe15c26e
			schedule_work(&vdpasim->work);
			goto out;
		}
	}

out:
	spin_unlock(&vdpasim->lock);

	u64_stats_update_begin(&net->tx_stats.syncp);
	net->tx_stats.pkts += tx_pkts;
	net->tx_stats.bytes += tx_bytes;
	net->tx_stats.errors += tx_errors;
	u64_stats_update_end(&net->tx_stats.syncp);

	u64_stats_update_begin(&net->rx_stats.syncp);
	net->rx_stats.pkts += rx_pkts;
	net->rx_stats.bytes += rx_bytes;
	net->rx_stats.drops += rx_drops;
	net->rx_stats.errors += rx_errors;
	net->rx_stats.overruns += rx_overruns;
	u64_stats_update_end(&net->rx_stats.syncp);
}

static int vdpasim_net_get_stats(struct vdpasim *vdpasim, u16 idx,
				 struct sk_buff *msg,
				 struct netlink_ext_ack *extack)
{
	struct vdpasim_net *net = sim_to_net(vdpasim);
	u64 rx_pkts, rx_bytes, rx_errors, rx_overruns, rx_drops;
	u64 tx_pkts, tx_bytes, tx_errors, tx_drops;
	u64 cq_requests, cq_successes, cq_errors;
	unsigned int start;
	int err = -EMSGSIZE;

	switch(idx) {
	case 0:
		do {
			start = u64_stats_fetch_begin(&net->rx_stats.syncp);
			rx_pkts = net->rx_stats.pkts;
			rx_bytes = net->rx_stats.bytes;
			rx_errors = net->rx_stats.errors;
			rx_overruns = net->rx_stats.overruns;
			rx_drops = net->rx_stats.drops;
		} while (u64_stats_fetch_retry(&net->rx_stats.syncp, start));

		if (nla_put_string(msg, VDPA_ATTR_DEV_VENDOR_ATTR_NAME,
					"rx packets"))
			break;
		if (nla_put_u64_64bit(msg, VDPA_ATTR_DEV_VENDOR_ATTR_VALUE,
				      rx_pkts, VDPA_ATTR_PAD))
			break;
		if (nla_put_string(msg, VDPA_ATTR_DEV_VENDOR_ATTR_NAME,
				  "rx bytes"))
			break;
		if (nla_put_u64_64bit(msg, VDPA_ATTR_DEV_VENDOR_ATTR_VALUE,
				      rx_bytes, VDPA_ATTR_PAD))
			break;
		if (nla_put_string(msg, VDPA_ATTR_DEV_VENDOR_ATTR_NAME,
				  "rx errors"))
			break;
		if (nla_put_u64_64bit(msg, VDPA_ATTR_DEV_VENDOR_ATTR_VALUE,
				      rx_errors, VDPA_ATTR_PAD))
			break;
		if (nla_put_string(msg, VDPA_ATTR_DEV_VENDOR_ATTR_NAME,
				  "rx overruns"))
			break;
		if (nla_put_u64_64bit(msg, VDPA_ATTR_DEV_VENDOR_ATTR_VALUE,
				      rx_overruns, VDPA_ATTR_PAD))
			break;
		if (nla_put_string(msg, VDPA_ATTR_DEV_VENDOR_ATTR_NAME,
				  "rx drops"))
			break;
		if (nla_put_u64_64bit(msg, VDPA_ATTR_DEV_VENDOR_ATTR_VALUE,
				      rx_drops, VDPA_ATTR_PAD))
			break;
		err = 0;
		break;
	case 1:
		do {
			start = u64_stats_fetch_begin(&net->tx_stats.syncp);
			tx_pkts = net->tx_stats.pkts;
			tx_bytes = net->tx_stats.bytes;
			tx_errors = net->tx_stats.errors;
			tx_drops = net->tx_stats.drops;
		} while (u64_stats_fetch_retry(&net->tx_stats.syncp, start));

		if (nla_put_string(msg, VDPA_ATTR_DEV_VENDOR_ATTR_NAME,
				  "tx packets"))
			break;
		if (nla_put_u64_64bit(msg, VDPA_ATTR_DEV_VENDOR_ATTR_VALUE,
				      tx_pkts, VDPA_ATTR_PAD))
			break;
		if (nla_put_string(msg, VDPA_ATTR_DEV_VENDOR_ATTR_NAME,
				  "tx bytes"))
			break;
		if (nla_put_u64_64bit(msg, VDPA_ATTR_DEV_VENDOR_ATTR_VALUE,
				      tx_bytes, VDPA_ATTR_PAD))
			break;
		if (nla_put_string(msg, VDPA_ATTR_DEV_VENDOR_ATTR_NAME,
				  "tx errors"))
			break;
		if (nla_put_u64_64bit(msg, VDPA_ATTR_DEV_VENDOR_ATTR_VALUE,
				      tx_errors, VDPA_ATTR_PAD))
			break;
		if (nla_put_string(msg, VDPA_ATTR_DEV_VENDOR_ATTR_NAME,
				  "tx drops"))
			break;
		if (nla_put_u64_64bit(msg, VDPA_ATTR_DEV_VENDOR_ATTR_VALUE,
				      tx_drops, VDPA_ATTR_PAD))
			break;
		err = 0;
		break;
	case 2:
		do {
			start = u64_stats_fetch_begin(&net->cq_stats.syncp);
			cq_requests = net->cq_stats.requests;
			cq_successes = net->cq_stats.successes;
			cq_errors = net->cq_stats.errors;
		} while (u64_stats_fetch_retry(&net->cq_stats.syncp, start));

		if (nla_put_string(msg, VDPA_ATTR_DEV_VENDOR_ATTR_NAME,
				  "cvq requests"))
			break;
		if (nla_put_u64_64bit(msg, VDPA_ATTR_DEV_VENDOR_ATTR_VALUE,
				      cq_requests, VDPA_ATTR_PAD))
			break;
		if (nla_put_string(msg, VDPA_ATTR_DEV_VENDOR_ATTR_NAME,
				  "cvq successes"))
			break;
		if (nla_put_u64_64bit(msg, VDPA_ATTR_DEV_VENDOR_ATTR_VALUE,
				      cq_successes, VDPA_ATTR_PAD))
			break;
		if (nla_put_string(msg, VDPA_ATTR_DEV_VENDOR_ATTR_NAME,
				  "cvq errors"))
			break;
		if (nla_put_u64_64bit(msg, VDPA_ATTR_DEV_VENDOR_ATTR_VALUE,
				      cq_errors, VDPA_ATTR_PAD))
			break;
		err = 0;
		break;
	default:
		err = -EINVAL;
		break;
	}

	return err;
}

static void vdpasim_net_get_config(struct vdpasim *vdpasim, void *config)
{
	struct virtio_net_config *net_config = config;

	net_config->status = cpu_to_vdpasim16(vdpasim, VIRTIO_NET_S_LINK_UP);
}

static void vdpasim_net_setup_config(struct vdpasim *vdpasim,
				     const struct vdpa_dev_set_config *config)
{
	struct virtio_net_config *vio_config = vdpasim->config;

	if (config->mask & (1 << VDPA_ATTR_DEV_NET_CFG_MACADDR))
		memcpy(vio_config->mac, config->net.mac, ETH_ALEN);
	if (config->mask & (1 << VDPA_ATTR_DEV_NET_CFG_MTU))
		vio_config->mtu = cpu_to_vdpasim16(vdpasim, config->net.mtu);
	else
		/* Setup default MTU to be 1500 */
		vio_config->mtu = cpu_to_vdpasim16(vdpasim, 1500);
}

static void vdpasim_net_mgmtdev_release(struct device *dev)
{
}

static struct device vdpasim_net_mgmtdev = {
	.init_name = "vdpasim_net",
	.release = vdpasim_net_mgmtdev_release,
};

/*初始化vdpa模拟设备*/
static int vdpasim_net_dev_add(struct vdpa_mgmt_dev *mdev, const char *name,
			       const struct vdpa_dev_set_config *config)
{
	struct vdpasim_dev_attr dev_attr = {};
	struct vdpasim_net *net;
	struct vdpasim *simdev;
	int ret;

	dev_attr.mgmt_dev = mdev;
	dev_attr.name = name;
	dev_attr.id = VIRTIO_ID_NET;
	dev_attr.supported_features = VDPASIM_NET_FEATURES;
	dev_attr.nvqs = VDPASIM_NET_VQ_NUM;
	dev_attr.ngroups = VDPASIM_NET_GROUP_NUM;
	dev_attr.nas = VDPASIM_NET_AS_NUM;
	dev_attr.alloc_size = sizeof(struct vdpasim_net);
	dev_attr.config_size = sizeof(struct virtio_net_config);
	dev_attr.get_config = vdpasim_net_get_config;
	/*将rx方向的报，转到tx方向*/
	dev_attr.work_fn = vdpasim_net_work;
	dev_attr.get_stats = vdpasim_net_get_stats;
	dev_attr.buffer_size = PAGE_SIZE;

	/*按配置，创建vdpa设备*/
	simdev = vdpasim_create(&dev_attr, config);
	if (IS_ERR(simdev))
		return PTR_ERR(simdev);

	vdpasim_net_setup_config(simdev, config);

	/*注册vdpa设备*/
	ret = _vdpa_register_device(&simdev->vdpa, VDPASIM_NET_VQ_NUM);
	if (ret)
		goto reg_err;

	net = sim_to_net(simdev);

	u64_stats_init(&net->tx_stats.syncp);
	u64_stats_init(&net->rx_stats.syncp);
	u64_stats_init(&net->cq_stats.syncp);

	return 0;

reg_err:
	put_device(&simdev->vdpa.dev);
	return ret;
}

static void vdpasim_net_dev_del(struct vdpa_mgmt_dev *mdev,
				struct vdpa_device *dev)
{
	struct vdpasim *simdev = container_of(dev, struct vdpasim, vdpa);

	_vdpa_unregister_device(&simdev->vdpa);
}

static const struct vdpa_mgmtdev_ops vdpasim_net_mgmtdev_ops = {
	.dev_add = vdpasim_net_dev_add,
	.dev_del = vdpasim_net_dev_del
};

static struct virtio_device_id id_table[] = {
	{ VIRTIO_ID_NET, VIRTIO_DEV_ANY_ID },
	{ 0 },
};

static struct vdpa_mgmt_dev mgmt_dev = {
	.device = &vdpasim_net_mgmtdev,
	.id_table = id_table,
	.ops = &vdpasim_net_mgmtdev_ops,
	.config_attr_mask = (1 << VDPA_ATTR_DEV_NET_CFG_MACADDR |
			     1 << VDPA_ATTR_DEV_NET_CFG_MTU |
		             1 << VDPA_ATTR_DEV_FEATURES),
	.max_supported_vqs = VDPASIM_NET_VQ_NUM,
	.supported_features = VDPASIM_NET_FEATURES,
};

static int __init vdpasim_net_init(void)
{
	int ret;

	ret = device_register(&vdpasim_net_mgmtdev);
	if (ret) {
		put_device(&vdpasim_net_mgmtdev);
		return ret;
	}

	ret = vdpa_mgmtdev_register(&mgmt_dev);
	if (ret)
		goto parent_err;
	return 0;

parent_err:
	device_unregister(&vdpasim_net_mgmtdev);
	return ret;
}

static void __exit vdpasim_net_exit(void)
{
	vdpa_mgmtdev_unregister(&mgmt_dev);
	device_unregister(&vdpasim_net_mgmtdev);
}

module_init(vdpasim_net_init);
module_exit(vdpasim_net_exit);

MODULE_VERSION(DRV_VERSION);
MODULE_LICENSE(DRV_LICENSE);
MODULE_AUTHOR(DRV_AUTHOR);
MODULE_DESCRIPTION(DRV_DESC);<|MERGE_RESOLUTION|>--- conflicted
+++ resolved
@@ -263,12 +263,8 @@
 		vdpasim_net_complete(txq, 0);
 		vdpasim_net_complete(rxq, write);
 
-<<<<<<< HEAD
 		/*处理多个报文后，调度走*/
-		if (++pkts > 4) {
-=======
 		if (tx_pkts > 4) {
->>>>>>> fe15c26e
 			schedule_work(&vdpasim->work);
 			goto out;
 		}
