// SPDX-License-Identifier: GPL-2.0-only
/*
 * VDPA simulator for networking device.
 *
 * Copyright (c) 2020, Red Hat Inc. All rights reserved.
 *     Author: Jason Wang <jasowang@redhat.com>
 *
 */

#include <linux/init.h>
#include <linux/module.h>
#include <linux/device.h>
#include <linux/kernel.h>
#include <linux/sched.h>
#include <linux/etherdevice.h>
#include <linux/vringh.h>
#include <linux/vdpa.h>
#include <uapi/linux/virtio_net.h>
#include <uapi/linux/vdpa.h>

#include "vdpa_sim.h"

#define DRV_VERSION  "0.1"
#define DRV_AUTHOR   "Jason Wang <jasowang@redhat.com>"
#define DRV_DESC     "vDPA Device Simulator for networking device"
#define DRV_LICENSE  "GPL v2"

#define VDPASIM_NET_FEATURES	(VDPASIM_FEATURES | \
				 (1ULL << VIRTIO_NET_F_MAC))

#define VDPASIM_NET_VQ_NUM	2

<<<<<<< HEAD
static char *macaddr;
module_param(macaddr, charp, 0);
MODULE_PARM_DESC(macaddr, "Ethernet MAC address");

static u8 macaddr_buf[ETH_ALEN];

/*vdpa设备的work函数*/
=======
>>>>>>> ce840177
static void vdpasim_net_work(struct work_struct *work)
{
	struct vdpasim *vdpasim = container_of(work, struct vdpasim, work);
	struct vdpasim_virtqueue *txq = &vdpasim->vqs[1];
	struct vdpasim_virtqueue *rxq = &vdpasim->vqs[0];
	ssize_t read, write;
	size_t total_write;
	int pkts = 0;
	int err;

	spin_lock(&vdpasim->lock);

	/*设备需要已被driver绑定*/
	if (!(vdpasim->status & VIRTIO_CONFIG_S_DRIVER_OK))
		goto out;

	/*rx与tx需要ready*/
	if (!txq->ready || !rxq->ready)
		goto out;

	while (true) {
	    /*取tx的head，记录到txq->out_iov*/
		total_write = 0;
		err = vringh_getdesc_iotlb(&txq->vring, &txq->out_iov, NULL,
					   &txq->head, GFP_ATOMIC);
		if (err <= 0)
			break;

		/*取rx的head,记录到rxq->in_iov*/
		err = vringh_getdesc_iotlb(&rxq->vring, NULL, &rxq->in_iov,
					   &rxq->head, GFP_ATOMIC);
		if (err <= 0) {
			vringh_complete_iotlb(&txq->vring, txq->head, 0);
			break;
		}

		while (true) {
		    /*将txq->out_iov中的数据存入到vdpasim->buffer中*/
			read = vringh_iov_pull_iotlb(&txq->vring, &txq->out_iov,
						     vdpasim->buffer,
						     PAGE_SIZE);
			if (read <= 0)
				break;

			/*将vdpasim->buffer里的内容写入到rxq->in_iov中*/
			write = vringh_iov_push_iotlb(&rxq->vring, &rxq->in_iov,
						      vdpasim->buffer, read);
			if (write <= 0)
				break;

			total_write += write;
		}

		/* Make sure data is wrote before advancing index */
		smp_wmb();

		vringh_complete_iotlb(&txq->vring, txq->head, 0);
		vringh_complete_iotlb(&rxq->vring, rxq->head, total_write);

		/* Make sure used is visible before rasing the interrupt. */
		smp_wmb();

		local_bh_disable();
		if (vringh_need_notify_iotlb(&txq->vring) > 0)
			vringh_notify(&txq->vring);
		if (vringh_need_notify_iotlb(&rxq->vring) > 0)
			vringh_notify(&rxq->vring);
		local_bh_enable();

		/*处理多个报文后，调度走*/
		if (++pkts > 4) {
			schedule_work(&vdpasim->work);
			goto out;
		}
	}

out:
	spin_unlock(&vdpasim->lock);
}

static void vdpasim_net_get_config(struct vdpasim *vdpasim, void *config)
{
	struct virtio_net_config *net_config = config;

	net_config->status = cpu_to_vdpasim16(vdpasim, VIRTIO_NET_S_LINK_UP);
}

static void vdpasim_net_setup_config(struct vdpasim *vdpasim,
				     const struct vdpa_dev_set_config *config)
{
	struct virtio_net_config *vio_config = vdpasim->config;

	if (config->mask & (1 << VDPA_ATTR_DEV_NET_CFG_MACADDR))
		memcpy(vio_config->mac, config->net.mac, ETH_ALEN);
	if (config->mask & (1 << VDPA_ATTR_DEV_NET_CFG_MTU))
		vio_config->mtu = cpu_to_vdpasim16(vdpasim, config->net.mtu);
	else
		/* Setup default MTU to be 1500 */
		vio_config->mtu = cpu_to_vdpasim16(vdpasim, 1500);
}

static void vdpasim_net_mgmtdev_release(struct device *dev)
{
}

static struct device vdpasim_net_mgmtdev = {
	.init_name = "vdpasim_net",
	.release = vdpasim_net_mgmtdev_release,
};

<<<<<<< HEAD
/*初始化vdpa模拟设备*/
static int vdpasim_net_dev_add(struct vdpa_mgmt_dev *mdev, const char *name)
=======
static int vdpasim_net_dev_add(struct vdpa_mgmt_dev *mdev, const char *name,
			       const struct vdpa_dev_set_config *config)
>>>>>>> ce840177
{
	struct vdpasim_dev_attr dev_attr = {};
	struct vdpasim *simdev;
	int ret;

	dev_attr.mgmt_dev = mdev;
	dev_attr.name = name;
	dev_attr.id = VIRTIO_ID_NET;
	dev_attr.supported_features = VDPASIM_NET_FEATURES;
	dev_attr.nvqs = VDPASIM_NET_VQ_NUM;
	dev_attr.config_size = sizeof(struct virtio_net_config);
	dev_attr.get_config = vdpasim_net_get_config;
	/*将rx方向的报，转到tx方向*/
	dev_attr.work_fn = vdpasim_net_work;
	dev_attr.buffer_size = PAGE_SIZE;

	/*按配置，创建vdpa设备*/
	simdev = vdpasim_create(&dev_attr);
	if (IS_ERR(simdev))
		return PTR_ERR(simdev);

<<<<<<< HEAD
	/*注册vdpa设备*/
=======
	vdpasim_net_setup_config(simdev, config);

>>>>>>> ce840177
	ret = _vdpa_register_device(&simdev->vdpa, VDPASIM_NET_VQ_NUM);
	if (ret)
		goto reg_err;

	return 0;

reg_err:
	put_device(&simdev->vdpa.dev);
	return ret;
}

static void vdpasim_net_dev_del(struct vdpa_mgmt_dev *mdev,
				struct vdpa_device *dev)
{
	struct vdpasim *simdev = container_of(dev, struct vdpasim, vdpa);

	_vdpa_unregister_device(&simdev->vdpa);
}

static const struct vdpa_mgmtdev_ops vdpasim_net_mgmtdev_ops = {
	.dev_add = vdpasim_net_dev_add,
	.dev_del = vdpasim_net_dev_del
};

static struct virtio_device_id id_table[] = {
	{ VIRTIO_ID_NET, VIRTIO_DEV_ANY_ID },
	{ 0 },
};

static struct vdpa_mgmt_dev mgmt_dev = {
	.device = &vdpasim_net_mgmtdev,
	.id_table = id_table,
	.ops = &vdpasim_net_mgmtdev_ops,
	.config_attr_mask = (1 << VDPA_ATTR_DEV_NET_CFG_MACADDR |
			     1 << VDPA_ATTR_DEV_NET_CFG_MTU),
};

static int __init vdpasim_net_init(void)
{
	int ret;

	ret = device_register(&vdpasim_net_mgmtdev);
	if (ret)
		return ret;

	ret = vdpa_mgmtdev_register(&mgmt_dev);
	if (ret)
		goto parent_err;
	return 0;

parent_err:
	device_unregister(&vdpasim_net_mgmtdev);
	return ret;
}

static void __exit vdpasim_net_exit(void)
{
	vdpa_mgmtdev_unregister(&mgmt_dev);
	device_unregister(&vdpasim_net_mgmtdev);
}

module_init(vdpasim_net_init);
module_exit(vdpasim_net_exit);

MODULE_VERSION(DRV_VERSION);
MODULE_LICENSE(DRV_LICENSE);
MODULE_AUTHOR(DRV_AUTHOR);
MODULE_DESCRIPTION(DRV_DESC);<|MERGE_RESOLUTION|>--- conflicted
+++ resolved
@@ -30,16 +30,7 @@
 
 #define VDPASIM_NET_VQ_NUM	2
 
-<<<<<<< HEAD
-static char *macaddr;
-module_param(macaddr, charp, 0);
-MODULE_PARM_DESC(macaddr, "Ethernet MAC address");
-
-static u8 macaddr_buf[ETH_ALEN];
-
 /*vdpa设备的work函数*/
-=======
->>>>>>> ce840177
 static void vdpasim_net_work(struct work_struct *work)
 {
 	struct vdpasim *vdpasim = container_of(work, struct vdpasim, work);
@@ -150,13 +141,9 @@
 	.release = vdpasim_net_mgmtdev_release,
 };
 
-<<<<<<< HEAD
 /*初始化vdpa模拟设备*/
-static int vdpasim_net_dev_add(struct vdpa_mgmt_dev *mdev, const char *name)
-=======
 static int vdpasim_net_dev_add(struct vdpa_mgmt_dev *mdev, const char *name,
 			       const struct vdpa_dev_set_config *config)
->>>>>>> ce840177
 {
 	struct vdpasim_dev_attr dev_attr = {};
 	struct vdpasim *simdev;
@@ -178,12 +165,9 @@
 	if (IS_ERR(simdev))
 		return PTR_ERR(simdev);
 
-<<<<<<< HEAD
+	vdpasim_net_setup_config(simdev, config);
+
 	/*注册vdpa设备*/
-=======
-	vdpasim_net_setup_config(simdev, config);
-
->>>>>>> ce840177
 	ret = _vdpa_register_device(&simdev->vdpa, VDPASIM_NET_VQ_NUM);
 	if (ret)
 		goto reg_err;
