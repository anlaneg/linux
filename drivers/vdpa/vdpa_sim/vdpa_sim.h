--- conflicted
+++ resolved
@@ -38,14 +38,8 @@
 	const char *name;
 	u64 supported_features;
 	size_t alloc_size;
-<<<<<<< HEAD
 	size_t config_size;/*config空间大小*/
-	size_t buffer_size;
 	int nvqs;/*设备队列数*/
-=======
-	size_t config_size;
-	int nvqs;
->>>>>>> 9d1694dc
 	u32 id;
 	u32 ngroups;
 	u32 nas;
@@ -61,17 +55,11 @@
 
 /* State of each vdpasim device */
 struct vdpasim {
-<<<<<<< HEAD
 	struct vdpa_device vdpa;/*vdpa设备*/
 	struct vdpasim_virtqueue *vqs;/*虚队列，两个，发+收*/
-	struct work_struct work;/*vdpa模拟设备的工作函数*/
-=======
-	struct vdpa_device vdpa;
-	struct vdpasim_virtqueue *vqs;
 	struct kthread_worker *worker;
-	struct kthread_work work;
+	struct kthread_work work;/*vdpa模拟设备的工作函数*/
 	struct mm_struct *mm_bound;
->>>>>>> 9d1694dc
 	struct vdpasim_dev_attr dev_attr;
 	/* mutex to synchronize virtqueue state */
 	struct mutex mutex;
