// SPDX-License-Identifier: GPL-2.0-only
/*
 * VDPA device simulator core.
 *
 * Copyright (c) 2020, Red Hat Inc. All rights reserved.
 *     Author: Jason Wang <jasowang@redhat.com>
 *
 */

#include <linux/init.h>
#include <linux/module.h>
#include <linux/device.h>
#include <linux/kernel.h>
#include <linux/kthread.h>
#include <linux/slab.h>
#include <linux/dma-map-ops.h>
#include <linux/vringh.h>
#include <linux/vdpa.h>
#include <linux/vhost_iotlb.h>
#include <uapi/linux/vdpa.h>
#include <uapi/linux/vhost_types.h>

#include "vdpa_sim.h"

#define DRV_VERSION  "0.1"
#define DRV_AUTHOR   "Jason Wang <jasowang@redhat.com>"
#define DRV_DESC     "vDPA Device Simulator core"
#define DRV_LICENSE  "GPL v2"

static int batch_mapping = 1;
module_param(batch_mapping, int, 0444);
MODULE_PARM_DESC(batch_mapping, "Batched mapping 1 -Enable; 0 - Disable");

static int max_iotlb_entries = 2048;
module_param(max_iotlb_entries, int, 0444);
MODULE_PARM_DESC(max_iotlb_entries,
		 "Maximum number of iotlb entries for each address space. 0 means unlimited. (default: 2048)");

static bool use_va = true;
module_param(use_va, bool, 0444);
MODULE_PARM_DESC(use_va, "Enable/disable the device's ability to use VA");

#define VDPASIM_QUEUE_ALIGN PAGE_SIZE
#define VDPASIM_QUEUE_MAX 256
#define VDPASIM_VENDOR_ID 0

struct vdpasim_mm_work {
	struct kthread_work work;
	struct vdpasim *vdpasim;
	struct mm_struct *mm_to_bind;
	int ret;
};

static void vdpasim_mm_work_fn(struct kthread_work *work)
{
	struct vdpasim_mm_work *mm_work =
		container_of(work, struct vdpasim_mm_work, work);
	struct vdpasim *vdpasim = mm_work->vdpasim;

	mm_work->ret = 0;

	//TODO: should we attach the cgroup of the mm owner?
	vdpasim->mm_bound = mm_work->mm_to_bind;
}

static void vdpasim_worker_change_mm_sync(struct vdpasim *vdpasim,
					  struct vdpasim_mm_work *mm_work)
{
	struct kthread_work *work = &mm_work->work;

	kthread_init_work(work, vdpasim_mm_work_fn);
	kthread_queue_work(vdpasim->worker, work);

	kthread_flush_work(work);
}

static struct vdpasim *vdpa_to_sim(struct vdpa_device *vdpa)
{
	return container_of(vdpa, struct vdpasim, vdpa);
}

static void vdpasim_vq_notify(struct vringh *vring)
{
	struct vdpasim_virtqueue *vq =
		container_of(vring, struct vdpasim_virtqueue, vring);

	if (!vq->cb)
		return;

	vq->cb(vq->private);
}

static void vdpasim_queue_ready(struct vdpasim *vdpasim, unsigned int idx)
{
	struct vdpasim_virtqueue *vq = &vdpasim->vqs[idx];
	uint16_t last_avail_idx = vq->vring.last_avail_idx;
	struct vring_desc *desc = (struct vring_desc *)
				  (uintptr_t)vq->desc_addr;
	struct vring_avail *avail = (struct vring_avail *)
				    (uintptr_t)vq->driver_addr;
	struct vring_used *used = (struct vring_used *)
				  (uintptr_t)vq->device_addr;

	if (use_va && vdpasim->mm_bound) {
		vringh_init_iotlb_va(&vq->vring, vdpasim->features, vq->num,
				     true, desc, avail, used);
	} else {
		vringh_init_iotlb(&vq->vring, vdpasim->features, vq->num,
				  true, desc, avail, used);
	}

	vq->vring.last_avail_idx = last_avail_idx;

	/*
	 * Since vdpa_sim does not support receive inflight descriptors as a
	 * destination of a migration, let's set both avail_idx and used_idx
	 * the same at vq start.  This is how vhost-user works in a
	 * VHOST_SET_VRING_BASE call.
	 *
	 * Although the simple fix is to set last_used_idx at
	 * vdpasim_set_vq_state, it would be reset at vdpasim_queue_ready.
	 */
	vq->vring.last_used_idx = last_avail_idx;
	vq->vring.notify = vdpasim_vq_notify;
}

static void vdpasim_vq_reset(struct vdpasim *vdpasim,
			     struct vdpasim_virtqueue *vq)
{
	vq->ready = false;
	vq->desc_addr = 0;
	vq->driver_addr = 0;
	vq->device_addr = 0;
	vq->cb = NULL;
	vq->private = NULL;
	vringh_init_iotlb(&vq->vring, vdpasim->dev_attr.supported_features,
			  VDPASIM_QUEUE_MAX, false, NULL, NULL, NULL);

	vq->vring.notify = NULL;
}

static void vdpasim_do_reset(struct vdpasim *vdpasim, u32 flags)
{
	int i;

	spin_lock(&vdpasim->iommu_lock);

	for (i = 0; i < vdpasim->dev_attr.nvqs; i++) {
		vdpasim_vq_reset(vdpasim, &vdpasim->vqs[i]);
		vringh_set_iotlb(&vdpasim->vqs[i].vring, &vdpasim->iommu[0],
				 &vdpasim->iommu_lock);
	}

	if (flags & VDPA_RESET_F_CLEAN_MAP) {
		for (i = 0; i < vdpasim->dev_attr.nas; i++) {
			vhost_iotlb_reset(&vdpasim->iommu[i]);
			vhost_iotlb_add_range(&vdpasim->iommu[i], 0, ULONG_MAX,
					      0, VHOST_MAP_RW);
			vdpasim->iommu_pt[i] = true;
		}
	}

	vdpasim->running = true;
	spin_unlock(&vdpasim->iommu_lock);

	vdpasim->features = 0;
	vdpasim->status = 0;
	++vdpasim->generation;
}

static const struct vdpa_config_ops vdpasim_config_ops;
static const struct vdpa_config_ops vdpasim_batch_config_ops;

static void vdpasim_work_fn(struct kthread_work *work)
{
	struct vdpasim *vdpasim = container_of(work, struct vdpasim, work);
	struct mm_struct *mm = vdpasim->mm_bound;

	if (use_va && mm) {
		if (!mmget_not_zero(mm))
			return;
		kthread_use_mm(mm);
	}

	vdpasim->dev_attr.work_fn(vdpasim);

	if (use_va && mm) {
		kthread_unuse_mm(mm);
		mmput(mm);
	}
}

struct vdpasim *vdpasim_create(struct vdpasim_dev_attr *dev_attr,
			       const struct vdpa_dev_set_config *config)
{
	const struct vdpa_config_ops *ops;
	struct vdpa_device *vdpa;
	struct vdpasim *vdpasim;
	struct device *dev;
	int i, ret = -ENOMEM;

	if (!dev_attr->alloc_size)
		return ERR_PTR(-EINVAL);

	if (config->mask & BIT_ULL(VDPA_ATTR_DEV_FEATURES)) {
		if (config->device_features &
		    ~dev_attr->supported_features)
			return ERR_PTR(-EINVAL);
		dev_attr->supported_features =
			config->device_features;
	}

	/*vdpa设备操作集*/
	if (batch_mapping)
		ops = &vdpasim_batch_config_ops;
	else
		ops = &vdpasim_config_ops;

	/*创建vdpasim设备*/
	vdpa = __vdpa_alloc_device(NULL, ops,
				   dev_attr->ngroups, dev_attr->nas,
				   dev_attr->alloc_size,
				   dev_attr->name, use_va);
	if (IS_ERR(vdpa)) {
		ret = PTR_ERR(vdpa);
		goto err_alloc;
	}

	vdpasim = vdpa_to_sim(vdpa);
	vdpasim->dev_attr = *dev_attr;
<<<<<<< HEAD
	/*初始化vdpa设备的work*/
	INIT_WORK(&vdpasim->work, dev_attr->work_fn);
	spin_lock_init(&vdpasim->lock);
=======
	dev = &vdpasim->vdpa.dev;

	kthread_init_work(&vdpasim->work, vdpasim_work_fn);
	vdpasim->worker = kthread_create_worker(0, "vDPA sim worker: %s",
						dev_attr->name);
	if (IS_ERR(vdpasim->worker))
		goto err_iommu;

	mutex_init(&vdpasim->mutex);
>>>>>>> 9d1694dc
	spin_lock_init(&vdpasim->iommu_lock);

	dev->dma_mask = &dev->coherent_dma_mask;
	if (dma_set_mask_and_coherent(dev, DMA_BIT_MASK(64)))
		goto err_iommu;
	vdpasim->vdpa.mdev = dev_attr->mgmt_dev;

	/*申请config空间*/
	vdpasim->config = kzalloc(dev_attr->config_size, GFP_KERNEL);
	if (!vdpasim->config)
		goto err_iommu;

	/*每个vqs对应一个virtqueue结构*/
	vdpasim->vqs = kcalloc(dev_attr->nvqs, sizeof(struct vdpasim_virtqueue),
			       GFP_KERNEL);
	if (!vdpasim->vqs)
		goto err_iommu;

	vdpasim->iommu = kmalloc_array(vdpasim->dev_attr.nas,
				       sizeof(*vdpasim->iommu), GFP_KERNEL);
	if (!vdpasim->iommu)
		goto err_iommu;

	vdpasim->iommu_pt = kmalloc_array(vdpasim->dev_attr.nas,
					  sizeof(*vdpasim->iommu_pt), GFP_KERNEL);
	if (!vdpasim->iommu_pt)
		goto err_iommu;

	for (i = 0; i < vdpasim->dev_attr.nas; i++) {
		vhost_iotlb_init(&vdpasim->iommu[i], max_iotlb_entries, 0);
		vhost_iotlb_add_range(&vdpasim->iommu[i], 0, ULONG_MAX, 0,
				      VHOST_MAP_RW);
		vdpasim->iommu_pt[i] = true;
	}

	for (i = 0; i < dev_attr->nvqs; i++)
		vringh_set_iotlb(&vdpasim->vqs[i].vring, &vdpasim->iommu[0],
				 &vdpasim->iommu_lock);

	vdpasim->vdpa.dma_dev = dev;

	return vdpasim;

err_iommu:
	put_device(dev);
err_alloc:
	return ERR_PTR(ret);
}
EXPORT_SYMBOL_GPL(vdpasim_create);

void vdpasim_schedule_work(struct vdpasim *vdpasim)
{
	kthread_queue_work(vdpasim->worker, &vdpasim->work);
}
EXPORT_SYMBOL_GPL(vdpasim_schedule_work);

static int vdpasim_set_vq_address(struct vdpa_device *vdpa, u16 idx,
				  u64 desc_area, u64 driver_area,
				  u64 device_area)
{
	struct vdpasim *vdpasim = vdpa_to_sim(vdpa);
	struct vdpasim_virtqueue *vq = &vdpasim->vqs[idx];

	vq->desc_addr = desc_area;
	vq->driver_addr = driver_area;
	vq->device_addr = device_area;

	return 0;
}

//设置vq大小
static void vdpasim_set_vq_num(struct vdpa_device *vdpa, u16 idx, u32 num)
{
	struct vdpasim *vdpasim = vdpa_to_sim(vdpa);
	struct vdpasim_virtqueue *vq = &vdpasim->vqs[idx];

	vq->num = num;
}

static void vdpasim_kick_vq(struct vdpa_device *vdpa, u16 idx)
{
	struct vdpasim *vdpasim = vdpa_to_sim(vdpa);
	struct vdpasim_virtqueue *vq = &vdpasim->vqs[idx];

	if (!vdpasim->running &&
	    (vdpasim->status & VIRTIO_CONFIG_S_DRIVER_OK)) {
		vdpasim->pending_kick = true;
		return;
	}

	/*队列如ready,则启动work*/
	if (vq->ready)
		vdpasim_schedule_work(vdpasim);
}

static void vdpasim_set_vq_cb(struct vdpa_device *vdpa, u16 idx,
			      struct vdpa_callback *cb)
{
	struct vdpasim *vdpasim = vdpa_to_sim(vdpa);
	struct vdpasim_virtqueue *vq = &vdpasim->vqs[idx];

	vq->cb = cb->callback;
	vq->private = cb->private;
}

static void vdpasim_set_vq_ready(struct vdpa_device *vdpa, u16 idx, bool ready)
{
	struct vdpasim *vdpasim = vdpa_to_sim(vdpa);
	struct vdpasim_virtqueue *vq = &vdpasim->vqs[idx];
	bool old_ready;

	mutex_lock(&vdpasim->mutex);
	old_ready = vq->ready;
	vq->ready = ready;
	if (vq->ready && !old_ready) {
		/*虚队列功能ready*/
		vdpasim_queue_ready(vdpasim, idx);
	}
	mutex_unlock(&vdpasim->mutex);
}

static bool vdpasim_get_vq_ready(struct vdpa_device *vdpa, u16 idx)
{
	struct vdpasim *vdpasim = vdpa_to_sim(vdpa);
	struct vdpasim_virtqueue *vq = &vdpasim->vqs[idx];

	return vq->ready;
}

static int vdpasim_set_vq_state(struct vdpa_device *vdpa, u16 idx,
				const struct vdpa_vq_state *state)
{
	struct vdpasim *vdpasim = vdpa_to_sim(vdpa);
	struct vdpasim_virtqueue *vq = &vdpasim->vqs[idx];
	struct vringh *vrh = &vq->vring;

	mutex_lock(&vdpasim->mutex);
	vrh->last_avail_idx = state->split.avail_index;
	mutex_unlock(&vdpasim->mutex);

	return 0;
}

static int vdpasim_get_vq_state(struct vdpa_device *vdpa, u16 idx,
				struct vdpa_vq_state *state)
{
	struct vdpasim *vdpasim = vdpa_to_sim(vdpa);
	struct vdpasim_virtqueue *vq = &vdpasim->vqs[idx];
	struct vringh *vrh = &vq->vring;

	state->split.avail_index = vrh->last_avail_idx;
	return 0;
}

static int vdpasim_get_vq_stats(struct vdpa_device *vdpa, u16 idx,
				struct sk_buff *msg,
				struct netlink_ext_ack *extack)
{
	struct vdpasim *vdpasim = vdpa_to_sim(vdpa);

	if (vdpasim->dev_attr.get_stats)
		return vdpasim->dev_attr.get_stats(vdpasim, idx,
						   msg, extack);
	return -EOPNOTSUPP;
}

static u32 vdpasim_get_vq_align(struct vdpa_device *vdpa)
{
	return VDPASIM_QUEUE_ALIGN;
}

static u32 vdpasim_get_vq_group(struct vdpa_device *vdpa, u16 idx)
{
	/* RX and TX belongs to group 0, CVQ belongs to group 1 */
	if (idx == 2)
		return 1;
	else
		return 0;
}

static u64 vdpasim_get_device_features(struct vdpa_device *vdpa)
{
	struct vdpasim *vdpasim = vdpa_to_sim(vdpa);

	return vdpasim->dev_attr.supported_features;
}

static u64 vdpasim_get_backend_features(const struct vdpa_device *vdpa)
{
	return BIT_ULL(VHOST_BACKEND_F_ENABLE_AFTER_DRIVER_OK);
}

static int vdpasim_set_driver_features(struct vdpa_device *vdpa, u64 features)
{
	struct vdpasim *vdpasim = vdpa_to_sim(vdpa);

	/* DMA mapping must be done by driver */
	if (!(features & (1ULL << VIRTIO_F_ACCESS_PLATFORM)))
		return -EINVAL;

	vdpasim->features = features & vdpasim->dev_attr.supported_features;

	return 0;
}

static u64 vdpasim_get_driver_features(struct vdpa_device *vdpa)
{
	struct vdpasim *vdpasim = vdpa_to_sim(vdpa);

	return vdpasim->features;
}

static void vdpasim_set_config_cb(struct vdpa_device *vdpa,
				  struct vdpa_callback *cb)
{
	/* We don't support config interrupt */
}

static u16 vdpasim_get_vq_num_max(struct vdpa_device *vdpa)
{
	return VDPASIM_QUEUE_MAX;
}

static u32 vdpasim_get_device_id(struct vdpa_device *vdpa)
{
	struct vdpasim *vdpasim = vdpa_to_sim(vdpa);

	return vdpasim->dev_attr.id;
}

static u32 vdpasim_get_vendor_id(struct vdpa_device *vdpa)
{
	return VDPASIM_VENDOR_ID;
}

static u8 vdpasim_get_status(struct vdpa_device *vdpa)
{
	struct vdpasim *vdpasim = vdpa_to_sim(vdpa);
	u8 status;

	mutex_lock(&vdpasim->mutex);
	status = vdpasim->status;
	mutex_unlock(&vdpasim->mutex);

	return status;
}

static void vdpasim_set_status(struct vdpa_device *vdpa, u8 status)
{
	struct vdpasim *vdpasim = vdpa_to_sim(vdpa);

	mutex_lock(&vdpasim->mutex);
	vdpasim->status = status;
	mutex_unlock(&vdpasim->mutex);
}

static int vdpasim_compat_reset(struct vdpa_device *vdpa, u32 flags)
{
	struct vdpasim *vdpasim = vdpa_to_sim(vdpa);

	mutex_lock(&vdpasim->mutex);
	vdpasim->status = 0;
	vdpasim_do_reset(vdpasim, flags);
	mutex_unlock(&vdpasim->mutex);

	return 0;
}

static int vdpasim_reset(struct vdpa_device *vdpa)
{
	return vdpasim_compat_reset(vdpa, 0);
}

static int vdpasim_suspend(struct vdpa_device *vdpa)
{
	struct vdpasim *vdpasim = vdpa_to_sim(vdpa);

	mutex_lock(&vdpasim->mutex);
	vdpasim->running = false;
	mutex_unlock(&vdpasim->mutex);

	return 0;
}

static int vdpasim_resume(struct vdpa_device *vdpa)
{
	struct vdpasim *vdpasim = vdpa_to_sim(vdpa);
	int i;

	mutex_lock(&vdpasim->mutex);
	vdpasim->running = true;

	if (vdpasim->pending_kick) {
		/* Process pending descriptors */
		for (i = 0; i < vdpasim->dev_attr.nvqs; ++i)
			vdpasim_kick_vq(vdpa, i);

		vdpasim->pending_kick = false;
	}

	mutex_unlock(&vdpasim->mutex);

	return 0;
}

static size_t vdpasim_get_config_size(struct vdpa_device *vdpa)
{
	struct vdpasim *vdpasim = vdpa_to_sim(vdpa);

	return vdpasim->dev_attr.config_size;
}

static void vdpasim_get_config(struct vdpa_device *vdpa, unsigned int offset,
			     void *buf, unsigned int len)
{
	struct vdpasim *vdpasim = vdpa_to_sim(vdpa);

	if (offset + len > vdpasim->dev_attr.config_size)
		return;

	if (vdpasim->dev_attr.get_config)
		vdpasim->dev_attr.get_config(vdpasim, vdpasim->config);

	memcpy(buf, vdpasim->config + offset, len);
}

static void vdpasim_set_config(struct vdpa_device *vdpa, unsigned int offset,
			     const void *buf, unsigned int len)
{
	struct vdpasim *vdpasim = vdpa_to_sim(vdpa);

	if (offset + len > vdpasim->dev_attr.config_size)
		return;

	memcpy(vdpasim->config + offset, buf, len);

	if (vdpasim->dev_attr.set_config)
		vdpasim->dev_attr.set_config(vdpasim, vdpasim->config);
}

static u32 vdpasim_get_generation(struct vdpa_device *vdpa)
{
	struct vdpasim *vdpasim = vdpa_to_sim(vdpa);

	return vdpasim->generation;
}

static struct vdpa_iova_range vdpasim_get_iova_range(struct vdpa_device *vdpa)
{
	struct vdpa_iova_range range = {
		.first = 0ULL,
		.last = ULLONG_MAX,
	};

	return range;
}

static int vdpasim_set_group_asid(struct vdpa_device *vdpa, unsigned int group,
				  unsigned int asid)
{
	struct vdpasim *vdpasim = vdpa_to_sim(vdpa);
	struct vhost_iotlb *iommu;
	int i;

	if (group > vdpasim->dev_attr.ngroups)
		return -EINVAL;

	if (asid >= vdpasim->dev_attr.nas)
		return -EINVAL;

	iommu = &vdpasim->iommu[asid];

	mutex_lock(&vdpasim->mutex);

	for (i = 0; i < vdpasim->dev_attr.nvqs; i++)
		if (vdpasim_get_vq_group(vdpa, i) == group)
			vringh_set_iotlb(&vdpasim->vqs[i].vring, iommu,
					 &vdpasim->iommu_lock);

	mutex_unlock(&vdpasim->mutex);

	return 0;
}

static int vdpasim_set_map(struct vdpa_device *vdpa, unsigned int asid,
			   struct vhost_iotlb *iotlb)
{
	struct vdpasim *vdpasim = vdpa_to_sim(vdpa);
	struct vhost_iotlb_map *map;
	struct vhost_iotlb *iommu;
	u64 start = 0ULL, last = 0ULL - 1;
	int ret;

	if (asid >= vdpasim->dev_attr.nas)
		return -EINVAL;

	spin_lock(&vdpasim->iommu_lock);

	iommu = &vdpasim->iommu[asid];
	vhost_iotlb_reset(iommu);
	vdpasim->iommu_pt[asid] = false;

	for (map = vhost_iotlb_itree_first(iotlb, start, last); map;
	     map = vhost_iotlb_itree_next(map, start, last)) {
		ret = vhost_iotlb_add_range(iommu, map->start,
					    map->last, map->addr, map->perm);
		if (ret)
			goto err;
	}
	spin_unlock(&vdpasim->iommu_lock);
	return 0;

err:
	vhost_iotlb_reset(iommu);
	spin_unlock(&vdpasim->iommu_lock);
	return ret;
}

static int vdpasim_reset_map(struct vdpa_device *vdpa, unsigned int asid)
{
	struct vdpasim *vdpasim = vdpa_to_sim(vdpa);

	if (asid >= vdpasim->dev_attr.nas)
		return -EINVAL;

	spin_lock(&vdpasim->iommu_lock);
	if (vdpasim->iommu_pt[asid])
		goto out;
	vhost_iotlb_reset(&vdpasim->iommu[asid]);
	vhost_iotlb_add_range(&vdpasim->iommu[asid], 0, ULONG_MAX,
			      0, VHOST_MAP_RW);
	vdpasim->iommu_pt[asid] = true;
out:
	spin_unlock(&vdpasim->iommu_lock);
	return 0;
}

static int vdpasim_bind_mm(struct vdpa_device *vdpa, struct mm_struct *mm)
{
	struct vdpasim *vdpasim = vdpa_to_sim(vdpa);
	struct vdpasim_mm_work mm_work;

	mm_work.vdpasim = vdpasim;
	mm_work.mm_to_bind = mm;

	vdpasim_worker_change_mm_sync(vdpasim, &mm_work);

	return mm_work.ret;
}

static void vdpasim_unbind_mm(struct vdpa_device *vdpa)
{
	struct vdpasim *vdpasim = vdpa_to_sim(vdpa);
	struct vdpasim_mm_work mm_work;

	mm_work.vdpasim = vdpasim;
	mm_work.mm_to_bind = NULL;

	vdpasim_worker_change_mm_sync(vdpasim, &mm_work);
}

static int vdpasim_dma_map(struct vdpa_device *vdpa, unsigned int asid,
			   u64 iova, u64 size,
			   u64 pa, u32 perm, void *opaque)
{
	struct vdpasim *vdpasim = vdpa_to_sim(vdpa);
	int ret;

	if (asid >= vdpasim->dev_attr.nas)
		return -EINVAL;

	spin_lock(&vdpasim->iommu_lock);
	if (vdpasim->iommu_pt[asid]) {
		vhost_iotlb_reset(&vdpasim->iommu[asid]);
		vdpasim->iommu_pt[asid] = false;
	}
	ret = vhost_iotlb_add_range_ctx(&vdpasim->iommu[asid], iova,
					iova + size - 1, pa, perm, opaque);
	spin_unlock(&vdpasim->iommu_lock);

	return ret;
}

static int vdpasim_dma_unmap(struct vdpa_device *vdpa, unsigned int asid,
			     u64 iova, u64 size)
{
	struct vdpasim *vdpasim = vdpa_to_sim(vdpa);

	if (asid >= vdpasim->dev_attr.nas)
		return -EINVAL;

	if (vdpasim->iommu_pt[asid]) {
		vhost_iotlb_reset(&vdpasim->iommu[asid]);
		vdpasim->iommu_pt[asid] = false;
	}

	spin_lock(&vdpasim->iommu_lock);
	vhost_iotlb_del_range(&vdpasim->iommu[asid], iova, iova + size - 1);
	spin_unlock(&vdpasim->iommu_lock);

	return 0;
}

static void vdpasim_free(struct vdpa_device *vdpa)
{
	struct vdpasim *vdpasim = vdpa_to_sim(vdpa);
	int i;

	kthread_cancel_work_sync(&vdpasim->work);
	kthread_destroy_worker(vdpasim->worker);

	for (i = 0; i < vdpasim->dev_attr.nvqs; i++) {
		vringh_kiov_cleanup(&vdpasim->vqs[i].out_iov);
		vringh_kiov_cleanup(&vdpasim->vqs[i].in_iov);
	}

	vdpasim->dev_attr.free(vdpasim);

	for (i = 0; i < vdpasim->dev_attr.nas; i++)
		vhost_iotlb_reset(&vdpasim->iommu[i]);
	kfree(vdpasim->iommu);
	kfree(vdpasim->iommu_pt);
	kfree(vdpasim->vqs);
	kfree(vdpasim->config);
}

/*vdpasim设备配置操作集*/
static const struct vdpa_config_ops vdpasim_config_ops = {
	.set_vq_address         = vdpasim_set_vq_address,
	.set_vq_num             = vdpasim_set_vq_num,
	.kick_vq                = vdpasim_kick_vq,
	.set_vq_cb              = vdpasim_set_vq_cb,
	.set_vq_ready           = vdpasim_set_vq_ready,
	.get_vq_ready           = vdpasim_get_vq_ready,
	.set_vq_state           = vdpasim_set_vq_state,
	.get_vendor_vq_stats    = vdpasim_get_vq_stats,
	.get_vq_state           = vdpasim_get_vq_state,
	.get_vq_align           = vdpasim_get_vq_align,
	.get_vq_group           = vdpasim_get_vq_group,
	.get_device_features    = vdpasim_get_device_features,
	.get_backend_features   = vdpasim_get_backend_features,
	.set_driver_features    = vdpasim_set_driver_features,
	.get_driver_features    = vdpasim_get_driver_features,
	.set_config_cb          = vdpasim_set_config_cb,
	.get_vq_num_max         = vdpasim_get_vq_num_max,
	.get_device_id          = vdpasim_get_device_id,
	.get_vendor_id          = vdpasim_get_vendor_id,
	.get_status             = vdpasim_get_status,
	.set_status             = vdpasim_set_status,
	.reset			= vdpasim_reset,
	.compat_reset		= vdpasim_compat_reset,
	.suspend		= vdpasim_suspend,
	.resume			= vdpasim_resume,
	.get_config_size        = vdpasim_get_config_size,
	.get_config             = vdpasim_get_config,
	.set_config             = vdpasim_set_config,
	.get_generation         = vdpasim_get_generation,
	.get_iova_range         = vdpasim_get_iova_range,
	.set_group_asid         = vdpasim_set_group_asid,
	.dma_map                = vdpasim_dma_map,
	.dma_unmap              = vdpasim_dma_unmap,
	.reset_map              = vdpasim_reset_map,
	.bind_mm		= vdpasim_bind_mm,
	.unbind_mm		= vdpasim_unbind_mm,
	.free                   = vdpasim_free,
};

static const struct vdpa_config_ops vdpasim_batch_config_ops = {
	.set_vq_address         = vdpasim_set_vq_address,
	.set_vq_num             = vdpasim_set_vq_num,
	.kick_vq                = vdpasim_kick_vq,
	.set_vq_cb              = vdpasim_set_vq_cb,
	.set_vq_ready           = vdpasim_set_vq_ready,
	.get_vq_ready           = vdpasim_get_vq_ready,
	.set_vq_state           = vdpasim_set_vq_state,
	.get_vendor_vq_stats    = vdpasim_get_vq_stats,
	.get_vq_state           = vdpasim_get_vq_state,
	.get_vq_align           = vdpasim_get_vq_align,
	.get_vq_group           = vdpasim_get_vq_group,
	.get_device_features    = vdpasim_get_device_features,
	.get_backend_features   = vdpasim_get_backend_features,
	.set_driver_features    = vdpasim_set_driver_features,
	.get_driver_features    = vdpasim_get_driver_features,
	.set_config_cb          = vdpasim_set_config_cb,
	.get_vq_num_max         = vdpasim_get_vq_num_max,
	.get_device_id          = vdpasim_get_device_id,
	.get_vendor_id          = vdpasim_get_vendor_id,
	.get_status             = vdpasim_get_status,
	.set_status             = vdpasim_set_status,
	.reset			= vdpasim_reset,
	.compat_reset		= vdpasim_compat_reset,
	.suspend		= vdpasim_suspend,
	.resume			= vdpasim_resume,
	.get_config_size        = vdpasim_get_config_size,
	.get_config             = vdpasim_get_config,
	.set_config             = vdpasim_set_config,
	.get_generation         = vdpasim_get_generation,
	.get_iova_range         = vdpasim_get_iova_range,
	.set_group_asid         = vdpasim_set_group_asid,
	.set_map                = vdpasim_set_map,
	.reset_map              = vdpasim_reset_map,
	.bind_mm		= vdpasim_bind_mm,
	.unbind_mm		= vdpasim_unbind_mm,
	.free                   = vdpasim_free,
};

MODULE_VERSION(DRV_VERSION);
MODULE_LICENSE(DRV_LICENSE);
MODULE_AUTHOR(DRV_AUTHOR);
MODULE_DESCRIPTION(DRV_DESC);<|MERGE_RESOLUTION|>--- conflicted
+++ resolved
@@ -228,21 +228,16 @@
 
 	vdpasim = vdpa_to_sim(vdpa);
 	vdpasim->dev_attr = *dev_attr;
-<<<<<<< HEAD
+	dev = &vdpasim->vdpa.dev;
+
+	kthread_init_work(&vdpasim->work, vdpasim_work_fn);
 	/*初始化vdpa设备的work*/
-	INIT_WORK(&vdpasim->work, dev_attr->work_fn);
-	spin_lock_init(&vdpasim->lock);
-=======
-	dev = &vdpasim->vdpa.dev;
-
-	kthread_init_work(&vdpasim->work, vdpasim_work_fn);
 	vdpasim->worker = kthread_create_worker(0, "vDPA sim worker: %s",
 						dev_attr->name);
 	if (IS_ERR(vdpasim->worker))
 		goto err_iommu;
 
 	mutex_init(&vdpasim->mutex);
->>>>>>> 9d1694dc
 	spin_lock_init(&vdpasim->iommu_lock);
 
 	dev->dma_mask = &dev->coherent_dma_mask;
