--- conflicted
+++ resolved
@@ -231,12 +231,8 @@
 	dev = &vdpasim->vdpa.dev;
 
 	kthread_init_work(&vdpasim->work, vdpasim_work_fn);
-<<<<<<< HEAD
 	/*初始化vdpa设备的work*/
-	vdpasim->worker = kthread_create_worker(0, "vDPA sim worker: %s",
-=======
 	vdpasim->worker = kthread_run_worker(0, "vDPA sim worker: %s",
->>>>>>> 155a3c00
 						dev_attr->name);
 	if (IS_ERR(vdpasim->worker))
 		goto err_iommu;
