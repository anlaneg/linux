// SPDX-License-Identifier: GPL-2.0-only
/*
 * VDPA device simulator core.
 *
 * Copyright (c) 2020, Red Hat Inc. All rights reserved.
 *     Author: Jason Wang <jasowang@redhat.com>
 *
 */

#include <linux/init.h>
#include <linux/module.h>
#include <linux/device.h>
#include <linux/kernel.h>
#include <linux/slab.h>
#include <linux/sched.h>
#include <linux/dma-map-ops.h>
#include <linux/vringh.h>
#include <linux/vdpa.h>
#include <linux/vhost_iotlb.h>
#include <linux/iova.h>
#include <uapi/linux/vdpa.h>

#include "vdpa_sim.h"

#define DRV_VERSION  "0.1"
#define DRV_AUTHOR   "Jason Wang <jasowang@redhat.com>"
#define DRV_DESC     "vDPA Device Simulator core"
#define DRV_LICENSE  "GPL v2"

static int batch_mapping = 1;
module_param(batch_mapping, int, 0444);
MODULE_PARM_DESC(batch_mapping, "Batched mapping 1 -Enable; 0 - Disable");

static int max_iotlb_entries = 2048;
module_param(max_iotlb_entries, int, 0444);
MODULE_PARM_DESC(max_iotlb_entries,
		 "Maximum number of iotlb entries for each address space. 0 means unlimited. (default: 2048)");

#define VDPASIM_QUEUE_ALIGN PAGE_SIZE
#define VDPASIM_QUEUE_MAX 256
#define VDPASIM_VENDOR_ID 0

static struct vdpasim *vdpa_to_sim(struct vdpa_device *vdpa)
{
	return container_of(vdpa, struct vdpasim, vdpa);
}

static struct vdpasim *dev_to_sim(struct device *dev)
{
	struct vdpa_device *vdpa = dev_to_vdpa(dev);

	return vdpa_to_sim(vdpa);
}

static void vdpasim_vq_notify(struct vringh *vring)
{
	struct vdpasim_virtqueue *vq =
		container_of(vring, struct vdpasim_virtqueue, vring);

	if (!vq->cb)
		return;

	vq->cb(vq->private);
}

static void vdpasim_queue_ready(struct vdpasim *vdpasim, unsigned int idx)
{
	struct vdpasim_virtqueue *vq = &vdpasim->vqs[idx];

	vringh_init_iotlb(&vq->vring, vdpasim->dev_attr.supported_features,
			  VDPASIM_QUEUE_MAX, false,
			  (struct vring_desc *)(uintptr_t)vq->desc_addr,
			  (struct vring_avail *)
			  (uintptr_t)vq->driver_addr,
			  (struct vring_used *)
			  (uintptr_t)vq->device_addr);

	vq->vring.notify = vdpasim_vq_notify;
}

static void vdpasim_vq_reset(struct vdpasim *vdpasim,
			     struct vdpasim_virtqueue *vq)
{
	vq->ready = false;
	vq->desc_addr = 0;
	vq->driver_addr = 0;
	vq->device_addr = 0;
	vq->cb = NULL;
	vq->private = NULL;
	vringh_init_iotlb(&vq->vring, vdpasim->dev_attr.supported_features,
			  VDPASIM_QUEUE_MAX, false, NULL, NULL, NULL);

	vq->vring.notify = NULL;
}

static void vdpasim_do_reset(struct vdpasim *vdpasim)
{
	int i;

	spin_lock(&vdpasim->iommu_lock);

	for (i = 0; i < vdpasim->dev_attr.nvqs; i++) {
		vdpasim_vq_reset(vdpasim, &vdpasim->vqs[i]);
		vringh_set_iotlb(&vdpasim->vqs[i].vring, &vdpasim->iommu[0],
				 &vdpasim->iommu_lock);
	}

	for (i = 0; i < vdpasim->dev_attr.nas; i++)
		vhost_iotlb_reset(&vdpasim->iommu[i]);

	vdpasim->running = true;
	spin_unlock(&vdpasim->iommu_lock);

	vdpasim->features = 0;
	vdpasim->status = 0;
	++vdpasim->generation;
}

static int dir_to_perm(enum dma_data_direction dir)
{
	int perm = -EFAULT;

	switch (dir) {
	case DMA_FROM_DEVICE:
		perm = VHOST_MAP_WO;
		break;
	case DMA_TO_DEVICE:
		perm = VHOST_MAP_RO;
		break;
	case DMA_BIDIRECTIONAL:
		perm = VHOST_MAP_RW;
		break;
	default:
		break;
	}

	return perm;
}

static dma_addr_t vdpasim_map_range(struct vdpasim *vdpasim, phys_addr_t paddr,
				    size_t size, unsigned int perm)
{
	struct iova *iova;
	dma_addr_t dma_addr;
	int ret;

	/* We set the limit_pfn to the maximum (ULONG_MAX - 1) */
	iova = alloc_iova(&vdpasim->iova, size >> iova_shift(&vdpasim->iova),
			  ULONG_MAX - 1, true);
	if (!iova)
		return DMA_MAPPING_ERROR;

	dma_addr = iova_dma_addr(&vdpasim->iova, iova);

	spin_lock(&vdpasim->iommu_lock);
	ret = vhost_iotlb_add_range(&vdpasim->iommu[0], (u64)dma_addr,
				    (u64)dma_addr + size - 1, (u64)paddr, perm);
	spin_unlock(&vdpasim->iommu_lock);

	if (ret) {
		__free_iova(&vdpasim->iova, iova);
		return DMA_MAPPING_ERROR;
	}

	return dma_addr;
}

static void vdpasim_unmap_range(struct vdpasim *vdpasim, dma_addr_t dma_addr,
				size_t size)
{
	spin_lock(&vdpasim->iommu_lock);
	vhost_iotlb_del_range(&vdpasim->iommu[0], (u64)dma_addr,
			      (u64)dma_addr + size - 1);
	spin_unlock(&vdpasim->iommu_lock);

	free_iova(&vdpasim->iova, iova_pfn(&vdpasim->iova, dma_addr));
}

static dma_addr_t vdpasim_map_page(struct device *dev, struct page *page,
				   unsigned long offset, size_t size,
				   enum dma_data_direction dir,
				   unsigned long attrs)
{
	struct vdpasim *vdpasim = dev_to_sim(dev);
	phys_addr_t paddr = page_to_phys(page) + offset;
	int perm = dir_to_perm(dir);

	if (perm < 0)
		return DMA_MAPPING_ERROR;

	return vdpasim_map_range(vdpasim, paddr, size, perm);
}

static void vdpasim_unmap_page(struct device *dev, dma_addr_t dma_addr,
			       size_t size, enum dma_data_direction dir,
			       unsigned long attrs)
{
	struct vdpasim *vdpasim = dev_to_sim(dev);

	vdpasim_unmap_range(vdpasim, dma_addr, size);
}

static void *vdpasim_alloc_coherent(struct device *dev, size_t size,
				    dma_addr_t *dma_addr, gfp_t flag,
				    unsigned long attrs)
{
	struct vdpasim *vdpasim = dev_to_sim(dev);
	phys_addr_t paddr;
	void *addr;

	addr = kmalloc(size, flag);
	if (!addr) {
		*dma_addr = DMA_MAPPING_ERROR;
		return NULL;
	}

	paddr = virt_to_phys(addr);

	*dma_addr = vdpasim_map_range(vdpasim, paddr, size, VHOST_MAP_RW);
	if (*dma_addr == DMA_MAPPING_ERROR) {
		kfree(addr);
		return NULL;
	}

	return addr;
}

static void vdpasim_free_coherent(struct device *dev, size_t size,
				  void *vaddr, dma_addr_t dma_addr,
				  unsigned long attrs)
{
	struct vdpasim *vdpasim = dev_to_sim(dev);

	vdpasim_unmap_range(vdpasim, dma_addr, size);

	kfree(vaddr);
}

static const struct dma_map_ops vdpasim_dma_ops = {
	.map_page = vdpasim_map_page,
	.unmap_page = vdpasim_unmap_page,
	.alloc = vdpasim_alloc_coherent,
	.free = vdpasim_free_coherent,
};

static const struct vdpa_config_ops vdpasim_config_ops;
static const struct vdpa_config_ops vdpasim_batch_config_ops;

struct vdpasim *vdpasim_create(struct vdpasim_dev_attr *dev_attr,
			       const struct vdpa_dev_set_config *config)
{
	const struct vdpa_config_ops *ops;
	struct vdpasim *vdpasim;
	struct device *dev;
	int i, ret = -ENOMEM;

<<<<<<< HEAD
	/*vdpa设备操作集*/
=======
	if (config->mask & BIT_ULL(VDPA_ATTR_DEV_FEATURES)) {
		if (config->device_features &
		    ~dev_attr->supported_features)
			return ERR_PTR(-EINVAL);
		dev_attr->supported_features =
			config->device_features;
	}

>>>>>>> 97ee9d1c
	if (batch_mapping)
		ops = &vdpasim_batch_config_ops;
	else
		ops = &vdpasim_config_ops;

	/*创建vdpasim设备*/
	vdpasim = vdpa_alloc_device(struct vdpasim, vdpa, NULL, ops,
				    dev_attr->ngroups, dev_attr->nas,
				    dev_attr->name, false);
	if (IS_ERR(vdpasim)) {
		ret = PTR_ERR(vdpasim);
		goto err_alloc;
	}

	vdpasim->dev_attr = *dev_attr;
	/*初始化vdpa设备的work*/
	INIT_WORK(&vdpasim->work, dev_attr->work_fn);
	spin_lock_init(&vdpasim->lock);
	spin_lock_init(&vdpasim->iommu_lock);

	dev = &vdpasim->vdpa.dev;
	dev->dma_mask = &dev->coherent_dma_mask;
	if (dma_set_mask_and_coherent(dev, DMA_BIT_MASK(64)))
		goto err_iommu;
	set_dma_ops(dev, &vdpasim_dma_ops);
	vdpasim->vdpa.mdev = dev_attr->mgmt_dev;

	/*申请config空间*/
	vdpasim->config = kzalloc(dev_attr->config_size, GFP_KERNEL);
	if (!vdpasim->config)
		goto err_iommu;

	/*每个vqs对应一个virtqueue结构*/
	vdpasim->vqs = kcalloc(dev_attr->nvqs, sizeof(struct vdpasim_virtqueue),
			       GFP_KERNEL);
	if (!vdpasim->vqs)
		goto err_iommu;

	vdpasim->iommu = kmalloc_array(vdpasim->dev_attr.nas,
				       sizeof(*vdpasim->iommu), GFP_KERNEL);
	if (!vdpasim->iommu)
		goto err_iommu;

	for (i = 0; i < vdpasim->dev_attr.nas; i++)
		vhost_iotlb_init(&vdpasim->iommu[i], max_iotlb_entries, 0);

	vdpasim->buffer = kvmalloc(dev_attr->buffer_size, GFP_KERNEL);
	if (!vdpasim->buffer)
		goto err_iommu;

	for (i = 0; i < dev_attr->nvqs; i++)
		vringh_set_iotlb(&vdpasim->vqs[i].vring, &vdpasim->iommu[0],
				 &vdpasim->iommu_lock);

	ret = iova_cache_get();
	if (ret)
		goto err_iommu;

	/* For simplicity we use an IOVA allocator with byte granularity */
	init_iova_domain(&vdpasim->iova, 1, 0);

	vdpasim->vdpa.dma_dev = dev;

	return vdpasim;

err_iommu:
	put_device(dev);
err_alloc:
	return ERR_PTR(ret);
}
EXPORT_SYMBOL_GPL(vdpasim_create);

static int vdpasim_set_vq_address(struct vdpa_device *vdpa, u16 idx,
				  u64 desc_area, u64 driver_area,
				  u64 device_area)
{
	struct vdpasim *vdpasim = vdpa_to_sim(vdpa);
	struct vdpasim_virtqueue *vq = &vdpasim->vqs[idx];

	vq->desc_addr = desc_area;
	vq->driver_addr = driver_area;
	vq->device_addr = device_area;

	return 0;
}

//设置vq大小
static void vdpasim_set_vq_num(struct vdpa_device *vdpa, u16 idx, u32 num)
{
	struct vdpasim *vdpasim = vdpa_to_sim(vdpa);
	struct vdpasim_virtqueue *vq = &vdpasim->vqs[idx];

	vq->num = num;
}

static void vdpasim_kick_vq(struct vdpa_device *vdpa, u16 idx)
{
	struct vdpasim *vdpasim = vdpa_to_sim(vdpa);
	struct vdpasim_virtqueue *vq = &vdpasim->vqs[idx];

	/*队列如ready,则启动work*/
	if (vq->ready)
		schedule_work(&vdpasim->work);
}

static void vdpasim_set_vq_cb(struct vdpa_device *vdpa, u16 idx,
			      struct vdpa_callback *cb)
{
	struct vdpasim *vdpasim = vdpa_to_sim(vdpa);
	struct vdpasim_virtqueue *vq = &vdpasim->vqs[idx];

	vq->cb = cb->callback;
	vq->private = cb->private;
}

static void vdpasim_set_vq_ready(struct vdpa_device *vdpa, u16 idx, bool ready)
{
	struct vdpasim *vdpasim = vdpa_to_sim(vdpa);
	struct vdpasim_virtqueue *vq = &vdpasim->vqs[idx];
	bool old_ready;

	spin_lock(&vdpasim->lock);
	old_ready = vq->ready;
	vq->ready = ready;
<<<<<<< HEAD
	if (vq->ready)
	    /*虚队列功能ready*/
=======
	if (vq->ready && !old_ready) {
>>>>>>> 97ee9d1c
		vdpasim_queue_ready(vdpasim, idx);
	}
	spin_unlock(&vdpasim->lock);
}

static bool vdpasim_get_vq_ready(struct vdpa_device *vdpa, u16 idx)
{
	struct vdpasim *vdpasim = vdpa_to_sim(vdpa);
	struct vdpasim_virtqueue *vq = &vdpasim->vqs[idx];

	return vq->ready;
}

static int vdpasim_set_vq_state(struct vdpa_device *vdpa, u16 idx,
				const struct vdpa_vq_state *state)
{
	struct vdpasim *vdpasim = vdpa_to_sim(vdpa);
	struct vdpasim_virtqueue *vq = &vdpasim->vqs[idx];
	struct vringh *vrh = &vq->vring;

	spin_lock(&vdpasim->lock);
	vrh->last_avail_idx = state->split.avail_index;
	spin_unlock(&vdpasim->lock);

	return 0;
}

static int vdpasim_get_vq_state(struct vdpa_device *vdpa, u16 idx,
				struct vdpa_vq_state *state)
{
	struct vdpasim *vdpasim = vdpa_to_sim(vdpa);
	struct vdpasim_virtqueue *vq = &vdpasim->vqs[idx];
	struct vringh *vrh = &vq->vring;

	state->split.avail_index = vrh->last_avail_idx;
	return 0;
}

static u32 vdpasim_get_vq_align(struct vdpa_device *vdpa)
{
	return VDPASIM_QUEUE_ALIGN;
}

static u32 vdpasim_get_vq_group(struct vdpa_device *vdpa, u16 idx)
{
	/* RX and TX belongs to group 0, CVQ belongs to group 1 */
	if (idx == 2)
		return 1;
	else
		return 0;
}

static u64 vdpasim_get_device_features(struct vdpa_device *vdpa)
{
	struct vdpasim *vdpasim = vdpa_to_sim(vdpa);

	return vdpasim->dev_attr.supported_features;
}

static int vdpasim_set_driver_features(struct vdpa_device *vdpa, u64 features)
{
	struct vdpasim *vdpasim = vdpa_to_sim(vdpa);

	/* DMA mapping must be done by driver */
	if (!(features & (1ULL << VIRTIO_F_ACCESS_PLATFORM)))
		return -EINVAL;

	vdpasim->features = features & vdpasim->dev_attr.supported_features;

	return 0;
}

static u64 vdpasim_get_driver_features(struct vdpa_device *vdpa)
{
	struct vdpasim *vdpasim = vdpa_to_sim(vdpa);

	return vdpasim->features;
}

static void vdpasim_set_config_cb(struct vdpa_device *vdpa,
				  struct vdpa_callback *cb)
{
	/* We don't support config interrupt */
}

static u16 vdpasim_get_vq_num_max(struct vdpa_device *vdpa)
{
	return VDPASIM_QUEUE_MAX;
}

static u32 vdpasim_get_device_id(struct vdpa_device *vdpa)
{
	struct vdpasim *vdpasim = vdpa_to_sim(vdpa);

	return vdpasim->dev_attr.id;
}

static u32 vdpasim_get_vendor_id(struct vdpa_device *vdpa)
{
	return VDPASIM_VENDOR_ID;
}

static u8 vdpasim_get_status(struct vdpa_device *vdpa)
{
	struct vdpasim *vdpasim = vdpa_to_sim(vdpa);
	u8 status;

	spin_lock(&vdpasim->lock);
	status = vdpasim->status;
	spin_unlock(&vdpasim->lock);

	return status;
}

static void vdpasim_set_status(struct vdpa_device *vdpa, u8 status)
{
	struct vdpasim *vdpasim = vdpa_to_sim(vdpa);

	spin_lock(&vdpasim->lock);
	vdpasim->status = status;
	spin_unlock(&vdpasim->lock);
}

static int vdpasim_reset(struct vdpa_device *vdpa)
{
	struct vdpasim *vdpasim = vdpa_to_sim(vdpa);

	spin_lock(&vdpasim->lock);
	vdpasim->status = 0;
	vdpasim_do_reset(vdpasim);
	spin_unlock(&vdpasim->lock);

	return 0;
}

static int vdpasim_suspend(struct vdpa_device *vdpa)
{
	struct vdpasim *vdpasim = vdpa_to_sim(vdpa);

	spin_lock(&vdpasim->lock);
	vdpasim->running = false;
	spin_unlock(&vdpasim->lock);

	return 0;
}

static size_t vdpasim_get_config_size(struct vdpa_device *vdpa)
{
	struct vdpasim *vdpasim = vdpa_to_sim(vdpa);

	return vdpasim->dev_attr.config_size;
}

static void vdpasim_get_config(struct vdpa_device *vdpa, unsigned int offset,
			     void *buf, unsigned int len)
{
	struct vdpasim *vdpasim = vdpa_to_sim(vdpa);

	if (offset + len > vdpasim->dev_attr.config_size)
		return;

	if (vdpasim->dev_attr.get_config)
		vdpasim->dev_attr.get_config(vdpasim, vdpasim->config);

	memcpy(buf, vdpasim->config + offset, len);
}

static void vdpasim_set_config(struct vdpa_device *vdpa, unsigned int offset,
			     const void *buf, unsigned int len)
{
	struct vdpasim *vdpasim = vdpa_to_sim(vdpa);

	if (offset + len > vdpasim->dev_attr.config_size)
		return;

	memcpy(vdpasim->config + offset, buf, len);

	if (vdpasim->dev_attr.set_config)
		vdpasim->dev_attr.set_config(vdpasim, vdpasim->config);
}

static u32 vdpasim_get_generation(struct vdpa_device *vdpa)
{
	struct vdpasim *vdpasim = vdpa_to_sim(vdpa);

	return vdpasim->generation;
}

static struct vdpa_iova_range vdpasim_get_iova_range(struct vdpa_device *vdpa)
{
	struct vdpa_iova_range range = {
		.first = 0ULL,
		.last = ULLONG_MAX,
	};

	return range;
}

static int vdpasim_set_group_asid(struct vdpa_device *vdpa, unsigned int group,
				  unsigned int asid)
{
	struct vdpasim *vdpasim = vdpa_to_sim(vdpa);
	struct vhost_iotlb *iommu;
	int i;

	if (group > vdpasim->dev_attr.ngroups)
		return -EINVAL;

	if (asid >= vdpasim->dev_attr.nas)
		return -EINVAL;

	iommu = &vdpasim->iommu[asid];

	spin_lock(&vdpasim->lock);

	for (i = 0; i < vdpasim->dev_attr.nvqs; i++)
		if (vdpasim_get_vq_group(vdpa, i) == group)
			vringh_set_iotlb(&vdpasim->vqs[i].vring, iommu,
					 &vdpasim->iommu_lock);

	spin_unlock(&vdpasim->lock);

	return 0;
}

static int vdpasim_set_map(struct vdpa_device *vdpa, unsigned int asid,
			   struct vhost_iotlb *iotlb)
{
	struct vdpasim *vdpasim = vdpa_to_sim(vdpa);
	struct vhost_iotlb_map *map;
	struct vhost_iotlb *iommu;
	u64 start = 0ULL, last = 0ULL - 1;
	int ret;

	if (asid >= vdpasim->dev_attr.nas)
		return -EINVAL;

	spin_lock(&vdpasim->iommu_lock);

	iommu = &vdpasim->iommu[asid];
	vhost_iotlb_reset(iommu);

	for (map = vhost_iotlb_itree_first(iotlb, start, last); map;
	     map = vhost_iotlb_itree_next(map, start, last)) {
		ret = vhost_iotlb_add_range(iommu, map->start,
					    map->last, map->addr, map->perm);
		if (ret)
			goto err;
	}
	spin_unlock(&vdpasim->iommu_lock);
	return 0;

err:
	vhost_iotlb_reset(iommu);
	spin_unlock(&vdpasim->iommu_lock);
	return ret;
}

static int vdpasim_dma_map(struct vdpa_device *vdpa, unsigned int asid,
			   u64 iova, u64 size,
			   u64 pa, u32 perm, void *opaque)
{
	struct vdpasim *vdpasim = vdpa_to_sim(vdpa);
	int ret;

	if (asid >= vdpasim->dev_attr.nas)
		return -EINVAL;

	spin_lock(&vdpasim->iommu_lock);
	ret = vhost_iotlb_add_range_ctx(&vdpasim->iommu[asid], iova,
					iova + size - 1, pa, perm, opaque);
	spin_unlock(&vdpasim->iommu_lock);

	return ret;
}

static int vdpasim_dma_unmap(struct vdpa_device *vdpa, unsigned int asid,
			     u64 iova, u64 size)
{
	struct vdpasim *vdpasim = vdpa_to_sim(vdpa);

	if (asid >= vdpasim->dev_attr.nas)
		return -EINVAL;

	spin_lock(&vdpasim->iommu_lock);
	vhost_iotlb_del_range(&vdpasim->iommu[asid], iova, iova + size - 1);
	spin_unlock(&vdpasim->iommu_lock);

	return 0;
}

static void vdpasim_free(struct vdpa_device *vdpa)
{
	struct vdpasim *vdpasim = vdpa_to_sim(vdpa);
	int i;

	cancel_work_sync(&vdpasim->work);

	for (i = 0; i < vdpasim->dev_attr.nvqs; i++) {
		vringh_kiov_cleanup(&vdpasim->vqs[i].out_iov);
		vringh_kiov_cleanup(&vdpasim->vqs[i].in_iov);
	}

	if (vdpa_get_dma_dev(vdpa)) {
		put_iova_domain(&vdpasim->iova);
		iova_cache_put();
	}

	kvfree(vdpasim->buffer);
	vhost_iotlb_free(vdpasim->iommu);
	kfree(vdpasim->vqs);
	kfree(vdpasim->config);
}

/*vdpasim设备配置操作集*/
static const struct vdpa_config_ops vdpasim_config_ops = {
	.set_vq_address         = vdpasim_set_vq_address,
	.set_vq_num             = vdpasim_set_vq_num,
	.kick_vq                = vdpasim_kick_vq,
	.set_vq_cb              = vdpasim_set_vq_cb,
	.set_vq_ready           = vdpasim_set_vq_ready,
	.get_vq_ready           = vdpasim_get_vq_ready,
	.set_vq_state           = vdpasim_set_vq_state,
	.get_vq_state           = vdpasim_get_vq_state,
	.get_vq_align           = vdpasim_get_vq_align,
	.get_vq_group           = vdpasim_get_vq_group,
	.get_device_features    = vdpasim_get_device_features,
	.set_driver_features    = vdpasim_set_driver_features,
	.get_driver_features    = vdpasim_get_driver_features,
	.set_config_cb          = vdpasim_set_config_cb,
	.get_vq_num_max         = vdpasim_get_vq_num_max,
	.get_device_id          = vdpasim_get_device_id,
	.get_vendor_id          = vdpasim_get_vendor_id,
	.get_status             = vdpasim_get_status,
	.set_status             = vdpasim_set_status,
	.reset			= vdpasim_reset,
	.suspend		= vdpasim_suspend,
	.get_config_size        = vdpasim_get_config_size,
	.get_config             = vdpasim_get_config,
	.set_config             = vdpasim_set_config,
	.get_generation         = vdpasim_get_generation,
	.get_iova_range         = vdpasim_get_iova_range,
	.set_group_asid         = vdpasim_set_group_asid,
	.dma_map                = vdpasim_dma_map,
	.dma_unmap              = vdpasim_dma_unmap,
	.free                   = vdpasim_free,
};

static const struct vdpa_config_ops vdpasim_batch_config_ops = {
	.set_vq_address         = vdpasim_set_vq_address,
	.set_vq_num             = vdpasim_set_vq_num,
	.kick_vq                = vdpasim_kick_vq,
	.set_vq_cb              = vdpasim_set_vq_cb,
	.set_vq_ready           = vdpasim_set_vq_ready,
	.get_vq_ready           = vdpasim_get_vq_ready,
	.set_vq_state           = vdpasim_set_vq_state,
	.get_vq_state           = vdpasim_get_vq_state,
	.get_vq_align           = vdpasim_get_vq_align,
	.get_vq_group           = vdpasim_get_vq_group,
	.get_device_features    = vdpasim_get_device_features,
	.set_driver_features    = vdpasim_set_driver_features,
	.get_driver_features    = vdpasim_get_driver_features,
	.set_config_cb          = vdpasim_set_config_cb,
	.get_vq_num_max         = vdpasim_get_vq_num_max,
	.get_device_id          = vdpasim_get_device_id,
	.get_vendor_id          = vdpasim_get_vendor_id,
	.get_status             = vdpasim_get_status,
	.set_status             = vdpasim_set_status,
	.reset			= vdpasim_reset,
	.suspend		= vdpasim_suspend,
	.get_config_size        = vdpasim_get_config_size,
	.get_config             = vdpasim_get_config,
	.set_config             = vdpasim_set_config,
	.get_generation         = vdpasim_get_generation,
	.get_iova_range         = vdpasim_get_iova_range,
	.set_group_asid         = vdpasim_set_group_asid,
	.set_map                = vdpasim_set_map,
	.free                   = vdpasim_free,
};

MODULE_VERSION(DRV_VERSION);
MODULE_LICENSE(DRV_LICENSE);
MODULE_AUTHOR(DRV_AUTHOR);
MODULE_DESCRIPTION(DRV_DESC);<|MERGE_RESOLUTION|>--- conflicted
+++ resolved
@@ -254,9 +254,6 @@
 	struct device *dev;
 	int i, ret = -ENOMEM;
 
-<<<<<<< HEAD
-	/*vdpa设备操作集*/
-=======
 	if (config->mask & BIT_ULL(VDPA_ATTR_DEV_FEATURES)) {
 		if (config->device_features &
 		    ~dev_attr->supported_features)
@@ -265,7 +262,7 @@
 			config->device_features;
 	}
 
->>>>>>> 97ee9d1c
+	/*vdpa设备操作集*/
 	if (batch_mapping)
 		ops = &vdpasim_batch_config_ops;
 	else
@@ -390,12 +387,8 @@
 	spin_lock(&vdpasim->lock);
 	old_ready = vq->ready;
 	vq->ready = ready;
-<<<<<<< HEAD
-	if (vq->ready)
-	    /*虚队列功能ready*/
-=======
 	if (vq->ready && !old_ready) {
->>>>>>> 97ee9d1c
+		/*虚队列功能ready*/
 		vdpasim_queue_ready(vdpasim, idx);
 	}
 	spin_unlock(&vdpasim->lock);
