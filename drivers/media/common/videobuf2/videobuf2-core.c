/*
 * videobuf2-core.c - video buffer 2 core framework
 *
 * Copyright (C) 2010 Samsung Electronics
 *
 * Author: Pawel Osciak <pawel@osciak.com>
 *	   Marek Szyprowski <m.szyprowski@samsung.com>
 *
 * The vb2_thread implementation was based on code from videobuf-dvb.c:
 *	(c) 2004 Gerd Knorr <kraxel@bytesex.org> [SUSE Labs]
 *
 * This program is free software; you can redistribute it and/or modify
 * it under the terms of the GNU General Public License as published by
 * the Free Software Foundation.
 */

#define pr_fmt(fmt) KBUILD_MODNAME ": " fmt

#include <linux/err.h>
#include <linux/kernel.h>
#include <linux/module.h>
#include <linux/mm.h>
#include <linux/poll.h>
#include <linux/slab.h>
#include <linux/sched.h>
#include <linux/freezer.h>
#include <linux/kthread.h>

#include <media/videobuf2-core.h>
#include <media/v4l2-mc.h>

#include <trace/events/vb2.h>

#define PLANE_INDEX_BITS	3
#define PLANE_INDEX_SHIFT	(PAGE_SHIFT + PLANE_INDEX_BITS)
#define PLANE_INDEX_MASK	(BIT_MASK(PLANE_INDEX_BITS) - 1)
#define MAX_BUFFER_INDEX	BIT_MASK(30 - PLANE_INDEX_SHIFT)
#define BUFFER_INDEX_MASK	(MAX_BUFFER_INDEX - 1)

#if BIT(PLANE_INDEX_BITS) != VIDEO_MAX_PLANES
#error PLANE_INDEX_BITS order must be equal to VIDEO_MAX_PLANES
#endif

static int debug;
module_param(debug, int, 0644);

#define dprintk(q, level, fmt, arg...)					\
	do {								\
		if (debug >= level)					\
			pr_info("[%s] %s: " fmt, (q)->name, __func__,	\
				## arg);				\
	} while (0)

#ifdef CONFIG_VIDEO_ADV_DEBUG

/*
 * If advanced debugging is on, then count how often each op is called
 * successfully, which can either be per-buffer or per-queue.
 *
 * This makes it easy to check that the 'init' and 'cleanup'
 * (and variations thereof) stay balanced.
 */

#define log_memop(vb, op)						\
	dprintk((vb)->vb2_queue, 2, "call_memop(%d, %s)%s\n",		\
		(vb)->index, #op,					\
		(vb)->vb2_queue->mem_ops->op ? "" : " (nop)")

#define call_memop(vb, op, args...)					\
({									\
	struct vb2_queue *_q = (vb)->vb2_queue;				\
	int err;							\
									\
	log_memop(vb, op);						\
	err = _q->mem_ops->op ? _q->mem_ops->op(args) : 0;		\
	if (!err)							\
		(vb)->cnt_mem_ ## op++;					\
	err;								\
})

#define call_ptr_memop(op, vb, args...)					\
({									\
	struct vb2_queue *_q = (vb)->vb2_queue;				\
	void *ptr;							\
									\
	log_memop(vb, op);						\
	ptr = _q->mem_ops->op ? _q->mem_ops->op(vb, args) : NULL;	\
	if (!IS_ERR_OR_NULL(ptr))					\
		(vb)->cnt_mem_ ## op++;					\
	ptr;								\
})

#define call_void_memop(vb, op, args...)				\
({									\
	struct vb2_queue *_q = (vb)->vb2_queue;				\
									\
	log_memop(vb, op);						\
	if (_q->mem_ops->op)						\
		_q->mem_ops->op(args);					\
	(vb)->cnt_mem_ ## op++;						\
})

#define log_qop(q, op)							\
	dprintk(q, 2, "call_qop(%s)%s\n", #op,				\
		(q)->ops->op ? "" : " (nop)")

#define call_qop(q, op, args...)					\
({									\
	int err;							\
									\
	log_qop(q, op);							\
	err = (q)->ops->op ? (q)->ops->op(args) : 0;			\
	if (!err)							\
		(q)->cnt_ ## op++;					\
	err;								\
})

#define call_void_qop(q, op, args...)					\
({									\
	log_qop(q, op);							\
	if ((q)->ops->op)						\
		(q)->ops->op(args);					\
	(q)->cnt_ ## op++;						\
})

#define log_vb_qop(vb, op, args...)					\
	dprintk((vb)->vb2_queue, 2, "call_vb_qop(%d, %s)%s\n",		\
		(vb)->index, #op,					\
		(vb)->vb2_queue->ops->op ? "" : " (nop)")

#define call_vb_qop(vb, op, args...)					\
({									\
	int err;							\
									\
	log_vb_qop(vb, op);						\
	err = (vb)->vb2_queue->ops->op ?				\
		(vb)->vb2_queue->ops->op(args) : 0;			\
	if (!err)							\
		(vb)->cnt_ ## op++;					\
	err;								\
})

#define call_void_vb_qop(vb, op, args...)				\
({									\
	log_vb_qop(vb, op);						\
	if ((vb)->vb2_queue->ops->op)					\
		(vb)->vb2_queue->ops->op(args);				\
	(vb)->cnt_ ## op++;						\
})

#else

#define call_memop(vb, op, args...)					\
	((vb)->vb2_queue->mem_ops->op ?					\
		(vb)->vb2_queue->mem_ops->op(args) : 0)

#define call_ptr_memop(op, vb, args...)					\
	((vb)->vb2_queue->mem_ops->op ?					\
		(vb)->vb2_queue->mem_ops->op(vb, args) : NULL)

#define call_void_memop(vb, op, args...)				\
	do {								\
		if ((vb)->vb2_queue->mem_ops->op)			\
			(vb)->vb2_queue->mem_ops->op(args);		\
	} while (0)

#define call_qop(q, op, args...)					\
	((q)->ops->op ? (q)->ops->op(args) : 0)

#define call_void_qop(q, op, args...)					\
	do {								\
		if ((q)->ops->op)					\
			(q)->ops->op(args);				\
	} while (0)

#define call_vb_qop(vb, op, args...)					\
	((vb)->vb2_queue->ops->op ? (vb)->vb2_queue->ops->op(args) : 0)

#define call_void_vb_qop(vb, op, args...)				\
	do {								\
		if ((vb)->vb2_queue->ops->op)				\
			(vb)->vb2_queue->ops->op(args);			\
	} while (0)

#endif

#define call_bufop(q, op, args...)					\
({									\
	int ret = 0;							\
	if (q && q->buf_ops && q->buf_ops->op)				\
		ret = q->buf_ops->op(args);				\
	ret;								\
})

#define call_void_bufop(q, op, args...)					\
({									\
	if (q && q->buf_ops && q->buf_ops->op)				\
		q->buf_ops->op(args);					\
})

static void __vb2_queue_cancel(struct vb2_queue *q);

static const char *vb2_state_name(enum vb2_buffer_state s)
{
	static const char * const state_names[] = {
		[VB2_BUF_STATE_DEQUEUED] = "dequeued",
		[VB2_BUF_STATE_IN_REQUEST] = "in request",
		[VB2_BUF_STATE_PREPARING] = "preparing",
		[VB2_BUF_STATE_QUEUED] = "queued",
		[VB2_BUF_STATE_ACTIVE] = "active",
		[VB2_BUF_STATE_DONE] = "done",
		[VB2_BUF_STATE_ERROR] = "error",
	};

	if ((unsigned int)(s) < ARRAY_SIZE(state_names))
		return state_names[s];
	return "unknown";
}

/*
 * __vb2_buf_mem_alloc() - allocate video memory for the given buffer
 */
static int __vb2_buf_mem_alloc(struct vb2_buffer *vb)
{
	struct vb2_queue *q = vb->vb2_queue;
	void *mem_priv;
	int plane;
	int ret = -ENOMEM;

	/*
	 * Allocate memory for all planes in this buffer
	 * NOTE: mmapped areas should be page aligned
	 */
	for (plane = 0; plane < vb->num_planes; ++plane) {
		/* Memops alloc requires size to be page aligned. */
		unsigned long size = PAGE_ALIGN(vb->planes[plane].length);

		/* Did it wrap around? */
		if (size < vb->planes[plane].length)
			goto free;

		mem_priv = call_ptr_memop(alloc,
					  vb,
					  q->alloc_devs[plane] ? : q->dev,
					  size);
		if (IS_ERR_OR_NULL(mem_priv)) {
			if (mem_priv)
				ret = PTR_ERR(mem_priv);
			goto free;
		}

		/* Associate allocator private data with this plane */
		vb->planes[plane].mem_priv = mem_priv;
	}

	return 0;
free:
	/* Free already allocated memory if one of the allocations failed */
	for (; plane > 0; --plane) {
		call_void_memop(vb, put, vb->planes[plane - 1].mem_priv);
		vb->planes[plane - 1].mem_priv = NULL;
	}

	return ret;
}

/*
 * __vb2_buf_mem_free() - free memory of the given buffer
 */
static void __vb2_buf_mem_free(struct vb2_buffer *vb)
{
	unsigned int plane;

	for (plane = 0; plane < vb->num_planes; ++plane) {
		call_void_memop(vb, put, vb->planes[plane].mem_priv);
		vb->planes[plane].mem_priv = NULL;
		dprintk(vb->vb2_queue, 3, "freed plane %d of buffer %d\n",
			plane, vb->index);
	}
}

/*
 * __vb2_buf_userptr_put() - release userspace memory associated with
 * a USERPTR buffer
 */
static void __vb2_buf_userptr_put(struct vb2_buffer *vb)
{
	unsigned int plane;

	for (plane = 0; plane < vb->num_planes; ++plane) {
		if (vb->planes[plane].mem_priv)
			call_void_memop(vb, put_userptr, vb->planes[plane].mem_priv);
		vb->planes[plane].mem_priv = NULL;
	}
}

/*
 * __vb2_plane_dmabuf_put() - release memory associated with
 * a DMABUF shared plane
 */
static void __vb2_plane_dmabuf_put(struct vb2_buffer *vb, struct vb2_plane *p)
{
	if (!p->mem_priv)
		return;

	if (!p->dbuf_duplicated) {
		if (p->dbuf_mapped)
			call_void_memop(vb, unmap_dmabuf, p->mem_priv);

		call_void_memop(vb, detach_dmabuf, p->mem_priv);
	}

	dma_buf_put(p->dbuf);
	p->mem_priv = NULL;
	p->dbuf = NULL;
	p->dbuf_mapped = 0;
	p->bytesused = 0;
	p->length = 0;
	p->m.fd = 0;
	p->data_offset = 0;
	p->dbuf_duplicated = false;
}

/*
 * __vb2_buf_dmabuf_put() - release memory associated with
 * a DMABUF shared buffer
 */
static void __vb2_buf_dmabuf_put(struct vb2_buffer *vb)
{
	int plane;

	/*
	 * When multiple planes share the same DMA buffer attachment, the plane
	 * with the lowest index owns the mem_priv.
	 * Put planes in the reversed order so that we don't leave invalid
	 * mem_priv behind.
	 */
	for (plane = vb->num_planes - 1; plane >= 0; --plane)
		__vb2_plane_dmabuf_put(vb, &vb->planes[plane]);
}

/*
 * __vb2_buf_mem_prepare() - call ->prepare() on buffer's private memory
 * to sync caches
 */
static void __vb2_buf_mem_prepare(struct vb2_buffer *vb)
{
	unsigned int plane;

	if (vb->synced)
		return;

	vb->synced = 1;
	for (plane = 0; plane < vb->num_planes; ++plane)
		call_void_memop(vb, prepare, vb->planes[plane].mem_priv);
}

/*
 * __vb2_buf_mem_finish() - call ->finish on buffer's private memory
 * to sync caches
 */
static void __vb2_buf_mem_finish(struct vb2_buffer *vb)
{
	unsigned int plane;

	if (!vb->synced)
		return;

	vb->synced = 0;
	for (plane = 0; plane < vb->num_planes; ++plane)
		call_void_memop(vb, finish, vb->planes[plane].mem_priv);
}

/*
 * __setup_offsets() - setup unique offsets ("cookies") for every plane in
 * the buffer.
 */
static void __setup_offsets(struct vb2_buffer *vb)
{
	struct vb2_queue *q = vb->vb2_queue;
	unsigned int plane;
	unsigned long offset = 0;

	/*
	 * The offset "cookie" value has the following constraints:
	 * - a buffer can have up to 8 planes.
	 * - v4l2 mem2mem uses bit 30 to distinguish between
	 *   OUTPUT (aka "source", bit 30 is 0) and
	 *   CAPTURE (aka "destination", bit 30 is 1) buffers.
	 * - must be page aligned
	 * That led to this bit mapping when PAGE_SHIFT = 12:
	 * |30                |29        15|14       12|11 0|
	 * |DST_QUEUE_OFF_BASE|buffer index|plane index| 0  |
	 * where there are 15 bits to store the buffer index.
	 * Depending on PAGE_SHIFT value we can have fewer bits
	 * to store the buffer index.
	 */
	offset = vb->index << PLANE_INDEX_SHIFT;

	for (plane = 0; plane < vb->num_planes; ++plane) {
		vb->planes[plane].m.offset = offset + (plane << PAGE_SHIFT);

		dprintk(q, 3, "buffer %d, plane %d offset 0x%08lx\n",
				vb->index, plane, offset);
	}
}

static void init_buffer_cache_hints(struct vb2_queue *q, struct vb2_buffer *vb)
{
	/*
	 * DMA exporter should take care of cache syncs, so we can avoid
	 * explicit ->prepare()/->finish() syncs. For other ->memory types
	 * we always need ->prepare() or/and ->finish() cache sync.
	 */
	if (q->memory == VB2_MEMORY_DMABUF) {
		vb->skip_cache_sync_on_finish = 1;
		vb->skip_cache_sync_on_prepare = 1;
		return;
	}

	/*
	 * ->finish() cache sync can be avoided when queue direction is
	 * TO_DEVICE.
	 */
	if (q->dma_dir == DMA_TO_DEVICE)
		vb->skip_cache_sync_on_finish = 1;
}

/**
 * vb2_queue_add_buffer() - add a buffer to a queue
 * @q:	pointer to &struct vb2_queue with videobuf2 queue.
 * @vb:	pointer to &struct vb2_buffer to be added to the queue.
 * @index: index where add vb2_buffer in the queue
 */
static void vb2_queue_add_buffer(struct vb2_queue *q, struct vb2_buffer *vb, unsigned int index)
{
	WARN_ON(index >= q->max_num_buffers || test_bit(index, q->bufs_bitmap) || vb->vb2_queue);

	/*添加index号buffer*/
	q->bufs[index] = vb;
	vb->index = index;
<<<<<<< HEAD
	vb->vb2_queue = q;/*指明buffer所属queue*/
=======
	vb->vb2_queue = q;
	set_bit(index, q->bufs_bitmap);
>>>>>>> 155a3c00
}

/**
 * vb2_queue_remove_buffer() - remove a buffer from a queue
 * @vb:	pointer to &struct vb2_buffer to be removed from the queue.
 */
static void vb2_queue_remove_buffer(struct vb2_buffer *vb)
{
	clear_bit(vb->index, vb->vb2_queue->bufs_bitmap);
	vb->vb2_queue->bufs[vb->index] = NULL;
	vb->vb2_queue = NULL;
}

/*
 * __vb2_queue_alloc() - allocate vb2 buffer structures and (for MMAP type)
 * video buffer memory for all buffers/planes on the queue and initializes the
 * queue
 * @first_index: index of the first created buffer, all newly allocated buffers
 *		 have indices in the range [first_index..first_index+count-1]
 *
 * Returns the number of buffers successfully allocated.
 */
static int __vb2_queue_alloc(struct vb2_queue *q, enum vb2_memory memory,
			     unsigned int num_buffers, unsigned int num_planes,
			     const unsigned int plane_sizes[VB2_MAX_PLANES],
			     unsigned int *first_index)
{
	unsigned int buffer, plane;
	struct vb2_buffer *vb;
	unsigned long index = q->max_num_buffers;
	int ret;

	/*
	 * Ensure that the number of already queue + the number of buffers already
	 * in the queue is below q->max_num_buffers
	 */
	num_buffers = min_t(unsigned int, num_buffers,
			    q->max_num_buffers - vb2_get_num_buffers(q));

	while (num_buffers) {
		index = bitmap_find_next_zero_area(q->bufs_bitmap, q->max_num_buffers,
						   0, num_buffers, 0);

		if (index < q->max_num_buffers)
			break;
		/* Try to find free space for less buffers */
		num_buffers--;
	}

	/* If there is no space left to allocate buffers return 0 to indicate the error */
	if (!num_buffers) {
		*first_index = 0;
		return 0;
	}

	*first_index = index;

	for (buffer = 0; buffer < num_buffers; ++buffer) {
		/* Allocate vb2 buffer structures */
		vb = kzalloc(q->buf_struct_size, GFP_KERNEL);
		if (!vb) {
			dprintk(q, 1, "memory alloc for buffer struct failed\n");
			break;
		}

		vb->state = VB2_BUF_STATE_DEQUEUED;
		vb->num_planes = num_planes;
		vb->type = q->type;
		vb->memory = memory;
		init_buffer_cache_hints(q, vb);
		for (plane = 0; plane < num_planes; ++plane) {
			vb->planes[plane].length = plane_sizes[plane];
			vb->planes[plane].min_length = plane_sizes[plane];
		}

		vb2_queue_add_buffer(q, vb, index++);
		call_void_bufop(q, init_buffer, vb);

		/* Allocate video buffer memory for the MMAP type */
		if (memory == VB2_MEMORY_MMAP) {
			ret = __vb2_buf_mem_alloc(vb);
			if (ret) {
				dprintk(q, 1, "failed allocating memory for buffer %d\n",
					buffer);
				vb2_queue_remove_buffer(vb);
				kfree(vb);
				break;
			}
			__setup_offsets(vb);
			/*
			 * Call the driver-provided buffer initialization
			 * callback, if given. An error in initialization
			 * results in queue setup failure.
			 */
			ret = call_vb_qop(vb, buf_init, vb);
			if (ret) {
				dprintk(q, 1, "buffer %d %p initialization failed\n",
					buffer, vb);
				__vb2_buf_mem_free(vb);
				vb2_queue_remove_buffer(vb);
				kfree(vb);
				break;
			}
		}
	}

	dprintk(q, 3, "allocated %d buffers, %d plane(s) each\n",
		buffer, num_planes);

	return buffer;
}

/*
 * __vb2_free_mem() - release video buffer memory for a given range of
 * buffers in a given queue
 */
static void __vb2_free_mem(struct vb2_queue *q, unsigned int start, unsigned int count)
{
	unsigned int i;
	struct vb2_buffer *vb;

	for (i = start; i < start + count; i++) {
		vb = vb2_get_buffer(q, i);
		if (!vb)
			continue;

		/* Free MMAP buffers or release USERPTR buffers */
		if (q->memory == VB2_MEMORY_MMAP)
			__vb2_buf_mem_free(vb);
		else if (q->memory == VB2_MEMORY_DMABUF)
			__vb2_buf_dmabuf_put(vb);
		else
			__vb2_buf_userptr_put(vb);
	}
}

/*
 * __vb2_queue_free() - free @count buffers from @start index of the queue - video memory and
 * related information, if no buffers are left return the queue to an
 * uninitialized state. Might be called even if the queue has already been freed.
 */
static void __vb2_queue_free(struct vb2_queue *q, unsigned int start, unsigned int count)
{
	unsigned int i;

	lockdep_assert_held(&q->mmap_lock);

	/* Call driver-provided cleanup function for each buffer, if provided */
	for (i = start; i < start + count; i++) {
		struct vb2_buffer *vb = vb2_get_buffer(q, i);

		if (vb && vb->planes[0].mem_priv)
			call_void_vb_qop(vb, buf_cleanup, vb);
	}

	/* Release video buffer memory */
	__vb2_free_mem(q, start, count);

#ifdef CONFIG_VIDEO_ADV_DEBUG
	/*
	 * Check that all the calls were balanced during the life-time of this
	 * queue. If not then dump the counters to the kernel log.
	 */
	if (vb2_get_num_buffers(q)) {
		bool unbalanced = q->cnt_start_streaming != q->cnt_stop_streaming ||
				  q->cnt_prepare_streaming != q->cnt_unprepare_streaming ||
				  q->cnt_wait_prepare != q->cnt_wait_finish;

		if (unbalanced) {
			pr_info("unbalanced counters for queue %p:\n", q);
			if (q->cnt_start_streaming != q->cnt_stop_streaming)
				pr_info("     setup: %u start_streaming: %u stop_streaming: %u\n",
					q->cnt_queue_setup, q->cnt_start_streaming,
					q->cnt_stop_streaming);
			if (q->cnt_prepare_streaming != q->cnt_unprepare_streaming)
				pr_info("     prepare_streaming: %u unprepare_streaming: %u\n",
					q->cnt_prepare_streaming, q->cnt_unprepare_streaming);
			if (q->cnt_wait_prepare != q->cnt_wait_finish)
				pr_info("     wait_prepare: %u wait_finish: %u\n",
					q->cnt_wait_prepare, q->cnt_wait_finish);
		}
		q->cnt_queue_setup = 0;
		q->cnt_wait_prepare = 0;
		q->cnt_wait_finish = 0;
		q->cnt_prepare_streaming = 0;
		q->cnt_start_streaming = 0;
		q->cnt_stop_streaming = 0;
		q->cnt_unprepare_streaming = 0;
	}
	for (i = start; i < start + count; i++) {
		struct vb2_buffer *vb = vb2_get_buffer(q, i);
		bool unbalanced;

		if (!vb)
			continue;

		unbalanced = vb->cnt_mem_alloc != vb->cnt_mem_put ||
			     vb->cnt_mem_prepare != vb->cnt_mem_finish ||
			     vb->cnt_mem_get_userptr != vb->cnt_mem_put_userptr ||
			     vb->cnt_mem_attach_dmabuf != vb->cnt_mem_detach_dmabuf ||
			     vb->cnt_mem_map_dmabuf != vb->cnt_mem_unmap_dmabuf ||
			     vb->cnt_buf_queue != vb->cnt_buf_done ||
			     vb->cnt_buf_prepare != vb->cnt_buf_finish ||
			     vb->cnt_buf_init != vb->cnt_buf_cleanup;

		if (unbalanced) {
			pr_info("unbalanced counters for queue %p, buffer %d:\n",
				q, i);
			if (vb->cnt_buf_init != vb->cnt_buf_cleanup)
				pr_info("     buf_init: %u buf_cleanup: %u\n",
					vb->cnt_buf_init, vb->cnt_buf_cleanup);
			if (vb->cnt_buf_prepare != vb->cnt_buf_finish)
				pr_info("     buf_prepare: %u buf_finish: %u\n",
					vb->cnt_buf_prepare, vb->cnt_buf_finish);
			if (vb->cnt_buf_queue != vb->cnt_buf_done)
				pr_info("     buf_out_validate: %u buf_queue: %u buf_done: %u buf_request_complete: %u\n",
					vb->cnt_buf_out_validate, vb->cnt_buf_queue,
					vb->cnt_buf_done, vb->cnt_buf_request_complete);
			if (vb->cnt_mem_alloc != vb->cnt_mem_put)
				pr_info("     alloc: %u put: %u\n",
					vb->cnt_mem_alloc, vb->cnt_mem_put);
			if (vb->cnt_mem_prepare != vb->cnt_mem_finish)
				pr_info("     prepare: %u finish: %u\n",
					vb->cnt_mem_prepare, vb->cnt_mem_finish);
			if (vb->cnt_mem_get_userptr != vb->cnt_mem_put_userptr)
				pr_info("     get_userptr: %u put_userptr: %u\n",
					vb->cnt_mem_get_userptr, vb->cnt_mem_put_userptr);
			if (vb->cnt_mem_attach_dmabuf != vb->cnt_mem_detach_dmabuf)
				pr_info("     attach_dmabuf: %u detach_dmabuf: %u\n",
					vb->cnt_mem_attach_dmabuf, vb->cnt_mem_detach_dmabuf);
			if (vb->cnt_mem_map_dmabuf != vb->cnt_mem_unmap_dmabuf)
				pr_info("     map_dmabuf: %u unmap_dmabuf: %u\n",
					vb->cnt_mem_map_dmabuf, vb->cnt_mem_unmap_dmabuf);
			pr_info("     get_dmabuf: %u num_users: %u\n",
				vb->cnt_mem_get_dmabuf,
				vb->cnt_mem_num_users);
		}
	}
#endif

	/* Free vb2 buffers */
	for (i = start; i < start + count; i++) {
		struct vb2_buffer *vb = vb2_get_buffer(q, i);

		if (!vb)
			continue;

		vb2_queue_remove_buffer(vb);
		kfree(vb);
	}

	if (!vb2_get_num_buffers(q)) {
		q->memory = VB2_MEMORY_UNKNOWN;
		INIT_LIST_HEAD(&q->queued_list);
	}
}

bool vb2_buffer_in_use(struct vb2_queue *q, struct vb2_buffer *vb)
{
	unsigned int plane;
	for (plane = 0; plane < vb->num_planes; ++plane) {
		void *mem_priv = vb->planes[plane].mem_priv;
		/*
		 * If num_users() has not been provided, call_memop
		 * will return 0, apparently nobody cares about this
		 * case anyway. If num_users() returns more than 1,
		 * we are not the only user of the plane's memory.
		 */
		if (mem_priv && call_memop(vb, num_users, mem_priv) > 1)
			return true;
	}
	return false;
}
EXPORT_SYMBOL(vb2_buffer_in_use);

/*
 * __buffers_in_use() - return true if any buffers on the queue are in use and
 * the queue cannot be freed (by the means of REQBUFS(0)) call
 */
static bool __buffers_in_use(struct vb2_queue *q)
{
	unsigned int buffer;
	for (buffer = 0; buffer < q->max_num_buffers; ++buffer) {
		struct vb2_buffer *vb = vb2_get_buffer(q, buffer);

		if (!vb)
			continue;

		if (vb2_buffer_in_use(q, vb))
			return true;
	}
	return false;
}

void vb2_core_querybuf(struct vb2_queue *q, struct vb2_buffer *vb, void *pb)
{
	call_void_bufop(q, fill_user_buffer, vb, pb);
}
EXPORT_SYMBOL_GPL(vb2_core_querybuf);

/*
 * __verify_userptr_ops() - verify that all memory operations required for
 * USERPTR queue type have been provided
 */
static int __verify_userptr_ops(struct vb2_queue *q)
{
	if (!(q->io_modes & VB2_USERPTR) || !q->mem_ops->get_userptr ||
	    !q->mem_ops->put_userptr)
		return -EINVAL;

	return 0;
}

/*
 * __verify_mmap_ops() - verify that all memory operations required for
 * MMAP queue type have been provided
 */
static int __verify_mmap_ops(struct vb2_queue *q)
{
	if (!(q->io_modes & VB2_MMAP) || !q->mem_ops->alloc ||
	    !q->mem_ops->put || !q->mem_ops->mmap)
		return -EINVAL;

	return 0;
}

/*
 * __verify_dmabuf_ops() - verify that all memory operations required for
 * DMABUF queue type have been provided
 */
static int __verify_dmabuf_ops(struct vb2_queue *q)
{
	if (!(q->io_modes & VB2_DMABUF) || !q->mem_ops->attach_dmabuf ||
	    !q->mem_ops->detach_dmabuf  || !q->mem_ops->map_dmabuf ||
	    !q->mem_ops->unmap_dmabuf)
		return -EINVAL;

	return 0;
}

int vb2_verify_memory_type(struct vb2_queue *q,
		enum vb2_memory memory, unsigned int type)
{
	if (memory != VB2_MEMORY_MMAP && memory != VB2_MEMORY_USERPTR &&
	    memory != VB2_MEMORY_DMABUF) {
		dprintk(q, 1, "unsupported memory type\n");
		return -EINVAL;
	}

	if (type != q->type) {
		dprintk(q, 1, "requested type is incorrect\n");
		return -EINVAL;
	}

	/*
	 * Make sure all the required memory ops for given memory type
	 * are available.
	 */
	if (memory == VB2_MEMORY_MMAP && __verify_mmap_ops(q)) {
		dprintk(q, 1, "MMAP for current setup unsupported\n");
		return -EINVAL;
	}

	if (memory == VB2_MEMORY_USERPTR && __verify_userptr_ops(q)) {
		dprintk(q, 1, "USERPTR for current setup unsupported\n");
		return -EINVAL;
	}

	if (memory == VB2_MEMORY_DMABUF && __verify_dmabuf_ops(q)) {
		dprintk(q, 1, "DMABUF for current setup unsupported\n");
		return -EINVAL;
	}

	/*
	 * Place the busy tests at the end: -EBUSY can be ignored when
	 * create_bufs is called with count == 0, but count == 0 should still
	 * do the memory and type validation.
	 */
	if (vb2_fileio_is_active(q)) {
		dprintk(q, 1, "file io in progress\n");
		return -EBUSY;
	}
	return 0;
}
EXPORT_SYMBOL(vb2_verify_memory_type);

static void set_queue_coherency(struct vb2_queue *q, bool non_coherent_mem)
{
	q->non_coherent_mem = 0;

	if (!vb2_queue_allows_cache_hints(q))
		return;
	q->non_coherent_mem = non_coherent_mem;
}

static bool verify_coherency_flags(struct vb2_queue *q, bool non_coherent_mem)
{
	if (non_coherent_mem != q->non_coherent_mem) {
		dprintk(q, 1, "memory coherency model mismatch\n");
		return false;
	}
	return true;
}

static int vb2_core_allocated_buffers_storage(struct vb2_queue *q)
{
	if (!q->bufs)
		q->bufs = kcalloc(q->max_num_buffers, sizeof(*q->bufs), GFP_KERNEL);
	if (!q->bufs)
		return -ENOMEM;

	if (!q->bufs_bitmap)
		q->bufs_bitmap = bitmap_zalloc(q->max_num_buffers, GFP_KERNEL);
	if (!q->bufs_bitmap) {
		kfree(q->bufs);
		q->bufs = NULL;
		return -ENOMEM;
	}

	return 0;
}

static void vb2_core_free_buffers_storage(struct vb2_queue *q)
{
	kfree(q->bufs);
	q->bufs = NULL;
	bitmap_free(q->bufs_bitmap);
	q->bufs_bitmap = NULL;
}

int vb2_core_reqbufs(struct vb2_queue *q, enum vb2_memory memory,
		     unsigned int flags, unsigned int *count)
{
	unsigned int num_buffers, allocated_buffers, num_planes = 0;
	unsigned int q_num_bufs = vb2_get_num_buffers(q);
	unsigned plane_sizes[VB2_MAX_PLANES] = { };
	bool non_coherent_mem = flags & V4L2_MEMORY_FLAG_NON_COHERENT;
	unsigned int i, first_index;
	int ret = 0;

	if (q->streaming) {
		dprintk(q, 1, "streaming active\n");
		return -EBUSY;
	}

	if (q->waiting_in_dqbuf && *count) {
		dprintk(q, 1, "another dup()ped fd is waiting for a buffer\n");
		return -EBUSY;
	}

	if (*count == 0 || q_num_bufs != 0 ||
	    (q->memory != VB2_MEMORY_UNKNOWN && q->memory != memory) ||
	    !verify_coherency_flags(q, non_coherent_mem)) {
		/*
		 * We already have buffers allocated, so first check if they
		 * are not in use and can be freed.
		 */
		mutex_lock(&q->mmap_lock);
		if (debug && q->memory == VB2_MEMORY_MMAP &&
		    __buffers_in_use(q))
			dprintk(q, 1, "memory in use, orphaning buffers\n");

		/*
		 * Call queue_cancel to clean up any buffers in the
		 * QUEUED state which is possible if buffers were prepared or
		 * queued without ever calling STREAMON.
		 */
		__vb2_queue_cancel(q);
		__vb2_queue_free(q, 0, q->max_num_buffers);
		mutex_unlock(&q->mmap_lock);

		q->is_busy = 0;
		/*
		 * In case of REQBUFS(0) return immediately without calling
		 * driver's queue_setup() callback and allocating resources.
		 */
		if (*count == 0)
			return 0;
	}

	/*
	 * Make sure the requested values and current defaults are sane.
	 */
	num_buffers = max_t(unsigned int, *count, q->min_reqbufs_allocation);
	num_buffers = min_t(unsigned int, num_buffers, q->max_num_buffers);
	memset(q->alloc_devs, 0, sizeof(q->alloc_devs));
	/*
	 * Set this now to ensure that drivers see the correct q->memory value
	 * in the queue_setup op.
	 */
	mutex_lock(&q->mmap_lock);
	ret = vb2_core_allocated_buffers_storage(q);
	q->memory = memory;
	mutex_unlock(&q->mmap_lock);
	if (ret)
		return ret;
	set_queue_coherency(q, non_coherent_mem);

	/*
	 * Ask the driver how many buffers and planes per buffer it requires.
	 * Driver also sets the size and allocator context for each plane.
	 */
	ret = call_qop(q, queue_setup, q, &num_buffers, &num_planes,
		       plane_sizes, q->alloc_devs);
	if (ret)
		goto error;

	/* Check that driver has set sane values */
	if (WARN_ON(!num_planes)) {
		ret = -EINVAL;
		goto error;
	}

	for (i = 0; i < num_planes; i++)
		if (WARN_ON(!plane_sizes[i])) {
			ret = -EINVAL;
			goto error;
		}

	/* Finally, allocate buffers and video memory */
	allocated_buffers =
		__vb2_queue_alloc(q, memory, num_buffers, num_planes, plane_sizes, &first_index);
	if (allocated_buffers == 0) {
		/* There shouldn't be any buffers allocated, so first_index == 0 */
		WARN_ON(first_index);
		dprintk(q, 1, "memory allocation failed\n");
		ret = -ENOMEM;
		goto error;
	}

	/*
	 * There is no point in continuing if we can't allocate the minimum
	 * number of buffers needed by this vb2_queue.
	 */
	if (allocated_buffers < q->min_reqbufs_allocation)
		ret = -ENOMEM;

	/*
	 * Check if driver can handle the allocated number of buffers.
	 */
	if (!ret && allocated_buffers < num_buffers) {
		num_buffers = allocated_buffers;
		/*
		 * num_planes is set by the previous queue_setup(), but since it
		 * signals to queue_setup() whether it is called from create_bufs()
		 * vs reqbufs() we zero it here to signal that queue_setup() is
		 * called for the reqbufs() case.
		 */
		num_planes = 0;

		ret = call_qop(q, queue_setup, q, &num_buffers,
			       &num_planes, plane_sizes, q->alloc_devs);

		if (!ret && allocated_buffers < num_buffers)
			ret = -ENOMEM;

		/*
		 * Either the driver has accepted a smaller number of buffers,
		 * or .queue_setup() returned an error
		 */
	}

	mutex_lock(&q->mmap_lock);

	if (ret < 0) {
		/*
		 * Note: __vb2_queue_free() will subtract 'allocated_buffers'
		 * from already queued buffers and it will reset q->memory to
		 * VB2_MEMORY_UNKNOWN.
		 */
		__vb2_queue_free(q, first_index, allocated_buffers);
		mutex_unlock(&q->mmap_lock);
		return ret;
	}
	mutex_unlock(&q->mmap_lock);

	/*
	 * Return the number of successfully allocated buffers
	 * to the userspace.
	 */
	*count = allocated_buffers;
	q->waiting_for_buffers = !q->is_output;
	q->is_busy = 1;

	return 0;

error:
	mutex_lock(&q->mmap_lock);
	q->memory = VB2_MEMORY_UNKNOWN;
	mutex_unlock(&q->mmap_lock);
	vb2_core_free_buffers_storage(q);
	return ret;
}
EXPORT_SYMBOL_GPL(vb2_core_reqbufs);

int vb2_core_create_bufs(struct vb2_queue *q, enum vb2_memory memory,
			 unsigned int flags, unsigned int *count,
			 unsigned int requested_planes,
			 const unsigned int requested_sizes[],
			 unsigned int *first_index)
{
	unsigned int num_planes = 0, num_buffers, allocated_buffers;
	unsigned plane_sizes[VB2_MAX_PLANES] = { };
	bool non_coherent_mem = flags & V4L2_MEMORY_FLAG_NON_COHERENT;
	unsigned int q_num_bufs = vb2_get_num_buffers(q);
	bool no_previous_buffers = !q_num_bufs;
	int ret = 0;

	if (q_num_bufs == q->max_num_buffers) {
		dprintk(q, 1, "maximum number of buffers already allocated\n");
		return -ENOBUFS;
	}

	if (no_previous_buffers) {
		if (q->waiting_in_dqbuf && *count) {
			dprintk(q, 1, "another dup()ped fd is waiting for a buffer\n");
			return -EBUSY;
		}
		memset(q->alloc_devs, 0, sizeof(q->alloc_devs));
		/*
		 * Set this now to ensure that drivers see the correct q->memory
		 * value in the queue_setup op.
		 */
		mutex_lock(&q->mmap_lock);
		ret = vb2_core_allocated_buffers_storage(q);
		q->memory = memory;
<<<<<<< HEAD
		if (!q->bufs)
			/*创建buffer队列*/
			q->bufs = kcalloc(q->max_num_buffers, sizeof(*q->bufs), GFP_KERNEL);
		if (!q->bufs)
			ret = -ENOMEM;
=======
>>>>>>> 155a3c00
		mutex_unlock(&q->mmap_lock);
		if (ret)
			return ret;
		q->waiting_for_buffers = !q->is_output;
		set_queue_coherency(q, non_coherent_mem);
	} else {
		if (q->memory != memory) {
			dprintk(q, 1, "memory model mismatch\n");
			return -EINVAL;
		}
		if (!verify_coherency_flags(q, non_coherent_mem))
			return -EINVAL;
	}

	num_buffers = min(*count, q->max_num_buffers - q_num_bufs);

	if (requested_planes && requested_sizes) {
		num_planes = requested_planes;
		memcpy(plane_sizes, requested_sizes, sizeof(plane_sizes));
	}

	/*
	 * Ask the driver, whether the requested number of buffers, planes per
	 * buffer and their sizes are acceptable
	 */
	ret = call_qop(q, queue_setup, q, &num_buffers,
		       &num_planes, plane_sizes, q->alloc_devs);
	if (ret)
		goto error;

	/* Finally, allocate buffers and video memory */
	allocated_buffers = __vb2_queue_alloc(q, memory, num_buffers,
				num_planes, plane_sizes, first_index);
	if (allocated_buffers == 0) {
		dprintk(q, 1, "memory allocation failed\n");
		ret = -ENOMEM;
		goto error;
	}

	/*
	 * Check if driver can handle the so far allocated number of buffers.
	 */
	if (allocated_buffers < num_buffers) {
		num_buffers = allocated_buffers;

		/*
		 * num_buffers contains the total number of buffers, that the
		 * queue driver has set up
		 */
		ret = call_qop(q, queue_setup, q, &num_buffers,
			       &num_planes, plane_sizes, q->alloc_devs);

		if (!ret && allocated_buffers < num_buffers)
			ret = -ENOMEM;

		/*
		 * Either the driver has accepted a smaller number of buffers,
		 * or .queue_setup() returned an error
		 */
	}

	mutex_lock(&q->mmap_lock);

	if (ret < 0) {
		/*
		 * Note: __vb2_queue_free() will subtract 'allocated_buffers'
		 * from already queued buffers and it will reset q->memory to
		 * VB2_MEMORY_UNKNOWN.
		 */
		__vb2_queue_free(q, *first_index, allocated_buffers);
		mutex_unlock(&q->mmap_lock);
		return -ENOMEM;
	}
	mutex_unlock(&q->mmap_lock);

	/*
	 * Return the number of successfully allocated buffers
	 * to the userspace.
	 */
	*count = allocated_buffers;
	q->is_busy = 1;

	return 0;

error:
	if (no_previous_buffers) {
		mutex_lock(&q->mmap_lock);
		q->memory = VB2_MEMORY_UNKNOWN;
		mutex_unlock(&q->mmap_lock);
	}
	return ret;
}
EXPORT_SYMBOL_GPL(vb2_core_create_bufs);

void *vb2_plane_vaddr(struct vb2_buffer *vb, unsigned int plane_no)
{
	if (plane_no >= vb->num_planes || !vb->planes[plane_no].mem_priv)
		return NULL;

	return call_ptr_memop(vaddr, vb, vb->planes[plane_no].mem_priv);

}
EXPORT_SYMBOL_GPL(vb2_plane_vaddr);

void *vb2_plane_cookie(struct vb2_buffer *vb, unsigned int plane_no)
{
	if (plane_no >= vb->num_planes || !vb->planes[plane_no].mem_priv)
		return NULL;

	return call_ptr_memop(cookie, vb, vb->planes[plane_no].mem_priv);
}
EXPORT_SYMBOL_GPL(vb2_plane_cookie);

void vb2_buffer_done(struct vb2_buffer *vb, enum vb2_buffer_state state)
{
	struct vb2_queue *q = vb->vb2_queue;
	unsigned long flags;

	if (WARN_ON(vb->state != VB2_BUF_STATE_ACTIVE))
		return;

	if (WARN_ON(state != VB2_BUF_STATE_DONE &&
		    state != VB2_BUF_STATE_ERROR &&
		    state != VB2_BUF_STATE_QUEUED))
		state = VB2_BUF_STATE_ERROR;

#ifdef CONFIG_VIDEO_ADV_DEBUG
	/*
	 * Although this is not a callback, it still does have to balance
	 * with the buf_queue op. So update this counter manually.
	 */
	vb->cnt_buf_done++;
#endif
	dprintk(q, 4, "done processing on buffer %d, state: %s\n",
		vb->index, vb2_state_name(state));

	if (state != VB2_BUF_STATE_QUEUED)
		__vb2_buf_mem_finish(vb);

	spin_lock_irqsave(&q->done_lock, flags);
	if (state == VB2_BUF_STATE_QUEUED) {
		vb->state = VB2_BUF_STATE_QUEUED;
	} else {
		/* Add the buffer to the done buffers list */
		list_add_tail(&vb->done_entry, &q->done_list);
		vb->state = state;
	}
	atomic_dec(&q->owned_by_drv_count);

	if (state != VB2_BUF_STATE_QUEUED && vb->req_obj.req) {
		media_request_object_unbind(&vb->req_obj);
		media_request_object_put(&vb->req_obj);
	}

	spin_unlock_irqrestore(&q->done_lock, flags);

	trace_vb2_buf_done(q, vb);

	switch (state) {
	case VB2_BUF_STATE_QUEUED:
		return;
	default:
		/* Inform any processes that may be waiting for buffers */
		wake_up(&q->done_wq);
		break;
	}
}
EXPORT_SYMBOL_GPL(vb2_buffer_done);

void vb2_discard_done(struct vb2_queue *q)
{
	struct vb2_buffer *vb;
	unsigned long flags;

	spin_lock_irqsave(&q->done_lock, flags);
	list_for_each_entry(vb, &q->done_list, done_entry)
		vb->state = VB2_BUF_STATE_ERROR;
	spin_unlock_irqrestore(&q->done_lock, flags);
}
EXPORT_SYMBOL_GPL(vb2_discard_done);

/*
 * __prepare_mmap() - prepare an MMAP buffer
 */
static int __prepare_mmap(struct vb2_buffer *vb)
{
	int ret = 0;

	ret = call_bufop(vb->vb2_queue, fill_vb2_buffer,
			 vb, vb->planes);
	return ret ? ret : call_vb_qop(vb, buf_prepare, vb);
}

/*
 * __prepare_userptr() - prepare a USERPTR buffer
 */
static int __prepare_userptr(struct vb2_buffer *vb)
{
	struct vb2_plane planes[VB2_MAX_PLANES];
	struct vb2_queue *q = vb->vb2_queue;
	void *mem_priv;
	unsigned int plane;
	int ret = 0;
	bool reacquired = vb->planes[0].mem_priv == NULL;

	memset(planes, 0, sizeof(planes[0]) * vb->num_planes);
	/* Copy relevant information provided by the userspace */
	ret = call_bufop(vb->vb2_queue, fill_vb2_buffer,
			 vb, planes);
	if (ret)
		return ret;

	for (plane = 0; plane < vb->num_planes; ++plane) {
		/* Skip the plane if already verified */
		if (vb->planes[plane].m.userptr &&
			vb->planes[plane].m.userptr == planes[plane].m.userptr
			&& vb->planes[plane].length == planes[plane].length)
			continue;

		dprintk(q, 3, "userspace address for plane %d changed, reacquiring memory\n",
			plane);

		/* Check if the provided plane buffer is large enough */
		if (planes[plane].length < vb->planes[plane].min_length) {
			dprintk(q, 1, "provided buffer size %u is less than setup size %u for plane %d\n",
						planes[plane].length,
						vb->planes[plane].min_length,
						plane);
			ret = -EINVAL;
			goto err;
		}

		/* Release previously acquired memory if present */
		if (vb->planes[plane].mem_priv) {
			if (!reacquired) {
				reacquired = true;
				vb->copied_timestamp = 0;
				call_void_vb_qop(vb, buf_cleanup, vb);
			}
			call_void_memop(vb, put_userptr, vb->planes[plane].mem_priv);
		}

		vb->planes[plane].mem_priv = NULL;
		vb->planes[plane].bytesused = 0;
		vb->planes[plane].length = 0;
		vb->planes[plane].m.userptr = 0;
		vb->planes[plane].data_offset = 0;

		/* Acquire each plane's memory */
		mem_priv = call_ptr_memop(get_userptr,
					  vb,
					  q->alloc_devs[plane] ? : q->dev,
					  planes[plane].m.userptr,
					  planes[plane].length);
		if (IS_ERR(mem_priv)) {
			dprintk(q, 1, "failed acquiring userspace memory for plane %d\n",
				plane);
			ret = PTR_ERR(mem_priv);
			goto err;
		}
		vb->planes[plane].mem_priv = mem_priv;
	}

	/*
	 * Now that everything is in order, copy relevant information
	 * provided by userspace.
	 */
	for (plane = 0; plane < vb->num_planes; ++plane) {
		vb->planes[plane].bytesused = planes[plane].bytesused;
		vb->planes[plane].length = planes[plane].length;
		vb->planes[plane].m.userptr = planes[plane].m.userptr;
		vb->planes[plane].data_offset = planes[plane].data_offset;
	}

	if (reacquired) {
		/*
		 * One or more planes changed, so we must call buf_init to do
		 * the driver-specific initialization on the newly acquired
		 * buffer, if provided.
		 */
		ret = call_vb_qop(vb, buf_init, vb);
		if (ret) {
			dprintk(q, 1, "buffer initialization failed\n");
			goto err;
		}
	}

	ret = call_vb_qop(vb, buf_prepare, vb);
	if (ret) {
		dprintk(q, 1, "buffer preparation failed\n");
		call_void_vb_qop(vb, buf_cleanup, vb);
		goto err;
	}

	return 0;
err:
	/* In case of errors, release planes that were already acquired */
	for (plane = 0; plane < vb->num_planes; ++plane) {
		if (vb->planes[plane].mem_priv)
			call_void_memop(vb, put_userptr,
				vb->planes[plane].mem_priv);
		vb->planes[plane].mem_priv = NULL;
		vb->planes[plane].m.userptr = 0;
		vb->planes[plane].length = 0;
	}

	return ret;
}

/*
 * __prepare_dmabuf() - prepare a DMABUF buffer
 */
static int __prepare_dmabuf(struct vb2_buffer *vb)
{
	struct vb2_plane planes[VB2_MAX_PLANES];
	struct vb2_queue *q = vb->vb2_queue;
	void *mem_priv;
	unsigned int plane, i;
	int ret = 0;
	bool reacquired = vb->planes[0].mem_priv == NULL;

	memset(planes, 0, sizeof(planes[0]) * vb->num_planes);
	/* Copy relevant information provided by the userspace */
	ret = call_bufop(vb->vb2_queue, fill_vb2_buffer,
			 vb, planes);
	if (ret)
		return ret;

	for (plane = 0; plane < vb->num_planes; ++plane) {
		struct dma_buf *dbuf = dma_buf_get(planes[plane].m.fd);

		planes[plane].dbuf = dbuf;

		if (IS_ERR_OR_NULL(dbuf)) {
			dprintk(q, 1, "invalid dmabuf fd for plane %d\n",
				plane);
			ret = -EINVAL;
			goto err_put_planes;
		}

		/* use DMABUF size if length is not provided */
		if (planes[plane].length == 0)
			planes[plane].length = dbuf->size;

		if (planes[plane].length < vb->planes[plane].min_length) {
			dprintk(q, 1, "invalid dmabuf length %u for plane %d, minimum length %u\n",
				planes[plane].length, plane,
				vb->planes[plane].min_length);
			ret = -EINVAL;
			goto err_put_planes;
		}

		/* Skip the plane if already verified */
		if (dbuf == vb->planes[plane].dbuf &&
		    vb->planes[plane].length == planes[plane].length)
			continue;

		dprintk(q, 3, "buffer for plane %d changed\n", plane);

		reacquired = true;
	}

	if (reacquired) {
		if (vb->planes[0].mem_priv) {
			vb->copied_timestamp = 0;
			call_void_vb_qop(vb, buf_cleanup, vb);
			__vb2_buf_dmabuf_put(vb);
		}

		for (plane = 0; plane < vb->num_planes; ++plane) {
			/*
			 * This is an optimization to reduce dma_buf attachment/mapping.
			 * When the same dma_buf is used for multiple planes, there is no need
			 * to create duplicated attachments.
			 */
			for (i = 0; i < plane; ++i) {
				if (planes[plane].dbuf == vb->planes[i].dbuf &&
				    q->alloc_devs[plane] == q->alloc_devs[i]) {
					vb->planes[plane].dbuf_duplicated = true;
					vb->planes[plane].dbuf = vb->planes[i].dbuf;
					vb->planes[plane].mem_priv = vb->planes[i].mem_priv;
					break;
				}
			}

			if (vb->planes[plane].dbuf_duplicated)
				continue;

			/* Acquire each plane's memory */
			mem_priv = call_ptr_memop(attach_dmabuf,
						  vb,
						  q->alloc_devs[plane] ? : q->dev,
						  planes[plane].dbuf,
						  planes[plane].length);
			if (IS_ERR(mem_priv)) {
				dprintk(q, 1, "failed to attach dmabuf\n");
				ret = PTR_ERR(mem_priv);
				goto err_put_vb2_buf;
			}

			vb->planes[plane].dbuf = planes[plane].dbuf;
			vb->planes[plane].mem_priv = mem_priv;

			/*
			 * This pins the buffer(s) with dma_buf_map_attachment()). It's done
			 * here instead just before the DMA, while queueing the buffer(s) so
			 * userspace knows sooner rather than later if the dma-buf map fails.
			 */
			ret = call_memop(vb, map_dmabuf, vb->planes[plane].mem_priv);
			if (ret) {
				dprintk(q, 1, "failed to map dmabuf for plane %d\n",
					plane);
				goto err_put_vb2_buf;
			}
			vb->planes[plane].dbuf_mapped = 1;
		}
	} else {
		for (plane = 0; plane < vb->num_planes; ++plane)
			dma_buf_put(planes[plane].dbuf);
	}

	/*
	 * Now that everything is in order, copy relevant information
	 * provided by userspace.
	 */
	for (plane = 0; plane < vb->num_planes; ++plane) {
		vb->planes[plane].bytesused = planes[plane].bytesused;
		vb->planes[plane].length = planes[plane].length;
		vb->planes[plane].m.fd = planes[plane].m.fd;
		vb->planes[plane].data_offset = planes[plane].data_offset;
	}

	if (reacquired) {
		/*
		 * Call driver-specific initialization on the newly acquired buffer,
		 * if provided.
		 */
		ret = call_vb_qop(vb, buf_init, vb);
		if (ret) {
			dprintk(q, 1, "buffer initialization failed\n");
			goto err_put_vb2_buf;
		}
	}

	ret = call_vb_qop(vb, buf_prepare, vb);
	if (ret) {
		dprintk(q, 1, "buffer preparation failed\n");
		call_void_vb_qop(vb, buf_cleanup, vb);
		goto err_put_vb2_buf;
	}

	return 0;

err_put_planes:
	for (plane = 0; plane < vb->num_planes; ++plane) {
		if (!IS_ERR_OR_NULL(planes[plane].dbuf))
			dma_buf_put(planes[plane].dbuf);
	}
err_put_vb2_buf:
	/* In case of errors, release planes that were already acquired */
	__vb2_buf_dmabuf_put(vb);

	return ret;
}

/*
 * __enqueue_in_driver() - enqueue a vb2_buffer in driver for processing
 */
static void __enqueue_in_driver(struct vb2_buffer *vb)
{
	struct vb2_queue *q = vb->vb2_queue;

	vb->state = VB2_BUF_STATE_ACTIVE;
	atomic_inc(&q->owned_by_drv_count);

	trace_vb2_buf_queue(q, vb);

	call_void_vb_qop(vb, buf_queue, vb);
}

static int __buf_prepare(struct vb2_buffer *vb)
{
	struct vb2_queue *q = vb->vb2_queue;
	enum vb2_buffer_state orig_state = vb->state;
	int ret;

	if (q->error) {
		dprintk(q, 1, "fatal error occurred on queue\n");
		return -EIO;
	}

	if (vb->prepared)
		return 0;
	WARN_ON(vb->synced);

	if (q->is_output) {
		ret = call_vb_qop(vb, buf_out_validate, vb);
		if (ret) {
			dprintk(q, 1, "buffer validation failed\n");
			return ret;
		}
	}

	vb->state = VB2_BUF_STATE_PREPARING;

	switch (q->memory) {
	case VB2_MEMORY_MMAP:
		ret = __prepare_mmap(vb);
		break;
	case VB2_MEMORY_USERPTR:
		ret = __prepare_userptr(vb);
		break;
	case VB2_MEMORY_DMABUF:
		ret = __prepare_dmabuf(vb);
		break;
	default:
		WARN(1, "Invalid queue type\n");
		ret = -EINVAL;
		break;
	}

	if (ret) {
		dprintk(q, 1, "buffer preparation failed: %d\n", ret);
		vb->state = orig_state;
		return ret;
	}

	__vb2_buf_mem_prepare(vb);
	vb->prepared = 1;
	vb->state = orig_state;

	return 0;
}

static int vb2_req_prepare(struct media_request_object *obj)
{
	struct vb2_buffer *vb = container_of(obj, struct vb2_buffer, req_obj);
	int ret;

	if (WARN_ON(vb->state != VB2_BUF_STATE_IN_REQUEST))
		return -EINVAL;

	mutex_lock(vb->vb2_queue->lock);
	ret = __buf_prepare(vb);
	mutex_unlock(vb->vb2_queue->lock);
	return ret;
}

static void __vb2_dqbuf(struct vb2_buffer *vb);

static void vb2_req_unprepare(struct media_request_object *obj)
{
	struct vb2_buffer *vb = container_of(obj, struct vb2_buffer, req_obj);

	mutex_lock(vb->vb2_queue->lock);
	__vb2_dqbuf(vb);
	vb->state = VB2_BUF_STATE_IN_REQUEST;
	mutex_unlock(vb->vb2_queue->lock);
	WARN_ON(!vb->req_obj.req);
}

static void vb2_req_queue(struct media_request_object *obj)
{
	struct vb2_buffer *vb = container_of(obj, struct vb2_buffer, req_obj);
	int err;

	mutex_lock(vb->vb2_queue->lock);
	/*
	 * There is no method to propagate an error from vb2_core_qbuf(),
	 * so if this returns a non-0 value, then WARN.
	 *
	 * The only exception is -EIO which is returned if q->error is
	 * set. We just ignore that, and expect this will be caught the
	 * next time vb2_req_prepare() is called.
	 */
	err = vb2_core_qbuf(vb->vb2_queue, vb, NULL, NULL);
	WARN_ON_ONCE(err && err != -EIO);
	mutex_unlock(vb->vb2_queue->lock);
}

static void vb2_req_unbind(struct media_request_object *obj)
{
	struct vb2_buffer *vb = container_of(obj, struct vb2_buffer, req_obj);

	if (vb->state == VB2_BUF_STATE_IN_REQUEST)
		call_void_bufop(vb->vb2_queue, init_buffer, vb);
}

static void vb2_req_release(struct media_request_object *obj)
{
	struct vb2_buffer *vb = container_of(obj, struct vb2_buffer, req_obj);

	if (vb->state == VB2_BUF_STATE_IN_REQUEST) {
		vb->state = VB2_BUF_STATE_DEQUEUED;
		if (vb->request)
			media_request_put(vb->request);
		vb->request = NULL;
	}
}

static const struct media_request_object_ops vb2_core_req_ops = {
	.prepare = vb2_req_prepare,
	.unprepare = vb2_req_unprepare,
	.queue = vb2_req_queue,
	.unbind = vb2_req_unbind,
	.release = vb2_req_release,
};

bool vb2_request_object_is_buffer(struct media_request_object *obj)
{
	return obj->ops == &vb2_core_req_ops;
}
EXPORT_SYMBOL_GPL(vb2_request_object_is_buffer);

unsigned int vb2_request_buffer_cnt(struct media_request *req)
{
	struct media_request_object *obj;
	unsigned long flags;
	unsigned int buffer_cnt = 0;

	spin_lock_irqsave(&req->lock, flags);
	list_for_each_entry(obj, &req->objects, list)
		if (vb2_request_object_is_buffer(obj))
			buffer_cnt++;
	spin_unlock_irqrestore(&req->lock, flags);

	return buffer_cnt;
}
EXPORT_SYMBOL_GPL(vb2_request_buffer_cnt);

int vb2_core_prepare_buf(struct vb2_queue *q, struct vb2_buffer *vb, void *pb)
{
	int ret;

	if (vb->state != VB2_BUF_STATE_DEQUEUED) {
		dprintk(q, 1, "invalid buffer state %s\n",
			vb2_state_name(vb->state));
		return -EINVAL;
	}
	if (vb->prepared) {
		dprintk(q, 1, "buffer already prepared\n");
		return -EINVAL;
	}

	ret = __buf_prepare(vb);
	if (ret)
		return ret;

	/* Fill buffer information for the userspace */
	call_void_bufop(q, fill_user_buffer, vb, pb);

	dprintk(q, 2, "prepare of buffer %d succeeded\n", vb->index);

	return 0;
}
EXPORT_SYMBOL_GPL(vb2_core_prepare_buf);

int vb2_core_remove_bufs(struct vb2_queue *q, unsigned int start, unsigned int count)
{
	unsigned int i, ret = 0;
	unsigned int q_num_bufs = vb2_get_num_buffers(q);

	if (count == 0)
		return 0;

	if (count > q_num_bufs)
		return -EINVAL;

	if (start > q->max_num_buffers - count)
		return -EINVAL;

	mutex_lock(&q->mmap_lock);

	/* Check that all buffers in the range exist */
	for (i = start; i < start + count; i++) {
		struct vb2_buffer *vb = vb2_get_buffer(q, i);

		if (!vb) {
			ret = -EINVAL;
			goto unlock;
		}
		if (vb->state != VB2_BUF_STATE_DEQUEUED) {
			ret = -EBUSY;
			goto unlock;
		}
	}
	__vb2_queue_free(q, start, count);
	dprintk(q, 2, "%u buffers removed\n", count);

unlock:
	mutex_unlock(&q->mmap_lock);
	return ret;
}
EXPORT_SYMBOL_GPL(vb2_core_remove_bufs);

/*
 * vb2_start_streaming() - Attempt to start streaming.
 * @q:		videobuf2 queue
 *
 * Attempt to start streaming. When this function is called there must be
 * at least q->min_queued_buffers queued up (i.e. the minimum
 * number of buffers required for the DMA engine to function). If the
 * @start_streaming op fails it is supposed to return all the driver-owned
 * buffers back to vb2 in state QUEUED. Check if that happened and if
 * not warn and reclaim them forcefully.
 */
static int vb2_start_streaming(struct vb2_queue *q)
{
	struct vb2_buffer *vb;
	int ret;

	/*
	 * If any buffers were queued before streamon,
	 * we can now pass them to driver for processing.
	 */
	list_for_each_entry(vb, &q->queued_list, queued_entry)
		__enqueue_in_driver(vb);

	/* Tell the driver to start streaming */
	q->start_streaming_called = 1;
	ret = call_qop(q, start_streaming, q,
		       atomic_read(&q->owned_by_drv_count));
	if (!ret)
		return 0;

	q->start_streaming_called = 0;

	dprintk(q, 1, "driver refused to start streaming\n");
	/*
	 * If you see this warning, then the driver isn't cleaning up properly
	 * after a failed start_streaming(). See the start_streaming()
	 * documentation in videobuf2-core.h for more information how buffers
	 * should be returned to vb2 in start_streaming().
	 */
	if (WARN_ON(atomic_read(&q->owned_by_drv_count))) {
		unsigned i;

		/*
		 * Forcefully reclaim buffers if the driver did not
		 * correctly return them to vb2.
		 */
		for (i = 0; i < q->max_num_buffers; ++i) {
			vb = vb2_get_buffer(q, i);

			if (!vb)
				continue;

			if (vb->state == VB2_BUF_STATE_ACTIVE)
				vb2_buffer_done(vb, VB2_BUF_STATE_QUEUED);
		}
		/* Must be zero now */
		WARN_ON(atomic_read(&q->owned_by_drv_count));
	}
	/*
	 * If done_list is not empty, then start_streaming() didn't call
	 * vb2_buffer_done(vb, VB2_BUF_STATE_QUEUED) but STATE_ERROR or
	 * STATE_DONE.
	 */
	WARN_ON(!list_empty(&q->done_list));
	return ret;
}

int vb2_core_qbuf(struct vb2_queue *q, struct vb2_buffer *vb, void *pb,
		  struct media_request *req)
{
	enum vb2_buffer_state orig_state;
	int ret;

	if (q->error) {
		dprintk(q, 1, "fatal error occurred on queue\n");
		return -EIO;
	}

	if (!req && vb->state != VB2_BUF_STATE_IN_REQUEST &&
	    q->requires_requests) {
		dprintk(q, 1, "qbuf requires a request\n");
		return -EBADR;
	}

	if ((req && q->uses_qbuf) ||
	    (!req && vb->state != VB2_BUF_STATE_IN_REQUEST &&
	     q->uses_requests)) {
		dprintk(q, 1, "queue in wrong mode (qbuf vs requests)\n");
		return -EBUSY;
	}

	if (req) {
		int ret;

		q->uses_requests = 1;
		if (vb->state != VB2_BUF_STATE_DEQUEUED) {
			dprintk(q, 1, "buffer %d not in dequeued state\n",
				vb->index);
			return -EINVAL;
		}

		if (q->is_output && !vb->prepared) {
			ret = call_vb_qop(vb, buf_out_validate, vb);
			if (ret) {
				dprintk(q, 1, "buffer validation failed\n");
				return ret;
			}
		}

		media_request_object_init(&vb->req_obj);

		/* Make sure the request is in a safe state for updating. */
		ret = media_request_lock_for_update(req);
		if (ret)
			return ret;
		ret = media_request_object_bind(req, &vb2_core_req_ops,
						q, true, &vb->req_obj);
		media_request_unlock_for_update(req);
		if (ret)
			return ret;

		vb->state = VB2_BUF_STATE_IN_REQUEST;

		/*
		 * Increment the refcount and store the request.
		 * The request refcount is decremented again when the
		 * buffer is dequeued. This is to prevent vb2_buffer_done()
		 * from freeing the request from interrupt context, which can
		 * happen if the application closed the request fd after
		 * queueing the request.
		 */
		media_request_get(req);
		vb->request = req;

		/* Fill buffer information for the userspace */
		if (pb) {
			call_void_bufop(q, copy_timestamp, vb, pb);
			call_void_bufop(q, fill_user_buffer, vb, pb);
		}

		dprintk(q, 2, "qbuf of buffer %d succeeded\n", vb->index);
		return 0;
	}

	if (vb->state != VB2_BUF_STATE_IN_REQUEST)
		q->uses_qbuf = 1;

	switch (vb->state) {
	case VB2_BUF_STATE_DEQUEUED:
	case VB2_BUF_STATE_IN_REQUEST:
		if (!vb->prepared) {
			ret = __buf_prepare(vb);
			if (ret)
				return ret;
		}
		break;
	case VB2_BUF_STATE_PREPARING:
		dprintk(q, 1, "buffer still being prepared\n");
		return -EINVAL;
	default:
		dprintk(q, 1, "invalid buffer state %s\n",
			vb2_state_name(vb->state));
		return -EINVAL;
	}

	/*
	 * Add to the queued buffers list, a buffer will stay on it until
	 * dequeued in dqbuf.
	 */
	orig_state = vb->state;
	list_add_tail(&vb->queued_entry, &q->queued_list);
	q->queued_count++;
	q->waiting_for_buffers = false;
	vb->state = VB2_BUF_STATE_QUEUED;

	if (pb)
		call_void_bufop(q, copy_timestamp, vb, pb);

	trace_vb2_qbuf(q, vb);

	/*
	 * If already streaming, give the buffer to driver for processing.
	 * If not, the buffer will be given to driver on next streamon.
	 */
	if (q->start_streaming_called)
		__enqueue_in_driver(vb);

	/* Fill buffer information for the userspace */
	if (pb)
		call_void_bufop(q, fill_user_buffer, vb, pb);

	/*
	 * If streamon has been called, and we haven't yet called
	 * start_streaming() since not enough buffers were queued, and
	 * we now have reached the minimum number of queued buffers,
	 * then we can finally call start_streaming().
	 */
	if (q->streaming && !q->start_streaming_called &&
	    q->queued_count >= q->min_queued_buffers) {
		ret = vb2_start_streaming(q);
		if (ret) {
			/*
			 * Since vb2_core_qbuf will return with an error,
			 * we should return it to state DEQUEUED since
			 * the error indicates that the buffer wasn't queued.
			 */
			list_del(&vb->queued_entry);
			q->queued_count--;
			vb->state = orig_state;
			return ret;
		}
	}

	dprintk(q, 2, "qbuf of buffer %d succeeded\n", vb->index);
	return 0;
}
EXPORT_SYMBOL_GPL(vb2_core_qbuf);

/*
 * __vb2_wait_for_done_vb() - wait for a buffer to become available
 * for dequeuing
 *
 * Will sleep if required for nonblocking == false.
 */
static int __vb2_wait_for_done_vb(struct vb2_queue *q, int nonblocking)
{
	/*
	 * All operations on vb_done_list are performed under done_lock
	 * spinlock protection. However, buffers may be removed from
	 * it and returned to userspace only while holding both driver's
	 * lock and the done_lock spinlock. Thus we can be sure that as
	 * long as we hold the driver's lock, the list will remain not
	 * empty if list_empty() check succeeds.
	 */

	for (;;) {
		int ret;

		if (q->waiting_in_dqbuf) {
			dprintk(q, 1, "another dup()ped fd is waiting for a buffer\n");
			return -EBUSY;
		}

		if (!q->streaming) {
			dprintk(q, 1, "streaming off, will not wait for buffers\n");
			return -EINVAL;
		}

		if (q->error) {
			dprintk(q, 1, "Queue in error state, will not wait for buffers\n");
			return -EIO;
		}

		if (q->last_buffer_dequeued) {
			dprintk(q, 3, "last buffer dequeued already, will not wait for buffers\n");
			return -EPIPE;
		}

		if (!list_empty(&q->done_list)) {
			/*
			 * Found a buffer that we were waiting for.
			 */
			break;
		}

		if (nonblocking) {
			dprintk(q, 3, "nonblocking and no buffers to dequeue, will not wait\n");
			return -EAGAIN;
		}

		q->waiting_in_dqbuf = 1;
		/*
		 * We are streaming and blocking, wait for another buffer to
		 * become ready or for streamoff. Driver's lock is released to
		 * allow streamoff or qbuf to be called while waiting.
		 */
		if (q->ops->wait_prepare)
			call_void_qop(q, wait_prepare, q);
		else if (q->lock)
			mutex_unlock(q->lock);

		/*
		 * All locks have been released, it is safe to sleep now.
		 */
		dprintk(q, 3, "will sleep waiting for buffers\n");
		ret = wait_event_interruptible(q->done_wq,
				!list_empty(&q->done_list) || !q->streaming ||
				q->error);

		if (q->ops->wait_finish)
			call_void_qop(q, wait_finish, q);
		else if (q->lock)
			mutex_lock(q->lock);

		q->waiting_in_dqbuf = 0;
		/*
		 * We need to reevaluate both conditions again after reacquiring
		 * the locks or return an error if one occurred.
		 */
		if (ret) {
			dprintk(q, 1, "sleep was interrupted\n");
			return ret;
		}
	}
	return 0;
}

/*
 * __vb2_get_done_vb() - get a buffer ready for dequeuing
 *
 * Will sleep if required for nonblocking == false.
 */
static int __vb2_get_done_vb(struct vb2_queue *q, struct vb2_buffer **vb,
			     void *pb, int nonblocking)
{
	unsigned long flags;
	int ret = 0;

	/*
	 * Wait for at least one buffer to become available on the done_list.
	 */
	ret = __vb2_wait_for_done_vb(q, nonblocking);
	if (ret)
		return ret;

	/*
	 * Driver's lock has been held since we last verified that done_list
	 * is not empty, so no need for another list_empty(done_list) check.
	 */
	spin_lock_irqsave(&q->done_lock, flags);
	*vb = list_first_entry(&q->done_list, struct vb2_buffer, done_entry);
	/*
	 * Only remove the buffer from done_list if all planes can be
	 * handled. Some cases such as V4L2 file I/O and DVB have pb
	 * == NULL; skip the check then as there's nothing to verify.
	 */
	if (pb)
		ret = call_bufop(q, verify_planes_array, *vb, pb);
	if (!ret)
		list_del(&(*vb)->done_entry);
	spin_unlock_irqrestore(&q->done_lock, flags);

	return ret;
}

int vb2_wait_for_all_buffers(struct vb2_queue *q)
{
	if (!q->streaming) {
		dprintk(q, 1, "streaming off, will not wait for buffers\n");
		return -EINVAL;
	}

	if (q->start_streaming_called)
		wait_event(q->done_wq, !atomic_read(&q->owned_by_drv_count));
	return 0;
}
EXPORT_SYMBOL_GPL(vb2_wait_for_all_buffers);

/*
 * __vb2_dqbuf() - bring back the buffer to the DEQUEUED state
 */
static void __vb2_dqbuf(struct vb2_buffer *vb)
{
	struct vb2_queue *q = vb->vb2_queue;

	/* nothing to do if the buffer is already dequeued */
	if (vb->state == VB2_BUF_STATE_DEQUEUED)
		return;

	vb->state = VB2_BUF_STATE_DEQUEUED;

	call_void_bufop(q, init_buffer, vb);
}

int vb2_core_dqbuf(struct vb2_queue *q, unsigned int *pindex, void *pb,
		   bool nonblocking)
{
	struct vb2_buffer *vb = NULL;
	int ret;

	ret = __vb2_get_done_vb(q, &vb, pb, nonblocking);
	if (ret < 0)
		return ret;

	switch (vb->state) {
	case VB2_BUF_STATE_DONE:
		dprintk(q, 3, "returning done buffer\n");
		break;
	case VB2_BUF_STATE_ERROR:
		dprintk(q, 3, "returning done buffer with errors\n");
		break;
	default:
		dprintk(q, 1, "invalid buffer state %s\n",
			vb2_state_name(vb->state));
		return -EINVAL;
	}

	call_void_vb_qop(vb, buf_finish, vb);
	vb->prepared = 0;

	if (pindex)
		*pindex = vb->index;

	/* Fill buffer information for the userspace */
	if (pb)
		call_void_bufop(q, fill_user_buffer, vb, pb);

	/* Remove from vb2 queue */
	list_del(&vb->queued_entry);
	q->queued_count--;

	trace_vb2_dqbuf(q, vb);

	/* go back to dequeued state */
	__vb2_dqbuf(vb);

	if (WARN_ON(vb->req_obj.req)) {
		media_request_object_unbind(&vb->req_obj);
		media_request_object_put(&vb->req_obj);
	}
	if (vb->request)
		media_request_put(vb->request);
	vb->request = NULL;

	dprintk(q, 2, "dqbuf of buffer %d, state: %s\n",
		vb->index, vb2_state_name(vb->state));

	return 0;

}
EXPORT_SYMBOL_GPL(vb2_core_dqbuf);

/*
 * __vb2_queue_cancel() - cancel and stop (pause) streaming
 *
 * Removes all queued buffers from driver's queue and all buffers queued by
 * userspace from vb2's queue. Returns to state after reqbufs.
 */
static void __vb2_queue_cancel(struct vb2_queue *q)
{
	unsigned int i;

	/*
	 * Tell driver to stop all transactions and release all queued
	 * buffers.
	 */
	if (q->start_streaming_called)
		call_void_qop(q, stop_streaming, q);

	if (q->streaming)
		call_void_qop(q, unprepare_streaming, q);

	/*
	 * If you see this warning, then the driver isn't cleaning up properly
	 * in stop_streaming(). See the stop_streaming() documentation in
	 * videobuf2-core.h for more information how buffers should be returned
	 * to vb2 in stop_streaming().
	 */
	if (WARN_ON(atomic_read(&q->owned_by_drv_count))) {
		for (i = 0; i < q->max_num_buffers; i++) {
			struct vb2_buffer *vb = vb2_get_buffer(q, i);

			if (!vb)
				continue;

			if (vb->state == VB2_BUF_STATE_ACTIVE) {
				pr_warn("driver bug: stop_streaming operation is leaving buffer %u in active state\n",
					vb->index);
				vb2_buffer_done(vb, VB2_BUF_STATE_ERROR);
			}
		}
		/* Must be zero now */
		WARN_ON(atomic_read(&q->owned_by_drv_count));
	}

	q->streaming = 0;
	q->start_streaming_called = 0;
	q->queued_count = 0;
	q->error = 0;
	q->uses_requests = 0;
	q->uses_qbuf = 0;

	/*
	 * Remove all buffers from vb2's list...
	 */
	INIT_LIST_HEAD(&q->queued_list);
	/*
	 * ...and done list; userspace will not receive any buffers it
	 * has not already dequeued before initiating cancel.
	 */
	INIT_LIST_HEAD(&q->done_list);
	atomic_set(&q->owned_by_drv_count, 0);
	wake_up_all(&q->done_wq);

	/*
	 * Reinitialize all buffers for next use.
	 * Make sure to call buf_finish for any queued buffers. Normally
	 * that's done in dqbuf, but that's not going to happen when we
	 * cancel the whole queue. Note: this code belongs here, not in
	 * __vb2_dqbuf() since in vb2_core_dqbuf() there is a critical
	 * call to __fill_user_buffer() after buf_finish(). That order can't
	 * be changed, so we can't move the buf_finish() to __vb2_dqbuf().
	 */
	for (i = 0; i < q->max_num_buffers; i++) {
		struct vb2_buffer *vb;
		struct media_request *req;

		vb = vb2_get_buffer(q, i);
		if (!vb)
			continue;

		req = vb->req_obj.req;
		/*
		 * If a request is associated with this buffer, then
		 * call buf_request_cancel() to give the driver to complete()
		 * related request objects. Otherwise those objects would
		 * never complete.
		 */
		if (req) {
			enum media_request_state state;
			unsigned long flags;

			spin_lock_irqsave(&req->lock, flags);
			state = req->state;
			spin_unlock_irqrestore(&req->lock, flags);

			if (state == MEDIA_REQUEST_STATE_QUEUED)
				call_void_vb_qop(vb, buf_request_complete, vb);
		}

		__vb2_buf_mem_finish(vb);

		if (vb->prepared) {
			call_void_vb_qop(vb, buf_finish, vb);
			vb->prepared = 0;
		}
		__vb2_dqbuf(vb);

		if (vb->req_obj.req) {
			media_request_object_unbind(&vb->req_obj);
			media_request_object_put(&vb->req_obj);
		}
		if (vb->request)
			media_request_put(vb->request);
		vb->request = NULL;
		vb->copied_timestamp = 0;
	}
}

int vb2_core_streamon(struct vb2_queue *q, unsigned int type)
{
	unsigned int q_num_bufs = vb2_get_num_buffers(q);
	int ret;

	if (type != q->type) {
		dprintk(q, 1, "invalid stream type\n");
		return -EINVAL;
	}

	if (q->streaming) {
		dprintk(q, 3, "already streaming\n");
		return 0;
	}

	if (!q_num_bufs) {
		dprintk(q, 1, "no buffers have been allocated\n");
		return -EINVAL;
	}

	if (q_num_bufs < q->min_queued_buffers) {
		dprintk(q, 1, "need at least %u allocated buffers\n",
			q->min_queued_buffers);
		return -EINVAL;
	}

	ret = call_qop(q, prepare_streaming, q);
	if (ret)
		return ret;

	/*
	 * Tell driver to start streaming provided sufficient buffers
	 * are available.
	 */
	if (q->queued_count >= q->min_queued_buffers) {
		ret = vb2_start_streaming(q);
		if (ret)
			goto unprepare;
	}

	q->streaming = 1;

	dprintk(q, 3, "successful\n");
	return 0;

unprepare:
	call_void_qop(q, unprepare_streaming, q);
	return ret;
}
EXPORT_SYMBOL_GPL(vb2_core_streamon);

void vb2_queue_error(struct vb2_queue *q)
{
	q->error = 1;

	wake_up_all(&q->done_wq);
}
EXPORT_SYMBOL_GPL(vb2_queue_error);

int vb2_core_streamoff(struct vb2_queue *q, unsigned int type)
{
	if (type != q->type) {
		dprintk(q, 1, "invalid stream type\n");
		return -EINVAL;
	}

	/*
	 * Cancel will pause streaming and remove all buffers from the driver
	 * and vb2, effectively returning control over them to userspace.
	 *
	 * Note that we do this even if q->streaming == 0: if you prepare or
	 * queue buffers, and then call streamoff without ever having called
	 * streamon, you would still expect those buffers to be returned to
	 * their normal dequeued state.
	 */
	__vb2_queue_cancel(q);
	q->waiting_for_buffers = !q->is_output;
	q->last_buffer_dequeued = false;

	dprintk(q, 3, "successful\n");
	return 0;
}
EXPORT_SYMBOL_GPL(vb2_core_streamoff);

/*
 * __find_plane_by_offset() - find plane associated with the given offset
 */
static int __find_plane_by_offset(struct vb2_queue *q, unsigned long offset,
			struct vb2_buffer **vb, unsigned int *plane)
{
	unsigned int buffer;

	/*
	 * Sanity checks to ensure the lock is held, MEMORY_MMAP is
	 * used and fileio isn't active.
	 */
	lockdep_assert_held(&q->mmap_lock);

	if (q->memory != VB2_MEMORY_MMAP) {
		dprintk(q, 1, "queue is not currently set up for mmap\n");
		return -EINVAL;
	}

	if (vb2_fileio_is_active(q)) {
		dprintk(q, 1, "file io in progress\n");
		return -EBUSY;
	}

	/* Get buffer and plane from the offset */
	buffer = (offset >> PLANE_INDEX_SHIFT) & BUFFER_INDEX_MASK;
	*plane = (offset >> PAGE_SHIFT) & PLANE_INDEX_MASK;

	*vb = vb2_get_buffer(q, buffer);
	if (!*vb)
		return -EINVAL;
	if (*plane >= (*vb)->num_planes)
		return -EINVAL;

	return 0;
}

int vb2_core_expbuf(struct vb2_queue *q, int *fd, unsigned int type,
		    struct vb2_buffer *vb, unsigned int plane, unsigned int flags)
{
	struct vb2_plane *vb_plane;
	int ret;
	struct dma_buf *dbuf;

	if (q->memory != VB2_MEMORY_MMAP) {
		dprintk(q, 1, "queue is not currently set up for mmap\n");
		return -EINVAL;
	}

	if (!q->mem_ops->get_dmabuf) {
		dprintk(q, 1, "queue does not support DMA buffer exporting\n");
		return -EINVAL;
	}

	if (flags & ~(O_CLOEXEC | O_ACCMODE)) {
		dprintk(q, 1, "queue does support only O_CLOEXEC and access mode flags\n");
		return -EINVAL;
	}

	if (type != q->type) {
		dprintk(q, 1, "invalid buffer type\n");
		return -EINVAL;
	}

	if (plane >= vb->num_planes) {
		dprintk(q, 1, "buffer plane out of range\n");
		return -EINVAL;
	}

	if (vb2_fileio_is_active(q)) {
		dprintk(q, 1, "expbuf: file io in progress\n");
		return -EBUSY;
	}

	vb_plane = &vb->planes[plane];

	dbuf = call_ptr_memop(get_dmabuf,
			      vb,
			      vb_plane->mem_priv,
			      flags & O_ACCMODE);
	if (IS_ERR_OR_NULL(dbuf)) {
		dprintk(q, 1, "failed to export buffer %d, plane %d\n",
			vb->index, plane);
		return -EINVAL;
	}

	ret = dma_buf_fd(dbuf, flags & ~O_ACCMODE);
	if (ret < 0) {
		dprintk(q, 3, "buffer %d, plane %d failed to export (%d)\n",
			vb->index, plane, ret);
		dma_buf_put(dbuf);
		return ret;
	}

	dprintk(q, 3, "buffer %d, plane %d exported as %d descriptor\n",
		vb->index, plane, ret);
	*fd = ret;

	return 0;
}
EXPORT_SYMBOL_GPL(vb2_core_expbuf);

int vb2_mmap(struct vb2_queue *q, struct vm_area_struct *vma)
{
	unsigned long offset = vma->vm_pgoff << PAGE_SHIFT;
	struct vb2_buffer *vb;
	unsigned int plane = 0;
	int ret;
	unsigned long length;

	/*
	 * Check memory area access mode.
	 */
	if (!(vma->vm_flags & VM_SHARED)) {
		dprintk(q, 1, "invalid vma flags, VM_SHARED needed\n");
		return -EINVAL;
	}
	if (q->is_output) {
		if (!(vma->vm_flags & VM_WRITE)) {
			dprintk(q, 1, "invalid vma flags, VM_WRITE needed\n");
			return -EINVAL;
		}
	} else {
		if (!(vma->vm_flags & VM_READ)) {
			dprintk(q, 1, "invalid vma flags, VM_READ needed\n");
			return -EINVAL;
		}
	}

	mutex_lock(&q->mmap_lock);

	/*
	 * Find the plane corresponding to the offset passed by userspace. This
	 * will return an error if not MEMORY_MMAP or file I/O is in progress.
	 */
	ret = __find_plane_by_offset(q, offset, &vb, &plane);
	if (ret)
		goto unlock;

	/*
	 * MMAP requires page_aligned buffers.
	 * The buffer length was page_aligned at __vb2_buf_mem_alloc(),
	 * so, we need to do the same here.
	 */
	length = PAGE_ALIGN(vb->planes[plane].length);
	if (length < (vma->vm_end - vma->vm_start)) {
		dprintk(q, 1,
			"MMAP invalid, as it would overflow buffer length\n");
		ret = -EINVAL;
		goto unlock;
	}

	/*
	 * vm_pgoff is treated in V4L2 API as a 'cookie' to select a buffer,
	 * not as a in-buffer offset. We always want to mmap a whole buffer
	 * from its beginning.
	 */
	vma->vm_pgoff = 0;

	ret = call_memop(vb, mmap, vb->planes[plane].mem_priv, vma);

unlock:
	mutex_unlock(&q->mmap_lock);
	if (ret)
		return ret;

	dprintk(q, 3, "buffer %u, plane %d successfully mapped\n", vb->index, plane);
	return 0;
}
EXPORT_SYMBOL_GPL(vb2_mmap);

#ifndef CONFIG_MMU
unsigned long vb2_get_unmapped_area(struct vb2_queue *q,
				    unsigned long addr,
				    unsigned long len,
				    unsigned long pgoff,
				    unsigned long flags)
{
	unsigned long offset = pgoff << PAGE_SHIFT;
	struct vb2_buffer *vb;
	unsigned int plane;
	void *vaddr;
	int ret;

	mutex_lock(&q->mmap_lock);

	/*
	 * Find the plane corresponding to the offset passed by userspace. This
	 * will return an error if not MEMORY_MMAP or file I/O is in progress.
	 */
	ret = __find_plane_by_offset(q, offset, &vb, &plane);
	if (ret)
		goto unlock;

	vaddr = vb2_plane_vaddr(vb, plane);
	mutex_unlock(&q->mmap_lock);
	return vaddr ? (unsigned long)vaddr : -EINVAL;

unlock:
	mutex_unlock(&q->mmap_lock);
	return ret;
}
EXPORT_SYMBOL_GPL(vb2_get_unmapped_area);
#endif

int vb2_core_queue_init(struct vb2_queue *q)
{
	/*
	 * Sanity check
	 */
	/*
	 * For drivers who don't support max_num_buffers ensure
	 * a backward compatibility.
	 */
	if (!q->max_num_buffers)
		q->max_num_buffers = VB2_MAX_FRAME;

	/* The maximum is limited by offset cookie encoding pattern */
	q->max_num_buffers = min_t(unsigned int, q->max_num_buffers, MAX_BUFFER_INDEX);

	if (WARN_ON(!q)			  ||
	    WARN_ON(!q->ops)		  ||
	    WARN_ON(!q->mem_ops)	  ||
	    WARN_ON(!q->type)		  ||
	    WARN_ON(!q->io_modes)	  ||
	    WARN_ON(!q->ops->queue_setup) ||
	    WARN_ON(!q->ops->buf_queue))
		return -EINVAL;

	if (WARN_ON(q->max_num_buffers < VB2_MAX_FRAME) ||
	    WARN_ON(q->min_queued_buffers > q->max_num_buffers))
		return -EINVAL;

	if (WARN_ON(q->requires_requests && !q->supports_requests))
		return -EINVAL;

	/*
	 * This combination is not allowed since a non-zero value of
	 * q->min_queued_buffers can cause vb2_core_qbuf() to fail if
	 * it has to call start_streaming(), and the Request API expects
	 * that queueing a request (and thus queueing a buffer contained
	 * in that request) will always succeed. There is no method of
	 * propagating an error back to userspace.
	 */
	if (WARN_ON(q->supports_requests && q->min_queued_buffers))
		return -EINVAL;

	/*
	 * If the driver needs 'min_queued_buffers' in the queue before
	 * calling start_streaming() then the minimum requirement is
	 * 'min_queued_buffers + 1' to keep at least one buffer available
	 * for userspace.
	 */
	if (q->min_reqbufs_allocation < q->min_queued_buffers + 1)
		q->min_reqbufs_allocation = q->min_queued_buffers + 1;

	if (WARN_ON(q->min_reqbufs_allocation > q->max_num_buffers))
		return -EINVAL;

	/* Either both or none are set */
	if (WARN_ON(!q->ops->wait_prepare ^ !q->ops->wait_finish))
		return -EINVAL;

	/* Warn if q->lock is NULL and no custom wait_prepare is provided */
	if (WARN_ON(!q->lock && !q->ops->wait_prepare))
		return -EINVAL;

	INIT_LIST_HEAD(&q->queued_list);
	INIT_LIST_HEAD(&q->done_list);
	spin_lock_init(&q->done_lock);
	mutex_init(&q->mmap_lock);
	init_waitqueue_head(&q->done_wq);

	q->memory = VB2_MEMORY_UNKNOWN;

	if (q->buf_struct_size == 0)
		q->buf_struct_size = sizeof(struct vb2_buffer);

	if (q->bidirectional)
		q->dma_dir = DMA_BIDIRECTIONAL;
	else
		q->dma_dir = q->is_output ? DMA_TO_DEVICE : DMA_FROM_DEVICE;

	if (q->name[0] == '\0')
		snprintf(q->name, sizeof(q->name), "%s-%p",
			 q->is_output ? "out" : "cap", q);

	return 0;
}
EXPORT_SYMBOL_GPL(vb2_core_queue_init);

static int __vb2_init_fileio(struct vb2_queue *q, int read);
static int __vb2_cleanup_fileio(struct vb2_queue *q);
void vb2_core_queue_release(struct vb2_queue *q)
{
	__vb2_cleanup_fileio(q);
	__vb2_queue_cancel(q);
	mutex_lock(&q->mmap_lock);
	__vb2_queue_free(q, 0, q->max_num_buffers);
	vb2_core_free_buffers_storage(q);
	q->is_busy = 0;
	mutex_unlock(&q->mmap_lock);
}
EXPORT_SYMBOL_GPL(vb2_core_queue_release);

__poll_t vb2_core_poll(struct vb2_queue *q, struct file *file,
		poll_table *wait)
{
	__poll_t req_events = poll_requested_events(wait);
	struct vb2_buffer *vb = NULL;
	unsigned long flags;

	/*
	 * poll_wait() MUST be called on the first invocation on all the
	 * potential queues of interest, even if we are not interested in their
	 * events during this first call. Failure to do so will result in
	 * queue's events to be ignored because the poll_table won't be capable
	 * of adding new wait queues thereafter.
	 */
	poll_wait(file, &q->done_wq, wait);

	if (!q->is_output && !(req_events & (EPOLLIN | EPOLLRDNORM)))
		return 0;
	if (q->is_output && !(req_events & (EPOLLOUT | EPOLLWRNORM)))
		return 0;

	/*
	 * Start file I/O emulator only if streaming API has not been used yet.
	 */
	if (vb2_get_num_buffers(q) == 0 && !vb2_fileio_is_active(q)) {
		if (!q->is_output && (q->io_modes & VB2_READ) &&
				(req_events & (EPOLLIN | EPOLLRDNORM))) {
			if (__vb2_init_fileio(q, 1))
				return EPOLLERR;
		}
		if (q->is_output && (q->io_modes & VB2_WRITE) &&
				(req_events & (EPOLLOUT | EPOLLWRNORM))) {
			if (__vb2_init_fileio(q, 0))
				return EPOLLERR;
			/*
			 * Write to OUTPUT queue can be done immediately.
			 */
			return EPOLLOUT | EPOLLWRNORM;
		}
	}

	/*
	 * There is nothing to wait for if the queue isn't streaming, or if the
	 * error flag is set.
	 */
	if (!vb2_is_streaming(q) || q->error)
		return EPOLLERR;

	/*
	 * If this quirk is set and QBUF hasn't been called yet then
	 * return EPOLLERR as well. This only affects capture queues, output
	 * queues will always initialize waiting_for_buffers to false.
	 * This quirk is set by V4L2 for backwards compatibility reasons.
	 */
	if (q->quirk_poll_must_check_waiting_for_buffers &&
	    q->waiting_for_buffers && (req_events & (EPOLLIN | EPOLLRDNORM)))
		return EPOLLERR;

	/*
	 * For output streams you can call write() as long as there are fewer
	 * buffers queued than there are buffers available.
	 */
	if (q->is_output && q->fileio && q->queued_count < vb2_get_num_buffers(q))
		return EPOLLOUT | EPOLLWRNORM;

	if (list_empty(&q->done_list)) {
		/*
		 * If the last buffer was dequeued from a capture queue,
		 * return immediately. DQBUF will return -EPIPE.
		 */
		if (q->last_buffer_dequeued)
			return EPOLLIN | EPOLLRDNORM;
	}

	/*
	 * Take first buffer available for dequeuing.
	 */
	spin_lock_irqsave(&q->done_lock, flags);
	if (!list_empty(&q->done_list))
		vb = list_first_entry(&q->done_list, struct vb2_buffer,
					done_entry);
	spin_unlock_irqrestore(&q->done_lock, flags);

	if (vb && (vb->state == VB2_BUF_STATE_DONE
			|| vb->state == VB2_BUF_STATE_ERROR)) {
		return (q->is_output) ?
				EPOLLOUT | EPOLLWRNORM :
				EPOLLIN | EPOLLRDNORM;
	}
	return 0;
}
EXPORT_SYMBOL_GPL(vb2_core_poll);

/*
 * struct vb2_fileio_buf - buffer context used by file io emulator
 *
 * vb2 provides a compatibility layer and emulator of file io (read and
 * write) calls on top of streaming API. This structure is used for
 * tracking context related to the buffers.
 */
struct vb2_fileio_buf {
	void *vaddr;
	unsigned int size;
	unsigned int pos;
	unsigned int queued:1;
};

/*
 * struct vb2_fileio_data - queue context used by file io emulator
 *
 * @cur_index:	the index of the buffer currently being read from or
 *		written to. If equal to number of buffers in the vb2_queue
 *		then a new buffer must be dequeued.
 * @initial_index: in the read() case all buffers are queued up immediately
 *		in __vb2_init_fileio() and __vb2_perform_fileio() just cycles
 *		buffers. However, in the write() case no buffers are initially
 *		queued, instead whenever a buffer is full it is queued up by
 *		__vb2_perform_fileio(). Only once all available buffers have
 *		been queued up will __vb2_perform_fileio() start to dequeue
 *		buffers. This means that initially __vb2_perform_fileio()
 *		needs to know what buffer index to use when it is queuing up
 *		the buffers for the first time. That initial index is stored
 *		in this field. Once it is equal to number of buffers in the
 *		vb2_queue all available buffers have been queued and
 *		__vb2_perform_fileio() should start the normal dequeue/queue cycle.
 *
 * vb2 provides a compatibility layer and emulator of file io (read and
 * write) calls on top of streaming API. For proper operation it required
 * this structure to save the driver state between each call of the read
 * or write function.
 */
struct vb2_fileio_data {
	unsigned int count;
	unsigned int type;
	unsigned int memory;
	struct vb2_fileio_buf bufs[VB2_MAX_FRAME];
	unsigned int cur_index;
	unsigned int initial_index;
	unsigned int q_count;
	unsigned int dq_count;
	unsigned read_once:1;
	unsigned write_immediately:1;
};

/*
 * __vb2_init_fileio() - initialize file io emulator
 * @q:		videobuf2 queue
 * @read:	mode selector (1 means read, 0 means write)
 */
static int __vb2_init_fileio(struct vb2_queue *q, int read)
{
	struct vb2_fileio_data *fileio;
	struct vb2_buffer *vb;
	int i, ret;

	/*
	 * Sanity check
	 */
	if (WARN_ON((read && !(q->io_modes & VB2_READ)) ||
		    (!read && !(q->io_modes & VB2_WRITE))))
		return -EINVAL;

	/*
	 * Check if device supports mapping buffers to kernel virtual space.
	 */
	if (!q->mem_ops->vaddr)
		return -EBUSY;

	/*
	 * Check if streaming api has not been already activated.
	 */
	if (q->streaming || vb2_get_num_buffers(q) > 0)
		return -EBUSY;

	dprintk(q, 3, "setting up file io: mode %s, count %d, read_once %d, write_immediately %d\n",
		(read) ? "read" : "write", q->min_reqbufs_allocation, q->fileio_read_once,
		q->fileio_write_immediately);

	fileio = kzalloc(sizeof(*fileio), GFP_KERNEL);
	if (fileio == NULL)
		return -ENOMEM;

	fileio->read_once = q->fileio_read_once;
	fileio->write_immediately = q->fileio_write_immediately;

	/*
	 * Request buffers and use MMAP type to force driver
	 * to allocate buffers by itself.
	 */
	fileio->count = q->min_reqbufs_allocation;
	fileio->memory = VB2_MEMORY_MMAP;
	fileio->type = q->type;
	q->fileio = fileio;
	ret = vb2_core_reqbufs(q, fileio->memory, 0, &fileio->count);
	if (ret)
		goto err_kfree;
	/* vb2_fileio_data supports max VB2_MAX_FRAME buffers */
	if (fileio->count > VB2_MAX_FRAME) {
		dprintk(q, 1, "fileio: more than VB2_MAX_FRAME buffers requested\n");
		ret = -ENOSPC;
		goto err_reqbufs;
	}

	/*
	 * Userspace can never add or delete buffers later, so there
	 * will never be holes. It is safe to assume that vb2_get_buffer(q, 0)
	 * will always return a valid vb pointer
	 */
	vb = vb2_get_buffer(q, 0);

	/*
	 * Check if plane_count is correct
	 * (multiplane buffers are not supported).
	 */
	if (vb->num_planes != 1) {
		ret = -EBUSY;
		goto err_reqbufs;
	}

	/*
	 * Get kernel address of each buffer.
	 */
	for (i = 0; i < vb2_get_num_buffers(q); i++) {
		/* vb can never be NULL when using fileio. */
		vb = vb2_get_buffer(q, i);

		fileio->bufs[i].vaddr = vb2_plane_vaddr(vb, 0);
		if (fileio->bufs[i].vaddr == NULL) {
			ret = -EINVAL;
			goto err_reqbufs;
		}
		fileio->bufs[i].size = vb2_plane_size(vb, 0);
	}

	/*
	 * Read mode requires pre queuing of all buffers.
	 */
	if (read) {
		/*
		 * Queue all buffers.
		 */
		for (i = 0; i < vb2_get_num_buffers(q); i++) {
			struct vb2_buffer *vb2 = vb2_get_buffer(q, i);

			if (!vb2)
				continue;

			ret = vb2_core_qbuf(q, vb2, NULL, NULL);
			if (ret)
				goto err_reqbufs;
			fileio->bufs[i].queued = 1;
		}
		/*
		 * All buffers have been queued, so mark that by setting
		 * initial_index to the number of buffers in the vb2_queue
		 */
		fileio->initial_index = vb2_get_num_buffers(q);
		fileio->cur_index = fileio->initial_index;
	}

	/*
	 * Start streaming.
	 */
	ret = vb2_core_streamon(q, q->type);
	if (ret)
		goto err_reqbufs;

	return ret;

err_reqbufs:
	fileio->count = 0;
	vb2_core_reqbufs(q, fileio->memory, 0, &fileio->count);

err_kfree:
	q->fileio = NULL;
	kfree(fileio);
	return ret;
}

/*
 * __vb2_cleanup_fileio() - free resourced used by file io emulator
 * @q:		videobuf2 queue
 */
static int __vb2_cleanup_fileio(struct vb2_queue *q)
{
	struct vb2_fileio_data *fileio = q->fileio;

	if (fileio) {
		vb2_core_streamoff(q, q->type);
		q->fileio = NULL;
		fileio->count = 0;
		vb2_core_reqbufs(q, fileio->memory, 0, &fileio->count);
		kfree(fileio);
		dprintk(q, 3, "file io emulator closed\n");
	}
	return 0;
}

/*
 * __vb2_perform_fileio() - perform a single file io (read or write) operation
 * @q:		videobuf2 queue
 * @data:	pointed to target userspace buffer
 * @count:	number of bytes to read or write
 * @ppos:	file handle position tracking pointer
 * @nonblock:	mode selector (1 means blocking calls, 0 means nonblocking)
 * @read:	access mode selector (1 means read, 0 means write)
 */
static size_t __vb2_perform_fileio(struct vb2_queue *q, char __user *data, size_t count,
		loff_t *ppos, int nonblock, int read)
{
	struct vb2_fileio_data *fileio;
	struct vb2_fileio_buf *buf;
	bool is_multiplanar = q->is_multiplanar;
	/*
	 * When using write() to write data to an output video node the vb2 core
	 * should copy timestamps if V4L2_BUF_FLAG_TIMESTAMP_COPY is set. Nobody
	 * else is able to provide this information with the write() operation.
	 */
	bool copy_timestamp = !read && q->copy_timestamp;
	unsigned index;
	int ret;

	dprintk(q, 3, "mode %s, offset %ld, count %zd, %sblocking\n",
		read ? "read" : "write", (long)*ppos, count,
		nonblock ? "non" : "");

	if (!data)
		return -EINVAL;

	if (q->waiting_in_dqbuf) {
		dprintk(q, 3, "another dup()ped fd is %s\n",
			read ? "reading" : "writing");
		return -EBUSY;
	}

	/*
	 * Initialize emulator on first call.
	 */
	if (!vb2_fileio_is_active(q)) {
		ret = __vb2_init_fileio(q, read);
		dprintk(q, 3, "vb2_init_fileio result: %d\n", ret);
		if (ret)
			return ret;
	}
	fileio = q->fileio;

	/*
	 * Check if we need to dequeue the buffer.
	 */
	index = fileio->cur_index;
	if (index >= vb2_get_num_buffers(q)) {
		struct vb2_buffer *b;

		/*
		 * Call vb2_dqbuf to get buffer back.
		 */
		ret = vb2_core_dqbuf(q, &index, NULL, nonblock);
		dprintk(q, 5, "vb2_dqbuf result: %d\n", ret);
		if (ret)
			return ret;
		fileio->dq_count += 1;

		fileio->cur_index = index;
		buf = &fileio->bufs[index];

		/* b can never be NULL when using fileio. */
		b = vb2_get_buffer(q, index);

		/*
		 * Get number of bytes filled by the driver
		 */
		buf->pos = 0;
		buf->queued = 0;
		buf->size = read ? vb2_get_plane_payload(b, 0)
				 : vb2_plane_size(b, 0);
		/* Compensate for data_offset on read in the multiplanar case. */
		if (is_multiplanar && read &&
				b->planes[0].data_offset < buf->size) {
			buf->pos = b->planes[0].data_offset;
			buf->size -= buf->pos;
		}
	} else {
		buf = &fileio->bufs[index];
	}

	/*
	 * Limit count on last few bytes of the buffer.
	 */
	if (buf->pos + count > buf->size) {
		count = buf->size - buf->pos;
		dprintk(q, 5, "reducing read count: %zd\n", count);
	}

	/*
	 * Transfer data to userspace.
	 */
	dprintk(q, 3, "copying %zd bytes - buffer %d, offset %u\n",
		count, index, buf->pos);
	if (read)
		ret = copy_to_user(data, buf->vaddr + buf->pos, count);
	else
		ret = copy_from_user(buf->vaddr + buf->pos, data, count);
	if (ret) {
		dprintk(q, 3, "error copying data\n");
		return -EFAULT;
	}

	/*
	 * Update counters.
	 */
	buf->pos += count;
	*ppos += count;

	/*
	 * Queue next buffer if required.
	 */
	if (buf->pos == buf->size || (!read && fileio->write_immediately)) {
		/* b can never be NULL when using fileio. */
		struct vb2_buffer *b = vb2_get_buffer(q, index);

		/*
		 * Check if this is the last buffer to read.
		 */
		if (read && fileio->read_once && fileio->dq_count == 1) {
			dprintk(q, 3, "read limit reached\n");
			return __vb2_cleanup_fileio(q);
		}

		/*
		 * Call vb2_qbuf and give buffer to the driver.
		 */
		b->planes[0].bytesused = buf->pos;

		if (copy_timestamp)
			b->timestamp = ktime_get_ns();
		ret = vb2_core_qbuf(q, b, NULL, NULL);
		dprintk(q, 5, "vb2_qbuf result: %d\n", ret);
		if (ret)
			return ret;

		/*
		 * Buffer has been queued, update the status
		 */
		buf->pos = 0;
		buf->queued = 1;
		buf->size = vb2_plane_size(b, 0);
		fileio->q_count += 1;
		/*
		 * If we are queuing up buffers for the first time, then
		 * increase initial_index by one.
		 */
		if (fileio->initial_index < vb2_get_num_buffers(q))
			fileio->initial_index++;
		/*
		 * The next buffer to use is either a buffer that's going to be
		 * queued for the first time (initial_index < number of buffers in the vb2_queue)
		 * or it is equal to the number of buffers in the vb2_queue,
		 * meaning that the next time we need to dequeue a buffer since
		 * we've now queued up all the 'first time' buffers.
		 */
		fileio->cur_index = fileio->initial_index;
	}

	/*
	 * Return proper number of bytes processed.
	 */
	if (ret == 0)
		ret = count;
	return ret;
}

size_t vb2_read(struct vb2_queue *q, char __user *data, size_t count,
		loff_t *ppos, int nonblocking)
{
	return __vb2_perform_fileio(q, data, count, ppos, nonblocking, 1);
}
EXPORT_SYMBOL_GPL(vb2_read);

size_t vb2_write(struct vb2_queue *q, const char __user *data, size_t count,
		loff_t *ppos, int nonblocking)
{
	return __vb2_perform_fileio(q, (char __user *) data, count,
							ppos, nonblocking, 0);
}
EXPORT_SYMBOL_GPL(vb2_write);

struct vb2_threadio_data {
	struct task_struct *thread;
	vb2_thread_fnc fnc;
	void *priv;
	bool stop;
};

static int vb2_thread(void *data)
{
	struct vb2_queue *q = data;
	struct vb2_threadio_data *threadio = q->threadio;
	bool copy_timestamp = false;
	unsigned prequeue = 0;
	unsigned index = 0;
	int ret = 0;

	if (q->is_output) {
		prequeue = vb2_get_num_buffers(q);
		copy_timestamp = q->copy_timestamp;
	}

	set_freezable();

	for (;;) {
		struct vb2_buffer *vb;

		/*
		 * Call vb2_dqbuf to get buffer back.
		 */
		if (prequeue) {
			vb = vb2_get_buffer(q, index++);
			if (!vb)
				/*获取buffer失败*/
				continue;
			prequeue--;
		} else {
			if (!threadio->stop) {
				if (q->ops->wait_finish)
					call_void_qop(q, wait_finish, q);
				else if (q->lock)
					mutex_lock(q->lock);
				ret = vb2_core_dqbuf(q, &index, NULL, 0);
				if (q->ops->wait_prepare)
					call_void_qop(q, wait_prepare, q);
				else if (q->lock)
					mutex_unlock(q->lock);
			}
			dprintk(q, 5, "file io: vb2_dqbuf result: %d\n", ret);
			if (!ret)
				vb = vb2_get_buffer(q, index);
		}
		if (ret || threadio->stop)
			break;
		try_to_freeze();

		if (vb->state != VB2_BUF_STATE_ERROR)
			if (threadio->fnc(vb, threadio->priv))
				break;
		if (copy_timestamp)
			vb->timestamp = ktime_get_ns();
		if (!threadio->stop) {
			if (q->ops->wait_finish)
				call_void_qop(q, wait_finish, q);
			else if (q->lock)
				mutex_lock(q->lock);
			ret = vb2_core_qbuf(q, vb, NULL, NULL);
			if (q->ops->wait_prepare)
				call_void_qop(q, wait_prepare, q);
			else if (q->lock)
				mutex_unlock(q->lock);
		}
		if (ret || threadio->stop)
			break;
	}

	/* Hmm, linux becomes *very* unhappy without this ... */
	while (!kthread_should_stop()) {
		set_current_state(TASK_INTERRUPTIBLE);
		schedule();
	}
	return 0;
}

/*
 * This function should not be used for anything else but the videobuf2-dvb
 * support. If you think you have another good use-case for this, then please
 * contact the linux-media mailinglist first.
 */
int vb2_thread_start(struct vb2_queue *q, vb2_thread_fnc fnc, void *priv,
		     const char *thread_name/*线程名称*/)
{
	struct vb2_threadio_data *threadio;
	int ret = 0;

	if (q->threadio)
		return -EBUSY;
	if (vb2_is_busy(q))
		return -EBUSY;
	if (WARN_ON(q->fileio))
		return -EBUSY;

	threadio = kzalloc(sizeof(*threadio), GFP_KERNEL);
	if (threadio == NULL)
		return -ENOMEM;
	threadio->fnc = fnc;
	threadio->priv = priv;

	ret = __vb2_init_fileio(q, !q->is_output);
	dprintk(q, 3, "file io: vb2_init_fileio result: %d\n", ret);
	if (ret)
		goto nomem;
	q->threadio = threadio;
	/*创建kernel线程*/
	threadio->thread = kthread_run(vb2_thread, q, "vb2-%s", thread_name);
	if (IS_ERR(threadio->thread)) {
		ret = PTR_ERR(threadio->thread);
		threadio->thread = NULL;
		goto nothread;
	}
	return 0;

nothread:
	__vb2_cleanup_fileio(q);
nomem:
	kfree(threadio);
	return ret;
}
EXPORT_SYMBOL_GPL(vb2_thread_start);

int vb2_thread_stop(struct vb2_queue *q)
{
	struct vb2_threadio_data *threadio = q->threadio;
	int err;

	if (threadio == NULL)
		return 0;
	threadio->stop = true;
	/* Wake up all pending sleeps in the thread */
	vb2_queue_error(q);
	err = kthread_stop(threadio->thread);
	__vb2_cleanup_fileio(q);
	threadio->thread = NULL;
	kfree(threadio);
	q->threadio = NULL;
	return err;
}
EXPORT_SYMBOL_GPL(vb2_thread_stop);

MODULE_DESCRIPTION("Media buffer core framework");
MODULE_AUTHOR("Pawel Osciak <pawel@osciak.com>, Marek Szyprowski");
MODULE_LICENSE("GPL");
MODULE_IMPORT_NS("DMA_BUF");<|MERGE_RESOLUTION|>--- conflicted
+++ resolved
@@ -439,12 +439,8 @@
 	/*添加index号buffer*/
 	q->bufs[index] = vb;
 	vb->index = index;
-<<<<<<< HEAD
 	vb->vb2_queue = q;/*指明buffer所属queue*/
-=======
-	vb->vb2_queue = q;
 	set_bit(index, q->bufs_bitmap);
->>>>>>> 155a3c00
 }
 
 /**
@@ -1071,14 +1067,6 @@
 		mutex_lock(&q->mmap_lock);
 		ret = vb2_core_allocated_buffers_storage(q);
 		q->memory = memory;
-<<<<<<< HEAD
-		if (!q->bufs)
-			/*创建buffer队列*/
-			q->bufs = kcalloc(q->max_num_buffers, sizeof(*q->bufs), GFP_KERNEL);
-		if (!q->bufs)
-			ret = -ENOMEM;
-=======
->>>>>>> 155a3c00
 		mutex_unlock(&q->mmap_lock);
 		if (ret)
 			return ret;
