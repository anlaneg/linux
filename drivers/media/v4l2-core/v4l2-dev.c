// SPDX-License-Identifier: GPL-2.0-or-later
/*
 * Video capture interface for Linux version 2
 *
 *	A generic video device interface for the LINUX operating system
 *	using a set of device structures/vectors for low level operations.
 *
 * Authors:	Alan Cox, <alan@lxorguk.ukuu.org.uk> (version 1)
 *              Mauro Carvalho Chehab <mchehab@kernel.org> (version 2)
 *
 * Fixes:	20000516  Claudio Matsuoka <claudio@conectiva.com>
 *		- Added procfs support
 */

#define pr_fmt(fmt) KBUILD_MODNAME ": " fmt

#include <linux/debugfs.h>
#include <linux/module.h>
#include <linux/types.h>
#include <linux/kernel.h>
#include <linux/mm.h>
#include <linux/string.h>
#include <linux/errno.h>
#include <linux/init.h>
#include <linux/kmod.h>
#include <linux/slab.h>
#include <linux/uaccess.h>

#include <media/v4l2-common.h>
#include <media/v4l2-device.h>
#include <media/v4l2-ioctl.h>
#include <media/v4l2-event.h>

#define VIDEO_NUM_DEVICES	256
#define VIDEO_NAME              "video4linux"

#define dprintk(fmt, arg...) do {					\
		printk(KERN_DEBUG pr_fmt("%s: " fmt),			\
		       __func__, ##arg);				\
} while (0)

/*
 *	sysfs stuff
 */

static ssize_t index_show(struct device *cd,
			  struct device_attribute *attr, char *buf)
{
	struct video_device *vdev = to_video_device(cd);

	return sprintf(buf, "%i\n", vdev->index);
}
static DEVICE_ATTR_RO(index);

static ssize_t dev_debug_show(struct device *cd,
			  struct device_attribute *attr, char *buf)
{
	struct video_device *vdev = to_video_device(cd);

	return sprintf(buf, "%i\n", vdev->dev_debug);
}

static ssize_t dev_debug_store(struct device *cd, struct device_attribute *attr,
			  const char *buf, size_t len)
{
	struct video_device *vdev = to_video_device(cd);
	int res = 0;
	u16 value;

	res = kstrtou16(buf, 0, &value);
	if (res)
		return res;

	vdev->dev_debug = value;
	return len;
}
static DEVICE_ATTR_RW(dev_debug);

static ssize_t name_show(struct device *cd,
			 struct device_attribute *attr, char *buf)
{
	struct video_device *vdev = to_video_device(cd);

	return sprintf(buf, "%.*s\n", (int)sizeof(vdev->name), vdev->name);
}
static DEVICE_ATTR_RO(name);

static struct attribute *video_device_attrs[] = {
	&dev_attr_name.attr,
	&dev_attr_dev_debug.attr,
	&dev_attr_index.attr,
	NULL,
};
ATTRIBUTE_GROUPS(video_device);

static struct dentry *v4l2_debugfs_root_dir;

/*
 *	Active devices
 */
static struct video_device *video_devices[VIDEO_NUM_DEVICES];/*记录系统中所有video设备，按video设备的num进行索引*/
static DEFINE_MUTEX(videodev_lock);
static DECLARE_BITMAP(devnode_nums[VFL_TYPE_MAX], VIDEO_NUM_DEVICES);

/* Device node utility functions */

/* Note: these utility functions all assume that vfl_type is in the range
   [0, VFL_TYPE_MAX-1]. */

#ifdef CONFIG_VIDEO_FIXED_MINOR_RANGES
/* Return the bitmap corresponding to vfl_type. */
static inline unsigned long *devnode_bits(enum vfl_devnode_type vfl_type)
{
	/* Any types not assigned to fixed minor ranges must be mapped to
	   one single bitmap for the purposes of finding a free node number
	   since all those unassigned types use the same minor range. */
	int idx = (vfl_type > VFL_TYPE_RADIO) ? VFL_TYPE_MAX - 1 : vfl_type;

	return devnode_nums[idx];
}
#else
/* Return the bitmap corresponding to vfl_type. */
static inline unsigned long *devnode_bits(enum vfl_devnode_type vfl_type)
{
	return devnode_nums[vfl_type];
}
#endif

/* Mark device node number vdev->num as used */
static inline void devnode_set(struct video_device *vdev)
{
	set_bit(vdev->num, devnode_bits(vdev->vfl_type));
}

/* Mark device node number vdev->num as unused */
static inline void devnode_clear(struct video_device *vdev)
{
	clear_bit(vdev->num, devnode_bits(vdev->vfl_type));
}

/* Try to find a free device node number in the range [from, to> */
static inline int devnode_find(struct video_device *vdev, int from, int to)
{
	/*自from到to选择一个未用的id*/
	return find_next_zero_bit(devnode_bits(vdev->vfl_type), to, from);
}

struct video_device *video_device_alloc(void)
{
	return kzalloc(sizeof(struct video_device), GFP_KERNEL);
}
EXPORT_SYMBOL(video_device_alloc);

void video_device_release(struct video_device *vdev)
{
	kfree(vdev);
}
EXPORT_SYMBOL(video_device_release);

void video_device_release_empty(struct video_device *vdev)
{
	/* Do nothing */
	/* Only valid when the video_device struct is a static. */
}
EXPORT_SYMBOL(video_device_release_empty);

static inline void video_get(struct video_device *vdev)
{
	get_device(&vdev->dev);
}

static inline void video_put(struct video_device *vdev)
{
	put_device(&vdev->dev);
}

/* Called when the last user of the video device exits. */
static void v4l2_device_release(struct device *cd)
{
	struct video_device *vdev = to_video_device(cd);
	struct v4l2_device *v4l2_dev = vdev->v4l2_dev;

	mutex_lock(&videodev_lock);
	if (WARN_ON(video_devices[vdev->minor] != vdev)) {
		/* should not happen */
		mutex_unlock(&videodev_lock);/*与注册的vdev指针不同*/
		return;
	}

	/* Free up this device for reuse */
	video_devices[vdev->minor] = NULL;/*自video_devices中移除此设备*/

	/* Delete the cdev on this minor as well */
	cdev_del(vdev->cdev);/*移除字符设备*/
	/* Just in case some driver tries to access this from
	   the release() callback. */
	vdev->cdev = NULL;

	/* Mark device node number as free */
	devnode_clear(vdev);

	mutex_unlock(&videodev_lock);

#if defined(CONFIG_MEDIA_CONTROLLER)
	if (v4l2_dev->mdev && vdev->vfl_dir != VFL_DIR_M2M) {
		/* Remove interfaces and interface links */
		media_devnode_remove(vdev->intf_devnode);
		if (vdev->entity.function != MEDIA_ENT_F_UNKNOWN)
			media_device_unregister_entity(&vdev->entity);
	}
#endif

	/* Do not call v4l2_device_put if there is no release callback set.
	 * Drivers that have no v4l2_device release callback might free the
	 * v4l2_dev instance in the video_device release callback below, so we
	 * must perform this check here.
	 *
	 * TODO: In the long run all drivers that use v4l2_device should use the
	 * v4l2_device release callback. This check will then be unnecessary.
	 */
	if (v4l2_dev->release == NULL)
		v4l2_dev = NULL;

	/* Release video_device and perform other
	   cleanups as needed. */
	vdev->release(vdev);

	/* Decrease v4l2_device refcount */
	if (v4l2_dev)
		v4l2_device_put(v4l2_dev);
}

static const struct class video_class = {
	.name = VIDEO_NAME,
	.dev_groups = video_device_groups,
};

struct video_device *video_devdata(struct file *file)
{
	/*通过file映射其对应的video_device(先找到inode,再取得minor,再由数组下标获取）*/
	return video_devices[iminor(file_inode(file))];
}
EXPORT_SYMBOL(video_devdata);


/* Priority handling */

static inline bool prio_is_valid(enum v4l2_priority prio)
{
	return prio == V4L2_PRIORITY_BACKGROUND ||
	       prio == V4L2_PRIORITY_INTERACTIVE ||
	       prio == V4L2_PRIORITY_RECORD;
}

void v4l2_prio_init(struct v4l2_prio_state *global)
{
	memset(global, 0, sizeof(*global));
}
EXPORT_SYMBOL(v4l2_prio_init);

int v4l2_prio_change(struct v4l2_prio_state *global, enum v4l2_priority *local,
		     enum v4l2_priority new)
{
	if (!prio_is_valid(new))
		return -EINVAL;
	if (*local == new)
		return 0;

	atomic_inc(&global->prios[new]);
	if (prio_is_valid(*local))
		atomic_dec(&global->prios[*local]);
	*local = new;
	return 0;
}
EXPORT_SYMBOL(v4l2_prio_change);

void v4l2_prio_open(struct v4l2_prio_state *global, enum v4l2_priority *local)
{
	v4l2_prio_change(global, local, V4L2_PRIORITY_DEFAULT);
}
EXPORT_SYMBOL(v4l2_prio_open);

void v4l2_prio_close(struct v4l2_prio_state *global, enum v4l2_priority local)
{
	if (prio_is_valid(local))
		atomic_dec(&global->prios[local]);
}
EXPORT_SYMBOL(v4l2_prio_close);

enum v4l2_priority v4l2_prio_max(struct v4l2_prio_state *global)
{
	if (atomic_read(&global->prios[V4L2_PRIORITY_RECORD]) > 0)
		return V4L2_PRIORITY_RECORD;
	if (atomic_read(&global->prios[V4L2_PRIORITY_INTERACTIVE]) > 0)
		return V4L2_PRIORITY_INTERACTIVE;
	if (atomic_read(&global->prios[V4L2_PRIORITY_BACKGROUND]) > 0)
		return V4L2_PRIORITY_BACKGROUND;
	return V4L2_PRIORITY_UNSET;
}
EXPORT_SYMBOL(v4l2_prio_max);

int v4l2_prio_check(struct v4l2_prio_state *global, enum v4l2_priority local)
{
	return (local < v4l2_prio_max(global)) ? -EBUSY : 0;
}
EXPORT_SYMBOL(v4l2_prio_check);


static ssize_t v4l2_read(struct file *filp, char __user *buf,
		size_t sz, loff_t *off)
{
	struct video_device *vdev = video_devdata(filp);
	int ret = -ENODEV;

	if (!vdev->fops->read)
		return -EINVAL;
	if (video_is_registered(vdev))
		ret = vdev->fops->read(filp, buf, sz, off);
	if ((vdev->dev_debug & V4L2_DEV_DEBUG_FOP) &&
	    (vdev->dev_debug & V4L2_DEV_DEBUG_STREAMING))
		dprintk("%s: read: %zd (%d)\n",
			video_device_node_name(vdev), sz, ret);
	return ret;
}

static ssize_t v4l2_write(struct file *filp, const char __user *buf,
		size_t sz, loff_t *off)
{
	struct video_device *vdev = video_devdata(filp);
	int ret = -ENODEV;

	if (!vdev->fops->write)
		/*video_device必须提供write回调*/
		return -EINVAL;
	if (video_is_registered(vdev))
		/*触发wirte回调*/
		ret = vdev->fops->write(filp, buf, sz, off);
	if ((vdev->dev_debug & V4L2_DEV_DEBUG_FOP) &&
	    (vdev->dev_debug & V4L2_DEV_DEBUG_STREAMING))
		dprintk("%s: write: %zd (%d)\n",
			video_device_node_name(vdev), sz, ret);
	return ret;
}

static __poll_t v4l2_poll(struct file *filp, struct poll_table_struct *poll)
{
	struct video_device *vdev = video_devdata(filp);
	__poll_t res = EPOLLERR | EPOLLHUP | EPOLLPRI;

	if (video_is_registered(vdev)) {
		if (!vdev->fops->poll)
			res = DEFAULT_POLLMASK;
		else
			res = vdev->fops->poll(filp, poll);
	}
	if (vdev->dev_debug & V4L2_DEV_DEBUG_POLL)
		dprintk("%s: poll: %08x %08x\n",
			video_device_node_name(vdev), res,
			poll_requested_events(poll));
	return res;
}

static long v4l2_ioctl(struct file *filp, unsigned int cmd, unsigned long arg)
{
	struct video_device *vdev = video_devdata(filp);
	int ret = -ENODEV;

	if (vdev->fops->unlocked_ioctl) {
		if (video_is_registered(vdev))
			/*触发设备自身的unlocked_ioctl回调*/
			ret = vdev->fops->unlocked_ioctl(filp, cmd, arg);
	} else
		/*设备未提供回调，报错*/
		ret = -ENOTTY;

	return ret;
}

#ifdef CONFIG_MMU
#define v4l2_get_unmapped_area NULL
#else
static unsigned long v4l2_get_unmapped_area(struct file *filp,
		unsigned long addr, unsigned long len, unsigned long pgoff,
		unsigned long flags)
{
	struct video_device *vdev = video_devdata(filp);
	int ret;

	if (!vdev->fops->get_unmapped_area)
		return -ENOSYS;
	if (!video_is_registered(vdev))
		return -ENODEV;
	ret = vdev->fops->get_unmapped_area(filp, addr, len, pgoff, flags);
	if (vdev->dev_debug & V4L2_DEV_DEBUG_FOP)
		dprintk("%s: get_unmapped_area (%d)\n",
			video_device_node_name(vdev), ret);
	return ret;
}
#endif

static int v4l2_mmap(struct file *filp, struct vm_area_struct *vm)
{
	struct video_device *vdev = video_devdata(filp);
	int ret = -ENODEV;

	if (!vdev->fops->mmap)
		return -ENODEV;
	if (video_is_registered(vdev))
		ret = vdev->fops->mmap(filp, vm);
	if (vdev->dev_debug & V4L2_DEV_DEBUG_FOP)
		dprintk("%s: mmap (%d)\n",
			video_device_node_name(vdev), ret);
	return ret;
}

/* Override for the open function */
static int v4l2_open(struct inode *inode, struct file *filp)
{
	struct video_device *vdev;
	int ret = 0;/*设备可以不提供open回调，默认成功*/

	/* Check if the video device is available */
	mutex_lock(&videodev_lock);
	vdev = video_devdata(filp);/*依据文件找到实际要操作的video_device*/
	/* return ENODEV if the video device has already been removed. */
	if (vdev == NULL || !video_is_registered(vdev)) {
		mutex_unlock(&videodev_lock);
		return -ENODEV;
	}
	/* and increase the device refcount */
	video_get(vdev);
	mutex_unlock(&videodev_lock);
	if (vdev->fops->open) {
		/*触发video_device设备对应的open函数*/
		if (video_is_registered(vdev))
			ret = vdev->fops->open(filp);
		else
			ret = -ENODEV;
	}

	if (vdev->dev_debug & V4L2_DEV_DEBUG_FOP)
		dprintk("%s: open (%d)\n",
			video_device_node_name(vdev), ret);
	/* decrease the refcount in case of an error */
	if (ret)
		video_put(vdev);
	return ret;
}

/* Override for the release function */
static int v4l2_release(struct inode *inode, struct file *filp)
{
	struct video_device *vdev = video_devdata(filp);
	int ret = 0;

	/*
	 * We need to serialize the release() with queueing new requests.
	 * The release() may trigger the cancellation of a streaming
	 * operation, and that should not be mixed with queueing a new
	 * request at the same time.
	 */
	if (vdev->fops->release) {
		if (v4l2_device_supports_requests(vdev->v4l2_dev)) {
			mutex_lock(&vdev->v4l2_dev->mdev->req_queue_mutex);
			ret = vdev->fops->release(filp);
			mutex_unlock(&vdev->v4l2_dev->mdev->req_queue_mutex);
		} else {
			ret = vdev->fops->release(filp);
		}
	}

	if (vdev->dev_debug & V4L2_DEV_DEBUG_FOP)
		dprintk("%s: release\n",
			video_device_node_name(vdev));

	/* decrease the refcount unconditionally since the release()
	   return value is ignored. */
	video_put(vdev);
	return ret;
}

/*此ops用于响应v4l2类设备字符设备的file_operations入口处理，
 * 一般针对此设备的操作会转给与之对应的video_device*/
static const struct file_operations v4l2_fops = {
	.owner = THIS_MODULE,
	.read = v4l2_read,
	.write = v4l2_write,
	.open = v4l2_open,/*v4l2类设备open函数实现*/
	.get_unmapped_area = v4l2_get_unmapped_area,
	.mmap = v4l2_mmap,
	.unlocked_ioctl = v4l2_ioctl,/*v4l2类设备unlocked_ioctl函数实现*/
#ifdef CONFIG_COMPAT
	.compat_ioctl = v4l2_compat_ioctl32,/*v4l2类设备compat_ioctl函数实现*/
#endif
	.release = v4l2_release,
	.poll = v4l2_poll,
<<<<<<< HEAD
	.llseek = no_llseek,/*不支持llseek函数*/
=======
>>>>>>> 155a3c00
};

/**
 * get_index - assign stream index number based on v4l2_dev
 * @vdev: video_device to assign index number to, vdev->v4l2_dev should be assigned
 *
 * Note that when this is called the new device has not yet been registered
 * in the video_device array, but it was able to obtain a minor number.
 *
 * This means that we can always obtain a free stream index number since
 * the worst case scenario is that there are VIDEO_NUM_DEVICES - 1 slots in
 * use of the video_device array.
 *
 * Returns a free index number.
 */
static int get_index(struct video_device *vdev)
{
	/* This can be static since this function is called with the global
	   videodev_lock held. */
	static DECLARE_BITMAP(used, VIDEO_NUM_DEVICES);
	int i;

	bitmap_zero(used, VIDEO_NUM_DEVICES);

	/*遍历所有video设备，针对此v4l2_dev，建立起used bitmap*/
	for (i = 0; i < VIDEO_NUM_DEVICES; i++) {
		if (video_devices[i] != NULL &&
		    video_devices[i]->v4l2_dev == vdev->v4l2_dev) {
			__set_bit(video_devices[i]->index, used);
		}
	}

	/*在此bitmap中找一个未使用的index*/
	return find_first_zero_bit(used, VIDEO_NUM_DEVICES);
}

#define SET_VALID_IOCTL(ops, cmd, op) \
	do { if ((ops)->op) __set_bit(_IOC_NR(cmd), valid_ioctls); } while (0)

/* This determines which ioctls are actually implemented in the driver.
   It's a one-time thing which simplifies video_ioctl2 as it can just do
   a bit test.

   Note that drivers can override this by setting bits to 1 in
   vdev->valid_ioctls. If an ioctl is marked as 1 when this function is
   called, then that ioctl will actually be marked as unimplemented.

   It does that by first setting up the local valid_ioctls bitmap, and
   at the end do a:

   vdev->valid_ioctls = valid_ioctls & ~(vdev->valid_ioctls)
 */
static void determine_valid_ioctls(struct video_device *vdev)
{
	const u32 vid_caps = V4L2_CAP_VIDEO_CAPTURE |
			     V4L2_CAP_VIDEO_CAPTURE_MPLANE |
			     V4L2_CAP_VIDEO_OUTPUT |
			     V4L2_CAP_VIDEO_OUTPUT_MPLANE |
			     V4L2_CAP_VIDEO_M2M | V4L2_CAP_VIDEO_M2M_MPLANE;
	const u32 meta_caps = V4L2_CAP_META_CAPTURE |
			      V4L2_CAP_META_OUTPUT;
	DECLARE_BITMAP(valid_ioctls, BASE_VIDIOC_PRIVATE);
	const struct v4l2_ioctl_ops *ops = vdev->ioctl_ops;
	bool is_vid = vdev->vfl_type == VFL_TYPE_VIDEO &&
		      (vdev->device_caps & vid_caps);
	bool is_vbi = vdev->vfl_type == VFL_TYPE_VBI;
	bool is_radio = vdev->vfl_type == VFL_TYPE_RADIO;
	bool is_sdr = vdev->vfl_type == VFL_TYPE_SDR;
	bool is_tch = vdev->vfl_type == VFL_TYPE_TOUCH;
	bool is_meta = vdev->vfl_type == VFL_TYPE_VIDEO &&
		       (vdev->device_caps & meta_caps);
	bool is_rx = vdev->vfl_dir != VFL_DIR_TX;
	bool is_tx = vdev->vfl_dir != VFL_DIR_RX;
	bool is_io_mc = vdev->device_caps & V4L2_CAP_IO_MC;
	bool has_streaming = vdev->device_caps & V4L2_CAP_STREAMING;
	bool is_edid =  vdev->device_caps & V4L2_CAP_EDID;

	bitmap_zero(valid_ioctls, BASE_VIDIOC_PRIVATE);

	/* vfl_type and vfl_dir independent ioctls */

	SET_VALID_IOCTL(ops, VIDIOC_QUERYCAP, vidioc_querycap);
	__set_bit(_IOC_NR(VIDIOC_G_PRIORITY), valid_ioctls);
	__set_bit(_IOC_NR(VIDIOC_S_PRIORITY), valid_ioctls);

	/* Note: the control handler can also be passed through the filehandle,
	   and that can't be tested here. If the bit for these control ioctls
	   is set, then the ioctl is valid. But if it is 0, then it can still
	   be valid if the filehandle passed the control handler. */
	if (vdev->ctrl_handler || ops->vidioc_query_ext_ctrl)
		__set_bit(_IOC_NR(VIDIOC_QUERYCTRL), valid_ioctls);
	if (vdev->ctrl_handler || ops->vidioc_query_ext_ctrl)
		__set_bit(_IOC_NR(VIDIOC_QUERY_EXT_CTRL), valid_ioctls);
	if (vdev->ctrl_handler || ops->vidioc_g_ext_ctrls)
		__set_bit(_IOC_NR(VIDIOC_G_CTRL), valid_ioctls);
	if (vdev->ctrl_handler || ops->vidioc_s_ext_ctrls)
		__set_bit(_IOC_NR(VIDIOC_S_CTRL), valid_ioctls);
	if (vdev->ctrl_handler || ops->vidioc_g_ext_ctrls)
		__set_bit(_IOC_NR(VIDIOC_G_EXT_CTRLS), valid_ioctls);
	if (vdev->ctrl_handler || ops->vidioc_s_ext_ctrls)
		__set_bit(_IOC_NR(VIDIOC_S_EXT_CTRLS), valid_ioctls);
	if (vdev->ctrl_handler || ops->vidioc_try_ext_ctrls)
		__set_bit(_IOC_NR(VIDIOC_TRY_EXT_CTRLS), valid_ioctls);
	if (vdev->ctrl_handler || ops->vidioc_querymenu)
		__set_bit(_IOC_NR(VIDIOC_QUERYMENU), valid_ioctls);
	if (!is_tch) {
		SET_VALID_IOCTL(ops, VIDIOC_G_FREQUENCY, vidioc_g_frequency);
		SET_VALID_IOCTL(ops, VIDIOC_S_FREQUENCY, vidioc_s_frequency);
	}
	SET_VALID_IOCTL(ops, VIDIOC_LOG_STATUS, vidioc_log_status);
#ifdef CONFIG_VIDEO_ADV_DEBUG
	__set_bit(_IOC_NR(VIDIOC_DBG_G_CHIP_INFO), valid_ioctls);
	__set_bit(_IOC_NR(VIDIOC_DBG_G_REGISTER), valid_ioctls);
	__set_bit(_IOC_NR(VIDIOC_DBG_S_REGISTER), valid_ioctls);
#endif
	/* yes, really vidioc_subscribe_event */
	SET_VALID_IOCTL(ops, VIDIOC_DQEVENT, vidioc_subscribe_event);
	SET_VALID_IOCTL(ops, VIDIOC_SUBSCRIBE_EVENT, vidioc_subscribe_event);
	SET_VALID_IOCTL(ops, VIDIOC_UNSUBSCRIBE_EVENT, vidioc_unsubscribe_event);
	if (ops->vidioc_enum_freq_bands || ops->vidioc_g_tuner || ops->vidioc_g_modulator)
		__set_bit(_IOC_NR(VIDIOC_ENUM_FREQ_BANDS), valid_ioctls);

	if (is_vid) {
		/* video specific ioctls */
		if ((is_rx && (ops->vidioc_enum_fmt_vid_cap ||
			       ops->vidioc_enum_fmt_vid_overlay)) ||
		    (is_tx && ops->vidioc_enum_fmt_vid_out))
			__set_bit(_IOC_NR(VIDIOC_ENUM_FMT), valid_ioctls);
		if ((is_rx && (ops->vidioc_g_fmt_vid_cap ||
			       ops->vidioc_g_fmt_vid_cap_mplane ||
			       ops->vidioc_g_fmt_vid_overlay)) ||
		    (is_tx && (ops->vidioc_g_fmt_vid_out ||
			       ops->vidioc_g_fmt_vid_out_mplane ||
			       ops->vidioc_g_fmt_vid_out_overlay)))
			__set_bit(_IOC_NR(VIDIOC_G_FMT), valid_ioctls);
		if ((is_rx && (ops->vidioc_s_fmt_vid_cap ||
			       ops->vidioc_s_fmt_vid_cap_mplane ||
			       ops->vidioc_s_fmt_vid_overlay)) ||
		    (is_tx && (ops->vidioc_s_fmt_vid_out ||
			       ops->vidioc_s_fmt_vid_out_mplane ||
			       ops->vidioc_s_fmt_vid_out_overlay)))
			__set_bit(_IOC_NR(VIDIOC_S_FMT), valid_ioctls);
		if ((is_rx && (ops->vidioc_try_fmt_vid_cap ||
			       ops->vidioc_try_fmt_vid_cap_mplane ||
			       ops->vidioc_try_fmt_vid_overlay)) ||
		    (is_tx && (ops->vidioc_try_fmt_vid_out ||
			       ops->vidioc_try_fmt_vid_out_mplane ||
			       ops->vidioc_try_fmt_vid_out_overlay)))
			__set_bit(_IOC_NR(VIDIOC_TRY_FMT), valid_ioctls);
		SET_VALID_IOCTL(ops, VIDIOC_OVERLAY, vidioc_overlay);
		SET_VALID_IOCTL(ops, VIDIOC_G_FBUF, vidioc_g_fbuf);
		SET_VALID_IOCTL(ops, VIDIOC_S_FBUF, vidioc_s_fbuf);
		SET_VALID_IOCTL(ops, VIDIOC_G_JPEGCOMP, vidioc_g_jpegcomp);
		SET_VALID_IOCTL(ops, VIDIOC_S_JPEGCOMP, vidioc_s_jpegcomp);
		SET_VALID_IOCTL(ops, VIDIOC_G_ENC_INDEX, vidioc_g_enc_index);
		SET_VALID_IOCTL(ops, VIDIOC_ENCODER_CMD, vidioc_encoder_cmd);
		SET_VALID_IOCTL(ops, VIDIOC_TRY_ENCODER_CMD, vidioc_try_encoder_cmd);
		SET_VALID_IOCTL(ops, VIDIOC_DECODER_CMD, vidioc_decoder_cmd);
		SET_VALID_IOCTL(ops, VIDIOC_TRY_DECODER_CMD, vidioc_try_decoder_cmd);
		SET_VALID_IOCTL(ops, VIDIOC_ENUM_FRAMESIZES, vidioc_enum_framesizes);
		SET_VALID_IOCTL(ops, VIDIOC_ENUM_FRAMEINTERVALS, vidioc_enum_frameintervals);
		if (ops->vidioc_g_selection &&
		    !test_bit(_IOC_NR(VIDIOC_G_SELECTION), vdev->valid_ioctls)) {
			__set_bit(_IOC_NR(VIDIOC_G_CROP), valid_ioctls);
			__set_bit(_IOC_NR(VIDIOC_CROPCAP), valid_ioctls);
		}
		if (ops->vidioc_s_selection &&
		    !test_bit(_IOC_NR(VIDIOC_S_SELECTION), vdev->valid_ioctls))
			__set_bit(_IOC_NR(VIDIOC_S_CROP), valid_ioctls);
		SET_VALID_IOCTL(ops, VIDIOC_G_SELECTION, vidioc_g_selection);
		SET_VALID_IOCTL(ops, VIDIOC_S_SELECTION, vidioc_s_selection);
	}
	if (is_meta && is_rx) {
		/* metadata capture specific ioctls */
		SET_VALID_IOCTL(ops, VIDIOC_ENUM_FMT, vidioc_enum_fmt_meta_cap);
		SET_VALID_IOCTL(ops, VIDIOC_G_FMT, vidioc_g_fmt_meta_cap);
		SET_VALID_IOCTL(ops, VIDIOC_S_FMT, vidioc_s_fmt_meta_cap);
		SET_VALID_IOCTL(ops, VIDIOC_TRY_FMT, vidioc_try_fmt_meta_cap);
	} else if (is_meta && is_tx) {
		/* metadata output specific ioctls */
		SET_VALID_IOCTL(ops, VIDIOC_ENUM_FMT, vidioc_enum_fmt_meta_out);
		SET_VALID_IOCTL(ops, VIDIOC_G_FMT, vidioc_g_fmt_meta_out);
		SET_VALID_IOCTL(ops, VIDIOC_S_FMT, vidioc_s_fmt_meta_out);
		SET_VALID_IOCTL(ops, VIDIOC_TRY_FMT, vidioc_try_fmt_meta_out);
	}
	if (is_vbi) {
		/* vbi specific ioctls */
		if ((is_rx && (ops->vidioc_g_fmt_vbi_cap ||
			       ops->vidioc_g_fmt_sliced_vbi_cap)) ||
		    (is_tx && (ops->vidioc_g_fmt_vbi_out ||
			       ops->vidioc_g_fmt_sliced_vbi_out)))
			__set_bit(_IOC_NR(VIDIOC_G_FMT), valid_ioctls);
		if ((is_rx && (ops->vidioc_s_fmt_vbi_cap ||
			       ops->vidioc_s_fmt_sliced_vbi_cap)) ||
		    (is_tx && (ops->vidioc_s_fmt_vbi_out ||
			       ops->vidioc_s_fmt_sliced_vbi_out)))
			__set_bit(_IOC_NR(VIDIOC_S_FMT), valid_ioctls);
		if ((is_rx && (ops->vidioc_try_fmt_vbi_cap ||
			       ops->vidioc_try_fmt_sliced_vbi_cap)) ||
		    (is_tx && (ops->vidioc_try_fmt_vbi_out ||
			       ops->vidioc_try_fmt_sliced_vbi_out)))
			__set_bit(_IOC_NR(VIDIOC_TRY_FMT), valid_ioctls);
		SET_VALID_IOCTL(ops, VIDIOC_G_SLICED_VBI_CAP, vidioc_g_sliced_vbi_cap);
	} else if (is_tch) {
		/* touch specific ioctls */
		SET_VALID_IOCTL(ops, VIDIOC_ENUM_FMT, vidioc_enum_fmt_vid_cap);
		SET_VALID_IOCTL(ops, VIDIOC_G_FMT, vidioc_g_fmt_vid_cap);
		SET_VALID_IOCTL(ops, VIDIOC_S_FMT, vidioc_s_fmt_vid_cap);
		SET_VALID_IOCTL(ops, VIDIOC_TRY_FMT, vidioc_try_fmt_vid_cap);
		SET_VALID_IOCTL(ops, VIDIOC_ENUM_FRAMESIZES, vidioc_enum_framesizes);
		SET_VALID_IOCTL(ops, VIDIOC_ENUM_FRAMEINTERVALS, vidioc_enum_frameintervals);
		SET_VALID_IOCTL(ops, VIDIOC_ENUMINPUT, vidioc_enum_input);
		SET_VALID_IOCTL(ops, VIDIOC_G_INPUT, vidioc_g_input);
		SET_VALID_IOCTL(ops, VIDIOC_S_INPUT, vidioc_s_input);
		SET_VALID_IOCTL(ops, VIDIOC_G_PARM, vidioc_g_parm);
		SET_VALID_IOCTL(ops, VIDIOC_S_PARM, vidioc_s_parm);
	} else if (is_sdr && is_rx) {
		/* SDR receiver specific ioctls */
		SET_VALID_IOCTL(ops, VIDIOC_ENUM_FMT, vidioc_enum_fmt_sdr_cap);
		SET_VALID_IOCTL(ops, VIDIOC_G_FMT, vidioc_g_fmt_sdr_cap);
		SET_VALID_IOCTL(ops, VIDIOC_S_FMT, vidioc_s_fmt_sdr_cap);
		SET_VALID_IOCTL(ops, VIDIOC_TRY_FMT, vidioc_try_fmt_sdr_cap);
	} else if (is_sdr && is_tx) {
		/* SDR transmitter specific ioctls */
		SET_VALID_IOCTL(ops, VIDIOC_ENUM_FMT, vidioc_enum_fmt_sdr_out);
		SET_VALID_IOCTL(ops, VIDIOC_G_FMT, vidioc_g_fmt_sdr_out);
		SET_VALID_IOCTL(ops, VIDIOC_S_FMT, vidioc_s_fmt_sdr_out);
		SET_VALID_IOCTL(ops, VIDIOC_TRY_FMT, vidioc_try_fmt_sdr_out);
	}

	if (has_streaming) {
		/* ioctls valid for streaming I/O */
		SET_VALID_IOCTL(ops, VIDIOC_REQBUFS, vidioc_reqbufs);
		SET_VALID_IOCTL(ops, VIDIOC_QUERYBUF, vidioc_querybuf);
		SET_VALID_IOCTL(ops, VIDIOC_QBUF, vidioc_qbuf);
		SET_VALID_IOCTL(ops, VIDIOC_EXPBUF, vidioc_expbuf);
		SET_VALID_IOCTL(ops, VIDIOC_DQBUF, vidioc_dqbuf);
		SET_VALID_IOCTL(ops, VIDIOC_CREATE_BUFS, vidioc_create_bufs);
		SET_VALID_IOCTL(ops, VIDIOC_PREPARE_BUF, vidioc_prepare_buf);
		SET_VALID_IOCTL(ops, VIDIOC_STREAMON, vidioc_streamon);
		SET_VALID_IOCTL(ops, VIDIOC_STREAMOFF, vidioc_streamoff);
		/* VIDIOC_CREATE_BUFS support is mandatory to enable VIDIOC_REMOVE_BUFS */
		if (ops->vidioc_create_bufs)
			SET_VALID_IOCTL(ops, VIDIOC_REMOVE_BUFS, vidioc_remove_bufs);
	}

	if (is_vid || is_vbi || is_meta) {
		/* ioctls valid for video, vbi and metadata */
		if (ops->vidioc_s_std)
			__set_bit(_IOC_NR(VIDIOC_ENUMSTD), valid_ioctls);
		SET_VALID_IOCTL(ops, VIDIOC_S_STD, vidioc_s_std);
		SET_VALID_IOCTL(ops, VIDIOC_G_STD, vidioc_g_std);
		if (is_rx) {
			SET_VALID_IOCTL(ops, VIDIOC_QUERYSTD, vidioc_querystd);
			if (is_io_mc) {
				__set_bit(_IOC_NR(VIDIOC_ENUMINPUT), valid_ioctls);
				__set_bit(_IOC_NR(VIDIOC_G_INPUT), valid_ioctls);
				__set_bit(_IOC_NR(VIDIOC_S_INPUT), valid_ioctls);
			} else {
				SET_VALID_IOCTL(ops, VIDIOC_ENUMINPUT, vidioc_enum_input);
				SET_VALID_IOCTL(ops, VIDIOC_G_INPUT, vidioc_g_input);
				SET_VALID_IOCTL(ops, VIDIOC_S_INPUT, vidioc_s_input);
			}
			SET_VALID_IOCTL(ops, VIDIOC_ENUMAUDIO, vidioc_enumaudio);
			SET_VALID_IOCTL(ops, VIDIOC_G_AUDIO, vidioc_g_audio);
			SET_VALID_IOCTL(ops, VIDIOC_S_AUDIO, vidioc_s_audio);
			SET_VALID_IOCTL(ops, VIDIOC_QUERY_DV_TIMINGS, vidioc_query_dv_timings);
			SET_VALID_IOCTL(ops, VIDIOC_S_EDID, vidioc_s_edid);
		}
		if (is_tx) {
			if (is_io_mc) {
				__set_bit(_IOC_NR(VIDIOC_ENUMOUTPUT), valid_ioctls);
				__set_bit(_IOC_NR(VIDIOC_G_OUTPUT), valid_ioctls);
				__set_bit(_IOC_NR(VIDIOC_S_OUTPUT), valid_ioctls);
			} else {
				SET_VALID_IOCTL(ops, VIDIOC_ENUMOUTPUT, vidioc_enum_output);
				SET_VALID_IOCTL(ops, VIDIOC_G_OUTPUT, vidioc_g_output);
				SET_VALID_IOCTL(ops, VIDIOC_S_OUTPUT, vidioc_s_output);
			}
			SET_VALID_IOCTL(ops, VIDIOC_ENUMAUDOUT, vidioc_enumaudout);
			SET_VALID_IOCTL(ops, VIDIOC_G_AUDOUT, vidioc_g_audout);
			SET_VALID_IOCTL(ops, VIDIOC_S_AUDOUT, vidioc_s_audout);
		}
		if (ops->vidioc_g_parm || ops->vidioc_g_std)
			__set_bit(_IOC_NR(VIDIOC_G_PARM), valid_ioctls);
		SET_VALID_IOCTL(ops, VIDIOC_S_PARM, vidioc_s_parm);
		SET_VALID_IOCTL(ops, VIDIOC_S_DV_TIMINGS, vidioc_s_dv_timings);
		SET_VALID_IOCTL(ops, VIDIOC_G_DV_TIMINGS, vidioc_g_dv_timings);
		SET_VALID_IOCTL(ops, VIDIOC_ENUM_DV_TIMINGS, vidioc_enum_dv_timings);
		SET_VALID_IOCTL(ops, VIDIOC_DV_TIMINGS_CAP, vidioc_dv_timings_cap);
		SET_VALID_IOCTL(ops, VIDIOC_G_EDID, vidioc_g_edid);
	}
	if (is_tx && (is_radio || is_sdr)) {
		/* radio transmitter only ioctls */
		SET_VALID_IOCTL(ops, VIDIOC_G_MODULATOR, vidioc_g_modulator);
		SET_VALID_IOCTL(ops, VIDIOC_S_MODULATOR, vidioc_s_modulator);
	}
	if (is_rx && !is_tch) {
		/* receiver only ioctls */
		SET_VALID_IOCTL(ops, VIDIOC_G_TUNER, vidioc_g_tuner);
		SET_VALID_IOCTL(ops, VIDIOC_S_TUNER, vidioc_s_tuner);
		SET_VALID_IOCTL(ops, VIDIOC_S_HW_FREQ_SEEK, vidioc_s_hw_freq_seek);
	}
	if (is_edid) {
		SET_VALID_IOCTL(ops, VIDIOC_G_EDID, vidioc_g_edid);
		if (is_tx) {
			SET_VALID_IOCTL(ops, VIDIOC_G_OUTPUT, vidioc_g_output);
			SET_VALID_IOCTL(ops, VIDIOC_S_OUTPUT, vidioc_s_output);
			SET_VALID_IOCTL(ops, VIDIOC_ENUMOUTPUT, vidioc_enum_output);
		}
		if (is_rx) {
			SET_VALID_IOCTL(ops, VIDIOC_ENUMINPUT, vidioc_enum_input);
			SET_VALID_IOCTL(ops, VIDIOC_G_INPUT, vidioc_g_input);
			SET_VALID_IOCTL(ops, VIDIOC_S_INPUT, vidioc_s_input);
			SET_VALID_IOCTL(ops, VIDIOC_S_EDID, vidioc_s_edid);
		}
	}

	bitmap_andnot(vdev->valid_ioctls, valid_ioctls, vdev->valid_ioctls,
			BASE_VIDIOC_PRIVATE);
}

static int video_register_media_controller(struct video_device *vdev)
{
#if defined(CONFIG_MEDIA_CONTROLLER)
	u32 intf_type;
	int ret;

	/* Memory-to-memory devices are more complex and use
	 * their own function to register its mc entities.
	 */
	if (!vdev->v4l2_dev->mdev || vdev->vfl_dir == VFL_DIR_M2M)
		return 0;

	vdev->entity.obj_type = MEDIA_ENTITY_TYPE_VIDEO_DEVICE;
	vdev->entity.function = MEDIA_ENT_F_UNKNOWN;

	switch (vdev->vfl_type) {
	case VFL_TYPE_VIDEO:
		intf_type = MEDIA_INTF_T_V4L_VIDEO;
		vdev->entity.function = MEDIA_ENT_F_IO_V4L;
		break;
	case VFL_TYPE_VBI:
		intf_type = MEDIA_INTF_T_V4L_VBI;
		vdev->entity.function = MEDIA_ENT_F_IO_VBI;
		break;
	case VFL_TYPE_SDR:
		intf_type = MEDIA_INTF_T_V4L_SWRADIO;
		vdev->entity.function = MEDIA_ENT_F_IO_SWRADIO;
		break;
	case VFL_TYPE_TOUCH:
		intf_type = MEDIA_INTF_T_V4L_TOUCH;
		vdev->entity.function = MEDIA_ENT_F_IO_V4L;
		break;
	case VFL_TYPE_RADIO:
		intf_type = MEDIA_INTF_T_V4L_RADIO;
		/*
		 * Radio doesn't have an entity at the V4L2 side to represent
		 * radio input or output. Instead, the audio input/output goes
		 * via either physical wires or ALSA.
		 */
		break;
	case VFL_TYPE_SUBDEV:
		intf_type = MEDIA_INTF_T_V4L_SUBDEV;
		/* Entity will be created via v4l2_device_register_subdev() */
		break;
	default:
		return 0;
	}

	if (vdev->entity.function != MEDIA_ENT_F_UNKNOWN) {
		vdev->entity.name = vdev->name;

		/* Needed just for backward compatibility with legacy MC API */
		vdev->entity.info.dev.major = VIDEO_MAJOR;/*设备major*/
		vdev->entity.info.dev.minor = vdev->minor;

		ret = media_device_register_entity(vdev->v4l2_dev->mdev,
						   &vdev->entity);
		if (ret < 0) {
			pr_warn("%s: media_device_register_entity failed\n",
				__func__);
			return ret;
		}
	}

	vdev->intf_devnode = media_devnode_create(vdev->v4l2_dev->mdev,
						  intf_type,
						  0, VIDEO_MAJOR,
						  vdev->minor);
	if (!vdev->intf_devnode) {
		media_device_unregister_entity(&vdev->entity);
		return -ENOMEM;
	}

	if (vdev->entity.function != MEDIA_ENT_F_UNKNOWN) {
		struct media_link *link;

		link = media_create_intf_link(&vdev->entity,
					      &vdev->intf_devnode->intf,
					      MEDIA_LNK_FL_ENABLED |
					      MEDIA_LNK_FL_IMMUTABLE);
		if (!link) {
			media_devnode_remove(vdev->intf_devnode);
			media_device_unregister_entity(&vdev->entity);
			return -ENOMEM;
		}
	}

	/* FIXME: how to create the other interface links? */

#endif
	return 0;
}

int __video_register_device(struct video_device *vdev,
			    enum vfl_devnode_type type,
			    int nr, int warn_if_nr_in_use,
			    struct module *owner)
{
	int i = 0;
	int ret;
	int minor_offset = 0;
	int minor_cnt = VIDEO_NUM_DEVICES;
	const char *name_base;

	/* A minor value of -1 marks this video device as never
	   having been registered */
	vdev->minor = -1;

	/* the release callback MUST be present */
	if (WARN_ON(!vdev->release))
		return -EINVAL;
	/* the v4l2_dev pointer MUST be present */
	if (WARN_ON(!vdev->v4l2_dev))
		/*必须指明其对应的v4l2_dev*/
		return -EINVAL;
	/* the device_caps field MUST be set for all but subdevs */
	if (WARN_ON(type != VFL_TYPE_SUBDEV && !vdev->device_caps))
		return -EINVAL;

	/* v4l2_fh support */
	spin_lock_init(&vdev->fh_lock);
	INIT_LIST_HEAD(&vdev->fh_list);

	/* Part 1: check device type */
	switch (type) {
	case VFL_TYPE_VIDEO:
		name_base = "video";
		break;
	case VFL_TYPE_VBI:
		name_base = "vbi";
		break;
	case VFL_TYPE_RADIO:
		name_base = "radio";
		break;
	case VFL_TYPE_SUBDEV:
		name_base = "v4l-subdev";
		break;
	case VFL_TYPE_SDR:
		/* Use device name 'swradio' because 'sdr' was already taken. */
		name_base = "swradio";
		break;
	case VFL_TYPE_TOUCH:
		name_base = "v4l-touch";
		break;
	default:
		pr_err("%s called with unknown type: %d\n",
		       __func__, type);
		return -EINVAL;
	}

	vdev->vfl_type = type;
	vdev->cdev = NULL;
	if (vdev->dev_parent == NULL)
		vdev->dev_parent = vdev->v4l2_dev->dev;
	if (vdev->ctrl_handler == NULL)
		vdev->ctrl_handler = vdev->v4l2_dev->ctrl_handler;
	/* If the prio state pointer is NULL, then use the v4l2_device
	   prio state. */
	if (vdev->prio == NULL)
		vdev->prio = &vdev->v4l2_dev->prio;

	/* Part 2: find a free minor, device node number and device index. */
#ifdef CONFIG_VIDEO_FIXED_MINOR_RANGES
	/* Keep the ranges for the first four types for historical
	 * reasons.
	 * Newer devices (not yet in place) should use the range
	 * of 128-191 and just pick the first free minor there
	 * (new style). */
	switch (type) {
	case VFL_TYPE_VIDEO:
		minor_offset = 0;
		minor_cnt = 64;
		break;
	case VFL_TYPE_RADIO:
		minor_offset = 64;
		minor_cnt = 64;
		break;
	case VFL_TYPE_VBI:
		minor_offset = 224;
		minor_cnt = 32;
		break;
	default:
		minor_offset = 128;
		minor_cnt = 64;
		break;
	}
#endif

	/* Pick a device node number */
	mutex_lock(&videodev_lock);
	/*选一个可用的id*/
	nr = devnode_find(vdev, nr == -1 ? 0 : nr, minor_cnt);
	if (nr == minor_cnt)
		nr = devnode_find(vdev, 0, minor_cnt);
	if (nr == minor_cnt) {
		/*没有空闲的node number了*/
		pr_err("could not get a free device node number\n");
		mutex_unlock(&videodev_lock);
		return -ENFILE;
	}
#ifdef CONFIG_VIDEO_FIXED_MINOR_RANGES
	/* 1-on-1 mapping of device node number to minor number */
	i = nr;
#else
	/* The device node number and minor numbers are independent, so
	   we just find the first free minor number. */
	for (i = 0; i < VIDEO_NUM_DEVICES; i++)
		if (video_devices[i] == NULL)
			break;/*此空闲确认为空*/
	if (i == VIDEO_NUM_DEVICES) {
		/*没有空闲的minor了*/
		mutex_unlock(&videodev_lock);
		pr_err("could not get a free minor\n");
		return -ENFILE;
	}
#endif
	vdev->minor = i + minor_offset;/*设置此vedio设备的minor,以便能关联到设备*/
	vdev->num = nr;

	/* Should not happen since we thought this minor was free */
	if (WARN_ON(video_devices[vdev->minor])) {
		mutex_unlock(&videodev_lock);
		pr_err("video_device not empty!\n");
		return -ENFILE;
	}
	devnode_set(vdev);
	vdev->index = get_index(vdev);/*分配索引*/
	/*minor为下标，记录所有video设备*/
	video_devices[vdev->minor] = vdev;
	mutex_unlock(&videodev_lock);

	if (vdev->ioctl_ops)
		determine_valid_ioctls(vdev);

	/* Part 3: Initialize the character device */
	vdev->cdev = cdev_alloc();
	if (vdev->cdev == NULL) {
		ret = -ENOMEM;
		goto cleanup;
	}
	/*指明video字符设备fops（这个字符设备实际上是一个入口，用于实现文件即设备）
	 * 用户通过操作此设备的fops,由此fops分发给具体的vedio设备*/
	vdev->cdev->ops = &v4l2_fops;
	vdev->cdev->owner = owner;
	/*添加VIDEO字符设备*/
	ret = cdev_add(vdev->cdev, MKDEV(VIDEO_MAJOR, vdev->minor), 1);
	if (ret < 0) {
		pr_err("%s: cdev_add failed\n", __func__);
		kfree(vdev->cdev);
		vdev->cdev = NULL;
		goto cleanup;
	}

	/* Part 4: register the device with sysfs */
	vdev->dev.class = &video_class;
	vdev->dev.devt = MKDEV(VIDEO_MAJOR, vdev->minor);
	vdev->dev.parent = vdev->dev_parent;
<<<<<<< HEAD
	dev_set_name(&vdev->dev, "%s%d", name_base, vdev->num);/*设备名称*/
	ret = device_register(&vdev->dev);/*向系统添加此video设备*/
=======
	vdev->dev.release = v4l2_device_release;
	dev_set_name(&vdev->dev, "%s%d", name_base, vdev->num);

	/* Increase v4l2_device refcount */
	v4l2_device_get(vdev->v4l2_dev);

	mutex_lock(&videodev_lock);
	ret = device_register(&vdev->dev);
>>>>>>> 155a3c00
	if (ret < 0) {
		mutex_unlock(&videodev_lock);
		pr_err("%s: device_register failed\n", __func__);
		put_device(&vdev->dev);
		return ret;
	}

	if (nr != -1 && nr != vdev->num && warn_if_nr_in_use)
		pr_warn("%s: requested %s%d, got %s\n", __func__,
			name_base, nr, video_device_node_name(vdev));

	/* Part 5: Register the entity. */
	ret = video_register_media_controller(vdev);

	/* Part 6: Activate this minor. The char device can now be used. */
<<<<<<< HEAD
	set_bit(V4L2_FL_REGISTERED, &vdev->flags);/*标记此设备已注册*/
=======
	set_bit(V4L2_FL_REGISTERED, &vdev->flags);
	mutex_unlock(&videodev_lock);
>>>>>>> 155a3c00

	return 0;

cleanup:
	mutex_lock(&videodev_lock);
	if (vdev->cdev)
		cdev_del(vdev->cdev);
	video_devices[vdev->minor] = NULL;
	devnode_clear(vdev);
	mutex_unlock(&videodev_lock);
	/* Mark this video device as never having been registered. */
	vdev->minor = -1;
	return ret;
}
EXPORT_SYMBOL(__video_register_device);

/**
 *	video_unregister_device - unregister a video4linux device
 *	@vdev: the device to unregister
 *
 *	This unregisters the passed device. Future open calls will
 *	be met with errors.
 */
void video_unregister_device(struct video_device *vdev)
{
	/* Check if vdev was ever registered at all */
	if (!vdev || !video_is_registered(vdev))
		return;

	mutex_lock(&videodev_lock);
	/* This must be in a critical section to prevent a race with v4l2_open.
	 * Once this bit has been cleared video_get may never be called again.
	 */
	clear_bit(V4L2_FL_REGISTERED, &vdev->flags);
	mutex_unlock(&videodev_lock);
	if (test_bit(V4L2_FL_USES_V4L2_FH, &vdev->flags))
		v4l2_event_wake_all(vdev);
	device_unregister(&vdev->dev);
}
EXPORT_SYMBOL(video_unregister_device);

#ifdef CONFIG_DEBUG_FS
struct dentry *v4l2_debugfs_root(void)
{
	if (!v4l2_debugfs_root_dir)
		v4l2_debugfs_root_dir = debugfs_create_dir("v4l2", NULL);
	return v4l2_debugfs_root_dir;
}
EXPORT_SYMBOL_GPL(v4l2_debugfs_root);
#endif

#if defined(CONFIG_MEDIA_CONTROLLER)

__must_check int video_device_pipeline_start(struct video_device *vdev,
					     struct media_pipeline *pipe)
{
	struct media_entity *entity = &vdev->entity;

	if (entity->num_pads != 1)
		return -ENODEV;

	return media_pipeline_start(&entity->pads[0], pipe);
}
EXPORT_SYMBOL_GPL(video_device_pipeline_start);

__must_check int __video_device_pipeline_start(struct video_device *vdev,
					       struct media_pipeline *pipe)
{
	struct media_entity *entity = &vdev->entity;

	if (entity->num_pads != 1)
		return -ENODEV;

	return __media_pipeline_start(&entity->pads[0], pipe);
}
EXPORT_SYMBOL_GPL(__video_device_pipeline_start);

void video_device_pipeline_stop(struct video_device *vdev)
{
	struct media_entity *entity = &vdev->entity;

	if (WARN_ON(entity->num_pads != 1))
		return;

	return media_pipeline_stop(&entity->pads[0]);
}
EXPORT_SYMBOL_GPL(video_device_pipeline_stop);

void __video_device_pipeline_stop(struct video_device *vdev)
{
	struct media_entity *entity = &vdev->entity;

	if (WARN_ON(entity->num_pads != 1))
		return;

	return __media_pipeline_stop(&entity->pads[0]);
}
EXPORT_SYMBOL_GPL(__video_device_pipeline_stop);

__must_check int video_device_pipeline_alloc_start(struct video_device *vdev)
{
	struct media_entity *entity = &vdev->entity;

	if (entity->num_pads != 1)
		return -ENODEV;

	return media_pipeline_alloc_start(&entity->pads[0]);
}
EXPORT_SYMBOL_GPL(video_device_pipeline_alloc_start);

struct media_pipeline *video_device_pipeline(struct video_device *vdev)
{
	struct media_entity *entity = &vdev->entity;

	if (WARN_ON(entity->num_pads != 1))
		return NULL;

	return media_pad_pipeline(&entity->pads[0]);
}
EXPORT_SYMBOL_GPL(video_device_pipeline);

#endif /* CONFIG_MEDIA_CONTROLLER */

/*
 *	Initialise video for linux
 */
static int __init videodev_init(void)
{
	dev_t dev = MKDEV(VIDEO_MAJOR, 0);
	int ret;

	pr_info("Linux video capture interface: v2.00\n");
	ret = register_chrdev_region(dev, VIDEO_NUM_DEVICES, VIDEO_NAME);
	if (ret < 0) {
		/*注册video4linux失败*/
		pr_warn("videodev: unable to get major %d\n",
				VIDEO_MAJOR);
		return ret;
	}

	ret = class_register(&video_class);
	if (ret < 0) {
		unregister_chrdev_region(dev, VIDEO_NUM_DEVICES);
		pr_warn("video_dev: class_register failed\n");
		return -EIO;
	}

	return 0;
}

static void __exit videodev_exit(void)
{
	dev_t dev = MKDEV(VIDEO_MAJOR, 0);

	class_unregister(&video_class);
	unregister_chrdev_region(dev, VIDEO_NUM_DEVICES);
	debugfs_remove_recursive(v4l2_debugfs_root_dir);
	v4l2_debugfs_root_dir = NULL;
}

subsys_initcall(videodev_init);
module_exit(videodev_exit)

MODULE_AUTHOR("Alan Cox, Mauro Carvalho Chehab <mchehab@kernel.org>, Bill Dirks, Justin Schoeman, Gerd Knorr");
MODULE_DESCRIPTION("Video4Linux2 core driver");
MODULE_LICENSE("GPL");
MODULE_ALIAS_CHARDEV_MAJOR(VIDEO_MAJOR);<|MERGE_RESOLUTION|>--- conflicted
+++ resolved
@@ -494,10 +494,6 @@
 #endif
 	.release = v4l2_release,
 	.poll = v4l2_poll,
-<<<<<<< HEAD
-	.llseek = no_llseek,/*不支持llseek函数*/
-=======
->>>>>>> 155a3c00
 };
 
 /**
@@ -1077,19 +1073,14 @@
 	vdev->dev.class = &video_class;
 	vdev->dev.devt = MKDEV(VIDEO_MAJOR, vdev->minor);
 	vdev->dev.parent = vdev->dev_parent;
-<<<<<<< HEAD
+	vdev->dev.release = v4l2_device_release;
 	dev_set_name(&vdev->dev, "%s%d", name_base, vdev->num);/*设备名称*/
-	ret = device_register(&vdev->dev);/*向系统添加此video设备*/
-=======
-	vdev->dev.release = v4l2_device_release;
-	dev_set_name(&vdev->dev, "%s%d", name_base, vdev->num);
 
 	/* Increase v4l2_device refcount */
 	v4l2_device_get(vdev->v4l2_dev);
 
 	mutex_lock(&videodev_lock);
-	ret = device_register(&vdev->dev);
->>>>>>> 155a3c00
+	ret = device_register(&vdev->dev);/*向系统添加此video设备*/
 	if (ret < 0) {
 		mutex_unlock(&videodev_lock);
 		pr_err("%s: device_register failed\n", __func__);
@@ -1105,12 +1096,8 @@
 	ret = video_register_media_controller(vdev);
 
 	/* Part 6: Activate this minor. The char device can now be used. */
-<<<<<<< HEAD
 	set_bit(V4L2_FL_REGISTERED, &vdev->flags);/*标记此设备已注册*/
-=======
-	set_bit(V4L2_FL_REGISTERED, &vdev->flags);
 	mutex_unlock(&videodev_lock);
->>>>>>> 155a3c00
 
 	return 0;
 
