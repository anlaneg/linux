--- conflicted
+++ resolved
@@ -344,15 +344,10 @@
 	u8 ftype;
 	int ret;
 
-<<<<<<< HEAD
-	format->type = buffer[2];/*格式类型*/
-=======
 	if (buflen < 4)
 		return -EINVAL;
 
-	format->type = buffer[2];
->>>>>>> f2d282e1
-	format->index = buffer[3];
+	format->type = buffer[2];/*格式类型*/
 	format->frames = frames;
 
 	switch (buffer[2]) {
