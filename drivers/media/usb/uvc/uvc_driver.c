--- conflicted
+++ resolved
@@ -3232,29 +3232,15 @@
 
 MODULE_DEVICE_TABLE(usb, uvc_ids);
 
-<<<<<<< HEAD
-struct uvc_driver uvc_driver = {
-	.driver = {
-		.name		= "uvcvideo",
-		.probe		= uvc_probe,/*probe uvc设备*/
-		.disconnect	= uvc_disconnect,
-		.suspend	= uvc_suspend,
-		.resume		= uvc_resume,
-		.reset_resume	= uvc_reset_resume,
-		.id_table	= uvc_ids,
-		.supports_autosuspend = 1,
-	},
-=======
 static struct usb_driver uvc_driver = {
 	.name		= "uvcvideo",
-	.probe		= uvc_probe,
+	.probe		= uvc_probe,/*probe uvc设备*/
 	.disconnect	= uvc_disconnect,
 	.suspend	= uvc_suspend,
 	.resume		= uvc_resume,
 	.reset_resume	= uvc_reset_resume,
 	.id_table	= uvc_ids,
 	.supports_autosuspend = 1,
->>>>>>> 155a3c00
 };
 
 static int __init uvc_init(void)
