// SPDX-License-Identifier: GPL-2.0-or-later
/*
 *      uvc_v4l2.c  --  USB Video Class driver - V4L2 API
 *
 *      Copyright (C) 2005-2010
 *          Laurent Pinchart (laurent.pinchart@ideasonboard.com)
 */

#include <linux/bits.h>
#include <linux/compat.h>
#include <linux/kernel.h>
#include <linux/list.h>
#include <linux/module.h>
#include <linux/slab.h>
#include <linux/usb.h>
#include <linux/videodev2.h>
#include <linux/vmalloc.h>
#include <linux/mm.h>
#include <linux/wait.h>
#include <linux/atomic.h>

#include <media/v4l2-common.h>
#include <media/v4l2-ctrls.h>
#include <media/v4l2-event.h>
#include <media/v4l2-ioctl.h>

#include "uvcvideo.h"

int uvc_pm_get(struct uvc_device *dev)
{
	int ret;

	ret = usb_autopm_get_interface(dev->intf);
	if (ret)
		return ret;

	ret = uvc_status_get(dev);
	if (ret)
		usb_autopm_put_interface(dev->intf);

	return ret;
}

void uvc_pm_put(struct uvc_device *dev)
{
	uvc_status_put(dev);
	usb_autopm_put_interface(dev->intf);
}

static int uvc_control_add_xu_mapping(struct uvc_video_chain *chain,
				      struct uvc_control_mapping *map,
				      const struct uvc_xu_control_mapping *xmap)
{
	unsigned int i;
	size_t size;
	int ret;

	/*
	 * Prevent excessive memory consumption, as well as integer
	 * overflows.
	 */
	if (xmap->menu_count == 0 ||
	    xmap->menu_count > UVC_MAX_CONTROL_MENU_ENTRIES)
		return -EINVAL;

	map->menu_names = NULL;
	map->menu_mapping = NULL;

	map->menu_mask = GENMASK(xmap->menu_count - 1, 0);

	size = xmap->menu_count * sizeof(*map->menu_mapping);
	map->menu_mapping = kzalloc(size, GFP_KERNEL);
	if (!map->menu_mapping) {
		ret = -ENOMEM;
		goto done;
	}

	for (i = 0; i < xmap->menu_count ; i++) {
		if (copy_from_user((u32 *)&map->menu_mapping[i],
				   &xmap->menu_info[i].value,
				   sizeof(map->menu_mapping[i]))) {
			ret = -EACCES;
			goto done;
		}
	}

	/*
	 * Always use the standard naming if available, otherwise copy the
	 * names supplied by userspace.
	 */
	if (!v4l2_ctrl_get_menu(map->id)) {
		size = xmap->menu_count * sizeof(map->menu_names[0]);
		map->menu_names = kzalloc(size, GFP_KERNEL);
		if (!map->menu_names) {
			ret = -ENOMEM;
			goto done;
		}

		for (i = 0; i < xmap->menu_count ; i++) {
			/* sizeof(names[i]) - 1: to take care of \0 */
			if (copy_from_user((char *)map->menu_names[i],
					   xmap->menu_info[i].name,
					   sizeof(map->menu_names[i]) - 1)) {
				ret = -EACCES;
				goto done;
			}
		}
	}

	ret = uvc_ctrl_add_mapping(chain, map);

done:
	kfree(map->menu_names);
	map->menu_names = NULL;
	kfree(map->menu_mapping);
	map->menu_mapping = NULL;

	return ret;
}

/* ------------------------------------------------------------------------
 * UVC ioctls
 */
static int uvc_ioctl_xu_ctrl_map(struct uvc_video_chain *chain,
				 struct uvc_xu_control_mapping *xmap)
{
	struct uvc_control_mapping *map;
	int ret;

	if (xmap->data_type > UVC_CTRL_DATA_TYPE_BITMASK) {
		uvc_dbg(chain->dev, CONTROL,
			"Unsupported UVC data type %u\n", xmap->data_type);
		return -EINVAL;
	}

	map = kzalloc(sizeof(*map), GFP_KERNEL);
	if (map == NULL)
		return -ENOMEM;

	map->id = xmap->id;
	/* Non standard control id. */
	if (v4l2_ctrl_get_name(map->id) == NULL) {
		if (xmap->name[0] == '\0') {
			ret = -EINVAL;
			goto free_map;
		}
		xmap->name[sizeof(xmap->name) - 1] = '\0';
		map->name = xmap->name;
	}
	memcpy(map->entity, xmap->entity, sizeof(map->entity));
	map->selector = xmap->selector;
	map->size = xmap->size;
	map->offset = xmap->offset;
	map->v4l2_type = xmap->v4l2_type;
	map->data_type = xmap->data_type;

	switch (xmap->v4l2_type) {
	case V4L2_CTRL_TYPE_INTEGER:
	case V4L2_CTRL_TYPE_BOOLEAN:
	case V4L2_CTRL_TYPE_BUTTON:
		ret = uvc_ctrl_add_mapping(chain, map);
		break;

	case V4L2_CTRL_TYPE_MENU:
		ret = uvc_control_add_xu_mapping(chain, map, xmap);
		break;

	default:
		uvc_dbg(chain->dev, CONTROL,
			"Unsupported V4L2 control type %u\n", xmap->v4l2_type);
		ret = -ENOTTY;
		break;
	}

free_map:
	kfree(map);

	return ret;
}

/* ------------------------------------------------------------------------
 * V4L2 interface
 */

/*
 * Find the frame interval closest to the requested frame interval for the
 * given frame format and size. This should be done by the device as part of
 * the Video Probe and Commit negotiation, but some hardware don't implement
 * that feature.
 */
static u32 uvc_try_frame_interval(const struct uvc_frame *frame, u32 interval)
{
	unsigned int i;

	if (frame->bFrameIntervalType) {
		u32 best = -1, dist;

		for (i = 0; i < frame->bFrameIntervalType; ++i) {
			dist = interval > frame->dwFrameInterval[i]
			     ? interval - frame->dwFrameInterval[i]
			     : frame->dwFrameInterval[i] - interval;

			if (dist > best)
				break;

			best = dist;
		}

		interval = frame->dwFrameInterval[i-1];
	} else {
		const u32 min = frame->dwFrameInterval[0];
		const u32 max = frame->dwFrameInterval[1];
		const u32 step = frame->dwFrameInterval[2];

		interval = min + (interval - min + step/2) / step * step;
		if (interval > max)
			interval = max;
	}

	return interval;
}

static u32 uvc_v4l2_get_bytesperline(const struct uvc_format *format,
	const struct uvc_frame *frame)
{
	switch (format->fcc) {
	case V4L2_PIX_FMT_NV12:
	case V4L2_PIX_FMT_YVU420:
	case V4L2_PIX_FMT_YUV420:
	case V4L2_PIX_FMT_M420:
		return frame->wWidth;

	default:
		return format->bpp * frame->wWidth / 8;
	}
}

static int uvc_v4l2_try_format(struct uvc_streaming *stream,
	struct v4l2_format *fmt/*要设置的fmt*/, struct uvc_streaming_control *probe,
	const struct uvc_format **uvc_format,
	const struct uvc_frame **uvc_frame)
{
	const struct uvc_format *format = NULL;
	const struct uvc_frame *frame = NULL;
	u16 rw, rh;
	unsigned int d, maxd;
	unsigned int i;
	u32 interval;
	int ret = 0;
	u8 *fcc;

	if (fmt->type != stream->type)
		return -EINVAL;

	fcc = (u8 *)&fmt->fmt.pix.pixelformat;
	uvc_dbg(stream->dev, FORMAT, "Trying format 0x%08x (%c%c%c%c): %ux%u\n",
		fmt->fmt.pix.pixelformat,
		fcc[0], fcc[1], fcc[2], fcc[3],
		fmt->fmt.pix.width, fmt->fmt.pix.height);

	/*
	 * Check if the hardware supports the requested format, use the default
	 * format otherwise.
	 */
	for (i = 0; i < stream->nformats; ++i) {
		format = &stream->formats[i];
		if (format->fcc == fmt->fmt.pix.pixelformat)
			break;
	}

	if (i == stream->nformats) {
		format = stream->def_format;
		fmt->fmt.pix.pixelformat = format->fcc;
	}

	/*
	 * Find the closest image size. The distance between image sizes is
	 * the size in pixels of the non-overlapping regions between the
	 * requested size and the frame-specified size.
	 */
	rw = fmt->fmt.pix.width;
	rh = fmt->fmt.pix.height;
	maxd = (unsigned int)-1;

	for (i = 0; i < format->nframes; ++i) {
		u16 w = format->frames[i].wWidth;
		u16 h = format->frames[i].wHeight;

		d = min(w, rw) * min(h, rh);
		d = w*h + rw*rh - 2*d;
		if (d < maxd) {
			maxd = d;
			frame = &format->frames[i];
		}

		if (maxd == 0)
			break;
	}

	if (frame == NULL) {
		uvc_dbg(stream->dev, FORMAT, "Unsupported size %ux%u\n",
			fmt->fmt.pix.width, fmt->fmt.pix.height);
		return -EINVAL;
	}

	/* Use the default frame interval. */
	interval = frame->dwDefaultFrameInterval;
	uvc_dbg(stream->dev, FORMAT,
		"Using default frame interval %u.%u us (%u.%u fps)\n",
		interval / 10, interval % 10, 10000000 / interval,
		(100000000 / interval) % 10);

	/* Set the format index, frame index and frame interval. */
	memset(probe, 0, sizeof(*probe));
	probe->bmHint = 1;	/* dwFrameInterval */
	probe->bFormatIndex = format->index;
	probe->bFrameIndex = frame->bFrameIndex;
	probe->dwFrameInterval = uvc_try_frame_interval(frame, interval);
	/*
	 * Some webcams stall the probe control set request when the
	 * dwMaxVideoFrameSize field is set to zero. The UVC specification
	 * clearly states that the field is read-only from the host, so this
	 * is a webcam bug. Set dwMaxVideoFrameSize to the value reported by
	 * the webcam to work around the problem.
	 *
	 * The workaround could probably be enabled for all webcams, so the
	 * quirk can be removed if needed. It's currently useful to detect
	 * webcam bugs and fix them before they hit the market (providing
	 * developers test their webcams with the Linux driver as well as with
	 * the Windows driver).
	 */
	mutex_lock(&stream->mutex);
	if (stream->dev->quirks & UVC_QUIRK_PROBE_EXTRAFIELDS)
		probe->dwMaxVideoFrameSize =
			stream->ctrl.dwMaxVideoFrameSize;

	/* Probe the device. */
	ret = uvc_probe_video(stream, probe);
	mutex_unlock(&stream->mutex);
	if (ret < 0)
		return ret;

	/*
	 * After the probe, update fmt with the values returned from
	 * negotiation with the device. Some devices return invalid bFormatIndex
	 * and bFrameIndex values, in which case we can only assume they have
	 * accepted the requested format as-is.
	 */
	for (i = 0; i < stream->nformats; ++i) {
		if (probe->bFormatIndex == stream->formats[i].index) {
			format = &stream->formats[i];
			break;
		}
	}

	if (i == stream->nformats)
		uvc_dbg(stream->dev, FORMAT,
			"Unknown bFormatIndex %u, using default\n",
			probe->bFormatIndex);

	for (i = 0; i < format->nframes; ++i) {
		if (probe->bFrameIndex == format->frames[i].bFrameIndex) {
			frame = &format->frames[i];
			break;
		}
	}

	if (i == format->nframes)
		uvc_dbg(stream->dev, FORMAT,
			"Unknown bFrameIndex %u, using default\n",
			probe->bFrameIndex);

	fmt->fmt.pix.width = frame->wWidth;
	fmt->fmt.pix.height = frame->wHeight;
	fmt->fmt.pix.field = V4L2_FIELD_NONE;
	fmt->fmt.pix.bytesperline = uvc_v4l2_get_bytesperline(format, frame);
	fmt->fmt.pix.sizeimage = probe->dwMaxVideoFrameSize;
	fmt->fmt.pix.pixelformat = format->fcc;
	fmt->fmt.pix.colorspace = format->colorspace;
	fmt->fmt.pix.xfer_func = format->xfer_func;
	fmt->fmt.pix.ycbcr_enc = format->ycbcr_enc;

	if (uvc_format != NULL)
		*uvc_format = format;
	if (uvc_frame != NULL)
		*uvc_frame = frame;

	return ret;
}

static int uvc_ioctl_g_fmt(struct file *file, void *fh,
			   struct v4l2_format *fmt)
{
	struct uvc_fh *handle = fh;
	struct uvc_streaming *stream = handle->stream;
	const struct uvc_format *format;
	const struct uvc_frame *frame;
	int ret = 0;

	if (fmt->type != stream->type)
		return -EINVAL;

	mutex_lock(&stream->mutex);
	format = stream->cur_format;
	frame = stream->cur_frame;

	if (format == NULL || frame == NULL) {
		ret = -EINVAL;
		goto done;
	}

	fmt->fmt.pix.pixelformat = format->fcc;
	fmt->fmt.pix.width = frame->wWidth;
	fmt->fmt.pix.height = frame->wHeight;
	fmt->fmt.pix.field = V4L2_FIELD_NONE;
	fmt->fmt.pix.bytesperline = uvc_v4l2_get_bytesperline(format, frame);
	fmt->fmt.pix.sizeimage = stream->ctrl.dwMaxVideoFrameSize;
	fmt->fmt.pix.colorspace = format->colorspace;
	fmt->fmt.pix.xfer_func = format->xfer_func;
	fmt->fmt.pix.ycbcr_enc = format->ycbcr_enc;

done:
	mutex_unlock(&stream->mutex);
	return ret;
}

static int uvc_ioctl_s_fmt(struct file *file, void *fh,
			   struct v4l2_format *fmt)
{
	struct uvc_fh *handle = fh;
	struct uvc_streaming *stream = handle->stream;
	struct uvc_streaming_control probe;
	const struct uvc_format *format;
	const struct uvc_frame *frame;
	int ret;

	if (fmt->type != stream->type)
		return -EINVAL;

	ret = uvc_v4l2_try_format(stream, fmt, &probe, &format, &frame);
	if (ret < 0)
		return ret;

	mutex_lock(&stream->mutex);
	if (vb2_is_busy(&stream->queue.queue)) {
		ret = -EBUSY;
		goto done;
	}

	stream->ctrl = probe;
	stream->cur_format = format;
	stream->cur_frame = frame;

done:
	mutex_unlock(&stream->mutex);
	return ret;
}

static int uvc_ioctl_g_parm(struct file *file, void *fh,
			    struct v4l2_streamparm *parm)
{
	u32 numerator, denominator;
	struct uvc_fh *handle = fh;
	struct uvc_streaming *stream = handle->stream;

	if (parm->type != stream->type)
		return -EINVAL;

	mutex_lock(&stream->mutex);
	numerator = stream->ctrl.dwFrameInterval;
	mutex_unlock(&stream->mutex);

	denominator = 10000000;
	v4l2_simplify_fraction(&numerator, &denominator, 8, 333);

	memset(parm, 0, sizeof(*parm));
	parm->type = stream->type;

	if (stream->type == V4L2_BUF_TYPE_VIDEO_CAPTURE) {
		parm->parm.capture.capability = V4L2_CAP_TIMEPERFRAME;
		parm->parm.capture.capturemode = 0;
		parm->parm.capture.timeperframe.numerator = numerator;
		parm->parm.capture.timeperframe.denominator = denominator;
		parm->parm.capture.extendedmode = 0;
		parm->parm.capture.readbuffers = 0;
	} else {
		parm->parm.output.capability = V4L2_CAP_TIMEPERFRAME;
		parm->parm.output.outputmode = 0;
		parm->parm.output.timeperframe.numerator = numerator;
		parm->parm.output.timeperframe.denominator = denominator;
	}

	return 0;
}

static int uvc_ioctl_s_parm(struct file *file, void *fh,
			    struct v4l2_streamparm *parm)
{
	struct uvc_fh *handle = fh;
	struct uvc_streaming *stream = handle->stream;
	struct uvc_streaming_control probe;
	struct v4l2_fract timeperframe;
	const struct uvc_format *format;
	const struct uvc_frame *frame;
	u32 interval, maxd;
	unsigned int i;
	int ret;

	if (parm->type != stream->type)
		return -EINVAL;

	if (parm->type == V4L2_BUF_TYPE_VIDEO_CAPTURE)
		timeperframe = parm->parm.capture.timeperframe;
	else
		timeperframe = parm->parm.output.timeperframe;

	interval = v4l2_fraction_to_interval(timeperframe.numerator,
		timeperframe.denominator);
	uvc_dbg(stream->dev, FORMAT, "Setting frame interval to %u/%u (%u)\n",
		timeperframe.numerator, timeperframe.denominator, interval);

	mutex_lock(&stream->mutex);

	if (uvc_queue_streaming(&stream->queue)) {
		mutex_unlock(&stream->mutex);
		return -EBUSY;
	}

	format = stream->cur_format;
	frame = stream->cur_frame;
	probe = stream->ctrl;
	probe.dwFrameInterval = uvc_try_frame_interval(frame, interval);
	maxd = abs((s32)probe.dwFrameInterval - interval);

	/* Try frames with matching size to find the best frame interval. */
	for (i = 0; i < format->nframes && maxd != 0; i++) {
		u32 d, ival;

		if (&format->frames[i] == stream->cur_frame)
			continue;

		if (format->frames[i].wWidth != stream->cur_frame->wWidth ||
		    format->frames[i].wHeight != stream->cur_frame->wHeight)
			continue;

		ival = uvc_try_frame_interval(&format->frames[i], interval);
		d = abs((s32)ival - interval);
		if (d >= maxd)
			continue;

		frame = &format->frames[i];
		probe.bFrameIndex = frame->bFrameIndex;
		probe.dwFrameInterval = ival;
		maxd = d;
	}

	/* Probe the device with the new settings. */
	ret = uvc_probe_video(stream, &probe);
	if (ret < 0) {
		mutex_unlock(&stream->mutex);
		return ret;
	}

	stream->ctrl = probe;
	stream->cur_frame = frame;
	mutex_unlock(&stream->mutex);

	/* Return the actual frame period. */
	timeperframe.numerator = probe.dwFrameInterval;
	timeperframe.denominator = 10000000;
	v4l2_simplify_fraction(&timeperframe.numerator,
		&timeperframe.denominator, 8, 333);

	if (parm->type == V4L2_BUF_TYPE_VIDEO_CAPTURE) {
		parm->parm.capture.timeperframe = timeperframe;
		parm->parm.capture.capability = V4L2_CAP_TIMEPERFRAME;
	} else {
		parm->parm.output.timeperframe = timeperframe;
		parm->parm.output.capability = V4L2_CAP_TIMEPERFRAME;
	}

	return 0;
}

/* ------------------------------------------------------------------------
 * V4L2 file operations
 */

static int uvc_v4l2_open(struct file *file)
{
	struct uvc_streaming *stream;
	struct uvc_fh *handle;

	stream = video_drvdata(file);/*video设备的driver私有数据为uvc_streaming*/
	uvc_dbg(stream->dev, CALLS, "%s\n", __func__);

	/* Create the device handle. */
	handle = kzalloc(sizeof(*handle), GFP_KERNEL);
	if (!handle)
		return -ENOMEM;

	v4l2_fh_init(&handle->vfh, &stream->vdev);
	v4l2_fh_add(&handle->vfh);
	handle->chain = stream->chain;
	handle->stream = stream;
	file->private_data = handle;

	return 0;
}

static int uvc_v4l2_release(struct file *file)
{
	struct uvc_fh *handle = file->private_data;
	struct uvc_streaming *stream = handle->stream;

	uvc_dbg(stream->dev, CALLS, "%s\n", __func__);

	uvc_ctrl_cleanup_fh(handle);

	/* Release the file handle. */
	vb2_fop_release(file);

	return 0;
}

static int uvc_ioctl_querycap(struct file *file, void *fh,
			      struct v4l2_capability *cap)
{
	struct uvc_fh *handle = file->private_data;
	struct uvc_video_chain *chain = handle->chain;
	struct uvc_streaming *stream = handle->stream;

	strscpy(cap->driver, "uvcvideo", sizeof(cap->driver));
	strscpy(cap->card, handle->stream->dev->name, sizeof(cap->card));
	usb_make_path(stream->dev->udev, cap->bus_info, sizeof(cap->bus_info));
	cap->capabilities = V4L2_CAP_DEVICE_CAPS | V4L2_CAP_STREAMING
			  | chain->caps;

	return 0;
}

static int uvc_ioctl_enum_fmt(struct file *file, void *fh,
			      struct v4l2_fmtdesc *fmt)
{
	struct uvc_fh *handle = fh;
	struct uvc_streaming *stream = handle->stream;
	enum v4l2_buf_type type = fmt->type;
	const struct uvc_format *format;
	u32 index = fmt->index;

	if (fmt->type != stream->type || fmt->index >= stream->nformats)
		return -EINVAL;

	memset(fmt, 0, sizeof(*fmt));
	fmt->index = index;
	fmt->type = type;

	format = &stream->formats[fmt->index];
	fmt->flags = 0;
	if (format->flags & UVC_FMT_FLAG_COMPRESSED)
		fmt->flags |= V4L2_FMT_FLAG_COMPRESSED;
	fmt->pixelformat = format->fcc;
	return 0;
}

static int uvc_ioctl_try_fmt(struct file *file, void *fh,
			     struct v4l2_format *fmt)
{
	struct uvc_fh *handle = fh;
	struct uvc_streaming *stream = handle->stream;
	struct uvc_streaming_control probe;

	return uvc_v4l2_try_format(stream, fmt, &probe, NULL, NULL);
}

static int uvc_ioctl_enum_input(struct file *file, void *fh,
				struct v4l2_input *input)
{
	struct uvc_fh *handle = fh;
	struct uvc_video_chain *chain = handle->chain;
	const struct uvc_entity *selector = chain->selector;
	struct uvc_entity *iterm = NULL;
	struct uvc_entity *it;
	u32 index = input->index;

	if (selector == NULL ||
	    (chain->dev->quirks & UVC_QUIRK_IGNORE_SELECTOR_UNIT)) {
		if (index != 0)
			return -EINVAL;
		list_for_each_entry(it, &chain->entities, chain) {
			if (UVC_ENTITY_IS_ITERM(it)) {
				iterm = it;
				break;
			}
		}
	} else if (index < selector->bNrInPins) {
		list_for_each_entry(it, &chain->entities, chain) {
			if (!UVC_ENTITY_IS_ITERM(it))
				continue;
			if (it->id == selector->baSourceID[index]) {
				iterm = it;
				break;
			}
		}
	}

	if (iterm == NULL)
		return -EINVAL;

	memset(input, 0, sizeof(*input));
	input->index = index;
	strscpy(input->name, iterm->name, sizeof(input->name));
	if (UVC_ENTITY_TYPE(iterm) == UVC_ITT_CAMERA)
		input->type = V4L2_INPUT_TYPE_CAMERA;

	return 0;
}

static int uvc_ioctl_g_input(struct file *file, void *fh, unsigned int *input)
{
	struct uvc_fh *handle = fh;
	struct uvc_video_chain *chain = handle->chain;
	u8 *buf;
	int ret;

	if (chain->selector == NULL ||
	    (chain->dev->quirks & UVC_QUIRK_IGNORE_SELECTOR_UNIT)) {
		*input = 0;
		return 0;
	}

	buf = kmalloc(1, GFP_KERNEL);
	if (!buf)
		return -ENOMEM;

	ret = uvc_query_ctrl(chain->dev, UVC_GET_CUR, chain->selector->id,
			     chain->dev->intfnum,  UVC_SU_INPUT_SELECT_CONTROL,
			     buf, 1);
	if (!ret)
		*input = *buf - 1;

	kfree(buf);

	return ret;
}

static int uvc_ioctl_s_input(struct file *file, void *fh, unsigned int input)
{
	struct uvc_fh *handle = fh;
	struct uvc_streaming *stream = handle->stream;
	struct uvc_video_chain *chain = handle->chain;
	u8 *buf;
	int ret;

	if (vb2_is_busy(&stream->queue.queue))
		return -EBUSY;

	if (chain->selector == NULL ||
	    (chain->dev->quirks & UVC_QUIRK_IGNORE_SELECTOR_UNIT)) {
		if (input)
			return -EINVAL;
		return 0;
	}

	if (input >= chain->selector->bNrInPins)
		return -EINVAL;

	buf = kmalloc(1, GFP_KERNEL);
	if (!buf)
		return -ENOMEM;

	*buf = input + 1;
	ret = uvc_query_ctrl(chain->dev, UVC_SET_CUR, chain->selector->id,
			     chain->dev->intfnum, UVC_SU_INPUT_SELECT_CONTROL,
			     buf, 1);
	kfree(buf);

	return ret;
}

static int uvc_ioctl_query_ext_ctrl(struct file *file, void *fh,
				    struct v4l2_query_ext_ctrl *qec)
{
	struct uvc_fh *handle = fh;
	struct uvc_video_chain *chain = handle->chain;

	return uvc_query_v4l2_ctrl(chain, qec);
}

static int uvc_ctrl_check_access(struct uvc_video_chain *chain,
				 struct v4l2_ext_controls *ctrls,
				 unsigned long ioctl)
{
	struct v4l2_ext_control *ctrl = ctrls->controls;
	unsigned int i;
	int ret = 0;

	for (i = 0; i < ctrls->count; ++ctrl, ++i) {
		ret = uvc_ctrl_is_accessible(chain, ctrl->id, ctrls, ioctl);
		if (ret)
			break;
	}

	ctrls->error_idx = ioctl == VIDIOC_TRY_EXT_CTRLS ? i : ctrls->count;

	return ret;
}

static int uvc_ioctl_g_ext_ctrls(struct file *file, void *fh,
				 struct v4l2_ext_controls *ctrls)
{
	struct uvc_fh *handle = fh;
	struct uvc_video_chain *chain = handle->chain;
	struct v4l2_ext_control *ctrl = ctrls->controls;
	unsigned int i;
	u32 which;
	int ret;

	if (!ctrls->count)
		return 0;

	switch (ctrls->which) {
	case V4L2_CTRL_WHICH_DEF_VAL:
	case V4L2_CTRL_WHICH_CUR_VAL:
	case V4L2_CTRL_WHICH_MAX_VAL:
	case V4L2_CTRL_WHICH_MIN_VAL:
		which = ctrls->which;
		break;
	default:
		which = V4L2_CTRL_WHICH_CUR_VAL;
	}

	ret = uvc_ctrl_check_access(chain, ctrls, VIDIOC_G_EXT_CTRLS);
	if (ret < 0)
		return ret;

	ret = uvc_ctrl_begin(chain);
	if (ret < 0)
		return ret;

	for (i = 0; i < ctrls->count; ++ctrl, ++i) {
		ret = uvc_ctrl_get(chain, which, ctrl);
		if (ret < 0) {
			uvc_ctrl_rollback(handle);
			ctrls->error_idx = i;
			return ret;
		}
	}

	ctrls->error_idx = 0;

	return uvc_ctrl_rollback(handle);
}

static int uvc_ioctl_s_try_ext_ctrls(struct uvc_fh *handle,
				     struct v4l2_ext_controls *ctrls,
				     unsigned long ioctl)
{
	struct v4l2_ext_control *ctrl = ctrls->controls;
	struct uvc_video_chain *chain = handle->chain;
	unsigned int i;
	int ret;

	if (!ctrls->count)
		return 0;

	ret = uvc_ctrl_check_access(chain, ctrls, ioctl);
	if (ret < 0)
		return ret;

	ret = uvc_ctrl_begin(chain);
	if (ret < 0)
		return ret;

	for (i = 0; i < ctrls->count; ++ctrl, ++i) {
		ret = uvc_ctrl_set(handle, ctrl);
		if (ret < 0) {
			uvc_ctrl_rollback(handle);
			ctrls->error_idx = ioctl == VIDIOC_S_EXT_CTRLS ?
						    ctrls->count : i;
			return ret;
		}
	}

	ctrls->error_idx = 0;

	if (ioctl == VIDIOC_S_EXT_CTRLS)
		return uvc_ctrl_commit(handle, ctrls);
	else
		return uvc_ctrl_rollback(handle);
}

static int uvc_ioctl_s_ext_ctrls(struct file *file, void *fh,
				 struct v4l2_ext_controls *ctrls)
{
	struct uvc_fh *handle = fh;

	return uvc_ioctl_s_try_ext_ctrls(handle, ctrls, VIDIOC_S_EXT_CTRLS);
}

static int uvc_ioctl_try_ext_ctrls(struct file *file, void *fh,
				   struct v4l2_ext_controls *ctrls)
{
	struct uvc_fh *handle = fh;

	return uvc_ioctl_s_try_ext_ctrls(handle, ctrls, VIDIOC_TRY_EXT_CTRLS);
}

static int uvc_ioctl_querymenu(struct file *file, void *fh,
			       struct v4l2_querymenu *qm)
{
	struct uvc_fh *handle = fh;
	struct uvc_video_chain *chain = handle->chain;

	return uvc_query_v4l2_menu(chain, qm);
}

static int uvc_ioctl_g_selection(struct file *file, void *fh,
				 struct v4l2_selection *sel)
{
	struct uvc_fh *handle = fh;
	struct uvc_streaming *stream = handle->stream;

	if (sel->type != stream->type)
		return -EINVAL;

	switch (sel->target) {
	case V4L2_SEL_TGT_CROP_DEFAULT:
	case V4L2_SEL_TGT_CROP_BOUNDS:
		if (stream->type != V4L2_BUF_TYPE_VIDEO_CAPTURE)
			return -EINVAL;
		break;
	case V4L2_SEL_TGT_COMPOSE_DEFAULT:
	case V4L2_SEL_TGT_COMPOSE_BOUNDS:
		if (stream->type != V4L2_BUF_TYPE_VIDEO_OUTPUT)
			return -EINVAL;
		break;
	default:
		return -EINVAL;
	}

	sel->r.left = 0;
	sel->r.top = 0;
	mutex_lock(&stream->mutex);
	sel->r.width = stream->cur_frame->wWidth;
	sel->r.height = stream->cur_frame->wHeight;
	mutex_unlock(&stream->mutex);

	return 0;
}

static int uvc_ioctl_enum_framesizes(struct file *file, void *fh,
				     struct v4l2_frmsizeenum *fsize)
{
	struct uvc_fh *handle = fh;
	struct uvc_streaming *stream = handle->stream;
	const struct uvc_format *format = NULL;
	const struct uvc_frame *frame = NULL;
	unsigned int index;
	unsigned int i;

	/* Look for the given pixel format */
	for (i = 0; i < stream->nformats; i++) {
		if (stream->formats[i].fcc == fsize->pixel_format) {
			format = &stream->formats[i];
			break;
		}
	}
	if (format == NULL)
		return -EINVAL;

	/* Skip duplicate frame sizes */
	for (i = 0, index = 0; i < format->nframes; i++) {
		if (frame && frame->wWidth == format->frames[i].wWidth &&
		    frame->wHeight == format->frames[i].wHeight)
			continue;
		frame = &format->frames[i];
		if (index == fsize->index)
			break;
		index++;
	}

	if (i == format->nframes)
		return -EINVAL;

	fsize->type = V4L2_FRMSIZE_TYPE_DISCRETE;
	fsize->discrete.width = frame->wWidth;
	fsize->discrete.height = frame->wHeight;
	return 0;
}

static int uvc_ioctl_enum_frameintervals(struct file *file, void *fh,
					 struct v4l2_frmivalenum *fival)
{
	struct uvc_fh *handle = fh;
	struct uvc_streaming *stream = handle->stream;
	const struct uvc_format *format = NULL;
	const struct uvc_frame *frame = NULL;
	unsigned int nintervals;
	unsigned int index;
	unsigned int i;

	/* Look for the given pixel format and frame size */
	for (i = 0; i < stream->nformats; i++) {
		if (stream->formats[i].fcc == fival->pixel_format) {
			format = &stream->formats[i];
			break;
		}
	}
	if (format == NULL)
		return -EINVAL;

	index = fival->index;
	for (i = 0; i < format->nframes; i++) {
		if (format->frames[i].wWidth == fival->width &&
		    format->frames[i].wHeight == fival->height) {
			frame = &format->frames[i];
			nintervals = frame->bFrameIntervalType ?: 1;
			if (index < nintervals)
				break;
			index -= nintervals;
		}
	}
	if (i == format->nframes)
		return -EINVAL;

	if (frame->bFrameIntervalType) {
		fival->type = V4L2_FRMIVAL_TYPE_DISCRETE;
		fival->discrete.numerator =
			frame->dwFrameInterval[index];
		fival->discrete.denominator = 10000000;
		v4l2_simplify_fraction(&fival->discrete.numerator,
			&fival->discrete.denominator, 8, 333);
	} else {
		fival->type = V4L2_FRMIVAL_TYPE_STEPWISE;
		fival->stepwise.min.numerator = frame->dwFrameInterval[0];
		fival->stepwise.min.denominator = 10000000;
		fival->stepwise.max.numerator = frame->dwFrameInterval[1];
		fival->stepwise.max.denominator = 10000000;
		fival->stepwise.step.numerator = frame->dwFrameInterval[2];
		fival->stepwise.step.denominator = 10000000;
		v4l2_simplify_fraction(&fival->stepwise.min.numerator,
			&fival->stepwise.min.denominator, 8, 333);
		v4l2_simplify_fraction(&fival->stepwise.max.numerator,
			&fival->stepwise.max.denominator, 8, 333);
		v4l2_simplify_fraction(&fival->stepwise.step.numerator,
			&fival->stepwise.step.denominator, 8, 333);
	}

	return 0;
}

static int uvc_ioctl_subscribe_event(struct v4l2_fh *fh,
				     const struct v4l2_event_subscription *sub)
{
	switch (sub->type) {
	case V4L2_EVENT_CTRL:
		return v4l2_event_subscribe(fh, sub, 0, &uvc_ctrl_sub_ev_ops);
	default:
		return -EINVAL;
	}
}

static long uvc_ioctl_default(struct file *file, void *fh, bool valid_prio,
			      unsigned int cmd, void *arg)
{
	struct uvc_fh *handle = fh;
	struct uvc_video_chain *chain = handle->chain;

	switch (cmd) {
	/* Dynamic controls. */
	case UVCIOC_CTRL_MAP:
		return uvc_ioctl_xu_ctrl_map(chain, arg);

	case UVCIOC_CTRL_QUERY:
		return uvc_xu_ctrl_query(chain, arg);

	default:
		return -ENOTTY;
	}
}

#ifdef CONFIG_COMPAT
struct uvc_xu_control_mapping32 {
	u32 id;
	u8 name[32];
	u8 entity[16];
	u8 selector;

	u8 size;
	u8 offset;
	u32 v4l2_type;
	u32 data_type;

	compat_caddr_t menu_info;
	u32 menu_count;

	u32 reserved[4];
};

static int uvc_v4l2_get_xu_mapping(struct uvc_xu_control_mapping *kp,
			const struct uvc_xu_control_mapping32 __user *up)
{
	struct uvc_xu_control_mapping32 *p = (void *)kp;
	compat_caddr_t info;
	u32 count;

	if (copy_from_user(p, up, sizeof(*p)))
		return -EFAULT;

	count = p->menu_count;
	info = p->menu_info;

	memset(kp->reserved, 0, sizeof(kp->reserved));
	kp->menu_info = count ? compat_ptr(info) : NULL;
	kp->menu_count = count;
	return 0;
}

static int uvc_v4l2_put_xu_mapping(const struct uvc_xu_control_mapping *kp,
			struct uvc_xu_control_mapping32 __user *up)
{
	if (copy_to_user(up, kp, offsetof(typeof(*up), menu_info)) ||
	    put_user(kp->menu_count, &up->menu_count))
		return -EFAULT;

	if (clear_user(up->reserved, sizeof(up->reserved)))
		return -EFAULT;

	return 0;
}

struct uvc_xu_control_query32 {
	u8 unit;
	u8 selector;
	u8 query;
	u16 size;
	compat_caddr_t data;
};

static int uvc_v4l2_get_xu_query(struct uvc_xu_control_query *kp,
			const struct uvc_xu_control_query32 __user *up)
{
	struct uvc_xu_control_query32 v;

	if (copy_from_user(&v, up, sizeof(v)))
		return -EFAULT;

	*kp = (struct uvc_xu_control_query){
		.unit = v.unit,
		.selector = v.selector,
		.query = v.query,
		.size = v.size,
		.data = v.size ? compat_ptr(v.data) : NULL
	};
	return 0;
}

static int uvc_v4l2_put_xu_query(const struct uvc_xu_control_query *kp,
			struct uvc_xu_control_query32 __user *up)
{
	if (copy_to_user(up, kp, offsetof(typeof(*up), data)))
		return -EFAULT;
	return 0;
}

#define UVCIOC_CTRL_MAP32	_IOWR('u', 0x20, struct uvc_xu_control_mapping32)
#define UVCIOC_CTRL_QUERY32	_IOWR('u', 0x21, struct uvc_xu_control_query32)

static long uvc_v4l2_compat_ioctl32(struct file *file,
		     unsigned int cmd, unsigned long arg)
{
	struct uvc_fh *handle = file->private_data;
	union {
		struct uvc_xu_control_mapping xmap;
		struct uvc_xu_control_query xqry;
	} karg;
	void __user *up = compat_ptr(arg);
	long ret;

	ret = uvc_pm_get(handle->stream->dev);
	if (ret)
		return ret;

	switch (cmd) {
	case UVCIOC_CTRL_MAP32:
		ret = uvc_v4l2_get_xu_mapping(&karg.xmap, up);
		if (ret)
			break;
		ret = uvc_ioctl_xu_ctrl_map(handle->chain, &karg.xmap);
		if (ret)
			break;
		ret = uvc_v4l2_put_xu_mapping(&karg.xmap, up);
		if (ret)
			break;
		break;

	case UVCIOC_CTRL_QUERY32:
		ret = uvc_v4l2_get_xu_query(&karg.xqry, up);
		if (ret)
			break;
		ret = uvc_xu_ctrl_query(handle->chain, &karg.xqry);
		if (ret)
			break;
		ret = uvc_v4l2_put_xu_query(&karg.xqry, up);
		if (ret)
			break;
		break;

	default:
		ret = -ENOIOCTLCMD;
		break;
	}

	uvc_pm_put(handle->stream->dev);

	return ret;
}
#endif

static long uvc_v4l2_unlocked_ioctl(struct file *file,
				    unsigned int cmd, unsigned long arg)
{
	struct uvc_fh *handle = file->private_data;
	unsigned int converted_cmd = v4l2_translate_cmd(cmd);
	int ret;

	/* The following IOCTLs need to turn on the camera. */
	switch (converted_cmd) {
	case UVCIOC_CTRL_MAP:
	case UVCIOC_CTRL_QUERY:
	case VIDIOC_G_CTRL:
	case VIDIOC_G_EXT_CTRLS:
	case VIDIOC_G_INPUT:
	case VIDIOC_QUERYCTRL:
	case VIDIOC_QUERYMENU:
	case VIDIOC_QUERY_EXT_CTRL:
	case VIDIOC_S_CTRL:
	case VIDIOC_S_EXT_CTRLS:
	case VIDIOC_S_FMT:
	case VIDIOC_S_INPUT:
	case VIDIOC_S_PARM:
	case VIDIOC_TRY_EXT_CTRLS:
	case VIDIOC_TRY_FMT:
		ret = uvc_pm_get(handle->stream->dev);
		if (ret)
			return ret;
		ret = video_ioctl2(file, cmd, arg);
		uvc_pm_put(handle->stream->dev);
		return ret;
	}

<<<<<<< HEAD
	ret = video_ioctl2(file, cmd, arg);

	uvc_pm_put(handle->stream->dev);
	return ret;
}

static ssize_t uvc_v4l2_read(struct file *file, char __user *data,
		    size_t count, loff_t *ppos)
{
	struct uvc_fh *handle = file->private_data;
	struct uvc_streaming *stream = handle->stream;

	/*不支持read回调*/
	uvc_dbg(stream->dev, CALLS, "%s: not implemented\n", __func__);
	return -EINVAL;
}

static int uvc_v4l2_mmap(struct file *file, struct vm_area_struct *vma)
{
	struct uvc_fh *handle = file->private_data;
	struct uvc_streaming *stream = handle->stream;

	uvc_dbg(stream->dev, CALLS, "%s\n", __func__);

	return uvc_queue_mmap(&stream->queue, vma);
}

static __poll_t uvc_v4l2_poll(struct file *file, poll_table *wait)
{
	struct uvc_fh *handle = file->private_data;
	struct uvc_streaming *stream = handle->stream;

	uvc_dbg(stream->dev, CALLS, "%s\n", __func__);

	return uvc_queue_poll(&stream->queue, file, wait);
}

#ifndef CONFIG_MMU
static unsigned long uvc_v4l2_get_unmapped_area(struct file *file,
		unsigned long addr, unsigned long len, unsigned long pgoff,
		unsigned long flags)
{
	struct uvc_fh *handle = file->private_data;
	struct uvc_streaming *stream = handle->stream;

	uvc_dbg(stream->dev, CALLS, "%s\n", __func__);

	return uvc_queue_get_unmapped_area(&stream->queue, pgoff);
=======
	/* The other IOCTLs can run with the camera off. */
	return video_ioctl2(file, cmd, arg);
>>>>>>> f2d282e1
}

const struct v4l2_ioctl_ops uvc_ioctl_ops = {
	.vidioc_g_fmt_vid_cap = uvc_ioctl_g_fmt,
	.vidioc_g_fmt_vid_out = uvc_ioctl_g_fmt,
	.vidioc_s_fmt_vid_cap = uvc_ioctl_s_fmt,
	.vidioc_s_fmt_vid_out = uvc_ioctl_s_fmt,
	.vidioc_g_parm = uvc_ioctl_g_parm,
	.vidioc_s_parm = uvc_ioctl_s_parm,
	.vidioc_querycap = uvc_ioctl_querycap,
	.vidioc_enum_fmt_vid_cap = uvc_ioctl_enum_fmt,
	.vidioc_enum_fmt_vid_out = uvc_ioctl_enum_fmt,
	.vidioc_try_fmt_vid_cap = uvc_ioctl_try_fmt,
	.vidioc_try_fmt_vid_out = uvc_ioctl_try_fmt,
	.vidioc_reqbufs = vb2_ioctl_reqbufs,
	.vidioc_querybuf = vb2_ioctl_querybuf,
	.vidioc_prepare_buf = vb2_ioctl_prepare_buf,
	.vidioc_qbuf = vb2_ioctl_qbuf,
	.vidioc_expbuf = vb2_ioctl_expbuf,
	.vidioc_dqbuf = vb2_ioctl_dqbuf,
	.vidioc_create_bufs = vb2_ioctl_create_bufs,
	.vidioc_streamon = vb2_ioctl_streamon,
	.vidioc_streamoff = vb2_ioctl_streamoff,
	.vidioc_enum_input = uvc_ioctl_enum_input,
	.vidioc_g_input = uvc_ioctl_g_input,
	.vidioc_s_input = uvc_ioctl_s_input,
	.vidioc_query_ext_ctrl = uvc_ioctl_query_ext_ctrl,
	.vidioc_g_ext_ctrls = uvc_ioctl_g_ext_ctrls,
	.vidioc_s_ext_ctrls = uvc_ioctl_s_ext_ctrls,
	.vidioc_try_ext_ctrls = uvc_ioctl_try_ext_ctrls,
	.vidioc_querymenu = uvc_ioctl_querymenu,
	.vidioc_g_selection = uvc_ioctl_g_selection,
	.vidioc_enum_framesizes = uvc_ioctl_enum_framesizes,
	.vidioc_enum_frameintervals = uvc_ioctl_enum_frameintervals,
	.vidioc_subscribe_event = uvc_ioctl_subscribe_event,
	.vidioc_unsubscribe_event = v4l2_event_unsubscribe,
	.vidioc_default = uvc_ioctl_default,
};

/*uvc针对video_device的fops操作集*/
const struct v4l2_file_operations uvc_fops = {
	.owner		= THIS_MODULE,
	.open		= uvc_v4l2_open,
	.release	= uvc_v4l2_release,
	.unlocked_ioctl	= uvc_v4l2_unlocked_ioctl,
#ifdef CONFIG_COMPAT
	.compat_ioctl32	= uvc_v4l2_compat_ioctl32,
#endif
	.mmap		= vb2_fop_mmap,
	.poll		= vb2_fop_poll,
#ifndef CONFIG_MMU
	.get_unmapped_area = vb2_fop_get_unmapped_area,
#endif
};
<|MERGE_RESOLUTION|>--- conflicted
+++ resolved
@@ -1250,59 +1250,8 @@
 		return ret;
 	}
 
-<<<<<<< HEAD
-	ret = video_ioctl2(file, cmd, arg);
-
-	uvc_pm_put(handle->stream->dev);
-	return ret;
-}
-
-static ssize_t uvc_v4l2_read(struct file *file, char __user *data,
-		    size_t count, loff_t *ppos)
-{
-	struct uvc_fh *handle = file->private_data;
-	struct uvc_streaming *stream = handle->stream;
-
-	/*不支持read回调*/
-	uvc_dbg(stream->dev, CALLS, "%s: not implemented\n", __func__);
-	return -EINVAL;
-}
-
-static int uvc_v4l2_mmap(struct file *file, struct vm_area_struct *vma)
-{
-	struct uvc_fh *handle = file->private_data;
-	struct uvc_streaming *stream = handle->stream;
-
-	uvc_dbg(stream->dev, CALLS, "%s\n", __func__);
-
-	return uvc_queue_mmap(&stream->queue, vma);
-}
-
-static __poll_t uvc_v4l2_poll(struct file *file, poll_table *wait)
-{
-	struct uvc_fh *handle = file->private_data;
-	struct uvc_streaming *stream = handle->stream;
-
-	uvc_dbg(stream->dev, CALLS, "%s\n", __func__);
-
-	return uvc_queue_poll(&stream->queue, file, wait);
-}
-
-#ifndef CONFIG_MMU
-static unsigned long uvc_v4l2_get_unmapped_area(struct file *file,
-		unsigned long addr, unsigned long len, unsigned long pgoff,
-		unsigned long flags)
-{
-	struct uvc_fh *handle = file->private_data;
-	struct uvc_streaming *stream = handle->stream;
-
-	uvc_dbg(stream->dev, CALLS, "%s\n", __func__);
-
-	return uvc_queue_get_unmapped_area(&stream->queue, pgoff);
-=======
 	/* The other IOCTLs can run with the camera off. */
 	return video_ioctl2(file, cmd, arg);
->>>>>>> f2d282e1
 }
 
 const struct v4l2_ioctl_ops uvc_ioctl_ops = {
