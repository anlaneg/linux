// SPDX-License-Identifier: GPL-2.0-only
/*
 * VXLAN: Virtual eXtensible Local Area Network
 *
 * Copyright (c) 2012-2013 Vyatta Inc.
 */

#define pr_fmt(fmt) KBUILD_MODNAME ": " fmt

#include <linux/kernel.h>
#include <linux/module.h>
#include <linux/errno.h>
#include <linux/slab.h>
#include <linux/udp.h>
#include <linux/igmp.h>
#include <linux/if_ether.h>
#include <linux/ethtool.h>
#include <net/arp.h>
#include <net/ndisc.h>
#include <net/ipv6_stubs.h>
#include <net/ip.h>
#include <net/icmp.h>
#include <net/rtnetlink.h>
#include <net/inet_ecn.h>
#include <net/net_namespace.h>
#include <net/netns/generic.h>
#include <net/tun_proto.h>
#include <net/vxlan.h>
#include <net/nexthop.h>

#if IS_ENABLED(CONFIG_IPV6)
#include <net/ip6_tunnel.h>
#include <net/ip6_checksum.h>
#endif

//通过学习vxlan fdb表，来进行vxlan报文转发，支持通过vxlan fdb来进行arp reduce

#define VXLAN_VERSION	"0.1"

#define PORT_HASH_BITS	8
#define PORT_HASH_SIZE  (1<<PORT_HASH_BITS)
#define FDB_AGE_DEFAULT 300 /* 5 min */
#define FDB_AGE_INTERVAL (10 * HZ)	/* rescan interval */

/* UDP port for VXLAN traffic.
 * The IANA assigned port is 4789, but the Linux default is 8472
 * for compatibility with early adopters.
 */
//vxlan端口的默认地址（linux使用地址）
static unsigned short vxlan_port __read_mostly = 8472;
module_param_named(udp_port, vxlan_port, ushort, 0444);
MODULE_PARM_DESC(udp_port, "Destination UDP port");

static bool log_ecn_error = true;
module_param(log_ecn_error, bool, 0644);
MODULE_PARM_DESC(log_ecn_error, "Log packets received with corrupted ECN");

static unsigned int vxlan_net_id;
static struct rtnl_link_ops vxlan_link_ops;

static const u8 all_zeros_mac[ETH_ALEN + 2];

static int vxlan_sock_add(struct vxlan_dev *vxlan);

static void vxlan_vs_del_dev(struct vxlan_dev *vxlan);

/* per-network namespace private data for this module */
struct vxlan_net {
	struct list_head  vxlan_list;
	struct hlist_head sock_list[PORT_HASH_SIZE];
	spinlock_t	  sock_lock;
};

/* Forwarding table entry */
struct vxlan_fdb {
	struct hlist_node hlist;	/* linked list of entries */
	struct rcu_head	  rcu;
	//上次更新时间
	unsigned long	  updated;	/* jiffies */
	unsigned long	  used;
	struct list_head  remotes;//rdst均添加在此链上
	u8		  eth_addr[ETH_ALEN];//mac地址（外层源mac)
	u16		  state;	/* see ndm_state */
	//对应的vni
	__be32		  vni;
	u16		  flags;	/* see ndm_flags and below */
	struct list_head  nh_list;
	struct nexthop __rcu *nh;
	struct vxlan_dev  __rcu *vdev;
};

#define NTF_VXLAN_ADDED_BY_USER 0x100

/* salt for hash table */
static u32 vxlan_salt __read_mostly;

static inline bool vxlan_collect_metadata(struct vxlan_sock *vs)
{
	return vs->flags & VXLAN_F_COLLECT_METADATA ||
	       ip_tunnel_collect_metadata();
}

#if IS_ENABLED(CONFIG_IPV6)
static inline
bool vxlan_addr_equal(const union vxlan_addr *a, const union vxlan_addr *b)
{
	if (a->sa.sa_family != b->sa.sa_family)
		return false;
	if (a->sa.sa_family == AF_INET6)
		return ipv6_addr_equal(&a->sin6.sin6_addr, &b->sin6.sin6_addr);
	else
		return a->sin.sin_addr.s_addr == b->sin.sin_addr.s_addr;
}

static int vxlan_nla_get_addr(union vxlan_addr *ip, struct nlattr *nla)
{
	if (nla_len(nla) >= sizeof(struct in6_addr)) {
		ip->sin6.sin6_addr = nla_get_in6_addr(nla);
		ip->sa.sa_family = AF_INET6;
		return 0;
	} else if (nla_len(nla) >= sizeof(__be32)) {
		ip->sin.sin_addr.s_addr = nla_get_in_addr(nla);
		ip->sa.sa_family = AF_INET;
		return 0;
	} else {
		return -EAFNOSUPPORT;
	}
}

static int vxlan_nla_put_addr(struct sk_buff *skb, int attr,
			      const union vxlan_addr *ip)
{
	if (ip->sa.sa_family == AF_INET6)
		return nla_put_in6_addr(skb, attr, &ip->sin6.sin6_addr);
	else
		return nla_put_in_addr(skb, attr, ip->sin.sin_addr.s_addr);
}

#else /* !CONFIG_IPV6 */

static inline
bool vxlan_addr_equal(const union vxlan_addr *a, const union vxlan_addr *b)
{
	return a->sin.sin_addr.s_addr == b->sin.sin_addr.s_addr;
}

static int vxlan_nla_get_addr(union vxlan_addr *ip, struct nlattr *nla)
{
	if (nla_len(nla) >= sizeof(struct in6_addr)) {
		return -EAFNOSUPPORT;
	} else if (nla_len(nla) >= sizeof(__be32)) {
		ip->sin.sin_addr.s_addr = nla_get_in_addr(nla);
		ip->sa.sa_family = AF_INET;
		return 0;
	} else {
		return -EAFNOSUPPORT;
	}
}

static int vxlan_nla_put_addr(struct sk_buff *skb, int attr,
			      const union vxlan_addr *ip)
{
	return nla_put_in_addr(skb, attr, ip->sin.sin_addr.s_addr);
}
#endif

/* Virtual Network hash table head */
static inline struct hlist_head *vni_head(struct vxlan_sock *vs, __be32 vni)
{
	return &vs->vni_list[hash_32((__force u32)vni, VNI_HASH_BITS)];
}

/* Socket hash table head */
static inline struct hlist_head *vs_head(struct net *net, __be16 port)
{
	struct vxlan_net *vn = net_generic(net, vxlan_net_id);

	return &vn->sock_list[hash_32(ntohs(port), PORT_HASH_BITS)];
}

/* First remote destination for a forwarding entry.
 * Guaranteed to be non-NULL because remotes are never deleted.
 */
static inline struct vxlan_rdst *first_remote_rcu(struct vxlan_fdb *fdb)
{
	if (rcu_access_pointer(fdb->nh))
		return NULL;
	return list_entry_rcu(fdb->remotes.next, struct vxlan_rdst, list);
}

static inline struct vxlan_rdst *first_remote_rtnl(struct vxlan_fdb *fdb)
{
	if (rcu_access_pointer(fdb->nh))
		return NULL;
	return list_first_entry(&fdb->remotes, struct vxlan_rdst, list);
}

/* Find VXLAN socket based on network namespace, address family, UDP port,
 * enabled unshareable flags and socket device binding (see l3mdev with
 * non-default VRF).
 */
static struct vxlan_sock *vxlan_find_sock(struct net *net, sa_family_t family,
					  __be16 port, u32 flags, int ifindex)
{
	struct vxlan_sock *vs;

	flags &= VXLAN_F_RCV_FLAGS;

	hlist_for_each_entry_rcu(vs, vs_head(net, port), hlist) {
		if (inet_sk(vs->sock->sk)->inet_sport == port &&
		    vxlan_get_sk_family(vs) == family &&
		    vs->flags == flags &&
		    vs->sock->sk->sk_bound_dev_if == ifindex)
			return vs;
	}
	return NULL;
}

static struct vxlan_dev *vxlan_vs_find_vni(struct vxlan_sock *vs, int ifindex,
					   __be32 vni)
{
	struct vxlan_dev_node *node;

	/* For flow based devices, map all packets to VNI 0 */
	if (vs->flags & VXLAN_F_COLLECT_METADATA)
		vni = 0;

	hlist_for_each_entry_rcu(node, vni_head(vs, vni), hlist) {
		if (node->vxlan->default_dst.remote_vni != vni)
			continue;

		if (IS_ENABLED(CONFIG_IPV6)) {
			const struct vxlan_config *cfg = &node->vxlan->cfg;

			if ((cfg->flags & VXLAN_F_IPV6_LINKLOCAL) &&
			    cfg->remote_ifindex != ifindex)
				continue;
		}

		return node->vxlan;
	}

	return NULL;
}

/* Look up VNI in a per net namespace table */
static struct vxlan_dev *vxlan_find_vni(struct net *net, int ifindex,
					__be32 vni, sa_family_t family,
					__be16 port, u32 flags)
{
	struct vxlan_sock *vs;

	vs = vxlan_find_sock(net, family, port, flags, ifindex);
	if (!vs)
		return NULL;

	return vxlan_vs_find_vni(vs, ifindex, vni);
}

/* Fill in neighbour message in skbuff. */
static int vxlan_fdb_info(struct sk_buff *skb, struct vxlan_dev *vxlan,
			  const struct vxlan_fdb *fdb,
			  u32 portid, u32 seq, int type, unsigned int flags,
			  const struct vxlan_rdst *rdst)
{
	unsigned long now = jiffies;
	struct nda_cacheinfo ci;
	bool send_ip, send_eth;
	struct nlmsghdr *nlh;
	struct nexthop *nh;
	struct ndmsg *ndm;
	int nh_family;
	u32 nh_id;

	nlh = nlmsg_put(skb, portid, seq, type, sizeof(*ndm), flags);
	if (nlh == NULL)
		return -EMSGSIZE;

	ndm = nlmsg_data(nlh);
	memset(ndm, 0, sizeof(*ndm));

	send_eth = send_ip = true;

	rcu_read_lock();
	nh = rcu_dereference(fdb->nh);
	if (nh) {
		nh_family = nexthop_get_family(nh);
		nh_id = nh->id;
	}
	rcu_read_unlock();

	if (type == RTM_GETNEIGH) {
		if (rdst) {
			send_ip = !vxlan_addr_any(&rdst->remote_ip);
			ndm->ndm_family = send_ip ? rdst->remote_ip.sa.sa_family : AF_INET;
		} else if (nh) {
			ndm->ndm_family = nh_family;
		}
		send_eth = !is_zero_ether_addr(fdb->eth_addr);
	} else
		ndm->ndm_family	= AF_BRIDGE;
	ndm->ndm_state = fdb->state;
	ndm->ndm_ifindex = vxlan->dev->ifindex;
	ndm->ndm_flags = fdb->flags;
	if (rdst && rdst->offloaded)
		ndm->ndm_flags |= NTF_OFFLOADED;
	ndm->ndm_type = RTN_UNICAST;

	if (!net_eq(dev_net(vxlan->dev), vxlan->net) &&
	    nla_put_s32(skb, NDA_LINK_NETNSID,
			peernet2id(dev_net(vxlan->dev), vxlan->net)))
		goto nla_put_failure;

	if (send_eth && nla_put(skb, NDA_LLADDR, ETH_ALEN, &fdb->eth_addr))
		goto nla_put_failure;
	if (nh) {
		if (nla_put_u32(skb, NDA_NH_ID, nh_id))
			goto nla_put_failure;
	} else if (rdst) {
		if (send_ip && vxlan_nla_put_addr(skb, NDA_DST,
						  &rdst->remote_ip))
			goto nla_put_failure;

		if (rdst->remote_port &&
		    rdst->remote_port != vxlan->cfg.dst_port &&
		    nla_put_be16(skb, NDA_PORT, rdst->remote_port))
			goto nla_put_failure;
		if (rdst->remote_vni != vxlan->default_dst.remote_vni &&
		    nla_put_u32(skb, NDA_VNI, be32_to_cpu(rdst->remote_vni)))
			goto nla_put_failure;
		if (rdst->remote_ifindex &&
		    nla_put_u32(skb, NDA_IFINDEX, rdst->remote_ifindex))
			goto nla_put_failure;
	}

	if ((vxlan->cfg.flags & VXLAN_F_COLLECT_METADATA) && fdb->vni &&
	    nla_put_u32(skb, NDA_SRC_VNI,
			be32_to_cpu(fdb->vni)))
		goto nla_put_failure;

	ci.ndm_used	 = jiffies_to_clock_t(now - fdb->used);
	ci.ndm_confirmed = 0;
	ci.ndm_updated	 = jiffies_to_clock_t(now - fdb->updated);
	ci.ndm_refcnt	 = 0;

	if (nla_put(skb, NDA_CACHEINFO, sizeof(ci), &ci))
		goto nla_put_failure;

	nlmsg_end(skb, nlh);
	return 0;

nla_put_failure:
	nlmsg_cancel(skb, nlh);
	return -EMSGSIZE;
}

static inline size_t vxlan_nlmsg_size(void)
{
	return NLMSG_ALIGN(sizeof(struct ndmsg))
		+ nla_total_size(ETH_ALEN) /* NDA_LLADDR */
		+ nla_total_size(sizeof(struct in6_addr)) /* NDA_DST */
		+ nla_total_size(sizeof(__be16)) /* NDA_PORT */
		+ nla_total_size(sizeof(__be32)) /* NDA_VNI */
		+ nla_total_size(sizeof(__u32)) /* NDA_IFINDEX */
		+ nla_total_size(sizeof(__s32)) /* NDA_LINK_NETNSID */
		+ nla_total_size(sizeof(struct nda_cacheinfo));
}

static void __vxlan_fdb_notify(struct vxlan_dev *vxlan, struct vxlan_fdb *fdb,
			       struct vxlan_rdst *rd, int type)
{
	struct net *net = dev_net(vxlan->dev);
	struct sk_buff *skb;
	int err = -ENOBUFS;

	skb = nlmsg_new(vxlan_nlmsg_size(), GFP_ATOMIC);
	if (skb == NULL)
		goto errout;

	err = vxlan_fdb_info(skb, vxlan, fdb, 0, 0, type, 0, rd);
	if (err < 0) {
		/* -EMSGSIZE implies BUG in vxlan_nlmsg_size() */
		WARN_ON(err == -EMSGSIZE);
		kfree_skb(skb);
		goto errout;
	}

	rtnl_notify(skb, net, 0, RTNLGRP_NEIGH, NULL, GFP_ATOMIC);
	return;
errout:
	if (err < 0)
		rtnl_set_sk_err(net, RTNLGRP_NEIGH, err);
}

//填充fdb_info结构体
static void vxlan_fdb_switchdev_notifier_info(const struct vxlan_dev *vxlan,
			    const struct vxlan_fdb *fdb,
			    const struct vxlan_rdst *rd,
			    struct netlink_ext_ack *extack,
			    struct switchdev_notifier_vxlan_fdb_info *fdb_info)
{
	fdb_info->info.dev = vxlan->dev;
	fdb_info->info.extack = extack;
	fdb_info->remote_ip = rd->remote_ip;
	fdb_info->remote_port = rd->remote_port;
	fdb_info->remote_vni = rd->remote_vni;
	fdb_info->remote_ifindex = rd->remote_ifindex;
	memcpy(fdb_info->eth_addr, fdb->eth_addr, ETH_ALEN);
	fdb_info->vni = fdb->vni;
	fdb_info->offloaded = rd->offloaded;
	fdb_info->added_by_user = fdb->flags & NTF_VXLAN_ADDED_BY_USER;
}

static int vxlan_fdb_switchdev_call_notifiers(struct vxlan_dev *vxlan,
					      struct vxlan_fdb *fdb,
					      struct vxlan_rdst *rd,
					      bool adding/*是否vxlan fdb新增*/,
					      struct netlink_ext_ack *extack)
{
	struct switchdev_notifier_vxlan_fdb_info info;
	enum switchdev_notifier_type notifier_type;
	int ret;

	if (WARN_ON(!rd))
		return 0;

	//结构体填充
	notifier_type = adding ? SWITCHDEV_VXLAN_FDB_ADD_TO_DEVICE
			       : SWITCHDEV_VXLAN_FDB_DEL_TO_DEVICE;
	vxlan_fdb_switchdev_notifier_info(vxlan, fdb, rd, NULL, &info);

	//解发switchdev notif通知链
	ret = call_switchdev_notifiers(notifier_type, vxlan->dev,
				       &info.info, extack);
	return notifier_to_errno(ret);
}

static int vxlan_fdb_notify(struct vxlan_dev *vxlan, struct vxlan_fdb *fdb,
			    struct vxlan_rdst *rd, int type, bool swdev_notify,
			    struct netlink_ext_ack *extack)
{
	int err;

	if (swdev_notify && rd) {
		switch (type) {
		case RTM_NEWNEIGH:
		    //fdb添加
			err = vxlan_fdb_switchdev_call_notifiers(vxlan, fdb, rd,
								 true, extack);
			if (err)
				return err;
			break;
		case RTM_DELNEIGH:
		    //fdb删除
			vxlan_fdb_switchdev_call_notifiers(vxlan, fdb, rd,
							   false, extack);
			break;
		}
	}

	__vxlan_fdb_notify(vxlan, fdb, rd, type);
	return 0;
}

//vxlan ip邻居表项失配时将触发
static void vxlan_ip_miss(struct net_device *dev, union vxlan_addr *ipa)
{
	struct vxlan_dev *vxlan = netdev_priv(dev);
	struct vxlan_fdb f = {
		.state = NUD_STALE,
	};
	struct vxlan_rdst remote = {
		.remote_ip = *ipa, /* goes to NDA_DST */
		.remote_vni = cpu_to_be32(VXLAN_N_VID),
	};

	//向用户态发送netlink消息，获取neighbour
	vxlan_fdb_notify(vxlan, &f, &remote, RTM_GETNEIGH, true, NULL);
}

static void vxlan_fdb_miss(struct vxlan_dev *vxlan, const u8 eth_addr[ETH_ALEN])
{
	struct vxlan_fdb f = {
		.state = NUD_STALE,
	};
	struct vxlan_rdst remote = { };

	memcpy(f.eth_addr, eth_addr, ETH_ALEN);

	vxlan_fdb_notify(vxlan, &f, &remote, RTM_GETNEIGH, true, NULL);
}

/* Hash Ethernet address */
static u32 eth_hash(const unsigned char *addr)
{
	u64 value = get_unaligned((u64 *)addr);

	/* only want 6 bytes */
#ifdef __BIG_ENDIAN
	value >>= 16;
#else
	value <<= 16;
#endif
	return hash_64(value, FDB_HASH_BITS);
}

static u32 eth_vni_hash(const unsigned char *addr, __be32 vni)
{
	/* use 1 byte of OUI and 3 bytes of NIC */
	u32 key = get_unaligned((u32 *)(addr + 2));

	return jhash_2words(key, vni, vxlan_salt) & (FDB_HASH_SIZE - 1);
}

static u32 fdb_head_index(struct vxlan_dev *vxlan, const u8 *mac, __be32 vni)
{
	if (vxlan->cfg.flags & VXLAN_F_COLLECT_METADATA)
		return eth_vni_hash(mac, vni);
	else
		return eth_hash(mac);
}

/* Hash chain to use given mac address */
static inline struct hlist_head *vxlan_fdb_head(struct vxlan_dev *vxlan,
						const u8 *mac, __be32 vni)
{
	return &vxlan->fdb_head[fdb_head_index(vxlan, mac, vni)];
}

/* Look up Ethernet address in forwarding table */
static struct vxlan_fdb *__vxlan_find_mac(struct vxlan_dev *vxlan,
					  const u8 *mac, __be32 vni)
{
	//取桶头
	struct hlist_head *head = vxlan_fdb_head(vxlan, mac, vni);
	struct vxlan_fdb *f;

	//检查对应的fdb表项
	hlist_for_each_entry_rcu(f, head, hlist) {
		if (ether_addr_equal(mac, f->eth_addr)) {
			if (vxlan->cfg.flags & VXLAN_F_COLLECT_METADATA) {
				if (vni == f->vni)
					return f;
			} else {
				return f;
			}
		}
	}

	return NULL;
}

//查找vxlan fdb表
static struct vxlan_fdb *vxlan_find_mac(struct vxlan_dev *vxlan,
					const u8 *mac, __be32 vni)
{
	struct vxlan_fdb *f;

	f = __vxlan_find_mac(vxlan, mac, vni);
	if (f && f->used != jiffies)
	    //更新转发项
		f->used = jiffies;

	return f;
}

/* caller should hold vxlan->hash_lock */
//通过ip,port,vni,ifindex查找vxlan rdst
static struct vxlan_rdst *vxlan_fdb_find_rdst(struct vxlan_fdb *f,
					      union vxlan_addr *ip, __be16 port,
					      __be32 vni, __u32 ifindex)
{
	struct vxlan_rdst *rd;

	list_for_each_entry(rd, &f->remotes, list) {
		if (vxlan_addr_equal(&rd->remote_ip, ip) &&
		    rd->remote_port == port &&
		    rd->remote_vni == vni &&
		    rd->remote_ifindex == ifindex)
			return rd;
	}

	return NULL;
}

int vxlan_fdb_find_uc(struct net_device *dev, const u8 *mac, __be32 vni,
		      struct switchdev_notifier_vxlan_fdb_info *fdb_info)
{
	struct vxlan_dev *vxlan = netdev_priv(dev);
	u8 eth_addr[ETH_ALEN + 2] = { 0 };
	struct vxlan_rdst *rdst;
	struct vxlan_fdb *f;
	int rc = 0;

	if (is_multicast_ether_addr(mac) ||
	    is_zero_ether_addr(mac))
		return -EINVAL;

	ether_addr_copy(eth_addr, mac);

	rcu_read_lock();

	f = __vxlan_find_mac(vxlan, eth_addr, vni);
	if (!f) {
		rc = -ENOENT;
		goto out;
	}

	rdst = first_remote_rcu(f);
	vxlan_fdb_switchdev_notifier_info(vxlan, f, rdst, NULL, fdb_info);

out:
	rcu_read_unlock();
	return rc;
}
EXPORT_SYMBOL_GPL(vxlan_fdb_find_uc);

static int vxlan_fdb_notify_one(struct notifier_block *nb,
				const struct vxlan_dev *vxlan,
				const struct vxlan_fdb *f,
				const struct vxlan_rdst *rdst,
				struct netlink_ext_ack *extack)
{
	struct switchdev_notifier_vxlan_fdb_info fdb_info;
	int rc;

	vxlan_fdb_switchdev_notifier_info(vxlan, f, rdst, extack, &fdb_info);
	rc = nb->notifier_call(nb, SWITCHDEV_VXLAN_FDB_ADD_TO_DEVICE,
			       &fdb_info);
	return notifier_to_errno(rc);
}

int vxlan_fdb_replay(const struct net_device *dev, __be32 vni,
		     struct notifier_block *nb,
		     struct netlink_ext_ack *extack)
{
	struct vxlan_dev *vxlan;
	struct vxlan_rdst *rdst;
	struct vxlan_fdb *f;
	unsigned int h;
	int rc = 0;

	if (!netif_is_vxlan(dev))
		return -EINVAL;
	vxlan = netdev_priv(dev);

	for (h = 0; h < FDB_HASH_SIZE; ++h) {
		spin_lock_bh(&vxlan->hash_lock[h]);
		hlist_for_each_entry(f, &vxlan->fdb_head[h], hlist) {
			if (f->vni == vni) {
				list_for_each_entry(rdst, &f->remotes, list) {
					rc = vxlan_fdb_notify_one(nb, vxlan,
								  f, rdst,
								  extack);
					if (rc)
						goto unlock;
				}
			}
		}
		spin_unlock_bh(&vxlan->hash_lock[h]);
	}
	return 0;

unlock:
	spin_unlock_bh(&vxlan->hash_lock[h]);
	return rc;
}
EXPORT_SYMBOL_GPL(vxlan_fdb_replay);

void vxlan_fdb_clear_offload(const struct net_device *dev, __be32 vni)
{
	struct vxlan_dev *vxlan;
	struct vxlan_rdst *rdst;
	struct vxlan_fdb *f;
	unsigned int h;

	if (!netif_is_vxlan(dev))
		return;
	vxlan = netdev_priv(dev);

	for (h = 0; h < FDB_HASH_SIZE; ++h) {
		spin_lock_bh(&vxlan->hash_lock[h]);
		hlist_for_each_entry(f, &vxlan->fdb_head[h], hlist)
			if (f->vni == vni)
				list_for_each_entry(rdst, &f->remotes, list)
					rdst->offloaded = false;
		spin_unlock_bh(&vxlan->hash_lock[h]);
	}

}
EXPORT_SYMBOL_GPL(vxlan_fdb_clear_offload);

/* Replace destination of unicast mac */
static int vxlan_fdb_replace(struct vxlan_fdb *f,
			     union vxlan_addr *ip, __be16 port, __be32 vni,
			     __u32 ifindex, struct vxlan_rdst *oldrd)
{
	struct vxlan_rdst *rd;

	rd = vxlan_fdb_find_rdst(f, ip, port, vni, ifindex);
	if (rd)
		return 0;

	rd = list_first_entry_or_null(&f->remotes, struct vxlan_rdst, list);
	if (!rd)
		return 0;

	*oldrd = *rd;
	dst_cache_reset(&rd->dst_cache);
	rd->remote_ip = *ip;
	rd->remote_port = port;
	rd->remote_vni = vni;
	rd->remote_ifindex = ifindex;
	rd->offloaded = false;
	return 1;
}

/* Add/update destinations for multicast */
static int vxlan_fdb_append(struct vxlan_fdb *f,
			    union vxlan_addr *ip, __be16 port, __be32 vni,
			    __u32 ifindex, struct vxlan_rdst **rdp)
{
	struct vxlan_rdst *rd;

	//如果已存在，直接返回
	rd = vxlan_fdb_find_rdst(f, ip, port, vni, ifindex);
	if (rd)
		return 0;

	//创建vm mac对应的remote dest
	rd = kmalloc(sizeof(*rd), GFP_ATOMIC);
	if (rd == NULL)
		return -ENOBUFS;

	if (dst_cache_init(&rd->dst_cache, GFP_ATOMIC)) {
		kfree(rd);
		return -ENOBUFS;
	}

	rd->remote_ip = *ip;//隧道外层ip地址
	rd->remote_port = port;
	rd->offloaded = false;
	rd->remote_vni = vni;
	rd->remote_ifindex = ifindex;

	//fdb加入list
	list_add_tail_rcu(&rd->list, &f->remotes);

	*rdp = rd;
	return 1;
}

static struct vxlanhdr *vxlan_gro_remcsum(struct sk_buff *skb,
					  unsigned int off,
					  struct vxlanhdr *vh, size_t hdrlen,
					  __be32 vni_field,
					  struct gro_remcsum *grc,
					  bool nopartial)
{
	size_t start, offset;

	if (skb->remcsum_offload)
		return vh;

	if (!NAPI_GRO_CB(skb)->csum_valid)
		return NULL;

	start = vxlan_rco_start(vni_field);
	offset = start + vxlan_rco_offset(vni_field);

	vh = skb_gro_remcsum_process(skb, (void *)vh, off, hdrlen,
				     start, offset, grc, nopartial);

	skb->remcsum_offload = 1;

	return vh;
}

static struct sk_buff *vxlan_gro_receive(struct sock *sk,
					 struct list_head *head,
					 struct sk_buff *skb)
{
	struct sk_buff *pp = NULL;
	struct sk_buff *p;
	struct vxlanhdr *vh, *vh2;
	unsigned int hlen, off_vx;
	int flush = 1;
	struct vxlan_sock *vs = rcu_dereference_sk_user_data(sk);
	__be32 flags;
	struct gro_remcsum grc;

	skb_gro_remcsum_init(&grc);

	off_vx = skb_gro_offset(skb);
	hlen = off_vx + sizeof(*vh);
	vh   = skb_gro_header_fast(skb, off_vx);
	if (skb_gro_header_hard(skb, hlen)) {
		vh = skb_gro_header_slow(skb, hlen, off_vx);
		if (unlikely(!vh))
			goto out;
	}

	skb_gro_postpull_rcsum(skb, vh, sizeof(struct vxlanhdr));

	flags = vh->vx_flags;

	if ((flags & VXLAN_HF_RCO) && (vs->flags & VXLAN_F_REMCSUM_RX)) {
		vh = vxlan_gro_remcsum(skb, off_vx, vh, sizeof(struct vxlanhdr),
				       vh->vx_vni, &grc,
				       !!(vs->flags &
					  VXLAN_F_REMCSUM_NOPARTIAL));

		if (!vh)
			goto out;
	}

	skb_gro_pull(skb, sizeof(struct vxlanhdr)); /* pull vxlan header */

	list_for_each_entry(p, head, list) {
		if (!NAPI_GRO_CB(p)->same_flow)
			continue;

		vh2 = (struct vxlanhdr *)(p->data + off_vx);
		if (vh->vx_flags != vh2->vx_flags ||
		    vh->vx_vni != vh2->vx_vni) {
			NAPI_GRO_CB(p)->same_flow = 0;
			continue;
		}
	}

	pp = call_gro_receive(eth_gro_receive, head, skb);
	flush = 0;

out:
	skb_gro_flush_final_remcsum(skb, pp, flush, &grc);

	return pp;
}

static int vxlan_gro_complete(struct sock *sk, struct sk_buff *skb, int nhoff)
{
	/* Sets 'skb->inner_mac_header' since we are always called with
	 * 'skb->encapsulation' set.
	 */
	return eth_gro_complete(skb, nhoff + sizeof(struct vxlanhdr));
}

static struct vxlan_fdb *vxlan_fdb_alloc(struct vxlan_dev *vxlan, const u8 *mac,
					 __u16 state, __be32 src_vni,
					 __u16 ndm_flags)
{
	struct vxlan_fdb *f;

	f = kmalloc(sizeof(*f), GFP_ATOMIC);
	if (!f)
		return NULL;
	f->state = state;
	f->flags = ndm_flags;
	f->updated = f->used = jiffies;
	f->vni = src_vni;
	f->nh = NULL;
	RCU_INIT_POINTER(f->vdev, vxlan);
	INIT_LIST_HEAD(&f->nh_list);
	INIT_LIST_HEAD(&f->remotes);
	memcpy(f->eth_addr, mac, ETH_ALEN);

	return f;
}

static void vxlan_fdb_insert(struct vxlan_dev *vxlan, const u8 *mac,
			     __be32 src_vni, struct vxlan_fdb *f)
{
	++vxlan->addrcnt;
	hlist_add_head_rcu(&f->hlist,
			   vxlan_fdb_head(vxlan, mac, src_vni));
}

static int vxlan_fdb_nh_update(struct vxlan_dev *vxlan, struct vxlan_fdb *fdb,
			       u32 nhid, struct netlink_ext_ack *extack)
{
	struct nexthop *old_nh = rtnl_dereference(fdb->nh);
	struct nexthop *nh;
	int err = -EINVAL;

	if (old_nh && old_nh->id == nhid)
		return 0;

	nh = nexthop_find_by_id(vxlan->net, nhid);
	if (!nh) {
		NL_SET_ERR_MSG(extack, "Nexthop id does not exist");
		goto err_inval;
	}

	if (nh) {
		if (!nexthop_get(nh)) {
			NL_SET_ERR_MSG(extack, "Nexthop has been deleted");
			nh = NULL;
			goto err_inval;
		}
		if (!nexthop_is_fdb(nh)) {
			NL_SET_ERR_MSG(extack, "Nexthop is not a fdb nexthop");
			goto err_inval;
		}

		if (!nexthop_is_multipath(nh)) {
			NL_SET_ERR_MSG(extack, "Nexthop is not a multipath group");
			goto err_inval;
		}

		/* check nexthop group family */
		switch (vxlan->default_dst.remote_ip.sa.sa_family) {
		case AF_INET:
			if (!nexthop_has_v4(nh)) {
				err = -EAFNOSUPPORT;
				NL_SET_ERR_MSG(extack, "Nexthop group family not supported");
				goto err_inval;
			}
			break;
		case AF_INET6:
			if (nexthop_has_v4(nh)) {
				err = -EAFNOSUPPORT;
				NL_SET_ERR_MSG(extack, "Nexthop group family not supported");
				goto err_inval;
			}
		}
	}

	if (old_nh) {
		list_del_rcu(&fdb->nh_list);
		nexthop_put(old_nh);
	}
	rcu_assign_pointer(fdb->nh, nh);
	list_add_tail_rcu(&fdb->nh_list, &nh->fdb_list);
	return 1;

err_inval:
	if (nh)
		nexthop_put(nh);
	return err;
}

//创建vxlan fdb表项
static int vxlan_fdb_create(struct vxlan_dev *vxlan,
			    const u8 *mac, union vxlan_addr *ip,
			    __u16 state, __be16 port, __be32 src_vni,
			    __be32 vni, __u32 ifindex, __u16 ndm_flags,
			    u32 nhid, struct vxlan_fdb **fdb/*出参，创建的fdb表项*/,
			    struct netlink_ext_ack *extack)
{
	struct vxlan_rdst *rd = NULL;
	struct vxlan_fdb *f;
	int rc;

	/*当fdb表项超过限制后，返回申请失败*/
	if (vxlan->cfg.addrmax &&
	    vxlan->addrcnt >= vxlan->cfg.addrmax)
		return -ENOSPC;

	netdev_dbg(vxlan->dev, "add %pM -> %pIS\n", mac, ip);
	//申请vxlan fdb
	f = vxlan_fdb_alloc(vxlan, mac, state, src_vni, ndm_flags);
	if (!f)
		return -ENOMEM;

	if (nhid)
		rc = vxlan_fdb_nh_update(vxlan, f, nhid, extack);
	else
		//创建rd,并将rd挂接在fd->remotes上
		rc = vxlan_fdb_append(f, ip, port, vni, ifindex, &rd);
	if (rc < 0)
		goto errout;

	*fdb = f;

	return 0;

errout:
	kfree(f);
	return rc;
}

static void __vxlan_fdb_free(struct vxlan_fdb *f)
{
	struct vxlan_rdst *rd, *nd;
	struct nexthop *nh;

	nh = rcu_dereference_raw(f->nh);
	if (nh) {
		rcu_assign_pointer(f->nh, NULL);
		rcu_assign_pointer(f->vdev, NULL);
		nexthop_put(nh);
	}

	list_for_each_entry_safe(rd, nd, &f->remotes, list) {
		dst_cache_destroy(&rd->dst_cache);
		kfree(rd);
	}
	kfree(f);
}

static void vxlan_fdb_free(struct rcu_head *head)
{
	struct vxlan_fdb *f = container_of(head, struct vxlan_fdb, rcu);

	__vxlan_fdb_free(f);
}

static void vxlan_fdb_destroy(struct vxlan_dev *vxlan, struct vxlan_fdb *f,
			      bool do_notify, bool swdev_notify)
{
	struct vxlan_rdst *rd;

	netdev_dbg(vxlan->dev, "delete %pM\n", f->eth_addr);

	/*释放vxlan fdb数目*/
	--vxlan->addrcnt;
	if (do_notify) {
		if (rcu_access_pointer(f->nh))
			vxlan_fdb_notify(vxlan, f, NULL, RTM_DELNEIGH,
					 swdev_notify, NULL);
		else
			list_for_each_entry(rd, &f->remotes, list)
				vxlan_fdb_notify(vxlan, f, rd, RTM_DELNEIGH,
						 swdev_notify, NULL);
	}

	hlist_del_rcu(&f->hlist);
	list_del_rcu(&f->nh_list);
	call_rcu(&f->rcu, vxlan_fdb_free);
}

static void vxlan_dst_free(struct rcu_head *head)
{
	struct vxlan_rdst *rd = container_of(head, struct vxlan_rdst, rcu);

	dst_cache_destroy(&rd->dst_cache);
	kfree(rd);
}

static int vxlan_fdb_update_existing(struct vxlan_dev *vxlan,
				     union vxlan_addr *ip,
				     __u16 state, __u16 flags,
				     __be16 port, __be32 vni,
				     __u32 ifindex, __u16 ndm_flags,
				     struct vxlan_fdb *f, u32 nhid,
				     bool swdev_notify,
				     struct netlink_ext_ack *extack)
{
	__u16 fdb_flags = (ndm_flags & ~NTF_USE);
	struct vxlan_rdst *rd = NULL;
	struct vxlan_rdst oldrd;
	int notify = 0;
	int rc = 0;
	int err;

	if (nhid && !rcu_access_pointer(f->nh)) {
		NL_SET_ERR_MSG(extack,
			       "Cannot replace an existing non nexthop fdb with a nexthop");
		return -EOPNOTSUPP;
	}

	if (nhid && (flags & NLM_F_APPEND)) {
		NL_SET_ERR_MSG(extack,
			       "Cannot append to a nexthop fdb");
		return -EOPNOTSUPP;
	}

	/* Do not allow an externally learned entry to take over an entry added
	 * by the user.
	 */
	if (!(fdb_flags & NTF_EXT_LEARNED) ||
	    !(f->flags & NTF_VXLAN_ADDED_BY_USER)) {
		if (f->state != state) {
			f->state = state;
			f->updated = jiffies;
			notify = 1;
		}
		if (f->flags != fdb_flags) {
			f->flags = fdb_flags;
			f->updated = jiffies;
			notify = 1;
		}
	}

	if ((flags & NLM_F_REPLACE)) {
		/* Only change unicasts */
		if (!(is_multicast_ether_addr(f->eth_addr) ||
		      is_zero_ether_addr(f->eth_addr))) {
			if (nhid) {
				rc = vxlan_fdb_nh_update(vxlan, f, nhid, extack);
				if (rc < 0)
					return rc;
			} else {
				rc = vxlan_fdb_replace(f, ip, port, vni,
						       ifindex, &oldrd);
			}
			notify |= rc;
		} else {
			NL_SET_ERR_MSG(extack, "Cannot replace non-unicast fdb entries");
			return -EOPNOTSUPP;
		}
	}
	if ((flags & NLM_F_APPEND) &&
	    (is_multicast_ether_addr(f->eth_addr) ||
	     is_zero_ether_addr(f->eth_addr))) {
		rc = vxlan_fdb_append(f, ip, port, vni, ifindex, &rd);

		if (rc < 0)
			return rc;
		notify |= rc;
	}

	if (ndm_flags & NTF_USE)
		f->used = jiffies;

	if (notify) {
		if (rd == NULL)
			rd = first_remote_rtnl(f);

		err = vxlan_fdb_notify(vxlan, f, rd, RTM_NEWNEIGH,
				       swdev_notify, extack);
		if (err)
			goto err_notify;
	}

	return 0;

err_notify:
	if (nhid)
		return err;
	if ((flags & NLM_F_REPLACE) && rc)
		*rd = oldrd;
	else if ((flags & NLM_F_APPEND) && rc) {
		list_del_rcu(&rd->list);
		call_rcu(&rd->rcu, vxlan_dst_free);
	}
	return err;
}

static int vxlan_fdb_update_create(struct vxlan_dev *vxlan,
				   const u8 *mac/*vm mac地址*/, union vxlan_addr *ip/*vm ip地址*/,
				   __u16 state, __u16 flags,
				   __be16 port, __be32 src_vni, __be32 vni,
				   __u32 ifindex, __u16 ndm_flags, u32 nhid,
				   bool swdev_notify,
				   struct netlink_ext_ack *extack)
{
	__u16 fdb_flags = (ndm_flags & ~NTF_USE);
	struct vxlan_fdb *f;
	int rc;

	/* Disallow replace to add a multicast entry */
	//不容许更新全0（默认转发项），组播mac项
	if ((flags & NLM_F_REPLACE) &&
	    (is_multicast_ether_addr(mac) || is_zero_ether_addr(mac)))
		return -EOPNOTSUPP;

	//创建vxlan fdb表项
	netdev_dbg(vxlan->dev, "add %pM -> %pIS\n", mac, ip);
	rc = vxlan_fdb_create(vxlan, mac, ip, state, port, src_vni,
			      vni, ifindex, fdb_flags, nhid, &f, extack);
	if (rc < 0)
		return rc;

	//将vxlan fdb表项加入
	vxlan_fdb_insert(vxlan, mac, src_vni, f);
	rc = vxlan_fdb_notify(vxlan, f, first_remote_rtnl(f), RTM_NEWNEIGH,
			      swdev_notify, extack);
	if (rc)
		goto err_notify;

	return 0;

err_notify:
	vxlan_fdb_destroy(vxlan, f, false, false);
	return rc;
}

/* Add new entry to forwarding table -- assumes lock held */
static int vxlan_fdb_update(struct vxlan_dev *vxlan,
			    const u8 *mac/*vm源mac*/, union vxlan_addr *ip/*隧道外层ip*/,
			    __u16 state, __u16 flags,
			    __be16 port/*隧道目的port*/, __be32 src_vni/*收到报文内的vni*/, __be32 vni,
			    __u32 ifindex, __u16 ndm_flags, u32 nhid,
			    bool swdev_notify,
			    struct netlink_ext_ack *extack)
{
	struct vxlan_fdb *f;

	f = __vxlan_find_mac(vxlan, mac, src_vni);
	if (f) {
		if (flags & NLM_F_EXCL) {
			netdev_dbg(vxlan->dev,
				   "lost race to create %pM\n", mac);
			return -EEXIST;
		}

		//fdb表项存在，仅更新
		return vxlan_fdb_update_existing(vxlan, ip, state, flags, port,
						 vni, ifindex, ndm_flags, f,
						 nhid, swdev_notify, extack);
	} else {
		if (!(flags & NLM_F_CREATE))
			return -ENOENT;

		//不存在，完成创建
		return vxlan_fdb_update_create(vxlan, mac, ip, state, flags,
					       port, src_vni, vni, ifindex,
					       ndm_flags, nhid, swdev_notify,
					       extack);
	}
}

static void vxlan_fdb_dst_destroy(struct vxlan_dev *vxlan, struct vxlan_fdb *f,
				  struct vxlan_rdst *rd, bool swdev_notify)
{
	list_del_rcu(&rd->list);
	vxlan_fdb_notify(vxlan, f, rd, RTM_DELNEIGH, swdev_notify, NULL);
	call_rcu(&rd->rcu, vxlan_dst_free);
}

static int vxlan_fdb_parse(struct nlattr *tb[], struct vxlan_dev *vxlan,
			   union vxlan_addr *ip, __be16 *port, __be32 *src_vni,
			   __be32 *vni, u32 *ifindex, u32 *nhid)
{
	struct net *net = dev_net(vxlan->dev);
	int err;

	if (tb[NDA_NH_ID] && (tb[NDA_DST] || tb[NDA_VNI] || tb[NDA_IFINDEX] ||
	    tb[NDA_PORT]))
		return -EINVAL;

	if (tb[NDA_DST]) {
		err = vxlan_nla_get_addr(ip, tb[NDA_DST]);
		if (err)
			return err;
	} else {
		union vxlan_addr *remote = &vxlan->default_dst.remote_ip;

		if (remote->sa.sa_family == AF_INET) {
			ip->sin.sin_addr.s_addr = htonl(INADDR_ANY);
			ip->sa.sa_family = AF_INET;
#if IS_ENABLED(CONFIG_IPV6)
		} else {
			ip->sin6.sin6_addr = in6addr_any;
			ip->sa.sa_family = AF_INET6;
#endif
		}
	}

	if (tb[NDA_PORT]) {
		if (nla_len(tb[NDA_PORT]) != sizeof(__be16))
			return -EINVAL;
		*port = nla_get_be16(tb[NDA_PORT]);
	} else {
		*port = vxlan->cfg.dst_port;
	}

	if (tb[NDA_VNI]) {
		if (nla_len(tb[NDA_VNI]) != sizeof(u32))
			return -EINVAL;
		*vni = cpu_to_be32(nla_get_u32(tb[NDA_VNI]));
	} else {
		*vni = vxlan->default_dst.remote_vni;
	}

	if (tb[NDA_SRC_VNI]) {
		if (nla_len(tb[NDA_SRC_VNI]) != sizeof(u32))
			return -EINVAL;
		*src_vni = cpu_to_be32(nla_get_u32(tb[NDA_SRC_VNI]));
	} else {
		*src_vni = vxlan->default_dst.remote_vni;
	}

	if (tb[NDA_IFINDEX]) {
		struct net_device *tdev;

		if (nla_len(tb[NDA_IFINDEX]) != sizeof(u32))
			return -EINVAL;
		*ifindex = nla_get_u32(tb[NDA_IFINDEX]);
		tdev = __dev_get_by_index(net, *ifindex);
		if (!tdev)
			return -EADDRNOTAVAIL;
	} else {
		*ifindex = 0;
	}

	if (tb[NDA_NH_ID])
		*nhid = nla_get_u32(tb[NDA_NH_ID]);
	else
		*nhid = 0;

	return 0;
}

/* Add static entry (via netlink) */
//vxlan转发表项添加（静态表项）
static int vxlan_fdb_add(struct ndmsg *ndm, struct nlattr *tb[],
			 struct net_device *dev,
			 const unsigned char *addr, u16 vid, u16 flags,
			 struct netlink_ext_ack *extack)
{
	struct vxlan_dev *vxlan = netdev_priv(dev);
	/* struct net *net = dev_net(vxlan->dev); */
	union vxlan_addr ip;
	__be16 port;
	__be32 src_vni, vni;
	u32 ifindex, nhid;
	u32 hash_index;
	int err;

	if (!(ndm->ndm_state & (NUD_PERMANENT|NUD_REACHABLE))) {
		pr_info("RTM_NEWNEIGH with invalid state %#x\n",
			ndm->ndm_state);
		return -EINVAL;
	}

	if (!tb || (!tb[NDA_DST] && !tb[NDA_NH_ID]))
		return -EINVAL;

	err = vxlan_fdb_parse(tb, vxlan, &ip, &port, &src_vni, &vni, &ifindex,
			      &nhid);
	if (err)
		return err;

	if (vxlan->default_dst.remote_ip.sa.sa_family != ip.sa.sa_family)
		return -EAFNOSUPPORT;

	hash_index = fdb_head_index(vxlan, addr, src_vni);
	spin_lock_bh(&vxlan->hash_lock[hash_index]);
	err = vxlan_fdb_update(vxlan, addr, &ip, ndm->ndm_state, flags,
			       port, src_vni, vni, ifindex,
			       ndm->ndm_flags | NTF_VXLAN_ADDED_BY_USER,
			       nhid, true, extack);
	spin_unlock_bh(&vxlan->hash_lock[hash_index]);

	return err;
}

static int __vxlan_fdb_delete(struct vxlan_dev *vxlan,
			      const unsigned char *addr, union vxlan_addr ip,
			      __be16 port, __be32 src_vni, __be32 vni,
			      u32 ifindex, bool swdev_notify)
{
	struct vxlan_rdst *rd = NULL;
	struct vxlan_fdb *f;
	int err = -ENOENT;

	f = vxlan_find_mac(vxlan, addr, src_vni);
	if (!f)
		return err;

	if (!vxlan_addr_any(&ip)) {
		rd = vxlan_fdb_find_rdst(f, &ip, port, vni, ifindex);
		if (!rd)
			goto out;
	}

	/* remove a destination if it's not the only one on the list,
	 * otherwise destroy the fdb entry
	 */
	if (rd && !list_is_singular(&f->remotes)) {
		vxlan_fdb_dst_destroy(vxlan, f, rd, swdev_notify);
		goto out;
	}

	vxlan_fdb_destroy(vxlan, f, true, swdev_notify);

out:
	return 0;
}

/* Delete entry (via netlink) */
static int vxlan_fdb_delete(struct ndmsg *ndm, struct nlattr *tb[],
			    struct net_device *dev,
			    const unsigned char *addr, u16 vid)
{
	struct vxlan_dev *vxlan = netdev_priv(dev);
	union vxlan_addr ip;
	__be32 src_vni, vni;
	u32 ifindex, nhid;
	u32 hash_index;
	__be16 port;
	int err;

	err = vxlan_fdb_parse(tb, vxlan, &ip, &port, &src_vni, &vni, &ifindex,
			      &nhid);
	if (err)
		return err;

	hash_index = fdb_head_index(vxlan, addr, src_vni);
	spin_lock_bh(&vxlan->hash_lock[hash_index]);
	err = __vxlan_fdb_delete(vxlan, addr, ip, port, src_vni, vni, ifindex,
				 true);
	spin_unlock_bh(&vxlan->hash_lock[hash_index]);

	return err;
}

/* Dump forwarding table */
static int vxlan_fdb_dump(struct sk_buff *skb, struct netlink_callback *cb,
			  struct net_device *dev,
			  struct net_device *filter_dev, int *idx)
{
	struct vxlan_dev *vxlan = netdev_priv(dev);
	unsigned int h;
	int err = 0;

	for (h = 0; h < FDB_HASH_SIZE; ++h) {
		struct vxlan_fdb *f;

		rcu_read_lock();
		hlist_for_each_entry_rcu(f, &vxlan->fdb_head[h], hlist) {
			struct vxlan_rdst *rd;

			if (rcu_access_pointer(f->nh)) {
				if (*idx < cb->args[2])
					goto skip_nh;
				err = vxlan_fdb_info(skb, vxlan, f,
						     NETLINK_CB(cb->skb).portid,
						     cb->nlh->nlmsg_seq,
						     RTM_NEWNEIGH,
						     NLM_F_MULTI, NULL);
				if (err < 0) {
					rcu_read_unlock();
					goto out;
				}
skip_nh:
				*idx += 1;
				continue;
			}

			list_for_each_entry_rcu(rd, &f->remotes, list) {
				if (*idx < cb->args[2])
					goto skip;

				err = vxlan_fdb_info(skb, vxlan, f,
						     NETLINK_CB(cb->skb).portid,
						     cb->nlh->nlmsg_seq,
						     RTM_NEWNEIGH,
						     NLM_F_MULTI, rd);
				if (err < 0) {
					rcu_read_unlock();
					goto out;
				}
skip:
				*idx += 1;
			}
		}
		rcu_read_unlock();
	}
out:
	return err;
}

static int vxlan_fdb_get(struct sk_buff *skb,
			 struct nlattr *tb[],
			 struct net_device *dev,
			 const unsigned char *addr,
			 u16 vid, u32 portid, u32 seq,
			 struct netlink_ext_ack *extack)
{
	struct vxlan_dev *vxlan = netdev_priv(dev);
	struct vxlan_fdb *f;
	__be32 vni;
	int err;

	if (tb[NDA_VNI])
		vni = cpu_to_be32(nla_get_u32(tb[NDA_VNI]));
	else
		vni = vxlan->default_dst.remote_vni;

	rcu_read_lock();

	f = __vxlan_find_mac(vxlan, addr, vni);
	if (!f) {
		NL_SET_ERR_MSG(extack, "Fdb entry not found");
		err = -ENOENT;
		goto errout;
	}

	err = vxlan_fdb_info(skb, vxlan, f, portid, seq,
			     RTM_NEWNEIGH, 0, first_remote_rcu(f));
errout:
	rcu_read_unlock();
	return err;
}

/* Watch incoming packets to learn mapping between Ethernet address
 * and Tunnel endpoint.
 * Return true if packet is bogus and should be dropped.
 */
//学习vxlan fdb表项
static bool vxlan_snoop(struct net_device *dev,
			union vxlan_addr *src_ip, const u8 *src_mac,
			u32 src_ifindex, __be32 vni)
{
	struct vxlan_dev *vxlan = netdev_priv(dev);
	struct vxlan_fdb *f;
	u32 ifindex = 0;

#if IS_ENABLED(CONFIG_IPV6)
	if (src_ip->sa.sa_family == AF_INET6 &&
	    (ipv6_addr_type(&src_ip->sin6.sin6_addr) & IPV6_ADDR_LINKLOCAL))
		ifindex = src_ifindex;
#endif

	//学习vxlan fdb表（通过vm源mac,及vni查询)
	f = vxlan_find_mac(vxlan, src_mac, vni);
	if (likely(f)) {
		struct vxlan_rdst *rdst = first_remote_rcu(f);

		if (likely(vxlan_addr_equal(&rdst->remote_ip, src_ip) &&
			   rdst->remote_ifindex == ifindex))
			return false;//不需要更新

		/* Don't migrate static entries, drop packets */
		if (f->state & (NUD_PERMANENT | NUD_NOARP))
			return true;

		/* Don't override an fdb with nexthop with a learnt entry */
		if (rcu_access_pointer(f->nh))
			return true;

		//src_mac发生，更新fdb表项
		if (net_ratelimit())
			netdev_info(dev,
				    "%pM migrated from %pIS to %pIS\n",
				    src_mac, &rdst->remote_ip.sa, &src_ip->sa);

		rdst->remote_ip = *src_ip;
		f->updated = jiffies;
		vxlan_fdb_notify(vxlan, f, rdst, RTM_NEWNEIGH, true, NULL);
	} else {
		u32 hash_index = fdb_head_index(vxlan, src_mac, vni);

		//没有查到，学习此表项
		/* learned new entry */
		spin_lock(&vxlan->hash_lock[hash_index]);

		/* close off race between vxlan_flush and incoming packets */
		if (netif_running(dev))
			vxlan_fdb_update(vxlan, src_mac/*vm mac地址*/, src_ip/*隧道外层源ip地址*/,
					 NUD_REACHABLE,
					 NLM_F_EXCL|NLM_F_CREATE,
					 vxlan->cfg.dst_port,/*默认port地址*/
					 vni,/*实际报文中记录的vxlan id*/
					 vxlan->default_dst.remote_vni,
					 ifindex, NTF_SELF, 0, true, NULL);
		spin_unlock(&vxlan->hash_lock[hash_index]);
	}

	return false;
}

/* See if multicast group is already in use by other ID */
static bool vxlan_group_used(struct vxlan_net *vn, struct vxlan_dev *dev)
{
	struct vxlan_dev *vxlan;
	struct vxlan_sock *sock4;
#if IS_ENABLED(CONFIG_IPV6)
	struct vxlan_sock *sock6;
#endif
	unsigned short family = dev->default_dst.remote_ip.sa.sa_family;

	sock4 = rtnl_dereference(dev->vn4_sock);

	/* The vxlan_sock is only used by dev, leaving group has
	 * no effect on other vxlan devices.
	 */
	if (family == AF_INET && sock4 && refcount_read(&sock4->refcnt) == 1)
		return false;
#if IS_ENABLED(CONFIG_IPV6)
	sock6 = rtnl_dereference(dev->vn6_sock);
	if (family == AF_INET6 && sock6 && refcount_read(&sock6->refcnt) == 1)
		return false;
#endif

	list_for_each_entry(vxlan, &vn->vxlan_list, next) {
		if (!netif_running(vxlan->dev) || vxlan == dev)
			continue;

		if (family == AF_INET &&
		    rtnl_dereference(vxlan->vn4_sock) != sock4)
			continue;
#if IS_ENABLED(CONFIG_IPV6)
		if (family == AF_INET6 &&
		    rtnl_dereference(vxlan->vn6_sock) != sock6)
			continue;
#endif

		if (!vxlan_addr_equal(&vxlan->default_dst.remote_ip,
				      &dev->default_dst.remote_ip))
			continue;

		if (vxlan->default_dst.remote_ifindex !=
		    dev->default_dst.remote_ifindex)
			continue;

		return true;
	}

	return false;
}

static bool __vxlan_sock_release_prep(struct vxlan_sock *vs)
{
	struct vxlan_net *vn;

	if (!vs)
		return false;
	if (!refcount_dec_and_test(&vs->refcnt))
		return false;

	vn = net_generic(sock_net(vs->sock->sk), vxlan_net_id);
	spin_lock(&vn->sock_lock);
	hlist_del_rcu(&vs->hlist);
	udp_tunnel_notify_del_rx_port(vs->sock,
				      (vs->flags & VXLAN_F_GPE) ?
				      UDP_TUNNEL_TYPE_VXLAN_GPE :
				      UDP_TUNNEL_TYPE_VXLAN);
	spin_unlock(&vn->sock_lock);

	return true;
}

static void vxlan_sock_release(struct vxlan_dev *vxlan)
{
	struct vxlan_sock *sock4 = rtnl_dereference(vxlan->vn4_sock);
#if IS_ENABLED(CONFIG_IPV6)
	struct vxlan_sock *sock6 = rtnl_dereference(vxlan->vn6_sock);

	RCU_INIT_POINTER(vxlan->vn6_sock, NULL);
#endif

	RCU_INIT_POINTER(vxlan->vn4_sock, NULL);
	synchronize_net();

	vxlan_vs_del_dev(vxlan);

	if (__vxlan_sock_release_prep(sock4)) {
		udp_tunnel_sock_release(sock4->sock);
		kfree(sock4);
	}

#if IS_ENABLED(CONFIG_IPV6)
	if (__vxlan_sock_release_prep(sock6)) {
		udp_tunnel_sock_release(sock6->sock);
		kfree(sock6);
	}
#endif
}

/* Update multicast group membership when first VNI on
 * multicast address is brought up
 */
static int vxlan_igmp_join(struct vxlan_dev *vxlan)
{
	struct sock *sk;
	union vxlan_addr *ip = &vxlan->default_dst.remote_ip;
	int ifindex = vxlan->default_dst.remote_ifindex;
	int ret = -EINVAL;

	if (ip->sa.sa_family == AF_INET) {
		struct vxlan_sock *sock4 = rtnl_dereference(vxlan->vn4_sock);
		struct ip_mreqn mreq = {
			.imr_multiaddr.s_addr	= ip->sin.sin_addr.s_addr,
			.imr_ifindex		= ifindex,
		};

		sk = sock4->sock->sk;
		lock_sock(sk);
		ret = ip_mc_join_group(sk, &mreq);
		release_sock(sk);
#if IS_ENABLED(CONFIG_IPV6)
	} else {
		struct vxlan_sock *sock6 = rtnl_dereference(vxlan->vn6_sock);

		sk = sock6->sock->sk;
		lock_sock(sk);
		ret = ipv6_stub->ipv6_sock_mc_join(sk, ifindex,
						   &ip->sin6.sin6_addr);
		release_sock(sk);
#endif
	}

	return ret;
}

/* Inverse of vxlan_igmp_join when last VNI is brought down */
static int vxlan_igmp_leave(struct vxlan_dev *vxlan)
{
	struct sock *sk;
	union vxlan_addr *ip = &vxlan->default_dst.remote_ip;
	int ifindex = vxlan->default_dst.remote_ifindex;
	int ret = -EINVAL;

	if (ip->sa.sa_family == AF_INET) {
		struct vxlan_sock *sock4 = rtnl_dereference(vxlan->vn4_sock);
		struct ip_mreqn mreq = {
			.imr_multiaddr.s_addr	= ip->sin.sin_addr.s_addr,
			.imr_ifindex		= ifindex,
		};

		sk = sock4->sock->sk;
		lock_sock(sk);
		ret = ip_mc_leave_group(sk, &mreq);
		release_sock(sk);
#if IS_ENABLED(CONFIG_IPV6)
	} else {
		struct vxlan_sock *sock6 = rtnl_dereference(vxlan->vn6_sock);

		sk = sock6->sock->sk;
		lock_sock(sk);
		ret = ipv6_stub->ipv6_sock_mc_drop(sk, ifindex,
						   &ip->sin6.sin6_addr);
		release_sock(sk);
#endif
	}

	return ret;
}

static bool vxlan_remcsum(struct vxlanhdr *unparsed,
			  struct sk_buff *skb, u32 vxflags)
{
	size_t start, offset;

	if (!(unparsed->vx_flags & VXLAN_HF_RCO) || skb->remcsum_offload)
		goto out;

	start = vxlan_rco_start(unparsed->vx_vni);
	offset = start + vxlan_rco_offset(unparsed->vx_vni);

	if (!pskb_may_pull(skb, offset + sizeof(u16)))
		return false;

	skb_remcsum_process(skb, (void *)(vxlan_hdr(skb) + 1), start, offset,
			    !!(vxflags & VXLAN_F_REMCSUM_NOPARTIAL));
out:
	unparsed->vx_flags &= ~VXLAN_HF_RCO;
	unparsed->vx_vni &= VXLAN_VNI_MASK;
	return true;
}

static void vxlan_parse_gbp_hdr(struct vxlanhdr *unparsed,
				struct sk_buff *skb, u32 vxflags,
				struct vxlan_metadata *md)
{
	struct vxlanhdr_gbp *gbp = (struct vxlanhdr_gbp *)unparsed;
	struct metadata_dst *tun_dst;

	if (!(unparsed->vx_flags & VXLAN_HF_GBP))
		goto out;

	md->gbp = ntohs(gbp->policy_id);

	tun_dst = (struct metadata_dst *)skb_dst(skb);
	if (tun_dst) {
		tun_dst->u.tun_info.key.tun_flags |= TUNNEL_VXLAN_OPT;
		tun_dst->u.tun_info.options_len = sizeof(*md);
	}
	if (gbp->dont_learn)
		md->gbp |= VXLAN_GBP_DONT_LEARN;

	if (gbp->policy_applied)
		md->gbp |= VXLAN_GBP_POLICY_APPLIED;

	/* In flow-based mode, GBP is carried in dst_metadata */
	if (!(vxflags & VXLAN_F_COLLECT_METADATA))
		skb->mark = md->gbp;
out:
	unparsed->vx_flags &= ~VXLAN_GBP_USED_BITS;
}

static bool vxlan_parse_gpe_hdr(struct vxlanhdr *unparsed,
				__be16 *protocol,
				struct sk_buff *skb, u32 vxflags)
{
	struct vxlanhdr_gpe *gpe = (struct vxlanhdr_gpe *)unparsed;

	/* Need to have Next Protocol set for interfaces in GPE mode. */
	if (!gpe->np_applied)
		return false;
	/* "The initial version is 0. If a receiver does not support the
	 * version indicated it MUST drop the packet.
	 */
	if (gpe->version != 0)
		return false;
	/* "When the O bit is set to 1, the packet is an OAM packet and OAM
	 * processing MUST occur." However, we don't implement OAM
	 * processing, thus drop the packet.
	 */
	if (gpe->oam_flag)
		return false;

	*protocol = tun_p_to_eth_p(gpe->next_protocol);
	if (!*protocol)
		return false;

	unparsed->vx_flags &= ~VXLAN_GPE_USED_BITS;
	return true;
}

static bool vxlan_set_mac(struct vxlan_dev *vxlan,
			  struct vxlan_sock *vs,
			  struct sk_buff *skb, __be32 vni/*报文中对应的vxlan*/)
{
	union vxlan_addr saddr;
	u32 ifindex = skb->dev->ifindex;

	//定义data当前位置为以太头位置
	skb_reset_mac_header(skb);
	skb->protocol = eth_type_trans(skb, vxlan->dev);
	skb_postpull_rcsum(skb, eth_hdr(skb), ETH_HLEN);

	/* Ignore packet loops (and multicast echo) */
	//如果此报文就是vxlan设备发出的，则丢包（防止环路）
	if (ether_addr_equal(eth_hdr(skb)->h_source, vxlan->dev->dev_addr))
		return false;

	/* Get address from the outer IP header */
	//取外层源ip,用于fdb学习
	if (vxlan_get_sk_family(vs) == AF_INET) {
		//注意此处network_head并没有更新，故仍指向的是vxlan隧道外层ip头，故这里取到的是外层源mac
		//即对端主机源ip
		saddr.sin.sin_addr.s_addr = ip_hdr(skb)->saddr;
		saddr.sa.sa_family = AF_INET;
#if IS_ENABLED(CONFIG_IPV6)
	} else {
		saddr.sin6.sin6_addr = ipv6_hdr(skb)->saddr;
		saddr.sa.sa_family = AF_INET6;
#endif
	}

	//执行vxlan fdb学习（snooping)
	if ((vxlan->cfg.flags & VXLAN_F_LEARN) &&
	    vxlan_snoop(skb->dev, &saddr/*外层ip*/, eth_hdr(skb)->h_source/*内层源mac*/, ifindex/*入接口*/, vni/*报文指定的vxlan id*/))
		return false;

	return true;
}

static bool vxlan_ecn_decapsulate(struct vxlan_sock *vs, void *oiph,
				  struct sk_buff *skb)
{
	int err = 0;

	if (vxlan_get_sk_family(vs) == AF_INET)
		err = IP_ECN_decapsulate(oiph, skb);
#if IS_ENABLED(CONFIG_IPV6)
	else
		err = IP6_ECN_decapsulate(oiph, skb);
#endif

	if (unlikely(err) && log_ecn_error) {
		if (vxlan_get_sk_family(vs) == AF_INET)
			net_info_ratelimited("non-ECT from %pI4 with TOS=%#x\n",
					     &((struct iphdr *)oiph)->saddr,
					     ((struct iphdr *)oiph)->tos);
		else
			net_info_ratelimited("non-ECT from %pI6\n",
					     &((struct ipv6hdr *)oiph)->saddr);
	}
	return err <= 1;
}

/* Callback from net/ipv4/udp.c to receive packets */
//收到vxlan报文处理（解封装，回调将在udp收到报文后被触发，看udp_queue_rcv_one_skb）
static int vxlan_rcv(struct sock *sk, struct sk_buff *skb)
{
	struct vxlan_dev *vxlan;
	struct vxlan_sock *vs;
	struct vxlanhdr unparsed;
	struct vxlan_metadata _md;
	struct vxlan_metadata *md = &_md;
	__be16 protocol = htons(ETH_P_TEB);
	bool raw_proto = false;
	void *oiph;
	__be32 vni = 0;

	/* Need UDP and VXLAN header to be present */
	//此时skb->head指向以太头,data指向UDP头部
	//报文需要有完整的udp,vxlan头（从长度上保证）
	if (!pskb_may_pull(skb, VXLAN_HLEN))
		goto drop;

	//定位到vxlan头部
	unparsed = *vxlan_hdr(skb);
	/* VNI flag always required to be set */
	//当前vxlan标准要求首字节的第４位必须置１（linux 查int32型的第27位）
	//如果未置位，则丢包（不合法的vxlan报文）
	if (!(unparsed.vx_flags & VXLAN_HF_VNI)) {
		netdev_dbg(skb->dev, "invalid vxlan flags=%#x vni=%#x\n",
			   ntohl(vxlan_hdr(skb)->vx_flags),
			   ntohl(vxlan_hdr(skb)->vx_vni));
		/* Return non vxlan pkt */
		goto drop;
	}

	//提取vxlan的其它标记位
	unparsed.vx_flags &= ~VXLAN_HF_VNI;
	unparsed.vx_vni &= ~VXLAN_VNI_MASK;//提取vxlan id号

	vs = rcu_dereference_sk_user_data(sk);
	if (!vs)
		goto drop;

	//取vxlan id号
	vni = vxlan_vni(vxlan_hdr(skb)->vx_vni);

	//检查是否有能收取此vni的vxlan设备
	vxlan = vxlan_vs_find_vni(vs, skb->dev->ifindex, vni);
	if (!vxlan)
		goto drop;

	/* For backwards compatibility, only allow reserved fields to be
	 * used by VXLAN extensions if explicitly requested.
	 */
	//vxlan扩展处理
	if (vs->flags & VXLAN_F_GPE) {
		if (!vxlan_parse_gpe_hdr(&unparsed, &protocol, skb, vs->flags))
			goto drop;
		raw_proto = true;
	}

	//剥离vxlan隧道头（自此开始data指向vxlan负载报文）
	if (__iptunnel_pull_header(skb, VXLAN_HLEN, protocol, raw_proto,
				   !net_eq(vxlan->net, dev_net(vxlan->dev))))
		goto drop;

	if (vs->flags & VXLAN_F_REMCSUM_RX)
		if (unlikely(!vxlan_remcsum(&unparsed, skb, vs->flags)))
			goto drop;

	if (vxlan_collect_metadata(vs)) {
		//创建metadata_dst,收集tunnel信息
		struct metadata_dst *tun_dst;

		tun_dst = udp_tun_rx_dst(skb, vxlan_get_sk_family(vs), TUNNEL_KEY,
					 key32_to_tunnel_id(vni), sizeof(*md)/*选项大小*/);

		if (!tun_dst)
			goto drop;

		//使md指向metadata-dst中存放md的空间
		md = ip_tunnel_info_opts(&tun_dst->u.tun_info);

		//为此skb设置其dst
		skb_dst_set(skb, (struct dst_entry *)tun_dst);
	} else {
	    //不需要收集md时，置为null
		memset(md, 0, sizeof(*md));
	}

	if (vs->flags & VXLAN_F_GBP)
		vxlan_parse_gbp_hdr(&unparsed, skb, vs->flags, md);
	/* Note that GBP and GPE can never be active together. This is
	 * ensured in vxlan_dev_configure.
	 */

	if (unparsed.vx_flags || unparsed.vx_vni) {
	    //不容许有其它标记，如有，则丢包
		/* If there are any unprocessed flags remaining treat
		 * this as a malformed packet. This behavior diverges from
		 * VXLAN RFC (RFC7348) which stipulates that bits in reserved
		 * in reserved fields are to be ignored. The approach here
		 * maintains compatibility with previous stack code, and also
		 * is more robust and provides a little more security in
		 * adding extensions to VXLAN.
		 */
		goto drop;
	}

	if (!raw_proto) {
	    //fdb学习及reset mac header
		if (!vxlan_set_mac(vxlan, vs, skb, vni))
			goto drop;
	} else {
		//内层为自定义格式报文，例如ip...
		skb_reset_mac_header(skb);
		skb->dev = vxlan->dev;
		skb->pkt_type = PACKET_HOST;
	}

	oiph = skb_network_header(skb);
	skb_reset_network_header(skb);

	if (!vxlan_ecn_decapsulate(vs, oiph, skb)) {
		++vxlan->dev->stats.rx_frame_errors;
		++vxlan->dev->stats.rx_errors;
		goto drop;
	}

	rcu_read_lock();

	//如果vxlan设备没有up,则丢包
	if (unlikely(!(vxlan->dev->flags & IFF_UP))) {
		rcu_read_unlock();
		atomic_long_inc(&vxlan->dev->rx_dropped);
		goto drop;
	}

<<<<<<< HEAD
	//收包统计计数增加
	stats = this_cpu_ptr(vxlan->dev->tstats);
	u64_stats_update_begin(&stats->syncp);
	stats->rx_packets++;
	stats->rx_bytes += skb->len;
	u64_stats_update_end(&stats->syncp);

	//vxlan设备的gro处理
=======
	dev_sw_netstats_rx_add(vxlan->dev, skb->len);
>>>>>>> c4d6fe73
	gro_cells_receive(&vxlan->gro_cells, skb);

	rcu_read_unlock();

	return 0;

drop:
	/* Consume bad packet */
	kfree_skb(skb);
	return 0;
}

/* Callback from net/ipv{4,6}/udp.c to check that we have a VNI for errors */
static int vxlan_err_lookup(struct sock *sk, struct sk_buff *skb)
{
	struct vxlan_dev *vxlan;
	struct vxlan_sock *vs;
	struct vxlanhdr *hdr;
	__be32 vni;

	if (!pskb_may_pull(skb, skb_transport_offset(skb) + VXLAN_HLEN))
		return -EINVAL;

	hdr = vxlan_hdr(skb);

	if (!(hdr->vx_flags & VXLAN_HF_VNI))
		return -EINVAL;

	vs = rcu_dereference_sk_user_data(sk);
	if (!vs)
		return -ENOENT;

	vni = vxlan_vni(hdr->vx_vni);
	vxlan = vxlan_vs_find_vni(vs, skb->dev->ifindex, vni);
	if (!vxlan)
		return -ENOENT;

	return 0;
}

//查询vxlan fdb表，知道arp结果的回复arp
static int arp_reduce(struct net_device *dev, struct sk_buff *skb, __be32 vni)
{
	struct vxlan_dev *vxlan = netdev_priv(dev);
	struct arphdr *parp;
	u8 *arpptr, *sha;
	__be32 sip, tip;
	struct neighbour *n;

	if (dev->flags & IFF_NOARP)
		goto out;

	if (!pskb_may_pull(skb, arp_hdr_len(dev))) {
		dev->stats.tx_dropped++;
		goto out;
	}
	parp = arp_hdr(skb);

	//只处理以太网的arp请求报文
	if ((parp->ar_hrd != htons(ARPHRD_ETHER) &&
	     parp->ar_hrd != htons(ARPHRD_IEEE802)) ||
	    parp->ar_pro != htons(ETH_P_IP) ||
	    parp->ar_op != htons(ARPOP_REQUEST) ||
	    parp->ar_hln != dev->addr_len ||
	    parp->ar_pln != 4)
		goto out;
	arpptr = (u8 *)parp + sizeof(struct arphdr);
	sha = arpptr;
	arpptr += dev->addr_len;	/* sha */
	memcpy(&sip, arpptr, sizeof(sip));
	arpptr += sizeof(sip);
	arpptr += dev->addr_len;	/* tha */
	memcpy(&tip, arpptr, sizeof(tip));

	if (ipv4_is_loopback(tip) ||
	    ipv4_is_multicast(tip))
		goto out;

	//查询arp表，获知tip的邻居表项(这里的dev有net namespace属性，故没有给出namespace)
	n = neigh_lookup(&arp_tbl, &tip, dev);

	if (n) {
		struct vxlan_fdb *f;
		struct sk_buff	*reply;

		if (!(n->nud_state & NUD_CONNECTED)) {
			neigh_release(n);
			goto out;
		}

		//查询tip所在物理主机（排除本机）
		f = vxlan_find_mac(vxlan, n->ha, vni);
		if (f && vxlan_addr_any(&(first_remote_rcu(f)->remote_ip))) {
			/* bridge-local neighbor */
			neigh_release(n);
			goto out;
		}

		//回复arp
		reply = arp_create(ARPOP_REPLY, ETH_P_ARP, sip, dev, tip, sha,
				n->ha, sha);

		neigh_release(n);

		if (reply == NULL)
			goto out;

		skb_reset_mac_header(reply);
		__skb_pull(reply, skb_network_offset(reply));
		reply->ip_summed = CHECKSUM_UNNECESSARY;
		reply->pkt_type = PACKET_HOST;

		if (netif_rx_ni(reply) == NET_RX_DROP)
			dev->stats.rx_dropped++;
	} else if (vxlan->cfg.flags & VXLAN_F_L3MISS) {
		union vxlan_addr ipa = {
			.sin.sin_addr.s_addr = tip,
			.sin.sin_family = AF_INET,
		};

		//通过netlink知会ip miss
		vxlan_ip_miss(dev, &ipa);
	}
out:
	consume_skb(skb);
	return NETDEV_TX_OK;
}

#if IS_ENABLED(CONFIG_IPV6)
static struct sk_buff *vxlan_na_create(struct sk_buff *request,
	struct neighbour *n, bool isrouter)
{
	struct net_device *dev = request->dev;
	struct sk_buff *reply;
	struct nd_msg *ns, *na;
	struct ipv6hdr *pip6;
	u8 *daddr;
	int na_olen = 8; /* opt hdr + ETH_ALEN for target */
	int ns_olen;
	int i, len;

	if (dev == NULL || !pskb_may_pull(request, request->len))
		return NULL;

	len = LL_RESERVED_SPACE(dev) + sizeof(struct ipv6hdr) +
		sizeof(*na) + na_olen + dev->needed_tailroom;
	reply = alloc_skb(len, GFP_ATOMIC);
	if (reply == NULL)
		return NULL;

	reply->protocol = htons(ETH_P_IPV6);
	reply->dev = dev;
	skb_reserve(reply, LL_RESERVED_SPACE(request->dev));
	skb_push(reply, sizeof(struct ethhdr));
	skb_reset_mac_header(reply);

	ns = (struct nd_msg *)(ipv6_hdr(request) + 1);

	daddr = eth_hdr(request)->h_source;
	ns_olen = request->len - skb_network_offset(request) -
		sizeof(struct ipv6hdr) - sizeof(*ns);
	for (i = 0; i < ns_olen-1; i += (ns->opt[i+1]<<3)) {
		if (!ns->opt[i + 1]) {
			kfree_skb(reply);
			return NULL;
		}
		if (ns->opt[i] == ND_OPT_SOURCE_LL_ADDR) {
			daddr = ns->opt + i + sizeof(struct nd_opt_hdr);
			break;
		}
	}

	/* Ethernet header */
	ether_addr_copy(eth_hdr(reply)->h_dest, daddr);
	ether_addr_copy(eth_hdr(reply)->h_source, n->ha);
	eth_hdr(reply)->h_proto = htons(ETH_P_IPV6);
	reply->protocol = htons(ETH_P_IPV6);

	skb_pull(reply, sizeof(struct ethhdr));
	skb_reset_network_header(reply);
	skb_put(reply, sizeof(struct ipv6hdr));

	/* IPv6 header */

	pip6 = ipv6_hdr(reply);
	memset(pip6, 0, sizeof(struct ipv6hdr));
	pip6->version = 6;
	pip6->priority = ipv6_hdr(request)->priority;
	pip6->nexthdr = IPPROTO_ICMPV6;
	pip6->hop_limit = 255;
	pip6->daddr = ipv6_hdr(request)->saddr;
	pip6->saddr = *(struct in6_addr *)n->primary_key;

	skb_pull(reply, sizeof(struct ipv6hdr));
	skb_reset_transport_header(reply);

	/* Neighbor Advertisement */
	na = skb_put_zero(reply, sizeof(*na) + na_olen);
	na->icmph.icmp6_type = NDISC_NEIGHBOUR_ADVERTISEMENT;
	na->icmph.icmp6_router = isrouter;
	na->icmph.icmp6_override = 1;
	na->icmph.icmp6_solicited = 1;
	na->target = ns->target;
	ether_addr_copy(&na->opt[2], n->ha);
	na->opt[0] = ND_OPT_TARGET_LL_ADDR;
	na->opt[1] = na_olen >> 3;

	na->icmph.icmp6_cksum = csum_ipv6_magic(&pip6->saddr,
		&pip6->daddr, sizeof(*na)+na_olen, IPPROTO_ICMPV6,
		csum_partial(na, sizeof(*na)+na_olen, 0));

	pip6->payload_len = htons(sizeof(*na)+na_olen);

	skb_push(reply, sizeof(struct ipv6hdr));

	reply->ip_summed = CHECKSUM_UNNECESSARY;

	return reply;
}

static int neigh_reduce(struct net_device *dev, struct sk_buff *skb, __be32 vni)
{
	struct vxlan_dev *vxlan = netdev_priv(dev);
	const struct in6_addr *daddr;
	const struct ipv6hdr *iphdr;
	struct inet6_dev *in6_dev;
	struct neighbour *n;
	struct nd_msg *msg;

	in6_dev = __in6_dev_get(dev);
	if (!in6_dev)
		goto out;

	iphdr = ipv6_hdr(skb);
	daddr = &iphdr->daddr;
	msg = (struct nd_msg *)(iphdr + 1);

	if (ipv6_addr_loopback(daddr) ||
	    ipv6_addr_is_multicast(&msg->target))
		goto out;

	n = neigh_lookup(ipv6_stub->nd_tbl, &msg->target, dev);

	if (n) {
		struct vxlan_fdb *f;
		struct sk_buff *reply;

		if (!(n->nud_state & NUD_CONNECTED)) {
			neigh_release(n);
			goto out;
		}

		f = vxlan_find_mac(vxlan, n->ha, vni);
		if (f && vxlan_addr_any(&(first_remote_rcu(f)->remote_ip))) {
			/* bridge-local neighbor */
			neigh_release(n);
			goto out;
		}

		reply = vxlan_na_create(skb, n,
					!!(f ? f->flags & NTF_ROUTER : 0));

		neigh_release(n);

		if (reply == NULL)
			goto out;

		if (netif_rx_ni(reply) == NET_RX_DROP)
			dev->stats.rx_dropped++;

	} else if (vxlan->cfg.flags & VXLAN_F_L3MISS) {
		union vxlan_addr ipa = {
			.sin6.sin6_addr = msg->target,
			.sin6.sin6_family = AF_INET6,
		};

		vxlan_ip_miss(dev, &ipa);
	}

out:
	consume_skb(skb);
	return NETDEV_TX_OK;
}
#endif

static bool route_shortcircuit(struct net_device *dev, struct sk_buff *skb)
{
	struct vxlan_dev *vxlan = netdev_priv(dev);
	struct neighbour *n;

	//不处理目的为组播的报文
	if (is_multicast_ether_addr(eth_hdr(skb)->h_dest))
		return false;

	n = NULL;
	switch (ntohs(eth_hdr(skb)->h_proto)) {
	case ETH_P_IP:
	{
		struct iphdr *pip;

		if (!pskb_may_pull(skb, sizeof(struct iphdr)))
			return false;
		pip = ip_hdr(skb);
		//按目的ip查询邻居表项
		n = neigh_lookup(&arp_tbl, &pip->daddr, dev);
		if (!n && (vxlan->cfg.flags & VXLAN_F_L3MISS)) {
		    /*如果未查询到邻居表项，则触发ip miss,向用户态发送netlink通知*/
			union vxlan_addr ipa = {
				.sin.sin_addr.s_addr = pip->daddr,
				.sin.sin_family = AF_INET,
			};

			vxlan_ip_miss(dev, &ipa);
			return false;
		}

		break;
	}
#if IS_ENABLED(CONFIG_IPV6)
	case ETH_P_IPV6:
	{
		struct ipv6hdr *pip6;

		if (!pskb_may_pull(skb, sizeof(struct ipv6hdr)))
			return false;
		pip6 = ipv6_hdr(skb);
		n = neigh_lookup(ipv6_stub->nd_tbl, &pip6->daddr, dev);
		if (!n && (vxlan->cfg.flags & VXLAN_F_L3MISS)) {
			union vxlan_addr ipa = {
				.sin6.sin6_addr = pip6->daddr,
				.sin6.sin6_family = AF_INET6,
			};

			vxlan_ip_miss(dev, &ipa);
			return false;
		}

		break;
	}
#endif
	default:
		return false;
	}

	if (n) {
		bool diff;

		diff = !ether_addr_equal(eth_hdr(skb)->h_dest, n->ha);
		if (diff) {
		    /*skb目的mac与neighbour不同，这里修改源目的mac*/
			memcpy(eth_hdr(skb)->h_source, eth_hdr(skb)->h_dest,
				dev->addr_len);
			memcpy(eth_hdr(skb)->h_dest, n->ha, dev->addr_len);
		}
		neigh_release(n);
		return diff;
	}

	return false;
}

static void vxlan_build_gbp_hdr(struct vxlanhdr *vxh, u32 vxflags,
				struct vxlan_metadata *md)
{
	struct vxlanhdr_gbp *gbp;

	if (!md->gbp)
		return;

	gbp = (struct vxlanhdr_gbp *)vxh;
	vxh->vx_flags |= VXLAN_HF_GBP;

	if (md->gbp & VXLAN_GBP_DONT_LEARN)
		gbp->dont_learn = 1;

	if (md->gbp & VXLAN_GBP_POLICY_APPLIED)
		gbp->policy_applied = 1;

	gbp->policy_id = htons(md->gbp & VXLAN_GBP_ID_MASK);
}

static int vxlan_build_gpe_hdr(struct vxlanhdr *vxh, u32 vxflags,
			       __be16 protocol)
{
	struct vxlanhdr_gpe *gpe = (struct vxlanhdr_gpe *)vxh;

	gpe->np_applied = 1;
	gpe->next_protocol = tun_p_from_eth_p(protocol);
	if (!gpe->next_protocol)
		return -EPFNOSUPPORT;
	return 0;
}

//完成vxlan头部的添加
static int vxlan_build_skb(struct sk_buff *skb, struct dst_entry *dst,
			   int iphdr_len, __be32 vni,
			   struct vxlan_metadata *md, u32 vxflags,
			   bool udp_sum)
{
	struct vxlanhdr *vxh;
	int min_headroom;
	int err;
	int type = udp_sum ? SKB_GSO_UDP_TUNNEL_CSUM : SKB_GSO_UDP_TUNNEL;
	__be16 inner_protocol = htons(ETH_P_TEB);

	if ((vxflags & VXLAN_F_REMCSUM_TX) &&
	    skb->ip_summed == CHECKSUM_PARTIAL) {
		int csum_start = skb_checksum_start_offset(skb);

		if (csum_start <= VXLAN_MAX_REMCSUM_START &&
		    !(csum_start & VXLAN_RCO_SHIFT_MASK) &&
		    (skb->csum_offset == offsetof(struct udphdr, check) ||
		     skb->csum_offset == offsetof(struct tcphdr, check)))
			type |= SKB_GSO_TUNNEL_REMCSUM;
	}

	//iphdr_len指出ip头部长度,VXLAN_HLEN指出udp,vxlan头疗长度
	min_headroom = LL_RESERVED_SPACE(dst->dev) + dst->header_len
			+ VXLAN_HLEN + iphdr_len;

	/* Need space for new headers (invalidates iph ptr) */
	err = skb_cow_head(skb, min_headroom);
	if (unlikely(err))
		return err;

	err = iptunnel_handle_offloads(skb, type);
	if (err)
		return err;

	//data指针前移，空出一个vxlan头部
	vxh = __skb_push(skb, sizeof(*vxh));
	//设置vxlan头部flag，放入vni
	vxh->vx_flags = VXLAN_HF_VNI;
	vxh->vx_vni = vxlan_vni_field(vni);

	if (type & SKB_GSO_TUNNEL_REMCSUM) {
		unsigned int start;

		start = skb_checksum_start_offset(skb) - sizeof(struct vxlanhdr);
		vxh->vx_vni |= vxlan_compute_rco(start, skb->csum_offset);
		vxh->vx_flags |= VXLAN_HF_RCO;

		if (!skb_is_gso(skb)) {
			skb->ip_summed = CHECKSUM_NONE;
			skb->encapsulation = 0;
		}
	}

	if (vxflags & VXLAN_F_GBP)
		vxlan_build_gbp_hdr(vxh, vxflags, md);
	if (vxflags & VXLAN_F_GPE) {
		err = vxlan_build_gpe_hdr(vxh, vxflags, skb->protocol);
		if (err < 0)
			return err;
		inner_protocol = skb->protocol;
	}

	skb_set_inner_protocol(skb, inner_protocol);
	return 0;
}

static struct rtable *vxlan_get_route(struct vxlan_dev *vxlan, struct net_device *dev,
				      struct vxlan_sock *sock4,
				      struct sk_buff *skb, int oif, u8 tos,
				      __be32 daddr, __be32 *saddr, __be16 dport, __be16 sport,
				      struct dst_cache *dst_cache,
				      const struct ip_tunnel_info *info)
{
	bool use_cache = ip_tunnel_dst_cache_usable(skb, info);
	struct rtable *rt = NULL;
	struct flowi4 fl4;

	if (!sock4)
		return ERR_PTR(-EIO);

	if (tos && !info)
		use_cache = false;
	if (use_cache) {
		rt = dst_cache_get_ip4(dst_cache, saddr);
		if (rt)
			return rt;
	}

	memset(&fl4, 0, sizeof(fl4));
	fl4.flowi4_oif = oif;
	fl4.flowi4_tos = RT_TOS(tos);
	fl4.flowi4_mark = skb->mark;
	fl4.flowi4_proto = IPPROTO_UDP;
	fl4.daddr = daddr;
	fl4.saddr = *saddr;
	fl4.fl4_dport = dport;
	fl4.fl4_sport = sport;

	rt = ip_route_output_key(vxlan->net, &fl4);
	if (!IS_ERR(rt)) {
		if (rt->dst.dev == dev) {
			netdev_dbg(dev, "circular route to %pI4\n", &daddr);
			ip_rt_put(rt);
			return ERR_PTR(-ELOOP);
		}

		*saddr = fl4.saddr;
		if (use_cache)
			dst_cache_set_ip4(dst_cache, &rt->dst, fl4.saddr);
	} else {
		netdev_dbg(dev, "no route to %pI4\n", &daddr);
		return ERR_PTR(-ENETUNREACH);
	}
	return rt;
}

#if IS_ENABLED(CONFIG_IPV6)
static struct dst_entry *vxlan6_get_route(struct vxlan_dev *vxlan,
					  struct net_device *dev,
					  struct vxlan_sock *sock6,
					  struct sk_buff *skb, int oif, u8 tos,
					  __be32 label,
					  const struct in6_addr *daddr,
					  struct in6_addr *saddr,
					  __be16 dport, __be16 sport,
					  struct dst_cache *dst_cache,
					  const struct ip_tunnel_info *info)
{
	bool use_cache = ip_tunnel_dst_cache_usable(skb, info);
	struct dst_entry *ndst;
	struct flowi6 fl6;

	if (!sock6)
		return ERR_PTR(-EIO);

	if (tos && !info)
		use_cache = false;
	if (use_cache) {
		ndst = dst_cache_get_ip6(dst_cache, saddr);
		if (ndst)
			return ndst;
	}

	memset(&fl6, 0, sizeof(fl6));
	fl6.flowi6_oif = oif;
	fl6.daddr = *daddr;
	fl6.saddr = *saddr;
	fl6.flowlabel = ip6_make_flowinfo(RT_TOS(tos), label);
	fl6.flowi6_mark = skb->mark;
	fl6.flowi6_proto = IPPROTO_UDP;
	fl6.fl6_dport = dport;
	fl6.fl6_sport = sport;

	ndst = ipv6_stub->ipv6_dst_lookup_flow(vxlan->net, sock6->sock->sk,
					       &fl6, NULL);
	if (unlikely(IS_ERR(ndst))) {
		netdev_dbg(dev, "no route to %pI6\n", daddr);
		return ERR_PTR(-ENETUNREACH);
	}

	if (unlikely(ndst->dev == dev)) {
		netdev_dbg(dev, "circular route to %pI6\n", daddr);
		dst_release(ndst);
		return ERR_PTR(-ELOOP);
	}

	*saddr = fl6.saddr;
	if (use_cache)
		dst_cache_set_ip6(dst_cache, ndst, saddr);
	return ndst;
}
#endif

/* Bypass encapsulation if the destination is local */
static void vxlan_encap_bypass(struct sk_buff *skb, struct vxlan_dev *src_vxlan,
			       struct vxlan_dev *dst_vxlan, __be32 vni,
			       bool snoop)
{
	struct pcpu_sw_netstats *tx_stats, *rx_stats;
	union vxlan_addr loopback;
	union vxlan_addr *remote_ip = &dst_vxlan->default_dst.remote_ip;
	struct net_device *dev;
	int len = skb->len;

	tx_stats = this_cpu_ptr(src_vxlan->dev->tstats);
	rx_stats = this_cpu_ptr(dst_vxlan->dev->tstats);
	skb->pkt_type = PACKET_HOST;
	skb->encapsulation = 0;
	skb->dev = dst_vxlan->dev;
	__skb_pull(skb, skb_network_offset(skb));

	if (remote_ip->sa.sa_family == AF_INET) {
		loopback.sin.sin_addr.s_addr = htonl(INADDR_LOOPBACK);
		loopback.sa.sa_family =  AF_INET;
#if IS_ENABLED(CONFIG_IPV6)
	} else {
		loopback.sin6.sin6_addr = in6addr_loopback;
		loopback.sa.sa_family =  AF_INET6;
#endif
	}

	rcu_read_lock();
	dev = skb->dev;
	if (unlikely(!(dev->flags & IFF_UP))) {
		kfree_skb(skb);
		goto drop;
	}

	if ((dst_vxlan->cfg.flags & VXLAN_F_LEARN) && snoop)
		vxlan_snoop(dev, &loopback, eth_hdr(skb)->h_source, 0, vni);

	u64_stats_update_begin(&tx_stats->syncp);
	tx_stats->tx_packets++;
	tx_stats->tx_bytes += len;
	u64_stats_update_end(&tx_stats->syncp);

	if (netif_rx(skb) == NET_RX_SUCCESS) {
		u64_stats_update_begin(&rx_stats->syncp);
		rx_stats->rx_packets++;
		rx_stats->rx_bytes += len;
		u64_stats_update_end(&rx_stats->syncp);
	} else {
drop:
		dev->stats.rx_dropped++;
	}
	rcu_read_unlock();
}

static int encap_bypass_if_local(struct sk_buff *skb, struct net_device *dev,
				 struct vxlan_dev *vxlan,
				 union vxlan_addr *daddr,
				 __be16 dst_port, int dst_ifindex, __be32 vni,
				 struct dst_entry *dst,
				 u32 rt_flags)
{
#if IS_ENABLED(CONFIG_IPV6)
	/* IPv6 rt-flags are checked against RTF_LOCAL, but the value of
	 * RTF_LOCAL is equal to RTCF_LOCAL. So to keep code simple
	 * we can use RTCF_LOCAL which works for ipv4 and ipv6 route entry.
	 */
	BUILD_BUG_ON(RTCF_LOCAL != RTF_LOCAL);
#endif
	/* Bypass encapsulation if the destination is local */
	if (rt_flags & RTCF_LOCAL &&
	    !(rt_flags & (RTCF_BROADCAST | RTCF_MULTICAST))) {
		struct vxlan_dev *dst_vxlan;

		dst_release(dst);
		dst_vxlan = vxlan_find_vni(vxlan->net, dst_ifindex, vni,
					   daddr->sa.sa_family, dst_port,
					   vxlan->cfg.flags);
		if (!dst_vxlan) {
			dev->stats.tx_errors++;
			kfree_skb(skb);

			return -ENOENT;
		}
		vxlan_encap_bypass(skb, vxlan, dst_vxlan, vni, true);
		return 1;
	}

	return 0;
}

//向接口dev发送报文vxlan skb
static void vxlan_xmit_one(struct sk_buff *skb, struct net_device *dev,
			   __be32 default_vni, struct vxlan_rdst *rdst/*vxlan对端*/,
			   bool did_rsc)
{
	struct dst_cache *dst_cache;
	struct ip_tunnel_info *info;
	struct vxlan_dev *vxlan = netdev_priv(dev);
	const struct iphdr *old_iph = ip_hdr(skb);
	union vxlan_addr *dst;
	union vxlan_addr remote_ip, local_ip;
	struct vxlan_metadata _md;
	struct vxlan_metadata *md = &_md;
	__be16 src_port = 0, dst_port;
	struct dst_entry *ndst = NULL;
	__be32 vni, label;
	__u8 tos, ttl;
	int ifindex;
	int err;
	u32 flags = vxlan->cfg.flags;
	bool udp_sum = false;
	bool xnet = !net_eq(vxlan->net, dev_net(vxlan->dev));

	//取skb对应的隧道信息
	info = skb_tunnel_info(skb);

	if (rdst) {
		//出接口已知的情况处理:assert(rdst!=NULL)
		dst = &rdst->remote_ip;//对端外层ip
		//目的ip是全０
		if (vxlan_addr_any(dst)) {
			if (did_rsc) {
				/* short-circuited back to local bridge */
				vxlan_encap_bypass(skb, vxlan, vxlan,
						   default_vni, true);
				return;
			}
			goto drop;
		}

		//取隧道目的端port
		dst_port = rdst->remote_port ? rdst->remote_port : vxlan->cfg.dst_port;
		//取使用的vxlan id
		vni = (rdst->remote_vni) ? : default_vni;
		//使用的出接口ifindex
		ifindex = rdst->remote_ifindex;
		//使用的隧道本端源ip
		local_ip = vxlan->cfg.saddr;
		dst_cache = &rdst->dst_cache;
		md->gbp = skb->mark;

		//使用的ttl
		if (flags & VXLAN_F_TTL_INHERIT) {
			ttl = ip_tunnel_get_ttl(old_iph, skb);
		} else {
			ttl = vxlan->cfg.ttl;
			//目的ip为组播地址或者ttl为０时，默认将ttl修改为１
			if (!ttl && vxlan_addr_multicast(dst))
				ttl = 1;
		}

		//使用的tos
		tos = vxlan->cfg.tos;
		if (tos == 1)
			tos = ip_tunnel_get_dsfield(old_iph, skb);

		if (dst->sa.sa_family == AF_INET)
			udp_sum = !(flags & VXLAN_F_UDP_ZERO_CSUM_TX);
		else
			udp_sum = !(flags & VXLAN_F_UDP_ZERO_CSUM6_TX);
		label = vxlan->cfg.label;
	} else {
		//出接口未知的情况处理:assert(rdst==NULL)
		if (!info) {
			WARN_ONCE(1, "%s: Missing encapsulation instructions\n",
				  dev->name);
			goto drop;
		}

		//由info来填充remote_ip,local_ip
		remote_ip.sa.sa_family = ip_tunnel_info_af(info);
		if (remote_ip.sa.sa_family == AF_INET) {
			remote_ip.sin.sin_addr.s_addr = info->key.u.ipv4.dst;
			local_ip.sin.sin_addr.s_addr = info->key.u.ipv4.src;
		} else {
			remote_ip.sin6.sin6_addr = info->key.u.ipv6.dst;
			local_ip.sin6.sin6_addr = info->key.u.ipv6.src;
		}
		dst = &remote_ip;

		//设置对端目的port,及vni
		dst_port = info->key.tp_dst ? : vxlan->cfg.dst_port;
		vni = tunnel_id_to_key32(info->key.tun_id);
		ifindex = 0;
		dst_cache = &info->dst_cache;
		if (info->key.tun_flags & TUNNEL_VXLAN_OPT) {
			if (info->options_len < sizeof(*md))
				goto drop;
			md = ip_tunnel_info_opts(info);
		}
		ttl = info->key.ttl;
		tos = info->key.tos;
		label = info->key.label;
		udp_sum = !!(info->key.tun_flags & TUNNEL_CSUM);
	}

	//依据流特征生成一个src_port
	src_port = udp_flow_src_port(dev_net(dev), skb, vxlan->cfg.port_min,
				     vxlan->cfg.port_max, true);

	rcu_read_lock();
	if (dst->sa.sa_family == AF_INET) {
		struct vxlan_sock *sock4 = rcu_dereference(vxlan->vn4_sock);
		struct rtable *rt;
		__be16 df = 0;

		if (!ifindex)
			ifindex = sock4->sock->sk->sk_bound_dev_if;

		//查路由确定下一跳
		rt = vxlan_get_route(vxlan, dev, sock4, skb, ifindex/*出接口*/, tos,
				     dst->sin.sin_addr.s_addr,/*隧道对端目的地址*/
				     &local_ip.sin.sin_addr.s_addr,/*源地址*/
				     dst_port, src_port,
				     dst_cache, info);
		if (IS_ERR(rt)) {
			//路由查找失败
			err = PTR_ERR(rt);
			goto tx_error;
		}

		if (!info) {
			/* Bypass encapsulation if the destination is local */
			err = encap_bypass_if_local(skb, dev, vxlan, dst,
						    dst_port, ifindex, vni,
						    &rt->dst, rt->rt_flags);
			if (err)
				goto out_unlock;

			if (vxlan->cfg.df == VXLAN_DF_SET) {
				df = htons(IP_DF);
			} else if (vxlan->cfg.df == VXLAN_DF_INHERIT) {
				struct ethhdr *eth = eth_hdr(skb);

				if (ntohs(eth->h_proto) == ETH_P_IPV6 ||
				    (ntohs(eth->h_proto) == ETH_P_IP &&
				     old_iph->frag_off & htons(IP_DF)))
					df = htons(IP_DF);
			}
		} else if (info->key.tun_flags & TUNNEL_DONT_FRAGMENT) {
			//如果下发了不分片标记，则打上禁止分片标记
			df = htons(IP_DF);
		}

		//确认下一跳地址
		ndst = &rt->dst;
		err = skb_tunnel_check_pmtu(skb, ndst, VXLAN_HEADROOM,
					    netif_is_any_bridge_port(dev));
		if (err < 0) {
			goto tx_error;
		} else if (err) {
			if (info) {
				struct in_addr src, dst;

				src = remote_ip.sin.sin_addr;
				dst = local_ip.sin.sin_addr;
				info->key.u.ipv4.src = src.s_addr;
				info->key.u.ipv4.dst = dst.s_addr;
			}
			vxlan_encap_bypass(skb, vxlan, vxlan, vni, false);
			dst_release(ndst);
			goto out_unlock;
		}

		tos = ip_tunnel_ecn_encap(tos, old_iph, skb);
		ttl = ttl ? : ip4_dst_hoplimit(&rt->dst);
		//完成vxlan头部封装（vni,flags)
		err = vxlan_build_skb(skb, ndst, sizeof(struct iphdr),
				      vni, md, flags, udp_sum);
		if (err < 0)
			goto tx_error;

		//走udp封装隧道方式，将报文传出去
		udp_tunnel_xmit_skb(rt, sock4->sock->sk, skb, local_ip.sin.sin_addr.s_addr/*ip报文源ip*/,
				    dst->sin.sin_addr.s_addr/*ip报文目的ip*/, tos, ttl, df,
				    src_port, dst_port, xnet, !udp_sum);
#if IS_ENABLED(CONFIG_IPV6)
	} else {
		struct vxlan_sock *sock6 = rcu_dereference(vxlan->vn6_sock);

		if (!ifindex)
			ifindex = sock6->sock->sk->sk_bound_dev_if;

		ndst = vxlan6_get_route(vxlan, dev, sock6, skb, ifindex, tos,
					label, &dst->sin6.sin6_addr,
					&local_ip.sin6.sin6_addr,
					dst_port, src_port,
					dst_cache, info);
		if (IS_ERR(ndst)) {
			err = PTR_ERR(ndst);
			ndst = NULL;
			goto tx_error;
		}

		if (!info) {
			u32 rt6i_flags = ((struct rt6_info *)ndst)->rt6i_flags;

			err = encap_bypass_if_local(skb, dev, vxlan, dst,
						    dst_port, ifindex, vni,
						    ndst, rt6i_flags);
			if (err)
				goto out_unlock;
		}

		err = skb_tunnel_check_pmtu(skb, ndst, VXLAN6_HEADROOM,
					    netif_is_any_bridge_port(dev));
		if (err < 0) {
			goto tx_error;
		} else if (err) {
			if (info) {
				struct in6_addr src, dst;

				src = remote_ip.sin6.sin6_addr;
				dst = local_ip.sin6.sin6_addr;
				info->key.u.ipv6.src = src;
				info->key.u.ipv6.dst = dst;
			}

			vxlan_encap_bypass(skb, vxlan, vxlan, vni, false);
			dst_release(ndst);
			goto out_unlock;
		}

		tos = ip_tunnel_ecn_encap(tos, old_iph, skb);
		ttl = ttl ? : ip6_dst_hoplimit(ndst);
		skb_scrub_packet(skb, xnet);
		err = vxlan_build_skb(skb, ndst, sizeof(struct ipv6hdr),
				      vni, md, flags, udp_sum);
		if (err < 0)
			goto tx_error;

		udp_tunnel6_xmit_skb(ndst, sock6->sock->sk, skb, dev,
				     &local_ip.sin6.sin6_addr,
				     &dst->sin6.sin6_addr, tos, ttl,
				     label, src_port, dst_port, !udp_sum);
#endif
	}
out_unlock:
	rcu_read_unlock();
	return;

drop:
	dev->stats.tx_dropped++;
	dev_kfree_skb(skb);
	return;

tx_error:
	rcu_read_unlock();
	if (err == -ELOOP)
		dev->stats.collisions++;
	else if (err == -ENETUNREACH)
		dev->stats.tx_carrier_errors++;
	dst_release(ndst);
	dev->stats.tx_errors++;
	kfree_skb(skb);
}

static void vxlan_xmit_nh(struct sk_buff *skb, struct net_device *dev,
			  struct vxlan_fdb *f, __be32 vni, bool did_rsc)
{
	struct vxlan_rdst nh_rdst;
	struct nexthop *nh;
	bool do_xmit;
	u32 hash;

	memset(&nh_rdst, 0, sizeof(struct vxlan_rdst));
	hash = skb_get_hash(skb);

	rcu_read_lock();
	nh = rcu_dereference(f->nh);
	if (!nh) {
		rcu_read_unlock();
		goto drop;
	}
	do_xmit = vxlan_fdb_nh_path_select(nh, hash, &nh_rdst);
	rcu_read_unlock();

	if (likely(do_xmit))
		vxlan_xmit_one(skb, dev, vni, &nh_rdst, did_rsc);
	else
		goto drop;

	return;

drop:
	dev->stats.tx_dropped++;
	dev_kfree_skb(skb);
}

/* Transmit local packets over Vxlan
 *
 * Outer IP header inherits ECN and DF from inner header.
 * Outer UDP destination is the VXLAN assigned port.
 *           source port is based on hash of flow
 */
//vxlan报文发送
static netdev_tx_t vxlan_xmit(struct sk_buff *skb, struct net_device *dev)
{
	struct vxlan_dev *vxlan = netdev_priv(dev);
	struct vxlan_rdst *rdst, *fdst = NULL;
	const struct ip_tunnel_info *info;
	bool did_rsc = false;
	struct vxlan_fdb *f;
	struct ethhdr *eth;
	__be32 vni = 0;

	info = skb_tunnel_info(skb);

	skb_reset_mac_header(skb);

	if (vxlan->cfg.flags & VXLAN_F_COLLECT_METADATA) {
		//如果配置有collect metadata,则进入（ovs vxlan口就配置了）
		if (info && info->mode & IP_TUNNEL_INFO_BRIDGE &&
		    info->mode & IP_TUNNEL_INFO_TX) {
			vni = tunnel_id_to_key32(info->key.tun_id);
		} else {
			if (info && info->mode & IP_TUNNEL_INFO_TX)
				vxlan_xmit_one(skb, dev, vni, NULL, false);
			else
				kfree_skb(skb);
			return NETDEV_TX_OK;
		}
	}

	//如果vxlan开启了proxy模式，则reduce arp报文
	if (vxlan->cfg.flags & VXLAN_F_PROXY) {
		eth = eth_hdr(skb);
		//仅处理arp报文件
		if (ntohs(eth->h_proto) == ETH_P_ARP)
			return arp_reduce(dev, skb, vni);
#if IS_ENABLED(CONFIG_IPV6)
		//如果开启ipv6,则处理icmpv6报文
		else if (ntohs(eth->h_proto) == ETH_P_IPV6 &&
			 pskb_may_pull(skb, sizeof(struct ipv6hdr) +
					    sizeof(struct nd_msg)) &&
			 ipv6_hdr(skb)->nexthdr == IPPROTO_ICMPV6) {
			struct nd_msg *m = (struct nd_msg *)(ipv6_hdr(skb) + 1);

			if (m->icmph.icmp6_code == 0 &&
			    m->icmph.icmp6_type == NDISC_NEIGHBOUR_SOLICITATION)
				return neigh_reduce(dev, skb, vni);
		}
#endif
	}

	//取skb的以太头
	eth = eth_hdr(skb);
	//通过vm目的mac,vni查找转发项
	f = vxlan_find_mac(vxlan, eth->h_dest, vni);
	did_rsc = false;

	if (f && (f->flags & NTF_ROUTER) && (vxlan->cfg.flags & VXLAN_F_RSC) &&
	    (ntohs(eth->h_proto) == ETH_P_IP ||
	     ntohs(eth->h_proto) == ETH_P_IPV6)) {
		did_rsc = route_shortcircuit(dev, skb);
		if (did_rsc)
			f = vxlan_find_mac(vxlan, eth->h_dest, vni);
	}

	if (f == NULL) {
		//没有查找到fdb，尝试向默认remote转发
		f = vxlan_find_mac(vxlan, all_zeros_mac, vni);
		if (f == NULL) {
			if ((vxlan->cfg.flags & VXLAN_F_L2MISS) &&
			    !is_multicast_ether_addr(eth->h_dest))
				vxlan_fdb_miss(vxlan, eth->h_dest);

			dev->stats.tx_dropped++;
			kfree_skb(skb);
			return NETDEV_TX_OK;
		}
	}

	if (rcu_access_pointer(f->nh)) {
		vxlan_xmit_nh(skb, dev, f,
			      (vni ? : vxlan->default_dst.remote_vni), did_rsc);
	} else {
		//按照fdb(转发表)，给每个remotes发送一份
		list_for_each_entry_rcu(rdst, &f->remotes, list) {
			struct sk_buff *skb1;

			if (!fdst) {
				//优化：第一个发送，不需要copy报文
				fdst = rdst;
				continue;
			}
			skb1 = skb_clone(skb, GFP_ATOMIC);
			if (skb1)
				//向rdst发送此报文
				vxlan_xmit_one(skb1, dev, vni, rdst/*目标*/, did_rsc);
		}
		if (fdst)
			//向第一接口发送此报文
			vxlan_xmit_one(skb, dev, vni, fdst, did_rsc);
		else
			kfree_skb(skb);
	}

	return NETDEV_TX_OK;
}

/* Walk the forwarding table and purge stale entries */
//vxlan转发表项周期性检查(timer)过期回调
static void vxlan_cleanup(struct timer_list *t)
{
	//由timer获得其对应设备
	struct vxlan_dev *vxlan = from_timer(vxlan, t, age_timer);
	//设置定时器下次到期时间
	unsigned long next_timer = jiffies + FDB_AGE_INTERVAL;
	unsigned int h;

	if (!netif_running(vxlan->dev))
		return;//如果此设备未运行，则退出（定时器体眠时设备被停止）

	//遍历转发用哈希表
	for (h = 0; h < FDB_HASH_SIZE; ++h) {
		struct hlist_node *p, *n;

		spin_lock(&vxlan->hash_lock[h]);
		//遍历h号桶
		hlist_for_each_safe(p, n, &vxlan->fdb_head[h]) {
			struct vxlan_fdb *f
				= container_of(p, struct vxlan_fdb, hlist);
			unsigned long timeout;

			if (f->state & (NUD_PERMANENT | NUD_NOARP))
				continue;

			if (f->flags & NTF_EXT_LEARNED)
				continue;

			//检查此表项过期时间
			timeout = f->used + vxlan->cfg.age_interval * HZ;
			if (time_before_eq(timeout, jiffies)) {
				//timeout时间已过
				netdev_dbg(vxlan->dev,
					   "garbage collect %pM\n",
					   f->eth_addr);
				f->state = NUD_STALE;//置为过期
				vxlan_fdb_destroy(vxlan, f, true, true);//销毁vxlan fdb表项
			} else if (time_before(timeout, next_timer))
				//如果此表项是有效的，则获取下次timer触发时间
				next_timer = timeout;
		}
		spin_unlock(&vxlan->hash_lock[h]);
	}

	//重新设置定时器及其触发时间
	mod_timer(&vxlan->age_timer, next_timer);
}

static void vxlan_vs_del_dev(struct vxlan_dev *vxlan)
{
	struct vxlan_net *vn = net_generic(vxlan->net, vxlan_net_id);

	spin_lock(&vn->sock_lock);
	hlist_del_init_rcu(&vxlan->hlist4.hlist);
#if IS_ENABLED(CONFIG_IPV6)
	hlist_del_init_rcu(&vxlan->hlist6.hlist);
#endif
	spin_unlock(&vn->sock_lock);
}

static void vxlan_vs_add_dev(struct vxlan_sock *vs, struct vxlan_dev *vxlan,
			     struct vxlan_dev_node *node)
{
	struct vxlan_net *vn = net_generic(vxlan->net, vxlan_net_id);
	__be32 vni = vxlan->default_dst.remote_vni;

	node->vxlan = vxlan;
	spin_lock(&vn->sock_lock);
	hlist_add_head_rcu(&node->hlist, vni_head(vs, vni));
	spin_unlock(&vn->sock_lock);
}

/* Setup stats when device is created */
static int vxlan_init(struct net_device *dev)
{
	struct vxlan_dev *vxlan = netdev_priv(dev);
	int err;

	dev->tstats = netdev_alloc_pcpu_stats(struct pcpu_sw_netstats);
	if (!dev->tstats)
		return -ENOMEM;

	err = gro_cells_init(&vxlan->gro_cells, dev);
	if (err) {
		free_percpu(dev->tstats);
		return err;
	}

	return 0;
}

static void vxlan_fdb_delete_default(struct vxlan_dev *vxlan, __be32 vni)
{
	struct vxlan_fdb *f;
	u32 hash_index = fdb_head_index(vxlan, all_zeros_mac, vni);

	spin_lock_bh(&vxlan->hash_lock[hash_index]);
	f = __vxlan_find_mac(vxlan, all_zeros_mac, vni);
	if (f)
		vxlan_fdb_destroy(vxlan, f, true, true);
	spin_unlock_bh(&vxlan->hash_lock[hash_index]);
}

static void vxlan_uninit(struct net_device *dev)
{
	struct vxlan_dev *vxlan = netdev_priv(dev);

	gro_cells_destroy(&vxlan->gro_cells);

	vxlan_fdb_delete_default(vxlan, vxlan->cfg.vni);

	free_percpu(dev->tstats);
}

/* Start ageing timer and join group when device is brought up */
static int vxlan_open(struct net_device *dev)
{
	struct vxlan_dev *vxlan = netdev_priv(dev);
	int ret;

	ret = vxlan_sock_add(vxlan);
	if (ret < 0)
		return ret;

	//如果配置有组播remote_ip,将其加入组播组
	if (vxlan_addr_multicast(&vxlan->default_dst.remote_ip)) {
		ret = vxlan_igmp_join(vxlan);
		if (ret == -EADDRINUSE)
			ret = 0;
		if (ret) {
			vxlan_sock_release(vxlan);
			return ret;
		}
	}

	if (vxlan->cfg.age_interval)
		mod_timer(&vxlan->age_timer, jiffies + FDB_AGE_INTERVAL);

	return ret;
}

/* Purge the forwarding table */
static void vxlan_flush(struct vxlan_dev *vxlan, bool do_all)
{
	unsigned int h;

	for (h = 0; h < FDB_HASH_SIZE; ++h) {
		struct hlist_node *p, *n;

		spin_lock_bh(&vxlan->hash_lock[h]);
		hlist_for_each_safe(p, n, &vxlan->fdb_head[h]) {
			struct vxlan_fdb *f
				= container_of(p, struct vxlan_fdb, hlist);
			if (!do_all && (f->state & (NUD_PERMANENT | NUD_NOARP)))
				continue;
			/* the all_zeros_mac entry is deleted at vxlan_uninit */
			if (is_zero_ether_addr(f->eth_addr) &&
			    f->vni == vxlan->cfg.vni)
				continue;
			vxlan_fdb_destroy(vxlan, f, true, true);
		}
		spin_unlock_bh(&vxlan->hash_lock[h]);
	}
}

/* Cleanup timer and forwarding table on shutdown */
static int vxlan_stop(struct net_device *dev)
{
	struct vxlan_dev *vxlan = netdev_priv(dev);
	struct vxlan_net *vn = net_generic(vxlan->net, vxlan_net_id);
	int ret = 0;

	if (vxlan_addr_multicast(&vxlan->default_dst.remote_ip) &&
	    !vxlan_group_used(vn, vxlan))
		ret = vxlan_igmp_leave(vxlan);

	del_timer_sync(&vxlan->age_timer);

	vxlan_flush(vxlan, false);
	vxlan_sock_release(vxlan);

	return ret;
}

/* Stub, nothing needs to be done. */
static void vxlan_set_multicast_list(struct net_device *dev)
{
}

static int vxlan_change_mtu(struct net_device *dev, int new_mtu)
{
	struct vxlan_dev *vxlan = netdev_priv(dev);
	struct vxlan_rdst *dst = &vxlan->default_dst;
	struct net_device *lowerdev = __dev_get_by_index(vxlan->net,
							 dst->remote_ifindex);
	bool use_ipv6 = !!(vxlan->cfg.flags & VXLAN_F_IPV6);

	/* This check is different than dev->max_mtu, because it looks at
	 * the lowerdev->mtu, rather than the static dev->max_mtu
	 */
	if (lowerdev) {
		int max_mtu = lowerdev->mtu -
			      (use_ipv6 ? VXLAN6_HEADROOM : VXLAN_HEADROOM);
		if (new_mtu > max_mtu)
			return -EINVAL;
	}

	dev->mtu = new_mtu;
	return 0;
}

static int vxlan_fill_metadata_dst(struct net_device *dev, struct sk_buff *skb)
{
	struct vxlan_dev *vxlan = netdev_priv(dev);
	struct ip_tunnel_info *info = skb_tunnel_info(skb);
	__be16 sport, dport;

	sport = udp_flow_src_port(dev_net(dev), skb, vxlan->cfg.port_min,
				  vxlan->cfg.port_max, true);
	dport = info->key.tp_dst ? : vxlan->cfg.dst_port;

	if (ip_tunnel_info_af(info) == AF_INET) {
		struct vxlan_sock *sock4 = rcu_dereference(vxlan->vn4_sock);
		struct rtable *rt;

		rt = vxlan_get_route(vxlan, dev, sock4, skb, 0, info->key.tos,
				     info->key.u.ipv4.dst,
				     &info->key.u.ipv4.src, dport, sport,
				     &info->dst_cache, info);
		if (IS_ERR(rt))
			return PTR_ERR(rt);
		ip_rt_put(rt);
	} else {
#if IS_ENABLED(CONFIG_IPV6)
		struct vxlan_sock *sock6 = rcu_dereference(vxlan->vn6_sock);
		struct dst_entry *ndst;

		ndst = vxlan6_get_route(vxlan, dev, sock6, skb, 0, info->key.tos,
					info->key.label, &info->key.u.ipv6.dst,
					&info->key.u.ipv6.src, dport, sport,
					&info->dst_cache, info);
		if (IS_ERR(ndst))
			return PTR_ERR(ndst);
		dst_release(ndst);
#else /* !CONFIG_IPV6 */
		return -EPFNOSUPPORT;
#endif
	}
	info->key.tp_src = sport;
	info->key.tp_dst = dport;
	return 0;
}

static const struct net_device_ops vxlan_netdev_ether_ops = {
	.ndo_init		= vxlan_init,
	.ndo_uninit		= vxlan_uninit,
	.ndo_open		= vxlan_open,//设置dev_ops
	.ndo_stop		= vxlan_stop,
	.ndo_start_xmit		= vxlan_xmit,//vxlan报文发送
	.ndo_get_stats64	= ip_tunnel_get_stats64,
	.ndo_set_rx_mode	= vxlan_set_multicast_list,
	.ndo_change_mtu		= vxlan_change_mtu,
	.ndo_validate_addr	= eth_validate_addr,
	.ndo_set_mac_address	= eth_mac_addr,
	//实现vxlan fdb表项添加
	.ndo_fdb_add		= vxlan_fdb_add,
	.ndo_fdb_del		= vxlan_fdb_delete,
	.ndo_fdb_dump		= vxlan_fdb_dump,
	.ndo_fdb_get		= vxlan_fdb_get,
	.ndo_fill_metadata_dst	= vxlan_fill_metadata_dst,
	.ndo_change_proto_down  = dev_change_proto_down_generic,
};

static const struct net_device_ops vxlan_netdev_raw_ops = {
	.ndo_init		= vxlan_init,
	.ndo_uninit		= vxlan_uninit,
	.ndo_open		= vxlan_open,
	.ndo_stop		= vxlan_stop,
	.ndo_start_xmit		= vxlan_xmit,//vxlan报文发送
	.ndo_get_stats64	= ip_tunnel_get_stats64,
	.ndo_change_mtu		= vxlan_change_mtu,
	.ndo_fill_metadata_dst	= vxlan_fill_metadata_dst,
};

/* Info for udev, that this is a virtual tunnel endpoint */
static struct device_type vxlan_type = {
	.name = "vxlan",
};

/* Calls the ndo_udp_tunnel_add of the caller in order to
 * supply the listening VXLAN udp ports. Callers are expected
 * to implement the ndo_udp_tunnel_add.
 */
static void vxlan_offload_rx_ports(struct net_device *dev, bool push)
{
	struct vxlan_sock *vs;
	struct net *net = dev_net(dev);
	struct vxlan_net *vn = net_generic(net, vxlan_net_id);
	unsigned int i;

	spin_lock(&vn->sock_lock);
	for (i = 0; i < PORT_HASH_SIZE; ++i) {
		hlist_for_each_entry_rcu(vs, &vn->sock_list[i], hlist) {
			unsigned short type;

			if (vs->flags & VXLAN_F_GPE)
				type = UDP_TUNNEL_TYPE_VXLAN_GPE;
			else
				type = UDP_TUNNEL_TYPE_VXLAN;

			if (push)
				udp_tunnel_push_rx_port(dev, vs->sock, type);
			else
				udp_tunnel_drop_rx_port(dev, vs->sock, type);
		}
	}
	spin_unlock(&vn->sock_lock);
}

/* Initialize the device structure. */
//vxlan设备初始化
static void vxlan_setup(struct net_device *dev)
{
	struct vxlan_dev *vxlan = netdev_priv(dev);
	unsigned int h;

	eth_hw_addr_random(dev);
	ether_setup(dev);

	dev->needs_free_netdev = true;
	SET_NETDEV_DEVTYPE(dev, &vxlan_type);

	dev->features	|= NETIF_F_LLTX;
	dev->features	|= NETIF_F_SG | NETIF_F_HW_CSUM;
	dev->features   |= NETIF_F_RXCSUM;
	dev->features   |= NETIF_F_GSO_SOFTWARE;

	dev->vlan_features = dev->features;
	dev->hw_features |= NETIF_F_SG | NETIF_F_HW_CSUM | NETIF_F_RXCSUM;
	dev->hw_features |= NETIF_F_GSO_SOFTWARE;
	netif_keep_dst(dev);
	dev->priv_flags |= IFF_NO_QUEUE;

	/* MTU range: 68 - 65535 */
	dev->min_mtu = ETH_MIN_MTU;
	dev->max_mtu = ETH_MAX_MTU;

	INIT_LIST_HEAD(&vxlan->next);

	//初始化转发表项过期定时器
	timer_setup(&vxlan->age_timer, vxlan_cleanup, TIMER_DEFERRABLE);

	vxlan->dev = dev;

	//初始化转发表
	for (h = 0; h < FDB_HASH_SIZE; ++h) {
		spin_lock_init(&vxlan->hash_lock[h]);
		INIT_HLIST_HEAD(&vxlan->fdb_head[h]);
	}
}

//置ether的ops
static void vxlan_ether_setup(struct net_device *dev)
{
	dev->priv_flags &= ~IFF_TX_SKB_SHARING;
	dev->priv_flags |= IFF_LIVE_ADDR_CHANGE;
	//设置vxlan设备的操作集
	dev->netdev_ops = &vxlan_netdev_ether_ops;
}

static void vxlan_raw_setup(struct net_device *dev)
{
	dev->header_ops = NULL;
	dev->type = ARPHRD_NONE;
	dev->hard_header_len = 0;
	dev->addr_len = 0;
	dev->flags = IFF_POINTOPOINT | IFF_NOARP | IFF_MULTICAST;
	dev->netdev_ops = &vxlan_netdev_raw_ops;
}

static const struct nla_policy vxlan_policy[IFLA_VXLAN_MAX + 1] = {
	[IFLA_VXLAN_ID]		= { .type = NLA_U32 },
	[IFLA_VXLAN_GROUP]	= { .len = sizeof_field(struct iphdr, daddr) },
	[IFLA_VXLAN_GROUP6]	= { .len = sizeof(struct in6_addr) },
	[IFLA_VXLAN_LINK]	= { .type = NLA_U32 },
	[IFLA_VXLAN_LOCAL]	= { .len = sizeof_field(struct iphdr, saddr) },
	[IFLA_VXLAN_LOCAL6]	= { .len = sizeof(struct in6_addr) },
	[IFLA_VXLAN_TOS]	= { .type = NLA_U8 },
	[IFLA_VXLAN_TTL]	= { .type = NLA_U8 },
	[IFLA_VXLAN_LABEL]	= { .type = NLA_U32 },
	[IFLA_VXLAN_LEARNING]	= { .type = NLA_U8 },
	[IFLA_VXLAN_AGEING]	= { .type = NLA_U32 },
	[IFLA_VXLAN_LIMIT]	= { .type = NLA_U32 },
	[IFLA_VXLAN_PORT_RANGE] = { .len  = sizeof(struct ifla_vxlan_port_range) },
	[IFLA_VXLAN_PROXY]	= { .type = NLA_U8 },
	[IFLA_VXLAN_RSC]	= { .type = NLA_U8 },
	[IFLA_VXLAN_L2MISS]	= { .type = NLA_U8 },
	[IFLA_VXLAN_L3MISS]	= { .type = NLA_U8 },
	[IFLA_VXLAN_COLLECT_METADATA]	= { .type = NLA_U8 },
	[IFLA_VXLAN_PORT]	= { .type = NLA_U16 },
	[IFLA_VXLAN_UDP_CSUM]	= { .type = NLA_U8 },
	[IFLA_VXLAN_UDP_ZERO_CSUM6_TX]	= { .type = NLA_U8 },
	[IFLA_VXLAN_UDP_ZERO_CSUM6_RX]	= { .type = NLA_U8 },
	[IFLA_VXLAN_REMCSUM_TX]	= { .type = NLA_U8 },
	[IFLA_VXLAN_REMCSUM_RX]	= { .type = NLA_U8 },
	[IFLA_VXLAN_GBP]	= { .type = NLA_FLAG, },
	[IFLA_VXLAN_GPE]	= { .type = NLA_FLAG, },
	[IFLA_VXLAN_REMCSUM_NOPARTIAL]	= { .type = NLA_FLAG },
	[IFLA_VXLAN_TTL_INHERIT]	= { .type = NLA_FLAG },
	[IFLA_VXLAN_DF]		= { .type = NLA_U8 },
};

static int vxlan_validate(struct nlattr *tb[], struct nlattr *data[],
			  struct netlink_ext_ack *extack)
{
    //vxlan设备地址校验
	if (tb[IFLA_ADDRESS]) {
		if (nla_len(tb[IFLA_ADDRESS]) != ETH_ALEN) {
			NL_SET_ERR_MSG_ATTR(extack, tb[IFLA_ADDRESS],
					    "Provided link layer address is not Ethernet");
			return -EINVAL;
		}

		if (!is_valid_ether_addr(nla_data(tb[IFLA_ADDRESS]))) {
			NL_SET_ERR_MSG_ATTR(extack, tb[IFLA_ADDRESS],
					    "Provided Ethernet address is not unicast");
			return -EADDRNOTAVAIL;
		}
	}

	//vxlan设备mtu校验
	if (tb[IFLA_MTU]) {
		u32 mtu = nla_get_u32(tb[IFLA_MTU]);

		if (mtu < ETH_MIN_MTU || mtu > ETH_MAX_MTU) {
			NL_SET_ERR_MSG_ATTR(extack, tb[IFLA_MTU],
					    "MTU must be between 68 and 65535");
			return -EINVAL;
		}
	}

	if (!data) {
		NL_SET_ERR_MSG(extack,
			       "Required attributes not provided to perform the operation");
		return -EINVAL;
	}

	//vxlan id校验
	if (data[IFLA_VXLAN_ID]) {
		u32 id = nla_get_u32(data[IFLA_VXLAN_ID]);

		if (id >= VXLAN_N_VID) {
			NL_SET_ERR_MSG_ATTR(extack, data[IFLA_VXLAN_ID],
					    "VXLAN ID must be lower than 16777216");
			return -ERANGE;
		}
	}

	//vxlan 源port范围校验
	if (data[IFLA_VXLAN_PORT_RANGE]) {
		const struct ifla_vxlan_port_range *p
			= nla_data(data[IFLA_VXLAN_PORT_RANGE]);

		if (ntohs(p->high) < ntohs(p->low)) {
			NL_SET_ERR_MSG_ATTR(extack, data[IFLA_VXLAN_PORT_RANGE],
					    "Invalid source port range");
			return -EINVAL;
		}
	}

	//vxlan分片标识符校验
	if (data[IFLA_VXLAN_DF]) {
		enum ifla_vxlan_df df = nla_get_u8(data[IFLA_VXLAN_DF]);

		if (df < 0 || df > VXLAN_DF_MAX) {
			NL_SET_ERR_MSG_ATTR(extack, data[IFLA_VXLAN_DF],
					    "Invalid DF attribute");
			return -EINVAL;
		}
	}

	return 0;
}

//返回vxlan设备驱动信息
static void vxlan_get_drvinfo(struct net_device *netdev,
			      struct ethtool_drvinfo *drvinfo)
{
	strlcpy(drvinfo->version, VXLAN_VERSION, sizeof(drvinfo->version));
	strlcpy(drvinfo->driver, "vxlan", sizeof(drvinfo->driver));
}

static int vxlan_get_link_ksettings(struct net_device *dev,
				    struct ethtool_link_ksettings *cmd)
{
	struct vxlan_dev *vxlan = netdev_priv(dev);
	struct vxlan_rdst *dst = &vxlan->default_dst;
	struct net_device *lowerdev = __dev_get_by_index(vxlan->net,
							 dst->remote_ifindex);

	if (!lowerdev) {
		cmd->base.duplex = DUPLEX_UNKNOWN;
		cmd->base.port = PORT_OTHER;
		cmd->base.speed = SPEED_UNKNOWN;

		return 0;
	}

	return __ethtool_get_link_ksettings(lowerdev, cmd);
}

static const struct ethtool_ops vxlan_ethtool_ops = {
	.get_drvinfo		= vxlan_get_drvinfo,
	.get_link		= ethtool_op_get_link,
	.get_link_ksettings	= vxlan_get_link_ksettings,
};

static struct socket *vxlan_create_sock(struct net *net, bool ipv6,
					__be16 port, u32 flags, int ifindex/*要绑定的接口ifindex*/)
{
	struct socket *sock;
	struct udp_port_cfg udp_conf;
	int err;

	memset(&udp_conf, 0, sizeof(udp_conf));

	if (ipv6) {
		udp_conf.family = AF_INET6;
		udp_conf.use_udp6_rx_checksums =
		    !(flags & VXLAN_F_UDP_ZERO_CSUM6_RX);
		udp_conf.ipv6_v6only = 1;
	} else {
		udp_conf.family = AF_INET;
	}

	udp_conf.local_udp_port = port;
	udp_conf.bind_ifindex = ifindex;

	/* Open UDP socket */
	err = udp_sock_create(net, &udp_conf, &sock);
	if (err < 0)
		return ERR_PTR(err);

	return sock;
}

/* Create new listen socket if needed */
static struct vxlan_sock *vxlan_socket_create(struct net *net, bool ipv6/*是否使能ipv6*/,
					      __be16 port, u32 flags,
					      int ifindex/*socket绑定的ifindex*/)
{
	struct vxlan_net *vn = net_generic(net, vxlan_net_id);
	struct vxlan_sock *vs;
	struct socket *sock;
	unsigned int h;
	struct udp_tunnel_sock_cfg tunnel_cfg;

	//申请vxlan socket
	vs = kzalloc(sizeof(*vs), GFP_KERNEL);
	if (!vs)
		return ERR_PTR(-ENOMEM);

	for (h = 0; h < VNI_HASH_SIZE; ++h)
		INIT_HLIST_HEAD(&vs->vni_list[h]);

	//创建kernel socket
	sock = vxlan_create_sock(net, ipv6, port, flags, ifindex);
	if (IS_ERR(sock)) {
		kfree(vs);
		return ERR_CAST(sock);
	}

	vs->sock = sock;
	refcount_set(&vs->refcnt, 1);
	vs->flags = (flags & VXLAN_F_RCV_FLAGS);

	spin_lock(&vn->sock_lock);
	hlist_add_head_rcu(&vs->hlist, vs_head(net, port));
	udp_tunnel_notify_add_rx_port(sock,
				      (vs->flags & VXLAN_F_GPE) ?
				      UDP_TUNNEL_TYPE_VXLAN_GPE :
				      UDP_TUNNEL_TYPE_VXLAN);
	spin_unlock(&vn->sock_lock);

	/* Mark socket as an encapsulation socket. */
	memset(&tunnel_cfg, 0, sizeof(tunnel_cfg));
	tunnel_cfg.sk_user_data = vs;
	tunnel_cfg.encap_type = 1;
	//注册vxlan的解析处理函数
	tunnel_cfg.encap_rcv = vxlan_rcv;
	tunnel_cfg.encap_err_lookup = vxlan_err_lookup;
	tunnel_cfg.encap_destroy = NULL;
	tunnel_cfg.gro_receive = vxlan_gro_receive;
	tunnel_cfg.gro_complete = vxlan_gro_complete;

	//设置vxlan的隧道配置
	setup_udp_tunnel_sock(net, sock, &tunnel_cfg);

	return vs;
}

static int __vxlan_sock_add(struct vxlan_dev *vxlan, bool ipv6/*是否使能ipv6*/)
{
	struct vxlan_net *vn = net_generic(vxlan->net, vxlan_net_id);
	struct vxlan_sock *vs = NULL;
	struct vxlan_dev_node *node;
	int l3mdev_index = 0;

	if (vxlan->cfg.remote_ifindex)
		l3mdev_index = l3mdev_master_upper_ifindex_by_index(
			vxlan->net, vxlan->cfg.remote_ifindex);

	if (!vxlan->cfg.no_share) {
		spin_lock(&vn->sock_lock);
		vs = vxlan_find_sock(vxlan->net, ipv6 ? AF_INET6 : AF_INET,
				     vxlan->cfg.dst_port, vxlan->cfg.flags,
				     l3mdev_index);
		if (vs && !refcount_inc_not_zero(&vs->refcnt)) {
			spin_unlock(&vn->sock_lock);
			return -EBUSY;
		}
		spin_unlock(&vn->sock_lock);
	}
	if (!vs)
		vs = vxlan_socket_create(vxlan->net, ipv6,
					 vxlan->cfg.dst_port, vxlan->cfg.flags,
					 l3mdev_index);
	if (IS_ERR(vs))
		return PTR_ERR(vs);
#if IS_ENABLED(CONFIG_IPV6)
	if (ipv6) {
		rcu_assign_pointer(vxlan->vn6_sock, vs);
		node = &vxlan->hlist6;
	} else
#endif
	{
		rcu_assign_pointer(vxlan->vn4_sock, vs);
		node = &vxlan->hlist4;
	}
	vxlan_vs_add_dev(vs, vxlan, node);
	return 0;
}

static int vxlan_sock_add(struct vxlan_dev *vxlan)
{
    //是否收集metadata
	bool metadata = vxlan->cfg.flags & VXLAN_F_COLLECT_METADATA;
	bool ipv6 = vxlan->cfg.flags & VXLAN_F_IPV6 || metadata;
	bool ipv4 = !ipv6 || metadata;
	int ret = 0;

	RCU_INIT_POINTER(vxlan->vn4_sock, NULL);
#if IS_ENABLED(CONFIG_IPV6)
	RCU_INIT_POINTER(vxlan->vn6_sock, NULL);
	if (ipv6) {
		ret = __vxlan_sock_add(vxlan, true);
		if (ret < 0 && ret != -EAFNOSUPPORT)
			ipv4 = false;
	}
#endif
	if (ipv4)
		ret = __vxlan_sock_add(vxlan, false);
	if (ret < 0)
		vxlan_sock_release(vxlan);
	return ret;
}

static int vxlan_config_validate(struct net *src_net, struct vxlan_config *conf,
				 struct net_device **lower/*出参，指定的底层设备*/,
				 struct vxlan_dev *old/*入参，当前执行vxlan设备old的新配置校验（容许为null)*/,
				 struct netlink_ext_ack *extack)
{
	struct vxlan_net *vn = net_generic(src_net, vxlan_net_id);
	struct vxlan_dev *tmp;
	bool use_ipv6 = false;/*是否使用ipv6地址*/

	if (conf->flags & VXLAN_F_GPE) {
		/* For now, allow GPE only together with
		 * COLLECT_METADATA. This can be relaxed later; in such
		 * case, the other side of the PtP link will have to be
		 * provided.
		 */
		if ((conf->flags & ~VXLAN_F_ALLOWED_GPE) ||
		    !(conf->flags & VXLAN_F_COLLECT_METADATA)) {
			NL_SET_ERR_MSG(extack,
				       "VXLAN GPE does not support this combination of attributes");
			return -EINVAL;
		}
	}

	//确定remote_ip,saddr地址的协议族
	if (!conf->remote_ip.sa.sa_family && !conf->saddr.sa.sa_family) {
		/* Unless IPv6 is explicitly requested, assume IPv4 */
		conf->remote_ip.sa.sa_family = AF_INET;
		conf->saddr.sa.sa_family = AF_INET;
	} else if (!conf->remote_ip.sa.sa_family) {
		conf->remote_ip.sa.sa_family = conf->saddr.sa.sa_family;
	} else if (!conf->saddr.sa.sa_family) {
		conf->saddr.sa.sa_family = conf->remote_ip.sa.sa_family;
	}

	if (conf->saddr.sa.sa_family != conf->remote_ip.sa.sa_family) {
		NL_SET_ERR_MSG(extack,
			       "Local and remote address must be from the same family");
		return -EINVAL;
	}

	//vxlan设备源地址不得为组播地址
	if (vxlan_addr_multicast(&conf->saddr)) {
		NL_SET_ERR_MSG(extack, "Local address cannot be multicast");
		return -EINVAL;
	}

	if (conf->saddr.sa.sa_family == AF_INET6) {
		if (!IS_ENABLED(CONFIG_IPV6)) {
			NL_SET_ERR_MSG(extack,
				       "IPv6 support not enabled in the kernel");
			return -EPFNOSUPPORT;
		}
		use_ipv6 = true;
		conf->flags |= VXLAN_F_IPV6;

		if (!(conf->flags & VXLAN_F_COLLECT_METADATA)) {
			int local_type =
				ipv6_addr_type(&conf->saddr.sin6.sin6_addr);
			int remote_type =
				ipv6_addr_type(&conf->remote_ip.sin6.sin6_addr);

			if (local_type & IPV6_ADDR_LINKLOCAL) {
				if (!(remote_type & IPV6_ADDR_LINKLOCAL) &&
				    (remote_type != IPV6_ADDR_ANY)) {
					NL_SET_ERR_MSG(extack,
						       "Invalid combination of local and remote address scopes");
					return -EINVAL;
				}

				conf->flags |= VXLAN_F_IPV6_LINKLOCAL;
			} else {
				if (remote_type ==
				    (IPV6_ADDR_UNICAST | IPV6_ADDR_LINKLOCAL)) {
					NL_SET_ERR_MSG(extack,
						       "Invalid combination of local and remote address scopes");
					return -EINVAL;
				}

				conf->flags &= ~VXLAN_F_IPV6_LINKLOCAL;
			}
		}
	}

	//label属性仅ipv6有效
	if (conf->label && !use_ipv6) {
		NL_SET_ERR_MSG(extack,
			       "Label attribute only applies to IPv6 VXLAN devices");
		return -EINVAL;
	}

	//如果指定了出口设备，则设备必须存在
	if (conf->remote_ifindex) {
		struct net_device *lowerdev;

		lowerdev = __dev_get_by_index(src_net, conf->remote_ifindex);
		if (!lowerdev) {
			NL_SET_ERR_MSG(extack,
				       "Invalid local interface, device not found");
			return -ENODEV;
		}

#if IS_ENABLED(CONFIG_IPV6)
		if (use_ipv6) {
		    //当然，应用ipv6时，ipv6对应设备也得存在
			struct inet6_dev *idev = __in6_dev_get(lowerdev);
			if (idev && idev->cnf.disable_ipv6) {
				NL_SET_ERR_MSG(extack,
					       "IPv6 support disabled by administrator");
				return -EPERM;
			}
		}
#endif

		*lower = lowerdev;
	} else {
	    //指定底层设备时，不得使用组播目的地址，两者相互冲突
		if (vxlan_addr_multicast(&conf->remote_ip)) {
			NL_SET_ERR_MSG(extack,
				       "Local interface required for multicast remote destination");

			return -EINVAL;
		}

#if IS_ENABLED(CONFIG_IPV6)
		if (conf->flags & VXLAN_F_IPV6_LINKLOCAL) {
			NL_SET_ERR_MSG(extack,
				       "Local interface required for link-local local/remote addresses");
			return -EINVAL;
		}
#endif

		*lower = NULL;
	}

	//如未配置目的port,则设置默认的port
	if (!conf->dst_port) {
		if (conf->flags & VXLAN_F_GPE)
			conf->dst_port = htons(4790); /* IANA VXLAN-GPE port */
		else
			conf->dst_port = htons(vxlan_port);
	}

	if (!conf->age_interval)
		conf->age_interval = FDB_AGE_DEFAULT;

	//防止配置重复的vxlan(例如端口及vni已被占用）
	list_for_each_entry(tmp, &vn->vxlan_list, next) {
		if (tmp == old)
		    //跳过自身
			continue;

		if (tmp->cfg.vni != conf->vni)
			continue;
		if (tmp->cfg.dst_port != conf->dst_port)
			continue;
		if ((tmp->cfg.flags & (VXLAN_F_RCV_FLAGS | VXLAN_F_IPV6)) !=
		    (conf->flags & (VXLAN_F_RCV_FLAGS | VXLAN_F_IPV6)))
			continue;

		if ((conf->flags & VXLAN_F_IPV6_LINKLOCAL) &&
		    tmp->cfg.remote_ifindex != conf->remote_ifindex)
			continue;

		NL_SET_ERR_MSG(extack,
			       "A VXLAN device with the specified VNI already exists");
		return -EEXIST;
	}

	return 0;
}

static void vxlan_config_apply(struct net_device *dev,
			       struct vxlan_config *conf,
			       struct net_device *lowerdev,
			       struct net *src_net,
			       bool changelink)
{
	struct vxlan_dev *vxlan = netdev_priv(dev);
	struct vxlan_rdst *dst = &vxlan->default_dst;
	unsigned short needed_headroom = ETH_HLEN;
	bool use_ipv6 = !!(conf->flags & VXLAN_F_IPV6);
	int max_mtu = ETH_MAX_MTU;

	if (!changelink) {
	    //gpe标记设备创建
		if (conf->flags & VXLAN_F_GPE)
			vxlan_raw_setup(dev);
		else
			//不含GPE标记，创建以太网类型
			vxlan_ether_setup(dev);

		if (conf->mtu)
			dev->mtu = conf->mtu;

		vxlan->net = src_net;
	}

	dst->remote_vni = conf->vni;

	memcpy(&dst->remote_ip, &conf->remote_ip, sizeof(conf->remote_ip));

	if (lowerdev) {
		dst->remote_ifindex = conf->remote_ifindex;

		dev->gso_max_size = lowerdev->gso_max_size;
		dev->gso_max_segs = lowerdev->gso_max_segs;

		needed_headroom = lowerdev->hard_header_len;

		//如果未配置mtu,则更新vxlan mtu值
		max_mtu = lowerdev->mtu - (use_ipv6 ? VXLAN6_HEADROOM :
					   VXLAN_HEADROOM);
		if (max_mtu < ETH_MIN_MTU)
			max_mtu = ETH_MIN_MTU;

		if (!changelink && !conf->mtu)
			dev->mtu = max_mtu;
	}

	if (dev->mtu > max_mtu)
		dev->mtu = max_mtu;

	if (use_ipv6 || conf->flags & VXLAN_F_COLLECT_METADATA)
		needed_headroom += VXLAN6_HEADROOM;
	else
		needed_headroom += VXLAN_HEADROOM;
	dev->needed_headroom = needed_headroom;

	memcpy(&vxlan->cfg, conf, sizeof(*conf));
}

//配置vxlan设备
static int vxlan_dev_configure(struct net *src_net, struct net_device *dev,
			       struct vxlan_config *conf, bool changelink,
			       struct netlink_ext_ack *extack)
{
	struct vxlan_dev *vxlan = netdev_priv(dev);
	struct net_device *lowerdev;
	int ret;

	//执行vxlan配置校验
	ret = vxlan_config_validate(src_net, conf, &lowerdev, vxlan, extack);
	if (ret)
		return ret;

	//应用vxlan配置
	vxlan_config_apply(dev, conf, lowerdev, src_net, changelink);

	return 0;
}

//vxlan　link创建对应设备
static int __vxlan_dev_create(struct net *net, struct net_device *dev,
			      struct vxlan_config *conf,
			      struct netlink_ext_ack *extack)
{
	struct vxlan_net *vn = net_generic(net, vxlan_net_id);
	struct vxlan_dev *vxlan = netdev_priv(dev);
	struct net_device *remote_dev = NULL;
	struct vxlan_fdb *f = NULL;
	bool unregister = false;
	struct vxlan_rdst *dst;
	int err;

	dst = &vxlan->default_dst;
	err = vxlan_dev_configure(net, dev, conf, false, extack);
	if (err)
		return err;

	dev->ethtool_ops = &vxlan_ethtool_ops;/*设置vxlan设备ethtool*/

	/* create an fdb entry for a valid default destination */
	if (!vxlan_addr_any(&dst->remote_ip)) {
		//默认远端ip不等于any时,添加全0mac完成到 remote_ip的封装（实现默认fdb添加）
		err = vxlan_fdb_create(vxlan, all_zeros_mac,
				       &dst->remote_ip,
				       NUD_REACHABLE | NUD_PERMANENT,
				       vxlan->cfg.dst_port,
				       dst->remote_vni,
				       dst->remote_vni,
				       dst->remote_ifindex,
				       NTF_SELF, 0, &f, extack);
		if (err)
			return err;
	}

	//注册vxlan netdev
	err = register_netdevice(dev);
	if (err)
		goto errout;
	unregister = true;

	if (dst->remote_ifindex) {
		remote_dev = __dev_get_by_index(net, dst->remote_ifindex);
		if (!remote_dev)
			goto errout;

		err = netdev_upper_dev_link(remote_dev, dev, extack);
		if (err)
			goto errout;
	}

	//配置设备dev
	err = rtnl_configure_link(dev, NULL);
	if (err < 0)
		goto unlink;

	if (f) {
		vxlan_fdb_insert(vxlan, all_zeros_mac, dst->remote_vni, f);

		/* notify default fdb entry */
		err = vxlan_fdb_notify(vxlan, f, first_remote_rtnl(f),
				       RTM_NEWNEIGH, true, extack);
		if (err) {
			vxlan_fdb_destroy(vxlan, f, false, false);
			if (remote_dev)
				netdev_upper_dev_unlink(remote_dev, dev);
			goto unregister;
		}
	}

	list_add(&vxlan->next, &vn->vxlan_list);
	if (remote_dev)
		dst->remote_dev = remote_dev;
	return 0;
unlink:
	if (remote_dev)
		netdev_upper_dev_unlink(remote_dev, dev);
errout:
	/* unregister_netdevice() destroys the default FDB entry with deletion
	 * notification. But the addition notification was not sent yet, so
	 * destroy the entry by hand here.
	 */
	if (f)
		__vxlan_fdb_free(f);
unregister:
	if (unregister)
		unregister_netdevice(dev);
	return err;
}

/* Set/clear flags based on attribute */
static int vxlan_nl2flag(struct vxlan_config *conf, struct nlattr *tb[],
			  int attrtype, unsigned long mask, bool changelink,
			  bool changelink_supported,
			  struct netlink_ext_ack *extack)
{
	unsigned long flags;

	/*如果tb中没有attrtype属性，则直接返回*/
	if (!tb[attrtype])
		return 0;

	if (changelink && !changelink_supported) {
		vxlan_flag_attr_error(attrtype, extack);
		return -EOPNOTSUPP;
	}

	if (vxlan_policy[attrtype].type == NLA_FLAG)
	    //如果为flag,则为其打上mask
		flags = conf->flags | mask;
	else if (nla_get_u8(tb[attrtype]))
	    //非flag,则其值为1时打上
		flags = conf->flags | mask;
	else
	    //非flag,则其值为0时移除
		flags = conf->flags & ~mask;

	//设置flags
	conf->flags = flags;

	return 0;
}

static int vxlan_nl2conf(struct nlattr *tb[], struct nlattr *data[],
			 struct net_device *dev, struct vxlan_config *conf/*vxlan配置*/,
			 bool changelink, struct netlink_ext_ack *extack)
{
	struct vxlan_dev *vxlan = netdev_priv(dev);
	int err = 0;

	memset(conf, 0, sizeof(*conf));

	/* if changelink operation, start with old existing cfg */
	if (changelink)
		memcpy(conf, &vxlan->cfg, sizeof(*conf));

	//如果配置了vni,则设置conf->vni
	if (data[IFLA_VXLAN_ID]) {
		__be32 vni = cpu_to_be32(nla_get_u32(data[IFLA_VXLAN_ID]));

		if (changelink && (vni != conf->vni)) {
			NL_SET_ERR_MSG_ATTR(extack, tb[IFLA_VXLAN_ID], "Cannot change VNI");
			return -EOPNOTSUPP;
		}
		conf->vni = cpu_to_be32(nla_get_u32(data[IFLA_VXLAN_ID]));
	}

	//给定了组播组，则设置conf->remote_ip
	if (data[IFLA_VXLAN_GROUP]) {
		if (changelink && (conf->remote_ip.sa.sa_family != AF_INET)) {
			NL_SET_ERR_MSG_ATTR(extack, tb[IFLA_VXLAN_GROUP], "New group address family does not match old group");
			return -EOPNOTSUPP;
		}

		conf->remote_ip.sin.sin_addr.s_addr = nla_get_in_addr(data[IFLA_VXLAN_GROUP]);
		conf->remote_ip.sa.sa_family = AF_INET;
	} else if (data[IFLA_VXLAN_GROUP6]) {
		if (!IS_ENABLED(CONFIG_IPV6)) {
			NL_SET_ERR_MSG_ATTR(extack, tb[IFLA_VXLAN_GROUP6], "IPv6 support not enabled in the kernel");
			return -EPFNOSUPPORT;
		}

		if (changelink && (conf->remote_ip.sa.sa_family != AF_INET6)) {
			NL_SET_ERR_MSG_ATTR(extack, tb[IFLA_VXLAN_GROUP6], "New group address family does not match old group");
			return -EOPNOTSUPP;
		}

		conf->remote_ip.sin6.sin6_addr = nla_get_in6_addr(data[IFLA_VXLAN_GROUP6]);
		conf->remote_ip.sa.sa_family = AF_INET6;
	}

	//设置vxlan本端地址
	if (data[IFLA_VXLAN_LOCAL]) {
		if (changelink && (conf->saddr.sa.sa_family != AF_INET)) {
			NL_SET_ERR_MSG_ATTR(extack, tb[IFLA_VXLAN_LOCAL], "New local address family does not match old");
			return -EOPNOTSUPP;
		}

		conf->saddr.sin.sin_addr.s_addr = nla_get_in_addr(data[IFLA_VXLAN_LOCAL]);
		conf->saddr.sa.sa_family = AF_INET;
	} else if (data[IFLA_VXLAN_LOCAL6]) {
		if (!IS_ENABLED(CONFIG_IPV6)) {
			NL_SET_ERR_MSG_ATTR(extack, tb[IFLA_VXLAN_LOCAL6], "IPv6 support not enabled in the kernel");
			return -EPFNOSUPPORT;
		}

		if (changelink && (conf->saddr.sa.sa_family != AF_INET6)) {
			NL_SET_ERR_MSG_ATTR(extack, tb[IFLA_VXLAN_LOCAL6], "New local address family does not match old");
			return -EOPNOTSUPP;
		}

		/* TODO: respect scope id */
		conf->saddr.sin6.sin6_addr = nla_get_in6_addr(data[IFLA_VXLAN_LOCAL6]);
		conf->saddr.sa.sa_family = AF_INET6;
	}

	//指定vxlan对应的底层设备
	if (data[IFLA_VXLAN_LINK])
		conf->remote_ifindex = nla_get_u32(data[IFLA_VXLAN_LINK]);

	//配置tos
	if (data[IFLA_VXLAN_TOS])
		conf->tos  = nla_get_u8(data[IFLA_VXLAN_TOS]);

	if (data[IFLA_VXLAN_TTL])
		conf->ttl = nla_get_u8(data[IFLA_VXLAN_TTL]);

	if (data[IFLA_VXLAN_TTL_INHERIT]) {
		err = vxlan_nl2flag(conf, data, IFLA_VXLAN_TTL_INHERIT,
				    VXLAN_F_TTL_INHERIT, changelink, false,
				    extack);
		if (err)
			return err;

	}

	if (data[IFLA_VXLAN_LABEL])
		conf->label = nla_get_be32(data[IFLA_VXLAN_LABEL]) &
			     IPV6_FLOWLABEL_MASK;

	/*设置LEARN标记*/
	if (data[IFLA_VXLAN_LEARNING]) {
		err = vxlan_nl2flag(conf, data, IFLA_VXLAN_LEARNING,
				    VXLAN_F_LEARN, changelink, true,
				    extack);
		if (err)
			return err;
	} else if (!changelink) {
		/* default to learn on a new device */
		conf->flags |= VXLAN_F_LEARN;
	}

	/*设置过期间隔*/
	if (data[IFLA_VXLAN_AGEING])
		conf->age_interval = nla_get_u32(data[IFLA_VXLAN_AGEING]);

	/*设置是否开启proxy功能*/
	if (data[IFLA_VXLAN_PROXY]) {
		err = vxlan_nl2flag(conf, data, IFLA_VXLAN_PROXY,
				    VXLAN_F_PROXY, changelink, false,
				    extack);
		if (err)
			return err;
	}

	/*设置是否开启rsc功能*/
	if (data[IFLA_VXLAN_RSC]) {
		err = vxlan_nl2flag(conf, data, IFLA_VXLAN_RSC,
				    VXLAN_F_RSC, changelink, false,
				    extack);
		if (err)
			return err;
	}

	if (data[IFLA_VXLAN_L2MISS]) {
		err = vxlan_nl2flag(conf, data, IFLA_VXLAN_L2MISS,
				    VXLAN_F_L2MISS, changelink, false,
				    extack);
		if (err)
			return err;
	}

	if (data[IFLA_VXLAN_L3MISS]) {
		err = vxlan_nl2flag(conf, data, IFLA_VXLAN_L3MISS,
				    VXLAN_F_L3MISS, changelink, false,
				    extack);
		if (err)
			return err;
	}

	/*设置vxlan fdb表项最大数目*/
	if (data[IFLA_VXLAN_LIMIT]) {
		if (changelink) {
			NL_SET_ERR_MSG_ATTR(extack, tb[IFLA_VXLAN_LIMIT],
					    "Cannot change limit");
			return -EOPNOTSUPP;
		}
		conf->addrmax = nla_get_u32(data[IFLA_VXLAN_LIMIT]);
	}

	if (data[IFLA_VXLAN_COLLECT_METADATA]) {
	    //解析collect_metadata标记
		err = vxlan_nl2flag(conf, data, IFLA_VXLAN_COLLECT_METADATA,
				    VXLAN_F_COLLECT_METADATA, changelink, false,
				    extack);
		if (err)
			return err;
	}

	//设置源port范围
	if (data[IFLA_VXLAN_PORT_RANGE]) {
		if (!changelink) {
			const struct ifla_vxlan_port_range *p
				= nla_data(data[IFLA_VXLAN_PORT_RANGE]);
			conf->port_min = ntohs(p->low);
			conf->port_max = ntohs(p->high);
		} else {
			NL_SET_ERR_MSG_ATTR(extack, tb[IFLA_VXLAN_PORT_RANGE],
					    "Cannot change port range");
			return -EOPNOTSUPP;
		}
	}

	//设置目的port
	if (data[IFLA_VXLAN_PORT]) {
		if (changelink) {
			NL_SET_ERR_MSG_ATTR(extack, tb[IFLA_VXLAN_PORT],
					    "Cannot change port");
			return -EOPNOTSUPP;
		}
		conf->dst_port = nla_get_be16(data[IFLA_VXLAN_PORT]);
	}

	if (data[IFLA_VXLAN_UDP_CSUM]) {
		if (changelink) {
			NL_SET_ERR_MSG_ATTR(extack, tb[IFLA_VXLAN_UDP_CSUM],
					    "Cannot change UDP_CSUM flag");
			return -EOPNOTSUPP;
		}
		if (!nla_get_u8(data[IFLA_VXLAN_UDP_CSUM]))
			conf->flags |= VXLAN_F_UDP_ZERO_CSUM_TX;
	}

	if (data[IFLA_VXLAN_UDP_ZERO_CSUM6_TX]) {
		err = vxlan_nl2flag(conf, data, IFLA_VXLAN_UDP_ZERO_CSUM6_TX,
				    VXLAN_F_UDP_ZERO_CSUM6_TX, changelink,
				    false, extack);
		if (err)
			return err;
	}

	if (data[IFLA_VXLAN_UDP_ZERO_CSUM6_RX]) {
		err = vxlan_nl2flag(conf, data, IFLA_VXLAN_UDP_ZERO_CSUM6_RX,
				    VXLAN_F_UDP_ZERO_CSUM6_RX, changelink,
				    false, extack);
		if (err)
			return err;
	}

	if (data[IFLA_VXLAN_REMCSUM_TX]) {
		err = vxlan_nl2flag(conf, data, IFLA_VXLAN_REMCSUM_TX,
				    VXLAN_F_REMCSUM_TX, changelink, false,
				    extack);
		if (err)
			return err;
	}

	if (data[IFLA_VXLAN_REMCSUM_RX]) {
		err = vxlan_nl2flag(conf, data, IFLA_VXLAN_REMCSUM_RX,
				    VXLAN_F_REMCSUM_RX, changelink, false,
				    extack);
		if (err)
			return err;
	}

	if (data[IFLA_VXLAN_GBP]) {
		err = vxlan_nl2flag(conf, data, IFLA_VXLAN_GBP,
				    VXLAN_F_GBP, changelink, false, extack);
		if (err)
			return err;
	}

	if (data[IFLA_VXLAN_GPE]) {
		err = vxlan_nl2flag(conf, data, IFLA_VXLAN_GPE,
				    VXLAN_F_GPE, changelink, false,
				    extack);
		if (err)
			return err;
	}

	if (data[IFLA_VXLAN_REMCSUM_NOPARTIAL]) {
		err = vxlan_nl2flag(conf, data, IFLA_VXLAN_REMCSUM_NOPARTIAL,
				    VXLAN_F_REMCSUM_NOPARTIAL, changelink,
				    false, extack);
		if (err)
			return err;
	}

	if (tb[IFLA_MTU]) {
		if (changelink) {
			NL_SET_ERR_MSG_ATTR(extack, tb[IFLA_MTU],
					    "Cannot change mtu");
			return -EOPNOTSUPP;
		}
		conf->mtu = nla_get_u32(tb[IFLA_MTU]);
	}

	if (data[IFLA_VXLAN_DF])
		conf->df = nla_get_u8(data[IFLA_VXLAN_DF]);

	return 0;
}

//实现vxlan link新建
static int vxlan_newlink(struct net *src_net, struct net_device *dev,
			 struct nlattr *tb[], struct nlattr *data[],
			 struct netlink_ext_ack *extack)
{
	struct vxlan_config conf;
	int err;

	//解析配置，填充conf
	err = vxlan_nl2conf(tb, data, dev, &conf, false, extack);
	if (err)
		return err;

	//采用conf完成vxlan设备创建
	return __vxlan_dev_create(src_net, dev, &conf, extack);
}

static int vxlan_changelink(struct net_device *dev, struct nlattr *tb[],
			    struct nlattr *data[],
			    struct netlink_ext_ack *extack)
{
	struct vxlan_dev *vxlan = netdev_priv(dev);
	struct net_device *lowerdev;
	struct vxlan_config conf;
	struct vxlan_rdst *dst;
	int err;

	dst = &vxlan->default_dst;
	err = vxlan_nl2conf(tb, data, dev, &conf, true, extack);
	if (err)
		return err;

	err = vxlan_config_validate(vxlan->net, &conf, &lowerdev,
				    vxlan, extack);
	if (err)
		return err;

	if (dst->remote_dev == lowerdev)
		lowerdev = NULL;

	err = netdev_adjacent_change_prepare(dst->remote_dev, lowerdev, dev,
					     extack);
	if (err)
		return err;

	/* handle default dst entry */
	if (!vxlan_addr_equal(&conf.remote_ip, &dst->remote_ip)) {
		u32 hash_index = fdb_head_index(vxlan, all_zeros_mac, conf.vni);

		spin_lock_bh(&vxlan->hash_lock[hash_index]);
		if (!vxlan_addr_any(&conf.remote_ip)) {
			err = vxlan_fdb_update(vxlan, all_zeros_mac,
					       &conf.remote_ip,
					       NUD_REACHABLE | NUD_PERMANENT,
					       NLM_F_APPEND | NLM_F_CREATE,
					       vxlan->cfg.dst_port,
					       conf.vni, conf.vni,
					       conf.remote_ifindex,
					       NTF_SELF, 0, true, extack);
			if (err) {
				spin_unlock_bh(&vxlan->hash_lock[hash_index]);
				netdev_adjacent_change_abort(dst->remote_dev,
							     lowerdev, dev);
				return err;
			}
		}
		if (!vxlan_addr_any(&dst->remote_ip))
			__vxlan_fdb_delete(vxlan, all_zeros_mac,
					   dst->remote_ip,
					   vxlan->cfg.dst_port,
					   dst->remote_vni,
					   dst->remote_vni,
					   dst->remote_ifindex,
					   true);
		spin_unlock_bh(&vxlan->hash_lock[hash_index]);
	}

	if (conf.age_interval != vxlan->cfg.age_interval)
		mod_timer(&vxlan->age_timer, jiffies);

	netdev_adjacent_change_commit(dst->remote_dev, lowerdev, dev);
	if (lowerdev && lowerdev != dst->remote_dev)
		dst->remote_dev = lowerdev;
	vxlan_config_apply(dev, &conf, lowerdev, vxlan->net, true);
	return 0;
}

static void vxlan_dellink(struct net_device *dev, struct list_head *head)
{
	struct vxlan_dev *vxlan = netdev_priv(dev);

	vxlan_flush(vxlan, true);

	list_del(&vxlan->next);
	unregister_netdevice_queue(dev, head);
	if (vxlan->default_dst.remote_dev)
		netdev_upper_dev_unlink(vxlan->default_dst.remote_dev, dev);
}

static size_t vxlan_get_size(const struct net_device *dev)
{

	return nla_total_size(sizeof(__u32)) +	/* IFLA_VXLAN_ID */
		nla_total_size(sizeof(struct in6_addr)) + /* IFLA_VXLAN_GROUP{6} */
		nla_total_size(sizeof(__u32)) +	/* IFLA_VXLAN_LINK */
		nla_total_size(sizeof(struct in6_addr)) + /* IFLA_VXLAN_LOCAL{6} */
		nla_total_size(sizeof(__u8)) +	/* IFLA_VXLAN_TTL */
		nla_total_size(sizeof(__u8)) +	/* IFLA_VXLAN_TTL_INHERIT */
		nla_total_size(sizeof(__u8)) +	/* IFLA_VXLAN_TOS */
		nla_total_size(sizeof(__u8)) +	/* IFLA_VXLAN_DF */
		nla_total_size(sizeof(__be32)) + /* IFLA_VXLAN_LABEL */
		nla_total_size(sizeof(__u8)) +	/* IFLA_VXLAN_LEARNING */
		nla_total_size(sizeof(__u8)) +	/* IFLA_VXLAN_PROXY */
		nla_total_size(sizeof(__u8)) +	/* IFLA_VXLAN_RSC */
		nla_total_size(sizeof(__u8)) +	/* IFLA_VXLAN_L2MISS */
		nla_total_size(sizeof(__u8)) +	/* IFLA_VXLAN_L3MISS */
		nla_total_size(sizeof(__u8)) +	/* IFLA_VXLAN_COLLECT_METADATA */
		nla_total_size(sizeof(__u32)) +	/* IFLA_VXLAN_AGEING */
		nla_total_size(sizeof(__u32)) +	/* IFLA_VXLAN_LIMIT */
		nla_total_size(sizeof(struct ifla_vxlan_port_range)) +
		nla_total_size(sizeof(__be16)) + /* IFLA_VXLAN_PORT */
		nla_total_size(sizeof(__u8)) + /* IFLA_VXLAN_UDP_CSUM */
		nla_total_size(sizeof(__u8)) + /* IFLA_VXLAN_UDP_ZERO_CSUM6_TX */
		nla_total_size(sizeof(__u8)) + /* IFLA_VXLAN_UDP_ZERO_CSUM6_RX */
		nla_total_size(sizeof(__u8)) + /* IFLA_VXLAN_REMCSUM_TX */
		nla_total_size(sizeof(__u8)) + /* IFLA_VXLAN_REMCSUM_RX */
		0;
}

static int vxlan_fill_info(struct sk_buff *skb, const struct net_device *dev)
{
	const struct vxlan_dev *vxlan = netdev_priv(dev);
	const struct vxlan_rdst *dst = &vxlan->default_dst;
	struct ifla_vxlan_port_range ports = {
		.low =  htons(vxlan->cfg.port_min),
		.high = htons(vxlan->cfg.port_max),
	};

	if (nla_put_u32(skb, IFLA_VXLAN_ID, be32_to_cpu(dst->remote_vni)))
		goto nla_put_failure;

	if (!vxlan_addr_any(&dst->remote_ip)) {
		if (dst->remote_ip.sa.sa_family == AF_INET) {
			if (nla_put_in_addr(skb, IFLA_VXLAN_GROUP,
					    dst->remote_ip.sin.sin_addr.s_addr))
				goto nla_put_failure;
#if IS_ENABLED(CONFIG_IPV6)
		} else {
			if (nla_put_in6_addr(skb, IFLA_VXLAN_GROUP6,
					     &dst->remote_ip.sin6.sin6_addr))
				goto nla_put_failure;
#endif
		}
	}

	if (dst->remote_ifindex && nla_put_u32(skb, IFLA_VXLAN_LINK, dst->remote_ifindex))
		goto nla_put_failure;

	if (!vxlan_addr_any(&vxlan->cfg.saddr)) {
		if (vxlan->cfg.saddr.sa.sa_family == AF_INET) {
			if (nla_put_in_addr(skb, IFLA_VXLAN_LOCAL,
					    vxlan->cfg.saddr.sin.sin_addr.s_addr))
				goto nla_put_failure;
#if IS_ENABLED(CONFIG_IPV6)
		} else {
			if (nla_put_in6_addr(skb, IFLA_VXLAN_LOCAL6,
					     &vxlan->cfg.saddr.sin6.sin6_addr))
				goto nla_put_failure;
#endif
		}
	}

	if (nla_put_u8(skb, IFLA_VXLAN_TTL, vxlan->cfg.ttl) ||
	    nla_put_u8(skb, IFLA_VXLAN_TTL_INHERIT,
		       !!(vxlan->cfg.flags & VXLAN_F_TTL_INHERIT)) ||
	    nla_put_u8(skb, IFLA_VXLAN_TOS, vxlan->cfg.tos) ||
	    nla_put_u8(skb, IFLA_VXLAN_DF, vxlan->cfg.df) ||
	    nla_put_be32(skb, IFLA_VXLAN_LABEL, vxlan->cfg.label) ||
	    nla_put_u8(skb, IFLA_VXLAN_LEARNING,
		       !!(vxlan->cfg.flags & VXLAN_F_LEARN)) ||
	    nla_put_u8(skb, IFLA_VXLAN_PROXY,
		       !!(vxlan->cfg.flags & VXLAN_F_PROXY)) ||
	    nla_put_u8(skb, IFLA_VXLAN_RSC,
		       !!(vxlan->cfg.flags & VXLAN_F_RSC)) ||
	    nla_put_u8(skb, IFLA_VXLAN_L2MISS,
		       !!(vxlan->cfg.flags & VXLAN_F_L2MISS)) ||
	    nla_put_u8(skb, IFLA_VXLAN_L3MISS,
		       !!(vxlan->cfg.flags & VXLAN_F_L3MISS)) ||
	    nla_put_u8(skb, IFLA_VXLAN_COLLECT_METADATA,
		       !!(vxlan->cfg.flags & VXLAN_F_COLLECT_METADATA)) ||
	    nla_put_u32(skb, IFLA_VXLAN_AGEING, vxlan->cfg.age_interval) ||
	    nla_put_u32(skb, IFLA_VXLAN_LIMIT, vxlan->cfg.addrmax) ||
	    nla_put_be16(skb, IFLA_VXLAN_PORT, vxlan->cfg.dst_port) ||
	    nla_put_u8(skb, IFLA_VXLAN_UDP_CSUM,
		       !(vxlan->cfg.flags & VXLAN_F_UDP_ZERO_CSUM_TX)) ||
	    nla_put_u8(skb, IFLA_VXLAN_UDP_ZERO_CSUM6_TX,
		       !!(vxlan->cfg.flags & VXLAN_F_UDP_ZERO_CSUM6_TX)) ||
	    nla_put_u8(skb, IFLA_VXLAN_UDP_ZERO_CSUM6_RX,
		       !!(vxlan->cfg.flags & VXLAN_F_UDP_ZERO_CSUM6_RX)) ||
	    nla_put_u8(skb, IFLA_VXLAN_REMCSUM_TX,
		       !!(vxlan->cfg.flags & VXLAN_F_REMCSUM_TX)) ||
	    nla_put_u8(skb, IFLA_VXLAN_REMCSUM_RX,
		       !!(vxlan->cfg.flags & VXLAN_F_REMCSUM_RX)))
		goto nla_put_failure;

	if (nla_put(skb, IFLA_VXLAN_PORT_RANGE, sizeof(ports), &ports))
		goto nla_put_failure;

	if (vxlan->cfg.flags & VXLAN_F_GBP &&
	    nla_put_flag(skb, IFLA_VXLAN_GBP))
		goto nla_put_failure;

	if (vxlan->cfg.flags & VXLAN_F_GPE &&
	    nla_put_flag(skb, IFLA_VXLAN_GPE))
		goto nla_put_failure;

	if (vxlan->cfg.flags & VXLAN_F_REMCSUM_NOPARTIAL &&
	    nla_put_flag(skb, IFLA_VXLAN_REMCSUM_NOPARTIAL))
		goto nla_put_failure;

	return 0;

nla_put_failure:
	return -EMSGSIZE;
}

static struct net *vxlan_get_link_net(const struct net_device *dev)
{
	struct vxlan_dev *vxlan = netdev_priv(dev);

	return vxlan->net;
}

static struct rtnl_link_ops vxlan_link_ops __read_mostly = {
	.kind		= "vxlan",
	.maxtype	= IFLA_VXLAN_MAX,
	.policy		= vxlan_policy,
	.priv_size	= sizeof(struct vxlan_dev),
	.setup		= vxlan_setup,//netdev初始化函数
	.validate	= vxlan_validate,
	.newlink	= vxlan_newlink,//vxlan link新建
	.changelink	= vxlan_changelink,
	.dellink	= vxlan_dellink,
	.get_size	= vxlan_get_size,
	.fill_info	= vxlan_fill_info,
	.get_link_net	= vxlan_get_link_net,
};

//vxlan设备创建
struct net_device *vxlan_dev_create(struct net *net, const char *name/*vxlan设备名称*/,
				    u8 name_assign_type,
				    struct vxlan_config *conf/*vxlan设备配置*/)
{
	struct nlattr *tb[IFLA_MAX + 1];
	struct net_device *dev;
	int err;

	memset(&tb, 0, sizeof(tb));

	//创建link(tb为0）
	dev = rtnl_create_link(net, name/*link名称*/, name_assign_type,
			       &vxlan_link_ops, tb/*传入的tb为空*/, NULL);
	if (IS_ERR(dev))
		return dev;

	err = __vxlan_dev_create(net, dev, conf, NULL);
	if (err < 0) {
		free_netdev(dev);
		return ERR_PTR(err);
	}

	err = rtnl_configure_link(dev, NULL);
	if (err < 0) {
		LIST_HEAD(list_kill);

		vxlan_dellink(dev, &list_kill);
		unregister_netdevice_many(&list_kill);
		return ERR_PTR(err);
	}

	return dev;
}
EXPORT_SYMBOL_GPL(vxlan_dev_create);

static void vxlan_handle_lowerdev_unregister(struct vxlan_net *vn,
					     struct net_device *dev)
{
	struct vxlan_dev *vxlan, *next;
	LIST_HEAD(list_kill);

	list_for_each_entry_safe(vxlan, next, &vn->vxlan_list, next) {
		struct vxlan_rdst *dst = &vxlan->default_dst;

		/* In case we created vxlan device with carrier
		 * and we loose the carrier due to module unload
		 * we also need to remove vxlan device. In other
		 * cases, it's not necessary and remote_ifindex
		 * is 0 here, so no matches.
		 */
		if (dst->remote_ifindex == dev->ifindex)
			vxlan_dellink(vxlan->dev, &list_kill);
	}

	unregister_netdevice_many(&list_kill);
}

static int vxlan_netdevice_event(struct notifier_block *unused,
				 unsigned long event, void *ptr)
{
	struct net_device *dev = netdev_notifier_info_to_dev(ptr);
	struct vxlan_net *vn = net_generic(dev_net(dev), vxlan_net_id);

	if (event == NETDEV_UNREGISTER) {
		if (!dev->udp_tunnel_nic_info)
			vxlan_offload_rx_ports(dev, false);
		vxlan_handle_lowerdev_unregister(vn, dev);
	} else if (event == NETDEV_REGISTER) {
		if (!dev->udp_tunnel_nic_info)
			vxlan_offload_rx_ports(dev, true);
	} else if (event == NETDEV_UDP_TUNNEL_PUSH_INFO ||
		   event == NETDEV_UDP_TUNNEL_DROP_INFO) {
		vxlan_offload_rx_ports(dev, event == NETDEV_UDP_TUNNEL_PUSH_INFO);
	}

	return NOTIFY_DONE;
}

static struct notifier_block vxlan_notifier_block __read_mostly = {
	.notifier_call = vxlan_netdevice_event,
};

static void
vxlan_fdb_offloaded_set(struct net_device *dev,
			struct switchdev_notifier_vxlan_fdb_info *fdb_info)
{
	struct vxlan_dev *vxlan = netdev_priv(dev);
	struct vxlan_rdst *rdst;
	struct vxlan_fdb *f;
	u32 hash_index;

	hash_index = fdb_head_index(vxlan, fdb_info->eth_addr, fdb_info->vni);

	spin_lock_bh(&vxlan->hash_lock[hash_index]);

	//通过mac/vni获得fdb
	f = vxlan_find_mac(vxlan, fdb_info->eth_addr, fdb_info->vni);
	if (!f)
		goto out;

	rdst = vxlan_fdb_find_rdst(f, &fdb_info->remote_ip,
				   fdb_info->remote_port,
				   fdb_info->remote_vni,
				   fdb_info->remote_ifindex);
	if (!rdst)
		goto out;

	rdst->offloaded = fdb_info->offloaded;

out:
	spin_unlock_bh(&vxlan->hash_lock[hash_index]);
}

static int
vxlan_fdb_external_learn_add(struct net_device *dev,
			     struct switchdev_notifier_vxlan_fdb_info *fdb_info)
{
	struct vxlan_dev *vxlan = netdev_priv(dev);
	struct netlink_ext_ack *extack;
	u32 hash_index;
	int err;

	hash_index = fdb_head_index(vxlan, fdb_info->eth_addr, fdb_info->vni);
	extack = switchdev_notifier_info_to_extack(&fdb_info->info);

	spin_lock_bh(&vxlan->hash_lock[hash_index]);
	err = vxlan_fdb_update(vxlan, fdb_info->eth_addr, &fdb_info->remote_ip,
			       NUD_REACHABLE,
			       NLM_F_CREATE | NLM_F_REPLACE,
			       fdb_info->remote_port,
			       fdb_info->vni,
			       fdb_info->remote_vni,
			       fdb_info->remote_ifindex,
			       NTF_USE | NTF_SELF | NTF_EXT_LEARNED,
			       0, false, extack);
	spin_unlock_bh(&vxlan->hash_lock[hash_index]);

	return err;
}

static int
vxlan_fdb_external_learn_del(struct net_device *dev,
			     struct switchdev_notifier_vxlan_fdb_info *fdb_info)
{
	struct vxlan_dev *vxlan = netdev_priv(dev);
	struct vxlan_fdb *f;
	u32 hash_index;
	int err = 0;

	hash_index = fdb_head_index(vxlan, fdb_info->eth_addr, fdb_info->vni);
	spin_lock_bh(&vxlan->hash_lock[hash_index]);

	f = vxlan_find_mac(vxlan, fdb_info->eth_addr, fdb_info->vni);
	if (!f)
		err = -ENOENT;
	else if (f->flags & NTF_EXT_LEARNED)
		err = __vxlan_fdb_delete(vxlan, fdb_info->eth_addr,
					 fdb_info->remote_ip,
					 fdb_info->remote_port,
					 fdb_info->vni,
					 fdb_info->remote_vni,
					 fdb_info->remote_ifindex,
					 false);

	spin_unlock_bh(&vxlan->hash_lock[hash_index]);

	return err;
}

static int vxlan_switchdev_event(struct notifier_block *unused,
				 unsigned long event, void *ptr)
{
	struct net_device *dev = switchdev_notifier_info_to_dev(ptr);
	struct switchdev_notifier_vxlan_fdb_info *fdb_info;
	int err = 0;

	switch (event) {
	case SWITCHDEV_VXLAN_FDB_OFFLOADED:
		vxlan_fdb_offloaded_set(dev, ptr);
		break;
	case SWITCHDEV_VXLAN_FDB_ADD_TO_BRIDGE:
		fdb_info = ptr;
		err = vxlan_fdb_external_learn_add(dev, fdb_info);
		if (err) {
			err = notifier_from_errno(err);
			break;
		}
		fdb_info->offloaded = true;
		vxlan_fdb_offloaded_set(dev, fdb_info);
		break;
	case SWITCHDEV_VXLAN_FDB_DEL_TO_BRIDGE:
		fdb_info = ptr;
		err = vxlan_fdb_external_learn_del(dev, fdb_info);
		if (err) {
			err = notifier_from_errno(err);
			break;
		}
		fdb_info->offloaded = false;
		vxlan_fdb_offloaded_set(dev, fdb_info);
		break;
	}

	return err;
}

static struct notifier_block vxlan_switchdev_notifier_block __read_mostly = {
	.notifier_call = vxlan_switchdev_event,
};

static void vxlan_fdb_nh_flush(struct nexthop *nh)
{
	struct vxlan_fdb *fdb;
	struct vxlan_dev *vxlan;
	u32 hash_index;

	rcu_read_lock();
	list_for_each_entry_rcu(fdb, &nh->fdb_list, nh_list) {
		vxlan = rcu_dereference(fdb->vdev);
		WARN_ON(!vxlan);
		hash_index = fdb_head_index(vxlan, fdb->eth_addr,
					    vxlan->default_dst.remote_vni);
		spin_lock_bh(&vxlan->hash_lock[hash_index]);
		if (!hlist_unhashed(&fdb->hlist))
			vxlan_fdb_destroy(vxlan, fdb, false, false);
		spin_unlock_bh(&vxlan->hash_lock[hash_index]);
	}
	rcu_read_unlock();
}

static int vxlan_nexthop_event(struct notifier_block *nb,
			       unsigned long event, void *ptr)
{
	struct nexthop *nh = ptr;

	if (!nh || event != NEXTHOP_EVENT_DEL)
		return NOTIFY_DONE;

	vxlan_fdb_nh_flush(nh);

	return NOTIFY_DONE;
}

static struct notifier_block vxlan_nexthop_notifier_block __read_mostly = {
	.notifier_call = vxlan_nexthop_event,
};

static __net_init int vxlan_init_net(struct net *net)
{
	struct vxlan_net *vn = net_generic(net, vxlan_net_id);
	unsigned int h;

	INIT_LIST_HEAD(&vn->vxlan_list);
	spin_lock_init(&vn->sock_lock);

	for (h = 0; h < PORT_HASH_SIZE; ++h)
		INIT_HLIST_HEAD(&vn->sock_list[h]);

	return register_nexthop_notifier(net, &vxlan_nexthop_notifier_block);
}

static void vxlan_destroy_tunnels(struct net *net, struct list_head *head)
{
	struct vxlan_net *vn = net_generic(net, vxlan_net_id);
	struct vxlan_dev *vxlan, *next;
	struct net_device *dev, *aux;
	unsigned int h;

	for_each_netdev_safe(net, dev, aux)
		if (dev->rtnl_link_ops == &vxlan_link_ops)
			unregister_netdevice_queue(dev, head);

	list_for_each_entry_safe(vxlan, next, &vn->vxlan_list, next) {
		/* If vxlan->dev is in the same netns, it has already been added
		 * to the list by the previous loop.
		 */
		if (!net_eq(dev_net(vxlan->dev), net))
			unregister_netdevice_queue(vxlan->dev, head);
	}

	for (h = 0; h < PORT_HASH_SIZE; ++h)
		WARN_ON_ONCE(!hlist_empty(&vn->sock_list[h]));
}

static void __net_exit vxlan_exit_batch_net(struct list_head *net_list)
{
	struct net *net;
	LIST_HEAD(list);

	rtnl_lock();
	list_for_each_entry(net, net_list, exit_list)
		unregister_nexthop_notifier(net, &vxlan_nexthop_notifier_block);
	list_for_each_entry(net, net_list, exit_list)
		vxlan_destroy_tunnels(net, &list);

	unregister_netdevice_many(&list);
	rtnl_unlock();
}

static struct pernet_operations vxlan_net_ops = {
	.init = vxlan_init_net,
	.exit_batch = vxlan_exit_batch_net,
	.id   = &vxlan_net_id,
	.size = sizeof(struct vxlan_net),
};

static int __init vxlan_init_module(void)
{
	int rc;

	//为vxlan_salt生成随机值（用于防止转发表可期待）
	get_random_bytes(&vxlan_salt, sizeof(vxlan_salt));

	rc = register_pernet_subsys(&vxlan_net_ops);
	if (rc)
		goto out1;

	rc = register_netdevice_notifier(&vxlan_notifier_block);
	if (rc)
		goto out2;

	rc = register_switchdev_notifier(&vxlan_switchdev_notifier_block);
	if (rc)
		goto out3;

	//注册vxlan对应的ip link类型
	rc = rtnl_link_register(&vxlan_link_ops);
	if (rc)
		goto out4;

	return 0;
out4:
	unregister_switchdev_notifier(&vxlan_switchdev_notifier_block);
out3:
	unregister_netdevice_notifier(&vxlan_notifier_block);
out2:
	unregister_pernet_subsys(&vxlan_net_ops);
out1:
	return rc;
}
late_initcall(vxlan_init_module);

static void __exit vxlan_cleanup_module(void)
{
	rtnl_link_unregister(&vxlan_link_ops);
	unregister_switchdev_notifier(&vxlan_switchdev_notifier_block);
	unregister_netdevice_notifier(&vxlan_notifier_block);
	unregister_pernet_subsys(&vxlan_net_ops);
	/* rcu_barrier() is called by netns */
}
module_exit(vxlan_cleanup_module);

MODULE_LICENSE("GPL");
MODULE_VERSION(VXLAN_VERSION);
MODULE_AUTHOR("Stephen Hemminger <stephen@networkplumber.org>");
MODULE_DESCRIPTION("Driver for VXLAN encapsulated traffic");
MODULE_ALIAS_RTNL_LINK("vxlan");<|MERGE_RESOLUTION|>--- conflicted
+++ resolved
@@ -2001,18 +2001,9 @@
 		goto drop;
 	}
 
-<<<<<<< HEAD
 	//收包统计计数增加
-	stats = this_cpu_ptr(vxlan->dev->tstats);
-	u64_stats_update_begin(&stats->syncp);
-	stats->rx_packets++;
-	stats->rx_bytes += skb->len;
-	u64_stats_update_end(&stats->syncp);
-
+	dev_sw_netstats_rx_add(vxlan->dev, skb->len);
 	//vxlan设备的gro处理
-=======
-	dev_sw_netstats_rx_add(vxlan->dev, skb->len);
->>>>>>> c4d6fe73
 	gro_cells_receive(&vxlan->gro_cells, skb);
 
 	rcu_read_unlock();
