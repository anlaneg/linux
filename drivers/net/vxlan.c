// SPDX-License-Identifier: GPL-2.0-only
/*
 * VXLAN: Virtual eXtensible Local Area Network
 *
 * Copyright (c) 2012-2013 Vyatta Inc.
 */

#define pr_fmt(fmt) KBUILD_MODNAME ": " fmt

#include <linux/kernel.h>
#include <linux/module.h>
#include <linux/errno.h>
#include <linux/slab.h>
#include <linux/udp.h>
#include <linux/igmp.h>
#include <linux/if_ether.h>
#include <linux/ethtool.h>
#include <net/arp.h>
#include <net/ndisc.h>
#include <net/ipv6_stubs.h>
#include <net/ip.h>
#include <net/icmp.h>
#include <net/rtnetlink.h>
#include <net/inet_ecn.h>
#include <net/net_namespace.h>
#include <net/netns/generic.h>
#include <net/tun_proto.h>
#include <net/vxlan.h>

#if IS_ENABLED(CONFIG_IPV6)
#include <net/ip6_tunnel.h>
#include <net/ip6_checksum.h>
#endif

//通过学习vxlan fdb表，来进行vxlan报文转发，支持通过vxlan fdb来进行arp reduce

#define VXLAN_VERSION	"0.1"

#define PORT_HASH_BITS	8
#define PORT_HASH_SIZE  (1<<PORT_HASH_BITS)
#define FDB_AGE_DEFAULT 300 /* 5 min */
#define FDB_AGE_INTERVAL (10 * HZ)	/* rescan interval */

/* UDP port for VXLAN traffic.
 * The IANA assigned port is 4789, but the Linux default is 8472
 * for compatibility with early adopters.
 */
//vxlan端口号
static unsigned short vxlan_port __read_mostly = 8472;
module_param_named(udp_port, vxlan_port, ushort, 0444);
MODULE_PARM_DESC(udp_port, "Destination UDP port");

static bool log_ecn_error = true;
module_param(log_ecn_error, bool, 0644);
MODULE_PARM_DESC(log_ecn_error, "Log packets received with corrupted ECN");

static unsigned int vxlan_net_id;
static struct rtnl_link_ops vxlan_link_ops;

static const u8 all_zeros_mac[ETH_ALEN + 2];

static int vxlan_sock_add(struct vxlan_dev *vxlan);

static void vxlan_vs_del_dev(struct vxlan_dev *vxlan);

/* per-network namespace private data for this module */
struct vxlan_net {
	struct list_head  vxlan_list;
	struct hlist_head sock_list[PORT_HASH_SIZE];
	spinlock_t	  sock_lock;
};

/* Forwarding table entry */
struct vxlan_fdb {
	struct hlist_node hlist;	/* linked list of entries */
	struct rcu_head	  rcu;
	unsigned long	  updated;	/* jiffies */
	unsigned long	  used;
	struct list_head  remotes;//fdb均添加在此链上
	u8		  eth_addr[ETH_ALEN];//mac地址（外层源mac)
	u16		  state;	/* see ndm_state */
	__be32		  vni;
	u16		  flags;	/* see ndm_flags and below */
};

#define NTF_VXLAN_ADDED_BY_USER 0x100

/* salt for hash table */
static u32 vxlan_salt __read_mostly;

static inline bool vxlan_collect_metadata(struct vxlan_sock *vs)
{
	return vs->flags & VXLAN_F_COLLECT_METADATA ||
	       ip_tunnel_collect_metadata();
}

#if IS_ENABLED(CONFIG_IPV6)
static inline
bool vxlan_addr_equal(const union vxlan_addr *a, const union vxlan_addr *b)
{
	if (a->sa.sa_family != b->sa.sa_family)
		return false;
	if (a->sa.sa_family == AF_INET6)
		return ipv6_addr_equal(&a->sin6.sin6_addr, &b->sin6.sin6_addr);
	else
		return a->sin.sin_addr.s_addr == b->sin.sin_addr.s_addr;
}

static int vxlan_nla_get_addr(union vxlan_addr *ip, struct nlattr *nla)
{
	if (nla_len(nla) >= sizeof(struct in6_addr)) {
		ip->sin6.sin6_addr = nla_get_in6_addr(nla);
		ip->sa.sa_family = AF_INET6;
		return 0;
	} else if (nla_len(nla) >= sizeof(__be32)) {
		ip->sin.sin_addr.s_addr = nla_get_in_addr(nla);
		ip->sa.sa_family = AF_INET;
		return 0;
	} else {
		return -EAFNOSUPPORT;
	}
}

static int vxlan_nla_put_addr(struct sk_buff *skb, int attr,
			      const union vxlan_addr *ip)
{
	if (ip->sa.sa_family == AF_INET6)
		return nla_put_in6_addr(skb, attr, &ip->sin6.sin6_addr);
	else
		return nla_put_in_addr(skb, attr, ip->sin.sin_addr.s_addr);
}

#else /* !CONFIG_IPV6 */

static inline
bool vxlan_addr_equal(const union vxlan_addr *a, const union vxlan_addr *b)
{
	return a->sin.sin_addr.s_addr == b->sin.sin_addr.s_addr;
}

static int vxlan_nla_get_addr(union vxlan_addr *ip, struct nlattr *nla)
{
	if (nla_len(nla) >= sizeof(struct in6_addr)) {
		return -EAFNOSUPPORT;
	} else if (nla_len(nla) >= sizeof(__be32)) {
		ip->sin.sin_addr.s_addr = nla_get_in_addr(nla);
		ip->sa.sa_family = AF_INET;
		return 0;
	} else {
		return -EAFNOSUPPORT;
	}
}

static int vxlan_nla_put_addr(struct sk_buff *skb, int attr,
			      const union vxlan_addr *ip)
{
	return nla_put_in_addr(skb, attr, ip->sin.sin_addr.s_addr);
}
#endif

/* Virtual Network hash table head */
static inline struct hlist_head *vni_head(struct vxlan_sock *vs, __be32 vni)
{
	return &vs->vni_list[hash_32((__force u32)vni, VNI_HASH_BITS)];
}

/* Socket hash table head */
static inline struct hlist_head *vs_head(struct net *net, __be16 port)
{
	struct vxlan_net *vn = net_generic(net, vxlan_net_id);

	return &vn->sock_list[hash_32(ntohs(port), PORT_HASH_BITS)];
}

/* First remote destination for a forwarding entry.
 * Guaranteed to be non-NULL because remotes are never deleted.
 */
static inline struct vxlan_rdst *first_remote_rcu(struct vxlan_fdb *fdb)
{
	return list_entry_rcu(fdb->remotes.next, struct vxlan_rdst, list);
}

static inline struct vxlan_rdst *first_remote_rtnl(struct vxlan_fdb *fdb)
{
	return list_first_entry(&fdb->remotes, struct vxlan_rdst, list);
}

/* Find VXLAN socket based on network namespace, address family and UDP port
 * and enabled unshareable flags.
 */
static struct vxlan_sock *vxlan_find_sock(struct net *net, sa_family_t family,
					  __be16 port, u32 flags, int ifindex)
{
	struct vxlan_sock *vs;

	flags &= VXLAN_F_RCV_FLAGS;

	hlist_for_each_entry_rcu(vs, vs_head(net, port), hlist) {
		if (inet_sk(vs->sock->sk)->inet_sport == port &&
		    vxlan_get_sk_family(vs) == family &&
		    vs->flags == flags &&
		    vs->sock->sk->sk_bound_dev_if == ifindex)
			return vs;
	}
	return NULL;
}

static struct vxlan_dev *vxlan_vs_find_vni(struct vxlan_sock *vs, int ifindex,
					   __be32 vni)
{
	struct vxlan_dev_node *node;

	/* For flow based devices, map all packets to VNI 0 */
	if (vs->flags & VXLAN_F_COLLECT_METADATA)
		vni = 0;

	hlist_for_each_entry_rcu(node, vni_head(vs, vni), hlist) {
		if (node->vxlan->default_dst.remote_vni != vni)
			continue;

		if (IS_ENABLED(CONFIG_IPV6)) {
			const struct vxlan_config *cfg = &node->vxlan->cfg;

			if ((cfg->flags & VXLAN_F_IPV6_LINKLOCAL) &&
			    cfg->remote_ifindex != ifindex)
				continue;
		}

		return node->vxlan;
	}

	return NULL;
}

/* Look up VNI in a per net namespace table */
static struct vxlan_dev *vxlan_find_vni(struct net *net, int ifindex,
					__be32 vni, sa_family_t family,
					__be16 port, u32 flags)
{
	struct vxlan_sock *vs;

	vs = vxlan_find_sock(net, family, port, flags, ifindex);
	if (!vs)
		return NULL;

	return vxlan_vs_find_vni(vs, ifindex, vni);
}

/* Fill in neighbour message in skbuff. */
static int vxlan_fdb_info(struct sk_buff *skb, struct vxlan_dev *vxlan,
			  const struct vxlan_fdb *fdb,
			  u32 portid, u32 seq, int type, unsigned int flags,
			  const struct vxlan_rdst *rdst)
{
	unsigned long now = jiffies;
	struct nda_cacheinfo ci;
	struct nlmsghdr *nlh;
	struct ndmsg *ndm;
	bool send_ip, send_eth;

	nlh = nlmsg_put(skb, portid, seq, type, sizeof(*ndm), flags);
	if (nlh == NULL)
		return -EMSGSIZE;

	ndm = nlmsg_data(nlh);
	memset(ndm, 0, sizeof(*ndm));

	send_eth = send_ip = true;

	if (type == RTM_GETNEIGH) {
		send_ip = !vxlan_addr_any(&rdst->remote_ip);
		send_eth = !is_zero_ether_addr(fdb->eth_addr);
		ndm->ndm_family = send_ip ? rdst->remote_ip.sa.sa_family : AF_INET;
	} else
		ndm->ndm_family	= AF_BRIDGE;
	ndm->ndm_state = fdb->state;
	ndm->ndm_ifindex = vxlan->dev->ifindex;
	ndm->ndm_flags = fdb->flags;
	if (rdst->offloaded)
		ndm->ndm_flags |= NTF_OFFLOADED;
	ndm->ndm_type = RTN_UNICAST;

	if (!net_eq(dev_net(vxlan->dev), vxlan->net) &&
	    nla_put_s32(skb, NDA_LINK_NETNSID,
			peernet2id(dev_net(vxlan->dev), vxlan->net)))
		goto nla_put_failure;

	if (send_eth && nla_put(skb, NDA_LLADDR, ETH_ALEN, &fdb->eth_addr))
		goto nla_put_failure;

	if (send_ip && vxlan_nla_put_addr(skb, NDA_DST, &rdst->remote_ip))
		goto nla_put_failure;

	if (rdst->remote_port && rdst->remote_port != vxlan->cfg.dst_port &&
	    nla_put_be16(skb, NDA_PORT, rdst->remote_port))
		goto nla_put_failure;
	if (rdst->remote_vni != vxlan->default_dst.remote_vni &&
	    nla_put_u32(skb, NDA_VNI, be32_to_cpu(rdst->remote_vni)))
		goto nla_put_failure;
	if ((vxlan->cfg.flags & VXLAN_F_COLLECT_METADATA) && fdb->vni &&
	    nla_put_u32(skb, NDA_SRC_VNI,
			be32_to_cpu(fdb->vni)))
		goto nla_put_failure;
	if (rdst->remote_ifindex &&
	    nla_put_u32(skb, NDA_IFINDEX, rdst->remote_ifindex))
		goto nla_put_failure;

	ci.ndm_used	 = jiffies_to_clock_t(now - fdb->used);
	ci.ndm_confirmed = 0;
	ci.ndm_updated	 = jiffies_to_clock_t(now - fdb->updated);
	ci.ndm_refcnt	 = 0;

	if (nla_put(skb, NDA_CACHEINFO, sizeof(ci), &ci))
		goto nla_put_failure;

	nlmsg_end(skb, nlh);
	return 0;

nla_put_failure:
	nlmsg_cancel(skb, nlh);
	return -EMSGSIZE;
}

static inline size_t vxlan_nlmsg_size(void)
{
	return NLMSG_ALIGN(sizeof(struct ndmsg))
		+ nla_total_size(ETH_ALEN) /* NDA_LLADDR */
		+ nla_total_size(sizeof(struct in6_addr)) /* NDA_DST */
		+ nla_total_size(sizeof(__be16)) /* NDA_PORT */
		+ nla_total_size(sizeof(__be32)) /* NDA_VNI */
		+ nla_total_size(sizeof(__u32)) /* NDA_IFINDEX */
		+ nla_total_size(sizeof(__s32)) /* NDA_LINK_NETNSID */
		+ nla_total_size(sizeof(struct nda_cacheinfo));
}

static void __vxlan_fdb_notify(struct vxlan_dev *vxlan, struct vxlan_fdb *fdb,
			       struct vxlan_rdst *rd, int type)
{
	struct net *net = dev_net(vxlan->dev);
	struct sk_buff *skb;
	int err = -ENOBUFS;

	skb = nlmsg_new(vxlan_nlmsg_size(), GFP_ATOMIC);
	if (skb == NULL)
		goto errout;

	err = vxlan_fdb_info(skb, vxlan, fdb, 0, 0, type, 0, rd);
	if (err < 0) {
		/* -EMSGSIZE implies BUG in vxlan_nlmsg_size() */
		WARN_ON(err == -EMSGSIZE);
		kfree_skb(skb);
		goto errout;
	}

	rtnl_notify(skb, net, 0, RTNLGRP_NEIGH, NULL, GFP_ATOMIC);
	return;
errout:
	if (err < 0)
		rtnl_set_sk_err(net, RTNLGRP_NEIGH, err);
}

static void vxlan_fdb_switchdev_notifier_info(const struct vxlan_dev *vxlan,
			    const struct vxlan_fdb *fdb,
			    const struct vxlan_rdst *rd,
			    struct netlink_ext_ack *extack,
			    struct switchdev_notifier_vxlan_fdb_info *fdb_info)
{
	fdb_info->info.dev = vxlan->dev;
	fdb_info->info.extack = extack;
	fdb_info->remote_ip = rd->remote_ip;
	fdb_info->remote_port = rd->remote_port;
	fdb_info->remote_vni = rd->remote_vni;
	fdb_info->remote_ifindex = rd->remote_ifindex;
	memcpy(fdb_info->eth_addr, fdb->eth_addr, ETH_ALEN);
	fdb_info->vni = fdb->vni;
	fdb_info->offloaded = rd->offloaded;
	fdb_info->added_by_user = fdb->flags & NTF_VXLAN_ADDED_BY_USER;
}

static int vxlan_fdb_switchdev_call_notifiers(struct vxlan_dev *vxlan,
					      struct vxlan_fdb *fdb,
					      struct vxlan_rdst *rd,
					      bool adding,
					      struct netlink_ext_ack *extack)
{
	struct switchdev_notifier_vxlan_fdb_info info;
	enum switchdev_notifier_type notifier_type;
	int ret;

	if (WARN_ON(!rd))
		return 0;

	notifier_type = adding ? SWITCHDEV_VXLAN_FDB_ADD_TO_DEVICE
			       : SWITCHDEV_VXLAN_FDB_DEL_TO_DEVICE;
	vxlan_fdb_switchdev_notifier_info(vxlan, fdb, rd, NULL, &info);
	ret = call_switchdev_notifiers(notifier_type, vxlan->dev,
				       &info.info, extack);
	return notifier_to_errno(ret);
}

static int vxlan_fdb_notify(struct vxlan_dev *vxlan, struct vxlan_fdb *fdb,
			    struct vxlan_rdst *rd, int type, bool swdev_notify,
			    struct netlink_ext_ack *extack)
{
	int err;

	if (swdev_notify) {
		switch (type) {
		case RTM_NEWNEIGH:
			err = vxlan_fdb_switchdev_call_notifiers(vxlan, fdb, rd,
								 true, extack);
			if (err)
				return err;
			break;
		case RTM_DELNEIGH:
			vxlan_fdb_switchdev_call_notifiers(vxlan, fdb, rd,
							   false, extack);
			break;
		}
	}

	__vxlan_fdb_notify(vxlan, fdb, rd, type);
	return 0;
}

static void vxlan_ip_miss(struct net_device *dev, union vxlan_addr *ipa)
{
	struct vxlan_dev *vxlan = netdev_priv(dev);
	struct vxlan_fdb f = {
		.state = NUD_STALE,
	};
	struct vxlan_rdst remote = {
		.remote_ip = *ipa, /* goes to NDA_DST */
		.remote_vni = cpu_to_be32(VXLAN_N_VID),
	};

	vxlan_fdb_notify(vxlan, &f, &remote, RTM_GETNEIGH, true, NULL);
}

static void vxlan_fdb_miss(struct vxlan_dev *vxlan, const u8 eth_addr[ETH_ALEN])
{
	struct vxlan_fdb f = {
		.state = NUD_STALE,
	};
	struct vxlan_rdst remote = { };

	memcpy(f.eth_addr, eth_addr, ETH_ALEN);

	vxlan_fdb_notify(vxlan, &f, &remote, RTM_GETNEIGH, true, NULL);
}

/* Hash Ethernet address */
static u32 eth_hash(const unsigned char *addr)
{
	u64 value = get_unaligned((u64 *)addr);

	/* only want 6 bytes */
#ifdef __BIG_ENDIAN
	value >>= 16;
#else
	value <<= 16;
#endif
	return hash_64(value, FDB_HASH_BITS);
}

static u32 eth_vni_hash(const unsigned char *addr, __be32 vni)
{
	/* use 1 byte of OUI and 3 bytes of NIC */
	u32 key = get_unaligned((u32 *)(addr + 2));

	return jhash_2words(key, vni, vxlan_salt) & (FDB_HASH_SIZE - 1);
}

static u32 fdb_head_index(struct vxlan_dev *vxlan, const u8 *mac, __be32 vni)
{
	if (vxlan->cfg.flags & VXLAN_F_COLLECT_METADATA)
		return eth_vni_hash(mac, vni);
	else
		return eth_hash(mac);
}

/* Hash chain to use given mac address */
static inline struct hlist_head *vxlan_fdb_head(struct vxlan_dev *vxlan,
						const u8 *mac, __be32 vni)
{
	return &vxlan->fdb_head[fdb_head_index(vxlan, mac, vni)];
}

/* Look up Ethernet address in forwarding table */
static struct vxlan_fdb *__vxlan_find_mac(struct vxlan_dev *vxlan,
					  const u8 *mac, __be32 vni)
{
	//取桶头
	struct hlist_head *head = vxlan_fdb_head(vxlan, mac, vni);
	struct vxlan_fdb *f;

	//检查对应的fdb表项
	hlist_for_each_entry_rcu(f, head, hlist) {
		if (ether_addr_equal(mac, f->eth_addr)) {
			if (vxlan->cfg.flags & VXLAN_F_COLLECT_METADATA) {
				if (vni == f->vni)
					return f;
			} else {
				return f;
			}
		}
	}

	return NULL;
}

//查找vxlan fdb表
static struct vxlan_fdb *vxlan_find_mac(struct vxlan_dev *vxlan,
					const u8 *mac, __be32 vni)
{
	struct vxlan_fdb *f;

	f = __vxlan_find_mac(vxlan, mac, vni);
	if (f && f->used != jiffies)
	    //更新转发项
		f->used = jiffies;

	return f;
}

/* caller should hold vxlan->hash_lock */
static struct vxlan_rdst *vxlan_fdb_find_rdst(struct vxlan_fdb *f,
					      union vxlan_addr *ip, __be16 port,
					      __be32 vni, __u32 ifindex)
{
	struct vxlan_rdst *rd;

	list_for_each_entry(rd, &f->remotes, list) {
		if (vxlan_addr_equal(&rd->remote_ip, ip) &&
		    rd->remote_port == port &&
		    rd->remote_vni == vni &&
		    rd->remote_ifindex == ifindex)
			return rd;
	}

	return NULL;
}

int vxlan_fdb_find_uc(struct net_device *dev, const u8 *mac, __be32 vni,
		      struct switchdev_notifier_vxlan_fdb_info *fdb_info)
{
	struct vxlan_dev *vxlan = netdev_priv(dev);
	u8 eth_addr[ETH_ALEN + 2] = { 0 };
	struct vxlan_rdst *rdst;
	struct vxlan_fdb *f;
	int rc = 0;

	if (is_multicast_ether_addr(mac) ||
	    is_zero_ether_addr(mac))
		return -EINVAL;

	ether_addr_copy(eth_addr, mac);

	rcu_read_lock();

	f = __vxlan_find_mac(vxlan, eth_addr, vni);
	if (!f) {
		rc = -ENOENT;
		goto out;
	}

	rdst = first_remote_rcu(f);
	vxlan_fdb_switchdev_notifier_info(vxlan, f, rdst, NULL, fdb_info);

out:
	rcu_read_unlock();
	return rc;
}
EXPORT_SYMBOL_GPL(vxlan_fdb_find_uc);

static int vxlan_fdb_notify_one(struct notifier_block *nb,
				const struct vxlan_dev *vxlan,
				const struct vxlan_fdb *f,
				const struct vxlan_rdst *rdst,
				struct netlink_ext_ack *extack)
{
	struct switchdev_notifier_vxlan_fdb_info fdb_info;
	int rc;

	vxlan_fdb_switchdev_notifier_info(vxlan, f, rdst, extack, &fdb_info);
	rc = nb->notifier_call(nb, SWITCHDEV_VXLAN_FDB_ADD_TO_DEVICE,
			       &fdb_info);
	return notifier_to_errno(rc);
}

int vxlan_fdb_replay(const struct net_device *dev, __be32 vni,
		     struct notifier_block *nb,
		     struct netlink_ext_ack *extack)
{
	struct vxlan_dev *vxlan;
	struct vxlan_rdst *rdst;
	struct vxlan_fdb *f;
	unsigned int h;
	int rc = 0;

	if (!netif_is_vxlan(dev))
		return -EINVAL;
	vxlan = netdev_priv(dev);

	for (h = 0; h < FDB_HASH_SIZE; ++h) {
		spin_lock_bh(&vxlan->hash_lock[h]);
		hlist_for_each_entry(f, &vxlan->fdb_head[h], hlist) {
			if (f->vni == vni) {
				list_for_each_entry(rdst, &f->remotes, list) {
					rc = vxlan_fdb_notify_one(nb, vxlan,
								  f, rdst,
								  extack);
					if (rc)
						goto unlock;
				}
			}
		}
		spin_unlock_bh(&vxlan->hash_lock[h]);
	}
	return 0;

unlock:
	spin_unlock_bh(&vxlan->hash_lock[h]);
	return rc;
}
EXPORT_SYMBOL_GPL(vxlan_fdb_replay);

void vxlan_fdb_clear_offload(const struct net_device *dev, __be32 vni)
{
	struct vxlan_dev *vxlan;
	struct vxlan_rdst *rdst;
	struct vxlan_fdb *f;
	unsigned int h;

	if (!netif_is_vxlan(dev))
		return;
	vxlan = netdev_priv(dev);

	for (h = 0; h < FDB_HASH_SIZE; ++h) {
		spin_lock_bh(&vxlan->hash_lock[h]);
		hlist_for_each_entry(f, &vxlan->fdb_head[h], hlist)
			if (f->vni == vni)
				list_for_each_entry(rdst, &f->remotes, list)
					rdst->offloaded = false;
		spin_unlock_bh(&vxlan->hash_lock[h]);
	}

}
EXPORT_SYMBOL_GPL(vxlan_fdb_clear_offload);

/* Replace destination of unicast mac */
static int vxlan_fdb_replace(struct vxlan_fdb *f,
			     union vxlan_addr *ip, __be16 port, __be32 vni,
			     __u32 ifindex, struct vxlan_rdst *oldrd)
{
	struct vxlan_rdst *rd;

	rd = vxlan_fdb_find_rdst(f, ip, port, vni, ifindex);
	if (rd)
		return 0;

	rd = list_first_entry_or_null(&f->remotes, struct vxlan_rdst, list);
	if (!rd)
		return 0;

	*oldrd = *rd;
	dst_cache_reset(&rd->dst_cache);
	rd->remote_ip = *ip;
	rd->remote_port = port;
	rd->remote_vni = vni;
	rd->remote_ifindex = ifindex;
	rd->offloaded = false;
	return 1;
}

/* Add/update destinations for multicast */
static int vxlan_fdb_append(struct vxlan_fdb *f,
			    union vxlan_addr *ip, __be16 port, __be32 vni,
			    __u32 ifindex, struct vxlan_rdst **rdp)
{
	struct vxlan_rdst *rd;

	//如果已存在，直接返回
	rd = vxlan_fdb_find_rdst(f, ip, port, vni, ifindex);
	if (rd)
		return 0;

	//创建vm mac对应的fdb表项
	rd = kmalloc(sizeof(*rd), GFP_ATOMIC);
	if (rd == NULL)
		return -ENOBUFS;

	if (dst_cache_init(&rd->dst_cache, GFP_ATOMIC)) {
		kfree(rd);
		return -ENOBUFS;
	}

	rd->remote_ip = *ip;//隧道外层ip地址
	rd->remote_port = port;
	rd->offloaded = false;
	rd->remote_vni = vni;
	rd->remote_ifindex = ifindex;

	//fdb加入list
	list_add_tail_rcu(&rd->list, &f->remotes);

	*rdp = rd;
	return 1;
}

static struct vxlanhdr *vxlan_gro_remcsum(struct sk_buff *skb,
					  unsigned int off,
					  struct vxlanhdr *vh, size_t hdrlen,
					  __be32 vni_field,
					  struct gro_remcsum *grc,
					  bool nopartial)
{
	size_t start, offset;

	if (skb->remcsum_offload)
		return vh;

	if (!NAPI_GRO_CB(skb)->csum_valid)
		return NULL;

	start = vxlan_rco_start(vni_field);
	offset = start + vxlan_rco_offset(vni_field);

	vh = skb_gro_remcsum_process(skb, (void *)vh, off, hdrlen,
				     start, offset, grc, nopartial);

	skb->remcsum_offload = 1;

	return vh;
}

static struct sk_buff *vxlan_gro_receive(struct sock *sk,
					 struct list_head *head,
					 struct sk_buff *skb)
{
	struct sk_buff *pp = NULL;
	struct sk_buff *p;
	struct vxlanhdr *vh, *vh2;
	unsigned int hlen, off_vx;
	int flush = 1;
	struct vxlan_sock *vs = rcu_dereference_sk_user_data(sk);
	__be32 flags;
	struct gro_remcsum grc;

	skb_gro_remcsum_init(&grc);

	off_vx = skb_gro_offset(skb);
	hlen = off_vx + sizeof(*vh);
	vh   = skb_gro_header_fast(skb, off_vx);
	if (skb_gro_header_hard(skb, hlen)) {
		vh = skb_gro_header_slow(skb, hlen, off_vx);
		if (unlikely(!vh))
			goto out;
	}

	skb_gro_postpull_rcsum(skb, vh, sizeof(struct vxlanhdr));

	flags = vh->vx_flags;

	if ((flags & VXLAN_HF_RCO) && (vs->flags & VXLAN_F_REMCSUM_RX)) {
		vh = vxlan_gro_remcsum(skb, off_vx, vh, sizeof(struct vxlanhdr),
				       vh->vx_vni, &grc,
				       !!(vs->flags &
					  VXLAN_F_REMCSUM_NOPARTIAL));

		if (!vh)
			goto out;
	}

	skb_gro_pull(skb, sizeof(struct vxlanhdr)); /* pull vxlan header */

	list_for_each_entry(p, head, list) {
		if (!NAPI_GRO_CB(p)->same_flow)
			continue;

		vh2 = (struct vxlanhdr *)(p->data + off_vx);
		if (vh->vx_flags != vh2->vx_flags ||
		    vh->vx_vni != vh2->vx_vni) {
			NAPI_GRO_CB(p)->same_flow = 0;
			continue;
		}
	}

	pp = call_gro_receive(eth_gro_receive, head, skb);
	flush = 0;

out:
	skb_gro_flush_final_remcsum(skb, pp, flush, &grc);

	return pp;
}

static int vxlan_gro_complete(struct sock *sk, struct sk_buff *skb, int nhoff)
{
	/* Sets 'skb->inner_mac_header' since we are always called with
	 * 'skb->encapsulation' set.
	 */
	return eth_gro_complete(skb, nhoff + sizeof(struct vxlanhdr));
}

static struct vxlan_fdb *vxlan_fdb_alloc(struct vxlan_dev *vxlan,
					 const u8 *mac, __u16 state,
					 __be32 src_vni, __u16 ndm_flags)
{
	struct vxlan_fdb *f;

	f = kmalloc(sizeof(*f), GFP_ATOMIC);
	if (!f)
		return NULL;
	f->state = state;
	f->flags = ndm_flags;
	f->updated = f->used = jiffies;
	f->vni = src_vni;
	INIT_LIST_HEAD(&f->remotes);
	memcpy(f->eth_addr, mac, ETH_ALEN);

	return f;
}

<<<<<<< HEAD
//创建vxlan fdb表项
=======
static void vxlan_fdb_insert(struct vxlan_dev *vxlan, const u8 *mac,
			     __be32 src_vni, struct vxlan_fdb *f)
{
	++vxlan->addrcnt;
	hlist_add_head_rcu(&f->hlist,
			   vxlan_fdb_head(vxlan, mac, src_vni));
}

>>>>>>> 5f9e832c
static int vxlan_fdb_create(struct vxlan_dev *vxlan,
			    const u8 *mac, union vxlan_addr *ip,
			    __u16 state, __be16 port, __be32 src_vni,
			    __be32 vni, __u32 ifindex, __u16 ndm_flags,
			    struct vxlan_fdb **fdb)
{
	struct vxlan_rdst *rd = NULL;
	struct vxlan_fdb *f;
	int rc;

	if (vxlan->cfg.addrmax &&
	    vxlan->addrcnt >= vxlan->cfg.addrmax)
		return -ENOSPC;

	netdev_dbg(vxlan->dev, "add %pM -> %pIS\n", mac, ip);
	//申请fdb
	f = vxlan_fdb_alloc(vxlan, mac, state, src_vni, ndm_flags);
	if (!f)
		return -ENOMEM;

	rc = vxlan_fdb_append(f, ip, port, vni, ifindex, &rd);
	if (rc < 0) {
		kfree(f);
		return rc;
	}

	*fdb = f;

	return 0;
}

static void __vxlan_fdb_free(struct vxlan_fdb *f)
{
	struct vxlan_rdst *rd, *nd;

	list_for_each_entry_safe(rd, nd, &f->remotes, list) {
		dst_cache_destroy(&rd->dst_cache);
		kfree(rd);
	}
	kfree(f);
}

static void vxlan_fdb_free(struct rcu_head *head)
{
	struct vxlan_fdb *f = container_of(head, struct vxlan_fdb, rcu);

	__vxlan_fdb_free(f);
}

static void vxlan_fdb_destroy(struct vxlan_dev *vxlan, struct vxlan_fdb *f,
			      bool do_notify, bool swdev_notify)
{
	struct vxlan_rdst *rd;

	netdev_dbg(vxlan->dev, "delete %pM\n", f->eth_addr);

	--vxlan->addrcnt;
	if (do_notify)
		list_for_each_entry(rd, &f->remotes, list)
			vxlan_fdb_notify(vxlan, f, rd, RTM_DELNEIGH,
					 swdev_notify, NULL);

	hlist_del_rcu(&f->hlist);
	call_rcu(&f->rcu, vxlan_fdb_free);
}

static void vxlan_dst_free(struct rcu_head *head)
{
	struct vxlan_rdst *rd = container_of(head, struct vxlan_rdst, rcu);

	dst_cache_destroy(&rd->dst_cache);
	kfree(rd);
}

static int vxlan_fdb_update_existing(struct vxlan_dev *vxlan,
				     union vxlan_addr *ip,
				     __u16 state, __u16 flags,
				     __be16 port, __be32 vni,
				     __u32 ifindex, __u16 ndm_flags,
				     struct vxlan_fdb *f,
				     bool swdev_notify,
				     struct netlink_ext_ack *extack)
{
	__u16 fdb_flags = (ndm_flags & ~NTF_USE);
	struct vxlan_rdst *rd = NULL;
	struct vxlan_rdst oldrd;
	int notify = 0;
	int rc = 0;
	int err;

	/* Do not allow an externally learned entry to take over an entry added
	 * by the user.
	 */
	if (!(fdb_flags & NTF_EXT_LEARNED) ||
	    !(f->flags & NTF_VXLAN_ADDED_BY_USER)) {
		if (f->state != state) {
			f->state = state;
			f->updated = jiffies;
			notify = 1;
		}
		if (f->flags != fdb_flags) {
			f->flags = fdb_flags;
			f->updated = jiffies;
			notify = 1;
		}
	}

	if ((flags & NLM_F_REPLACE)) {
		/* Only change unicasts */
		if (!(is_multicast_ether_addr(f->eth_addr) ||
		      is_zero_ether_addr(f->eth_addr))) {
			rc = vxlan_fdb_replace(f, ip, port, vni,
					       ifindex, &oldrd);
			notify |= rc;
		} else {
			return -EOPNOTSUPP;
		}
	}
	if ((flags & NLM_F_APPEND) &&
	    (is_multicast_ether_addr(f->eth_addr) ||
	     is_zero_ether_addr(f->eth_addr))) {
		rc = vxlan_fdb_append(f, ip, port, vni, ifindex, &rd);

		if (rc < 0)
			return rc;
		notify |= rc;
	}

	if (ndm_flags & NTF_USE)
		f->used = jiffies;

	if (notify) {
		if (rd == NULL)
			rd = first_remote_rtnl(f);

		err = vxlan_fdb_notify(vxlan, f, rd, RTM_NEWNEIGH,
				       swdev_notify, extack);
		if (err)
			goto err_notify;
	}

	return 0;

err_notify:
	if ((flags & NLM_F_REPLACE) && rc)
		*rd = oldrd;
	else if ((flags & NLM_F_APPEND) && rc) {
		list_del_rcu(&rd->list);
		call_rcu(&rd->rcu, vxlan_dst_free);
	}
	return err;
}

static int vxlan_fdb_update_create(struct vxlan_dev *vxlan,
				   const u8 *mac/*vm mac地址*/, union vxlan_addr *ip/*vm ip地址*/,
				   __u16 state, __u16 flags,
				   __be16 port, __be32 src_vni, __be32 vni,
				   __u32 ifindex, __u16 ndm_flags,
				   bool swdev_notify,
				   struct netlink_ext_ack *extack)
{
	__u16 fdb_flags = (ndm_flags & ~NTF_USE);
	struct vxlan_fdb *f;
	int rc;

	/* Disallow replace to add a multicast entry */
	//不容许更新全0（默认转发项），组播mac项
	if ((flags & NLM_F_REPLACE) &&
	    (is_multicast_ether_addr(mac) || is_zero_ether_addr(mac)))
		return -EOPNOTSUPP;

	//创建vxlan fdb表项
	netdev_dbg(vxlan->dev, "add %pM -> %pIS\n", mac, ip);
	rc = vxlan_fdb_create(vxlan, mac, ip, state, port, src_vni,
			      vni, ifindex, fdb_flags, &f);
	if (rc < 0)
		return rc;

	vxlan_fdb_insert(vxlan, mac, src_vni, f);
	rc = vxlan_fdb_notify(vxlan, f, first_remote_rtnl(f), RTM_NEWNEIGH,
			      swdev_notify, extack);
	if (rc)
		goto err_notify;

	return 0;

err_notify:
	vxlan_fdb_destroy(vxlan, f, false, false);
	return rc;
}

/* Add new entry to forwarding table -- assumes lock held */
static int vxlan_fdb_update(struct vxlan_dev *vxlan,
			    const u8 *mac/*vm源mac*/, union vxlan_addr *ip/*隧道外层ip*/,
			    __u16 state, __u16 flags,
			    __be16 port/*隧道目的port*/, __be32 src_vni/*收到报文内的vni*/, __be32 vni,
			    __u32 ifindex, __u16 ndm_flags,
			    bool swdev_notify,
			    struct netlink_ext_ack *extack)
{
	struct vxlan_fdb *f;

	f = __vxlan_find_mac(vxlan, mac, src_vni);
	if (f) {
		if (flags & NLM_F_EXCL) {
			netdev_dbg(vxlan->dev,
				   "lost race to create %pM\n", mac);
			return -EEXIST;
		}

		//fdb表项存在，仅更新
		return vxlan_fdb_update_existing(vxlan, ip, state, flags, port,
						 vni, ifindex, ndm_flags, f,
						 swdev_notify, extack);
	} else {
		if (!(flags & NLM_F_CREATE))
			return -ENOENT;

		//不存在，完成创建
		return vxlan_fdb_update_create(vxlan, mac, ip, state, flags,
					       port, src_vni, vni, ifindex,
					       ndm_flags, swdev_notify, extack);
	}
}

static void vxlan_fdb_dst_destroy(struct vxlan_dev *vxlan, struct vxlan_fdb *f,
				  struct vxlan_rdst *rd, bool swdev_notify)
{
	list_del_rcu(&rd->list);
	vxlan_fdb_notify(vxlan, f, rd, RTM_DELNEIGH, swdev_notify, NULL);
	call_rcu(&rd->rcu, vxlan_dst_free);
}

static int vxlan_fdb_parse(struct nlattr *tb[], struct vxlan_dev *vxlan,
			   union vxlan_addr *ip, __be16 *port, __be32 *src_vni,
			   __be32 *vni, u32 *ifindex)
{
	struct net *net = dev_net(vxlan->dev);
	int err;

	if (tb[NDA_DST]) {
		err = vxlan_nla_get_addr(ip, tb[NDA_DST]);
		if (err)
			return err;
	} else {
		union vxlan_addr *remote = &vxlan->default_dst.remote_ip;
		if (remote->sa.sa_family == AF_INET) {
			ip->sin.sin_addr.s_addr = htonl(INADDR_ANY);
			ip->sa.sa_family = AF_INET;
#if IS_ENABLED(CONFIG_IPV6)
		} else {
			ip->sin6.sin6_addr = in6addr_any;
			ip->sa.sa_family = AF_INET6;
#endif
		}
	}

	if (tb[NDA_PORT]) {
		if (nla_len(tb[NDA_PORT]) != sizeof(__be16))
			return -EINVAL;
		*port = nla_get_be16(tb[NDA_PORT]);
	} else {
		*port = vxlan->cfg.dst_port;
	}

	if (tb[NDA_VNI]) {
		if (nla_len(tb[NDA_VNI]) != sizeof(u32))
			return -EINVAL;
		*vni = cpu_to_be32(nla_get_u32(tb[NDA_VNI]));
	} else {
		*vni = vxlan->default_dst.remote_vni;
	}

	if (tb[NDA_SRC_VNI]) {
		if (nla_len(tb[NDA_SRC_VNI]) != sizeof(u32))
			return -EINVAL;
		*src_vni = cpu_to_be32(nla_get_u32(tb[NDA_SRC_VNI]));
	} else {
		*src_vni = vxlan->default_dst.remote_vni;
	}

	if (tb[NDA_IFINDEX]) {
		struct net_device *tdev;

		if (nla_len(tb[NDA_IFINDEX]) != sizeof(u32))
			return -EINVAL;
		*ifindex = nla_get_u32(tb[NDA_IFINDEX]);
		tdev = __dev_get_by_index(net, *ifindex);
		if (!tdev)
			return -EADDRNOTAVAIL;
	} else {
		*ifindex = 0;
	}

	return 0;
}

/* Add static entry (via netlink) */
//vxlan转发表项添加（静态表项）
static int vxlan_fdb_add(struct ndmsg *ndm, struct nlattr *tb[],
			 struct net_device *dev,
			 const unsigned char *addr, u16 vid, u16 flags,
			 struct netlink_ext_ack *extack)
{
	struct vxlan_dev *vxlan = netdev_priv(dev);
	/* struct net *net = dev_net(vxlan->dev); */
	union vxlan_addr ip;
	__be16 port;
	__be32 src_vni, vni;
	u32 ifindex;
	u32 hash_index;
	int err;

	if (!(ndm->ndm_state & (NUD_PERMANENT|NUD_REACHABLE))) {
		pr_info("RTM_NEWNEIGH with invalid state %#x\n",
			ndm->ndm_state);
		return -EINVAL;
	}

	if (tb[NDA_DST] == NULL)
		return -EINVAL;

	err = vxlan_fdb_parse(tb, vxlan, &ip, &port, &src_vni, &vni, &ifindex);
	if (err)
		return err;

	if (vxlan->default_dst.remote_ip.sa.sa_family != ip.sa.sa_family)
		return -EAFNOSUPPORT;

	hash_index = fdb_head_index(vxlan, addr, src_vni);
	spin_lock_bh(&vxlan->hash_lock[hash_index]);
	err = vxlan_fdb_update(vxlan, addr, &ip, ndm->ndm_state, flags,
			       port, src_vni, vni, ifindex,
			       ndm->ndm_flags | NTF_VXLAN_ADDED_BY_USER,
			       true, extack);
	spin_unlock_bh(&vxlan->hash_lock[hash_index]);

	return err;
}

static int __vxlan_fdb_delete(struct vxlan_dev *vxlan,
			      const unsigned char *addr, union vxlan_addr ip,
			      __be16 port, __be32 src_vni, __be32 vni,
			      u32 ifindex, bool swdev_notify)
{
	struct vxlan_fdb *f;
	struct vxlan_rdst *rd = NULL;
	int err = -ENOENT;

	f = vxlan_find_mac(vxlan, addr, src_vni);
	if (!f)
		return err;

	if (!vxlan_addr_any(&ip)) {
		rd = vxlan_fdb_find_rdst(f, &ip, port, vni, ifindex);
		if (!rd)
			goto out;
	}

	/* remove a destination if it's not the only one on the list,
	 * otherwise destroy the fdb entry
	 */
	if (rd && !list_is_singular(&f->remotes)) {
		vxlan_fdb_dst_destroy(vxlan, f, rd, swdev_notify);
		goto out;
	}

	vxlan_fdb_destroy(vxlan, f, true, swdev_notify);

out:
	return 0;
}

/* Delete entry (via netlink) */
static int vxlan_fdb_delete(struct ndmsg *ndm, struct nlattr *tb[],
			    struct net_device *dev,
			    const unsigned char *addr, u16 vid)
{
	struct vxlan_dev *vxlan = netdev_priv(dev);
	union vxlan_addr ip;
	__be32 src_vni, vni;
	__be16 port;
	u32 ifindex;
	u32 hash_index;
	int err;

	err = vxlan_fdb_parse(tb, vxlan, &ip, &port, &src_vni, &vni, &ifindex);
	if (err)
		return err;

	hash_index = fdb_head_index(vxlan, addr, src_vni);
	spin_lock_bh(&vxlan->hash_lock[hash_index]);
	err = __vxlan_fdb_delete(vxlan, addr, ip, port, src_vni, vni, ifindex,
				 true);
	spin_unlock_bh(&vxlan->hash_lock[hash_index]);

	return err;
}

/* Dump forwarding table */
static int vxlan_fdb_dump(struct sk_buff *skb, struct netlink_callback *cb,
			  struct net_device *dev,
			  struct net_device *filter_dev, int *idx)
{
	struct vxlan_dev *vxlan = netdev_priv(dev);
	unsigned int h;
	int err = 0;

	for (h = 0; h < FDB_HASH_SIZE; ++h) {
		struct vxlan_fdb *f;

		hlist_for_each_entry_rcu(f, &vxlan->fdb_head[h], hlist) {
			struct vxlan_rdst *rd;

			list_for_each_entry_rcu(rd, &f->remotes, list) {
				if (*idx < cb->args[2])
					goto skip;

				err = vxlan_fdb_info(skb, vxlan, f,
						     NETLINK_CB(cb->skb).portid,
						     cb->nlh->nlmsg_seq,
						     RTM_NEWNEIGH,
						     NLM_F_MULTI, rd);
				if (err < 0)
					goto out;
skip:
				*idx += 1;
			}
		}
	}
out:
	return err;
}

static int vxlan_fdb_get(struct sk_buff *skb,
			 struct nlattr *tb[],
			 struct net_device *dev,
			 const unsigned char *addr,
			 u16 vid, u32 portid, u32 seq,
			 struct netlink_ext_ack *extack)
{
	struct vxlan_dev *vxlan = netdev_priv(dev);
	struct vxlan_fdb *f;
	__be32 vni;
	int err;

	if (tb[NDA_VNI])
		vni = cpu_to_be32(nla_get_u32(tb[NDA_VNI]));
	else
		vni = vxlan->default_dst.remote_vni;

	rcu_read_lock();

	f = __vxlan_find_mac(vxlan, addr, vni);
	if (!f) {
		NL_SET_ERR_MSG(extack, "Fdb entry not found");
		err = -ENOENT;
		goto errout;
	}

	err = vxlan_fdb_info(skb, vxlan, f, portid, seq,
			     RTM_NEWNEIGH, 0, first_remote_rcu(f));
errout:
	rcu_read_unlock();
	return err;
}

/* Watch incoming packets to learn mapping between Ethernet address
 * and Tunnel endpoint.
 * Return true if packet is bogus and should be dropped.
 */
//学习vxlan fdb表项
static bool vxlan_snoop(struct net_device *dev,
			union vxlan_addr *src_ip, const u8 *src_mac,
			u32 src_ifindex, __be32 vni)
{
	struct vxlan_dev *vxlan = netdev_priv(dev);
	struct vxlan_fdb *f;
	u32 ifindex = 0;

#if IS_ENABLED(CONFIG_IPV6)
	if (src_ip->sa.sa_family == AF_INET6 &&
	    (ipv6_addr_type(&src_ip->sin6.sin6_addr) & IPV6_ADDR_LINKLOCAL))
		ifindex = src_ifindex;
#endif

	//学习vxlan fdb表（通过vm源mac,及vni查询)
	f = vxlan_find_mac(vxlan, src_mac, vni);
	if (likely(f)) {
		struct vxlan_rdst *rdst = first_remote_rcu(f);

		if (likely(vxlan_addr_equal(&rdst->remote_ip, src_ip) &&
			   rdst->remote_ifindex == ifindex))
			return false;//不需要更新

		/* Don't migrate static entries, drop packets */
		if (f->state & (NUD_PERMANENT | NUD_NOARP))
			return true;

		//src_mac发生，更新fdb表项
		if (net_ratelimit())
			netdev_info(dev,
				    "%pM migrated from %pIS to %pIS\n",
				    src_mac, &rdst->remote_ip.sa, &src_ip->sa);

		rdst->remote_ip = *src_ip;
		f->updated = jiffies;
		vxlan_fdb_notify(vxlan, f, rdst, RTM_NEWNEIGH, true, NULL);
	} else {
<<<<<<< HEAD
		//没有查到，学习此表项
=======
		u32 hash_index = fdb_head_index(vxlan, src_mac, vni);

>>>>>>> 5f9e832c
		/* learned new entry */
		spin_lock(&vxlan->hash_lock[hash_index]);

		/* close off race between vxlan_flush and incoming packets */
		if (netif_running(dev))
			vxlan_fdb_update(vxlan, src_mac/*vm mac地址*/, src_ip/*隧道外层源ip地址*/,
					 NUD_REACHABLE,
					 NLM_F_EXCL|NLM_F_CREATE,
					 vxlan->cfg.dst_port,/*默认port地址*/
					 vni,/*实际报文中记录的vxlan id*/
					 vxlan->default_dst.remote_vni,
					 ifindex, NTF_SELF, true, NULL);
		spin_unlock(&vxlan->hash_lock[hash_index]);
	}

	return false;
}

/* See if multicast group is already in use by other ID */
static bool vxlan_group_used(struct vxlan_net *vn, struct vxlan_dev *dev)
{
	struct vxlan_dev *vxlan;
	struct vxlan_sock *sock4;
#if IS_ENABLED(CONFIG_IPV6)
	struct vxlan_sock *sock6;
#endif
	unsigned short family = dev->default_dst.remote_ip.sa.sa_family;

	sock4 = rtnl_dereference(dev->vn4_sock);

	/* The vxlan_sock is only used by dev, leaving group has
	 * no effect on other vxlan devices.
	 */
	if (family == AF_INET && sock4 && refcount_read(&sock4->refcnt) == 1)
		return false;
#if IS_ENABLED(CONFIG_IPV6)
	sock6 = rtnl_dereference(dev->vn6_sock);
	if (family == AF_INET6 && sock6 && refcount_read(&sock6->refcnt) == 1)
		return false;
#endif

	list_for_each_entry(vxlan, &vn->vxlan_list, next) {
		if (!netif_running(vxlan->dev) || vxlan == dev)
			continue;

		if (family == AF_INET &&
		    rtnl_dereference(vxlan->vn4_sock) != sock4)
			continue;
#if IS_ENABLED(CONFIG_IPV6)
		if (family == AF_INET6 &&
		    rtnl_dereference(vxlan->vn6_sock) != sock6)
			continue;
#endif

		if (!vxlan_addr_equal(&vxlan->default_dst.remote_ip,
				      &dev->default_dst.remote_ip))
			continue;

		if (vxlan->default_dst.remote_ifindex !=
		    dev->default_dst.remote_ifindex)
			continue;

		return true;
	}

	return false;
}

static bool __vxlan_sock_release_prep(struct vxlan_sock *vs)
{
	struct vxlan_net *vn;

	if (!vs)
		return false;
	if (!refcount_dec_and_test(&vs->refcnt))
		return false;

	vn = net_generic(sock_net(vs->sock->sk), vxlan_net_id);
	spin_lock(&vn->sock_lock);
	hlist_del_rcu(&vs->hlist);
	udp_tunnel_notify_del_rx_port(vs->sock,
				      (vs->flags & VXLAN_F_GPE) ?
				      UDP_TUNNEL_TYPE_VXLAN_GPE :
				      UDP_TUNNEL_TYPE_VXLAN);
	spin_unlock(&vn->sock_lock);

	return true;
}

static void vxlan_sock_release(struct vxlan_dev *vxlan)
{
	struct vxlan_sock *sock4 = rtnl_dereference(vxlan->vn4_sock);
#if IS_ENABLED(CONFIG_IPV6)
	struct vxlan_sock *sock6 = rtnl_dereference(vxlan->vn6_sock);

	RCU_INIT_POINTER(vxlan->vn6_sock, NULL);
#endif

	RCU_INIT_POINTER(vxlan->vn4_sock, NULL);
	synchronize_net();

	vxlan_vs_del_dev(vxlan);

	if (__vxlan_sock_release_prep(sock4)) {
		udp_tunnel_sock_release(sock4->sock);
		kfree(sock4);
	}

#if IS_ENABLED(CONFIG_IPV6)
	if (__vxlan_sock_release_prep(sock6)) {
		udp_tunnel_sock_release(sock6->sock);
		kfree(sock6);
	}
#endif
}

/* Update multicast group membership when first VNI on
 * multicast address is brought up
 */
static int vxlan_igmp_join(struct vxlan_dev *vxlan)
{
	struct sock *sk;
	union vxlan_addr *ip = &vxlan->default_dst.remote_ip;
	int ifindex = vxlan->default_dst.remote_ifindex;
	int ret = -EINVAL;

	if (ip->sa.sa_family == AF_INET) {
		struct vxlan_sock *sock4 = rtnl_dereference(vxlan->vn4_sock);
		struct ip_mreqn mreq = {
			.imr_multiaddr.s_addr	= ip->sin.sin_addr.s_addr,
			.imr_ifindex		= ifindex,
		};

		sk = sock4->sock->sk;
		lock_sock(sk);
		ret = ip_mc_join_group(sk, &mreq);
		release_sock(sk);
#if IS_ENABLED(CONFIG_IPV6)
	} else {
		struct vxlan_sock *sock6 = rtnl_dereference(vxlan->vn6_sock);

		sk = sock6->sock->sk;
		lock_sock(sk);
		ret = ipv6_stub->ipv6_sock_mc_join(sk, ifindex,
						   &ip->sin6.sin6_addr);
		release_sock(sk);
#endif
	}

	return ret;
}

/* Inverse of vxlan_igmp_join when last VNI is brought down */
static int vxlan_igmp_leave(struct vxlan_dev *vxlan)
{
	struct sock *sk;
	union vxlan_addr *ip = &vxlan->default_dst.remote_ip;
	int ifindex = vxlan->default_dst.remote_ifindex;
	int ret = -EINVAL;

	if (ip->sa.sa_family == AF_INET) {
		struct vxlan_sock *sock4 = rtnl_dereference(vxlan->vn4_sock);
		struct ip_mreqn mreq = {
			.imr_multiaddr.s_addr	= ip->sin.sin_addr.s_addr,
			.imr_ifindex		= ifindex,
		};

		sk = sock4->sock->sk;
		lock_sock(sk);
		ret = ip_mc_leave_group(sk, &mreq);
		release_sock(sk);
#if IS_ENABLED(CONFIG_IPV6)
	} else {
		struct vxlan_sock *sock6 = rtnl_dereference(vxlan->vn6_sock);

		sk = sock6->sock->sk;
		lock_sock(sk);
		ret = ipv6_stub->ipv6_sock_mc_drop(sk, ifindex,
						   &ip->sin6.sin6_addr);
		release_sock(sk);
#endif
	}

	return ret;
}

static bool vxlan_remcsum(struct vxlanhdr *unparsed,
			  struct sk_buff *skb, u32 vxflags)
{
	size_t start, offset;

	if (!(unparsed->vx_flags & VXLAN_HF_RCO) || skb->remcsum_offload)
		goto out;

	start = vxlan_rco_start(unparsed->vx_vni);
	offset = start + vxlan_rco_offset(unparsed->vx_vni);

	if (!pskb_may_pull(skb, offset + sizeof(u16)))
		return false;

	skb_remcsum_process(skb, (void *)(vxlan_hdr(skb) + 1), start, offset,
			    !!(vxflags & VXLAN_F_REMCSUM_NOPARTIAL));
out:
	unparsed->vx_flags &= ~VXLAN_HF_RCO;
	unparsed->vx_vni &= VXLAN_VNI_MASK;
	return true;
}

static void vxlan_parse_gbp_hdr(struct vxlanhdr *unparsed,
				struct sk_buff *skb, u32 vxflags,
				struct vxlan_metadata *md)
{
	struct vxlanhdr_gbp *gbp = (struct vxlanhdr_gbp *)unparsed;
	struct metadata_dst *tun_dst;

	if (!(unparsed->vx_flags & VXLAN_HF_GBP))
		goto out;

	md->gbp = ntohs(gbp->policy_id);

	tun_dst = (struct metadata_dst *)skb_dst(skb);
	if (tun_dst) {
		tun_dst->u.tun_info.key.tun_flags |= TUNNEL_VXLAN_OPT;
		tun_dst->u.tun_info.options_len = sizeof(*md);
	}
	if (gbp->dont_learn)
		md->gbp |= VXLAN_GBP_DONT_LEARN;

	if (gbp->policy_applied)
		md->gbp |= VXLAN_GBP_POLICY_APPLIED;

	/* In flow-based mode, GBP is carried in dst_metadata */
	if (!(vxflags & VXLAN_F_COLLECT_METADATA))
		skb->mark = md->gbp;
out:
	unparsed->vx_flags &= ~VXLAN_GBP_USED_BITS;
}

static bool vxlan_parse_gpe_hdr(struct vxlanhdr *unparsed,
				__be16 *protocol,
				struct sk_buff *skb, u32 vxflags)
{
	struct vxlanhdr_gpe *gpe = (struct vxlanhdr_gpe *)unparsed;

	/* Need to have Next Protocol set for interfaces in GPE mode. */
	if (!gpe->np_applied)
		return false;
	/* "The initial version is 0. If a receiver does not support the
	 * version indicated it MUST drop the packet.
	 */
	if (gpe->version != 0)
		return false;
	/* "When the O bit is set to 1, the packet is an OAM packet and OAM
	 * processing MUST occur." However, we don't implement OAM
	 * processing, thus drop the packet.
	 */
	if (gpe->oam_flag)
		return false;

	*protocol = tun_p_to_eth_p(gpe->next_protocol);
	if (!*protocol)
		return false;

	unparsed->vx_flags &= ~VXLAN_GPE_USED_BITS;
	return true;
}

static bool vxlan_set_mac(struct vxlan_dev *vxlan,
			  struct vxlan_sock *vs,
			  struct sk_buff *skb, __be32 vni/*报文中对应的vxlan*/)
{
	union vxlan_addr saddr;
	u32 ifindex = skb->dev->ifindex;

	//定义data当前位置为以太头位置
	skb_reset_mac_header(skb);
	skb->protocol = eth_type_trans(skb, vxlan->dev);
	skb_postpull_rcsum(skb, eth_hdr(skb), ETH_HLEN);

	/* Ignore packet loops (and multicast echo) */
	//如果此报文就是vxlan设备发出的，则丢包（防止环路）
	if (ether_addr_equal(eth_hdr(skb)->h_source, vxlan->dev->dev_addr))
		return false;

	/* Get address from the outer IP header */
	//取外层源ip,用于fdb学习
	if (vxlan_get_sk_family(vs) == AF_INET) {
		//注意此处network_head并没有更新，故仍指向的是vxlan隧道外层ip头，故这里取到的是外层源mac
		//即对端主机源ip
		saddr.sin.sin_addr.s_addr = ip_hdr(skb)->saddr;
		saddr.sa.sa_family = AF_INET;
#if IS_ENABLED(CONFIG_IPV6)
	} else {
		saddr.sin6.sin6_addr = ipv6_hdr(skb)->saddr;
		saddr.sa.sa_family = AF_INET6;
#endif
	}

	//执行vxlan fdb学习（snooping)
	if ((vxlan->cfg.flags & VXLAN_F_LEARN) &&
	    vxlan_snoop(skb->dev, &saddr/*外层ip*/, eth_hdr(skb)->h_source/*内层源mac*/, ifindex/*入接口*/, vni/*报文指定的vxlan id*/))
		return false;

	return true;
}

static bool vxlan_ecn_decapsulate(struct vxlan_sock *vs, void *oiph,
				  struct sk_buff *skb)
{
	int err = 0;

	if (vxlan_get_sk_family(vs) == AF_INET)
		err = IP_ECN_decapsulate(oiph, skb);
#if IS_ENABLED(CONFIG_IPV6)
	else
		err = IP6_ECN_decapsulate(oiph, skb);
#endif

	if (unlikely(err) && log_ecn_error) {
		if (vxlan_get_sk_family(vs) == AF_INET)
			net_info_ratelimited("non-ECT from %pI4 with TOS=%#x\n",
					     &((struct iphdr *)oiph)->saddr,
					     ((struct iphdr *)oiph)->tos);
		else
			net_info_ratelimited("non-ECT from %pI6\n",
					     &((struct ipv6hdr *)oiph)->saddr);
	}
	return err <= 1;
}

/* Callback from net/ipv4/udp.c to receive packets */
//收到vxlan报文处理（解封装，回调将在udp收到报文后被触发）
static int vxlan_rcv(struct sock *sk, struct sk_buff *skb)
{
	struct pcpu_sw_netstats *stats;
	struct vxlan_dev *vxlan;
	struct vxlan_sock *vs;
	struct vxlanhdr unparsed;
	struct vxlan_metadata _md;
	struct vxlan_metadata *md = &_md;
	__be16 protocol = htons(ETH_P_TEB);
	bool raw_proto = false;
	void *oiph;
	__be32 vni = 0;

	/* Need UDP and VXLAN header to be present */
	//此时skb->head指向以太头,data指向UDP头部
	//报文需要有完整的udp,vxlan头（从长度上保证）
	if (!pskb_may_pull(skb, VXLAN_HLEN))
		goto drop;

	//定位到vxlan头部
	unparsed = *vxlan_hdr(skb);
	/* VNI flag always required to be set */
	//当前vxlan标准要求首字节的第４位必须置１（linux 查int32型的第27位）
	//如果未置位，则丢包（不合法的vxlan报文）
	if (!(unparsed.vx_flags & VXLAN_HF_VNI)) {
		netdev_dbg(skb->dev, "invalid vxlan flags=%#x vni=%#x\n",
			   ntohl(vxlan_hdr(skb)->vx_flags),
			   ntohl(vxlan_hdr(skb)->vx_vni));
		/* Return non vxlan pkt */
		goto drop;
	}

	//提取vxlan的其它标记位
	unparsed.vx_flags &= ~VXLAN_HF_VNI;
	unparsed.vx_vni &= ~VXLAN_VNI_MASK;//提取vxlan id号

	vs = rcu_dereference_sk_user_data(sk);
	if (!vs)
		goto drop;

	//取vxlan id号
	vni = vxlan_vni(vxlan_hdr(skb)->vx_vni);

	//检查是否有能收取此vni的vxlan设备
	vxlan = vxlan_vs_find_vni(vs, skb->dev->ifindex, vni);
	if (!vxlan)
		goto drop;

	/* For backwards compatibility, only allow reserved fields to be
	 * used by VXLAN extensions if explicitly requested.
	 */
	//vxlan扩展处理
	if (vs->flags & VXLAN_F_GPE) {
		if (!vxlan_parse_gpe_hdr(&unparsed, &protocol, skb, vs->flags))
			goto drop;
		raw_proto = true;
	}

	//剥离vxlan隧道头（自此开始data指向vxlan负载报文）
	if (__iptunnel_pull_header(skb, VXLAN_HLEN, protocol, raw_proto,
				   !net_eq(vxlan->net, dev_net(vxlan->dev))))
			goto drop;

	if (vxlan_collect_metadata(vs)) {
		//如有必要为skb收集metadata信息
		struct metadata_dst *tun_dst;

		tun_dst = udp_tun_rx_dst(skb, vxlan_get_sk_family(vs), TUNNEL_KEY,
					 key32_to_tunnel_id(vni), sizeof(*md));

		if (!tun_dst)
			goto drop;

		md = ip_tunnel_info_opts(&tun_dst->u.tun_info);

		skb_dst_set(skb, (struct dst_entry *)tun_dst);
	} else {
		memset(md, 0, sizeof(*md));
	}

	if (vs->flags & VXLAN_F_REMCSUM_RX)
		if (!vxlan_remcsum(&unparsed, skb, vs->flags))
			goto drop;
	if (vs->flags & VXLAN_F_GBP)
		vxlan_parse_gbp_hdr(&unparsed, skb, vs->flags, md);
	/* Note that GBP and GPE can never be active together. This is
	 * ensured in vxlan_dev_configure.
	 */

	if (unparsed.vx_flags || unparsed.vx_vni) {
		/* If there are any unprocessed flags remaining treat
		 * this as a malformed packet. This behavior diverges from
		 * VXLAN RFC (RFC7348) which stipulates that bits in reserved
		 * in reserved fields are to be ignored. The approach here
		 * maintains compatibility with previous stack code, and also
		 * is more robust and provides a little more security in
		 * adding extensions to VXLAN.
		 */
		goto drop;
	}

	if (!raw_proto) {
		if (!vxlan_set_mac(vxlan, vs, skb, vni))
			goto drop;
	} else {
		//内层为自定义格式报文，例如ip...
		skb_reset_mac_header(skb);
		skb->dev = vxlan->dev;
		skb->pkt_type = PACKET_HOST;
	}

	oiph = skb_network_header(skb);
	skb_reset_network_header(skb);

	if (!vxlan_ecn_decapsulate(vs, oiph, skb)) {
		++vxlan->dev->stats.rx_frame_errors;
		++vxlan->dev->stats.rx_errors;
		goto drop;
	}

	rcu_read_lock();

	if (unlikely(!(vxlan->dev->flags & IFF_UP))) {
		rcu_read_unlock();
		atomic_long_inc(&vxlan->dev->rx_dropped);
		goto drop;
	}

	stats = this_cpu_ptr(vxlan->dev->tstats);
	u64_stats_update_begin(&stats->syncp);
	stats->rx_packets++;
	stats->rx_bytes += skb->len;
	u64_stats_update_end(&stats->syncp);

	//vxlan设备的gro处理
	gro_cells_receive(&vxlan->gro_cells, skb);

	rcu_read_unlock();

	return 0;

drop:
	/* Consume bad packet */
	kfree_skb(skb);
	return 0;
}

/* Callback from net/ipv{4,6}/udp.c to check that we have a VNI for errors */
static int vxlan_err_lookup(struct sock *sk, struct sk_buff *skb)
{
	struct vxlan_dev *vxlan;
	struct vxlan_sock *vs;
	struct vxlanhdr *hdr;
	__be32 vni;

	if (!pskb_may_pull(skb, skb_transport_offset(skb) + VXLAN_HLEN))
		return -EINVAL;

	hdr = vxlan_hdr(skb);

	if (!(hdr->vx_flags & VXLAN_HF_VNI))
		return -EINVAL;

	vs = rcu_dereference_sk_user_data(sk);
	if (!vs)
		return -ENOENT;

	vni = vxlan_vni(hdr->vx_vni);
	vxlan = vxlan_vs_find_vni(vs, skb->dev->ifindex, vni);
	if (!vxlan)
		return -ENOENT;

	return 0;
}

//查询vxlan fdb表，知道arp结果的回复arp
static int arp_reduce(struct net_device *dev, struct sk_buff *skb, __be32 vni)
{
	struct vxlan_dev *vxlan = netdev_priv(dev);
	struct arphdr *parp;
	u8 *arpptr, *sha;
	__be32 sip, tip;
	struct neighbour *n;

	if (dev->flags & IFF_NOARP)
		goto out;

	if (!pskb_may_pull(skb, arp_hdr_len(dev))) {
		dev->stats.tx_dropped++;
		goto out;
	}
	parp = arp_hdr(skb);

	if ((parp->ar_hrd != htons(ARPHRD_ETHER) &&
	     parp->ar_hrd != htons(ARPHRD_IEEE802)) ||
	    parp->ar_pro != htons(ETH_P_IP) ||
	    parp->ar_op != htons(ARPOP_REQUEST) ||
	    parp->ar_hln != dev->addr_len ||
	    parp->ar_pln != 4)
		goto out;
	arpptr = (u8 *)parp + sizeof(struct arphdr);
	sha = arpptr;
	arpptr += dev->addr_len;	/* sha */
	memcpy(&sip, arpptr, sizeof(sip));
	arpptr += sizeof(sip);
	arpptr += dev->addr_len;	/* tha */
	memcpy(&tip, arpptr, sizeof(tip));

	if (ipv4_is_loopback(tip) ||
	    ipv4_is_multicast(tip))
		goto out;

	//查询arp表，获知tip的邻居表项
	n = neigh_lookup(&arp_tbl, &tip, dev);

	if (n) {
		struct vxlan_fdb *f;
		struct sk_buff	*reply;

		if (!(n->nud_state & NUD_CONNECTED)) {
			neigh_release(n);
			goto out;
		}

		//查询tip所在物理主机（排除本机）
		f = vxlan_find_mac(vxlan, n->ha, vni);
		if (f && vxlan_addr_any(&(first_remote_rcu(f)->remote_ip))) {
			/* bridge-local neighbor */
			neigh_release(n);
			goto out;
		}

		//回复arp
		reply = arp_create(ARPOP_REPLY, ETH_P_ARP, sip, dev, tip, sha,
				n->ha, sha);

		neigh_release(n);

		if (reply == NULL)
			goto out;

		skb_reset_mac_header(reply);
		__skb_pull(reply, skb_network_offset(reply));
		reply->ip_summed = CHECKSUM_UNNECESSARY;
		reply->pkt_type = PACKET_HOST;

		if (netif_rx_ni(reply) == NET_RX_DROP)
			dev->stats.rx_dropped++;
	} else if (vxlan->cfg.flags & VXLAN_F_L3MISS) {
		union vxlan_addr ipa = {
			.sin.sin_addr.s_addr = tip,
			.sin.sin_family = AF_INET,
		};

		//通过netlink知会ip miss
		vxlan_ip_miss(dev, &ipa);
	}
out:
	consume_skb(skb);
	return NETDEV_TX_OK;
}

#if IS_ENABLED(CONFIG_IPV6)
static struct sk_buff *vxlan_na_create(struct sk_buff *request,
	struct neighbour *n, bool isrouter)
{
	struct net_device *dev = request->dev;
	struct sk_buff *reply;
	struct nd_msg *ns, *na;
	struct ipv6hdr *pip6;
	u8 *daddr;
	int na_olen = 8; /* opt hdr + ETH_ALEN for target */
	int ns_olen;
	int i, len;

	if (dev == NULL || !pskb_may_pull(request, request->len))
		return NULL;

	len = LL_RESERVED_SPACE(dev) + sizeof(struct ipv6hdr) +
		sizeof(*na) + na_olen + dev->needed_tailroom;
	reply = alloc_skb(len, GFP_ATOMIC);
	if (reply == NULL)
		return NULL;

	reply->protocol = htons(ETH_P_IPV6);
	reply->dev = dev;
	skb_reserve(reply, LL_RESERVED_SPACE(request->dev));
	skb_push(reply, sizeof(struct ethhdr));
	skb_reset_mac_header(reply);

	ns = (struct nd_msg *)(ipv6_hdr(request) + 1);

	daddr = eth_hdr(request)->h_source;
	ns_olen = request->len - skb_network_offset(request) -
		sizeof(struct ipv6hdr) - sizeof(*ns);
	for (i = 0; i < ns_olen-1; i += (ns->opt[i+1]<<3)) {
		if (ns->opt[i] == ND_OPT_SOURCE_LL_ADDR) {
			daddr = ns->opt + i + sizeof(struct nd_opt_hdr);
			break;
		}
	}

	/* Ethernet header */
	ether_addr_copy(eth_hdr(reply)->h_dest, daddr);
	ether_addr_copy(eth_hdr(reply)->h_source, n->ha);
	eth_hdr(reply)->h_proto = htons(ETH_P_IPV6);
	reply->protocol = htons(ETH_P_IPV6);

	skb_pull(reply, sizeof(struct ethhdr));
	skb_reset_network_header(reply);
	skb_put(reply, sizeof(struct ipv6hdr));

	/* IPv6 header */

	pip6 = ipv6_hdr(reply);
	memset(pip6, 0, sizeof(struct ipv6hdr));
	pip6->version = 6;
	pip6->priority = ipv6_hdr(request)->priority;
	pip6->nexthdr = IPPROTO_ICMPV6;
	pip6->hop_limit = 255;
	pip6->daddr = ipv6_hdr(request)->saddr;
	pip6->saddr = *(struct in6_addr *)n->primary_key;

	skb_pull(reply, sizeof(struct ipv6hdr));
	skb_reset_transport_header(reply);

	/* Neighbor Advertisement */
	na = skb_put_zero(reply, sizeof(*na) + na_olen);
	na->icmph.icmp6_type = NDISC_NEIGHBOUR_ADVERTISEMENT;
	na->icmph.icmp6_router = isrouter;
	na->icmph.icmp6_override = 1;
	na->icmph.icmp6_solicited = 1;
	na->target = ns->target;
	ether_addr_copy(&na->opt[2], n->ha);
	na->opt[0] = ND_OPT_TARGET_LL_ADDR;
	na->opt[1] = na_olen >> 3;

	na->icmph.icmp6_cksum = csum_ipv6_magic(&pip6->saddr,
		&pip6->daddr, sizeof(*na)+na_olen, IPPROTO_ICMPV6,
		csum_partial(na, sizeof(*na)+na_olen, 0));

	pip6->payload_len = htons(sizeof(*na)+na_olen);

	skb_push(reply, sizeof(struct ipv6hdr));

	reply->ip_summed = CHECKSUM_UNNECESSARY;

	return reply;
}

static int neigh_reduce(struct net_device *dev, struct sk_buff *skb, __be32 vni)
{
	struct vxlan_dev *vxlan = netdev_priv(dev);
	const struct in6_addr *daddr;
	const struct ipv6hdr *iphdr;
	struct inet6_dev *in6_dev;
	struct neighbour *n;
	struct nd_msg *msg;

	in6_dev = __in6_dev_get(dev);
	if (!in6_dev)
		goto out;

	iphdr = ipv6_hdr(skb);
	daddr = &iphdr->daddr;
	msg = (struct nd_msg *)(iphdr + 1);

	if (ipv6_addr_loopback(daddr) ||
	    ipv6_addr_is_multicast(&msg->target))
		goto out;

	n = neigh_lookup(ipv6_stub->nd_tbl, &msg->target, dev);

	if (n) {
		struct vxlan_fdb *f;
		struct sk_buff *reply;

		if (!(n->nud_state & NUD_CONNECTED)) {
			neigh_release(n);
			goto out;
		}

		f = vxlan_find_mac(vxlan, n->ha, vni);
		if (f && vxlan_addr_any(&(first_remote_rcu(f)->remote_ip))) {
			/* bridge-local neighbor */
			neigh_release(n);
			goto out;
		}

		reply = vxlan_na_create(skb, n,
					!!(f ? f->flags & NTF_ROUTER : 0));

		neigh_release(n);

		if (reply == NULL)
			goto out;

		if (netif_rx_ni(reply) == NET_RX_DROP)
			dev->stats.rx_dropped++;

	} else if (vxlan->cfg.flags & VXLAN_F_L3MISS) {
		union vxlan_addr ipa = {
			.sin6.sin6_addr = msg->target,
			.sin6.sin6_family = AF_INET6,
		};

		vxlan_ip_miss(dev, &ipa);
	}

out:
	consume_skb(skb);
	return NETDEV_TX_OK;
}
#endif

static bool route_shortcircuit(struct net_device *dev, struct sk_buff *skb)
{
	struct vxlan_dev *vxlan = netdev_priv(dev);
	struct neighbour *n;

	if (is_multicast_ether_addr(eth_hdr(skb)->h_dest))
		return false;

	n = NULL;
	switch (ntohs(eth_hdr(skb)->h_proto)) {
	case ETH_P_IP:
	{
		struct iphdr *pip;

		if (!pskb_may_pull(skb, sizeof(struct iphdr)))
			return false;
		pip = ip_hdr(skb);
		n = neigh_lookup(&arp_tbl, &pip->daddr, dev);
		if (!n && (vxlan->cfg.flags & VXLAN_F_L3MISS)) {
			union vxlan_addr ipa = {
				.sin.sin_addr.s_addr = pip->daddr,
				.sin.sin_family = AF_INET,
			};

			vxlan_ip_miss(dev, &ipa);
			return false;
		}

		break;
	}
#if IS_ENABLED(CONFIG_IPV6)
	case ETH_P_IPV6:
	{
		struct ipv6hdr *pip6;

		if (!pskb_may_pull(skb, sizeof(struct ipv6hdr)))
			return false;
		pip6 = ipv6_hdr(skb);
		n = neigh_lookup(ipv6_stub->nd_tbl, &pip6->daddr, dev);
		if (!n && (vxlan->cfg.flags & VXLAN_F_L3MISS)) {
			union vxlan_addr ipa = {
				.sin6.sin6_addr = pip6->daddr,
				.sin6.sin6_family = AF_INET6,
			};

			vxlan_ip_miss(dev, &ipa);
			return false;
		}

		break;
	}
#endif
	default:
		return false;
	}

	if (n) {
		bool diff;

		diff = !ether_addr_equal(eth_hdr(skb)->h_dest, n->ha);
		if (diff) {
			memcpy(eth_hdr(skb)->h_source, eth_hdr(skb)->h_dest,
				dev->addr_len);
			memcpy(eth_hdr(skb)->h_dest, n->ha, dev->addr_len);
		}
		neigh_release(n);
		return diff;
	}

	return false;
}

static void vxlan_build_gbp_hdr(struct vxlanhdr *vxh, u32 vxflags,
				struct vxlan_metadata *md)
{
	struct vxlanhdr_gbp *gbp;

	if (!md->gbp)
		return;

	gbp = (struct vxlanhdr_gbp *)vxh;
	vxh->vx_flags |= VXLAN_HF_GBP;

	if (md->gbp & VXLAN_GBP_DONT_LEARN)
		gbp->dont_learn = 1;

	if (md->gbp & VXLAN_GBP_POLICY_APPLIED)
		gbp->policy_applied = 1;

	gbp->policy_id = htons(md->gbp & VXLAN_GBP_ID_MASK);
}

static int vxlan_build_gpe_hdr(struct vxlanhdr *vxh, u32 vxflags,
			       __be16 protocol)
{
	struct vxlanhdr_gpe *gpe = (struct vxlanhdr_gpe *)vxh;

	gpe->np_applied = 1;
	gpe->next_protocol = tun_p_from_eth_p(protocol);
	if (!gpe->next_protocol)
		return -EPFNOSUPPORT;
	return 0;
}

//完成vxlan头部的添加
static int vxlan_build_skb(struct sk_buff *skb, struct dst_entry *dst,
			   int iphdr_len, __be32 vni,
			   struct vxlan_metadata *md, u32 vxflags,
			   bool udp_sum)
{
	struct vxlanhdr *vxh;
	int min_headroom;
	int err;
	int type = udp_sum ? SKB_GSO_UDP_TUNNEL_CSUM : SKB_GSO_UDP_TUNNEL;
	__be16 inner_protocol = htons(ETH_P_TEB);

	if ((vxflags & VXLAN_F_REMCSUM_TX) &&
	    skb->ip_summed == CHECKSUM_PARTIAL) {
		int csum_start = skb_checksum_start_offset(skb);

		if (csum_start <= VXLAN_MAX_REMCSUM_START &&
		    !(csum_start & VXLAN_RCO_SHIFT_MASK) &&
		    (skb->csum_offset == offsetof(struct udphdr, check) ||
		     skb->csum_offset == offsetof(struct tcphdr, check)))
			type |= SKB_GSO_TUNNEL_REMCSUM;
	}

	//iphdr_len指出ip头部长度,VXLAN_HLEN指出udp,vxlan头疗长度
	min_headroom = LL_RESERVED_SPACE(dst->dev) + dst->header_len
			+ VXLAN_HLEN + iphdr_len;

	/* Need space for new headers (invalidates iph ptr) */
	err = skb_cow_head(skb, min_headroom);
	if (unlikely(err))
		return err;

	err = iptunnel_handle_offloads(skb, type);
	if (err)
		return err;

	//data指针前移，空出一个vxlan头部
	vxh = __skb_push(skb, sizeof(*vxh));
	//设置vxlan头部flag，放入vni
	vxh->vx_flags = VXLAN_HF_VNI;
	vxh->vx_vni = vxlan_vni_field(vni);

	if (type & SKB_GSO_TUNNEL_REMCSUM) {
		unsigned int start;

		start = skb_checksum_start_offset(skb) - sizeof(struct vxlanhdr);
		vxh->vx_vni |= vxlan_compute_rco(start, skb->csum_offset);
		vxh->vx_flags |= VXLAN_HF_RCO;

		if (!skb_is_gso(skb)) {
			skb->ip_summed = CHECKSUM_NONE;
			skb->encapsulation = 0;
		}
	}

	if (vxflags & VXLAN_F_GBP)
		vxlan_build_gbp_hdr(vxh, vxflags, md);
	if (vxflags & VXLAN_F_GPE) {
		err = vxlan_build_gpe_hdr(vxh, vxflags, skb->protocol);
		if (err < 0)
			return err;
		inner_protocol = skb->protocol;
	}

	skb_set_inner_protocol(skb, inner_protocol);
	return 0;
}

static struct rtable *vxlan_get_route(struct vxlan_dev *vxlan, struct net_device *dev,
				      struct vxlan_sock *sock4,
				      struct sk_buff *skb, int oif, u8 tos,
				      __be32 daddr, __be32 *saddr, __be16 dport, __be16 sport,
				      struct dst_cache *dst_cache,
				      const struct ip_tunnel_info *info)
{
	bool use_cache = ip_tunnel_dst_cache_usable(skb, info);
	struct rtable *rt = NULL;
	struct flowi4 fl4;

	if (!sock4)
		return ERR_PTR(-EIO);

	if (tos && !info)
		use_cache = false;
	if (use_cache) {
		rt = dst_cache_get_ip4(dst_cache, saddr);
		if (rt)
			return rt;
	}

	memset(&fl4, 0, sizeof(fl4));
	fl4.flowi4_oif = oif;
	fl4.flowi4_tos = RT_TOS(tos);
	fl4.flowi4_mark = skb->mark;
	fl4.flowi4_proto = IPPROTO_UDP;
	fl4.daddr = daddr;
	fl4.saddr = *saddr;
	fl4.fl4_dport = dport;
	fl4.fl4_sport = sport;

	rt = ip_route_output_key(vxlan->net, &fl4);
	if (!IS_ERR(rt)) {
		if (rt->dst.dev == dev) {
			netdev_dbg(dev, "circular route to %pI4\n", &daddr);
			ip_rt_put(rt);
			return ERR_PTR(-ELOOP);
		}

		*saddr = fl4.saddr;
		if (use_cache)
			dst_cache_set_ip4(dst_cache, &rt->dst, fl4.saddr);
	} else {
		netdev_dbg(dev, "no route to %pI4\n", &daddr);
		return ERR_PTR(-ENETUNREACH);
	}
	return rt;
}

#if IS_ENABLED(CONFIG_IPV6)
static struct dst_entry *vxlan6_get_route(struct vxlan_dev *vxlan,
					  struct net_device *dev,
					  struct vxlan_sock *sock6,
					  struct sk_buff *skb, int oif, u8 tos,
					  __be32 label,
					  const struct in6_addr *daddr,
					  struct in6_addr *saddr,
					  __be16 dport, __be16 sport,
					  struct dst_cache *dst_cache,
					  const struct ip_tunnel_info *info)
{
	bool use_cache = ip_tunnel_dst_cache_usable(skb, info);
	struct dst_entry *ndst;
	struct flowi6 fl6;
	int err;

	if (!sock6)
		return ERR_PTR(-EIO);

	if (tos && !info)
		use_cache = false;
	if (use_cache) {
		ndst = dst_cache_get_ip6(dst_cache, saddr);
		if (ndst)
			return ndst;
	}

	memset(&fl6, 0, sizeof(fl6));
	fl6.flowi6_oif = oif;
	fl6.daddr = *daddr;
	fl6.saddr = *saddr;
	fl6.flowlabel = ip6_make_flowinfo(RT_TOS(tos), label);
	fl6.flowi6_mark = skb->mark;
	fl6.flowi6_proto = IPPROTO_UDP;
	fl6.fl6_dport = dport;
	fl6.fl6_sport = sport;

	err = ipv6_stub->ipv6_dst_lookup(vxlan->net,
					 sock6->sock->sk,
					 &ndst, &fl6);
	if (unlikely(err < 0)) {
		netdev_dbg(dev, "no route to %pI6\n", daddr);
		return ERR_PTR(-ENETUNREACH);
	}

	if (unlikely(ndst->dev == dev)) {
		netdev_dbg(dev, "circular route to %pI6\n", daddr);
		dst_release(ndst);
		return ERR_PTR(-ELOOP);
	}

	*saddr = fl6.saddr;
	if (use_cache)
		dst_cache_set_ip6(dst_cache, ndst, saddr);
	return ndst;
}
#endif

/* Bypass encapsulation if the destination is local */
static void vxlan_encap_bypass(struct sk_buff *skb, struct vxlan_dev *src_vxlan,
			       struct vxlan_dev *dst_vxlan, __be32 vni)
{
	struct pcpu_sw_netstats *tx_stats, *rx_stats;
	union vxlan_addr loopback;
	union vxlan_addr *remote_ip = &dst_vxlan->default_dst.remote_ip;
	struct net_device *dev;
	int len = skb->len;

	tx_stats = this_cpu_ptr(src_vxlan->dev->tstats);
	rx_stats = this_cpu_ptr(dst_vxlan->dev->tstats);
	skb->pkt_type = PACKET_HOST;
	skb->encapsulation = 0;
	skb->dev = dst_vxlan->dev;
	__skb_pull(skb, skb_network_offset(skb));

	if (remote_ip->sa.sa_family == AF_INET) {
		loopback.sin.sin_addr.s_addr = htonl(INADDR_LOOPBACK);
		loopback.sa.sa_family =  AF_INET;
#if IS_ENABLED(CONFIG_IPV6)
	} else {
		loopback.sin6.sin6_addr = in6addr_loopback;
		loopback.sa.sa_family =  AF_INET6;
#endif
	}

	rcu_read_lock();
	dev = skb->dev;
	if (unlikely(!(dev->flags & IFF_UP))) {
		kfree_skb(skb);
		goto drop;
	}

	if (dst_vxlan->cfg.flags & VXLAN_F_LEARN)
		vxlan_snoop(dev, &loopback, eth_hdr(skb)->h_source, 0, vni);

	u64_stats_update_begin(&tx_stats->syncp);
	tx_stats->tx_packets++;
	tx_stats->tx_bytes += len;
	u64_stats_update_end(&tx_stats->syncp);

	if (netif_rx(skb) == NET_RX_SUCCESS) {
		u64_stats_update_begin(&rx_stats->syncp);
		rx_stats->rx_packets++;
		rx_stats->rx_bytes += len;
		u64_stats_update_end(&rx_stats->syncp);
	} else {
drop:
		dev->stats.rx_dropped++;
	}
	rcu_read_unlock();
}

static int encap_bypass_if_local(struct sk_buff *skb, struct net_device *dev,
				 struct vxlan_dev *vxlan,
				 union vxlan_addr *daddr,
				 __be16 dst_port, int dst_ifindex, __be32 vni,
				 struct dst_entry *dst,
				 u32 rt_flags)
{
#if IS_ENABLED(CONFIG_IPV6)
	/* IPv6 rt-flags are checked against RTF_LOCAL, but the value of
	 * RTF_LOCAL is equal to RTCF_LOCAL. So to keep code simple
	 * we can use RTCF_LOCAL which works for ipv4 and ipv6 route entry.
	 */
	BUILD_BUG_ON(RTCF_LOCAL != RTF_LOCAL);
#endif
	/* Bypass encapsulation if the destination is local */
	if (rt_flags & RTCF_LOCAL &&
	    !(rt_flags & (RTCF_BROADCAST | RTCF_MULTICAST))) {
		struct vxlan_dev *dst_vxlan;

		dst_release(dst);
		dst_vxlan = vxlan_find_vni(vxlan->net, dst_ifindex, vni,
					   daddr->sa.sa_family, dst_port,
					   vxlan->cfg.flags);
		if (!dst_vxlan) {
			dev->stats.tx_errors++;
			kfree_skb(skb);

			return -ENOENT;
		}
		vxlan_encap_bypass(skb, vxlan, dst_vxlan, vni);
		return 1;
	}

	return 0;
}

//向接口dev发送报文vxlan skb
static void vxlan_xmit_one(struct sk_buff *skb, struct net_device *dev,
			   __be32 default_vni, struct vxlan_rdst *rdst,
			   bool did_rsc)
{
	struct dst_cache *dst_cache;
	struct ip_tunnel_info *info;
	struct vxlan_dev *vxlan = netdev_priv(dev);
	const struct iphdr *old_iph = ip_hdr(skb);
	union vxlan_addr *dst;
	union vxlan_addr remote_ip, local_ip;
	struct vxlan_metadata _md;
	struct vxlan_metadata *md = &_md;
	__be16 src_port = 0, dst_port;
	struct dst_entry *ndst = NULL;
	__be32 vni, label;
	__u8 tos, ttl;
	int ifindex;
	int err;
	u32 flags = vxlan->cfg.flags;
	bool udp_sum = false;
	bool xnet = !net_eq(vxlan->net, dev_net(vxlan->dev));

	info = skb_tunnel_info(skb);

	if (rdst) {
		//出接口已知的情况处理:assert(rdst!=NULL)
		dst = &rdst->remote_ip;//对端外层ip
		//目的ip是全０
		if (vxlan_addr_any(dst)) {
			if (did_rsc) {
				/* short-circuited back to local bridge */
				vxlan_encap_bypass(skb, vxlan, vxlan, default_vni);
				return;
			}
			goto drop;
		}

		//取隧道目的端port
		dst_port = rdst->remote_port ? rdst->remote_port : vxlan->cfg.dst_port;
		//取使用的vxlan id
		vni = (rdst->remote_vni) ? : default_vni;
		//使用的出接口ifindex
		ifindex = rdst->remote_ifindex;
		//使用的隧道本端源ip
		local_ip = vxlan->cfg.saddr;
		dst_cache = &rdst->dst_cache;
		md->gbp = skb->mark;

		//使用的ttl
		if (flags & VXLAN_F_TTL_INHERIT) {
			ttl = ip_tunnel_get_ttl(old_iph, skb);
		} else {
			ttl = vxlan->cfg.ttl;
			//目的ip为组播地址或者ttl为０时，默认将ttl修改为１
			if (!ttl && vxlan_addr_multicast(dst))
				ttl = 1;
		}

		//使用的tos
		tos = vxlan->cfg.tos;
		if (tos == 1)
			tos = ip_tunnel_get_dsfield(old_iph, skb);

		if (dst->sa.sa_family == AF_INET)
			udp_sum = !(flags & VXLAN_F_UDP_ZERO_CSUM_TX);
		else
			udp_sum = !(flags & VXLAN_F_UDP_ZERO_CSUM6_TX);
		label = vxlan->cfg.label;
	} else {
		//出接口未知的情况处理:assert(rdst==NULL)
		if (!info) {
			WARN_ONCE(1, "%s: Missing encapsulation instructions\n",
				  dev->name);
			goto drop;
		}

		//由info来填充remote_ip,local_ip
		remote_ip.sa.sa_family = ip_tunnel_info_af(info);
		if (remote_ip.sa.sa_family == AF_INET) {
			remote_ip.sin.sin_addr.s_addr = info->key.u.ipv4.dst;
			local_ip.sin.sin_addr.s_addr = info->key.u.ipv4.src;
		} else {
			remote_ip.sin6.sin6_addr = info->key.u.ipv6.dst;
			local_ip.sin6.sin6_addr = info->key.u.ipv6.src;
		}
		dst = &remote_ip;

		//设置对端目的port,及vni
		dst_port = info->key.tp_dst ? : vxlan->cfg.dst_port;
		vni = tunnel_id_to_key32(info->key.tun_id);
		ifindex = 0;
		dst_cache = &info->dst_cache;
		if (info->options_len &&
		    info->key.tun_flags & TUNNEL_VXLAN_OPT)
			md = ip_tunnel_info_opts(info);
		ttl = info->key.ttl;
		tos = info->key.tos;
		label = info->key.label;
		udp_sum = !!(info->key.tun_flags & TUNNEL_CSUM);
	}

	//依据流特征生成一个src_port
	src_port = udp_flow_src_port(dev_net(dev), skb, vxlan->cfg.port_min,
				     vxlan->cfg.port_max, true);

	rcu_read_lock();
	if (dst->sa.sa_family == AF_INET) {
		struct vxlan_sock *sock4 = rcu_dereference(vxlan->vn4_sock);
		struct rtable *rt;
		__be16 df = 0;

		if (!ifindex)
			ifindex = sock4->sock->sk->sk_bound_dev_if;

		//查路由确定下一跳
		rt = vxlan_get_route(vxlan, dev, sock4, skb, ifindex/*出接口*/, tos,
				     dst->sin.sin_addr.s_addr,/*隧道对端目的地址*/
				     &local_ip.sin.sin_addr.s_addr,/*源地址*/
				     dst_port, src_port,
				     dst_cache, info);
		if (IS_ERR(rt)) {
			//路由查找失败
			err = PTR_ERR(rt);
			goto tx_error;
		}

		if (!info) {
			/* Bypass encapsulation if the destination is local */
			err = encap_bypass_if_local(skb, dev, vxlan, dst,
						    dst_port, ifindex, vni,
						    &rt->dst, rt->rt_flags);
			if (err)
				goto out_unlock;

			if (vxlan->cfg.df == VXLAN_DF_SET) {
				df = htons(IP_DF);
			} else if (vxlan->cfg.df == VXLAN_DF_INHERIT) {
				struct ethhdr *eth = eth_hdr(skb);

				if (ntohs(eth->h_proto) == ETH_P_IPV6 ||
				    (ntohs(eth->h_proto) == ETH_P_IP &&
				     old_iph->frag_off & htons(IP_DF)))
					df = htons(IP_DF);
			}
		} else if (info->key.tun_flags & TUNNEL_DONT_FRAGMENT) {
			//如果下发了不分片标记，则打上禁止分片标记
			df = htons(IP_DF);
		}

		//确认下一跳地址
		ndst = &rt->dst;
		skb_tunnel_check_pmtu(skb, ndst, VXLAN_HEADROOM);

		tos = ip_tunnel_ecn_encap(tos, old_iph, skb);
		ttl = ttl ? : ip4_dst_hoplimit(&rt->dst);
		//完成vxlan头部封装（vni,flags)
		err = vxlan_build_skb(skb, ndst, sizeof(struct iphdr),
				      vni, md, flags, udp_sum);
		if (err < 0)
			goto tx_error;

		//走udp封装隧道方式，将报文传出去
		udp_tunnel_xmit_skb(rt, sock4->sock->sk, skb, local_ip.sin.sin_addr.s_addr/*ip报文源ip*/,
				    dst->sin.sin_addr.s_addr/*ip报文目的ip*/, tos, ttl, df,
				    src_port, dst_port, xnet, !udp_sum);
#if IS_ENABLED(CONFIG_IPV6)
	} else {
		struct vxlan_sock *sock6 = rcu_dereference(vxlan->vn6_sock);

		if (!ifindex)
			ifindex = sock6->sock->sk->sk_bound_dev_if;

		ndst = vxlan6_get_route(vxlan, dev, sock6, skb, ifindex, tos,
					label, &dst->sin6.sin6_addr,
					&local_ip.sin6.sin6_addr,
					dst_port, src_port,
					dst_cache, info);
		if (IS_ERR(ndst)) {
			err = PTR_ERR(ndst);
			ndst = NULL;
			goto tx_error;
		}

		if (!info) {
			u32 rt6i_flags = ((struct rt6_info *)ndst)->rt6i_flags;

			err = encap_bypass_if_local(skb, dev, vxlan, dst,
						    dst_port, ifindex, vni,
						    ndst, rt6i_flags);
			if (err)
				goto out_unlock;
		}

		skb_tunnel_check_pmtu(skb, ndst, VXLAN6_HEADROOM);

		tos = ip_tunnel_ecn_encap(tos, old_iph, skb);
		ttl = ttl ? : ip6_dst_hoplimit(ndst);
		skb_scrub_packet(skb, xnet);
		err = vxlan_build_skb(skb, ndst, sizeof(struct ipv6hdr),
				      vni, md, flags, udp_sum);
		if (err < 0)
			goto tx_error;

		udp_tunnel6_xmit_skb(ndst, sock6->sock->sk, skb, dev,
				     &local_ip.sin6.sin6_addr,
				     &dst->sin6.sin6_addr, tos, ttl,
				     label, src_port, dst_port, !udp_sum);
#endif
	}
out_unlock:
	rcu_read_unlock();
	return;

drop:
	dev->stats.tx_dropped++;
	dev_kfree_skb(skb);
	return;

tx_error:
	rcu_read_unlock();
	if (err == -ELOOP)
		dev->stats.collisions++;
	else if (err == -ENETUNREACH)
		dev->stats.tx_carrier_errors++;
	dst_release(ndst);
	dev->stats.tx_errors++;
	kfree_skb(skb);
}

/* Transmit local packets over Vxlan
 *
 * Outer IP header inherits ECN and DF from inner header.
 * Outer UDP destination is the VXLAN assigned port.
 *           source port is based on hash of flow
 */
//vxlan报文发送
static netdev_tx_t vxlan_xmit(struct sk_buff *skb, struct net_device *dev)
{
	struct vxlan_dev *vxlan = netdev_priv(dev);
	struct vxlan_rdst *rdst, *fdst = NULL;
	const struct ip_tunnel_info *info;
	bool did_rsc = false;
	struct vxlan_fdb *f;
	struct ethhdr *eth;
	__be32 vni = 0;

	info = skb_tunnel_info(skb);

	skb_reset_mac_header(skb);

	if (vxlan->cfg.flags & VXLAN_F_COLLECT_METADATA) {
		//如果配置有collect metadata,则进入（ovs vxlan口就配置了）
		if (info && info->mode & IP_TUNNEL_INFO_BRIDGE &&
		    info->mode & IP_TUNNEL_INFO_TX) {
			vni = tunnel_id_to_key32(info->key.tun_id);
		} else {
			if (info && info->mode & IP_TUNNEL_INFO_TX)
				vxlan_xmit_one(skb, dev, vni, NULL, false);
			else
				kfree_skb(skb);
			return NETDEV_TX_OK;
		}
	}

	if (vxlan->cfg.flags & VXLAN_F_PROXY) {
		eth = eth_hdr(skb);
		if (ntohs(eth->h_proto) == ETH_P_ARP)
			return arp_reduce(dev, skb, vni);
#if IS_ENABLED(CONFIG_IPV6)
		else if (ntohs(eth->h_proto) == ETH_P_IPV6 &&
			 pskb_may_pull(skb, sizeof(struct ipv6hdr) +
					    sizeof(struct nd_msg)) &&
			 ipv6_hdr(skb)->nexthdr == IPPROTO_ICMPV6) {
			struct nd_msg *m = (struct nd_msg *)(ipv6_hdr(skb) + 1);

			if (m->icmph.icmp6_code == 0 &&
			    m->icmph.icmp6_type == NDISC_NEIGHBOUR_SOLICITATION)
				return neigh_reduce(dev, skb, vni);
		}
#endif
	}

	//取skb的以太头
	eth = eth_hdr(skb);
	//通过vm目的mac,vni查找转发项
	f = vxlan_find_mac(vxlan, eth->h_dest, vni);
	did_rsc = false;

	if (f && (f->flags & NTF_ROUTER) && (vxlan->cfg.flags & VXLAN_F_RSC) &&
	    (ntohs(eth->h_proto) == ETH_P_IP ||
	     ntohs(eth->h_proto) == ETH_P_IPV6)) {
		did_rsc = route_shortcircuit(dev, skb);
		if (did_rsc)
			f = vxlan_find_mac(vxlan, eth->h_dest, vni);
	}

	if (f == NULL) {
		//没有查找，尝试向默认remote转发
		f = vxlan_find_mac(vxlan, all_zeros_mac, vni);
		if (f == NULL) {
			if ((vxlan->cfg.flags & VXLAN_F_L2MISS) &&
			    !is_multicast_ether_addr(eth->h_dest))
				vxlan_fdb_miss(vxlan, eth->h_dest);

			dev->stats.tx_dropped++;
			kfree_skb(skb);
			return NETDEV_TX_OK;
		}
	}

	//按转发表，给每个remotes发送一份
	list_for_each_entry_rcu(rdst, &f->remotes, list) {
		struct sk_buff *skb1;

		if (!fdst) {
			//优化：第一个发送，不需要copy报文
			fdst = rdst;
			continue;
		}
		skb1 = skb_clone(skb, GFP_ATOMIC);
		if (skb1)
			//向rdst发送此报文
			vxlan_xmit_one(skb1, dev, vni, rdst, did_rsc);
	}

	if (fdst)
		//向第一接口发送此报文
		vxlan_xmit_one(skb, dev, vni, fdst, did_rsc);
	else
		kfree_skb(skb);
	return NETDEV_TX_OK;
}

/* Walk the forwarding table and purge stale entries */
//vxlan转发表项周期性检查(timer)过期回调
static void vxlan_cleanup(struct timer_list *t)
{
	//由timer获得其对应设备
	struct vxlan_dev *vxlan = from_timer(vxlan, t, age_timer);
	//设置定时器下次到期时间
	unsigned long next_timer = jiffies + FDB_AGE_INTERVAL;
	unsigned int h;

	if (!netif_running(vxlan->dev))
		return;//如果此设备未运行，则退出（定时器体眠时设备被停止）

	//遍历转发用哈希表
	for (h = 0; h < FDB_HASH_SIZE; ++h) {
		struct hlist_node *p, *n;

<<<<<<< HEAD
		spin_lock(&vxlan->hash_lock);
		//遍历h号桶
=======
		spin_lock(&vxlan->hash_lock[h]);
>>>>>>> 5f9e832c
		hlist_for_each_safe(p, n, &vxlan->fdb_head[h]) {
			struct vxlan_fdb *f
				= container_of(p, struct vxlan_fdb, hlist);
			unsigned long timeout;

			if (f->state & (NUD_PERMANENT | NUD_NOARP))
				continue;

			if (f->flags & NTF_EXT_LEARNED)
				continue;

			//检查此表项过期时间
			timeout = f->used + vxlan->cfg.age_interval * HZ;
			if (time_before_eq(timeout, jiffies)) {
				//timeout时间已过
				netdev_dbg(vxlan->dev,
					   "garbage collect %pM\n",
					   f->eth_addr);
				f->state = NUD_STALE;//置为过期
				vxlan_fdb_destroy(vxlan, f, true, true);//销毁vxlan fdb表项
			} else if (time_before(timeout, next_timer))
				//如果此表项是有效的，则获取下次timer触发时间
				next_timer = timeout;
		}
		spin_unlock(&vxlan->hash_lock[h]);
	}

	//重新设置定时器及其触发时间
	mod_timer(&vxlan->age_timer, next_timer);
}

static void vxlan_vs_del_dev(struct vxlan_dev *vxlan)
{
	struct vxlan_net *vn = net_generic(vxlan->net, vxlan_net_id);

	spin_lock(&vn->sock_lock);
	hlist_del_init_rcu(&vxlan->hlist4.hlist);
#if IS_ENABLED(CONFIG_IPV6)
	hlist_del_init_rcu(&vxlan->hlist6.hlist);
#endif
	spin_unlock(&vn->sock_lock);
}

static void vxlan_vs_add_dev(struct vxlan_sock *vs, struct vxlan_dev *vxlan,
			     struct vxlan_dev_node *node)
{
	struct vxlan_net *vn = net_generic(vxlan->net, vxlan_net_id);
	__be32 vni = vxlan->default_dst.remote_vni;

	node->vxlan = vxlan;
	spin_lock(&vn->sock_lock);
	hlist_add_head_rcu(&node->hlist, vni_head(vs, vni));
	spin_unlock(&vn->sock_lock);
}

/* Setup stats when device is created */
static int vxlan_init(struct net_device *dev)
{
	dev->tstats = netdev_alloc_pcpu_stats(struct pcpu_sw_netstats);
	if (!dev->tstats)
		return -ENOMEM;

	return 0;
}

static void vxlan_fdb_delete_default(struct vxlan_dev *vxlan, __be32 vni)
{
	struct vxlan_fdb *f;
	u32 hash_index = fdb_head_index(vxlan, all_zeros_mac, vni);

	spin_lock_bh(&vxlan->hash_lock[hash_index]);
	f = __vxlan_find_mac(vxlan, all_zeros_mac, vni);
	if (f)
		vxlan_fdb_destroy(vxlan, f, true, true);
	spin_unlock_bh(&vxlan->hash_lock[hash_index]);
}

static void vxlan_uninit(struct net_device *dev)
{
	struct vxlan_dev *vxlan = netdev_priv(dev);

	gro_cells_destroy(&vxlan->gro_cells);

	vxlan_fdb_delete_default(vxlan, vxlan->cfg.vni);

	free_percpu(dev->tstats);
}

/* Start ageing timer and join group when device is brought up */
static int vxlan_open(struct net_device *dev)
{
	struct vxlan_dev *vxlan = netdev_priv(dev);
	int ret;

	ret = vxlan_sock_add(vxlan);
	if (ret < 0)
		return ret;

	//如果配置有组播remote_ip,将其加入组播组
	if (vxlan_addr_multicast(&vxlan->default_dst.remote_ip)) {
		ret = vxlan_igmp_join(vxlan);
		if (ret == -EADDRINUSE)
			ret = 0;
		if (ret) {
			vxlan_sock_release(vxlan);
			return ret;
		}
	}

	if (vxlan->cfg.age_interval)
		mod_timer(&vxlan->age_timer, jiffies + FDB_AGE_INTERVAL);

	return ret;
}

/* Purge the forwarding table */
static void vxlan_flush(struct vxlan_dev *vxlan, bool do_all)
{
	unsigned int h;

	for (h = 0; h < FDB_HASH_SIZE; ++h) {
		struct hlist_node *p, *n;

		spin_lock_bh(&vxlan->hash_lock[h]);
		hlist_for_each_safe(p, n, &vxlan->fdb_head[h]) {
			struct vxlan_fdb *f
				= container_of(p, struct vxlan_fdb, hlist);
			if (!do_all && (f->state & (NUD_PERMANENT | NUD_NOARP)))
				continue;
			/* the all_zeros_mac entry is deleted at vxlan_uninit */
			if (!is_zero_ether_addr(f->eth_addr))
				vxlan_fdb_destroy(vxlan, f, true, true);
		}
		spin_unlock_bh(&vxlan->hash_lock[h]);
	}
}

/* Cleanup timer and forwarding table on shutdown */
static int vxlan_stop(struct net_device *dev)
{
	struct vxlan_dev *vxlan = netdev_priv(dev);
	struct vxlan_net *vn = net_generic(vxlan->net, vxlan_net_id);
	int ret = 0;

	if (vxlan_addr_multicast(&vxlan->default_dst.remote_ip) &&
	    !vxlan_group_used(vn, vxlan))
		ret = vxlan_igmp_leave(vxlan);

	del_timer_sync(&vxlan->age_timer);

	vxlan_flush(vxlan, false);
	vxlan_sock_release(vxlan);

	return ret;
}

/* Stub, nothing needs to be done. */
static void vxlan_set_multicast_list(struct net_device *dev)
{
}

static int vxlan_change_mtu(struct net_device *dev, int new_mtu)
{
	struct vxlan_dev *vxlan = netdev_priv(dev);
	struct vxlan_rdst *dst = &vxlan->default_dst;
	struct net_device *lowerdev = __dev_get_by_index(vxlan->net,
							 dst->remote_ifindex);
	bool use_ipv6 = !!(vxlan->cfg.flags & VXLAN_F_IPV6);

	/* This check is different than dev->max_mtu, because it looks at
	 * the lowerdev->mtu, rather than the static dev->max_mtu
	 */
	if (lowerdev) {
		int max_mtu = lowerdev->mtu -
			      (use_ipv6 ? VXLAN6_HEADROOM : VXLAN_HEADROOM);
		if (new_mtu > max_mtu)
			return -EINVAL;
	}

	dev->mtu = new_mtu;
	return 0;
}

static int vxlan_fill_metadata_dst(struct net_device *dev, struct sk_buff *skb)
{
	struct vxlan_dev *vxlan = netdev_priv(dev);
	struct ip_tunnel_info *info = skb_tunnel_info(skb);
	__be16 sport, dport;

	sport = udp_flow_src_port(dev_net(dev), skb, vxlan->cfg.port_min,
				  vxlan->cfg.port_max, true);
	dport = info->key.tp_dst ? : vxlan->cfg.dst_port;

	if (ip_tunnel_info_af(info) == AF_INET) {
		struct vxlan_sock *sock4 = rcu_dereference(vxlan->vn4_sock);
		struct rtable *rt;

		rt = vxlan_get_route(vxlan, dev, sock4, skb, 0, info->key.tos,
				     info->key.u.ipv4.dst,
				     &info->key.u.ipv4.src, dport, sport,
				     &info->dst_cache, info);
		if (IS_ERR(rt))
			return PTR_ERR(rt);
		ip_rt_put(rt);
	} else {
#if IS_ENABLED(CONFIG_IPV6)
		struct vxlan_sock *sock6 = rcu_dereference(vxlan->vn6_sock);
		struct dst_entry *ndst;

		ndst = vxlan6_get_route(vxlan, dev, sock6, skb, 0, info->key.tos,
					info->key.label, &info->key.u.ipv6.dst,
					&info->key.u.ipv6.src, dport, sport,
					&info->dst_cache, info);
		if (IS_ERR(ndst))
			return PTR_ERR(ndst);
		dst_release(ndst);
#else /* !CONFIG_IPV6 */
		return -EPFNOSUPPORT;
#endif
	}
	info->key.tp_src = sport;
	info->key.tp_dst = dport;
	return 0;
}

static const struct net_device_ops vxlan_netdev_ether_ops = {
	.ndo_init		= vxlan_init,
	.ndo_uninit		= vxlan_uninit,
	.ndo_open		= vxlan_open,//设置dev_ops
	.ndo_stop		= vxlan_stop,
	.ndo_start_xmit		= vxlan_xmit,//vxlan报文发送
	.ndo_get_stats64	= ip_tunnel_get_stats64,
	.ndo_set_rx_mode	= vxlan_set_multicast_list,
	.ndo_change_mtu		= vxlan_change_mtu,
	.ndo_validate_addr	= eth_validate_addr,
	.ndo_set_mac_address	= eth_mac_addr,
	//实现vxlan fdb表项添加
	.ndo_fdb_add		= vxlan_fdb_add,
	.ndo_fdb_del		= vxlan_fdb_delete,
	.ndo_fdb_dump		= vxlan_fdb_dump,
	.ndo_fdb_get		= vxlan_fdb_get,
	.ndo_fill_metadata_dst	= vxlan_fill_metadata_dst,
	.ndo_change_proto_down  = dev_change_proto_down_generic,
};

static const struct net_device_ops vxlan_netdev_raw_ops = {
	.ndo_init		= vxlan_init,
	.ndo_uninit		= vxlan_uninit,
	.ndo_open		= vxlan_open,
	.ndo_stop		= vxlan_stop,
	.ndo_start_xmit		= vxlan_xmit,//vxlan报文发送
	.ndo_get_stats64	= ip_tunnel_get_stats64,
	.ndo_change_mtu		= vxlan_change_mtu,
	.ndo_fill_metadata_dst	= vxlan_fill_metadata_dst,
};

/* Info for udev, that this is a virtual tunnel endpoint */
static struct device_type vxlan_type = {
	.name = "vxlan",
};

/* Calls the ndo_udp_tunnel_add of the caller in order to
 * supply the listening VXLAN udp ports. Callers are expected
 * to implement the ndo_udp_tunnel_add.
 */
static void vxlan_offload_rx_ports(struct net_device *dev, bool push)
{
	struct vxlan_sock *vs;
	struct net *net = dev_net(dev);
	struct vxlan_net *vn = net_generic(net, vxlan_net_id);
	unsigned int i;

	spin_lock(&vn->sock_lock);
	for (i = 0; i < PORT_HASH_SIZE; ++i) {
		hlist_for_each_entry_rcu(vs, &vn->sock_list[i], hlist) {
			unsigned short type;

			if (vs->flags & VXLAN_F_GPE)
				type = UDP_TUNNEL_TYPE_VXLAN_GPE;
			else
				type = UDP_TUNNEL_TYPE_VXLAN;

			if (push)
				udp_tunnel_push_rx_port(dev, vs->sock, type);
			else
				udp_tunnel_drop_rx_port(dev, vs->sock, type);
		}
	}
	spin_unlock(&vn->sock_lock);
}

/* Initialize the device structure. */
//vxlan设备初始化
static void vxlan_setup(struct net_device *dev)
{
	struct vxlan_dev *vxlan = netdev_priv(dev);
	unsigned int h;

	eth_hw_addr_random(dev);
	ether_setup(dev);

	dev->needs_free_netdev = true;
	SET_NETDEV_DEVTYPE(dev, &vxlan_type);

	dev->features	|= NETIF_F_LLTX;
	dev->features	|= NETIF_F_SG | NETIF_F_HW_CSUM;
	dev->features   |= NETIF_F_RXCSUM;
	dev->features   |= NETIF_F_GSO_SOFTWARE;

	dev->vlan_features = dev->features;
	dev->hw_features |= NETIF_F_SG | NETIF_F_HW_CSUM | NETIF_F_RXCSUM;
	dev->hw_features |= NETIF_F_GSO_SOFTWARE;
	netif_keep_dst(dev);
	dev->priv_flags |= IFF_NO_QUEUE;

	/* MTU range: 68 - 65535 */
	dev->min_mtu = ETH_MIN_MTU;
	dev->max_mtu = ETH_MAX_MTU;

	INIT_LIST_HEAD(&vxlan->next);

	//初始化转发表项过期定时器
	timer_setup(&vxlan->age_timer, vxlan_cleanup, TIMER_DEFERRABLE);

	vxlan->dev = dev;

	gro_cells_init(&vxlan->gro_cells, dev);

<<<<<<< HEAD
	//初始化转发表
	for (h = 0; h < FDB_HASH_SIZE; ++h)
=======
	for (h = 0; h < FDB_HASH_SIZE; ++h) {
		spin_lock_init(&vxlan->hash_lock[h]);
>>>>>>> 5f9e832c
		INIT_HLIST_HEAD(&vxlan->fdb_head[h]);
	}
}

//置ether的ops
static void vxlan_ether_setup(struct net_device *dev)
{
	dev->priv_flags &= ~IFF_TX_SKB_SHARING;
	dev->priv_flags |= IFF_LIVE_ADDR_CHANGE;
	//设置vxlan设备的操作集
	dev->netdev_ops = &vxlan_netdev_ether_ops;
}

static void vxlan_raw_setup(struct net_device *dev)
{
	dev->header_ops = NULL;
	dev->type = ARPHRD_NONE;
	dev->hard_header_len = 0;
	dev->addr_len = 0;
	dev->flags = IFF_POINTOPOINT | IFF_NOARP | IFF_MULTICAST;
	dev->netdev_ops = &vxlan_netdev_raw_ops;
}

static const struct nla_policy vxlan_policy[IFLA_VXLAN_MAX + 1] = {
	[IFLA_VXLAN_ID]		= { .type = NLA_U32 },
	[IFLA_VXLAN_GROUP]	= { .len = FIELD_SIZEOF(struct iphdr, daddr) },
	[IFLA_VXLAN_GROUP6]	= { .len = sizeof(struct in6_addr) },
	[IFLA_VXLAN_LINK]	= { .type = NLA_U32 },
	[IFLA_VXLAN_LOCAL]	= { .len = FIELD_SIZEOF(struct iphdr, saddr) },
	[IFLA_VXLAN_LOCAL6]	= { .len = sizeof(struct in6_addr) },
	[IFLA_VXLAN_TOS]	= { .type = NLA_U8 },
	[IFLA_VXLAN_TTL]	= { .type = NLA_U8 },
	[IFLA_VXLAN_LABEL]	= { .type = NLA_U32 },
	[IFLA_VXLAN_LEARNING]	= { .type = NLA_U8 },
	[IFLA_VXLAN_AGEING]	= { .type = NLA_U32 },
	[IFLA_VXLAN_LIMIT]	= { .type = NLA_U32 },
	[IFLA_VXLAN_PORT_RANGE] = { .len  = sizeof(struct ifla_vxlan_port_range) },
	[IFLA_VXLAN_PROXY]	= { .type = NLA_U8 },
	[IFLA_VXLAN_RSC]	= { .type = NLA_U8 },
	[IFLA_VXLAN_L2MISS]	= { .type = NLA_U8 },
	[IFLA_VXLAN_L3MISS]	= { .type = NLA_U8 },
	[IFLA_VXLAN_COLLECT_METADATA]	= { .type = NLA_U8 },
	[IFLA_VXLAN_PORT]	= { .type = NLA_U16 },
	[IFLA_VXLAN_UDP_CSUM]	= { .type = NLA_U8 },
	[IFLA_VXLAN_UDP_ZERO_CSUM6_TX]	= { .type = NLA_U8 },
	[IFLA_VXLAN_UDP_ZERO_CSUM6_RX]	= { .type = NLA_U8 },
	[IFLA_VXLAN_REMCSUM_TX]	= { .type = NLA_U8 },
	[IFLA_VXLAN_REMCSUM_RX]	= { .type = NLA_U8 },
	[IFLA_VXLAN_GBP]	= { .type = NLA_FLAG, },
	[IFLA_VXLAN_GPE]	= { .type = NLA_FLAG, },
	[IFLA_VXLAN_REMCSUM_NOPARTIAL]	= { .type = NLA_FLAG },
	[IFLA_VXLAN_TTL_INHERIT]	= { .type = NLA_FLAG },
	[IFLA_VXLAN_DF]		= { .type = NLA_U8 },
};

static int vxlan_validate(struct nlattr *tb[], struct nlattr *data[],
			  struct netlink_ext_ack *extack)
{
	if (tb[IFLA_ADDRESS]) {
		if (nla_len(tb[IFLA_ADDRESS]) != ETH_ALEN) {
			NL_SET_ERR_MSG_ATTR(extack, tb[IFLA_ADDRESS],
					    "Provided link layer address is not Ethernet");
			return -EINVAL;
		}

		if (!is_valid_ether_addr(nla_data(tb[IFLA_ADDRESS]))) {
			NL_SET_ERR_MSG_ATTR(extack, tb[IFLA_ADDRESS],
					    "Provided Ethernet address is not unicast");
			return -EADDRNOTAVAIL;
		}
	}

	if (tb[IFLA_MTU]) {
		u32 mtu = nla_get_u32(tb[IFLA_MTU]);

		if (mtu < ETH_MIN_MTU || mtu > ETH_MAX_MTU) {
			NL_SET_ERR_MSG_ATTR(extack, tb[IFLA_MTU],
					    "MTU must be between 68 and 65535");
			return -EINVAL;
		}
	}

	if (!data) {
		NL_SET_ERR_MSG(extack,
			       "Required attributes not provided to perform the operation");
		return -EINVAL;
	}

	if (data[IFLA_VXLAN_ID]) {
		u32 id = nla_get_u32(data[IFLA_VXLAN_ID]);

		if (id >= VXLAN_N_VID) {
			NL_SET_ERR_MSG_ATTR(extack, tb[IFLA_VXLAN_ID],
					    "VXLAN ID must be lower than 16777216");
			return -ERANGE;
		}
	}

	if (data[IFLA_VXLAN_PORT_RANGE]) {
		const struct ifla_vxlan_port_range *p
			= nla_data(data[IFLA_VXLAN_PORT_RANGE]);

		if (ntohs(p->high) < ntohs(p->low)) {
			NL_SET_ERR_MSG_ATTR(extack, tb[IFLA_VXLAN_PORT_RANGE],
					    "Invalid source port range");
			return -EINVAL;
		}
	}

	if (data[IFLA_VXLAN_DF]) {
		enum ifla_vxlan_df df = nla_get_u8(data[IFLA_VXLAN_DF]);

		if (df < 0 || df > VXLAN_DF_MAX) {
			NL_SET_ERR_MSG_ATTR(extack, tb[IFLA_VXLAN_DF],
					    "Invalid DF attribute");
			return -EINVAL;
		}
	}

	return 0;
}

static void vxlan_get_drvinfo(struct net_device *netdev,
			      struct ethtool_drvinfo *drvinfo)
{
	strlcpy(drvinfo->version, VXLAN_VERSION, sizeof(drvinfo->version));
	strlcpy(drvinfo->driver, "vxlan", sizeof(drvinfo->driver));
}

static const struct ethtool_ops vxlan_ethtool_ops = {
	.get_drvinfo	= vxlan_get_drvinfo,
	.get_link	= ethtool_op_get_link,
};

static struct socket *vxlan_create_sock(struct net *net, bool ipv6,
					__be16 port, u32 flags, int ifindex)
{
	struct socket *sock;
	struct udp_port_cfg udp_conf;
	int err;

	memset(&udp_conf, 0, sizeof(udp_conf));

	if (ipv6) {
		udp_conf.family = AF_INET6;
		udp_conf.use_udp6_rx_checksums =
		    !(flags & VXLAN_F_UDP_ZERO_CSUM6_RX);
		udp_conf.ipv6_v6only = 1;
	} else {
		udp_conf.family = AF_INET;
	}

	udp_conf.local_udp_port = port;
	udp_conf.bind_ifindex = ifindex;

	/* Open UDP socket */
	err = udp_sock_create(net, &udp_conf, &sock);
	if (err < 0)
		return ERR_PTR(err);

	return sock;
}

/* Create new listen socket if needed */
static struct vxlan_sock *vxlan_socket_create(struct net *net, bool ipv6,
					      __be16 port, u32 flags,
					      int ifindex)
{
	struct vxlan_net *vn = net_generic(net, vxlan_net_id);
	struct vxlan_sock *vs;
	struct socket *sock;
	unsigned int h;
	struct udp_tunnel_sock_cfg tunnel_cfg;

	vs = kzalloc(sizeof(*vs), GFP_KERNEL);
	if (!vs)
		return ERR_PTR(-ENOMEM);

	for (h = 0; h < VNI_HASH_SIZE; ++h)
		INIT_HLIST_HEAD(&vs->vni_list[h]);

	//创建socket
	sock = vxlan_create_sock(net, ipv6, port, flags, ifindex);
	if (IS_ERR(sock)) {
		kfree(vs);
		return ERR_CAST(sock);
	}

	vs->sock = sock;
	refcount_set(&vs->refcnt, 1);
	vs->flags = (flags & VXLAN_F_RCV_FLAGS);

	spin_lock(&vn->sock_lock);
	hlist_add_head_rcu(&vs->hlist, vs_head(net, port));
	udp_tunnel_notify_add_rx_port(sock,
				      (vs->flags & VXLAN_F_GPE) ?
				      UDP_TUNNEL_TYPE_VXLAN_GPE :
				      UDP_TUNNEL_TYPE_VXLAN);
	spin_unlock(&vn->sock_lock);

	/* Mark socket as an encapsulation socket. */
	memset(&tunnel_cfg, 0, sizeof(tunnel_cfg));
	tunnel_cfg.sk_user_data = vs;
	tunnel_cfg.encap_type = 1;
	tunnel_cfg.encap_rcv = vxlan_rcv;//注册vxlan的解析处理函数
	tunnel_cfg.encap_err_lookup = vxlan_err_lookup;
	tunnel_cfg.encap_destroy = NULL;
	tunnel_cfg.gro_receive = vxlan_gro_receive;
	tunnel_cfg.gro_complete = vxlan_gro_complete;

	//设置vxlan的隧道配置
	setup_udp_tunnel_sock(net, sock, &tunnel_cfg);

	return vs;
}

static int __vxlan_sock_add(struct vxlan_dev *vxlan, bool ipv6)
{
	struct vxlan_net *vn = net_generic(vxlan->net, vxlan_net_id);
	struct vxlan_sock *vs = NULL;
	struct vxlan_dev_node *node;
	int l3mdev_index = 0;

	if (vxlan->cfg.remote_ifindex)
		l3mdev_index = l3mdev_master_upper_ifindex_by_index(
			vxlan->net, vxlan->cfg.remote_ifindex);

	if (!vxlan->cfg.no_share) {
		spin_lock(&vn->sock_lock);
		vs = vxlan_find_sock(vxlan->net, ipv6 ? AF_INET6 : AF_INET,
				     vxlan->cfg.dst_port, vxlan->cfg.flags,
				     l3mdev_index);
		if (vs && !refcount_inc_not_zero(&vs->refcnt)) {
			spin_unlock(&vn->sock_lock);
			return -EBUSY;
		}
		spin_unlock(&vn->sock_lock);
	}
	if (!vs)
		vs = vxlan_socket_create(vxlan->net, ipv6,
					 vxlan->cfg.dst_port, vxlan->cfg.flags,
					 l3mdev_index);
	if (IS_ERR(vs))
		return PTR_ERR(vs);
#if IS_ENABLED(CONFIG_IPV6)
	if (ipv6) {
		rcu_assign_pointer(vxlan->vn6_sock, vs);
		node = &vxlan->hlist6;
	} else
#endif
	{
		rcu_assign_pointer(vxlan->vn4_sock, vs);
		node = &vxlan->hlist4;
	}
	vxlan_vs_add_dev(vs, vxlan, node);
	return 0;
}

static int vxlan_sock_add(struct vxlan_dev *vxlan)
{
	bool metadata = vxlan->cfg.flags & VXLAN_F_COLLECT_METADATA;
	bool ipv6 = vxlan->cfg.flags & VXLAN_F_IPV6 || metadata;
	bool ipv4 = !ipv6 || metadata;
	int ret = 0;

	RCU_INIT_POINTER(vxlan->vn4_sock, NULL);
#if IS_ENABLED(CONFIG_IPV6)
	RCU_INIT_POINTER(vxlan->vn6_sock, NULL);
	if (ipv6) {
		ret = __vxlan_sock_add(vxlan, true);
		if (ret < 0 && ret != -EAFNOSUPPORT)
			ipv4 = false;
	}
#endif
	if (ipv4)
		ret = __vxlan_sock_add(vxlan, false);
	if (ret < 0)
		vxlan_sock_release(vxlan);
	return ret;
}

static int vxlan_config_validate(struct net *src_net, struct vxlan_config *conf,
				 struct net_device **lower,
				 struct vxlan_dev *old,
				 struct netlink_ext_ack *extack)
{
	struct vxlan_net *vn = net_generic(src_net, vxlan_net_id);
	struct vxlan_dev *tmp;
	bool use_ipv6 = false;

	if (conf->flags & VXLAN_F_GPE) {
		/* For now, allow GPE only together with
		 * COLLECT_METADATA. This can be relaxed later; in such
		 * case, the other side of the PtP link will have to be
		 * provided.
		 */
		if ((conf->flags & ~VXLAN_F_ALLOWED_GPE) ||
		    !(conf->flags & VXLAN_F_COLLECT_METADATA)) {
			NL_SET_ERR_MSG(extack,
				       "VXLAN GPE does not support this combination of attributes");
			return -EINVAL;
		}
	}

	if (!conf->remote_ip.sa.sa_family && !conf->saddr.sa.sa_family) {
		/* Unless IPv6 is explicitly requested, assume IPv4 */
		conf->remote_ip.sa.sa_family = AF_INET;
		conf->saddr.sa.sa_family = AF_INET;
	} else if (!conf->remote_ip.sa.sa_family) {
		conf->remote_ip.sa.sa_family = conf->saddr.sa.sa_family;
	} else if (!conf->saddr.sa.sa_family) {
		conf->saddr.sa.sa_family = conf->remote_ip.sa.sa_family;
	}

	if (conf->saddr.sa.sa_family != conf->remote_ip.sa.sa_family) {
		NL_SET_ERR_MSG(extack,
			       "Local and remote address must be from the same family");
		return -EINVAL;
	}

	if (vxlan_addr_multicast(&conf->saddr)) {
		//防目将源地址配置为组播地址
		NL_SET_ERR_MSG(extack, "Local address cannot be multicast");
		return -EINVAL;
	}

	if (conf->saddr.sa.sa_family == AF_INET6) {
		if (!IS_ENABLED(CONFIG_IPV6)) {
			NL_SET_ERR_MSG(extack,
				       "IPv6 support not enabled in the kernel");
			return -EPFNOSUPPORT;
		}
		use_ipv6 = true;
		conf->flags |= VXLAN_F_IPV6;

		if (!(conf->flags & VXLAN_F_COLLECT_METADATA)) {
			int local_type =
				ipv6_addr_type(&conf->saddr.sin6.sin6_addr);
			int remote_type =
				ipv6_addr_type(&conf->remote_ip.sin6.sin6_addr);

			if (local_type & IPV6_ADDR_LINKLOCAL) {
				if (!(remote_type & IPV6_ADDR_LINKLOCAL) &&
				    (remote_type != IPV6_ADDR_ANY)) {
					NL_SET_ERR_MSG(extack,
						       "Invalid combination of local and remote address scopes");
					return -EINVAL;
				}

				conf->flags |= VXLAN_F_IPV6_LINKLOCAL;
			} else {
				if (remote_type ==
				    (IPV6_ADDR_UNICAST | IPV6_ADDR_LINKLOCAL)) {
					NL_SET_ERR_MSG(extack,
						       "Invalid combination of local and remote address scopes");
					return -EINVAL;
				}

				conf->flags &= ~VXLAN_F_IPV6_LINKLOCAL;
			}
		}
	}

	if (conf->label && !use_ipv6) {
		NL_SET_ERR_MSG(extack,
			       "Label attribute only applies to IPv6 VXLAN devices");
		return -EINVAL;
	}

	//如果指定了出口设备，则设备必须存在
	if (conf->remote_ifindex) {
		struct net_device *lowerdev;

		lowerdev = __dev_get_by_index(src_net, conf->remote_ifindex);
		if (!lowerdev) {
			NL_SET_ERR_MSG(extack,
				       "Invalid local interface, device not found");
			return -ENODEV;
		}

#if IS_ENABLED(CONFIG_IPV6)
		if (use_ipv6) {
			struct inet6_dev *idev = __in6_dev_get(lowerdev);
			if (idev && idev->cnf.disable_ipv6) {
				NL_SET_ERR_MSG(extack,
					       "IPv6 support disabled by administrator");
				return -EPERM;
			}
		}
#endif

		*lower = lowerdev;
	} else {
		if (vxlan_addr_multicast(&conf->remote_ip)) {
			NL_SET_ERR_MSG(extack,
				       "Local interface required for multicast remote destination");

			return -EINVAL;
		}

#if IS_ENABLED(CONFIG_IPV6)
		if (conf->flags & VXLAN_F_IPV6_LINKLOCAL) {
			NL_SET_ERR_MSG(extack,
				       "Local interface required for link-local local/remote addresses");
			return -EINVAL;
		}
#endif

		*lower = NULL;
	}

	//如未配置目的port,则设置默认的port
	if (!conf->dst_port) {
		if (conf->flags & VXLAN_F_GPE)
			conf->dst_port = htons(4790); /* IANA VXLAN-GPE port */
		else
			conf->dst_port = htons(vxlan_port);
	}

	if (!conf->age_interval)
		conf->age_interval = FDB_AGE_DEFAULT;

	//防止配置重复的vxlan(例如端口及vni已被占用）
	list_for_each_entry(tmp, &vn->vxlan_list, next) {
		if (tmp == old)
			continue;

		if (tmp->cfg.vni != conf->vni)
			continue;
		if (tmp->cfg.dst_port != conf->dst_port)
			continue;
		if ((tmp->cfg.flags & (VXLAN_F_RCV_FLAGS | VXLAN_F_IPV6)) !=
		    (conf->flags & (VXLAN_F_RCV_FLAGS | VXLAN_F_IPV6)))
			continue;

		if ((conf->flags & VXLAN_F_IPV6_LINKLOCAL) &&
		    tmp->cfg.remote_ifindex != conf->remote_ifindex)
			continue;

		NL_SET_ERR_MSG(extack,
			       "A VXLAN device with the specified VNI already exists");
		return -EEXIST;
	}

	return 0;
}

static void vxlan_config_apply(struct net_device *dev,
			       struct vxlan_config *conf,
			       struct net_device *lowerdev,
			       struct net *src_net,
			       bool changelink)
{
	struct vxlan_dev *vxlan = netdev_priv(dev);
	struct vxlan_rdst *dst = &vxlan->default_dst;
	unsigned short needed_headroom = ETH_HLEN;
	bool use_ipv6 = !!(conf->flags & VXLAN_F_IPV6);
	int max_mtu = ETH_MAX_MTU;

	if (!changelink) {
		if (conf->flags & VXLAN_F_GPE)
			vxlan_raw_setup(dev);
		else
			//不含GPE标记，创建以太网类型
			vxlan_ether_setup(dev);

		if (conf->mtu)
			dev->mtu = conf->mtu;

		vxlan->net = src_net;
	}

	dst->remote_vni = conf->vni;

	memcpy(&dst->remote_ip, &conf->remote_ip, sizeof(conf->remote_ip));

	if (lowerdev) {
		dst->remote_ifindex = conf->remote_ifindex;

		dev->gso_max_size = lowerdev->gso_max_size;
		dev->gso_max_segs = lowerdev->gso_max_segs;

		needed_headroom = lowerdev->hard_header_len;

		max_mtu = lowerdev->mtu - (use_ipv6 ? VXLAN6_HEADROOM :
					   VXLAN_HEADROOM);
		if (max_mtu < ETH_MIN_MTU)
			max_mtu = ETH_MIN_MTU;

		if (!changelink && !conf->mtu)
			dev->mtu = max_mtu;
	}

	if (dev->mtu > max_mtu)
		dev->mtu = max_mtu;

	if (use_ipv6 || conf->flags & VXLAN_F_COLLECT_METADATA)
		needed_headroom += VXLAN6_HEADROOM;
	else
		needed_headroom += VXLAN_HEADROOM;
	dev->needed_headroom = needed_headroom;

	memcpy(&vxlan->cfg, conf, sizeof(*conf));
}

//配置vxlan设备
static int vxlan_dev_configure(struct net *src_net, struct net_device *dev,
			       struct vxlan_config *conf, bool changelink,
			       struct netlink_ext_ack *extack)
{
	struct vxlan_dev *vxlan = netdev_priv(dev);
	struct net_device *lowerdev;
	int ret;

	ret = vxlan_config_validate(src_net, conf, &lowerdev, vxlan, extack);
	if (ret)
		return ret;

	vxlan_config_apply(dev, conf, lowerdev, src_net, changelink);

	return 0;
}

//vxlan　link创建对应设备
static int __vxlan_dev_create(struct net *net, struct net_device *dev,
			      struct vxlan_config *conf,
			      struct netlink_ext_ack *extack)
{
	struct vxlan_net *vn = net_generic(net, vxlan_net_id);
	struct vxlan_dev *vxlan = netdev_priv(dev);
	struct vxlan_fdb *f = NULL;
	bool unregister = false;
	int err;

	err = vxlan_dev_configure(net, dev, conf, false, extack);
	if (err)
		return err;

	dev->ethtool_ops = &vxlan_ethtool_ops;

	/* create an fdb entry for a valid default destination */
	//下发默认fdb
	if (!vxlan_addr_any(&vxlan->default_dst.remote_ip)) {
		//默认远端ip不等于any,添加全0mac完成到 remote_ip的封装（实现默认fdb添加）
		err = vxlan_fdb_create(vxlan, all_zeros_mac,
				       &vxlan->default_dst.remote_ip,
				       NUD_REACHABLE | NUD_PERMANENT,
				       vxlan->cfg.dst_port,
				       vxlan->default_dst.remote_vni,
				       vxlan->default_dst.remote_vni,
				       vxlan->default_dst.remote_ifindex,
				       NTF_SELF, &f);
		if (err)
			return err;
	}

	//注册netdev
	err = register_netdevice(dev);
	if (err)
		goto errout;
	unregister = true;

	err = rtnl_configure_link(dev, NULL);
	if (err)
		goto errout;

	if (f) {
		vxlan_fdb_insert(vxlan, all_zeros_mac,
				 vxlan->default_dst.remote_vni, f);

		/* notify default fdb entry */
		err = vxlan_fdb_notify(vxlan, f, first_remote_rtnl(f),
				       RTM_NEWNEIGH, true, extack);
		if (err) {
			vxlan_fdb_destroy(vxlan, f, false, false);
			goto unregister;
		}
	}

	list_add(&vxlan->next, &vn->vxlan_list);
	return 0;

errout:
	/* unregister_netdevice() destroys the default FDB entry with deletion
	 * notification. But the addition notification was not sent yet, so
	 * destroy the entry by hand here.
	 */
	if (f)
		__vxlan_fdb_free(f);
unregister:
	if (unregister)
		unregister_netdevice(dev);
	return err;
}

/* Set/clear flags based on attribute */
static int vxlan_nl2flag(struct vxlan_config *conf, struct nlattr *tb[],
			  int attrtype, unsigned long mask, bool changelink,
			  bool changelink_supported,
			  struct netlink_ext_ack *extack)
{
	unsigned long flags;

	if (!tb[attrtype])
		return 0;

	if (changelink && !changelink_supported) {
		vxlan_flag_attr_error(attrtype, extack);
		return -EOPNOTSUPP;
	}

	if (vxlan_policy[attrtype].type == NLA_FLAG)
		flags = conf->flags | mask;
	else if (nla_get_u8(tb[attrtype]))
		flags = conf->flags | mask;
	else
		flags = conf->flags & ~mask;

	conf->flags = flags;

	return 0;
}

static int vxlan_nl2conf(struct nlattr *tb[], struct nlattr *data[],
			 struct net_device *dev, struct vxlan_config *conf,
			 bool changelink, struct netlink_ext_ack *extack)
{
	struct vxlan_dev *vxlan = netdev_priv(dev);
	int err = 0;

	memset(conf, 0, sizeof(*conf));

	/* if changelink operation, start with old existing cfg */
	if (changelink)
		memcpy(conf, &vxlan->cfg, sizeof(*conf));

	if (data[IFLA_VXLAN_ID]) {
		__be32 vni = cpu_to_be32(nla_get_u32(data[IFLA_VXLAN_ID]));

		if (changelink && (vni != conf->vni)) {
			NL_SET_ERR_MSG_ATTR(extack, tb[IFLA_VXLAN_ID], "Cannot change VNI");
			return -EOPNOTSUPP;
		}
		conf->vni = cpu_to_be32(nla_get_u32(data[IFLA_VXLAN_ID]));
	}

	if (data[IFLA_VXLAN_GROUP]) {
		if (changelink && (conf->remote_ip.sa.sa_family != AF_INET)) {
			NL_SET_ERR_MSG_ATTR(extack, tb[IFLA_VXLAN_GROUP], "New group address family does not match old group");
			return -EOPNOTSUPP;
		}

		conf->remote_ip.sin.sin_addr.s_addr = nla_get_in_addr(data[IFLA_VXLAN_GROUP]);
		conf->remote_ip.sa.sa_family = AF_INET;
	} else if (data[IFLA_VXLAN_GROUP6]) {
		if (!IS_ENABLED(CONFIG_IPV6)) {
			NL_SET_ERR_MSG_ATTR(extack, tb[IFLA_VXLAN_GROUP6], "IPv6 support not enabled in the kernel");
			return -EPFNOSUPPORT;
		}

		if (changelink && (conf->remote_ip.sa.sa_family != AF_INET6)) {
			NL_SET_ERR_MSG_ATTR(extack, tb[IFLA_VXLAN_GROUP6], "New group address family does not match old group");
			return -EOPNOTSUPP;
		}

		conf->remote_ip.sin6.sin6_addr = nla_get_in6_addr(data[IFLA_VXLAN_GROUP6]);
		conf->remote_ip.sa.sa_family = AF_INET6;
	}

	if (data[IFLA_VXLAN_LOCAL]) {
		if (changelink && (conf->saddr.sa.sa_family != AF_INET)) {
			NL_SET_ERR_MSG_ATTR(extack, tb[IFLA_VXLAN_LOCAL], "New local address family does not match old");
			return -EOPNOTSUPP;
		}

		conf->saddr.sin.sin_addr.s_addr = nla_get_in_addr(data[IFLA_VXLAN_LOCAL]);
		conf->saddr.sa.sa_family = AF_INET;
	} else if (data[IFLA_VXLAN_LOCAL6]) {
		if (!IS_ENABLED(CONFIG_IPV6)) {
			NL_SET_ERR_MSG_ATTR(extack, tb[IFLA_VXLAN_LOCAL6], "IPv6 support not enabled in the kernel");
			return -EPFNOSUPPORT;
		}

		if (changelink && (conf->saddr.sa.sa_family != AF_INET6)) {
			NL_SET_ERR_MSG_ATTR(extack, tb[IFLA_VXLAN_LOCAL6], "New local address family does not match old");
			return -EOPNOTSUPP;
		}

		/* TODO: respect scope id */
		conf->saddr.sin6.sin6_addr = nla_get_in6_addr(data[IFLA_VXLAN_LOCAL6]);
		conf->saddr.sa.sa_family = AF_INET6;
	}

	if (data[IFLA_VXLAN_LINK])
		conf->remote_ifindex = nla_get_u32(data[IFLA_VXLAN_LINK]);

	if (data[IFLA_VXLAN_TOS])
		conf->tos  = nla_get_u8(data[IFLA_VXLAN_TOS]);

	if (data[IFLA_VXLAN_TTL])
		conf->ttl = nla_get_u8(data[IFLA_VXLAN_TTL]);

	if (data[IFLA_VXLAN_TTL_INHERIT]) {
		err = vxlan_nl2flag(conf, data, IFLA_VXLAN_TTL_INHERIT,
				    VXLAN_F_TTL_INHERIT, changelink, false,
				    extack);
		if (err)
			return err;

	}

	if (data[IFLA_VXLAN_LABEL])
		conf->label = nla_get_be32(data[IFLA_VXLAN_LABEL]) &
			     IPV6_FLOWLABEL_MASK;

	if (data[IFLA_VXLAN_LEARNING]) {
		err = vxlan_nl2flag(conf, data, IFLA_VXLAN_LEARNING,
				    VXLAN_F_LEARN, changelink, true,
				    extack);
		if (err)
			return err;
	} else if (!changelink) {
		/* default to learn on a new device */
		conf->flags |= VXLAN_F_LEARN;
	}

	if (data[IFLA_VXLAN_AGEING])
		conf->age_interval = nla_get_u32(data[IFLA_VXLAN_AGEING]);

	if (data[IFLA_VXLAN_PROXY]) {
		err = vxlan_nl2flag(conf, data, IFLA_VXLAN_PROXY,
				    VXLAN_F_PROXY, changelink, false,
				    extack);
		if (err)
			return err;
	}

	if (data[IFLA_VXLAN_RSC]) {
		err = vxlan_nl2flag(conf, data, IFLA_VXLAN_RSC,
				    VXLAN_F_RSC, changelink, false,
				    extack);
		if (err)
			return err;
	}

	if (data[IFLA_VXLAN_L2MISS]) {
		err = vxlan_nl2flag(conf, data, IFLA_VXLAN_L2MISS,
				    VXLAN_F_L2MISS, changelink, false,
				    extack);
		if (err)
			return err;
	}

	if (data[IFLA_VXLAN_L3MISS]) {
		err = vxlan_nl2flag(conf, data, IFLA_VXLAN_L3MISS,
				    VXLAN_F_L3MISS, changelink, false,
				    extack);
		if (err)
			return err;
	}

	if (data[IFLA_VXLAN_LIMIT]) {
		if (changelink) {
			NL_SET_ERR_MSG_ATTR(extack, tb[IFLA_VXLAN_LIMIT],
					    "Cannot change limit");
			return -EOPNOTSUPP;
		}
		conf->addrmax = nla_get_u32(data[IFLA_VXLAN_LIMIT]);
	}

	if (data[IFLA_VXLAN_COLLECT_METADATA]) {
		err = vxlan_nl2flag(conf, data, IFLA_VXLAN_COLLECT_METADATA,
				    VXLAN_F_COLLECT_METADATA, changelink, false,
				    extack);
		if (err)
			return err;
	}

	if (data[IFLA_VXLAN_PORT_RANGE]) {
		if (!changelink) {
			const struct ifla_vxlan_port_range *p
				= nla_data(data[IFLA_VXLAN_PORT_RANGE]);
			conf->port_min = ntohs(p->low);
			conf->port_max = ntohs(p->high);
		} else {
			NL_SET_ERR_MSG_ATTR(extack, tb[IFLA_VXLAN_PORT_RANGE],
					    "Cannot change port range");
			return -EOPNOTSUPP;
		}
	}

	if (data[IFLA_VXLAN_PORT]) {
		if (changelink) {
			NL_SET_ERR_MSG_ATTR(extack, tb[IFLA_VXLAN_PORT],
					    "Cannot change port");
			return -EOPNOTSUPP;
		}
		conf->dst_port = nla_get_be16(data[IFLA_VXLAN_PORT]);
	}

	if (data[IFLA_VXLAN_UDP_CSUM]) {
		if (changelink) {
			NL_SET_ERR_MSG_ATTR(extack, tb[IFLA_VXLAN_UDP_CSUM],
					    "Cannot change UDP_CSUM flag");
			return -EOPNOTSUPP;
		}
		if (!nla_get_u8(data[IFLA_VXLAN_UDP_CSUM]))
			conf->flags |= VXLAN_F_UDP_ZERO_CSUM_TX;
	}

	if (data[IFLA_VXLAN_UDP_ZERO_CSUM6_TX]) {
		err = vxlan_nl2flag(conf, data, IFLA_VXLAN_UDP_ZERO_CSUM6_TX,
				    VXLAN_F_UDP_ZERO_CSUM6_TX, changelink,
				    false, extack);
		if (err)
			return err;
	}

	if (data[IFLA_VXLAN_UDP_ZERO_CSUM6_RX]) {
		err = vxlan_nl2flag(conf, data, IFLA_VXLAN_UDP_ZERO_CSUM6_RX,
				    VXLAN_F_UDP_ZERO_CSUM6_RX, changelink,
				    false, extack);
		if (err)
			return err;
	}

	if (data[IFLA_VXLAN_REMCSUM_TX]) {
		err = vxlan_nl2flag(conf, data, IFLA_VXLAN_REMCSUM_TX,
				    VXLAN_F_REMCSUM_TX, changelink, false,
				    extack);
		if (err)
			return err;
	}

	if (data[IFLA_VXLAN_REMCSUM_RX]) {
		err = vxlan_nl2flag(conf, data, IFLA_VXLAN_REMCSUM_RX,
				    VXLAN_F_REMCSUM_RX, changelink, false,
				    extack);
		if (err)
			return err;
	}

	if (data[IFLA_VXLAN_GBP]) {
		err = vxlan_nl2flag(conf, data, IFLA_VXLAN_GBP,
				    VXLAN_F_GBP, changelink, false, extack);
		if (err)
			return err;
	}

	if (data[IFLA_VXLAN_GPE]) {
		err = vxlan_nl2flag(conf, data, IFLA_VXLAN_GPE,
				    VXLAN_F_GPE, changelink, false,
				    extack);
		if (err)
			return err;
	}

	if (data[IFLA_VXLAN_REMCSUM_NOPARTIAL]) {
		err = vxlan_nl2flag(conf, data, IFLA_VXLAN_REMCSUM_NOPARTIAL,
				    VXLAN_F_REMCSUM_NOPARTIAL, changelink,
				    false, extack);
		if (err)
			return err;
	}

	if (tb[IFLA_MTU]) {
		if (changelink) {
			NL_SET_ERR_MSG_ATTR(extack, tb[IFLA_MTU],
					    "Cannot change mtu");
			return -EOPNOTSUPP;
		}
		conf->mtu = nla_get_u32(tb[IFLA_MTU]);
	}

	if (data[IFLA_VXLAN_DF])
		conf->df = nla_get_u8(data[IFLA_VXLAN_DF]);

	return 0;
}

static int vxlan_newlink(struct net *src_net, struct net_device *dev,
			 struct nlattr *tb[], struct nlattr *data[],
			 struct netlink_ext_ack *extack)
{
	struct vxlan_config conf;
	int err;

	err = vxlan_nl2conf(tb, data, dev, &conf, false, extack);
	if (err)
		return err;

	return __vxlan_dev_create(src_net, dev, &conf, extack);
}

static int vxlan_changelink(struct net_device *dev, struct nlattr *tb[],
			    struct nlattr *data[],
			    struct netlink_ext_ack *extack)
{
	struct vxlan_dev *vxlan = netdev_priv(dev);
	struct vxlan_rdst *dst = &vxlan->default_dst;
	struct net_device *lowerdev;
	struct vxlan_config conf;
	int err;

	err = vxlan_nl2conf(tb, data, dev, &conf, true, extack);
	if (err)
		return err;

	err = vxlan_config_validate(vxlan->net, &conf, &lowerdev,
				    vxlan, extack);
	if (err)
		return err;

	/* handle default dst entry */
	if (!vxlan_addr_equal(&conf.remote_ip, &dst->remote_ip)) {
		u32 hash_index = fdb_head_index(vxlan, all_zeros_mac, conf.vni);

		spin_lock_bh(&vxlan->hash_lock[hash_index]);
		if (!vxlan_addr_any(&conf.remote_ip)) {
			err = vxlan_fdb_update(vxlan, all_zeros_mac,
					       &conf.remote_ip,
					       NUD_REACHABLE | NUD_PERMANENT,
					       NLM_F_APPEND | NLM_F_CREATE,
					       vxlan->cfg.dst_port,
					       conf.vni, conf.vni,
					       conf.remote_ifindex,
					       NTF_SELF, true, extack);
			if (err) {
				spin_unlock_bh(&vxlan->hash_lock[hash_index]);
				return err;
			}
		}
		if (!vxlan_addr_any(&dst->remote_ip))
			__vxlan_fdb_delete(vxlan, all_zeros_mac,
					   dst->remote_ip,
					   vxlan->cfg.dst_port,
					   dst->remote_vni,
					   dst->remote_vni,
					   dst->remote_ifindex,
					   true);
		spin_unlock_bh(&vxlan->hash_lock[hash_index]);
	}

	if (conf.age_interval != vxlan->cfg.age_interval)
		mod_timer(&vxlan->age_timer, jiffies);

	vxlan_config_apply(dev, &conf, lowerdev, vxlan->net, true);
	return 0;
}

static void vxlan_dellink(struct net_device *dev, struct list_head *head)
{
	struct vxlan_dev *vxlan = netdev_priv(dev);

	vxlan_flush(vxlan, true);

	list_del(&vxlan->next);
	unregister_netdevice_queue(dev, head);
}

static size_t vxlan_get_size(const struct net_device *dev)
{

	return nla_total_size(sizeof(__u32)) +	/* IFLA_VXLAN_ID */
		nla_total_size(sizeof(struct in6_addr)) + /* IFLA_VXLAN_GROUP{6} */
		nla_total_size(sizeof(__u32)) +	/* IFLA_VXLAN_LINK */
		nla_total_size(sizeof(struct in6_addr)) + /* IFLA_VXLAN_LOCAL{6} */
		nla_total_size(sizeof(__u8)) +	/* IFLA_VXLAN_TTL */
		nla_total_size(sizeof(__u8)) +	/* IFLA_VXLAN_TTL_INHERIT */
		nla_total_size(sizeof(__u8)) +	/* IFLA_VXLAN_TOS */
		nla_total_size(sizeof(__u8)) +	/* IFLA_VXLAN_DF */
		nla_total_size(sizeof(__be32)) + /* IFLA_VXLAN_LABEL */
		nla_total_size(sizeof(__u8)) +	/* IFLA_VXLAN_LEARNING */
		nla_total_size(sizeof(__u8)) +	/* IFLA_VXLAN_PROXY */
		nla_total_size(sizeof(__u8)) +	/* IFLA_VXLAN_RSC */
		nla_total_size(sizeof(__u8)) +	/* IFLA_VXLAN_L2MISS */
		nla_total_size(sizeof(__u8)) +	/* IFLA_VXLAN_L3MISS */
		nla_total_size(sizeof(__u8)) +	/* IFLA_VXLAN_COLLECT_METADATA */
		nla_total_size(sizeof(__u32)) +	/* IFLA_VXLAN_AGEING */
		nla_total_size(sizeof(__u32)) +	/* IFLA_VXLAN_LIMIT */
		nla_total_size(sizeof(struct ifla_vxlan_port_range)) +
		nla_total_size(sizeof(__be16)) + /* IFLA_VXLAN_PORT */
		nla_total_size(sizeof(__u8)) + /* IFLA_VXLAN_UDP_CSUM */
		nla_total_size(sizeof(__u8)) + /* IFLA_VXLAN_UDP_ZERO_CSUM6_TX */
		nla_total_size(sizeof(__u8)) + /* IFLA_VXLAN_UDP_ZERO_CSUM6_RX */
		nla_total_size(sizeof(__u8)) + /* IFLA_VXLAN_REMCSUM_TX */
		nla_total_size(sizeof(__u8)) + /* IFLA_VXLAN_REMCSUM_RX */
		0;
}

static int vxlan_fill_info(struct sk_buff *skb, const struct net_device *dev)
{
	const struct vxlan_dev *vxlan = netdev_priv(dev);
	const struct vxlan_rdst *dst = &vxlan->default_dst;
	struct ifla_vxlan_port_range ports = {
		.low =  htons(vxlan->cfg.port_min),
		.high = htons(vxlan->cfg.port_max),
	};

	if (nla_put_u32(skb, IFLA_VXLAN_ID, be32_to_cpu(dst->remote_vni)))
		goto nla_put_failure;

	if (!vxlan_addr_any(&dst->remote_ip)) {
		if (dst->remote_ip.sa.sa_family == AF_INET) {
			if (nla_put_in_addr(skb, IFLA_VXLAN_GROUP,
					    dst->remote_ip.sin.sin_addr.s_addr))
				goto nla_put_failure;
#if IS_ENABLED(CONFIG_IPV6)
		} else {
			if (nla_put_in6_addr(skb, IFLA_VXLAN_GROUP6,
					     &dst->remote_ip.sin6.sin6_addr))
				goto nla_put_failure;
#endif
		}
	}

	if (dst->remote_ifindex && nla_put_u32(skb, IFLA_VXLAN_LINK, dst->remote_ifindex))
		goto nla_put_failure;

	if (!vxlan_addr_any(&vxlan->cfg.saddr)) {
		if (vxlan->cfg.saddr.sa.sa_family == AF_INET) {
			if (nla_put_in_addr(skb, IFLA_VXLAN_LOCAL,
					    vxlan->cfg.saddr.sin.sin_addr.s_addr))
				goto nla_put_failure;
#if IS_ENABLED(CONFIG_IPV6)
		} else {
			if (nla_put_in6_addr(skb, IFLA_VXLAN_LOCAL6,
					     &vxlan->cfg.saddr.sin6.sin6_addr))
				goto nla_put_failure;
#endif
		}
	}

	if (nla_put_u8(skb, IFLA_VXLAN_TTL, vxlan->cfg.ttl) ||
	    nla_put_u8(skb, IFLA_VXLAN_TTL_INHERIT,
		       !!(vxlan->cfg.flags & VXLAN_F_TTL_INHERIT)) ||
	    nla_put_u8(skb, IFLA_VXLAN_TOS, vxlan->cfg.tos) ||
	    nla_put_u8(skb, IFLA_VXLAN_DF, vxlan->cfg.df) ||
	    nla_put_be32(skb, IFLA_VXLAN_LABEL, vxlan->cfg.label) ||
	    nla_put_u8(skb, IFLA_VXLAN_LEARNING,
			!!(vxlan->cfg.flags & VXLAN_F_LEARN)) ||
	    nla_put_u8(skb, IFLA_VXLAN_PROXY,
			!!(vxlan->cfg.flags & VXLAN_F_PROXY)) ||
	    nla_put_u8(skb, IFLA_VXLAN_RSC,
		       !!(vxlan->cfg.flags & VXLAN_F_RSC)) ||
	    nla_put_u8(skb, IFLA_VXLAN_L2MISS,
			!!(vxlan->cfg.flags & VXLAN_F_L2MISS)) ||
	    nla_put_u8(skb, IFLA_VXLAN_L3MISS,
			!!(vxlan->cfg.flags & VXLAN_F_L3MISS)) ||
	    nla_put_u8(skb, IFLA_VXLAN_COLLECT_METADATA,
		       !!(vxlan->cfg.flags & VXLAN_F_COLLECT_METADATA)) ||
	    nla_put_u32(skb, IFLA_VXLAN_AGEING, vxlan->cfg.age_interval) ||
	    nla_put_u32(skb, IFLA_VXLAN_LIMIT, vxlan->cfg.addrmax) ||
	    nla_put_be16(skb, IFLA_VXLAN_PORT, vxlan->cfg.dst_port) ||
	    nla_put_u8(skb, IFLA_VXLAN_UDP_CSUM,
			!(vxlan->cfg.flags & VXLAN_F_UDP_ZERO_CSUM_TX)) ||
	    nla_put_u8(skb, IFLA_VXLAN_UDP_ZERO_CSUM6_TX,
			!!(vxlan->cfg.flags & VXLAN_F_UDP_ZERO_CSUM6_TX)) ||
	    nla_put_u8(skb, IFLA_VXLAN_UDP_ZERO_CSUM6_RX,
			!!(vxlan->cfg.flags & VXLAN_F_UDP_ZERO_CSUM6_RX)) ||
	    nla_put_u8(skb, IFLA_VXLAN_REMCSUM_TX,
			!!(vxlan->cfg.flags & VXLAN_F_REMCSUM_TX)) ||
	    nla_put_u8(skb, IFLA_VXLAN_REMCSUM_RX,
			!!(vxlan->cfg.flags & VXLAN_F_REMCSUM_RX)))
		goto nla_put_failure;

	if (nla_put(skb, IFLA_VXLAN_PORT_RANGE, sizeof(ports), &ports))
		goto nla_put_failure;

	if (vxlan->cfg.flags & VXLAN_F_GBP &&
	    nla_put_flag(skb, IFLA_VXLAN_GBP))
		goto nla_put_failure;

	if (vxlan->cfg.flags & VXLAN_F_GPE &&
	    nla_put_flag(skb, IFLA_VXLAN_GPE))
		goto nla_put_failure;

	if (vxlan->cfg.flags & VXLAN_F_REMCSUM_NOPARTIAL &&
	    nla_put_flag(skb, IFLA_VXLAN_REMCSUM_NOPARTIAL))
		goto nla_put_failure;

	return 0;

nla_put_failure:
	return -EMSGSIZE;
}

static struct net *vxlan_get_link_net(const struct net_device *dev)
{
	struct vxlan_dev *vxlan = netdev_priv(dev);

	return vxlan->net;
}

static struct rtnl_link_ops vxlan_link_ops __read_mostly = {
	.kind		= "vxlan",
	.maxtype	= IFLA_VXLAN_MAX,
	.policy		= vxlan_policy,
	.priv_size	= sizeof(struct vxlan_dev),
	.setup		= vxlan_setup,//netdev初始化函数
	.validate	= vxlan_validate,
	.newlink	= vxlan_newlink,//link新建
	.changelink	= vxlan_changelink,
	.dellink	= vxlan_dellink,
	.get_size	= vxlan_get_size,
	.fill_info	= vxlan_fill_info,
	.get_link_net	= vxlan_get_link_net,
};

//vxlan设备创建
struct net_device *vxlan_dev_create(struct net *net, const char *name,
				    u8 name_assign_type,
				    struct vxlan_config *conf)
{
	struct nlattr *tb[IFLA_MAX + 1];
	struct net_device *dev;
	int err;

	memset(&tb, 0, sizeof(tb));

	//创建link(tb为0）
	dev = rtnl_create_link(net, name/*link名称*/, name_assign_type,
			       &vxlan_link_ops, tb, NULL);
	if (IS_ERR(dev))
		return dev;

	err = __vxlan_dev_create(net, dev, conf, NULL);
	if (err < 0) {
		free_netdev(dev);
		return ERR_PTR(err);
	}

	err = rtnl_configure_link(dev, NULL);
	if (err < 0) {
		LIST_HEAD(list_kill);

		vxlan_dellink(dev, &list_kill);
		unregister_netdevice_many(&list_kill);
		return ERR_PTR(err);
	}

	return dev;
}
EXPORT_SYMBOL_GPL(vxlan_dev_create);

static void vxlan_handle_lowerdev_unregister(struct vxlan_net *vn,
					     struct net_device *dev)
{
	struct vxlan_dev *vxlan, *next;
	LIST_HEAD(list_kill);

	list_for_each_entry_safe(vxlan, next, &vn->vxlan_list, next) {
		struct vxlan_rdst *dst = &vxlan->default_dst;

		/* In case we created vxlan device with carrier
		 * and we loose the carrier due to module unload
		 * we also need to remove vxlan device. In other
		 * cases, it's not necessary and remote_ifindex
		 * is 0 here, so no matches.
		 */
		if (dst->remote_ifindex == dev->ifindex)
			vxlan_dellink(vxlan->dev, &list_kill);
	}

	unregister_netdevice_many(&list_kill);
}

static int vxlan_netdevice_event(struct notifier_block *unused,
				 unsigned long event, void *ptr)
{
	struct net_device *dev = netdev_notifier_info_to_dev(ptr);
	struct vxlan_net *vn = net_generic(dev_net(dev), vxlan_net_id);

	if (event == NETDEV_UNREGISTER) {
		vxlan_offload_rx_ports(dev, false);
		vxlan_handle_lowerdev_unregister(vn, dev);
	} else if (event == NETDEV_REGISTER) {
		vxlan_offload_rx_ports(dev, true);
	} else if (event == NETDEV_UDP_TUNNEL_PUSH_INFO ||
		   event == NETDEV_UDP_TUNNEL_DROP_INFO) {
		vxlan_offload_rx_ports(dev, event == NETDEV_UDP_TUNNEL_PUSH_INFO);
	}

	return NOTIFY_DONE;
}

static struct notifier_block vxlan_notifier_block __read_mostly = {
	.notifier_call = vxlan_netdevice_event,
};

static void
vxlan_fdb_offloaded_set(struct net_device *dev,
			struct switchdev_notifier_vxlan_fdb_info *fdb_info)
{
	struct vxlan_dev *vxlan = netdev_priv(dev);
	struct vxlan_rdst *rdst;
	struct vxlan_fdb *f;
	u32 hash_index;

	hash_index = fdb_head_index(vxlan, fdb_info->eth_addr, fdb_info->vni);

	spin_lock_bh(&vxlan->hash_lock[hash_index]);

	f = vxlan_find_mac(vxlan, fdb_info->eth_addr, fdb_info->vni);
	if (!f)
		goto out;

	rdst = vxlan_fdb_find_rdst(f, &fdb_info->remote_ip,
				   fdb_info->remote_port,
				   fdb_info->remote_vni,
				   fdb_info->remote_ifindex);
	if (!rdst)
		goto out;

	rdst->offloaded = fdb_info->offloaded;

out:
	spin_unlock_bh(&vxlan->hash_lock[hash_index]);
}

static int
vxlan_fdb_external_learn_add(struct net_device *dev,
			     struct switchdev_notifier_vxlan_fdb_info *fdb_info)
{
	struct vxlan_dev *vxlan = netdev_priv(dev);
	struct netlink_ext_ack *extack;
	u32 hash_index;
	int err;

	hash_index = fdb_head_index(vxlan, fdb_info->eth_addr, fdb_info->vni);
	extack = switchdev_notifier_info_to_extack(&fdb_info->info);

	spin_lock_bh(&vxlan->hash_lock[hash_index]);
	err = vxlan_fdb_update(vxlan, fdb_info->eth_addr, &fdb_info->remote_ip,
			       NUD_REACHABLE,
			       NLM_F_CREATE | NLM_F_REPLACE,
			       fdb_info->remote_port,
			       fdb_info->vni,
			       fdb_info->remote_vni,
			       fdb_info->remote_ifindex,
			       NTF_USE | NTF_SELF | NTF_EXT_LEARNED,
			       false, extack);
	spin_unlock_bh(&vxlan->hash_lock[hash_index]);

	return err;
}

static int
vxlan_fdb_external_learn_del(struct net_device *dev,
			     struct switchdev_notifier_vxlan_fdb_info *fdb_info)
{
	struct vxlan_dev *vxlan = netdev_priv(dev);
	struct vxlan_fdb *f;
	u32 hash_index;
	int err = 0;

	hash_index = fdb_head_index(vxlan, fdb_info->eth_addr, fdb_info->vni);
	spin_lock_bh(&vxlan->hash_lock[hash_index]);

	f = vxlan_find_mac(vxlan, fdb_info->eth_addr, fdb_info->vni);
	if (!f)
		err = -ENOENT;
	else if (f->flags & NTF_EXT_LEARNED)
		err = __vxlan_fdb_delete(vxlan, fdb_info->eth_addr,
					 fdb_info->remote_ip,
					 fdb_info->remote_port,
					 fdb_info->vni,
					 fdb_info->remote_vni,
					 fdb_info->remote_ifindex,
					 false);

	spin_unlock_bh(&vxlan->hash_lock[hash_index]);

	return err;
}

static int vxlan_switchdev_event(struct notifier_block *unused,
				 unsigned long event, void *ptr)
{
	struct net_device *dev = switchdev_notifier_info_to_dev(ptr);
	struct switchdev_notifier_vxlan_fdb_info *fdb_info;
	int err = 0;

	switch (event) {
	case SWITCHDEV_VXLAN_FDB_OFFLOADED:
		vxlan_fdb_offloaded_set(dev, ptr);
		break;
	case SWITCHDEV_VXLAN_FDB_ADD_TO_BRIDGE:
		fdb_info = ptr;
		err = vxlan_fdb_external_learn_add(dev, fdb_info);
		if (err) {
			err = notifier_from_errno(err);
			break;
		}
		fdb_info->offloaded = true;
		vxlan_fdb_offloaded_set(dev, fdb_info);
		break;
	case SWITCHDEV_VXLAN_FDB_DEL_TO_BRIDGE:
		fdb_info = ptr;
		err = vxlan_fdb_external_learn_del(dev, fdb_info);
		if (err) {
			err = notifier_from_errno(err);
			break;
		}
		fdb_info->offloaded = false;
		vxlan_fdb_offloaded_set(dev, fdb_info);
		break;
	}

	return err;
}

static struct notifier_block vxlan_switchdev_notifier_block __read_mostly = {
	.notifier_call = vxlan_switchdev_event,
};

static __net_init int vxlan_init_net(struct net *net)
{
	struct vxlan_net *vn = net_generic(net, vxlan_net_id);
	unsigned int h;

	INIT_LIST_HEAD(&vn->vxlan_list);
	spin_lock_init(&vn->sock_lock);

	for (h = 0; h < PORT_HASH_SIZE; ++h)
		INIT_HLIST_HEAD(&vn->sock_list[h]);

	return 0;
}

static void vxlan_destroy_tunnels(struct net *net, struct list_head *head)
{
	struct vxlan_net *vn = net_generic(net, vxlan_net_id);
	struct vxlan_dev *vxlan, *next;
	struct net_device *dev, *aux;
	unsigned int h;

	for_each_netdev_safe(net, dev, aux)
		if (dev->rtnl_link_ops == &vxlan_link_ops)
			unregister_netdevice_queue(dev, head);

	list_for_each_entry_safe(vxlan, next, &vn->vxlan_list, next) {
		/* If vxlan->dev is in the same netns, it has already been added
		 * to the list by the previous loop.
		 */
		if (!net_eq(dev_net(vxlan->dev), net))
			unregister_netdevice_queue(vxlan->dev, head);
	}

	for (h = 0; h < PORT_HASH_SIZE; ++h)
		WARN_ON_ONCE(!hlist_empty(&vn->sock_list[h]));
}

static void __net_exit vxlan_exit_batch_net(struct list_head *net_list)
{
	struct net *net;
	LIST_HEAD(list);

	rtnl_lock();
	list_for_each_entry(net, net_list, exit_list)
		vxlan_destroy_tunnels(net, &list);

	unregister_netdevice_many(&list);
	rtnl_unlock();
}

static struct pernet_operations vxlan_net_ops = {
	.init = vxlan_init_net,
	.exit_batch = vxlan_exit_batch_net,
	.id   = &vxlan_net_id,
	.size = sizeof(struct vxlan_net),
};

static int __init vxlan_init_module(void)
{
	int rc;

	//为vxlan_salt生成随机值（用于防止转发表可期待）
	get_random_bytes(&vxlan_salt, sizeof(vxlan_salt));

	rc = register_pernet_subsys(&vxlan_net_ops);
	if (rc)
		goto out1;

	rc = register_netdevice_notifier(&vxlan_notifier_block);
	if (rc)
		goto out2;

	//注册vxlan对应的ip link类型
	rc = register_switchdev_notifier(&vxlan_switchdev_notifier_block);
	if (rc)
		goto out3;

	rc = rtnl_link_register(&vxlan_link_ops);
	if (rc)
		goto out4;

	return 0;
out4:
	unregister_switchdev_notifier(&vxlan_switchdev_notifier_block);
out3:
	unregister_netdevice_notifier(&vxlan_notifier_block);
out2:
	unregister_pernet_subsys(&vxlan_net_ops);
out1:
	return rc;
}
late_initcall(vxlan_init_module);

static void __exit vxlan_cleanup_module(void)
{
	rtnl_link_unregister(&vxlan_link_ops);
	unregister_switchdev_notifier(&vxlan_switchdev_notifier_block);
	unregister_netdevice_notifier(&vxlan_notifier_block);
	unregister_pernet_subsys(&vxlan_net_ops);
	/* rcu_barrier() is called by netns */
}
module_exit(vxlan_cleanup_module);

MODULE_LICENSE("GPL");
MODULE_VERSION(VXLAN_VERSION);
MODULE_AUTHOR("Stephen Hemminger <stephen@networkplumber.org>");
MODULE_DESCRIPTION("Driver for VXLAN encapsulated traffic");
MODULE_ALIAS_RTNL_LINK("vxlan");<|MERGE_RESOLUTION|>--- conflicted
+++ resolved
@@ -822,9 +822,6 @@
 	return f;
 }
 
-<<<<<<< HEAD
-//创建vxlan fdb表项
-=======
 static void vxlan_fdb_insert(struct vxlan_dev *vxlan, const u8 *mac,
 			     __be32 src_vni, struct vxlan_fdb *f)
 {
@@ -833,7 +830,7 @@
 			   vxlan_fdb_head(vxlan, mac, src_vni));
 }
 
->>>>>>> 5f9e832c
+//创建vxlan fdb表项
 static int vxlan_fdb_create(struct vxlan_dev *vxlan,
 			    const u8 *mac, union vxlan_addr *ip,
 			    __u16 state, __be16 port, __be32 src_vni,
@@ -1343,12 +1340,9 @@
 		f->updated = jiffies;
 		vxlan_fdb_notify(vxlan, f, rdst, RTM_NEWNEIGH, true, NULL);
 	} else {
-<<<<<<< HEAD
+		u32 hash_index = fdb_head_index(vxlan, src_mac, vni);
+
 		//没有查到，学习此表项
-=======
-		u32 hash_index = fdb_head_index(vxlan, src_mac, vni);
-
->>>>>>> 5f9e832c
 		/* learned new entry */
 		spin_lock(&vxlan->hash_lock[hash_index]);
 
@@ -2818,12 +2812,8 @@
 	for (h = 0; h < FDB_HASH_SIZE; ++h) {
 		struct hlist_node *p, *n;
 
-<<<<<<< HEAD
-		spin_lock(&vxlan->hash_lock);
+		spin_lock(&vxlan->hash_lock[h]);
 		//遍历h号桶
-=======
-		spin_lock(&vxlan->hash_lock[h]);
->>>>>>> 5f9e832c
 		hlist_for_each_safe(p, n, &vxlan->fdb_head[h]) {
 			struct vxlan_fdb *f
 				= container_of(p, struct vxlan_fdb, hlist);
@@ -3152,13 +3142,9 @@
 
 	gro_cells_init(&vxlan->gro_cells, dev);
 
-<<<<<<< HEAD
 	//初始化转发表
-	for (h = 0; h < FDB_HASH_SIZE; ++h)
-=======
 	for (h = 0; h < FDB_HASH_SIZE; ++h) {
 		spin_lock_init(&vxlan->hash_lock[h]);
->>>>>>> 5f9e832c
 		INIT_HLIST_HEAD(&vxlan->fdb_head[h]);
 	}
 }
