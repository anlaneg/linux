--- conflicted
+++ resolved
@@ -489,12 +489,8 @@
 	struct vxlan_fdb *f;
 
 	f = __vxlan_find_mac(vxlan, mac, vni);
-<<<<<<< HEAD
-	if (f)
-		//更新转发项
-=======
 	if (f && f->used != jiffies)
->>>>>>> 01aa9d51
+	        //更新转发项
 		f->used = jiffies;
 
 	return f;
@@ -4010,12 +4006,8 @@
 	if (rc)
 		goto out2;
 
-<<<<<<< HEAD
 	//注册vxlan对应的ip link类型
-	rc = rtnl_link_register(&vxlan_link_ops);
-=======
 	rc = register_switchdev_notifier(&vxlan_switchdev_notifier_block);
->>>>>>> 01aa9d51
 	if (rc)
 		goto out3;
 
