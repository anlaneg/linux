--- conflicted
+++ resolved
@@ -3694,13 +3694,9 @@
 	dev->ethtool_ops = &vxlan_ethtool_ops;
 
 	/* create an fdb entry for a valid default destination */
-<<<<<<< HEAD
 	//下发默认fdb
-	if (!vxlan_addr_any(&vxlan->default_dst.remote_ip)) {
+	if (!vxlan_addr_any(&dst->remote_ip)) {
 		//默认远端ip不等于any,添加全0mac完成到 remote_ip的封装（实现默认fdb添加）
-=======
-	if (!vxlan_addr_any(&dst->remote_ip)) {
->>>>>>> 56cfd250
 		err = vxlan_fdb_create(vxlan, all_zeros_mac,
 				       &dst->remote_ip,
 				       NUD_REACHABLE | NUD_PERMANENT,
