/*
 * VXLAN: Virtual eXtensible Local Area Network
 *
 * Copyright (c) 2012-2013 Vyatta Inc.
 *
 * This program is free software; you can redistribute it and/or modify
 * it under the terms of the GNU General Public License version 2 as
 * published by the Free Software Foundation.
 */

#define pr_fmt(fmt) KBUILD_MODNAME ": " fmt

#include <linux/kernel.h>
#include <linux/module.h>
#include <linux/errno.h>
#include <linux/slab.h>
#include <linux/udp.h>
#include <linux/igmp.h>
#include <linux/if_ether.h>
#include <linux/ethtool.h>
#include <net/arp.h>
#include <net/ndisc.h>
#include <net/ip.h>
#include <net/icmp.h>
#include <net/rtnetlink.h>
#include <net/inet_ecn.h>
#include <net/net_namespace.h>
#include <net/netns/generic.h>
#include <net/tun_proto.h>
#include <net/vxlan.h>

#if IS_ENABLED(CONFIG_IPV6)
#include <net/ip6_tunnel.h>
#include <net/ip6_checksum.h>
#endif

//通过学习vxlan fdb表，来进行vxlan报文转发，支持通过vxlan fdb来进行arp reduce

#define VXLAN_VERSION	"0.1"

#define PORT_HASH_BITS	8
#define PORT_HASH_SIZE  (1<<PORT_HASH_BITS)
#define FDB_AGE_DEFAULT 300 /* 5 min */
#define FDB_AGE_INTERVAL (10 * HZ)	/* rescan interval */

/* UDP port for VXLAN traffic.
 * The IANA assigned port is 4789, but the Linux default is 8472
 * for compatibility with early adopters.
 */
//vxlan端口号
static unsigned short vxlan_port __read_mostly = 8472;
module_param_named(udp_port, vxlan_port, ushort, 0444);
MODULE_PARM_DESC(udp_port, "Destination UDP port");

static bool log_ecn_error = true;
module_param(log_ecn_error, bool, 0644);
MODULE_PARM_DESC(log_ecn_error, "Log packets received with corrupted ECN");

static unsigned int vxlan_net_id;
static struct rtnl_link_ops vxlan_link_ops;

static const u8 all_zeros_mac[ETH_ALEN + 2];

static int vxlan_sock_add(struct vxlan_dev *vxlan);

static void vxlan_vs_del_dev(struct vxlan_dev *vxlan);

/* per-network namespace private data for this module */
struct vxlan_net {
	struct list_head  vxlan_list;
	struct hlist_head sock_list[PORT_HASH_SIZE];
	spinlock_t	  sock_lock;
};

/* Forwarding table entry */
struct vxlan_fdb {
	struct hlist_node hlist;	/* linked list of entries */
	struct rcu_head	  rcu;
	unsigned long	  updated;	/* jiffies */
	unsigned long	  used;
	struct list_head  remotes;//fdb均添加在此链上
	u8		  eth_addr[ETH_ALEN];
	u16		  state;	/* see ndm_state */
	__be32		  vni;
	u16		  flags;	/* see ndm_flags and below */
};

#define NTF_VXLAN_ADDED_BY_USER 0x100

/* salt for hash table */
static u32 vxlan_salt __read_mostly;

static inline bool vxlan_collect_metadata(struct vxlan_sock *vs)
{
	return vs->flags & VXLAN_F_COLLECT_METADATA ||
	       ip_tunnel_collect_metadata();
}

#if IS_ENABLED(CONFIG_IPV6)
static inline
bool vxlan_addr_equal(const union vxlan_addr *a, const union vxlan_addr *b)
{
	if (a->sa.sa_family != b->sa.sa_family)
		return false;
	if (a->sa.sa_family == AF_INET6)
		return ipv6_addr_equal(&a->sin6.sin6_addr, &b->sin6.sin6_addr);
	else
		return a->sin.sin_addr.s_addr == b->sin.sin_addr.s_addr;
}

static int vxlan_nla_get_addr(union vxlan_addr *ip, struct nlattr *nla)
{
	if (nla_len(nla) >= sizeof(struct in6_addr)) {
		ip->sin6.sin6_addr = nla_get_in6_addr(nla);
		ip->sa.sa_family = AF_INET6;
		return 0;
	} else if (nla_len(nla) >= sizeof(__be32)) {
		ip->sin.sin_addr.s_addr = nla_get_in_addr(nla);
		ip->sa.sa_family = AF_INET;
		return 0;
	} else {
		return -EAFNOSUPPORT;
	}
}

static int vxlan_nla_put_addr(struct sk_buff *skb, int attr,
			      const union vxlan_addr *ip)
{
	if (ip->sa.sa_family == AF_INET6)
		return nla_put_in6_addr(skb, attr, &ip->sin6.sin6_addr);
	else
		return nla_put_in_addr(skb, attr, ip->sin.sin_addr.s_addr);
}

#else /* !CONFIG_IPV6 */

static inline
bool vxlan_addr_equal(const union vxlan_addr *a, const union vxlan_addr *b)
{
	return a->sin.sin_addr.s_addr == b->sin.sin_addr.s_addr;
}

static int vxlan_nla_get_addr(union vxlan_addr *ip, struct nlattr *nla)
{
	if (nla_len(nla) >= sizeof(struct in6_addr)) {
		return -EAFNOSUPPORT;
	} else if (nla_len(nla) >= sizeof(__be32)) {
		ip->sin.sin_addr.s_addr = nla_get_in_addr(nla);
		ip->sa.sa_family = AF_INET;
		return 0;
	} else {
		return -EAFNOSUPPORT;
	}
}

static int vxlan_nla_put_addr(struct sk_buff *skb, int attr,
			      const union vxlan_addr *ip)
{
	return nla_put_in_addr(skb, attr, ip->sin.sin_addr.s_addr);
}
#endif

/* Virtual Network hash table head */
static inline struct hlist_head *vni_head(struct vxlan_sock *vs, __be32 vni)
{
	return &vs->vni_list[hash_32((__force u32)vni, VNI_HASH_BITS)];
}

/* Socket hash table head */
static inline struct hlist_head *vs_head(struct net *net, __be16 port)
{
	struct vxlan_net *vn = net_generic(net, vxlan_net_id);

	return &vn->sock_list[hash_32(ntohs(port), PORT_HASH_BITS)];
}

/* First remote destination for a forwarding entry.
 * Guaranteed to be non-NULL because remotes are never deleted.
 */
static inline struct vxlan_rdst *first_remote_rcu(struct vxlan_fdb *fdb)
{
	return list_entry_rcu(fdb->remotes.next, struct vxlan_rdst, list);
}

static inline struct vxlan_rdst *first_remote_rtnl(struct vxlan_fdb *fdb)
{
	return list_first_entry(&fdb->remotes, struct vxlan_rdst, list);
}

/* Find VXLAN socket based on network namespace, address family and UDP port
 * and enabled unshareable flags.
 */
static struct vxlan_sock *vxlan_find_sock(struct net *net, sa_family_t family,
					  __be16 port, u32 flags, int ifindex)
{
	struct vxlan_sock *vs;

	flags &= VXLAN_F_RCV_FLAGS;

	hlist_for_each_entry_rcu(vs, vs_head(net, port), hlist) {
		if (inet_sk(vs->sock->sk)->inet_sport == port &&
		    vxlan_get_sk_family(vs) == family &&
		    vs->flags == flags &&
		    vs->sock->sk->sk_bound_dev_if == ifindex)
			return vs;
	}
	return NULL;
}

static struct vxlan_dev *vxlan_vs_find_vni(struct vxlan_sock *vs, int ifindex,
					   __be32 vni)
{
	struct vxlan_dev_node *node;

	/* For flow based devices, map all packets to VNI 0 */
	if (vs->flags & VXLAN_F_COLLECT_METADATA)
		vni = 0;

	hlist_for_each_entry_rcu(node, vni_head(vs, vni), hlist) {
		if (node->vxlan->default_dst.remote_vni != vni)
			continue;

		if (IS_ENABLED(CONFIG_IPV6)) {
			const struct vxlan_config *cfg = &node->vxlan->cfg;

			if ((cfg->flags & VXLAN_F_IPV6_LINKLOCAL) &&
			    cfg->remote_ifindex != ifindex)
				continue;
		}

		return node->vxlan;
	}

	return NULL;
}

/* Look up VNI in a per net namespace table */
static struct vxlan_dev *vxlan_find_vni(struct net *net, int ifindex,
					__be32 vni, sa_family_t family,
					__be16 port, u32 flags)
{
	struct vxlan_sock *vs;

	vs = vxlan_find_sock(net, family, port, flags, ifindex);
	if (!vs)
		return NULL;

	return vxlan_vs_find_vni(vs, ifindex, vni);
}

/* Fill in neighbour message in skbuff. */
static int vxlan_fdb_info(struct sk_buff *skb, struct vxlan_dev *vxlan,
			  const struct vxlan_fdb *fdb,
			  u32 portid, u32 seq, int type, unsigned int flags,
			  const struct vxlan_rdst *rdst)
{
	unsigned long now = jiffies;
	struct nda_cacheinfo ci;
	struct nlmsghdr *nlh;
	struct ndmsg *ndm;
	bool send_ip, send_eth;

	nlh = nlmsg_put(skb, portid, seq, type, sizeof(*ndm), flags);
	if (nlh == NULL)
		return -EMSGSIZE;

	ndm = nlmsg_data(nlh);
	memset(ndm, 0, sizeof(*ndm));

	send_eth = send_ip = true;

	if (type == RTM_GETNEIGH) {
		send_ip = !vxlan_addr_any(&rdst->remote_ip);
		send_eth = !is_zero_ether_addr(fdb->eth_addr);
		ndm->ndm_family = send_ip ? rdst->remote_ip.sa.sa_family : AF_INET;
	} else
		ndm->ndm_family	= AF_BRIDGE;
	ndm->ndm_state = fdb->state;
	ndm->ndm_ifindex = vxlan->dev->ifindex;
	ndm->ndm_flags = fdb->flags;
	if (rdst->offloaded)
		ndm->ndm_flags |= NTF_OFFLOADED;
	ndm->ndm_type = RTN_UNICAST;

	if (!net_eq(dev_net(vxlan->dev), vxlan->net) &&
	    nla_put_s32(skb, NDA_LINK_NETNSID,
			peernet2id(dev_net(vxlan->dev), vxlan->net)))
		goto nla_put_failure;

	if (send_eth && nla_put(skb, NDA_LLADDR, ETH_ALEN, &fdb->eth_addr))
		goto nla_put_failure;

	if (send_ip && vxlan_nla_put_addr(skb, NDA_DST, &rdst->remote_ip))
		goto nla_put_failure;

	if (rdst->remote_port && rdst->remote_port != vxlan->cfg.dst_port &&
	    nla_put_be16(skb, NDA_PORT, rdst->remote_port))
		goto nla_put_failure;
	if (rdst->remote_vni != vxlan->default_dst.remote_vni &&
	    nla_put_u32(skb, NDA_VNI, be32_to_cpu(rdst->remote_vni)))
		goto nla_put_failure;
	if ((vxlan->cfg.flags & VXLAN_F_COLLECT_METADATA) && fdb->vni &&
	    nla_put_u32(skb, NDA_SRC_VNI,
			be32_to_cpu(fdb->vni)))
		goto nla_put_failure;
	if (rdst->remote_ifindex &&
	    nla_put_u32(skb, NDA_IFINDEX, rdst->remote_ifindex))
		goto nla_put_failure;

	ci.ndm_used	 = jiffies_to_clock_t(now - fdb->used);
	ci.ndm_confirmed = 0;
	ci.ndm_updated	 = jiffies_to_clock_t(now - fdb->updated);
	ci.ndm_refcnt	 = 0;

	if (nla_put(skb, NDA_CACHEINFO, sizeof(ci), &ci))
		goto nla_put_failure;

	nlmsg_end(skb, nlh);
	return 0;

nla_put_failure:
	nlmsg_cancel(skb, nlh);
	return -EMSGSIZE;
}

static inline size_t vxlan_nlmsg_size(void)
{
	return NLMSG_ALIGN(sizeof(struct ndmsg))
		+ nla_total_size(ETH_ALEN) /* NDA_LLADDR */
		+ nla_total_size(sizeof(struct in6_addr)) /* NDA_DST */
		+ nla_total_size(sizeof(__be16)) /* NDA_PORT */
		+ nla_total_size(sizeof(__be32)) /* NDA_VNI */
		+ nla_total_size(sizeof(__u32)) /* NDA_IFINDEX */
		+ nla_total_size(sizeof(__s32)) /* NDA_LINK_NETNSID */
		+ nla_total_size(sizeof(struct nda_cacheinfo));
}

static void __vxlan_fdb_notify(struct vxlan_dev *vxlan, struct vxlan_fdb *fdb,
			       struct vxlan_rdst *rd, int type)
{
	struct net *net = dev_net(vxlan->dev);
	struct sk_buff *skb;
	int err = -ENOBUFS;

	skb = nlmsg_new(vxlan_nlmsg_size(), GFP_ATOMIC);
	if (skb == NULL)
		goto errout;

	err = vxlan_fdb_info(skb, vxlan, fdb, 0, 0, type, 0, rd);
	if (err < 0) {
		/* -EMSGSIZE implies BUG in vxlan_nlmsg_size() */
		WARN_ON(err == -EMSGSIZE);
		kfree_skb(skb);
		goto errout;
	}

	rtnl_notify(skb, net, 0, RTNLGRP_NEIGH, NULL, GFP_ATOMIC);
	return;
errout:
	if (err < 0)
		rtnl_set_sk_err(net, RTNLGRP_NEIGH, err);
}

static void vxlan_fdb_switchdev_notifier_info(const struct vxlan_dev *vxlan,
			    const struct vxlan_fdb *fdb,
			    const struct vxlan_rdst *rd,
			    struct switchdev_notifier_vxlan_fdb_info *fdb_info)
{
	fdb_info->info.dev = vxlan->dev;
	fdb_info->info.extack = NULL;
	fdb_info->remote_ip = rd->remote_ip;
	fdb_info->remote_port = rd->remote_port;
	fdb_info->remote_vni = rd->remote_vni;
	fdb_info->remote_ifindex = rd->remote_ifindex;
	memcpy(fdb_info->eth_addr, fdb->eth_addr, ETH_ALEN);
	fdb_info->vni = fdb->vni;
	fdb_info->offloaded = rd->offloaded;
	fdb_info->added_by_user = fdb->flags & NTF_VXLAN_ADDED_BY_USER;
}

static void vxlan_fdb_switchdev_call_notifiers(struct vxlan_dev *vxlan,
					       struct vxlan_fdb *fdb,
					       struct vxlan_rdst *rd,
					       bool adding)
{
	struct switchdev_notifier_vxlan_fdb_info info;
	enum switchdev_notifier_type notifier_type;

	if (WARN_ON(!rd))
		return;

	notifier_type = adding ? SWITCHDEV_VXLAN_FDB_ADD_TO_DEVICE
			       : SWITCHDEV_VXLAN_FDB_DEL_TO_DEVICE;
	vxlan_fdb_switchdev_notifier_info(vxlan, fdb, rd, &info);
	call_switchdev_notifiers(notifier_type, vxlan->dev,
				 &info.info);
}

static void vxlan_fdb_notify(struct vxlan_dev *vxlan, struct vxlan_fdb *fdb,
			     struct vxlan_rdst *rd, int type, bool swdev_notify)
{
	if (swdev_notify) {
		switch (type) {
		case RTM_NEWNEIGH:
			vxlan_fdb_switchdev_call_notifiers(vxlan, fdb, rd,
							   true);
			break;
		case RTM_DELNEIGH:
			vxlan_fdb_switchdev_call_notifiers(vxlan, fdb, rd,
							   false);
			break;
		}
	}

	__vxlan_fdb_notify(vxlan, fdb, rd, type);
}

static void vxlan_ip_miss(struct net_device *dev, union vxlan_addr *ipa)
{
	struct vxlan_dev *vxlan = netdev_priv(dev);
	struct vxlan_fdb f = {
		.state = NUD_STALE,
	};
	struct vxlan_rdst remote = {
		.remote_ip = *ipa, /* goes to NDA_DST */
		.remote_vni = cpu_to_be32(VXLAN_N_VID),
	};

	vxlan_fdb_notify(vxlan, &f, &remote, RTM_GETNEIGH, true);
}

static void vxlan_fdb_miss(struct vxlan_dev *vxlan, const u8 eth_addr[ETH_ALEN])
{
	struct vxlan_fdb f = {
		.state = NUD_STALE,
	};
	struct vxlan_rdst remote = { };

	memcpy(f.eth_addr, eth_addr, ETH_ALEN);

	vxlan_fdb_notify(vxlan, &f, &remote, RTM_GETNEIGH, true);
}

/* Hash Ethernet address */
static u32 eth_hash(const unsigned char *addr)
{
	u64 value = get_unaligned((u64 *)addr);

	/* only want 6 bytes */
#ifdef __BIG_ENDIAN
	value >>= 16;
#else
	value <<= 16;
#endif
	return hash_64(value, FDB_HASH_BITS);
}

static u32 eth_vni_hash(const unsigned char *addr, __be32 vni)
{
	/* use 1 byte of OUI and 3 bytes of NIC */
	u32 key = get_unaligned((u32 *)(addr + 2));

	return jhash_2words(key, vni, vxlan_salt) & (FDB_HASH_SIZE - 1);
}

/* Hash chain to use given mac address */
static inline struct hlist_head *vxlan_fdb_head(struct vxlan_dev *vxlan,
						const u8 *mac, __be32 vni)
{
	if (vxlan->cfg.flags & VXLAN_F_COLLECT_METADATA)
		return &vxlan->fdb_head[eth_vni_hash(mac, vni)];
	else
		return &vxlan->fdb_head[eth_hash(mac)];
}

/* Look up Ethernet address in forwarding table */
static struct vxlan_fdb *__vxlan_find_mac(struct vxlan_dev *vxlan,
					  const u8 *mac, __be32 vni)
{
	//取桶头
	struct hlist_head *head = vxlan_fdb_head(vxlan, mac, vni);
	struct vxlan_fdb *f;

	//检查对应的fdb表项
	hlist_for_each_entry_rcu(f, head, hlist) {
		if (ether_addr_equal(mac, f->eth_addr)) {
			if (vxlan->cfg.flags & VXLAN_F_COLLECT_METADATA) {
				if (vni == f->vni)
					return f;
			} else {
				return f;
			}
		}
	}

	return NULL;
}

//查找vxlan fdb表
static struct vxlan_fdb *vxlan_find_mac(struct vxlan_dev *vxlan,
					const u8 *mac, __be32 vni)
{
	struct vxlan_fdb *f;

	f = __vxlan_find_mac(vxlan, mac, vni);
	if (f && f->used != jiffies)
	        //更新转发项
		f->used = jiffies;

	return f;
}

/* caller should hold vxlan->hash_lock */
static struct vxlan_rdst *vxlan_fdb_find_rdst(struct vxlan_fdb *f,
					      union vxlan_addr *ip, __be16 port,
					      __be32 vni, __u32 ifindex)
{
	struct vxlan_rdst *rd;

	list_for_each_entry(rd, &f->remotes, list) {
		if (vxlan_addr_equal(&rd->remote_ip, ip) &&
		    rd->remote_port == port &&
		    rd->remote_vni == vni &&
		    rd->remote_ifindex == ifindex)
			return rd;
	}

	return NULL;
}

int vxlan_fdb_find_uc(struct net_device *dev, const u8 *mac, __be32 vni,
		      struct switchdev_notifier_vxlan_fdb_info *fdb_info)
{
	struct vxlan_dev *vxlan = netdev_priv(dev);
	u8 eth_addr[ETH_ALEN + 2] = { 0 };
	struct vxlan_rdst *rdst;
	struct vxlan_fdb *f;
	int rc = 0;

	if (is_multicast_ether_addr(mac) ||
	    is_zero_ether_addr(mac))
		return -EINVAL;

	ether_addr_copy(eth_addr, mac);

	rcu_read_lock();

	f = __vxlan_find_mac(vxlan, eth_addr, vni);
	if (!f) {
		rc = -ENOENT;
		goto out;
	}

	rdst = first_remote_rcu(f);
	vxlan_fdb_switchdev_notifier_info(vxlan, f, rdst, fdb_info);

out:
	rcu_read_unlock();
	return rc;
}
EXPORT_SYMBOL_GPL(vxlan_fdb_find_uc);

static int vxlan_fdb_notify_one(struct notifier_block *nb,
				const struct vxlan_dev *vxlan,
				const struct vxlan_fdb *f,
				const struct vxlan_rdst *rdst)
{
	struct switchdev_notifier_vxlan_fdb_info fdb_info;
	int rc;

	vxlan_fdb_switchdev_notifier_info(vxlan, f, rdst, &fdb_info);
	rc = nb->notifier_call(nb, SWITCHDEV_VXLAN_FDB_ADD_TO_DEVICE,
			       &fdb_info);
	return notifier_to_errno(rc);
}

int vxlan_fdb_replay(const struct net_device *dev, __be32 vni,
		     struct notifier_block *nb)
{
	struct vxlan_dev *vxlan;
	struct vxlan_rdst *rdst;
	struct vxlan_fdb *f;
	unsigned int h;
	int rc = 0;

	if (!netif_is_vxlan(dev))
		return -EINVAL;
	vxlan = netdev_priv(dev);

	spin_lock_bh(&vxlan->hash_lock);
	for (h = 0; h < FDB_HASH_SIZE; ++h) {
		hlist_for_each_entry(f, &vxlan->fdb_head[h], hlist) {
			if (f->vni == vni) {
				list_for_each_entry(rdst, &f->remotes, list) {
					rc = vxlan_fdb_notify_one(nb, vxlan,
								  f, rdst);
					if (rc)
						goto out;
				}
			}
		}
	}

out:
	spin_unlock_bh(&vxlan->hash_lock);
	return rc;
}
EXPORT_SYMBOL_GPL(vxlan_fdb_replay);

void vxlan_fdb_clear_offload(const struct net_device *dev, __be32 vni)
{
	struct vxlan_dev *vxlan;
	struct vxlan_rdst *rdst;
	struct vxlan_fdb *f;
	unsigned int h;

	if (!netif_is_vxlan(dev))
		return;
	vxlan = netdev_priv(dev);

	spin_lock_bh(&vxlan->hash_lock);
	for (h = 0; h < FDB_HASH_SIZE; ++h) {
		hlist_for_each_entry(f, &vxlan->fdb_head[h], hlist)
			if (f->vni == vni)
				list_for_each_entry(rdst, &f->remotes, list)
					rdst->offloaded = false;
	}
	spin_unlock_bh(&vxlan->hash_lock);
}
EXPORT_SYMBOL_GPL(vxlan_fdb_clear_offload);

/* Replace destination of unicast mac */
static int vxlan_fdb_replace(struct vxlan_fdb *f,
			     union vxlan_addr *ip, __be16 port, __be32 vni,
			     __u32 ifindex)
{
	struct vxlan_rdst *rd;

	rd = vxlan_fdb_find_rdst(f, ip, port, vni, ifindex);
	if (rd)
		return 0;

	rd = list_first_entry_or_null(&f->remotes, struct vxlan_rdst, list);
	if (!rd)
		return 0;

	dst_cache_reset(&rd->dst_cache);
	rd->remote_ip = *ip;
	rd->remote_port = port;
	rd->remote_vni = vni;
	rd->remote_ifindex = ifindex;
	rd->offloaded = false;
	return 1;
}

/* Add/update destinations for multicast */
static int vxlan_fdb_append(struct vxlan_fdb *f,
			    union vxlan_addr *ip, __be16 port, __be32 vni,
			    __u32 ifindex, struct vxlan_rdst **rdp)
{
	struct vxlan_rdst *rd;

	//如果已存在，直接返回
	rd = vxlan_fdb_find_rdst(f, ip, port, vni, ifindex);
	if (rd)
		return 0;

	rd = kmalloc(sizeof(*rd), GFP_ATOMIC);
	if (rd == NULL)
		return -ENOBUFS;

	if (dst_cache_init(&rd->dst_cache, GFP_ATOMIC)) {
		kfree(rd);
		return -ENOBUFS;
	}

	rd->remote_ip = *ip;
	rd->remote_port = port;
	rd->offloaded = false;
	rd->remote_vni = vni;
	rd->remote_ifindex = ifindex;

	//fdb加入list
	list_add_tail_rcu(&rd->list, &f->remotes);

	*rdp = rd;
	return 1;
}

static struct vxlanhdr *vxlan_gro_remcsum(struct sk_buff *skb,
					  unsigned int off,
					  struct vxlanhdr *vh, size_t hdrlen,
					  __be32 vni_field,
					  struct gro_remcsum *grc,
					  bool nopartial)
{
	size_t start, offset;

	if (skb->remcsum_offload)
		return vh;

	if (!NAPI_GRO_CB(skb)->csum_valid)
		return NULL;

	start = vxlan_rco_start(vni_field);
	offset = start + vxlan_rco_offset(vni_field);

	vh = skb_gro_remcsum_process(skb, (void *)vh, off, hdrlen,
				     start, offset, grc, nopartial);

	skb->remcsum_offload = 1;

	return vh;
}

static struct sk_buff *vxlan_gro_receive(struct sock *sk,
					 struct list_head *head,
					 struct sk_buff *skb)
{
	struct sk_buff *pp = NULL;
	struct sk_buff *p;
	struct vxlanhdr *vh, *vh2;
	unsigned int hlen, off_vx;
	int flush = 1;
	struct vxlan_sock *vs = rcu_dereference_sk_user_data(sk);
	__be32 flags;
	struct gro_remcsum grc;

	skb_gro_remcsum_init(&grc);

	off_vx = skb_gro_offset(skb);
	hlen = off_vx + sizeof(*vh);
	vh   = skb_gro_header_fast(skb, off_vx);
	if (skb_gro_header_hard(skb, hlen)) {
		vh = skb_gro_header_slow(skb, hlen, off_vx);
		if (unlikely(!vh))
			goto out;
	}

	skb_gro_postpull_rcsum(skb, vh, sizeof(struct vxlanhdr));

	flags = vh->vx_flags;

	if ((flags & VXLAN_HF_RCO) && (vs->flags & VXLAN_F_REMCSUM_RX)) {
		vh = vxlan_gro_remcsum(skb, off_vx, vh, sizeof(struct vxlanhdr),
				       vh->vx_vni, &grc,
				       !!(vs->flags &
					  VXLAN_F_REMCSUM_NOPARTIAL));

		if (!vh)
			goto out;
	}

	skb_gro_pull(skb, sizeof(struct vxlanhdr)); /* pull vxlan header */

	list_for_each_entry(p, head, list) {
		if (!NAPI_GRO_CB(p)->same_flow)
			continue;

		vh2 = (struct vxlanhdr *)(p->data + off_vx);
		if (vh->vx_flags != vh2->vx_flags ||
		    vh->vx_vni != vh2->vx_vni) {
			NAPI_GRO_CB(p)->same_flow = 0;
			continue;
		}
	}

	pp = call_gro_receive(eth_gro_receive, head, skb);
	flush = 0;

out:
	skb_gro_flush_final_remcsum(skb, pp, flush, &grc);

	return pp;
}

static int vxlan_gro_complete(struct sock *sk, struct sk_buff *skb, int nhoff)
{
	/* Sets 'skb->inner_mac_header' since we are always called with
	 * 'skb->encapsulation' set.
	 */
	return eth_gro_complete(skb, nhoff + sizeof(struct vxlanhdr));
}

static struct vxlan_fdb *vxlan_fdb_alloc(struct vxlan_dev *vxlan,
					 const u8 *mac, __u16 state,
					 __be32 src_vni, __u16 ndm_flags)
{
	struct vxlan_fdb *f;

	f = kmalloc(sizeof(*f), GFP_ATOMIC);
	if (!f)
		return NULL;
	f->state = state;
	f->flags = ndm_flags;
	f->updated = f->used = jiffies;
	f->vni = src_vni;
	INIT_LIST_HEAD(&f->remotes);
	memcpy(f->eth_addr, mac, ETH_ALEN);

	return f;
}

//创建vxlan fdb表项
static int vxlan_fdb_create(struct vxlan_dev *vxlan,
			    const u8 *mac, union vxlan_addr *ip,
			    __u16 state, __be16 port, __be32 src_vni,
			    __be32 vni, __u32 ifindex, __u16 ndm_flags,
			    struct vxlan_fdb **fdb)
{
	struct vxlan_rdst *rd = NULL;
	struct vxlan_fdb *f;
	int rc;

	if (vxlan->cfg.addrmax &&
	    vxlan->addrcnt >= vxlan->cfg.addrmax)
		return -ENOSPC;

	netdev_dbg(vxlan->dev, "add %pM -> %pIS\n", mac, ip);
	//申请fdb
	f = vxlan_fdb_alloc(vxlan, mac, state, src_vni, ndm_flags);
	if (!f)
		return -ENOMEM;

	rc = vxlan_fdb_append(f, ip, port, vni, ifindex, &rd);
	if (rc < 0) {
		kfree(f);
		return rc;
	}

	++vxlan->addrcnt;
	hlist_add_head_rcu(&f->hlist,
			   vxlan_fdb_head(vxlan, mac, src_vni));

	*fdb = f;

	return 0;
}

/* Add new entry to forwarding table -- assumes lock held */
static int vxlan_fdb_update(struct vxlan_dev *vxlan,
			    const u8 *mac, union vxlan_addr *ip,
			    __u16 state, __u16 flags,
			    __be16 port, __be32 src_vni, __be32 vni,
			    __u32 ifindex, __u16 ndm_flags,
			    bool swdev_notify)
{
	__u16 fdb_flags = (ndm_flags & ~NTF_USE);
	struct vxlan_rdst *rd = NULL;
	struct vxlan_fdb *f;
	int notify = 0;
	int rc;

	f = __vxlan_find_mac(vxlan, mac, src_vni);
	if (f) {
		if (flags & NLM_F_EXCL) {
			netdev_dbg(vxlan->dev,
				   "lost race to create %pM\n", mac);
			return -EEXIST;
		}

		/* Do not allow an externally learned entry to take over an
		 * entry added by the user.
		 */
		if (!(fdb_flags & NTF_EXT_LEARNED) ||
		    !(f->flags & NTF_VXLAN_ADDED_BY_USER)) {
			if (f->state != state) {
				f->state = state;
				f->updated = jiffies;
				notify = 1;
			}
			if (f->flags != fdb_flags) {
				f->flags = fdb_flags;
				f->updated = jiffies;
				notify = 1;
			}
		}

		if ((flags & NLM_F_REPLACE)) {
			/* Only change unicasts */
			if (!(is_multicast_ether_addr(f->eth_addr) ||
			     is_zero_ether_addr(f->eth_addr))) {
				notify |= vxlan_fdb_replace(f, ip, port, vni,
							   ifindex);
			} else
				return -EOPNOTSUPP;
		}
		if ((flags & NLM_F_APPEND) &&
		    (is_multicast_ether_addr(f->eth_addr) ||
		     is_zero_ether_addr(f->eth_addr))) {
			rc = vxlan_fdb_append(f, ip, port, vni, ifindex, &rd);

			if (rc < 0)
				return rc;
			notify |= rc;
		}

		if (ndm_flags & NTF_USE)
			f->used = jiffies;
	} else {
		if (!(flags & NLM_F_CREATE))
			return -ENOENT;

		/* Disallow replace to add a multicast entry */
		if ((flags & NLM_F_REPLACE) &&
		    (is_multicast_ether_addr(mac) || is_zero_ether_addr(mac)))
			return -EOPNOTSUPP;

		netdev_dbg(vxlan->dev, "add %pM -> %pIS\n", mac, ip);
		rc = vxlan_fdb_create(vxlan, mac, ip, state, port, src_vni,
				      vni, ifindex, fdb_flags, &f);
		if (rc < 0)
			return rc;
		notify = 1;
	}

	//通知产生vxlan fdb表项
	if (notify) {
		if (rd == NULL)
			rd = first_remote_rtnl(f);
		vxlan_fdb_notify(vxlan, f, rd, RTM_NEWNEIGH, swdev_notify);
	}

	return 0;
}

static void vxlan_fdb_free(struct rcu_head *head)
{
	struct vxlan_fdb *f = container_of(head, struct vxlan_fdb, rcu);
	struct vxlan_rdst *rd, *nd;

	list_for_each_entry_safe(rd, nd, &f->remotes, list) {
		dst_cache_destroy(&rd->dst_cache);
		kfree(rd);
	}
	kfree(f);
}

static void vxlan_fdb_destroy(struct vxlan_dev *vxlan, struct vxlan_fdb *f,
			      bool do_notify, bool swdev_notify)
{
	struct vxlan_rdst *rd;

	netdev_dbg(vxlan->dev,
		    "delete %pM\n", f->eth_addr);

	--vxlan->addrcnt;
	if (do_notify)
		list_for_each_entry(rd, &f->remotes, list)
			vxlan_fdb_notify(vxlan, f, rd, RTM_DELNEIGH,
					 swdev_notify);

	hlist_del_rcu(&f->hlist);
	call_rcu(&f->rcu, vxlan_fdb_free);
}

static void vxlan_dst_free(struct rcu_head *head)
{
	struct vxlan_rdst *rd = container_of(head, struct vxlan_rdst, rcu);

	dst_cache_destroy(&rd->dst_cache);
	kfree(rd);
}

static void vxlan_fdb_dst_destroy(struct vxlan_dev *vxlan, struct vxlan_fdb *f,
				  struct vxlan_rdst *rd, bool swdev_notify)
{
	list_del_rcu(&rd->list);
	vxlan_fdb_notify(vxlan, f, rd, RTM_DELNEIGH, swdev_notify);
	call_rcu(&rd->rcu, vxlan_dst_free);
}

static int vxlan_fdb_parse(struct nlattr *tb[], struct vxlan_dev *vxlan,
			   union vxlan_addr *ip, __be16 *port, __be32 *src_vni,
			   __be32 *vni, u32 *ifindex)
{
	struct net *net = dev_net(vxlan->dev);
	int err;

	if (tb[NDA_DST]) {
		err = vxlan_nla_get_addr(ip, tb[NDA_DST]);
		if (err)
			return err;
	} else {
		union vxlan_addr *remote = &vxlan->default_dst.remote_ip;
		if (remote->sa.sa_family == AF_INET) {
			ip->sin.sin_addr.s_addr = htonl(INADDR_ANY);
			ip->sa.sa_family = AF_INET;
#if IS_ENABLED(CONFIG_IPV6)
		} else {
			ip->sin6.sin6_addr = in6addr_any;
			ip->sa.sa_family = AF_INET6;
#endif
		}
	}

	if (tb[NDA_PORT]) {
		if (nla_len(tb[NDA_PORT]) != sizeof(__be16))
			return -EINVAL;
		*port = nla_get_be16(tb[NDA_PORT]);
	} else {
		*port = vxlan->cfg.dst_port;
	}

	if (tb[NDA_VNI]) {
		if (nla_len(tb[NDA_VNI]) != sizeof(u32))
			return -EINVAL;
		*vni = cpu_to_be32(nla_get_u32(tb[NDA_VNI]));
	} else {
		*vni = vxlan->default_dst.remote_vni;
	}

	if (tb[NDA_SRC_VNI]) {
		if (nla_len(tb[NDA_SRC_VNI]) != sizeof(u32))
			return -EINVAL;
		*src_vni = cpu_to_be32(nla_get_u32(tb[NDA_SRC_VNI]));
	} else {
		*src_vni = vxlan->default_dst.remote_vni;
	}

	if (tb[NDA_IFINDEX]) {
		struct net_device *tdev;

		if (nla_len(tb[NDA_IFINDEX]) != sizeof(u32))
			return -EINVAL;
		*ifindex = nla_get_u32(tb[NDA_IFINDEX]);
		tdev = __dev_get_by_index(net, *ifindex);
		if (!tdev)
			return -EADDRNOTAVAIL;
	} else {
		*ifindex = 0;
	}

	return 0;
}

/* Add static entry (via netlink) */
//vxlan转发表项添加
static int vxlan_fdb_add(struct ndmsg *ndm, struct nlattr *tb[],
			 struct net_device *dev,
			 const unsigned char *addr, u16 vid, u16 flags)
{
	struct vxlan_dev *vxlan = netdev_priv(dev);
	/* struct net *net = dev_net(vxlan->dev); */
	union vxlan_addr ip;
	__be16 port;
	__be32 src_vni, vni;
	u32 ifindex;
	int err;

	if (!(ndm->ndm_state & (NUD_PERMANENT|NUD_REACHABLE))) {
		pr_info("RTM_NEWNEIGH with invalid state %#x\n",
			ndm->ndm_state);
		return -EINVAL;
	}

	if (tb[NDA_DST] == NULL)
		return -EINVAL;

	err = vxlan_fdb_parse(tb, vxlan, &ip, &port, &src_vni, &vni, &ifindex);
	if (err)
		return err;

	if (vxlan->default_dst.remote_ip.sa.sa_family != ip.sa.sa_family)
		return -EAFNOSUPPORT;

	spin_lock_bh(&vxlan->hash_lock);
	err = vxlan_fdb_update(vxlan, addr, &ip, ndm->ndm_state, flags,
			       port, src_vni, vni, ifindex,
			       ndm->ndm_flags | NTF_VXLAN_ADDED_BY_USER,
			       true);
	spin_unlock_bh(&vxlan->hash_lock);

	return err;
}

static int __vxlan_fdb_delete(struct vxlan_dev *vxlan,
			      const unsigned char *addr, union vxlan_addr ip,
			      __be16 port, __be32 src_vni, __be32 vni,
			      u32 ifindex, bool swdev_notify)
{
	struct vxlan_fdb *f;
	struct vxlan_rdst *rd = NULL;
	int err = -ENOENT;

	f = vxlan_find_mac(vxlan, addr, src_vni);
	if (!f)
		return err;

	if (!vxlan_addr_any(&ip)) {
		rd = vxlan_fdb_find_rdst(f, &ip, port, vni, ifindex);
		if (!rd)
			goto out;
	}

	/* remove a destination if it's not the only one on the list,
	 * otherwise destroy the fdb entry
	 */
	if (rd && !list_is_singular(&f->remotes)) {
		vxlan_fdb_dst_destroy(vxlan, f, rd, swdev_notify);
		goto out;
	}

	vxlan_fdb_destroy(vxlan, f, true, swdev_notify);

out:
	return 0;
}

/* Delete entry (via netlink) */
static int vxlan_fdb_delete(struct ndmsg *ndm, struct nlattr *tb[],
			    struct net_device *dev,
			    const unsigned char *addr, u16 vid)
{
	struct vxlan_dev *vxlan = netdev_priv(dev);
	union vxlan_addr ip;
	__be32 src_vni, vni;
	__be16 port;
	u32 ifindex;
	int err;

	err = vxlan_fdb_parse(tb, vxlan, &ip, &port, &src_vni, &vni, &ifindex);
	if (err)
		return err;

	spin_lock_bh(&vxlan->hash_lock);
	err = __vxlan_fdb_delete(vxlan, addr, ip, port, src_vni, vni, ifindex,
				 true);
	spin_unlock_bh(&vxlan->hash_lock);

	return err;
}

/* Dump forwarding table */
static int vxlan_fdb_dump(struct sk_buff *skb, struct netlink_callback *cb,
			  struct net_device *dev,
			  struct net_device *filter_dev, int *idx)
{
	struct vxlan_dev *vxlan = netdev_priv(dev);
	unsigned int h;
	int err = 0;

	for (h = 0; h < FDB_HASH_SIZE; ++h) {
		struct vxlan_fdb *f;

		hlist_for_each_entry_rcu(f, &vxlan->fdb_head[h], hlist) {
			struct vxlan_rdst *rd;

			list_for_each_entry_rcu(rd, &f->remotes, list) {
				if (*idx < cb->args[2])
					goto skip;

				err = vxlan_fdb_info(skb, vxlan, f,
						     NETLINK_CB(cb->skb).portid,
						     cb->nlh->nlmsg_seq,
						     RTM_NEWNEIGH,
						     NLM_F_MULTI, rd);
				if (err < 0)
					goto out;
skip:
				*idx += 1;
			}
		}
	}
out:
	return err;
}

<<<<<<< HEAD
//学习vxlan fdb表项
=======
static int vxlan_fdb_get(struct sk_buff *skb,
			 struct nlattr *tb[],
			 struct net_device *dev,
			 const unsigned char *addr,
			 u16 vid, u32 portid, u32 seq,
			 struct netlink_ext_ack *extack)
{
	struct vxlan_dev *vxlan = netdev_priv(dev);
	struct vxlan_fdb *f;
	__be32 vni;
	int err;

	if (tb[NDA_VNI])
		vni = cpu_to_be32(nla_get_u32(tb[NDA_VNI]));
	else
		vni = vxlan->default_dst.remote_vni;

	rcu_read_lock();

	f = __vxlan_find_mac(vxlan, addr, vni);
	if (!f) {
		NL_SET_ERR_MSG(extack, "Fdb entry not found");
		err = -ENOENT;
		goto errout;
	}

	err = vxlan_fdb_info(skb, vxlan, f, portid, seq,
			     RTM_NEWNEIGH, 0, first_remote_rcu(f));
errout:
	rcu_read_unlock();
	return err;
}

>>>>>>> f17b5f06
/* Watch incoming packets to learn mapping between Ethernet address
 * and Tunnel endpoint.
 * Return true if packet is bogus and should be dropped.
 */
static bool vxlan_snoop(struct net_device *dev,
			union vxlan_addr *src_ip, const u8 *src_mac,
			u32 src_ifindex, __be32 vni)
{
	struct vxlan_dev *vxlan = netdev_priv(dev);
	struct vxlan_fdb *f;
	u32 ifindex = 0;

#if IS_ENABLED(CONFIG_IPV6)
	if (src_ip->sa.sa_family == AF_INET6 &&
	    (ipv6_addr_type(&src_ip->sin6.sin6_addr) & IPV6_ADDR_LINKLOCAL))
		ifindex = src_ifindex;
#endif

	//学习vxlan fdb表（源mac,vni),及来源ip
	f = vxlan_find_mac(vxlan, src_mac, vni);
	if (likely(f)) {
		struct vxlan_rdst *rdst = first_remote_rcu(f);

		//src_mac所在的主机未发生变更
		if (likely(vxlan_addr_equal(&rdst->remote_ip, src_ip) &&
			   rdst->remote_ifindex == ifindex))
			return false;//之前已存在，不需要更新

		/* Don't migrate static entries, drop packets */
		if (f->state & (NUD_PERMANENT | NUD_NOARP))
			return true;

		//src_mac发生，更新fdb表项
		if (net_ratelimit())
			netdev_info(dev,
				    "%pM migrated from %pIS to %pIS\n",
				    src_mac, &rdst->remote_ip.sa, &src_ip->sa);

		rdst->remote_ip = *src_ip;
		f->updated = jiffies;
		vxlan_fdb_notify(vxlan, f, rdst, RTM_NEWNEIGH, true);
	} else {
		//没有查到，学习此表项
		/* learned new entry */
		spin_lock(&vxlan->hash_lock);

		/* close off race between vxlan_flush and incoming packets */
		if (netif_running(dev))
			vxlan_fdb_update(vxlan, src_mac, src_ip,
					 NUD_REACHABLE,
					 NLM_F_EXCL|NLM_F_CREATE,
					 vxlan->cfg.dst_port,
					 vni,
					 vxlan->default_dst.remote_vni,
					 ifindex, NTF_SELF, true);
		spin_unlock(&vxlan->hash_lock);
	}

	return false;
}

/* See if multicast group is already in use by other ID */
static bool vxlan_group_used(struct vxlan_net *vn, struct vxlan_dev *dev)
{
	struct vxlan_dev *vxlan;
	struct vxlan_sock *sock4;
#if IS_ENABLED(CONFIG_IPV6)
	struct vxlan_sock *sock6;
#endif
	unsigned short family = dev->default_dst.remote_ip.sa.sa_family;

	sock4 = rtnl_dereference(dev->vn4_sock);

	/* The vxlan_sock is only used by dev, leaving group has
	 * no effect on other vxlan devices.
	 */
	if (family == AF_INET && sock4 && refcount_read(&sock4->refcnt) == 1)
		return false;
#if IS_ENABLED(CONFIG_IPV6)
	sock6 = rtnl_dereference(dev->vn6_sock);
	if (family == AF_INET6 && sock6 && refcount_read(&sock6->refcnt) == 1)
		return false;
#endif

	list_for_each_entry(vxlan, &vn->vxlan_list, next) {
		if (!netif_running(vxlan->dev) || vxlan == dev)
			continue;

		if (family == AF_INET &&
		    rtnl_dereference(vxlan->vn4_sock) != sock4)
			continue;
#if IS_ENABLED(CONFIG_IPV6)
		if (family == AF_INET6 &&
		    rtnl_dereference(vxlan->vn6_sock) != sock6)
			continue;
#endif

		if (!vxlan_addr_equal(&vxlan->default_dst.remote_ip,
				      &dev->default_dst.remote_ip))
			continue;

		if (vxlan->default_dst.remote_ifindex !=
		    dev->default_dst.remote_ifindex)
			continue;

		return true;
	}

	return false;
}

static bool __vxlan_sock_release_prep(struct vxlan_sock *vs)
{
	struct vxlan_net *vn;

	if (!vs)
		return false;
	if (!refcount_dec_and_test(&vs->refcnt))
		return false;

	vn = net_generic(sock_net(vs->sock->sk), vxlan_net_id);
	spin_lock(&vn->sock_lock);
	hlist_del_rcu(&vs->hlist);
	udp_tunnel_notify_del_rx_port(vs->sock,
				      (vs->flags & VXLAN_F_GPE) ?
				      UDP_TUNNEL_TYPE_VXLAN_GPE :
				      UDP_TUNNEL_TYPE_VXLAN);
	spin_unlock(&vn->sock_lock);

	return true;
}

static void vxlan_sock_release(struct vxlan_dev *vxlan)
{
	struct vxlan_sock *sock4 = rtnl_dereference(vxlan->vn4_sock);
#if IS_ENABLED(CONFIG_IPV6)
	struct vxlan_sock *sock6 = rtnl_dereference(vxlan->vn6_sock);

	RCU_INIT_POINTER(vxlan->vn6_sock, NULL);
#endif

	RCU_INIT_POINTER(vxlan->vn4_sock, NULL);
	synchronize_net();

	vxlan_vs_del_dev(vxlan);

	if (__vxlan_sock_release_prep(sock4)) {
		udp_tunnel_sock_release(sock4->sock);
		kfree(sock4);
	}

#if IS_ENABLED(CONFIG_IPV6)
	if (__vxlan_sock_release_prep(sock6)) {
		udp_tunnel_sock_release(sock6->sock);
		kfree(sock6);
	}
#endif
}

/* Update multicast group membership when first VNI on
 * multicast address is brought up
 */
static int vxlan_igmp_join(struct vxlan_dev *vxlan)
{
	struct sock *sk;
	union vxlan_addr *ip = &vxlan->default_dst.remote_ip;
	int ifindex = vxlan->default_dst.remote_ifindex;
	int ret = -EINVAL;

	if (ip->sa.sa_family == AF_INET) {
		struct vxlan_sock *sock4 = rtnl_dereference(vxlan->vn4_sock);
		struct ip_mreqn mreq = {
			.imr_multiaddr.s_addr	= ip->sin.sin_addr.s_addr,
			.imr_ifindex		= ifindex,
		};

		sk = sock4->sock->sk;
		lock_sock(sk);
		ret = ip_mc_join_group(sk, &mreq);
		release_sock(sk);
#if IS_ENABLED(CONFIG_IPV6)
	} else {
		struct vxlan_sock *sock6 = rtnl_dereference(vxlan->vn6_sock);

		sk = sock6->sock->sk;
		lock_sock(sk);
		ret = ipv6_stub->ipv6_sock_mc_join(sk, ifindex,
						   &ip->sin6.sin6_addr);
		release_sock(sk);
#endif
	}

	return ret;
}

/* Inverse of vxlan_igmp_join when last VNI is brought down */
static int vxlan_igmp_leave(struct vxlan_dev *vxlan)
{
	struct sock *sk;
	union vxlan_addr *ip = &vxlan->default_dst.remote_ip;
	int ifindex = vxlan->default_dst.remote_ifindex;
	int ret = -EINVAL;

	if (ip->sa.sa_family == AF_INET) {
		struct vxlan_sock *sock4 = rtnl_dereference(vxlan->vn4_sock);
		struct ip_mreqn mreq = {
			.imr_multiaddr.s_addr	= ip->sin.sin_addr.s_addr,
			.imr_ifindex		= ifindex,
		};

		sk = sock4->sock->sk;
		lock_sock(sk);
		ret = ip_mc_leave_group(sk, &mreq);
		release_sock(sk);
#if IS_ENABLED(CONFIG_IPV6)
	} else {
		struct vxlan_sock *sock6 = rtnl_dereference(vxlan->vn6_sock);

		sk = sock6->sock->sk;
		lock_sock(sk);
		ret = ipv6_stub->ipv6_sock_mc_drop(sk, ifindex,
						   &ip->sin6.sin6_addr);
		release_sock(sk);
#endif
	}

	return ret;
}

static bool vxlan_remcsum(struct vxlanhdr *unparsed,
			  struct sk_buff *skb, u32 vxflags)
{
	size_t start, offset;

	if (!(unparsed->vx_flags & VXLAN_HF_RCO) || skb->remcsum_offload)
		goto out;

	start = vxlan_rco_start(unparsed->vx_vni);
	offset = start + vxlan_rco_offset(unparsed->vx_vni);

	if (!pskb_may_pull(skb, offset + sizeof(u16)))
		return false;

	skb_remcsum_process(skb, (void *)(vxlan_hdr(skb) + 1), start, offset,
			    !!(vxflags & VXLAN_F_REMCSUM_NOPARTIAL));
out:
	unparsed->vx_flags &= ~VXLAN_HF_RCO;
	unparsed->vx_vni &= VXLAN_VNI_MASK;
	return true;
}

static void vxlan_parse_gbp_hdr(struct vxlanhdr *unparsed,
				struct sk_buff *skb, u32 vxflags,
				struct vxlan_metadata *md)
{
	struct vxlanhdr_gbp *gbp = (struct vxlanhdr_gbp *)unparsed;
	struct metadata_dst *tun_dst;

	if (!(unparsed->vx_flags & VXLAN_HF_GBP))
		goto out;

	md->gbp = ntohs(gbp->policy_id);

	tun_dst = (struct metadata_dst *)skb_dst(skb);
	if (tun_dst) {
		tun_dst->u.tun_info.key.tun_flags |= TUNNEL_VXLAN_OPT;
		tun_dst->u.tun_info.options_len = sizeof(*md);
	}
	if (gbp->dont_learn)
		md->gbp |= VXLAN_GBP_DONT_LEARN;

	if (gbp->policy_applied)
		md->gbp |= VXLAN_GBP_POLICY_APPLIED;

	/* In flow-based mode, GBP is carried in dst_metadata */
	if (!(vxflags & VXLAN_F_COLLECT_METADATA))
		skb->mark = md->gbp;
out:
	unparsed->vx_flags &= ~VXLAN_GBP_USED_BITS;
}

static bool vxlan_parse_gpe_hdr(struct vxlanhdr *unparsed,
				__be16 *protocol,
				struct sk_buff *skb, u32 vxflags)
{
	struct vxlanhdr_gpe *gpe = (struct vxlanhdr_gpe *)unparsed;

	/* Need to have Next Protocol set for interfaces in GPE mode. */
	if (!gpe->np_applied)
		return false;
	/* "The initial version is 0. If a receiver does not support the
	 * version indicated it MUST drop the packet.
	 */
	if (gpe->version != 0)
		return false;
	/* "When the O bit is set to 1, the packet is an OAM packet and OAM
	 * processing MUST occur." However, we don't implement OAM
	 * processing, thus drop the packet.
	 */
	if (gpe->oam_flag)
		return false;

	*protocol = tun_p_to_eth_p(gpe->next_protocol);
	if (!*protocol)
		return false;

	unparsed->vx_flags &= ~VXLAN_GPE_USED_BITS;
	return true;
}

static bool vxlan_set_mac(struct vxlan_dev *vxlan,
			  struct vxlan_sock *vs,
			  struct sk_buff *skb, __be32 vni)
{
	union vxlan_addr saddr;
	u32 ifindex = skb->dev->ifindex;

	skb_reset_mac_header(skb);
	skb->protocol = eth_type_trans(skb, vxlan->dev);
	skb_postpull_rcsum(skb, eth_hdr(skb), ETH_HLEN);

	/* Ignore packet loops (and multicast echo) */
	//如果此报文就是vxlan设备发出的，则丢包（防止环路）
	if (ether_addr_equal(eth_hdr(skb)->h_source, vxlan->dev->dev_addr))
		return false;

	/* Get address from the outer IP header */
	//取外层源ip,用于fdb学习
	if (vxlan_get_sk_family(vs) == AF_INET) {
		saddr.sin.sin_addr.s_addr = ip_hdr(skb)->saddr;
		saddr.sa.sa_family = AF_INET;
#if IS_ENABLED(CONFIG_IPV6)
	} else {
		saddr.sin6.sin6_addr = ipv6_hdr(skb)->saddr;
		saddr.sa.sa_family = AF_INET6;
#endif
	}

	//执行vxlan fdb学习（snooping)
	if ((vxlan->cfg.flags & VXLAN_F_LEARN) &&
	    vxlan_snoop(skb->dev, &saddr, eth_hdr(skb)->h_source, ifindex, vni))
		return false;

	return true;
}

static bool vxlan_ecn_decapsulate(struct vxlan_sock *vs, void *oiph,
				  struct sk_buff *skb)
{
	int err = 0;

	if (vxlan_get_sk_family(vs) == AF_INET)
		err = IP_ECN_decapsulate(oiph, skb);
#if IS_ENABLED(CONFIG_IPV6)
	else
		err = IP6_ECN_decapsulate(oiph, skb);
#endif

	if (unlikely(err) && log_ecn_error) {
		if (vxlan_get_sk_family(vs) == AF_INET)
			net_info_ratelimited("non-ECT from %pI4 with TOS=%#x\n",
					     &((struct iphdr *)oiph)->saddr,
					     ((struct iphdr *)oiph)->tos);
		else
			net_info_ratelimited("non-ECT from %pI6\n",
					     &((struct ipv6hdr *)oiph)->saddr);
	}
	return err <= 1;
}

/* Callback from net/ipv4/udp.c to receive packets */
//收到vxlan报文处理（解封装，回调将在udp收到报文后被触发）
static int vxlan_rcv(struct sock *sk, struct sk_buff *skb)
{
	struct pcpu_sw_netstats *stats;
	struct vxlan_dev *vxlan;
	struct vxlan_sock *vs;
	struct vxlanhdr unparsed;
	struct vxlan_metadata _md;
	struct vxlan_metadata *md = &_md;
	__be16 protocol = htons(ETH_P_TEB);
	bool raw_proto = false;
	void *oiph;
	__be32 vni = 0;

	/* Need UDP and VXLAN header to be present */
	//报文需要有完整的udp,vxlan头（从长度上保证）
	if (!pskb_may_pull(skb, VXLAN_HLEN))
		goto drop;

	//定位到vxlan头部
	unparsed = *vxlan_hdr(skb);
	/* VNI flag always required to be set */
	//当前vxlan标准要求首字节的第４位必须置１（linux 查int32型的第27位）
	//如果未置位，则丢包（不合法的vxlan报文）
	if (!(unparsed.vx_flags & VXLAN_HF_VNI)) {
		netdev_dbg(skb->dev, "invalid vxlan flags=%#x vni=%#x\n",
			   ntohl(vxlan_hdr(skb)->vx_flags),
			   ntohl(vxlan_hdr(skb)->vx_vni));
		/* Return non vxlan pkt */
		goto drop;
	}

	//提取vxlan的其它标记位
	unparsed.vx_flags &= ~VXLAN_HF_VNI;
	unparsed.vx_vni &= ~VXLAN_VNI_MASK;//提取vxlan id号

	vs = rcu_dereference_sk_user_data(sk);
	if (!vs)
		goto drop;

	//取vxlan id号
	vni = vxlan_vni(vxlan_hdr(skb)->vx_vni);

	//检查是否有能收取此vni的vxlan设备
	vxlan = vxlan_vs_find_vni(vs, skb->dev->ifindex, vni);
	if (!vxlan)
		goto drop;

	/* For backwards compatibility, only allow reserved fields to be
	 * used by VXLAN extensions if explicitly requested.
	 */
	//vxlan扩展处理
	if (vs->flags & VXLAN_F_GPE) {
		if (!vxlan_parse_gpe_hdr(&unparsed, &protocol, skb, vs->flags))
			goto drop;
		raw_proto = true;
	}

	//剥离vxlan隧道头
	if (__iptunnel_pull_header(skb, VXLAN_HLEN, protocol, raw_proto,
				   !net_eq(vxlan->net, dev_net(vxlan->dev))))
			goto drop;

	if (vxlan_collect_metadata(vs)) {
		struct metadata_dst *tun_dst;

		tun_dst = udp_tun_rx_dst(skb, vxlan_get_sk_family(vs), TUNNEL_KEY,
					 key32_to_tunnel_id(vni), sizeof(*md));

		if (!tun_dst)
			goto drop;

		md = ip_tunnel_info_opts(&tun_dst->u.tun_info);

		skb_dst_set(skb, (struct dst_entry *)tun_dst);
	} else {
		memset(md, 0, sizeof(*md));
	}

	if (vs->flags & VXLAN_F_REMCSUM_RX)
		if (!vxlan_remcsum(&unparsed, skb, vs->flags))
			goto drop;
	if (vs->flags & VXLAN_F_GBP)
		vxlan_parse_gbp_hdr(&unparsed, skb, vs->flags, md);
	/* Note that GBP and GPE can never be active together. This is
	 * ensured in vxlan_dev_configure.
	 */

	if (unparsed.vx_flags || unparsed.vx_vni) {
		/* If there are any unprocessed flags remaining treat
		 * this as a malformed packet. This behavior diverges from
		 * VXLAN RFC (RFC7348) which stipulates that bits in reserved
		 * in reserved fields are to be ignored. The approach here
		 * maintains compatibility with previous stack code, and also
		 * is more robust and provides a little more security in
		 * adding extensions to VXLAN.
		 */
		goto drop;
	}

	if (!raw_proto) {
		if (!vxlan_set_mac(vxlan, vs, skb, vni))
			goto drop;
	} else {
		skb_reset_mac_header(skb);
		skb->dev = vxlan->dev;
		skb->pkt_type = PACKET_HOST;
	}

	oiph = skb_network_header(skb);
	skb_reset_network_header(skb);

	if (!vxlan_ecn_decapsulate(vs, oiph, skb)) {
		++vxlan->dev->stats.rx_frame_errors;
		++vxlan->dev->stats.rx_errors;
		goto drop;
	}

	stats = this_cpu_ptr(vxlan->dev->tstats);
	u64_stats_update_begin(&stats->syncp);
	stats->rx_packets++;
	stats->rx_bytes += skb->len;
	u64_stats_update_end(&stats->syncp);

	//vxlan设备的gro处理
	gro_cells_receive(&vxlan->gro_cells, skb);
	return 0;

drop:
	/* Consume bad packet */
	kfree_skb(skb);
	return 0;
}

<<<<<<< HEAD
//查询vxlan fdb表，知道arp结果的回复arp
=======
/* Callback from net/ipv{4,6}/udp.c to check that we have a VNI for errors */
static int vxlan_err_lookup(struct sock *sk, struct sk_buff *skb)
{
	struct vxlan_dev *vxlan;
	struct vxlan_sock *vs;
	struct vxlanhdr *hdr;
	__be32 vni;

	if (skb->len < VXLAN_HLEN)
		return -EINVAL;

	hdr = vxlan_hdr(skb);

	if (!(hdr->vx_flags & VXLAN_HF_VNI))
		return -EINVAL;

	vs = rcu_dereference_sk_user_data(sk);
	if (!vs)
		return -ENOENT;

	vni = vxlan_vni(hdr->vx_vni);
	vxlan = vxlan_vs_find_vni(vs, skb->dev->ifindex, vni);
	if (!vxlan)
		return -ENOENT;

	return 0;
}

>>>>>>> f17b5f06
static int arp_reduce(struct net_device *dev, struct sk_buff *skb, __be32 vni)
{
	struct vxlan_dev *vxlan = netdev_priv(dev);
	struct arphdr *parp;
	u8 *arpptr, *sha;
	__be32 sip, tip;
	struct neighbour *n;

	if (dev->flags & IFF_NOARP)
		goto out;

	if (!pskb_may_pull(skb, arp_hdr_len(dev))) {
		dev->stats.tx_dropped++;
		goto out;
	}
	parp = arp_hdr(skb);

	if ((parp->ar_hrd != htons(ARPHRD_ETHER) &&
	     parp->ar_hrd != htons(ARPHRD_IEEE802)) ||
	    parp->ar_pro != htons(ETH_P_IP) ||
	    parp->ar_op != htons(ARPOP_REQUEST) ||
	    parp->ar_hln != dev->addr_len ||
	    parp->ar_pln != 4)
		goto out;
	arpptr = (u8 *)parp + sizeof(struct arphdr);
	sha = arpptr;
	arpptr += dev->addr_len;	/* sha */
	memcpy(&sip, arpptr, sizeof(sip));
	arpptr += sizeof(sip);
	arpptr += dev->addr_len;	/* tha */
	memcpy(&tip, arpptr, sizeof(tip));

	if (ipv4_is_loopback(tip) ||
	    ipv4_is_multicast(tip))
		goto out;

	//查询arp表，获知tip的邻居表项
	n = neigh_lookup(&arp_tbl, &tip, dev);

	if (n) {
		struct vxlan_fdb *f;
		struct sk_buff	*reply;

		if (!(n->nud_state & NUD_CONNECTED)) {
			neigh_release(n);
			goto out;
		}

		//查询tip所在物理主机（排除本机）
		f = vxlan_find_mac(vxlan, n->ha, vni);
		if (f && vxlan_addr_any(&(first_remote_rcu(f)->remote_ip))) {
			/* bridge-local neighbor */
			neigh_release(n);
			goto out;
		}

		//回复arp
		reply = arp_create(ARPOP_REPLY, ETH_P_ARP, sip, dev, tip, sha,
				n->ha, sha);

		neigh_release(n);

		if (reply == NULL)
			goto out;

		skb_reset_mac_header(reply);
		__skb_pull(reply, skb_network_offset(reply));
		reply->ip_summed = CHECKSUM_UNNECESSARY;
		reply->pkt_type = PACKET_HOST;

		if (netif_rx_ni(reply) == NET_RX_DROP)
			dev->stats.rx_dropped++;
	} else if (vxlan->cfg.flags & VXLAN_F_L3MISS) {
		union vxlan_addr ipa = {
			.sin.sin_addr.s_addr = tip,
			.sin.sin_family = AF_INET,
		};

		//通过netlink知会ip miss
		vxlan_ip_miss(dev, &ipa);
	}
out:
	consume_skb(skb);
	return NETDEV_TX_OK;
}

#if IS_ENABLED(CONFIG_IPV6)
static struct sk_buff *vxlan_na_create(struct sk_buff *request,
	struct neighbour *n, bool isrouter)
{
	struct net_device *dev = request->dev;
	struct sk_buff *reply;
	struct nd_msg *ns, *na;
	struct ipv6hdr *pip6;
	u8 *daddr;
	int na_olen = 8; /* opt hdr + ETH_ALEN for target */
	int ns_olen;
	int i, len;

	if (dev == NULL || !pskb_may_pull(request, request->len))
		return NULL;

	len = LL_RESERVED_SPACE(dev) + sizeof(struct ipv6hdr) +
		sizeof(*na) + na_olen + dev->needed_tailroom;
	reply = alloc_skb(len, GFP_ATOMIC);
	if (reply == NULL)
		return NULL;

	reply->protocol = htons(ETH_P_IPV6);
	reply->dev = dev;
	skb_reserve(reply, LL_RESERVED_SPACE(request->dev));
	skb_push(reply, sizeof(struct ethhdr));
	skb_reset_mac_header(reply);

	ns = (struct nd_msg *)(ipv6_hdr(request) + 1);

	daddr = eth_hdr(request)->h_source;
	ns_olen = request->len - skb_network_offset(request) -
		sizeof(struct ipv6hdr) - sizeof(*ns);
	for (i = 0; i < ns_olen-1; i += (ns->opt[i+1]<<3)) {
		if (ns->opt[i] == ND_OPT_SOURCE_LL_ADDR) {
			daddr = ns->opt + i + sizeof(struct nd_opt_hdr);
			break;
		}
	}

	/* Ethernet header */
	ether_addr_copy(eth_hdr(reply)->h_dest, daddr);
	ether_addr_copy(eth_hdr(reply)->h_source, n->ha);
	eth_hdr(reply)->h_proto = htons(ETH_P_IPV6);
	reply->protocol = htons(ETH_P_IPV6);

	skb_pull(reply, sizeof(struct ethhdr));
	skb_reset_network_header(reply);
	skb_put(reply, sizeof(struct ipv6hdr));

	/* IPv6 header */

	pip6 = ipv6_hdr(reply);
	memset(pip6, 0, sizeof(struct ipv6hdr));
	pip6->version = 6;
	pip6->priority = ipv6_hdr(request)->priority;
	pip6->nexthdr = IPPROTO_ICMPV6;
	pip6->hop_limit = 255;
	pip6->daddr = ipv6_hdr(request)->saddr;
	pip6->saddr = *(struct in6_addr *)n->primary_key;

	skb_pull(reply, sizeof(struct ipv6hdr));
	skb_reset_transport_header(reply);

	/* Neighbor Advertisement */
	na = skb_put_zero(reply, sizeof(*na) + na_olen);
	na->icmph.icmp6_type = NDISC_NEIGHBOUR_ADVERTISEMENT;
	na->icmph.icmp6_router = isrouter;
	na->icmph.icmp6_override = 1;
	na->icmph.icmp6_solicited = 1;
	na->target = ns->target;
	ether_addr_copy(&na->opt[2], n->ha);
	na->opt[0] = ND_OPT_TARGET_LL_ADDR;
	na->opt[1] = na_olen >> 3;

	na->icmph.icmp6_cksum = csum_ipv6_magic(&pip6->saddr,
		&pip6->daddr, sizeof(*na)+na_olen, IPPROTO_ICMPV6,
		csum_partial(na, sizeof(*na)+na_olen, 0));

	pip6->payload_len = htons(sizeof(*na)+na_olen);

	skb_push(reply, sizeof(struct ipv6hdr));

	reply->ip_summed = CHECKSUM_UNNECESSARY;

	return reply;
}

static int neigh_reduce(struct net_device *dev, struct sk_buff *skb, __be32 vni)
{
	struct vxlan_dev *vxlan = netdev_priv(dev);
	const struct in6_addr *daddr;
	const struct ipv6hdr *iphdr;
	struct inet6_dev *in6_dev;
	struct neighbour *n;
	struct nd_msg *msg;

	in6_dev = __in6_dev_get(dev);
	if (!in6_dev)
		goto out;

	iphdr = ipv6_hdr(skb);
	daddr = &iphdr->daddr;
	msg = (struct nd_msg *)(iphdr + 1);

	if (ipv6_addr_loopback(daddr) ||
	    ipv6_addr_is_multicast(&msg->target))
		goto out;

	n = neigh_lookup(ipv6_stub->nd_tbl, &msg->target, dev);

	if (n) {
		struct vxlan_fdb *f;
		struct sk_buff *reply;

		if (!(n->nud_state & NUD_CONNECTED)) {
			neigh_release(n);
			goto out;
		}

		f = vxlan_find_mac(vxlan, n->ha, vni);
		if (f && vxlan_addr_any(&(first_remote_rcu(f)->remote_ip))) {
			/* bridge-local neighbor */
			neigh_release(n);
			goto out;
		}

		reply = vxlan_na_create(skb, n,
					!!(f ? f->flags & NTF_ROUTER : 0));

		neigh_release(n);

		if (reply == NULL)
			goto out;

		if (netif_rx_ni(reply) == NET_RX_DROP)
			dev->stats.rx_dropped++;

	} else if (vxlan->cfg.flags & VXLAN_F_L3MISS) {
		union vxlan_addr ipa = {
			.sin6.sin6_addr = msg->target,
			.sin6.sin6_family = AF_INET6,
		};

		vxlan_ip_miss(dev, &ipa);
	}

out:
	consume_skb(skb);
	return NETDEV_TX_OK;
}
#endif

static bool route_shortcircuit(struct net_device *dev, struct sk_buff *skb)
{
	struct vxlan_dev *vxlan = netdev_priv(dev);
	struct neighbour *n;

	if (is_multicast_ether_addr(eth_hdr(skb)->h_dest))
		return false;

	n = NULL;
	switch (ntohs(eth_hdr(skb)->h_proto)) {
	case ETH_P_IP:
	{
		struct iphdr *pip;

		if (!pskb_may_pull(skb, sizeof(struct iphdr)))
			return false;
		pip = ip_hdr(skb);
		n = neigh_lookup(&arp_tbl, &pip->daddr, dev);
		if (!n && (vxlan->cfg.flags & VXLAN_F_L3MISS)) {
			union vxlan_addr ipa = {
				.sin.sin_addr.s_addr = pip->daddr,
				.sin.sin_family = AF_INET,
			};

			vxlan_ip_miss(dev, &ipa);
			return false;
		}

		break;
	}
#if IS_ENABLED(CONFIG_IPV6)
	case ETH_P_IPV6:
	{
		struct ipv6hdr *pip6;

		if (!pskb_may_pull(skb, sizeof(struct ipv6hdr)))
			return false;
		pip6 = ipv6_hdr(skb);
		n = neigh_lookup(ipv6_stub->nd_tbl, &pip6->daddr, dev);
		if (!n && (vxlan->cfg.flags & VXLAN_F_L3MISS)) {
			union vxlan_addr ipa = {
				.sin6.sin6_addr = pip6->daddr,
				.sin6.sin6_family = AF_INET6,
			};

			vxlan_ip_miss(dev, &ipa);
			return false;
		}

		break;
	}
#endif
	default:
		return false;
	}

	if (n) {
		bool diff;

		diff = !ether_addr_equal(eth_hdr(skb)->h_dest, n->ha);
		if (diff) {
			memcpy(eth_hdr(skb)->h_source, eth_hdr(skb)->h_dest,
				dev->addr_len);
			memcpy(eth_hdr(skb)->h_dest, n->ha, dev->addr_len);
		}
		neigh_release(n);
		return diff;
	}

	return false;
}

static void vxlan_build_gbp_hdr(struct vxlanhdr *vxh, u32 vxflags,
				struct vxlan_metadata *md)
{
	struct vxlanhdr_gbp *gbp;

	if (!md->gbp)
		return;

	gbp = (struct vxlanhdr_gbp *)vxh;
	vxh->vx_flags |= VXLAN_HF_GBP;

	if (md->gbp & VXLAN_GBP_DONT_LEARN)
		gbp->dont_learn = 1;

	if (md->gbp & VXLAN_GBP_POLICY_APPLIED)
		gbp->policy_applied = 1;

	gbp->policy_id = htons(md->gbp & VXLAN_GBP_ID_MASK);
}

static int vxlan_build_gpe_hdr(struct vxlanhdr *vxh, u32 vxflags,
			       __be16 protocol)
{
	struct vxlanhdr_gpe *gpe = (struct vxlanhdr_gpe *)vxh;

	gpe->np_applied = 1;
	gpe->next_protocol = tun_p_from_eth_p(protocol);
	if (!gpe->next_protocol)
		return -EPFNOSUPPORT;
	return 0;
}

//完成vxlan头部的添加
static int vxlan_build_skb(struct sk_buff *skb, struct dst_entry *dst,
			   int iphdr_len, __be32 vni,
			   struct vxlan_metadata *md, u32 vxflags,
			   bool udp_sum)
{
	struct vxlanhdr *vxh;
	int min_headroom;
	int err;
	int type = udp_sum ? SKB_GSO_UDP_TUNNEL_CSUM : SKB_GSO_UDP_TUNNEL;
	__be16 inner_protocol = htons(ETH_P_TEB);

	if ((vxflags & VXLAN_F_REMCSUM_TX) &&
	    skb->ip_summed == CHECKSUM_PARTIAL) {
		int csum_start = skb_checksum_start_offset(skb);

		if (csum_start <= VXLAN_MAX_REMCSUM_START &&
		    !(csum_start & VXLAN_RCO_SHIFT_MASK) &&
		    (skb->csum_offset == offsetof(struct udphdr, check) ||
		     skb->csum_offset == offsetof(struct tcphdr, check)))
			type |= SKB_GSO_TUNNEL_REMCSUM;
	}

	//iphdr_len指出ip头部长度,VXLAN_HLEN指出udp,vxlan头疗长度
	min_headroom = LL_RESERVED_SPACE(dst->dev) + dst->header_len
			+ VXLAN_HLEN + iphdr_len;

	/* Need space for new headers (invalidates iph ptr) */
	err = skb_cow_head(skb, min_headroom);
	if (unlikely(err))
		return err;

	err = iptunnel_handle_offloads(skb, type);
	if (err)
		return err;

	//data指针前移，空出一个vxlan头部，设置vxlan头部，放入vni
	vxh = __skb_push(skb, sizeof(*vxh));
	vxh->vx_flags = VXLAN_HF_VNI;
	vxh->vx_vni = vxlan_vni_field(vni);

	if (type & SKB_GSO_TUNNEL_REMCSUM) {
		unsigned int start;

		start = skb_checksum_start_offset(skb) - sizeof(struct vxlanhdr);
		vxh->vx_vni |= vxlan_compute_rco(start, skb->csum_offset);
		vxh->vx_flags |= VXLAN_HF_RCO;

		if (!skb_is_gso(skb)) {
			skb->ip_summed = CHECKSUM_NONE;
			skb->encapsulation = 0;
		}
	}

	if (vxflags & VXLAN_F_GBP)
		vxlan_build_gbp_hdr(vxh, vxflags, md);
	if (vxflags & VXLAN_F_GPE) {
		err = vxlan_build_gpe_hdr(vxh, vxflags, skb->protocol);
		if (err < 0)
			return err;
		inner_protocol = skb->protocol;
	}

	skb_set_inner_protocol(skb, inner_protocol);
	return 0;
}

static struct rtable *vxlan_get_route(struct vxlan_dev *vxlan, struct net_device *dev,
				      struct vxlan_sock *sock4,
				      struct sk_buff *skb, int oif, u8 tos,
				      __be32 daddr, __be32 *saddr, __be16 dport, __be16 sport,
				      struct dst_cache *dst_cache,
				      const struct ip_tunnel_info *info)
{
	bool use_cache = ip_tunnel_dst_cache_usable(skb, info);
	struct rtable *rt = NULL;
	struct flowi4 fl4;

	if (!sock4)
		return ERR_PTR(-EIO);

	if (tos && !info)
		use_cache = false;
	if (use_cache) {
		rt = dst_cache_get_ip4(dst_cache, saddr);
		if (rt)
			return rt;
	}

	memset(&fl4, 0, sizeof(fl4));
	fl4.flowi4_oif = oif;
	fl4.flowi4_tos = RT_TOS(tos);
	fl4.flowi4_mark = skb->mark;
	fl4.flowi4_proto = IPPROTO_UDP;
	fl4.daddr = daddr;
	fl4.saddr = *saddr;
	fl4.fl4_dport = dport;
	fl4.fl4_sport = sport;

	rt = ip_route_output_key(vxlan->net, &fl4);
	if (likely(!IS_ERR(rt))) {
		if (rt->dst.dev == dev) {
			netdev_dbg(dev, "circular route to %pI4\n", &daddr);
			ip_rt_put(rt);
			return ERR_PTR(-ELOOP);
		}

		*saddr = fl4.saddr;
		if (use_cache)
			dst_cache_set_ip4(dst_cache, &rt->dst, fl4.saddr);
	} else {
		netdev_dbg(dev, "no route to %pI4\n", &daddr);
		return ERR_PTR(-ENETUNREACH);
	}
	return rt;
}

#if IS_ENABLED(CONFIG_IPV6)
static struct dst_entry *vxlan6_get_route(struct vxlan_dev *vxlan,
					  struct net_device *dev,
					  struct vxlan_sock *sock6,
					  struct sk_buff *skb, int oif, u8 tos,
					  __be32 label,
					  const struct in6_addr *daddr,
					  struct in6_addr *saddr,
					  __be16 dport, __be16 sport,
					  struct dst_cache *dst_cache,
					  const struct ip_tunnel_info *info)
{
	bool use_cache = ip_tunnel_dst_cache_usable(skb, info);
	struct dst_entry *ndst;
	struct flowi6 fl6;
	int err;

	if (!sock6)
		return ERR_PTR(-EIO);

	if (tos && !info)
		use_cache = false;
	if (use_cache) {
		ndst = dst_cache_get_ip6(dst_cache, saddr);
		if (ndst)
			return ndst;
	}

	memset(&fl6, 0, sizeof(fl6));
	fl6.flowi6_oif = oif;
	fl6.daddr = *daddr;
	fl6.saddr = *saddr;
	fl6.flowlabel = ip6_make_flowinfo(RT_TOS(tos), label);
	fl6.flowi6_mark = skb->mark;
	fl6.flowi6_proto = IPPROTO_UDP;
	fl6.fl6_dport = dport;
	fl6.fl6_sport = sport;

	err = ipv6_stub->ipv6_dst_lookup(vxlan->net,
					 sock6->sock->sk,
					 &ndst, &fl6);
	if (unlikely(err < 0)) {
		netdev_dbg(dev, "no route to %pI6\n", daddr);
		return ERR_PTR(-ENETUNREACH);
	}

	if (unlikely(ndst->dev == dev)) {
		netdev_dbg(dev, "circular route to %pI6\n", daddr);
		dst_release(ndst);
		return ERR_PTR(-ELOOP);
	}

	*saddr = fl6.saddr;
	if (use_cache)
		dst_cache_set_ip6(dst_cache, ndst, saddr);
	return ndst;
}
#endif

/* Bypass encapsulation if the destination is local */
static void vxlan_encap_bypass(struct sk_buff *skb, struct vxlan_dev *src_vxlan,
			       struct vxlan_dev *dst_vxlan, __be32 vni)
{
	struct pcpu_sw_netstats *tx_stats, *rx_stats;
	union vxlan_addr loopback;
	union vxlan_addr *remote_ip = &dst_vxlan->default_dst.remote_ip;
	struct net_device *dev = skb->dev;
	int len = skb->len;

	tx_stats = this_cpu_ptr(src_vxlan->dev->tstats);
	rx_stats = this_cpu_ptr(dst_vxlan->dev->tstats);
	skb->pkt_type = PACKET_HOST;
	skb->encapsulation = 0;
	skb->dev = dst_vxlan->dev;
	__skb_pull(skb, skb_network_offset(skb));

	if (remote_ip->sa.sa_family == AF_INET) {
		loopback.sin.sin_addr.s_addr = htonl(INADDR_LOOPBACK);
		loopback.sa.sa_family =  AF_INET;
#if IS_ENABLED(CONFIG_IPV6)
	} else {
		loopback.sin6.sin6_addr = in6addr_loopback;
		loopback.sa.sa_family =  AF_INET6;
#endif
	}

	if (dst_vxlan->cfg.flags & VXLAN_F_LEARN)
		vxlan_snoop(skb->dev, &loopback, eth_hdr(skb)->h_source, 0,
			    vni);

	u64_stats_update_begin(&tx_stats->syncp);
	tx_stats->tx_packets++;
	tx_stats->tx_bytes += len;
	u64_stats_update_end(&tx_stats->syncp);

	if (netif_rx(skb) == NET_RX_SUCCESS) {
		u64_stats_update_begin(&rx_stats->syncp);
		rx_stats->rx_packets++;
		rx_stats->rx_bytes += len;
		u64_stats_update_end(&rx_stats->syncp);
	} else {
		dev->stats.rx_dropped++;
	}
}

static int encap_bypass_if_local(struct sk_buff *skb, struct net_device *dev,
				 struct vxlan_dev *vxlan,
				 union vxlan_addr *daddr,
				 __be16 dst_port, int dst_ifindex, __be32 vni,
				 struct dst_entry *dst,
				 u32 rt_flags)
{
#if IS_ENABLED(CONFIG_IPV6)
	/* IPv6 rt-flags are checked against RTF_LOCAL, but the value of
	 * RTF_LOCAL is equal to RTCF_LOCAL. So to keep code simple
	 * we can use RTCF_LOCAL which works for ipv4 and ipv6 route entry.
	 */
	BUILD_BUG_ON(RTCF_LOCAL != RTF_LOCAL);
#endif
	/* Bypass encapsulation if the destination is local */
	if (rt_flags & RTCF_LOCAL &&
	    !(rt_flags & (RTCF_BROADCAST | RTCF_MULTICAST))) {
		struct vxlan_dev *dst_vxlan;

		dst_release(dst);
		dst_vxlan = vxlan_find_vni(vxlan->net, dst_ifindex, vni,
					   daddr->sa.sa_family, dst_port,
					   vxlan->cfg.flags);
		if (!dst_vxlan) {
			dev->stats.tx_errors++;
			kfree_skb(skb);

			return -ENOENT;
		}
		vxlan_encap_bypass(skb, vxlan, dst_vxlan, vni);
		return 1;
	}

	return 0;
}

//向接口rdst发送报文skb
static void vxlan_xmit_one(struct sk_buff *skb, struct net_device *dev,
			   __be32 default_vni, struct vxlan_rdst *rdst,
			   bool did_rsc)
{
	struct dst_cache *dst_cache;
	struct ip_tunnel_info *info;
	struct vxlan_dev *vxlan = netdev_priv(dev);
	const struct iphdr *old_iph = ip_hdr(skb);
	union vxlan_addr *dst;
	union vxlan_addr remote_ip, local_ip;
	struct vxlan_metadata _md;
	struct vxlan_metadata *md = &_md;
	__be16 src_port = 0, dst_port;
	struct dst_entry *ndst = NULL;
	__be32 vni, label;
	__u8 tos, ttl;
	int ifindex;
	int err;
	u32 flags = vxlan->cfg.flags;
	bool udp_sum = false;
	bool xnet = !net_eq(vxlan->net, dev_net(vxlan->dev));

	info = skb_tunnel_info(skb);

	if (rdst) {
		//出接口已知的情况处理:assert(rdst!=NULL)
		dst = &rdst->remote_ip;
		//目的ip是全０
		if (vxlan_addr_any(dst)) {
			if (did_rsc) {
				/* short-circuited back to local bridge */
				vxlan_encap_bypass(skb, vxlan, vxlan, default_vni);
				return;
			}
			goto drop;
		}

		//取隧道目的端port
		dst_port = rdst->remote_port ? rdst->remote_port : vxlan->cfg.dst_port;
		vni = (rdst->remote_vni) ? : default_vni;
		ifindex = rdst->remote_ifindex;
		local_ip = vxlan->cfg.saddr;
		dst_cache = &rdst->dst_cache;
		md->gbp = skb->mark;
		if (flags & VXLAN_F_TTL_INHERIT) {
			ttl = ip_tunnel_get_ttl(old_iph, skb);
		} else {
			ttl = vxlan->cfg.ttl;
			//目的ip为组播地址或者ttl为０时，默认将ttl修改为１
			if (!ttl && vxlan_addr_multicast(dst))
				ttl = 1;
		}

		tos = vxlan->cfg.tos;
		if (tos == 1)
			tos = ip_tunnel_get_dsfield(old_iph, skb);

		if (dst->sa.sa_family == AF_INET)
			udp_sum = !(flags & VXLAN_F_UDP_ZERO_CSUM_TX);
		else
			udp_sum = !(flags & VXLAN_F_UDP_ZERO_CSUM6_TX);
		label = vxlan->cfg.label;
	} else {
		//出接口未知的情况处理:assert(rdst==NULL)
		//此时需要进行组播封装或者点到点发给对端
		if (!info) {
			WARN_ONCE(1, "%s: Missing encapsulation instructions\n",
				  dev->name);
			goto drop;
		}
		//由info来填充remote_ip,local_ip
		remote_ip.sa.sa_family = ip_tunnel_info_af(info);
		if (remote_ip.sa.sa_family == AF_INET) {
			remote_ip.sin.sin_addr.s_addr = info->key.u.ipv4.dst;
			local_ip.sin.sin_addr.s_addr = info->key.u.ipv4.src;
		} else {
			remote_ip.sin6.sin6_addr = info->key.u.ipv6.dst;
			local_ip.sin6.sin6_addr = info->key.u.ipv6.src;
		}
		dst = &remote_ip;
		//设置对端目的port,及vni
		dst_port = info->key.tp_dst ? : vxlan->cfg.dst_port;
		vni = tunnel_id_to_key32(info->key.tun_id);
		ifindex = 0;
		dst_cache = &info->dst_cache;
		if (info->options_len &&
		    info->key.tun_flags & TUNNEL_VXLAN_OPT)
			md = ip_tunnel_info_opts(info);
		ttl = info->key.ttl;
		tos = info->key.tos;
		label = info->key.label;
		udp_sum = !!(info->key.tun_flags & TUNNEL_CSUM);
	}

	//依据流特征生成一个src_port
	src_port = udp_flow_src_port(dev_net(dev), skb, vxlan->cfg.port_min,
				     vxlan->cfg.port_max, true);

	rcu_read_lock();
	if (dst->sa.sa_family == AF_INET) {
		struct vxlan_sock *sock4 = rcu_dereference(vxlan->vn4_sock);
		struct rtable *rt;
		__be16 df = 0;

<<<<<<< HEAD
		//查路由
=======
		if (!ifindex)
			ifindex = sock4->sock->sk->sk_bound_dev_if;

>>>>>>> f17b5f06
		rt = vxlan_get_route(vxlan, dev, sock4, skb, ifindex, tos,
				     dst->sin.sin_addr.s_addr,
				     &local_ip.sin.sin_addr.s_addr,
				     dst_port, src_port,
				     dst_cache, info);
		if (IS_ERR(rt)) {
			err = PTR_ERR(rt);
			goto tx_error;
		}

		if (!info) {
			/* Bypass encapsulation if the destination is local */
			err = encap_bypass_if_local(skb, dev, vxlan, dst,
						    dst_port, ifindex, vni,
						    &rt->dst, rt->rt_flags);
			if (err)
				goto out_unlock;

			if (vxlan->cfg.df == VXLAN_DF_SET) {
				df = htons(IP_DF);
			} else if (vxlan->cfg.df == VXLAN_DF_INHERIT) {
				struct ethhdr *eth = eth_hdr(skb);

				if (ntohs(eth->h_proto) == ETH_P_IPV6 ||
				    (ntohs(eth->h_proto) == ETH_P_IP &&
				     old_iph->frag_off & htons(IP_DF)))
					df = htons(IP_DF);
			}
		} else if (info->key.tun_flags & TUNNEL_DONT_FRAGMENT) {
			df = htons(IP_DF);
		}

		ndst = &rt->dst;
		skb_tunnel_check_pmtu(skb, ndst, VXLAN_HEADROOM);

		tos = ip_tunnel_ecn_encap(tos, old_iph, skb);
		ttl = ttl ? : ip4_dst_hoplimit(&rt->dst);
		err = vxlan_build_skb(skb, ndst, sizeof(struct iphdr),
				      vni, md, flags, udp_sum);
		if (err < 0)
			goto tx_error;

		//走udp封装隧道方式，将报文传出去
		udp_tunnel_xmit_skb(rt, sock4->sock->sk, skb, local_ip.sin.sin_addr.s_addr,
				    dst->sin.sin_addr.s_addr, tos, ttl, df,
				    src_port, dst_port, xnet, !udp_sum);
#if IS_ENABLED(CONFIG_IPV6)
	} else {
		struct vxlan_sock *sock6 = rcu_dereference(vxlan->vn6_sock);

		if (!ifindex)
			ifindex = sock6->sock->sk->sk_bound_dev_if;

		ndst = vxlan6_get_route(vxlan, dev, sock6, skb, ifindex, tos,
					label, &dst->sin6.sin6_addr,
					&local_ip.sin6.sin6_addr,
					dst_port, src_port,
					dst_cache, info);
		if (IS_ERR(ndst)) {
			err = PTR_ERR(ndst);
			ndst = NULL;
			goto tx_error;
		}

		if (!info) {
			u32 rt6i_flags = ((struct rt6_info *)ndst)->rt6i_flags;

			err = encap_bypass_if_local(skb, dev, vxlan, dst,
						    dst_port, ifindex, vni,
						    ndst, rt6i_flags);
			if (err)
				goto out_unlock;
		}

		skb_tunnel_check_pmtu(skb, ndst, VXLAN6_HEADROOM);

		tos = ip_tunnel_ecn_encap(tos, old_iph, skb);
		ttl = ttl ? : ip6_dst_hoplimit(ndst);
		skb_scrub_packet(skb, xnet);
		err = vxlan_build_skb(skb, ndst, sizeof(struct ipv6hdr),
				      vni, md, flags, udp_sum);
		if (err < 0)
			goto tx_error;

		udp_tunnel6_xmit_skb(ndst, sock6->sock->sk, skb, dev,
				     &local_ip.sin6.sin6_addr,
				     &dst->sin6.sin6_addr, tos, ttl,
				     label, src_port, dst_port, !udp_sum);
#endif
	}
out_unlock:
	rcu_read_unlock();
	return;

drop:
	dev->stats.tx_dropped++;
	dev_kfree_skb(skb);
	return;

tx_error:
	rcu_read_unlock();
	if (err == -ELOOP)
		dev->stats.collisions++;
	else if (err == -ENETUNREACH)
		dev->stats.tx_carrier_errors++;
	dst_release(ndst);
	dev->stats.tx_errors++;
	kfree_skb(skb);
}

/* Transmit local packets over Vxlan
 *
 * Outer IP header inherits ECN and DF from inner header.
 * Outer UDP destination is the VXLAN assigned port.
 *           source port is based on hash of flow
 */
//vxlan报文发送
static netdev_tx_t vxlan_xmit(struct sk_buff *skb, struct net_device *dev)
{
	struct vxlan_dev *vxlan = netdev_priv(dev);
	struct vxlan_rdst *rdst, *fdst = NULL;
	const struct ip_tunnel_info *info;
	bool did_rsc = false;
	struct vxlan_fdb *f;
	struct ethhdr *eth;
	__be32 vni = 0;

	info = skb_tunnel_info(skb);

	skb_reset_mac_header(skb);

	if (vxlan->cfg.flags & VXLAN_F_COLLECT_METADATA) {
		if (info && info->mode & IP_TUNNEL_INFO_BRIDGE &&
		    info->mode & IP_TUNNEL_INFO_TX) {
			vni = tunnel_id_to_key32(info->key.tun_id);
		} else {
			if (info && info->mode & IP_TUNNEL_INFO_TX)
				vxlan_xmit_one(skb, dev, vni, NULL, false);
			else
				kfree_skb(skb);
			return NETDEV_TX_OK;
		}
	}

	if (vxlan->cfg.flags & VXLAN_F_PROXY) {
		eth = eth_hdr(skb);
		if (ntohs(eth->h_proto) == ETH_P_ARP)
			return arp_reduce(dev, skb, vni);
#if IS_ENABLED(CONFIG_IPV6)
		else if (ntohs(eth->h_proto) == ETH_P_IPV6 &&
			 pskb_may_pull(skb, sizeof(struct ipv6hdr) +
					    sizeof(struct nd_msg)) &&
			 ipv6_hdr(skb)->nexthdr == IPPROTO_ICMPV6) {
			struct nd_msg *m = (struct nd_msg *)(ipv6_hdr(skb) + 1);

			if (m->icmph.icmp6_code == 0 &&
			    m->icmph.icmp6_type == NDISC_NEIGHBOUR_SOLICITATION)
				return neigh_reduce(dev, skb, vni);
		}
#endif
	}

	//取skb的以太头
	eth = eth_hdr(skb);
	//通过目的mac,vni查找转发项
	f = vxlan_find_mac(vxlan, eth->h_dest, vni);
	did_rsc = false;

	if (f && (f->flags & NTF_ROUTER) && (vxlan->cfg.flags & VXLAN_F_RSC) &&
	    (ntohs(eth->h_proto) == ETH_P_IP ||
	     ntohs(eth->h_proto) == ETH_P_IPV6)) {
		did_rsc = route_shortcircuit(dev, skb);
		if (did_rsc)
			f = vxlan_find_mac(vxlan, eth->h_dest, vni);
	}

	if (f == NULL) {
		f = vxlan_find_mac(vxlan, all_zeros_mac, vni);
		if (f == NULL) {
			if ((vxlan->cfg.flags & VXLAN_F_L2MISS) &&
			    !is_multicast_ether_addr(eth->h_dest))
				vxlan_fdb_miss(vxlan, eth->h_dest);

			dev->stats.tx_dropped++;
			kfree_skb(skb);
			return NETDEV_TX_OK;
		}
	}

	//按转发表，给每个remotes发送一份
	list_for_each_entry_rcu(rdst, &f->remotes, list) {
		struct sk_buff *skb1;

		if (!fdst) {
			//优化：第一个发送，不需要copy报文
			fdst = rdst;
			continue;
		}
		skb1 = skb_clone(skb, GFP_ATOMIC);
		if (skb1)
			//向rdst发送此报文
			vxlan_xmit_one(skb1, dev, vni, rdst, did_rsc);
	}

	if (fdst)
		//向第一接口发送此报文
		vxlan_xmit_one(skb, dev, vni, fdst, did_rsc);
	else
		kfree_skb(skb);
	return NETDEV_TX_OK;
}

/* Walk the forwarding table and purge stale entries */
//vxlan转发表项周期性检查(timer)过期回调
static void vxlan_cleanup(struct timer_list *t)
{
	//由timer获得其对应设备
	struct vxlan_dev *vxlan = from_timer(vxlan, t, age_timer);
	//设置定时器下次到期时间
	unsigned long next_timer = jiffies + FDB_AGE_INTERVAL;
	unsigned int h;

	if (!netif_running(vxlan->dev))
		return;//如果此设备未运行，则退出（定时器体眠时设备被停止）

	//遍历转发用哈希表
	for (h = 0; h < FDB_HASH_SIZE; ++h) {
		struct hlist_node *p, *n;

		spin_lock_bh(&vxlan->hash_lock);
		//遍历h号桶
		hlist_for_each_safe(p, n, &vxlan->fdb_head[h]) {
			struct vxlan_fdb *f
				= container_of(p, struct vxlan_fdb, hlist);
			unsigned long timeout;

			if (f->state & (NUD_PERMANENT | NUD_NOARP))
				continue;

			if (f->flags & NTF_EXT_LEARNED)
				continue;

			//检查此表项过期时间
			timeout = f->used + vxlan->cfg.age_interval * HZ;
			if (time_before_eq(timeout, jiffies)) {
				//timeout时间已过
				netdev_dbg(vxlan->dev,
					   "garbage collect %pM\n",
					   f->eth_addr);
<<<<<<< HEAD
				f->state = NUD_STALE;//置为过期
				vxlan_fdb_destroy(vxlan, f, true);//销毁vxlan fdb表项
=======
				f->state = NUD_STALE;
				vxlan_fdb_destroy(vxlan, f, true, true);
>>>>>>> f17b5f06
			} else if (time_before(timeout, next_timer))
				//如果此表项是有效的，则获取下次timer触发时间
				next_timer = timeout;
		}
		spin_unlock_bh(&vxlan->hash_lock);
	}

	//重新设置定时器及其触发时间
	mod_timer(&vxlan->age_timer, next_timer);
}

static void vxlan_vs_del_dev(struct vxlan_dev *vxlan)
{
	struct vxlan_net *vn = net_generic(vxlan->net, vxlan_net_id);

	spin_lock(&vn->sock_lock);
	hlist_del_init_rcu(&vxlan->hlist4.hlist);
#if IS_ENABLED(CONFIG_IPV6)
	hlist_del_init_rcu(&vxlan->hlist6.hlist);
#endif
	spin_unlock(&vn->sock_lock);
}

static void vxlan_vs_add_dev(struct vxlan_sock *vs, struct vxlan_dev *vxlan,
			     struct vxlan_dev_node *node)
{
	struct vxlan_net *vn = net_generic(vxlan->net, vxlan_net_id);
	__be32 vni = vxlan->default_dst.remote_vni;

	node->vxlan = vxlan;
	spin_lock(&vn->sock_lock);
	hlist_add_head_rcu(&node->hlist, vni_head(vs, vni));
	spin_unlock(&vn->sock_lock);
}

/* Setup stats when device is created */
static int vxlan_init(struct net_device *dev)
{
	dev->tstats = netdev_alloc_pcpu_stats(struct pcpu_sw_netstats);
	if (!dev->tstats)
		return -ENOMEM;

	return 0;
}

static void vxlan_fdb_delete_default(struct vxlan_dev *vxlan, __be32 vni)
{
	struct vxlan_fdb *f;

	spin_lock_bh(&vxlan->hash_lock);
	f = __vxlan_find_mac(vxlan, all_zeros_mac, vni);
	if (f)
		vxlan_fdb_destroy(vxlan, f, true, true);
	spin_unlock_bh(&vxlan->hash_lock);
}

static void vxlan_uninit(struct net_device *dev)
{
	struct vxlan_dev *vxlan = netdev_priv(dev);

	vxlan_fdb_delete_default(vxlan, vxlan->cfg.vni);

	free_percpu(dev->tstats);
}

/* Start ageing timer and join group when device is brought up */
static int vxlan_open(struct net_device *dev)
{
	struct vxlan_dev *vxlan = netdev_priv(dev);
	int ret;

	ret = vxlan_sock_add(vxlan);
	if (ret < 0)
		return ret;

	//如果配置有组播remote_ip,将其加入组播组
	if (vxlan_addr_multicast(&vxlan->default_dst.remote_ip)) {
		ret = vxlan_igmp_join(vxlan);
		if (ret == -EADDRINUSE)
			ret = 0;
		if (ret) {
			vxlan_sock_release(vxlan);
			return ret;
		}
	}

	if (vxlan->cfg.age_interval)
		mod_timer(&vxlan->age_timer, jiffies + FDB_AGE_INTERVAL);

	return ret;
}

/* Purge the forwarding table */
static void vxlan_flush(struct vxlan_dev *vxlan, bool do_all)
{
	unsigned int h;

	spin_lock_bh(&vxlan->hash_lock);
	for (h = 0; h < FDB_HASH_SIZE; ++h) {
		struct hlist_node *p, *n;
		hlist_for_each_safe(p, n, &vxlan->fdb_head[h]) {
			struct vxlan_fdb *f
				= container_of(p, struct vxlan_fdb, hlist);
			if (!do_all && (f->state & (NUD_PERMANENT | NUD_NOARP)))
				continue;
			/* the all_zeros_mac entry is deleted at vxlan_uninit */
			if (!is_zero_ether_addr(f->eth_addr))
				vxlan_fdb_destroy(vxlan, f, true, true);
		}
	}
	spin_unlock_bh(&vxlan->hash_lock);
}

/* Cleanup timer and forwarding table on shutdown */
static int vxlan_stop(struct net_device *dev)
{
	struct vxlan_dev *vxlan = netdev_priv(dev);
	struct vxlan_net *vn = net_generic(vxlan->net, vxlan_net_id);
	int ret = 0;

	if (vxlan_addr_multicast(&vxlan->default_dst.remote_ip) &&
	    !vxlan_group_used(vn, vxlan))
		ret = vxlan_igmp_leave(vxlan);

	del_timer_sync(&vxlan->age_timer);

	vxlan_flush(vxlan, false);
	vxlan_sock_release(vxlan);

	return ret;
}

/* Stub, nothing needs to be done. */
static void vxlan_set_multicast_list(struct net_device *dev)
{
}

static int vxlan_change_mtu(struct net_device *dev, int new_mtu)
{
	struct vxlan_dev *vxlan = netdev_priv(dev);
	struct vxlan_rdst *dst = &vxlan->default_dst;
	struct net_device *lowerdev = __dev_get_by_index(vxlan->net,
							 dst->remote_ifindex);
	bool use_ipv6 = !!(vxlan->cfg.flags & VXLAN_F_IPV6);

	/* This check is different than dev->max_mtu, because it looks at
	 * the lowerdev->mtu, rather than the static dev->max_mtu
	 */
	if (lowerdev) {
		int max_mtu = lowerdev->mtu -
			      (use_ipv6 ? VXLAN6_HEADROOM : VXLAN_HEADROOM);
		if (new_mtu > max_mtu)
			return -EINVAL;
	}

	dev->mtu = new_mtu;
	return 0;
}

static int vxlan_fill_metadata_dst(struct net_device *dev, struct sk_buff *skb)
{
	struct vxlan_dev *vxlan = netdev_priv(dev);
	struct ip_tunnel_info *info = skb_tunnel_info(skb);
	__be16 sport, dport;

	sport = udp_flow_src_port(dev_net(dev), skb, vxlan->cfg.port_min,
				  vxlan->cfg.port_max, true);
	dport = info->key.tp_dst ? : vxlan->cfg.dst_port;

	if (ip_tunnel_info_af(info) == AF_INET) {
		struct vxlan_sock *sock4 = rcu_dereference(vxlan->vn4_sock);
		struct rtable *rt;

		rt = vxlan_get_route(vxlan, dev, sock4, skb, 0, info->key.tos,
				     info->key.u.ipv4.dst,
				     &info->key.u.ipv4.src, dport, sport,
				     &info->dst_cache, info);
		if (IS_ERR(rt))
			return PTR_ERR(rt);
		ip_rt_put(rt);
	} else {
#if IS_ENABLED(CONFIG_IPV6)
		struct vxlan_sock *sock6 = rcu_dereference(vxlan->vn6_sock);
		struct dst_entry *ndst;

		ndst = vxlan6_get_route(vxlan, dev, sock6, skb, 0, info->key.tos,
					info->key.label, &info->key.u.ipv6.dst,
					&info->key.u.ipv6.src, dport, sport,
					&info->dst_cache, info);
		if (IS_ERR(ndst))
			return PTR_ERR(ndst);
		dst_release(ndst);
#else /* !CONFIG_IPV6 */
		return -EPFNOSUPPORT;
#endif
	}
	info->key.tp_src = sport;
	info->key.tp_dst = dport;
	return 0;
}

static const struct net_device_ops vxlan_netdev_ether_ops = {
	.ndo_init		= vxlan_init,
	.ndo_uninit		= vxlan_uninit,
	.ndo_open		= vxlan_open,//设置dev_ops
	.ndo_stop		= vxlan_stop,
	.ndo_start_xmit		= vxlan_xmit,//vxlan报文发送
	.ndo_get_stats64	= ip_tunnel_get_stats64,
	.ndo_set_rx_mode	= vxlan_set_multicast_list,
	.ndo_change_mtu		= vxlan_change_mtu,
	.ndo_validate_addr	= eth_validate_addr,
	.ndo_set_mac_address	= eth_mac_addr,
	.ndo_fdb_add		= vxlan_fdb_add,
	.ndo_fdb_del		= vxlan_fdb_delete,
	.ndo_fdb_dump		= vxlan_fdb_dump,
	.ndo_fdb_get		= vxlan_fdb_get,
	.ndo_fill_metadata_dst	= vxlan_fill_metadata_dst,
};

static const struct net_device_ops vxlan_netdev_raw_ops = {
	.ndo_init		= vxlan_init,
	.ndo_uninit		= vxlan_uninit,
	.ndo_open		= vxlan_open,
	.ndo_stop		= vxlan_stop,
	.ndo_start_xmit		= vxlan_xmit,//vxlan报文发送
	.ndo_get_stats64	= ip_tunnel_get_stats64,
	.ndo_change_mtu		= vxlan_change_mtu,
	.ndo_fill_metadata_dst	= vxlan_fill_metadata_dst,
};

/* Info for udev, that this is a virtual tunnel endpoint */
static struct device_type vxlan_type = {
	.name = "vxlan",
};

/* Calls the ndo_udp_tunnel_add of the caller in order to
 * supply the listening VXLAN udp ports. Callers are expected
 * to implement the ndo_udp_tunnel_add.
 */
static void vxlan_offload_rx_ports(struct net_device *dev, bool push)
{
	struct vxlan_sock *vs;
	struct net *net = dev_net(dev);
	struct vxlan_net *vn = net_generic(net, vxlan_net_id);
	unsigned int i;

	spin_lock(&vn->sock_lock);
	for (i = 0; i < PORT_HASH_SIZE; ++i) {
		hlist_for_each_entry_rcu(vs, &vn->sock_list[i], hlist) {
			unsigned short type;

			if (vs->flags & VXLAN_F_GPE)
				type = UDP_TUNNEL_TYPE_VXLAN_GPE;
			else
				type = UDP_TUNNEL_TYPE_VXLAN;

			if (push)
				udp_tunnel_push_rx_port(dev, vs->sock, type);
			else
				udp_tunnel_drop_rx_port(dev, vs->sock, type);
		}
	}
	spin_unlock(&vn->sock_lock);
}

/* Initialize the device structure. */
//vxlan设备初始化
static void vxlan_setup(struct net_device *dev)
{
	struct vxlan_dev *vxlan = netdev_priv(dev);
	unsigned int h;

	eth_hw_addr_random(dev);
	ether_setup(dev);

	dev->needs_free_netdev = true;
	SET_NETDEV_DEVTYPE(dev, &vxlan_type);

	dev->features	|= NETIF_F_LLTX;
	dev->features	|= NETIF_F_SG | NETIF_F_HW_CSUM;
	dev->features   |= NETIF_F_RXCSUM;
	dev->features   |= NETIF_F_GSO_SOFTWARE;

	dev->vlan_features = dev->features;
	dev->hw_features |= NETIF_F_SG | NETIF_F_HW_CSUM | NETIF_F_RXCSUM;
	dev->hw_features |= NETIF_F_GSO_SOFTWARE;
	netif_keep_dst(dev);
	dev->priv_flags |= IFF_NO_QUEUE;

	/* MTU range: 68 - 65535 */
	dev->min_mtu = ETH_MIN_MTU;
	dev->max_mtu = ETH_MAX_MTU;

	INIT_LIST_HEAD(&vxlan->next);
	spin_lock_init(&vxlan->hash_lock);

	//初始化转发表项过期定时器
	timer_setup(&vxlan->age_timer, vxlan_cleanup, TIMER_DEFERRABLE);

	vxlan->dev = dev;

	gro_cells_init(&vxlan->gro_cells, dev);

	//初始化转发表
	for (h = 0; h < FDB_HASH_SIZE; ++h)
		INIT_HLIST_HEAD(&vxlan->fdb_head[h]);
}

//置ether的ops
static void vxlan_ether_setup(struct net_device *dev)
{
	dev->priv_flags &= ~IFF_TX_SKB_SHARING;
	dev->priv_flags |= IFF_LIVE_ADDR_CHANGE;
	dev->netdev_ops = &vxlan_netdev_ether_ops;
}

static void vxlan_raw_setup(struct net_device *dev)
{
	dev->header_ops = NULL;
	dev->type = ARPHRD_NONE;
	dev->hard_header_len = 0;
	dev->addr_len = 0;
	dev->flags = IFF_POINTOPOINT | IFF_NOARP | IFF_MULTICAST;
	dev->netdev_ops = &vxlan_netdev_raw_ops;
}

static const struct nla_policy vxlan_policy[IFLA_VXLAN_MAX + 1] = {
	[IFLA_VXLAN_ID]		= { .type = NLA_U32 },
	[IFLA_VXLAN_GROUP]	= { .len = FIELD_SIZEOF(struct iphdr, daddr) },
	[IFLA_VXLAN_GROUP6]	= { .len = sizeof(struct in6_addr) },
	[IFLA_VXLAN_LINK]	= { .type = NLA_U32 },
	[IFLA_VXLAN_LOCAL]	= { .len = FIELD_SIZEOF(struct iphdr, saddr) },
	[IFLA_VXLAN_LOCAL6]	= { .len = sizeof(struct in6_addr) },
	[IFLA_VXLAN_TOS]	= { .type = NLA_U8 },
	[IFLA_VXLAN_TTL]	= { .type = NLA_U8 },
	[IFLA_VXLAN_LABEL]	= { .type = NLA_U32 },
	[IFLA_VXLAN_LEARNING]	= { .type = NLA_U8 },
	[IFLA_VXLAN_AGEING]	= { .type = NLA_U32 },
	[IFLA_VXLAN_LIMIT]	= { .type = NLA_U32 },
	[IFLA_VXLAN_PORT_RANGE] = { .len  = sizeof(struct ifla_vxlan_port_range) },
	[IFLA_VXLAN_PROXY]	= { .type = NLA_U8 },
	[IFLA_VXLAN_RSC]	= { .type = NLA_U8 },
	[IFLA_VXLAN_L2MISS]	= { .type = NLA_U8 },
	[IFLA_VXLAN_L3MISS]	= { .type = NLA_U8 },
	[IFLA_VXLAN_COLLECT_METADATA]	= { .type = NLA_U8 },
	[IFLA_VXLAN_PORT]	= { .type = NLA_U16 },
	[IFLA_VXLAN_UDP_CSUM]	= { .type = NLA_U8 },
	[IFLA_VXLAN_UDP_ZERO_CSUM6_TX]	= { .type = NLA_U8 },
	[IFLA_VXLAN_UDP_ZERO_CSUM6_RX]	= { .type = NLA_U8 },
	[IFLA_VXLAN_REMCSUM_TX]	= { .type = NLA_U8 },
	[IFLA_VXLAN_REMCSUM_RX]	= { .type = NLA_U8 },
	[IFLA_VXLAN_GBP]	= { .type = NLA_FLAG, },
	[IFLA_VXLAN_GPE]	= { .type = NLA_FLAG, },
	[IFLA_VXLAN_REMCSUM_NOPARTIAL]	= { .type = NLA_FLAG },
	[IFLA_VXLAN_TTL_INHERIT]	= { .type = NLA_FLAG },
	[IFLA_VXLAN_DF]		= { .type = NLA_U8 },
};

static int vxlan_validate(struct nlattr *tb[], struct nlattr *data[],
			  struct netlink_ext_ack *extack)
{
	if (tb[IFLA_ADDRESS]) {
		if (nla_len(tb[IFLA_ADDRESS]) != ETH_ALEN) {
			NL_SET_ERR_MSG_ATTR(extack, tb[IFLA_ADDRESS],
					    "Provided link layer address is not Ethernet");
			return -EINVAL;
		}

		if (!is_valid_ether_addr(nla_data(tb[IFLA_ADDRESS]))) {
			NL_SET_ERR_MSG_ATTR(extack, tb[IFLA_ADDRESS],
					    "Provided Ethernet address is not unicast");
			return -EADDRNOTAVAIL;
		}
	}

	if (tb[IFLA_MTU]) {
		u32 mtu = nla_get_u32(tb[IFLA_MTU]);

		if (mtu < ETH_MIN_MTU || mtu > ETH_MAX_MTU) {
			NL_SET_ERR_MSG_ATTR(extack, tb[IFLA_MTU],
					    "MTU must be between 68 and 65535");
			return -EINVAL;
		}
	}

	if (!data) {
		NL_SET_ERR_MSG(extack,
			       "Required attributes not provided to perform the operation");
		return -EINVAL;
	}

	if (data[IFLA_VXLAN_ID]) {
		u32 id = nla_get_u32(data[IFLA_VXLAN_ID]);

		if (id >= VXLAN_N_VID) {
			NL_SET_ERR_MSG_ATTR(extack, tb[IFLA_VXLAN_ID],
					    "VXLAN ID must be lower than 16777216");
			return -ERANGE;
		}
	}

	if (data[IFLA_VXLAN_PORT_RANGE]) {
		const struct ifla_vxlan_port_range *p
			= nla_data(data[IFLA_VXLAN_PORT_RANGE]);

		if (ntohs(p->high) < ntohs(p->low)) {
			NL_SET_ERR_MSG_ATTR(extack, tb[IFLA_VXLAN_PORT_RANGE],
					    "Invalid source port range");
			return -EINVAL;
		}
	}

	if (data[IFLA_VXLAN_DF]) {
		enum ifla_vxlan_df df = nla_get_u8(data[IFLA_VXLAN_DF]);

		if (df < 0 || df > VXLAN_DF_MAX) {
			NL_SET_ERR_MSG_ATTR(extack, tb[IFLA_VXLAN_DF],
					    "Invalid DF attribute");
			return -EINVAL;
		}
	}

	return 0;
}

static void vxlan_get_drvinfo(struct net_device *netdev,
			      struct ethtool_drvinfo *drvinfo)
{
	strlcpy(drvinfo->version, VXLAN_VERSION, sizeof(drvinfo->version));
	strlcpy(drvinfo->driver, "vxlan", sizeof(drvinfo->driver));
}

static const struct ethtool_ops vxlan_ethtool_ops = {
	.get_drvinfo	= vxlan_get_drvinfo,
	.get_link	= ethtool_op_get_link,
};

static struct socket *vxlan_create_sock(struct net *net, bool ipv6,
					__be16 port, u32 flags, int ifindex)
{
	struct socket *sock;
	struct udp_port_cfg udp_conf;
	int err;

	memset(&udp_conf, 0, sizeof(udp_conf));

	if (ipv6) {
		udp_conf.family = AF_INET6;
		udp_conf.use_udp6_rx_checksums =
		    !(flags & VXLAN_F_UDP_ZERO_CSUM6_RX);
		udp_conf.ipv6_v6only = 1;
	} else {
		udp_conf.family = AF_INET;
	}

	udp_conf.local_udp_port = port;
	udp_conf.bind_ifindex = ifindex;

	/* Open UDP socket */
	err = udp_sock_create(net, &udp_conf, &sock);
	if (err < 0)
		return ERR_PTR(err);

	return sock;
}

/* Create new listen socket if needed */
static struct vxlan_sock *vxlan_socket_create(struct net *net, bool ipv6,
					      __be16 port, u32 flags,
					      int ifindex)
{
	struct vxlan_net *vn = net_generic(net, vxlan_net_id);
	struct vxlan_sock *vs;
	struct socket *sock;
	unsigned int h;
	struct udp_tunnel_sock_cfg tunnel_cfg;

	vs = kzalloc(sizeof(*vs), GFP_KERNEL);
	if (!vs)
		return ERR_PTR(-ENOMEM);

	for (h = 0; h < VNI_HASH_SIZE; ++h)
		INIT_HLIST_HEAD(&vs->vni_list[h]);

<<<<<<< HEAD
	//创建socket
	sock = vxlan_create_sock(net, ipv6, port, flags);
=======
	sock = vxlan_create_sock(net, ipv6, port, flags, ifindex);
>>>>>>> f17b5f06
	if (IS_ERR(sock)) {
		kfree(vs);
		return ERR_CAST(sock);
	}

	vs->sock = sock;
	refcount_set(&vs->refcnt, 1);
	vs->flags = (flags & VXLAN_F_RCV_FLAGS);

	spin_lock(&vn->sock_lock);
	hlist_add_head_rcu(&vs->hlist, vs_head(net, port));
	udp_tunnel_notify_add_rx_port(sock,
				      (vs->flags & VXLAN_F_GPE) ?
				      UDP_TUNNEL_TYPE_VXLAN_GPE :
				      UDP_TUNNEL_TYPE_VXLAN);
	spin_unlock(&vn->sock_lock);

	/* Mark socket as an encapsulation socket. */
	memset(&tunnel_cfg, 0, sizeof(tunnel_cfg));
	tunnel_cfg.sk_user_data = vs;
	tunnel_cfg.encap_type = 1;
<<<<<<< HEAD
	tunnel_cfg.encap_rcv = vxlan_rcv;//注册vxlan的解析处理函数
=======
	tunnel_cfg.encap_rcv = vxlan_rcv;
	tunnel_cfg.encap_err_lookup = vxlan_err_lookup;
>>>>>>> f17b5f06
	tunnel_cfg.encap_destroy = NULL;
	tunnel_cfg.gro_receive = vxlan_gro_receive;
	tunnel_cfg.gro_complete = vxlan_gro_complete;

	//设置vxlan的隧道配置
	setup_udp_tunnel_sock(net, sock, &tunnel_cfg);

	return vs;
}

static int __vxlan_sock_add(struct vxlan_dev *vxlan, bool ipv6)
{
	struct vxlan_net *vn = net_generic(vxlan->net, vxlan_net_id);
	struct vxlan_sock *vs = NULL;
	struct vxlan_dev_node *node;
	int l3mdev_index = 0;

	if (vxlan->cfg.remote_ifindex)
		l3mdev_index = l3mdev_master_upper_ifindex_by_index(
			vxlan->net, vxlan->cfg.remote_ifindex);

	if (!vxlan->cfg.no_share) {
		spin_lock(&vn->sock_lock);
		vs = vxlan_find_sock(vxlan->net, ipv6 ? AF_INET6 : AF_INET,
				     vxlan->cfg.dst_port, vxlan->cfg.flags,
				     l3mdev_index);
		if (vs && !refcount_inc_not_zero(&vs->refcnt)) {
			spin_unlock(&vn->sock_lock);
			return -EBUSY;
		}
		spin_unlock(&vn->sock_lock);
	}
	if (!vs)
		vs = vxlan_socket_create(vxlan->net, ipv6,
					 vxlan->cfg.dst_port, vxlan->cfg.flags,
					 l3mdev_index);
	if (IS_ERR(vs))
		return PTR_ERR(vs);
#if IS_ENABLED(CONFIG_IPV6)
	if (ipv6) {
		rcu_assign_pointer(vxlan->vn6_sock, vs);
		node = &vxlan->hlist6;
	} else
#endif
	{
		rcu_assign_pointer(vxlan->vn4_sock, vs);
		node = &vxlan->hlist4;
	}
	vxlan_vs_add_dev(vs, vxlan, node);
	return 0;
}

static int vxlan_sock_add(struct vxlan_dev *vxlan)
{
	bool metadata = vxlan->cfg.flags & VXLAN_F_COLLECT_METADATA;
	bool ipv6 = vxlan->cfg.flags & VXLAN_F_IPV6 || metadata;
	bool ipv4 = !ipv6 || metadata;
	int ret = 0;

	RCU_INIT_POINTER(vxlan->vn4_sock, NULL);
#if IS_ENABLED(CONFIG_IPV6)
	RCU_INIT_POINTER(vxlan->vn6_sock, NULL);
	if (ipv6) {
		ret = __vxlan_sock_add(vxlan, true);
		if (ret < 0 && ret != -EAFNOSUPPORT)
			ipv4 = false;
	}
#endif
	if (ipv4)
		ret = __vxlan_sock_add(vxlan, false);
	if (ret < 0)
		vxlan_sock_release(vxlan);
	return ret;
}

static int vxlan_config_validate(struct net *src_net, struct vxlan_config *conf,
				 struct net_device **lower,
				 struct vxlan_dev *old,
				 struct netlink_ext_ack *extack)
{
	struct vxlan_net *vn = net_generic(src_net, vxlan_net_id);
	struct vxlan_dev *tmp;
	bool use_ipv6 = false;

	if (conf->flags & VXLAN_F_GPE) {
		/* For now, allow GPE only together with
		 * COLLECT_METADATA. This can be relaxed later; in such
		 * case, the other side of the PtP link will have to be
		 * provided.
		 */
		if ((conf->flags & ~VXLAN_F_ALLOWED_GPE) ||
		    !(conf->flags & VXLAN_F_COLLECT_METADATA)) {
			NL_SET_ERR_MSG(extack,
				       "VXLAN GPE does not support this combination of attributes");
			return -EINVAL;
		}
	}

	if (!conf->remote_ip.sa.sa_family && !conf->saddr.sa.sa_family) {
		/* Unless IPv6 is explicitly requested, assume IPv4 */
		conf->remote_ip.sa.sa_family = AF_INET;
		conf->saddr.sa.sa_family = AF_INET;
	} else if (!conf->remote_ip.sa.sa_family) {
		conf->remote_ip.sa.sa_family = conf->saddr.sa.sa_family;
	} else if (!conf->saddr.sa.sa_family) {
		conf->saddr.sa.sa_family = conf->remote_ip.sa.sa_family;
	}

	if (conf->saddr.sa.sa_family != conf->remote_ip.sa.sa_family) {
		NL_SET_ERR_MSG(extack,
			       "Local and remote address must be from the same family");
		return -EINVAL;
	}

	if (vxlan_addr_multicast(&conf->saddr)) {
		NL_SET_ERR_MSG(extack, "Local address cannot be multicast");
		return -EINVAL;
	}

	if (conf->saddr.sa.sa_family == AF_INET6) {
		if (!IS_ENABLED(CONFIG_IPV6)) {
			NL_SET_ERR_MSG(extack,
				       "IPv6 support not enabled in the kernel");
			return -EPFNOSUPPORT;
		}
		use_ipv6 = true;
		conf->flags |= VXLAN_F_IPV6;

		if (!(conf->flags & VXLAN_F_COLLECT_METADATA)) {
			int local_type =
				ipv6_addr_type(&conf->saddr.sin6.sin6_addr);
			int remote_type =
				ipv6_addr_type(&conf->remote_ip.sin6.sin6_addr);

			if (local_type & IPV6_ADDR_LINKLOCAL) {
				if (!(remote_type & IPV6_ADDR_LINKLOCAL) &&
				    (remote_type != IPV6_ADDR_ANY)) {
					NL_SET_ERR_MSG(extack,
						       "Invalid combination of local and remote address scopes");
					return -EINVAL;
				}

				conf->flags |= VXLAN_F_IPV6_LINKLOCAL;
			} else {
				if (remote_type ==
				    (IPV6_ADDR_UNICAST | IPV6_ADDR_LINKLOCAL)) {
					NL_SET_ERR_MSG(extack,
						       "Invalid combination of local and remote address scopes");
					return -EINVAL;
				}

				conf->flags &= ~VXLAN_F_IPV6_LINKLOCAL;
			}
		}
	}

	if (conf->label && !use_ipv6) {
		NL_SET_ERR_MSG(extack,
			       "Label attribute only applies to IPv6 VXLAN devices");
		return -EINVAL;
	}

	if (conf->remote_ifindex) {
		struct net_device *lowerdev;

		lowerdev = __dev_get_by_index(src_net, conf->remote_ifindex);
		if (!lowerdev) {
			NL_SET_ERR_MSG(extack,
				       "Invalid local interface, device not found");
			return -ENODEV;
		}

#if IS_ENABLED(CONFIG_IPV6)
		if (use_ipv6) {
			struct inet6_dev *idev = __in6_dev_get(lowerdev);
			if (idev && idev->cnf.disable_ipv6) {
				NL_SET_ERR_MSG(extack,
					       "IPv6 support disabled by administrator");
				return -EPERM;
			}
		}
#endif

		*lower = lowerdev;
	} else {
		if (vxlan_addr_multicast(&conf->remote_ip)) {
			NL_SET_ERR_MSG(extack,
				       "Local interface required for multicast remote destination");

			return -EINVAL;
		}

#if IS_ENABLED(CONFIG_IPV6)
		if (conf->flags & VXLAN_F_IPV6_LINKLOCAL) {
			NL_SET_ERR_MSG(extack,
				       "Local interface required for link-local local/remote addresses");
			return -EINVAL;
		}
#endif

		*lower = NULL;
	}

	if (!conf->dst_port) {
		if (conf->flags & VXLAN_F_GPE)
			conf->dst_port = htons(4790); /* IANA VXLAN-GPE port */
		else
			conf->dst_port = htons(vxlan_port);
	}

	if (!conf->age_interval)
		conf->age_interval = FDB_AGE_DEFAULT;

	list_for_each_entry(tmp, &vn->vxlan_list, next) {
		if (tmp == old)
			continue;

		if (tmp->cfg.vni != conf->vni)
			continue;
		if (tmp->cfg.dst_port != conf->dst_port)
			continue;
		if ((tmp->cfg.flags & (VXLAN_F_RCV_FLAGS | VXLAN_F_IPV6)) !=
		    (conf->flags & (VXLAN_F_RCV_FLAGS | VXLAN_F_IPV6)))
			continue;

		if ((conf->flags & VXLAN_F_IPV6_LINKLOCAL) &&
		    tmp->cfg.remote_ifindex != conf->remote_ifindex)
			continue;

		NL_SET_ERR_MSG(extack,
			       "A VXLAN device with the specified VNI already exists");
		return -EEXIST;
	}

	return 0;
}

static void vxlan_config_apply(struct net_device *dev,
			       struct vxlan_config *conf,
			       struct net_device *lowerdev,
			       struct net *src_net,
			       bool changelink)
{
	struct vxlan_dev *vxlan = netdev_priv(dev);
	struct vxlan_rdst *dst = &vxlan->default_dst;
	unsigned short needed_headroom = ETH_HLEN;
	bool use_ipv6 = !!(conf->flags & VXLAN_F_IPV6);
	int max_mtu = ETH_MAX_MTU;

	if (!changelink) {
		if (conf->flags & VXLAN_F_GPE)
			vxlan_raw_setup(dev);
		else
			vxlan_ether_setup(dev);

		if (conf->mtu)
			dev->mtu = conf->mtu;

		vxlan->net = src_net;
	}

	dst->remote_vni = conf->vni;

	memcpy(&dst->remote_ip, &conf->remote_ip, sizeof(conf->remote_ip));

	if (lowerdev) {
		dst->remote_ifindex = conf->remote_ifindex;

		dev->gso_max_size = lowerdev->gso_max_size;
		dev->gso_max_segs = lowerdev->gso_max_segs;

		needed_headroom = lowerdev->hard_header_len;

		max_mtu = lowerdev->mtu - (use_ipv6 ? VXLAN6_HEADROOM :
					   VXLAN_HEADROOM);
		if (max_mtu < ETH_MIN_MTU)
			max_mtu = ETH_MIN_MTU;

		if (!changelink && !conf->mtu)
			dev->mtu = max_mtu;
	}

	if (dev->mtu > max_mtu)
		dev->mtu = max_mtu;

	if (use_ipv6 || conf->flags & VXLAN_F_COLLECT_METADATA)
		needed_headroom += VXLAN6_HEADROOM;
	else
		needed_headroom += VXLAN_HEADROOM;
	dev->needed_headroom = needed_headroom;

	memcpy(&vxlan->cfg, conf, sizeof(*conf));
}

static int vxlan_dev_configure(struct net *src_net, struct net_device *dev,
			       struct vxlan_config *conf, bool changelink,
			       struct netlink_ext_ack *extack)
{
	struct vxlan_dev *vxlan = netdev_priv(dev);
	struct net_device *lowerdev;
	int ret;

	ret = vxlan_config_validate(src_net, conf, &lowerdev, vxlan, extack);
	if (ret)
		return ret;

	vxlan_config_apply(dev, conf, lowerdev, src_net, changelink);

	return 0;
}

//vxlan　link创建对应设备
static int __vxlan_dev_create(struct net *net, struct net_device *dev,
			      struct vxlan_config *conf,
			      struct netlink_ext_ack *extack)
{
	struct vxlan_net *vn = net_generic(net, vxlan_net_id);
	struct vxlan_dev *vxlan = netdev_priv(dev);
	struct vxlan_fdb *f = NULL;
	bool unregister = false;
	int err;

	err = vxlan_dev_configure(net, dev, conf, false, extack);
	if (err)
		return err;

	dev->ethtool_ops = &vxlan_ethtool_ops;

	/* create an fdb entry for a valid default destination */
	if (!vxlan_addr_any(&vxlan->default_dst.remote_ip)) {
		err = vxlan_fdb_create(vxlan, all_zeros_mac,
				       &vxlan->default_dst.remote_ip,
				       NUD_REACHABLE | NUD_PERMANENT,
				       vxlan->cfg.dst_port,
				       vxlan->default_dst.remote_vni,
				       vxlan->default_dst.remote_vni,
				       vxlan->default_dst.remote_ifindex,
				       NTF_SELF, &f);
		if (err)
			return err;
	}

	//注册netdev
	err = register_netdevice(dev);
	if (err)
		goto errout;
	unregister = true;

	err = rtnl_configure_link(dev, NULL);
	if (err)
		goto errout;

	/* notify default fdb entry */
	if (f)
		vxlan_fdb_notify(vxlan, f, first_remote_rtnl(f), RTM_NEWNEIGH,
				 true);

	list_add(&vxlan->next, &vn->vxlan_list);
	return 0;

errout:
	/* unregister_netdevice() destroys the default FDB entry with deletion
	 * notification. But the addition notification was not sent yet, so
	 * destroy the entry by hand here.
	 */
	if (f)
		vxlan_fdb_destroy(vxlan, f, false, false);
	if (unregister)
		unregister_netdevice(dev);
	return err;
}

static int vxlan_nl2conf(struct nlattr *tb[], struct nlattr *data[],
			 struct net_device *dev, struct vxlan_config *conf,
			 bool changelink)
{
	struct vxlan_dev *vxlan = netdev_priv(dev);

	memset(conf, 0, sizeof(*conf));

	/* if changelink operation, start with old existing cfg */
	if (changelink)
		memcpy(conf, &vxlan->cfg, sizeof(*conf));

	if (data[IFLA_VXLAN_ID]) {
		__be32 vni = cpu_to_be32(nla_get_u32(data[IFLA_VXLAN_ID]));

		if (changelink && (vni != conf->vni))
			return -EOPNOTSUPP;
		conf->vni = cpu_to_be32(nla_get_u32(data[IFLA_VXLAN_ID]));
	}

	if (data[IFLA_VXLAN_GROUP]) {
		if (changelink && (conf->remote_ip.sa.sa_family != AF_INET))
			return -EOPNOTSUPP;

		conf->remote_ip.sin.sin_addr.s_addr = nla_get_in_addr(data[IFLA_VXLAN_GROUP]);
		conf->remote_ip.sa.sa_family = AF_INET;
	} else if (data[IFLA_VXLAN_GROUP6]) {
		if (!IS_ENABLED(CONFIG_IPV6))
			return -EPFNOSUPPORT;

		if (changelink && (conf->remote_ip.sa.sa_family != AF_INET6))
			return -EOPNOTSUPP;

		conf->remote_ip.sin6.sin6_addr = nla_get_in6_addr(data[IFLA_VXLAN_GROUP6]);
		conf->remote_ip.sa.sa_family = AF_INET6;
	}

	if (data[IFLA_VXLAN_LOCAL]) {
		if (changelink && (conf->saddr.sa.sa_family != AF_INET))
			return -EOPNOTSUPP;

		conf->saddr.sin.sin_addr.s_addr = nla_get_in_addr(data[IFLA_VXLAN_LOCAL]);
		conf->saddr.sa.sa_family = AF_INET;
	} else if (data[IFLA_VXLAN_LOCAL6]) {
		if (!IS_ENABLED(CONFIG_IPV6))
			return -EPFNOSUPPORT;

		if (changelink && (conf->saddr.sa.sa_family != AF_INET6))
			return -EOPNOTSUPP;

		/* TODO: respect scope id */
		conf->saddr.sin6.sin6_addr = nla_get_in6_addr(data[IFLA_VXLAN_LOCAL6]);
		conf->saddr.sa.sa_family = AF_INET6;
	}

	if (data[IFLA_VXLAN_LINK])
		conf->remote_ifindex = nla_get_u32(data[IFLA_VXLAN_LINK]);

	if (data[IFLA_VXLAN_TOS])
		conf->tos  = nla_get_u8(data[IFLA_VXLAN_TOS]);

	if (data[IFLA_VXLAN_TTL])
		conf->ttl = nla_get_u8(data[IFLA_VXLAN_TTL]);

	if (data[IFLA_VXLAN_TTL_INHERIT]) {
		if (changelink)
			return -EOPNOTSUPP;
		conf->flags |= VXLAN_F_TTL_INHERIT;
	}

	if (data[IFLA_VXLAN_LABEL])
		conf->label = nla_get_be32(data[IFLA_VXLAN_LABEL]) &
			     IPV6_FLOWLABEL_MASK;

	if (data[IFLA_VXLAN_LEARNING]) {
		if (nla_get_u8(data[IFLA_VXLAN_LEARNING]))
			conf->flags |= VXLAN_F_LEARN;
		else
			conf->flags &= ~VXLAN_F_LEARN;
	} else if (!changelink) {
		/* default to learn on a new device */
		conf->flags |= VXLAN_F_LEARN;
	}

	if (data[IFLA_VXLAN_AGEING])
		conf->age_interval = nla_get_u32(data[IFLA_VXLAN_AGEING]);

	if (data[IFLA_VXLAN_PROXY]) {
		if (changelink)
			return -EOPNOTSUPP;
		if (nla_get_u8(data[IFLA_VXLAN_PROXY]))
			conf->flags |= VXLAN_F_PROXY;
	}

	if (data[IFLA_VXLAN_RSC]) {
		if (changelink)
			return -EOPNOTSUPP;
		if (nla_get_u8(data[IFLA_VXLAN_RSC]))
			conf->flags |= VXLAN_F_RSC;
	}

	if (data[IFLA_VXLAN_L2MISS]) {
		if (changelink)
			return -EOPNOTSUPP;
		if (nla_get_u8(data[IFLA_VXLAN_L2MISS]))
			conf->flags |= VXLAN_F_L2MISS;
	}

	if (data[IFLA_VXLAN_L3MISS]) {
		if (changelink)
			return -EOPNOTSUPP;
		if (nla_get_u8(data[IFLA_VXLAN_L3MISS]))
			conf->flags |= VXLAN_F_L3MISS;
	}

	if (data[IFLA_VXLAN_LIMIT]) {
		if (changelink)
			return -EOPNOTSUPP;
		conf->addrmax = nla_get_u32(data[IFLA_VXLAN_LIMIT]);
	}

	if (data[IFLA_VXLAN_COLLECT_METADATA]) {
		if (changelink)
			return -EOPNOTSUPP;
		if (nla_get_u8(data[IFLA_VXLAN_COLLECT_METADATA]))
			conf->flags |= VXLAN_F_COLLECT_METADATA;
	}

	if (data[IFLA_VXLAN_PORT_RANGE]) {
		if (!changelink) {
			const struct ifla_vxlan_port_range *p
				= nla_data(data[IFLA_VXLAN_PORT_RANGE]);
			conf->port_min = ntohs(p->low);
			conf->port_max = ntohs(p->high);
		} else {
			return -EOPNOTSUPP;
		}
	}

	if (data[IFLA_VXLAN_PORT]) {
		if (changelink)
			return -EOPNOTSUPP;
		conf->dst_port = nla_get_be16(data[IFLA_VXLAN_PORT]);
	}

	if (data[IFLA_VXLAN_UDP_CSUM]) {
		if (changelink)
			return -EOPNOTSUPP;
		if (!nla_get_u8(data[IFLA_VXLAN_UDP_CSUM]))
			conf->flags |= VXLAN_F_UDP_ZERO_CSUM_TX;
	}

	if (data[IFLA_VXLAN_UDP_ZERO_CSUM6_TX]) {
		if (changelink)
			return -EOPNOTSUPP;
		if (nla_get_u8(data[IFLA_VXLAN_UDP_ZERO_CSUM6_TX]))
			conf->flags |= VXLAN_F_UDP_ZERO_CSUM6_TX;
	}

	if (data[IFLA_VXLAN_UDP_ZERO_CSUM6_RX]) {
		if (changelink)
			return -EOPNOTSUPP;
		if (nla_get_u8(data[IFLA_VXLAN_UDP_ZERO_CSUM6_RX]))
			conf->flags |= VXLAN_F_UDP_ZERO_CSUM6_RX;
	}

	if (data[IFLA_VXLAN_REMCSUM_TX]) {
		if (changelink)
			return -EOPNOTSUPP;
		if (nla_get_u8(data[IFLA_VXLAN_REMCSUM_TX]))
			conf->flags |= VXLAN_F_REMCSUM_TX;
	}

	if (data[IFLA_VXLAN_REMCSUM_RX]) {
		if (changelink)
			return -EOPNOTSUPP;
		if (nla_get_u8(data[IFLA_VXLAN_REMCSUM_RX]))
			conf->flags |= VXLAN_F_REMCSUM_RX;
	}

	if (data[IFLA_VXLAN_GBP]) {
		if (changelink)
			return -EOPNOTSUPP;
		conf->flags |= VXLAN_F_GBP;
	}

	if (data[IFLA_VXLAN_GPE]) {
		if (changelink)
			return -EOPNOTSUPP;
		conf->flags |= VXLAN_F_GPE;
	}

	if (data[IFLA_VXLAN_REMCSUM_NOPARTIAL]) {
		if (changelink)
			return -EOPNOTSUPP;
		conf->flags |= VXLAN_F_REMCSUM_NOPARTIAL;
	}

	if (tb[IFLA_MTU]) {
		if (changelink)
			return -EOPNOTSUPP;
		conf->mtu = nla_get_u32(tb[IFLA_MTU]);
	}

	if (data[IFLA_VXLAN_DF])
		conf->df = nla_get_u8(data[IFLA_VXLAN_DF]);

	return 0;
}

static int vxlan_newlink(struct net *src_net, struct net_device *dev,
			 struct nlattr *tb[], struct nlattr *data[],
			 struct netlink_ext_ack *extack)
{
	struct vxlan_config conf;
	int err;

	err = vxlan_nl2conf(tb, data, dev, &conf, false);
	if (err)
		return err;

	return __vxlan_dev_create(src_net, dev, &conf, extack);
}

static int vxlan_changelink(struct net_device *dev, struct nlattr *tb[],
			    struct nlattr *data[],
			    struct netlink_ext_ack *extack)
{
	struct vxlan_dev *vxlan = netdev_priv(dev);
	struct vxlan_rdst *dst = &vxlan->default_dst;
	unsigned long old_age_interval;
	struct vxlan_rdst old_dst;
	struct vxlan_config conf;
	int err;

	err = vxlan_nl2conf(tb, data,
			    dev, &conf, true);
	if (err)
		return err;

	old_age_interval = vxlan->cfg.age_interval;
	memcpy(&old_dst, dst, sizeof(struct vxlan_rdst));

	err = vxlan_dev_configure(vxlan->net, dev, &conf, true, extack);
	if (err)
		return err;

	if (old_age_interval != vxlan->cfg.age_interval)
		mod_timer(&vxlan->age_timer, jiffies);

	/* handle default dst entry */
	if (!vxlan_addr_equal(&dst->remote_ip, &old_dst.remote_ip)) {
		spin_lock_bh(&vxlan->hash_lock);
		if (!vxlan_addr_any(&old_dst.remote_ip))
			__vxlan_fdb_delete(vxlan, all_zeros_mac,
					   old_dst.remote_ip,
					   vxlan->cfg.dst_port,
					   old_dst.remote_vni,
					   old_dst.remote_vni,
					   old_dst.remote_ifindex,
					   true);

		if (!vxlan_addr_any(&dst->remote_ip)) {
			err = vxlan_fdb_update(vxlan, all_zeros_mac,
					       &dst->remote_ip,
					       NUD_REACHABLE | NUD_PERMANENT,
					       NLM_F_APPEND | NLM_F_CREATE,
					       vxlan->cfg.dst_port,
					       dst->remote_vni,
					       dst->remote_vni,
					       dst->remote_ifindex,
					       NTF_SELF, true);
			if (err) {
				spin_unlock_bh(&vxlan->hash_lock);
				return err;
			}
		}
		spin_unlock_bh(&vxlan->hash_lock);
	}

	return 0;
}

static void vxlan_dellink(struct net_device *dev, struct list_head *head)
{
	struct vxlan_dev *vxlan = netdev_priv(dev);

	vxlan_flush(vxlan, true);

	gro_cells_destroy(&vxlan->gro_cells);
	list_del(&vxlan->next);
	unregister_netdevice_queue(dev, head);
}

static size_t vxlan_get_size(const struct net_device *dev)
{

	return nla_total_size(sizeof(__u32)) +	/* IFLA_VXLAN_ID */
		nla_total_size(sizeof(struct in6_addr)) + /* IFLA_VXLAN_GROUP{6} */
		nla_total_size(sizeof(__u32)) +	/* IFLA_VXLAN_LINK */
		nla_total_size(sizeof(struct in6_addr)) + /* IFLA_VXLAN_LOCAL{6} */
		nla_total_size(sizeof(__u8)) +	/* IFLA_VXLAN_TTL */
		nla_total_size(sizeof(__u8)) +	/* IFLA_VXLAN_TTL_INHERIT */
		nla_total_size(sizeof(__u8)) +	/* IFLA_VXLAN_TOS */
		nla_total_size(sizeof(__u8)) +	/* IFLA_VXLAN_DF */
		nla_total_size(sizeof(__be32)) + /* IFLA_VXLAN_LABEL */
		nla_total_size(sizeof(__u8)) +	/* IFLA_VXLAN_LEARNING */
		nla_total_size(sizeof(__u8)) +	/* IFLA_VXLAN_PROXY */
		nla_total_size(sizeof(__u8)) +	/* IFLA_VXLAN_RSC */
		nla_total_size(sizeof(__u8)) +	/* IFLA_VXLAN_L2MISS */
		nla_total_size(sizeof(__u8)) +	/* IFLA_VXLAN_L3MISS */
		nla_total_size(sizeof(__u8)) +	/* IFLA_VXLAN_COLLECT_METADATA */
		nla_total_size(sizeof(__u32)) +	/* IFLA_VXLAN_AGEING */
		nla_total_size(sizeof(__u32)) +	/* IFLA_VXLAN_LIMIT */
		nla_total_size(sizeof(struct ifla_vxlan_port_range)) +
		nla_total_size(sizeof(__be16)) + /* IFLA_VXLAN_PORT */
		nla_total_size(sizeof(__u8)) + /* IFLA_VXLAN_UDP_CSUM */
		nla_total_size(sizeof(__u8)) + /* IFLA_VXLAN_UDP_ZERO_CSUM6_TX */
		nla_total_size(sizeof(__u8)) + /* IFLA_VXLAN_UDP_ZERO_CSUM6_RX */
		nla_total_size(sizeof(__u8)) + /* IFLA_VXLAN_REMCSUM_TX */
		nla_total_size(sizeof(__u8)) + /* IFLA_VXLAN_REMCSUM_RX */
		0;
}

static int vxlan_fill_info(struct sk_buff *skb, const struct net_device *dev)
{
	const struct vxlan_dev *vxlan = netdev_priv(dev);
	const struct vxlan_rdst *dst = &vxlan->default_dst;
	struct ifla_vxlan_port_range ports = {
		.low =  htons(vxlan->cfg.port_min),
		.high = htons(vxlan->cfg.port_max),
	};

	if (nla_put_u32(skb, IFLA_VXLAN_ID, be32_to_cpu(dst->remote_vni)))
		goto nla_put_failure;

	if (!vxlan_addr_any(&dst->remote_ip)) {
		if (dst->remote_ip.sa.sa_family == AF_INET) {
			if (nla_put_in_addr(skb, IFLA_VXLAN_GROUP,
					    dst->remote_ip.sin.sin_addr.s_addr))
				goto nla_put_failure;
#if IS_ENABLED(CONFIG_IPV6)
		} else {
			if (nla_put_in6_addr(skb, IFLA_VXLAN_GROUP6,
					     &dst->remote_ip.sin6.sin6_addr))
				goto nla_put_failure;
#endif
		}
	}

	if (dst->remote_ifindex && nla_put_u32(skb, IFLA_VXLAN_LINK, dst->remote_ifindex))
		goto nla_put_failure;

	if (!vxlan_addr_any(&vxlan->cfg.saddr)) {
		if (vxlan->cfg.saddr.sa.sa_family == AF_INET) {
			if (nla_put_in_addr(skb, IFLA_VXLAN_LOCAL,
					    vxlan->cfg.saddr.sin.sin_addr.s_addr))
				goto nla_put_failure;
#if IS_ENABLED(CONFIG_IPV6)
		} else {
			if (nla_put_in6_addr(skb, IFLA_VXLAN_LOCAL6,
					     &vxlan->cfg.saddr.sin6.sin6_addr))
				goto nla_put_failure;
#endif
		}
	}

	if (nla_put_u8(skb, IFLA_VXLAN_TTL, vxlan->cfg.ttl) ||
	    nla_put_u8(skb, IFLA_VXLAN_TTL_INHERIT,
		       !!(vxlan->cfg.flags & VXLAN_F_TTL_INHERIT)) ||
	    nla_put_u8(skb, IFLA_VXLAN_TOS, vxlan->cfg.tos) ||
	    nla_put_u8(skb, IFLA_VXLAN_DF, vxlan->cfg.df) ||
	    nla_put_be32(skb, IFLA_VXLAN_LABEL, vxlan->cfg.label) ||
	    nla_put_u8(skb, IFLA_VXLAN_LEARNING,
			!!(vxlan->cfg.flags & VXLAN_F_LEARN)) ||
	    nla_put_u8(skb, IFLA_VXLAN_PROXY,
			!!(vxlan->cfg.flags & VXLAN_F_PROXY)) ||
	    nla_put_u8(skb, IFLA_VXLAN_RSC,
		       !!(vxlan->cfg.flags & VXLAN_F_RSC)) ||
	    nla_put_u8(skb, IFLA_VXLAN_L2MISS,
			!!(vxlan->cfg.flags & VXLAN_F_L2MISS)) ||
	    nla_put_u8(skb, IFLA_VXLAN_L3MISS,
			!!(vxlan->cfg.flags & VXLAN_F_L3MISS)) ||
	    nla_put_u8(skb, IFLA_VXLAN_COLLECT_METADATA,
		       !!(vxlan->cfg.flags & VXLAN_F_COLLECT_METADATA)) ||
	    nla_put_u32(skb, IFLA_VXLAN_AGEING, vxlan->cfg.age_interval) ||
	    nla_put_u32(skb, IFLA_VXLAN_LIMIT, vxlan->cfg.addrmax) ||
	    nla_put_be16(skb, IFLA_VXLAN_PORT, vxlan->cfg.dst_port) ||
	    nla_put_u8(skb, IFLA_VXLAN_UDP_CSUM,
			!(vxlan->cfg.flags & VXLAN_F_UDP_ZERO_CSUM_TX)) ||
	    nla_put_u8(skb, IFLA_VXLAN_UDP_ZERO_CSUM6_TX,
			!!(vxlan->cfg.flags & VXLAN_F_UDP_ZERO_CSUM6_TX)) ||
	    nla_put_u8(skb, IFLA_VXLAN_UDP_ZERO_CSUM6_RX,
			!!(vxlan->cfg.flags & VXLAN_F_UDP_ZERO_CSUM6_RX)) ||
	    nla_put_u8(skb, IFLA_VXLAN_REMCSUM_TX,
			!!(vxlan->cfg.flags & VXLAN_F_REMCSUM_TX)) ||
	    nla_put_u8(skb, IFLA_VXLAN_REMCSUM_RX,
			!!(vxlan->cfg.flags & VXLAN_F_REMCSUM_RX)))
		goto nla_put_failure;

	if (nla_put(skb, IFLA_VXLAN_PORT_RANGE, sizeof(ports), &ports))
		goto nla_put_failure;

	if (vxlan->cfg.flags & VXLAN_F_GBP &&
	    nla_put_flag(skb, IFLA_VXLAN_GBP))
		goto nla_put_failure;

	if (vxlan->cfg.flags & VXLAN_F_GPE &&
	    nla_put_flag(skb, IFLA_VXLAN_GPE))
		goto nla_put_failure;

	if (vxlan->cfg.flags & VXLAN_F_REMCSUM_NOPARTIAL &&
	    nla_put_flag(skb, IFLA_VXLAN_REMCSUM_NOPARTIAL))
		goto nla_put_failure;

	return 0;

nla_put_failure:
	return -EMSGSIZE;
}

static struct net *vxlan_get_link_net(const struct net_device *dev)
{
	struct vxlan_dev *vxlan = netdev_priv(dev);

	return vxlan->net;
}

static struct rtnl_link_ops vxlan_link_ops __read_mostly = {
	.kind		= "vxlan",
	.maxtype	= IFLA_VXLAN_MAX,
	.policy		= vxlan_policy,
	.priv_size	= sizeof(struct vxlan_dev),
	.setup		= vxlan_setup,
	.validate	= vxlan_validate,
	.newlink	= vxlan_newlink,//link新建
	.changelink	= vxlan_changelink,
	.dellink	= vxlan_dellink,
	.get_size	= vxlan_get_size,
	.fill_info	= vxlan_fill_info,
	.get_link_net	= vxlan_get_link_net,
};

struct net_device *vxlan_dev_create(struct net *net, const char *name,
				    u8 name_assign_type,
				    struct vxlan_config *conf)
{
	struct nlattr *tb[IFLA_MAX + 1];
	struct net_device *dev;
	int err;

	memset(&tb, 0, sizeof(tb));

	dev = rtnl_create_link(net, name, name_assign_type,
			       &vxlan_link_ops, tb, NULL);
	if (IS_ERR(dev))
		return dev;

	err = __vxlan_dev_create(net, dev, conf, NULL);
	if (err < 0) {
		free_netdev(dev);
		return ERR_PTR(err);
	}

	err = rtnl_configure_link(dev, NULL);
	if (err < 0) {
		LIST_HEAD(list_kill);

		vxlan_dellink(dev, &list_kill);
		unregister_netdevice_many(&list_kill);
		return ERR_PTR(err);
	}

	return dev;
}
EXPORT_SYMBOL_GPL(vxlan_dev_create);

static void vxlan_handle_lowerdev_unregister(struct vxlan_net *vn,
					     struct net_device *dev)
{
	struct vxlan_dev *vxlan, *next;
	LIST_HEAD(list_kill);

	list_for_each_entry_safe(vxlan, next, &vn->vxlan_list, next) {
		struct vxlan_rdst *dst = &vxlan->default_dst;

		/* In case we created vxlan device with carrier
		 * and we loose the carrier due to module unload
		 * we also need to remove vxlan device. In other
		 * cases, it's not necessary and remote_ifindex
		 * is 0 here, so no matches.
		 */
		if (dst->remote_ifindex == dev->ifindex)
			vxlan_dellink(vxlan->dev, &list_kill);
	}

	unregister_netdevice_many(&list_kill);
}

static int vxlan_netdevice_event(struct notifier_block *unused,
				 unsigned long event, void *ptr)
{
	struct net_device *dev = netdev_notifier_info_to_dev(ptr);
	struct vxlan_net *vn = net_generic(dev_net(dev), vxlan_net_id);

	if (event == NETDEV_UNREGISTER) {
		vxlan_offload_rx_ports(dev, false);
		vxlan_handle_lowerdev_unregister(vn, dev);
	} else if (event == NETDEV_REGISTER) {
		vxlan_offload_rx_ports(dev, true);
	} else if (event == NETDEV_UDP_TUNNEL_PUSH_INFO ||
		   event == NETDEV_UDP_TUNNEL_DROP_INFO) {
		vxlan_offload_rx_ports(dev, event == NETDEV_UDP_TUNNEL_PUSH_INFO);
	}

	return NOTIFY_DONE;
}

static struct notifier_block vxlan_notifier_block __read_mostly = {
	.notifier_call = vxlan_netdevice_event,
};

static void
vxlan_fdb_offloaded_set(struct net_device *dev,
			struct switchdev_notifier_vxlan_fdb_info *fdb_info)
{
	struct vxlan_dev *vxlan = netdev_priv(dev);
	struct vxlan_rdst *rdst;
	struct vxlan_fdb *f;

	spin_lock_bh(&vxlan->hash_lock);

	f = vxlan_find_mac(vxlan, fdb_info->eth_addr, fdb_info->vni);
	if (!f)
		goto out;

	rdst = vxlan_fdb_find_rdst(f, &fdb_info->remote_ip,
				   fdb_info->remote_port,
				   fdb_info->remote_vni,
				   fdb_info->remote_ifindex);
	if (!rdst)
		goto out;

	rdst->offloaded = fdb_info->offloaded;

out:
	spin_unlock_bh(&vxlan->hash_lock);
}

static int
vxlan_fdb_external_learn_add(struct net_device *dev,
			     struct switchdev_notifier_vxlan_fdb_info *fdb_info)
{
	struct vxlan_dev *vxlan = netdev_priv(dev);
	int err;

	spin_lock_bh(&vxlan->hash_lock);
	err = vxlan_fdb_update(vxlan, fdb_info->eth_addr, &fdb_info->remote_ip,
			       NUD_REACHABLE,
			       NLM_F_CREATE | NLM_F_REPLACE,
			       fdb_info->remote_port,
			       fdb_info->vni,
			       fdb_info->remote_vni,
			       fdb_info->remote_ifindex,
			       NTF_USE | NTF_SELF | NTF_EXT_LEARNED,
			       false);
	spin_unlock_bh(&vxlan->hash_lock);

	return err;
}

static int
vxlan_fdb_external_learn_del(struct net_device *dev,
			     struct switchdev_notifier_vxlan_fdb_info *fdb_info)
{
	struct vxlan_dev *vxlan = netdev_priv(dev);
	struct vxlan_fdb *f;
	int err = 0;

	spin_lock_bh(&vxlan->hash_lock);

	f = vxlan_find_mac(vxlan, fdb_info->eth_addr, fdb_info->vni);
	if (!f)
		err = -ENOENT;
	else if (f->flags & NTF_EXT_LEARNED)
		err = __vxlan_fdb_delete(vxlan, fdb_info->eth_addr,
					 fdb_info->remote_ip,
					 fdb_info->remote_port,
					 fdb_info->vni,
					 fdb_info->remote_vni,
					 fdb_info->remote_ifindex,
					 false);

	spin_unlock_bh(&vxlan->hash_lock);

	return err;
}

static int vxlan_switchdev_event(struct notifier_block *unused,
				 unsigned long event, void *ptr)
{
	struct net_device *dev = switchdev_notifier_info_to_dev(ptr);
	struct switchdev_notifier_vxlan_fdb_info *fdb_info;
	int err = 0;

	switch (event) {
	case SWITCHDEV_VXLAN_FDB_OFFLOADED:
		vxlan_fdb_offloaded_set(dev, ptr);
		break;
	case SWITCHDEV_VXLAN_FDB_ADD_TO_BRIDGE:
		fdb_info = ptr;
		err = vxlan_fdb_external_learn_add(dev, fdb_info);
		if (err) {
			err = notifier_from_errno(err);
			break;
		}
		fdb_info->offloaded = true;
		vxlan_fdb_offloaded_set(dev, fdb_info);
		break;
	case SWITCHDEV_VXLAN_FDB_DEL_TO_BRIDGE:
		fdb_info = ptr;
		err = vxlan_fdb_external_learn_del(dev, fdb_info);
		if (err) {
			err = notifier_from_errno(err);
			break;
		}
		fdb_info->offloaded = false;
		vxlan_fdb_offloaded_set(dev, fdb_info);
		break;
	}

	return err;
}

static struct notifier_block vxlan_switchdev_notifier_block __read_mostly = {
	.notifier_call = vxlan_switchdev_event,
};

static __net_init int vxlan_init_net(struct net *net)
{
	struct vxlan_net *vn = net_generic(net, vxlan_net_id);
	unsigned int h;

	INIT_LIST_HEAD(&vn->vxlan_list);
	spin_lock_init(&vn->sock_lock);

	for (h = 0; h < PORT_HASH_SIZE; ++h)
		INIT_HLIST_HEAD(&vn->sock_list[h]);

	return 0;
}

static void vxlan_destroy_tunnels(struct net *net, struct list_head *head)
{
	struct vxlan_net *vn = net_generic(net, vxlan_net_id);
	struct vxlan_dev *vxlan, *next;
	struct net_device *dev, *aux;
	unsigned int h;

	for_each_netdev_safe(net, dev, aux)
		if (dev->rtnl_link_ops == &vxlan_link_ops)
			unregister_netdevice_queue(dev, head);

	list_for_each_entry_safe(vxlan, next, &vn->vxlan_list, next) {
		/* If vxlan->dev is in the same netns, it has already been added
		 * to the list by the previous loop.
		 */
		if (!net_eq(dev_net(vxlan->dev), net)) {
			gro_cells_destroy(&vxlan->gro_cells);
			unregister_netdevice_queue(vxlan->dev, head);
		}
	}

	for (h = 0; h < PORT_HASH_SIZE; ++h)
		WARN_ON_ONCE(!hlist_empty(&vn->sock_list[h]));
}

static void __net_exit vxlan_exit_batch_net(struct list_head *net_list)
{
	struct net *net;
	LIST_HEAD(list);

	rtnl_lock();
	list_for_each_entry(net, net_list, exit_list)
		vxlan_destroy_tunnels(net, &list);

	unregister_netdevice_many(&list);
	rtnl_unlock();
}

static struct pernet_operations vxlan_net_ops = {
	.init = vxlan_init_net,
	.exit_batch = vxlan_exit_batch_net,
	.id   = &vxlan_net_id,
	.size = sizeof(struct vxlan_net),
};

static int __init vxlan_init_module(void)
{
	int rc;

	//为vxlan_salt生成随机值（用于防止转发表可期待）
	get_random_bytes(&vxlan_salt, sizeof(vxlan_salt));

	rc = register_pernet_subsys(&vxlan_net_ops);
	if (rc)
		goto out1;

	rc = register_netdevice_notifier(&vxlan_notifier_block);
	if (rc)
		goto out2;

	//注册vxlan对应的ip link类型
	rc = register_switchdev_notifier(&vxlan_switchdev_notifier_block);
	if (rc)
		goto out3;

	rc = rtnl_link_register(&vxlan_link_ops);
	if (rc)
		goto out4;

	return 0;
out4:
	unregister_switchdev_notifier(&vxlan_switchdev_notifier_block);
out3:
	unregister_netdevice_notifier(&vxlan_notifier_block);
out2:
	unregister_pernet_subsys(&vxlan_net_ops);
out1:
	return rc;
}
late_initcall(vxlan_init_module);

static void __exit vxlan_cleanup_module(void)
{
	rtnl_link_unregister(&vxlan_link_ops);
	unregister_switchdev_notifier(&vxlan_switchdev_notifier_block);
	unregister_netdevice_notifier(&vxlan_notifier_block);
	unregister_pernet_subsys(&vxlan_net_ops);
	/* rcu_barrier() is called by netns */
}
module_exit(vxlan_cleanup_module);

MODULE_LICENSE("GPL");
MODULE_VERSION(VXLAN_VERSION);
MODULE_AUTHOR("Stephen Hemminger <stephen@networkplumber.org>");
MODULE_DESCRIPTION("Driver for VXLAN encapsulated traffic");
MODULE_ALIAS_RTNL_LINK("vxlan");<|MERGE_RESOLUTION|>--- conflicted
+++ resolved
@@ -1166,9 +1166,6 @@
 	return err;
 }
 
-<<<<<<< HEAD
-//学习vxlan fdb表项
-=======
 static int vxlan_fdb_get(struct sk_buff *skb,
 			 struct nlattr *tb[],
 			 struct net_device *dev,
@@ -1202,11 +1199,11 @@
 	return err;
 }
 
->>>>>>> f17b5f06
 /* Watch incoming packets to learn mapping between Ethernet address
  * and Tunnel endpoint.
  * Return true if packet is bogus and should be dropped.
  */
+//学习vxlan fdb表项
 static bool vxlan_snoop(struct net_device *dev,
 			union vxlan_addr *src_ip, const u8 *src_mac,
 			u32 src_ifindex, __be32 vni)
@@ -1708,9 +1705,6 @@
 	return 0;
 }
 
-<<<<<<< HEAD
-//查询vxlan fdb表，知道arp结果的回复arp
-=======
 /* Callback from net/ipv{4,6}/udp.c to check that we have a VNI for errors */
 static int vxlan_err_lookup(struct sock *sk, struct sk_buff *skb)
 {
@@ -1739,7 +1733,7 @@
 	return 0;
 }
 
->>>>>>> f17b5f06
+//查询vxlan fdb表，知道arp结果的回复arp
 static int arp_reduce(struct net_device *dev, struct sk_buff *skb, __be32 vni)
 {
 	struct vxlan_dev *vxlan = netdev_priv(dev);
@@ -2446,13 +2440,10 @@
 		struct rtable *rt;
 		__be16 df = 0;
 
-<<<<<<< HEAD
-		//查路由
-=======
 		if (!ifindex)
 			ifindex = sock4->sock->sk->sk_bound_dev_if;
 
->>>>>>> f17b5f06
+		//查路由
 		rt = vxlan_get_route(vxlan, dev, sock4, skb, ifindex, tos,
 				     dst->sin.sin_addr.s_addr,
 				     &local_ip.sin.sin_addr.s_addr,
@@ -2702,13 +2693,8 @@
 				netdev_dbg(vxlan->dev,
 					   "garbage collect %pM\n",
 					   f->eth_addr);
-<<<<<<< HEAD
 				f->state = NUD_STALE;//置为过期
-				vxlan_fdb_destroy(vxlan, f, true);//销毁vxlan fdb表项
-=======
-				f->state = NUD_STALE;
-				vxlan_fdb_destroy(vxlan, f, true, true);
->>>>>>> f17b5f06
+				vxlan_fdb_destroy(vxlan, f, true, true);//销毁vxlan fdb表项
 			} else if (time_before(timeout, next_timer))
 				//如果此表项是有效的，则获取下次timer触发时间
 				next_timer = timeout;
@@ -3193,12 +3179,8 @@
 	for (h = 0; h < VNI_HASH_SIZE; ++h)
 		INIT_HLIST_HEAD(&vs->vni_list[h]);
 
-<<<<<<< HEAD
 	//创建socket
-	sock = vxlan_create_sock(net, ipv6, port, flags);
-=======
 	sock = vxlan_create_sock(net, ipv6, port, flags, ifindex);
->>>>>>> f17b5f06
 	if (IS_ERR(sock)) {
 		kfree(vs);
 		return ERR_CAST(sock);
@@ -3220,12 +3202,8 @@
 	memset(&tunnel_cfg, 0, sizeof(tunnel_cfg));
 	tunnel_cfg.sk_user_data = vs;
 	tunnel_cfg.encap_type = 1;
-<<<<<<< HEAD
 	tunnel_cfg.encap_rcv = vxlan_rcv;//注册vxlan的解析处理函数
-=======
-	tunnel_cfg.encap_rcv = vxlan_rcv;
 	tunnel_cfg.encap_err_lookup = vxlan_err_lookup;
->>>>>>> f17b5f06
 	tunnel_cfg.encap_destroy = NULL;
 	tunnel_cfg.gro_receive = vxlan_gro_receive;
 	tunnel_cfg.gro_complete = vxlan_gro_complete;
