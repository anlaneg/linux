--- conflicted
+++ resolved
@@ -2765,12 +2765,8 @@
 	for (h = 0; h < FDB_HASH_SIZE; ++h) {
 		struct hlist_node *p, *n;
 
-<<<<<<< HEAD
-		spin_lock_bh(&vxlan->hash_lock);
+		spin_lock(&vxlan->hash_lock);
 		//遍历h号桶
-=======
-		spin_lock(&vxlan->hash_lock);
->>>>>>> 869e3305
 		hlist_for_each_safe(p, n, &vxlan->fdb_head[h]) {
 			struct vxlan_fdb *f
 				= container_of(p, struct vxlan_fdb, hlist);
