// SPDX-License-Identifier: GPL-2.0-only
/*
 * VXLAN: Virtual eXtensible Local Area Network
 *
 * Copyright (c) 2012-2013 Vyatta Inc.
 */

#define pr_fmt(fmt) KBUILD_MODNAME ": " fmt

#include <linux/kernel.h>
#include <linux/module.h>
#include <linux/errno.h>
#include <linux/slab.h>
#include <linux/udp.h>
#include <linux/igmp.h>
#include <linux/if_ether.h>
#include <linux/ethtool.h>
#include <net/arp.h>
#include <net/ndisc.h>
#include <net/ipv6_stubs.h>
#include <net/ip.h>
#include <net/icmp.h>
#include <net/rtnetlink.h>
#include <net/inet_ecn.h>
#include <net/net_namespace.h>
#include <net/netns/generic.h>
#include <net/tun_proto.h>
#include <net/vxlan.h>
#include <net/nexthop.h>

#if IS_ENABLED(CONFIG_IPV6)
#include <net/ip6_tunnel.h>
#include <net/ip6_checksum.h>
#endif

//通过学习vxlan fdb表，来进行vxlan报文转发，支持通过vxlan fdb来进行arp reduce

#define VXLAN_VERSION	"0.1"

#define PORT_HASH_BITS	8
#define PORT_HASH_SIZE  (1<<PORT_HASH_BITS)
#define FDB_AGE_DEFAULT 300 /* 5 min */
#define FDB_AGE_INTERVAL (10 * HZ)	/* rescan interval */

/* UDP port for VXLAN traffic.
 * The IANA assigned port is 4789, but the Linux default is 8472
 * for compatibility with early adopters.
 */
//vxlan端口的默认地址（linux使用地址）
static unsigned short vxlan_port __read_mostly = 8472;
module_param_named(udp_port, vxlan_port, ushort, 0444);
MODULE_PARM_DESC(udp_port, "Destination UDP port");

static bool log_ecn_error = true;
module_param(log_ecn_error, bool, 0644);
MODULE_PARM_DESC(log_ecn_error, "Log packets received with corrupted ECN");

static unsigned int vxlan_net_id;
static struct rtnl_link_ops vxlan_link_ops;

static const u8 all_zeros_mac[ETH_ALEN + 2];

static int vxlan_sock_add(struct vxlan_dev *vxlan);

static void vxlan_vs_del_dev(struct vxlan_dev *vxlan);

/* per-network namespace private data for this module */
struct vxlan_net {
	struct list_head  vxlan_list;
	struct hlist_head sock_list[PORT_HASH_SIZE];
	spinlock_t	  sock_lock;
};

/* Forwarding table entry */
struct vxlan_fdb {
	struct hlist_node hlist;	/* linked list of entries */
	struct rcu_head	  rcu;
	//上次更新时间
	unsigned long	  updated;	/* jiffies */
	unsigned long	  used;
	struct list_head  remotes;//rdst均添加在此链上
	u8		  eth_addr[ETH_ALEN];//mac地址（外层源mac)
	u16		  state;	/* see ndm_state */
	//对应的vni
	__be32		  vni;
	u16		  flags;	/* see ndm_flags and below */
	struct list_head  nh_list;
	struct nexthop __rcu *nh;
	struct vxlan_dev  __rcu *vdev;
};

#define NTF_VXLAN_ADDED_BY_USER 0x100

/* salt for hash table */
static u32 vxlan_salt __read_mostly;

static inline bool vxlan_collect_metadata(struct vxlan_sock *vs)
{
	return vs->flags & VXLAN_F_COLLECT_METADATA ||
	       ip_tunnel_collect_metadata();
}

#if IS_ENABLED(CONFIG_IPV6)
static inline
bool vxlan_addr_equal(const union vxlan_addr *a, const union vxlan_addr *b)
{
	if (a->sa.sa_family != b->sa.sa_family)
		return false;
	if (a->sa.sa_family == AF_INET6)
		return ipv6_addr_equal(&a->sin6.sin6_addr, &b->sin6.sin6_addr);
	else
		return a->sin.sin_addr.s_addr == b->sin.sin_addr.s_addr;
}

static int vxlan_nla_get_addr(union vxlan_addr *ip, struct nlattr *nla)
{
	if (nla_len(nla) >= sizeof(struct in6_addr)) {
		ip->sin6.sin6_addr = nla_get_in6_addr(nla);
		ip->sa.sa_family = AF_INET6;
		return 0;
	} else if (nla_len(nla) >= sizeof(__be32)) {
		ip->sin.sin_addr.s_addr = nla_get_in_addr(nla);
		ip->sa.sa_family = AF_INET;
		return 0;
	} else {
		return -EAFNOSUPPORT;
	}
}

static int vxlan_nla_put_addr(struct sk_buff *skb, int attr,
			      const union vxlan_addr *ip)
{
	if (ip->sa.sa_family == AF_INET6)
		return nla_put_in6_addr(skb, attr, &ip->sin6.sin6_addr);
	else
		return nla_put_in_addr(skb, attr, ip->sin.sin_addr.s_addr);
}

#else /* !CONFIG_IPV6 */

static inline
bool vxlan_addr_equal(const union vxlan_addr *a, const union vxlan_addr *b)
{
	return a->sin.sin_addr.s_addr == b->sin.sin_addr.s_addr;
}

static int vxlan_nla_get_addr(union vxlan_addr *ip, struct nlattr *nla)
{
	if (nla_len(nla) >= sizeof(struct in6_addr)) {
		return -EAFNOSUPPORT;
	} else if (nla_len(nla) >= sizeof(__be32)) {
		ip->sin.sin_addr.s_addr = nla_get_in_addr(nla);
		ip->sa.sa_family = AF_INET;
		return 0;
	} else {
		return -EAFNOSUPPORT;
	}
}

static int vxlan_nla_put_addr(struct sk_buff *skb, int attr,
			      const union vxlan_addr *ip)
{
	return nla_put_in_addr(skb, attr, ip->sin.sin_addr.s_addr);
}
#endif

/* Virtual Network hash table head */
static inline struct hlist_head *vni_head(struct vxlan_sock *vs, __be32 vni)
{
	return &vs->vni_list[hash_32((__force u32)vni, VNI_HASH_BITS)];
}

/* Socket hash table head */
static inline struct hlist_head *vs_head(struct net *net, __be16 port)
{
	struct vxlan_net *vn = net_generic(net, vxlan_net_id);

	return &vn->sock_list[hash_32(ntohs(port), PORT_HASH_BITS)];
}

/* First remote destination for a forwarding entry.
 * Guaranteed to be non-NULL because remotes are never deleted.
 */
static inline struct vxlan_rdst *first_remote_rcu(struct vxlan_fdb *fdb)
{
	if (rcu_access_pointer(fdb->nh))
		return NULL;
	return list_entry_rcu(fdb->remotes.next, struct vxlan_rdst, list);
}

static inline struct vxlan_rdst *first_remote_rtnl(struct vxlan_fdb *fdb)
{
	if (rcu_access_pointer(fdb->nh))
		return NULL;
	return list_first_entry(&fdb->remotes, struct vxlan_rdst, list);
}

/* Find VXLAN socket based on network namespace, address family and UDP port
 * and enabled unshareable flags.
 */
static struct vxlan_sock *vxlan_find_sock(struct net *net, sa_family_t family,
					  __be16 port, u32 flags, int ifindex)
{
	struct vxlan_sock *vs;

	flags &= VXLAN_F_RCV_FLAGS;

	hlist_for_each_entry_rcu(vs, vs_head(net, port), hlist) {
		if (inet_sk(vs->sock->sk)->inet_sport == port &&
		    vxlan_get_sk_family(vs) == family &&
		    vs->flags == flags &&
		    vs->sock->sk->sk_bound_dev_if == ifindex)
			return vs;
	}
	return NULL;
}

static struct vxlan_dev *vxlan_vs_find_vni(struct vxlan_sock *vs, int ifindex,
					   __be32 vni)
{
	struct vxlan_dev_node *node;

	/* For flow based devices, map all packets to VNI 0 */
	if (vs->flags & VXLAN_F_COLLECT_METADATA)
		vni = 0;

	hlist_for_each_entry_rcu(node, vni_head(vs, vni), hlist) {
		if (node->vxlan->default_dst.remote_vni != vni)
			continue;

		if (IS_ENABLED(CONFIG_IPV6)) {
			const struct vxlan_config *cfg = &node->vxlan->cfg;

			if ((cfg->flags & VXLAN_F_IPV6_LINKLOCAL) &&
			    cfg->remote_ifindex != ifindex)
				continue;
		}

		return node->vxlan;
	}

	return NULL;
}

/* Look up VNI in a per net namespace table */
static struct vxlan_dev *vxlan_find_vni(struct net *net, int ifindex,
					__be32 vni, sa_family_t family,
					__be16 port, u32 flags)
{
	struct vxlan_sock *vs;

	vs = vxlan_find_sock(net, family, port, flags, ifindex);
	if (!vs)
		return NULL;

	return vxlan_vs_find_vni(vs, ifindex, vni);
}

/* Fill in neighbour message in skbuff. */
static int vxlan_fdb_info(struct sk_buff *skb, struct vxlan_dev *vxlan,
			  const struct vxlan_fdb *fdb,
			  u32 portid, u32 seq, int type, unsigned int flags,
			  const struct vxlan_rdst *rdst)
{
	unsigned long now = jiffies;
	struct nda_cacheinfo ci;
	bool send_ip, send_eth;
	struct nlmsghdr *nlh;
	struct nexthop *nh;
	struct ndmsg *ndm;
	int nh_family;
	u32 nh_id;

	nlh = nlmsg_put(skb, portid, seq, type, sizeof(*ndm), flags);
	if (nlh == NULL)
		return -EMSGSIZE;

	ndm = nlmsg_data(nlh);
	memset(ndm, 0, sizeof(*ndm));

	send_eth = send_ip = true;

	rcu_read_lock();
	nh = rcu_dereference(fdb->nh);
	if (nh) {
		nh_family = nexthop_get_family(nh);
		nh_id = nh->id;
	}
	rcu_read_unlock();

	if (type == RTM_GETNEIGH) {
		if (rdst) {
			send_ip = !vxlan_addr_any(&rdst->remote_ip);
			ndm->ndm_family = send_ip ? rdst->remote_ip.sa.sa_family : AF_INET;
		} else if (nh) {
			ndm->ndm_family = nh_family;
		}
		send_eth = !is_zero_ether_addr(fdb->eth_addr);
	} else
		ndm->ndm_family	= AF_BRIDGE;
	ndm->ndm_state = fdb->state;
	ndm->ndm_ifindex = vxlan->dev->ifindex;
	ndm->ndm_flags = fdb->flags;
	if (rdst && rdst->offloaded)
		ndm->ndm_flags |= NTF_OFFLOADED;
	ndm->ndm_type = RTN_UNICAST;

	if (!net_eq(dev_net(vxlan->dev), vxlan->net) &&
	    nla_put_s32(skb, NDA_LINK_NETNSID,
			peernet2id(dev_net(vxlan->dev), vxlan->net)))
		goto nla_put_failure;

	if (send_eth && nla_put(skb, NDA_LLADDR, ETH_ALEN, &fdb->eth_addr))
		goto nla_put_failure;
	if (nh) {
		if (nla_put_u32(skb, NDA_NH_ID, nh_id))
			goto nla_put_failure;
	} else if (rdst) {
		if (send_ip && vxlan_nla_put_addr(skb, NDA_DST,
						  &rdst->remote_ip))
			goto nla_put_failure;

		if (rdst->remote_port &&
		    rdst->remote_port != vxlan->cfg.dst_port &&
		    nla_put_be16(skb, NDA_PORT, rdst->remote_port))
			goto nla_put_failure;
		if (rdst->remote_vni != vxlan->default_dst.remote_vni &&
		    nla_put_u32(skb, NDA_VNI, be32_to_cpu(rdst->remote_vni)))
			goto nla_put_failure;
		if (rdst->remote_ifindex &&
		    nla_put_u32(skb, NDA_IFINDEX, rdst->remote_ifindex))
			goto nla_put_failure;
	}

	if ((vxlan->cfg.flags & VXLAN_F_COLLECT_METADATA) && fdb->vni &&
	    nla_put_u32(skb, NDA_SRC_VNI,
			be32_to_cpu(fdb->vni)))
		goto nla_put_failure;

	ci.ndm_used	 = jiffies_to_clock_t(now - fdb->used);
	ci.ndm_confirmed = 0;
	ci.ndm_updated	 = jiffies_to_clock_t(now - fdb->updated);
	ci.ndm_refcnt	 = 0;

	if (nla_put(skb, NDA_CACHEINFO, sizeof(ci), &ci))
		goto nla_put_failure;

	nlmsg_end(skb, nlh);
	return 0;

nla_put_failure:
	nlmsg_cancel(skb, nlh);
	return -EMSGSIZE;
}

static inline size_t vxlan_nlmsg_size(void)
{
	return NLMSG_ALIGN(sizeof(struct ndmsg))
		+ nla_total_size(ETH_ALEN) /* NDA_LLADDR */
		+ nla_total_size(sizeof(struct in6_addr)) /* NDA_DST */
		+ nla_total_size(sizeof(__be16)) /* NDA_PORT */
		+ nla_total_size(sizeof(__be32)) /* NDA_VNI */
		+ nla_total_size(sizeof(__u32)) /* NDA_IFINDEX */
		+ nla_total_size(sizeof(__s32)) /* NDA_LINK_NETNSID */
		+ nla_total_size(sizeof(struct nda_cacheinfo));
}

static void __vxlan_fdb_notify(struct vxlan_dev *vxlan, struct vxlan_fdb *fdb,
			       struct vxlan_rdst *rd, int type)
{
	struct net *net = dev_net(vxlan->dev);
	struct sk_buff *skb;
	int err = -ENOBUFS;

	skb = nlmsg_new(vxlan_nlmsg_size(), GFP_ATOMIC);
	if (skb == NULL)
		goto errout;

	err = vxlan_fdb_info(skb, vxlan, fdb, 0, 0, type, 0, rd);
	if (err < 0) {
		/* -EMSGSIZE implies BUG in vxlan_nlmsg_size() */
		WARN_ON(err == -EMSGSIZE);
		kfree_skb(skb);
		goto errout;
	}

	rtnl_notify(skb, net, 0, RTNLGRP_NEIGH, NULL, GFP_ATOMIC);
	return;
errout:
	if (err < 0)
		rtnl_set_sk_err(net, RTNLGRP_NEIGH, err);
}

static void vxlan_fdb_switchdev_notifier_info(const struct vxlan_dev *vxlan,
			    const struct vxlan_fdb *fdb,
			    const struct vxlan_rdst *rd,
			    struct netlink_ext_ack *extack,
			    struct switchdev_notifier_vxlan_fdb_info *fdb_info)
{
	fdb_info->info.dev = vxlan->dev;
	fdb_info->info.extack = extack;
	fdb_info->remote_ip = rd->remote_ip;
	fdb_info->remote_port = rd->remote_port;
	fdb_info->remote_vni = rd->remote_vni;
	fdb_info->remote_ifindex = rd->remote_ifindex;
	memcpy(fdb_info->eth_addr, fdb->eth_addr, ETH_ALEN);
	fdb_info->vni = fdb->vni;
	fdb_info->offloaded = rd->offloaded;
	fdb_info->added_by_user = fdb->flags & NTF_VXLAN_ADDED_BY_USER;
}

static int vxlan_fdb_switchdev_call_notifiers(struct vxlan_dev *vxlan,
					      struct vxlan_fdb *fdb,
					      struct vxlan_rdst *rd,
					      bool adding,
					      struct netlink_ext_ack *extack)
{
	struct switchdev_notifier_vxlan_fdb_info info;
	enum switchdev_notifier_type notifier_type;
	int ret;

	if (WARN_ON(!rd))
		return 0;

	notifier_type = adding ? SWITCHDEV_VXLAN_FDB_ADD_TO_DEVICE
			       : SWITCHDEV_VXLAN_FDB_DEL_TO_DEVICE;
	vxlan_fdb_switchdev_notifier_info(vxlan, fdb, rd, NULL, &info);
	ret = call_switchdev_notifiers(notifier_type, vxlan->dev,
				       &info.info, extack);
	return notifier_to_errno(ret);
}

static int vxlan_fdb_notify(struct vxlan_dev *vxlan, struct vxlan_fdb *fdb,
			    struct vxlan_rdst *rd, int type, bool swdev_notify,
			    struct netlink_ext_ack *extack)
{
	int err;

	if (swdev_notify && rd) {
		switch (type) {
		case RTM_NEWNEIGH:
			err = vxlan_fdb_switchdev_call_notifiers(vxlan, fdb, rd,
								 true, extack);
			if (err)
				return err;
			break;
		case RTM_DELNEIGH:
			vxlan_fdb_switchdev_call_notifiers(vxlan, fdb, rd,
							   false, extack);
			break;
		}
	}

	__vxlan_fdb_notify(vxlan, fdb, rd, type);
	return 0;
}

//vxlan ip邻居表项失配时将触发
static void vxlan_ip_miss(struct net_device *dev, union vxlan_addr *ipa)
{
	struct vxlan_dev *vxlan = netdev_priv(dev);
	struct vxlan_fdb f = {
		.state = NUD_STALE,
	};
	struct vxlan_rdst remote = {
		.remote_ip = *ipa, /* goes to NDA_DST */
		.remote_vni = cpu_to_be32(VXLAN_N_VID),
	};

	//向用户态发送netlink消息，获取neighbour
	vxlan_fdb_notify(vxlan, &f, &remote, RTM_GETNEIGH, true, NULL);
}

static void vxlan_fdb_miss(struct vxlan_dev *vxlan, const u8 eth_addr[ETH_ALEN])
{
	struct vxlan_fdb f = {
		.state = NUD_STALE,
	};
	struct vxlan_rdst remote = { };

	memcpy(f.eth_addr, eth_addr, ETH_ALEN);

	vxlan_fdb_notify(vxlan, &f, &remote, RTM_GETNEIGH, true, NULL);
}

/* Hash Ethernet address */
static u32 eth_hash(const unsigned char *addr)
{
	u64 value = get_unaligned((u64 *)addr);

	/* only want 6 bytes */
#ifdef __BIG_ENDIAN
	value >>= 16;
#else
	value <<= 16;
#endif
	return hash_64(value, FDB_HASH_BITS);
}

static u32 eth_vni_hash(const unsigned char *addr, __be32 vni)
{
	/* use 1 byte of OUI and 3 bytes of NIC */
	u32 key = get_unaligned((u32 *)(addr + 2));

	return jhash_2words(key, vni, vxlan_salt) & (FDB_HASH_SIZE - 1);
}

static u32 fdb_head_index(struct vxlan_dev *vxlan, const u8 *mac, __be32 vni)
{
	if (vxlan->cfg.flags & VXLAN_F_COLLECT_METADATA)
		return eth_vni_hash(mac, vni);
	else
		return eth_hash(mac);
}

/* Hash chain to use given mac address */
static inline struct hlist_head *vxlan_fdb_head(struct vxlan_dev *vxlan,
						const u8 *mac, __be32 vni)
{
	return &vxlan->fdb_head[fdb_head_index(vxlan, mac, vni)];
}

/* Look up Ethernet address in forwarding table */
static struct vxlan_fdb *__vxlan_find_mac(struct vxlan_dev *vxlan,
					  const u8 *mac, __be32 vni)
{
	//取桶头
	struct hlist_head *head = vxlan_fdb_head(vxlan, mac, vni);
	struct vxlan_fdb *f;

	//检查对应的fdb表项
	hlist_for_each_entry_rcu(f, head, hlist) {
		if (ether_addr_equal(mac, f->eth_addr)) {
			if (vxlan->cfg.flags & VXLAN_F_COLLECT_METADATA) {
				if (vni == f->vni)
					return f;
			} else {
				return f;
			}
		}
	}

	return NULL;
}

//查找vxlan fdb表
static struct vxlan_fdb *vxlan_find_mac(struct vxlan_dev *vxlan,
					const u8 *mac, __be32 vni)
{
	struct vxlan_fdb *f;

	f = __vxlan_find_mac(vxlan, mac, vni);
	if (f && f->used != jiffies)
	    //更新转发项
		f->used = jiffies;

	return f;
}

/* caller should hold vxlan->hash_lock */
//通过ip,port,vni,ifindex查找vxlan rdst
static struct vxlan_rdst *vxlan_fdb_find_rdst(struct vxlan_fdb *f,
					      union vxlan_addr *ip, __be16 port,
					      __be32 vni, __u32 ifindex)
{
	struct vxlan_rdst *rd;

	list_for_each_entry(rd, &f->remotes, list) {
		if (vxlan_addr_equal(&rd->remote_ip, ip) &&
		    rd->remote_port == port &&
		    rd->remote_vni == vni &&
		    rd->remote_ifindex == ifindex)
			return rd;
	}

	return NULL;
}

int vxlan_fdb_find_uc(struct net_device *dev, const u8 *mac, __be32 vni,
		      struct switchdev_notifier_vxlan_fdb_info *fdb_info)
{
	struct vxlan_dev *vxlan = netdev_priv(dev);
	u8 eth_addr[ETH_ALEN + 2] = { 0 };
	struct vxlan_rdst *rdst;
	struct vxlan_fdb *f;
	int rc = 0;

	if (is_multicast_ether_addr(mac) ||
	    is_zero_ether_addr(mac))
		return -EINVAL;

	ether_addr_copy(eth_addr, mac);

	rcu_read_lock();

	f = __vxlan_find_mac(vxlan, eth_addr, vni);
	if (!f) {
		rc = -ENOENT;
		goto out;
	}

	rdst = first_remote_rcu(f);
	vxlan_fdb_switchdev_notifier_info(vxlan, f, rdst, NULL, fdb_info);

out:
	rcu_read_unlock();
	return rc;
}
EXPORT_SYMBOL_GPL(vxlan_fdb_find_uc);

static int vxlan_fdb_notify_one(struct notifier_block *nb,
				const struct vxlan_dev *vxlan,
				const struct vxlan_fdb *f,
				const struct vxlan_rdst *rdst,
				struct netlink_ext_ack *extack)
{
	struct switchdev_notifier_vxlan_fdb_info fdb_info;
	int rc;

	vxlan_fdb_switchdev_notifier_info(vxlan, f, rdst, extack, &fdb_info);
	rc = nb->notifier_call(nb, SWITCHDEV_VXLAN_FDB_ADD_TO_DEVICE,
			       &fdb_info);
	return notifier_to_errno(rc);
}

int vxlan_fdb_replay(const struct net_device *dev, __be32 vni,
		     struct notifier_block *nb,
		     struct netlink_ext_ack *extack)
{
	struct vxlan_dev *vxlan;
	struct vxlan_rdst *rdst;
	struct vxlan_fdb *f;
	unsigned int h;
	int rc = 0;

	if (!netif_is_vxlan(dev))
		return -EINVAL;
	vxlan = netdev_priv(dev);

	for (h = 0; h < FDB_HASH_SIZE; ++h) {
		spin_lock_bh(&vxlan->hash_lock[h]);
		hlist_for_each_entry(f, &vxlan->fdb_head[h], hlist) {
			if (f->vni == vni) {
				list_for_each_entry(rdst, &f->remotes, list) {
					rc = vxlan_fdb_notify_one(nb, vxlan,
								  f, rdst,
								  extack);
					if (rc)
						goto unlock;
				}
			}
		}
		spin_unlock_bh(&vxlan->hash_lock[h]);
	}
	return 0;

unlock:
	spin_unlock_bh(&vxlan->hash_lock[h]);
	return rc;
}
EXPORT_SYMBOL_GPL(vxlan_fdb_replay);

void vxlan_fdb_clear_offload(const struct net_device *dev, __be32 vni)
{
	struct vxlan_dev *vxlan;
	struct vxlan_rdst *rdst;
	struct vxlan_fdb *f;
	unsigned int h;

	if (!netif_is_vxlan(dev))
		return;
	vxlan = netdev_priv(dev);

	for (h = 0; h < FDB_HASH_SIZE; ++h) {
		spin_lock_bh(&vxlan->hash_lock[h]);
		hlist_for_each_entry(f, &vxlan->fdb_head[h], hlist)
			if (f->vni == vni)
				list_for_each_entry(rdst, &f->remotes, list)
					rdst->offloaded = false;
		spin_unlock_bh(&vxlan->hash_lock[h]);
	}

}
EXPORT_SYMBOL_GPL(vxlan_fdb_clear_offload);

/* Replace destination of unicast mac */
static int vxlan_fdb_replace(struct vxlan_fdb *f,
			     union vxlan_addr *ip, __be16 port, __be32 vni,
			     __u32 ifindex, struct vxlan_rdst *oldrd)
{
	struct vxlan_rdst *rd;

	rd = vxlan_fdb_find_rdst(f, ip, port, vni, ifindex);
	if (rd)
		return 0;

	rd = list_first_entry_or_null(&f->remotes, struct vxlan_rdst, list);
	if (!rd)
		return 0;

	*oldrd = *rd;
	dst_cache_reset(&rd->dst_cache);
	rd->remote_ip = *ip;
	rd->remote_port = port;
	rd->remote_vni = vni;
	rd->remote_ifindex = ifindex;
	rd->offloaded = false;
	return 1;
}

/* Add/update destinations for multicast */
static int vxlan_fdb_append(struct vxlan_fdb *f,
			    union vxlan_addr *ip, __be16 port, __be32 vni,
			    __u32 ifindex, struct vxlan_rdst **rdp)
{
	struct vxlan_rdst *rd;

	//如果已存在，直接返回
	rd = vxlan_fdb_find_rdst(f, ip, port, vni, ifindex);
	if (rd)
		return 0;

	//创建vm mac对应的remote dest
	rd = kmalloc(sizeof(*rd), GFP_ATOMIC);
	if (rd == NULL)
		return -ENOBUFS;

	if (dst_cache_init(&rd->dst_cache, GFP_ATOMIC)) {
		kfree(rd);
		return -ENOBUFS;
	}

	rd->remote_ip = *ip;//隧道外层ip地址
	rd->remote_port = port;
	rd->offloaded = false;
	rd->remote_vni = vni;
	rd->remote_ifindex = ifindex;

	//fdb加入list
	list_add_tail_rcu(&rd->list, &f->remotes);

	*rdp = rd;
	return 1;
}

static struct vxlanhdr *vxlan_gro_remcsum(struct sk_buff *skb,
					  unsigned int off,
					  struct vxlanhdr *vh, size_t hdrlen,
					  __be32 vni_field,
					  struct gro_remcsum *grc,
					  bool nopartial)
{
	size_t start, offset;

	if (skb->remcsum_offload)
		return vh;

	if (!NAPI_GRO_CB(skb)->csum_valid)
		return NULL;

	start = vxlan_rco_start(vni_field);
	offset = start + vxlan_rco_offset(vni_field);

	vh = skb_gro_remcsum_process(skb, (void *)vh, off, hdrlen,
				     start, offset, grc, nopartial);

	skb->remcsum_offload = 1;

	return vh;
}

static struct sk_buff *vxlan_gro_receive(struct sock *sk,
					 struct list_head *head,
					 struct sk_buff *skb)
{
	struct sk_buff *pp = NULL;
	struct sk_buff *p;
	struct vxlanhdr *vh, *vh2;
	unsigned int hlen, off_vx;
	int flush = 1;
	struct vxlan_sock *vs = rcu_dereference_sk_user_data(sk);
	__be32 flags;
	struct gro_remcsum grc;

	skb_gro_remcsum_init(&grc);

	off_vx = skb_gro_offset(skb);
	hlen = off_vx + sizeof(*vh);
	vh   = skb_gro_header_fast(skb, off_vx);
	if (skb_gro_header_hard(skb, hlen)) {
		vh = skb_gro_header_slow(skb, hlen, off_vx);
		if (unlikely(!vh))
			goto out;
	}

	skb_gro_postpull_rcsum(skb, vh, sizeof(struct vxlanhdr));

	flags = vh->vx_flags;

	if ((flags & VXLAN_HF_RCO) && (vs->flags & VXLAN_F_REMCSUM_RX)) {
		vh = vxlan_gro_remcsum(skb, off_vx, vh, sizeof(struct vxlanhdr),
				       vh->vx_vni, &grc,
				       !!(vs->flags &
					  VXLAN_F_REMCSUM_NOPARTIAL));

		if (!vh)
			goto out;
	}

	skb_gro_pull(skb, sizeof(struct vxlanhdr)); /* pull vxlan header */

	list_for_each_entry(p, head, list) {
		if (!NAPI_GRO_CB(p)->same_flow)
			continue;

		vh2 = (struct vxlanhdr *)(p->data + off_vx);
		if (vh->vx_flags != vh2->vx_flags ||
		    vh->vx_vni != vh2->vx_vni) {
			NAPI_GRO_CB(p)->same_flow = 0;
			continue;
		}
	}

	pp = call_gro_receive(eth_gro_receive, head, skb);
	flush = 0;

out:
	skb_gro_flush_final_remcsum(skb, pp, flush, &grc);

	return pp;
}

static int vxlan_gro_complete(struct sock *sk, struct sk_buff *skb, int nhoff)
{
	/* Sets 'skb->inner_mac_header' since we are always called with
	 * 'skb->encapsulation' set.
	 */
	return eth_gro_complete(skb, nhoff + sizeof(struct vxlanhdr));
}

static struct vxlan_fdb *vxlan_fdb_alloc(struct vxlan_dev *vxlan, const u8 *mac,
					 __u16 state, __be32 src_vni,
					 __u16 ndm_flags)
{
	struct vxlan_fdb *f;

	f = kmalloc(sizeof(*f), GFP_ATOMIC);
	if (!f)
		return NULL;
	f->state = state;
	f->flags = ndm_flags;
	f->updated = f->used = jiffies;
	f->vni = src_vni;
	f->nh = NULL;
	RCU_INIT_POINTER(f->vdev, vxlan);
	INIT_LIST_HEAD(&f->nh_list);
	INIT_LIST_HEAD(&f->remotes);
	memcpy(f->eth_addr, mac, ETH_ALEN);

	return f;
}

static void vxlan_fdb_insert(struct vxlan_dev *vxlan, const u8 *mac,
			     __be32 src_vni, struct vxlan_fdb *f)
{
	++vxlan->addrcnt;
	hlist_add_head_rcu(&f->hlist,
			   vxlan_fdb_head(vxlan, mac, src_vni));
}

<<<<<<< HEAD
//创建vxlan fdb表项
=======
static int vxlan_fdb_nh_update(struct vxlan_dev *vxlan, struct vxlan_fdb *fdb,
			       u32 nhid, struct netlink_ext_ack *extack)
{
	struct nexthop *old_nh = rtnl_dereference(fdb->nh);
	struct nexthop *nh;
	int err = -EINVAL;

	if (old_nh && old_nh->id == nhid)
		return 0;

	nh = nexthop_find_by_id(vxlan->net, nhid);
	if (!nh) {
		NL_SET_ERR_MSG(extack, "Nexthop id does not exist");
		goto err_inval;
	}

	if (nh) {
		if (!nexthop_get(nh)) {
			NL_SET_ERR_MSG(extack, "Nexthop has been deleted");
			nh = NULL;
			goto err_inval;
		}
		if (!nexthop_is_fdb(nh)) {
			NL_SET_ERR_MSG(extack, "Nexthop is not a fdb nexthop");
			goto err_inval;
		}

		if (!nexthop_is_multipath(nh)) {
			NL_SET_ERR_MSG(extack, "Nexthop is not a multipath group");
			goto err_inval;
		}

		/* check nexthop group family */
		switch (vxlan->default_dst.remote_ip.sa.sa_family) {
		case AF_INET:
			if (!nexthop_has_v4(nh)) {
				err = -EAFNOSUPPORT;
				NL_SET_ERR_MSG(extack, "Nexthop group family not supported");
				goto err_inval;
			}
			break;
		case AF_INET6:
			if (nexthop_has_v4(nh)) {
				err = -EAFNOSUPPORT;
				NL_SET_ERR_MSG(extack, "Nexthop group family not supported");
				goto err_inval;
			}
		}
	}

	if (old_nh) {
		list_del_rcu(&fdb->nh_list);
		nexthop_put(old_nh);
	}
	rcu_assign_pointer(fdb->nh, nh);
	list_add_tail_rcu(&fdb->nh_list, &nh->fdb_list);
	return 1;

err_inval:
	if (nh)
		nexthop_put(nh);
	return err;
}

>>>>>>> 64677779
static int vxlan_fdb_create(struct vxlan_dev *vxlan,
			    const u8 *mac, union vxlan_addr *ip,
			    __u16 state, __be16 port, __be32 src_vni,
			    __be32 vni, __u32 ifindex, __u16 ndm_flags,
<<<<<<< HEAD
			    struct vxlan_fdb **fdb/*出参，创建的fdb表项*/)
=======
			    u32 nhid, struct vxlan_fdb **fdb,
			    struct netlink_ext_ack *extack)
>>>>>>> 64677779
{
	struct vxlan_rdst *rd = NULL;
	struct vxlan_fdb *f;
	int rc;

	/*当fdb表项超过限制后，返回申请失败*/
	if (vxlan->cfg.addrmax &&
	    vxlan->addrcnt >= vxlan->cfg.addrmax)
		return -ENOSPC;

	netdev_dbg(vxlan->dev, "add %pM -> %pIS\n", mac, ip);
<<<<<<< HEAD
	//申请vxlan fdb
	f = vxlan_fdb_alloc(mac, state, src_vni, ndm_flags);
	if (!f)
		return -ENOMEM;

	//创建rd,并将rd挂接在fd->remotes上
	rc = vxlan_fdb_append(f, ip, port, vni, ifindex, &rd);
	if (rc < 0) {
		kfree(f);
		return rc;
	}
=======
	f = vxlan_fdb_alloc(vxlan, mac, state, src_vni, ndm_flags);
	if (!f)
		return -ENOMEM;

	if (nhid)
		rc = vxlan_fdb_nh_update(vxlan, f, nhid, extack);
	else
		rc = vxlan_fdb_append(f, ip, port, vni, ifindex, &rd);
	if (rc < 0)
		goto errout;
>>>>>>> 64677779

	*fdb = f;

	return 0;

errout:
	kfree(f);
	return rc;
}

static void __vxlan_fdb_free(struct vxlan_fdb *f)
{
	struct vxlan_rdst *rd, *nd;
	struct nexthop *nh;

	nh = rcu_dereference_raw(f->nh);
	if (nh) {
		rcu_assign_pointer(f->nh, NULL);
		rcu_assign_pointer(f->vdev, NULL);
		nexthop_put(nh);
	}

	list_for_each_entry_safe(rd, nd, &f->remotes, list) {
		dst_cache_destroy(&rd->dst_cache);
		kfree(rd);
	}
	kfree(f);
}

static void vxlan_fdb_free(struct rcu_head *head)
{
	struct vxlan_fdb *f = container_of(head, struct vxlan_fdb, rcu);

	__vxlan_fdb_free(f);
}

static void vxlan_fdb_destroy(struct vxlan_dev *vxlan, struct vxlan_fdb *f,
			      bool do_notify, bool swdev_notify)
{
	struct vxlan_rdst *rd;

	netdev_dbg(vxlan->dev, "delete %pM\n", f->eth_addr);

	/*释放vxlan fdb数目*/
	--vxlan->addrcnt;
	if (do_notify) {
		if (rcu_access_pointer(f->nh))
			vxlan_fdb_notify(vxlan, f, NULL, RTM_DELNEIGH,
					 swdev_notify, NULL);
		else
			list_for_each_entry(rd, &f->remotes, list)
				vxlan_fdb_notify(vxlan, f, rd, RTM_DELNEIGH,
						 swdev_notify, NULL);
	}

	hlist_del_rcu(&f->hlist);
	list_del_rcu(&f->nh_list);
	call_rcu(&f->rcu, vxlan_fdb_free);
}

static void vxlan_dst_free(struct rcu_head *head)
{
	struct vxlan_rdst *rd = container_of(head, struct vxlan_rdst, rcu);

	dst_cache_destroy(&rd->dst_cache);
	kfree(rd);
}

static int vxlan_fdb_update_existing(struct vxlan_dev *vxlan,
				     union vxlan_addr *ip,
				     __u16 state, __u16 flags,
				     __be16 port, __be32 vni,
				     __u32 ifindex, __u16 ndm_flags,
				     struct vxlan_fdb *f, u32 nhid,
				     bool swdev_notify,
				     struct netlink_ext_ack *extack)
{
	__u16 fdb_flags = (ndm_flags & ~NTF_USE);
	struct vxlan_rdst *rd = NULL;
	struct vxlan_rdst oldrd;
	int notify = 0;
	int rc = 0;
	int err;

	if (nhid && !rcu_access_pointer(f->nh)) {
		NL_SET_ERR_MSG(extack,
			       "Cannot replace an existing non nexthop fdb with a nexthop");
		return -EOPNOTSUPP;
	}

	if (nhid && (flags & NLM_F_APPEND)) {
		NL_SET_ERR_MSG(extack,
			       "Cannot append to a nexthop fdb");
		return -EOPNOTSUPP;
	}

	/* Do not allow an externally learned entry to take over an entry added
	 * by the user.
	 */
	if (!(fdb_flags & NTF_EXT_LEARNED) ||
	    !(f->flags & NTF_VXLAN_ADDED_BY_USER)) {
		if (f->state != state) {
			f->state = state;
			f->updated = jiffies;
			notify = 1;
		}
		if (f->flags != fdb_flags) {
			f->flags = fdb_flags;
			f->updated = jiffies;
			notify = 1;
		}
	}

	if ((flags & NLM_F_REPLACE)) {
		/* Only change unicasts */
		if (!(is_multicast_ether_addr(f->eth_addr) ||
		      is_zero_ether_addr(f->eth_addr))) {
			if (nhid) {
				rc = vxlan_fdb_nh_update(vxlan, f, nhid, extack);
				if (rc < 0)
					return rc;
			} else {
				rc = vxlan_fdb_replace(f, ip, port, vni,
						       ifindex, &oldrd);
			}
			notify |= rc;
		} else {
			NL_SET_ERR_MSG(extack, "Cannot replace non-unicast fdb entries");
			return -EOPNOTSUPP;
		}
	}
	if ((flags & NLM_F_APPEND) &&
	    (is_multicast_ether_addr(f->eth_addr) ||
	     is_zero_ether_addr(f->eth_addr))) {
		rc = vxlan_fdb_append(f, ip, port, vni, ifindex, &rd);

		if (rc < 0)
			return rc;
		notify |= rc;
	}

	if (ndm_flags & NTF_USE)
		f->used = jiffies;

	if (notify) {
		if (rd == NULL)
			rd = first_remote_rtnl(f);

		err = vxlan_fdb_notify(vxlan, f, rd, RTM_NEWNEIGH,
				       swdev_notify, extack);
		if (err)
			goto err_notify;
	}

	return 0;

err_notify:
	if (nhid)
		return err;
	if ((flags & NLM_F_REPLACE) && rc)
		*rd = oldrd;
	else if ((flags & NLM_F_APPEND) && rc) {
		list_del_rcu(&rd->list);
		call_rcu(&rd->rcu, vxlan_dst_free);
	}
	return err;
}

static int vxlan_fdb_update_create(struct vxlan_dev *vxlan,
				   const u8 *mac/*vm mac地址*/, union vxlan_addr *ip/*vm ip地址*/,
				   __u16 state, __u16 flags,
				   __be16 port, __be32 src_vni, __be32 vni,
				   __u32 ifindex, __u16 ndm_flags, u32 nhid,
				   bool swdev_notify,
				   struct netlink_ext_ack *extack)
{
	__u16 fdb_flags = (ndm_flags & ~NTF_USE);
	struct vxlan_fdb *f;
	int rc;

	/* Disallow replace to add a multicast entry */
	//不容许更新全0（默认转发项），组播mac项
	if ((flags & NLM_F_REPLACE) &&
	    (is_multicast_ether_addr(mac) || is_zero_ether_addr(mac)))
		return -EOPNOTSUPP;

	//创建vxlan fdb表项
	netdev_dbg(vxlan->dev, "add %pM -> %pIS\n", mac, ip);
	rc = vxlan_fdb_create(vxlan, mac, ip, state, port, src_vni,
			      vni, ifindex, fdb_flags, nhid, &f, extack);
	if (rc < 0)
		return rc;

	vxlan_fdb_insert(vxlan, mac, src_vni, f);
	rc = vxlan_fdb_notify(vxlan, f, first_remote_rtnl(f), RTM_NEWNEIGH,
			      swdev_notify, extack);
	if (rc)
		goto err_notify;

	return 0;

err_notify:
	vxlan_fdb_destroy(vxlan, f, false, false);
	return rc;
}

/* Add new entry to forwarding table -- assumes lock held */
static int vxlan_fdb_update(struct vxlan_dev *vxlan,
			    const u8 *mac/*vm源mac*/, union vxlan_addr *ip/*隧道外层ip*/,
			    __u16 state, __u16 flags,
<<<<<<< HEAD
			    __be16 port/*隧道目的port*/, __be32 src_vni/*收到报文内的vni*/, __be32 vni,
			    __u32 ifindex, __u16 ndm_flags,
=======
			    __be16 port, __be32 src_vni, __be32 vni,
			    __u32 ifindex, __u16 ndm_flags, u32 nhid,
>>>>>>> 64677779
			    bool swdev_notify,
			    struct netlink_ext_ack *extack)
{
	struct vxlan_fdb *f;

	f = __vxlan_find_mac(vxlan, mac, src_vni);
	if (f) {
		if (flags & NLM_F_EXCL) {
			netdev_dbg(vxlan->dev,
				   "lost race to create %pM\n", mac);
			return -EEXIST;
		}

		//fdb表项存在，仅更新
		return vxlan_fdb_update_existing(vxlan, ip, state, flags, port,
						 vni, ifindex, ndm_flags, f,
						 nhid, swdev_notify, extack);
	} else {
		if (!(flags & NLM_F_CREATE))
			return -ENOENT;

		//不存在，完成创建
		return vxlan_fdb_update_create(vxlan, mac, ip, state, flags,
					       port, src_vni, vni, ifindex,
					       ndm_flags, nhid, swdev_notify,
					       extack);
	}
}

static void vxlan_fdb_dst_destroy(struct vxlan_dev *vxlan, struct vxlan_fdb *f,
				  struct vxlan_rdst *rd, bool swdev_notify)
{
	list_del_rcu(&rd->list);
	vxlan_fdb_notify(vxlan, f, rd, RTM_DELNEIGH, swdev_notify, NULL);
	call_rcu(&rd->rcu, vxlan_dst_free);
}

static int vxlan_fdb_parse(struct nlattr *tb[], struct vxlan_dev *vxlan,
			   union vxlan_addr *ip, __be16 *port, __be32 *src_vni,
			   __be32 *vni, u32 *ifindex, u32 *nhid)
{
	struct net *net = dev_net(vxlan->dev);
	int err;

	if (tb[NDA_NH_ID] && (tb[NDA_DST] || tb[NDA_VNI] || tb[NDA_IFINDEX] ||
	    tb[NDA_PORT]))
		return -EINVAL;

	if (tb[NDA_DST]) {
		err = vxlan_nla_get_addr(ip, tb[NDA_DST]);
		if (err)
			return err;
	} else {
		union vxlan_addr *remote = &vxlan->default_dst.remote_ip;

		if (remote->sa.sa_family == AF_INET) {
			ip->sin.sin_addr.s_addr = htonl(INADDR_ANY);
			ip->sa.sa_family = AF_INET;
#if IS_ENABLED(CONFIG_IPV6)
		} else {
			ip->sin6.sin6_addr = in6addr_any;
			ip->sa.sa_family = AF_INET6;
#endif
		}
	}

	if (tb[NDA_PORT]) {
		if (nla_len(tb[NDA_PORT]) != sizeof(__be16))
			return -EINVAL;
		*port = nla_get_be16(tb[NDA_PORT]);
	} else {
		*port = vxlan->cfg.dst_port;
	}

	if (tb[NDA_VNI]) {
		if (nla_len(tb[NDA_VNI]) != sizeof(u32))
			return -EINVAL;
		*vni = cpu_to_be32(nla_get_u32(tb[NDA_VNI]));
	} else {
		*vni = vxlan->default_dst.remote_vni;
	}

	if (tb[NDA_SRC_VNI]) {
		if (nla_len(tb[NDA_SRC_VNI]) != sizeof(u32))
			return -EINVAL;
		*src_vni = cpu_to_be32(nla_get_u32(tb[NDA_SRC_VNI]));
	} else {
		*src_vni = vxlan->default_dst.remote_vni;
	}

	if (tb[NDA_IFINDEX]) {
		struct net_device *tdev;

		if (nla_len(tb[NDA_IFINDEX]) != sizeof(u32))
			return -EINVAL;
		*ifindex = nla_get_u32(tb[NDA_IFINDEX]);
		tdev = __dev_get_by_index(net, *ifindex);
		if (!tdev)
			return -EADDRNOTAVAIL;
	} else {
		*ifindex = 0;
	}

	if (tb[NDA_NH_ID])
		*nhid = nla_get_u32(tb[NDA_NH_ID]);
	else
		*nhid = 0;

	return 0;
}

/* Add static entry (via netlink) */
//vxlan转发表项添加（静态表项）
static int vxlan_fdb_add(struct ndmsg *ndm, struct nlattr *tb[],
			 struct net_device *dev,
			 const unsigned char *addr, u16 vid, u16 flags,
			 struct netlink_ext_ack *extack)
{
	struct vxlan_dev *vxlan = netdev_priv(dev);
	/* struct net *net = dev_net(vxlan->dev); */
	union vxlan_addr ip;
	__be16 port;
	__be32 src_vni, vni;
	u32 ifindex, nhid;
	u32 hash_index;
	int err;

	if (!(ndm->ndm_state & (NUD_PERMANENT|NUD_REACHABLE))) {
		pr_info("RTM_NEWNEIGH with invalid state %#x\n",
			ndm->ndm_state);
		return -EINVAL;
	}

	if (!tb || (!tb[NDA_DST] && !tb[NDA_NH_ID]))
		return -EINVAL;

	err = vxlan_fdb_parse(tb, vxlan, &ip, &port, &src_vni, &vni, &ifindex,
			      &nhid);
	if (err)
		return err;

	if (vxlan->default_dst.remote_ip.sa.sa_family != ip.sa.sa_family)
		return -EAFNOSUPPORT;

	hash_index = fdb_head_index(vxlan, addr, src_vni);
	spin_lock_bh(&vxlan->hash_lock[hash_index]);
	err = vxlan_fdb_update(vxlan, addr, &ip, ndm->ndm_state, flags,
			       port, src_vni, vni, ifindex,
			       ndm->ndm_flags | NTF_VXLAN_ADDED_BY_USER,
			       nhid, true, extack);
	spin_unlock_bh(&vxlan->hash_lock[hash_index]);

	return err;
}

static int __vxlan_fdb_delete(struct vxlan_dev *vxlan,
			      const unsigned char *addr, union vxlan_addr ip,
			      __be16 port, __be32 src_vni, __be32 vni,
			      u32 ifindex, bool swdev_notify)
{
	struct vxlan_rdst *rd = NULL;
	struct vxlan_fdb *f;
	int err = -ENOENT;

	f = vxlan_find_mac(vxlan, addr, src_vni);
	if (!f)
		return err;

	if (!vxlan_addr_any(&ip)) {
		rd = vxlan_fdb_find_rdst(f, &ip, port, vni, ifindex);
		if (!rd)
			goto out;
	}

	/* remove a destination if it's not the only one on the list,
	 * otherwise destroy the fdb entry
	 */
	if (rd && !list_is_singular(&f->remotes)) {
		vxlan_fdb_dst_destroy(vxlan, f, rd, swdev_notify);
		goto out;
	}

	vxlan_fdb_destroy(vxlan, f, true, swdev_notify);

out:
	return 0;
}

/* Delete entry (via netlink) */
static int vxlan_fdb_delete(struct ndmsg *ndm, struct nlattr *tb[],
			    struct net_device *dev,
			    const unsigned char *addr, u16 vid)
{
	struct vxlan_dev *vxlan = netdev_priv(dev);
	union vxlan_addr ip;
	__be32 src_vni, vni;
	u32 ifindex, nhid;
	u32 hash_index;
	__be16 port;
	int err;

	err = vxlan_fdb_parse(tb, vxlan, &ip, &port, &src_vni, &vni, &ifindex,
			      &nhid);
	if (err)
		return err;

	hash_index = fdb_head_index(vxlan, addr, src_vni);
	spin_lock_bh(&vxlan->hash_lock[hash_index]);
	err = __vxlan_fdb_delete(vxlan, addr, ip, port, src_vni, vni, ifindex,
				 true);
	spin_unlock_bh(&vxlan->hash_lock[hash_index]);

	return err;
}

/* Dump forwarding table */
static int vxlan_fdb_dump(struct sk_buff *skb, struct netlink_callback *cb,
			  struct net_device *dev,
			  struct net_device *filter_dev, int *idx)
{
	struct vxlan_dev *vxlan = netdev_priv(dev);
	unsigned int h;
	int err = 0;

	for (h = 0; h < FDB_HASH_SIZE; ++h) {
		struct vxlan_fdb *f;

		hlist_for_each_entry_rcu(f, &vxlan->fdb_head[h], hlist) {
			struct vxlan_rdst *rd;

			if (rcu_access_pointer(f->nh)) {
				err = vxlan_fdb_info(skb, vxlan, f,
						     NETLINK_CB(cb->skb).portid,
						     cb->nlh->nlmsg_seq,
						     RTM_NEWNEIGH,
						     NLM_F_MULTI, NULL);
				if (err < 0)
					goto out;
				continue;
			}

			list_for_each_entry_rcu(rd, &f->remotes, list) {
				if (*idx < cb->args[2])
					goto skip;

				err = vxlan_fdb_info(skb, vxlan, f,
						     NETLINK_CB(cb->skb).portid,
						     cb->nlh->nlmsg_seq,
						     RTM_NEWNEIGH,
						     NLM_F_MULTI, rd);
				if (err < 0)
					goto out;
skip:
				*idx += 1;
			}
		}
	}
out:
	return err;
}

static int vxlan_fdb_get(struct sk_buff *skb,
			 struct nlattr *tb[],
			 struct net_device *dev,
			 const unsigned char *addr,
			 u16 vid, u32 portid, u32 seq,
			 struct netlink_ext_ack *extack)
{
	struct vxlan_dev *vxlan = netdev_priv(dev);
	struct vxlan_fdb *f;
	__be32 vni;
	int err;

	if (tb[NDA_VNI])
		vni = cpu_to_be32(nla_get_u32(tb[NDA_VNI]));
	else
		vni = vxlan->default_dst.remote_vni;

	rcu_read_lock();

	f = __vxlan_find_mac(vxlan, addr, vni);
	if (!f) {
		NL_SET_ERR_MSG(extack, "Fdb entry not found");
		err = -ENOENT;
		goto errout;
	}

	err = vxlan_fdb_info(skb, vxlan, f, portid, seq,
			     RTM_NEWNEIGH, 0, first_remote_rcu(f));
errout:
	rcu_read_unlock();
	return err;
}

/* Watch incoming packets to learn mapping between Ethernet address
 * and Tunnel endpoint.
 * Return true if packet is bogus and should be dropped.
 */
//学习vxlan fdb表项
static bool vxlan_snoop(struct net_device *dev,
			union vxlan_addr *src_ip, const u8 *src_mac,
			u32 src_ifindex, __be32 vni)
{
	struct vxlan_dev *vxlan = netdev_priv(dev);
	struct vxlan_fdb *f;
	u32 ifindex = 0;

#if IS_ENABLED(CONFIG_IPV6)
	if (src_ip->sa.sa_family == AF_INET6 &&
	    (ipv6_addr_type(&src_ip->sin6.sin6_addr) & IPV6_ADDR_LINKLOCAL))
		ifindex = src_ifindex;
#endif

	//学习vxlan fdb表（通过vm源mac,及vni查询)
	f = vxlan_find_mac(vxlan, src_mac, vni);
	if (likely(f)) {
		struct vxlan_rdst *rdst = first_remote_rcu(f);

		if (likely(vxlan_addr_equal(&rdst->remote_ip, src_ip) &&
			   rdst->remote_ifindex == ifindex))
			return false;//不需要更新

		/* Don't migrate static entries, drop packets */
		if (f->state & (NUD_PERMANENT | NUD_NOARP))
			return true;

<<<<<<< HEAD
		//src_mac发生，更新fdb表项
=======
		/* Don't override an fdb with nexthop with a learnt entry */
		if (rcu_access_pointer(f->nh))
			return true;

>>>>>>> 64677779
		if (net_ratelimit())
			netdev_info(dev,
				    "%pM migrated from %pIS to %pIS\n",
				    src_mac, &rdst->remote_ip.sa, &src_ip->sa);

		rdst->remote_ip = *src_ip;
		f->updated = jiffies;
		vxlan_fdb_notify(vxlan, f, rdst, RTM_NEWNEIGH, true, NULL);
	} else {
		u32 hash_index = fdb_head_index(vxlan, src_mac, vni);

		//没有查到，学习此表项
		/* learned new entry */
		spin_lock(&vxlan->hash_lock[hash_index]);

		/* close off race between vxlan_flush and incoming packets */
		if (netif_running(dev))
			vxlan_fdb_update(vxlan, src_mac/*vm mac地址*/, src_ip/*隧道外层源ip地址*/,
					 NUD_REACHABLE,
					 NLM_F_EXCL|NLM_F_CREATE,
					 vxlan->cfg.dst_port,/*默认port地址*/
					 vni,/*实际报文中记录的vxlan id*/
					 vxlan->default_dst.remote_vni,
					 ifindex, NTF_SELF, 0, true, NULL);
		spin_unlock(&vxlan->hash_lock[hash_index]);
	}

	return false;
}

/* See if multicast group is already in use by other ID */
static bool vxlan_group_used(struct vxlan_net *vn, struct vxlan_dev *dev)
{
	struct vxlan_dev *vxlan;
	struct vxlan_sock *sock4;
#if IS_ENABLED(CONFIG_IPV6)
	struct vxlan_sock *sock6;
#endif
	unsigned short family = dev->default_dst.remote_ip.sa.sa_family;

	sock4 = rtnl_dereference(dev->vn4_sock);

	/* The vxlan_sock is only used by dev, leaving group has
	 * no effect on other vxlan devices.
	 */
	if (family == AF_INET && sock4 && refcount_read(&sock4->refcnt) == 1)
		return false;
#if IS_ENABLED(CONFIG_IPV6)
	sock6 = rtnl_dereference(dev->vn6_sock);
	if (family == AF_INET6 && sock6 && refcount_read(&sock6->refcnt) == 1)
		return false;
#endif

	list_for_each_entry(vxlan, &vn->vxlan_list, next) {
		if (!netif_running(vxlan->dev) || vxlan == dev)
			continue;

		if (family == AF_INET &&
		    rtnl_dereference(vxlan->vn4_sock) != sock4)
			continue;
#if IS_ENABLED(CONFIG_IPV6)
		if (family == AF_INET6 &&
		    rtnl_dereference(vxlan->vn6_sock) != sock6)
			continue;
#endif

		if (!vxlan_addr_equal(&vxlan->default_dst.remote_ip,
				      &dev->default_dst.remote_ip))
			continue;

		if (vxlan->default_dst.remote_ifindex !=
		    dev->default_dst.remote_ifindex)
			continue;

		return true;
	}

	return false;
}

static bool __vxlan_sock_release_prep(struct vxlan_sock *vs)
{
	struct vxlan_net *vn;

	if (!vs)
		return false;
	if (!refcount_dec_and_test(&vs->refcnt))
		return false;

	vn = net_generic(sock_net(vs->sock->sk), vxlan_net_id);
	spin_lock(&vn->sock_lock);
	hlist_del_rcu(&vs->hlist);
	udp_tunnel_notify_del_rx_port(vs->sock,
				      (vs->flags & VXLAN_F_GPE) ?
				      UDP_TUNNEL_TYPE_VXLAN_GPE :
				      UDP_TUNNEL_TYPE_VXLAN);
	spin_unlock(&vn->sock_lock);

	return true;
}

static void vxlan_sock_release(struct vxlan_dev *vxlan)
{
	struct vxlan_sock *sock4 = rtnl_dereference(vxlan->vn4_sock);
#if IS_ENABLED(CONFIG_IPV6)
	struct vxlan_sock *sock6 = rtnl_dereference(vxlan->vn6_sock);

	RCU_INIT_POINTER(vxlan->vn6_sock, NULL);
#endif

	RCU_INIT_POINTER(vxlan->vn4_sock, NULL);
	synchronize_net();

	vxlan_vs_del_dev(vxlan);

	if (__vxlan_sock_release_prep(sock4)) {
		udp_tunnel_sock_release(sock4->sock);
		kfree(sock4);
	}

#if IS_ENABLED(CONFIG_IPV6)
	if (__vxlan_sock_release_prep(sock6)) {
		udp_tunnel_sock_release(sock6->sock);
		kfree(sock6);
	}
#endif
}

/* Update multicast group membership when first VNI on
 * multicast address is brought up
 */
static int vxlan_igmp_join(struct vxlan_dev *vxlan)
{
	struct sock *sk;
	union vxlan_addr *ip = &vxlan->default_dst.remote_ip;
	int ifindex = vxlan->default_dst.remote_ifindex;
	int ret = -EINVAL;

	if (ip->sa.sa_family == AF_INET) {
		struct vxlan_sock *sock4 = rtnl_dereference(vxlan->vn4_sock);
		struct ip_mreqn mreq = {
			.imr_multiaddr.s_addr	= ip->sin.sin_addr.s_addr,
			.imr_ifindex		= ifindex,
		};

		sk = sock4->sock->sk;
		lock_sock(sk);
		ret = ip_mc_join_group(sk, &mreq);
		release_sock(sk);
#if IS_ENABLED(CONFIG_IPV6)
	} else {
		struct vxlan_sock *sock6 = rtnl_dereference(vxlan->vn6_sock);

		sk = sock6->sock->sk;
		lock_sock(sk);
		ret = ipv6_stub->ipv6_sock_mc_join(sk, ifindex,
						   &ip->sin6.sin6_addr);
		release_sock(sk);
#endif
	}

	return ret;
}

/* Inverse of vxlan_igmp_join when last VNI is brought down */
static int vxlan_igmp_leave(struct vxlan_dev *vxlan)
{
	struct sock *sk;
	union vxlan_addr *ip = &vxlan->default_dst.remote_ip;
	int ifindex = vxlan->default_dst.remote_ifindex;
	int ret = -EINVAL;

	if (ip->sa.sa_family == AF_INET) {
		struct vxlan_sock *sock4 = rtnl_dereference(vxlan->vn4_sock);
		struct ip_mreqn mreq = {
			.imr_multiaddr.s_addr	= ip->sin.sin_addr.s_addr,
			.imr_ifindex		= ifindex,
		};

		sk = sock4->sock->sk;
		lock_sock(sk);
		ret = ip_mc_leave_group(sk, &mreq);
		release_sock(sk);
#if IS_ENABLED(CONFIG_IPV6)
	} else {
		struct vxlan_sock *sock6 = rtnl_dereference(vxlan->vn6_sock);

		sk = sock6->sock->sk;
		lock_sock(sk);
		ret = ipv6_stub->ipv6_sock_mc_drop(sk, ifindex,
						   &ip->sin6.sin6_addr);
		release_sock(sk);
#endif
	}

	return ret;
}

static bool vxlan_remcsum(struct vxlanhdr *unparsed,
			  struct sk_buff *skb, u32 vxflags)
{
	size_t start, offset;

	if (!(unparsed->vx_flags & VXLAN_HF_RCO) || skb->remcsum_offload)
		goto out;

	start = vxlan_rco_start(unparsed->vx_vni);
	offset = start + vxlan_rco_offset(unparsed->vx_vni);

	if (!pskb_may_pull(skb, offset + sizeof(u16)))
		return false;

	skb_remcsum_process(skb, (void *)(vxlan_hdr(skb) + 1), start, offset,
			    !!(vxflags & VXLAN_F_REMCSUM_NOPARTIAL));
out:
	unparsed->vx_flags &= ~VXLAN_HF_RCO;
	unparsed->vx_vni &= VXLAN_VNI_MASK;
	return true;
}

static void vxlan_parse_gbp_hdr(struct vxlanhdr *unparsed,
				struct sk_buff *skb, u32 vxflags,
				struct vxlan_metadata *md)
{
	struct vxlanhdr_gbp *gbp = (struct vxlanhdr_gbp *)unparsed;
	struct metadata_dst *tun_dst;

	if (!(unparsed->vx_flags & VXLAN_HF_GBP))
		goto out;

	md->gbp = ntohs(gbp->policy_id);

	tun_dst = (struct metadata_dst *)skb_dst(skb);
	if (tun_dst) {
		tun_dst->u.tun_info.key.tun_flags |= TUNNEL_VXLAN_OPT;
		tun_dst->u.tun_info.options_len = sizeof(*md);
	}
	if (gbp->dont_learn)
		md->gbp |= VXLAN_GBP_DONT_LEARN;

	if (gbp->policy_applied)
		md->gbp |= VXLAN_GBP_POLICY_APPLIED;

	/* In flow-based mode, GBP is carried in dst_metadata */
	if (!(vxflags & VXLAN_F_COLLECT_METADATA))
		skb->mark = md->gbp;
out:
	unparsed->vx_flags &= ~VXLAN_GBP_USED_BITS;
}

static bool vxlan_parse_gpe_hdr(struct vxlanhdr *unparsed,
				__be16 *protocol,
				struct sk_buff *skb, u32 vxflags)
{
	struct vxlanhdr_gpe *gpe = (struct vxlanhdr_gpe *)unparsed;

	/* Need to have Next Protocol set for interfaces in GPE mode. */
	if (!gpe->np_applied)
		return false;
	/* "The initial version is 0. If a receiver does not support the
	 * version indicated it MUST drop the packet.
	 */
	if (gpe->version != 0)
		return false;
	/* "When the O bit is set to 1, the packet is an OAM packet and OAM
	 * processing MUST occur." However, we don't implement OAM
	 * processing, thus drop the packet.
	 */
	if (gpe->oam_flag)
		return false;

	*protocol = tun_p_to_eth_p(gpe->next_protocol);
	if (!*protocol)
		return false;

	unparsed->vx_flags &= ~VXLAN_GPE_USED_BITS;
	return true;
}

static bool vxlan_set_mac(struct vxlan_dev *vxlan,
			  struct vxlan_sock *vs,
			  struct sk_buff *skb, __be32 vni/*报文中对应的vxlan*/)
{
	union vxlan_addr saddr;
	u32 ifindex = skb->dev->ifindex;

	//定义data当前位置为以太头位置
	skb_reset_mac_header(skb);
	skb->protocol = eth_type_trans(skb, vxlan->dev);
	skb_postpull_rcsum(skb, eth_hdr(skb), ETH_HLEN);

	/* Ignore packet loops (and multicast echo) */
	//如果此报文就是vxlan设备发出的，则丢包（防止环路）
	if (ether_addr_equal(eth_hdr(skb)->h_source, vxlan->dev->dev_addr))
		return false;

	/* Get address from the outer IP header */
	//取外层源ip,用于fdb学习
	if (vxlan_get_sk_family(vs) == AF_INET) {
		//注意此处network_head并没有更新，故仍指向的是vxlan隧道外层ip头，故这里取到的是外层源mac
		//即对端主机源ip
		saddr.sin.sin_addr.s_addr = ip_hdr(skb)->saddr;
		saddr.sa.sa_family = AF_INET;
#if IS_ENABLED(CONFIG_IPV6)
	} else {
		saddr.sin6.sin6_addr = ipv6_hdr(skb)->saddr;
		saddr.sa.sa_family = AF_INET6;
#endif
	}

	//执行vxlan fdb学习（snooping)
	if ((vxlan->cfg.flags & VXLAN_F_LEARN) &&
	    vxlan_snoop(skb->dev, &saddr/*外层ip*/, eth_hdr(skb)->h_source/*内层源mac*/, ifindex/*入接口*/, vni/*报文指定的vxlan id*/))
		return false;

	return true;
}

static bool vxlan_ecn_decapsulate(struct vxlan_sock *vs, void *oiph,
				  struct sk_buff *skb)
{
	int err = 0;

	if (vxlan_get_sk_family(vs) == AF_INET)
		err = IP_ECN_decapsulate(oiph, skb);
#if IS_ENABLED(CONFIG_IPV6)
	else
		err = IP6_ECN_decapsulate(oiph, skb);
#endif

	if (unlikely(err) && log_ecn_error) {
		if (vxlan_get_sk_family(vs) == AF_INET)
			net_info_ratelimited("non-ECT from %pI4 with TOS=%#x\n",
					     &((struct iphdr *)oiph)->saddr,
					     ((struct iphdr *)oiph)->tos);
		else
			net_info_ratelimited("non-ECT from %pI6\n",
					     &((struct ipv6hdr *)oiph)->saddr);
	}
	return err <= 1;
}

/* Callback from net/ipv4/udp.c to receive packets */
//收到vxlan报文处理（解封装，回调将在udp收到报文后被触发，看udp_queue_rcv_one_skb）
static int vxlan_rcv(struct sock *sk, struct sk_buff *skb)
{
	struct pcpu_sw_netstats *stats;
	struct vxlan_dev *vxlan;
	struct vxlan_sock *vs;
	struct vxlanhdr unparsed;
	struct vxlan_metadata _md;
	struct vxlan_metadata *md = &_md;
	__be16 protocol = htons(ETH_P_TEB);
	bool raw_proto = false;
	void *oiph;
	__be32 vni = 0;

	/* Need UDP and VXLAN header to be present */
	//此时skb->head指向以太头,data指向UDP头部
	//报文需要有完整的udp,vxlan头（从长度上保证）
	if (!pskb_may_pull(skb, VXLAN_HLEN))
		goto drop;

	//定位到vxlan头部
	unparsed = *vxlan_hdr(skb);
	/* VNI flag always required to be set */
	//当前vxlan标准要求首字节的第４位必须置１（linux 查int32型的第27位）
	//如果未置位，则丢包（不合法的vxlan报文）
	if (!(unparsed.vx_flags & VXLAN_HF_VNI)) {
		netdev_dbg(skb->dev, "invalid vxlan flags=%#x vni=%#x\n",
			   ntohl(vxlan_hdr(skb)->vx_flags),
			   ntohl(vxlan_hdr(skb)->vx_vni));
		/* Return non vxlan pkt */
		goto drop;
	}

	//提取vxlan的其它标记位
	unparsed.vx_flags &= ~VXLAN_HF_VNI;
	unparsed.vx_vni &= ~VXLAN_VNI_MASK;//提取vxlan id号

	vs = rcu_dereference_sk_user_data(sk);
	if (!vs)
		goto drop;

	//取vxlan id号
	vni = vxlan_vni(vxlan_hdr(skb)->vx_vni);

	//检查是否有能收取此vni的vxlan设备
	vxlan = vxlan_vs_find_vni(vs, skb->dev->ifindex, vni);
	if (!vxlan)
		goto drop;

	/* For backwards compatibility, only allow reserved fields to be
	 * used by VXLAN extensions if explicitly requested.
	 */
	//vxlan扩展处理
	if (vs->flags & VXLAN_F_GPE) {
		if (!vxlan_parse_gpe_hdr(&unparsed, &protocol, skb, vs->flags))
			goto drop;
		raw_proto = true;
	}

	//剥离vxlan隧道头（自此开始data指向vxlan负载报文）
	if (__iptunnel_pull_header(skb, VXLAN_HLEN, protocol, raw_proto,
				   !net_eq(vxlan->net, dev_net(vxlan->dev))))
		goto drop;

	if (vxlan_collect_metadata(vs)) {
		//创建metadata_dst,收集tunnel信息
		struct metadata_dst *tun_dst;

		tun_dst = udp_tun_rx_dst(skb, vxlan_get_sk_family(vs), TUNNEL_KEY,
					 key32_to_tunnel_id(vni), sizeof(*md)/*选项大小*/);

		if (!tun_dst)
			goto drop;

		//使md指向metadata-dst中存放md的空间
		md = ip_tunnel_info_opts(&tun_dst->u.tun_info);

		//为此skb设置其dst
		skb_dst_set(skb, (struct dst_entry *)tun_dst);
	} else {
	    //不需要收集md时，置为null
		memset(md, 0, sizeof(*md));
	}

	if (vs->flags & VXLAN_F_REMCSUM_RX)
		if (!vxlan_remcsum(&unparsed, skb, vs->flags))
			goto drop;
	if (vs->flags & VXLAN_F_GBP)
		vxlan_parse_gbp_hdr(&unparsed, skb, vs->flags, md);
	/* Note that GBP and GPE can never be active together. This is
	 * ensured in vxlan_dev_configure.
	 */

	if (unparsed.vx_flags || unparsed.vx_vni) {
	    //不容许有其它标记，如有，则丢包
		/* If there are any unprocessed flags remaining treat
		 * this as a malformed packet. This behavior diverges from
		 * VXLAN RFC (RFC7348) which stipulates that bits in reserved
		 * in reserved fields are to be ignored. The approach here
		 * maintains compatibility with previous stack code, and also
		 * is more robust and provides a little more security in
		 * adding extensions to VXLAN.
		 */
		goto drop;
	}

	if (!raw_proto) {
	    //fdb学习及reset mac header
		if (!vxlan_set_mac(vxlan, vs, skb, vni))
			goto drop;
	} else {
		//内层为自定义格式报文，例如ip...
		skb_reset_mac_header(skb);
		skb->dev = vxlan->dev;
		skb->pkt_type = PACKET_HOST;
	}

	oiph = skb_network_header(skb);
	skb_reset_network_header(skb);

	if (!vxlan_ecn_decapsulate(vs, oiph, skb)) {
		++vxlan->dev->stats.rx_frame_errors;
		++vxlan->dev->stats.rx_errors;
		goto drop;
	}

	rcu_read_lock();

	//如果vxlan设备没有up,则丢包
	if (unlikely(!(vxlan->dev->flags & IFF_UP))) {
		rcu_read_unlock();
		atomic_long_inc(&vxlan->dev->rx_dropped);
		goto drop;
	}

	//收包统计计数增加
	stats = this_cpu_ptr(vxlan->dev->tstats);
	u64_stats_update_begin(&stats->syncp);
	stats->rx_packets++;
	stats->rx_bytes += skb->len;
	u64_stats_update_end(&stats->syncp);

	//vxlan设备的gro处理
	gro_cells_receive(&vxlan->gro_cells, skb);

	rcu_read_unlock();

	return 0;

drop:
	/* Consume bad packet */
	kfree_skb(skb);
	return 0;
}

/* Callback from net/ipv{4,6}/udp.c to check that we have a VNI for errors */
static int vxlan_err_lookup(struct sock *sk, struct sk_buff *skb)
{
	struct vxlan_dev *vxlan;
	struct vxlan_sock *vs;
	struct vxlanhdr *hdr;
	__be32 vni;

	if (!pskb_may_pull(skb, skb_transport_offset(skb) + VXLAN_HLEN))
		return -EINVAL;

	hdr = vxlan_hdr(skb);

	if (!(hdr->vx_flags & VXLAN_HF_VNI))
		return -EINVAL;

	vs = rcu_dereference_sk_user_data(sk);
	if (!vs)
		return -ENOENT;

	vni = vxlan_vni(hdr->vx_vni);
	vxlan = vxlan_vs_find_vni(vs, skb->dev->ifindex, vni);
	if (!vxlan)
		return -ENOENT;

	return 0;
}

//查询vxlan fdb表，知道arp结果的回复arp
static int arp_reduce(struct net_device *dev, struct sk_buff *skb, __be32 vni)
{
	struct vxlan_dev *vxlan = netdev_priv(dev);
	struct arphdr *parp;
	u8 *arpptr, *sha;
	__be32 sip, tip;
	struct neighbour *n;

	if (dev->flags & IFF_NOARP)
		goto out;

	if (!pskb_may_pull(skb, arp_hdr_len(dev))) {
		dev->stats.tx_dropped++;
		goto out;
	}
	parp = arp_hdr(skb);

	//只处理以太网的arp请求报文
	if ((parp->ar_hrd != htons(ARPHRD_ETHER) &&
	     parp->ar_hrd != htons(ARPHRD_IEEE802)) ||
	    parp->ar_pro != htons(ETH_P_IP) ||
	    parp->ar_op != htons(ARPOP_REQUEST) ||
	    parp->ar_hln != dev->addr_len ||
	    parp->ar_pln != 4)
		goto out;
	arpptr = (u8 *)parp + sizeof(struct arphdr);
	sha = arpptr;
	arpptr += dev->addr_len;	/* sha */
	memcpy(&sip, arpptr, sizeof(sip));
	arpptr += sizeof(sip);
	arpptr += dev->addr_len;	/* tha */
	memcpy(&tip, arpptr, sizeof(tip));

	if (ipv4_is_loopback(tip) ||
	    ipv4_is_multicast(tip))
		goto out;

	//查询arp表，获知tip的邻居表项(这里的dev有net namespace属性，故没有给出namespace)
	n = neigh_lookup(&arp_tbl, &tip, dev);

	if (n) {
		struct vxlan_fdb *f;
		struct sk_buff	*reply;

		if (!(n->nud_state & NUD_CONNECTED)) {
			neigh_release(n);
			goto out;
		}

		//查询tip所在物理主机（排除本机）
		f = vxlan_find_mac(vxlan, n->ha, vni);
		if (f && vxlan_addr_any(&(first_remote_rcu(f)->remote_ip))) {
			/* bridge-local neighbor */
			neigh_release(n);
			goto out;
		}

		//回复arp
		reply = arp_create(ARPOP_REPLY, ETH_P_ARP, sip, dev, tip, sha,
				n->ha, sha);

		neigh_release(n);

		if (reply == NULL)
			goto out;

		skb_reset_mac_header(reply);
		__skb_pull(reply, skb_network_offset(reply));
		reply->ip_summed = CHECKSUM_UNNECESSARY;
		reply->pkt_type = PACKET_HOST;

		if (netif_rx_ni(reply) == NET_RX_DROP)
			dev->stats.rx_dropped++;
	} else if (vxlan->cfg.flags & VXLAN_F_L3MISS) {
		union vxlan_addr ipa = {
			.sin.sin_addr.s_addr = tip,
			.sin.sin_family = AF_INET,
		};

		//通过netlink知会ip miss
		vxlan_ip_miss(dev, &ipa);
	}
out:
	consume_skb(skb);
	return NETDEV_TX_OK;
}

#if IS_ENABLED(CONFIG_IPV6)
static struct sk_buff *vxlan_na_create(struct sk_buff *request,
	struct neighbour *n, bool isrouter)
{
	struct net_device *dev = request->dev;
	struct sk_buff *reply;
	struct nd_msg *ns, *na;
	struct ipv6hdr *pip6;
	u8 *daddr;
	int na_olen = 8; /* opt hdr + ETH_ALEN for target */
	int ns_olen;
	int i, len;

	if (dev == NULL || !pskb_may_pull(request, request->len))
		return NULL;

	len = LL_RESERVED_SPACE(dev) + sizeof(struct ipv6hdr) +
		sizeof(*na) + na_olen + dev->needed_tailroom;
	reply = alloc_skb(len, GFP_ATOMIC);
	if (reply == NULL)
		return NULL;

	reply->protocol = htons(ETH_P_IPV6);
	reply->dev = dev;
	skb_reserve(reply, LL_RESERVED_SPACE(request->dev));
	skb_push(reply, sizeof(struct ethhdr));
	skb_reset_mac_header(reply);

	ns = (struct nd_msg *)(ipv6_hdr(request) + 1);

	daddr = eth_hdr(request)->h_source;
	ns_olen = request->len - skb_network_offset(request) -
		sizeof(struct ipv6hdr) - sizeof(*ns);
	for (i = 0; i < ns_olen-1; i += (ns->opt[i+1]<<3)) {
		if (!ns->opt[i + 1]) {
			kfree_skb(reply);
			return NULL;
		}
		if (ns->opt[i] == ND_OPT_SOURCE_LL_ADDR) {
			daddr = ns->opt + i + sizeof(struct nd_opt_hdr);
			break;
		}
	}

	/* Ethernet header */
	ether_addr_copy(eth_hdr(reply)->h_dest, daddr);
	ether_addr_copy(eth_hdr(reply)->h_source, n->ha);
	eth_hdr(reply)->h_proto = htons(ETH_P_IPV6);
	reply->protocol = htons(ETH_P_IPV6);

	skb_pull(reply, sizeof(struct ethhdr));
	skb_reset_network_header(reply);
	skb_put(reply, sizeof(struct ipv6hdr));

	/* IPv6 header */

	pip6 = ipv6_hdr(reply);
	memset(pip6, 0, sizeof(struct ipv6hdr));
	pip6->version = 6;
	pip6->priority = ipv6_hdr(request)->priority;
	pip6->nexthdr = IPPROTO_ICMPV6;
	pip6->hop_limit = 255;
	pip6->daddr = ipv6_hdr(request)->saddr;
	pip6->saddr = *(struct in6_addr *)n->primary_key;

	skb_pull(reply, sizeof(struct ipv6hdr));
	skb_reset_transport_header(reply);

	/* Neighbor Advertisement */
	na = skb_put_zero(reply, sizeof(*na) + na_olen);
	na->icmph.icmp6_type = NDISC_NEIGHBOUR_ADVERTISEMENT;
	na->icmph.icmp6_router = isrouter;
	na->icmph.icmp6_override = 1;
	na->icmph.icmp6_solicited = 1;
	na->target = ns->target;
	ether_addr_copy(&na->opt[2], n->ha);
	na->opt[0] = ND_OPT_TARGET_LL_ADDR;
	na->opt[1] = na_olen >> 3;

	na->icmph.icmp6_cksum = csum_ipv6_magic(&pip6->saddr,
		&pip6->daddr, sizeof(*na)+na_olen, IPPROTO_ICMPV6,
		csum_partial(na, sizeof(*na)+na_olen, 0));

	pip6->payload_len = htons(sizeof(*na)+na_olen);

	skb_push(reply, sizeof(struct ipv6hdr));

	reply->ip_summed = CHECKSUM_UNNECESSARY;

	return reply;
}

static int neigh_reduce(struct net_device *dev, struct sk_buff *skb, __be32 vni)
{
	struct vxlan_dev *vxlan = netdev_priv(dev);
	const struct in6_addr *daddr;
	const struct ipv6hdr *iphdr;
	struct inet6_dev *in6_dev;
	struct neighbour *n;
	struct nd_msg *msg;

	in6_dev = __in6_dev_get(dev);
	if (!in6_dev)
		goto out;

	iphdr = ipv6_hdr(skb);
	daddr = &iphdr->daddr;
	msg = (struct nd_msg *)(iphdr + 1);

	if (ipv6_addr_loopback(daddr) ||
	    ipv6_addr_is_multicast(&msg->target))
		goto out;

	n = neigh_lookup(ipv6_stub->nd_tbl, &msg->target, dev);

	if (n) {
		struct vxlan_fdb *f;
		struct sk_buff *reply;

		if (!(n->nud_state & NUD_CONNECTED)) {
			neigh_release(n);
			goto out;
		}

		f = vxlan_find_mac(vxlan, n->ha, vni);
		if (f && vxlan_addr_any(&(first_remote_rcu(f)->remote_ip))) {
			/* bridge-local neighbor */
			neigh_release(n);
			goto out;
		}

		reply = vxlan_na_create(skb, n,
					!!(f ? f->flags & NTF_ROUTER : 0));

		neigh_release(n);

		if (reply == NULL)
			goto out;

		if (netif_rx_ni(reply) == NET_RX_DROP)
			dev->stats.rx_dropped++;

	} else if (vxlan->cfg.flags & VXLAN_F_L3MISS) {
		union vxlan_addr ipa = {
			.sin6.sin6_addr = msg->target,
			.sin6.sin6_family = AF_INET6,
		};

		vxlan_ip_miss(dev, &ipa);
	}

out:
	consume_skb(skb);
	return NETDEV_TX_OK;
}
#endif

static bool route_shortcircuit(struct net_device *dev, struct sk_buff *skb)
{
	struct vxlan_dev *vxlan = netdev_priv(dev);
	struct neighbour *n;

	//不处理目的为组播的报文
	if (is_multicast_ether_addr(eth_hdr(skb)->h_dest))
		return false;

	n = NULL;
	switch (ntohs(eth_hdr(skb)->h_proto)) {
	case ETH_P_IP:
	{
		struct iphdr *pip;

		if (!pskb_may_pull(skb, sizeof(struct iphdr)))
			return false;
		pip = ip_hdr(skb);
		//按目的ip查询邻居表项
		n = neigh_lookup(&arp_tbl, &pip->daddr, dev);
		if (!n && (vxlan->cfg.flags & VXLAN_F_L3MISS)) {
		    /*如果未查询到邻居表项，则触发ip miss,向用户态发送netlink通知*/
			union vxlan_addr ipa = {
				.sin.sin_addr.s_addr = pip->daddr,
				.sin.sin_family = AF_INET,
			};

			vxlan_ip_miss(dev, &ipa);
			return false;
		}

		break;
	}
#if IS_ENABLED(CONFIG_IPV6)
	case ETH_P_IPV6:
	{
		struct ipv6hdr *pip6;

		if (!pskb_may_pull(skb, sizeof(struct ipv6hdr)))
			return false;
		pip6 = ipv6_hdr(skb);
		n = neigh_lookup(ipv6_stub->nd_tbl, &pip6->daddr, dev);
		if (!n && (vxlan->cfg.flags & VXLAN_F_L3MISS)) {
			union vxlan_addr ipa = {
				.sin6.sin6_addr = pip6->daddr,
				.sin6.sin6_family = AF_INET6,
			};

			vxlan_ip_miss(dev, &ipa);
			return false;
		}

		break;
	}
#endif
	default:
		return false;
	}

	if (n) {
		bool diff;

		diff = !ether_addr_equal(eth_hdr(skb)->h_dest, n->ha);
		if (diff) {
		    /*skb目的mac与neighbour不同，这里修改源目的mac*/
			memcpy(eth_hdr(skb)->h_source, eth_hdr(skb)->h_dest,
				dev->addr_len);
			memcpy(eth_hdr(skb)->h_dest, n->ha, dev->addr_len);
		}
		neigh_release(n);
		return diff;
	}

	return false;
}

static void vxlan_build_gbp_hdr(struct vxlanhdr *vxh, u32 vxflags,
				struct vxlan_metadata *md)
{
	struct vxlanhdr_gbp *gbp;

	if (!md->gbp)
		return;

	gbp = (struct vxlanhdr_gbp *)vxh;
	vxh->vx_flags |= VXLAN_HF_GBP;

	if (md->gbp & VXLAN_GBP_DONT_LEARN)
		gbp->dont_learn = 1;

	if (md->gbp & VXLAN_GBP_POLICY_APPLIED)
		gbp->policy_applied = 1;

	gbp->policy_id = htons(md->gbp & VXLAN_GBP_ID_MASK);
}

static int vxlan_build_gpe_hdr(struct vxlanhdr *vxh, u32 vxflags,
			       __be16 protocol)
{
	struct vxlanhdr_gpe *gpe = (struct vxlanhdr_gpe *)vxh;

	gpe->np_applied = 1;
	gpe->next_protocol = tun_p_from_eth_p(protocol);
	if (!gpe->next_protocol)
		return -EPFNOSUPPORT;
	return 0;
}

//完成vxlan头部的添加
static int vxlan_build_skb(struct sk_buff *skb, struct dst_entry *dst,
			   int iphdr_len, __be32 vni,
			   struct vxlan_metadata *md, u32 vxflags,
			   bool udp_sum)
{
	struct vxlanhdr *vxh;
	int min_headroom;
	int err;
	int type = udp_sum ? SKB_GSO_UDP_TUNNEL_CSUM : SKB_GSO_UDP_TUNNEL;
	__be16 inner_protocol = htons(ETH_P_TEB);

	if ((vxflags & VXLAN_F_REMCSUM_TX) &&
	    skb->ip_summed == CHECKSUM_PARTIAL) {
		int csum_start = skb_checksum_start_offset(skb);

		if (csum_start <= VXLAN_MAX_REMCSUM_START &&
		    !(csum_start & VXLAN_RCO_SHIFT_MASK) &&
		    (skb->csum_offset == offsetof(struct udphdr, check) ||
		     skb->csum_offset == offsetof(struct tcphdr, check)))
			type |= SKB_GSO_TUNNEL_REMCSUM;
	}

	//iphdr_len指出ip头部长度,VXLAN_HLEN指出udp,vxlan头疗长度
	min_headroom = LL_RESERVED_SPACE(dst->dev) + dst->header_len
			+ VXLAN_HLEN + iphdr_len;

	/* Need space for new headers (invalidates iph ptr) */
	err = skb_cow_head(skb, min_headroom);
	if (unlikely(err))
		return err;

	err = iptunnel_handle_offloads(skb, type);
	if (err)
		return err;

	//data指针前移，空出一个vxlan头部
	vxh = __skb_push(skb, sizeof(*vxh));
	//设置vxlan头部flag，放入vni
	vxh->vx_flags = VXLAN_HF_VNI;
	vxh->vx_vni = vxlan_vni_field(vni);

	if (type & SKB_GSO_TUNNEL_REMCSUM) {
		unsigned int start;

		start = skb_checksum_start_offset(skb) - sizeof(struct vxlanhdr);
		vxh->vx_vni |= vxlan_compute_rco(start, skb->csum_offset);
		vxh->vx_flags |= VXLAN_HF_RCO;

		if (!skb_is_gso(skb)) {
			skb->ip_summed = CHECKSUM_NONE;
			skb->encapsulation = 0;
		}
	}

	if (vxflags & VXLAN_F_GBP)
		vxlan_build_gbp_hdr(vxh, vxflags, md);
	if (vxflags & VXLAN_F_GPE) {
		err = vxlan_build_gpe_hdr(vxh, vxflags, skb->protocol);
		if (err < 0)
			return err;
		inner_protocol = skb->protocol;
	}

	skb_set_inner_protocol(skb, inner_protocol);
	return 0;
}

static struct rtable *vxlan_get_route(struct vxlan_dev *vxlan, struct net_device *dev,
				      struct vxlan_sock *sock4,
				      struct sk_buff *skb, int oif, u8 tos,
				      __be32 daddr, __be32 *saddr, __be16 dport, __be16 sport,
				      struct dst_cache *dst_cache,
				      const struct ip_tunnel_info *info)
{
	bool use_cache = ip_tunnel_dst_cache_usable(skb, info);
	struct rtable *rt = NULL;
	struct flowi4 fl4;

	if (!sock4)
		return ERR_PTR(-EIO);

	if (tos && !info)
		use_cache = false;
	if (use_cache) {
		rt = dst_cache_get_ip4(dst_cache, saddr);
		if (rt)
			return rt;
	}

	memset(&fl4, 0, sizeof(fl4));
	fl4.flowi4_oif = oif;
	fl4.flowi4_tos = RT_TOS(tos);
	fl4.flowi4_mark = skb->mark;
	fl4.flowi4_proto = IPPROTO_UDP;
	fl4.daddr = daddr;
	fl4.saddr = *saddr;
	fl4.fl4_dport = dport;
	fl4.fl4_sport = sport;

	rt = ip_route_output_key(vxlan->net, &fl4);
	if (!IS_ERR(rt)) {
		if (rt->dst.dev == dev) {
			netdev_dbg(dev, "circular route to %pI4\n", &daddr);
			ip_rt_put(rt);
			return ERR_PTR(-ELOOP);
		}

		*saddr = fl4.saddr;
		if (use_cache)
			dst_cache_set_ip4(dst_cache, &rt->dst, fl4.saddr);
	} else {
		netdev_dbg(dev, "no route to %pI4\n", &daddr);
		return ERR_PTR(-ENETUNREACH);
	}
	return rt;
}

#if IS_ENABLED(CONFIG_IPV6)
static struct dst_entry *vxlan6_get_route(struct vxlan_dev *vxlan,
					  struct net_device *dev,
					  struct vxlan_sock *sock6,
					  struct sk_buff *skb, int oif, u8 tos,
					  __be32 label,
					  const struct in6_addr *daddr,
					  struct in6_addr *saddr,
					  __be16 dport, __be16 sport,
					  struct dst_cache *dst_cache,
					  const struct ip_tunnel_info *info)
{
	bool use_cache = ip_tunnel_dst_cache_usable(skb, info);
	struct dst_entry *ndst;
	struct flowi6 fl6;

	if (!sock6)
		return ERR_PTR(-EIO);

	if (tos && !info)
		use_cache = false;
	if (use_cache) {
		ndst = dst_cache_get_ip6(dst_cache, saddr);
		if (ndst)
			return ndst;
	}

	memset(&fl6, 0, sizeof(fl6));
	fl6.flowi6_oif = oif;
	fl6.daddr = *daddr;
	fl6.saddr = *saddr;
	fl6.flowlabel = ip6_make_flowinfo(RT_TOS(tos), label);
	fl6.flowi6_mark = skb->mark;
	fl6.flowi6_proto = IPPROTO_UDP;
	fl6.fl6_dport = dport;
	fl6.fl6_sport = sport;

	ndst = ipv6_stub->ipv6_dst_lookup_flow(vxlan->net, sock6->sock->sk,
					       &fl6, NULL);
	if (unlikely(IS_ERR(ndst))) {
		netdev_dbg(dev, "no route to %pI6\n", daddr);
		return ERR_PTR(-ENETUNREACH);
	}

	if (unlikely(ndst->dev == dev)) {
		netdev_dbg(dev, "circular route to %pI6\n", daddr);
		dst_release(ndst);
		return ERR_PTR(-ELOOP);
	}

	*saddr = fl6.saddr;
	if (use_cache)
		dst_cache_set_ip6(dst_cache, ndst, saddr);
	return ndst;
}
#endif

/* Bypass encapsulation if the destination is local */
static void vxlan_encap_bypass(struct sk_buff *skb, struct vxlan_dev *src_vxlan,
			       struct vxlan_dev *dst_vxlan, __be32 vni)
{
	struct pcpu_sw_netstats *tx_stats, *rx_stats;
	union vxlan_addr loopback;
	union vxlan_addr *remote_ip = &dst_vxlan->default_dst.remote_ip;
	struct net_device *dev;
	int len = skb->len;

	tx_stats = this_cpu_ptr(src_vxlan->dev->tstats);
	rx_stats = this_cpu_ptr(dst_vxlan->dev->tstats);
	skb->pkt_type = PACKET_HOST;
	skb->encapsulation = 0;
	skb->dev = dst_vxlan->dev;
	__skb_pull(skb, skb_network_offset(skb));

	if (remote_ip->sa.sa_family == AF_INET) {
		loopback.sin.sin_addr.s_addr = htonl(INADDR_LOOPBACK);
		loopback.sa.sa_family =  AF_INET;
#if IS_ENABLED(CONFIG_IPV6)
	} else {
		loopback.sin6.sin6_addr = in6addr_loopback;
		loopback.sa.sa_family =  AF_INET6;
#endif
	}

	rcu_read_lock();
	dev = skb->dev;
	if (unlikely(!(dev->flags & IFF_UP))) {
		kfree_skb(skb);
		goto drop;
	}

	if (dst_vxlan->cfg.flags & VXLAN_F_LEARN)
		vxlan_snoop(dev, &loopback, eth_hdr(skb)->h_source, 0, vni);

	u64_stats_update_begin(&tx_stats->syncp);
	tx_stats->tx_packets++;
	tx_stats->tx_bytes += len;
	u64_stats_update_end(&tx_stats->syncp);

	if (netif_rx(skb) == NET_RX_SUCCESS) {
		u64_stats_update_begin(&rx_stats->syncp);
		rx_stats->rx_packets++;
		rx_stats->rx_bytes += len;
		u64_stats_update_end(&rx_stats->syncp);
	} else {
drop:
		dev->stats.rx_dropped++;
	}
	rcu_read_unlock();
}

static int encap_bypass_if_local(struct sk_buff *skb, struct net_device *dev,
				 struct vxlan_dev *vxlan,
				 union vxlan_addr *daddr,
				 __be16 dst_port, int dst_ifindex, __be32 vni,
				 struct dst_entry *dst,
				 u32 rt_flags)
{
#if IS_ENABLED(CONFIG_IPV6)
	/* IPv6 rt-flags are checked against RTF_LOCAL, but the value of
	 * RTF_LOCAL is equal to RTCF_LOCAL. So to keep code simple
	 * we can use RTCF_LOCAL which works for ipv4 and ipv6 route entry.
	 */
	BUILD_BUG_ON(RTCF_LOCAL != RTF_LOCAL);
#endif
	/* Bypass encapsulation if the destination is local */
	if (rt_flags & RTCF_LOCAL &&
	    !(rt_flags & (RTCF_BROADCAST | RTCF_MULTICAST))) {
		struct vxlan_dev *dst_vxlan;

		dst_release(dst);
		dst_vxlan = vxlan_find_vni(vxlan->net, dst_ifindex, vni,
					   daddr->sa.sa_family, dst_port,
					   vxlan->cfg.flags);
		if (!dst_vxlan) {
			dev->stats.tx_errors++;
			kfree_skb(skb);

			return -ENOENT;
		}
		vxlan_encap_bypass(skb, vxlan, dst_vxlan, vni);
		return 1;
	}

	return 0;
}

//向接口dev发送报文vxlan skb
static void vxlan_xmit_one(struct sk_buff *skb, struct net_device *dev,
			   __be32 default_vni, struct vxlan_rdst *rdst/*vxlan对端*/,
			   bool did_rsc)
{
	struct dst_cache *dst_cache;
	struct ip_tunnel_info *info;
	struct vxlan_dev *vxlan = netdev_priv(dev);
	const struct iphdr *old_iph = ip_hdr(skb);
	union vxlan_addr *dst;
	union vxlan_addr remote_ip, local_ip;
	struct vxlan_metadata _md;
	struct vxlan_metadata *md = &_md;
	__be16 src_port = 0, dst_port;
	struct dst_entry *ndst = NULL;
	__be32 vni, label;
	__u8 tos, ttl;
	int ifindex;
	int err;
	u32 flags = vxlan->cfg.flags;
	bool udp_sum = false;
	bool xnet = !net_eq(vxlan->net, dev_net(vxlan->dev));

	//取skb对应的隧道信息
	info = skb_tunnel_info(skb);

	if (rdst) {
		//出接口已知的情况处理:assert(rdst!=NULL)
		dst = &rdst->remote_ip;//对端外层ip
		//目的ip是全０
		if (vxlan_addr_any(dst)) {
			if (did_rsc) {
				/* short-circuited back to local bridge */
				vxlan_encap_bypass(skb, vxlan, vxlan, default_vni);
				return;
			}
			goto drop;
		}

		//取隧道目的端port
		dst_port = rdst->remote_port ? rdst->remote_port : vxlan->cfg.dst_port;
		//取使用的vxlan id
		vni = (rdst->remote_vni) ? : default_vni;
		//使用的出接口ifindex
		ifindex = rdst->remote_ifindex;
		//使用的隧道本端源ip
		local_ip = vxlan->cfg.saddr;
		dst_cache = &rdst->dst_cache;
		md->gbp = skb->mark;

		//使用的ttl
		if (flags & VXLAN_F_TTL_INHERIT) {
			ttl = ip_tunnel_get_ttl(old_iph, skb);
		} else {
			ttl = vxlan->cfg.ttl;
			//目的ip为组播地址或者ttl为０时，默认将ttl修改为１
			if (!ttl && vxlan_addr_multicast(dst))
				ttl = 1;
		}

		//使用的tos
		tos = vxlan->cfg.tos;
		if (tos == 1)
			tos = ip_tunnel_get_dsfield(old_iph, skb);

		if (dst->sa.sa_family == AF_INET)
			udp_sum = !(flags & VXLAN_F_UDP_ZERO_CSUM_TX);
		else
			udp_sum = !(flags & VXLAN_F_UDP_ZERO_CSUM6_TX);
		label = vxlan->cfg.label;
	} else {
		//出接口未知的情况处理:assert(rdst==NULL)
		if (!info) {
			WARN_ONCE(1, "%s: Missing encapsulation instructions\n",
				  dev->name);
			goto drop;
		}

		//由info来填充remote_ip,local_ip
		remote_ip.sa.sa_family = ip_tunnel_info_af(info);
		if (remote_ip.sa.sa_family == AF_INET) {
			remote_ip.sin.sin_addr.s_addr = info->key.u.ipv4.dst;
			local_ip.sin.sin_addr.s_addr = info->key.u.ipv4.src;
		} else {
			remote_ip.sin6.sin6_addr = info->key.u.ipv6.dst;
			local_ip.sin6.sin6_addr = info->key.u.ipv6.src;
		}
		dst = &remote_ip;

		//设置对端目的port,及vni
		dst_port = info->key.tp_dst ? : vxlan->cfg.dst_port;
		vni = tunnel_id_to_key32(info->key.tun_id);
		ifindex = 0;
		dst_cache = &info->dst_cache;
		if (info->key.tun_flags & TUNNEL_VXLAN_OPT) {
			if (info->options_len < sizeof(*md))
				goto drop;
			md = ip_tunnel_info_opts(info);
		}
		ttl = info->key.ttl;
		tos = info->key.tos;
		label = info->key.label;
		udp_sum = !!(info->key.tun_flags & TUNNEL_CSUM);
	}

	//依据流特征生成一个src_port
	src_port = udp_flow_src_port(dev_net(dev), skb, vxlan->cfg.port_min,
				     vxlan->cfg.port_max, true);

	rcu_read_lock();
	if (dst->sa.sa_family == AF_INET) {
		struct vxlan_sock *sock4 = rcu_dereference(vxlan->vn4_sock);
		struct rtable *rt;
		__be16 df = 0;

		if (!ifindex)
			ifindex = sock4->sock->sk->sk_bound_dev_if;

		//查路由确定下一跳
		rt = vxlan_get_route(vxlan, dev, sock4, skb, ifindex/*出接口*/, tos,
				     dst->sin.sin_addr.s_addr,/*隧道对端目的地址*/
				     &local_ip.sin.sin_addr.s_addr,/*源地址*/
				     dst_port, src_port,
				     dst_cache, info);
		if (IS_ERR(rt)) {
			//路由查找失败
			err = PTR_ERR(rt);
			goto tx_error;
		}

		if (!info) {
			/* Bypass encapsulation if the destination is local */
			err = encap_bypass_if_local(skb, dev, vxlan, dst,
						    dst_port, ifindex, vni,
						    &rt->dst, rt->rt_flags);
			if (err)
				goto out_unlock;

			if (vxlan->cfg.df == VXLAN_DF_SET) {
				df = htons(IP_DF);
			} else if (vxlan->cfg.df == VXLAN_DF_INHERIT) {
				struct ethhdr *eth = eth_hdr(skb);

				if (ntohs(eth->h_proto) == ETH_P_IPV6 ||
				    (ntohs(eth->h_proto) == ETH_P_IP &&
				     old_iph->frag_off & htons(IP_DF)))
					df = htons(IP_DF);
			}
		} else if (info->key.tun_flags & TUNNEL_DONT_FRAGMENT) {
			//如果下发了不分片标记，则打上禁止分片标记
			df = htons(IP_DF);
		}

		//确认下一跳地址
		ndst = &rt->dst;
		skb_tunnel_check_pmtu(skb, ndst, VXLAN_HEADROOM);

		tos = ip_tunnel_ecn_encap(RT_TOS(tos), old_iph, skb);
		ttl = ttl ? : ip4_dst_hoplimit(&rt->dst);
		//完成vxlan头部封装（vni,flags)
		err = vxlan_build_skb(skb, ndst, sizeof(struct iphdr),
				      vni, md, flags, udp_sum);
		if (err < 0)
			goto tx_error;

		//走udp封装隧道方式，将报文传出去
		udp_tunnel_xmit_skb(rt, sock4->sock->sk, skb, local_ip.sin.sin_addr.s_addr/*ip报文源ip*/,
				    dst->sin.sin_addr.s_addr/*ip报文目的ip*/, tos, ttl, df,
				    src_port, dst_port, xnet, !udp_sum);
#if IS_ENABLED(CONFIG_IPV6)
	} else {
		struct vxlan_sock *sock6 = rcu_dereference(vxlan->vn6_sock);

		if (!ifindex)
			ifindex = sock6->sock->sk->sk_bound_dev_if;

		ndst = vxlan6_get_route(vxlan, dev, sock6, skb, ifindex, tos,
					label, &dst->sin6.sin6_addr,
					&local_ip.sin6.sin6_addr,
					dst_port, src_port,
					dst_cache, info);
		if (IS_ERR(ndst)) {
			err = PTR_ERR(ndst);
			ndst = NULL;
			goto tx_error;
		}

		if (!info) {
			u32 rt6i_flags = ((struct rt6_info *)ndst)->rt6i_flags;

			err = encap_bypass_if_local(skb, dev, vxlan, dst,
						    dst_port, ifindex, vni,
						    ndst, rt6i_flags);
			if (err)
				goto out_unlock;
		}

		skb_tunnel_check_pmtu(skb, ndst, VXLAN6_HEADROOM);

		tos = ip_tunnel_ecn_encap(RT_TOS(tos), old_iph, skb);
		ttl = ttl ? : ip6_dst_hoplimit(ndst);
		skb_scrub_packet(skb, xnet);
		err = vxlan_build_skb(skb, ndst, sizeof(struct ipv6hdr),
				      vni, md, flags, udp_sum);
		if (err < 0)
			goto tx_error;

		udp_tunnel6_xmit_skb(ndst, sock6->sock->sk, skb, dev,
				     &local_ip.sin6.sin6_addr,
				     &dst->sin6.sin6_addr, tos, ttl,
				     label, src_port, dst_port, !udp_sum);
#endif
	}
out_unlock:
	rcu_read_unlock();
	return;

drop:
	dev->stats.tx_dropped++;
	dev_kfree_skb(skb);
	return;

tx_error:
	rcu_read_unlock();
	if (err == -ELOOP)
		dev->stats.collisions++;
	else if (err == -ENETUNREACH)
		dev->stats.tx_carrier_errors++;
	dst_release(ndst);
	dev->stats.tx_errors++;
	kfree_skb(skb);
}

static void vxlan_xmit_nh(struct sk_buff *skb, struct net_device *dev,
			  struct vxlan_fdb *f, __be32 vni, bool did_rsc)
{
	struct vxlan_rdst nh_rdst;
	struct nexthop *nh;
	bool do_xmit;
	u32 hash;

	memset(&nh_rdst, 0, sizeof(struct vxlan_rdst));
	hash = skb_get_hash(skb);

	rcu_read_lock();
	nh = rcu_dereference(f->nh);
	if (!nh) {
		rcu_read_unlock();
		goto drop;
	}
	do_xmit = vxlan_fdb_nh_path_select(nh, hash, &nh_rdst);
	rcu_read_unlock();

	if (likely(do_xmit))
		vxlan_xmit_one(skb, dev, vni, &nh_rdst, did_rsc);
	else
		goto drop;

	return;

drop:
	dev->stats.tx_dropped++;
	dev_kfree_skb(skb);
}

/* Transmit local packets over Vxlan
 *
 * Outer IP header inherits ECN and DF from inner header.
 * Outer UDP destination is the VXLAN assigned port.
 *           source port is based on hash of flow
 */
//vxlan报文发送
static netdev_tx_t vxlan_xmit(struct sk_buff *skb, struct net_device *dev)
{
	struct vxlan_dev *vxlan = netdev_priv(dev);
	struct vxlan_rdst *rdst, *fdst = NULL;
	const struct ip_tunnel_info *info;
	bool did_rsc = false;
	struct vxlan_fdb *f;
	struct ethhdr *eth;
	__be32 vni = 0;

	info = skb_tunnel_info(skb);

	skb_reset_mac_header(skb);

	if (vxlan->cfg.flags & VXLAN_F_COLLECT_METADATA) {
		//如果配置有collect metadata,则进入（ovs vxlan口就配置了）
		if (info && info->mode & IP_TUNNEL_INFO_BRIDGE &&
		    info->mode & IP_TUNNEL_INFO_TX) {
			vni = tunnel_id_to_key32(info->key.tun_id);
		} else {
			if (info && info->mode & IP_TUNNEL_INFO_TX)
				vxlan_xmit_one(skb, dev, vni, NULL, false);
			else
				kfree_skb(skb);
			return NETDEV_TX_OK;
		}
	}

	//如果vxlan开启了proxy模式，则reduce arp报文
	if (vxlan->cfg.flags & VXLAN_F_PROXY) {
		eth = eth_hdr(skb);
		//仅处理arp报文件
		if (ntohs(eth->h_proto) == ETH_P_ARP)
			return arp_reduce(dev, skb, vni);
#if IS_ENABLED(CONFIG_IPV6)
		//如果开启ipv6,则处理icmpv6报文
		else if (ntohs(eth->h_proto) == ETH_P_IPV6 &&
			 pskb_may_pull(skb, sizeof(struct ipv6hdr) +
					    sizeof(struct nd_msg)) &&
			 ipv6_hdr(skb)->nexthdr == IPPROTO_ICMPV6) {
			struct nd_msg *m = (struct nd_msg *)(ipv6_hdr(skb) + 1);

			if (m->icmph.icmp6_code == 0 &&
			    m->icmph.icmp6_type == NDISC_NEIGHBOUR_SOLICITATION)
				return neigh_reduce(dev, skb, vni);
		}
#endif
	}

	//取skb的以太头
	eth = eth_hdr(skb);
	//通过vm目的mac,vni查找转发项
	f = vxlan_find_mac(vxlan, eth->h_dest, vni);
	did_rsc = false;

	if (f && (f->flags & NTF_ROUTER) && (vxlan->cfg.flags & VXLAN_F_RSC) &&
	    (ntohs(eth->h_proto) == ETH_P_IP ||
	     ntohs(eth->h_proto) == ETH_P_IPV6)) {
		did_rsc = route_shortcircuit(dev, skb);
		if (did_rsc)
			f = vxlan_find_mac(vxlan, eth->h_dest, vni);
	}

	if (f == NULL) {
		//没有查找到fdb，尝试向默认remote转发
		f = vxlan_find_mac(vxlan, all_zeros_mac, vni);
		if (f == NULL) {
			if ((vxlan->cfg.flags & VXLAN_F_L2MISS) &&
			    !is_multicast_ether_addr(eth->h_dest))
				vxlan_fdb_miss(vxlan, eth->h_dest);

			dev->stats.tx_dropped++;
			kfree_skb(skb);
			return NETDEV_TX_OK;
		}
	}

<<<<<<< HEAD
	//按照fdb(转发表)，给每个remotes发送一份
	list_for_each_entry_rcu(rdst, &f->remotes, list) {
		struct sk_buff *skb1;

		if (!fdst) {
			//优化：第一个发送，不需要copy报文
			fdst = rdst;
			continue;
		}
		skb1 = skb_clone(skb, GFP_ATOMIC);
		if (skb1)
			//向rdst发送此报文
			vxlan_xmit_one(skb1, dev, vni, rdst/*目标*/, did_rsc);
	}

	if (fdst)
		//向第一接口发送此报文
		vxlan_xmit_one(skb, dev, vni, fdst, did_rsc);
	else
		kfree_skb(skb);
=======
	if (rcu_access_pointer(f->nh)) {
		vxlan_xmit_nh(skb, dev, f,
			      (vni ? : vxlan->default_dst.remote_vni), did_rsc);
	} else {
		list_for_each_entry_rcu(rdst, &f->remotes, list) {
			struct sk_buff *skb1;

			if (!fdst) {
				fdst = rdst;
				continue;
			}
			skb1 = skb_clone(skb, GFP_ATOMIC);
			if (skb1)
				vxlan_xmit_one(skb1, dev, vni, rdst, did_rsc);
		}
		if (fdst)
			vxlan_xmit_one(skb, dev, vni, fdst, did_rsc);
		else
			kfree_skb(skb);
	}

>>>>>>> 64677779
	return NETDEV_TX_OK;
}

/* Walk the forwarding table and purge stale entries */
//vxlan转发表项周期性检查(timer)过期回调
static void vxlan_cleanup(struct timer_list *t)
{
	//由timer获得其对应设备
	struct vxlan_dev *vxlan = from_timer(vxlan, t, age_timer);
	//设置定时器下次到期时间
	unsigned long next_timer = jiffies + FDB_AGE_INTERVAL;
	unsigned int h;

	if (!netif_running(vxlan->dev))
		return;//如果此设备未运行，则退出（定时器体眠时设备被停止）

	//遍历转发用哈希表
	for (h = 0; h < FDB_HASH_SIZE; ++h) {
		struct hlist_node *p, *n;

		spin_lock(&vxlan->hash_lock[h]);
		//遍历h号桶
		hlist_for_each_safe(p, n, &vxlan->fdb_head[h]) {
			struct vxlan_fdb *f
				= container_of(p, struct vxlan_fdb, hlist);
			unsigned long timeout;

			if (f->state & (NUD_PERMANENT | NUD_NOARP))
				continue;

			if (f->flags & NTF_EXT_LEARNED)
				continue;

			//检查此表项过期时间
			timeout = f->used + vxlan->cfg.age_interval * HZ;
			if (time_before_eq(timeout, jiffies)) {
				//timeout时间已过
				netdev_dbg(vxlan->dev,
					   "garbage collect %pM\n",
					   f->eth_addr);
				f->state = NUD_STALE;//置为过期
				vxlan_fdb_destroy(vxlan, f, true, true);//销毁vxlan fdb表项
			} else if (time_before(timeout, next_timer))
				//如果此表项是有效的，则获取下次timer触发时间
				next_timer = timeout;
		}
		spin_unlock(&vxlan->hash_lock[h]);
	}

	//重新设置定时器及其触发时间
	mod_timer(&vxlan->age_timer, next_timer);
}

static void vxlan_vs_del_dev(struct vxlan_dev *vxlan)
{
	struct vxlan_net *vn = net_generic(vxlan->net, vxlan_net_id);

	spin_lock(&vn->sock_lock);
	hlist_del_init_rcu(&vxlan->hlist4.hlist);
#if IS_ENABLED(CONFIG_IPV6)
	hlist_del_init_rcu(&vxlan->hlist6.hlist);
#endif
	spin_unlock(&vn->sock_lock);
}

static void vxlan_vs_add_dev(struct vxlan_sock *vs, struct vxlan_dev *vxlan,
			     struct vxlan_dev_node *node)
{
	struct vxlan_net *vn = net_generic(vxlan->net, vxlan_net_id);
	__be32 vni = vxlan->default_dst.remote_vni;

	node->vxlan = vxlan;
	spin_lock(&vn->sock_lock);
	hlist_add_head_rcu(&node->hlist, vni_head(vs, vni));
	spin_unlock(&vn->sock_lock);
}

/* Setup stats when device is created */
static int vxlan_init(struct net_device *dev)
{
	struct vxlan_dev *vxlan = netdev_priv(dev);
	int err;

	dev->tstats = netdev_alloc_pcpu_stats(struct pcpu_sw_netstats);
	if (!dev->tstats)
		return -ENOMEM;

	err = gro_cells_init(&vxlan->gro_cells, dev);
	if (err) {
		free_percpu(dev->tstats);
		return err;
	}

	return 0;
}

static void vxlan_fdb_delete_default(struct vxlan_dev *vxlan, __be32 vni)
{
	struct vxlan_fdb *f;
	u32 hash_index = fdb_head_index(vxlan, all_zeros_mac, vni);

	spin_lock_bh(&vxlan->hash_lock[hash_index]);
	f = __vxlan_find_mac(vxlan, all_zeros_mac, vni);
	if (f)
		vxlan_fdb_destroy(vxlan, f, true, true);
	spin_unlock_bh(&vxlan->hash_lock[hash_index]);
}

static void vxlan_uninit(struct net_device *dev)
{
	struct vxlan_dev *vxlan = netdev_priv(dev);

	gro_cells_destroy(&vxlan->gro_cells);

	vxlan_fdb_delete_default(vxlan, vxlan->cfg.vni);

	free_percpu(dev->tstats);
}

/* Start ageing timer and join group when device is brought up */
static int vxlan_open(struct net_device *dev)
{
	struct vxlan_dev *vxlan = netdev_priv(dev);
	int ret;

	ret = vxlan_sock_add(vxlan);
	if (ret < 0)
		return ret;

	//如果配置有组播remote_ip,将其加入组播组
	if (vxlan_addr_multicast(&vxlan->default_dst.remote_ip)) {
		ret = vxlan_igmp_join(vxlan);
		if (ret == -EADDRINUSE)
			ret = 0;
		if (ret) {
			vxlan_sock_release(vxlan);
			return ret;
		}
	}

	if (vxlan->cfg.age_interval)
		mod_timer(&vxlan->age_timer, jiffies + FDB_AGE_INTERVAL);

	return ret;
}

/* Purge the forwarding table */
static void vxlan_flush(struct vxlan_dev *vxlan, bool do_all)
{
	unsigned int h;

	for (h = 0; h < FDB_HASH_SIZE; ++h) {
		struct hlist_node *p, *n;

		spin_lock_bh(&vxlan->hash_lock[h]);
		hlist_for_each_safe(p, n, &vxlan->fdb_head[h]) {
			struct vxlan_fdb *f
				= container_of(p, struct vxlan_fdb, hlist);
			if (!do_all && (f->state & (NUD_PERMANENT | NUD_NOARP)))
				continue;
			/* the all_zeros_mac entry is deleted at vxlan_uninit */
			if (!is_zero_ether_addr(f->eth_addr))
				vxlan_fdb_destroy(vxlan, f, true, true);
		}
		spin_unlock_bh(&vxlan->hash_lock[h]);
	}
}

/* Cleanup timer and forwarding table on shutdown */
static int vxlan_stop(struct net_device *dev)
{
	struct vxlan_dev *vxlan = netdev_priv(dev);
	struct vxlan_net *vn = net_generic(vxlan->net, vxlan_net_id);
	int ret = 0;

	if (vxlan_addr_multicast(&vxlan->default_dst.remote_ip) &&
	    !vxlan_group_used(vn, vxlan))
		ret = vxlan_igmp_leave(vxlan);

	del_timer_sync(&vxlan->age_timer);

	vxlan_flush(vxlan, false);
	vxlan_sock_release(vxlan);

	return ret;
}

/* Stub, nothing needs to be done. */
static void vxlan_set_multicast_list(struct net_device *dev)
{
}

static int vxlan_change_mtu(struct net_device *dev, int new_mtu)
{
	struct vxlan_dev *vxlan = netdev_priv(dev);
	struct vxlan_rdst *dst = &vxlan->default_dst;
	struct net_device *lowerdev = __dev_get_by_index(vxlan->net,
							 dst->remote_ifindex);
	bool use_ipv6 = !!(vxlan->cfg.flags & VXLAN_F_IPV6);

	/* This check is different than dev->max_mtu, because it looks at
	 * the lowerdev->mtu, rather than the static dev->max_mtu
	 */
	if (lowerdev) {
		int max_mtu = lowerdev->mtu -
			      (use_ipv6 ? VXLAN6_HEADROOM : VXLAN_HEADROOM);
		if (new_mtu > max_mtu)
			return -EINVAL;
	}

	dev->mtu = new_mtu;
	return 0;
}

static int vxlan_fill_metadata_dst(struct net_device *dev, struct sk_buff *skb)
{
	struct vxlan_dev *vxlan = netdev_priv(dev);
	struct ip_tunnel_info *info = skb_tunnel_info(skb);
	__be16 sport, dport;

	sport = udp_flow_src_port(dev_net(dev), skb, vxlan->cfg.port_min,
				  vxlan->cfg.port_max, true);
	dport = info->key.tp_dst ? : vxlan->cfg.dst_port;

	if (ip_tunnel_info_af(info) == AF_INET) {
		struct vxlan_sock *sock4 = rcu_dereference(vxlan->vn4_sock);
		struct rtable *rt;

		rt = vxlan_get_route(vxlan, dev, sock4, skb, 0, info->key.tos,
				     info->key.u.ipv4.dst,
				     &info->key.u.ipv4.src, dport, sport,
				     &info->dst_cache, info);
		if (IS_ERR(rt))
			return PTR_ERR(rt);
		ip_rt_put(rt);
	} else {
#if IS_ENABLED(CONFIG_IPV6)
		struct vxlan_sock *sock6 = rcu_dereference(vxlan->vn6_sock);
		struct dst_entry *ndst;

		ndst = vxlan6_get_route(vxlan, dev, sock6, skb, 0, info->key.tos,
					info->key.label, &info->key.u.ipv6.dst,
					&info->key.u.ipv6.src, dport, sport,
					&info->dst_cache, info);
		if (IS_ERR(ndst))
			return PTR_ERR(ndst);
		dst_release(ndst);
#else /* !CONFIG_IPV6 */
		return -EPFNOSUPPORT;
#endif
	}
	info->key.tp_src = sport;
	info->key.tp_dst = dport;
	return 0;
}

static const struct net_device_ops vxlan_netdev_ether_ops = {
	.ndo_init		= vxlan_init,
	.ndo_uninit		= vxlan_uninit,
	.ndo_open		= vxlan_open,//设置dev_ops
	.ndo_stop		= vxlan_stop,
	.ndo_start_xmit		= vxlan_xmit,//vxlan报文发送
	.ndo_get_stats64	= ip_tunnel_get_stats64,
	.ndo_set_rx_mode	= vxlan_set_multicast_list,
	.ndo_change_mtu		= vxlan_change_mtu,
	.ndo_validate_addr	= eth_validate_addr,
	.ndo_set_mac_address	= eth_mac_addr,
	//实现vxlan fdb表项添加
	.ndo_fdb_add		= vxlan_fdb_add,
	.ndo_fdb_del		= vxlan_fdb_delete,
	.ndo_fdb_dump		= vxlan_fdb_dump,
	.ndo_fdb_get		= vxlan_fdb_get,
	.ndo_fill_metadata_dst	= vxlan_fill_metadata_dst,
	.ndo_change_proto_down  = dev_change_proto_down_generic,
};

static const struct net_device_ops vxlan_netdev_raw_ops = {
	.ndo_init		= vxlan_init,
	.ndo_uninit		= vxlan_uninit,
	.ndo_open		= vxlan_open,
	.ndo_stop		= vxlan_stop,
	.ndo_start_xmit		= vxlan_xmit,//vxlan报文发送
	.ndo_get_stats64	= ip_tunnel_get_stats64,
	.ndo_change_mtu		= vxlan_change_mtu,
	.ndo_fill_metadata_dst	= vxlan_fill_metadata_dst,
};

/* Info for udev, that this is a virtual tunnel endpoint */
static struct device_type vxlan_type = {
	.name = "vxlan",
};

/* Calls the ndo_udp_tunnel_add of the caller in order to
 * supply the listening VXLAN udp ports. Callers are expected
 * to implement the ndo_udp_tunnel_add.
 */
static void vxlan_offload_rx_ports(struct net_device *dev, bool push)
{
	struct vxlan_sock *vs;
	struct net *net = dev_net(dev);
	struct vxlan_net *vn = net_generic(net, vxlan_net_id);
	unsigned int i;

	spin_lock(&vn->sock_lock);
	for (i = 0; i < PORT_HASH_SIZE; ++i) {
		hlist_for_each_entry_rcu(vs, &vn->sock_list[i], hlist) {
			unsigned short type;

			if (vs->flags & VXLAN_F_GPE)
				type = UDP_TUNNEL_TYPE_VXLAN_GPE;
			else
				type = UDP_TUNNEL_TYPE_VXLAN;

			if (push)
				udp_tunnel_push_rx_port(dev, vs->sock, type);
			else
				udp_tunnel_drop_rx_port(dev, vs->sock, type);
		}
	}
	spin_unlock(&vn->sock_lock);
}

/* Initialize the device structure. */
//vxlan设备初始化
static void vxlan_setup(struct net_device *dev)
{
	struct vxlan_dev *vxlan = netdev_priv(dev);
	unsigned int h;

	eth_hw_addr_random(dev);
	ether_setup(dev);

	dev->needs_free_netdev = true;
	SET_NETDEV_DEVTYPE(dev, &vxlan_type);

	dev->features	|= NETIF_F_LLTX;
	dev->features	|= NETIF_F_SG | NETIF_F_HW_CSUM;
	dev->features   |= NETIF_F_RXCSUM;
	dev->features   |= NETIF_F_GSO_SOFTWARE;

	dev->vlan_features = dev->features;
	dev->hw_features |= NETIF_F_SG | NETIF_F_HW_CSUM | NETIF_F_RXCSUM;
	dev->hw_features |= NETIF_F_GSO_SOFTWARE;
	netif_keep_dst(dev);
	dev->priv_flags |= IFF_NO_QUEUE;

	/* MTU range: 68 - 65535 */
	dev->min_mtu = ETH_MIN_MTU;
	dev->max_mtu = ETH_MAX_MTU;

	INIT_LIST_HEAD(&vxlan->next);

	//初始化转发表项过期定时器
	timer_setup(&vxlan->age_timer, vxlan_cleanup, TIMER_DEFERRABLE);

	vxlan->dev = dev;

	//初始化转发表
	for (h = 0; h < FDB_HASH_SIZE; ++h) {
		spin_lock_init(&vxlan->hash_lock[h]);
		INIT_HLIST_HEAD(&vxlan->fdb_head[h]);
	}
}

//置ether的ops
static void vxlan_ether_setup(struct net_device *dev)
{
	dev->priv_flags &= ~IFF_TX_SKB_SHARING;
	dev->priv_flags |= IFF_LIVE_ADDR_CHANGE;
	//设置vxlan设备的操作集
	dev->netdev_ops = &vxlan_netdev_ether_ops;
}

static void vxlan_raw_setup(struct net_device *dev)
{
	dev->header_ops = NULL;
	dev->type = ARPHRD_NONE;
	dev->hard_header_len = 0;
	dev->addr_len = 0;
	dev->flags = IFF_POINTOPOINT | IFF_NOARP | IFF_MULTICAST;
	dev->netdev_ops = &vxlan_netdev_raw_ops;
}

static const struct nla_policy vxlan_policy[IFLA_VXLAN_MAX + 1] = {
	[IFLA_VXLAN_ID]		= { .type = NLA_U32 },
	[IFLA_VXLAN_GROUP]	= { .len = sizeof_field(struct iphdr, daddr) },
	[IFLA_VXLAN_GROUP6]	= { .len = sizeof(struct in6_addr) },
	[IFLA_VXLAN_LINK]	= { .type = NLA_U32 },
	[IFLA_VXLAN_LOCAL]	= { .len = sizeof_field(struct iphdr, saddr) },
	[IFLA_VXLAN_LOCAL6]	= { .len = sizeof(struct in6_addr) },
	[IFLA_VXLAN_TOS]	= { .type = NLA_U8 },
	[IFLA_VXLAN_TTL]	= { .type = NLA_U8 },
	[IFLA_VXLAN_LABEL]	= { .type = NLA_U32 },
	[IFLA_VXLAN_LEARNING]	= { .type = NLA_U8 },
	[IFLA_VXLAN_AGEING]	= { .type = NLA_U32 },
	[IFLA_VXLAN_LIMIT]	= { .type = NLA_U32 },
	[IFLA_VXLAN_PORT_RANGE] = { .len  = sizeof(struct ifla_vxlan_port_range) },
	[IFLA_VXLAN_PROXY]	= { .type = NLA_U8 },
	[IFLA_VXLAN_RSC]	= { .type = NLA_U8 },
	[IFLA_VXLAN_L2MISS]	= { .type = NLA_U8 },
	[IFLA_VXLAN_L3MISS]	= { .type = NLA_U8 },
	[IFLA_VXLAN_COLLECT_METADATA]	= { .type = NLA_U8 },
	[IFLA_VXLAN_PORT]	= { .type = NLA_U16 },
	[IFLA_VXLAN_UDP_CSUM]	= { .type = NLA_U8 },
	[IFLA_VXLAN_UDP_ZERO_CSUM6_TX]	= { .type = NLA_U8 },
	[IFLA_VXLAN_UDP_ZERO_CSUM6_RX]	= { .type = NLA_U8 },
	[IFLA_VXLAN_REMCSUM_TX]	= { .type = NLA_U8 },
	[IFLA_VXLAN_REMCSUM_RX]	= { .type = NLA_U8 },
	[IFLA_VXLAN_GBP]	= { .type = NLA_FLAG, },
	[IFLA_VXLAN_GPE]	= { .type = NLA_FLAG, },
	[IFLA_VXLAN_REMCSUM_NOPARTIAL]	= { .type = NLA_FLAG },
	[IFLA_VXLAN_TTL_INHERIT]	= { .type = NLA_FLAG },
	[IFLA_VXLAN_DF]		= { .type = NLA_U8 },
};

static int vxlan_validate(struct nlattr *tb[], struct nlattr *data[],
			  struct netlink_ext_ack *extack)
{
    //vxlan设备地址校验
	if (tb[IFLA_ADDRESS]) {
		if (nla_len(tb[IFLA_ADDRESS]) != ETH_ALEN) {
			NL_SET_ERR_MSG_ATTR(extack, tb[IFLA_ADDRESS],
					    "Provided link layer address is not Ethernet");
			return -EINVAL;
		}

		if (!is_valid_ether_addr(nla_data(tb[IFLA_ADDRESS]))) {
			NL_SET_ERR_MSG_ATTR(extack, tb[IFLA_ADDRESS],
					    "Provided Ethernet address is not unicast");
			return -EADDRNOTAVAIL;
		}
	}

	//vxlan设备mtu校验
	if (tb[IFLA_MTU]) {
		u32 mtu = nla_get_u32(tb[IFLA_MTU]);

		if (mtu < ETH_MIN_MTU || mtu > ETH_MAX_MTU) {
			NL_SET_ERR_MSG_ATTR(extack, tb[IFLA_MTU],
					    "MTU must be between 68 and 65535");
			return -EINVAL;
		}
	}

	if (!data) {
		NL_SET_ERR_MSG(extack,
			       "Required attributes not provided to perform the operation");
		return -EINVAL;
	}

	//vxlan id校验
	if (data[IFLA_VXLAN_ID]) {
		u32 id = nla_get_u32(data[IFLA_VXLAN_ID]);

		if (id >= VXLAN_N_VID) {
			NL_SET_ERR_MSG_ATTR(extack, data[IFLA_VXLAN_ID],
					    "VXLAN ID must be lower than 16777216");
			return -ERANGE;
		}
	}

	//vxlan 源port范围校验
	if (data[IFLA_VXLAN_PORT_RANGE]) {
		const struct ifla_vxlan_port_range *p
			= nla_data(data[IFLA_VXLAN_PORT_RANGE]);

		if (ntohs(p->high) < ntohs(p->low)) {
			NL_SET_ERR_MSG_ATTR(extack, data[IFLA_VXLAN_PORT_RANGE],
					    "Invalid source port range");
			return -EINVAL;
		}
	}

	//vxlan分片标识符校验
	if (data[IFLA_VXLAN_DF]) {
		enum ifla_vxlan_df df = nla_get_u8(data[IFLA_VXLAN_DF]);

		if (df < 0 || df > VXLAN_DF_MAX) {
			NL_SET_ERR_MSG_ATTR(extack, data[IFLA_VXLAN_DF],
					    "Invalid DF attribute");
			return -EINVAL;
		}
	}

	return 0;
}

//返回vxlan设备驱动信息
static void vxlan_get_drvinfo(struct net_device *netdev,
			      struct ethtool_drvinfo *drvinfo)
{
	strlcpy(drvinfo->version, VXLAN_VERSION, sizeof(drvinfo->version));
	strlcpy(drvinfo->driver, "vxlan", sizeof(drvinfo->driver));
}

static int vxlan_get_link_ksettings(struct net_device *dev,
				    struct ethtool_link_ksettings *cmd)
{
	struct vxlan_dev *vxlan = netdev_priv(dev);
	struct vxlan_rdst *dst = &vxlan->default_dst;
	struct net_device *lowerdev = __dev_get_by_index(vxlan->net,
							 dst->remote_ifindex);

	if (!lowerdev) {
		cmd->base.duplex = DUPLEX_UNKNOWN;
		cmd->base.port = PORT_OTHER;
		cmd->base.speed = SPEED_UNKNOWN;

		return 0;
	}

	return __ethtool_get_link_ksettings(lowerdev, cmd);
}

static const struct ethtool_ops vxlan_ethtool_ops = {
	.get_drvinfo		= vxlan_get_drvinfo,
	.get_link		= ethtool_op_get_link,
	.get_link_ksettings	= vxlan_get_link_ksettings,
};

static struct socket *vxlan_create_sock(struct net *net, bool ipv6,
					__be16 port, u32 flags, int ifindex/*要绑定的接口ifindex*/)
{
	struct socket *sock;
	struct udp_port_cfg udp_conf;
	int err;

	memset(&udp_conf, 0, sizeof(udp_conf));

	if (ipv6) {
		udp_conf.family = AF_INET6;
		udp_conf.use_udp6_rx_checksums =
		    !(flags & VXLAN_F_UDP_ZERO_CSUM6_RX);
		udp_conf.ipv6_v6only = 1;
	} else {
		udp_conf.family = AF_INET;
	}

	udp_conf.local_udp_port = port;
	udp_conf.bind_ifindex = ifindex;

	/* Open UDP socket */
	err = udp_sock_create(net, &udp_conf, &sock);
	if (err < 0)
		return ERR_PTR(err);

	return sock;
}

/* Create new listen socket if needed */
static struct vxlan_sock *vxlan_socket_create(struct net *net, bool ipv6/*是否使能ipv6*/,
					      __be16 port, u32 flags,
					      int ifindex/*socket绑定的ifindex*/)
{
	struct vxlan_net *vn = net_generic(net, vxlan_net_id);
	struct vxlan_sock *vs;
	struct socket *sock;
	unsigned int h;
	struct udp_tunnel_sock_cfg tunnel_cfg;

	//申请vxlan socket
	vs = kzalloc(sizeof(*vs), GFP_KERNEL);
	if (!vs)
		return ERR_PTR(-ENOMEM);

	for (h = 0; h < VNI_HASH_SIZE; ++h)
		INIT_HLIST_HEAD(&vs->vni_list[h]);

	//创建kernel socket
	sock = vxlan_create_sock(net, ipv6, port, flags, ifindex);
	if (IS_ERR(sock)) {
		kfree(vs);
		return ERR_CAST(sock);
	}

	vs->sock = sock;
	refcount_set(&vs->refcnt, 1);
	vs->flags = (flags & VXLAN_F_RCV_FLAGS);

	spin_lock(&vn->sock_lock);
	hlist_add_head_rcu(&vs->hlist, vs_head(net, port));
	udp_tunnel_notify_add_rx_port(sock,
				      (vs->flags & VXLAN_F_GPE) ?
				      UDP_TUNNEL_TYPE_VXLAN_GPE :
				      UDP_TUNNEL_TYPE_VXLAN);
	spin_unlock(&vn->sock_lock);

	/* Mark socket as an encapsulation socket. */
	memset(&tunnel_cfg, 0, sizeof(tunnel_cfg));
	tunnel_cfg.sk_user_data = vs;
	tunnel_cfg.encap_type = 1;
	//注册vxlan的解析处理函数
	tunnel_cfg.encap_rcv = vxlan_rcv;
	tunnel_cfg.encap_err_lookup = vxlan_err_lookup;
	tunnel_cfg.encap_destroy = NULL;
	tunnel_cfg.gro_receive = vxlan_gro_receive;
	tunnel_cfg.gro_complete = vxlan_gro_complete;

	//设置vxlan的隧道配置
	setup_udp_tunnel_sock(net, sock, &tunnel_cfg);

	return vs;
}

static int __vxlan_sock_add(struct vxlan_dev *vxlan, bool ipv6/*是否使能ipv6*/)
{
	struct vxlan_net *vn = net_generic(vxlan->net, vxlan_net_id);
	struct vxlan_sock *vs = NULL;
	struct vxlan_dev_node *node;
	int l3mdev_index = 0;

	if (vxlan->cfg.remote_ifindex)
		l3mdev_index = l3mdev_master_upper_ifindex_by_index(
			vxlan->net, vxlan->cfg.remote_ifindex);

	if (!vxlan->cfg.no_share) {
		spin_lock(&vn->sock_lock);
		vs = vxlan_find_sock(vxlan->net, ipv6 ? AF_INET6 : AF_INET,
				     vxlan->cfg.dst_port, vxlan->cfg.flags,
				     l3mdev_index);
		if (vs && !refcount_inc_not_zero(&vs->refcnt)) {
			spin_unlock(&vn->sock_lock);
			return -EBUSY;
		}
		spin_unlock(&vn->sock_lock);
	}
	if (!vs)
		vs = vxlan_socket_create(vxlan->net, ipv6,
					 vxlan->cfg.dst_port, vxlan->cfg.flags,
					 l3mdev_index);
	if (IS_ERR(vs))
		return PTR_ERR(vs);
#if IS_ENABLED(CONFIG_IPV6)
	if (ipv6) {
		rcu_assign_pointer(vxlan->vn6_sock, vs);
		node = &vxlan->hlist6;
	} else
#endif
	{
		rcu_assign_pointer(vxlan->vn4_sock, vs);
		node = &vxlan->hlist4;
	}
	vxlan_vs_add_dev(vs, vxlan, node);
	return 0;
}

static int vxlan_sock_add(struct vxlan_dev *vxlan)
{
    //是否收集metadata
	bool metadata = vxlan->cfg.flags & VXLAN_F_COLLECT_METADATA;
	bool ipv6 = vxlan->cfg.flags & VXLAN_F_IPV6 || metadata;
	bool ipv4 = !ipv6 || metadata;
	int ret = 0;

	RCU_INIT_POINTER(vxlan->vn4_sock, NULL);
#if IS_ENABLED(CONFIG_IPV6)
	RCU_INIT_POINTER(vxlan->vn6_sock, NULL);
	if (ipv6) {
		ret = __vxlan_sock_add(vxlan, true);
		if (ret < 0 && ret != -EAFNOSUPPORT)
			ipv4 = false;
	}
#endif
	if (ipv4)
		ret = __vxlan_sock_add(vxlan, false);
	if (ret < 0)
		vxlan_sock_release(vxlan);
	return ret;
}

static int vxlan_config_validate(struct net *src_net, struct vxlan_config *conf,
				 struct net_device **lower/*出参，指定的底层设备*/,
				 struct vxlan_dev *old/*入参，当前执行vxlan设备old的新配置校验（容许为null)*/,
				 struct netlink_ext_ack *extack)
{
	struct vxlan_net *vn = net_generic(src_net, vxlan_net_id);
	struct vxlan_dev *tmp;
	bool use_ipv6 = false;/*是否使用ipv6地址*/

	if (conf->flags & VXLAN_F_GPE) {
		/* For now, allow GPE only together with
		 * COLLECT_METADATA. This can be relaxed later; in such
		 * case, the other side of the PtP link will have to be
		 * provided.
		 */
		if ((conf->flags & ~VXLAN_F_ALLOWED_GPE) ||
		    !(conf->flags & VXLAN_F_COLLECT_METADATA)) {
			NL_SET_ERR_MSG(extack,
				       "VXLAN GPE does not support this combination of attributes");
			return -EINVAL;
		}
	}

	//确定remote_ip,saddr地址的协议族
	if (!conf->remote_ip.sa.sa_family && !conf->saddr.sa.sa_family) {
		/* Unless IPv6 is explicitly requested, assume IPv4 */
		conf->remote_ip.sa.sa_family = AF_INET;
		conf->saddr.sa.sa_family = AF_INET;
	} else if (!conf->remote_ip.sa.sa_family) {
		conf->remote_ip.sa.sa_family = conf->saddr.sa.sa_family;
	} else if (!conf->saddr.sa.sa_family) {
		conf->saddr.sa.sa_family = conf->remote_ip.sa.sa_family;
	}

	if (conf->saddr.sa.sa_family != conf->remote_ip.sa.sa_family) {
		NL_SET_ERR_MSG(extack,
			       "Local and remote address must be from the same family");
		return -EINVAL;
	}

	//vxlan设备源地址不得为组播地址
	if (vxlan_addr_multicast(&conf->saddr)) {
		NL_SET_ERR_MSG(extack, "Local address cannot be multicast");
		return -EINVAL;
	}

	if (conf->saddr.sa.sa_family == AF_INET6) {
		if (!IS_ENABLED(CONFIG_IPV6)) {
			NL_SET_ERR_MSG(extack,
				       "IPv6 support not enabled in the kernel");
			return -EPFNOSUPPORT;
		}
		use_ipv6 = true;
		conf->flags |= VXLAN_F_IPV6;

		if (!(conf->flags & VXLAN_F_COLLECT_METADATA)) {
			int local_type =
				ipv6_addr_type(&conf->saddr.sin6.sin6_addr);
			int remote_type =
				ipv6_addr_type(&conf->remote_ip.sin6.sin6_addr);

			if (local_type & IPV6_ADDR_LINKLOCAL) {
				if (!(remote_type & IPV6_ADDR_LINKLOCAL) &&
				    (remote_type != IPV6_ADDR_ANY)) {
					NL_SET_ERR_MSG(extack,
						       "Invalid combination of local and remote address scopes");
					return -EINVAL;
				}

				conf->flags |= VXLAN_F_IPV6_LINKLOCAL;
			} else {
				if (remote_type ==
				    (IPV6_ADDR_UNICAST | IPV6_ADDR_LINKLOCAL)) {
					NL_SET_ERR_MSG(extack,
						       "Invalid combination of local and remote address scopes");
					return -EINVAL;
				}

				conf->flags &= ~VXLAN_F_IPV6_LINKLOCAL;
			}
		}
	}

	//label属性仅ipv6有效
	if (conf->label && !use_ipv6) {
		NL_SET_ERR_MSG(extack,
			       "Label attribute only applies to IPv6 VXLAN devices");
		return -EINVAL;
	}

	//如果指定了出口设备，则设备必须存在
	if (conf->remote_ifindex) {
		struct net_device *lowerdev;

		lowerdev = __dev_get_by_index(src_net, conf->remote_ifindex);
		if (!lowerdev) {
			NL_SET_ERR_MSG(extack,
				       "Invalid local interface, device not found");
			return -ENODEV;
		}

#if IS_ENABLED(CONFIG_IPV6)
		if (use_ipv6) {
		    //当然，应用ipv6时，ipv6对应设备也得存在
			struct inet6_dev *idev = __in6_dev_get(lowerdev);
			if (idev && idev->cnf.disable_ipv6) {
				NL_SET_ERR_MSG(extack,
					       "IPv6 support disabled by administrator");
				return -EPERM;
			}
		}
#endif

		*lower = lowerdev;
	} else {
	    //指定底层设备时，不得使用组播目的地址，两者相互冲突
		if (vxlan_addr_multicast(&conf->remote_ip)) {
			NL_SET_ERR_MSG(extack,
				       "Local interface required for multicast remote destination");

			return -EINVAL;
		}

#if IS_ENABLED(CONFIG_IPV6)
		if (conf->flags & VXLAN_F_IPV6_LINKLOCAL) {
			NL_SET_ERR_MSG(extack,
				       "Local interface required for link-local local/remote addresses");
			return -EINVAL;
		}
#endif

		*lower = NULL;
	}

	//如未配置目的port,则设置默认的port
	if (!conf->dst_port) {
		if (conf->flags & VXLAN_F_GPE)
			conf->dst_port = htons(4790); /* IANA VXLAN-GPE port */
		else
			conf->dst_port = htons(vxlan_port);
	}

	if (!conf->age_interval)
		conf->age_interval = FDB_AGE_DEFAULT;

	//防止配置重复的vxlan(例如端口及vni已被占用）
	list_for_each_entry(tmp, &vn->vxlan_list, next) {
		if (tmp == old)
		    //跳过自身
			continue;

		if (tmp->cfg.vni != conf->vni)
			continue;
		if (tmp->cfg.dst_port != conf->dst_port)
			continue;
		if ((tmp->cfg.flags & (VXLAN_F_RCV_FLAGS | VXLAN_F_IPV6)) !=
		    (conf->flags & (VXLAN_F_RCV_FLAGS | VXLAN_F_IPV6)))
			continue;

		if ((conf->flags & VXLAN_F_IPV6_LINKLOCAL) &&
		    tmp->cfg.remote_ifindex != conf->remote_ifindex)
			continue;

		NL_SET_ERR_MSG(extack,
			       "A VXLAN device with the specified VNI already exists");
		return -EEXIST;
	}

	return 0;
}

static void vxlan_config_apply(struct net_device *dev,
			       struct vxlan_config *conf,
			       struct net_device *lowerdev,
			       struct net *src_net,
			       bool changelink)
{
	struct vxlan_dev *vxlan = netdev_priv(dev);
	struct vxlan_rdst *dst = &vxlan->default_dst;
	unsigned short needed_headroom = ETH_HLEN;
	bool use_ipv6 = !!(conf->flags & VXLAN_F_IPV6);
	int max_mtu = ETH_MAX_MTU;

	if (!changelink) {
	    //gpe标记设备创建
		if (conf->flags & VXLAN_F_GPE)
			vxlan_raw_setup(dev);
		else
			//不含GPE标记，创建以太网类型
			vxlan_ether_setup(dev);

		if (conf->mtu)
			dev->mtu = conf->mtu;

		vxlan->net = src_net;
	}

	dst->remote_vni = conf->vni;

	memcpy(&dst->remote_ip, &conf->remote_ip, sizeof(conf->remote_ip));

	if (lowerdev) {
		dst->remote_ifindex = conf->remote_ifindex;

		dev->gso_max_size = lowerdev->gso_max_size;
		dev->gso_max_segs = lowerdev->gso_max_segs;

		needed_headroom = lowerdev->hard_header_len;

		//如果未配置mtu,则更新vxlan mtu值
		max_mtu = lowerdev->mtu - (use_ipv6 ? VXLAN6_HEADROOM :
					   VXLAN_HEADROOM);
		if (max_mtu < ETH_MIN_MTU)
			max_mtu = ETH_MIN_MTU;

		if (!changelink && !conf->mtu)
			dev->mtu = max_mtu;
	}

	if (dev->mtu > max_mtu)
		dev->mtu = max_mtu;

	if (use_ipv6 || conf->flags & VXLAN_F_COLLECT_METADATA)
		needed_headroom += VXLAN6_HEADROOM;
	else
		needed_headroom += VXLAN_HEADROOM;
	dev->needed_headroom = needed_headroom;

	memcpy(&vxlan->cfg, conf, sizeof(*conf));
}

//配置vxlan设备
static int vxlan_dev_configure(struct net *src_net, struct net_device *dev,
			       struct vxlan_config *conf, bool changelink,
			       struct netlink_ext_ack *extack)
{
	struct vxlan_dev *vxlan = netdev_priv(dev);
	struct net_device *lowerdev;
	int ret;

	//执行vxlan配置校验
	ret = vxlan_config_validate(src_net, conf, &lowerdev, vxlan, extack);
	if (ret)
		return ret;

	//应用vxlan配置
	vxlan_config_apply(dev, conf, lowerdev, src_net, changelink);

	return 0;
}

//vxlan　link创建对应设备
static int __vxlan_dev_create(struct net *net, struct net_device *dev,
			      struct vxlan_config *conf,
			      struct netlink_ext_ack *extack)
{
	struct vxlan_net *vn = net_generic(net, vxlan_net_id);
	struct vxlan_dev *vxlan = netdev_priv(dev);
	struct net_device *remote_dev = NULL;
	struct vxlan_fdb *f = NULL;
	bool unregister = false;
	struct vxlan_rdst *dst;
	int err;

	dst = &vxlan->default_dst;
	err = vxlan_dev_configure(net, dev, conf, false, extack);
	if (err)
		return err;

	dev->ethtool_ops = &vxlan_ethtool_ops;/*设置vxlan设备ethtool*/

	/* create an fdb entry for a valid default destination */
	if (!vxlan_addr_any(&dst->remote_ip)) {
		//默认远端ip不等于any时,添加全0mac完成到 remote_ip的封装（实现默认fdb添加）
		err = vxlan_fdb_create(vxlan, all_zeros_mac,
				       &dst->remote_ip,
				       NUD_REACHABLE | NUD_PERMANENT,
				       vxlan->cfg.dst_port,
				       dst->remote_vni,
				       dst->remote_vni,
				       dst->remote_ifindex,
				       NTF_SELF, 0, &f, extack);
		if (err)
			return err;
	}

	//注册vxlan netdev
	err = register_netdevice(dev);
	if (err)
		goto errout;
	unregister = true;

	if (dst->remote_ifindex) {
		remote_dev = __dev_get_by_index(net, dst->remote_ifindex);
		if (!remote_dev)
			goto errout;

		err = netdev_upper_dev_link(remote_dev, dev, extack);
		if (err)
			goto errout;
	}

	//配置设备dev
	err = rtnl_configure_link(dev, NULL);
	if (err)
		goto unlink;

	if (f) {
		vxlan_fdb_insert(vxlan, all_zeros_mac, dst->remote_vni, f);

		/* notify default fdb entry */
		err = vxlan_fdb_notify(vxlan, f, first_remote_rtnl(f),
				       RTM_NEWNEIGH, true, extack);
		if (err) {
			vxlan_fdb_destroy(vxlan, f, false, false);
			if (remote_dev)
				netdev_upper_dev_unlink(remote_dev, dev);
			goto unregister;
		}
	}

	list_add(&vxlan->next, &vn->vxlan_list);
	if (remote_dev)
		dst->remote_dev = remote_dev;
	return 0;
unlink:
	if (remote_dev)
		netdev_upper_dev_unlink(remote_dev, dev);
errout:
	/* unregister_netdevice() destroys the default FDB entry with deletion
	 * notification. But the addition notification was not sent yet, so
	 * destroy the entry by hand here.
	 */
	if (f)
		__vxlan_fdb_free(f);
unregister:
	if (unregister)
		unregister_netdevice(dev);
	return err;
}

/* Set/clear flags based on attribute */
static int vxlan_nl2flag(struct vxlan_config *conf, struct nlattr *tb[],
			  int attrtype, unsigned long mask, bool changelink,
			  bool changelink_supported,
			  struct netlink_ext_ack *extack)
{
	unsigned long flags;

	/*如果tb中没有attrtype属性，则直接返回*/
	if (!tb[attrtype])
		return 0;

	if (changelink && !changelink_supported) {
		vxlan_flag_attr_error(attrtype, extack);
		return -EOPNOTSUPP;
	}

	if (vxlan_policy[attrtype].type == NLA_FLAG)
	    //如果为flag,则为其打上mask
		flags = conf->flags | mask;
	else if (nla_get_u8(tb[attrtype]))
	    //非flag,则其值为1时打上
		flags = conf->flags | mask;
	else
	    //非flag,则其值为0时移除
		flags = conf->flags & ~mask;

	//设置flags
	conf->flags = flags;

	return 0;
}

static int vxlan_nl2conf(struct nlattr *tb[], struct nlattr *data[],
			 struct net_device *dev, struct vxlan_config *conf/*vxlan配置*/,
			 bool changelink, struct netlink_ext_ack *extack)
{
	struct vxlan_dev *vxlan = netdev_priv(dev);
	int err = 0;

	memset(conf, 0, sizeof(*conf));

	/* if changelink operation, start with old existing cfg */
	if (changelink)
		memcpy(conf, &vxlan->cfg, sizeof(*conf));

	//如果配置了vni,则设置conf->vni
	if (data[IFLA_VXLAN_ID]) {
		__be32 vni = cpu_to_be32(nla_get_u32(data[IFLA_VXLAN_ID]));

		if (changelink && (vni != conf->vni)) {
			NL_SET_ERR_MSG_ATTR(extack, tb[IFLA_VXLAN_ID], "Cannot change VNI");
			return -EOPNOTSUPP;
		}
		conf->vni = cpu_to_be32(nla_get_u32(data[IFLA_VXLAN_ID]));
	}

	//给定了组播组，则设置conf->remote_ip
	if (data[IFLA_VXLAN_GROUP]) {
		if (changelink && (conf->remote_ip.sa.sa_family != AF_INET)) {
			NL_SET_ERR_MSG_ATTR(extack, tb[IFLA_VXLAN_GROUP], "New group address family does not match old group");
			return -EOPNOTSUPP;
		}

		conf->remote_ip.sin.sin_addr.s_addr = nla_get_in_addr(data[IFLA_VXLAN_GROUP]);
		conf->remote_ip.sa.sa_family = AF_INET;
	} else if (data[IFLA_VXLAN_GROUP6]) {
		if (!IS_ENABLED(CONFIG_IPV6)) {
			NL_SET_ERR_MSG_ATTR(extack, tb[IFLA_VXLAN_GROUP6], "IPv6 support not enabled in the kernel");
			return -EPFNOSUPPORT;
		}

		if (changelink && (conf->remote_ip.sa.sa_family != AF_INET6)) {
			NL_SET_ERR_MSG_ATTR(extack, tb[IFLA_VXLAN_GROUP6], "New group address family does not match old group");
			return -EOPNOTSUPP;
		}

		conf->remote_ip.sin6.sin6_addr = nla_get_in6_addr(data[IFLA_VXLAN_GROUP6]);
		conf->remote_ip.sa.sa_family = AF_INET6;
	}

	//设置vxlan本端地址
	if (data[IFLA_VXLAN_LOCAL]) {
		if (changelink && (conf->saddr.sa.sa_family != AF_INET)) {
			NL_SET_ERR_MSG_ATTR(extack, tb[IFLA_VXLAN_LOCAL], "New local address family does not match old");
			return -EOPNOTSUPP;
		}

		conf->saddr.sin.sin_addr.s_addr = nla_get_in_addr(data[IFLA_VXLAN_LOCAL]);
		conf->saddr.sa.sa_family = AF_INET;
	} else if (data[IFLA_VXLAN_LOCAL6]) {
		if (!IS_ENABLED(CONFIG_IPV6)) {
			NL_SET_ERR_MSG_ATTR(extack, tb[IFLA_VXLAN_LOCAL6], "IPv6 support not enabled in the kernel");
			return -EPFNOSUPPORT;
		}

		if (changelink && (conf->saddr.sa.sa_family != AF_INET6)) {
			NL_SET_ERR_MSG_ATTR(extack, tb[IFLA_VXLAN_LOCAL6], "New local address family does not match old");
			return -EOPNOTSUPP;
		}

		/* TODO: respect scope id */
		conf->saddr.sin6.sin6_addr = nla_get_in6_addr(data[IFLA_VXLAN_LOCAL6]);
		conf->saddr.sa.sa_family = AF_INET6;
	}

	//指定vxlan对应的底层设备
	if (data[IFLA_VXLAN_LINK])
		conf->remote_ifindex = nla_get_u32(data[IFLA_VXLAN_LINK]);

	//配置tos
	if (data[IFLA_VXLAN_TOS])
		conf->tos  = nla_get_u8(data[IFLA_VXLAN_TOS]);

	if (data[IFLA_VXLAN_TTL])
		conf->ttl = nla_get_u8(data[IFLA_VXLAN_TTL]);

	if (data[IFLA_VXLAN_TTL_INHERIT]) {
		err = vxlan_nl2flag(conf, data, IFLA_VXLAN_TTL_INHERIT,
				    VXLAN_F_TTL_INHERIT, changelink, false,
				    extack);
		if (err)
			return err;

	}

	if (data[IFLA_VXLAN_LABEL])
		conf->label = nla_get_be32(data[IFLA_VXLAN_LABEL]) &
			     IPV6_FLOWLABEL_MASK;

	/*设置LEARN标记*/
	if (data[IFLA_VXLAN_LEARNING]) {
		err = vxlan_nl2flag(conf, data, IFLA_VXLAN_LEARNING,
				    VXLAN_F_LEARN, changelink, true,
				    extack);
		if (err)
			return err;
	} else if (!changelink) {
		/* default to learn on a new device */
		conf->flags |= VXLAN_F_LEARN;
	}

	/*设置过期间隔*/
	if (data[IFLA_VXLAN_AGEING])
		conf->age_interval = nla_get_u32(data[IFLA_VXLAN_AGEING]);

	/*设置是否开启proxy功能*/
	if (data[IFLA_VXLAN_PROXY]) {
		err = vxlan_nl2flag(conf, data, IFLA_VXLAN_PROXY,
				    VXLAN_F_PROXY, changelink, false,
				    extack);
		if (err)
			return err;
	}

	/*设置是否开启rsc功能*/
	if (data[IFLA_VXLAN_RSC]) {
		err = vxlan_nl2flag(conf, data, IFLA_VXLAN_RSC,
				    VXLAN_F_RSC, changelink, false,
				    extack);
		if (err)
			return err;
	}

	if (data[IFLA_VXLAN_L2MISS]) {
		err = vxlan_nl2flag(conf, data, IFLA_VXLAN_L2MISS,
				    VXLAN_F_L2MISS, changelink, false,
				    extack);
		if (err)
			return err;
	}

	if (data[IFLA_VXLAN_L3MISS]) {
		err = vxlan_nl2flag(conf, data, IFLA_VXLAN_L3MISS,
				    VXLAN_F_L3MISS, changelink, false,
				    extack);
		if (err)
			return err;
	}

	/*设置vxlan fdb表项最大数目*/
	if (data[IFLA_VXLAN_LIMIT]) {
		if (changelink) {
			NL_SET_ERR_MSG_ATTR(extack, tb[IFLA_VXLAN_LIMIT],
					    "Cannot change limit");
			return -EOPNOTSUPP;
		}
		conf->addrmax = nla_get_u32(data[IFLA_VXLAN_LIMIT]);
	}

	if (data[IFLA_VXLAN_COLLECT_METADATA]) {
	    //解析collect_metadata标记
		err = vxlan_nl2flag(conf, data, IFLA_VXLAN_COLLECT_METADATA,
				    VXLAN_F_COLLECT_METADATA, changelink, false,
				    extack);
		if (err)
			return err;
	}

	//设置源port范围
	if (data[IFLA_VXLAN_PORT_RANGE]) {
		if (!changelink) {
			const struct ifla_vxlan_port_range *p
				= nla_data(data[IFLA_VXLAN_PORT_RANGE]);
			conf->port_min = ntohs(p->low);
			conf->port_max = ntohs(p->high);
		} else {
			NL_SET_ERR_MSG_ATTR(extack, tb[IFLA_VXLAN_PORT_RANGE],
					    "Cannot change port range");
			return -EOPNOTSUPP;
		}
	}

	//设置目的port
	if (data[IFLA_VXLAN_PORT]) {
		if (changelink) {
			NL_SET_ERR_MSG_ATTR(extack, tb[IFLA_VXLAN_PORT],
					    "Cannot change port");
			return -EOPNOTSUPP;
		}
		conf->dst_port = nla_get_be16(data[IFLA_VXLAN_PORT]);
	}

	if (data[IFLA_VXLAN_UDP_CSUM]) {
		if (changelink) {
			NL_SET_ERR_MSG_ATTR(extack, tb[IFLA_VXLAN_UDP_CSUM],
					    "Cannot change UDP_CSUM flag");
			return -EOPNOTSUPP;
		}
		if (!nla_get_u8(data[IFLA_VXLAN_UDP_CSUM]))
			conf->flags |= VXLAN_F_UDP_ZERO_CSUM_TX;
	}

	if (data[IFLA_VXLAN_UDP_ZERO_CSUM6_TX]) {
		err = vxlan_nl2flag(conf, data, IFLA_VXLAN_UDP_ZERO_CSUM6_TX,
				    VXLAN_F_UDP_ZERO_CSUM6_TX, changelink,
				    false, extack);
		if (err)
			return err;
	}

	if (data[IFLA_VXLAN_UDP_ZERO_CSUM6_RX]) {
		err = vxlan_nl2flag(conf, data, IFLA_VXLAN_UDP_ZERO_CSUM6_RX,
				    VXLAN_F_UDP_ZERO_CSUM6_RX, changelink,
				    false, extack);
		if (err)
			return err;
	}

	if (data[IFLA_VXLAN_REMCSUM_TX]) {
		err = vxlan_nl2flag(conf, data, IFLA_VXLAN_REMCSUM_TX,
				    VXLAN_F_REMCSUM_TX, changelink, false,
				    extack);
		if (err)
			return err;
	}

	if (data[IFLA_VXLAN_REMCSUM_RX]) {
		err = vxlan_nl2flag(conf, data, IFLA_VXLAN_REMCSUM_RX,
				    VXLAN_F_REMCSUM_RX, changelink, false,
				    extack);
		if (err)
			return err;
	}

	if (data[IFLA_VXLAN_GBP]) {
		err = vxlan_nl2flag(conf, data, IFLA_VXLAN_GBP,
				    VXLAN_F_GBP, changelink, false, extack);
		if (err)
			return err;
	}

	if (data[IFLA_VXLAN_GPE]) {
		err = vxlan_nl2flag(conf, data, IFLA_VXLAN_GPE,
				    VXLAN_F_GPE, changelink, false,
				    extack);
		if (err)
			return err;
	}

	if (data[IFLA_VXLAN_REMCSUM_NOPARTIAL]) {
		err = vxlan_nl2flag(conf, data, IFLA_VXLAN_REMCSUM_NOPARTIAL,
				    VXLAN_F_REMCSUM_NOPARTIAL, changelink,
				    false, extack);
		if (err)
			return err;
	}

	if (tb[IFLA_MTU]) {
		if (changelink) {
			NL_SET_ERR_MSG_ATTR(extack, tb[IFLA_MTU],
					    "Cannot change mtu");
			return -EOPNOTSUPP;
		}
		conf->mtu = nla_get_u32(tb[IFLA_MTU]);
	}

	if (data[IFLA_VXLAN_DF])
		conf->df = nla_get_u8(data[IFLA_VXLAN_DF]);

	return 0;
}

//实现vxlan link新建
static int vxlan_newlink(struct net *src_net, struct net_device *dev,
			 struct nlattr *tb[], struct nlattr *data[],
			 struct netlink_ext_ack *extack)
{
	struct vxlan_config conf;
	int err;

	//解析配置，填充conf
	err = vxlan_nl2conf(tb, data, dev, &conf, false, extack);
	if (err)
		return err;

	//采用conf完成vxlan设备创建
	return __vxlan_dev_create(src_net, dev, &conf, extack);
}

static int vxlan_changelink(struct net_device *dev, struct nlattr *tb[],
			    struct nlattr *data[],
			    struct netlink_ext_ack *extack)
{
	struct vxlan_dev *vxlan = netdev_priv(dev);
	struct net_device *lowerdev;
	struct vxlan_config conf;
	struct vxlan_rdst *dst;
	int err;

	dst = &vxlan->default_dst;
	err = vxlan_nl2conf(tb, data, dev, &conf, true, extack);
	if (err)
		return err;

	err = vxlan_config_validate(vxlan->net, &conf, &lowerdev,
				    vxlan, extack);
	if (err)
		return err;

	if (dst->remote_dev == lowerdev)
		lowerdev = NULL;

	err = netdev_adjacent_change_prepare(dst->remote_dev, lowerdev, dev,
					     extack);
	if (err)
		return err;

	/* handle default dst entry */
	if (!vxlan_addr_equal(&conf.remote_ip, &dst->remote_ip)) {
		u32 hash_index = fdb_head_index(vxlan, all_zeros_mac, conf.vni);

		spin_lock_bh(&vxlan->hash_lock[hash_index]);
		if (!vxlan_addr_any(&conf.remote_ip)) {
			err = vxlan_fdb_update(vxlan, all_zeros_mac,
					       &conf.remote_ip,
					       NUD_REACHABLE | NUD_PERMANENT,
					       NLM_F_APPEND | NLM_F_CREATE,
					       vxlan->cfg.dst_port,
					       conf.vni, conf.vni,
					       conf.remote_ifindex,
					       NTF_SELF, 0, true, extack);
			if (err) {
				spin_unlock_bh(&vxlan->hash_lock[hash_index]);
				netdev_adjacent_change_abort(dst->remote_dev,
							     lowerdev, dev);
				return err;
			}
		}
		if (!vxlan_addr_any(&dst->remote_ip))
			__vxlan_fdb_delete(vxlan, all_zeros_mac,
					   dst->remote_ip,
					   vxlan->cfg.dst_port,
					   dst->remote_vni,
					   dst->remote_vni,
					   dst->remote_ifindex,
					   true);
		spin_unlock_bh(&vxlan->hash_lock[hash_index]);
	}

	if (conf.age_interval != vxlan->cfg.age_interval)
		mod_timer(&vxlan->age_timer, jiffies);

	netdev_adjacent_change_commit(dst->remote_dev, lowerdev, dev);
	if (lowerdev && lowerdev != dst->remote_dev)
		dst->remote_dev = lowerdev;
	vxlan_config_apply(dev, &conf, lowerdev, vxlan->net, true);
	return 0;
}

static void vxlan_dellink(struct net_device *dev, struct list_head *head)
{
	struct vxlan_dev *vxlan = netdev_priv(dev);

	vxlan_flush(vxlan, true);

	list_del(&vxlan->next);
	unregister_netdevice_queue(dev, head);
	if (vxlan->default_dst.remote_dev)
		netdev_upper_dev_unlink(vxlan->default_dst.remote_dev, dev);
}

static size_t vxlan_get_size(const struct net_device *dev)
{

	return nla_total_size(sizeof(__u32)) +	/* IFLA_VXLAN_ID */
		nla_total_size(sizeof(struct in6_addr)) + /* IFLA_VXLAN_GROUP{6} */
		nla_total_size(sizeof(__u32)) +	/* IFLA_VXLAN_LINK */
		nla_total_size(sizeof(struct in6_addr)) + /* IFLA_VXLAN_LOCAL{6} */
		nla_total_size(sizeof(__u8)) +	/* IFLA_VXLAN_TTL */
		nla_total_size(sizeof(__u8)) +	/* IFLA_VXLAN_TTL_INHERIT */
		nla_total_size(sizeof(__u8)) +	/* IFLA_VXLAN_TOS */
		nla_total_size(sizeof(__u8)) +	/* IFLA_VXLAN_DF */
		nla_total_size(sizeof(__be32)) + /* IFLA_VXLAN_LABEL */
		nla_total_size(sizeof(__u8)) +	/* IFLA_VXLAN_LEARNING */
		nla_total_size(sizeof(__u8)) +	/* IFLA_VXLAN_PROXY */
		nla_total_size(sizeof(__u8)) +	/* IFLA_VXLAN_RSC */
		nla_total_size(sizeof(__u8)) +	/* IFLA_VXLAN_L2MISS */
		nla_total_size(sizeof(__u8)) +	/* IFLA_VXLAN_L3MISS */
		nla_total_size(sizeof(__u8)) +	/* IFLA_VXLAN_COLLECT_METADATA */
		nla_total_size(sizeof(__u32)) +	/* IFLA_VXLAN_AGEING */
		nla_total_size(sizeof(__u32)) +	/* IFLA_VXLAN_LIMIT */
		nla_total_size(sizeof(struct ifla_vxlan_port_range)) +
		nla_total_size(sizeof(__be16)) + /* IFLA_VXLAN_PORT */
		nla_total_size(sizeof(__u8)) + /* IFLA_VXLAN_UDP_CSUM */
		nla_total_size(sizeof(__u8)) + /* IFLA_VXLAN_UDP_ZERO_CSUM6_TX */
		nla_total_size(sizeof(__u8)) + /* IFLA_VXLAN_UDP_ZERO_CSUM6_RX */
		nla_total_size(sizeof(__u8)) + /* IFLA_VXLAN_REMCSUM_TX */
		nla_total_size(sizeof(__u8)) + /* IFLA_VXLAN_REMCSUM_RX */
		0;
}

static int vxlan_fill_info(struct sk_buff *skb, const struct net_device *dev)
{
	const struct vxlan_dev *vxlan = netdev_priv(dev);
	const struct vxlan_rdst *dst = &vxlan->default_dst;
	struct ifla_vxlan_port_range ports = {
		.low =  htons(vxlan->cfg.port_min),
		.high = htons(vxlan->cfg.port_max),
	};

	if (nla_put_u32(skb, IFLA_VXLAN_ID, be32_to_cpu(dst->remote_vni)))
		goto nla_put_failure;

	if (!vxlan_addr_any(&dst->remote_ip)) {
		if (dst->remote_ip.sa.sa_family == AF_INET) {
			if (nla_put_in_addr(skb, IFLA_VXLAN_GROUP,
					    dst->remote_ip.sin.sin_addr.s_addr))
				goto nla_put_failure;
#if IS_ENABLED(CONFIG_IPV6)
		} else {
			if (nla_put_in6_addr(skb, IFLA_VXLAN_GROUP6,
					     &dst->remote_ip.sin6.sin6_addr))
				goto nla_put_failure;
#endif
		}
	}

	if (dst->remote_ifindex && nla_put_u32(skb, IFLA_VXLAN_LINK, dst->remote_ifindex))
		goto nla_put_failure;

	if (!vxlan_addr_any(&vxlan->cfg.saddr)) {
		if (vxlan->cfg.saddr.sa.sa_family == AF_INET) {
			if (nla_put_in_addr(skb, IFLA_VXLAN_LOCAL,
					    vxlan->cfg.saddr.sin.sin_addr.s_addr))
				goto nla_put_failure;
#if IS_ENABLED(CONFIG_IPV6)
		} else {
			if (nla_put_in6_addr(skb, IFLA_VXLAN_LOCAL6,
					     &vxlan->cfg.saddr.sin6.sin6_addr))
				goto nla_put_failure;
#endif
		}
	}

	if (nla_put_u8(skb, IFLA_VXLAN_TTL, vxlan->cfg.ttl) ||
	    nla_put_u8(skb, IFLA_VXLAN_TTL_INHERIT,
		       !!(vxlan->cfg.flags & VXLAN_F_TTL_INHERIT)) ||
	    nla_put_u8(skb, IFLA_VXLAN_TOS, vxlan->cfg.tos) ||
	    nla_put_u8(skb, IFLA_VXLAN_DF, vxlan->cfg.df) ||
	    nla_put_be32(skb, IFLA_VXLAN_LABEL, vxlan->cfg.label) ||
	    nla_put_u8(skb, IFLA_VXLAN_LEARNING,
		       !!(vxlan->cfg.flags & VXLAN_F_LEARN)) ||
	    nla_put_u8(skb, IFLA_VXLAN_PROXY,
		       !!(vxlan->cfg.flags & VXLAN_F_PROXY)) ||
	    nla_put_u8(skb, IFLA_VXLAN_RSC,
		       !!(vxlan->cfg.flags & VXLAN_F_RSC)) ||
	    nla_put_u8(skb, IFLA_VXLAN_L2MISS,
		       !!(vxlan->cfg.flags & VXLAN_F_L2MISS)) ||
	    nla_put_u8(skb, IFLA_VXLAN_L3MISS,
		       !!(vxlan->cfg.flags & VXLAN_F_L3MISS)) ||
	    nla_put_u8(skb, IFLA_VXLAN_COLLECT_METADATA,
		       !!(vxlan->cfg.flags & VXLAN_F_COLLECT_METADATA)) ||
	    nla_put_u32(skb, IFLA_VXLAN_AGEING, vxlan->cfg.age_interval) ||
	    nla_put_u32(skb, IFLA_VXLAN_LIMIT, vxlan->cfg.addrmax) ||
	    nla_put_be16(skb, IFLA_VXLAN_PORT, vxlan->cfg.dst_port) ||
	    nla_put_u8(skb, IFLA_VXLAN_UDP_CSUM,
		       !(vxlan->cfg.flags & VXLAN_F_UDP_ZERO_CSUM_TX)) ||
	    nla_put_u8(skb, IFLA_VXLAN_UDP_ZERO_CSUM6_TX,
		       !!(vxlan->cfg.flags & VXLAN_F_UDP_ZERO_CSUM6_TX)) ||
	    nla_put_u8(skb, IFLA_VXLAN_UDP_ZERO_CSUM6_RX,
		       !!(vxlan->cfg.flags & VXLAN_F_UDP_ZERO_CSUM6_RX)) ||
	    nla_put_u8(skb, IFLA_VXLAN_REMCSUM_TX,
		       !!(vxlan->cfg.flags & VXLAN_F_REMCSUM_TX)) ||
	    nla_put_u8(skb, IFLA_VXLAN_REMCSUM_RX,
		       !!(vxlan->cfg.flags & VXLAN_F_REMCSUM_RX)))
		goto nla_put_failure;

	if (nla_put(skb, IFLA_VXLAN_PORT_RANGE, sizeof(ports), &ports))
		goto nla_put_failure;

	if (vxlan->cfg.flags & VXLAN_F_GBP &&
	    nla_put_flag(skb, IFLA_VXLAN_GBP))
		goto nla_put_failure;

	if (vxlan->cfg.flags & VXLAN_F_GPE &&
	    nla_put_flag(skb, IFLA_VXLAN_GPE))
		goto nla_put_failure;

	if (vxlan->cfg.flags & VXLAN_F_REMCSUM_NOPARTIAL &&
	    nla_put_flag(skb, IFLA_VXLAN_REMCSUM_NOPARTIAL))
		goto nla_put_failure;

	return 0;

nla_put_failure:
	return -EMSGSIZE;
}

static struct net *vxlan_get_link_net(const struct net_device *dev)
{
	struct vxlan_dev *vxlan = netdev_priv(dev);

	return vxlan->net;
}

static struct rtnl_link_ops vxlan_link_ops __read_mostly = {
	.kind		= "vxlan",
	.maxtype	= IFLA_VXLAN_MAX,
	.policy		= vxlan_policy,
	.priv_size	= sizeof(struct vxlan_dev),
	.setup		= vxlan_setup,//netdev初始化函数
	.validate	= vxlan_validate,
	.newlink	= vxlan_newlink,//vxlan link新建
	.changelink	= vxlan_changelink,
	.dellink	= vxlan_dellink,
	.get_size	= vxlan_get_size,
	.fill_info	= vxlan_fill_info,
	.get_link_net	= vxlan_get_link_net,
};

//vxlan设备创建
struct net_device *vxlan_dev_create(struct net *net, const char *name/*vxlan设备名称*/,
				    u8 name_assign_type,
				    struct vxlan_config *conf/*vxlan设备配置*/)
{
	struct nlattr *tb[IFLA_MAX + 1];
	struct net_device *dev;
	int err;

	memset(&tb, 0, sizeof(tb));

	//创建link(tb为0）
	dev = rtnl_create_link(net, name/*link名称*/, name_assign_type,
			       &vxlan_link_ops, tb/*传入的tb为空*/, NULL);
	if (IS_ERR(dev))
		return dev;

	err = __vxlan_dev_create(net, dev, conf, NULL);
	if (err < 0) {
		free_netdev(dev);
		return ERR_PTR(err);
	}

	err = rtnl_configure_link(dev, NULL);
	if (err < 0) {
		LIST_HEAD(list_kill);

		vxlan_dellink(dev, &list_kill);
		unregister_netdevice_many(&list_kill);
		return ERR_PTR(err);
	}

	return dev;
}
EXPORT_SYMBOL_GPL(vxlan_dev_create);

static void vxlan_handle_lowerdev_unregister(struct vxlan_net *vn,
					     struct net_device *dev)
{
	struct vxlan_dev *vxlan, *next;
	LIST_HEAD(list_kill);

	list_for_each_entry_safe(vxlan, next, &vn->vxlan_list, next) {
		struct vxlan_rdst *dst = &vxlan->default_dst;

		/* In case we created vxlan device with carrier
		 * and we loose the carrier due to module unload
		 * we also need to remove vxlan device. In other
		 * cases, it's not necessary and remote_ifindex
		 * is 0 here, so no matches.
		 */
		if (dst->remote_ifindex == dev->ifindex)
			vxlan_dellink(vxlan->dev, &list_kill);
	}

	unregister_netdevice_many(&list_kill);
}

static int vxlan_netdevice_event(struct notifier_block *unused,
				 unsigned long event, void *ptr)
{
	struct net_device *dev = netdev_notifier_info_to_dev(ptr);
	struct vxlan_net *vn = net_generic(dev_net(dev), vxlan_net_id);

	if (event == NETDEV_UNREGISTER) {
		vxlan_offload_rx_ports(dev, false);
		vxlan_handle_lowerdev_unregister(vn, dev);
	} else if (event == NETDEV_REGISTER) {
		vxlan_offload_rx_ports(dev, true);
	} else if (event == NETDEV_UDP_TUNNEL_PUSH_INFO ||
		   event == NETDEV_UDP_TUNNEL_DROP_INFO) {
		vxlan_offload_rx_ports(dev, event == NETDEV_UDP_TUNNEL_PUSH_INFO);
	}

	return NOTIFY_DONE;
}

static struct notifier_block vxlan_notifier_block __read_mostly = {
	.notifier_call = vxlan_netdevice_event,
};

static void
vxlan_fdb_offloaded_set(struct net_device *dev,
			struct switchdev_notifier_vxlan_fdb_info *fdb_info)
{
	struct vxlan_dev *vxlan = netdev_priv(dev);
	struct vxlan_rdst *rdst;
	struct vxlan_fdb *f;
	u32 hash_index;

	hash_index = fdb_head_index(vxlan, fdb_info->eth_addr, fdb_info->vni);

	spin_lock_bh(&vxlan->hash_lock[hash_index]);

	f = vxlan_find_mac(vxlan, fdb_info->eth_addr, fdb_info->vni);
	if (!f)
		goto out;

	rdst = vxlan_fdb_find_rdst(f, &fdb_info->remote_ip,
				   fdb_info->remote_port,
				   fdb_info->remote_vni,
				   fdb_info->remote_ifindex);
	if (!rdst)
		goto out;

	rdst->offloaded = fdb_info->offloaded;

out:
	spin_unlock_bh(&vxlan->hash_lock[hash_index]);
}

static int
vxlan_fdb_external_learn_add(struct net_device *dev,
			     struct switchdev_notifier_vxlan_fdb_info *fdb_info)
{
	struct vxlan_dev *vxlan = netdev_priv(dev);
	struct netlink_ext_ack *extack;
	u32 hash_index;
	int err;

	hash_index = fdb_head_index(vxlan, fdb_info->eth_addr, fdb_info->vni);
	extack = switchdev_notifier_info_to_extack(&fdb_info->info);

	spin_lock_bh(&vxlan->hash_lock[hash_index]);
	err = vxlan_fdb_update(vxlan, fdb_info->eth_addr, &fdb_info->remote_ip,
			       NUD_REACHABLE,
			       NLM_F_CREATE | NLM_F_REPLACE,
			       fdb_info->remote_port,
			       fdb_info->vni,
			       fdb_info->remote_vni,
			       fdb_info->remote_ifindex,
			       NTF_USE | NTF_SELF | NTF_EXT_LEARNED,
			       0, false, extack);
	spin_unlock_bh(&vxlan->hash_lock[hash_index]);

	return err;
}

static int
vxlan_fdb_external_learn_del(struct net_device *dev,
			     struct switchdev_notifier_vxlan_fdb_info *fdb_info)
{
	struct vxlan_dev *vxlan = netdev_priv(dev);
	struct vxlan_fdb *f;
	u32 hash_index;
	int err = 0;

	hash_index = fdb_head_index(vxlan, fdb_info->eth_addr, fdb_info->vni);
	spin_lock_bh(&vxlan->hash_lock[hash_index]);

	f = vxlan_find_mac(vxlan, fdb_info->eth_addr, fdb_info->vni);
	if (!f)
		err = -ENOENT;
	else if (f->flags & NTF_EXT_LEARNED)
		err = __vxlan_fdb_delete(vxlan, fdb_info->eth_addr,
					 fdb_info->remote_ip,
					 fdb_info->remote_port,
					 fdb_info->vni,
					 fdb_info->remote_vni,
					 fdb_info->remote_ifindex,
					 false);

	spin_unlock_bh(&vxlan->hash_lock[hash_index]);

	return err;
}

static int vxlan_switchdev_event(struct notifier_block *unused,
				 unsigned long event, void *ptr)
{
	struct net_device *dev = switchdev_notifier_info_to_dev(ptr);
	struct switchdev_notifier_vxlan_fdb_info *fdb_info;
	int err = 0;

	switch (event) {
	case SWITCHDEV_VXLAN_FDB_OFFLOADED:
		vxlan_fdb_offloaded_set(dev, ptr);
		break;
	case SWITCHDEV_VXLAN_FDB_ADD_TO_BRIDGE:
		fdb_info = ptr;
		err = vxlan_fdb_external_learn_add(dev, fdb_info);
		if (err) {
			err = notifier_from_errno(err);
			break;
		}
		fdb_info->offloaded = true;
		vxlan_fdb_offloaded_set(dev, fdb_info);
		break;
	case SWITCHDEV_VXLAN_FDB_DEL_TO_BRIDGE:
		fdb_info = ptr;
		err = vxlan_fdb_external_learn_del(dev, fdb_info);
		if (err) {
			err = notifier_from_errno(err);
			break;
		}
		fdb_info->offloaded = false;
		vxlan_fdb_offloaded_set(dev, fdb_info);
		break;
	}

	return err;
}

static struct notifier_block vxlan_switchdev_notifier_block __read_mostly = {
	.notifier_call = vxlan_switchdev_event,
};

static void vxlan_fdb_nh_flush(struct nexthop *nh)
{
	struct vxlan_fdb *fdb;
	struct vxlan_dev *vxlan;
	u32 hash_index;

	rcu_read_lock();
	list_for_each_entry_rcu(fdb, &nh->fdb_list, nh_list) {
		vxlan = rcu_dereference(fdb->vdev);
		WARN_ON(!vxlan);
		hash_index = fdb_head_index(vxlan, fdb->eth_addr,
					    vxlan->default_dst.remote_vni);
		spin_lock_bh(&vxlan->hash_lock[hash_index]);
		if (!hlist_unhashed(&fdb->hlist))
			vxlan_fdb_destroy(vxlan, fdb, false, false);
		spin_unlock_bh(&vxlan->hash_lock[hash_index]);
	}
	rcu_read_unlock();
}

static int vxlan_nexthop_event(struct notifier_block *nb,
			       unsigned long event, void *ptr)
{
	struct nexthop *nh = ptr;

	if (!nh || event != NEXTHOP_EVENT_DEL)
		return NOTIFY_DONE;

	vxlan_fdb_nh_flush(nh);

	return NOTIFY_DONE;
}

static struct notifier_block vxlan_nexthop_notifier_block __read_mostly = {
	.notifier_call = vxlan_nexthop_event,
};

static __net_init int vxlan_init_net(struct net *net)
{
	struct vxlan_net *vn = net_generic(net, vxlan_net_id);
	unsigned int h;

	INIT_LIST_HEAD(&vn->vxlan_list);
	spin_lock_init(&vn->sock_lock);

	for (h = 0; h < PORT_HASH_SIZE; ++h)
		INIT_HLIST_HEAD(&vn->sock_list[h]);

	return register_nexthop_notifier(net, &vxlan_nexthop_notifier_block);
}

static void vxlan_destroy_tunnels(struct net *net, struct list_head *head)
{
	struct vxlan_net *vn = net_generic(net, vxlan_net_id);
	struct vxlan_dev *vxlan, *next;
	struct net_device *dev, *aux;
	unsigned int h;

	for_each_netdev_safe(net, dev, aux)
		if (dev->rtnl_link_ops == &vxlan_link_ops)
			unregister_netdevice_queue(dev, head);

	list_for_each_entry_safe(vxlan, next, &vn->vxlan_list, next) {
		/* If vxlan->dev is in the same netns, it has already been added
		 * to the list by the previous loop.
		 */
		if (!net_eq(dev_net(vxlan->dev), net))
			unregister_netdevice_queue(vxlan->dev, head);
	}

	for (h = 0; h < PORT_HASH_SIZE; ++h)
		WARN_ON_ONCE(!hlist_empty(&vn->sock_list[h]));
}

static void __net_exit vxlan_exit_batch_net(struct list_head *net_list)
{
	struct net *net;
	LIST_HEAD(list);

	rtnl_lock();
	list_for_each_entry(net, net_list, exit_list)
		unregister_nexthop_notifier(net, &vxlan_nexthop_notifier_block);
	list_for_each_entry(net, net_list, exit_list)
		vxlan_destroy_tunnels(net, &list);

	unregister_netdevice_many(&list);
	rtnl_unlock();
}

static struct pernet_operations vxlan_net_ops = {
	.init = vxlan_init_net,
	.exit_batch = vxlan_exit_batch_net,
	.id   = &vxlan_net_id,
	.size = sizeof(struct vxlan_net),
};

static int __init vxlan_init_module(void)
{
	int rc;

	//为vxlan_salt生成随机值（用于防止转发表可期待）
	get_random_bytes(&vxlan_salt, sizeof(vxlan_salt));

	rc = register_pernet_subsys(&vxlan_net_ops);
	if (rc)
		goto out1;

	rc = register_netdevice_notifier(&vxlan_notifier_block);
	if (rc)
		goto out2;

	//注册vxlan对应的ip link类型
	rc = register_switchdev_notifier(&vxlan_switchdev_notifier_block);
	if (rc)
		goto out3;

	rc = rtnl_link_register(&vxlan_link_ops);
	if (rc)
		goto out4;

	return 0;
out4:
	unregister_switchdev_notifier(&vxlan_switchdev_notifier_block);
out3:
	unregister_netdevice_notifier(&vxlan_notifier_block);
out2:
	unregister_pernet_subsys(&vxlan_net_ops);
out1:
	return rc;
}
late_initcall(vxlan_init_module);

static void __exit vxlan_cleanup_module(void)
{
	rtnl_link_unregister(&vxlan_link_ops);
	unregister_switchdev_notifier(&vxlan_switchdev_notifier_block);
	unregister_netdevice_notifier(&vxlan_notifier_block);
	unregister_pernet_subsys(&vxlan_net_ops);
	/* rcu_barrier() is called by netns */
}
module_exit(vxlan_cleanup_module);

MODULE_LICENSE("GPL");
MODULE_VERSION(VXLAN_VERSION);
MODULE_AUTHOR("Stephen Hemminger <stephen@networkplumber.org>");
MODULE_DESCRIPTION("Driver for VXLAN encapsulated traffic");
MODULE_ALIAS_RTNL_LINK("vxlan");<|MERGE_RESOLUTION|>--- conflicted
+++ resolved
@@ -868,9 +868,6 @@
 			   vxlan_fdb_head(vxlan, mac, src_vni));
 }
 
-<<<<<<< HEAD
-//创建vxlan fdb表项
-=======
 static int vxlan_fdb_nh_update(struct vxlan_dev *vxlan, struct vxlan_fdb *fdb,
 			       u32 nhid, struct netlink_ext_ack *extack)
 {
@@ -935,17 +932,13 @@
 	return err;
 }
 
->>>>>>> 64677779
+//创建vxlan fdb表项
 static int vxlan_fdb_create(struct vxlan_dev *vxlan,
 			    const u8 *mac, union vxlan_addr *ip,
 			    __u16 state, __be16 port, __be32 src_vni,
 			    __be32 vni, __u32 ifindex, __u16 ndm_flags,
-<<<<<<< HEAD
-			    struct vxlan_fdb **fdb/*出参，创建的fdb表项*/)
-=======
-			    u32 nhid, struct vxlan_fdb **fdb,
+			    u32 nhid, struct vxlan_fdb **fdb/*出参，创建的fdb表项*/,
 			    struct netlink_ext_ack *extack)
->>>>>>> 64677779
 {
 	struct vxlan_rdst *rd = NULL;
 	struct vxlan_fdb *f;
@@ -957,19 +950,7 @@
 		return -ENOSPC;
 
 	netdev_dbg(vxlan->dev, "add %pM -> %pIS\n", mac, ip);
-<<<<<<< HEAD
 	//申请vxlan fdb
-	f = vxlan_fdb_alloc(mac, state, src_vni, ndm_flags);
-	if (!f)
-		return -ENOMEM;
-
-	//创建rd,并将rd挂接在fd->remotes上
-	rc = vxlan_fdb_append(f, ip, port, vni, ifindex, &rd);
-	if (rc < 0) {
-		kfree(f);
-		return rc;
-	}
-=======
 	f = vxlan_fdb_alloc(vxlan, mac, state, src_vni, ndm_flags);
 	if (!f)
 		return -ENOMEM;
@@ -977,10 +958,10 @@
 	if (nhid)
 		rc = vxlan_fdb_nh_update(vxlan, f, nhid, extack);
 	else
+		//创建rd,并将rd挂接在fd->remotes上
 		rc = vxlan_fdb_append(f, ip, port, vni, ifindex, &rd);
 	if (rc < 0)
 		goto errout;
->>>>>>> 64677779
 
 	*fdb = f;
 
@@ -1191,13 +1172,8 @@
 static int vxlan_fdb_update(struct vxlan_dev *vxlan,
 			    const u8 *mac/*vm源mac*/, union vxlan_addr *ip/*隧道外层ip*/,
 			    __u16 state, __u16 flags,
-<<<<<<< HEAD
 			    __be16 port/*隧道目的port*/, __be32 src_vni/*收到报文内的vni*/, __be32 vni,
-			    __u32 ifindex, __u16 ndm_flags,
-=======
-			    __be16 port, __be32 src_vni, __be32 vni,
 			    __u32 ifindex, __u16 ndm_flags, u32 nhid,
->>>>>>> 64677779
 			    bool swdev_notify,
 			    struct netlink_ext_ack *extack)
 {
@@ -1524,14 +1500,11 @@
 		if (f->state & (NUD_PERMANENT | NUD_NOARP))
 			return true;
 
-<<<<<<< HEAD
-		//src_mac发生，更新fdb表项
-=======
 		/* Don't override an fdb with nexthop with a learnt entry */
 		if (rcu_access_pointer(f->nh))
 			return true;
 
->>>>>>> 64677779
+		//src_mac发生，更新fdb表项
 		if (net_ratelimit())
 			netdev_info(dev,
 				    "%pM migrated from %pIS to %pIS\n",
@@ -3025,50 +2998,31 @@
 		}
 	}
 
-<<<<<<< HEAD
-	//按照fdb(转发表)，给每个remotes发送一份
-	list_for_each_entry_rcu(rdst, &f->remotes, list) {
-		struct sk_buff *skb1;
-
-		if (!fdst) {
-			//优化：第一个发送，不需要copy报文
-			fdst = rdst;
-			continue;
-		}
-		skb1 = skb_clone(skb, GFP_ATOMIC);
-		if (skb1)
-			//向rdst发送此报文
-			vxlan_xmit_one(skb1, dev, vni, rdst/*目标*/, did_rsc);
-	}
-
-	if (fdst)
-		//向第一接口发送此报文
-		vxlan_xmit_one(skb, dev, vni, fdst, did_rsc);
-	else
-		kfree_skb(skb);
-=======
 	if (rcu_access_pointer(f->nh)) {
 		vxlan_xmit_nh(skb, dev, f,
 			      (vni ? : vxlan->default_dst.remote_vni), did_rsc);
 	} else {
+		//按照fdb(转发表)，给每个remotes发送一份
 		list_for_each_entry_rcu(rdst, &f->remotes, list) {
 			struct sk_buff *skb1;
 
 			if (!fdst) {
+				//优化：第一个发送，不需要copy报文
 				fdst = rdst;
 				continue;
 			}
 			skb1 = skb_clone(skb, GFP_ATOMIC);
 			if (skb1)
-				vxlan_xmit_one(skb1, dev, vni, rdst, did_rsc);
+				//向rdst发送此报文
+				vxlan_xmit_one(skb1, dev, vni, rdst/*目标*/, did_rsc);
 		}
 		if (fdst)
+			//向第一接口发送此报文
 			vxlan_xmit_one(skb, dev, vni, fdst, did_rsc);
 		else
 			kfree_skb(skb);
 	}
 
->>>>>>> 64677779
 	return NETDEV_TX_OK;
 }
 
