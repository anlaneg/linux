/* bnx2.c: QLogic bnx2 network driver.
 *
 * Copyright (c) 2004-2014 Broadcom Corporation
 * Copyright (c) 2014-2015 QLogic Corporation
 *
 * This program is free software; you can redistribute it and/or modify
 * it under the terms of the GNU General Public License as published by
 * the Free Software Foundation.
 *
 * Written by: Michael Chan  (mchan@broadcom.com)
 */

#define pr_fmt(fmt) KBUILD_MODNAME ": " fmt

#include <linux/module.h>
#include <linux/moduleparam.h>

#include <linux/stringify.h>
#include <linux/kernel.h>
#include <linux/timer.h>
#include <linux/errno.h>
#include <linux/ioport.h>
#include <linux/slab.h>
#include <linux/vmalloc.h>
#include <linux/interrupt.h>
#include <linux/pci.h>
#include <linux/netdevice.h>
#include <linux/etherdevice.h>
#include <linux/skbuff.h>
#include <linux/dma-mapping.h>
#include <linux/bitops.h>
#include <asm/io.h>
#include <asm/irq.h>
#include <linux/delay.h>
#include <asm/byteorder.h>
#include <asm/page.h>
#include <linux/time.h>
#include <linux/ethtool.h>
#include <linux/mii.h>
#include <linux/if.h>
#include <linux/if_vlan.h>
#include <net/ip.h>
#include <net/tcp.h>
#include <net/checksum.h>
#include <linux/workqueue.h>
#include <linux/crc32.h>
#include <linux/prefetch.h>
#include <linux/cache.h>
#include <linux/firmware.h>
#include <linux/log2.h>
#include <linux/aer.h>
#include <linux/crash_dump.h>

#if IS_ENABLED(CONFIG_CNIC)
#define BCM_CNIC 1
#include "cnic_if.h"
#endif
#include "bnx2.h"
#include "bnx2_fw.h"

#define DRV_MODULE_NAME		"bnx2"
#define FW_MIPS_FILE_06		"bnx2/bnx2-mips-06-6.2.3.fw"
#define FW_RV2P_FILE_06		"bnx2/bnx2-rv2p-06-6.0.15.fw"
#define FW_MIPS_FILE_09		"bnx2/bnx2-mips-09-6.2.1b.fw"
#define FW_RV2P_FILE_09_Ax	"bnx2/bnx2-rv2p-09ax-6.0.17.fw"
#define FW_RV2P_FILE_09		"bnx2/bnx2-rv2p-09-6.0.17.fw"

#define RUN_AT(x) (jiffies + (x))

/* Time in jiffies before concluding the transmitter is hung. */
#define TX_TIMEOUT  (5*HZ)

MODULE_AUTHOR("Michael Chan <mchan@broadcom.com>");
MODULE_DESCRIPTION("QLogic BCM5706/5708/5709/5716 Driver");
MODULE_LICENSE("GPL");
MODULE_FIRMWARE(FW_MIPS_FILE_06);
MODULE_FIRMWARE(FW_RV2P_FILE_06);
MODULE_FIRMWARE(FW_MIPS_FILE_09);
MODULE_FIRMWARE(FW_RV2P_FILE_09);
MODULE_FIRMWARE(FW_RV2P_FILE_09_Ax);

static int disable_msi = 0;

module_param(disable_msi, int, 0444);
MODULE_PARM_DESC(disable_msi, "Disable Message Signaled Interrupt (MSI)");

typedef enum {
	BCM5706 = 0,
	NC370T,
	NC370I,
	BCM5706S,
	NC370F,
	BCM5708,
	BCM5708S,
	BCM5709,
	BCM5709S,
	BCM5716,
	BCM5716S,
} board_t;

/* indexed by board_t, above */
static struct {
	char *name;
} board_info[] = {
	{ "Broadcom NetXtreme II BCM5706 1000Base-T" },
	{ "HP NC370T Multifunction Gigabit Server Adapter" },
	{ "HP NC370i Multifunction Gigabit Server Adapter" },
	{ "Broadcom NetXtreme II BCM5706 1000Base-SX" },
	{ "HP NC370F Multifunction Gigabit Server Adapter" },
	{ "Broadcom NetXtreme II BCM5708 1000Base-T" },
	{ "Broadcom NetXtreme II BCM5708 1000Base-SX" },
	{ "Broadcom NetXtreme II BCM5709 1000Base-T" },
	{ "Broadcom NetXtreme II BCM5709 1000Base-SX" },
	{ "Broadcom NetXtreme II BCM5716 1000Base-T" },
	{ "Broadcom NetXtreme II BCM5716 1000Base-SX" },
	};

static const struct pci_device_id bnx2_pci_tbl[] = {
	{ PCI_VENDOR_ID_BROADCOM, PCI_DEVICE_ID_NX2_5706,
	  PCI_VENDOR_ID_HP, 0x3101, 0, 0, NC370T },
	{ PCI_VENDOR_ID_BROADCOM, PCI_DEVICE_ID_NX2_5706,
	  PCI_VENDOR_ID_HP, 0x3106, 0, 0, NC370I },
	{ PCI_VENDOR_ID_BROADCOM, PCI_DEVICE_ID_NX2_5706,
	  PCI_ANY_ID, PCI_ANY_ID, 0, 0, BCM5706 },
	{ PCI_VENDOR_ID_BROADCOM, PCI_DEVICE_ID_NX2_5708,
	  PCI_ANY_ID, PCI_ANY_ID, 0, 0, BCM5708 },
	{ PCI_VENDOR_ID_BROADCOM, PCI_DEVICE_ID_NX2_5706S,
	  PCI_VENDOR_ID_HP, 0x3102, 0, 0, NC370F },
	{ PCI_VENDOR_ID_BROADCOM, PCI_DEVICE_ID_NX2_5706S,
	  PCI_ANY_ID, PCI_ANY_ID, 0, 0, BCM5706S },
	{ PCI_VENDOR_ID_BROADCOM, PCI_DEVICE_ID_NX2_5708S,
	  PCI_ANY_ID, PCI_ANY_ID, 0, 0, BCM5708S },
	{ PCI_VENDOR_ID_BROADCOM, PCI_DEVICE_ID_NX2_5709,
	  PCI_ANY_ID, PCI_ANY_ID, 0, 0, BCM5709 },
	{ PCI_VENDOR_ID_BROADCOM, PCI_DEVICE_ID_NX2_5709S,
	  PCI_ANY_ID, PCI_ANY_ID, 0, 0, BCM5709S },
	{ PCI_VENDOR_ID_BROADCOM, 0x163b,
	  PCI_ANY_ID, PCI_ANY_ID, 0, 0, BCM5716 },
	{ PCI_VENDOR_ID_BROADCOM, 0x163c,
	  PCI_ANY_ID, PCI_ANY_ID, 0, 0, BCM5716S },
	{ 0, }
};

static const struct flash_spec flash_table[] =
{
#define BUFFERED_FLAGS		(BNX2_NV_BUFFERED | BNX2_NV_TRANSLATE)
#define NONBUFFERED_FLAGS	(BNX2_NV_WREN)
	/* Slow EEPROM */
	{0x00000000, 0x40830380, 0x009f0081, 0xa184a053, 0xaf000400,
	 BUFFERED_FLAGS, SEEPROM_PAGE_BITS, SEEPROM_PAGE_SIZE,
	 SEEPROM_BYTE_ADDR_MASK, SEEPROM_TOTAL_SIZE,
	 "EEPROM - slow"},
	/* Expansion entry 0001 */
	{0x08000002, 0x4b808201, 0x00050081, 0x03840253, 0xaf020406,
	 NONBUFFERED_FLAGS, SAIFUN_FLASH_PAGE_BITS, SAIFUN_FLASH_PAGE_SIZE,
	 SAIFUN_FLASH_BYTE_ADDR_MASK, 0,
	 "Entry 0001"},
	/* Saifun SA25F010 (non-buffered flash) */
	/* strap, cfg1, & write1 need updates */
	{0x04000001, 0x47808201, 0x00050081, 0x03840253, 0xaf020406,
	 NONBUFFERED_FLAGS, SAIFUN_FLASH_PAGE_BITS, SAIFUN_FLASH_PAGE_SIZE,
	 SAIFUN_FLASH_BYTE_ADDR_MASK, SAIFUN_FLASH_BASE_TOTAL_SIZE*2,
	 "Non-buffered flash (128kB)"},
	/* Saifun SA25F020 (non-buffered flash) */
	/* strap, cfg1, & write1 need updates */
	{0x0c000003, 0x4f808201, 0x00050081, 0x03840253, 0xaf020406,
	 NONBUFFERED_FLAGS, SAIFUN_FLASH_PAGE_BITS, SAIFUN_FLASH_PAGE_SIZE,
	 SAIFUN_FLASH_BYTE_ADDR_MASK, SAIFUN_FLASH_BASE_TOTAL_SIZE*4,
	 "Non-buffered flash (256kB)"},
	/* Expansion entry 0100 */
	{0x11000000, 0x53808201, 0x00050081, 0x03840253, 0xaf020406,
	 NONBUFFERED_FLAGS, SAIFUN_FLASH_PAGE_BITS, SAIFUN_FLASH_PAGE_SIZE,
	 SAIFUN_FLASH_BYTE_ADDR_MASK, 0,
	 "Entry 0100"},
	/* Entry 0101: ST M45PE10 (non-buffered flash, TetonII B0) */
	{0x19000002, 0x5b808201, 0x000500db, 0x03840253, 0xaf020406,
	 NONBUFFERED_FLAGS, ST_MICRO_FLASH_PAGE_BITS, ST_MICRO_FLASH_PAGE_SIZE,
	 ST_MICRO_FLASH_BYTE_ADDR_MASK, ST_MICRO_FLASH_BASE_TOTAL_SIZE*2,
	 "Entry 0101: ST M45PE10 (128kB non-buffered)"},
	/* Entry 0110: ST M45PE20 (non-buffered flash)*/
	{0x15000001, 0x57808201, 0x000500db, 0x03840253, 0xaf020406,
	 NONBUFFERED_FLAGS, ST_MICRO_FLASH_PAGE_BITS, ST_MICRO_FLASH_PAGE_SIZE,
	 ST_MICRO_FLASH_BYTE_ADDR_MASK, ST_MICRO_FLASH_BASE_TOTAL_SIZE*4,
	 "Entry 0110: ST M45PE20 (256kB non-buffered)"},
	/* Saifun SA25F005 (non-buffered flash) */
	/* strap, cfg1, & write1 need updates */
	{0x1d000003, 0x5f808201, 0x00050081, 0x03840253, 0xaf020406,
	 NONBUFFERED_FLAGS, SAIFUN_FLASH_PAGE_BITS, SAIFUN_FLASH_PAGE_SIZE,
	 SAIFUN_FLASH_BYTE_ADDR_MASK, SAIFUN_FLASH_BASE_TOTAL_SIZE,
	 "Non-buffered flash (64kB)"},
	/* Fast EEPROM */
	{0x22000000, 0x62808380, 0x009f0081, 0xa184a053, 0xaf000400,
	 BUFFERED_FLAGS, SEEPROM_PAGE_BITS, SEEPROM_PAGE_SIZE,
	 SEEPROM_BYTE_ADDR_MASK, SEEPROM_TOTAL_SIZE,
	 "EEPROM - fast"},
	/* Expansion entry 1001 */
	{0x2a000002, 0x6b808201, 0x00050081, 0x03840253, 0xaf020406,
	 NONBUFFERED_FLAGS, SAIFUN_FLASH_PAGE_BITS, SAIFUN_FLASH_PAGE_SIZE,
	 SAIFUN_FLASH_BYTE_ADDR_MASK, 0,
	 "Entry 1001"},
	/* Expansion entry 1010 */
	{0x26000001, 0x67808201, 0x00050081, 0x03840253, 0xaf020406,
	 NONBUFFERED_FLAGS, SAIFUN_FLASH_PAGE_BITS, SAIFUN_FLASH_PAGE_SIZE,
	 SAIFUN_FLASH_BYTE_ADDR_MASK, 0,
	 "Entry 1010"},
	/* ATMEL AT45DB011B (buffered flash) */
	{0x2e000003, 0x6e808273, 0x00570081, 0x68848353, 0xaf000400,
	 BUFFERED_FLAGS, BUFFERED_FLASH_PAGE_BITS, BUFFERED_FLASH_PAGE_SIZE,
	 BUFFERED_FLASH_BYTE_ADDR_MASK, BUFFERED_FLASH_TOTAL_SIZE,
	 "Buffered flash (128kB)"},
	/* Expansion entry 1100 */
	{0x33000000, 0x73808201, 0x00050081, 0x03840253, 0xaf020406,
	 NONBUFFERED_FLAGS, SAIFUN_FLASH_PAGE_BITS, SAIFUN_FLASH_PAGE_SIZE,
	 SAIFUN_FLASH_BYTE_ADDR_MASK, 0,
	 "Entry 1100"},
	/* Expansion entry 1101 */
	{0x3b000002, 0x7b808201, 0x00050081, 0x03840253, 0xaf020406,
	 NONBUFFERED_FLAGS, SAIFUN_FLASH_PAGE_BITS, SAIFUN_FLASH_PAGE_SIZE,
	 SAIFUN_FLASH_BYTE_ADDR_MASK, 0,
	 "Entry 1101"},
	/* Ateml Expansion entry 1110 */
	{0x37000001, 0x76808273, 0x00570081, 0x68848353, 0xaf000400,
	 BUFFERED_FLAGS, BUFFERED_FLASH_PAGE_BITS, BUFFERED_FLASH_PAGE_SIZE,
	 BUFFERED_FLASH_BYTE_ADDR_MASK, 0,
	 "Entry 1110 (Atmel)"},
	/* ATMEL AT45DB021B (buffered flash) */
	{0x3f000003, 0x7e808273, 0x00570081, 0x68848353, 0xaf000400,
	 BUFFERED_FLAGS, BUFFERED_FLASH_PAGE_BITS, BUFFERED_FLASH_PAGE_SIZE,
	 BUFFERED_FLASH_BYTE_ADDR_MASK, BUFFERED_FLASH_TOTAL_SIZE*2,
	 "Buffered flash (256kB)"},
};

static const struct flash_spec flash_5709 = {
	.flags		= BNX2_NV_BUFFERED,
	.page_bits	= BCM5709_FLASH_PAGE_BITS,
	.page_size	= BCM5709_FLASH_PAGE_SIZE,
	.addr_mask	= BCM5709_FLASH_BYTE_ADDR_MASK,
	.total_size	= BUFFERED_FLASH_TOTAL_SIZE*2,
	.name		= "5709 Buffered flash (256kB)",
};

MODULE_DEVICE_TABLE(pci, bnx2_pci_tbl);

static void bnx2_init_napi(struct bnx2 *bp);
static void bnx2_del_napi(struct bnx2 *bp);

static inline u32 bnx2_tx_avail(struct bnx2 *bp, struct bnx2_tx_ring_info *txr)
{
	u32 diff;

	/* The ring uses 256 indices for 255 entries, one of them
	 * needs to be skipped.
	 */
	diff = READ_ONCE(txr->tx_prod) - READ_ONCE(txr->tx_cons);
	if (unlikely(diff >= BNX2_TX_DESC_CNT)) {
		diff &= 0xffff;
		if (diff == BNX2_TX_DESC_CNT)
			diff = BNX2_MAX_TX_DESC_CNT;
	}
	return bp->tx_ring_size - diff;
}

static u32
bnx2_reg_rd_ind(struct bnx2 *bp, u32 offset)
{
	unsigned long flags;
	u32 val;

	spin_lock_irqsave(&bp->indirect_lock, flags);
	BNX2_WR(bp, BNX2_PCICFG_REG_WINDOW_ADDRESS, offset);
	val = BNX2_RD(bp, BNX2_PCICFG_REG_WINDOW);
	spin_unlock_irqrestore(&bp->indirect_lock, flags);
	return val;
}

static void
bnx2_reg_wr_ind(struct bnx2 *bp, u32 offset, u32 val)
{
	unsigned long flags;

	spin_lock_irqsave(&bp->indirect_lock, flags);
	BNX2_WR(bp, BNX2_PCICFG_REG_WINDOW_ADDRESS, offset);
	BNX2_WR(bp, BNX2_PCICFG_REG_WINDOW, val);
	spin_unlock_irqrestore(&bp->indirect_lock, flags);
}

static void
bnx2_shmem_wr(struct bnx2 *bp, u32 offset, u32 val)
{
	bnx2_reg_wr_ind(bp, bp->shmem_base + offset, val);
}

static u32
bnx2_shmem_rd(struct bnx2 *bp, u32 offset)
{
	return bnx2_reg_rd_ind(bp, bp->shmem_base + offset);
}

static void
bnx2_ctx_wr(struct bnx2 *bp, u32 cid_addr, u32 offset, u32 val)
{
	unsigned long flags;

	offset += cid_addr;
	spin_lock_irqsave(&bp->indirect_lock, flags);
	if (BNX2_CHIP(bp) == BNX2_CHIP_5709) {
		int i;

		BNX2_WR(bp, BNX2_CTX_CTX_DATA, val);
		BNX2_WR(bp, BNX2_CTX_CTX_CTRL,
			offset | BNX2_CTX_CTX_CTRL_WRITE_REQ);
		for (i = 0; i < 5; i++) {
			val = BNX2_RD(bp, BNX2_CTX_CTX_CTRL);
			if ((val & BNX2_CTX_CTX_CTRL_WRITE_REQ) == 0)
				break;
			udelay(5);
		}
	} else {
		BNX2_WR(bp, BNX2_CTX_DATA_ADR, offset);
		BNX2_WR(bp, BNX2_CTX_DATA, val);
	}
	spin_unlock_irqrestore(&bp->indirect_lock, flags);
}

#ifdef BCM_CNIC
static int
bnx2_drv_ctl(struct net_device *dev, struct drv_ctl_info *info)
{
	struct bnx2 *bp = netdev_priv(dev);
	struct drv_ctl_io *io = &info->data.io;

	switch (info->cmd) {
	case DRV_CTL_IO_WR_CMD:
		bnx2_reg_wr_ind(bp, io->offset, io->data);
		break;
	case DRV_CTL_IO_RD_CMD:
		io->data = bnx2_reg_rd_ind(bp, io->offset);
		break;
	case DRV_CTL_CTX_WR_CMD:
		bnx2_ctx_wr(bp, io->cid_addr, io->offset, io->data);
		break;
	default:
		return -EINVAL;
	}
	return 0;
}

static void bnx2_setup_cnic_irq_info(struct bnx2 *bp)
{
	struct cnic_eth_dev *cp = &bp->cnic_eth_dev;
	struct bnx2_napi *bnapi = &bp->bnx2_napi[0];
	int sb_id;

	if (bp->flags & BNX2_FLAG_USING_MSIX) {
		cp->drv_state |= CNIC_DRV_STATE_USING_MSIX;
		bnapi->cnic_present = 0;
		sb_id = bp->irq_nvecs;
		cp->irq_arr[0].irq_flags |= CNIC_IRQ_FL_MSIX;
	} else {
		cp->drv_state &= ~CNIC_DRV_STATE_USING_MSIX;
		bnapi->cnic_tag = bnapi->last_status_idx;
		bnapi->cnic_present = 1;
		sb_id = 0;
		cp->irq_arr[0].irq_flags &= ~CNIC_IRQ_FL_MSIX;
	}

	cp->irq_arr[0].vector = bp->irq_tbl[sb_id].vector;
	cp->irq_arr[0].status_blk = (void *)
		((unsigned long) bnapi->status_blk.msi +
		(BNX2_SBLK_MSIX_ALIGN_SIZE * sb_id));
	cp->irq_arr[0].status_blk_num = sb_id;
	cp->num_irq = 1;
}

static int bnx2_register_cnic(struct net_device *dev, struct cnic_ops *ops,
			      void *data)
{
	struct bnx2 *bp = netdev_priv(dev);
	struct cnic_eth_dev *cp = &bp->cnic_eth_dev;

	if (!ops)
		return -EINVAL;

	if (cp->drv_state & CNIC_DRV_STATE_REGD)
		return -EBUSY;

	if (!bnx2_reg_rd_ind(bp, BNX2_FW_MAX_ISCSI_CONN))
		return -ENODEV;

	bp->cnic_data = data;
	rcu_assign_pointer(bp->cnic_ops, ops);

	cp->num_irq = 0;
	cp->drv_state = CNIC_DRV_STATE_REGD;

	bnx2_setup_cnic_irq_info(bp);

	return 0;
}

static int bnx2_unregister_cnic(struct net_device *dev)
{
	struct bnx2 *bp = netdev_priv(dev);
	struct bnx2_napi *bnapi = &bp->bnx2_napi[0];
	struct cnic_eth_dev *cp = &bp->cnic_eth_dev;

	mutex_lock(&bp->cnic_lock);
	cp->drv_state = 0;
	bnapi->cnic_present = 0;
	RCU_INIT_POINTER(bp->cnic_ops, NULL);
	mutex_unlock(&bp->cnic_lock);
	synchronize_rcu();
	return 0;
}

static struct cnic_eth_dev *bnx2_cnic_probe(struct net_device *dev)
{
	struct bnx2 *bp = netdev_priv(dev);
	struct cnic_eth_dev *cp = &bp->cnic_eth_dev;

	if (!cp->max_iscsi_conn)
		return NULL;

	cp->drv_owner = THIS_MODULE;
	cp->chip_id = bp->chip_id;
	cp->pdev = bp->pdev;
	cp->io_base = bp->regview;
	cp->drv_ctl = bnx2_drv_ctl;
	cp->drv_register_cnic = bnx2_register_cnic;
	cp->drv_unregister_cnic = bnx2_unregister_cnic;

	return cp;
}

static void
bnx2_cnic_stop(struct bnx2 *bp)
{
	struct cnic_ops *c_ops;
	struct cnic_ctl_info info;

	mutex_lock(&bp->cnic_lock);
	c_ops = rcu_dereference_protected(bp->cnic_ops,
					  lockdep_is_held(&bp->cnic_lock));
	if (c_ops) {
		info.cmd = CNIC_CTL_STOP_CMD;
		c_ops->cnic_ctl(bp->cnic_data, &info);
	}
	mutex_unlock(&bp->cnic_lock);
}

static void
bnx2_cnic_start(struct bnx2 *bp)
{
	struct cnic_ops *c_ops;
	struct cnic_ctl_info info;

	mutex_lock(&bp->cnic_lock);
	c_ops = rcu_dereference_protected(bp->cnic_ops,
					  lockdep_is_held(&bp->cnic_lock));
	if (c_ops) {
		if (!(bp->flags & BNX2_FLAG_USING_MSIX)) {
			struct bnx2_napi *bnapi = &bp->bnx2_napi[0];

			bnapi->cnic_tag = bnapi->last_status_idx;
		}
		info.cmd = CNIC_CTL_START_CMD;
		c_ops->cnic_ctl(bp->cnic_data, &info);
	}
	mutex_unlock(&bp->cnic_lock);
}

#else

static void
bnx2_cnic_stop(struct bnx2 *bp)
{
}

static void
bnx2_cnic_start(struct bnx2 *bp)
{
}

#endif

static int
bnx2_read_phy(struct bnx2 *bp, u32 reg, u32 *val)
{
	u32 val1;
	int i, ret;

	if (bp->phy_flags & BNX2_PHY_FLAG_INT_MODE_AUTO_POLLING) {
		val1 = BNX2_RD(bp, BNX2_EMAC_MDIO_MODE);
		val1 &= ~BNX2_EMAC_MDIO_MODE_AUTO_POLL;

		BNX2_WR(bp, BNX2_EMAC_MDIO_MODE, val1);
		BNX2_RD(bp, BNX2_EMAC_MDIO_MODE);

		udelay(40);
	}

	val1 = (bp->phy_addr << 21) | (reg << 16) |
		BNX2_EMAC_MDIO_COMM_COMMAND_READ | BNX2_EMAC_MDIO_COMM_DISEXT |
		BNX2_EMAC_MDIO_COMM_START_BUSY;
	BNX2_WR(bp, BNX2_EMAC_MDIO_COMM, val1);

	for (i = 0; i < 50; i++) {
		udelay(10);

		val1 = BNX2_RD(bp, BNX2_EMAC_MDIO_COMM);
		if (!(val1 & BNX2_EMAC_MDIO_COMM_START_BUSY)) {
			udelay(5);

			val1 = BNX2_RD(bp, BNX2_EMAC_MDIO_COMM);
			val1 &= BNX2_EMAC_MDIO_COMM_DATA;

			break;
		}
	}

	if (val1 & BNX2_EMAC_MDIO_COMM_START_BUSY) {
		*val = 0x0;
		ret = -EBUSY;
	}
	else {
		*val = val1;
		ret = 0;
	}

	if (bp->phy_flags & BNX2_PHY_FLAG_INT_MODE_AUTO_POLLING) {
		val1 = BNX2_RD(bp, BNX2_EMAC_MDIO_MODE);
		val1 |= BNX2_EMAC_MDIO_MODE_AUTO_POLL;

		BNX2_WR(bp, BNX2_EMAC_MDIO_MODE, val1);
		BNX2_RD(bp, BNX2_EMAC_MDIO_MODE);

		udelay(40);
	}

	return ret;
}

static int
bnx2_write_phy(struct bnx2 *bp, u32 reg, u32 val)
{
	u32 val1;
	int i, ret;

	if (bp->phy_flags & BNX2_PHY_FLAG_INT_MODE_AUTO_POLLING) {
		val1 = BNX2_RD(bp, BNX2_EMAC_MDIO_MODE);
		val1 &= ~BNX2_EMAC_MDIO_MODE_AUTO_POLL;

		BNX2_WR(bp, BNX2_EMAC_MDIO_MODE, val1);
		BNX2_RD(bp, BNX2_EMAC_MDIO_MODE);

		udelay(40);
	}

	val1 = (bp->phy_addr << 21) | (reg << 16) | val |
		BNX2_EMAC_MDIO_COMM_COMMAND_WRITE |
		BNX2_EMAC_MDIO_COMM_START_BUSY | BNX2_EMAC_MDIO_COMM_DISEXT;
	BNX2_WR(bp, BNX2_EMAC_MDIO_COMM, val1);

	for (i = 0; i < 50; i++) {
		udelay(10);

		val1 = BNX2_RD(bp, BNX2_EMAC_MDIO_COMM);
		if (!(val1 & BNX2_EMAC_MDIO_COMM_START_BUSY)) {
			udelay(5);
			break;
		}
	}

	if (val1 & BNX2_EMAC_MDIO_COMM_START_BUSY)
		ret = -EBUSY;
	else
		ret = 0;

	if (bp->phy_flags & BNX2_PHY_FLAG_INT_MODE_AUTO_POLLING) {
		val1 = BNX2_RD(bp, BNX2_EMAC_MDIO_MODE);
		val1 |= BNX2_EMAC_MDIO_MODE_AUTO_POLL;

		BNX2_WR(bp, BNX2_EMAC_MDIO_MODE, val1);
		BNX2_RD(bp, BNX2_EMAC_MDIO_MODE);

		udelay(40);
	}

	return ret;
}

static void
bnx2_disable_int(struct bnx2 *bp)
{
	int i;
	struct bnx2_napi *bnapi;

	for (i = 0; i < bp->irq_nvecs; i++) {
		bnapi = &bp->bnx2_napi[i];
		BNX2_WR(bp, BNX2_PCICFG_INT_ACK_CMD, bnapi->int_num |
		       BNX2_PCICFG_INT_ACK_CMD_MASK_INT);
	}
	BNX2_RD(bp, BNX2_PCICFG_INT_ACK_CMD);
}

static void
bnx2_enable_int(struct bnx2 *bp)
{
	int i;
	struct bnx2_napi *bnapi;

	for (i = 0; i < bp->irq_nvecs; i++) {
		bnapi = &bp->bnx2_napi[i];

		BNX2_WR(bp, BNX2_PCICFG_INT_ACK_CMD, bnapi->int_num |
			BNX2_PCICFG_INT_ACK_CMD_INDEX_VALID |
			BNX2_PCICFG_INT_ACK_CMD_MASK_INT |
			bnapi->last_status_idx);

		BNX2_WR(bp, BNX2_PCICFG_INT_ACK_CMD, bnapi->int_num |
			BNX2_PCICFG_INT_ACK_CMD_INDEX_VALID |
			bnapi->last_status_idx);
	}
	BNX2_WR(bp, BNX2_HC_COMMAND, bp->hc_cmd | BNX2_HC_COMMAND_COAL_NOW);
}

static void
bnx2_disable_int_sync(struct bnx2 *bp)
{
	int i;

	atomic_inc(&bp->intr_sem);
	if (!netif_running(bp->dev))
		return;

	bnx2_disable_int(bp);
	for (i = 0; i < bp->irq_nvecs; i++)
		synchronize_irq(bp->irq_tbl[i].vector);
}

static void
bnx2_napi_disable(struct bnx2 *bp)
{
	int i;

	for (i = 0; i < bp->irq_nvecs; i++)
		napi_disable(&bp->bnx2_napi[i].napi);
}

static void
bnx2_napi_enable(struct bnx2 *bp)
{
	int i;

	for (i = 0; i < bp->irq_nvecs; i++)
		napi_enable(&bp->bnx2_napi[i].napi);
}

static void
bnx2_netif_stop(struct bnx2 *bp, bool stop_cnic)
{
	if (stop_cnic)
		bnx2_cnic_stop(bp);
	if (netif_running(bp->dev)) {
		bnx2_napi_disable(bp);
		netif_tx_disable(bp->dev);
	}
	bnx2_disable_int_sync(bp);
	netif_carrier_off(bp->dev);	/* prevent tx timeout */
}

static void
bnx2_netif_start(struct bnx2 *bp, bool start_cnic)
{
	if (atomic_dec_and_test(&bp->intr_sem)) {
		if (netif_running(bp->dev)) {
			netif_tx_wake_all_queues(bp->dev);
			spin_lock_bh(&bp->phy_lock);
			if (bp->link_up)
				netif_carrier_on(bp->dev);
			spin_unlock_bh(&bp->phy_lock);
			bnx2_napi_enable(bp);
			bnx2_enable_int(bp);
			if (start_cnic)
				bnx2_cnic_start(bp);
		}
	}
}

static void
bnx2_free_tx_mem(struct bnx2 *bp)
{
	int i;

	for (i = 0; i < bp->num_tx_rings; i++) {
		struct bnx2_napi *bnapi = &bp->bnx2_napi[i];
		struct bnx2_tx_ring_info *txr = &bnapi->tx_ring;

		if (txr->tx_desc_ring) {
			dma_free_coherent(&bp->pdev->dev, TXBD_RING_SIZE,
					  txr->tx_desc_ring,
					  txr->tx_desc_mapping);
			txr->tx_desc_ring = NULL;
		}
		kfree(txr->tx_buf_ring);
		txr->tx_buf_ring = NULL;
	}
}

static void
bnx2_free_rx_mem(struct bnx2 *bp)
{
	int i;

	for (i = 0; i < bp->num_rx_rings; i++) {
		struct bnx2_napi *bnapi = &bp->bnx2_napi[i];
		struct bnx2_rx_ring_info *rxr = &bnapi->rx_ring;
		int j;

		for (j = 0; j < bp->rx_max_ring; j++) {
			if (rxr->rx_desc_ring[j])
				dma_free_coherent(&bp->pdev->dev, RXBD_RING_SIZE,
						  rxr->rx_desc_ring[j],
						  rxr->rx_desc_mapping[j]);
			rxr->rx_desc_ring[j] = NULL;
		}
		vfree(rxr->rx_buf_ring);
		rxr->rx_buf_ring = NULL;

		for (j = 0; j < bp->rx_max_pg_ring; j++) {
			if (rxr->rx_pg_desc_ring[j])
				dma_free_coherent(&bp->pdev->dev, RXBD_RING_SIZE,
						  rxr->rx_pg_desc_ring[j],
						  rxr->rx_pg_desc_mapping[j]);
			rxr->rx_pg_desc_ring[j] = NULL;
		}
		vfree(rxr->rx_pg_ring);
		rxr->rx_pg_ring = NULL;
	}
}

static int
bnx2_alloc_tx_mem(struct bnx2 *bp)
{
	int i;

	for (i = 0; i < bp->num_tx_rings; i++) {
		struct bnx2_napi *bnapi = &bp->bnx2_napi[i];
		struct bnx2_tx_ring_info *txr = &bnapi->tx_ring;

		txr->tx_buf_ring = kzalloc(SW_TXBD_RING_SIZE, GFP_KERNEL);
		if (!txr->tx_buf_ring)
			return -ENOMEM;

		txr->tx_desc_ring =
			dma_alloc_coherent(&bp->pdev->dev, TXBD_RING_SIZE,
					   &txr->tx_desc_mapping, GFP_KERNEL);
		if (!txr->tx_desc_ring)
			return -ENOMEM;
	}
	return 0;
}

static int
bnx2_alloc_rx_mem(struct bnx2 *bp)
{
	int i;

	for (i = 0; i < bp->num_rx_rings; i++) {
		struct bnx2_napi *bnapi = &bp->bnx2_napi[i];
		struct bnx2_rx_ring_info *rxr = &bnapi->rx_ring;
		int j;

		rxr->rx_buf_ring =
			vzalloc(array_size(SW_RXBD_RING_SIZE, bp->rx_max_ring));
		if (!rxr->rx_buf_ring)
			return -ENOMEM;

		for (j = 0; j < bp->rx_max_ring; j++) {
			rxr->rx_desc_ring[j] =
				dma_alloc_coherent(&bp->pdev->dev,
						   RXBD_RING_SIZE,
						   &rxr->rx_desc_mapping[j],
						   GFP_KERNEL);
			if (!rxr->rx_desc_ring[j])
				return -ENOMEM;

		}

		if (bp->rx_pg_ring_size) {
			rxr->rx_pg_ring =
				vzalloc(array_size(SW_RXPG_RING_SIZE,
						   bp->rx_max_pg_ring));
			if (!rxr->rx_pg_ring)
				return -ENOMEM;

		}

		for (j = 0; j < bp->rx_max_pg_ring; j++) {
			rxr->rx_pg_desc_ring[j] =
				dma_alloc_coherent(&bp->pdev->dev,
						   RXBD_RING_SIZE,
						   &rxr->rx_pg_desc_mapping[j],
						   GFP_KERNEL);
			if (!rxr->rx_pg_desc_ring[j])
				return -ENOMEM;

		}
	}
	return 0;
}

static void
bnx2_free_stats_blk(struct net_device *dev)
{
	struct bnx2 *bp = netdev_priv(dev);

	if (bp->status_blk) {
		dma_free_coherent(&bp->pdev->dev, bp->status_stats_size,
				  bp->status_blk,
				  bp->status_blk_mapping);
		bp->status_blk = NULL;
		bp->stats_blk = NULL;
	}
}

static int
bnx2_alloc_stats_blk(struct net_device *dev)
{
	int status_blk_size;
	void *status_blk;
	struct bnx2 *bp = netdev_priv(dev);

	/* Combine status and statistics blocks into one allocation. */
	status_blk_size = L1_CACHE_ALIGN(sizeof(struct status_block));
	if (bp->flags & BNX2_FLAG_MSIX_CAP)
		status_blk_size = L1_CACHE_ALIGN(BNX2_MAX_MSIX_HW_VEC *
						 BNX2_SBLK_MSIX_ALIGN_SIZE);
	bp->status_stats_size = status_blk_size +
				sizeof(struct statistics_block);
	status_blk = dma_alloc_coherent(&bp->pdev->dev, bp->status_stats_size,
					&bp->status_blk_mapping, GFP_KERNEL);
	if (!status_blk)
		return -ENOMEM;

	bp->status_blk = status_blk;
	bp->stats_blk = status_blk + status_blk_size;
	bp->stats_blk_mapping = bp->status_blk_mapping + status_blk_size;

	return 0;
}

static void
bnx2_free_mem(struct bnx2 *bp)
{
	int i;
	struct bnx2_napi *bnapi = &bp->bnx2_napi[0];

	bnx2_free_tx_mem(bp);
	bnx2_free_rx_mem(bp);

	for (i = 0; i < bp->ctx_pages; i++) {
		if (bp->ctx_blk[i]) {
			dma_free_coherent(&bp->pdev->dev, BNX2_PAGE_SIZE,
					  bp->ctx_blk[i],
					  bp->ctx_blk_mapping[i]);
			bp->ctx_blk[i] = NULL;
		}
	}

	if (bnapi->status_blk.msi)
		bnapi->status_blk.msi = NULL;
}

static int
bnx2_alloc_mem(struct bnx2 *bp)
{
	int i, err;
	struct bnx2_napi *bnapi;

	bnapi = &bp->bnx2_napi[0];
	bnapi->status_blk.msi = bp->status_blk;
	bnapi->hw_tx_cons_ptr =
		&bnapi->status_blk.msi->status_tx_quick_consumer_index0;
	bnapi->hw_rx_cons_ptr =
		&bnapi->status_blk.msi->status_rx_quick_consumer_index0;
	if (bp->flags & BNX2_FLAG_MSIX_CAP) {
		for (i = 1; i < bp->irq_nvecs; i++) {
			struct status_block_msix *sblk;

			bnapi = &bp->bnx2_napi[i];

			sblk = (bp->status_blk + BNX2_SBLK_MSIX_ALIGN_SIZE * i);
			bnapi->status_blk.msix = sblk;
			bnapi->hw_tx_cons_ptr =
				&sblk->status_tx_quick_consumer_index;
			bnapi->hw_rx_cons_ptr =
				&sblk->status_rx_quick_consumer_index;
			bnapi->int_num = i << 24;
		}
	}

	if (BNX2_CHIP(bp) == BNX2_CHIP_5709) {
		bp->ctx_pages = 0x2000 / BNX2_PAGE_SIZE;
		if (bp->ctx_pages == 0)
			bp->ctx_pages = 1;
		for (i = 0; i < bp->ctx_pages; i++) {
			bp->ctx_blk[i] = dma_alloc_coherent(&bp->pdev->dev,
						BNX2_PAGE_SIZE,
						&bp->ctx_blk_mapping[i],
						GFP_KERNEL);
			if (!bp->ctx_blk[i])
				goto alloc_mem_err;
		}
	}

	err = bnx2_alloc_rx_mem(bp);
	if (err)
		goto alloc_mem_err;

	err = bnx2_alloc_tx_mem(bp);
	if (err)
		goto alloc_mem_err;

	return 0;

alloc_mem_err:
	bnx2_free_mem(bp);
	return -ENOMEM;
}

static void
bnx2_report_fw_link(struct bnx2 *bp)
{
	u32 fw_link_status = 0;

	if (bp->phy_flags & BNX2_PHY_FLAG_REMOTE_PHY_CAP)
		return;

	if (bp->link_up) {
		u32 bmsr;

		switch (bp->line_speed) {
		case SPEED_10:
			if (bp->duplex == DUPLEX_HALF)
				fw_link_status = BNX2_LINK_STATUS_10HALF;
			else
				fw_link_status = BNX2_LINK_STATUS_10FULL;
			break;
		case SPEED_100:
			if (bp->duplex == DUPLEX_HALF)
				fw_link_status = BNX2_LINK_STATUS_100HALF;
			else
				fw_link_status = BNX2_LINK_STATUS_100FULL;
			break;
		case SPEED_1000:
			if (bp->duplex == DUPLEX_HALF)
				fw_link_status = BNX2_LINK_STATUS_1000HALF;
			else
				fw_link_status = BNX2_LINK_STATUS_1000FULL;
			break;
		case SPEED_2500:
			if (bp->duplex == DUPLEX_HALF)
				fw_link_status = BNX2_LINK_STATUS_2500HALF;
			else
				fw_link_status = BNX2_LINK_STATUS_2500FULL;
			break;
		}

		fw_link_status |= BNX2_LINK_STATUS_LINK_UP;

		if (bp->autoneg) {
			fw_link_status |= BNX2_LINK_STATUS_AN_ENABLED;

			bnx2_read_phy(bp, bp->mii_bmsr, &bmsr);
			bnx2_read_phy(bp, bp->mii_bmsr, &bmsr);

			if (!(bmsr & BMSR_ANEGCOMPLETE) ||
			    bp->phy_flags & BNX2_PHY_FLAG_PARALLEL_DETECT)
				fw_link_status |= BNX2_LINK_STATUS_PARALLEL_DET;
			else
				fw_link_status |= BNX2_LINK_STATUS_AN_COMPLETE;
		}
	}
	else
		fw_link_status = BNX2_LINK_STATUS_LINK_DOWN;

	bnx2_shmem_wr(bp, BNX2_LINK_STATUS, fw_link_status);
}

static char *
bnx2_xceiver_str(struct bnx2 *bp)
{
	return (bp->phy_port == PORT_FIBRE) ? "SerDes" :
		((bp->phy_flags & BNX2_PHY_FLAG_SERDES) ? "Remote Copper" :
		 "Copper");
}

static void
bnx2_report_link(struct bnx2 *bp)
{
	if (bp->link_up) {
		netif_carrier_on(bp->dev);
		netdev_info(bp->dev, "NIC %s Link is Up, %d Mbps %s duplex",
			    bnx2_xceiver_str(bp),
			    bp->line_speed,
			    bp->duplex == DUPLEX_FULL ? "full" : "half");

		if (bp->flow_ctrl) {
			if (bp->flow_ctrl & FLOW_CTRL_RX) {
				pr_cont(", receive ");
				if (bp->flow_ctrl & FLOW_CTRL_TX)
					pr_cont("& transmit ");
			}
			else {
				pr_cont(", transmit ");
			}
			pr_cont("flow control ON");
		}
		pr_cont("\n");
	} else {
		netif_carrier_off(bp->dev);
		netdev_err(bp->dev, "NIC %s Link is Down\n",
			   bnx2_xceiver_str(bp));
	}

	bnx2_report_fw_link(bp);
}

static void
bnx2_resolve_flow_ctrl(struct bnx2 *bp)
{
	u32 local_adv, remote_adv;

	bp->flow_ctrl = 0;
	if ((bp->autoneg & (AUTONEG_SPEED | AUTONEG_FLOW_CTRL)) !=
		(AUTONEG_SPEED | AUTONEG_FLOW_CTRL)) {

		if (bp->duplex == DUPLEX_FULL) {
			bp->flow_ctrl = bp->req_flow_ctrl;
		}
		return;
	}

	if (bp->duplex != DUPLEX_FULL) {
		return;
	}

	if ((bp->phy_flags & BNX2_PHY_FLAG_SERDES) &&
	    (BNX2_CHIP(bp) == BNX2_CHIP_5708)) {
		u32 val;

		bnx2_read_phy(bp, BCM5708S_1000X_STAT1, &val);
		if (val & BCM5708S_1000X_STAT1_TX_PAUSE)
			bp->flow_ctrl |= FLOW_CTRL_TX;
		if (val & BCM5708S_1000X_STAT1_RX_PAUSE)
			bp->flow_ctrl |= FLOW_CTRL_RX;
		return;
	}

	bnx2_read_phy(bp, bp->mii_adv, &local_adv);
	bnx2_read_phy(bp, bp->mii_lpa, &remote_adv);

	if (bp->phy_flags & BNX2_PHY_FLAG_SERDES) {
		u32 new_local_adv = 0;
		u32 new_remote_adv = 0;

		if (local_adv & ADVERTISE_1000XPAUSE)
			new_local_adv |= ADVERTISE_PAUSE_CAP;
		if (local_adv & ADVERTISE_1000XPSE_ASYM)
			new_local_adv |= ADVERTISE_PAUSE_ASYM;
		if (remote_adv & ADVERTISE_1000XPAUSE)
			new_remote_adv |= ADVERTISE_PAUSE_CAP;
		if (remote_adv & ADVERTISE_1000XPSE_ASYM)
			new_remote_adv |= ADVERTISE_PAUSE_ASYM;

		local_adv = new_local_adv;
		remote_adv = new_remote_adv;
	}

	/* See Table 28B-3 of 802.3ab-1999 spec. */
	if (local_adv & ADVERTISE_PAUSE_CAP) {
		if(local_adv & ADVERTISE_PAUSE_ASYM) {
	                if (remote_adv & ADVERTISE_PAUSE_CAP) {
				bp->flow_ctrl = FLOW_CTRL_TX | FLOW_CTRL_RX;
			}
			else if (remote_adv & ADVERTISE_PAUSE_ASYM) {
				bp->flow_ctrl = FLOW_CTRL_RX;
			}
		}
		else {
			if (remote_adv & ADVERTISE_PAUSE_CAP) {
				bp->flow_ctrl = FLOW_CTRL_TX | FLOW_CTRL_RX;
			}
		}
	}
	else if (local_adv & ADVERTISE_PAUSE_ASYM) {
		if ((remote_adv & ADVERTISE_PAUSE_CAP) &&
			(remote_adv & ADVERTISE_PAUSE_ASYM)) {

			bp->flow_ctrl = FLOW_CTRL_TX;
		}
	}
}

static int
bnx2_5709s_linkup(struct bnx2 *bp)
{
	u32 val, speed;

	bp->link_up = 1;

	bnx2_write_phy(bp, MII_BNX2_BLK_ADDR, MII_BNX2_BLK_ADDR_GP_STATUS);
	bnx2_read_phy(bp, MII_BNX2_GP_TOP_AN_STATUS1, &val);
	bnx2_write_phy(bp, MII_BNX2_BLK_ADDR, MII_BNX2_BLK_ADDR_COMBO_IEEEB0);

	if ((bp->autoneg & AUTONEG_SPEED) == 0) {
		bp->line_speed = bp->req_line_speed;
		bp->duplex = bp->req_duplex;
		return 0;
	}
	speed = val & MII_BNX2_GP_TOP_AN_SPEED_MSK;
	switch (speed) {
		case MII_BNX2_GP_TOP_AN_SPEED_10:
			bp->line_speed = SPEED_10;
			break;
		case MII_BNX2_GP_TOP_AN_SPEED_100:
			bp->line_speed = SPEED_100;
			break;
		case MII_BNX2_GP_TOP_AN_SPEED_1G:
		case MII_BNX2_GP_TOP_AN_SPEED_1GKV:
			bp->line_speed = SPEED_1000;
			break;
		case MII_BNX2_GP_TOP_AN_SPEED_2_5G:
			bp->line_speed = SPEED_2500;
			break;
	}
	if (val & MII_BNX2_GP_TOP_AN_FD)
		bp->duplex = DUPLEX_FULL;
	else
		bp->duplex = DUPLEX_HALF;
	return 0;
}

static int
bnx2_5708s_linkup(struct bnx2 *bp)
{
	u32 val;

	bp->link_up = 1;
	bnx2_read_phy(bp, BCM5708S_1000X_STAT1, &val);
	switch (val & BCM5708S_1000X_STAT1_SPEED_MASK) {
		case BCM5708S_1000X_STAT1_SPEED_10:
			bp->line_speed = SPEED_10;
			break;
		case BCM5708S_1000X_STAT1_SPEED_100:
			bp->line_speed = SPEED_100;
			break;
		case BCM5708S_1000X_STAT1_SPEED_1G:
			bp->line_speed = SPEED_1000;
			break;
		case BCM5708S_1000X_STAT1_SPEED_2G5:
			bp->line_speed = SPEED_2500;
			break;
	}
	if (val & BCM5708S_1000X_STAT1_FD)
		bp->duplex = DUPLEX_FULL;
	else
		bp->duplex = DUPLEX_HALF;

	return 0;
}

static int
bnx2_5706s_linkup(struct bnx2 *bp)
{
	u32 bmcr, local_adv, remote_adv, common;

	bp->link_up = 1;
	bp->line_speed = SPEED_1000;

	bnx2_read_phy(bp, bp->mii_bmcr, &bmcr);
	if (bmcr & BMCR_FULLDPLX) {
		bp->duplex = DUPLEX_FULL;
	}
	else {
		bp->duplex = DUPLEX_HALF;
	}

	if (!(bmcr & BMCR_ANENABLE)) {
		return 0;
	}

	bnx2_read_phy(bp, bp->mii_adv, &local_adv);
	bnx2_read_phy(bp, bp->mii_lpa, &remote_adv);

	common = local_adv & remote_adv;
	if (common & (ADVERTISE_1000XHALF | ADVERTISE_1000XFULL)) {

		if (common & ADVERTISE_1000XFULL) {
			bp->duplex = DUPLEX_FULL;
		}
		else {
			bp->duplex = DUPLEX_HALF;
		}
	}

	return 0;
}

static int
bnx2_copper_linkup(struct bnx2 *bp)
{
	u32 bmcr;

	bp->phy_flags &= ~BNX2_PHY_FLAG_MDIX;

	bnx2_read_phy(bp, bp->mii_bmcr, &bmcr);
	if (bmcr & BMCR_ANENABLE) {
		u32 local_adv, remote_adv, common;

		bnx2_read_phy(bp, MII_CTRL1000, &local_adv);
		bnx2_read_phy(bp, MII_STAT1000, &remote_adv);

		common = local_adv & (remote_adv >> 2);
		if (common & ADVERTISE_1000FULL) {
			bp->line_speed = SPEED_1000;
			bp->duplex = DUPLEX_FULL;
		}
		else if (common & ADVERTISE_1000HALF) {
			bp->line_speed = SPEED_1000;
			bp->duplex = DUPLEX_HALF;
		}
		else {
			bnx2_read_phy(bp, bp->mii_adv, &local_adv);
			bnx2_read_phy(bp, bp->mii_lpa, &remote_adv);

			common = local_adv & remote_adv;
			if (common & ADVERTISE_100FULL) {
				bp->line_speed = SPEED_100;
				bp->duplex = DUPLEX_FULL;
			}
			else if (common & ADVERTISE_100HALF) {
				bp->line_speed = SPEED_100;
				bp->duplex = DUPLEX_HALF;
			}
			else if (common & ADVERTISE_10FULL) {
				bp->line_speed = SPEED_10;
				bp->duplex = DUPLEX_FULL;
			}
			else if (common & ADVERTISE_10HALF) {
				bp->line_speed = SPEED_10;
				bp->duplex = DUPLEX_HALF;
			}
			else {
				bp->line_speed = 0;
				bp->link_up = 0;
			}
		}
	}
	else {
		if (bmcr & BMCR_SPEED100) {
			bp->line_speed = SPEED_100;
		}
		else {
			bp->line_speed = SPEED_10;
		}
		if (bmcr & BMCR_FULLDPLX) {
			bp->duplex = DUPLEX_FULL;
		}
		else {
			bp->duplex = DUPLEX_HALF;
		}
	}

	if (bp->link_up) {
		u32 ext_status;

		bnx2_read_phy(bp, MII_BNX2_EXT_STATUS, &ext_status);
		if (ext_status & EXT_STATUS_MDIX)
			bp->phy_flags |= BNX2_PHY_FLAG_MDIX;
	}

	return 0;
}

static void
bnx2_init_rx_context(struct bnx2 *bp, u32 cid)
{
	u32 val, rx_cid_addr = GET_CID_ADDR(cid);

	val = BNX2_L2CTX_CTX_TYPE_CTX_BD_CHN_TYPE_VALUE;
	val |= BNX2_L2CTX_CTX_TYPE_SIZE_L2;
	val |= 0x02 << 8;

	if (bp->flow_ctrl & FLOW_CTRL_TX)
		val |= BNX2_L2CTX_FLOW_CTRL_ENABLE;

	bnx2_ctx_wr(bp, rx_cid_addr, BNX2_L2CTX_CTX_TYPE, val);
}

static void
bnx2_init_all_rx_contexts(struct bnx2 *bp)
{
	int i;
	u32 cid;

	for (i = 0, cid = RX_CID; i < bp->num_rx_rings; i++, cid++) {
		if (i == 1)
			cid = RX_RSS_CID;
		bnx2_init_rx_context(bp, cid);
	}
}

static void
bnx2_set_mac_link(struct bnx2 *bp)
{
	u32 val;

	BNX2_WR(bp, BNX2_EMAC_TX_LENGTHS, 0x2620);
	if (bp->link_up && (bp->line_speed == SPEED_1000) &&
		(bp->duplex == DUPLEX_HALF)) {
		BNX2_WR(bp, BNX2_EMAC_TX_LENGTHS, 0x26ff);
	}

	/* Configure the EMAC mode register. */
	val = BNX2_RD(bp, BNX2_EMAC_MODE);

	val &= ~(BNX2_EMAC_MODE_PORT | BNX2_EMAC_MODE_HALF_DUPLEX |
		BNX2_EMAC_MODE_MAC_LOOP | BNX2_EMAC_MODE_FORCE_LINK |
		BNX2_EMAC_MODE_25G_MODE);

	if (bp->link_up) {
		switch (bp->line_speed) {
			case SPEED_10:
				if (BNX2_CHIP(bp) != BNX2_CHIP_5706) {
					val |= BNX2_EMAC_MODE_PORT_MII_10M;
					break;
				}
				fallthrough;
			case SPEED_100:
				val |= BNX2_EMAC_MODE_PORT_MII;
				break;
			case SPEED_2500:
				val |= BNX2_EMAC_MODE_25G_MODE;
				fallthrough;
			case SPEED_1000:
				val |= BNX2_EMAC_MODE_PORT_GMII;
				break;
		}
	}
	else {
		val |= BNX2_EMAC_MODE_PORT_GMII;
	}

	/* Set the MAC to operate in the appropriate duplex mode. */
	if (bp->duplex == DUPLEX_HALF)
		val |= BNX2_EMAC_MODE_HALF_DUPLEX;
	BNX2_WR(bp, BNX2_EMAC_MODE, val);

	/* Enable/disable rx PAUSE. */
	bp->rx_mode &= ~BNX2_EMAC_RX_MODE_FLOW_EN;

	if (bp->flow_ctrl & FLOW_CTRL_RX)
		bp->rx_mode |= BNX2_EMAC_RX_MODE_FLOW_EN;
	BNX2_WR(bp, BNX2_EMAC_RX_MODE, bp->rx_mode);

	/* Enable/disable tx PAUSE. */
	val = BNX2_RD(bp, BNX2_EMAC_TX_MODE);
	val &= ~BNX2_EMAC_TX_MODE_FLOW_EN;

	if (bp->flow_ctrl & FLOW_CTRL_TX)
		val |= BNX2_EMAC_TX_MODE_FLOW_EN;
	BNX2_WR(bp, BNX2_EMAC_TX_MODE, val);

	/* Acknowledge the interrupt. */
	BNX2_WR(bp, BNX2_EMAC_STATUS, BNX2_EMAC_STATUS_LINK_CHANGE);

	bnx2_init_all_rx_contexts(bp);
}

static void
bnx2_enable_bmsr1(struct bnx2 *bp)
{
	if ((bp->phy_flags & BNX2_PHY_FLAG_SERDES) &&
	    (BNX2_CHIP(bp) == BNX2_CHIP_5709))
		bnx2_write_phy(bp, MII_BNX2_BLK_ADDR,
			       MII_BNX2_BLK_ADDR_GP_STATUS);
}

static void
bnx2_disable_bmsr1(struct bnx2 *bp)
{
	if ((bp->phy_flags & BNX2_PHY_FLAG_SERDES) &&
	    (BNX2_CHIP(bp) == BNX2_CHIP_5709))
		bnx2_write_phy(bp, MII_BNX2_BLK_ADDR,
			       MII_BNX2_BLK_ADDR_COMBO_IEEEB0);
}

static int
bnx2_test_and_enable_2g5(struct bnx2 *bp)
{
	u32 up1;
	int ret = 1;

	if (!(bp->phy_flags & BNX2_PHY_FLAG_2_5G_CAPABLE))
		return 0;

	if (bp->autoneg & AUTONEG_SPEED)
		bp->advertising |= ADVERTISED_2500baseX_Full;

	if (BNX2_CHIP(bp) == BNX2_CHIP_5709)
		bnx2_write_phy(bp, MII_BNX2_BLK_ADDR, MII_BNX2_BLK_ADDR_OVER1G);

	bnx2_read_phy(bp, bp->mii_up1, &up1);
	if (!(up1 & BCM5708S_UP1_2G5)) {
		up1 |= BCM5708S_UP1_2G5;
		bnx2_write_phy(bp, bp->mii_up1, up1);
		ret = 0;
	}

	if (BNX2_CHIP(bp) == BNX2_CHIP_5709)
		bnx2_write_phy(bp, MII_BNX2_BLK_ADDR,
			       MII_BNX2_BLK_ADDR_COMBO_IEEEB0);

	return ret;
}

static int
bnx2_test_and_disable_2g5(struct bnx2 *bp)
{
	u32 up1;
	int ret = 0;

	if (!(bp->phy_flags & BNX2_PHY_FLAG_2_5G_CAPABLE))
		return 0;

	if (BNX2_CHIP(bp) == BNX2_CHIP_5709)
		bnx2_write_phy(bp, MII_BNX2_BLK_ADDR, MII_BNX2_BLK_ADDR_OVER1G);

	bnx2_read_phy(bp, bp->mii_up1, &up1);
	if (up1 & BCM5708S_UP1_2G5) {
		up1 &= ~BCM5708S_UP1_2G5;
		bnx2_write_phy(bp, bp->mii_up1, up1);
		ret = 1;
	}

	if (BNX2_CHIP(bp) == BNX2_CHIP_5709)
		bnx2_write_phy(bp, MII_BNX2_BLK_ADDR,
			       MII_BNX2_BLK_ADDR_COMBO_IEEEB0);

	return ret;
}

static void
bnx2_enable_forced_2g5(struct bnx2 *bp)
{
	u32 bmcr;
	int err;

	if (!(bp->phy_flags & BNX2_PHY_FLAG_2_5G_CAPABLE))
		return;

	if (BNX2_CHIP(bp) == BNX2_CHIP_5709) {
		u32 val;

		bnx2_write_phy(bp, MII_BNX2_BLK_ADDR,
			       MII_BNX2_BLK_ADDR_SERDES_DIG);
		if (!bnx2_read_phy(bp, MII_BNX2_SERDES_DIG_MISC1, &val)) {
			val &= ~MII_BNX2_SD_MISC1_FORCE_MSK;
			val |= MII_BNX2_SD_MISC1_FORCE |
				MII_BNX2_SD_MISC1_FORCE_2_5G;
			bnx2_write_phy(bp, MII_BNX2_SERDES_DIG_MISC1, val);
		}

		bnx2_write_phy(bp, MII_BNX2_BLK_ADDR,
			       MII_BNX2_BLK_ADDR_COMBO_IEEEB0);
		err = bnx2_read_phy(bp, bp->mii_bmcr, &bmcr);

	} else if (BNX2_CHIP(bp) == BNX2_CHIP_5708) {
		err = bnx2_read_phy(bp, bp->mii_bmcr, &bmcr);
		if (!err)
			bmcr |= BCM5708S_BMCR_FORCE_2500;
	} else {
		return;
	}

	if (err)
		return;

	if (bp->autoneg & AUTONEG_SPEED) {
		bmcr &= ~BMCR_ANENABLE;
		if (bp->req_duplex == DUPLEX_FULL)
			bmcr |= BMCR_FULLDPLX;
	}
	bnx2_write_phy(bp, bp->mii_bmcr, bmcr);
}

static void
bnx2_disable_forced_2g5(struct bnx2 *bp)
{
	u32 bmcr;
	int err;

	if (!(bp->phy_flags & BNX2_PHY_FLAG_2_5G_CAPABLE))
		return;

	if (BNX2_CHIP(bp) == BNX2_CHIP_5709) {
		u32 val;

		bnx2_write_phy(bp, MII_BNX2_BLK_ADDR,
			       MII_BNX2_BLK_ADDR_SERDES_DIG);
		if (!bnx2_read_phy(bp, MII_BNX2_SERDES_DIG_MISC1, &val)) {
			val &= ~MII_BNX2_SD_MISC1_FORCE;
			bnx2_write_phy(bp, MII_BNX2_SERDES_DIG_MISC1, val);
		}

		bnx2_write_phy(bp, MII_BNX2_BLK_ADDR,
			       MII_BNX2_BLK_ADDR_COMBO_IEEEB0);
		err = bnx2_read_phy(bp, bp->mii_bmcr, &bmcr);

	} else if (BNX2_CHIP(bp) == BNX2_CHIP_5708) {
		err = bnx2_read_phy(bp, bp->mii_bmcr, &bmcr);
		if (!err)
			bmcr &= ~BCM5708S_BMCR_FORCE_2500;
	} else {
		return;
	}

	if (err)
		return;

	if (bp->autoneg & AUTONEG_SPEED)
		bmcr |= BMCR_SPEED1000 | BMCR_ANENABLE | BMCR_ANRESTART;
	bnx2_write_phy(bp, bp->mii_bmcr, bmcr);
}

static void
bnx2_5706s_force_link_dn(struct bnx2 *bp, int start)
{
	u32 val;

	bnx2_write_phy(bp, MII_BNX2_DSP_ADDRESS, MII_EXPAND_SERDES_CTL);
	bnx2_read_phy(bp, MII_BNX2_DSP_RW_PORT, &val);
	if (start)
		bnx2_write_phy(bp, MII_BNX2_DSP_RW_PORT, val & 0xff0f);
	else
		bnx2_write_phy(bp, MII_BNX2_DSP_RW_PORT, val | 0xc0);
}

static int
bnx2_set_link(struct bnx2 *bp)
{
	u32 bmsr;
	u8 link_up;

	if (bp->loopback == MAC_LOOPBACK || bp->loopback == PHY_LOOPBACK) {
		bp->link_up = 1;
		return 0;
	}

	if (bp->phy_flags & BNX2_PHY_FLAG_REMOTE_PHY_CAP)
		return 0;

	link_up = bp->link_up;

	bnx2_enable_bmsr1(bp);
	bnx2_read_phy(bp, bp->mii_bmsr1, &bmsr);
	bnx2_read_phy(bp, bp->mii_bmsr1, &bmsr);
	bnx2_disable_bmsr1(bp);

	if ((bp->phy_flags & BNX2_PHY_FLAG_SERDES) &&
	    (BNX2_CHIP(bp) == BNX2_CHIP_5706)) {
		u32 val, an_dbg;

		if (bp->phy_flags & BNX2_PHY_FLAG_FORCED_DOWN) {
			bnx2_5706s_force_link_dn(bp, 0);
			bp->phy_flags &= ~BNX2_PHY_FLAG_FORCED_DOWN;
		}
		val = BNX2_RD(bp, BNX2_EMAC_STATUS);

		bnx2_write_phy(bp, MII_BNX2_MISC_SHADOW, MISC_SHDW_AN_DBG);
		bnx2_read_phy(bp, MII_BNX2_MISC_SHADOW, &an_dbg);
		bnx2_read_phy(bp, MII_BNX2_MISC_SHADOW, &an_dbg);

		if ((val & BNX2_EMAC_STATUS_LINK) &&
		    !(an_dbg & MISC_SHDW_AN_DBG_NOSYNC))
			bmsr |= BMSR_LSTATUS;
		else
			bmsr &= ~BMSR_LSTATUS;
	}

	if (bmsr & BMSR_LSTATUS) {
		bp->link_up = 1;

		if (bp->phy_flags & BNX2_PHY_FLAG_SERDES) {
			if (BNX2_CHIP(bp) == BNX2_CHIP_5706)
				bnx2_5706s_linkup(bp);
			else if (BNX2_CHIP(bp) == BNX2_CHIP_5708)
				bnx2_5708s_linkup(bp);
			else if (BNX2_CHIP(bp) == BNX2_CHIP_5709)
				bnx2_5709s_linkup(bp);
		}
		else {
			bnx2_copper_linkup(bp);
		}
		bnx2_resolve_flow_ctrl(bp);
	}
	else {
		if ((bp->phy_flags & BNX2_PHY_FLAG_SERDES) &&
		    (bp->autoneg & AUTONEG_SPEED))
			bnx2_disable_forced_2g5(bp);

		if (bp->phy_flags & BNX2_PHY_FLAG_PARALLEL_DETECT) {
			u32 bmcr;

			bnx2_read_phy(bp, bp->mii_bmcr, &bmcr);
			bmcr |= BMCR_ANENABLE;
			bnx2_write_phy(bp, bp->mii_bmcr, bmcr);

			bp->phy_flags &= ~BNX2_PHY_FLAG_PARALLEL_DETECT;
		}
		bp->link_up = 0;
	}

	if (bp->link_up != link_up) {
		bnx2_report_link(bp);
	}

	bnx2_set_mac_link(bp);

	return 0;
}

static int
bnx2_reset_phy(struct bnx2 *bp)
{
	int i;
	u32 reg;

        bnx2_write_phy(bp, bp->mii_bmcr, BMCR_RESET);

#define PHY_RESET_MAX_WAIT 100
	for (i = 0; i < PHY_RESET_MAX_WAIT; i++) {
		udelay(10);

		bnx2_read_phy(bp, bp->mii_bmcr, &reg);
		if (!(reg & BMCR_RESET)) {
			udelay(20);
			break;
		}
	}
	if (i == PHY_RESET_MAX_WAIT) {
		return -EBUSY;
	}
	return 0;
}

static u32
bnx2_phy_get_pause_adv(struct bnx2 *bp)
{
	u32 adv = 0;

	if ((bp->req_flow_ctrl & (FLOW_CTRL_RX | FLOW_CTRL_TX)) ==
		(FLOW_CTRL_RX | FLOW_CTRL_TX)) {

		if (bp->phy_flags & BNX2_PHY_FLAG_SERDES) {
			adv = ADVERTISE_1000XPAUSE;
		}
		else {
			adv = ADVERTISE_PAUSE_CAP;
		}
	}
	else if (bp->req_flow_ctrl & FLOW_CTRL_TX) {
		if (bp->phy_flags & BNX2_PHY_FLAG_SERDES) {
			adv = ADVERTISE_1000XPSE_ASYM;
		}
		else {
			adv = ADVERTISE_PAUSE_ASYM;
		}
	}
	else if (bp->req_flow_ctrl & FLOW_CTRL_RX) {
		if (bp->phy_flags & BNX2_PHY_FLAG_SERDES) {
			adv = ADVERTISE_1000XPAUSE | ADVERTISE_1000XPSE_ASYM;
		}
		else {
			adv = ADVERTISE_PAUSE_CAP | ADVERTISE_PAUSE_ASYM;
		}
	}
	return adv;
}

static int bnx2_fw_sync(struct bnx2 *, u32, int, int);

static int
bnx2_setup_remote_phy(struct bnx2 *bp, u8 port)
__releases(&bp->phy_lock)
__acquires(&bp->phy_lock)
{
	u32 speed_arg = 0, pause_adv;

	pause_adv = bnx2_phy_get_pause_adv(bp);

	if (bp->autoneg & AUTONEG_SPEED) {
		speed_arg |= BNX2_NETLINK_SET_LINK_ENABLE_AUTONEG;
		if (bp->advertising & ADVERTISED_10baseT_Half)
			speed_arg |= BNX2_NETLINK_SET_LINK_SPEED_10HALF;
		if (bp->advertising & ADVERTISED_10baseT_Full)
			speed_arg |= BNX2_NETLINK_SET_LINK_SPEED_10FULL;
		if (bp->advertising & ADVERTISED_100baseT_Half)
			speed_arg |= BNX2_NETLINK_SET_LINK_SPEED_100HALF;
		if (bp->advertising & ADVERTISED_100baseT_Full)
			speed_arg |= BNX2_NETLINK_SET_LINK_SPEED_100FULL;
		if (bp->advertising & ADVERTISED_1000baseT_Full)
			speed_arg |= BNX2_NETLINK_SET_LINK_SPEED_1GFULL;
		if (bp->advertising & ADVERTISED_2500baseX_Full)
			speed_arg |= BNX2_NETLINK_SET_LINK_SPEED_2G5FULL;
	} else {
		if (bp->req_line_speed == SPEED_2500)
			speed_arg = BNX2_NETLINK_SET_LINK_SPEED_2G5FULL;
		else if (bp->req_line_speed == SPEED_1000)
			speed_arg = BNX2_NETLINK_SET_LINK_SPEED_1GFULL;
		else if (bp->req_line_speed == SPEED_100) {
			if (bp->req_duplex == DUPLEX_FULL)
				speed_arg = BNX2_NETLINK_SET_LINK_SPEED_100FULL;
			else
				speed_arg = BNX2_NETLINK_SET_LINK_SPEED_100HALF;
		} else if (bp->req_line_speed == SPEED_10) {
			if (bp->req_duplex == DUPLEX_FULL)
				speed_arg = BNX2_NETLINK_SET_LINK_SPEED_10FULL;
			else
				speed_arg = BNX2_NETLINK_SET_LINK_SPEED_10HALF;
		}
	}

	if (pause_adv & (ADVERTISE_1000XPAUSE | ADVERTISE_PAUSE_CAP))
		speed_arg |= BNX2_NETLINK_SET_LINK_FC_SYM_PAUSE;
	if (pause_adv & (ADVERTISE_1000XPSE_ASYM | ADVERTISE_PAUSE_ASYM))
		speed_arg |= BNX2_NETLINK_SET_LINK_FC_ASYM_PAUSE;

	if (port == PORT_TP)
		speed_arg |= BNX2_NETLINK_SET_LINK_PHY_APP_REMOTE |
			     BNX2_NETLINK_SET_LINK_ETH_AT_WIRESPEED;

	bnx2_shmem_wr(bp, BNX2_DRV_MB_ARG0, speed_arg);

	spin_unlock_bh(&bp->phy_lock);
	bnx2_fw_sync(bp, BNX2_DRV_MSG_CODE_CMD_SET_LINK, 1, 0);
	spin_lock_bh(&bp->phy_lock);

	return 0;
}

static int
bnx2_setup_serdes_phy(struct bnx2 *bp, u8 port)
__releases(&bp->phy_lock)
__acquires(&bp->phy_lock)
{
	u32 adv, bmcr;
	u32 new_adv = 0;

	if (bp->phy_flags & BNX2_PHY_FLAG_REMOTE_PHY_CAP)
		return bnx2_setup_remote_phy(bp, port);

	if (!(bp->autoneg & AUTONEG_SPEED)) {
		u32 new_bmcr;
		int force_link_down = 0;

		if (bp->req_line_speed == SPEED_2500) {
			if (!bnx2_test_and_enable_2g5(bp))
				force_link_down = 1;
		} else if (bp->req_line_speed == SPEED_1000) {
			if (bnx2_test_and_disable_2g5(bp))
				force_link_down = 1;
		}
		bnx2_read_phy(bp, bp->mii_adv, &adv);
		adv &= ~(ADVERTISE_1000XFULL | ADVERTISE_1000XHALF);

		bnx2_read_phy(bp, bp->mii_bmcr, &bmcr);
		new_bmcr = bmcr & ~BMCR_ANENABLE;
		new_bmcr |= BMCR_SPEED1000;

		if (BNX2_CHIP(bp) == BNX2_CHIP_5709) {
			if (bp->req_line_speed == SPEED_2500)
				bnx2_enable_forced_2g5(bp);
			else if (bp->req_line_speed == SPEED_1000) {
				bnx2_disable_forced_2g5(bp);
				new_bmcr &= ~0x2000;
			}

		} else if (BNX2_CHIP(bp) == BNX2_CHIP_5708) {
			if (bp->req_line_speed == SPEED_2500)
				new_bmcr |= BCM5708S_BMCR_FORCE_2500;
			else
				new_bmcr = bmcr & ~BCM5708S_BMCR_FORCE_2500;
		}

		if (bp->req_duplex == DUPLEX_FULL) {
			adv |= ADVERTISE_1000XFULL;
			new_bmcr |= BMCR_FULLDPLX;
		}
		else {
			adv |= ADVERTISE_1000XHALF;
			new_bmcr &= ~BMCR_FULLDPLX;
		}
		if ((new_bmcr != bmcr) || (force_link_down)) {
			/* Force a link down visible on the other side */
			if (bp->link_up) {
				bnx2_write_phy(bp, bp->mii_adv, adv &
					       ~(ADVERTISE_1000XFULL |
						 ADVERTISE_1000XHALF));
				bnx2_write_phy(bp, bp->mii_bmcr, bmcr |
					BMCR_ANRESTART | BMCR_ANENABLE);

				bp->link_up = 0;
				netif_carrier_off(bp->dev);
				bnx2_write_phy(bp, bp->mii_bmcr, new_bmcr);
				bnx2_report_link(bp);
			}
			bnx2_write_phy(bp, bp->mii_adv, adv);
			bnx2_write_phy(bp, bp->mii_bmcr, new_bmcr);
		} else {
			bnx2_resolve_flow_ctrl(bp);
			bnx2_set_mac_link(bp);
		}
		return 0;
	}

	bnx2_test_and_enable_2g5(bp);

	if (bp->advertising & ADVERTISED_1000baseT_Full)
		new_adv |= ADVERTISE_1000XFULL;

	new_adv |= bnx2_phy_get_pause_adv(bp);

	bnx2_read_phy(bp, bp->mii_adv, &adv);
	bnx2_read_phy(bp, bp->mii_bmcr, &bmcr);

	bp->serdes_an_pending = 0;
	if ((adv != new_adv) || ((bmcr & BMCR_ANENABLE) == 0)) {
		/* Force a link down visible on the other side */
		if (bp->link_up) {
			bnx2_write_phy(bp, bp->mii_bmcr, BMCR_LOOPBACK);
			spin_unlock_bh(&bp->phy_lock);
			msleep(20);
			spin_lock_bh(&bp->phy_lock);
		}

		bnx2_write_phy(bp, bp->mii_adv, new_adv);
		bnx2_write_phy(bp, bp->mii_bmcr, bmcr | BMCR_ANRESTART |
			BMCR_ANENABLE);
		/* Speed up link-up time when the link partner
		 * does not autonegotiate which is very common
		 * in blade servers. Some blade servers use
		 * IPMI for kerboard input and it's important
		 * to minimize link disruptions. Autoneg. involves
		 * exchanging base pages plus 3 next pages and
		 * normally completes in about 120 msec.
		 */
		bp->current_interval = BNX2_SERDES_AN_TIMEOUT;
		bp->serdes_an_pending = 1;
		mod_timer(&bp->timer, jiffies + bp->current_interval);
	} else {
		bnx2_resolve_flow_ctrl(bp);
		bnx2_set_mac_link(bp);
	}

	return 0;
}

#define ETHTOOL_ALL_FIBRE_SPEED						\
	(bp->phy_flags & BNX2_PHY_FLAG_2_5G_CAPABLE) ?			\
		(ADVERTISED_2500baseX_Full | ADVERTISED_1000baseT_Full) :\
		(ADVERTISED_1000baseT_Full)

#define ETHTOOL_ALL_COPPER_SPEED					\
	(ADVERTISED_10baseT_Half | ADVERTISED_10baseT_Full |		\
	ADVERTISED_100baseT_Half | ADVERTISED_100baseT_Full |		\
	ADVERTISED_1000baseT_Full)

#define PHY_ALL_10_100_SPEED (ADVERTISE_10HALF | ADVERTISE_10FULL | \
	ADVERTISE_100HALF | ADVERTISE_100FULL | ADVERTISE_CSMA)

#define PHY_ALL_1000_SPEED (ADVERTISE_1000HALF | ADVERTISE_1000FULL)

static void
bnx2_set_default_remote_link(struct bnx2 *bp)
{
	u32 link;

	if (bp->phy_port == PORT_TP)
		link = bnx2_shmem_rd(bp, BNX2_RPHY_COPPER_LINK);
	else
		link = bnx2_shmem_rd(bp, BNX2_RPHY_SERDES_LINK);

	if (link & BNX2_NETLINK_SET_LINK_ENABLE_AUTONEG) {
		bp->req_line_speed = 0;
		bp->autoneg |= AUTONEG_SPEED;
		bp->advertising = ADVERTISED_Autoneg;
		if (link & BNX2_NETLINK_SET_LINK_SPEED_10HALF)
			bp->advertising |= ADVERTISED_10baseT_Half;
		if (link & BNX2_NETLINK_SET_LINK_SPEED_10FULL)
			bp->advertising |= ADVERTISED_10baseT_Full;
		if (link & BNX2_NETLINK_SET_LINK_SPEED_100HALF)
			bp->advertising |= ADVERTISED_100baseT_Half;
		if (link & BNX2_NETLINK_SET_LINK_SPEED_100FULL)
			bp->advertising |= ADVERTISED_100baseT_Full;
		if (link & BNX2_NETLINK_SET_LINK_SPEED_1GFULL)
			bp->advertising |= ADVERTISED_1000baseT_Full;
		if (link & BNX2_NETLINK_SET_LINK_SPEED_2G5FULL)
			bp->advertising |= ADVERTISED_2500baseX_Full;
	} else {
		bp->autoneg = 0;
		bp->advertising = 0;
		bp->req_duplex = DUPLEX_FULL;
		if (link & BNX2_NETLINK_SET_LINK_SPEED_10) {
			bp->req_line_speed = SPEED_10;
			if (link & BNX2_NETLINK_SET_LINK_SPEED_10HALF)
				bp->req_duplex = DUPLEX_HALF;
		}
		if (link & BNX2_NETLINK_SET_LINK_SPEED_100) {
			bp->req_line_speed = SPEED_100;
			if (link & BNX2_NETLINK_SET_LINK_SPEED_100HALF)
				bp->req_duplex = DUPLEX_HALF;
		}
		if (link & BNX2_NETLINK_SET_LINK_SPEED_1GFULL)
			bp->req_line_speed = SPEED_1000;
		if (link & BNX2_NETLINK_SET_LINK_SPEED_2G5FULL)
			bp->req_line_speed = SPEED_2500;
	}
}

static void
bnx2_set_default_link(struct bnx2 *bp)
{
	if (bp->phy_flags & BNX2_PHY_FLAG_REMOTE_PHY_CAP) {
		bnx2_set_default_remote_link(bp);
		return;
	}

	bp->autoneg = AUTONEG_SPEED | AUTONEG_FLOW_CTRL;
	bp->req_line_speed = 0;
	if (bp->phy_flags & BNX2_PHY_FLAG_SERDES) {
		u32 reg;

		bp->advertising = ETHTOOL_ALL_FIBRE_SPEED | ADVERTISED_Autoneg;

		reg = bnx2_shmem_rd(bp, BNX2_PORT_HW_CFG_CONFIG);
		reg &= BNX2_PORT_HW_CFG_CFG_DFLT_LINK_MASK;
		if (reg == BNX2_PORT_HW_CFG_CFG_DFLT_LINK_1G) {
			bp->autoneg = 0;
			bp->req_line_speed = bp->line_speed = SPEED_1000;
			bp->req_duplex = DUPLEX_FULL;
		}
	} else
		bp->advertising = ETHTOOL_ALL_COPPER_SPEED | ADVERTISED_Autoneg;
}

static void
bnx2_send_heart_beat(struct bnx2 *bp)
{
	u32 msg;
	u32 addr;

	spin_lock(&bp->indirect_lock);
	msg = (u32) (++bp->fw_drv_pulse_wr_seq & BNX2_DRV_PULSE_SEQ_MASK);
	addr = bp->shmem_base + BNX2_DRV_PULSE_MB;
	BNX2_WR(bp, BNX2_PCICFG_REG_WINDOW_ADDRESS, addr);
	BNX2_WR(bp, BNX2_PCICFG_REG_WINDOW, msg);
	spin_unlock(&bp->indirect_lock);
}

static void
bnx2_remote_phy_event(struct bnx2 *bp)
{
	u32 msg;
	u8 link_up = bp->link_up;
	u8 old_port;

	msg = bnx2_shmem_rd(bp, BNX2_LINK_STATUS);

	if (msg & BNX2_LINK_STATUS_HEART_BEAT_EXPIRED)
		bnx2_send_heart_beat(bp);

	msg &= ~BNX2_LINK_STATUS_HEART_BEAT_EXPIRED;

	if ((msg & BNX2_LINK_STATUS_LINK_UP) == BNX2_LINK_STATUS_LINK_DOWN)
		bp->link_up = 0;
	else {
		u32 speed;

		bp->link_up = 1;
		speed = msg & BNX2_LINK_STATUS_SPEED_MASK;
		bp->duplex = DUPLEX_FULL;
		switch (speed) {
			case BNX2_LINK_STATUS_10HALF:
				bp->duplex = DUPLEX_HALF;
				fallthrough;
			case BNX2_LINK_STATUS_10FULL:
				bp->line_speed = SPEED_10;
				break;
			case BNX2_LINK_STATUS_100HALF:
				bp->duplex = DUPLEX_HALF;
				fallthrough;
			case BNX2_LINK_STATUS_100BASE_T4:
			case BNX2_LINK_STATUS_100FULL:
				bp->line_speed = SPEED_100;
				break;
			case BNX2_LINK_STATUS_1000HALF:
				bp->duplex = DUPLEX_HALF;
				fallthrough;
			case BNX2_LINK_STATUS_1000FULL:
				bp->line_speed = SPEED_1000;
				break;
			case BNX2_LINK_STATUS_2500HALF:
				bp->duplex = DUPLEX_HALF;
				fallthrough;
			case BNX2_LINK_STATUS_2500FULL:
				bp->line_speed = SPEED_2500;
				break;
			default:
				bp->line_speed = 0;
				break;
		}

		bp->flow_ctrl = 0;
		if ((bp->autoneg & (AUTONEG_SPEED | AUTONEG_FLOW_CTRL)) !=
		    (AUTONEG_SPEED | AUTONEG_FLOW_CTRL)) {
			if (bp->duplex == DUPLEX_FULL)
				bp->flow_ctrl = bp->req_flow_ctrl;
		} else {
			if (msg & BNX2_LINK_STATUS_TX_FC_ENABLED)
				bp->flow_ctrl |= FLOW_CTRL_TX;
			if (msg & BNX2_LINK_STATUS_RX_FC_ENABLED)
				bp->flow_ctrl |= FLOW_CTRL_RX;
		}

		old_port = bp->phy_port;
		if (msg & BNX2_LINK_STATUS_SERDES_LINK)
			bp->phy_port = PORT_FIBRE;
		else
			bp->phy_port = PORT_TP;

		if (old_port != bp->phy_port)
			bnx2_set_default_link(bp);

	}
	if (bp->link_up != link_up)
		bnx2_report_link(bp);

	bnx2_set_mac_link(bp);
}

static int
bnx2_set_remote_link(struct bnx2 *bp)
{
	u32 evt_code;

	evt_code = bnx2_shmem_rd(bp, BNX2_FW_EVT_CODE_MB);
	switch (evt_code) {
		case BNX2_FW_EVT_CODE_LINK_EVENT:
			bnx2_remote_phy_event(bp);
			break;
		case BNX2_FW_EVT_CODE_SW_TIMER_EXPIRATION_EVENT:
		default:
			bnx2_send_heart_beat(bp);
			break;
	}
	return 0;
}

static int
bnx2_setup_copper_phy(struct bnx2 *bp)
__releases(&bp->phy_lock)
__acquires(&bp->phy_lock)
{
	u32 bmcr, adv_reg, new_adv = 0;
	u32 new_bmcr;

	bnx2_read_phy(bp, bp->mii_bmcr, &bmcr);

	bnx2_read_phy(bp, bp->mii_adv, &adv_reg);
	adv_reg &= (PHY_ALL_10_100_SPEED | ADVERTISE_PAUSE_CAP |
		    ADVERTISE_PAUSE_ASYM);

	new_adv = ADVERTISE_CSMA | ethtool_adv_to_mii_adv_t(bp->advertising);

	if (bp->autoneg & AUTONEG_SPEED) {
		u32 adv1000_reg;
		u32 new_adv1000 = 0;

		new_adv |= bnx2_phy_get_pause_adv(bp);

		bnx2_read_phy(bp, MII_CTRL1000, &adv1000_reg);
		adv1000_reg &= PHY_ALL_1000_SPEED;

		new_adv1000 |= ethtool_adv_to_mii_ctrl1000_t(bp->advertising);
		if ((adv1000_reg != new_adv1000) ||
			(adv_reg != new_adv) ||
			((bmcr & BMCR_ANENABLE) == 0)) {

			bnx2_write_phy(bp, bp->mii_adv, new_adv);
			bnx2_write_phy(bp, MII_CTRL1000, new_adv1000);
			bnx2_write_phy(bp, bp->mii_bmcr, BMCR_ANRESTART |
				BMCR_ANENABLE);
		}
		else if (bp->link_up) {
			/* Flow ctrl may have changed from auto to forced */
			/* or vice-versa. */

			bnx2_resolve_flow_ctrl(bp);
			bnx2_set_mac_link(bp);
		}
		return 0;
	}

	/* advertise nothing when forcing speed */
	if (adv_reg != new_adv)
		bnx2_write_phy(bp, bp->mii_adv, new_adv);

	new_bmcr = 0;
	if (bp->req_line_speed == SPEED_100) {
		new_bmcr |= BMCR_SPEED100;
	}
	if (bp->req_duplex == DUPLEX_FULL) {
		new_bmcr |= BMCR_FULLDPLX;
	}
	if (new_bmcr != bmcr) {
		u32 bmsr;

		bnx2_read_phy(bp, bp->mii_bmsr, &bmsr);
		bnx2_read_phy(bp, bp->mii_bmsr, &bmsr);

		if (bmsr & BMSR_LSTATUS) {
			/* Force link down */
			bnx2_write_phy(bp, bp->mii_bmcr, BMCR_LOOPBACK);
			spin_unlock_bh(&bp->phy_lock);
			msleep(50);
			spin_lock_bh(&bp->phy_lock);

			bnx2_read_phy(bp, bp->mii_bmsr, &bmsr);
			bnx2_read_phy(bp, bp->mii_bmsr, &bmsr);
		}

		bnx2_write_phy(bp, bp->mii_bmcr, new_bmcr);

		/* Normally, the new speed is setup after the link has
		 * gone down and up again. In some cases, link will not go
		 * down so we need to set up the new speed here.
		 */
		if (bmsr & BMSR_LSTATUS) {
			bp->line_speed = bp->req_line_speed;
			bp->duplex = bp->req_duplex;
			bnx2_resolve_flow_ctrl(bp);
			bnx2_set_mac_link(bp);
		}
	} else {
		bnx2_resolve_flow_ctrl(bp);
		bnx2_set_mac_link(bp);
	}
	return 0;
}

static int
bnx2_setup_phy(struct bnx2 *bp, u8 port)
__releases(&bp->phy_lock)
__acquires(&bp->phy_lock)
{
	if (bp->loopback == MAC_LOOPBACK)
		return 0;

	if (bp->phy_flags & BNX2_PHY_FLAG_SERDES) {
		return bnx2_setup_serdes_phy(bp, port);
	}
	else {
		return bnx2_setup_copper_phy(bp);
	}
}

static int
bnx2_init_5709s_phy(struct bnx2 *bp, int reset_phy)
{
	u32 val;

	bp->mii_bmcr = MII_BMCR + 0x10;
	bp->mii_bmsr = MII_BMSR + 0x10;
	bp->mii_bmsr1 = MII_BNX2_GP_TOP_AN_STATUS1;
	bp->mii_adv = MII_ADVERTISE + 0x10;
	bp->mii_lpa = MII_LPA + 0x10;
	bp->mii_up1 = MII_BNX2_OVER1G_UP1;

	bnx2_write_phy(bp, MII_BNX2_BLK_ADDR, MII_BNX2_BLK_ADDR_AER);
	bnx2_write_phy(bp, MII_BNX2_AER_AER, MII_BNX2_AER_AER_AN_MMD);

	bnx2_write_phy(bp, MII_BNX2_BLK_ADDR, MII_BNX2_BLK_ADDR_COMBO_IEEEB0);
	if (reset_phy)
		bnx2_reset_phy(bp);

	bnx2_write_phy(bp, MII_BNX2_BLK_ADDR, MII_BNX2_BLK_ADDR_SERDES_DIG);

	bnx2_read_phy(bp, MII_BNX2_SERDES_DIG_1000XCTL1, &val);
	val &= ~MII_BNX2_SD_1000XCTL1_AUTODET;
	val |= MII_BNX2_SD_1000XCTL1_FIBER;
	bnx2_write_phy(bp, MII_BNX2_SERDES_DIG_1000XCTL1, val);

	bnx2_write_phy(bp, MII_BNX2_BLK_ADDR, MII_BNX2_BLK_ADDR_OVER1G);
	bnx2_read_phy(bp, MII_BNX2_OVER1G_UP1, &val);
	if (bp->phy_flags & BNX2_PHY_FLAG_2_5G_CAPABLE)
		val |= BCM5708S_UP1_2G5;
	else
		val &= ~BCM5708S_UP1_2G5;
	bnx2_write_phy(bp, MII_BNX2_OVER1G_UP1, val);

	bnx2_write_phy(bp, MII_BNX2_BLK_ADDR, MII_BNX2_BLK_ADDR_BAM_NXTPG);
	bnx2_read_phy(bp, MII_BNX2_BAM_NXTPG_CTL, &val);
	val |= MII_BNX2_NXTPG_CTL_T2 | MII_BNX2_NXTPG_CTL_BAM;
	bnx2_write_phy(bp, MII_BNX2_BAM_NXTPG_CTL, val);

	bnx2_write_phy(bp, MII_BNX2_BLK_ADDR, MII_BNX2_BLK_ADDR_CL73_USERB0);

	val = MII_BNX2_CL73_BAM_EN | MII_BNX2_CL73_BAM_STA_MGR_EN |
	      MII_BNX2_CL73_BAM_NP_AFT_BP_EN;
	bnx2_write_phy(bp, MII_BNX2_CL73_BAM_CTL1, val);

	bnx2_write_phy(bp, MII_BNX2_BLK_ADDR, MII_BNX2_BLK_ADDR_COMBO_IEEEB0);

	return 0;
}

static int
bnx2_init_5708s_phy(struct bnx2 *bp, int reset_phy)
{
	u32 val;

	if (reset_phy)
		bnx2_reset_phy(bp);

	bp->mii_up1 = BCM5708S_UP1;

	bnx2_write_phy(bp, BCM5708S_BLK_ADDR, BCM5708S_BLK_ADDR_DIG3);
	bnx2_write_phy(bp, BCM5708S_DIG_3_0, BCM5708S_DIG_3_0_USE_IEEE);
	bnx2_write_phy(bp, BCM5708S_BLK_ADDR, BCM5708S_BLK_ADDR_DIG);

	bnx2_read_phy(bp, BCM5708S_1000X_CTL1, &val);
	val |= BCM5708S_1000X_CTL1_FIBER_MODE | BCM5708S_1000X_CTL1_AUTODET_EN;
	bnx2_write_phy(bp, BCM5708S_1000X_CTL1, val);

	bnx2_read_phy(bp, BCM5708S_1000X_CTL2, &val);
	val |= BCM5708S_1000X_CTL2_PLLEL_DET_EN;
	bnx2_write_phy(bp, BCM5708S_1000X_CTL2, val);

	if (bp->phy_flags & BNX2_PHY_FLAG_2_5G_CAPABLE) {
		bnx2_read_phy(bp, BCM5708S_UP1, &val);
		val |= BCM5708S_UP1_2G5;
		bnx2_write_phy(bp, BCM5708S_UP1, val);
	}

	if ((BNX2_CHIP_ID(bp) == BNX2_CHIP_ID_5708_A0) ||
	    (BNX2_CHIP_ID(bp) == BNX2_CHIP_ID_5708_B0) ||
	    (BNX2_CHIP_ID(bp) == BNX2_CHIP_ID_5708_B1)) {
		/* increase tx signal amplitude */
		bnx2_write_phy(bp, BCM5708S_BLK_ADDR,
			       BCM5708S_BLK_ADDR_TX_MISC);
		bnx2_read_phy(bp, BCM5708S_TX_ACTL1, &val);
		val &= ~BCM5708S_TX_ACTL1_DRIVER_VCM;
		bnx2_write_phy(bp, BCM5708S_TX_ACTL1, val);
		bnx2_write_phy(bp, BCM5708S_BLK_ADDR, BCM5708S_BLK_ADDR_DIG);
	}

	val = bnx2_shmem_rd(bp, BNX2_PORT_HW_CFG_CONFIG) &
	      BNX2_PORT_HW_CFG_CFG_TXCTL3_MASK;

	if (val) {
		u32 is_backplane;

		is_backplane = bnx2_shmem_rd(bp, BNX2_SHARED_HW_CFG_CONFIG);
		if (is_backplane & BNX2_SHARED_HW_CFG_PHY_BACKPLANE) {
			bnx2_write_phy(bp, BCM5708S_BLK_ADDR,
				       BCM5708S_BLK_ADDR_TX_MISC);
			bnx2_write_phy(bp, BCM5708S_TX_ACTL3, val);
			bnx2_write_phy(bp, BCM5708S_BLK_ADDR,
				       BCM5708S_BLK_ADDR_DIG);
		}
	}
	return 0;
}

static int
bnx2_init_5706s_phy(struct bnx2 *bp, int reset_phy)
{
	if (reset_phy)
		bnx2_reset_phy(bp);

	bp->phy_flags &= ~BNX2_PHY_FLAG_PARALLEL_DETECT;

	if (BNX2_CHIP(bp) == BNX2_CHIP_5706)
		BNX2_WR(bp, BNX2_MISC_GP_HW_CTL0, 0x300);

	if (bp->dev->mtu > ETH_DATA_LEN) {
		u32 val;

		/* Set extended packet length bit */
		bnx2_write_phy(bp, 0x18, 0x7);
		bnx2_read_phy(bp, 0x18, &val);
		bnx2_write_phy(bp, 0x18, (val & 0xfff8) | 0x4000);

		bnx2_write_phy(bp, 0x1c, 0x6c00);
		bnx2_read_phy(bp, 0x1c, &val);
		bnx2_write_phy(bp, 0x1c, (val & 0x3ff) | 0xec02);
	}
	else {
		u32 val;

		bnx2_write_phy(bp, 0x18, 0x7);
		bnx2_read_phy(bp, 0x18, &val);
		bnx2_write_phy(bp, 0x18, val & ~0x4007);

		bnx2_write_phy(bp, 0x1c, 0x6c00);
		bnx2_read_phy(bp, 0x1c, &val);
		bnx2_write_phy(bp, 0x1c, (val & 0x3fd) | 0xec00);
	}

	return 0;
}

static int
bnx2_init_copper_phy(struct bnx2 *bp, int reset_phy)
{
	u32 val;

	if (reset_phy)
		bnx2_reset_phy(bp);

	if (bp->phy_flags & BNX2_PHY_FLAG_CRC_FIX) {
		bnx2_write_phy(bp, 0x18, 0x0c00);
		bnx2_write_phy(bp, 0x17, 0x000a);
		bnx2_write_phy(bp, 0x15, 0x310b);
		bnx2_write_phy(bp, 0x17, 0x201f);
		bnx2_write_phy(bp, 0x15, 0x9506);
		bnx2_write_phy(bp, 0x17, 0x401f);
		bnx2_write_phy(bp, 0x15, 0x14e2);
		bnx2_write_phy(bp, 0x18, 0x0400);
	}

	if (bp->phy_flags & BNX2_PHY_FLAG_DIS_EARLY_DAC) {
		bnx2_write_phy(bp, MII_BNX2_DSP_ADDRESS,
			       MII_BNX2_DSP_EXPAND_REG | 0x8);
		bnx2_read_phy(bp, MII_BNX2_DSP_RW_PORT, &val);
		val &= ~(1 << 8);
		bnx2_write_phy(bp, MII_BNX2_DSP_RW_PORT, val);
	}

	if (bp->dev->mtu > ETH_DATA_LEN) {
		/* Set extended packet length bit */
		bnx2_write_phy(bp, 0x18, 0x7);
		bnx2_read_phy(bp, 0x18, &val);
		bnx2_write_phy(bp, 0x18, val | 0x4000);

		bnx2_read_phy(bp, 0x10, &val);
		bnx2_write_phy(bp, 0x10, val | 0x1);
	}
	else {
		bnx2_write_phy(bp, 0x18, 0x7);
		bnx2_read_phy(bp, 0x18, &val);
		bnx2_write_phy(bp, 0x18, val & ~0x4007);

		bnx2_read_phy(bp, 0x10, &val);
		bnx2_write_phy(bp, 0x10, val & ~0x1);
	}

	/* ethernet@wirespeed */
	bnx2_write_phy(bp, MII_BNX2_AUX_CTL, AUX_CTL_MISC_CTL);
	bnx2_read_phy(bp, MII_BNX2_AUX_CTL, &val);
	val |=  AUX_CTL_MISC_CTL_WR | AUX_CTL_MISC_CTL_WIRESPEED;

	/* auto-mdix */
	if (BNX2_CHIP(bp) == BNX2_CHIP_5709)
		val |=  AUX_CTL_MISC_CTL_AUTOMDIX;

	bnx2_write_phy(bp, MII_BNX2_AUX_CTL, val);
	return 0;
}


static int
bnx2_init_phy(struct bnx2 *bp, int reset_phy)
__releases(&bp->phy_lock)
__acquires(&bp->phy_lock)
{
	u32 val;
	int rc = 0;

	bp->phy_flags &= ~BNX2_PHY_FLAG_INT_MODE_MASK;
	bp->phy_flags |= BNX2_PHY_FLAG_INT_MODE_LINK_READY;

	bp->mii_bmcr = MII_BMCR;
	bp->mii_bmsr = MII_BMSR;
	bp->mii_bmsr1 = MII_BMSR;
	bp->mii_adv = MII_ADVERTISE;
	bp->mii_lpa = MII_LPA;

	BNX2_WR(bp, BNX2_EMAC_ATTENTION_ENA, BNX2_EMAC_ATTENTION_ENA_LINK);

	if (bp->phy_flags & BNX2_PHY_FLAG_REMOTE_PHY_CAP)
		goto setup_phy;

	bnx2_read_phy(bp, MII_PHYSID1, &val);
	bp->phy_id = val << 16;
	bnx2_read_phy(bp, MII_PHYSID2, &val);
	bp->phy_id |= val & 0xffff;

	if (bp->phy_flags & BNX2_PHY_FLAG_SERDES) {
		if (BNX2_CHIP(bp) == BNX2_CHIP_5706)
			rc = bnx2_init_5706s_phy(bp, reset_phy);
		else if (BNX2_CHIP(bp) == BNX2_CHIP_5708)
			rc = bnx2_init_5708s_phy(bp, reset_phy);
		else if (BNX2_CHIP(bp) == BNX2_CHIP_5709)
			rc = bnx2_init_5709s_phy(bp, reset_phy);
	}
	else {
		rc = bnx2_init_copper_phy(bp, reset_phy);
	}

setup_phy:
	if (!rc)
		rc = bnx2_setup_phy(bp, bp->phy_port);

	return rc;
}

static int
bnx2_set_mac_loopback(struct bnx2 *bp)
{
	u32 mac_mode;

	mac_mode = BNX2_RD(bp, BNX2_EMAC_MODE);
	mac_mode &= ~BNX2_EMAC_MODE_PORT;
	mac_mode |= BNX2_EMAC_MODE_MAC_LOOP | BNX2_EMAC_MODE_FORCE_LINK;
	BNX2_WR(bp, BNX2_EMAC_MODE, mac_mode);
	bp->link_up = 1;
	return 0;
}

static int bnx2_test_link(struct bnx2 *);

static int
bnx2_set_phy_loopback(struct bnx2 *bp)
{
	u32 mac_mode;
	int rc, i;

	spin_lock_bh(&bp->phy_lock);
	rc = bnx2_write_phy(bp, bp->mii_bmcr, BMCR_LOOPBACK | BMCR_FULLDPLX |
			    BMCR_SPEED1000);
	spin_unlock_bh(&bp->phy_lock);
	if (rc)
		return rc;

	for (i = 0; i < 10; i++) {
		if (bnx2_test_link(bp) == 0)
			break;
		msleep(100);
	}

	mac_mode = BNX2_RD(bp, BNX2_EMAC_MODE);
	mac_mode &= ~(BNX2_EMAC_MODE_PORT | BNX2_EMAC_MODE_HALF_DUPLEX |
		      BNX2_EMAC_MODE_MAC_LOOP | BNX2_EMAC_MODE_FORCE_LINK |
		      BNX2_EMAC_MODE_25G_MODE);

	mac_mode |= BNX2_EMAC_MODE_PORT_GMII;
	BNX2_WR(bp, BNX2_EMAC_MODE, mac_mode);
	bp->link_up = 1;
	return 0;
}

static void
bnx2_dump_mcp_state(struct bnx2 *bp)
{
	struct net_device *dev = bp->dev;
	u32 mcp_p0, mcp_p1;

	netdev_err(dev, "<--- start MCP states dump --->\n");
	if (BNX2_CHIP(bp) == BNX2_CHIP_5709) {
		mcp_p0 = BNX2_MCP_STATE_P0;
		mcp_p1 = BNX2_MCP_STATE_P1;
	} else {
		mcp_p0 = BNX2_MCP_STATE_P0_5708;
		mcp_p1 = BNX2_MCP_STATE_P1_5708;
	}
	netdev_err(dev, "DEBUG: MCP_STATE_P0[%08x] MCP_STATE_P1[%08x]\n",
		   bnx2_reg_rd_ind(bp, mcp_p0), bnx2_reg_rd_ind(bp, mcp_p1));
	netdev_err(dev, "DEBUG: MCP mode[%08x] state[%08x] evt_mask[%08x]\n",
		   bnx2_reg_rd_ind(bp, BNX2_MCP_CPU_MODE),
		   bnx2_reg_rd_ind(bp, BNX2_MCP_CPU_STATE),
		   bnx2_reg_rd_ind(bp, BNX2_MCP_CPU_EVENT_MASK));
	netdev_err(dev, "DEBUG: pc[%08x] pc[%08x] instr[%08x]\n",
		   bnx2_reg_rd_ind(bp, BNX2_MCP_CPU_PROGRAM_COUNTER),
		   bnx2_reg_rd_ind(bp, BNX2_MCP_CPU_PROGRAM_COUNTER),
		   bnx2_reg_rd_ind(bp, BNX2_MCP_CPU_INSTRUCTION));
	netdev_err(dev, "DEBUG: shmem states:\n");
	netdev_err(dev, "DEBUG: drv_mb[%08x] fw_mb[%08x] link_status[%08x]",
		   bnx2_shmem_rd(bp, BNX2_DRV_MB),
		   bnx2_shmem_rd(bp, BNX2_FW_MB),
		   bnx2_shmem_rd(bp, BNX2_LINK_STATUS));
	pr_cont(" drv_pulse_mb[%08x]\n", bnx2_shmem_rd(bp, BNX2_DRV_PULSE_MB));
	netdev_err(dev, "DEBUG: dev_info_signature[%08x] reset_type[%08x]",
		   bnx2_shmem_rd(bp, BNX2_DEV_INFO_SIGNATURE),
		   bnx2_shmem_rd(bp, BNX2_BC_STATE_RESET_TYPE));
	pr_cont(" condition[%08x]\n",
		bnx2_shmem_rd(bp, BNX2_BC_STATE_CONDITION));
	DP_SHMEM_LINE(bp, BNX2_BC_RESET_TYPE);
	DP_SHMEM_LINE(bp, 0x3cc);
	DP_SHMEM_LINE(bp, 0x3dc);
	DP_SHMEM_LINE(bp, 0x3ec);
	netdev_err(dev, "DEBUG: 0x3fc[%08x]\n", bnx2_shmem_rd(bp, 0x3fc));
	netdev_err(dev, "<--- end MCP states dump --->\n");
}

static int
bnx2_fw_sync(struct bnx2 *bp, u32 msg_data, int ack, int silent)
{
	int i;
	u32 val;

	bp->fw_wr_seq++;
	msg_data |= bp->fw_wr_seq;
	bp->fw_last_msg = msg_data;

	bnx2_shmem_wr(bp, BNX2_DRV_MB, msg_data);

	if (!ack)
		return 0;

	/* wait for an acknowledgement. */
	for (i = 0; i < (BNX2_FW_ACK_TIME_OUT_MS / 10); i++) {
		msleep(10);

		val = bnx2_shmem_rd(bp, BNX2_FW_MB);

		if ((val & BNX2_FW_MSG_ACK) == (msg_data & BNX2_DRV_MSG_SEQ))
			break;
	}
	if ((msg_data & BNX2_DRV_MSG_DATA) == BNX2_DRV_MSG_DATA_WAIT0)
		return 0;

	/* If we timed out, inform the firmware that this is the case. */
	if ((val & BNX2_FW_MSG_ACK) != (msg_data & BNX2_DRV_MSG_SEQ)) {
		msg_data &= ~BNX2_DRV_MSG_CODE;
		msg_data |= BNX2_DRV_MSG_CODE_FW_TIMEOUT;

		bnx2_shmem_wr(bp, BNX2_DRV_MB, msg_data);
		if (!silent) {
			pr_err("fw sync timeout, reset code = %x\n", msg_data);
			bnx2_dump_mcp_state(bp);
		}

		return -EBUSY;
	}

	if ((val & BNX2_FW_MSG_STATUS_MASK) != BNX2_FW_MSG_STATUS_OK)
		return -EIO;

	return 0;
}

static int
bnx2_init_5709_context(struct bnx2 *bp)
{
	int i, ret = 0;
	u32 val;

	val = BNX2_CTX_COMMAND_ENABLED | BNX2_CTX_COMMAND_MEM_INIT | (1 << 12);
	val |= (BNX2_PAGE_BITS - 8) << 16;
	BNX2_WR(bp, BNX2_CTX_COMMAND, val);
	for (i = 0; i < 10; i++) {
		val = BNX2_RD(bp, BNX2_CTX_COMMAND);
		if (!(val & BNX2_CTX_COMMAND_MEM_INIT))
			break;
		udelay(2);
	}
	if (val & BNX2_CTX_COMMAND_MEM_INIT)
		return -EBUSY;

	for (i = 0; i < bp->ctx_pages; i++) {
		int j;

		if (bp->ctx_blk[i])
			memset(bp->ctx_blk[i], 0, BNX2_PAGE_SIZE);
		else
			return -ENOMEM;

		BNX2_WR(bp, BNX2_CTX_HOST_PAGE_TBL_DATA0,
			(bp->ctx_blk_mapping[i] & 0xffffffff) |
			BNX2_CTX_HOST_PAGE_TBL_DATA0_VALID);
		BNX2_WR(bp, BNX2_CTX_HOST_PAGE_TBL_DATA1,
			(u64) bp->ctx_blk_mapping[i] >> 32);
		BNX2_WR(bp, BNX2_CTX_HOST_PAGE_TBL_CTRL, i |
			BNX2_CTX_HOST_PAGE_TBL_CTRL_WRITE_REQ);
		for (j = 0; j < 10; j++) {

			val = BNX2_RD(bp, BNX2_CTX_HOST_PAGE_TBL_CTRL);
			if (!(val & BNX2_CTX_HOST_PAGE_TBL_CTRL_WRITE_REQ))
				break;
			udelay(5);
		}
		if (val & BNX2_CTX_HOST_PAGE_TBL_CTRL_WRITE_REQ) {
			ret = -EBUSY;
			break;
		}
	}
	return ret;
}

static void
bnx2_init_context(struct bnx2 *bp)
{
	u32 vcid;

	vcid = 96;
	while (vcid) {
		u32 vcid_addr, pcid_addr, offset;
		int i;

		vcid--;

		if (BNX2_CHIP_ID(bp) == BNX2_CHIP_ID_5706_A0) {
			u32 new_vcid;

			vcid_addr = GET_PCID_ADDR(vcid);
			if (vcid & 0x8) {
				new_vcid = 0x60 + (vcid & 0xf0) + (vcid & 0x7);
			}
			else {
				new_vcid = vcid;
			}
			pcid_addr = GET_PCID_ADDR(new_vcid);
		}
		else {
	    		vcid_addr = GET_CID_ADDR(vcid);
			pcid_addr = vcid_addr;
		}

		for (i = 0; i < (CTX_SIZE / PHY_CTX_SIZE); i++) {
			vcid_addr += (i << PHY_CTX_SHIFT);
			pcid_addr += (i << PHY_CTX_SHIFT);

			BNX2_WR(bp, BNX2_CTX_VIRT_ADDR, vcid_addr);
			BNX2_WR(bp, BNX2_CTX_PAGE_TBL, pcid_addr);

			/* Zero out the context. */
			for (offset = 0; offset < PHY_CTX_SIZE; offset += 4)
				bnx2_ctx_wr(bp, vcid_addr, offset, 0);
		}
	}
}

static int
bnx2_alloc_bad_rbuf(struct bnx2 *bp)
{
	u16 *good_mbuf;
	u32 good_mbuf_cnt;
	u32 val;

	good_mbuf = kmalloc_array(512, sizeof(u16), GFP_KERNEL);
	if (!good_mbuf)
		return -ENOMEM;

	BNX2_WR(bp, BNX2_MISC_ENABLE_SET_BITS,
		BNX2_MISC_ENABLE_SET_BITS_RX_MBUF_ENABLE);

	good_mbuf_cnt = 0;

	/* Allocate a bunch of mbufs and save the good ones in an array. */
	val = bnx2_reg_rd_ind(bp, BNX2_RBUF_STATUS1);
	while (val & BNX2_RBUF_STATUS1_FREE_COUNT) {
		bnx2_reg_wr_ind(bp, BNX2_RBUF_COMMAND,
				BNX2_RBUF_COMMAND_ALLOC_REQ);

		val = bnx2_reg_rd_ind(bp, BNX2_RBUF_FW_BUF_ALLOC);

		val &= BNX2_RBUF_FW_BUF_ALLOC_VALUE;

		/* The addresses with Bit 9 set are bad memory blocks. */
		if (!(val & (1 << 9))) {
			good_mbuf[good_mbuf_cnt] = (u16) val;
			good_mbuf_cnt++;
		}

		val = bnx2_reg_rd_ind(bp, BNX2_RBUF_STATUS1);
	}

	/* Free the good ones back to the mbuf pool thus discarding
	 * all the bad ones. */
	while (good_mbuf_cnt) {
		good_mbuf_cnt--;

		val = good_mbuf[good_mbuf_cnt];
		val = (val << 9) | val | 1;

		bnx2_reg_wr_ind(bp, BNX2_RBUF_FW_BUF_FREE, val);
	}
	kfree(good_mbuf);
	return 0;
}

static void
bnx2_set_mac_addr(struct bnx2 *bp, const u8 *mac_addr, u32 pos)
{
	u32 val;

	val = (mac_addr[0] << 8) | mac_addr[1];

	BNX2_WR(bp, BNX2_EMAC_MAC_MATCH0 + (pos * 8), val);

	val = (mac_addr[2] << 24) | (mac_addr[3] << 16) |
		(mac_addr[4] << 8) | mac_addr[5];

	BNX2_WR(bp, BNX2_EMAC_MAC_MATCH1 + (pos * 8), val);
}

static inline int
bnx2_alloc_rx_page(struct bnx2 *bp, struct bnx2_rx_ring_info *rxr, u16 index, gfp_t gfp)
{
	dma_addr_t mapping;
	struct bnx2_sw_pg *rx_pg = &rxr->rx_pg_ring[index];
	struct bnx2_rx_bd *rxbd =
		&rxr->rx_pg_desc_ring[BNX2_RX_RING(index)][BNX2_RX_IDX(index)];
	struct page *page = alloc_page(gfp);

	if (!page)
		return -ENOMEM;
	mapping = dma_map_page(&bp->pdev->dev, page, 0, PAGE_SIZE,
			       DMA_FROM_DEVICE);
	if (dma_mapping_error(&bp->pdev->dev, mapping)) {
		__free_page(page);
		return -EIO;
	}

	rx_pg->page = page;
	dma_unmap_addr_set(rx_pg, mapping, mapping);
	rxbd->rx_bd_haddr_hi = (u64) mapping >> 32;
	rxbd->rx_bd_haddr_lo = (u64) mapping & 0xffffffff;
	return 0;
}

static void
bnx2_free_rx_page(struct bnx2 *bp, struct bnx2_rx_ring_info *rxr, u16 index)
{
	struct bnx2_sw_pg *rx_pg = &rxr->rx_pg_ring[index];
	struct page *page = rx_pg->page;

	if (!page)
		return;

	dma_unmap_page(&bp->pdev->dev, dma_unmap_addr(rx_pg, mapping),
		       PAGE_SIZE, DMA_FROM_DEVICE);

	__free_page(page);
	rx_pg->page = NULL;
}

static inline int
bnx2_alloc_rx_data(struct bnx2 *bp, struct bnx2_rx_ring_info *rxr, u16 index, gfp_t gfp)
{
	u8 *data;
	struct bnx2_sw_bd *rx_buf = &rxr->rx_buf_ring[index];
	dma_addr_t mapping;
	struct bnx2_rx_bd *rxbd =
		&rxr->rx_desc_ring[BNX2_RX_RING(index)][BNX2_RX_IDX(index)];

	data = kmalloc(bp->rx_buf_size, gfp);
	if (!data)
		return -ENOMEM;

	mapping = dma_map_single(&bp->pdev->dev,
				 get_l2_fhdr(data),
				 bp->rx_buf_use_size,
				 DMA_FROM_DEVICE);
	if (dma_mapping_error(&bp->pdev->dev, mapping)) {
		kfree(data);
		return -EIO;
	}

	rx_buf->data = data;
	dma_unmap_addr_set(rx_buf, mapping, mapping);

	rxbd->rx_bd_haddr_hi = (u64) mapping >> 32;
	rxbd->rx_bd_haddr_lo = (u64) mapping & 0xffffffff;

	rxr->rx_prod_bseq += bp->rx_buf_use_size;

	return 0;
}

static int
bnx2_phy_event_is_set(struct bnx2 *bp, struct bnx2_napi *bnapi, u32 event)
{
	struct status_block *sblk = bnapi->status_blk.msi;
	u32 new_link_state, old_link_state;
	int is_set = 1;

	new_link_state = sblk->status_attn_bits & event;
	old_link_state = sblk->status_attn_bits_ack & event;
	if (new_link_state != old_link_state) {
		if (new_link_state)
			BNX2_WR(bp, BNX2_PCICFG_STATUS_BIT_SET_CMD, event);
		else
			BNX2_WR(bp, BNX2_PCICFG_STATUS_BIT_CLEAR_CMD, event);
	} else
		is_set = 0;

	return is_set;
}

static void
bnx2_phy_int(struct bnx2 *bp, struct bnx2_napi *bnapi)
{
	spin_lock(&bp->phy_lock);

	if (bnx2_phy_event_is_set(bp, bnapi, STATUS_ATTN_BITS_LINK_STATE))
		bnx2_set_link(bp);
	if (bnx2_phy_event_is_set(bp, bnapi, STATUS_ATTN_BITS_TIMER_ABORT))
		bnx2_set_remote_link(bp);

	spin_unlock(&bp->phy_lock);

}

static inline u16
bnx2_get_hw_tx_cons(struct bnx2_napi *bnapi)
{
	u16 cons;

	cons = READ_ONCE(*bnapi->hw_tx_cons_ptr);

	if (unlikely((cons & BNX2_MAX_TX_DESC_CNT) == BNX2_MAX_TX_DESC_CNT))
		cons++;
	return cons;
}

static int
bnx2_tx_int(struct bnx2 *bp, struct bnx2_napi *bnapi, int budget)
{
	struct bnx2_tx_ring_info *txr = &bnapi->tx_ring;
	u16 hw_cons, sw_cons, sw_ring_cons;
	int tx_pkt = 0, index;
	unsigned int tx_bytes = 0;
	struct netdev_queue *txq;

	index = (bnapi - bp->bnx2_napi);
	txq = netdev_get_tx_queue(bp->dev, index);

	hw_cons = bnx2_get_hw_tx_cons(bnapi);
	sw_cons = txr->tx_cons;

	while (sw_cons != hw_cons) {
		struct bnx2_sw_tx_bd *tx_buf;
		struct sk_buff *skb;
		int i, last;

		sw_ring_cons = BNX2_TX_RING_IDX(sw_cons);

		tx_buf = &txr->tx_buf_ring[sw_ring_cons];
		skb = tx_buf->skb;

		/* prefetch skb_end_pointer() to speedup skb_shinfo(skb) */
		prefetch(&skb->end);

		/* partial BD completions possible with TSO packets */
		if (tx_buf->is_gso) {
			u16 last_idx, last_ring_idx;

			last_idx = sw_cons + tx_buf->nr_frags + 1;
			last_ring_idx = sw_ring_cons + tx_buf->nr_frags + 1;
			if (unlikely(last_ring_idx >= BNX2_MAX_TX_DESC_CNT)) {
				last_idx++;
			}
			if (((s16) ((s16) last_idx - (s16) hw_cons)) > 0) {
				break;
			}
		}

		dma_unmap_single(&bp->pdev->dev, dma_unmap_addr(tx_buf, mapping),
			skb_headlen(skb), DMA_TO_DEVICE);

		tx_buf->skb = NULL;
		last = tx_buf->nr_frags;

		for (i = 0; i < last; i++) {
			struct bnx2_sw_tx_bd *tx_buf;

			sw_cons = BNX2_NEXT_TX_BD(sw_cons);

			tx_buf = &txr->tx_buf_ring[BNX2_TX_RING_IDX(sw_cons)];
			dma_unmap_page(&bp->pdev->dev,
				dma_unmap_addr(tx_buf, mapping),
				skb_frag_size(&skb_shinfo(skb)->frags[i]),
				DMA_TO_DEVICE);
		}

		sw_cons = BNX2_NEXT_TX_BD(sw_cons);

		tx_bytes += skb->len;
		dev_kfree_skb_any(skb);
		tx_pkt++;
		if (tx_pkt == budget)
			break;

		if (hw_cons == sw_cons)
			hw_cons = bnx2_get_hw_tx_cons(bnapi);
	}

	netdev_tx_completed_queue(txq, tx_pkt, tx_bytes);
	txr->hw_tx_cons = hw_cons;
	txr->tx_cons = sw_cons;

	/* Need to make the tx_cons update visible to bnx2_start_xmit()
	 * before checking for netif_tx_queue_stopped().  Without the
	 * memory barrier, there is a small possibility that bnx2_start_xmit()
	 * will miss it and cause the queue to be stopped forever.
	 */
	smp_mb();

	if (unlikely(netif_tx_queue_stopped(txq)) &&
		     (bnx2_tx_avail(bp, txr) > bp->tx_wake_thresh)) {
		__netif_tx_lock(txq, smp_processor_id());
		if ((netif_tx_queue_stopped(txq)) &&
		    (bnx2_tx_avail(bp, txr) > bp->tx_wake_thresh))
			netif_tx_wake_queue(txq);
		__netif_tx_unlock(txq);
	}

	return tx_pkt;
}

static void
bnx2_reuse_rx_skb_pages(struct bnx2 *bp, struct bnx2_rx_ring_info *rxr,
			struct sk_buff *skb, int count)
{
	struct bnx2_sw_pg *cons_rx_pg, *prod_rx_pg;
	struct bnx2_rx_bd *cons_bd, *prod_bd;
	int i;
	u16 hw_prod, prod;
	u16 cons = rxr->rx_pg_cons;

	cons_rx_pg = &rxr->rx_pg_ring[cons];

	/* The caller was unable to allocate a new page to replace the
	 * last one in the frags array, so we need to recycle that page
	 * and then free the skb.
	 */
	if (skb) {
		struct page *page;
		struct skb_shared_info *shinfo;

		shinfo = skb_shinfo(skb);
		shinfo->nr_frags--;
		page = skb_frag_page(&shinfo->frags[shinfo->nr_frags]);
		__skb_frag_set_page(&shinfo->frags[shinfo->nr_frags], NULL);

		cons_rx_pg->page = page;
		dev_kfree_skb(skb);
	}

	hw_prod = rxr->rx_pg_prod;

	for (i = 0; i < count; i++) {
		prod = BNX2_RX_PG_RING_IDX(hw_prod);

		prod_rx_pg = &rxr->rx_pg_ring[prod];
		cons_rx_pg = &rxr->rx_pg_ring[cons];
		cons_bd = &rxr->rx_pg_desc_ring[BNX2_RX_RING(cons)]
						[BNX2_RX_IDX(cons)];
		prod_bd = &rxr->rx_pg_desc_ring[BNX2_RX_RING(prod)]
						[BNX2_RX_IDX(prod)];

		if (prod != cons) {
			prod_rx_pg->page = cons_rx_pg->page;
			cons_rx_pg->page = NULL;
			dma_unmap_addr_set(prod_rx_pg, mapping,
				dma_unmap_addr(cons_rx_pg, mapping));

			prod_bd->rx_bd_haddr_hi = cons_bd->rx_bd_haddr_hi;
			prod_bd->rx_bd_haddr_lo = cons_bd->rx_bd_haddr_lo;

		}
		cons = BNX2_RX_PG_RING_IDX(BNX2_NEXT_RX_BD(cons));
		hw_prod = BNX2_NEXT_RX_BD(hw_prod);
	}
	rxr->rx_pg_prod = hw_prod;
	rxr->rx_pg_cons = cons;
}

static inline void
bnx2_reuse_rx_data(struct bnx2 *bp, struct bnx2_rx_ring_info *rxr,
		   u8 *data, u16 cons, u16 prod)
{
	struct bnx2_sw_bd *cons_rx_buf, *prod_rx_buf;
	struct bnx2_rx_bd *cons_bd, *prod_bd;

	cons_rx_buf = &rxr->rx_buf_ring[cons];
	prod_rx_buf = &rxr->rx_buf_ring[prod];

	dma_sync_single_for_device(&bp->pdev->dev,
		dma_unmap_addr(cons_rx_buf, mapping),
		BNX2_RX_OFFSET + BNX2_RX_COPY_THRESH, DMA_FROM_DEVICE);

	rxr->rx_prod_bseq += bp->rx_buf_use_size;

	prod_rx_buf->data = data;

	if (cons == prod)
		return;

	dma_unmap_addr_set(prod_rx_buf, mapping,
			dma_unmap_addr(cons_rx_buf, mapping));

	cons_bd = &rxr->rx_desc_ring[BNX2_RX_RING(cons)][BNX2_RX_IDX(cons)];
	prod_bd = &rxr->rx_desc_ring[BNX2_RX_RING(prod)][BNX2_RX_IDX(prod)];
	prod_bd->rx_bd_haddr_hi = cons_bd->rx_bd_haddr_hi;
	prod_bd->rx_bd_haddr_lo = cons_bd->rx_bd_haddr_lo;
}

static struct sk_buff *
bnx2_rx_skb(struct bnx2 *bp, struct bnx2_rx_ring_info *rxr, u8 *data,
	    unsigned int len, unsigned int hdr_len, dma_addr_t dma_addr,
	    u32 ring_idx)
{
	int err;
	u16 prod = ring_idx & 0xffff;
	struct sk_buff *skb;

	err = bnx2_alloc_rx_data(bp, rxr, prod, GFP_ATOMIC);
	if (unlikely(err)) {
		bnx2_reuse_rx_data(bp, rxr, data, (u16) (ring_idx >> 16), prod);
error:
		if (hdr_len) {
			unsigned int raw_len = len + 4;
			int pages = PAGE_ALIGN(raw_len - hdr_len) >> PAGE_SHIFT;

			bnx2_reuse_rx_skb_pages(bp, rxr, NULL, pages);
		}
		return NULL;
	}

	dma_unmap_single(&bp->pdev->dev, dma_addr, bp->rx_buf_use_size,
			 DMA_FROM_DEVICE);
	skb = build_skb(data, 0);
	if (!skb) {
		kfree(data);
		goto error;
	}
	skb_reserve(skb, ((u8 *)get_l2_fhdr(data) - data) + BNX2_RX_OFFSET);
	if (hdr_len == 0) {
		skb_put(skb, len);
		return skb;
	} else {
		unsigned int i, frag_len, frag_size, pages;
		struct bnx2_sw_pg *rx_pg;
		u16 pg_cons = rxr->rx_pg_cons;
		u16 pg_prod = rxr->rx_pg_prod;

		frag_size = len + 4 - hdr_len;
		pages = PAGE_ALIGN(frag_size) >> PAGE_SHIFT;
		skb_put(skb, hdr_len);

		for (i = 0; i < pages; i++) {
			dma_addr_t mapping_old;

			frag_len = min(frag_size, (unsigned int) PAGE_SIZE);
			if (unlikely(frag_len <= 4)) {
				unsigned int tail = 4 - frag_len;

				rxr->rx_pg_cons = pg_cons;
				rxr->rx_pg_prod = pg_prod;
				bnx2_reuse_rx_skb_pages(bp, rxr, NULL,
							pages - i);
				skb->len -= tail;
				if (i == 0) {
					skb->tail -= tail;
				} else {
					skb_frag_t *frag =
						&skb_shinfo(skb)->frags[i - 1];
					skb_frag_size_sub(frag, tail);
					skb->data_len -= tail;
				}
				return skb;
			}
			rx_pg = &rxr->rx_pg_ring[pg_cons];

			/* Don't unmap yet.  If we're unable to allocate a new
			 * page, we need to recycle the page and the DMA addr.
			 */
			mapping_old = dma_unmap_addr(rx_pg, mapping);
			if (i == pages - 1)
				frag_len -= 4;

			skb_fill_page_desc(skb, i, rx_pg->page, 0, frag_len);
			rx_pg->page = NULL;

			err = bnx2_alloc_rx_page(bp, rxr,
						 BNX2_RX_PG_RING_IDX(pg_prod),
						 GFP_ATOMIC);
			if (unlikely(err)) {
				rxr->rx_pg_cons = pg_cons;
				rxr->rx_pg_prod = pg_prod;
				bnx2_reuse_rx_skb_pages(bp, rxr, skb,
							pages - i);
				return NULL;
			}

			dma_unmap_page(&bp->pdev->dev, mapping_old,
				       PAGE_SIZE, DMA_FROM_DEVICE);

			frag_size -= frag_len;
			skb->data_len += frag_len;
			skb->truesize += PAGE_SIZE;
			skb->len += frag_len;

			pg_prod = BNX2_NEXT_RX_BD(pg_prod);
			pg_cons = BNX2_RX_PG_RING_IDX(BNX2_NEXT_RX_BD(pg_cons));
		}
		rxr->rx_pg_prod = pg_prod;
		rxr->rx_pg_cons = pg_cons;
	}
	return skb;
}

static inline u16
bnx2_get_hw_rx_cons(struct bnx2_napi *bnapi)
{
	u16 cons;

	cons = READ_ONCE(*bnapi->hw_rx_cons_ptr);

	if (unlikely((cons & BNX2_MAX_RX_DESC_CNT) == BNX2_MAX_RX_DESC_CNT))
		cons++;
	return cons;
}

static int
bnx2_rx_int(struct bnx2 *bp, struct bnx2_napi *bnapi, int budget)
{
	struct bnx2_rx_ring_info *rxr = &bnapi->rx_ring;
	u16 hw_cons, sw_cons, sw_ring_cons, sw_prod, sw_ring_prod;
	struct l2_fhdr *rx_hdr;
	int rx_pkt = 0, pg_ring_used = 0;

	if (budget <= 0)
		return rx_pkt;

	hw_cons = bnx2_get_hw_rx_cons(bnapi);
	sw_cons = rxr->rx_cons;
	sw_prod = rxr->rx_prod;

	/* Memory barrier necessary as speculative reads of the rx
	 * buffer can be ahead of the index in the status block
	 */
	rmb();
	while (sw_cons != hw_cons) {
		unsigned int len, hdr_len;
		u32 status;
		struct bnx2_sw_bd *rx_buf, *next_rx_buf;
		struct sk_buff *skb;
		dma_addr_t dma_addr;
		u8 *data;
		u16 next_ring_idx;

		sw_ring_cons = BNX2_RX_RING_IDX(sw_cons);
		sw_ring_prod = BNX2_RX_RING_IDX(sw_prod);

		rx_buf = &rxr->rx_buf_ring[sw_ring_cons];
		data = rx_buf->data;
		rx_buf->data = NULL;

		rx_hdr = get_l2_fhdr(data);
		prefetch(rx_hdr);

		dma_addr = dma_unmap_addr(rx_buf, mapping);

		dma_sync_single_for_cpu(&bp->pdev->dev, dma_addr,
			BNX2_RX_OFFSET + BNX2_RX_COPY_THRESH,
			DMA_FROM_DEVICE);

		next_ring_idx = BNX2_RX_RING_IDX(BNX2_NEXT_RX_BD(sw_cons));
		next_rx_buf = &rxr->rx_buf_ring[next_ring_idx];
		prefetch(get_l2_fhdr(next_rx_buf->data));

		len = rx_hdr->l2_fhdr_pkt_len;
		status = rx_hdr->l2_fhdr_status;

		hdr_len = 0;
		if (status & L2_FHDR_STATUS_SPLIT) {
			hdr_len = rx_hdr->l2_fhdr_ip_xsum;
			pg_ring_used = 1;
		} else if (len > bp->rx_jumbo_thresh) {
			hdr_len = bp->rx_jumbo_thresh;
			pg_ring_used = 1;
		}

		if (unlikely(status & (L2_FHDR_ERRORS_BAD_CRC |
				       L2_FHDR_ERRORS_PHY_DECODE |
				       L2_FHDR_ERRORS_ALIGNMENT |
				       L2_FHDR_ERRORS_TOO_SHORT |
				       L2_FHDR_ERRORS_GIANT_FRAME))) {

			bnx2_reuse_rx_data(bp, rxr, data, sw_ring_cons,
					  sw_ring_prod);
			if (pg_ring_used) {
				int pages;

				pages = PAGE_ALIGN(len - hdr_len) >> PAGE_SHIFT;

				bnx2_reuse_rx_skb_pages(bp, rxr, NULL, pages);
			}
			goto next_rx;
		}

		len -= 4;

		if (len <= bp->rx_copy_thresh) {
			skb = netdev_alloc_skb(bp->dev, len + 6);
			if (!skb) {
				bnx2_reuse_rx_data(bp, rxr, data, sw_ring_cons,
						  sw_ring_prod);
				goto next_rx;
			}

			/* aligned copy */
			memcpy(skb->data,
			       (u8 *)rx_hdr + BNX2_RX_OFFSET - 6,
			       len + 6);
			skb_reserve(skb, 6);
			skb_put(skb, len);

			bnx2_reuse_rx_data(bp, rxr, data,
				sw_ring_cons, sw_ring_prod);

		} else {
			skb = bnx2_rx_skb(bp, rxr, data, len, hdr_len, dma_addr,
					  (sw_ring_cons << 16) | sw_ring_prod);
			if (!skb)
				goto next_rx;
		}
		if ((status & L2_FHDR_STATUS_L2_VLAN_TAG) &&
		    !(bp->rx_mode & BNX2_EMAC_RX_MODE_KEEP_VLAN_TAG))
			__vlan_hwaccel_put_tag(skb, htons(ETH_P_8021Q), rx_hdr->l2_fhdr_vlan_tag);

		skb->protocol = eth_type_trans(skb, bp->dev);

		if (len > (bp->dev->mtu + ETH_HLEN) &&
		    skb->protocol != htons(0x8100) &&
		    skb->protocol != htons(ETH_P_8021AD)) {

			dev_kfree_skb(skb);
			goto next_rx;

		}

		skb_checksum_none_assert(skb);
		if ((bp->dev->features & NETIF_F_RXCSUM) &&
			(status & (L2_FHDR_STATUS_TCP_SEGMENT |
			L2_FHDR_STATUS_UDP_DATAGRAM))) {

			if (likely((status & (L2_FHDR_ERRORS_TCP_XSUM |
					      L2_FHDR_ERRORS_UDP_XSUM)) == 0))
				skb->ip_summed = CHECKSUM_UNNECESSARY;
		}
		if ((bp->dev->features & NETIF_F_RXHASH) &&
		    ((status & L2_FHDR_STATUS_USE_RXHASH) ==
		     L2_FHDR_STATUS_USE_RXHASH))
			skb_set_hash(skb, rx_hdr->l2_fhdr_hash,
				     PKT_HASH_TYPE_L3);

		skb_record_rx_queue(skb, bnapi - &bp->bnx2_napi[0]);
		napi_gro_receive(&bnapi->napi, skb);
		rx_pkt++;

next_rx:
		sw_cons = BNX2_NEXT_RX_BD(sw_cons);
		sw_prod = BNX2_NEXT_RX_BD(sw_prod);

		if (rx_pkt == budget)
			break;

		/* Refresh hw_cons to see if there is new work */
		if (sw_cons == hw_cons) {
			hw_cons = bnx2_get_hw_rx_cons(bnapi);
			rmb();
		}
	}
	rxr->rx_cons = sw_cons;
	rxr->rx_prod = sw_prod;

	if (pg_ring_used)
		BNX2_WR16(bp, rxr->rx_pg_bidx_addr, rxr->rx_pg_prod);

	BNX2_WR16(bp, rxr->rx_bidx_addr, sw_prod);

	BNX2_WR(bp, rxr->rx_bseq_addr, rxr->rx_prod_bseq);

	return rx_pkt;

}

/* MSI ISR - The only difference between this and the INTx ISR
 * is that the MSI interrupt is always serviced.
 */
static irqreturn_t
bnx2_msi(int irq, void *dev_instance)
{
	struct bnx2_napi *bnapi = dev_instance;
	struct bnx2 *bp = bnapi->bp;

	prefetch(bnapi->status_blk.msi);
	BNX2_WR(bp, BNX2_PCICFG_INT_ACK_CMD,
		BNX2_PCICFG_INT_ACK_CMD_USE_INT_HC_PARAM |
		BNX2_PCICFG_INT_ACK_CMD_MASK_INT);

	/* Return here if interrupt is disabled. */
	if (unlikely(atomic_read(&bp->intr_sem) != 0))
		return IRQ_HANDLED;

	napi_schedule(&bnapi->napi);

	return IRQ_HANDLED;
}

static irqreturn_t
bnx2_msi_1shot(int irq, void *dev_instance)
{
	struct bnx2_napi *bnapi = dev_instance;
	struct bnx2 *bp = bnapi->bp;

	prefetch(bnapi->status_blk.msi);

	/* Return here if interrupt is disabled. */
	if (unlikely(atomic_read(&bp->intr_sem) != 0))
		return IRQ_HANDLED;

	napi_schedule(&bnapi->napi);

	return IRQ_HANDLED;
}

static irqreturn_t
bnx2_interrupt(int irq, void *dev_instance)
{
	struct bnx2_napi *bnapi = dev_instance;
	struct bnx2 *bp = bnapi->bp;
	struct status_block *sblk = bnapi->status_blk.msi;

	/* When using INTx, it is possible for the interrupt to arrive
	 * at the CPU before the status block posted prior to the
	 * interrupt. Reading a register will flush the status block.
	 * When using MSI, the MSI message will always complete after
	 * the status block write.
	 */
	if ((sblk->status_idx == bnapi->last_status_idx) &&
	    (BNX2_RD(bp, BNX2_PCICFG_MISC_STATUS) &
	     BNX2_PCICFG_MISC_STATUS_INTA_VALUE))
		return IRQ_NONE;

	BNX2_WR(bp, BNX2_PCICFG_INT_ACK_CMD,
		BNX2_PCICFG_INT_ACK_CMD_USE_INT_HC_PARAM |
		BNX2_PCICFG_INT_ACK_CMD_MASK_INT);

	/* Read back to deassert IRQ immediately to avoid too many
	 * spurious interrupts.
	 */
	BNX2_RD(bp, BNX2_PCICFG_INT_ACK_CMD);

	/* Return here if interrupt is shared and is disabled. */
	if (unlikely(atomic_read(&bp->intr_sem) != 0))
		return IRQ_HANDLED;

	if (napi_schedule_prep(&bnapi->napi)) {
		bnapi->last_status_idx = sblk->status_idx;
		__napi_schedule(&bnapi->napi);
	}

	return IRQ_HANDLED;
}

static inline int
bnx2_has_fast_work(struct bnx2_napi *bnapi)
{
	struct bnx2_tx_ring_info *txr = &bnapi->tx_ring;
	struct bnx2_rx_ring_info *rxr = &bnapi->rx_ring;

	if ((bnx2_get_hw_rx_cons(bnapi) != rxr->rx_cons) ||
	    (bnx2_get_hw_tx_cons(bnapi) != txr->hw_tx_cons))
		return 1;
	return 0;
}

#define STATUS_ATTN_EVENTS	(STATUS_ATTN_BITS_LINK_STATE | \
				 STATUS_ATTN_BITS_TIMER_ABORT)

static inline int
bnx2_has_work(struct bnx2_napi *bnapi)
{
	struct status_block *sblk = bnapi->status_blk.msi;

	if (bnx2_has_fast_work(bnapi))
		return 1;

#ifdef BCM_CNIC
	if (bnapi->cnic_present && (bnapi->cnic_tag != sblk->status_idx))
		return 1;
#endif

	if ((sblk->status_attn_bits & STATUS_ATTN_EVENTS) !=
	    (sblk->status_attn_bits_ack & STATUS_ATTN_EVENTS))
		return 1;

	return 0;
}

static void
bnx2_chk_missed_msi(struct bnx2 *bp)
{
	struct bnx2_napi *bnapi = &bp->bnx2_napi[0];
	u32 msi_ctrl;

	if (bnx2_has_work(bnapi)) {
		msi_ctrl = BNX2_RD(bp, BNX2_PCICFG_MSI_CONTROL);
		if (!(msi_ctrl & BNX2_PCICFG_MSI_CONTROL_ENABLE))
			return;

		if (bnapi->last_status_idx == bp->idle_chk_status_idx) {
			BNX2_WR(bp, BNX2_PCICFG_MSI_CONTROL, msi_ctrl &
				~BNX2_PCICFG_MSI_CONTROL_ENABLE);
			BNX2_WR(bp, BNX2_PCICFG_MSI_CONTROL, msi_ctrl);
			bnx2_msi(bp->irq_tbl[0].vector, bnapi);
		}
	}

	bp->idle_chk_status_idx = bnapi->last_status_idx;
}

#ifdef BCM_CNIC
static void bnx2_poll_cnic(struct bnx2 *bp, struct bnx2_napi *bnapi)
{
	struct cnic_ops *c_ops;

	if (!bnapi->cnic_present)
		return;

	rcu_read_lock();
	c_ops = rcu_dereference(bp->cnic_ops);
	if (c_ops)
		bnapi->cnic_tag = c_ops->cnic_handler(bp->cnic_data,
						      bnapi->status_blk.msi);
	rcu_read_unlock();
}
#endif

static void bnx2_poll_link(struct bnx2 *bp, struct bnx2_napi *bnapi)
{
	struct status_block *sblk = bnapi->status_blk.msi;
	u32 status_attn_bits = sblk->status_attn_bits;
	u32 status_attn_bits_ack = sblk->status_attn_bits_ack;

	if ((status_attn_bits & STATUS_ATTN_EVENTS) !=
	    (status_attn_bits_ack & STATUS_ATTN_EVENTS)) {

		bnx2_phy_int(bp, bnapi);

		/* This is needed to take care of transient status
		 * during link changes.
		 */
		BNX2_WR(bp, BNX2_HC_COMMAND,
			bp->hc_cmd | BNX2_HC_COMMAND_COAL_NOW_WO_INT);
		BNX2_RD(bp, BNX2_HC_COMMAND);
	}
}

static int bnx2_poll_work(struct bnx2 *bp, struct bnx2_napi *bnapi,
			  int work_done, int budget)
{
	struct bnx2_tx_ring_info *txr = &bnapi->tx_ring;
	struct bnx2_rx_ring_info *rxr = &bnapi->rx_ring;

	if (bnx2_get_hw_tx_cons(bnapi) != txr->hw_tx_cons)
		bnx2_tx_int(bp, bnapi, 0);

	if (bnx2_get_hw_rx_cons(bnapi) != rxr->rx_cons)
		work_done += bnx2_rx_int(bp, bnapi, budget - work_done);

	return work_done;
}

static int bnx2_poll_msix(struct napi_struct *napi, int budget)
{
	struct bnx2_napi *bnapi = container_of(napi, struct bnx2_napi, napi);
	struct bnx2 *bp = bnapi->bp;
	int work_done = 0;
	struct status_block_msix *sblk = bnapi->status_blk.msix;

	while (1) {
		work_done = bnx2_poll_work(bp, bnapi, work_done, budget);
		if (unlikely(work_done >= budget))
			break;

		bnapi->last_status_idx = sblk->status_idx;
		/* status idx must be read before checking for more work. */
		rmb();
		if (likely(!bnx2_has_fast_work(bnapi))) {

			napi_complete_done(napi, work_done);
			BNX2_WR(bp, BNX2_PCICFG_INT_ACK_CMD, bnapi->int_num |
				BNX2_PCICFG_INT_ACK_CMD_INDEX_VALID |
				bnapi->last_status_idx);
			break;
		}
	}
	return work_done;
}

static int bnx2_poll(struct napi_struct *napi, int budget)
{
	struct bnx2_napi *bnapi = container_of(napi, struct bnx2_napi, napi);
	struct bnx2 *bp = bnapi->bp;
	int work_done = 0;
	struct status_block *sblk = bnapi->status_blk.msi;

	while (1) {
		bnx2_poll_link(bp, bnapi);

		work_done = bnx2_poll_work(bp, bnapi, work_done, budget);

#ifdef BCM_CNIC
		bnx2_poll_cnic(bp, bnapi);
#endif

		/* bnapi->last_status_idx is used below to tell the hw how
		 * much work has been processed, so we must read it before
		 * checking for more work.
		 */
		bnapi->last_status_idx = sblk->status_idx;

		if (unlikely(work_done >= budget))
			break;

		rmb();
		if (likely(!bnx2_has_work(bnapi))) {
			napi_complete_done(napi, work_done);
			if (likely(bp->flags & BNX2_FLAG_USING_MSI_OR_MSIX)) {
				BNX2_WR(bp, BNX2_PCICFG_INT_ACK_CMD,
					BNX2_PCICFG_INT_ACK_CMD_INDEX_VALID |
					bnapi->last_status_idx);
				break;
			}
			BNX2_WR(bp, BNX2_PCICFG_INT_ACK_CMD,
				BNX2_PCICFG_INT_ACK_CMD_INDEX_VALID |
				BNX2_PCICFG_INT_ACK_CMD_MASK_INT |
				bnapi->last_status_idx);

			BNX2_WR(bp, BNX2_PCICFG_INT_ACK_CMD,
				BNX2_PCICFG_INT_ACK_CMD_INDEX_VALID |
				bnapi->last_status_idx);
			break;
		}
	}

	return work_done;
}

/* Called with rtnl_lock from vlan functions and also netif_tx_lock
 * from set_multicast.
 */
static void
bnx2_set_rx_mode(struct net_device *dev)
{
	struct bnx2 *bp = netdev_priv(dev);
	u32 rx_mode, sort_mode;
	struct netdev_hw_addr *ha;
	int i;

	if (!netif_running(dev))
		return;

	spin_lock_bh(&bp->phy_lock);

	rx_mode = bp->rx_mode & ~(BNX2_EMAC_RX_MODE_PROMISCUOUS |
				  BNX2_EMAC_RX_MODE_KEEP_VLAN_TAG);
	sort_mode = 1 | BNX2_RPM_SORT_USER0_BC_EN;
	if (!(dev->features & NETIF_F_HW_VLAN_CTAG_RX) &&
	     (bp->flags & BNX2_FLAG_CAN_KEEP_VLAN))
		rx_mode |= BNX2_EMAC_RX_MODE_KEEP_VLAN_TAG;
	if (dev->flags & IFF_PROMISC) {
		/* Promiscuous mode. */
		rx_mode |= BNX2_EMAC_RX_MODE_PROMISCUOUS;
		sort_mode |= BNX2_RPM_SORT_USER0_PROM_EN |
			     BNX2_RPM_SORT_USER0_PROM_VLAN;
	}
	else if (dev->flags & IFF_ALLMULTI) {
		for (i = 0; i < NUM_MC_HASH_REGISTERS; i++) {
			BNX2_WR(bp, BNX2_EMAC_MULTICAST_HASH0 + (i * 4),
				0xffffffff);
		}
		sort_mode |= BNX2_RPM_SORT_USER0_MC_EN;
	}
	else {
		/* Accept one or more multicast(s). */
		u32 mc_filter[NUM_MC_HASH_REGISTERS];
		u32 regidx;
		u32 bit;
		u32 crc;

		memset(mc_filter, 0, 4 * NUM_MC_HASH_REGISTERS);

		netdev_for_each_mc_addr(ha, dev) {
			crc = ether_crc_le(ETH_ALEN, ha->addr);
			bit = crc & 0xff;
			regidx = (bit & 0xe0) >> 5;
			bit &= 0x1f;
			mc_filter[regidx] |= (1 << bit);
		}

		for (i = 0; i < NUM_MC_HASH_REGISTERS; i++) {
			BNX2_WR(bp, BNX2_EMAC_MULTICAST_HASH0 + (i * 4),
				mc_filter[i]);
		}

		sort_mode |= BNX2_RPM_SORT_USER0_MC_HSH_EN;
	}

	if (netdev_uc_count(dev) > BNX2_MAX_UNICAST_ADDRESSES) {
		rx_mode |= BNX2_EMAC_RX_MODE_PROMISCUOUS;
		sort_mode |= BNX2_RPM_SORT_USER0_PROM_EN |
			     BNX2_RPM_SORT_USER0_PROM_VLAN;
	} else if (!(dev->flags & IFF_PROMISC)) {
		/* Add all entries into to the match filter list */
		i = 0;
		netdev_for_each_uc_addr(ha, dev) {
			bnx2_set_mac_addr(bp, ha->addr,
					  i + BNX2_START_UNICAST_ADDRESS_INDEX);
			sort_mode |= (1 <<
				      (i + BNX2_START_UNICAST_ADDRESS_INDEX));
			i++;
		}

	}

	if (rx_mode != bp->rx_mode) {
		bp->rx_mode = rx_mode;
		BNX2_WR(bp, BNX2_EMAC_RX_MODE, rx_mode);
	}

	BNX2_WR(bp, BNX2_RPM_SORT_USER0, 0x0);
	BNX2_WR(bp, BNX2_RPM_SORT_USER0, sort_mode);
	BNX2_WR(bp, BNX2_RPM_SORT_USER0, sort_mode | BNX2_RPM_SORT_USER0_ENA);

	spin_unlock_bh(&bp->phy_lock);
}

static int
check_fw_section(const struct firmware *fw,
		 const struct bnx2_fw_file_section *section,
		 u32 alignment, bool non_empty)
{
	u32 offset = be32_to_cpu(section->offset);
	u32 len = be32_to_cpu(section->len);

	if ((offset == 0 && len != 0) || offset >= fw->size || offset & 3)
		return -EINVAL;
	if ((non_empty && len == 0) || len > fw->size - offset ||
	    len & (alignment - 1))
		return -EINVAL;
	return 0;
}

static int
check_mips_fw_entry(const struct firmware *fw,
		    const struct bnx2_mips_fw_file_entry *entry)
{
	if (check_fw_section(fw, &entry->text, 4, true) ||
	    check_fw_section(fw, &entry->data, 4, false) ||
	    check_fw_section(fw, &entry->rodata, 4, false))
		return -EINVAL;
	return 0;
}

static void bnx2_release_firmware(struct bnx2 *bp)
{
	if (bp->rv2p_firmware) {
		release_firmware(bp->mips_firmware);
		release_firmware(bp->rv2p_firmware);
		bp->rv2p_firmware = NULL;
	}
}

static int bnx2_request_uncached_firmware(struct bnx2 *bp)
{
	const char *mips_fw_file, *rv2p_fw_file;
	const struct bnx2_mips_fw_file *mips_fw;
	const struct bnx2_rv2p_fw_file *rv2p_fw;
	int rc;

	if (BNX2_CHIP(bp) == BNX2_CHIP_5709) {
		mips_fw_file = FW_MIPS_FILE_09;
		if ((BNX2_CHIP_ID(bp) == BNX2_CHIP_ID_5709_A0) ||
		    (BNX2_CHIP_ID(bp) == BNX2_CHIP_ID_5709_A1))
			rv2p_fw_file = FW_RV2P_FILE_09_Ax;
		else
			rv2p_fw_file = FW_RV2P_FILE_09;
	} else {
		mips_fw_file = FW_MIPS_FILE_06;
		rv2p_fw_file = FW_RV2P_FILE_06;
	}

	rc = request_firmware(&bp->mips_firmware, mips_fw_file, &bp->pdev->dev);
	if (rc) {
		pr_err("Can't load firmware file \"%s\"\n", mips_fw_file);
		goto out;
	}

	rc = request_firmware(&bp->rv2p_firmware, rv2p_fw_file, &bp->pdev->dev);
	if (rc) {
		pr_err("Can't load firmware file \"%s\"\n", rv2p_fw_file);
		goto err_release_mips_firmware;
	}
	mips_fw = (const struct bnx2_mips_fw_file *) bp->mips_firmware->data;
	rv2p_fw = (const struct bnx2_rv2p_fw_file *) bp->rv2p_firmware->data;
	if (bp->mips_firmware->size < sizeof(*mips_fw) ||
	    check_mips_fw_entry(bp->mips_firmware, &mips_fw->com) ||
	    check_mips_fw_entry(bp->mips_firmware, &mips_fw->cp) ||
	    check_mips_fw_entry(bp->mips_firmware, &mips_fw->rxp) ||
	    check_mips_fw_entry(bp->mips_firmware, &mips_fw->tpat) ||
	    check_mips_fw_entry(bp->mips_firmware, &mips_fw->txp)) {
		pr_err("Firmware file \"%s\" is invalid\n", mips_fw_file);
		rc = -EINVAL;
		goto err_release_firmware;
	}
	if (bp->rv2p_firmware->size < sizeof(*rv2p_fw) ||
	    check_fw_section(bp->rv2p_firmware, &rv2p_fw->proc1.rv2p, 8, true) ||
	    check_fw_section(bp->rv2p_firmware, &rv2p_fw->proc2.rv2p, 8, true)) {
		pr_err("Firmware file \"%s\" is invalid\n", rv2p_fw_file);
		rc = -EINVAL;
		goto err_release_firmware;
	}
out:
	return rc;

err_release_firmware:
	release_firmware(bp->rv2p_firmware);
	bp->rv2p_firmware = NULL;
err_release_mips_firmware:
	release_firmware(bp->mips_firmware);
	goto out;
}

static int bnx2_request_firmware(struct bnx2 *bp)
{
	return bp->rv2p_firmware ? 0 : bnx2_request_uncached_firmware(bp);
}

static u32
rv2p_fw_fixup(u32 rv2p_proc, int idx, u32 loc, u32 rv2p_code)
{
	switch (idx) {
	case RV2P_P1_FIXUP_PAGE_SIZE_IDX:
		rv2p_code &= ~RV2P_BD_PAGE_SIZE_MSK;
		rv2p_code |= RV2P_BD_PAGE_SIZE;
		break;
	}
	return rv2p_code;
}

static int
load_rv2p_fw(struct bnx2 *bp, u32 rv2p_proc,
	     const struct bnx2_rv2p_fw_file_entry *fw_entry)
{
	u32 rv2p_code_len, file_offset;
	__be32 *rv2p_code;
	int i;
	u32 val, cmd, addr;

	rv2p_code_len = be32_to_cpu(fw_entry->rv2p.len);
	file_offset = be32_to_cpu(fw_entry->rv2p.offset);

	rv2p_code = (__be32 *)(bp->rv2p_firmware->data + file_offset);

	if (rv2p_proc == RV2P_PROC1) {
		cmd = BNX2_RV2P_PROC1_ADDR_CMD_RDWR;
		addr = BNX2_RV2P_PROC1_ADDR_CMD;
	} else {
		cmd = BNX2_RV2P_PROC2_ADDR_CMD_RDWR;
		addr = BNX2_RV2P_PROC2_ADDR_CMD;
	}

	for (i = 0; i < rv2p_code_len; i += 8) {
		BNX2_WR(bp, BNX2_RV2P_INSTR_HIGH, be32_to_cpu(*rv2p_code));
		rv2p_code++;
		BNX2_WR(bp, BNX2_RV2P_INSTR_LOW, be32_to_cpu(*rv2p_code));
		rv2p_code++;

		val = (i / 8) | cmd;
		BNX2_WR(bp, addr, val);
	}

	rv2p_code = (__be32 *)(bp->rv2p_firmware->data + file_offset);
	for (i = 0; i < 8; i++) {
		u32 loc, code;

		loc = be32_to_cpu(fw_entry->fixup[i]);
		if (loc && ((loc * 4) < rv2p_code_len)) {
			code = be32_to_cpu(*(rv2p_code + loc - 1));
			BNX2_WR(bp, BNX2_RV2P_INSTR_HIGH, code);
			code = be32_to_cpu(*(rv2p_code + loc));
			code = rv2p_fw_fixup(rv2p_proc, i, loc, code);
			BNX2_WR(bp, BNX2_RV2P_INSTR_LOW, code);

			val = (loc / 2) | cmd;
			BNX2_WR(bp, addr, val);
		}
	}

	/* Reset the processor, un-stall is done later. */
	if (rv2p_proc == RV2P_PROC1) {
		BNX2_WR(bp, BNX2_RV2P_COMMAND, BNX2_RV2P_COMMAND_PROC1_RESET);
	}
	else {
		BNX2_WR(bp, BNX2_RV2P_COMMAND, BNX2_RV2P_COMMAND_PROC2_RESET);
	}

	return 0;
}

static int
load_cpu_fw(struct bnx2 *bp, const struct cpu_reg *cpu_reg,
	    const struct bnx2_mips_fw_file_entry *fw_entry)
{
	u32 addr, len, file_offset;
	__be32 *data;
	u32 offset;
	u32 val;

	/* Halt the CPU. */
	val = bnx2_reg_rd_ind(bp, cpu_reg->mode);
	val |= cpu_reg->mode_value_halt;
	bnx2_reg_wr_ind(bp, cpu_reg->mode, val);
	bnx2_reg_wr_ind(bp, cpu_reg->state, cpu_reg->state_value_clear);

	/* Load the Text area. */
	addr = be32_to_cpu(fw_entry->text.addr);
	len = be32_to_cpu(fw_entry->text.len);
	file_offset = be32_to_cpu(fw_entry->text.offset);
	data = (__be32 *)(bp->mips_firmware->data + file_offset);

	offset = cpu_reg->spad_base + (addr - cpu_reg->mips_view_base);
	if (len) {
		int j;

		for (j = 0; j < (len / 4); j++, offset += 4)
			bnx2_reg_wr_ind(bp, offset, be32_to_cpu(data[j]));
	}

	/* Load the Data area. */
	addr = be32_to_cpu(fw_entry->data.addr);
	len = be32_to_cpu(fw_entry->data.len);
	file_offset = be32_to_cpu(fw_entry->data.offset);
	data = (__be32 *)(bp->mips_firmware->data + file_offset);

	offset = cpu_reg->spad_base + (addr - cpu_reg->mips_view_base);
	if (len) {
		int j;

		for (j = 0; j < (len / 4); j++, offset += 4)
			bnx2_reg_wr_ind(bp, offset, be32_to_cpu(data[j]));
	}

	/* Load the Read-Only area. */
	addr = be32_to_cpu(fw_entry->rodata.addr);
	len = be32_to_cpu(fw_entry->rodata.len);
	file_offset = be32_to_cpu(fw_entry->rodata.offset);
	data = (__be32 *)(bp->mips_firmware->data + file_offset);

	offset = cpu_reg->spad_base + (addr - cpu_reg->mips_view_base);
	if (len) {
		int j;

		for (j = 0; j < (len / 4); j++, offset += 4)
			bnx2_reg_wr_ind(bp, offset, be32_to_cpu(data[j]));
	}

	/* Clear the pre-fetch instruction. */
	bnx2_reg_wr_ind(bp, cpu_reg->inst, 0);

	val = be32_to_cpu(fw_entry->start_addr);
	bnx2_reg_wr_ind(bp, cpu_reg->pc, val);

	/* Start the CPU. */
	val = bnx2_reg_rd_ind(bp, cpu_reg->mode);
	val &= ~cpu_reg->mode_value_halt;
	bnx2_reg_wr_ind(bp, cpu_reg->state, cpu_reg->state_value_clear);
	bnx2_reg_wr_ind(bp, cpu_reg->mode, val);

	return 0;
}

static int
bnx2_init_cpus(struct bnx2 *bp)
{
	const struct bnx2_mips_fw_file *mips_fw =
		(const struct bnx2_mips_fw_file *) bp->mips_firmware->data;
	const struct bnx2_rv2p_fw_file *rv2p_fw =
		(const struct bnx2_rv2p_fw_file *) bp->rv2p_firmware->data;
	int rc;

	/* Initialize the RV2P processor. */
	load_rv2p_fw(bp, RV2P_PROC1, &rv2p_fw->proc1);
	load_rv2p_fw(bp, RV2P_PROC2, &rv2p_fw->proc2);

	/* Initialize the RX Processor. */
	rc = load_cpu_fw(bp, &cpu_reg_rxp, &mips_fw->rxp);
	if (rc)
		goto init_cpu_err;

	/* Initialize the TX Processor. */
	rc = load_cpu_fw(bp, &cpu_reg_txp, &mips_fw->txp);
	if (rc)
		goto init_cpu_err;

	/* Initialize the TX Patch-up Processor. */
	rc = load_cpu_fw(bp, &cpu_reg_tpat, &mips_fw->tpat);
	if (rc)
		goto init_cpu_err;

	/* Initialize the Completion Processor. */
	rc = load_cpu_fw(bp, &cpu_reg_com, &mips_fw->com);
	if (rc)
		goto init_cpu_err;

	/* Initialize the Command Processor. */
	rc = load_cpu_fw(bp, &cpu_reg_cp, &mips_fw->cp);

init_cpu_err:
	return rc;
}

static void
bnx2_setup_wol(struct bnx2 *bp)
{
	int i;
	u32 val, wol_msg;

	if (bp->wol) {
		u32 advertising;
		u8 autoneg;

		autoneg = bp->autoneg;
		advertising = bp->advertising;

		if (bp->phy_port == PORT_TP) {
			bp->autoneg = AUTONEG_SPEED;
			bp->advertising = ADVERTISED_10baseT_Half |
				ADVERTISED_10baseT_Full |
				ADVERTISED_100baseT_Half |
				ADVERTISED_100baseT_Full |
				ADVERTISED_Autoneg;
		}

		spin_lock_bh(&bp->phy_lock);
		bnx2_setup_phy(bp, bp->phy_port);
		spin_unlock_bh(&bp->phy_lock);

		bp->autoneg = autoneg;
		bp->advertising = advertising;

		bnx2_set_mac_addr(bp, bp->dev->dev_addr, 0);

		val = BNX2_RD(bp, BNX2_EMAC_MODE);

		/* Enable port mode. */
		val &= ~BNX2_EMAC_MODE_PORT;
		val |= BNX2_EMAC_MODE_MPKT_RCVD |
		       BNX2_EMAC_MODE_ACPI_RCVD |
		       BNX2_EMAC_MODE_MPKT;
		if (bp->phy_port == PORT_TP) {
			val |= BNX2_EMAC_MODE_PORT_MII;
		} else {
			val |= BNX2_EMAC_MODE_PORT_GMII;
			if (bp->line_speed == SPEED_2500)
				val |= BNX2_EMAC_MODE_25G_MODE;
		}

		BNX2_WR(bp, BNX2_EMAC_MODE, val);

		/* receive all multicast */
		for (i = 0; i < NUM_MC_HASH_REGISTERS; i++) {
			BNX2_WR(bp, BNX2_EMAC_MULTICAST_HASH0 + (i * 4),
				0xffffffff);
		}
		BNX2_WR(bp, BNX2_EMAC_RX_MODE, BNX2_EMAC_RX_MODE_SORT_MODE);

		val = 1 | BNX2_RPM_SORT_USER0_BC_EN | BNX2_RPM_SORT_USER0_MC_EN;
		BNX2_WR(bp, BNX2_RPM_SORT_USER0, 0x0);
		BNX2_WR(bp, BNX2_RPM_SORT_USER0, val);
		BNX2_WR(bp, BNX2_RPM_SORT_USER0, val | BNX2_RPM_SORT_USER0_ENA);

		/* Need to enable EMAC and RPM for WOL. */
		BNX2_WR(bp, BNX2_MISC_ENABLE_SET_BITS,
			BNX2_MISC_ENABLE_SET_BITS_RX_PARSER_MAC_ENABLE |
			BNX2_MISC_ENABLE_SET_BITS_TX_HEADER_Q_ENABLE |
			BNX2_MISC_ENABLE_SET_BITS_EMAC_ENABLE);

		val = BNX2_RD(bp, BNX2_RPM_CONFIG);
		val &= ~BNX2_RPM_CONFIG_ACPI_ENA;
		BNX2_WR(bp, BNX2_RPM_CONFIG, val);

		wol_msg = BNX2_DRV_MSG_CODE_SUSPEND_WOL;
	} else {
			wol_msg = BNX2_DRV_MSG_CODE_SUSPEND_NO_WOL;
	}

	if (!(bp->flags & BNX2_FLAG_NO_WOL)) {
		u32 val;

		wol_msg |= BNX2_DRV_MSG_DATA_WAIT3;
		if (bp->fw_last_msg || BNX2_CHIP(bp) != BNX2_CHIP_5709) {
			bnx2_fw_sync(bp, wol_msg, 1, 0);
			return;
		}
		/* Tell firmware not to power down the PHY yet, otherwise
		 * the chip will take a long time to respond to MMIO reads.
		 */
		val = bnx2_shmem_rd(bp, BNX2_PORT_FEATURE);
		bnx2_shmem_wr(bp, BNX2_PORT_FEATURE,
			      val | BNX2_PORT_FEATURE_ASF_ENABLED);
		bnx2_fw_sync(bp, wol_msg, 1, 0);
		bnx2_shmem_wr(bp, BNX2_PORT_FEATURE, val);
	}

}

static int
bnx2_set_power_state(struct bnx2 *bp, pci_power_t state)
{
	switch (state) {
	case PCI_D0: {
		u32 val;

		pci_enable_wake(bp->pdev, PCI_D0, false);
		pci_set_power_state(bp->pdev, PCI_D0);

		val = BNX2_RD(bp, BNX2_EMAC_MODE);
		val |= BNX2_EMAC_MODE_MPKT_RCVD | BNX2_EMAC_MODE_ACPI_RCVD;
		val &= ~BNX2_EMAC_MODE_MPKT;
		BNX2_WR(bp, BNX2_EMAC_MODE, val);

		val = BNX2_RD(bp, BNX2_RPM_CONFIG);
		val &= ~BNX2_RPM_CONFIG_ACPI_ENA;
		BNX2_WR(bp, BNX2_RPM_CONFIG, val);
		break;
	}
	case PCI_D3hot: {
		bnx2_setup_wol(bp);
		pci_wake_from_d3(bp->pdev, bp->wol);
		if ((BNX2_CHIP_ID(bp) == BNX2_CHIP_ID_5706_A0) ||
		    (BNX2_CHIP_ID(bp) == BNX2_CHIP_ID_5706_A1)) {

			if (bp->wol)
				pci_set_power_state(bp->pdev, PCI_D3hot);
			break;

		}
		if (!bp->fw_last_msg && BNX2_CHIP(bp) == BNX2_CHIP_5709) {
			u32 val;

			/* Tell firmware not to power down the PHY yet,
			 * otherwise the other port may not respond to
			 * MMIO reads.
			 */
			val = bnx2_shmem_rd(bp, BNX2_BC_STATE_CONDITION);
			val &= ~BNX2_CONDITION_PM_STATE_MASK;
			val |= BNX2_CONDITION_PM_STATE_UNPREP;
			bnx2_shmem_wr(bp, BNX2_BC_STATE_CONDITION, val);
		}
		pci_set_power_state(bp->pdev, PCI_D3hot);

		/* No more memory access after this point until
		 * device is brought back to D0.
		 */
		break;
	}
	default:
		return -EINVAL;
	}
	return 0;
}

static int
bnx2_acquire_nvram_lock(struct bnx2 *bp)
{
	u32 val;
	int j;

	/* Request access to the flash interface. */
	BNX2_WR(bp, BNX2_NVM_SW_ARB, BNX2_NVM_SW_ARB_ARB_REQ_SET2);
	for (j = 0; j < NVRAM_TIMEOUT_COUNT; j++) {
		val = BNX2_RD(bp, BNX2_NVM_SW_ARB);
		if (val & BNX2_NVM_SW_ARB_ARB_ARB2)
			break;

		udelay(5);
	}

	if (j >= NVRAM_TIMEOUT_COUNT)
		return -EBUSY;

	return 0;
}

static int
bnx2_release_nvram_lock(struct bnx2 *bp)
{
	int j;
	u32 val;

	/* Relinquish nvram interface. */
	BNX2_WR(bp, BNX2_NVM_SW_ARB, BNX2_NVM_SW_ARB_ARB_REQ_CLR2);

	for (j = 0; j < NVRAM_TIMEOUT_COUNT; j++) {
		val = BNX2_RD(bp, BNX2_NVM_SW_ARB);
		if (!(val & BNX2_NVM_SW_ARB_ARB_ARB2))
			break;

		udelay(5);
	}

	if (j >= NVRAM_TIMEOUT_COUNT)
		return -EBUSY;

	return 0;
}


static int
bnx2_enable_nvram_write(struct bnx2 *bp)
{
	u32 val;

	val = BNX2_RD(bp, BNX2_MISC_CFG);
	BNX2_WR(bp, BNX2_MISC_CFG, val | BNX2_MISC_CFG_NVM_WR_EN_PCI);

	if (bp->flash_info->flags & BNX2_NV_WREN) {
		int j;

		BNX2_WR(bp, BNX2_NVM_COMMAND, BNX2_NVM_COMMAND_DONE);
		BNX2_WR(bp, BNX2_NVM_COMMAND,
			BNX2_NVM_COMMAND_WREN | BNX2_NVM_COMMAND_DOIT);

		for (j = 0; j < NVRAM_TIMEOUT_COUNT; j++) {
			udelay(5);

			val = BNX2_RD(bp, BNX2_NVM_COMMAND);
			if (val & BNX2_NVM_COMMAND_DONE)
				break;
		}

		if (j >= NVRAM_TIMEOUT_COUNT)
			return -EBUSY;
	}
	return 0;
}

static void
bnx2_disable_nvram_write(struct bnx2 *bp)
{
	u32 val;

	val = BNX2_RD(bp, BNX2_MISC_CFG);
	BNX2_WR(bp, BNX2_MISC_CFG, val & ~BNX2_MISC_CFG_NVM_WR_EN);
}


static void
bnx2_enable_nvram_access(struct bnx2 *bp)
{
	u32 val;

	val = BNX2_RD(bp, BNX2_NVM_ACCESS_ENABLE);
	/* Enable both bits, even on read. */
	BNX2_WR(bp, BNX2_NVM_ACCESS_ENABLE,
		val | BNX2_NVM_ACCESS_ENABLE_EN | BNX2_NVM_ACCESS_ENABLE_WR_EN);
}

static void
bnx2_disable_nvram_access(struct bnx2 *bp)
{
	u32 val;

	val = BNX2_RD(bp, BNX2_NVM_ACCESS_ENABLE);
	/* Disable both bits, even after read. */
	BNX2_WR(bp, BNX2_NVM_ACCESS_ENABLE,
		val & ~(BNX2_NVM_ACCESS_ENABLE_EN |
			BNX2_NVM_ACCESS_ENABLE_WR_EN));
}

static int
bnx2_nvram_erase_page(struct bnx2 *bp, u32 offset)
{
	u32 cmd;
	int j;

	if (bp->flash_info->flags & BNX2_NV_BUFFERED)
		/* Buffered flash, no erase needed */
		return 0;

	/* Build an erase command */
	cmd = BNX2_NVM_COMMAND_ERASE | BNX2_NVM_COMMAND_WR |
	      BNX2_NVM_COMMAND_DOIT;

	/* Need to clear DONE bit separately. */
	BNX2_WR(bp, BNX2_NVM_COMMAND, BNX2_NVM_COMMAND_DONE);

	/* Address of the NVRAM to read from. */
	BNX2_WR(bp, BNX2_NVM_ADDR, offset & BNX2_NVM_ADDR_NVM_ADDR_VALUE);

	/* Issue an erase command. */
	BNX2_WR(bp, BNX2_NVM_COMMAND, cmd);

	/* Wait for completion. */
	for (j = 0; j < NVRAM_TIMEOUT_COUNT; j++) {
		u32 val;

		udelay(5);

		val = BNX2_RD(bp, BNX2_NVM_COMMAND);
		if (val & BNX2_NVM_COMMAND_DONE)
			break;
	}

	if (j >= NVRAM_TIMEOUT_COUNT)
		return -EBUSY;

	return 0;
}

static int
bnx2_nvram_read_dword(struct bnx2 *bp, u32 offset, u8 *ret_val, u32 cmd_flags)
{
	u32 cmd;
	int j;

	/* Build the command word. */
	cmd = BNX2_NVM_COMMAND_DOIT | cmd_flags;

	/* Calculate an offset of a buffered flash, not needed for 5709. */
	if (bp->flash_info->flags & BNX2_NV_TRANSLATE) {
		offset = ((offset / bp->flash_info->page_size) <<
			   bp->flash_info->page_bits) +
			  (offset % bp->flash_info->page_size);
	}

	/* Need to clear DONE bit separately. */
	BNX2_WR(bp, BNX2_NVM_COMMAND, BNX2_NVM_COMMAND_DONE);

	/* Address of the NVRAM to read from. */
	BNX2_WR(bp, BNX2_NVM_ADDR, offset & BNX2_NVM_ADDR_NVM_ADDR_VALUE);

	/* Issue a read command. */
	BNX2_WR(bp, BNX2_NVM_COMMAND, cmd);

	/* Wait for completion. */
	for (j = 0; j < NVRAM_TIMEOUT_COUNT; j++) {
		u32 val;

		udelay(5);

		val = BNX2_RD(bp, BNX2_NVM_COMMAND);
		if (val & BNX2_NVM_COMMAND_DONE) {
			__be32 v = cpu_to_be32(BNX2_RD(bp, BNX2_NVM_READ));
			memcpy(ret_val, &v, 4);
			break;
		}
	}
	if (j >= NVRAM_TIMEOUT_COUNT)
		return -EBUSY;

	return 0;
}


static int
bnx2_nvram_write_dword(struct bnx2 *bp, u32 offset, u8 *val, u32 cmd_flags)
{
	u32 cmd;
	__be32 val32;
	int j;

	/* Build the command word. */
	cmd = BNX2_NVM_COMMAND_DOIT | BNX2_NVM_COMMAND_WR | cmd_flags;

	/* Calculate an offset of a buffered flash, not needed for 5709. */
	if (bp->flash_info->flags & BNX2_NV_TRANSLATE) {
		offset = ((offset / bp->flash_info->page_size) <<
			  bp->flash_info->page_bits) +
			 (offset % bp->flash_info->page_size);
	}

	/* Need to clear DONE bit separately. */
	BNX2_WR(bp, BNX2_NVM_COMMAND, BNX2_NVM_COMMAND_DONE);

	memcpy(&val32, val, 4);

	/* Write the data. */
	BNX2_WR(bp, BNX2_NVM_WRITE, be32_to_cpu(val32));

	/* Address of the NVRAM to write to. */
	BNX2_WR(bp, BNX2_NVM_ADDR, offset & BNX2_NVM_ADDR_NVM_ADDR_VALUE);

	/* Issue the write command. */
	BNX2_WR(bp, BNX2_NVM_COMMAND, cmd);

	/* Wait for completion. */
	for (j = 0; j < NVRAM_TIMEOUT_COUNT; j++) {
		udelay(5);

		if (BNX2_RD(bp, BNX2_NVM_COMMAND) & BNX2_NVM_COMMAND_DONE)
			break;
	}
	if (j >= NVRAM_TIMEOUT_COUNT)
		return -EBUSY;

	return 0;
}

static int
bnx2_init_nvram(struct bnx2 *bp)
{
	u32 val;
	int j, entry_count, rc = 0;
	const struct flash_spec *flash;

	if (BNX2_CHIP(bp) == BNX2_CHIP_5709) {
		bp->flash_info = &flash_5709;
		goto get_flash_size;
	}

	/* Determine the selected interface. */
	val = BNX2_RD(bp, BNX2_NVM_CFG1);

	entry_count = ARRAY_SIZE(flash_table);

	if (val & 0x40000000) {

		/* Flash interface has been reconfigured */
		for (j = 0, flash = &flash_table[0]; j < entry_count;
		     j++, flash++) {
			if ((val & FLASH_BACKUP_STRAP_MASK) ==
			    (flash->config1 & FLASH_BACKUP_STRAP_MASK)) {
				bp->flash_info = flash;
				break;
			}
		}
	}
	else {
		u32 mask;
		/* Not yet been reconfigured */

		if (val & (1 << 23))
			mask = FLASH_BACKUP_STRAP_MASK;
		else
			mask = FLASH_STRAP_MASK;

		for (j = 0, flash = &flash_table[0]; j < entry_count;
			j++, flash++) {

			if ((val & mask) == (flash->strapping & mask)) {
				bp->flash_info = flash;

				/* Request access to the flash interface. */
				if ((rc = bnx2_acquire_nvram_lock(bp)) != 0)
					return rc;

				/* Enable access to flash interface */
				bnx2_enable_nvram_access(bp);

				/* Reconfigure the flash interface */
				BNX2_WR(bp, BNX2_NVM_CFG1, flash->config1);
				BNX2_WR(bp, BNX2_NVM_CFG2, flash->config2);
				BNX2_WR(bp, BNX2_NVM_CFG3, flash->config3);
				BNX2_WR(bp, BNX2_NVM_WRITE1, flash->write1);

				/* Disable access to flash interface */
				bnx2_disable_nvram_access(bp);
				bnx2_release_nvram_lock(bp);

				break;
			}
		}
	} /* if (val & 0x40000000) */

	if (j == entry_count) {
		bp->flash_info = NULL;
		pr_alert("Unknown flash/EEPROM type\n");
		return -ENODEV;
	}

get_flash_size:
	val = bnx2_shmem_rd(bp, BNX2_SHARED_HW_CFG_CONFIG2);
	val &= BNX2_SHARED_HW_CFG2_NVM_SIZE_MASK;
	if (val)
		bp->flash_size = val;
	else
		bp->flash_size = bp->flash_info->total_size;

	return rc;
}

static int
bnx2_nvram_read(struct bnx2 *bp, u32 offset, u8 *ret_buf,
		int buf_size)
{
	int rc = 0;
	u32 cmd_flags, offset32, len32, extra;

	if (buf_size == 0)
		return 0;

	/* Request access to the flash interface. */
	if ((rc = bnx2_acquire_nvram_lock(bp)) != 0)
		return rc;

	/* Enable access to flash interface */
	bnx2_enable_nvram_access(bp);

	len32 = buf_size;
	offset32 = offset;
	extra = 0;

	cmd_flags = 0;

	if (offset32 & 3) {
		u8 buf[4];
		u32 pre_len;

		offset32 &= ~3;
		pre_len = 4 - (offset & 3);

		if (pre_len >= len32) {
			pre_len = len32;
			cmd_flags = BNX2_NVM_COMMAND_FIRST |
				    BNX2_NVM_COMMAND_LAST;
		}
		else {
			cmd_flags = BNX2_NVM_COMMAND_FIRST;
		}

		rc = bnx2_nvram_read_dword(bp, offset32, buf, cmd_flags);

		if (rc)
			return rc;

		memcpy(ret_buf, buf + (offset & 3), pre_len);

		offset32 += 4;
		ret_buf += pre_len;
		len32 -= pre_len;
	}
	if (len32 & 3) {
		extra = 4 - (len32 & 3);
		len32 = (len32 + 4) & ~3;
	}

	if (len32 == 4) {
		u8 buf[4];

		if (cmd_flags)
			cmd_flags = BNX2_NVM_COMMAND_LAST;
		else
			cmd_flags = BNX2_NVM_COMMAND_FIRST |
				    BNX2_NVM_COMMAND_LAST;

		rc = bnx2_nvram_read_dword(bp, offset32, buf, cmd_flags);

		memcpy(ret_buf, buf, 4 - extra);
	}
	else if (len32 > 0) {
		u8 buf[4];

		/* Read the first word. */
		if (cmd_flags)
			cmd_flags = 0;
		else
			cmd_flags = BNX2_NVM_COMMAND_FIRST;

		rc = bnx2_nvram_read_dword(bp, offset32, ret_buf, cmd_flags);

		/* Advance to the next dword. */
		offset32 += 4;
		ret_buf += 4;
		len32 -= 4;

		while (len32 > 4 && rc == 0) {
			rc = bnx2_nvram_read_dword(bp, offset32, ret_buf, 0);

			/* Advance to the next dword. */
			offset32 += 4;
			ret_buf += 4;
			len32 -= 4;
		}

		if (rc)
			return rc;

		cmd_flags = BNX2_NVM_COMMAND_LAST;
		rc = bnx2_nvram_read_dword(bp, offset32, buf, cmd_flags);

		memcpy(ret_buf, buf, 4 - extra);
	}

	/* Disable access to flash interface */
	bnx2_disable_nvram_access(bp);

	bnx2_release_nvram_lock(bp);

	return rc;
}

static int
bnx2_nvram_write(struct bnx2 *bp, u32 offset, u8 *data_buf,
		int buf_size)
{
	u32 written, offset32, len32;
	u8 *buf, start[4], end[4], *align_buf = NULL, *flash_buffer = NULL;
	int rc = 0;
	int align_start, align_end;

	buf = data_buf;
	offset32 = offset;
	len32 = buf_size;
	align_start = align_end = 0;

	if ((align_start = (offset32 & 3))) {
		offset32 &= ~3;
		len32 += align_start;
		if (len32 < 4)
			len32 = 4;
		if ((rc = bnx2_nvram_read(bp, offset32, start, 4)))
			return rc;
	}

	if (len32 & 3) {
		align_end = 4 - (len32 & 3);
		len32 += align_end;
		if ((rc = bnx2_nvram_read(bp, offset32 + len32 - 4, end, 4)))
			return rc;
	}

	if (align_start || align_end) {
		align_buf = kmalloc(len32, GFP_KERNEL);
		if (!align_buf)
			return -ENOMEM;
		if (align_start) {
			memcpy(align_buf, start, 4);
		}
		if (align_end) {
			memcpy(align_buf + len32 - 4, end, 4);
		}
		memcpy(align_buf + align_start, data_buf, buf_size);
		buf = align_buf;
	}

	if (!(bp->flash_info->flags & BNX2_NV_BUFFERED)) {
		flash_buffer = kmalloc(264, GFP_KERNEL);
		if (!flash_buffer) {
			rc = -ENOMEM;
			goto nvram_write_end;
		}
	}

	written = 0;
	while ((written < len32) && (rc == 0)) {
		u32 page_start, page_end, data_start, data_end;
		u32 addr, cmd_flags;
		int i;

	        /* Find the page_start addr */
		page_start = offset32 + written;
		page_start -= (page_start % bp->flash_info->page_size);
		/* Find the page_end addr */
		page_end = page_start + bp->flash_info->page_size;
		/* Find the data_start addr */
		data_start = (written == 0) ? offset32 : page_start;
		/* Find the data_end addr */
		data_end = (page_end > offset32 + len32) ?
			(offset32 + len32) : page_end;

		/* Request access to the flash interface. */
		if ((rc = bnx2_acquire_nvram_lock(bp)) != 0)
			goto nvram_write_end;

		/* Enable access to flash interface */
		bnx2_enable_nvram_access(bp);

		cmd_flags = BNX2_NVM_COMMAND_FIRST;
		if (!(bp->flash_info->flags & BNX2_NV_BUFFERED)) {
			int j;

			/* Read the whole page into the buffer
			 * (non-buffer flash only) */
			for (j = 0; j < bp->flash_info->page_size; j += 4) {
				if (j == (bp->flash_info->page_size - 4)) {
					cmd_flags |= BNX2_NVM_COMMAND_LAST;
				}
				rc = bnx2_nvram_read_dword(bp,
					page_start + j,
					&flash_buffer[j],
					cmd_flags);

				if (rc)
					goto nvram_write_end;

				cmd_flags = 0;
			}
		}

		/* Enable writes to flash interface (unlock write-protect) */
		if ((rc = bnx2_enable_nvram_write(bp)) != 0)
			goto nvram_write_end;

		/* Loop to write back the buffer data from page_start to
		 * data_start */
		i = 0;
		if (!(bp->flash_info->flags & BNX2_NV_BUFFERED)) {
			/* Erase the page */
			if ((rc = bnx2_nvram_erase_page(bp, page_start)) != 0)
				goto nvram_write_end;

			/* Re-enable the write again for the actual write */
			bnx2_enable_nvram_write(bp);

			for (addr = page_start; addr < data_start;
				addr += 4, i += 4) {

				rc = bnx2_nvram_write_dword(bp, addr,
					&flash_buffer[i], cmd_flags);

				if (rc != 0)
					goto nvram_write_end;

				cmd_flags = 0;
			}
		}

		/* Loop to write the new data from data_start to data_end */
		for (addr = data_start; addr < data_end; addr += 4, i += 4) {
			if ((addr == page_end - 4) ||
				((bp->flash_info->flags & BNX2_NV_BUFFERED) &&
				 (addr == data_end - 4))) {

				cmd_flags |= BNX2_NVM_COMMAND_LAST;
			}
			rc = bnx2_nvram_write_dword(bp, addr, buf,
				cmd_flags);

			if (rc != 0)
				goto nvram_write_end;

			cmd_flags = 0;
			buf += 4;
		}

		/* Loop to write back the buffer data from data_end
		 * to page_end */
		if (!(bp->flash_info->flags & BNX2_NV_BUFFERED)) {
			for (addr = data_end; addr < page_end;
				addr += 4, i += 4) {

				if (addr == page_end-4) {
					cmd_flags = BNX2_NVM_COMMAND_LAST;
				}
				rc = bnx2_nvram_write_dword(bp, addr,
					&flash_buffer[i], cmd_flags);

				if (rc != 0)
					goto nvram_write_end;

				cmd_flags = 0;
			}
		}

		/* Disable writes to flash interface (lock write-protect) */
		bnx2_disable_nvram_write(bp);

		/* Disable access to flash interface */
		bnx2_disable_nvram_access(bp);
		bnx2_release_nvram_lock(bp);

		/* Increment written */
		written += data_end - data_start;
	}

nvram_write_end:
	kfree(flash_buffer);
	kfree(align_buf);
	return rc;
}

static void
bnx2_init_fw_cap(struct bnx2 *bp)
{
	u32 val, sig = 0;

	bp->phy_flags &= ~BNX2_PHY_FLAG_REMOTE_PHY_CAP;
	bp->flags &= ~BNX2_FLAG_CAN_KEEP_VLAN;

	if (!(bp->flags & BNX2_FLAG_ASF_ENABLE))
		bp->flags |= BNX2_FLAG_CAN_KEEP_VLAN;

	val = bnx2_shmem_rd(bp, BNX2_FW_CAP_MB);
	if ((val & BNX2_FW_CAP_SIGNATURE_MASK) != BNX2_FW_CAP_SIGNATURE)
		return;

	if ((val & BNX2_FW_CAP_CAN_KEEP_VLAN) == BNX2_FW_CAP_CAN_KEEP_VLAN) {
		bp->flags |= BNX2_FLAG_CAN_KEEP_VLAN;
		sig |= BNX2_DRV_ACK_CAP_SIGNATURE | BNX2_FW_CAP_CAN_KEEP_VLAN;
	}

	if ((bp->phy_flags & BNX2_PHY_FLAG_SERDES) &&
	    (val & BNX2_FW_CAP_REMOTE_PHY_CAPABLE)) {
		u32 link;

		bp->phy_flags |= BNX2_PHY_FLAG_REMOTE_PHY_CAP;

		link = bnx2_shmem_rd(bp, BNX2_LINK_STATUS);
		if (link & BNX2_LINK_STATUS_SERDES_LINK)
			bp->phy_port = PORT_FIBRE;
		else
			bp->phy_port = PORT_TP;

		sig |= BNX2_DRV_ACK_CAP_SIGNATURE |
		       BNX2_FW_CAP_REMOTE_PHY_CAPABLE;
	}

	if (netif_running(bp->dev) && sig)
		bnx2_shmem_wr(bp, BNX2_DRV_ACK_CAP_MB, sig);
}

static void
bnx2_setup_msix_tbl(struct bnx2 *bp)
{
	BNX2_WR(bp, BNX2_PCI_GRC_WINDOW_ADDR, BNX2_PCI_GRC_WINDOW_ADDR_SEP_WIN);

	BNX2_WR(bp, BNX2_PCI_GRC_WINDOW2_ADDR, BNX2_MSIX_TABLE_ADDR);
	BNX2_WR(bp, BNX2_PCI_GRC_WINDOW3_ADDR, BNX2_MSIX_PBA_ADDR);
}

static void
bnx2_wait_dma_complete(struct bnx2 *bp)
{
	u32 val;
	int i;

	/*
	 * Wait for the current PCI transaction to complete before
	 * issuing a reset.
	 */
	if ((BNX2_CHIP(bp) == BNX2_CHIP_5706) ||
	    (BNX2_CHIP(bp) == BNX2_CHIP_5708)) {
		BNX2_WR(bp, BNX2_MISC_ENABLE_CLR_BITS,
			BNX2_MISC_ENABLE_CLR_BITS_TX_DMA_ENABLE |
			BNX2_MISC_ENABLE_CLR_BITS_DMA_ENGINE_ENABLE |
			BNX2_MISC_ENABLE_CLR_BITS_RX_DMA_ENABLE |
			BNX2_MISC_ENABLE_CLR_BITS_HOST_COALESCE_ENABLE);
		val = BNX2_RD(bp, BNX2_MISC_ENABLE_CLR_BITS);
		udelay(5);
	} else {  /* 5709 */
		val = BNX2_RD(bp, BNX2_MISC_NEW_CORE_CTL);
		val &= ~BNX2_MISC_NEW_CORE_CTL_DMA_ENABLE;
		BNX2_WR(bp, BNX2_MISC_NEW_CORE_CTL, val);
		val = BNX2_RD(bp, BNX2_MISC_NEW_CORE_CTL);

		for (i = 0; i < 100; i++) {
			msleep(1);
			val = BNX2_RD(bp, BNX2_PCICFG_DEVICE_CONTROL);
			if (!(val & BNX2_PCICFG_DEVICE_STATUS_NO_PEND))
				break;
		}
	}

	return;
}


static int
bnx2_reset_chip(struct bnx2 *bp, u32 reset_code)
{
	u32 val;
	int i, rc = 0;
	u8 old_port;

	/* Wait for the current PCI transaction to complete before
	 * issuing a reset. */
	bnx2_wait_dma_complete(bp);

	/* Wait for the firmware to tell us it is ok to issue a reset. */
	bnx2_fw_sync(bp, BNX2_DRV_MSG_DATA_WAIT0 | reset_code, 1, 1);

	/* Deposit a driver reset signature so the firmware knows that
	 * this is a soft reset. */
	bnx2_shmem_wr(bp, BNX2_DRV_RESET_SIGNATURE,
		      BNX2_DRV_RESET_SIGNATURE_MAGIC);

	/* Do a dummy read to force the chip to complete all current transaction
	 * before we issue a reset. */
	val = BNX2_RD(bp, BNX2_MISC_ID);

	if (BNX2_CHIP(bp) == BNX2_CHIP_5709) {
		BNX2_WR(bp, BNX2_MISC_COMMAND, BNX2_MISC_COMMAND_SW_RESET);
		BNX2_RD(bp, BNX2_MISC_COMMAND);
		udelay(5);

		val = BNX2_PCICFG_MISC_CONFIG_REG_WINDOW_ENA |
		      BNX2_PCICFG_MISC_CONFIG_TARGET_MB_WORD_SWAP;

		BNX2_WR(bp, BNX2_PCICFG_MISC_CONFIG, val);

	} else {
		val = BNX2_PCICFG_MISC_CONFIG_CORE_RST_REQ |
		      BNX2_PCICFG_MISC_CONFIG_REG_WINDOW_ENA |
		      BNX2_PCICFG_MISC_CONFIG_TARGET_MB_WORD_SWAP;

		/* Chip reset. */
		BNX2_WR(bp, BNX2_PCICFG_MISC_CONFIG, val);

		/* Reading back any register after chip reset will hang the
		 * bus on 5706 A0 and A1.  The msleep below provides plenty
		 * of margin for write posting.
		 */
		if ((BNX2_CHIP_ID(bp) == BNX2_CHIP_ID_5706_A0) ||
		    (BNX2_CHIP_ID(bp) == BNX2_CHIP_ID_5706_A1))
			msleep(20);

		/* Reset takes approximate 30 usec */
		for (i = 0; i < 10; i++) {
			val = BNX2_RD(bp, BNX2_PCICFG_MISC_CONFIG);
			if ((val & (BNX2_PCICFG_MISC_CONFIG_CORE_RST_REQ |
				    BNX2_PCICFG_MISC_CONFIG_CORE_RST_BSY)) == 0)
				break;
			udelay(10);
		}

		if (val & (BNX2_PCICFG_MISC_CONFIG_CORE_RST_REQ |
			   BNX2_PCICFG_MISC_CONFIG_CORE_RST_BSY)) {
			pr_err("Chip reset did not complete\n");
			return -EBUSY;
		}
	}

	/* Make sure byte swapping is properly configured. */
	val = BNX2_RD(bp, BNX2_PCI_SWAP_DIAG0);
	if (val != 0x01020304) {
		pr_err("Chip not in correct endian mode\n");
		return -ENODEV;
	}

	/* Wait for the firmware to finish its initialization. */
	rc = bnx2_fw_sync(bp, BNX2_DRV_MSG_DATA_WAIT1 | reset_code, 1, 0);
	if (rc)
		return rc;

	spin_lock_bh(&bp->phy_lock);
	old_port = bp->phy_port;
	bnx2_init_fw_cap(bp);
	if ((bp->phy_flags & BNX2_PHY_FLAG_REMOTE_PHY_CAP) &&
	    old_port != bp->phy_port)
		bnx2_set_default_remote_link(bp);
	spin_unlock_bh(&bp->phy_lock);

	if (BNX2_CHIP_ID(bp) == BNX2_CHIP_ID_5706_A0) {
		/* Adjust the voltage regular to two steps lower.  The default
		 * of this register is 0x0000000e. */
		BNX2_WR(bp, BNX2_MISC_VREG_CONTROL, 0x000000fa);

		/* Remove bad rbuf memory from the free pool. */
		rc = bnx2_alloc_bad_rbuf(bp);
	}

	if (bp->flags & BNX2_FLAG_USING_MSIX) {
		bnx2_setup_msix_tbl(bp);
		/* Prevent MSIX table reads and write from timing out */
		BNX2_WR(bp, BNX2_MISC_ECO_HW_CTL,
			BNX2_MISC_ECO_HW_CTL_LARGE_GRC_TMOUT_EN);
	}

	return rc;
}

static int
bnx2_init_chip(struct bnx2 *bp)
{
	u32 val, mtu;
	int rc, i;

	/* Make sure the interrupt is not active. */
	BNX2_WR(bp, BNX2_PCICFG_INT_ACK_CMD, BNX2_PCICFG_INT_ACK_CMD_MASK_INT);

	val = BNX2_DMA_CONFIG_DATA_BYTE_SWAP |
	      BNX2_DMA_CONFIG_DATA_WORD_SWAP |
#ifdef __BIG_ENDIAN
	      BNX2_DMA_CONFIG_CNTL_BYTE_SWAP |
#endif
	      BNX2_DMA_CONFIG_CNTL_WORD_SWAP |
	      DMA_READ_CHANS << 12 |
	      DMA_WRITE_CHANS << 16;

	val |= (0x2 << 20) | (1 << 11);

	if ((bp->flags & BNX2_FLAG_PCIX) && (bp->bus_speed_mhz == 133))
		val |= (1 << 23);

	if ((BNX2_CHIP(bp) == BNX2_CHIP_5706) &&
	    (BNX2_CHIP_ID(bp) != BNX2_CHIP_ID_5706_A0) &&
	    !(bp->flags & BNX2_FLAG_PCIX))
		val |= BNX2_DMA_CONFIG_CNTL_PING_PONG_DMA;

	BNX2_WR(bp, BNX2_DMA_CONFIG, val);

	if (BNX2_CHIP_ID(bp) == BNX2_CHIP_ID_5706_A0) {
		val = BNX2_RD(bp, BNX2_TDMA_CONFIG);
		val |= BNX2_TDMA_CONFIG_ONE_DMA;
		BNX2_WR(bp, BNX2_TDMA_CONFIG, val);
	}

	if (bp->flags & BNX2_FLAG_PCIX) {
		u16 val16;

		pci_read_config_word(bp->pdev, bp->pcix_cap + PCI_X_CMD,
				     &val16);
		pci_write_config_word(bp->pdev, bp->pcix_cap + PCI_X_CMD,
				      val16 & ~PCI_X_CMD_ERO);
	}

	BNX2_WR(bp, BNX2_MISC_ENABLE_SET_BITS,
		BNX2_MISC_ENABLE_SET_BITS_HOST_COALESCE_ENABLE |
		BNX2_MISC_ENABLE_STATUS_BITS_RX_V2P_ENABLE |
		BNX2_MISC_ENABLE_STATUS_BITS_CONTEXT_ENABLE);

	/* Initialize context mapping and zero out the quick contexts.  The
	 * context block must have already been enabled. */
	if (BNX2_CHIP(bp) == BNX2_CHIP_5709) {
		rc = bnx2_init_5709_context(bp);
		if (rc)
			return rc;
	} else
		bnx2_init_context(bp);

	if ((rc = bnx2_init_cpus(bp)) != 0)
		return rc;

	bnx2_init_nvram(bp);

	bnx2_set_mac_addr(bp, bp->dev->dev_addr, 0);

	val = BNX2_RD(bp, BNX2_MQ_CONFIG);
	val &= ~BNX2_MQ_CONFIG_KNL_BYP_BLK_SIZE;
	val |= BNX2_MQ_CONFIG_KNL_BYP_BLK_SIZE_256;
	if (BNX2_CHIP(bp) == BNX2_CHIP_5709) {
		val |= BNX2_MQ_CONFIG_BIN_MQ_MODE;
		if (BNX2_CHIP_REV(bp) == BNX2_CHIP_REV_Ax)
			val |= BNX2_MQ_CONFIG_HALT_DIS;
	}

	BNX2_WR(bp, BNX2_MQ_CONFIG, val);

	val = 0x10000 + (MAX_CID_CNT * MB_KERNEL_CTX_SIZE);
	BNX2_WR(bp, BNX2_MQ_KNL_BYP_WIND_START, val);
	BNX2_WR(bp, BNX2_MQ_KNL_WIND_END, val);

	val = (BNX2_PAGE_BITS - 8) << 24;
	BNX2_WR(bp, BNX2_RV2P_CONFIG, val);

	/* Configure page size. */
	val = BNX2_RD(bp, BNX2_TBDR_CONFIG);
	val &= ~BNX2_TBDR_CONFIG_PAGE_SIZE;
	val |= (BNX2_PAGE_BITS - 8) << 24 | 0x40;
	BNX2_WR(bp, BNX2_TBDR_CONFIG, val);

	val = bp->mac_addr[0] +
	      (bp->mac_addr[1] << 8) +
	      (bp->mac_addr[2] << 16) +
	      bp->mac_addr[3] +
	      (bp->mac_addr[4] << 8) +
	      (bp->mac_addr[5] << 16);
	BNX2_WR(bp, BNX2_EMAC_BACKOFF_SEED, val);

	/* Program the MTU.  Also include 4 bytes for CRC32. */
	mtu = bp->dev->mtu;
	val = mtu + ETH_HLEN + ETH_FCS_LEN;
	if (val > (MAX_ETHERNET_PACKET_SIZE + ETH_HLEN + 4))
		val |= BNX2_EMAC_RX_MTU_SIZE_JUMBO_ENA;
	BNX2_WR(bp, BNX2_EMAC_RX_MTU_SIZE, val);

	if (mtu < ETH_DATA_LEN)
		mtu = ETH_DATA_LEN;

	bnx2_reg_wr_ind(bp, BNX2_RBUF_CONFIG, BNX2_RBUF_CONFIG_VAL(mtu));
	bnx2_reg_wr_ind(bp, BNX2_RBUF_CONFIG2, BNX2_RBUF_CONFIG2_VAL(mtu));
	bnx2_reg_wr_ind(bp, BNX2_RBUF_CONFIG3, BNX2_RBUF_CONFIG3_VAL(mtu));

	memset(bp->bnx2_napi[0].status_blk.msi, 0, bp->status_stats_size);
	for (i = 0; i < BNX2_MAX_MSIX_VEC; i++)
		bp->bnx2_napi[i].last_status_idx = 0;

	bp->idle_chk_status_idx = 0xffff;

	/* Set up how to generate a link change interrupt. */
	BNX2_WR(bp, BNX2_EMAC_ATTENTION_ENA, BNX2_EMAC_ATTENTION_ENA_LINK);

	BNX2_WR(bp, BNX2_HC_STATUS_ADDR_L,
		(u64) bp->status_blk_mapping & 0xffffffff);
	BNX2_WR(bp, BNX2_HC_STATUS_ADDR_H, (u64) bp->status_blk_mapping >> 32);

	BNX2_WR(bp, BNX2_HC_STATISTICS_ADDR_L,
		(u64) bp->stats_blk_mapping & 0xffffffff);
	BNX2_WR(bp, BNX2_HC_STATISTICS_ADDR_H,
		(u64) bp->stats_blk_mapping >> 32);

	BNX2_WR(bp, BNX2_HC_TX_QUICK_CONS_TRIP,
		(bp->tx_quick_cons_trip_int << 16) | bp->tx_quick_cons_trip);

	BNX2_WR(bp, BNX2_HC_RX_QUICK_CONS_TRIP,
		(bp->rx_quick_cons_trip_int << 16) | bp->rx_quick_cons_trip);

	BNX2_WR(bp, BNX2_HC_COMP_PROD_TRIP,
		(bp->comp_prod_trip_int << 16) | bp->comp_prod_trip);

	BNX2_WR(bp, BNX2_HC_TX_TICKS, (bp->tx_ticks_int << 16) | bp->tx_ticks);

	BNX2_WR(bp, BNX2_HC_RX_TICKS, (bp->rx_ticks_int << 16) | bp->rx_ticks);

	BNX2_WR(bp, BNX2_HC_COM_TICKS,
		(bp->com_ticks_int << 16) | bp->com_ticks);

	BNX2_WR(bp, BNX2_HC_CMD_TICKS,
		(bp->cmd_ticks_int << 16) | bp->cmd_ticks);

	if (bp->flags & BNX2_FLAG_BROKEN_STATS)
		BNX2_WR(bp, BNX2_HC_STATS_TICKS, 0);
	else
		BNX2_WR(bp, BNX2_HC_STATS_TICKS, bp->stats_ticks);
	BNX2_WR(bp, BNX2_HC_STAT_COLLECT_TICKS, 0xbb8);  /* 3ms */

	if (BNX2_CHIP_ID(bp) == BNX2_CHIP_ID_5706_A1)
		val = BNX2_HC_CONFIG_COLLECT_STATS;
	else {
		val = BNX2_HC_CONFIG_RX_TMR_MODE | BNX2_HC_CONFIG_TX_TMR_MODE |
		      BNX2_HC_CONFIG_COLLECT_STATS;
	}

	if (bp->flags & BNX2_FLAG_USING_MSIX) {
		BNX2_WR(bp, BNX2_HC_MSIX_BIT_VECTOR,
			BNX2_HC_MSIX_BIT_VECTOR_VAL);

		val |= BNX2_HC_CONFIG_SB_ADDR_INC_128B;
	}

	if (bp->flags & BNX2_FLAG_ONE_SHOT_MSI)
		val |= BNX2_HC_CONFIG_ONE_SHOT | BNX2_HC_CONFIG_USE_INT_PARAM;

	BNX2_WR(bp, BNX2_HC_CONFIG, val);

	if (bp->rx_ticks < 25)
		bnx2_reg_wr_ind(bp, BNX2_FW_RX_LOW_LATENCY, 1);
	else
		bnx2_reg_wr_ind(bp, BNX2_FW_RX_LOW_LATENCY, 0);

	for (i = 1; i < bp->irq_nvecs; i++) {
		u32 base = ((i - 1) * BNX2_HC_SB_CONFIG_SIZE) +
			   BNX2_HC_SB_CONFIG_1;

		BNX2_WR(bp, base,
			BNX2_HC_SB_CONFIG_1_TX_TMR_MODE |
			BNX2_HC_SB_CONFIG_1_RX_TMR_MODE |
			BNX2_HC_SB_CONFIG_1_ONE_SHOT);

		BNX2_WR(bp, base + BNX2_HC_TX_QUICK_CONS_TRIP_OFF,
			(bp->tx_quick_cons_trip_int << 16) |
			 bp->tx_quick_cons_trip);

		BNX2_WR(bp, base + BNX2_HC_TX_TICKS_OFF,
			(bp->tx_ticks_int << 16) | bp->tx_ticks);

		BNX2_WR(bp, base + BNX2_HC_RX_QUICK_CONS_TRIP_OFF,
			(bp->rx_quick_cons_trip_int << 16) |
			bp->rx_quick_cons_trip);

		BNX2_WR(bp, base + BNX2_HC_RX_TICKS_OFF,
			(bp->rx_ticks_int << 16) | bp->rx_ticks);
	}

	/* Clear internal stats counters. */
	BNX2_WR(bp, BNX2_HC_COMMAND, BNX2_HC_COMMAND_CLR_STAT_NOW);

	BNX2_WR(bp, BNX2_HC_ATTN_BITS_ENABLE, STATUS_ATTN_EVENTS);

	/* Initialize the receive filter. */
	bnx2_set_rx_mode(bp->dev);

	if (BNX2_CHIP(bp) == BNX2_CHIP_5709) {
		val = BNX2_RD(bp, BNX2_MISC_NEW_CORE_CTL);
		val |= BNX2_MISC_NEW_CORE_CTL_DMA_ENABLE;
		BNX2_WR(bp, BNX2_MISC_NEW_CORE_CTL, val);
	}
	rc = bnx2_fw_sync(bp, BNX2_DRV_MSG_DATA_WAIT2 | BNX2_DRV_MSG_CODE_RESET,
			  1, 0);

	BNX2_WR(bp, BNX2_MISC_ENABLE_SET_BITS, BNX2_MISC_ENABLE_DEFAULT);
	BNX2_RD(bp, BNX2_MISC_ENABLE_SET_BITS);

	udelay(20);

	bp->hc_cmd = BNX2_RD(bp, BNX2_HC_COMMAND);

	return rc;
}

static void
bnx2_clear_ring_states(struct bnx2 *bp)
{
	struct bnx2_napi *bnapi;
	struct bnx2_tx_ring_info *txr;
	struct bnx2_rx_ring_info *rxr;
	int i;

	for (i = 0; i < BNX2_MAX_MSIX_VEC; i++) {
		bnapi = &bp->bnx2_napi[i];
		txr = &bnapi->tx_ring;
		rxr = &bnapi->rx_ring;

		txr->tx_cons = 0;
		txr->hw_tx_cons = 0;
		rxr->rx_prod_bseq = 0;
		rxr->rx_prod = 0;
		rxr->rx_cons = 0;
		rxr->rx_pg_prod = 0;
		rxr->rx_pg_cons = 0;
	}
}

static void
bnx2_init_tx_context(struct bnx2 *bp, u32 cid, struct bnx2_tx_ring_info *txr)
{
	u32 val, offset0, offset1, offset2, offset3;
	u32 cid_addr = GET_CID_ADDR(cid);

	if (BNX2_CHIP(bp) == BNX2_CHIP_5709) {
		offset0 = BNX2_L2CTX_TYPE_XI;
		offset1 = BNX2_L2CTX_CMD_TYPE_XI;
		offset2 = BNX2_L2CTX_TBDR_BHADDR_HI_XI;
		offset3 = BNX2_L2CTX_TBDR_BHADDR_LO_XI;
	} else {
		offset0 = BNX2_L2CTX_TYPE;
		offset1 = BNX2_L2CTX_CMD_TYPE;
		offset2 = BNX2_L2CTX_TBDR_BHADDR_HI;
		offset3 = BNX2_L2CTX_TBDR_BHADDR_LO;
	}
	val = BNX2_L2CTX_TYPE_TYPE_L2 | BNX2_L2CTX_TYPE_SIZE_L2;
	bnx2_ctx_wr(bp, cid_addr, offset0, val);

	val = BNX2_L2CTX_CMD_TYPE_TYPE_L2 | (8 << 16);
	bnx2_ctx_wr(bp, cid_addr, offset1, val);

	val = (u64) txr->tx_desc_mapping >> 32;
	bnx2_ctx_wr(bp, cid_addr, offset2, val);

	val = (u64) txr->tx_desc_mapping & 0xffffffff;
	bnx2_ctx_wr(bp, cid_addr, offset3, val);
}

static void
bnx2_init_tx_ring(struct bnx2 *bp, int ring_num)
{
	struct bnx2_tx_bd *txbd;
	u32 cid = TX_CID;
	struct bnx2_napi *bnapi;
	struct bnx2_tx_ring_info *txr;

	bnapi = &bp->bnx2_napi[ring_num];
	txr = &bnapi->tx_ring;

	if (ring_num == 0)
		cid = TX_CID;
	else
		cid = TX_TSS_CID + ring_num - 1;

	bp->tx_wake_thresh = bp->tx_ring_size / 2;

	txbd = &txr->tx_desc_ring[BNX2_MAX_TX_DESC_CNT];

	txbd->tx_bd_haddr_hi = (u64) txr->tx_desc_mapping >> 32;
	txbd->tx_bd_haddr_lo = (u64) txr->tx_desc_mapping & 0xffffffff;

	txr->tx_prod = 0;
	txr->tx_prod_bseq = 0;

	txr->tx_bidx_addr = MB_GET_CID_ADDR(cid) + BNX2_L2CTX_TX_HOST_BIDX;
	txr->tx_bseq_addr = MB_GET_CID_ADDR(cid) + BNX2_L2CTX_TX_HOST_BSEQ;

	bnx2_init_tx_context(bp, cid, txr);
}

static void
bnx2_init_rxbd_rings(struct bnx2_rx_bd *rx_ring[], dma_addr_t dma[],
		     u32 buf_size, int num_rings)
{
	int i;
	struct bnx2_rx_bd *rxbd;

	for (i = 0; i < num_rings; i++) {
		int j;

		rxbd = &rx_ring[i][0];
		for (j = 0; j < BNX2_MAX_RX_DESC_CNT; j++, rxbd++) {
			rxbd->rx_bd_len = buf_size;
			rxbd->rx_bd_flags = RX_BD_FLAGS_START | RX_BD_FLAGS_END;
		}
		if (i == (num_rings - 1))
			j = 0;
		else
			j = i + 1;
		rxbd->rx_bd_haddr_hi = (u64) dma[j] >> 32;
		rxbd->rx_bd_haddr_lo = (u64) dma[j] & 0xffffffff;
	}
}

static void
bnx2_init_rx_ring(struct bnx2 *bp, int ring_num)
{
	int i;
	u16 prod, ring_prod;
	u32 cid, rx_cid_addr, val;
	struct bnx2_napi *bnapi = &bp->bnx2_napi[ring_num];
	struct bnx2_rx_ring_info *rxr = &bnapi->rx_ring;

	if (ring_num == 0)
		cid = RX_CID;
	else
		cid = RX_RSS_CID + ring_num - 1;

	rx_cid_addr = GET_CID_ADDR(cid);

	bnx2_init_rxbd_rings(rxr->rx_desc_ring, rxr->rx_desc_mapping,
			     bp->rx_buf_use_size, bp->rx_max_ring);

	bnx2_init_rx_context(bp, cid);

	if (BNX2_CHIP(bp) == BNX2_CHIP_5709) {
		val = BNX2_RD(bp, BNX2_MQ_MAP_L2_5);
		BNX2_WR(bp, BNX2_MQ_MAP_L2_5, val | BNX2_MQ_MAP_L2_5_ARM);
	}

	bnx2_ctx_wr(bp, rx_cid_addr, BNX2_L2CTX_PG_BUF_SIZE, 0);
	if (bp->rx_pg_ring_size) {
		bnx2_init_rxbd_rings(rxr->rx_pg_desc_ring,
				     rxr->rx_pg_desc_mapping,
				     PAGE_SIZE, bp->rx_max_pg_ring);
		val = (bp->rx_buf_use_size << 16) | PAGE_SIZE;
		bnx2_ctx_wr(bp, rx_cid_addr, BNX2_L2CTX_PG_BUF_SIZE, val);
		bnx2_ctx_wr(bp, rx_cid_addr, BNX2_L2CTX_RBDC_KEY,
		       BNX2_L2CTX_RBDC_JUMBO_KEY - ring_num);

		val = (u64) rxr->rx_pg_desc_mapping[0] >> 32;
		bnx2_ctx_wr(bp, rx_cid_addr, BNX2_L2CTX_NX_PG_BDHADDR_HI, val);

		val = (u64) rxr->rx_pg_desc_mapping[0] & 0xffffffff;
		bnx2_ctx_wr(bp, rx_cid_addr, BNX2_L2CTX_NX_PG_BDHADDR_LO, val);

		if (BNX2_CHIP(bp) == BNX2_CHIP_5709)
			BNX2_WR(bp, BNX2_MQ_MAP_L2_3, BNX2_MQ_MAP_L2_3_DEFAULT);
	}

	val = (u64) rxr->rx_desc_mapping[0] >> 32;
	bnx2_ctx_wr(bp, rx_cid_addr, BNX2_L2CTX_NX_BDHADDR_HI, val);

	val = (u64) rxr->rx_desc_mapping[0] & 0xffffffff;
	bnx2_ctx_wr(bp, rx_cid_addr, BNX2_L2CTX_NX_BDHADDR_LO, val);

	ring_prod = prod = rxr->rx_pg_prod;
	for (i = 0; i < bp->rx_pg_ring_size; i++) {
		if (bnx2_alloc_rx_page(bp, rxr, ring_prod, GFP_KERNEL) < 0) {
			netdev_warn(bp->dev, "init'ed rx page ring %d with %d/%d pages only\n",
				    ring_num, i, bp->rx_pg_ring_size);
			break;
		}
		prod = BNX2_NEXT_RX_BD(prod);
		ring_prod = BNX2_RX_PG_RING_IDX(prod);
	}
	rxr->rx_pg_prod = prod;

	ring_prod = prod = rxr->rx_prod;
	for (i = 0; i < bp->rx_ring_size; i++) {
		if (bnx2_alloc_rx_data(bp, rxr, ring_prod, GFP_KERNEL) < 0) {
			netdev_warn(bp->dev, "init'ed rx ring %d with %d/%d skbs only\n",
				    ring_num, i, bp->rx_ring_size);
			break;
		}
		prod = BNX2_NEXT_RX_BD(prod);
		ring_prod = BNX2_RX_RING_IDX(prod);
	}
	rxr->rx_prod = prod;

	rxr->rx_bidx_addr = MB_GET_CID_ADDR(cid) + BNX2_L2CTX_HOST_BDIDX;
	rxr->rx_bseq_addr = MB_GET_CID_ADDR(cid) + BNX2_L2CTX_HOST_BSEQ;
	rxr->rx_pg_bidx_addr = MB_GET_CID_ADDR(cid) + BNX2_L2CTX_HOST_PG_BDIDX;

	BNX2_WR16(bp, rxr->rx_pg_bidx_addr, rxr->rx_pg_prod);
	BNX2_WR16(bp, rxr->rx_bidx_addr, prod);

	BNX2_WR(bp, rxr->rx_bseq_addr, rxr->rx_prod_bseq);
}

static void
bnx2_init_all_rings(struct bnx2 *bp)
{
	int i;
	u32 val;

	bnx2_clear_ring_states(bp);

	BNX2_WR(bp, BNX2_TSCH_TSS_CFG, 0);
	for (i = 0; i < bp->num_tx_rings; i++)
		bnx2_init_tx_ring(bp, i);

	if (bp->num_tx_rings > 1)
		BNX2_WR(bp, BNX2_TSCH_TSS_CFG, ((bp->num_tx_rings - 1) << 24) |
			(TX_TSS_CID << 7));

	BNX2_WR(bp, BNX2_RLUP_RSS_CONFIG, 0);
	bnx2_reg_wr_ind(bp, BNX2_RXP_SCRATCH_RSS_TBL_SZ, 0);

	for (i = 0; i < bp->num_rx_rings; i++)
		bnx2_init_rx_ring(bp, i);

	if (bp->num_rx_rings > 1) {
		u32 tbl_32 = 0;

		for (i = 0; i < BNX2_RXP_SCRATCH_RSS_TBL_MAX_ENTRIES; i++) {
			int shift = (i % 8) << 2;

			tbl_32 |= (i % (bp->num_rx_rings - 1)) << shift;
			if ((i % 8) == 7) {
				BNX2_WR(bp, BNX2_RLUP_RSS_DATA, tbl_32);
				BNX2_WR(bp, BNX2_RLUP_RSS_COMMAND, (i >> 3) |
					BNX2_RLUP_RSS_COMMAND_RSS_WRITE_MASK |
					BNX2_RLUP_RSS_COMMAND_WRITE |
					BNX2_RLUP_RSS_COMMAND_HASH_MASK);
				tbl_32 = 0;
			}
		}

		val = BNX2_RLUP_RSS_CONFIG_IPV4_RSS_TYPE_ALL_XI |
		      BNX2_RLUP_RSS_CONFIG_IPV6_RSS_TYPE_ALL_XI;

		BNX2_WR(bp, BNX2_RLUP_RSS_CONFIG, val);

	}
}

static u32 bnx2_find_max_ring(u32 ring_size, u32 max_size)
{
	u32 max, num_rings = 1;

	while (ring_size > BNX2_MAX_RX_DESC_CNT) {
		ring_size -= BNX2_MAX_RX_DESC_CNT;
		num_rings++;
	}
	/* round to next power of 2 */
	max = max_size;
	while ((max & num_rings) == 0)
		max >>= 1;

	if (num_rings != max)
		max <<= 1;

	return max;
}

static void
bnx2_set_rx_ring_size(struct bnx2 *bp, u32 size)
{
	u32 rx_size, rx_space, jumbo_size;

	/* 8 for CRC and VLAN */
	rx_size = bp->dev->mtu + ETH_HLEN + BNX2_RX_OFFSET + 8;

	rx_space = SKB_DATA_ALIGN(rx_size + BNX2_RX_ALIGN) + NET_SKB_PAD +
		SKB_DATA_ALIGN(sizeof(struct skb_shared_info));

	bp->rx_copy_thresh = BNX2_RX_COPY_THRESH;
	bp->rx_pg_ring_size = 0;
	bp->rx_max_pg_ring = 0;
	bp->rx_max_pg_ring_idx = 0;
	if ((rx_space > PAGE_SIZE) && !(bp->flags & BNX2_FLAG_JUMBO_BROKEN)) {
		int pages = PAGE_ALIGN(bp->dev->mtu - 40) >> PAGE_SHIFT;

		jumbo_size = size * pages;
		if (jumbo_size > BNX2_MAX_TOTAL_RX_PG_DESC_CNT)
			jumbo_size = BNX2_MAX_TOTAL_RX_PG_DESC_CNT;

		bp->rx_pg_ring_size = jumbo_size;
		bp->rx_max_pg_ring = bnx2_find_max_ring(jumbo_size,
							BNX2_MAX_RX_PG_RINGS);
		bp->rx_max_pg_ring_idx =
			(bp->rx_max_pg_ring * BNX2_RX_DESC_CNT) - 1;
		rx_size = BNX2_RX_COPY_THRESH + BNX2_RX_OFFSET;
		bp->rx_copy_thresh = 0;
	}

	bp->rx_buf_use_size = rx_size;
	/* hw alignment + build_skb() overhead*/
	bp->rx_buf_size = SKB_DATA_ALIGN(bp->rx_buf_use_size + BNX2_RX_ALIGN) +
		NET_SKB_PAD + SKB_DATA_ALIGN(sizeof(struct skb_shared_info));
	bp->rx_jumbo_thresh = rx_size - BNX2_RX_OFFSET;
	bp->rx_ring_size = size;
	bp->rx_max_ring = bnx2_find_max_ring(size, BNX2_MAX_RX_RINGS);
	bp->rx_max_ring_idx = (bp->rx_max_ring * BNX2_RX_DESC_CNT) - 1;
}

static void
bnx2_free_tx_skbs(struct bnx2 *bp)
{
	int i;

	for (i = 0; i < bp->num_tx_rings; i++) {
		struct bnx2_napi *bnapi = &bp->bnx2_napi[i];
		struct bnx2_tx_ring_info *txr = &bnapi->tx_ring;
		int j;

		if (!txr->tx_buf_ring)
			continue;

		for (j = 0; j < BNX2_TX_DESC_CNT; ) {
			struct bnx2_sw_tx_bd *tx_buf = &txr->tx_buf_ring[j];
			struct sk_buff *skb = tx_buf->skb;
			int k, last;

			if (!skb) {
				j = BNX2_NEXT_TX_BD(j);
				continue;
			}

			dma_unmap_single(&bp->pdev->dev,
					 dma_unmap_addr(tx_buf, mapping),
					 skb_headlen(skb),
					 DMA_TO_DEVICE);

			tx_buf->skb = NULL;

			last = tx_buf->nr_frags;
			j = BNX2_NEXT_TX_BD(j);
			for (k = 0; k < last; k++, j = BNX2_NEXT_TX_BD(j)) {
				tx_buf = &txr->tx_buf_ring[BNX2_TX_RING_IDX(j)];
				dma_unmap_page(&bp->pdev->dev,
					dma_unmap_addr(tx_buf, mapping),
					skb_frag_size(&skb_shinfo(skb)->frags[k]),
					DMA_TO_DEVICE);
			}
			dev_kfree_skb(skb);
		}
		netdev_tx_reset_queue(netdev_get_tx_queue(bp->dev, i));
	}
}

static void
bnx2_free_rx_skbs(struct bnx2 *bp)
{
	int i;

	for (i = 0; i < bp->num_rx_rings; i++) {
		struct bnx2_napi *bnapi = &bp->bnx2_napi[i];
		struct bnx2_rx_ring_info *rxr = &bnapi->rx_ring;
		int j;

		if (!rxr->rx_buf_ring)
			return;

		for (j = 0; j < bp->rx_max_ring_idx; j++) {
			struct bnx2_sw_bd *rx_buf = &rxr->rx_buf_ring[j];
			u8 *data = rx_buf->data;

			if (!data)
				continue;

			dma_unmap_single(&bp->pdev->dev,
					 dma_unmap_addr(rx_buf, mapping),
					 bp->rx_buf_use_size,
					 DMA_FROM_DEVICE);

			rx_buf->data = NULL;

			kfree(data);
		}
		for (j = 0; j < bp->rx_max_pg_ring_idx; j++)
			bnx2_free_rx_page(bp, rxr, j);
	}
}

static void
bnx2_free_skbs(struct bnx2 *bp)
{
	bnx2_free_tx_skbs(bp);
	bnx2_free_rx_skbs(bp);
}

static int
bnx2_reset_nic(struct bnx2 *bp, u32 reset_code)
{
	int rc;

	rc = bnx2_reset_chip(bp, reset_code);
	bnx2_free_skbs(bp);
	if (rc)
		return rc;

	if ((rc = bnx2_init_chip(bp)) != 0)
		return rc;

	bnx2_init_all_rings(bp);
	return 0;
}

static int
bnx2_init_nic(struct bnx2 *bp, int reset_phy)
{
	int rc;

	if ((rc = bnx2_reset_nic(bp, BNX2_DRV_MSG_CODE_RESET)) != 0)
		return rc;

	spin_lock_bh(&bp->phy_lock);
	bnx2_init_phy(bp, reset_phy);
	bnx2_set_link(bp);
	if (bp->phy_flags & BNX2_PHY_FLAG_REMOTE_PHY_CAP)
		bnx2_remote_phy_event(bp);
	spin_unlock_bh(&bp->phy_lock);
	return 0;
}

static int
bnx2_shutdown_chip(struct bnx2 *bp)
{
	u32 reset_code;

	if (bp->flags & BNX2_FLAG_NO_WOL)
		reset_code = BNX2_DRV_MSG_CODE_UNLOAD_LNK_DN;
	else if (bp->wol)
		reset_code = BNX2_DRV_MSG_CODE_SUSPEND_WOL;
	else
		reset_code = BNX2_DRV_MSG_CODE_SUSPEND_NO_WOL;

	return bnx2_reset_chip(bp, reset_code);
}

static int
bnx2_test_registers(struct bnx2 *bp)
{
	int ret;
	int i, is_5709;
	static const struct {
		u16   offset;
		u16   flags;
#define BNX2_FL_NOT_5709	1
		u32   rw_mask;
		u32   ro_mask;
	} reg_tbl[] = {
		{ 0x006c, 0, 0x00000000, 0x0000003f },
		{ 0x0090, 0, 0xffffffff, 0x00000000 },
		{ 0x0094, 0, 0x00000000, 0x00000000 },

		{ 0x0404, BNX2_FL_NOT_5709, 0x00003f00, 0x00000000 },
		{ 0x0418, BNX2_FL_NOT_5709, 0x00000000, 0xffffffff },
		{ 0x041c, BNX2_FL_NOT_5709, 0x00000000, 0xffffffff },
		{ 0x0420, BNX2_FL_NOT_5709, 0x00000000, 0x80ffffff },
		{ 0x0424, BNX2_FL_NOT_5709, 0x00000000, 0x00000000 },
		{ 0x0428, BNX2_FL_NOT_5709, 0x00000000, 0x00000001 },
		{ 0x0450, BNX2_FL_NOT_5709, 0x00000000, 0x0000ffff },
		{ 0x0454, BNX2_FL_NOT_5709, 0x00000000, 0xffffffff },
		{ 0x0458, BNX2_FL_NOT_5709, 0x00000000, 0xffffffff },

		{ 0x0808, BNX2_FL_NOT_5709, 0x00000000, 0xffffffff },
		{ 0x0854, BNX2_FL_NOT_5709, 0x00000000, 0xffffffff },
		{ 0x0868, BNX2_FL_NOT_5709, 0x00000000, 0x77777777 },
		{ 0x086c, BNX2_FL_NOT_5709, 0x00000000, 0x77777777 },
		{ 0x0870, BNX2_FL_NOT_5709, 0x00000000, 0x77777777 },
		{ 0x0874, BNX2_FL_NOT_5709, 0x00000000, 0x77777777 },

		{ 0x0c00, BNX2_FL_NOT_5709, 0x00000000, 0x00000001 },
		{ 0x0c04, BNX2_FL_NOT_5709, 0x00000000, 0x03ff0001 },
		{ 0x0c08, BNX2_FL_NOT_5709,  0x0f0ff073, 0x00000000 },

		{ 0x1000, 0, 0x00000000, 0x00000001 },
		{ 0x1004, BNX2_FL_NOT_5709, 0x00000000, 0x000f0001 },

		{ 0x1408, 0, 0x01c00800, 0x00000000 },
		{ 0x149c, 0, 0x8000ffff, 0x00000000 },
		{ 0x14a8, 0, 0x00000000, 0x000001ff },
		{ 0x14ac, 0, 0x0fffffff, 0x10000000 },
		{ 0x14b0, 0, 0x00000002, 0x00000001 },
		{ 0x14b8, 0, 0x00000000, 0x00000000 },
		{ 0x14c0, 0, 0x00000000, 0x00000009 },
		{ 0x14c4, 0, 0x00003fff, 0x00000000 },
		{ 0x14cc, 0, 0x00000000, 0x00000001 },
		{ 0x14d0, 0, 0xffffffff, 0x00000000 },

		{ 0x1800, 0, 0x00000000, 0x00000001 },
		{ 0x1804, 0, 0x00000000, 0x00000003 },

		{ 0x2800, 0, 0x00000000, 0x00000001 },
		{ 0x2804, 0, 0x00000000, 0x00003f01 },
		{ 0x2808, 0, 0x0f3f3f03, 0x00000000 },
		{ 0x2810, 0, 0xffff0000, 0x00000000 },
		{ 0x2814, 0, 0xffff0000, 0x00000000 },
		{ 0x2818, 0, 0xffff0000, 0x00000000 },
		{ 0x281c, 0, 0xffff0000, 0x00000000 },
		{ 0x2834, 0, 0xffffffff, 0x00000000 },
		{ 0x2840, 0, 0x00000000, 0xffffffff },
		{ 0x2844, 0, 0x00000000, 0xffffffff },
		{ 0x2848, 0, 0xffffffff, 0x00000000 },
		{ 0x284c, 0, 0xf800f800, 0x07ff07ff },

		{ 0x2c00, 0, 0x00000000, 0x00000011 },
		{ 0x2c04, 0, 0x00000000, 0x00030007 },

		{ 0x3c00, 0, 0x00000000, 0x00000001 },
		{ 0x3c04, 0, 0x00000000, 0x00070000 },
		{ 0x3c08, 0, 0x00007f71, 0x07f00000 },
		{ 0x3c0c, 0, 0x1f3ffffc, 0x00000000 },
		{ 0x3c10, 0, 0xffffffff, 0x00000000 },
		{ 0x3c14, 0, 0x00000000, 0xffffffff },
		{ 0x3c18, 0, 0x00000000, 0xffffffff },
		{ 0x3c1c, 0, 0xfffff000, 0x00000000 },
		{ 0x3c20, 0, 0xffffff00, 0x00000000 },

		{ 0x5004, 0, 0x00000000, 0x0000007f },
		{ 0x5008, 0, 0x0f0007ff, 0x00000000 },

		{ 0x5c00, 0, 0x00000000, 0x00000001 },
		{ 0x5c04, 0, 0x00000000, 0x0003000f },
		{ 0x5c08, 0, 0x00000003, 0x00000000 },
		{ 0x5c0c, 0, 0x0000fff8, 0x00000000 },
		{ 0x5c10, 0, 0x00000000, 0xffffffff },
		{ 0x5c80, 0, 0x00000000, 0x0f7113f1 },
		{ 0x5c84, 0, 0x00000000, 0x0000f333 },
		{ 0x5c88, 0, 0x00000000, 0x00077373 },
		{ 0x5c8c, 0, 0x00000000, 0x0007f737 },

		{ 0x6808, 0, 0x0000ff7f, 0x00000000 },
		{ 0x680c, 0, 0xffffffff, 0x00000000 },
		{ 0x6810, 0, 0xffffffff, 0x00000000 },
		{ 0x6814, 0, 0xffffffff, 0x00000000 },
		{ 0x6818, 0, 0xffffffff, 0x00000000 },
		{ 0x681c, 0, 0xffffffff, 0x00000000 },
		{ 0x6820, 0, 0x00ff00ff, 0x00000000 },
		{ 0x6824, 0, 0x00ff00ff, 0x00000000 },
		{ 0x6828, 0, 0x00ff00ff, 0x00000000 },
		{ 0x682c, 0, 0x03ff03ff, 0x00000000 },
		{ 0x6830, 0, 0x03ff03ff, 0x00000000 },
		{ 0x6834, 0, 0x03ff03ff, 0x00000000 },
		{ 0x6838, 0, 0x03ff03ff, 0x00000000 },
		{ 0x683c, 0, 0x0000ffff, 0x00000000 },
		{ 0x6840, 0, 0x00000ff0, 0x00000000 },
		{ 0x6844, 0, 0x00ffff00, 0x00000000 },
		{ 0x684c, 0, 0xffffffff, 0x00000000 },
		{ 0x6850, 0, 0x7f7f7f7f, 0x00000000 },
		{ 0x6854, 0, 0x7f7f7f7f, 0x00000000 },
		{ 0x6858, 0, 0x7f7f7f7f, 0x00000000 },
		{ 0x685c, 0, 0x7f7f7f7f, 0x00000000 },
		{ 0x6908, 0, 0x00000000, 0x0001ff0f },
		{ 0x690c, 0, 0x00000000, 0x0ffe00f0 },

		{ 0xffff, 0, 0x00000000, 0x00000000 },
	};

	ret = 0;
	is_5709 = 0;
	if (BNX2_CHIP(bp) == BNX2_CHIP_5709)
		is_5709 = 1;

	for (i = 0; reg_tbl[i].offset != 0xffff; i++) {
		u32 offset, rw_mask, ro_mask, save_val, val;
		u16 flags = reg_tbl[i].flags;

		if (is_5709 && (flags & BNX2_FL_NOT_5709))
			continue;

		offset = (u32) reg_tbl[i].offset;
		rw_mask = reg_tbl[i].rw_mask;
		ro_mask = reg_tbl[i].ro_mask;

		save_val = readl(bp->regview + offset);

		writel(0, bp->regview + offset);

		val = readl(bp->regview + offset);
		if ((val & rw_mask) != 0) {
			goto reg_test_err;
		}

		if ((val & ro_mask) != (save_val & ro_mask)) {
			goto reg_test_err;
		}

		writel(0xffffffff, bp->regview + offset);

		val = readl(bp->regview + offset);
		if ((val & rw_mask) != rw_mask) {
			goto reg_test_err;
		}

		if ((val & ro_mask) != (save_val & ro_mask)) {
			goto reg_test_err;
		}

		writel(save_val, bp->regview + offset);
		continue;

reg_test_err:
		writel(save_val, bp->regview + offset);
		ret = -ENODEV;
		break;
	}
	return ret;
}

static int
bnx2_do_mem_test(struct bnx2 *bp, u32 start, u32 size)
{
	static const u32 test_pattern[] = { 0x00000000, 0xffffffff, 0x55555555,
		0xaaaaaaaa , 0xaa55aa55, 0x55aa55aa };
	int i;

	for (i = 0; i < sizeof(test_pattern) / 4; i++) {
		u32 offset;

		for (offset = 0; offset < size; offset += 4) {

			bnx2_reg_wr_ind(bp, start + offset, test_pattern[i]);

			if (bnx2_reg_rd_ind(bp, start + offset) !=
				test_pattern[i]) {
				return -ENODEV;
			}
		}
	}
	return 0;
}

static int
bnx2_test_memory(struct bnx2 *bp)
{
	int ret = 0;
	int i;
	static struct mem_entry {
		u32   offset;
		u32   len;
	} mem_tbl_5706[] = {
		{ 0x60000,  0x4000 },
		{ 0xa0000,  0x3000 },
		{ 0xe0000,  0x4000 },
		{ 0x120000, 0x4000 },
		{ 0x1a0000, 0x4000 },
		{ 0x160000, 0x4000 },
		{ 0xffffffff, 0    },
	},
	mem_tbl_5709[] = {
		{ 0x60000,  0x4000 },
		{ 0xa0000,  0x3000 },
		{ 0xe0000,  0x4000 },
		{ 0x120000, 0x4000 },
		{ 0x1a0000, 0x4000 },
		{ 0xffffffff, 0    },
	};
	struct mem_entry *mem_tbl;

	if (BNX2_CHIP(bp) == BNX2_CHIP_5709)
		mem_tbl = mem_tbl_5709;
	else
		mem_tbl = mem_tbl_5706;

	for (i = 0; mem_tbl[i].offset != 0xffffffff; i++) {
		if ((ret = bnx2_do_mem_test(bp, mem_tbl[i].offset,
			mem_tbl[i].len)) != 0) {
			return ret;
		}
	}

	return ret;
}

#define BNX2_MAC_LOOPBACK	0
#define BNX2_PHY_LOOPBACK	1

static int
bnx2_run_loopback(struct bnx2 *bp, int loopback_mode)
{
	unsigned int pkt_size, num_pkts, i;
	struct sk_buff *skb;
	u8 *data;
	unsigned char *packet;
	u16 rx_start_idx, rx_idx;
	dma_addr_t map;
	struct bnx2_tx_bd *txbd;
	struct bnx2_sw_bd *rx_buf;
	struct l2_fhdr *rx_hdr;
	int ret = -ENODEV;
	struct bnx2_napi *bnapi = &bp->bnx2_napi[0], *tx_napi;
	struct bnx2_tx_ring_info *txr;
	struct bnx2_rx_ring_info *rxr;

	tx_napi = bnapi;

	txr = &tx_napi->tx_ring;
	rxr = &bnapi->rx_ring;
	if (loopback_mode == BNX2_MAC_LOOPBACK) {
		bp->loopback = MAC_LOOPBACK;
		bnx2_set_mac_loopback(bp);
	}
	else if (loopback_mode == BNX2_PHY_LOOPBACK) {
		if (bp->phy_flags & BNX2_PHY_FLAG_REMOTE_PHY_CAP)
			return 0;

		bp->loopback = PHY_LOOPBACK;
		bnx2_set_phy_loopback(bp);
	}
	else
		return -EINVAL;

	pkt_size = min(bp->dev->mtu + ETH_HLEN, bp->rx_jumbo_thresh - 4);
	skb = netdev_alloc_skb(bp->dev, pkt_size);
	if (!skb)
		return -ENOMEM;
	packet = skb_put(skb, pkt_size);
	memcpy(packet, bp->dev->dev_addr, ETH_ALEN);
	memset(packet + ETH_ALEN, 0x0, 8);
	for (i = 14; i < pkt_size; i++)
		packet[i] = (unsigned char) (i & 0xff);

	map = dma_map_single(&bp->pdev->dev, skb->data, pkt_size,
			     DMA_TO_DEVICE);
	if (dma_mapping_error(&bp->pdev->dev, map)) {
		dev_kfree_skb(skb);
		return -EIO;
	}

	BNX2_WR(bp, BNX2_HC_COMMAND,
		bp->hc_cmd | BNX2_HC_COMMAND_COAL_NOW_WO_INT);

	BNX2_RD(bp, BNX2_HC_COMMAND);

	udelay(5);
	rx_start_idx = bnx2_get_hw_rx_cons(bnapi);

	num_pkts = 0;

	txbd = &txr->tx_desc_ring[BNX2_TX_RING_IDX(txr->tx_prod)];

	txbd->tx_bd_haddr_hi = (u64) map >> 32;
	txbd->tx_bd_haddr_lo = (u64) map & 0xffffffff;
	txbd->tx_bd_mss_nbytes = pkt_size;
	txbd->tx_bd_vlan_tag_flags = TX_BD_FLAGS_START | TX_BD_FLAGS_END;

	num_pkts++;
	txr->tx_prod = BNX2_NEXT_TX_BD(txr->tx_prod);
	txr->tx_prod_bseq += pkt_size;

	BNX2_WR16(bp, txr->tx_bidx_addr, txr->tx_prod);
	BNX2_WR(bp, txr->tx_bseq_addr, txr->tx_prod_bseq);

	udelay(100);

	BNX2_WR(bp, BNX2_HC_COMMAND,
		bp->hc_cmd | BNX2_HC_COMMAND_COAL_NOW_WO_INT);

	BNX2_RD(bp, BNX2_HC_COMMAND);

	udelay(5);

	dma_unmap_single(&bp->pdev->dev, map, pkt_size, DMA_TO_DEVICE);
	dev_kfree_skb(skb);

	if (bnx2_get_hw_tx_cons(tx_napi) != txr->tx_prod)
		goto loopback_test_done;

	rx_idx = bnx2_get_hw_rx_cons(bnapi);
	if (rx_idx != rx_start_idx + num_pkts) {
		goto loopback_test_done;
	}

	rx_buf = &rxr->rx_buf_ring[rx_start_idx];
	data = rx_buf->data;

	rx_hdr = get_l2_fhdr(data);
	data = (u8 *)rx_hdr + BNX2_RX_OFFSET;

	dma_sync_single_for_cpu(&bp->pdev->dev,
		dma_unmap_addr(rx_buf, mapping),
		bp->rx_buf_use_size, DMA_FROM_DEVICE);

	if (rx_hdr->l2_fhdr_status &
		(L2_FHDR_ERRORS_BAD_CRC |
		L2_FHDR_ERRORS_PHY_DECODE |
		L2_FHDR_ERRORS_ALIGNMENT |
		L2_FHDR_ERRORS_TOO_SHORT |
		L2_FHDR_ERRORS_GIANT_FRAME)) {

		goto loopback_test_done;
	}

	if ((rx_hdr->l2_fhdr_pkt_len - 4) != pkt_size) {
		goto loopback_test_done;
	}

	for (i = 14; i < pkt_size; i++) {
		if (*(data + i) != (unsigned char) (i & 0xff)) {
			goto loopback_test_done;
		}
	}

	ret = 0;

loopback_test_done:
	bp->loopback = 0;
	return ret;
}

#define BNX2_MAC_LOOPBACK_FAILED	1
#define BNX2_PHY_LOOPBACK_FAILED	2
#define BNX2_LOOPBACK_FAILED		(BNX2_MAC_LOOPBACK_FAILED |	\
					 BNX2_PHY_LOOPBACK_FAILED)

static int
bnx2_test_loopback(struct bnx2 *bp)
{
	int rc = 0;

	if (!netif_running(bp->dev))
		return BNX2_LOOPBACK_FAILED;

	bnx2_reset_nic(bp, BNX2_DRV_MSG_CODE_RESET);
	spin_lock_bh(&bp->phy_lock);
	bnx2_init_phy(bp, 1);
	spin_unlock_bh(&bp->phy_lock);
	if (bnx2_run_loopback(bp, BNX2_MAC_LOOPBACK))
		rc |= BNX2_MAC_LOOPBACK_FAILED;
	if (bnx2_run_loopback(bp, BNX2_PHY_LOOPBACK))
		rc |= BNX2_PHY_LOOPBACK_FAILED;
	return rc;
}

#define NVRAM_SIZE 0x200
#define CRC32_RESIDUAL 0xdebb20e3

static int
bnx2_test_nvram(struct bnx2 *bp)
{
	__be32 buf[NVRAM_SIZE / 4];
	u8 *data = (u8 *) buf;
	int rc = 0;
	u32 magic, csum;

	if ((rc = bnx2_nvram_read(bp, 0, data, 4)) != 0)
		goto test_nvram_done;

        magic = be32_to_cpu(buf[0]);
	if (magic != 0x669955aa) {
		rc = -ENODEV;
		goto test_nvram_done;
	}

	if ((rc = bnx2_nvram_read(bp, 0x100, data, NVRAM_SIZE)) != 0)
		goto test_nvram_done;

	csum = ether_crc_le(0x100, data);
	if (csum != CRC32_RESIDUAL) {
		rc = -ENODEV;
		goto test_nvram_done;
	}

	csum = ether_crc_le(0x100, data + 0x100);
	if (csum != CRC32_RESIDUAL) {
		rc = -ENODEV;
	}

test_nvram_done:
	return rc;
}

static int
bnx2_test_link(struct bnx2 *bp)
{
	u32 bmsr;

	if (!netif_running(bp->dev))
		return -ENODEV;

	if (bp->phy_flags & BNX2_PHY_FLAG_REMOTE_PHY_CAP) {
		if (bp->link_up)
			return 0;
		return -ENODEV;
	}
	spin_lock_bh(&bp->phy_lock);
	bnx2_enable_bmsr1(bp);
	bnx2_read_phy(bp, bp->mii_bmsr1, &bmsr);
	bnx2_read_phy(bp, bp->mii_bmsr1, &bmsr);
	bnx2_disable_bmsr1(bp);
	spin_unlock_bh(&bp->phy_lock);

	if (bmsr & BMSR_LSTATUS) {
		return 0;
	}
	return -ENODEV;
}

static int
bnx2_test_intr(struct bnx2 *bp)
{
	int i;
	u16 status_idx;

	if (!netif_running(bp->dev))
		return -ENODEV;

	status_idx = BNX2_RD(bp, BNX2_PCICFG_INT_ACK_CMD) & 0xffff;

	/* This register is not touched during run-time. */
	BNX2_WR(bp, BNX2_HC_COMMAND, bp->hc_cmd | BNX2_HC_COMMAND_COAL_NOW);
	BNX2_RD(bp, BNX2_HC_COMMAND);

	for (i = 0; i < 10; i++) {
		if ((BNX2_RD(bp, BNX2_PCICFG_INT_ACK_CMD) & 0xffff) !=
			status_idx) {

			break;
		}

		msleep_interruptible(10);
	}
	if (i < 10)
		return 0;

	return -ENODEV;
}

/* Determining link for parallel detection. */
static int
bnx2_5706_serdes_has_link(struct bnx2 *bp)
{
	u32 mode_ctl, an_dbg, exp;

	if (bp->phy_flags & BNX2_PHY_FLAG_NO_PARALLEL)
		return 0;

	bnx2_write_phy(bp, MII_BNX2_MISC_SHADOW, MISC_SHDW_MODE_CTL);
	bnx2_read_phy(bp, MII_BNX2_MISC_SHADOW, &mode_ctl);

	if (!(mode_ctl & MISC_SHDW_MODE_CTL_SIG_DET))
		return 0;

	bnx2_write_phy(bp, MII_BNX2_MISC_SHADOW, MISC_SHDW_AN_DBG);
	bnx2_read_phy(bp, MII_BNX2_MISC_SHADOW, &an_dbg);
	bnx2_read_phy(bp, MII_BNX2_MISC_SHADOW, &an_dbg);

	if (an_dbg & (MISC_SHDW_AN_DBG_NOSYNC | MISC_SHDW_AN_DBG_RUDI_INVALID))
		return 0;

	bnx2_write_phy(bp, MII_BNX2_DSP_ADDRESS, MII_EXPAND_REG1);
	bnx2_read_phy(bp, MII_BNX2_DSP_RW_PORT, &exp);
	bnx2_read_phy(bp, MII_BNX2_DSP_RW_PORT, &exp);

	if (exp & MII_EXPAND_REG1_RUDI_C)	/* receiving CONFIG */
		return 0;

	return 1;
}

static void
bnx2_5706_serdes_timer(struct bnx2 *bp)
{
	int check_link = 1;

	spin_lock(&bp->phy_lock);
	if (bp->serdes_an_pending) {
		bp->serdes_an_pending--;
		check_link = 0;
	} else if ((bp->link_up == 0) && (bp->autoneg & AUTONEG_SPEED)) {
		u32 bmcr;

		bp->current_interval = BNX2_TIMER_INTERVAL;

		bnx2_read_phy(bp, bp->mii_bmcr, &bmcr);

		if (bmcr & BMCR_ANENABLE) {
			if (bnx2_5706_serdes_has_link(bp)) {
				bmcr &= ~BMCR_ANENABLE;
				bmcr |= BMCR_SPEED1000 | BMCR_FULLDPLX;
				bnx2_write_phy(bp, bp->mii_bmcr, bmcr);
				bp->phy_flags |= BNX2_PHY_FLAG_PARALLEL_DETECT;
			}
		}
	}
	else if ((bp->link_up) && (bp->autoneg & AUTONEG_SPEED) &&
		 (bp->phy_flags & BNX2_PHY_FLAG_PARALLEL_DETECT)) {
		u32 phy2;

		bnx2_write_phy(bp, 0x17, 0x0f01);
		bnx2_read_phy(bp, 0x15, &phy2);
		if (phy2 & 0x20) {
			u32 bmcr;

			bnx2_read_phy(bp, bp->mii_bmcr, &bmcr);
			bmcr |= BMCR_ANENABLE;
			bnx2_write_phy(bp, bp->mii_bmcr, bmcr);

			bp->phy_flags &= ~BNX2_PHY_FLAG_PARALLEL_DETECT;
		}
	} else
		bp->current_interval = BNX2_TIMER_INTERVAL;

	if (check_link) {
		u32 val;

		bnx2_write_phy(bp, MII_BNX2_MISC_SHADOW, MISC_SHDW_AN_DBG);
		bnx2_read_phy(bp, MII_BNX2_MISC_SHADOW, &val);
		bnx2_read_phy(bp, MII_BNX2_MISC_SHADOW, &val);

		if (bp->link_up && (val & MISC_SHDW_AN_DBG_NOSYNC)) {
			if (!(bp->phy_flags & BNX2_PHY_FLAG_FORCED_DOWN)) {
				bnx2_5706s_force_link_dn(bp, 1);
				bp->phy_flags |= BNX2_PHY_FLAG_FORCED_DOWN;
			} else
				bnx2_set_link(bp);
		} else if (!bp->link_up && !(val & MISC_SHDW_AN_DBG_NOSYNC))
			bnx2_set_link(bp);
	}
	spin_unlock(&bp->phy_lock);
}

static void
bnx2_5708_serdes_timer(struct bnx2 *bp)
{
	if (bp->phy_flags & BNX2_PHY_FLAG_REMOTE_PHY_CAP)
		return;

	if ((bp->phy_flags & BNX2_PHY_FLAG_2_5G_CAPABLE) == 0) {
		bp->serdes_an_pending = 0;
		return;
	}

	spin_lock(&bp->phy_lock);
	if (bp->serdes_an_pending)
		bp->serdes_an_pending--;
	else if ((bp->link_up == 0) && (bp->autoneg & AUTONEG_SPEED)) {
		u32 bmcr;

		bnx2_read_phy(bp, bp->mii_bmcr, &bmcr);
		if (bmcr & BMCR_ANENABLE) {
			bnx2_enable_forced_2g5(bp);
			bp->current_interval = BNX2_SERDES_FORCED_TIMEOUT;
		} else {
			bnx2_disable_forced_2g5(bp);
			bp->serdes_an_pending = 2;
			bp->current_interval = BNX2_TIMER_INTERVAL;
		}

	} else
		bp->current_interval = BNX2_TIMER_INTERVAL;

	spin_unlock(&bp->phy_lock);
}

static void
bnx2_timer(struct timer_list *t)
{
	struct bnx2 *bp = from_timer(bp, t, timer);

	if (!netif_running(bp->dev))
		return;

	if (atomic_read(&bp->intr_sem) != 0)
		goto bnx2_restart_timer;

	if ((bp->flags & (BNX2_FLAG_USING_MSI | BNX2_FLAG_ONE_SHOT_MSI)) ==
	     BNX2_FLAG_USING_MSI)
		bnx2_chk_missed_msi(bp);

	bnx2_send_heart_beat(bp);

	bp->stats_blk->stat_FwRxDrop =
		bnx2_reg_rd_ind(bp, BNX2_FW_RX_DROP_COUNT);

	/* workaround occasional corrupted counters */
	if ((bp->flags & BNX2_FLAG_BROKEN_STATS) && bp->stats_ticks)
		BNX2_WR(bp, BNX2_HC_COMMAND, bp->hc_cmd |
			BNX2_HC_COMMAND_STATS_NOW);

	if (bp->phy_flags & BNX2_PHY_FLAG_SERDES) {
		if (BNX2_CHIP(bp) == BNX2_CHIP_5706)
			bnx2_5706_serdes_timer(bp);
		else
			bnx2_5708_serdes_timer(bp);
	}

bnx2_restart_timer:
	mod_timer(&bp->timer, jiffies + bp->current_interval);
}

static int
bnx2_request_irq(struct bnx2 *bp)
{
	unsigned long flags;
	struct bnx2_irq *irq;
	int rc = 0, i;

	if (bp->flags & BNX2_FLAG_USING_MSI_OR_MSIX)
		flags = 0;
	else
		flags = IRQF_SHARED;

	for (i = 0; i < bp->irq_nvecs; i++) {
		irq = &bp->irq_tbl[i];
		rc = request_irq(irq->vector, irq->handler, flags, irq->name,
				 &bp->bnx2_napi[i]);
		if (rc)
			break;
		irq->requested = 1;
	}
	return rc;
}

static void
__bnx2_free_irq(struct bnx2 *bp)
{
	struct bnx2_irq *irq;
	int i;

	for (i = 0; i < bp->irq_nvecs; i++) {
		irq = &bp->irq_tbl[i];
		if (irq->requested)
			free_irq(irq->vector, &bp->bnx2_napi[i]);
		irq->requested = 0;
	}
}

static void
bnx2_free_irq(struct bnx2 *bp)
{

	__bnx2_free_irq(bp);
	if (bp->flags & BNX2_FLAG_USING_MSI)
		pci_disable_msi(bp->pdev);
	else if (bp->flags & BNX2_FLAG_USING_MSIX)
		pci_disable_msix(bp->pdev);

	bp->flags &= ~(BNX2_FLAG_USING_MSI_OR_MSIX | BNX2_FLAG_ONE_SHOT_MSI);
}

static void
bnx2_enable_msix(struct bnx2 *bp, int msix_vecs)
{
	int i, total_vecs;
	struct msix_entry msix_ent[BNX2_MAX_MSIX_VEC];
	struct net_device *dev = bp->dev;
	const int len = sizeof(bp->irq_tbl[0].name);

	bnx2_setup_msix_tbl(bp);
	BNX2_WR(bp, BNX2_PCI_MSIX_CONTROL, BNX2_MAX_MSIX_HW_VEC - 1);
	BNX2_WR(bp, BNX2_PCI_MSIX_TBL_OFF_BIR, BNX2_PCI_GRC_WINDOW2_BASE);
	BNX2_WR(bp, BNX2_PCI_MSIX_PBA_OFF_BIT, BNX2_PCI_GRC_WINDOW3_BASE);

	/*  Need to flush the previous three writes to ensure MSI-X
	 *  is setup properly */
	BNX2_RD(bp, BNX2_PCI_MSIX_CONTROL);

	for (i = 0; i < BNX2_MAX_MSIX_VEC; i++) {
		msix_ent[i].entry = i;
		msix_ent[i].vector = 0;
	}

	total_vecs = msix_vecs;
#ifdef BCM_CNIC
	total_vecs++;
#endif
	total_vecs = pci_enable_msix_range(bp->pdev, msix_ent,
					   BNX2_MIN_MSIX_VEC, total_vecs);
	if (total_vecs < 0)
		return;

	msix_vecs = total_vecs;
#ifdef BCM_CNIC
	msix_vecs--;
#endif
	bp->irq_nvecs = msix_vecs;
	bp->flags |= BNX2_FLAG_USING_MSIX | BNX2_FLAG_ONE_SHOT_MSI;
	for (i = 0; i < total_vecs; i++) {
		bp->irq_tbl[i].vector = msix_ent[i].vector;
		snprintf(bp->irq_tbl[i].name, len, "%s-%d", dev->name, i);
		bp->irq_tbl[i].handler = bnx2_msi_1shot;
	}
}

static int
bnx2_setup_int_mode(struct bnx2 *bp, int dis_msi)
{
	int cpus = netif_get_num_default_rss_queues();
	int msix_vecs;

	if (!bp->num_req_rx_rings)
		msix_vecs = max(cpus + 1, bp->num_req_tx_rings);
	else if (!bp->num_req_tx_rings)
		msix_vecs = max(cpus, bp->num_req_rx_rings);
	else
		msix_vecs = max(bp->num_req_rx_rings, bp->num_req_tx_rings);

	msix_vecs = min(msix_vecs, RX_MAX_RINGS);

	bp->irq_tbl[0].handler = bnx2_interrupt;
	strcpy(bp->irq_tbl[0].name, bp->dev->name);
	bp->irq_nvecs = 1;
	bp->irq_tbl[0].vector = bp->pdev->irq;

	if ((bp->flags & BNX2_FLAG_MSIX_CAP) && !dis_msi)
		bnx2_enable_msix(bp, msix_vecs);

	if ((bp->flags & BNX2_FLAG_MSI_CAP) && !dis_msi &&
	    !(bp->flags & BNX2_FLAG_USING_MSIX)) {
		if (pci_enable_msi(bp->pdev) == 0) {
			bp->flags |= BNX2_FLAG_USING_MSI;
			if (BNX2_CHIP(bp) == BNX2_CHIP_5709) {
				bp->flags |= BNX2_FLAG_ONE_SHOT_MSI;
				bp->irq_tbl[0].handler = bnx2_msi_1shot;
			} else
				bp->irq_tbl[0].handler = bnx2_msi;

			bp->irq_tbl[0].vector = bp->pdev->irq;
		}
	}

	if (!bp->num_req_tx_rings)
		bp->num_tx_rings = rounddown_pow_of_two(bp->irq_nvecs);
	else
		bp->num_tx_rings = min(bp->irq_nvecs, bp->num_req_tx_rings);

	if (!bp->num_req_rx_rings)
		bp->num_rx_rings = bp->irq_nvecs;
	else
		bp->num_rx_rings = min(bp->irq_nvecs, bp->num_req_rx_rings);

	netif_set_real_num_tx_queues(bp->dev, bp->num_tx_rings);

	return netif_set_real_num_rx_queues(bp->dev, bp->num_rx_rings);
}

/* Called with rtnl_lock */
static int
bnx2_open(struct net_device *dev)
{
	struct bnx2 *bp = netdev_priv(dev);
	int rc;

	rc = bnx2_request_firmware(bp);
	if (rc < 0)
		goto out;

	netif_carrier_off(dev);

	bnx2_disable_int(bp);

	rc = bnx2_setup_int_mode(bp, disable_msi);
	if (rc)
		goto open_err;
	bnx2_init_napi(bp);
	bnx2_napi_enable(bp);
	rc = bnx2_alloc_mem(bp);
	if (rc)
		goto open_err;

	rc = bnx2_request_irq(bp);
	if (rc)
		goto open_err;

	rc = bnx2_init_nic(bp, 1);
	if (rc)
		goto open_err;

	mod_timer(&bp->timer, jiffies + bp->current_interval);

	atomic_set(&bp->intr_sem, 0);

	memset(bp->temp_stats_blk, 0, sizeof(struct statistics_block));

	bnx2_enable_int(bp);

	if (bp->flags & BNX2_FLAG_USING_MSI) {
		/* Test MSI to make sure it is working
		 * If MSI test fails, go back to INTx mode
		 */
		if (bnx2_test_intr(bp) != 0) {
			netdev_warn(bp->dev, "No interrupt was generated using MSI, switching to INTx mode. Please report this failure to the PCI maintainer and include system chipset information.\n");

			bnx2_disable_int(bp);
			bnx2_free_irq(bp);

			bnx2_setup_int_mode(bp, 1);

			rc = bnx2_init_nic(bp, 0);

			if (!rc)
				rc = bnx2_request_irq(bp);

			if (rc) {
				del_timer_sync(&bp->timer);
				goto open_err;
			}
			bnx2_enable_int(bp);
		}
	}
	if (bp->flags & BNX2_FLAG_USING_MSI)
		netdev_info(dev, "using MSI\n");
	else if (bp->flags & BNX2_FLAG_USING_MSIX)
		netdev_info(dev, "using MSIX\n");

	netif_tx_start_all_queues(dev);
out:
	return rc;

open_err:
	bnx2_napi_disable(bp);
	bnx2_free_skbs(bp);
	bnx2_free_irq(bp);
	bnx2_free_mem(bp);
	bnx2_del_napi(bp);
	bnx2_release_firmware(bp);
	goto out;
}

static void
bnx2_reset_task(struct work_struct *work)
{
	struct bnx2 *bp = container_of(work, struct bnx2, reset_task);
	int rc;
	u16 pcicmd;

	rtnl_lock();
	if (!netif_running(bp->dev)) {
		rtnl_unlock();
		return;
	}

	bnx2_netif_stop(bp, true);

	pci_read_config_word(bp->pdev, PCI_COMMAND, &pcicmd);
	if (!(pcicmd & PCI_COMMAND_MEMORY)) {
		/* in case PCI block has reset */
		pci_restore_state(bp->pdev);
		pci_save_state(bp->pdev);
	}
	rc = bnx2_init_nic(bp, 1);
	if (rc) {
		netdev_err(bp->dev, "failed to reset NIC, closing\n");
		bnx2_napi_enable(bp);
		dev_close(bp->dev);
		rtnl_unlock();
		return;
	}

	atomic_set(&bp->intr_sem, 1);
	bnx2_netif_start(bp, true);
	rtnl_unlock();
}

#define BNX2_FTQ_ENTRY(ftq) { __stringify(ftq##FTQ_CTL), BNX2_##ftq##FTQ_CTL }

static void
bnx2_dump_ftq(struct bnx2 *bp)
{
	int i;
	u32 reg, bdidx, cid, valid;
	struct net_device *dev = bp->dev;
	static const struct ftq_reg {
		char *name;
		u32 off;
	} ftq_arr[] = {
		BNX2_FTQ_ENTRY(RV2P_P),
		BNX2_FTQ_ENTRY(RV2P_T),
		BNX2_FTQ_ENTRY(RV2P_M),
		BNX2_FTQ_ENTRY(TBDR_),
		BNX2_FTQ_ENTRY(TDMA_),
		BNX2_FTQ_ENTRY(TXP_),
		BNX2_FTQ_ENTRY(TXP_),
		BNX2_FTQ_ENTRY(TPAT_),
		BNX2_FTQ_ENTRY(RXP_C),
		BNX2_FTQ_ENTRY(RXP_),
		BNX2_FTQ_ENTRY(COM_COMXQ_),
		BNX2_FTQ_ENTRY(COM_COMTQ_),
		BNX2_FTQ_ENTRY(COM_COMQ_),
		BNX2_FTQ_ENTRY(CP_CPQ_),
	};

	netdev_err(dev, "<--- start FTQ dump --->\n");
	for (i = 0; i < ARRAY_SIZE(ftq_arr); i++)
		netdev_err(dev, "%s %08x\n", ftq_arr[i].name,
			   bnx2_reg_rd_ind(bp, ftq_arr[i].off));

	netdev_err(dev, "CPU states:\n");
	for (reg = BNX2_TXP_CPU_MODE; reg <= BNX2_CP_CPU_MODE; reg += 0x40000)
		netdev_err(dev, "%06x mode %x state %x evt_mask %x pc %x pc %x instr %x\n",
			   reg, bnx2_reg_rd_ind(bp, reg),
			   bnx2_reg_rd_ind(bp, reg + 4),
			   bnx2_reg_rd_ind(bp, reg + 8),
			   bnx2_reg_rd_ind(bp, reg + 0x1c),
			   bnx2_reg_rd_ind(bp, reg + 0x1c),
			   bnx2_reg_rd_ind(bp, reg + 0x20));

	netdev_err(dev, "<--- end FTQ dump --->\n");
	netdev_err(dev, "<--- start TBDC dump --->\n");
	netdev_err(dev, "TBDC free cnt: %ld\n",
		   BNX2_RD(bp, BNX2_TBDC_STATUS) & BNX2_TBDC_STATUS_FREE_CNT);
	netdev_err(dev, "LINE     CID  BIDX   CMD  VALIDS\n");
	for (i = 0; i < 0x20; i++) {
		int j = 0;

		BNX2_WR(bp, BNX2_TBDC_BD_ADDR, i);
		BNX2_WR(bp, BNX2_TBDC_CAM_OPCODE,
			BNX2_TBDC_CAM_OPCODE_OPCODE_CAM_READ);
		BNX2_WR(bp, BNX2_TBDC_COMMAND, BNX2_TBDC_COMMAND_CMD_REG_ARB);
		while ((BNX2_RD(bp, BNX2_TBDC_COMMAND) &
			BNX2_TBDC_COMMAND_CMD_REG_ARB) && j < 100)
			j++;

		cid = BNX2_RD(bp, BNX2_TBDC_CID);
		bdidx = BNX2_RD(bp, BNX2_TBDC_BIDX);
		valid = BNX2_RD(bp, BNX2_TBDC_CAM_OPCODE);
		netdev_err(dev, "%02x    %06x  %04lx   %02x    [%x]\n",
			   i, cid, bdidx & BNX2_TBDC_BDIDX_BDIDX,
			   bdidx >> 24, (valid >> 8) & 0x0ff);
	}
	netdev_err(dev, "<--- end TBDC dump --->\n");
}

static void
bnx2_dump_state(struct bnx2 *bp)
{
	struct net_device *dev = bp->dev;
	u32 val1, val2;

	pci_read_config_dword(bp->pdev, PCI_COMMAND, &val1);
	netdev_err(dev, "DEBUG: intr_sem[%x] PCI_CMD[%08x]\n",
		   atomic_read(&bp->intr_sem), val1);
	pci_read_config_dword(bp->pdev, bp->pm_cap + PCI_PM_CTRL, &val1);
	pci_read_config_dword(bp->pdev, BNX2_PCICFG_MISC_CONFIG, &val2);
	netdev_err(dev, "DEBUG: PCI_PM[%08x] PCI_MISC_CFG[%08x]\n", val1, val2);
	netdev_err(dev, "DEBUG: EMAC_TX_STATUS[%08x] EMAC_RX_STATUS[%08x]\n",
		   BNX2_RD(bp, BNX2_EMAC_TX_STATUS),
		   BNX2_RD(bp, BNX2_EMAC_RX_STATUS));
	netdev_err(dev, "DEBUG: RPM_MGMT_PKT_CTRL[%08x]\n",
		   BNX2_RD(bp, BNX2_RPM_MGMT_PKT_CTRL));
	netdev_err(dev, "DEBUG: HC_STATS_INTERRUPT_STATUS[%08x]\n",
		   BNX2_RD(bp, BNX2_HC_STATS_INTERRUPT_STATUS));
	if (bp->flags & BNX2_FLAG_USING_MSIX)
		netdev_err(dev, "DEBUG: PBA[%08x]\n",
			   BNX2_RD(bp, BNX2_PCI_GRC_WINDOW3_BASE));
}

static void
bnx2_tx_timeout(struct net_device *dev, unsigned int txqueue)
{
	struct bnx2 *bp = netdev_priv(dev);

	bnx2_dump_ftq(bp);
	bnx2_dump_state(bp);
	bnx2_dump_mcp_state(bp);

	/* This allows the netif to be shutdown gracefully before resetting */
	schedule_work(&bp->reset_task);
}

/* Called with netif_tx_lock.
 * bnx2_tx_int() runs without netif_tx_lock unless it needs to call
 * netif_wake_queue().
 */
static netdev_tx_t
bnx2_start_xmit(struct sk_buff *skb, struct net_device *dev)
{
	struct bnx2 *bp = netdev_priv(dev);
	dma_addr_t mapping;
	struct bnx2_tx_bd *txbd;
	struct bnx2_sw_tx_bd *tx_buf;
	u32 len, vlan_tag_flags, last_frag, mss;
	u16 prod, ring_prod;
	int i;
	struct bnx2_napi *bnapi;
	struct bnx2_tx_ring_info *txr;
	struct netdev_queue *txq;

	/*  Determine which tx ring we will be placed on */
	i = skb_get_queue_mapping(skb);
	bnapi = &bp->bnx2_napi[i];
	txr = &bnapi->tx_ring;
	txq = netdev_get_tx_queue(dev, i);

	if (unlikely(bnx2_tx_avail(bp, txr) <
	    (skb_shinfo(skb)->nr_frags + 1))) {
		netif_tx_stop_queue(txq);
		netdev_err(dev, "BUG! Tx ring full when queue awake!\n");

		return NETDEV_TX_BUSY;
	}
	len = skb_headlen(skb);
	prod = txr->tx_prod;
	ring_prod = BNX2_TX_RING_IDX(prod);

	vlan_tag_flags = 0;
	if (skb->ip_summed == CHECKSUM_PARTIAL) {
		vlan_tag_flags |= TX_BD_FLAGS_TCP_UDP_CKSUM;
	}

	if (skb_vlan_tag_present(skb)) {
		vlan_tag_flags |=
			(TX_BD_FLAGS_VLAN_TAG | (skb_vlan_tag_get(skb) << 16));
	}

	if ((mss = skb_shinfo(skb)->gso_size)) {
		u32 tcp_opt_len;
		struct iphdr *iph;

		vlan_tag_flags |= TX_BD_FLAGS_SW_LSO;

		tcp_opt_len = tcp_optlen(skb);

		if (skb_shinfo(skb)->gso_type & SKB_GSO_TCPV6) {
			u32 tcp_off = skb_transport_offset(skb) -
				      sizeof(struct ipv6hdr) - ETH_HLEN;

			vlan_tag_flags |= ((tcp_opt_len >> 2) << 8) |
					  TX_BD_FLAGS_SW_FLAGS;
			if (likely(tcp_off == 0))
				vlan_tag_flags &= ~TX_BD_FLAGS_TCP6_OFF0_MSK;
			else {
				tcp_off >>= 3;
				vlan_tag_flags |= ((tcp_off & 0x3) <<
						   TX_BD_FLAGS_TCP6_OFF0_SHL) |
						  ((tcp_off & 0x10) <<
						   TX_BD_FLAGS_TCP6_OFF4_SHL);
				mss |= (tcp_off & 0xc) << TX_BD_TCP6_OFF2_SHL;
			}
		} else {
			iph = ip_hdr(skb);
			if (tcp_opt_len || (iph->ihl > 5)) {
				vlan_tag_flags |= ((iph->ihl - 5) +
						   (tcp_opt_len >> 2)) << 8;
			}
		}
	} else
		mss = 0;

	mapping = dma_map_single(&bp->pdev->dev, skb->data, len,
				 DMA_TO_DEVICE);
	if (dma_mapping_error(&bp->pdev->dev, mapping)) {
		dev_kfree_skb_any(skb);
		return NETDEV_TX_OK;
	}

	tx_buf = &txr->tx_buf_ring[ring_prod];
	tx_buf->skb = skb;
	dma_unmap_addr_set(tx_buf, mapping, mapping);

	txbd = &txr->tx_desc_ring[ring_prod];

	txbd->tx_bd_haddr_hi = (u64) mapping >> 32;
	txbd->tx_bd_haddr_lo = (u64) mapping & 0xffffffff;
	txbd->tx_bd_mss_nbytes = len | (mss << 16);
	txbd->tx_bd_vlan_tag_flags = vlan_tag_flags | TX_BD_FLAGS_START;

	last_frag = skb_shinfo(skb)->nr_frags;
	tx_buf->nr_frags = last_frag;
	tx_buf->is_gso = skb_is_gso(skb);

	for (i = 0; i < last_frag; i++) {
		const skb_frag_t *frag = &skb_shinfo(skb)->frags[i];

		prod = BNX2_NEXT_TX_BD(prod);
		ring_prod = BNX2_TX_RING_IDX(prod);
		txbd = &txr->tx_desc_ring[ring_prod];

		len = skb_frag_size(frag);
		mapping = skb_frag_dma_map(&bp->pdev->dev, frag, 0, len,
					   DMA_TO_DEVICE);
		if (dma_mapping_error(&bp->pdev->dev, mapping))
			goto dma_error;
		dma_unmap_addr_set(&txr->tx_buf_ring[ring_prod], mapping,
				   mapping);

		txbd->tx_bd_haddr_hi = (u64) mapping >> 32;
		txbd->tx_bd_haddr_lo = (u64) mapping & 0xffffffff;
		txbd->tx_bd_mss_nbytes = len | (mss << 16);
		txbd->tx_bd_vlan_tag_flags = vlan_tag_flags;

	}
	txbd->tx_bd_vlan_tag_flags |= TX_BD_FLAGS_END;

	/* Sync BD data before updating TX mailbox */
	wmb();

	netdev_tx_sent_queue(txq, skb->len);

	prod = BNX2_NEXT_TX_BD(prod);
	txr->tx_prod_bseq += skb->len;

	BNX2_WR16(bp, txr->tx_bidx_addr, prod);
	BNX2_WR(bp, txr->tx_bseq_addr, txr->tx_prod_bseq);

	txr->tx_prod = prod;

	if (unlikely(bnx2_tx_avail(bp, txr) <= MAX_SKB_FRAGS)) {
		netif_tx_stop_queue(txq);

		/* netif_tx_stop_queue() must be done before checking
		 * tx index in bnx2_tx_avail() below, because in
		 * bnx2_tx_int(), we update tx index before checking for
		 * netif_tx_queue_stopped().
		 */
		smp_mb();
		if (bnx2_tx_avail(bp, txr) > bp->tx_wake_thresh)
			netif_tx_wake_queue(txq);
	}

	return NETDEV_TX_OK;
dma_error:
	/* save value of frag that failed */
	last_frag = i;

	/* start back at beginning and unmap skb */
	prod = txr->tx_prod;
	ring_prod = BNX2_TX_RING_IDX(prod);
	tx_buf = &txr->tx_buf_ring[ring_prod];
	tx_buf->skb = NULL;
	dma_unmap_single(&bp->pdev->dev, dma_unmap_addr(tx_buf, mapping),
			 skb_headlen(skb), DMA_TO_DEVICE);

	/* unmap remaining mapped pages */
	for (i = 0; i < last_frag; i++) {
		prod = BNX2_NEXT_TX_BD(prod);
		ring_prod = BNX2_TX_RING_IDX(prod);
		tx_buf = &txr->tx_buf_ring[ring_prod];
		dma_unmap_page(&bp->pdev->dev, dma_unmap_addr(tx_buf, mapping),
			       skb_frag_size(&skb_shinfo(skb)->frags[i]),
			       DMA_TO_DEVICE);
	}

	dev_kfree_skb_any(skb);
	return NETDEV_TX_OK;
}

/* Called with rtnl_lock */
static int
bnx2_close(struct net_device *dev)
{
	struct bnx2 *bp = netdev_priv(dev);

	bnx2_disable_int_sync(bp);
	bnx2_napi_disable(bp);
	netif_tx_disable(dev);
	del_timer_sync(&bp->timer);
	bnx2_shutdown_chip(bp);
	bnx2_free_irq(bp);
	bnx2_free_skbs(bp);
	bnx2_free_mem(bp);
	bnx2_del_napi(bp);
	bp->link_up = 0;
	netif_carrier_off(bp->dev);
	return 0;
}

static void
bnx2_save_stats(struct bnx2 *bp)
{
	u32 *hw_stats = (u32 *) bp->stats_blk;
	u32 *temp_stats = (u32 *) bp->temp_stats_blk;
	int i;

	/* The 1st 10 counters are 64-bit counters */
	for (i = 0; i < 20; i += 2) {
		u32 hi;
		u64 lo;

		hi = temp_stats[i] + hw_stats[i];
		lo = (u64) temp_stats[i + 1] + (u64) hw_stats[i + 1];
		if (lo > 0xffffffff)
			hi++;
		temp_stats[i] = hi;
		temp_stats[i + 1] = lo & 0xffffffff;
	}

	for ( ; i < sizeof(struct statistics_block) / 4; i++)
		temp_stats[i] += hw_stats[i];
}

#define GET_64BIT_NET_STATS64(ctr)		\
	(((u64) (ctr##_hi) << 32) + (u64) (ctr##_lo))

#define GET_64BIT_NET_STATS(ctr)				\
	GET_64BIT_NET_STATS64(bp->stats_blk->ctr) +		\
	GET_64BIT_NET_STATS64(bp->temp_stats_blk->ctr)

#define GET_32BIT_NET_STATS(ctr)				\
	(unsigned long) (bp->stats_blk->ctr +			\
			 bp->temp_stats_blk->ctr)

static void
bnx2_get_stats64(struct net_device *dev, struct rtnl_link_stats64 *net_stats)
{
	struct bnx2 *bp = netdev_priv(dev);

	if (!bp->stats_blk)
		return;

	net_stats->rx_packets =
		GET_64BIT_NET_STATS(stat_IfHCInUcastPkts) +
		GET_64BIT_NET_STATS(stat_IfHCInMulticastPkts) +
		GET_64BIT_NET_STATS(stat_IfHCInBroadcastPkts);

	net_stats->tx_packets =
		GET_64BIT_NET_STATS(stat_IfHCOutUcastPkts) +
		GET_64BIT_NET_STATS(stat_IfHCOutMulticastPkts) +
		GET_64BIT_NET_STATS(stat_IfHCOutBroadcastPkts);

	net_stats->rx_bytes =
		GET_64BIT_NET_STATS(stat_IfHCInOctets);

	net_stats->tx_bytes =
		GET_64BIT_NET_STATS(stat_IfHCOutOctets);

	net_stats->multicast =
		GET_64BIT_NET_STATS(stat_IfHCInMulticastPkts);

	net_stats->collisions =
		GET_32BIT_NET_STATS(stat_EtherStatsCollisions);

	net_stats->rx_length_errors =
		GET_32BIT_NET_STATS(stat_EtherStatsUndersizePkts) +
		GET_32BIT_NET_STATS(stat_EtherStatsOverrsizePkts);

	net_stats->rx_over_errors =
		GET_32BIT_NET_STATS(stat_IfInFTQDiscards) +
		GET_32BIT_NET_STATS(stat_IfInMBUFDiscards);

	net_stats->rx_frame_errors =
		GET_32BIT_NET_STATS(stat_Dot3StatsAlignmentErrors);

	net_stats->rx_crc_errors =
		GET_32BIT_NET_STATS(stat_Dot3StatsFCSErrors);

	net_stats->rx_errors = net_stats->rx_length_errors +
		net_stats->rx_over_errors + net_stats->rx_frame_errors +
		net_stats->rx_crc_errors;

	net_stats->tx_aborted_errors =
		GET_32BIT_NET_STATS(stat_Dot3StatsExcessiveCollisions) +
		GET_32BIT_NET_STATS(stat_Dot3StatsLateCollisions);

	if ((BNX2_CHIP(bp) == BNX2_CHIP_5706) ||
	    (BNX2_CHIP_ID(bp) == BNX2_CHIP_ID_5708_A0))
		net_stats->tx_carrier_errors = 0;
	else {
		net_stats->tx_carrier_errors =
			GET_32BIT_NET_STATS(stat_Dot3StatsCarrierSenseErrors);
	}

	net_stats->tx_errors =
		GET_32BIT_NET_STATS(stat_emac_tx_stat_dot3statsinternalmactransmiterrors) +
		net_stats->tx_aborted_errors +
		net_stats->tx_carrier_errors;

	net_stats->rx_missed_errors =
		GET_32BIT_NET_STATS(stat_IfInFTQDiscards) +
		GET_32BIT_NET_STATS(stat_IfInMBUFDiscards) +
		GET_32BIT_NET_STATS(stat_FwRxDrop);

}

/* All ethtool functions called with rtnl_lock */

static int
bnx2_get_link_ksettings(struct net_device *dev,
			struct ethtool_link_ksettings *cmd)
{
	struct bnx2 *bp = netdev_priv(dev);
	int support_serdes = 0, support_copper = 0;
	u32 supported, advertising;

	supported = SUPPORTED_Autoneg;
	if (bp->phy_flags & BNX2_PHY_FLAG_REMOTE_PHY_CAP) {
		support_serdes = 1;
		support_copper = 1;
	} else if (bp->phy_port == PORT_FIBRE)
		support_serdes = 1;
	else
		support_copper = 1;

	if (support_serdes) {
		supported |= SUPPORTED_1000baseT_Full |
			SUPPORTED_FIBRE;
		if (bp->phy_flags & BNX2_PHY_FLAG_2_5G_CAPABLE)
			supported |= SUPPORTED_2500baseX_Full;
	}
	if (support_copper) {
		supported |= SUPPORTED_10baseT_Half |
			SUPPORTED_10baseT_Full |
			SUPPORTED_100baseT_Half |
			SUPPORTED_100baseT_Full |
			SUPPORTED_1000baseT_Full |
			SUPPORTED_TP;
	}

	spin_lock_bh(&bp->phy_lock);
	cmd->base.port = bp->phy_port;
	advertising = bp->advertising;

	if (bp->autoneg & AUTONEG_SPEED) {
		cmd->base.autoneg = AUTONEG_ENABLE;
	} else {
		cmd->base.autoneg = AUTONEG_DISABLE;
	}

	if (netif_carrier_ok(dev)) {
		cmd->base.speed = bp->line_speed;
		cmd->base.duplex = bp->duplex;
		if (!(bp->phy_flags & BNX2_PHY_FLAG_SERDES)) {
			if (bp->phy_flags & BNX2_PHY_FLAG_MDIX)
				cmd->base.eth_tp_mdix = ETH_TP_MDI_X;
			else
				cmd->base.eth_tp_mdix = ETH_TP_MDI;
		}
	}
	else {
		cmd->base.speed = SPEED_UNKNOWN;
		cmd->base.duplex = DUPLEX_UNKNOWN;
	}
	spin_unlock_bh(&bp->phy_lock);

	cmd->base.phy_address = bp->phy_addr;

	ethtool_convert_legacy_u32_to_link_mode(cmd->link_modes.supported,
						supported);
	ethtool_convert_legacy_u32_to_link_mode(cmd->link_modes.advertising,
						advertising);

	return 0;
}

static int
bnx2_set_link_ksettings(struct net_device *dev,
			const struct ethtool_link_ksettings *cmd)
{
	struct bnx2 *bp = netdev_priv(dev);
	u8 autoneg = bp->autoneg;
	u8 req_duplex = bp->req_duplex;
	u16 req_line_speed = bp->req_line_speed;
	u32 advertising = bp->advertising;
	int err = -EINVAL;

	spin_lock_bh(&bp->phy_lock);

	if (cmd->base.port != PORT_TP && cmd->base.port != PORT_FIBRE)
		goto err_out_unlock;

	if (cmd->base.port != bp->phy_port &&
	    !(bp->phy_flags & BNX2_PHY_FLAG_REMOTE_PHY_CAP))
		goto err_out_unlock;

	/* If device is down, we can store the settings only if the user
	 * is setting the currently active port.
	 */
	if (!netif_running(dev) && cmd->base.port != bp->phy_port)
		goto err_out_unlock;

	if (cmd->base.autoneg == AUTONEG_ENABLE) {
		autoneg |= AUTONEG_SPEED;

		ethtool_convert_link_mode_to_legacy_u32(
			&advertising, cmd->link_modes.advertising);

		if (cmd->base.port == PORT_TP) {
			advertising &= ETHTOOL_ALL_COPPER_SPEED;
			if (!advertising)
				advertising = ETHTOOL_ALL_COPPER_SPEED;
		} else {
			advertising &= ETHTOOL_ALL_FIBRE_SPEED;
			if (!advertising)
				advertising = ETHTOOL_ALL_FIBRE_SPEED;
		}
		advertising |= ADVERTISED_Autoneg;
	}
	else {
		u32 speed = cmd->base.speed;

		if (cmd->base.port == PORT_FIBRE) {
			if ((speed != SPEED_1000 &&
			     speed != SPEED_2500) ||
			    (cmd->base.duplex != DUPLEX_FULL))
				goto err_out_unlock;

			if (speed == SPEED_2500 &&
			    !(bp->phy_flags & BNX2_PHY_FLAG_2_5G_CAPABLE))
				goto err_out_unlock;
		} else if (speed == SPEED_1000 || speed == SPEED_2500)
			goto err_out_unlock;

		autoneg &= ~AUTONEG_SPEED;
		req_line_speed = speed;
		req_duplex = cmd->base.duplex;
		advertising = 0;
	}

	bp->autoneg = autoneg;
	bp->advertising = advertising;
	bp->req_line_speed = req_line_speed;
	bp->req_duplex = req_duplex;

	err = 0;
	/* If device is down, the new settings will be picked up when it is
	 * brought up.
	 */
	if (netif_running(dev))
		err = bnx2_setup_phy(bp, cmd->base.port);

err_out_unlock:
	spin_unlock_bh(&bp->phy_lock);

	return err;
}

static void
bnx2_get_drvinfo(struct net_device *dev, struct ethtool_drvinfo *info)
{
	struct bnx2 *bp = netdev_priv(dev);

	strscpy(info->driver, DRV_MODULE_NAME, sizeof(info->driver));
	strscpy(info->bus_info, pci_name(bp->pdev), sizeof(info->bus_info));
	strscpy(info->fw_version, bp->fw_version, sizeof(info->fw_version));
}

#define BNX2_REGDUMP_LEN		(32 * 1024)

static int
bnx2_get_regs_len(struct net_device *dev)
{
	return BNX2_REGDUMP_LEN;
}

static void
bnx2_get_regs(struct net_device *dev, struct ethtool_regs *regs, void *_p)
{
	u32 *p = _p, i, offset;
	u8 *orig_p = _p;
	struct bnx2 *bp = netdev_priv(dev);
	static const u32 reg_boundaries[] = {
		0x0000, 0x0098, 0x0400, 0x045c,
		0x0800, 0x0880, 0x0c00, 0x0c10,
		0x0c30, 0x0d08, 0x1000, 0x101c,
		0x1040, 0x1048, 0x1080, 0x10a4,
		0x1400, 0x1490, 0x1498, 0x14f0,
		0x1500, 0x155c, 0x1580, 0x15dc,
		0x1600, 0x1658, 0x1680, 0x16d8,
		0x1800, 0x1820, 0x1840, 0x1854,
		0x1880, 0x1894, 0x1900, 0x1984,
		0x1c00, 0x1c0c, 0x1c40, 0x1c54,
		0x1c80, 0x1c94, 0x1d00, 0x1d84,
		0x2000, 0x2030, 0x23c0, 0x2400,
		0x2800, 0x2820, 0x2830, 0x2850,
		0x2b40, 0x2c10, 0x2fc0, 0x3058,
		0x3c00, 0x3c94, 0x4000, 0x4010,
		0x4080, 0x4090, 0x43c0, 0x4458,
		0x4c00, 0x4c18, 0x4c40, 0x4c54,
		0x4fc0, 0x5010, 0x53c0, 0x5444,
		0x5c00, 0x5c18, 0x5c80, 0x5c90,
		0x5fc0, 0x6000, 0x6400, 0x6428,
		0x6800, 0x6848, 0x684c, 0x6860,
		0x6888, 0x6910, 0x8000
	};

	regs->version = 0;

	memset(p, 0, BNX2_REGDUMP_LEN);

	if (!netif_running(bp->dev))
		return;

	i = 0;
	offset = reg_boundaries[0];
	p += offset;
	while (offset < BNX2_REGDUMP_LEN) {
		*p++ = BNX2_RD(bp, offset);
		offset += 4;
		if (offset == reg_boundaries[i + 1]) {
			offset = reg_boundaries[i + 2];
			p = (u32 *) (orig_p + offset);
			i += 2;
		}
	}
}

static void
bnx2_get_wol(struct net_device *dev, struct ethtool_wolinfo *wol)
{
	struct bnx2 *bp = netdev_priv(dev);

	if (bp->flags & BNX2_FLAG_NO_WOL) {
		wol->supported = 0;
		wol->wolopts = 0;
	}
	else {
		wol->supported = WAKE_MAGIC;
		if (bp->wol)
			wol->wolopts = WAKE_MAGIC;
		else
			wol->wolopts = 0;
	}
	memset(&wol->sopass, 0, sizeof(wol->sopass));
}

static int
bnx2_set_wol(struct net_device *dev, struct ethtool_wolinfo *wol)
{
	struct bnx2 *bp = netdev_priv(dev);

	if (wol->wolopts & ~WAKE_MAGIC)
		return -EINVAL;

	if (wol->wolopts & WAKE_MAGIC) {
		if (bp->flags & BNX2_FLAG_NO_WOL)
			return -EINVAL;

		bp->wol = 1;
	}
	else {
		bp->wol = 0;
	}

	device_set_wakeup_enable(&bp->pdev->dev, bp->wol);

	return 0;
}

static int
bnx2_nway_reset(struct net_device *dev)
{
	struct bnx2 *bp = netdev_priv(dev);
	u32 bmcr;

	if (!netif_running(dev))
		return -EAGAIN;

	if (!(bp->autoneg & AUTONEG_SPEED)) {
		return -EINVAL;
	}

	spin_lock_bh(&bp->phy_lock);

	if (bp->phy_flags & BNX2_PHY_FLAG_REMOTE_PHY_CAP) {
		int rc;

		rc = bnx2_setup_remote_phy(bp, bp->phy_port);
		spin_unlock_bh(&bp->phy_lock);
		return rc;
	}

	/* Force a link down visible on the other side */
	if (bp->phy_flags & BNX2_PHY_FLAG_SERDES) {
		bnx2_write_phy(bp, bp->mii_bmcr, BMCR_LOOPBACK);
		spin_unlock_bh(&bp->phy_lock);

		msleep(20);

		spin_lock_bh(&bp->phy_lock);

		bp->current_interval = BNX2_SERDES_AN_TIMEOUT;
		bp->serdes_an_pending = 1;
		mod_timer(&bp->timer, jiffies + bp->current_interval);
	}

	bnx2_read_phy(bp, bp->mii_bmcr, &bmcr);
	bmcr &= ~BMCR_LOOPBACK;
	bnx2_write_phy(bp, bp->mii_bmcr, bmcr | BMCR_ANRESTART | BMCR_ANENABLE);

	spin_unlock_bh(&bp->phy_lock);

	return 0;
}

static u32
bnx2_get_link(struct net_device *dev)
{
	struct bnx2 *bp = netdev_priv(dev);

	return bp->link_up;
}

static int
bnx2_get_eeprom_len(struct net_device *dev)
{
	struct bnx2 *bp = netdev_priv(dev);

	if (!bp->flash_info)
		return 0;

	return (int) bp->flash_size;
}

static int
bnx2_get_eeprom(struct net_device *dev, struct ethtool_eeprom *eeprom,
		u8 *eebuf)
{
	struct bnx2 *bp = netdev_priv(dev);
	int rc;

	/* parameters already validated in ethtool_get_eeprom */

	rc = bnx2_nvram_read(bp, eeprom->offset, eebuf, eeprom->len);

	return rc;
}

static int
bnx2_set_eeprom(struct net_device *dev, struct ethtool_eeprom *eeprom,
		u8 *eebuf)
{
	struct bnx2 *bp = netdev_priv(dev);
	int rc;

	/* parameters already validated in ethtool_set_eeprom */

	rc = bnx2_nvram_write(bp, eeprom->offset, eebuf, eeprom->len);

	return rc;
}

static int bnx2_get_coalesce(struct net_device *dev,
			     struct ethtool_coalesce *coal,
			     struct kernel_ethtool_coalesce *kernel_coal,
			     struct netlink_ext_ack *extack)
{
	struct bnx2 *bp = netdev_priv(dev);

	memset(coal, 0, sizeof(struct ethtool_coalesce));

	coal->rx_coalesce_usecs = bp->rx_ticks;
	coal->rx_max_coalesced_frames = bp->rx_quick_cons_trip;
	coal->rx_coalesce_usecs_irq = bp->rx_ticks_int;
	coal->rx_max_coalesced_frames_irq = bp->rx_quick_cons_trip_int;

	coal->tx_coalesce_usecs = bp->tx_ticks;
	coal->tx_max_coalesced_frames = bp->tx_quick_cons_trip;
	coal->tx_coalesce_usecs_irq = bp->tx_ticks_int;
	coal->tx_max_coalesced_frames_irq = bp->tx_quick_cons_trip_int;

	coal->stats_block_coalesce_usecs = bp->stats_ticks;

	return 0;
}

static int bnx2_set_coalesce(struct net_device *dev,
			     struct ethtool_coalesce *coal,
			     struct kernel_ethtool_coalesce *kernel_coal,
			     struct netlink_ext_ack *extack)
{
	struct bnx2 *bp = netdev_priv(dev);

	bp->rx_ticks = (u16) coal->rx_coalesce_usecs;
	if (bp->rx_ticks > 0x3ff) bp->rx_ticks = 0x3ff;

	bp->rx_quick_cons_trip = (u16) coal->rx_max_coalesced_frames;
	if (bp->rx_quick_cons_trip > 0xff) bp->rx_quick_cons_trip = 0xff;

	bp->rx_ticks_int = (u16) coal->rx_coalesce_usecs_irq;
	if (bp->rx_ticks_int > 0x3ff) bp->rx_ticks_int = 0x3ff;

	bp->rx_quick_cons_trip_int = (u16) coal->rx_max_coalesced_frames_irq;
	if (bp->rx_quick_cons_trip_int > 0xff)
		bp->rx_quick_cons_trip_int = 0xff;

	bp->tx_ticks = (u16) coal->tx_coalesce_usecs;
	if (bp->tx_ticks > 0x3ff) bp->tx_ticks = 0x3ff;

	bp->tx_quick_cons_trip = (u16) coal->tx_max_coalesced_frames;
	if (bp->tx_quick_cons_trip > 0xff) bp->tx_quick_cons_trip = 0xff;

	bp->tx_ticks_int = (u16) coal->tx_coalesce_usecs_irq;
	if (bp->tx_ticks_int > 0x3ff) bp->tx_ticks_int = 0x3ff;

	bp->tx_quick_cons_trip_int = (u16) coal->tx_max_coalesced_frames_irq;
	if (bp->tx_quick_cons_trip_int > 0xff) bp->tx_quick_cons_trip_int =
		0xff;

	bp->stats_ticks = coal->stats_block_coalesce_usecs;
	if (bp->flags & BNX2_FLAG_BROKEN_STATS) {
		if (bp->stats_ticks != 0 && bp->stats_ticks != USEC_PER_SEC)
			bp->stats_ticks = USEC_PER_SEC;
	}
	if (bp->stats_ticks > BNX2_HC_STATS_TICKS_HC_STAT_TICKS)
		bp->stats_ticks = BNX2_HC_STATS_TICKS_HC_STAT_TICKS;
	bp->stats_ticks &= BNX2_HC_STATS_TICKS_HC_STAT_TICKS;

	if (netif_running(bp->dev)) {
		bnx2_netif_stop(bp, true);
		bnx2_init_nic(bp, 0);
		bnx2_netif_start(bp, true);
	}

	return 0;
}

static void
bnx2_get_ringparam(struct net_device *dev, struct ethtool_ringparam *ering,
		   struct kernel_ethtool_ringparam *kernel_ering,
		   struct netlink_ext_ack *extack)
{
	struct bnx2 *bp = netdev_priv(dev);

	ering->rx_max_pending = BNX2_MAX_TOTAL_RX_DESC_CNT;
	ering->rx_jumbo_max_pending = BNX2_MAX_TOTAL_RX_PG_DESC_CNT;

	ering->rx_pending = bp->rx_ring_size;
	ering->rx_jumbo_pending = bp->rx_pg_ring_size;

	ering->tx_max_pending = BNX2_MAX_TX_DESC_CNT;
	ering->tx_pending = bp->tx_ring_size;
}

static int
bnx2_change_ring_size(struct bnx2 *bp, u32 rx, u32 tx, bool reset_irq)
{
	if (netif_running(bp->dev)) {
		/* Reset will erase chipset stats; save them */
		bnx2_save_stats(bp);

		bnx2_netif_stop(bp, true);
		bnx2_reset_chip(bp, BNX2_DRV_MSG_CODE_RESET);
		if (reset_irq) {
			bnx2_free_irq(bp);
			bnx2_del_napi(bp);
		} else {
			__bnx2_free_irq(bp);
		}
		bnx2_free_skbs(bp);
		bnx2_free_mem(bp);
	}

	bnx2_set_rx_ring_size(bp, rx);
	bp->tx_ring_size = tx;

	if (netif_running(bp->dev)) {
		int rc = 0;

		if (reset_irq) {
			rc = bnx2_setup_int_mode(bp, disable_msi);
			bnx2_init_napi(bp);
		}

		if (!rc)
			rc = bnx2_alloc_mem(bp);

		if (!rc)
			rc = bnx2_request_irq(bp);

		if (!rc)
			rc = bnx2_init_nic(bp, 0);

		if (rc) {
			bnx2_napi_enable(bp);
			dev_close(bp->dev);
			return rc;
		}
#ifdef BCM_CNIC
		mutex_lock(&bp->cnic_lock);
		/* Let cnic know about the new status block. */
		if (bp->cnic_eth_dev.drv_state & CNIC_DRV_STATE_REGD)
			bnx2_setup_cnic_irq_info(bp);
		mutex_unlock(&bp->cnic_lock);
#endif
		bnx2_netif_start(bp, true);
	}
	return 0;
}

static int
bnx2_set_ringparam(struct net_device *dev, struct ethtool_ringparam *ering,
		   struct kernel_ethtool_ringparam *kernel_ering,
		   struct netlink_ext_ack *extack)
{
	struct bnx2 *bp = netdev_priv(dev);
	int rc;

	if ((ering->rx_pending > BNX2_MAX_TOTAL_RX_DESC_CNT) ||
		(ering->tx_pending > BNX2_MAX_TX_DESC_CNT) ||
		(ering->tx_pending <= MAX_SKB_FRAGS)) {

		return -EINVAL;
	}
	rc = bnx2_change_ring_size(bp, ering->rx_pending, ering->tx_pending,
				   false);
	return rc;
}

static void
bnx2_get_pauseparam(struct net_device *dev, struct ethtool_pauseparam *epause)
{
	struct bnx2 *bp = netdev_priv(dev);

	epause->autoneg = ((bp->autoneg & AUTONEG_FLOW_CTRL) != 0);
	epause->rx_pause = ((bp->flow_ctrl & FLOW_CTRL_RX) != 0);
	epause->tx_pause = ((bp->flow_ctrl & FLOW_CTRL_TX) != 0);
}

static int
bnx2_set_pauseparam(struct net_device *dev, struct ethtool_pauseparam *epause)
{
	struct bnx2 *bp = netdev_priv(dev);

	bp->req_flow_ctrl = 0;
	if (epause->rx_pause)
		bp->req_flow_ctrl |= FLOW_CTRL_RX;
	if (epause->tx_pause)
		bp->req_flow_ctrl |= FLOW_CTRL_TX;

	if (epause->autoneg) {
		bp->autoneg |= AUTONEG_FLOW_CTRL;
	}
	else {
		bp->autoneg &= ~AUTONEG_FLOW_CTRL;
	}

	if (netif_running(dev)) {
		spin_lock_bh(&bp->phy_lock);
		bnx2_setup_phy(bp, bp->phy_port);
		spin_unlock_bh(&bp->phy_lock);
	}

	return 0;
}

static struct {
	char string[ETH_GSTRING_LEN];
} bnx2_stats_str_arr[] = {
	{ "rx_bytes" },
	{ "rx_error_bytes" },
	{ "tx_bytes" },
	{ "tx_error_bytes" },
	{ "rx_ucast_packets" },
	{ "rx_mcast_packets" },
	{ "rx_bcast_packets" },
	{ "tx_ucast_packets" },
	{ "tx_mcast_packets" },
	{ "tx_bcast_packets" },
	{ "tx_mac_errors" },
	{ "tx_carrier_errors" },
	{ "rx_crc_errors" },
	{ "rx_align_errors" },
	{ "tx_single_collisions" },
	{ "tx_multi_collisions" },
	{ "tx_deferred" },
	{ "tx_excess_collisions" },
	{ "tx_late_collisions" },
	{ "tx_total_collisions" },
	{ "rx_fragments" },
	{ "rx_jabbers" },
	{ "rx_undersize_packets" },
	{ "rx_oversize_packets" },
	{ "rx_64_byte_packets" },
	{ "rx_65_to_127_byte_packets" },
	{ "rx_128_to_255_byte_packets" },
	{ "rx_256_to_511_byte_packets" },
	{ "rx_512_to_1023_byte_packets" },
	{ "rx_1024_to_1522_byte_packets" },
	{ "rx_1523_to_9022_byte_packets" },
	{ "tx_64_byte_packets" },
	{ "tx_65_to_127_byte_packets" },
	{ "tx_128_to_255_byte_packets" },
	{ "tx_256_to_511_byte_packets" },
	{ "tx_512_to_1023_byte_packets" },
	{ "tx_1024_to_1522_byte_packets" },
	{ "tx_1523_to_9022_byte_packets" },
	{ "rx_xon_frames" },
	{ "rx_xoff_frames" },
	{ "tx_xon_frames" },
	{ "tx_xoff_frames" },
	{ "rx_mac_ctrl_frames" },
	{ "rx_filtered_packets" },
	{ "rx_ftq_discards" },
	{ "rx_discards" },
	{ "rx_fw_discards" },
};

#define BNX2_NUM_STATS ARRAY_SIZE(bnx2_stats_str_arr)

#define STATS_OFFSET32(offset_name) (offsetof(struct statistics_block, offset_name) / 4)

static const unsigned long bnx2_stats_offset_arr[BNX2_NUM_STATS] = {
    STATS_OFFSET32(stat_IfHCInOctets_hi),
    STATS_OFFSET32(stat_IfHCInBadOctets_hi),
    STATS_OFFSET32(stat_IfHCOutOctets_hi),
    STATS_OFFSET32(stat_IfHCOutBadOctets_hi),
    STATS_OFFSET32(stat_IfHCInUcastPkts_hi),
    STATS_OFFSET32(stat_IfHCInMulticastPkts_hi),
    STATS_OFFSET32(stat_IfHCInBroadcastPkts_hi),
    STATS_OFFSET32(stat_IfHCOutUcastPkts_hi),
    STATS_OFFSET32(stat_IfHCOutMulticastPkts_hi),
    STATS_OFFSET32(stat_IfHCOutBroadcastPkts_hi),
    STATS_OFFSET32(stat_emac_tx_stat_dot3statsinternalmactransmiterrors),
    STATS_OFFSET32(stat_Dot3StatsCarrierSenseErrors),
    STATS_OFFSET32(stat_Dot3StatsFCSErrors),
    STATS_OFFSET32(stat_Dot3StatsAlignmentErrors),
    STATS_OFFSET32(stat_Dot3StatsSingleCollisionFrames),
    STATS_OFFSET32(stat_Dot3StatsMultipleCollisionFrames),
    STATS_OFFSET32(stat_Dot3StatsDeferredTransmissions),
    STATS_OFFSET32(stat_Dot3StatsExcessiveCollisions),
    STATS_OFFSET32(stat_Dot3StatsLateCollisions),
    STATS_OFFSET32(stat_EtherStatsCollisions),
    STATS_OFFSET32(stat_EtherStatsFragments),
    STATS_OFFSET32(stat_EtherStatsJabbers),
    STATS_OFFSET32(stat_EtherStatsUndersizePkts),
    STATS_OFFSET32(stat_EtherStatsOverrsizePkts),
    STATS_OFFSET32(stat_EtherStatsPktsRx64Octets),
    STATS_OFFSET32(stat_EtherStatsPktsRx65Octetsto127Octets),
    STATS_OFFSET32(stat_EtherStatsPktsRx128Octetsto255Octets),
    STATS_OFFSET32(stat_EtherStatsPktsRx256Octetsto511Octets),
    STATS_OFFSET32(stat_EtherStatsPktsRx512Octetsto1023Octets),
    STATS_OFFSET32(stat_EtherStatsPktsRx1024Octetsto1522Octets),
    STATS_OFFSET32(stat_EtherStatsPktsRx1523Octetsto9022Octets),
    STATS_OFFSET32(stat_EtherStatsPktsTx64Octets),
    STATS_OFFSET32(stat_EtherStatsPktsTx65Octetsto127Octets),
    STATS_OFFSET32(stat_EtherStatsPktsTx128Octetsto255Octets),
    STATS_OFFSET32(stat_EtherStatsPktsTx256Octetsto511Octets),
    STATS_OFFSET32(stat_EtherStatsPktsTx512Octetsto1023Octets),
    STATS_OFFSET32(stat_EtherStatsPktsTx1024Octetsto1522Octets),
    STATS_OFFSET32(stat_EtherStatsPktsTx1523Octetsto9022Octets),
    STATS_OFFSET32(stat_XonPauseFramesReceived),
    STATS_OFFSET32(stat_XoffPauseFramesReceived),
    STATS_OFFSET32(stat_OutXonSent),
    STATS_OFFSET32(stat_OutXoffSent),
    STATS_OFFSET32(stat_MacControlFramesReceived),
    STATS_OFFSET32(stat_IfInFramesL2FilterDiscards),
    STATS_OFFSET32(stat_IfInFTQDiscards),
    STATS_OFFSET32(stat_IfInMBUFDiscards),
    STATS_OFFSET32(stat_FwRxDrop),
};

/* stat_IfHCInBadOctets and stat_Dot3StatsCarrierSenseErrors are
 * skipped because of errata.
 */
static u8 bnx2_5706_stats_len_arr[BNX2_NUM_STATS] = {
	8,0,8,8,8,8,8,8,8,8,
	4,0,4,4,4,4,4,4,4,4,
	4,4,4,4,4,4,4,4,4,4,
	4,4,4,4,4,4,4,4,4,4,
	4,4,4,4,4,4,4,
};

static u8 bnx2_5708_stats_len_arr[BNX2_NUM_STATS] = {
	8,0,8,8,8,8,8,8,8,8,
	4,4,4,4,4,4,4,4,4,4,
	4,4,4,4,4,4,4,4,4,4,
	4,4,4,4,4,4,4,4,4,4,
	4,4,4,4,4,4,4,
};

#define BNX2_NUM_TESTS 6

static struct {
	char string[ETH_GSTRING_LEN];
} bnx2_tests_str_arr[BNX2_NUM_TESTS] = {
	{ "register_test (offline)" },
	{ "memory_test (offline)" },
	{ "loopback_test (offline)" },
	{ "nvram_test (online)" },
	{ "interrupt_test (online)" },
	{ "link_test (online)" },
};

static int
bnx2_get_sset_count(struct net_device *dev, int sset)
{
	switch (sset) {
	case ETH_SS_TEST:
		return BNX2_NUM_TESTS;
	case ETH_SS_STATS:
		return BNX2_NUM_STATS;
	default:
		return -EOPNOTSUPP;
	}
}

static void
bnx2_self_test(struct net_device *dev, struct ethtool_test *etest, u64 *buf)
{
	struct bnx2 *bp = netdev_priv(dev);

	memset(buf, 0, sizeof(u64) * BNX2_NUM_TESTS);
	if (etest->flags & ETH_TEST_FL_OFFLINE) {
		int i;

		bnx2_netif_stop(bp, true);
		bnx2_reset_chip(bp, BNX2_DRV_MSG_CODE_DIAG);
		bnx2_free_skbs(bp);

		if (bnx2_test_registers(bp) != 0) {
			buf[0] = 1;
			etest->flags |= ETH_TEST_FL_FAILED;
		}
		if (bnx2_test_memory(bp) != 0) {
			buf[1] = 1;
			etest->flags |= ETH_TEST_FL_FAILED;
		}
		if ((buf[2] = bnx2_test_loopback(bp)) != 0)
			etest->flags |= ETH_TEST_FL_FAILED;

		if (!netif_running(bp->dev))
			bnx2_shutdown_chip(bp);
		else {
			bnx2_init_nic(bp, 1);
			bnx2_netif_start(bp, true);
		}

		/* wait for link up */
		for (i = 0; i < 7; i++) {
			if (bp->link_up)
				break;
			msleep_interruptible(1000);
		}
	}

	if (bnx2_test_nvram(bp) != 0) {
		buf[3] = 1;
		etest->flags |= ETH_TEST_FL_FAILED;
	}
	if (bnx2_test_intr(bp) != 0) {
		buf[4] = 1;
		etest->flags |= ETH_TEST_FL_FAILED;
	}

	if (bnx2_test_link(bp) != 0) {
		buf[5] = 1;
		etest->flags |= ETH_TEST_FL_FAILED;

	}
}

static void
bnx2_get_strings(struct net_device *dev, u32 stringset, u8 *buf)
{
	switch (stringset) {
	case ETH_SS_STATS:
		memcpy(buf, bnx2_stats_str_arr,
			sizeof(bnx2_stats_str_arr));
		break;
	case ETH_SS_TEST:
		memcpy(buf, bnx2_tests_str_arr,
			sizeof(bnx2_tests_str_arr));
		break;
	}
}

static void
bnx2_get_ethtool_stats(struct net_device *dev,
		struct ethtool_stats *stats, u64 *buf)
{
	struct bnx2 *bp = netdev_priv(dev);
	int i;
	u32 *hw_stats = (u32 *) bp->stats_blk;
	u32 *temp_stats = (u32 *) bp->temp_stats_blk;
	u8 *stats_len_arr = NULL;

	if (!hw_stats) {
		memset(buf, 0, sizeof(u64) * BNX2_NUM_STATS);
		return;
	}

	if ((BNX2_CHIP_ID(bp) == BNX2_CHIP_ID_5706_A0) ||
	    (BNX2_CHIP_ID(bp) == BNX2_CHIP_ID_5706_A1) ||
	    (BNX2_CHIP_ID(bp) == BNX2_CHIP_ID_5706_A2) ||
	    (BNX2_CHIP_ID(bp) == BNX2_CHIP_ID_5708_A0))
		stats_len_arr = bnx2_5706_stats_len_arr;
	else
		stats_len_arr = bnx2_5708_stats_len_arr;

	for (i = 0; i < BNX2_NUM_STATS; i++) {
		unsigned long offset;

		if (stats_len_arr[i] == 0) {
			/* skip this counter */
			buf[i] = 0;
			continue;
		}

		offset = bnx2_stats_offset_arr[i];
		if (stats_len_arr[i] == 4) {
			/* 4-byte counter */
			buf[i] = (u64) *(hw_stats + offset) +
				 *(temp_stats + offset);
			continue;
		}
		/* 8-byte counter */
		buf[i] = (((u64) *(hw_stats + offset)) << 32) +
			 *(hw_stats + offset + 1) +
			 (((u64) *(temp_stats + offset)) << 32) +
			 *(temp_stats + offset + 1);
	}
}

static int
bnx2_set_phys_id(struct net_device *dev, enum ethtool_phys_id_state state)
{
	struct bnx2 *bp = netdev_priv(dev);

	switch (state) {
	case ETHTOOL_ID_ACTIVE:
		bp->leds_save = BNX2_RD(bp, BNX2_MISC_CFG);
		BNX2_WR(bp, BNX2_MISC_CFG, BNX2_MISC_CFG_LEDMODE_MAC);
		return 1;	/* cycle on/off once per second */

	case ETHTOOL_ID_ON:
		BNX2_WR(bp, BNX2_EMAC_LED, BNX2_EMAC_LED_OVERRIDE |
			BNX2_EMAC_LED_1000MB_OVERRIDE |
			BNX2_EMAC_LED_100MB_OVERRIDE |
			BNX2_EMAC_LED_10MB_OVERRIDE |
			BNX2_EMAC_LED_TRAFFIC_OVERRIDE |
			BNX2_EMAC_LED_TRAFFIC);
		break;

	case ETHTOOL_ID_OFF:
		BNX2_WR(bp, BNX2_EMAC_LED, BNX2_EMAC_LED_OVERRIDE);
		break;

	case ETHTOOL_ID_INACTIVE:
		BNX2_WR(bp, BNX2_EMAC_LED, 0);
		BNX2_WR(bp, BNX2_MISC_CFG, bp->leds_save);
		break;
	}

	return 0;
}

static int
bnx2_set_features(struct net_device *dev, netdev_features_t features)
{
	struct bnx2 *bp = netdev_priv(dev);

	/* TSO with VLAN tag won't work with current firmware */
	if (features & NETIF_F_HW_VLAN_CTAG_TX)
		dev->vlan_features |= (dev->hw_features & NETIF_F_ALL_TSO);
	else
		dev->vlan_features &= ~NETIF_F_ALL_TSO;

	if ((!!(features & NETIF_F_HW_VLAN_CTAG_RX) !=
	    !!(bp->rx_mode & BNX2_EMAC_RX_MODE_KEEP_VLAN_TAG)) &&
	    netif_running(dev)) {
		bnx2_netif_stop(bp, false);
		dev->features = features;
		bnx2_set_rx_mode(dev);
		bnx2_fw_sync(bp, BNX2_DRV_MSG_CODE_KEEP_VLAN_UPDATE, 0, 1);
		bnx2_netif_start(bp, false);
		return 1;
	}

	return 0;
}

static void bnx2_get_channels(struct net_device *dev,
			      struct ethtool_channels *channels)
{
	struct bnx2 *bp = netdev_priv(dev);
	u32 max_rx_rings = 1;
	u32 max_tx_rings = 1;

	if ((bp->flags & BNX2_FLAG_MSIX_CAP) && !disable_msi) {
		max_rx_rings = RX_MAX_RINGS;
		max_tx_rings = TX_MAX_RINGS;
	}

	channels->max_rx = max_rx_rings;
	channels->max_tx = max_tx_rings;
	channels->max_other = 0;
	channels->max_combined = 0;
	channels->rx_count = bp->num_rx_rings;
	channels->tx_count = bp->num_tx_rings;
	channels->other_count = 0;
	channels->combined_count = 0;
}

static int bnx2_set_channels(struct net_device *dev,
			      struct ethtool_channels *channels)
{
	struct bnx2 *bp = netdev_priv(dev);
	u32 max_rx_rings = 1;
	u32 max_tx_rings = 1;
	int rc = 0;

	if ((bp->flags & BNX2_FLAG_MSIX_CAP) && !disable_msi) {
		max_rx_rings = RX_MAX_RINGS;
		max_tx_rings = TX_MAX_RINGS;
	}
	if (channels->rx_count > max_rx_rings ||
	    channels->tx_count > max_tx_rings)
		return -EINVAL;

	bp->num_req_rx_rings = channels->rx_count;
	bp->num_req_tx_rings = channels->tx_count;

	if (netif_running(dev))
		rc = bnx2_change_ring_size(bp, bp->rx_ring_size,
					   bp->tx_ring_size, true);

	return rc;
}

static const struct ethtool_ops bnx2_ethtool_ops = {
	.supported_coalesce_params = ETHTOOL_COALESCE_USECS |
				     ETHTOOL_COALESCE_MAX_FRAMES |
				     ETHTOOL_COALESCE_USECS_IRQ |
				     ETHTOOL_COALESCE_MAX_FRAMES_IRQ |
				     ETHTOOL_COALESCE_STATS_BLOCK_USECS,
	.get_drvinfo		= bnx2_get_drvinfo,
	.get_regs_len		= bnx2_get_regs_len,
	.get_regs		= bnx2_get_regs,
	.get_wol		= bnx2_get_wol,
	.set_wol		= bnx2_set_wol,
	.nway_reset		= bnx2_nway_reset,
	.get_link		= bnx2_get_link,
	.get_eeprom_len		= bnx2_get_eeprom_len,
	.get_eeprom		= bnx2_get_eeprom,
	.set_eeprom		= bnx2_set_eeprom,
	.get_coalesce		= bnx2_get_coalesce,
	.set_coalesce		= bnx2_set_coalesce,
	.get_ringparam		= bnx2_get_ringparam,
	.set_ringparam		= bnx2_set_ringparam,
	.get_pauseparam		= bnx2_get_pauseparam,
	.set_pauseparam		= bnx2_set_pauseparam,
	.self_test		= bnx2_self_test,
	.get_strings		= bnx2_get_strings,
	.set_phys_id		= bnx2_set_phys_id,
	.get_ethtool_stats	= bnx2_get_ethtool_stats,
	.get_sset_count		= bnx2_get_sset_count,
	.get_channels		= bnx2_get_channels,
	.set_channels		= bnx2_set_channels,
	.get_link_ksettings	= bnx2_get_link_ksettings,
	.set_link_ksettings	= bnx2_set_link_ksettings,
};

/* Called with rtnl_lock */
static int
bnx2_ioctl(struct net_device *dev, struct ifreq *ifr, int cmd)
{
	struct mii_ioctl_data *data = if_mii(ifr);
	struct bnx2 *bp = netdev_priv(dev);
	int err;

	switch(cmd) {
	case SIOCGMIIPHY:
		data->phy_id = bp->phy_addr;

		fallthrough;
	case SIOCGMIIREG: {
		u32 mii_regval;

		if (bp->phy_flags & BNX2_PHY_FLAG_REMOTE_PHY_CAP)
			return -EOPNOTSUPP;

		if (!netif_running(dev))
			return -EAGAIN;

		spin_lock_bh(&bp->phy_lock);
		err = bnx2_read_phy(bp, data->reg_num & 0x1f, &mii_regval);
		spin_unlock_bh(&bp->phy_lock);

		data->val_out = mii_regval;

		return err;
	}

	case SIOCSMIIREG:
		if (bp->phy_flags & BNX2_PHY_FLAG_REMOTE_PHY_CAP)
			return -EOPNOTSUPP;

		if (!netif_running(dev))
			return -EAGAIN;

		spin_lock_bh(&bp->phy_lock);
		err = bnx2_write_phy(bp, data->reg_num & 0x1f, data->val_in);
		spin_unlock_bh(&bp->phy_lock);

		return err;

	default:
		/* do nothing */
		break;
	}
	return -EOPNOTSUPP;
}

/* Called with rtnl_lock */
static int
bnx2_change_mac_addr(struct net_device *dev, void *p)
{
	struct sockaddr *addr = p;
	struct bnx2 *bp = netdev_priv(dev);

	if (!is_valid_ether_addr(addr->sa_data))
		return -EADDRNOTAVAIL;

	eth_hw_addr_set(dev, addr->sa_data);
	if (netif_running(dev))
		bnx2_set_mac_addr(bp, bp->dev->dev_addr, 0);

	return 0;
}

/* Called with rtnl_lock */
static int
bnx2_change_mtu(struct net_device *dev, int new_mtu)
{
	struct bnx2 *bp = netdev_priv(dev);

	dev->mtu = new_mtu;
	return bnx2_change_ring_size(bp, bp->rx_ring_size, bp->tx_ring_size,
				     false);
}

#ifdef CONFIG_NET_POLL_CONTROLLER
static void
poll_bnx2(struct net_device *dev)
{
	struct bnx2 *bp = netdev_priv(dev);
	int i;

	for (i = 0; i < bp->irq_nvecs; i++) {
		struct bnx2_irq *irq = &bp->irq_tbl[i];

		disable_irq(irq->vector);
		irq->handler(irq->vector, &bp->bnx2_napi[i]);
		enable_irq(irq->vector);
	}
}
#endif

static void
bnx2_get_5709_media(struct bnx2 *bp)
{
	u32 val = BNX2_RD(bp, BNX2_MISC_DUAL_MEDIA_CTRL);
	u32 bond_id = val & BNX2_MISC_DUAL_MEDIA_CTRL_BOND_ID;
	u32 strap;

	if (bond_id == BNX2_MISC_DUAL_MEDIA_CTRL_BOND_ID_C)
		return;
	else if (bond_id == BNX2_MISC_DUAL_MEDIA_CTRL_BOND_ID_S) {
		bp->phy_flags |= BNX2_PHY_FLAG_SERDES;
		return;
	}

	if (val & BNX2_MISC_DUAL_MEDIA_CTRL_STRAP_OVERRIDE)
		strap = (val & BNX2_MISC_DUAL_MEDIA_CTRL_PHY_CTRL) >> 21;
	else
		strap = (val & BNX2_MISC_DUAL_MEDIA_CTRL_PHY_CTRL_STRAP) >> 8;

	if (bp->func == 0) {
		switch (strap) {
		case 0x4:
		case 0x5:
		case 0x6:
			bp->phy_flags |= BNX2_PHY_FLAG_SERDES;
			return;
		}
	} else {
		switch (strap) {
		case 0x1:
		case 0x2:
		case 0x4:
			bp->phy_flags |= BNX2_PHY_FLAG_SERDES;
			return;
		}
	}
}

static void
bnx2_get_pci_speed(struct bnx2 *bp)
{
	u32 reg;

	reg = BNX2_RD(bp, BNX2_PCICFG_MISC_STATUS);
	if (reg & BNX2_PCICFG_MISC_STATUS_PCIX_DET) {
		u32 clkreg;

		bp->flags |= BNX2_FLAG_PCIX;

		clkreg = BNX2_RD(bp, BNX2_PCICFG_PCI_CLOCK_CONTROL_BITS);

		clkreg &= BNX2_PCICFG_PCI_CLOCK_CONTROL_BITS_PCI_CLK_SPD_DET;
		switch (clkreg) {
		case BNX2_PCICFG_PCI_CLOCK_CONTROL_BITS_PCI_CLK_SPD_DET_133MHZ:
			bp->bus_speed_mhz = 133;
			break;

		case BNX2_PCICFG_PCI_CLOCK_CONTROL_BITS_PCI_CLK_SPD_DET_95MHZ:
			bp->bus_speed_mhz = 100;
			break;

		case BNX2_PCICFG_PCI_CLOCK_CONTROL_BITS_PCI_CLK_SPD_DET_66MHZ:
		case BNX2_PCICFG_PCI_CLOCK_CONTROL_BITS_PCI_CLK_SPD_DET_80MHZ:
			bp->bus_speed_mhz = 66;
			break;

		case BNX2_PCICFG_PCI_CLOCK_CONTROL_BITS_PCI_CLK_SPD_DET_48MHZ:
		case BNX2_PCICFG_PCI_CLOCK_CONTROL_BITS_PCI_CLK_SPD_DET_55MHZ:
			bp->bus_speed_mhz = 50;
			break;

		case BNX2_PCICFG_PCI_CLOCK_CONTROL_BITS_PCI_CLK_SPD_DET_LOW:
		case BNX2_PCICFG_PCI_CLOCK_CONTROL_BITS_PCI_CLK_SPD_DET_32MHZ:
		case BNX2_PCICFG_PCI_CLOCK_CONTROL_BITS_PCI_CLK_SPD_DET_38MHZ:
			bp->bus_speed_mhz = 33;
			break;
		}
	}
	else {
		if (reg & BNX2_PCICFG_MISC_STATUS_M66EN)
			bp->bus_speed_mhz = 66;
		else
			bp->bus_speed_mhz = 33;
	}

	if (reg & BNX2_PCICFG_MISC_STATUS_32BIT_DET)
		bp->flags |= BNX2_FLAG_PCI_32BIT;

}

static void
bnx2_read_vpd_fw_ver(struct bnx2 *bp)
{
	unsigned int len;
	int rc, i, j;
	u8 *data;

#define BNX2_VPD_NVRAM_OFFSET	0x300
#define BNX2_VPD_LEN		128
#define BNX2_MAX_VER_SLEN	30

	data = kmalloc(BNX2_VPD_LEN, GFP_KERNEL);
	if (!data)
		return;

	rc = bnx2_nvram_read(bp, BNX2_VPD_NVRAM_OFFSET, data, BNX2_VPD_LEN);
	if (rc)
		goto vpd_done;

	for (i = 0; i < BNX2_VPD_LEN; i += 4)
		swab32s((u32 *)&data[i]);

	j = pci_vpd_find_ro_info_keyword(data, BNX2_VPD_LEN,
					 PCI_VPD_RO_KEYWORD_MFR_ID, &len);
	if (j < 0)
		goto vpd_done;

	if (len != 4 || memcmp(&data[j], "1028", 4))
		goto vpd_done;

	j = pci_vpd_find_ro_info_keyword(data, BNX2_VPD_LEN,
					 PCI_VPD_RO_KEYWORD_VENDOR0,
					 &len);
	if (j < 0)
		goto vpd_done;

	if (len > BNX2_MAX_VER_SLEN)
		goto vpd_done;

	memcpy(bp->fw_version, &data[j], len);
	bp->fw_version[len] = ' ';

vpd_done:
	kfree(data);
}

static int
bnx2_init_board(struct pci_dev *pdev, struct net_device *dev)
{
	struct bnx2 *bp;
	int rc, i, j;
	u32 reg;
	u64 dma_mask, persist_dma_mask;
	int err;

	SET_NETDEV_DEV(dev, &pdev->dev);
	bp = netdev_priv(dev);

	bp->flags = 0;
	bp->phy_flags = 0;

	bp->temp_stats_blk =
		kzalloc(sizeof(struct statistics_block), GFP_KERNEL);

	if (!bp->temp_stats_blk) {
		rc = -ENOMEM;
		goto err_out;
	}

	/* enable device (incl. PCI PM wakeup), and bus-mastering */
	rc = pci_enable_device(pdev);
	if (rc) {
		dev_err(&pdev->dev, "Cannot enable PCI device, aborting\n");
		goto err_out;
	}

	if (!(pci_resource_flags(pdev, 0) & IORESOURCE_MEM)) {
		dev_err(&pdev->dev,
			"Cannot find PCI device base address, aborting\n");
		rc = -ENODEV;
		goto err_out_disable;
	}

	rc = pci_request_regions(pdev, DRV_MODULE_NAME);
	if (rc) {
		dev_err(&pdev->dev, "Cannot obtain PCI resources, aborting\n");
		goto err_out_disable;
	}

	pci_set_master(pdev);

	bp->pm_cap = pdev->pm_cap;
	if (bp->pm_cap == 0) {
		dev_err(&pdev->dev,
			"Cannot find power management capability, aborting\n");
		rc = -EIO;
		goto err_out_release;
	}

	bp->dev = dev;
	bp->pdev = pdev;

	spin_lock_init(&bp->phy_lock);
	spin_lock_init(&bp->indirect_lock);
#ifdef BCM_CNIC
	mutex_init(&bp->cnic_lock);
#endif
	INIT_WORK(&bp->reset_task, bnx2_reset_task);

	bp->regview = pci_iomap(pdev, 0, MB_GET_CID_ADDR(TX_TSS_CID +
							 TX_MAX_TSS_RINGS + 1));
	if (!bp->regview) {
		dev_err(&pdev->dev, "Cannot map register space, aborting\n");
		rc = -ENOMEM;
		goto err_out_release;
	}

	/* Configure byte swap and enable write to the reg_window registers.
	 * Rely on CPU to do target byte swapping on big endian systems
	 * The chip's target access swapping will not swap all accesses
	 */
	BNX2_WR(bp, BNX2_PCICFG_MISC_CONFIG,
		BNX2_PCICFG_MISC_CONFIG_REG_WINDOW_ENA |
		BNX2_PCICFG_MISC_CONFIG_TARGET_MB_WORD_SWAP);

	bp->chip_id = BNX2_RD(bp, BNX2_MISC_ID);

	if (BNX2_CHIP(bp) == BNX2_CHIP_5709) {
		if (!pci_is_pcie(pdev)) {
			dev_err(&pdev->dev, "Not PCIE, aborting\n");
			rc = -EIO;
			goto err_out_unmap;
		}
		bp->flags |= BNX2_FLAG_PCIE;
		if (BNX2_CHIP_REV(bp) == BNX2_CHIP_REV_Ax)
			bp->flags |= BNX2_FLAG_JUMBO_BROKEN;

		/* AER (Advanced Error Reporting) hooks */
		err = pci_enable_pcie_error_reporting(pdev);
		if (!err)
			bp->flags |= BNX2_FLAG_AER_ENABLED;

	} else {
		bp->pcix_cap = pci_find_capability(pdev, PCI_CAP_ID_PCIX);
		if (bp->pcix_cap == 0) {
			dev_err(&pdev->dev,
				"Cannot find PCIX capability, aborting\n");
			rc = -EIO;
			goto err_out_unmap;
		}
		bp->flags |= BNX2_FLAG_BROKEN_STATS;
	}

	if (BNX2_CHIP(bp) == BNX2_CHIP_5709 &&
	    BNX2_CHIP_REV(bp) != BNX2_CHIP_REV_Ax) {
		if (pdev->msix_cap)
			bp->flags |= BNX2_FLAG_MSIX_CAP;
	}

	if (BNX2_CHIP_ID(bp) != BNX2_CHIP_ID_5706_A0 &&
	    BNX2_CHIP_ID(bp) != BNX2_CHIP_ID_5706_A1) {
		if (pdev->msi_cap)
			bp->flags |= BNX2_FLAG_MSI_CAP;
	}

	/* 5708 cannot support DMA addresses > 40-bit.  */
	if (BNX2_CHIP(bp) == BNX2_CHIP_5708)
		persist_dma_mask = dma_mask = DMA_BIT_MASK(40);
	else
		persist_dma_mask = dma_mask = DMA_BIT_MASK(64);

	/* Configure DMA attributes. */
	if (dma_set_mask(&pdev->dev, dma_mask) == 0) {
		dev->features |= NETIF_F_HIGHDMA;
		rc = dma_set_coherent_mask(&pdev->dev, persist_dma_mask);
		if (rc) {
			dev_err(&pdev->dev,
				"dma_set_coherent_mask failed, aborting\n");
			goto err_out_unmap;
		}
	} else if ((rc = dma_set_mask(&pdev->dev, DMA_BIT_MASK(32))) != 0) {
		dev_err(&pdev->dev, "System does not support DMA, aborting\n");
		goto err_out_unmap;
	}

	if (!(bp->flags & BNX2_FLAG_PCIE))
		bnx2_get_pci_speed(bp);

	/* 5706A0 may falsely detect SERR and PERR. */
	if (BNX2_CHIP_ID(bp) == BNX2_CHIP_ID_5706_A0) {
		reg = BNX2_RD(bp, PCI_COMMAND);
		reg &= ~(PCI_COMMAND_SERR | PCI_COMMAND_PARITY);
		BNX2_WR(bp, PCI_COMMAND, reg);
	} else if ((BNX2_CHIP_ID(bp) == BNX2_CHIP_ID_5706_A1) &&
		!(bp->flags & BNX2_FLAG_PCIX)) {
		dev_err(&pdev->dev,
			"5706 A1 can only be used in a PCIX bus, aborting\n");
		rc = -EPERM;
		goto err_out_unmap;
	}

	bnx2_init_nvram(bp);

	reg = bnx2_reg_rd_ind(bp, BNX2_SHM_HDR_SIGNATURE);

	if (bnx2_reg_rd_ind(bp, BNX2_MCP_TOE_ID) & BNX2_MCP_TOE_ID_FUNCTION_ID)
		bp->func = 1;

	if ((reg & BNX2_SHM_HDR_SIGNATURE_SIG_MASK) ==
	    BNX2_SHM_HDR_SIGNATURE_SIG) {
		u32 off = bp->func << 2;

		bp->shmem_base = bnx2_reg_rd_ind(bp, BNX2_SHM_HDR_ADDR_0 + off);
	} else
		bp->shmem_base = HOST_VIEW_SHMEM_BASE;

	/* Get the permanent MAC address.  First we need to make sure the
	 * firmware is actually running.
	 */
	reg = bnx2_shmem_rd(bp, BNX2_DEV_INFO_SIGNATURE);

	if ((reg & BNX2_DEV_INFO_SIGNATURE_MAGIC_MASK) !=
	    BNX2_DEV_INFO_SIGNATURE_MAGIC) {
		dev_err(&pdev->dev, "Firmware not running, aborting\n");
		rc = -ENODEV;
		goto err_out_unmap;
	}

	bnx2_read_vpd_fw_ver(bp);

	j = strlen(bp->fw_version);
	reg = bnx2_shmem_rd(bp, BNX2_DEV_INFO_BC_REV);
	for (i = 0; i < 3 && j < 24; i++) {
		u8 num, k, skip0;

		if (i == 0) {
			bp->fw_version[j++] = 'b';
			bp->fw_version[j++] = 'c';
			bp->fw_version[j++] = ' ';
		}
		num = (u8) (reg >> (24 - (i * 8)));
		for (k = 100, skip0 = 1; k >= 1; num %= k, k /= 10) {
			if (num >= k || !skip0 || k == 1) {
				bp->fw_version[j++] = (num / k) + '0';
				skip0 = 0;
			}
		}
		if (i != 2)
			bp->fw_version[j++] = '.';
	}
	reg = bnx2_shmem_rd(bp, BNX2_PORT_FEATURE);
	if (reg & BNX2_PORT_FEATURE_WOL_ENABLED)
		bp->wol = 1;

	if (reg & BNX2_PORT_FEATURE_ASF_ENABLED) {
		bp->flags |= BNX2_FLAG_ASF_ENABLE;

		for (i = 0; i < 30; i++) {
			reg = bnx2_shmem_rd(bp, BNX2_BC_STATE_CONDITION);
			if (reg & BNX2_CONDITION_MFW_RUN_MASK)
				break;
			msleep(10);
		}
	}
	reg = bnx2_shmem_rd(bp, BNX2_BC_STATE_CONDITION);
	reg &= BNX2_CONDITION_MFW_RUN_MASK;
	if (reg != BNX2_CONDITION_MFW_RUN_UNKNOWN &&
	    reg != BNX2_CONDITION_MFW_RUN_NONE) {
		u32 addr = bnx2_shmem_rd(bp, BNX2_MFW_VER_PTR);

		if (j < 32)
			bp->fw_version[j++] = ' ';
		for (i = 0; i < 3 && j < 28; i++) {
			reg = bnx2_reg_rd_ind(bp, addr + i * 4);
			reg = be32_to_cpu(reg);
			memcpy(&bp->fw_version[j], &reg, 4);
			j += 4;
		}
	}

	reg = bnx2_shmem_rd(bp, BNX2_PORT_HW_CFG_MAC_UPPER);
	bp->mac_addr[0] = (u8) (reg >> 8);
	bp->mac_addr[1] = (u8) reg;

	reg = bnx2_shmem_rd(bp, BNX2_PORT_HW_CFG_MAC_LOWER);
	bp->mac_addr[2] = (u8) (reg >> 24);
	bp->mac_addr[3] = (u8) (reg >> 16);
	bp->mac_addr[4] = (u8) (reg >> 8);
	bp->mac_addr[5] = (u8) reg;

	bp->tx_ring_size = BNX2_MAX_TX_DESC_CNT;
	bnx2_set_rx_ring_size(bp, 255);

	bp->tx_quick_cons_trip_int = 2;
	bp->tx_quick_cons_trip = 20;
	bp->tx_ticks_int = 18;
	bp->tx_ticks = 80;

	bp->rx_quick_cons_trip_int = 2;
	bp->rx_quick_cons_trip = 12;
	bp->rx_ticks_int = 18;
	bp->rx_ticks = 18;

	bp->stats_ticks = USEC_PER_SEC & BNX2_HC_STATS_TICKS_HC_STAT_TICKS;

	bp->current_interval = BNX2_TIMER_INTERVAL;

	bp->phy_addr = 1;

	/* allocate stats_blk */
	rc = bnx2_alloc_stats_blk(dev);
	if (rc)
		goto err_out_unmap;

	/* Disable WOL support if we are running on a SERDES chip. */
	if (BNX2_CHIP(bp) == BNX2_CHIP_5709)
		bnx2_get_5709_media(bp);
	else if (BNX2_CHIP_BOND(bp) & BNX2_CHIP_BOND_SERDES_BIT)
		bp->phy_flags |= BNX2_PHY_FLAG_SERDES;

	bp->phy_port = PORT_TP;
	if (bp->phy_flags & BNX2_PHY_FLAG_SERDES) {
		bp->phy_port = PORT_FIBRE;
		reg = bnx2_shmem_rd(bp, BNX2_SHARED_HW_CFG_CONFIG);
		if (!(reg & BNX2_SHARED_HW_CFG_GIG_LINK_ON_VAUX)) {
			bp->flags |= BNX2_FLAG_NO_WOL;
			bp->wol = 0;
		}
		if (BNX2_CHIP(bp) == BNX2_CHIP_5706) {
			/* Don't do parallel detect on this board because of
			 * some board problems.  The link will not go down
			 * if we do parallel detect.
			 */
			if (pdev->subsystem_vendor == PCI_VENDOR_ID_HP &&
			    pdev->subsystem_device == 0x310c)
				bp->phy_flags |= BNX2_PHY_FLAG_NO_PARALLEL;
		} else {
			bp->phy_addr = 2;
			if (reg & BNX2_SHARED_HW_CFG_PHY_2_5G)
				bp->phy_flags |= BNX2_PHY_FLAG_2_5G_CAPABLE;
		}
	} else if (BNX2_CHIP(bp) == BNX2_CHIP_5706 ||
		   BNX2_CHIP(bp) == BNX2_CHIP_5708)
		bp->phy_flags |= BNX2_PHY_FLAG_CRC_FIX;
	else if (BNX2_CHIP(bp) == BNX2_CHIP_5709 &&
		 (BNX2_CHIP_REV(bp) == BNX2_CHIP_REV_Ax ||
		  BNX2_CHIP_REV(bp) == BNX2_CHIP_REV_Bx))
		bp->phy_flags |= BNX2_PHY_FLAG_DIS_EARLY_DAC;

	bnx2_init_fw_cap(bp);

	if ((BNX2_CHIP_ID(bp) == BNX2_CHIP_ID_5708_A0) ||
	    (BNX2_CHIP_ID(bp) == BNX2_CHIP_ID_5708_B0) ||
	    (BNX2_CHIP_ID(bp) == BNX2_CHIP_ID_5708_B1) ||
	    !(BNX2_RD(bp, BNX2_PCI_CONFIG_3) & BNX2_PCI_CONFIG_3_VAUX_PRESET)) {
		bp->flags |= BNX2_FLAG_NO_WOL;
		bp->wol = 0;
	}

	if (bp->flags & BNX2_FLAG_NO_WOL)
		device_set_wakeup_capable(&bp->pdev->dev, false);
	else
		device_set_wakeup_enable(&bp->pdev->dev, bp->wol);

	if (BNX2_CHIP_ID(bp) == BNX2_CHIP_ID_5706_A0) {
		bp->tx_quick_cons_trip_int =
			bp->tx_quick_cons_trip;
		bp->tx_ticks_int = bp->tx_ticks;
		bp->rx_quick_cons_trip_int =
			bp->rx_quick_cons_trip;
		bp->rx_ticks_int = bp->rx_ticks;
		bp->comp_prod_trip_int = bp->comp_prod_trip;
		bp->com_ticks_int = bp->com_ticks;
		bp->cmd_ticks_int = bp->cmd_ticks;
	}

	/* Disable MSI on 5706 if AMD 8132 bridge is found.
	 *
	 * MSI is defined to be 32-bit write.  The 5706 does 64-bit MSI writes
	 * with byte enables disabled on the unused 32-bit word.  This is legal
	 * but causes problems on the AMD 8132 which will eventually stop
	 * responding after a while.
	 *
	 * AMD believes this incompatibility is unique to the 5706, and
	 * prefers to locally disable MSI rather than globally disabling it.
	 */
	if (BNX2_CHIP(bp) == BNX2_CHIP_5706 && disable_msi == 0) {
		struct pci_dev *amd_8132 = NULL;

		while ((amd_8132 = pci_get_device(PCI_VENDOR_ID_AMD,
						  PCI_DEVICE_ID_AMD_8132_BRIDGE,
						  amd_8132))) {

			if (amd_8132->revision >= 0x10 &&
			    amd_8132->revision <= 0x13) {
				disable_msi = 1;
				pci_dev_put(amd_8132);
				break;
			}
		}
	}

	bnx2_set_default_link(bp);
	bp->req_flow_ctrl = FLOW_CTRL_RX | FLOW_CTRL_TX;

	timer_setup(&bp->timer, bnx2_timer, 0);
	bp->timer.expires = RUN_AT(BNX2_TIMER_INTERVAL);

#ifdef BCM_CNIC
	if (bnx2_shmem_rd(bp, BNX2_ISCSI_INITIATOR) & BNX2_ISCSI_INITIATOR_EN)
		bp->cnic_eth_dev.max_iscsi_conn =
			(bnx2_shmem_rd(bp, BNX2_ISCSI_MAX_CONN) &
			 BNX2_ISCSI_MAX_CONN_MASK) >> BNX2_ISCSI_MAX_CONN_SHIFT;
	bp->cnic_probe = bnx2_cnic_probe;
#endif
	pci_save_state(pdev);

	return 0;

err_out_unmap:
	if (bp->flags & BNX2_FLAG_AER_ENABLED) {
		pci_disable_pcie_error_reporting(pdev);
		bp->flags &= ~BNX2_FLAG_AER_ENABLED;
	}

	pci_iounmap(pdev, bp->regview);
	bp->regview = NULL;

err_out_release:
	pci_release_regions(pdev);

err_out_disable:
	pci_disable_device(pdev);

err_out:
	kfree(bp->temp_stats_blk);

	return rc;
}

static char *
bnx2_bus_string(struct bnx2 *bp, char *str)
{
	char *s = str;

	if (bp->flags & BNX2_FLAG_PCIE) {
		s += sprintf(s, "PCI Express");
	} else {
		s += sprintf(s, "PCI");
		if (bp->flags & BNX2_FLAG_PCIX)
			s += sprintf(s, "-X");
		if (bp->flags & BNX2_FLAG_PCI_32BIT)
			s += sprintf(s, " 32-bit");
		else
			s += sprintf(s, " 64-bit");
		s += sprintf(s, " %dMHz", bp->bus_speed_mhz);
	}
	return str;
}

static void
bnx2_del_napi(struct bnx2 *bp)
{
	int i;

	for (i = 0; i < bp->irq_nvecs; i++)
		netif_napi_del(&bp->bnx2_napi[i].napi);
}

static void
bnx2_init_napi(struct bnx2 *bp)
{
	int i;

	for (i = 0; i < bp->irq_nvecs; i++) {
		struct bnx2_napi *bnapi = &bp->bnx2_napi[i];
		int (*poll)(struct napi_struct *, int);

		/*针对0号api执行bnx2_poll*/
		if (i == 0)
			poll = bnx2_poll;
		else
			poll = bnx2_poll_msix;

<<<<<<< HEAD
		/*为设备添加napi的poll回调*/
		netif_napi_add(bp->dev, &bp->bnx2_napi[i].napi, poll, 64);
=======
		netif_napi_add(bp->dev, &bp->bnx2_napi[i].napi, poll);
>>>>>>> 97ee9d1c
		bnapi->bp = bp;
	}
}

static const struct net_device_ops bnx2_netdev_ops = {
	.ndo_open		= bnx2_open,
	.ndo_start_xmit		= bnx2_start_xmit,
	.ndo_stop		= bnx2_close,
	.ndo_get_stats64	= bnx2_get_stats64,
	.ndo_set_rx_mode	= bnx2_set_rx_mode,
	.ndo_eth_ioctl		= bnx2_ioctl,
	.ndo_validate_addr	= eth_validate_addr,
	.ndo_set_mac_address	= bnx2_change_mac_addr,
	.ndo_change_mtu		= bnx2_change_mtu,
	.ndo_set_features	= bnx2_set_features,
	.ndo_tx_timeout		= bnx2_tx_timeout,
#ifdef CONFIG_NET_POLL_CONTROLLER
	.ndo_poll_controller	= poll_bnx2,
#endif
};

static int
bnx2_init_one(struct pci_dev *pdev, const struct pci_device_id *ent)
{
	struct net_device *dev;
	struct bnx2 *bp;
	int rc;
	char str[40];

	/* dev zeroed in init_etherdev */
	dev = alloc_etherdev_mq(sizeof(*bp), TX_MAX_RINGS);
	if (!dev)
		return -ENOMEM;

	rc = bnx2_init_board(pdev, dev);
	if (rc < 0)
		goto err_free;

	dev->netdev_ops = &bnx2_netdev_ops;
	dev->watchdog_timeo = TX_TIMEOUT;
	dev->ethtool_ops = &bnx2_ethtool_ops;

	bp = netdev_priv(dev);

	pci_set_drvdata(pdev, dev);

	/*
	 * In-flight DMA from 1st kernel could continue going in kdump kernel.
	 * New io-page table has been created before bnx2 does reset at open stage.
	 * We have to wait for the in-flight DMA to complete to avoid it look up
	 * into the newly created io-page table.
	 */
	if (is_kdump_kernel())
		bnx2_wait_dma_complete(bp);

	eth_hw_addr_set(dev, bp->mac_addr);

	dev->hw_features = NETIF_F_IP_CSUM | NETIF_F_SG |
		NETIF_F_TSO | NETIF_F_TSO_ECN |
		NETIF_F_RXHASH | NETIF_F_RXCSUM;

	if (BNX2_CHIP(bp) == BNX2_CHIP_5709)
		dev->hw_features |= NETIF_F_IPV6_CSUM | NETIF_F_TSO6;

	dev->vlan_features = dev->hw_features;
	dev->hw_features |= NETIF_F_HW_VLAN_CTAG_TX | NETIF_F_HW_VLAN_CTAG_RX;
	dev->features |= dev->hw_features;
	dev->priv_flags |= IFF_UNICAST_FLT;
	dev->min_mtu = MIN_ETHERNET_PACKET_SIZE;
	dev->max_mtu = MAX_ETHERNET_JUMBO_PACKET_SIZE;

	if (!(bp->flags & BNX2_FLAG_CAN_KEEP_VLAN))
		dev->hw_features &= ~NETIF_F_HW_VLAN_CTAG_RX;

	if ((rc = register_netdev(dev))) {
		dev_err(&pdev->dev, "Cannot register net device\n");
		goto error;
	}

	netdev_info(dev, "%s (%c%d) %s found at mem %lx, IRQ %d, "
		    "node addr %pM\n", board_info[ent->driver_data].name,
		    ((BNX2_CHIP_ID(bp) & 0xf000) >> 12) + 'A',
		    ((BNX2_CHIP_ID(bp) & 0x0ff0) >> 4),
		    bnx2_bus_string(bp, str), (long)pci_resource_start(pdev, 0),
		    pdev->irq, dev->dev_addr);

	return 0;

error:
	pci_iounmap(pdev, bp->regview);
	pci_release_regions(pdev);
	pci_disable_device(pdev);
err_free:
	bnx2_free_stats_blk(dev);
	free_netdev(dev);
	return rc;
}

static void
bnx2_remove_one(struct pci_dev *pdev)
{
	struct net_device *dev = pci_get_drvdata(pdev);
	struct bnx2 *bp = netdev_priv(dev);

	unregister_netdev(dev);

	del_timer_sync(&bp->timer);
	cancel_work_sync(&bp->reset_task);

	pci_iounmap(bp->pdev, bp->regview);

	bnx2_free_stats_blk(dev);
	kfree(bp->temp_stats_blk);

	if (bp->flags & BNX2_FLAG_AER_ENABLED) {
		pci_disable_pcie_error_reporting(pdev);
		bp->flags &= ~BNX2_FLAG_AER_ENABLED;
	}

	bnx2_release_firmware(bp);

	free_netdev(dev);

	pci_release_regions(pdev);
	pci_disable_device(pdev);
}

#ifdef CONFIG_PM_SLEEP
static int
bnx2_suspend(struct device *device)
{
	struct net_device *dev = dev_get_drvdata(device);
	struct bnx2 *bp = netdev_priv(dev);

	if (netif_running(dev)) {
		cancel_work_sync(&bp->reset_task);
		bnx2_netif_stop(bp, true);
		netif_device_detach(dev);
		del_timer_sync(&bp->timer);
		bnx2_shutdown_chip(bp);
		__bnx2_free_irq(bp);
		bnx2_free_skbs(bp);
	}
	bnx2_setup_wol(bp);
	return 0;
}

static int
bnx2_resume(struct device *device)
{
	struct net_device *dev = dev_get_drvdata(device);
	struct bnx2 *bp = netdev_priv(dev);

	if (!netif_running(dev))
		return 0;

	bnx2_set_power_state(bp, PCI_D0);
	netif_device_attach(dev);
	bnx2_request_irq(bp);
	bnx2_init_nic(bp, 1);
	bnx2_netif_start(bp, true);
	return 0;
}

static SIMPLE_DEV_PM_OPS(bnx2_pm_ops, bnx2_suspend, bnx2_resume);
#define BNX2_PM_OPS (&bnx2_pm_ops)

#else

#define BNX2_PM_OPS NULL

#endif /* CONFIG_PM_SLEEP */
/**
 * bnx2_io_error_detected - called when PCI error is detected
 * @pdev: Pointer to PCI device
 * @state: The current pci connection state
 *
 * This function is called after a PCI bus error affecting
 * this device has been detected.
 */
static pci_ers_result_t bnx2_io_error_detected(struct pci_dev *pdev,
					       pci_channel_state_t state)
{
	struct net_device *dev = pci_get_drvdata(pdev);
	struct bnx2 *bp = netdev_priv(dev);

	rtnl_lock();
	netif_device_detach(dev);

	if (state == pci_channel_io_perm_failure) {
		rtnl_unlock();
		return PCI_ERS_RESULT_DISCONNECT;
	}

	if (netif_running(dev)) {
		bnx2_netif_stop(bp, true);
		del_timer_sync(&bp->timer);
		bnx2_reset_nic(bp, BNX2_DRV_MSG_CODE_RESET);
	}

	pci_disable_device(pdev);
	rtnl_unlock();

	/* Request a slot slot reset. */
	return PCI_ERS_RESULT_NEED_RESET;
}

/**
 * bnx2_io_slot_reset - called after the pci bus has been reset.
 * @pdev: Pointer to PCI device
 *
 * Restart the card from scratch, as if from a cold-boot.
 */
static pci_ers_result_t bnx2_io_slot_reset(struct pci_dev *pdev)
{
	struct net_device *dev = pci_get_drvdata(pdev);
	struct bnx2 *bp = netdev_priv(dev);
	pci_ers_result_t result = PCI_ERS_RESULT_DISCONNECT;
	int err = 0;

	rtnl_lock();
	if (pci_enable_device(pdev)) {
		dev_err(&pdev->dev,
			"Cannot re-enable PCI device after reset\n");
	} else {
		pci_set_master(pdev);
		pci_restore_state(pdev);
		pci_save_state(pdev);

		if (netif_running(dev))
			err = bnx2_init_nic(bp, 1);

		if (!err)
			result = PCI_ERS_RESULT_RECOVERED;
	}

	if (result != PCI_ERS_RESULT_RECOVERED && netif_running(dev)) {
		bnx2_napi_enable(bp);
		dev_close(dev);
	}
	rtnl_unlock();

	if (!(bp->flags & BNX2_FLAG_AER_ENABLED))
		return result;

	return result;
}

/**
 * bnx2_io_resume - called when traffic can start flowing again.
 * @pdev: Pointer to PCI device
 *
 * This callback is called when the error recovery driver tells us that
 * its OK to resume normal operation.
 */
static void bnx2_io_resume(struct pci_dev *pdev)
{
	struct net_device *dev = pci_get_drvdata(pdev);
	struct bnx2 *bp = netdev_priv(dev);

	rtnl_lock();
	if (netif_running(dev))
		bnx2_netif_start(bp, true);

	netif_device_attach(dev);
	rtnl_unlock();
}

static void bnx2_shutdown(struct pci_dev *pdev)
{
	struct net_device *dev = pci_get_drvdata(pdev);
	struct bnx2 *bp;

	if (!dev)
		return;

	bp = netdev_priv(dev);
	if (!bp)
		return;

	rtnl_lock();
	if (netif_running(dev))
		dev_close(bp->dev);

	if (system_state == SYSTEM_POWER_OFF)
		bnx2_set_power_state(bp, PCI_D3hot);

	rtnl_unlock();
}

static const struct pci_error_handlers bnx2_err_handler = {
	.error_detected	= bnx2_io_error_detected,
	.slot_reset	= bnx2_io_slot_reset,
	.resume		= bnx2_io_resume,
};

static struct pci_driver bnx2_pci_driver = {
	.name		= DRV_MODULE_NAME,
	.id_table	= bnx2_pci_tbl,
	.probe		= bnx2_init_one,
	.remove		= bnx2_remove_one,
	.driver.pm	= BNX2_PM_OPS,
	.err_handler	= &bnx2_err_handler,
	.shutdown	= bnx2_shutdown,
};

module_pci_driver(bnx2_pci_driver);<|MERGE_RESOLUTION|>--- conflicted
+++ resolved
@@ -8523,12 +8523,8 @@
 		else
 			poll = bnx2_poll_msix;
 
-<<<<<<< HEAD
 		/*为设备添加napi的poll回调*/
-		netif_napi_add(bp->dev, &bp->bnx2_napi[i].napi, poll, 64);
-=======
 		netif_napi_add(bp->dev, &bp->bnx2_napi[i].napi, poll);
->>>>>>> 97ee9d1c
 		bnapi->bp = bp;
 	}
 }
