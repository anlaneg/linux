/* Broadcom NetXtreme-C/E network driver.
 *
 * Copyright (c) 2017 Broadcom Limited
 *
 * This program is free software; you can redistribute it and/or modify
 * it under the terms of the GNU General Public License as published by
 * the Free Software Foundation.
 */

#include <linux/netdevice.h>
#include <linux/inetdevice.h>
#include <linux/if_vlan.h>
#include <net/flow_dissector.h>
#include <net/pkt_cls.h>
#include <net/tc_act/tc_gact.h>
#include <net/tc_act/tc_skbedit.h>
#include <net/tc_act/tc_mirred.h>
#include <net/tc_act/tc_vlan.h>
#include <net/tc_act/tc_pedit.h>
#include <net/tc_act/tc_tunnel_key.h>
#include <net/vxlan.h>

#include "bnxt_hsi.h"
#include "bnxt.h"
#include "bnxt_hwrm.h"
#include "bnxt_sriov.h"
#include "bnxt_tc.h"
#include "bnxt_vfr.h"

#define BNXT_FID_INVALID			0xffff
#define VLAN_TCI(vid, prio)	((vid) | ((prio) << VLAN_PRIO_SHIFT))

#define is_vlan_pcp_wildcarded(vlan_tci_mask)	\
	((ntohs(vlan_tci_mask) & VLAN_PRIO_MASK) == 0x0000)
#define is_vlan_pcp_exactmatch(vlan_tci_mask)	\
	((ntohs(vlan_tci_mask) & VLAN_PRIO_MASK) == VLAN_PRIO_MASK)
#define is_vlan_pcp_zero(vlan_tci)	\
	((ntohs(vlan_tci) & VLAN_PRIO_MASK) == 0x0000)
#define is_vid_exactmatch(vlan_tci_mask)	\
	((ntohs(vlan_tci_mask) & VLAN_VID_MASK) == VLAN_VID_MASK)

static bool is_wildcard(void *mask, int len);
static bool is_exactmatch(void *mask, int len);
/* Return the dst fid of the func for flow forwarding
 * For PFs: src_fid is the fid of the PF
 * For VF-reps: src_fid the fid of the VF
 */
static u16 bnxt_flow_get_dst_fid(struct bnxt *pf_bp, struct net_device *dev)
{
	struct bnxt *bp;

	/* check if dev belongs to the same switch */
	if (!netdev_port_same_parent_id(pf_bp->dev, dev)) {
		/*两者必须同属于一个switch*/
		netdev_info(pf_bp->dev, "dev(ifindex=%d) not on same switch\n",
			    dev->ifindex);
		return BNXT_FID_INVALID;
	}

	/* Is dev a VF-rep? */
	if (bnxt_dev_is_vf_rep(dev))
		/*目标接口为vf-rep时，替换为vf*/
		return bnxt_vf_rep_get_fid(dev);

	bp = netdev_priv(dev);
	return bp->pf.fw_fid;
}

static int bnxt_tc_parse_redir(struct bnxt *bp,
			       struct bnxt_tc_actions *actions,
			       const struct flow_action_entry *act)
{
	struct net_device *dev = act->dev;

	if (!dev) {
		netdev_info(bp->dev, "no dev in mirred action\n");
		return -EINVAL;
	}

	actions->flags |= BNXT_TC_ACTION_FLAG_FWD;/*指明需要转发*/
	actions->dst_dev = dev;/*指明目标口*/
	return 0;
}

static int bnxt_tc_parse_vlan(struct bnxt *bp,
			      struct bnxt_tc_actions *actions,
			      const struct flow_action_entry *act)
{
	switch (act->id) {
	case FLOW_ACTION_VLAN_POP:
		actions->flags |= BNXT_TC_ACTION_FLAG_POP_VLAN;
		break;
	case FLOW_ACTION_VLAN_PUSH:
		actions->flags |= BNXT_TC_ACTION_FLAG_PUSH_VLAN;
		actions->push_vlan_tci = htons(act->vlan.vid);
		actions->push_vlan_tpid = act->vlan.proto;
		break;
	default:
		return -EOPNOTSUPP;
	}
	return 0;
}

static int bnxt_tc_parse_tunnel_set(struct bnxt *bp,
				    struct bnxt_tc_actions *actions,
				    const struct flow_action_entry *act)
{
	const struct ip_tunnel_info *tun_info = act->tunnel;
	const struct ip_tunnel_key *tun_key = &tun_info->key;

	if (ip_tunnel_info_af(tun_info) != AF_INET) {
		netdev_info(bp->dev, "only IPv4 tunnel-encap is supported\n");
		return -EOPNOTSUPP;
	}

	actions->tun_encap_key = *tun_key;
	actions->flags |= BNXT_TC_ACTION_FLAG_TUNNEL_ENCAP;
	return 0;
}

/* Key & Mask from the stack comes unaligned in multiple iterations of 4 bytes
 * each(u32).
 * This routine consolidates such multiple unaligned values into one
 * field each for Key & Mask (for src and dst macs separately)
 * For example,
 *			Mask/Key	Offset	Iteration
 *			==========	======	=========
 *	dst mac		0xffffffff	0	1
 *	dst mac		0x0000ffff	4	2
 *
 *	src mac		0xffff0000	4	1
 *	src mac		0xffffffff	8	2
 *
 * The above combination coming from the stack will be consolidated as
 *			Mask/Key
 *			==============
 *	src mac:	0xffffffffffff
 *	dst mac:	0xffffffffffff
 */
static void bnxt_set_l2_key_mask(u32 part_key, u32 part_mask,
				 u8 *actual_key, u8 *actual_mask)
{
	u32 key = get_unaligned((u32 *)actual_key);
	u32 mask = get_unaligned((u32 *)actual_mask);

	part_key &= part_mask;
	part_key |= key & ~part_mask;

	put_unaligned(mask | part_mask, (u32 *)actual_mask);
	put_unaligned(part_key, (u32 *)actual_key);
}

static int
bnxt_fill_l2_rewrite_fields(struct bnxt_tc_actions *actions,
			    u16 *eth_addr, u16 *eth_addr_mask)
{
	u16 *p;
	int j;

	if (unlikely(bnxt_eth_addr_key_mask_invalid(eth_addr, eth_addr_mask)))
		return -EINVAL;

	if (!is_wildcard(&eth_addr_mask[0], ETH_ALEN)) {
		if (!is_exactmatch(&eth_addr_mask[0], ETH_ALEN))
			return -EINVAL;
		/* FW expects dmac to be in u16 array format */
		p = eth_addr;
		for (j = 0; j < 3; j++)
			actions->l2_rewrite_dmac[j] = cpu_to_be16(*(p + j));
	}

	if (!is_wildcard(&eth_addr_mask[ETH_ALEN / 2], ETH_ALEN)) {
		if (!is_exactmatch(&eth_addr_mask[ETH_ALEN / 2], ETH_ALEN))
			return -EINVAL;
		/* FW expects smac to be in u16 array format */
		p = &eth_addr[ETH_ALEN / 2];
		for (j = 0; j < 3; j++)
			actions->l2_rewrite_smac[j] = cpu_to_be16(*(p + j));
	}

	return 0;
}

static int
bnxt_tc_parse_pedit(struct bnxt *bp, struct bnxt_tc_actions *actions,
		    struct flow_action_entry *act, int act_idx, u8 *eth_addr,
		    u8 *eth_addr_mask)
{
	size_t offset_of_ip6_daddr = offsetof(struct ipv6hdr, daddr);
	size_t offset_of_ip6_saddr = offsetof(struct ipv6hdr, saddr);
	u32 mask, val, offset, idx;
	u8 htype;

	offset = act->mangle.offset;
	htype = act->mangle.htype;
	mask = ~act->mangle.mask;
	val = act->mangle.val;

	switch (htype) {
	case FLOW_ACT_MANGLE_HDR_TYPE_ETH:
		if (offset > PEDIT_OFFSET_SMAC_LAST_4_BYTES) {
			netdev_err(bp->dev,
				   "%s: eth_hdr: Invalid pedit field\n",
				   __func__);
			return -EINVAL;
		}
		actions->flags |= BNXT_TC_ACTION_FLAG_L2_REWRITE;

		/*将l2要做的重写smac,dstmac填充到eth_addr,eth_addr_mask中*/
		bnxt_set_l2_key_mask(val, mask, &eth_addr[offset],
				     &eth_addr_mask[offset]);
		break;
	case FLOW_ACT_MANGLE_HDR_TYPE_IP4:
		/*指明要做nat*/
		actions->flags |= BNXT_TC_ACTION_FLAG_NAT_XLATE;
		actions->nat.l3_is_ipv4 = true;
		if (offset ==  offsetof(struct iphdr, saddr)) {
			actions->nat.src_xlate = true;/*指明要做src变换*/
			actions->nat.l3.ipv4.saddr.s_addr = htonl(val);
		} else if (offset ==  offsetof(struct iphdr, daddr)) {
			actions->nat.src_xlate = false;/*指明要做dst变换*/
			actions->nat.l3.ipv4.daddr.s_addr = htonl(val);
		} else {
			netdev_err(bp->dev,
				   "%s: IPv4_hdr: Invalid pedit field\n",
				   __func__);
			return -EINVAL;
		}

		netdev_dbg(bp->dev, "nat.src_xlate = %d src IP: %pI4 dst ip : %pI4\n",
			   actions->nat.src_xlate, &actions->nat.l3.ipv4.saddr,
			   &actions->nat.l3.ipv4.daddr);
		break;

	case FLOW_ACT_MANGLE_HDR_TYPE_IP6:
		actions->flags |= BNXT_TC_ACTION_FLAG_NAT_XLATE;
		actions->nat.l3_is_ipv4 = false;
		if (offset >= offsetof(struct ipv6hdr, saddr) &&
		    offset < offset_of_ip6_daddr) {
			/* 16 byte IPv6 address comes in 4 iterations of
			 * 4byte chunks each
			 */
			actions->nat.src_xlate = true;
			idx = (offset - offset_of_ip6_saddr) / 4;
			/* First 4bytes will be copied to idx 0 and so on */
			actions->nat.l3.ipv6.saddr.s6_addr32[idx] = htonl(val);
		} else if (offset >= offset_of_ip6_daddr &&
			   offset < offset_of_ip6_daddr + 16) {
			actions->nat.src_xlate = false;
			idx = (offset - offset_of_ip6_daddr) / 4;
			actions->nat.l3.ipv6.saddr.s6_addr32[idx] = htonl(val);
		} else {
			netdev_err(bp->dev,
				   "%s: IPv6_hdr: Invalid pedit field\n",
				   __func__);
			return -EINVAL;
		}
		break;
	case FLOW_ACT_MANGLE_HDR_TYPE_TCP:
	case FLOW_ACT_MANGLE_HDR_TYPE_UDP:
		/* HW does not support L4 rewrite alone without L3
		 * rewrite
		 */
		if (!(actions->flags & BNXT_TC_ACTION_FLAG_NAT_XLATE)) {
			netdev_err(bp->dev,
				   "Need to specify L3 rewrite as well\n");
			return -EINVAL;
		}
		if (actions->nat.src_xlate)
			/*l3有重写的情况下，支持对l4进行重写*/
			actions->nat.l4.ports.sport = htons(val);
		else
			actions->nat.l4.ports.dport = htons(val);
		netdev_dbg(bp->dev, "actions->nat.sport = %d dport = %d\n",
			   actions->nat.l4.ports.sport,
			   actions->nat.l4.ports.dport);
		break;
	default:
		netdev_err(bp->dev, "%s: Unsupported pedit hdr type\n",
			   __func__);
		return -EINVAL;
	}
	return 0;
}

static int bnxt_tc_parse_actions(struct bnxt *bp,
				 struct bnxt_tc_actions *actions,
				 struct flow_action *flow_action,
				 struct netlink_ext_ack *extack)
{
	/* Used to store the L2 rewrite mask for dmac (6 bytes) followed by
	 * smac (6 bytes) if rewrite of both is specified, otherwise either
	 * dmac or smac
	 */
	u16 eth_addr_mask[ETH_ALEN] = { 0 };
	/* Used to store the L2 rewrite key for dmac (6 bytes) followed by
	 * smac (6 bytes) if rewrite of both is specified, otherwise either
	 * dmac or smac
	 */
	u16 eth_addr[ETH_ALEN] = { 0 };
	struct flow_action_entry *act;
	int i, rc;

	if (!flow_action_has_entries(flow_action)) {
		/*flow无action*/
		netdev_info(bp->dev, "no actions\n");
		return -EINVAL;
	}

	if (!flow_action_basic_hw_stats_check(flow_action, extack))
		return -EOPNOTSUPP;

	flow_action_for_each(i, act, flow_action) {
		switch (act->id) {
		case FLOW_ACTION_DROP:
			/*遇到drop action*/
			actions->flags |= BNXT_TC_ACTION_FLAG_DROP;
			return 0; /* don't bother with other actions */
		case FLOW_ACTION_REDIRECT:
			/*遇到redirect action*/
			rc = bnxt_tc_parse_redir(bp, actions, act);
			if (rc)
				return rc;
			break;
		case FLOW_ACTION_VLAN_POP:
		case FLOW_ACTION_VLAN_PUSH:
		case FLOW_ACTION_VLAN_MANGLE:
			rc = bnxt_tc_parse_vlan(bp, actions, act);
			if (rc)
				return rc;
			break;
		case FLOW_ACTION_TUNNEL_ENCAP:
			/*vxlan encap*/
			rc = bnxt_tc_parse_tunnel_set(bp, actions, act);
			if (rc)
				return rc;
			break;
		case FLOW_ACTION_TUNNEL_DECAP:
			/*指明做vxlan decap*/
			actions->flags |= BNXT_TC_ACTION_FLAG_TUNNEL_DECAP;
			break;
		/* Packet edit: L2 rewrite, NAT, NAPT */
		case FLOW_ACTION_MANGLE:
			/*重写卸载*/
			rc = bnxt_tc_parse_pedit(bp, actions, act, i,
						 (u8 *)eth_addr,
						 (u8 *)eth_addr_mask);
			if (rc)
				return rc;
			break;
		default:
			break;
		}
	}

	/*将l2的重写（原来是写到eth_addr中）落实到actions中*/
	if (actions->flags & BNXT_TC_ACTION_FLAG_L2_REWRITE) {
		rc = bnxt_fill_l2_rewrite_fields(actions, eth_addr,
						 eth_addr_mask);
		if (rc)
			return rc;
	}

	if (actions->flags & BNXT_TC_ACTION_FLAG_FWD) {
		if (actions->flags & BNXT_TC_ACTION_FLAG_TUNNEL_ENCAP) {
			/* dst_fid is PF's fid */
			actions->dst_fid = bp->pf.fw_fid;/*encap出接口指向pf*/
		} else {
			/* find the FID from dst_dev */
			actions->dst_fid =
				bnxt_flow_get_dst_fid(bp, actions->dst_dev);/*decap出接口指向vf*/
			if (actions->dst_fid == BNXT_FID_INVALID)
				return -EINVAL;
		}
	}

	return 0;
}

static int bnxt_tc_parse_flow(struct bnxt *bp,
			      struct flow_cls_offload *tc_flow_cmd/*待解析的规则*/,
			      struct bnxt_tc_flow *flow)
{
	struct flow_rule *rule = flow_cls_offload_flow_rule(tc_flow_cmd);
<<<<<<< HEAD
	struct flow_dissector *dissector = rule->match.dissector;/*取match字段*/
=======
	struct netlink_ext_ack *extack = tc_flow_cmd->common.extack;
	struct flow_dissector *dissector = rule->match.dissector;
>>>>>>> 155a3c00

	/* KEY_CONTROL and KEY_BASIC are needed for forming a meaningful key */
	if ((dissector->used_keys & BIT_ULL(FLOW_DISSECTOR_KEY_CONTROL)) == 0 ||
	    (dissector->used_keys & BIT_ULL(FLOW_DISSECTOR_KEY_BASIC)) == 0) {
		/*规则必须匹配接口，指明l2或（且）l3协议*/
		netdev_info(bp->dev, "cannot form TC key: used_keys = 0x%llx\n",
			    dissector->used_keys);
		return -EOPNOTSUPP;
	}

	if (flow_rule_match_has_control_flags(rule, extack))
		return -EOPNOTSUPP;

	if (flow_rule_match_key(rule, FLOW_DISSECTOR_KEY_BASIC)) {
		struct flow_match_basic match;

		/*确认l3层协议类型及掩码*/
		flow_rule_match_basic(rule, &match);
		flow->l2_key.ether_type = match.key->n_proto;
		flow->l2_mask.ether_type = match.mask->n_proto;

		if (match.key->n_proto == htons(ETH_P_IP) ||
		    match.key->n_proto == htons(ETH_P_IPV6)) {
			/*确认l4层协议类型及掩码*/
			flow->l4_key.ip_proto = match.key->ip_proto;
			flow->l4_mask.ip_proto = match.mask->ip_proto;
		}
	}

	if (flow_rule_match_key(rule, FLOW_DISSECTOR_KEY_ETH_ADDRS)) {
		struct flow_match_eth_addrs match;

		/*提明需要匹配以太地址（smac,dmac同步处理）*/
		flow_rule_match_eth_addrs(rule, &match);
		flow->flags |= BNXT_TC_FLOW_FLAGS_ETH_ADDRS;
		ether_addr_copy(flow->l2_key.dmac, match.key->dst);
		ether_addr_copy(flow->l2_mask.dmac, match.mask->dst);
		ether_addr_copy(flow->l2_key.smac, match.key->src);
		ether_addr_copy(flow->l2_mask.smac, match.mask->src);
	}

	if (flow_rule_match_key(rule, FLOW_DISSECTOR_KEY_VLAN)) {
		struct flow_match_vlan match;

		/*指明需要匹配vlan*/
		flow_rule_match_vlan(rule, &match);
		flow->l2_key.inner_vlan_tci =
			cpu_to_be16(VLAN_TCI(match.key->vlan_id,
					     match.key->vlan_priority));/*vlan id*/
		flow->l2_mask.inner_vlan_tci =
			cpu_to_be16((VLAN_TCI(match.mask->vlan_id,
					      match.mask->vlan_priority)));
		flow->l2_key.inner_vlan_tpid = htons(ETH_P_8021Q);/*默认匹配0x8100*/
		flow->l2_mask.inner_vlan_tpid = htons(0xffff);/*指明全匹配*/
		flow->l2_key.num_vlans = 1;
	}

	if (flow_rule_match_key(rule, FLOW_DISSECTOR_KEY_IPV4_ADDRS)) {
		struct flow_match_ipv4_addrs match;

		/*指明需要匹配saddr,daddr(同步处理源目的地址）*/
		flow_rule_match_ipv4_addrs(rule, &match);
		flow->flags |= BNXT_TC_FLOW_FLAGS_IPV4_ADDRS;
		flow->l3_key.ipv4.daddr.s_addr = match.key->dst;
		flow->l3_mask.ipv4.daddr.s_addr = match.mask->dst;
		flow->l3_key.ipv4.saddr.s_addr = match.key->src;
		flow->l3_mask.ipv4.saddr.s_addr = match.mask->src;
	} else if (flow_rule_match_key(rule, FLOW_DISSECTOR_KEY_IPV6_ADDRS)) {
		struct flow_match_ipv6_addrs match;

		flow_rule_match_ipv6_addrs(rule, &match);
		flow->flags |= BNXT_TC_FLOW_FLAGS_IPV6_ADDRS;
		flow->l3_key.ipv6.daddr = match.key->dst;
		flow->l3_mask.ipv6.daddr = match.mask->dst;
		flow->l3_key.ipv6.saddr = match.key->src;
		flow->l3_mask.ipv6.saddr = match.mask->src;
	}

	if (flow_rule_match_key(rule, FLOW_DISSECTOR_KEY_PORTS)) {
		struct flow_match_ports match;

		flow_rule_match_ports(rule, &match);
		flow->flags |= BNXT_TC_FLOW_FLAGS_PORTS;
		flow->l4_key.ports.dport = match.key->dst;
		flow->l4_mask.ports.dport = match.mask->dst;
		flow->l4_key.ports.sport = match.key->src;
		flow->l4_mask.ports.sport = match.mask->src;
	}

	if (flow_rule_match_key(rule, FLOW_DISSECTOR_KEY_ICMP)) {
		struct flow_match_icmp match;

		/*指明icmp匹配*/
		flow_rule_match_icmp(rule, &match);
		flow->flags |= BNXT_TC_FLOW_FLAGS_ICMP;
		flow->l4_key.icmp.type = match.key->type;
		flow->l4_key.icmp.code = match.key->code;
		flow->l4_mask.icmp.type = match.mask->type;
		flow->l4_mask.icmp.code = match.mask->code;
	}

	if (flow_rule_match_key(rule, FLOW_DISSECTOR_KEY_ENC_IPV4_ADDRS)) {
		struct flow_match_ipv4_addrs match;

		/*指明tunnel匹配src,dst地址*/
		flow_rule_match_enc_ipv4_addrs(rule, &match);
		flow->flags |= BNXT_TC_FLOW_FLAGS_TUNL_IPV4_ADDRS;
		flow->tun_key.u.ipv4.dst = match.key->dst;
		flow->tun_mask.u.ipv4.dst = match.mask->dst;
		flow->tun_key.u.ipv4.src = match.key->src;
		flow->tun_mask.u.ipv4.src = match.mask->src;
	} else if (flow_rule_match_key(rule,
				      FLOW_DISSECTOR_KEY_ENC_IPV6_ADDRS)) {
		/*暂不支持ipv6 tunnel匹配*/
		return -EOPNOTSUPP;
	}

	if (flow_rule_match_key(rule, FLOW_DISSECTOR_KEY_ENC_KEYID)) {
		struct flow_match_enc_keyid match;

		/*指明tunnel匹配tun_id*/
		flow_rule_match_enc_keyid(rule, &match);
		flow->flags |= BNXT_TC_FLOW_FLAGS_TUNL_ID;
		flow->tun_key.tun_id = key32_to_tunnel_id(match.key->keyid);
		flow->tun_mask.tun_id = key32_to_tunnel_id(match.mask->keyid);
	}

	if (flow_rule_match_key(rule, FLOW_DISSECTOR_KEY_ENC_PORTS)) {
		struct flow_match_ports match;

		/*指明tunnel匹配port*/
		flow_rule_match_enc_ports(rule, &match);
		flow->flags |= BNXT_TC_FLOW_FLAGS_TUNL_PORTS;
		flow->tun_key.tp_dst = match.key->dst;
		flow->tun_mask.tp_dst = match.mask->dst;
		flow->tun_key.tp_src = match.key->src;
		flow->tun_mask.tp_src = match.mask->src;
	}

	/*解析action*/
	return bnxt_tc_parse_actions(bp, &flow->actions, &rule->action,
				     tc_flow_cmd->common.extack);
}

static int bnxt_hwrm_cfa_flow_free(struct bnxt *bp,
				   struct bnxt_tc_flow_node *flow_node)
{
	struct hwrm_cfa_flow_free_input *req;
	int rc;

	rc = hwrm_req_init(bp, req, HWRM_CFA_FLOW_FREE);
	if (!rc) {
		if (bp->fw_cap & BNXT_FW_CAP_OVS_64BIT_HANDLE)
			req->ext_flow_handle = flow_node->ext_flow_handle;
		else
			req->flow_handle = flow_node->flow_handle;

		rc = hwrm_req_send(bp, req);
	}
	if (rc)
		netdev_info(bp->dev, "%s: Error rc=%d\n", __func__, rc);

	return rc;
}

static int ipv6_mask_len(struct in6_addr *mask)
{
	int mask_len = 0, i;

	for (i = 0; i < 4; i++)
		mask_len += inet_mask_len(mask->s6_addr32[i]);

	return mask_len;
}

static bool is_wildcard(void *mask, int len)
{
	const u8 *p = mask;
	int i;

	for (i = 0; i < len; i++) {
		if (p[i] != 0)
			return false;
	}
	return true;
}

static bool is_exactmatch(void *mask, int len)
{
	const u8 *p = mask;
	int i;

	for (i = 0; i < len; i++)
		if (p[i] != 0xff)
			return false;

	return true;
}

static bool is_vlan_tci_allowed(__be16  vlan_tci_mask,
				__be16  vlan_tci)
{
	/* VLAN priority must be either exactly zero or fully wildcarded and
	 * VLAN id must be exact match.
	 */
	if (is_vid_exactmatch(vlan_tci_mask) &&
	    ((is_vlan_pcp_exactmatch(vlan_tci_mask) &&
	      is_vlan_pcp_zero(vlan_tci)) ||
	     is_vlan_pcp_wildcarded(vlan_tci_mask)))
		return true;

	return false;
}

static bool bits_set(void *key, int len)
{
	const u8 *p = key;
	int i;

	for (i = 0; i < len; i++)
		if (p[i] != 0)
			return true;

	return false;
}

static int bnxt_hwrm_cfa_flow_alloc(struct bnxt *bp, struct bnxt_tc_flow *flow,
				    __le16 ref_flow_handle,
				    __le32 tunnel_handle,
				    struct bnxt_tc_flow_node *flow_node)
{
	struct bnxt_tc_actions *actions = &flow->actions;
	struct bnxt_tc_l3_key *l3_mask = &flow->l3_mask;
	struct bnxt_tc_l3_key *l3_key = &flow->l3_key;
	struct hwrm_cfa_flow_alloc_output *resp;
	struct hwrm_cfa_flow_alloc_input *req;
	u16 flow_flags = 0, action_flags = 0;
	int rc;

	rc = hwrm_req_init(bp, req, HWRM_CFA_FLOW_ALLOC);
	if (rc)
		return rc;

	/*填充req*/
	req->src_fid = cpu_to_le16(flow->src_fid);
	req->ref_flow_handle = ref_flow_handle;

	if (actions->flags & BNXT_TC_ACTION_FLAG_L2_REWRITE) {
		memcpy(req->l2_rewrite_dmac, actions->l2_rewrite_dmac,
		       ETH_ALEN);
		memcpy(req->l2_rewrite_smac, actions->l2_rewrite_smac,
		       ETH_ALEN);
		action_flags |=
			CFA_FLOW_ALLOC_REQ_ACTION_FLAGS_L2_HEADER_REWRITE;
	}

	if (actions->flags & BNXT_TC_ACTION_FLAG_NAT_XLATE) {
		if (actions->nat.l3_is_ipv4) {
			action_flags |=
				CFA_FLOW_ALLOC_REQ_ACTION_FLAGS_NAT_IPV4_ADDRESS;

			if (actions->nat.src_xlate) {
				action_flags |=
					CFA_FLOW_ALLOC_REQ_ACTION_FLAGS_NAT_SRC;
				/* L3 source rewrite */
				req->nat_ip_address[0] =
					actions->nat.l3.ipv4.saddr.s_addr;
				/* L4 source port */
				if (actions->nat.l4.ports.sport)
					req->nat_port =
						actions->nat.l4.ports.sport;
			} else {
				action_flags |=
					CFA_FLOW_ALLOC_REQ_ACTION_FLAGS_NAT_DEST;
				/* L3 destination rewrite */
				req->nat_ip_address[0] =
					actions->nat.l3.ipv4.daddr.s_addr;
				/* L4 destination port */
				if (actions->nat.l4.ports.dport)
					req->nat_port =
						actions->nat.l4.ports.dport;
			}
			netdev_dbg(bp->dev,
				   "req->nat_ip_address: %pI4 src_xlate: %d req->nat_port: %x\n",
				   req->nat_ip_address, actions->nat.src_xlate,
				   req->nat_port);
		} else {
			if (actions->nat.src_xlate) {
				action_flags |=
					CFA_FLOW_ALLOC_REQ_ACTION_FLAGS_NAT_SRC;
				/* L3 source rewrite */
				memcpy(req->nat_ip_address,
				       actions->nat.l3.ipv6.saddr.s6_addr32,
				       sizeof(req->nat_ip_address));
				/* L4 source port */
				if (actions->nat.l4.ports.sport)
					req->nat_port =
						actions->nat.l4.ports.sport;
			} else {
				action_flags |=
					CFA_FLOW_ALLOC_REQ_ACTION_FLAGS_NAT_DEST;
				/* L3 destination rewrite */
				memcpy(req->nat_ip_address,
				       actions->nat.l3.ipv6.daddr.s6_addr32,
				       sizeof(req->nat_ip_address));
				/* L4 destination port */
				if (actions->nat.l4.ports.dport)
					req->nat_port =
						actions->nat.l4.ports.dport;
			}
			netdev_dbg(bp->dev,
				   "req->nat_ip_address: %pI6 src_xlate: %d req->nat_port: %x\n",
				   req->nat_ip_address, actions->nat.src_xlate,
				   req->nat_port);
		}
	}

	if (actions->flags & BNXT_TC_ACTION_FLAG_TUNNEL_DECAP ||
	    actions->flags & BNXT_TC_ACTION_FLAG_TUNNEL_ENCAP) {
		req->tunnel_handle = tunnel_handle;
		flow_flags |= CFA_FLOW_ALLOC_REQ_FLAGS_TUNNEL;
		action_flags |= CFA_FLOW_ALLOC_REQ_ACTION_FLAGS_TUNNEL;
	}

	req->ethertype = flow->l2_key.ether_type;
	req->ip_proto = flow->l4_key.ip_proto;

	if (flow->flags & BNXT_TC_FLOW_FLAGS_ETH_ADDRS) {
		memcpy(req->dmac, flow->l2_key.dmac, ETH_ALEN);
		memcpy(req->smac, flow->l2_key.smac, ETH_ALEN);
	}

	if (flow->l2_key.num_vlans > 0) {
		flow_flags |= CFA_FLOW_ALLOC_REQ_FLAGS_NUM_VLAN_ONE;
		/* FW expects the inner_vlan_tci value to be set
		 * in outer_vlan_tci when num_vlans is 1 (which is
		 * always the case in TC.)
		 */
		req->outer_vlan_tci = flow->l2_key.inner_vlan_tci;
	}

	/* If all IP and L4 fields are wildcarded then this is an L2 flow */
	if (is_wildcard(l3_mask, sizeof(*l3_mask)) &&
	    is_wildcard(&flow->l4_mask, sizeof(flow->l4_mask))) {
		flow_flags |= CFA_FLOW_ALLOC_REQ_FLAGS_FLOWTYPE_L2;
	} else {
		flow_flags |= flow->l2_key.ether_type == htons(ETH_P_IP) ?
				CFA_FLOW_ALLOC_REQ_FLAGS_FLOWTYPE_IPV4 :
				CFA_FLOW_ALLOC_REQ_FLAGS_FLOWTYPE_IPV6;

		if (flow->flags & BNXT_TC_FLOW_FLAGS_IPV4_ADDRS) {
			req->ip_dst[0] = l3_key->ipv4.daddr.s_addr;
			req->ip_dst_mask_len =
				inet_mask_len(l3_mask->ipv4.daddr.s_addr);
			req->ip_src[0] = l3_key->ipv4.saddr.s_addr;
			req->ip_src_mask_len =
				inet_mask_len(l3_mask->ipv4.saddr.s_addr);
		} else if (flow->flags & BNXT_TC_FLOW_FLAGS_IPV6_ADDRS) {
			memcpy(req->ip_dst, l3_key->ipv6.daddr.s6_addr32,
			       sizeof(req->ip_dst));
			req->ip_dst_mask_len =
					ipv6_mask_len(&l3_mask->ipv6.daddr);
			memcpy(req->ip_src, l3_key->ipv6.saddr.s6_addr32,
			       sizeof(req->ip_src));
			req->ip_src_mask_len =
					ipv6_mask_len(&l3_mask->ipv6.saddr);
		}
	}

	if (flow->flags & BNXT_TC_FLOW_FLAGS_PORTS) {
		req->l4_src_port = flow->l4_key.ports.sport;
		req->l4_src_port_mask = flow->l4_mask.ports.sport;
		req->l4_dst_port = flow->l4_key.ports.dport;
		req->l4_dst_port_mask = flow->l4_mask.ports.dport;
	} else if (flow->flags & BNXT_TC_FLOW_FLAGS_ICMP) {
		/* l4 ports serve as type/code when ip_proto is ICMP */
		req->l4_src_port = htons(flow->l4_key.icmp.type);
		req->l4_src_port_mask = htons(flow->l4_mask.icmp.type);
		req->l4_dst_port = htons(flow->l4_key.icmp.code);
		req->l4_dst_port_mask = htons(flow->l4_mask.icmp.code);
	}
	req->flags = cpu_to_le16(flow_flags);

	if (actions->flags & BNXT_TC_ACTION_FLAG_DROP) {
		action_flags |= CFA_FLOW_ALLOC_REQ_ACTION_FLAGS_DROP;
	} else {
		if (actions->flags & BNXT_TC_ACTION_FLAG_FWD) {
			action_flags |= CFA_FLOW_ALLOC_REQ_ACTION_FLAGS_FWD;
			req->dst_fid = cpu_to_le16(actions->dst_fid);
		}
		if (actions->flags & BNXT_TC_ACTION_FLAG_PUSH_VLAN) {
			action_flags |=
			    CFA_FLOW_ALLOC_REQ_ACTION_FLAGS_L2_HEADER_REWRITE;
			req->l2_rewrite_vlan_tpid = actions->push_vlan_tpid;
			req->l2_rewrite_vlan_tci = actions->push_vlan_tci;
			memcpy(&req->l2_rewrite_dmac, &req->dmac, ETH_ALEN);
			memcpy(&req->l2_rewrite_smac, &req->smac, ETH_ALEN);
		}
		if (actions->flags & BNXT_TC_ACTION_FLAG_POP_VLAN) {
			action_flags |=
			    CFA_FLOW_ALLOC_REQ_ACTION_FLAGS_L2_HEADER_REWRITE;
			/* Rewrite config with tpid = 0 implies vlan pop */
			req->l2_rewrite_vlan_tpid = 0;
			memcpy(&req->l2_rewrite_dmac, &req->dmac, ETH_ALEN);
			memcpy(&req->l2_rewrite_smac, &req->smac, ETH_ALEN);
		}
	}
	req->action_flags = cpu_to_le16(action_flags);

	resp = hwrm_req_hold(bp, req);
	rc = hwrm_req_send_silent(bp, req);/*向fw请求*/
	if (!rc) {
		/* CFA_FLOW_ALLOC response interpretation:
		 *		    fw with	     fw with
		 *		    16-bit	     64-bit
		 *		    flow handle      flow handle
		 *		    ===========	     ===========
		 * flow_handle      flow handle      flow context id
		 * ext_flow_handle  INVALID	     flow handle
		 * flow_id	    INVALID	     flow counter id
		 */
		flow_node->flow_handle = resp->flow_handle;
		if (bp->fw_cap & BNXT_FW_CAP_OVS_64BIT_HANDLE) {
			flow_node->ext_flow_handle = resp->ext_flow_handle;
			flow_node->flow_id = resp->flow_id;
		}
	}
	hwrm_req_drop(bp, req);
	return rc;
}

static int hwrm_cfa_decap_filter_alloc(struct bnxt *bp,
				       struct bnxt_tc_flow *flow,
				       struct bnxt_tc_l2_key *l2_info,
				       __le32 ref_decap_handle,
				       __le32 *decap_filter_handle)
{
	struct hwrm_cfa_decap_filter_alloc_output *resp;
	struct ip_tunnel_key *tun_key = &flow->tun_key;
	struct hwrm_cfa_decap_filter_alloc_input *req;
	u32 enables = 0;
	int rc;

	rc = hwrm_req_init(bp, req, HWRM_CFA_DECAP_FILTER_ALLOC);
	if (rc)
		goto exit;

	req->flags = cpu_to_le32(CFA_DECAP_FILTER_ALLOC_REQ_FLAGS_OVS_TUNNEL);
	enables |= CFA_DECAP_FILTER_ALLOC_REQ_ENABLES_TUNNEL_TYPE |
		   CFA_DECAP_FILTER_ALLOC_REQ_ENABLES_IP_PROTOCOL;
	req->tunnel_type = CFA_DECAP_FILTER_ALLOC_REQ_TUNNEL_TYPE_VXLAN;
	req->ip_protocol = CFA_DECAP_FILTER_ALLOC_REQ_IP_PROTOCOL_UDP;

	if (flow->flags & BNXT_TC_FLOW_FLAGS_TUNL_ID) {
		enables |= CFA_DECAP_FILTER_ALLOC_REQ_ENABLES_TUNNEL_ID;
		/* tunnel_id is wrongly defined in hsi defn. as __le32 */
		req->tunnel_id = tunnel_id_to_key32(tun_key->tun_id);
	}

	if (flow->flags & BNXT_TC_FLOW_FLAGS_TUNL_ETH_ADDRS) {
		enables |= CFA_DECAP_FILTER_ALLOC_REQ_ENABLES_DST_MACADDR;
		ether_addr_copy(req->dst_macaddr, l2_info->dmac);
	}
	if (l2_info->num_vlans) {
		enables |= CFA_DECAP_FILTER_ALLOC_REQ_ENABLES_T_IVLAN_VID;
		req->t_ivlan_vid = l2_info->inner_vlan_tci;
	}

	enables |= CFA_DECAP_FILTER_ALLOC_REQ_ENABLES_ETHERTYPE;
	req->ethertype = htons(ETH_P_IP);

	if (flow->flags & BNXT_TC_FLOW_FLAGS_TUNL_IPV4_ADDRS) {
		enables |= CFA_DECAP_FILTER_ALLOC_REQ_ENABLES_SRC_IPADDR |
			   CFA_DECAP_FILTER_ALLOC_REQ_ENABLES_DST_IPADDR |
			   CFA_DECAP_FILTER_ALLOC_REQ_ENABLES_IPADDR_TYPE;
		req->ip_addr_type =
			CFA_DECAP_FILTER_ALLOC_REQ_IP_ADDR_TYPE_IPV4;
		req->dst_ipaddr[0] = tun_key->u.ipv4.dst;
		req->src_ipaddr[0] = tun_key->u.ipv4.src;
	}

	if (flow->flags & BNXT_TC_FLOW_FLAGS_TUNL_PORTS) {
		enables |= CFA_DECAP_FILTER_ALLOC_REQ_ENABLES_DST_PORT;
		req->dst_port = tun_key->tp_dst;
	}

	/* Eventhough the decap_handle returned by hwrm_cfa_decap_filter_alloc
	 * is defined as __le32, l2_ctxt_ref_id is defined in HSI as __le16.
	 */
	req->l2_ctxt_ref_id = (__force __le16)ref_decap_handle;
	req->enables = cpu_to_le32(enables);

	resp = hwrm_req_hold(bp, req);
	rc = hwrm_req_send_silent(bp, req);
	if (!rc)
		*decap_filter_handle = resp->decap_filter_id;
	hwrm_req_drop(bp, req);
exit:
	if (rc)
		netdev_info(bp->dev, "%s: Error rc=%d\n", __func__, rc);

	return rc;
}

static int hwrm_cfa_decap_filter_free(struct bnxt *bp,
				      __le32 decap_filter_handle)
{
	struct hwrm_cfa_decap_filter_free_input *req;
	int rc;

	rc = hwrm_req_init(bp, req, HWRM_CFA_DECAP_FILTER_FREE);
	if (!rc) {
		req->decap_filter_id = decap_filter_handle;
		rc = hwrm_req_send(bp, req);
	}
	if (rc)
		netdev_info(bp->dev, "%s: Error rc=%d\n", __func__, rc);

	return rc;
}

static int hwrm_cfa_encap_record_alloc(struct bnxt *bp,
				       struct ip_tunnel_key *encap_key,
				       struct bnxt_tc_l2_key *l2_info,
				       __le32 *encap_record_handle)
{
	struct hwrm_cfa_encap_record_alloc_output *resp;
	struct hwrm_cfa_encap_record_alloc_input *req;
	struct hwrm_cfa_encap_data_vxlan *encap;
	struct hwrm_vxlan_ipv4_hdr *encap_ipv4;
	int rc;

	rc = hwrm_req_init(bp, req, HWRM_CFA_ENCAP_RECORD_ALLOC);
	if (rc)
		goto exit;

	encap = (struct hwrm_cfa_encap_data_vxlan *)&req->encap_data;
	req->encap_type = CFA_ENCAP_RECORD_ALLOC_REQ_ENCAP_TYPE_VXLAN;
	ether_addr_copy(encap->dst_mac_addr, l2_info->dmac);
	ether_addr_copy(encap->src_mac_addr, l2_info->smac);
	if (l2_info->num_vlans) {
		encap->num_vlan_tags = l2_info->num_vlans;
		encap->ovlan_tci = l2_info->inner_vlan_tci;
		encap->ovlan_tpid = l2_info->inner_vlan_tpid;
	}

	encap_ipv4 = (struct hwrm_vxlan_ipv4_hdr *)encap->l3;
	encap_ipv4->ver_hlen = 4 << VXLAN_IPV4_HDR_VER_HLEN_VERSION_SFT;
	encap_ipv4->ver_hlen |= 5 << VXLAN_IPV4_HDR_VER_HLEN_HEADER_LENGTH_SFT;
	encap_ipv4->ttl = encap_key->ttl;

	encap_ipv4->dest_ip_addr = encap_key->u.ipv4.dst;
	encap_ipv4->src_ip_addr = encap_key->u.ipv4.src;
	encap_ipv4->protocol = IPPROTO_UDP;

	encap->dst_port = encap_key->tp_dst;
	encap->vni = tunnel_id_to_key32(encap_key->tun_id);

	resp = hwrm_req_hold(bp, req);
	rc = hwrm_req_send_silent(bp, req);
	if (!rc)
		*encap_record_handle = resp->encap_record_id;
	hwrm_req_drop(bp, req);
exit:
	if (rc)
		netdev_info(bp->dev, "%s: Error rc=%d\n", __func__, rc);

	return rc;
}

static int hwrm_cfa_encap_record_free(struct bnxt *bp,
				      __le32 encap_record_handle)
{
	struct hwrm_cfa_encap_record_free_input *req;
	int rc;

	rc = hwrm_req_init(bp, req, HWRM_CFA_ENCAP_RECORD_FREE);
	if (!rc) {
		req->encap_record_id = encap_record_handle;
		rc = hwrm_req_send(bp, req);
	}
	if (rc)
		netdev_info(bp->dev, "%s: Error rc=%d\n", __func__, rc);

	return rc;
}

static int bnxt_tc_put_l2_node(struct bnxt *bp,
			       struct bnxt_tc_flow_node *flow_node)
{
	struct bnxt_tc_l2_node *l2_node = flow_node->l2_node;
	struct bnxt_tc_info *tc_info = bp->tc_info;
	int rc;

	/* remove flow_node from the L2 shared flow list */
	list_del(&flow_node->l2_list_node);
	if (--l2_node->refcount == 0) {
		rc =  rhashtable_remove_fast(&tc_info->l2_table, &l2_node->node,
					     tc_info->l2_ht_params);
		if (rc)
			netdev_err(bp->dev,
				   "Error: %s: rhashtable_remove_fast: %d\n",
				   __func__, rc);
		kfree_rcu(l2_node, rcu);
	}
	return 0;
}

static struct bnxt_tc_l2_node *
bnxt_tc_get_l2_node(struct bnxt *bp, struct rhashtable *l2_table,
		    struct rhashtable_params ht_params,
		    struct bnxt_tc_l2_key *l2_key)
{
	struct bnxt_tc_l2_node *l2_node;
	int rc;

	l2_node = rhashtable_lookup_fast(l2_table, l2_key, ht_params);
	if (!l2_node) {
		l2_node = kzalloc(sizeof(*l2_node), GFP_KERNEL);
		if (!l2_node) {
			rc = -ENOMEM;
			return NULL;
		}

		l2_node->key = *l2_key;
		rc = rhashtable_insert_fast(l2_table, &l2_node->node,
					    ht_params);
		if (rc) {
			kfree_rcu(l2_node, rcu);
			netdev_err(bp->dev,
				   "Error: %s: rhashtable_insert_fast: %d\n",
				   __func__, rc);
			return NULL;
		}
		INIT_LIST_HEAD(&l2_node->common_l2_flows);
	}
	return l2_node;
}

/* Get the ref_flow_handle for a flow by checking if there are any other
 * flows that share the same L2 key as this flow.
 */
static int
bnxt_tc_get_ref_flow_handle(struct bnxt *bp, struct bnxt_tc_flow *flow,
			    struct bnxt_tc_flow_node *flow_node,
			    __le16 *ref_flow_handle)
{
	struct bnxt_tc_info *tc_info = bp->tc_info;
	struct bnxt_tc_flow_node *ref_flow_node;
	struct bnxt_tc_l2_node *l2_node;

	l2_node = bnxt_tc_get_l2_node(bp, &tc_info->l2_table,
				      tc_info->l2_ht_params,
				      &flow->l2_key);
	if (!l2_node)
		return -1;

	/* If any other flow is using this l2_node, use it's flow_handle
	 * as the ref_flow_handle
	 */
	if (l2_node->refcount > 0) {
		ref_flow_node = list_first_entry(&l2_node->common_l2_flows,
						 struct bnxt_tc_flow_node,
						 l2_list_node);
		*ref_flow_handle = ref_flow_node->flow_handle;
	} else {
		*ref_flow_handle = cpu_to_le16(0xffff);
	}

	/* Insert the l2_node into the flow_node so that subsequent flows
	 * with a matching l2 key can use the flow_handle of this flow
	 * as their ref_flow_handle
	 */
	flow_node->l2_node = l2_node;
	list_add(&flow_node->l2_list_node, &l2_node->common_l2_flows);
	l2_node->refcount++;
	return 0;
}

/* After the flow parsing is done, this routine is used for checking
 * if there are any aspects of the flow that prevent it from being
 * offloaded.
 */
static bool bnxt_tc_can_offload(struct bnxt *bp, struct bnxt_tc_flow *flow)
{
	/* If L4 ports are specified then ip_proto must be TCP or UDP */
	if ((flow->flags & BNXT_TC_FLOW_FLAGS_PORTS) &&
	    (flow->l4_key.ip_proto != IPPROTO_TCP &&
	     flow->l4_key.ip_proto != IPPROTO_UDP)) {
		netdev_info(bp->dev, "Cannot offload non-TCP/UDP (%d) ports\n",
			    flow->l4_key.ip_proto);
		return false;
	}

	/* Currently source/dest MAC cannot be partial wildcard  */
	if (bits_set(&flow->l2_key.smac, sizeof(flow->l2_key.smac)) &&
	    !is_exactmatch(flow->l2_mask.smac, sizeof(flow->l2_mask.smac))) {
		netdev_info(bp->dev, "Wildcard match unsupported for Source MAC\n");
		return false;
	}
	if (bits_set(&flow->l2_key.dmac, sizeof(flow->l2_key.dmac)) &&
	    !is_exactmatch(&flow->l2_mask.dmac, sizeof(flow->l2_mask.dmac))) {
		netdev_info(bp->dev, "Wildcard match unsupported for Dest MAC\n");
		return false;
	}

	/* Currently VLAN fields cannot be partial wildcard */
	if (bits_set(&flow->l2_key.inner_vlan_tci,
		     sizeof(flow->l2_key.inner_vlan_tci)) &&
	    !is_vlan_tci_allowed(flow->l2_mask.inner_vlan_tci,
				 flow->l2_key.inner_vlan_tci)) {
		netdev_info(bp->dev, "Unsupported VLAN TCI\n");
		return false;
	}
	if (bits_set(&flow->l2_key.inner_vlan_tpid,
		     sizeof(flow->l2_key.inner_vlan_tpid)) &&
	    !is_exactmatch(&flow->l2_mask.inner_vlan_tpid,
			   sizeof(flow->l2_mask.inner_vlan_tpid))) {
		netdev_info(bp->dev, "Wildcard match unsupported for VLAN TPID\n");
		return false;
	}

	/* Currently Ethertype must be set */
	if (!is_exactmatch(&flow->l2_mask.ether_type,
			   sizeof(flow->l2_mask.ether_type))) {
		netdev_info(bp->dev, "Wildcard match unsupported for Ethertype\n");
		return false;
	}

	return true;
}

/* Returns the final refcount of the node on success
 * or a -ve error code on failure
 */
static int bnxt_tc_put_tunnel_node(struct bnxt *bp,
				   struct rhashtable *tunnel_table,
				   struct rhashtable_params *ht_params,
				   struct bnxt_tc_tunnel_node *tunnel_node)
{
	int rc;

	if (--tunnel_node->refcount == 0) {
		rc =  rhashtable_remove_fast(tunnel_table, &tunnel_node->node,
					     *ht_params);
		if (rc) {
			netdev_err(bp->dev, "rhashtable_remove_fast rc=%d\n", rc);
			rc = -1;
		}
		kfree_rcu(tunnel_node, rcu);
		return rc;
	} else {
		return tunnel_node->refcount;
	}
}

/* Get (or add) either encap or decap tunnel node from/to the supplied
 * hash table.
 */
static struct bnxt_tc_tunnel_node *
bnxt_tc_get_tunnel_node(struct bnxt *bp, struct rhashtable *tunnel_table,
			struct rhashtable_params *ht_params,
			struct ip_tunnel_key *tun_key)
{
	struct bnxt_tc_tunnel_node *tunnel_node;
	int rc;

	tunnel_node = rhashtable_lookup_fast(tunnel_table, tun_key, *ht_params);
	if (!tunnel_node) {
		tunnel_node = kzalloc(sizeof(*tunnel_node), GFP_KERNEL);
		if (!tunnel_node) {
			rc = -ENOMEM;
			goto err;
		}

		tunnel_node->key = *tun_key;
		tunnel_node->tunnel_handle = INVALID_TUNNEL_HANDLE;
		rc = rhashtable_insert_fast(tunnel_table, &tunnel_node->node,
					    *ht_params);
		if (rc) {
			kfree_rcu(tunnel_node, rcu);
			goto err;
		}
	}
	tunnel_node->refcount++;
	return tunnel_node;
err:
	netdev_info(bp->dev, "error rc=%d\n", rc);
	return NULL;
}

static int bnxt_tc_get_ref_decap_handle(struct bnxt *bp,
					struct bnxt_tc_flow *flow,
					struct bnxt_tc_l2_key *l2_key,
					struct bnxt_tc_flow_node *flow_node,
					__le32 *ref_decap_handle)
{
	struct bnxt_tc_info *tc_info = bp->tc_info;
	struct bnxt_tc_flow_node *ref_flow_node;
	struct bnxt_tc_l2_node *decap_l2_node;

	decap_l2_node = bnxt_tc_get_l2_node(bp, &tc_info->decap_l2_table,
					    tc_info->decap_l2_ht_params,
					    l2_key);
	if (!decap_l2_node)
		return -1;

	/* If any other flow is using this decap_l2_node, use it's decap_handle
	 * as the ref_decap_handle
	 */
	if (decap_l2_node->refcount > 0) {
		ref_flow_node =
			list_first_entry(&decap_l2_node->common_l2_flows,
					 struct bnxt_tc_flow_node,
					 decap_l2_list_node);
		*ref_decap_handle = ref_flow_node->decap_node->tunnel_handle;
	} else {
		*ref_decap_handle = INVALID_TUNNEL_HANDLE;
	}

	/* Insert the l2_node into the flow_node so that subsequent flows
	 * with a matching decap l2 key can use the decap_filter_handle of
	 * this flow as their ref_decap_handle
	 */
	flow_node->decap_l2_node = decap_l2_node;
	list_add(&flow_node->decap_l2_list_node,
		 &decap_l2_node->common_l2_flows);
	decap_l2_node->refcount++;
	return 0;
}

static void bnxt_tc_put_decap_l2_node(struct bnxt *bp,
				      struct bnxt_tc_flow_node *flow_node)
{
	struct bnxt_tc_l2_node *decap_l2_node = flow_node->decap_l2_node;
	struct bnxt_tc_info *tc_info = bp->tc_info;
	int rc;

	/* remove flow_node from the decap L2 sharing flow list */
	list_del(&flow_node->decap_l2_list_node);
	if (--decap_l2_node->refcount == 0) {
		rc =  rhashtable_remove_fast(&tc_info->decap_l2_table,
					     &decap_l2_node->node,
					     tc_info->decap_l2_ht_params);
		if (rc)
			netdev_err(bp->dev, "rhashtable_remove_fast rc=%d\n", rc);
		kfree_rcu(decap_l2_node, rcu);
	}
}

static void bnxt_tc_put_decap_handle(struct bnxt *bp,
				     struct bnxt_tc_flow_node *flow_node)
{
	__le32 decap_handle = flow_node->decap_node->tunnel_handle;
	struct bnxt_tc_info *tc_info = bp->tc_info;
	int rc;

	if (flow_node->decap_l2_node)
		bnxt_tc_put_decap_l2_node(bp, flow_node);

	rc = bnxt_tc_put_tunnel_node(bp, &tc_info->decap_table,
				     &tc_info->decap_ht_params,
				     flow_node->decap_node);
	if (!rc && decap_handle != INVALID_TUNNEL_HANDLE)
		hwrm_cfa_decap_filter_free(bp, decap_handle);
}

static int bnxt_tc_resolve_tunnel_hdrs(struct bnxt *bp,
				       struct ip_tunnel_key *tun_key,
				       struct bnxt_tc_l2_key *l2_info)
{
#ifdef CONFIG_INET
	struct net_device *real_dst_dev = bp->dev;
	struct flowi4 flow = { {0} };
	struct net_device *dst_dev;
	struct neighbour *nbr;
	struct rtable *rt;
	int rc;

	flow.flowi4_proto = IPPROTO_UDP;
	flow.fl4_dport = tun_key->tp_dst;
	flow.daddr = tun_key->u.ipv4.dst;

	rt = ip_route_output_key(dev_net(real_dst_dev), &flow);
	if (IS_ERR(rt)) {
		netdev_info(bp->dev, "no route to %pI4b\n", &flow.daddr);
		return -EOPNOTSUPP;
	}

	/* The route must either point to the real_dst_dev or a dst_dev that
	 * uses the real_dst_dev.
	 */
	dst_dev = rt->dst.dev;
	if (is_vlan_dev(dst_dev)) {
#if IS_ENABLED(CONFIG_VLAN_8021Q)
		struct vlan_dev_priv *vlan = vlan_dev_priv(dst_dev);

		if (vlan->real_dev != real_dst_dev) {
			netdev_info(bp->dev,
				    "dst_dev(%s) doesn't use PF-if(%s)\n",
				    netdev_name(dst_dev),
				    netdev_name(real_dst_dev));
			rc = -EOPNOTSUPP;
			goto put_rt;
		}
		l2_info->inner_vlan_tci = htons(vlan->vlan_id);
		l2_info->inner_vlan_tpid = vlan->vlan_proto;
		l2_info->num_vlans = 1;
#endif
	} else if (dst_dev != real_dst_dev) {
		netdev_info(bp->dev,
			    "dst_dev(%s) for %pI4b is not PF-if(%s)\n",
			    netdev_name(dst_dev), &flow.daddr,
			    netdev_name(real_dst_dev));
		rc = -EOPNOTSUPP;
		goto put_rt;
	}

	nbr = dst_neigh_lookup(&rt->dst, &flow.daddr);
	if (!nbr) {
		netdev_info(bp->dev, "can't lookup neighbor for %pI4b\n",
			    &flow.daddr);
		rc = -EOPNOTSUPP;
		goto put_rt;
	}

	tun_key->u.ipv4.src = flow.saddr;
	tun_key->ttl = ip4_dst_hoplimit(&rt->dst);
	neigh_ha_snapshot(l2_info->dmac, nbr, dst_dev);
	ether_addr_copy(l2_info->smac, dst_dev->dev_addr);
	neigh_release(nbr);
	ip_rt_put(rt);

	return 0;
put_rt:
	ip_rt_put(rt);
	return rc;
#else
	return -EOPNOTSUPP;
#endif
}

static int bnxt_tc_get_decap_handle(struct bnxt *bp, struct bnxt_tc_flow *flow,
				    struct bnxt_tc_flow_node *flow_node,
				    __le32 *decap_filter_handle)
{
	struct ip_tunnel_key *decap_key = &flow->tun_key;
	struct bnxt_tc_info *tc_info = bp->tc_info;
	struct bnxt_tc_l2_key l2_info = { {0} };
	struct bnxt_tc_tunnel_node *decap_node;
	struct ip_tunnel_key tun_key = { 0 };
	struct bnxt_tc_l2_key *decap_l2_info;
	__le32 ref_decap_handle;
	int rc;

	/* Check if there's another flow using the same tunnel decap.
	 * If not, add this tunnel to the table and resolve the other
	 * tunnel header fileds. Ignore src_port in the tunnel_key,
	 * since it is not required for decap filters.
	 */
	decap_key->tp_src = 0;
	decap_node = bnxt_tc_get_tunnel_node(bp, &tc_info->decap_table,
					     &tc_info->decap_ht_params,
					     decap_key);
	if (!decap_node)
		return -ENOMEM;

	flow_node->decap_node = decap_node;

	if (decap_node->tunnel_handle != INVALID_TUNNEL_HANDLE)
		goto done;

	/* Resolve the L2 fields for tunnel decap
	 * Resolve the route for remote vtep (saddr) of the decap key
	 * Find it's next-hop mac addrs
	 */
	tun_key.u.ipv4.dst = flow->tun_key.u.ipv4.src;
	tun_key.tp_dst = flow->tun_key.tp_dst;
	rc = bnxt_tc_resolve_tunnel_hdrs(bp, &tun_key, &l2_info);
	if (rc)
		goto put_decap;

	decap_l2_info = &decap_node->l2_info;
	/* decap smac is wildcarded */
	ether_addr_copy(decap_l2_info->dmac, l2_info.smac);
	if (l2_info.num_vlans) {
		decap_l2_info->num_vlans = l2_info.num_vlans;
		decap_l2_info->inner_vlan_tpid = l2_info.inner_vlan_tpid;
		decap_l2_info->inner_vlan_tci = l2_info.inner_vlan_tci;
	}
	flow->flags |= BNXT_TC_FLOW_FLAGS_TUNL_ETH_ADDRS;

	/* For getting a decap_filter_handle we first need to check if
	 * there are any other decap flows that share the same tunnel L2
	 * key and if so, pass that flow's decap_filter_handle as the
	 * ref_decap_handle for this flow.
	 */
	rc = bnxt_tc_get_ref_decap_handle(bp, flow, decap_l2_info, flow_node,
					  &ref_decap_handle);
	if (rc)
		goto put_decap;

	/* Issue the hwrm cmd to allocate a decap filter handle */
	rc = hwrm_cfa_decap_filter_alloc(bp, flow, decap_l2_info,
					 ref_decap_handle,
					 &decap_node->tunnel_handle);
	if (rc)
		goto put_decap_l2;

done:
	*decap_filter_handle = decap_node->tunnel_handle;
	return 0;

put_decap_l2:
	bnxt_tc_put_decap_l2_node(bp, flow_node);
put_decap:
	bnxt_tc_put_tunnel_node(bp, &tc_info->decap_table,
				&tc_info->decap_ht_params,
				flow_node->decap_node);
	return rc;
}

static void bnxt_tc_put_encap_handle(struct bnxt *bp,
				     struct bnxt_tc_tunnel_node *encap_node)
{
	__le32 encap_handle = encap_node->tunnel_handle;
	struct bnxt_tc_info *tc_info = bp->tc_info;
	int rc;

	rc = bnxt_tc_put_tunnel_node(bp, &tc_info->encap_table,
				     &tc_info->encap_ht_params, encap_node);
	if (!rc && encap_handle != INVALID_TUNNEL_HANDLE)
		hwrm_cfa_encap_record_free(bp, encap_handle);
}

/* Lookup the tunnel encap table and check if there's an encap_handle
 * alloc'd already.
 * If not, query L2 info via a route lookup and issue an encap_record_alloc
 * cmd to FW.
 */
static int bnxt_tc_get_encap_handle(struct bnxt *bp, struct bnxt_tc_flow *flow,
				    struct bnxt_tc_flow_node *flow_node,
				    __le32 *encap_handle)
{
	struct ip_tunnel_key *encap_key = &flow->actions.tun_encap_key;
	struct bnxt_tc_info *tc_info = bp->tc_info;
	struct bnxt_tc_tunnel_node *encap_node;
	int rc;

	/* Check if there's another flow using the same tunnel encap.
	 * If not, add this tunnel to the table and resolve the other
	 * tunnel header fileds
	 */
	encap_node = bnxt_tc_get_tunnel_node(bp, &tc_info->encap_table,
					     &tc_info->encap_ht_params,
					     encap_key);
	if (!encap_node)
		return -ENOMEM;

	flow_node->encap_node = encap_node;

	if (encap_node->tunnel_handle != INVALID_TUNNEL_HANDLE)
		goto done;

	/*查询kernel相关表项，获取encap l2层信息*/
	rc = bnxt_tc_resolve_tunnel_hdrs(bp, encap_key, &encap_node->l2_info);
	if (rc)
		goto put_encap;

	/* Allocate a new tunnel encap record */
	rc = hwrm_cfa_encap_record_alloc(bp, encap_key, &encap_node->l2_info,
					 &encap_node->tunnel_handle);
	if (rc)
		goto put_encap;

done:
	*encap_handle = encap_node->tunnel_handle;
	return 0;

put_encap:
	bnxt_tc_put_tunnel_node(bp, &tc_info->encap_table,
				&tc_info->encap_ht_params, encap_node);
	return rc;
}

static void bnxt_tc_put_tunnel_handle(struct bnxt *bp,
				      struct bnxt_tc_flow *flow,
				      struct bnxt_tc_flow_node *flow_node)
{
	if (flow->actions.flags & BNXT_TC_ACTION_FLAG_TUNNEL_DECAP)
		bnxt_tc_put_decap_handle(bp, flow_node);
	else if (flow->actions.flags & BNXT_TC_ACTION_FLAG_TUNNEL_ENCAP)
		bnxt_tc_put_encap_handle(bp, flow_node->encap_node);
}

static int bnxt_tc_get_tunnel_handle(struct bnxt *bp,
				     struct bnxt_tc_flow *flow,
				     struct bnxt_tc_flow_node *flow_node,
				     __le32 *tunnel_handle)
{
	if (flow->actions.flags & BNXT_TC_ACTION_FLAG_TUNNEL_DECAP)
		return bnxt_tc_get_decap_handle(bp, flow, flow_node,
						tunnel_handle);
	else if (flow->actions.flags & BNXT_TC_ACTION_FLAG_TUNNEL_ENCAP)
		return bnxt_tc_get_encap_handle(bp, flow, flow_node,
						tunnel_handle);
	else
		return 0;
}
static int __bnxt_tc_del_flow(struct bnxt *bp,
			      struct bnxt_tc_flow_node *flow_node)
{
	struct bnxt_tc_info *tc_info = bp->tc_info;
	int rc;

	/* send HWRM cmd to free the flow-id */
	bnxt_hwrm_cfa_flow_free(bp, flow_node);

	mutex_lock(&tc_info->lock);

	/* release references to any tunnel encap/decap nodes */
	bnxt_tc_put_tunnel_handle(bp, &flow_node->flow, flow_node);

	/* release reference to l2 node */
	bnxt_tc_put_l2_node(bp, flow_node);

	mutex_unlock(&tc_info->lock);

	rc = rhashtable_remove_fast(&tc_info->flow_table, &flow_node->node,
				    tc_info->flow_ht_params);
	if (rc)
		netdev_err(bp->dev, "Error: %s: rhashtable_remove_fast rc=%d\n",
			   __func__, rc);

	kfree_rcu(flow_node, rcu);
	return 0;
}

static void bnxt_tc_set_flow_dir(struct bnxt *bp, struct bnxt_tc_flow *flow,
				 u16 src_fid)
{
	/*指明流的方向*/
	flow->l2_key.dir = (bp->pf.fw_fid == src_fid) ? BNXT_DIR_RX : BNXT_DIR_TX;
}

static void bnxt_tc_set_src_fid(struct bnxt *bp, struct bnxt_tc_flow *flow,
				u16 src_fid)
{
	if (flow->actions.flags & BNXT_TC_ACTION_FLAG_TUNNEL_DECAP)
		flow->src_fid = bp->pf.fw_fid;
	else
		flow->src_fid = src_fid;
}

/* Add a new flow or replace an existing flow.
 * Notes on locking:
 * There are essentially two critical sections here.
 * 1. while adding a new flow
 *    a) lookup l2-key
 *    b) issue HWRM cmd and get flow_handle
 *    c) link l2-key with flow
 * 2. while deleting a flow
 *    a) unlinking l2-key from flow
 * A lock is needed to protect these two critical sections.
 *
 * The hash-tables are already protected by the rhashtable API.
 */
static int bnxt_tc_add_flow(struct bnxt *bp, u16 src_fid,
			    struct flow_cls_offload *tc_flow_cmd)
{
	struct bnxt_tc_flow_node *new_node, *old_node;
	struct bnxt_tc_info *tc_info = bp->tc_info;
	struct bnxt_tc_flow *flow;
	__le32 tunnel_handle = 0;
	__le16 ref_flow_handle;
	int rc;

	/* allocate memory for the new flow and it's node */
	new_node = kzalloc(sizeof(*new_node), GFP_KERNEL);
	if (!new_node) {
		rc = -ENOMEM;
		goto done;
	}
	new_node->cookie = tc_flow_cmd->cookie;
	flow = &new_node->flow;

	/*解析规则,获得flow*/
	rc = bnxt_tc_parse_flow(bp, tc_flow_cmd, flow);
	if (rc)
		goto free_node;

	bnxt_tc_set_src_fid(bp, flow, src_fid);
	bnxt_tc_set_flow_dir(bp, flow, flow->src_fid);

	if (!bnxt_tc_can_offload(bp, flow)) {
		/*规则不能卸载，报错*/
		rc = -EOPNOTSUPP;
		kfree_rcu(new_node, rcu);
		return rc;
	}

	/* If a flow exists with the same cookie, delete it */
	old_node = rhashtable_lookup_fast(&tc_info->flow_table,
					  &tc_flow_cmd->cookie,
					  tc_info->flow_ht_params);
	if (old_node)
		/*存在旧的flow,移除它（自硬件及hashtable中均移除）*/
		__bnxt_tc_del_flow(bp, old_node);

	/* Check if the L2 part of the flow has been offloaded already.
	 * If so, bump up it's refcnt and get it's reference handle.
	 */
	mutex_lock(&tc_info->lock);
	rc = bnxt_tc_get_ref_flow_handle(bp, flow, new_node, &ref_flow_handle);
	if (rc)
		goto unlock;

	/* If the flow involves tunnel encap/decap, get tunnel_handle */
	rc = bnxt_tc_get_tunnel_handle(bp, flow, new_node, &tunnel_handle);
	if (rc)
		goto put_l2;

	/* send HWRM cmd to alloc the flow */
	rc = bnxt_hwrm_cfa_flow_alloc(bp, flow, ref_flow_handle,
				      tunnel_handle, new_node);/*向fw申请并下发flow*/
	if (rc)
		goto put_tunnel;

	flow->lastused = jiffies;
	spin_lock_init(&flow->stats_lock);
	/* add new flow to flow-table */
	rc = rhashtable_insert_fast(&tc_info->flow_table, &new_node->node,
				    tc_info->flow_ht_params);
	if (rc)
		goto hwrm_flow_free;

	mutex_unlock(&tc_info->lock);
	return 0;

hwrm_flow_free:
	bnxt_hwrm_cfa_flow_free(bp, new_node);
put_tunnel:
	bnxt_tc_put_tunnel_handle(bp, flow, new_node);
put_l2:
	bnxt_tc_put_l2_node(bp, new_node);
unlock:
	mutex_unlock(&tc_info->lock);
free_node:
	kfree_rcu(new_node, rcu);
done:
	netdev_err(bp->dev, "Error: %s: cookie=0x%lx error=%d\n",
		   __func__, tc_flow_cmd->cookie, rc);
	return rc;
}

static int bnxt_tc_del_flow(struct bnxt *bp,
			    struct flow_cls_offload *tc_flow_cmd)
{
	struct bnxt_tc_info *tc_info = bp->tc_info;
	struct bnxt_tc_flow_node *flow_node;

	flow_node = rhashtable_lookup_fast(&tc_info->flow_table,
					   &tc_flow_cmd->cookie,
					   tc_info->flow_ht_params);
	if (!flow_node)
		return -EINVAL;

	return __bnxt_tc_del_flow(bp, flow_node);
}

static int bnxt_tc_get_flow_stats(struct bnxt *bp,
				  struct flow_cls_offload *tc_flow_cmd)
{
	struct bnxt_tc_flow_stats stats, *curr_stats, *prev_stats;
	struct bnxt_tc_info *tc_info = bp->tc_info;
	struct bnxt_tc_flow_node *flow_node;
	struct bnxt_tc_flow *flow;
	unsigned long lastused;

	flow_node = rhashtable_lookup_fast(&tc_info->flow_table,
					   &tc_flow_cmd->cookie,
					   tc_info->flow_ht_params);
	if (!flow_node)
		return -1;

	flow = &flow_node->flow;
	curr_stats = &flow->stats;
	prev_stats = &flow->prev_stats;

	spin_lock(&flow->stats_lock);
	stats.packets = curr_stats->packets - prev_stats->packets;
	stats.bytes = curr_stats->bytes - prev_stats->bytes;
	*prev_stats = *curr_stats;
	lastused = flow->lastused;
	spin_unlock(&flow->stats_lock);

	flow_stats_update(&tc_flow_cmd->stats, stats.bytes, stats.packets, 0,
			  lastused, FLOW_ACTION_HW_STATS_DELAYED);
	return 0;
}

static void bnxt_fill_cfa_stats_req(struct bnxt *bp,
				    struct bnxt_tc_flow_node *flow_node,
				    __le16 *flow_handle, __le32 *flow_id)
{
	u16 handle;

	if (bp->fw_cap & BNXT_FW_CAP_OVS_64BIT_HANDLE) {
		*flow_id = flow_node->flow_id;

		/* If flow_id is used to fetch flow stats then:
		 * 1. lower 12 bits of flow_handle must be set to all 1s.
		 * 2. 15th bit of flow_handle must specify the flow
		 *    direction (TX/RX).
		 */
		if (flow_node->flow.l2_key.dir == BNXT_DIR_RX)
			handle = CFA_FLOW_INFO_REQ_FLOW_HANDLE_DIR_RX |
				 CFA_FLOW_INFO_REQ_FLOW_HANDLE_MAX_MASK;
		else
			handle = CFA_FLOW_INFO_REQ_FLOW_HANDLE_MAX_MASK;

		*flow_handle = cpu_to_le16(handle);
	} else {
		*flow_handle = flow_node->flow_handle;
	}
}

static int
bnxt_hwrm_cfa_flow_stats_get(struct bnxt *bp, int num_flows,
			     struct bnxt_tc_stats_batch stats_batch[])
{
	struct hwrm_cfa_flow_stats_output *resp;
	struct hwrm_cfa_flow_stats_input *req;
	__le16 *req_flow_handles;
	__le32 *req_flow_ids;
	int rc, i;

	rc = hwrm_req_init(bp, req, HWRM_CFA_FLOW_STATS);
	if (rc)
		goto exit;

	req_flow_handles = &req->flow_handle_0;
	req_flow_ids = &req->flow_id_0;

	req->num_flows = cpu_to_le16(num_flows);
	for (i = 0; i < num_flows; i++) {
		struct bnxt_tc_flow_node *flow_node = stats_batch[i].flow_node;

		bnxt_fill_cfa_stats_req(bp, flow_node,
					&req_flow_handles[i], &req_flow_ids[i]);
	}

	resp = hwrm_req_hold(bp, req);
	rc = hwrm_req_send(bp, req);
	if (!rc) {
		__le64 *resp_packets;
		__le64 *resp_bytes;

		resp_packets = &resp->packet_0;
		resp_bytes = &resp->byte_0;

		for (i = 0; i < num_flows; i++) {
			stats_batch[i].hw_stats.packets =
						le64_to_cpu(resp_packets[i]);
			stats_batch[i].hw_stats.bytes =
						le64_to_cpu(resp_bytes[i]);
		}
	}
	hwrm_req_drop(bp, req);
exit:
	if (rc)
		netdev_info(bp->dev, "error rc=%d\n", rc);

	return rc;
}

/* Add val to accum while handling a possible wraparound
 * of val. Eventhough val is of type u64, its actual width
 * is denoted by mask and will wrap-around beyond that width.
 */
static void accumulate_val(u64 *accum, u64 val, u64 mask)
{
#define low_bits(x, mask)		((x) & (mask))
#define high_bits(x, mask)		((x) & ~(mask))
	bool wrapped = val < low_bits(*accum, mask);

	*accum = high_bits(*accum, mask) + val;
	if (wrapped)
		*accum += (mask + 1);
}

/* The HW counters' width is much less than 64bits.
 * Handle possible wrap-around while updating the stat counters
 */
static void bnxt_flow_stats_accum(struct bnxt_tc_info *tc_info,
				  struct bnxt_tc_flow_stats *acc_stats,
				  struct bnxt_tc_flow_stats *hw_stats)
{
	accumulate_val(&acc_stats->bytes, hw_stats->bytes, tc_info->bytes_mask);
	accumulate_val(&acc_stats->packets, hw_stats->packets,
		       tc_info->packets_mask);
}

static int
bnxt_tc_flow_stats_batch_update(struct bnxt *bp, int num_flows,
				struct bnxt_tc_stats_batch stats_batch[])
{
	struct bnxt_tc_info *tc_info = bp->tc_info;
	int rc, i;

	rc = bnxt_hwrm_cfa_flow_stats_get(bp, num_flows, stats_batch);
	if (rc)
		return rc;

	for (i = 0; i < num_flows; i++) {
		struct bnxt_tc_flow_node *flow_node = stats_batch[i].flow_node;
		struct bnxt_tc_flow *flow = &flow_node->flow;

		spin_lock(&flow->stats_lock);
		bnxt_flow_stats_accum(tc_info, &flow->stats,
				      &stats_batch[i].hw_stats);
		if (flow->stats.packets != flow->prev_stats.packets)
			flow->lastused = jiffies;
		spin_unlock(&flow->stats_lock);
	}

	return 0;
}

static int
bnxt_tc_flow_stats_batch_prep(struct bnxt *bp,
			      struct bnxt_tc_stats_batch stats_batch[],
			      int *num_flows)
{
	struct bnxt_tc_info *tc_info = bp->tc_info;
	struct rhashtable_iter *iter = &tc_info->iter;
	void *flow_node;
	int rc, i;

	rhashtable_walk_start(iter);

	rc = 0;
	for (i = 0; i < BNXT_FLOW_STATS_BATCH_MAX; i++) {
		flow_node = rhashtable_walk_next(iter);
		if (IS_ERR(flow_node)) {
			i = 0;
			if (PTR_ERR(flow_node) == -EAGAIN) {
				continue;
			} else {
				rc = PTR_ERR(flow_node);
				goto done;
			}
		}

		/* No more flows */
		if (!flow_node)
			goto done;

		stats_batch[i].flow_node = flow_node;
	}
done:
	rhashtable_walk_stop(iter);
	*num_flows = i;
	return rc;
}

void bnxt_tc_flow_stats_work(struct bnxt *bp)
{
	struct bnxt_tc_info *tc_info = bp->tc_info;
	int num_flows, rc;

	num_flows = atomic_read(&tc_info->flow_table.nelems);
	if (!num_flows)
		return;

	rhashtable_walk_enter(&tc_info->flow_table, &tc_info->iter);

	/*遍历flow_table中所有flow,自fw中获取flow对应统计数*/
	for (;;) {
		rc = bnxt_tc_flow_stats_batch_prep(bp, tc_info->stats_batch,
						   &num_flows);
		if (rc) {
			if (rc == -EAGAIN)
				continue;
			break;
		}

		if (!num_flows)
			break;

		bnxt_tc_flow_stats_batch_update(bp, num_flows,
						tc_info->stats_batch);
	}

	rhashtable_walk_exit(&tc_info->iter);
}

int bnxt_tc_setup_flower(struct bnxt *bp, u16 src_fid,
			 struct flow_cls_offload *cls_flower)
{
	switch (cls_flower->command) {
	case FLOW_CLS_REPLACE:
		/*flower规则增删除*/
		return bnxt_tc_add_flow(bp, src_fid, cls_flower);
	case FLOW_CLS_DESTROY:
		return bnxt_tc_del_flow(bp, cls_flower);
	case FLOW_CLS_STATS:
		return bnxt_tc_get_flow_stats(bp, cls_flower);
	default:
		return -EOPNOTSUPP;
	}
}

/*间接的block回调*/
static int bnxt_tc_setup_indr_block_cb(enum tc_setup_type type,
				       void *type_data, void *cb_priv)
{
	struct bnxt_flower_indr_block_cb_priv *priv = cb_priv;
	struct flow_cls_offload *flower = type_data;
	struct bnxt *bp = priv->bp;

	if (!tc_cls_can_offload_and_chain0(bp->dev, type_data))
		return -EOPNOTSUPP;

	switch (type) {
	case TC_SETUP_CLSFLOWER:
		return bnxt_tc_setup_flower(bp, bp->pf.fw_fid, flower);
	default:
		return -EOPNOTSUPP;
	}
}

static struct bnxt_flower_indr_block_cb_priv *
bnxt_tc_indr_block_cb_lookup(struct bnxt *bp, struct net_device *netdev)
{
	struct bnxt_flower_indr_block_cb_priv *cb_priv;

	list_for_each_entry(cb_priv, &bp->tc_indr_block_list, list)
		if (cb_priv->tunnel_netdev == netdev)
			return cb_priv;

	return NULL;
}

static void bnxt_tc_setup_indr_rel(void *cb_priv)
{
	struct bnxt_flower_indr_block_cb_priv *priv = cb_priv;

	list_del(&priv->list);
	kfree(priv);
}

static int bnxt_tc_setup_indr_block(struct net_device *netdev, struct Qdisc *sch, struct bnxt *bp,
				    struct flow_block_offload *f, void *data,
				    void (*cleanup)(struct flow_block_cb *block_cb))
{
	struct bnxt_flower_indr_block_cb_priv *cb_priv;
	struct flow_block_cb *block_cb;

	//当前仅支持ingress方向的offload
	if (f->binder_type != FLOW_BLOCK_BINDER_TYPE_CLSACT_INGRESS)
		return -EOPNOTSUPP;

	switch (f->command) {
	case FLOW_BLOCK_BIND:
		cb_priv = kmalloc(sizeof(*cb_priv), GFP_KERNEL);
		if (!cb_priv)
			return -ENOMEM;

		cb_priv->tunnel_netdev = netdev;
		cb_priv->bp = bp;
		list_add(&cb_priv->list, &bp->tc_indr_block_list);

		/*申请并构造block_cb*/
		block_cb = flow_indr_block_cb_alloc(bnxt_tc_setup_indr_block_cb,
						    cb_priv, cb_priv,
						    bnxt_tc_setup_indr_rel, f,
						    netdev, sch, data, bp, cleanup);
		if (IS_ERR(block_cb)) {
			list_del(&cb_priv->list);
			kfree(cb_priv);
			return PTR_ERR(block_cb);
		}

		/*将block_cb挂接在flow_block_offload*/
		flow_block_cb_add(block_cb, f);
		list_add_tail(&block_cb->driver_list, &bnxt_block_cb_list);
		break;
	case FLOW_BLOCK_UNBIND:
		cb_priv = bnxt_tc_indr_block_cb_lookup(bp, netdev);
		if (!cb_priv)
			return -ENOENT;

		block_cb = flow_block_cb_lookup(f->block,
						bnxt_tc_setup_indr_block_cb,
						cb_priv);
		if (!block_cb)
			return -ENOENT;

		flow_indr_block_cb_remove(block_cb, f);
		list_del(&block_cb->driver_list);
		break;
	default:
		return -EOPNOTSUPP;
	}
	return 0;
}

/*如果netdev为vxlan设备，则容许offload*/
static bool bnxt_is_netdev_indr_offload(struct net_device *netdev)
{
	return netif_is_vxlan(netdev);
}

static int bnxt_tc_setup_indr_cb(struct net_device *netdev, struct Qdisc *sch, void *cb_priv,
				 enum tc_setup_type type, void *type_data,
				 void *data,
				 void (*cleanup)(struct flow_block_cb *block_cb))
{
    	/*此netdev如不支持offload,则直接返回*/
	if (!netdev || !bnxt_is_netdev_indr_offload(netdev))
		return -EOPNOTSUPP;

	switch (type) {
	case TC_SETUP_BLOCK:
		return bnxt_tc_setup_indr_block(netdev, sch, cb_priv, type_data, data, cleanup);
	default:
		break;
	}

	return -EOPNOTSUPP;
}

static const struct rhashtable_params bnxt_tc_flow_ht_params = {
	.head_offset = offsetof(struct bnxt_tc_flow_node, node),
	.key_offset = offsetof(struct bnxt_tc_flow_node, cookie),
	.key_len = sizeof(((struct bnxt_tc_flow_node *)0)->cookie),
	.automatic_shrinking = true
};

static const struct rhashtable_params bnxt_tc_l2_ht_params = {
	.head_offset = offsetof(struct bnxt_tc_l2_node, node),
	.key_offset = offsetof(struct bnxt_tc_l2_node, key),
	.key_len = BNXT_TC_L2_KEY_LEN,
	.automatic_shrinking = true
};

static const struct rhashtable_params bnxt_tc_decap_l2_ht_params = {
	.head_offset = offsetof(struct bnxt_tc_l2_node, node),
	.key_offset = offsetof(struct bnxt_tc_l2_node, key),
	.key_len = BNXT_TC_L2_KEY_LEN,
	.automatic_shrinking = true
};

static const struct rhashtable_params bnxt_tc_tunnel_ht_params = {
	.head_offset = offsetof(struct bnxt_tc_tunnel_node, node),
	.key_offset = offsetof(struct bnxt_tc_tunnel_node, key),
	.key_len = sizeof(struct ip_tunnel_key),
	.automatic_shrinking = true
};

/* convert counter width in bits to a mask */
#define mask(width)		((u64)~0 >> (64 - (width)))

int bnxt_init_tc(struct bnxt *bp)
{
	struct bnxt_tc_info *tc_info;
	int rc;

	if (bp->hwrm_spec_code < 0x10803)
	    /*fw无法支持tc flower offload*/
		return 0;

	tc_info = kzalloc(sizeof(*tc_info), GFP_KERNEL);
	if (!tc_info)
		return -ENOMEM;
	mutex_init(&tc_info->lock);

	/* Counter widths are programmed by FW */
	tc_info->bytes_mask = mask(36);
	tc_info->packets_mask = mask(28);

	tc_info->flow_ht_params = bnxt_tc_flow_ht_params;
	rc = rhashtable_init(&tc_info->flow_table, &tc_info->flow_ht_params);
	if (rc)
		goto free_tc_info;

	tc_info->l2_ht_params = bnxt_tc_l2_ht_params;
	rc = rhashtable_init(&tc_info->l2_table, &tc_info->l2_ht_params);
	if (rc)
		goto destroy_flow_table;

	tc_info->decap_l2_ht_params = bnxt_tc_decap_l2_ht_params;
	rc = rhashtable_init(&tc_info->decap_l2_table,
			     &tc_info->decap_l2_ht_params);
	if (rc)
		goto destroy_l2_table;

	tc_info->decap_ht_params = bnxt_tc_tunnel_ht_params;
	rc = rhashtable_init(&tc_info->decap_table,
			     &tc_info->decap_ht_params);
	if (rc)
		goto destroy_decap_l2_table;

	tc_info->encap_ht_params = bnxt_tc_tunnel_ht_params;
	rc = rhashtable_init(&tc_info->encap_table,
			     &tc_info->encap_ht_params);
	if (rc)
		goto destroy_decap_table;

	tc_info->enabled = true;
	bp->dev->hw_features |= NETIF_F_HW_TC;
	bp->dev->features |= NETIF_F_HW_TC;
	bp->tc_info = tc_info;

	/* init indirect block notifications */
	INIT_LIST_HEAD(&bp->tc_indr_block_list);

	/*注册间接的dev tc_block_setup回调*/
	rc = flow_indr_dev_register(bnxt_tc_setup_indr_cb, bp);
	if (!rc)
		return 0;

	rhashtable_destroy(&tc_info->encap_table);

destroy_decap_table:
	rhashtable_destroy(&tc_info->decap_table);
destroy_decap_l2_table:
	rhashtable_destroy(&tc_info->decap_l2_table);
destroy_l2_table:
	rhashtable_destroy(&tc_info->l2_table);
destroy_flow_table:
	rhashtable_destroy(&tc_info->flow_table);
free_tc_info:
	kfree(tc_info);
	bp->tc_info = NULL;
	return rc;
}

void bnxt_shutdown_tc(struct bnxt *bp)
{
	struct bnxt_tc_info *tc_info = bp->tc_info;

	if (!bnxt_tc_flower_enabled(bp))
		return;

	flow_indr_dev_unregister(bnxt_tc_setup_indr_cb, bp,
				 bnxt_tc_setup_indr_rel);
	rhashtable_destroy(&tc_info->flow_table);
	rhashtable_destroy(&tc_info->l2_table);
	rhashtable_destroy(&tc_info->decap_l2_table);
	rhashtable_destroy(&tc_info->decap_table);
	rhashtable_destroy(&tc_info->encap_table);
	kfree(tc_info);
	bp->tc_info = NULL;
}<|MERGE_RESOLUTION|>--- conflicted
+++ resolved
@@ -382,12 +382,8 @@
 			      struct bnxt_tc_flow *flow)
 {
 	struct flow_rule *rule = flow_cls_offload_flow_rule(tc_flow_cmd);
-<<<<<<< HEAD
+	struct netlink_ext_ack *extack = tc_flow_cmd->common.extack;
 	struct flow_dissector *dissector = rule->match.dissector;/*取match字段*/
-=======
-	struct netlink_ext_ack *extack = tc_flow_cmd->common.extack;
-	struct flow_dissector *dissector = rule->match.dissector;
->>>>>>> 155a3c00
 
 	/* KEY_CONTROL and KEY_BASIC are needed for forming a meaningful key */
 	if ((dissector->used_keys & BIT_ULL(FLOW_DISSECTOR_KEY_CONTROL)) == 0 ||
