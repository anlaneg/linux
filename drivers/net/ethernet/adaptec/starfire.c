/* starfire.c: Linux device driver for the Adaptec Starfire network adapter. */
/*
	Written 1998-2000 by Donald Becker.

	Current maintainer is Ion Badulescu <ionut ta badula tod org>. Please
	send all bug reports to me, and not to Donald Becker, as this code
	has been heavily modified from Donald's original version.

	This software may be used and distributed according to the terms of
	the GNU General Public License (GPL), incorporated herein by reference.
	Drivers based on or derived from this code fall under the GPL and must
	retain the authorship, copyright and license notice.  This file is not
	a complete program and may only be used when the entire operating
	system is licensed under the GPL.

	The information below comes from Donald Becker's original driver:

	The author may be reached as becker@scyld.com, or C/O
	Scyld Computing Corporation
	410 Severn Ave., Suite 210
	Annapolis MD 21403

	Support and updates available at
	http://www.scyld.com/network/starfire.html
	[link no longer provides useful info -jgarzik]

*/

#define DRV_NAME	"starfire"

#include <linux/interrupt.h>
#include <linux/module.h>
#include <linux/kernel.h>
#include <linux/pci.h>
#include <linux/netdevice.h>
#include <linux/etherdevice.h>
#include <linux/init.h>
#include <linux/delay.h>
#include <linux/crc32.h>
#include <linux/ethtool.h>
#include <linux/mii.h>
#include <linux/if_vlan.h>
#include <linux/mm.h>
#include <linux/firmware.h>
#include <asm/processor.h>		/* Processor type for cache alignment. */
#include <linux/uaccess.h>
#include <asm/io.h>

/*
 * The current frame processor firmware fails to checksum a fragment
 * of length 1. If and when this is fixed, the #define below can be removed.
 */
#define HAS_BROKEN_FIRMWARE

/*
 * If using the broken firmware, data must be padded to the next 32-bit boundary.
 */
#ifdef HAS_BROKEN_FIRMWARE
#define PADDING_MASK 3
#endif

/*
 * Define this if using the driver with the zero-copy patch
 */
#define ZEROCOPY

#if IS_ENABLED(CONFIG_VLAN_8021Q)
#define VLAN_SUPPORT
#endif

/* The user-configurable values.
   These may be modified when a driver module is loaded.*/

/* Used for tuning interrupt latency vs. overhead. */
static int intr_latency;
static int small_frames;

static int debug = 1;			/* 1 normal messages, 0 quiet .. 7 verbose. */
static int max_interrupt_work = 20;
static int mtu;
/* Maximum number of multicast addresses to filter (vs. rx-all-multicast).
   The Starfire has a 512 element hash table based on the Ethernet CRC. */
static const int multicast_filter_limit = 512;
/* Whether to do TCP/UDP checksums in hardware */
static int enable_hw_cksum = 1;

#define PKT_BUF_SZ	1536		/* Size of each temporary Rx buffer.*/
/*
 * Set the copy breakpoint for the copy-only-tiny-frames scheme.
 * Setting to > 1518 effectively disables this feature.
 *
 * NOTE:
 * The ia64 doesn't allow for unaligned loads even of integers being
 * misaligned on a 2 byte boundary. Thus always force copying of
 * packets as the starfire doesn't allow for misaligned DMAs ;-(
 * 23/10/2000 - Jes
 *
 * The Alpha and the Sparc don't like unaligned loads, either. On Sparc64,
 * at least, having unaligned frames leads to a rather serious performance
 * penalty. -Ion
 */
#if defined(__ia64__) || defined(__alpha__) || defined(__sparc__)
static int rx_copybreak = PKT_BUF_SZ;
#else
static int rx_copybreak /* = 0 */;
#endif

/* PCI DMA burst size -- on sparc64 we want to force it to 64 bytes, on the others the default of 128 is fine. */
#ifdef __sparc__
#define DMA_BURST_SIZE 64
#else
#define DMA_BURST_SIZE 128
#endif

/* Operational parameters that are set at compile time. */

/* The "native" ring sizes are either 256 or 2048.
   However in some modes a descriptor may be marked to wrap the ring earlier.
*/
#define RX_RING_SIZE	256
#define TX_RING_SIZE	32
/* The completion queues are fixed at 1024 entries i.e. 4K or 8KB. */
#define DONE_Q_SIZE	1024
/* All queues must be aligned on a 256-byte boundary */
#define QUEUE_ALIGN	256

#if RX_RING_SIZE > 256
#define RX_Q_ENTRIES Rx2048QEntries
#else
#define RX_Q_ENTRIES Rx256QEntries
#endif

/* Operational parameters that usually are not changed. */
/* Time in jiffies before concluding the transmitter is hung. */
#define TX_TIMEOUT	(2 * HZ)

#ifdef CONFIG_ARCH_DMA_ADDR_T_64BIT
/* 64-bit dma_addr_t */
#define ADDR_64BITS	/* This chip uses 64 bit addresses. */
#define netdrv_addr_t __le64
#define cpu_to_dma(x) cpu_to_le64(x)
#define dma_to_cpu(x) le64_to_cpu(x)
#define RX_DESC_Q_ADDR_SIZE RxDescQAddr64bit
#define TX_DESC_Q_ADDR_SIZE TxDescQAddr64bit
#define RX_COMPL_Q_ADDR_SIZE RxComplQAddr64bit
#define TX_COMPL_Q_ADDR_SIZE TxComplQAddr64bit
#define RX_DESC_ADDR_SIZE RxDescAddr64bit
#else  /* 32-bit dma_addr_t */
#define netdrv_addr_t __le32
#define cpu_to_dma(x) cpu_to_le32(x)
#define dma_to_cpu(x) le32_to_cpu(x)
#define RX_DESC_Q_ADDR_SIZE RxDescQAddr32bit
#define TX_DESC_Q_ADDR_SIZE TxDescQAddr32bit
#define RX_COMPL_Q_ADDR_SIZE RxComplQAddr32bit
#define TX_COMPL_Q_ADDR_SIZE TxComplQAddr32bit
#define RX_DESC_ADDR_SIZE RxDescAddr32bit
#endif

#define skb_first_frag_len(skb)	skb_headlen(skb)
#define skb_num_frags(skb) (skb_shinfo(skb)->nr_frags + 1)

/* Firmware names */
#define FIRMWARE_RX	"adaptec/starfire_rx.bin"
#define FIRMWARE_TX	"adaptec/starfire_tx.bin"

MODULE_AUTHOR("Donald Becker <becker@scyld.com>");
MODULE_DESCRIPTION("Adaptec Starfire Ethernet driver");
MODULE_LICENSE("GPL");
MODULE_FIRMWARE(FIRMWARE_RX);
MODULE_FIRMWARE(FIRMWARE_TX);

module_param(max_interrupt_work, int, 0);
module_param(mtu, int, 0);
module_param(debug, int, 0);
module_param(rx_copybreak, int, 0);
module_param(intr_latency, int, 0);
module_param(small_frames, int, 0);
module_param(enable_hw_cksum, int, 0);
MODULE_PARM_DESC(max_interrupt_work, "Maximum events handled per interrupt");
MODULE_PARM_DESC(mtu, "MTU (all boards)");
MODULE_PARM_DESC(debug, "Debug level (0-6)");
MODULE_PARM_DESC(rx_copybreak, "Copy breakpoint for copy-only-tiny-frames");
MODULE_PARM_DESC(intr_latency, "Maximum interrupt latency, in microseconds");
MODULE_PARM_DESC(small_frames, "Maximum size of receive frames that bypass interrupt latency (0,64,128,256,512)");
MODULE_PARM_DESC(enable_hw_cksum, "Enable/disable hardware cksum support (0/1)");

/*
				Theory of Operation

I. Board Compatibility

This driver is for the Adaptec 6915 "Starfire" 64 bit PCI Ethernet adapter.

II. Board-specific settings

III. Driver operation

IIIa. Ring buffers

The Starfire hardware uses multiple fixed-size descriptor queues/rings.  The
ring sizes are set fixed by the hardware, but may optionally be wrapped
earlier by the END bit in the descriptor.
This driver uses that hardware queue size for the Rx ring, where a large
number of entries has no ill effect beyond increases the potential backlog.
The Tx ring is wrapped with the END bit, since a large hardware Tx queue
disables the queue layer priority ordering and we have no mechanism to
utilize the hardware two-level priority queue.  When modifying the
RX/TX_RING_SIZE pay close attention to page sizes and the ring-empty warning
levels.

IIIb/c. Transmit/Receive Structure

See the Adaptec manual for the many possible structures, and options for
each structure.  There are far too many to document all of them here.

For transmit this driver uses type 0/1 transmit descriptors (depending
on the 32/64 bitness of the architecture), and relies on automatic
minimum-length padding.  It does not use the completion queue
consumer index, but instead checks for non-zero status entries.

For receive this driver uses type 2/3 receive descriptors.  The driver
allocates full frame size skbuffs for the Rx ring buffers, so all frames
should fit in a single descriptor.  The driver does not use the completion
queue consumer index, but instead checks for non-zero status entries.

When an incoming frame is less than RX_COPYBREAK bytes long, a fresh skbuff
is allocated and the frame is copied to the new skbuff.  When the incoming
frame is larger, the skbuff is passed directly up the protocol stack.
Buffers consumed this way are replaced by newly allocated skbuffs in a later
phase of receive.

A notable aspect of operation is that unaligned buffers are not permitted by
the Starfire hardware.  Thus the IP header at offset 14 in an ethernet frame
isn't longword aligned, which may cause problems on some machine
e.g. Alphas and IA64. For these architectures, the driver is forced to copy
the frame into a new skbuff unconditionally. Copied frames are put into the
skbuff at an offset of "+2", thus 16-byte aligning the IP header.

IIId. Synchronization

The driver runs as two independent, single-threaded flows of control.  One
is the send-packet routine, which enforces single-threaded use by the
dev->tbusy flag.  The other thread is the interrupt handler, which is single
threaded by the hardware and interrupt handling software.

The send packet thread has partial control over the Tx ring and the netif_queue
status. If the number of free Tx slots in the ring falls below a certain number
(currently hardcoded to 4), it signals the upper layer to stop the queue.

The interrupt handler has exclusive control over the Rx ring and records stats
from the Tx ring.  After reaping the stats, it marks the Tx queue entry as
empty by incrementing the dirty_tx mark. Iff the netif_queue is stopped and the
number of free Tx slow is above the threshold, it signals the upper layer to
restart the queue.

IV. Notes

IVb. References

The Adaptec Starfire manuals, available only from Adaptec.
http://www.scyld.com/expert/100mbps.html
http://www.scyld.com/expert/NWay.html

IVc. Errata

- StopOnPerr is broken, don't enable
- Hardware ethernet padding exposes random data, perform software padding
  instead (unverified -- works correctly for all the hardware I have)

*/



enum chip_capability_flags {CanHaveMII=1, };

enum chipset {
	CH_6915 = 0,
};

static const struct pci_device_id starfire_pci_tbl[] = {
	{ PCI_VDEVICE(ADAPTEC, 0x6915), CH_6915 },
	{ 0, }
};
MODULE_DEVICE_TABLE(pci, starfire_pci_tbl);

/* A chip capabilities table, matching the CH_xxx entries in xxx_pci_tbl[] above. */
static const struct chip_info {
	const char *name;
	int drv_flags;
} netdrv_tbl[] = {
	{ "Adaptec Starfire 6915", CanHaveMII },
};


/* Offsets to the device registers.
   Unlike software-only systems, device drivers interact with complex hardware.
   It's not useful to define symbolic names for every register bit in the
   device.  The name can only partially document the semantics and make
   the driver longer and more difficult to read.
   In general, only the important configuration values or bits changed
   multiple times should be defined symbolically.
*/
enum register_offsets {
	PCIDeviceConfig=0x50040, GenCtrl=0x50070, IntrTimerCtrl=0x50074,
	IntrClear=0x50080, IntrStatus=0x50084, IntrEnable=0x50088,
	MIICtrl=0x52000, TxStationAddr=0x50120, EEPROMCtrl=0x51000,
	GPIOCtrl=0x5008C, TxDescCtrl=0x50090,
	TxRingPtr=0x50098, HiPriTxRingPtr=0x50094, /* Low and High priority. */
	TxRingHiAddr=0x5009C,		/* 64 bit address extension. */
	TxProducerIdx=0x500A0, TxConsumerIdx=0x500A4,
	TxThreshold=0x500B0,
	CompletionHiAddr=0x500B4, TxCompletionAddr=0x500B8,
	RxCompletionAddr=0x500BC, RxCompletionQ2Addr=0x500C0,
	CompletionQConsumerIdx=0x500C4, RxDMACtrl=0x500D0,
	RxDescQCtrl=0x500D4, RxDescQHiAddr=0x500DC, RxDescQAddr=0x500E0,
	RxDescQIdx=0x500E8, RxDMAStatus=0x500F0, RxFilterMode=0x500F4,
	TxMode=0x55000, VlanType=0x55064,
	PerfFilterTable=0x56000, HashTable=0x56100,
	TxGfpMem=0x58000, RxGfpMem=0x5a000,
};

/*
 * Bits in the interrupt status/mask registers.
 * Warning: setting Intr[Ab]NormalSummary in the IntrEnable register
 * enables all the interrupt sources that are or'ed into those status bits.
 */
enum intr_status_bits {
	IntrLinkChange=0xf0000000, IntrStatsMax=0x08000000,
	IntrAbnormalSummary=0x02000000, IntrGeneralTimer=0x01000000,
	IntrSoftware=0x800000, IntrRxComplQ1Low=0x400000,
	IntrTxComplQLow=0x200000, IntrPCI=0x100000,
	IntrDMAErr=0x080000, IntrTxDataLow=0x040000,
	IntrRxComplQ2Low=0x020000, IntrRxDescQ1Low=0x010000,
	IntrNormalSummary=0x8000, IntrTxDone=0x4000,
	IntrTxDMADone=0x2000, IntrTxEmpty=0x1000,
	IntrEarlyRxQ2=0x0800, IntrEarlyRxQ1=0x0400,
	IntrRxQ2Done=0x0200, IntrRxQ1Done=0x0100,
	IntrRxGFPDead=0x80, IntrRxDescQ2Low=0x40,
	IntrNoTxCsum=0x20, IntrTxBadID=0x10,
	IntrHiPriTxBadID=0x08, IntrRxGfp=0x04,
	IntrTxGfp=0x02, IntrPCIPad=0x01,
	/* not quite bits */
	IntrRxDone=IntrRxQ2Done | IntrRxQ1Done,
	IntrRxEmpty=IntrRxDescQ1Low | IntrRxDescQ2Low,
	IntrNormalMask=0xff00, IntrAbnormalMask=0x3ff00fe,
};

/* Bits in the RxFilterMode register. */
enum rx_mode_bits {
	AcceptBroadcast=0x04, AcceptAllMulticast=0x02, AcceptAll=0x01,
	AcceptMulticast=0x10, PerfectFilter=0x40, HashFilter=0x30,
	PerfectFilterVlan=0x80, MinVLANPrio=0xE000, VlanMode=0x0200,
	WakeupOnGFP=0x0800,
};

/* Bits in the TxMode register */
enum tx_mode_bits {
	MiiSoftReset=0x8000, MIILoopback=0x4000,
	TxFlowEnable=0x0800, RxFlowEnable=0x0400,
	PadEnable=0x04, FullDuplex=0x02, HugeFrame=0x01,
};

/* Bits in the TxDescCtrl register. */
enum tx_ctrl_bits {
	TxDescSpaceUnlim=0x00, TxDescSpace32=0x10, TxDescSpace64=0x20,
	TxDescSpace128=0x30, TxDescSpace256=0x40,
	TxDescType0=0x00, TxDescType1=0x01, TxDescType2=0x02,
	TxDescType3=0x03, TxDescType4=0x04,
	TxNoDMACompletion=0x08,
	TxDescQAddr64bit=0x80, TxDescQAddr32bit=0,
	TxHiPriFIFOThreshShift=24, TxPadLenShift=16,
	TxDMABurstSizeShift=8,
};

/* Bits in the RxDescQCtrl register. */
enum rx_ctrl_bits {
	RxBufferLenShift=16, RxMinDescrThreshShift=0,
	RxPrefetchMode=0x8000, RxVariableQ=0x2000,
	Rx2048QEntries=0x4000, Rx256QEntries=0,
	RxDescAddr64bit=0x1000, RxDescAddr32bit=0,
	RxDescQAddr64bit=0x0100, RxDescQAddr32bit=0,
	RxDescSpace4=0x000, RxDescSpace8=0x100,
	RxDescSpace16=0x200, RxDescSpace32=0x300,
	RxDescSpace64=0x400, RxDescSpace128=0x500,
	RxConsumerWrEn=0x80,
};

/* Bits in the RxDMACtrl register. */
enum rx_dmactrl_bits {
	RxReportBadFrames=0x80000000, RxDMAShortFrames=0x40000000,
	RxDMABadFrames=0x20000000, RxDMACrcErrorFrames=0x10000000,
	RxDMAControlFrame=0x08000000, RxDMAPauseFrame=0x04000000,
	RxChecksumIgnore=0, RxChecksumRejectTCPUDP=0x02000000,
	RxChecksumRejectTCPOnly=0x01000000,
	RxCompletionQ2Enable=0x800000,
	RxDMAQ2Disable=0, RxDMAQ2FPOnly=0x100000,
	RxDMAQ2SmallPkt=0x200000, RxDMAQ2HighPrio=0x300000,
	RxDMAQ2NonIP=0x400000,
	RxUseBackupQueue=0x080000, RxDMACRC=0x040000,
	RxEarlyIntThreshShift=12, RxHighPrioThreshShift=8,
	RxBurstSizeShift=0,
};

/* Bits in the RxCompletionAddr register */
enum rx_compl_bits {
	RxComplQAddr64bit=0x80, RxComplQAddr32bit=0,
	RxComplProducerWrEn=0x40,
	RxComplType0=0x00, RxComplType1=0x10,
	RxComplType2=0x20, RxComplType3=0x30,
	RxComplThreshShift=0,
};

/* Bits in the TxCompletionAddr register */
enum tx_compl_bits {
	TxComplQAddr64bit=0x80, TxComplQAddr32bit=0,
	TxComplProducerWrEn=0x40,
	TxComplIntrStatus=0x20,
	CommonQueueMode=0x10,
	TxComplThreshShift=0,
};

/* Bits in the GenCtrl register */
enum gen_ctrl_bits {
	RxEnable=0x05, TxEnable=0x0a,
	RxGFPEnable=0x10, TxGFPEnable=0x20,
};

/* Bits in the IntrTimerCtrl register */
enum intr_ctrl_bits {
	Timer10X=0x800, EnableIntrMasking=0x60, SmallFrameBypass=0x100,
	SmallFrame64=0, SmallFrame128=0x200, SmallFrame256=0x400, SmallFrame512=0x600,
	IntrLatencyMask=0x1f,
};

/* The Rx and Tx buffer descriptors. */
struct starfire_rx_desc {
	netdrv_addr_t rxaddr;
};
enum rx_desc_bits {
	RxDescValid=1, RxDescEndRing=2,
};

/* Completion queue entry. */
struct short_rx_done_desc {
	__le32 status;			/* Low 16 bits is length. */
};
struct basic_rx_done_desc {
	__le32 status;			/* Low 16 bits is length. */
	__le16 vlanid;
	__le16 status2;
};
struct csum_rx_done_desc {
	__le32 status;			/* Low 16 bits is length. */
	__le16 csum;			/* Partial checksum */
	__le16 status2;
};
struct full_rx_done_desc {
	__le32 status;			/* Low 16 bits is length. */
	__le16 status3;
	__le16 status2;
	__le16 vlanid;
	__le16 csum;			/* partial checksum */
	__le32 timestamp;
};
/* XXX: this is ugly and I'm not sure it's worth the trouble -Ion */
#ifdef VLAN_SUPPORT
typedef struct full_rx_done_desc rx_done_desc;
#define RxComplType RxComplType3
#else  /* not VLAN_SUPPORT */
typedef struct csum_rx_done_desc rx_done_desc;
#define RxComplType RxComplType2
#endif /* not VLAN_SUPPORT */

enum rx_done_bits {
	RxOK=0x20000000, RxFIFOErr=0x10000000, RxBufQ2=0x08000000,
};

/* Type 1 Tx descriptor. */
struct starfire_tx_desc_1 {
	__le32 status;			/* Upper bits are status, lower 16 length. */
	__le32 addr;
};

/* Type 2 Tx descriptor. */
struct starfire_tx_desc_2 {
	__le32 status;			/* Upper bits are status, lower 16 length. */
	__le32 reserved;
	__le64 addr;
};

#ifdef ADDR_64BITS
typedef struct starfire_tx_desc_2 starfire_tx_desc;
#define TX_DESC_TYPE TxDescType2
#else  /* not ADDR_64BITS */
typedef struct starfire_tx_desc_1 starfire_tx_desc;
#define TX_DESC_TYPE TxDescType1
#endif /* not ADDR_64BITS */
#define TX_DESC_SPACING TxDescSpaceUnlim

enum tx_desc_bits {
	TxDescID=0xB0000000,
	TxCRCEn=0x01000000, TxDescIntr=0x08000000,
	TxRingWrap=0x04000000, TxCalTCP=0x02000000,
};
struct tx_done_desc {
	__le32 status;			/* timestamp, index. */
#if 0
	__le32 intrstatus;		/* interrupt status */
#endif
};

struct rx_ring_info {
	struct sk_buff *skb;
	dma_addr_t mapping;
};
struct tx_ring_info {
	struct sk_buff *skb;
	dma_addr_t mapping;
	unsigned int used_slots;
};

#define PHY_CNT		2
struct netdev_private {
	/* Descriptor rings first for alignment. */
	struct starfire_rx_desc *rx_ring;
	starfire_tx_desc *tx_ring;
	dma_addr_t rx_ring_dma;
	dma_addr_t tx_ring_dma;
	/* The addresses of rx/tx-in-place skbuffs. */
	struct rx_ring_info rx_info[RX_RING_SIZE];
	struct tx_ring_info tx_info[TX_RING_SIZE];
	/* Pointers to completion queues (full pages). */
	rx_done_desc *rx_done_q;
	dma_addr_t rx_done_q_dma;
	unsigned int rx_done;
	struct tx_done_desc *tx_done_q;
	dma_addr_t tx_done_q_dma;
	unsigned int tx_done;
	struct napi_struct napi;
	struct net_device *dev;
	struct pci_dev *pci_dev;
#ifdef VLAN_SUPPORT
	unsigned long active_vlans[BITS_TO_LONGS(VLAN_N_VID)];
#endif
	void *queue_mem;
	dma_addr_t queue_mem_dma;
	size_t queue_mem_size;

	/* Frequently used values: keep some adjacent for cache effect. */
	spinlock_t lock;
	unsigned int cur_rx, dirty_rx;	/* Producer/consumer ring indices */
	unsigned int cur_tx, dirty_tx, reap_tx;
	unsigned int rx_buf_sz;		/* Based on MTU+slack. */
	/* These values keep track of the transceiver/media in use. */
	int speed100;			/* Set if speed == 100MBit. */
	u32 tx_mode;
	u32 intr_timer_ctrl;
	u8 tx_threshold;
	/* MII transceiver section. */
	struct mii_if_info mii_if;		/* MII lib hooks/info */
	int phy_cnt;			/* MII device addresses. */
	unsigned char phys[PHY_CNT];	/* MII device addresses. */
	void __iomem *base;
};


static int	mdio_read(struct net_device *dev, int phy_id, int location);
static void	mdio_write(struct net_device *dev, int phy_id, int location, int value);
static int	netdev_open(struct net_device *dev);
static void	check_duplex(struct net_device *dev);
static void	tx_timeout(struct net_device *dev, unsigned int txqueue);
static void	init_ring(struct net_device *dev);
static netdev_tx_t start_tx(struct sk_buff *skb, struct net_device *dev);
static irqreturn_t intr_handler(int irq, void *dev_instance);
static void	netdev_error(struct net_device *dev, int intr_status);
static int	__netdev_rx(struct net_device *dev, int *quota);
static int	netdev_poll(struct napi_struct *napi, int budget);
static void	refill_rx_ring(struct net_device *dev);
static void	netdev_error(struct net_device *dev, int intr_status);
static void	set_rx_mode(struct net_device *dev);
static struct net_device_stats *get_stats(struct net_device *dev);
static int	netdev_ioctl(struct net_device *dev, struct ifreq *rq, int cmd);
static int	netdev_close(struct net_device *dev);
static void	netdev_media_change(struct net_device *dev);
static const struct ethtool_ops ethtool_ops;


#ifdef VLAN_SUPPORT
static int netdev_vlan_rx_add_vid(struct net_device *dev,
				  __be16 proto, u16 vid)
{
	struct netdev_private *np = netdev_priv(dev);

	spin_lock(&np->lock);
	if (debug > 1)
		printk("%s: Adding vlanid %d to vlan filter\n", dev->name, vid);
	set_bit(vid, np->active_vlans);
	set_rx_mode(dev);
	spin_unlock(&np->lock);

	return 0;
}

static int netdev_vlan_rx_kill_vid(struct net_device *dev,
				   __be16 proto, u16 vid)
{
	struct netdev_private *np = netdev_priv(dev);

	spin_lock(&np->lock);
	if (debug > 1)
		printk("%s: removing vlanid %d from vlan filter\n", dev->name, vid);
	clear_bit(vid, np->active_vlans);
	set_rx_mode(dev);
	spin_unlock(&np->lock);

	return 0;
}
#endif /* VLAN_SUPPORT */


static const struct net_device_ops netdev_ops = {
	.ndo_open		= netdev_open,
	.ndo_stop		= netdev_close,
	.ndo_start_xmit		= start_tx,
	.ndo_tx_timeout		= tx_timeout,
	.ndo_get_stats		= get_stats,
	.ndo_set_rx_mode	= set_rx_mode,
	.ndo_do_ioctl		= netdev_ioctl,
	.ndo_set_mac_address	= eth_mac_addr,
	.ndo_validate_addr	= eth_validate_addr,
#ifdef VLAN_SUPPORT
	.ndo_vlan_rx_add_vid	= netdev_vlan_rx_add_vid,
	.ndo_vlan_rx_kill_vid	= netdev_vlan_rx_kill_vid,
#endif
};

static int starfire_init_one(struct pci_dev *pdev,
			     const struct pci_device_id *ent)
{
	struct device *d = &pdev->dev;
	struct netdev_private *np;
	int i, irq, chip_idx = ent->driver_data;
	struct net_device *dev;
	long ioaddr;
	void __iomem *base;
	int drv_flags, io_size;
	int boguscnt;

	if (pci_enable_device (pdev))
		return -EIO;

	ioaddr = pci_resource_start(pdev, 0);
	io_size = pci_resource_len(pdev, 0);
	if (!ioaddr || ((pci_resource_flags(pdev, 0) & IORESOURCE_MEM) == 0)) {
		dev_err(d, "no PCI MEM resources, aborting\n");
		return -ENODEV;
	}

	dev = alloc_etherdev(sizeof(*np));
	if (!dev)
		return -ENOMEM;

	SET_NETDEV_DEV(dev, &pdev->dev);

	irq = pdev->irq;

	if (pci_request_regions (pdev, DRV_NAME)) {
		dev_err(d, "cannot reserve PCI resources, aborting\n");
		goto err_out_free_netdev;
	}

	base = ioremap(ioaddr, io_size);
	if (!base) {
		dev_err(d, "cannot remap %#x @ %#lx, aborting\n",
			io_size, ioaddr);
		goto err_out_free_res;
	}

	pci_set_master(pdev);

	/* enable MWI -- it vastly improves Rx performance on sparc64 */
	pci_try_set_mwi(pdev);

#ifdef ZEROCOPY
	/* Starfire can do TCP/UDP checksumming */
	if (enable_hw_cksum)
		dev->features |= NETIF_F_IP_CSUM | NETIF_F_SG;
#endif /* ZEROCOPY */

#ifdef VLAN_SUPPORT
	dev->features |= NETIF_F_HW_VLAN_CTAG_RX | NETIF_F_HW_VLAN_CTAG_FILTER;
#endif /* VLAN_RX_KILL_VID */
#ifdef ADDR_64BITS
	dev->features |= NETIF_F_HIGHDMA;
#endif /* ADDR_64BITS */

	/* Serial EEPROM reads are hidden by the hardware. */
	for (i = 0; i < 6; i++)
		dev->dev_addr[i] = readb(base + EEPROMCtrl + 20 - i);

#if ! defined(final_version) /* Dump the EEPROM contents during development. */
	if (debug > 4)
		for (i = 0; i < 0x20; i++)
			printk("%2.2x%s",
			       (unsigned int)readb(base + EEPROMCtrl + i),
			       i % 16 != 15 ? " " : "\n");
#endif

	/* Issue soft reset */
	writel(MiiSoftReset, base + TxMode);
	udelay(1000);
	writel(0, base + TxMode);

	/* Reset the chip to erase previous misconfiguration. */
	writel(1, base + PCIDeviceConfig);
	boguscnt = 1000;
	while (--boguscnt > 0) {
		udelay(10);
		if ((readl(base + PCIDeviceConfig) & 1) == 0)
			break;
	}
	if (boguscnt == 0)
		printk("%s: chipset reset never completed!\n", dev->name);
	/* wait a little longer */
	udelay(1000);

	np = netdev_priv(dev);
	np->dev = dev;
	np->base = base;
	spin_lock_init(&np->lock);
	pci_set_drvdata(pdev, dev);

	np->pci_dev = pdev;

	np->mii_if.dev = dev;
	np->mii_if.mdio_read = mdio_read;
	np->mii_if.mdio_write = mdio_write;
	np->mii_if.phy_id_mask = 0x1f;
	np->mii_if.reg_num_mask = 0x1f;

	drv_flags = netdrv_tbl[chip_idx].drv_flags;

	np->speed100 = 1;

	/* timer resolution is 128 * 0.8us */
	np->intr_timer_ctrl = (((intr_latency * 10) / 1024) & IntrLatencyMask) |
		Timer10X | EnableIntrMasking;

	if (small_frames > 0) {
		np->intr_timer_ctrl |= SmallFrameBypass;
		switch (small_frames) {
		case 1 ... 64:
			np->intr_timer_ctrl |= SmallFrame64;
			break;
		case 65 ... 128:
			np->intr_timer_ctrl |= SmallFrame128;
			break;
		case 129 ... 256:
			np->intr_timer_ctrl |= SmallFrame256;
			break;
		default:
			np->intr_timer_ctrl |= SmallFrame512;
			if (small_frames > 512)
				printk("Adjusting small_frames down to 512\n");
			break;
		}
	}

	dev->netdev_ops = &netdev_ops;
	dev->watchdog_timeo = TX_TIMEOUT;
	dev->ethtool_ops = &ethtool_ops;

	netif_napi_add(dev, &np->napi, netdev_poll, max_interrupt_work);

	if (mtu)
		dev->mtu = mtu;

	if (register_netdev(dev))
		goto err_out_cleardev;

	printk(KERN_INFO "%s: %s at %p, %pM, IRQ %d.\n",
	       dev->name, netdrv_tbl[chip_idx].name, base,
	       dev->dev_addr, irq);

	if (drv_flags & CanHaveMII) {
		int phy, phy_idx = 0;
		int mii_status;
		for (phy = 0; phy < 32 && phy_idx < PHY_CNT; phy++) {
			mdio_write(dev, phy, MII_BMCR, BMCR_RESET);
			msleep(100);
			boguscnt = 1000;
			while (--boguscnt > 0)
				if ((mdio_read(dev, phy, MII_BMCR) & BMCR_RESET) == 0)
					break;
			if (boguscnt == 0) {
				printk("%s: PHY#%d reset never completed!\n", dev->name, phy);
				continue;
			}
			mii_status = mdio_read(dev, phy, MII_BMSR);
			if (mii_status != 0) {
				np->phys[phy_idx++] = phy;
				np->mii_if.advertising = mdio_read(dev, phy, MII_ADVERTISE);
				printk(KERN_INFO "%s: MII PHY found at address %d, status "
					   "%#4.4x advertising %#4.4x.\n",
					   dev->name, phy, mii_status, np->mii_if.advertising);
				/* there can be only one PHY on-board */
				break;
			}
		}
		np->phy_cnt = phy_idx;
		if (np->phy_cnt > 0)
			np->mii_if.phy_id = np->phys[0];
		else
			memset(&np->mii_if, 0, sizeof(np->mii_if));
	}

	printk(KERN_INFO "%s: scatter-gather and hardware TCP cksumming %s.\n",
	       dev->name, enable_hw_cksum ? "enabled" : "disabled");
	return 0;

err_out_cleardev:
	iounmap(base);
err_out_free_res:
	pci_release_regions (pdev);
err_out_free_netdev:
	free_netdev(dev);
	return -ENODEV;
}


/* Read the MII Management Data I/O (MDIO) interfaces. */
static int mdio_read(struct net_device *dev, int phy_id, int location)
{
	struct netdev_private *np = netdev_priv(dev);
	void __iomem *mdio_addr = np->base + MIICtrl + (phy_id<<7) + (location<<2);
	int result, boguscnt=1000;
	/* ??? Should we add a busy-wait here? */
	do {
		result = readl(mdio_addr);
	} while ((result & 0xC0000000) != 0x80000000 && --boguscnt > 0);
	if (boguscnt == 0)
		return 0;
	if ((result & 0xffff) == 0xffff)
		return 0;
	return result & 0xffff;
}


static void mdio_write(struct net_device *dev, int phy_id, int location, int value)
{
	struct netdev_private *np = netdev_priv(dev);
	void __iomem *mdio_addr = np->base + MIICtrl + (phy_id<<7) + (location<<2);
	writel(value, mdio_addr);
	/* The busy-wait will occur before a read. */
}


static int netdev_open(struct net_device *dev)
{
	const struct firmware *fw_rx, *fw_tx;
	const __be32 *fw_rx_data, *fw_tx_data;
	struct netdev_private *np = netdev_priv(dev);
	void __iomem *ioaddr = np->base;
	const int irq = np->pci_dev->irq;
	int i, retval;
	size_t tx_size, rx_size;
	size_t tx_done_q_size, rx_done_q_size, tx_ring_size, rx_ring_size;

	/* Do we ever need to reset the chip??? */

	retval = request_irq(irq, intr_handler, IRQF_SHARED, dev->name, dev);
	if (retval)
		return retval;

	/* Disable the Rx and Tx, and reset the chip. */
	writel(0, ioaddr + GenCtrl);
	writel(1, ioaddr + PCIDeviceConfig);
	if (debug > 1)
		printk(KERN_DEBUG "%s: netdev_open() irq %d.\n",
		       dev->name, irq);

	/* Allocate the various queues. */
	if (!np->queue_mem) {
		tx_done_q_size = ((sizeof(struct tx_done_desc) * DONE_Q_SIZE + QUEUE_ALIGN - 1) / QUEUE_ALIGN) * QUEUE_ALIGN;
		rx_done_q_size = ((sizeof(rx_done_desc) * DONE_Q_SIZE + QUEUE_ALIGN - 1) / QUEUE_ALIGN) * QUEUE_ALIGN;
		tx_ring_size = ((sizeof(starfire_tx_desc) * TX_RING_SIZE + QUEUE_ALIGN - 1) / QUEUE_ALIGN) * QUEUE_ALIGN;
		rx_ring_size = sizeof(struct starfire_rx_desc) * RX_RING_SIZE;
		np->queue_mem_size = tx_done_q_size + rx_done_q_size + tx_ring_size + rx_ring_size;
		np->queue_mem = dma_alloc_coherent(&np->pci_dev->dev,
						   np->queue_mem_size,
						   &np->queue_mem_dma, GFP_ATOMIC);
		if (np->queue_mem == NULL) {
			free_irq(irq, dev);
			return -ENOMEM;
		}

		np->tx_done_q     = np->queue_mem;
		np->tx_done_q_dma = np->queue_mem_dma;
		np->rx_done_q     = (void *) np->tx_done_q + tx_done_q_size;
		np->rx_done_q_dma = np->tx_done_q_dma + tx_done_q_size;
		np->tx_ring       = (void *) np->rx_done_q + rx_done_q_size;
		np->tx_ring_dma   = np->rx_done_q_dma + rx_done_q_size;
		np->rx_ring       = (void *) np->tx_ring + tx_ring_size;
		np->rx_ring_dma   = np->tx_ring_dma + tx_ring_size;
	}

	/* Start with no carrier, it gets adjusted later */
	netif_carrier_off(dev);
	init_ring(dev);
	/* Set the size of the Rx buffers. */
	writel((np->rx_buf_sz << RxBufferLenShift) |
	       (0 << RxMinDescrThreshShift) |
	       RxPrefetchMode | RxVariableQ |
	       RX_Q_ENTRIES |
	       RX_DESC_Q_ADDR_SIZE | RX_DESC_ADDR_SIZE |
	       RxDescSpace4,
	       ioaddr + RxDescQCtrl);

	/* Set up the Rx DMA controller. */
	writel(RxChecksumIgnore |
	       (0 << RxEarlyIntThreshShift) |
	       (6 << RxHighPrioThreshShift) |
	       ((DMA_BURST_SIZE / 32) << RxBurstSizeShift),
	       ioaddr + RxDMACtrl);

	/* Set Tx descriptor */
	writel((2 << TxHiPriFIFOThreshShift) |
	       (0 << TxPadLenShift) |
	       ((DMA_BURST_SIZE / 32) << TxDMABurstSizeShift) |
	       TX_DESC_Q_ADDR_SIZE |
	       TX_DESC_SPACING | TX_DESC_TYPE,
	       ioaddr + TxDescCtrl);

	writel( (np->queue_mem_dma >> 16) >> 16, ioaddr + RxDescQHiAddr);
	writel( (np->queue_mem_dma >> 16) >> 16, ioaddr + TxRingHiAddr);
	writel( (np->queue_mem_dma >> 16) >> 16, ioaddr + CompletionHiAddr);
	writel(np->rx_ring_dma, ioaddr + RxDescQAddr);
	writel(np->tx_ring_dma, ioaddr + TxRingPtr);

	writel(np->tx_done_q_dma, ioaddr + TxCompletionAddr);
	writel(np->rx_done_q_dma |
	       RxComplType |
	       (0 << RxComplThreshShift),
	       ioaddr + RxCompletionAddr);

	if (debug > 1)
		printk(KERN_DEBUG "%s: Filling in the station address.\n", dev->name);

	/* Fill both the Tx SA register and the Rx perfect filter. */
	for (i = 0; i < 6; i++)
		writeb(dev->dev_addr[i], ioaddr + TxStationAddr + 5 - i);
	/* The first entry is special because it bypasses the VLAN filter.
	   Don't use it. */
	writew(0, ioaddr + PerfFilterTable);
	writew(0, ioaddr + PerfFilterTable + 4);
	writew(0, ioaddr + PerfFilterTable + 8);
	for (i = 1; i < 16; i++) {
		__be16 *eaddrs = (__be16 *)dev->dev_addr;
		void __iomem *setup_frm = ioaddr + PerfFilterTable + i * 16;
		writew(be16_to_cpu(eaddrs[2]), setup_frm); setup_frm += 4;
		writew(be16_to_cpu(eaddrs[1]), setup_frm); setup_frm += 4;
		writew(be16_to_cpu(eaddrs[0]), setup_frm); setup_frm += 8;
	}

	/* Initialize other registers. */
	/* Configure the PCI bus bursts and FIFO thresholds. */
	np->tx_mode = TxFlowEnable|RxFlowEnable|PadEnable;	/* modified when link is up. */
	writel(MiiSoftReset | np->tx_mode, ioaddr + TxMode);
	udelay(1000);
	writel(np->tx_mode, ioaddr + TxMode);
	np->tx_threshold = 4;
	writel(np->tx_threshold, ioaddr + TxThreshold);

	writel(np->intr_timer_ctrl, ioaddr + IntrTimerCtrl);

	napi_enable(&np->napi);

	netif_start_queue(dev);

	if (debug > 1)
		printk(KERN_DEBUG "%s: Setting the Rx and Tx modes.\n", dev->name);
	set_rx_mode(dev);

	np->mii_if.advertising = mdio_read(dev, np->phys[0], MII_ADVERTISE);
	check_duplex(dev);

	/* Enable GPIO interrupts on link change */
	writel(0x0f00ff00, ioaddr + GPIOCtrl);

	/* Set the interrupt mask */
	writel(IntrRxDone | IntrRxEmpty | IntrDMAErr |
	       IntrTxDMADone | IntrStatsMax | IntrLinkChange |
	       IntrRxGFPDead | IntrNoTxCsum | IntrTxBadID,
	       ioaddr + IntrEnable);
	/* Enable PCI interrupts. */
	writel(0x00800000 | readl(ioaddr + PCIDeviceConfig),
	       ioaddr + PCIDeviceConfig);

#ifdef VLAN_SUPPORT
	/* Set VLAN type to 802.1q */
	writel(ETH_P_8021Q, ioaddr + VlanType);
#endif /* VLAN_SUPPORT */

	retval = request_firmware(&fw_rx, FIRMWARE_RX, &np->pci_dev->dev);
	if (retval) {
		printk(KERN_ERR "starfire: Failed to load firmware \"%s\"\n",
		       FIRMWARE_RX);
		goto out_init;
	}
	if (fw_rx->size % 4) {
		printk(KERN_ERR "starfire: bogus length %zu in \"%s\"\n",
		       fw_rx->size, FIRMWARE_RX);
		retval = -EINVAL;
		goto out_rx;
	}
	retval = request_firmware(&fw_tx, FIRMWARE_TX, &np->pci_dev->dev);
	if (retval) {
		printk(KERN_ERR "starfire: Failed to load firmware \"%s\"\n",
		       FIRMWARE_TX);
		goto out_rx;
	}
	if (fw_tx->size % 4) {
		printk(KERN_ERR "starfire: bogus length %zu in \"%s\"\n",
		       fw_tx->size, FIRMWARE_TX);
		retval = -EINVAL;
		goto out_tx;
	}
	fw_rx_data = (const __be32 *)&fw_rx->data[0];
	fw_tx_data = (const __be32 *)&fw_tx->data[0];
	rx_size = fw_rx->size / 4;
	tx_size = fw_tx->size / 4;

	/* Load Rx/Tx firmware into the frame processors */
	for (i = 0; i < rx_size; i++)
		writel(be32_to_cpup(&fw_rx_data[i]), ioaddr + RxGfpMem + i * 4);
	for (i = 0; i < tx_size; i++)
		writel(be32_to_cpup(&fw_tx_data[i]), ioaddr + TxGfpMem + i * 4);
	if (enable_hw_cksum)
		/* Enable the Rx and Tx units, and the Rx/Tx frame processors. */
		writel(TxEnable|TxGFPEnable|RxEnable|RxGFPEnable, ioaddr + GenCtrl);
	else
		/* Enable the Rx and Tx units only. */
		writel(TxEnable|RxEnable, ioaddr + GenCtrl);

	if (debug > 1)
		printk(KERN_DEBUG "%s: Done netdev_open().\n",
		       dev->name);

out_tx:
	release_firmware(fw_tx);
out_rx:
	release_firmware(fw_rx);
out_init:
	if (retval)
		netdev_close(dev);
	return retval;
}


static void check_duplex(struct net_device *dev)
{
	struct netdev_private *np = netdev_priv(dev);
	u16 reg0;
	int silly_count = 1000;

	mdio_write(dev, np->phys[0], MII_ADVERTISE, np->mii_if.advertising);
	mdio_write(dev, np->phys[0], MII_BMCR, BMCR_RESET);
	udelay(500);
	while (--silly_count && mdio_read(dev, np->phys[0], MII_BMCR) & BMCR_RESET)
		/* do nothing */;
	if (!silly_count) {
		printk("%s: MII reset failed!\n", dev->name);
		return;
	}

	reg0 = mdio_read(dev, np->phys[0], MII_BMCR);

	if (!np->mii_if.force_media) {
		reg0 |= BMCR_ANENABLE | BMCR_ANRESTART;
	} else {
		reg0 &= ~(BMCR_ANENABLE | BMCR_ANRESTART);
		if (np->speed100)
			reg0 |= BMCR_SPEED100;
		if (np->mii_if.full_duplex)
			reg0 |= BMCR_FULLDPLX;
		printk(KERN_DEBUG "%s: Link forced to %sMbit %s-duplex\n",
		       dev->name,
		       np->speed100 ? "100" : "10",
		       np->mii_if.full_duplex ? "full" : "half");
	}
	mdio_write(dev, np->phys[0], MII_BMCR, reg0);
}


static void tx_timeout(struct net_device *dev, unsigned int txqueue)
{
	struct netdev_private *np = netdev_priv(dev);
	void __iomem *ioaddr = np->base;
	int old_debug;

	printk(KERN_WARNING "%s: Transmit timed out, status %#8.8x, "
	       "resetting...\n", dev->name, (int) readl(ioaddr + IntrStatus));

	/* Perhaps we should reinitialize the hardware here. */

	/*
	 * Stop and restart the interface.
	 * Cheat and increase the debug level temporarily.
	 */
	old_debug = debug;
	debug = 2;
	netdev_close(dev);
	netdev_open(dev);
	debug = old_debug;

	/* Trigger an immediate transmit demand. */

	netif_trans_update(dev); /* prevent tx timeout */
	dev->stats.tx_errors++;
	netif_wake_queue(dev);
}


/* Initialize the Rx and Tx rings, along with various 'dev' bits. */
static void init_ring(struct net_device *dev)
{
	struct netdev_private *np = netdev_priv(dev);
	int i;

	np->cur_rx = np->cur_tx = np->reap_tx = 0;
	np->dirty_rx = np->dirty_tx = np->rx_done = np->tx_done = 0;

	np->rx_buf_sz = (dev->mtu <= 1500 ? PKT_BUF_SZ : dev->mtu + 32);

	/* Fill in the Rx buffers.  Handle allocation failure gracefully. */
	for (i = 0; i < RX_RING_SIZE; i++) {
		struct sk_buff *skb = netdev_alloc_skb(dev, np->rx_buf_sz);
		np->rx_info[i].skb = skb;
		if (skb == NULL)
			break;
		np->rx_info[i].mapping = dma_map_single(&np->pci_dev->dev,
							skb->data,
							np->rx_buf_sz,
							DMA_FROM_DEVICE);
		if (dma_mapping_error(&np->pci_dev->dev, np->rx_info[i].mapping)) {
			dev_kfree_skb(skb);
			np->rx_info[i].skb = NULL;
			break;
		}
		/* Grrr, we cannot offset to correctly align the IP header. */
		np->rx_ring[i].rxaddr = cpu_to_dma(np->rx_info[i].mapping | RxDescValid);
	}
	writew(i - 1, np->base + RxDescQIdx);
	np->dirty_rx = (unsigned int)(i - RX_RING_SIZE);

	/* Clear the remainder of the Rx buffer ring. */
	for (  ; i < RX_RING_SIZE; i++) {
		np->rx_ring[i].rxaddr = 0;
		np->rx_info[i].skb = NULL;
		np->rx_info[i].mapping = 0;
	}
	/* Mark the last entry as wrapping the ring. */
	np->rx_ring[RX_RING_SIZE - 1].rxaddr |= cpu_to_dma(RxDescEndRing);

	/* Clear the completion rings. */
	for (i = 0; i < DONE_Q_SIZE; i++) {
		np->rx_done_q[i].status = 0;
		np->tx_done_q[i].status = 0;
	}

	for (i = 0; i < TX_RING_SIZE; i++)
		memset(&np->tx_info[i], 0, sizeof(np->tx_info[i]));
}


static netdev_tx_t start_tx(struct sk_buff *skb, struct net_device *dev)
{
	struct netdev_private *np = netdev_priv(dev);
	unsigned int entry;
	unsigned int prev_tx;
	u32 status;
	int i, j;

	/*
	 * be cautious here, wrapping the queue has weird semantics
	 * and we may not have enough slots even when it seems we do.
	 */
	if ((np->cur_tx - np->dirty_tx) + skb_num_frags(skb) * 2 > TX_RING_SIZE) {
		netif_stop_queue(dev);
		return NETDEV_TX_BUSY;
	}

#if defined(ZEROCOPY) && defined(HAS_BROKEN_FIRMWARE)
	if (skb->ip_summed == CHECKSUM_PARTIAL) {
		if (skb_padto(skb, (skb->len + PADDING_MASK) & ~PADDING_MASK))
			return NETDEV_TX_OK;
	}
#endif /* ZEROCOPY && HAS_BROKEN_FIRMWARE */

	prev_tx = np->cur_tx;
	entry = np->cur_tx % TX_RING_SIZE;
	for (i = 0; i < skb_num_frags(skb); i++) {
		int wrap_ring = 0;
		status = TxDescID;

		if (i == 0) {
			np->tx_info[entry].skb = skb;
			status |= TxCRCEn;
			if (entry >= TX_RING_SIZE - skb_num_frags(skb)) {
				status |= TxRingWrap;
				wrap_ring = 1;
			}
			if (np->reap_tx) {
				status |= TxDescIntr;
				np->reap_tx = 0;
			}
			if (skb->ip_summed == CHECKSUM_PARTIAL) {
				status |= TxCalTCP;
				dev->stats.tx_compressed++;
			}
			status |= skb_first_frag_len(skb) | (skb_num_frags(skb) << 16);

			np->tx_info[entry].mapping =
				dma_map_single(&np->pci_dev->dev, skb->data,
					       skb_first_frag_len(skb),
					       DMA_TO_DEVICE);
		} else {
			const skb_frag_t *this_frag = &skb_shinfo(skb)->frags[i - 1];
			status |= skb_frag_size(this_frag);
			np->tx_info[entry].mapping =
				dma_map_single(&np->pci_dev->dev,
					       skb_frag_address(this_frag),
					       skb_frag_size(this_frag),
					       DMA_TO_DEVICE);
		}
		if (dma_mapping_error(&np->pci_dev->dev, np->tx_info[entry].mapping)) {
			dev->stats.tx_dropped++;
			goto err_out;
		}

		np->tx_ring[entry].addr = cpu_to_dma(np->tx_info[entry].mapping);
		np->tx_ring[entry].status = cpu_to_le32(status);
		if (debug > 3)
			printk(KERN_DEBUG "%s: Tx #%d/#%d slot %d status %#8.8x.\n",
			       dev->name, np->cur_tx, np->dirty_tx,
			       entry, status);
		if (wrap_ring) {
			np->tx_info[entry].used_slots = TX_RING_SIZE - entry;
			np->cur_tx += np->tx_info[entry].used_slots;
			entry = 0;
		} else {
			np->tx_info[entry].used_slots = 1;
			np->cur_tx += np->tx_info[entry].used_slots;
			entry++;
		}
		/* scavenge the tx descriptors twice per TX_RING_SIZE */
		if (np->cur_tx % (TX_RING_SIZE / 2) == 0)
			np->reap_tx = 1;
	}

	/* Non-x86: explicitly flush descriptor cache lines here. */
	/* Ensure all descriptors are written back before the transmit is
	   initiated. - Jes */
	wmb();

	/* Update the producer index. */
	writel(entry * (sizeof(starfire_tx_desc) / 8), np->base + TxProducerIdx);

	/* 4 is arbitrary, but should be ok */
	if ((np->cur_tx - np->dirty_tx) + 4 > TX_RING_SIZE)
		netif_stop_queue(dev);

	return NETDEV_TX_OK;

err_out:
	entry = prev_tx % TX_RING_SIZE;
	np->tx_info[entry].skb = NULL;
	if (i > 0) {
		dma_unmap_single(&np->pci_dev->dev,
				 np->tx_info[entry].mapping,
				 skb_first_frag_len(skb), DMA_TO_DEVICE);
		np->tx_info[entry].mapping = 0;
		entry = (entry + np->tx_info[entry].used_slots) % TX_RING_SIZE;
		for (j = 1; j < i; j++) {
			dma_unmap_single(&np->pci_dev->dev,
					 np->tx_info[entry].mapping,
					 skb_frag_size(&skb_shinfo(skb)->frags[j - 1]),
					 DMA_TO_DEVICE);
			entry++;
		}
	}
	dev_kfree_skb_any(skb);
	np->cur_tx = prev_tx;
	return NETDEV_TX_OK;
}

/* The interrupt handler does all of the Rx thread work and cleans up
   after the Tx thread. */
static irqreturn_t intr_handler(int irq, void *dev_instance)
{
	struct net_device *dev = dev_instance;
	struct netdev_private *np = netdev_priv(dev);
	void __iomem *ioaddr = np->base;
	int boguscnt = max_interrupt_work;
	int consumer;
	int tx_status;
	int handled = 0;

	do {
		u32 intr_status = readl(ioaddr + IntrClear);

		if (debug > 4)
			printk(KERN_DEBUG "%s: Interrupt status %#8.8x.\n",
			       dev->name, intr_status);

		if (intr_status == 0 || intr_status == (u32) -1)
			break;

		handled = 1;

		if (intr_status & (IntrRxDone | IntrRxEmpty)) {
			u32 enable;

			if (likely(napi_schedule_prep(&np->napi))) {
				__napi_schedule(&np->napi);
				enable = readl(ioaddr + IntrEnable);
				enable &= ~(IntrRxDone | IntrRxEmpty);
				writel(enable, ioaddr + IntrEnable);
				/* flush PCI posting buffers */
				readl(ioaddr + IntrEnable);
			} else {
				/* Paranoia check */
				enable = readl(ioaddr + IntrEnable);
				if (enable & (IntrRxDone | IntrRxEmpty)) {
					printk(KERN_INFO
					       "%s: interrupt while in poll!\n",
					       dev->name);
					enable &= ~(IntrRxDone | IntrRxEmpty);
					writel(enable, ioaddr + IntrEnable);
				}
			}
		}

		/* Scavenge the skbuff list based on the Tx-done queue.
		   There are redundant checks here that may be cleaned up
		   after the driver has proven to be reliable. */
		consumer = readl(ioaddr + TxConsumerIdx);
		if (debug > 3)
			printk(KERN_DEBUG "%s: Tx Consumer index is %d.\n",
			       dev->name, consumer);

		while ((tx_status = le32_to_cpu(np->tx_done_q[np->tx_done].status)) != 0) {
			if (debug > 3)
				printk(KERN_DEBUG "%s: Tx completion #%d entry %d is %#8.8x.\n",
				       dev->name, np->dirty_tx, np->tx_done, tx_status);
			if ((tx_status & 0xe0000000) == 0xa0000000) {
				dev->stats.tx_packets++;
			} else if ((tx_status & 0xe0000000) == 0x80000000) {
				u16 entry = (tx_status & 0x7fff) / sizeof(starfire_tx_desc);
				struct sk_buff *skb = np->tx_info[entry].skb;
				np->tx_info[entry].skb = NULL;
				dma_unmap_single(&np->pci_dev->dev,
						 np->tx_info[entry].mapping,
						 skb_first_frag_len(skb),
						 DMA_TO_DEVICE);
				np->tx_info[entry].mapping = 0;
				np->dirty_tx += np->tx_info[entry].used_slots;
				entry = (entry + np->tx_info[entry].used_slots) % TX_RING_SIZE;
				{
					int i;
					for (i = 0; i < skb_shinfo(skb)->nr_frags; i++) {
						dma_unmap_single(&np->pci_dev->dev,
								 np->tx_info[entry].mapping,
								 skb_frag_size(&skb_shinfo(skb)->frags[i]),
								 DMA_TO_DEVICE);
						np->dirty_tx++;
						entry++;
					}
				}

				dev_consume_skb_irq(skb);
			}
			np->tx_done_q[np->tx_done].status = 0;
			np->tx_done = (np->tx_done + 1) % DONE_Q_SIZE;
		}
		writew(np->tx_done, ioaddr + CompletionQConsumerIdx + 2);

		if (netif_queue_stopped(dev) &&
		    (np->cur_tx - np->dirty_tx + 4 < TX_RING_SIZE)) {
			/* The ring is no longer full, wake the queue. */
			netif_wake_queue(dev);
		}

		/* Stats overflow */
		if (intr_status & IntrStatsMax)
			get_stats(dev);

		/* Media change interrupt. */
		if (intr_status & IntrLinkChange)
			netdev_media_change(dev);

		/* Abnormal error summary/uncommon events handlers. */
		if (intr_status & IntrAbnormalSummary)
			netdev_error(dev, intr_status);

		if (--boguscnt < 0) {
			if (debug > 1)
				printk(KERN_WARNING "%s: Too much work at interrupt, "
				       "status=%#8.8x.\n",
				       dev->name, intr_status);
			break;
		}
	} while (1);

	if (debug > 4)
		printk(KERN_DEBUG "%s: exiting interrupt, status=%#8.8x.\n",
		       dev->name, (int) readl(ioaddr + IntrStatus));
	return IRQ_RETVAL(handled);
}


/*
 * This routine is logically part of the interrupt/poll handler, but separated
 * for clarity and better register allocation.
 */
static int __netdev_rx(struct net_device *dev, int *quota)
{
	struct netdev_private *np = netdev_priv(dev);
	u32 desc_status;
	int retcode = 0;

	/* If EOP is set on the next entry, it's a new packet. Send it up. */
	while ((desc_status = le32_to_cpu(np->rx_done_q[np->rx_done].status)) != 0) {
		struct sk_buff *skb;
		u16 pkt_len;
		int entry;
		rx_done_desc *desc = &np->rx_done_q[np->rx_done];

		if (debug > 4)
			printk(KERN_DEBUG "  netdev_rx() status of %d was %#8.8x.\n", np->rx_done, desc_status);
		if (!(desc_status & RxOK)) {
			/* There was an error. */
			if (debug > 2)
				printk(KERN_DEBUG "  netdev_rx() Rx error was %#8.8x.\n", desc_status);
			dev->stats.rx_errors++;
			if (desc_status & RxFIFOErr)
				dev->stats.rx_fifo_errors++;
			goto next_rx;
		}

		if (*quota <= 0) {	/* out of rx quota */
			retcode = 1;
			goto out;
		}
		(*quota)--;

		pkt_len = desc_status;	/* Implicitly Truncate */
		entry = (desc_status >> 16) & 0x7ff;

		if (debug > 4)
			printk(KERN_DEBUG "  netdev_rx() normal Rx pkt length %d, quota %d.\n", pkt_len, *quota);
		/* Check if the packet is long enough to accept without copying
		   to a minimally-sized skbuff. */
		if (pkt_len < rx_copybreak &&
		    (skb = netdev_alloc_skb(dev, pkt_len + 2)) != NULL) {
			skb_reserve(skb, 2);	/* 16 byte align the IP header */
<<<<<<< HEAD
			pci_dma_sync_single_for_cpu(np->pci_dev,
						    np->rx_info[entry].mapping,
						    pkt_len, PCI_DMA_FROMDEVICE);
			//向skb指向的报文缓冲中注入数据
			skb_copy_to_linear_data(skb, np->rx_info[entry].skb->data, pkt_len);
			pci_dma_sync_single_for_device(np->pci_dev,
						       np->rx_info[entry].mapping,
						       pkt_len, PCI_DMA_FROMDEVICE);
			//在skb中标明，数据已注入
=======
			dma_sync_single_for_cpu(&np->pci_dev->dev,
						np->rx_info[entry].mapping,
						pkt_len, DMA_FROM_DEVICE);
			skb_copy_to_linear_data(skb, np->rx_info[entry].skb->data, pkt_len);
			dma_sync_single_for_device(&np->pci_dev->dev,
						   np->rx_info[entry].mapping,
						   pkt_len, DMA_FROM_DEVICE);
>>>>>>> c4d6fe73
			skb_put(skb, pkt_len);
		} else {
			dma_unmap_single(&np->pci_dev->dev,
					 np->rx_info[entry].mapping,
					 np->rx_buf_sz, DMA_FROM_DEVICE);
			skb = np->rx_info[entry].skb;
			skb_put(skb, pkt_len);
			np->rx_info[entry].skb = NULL;
			np->rx_info[entry].mapping = 0;
		}
#ifndef final_version			/* Remove after testing. */
		/* You will want this info for the initial debug. */
		if (debug > 5) {
			printk(KERN_DEBUG "  Rx data %pM %pM %2.2x%2.2x.\n",
			       skb->data, skb->data + 6,
			       skb->data[12], skb->data[13]);
		}
#endif

		skb->protocol = eth_type_trans(skb, dev);
#ifdef VLAN_SUPPORT
		if (debug > 4)
			printk(KERN_DEBUG "  netdev_rx() status2 of %d was %#4.4x.\n", np->rx_done, le16_to_cpu(desc->status2));
#endif
		if (le16_to_cpu(desc->status2) & 0x0100) {
			skb->ip_summed = CHECKSUM_UNNECESSARY;
			dev->stats.rx_compressed++;
		}
		/*
		 * This feature doesn't seem to be working, at least
		 * with the two firmware versions I have. If the GFP sees
		 * an IP fragment, it either ignores it completely, or reports
		 * "bad checksum" on it.
		 *
		 * Maybe I missed something -- corrections are welcome.
		 * Until then, the printk stays. :-) -Ion
		 */
		else if (le16_to_cpu(desc->status2) & 0x0040) {
			skb->ip_summed = CHECKSUM_COMPLETE;
			skb->csum = le16_to_cpu(desc->csum);
			printk(KERN_DEBUG "%s: checksum_hw, status2 = %#x\n", dev->name, le16_to_cpu(desc->status2));
		}
#ifdef VLAN_SUPPORT
		if (le16_to_cpu(desc->status2) & 0x0200) {
			u16 vlid = le16_to_cpu(desc->vlanid);

			if (debug > 4) {
				printk(KERN_DEBUG "  netdev_rx() vlanid = %d\n",
				       vlid);
			}
			__vlan_hwaccel_put_tag(skb, htons(ETH_P_8021Q), vlid);
		}
#endif /* VLAN_SUPPORT */
		netif_receive_skb(skb);
		dev->stats.rx_packets++;

	next_rx:
		np->cur_rx++;
		desc->status = 0;
		np->rx_done = (np->rx_done + 1) % DONE_Q_SIZE;
	}

	if (*quota == 0) {	/* out of rx quota */
		retcode = 1;
		goto out;
	}
	writew(np->rx_done, np->base + CompletionQConsumerIdx);

 out:
	refill_rx_ring(dev);
	if (debug > 5)
		printk(KERN_DEBUG "  exiting netdev_rx(): %d, status of %d was %#8.8x.\n",
		       retcode, np->rx_done, desc_status);
	return retcode;
}

static int netdev_poll(struct napi_struct *napi, int budget)
{
	struct netdev_private *np = container_of(napi, struct netdev_private, napi);
	struct net_device *dev = np->dev;
	u32 intr_status;
	void __iomem *ioaddr = np->base;
	int quota = budget;

	do {
		writel(IntrRxDone | IntrRxEmpty, ioaddr + IntrClear);

		if (__netdev_rx(dev, &quota))
			goto out;

		intr_status = readl(ioaddr + IntrStatus);
	} while (intr_status & (IntrRxDone | IntrRxEmpty));

	napi_complete(napi);
	intr_status = readl(ioaddr + IntrEnable);
	intr_status |= IntrRxDone | IntrRxEmpty;
	writel(intr_status, ioaddr + IntrEnable);

 out:
	if (debug > 5)
		printk(KERN_DEBUG "  exiting netdev_poll(): %d.\n",
		       budget - quota);

	/* Restart Rx engine if stopped. */
	return budget - quota;
}

static void refill_rx_ring(struct net_device *dev)
{
	struct netdev_private *np = netdev_priv(dev);
	struct sk_buff *skb;
	int entry = -1;

	/* Refill the Rx ring buffers. */
	for (; np->cur_rx - np->dirty_rx > 0; np->dirty_rx++) {
		entry = np->dirty_rx % RX_RING_SIZE;
		if (np->rx_info[entry].skb == NULL) {
			skb = netdev_alloc_skb(dev, np->rx_buf_sz);
			np->rx_info[entry].skb = skb;
			if (skb == NULL)
				break;	/* Better luck next round. */
			np->rx_info[entry].mapping =
				dma_map_single(&np->pci_dev->dev, skb->data,
					       np->rx_buf_sz, DMA_FROM_DEVICE);
			if (dma_mapping_error(&np->pci_dev->dev, np->rx_info[entry].mapping)) {
				dev_kfree_skb(skb);
				np->rx_info[entry].skb = NULL;
				break;
			}
			np->rx_ring[entry].rxaddr =
				cpu_to_dma(np->rx_info[entry].mapping | RxDescValid);
		}
		if (entry == RX_RING_SIZE - 1)
			np->rx_ring[entry].rxaddr |= cpu_to_dma(RxDescEndRing);
	}
	if (entry >= 0)
		writew(entry, np->base + RxDescQIdx);
}


static void netdev_media_change(struct net_device *dev)
{
	struct netdev_private *np = netdev_priv(dev);
	void __iomem *ioaddr = np->base;
	u16 reg0, reg1, reg4, reg5;
	u32 new_tx_mode;
	u32 new_intr_timer_ctrl;

	/* reset status first */
	mdio_read(dev, np->phys[0], MII_BMCR);
	mdio_read(dev, np->phys[0], MII_BMSR);

	reg0 = mdio_read(dev, np->phys[0], MII_BMCR);
	reg1 = mdio_read(dev, np->phys[0], MII_BMSR);

	if (reg1 & BMSR_LSTATUS) {
		/* link is up */
		if (reg0 & BMCR_ANENABLE) {
			/* autonegotiation is enabled */
			reg4 = mdio_read(dev, np->phys[0], MII_ADVERTISE);
			reg5 = mdio_read(dev, np->phys[0], MII_LPA);
			if (reg4 & ADVERTISE_100FULL && reg5 & LPA_100FULL) {
				np->speed100 = 1;
				np->mii_if.full_duplex = 1;
			} else if (reg4 & ADVERTISE_100HALF && reg5 & LPA_100HALF) {
				np->speed100 = 1;
				np->mii_if.full_duplex = 0;
			} else if (reg4 & ADVERTISE_10FULL && reg5 & LPA_10FULL) {
				np->speed100 = 0;
				np->mii_if.full_duplex = 1;
			} else {
				np->speed100 = 0;
				np->mii_if.full_duplex = 0;
			}
		} else {
			/* autonegotiation is disabled */
			if (reg0 & BMCR_SPEED100)
				np->speed100 = 1;
			else
				np->speed100 = 0;
			if (reg0 & BMCR_FULLDPLX)
				np->mii_if.full_duplex = 1;
			else
				np->mii_if.full_duplex = 0;
		}
		netif_carrier_on(dev);
		printk(KERN_DEBUG "%s: Link is up, running at %sMbit %s-duplex\n",
		       dev->name,
		       np->speed100 ? "100" : "10",
		       np->mii_if.full_duplex ? "full" : "half");

		new_tx_mode = np->tx_mode & ~FullDuplex;	/* duplex setting */
		if (np->mii_if.full_duplex)
			new_tx_mode |= FullDuplex;
		if (np->tx_mode != new_tx_mode) {
			np->tx_mode = new_tx_mode;
			writel(np->tx_mode | MiiSoftReset, ioaddr + TxMode);
			udelay(1000);
			writel(np->tx_mode, ioaddr + TxMode);
		}

		new_intr_timer_ctrl = np->intr_timer_ctrl & ~Timer10X;
		if (np->speed100)
			new_intr_timer_ctrl |= Timer10X;
		if (np->intr_timer_ctrl != new_intr_timer_ctrl) {
			np->intr_timer_ctrl = new_intr_timer_ctrl;
			writel(new_intr_timer_ctrl, ioaddr + IntrTimerCtrl);
		}
	} else {
		netif_carrier_off(dev);
		printk(KERN_DEBUG "%s: Link is down\n", dev->name);
	}
}


static void netdev_error(struct net_device *dev, int intr_status)
{
	struct netdev_private *np = netdev_priv(dev);

	/* Came close to underrunning the Tx FIFO, increase threshold. */
	if (intr_status & IntrTxDataLow) {
		if (np->tx_threshold <= PKT_BUF_SZ / 16) {
			writel(++np->tx_threshold, np->base + TxThreshold);
			printk(KERN_NOTICE "%s: PCI bus congestion, increasing Tx FIFO threshold to %d bytes\n",
			       dev->name, np->tx_threshold * 16);
		} else
			printk(KERN_WARNING "%s: PCI Tx underflow -- adapter is probably malfunctioning\n", dev->name);
	}
	if (intr_status & IntrRxGFPDead) {
		dev->stats.rx_fifo_errors++;
		dev->stats.rx_errors++;
	}
	if (intr_status & (IntrNoTxCsum | IntrDMAErr)) {
		dev->stats.tx_fifo_errors++;
		dev->stats.tx_errors++;
	}
	if ((intr_status & ~(IntrNormalMask | IntrAbnormalSummary | IntrLinkChange | IntrStatsMax | IntrTxDataLow | IntrRxGFPDead | IntrNoTxCsum | IntrPCIPad)) && debug)
		printk(KERN_ERR "%s: Something Wicked happened! %#8.8x.\n",
		       dev->name, intr_status);
}


static struct net_device_stats *get_stats(struct net_device *dev)
{
	struct netdev_private *np = netdev_priv(dev);
	void __iomem *ioaddr = np->base;

	/* This adapter architecture needs no SMP locks. */
	dev->stats.tx_bytes = readl(ioaddr + 0x57010);
	dev->stats.rx_bytes = readl(ioaddr + 0x57044);
	dev->stats.tx_packets = readl(ioaddr + 0x57000);
	dev->stats.tx_aborted_errors =
		readl(ioaddr + 0x57024) + readl(ioaddr + 0x57028);
	dev->stats.tx_window_errors = readl(ioaddr + 0x57018);
	dev->stats.collisions =
		readl(ioaddr + 0x57004) + readl(ioaddr + 0x57008);

	/* The chip only need report frame silently dropped. */
	dev->stats.rx_dropped += readw(ioaddr + RxDMAStatus);
	writew(0, ioaddr + RxDMAStatus);
	dev->stats.rx_crc_errors = readl(ioaddr + 0x5703C);
	dev->stats.rx_frame_errors = readl(ioaddr + 0x57040);
	dev->stats.rx_length_errors = readl(ioaddr + 0x57058);
	dev->stats.rx_missed_errors = readl(ioaddr + 0x5707C);

	return &dev->stats;
}

#ifdef VLAN_SUPPORT
static u32 set_vlan_mode(struct netdev_private *np)
{
	u32 ret = VlanMode;
	u16 vid;
	void __iomem *filter_addr = np->base + HashTable + 8;
	int vlan_count = 0;

	for_each_set_bit(vid, np->active_vlans, VLAN_N_VID) {
		if (vlan_count == 32)
			break;
		writew(vid, filter_addr);
		filter_addr += 16;
		vlan_count++;
	}
	if (vlan_count == 32) {
		ret |= PerfectFilterVlan;
		while (vlan_count < 32) {
			writew(0, filter_addr);
			filter_addr += 16;
			vlan_count++;
		}
	}
	return ret;
}
#endif /* VLAN_SUPPORT */

static void set_rx_mode(struct net_device *dev)
{
	struct netdev_private *np = netdev_priv(dev);
	void __iomem *ioaddr = np->base;
	u32 rx_mode = MinVLANPrio;
	struct netdev_hw_addr *ha;
	int i;

#ifdef VLAN_SUPPORT
	rx_mode |= set_vlan_mode(np);
#endif /* VLAN_SUPPORT */

	if (dev->flags & IFF_PROMISC) {	/* Set promiscuous. */
		rx_mode |= AcceptAll;
	} else if ((netdev_mc_count(dev) > multicast_filter_limit) ||
		   (dev->flags & IFF_ALLMULTI)) {
		/* Too many to match, or accept all multicasts. */
		rx_mode |= AcceptBroadcast|AcceptAllMulticast|PerfectFilter;
	} else if (netdev_mc_count(dev) <= 14) {
		/* Use the 16 element perfect filter, skip first two entries. */
		void __iomem *filter_addr = ioaddr + PerfFilterTable + 2 * 16;
		__be16 *eaddrs;
		netdev_for_each_mc_addr(ha, dev) {
			eaddrs = (__be16 *) ha->addr;
			writew(be16_to_cpu(eaddrs[2]), filter_addr); filter_addr += 4;
			writew(be16_to_cpu(eaddrs[1]), filter_addr); filter_addr += 4;
			writew(be16_to_cpu(eaddrs[0]), filter_addr); filter_addr += 8;
		}
		eaddrs = (__be16 *)dev->dev_addr;
		i = netdev_mc_count(dev) + 2;
		while (i++ < 16) {
			writew(be16_to_cpu(eaddrs[0]), filter_addr); filter_addr += 4;
			writew(be16_to_cpu(eaddrs[1]), filter_addr); filter_addr += 4;
			writew(be16_to_cpu(eaddrs[2]), filter_addr); filter_addr += 8;
		}
		rx_mode |= AcceptBroadcast|PerfectFilter;
	} else {
		/* Must use a multicast hash table. */
		void __iomem *filter_addr;
		__be16 *eaddrs;
		__le16 mc_filter[32] __attribute__ ((aligned(sizeof(long))));	/* Multicast hash filter */

		memset(mc_filter, 0, sizeof(mc_filter));
		netdev_for_each_mc_addr(ha, dev) {
			/* The chip uses the upper 9 CRC bits
			   as index into the hash table */
			int bit_nr = ether_crc_le(ETH_ALEN, ha->addr) >> 23;
			__le32 *fptr = (__le32 *) &mc_filter[(bit_nr >> 4) & ~1];

			*fptr |= cpu_to_le32(1 << (bit_nr & 31));
		}
		/* Clear the perfect filter list, skip first two entries. */
		filter_addr = ioaddr + PerfFilterTable + 2 * 16;
		eaddrs = (__be16 *)dev->dev_addr;
		for (i = 2; i < 16; i++) {
			writew(be16_to_cpu(eaddrs[0]), filter_addr); filter_addr += 4;
			writew(be16_to_cpu(eaddrs[1]), filter_addr); filter_addr += 4;
			writew(be16_to_cpu(eaddrs[2]), filter_addr); filter_addr += 8;
		}
		for (filter_addr = ioaddr + HashTable, i = 0; i < 32; filter_addr+= 16, i++)
			writew(mc_filter[i], filter_addr);
		rx_mode |= AcceptBroadcast|PerfectFilter|HashFilter;
	}
	writel(rx_mode, ioaddr + RxFilterMode);
}

static int check_if_running(struct net_device *dev)
{
	if (!netif_running(dev))
		return -EINVAL;
	return 0;
}

static void get_drvinfo(struct net_device *dev, struct ethtool_drvinfo *info)
{
	struct netdev_private *np = netdev_priv(dev);
	strlcpy(info->driver, DRV_NAME, sizeof(info->driver));
	strlcpy(info->bus_info, pci_name(np->pci_dev), sizeof(info->bus_info));
}

static int get_link_ksettings(struct net_device *dev,
			      struct ethtool_link_ksettings *cmd)
{
	struct netdev_private *np = netdev_priv(dev);
	spin_lock_irq(&np->lock);
	mii_ethtool_get_link_ksettings(&np->mii_if, cmd);
	spin_unlock_irq(&np->lock);
	return 0;
}

static int set_link_ksettings(struct net_device *dev,
			      const struct ethtool_link_ksettings *cmd)
{
	struct netdev_private *np = netdev_priv(dev);
	int res;
	spin_lock_irq(&np->lock);
	res = mii_ethtool_set_link_ksettings(&np->mii_if, cmd);
	spin_unlock_irq(&np->lock);
	check_duplex(dev);
	return res;
}

static int nway_reset(struct net_device *dev)
{
	struct netdev_private *np = netdev_priv(dev);
	return mii_nway_restart(&np->mii_if);
}

static u32 get_link(struct net_device *dev)
{
	struct netdev_private *np = netdev_priv(dev);
	return mii_link_ok(&np->mii_if);
}

static u32 get_msglevel(struct net_device *dev)
{
	return debug;
}

static void set_msglevel(struct net_device *dev, u32 val)
{
	debug = val;
}

static const struct ethtool_ops ethtool_ops = {
	.begin = check_if_running,
	.get_drvinfo = get_drvinfo,
	.nway_reset = nway_reset,
	.get_link = get_link,
	.get_msglevel = get_msglevel,
	.set_msglevel = set_msglevel,
	.get_link_ksettings = get_link_ksettings,
	.set_link_ksettings = set_link_ksettings,
};

static int netdev_ioctl(struct net_device *dev, struct ifreq *rq, int cmd)
{
	struct netdev_private *np = netdev_priv(dev);
	struct mii_ioctl_data *data = if_mii(rq);
	int rc;

	if (!netif_running(dev))
		return -EINVAL;

	spin_lock_irq(&np->lock);
	rc = generic_mii_ioctl(&np->mii_if, data, cmd, NULL);
	spin_unlock_irq(&np->lock);

	if ((cmd == SIOCSMIIREG) && (data->phy_id == np->phys[0]))
		check_duplex(dev);

	return rc;
}

static int netdev_close(struct net_device *dev)
{
	struct netdev_private *np = netdev_priv(dev);
	void __iomem *ioaddr = np->base;
	int i;

	netif_stop_queue(dev);

	napi_disable(&np->napi);

	if (debug > 1) {
		printk(KERN_DEBUG "%s: Shutting down ethercard, Intr status %#8.8x.\n",
			   dev->name, (int) readl(ioaddr + IntrStatus));
		printk(KERN_DEBUG "%s: Queue pointers were Tx %d / %d, Rx %d / %d.\n",
		       dev->name, np->cur_tx, np->dirty_tx,
		       np->cur_rx, np->dirty_rx);
	}

	/* Disable interrupts by clearing the interrupt mask. */
	writel(0, ioaddr + IntrEnable);

	/* Stop the chip's Tx and Rx processes. */
	writel(0, ioaddr + GenCtrl);
	readl(ioaddr + GenCtrl);

	if (debug > 5) {
		printk(KERN_DEBUG"  Tx ring at %#llx:\n",
		       (long long) np->tx_ring_dma);
		for (i = 0; i < 8 /* TX_RING_SIZE is huge! */; i++)
			printk(KERN_DEBUG " #%d desc. %#8.8x %#llx -> %#8.8x.\n",
			       i, le32_to_cpu(np->tx_ring[i].status),
			       (long long) dma_to_cpu(np->tx_ring[i].addr),
			       le32_to_cpu(np->tx_done_q[i].status));
		printk(KERN_DEBUG "  Rx ring at %#llx -> %p:\n",
		       (long long) np->rx_ring_dma, np->rx_done_q);
		if (np->rx_done_q)
			for (i = 0; i < 8 /* RX_RING_SIZE */; i++) {
				printk(KERN_DEBUG " #%d desc. %#llx -> %#8.8x\n",
				       i, (long long) dma_to_cpu(np->rx_ring[i].rxaddr), le32_to_cpu(np->rx_done_q[i].status));
		}
	}

	free_irq(np->pci_dev->irq, dev);

	/* Free all the skbuffs in the Rx queue. */
	for (i = 0; i < RX_RING_SIZE; i++) {
		np->rx_ring[i].rxaddr = cpu_to_dma(0xBADF00D0); /* An invalid address. */
		if (np->rx_info[i].skb != NULL) {
			dma_unmap_single(&np->pci_dev->dev,
					 np->rx_info[i].mapping,
					 np->rx_buf_sz, DMA_FROM_DEVICE);
			dev_kfree_skb(np->rx_info[i].skb);
		}
		np->rx_info[i].skb = NULL;
		np->rx_info[i].mapping = 0;
	}
	for (i = 0; i < TX_RING_SIZE; i++) {
		struct sk_buff *skb = np->tx_info[i].skb;
		if (skb == NULL)
			continue;
		dma_unmap_single(&np->pci_dev->dev, np->tx_info[i].mapping,
				 skb_first_frag_len(skb), DMA_TO_DEVICE);
		np->tx_info[i].mapping = 0;
		dev_kfree_skb(skb);
		np->tx_info[i].skb = NULL;
	}

	return 0;
}

static int __maybe_unused starfire_suspend(struct device *dev_d)
{
	struct net_device *dev = dev_get_drvdata(dev_d);

	if (netif_running(dev)) {
		netif_device_detach(dev);
		netdev_close(dev);
	}

	return 0;
}

static int __maybe_unused starfire_resume(struct device *dev_d)
{
	struct net_device *dev = dev_get_drvdata(dev_d);

	if (netif_running(dev)) {
		netdev_open(dev);
		netif_device_attach(dev);
	}

	return 0;
}

static void starfire_remove_one(struct pci_dev *pdev)
{
	struct net_device *dev = pci_get_drvdata(pdev);
	struct netdev_private *np = netdev_priv(dev);

	BUG_ON(!dev);

	unregister_netdev(dev);

	if (np->queue_mem)
		dma_free_coherent(&pdev->dev, np->queue_mem_size,
				  np->queue_mem, np->queue_mem_dma);


	/* XXX: add wakeup code -- requires firmware for MagicPacket */
	pci_set_power_state(pdev, PCI_D3hot);	/* go to sleep in D3 mode */
	pci_disable_device(pdev);

	iounmap(np->base);
	pci_release_regions(pdev);

	free_netdev(dev);			/* Will also free np!! */
}

static SIMPLE_DEV_PM_OPS(starfire_pm_ops, starfire_suspend, starfire_resume);

static struct pci_driver starfire_driver = {
	.name		= DRV_NAME,
	.probe		= starfire_init_one,
	.remove		= starfire_remove_one,
	.driver.pm	= &starfire_pm_ops,
	.id_table	= starfire_pci_tbl,
};


static int __init starfire_init (void)
{
/* when a module, this is printed whether or not devices are found in probe */
#ifdef MODULE
	printk(KERN_INFO DRV_NAME ": polling (NAPI) enabled\n");
#endif

	BUILD_BUG_ON(sizeof(dma_addr_t) != sizeof(netdrv_addr_t));

	return pci_register_driver(&starfire_driver);
}


static void __exit starfire_cleanup (void)
{
	pci_unregister_driver (&starfire_driver);
}


module_init(starfire_init);
module_exit(starfire_cleanup);


/*
 * Local variables:
 *  c-basic-offset: 8
 *  tab-width: 8
 * End:
 */<|MERGE_RESOLUTION|>--- conflicted
+++ resolved
@@ -1464,25 +1464,15 @@
 		if (pkt_len < rx_copybreak &&
 		    (skb = netdev_alloc_skb(dev, pkt_len + 2)) != NULL) {
 			skb_reserve(skb, 2);	/* 16 byte align the IP header */
-<<<<<<< HEAD
-			pci_dma_sync_single_for_cpu(np->pci_dev,
-						    np->rx_info[entry].mapping,
-						    pkt_len, PCI_DMA_FROMDEVICE);
-			//向skb指向的报文缓冲中注入数据
-			skb_copy_to_linear_data(skb, np->rx_info[entry].skb->data, pkt_len);
-			pci_dma_sync_single_for_device(np->pci_dev,
-						       np->rx_info[entry].mapping,
-						       pkt_len, PCI_DMA_FROMDEVICE);
-			//在skb中标明，数据已注入
-=======
 			dma_sync_single_for_cpu(&np->pci_dev->dev,
 						np->rx_info[entry].mapping,
 						pkt_len, DMA_FROM_DEVICE);
+			//向skb指向的报文缓冲中注入数据
 			skb_copy_to_linear_data(skb, np->rx_info[entry].skb->data, pkt_len);
 			dma_sync_single_for_device(&np->pci_dev->dev,
 						   np->rx_info[entry].mapping,
 						   pkt_len, DMA_FROM_DEVICE);
->>>>>>> c4d6fe73
+			//在skb中标明，数据已注入
 			skb_put(skb, pkt_len);
 		} else {
 			dma_unmap_single(&np->pci_dev->dev,
