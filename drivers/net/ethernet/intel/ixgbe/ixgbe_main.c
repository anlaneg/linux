// SPDX-License-Identifier: GPL-2.0
/* Copyright(c) 1999 - 2018 Intel Corporation. */

#include <linux/types.h>
#include <linux/module.h>
#include <linux/pci.h>
#include <linux/netdevice.h>
#include <linux/vmalloc.h>
#include <linux/string.h>
#include <linux/in.h>
#include <linux/interrupt.h>
#include <linux/ip.h>
#include <linux/tcp.h>
#include <linux/sctp.h>
#include <linux/pkt_sched.h>
#include <linux/ipv6.h>
#include <linux/slab.h>
#include <net/checksum.h>
#include <net/ip6_checksum.h>
#include <linux/etherdevice.h>
#include <linux/ethtool.h>
#include <linux/if.h>
#include <linux/if_vlan.h>
#include <linux/if_macvlan.h>
#include <linux/if_bridge.h>
#include <linux/prefetch.h>
#include <linux/bpf.h>
#include <linux/bpf_trace.h>
#include <linux/atomic.h>
#include <linux/numa.h>
#include <scsi/fc/fc_fcoe.h>
#include <net/udp_tunnel.h>
#include <net/pkt_cls.h>
#include <net/tc_act/tc_gact.h>
#include <net/tc_act/tc_mirred.h>
#include <net/vxlan.h>
#include <net/mpls.h>
#include <net/xdp_sock_drv.h>
#include <net/xfrm.h>

#include "ixgbe.h"
#include "ixgbe_common.h"
#include "ixgbe_dcb_82599.h"
#include "ixgbe_phy.h"
#include "ixgbe_sriov.h"
#include "ixgbe_model.h"
#include "ixgbe_txrx_common.h"

char ixgbe_driver_name[] = "ixgbe";
static const char ixgbe_driver_string[] =
			      "Intel(R) 10 Gigabit PCI Express Network Driver";
#ifdef IXGBE_FCOE
char ixgbe_default_device_descr[] =
			      "Intel(R) 10 Gigabit Network Connection";
#else
static char ixgbe_default_device_descr[] =
			      "Intel(R) 10 Gigabit Network Connection";
#endif
#define DRV_VERSION "5.1.0-k"
const char ixgbe_driver_version[] = DRV_VERSION;
static const char ixgbe_copyright[] =
				"Copyright (c) 1999-2016 Intel Corporation.";

static const char ixgbe_overheat_msg[] = "Network adapter has been stopped because it has over heated. Restart the computer. If the problem persists, power off the system and replace the adapter";

static const struct ixgbe_info *ixgbe_info_tbl[] = {
	[board_82598]		= &ixgbe_82598_info,
	[board_82599]		= &ixgbe_82599_info,
	[board_X540]		= &ixgbe_X540_info,
	[board_X550]		= &ixgbe_X550_info,
	[board_X550EM_x]	= &ixgbe_X550EM_x_info,
	[board_x550em_x_fw]	= &ixgbe_x550em_x_fw_info,
	[board_x550em_a]	= &ixgbe_x550em_a_info,
	[board_x550em_a_fw]	= &ixgbe_x550em_a_fw_info,
};

/* ixgbe_pci_tbl - PCI Device ID Table
 *
 * Wildcard entries (PCI_ANY_ID) should come last
 * Last entry must be all 0s
 *
 * { Vendor ID, Device ID, SubVendor ID, SubDevice ID,
 *   Class, Class Mask, private data (not used) }
 */
static const struct pci_device_id ixgbe_pci_tbl[] = {
	{PCI_VDEVICE(INTEL, IXGBE_DEV_ID_82598), board_82598 },
	{PCI_VDEVICE(INTEL, IXGBE_DEV_ID_82598AF_DUAL_PORT), board_82598 },
	{PCI_VDEVICE(INTEL, IXGBE_DEV_ID_82598AF_SINGLE_PORT), board_82598 },
	{PCI_VDEVICE(INTEL, IXGBE_DEV_ID_82598AT), board_82598 },
	{PCI_VDEVICE(INTEL, IXGBE_DEV_ID_82598AT2), board_82598 },
	{PCI_VDEVICE(INTEL, IXGBE_DEV_ID_82598EB_CX4), board_82598 },
	{PCI_VDEVICE(INTEL, IXGBE_DEV_ID_82598_CX4_DUAL_PORT), board_82598 },
	{PCI_VDEVICE(INTEL, IXGBE_DEV_ID_82598_DA_DUAL_PORT), board_82598 },
	{PCI_VDEVICE(INTEL, IXGBE_DEV_ID_82598_SR_DUAL_PORT_EM), board_82598 },
	{PCI_VDEVICE(INTEL, IXGBE_DEV_ID_82598EB_XF_LR), board_82598 },
	{PCI_VDEVICE(INTEL, IXGBE_DEV_ID_82598EB_SFP_LOM), board_82598 },
	{PCI_VDEVICE(INTEL, IXGBE_DEV_ID_82598_BX), board_82598 },
	{PCI_VDEVICE(INTEL, IXGBE_DEV_ID_82599_KX4), board_82599 },
	{PCI_VDEVICE(INTEL, IXGBE_DEV_ID_82599_XAUI_LOM), board_82599 },
	{PCI_VDEVICE(INTEL, IXGBE_DEV_ID_82599_KR), board_82599 },
	{PCI_VDEVICE(INTEL, IXGBE_DEV_ID_82599_SFP), board_82599 },
	{PCI_VDEVICE(INTEL, IXGBE_DEV_ID_82599_SFP_EM), board_82599 },
	{PCI_VDEVICE(INTEL, IXGBE_DEV_ID_82599_KX4_MEZZ), board_82599 },
	{PCI_VDEVICE(INTEL, IXGBE_DEV_ID_82599_CX4), board_82599 },
	{PCI_VDEVICE(INTEL, IXGBE_DEV_ID_82599_BACKPLANE_FCOE), board_82599 },
	{PCI_VDEVICE(INTEL, IXGBE_DEV_ID_82599_SFP_FCOE), board_82599 },
	{PCI_VDEVICE(INTEL, IXGBE_DEV_ID_82599_T3_LOM), board_82599 },
	{PCI_VDEVICE(INTEL, IXGBE_DEV_ID_82599_COMBO_BACKPLANE), board_82599 },
	{PCI_VDEVICE(INTEL, IXGBE_DEV_ID_X540T), board_X540 },
	{PCI_VDEVICE(INTEL, IXGBE_DEV_ID_82599_SFP_SF2), board_82599 },
	{PCI_VDEVICE(INTEL, IXGBE_DEV_ID_82599_LS), board_82599 },
	{PCI_VDEVICE(INTEL, IXGBE_DEV_ID_82599_QSFP_SF_QP), board_82599 },
	{PCI_VDEVICE(INTEL, IXGBE_DEV_ID_82599EN_SFP), board_82599 },
	{PCI_VDEVICE(INTEL, IXGBE_DEV_ID_82599_SFP_SF_QP), board_82599 },
	{PCI_VDEVICE(INTEL, IXGBE_DEV_ID_X540T1), board_X540 },
	{PCI_VDEVICE(INTEL, IXGBE_DEV_ID_X550T), board_X550},
	{PCI_VDEVICE(INTEL, IXGBE_DEV_ID_X550T1), board_X550},
	{PCI_VDEVICE(INTEL, IXGBE_DEV_ID_X550EM_X_KX4), board_X550EM_x},
	{PCI_VDEVICE(INTEL, IXGBE_DEV_ID_X550EM_X_XFI), board_X550EM_x},
	{PCI_VDEVICE(INTEL, IXGBE_DEV_ID_X550EM_X_KR), board_X550EM_x},
	{PCI_VDEVICE(INTEL, IXGBE_DEV_ID_X550EM_X_10G_T), board_X550EM_x},
	{PCI_VDEVICE(INTEL, IXGBE_DEV_ID_X550EM_X_SFP), board_X550EM_x},
	{PCI_VDEVICE(INTEL, IXGBE_DEV_ID_X550EM_X_1G_T), board_x550em_x_fw},
	{PCI_VDEVICE(INTEL, IXGBE_DEV_ID_X550EM_A_KR), board_x550em_a },
	{PCI_VDEVICE(INTEL, IXGBE_DEV_ID_X550EM_A_KR_L), board_x550em_a },
	{PCI_VDEVICE(INTEL, IXGBE_DEV_ID_X550EM_A_SFP_N), board_x550em_a },
	{PCI_VDEVICE(INTEL, IXGBE_DEV_ID_X550EM_A_SGMII), board_x550em_a },
	{PCI_VDEVICE(INTEL, IXGBE_DEV_ID_X550EM_A_SGMII_L), board_x550em_a },
	{PCI_VDEVICE(INTEL, IXGBE_DEV_ID_X550EM_A_10G_T), board_x550em_a},
	{PCI_VDEVICE(INTEL, IXGBE_DEV_ID_X550EM_A_SFP), board_x550em_a },
	{PCI_VDEVICE(INTEL, IXGBE_DEV_ID_X550EM_A_1G_T), board_x550em_a_fw },
	{PCI_VDEVICE(INTEL, IXGBE_DEV_ID_X550EM_A_1G_T_L), board_x550em_a_fw },
	/* required last entry */
	{0, }
};
MODULE_DEVICE_TABLE(pci, ixgbe_pci_tbl);

#ifdef CONFIG_IXGBE_DCA
static int ixgbe_notify_dca(struct notifier_block *, unsigned long event,
			    void *p);
static struct notifier_block dca_notifier = {
	.notifier_call = ixgbe_notify_dca,
	.next          = NULL,
	.priority      = 0
};
#endif

#ifdef CONFIG_PCI_IOV
static unsigned int max_vfs;
module_param(max_vfs, uint, 0);
MODULE_PARM_DESC(max_vfs,
		 "Maximum number of virtual functions to allocate per physical function - default is zero and maximum value is 63. (Deprecated)");
#endif /* CONFIG_PCI_IOV */

static unsigned int allow_unsupported_sfp;
module_param(allow_unsupported_sfp, uint, 0);
MODULE_PARM_DESC(allow_unsupported_sfp,
		 "Allow unsupported and untested SFP+ modules on 82599-based adapters");

#define DEFAULT_MSG_ENABLE (NETIF_MSG_DRV|NETIF_MSG_PROBE|NETIF_MSG_LINK)
static int debug = -1;
module_param(debug, int, 0);
MODULE_PARM_DESC(debug, "Debug level (0=none,...,16=all)");

MODULE_AUTHOR("Intel Corporation, <linux.nics@intel.com>");
MODULE_DESCRIPTION("Intel(R) 10 Gigabit PCI Express Network Driver");
MODULE_LICENSE("GPL v2");
MODULE_VERSION(DRV_VERSION);

static struct workqueue_struct *ixgbe_wq;

static bool ixgbe_check_cfg_remove(struct ixgbe_hw *hw, struct pci_dev *pdev);
static void ixgbe_watchdog_link_is_down(struct ixgbe_adapter *);

static const struct net_device_ops ixgbe_netdev_ops;

static bool netif_is_ixgbe(struct net_device *dev)
{
	return dev && (dev->netdev_ops == &ixgbe_netdev_ops);
}

static int ixgbe_read_pci_cfg_word_parent(struct ixgbe_adapter *adapter,
					  u32 reg, u16 *value)
{
	struct pci_dev *parent_dev;
	struct pci_bus *parent_bus;

	parent_bus = adapter->pdev->bus->parent;
	if (!parent_bus)
		return -1;

	parent_dev = parent_bus->self;
	if (!parent_dev)
		return -1;

	if (!pci_is_pcie(parent_dev))
		return -1;

	pcie_capability_read_word(parent_dev, reg, value);
	if (*value == IXGBE_FAILED_READ_CFG_WORD &&
	    ixgbe_check_cfg_remove(&adapter->hw, parent_dev))
		return -1;
	return 0;
}

static s32 ixgbe_get_parent_bus_info(struct ixgbe_adapter *adapter)
{
	struct ixgbe_hw *hw = &adapter->hw;
	u16 link_status = 0;
	int err;

	hw->bus.type = ixgbe_bus_type_pci_express;

	/* Get the negotiated link width and speed from PCI config space of the
	 * parent, as this device is behind a switch
	 */
	err = ixgbe_read_pci_cfg_word_parent(adapter, 18, &link_status);

	/* assume caller will handle error case */
	if (err)
		return err;

	hw->bus.width = ixgbe_convert_bus_width(link_status);
	hw->bus.speed = ixgbe_convert_bus_speed(link_status);

	return 0;
}

/**
 * ixgbe_check_from_parent - Determine whether PCIe info should come from parent
 * @hw: hw specific details
 *
 * This function is used by probe to determine whether a device's PCI-Express
 * bandwidth details should be gathered from the parent bus instead of from the
 * device. Used to ensure that various locations all have the correct device ID
 * checks.
 */
static inline bool ixgbe_pcie_from_parent(struct ixgbe_hw *hw)
{
	switch (hw->device_id) {
	case IXGBE_DEV_ID_82599_SFP_SF_QP:
	case IXGBE_DEV_ID_82599_QSFP_SF_QP:
		return true;
	default:
		return false;
	}
}

static void ixgbe_check_minimum_link(struct ixgbe_adapter *adapter,
				     int expected_gts)
{
	struct ixgbe_hw *hw = &adapter->hw;
	struct pci_dev *pdev;

	/* Some devices are not connected over PCIe and thus do not negotiate
	 * speed. These devices do not have valid bus info, and thus any report
	 * we generate may not be correct.
	 */
	if (hw->bus.type == ixgbe_bus_type_internal)
		return;

	/* determine whether to use the parent device */
	if (ixgbe_pcie_from_parent(&adapter->hw))
		pdev = adapter->pdev->bus->parent->self;
	else
		pdev = adapter->pdev;

	pcie_print_link_status(pdev);
}

static void ixgbe_service_event_schedule(struct ixgbe_adapter *adapter)
{
	if (!test_bit(__IXGBE_DOWN, &adapter->state) &&
	    !test_bit(__IXGBE_REMOVING, &adapter->state) &&
	    !test_and_set_bit(__IXGBE_SERVICE_SCHED, &adapter->state))
		queue_work(ixgbe_wq, &adapter->service_task);
}

static void ixgbe_remove_adapter(struct ixgbe_hw *hw)
{
	struct ixgbe_adapter *adapter = hw->back;

	if (!hw->hw_addr)
		return;
	hw->hw_addr = NULL;
	e_dev_err("Adapter removed\n");
	if (test_bit(__IXGBE_SERVICE_INITED, &adapter->state))
		ixgbe_service_event_schedule(adapter);
}

static u32 ixgbe_check_remove(struct ixgbe_hw *hw, u32 reg)
{
	u8 __iomem *reg_addr;
	u32 value;
	int i;

	reg_addr = READ_ONCE(hw->hw_addr);
	if (ixgbe_removed(reg_addr))
		return IXGBE_FAILED_READ_REG;

	/* Register read of 0xFFFFFFF can indicate the adapter has been removed,
	 * so perform several status register reads to determine if the adapter
	 * has been removed.
	 */
	for (i = 0; i < IXGBE_FAILED_READ_RETRIES; i++) {
		value = readl(reg_addr + IXGBE_STATUS);
		if (value != IXGBE_FAILED_READ_REG)
			break;
		mdelay(3);
	}

	if (value == IXGBE_FAILED_READ_REG)
		ixgbe_remove_adapter(hw);
	else
		value = readl(reg_addr + reg);
	return value;
}

/**
 * ixgbe_read_reg - Read from device register
 * @hw: hw specific details
 * @reg: offset of register to read
 *
 * Returns : value read or IXGBE_FAILED_READ_REG if removed
 *
 * This function is used to read device registers. It checks for device
 * removal by confirming any read that returns all ones by checking the
 * status register value for all ones. This function avoids reading from
 * the hardware if a removal was previously detected in which case it
 * returns IXGBE_FAILED_READ_REG (all ones).
 */
u32 ixgbe_read_reg(struct ixgbe_hw *hw, u32 reg)
{
	u8 __iomem *reg_addr = READ_ONCE(hw->hw_addr);
	u32 value;

	if (ixgbe_removed(reg_addr))
		return IXGBE_FAILED_READ_REG;
	if (unlikely(hw->phy.nw_mng_if_sel &
		     IXGBE_NW_MNG_IF_SEL_SGMII_ENABLE)) {
		struct ixgbe_adapter *adapter;
		int i;

		for (i = 0; i < 200; ++i) {
			value = readl(reg_addr + IXGBE_MAC_SGMII_BUSY);
			if (likely(!value))
				goto writes_completed;
			if (value == IXGBE_FAILED_READ_REG) {
				ixgbe_remove_adapter(hw);
				return IXGBE_FAILED_READ_REG;
			}
			udelay(5);
		}

		adapter = hw->back;
		e_warn(hw, "register writes incomplete %08x\n", value);
	}

writes_completed:
	value = readl(reg_addr + reg);
	if (unlikely(value == IXGBE_FAILED_READ_REG))
		value = ixgbe_check_remove(hw, reg);
	return value;
}

static bool ixgbe_check_cfg_remove(struct ixgbe_hw *hw, struct pci_dev *pdev)
{
	u16 value;

	pci_read_config_word(pdev, PCI_VENDOR_ID, &value);
	if (value == IXGBE_FAILED_READ_CFG_WORD) {
		ixgbe_remove_adapter(hw);
		return true;
	}
	return false;
}

u16 ixgbe_read_pci_cfg_word(struct ixgbe_hw *hw, u32 reg)
{
	struct ixgbe_adapter *adapter = hw->back;
	u16 value;

	if (ixgbe_removed(hw->hw_addr))
		return IXGBE_FAILED_READ_CFG_WORD;
	pci_read_config_word(adapter->pdev, reg, &value);
	if (value == IXGBE_FAILED_READ_CFG_WORD &&
	    ixgbe_check_cfg_remove(hw, adapter->pdev))
		return IXGBE_FAILED_READ_CFG_WORD;
	return value;
}

#ifdef CONFIG_PCI_IOV
static u32 ixgbe_read_pci_cfg_dword(struct ixgbe_hw *hw, u32 reg)
{
	struct ixgbe_adapter *adapter = hw->back;
	u32 value;

	if (ixgbe_removed(hw->hw_addr))
		return IXGBE_FAILED_READ_CFG_DWORD;
	pci_read_config_dword(adapter->pdev, reg, &value);
	if (value == IXGBE_FAILED_READ_CFG_DWORD &&
	    ixgbe_check_cfg_remove(hw, adapter->pdev))
		return IXGBE_FAILED_READ_CFG_DWORD;
	return value;
}
#endif /* CONFIG_PCI_IOV */

void ixgbe_write_pci_cfg_word(struct ixgbe_hw *hw, u32 reg, u16 value)
{
	struct ixgbe_adapter *adapter = hw->back;

	if (ixgbe_removed(hw->hw_addr))
		return;
	pci_write_config_word(adapter->pdev, reg, value);
}

static void ixgbe_service_event_complete(struct ixgbe_adapter *adapter)
{
	BUG_ON(!test_bit(__IXGBE_SERVICE_SCHED, &adapter->state));

	/* flush memory to make sure state is correct before next watchdog */
	smp_mb__before_atomic();
	clear_bit(__IXGBE_SERVICE_SCHED, &adapter->state);
}

struct ixgbe_reg_info {
	u32 ofs;
	char *name;
};

static const struct ixgbe_reg_info ixgbe_reg_info_tbl[] = {

	/* General Registers */
	{IXGBE_CTRL, "CTRL"},
	{IXGBE_STATUS, "STATUS"},
	{IXGBE_CTRL_EXT, "CTRL_EXT"},

	/* Interrupt Registers */
	{IXGBE_EICR, "EICR"},

	/* RX Registers */
	{IXGBE_SRRCTL(0), "SRRCTL"},
	{IXGBE_DCA_RXCTRL(0), "DRXCTL"},
	{IXGBE_RDLEN(0), "RDLEN"},
	{IXGBE_RDH(0), "RDH"},
	{IXGBE_RDT(0), "RDT"},
	{IXGBE_RXDCTL(0), "RXDCTL"},
	{IXGBE_RDBAL(0), "RDBAL"},
	{IXGBE_RDBAH(0), "RDBAH"},

	/* TX Registers */
	{IXGBE_TDBAL(0), "TDBAL"},
	{IXGBE_TDBAH(0), "TDBAH"},
	{IXGBE_TDLEN(0), "TDLEN"},
	{IXGBE_TDH(0), "TDH"},
	{IXGBE_TDT(0), "TDT"},
	{IXGBE_TXDCTL(0), "TXDCTL"},

	/* List Terminator */
	{ .name = NULL }
};


/*
 * ixgbe_regdump - register printout routine
 */
static void ixgbe_regdump(struct ixgbe_hw *hw, struct ixgbe_reg_info *reginfo)
{
	int i;
	char rname[16];
	u32 regs[64];

	switch (reginfo->ofs) {
	case IXGBE_SRRCTL(0):
		for (i = 0; i < 64; i++)
			regs[i] = IXGBE_READ_REG(hw, IXGBE_SRRCTL(i));
		break;
	case IXGBE_DCA_RXCTRL(0):
		for (i = 0; i < 64; i++)
			regs[i] = IXGBE_READ_REG(hw, IXGBE_DCA_RXCTRL(i));
		break;
	case IXGBE_RDLEN(0):
		for (i = 0; i < 64; i++)
			regs[i] = IXGBE_READ_REG(hw, IXGBE_RDLEN(i));
		break;
	case IXGBE_RDH(0):
		for (i = 0; i < 64; i++)
			regs[i] = IXGBE_READ_REG(hw, IXGBE_RDH(i));
		break;
	case IXGBE_RDT(0):
		for (i = 0; i < 64; i++)
			regs[i] = IXGBE_READ_REG(hw, IXGBE_RDT(i));
		break;
	case IXGBE_RXDCTL(0):
		for (i = 0; i < 64; i++)
			regs[i] = IXGBE_READ_REG(hw, IXGBE_RXDCTL(i));
		break;
	case IXGBE_RDBAL(0):
		for (i = 0; i < 64; i++)
			regs[i] = IXGBE_READ_REG(hw, IXGBE_RDBAL(i));
		break;
	case IXGBE_RDBAH(0):
		for (i = 0; i < 64; i++)
			regs[i] = IXGBE_READ_REG(hw, IXGBE_RDBAH(i));
		break;
	case IXGBE_TDBAL(0):
		for (i = 0; i < 64; i++)
			regs[i] = IXGBE_READ_REG(hw, IXGBE_TDBAL(i));
		break;
	case IXGBE_TDBAH(0):
		for (i = 0; i < 64; i++)
			regs[i] = IXGBE_READ_REG(hw, IXGBE_TDBAH(i));
		break;
	case IXGBE_TDLEN(0):
		for (i = 0; i < 64; i++)
			regs[i] = IXGBE_READ_REG(hw, IXGBE_TDLEN(i));
		break;
	case IXGBE_TDH(0):
		for (i = 0; i < 64; i++)
			regs[i] = IXGBE_READ_REG(hw, IXGBE_TDH(i));
		break;
	case IXGBE_TDT(0):
		for (i = 0; i < 64; i++)
			regs[i] = IXGBE_READ_REG(hw, IXGBE_TDT(i));
		break;
	case IXGBE_TXDCTL(0):
		for (i = 0; i < 64; i++)
			regs[i] = IXGBE_READ_REG(hw, IXGBE_TXDCTL(i));
		break;
	default:
		pr_info("%-15s %08x\n",
			reginfo->name, IXGBE_READ_REG(hw, reginfo->ofs));
		return;
	}

	i = 0;
	while (i < 64) {
		int j;
		char buf[9 * 8 + 1];
		char *p = buf;

		snprintf(rname, 16, "%s[%d-%d]", reginfo->name, i, i + 7);
		for (j = 0; j < 8; j++)
			p += sprintf(p, " %08x", regs[i++]);
		pr_err("%-15s%s\n", rname, buf);
	}

}

static void ixgbe_print_buffer(struct ixgbe_ring *ring, int n)
{
	struct ixgbe_tx_buffer *tx_buffer;

	tx_buffer = &ring->tx_buffer_info[ring->next_to_clean];
	pr_info(" %5d %5X %5X %016llX %08X %p %016llX\n",
		n, ring->next_to_use, ring->next_to_clean,
		(u64)dma_unmap_addr(tx_buffer, dma),
		dma_unmap_len(tx_buffer, len),
		tx_buffer->next_to_watch,
		(u64)tx_buffer->time_stamp);
}

/*
 * ixgbe_dump - Print registers, tx-rings and rx-rings
 */
static void ixgbe_dump(struct ixgbe_adapter *adapter)
{
	struct net_device *netdev = adapter->netdev;
	struct ixgbe_hw *hw = &adapter->hw;
	struct ixgbe_reg_info *reginfo;
	int n = 0;
	struct ixgbe_ring *ring;
	struct ixgbe_tx_buffer *tx_buffer;
	union ixgbe_adv_tx_desc *tx_desc;
	struct my_u0 { u64 a; u64 b; } *u0;
	struct ixgbe_ring *rx_ring;
	union ixgbe_adv_rx_desc *rx_desc;
	struct ixgbe_rx_buffer *rx_buffer_info;
	int i = 0;

	if (!netif_msg_hw(adapter))
		return;

	/* Print netdevice Info */
	if (netdev) {
		dev_info(&adapter->pdev->dev, "Net device Info\n");
		pr_info("Device Name     state            "
			"trans_start\n");
		pr_info("%-15s %016lX %016lX\n",
			netdev->name,
			netdev->state,
			dev_trans_start(netdev));
	}

	/* Print Registers */
	dev_info(&adapter->pdev->dev, "Register Dump\n");
	pr_info(" Register Name   Value\n");
	for (reginfo = (struct ixgbe_reg_info *)ixgbe_reg_info_tbl;
	     reginfo->name; reginfo++) {
		ixgbe_regdump(hw, reginfo);
	}

	/* Print TX Ring Summary */
	if (!netdev || !netif_running(netdev))
		return;

	dev_info(&adapter->pdev->dev, "TX Rings Summary\n");
	pr_info(" %s     %s              %s        %s\n",
		"Queue [NTU] [NTC] [bi(ntc)->dma  ]",
		"leng", "ntw", "timestamp");
	for (n = 0; n < adapter->num_tx_queues; n++) {
		ring = adapter->tx_ring[n];
		ixgbe_print_buffer(ring, n);
	}

	for (n = 0; n < adapter->num_xdp_queues; n++) {
		ring = adapter->xdp_ring[n];
		ixgbe_print_buffer(ring, n);
	}

	/* Print TX Rings */
	if (!netif_msg_tx_done(adapter))
		goto rx_ring_summary;

	dev_info(&adapter->pdev->dev, "TX Rings Dump\n");

	/* Transmit Descriptor Formats
	 *
	 * 82598 Advanced Transmit Descriptor
	 *   +--------------------------------------------------------------+
	 * 0 |         Buffer Address [63:0]                                |
	 *   +--------------------------------------------------------------+
	 * 8 |  PAYLEN  | POPTS  | IDX | STA | DCMD  |DTYP |  RSV |  DTALEN |
	 *   +--------------------------------------------------------------+
	 *   63       46 45    40 39 36 35 32 31   24 23 20 19              0
	 *
	 * 82598 Advanced Transmit Descriptor (Write-Back Format)
	 *   +--------------------------------------------------------------+
	 * 0 |                          RSV [63:0]                          |
	 *   +--------------------------------------------------------------+
	 * 8 |            RSV           |  STA  |          NXTSEQ           |
	 *   +--------------------------------------------------------------+
	 *   63                       36 35   32 31                         0
	 *
	 * 82599+ Advanced Transmit Descriptor
	 *   +--------------------------------------------------------------+
	 * 0 |         Buffer Address [63:0]                                |
	 *   +--------------------------------------------------------------+
	 * 8 |PAYLEN  |POPTS|CC|IDX  |STA  |DCMD  |DTYP |MAC  |RSV  |DTALEN |
	 *   +--------------------------------------------------------------+
	 *   63     46 45 40 39 38 36 35 32 31  24 23 20 19 18 17 16 15     0
	 *
	 * 82599+ Advanced Transmit Descriptor (Write-Back Format)
	 *   +--------------------------------------------------------------+
	 * 0 |                          RSV [63:0]                          |
	 *   +--------------------------------------------------------------+
	 * 8 |            RSV           |  STA  |           RSV             |
	 *   +--------------------------------------------------------------+
	 *   63                       36 35   32 31                         0
	 */

	for (n = 0; n < adapter->num_tx_queues; n++) {
		ring = adapter->tx_ring[n];
		pr_info("------------------------------------\n");
		pr_info("TX QUEUE INDEX = %d\n", ring->queue_index);
		pr_info("------------------------------------\n");
		pr_info("%s%s    %s              %s        %s          %s\n",
			"T [desc]     [address 63:0  ] ",
			"[PlPOIdStDDt Ln] [bi->dma       ] ",
			"leng", "ntw", "timestamp", "bi->skb");

		for (i = 0; ring->desc && (i < ring->count); i++) {
			tx_desc = IXGBE_TX_DESC(ring, i);
			tx_buffer = &ring->tx_buffer_info[i];
			u0 = (struct my_u0 *)tx_desc;
			if (dma_unmap_len(tx_buffer, len) > 0) {
				const char *ring_desc;

				if (i == ring->next_to_use &&
				    i == ring->next_to_clean)
					ring_desc = " NTC/U";
				else if (i == ring->next_to_use)
					ring_desc = " NTU";
				else if (i == ring->next_to_clean)
					ring_desc = " NTC";
				else
					ring_desc = "";
				pr_info("T [0x%03X]    %016llX %016llX %016llX %08X %p %016llX %p%s",
					i,
					le64_to_cpu((__force __le64)u0->a),
					le64_to_cpu((__force __le64)u0->b),
					(u64)dma_unmap_addr(tx_buffer, dma),
					dma_unmap_len(tx_buffer, len),
					tx_buffer->next_to_watch,
					(u64)tx_buffer->time_stamp,
					tx_buffer->skb,
					ring_desc);

				if (netif_msg_pktdata(adapter) &&
				    tx_buffer->skb)
					print_hex_dump(KERN_INFO, "",
						DUMP_PREFIX_ADDRESS, 16, 1,
						tx_buffer->skb->data,
						dma_unmap_len(tx_buffer, len),
						true);
			}
		}
	}

	/* Print RX Rings Summary */
rx_ring_summary:
	dev_info(&adapter->pdev->dev, "RX Rings Summary\n");
	pr_info("Queue [NTU] [NTC]\n");
	for (n = 0; n < adapter->num_rx_queues; n++) {
		rx_ring = adapter->rx_ring[n];
		pr_info("%5d %5X %5X\n",
			n, rx_ring->next_to_use, rx_ring->next_to_clean);
	}

	/* Print RX Rings */
	if (!netif_msg_rx_status(adapter))
		return;

	dev_info(&adapter->pdev->dev, "RX Rings Dump\n");

	/* Receive Descriptor Formats
	 *
	 * 82598 Advanced Receive Descriptor (Read) Format
	 *    63                                           1        0
	 *    +-----------------------------------------------------+
	 *  0 |       Packet Buffer Address [63:1]           |A0/NSE|
	 *    +----------------------------------------------+------+
	 *  8 |       Header Buffer Address [63:1]           |  DD  |
	 *    +-----------------------------------------------------+
	 *
	 *
	 * 82598 Advanced Receive Descriptor (Write-Back) Format
	 *
	 *   63       48 47    32 31  30      21 20 16 15   4 3     0
	 *   +------------------------------------------------------+
	 * 0 |       RSS Hash /  |SPH| HDR_LEN  | RSV |Packet|  RSS |
	 *   | Packet   | IP     |   |          |     | Type | Type |
	 *   | Checksum | Ident  |   |          |     |      |      |
	 *   +------------------------------------------------------+
	 * 8 | VLAN Tag | Length | Extended Error | Extended Status |
	 *   +------------------------------------------------------+
	 *   63       48 47    32 31            20 19               0
	 *
	 * 82599+ Advanced Receive Descriptor (Read) Format
	 *    63                                           1        0
	 *    +-----------------------------------------------------+
	 *  0 |       Packet Buffer Address [63:1]           |A0/NSE|
	 *    +----------------------------------------------+------+
	 *  8 |       Header Buffer Address [63:1]           |  DD  |
	 *    +-----------------------------------------------------+
	 *
	 *
	 * 82599+ Advanced Receive Descriptor (Write-Back) Format
	 *
	 *   63       48 47    32 31  30      21 20 17 16   4 3     0
	 *   +------------------------------------------------------+
	 * 0 |RSS / Frag Checksum|SPH| HDR_LEN  |RSC- |Packet|  RSS |
	 *   |/ RTT / PCoE_PARAM |   |          | CNT | Type | Type |
	 *   |/ Flow Dir Flt ID  |   |          |     |      |      |
	 *   +------------------------------------------------------+
	 * 8 | VLAN Tag | Length |Extended Error| Xtnd Status/NEXTP |
	 *   +------------------------------------------------------+
	 *   63       48 47    32 31          20 19                 0
	 */

	for (n = 0; n < adapter->num_rx_queues; n++) {
		rx_ring = adapter->rx_ring[n];
		pr_info("------------------------------------\n");
		pr_info("RX QUEUE INDEX = %d\n", rx_ring->queue_index);
		pr_info("------------------------------------\n");
		pr_info("%s%s%s\n",
			"R  [desc]      [ PktBuf     A0] ",
			"[  HeadBuf   DD] [bi->dma       ] [bi->skb       ] ",
			"<-- Adv Rx Read format");
		pr_info("%s%s%s\n",
			"RWB[desc]      [PcsmIpSHl PtRs] ",
			"[vl er S cks ln] ---------------- [bi->skb       ] ",
			"<-- Adv Rx Write-Back format");

		for (i = 0; i < rx_ring->count; i++) {
			const char *ring_desc;

			if (i == rx_ring->next_to_use)
				ring_desc = " NTU";
			else if (i == rx_ring->next_to_clean)
				ring_desc = " NTC";
			else
				ring_desc = "";

			rx_buffer_info = &rx_ring->rx_buffer_info[i];
			rx_desc = IXGBE_RX_DESC(rx_ring, i);
			u0 = (struct my_u0 *)rx_desc;
			if (rx_desc->wb.upper.length) {
				/* Descriptor Done */
				pr_info("RWB[0x%03X]     %016llX %016llX ---------------- %p%s\n",
					i,
					le64_to_cpu((__force __le64)u0->a),
					le64_to_cpu((__force __le64)u0->b),
					rx_buffer_info->skb,
					ring_desc);
			} else {
				pr_info("R  [0x%03X]     %016llX %016llX %016llX %p%s\n",
					i,
					le64_to_cpu((__force __le64)u0->a),
					le64_to_cpu((__force __le64)u0->b),
					(u64)rx_buffer_info->dma,
					rx_buffer_info->skb,
					ring_desc);

				if (netif_msg_pktdata(adapter) &&
				    rx_buffer_info->dma) {
					print_hex_dump(KERN_INFO, "",
					   DUMP_PREFIX_ADDRESS, 16, 1,
					   page_address(rx_buffer_info->page) +
						    rx_buffer_info->page_offset,
					   ixgbe_rx_bufsz(rx_ring), true);
				}
			}
		}
	}
}

static void ixgbe_release_hw_control(struct ixgbe_adapter *adapter)
{
	u32 ctrl_ext;

	/* Let firmware take over control of h/w */
	ctrl_ext = IXGBE_READ_REG(&adapter->hw, IXGBE_CTRL_EXT);
	IXGBE_WRITE_REG(&adapter->hw, IXGBE_CTRL_EXT,
			ctrl_ext & ~IXGBE_CTRL_EXT_DRV_LOAD);
}

static void ixgbe_get_hw_control(struct ixgbe_adapter *adapter)
{
	u32 ctrl_ext;

	/* Let firmware know the driver has taken over */
	ctrl_ext = IXGBE_READ_REG(&adapter->hw, IXGBE_CTRL_EXT);
	IXGBE_WRITE_REG(&adapter->hw, IXGBE_CTRL_EXT,
			ctrl_ext | IXGBE_CTRL_EXT_DRV_LOAD);
}

/**
 * ixgbe_set_ivar - set the IVAR registers, mapping interrupt causes to vectors
 * @adapter: pointer to adapter struct
 * @direction: 0 for Rx, 1 for Tx, -1 for other causes
 * @queue: queue to map the corresponding interrupt to
 * @msix_vector: the vector to map to the corresponding queue
 *
 */
static void ixgbe_set_ivar(struct ixgbe_adapter *adapter, s8 direction,
			   u8 queue, u8 msix_vector)
{
	u32 ivar, index;
	struct ixgbe_hw *hw = &adapter->hw;
	switch (hw->mac.type) {
	case ixgbe_mac_82598EB:
		msix_vector |= IXGBE_IVAR_ALLOC_VAL;
		if (direction == -1)
			direction = 0;
		index = (((direction * 64) + queue) >> 2) & 0x1F;
		ivar = IXGBE_READ_REG(hw, IXGBE_IVAR(index));
		ivar &= ~(0xFF << (8 * (queue & 0x3)));
		ivar |= (msix_vector << (8 * (queue & 0x3)));
		IXGBE_WRITE_REG(hw, IXGBE_IVAR(index), ivar);
		break;
	case ixgbe_mac_82599EB:
	case ixgbe_mac_X540:
	case ixgbe_mac_X550:
	case ixgbe_mac_X550EM_x:
	case ixgbe_mac_x550em_a:
		if (direction == -1) {
			/* other causes */
			msix_vector |= IXGBE_IVAR_ALLOC_VAL;
			index = ((queue & 1) * 8);
			ivar = IXGBE_READ_REG(&adapter->hw, IXGBE_IVAR_MISC);
			ivar &= ~(0xFF << index);
			ivar |= (msix_vector << index);
			IXGBE_WRITE_REG(&adapter->hw, IXGBE_IVAR_MISC, ivar);
			break;
		} else {
			/* tx or rx causes */
			msix_vector |= IXGBE_IVAR_ALLOC_VAL;
			index = ((16 * (queue & 1)) + (8 * direction));
			ivar = IXGBE_READ_REG(hw, IXGBE_IVAR(queue >> 1));
			ivar &= ~(0xFF << index);
			ivar |= (msix_vector << index);
			IXGBE_WRITE_REG(hw, IXGBE_IVAR(queue >> 1), ivar);
			break;
		}
	default:
		break;
	}
}

void ixgbe_irq_rearm_queues(struct ixgbe_adapter *adapter,
			    u64 qmask)
{
	u32 mask;

	switch (adapter->hw.mac.type) {
	case ixgbe_mac_82598EB:
		mask = (IXGBE_EIMS_RTX_QUEUE & qmask);
		IXGBE_WRITE_REG(&adapter->hw, IXGBE_EICS, mask);
		break;
	case ixgbe_mac_82599EB:
	case ixgbe_mac_X540:
	case ixgbe_mac_X550:
	case ixgbe_mac_X550EM_x:
	case ixgbe_mac_x550em_a:
		mask = (qmask & 0xFFFFFFFF);
		IXGBE_WRITE_REG(&adapter->hw, IXGBE_EICS_EX(0), mask);
		mask = (qmask >> 32);
		IXGBE_WRITE_REG(&adapter->hw, IXGBE_EICS_EX(1), mask);
		break;
	default:
		break;
	}
}

static void ixgbe_update_xoff_rx_lfc(struct ixgbe_adapter *adapter)
{
	struct ixgbe_hw *hw = &adapter->hw;
	struct ixgbe_hw_stats *hwstats = &adapter->stats;
	int i;
	u32 data;

	if ((hw->fc.current_mode != ixgbe_fc_full) &&
	    (hw->fc.current_mode != ixgbe_fc_rx_pause))
		return;

	switch (hw->mac.type) {
	case ixgbe_mac_82598EB:
		data = IXGBE_READ_REG(hw, IXGBE_LXOFFRXC);
		break;
	default:
		data = IXGBE_READ_REG(hw, IXGBE_LXOFFRXCNT);
	}
	hwstats->lxoffrxc += data;

	/* refill credits (no tx hang) if we received xoff */
	if (!data)
		return;

	for (i = 0; i < adapter->num_tx_queues; i++)
		clear_bit(__IXGBE_HANG_CHECK_ARMED,
			  &adapter->tx_ring[i]->state);

	for (i = 0; i < adapter->num_xdp_queues; i++)
		clear_bit(__IXGBE_HANG_CHECK_ARMED,
			  &adapter->xdp_ring[i]->state);
}

static void ixgbe_update_xoff_received(struct ixgbe_adapter *adapter)
{
	struct ixgbe_hw *hw = &adapter->hw;
	struct ixgbe_hw_stats *hwstats = &adapter->stats;
	u32 xoff[8] = {0};
	u8 tc;
	int i;
	bool pfc_en = adapter->dcb_cfg.pfc_mode_enable;

	if (adapter->ixgbe_ieee_pfc)
		pfc_en |= !!(adapter->ixgbe_ieee_pfc->pfc_en);

	if (!(adapter->flags & IXGBE_FLAG_DCB_ENABLED) || !pfc_en) {
		ixgbe_update_xoff_rx_lfc(adapter);
		return;
	}

	/* update stats for each tc, only valid with PFC enabled */
	for (i = 0; i < MAX_TX_PACKET_BUFFERS; i++) {
		u32 pxoffrxc;

		switch (hw->mac.type) {
		case ixgbe_mac_82598EB:
			pxoffrxc = IXGBE_READ_REG(hw, IXGBE_PXOFFRXC(i));
			break;
		default:
			pxoffrxc = IXGBE_READ_REG(hw, IXGBE_PXOFFRXCNT(i));
		}
		hwstats->pxoffrxc[i] += pxoffrxc;
		/* Get the TC for given UP */
		tc = netdev_get_prio_tc_map(adapter->netdev, i);
		xoff[tc] += pxoffrxc;
	}

	/* disarm tx queues that have received xoff frames */
	for (i = 0; i < adapter->num_tx_queues; i++) {
		struct ixgbe_ring *tx_ring = adapter->tx_ring[i];

		tc = tx_ring->dcb_tc;
		if (xoff[tc])
			clear_bit(__IXGBE_HANG_CHECK_ARMED, &tx_ring->state);
	}

	for (i = 0; i < adapter->num_xdp_queues; i++) {
		struct ixgbe_ring *xdp_ring = adapter->xdp_ring[i];

		tc = xdp_ring->dcb_tc;
		if (xoff[tc])
			clear_bit(__IXGBE_HANG_CHECK_ARMED, &xdp_ring->state);
	}
}

static u64 ixgbe_get_tx_completed(struct ixgbe_ring *ring)
{
	return ring->stats.packets;
}

static u64 ixgbe_get_tx_pending(struct ixgbe_ring *ring)
{
	unsigned int head, tail;

	head = ring->next_to_clean;
	tail = ring->next_to_use;

	return ((head <= tail) ? tail : tail + ring->count) - head;
}

static inline bool ixgbe_check_tx_hang(struct ixgbe_ring *tx_ring)
{
	u32 tx_done = ixgbe_get_tx_completed(tx_ring);
	u32 tx_done_old = tx_ring->tx_stats.tx_done_old;
	u32 tx_pending = ixgbe_get_tx_pending(tx_ring);

	clear_check_for_tx_hang(tx_ring);

	/*
	 * Check for a hung queue, but be thorough. This verifies
	 * that a transmit has been completed since the previous
	 * check AND there is at least one packet pending. The
	 * ARMED bit is set to indicate a potential hang. The
	 * bit is cleared if a pause frame is received to remove
	 * false hang detection due to PFC or 802.3x frames. By
	 * requiring this to fail twice we avoid races with
	 * pfc clearing the ARMED bit and conditions where we
	 * run the check_tx_hang logic with a transmit completion
	 * pending but without time to complete it yet.
	 */
	if (tx_done_old == tx_done && tx_pending)
		/* make sure it is true for two checks in a row */
		return test_and_set_bit(__IXGBE_HANG_CHECK_ARMED,
					&tx_ring->state);
	/* update completed stats and continue */
	tx_ring->tx_stats.tx_done_old = tx_done;
	/* reset the countdown */
	clear_bit(__IXGBE_HANG_CHECK_ARMED, &tx_ring->state);

	return false;
}

/**
 * ixgbe_tx_timeout_reset - initiate reset due to Tx timeout
 * @adapter: driver private struct
 **/
static void ixgbe_tx_timeout_reset(struct ixgbe_adapter *adapter)
{

	/* Do the reset outside of interrupt context */
	if (!test_bit(__IXGBE_DOWN, &adapter->state)) {
		set_bit(__IXGBE_RESET_REQUESTED, &adapter->state);
		e_warn(drv, "initiating reset due to tx timeout\n");
		ixgbe_service_event_schedule(adapter);
	}
}

/**
 * ixgbe_tx_maxrate - callback to set the maximum per-queue bitrate
 * @netdev: network interface device structure
 * @queue_index: Tx queue to set
 * @maxrate: desired maximum transmit bitrate
 **/
static int ixgbe_tx_maxrate(struct net_device *netdev,
			    int queue_index, u32 maxrate)
{
	struct ixgbe_adapter *adapter = netdev_priv(netdev);
	struct ixgbe_hw *hw = &adapter->hw;
	u32 bcnrc_val = ixgbe_link_mbps(adapter);

	if (!maxrate)
		return 0;

	/* Calculate the rate factor values to set */
	bcnrc_val <<= IXGBE_RTTBCNRC_RF_INT_SHIFT;
	bcnrc_val /= maxrate;

	/* clear everything but the rate factor */
	bcnrc_val &= IXGBE_RTTBCNRC_RF_INT_MASK |
	IXGBE_RTTBCNRC_RF_DEC_MASK;

	/* enable the rate scheduler */
	bcnrc_val |= IXGBE_RTTBCNRC_RS_ENA;

	IXGBE_WRITE_REG(hw, IXGBE_RTTDQSEL, queue_index);
	IXGBE_WRITE_REG(hw, IXGBE_RTTBCNRC, bcnrc_val);

	return 0;
}

/**
 * ixgbe_clean_tx_irq - Reclaim resources after transmit completes
 * @q_vector: structure containing interrupt and ring information
 * @tx_ring: tx ring to clean
 * @napi_budget: Used to determine if we are in netpoll
 **/
static bool ixgbe_clean_tx_irq(struct ixgbe_q_vector *q_vector,
			       struct ixgbe_ring *tx_ring, int napi_budget)
{
	struct ixgbe_adapter *adapter = q_vector->adapter;
	struct ixgbe_tx_buffer *tx_buffer;
	union ixgbe_adv_tx_desc *tx_desc;
	unsigned int total_bytes = 0, total_packets = 0, total_ipsec = 0;
	unsigned int budget = q_vector->tx.work_limit;
	unsigned int i = tx_ring->next_to_clean;

	if (test_bit(__IXGBE_DOWN, &adapter->state))
		return true;

	tx_buffer = &tx_ring->tx_buffer_info[i];
	tx_desc = IXGBE_TX_DESC(tx_ring, i);
	i -= tx_ring->count;

	do {
		union ixgbe_adv_tx_desc *eop_desc = tx_buffer->next_to_watch;

		/* if next_to_watch is not set then there is no work pending */
		if (!eop_desc)
			break;

		/* prevent any other reads prior to eop_desc */
		smp_rmb();

		/* if DD is not set pending work has not been completed */
		if (!(eop_desc->wb.status & cpu_to_le32(IXGBE_TXD_STAT_DD)))
			break;

		/* clear next_to_watch to prevent false hangs */
		tx_buffer->next_to_watch = NULL;

		/* update the statistics for this packet */
		total_bytes += tx_buffer->bytecount;
		total_packets += tx_buffer->gso_segs;
		if (tx_buffer->tx_flags & IXGBE_TX_FLAGS_IPSEC)
			total_ipsec++;

		/* free the skb */
		if (ring_is_xdp(tx_ring))
			xdp_return_frame(tx_buffer->xdpf);
		else
			napi_consume_skb(tx_buffer->skb, napi_budget);

		/* unmap skb header data */
		dma_unmap_single(tx_ring->dev,
				 dma_unmap_addr(tx_buffer, dma),
				 dma_unmap_len(tx_buffer, len),
				 DMA_TO_DEVICE);

		/* clear tx_buffer data */
		dma_unmap_len_set(tx_buffer, len, 0);

		/* unmap remaining buffers */
		while (tx_desc != eop_desc) {
			tx_buffer++;
			tx_desc++;
			i++;
			if (unlikely(!i)) {
				i -= tx_ring->count;
				tx_buffer = tx_ring->tx_buffer_info;
				tx_desc = IXGBE_TX_DESC(tx_ring, 0);
			}

			/* unmap any remaining paged data */
			if (dma_unmap_len(tx_buffer, len)) {
				dma_unmap_page(tx_ring->dev,
					       dma_unmap_addr(tx_buffer, dma),
					       dma_unmap_len(tx_buffer, len),
					       DMA_TO_DEVICE);
				dma_unmap_len_set(tx_buffer, len, 0);
			}
		}

		/* move us one more past the eop_desc for start of next pkt */
		tx_buffer++;
		tx_desc++;
		i++;
		if (unlikely(!i)) {
			i -= tx_ring->count;
			tx_buffer = tx_ring->tx_buffer_info;
			tx_desc = IXGBE_TX_DESC(tx_ring, 0);
		}

		/* issue prefetch for next Tx descriptor */
		prefetch(tx_desc);

		/* update budget accounting */
		budget--;
	} while (likely(budget));

	i += tx_ring->count;
	tx_ring->next_to_clean = i;
	u64_stats_update_begin(&tx_ring->syncp);
	tx_ring->stats.bytes += total_bytes;
	tx_ring->stats.packets += total_packets;
	u64_stats_update_end(&tx_ring->syncp);
	q_vector->tx.total_bytes += total_bytes;
	q_vector->tx.total_packets += total_packets;
	adapter->tx_ipsec += total_ipsec;

	if (check_for_tx_hang(tx_ring) && ixgbe_check_tx_hang(tx_ring)) {
		/* schedule immediate reset if we believe we hung */
		struct ixgbe_hw *hw = &adapter->hw;
		e_err(drv, "Detected Tx Unit Hang %s\n"
			"  Tx Queue             <%d>\n"
			"  TDH, TDT             <%x>, <%x>\n"
			"  next_to_use          <%x>\n"
			"  next_to_clean        <%x>\n"
			"tx_buffer_info[next_to_clean]\n"
			"  time_stamp           <%lx>\n"
			"  jiffies              <%lx>\n",
			ring_is_xdp(tx_ring) ? "(XDP)" : "",
			tx_ring->queue_index,
			IXGBE_READ_REG(hw, IXGBE_TDH(tx_ring->reg_idx)),
			IXGBE_READ_REG(hw, IXGBE_TDT(tx_ring->reg_idx)),
			tx_ring->next_to_use, i,
			tx_ring->tx_buffer_info[i].time_stamp, jiffies);

		if (!ring_is_xdp(tx_ring))
			netif_stop_subqueue(tx_ring->netdev,
					    tx_ring->queue_index);

		e_info(probe,
		       "tx hang %d detected on queue %d, resetting adapter\n",
			adapter->tx_timeout_count + 1, tx_ring->queue_index);

		/* schedule immediate reset if we believe we hung */
		ixgbe_tx_timeout_reset(adapter);

		/* the adapter is about to reset, no point in enabling stuff */
		return true;
	}

	if (ring_is_xdp(tx_ring))
		return !!budget;

	netdev_tx_completed_queue(txring_txq(tx_ring),
				  total_packets, total_bytes);

#define TX_WAKE_THRESHOLD (DESC_NEEDED * 2)
	if (unlikely(total_packets && netif_carrier_ok(tx_ring->netdev) &&
		     (ixgbe_desc_unused(tx_ring) >= TX_WAKE_THRESHOLD))) {
		/* Make sure that anybody stopping the queue after this
		 * sees the new next_to_clean.
		 */
		smp_mb();
		if (__netif_subqueue_stopped(tx_ring->netdev,
					     tx_ring->queue_index)
		    && !test_bit(__IXGBE_DOWN, &adapter->state)) {
			netif_wake_subqueue(tx_ring->netdev,
					    tx_ring->queue_index);
			++tx_ring->tx_stats.restart_queue;
		}
	}

	return !!budget;
}

#ifdef CONFIG_IXGBE_DCA
static void ixgbe_update_tx_dca(struct ixgbe_adapter *adapter,
				struct ixgbe_ring *tx_ring,
				int cpu)
{
	struct ixgbe_hw *hw = &adapter->hw;
	u32 txctrl = 0;
	u16 reg_offset;

	if (adapter->flags & IXGBE_FLAG_DCA_ENABLED)
		txctrl = dca3_get_tag(tx_ring->dev, cpu);

	switch (hw->mac.type) {
	case ixgbe_mac_82598EB:
		reg_offset = IXGBE_DCA_TXCTRL(tx_ring->reg_idx);
		break;
	case ixgbe_mac_82599EB:
	case ixgbe_mac_X540:
		reg_offset = IXGBE_DCA_TXCTRL_82599(tx_ring->reg_idx);
		txctrl <<= IXGBE_DCA_TXCTRL_CPUID_SHIFT_82599;
		break;
	default:
		/* for unknown hardware do not write register */
		return;
	}

	/*
	 * We can enable relaxed ordering for reads, but not writes when
	 * DCA is enabled.  This is due to a known issue in some chipsets
	 * which will cause the DCA tag to be cleared.
	 */
	txctrl |= IXGBE_DCA_TXCTRL_DESC_RRO_EN |
		  IXGBE_DCA_TXCTRL_DATA_RRO_EN |
		  IXGBE_DCA_TXCTRL_DESC_DCA_EN;

	IXGBE_WRITE_REG(hw, reg_offset, txctrl);
}

static void ixgbe_update_rx_dca(struct ixgbe_adapter *adapter,
				struct ixgbe_ring *rx_ring,
				int cpu)
{
	struct ixgbe_hw *hw = &adapter->hw;
	u32 rxctrl = 0;
	u8 reg_idx = rx_ring->reg_idx;

	if (adapter->flags & IXGBE_FLAG_DCA_ENABLED)
		rxctrl = dca3_get_tag(rx_ring->dev, cpu);

	switch (hw->mac.type) {
	case ixgbe_mac_82599EB:
	case ixgbe_mac_X540:
		rxctrl <<= IXGBE_DCA_RXCTRL_CPUID_SHIFT_82599;
		break;
	default:
		break;
	}

	/*
	 * We can enable relaxed ordering for reads, but not writes when
	 * DCA is enabled.  This is due to a known issue in some chipsets
	 * which will cause the DCA tag to be cleared.
	 */
	rxctrl |= IXGBE_DCA_RXCTRL_DESC_RRO_EN |
		  IXGBE_DCA_RXCTRL_DATA_DCA_EN |
		  IXGBE_DCA_RXCTRL_DESC_DCA_EN;

	IXGBE_WRITE_REG(hw, IXGBE_DCA_RXCTRL(reg_idx), rxctrl);
}

static void ixgbe_update_dca(struct ixgbe_q_vector *q_vector)
{
	struct ixgbe_adapter *adapter = q_vector->adapter;
	struct ixgbe_ring *ring;
	int cpu = get_cpu();

	if (q_vector->cpu == cpu)
		goto out_no_update;

	ixgbe_for_each_ring(ring, q_vector->tx)
		ixgbe_update_tx_dca(adapter, ring, cpu);

	ixgbe_for_each_ring(ring, q_vector->rx)
		ixgbe_update_rx_dca(adapter, ring, cpu);

	q_vector->cpu = cpu;
out_no_update:
	put_cpu();
}

static void ixgbe_setup_dca(struct ixgbe_adapter *adapter)
{
	int i;

	/* always use CB2 mode, difference is masked in the CB driver */
	if (adapter->flags & IXGBE_FLAG_DCA_ENABLED)
		IXGBE_WRITE_REG(&adapter->hw, IXGBE_DCA_CTRL,
				IXGBE_DCA_CTRL_DCA_MODE_CB2);
	else
		IXGBE_WRITE_REG(&adapter->hw, IXGBE_DCA_CTRL,
				IXGBE_DCA_CTRL_DCA_DISABLE);

	for (i = 0; i < adapter->num_q_vectors; i++) {
		adapter->q_vector[i]->cpu = -1;
		ixgbe_update_dca(adapter->q_vector[i]);
	}
}

static int __ixgbe_notify_dca(struct device *dev, void *data)
{
	struct ixgbe_adapter *adapter = dev_get_drvdata(dev);
	unsigned long event = *(unsigned long *)data;

	if (!(adapter->flags & IXGBE_FLAG_DCA_CAPABLE))
		return 0;

	switch (event) {
	case DCA_PROVIDER_ADD:
		/* if we're already enabled, don't do it again */
		if (adapter->flags & IXGBE_FLAG_DCA_ENABLED)
			break;
		if (dca_add_requester(dev) == 0) {
			adapter->flags |= IXGBE_FLAG_DCA_ENABLED;
			IXGBE_WRITE_REG(&adapter->hw, IXGBE_DCA_CTRL,
					IXGBE_DCA_CTRL_DCA_MODE_CB2);
			break;
		}
		/* fall through - DCA is disabled. */
	case DCA_PROVIDER_REMOVE:
		if (adapter->flags & IXGBE_FLAG_DCA_ENABLED) {
			dca_remove_requester(dev);
			adapter->flags &= ~IXGBE_FLAG_DCA_ENABLED;
			IXGBE_WRITE_REG(&adapter->hw, IXGBE_DCA_CTRL,
					IXGBE_DCA_CTRL_DCA_DISABLE);
		}
		break;
	}

	return 0;
}

#endif /* CONFIG_IXGBE_DCA */

#define IXGBE_RSS_L4_TYPES_MASK \
	((1ul << IXGBE_RXDADV_RSSTYPE_IPV4_TCP) | \
	 (1ul << IXGBE_RXDADV_RSSTYPE_IPV4_UDP) | \
	 (1ul << IXGBE_RXDADV_RSSTYPE_IPV6_TCP) | \
	 (1ul << IXGBE_RXDADV_RSSTYPE_IPV6_UDP))

static inline void ixgbe_rx_hash(struct ixgbe_ring *ring,
				 union ixgbe_adv_rx_desc *rx_desc,
				 struct sk_buff *skb)
{
	u16 rss_type;

	if (!(ring->netdev->features & NETIF_F_RXHASH))
		return;

	rss_type = le16_to_cpu(rx_desc->wb.lower.lo_dword.hs_rss.pkt_info) &
		   IXGBE_RXDADV_RSSTYPE_MASK;

	if (!rss_type)
		return;

	skb_set_hash(skb, le32_to_cpu(rx_desc->wb.lower.hi_dword.rss),
		     (IXGBE_RSS_L4_TYPES_MASK & (1ul << rss_type)) ?
		     PKT_HASH_TYPE_L4 : PKT_HASH_TYPE_L3);
}

#ifdef IXGBE_FCOE
/**
 * ixgbe_rx_is_fcoe - check the rx desc for incoming pkt type
 * @ring: structure containing ring specific data
 * @rx_desc: advanced rx descriptor
 *
 * Returns : true if it is FCoE pkt
 */
static inline bool ixgbe_rx_is_fcoe(struct ixgbe_ring *ring,
				    union ixgbe_adv_rx_desc *rx_desc)
{
	__le16 pkt_info = rx_desc->wb.lower.lo_dword.hs_rss.pkt_info;

	return test_bit(__IXGBE_RX_FCOE, &ring->state) &&
	       ((pkt_info & cpu_to_le16(IXGBE_RXDADV_PKTTYPE_ETQF_MASK)) ==
		(cpu_to_le16(IXGBE_ETQF_FILTER_FCOE <<
			     IXGBE_RXDADV_PKTTYPE_ETQF_SHIFT)));
}

#endif /* IXGBE_FCOE */
/**
 * ixgbe_rx_checksum - indicate in skb if hw indicated a good cksum
 * @ring: structure containing ring specific data
 * @rx_desc: current Rx descriptor being processed
 * @skb: skb currently being received and modified
 **/
static inline void ixgbe_rx_checksum(struct ixgbe_ring *ring,
				     union ixgbe_adv_rx_desc *rx_desc,
				     struct sk_buff *skb)
{
	__le16 pkt_info = rx_desc->wb.lower.lo_dword.hs_rss.pkt_info;
	bool encap_pkt = false;

	skb_checksum_none_assert(skb);

	/* Rx csum disabled */
	if (!(ring->netdev->features & NETIF_F_RXCSUM))
		return;

	/* check for VXLAN and Geneve packets */
	if (pkt_info & cpu_to_le16(IXGBE_RXDADV_PKTTYPE_VXLAN)) {
		encap_pkt = true;
		skb->encapsulation = 1;
	}

	/* if IP and error */
	if (ixgbe_test_staterr(rx_desc, IXGBE_RXD_STAT_IPCS) &&
	    ixgbe_test_staterr(rx_desc, IXGBE_RXDADV_ERR_IPE)) {
		ring->rx_stats.csum_err++;
		return;
	}

	if (!ixgbe_test_staterr(rx_desc, IXGBE_RXD_STAT_L4CS))
		return;

	if (ixgbe_test_staterr(rx_desc, IXGBE_RXDADV_ERR_TCPE)) {
		/*
		 * 82599 errata, UDP frames with a 0 checksum can be marked as
		 * checksum errors.
		 */
		if ((pkt_info & cpu_to_le16(IXGBE_RXDADV_PKTTYPE_UDP)) &&
		    test_bit(__IXGBE_RX_CSUM_UDP_ZERO_ERR, &ring->state))
			return;

		ring->rx_stats.csum_err++;
		return;
	}

	/* It must be a TCP or UDP packet with a valid checksum */
	skb->ip_summed = CHECKSUM_UNNECESSARY;
	if (encap_pkt) {
		if (!ixgbe_test_staterr(rx_desc, IXGBE_RXD_STAT_OUTERIPCS))
			return;

		if (ixgbe_test_staterr(rx_desc, IXGBE_RXDADV_ERR_OUTERIPER)) {
			skb->ip_summed = CHECKSUM_NONE;
			return;
		}
		/* If we checked the outer header let the stack know */
		skb->csum_level = 1;
	}
}

static inline unsigned int ixgbe_rx_offset(struct ixgbe_ring *rx_ring)
{
	return ring_uses_build_skb(rx_ring) ? IXGBE_SKB_PAD : 0;
}

static bool ixgbe_alloc_mapped_page(struct ixgbe_ring *rx_ring,
				    struct ixgbe_rx_buffer *bi)
{
	struct page *page = bi->page;
	dma_addr_t dma;

	/* since we are recycling buffers we should seldom need to alloc */
	if (likely(page))
		return true;

	/* alloc new page for storage */
	page = dev_alloc_pages(ixgbe_rx_pg_order(rx_ring));
	if (unlikely(!page)) {
		rx_ring->rx_stats.alloc_rx_page_failed++;
		return false;
	}

	/* map page for use */
	dma = dma_map_page_attrs(rx_ring->dev, page, 0,
				 ixgbe_rx_pg_size(rx_ring),
				 DMA_FROM_DEVICE,
				 IXGBE_RX_DMA_ATTR);

	/*
	 * if mapping failed free memory back to system since
	 * there isn't much point in holding memory we can't use
	 */
	if (dma_mapping_error(rx_ring->dev, dma)) {
		__free_pages(page, ixgbe_rx_pg_order(rx_ring));

		rx_ring->rx_stats.alloc_rx_page_failed++;
		return false;
	}

	bi->dma = dma;
	bi->page = page;
	bi->page_offset = ixgbe_rx_offset(rx_ring);
	page_ref_add(page, USHRT_MAX - 1);
	bi->pagecnt_bias = USHRT_MAX;
	rx_ring->rx_stats.alloc_rx_page++;

	return true;
}

/**
 * ixgbe_alloc_rx_buffers - Replace used receive buffers
 * @rx_ring: ring to place buffers on
 * @cleaned_count: number of buffers to replace
 **/
void ixgbe_alloc_rx_buffers(struct ixgbe_ring *rx_ring, u16 cleaned_count)
{
	union ixgbe_adv_rx_desc *rx_desc;
	struct ixgbe_rx_buffer *bi;
	u16 i = rx_ring->next_to_use;
	u16 bufsz;

	/* nothing to do */
	if (!cleaned_count)
		return;

	rx_desc = IXGBE_RX_DESC(rx_ring, i);
	bi = &rx_ring->rx_buffer_info[i];
	i -= rx_ring->count;

	bufsz = ixgbe_rx_bufsz(rx_ring);

	do {
		if (!ixgbe_alloc_mapped_page(rx_ring, bi))
			break;

		/* sync the buffer for use by the device */
		dma_sync_single_range_for_device(rx_ring->dev, bi->dma,
						 bi->page_offset, bufsz,
						 DMA_FROM_DEVICE);

		/*
		 * Refresh the desc even if buffer_addrs didn't change
		 * because each write-back erases this info.
		 */
		rx_desc->read.pkt_addr = cpu_to_le64(bi->dma + bi->page_offset);

		rx_desc++;
		bi++;
		i++;
		if (unlikely(!i)) {
			rx_desc = IXGBE_RX_DESC(rx_ring, 0);
			bi = rx_ring->rx_buffer_info;
			i -= rx_ring->count;
		}

		/* clear the length for the next_to_use descriptor */
		rx_desc->wb.upper.length = 0;

		cleaned_count--;
	} while (cleaned_count);

	i += rx_ring->count;

	if (rx_ring->next_to_use != i) {
		rx_ring->next_to_use = i;

		/* update next to alloc since we have filled the ring */
		rx_ring->next_to_alloc = i;

		/* Force memory writes to complete before letting h/w
		 * know there are new descriptors to fetch.  (Only
		 * applicable for weak-ordered memory model archs,
		 * such as IA-64).
		 */
		wmb();
		writel(i, rx_ring->tail);
	}
}

static void ixgbe_set_rsc_gso_size(struct ixgbe_ring *ring,
				   struct sk_buff *skb)
{
	u16 hdr_len = skb_headlen(skb);

	/* set gso_size to avoid messing up TCP MSS */
	skb_shinfo(skb)->gso_size = DIV_ROUND_UP((skb->len - hdr_len),
						 IXGBE_CB(skb)->append_cnt);
	skb_shinfo(skb)->gso_type = SKB_GSO_TCPV4;
}

static void ixgbe_update_rsc_stats(struct ixgbe_ring *rx_ring,
				   struct sk_buff *skb)
{
	/* if append_cnt is 0 then frame is not RSC */
	if (!IXGBE_CB(skb)->append_cnt)
		return;

	rx_ring->rx_stats.rsc_count += IXGBE_CB(skb)->append_cnt;
	rx_ring->rx_stats.rsc_flush++;

	ixgbe_set_rsc_gso_size(rx_ring, skb);

	/* gso_size is computed using append_cnt so always clear it last */
	IXGBE_CB(skb)->append_cnt = 0;
}

/**
 * ixgbe_process_skb_fields - Populate skb header fields from Rx descriptor
 * @rx_ring: rx descriptor ring packet is being transacted on
 * @rx_desc: pointer to the EOP Rx descriptor
 * @skb: pointer to current skb being populated
 *
 * This function checks the ring, descriptor, and packet information in
 * order to populate the hash, checksum, VLAN, timestamp, protocol, and
 * other fields within the skb.
 **/
void ixgbe_process_skb_fields(struct ixgbe_ring *rx_ring,
			      union ixgbe_adv_rx_desc *rx_desc,
			      struct sk_buff *skb)
{
	struct net_device *dev = rx_ring->netdev;
	u32 flags = rx_ring->q_vector->adapter->flags;

	ixgbe_update_rsc_stats(rx_ring, skb);

	ixgbe_rx_hash(rx_ring, rx_desc, skb);

	ixgbe_rx_checksum(rx_ring, rx_desc, skb);

	if (unlikely(flags & IXGBE_FLAG_RX_HWTSTAMP_ENABLED))
		ixgbe_ptp_rx_hwtstamp(rx_ring, rx_desc, skb);

	if ((dev->features & NETIF_F_HW_VLAN_CTAG_RX) &&
	    ixgbe_test_staterr(rx_desc, IXGBE_RXD_STAT_VP)) {
		u16 vid = le16_to_cpu(rx_desc->wb.upper.vlan);
		__vlan_hwaccel_put_tag(skb, htons(ETH_P_8021Q), vid);
	}

	if (ixgbe_test_staterr(rx_desc, IXGBE_RXDADV_STAT_SECP))
		ixgbe_ipsec_rx(rx_ring, rx_desc, skb);

	/* record Rx queue, or update MACVLAN statistics */
	if (netif_is_ixgbe(dev))
		skb_record_rx_queue(skb, rx_ring->queue_index);
	else
		macvlan_count_rx(netdev_priv(dev), skb->len + ETH_HLEN, true,
				 false);

	skb->protocol = eth_type_trans(skb, dev);
}

void ixgbe_rx_skb(struct ixgbe_q_vector *q_vector,
		  struct sk_buff *skb)
{
	napi_gro_receive(&q_vector->napi, skb);
}

/**
 * ixgbe_is_non_eop - process handling of non-EOP buffers
 * @rx_ring: Rx ring being processed
 * @rx_desc: Rx descriptor for current buffer
 * @skb: Current socket buffer containing buffer in progress
 *
 * This function updates next to clean.  If the buffer is an EOP buffer
 * this function exits returning false, otherwise it will place the
 * sk_buff in the next buffer to be chained and return true indicating
 * that this is in fact a non-EOP buffer.
 **/
static bool ixgbe_is_non_eop(struct ixgbe_ring *rx_ring,
			     union ixgbe_adv_rx_desc *rx_desc,
			     struct sk_buff *skb)
{
	u32 ntc = rx_ring->next_to_clean + 1;

	/* fetch, update, and store next to clean */
	ntc = (ntc < rx_ring->count) ? ntc : 0;
	rx_ring->next_to_clean = ntc;

	prefetch(IXGBE_RX_DESC(rx_ring, ntc));

	/* update RSC append count if present */
	if (ring_is_rsc_enabled(rx_ring)) {
		__le32 rsc_enabled = rx_desc->wb.lower.lo_dword.data &
				     cpu_to_le32(IXGBE_RXDADV_RSCCNT_MASK);

		if (unlikely(rsc_enabled)) {
			u32 rsc_cnt = le32_to_cpu(rsc_enabled);

			rsc_cnt >>= IXGBE_RXDADV_RSCCNT_SHIFT;
			IXGBE_CB(skb)->append_cnt += rsc_cnt - 1;

			/* update ntc based on RSC value */
			ntc = le32_to_cpu(rx_desc->wb.upper.status_error);
			ntc &= IXGBE_RXDADV_NEXTP_MASK;
			ntc >>= IXGBE_RXDADV_NEXTP_SHIFT;
		}
	}

	/* if we are the last buffer then there is nothing else to do */
	if (likely(ixgbe_test_staterr(rx_desc, IXGBE_RXD_STAT_EOP)))
		return false;

	/* place skb in next buffer to be received */
	rx_ring->rx_buffer_info[ntc].skb = skb;
	rx_ring->rx_stats.non_eop_descs++;

	return true;
}

/**
 * ixgbe_pull_tail - ixgbe specific version of skb_pull_tail
 * @rx_ring: rx descriptor ring packet is being transacted on
 * @skb: pointer to current skb being adjusted
 *
 * This function is an ixgbe specific version of __pskb_pull_tail.  The
 * main difference between this version and the original function is that
 * this function can make several assumptions about the state of things
 * that allow for significant optimizations versus the standard function.
 * As a result we can do things like drop a frag and maintain an accurate
 * truesize for the skb.
 */
static void ixgbe_pull_tail(struct ixgbe_ring *rx_ring,
			    struct sk_buff *skb)
{
	skb_frag_t *frag = &skb_shinfo(skb)->frags[0];
	unsigned char *va;
	unsigned int pull_len;

	/*
	 * it is valid to use page_address instead of kmap since we are
	 * working with pages allocated out of the lomem pool per
	 * alloc_page(GFP_ATOMIC)
	 */
	va = skb_frag_address(frag);

	/*
	 * we need the header to contain the greater of either ETH_HLEN or
	 * 60 bytes if the skb->len is less than 60 for skb_pad.
	 */
	pull_len = eth_get_headlen(skb->dev, va, IXGBE_RX_HDR_SIZE);

	/* align pull length to size of long to optimize memcpy performance */
	skb_copy_to_linear_data(skb, va, ALIGN(pull_len, sizeof(long)));

	/* update all of the pointers */
	skb_frag_size_sub(frag, pull_len);
	skb_frag_off_add(frag, pull_len);
	skb->data_len -= pull_len;
	skb->tail += pull_len;
}

/**
 * ixgbe_dma_sync_frag - perform DMA sync for first frag of SKB
 * @rx_ring: rx descriptor ring packet is being transacted on
 * @skb: pointer to current skb being updated
 *
 * This function provides a basic DMA sync up for the first fragment of an
 * skb.  The reason for doing this is that the first fragment cannot be
 * unmapped until we have reached the end of packet descriptor for a buffer
 * chain.
 */
static void ixgbe_dma_sync_frag(struct ixgbe_ring *rx_ring,
				struct sk_buff *skb)
{
	if (ring_uses_build_skb(rx_ring)) {
		unsigned long offset = (unsigned long)(skb->data) & ~PAGE_MASK;

		dma_sync_single_range_for_cpu(rx_ring->dev,
					      IXGBE_CB(skb)->dma,
					      offset,
					      skb_headlen(skb),
					      DMA_FROM_DEVICE);
	} else {
		skb_frag_t *frag = &skb_shinfo(skb)->frags[0];

		dma_sync_single_range_for_cpu(rx_ring->dev,
					      IXGBE_CB(skb)->dma,
					      skb_frag_off(frag),
					      skb_frag_size(frag),
					      DMA_FROM_DEVICE);
	}

	/* If the page was released, just unmap it. */
	if (unlikely(IXGBE_CB(skb)->page_released)) {
		dma_unmap_page_attrs(rx_ring->dev, IXGBE_CB(skb)->dma,
				     ixgbe_rx_pg_size(rx_ring),
				     DMA_FROM_DEVICE,
				     IXGBE_RX_DMA_ATTR);
	}
}

/**
 * ixgbe_cleanup_headers - Correct corrupted or empty headers
 * @rx_ring: rx descriptor ring packet is being transacted on
 * @rx_desc: pointer to the EOP Rx descriptor
 * @skb: pointer to current skb being fixed
 *
 * Check if the skb is valid in the XDP case it will be an error pointer.
 * Return true in this case to abort processing and advance to next
 * descriptor.
 *
 * Check for corrupted packet headers caused by senders on the local L2
 * embedded NIC switch not setting up their Tx Descriptors right.  These
 * should be very rare.
 *
 * Also address the case where we are pulling data in on pages only
 * and as such no data is present in the skb header.
 *
 * In addition if skb is not at least 60 bytes we need to pad it so that
 * it is large enough to qualify as a valid Ethernet frame.
 *
 * Returns true if an error was encountered and skb was freed.
 **/
bool ixgbe_cleanup_headers(struct ixgbe_ring *rx_ring,
			   union ixgbe_adv_rx_desc *rx_desc,
			   struct sk_buff *skb)
{
	struct net_device *netdev = rx_ring->netdev;

	/* XDP packets use error pointer so abort at this point */
	if (IS_ERR(skb))
		return true;

	/* Verify netdev is present, and that packet does not have any
	 * errors that would be unacceptable to the netdev.
	 */
	if (!netdev ||
	    (unlikely(ixgbe_test_staterr(rx_desc,
					 IXGBE_RXDADV_ERR_FRAME_ERR_MASK) &&
	     !(netdev->features & NETIF_F_RXALL)))) {
		dev_kfree_skb_any(skb);
		return true;
	}

	/* place header in linear portion of buffer */
	if (!skb_headlen(skb))
		ixgbe_pull_tail(rx_ring, skb);

#ifdef IXGBE_FCOE
	/* do not attempt to pad FCoE Frames as this will disrupt DDP */
	if (ixgbe_rx_is_fcoe(rx_ring, rx_desc))
		return false;

#endif
	/* if eth_skb_pad returns an error the skb was freed */
	if (eth_skb_pad(skb))
		return true;

	return false;
}

/**
 * ixgbe_reuse_rx_page - page flip buffer and store it back on the ring
 * @rx_ring: rx descriptor ring to store buffers on
 * @old_buff: donor buffer to have page reused
 *
 * Synchronizes page for reuse by the adapter
 **/
static void ixgbe_reuse_rx_page(struct ixgbe_ring *rx_ring,
				struct ixgbe_rx_buffer *old_buff)
{
	struct ixgbe_rx_buffer *new_buff;
	u16 nta = rx_ring->next_to_alloc;

	new_buff = &rx_ring->rx_buffer_info[nta];

	/* update, and store next to alloc */
	nta++;
	rx_ring->next_to_alloc = (nta < rx_ring->count) ? nta : 0;

	/* Transfer page from old buffer to new buffer.
	 * Move each member individually to avoid possible store
	 * forwarding stalls and unnecessary copy of skb.
	 */
	new_buff->dma		= old_buff->dma;
	new_buff->page		= old_buff->page;
	new_buff->page_offset	= old_buff->page_offset;
	new_buff->pagecnt_bias	= old_buff->pagecnt_bias;
}

static inline bool ixgbe_page_is_reserved(struct page *page)
{
	return (page_to_nid(page) != numa_mem_id()) || page_is_pfmemalloc(page);
}

static bool ixgbe_can_reuse_rx_page(struct ixgbe_rx_buffer *rx_buffer)
{
	unsigned int pagecnt_bias = rx_buffer->pagecnt_bias;
	struct page *page = rx_buffer->page;

	/* avoid re-using remote pages */
	if (unlikely(ixgbe_page_is_reserved(page)))
		return false;

#if (PAGE_SIZE < 8192)
	/* if we are only owner of page we can reuse it */
	if (unlikely((page_ref_count(page) - pagecnt_bias) > 1))
		return false;
#else
	/* The last offset is a bit aggressive in that we assume the
	 * worst case of FCoE being enabled and using a 3K buffer.
	 * However this should have minimal impact as the 1K extra is
	 * still less than one buffer in size.
	 */
#define IXGBE_LAST_OFFSET \
	(SKB_WITH_OVERHEAD(PAGE_SIZE) - IXGBE_RXBUFFER_3K)
	if (rx_buffer->page_offset > IXGBE_LAST_OFFSET)
		return false;
#endif

	/* If we have drained the page fragment pool we need to update
	 * the pagecnt_bias and page count so that we fully restock the
	 * number of references the driver holds.
	 */
	if (unlikely(pagecnt_bias == 1)) {
		page_ref_add(page, USHRT_MAX - 1);
		rx_buffer->pagecnt_bias = USHRT_MAX;
	}

	return true;
}

/**
 * ixgbe_add_rx_frag - Add contents of Rx buffer to sk_buff
 * @rx_ring: rx descriptor ring to transact packets on
 * @rx_buffer: buffer containing page to add
 * @skb: sk_buff to place the data into
 * @size: size of data in rx_buffer
 *
 * This function will add the data contained in rx_buffer->page to the skb.
 * This is done either through a direct copy if the data in the buffer is
 * less than the skb header size, otherwise it will just attach the page as
 * a frag to the skb.
 *
 * The function will then update the page offset if necessary and return
 * true if the buffer can be reused by the adapter.
 **/
static void ixgbe_add_rx_frag(struct ixgbe_ring *rx_ring,
			      struct ixgbe_rx_buffer *rx_buffer,
			      struct sk_buff *skb,
			      unsigned int size)
{
#if (PAGE_SIZE < 8192)
	unsigned int truesize = ixgbe_rx_pg_size(rx_ring) / 2;
#else
	unsigned int truesize = ring_uses_build_skb(rx_ring) ?
				SKB_DATA_ALIGN(IXGBE_SKB_PAD + size) :
				SKB_DATA_ALIGN(size);
#endif
	skb_add_rx_frag(skb, skb_shinfo(skb)->nr_frags, rx_buffer->page,
			rx_buffer->page_offset, size, truesize);
#if (PAGE_SIZE < 8192)
	rx_buffer->page_offset ^= truesize;
#else
	rx_buffer->page_offset += truesize;
#endif
}

static struct ixgbe_rx_buffer *ixgbe_get_rx_buffer(struct ixgbe_ring *rx_ring,
						   union ixgbe_adv_rx_desc *rx_desc,
						   struct sk_buff **skb,
						   const unsigned int size)
{
	struct ixgbe_rx_buffer *rx_buffer;

	rx_buffer = &rx_ring->rx_buffer_info[rx_ring->next_to_clean];
	prefetchw(rx_buffer->page);
	*skb = rx_buffer->skb;

	/* Delay unmapping of the first packet. It carries the header
	 * information, HW may still access the header after the writeback.
	 * Only unmap it when EOP is reached
	 */
	if (!ixgbe_test_staterr(rx_desc, IXGBE_RXD_STAT_EOP)) {
		if (!*skb)
			goto skip_sync;
	} else {
		if (*skb)
			ixgbe_dma_sync_frag(rx_ring, *skb);
	}

	/* we are reusing so sync this buffer for CPU use */
	dma_sync_single_range_for_cpu(rx_ring->dev,
				      rx_buffer->dma,
				      rx_buffer->page_offset,
				      size,
				      DMA_FROM_DEVICE);
skip_sync:
	rx_buffer->pagecnt_bias--;

	return rx_buffer;
}

static void ixgbe_put_rx_buffer(struct ixgbe_ring *rx_ring,
				struct ixgbe_rx_buffer *rx_buffer,
				struct sk_buff *skb)
{
	if (ixgbe_can_reuse_rx_page(rx_buffer)) {
		/* hand second half of page back to the ring */
		ixgbe_reuse_rx_page(rx_ring, rx_buffer);
	} else {
		if (!IS_ERR(skb) && IXGBE_CB(skb)->dma == rx_buffer->dma) {
			/* the page has been released from the ring */
			IXGBE_CB(skb)->page_released = true;
		} else {
			/* we are not reusing the buffer so unmap it */
			dma_unmap_page_attrs(rx_ring->dev, rx_buffer->dma,
					     ixgbe_rx_pg_size(rx_ring),
					     DMA_FROM_DEVICE,
					     IXGBE_RX_DMA_ATTR);
		}
		__page_frag_cache_drain(rx_buffer->page,
					rx_buffer->pagecnt_bias);
	}

	/* clear contents of rx_buffer */
	rx_buffer->page = NULL;
	rx_buffer->skb = NULL;
}

static struct sk_buff *ixgbe_construct_skb(struct ixgbe_ring *rx_ring,
					   struct ixgbe_rx_buffer *rx_buffer,
					   struct xdp_buff *xdp,
					   union ixgbe_adv_rx_desc *rx_desc)
{
	unsigned int size = xdp->data_end - xdp->data;
#if (PAGE_SIZE < 8192)
	unsigned int truesize = ixgbe_rx_pg_size(rx_ring) / 2;
#else
	unsigned int truesize = SKB_DATA_ALIGN(xdp->data_end -
					       xdp->data_hard_start);
#endif
	struct sk_buff *skb;

	/* prefetch first cache line of first page */
	prefetch(xdp->data);
#if L1_CACHE_BYTES < 128
	prefetch(xdp->data + L1_CACHE_BYTES);
#endif
	/* Note, we get here by enabling legacy-rx via:
	 *
	 *    ethtool --set-priv-flags <dev> legacy-rx on
	 *
	 * In this mode, we currently get 0 extra XDP headroom as
	 * opposed to having legacy-rx off, where we process XDP
	 * packets going to stack via ixgbe_build_skb(). The latter
	 * provides us currently with 192 bytes of headroom.
	 *
	 * For ixgbe_construct_skb() mode it means that the
	 * xdp->data_meta will always point to xdp->data, since
	 * the helper cannot expand the head. Should this ever
	 * change in future for legacy-rx mode on, then lets also
	 * add xdp->data_meta handling here.
	 */

	/* allocate a skb to store the frags */
	skb = napi_alloc_skb(&rx_ring->q_vector->napi, IXGBE_RX_HDR_SIZE);
	if (unlikely(!skb))
		return NULL;

	if (size > IXGBE_RX_HDR_SIZE) {
		if (!ixgbe_test_staterr(rx_desc, IXGBE_RXD_STAT_EOP))
			IXGBE_CB(skb)->dma = rx_buffer->dma;

		skb_add_rx_frag(skb, 0, rx_buffer->page,
				xdp->data - page_address(rx_buffer->page),
				size, truesize);
#if (PAGE_SIZE < 8192)
		rx_buffer->page_offset ^= truesize;
#else
		rx_buffer->page_offset += truesize;
#endif
	} else {
		memcpy(__skb_put(skb, size),
		       xdp->data, ALIGN(size, sizeof(long)));
		rx_buffer->pagecnt_bias++;
	}

	return skb;
}

static struct sk_buff *ixgbe_build_skb(struct ixgbe_ring *rx_ring,
				       struct ixgbe_rx_buffer *rx_buffer,
				       struct xdp_buff *xdp,
				       union ixgbe_adv_rx_desc *rx_desc)
{
	unsigned int metasize = xdp->data - xdp->data_meta;
#if (PAGE_SIZE < 8192)
	unsigned int truesize = ixgbe_rx_pg_size(rx_ring) / 2;
#else
	unsigned int truesize = SKB_DATA_ALIGN(sizeof(struct skb_shared_info)) +
				SKB_DATA_ALIGN(xdp->data_end -
					       xdp->data_hard_start);
#endif
	struct sk_buff *skb;

	/* Prefetch first cache line of first page. If xdp->data_meta
	 * is unused, this points extactly as xdp->data, otherwise we
	 * likely have a consumer accessing first few bytes of meta
	 * data, and then actual data.
	 */
	prefetch(xdp->data_meta);
#if L1_CACHE_BYTES < 128
	prefetch(xdp->data_meta + L1_CACHE_BYTES);
#endif

	/* build an skb to around the page buffer */
	skb = build_skb(xdp->data_hard_start, truesize);
	if (unlikely(!skb))
		return NULL;

	/* update pointers within the skb to store the data */
	skb_reserve(skb, xdp->data - xdp->data_hard_start);
	__skb_put(skb, xdp->data_end - xdp->data);
	if (metasize)
		skb_metadata_set(skb, metasize);

	/* record DMA address if this is the start of a chain of buffers */
	if (!ixgbe_test_staterr(rx_desc, IXGBE_RXD_STAT_EOP))
		IXGBE_CB(skb)->dma = rx_buffer->dma;

	/* update buffer offset */
#if (PAGE_SIZE < 8192)
	rx_buffer->page_offset ^= truesize;
#else
	rx_buffer->page_offset += truesize;
#endif

	return skb;
}

static struct sk_buff *ixgbe_run_xdp(struct ixgbe_adapter *adapter,
				     struct ixgbe_ring *rx_ring,
				     struct xdp_buff *xdp)
{
	int err, result = IXGBE_XDP_PASS;
	struct bpf_prog *xdp_prog;
	struct xdp_frame *xdpf;
	u32 act;

	rcu_read_lock();
	xdp_prog = READ_ONCE(rx_ring->xdp_prog);

	if (!xdp_prog)
		goto xdp_out;

	prefetchw(xdp->data_hard_start); /* xdp_frame write */

	act = bpf_prog_run_xdp(xdp_prog, xdp);
	switch (act) {
	case XDP_PASS:
		break;
	case XDP_TX:
		xdpf = xdp_convert_buff_to_frame(xdp);
		if (unlikely(!xdpf)) {
			result = IXGBE_XDP_CONSUMED;
			break;
		}
		result = ixgbe_xmit_xdp_ring(adapter, xdpf);
		break;
	case XDP_REDIRECT:
		err = xdp_do_redirect(adapter->netdev, xdp, xdp_prog);
		if (!err)
			result = IXGBE_XDP_REDIR;
		else
			result = IXGBE_XDP_CONSUMED;
		break;
	default:
		bpf_warn_invalid_xdp_action(act);
		/* fallthrough */
	case XDP_ABORTED:
		trace_xdp_exception(rx_ring->netdev, xdp_prog, act);
		/* fallthrough -- handle aborts by dropping packet */
	case XDP_DROP:
		result = IXGBE_XDP_CONSUMED;
		break;
	}
xdp_out:
	rcu_read_unlock();
	return ERR_PTR(-result);
}

static unsigned int ixgbe_rx_frame_truesize(struct ixgbe_ring *rx_ring,
					    unsigned int size)
{
	unsigned int truesize;

#if (PAGE_SIZE < 8192)
	truesize = ixgbe_rx_pg_size(rx_ring) / 2; /* Must be power-of-2 */
#else
	truesize = ring_uses_build_skb(rx_ring) ?
		SKB_DATA_ALIGN(IXGBE_SKB_PAD + size) +
		SKB_DATA_ALIGN(sizeof(struct skb_shared_info)) :
		SKB_DATA_ALIGN(size);
#endif
	return truesize;
}

static void ixgbe_rx_buffer_flip(struct ixgbe_ring *rx_ring,
				 struct ixgbe_rx_buffer *rx_buffer,
				 unsigned int size)
{
	unsigned int truesize = ixgbe_rx_frame_truesize(rx_ring, size);
#if (PAGE_SIZE < 8192)
	rx_buffer->page_offset ^= truesize;
#else
	rx_buffer->page_offset += truesize;
#endif
}

/**
 * ixgbe_clean_rx_irq - Clean completed descriptors from Rx ring - bounce buf
 * @q_vector: structure containing interrupt and ring information
 * @rx_ring: rx descriptor ring to transact packets on
 * @budget: Total limit on number of packets to process
 *
 * This function provides a "bounce buffer" approach to Rx interrupt
 * processing.  The advantage to this is that on systems that have
 * expensive overhead for IOMMU access this provides a means of avoiding
 * it by maintaining the mapping of the page to the syste.
 *
 * Returns amount of work completed
 **/
static int ixgbe_clean_rx_irq(struct ixgbe_q_vector *q_vector,
			       struct ixgbe_ring *rx_ring,
			       const int budget)
{
	unsigned int total_rx_bytes = 0, total_rx_packets = 0;
	struct ixgbe_adapter *adapter = q_vector->adapter;
#ifdef IXGBE_FCOE
	int ddp_bytes;
	unsigned int mss = 0;
#endif /* IXGBE_FCOE */
	u16 cleaned_count = ixgbe_desc_unused(rx_ring);
	unsigned int xdp_xmit = 0;
	struct xdp_buff xdp;

	xdp.rxq = &rx_ring->xdp_rxq;

	/* Frame size depend on rx_ring setup when PAGE_SIZE=4K */
#if (PAGE_SIZE < 8192)
	xdp.frame_sz = ixgbe_rx_frame_truesize(rx_ring, 0);
#endif

	while (likely(total_rx_packets < budget)) {
		union ixgbe_adv_rx_desc *rx_desc;
		struct ixgbe_rx_buffer *rx_buffer;
		struct sk_buff *skb;
		unsigned int size;

		/* return some buffers to hardware, one at a time is too slow */
		if (cleaned_count >= IXGBE_RX_BUFFER_WRITE) {
			ixgbe_alloc_rx_buffers(rx_ring, cleaned_count);
			cleaned_count = 0;
		}

		rx_desc = IXGBE_RX_DESC(rx_ring, rx_ring->next_to_clean);
		size = le16_to_cpu(rx_desc->wb.upper.length);
		if (!size)
			break;

		/* This memory barrier is needed to keep us from reading
		 * any other fields out of the rx_desc until we know the
		 * descriptor has been written back
		 */
		dma_rmb();

		rx_buffer = ixgbe_get_rx_buffer(rx_ring, rx_desc, &skb, size);

		/* retrieve a buffer from the ring */
		if (!skb) {
			xdp.data = page_address(rx_buffer->page) +
				   rx_buffer->page_offset;
			xdp.data_meta = xdp.data;
			xdp.data_hard_start = xdp.data -
					      ixgbe_rx_offset(rx_ring);
			xdp.data_end = xdp.data + size;
<<<<<<< HEAD

			//xdp入口
=======
#if (PAGE_SIZE > 4096)
			/* At larger PAGE_SIZE, frame_sz depend on len size */
			xdp.frame_sz = ixgbe_rx_frame_truesize(rx_ring, size);
#endif
>>>>>>> 64677779
			skb = ixgbe_run_xdp(adapter, rx_ring, &xdp);
		}

		if (IS_ERR(skb)) {
			unsigned int xdp_res = -PTR_ERR(skb);

			if (xdp_res & (IXGBE_XDP_TX | IXGBE_XDP_REDIR)) {
				xdp_xmit |= xdp_res;
				ixgbe_rx_buffer_flip(rx_ring, rx_buffer, size);
			} else {
				rx_buffer->pagecnt_bias++;
			}
			total_rx_packets++;
			total_rx_bytes += size;
		} else if (skb) {
			ixgbe_add_rx_frag(rx_ring, rx_buffer, skb, size);
		} else if (ring_uses_build_skb(rx_ring)) {
			skb = ixgbe_build_skb(rx_ring, rx_buffer,
					      &xdp, rx_desc);
		} else {
			skb = ixgbe_construct_skb(rx_ring, rx_buffer,
						  &xdp, rx_desc);
		}

		/* exit if we failed to retrieve a buffer */
		if (!skb) {
			rx_ring->rx_stats.alloc_rx_buff_failed++;
			rx_buffer->pagecnt_bias++;
			break;
		}

		ixgbe_put_rx_buffer(rx_ring, rx_buffer, skb);
		cleaned_count++;

		/* place incomplete frames back on ring for completion */
		if (ixgbe_is_non_eop(rx_ring, rx_desc, skb))
			continue;

		/* verify the packet layout is correct */
		if (ixgbe_cleanup_headers(rx_ring, rx_desc, skb))
			continue;

		/* probably a little skewed due to removing CRC */
		total_rx_bytes += skb->len;

		/* populate checksum, timestamp, VLAN, and protocol */
		ixgbe_process_skb_fields(rx_ring, rx_desc, skb);

#ifdef IXGBE_FCOE
		/* if ddp, not passing to ULD unless for FCP_RSP or error */
		if (ixgbe_rx_is_fcoe(rx_ring, rx_desc)) {
			ddp_bytes = ixgbe_fcoe_ddp(adapter, rx_desc, skb);
			/* include DDPed FCoE data */
			if (ddp_bytes > 0) {
				if (!mss) {
					mss = rx_ring->netdev->mtu -
						sizeof(struct fcoe_hdr) -
						sizeof(struct fc_frame_header) -
						sizeof(struct fcoe_crc_eof);
					if (mss > 512)
						mss &= ~511;
				}
				total_rx_bytes += ddp_bytes;
				total_rx_packets += DIV_ROUND_UP(ddp_bytes,
								 mss);
			}
			if (!ddp_bytes) {
				dev_kfree_skb_any(skb);
				continue;
			}
		}

#endif /* IXGBE_FCOE */
		ixgbe_rx_skb(q_vector, skb);

		/* update budget accounting */
		total_rx_packets++;
	}

	if (xdp_xmit & IXGBE_XDP_REDIR)
		xdp_do_flush_map();

	if (xdp_xmit & IXGBE_XDP_TX) {
		struct ixgbe_ring *ring = adapter->xdp_ring[smp_processor_id()];

		/* Force memory writes to complete before letting h/w
		 * know there are new descriptors to fetch.
		 */
		wmb();
		writel(ring->next_to_use, ring->tail);
	}

	u64_stats_update_begin(&rx_ring->syncp);
	rx_ring->stats.packets += total_rx_packets;
	rx_ring->stats.bytes += total_rx_bytes;
	u64_stats_update_end(&rx_ring->syncp);
	q_vector->rx.total_packets += total_rx_packets;
	q_vector->rx.total_bytes += total_rx_bytes;

	return total_rx_packets;
}

/**
 * ixgbe_configure_msix - Configure MSI-X hardware
 * @adapter: board private structure
 *
 * ixgbe_configure_msix sets up the hardware to properly generate MSI-X
 * interrupts.
 **/
static void ixgbe_configure_msix(struct ixgbe_adapter *adapter)
{
	struct ixgbe_q_vector *q_vector;
	int v_idx;
	u32 mask;

	/* Populate MSIX to EITR Select */
	if (adapter->num_vfs > 32) {
		u32 eitrsel = BIT(adapter->num_vfs - 32) - 1;
		IXGBE_WRITE_REG(&adapter->hw, IXGBE_EITRSEL, eitrsel);
	}

	/*
	 * Populate the IVAR table and set the ITR values to the
	 * corresponding register.
	 */
	for (v_idx = 0; v_idx < adapter->num_q_vectors; v_idx++) {
		struct ixgbe_ring *ring;
		q_vector = adapter->q_vector[v_idx];

		ixgbe_for_each_ring(ring, q_vector->rx)
			ixgbe_set_ivar(adapter, 0, ring->reg_idx, v_idx);

		ixgbe_for_each_ring(ring, q_vector->tx)
			ixgbe_set_ivar(adapter, 1, ring->reg_idx, v_idx);

		ixgbe_write_eitr(q_vector);
	}

	switch (adapter->hw.mac.type) {
	case ixgbe_mac_82598EB:
		ixgbe_set_ivar(adapter, -1, IXGBE_IVAR_OTHER_CAUSES_INDEX,
			       v_idx);
		break;
	case ixgbe_mac_82599EB:
	case ixgbe_mac_X540:
	case ixgbe_mac_X550:
	case ixgbe_mac_X550EM_x:
	case ixgbe_mac_x550em_a:
		ixgbe_set_ivar(adapter, -1, 1, v_idx);
		break;
	default:
		break;
	}
	IXGBE_WRITE_REG(&adapter->hw, IXGBE_EITR(v_idx), 1950);

	/* set up to autoclear timer, and the vectors */
	mask = IXGBE_EIMS_ENABLE_MASK;
	mask &= ~(IXGBE_EIMS_OTHER |
		  IXGBE_EIMS_MAILBOX |
		  IXGBE_EIMS_LSC);

	IXGBE_WRITE_REG(&adapter->hw, IXGBE_EIAC, mask);
}

/**
 * ixgbe_update_itr - update the dynamic ITR value based on statistics
 * @q_vector: structure containing interrupt and ring information
 * @ring_container: structure containing ring performance data
 *
 *      Stores a new ITR value based on packets and byte
 *      counts during the last interrupt.  The advantage of per interrupt
 *      computation is faster updates and more accurate ITR for the current
 *      traffic pattern.  Constants in this function were computed
 *      based on theoretical maximum wire speed and thresholds were set based
 *      on testing data as well as attempting to minimize response time
 *      while increasing bulk throughput.
 **/
static void ixgbe_update_itr(struct ixgbe_q_vector *q_vector,
			     struct ixgbe_ring_container *ring_container)
{
	unsigned int itr = IXGBE_ITR_ADAPTIVE_MIN_USECS |
			   IXGBE_ITR_ADAPTIVE_LATENCY;
	unsigned int avg_wire_size, packets, bytes;
	unsigned long next_update = jiffies;

	/* If we don't have any rings just leave ourselves set for maximum
	 * possible latency so we take ourselves out of the equation.
	 */
	if (!ring_container->ring)
		return;

	/* If we didn't update within up to 1 - 2 jiffies we can assume
	 * that either packets are coming in so slow there hasn't been
	 * any work, or that there is so much work that NAPI is dealing
	 * with interrupt moderation and we don't need to do anything.
	 */
	if (time_after(next_update, ring_container->next_update))
		goto clear_counts;

	packets = ring_container->total_packets;

	/* We have no packets to actually measure against. This means
	 * either one of the other queues on this vector is active or
	 * we are a Tx queue doing TSO with too high of an interrupt rate.
	 *
	 * When this occurs just tick up our delay by the minimum value
	 * and hope that this extra delay will prevent us from being called
	 * without any work on our queue.
	 */
	if (!packets) {
		itr = (q_vector->itr >> 2) + IXGBE_ITR_ADAPTIVE_MIN_INC;
		if (itr > IXGBE_ITR_ADAPTIVE_MAX_USECS)
			itr = IXGBE_ITR_ADAPTIVE_MAX_USECS;
		itr += ring_container->itr & IXGBE_ITR_ADAPTIVE_LATENCY;
		goto clear_counts;
	}

	bytes = ring_container->total_bytes;

	/* If packets are less than 4 or bytes are less than 9000 assume
	 * insufficient data to use bulk rate limiting approach. We are
	 * likely latency driven.
	 */
	if (packets < 4 && bytes < 9000) {
		itr = IXGBE_ITR_ADAPTIVE_LATENCY;
		goto adjust_by_size;
	}

	/* Between 4 and 48 we can assume that our current interrupt delay
	 * is only slightly too low. As such we should increase it by a small
	 * fixed amount.
	 */
	if (packets < 48) {
		itr = (q_vector->itr >> 2) + IXGBE_ITR_ADAPTIVE_MIN_INC;
		if (itr > IXGBE_ITR_ADAPTIVE_MAX_USECS)
			itr = IXGBE_ITR_ADAPTIVE_MAX_USECS;
		goto clear_counts;
	}

	/* Between 48 and 96 is our "goldilocks" zone where we are working
	 * out "just right". Just report that our current ITR is good for us.
	 */
	if (packets < 96) {
		itr = q_vector->itr >> 2;
		goto clear_counts;
	}

	/* If packet count is 96 or greater we are likely looking at a slight
	 * overrun of the delay we want. Try halving our delay to see if that
	 * will cut the number of packets in half per interrupt.
	 */
	if (packets < 256) {
		itr = q_vector->itr >> 3;
		if (itr < IXGBE_ITR_ADAPTIVE_MIN_USECS)
			itr = IXGBE_ITR_ADAPTIVE_MIN_USECS;
		goto clear_counts;
	}

	/* The paths below assume we are dealing with a bulk ITR since number
	 * of packets is 256 or greater. We are just going to have to compute
	 * a value and try to bring the count under control, though for smaller
	 * packet sizes there isn't much we can do as NAPI polling will likely
	 * be kicking in sooner rather than later.
	 */
	itr = IXGBE_ITR_ADAPTIVE_BULK;

adjust_by_size:
	/* If packet counts are 256 or greater we can assume we have a gross
	 * overestimation of what the rate should be. Instead of trying to fine
	 * tune it just use the formula below to try and dial in an exact value
	 * give the current packet size of the frame.
	 */
	avg_wire_size = bytes / packets;

	/* The following is a crude approximation of:
	 *  wmem_default / (size + overhead) = desired_pkts_per_int
	 *  rate / bits_per_byte / (size + ethernet overhead) = pkt_rate
	 *  (desired_pkt_rate / pkt_rate) * usecs_per_sec = ITR value
	 *
	 * Assuming wmem_default is 212992 and overhead is 640 bytes per
	 * packet, (256 skb, 64 headroom, 320 shared info), we can reduce the
	 * formula down to
	 *
	 *  (170 * (size + 24)) / (size + 640) = ITR
	 *
	 * We first do some math on the packet size and then finally bitshift
	 * by 8 after rounding up. We also have to account for PCIe link speed
	 * difference as ITR scales based on this.
	 */
	if (avg_wire_size <= 60) {
		/* Start at 50k ints/sec */
		avg_wire_size = 5120;
	} else if (avg_wire_size <= 316) {
		/* 50K ints/sec to 16K ints/sec */
		avg_wire_size *= 40;
		avg_wire_size += 2720;
	} else if (avg_wire_size <= 1084) {
		/* 16K ints/sec to 9.2K ints/sec */
		avg_wire_size *= 15;
		avg_wire_size += 11452;
	} else if (avg_wire_size < 1968) {
		/* 9.2K ints/sec to 8K ints/sec */
		avg_wire_size *= 5;
		avg_wire_size += 22420;
	} else {
		/* plateau at a limit of 8K ints/sec */
		avg_wire_size = 32256;
	}

	/* If we are in low latency mode half our delay which doubles the rate
	 * to somewhere between 100K to 16K ints/sec
	 */
	if (itr & IXGBE_ITR_ADAPTIVE_LATENCY)
		avg_wire_size >>= 1;

	/* Resultant value is 256 times larger than it needs to be. This
	 * gives us room to adjust the value as needed to either increase
	 * or decrease the value based on link speeds of 10G, 2.5G, 1G, etc.
	 *
	 * Use addition as we have already recorded the new latency flag
	 * for the ITR value.
	 */
	switch (q_vector->adapter->link_speed) {
	case IXGBE_LINK_SPEED_10GB_FULL:
	case IXGBE_LINK_SPEED_100_FULL:
	default:
		itr += DIV_ROUND_UP(avg_wire_size,
				    IXGBE_ITR_ADAPTIVE_MIN_INC * 256) *
		       IXGBE_ITR_ADAPTIVE_MIN_INC;
		break;
	case IXGBE_LINK_SPEED_2_5GB_FULL:
	case IXGBE_LINK_SPEED_1GB_FULL:
	case IXGBE_LINK_SPEED_10_FULL:
		if (avg_wire_size > 8064)
			avg_wire_size = 8064;
		itr += DIV_ROUND_UP(avg_wire_size,
				    IXGBE_ITR_ADAPTIVE_MIN_INC * 64) *
		       IXGBE_ITR_ADAPTIVE_MIN_INC;
		break;
	}

clear_counts:
	/* write back value */
	ring_container->itr = itr;

	/* next update should occur within next jiffy */
	ring_container->next_update = next_update + 1;

	ring_container->total_bytes = 0;
	ring_container->total_packets = 0;
}

/**
 * ixgbe_write_eitr - write EITR register in hardware specific way
 * @q_vector: structure containing interrupt and ring information
 *
 * This function is made to be called by ethtool and by the driver
 * when it needs to update EITR registers at runtime.  Hardware
 * specific quirks/differences are taken care of here.
 */
void ixgbe_write_eitr(struct ixgbe_q_vector *q_vector)
{
	struct ixgbe_adapter *adapter = q_vector->adapter;
	struct ixgbe_hw *hw = &adapter->hw;
	int v_idx = q_vector->v_idx;
	u32 itr_reg = q_vector->itr & IXGBE_MAX_EITR;

	switch (adapter->hw.mac.type) {
	case ixgbe_mac_82598EB:
		/* must write high and low 16 bits to reset counter */
		itr_reg |= (itr_reg << 16);
		break;
	case ixgbe_mac_82599EB:
	case ixgbe_mac_X540:
	case ixgbe_mac_X550:
	case ixgbe_mac_X550EM_x:
	case ixgbe_mac_x550em_a:
		/*
		 * set the WDIS bit to not clear the timer bits and cause an
		 * immediate assertion of the interrupt
		 */
		itr_reg |= IXGBE_EITR_CNT_WDIS;
		break;
	default:
		break;
	}
	IXGBE_WRITE_REG(hw, IXGBE_EITR(v_idx), itr_reg);
}

static void ixgbe_set_itr(struct ixgbe_q_vector *q_vector)
{
	u32 new_itr;

	ixgbe_update_itr(q_vector, &q_vector->tx);
	ixgbe_update_itr(q_vector, &q_vector->rx);

	/* use the smallest value of new ITR delay calculations */
	new_itr = min(q_vector->rx.itr, q_vector->tx.itr);

	/* Clear latency flag if set, shift into correct position */
	new_itr &= ~IXGBE_ITR_ADAPTIVE_LATENCY;
	new_itr <<= 2;

	if (new_itr != q_vector->itr) {
		/* save the algorithm value here */
		q_vector->itr = new_itr;

		ixgbe_write_eitr(q_vector);
	}
}

/**
 * ixgbe_check_overtemp_subtask - check for over temperature
 * @adapter: pointer to adapter
 **/
static void ixgbe_check_overtemp_subtask(struct ixgbe_adapter *adapter)
{
	struct ixgbe_hw *hw = &adapter->hw;
	u32 eicr = adapter->interrupt_event;
	s32 rc;

	if (test_bit(__IXGBE_DOWN, &adapter->state))
		return;

	if (!(adapter->flags2 & IXGBE_FLAG2_TEMP_SENSOR_EVENT))
		return;

	adapter->flags2 &= ~IXGBE_FLAG2_TEMP_SENSOR_EVENT;

	switch (hw->device_id) {
	case IXGBE_DEV_ID_82599_T3_LOM:
		/*
		 * Since the warning interrupt is for both ports
		 * we don't have to check if:
		 *  - This interrupt wasn't for our port.
		 *  - We may have missed the interrupt so always have to
		 *    check if we  got a LSC
		 */
		if (!(eicr & IXGBE_EICR_GPI_SDP0_8259X) &&
		    !(eicr & IXGBE_EICR_LSC))
			return;

		if (!(eicr & IXGBE_EICR_LSC) && hw->mac.ops.check_link) {
			u32 speed;
			bool link_up = false;

			hw->mac.ops.check_link(hw, &speed, &link_up, false);

			if (link_up)
				return;
		}

		/* Check if this is not due to overtemp */
		if (hw->phy.ops.check_overtemp(hw) != IXGBE_ERR_OVERTEMP)
			return;

		break;
	case IXGBE_DEV_ID_X550EM_A_1G_T:
	case IXGBE_DEV_ID_X550EM_A_1G_T_L:
		rc = hw->phy.ops.check_overtemp(hw);
		if (rc != IXGBE_ERR_OVERTEMP)
			return;
		break;
	default:
		if (adapter->hw.mac.type >= ixgbe_mac_X540)
			return;
		if (!(eicr & IXGBE_EICR_GPI_SDP0(hw)))
			return;
		break;
	}
	e_crit(drv, "%s\n", ixgbe_overheat_msg);

	adapter->interrupt_event = 0;
}

static void ixgbe_check_fan_failure(struct ixgbe_adapter *adapter, u32 eicr)
{
	struct ixgbe_hw *hw = &adapter->hw;

	if ((adapter->flags & IXGBE_FLAG_FAN_FAIL_CAPABLE) &&
	    (eicr & IXGBE_EICR_GPI_SDP1(hw))) {
		e_crit(probe, "Fan has stopped, replace the adapter\n");
		/* write to clear the interrupt */
		IXGBE_WRITE_REG(hw, IXGBE_EICR, IXGBE_EICR_GPI_SDP1(hw));
	}
}

static void ixgbe_check_overtemp_event(struct ixgbe_adapter *adapter, u32 eicr)
{
	struct ixgbe_hw *hw = &adapter->hw;

	if (!(adapter->flags2 & IXGBE_FLAG2_TEMP_SENSOR_CAPABLE))
		return;

	switch (adapter->hw.mac.type) {
	case ixgbe_mac_82599EB:
		/*
		 * Need to check link state so complete overtemp check
		 * on service task
		 */
		if (((eicr & IXGBE_EICR_GPI_SDP0(hw)) ||
		     (eicr & IXGBE_EICR_LSC)) &&
		    (!test_bit(__IXGBE_DOWN, &adapter->state))) {
			adapter->interrupt_event = eicr;
			adapter->flags2 |= IXGBE_FLAG2_TEMP_SENSOR_EVENT;
			ixgbe_service_event_schedule(adapter);
			return;
		}
		return;
	case ixgbe_mac_x550em_a:
		if (eicr & IXGBE_EICR_GPI_SDP0_X550EM_a) {
			adapter->interrupt_event = eicr;
			adapter->flags2 |= IXGBE_FLAG2_TEMP_SENSOR_EVENT;
			ixgbe_service_event_schedule(adapter);
			IXGBE_WRITE_REG(&adapter->hw, IXGBE_EIMC,
					IXGBE_EICR_GPI_SDP0_X550EM_a);
			IXGBE_WRITE_REG(&adapter->hw, IXGBE_EICR,
					IXGBE_EICR_GPI_SDP0_X550EM_a);
		}
		return;
	case ixgbe_mac_X550:
	case ixgbe_mac_X540:
		if (!(eicr & IXGBE_EICR_TS))
			return;
		break;
	default:
		return;
	}

	e_crit(drv, "%s\n", ixgbe_overheat_msg);
}

static inline bool ixgbe_is_sfp(struct ixgbe_hw *hw)
{
	switch (hw->mac.type) {
	case ixgbe_mac_82598EB:
		if (hw->phy.type == ixgbe_phy_nl)
			return true;
		return false;
	case ixgbe_mac_82599EB:
	case ixgbe_mac_X550EM_x:
	case ixgbe_mac_x550em_a:
		switch (hw->mac.ops.get_media_type(hw)) {
		case ixgbe_media_type_fiber:
		case ixgbe_media_type_fiber_qsfp:
			return true;
		default:
			return false;
		}
	default:
		return false;
	}
}

static void ixgbe_check_sfp_event(struct ixgbe_adapter *adapter, u32 eicr)
{
	struct ixgbe_hw *hw = &adapter->hw;
	u32 eicr_mask = IXGBE_EICR_GPI_SDP2(hw);

	if (!ixgbe_is_sfp(hw))
		return;

	/* Later MAC's use different SDP */
	if (hw->mac.type >= ixgbe_mac_X540)
		eicr_mask = IXGBE_EICR_GPI_SDP0_X540;

	if (eicr & eicr_mask) {
		/* Clear the interrupt */
		IXGBE_WRITE_REG(hw, IXGBE_EICR, eicr_mask);
		if (!test_bit(__IXGBE_DOWN, &adapter->state)) {
			adapter->flags2 |= IXGBE_FLAG2_SFP_NEEDS_RESET;
			adapter->sfp_poll_time = 0;
			ixgbe_service_event_schedule(adapter);
		}
	}

	if (adapter->hw.mac.type == ixgbe_mac_82599EB &&
	    (eicr & IXGBE_EICR_GPI_SDP1(hw))) {
		/* Clear the interrupt */
		IXGBE_WRITE_REG(hw, IXGBE_EICR, IXGBE_EICR_GPI_SDP1(hw));
		if (!test_bit(__IXGBE_DOWN, &adapter->state)) {
			adapter->flags |= IXGBE_FLAG_NEED_LINK_CONFIG;
			ixgbe_service_event_schedule(adapter);
		}
	}
}

static void ixgbe_check_lsc(struct ixgbe_adapter *adapter)
{
	struct ixgbe_hw *hw = &adapter->hw;

	adapter->lsc_int++;
	adapter->flags |= IXGBE_FLAG_NEED_LINK_UPDATE;
	adapter->link_check_timeout = jiffies;
	if (!test_bit(__IXGBE_DOWN, &adapter->state)) {
		IXGBE_WRITE_REG(hw, IXGBE_EIMC, IXGBE_EIMC_LSC);
		IXGBE_WRITE_FLUSH(hw);
		ixgbe_service_event_schedule(adapter);
	}
}

static inline void ixgbe_irq_enable_queues(struct ixgbe_adapter *adapter,
					   u64 qmask)
{
	u32 mask;
	struct ixgbe_hw *hw = &adapter->hw;

	switch (hw->mac.type) {
	case ixgbe_mac_82598EB:
		mask = (IXGBE_EIMS_RTX_QUEUE & qmask);
		IXGBE_WRITE_REG(hw, IXGBE_EIMS, mask);
		break;
	case ixgbe_mac_82599EB:
	case ixgbe_mac_X540:
	case ixgbe_mac_X550:
	case ixgbe_mac_X550EM_x:
	case ixgbe_mac_x550em_a:
		mask = (qmask & 0xFFFFFFFF);
		if (mask)
			IXGBE_WRITE_REG(hw, IXGBE_EIMS_EX(0), mask);
		mask = (qmask >> 32);
		if (mask)
			IXGBE_WRITE_REG(hw, IXGBE_EIMS_EX(1), mask);
		break;
	default:
		break;
	}
	/* skip the flush */
}

/**
 * ixgbe_irq_enable - Enable default interrupt generation settings
 * @adapter: board private structure
 * @queues: enable irqs for queues
 * @flush: flush register write
 **/
static inline void ixgbe_irq_enable(struct ixgbe_adapter *adapter, bool queues,
				    bool flush)
{
	struct ixgbe_hw *hw = &adapter->hw;
	u32 mask = (IXGBE_EIMS_ENABLE_MASK & ~IXGBE_EIMS_RTX_QUEUE);

	/* don't reenable LSC while waiting for link */
	if (adapter->flags & IXGBE_FLAG_NEED_LINK_UPDATE)
		mask &= ~IXGBE_EIMS_LSC;

	if (adapter->flags2 & IXGBE_FLAG2_TEMP_SENSOR_CAPABLE)
		switch (adapter->hw.mac.type) {
		case ixgbe_mac_82599EB:
			mask |= IXGBE_EIMS_GPI_SDP0(hw);
			break;
		case ixgbe_mac_X540:
		case ixgbe_mac_X550:
		case ixgbe_mac_X550EM_x:
		case ixgbe_mac_x550em_a:
			mask |= IXGBE_EIMS_TS;
			break;
		default:
			break;
		}
	if (adapter->flags & IXGBE_FLAG_FAN_FAIL_CAPABLE)
		mask |= IXGBE_EIMS_GPI_SDP1(hw);
	switch (adapter->hw.mac.type) {
	case ixgbe_mac_82599EB:
		mask |= IXGBE_EIMS_GPI_SDP1(hw);
		mask |= IXGBE_EIMS_GPI_SDP2(hw);
		/* fall through */
	case ixgbe_mac_X540:
	case ixgbe_mac_X550:
	case ixgbe_mac_X550EM_x:
	case ixgbe_mac_x550em_a:
		if (adapter->hw.device_id == IXGBE_DEV_ID_X550EM_X_SFP ||
		    adapter->hw.device_id == IXGBE_DEV_ID_X550EM_A_SFP ||
		    adapter->hw.device_id == IXGBE_DEV_ID_X550EM_A_SFP_N)
			mask |= IXGBE_EIMS_GPI_SDP0(&adapter->hw);
		if (adapter->hw.phy.type == ixgbe_phy_x550em_ext_t)
			mask |= IXGBE_EICR_GPI_SDP0_X540;
		mask |= IXGBE_EIMS_ECC;
		mask |= IXGBE_EIMS_MAILBOX;
		break;
	default:
		break;
	}

	if ((adapter->flags & IXGBE_FLAG_FDIR_HASH_CAPABLE) &&
	    !(adapter->flags2 & IXGBE_FLAG2_FDIR_REQUIRES_REINIT))
		mask |= IXGBE_EIMS_FLOW_DIR;

	IXGBE_WRITE_REG(&adapter->hw, IXGBE_EIMS, mask);
	if (queues)
		ixgbe_irq_enable_queues(adapter, ~0);
	if (flush)
		IXGBE_WRITE_FLUSH(&adapter->hw);
}

static irqreturn_t ixgbe_msix_other(int irq, void *data)
{
	struct ixgbe_adapter *adapter = data;
	struct ixgbe_hw *hw = &adapter->hw;
	u32 eicr;

	/*
	 * Workaround for Silicon errata.  Use clear-by-write instead
	 * of clear-by-read.  Reading with EICS will return the
	 * interrupt causes without clearing, which later be done
	 * with the write to EICR.
	 */
	eicr = IXGBE_READ_REG(hw, IXGBE_EICS);

	/* The lower 16bits of the EICR register are for the queue interrupts
	 * which should be masked here in order to not accidentally clear them if
	 * the bits are high when ixgbe_msix_other is called. There is a race
	 * condition otherwise which results in possible performance loss
	 * especially if the ixgbe_msix_other interrupt is triggering
	 * consistently (as it would when PPS is turned on for the X540 device)
	 */
	eicr &= 0xFFFF0000;

	IXGBE_WRITE_REG(hw, IXGBE_EICR, eicr);

	if (eicr & IXGBE_EICR_LSC)
		ixgbe_check_lsc(adapter);

	if (eicr & IXGBE_EICR_MAILBOX)
		ixgbe_msg_task(adapter);

	switch (hw->mac.type) {
	case ixgbe_mac_82599EB:
	case ixgbe_mac_X540:
	case ixgbe_mac_X550:
	case ixgbe_mac_X550EM_x:
	case ixgbe_mac_x550em_a:
		if (hw->phy.type == ixgbe_phy_x550em_ext_t &&
		    (eicr & IXGBE_EICR_GPI_SDP0_X540)) {
			adapter->flags2 |= IXGBE_FLAG2_PHY_INTERRUPT;
			ixgbe_service_event_schedule(adapter);
			IXGBE_WRITE_REG(hw, IXGBE_EICR,
					IXGBE_EICR_GPI_SDP0_X540);
		}
		if (eicr & IXGBE_EICR_ECC) {
			e_info(link, "Received ECC Err, initiating reset\n");
			set_bit(__IXGBE_RESET_REQUESTED, &adapter->state);
			ixgbe_service_event_schedule(adapter);
			IXGBE_WRITE_REG(hw, IXGBE_EICR, IXGBE_EICR_ECC);
		}
		/* Handle Flow Director Full threshold interrupt */
		if (eicr & IXGBE_EICR_FLOW_DIR) {
			int reinit_count = 0;
			int i;
			for (i = 0; i < adapter->num_tx_queues; i++) {
				struct ixgbe_ring *ring = adapter->tx_ring[i];
				if (test_and_clear_bit(__IXGBE_TX_FDIR_INIT_DONE,
						       &ring->state))
					reinit_count++;
			}
			if (reinit_count) {
				/* no more flow director interrupts until after init */
				IXGBE_WRITE_REG(hw, IXGBE_EIMC, IXGBE_EIMC_FLOW_DIR);
				adapter->flags2 |= IXGBE_FLAG2_FDIR_REQUIRES_REINIT;
				ixgbe_service_event_schedule(adapter);
			}
		}
		ixgbe_check_sfp_event(adapter, eicr);
		ixgbe_check_overtemp_event(adapter, eicr);
		break;
	default:
		break;
	}

	ixgbe_check_fan_failure(adapter, eicr);

	if (unlikely(eicr & IXGBE_EICR_TIMESYNC))
		ixgbe_ptp_check_pps_event(adapter);

	/* re-enable the original interrupt state, no lsc, no queues */
	if (!test_bit(__IXGBE_DOWN, &adapter->state))
		ixgbe_irq_enable(adapter, false, false);

	return IRQ_HANDLED;
}

static irqreturn_t ixgbe_msix_clean_rings(int irq, void *data)
{
	struct ixgbe_q_vector *q_vector = data;

	/* EIAM disabled interrupts (on this vector) for us */

	if (q_vector->rx.ring || q_vector->tx.ring)
		napi_schedule_irqoff(&q_vector->napi);

	return IRQ_HANDLED;
}

/**
 * ixgbe_poll - NAPI Rx polling callback
 * @napi: structure for representing this polling device
 * @budget: how many packets driver is allowed to clean
 *
 * This function is used for legacy and MSI, NAPI mode
 **/
int ixgbe_poll(struct napi_struct *napi, int budget)
{
	struct ixgbe_q_vector *q_vector =
				container_of(napi, struct ixgbe_q_vector, napi);
	struct ixgbe_adapter *adapter = q_vector->adapter;
	struct ixgbe_ring *ring;
	int per_ring_budget, work_done = 0;
	bool clean_complete = true;

#ifdef CONFIG_IXGBE_DCA
	if (adapter->flags & IXGBE_FLAG_DCA_ENABLED)
		ixgbe_update_dca(q_vector);
#endif

	ixgbe_for_each_ring(ring, q_vector->tx) {
		bool wd = ring->xsk_umem ?
			  ixgbe_clean_xdp_tx_irq(q_vector, ring, budget) :
			  ixgbe_clean_tx_irq(q_vector, ring, budget);

		if (!wd)
			clean_complete = false;
	}

	/* Exit if we are called by netpoll */
	if (budget <= 0)
		return budget;

	/* attempt to distribute budget to each queue fairly, but don't allow
	 * the budget to go below 1 because we'll exit polling */
	if (q_vector->rx.count > 1)
		per_ring_budget = max(budget/q_vector->rx.count, 1);
	else
		per_ring_budget = budget;

	ixgbe_for_each_ring(ring, q_vector->rx) {
		int cleaned = ring->xsk_umem ?
			      ixgbe_clean_rx_irq_zc(q_vector, ring,
						    per_ring_budget) :
			      ixgbe_clean_rx_irq(q_vector, ring,
						 per_ring_budget);

		work_done += cleaned;
		if (cleaned >= per_ring_budget)
			clean_complete = false;
	}

	/* If all work not completed, return budget and keep polling */
	if (!clean_complete)
		return budget;

	/* all work done, exit the polling mode */
	if (likely(napi_complete_done(napi, work_done))) {
		if (adapter->rx_itr_setting & 1)
			ixgbe_set_itr(q_vector);
		if (!test_bit(__IXGBE_DOWN, &adapter->state))
			ixgbe_irq_enable_queues(adapter,
						BIT_ULL(q_vector->v_idx));
	}

	return min(work_done, budget - 1);
}

/**
 * ixgbe_request_msix_irqs - Initialize MSI-X interrupts
 * @adapter: board private structure
 *
 * ixgbe_request_msix_irqs allocates MSI-X vectors and requests
 * interrupts from the kernel.
 **/
static int ixgbe_request_msix_irqs(struct ixgbe_adapter *adapter)
{
	struct net_device *netdev = adapter->netdev;
	unsigned int ri = 0, ti = 0;
	int vector, err;

	for (vector = 0; vector < adapter->num_q_vectors; vector++) {
		struct ixgbe_q_vector *q_vector = adapter->q_vector[vector];
		struct msix_entry *entry = &adapter->msix_entries[vector];

		if (q_vector->tx.ring && q_vector->rx.ring) {
			snprintf(q_vector->name, sizeof(q_vector->name),
				 "%s-TxRx-%u", netdev->name, ri++);
			ti++;
		} else if (q_vector->rx.ring) {
			snprintf(q_vector->name, sizeof(q_vector->name),
				 "%s-rx-%u", netdev->name, ri++);
		} else if (q_vector->tx.ring) {
			snprintf(q_vector->name, sizeof(q_vector->name),
				 "%s-tx-%u", netdev->name, ti++);
		} else {
			/* skip this unused q_vector */
			continue;
		}
		err = request_irq(entry->vector, &ixgbe_msix_clean_rings, 0,
				  q_vector->name, q_vector);
		if (err) {
			e_err(probe, "request_irq failed for MSIX interrupt "
			      "Error: %d\n", err);
			goto free_queue_irqs;
		}
		/* If Flow Director is enabled, set interrupt affinity */
		if (adapter->flags & IXGBE_FLAG_FDIR_HASH_CAPABLE) {
			/* assign the mask for this irq */
			irq_set_affinity_hint(entry->vector,
					      &q_vector->affinity_mask);
		}
	}

	err = request_irq(adapter->msix_entries[vector].vector,
			  ixgbe_msix_other, 0, netdev->name, adapter);
	if (err) {
		e_err(probe, "request_irq for msix_other failed: %d\n", err);
		goto free_queue_irqs;
	}

	return 0;

free_queue_irqs:
	while (vector) {
		vector--;
		irq_set_affinity_hint(adapter->msix_entries[vector].vector,
				      NULL);
		free_irq(adapter->msix_entries[vector].vector,
			 adapter->q_vector[vector]);
	}
	adapter->flags &= ~IXGBE_FLAG_MSIX_ENABLED;
	pci_disable_msix(adapter->pdev);
	kfree(adapter->msix_entries);
	adapter->msix_entries = NULL;
	return err;
}

/**
 * ixgbe_intr - legacy mode Interrupt Handler
 * @irq: interrupt number
 * @data: pointer to a network interface device structure
 **/
static irqreturn_t ixgbe_intr(int irq, void *data)
{
	struct ixgbe_adapter *adapter = data;
	struct ixgbe_hw *hw = &adapter->hw;
	struct ixgbe_q_vector *q_vector = adapter->q_vector[0];
	u32 eicr;

	/*
	 * Workaround for silicon errata #26 on 82598.  Mask the interrupt
	 * before the read of EICR.
	 */
	IXGBE_WRITE_REG(hw, IXGBE_EIMC, IXGBE_IRQ_CLEAR_MASK);

	/* for NAPI, using EIAM to auto-mask tx/rx interrupt bits on read
	 * therefore no explicit interrupt disable is necessary */
	eicr = IXGBE_READ_REG(hw, IXGBE_EICR);
	if (!eicr) {
		/*
		 * shared interrupt alert!
		 * make sure interrupts are enabled because the read will
		 * have disabled interrupts due to EIAM
		 * finish the workaround of silicon errata on 82598.  Unmask
		 * the interrupt that we masked before the EICR read.
		 */
		if (!test_bit(__IXGBE_DOWN, &adapter->state))
			ixgbe_irq_enable(adapter, true, true);
		return IRQ_NONE;	/* Not our interrupt */
	}

	if (eicr & IXGBE_EICR_LSC)
		ixgbe_check_lsc(adapter);

	switch (hw->mac.type) {
	case ixgbe_mac_82599EB:
		ixgbe_check_sfp_event(adapter, eicr);
		/* Fall through */
	case ixgbe_mac_X540:
	case ixgbe_mac_X550:
	case ixgbe_mac_X550EM_x:
	case ixgbe_mac_x550em_a:
		if (eicr & IXGBE_EICR_ECC) {
			e_info(link, "Received ECC Err, initiating reset\n");
			set_bit(__IXGBE_RESET_REQUESTED, &adapter->state);
			ixgbe_service_event_schedule(adapter);
			IXGBE_WRITE_REG(hw, IXGBE_EICR, IXGBE_EICR_ECC);
		}
		ixgbe_check_overtemp_event(adapter, eicr);
		break;
	default:
		break;
	}

	ixgbe_check_fan_failure(adapter, eicr);
	if (unlikely(eicr & IXGBE_EICR_TIMESYNC))
		ixgbe_ptp_check_pps_event(adapter);

	/* would disable interrupts here but EIAM disabled it */
	napi_schedule_irqoff(&q_vector->napi);

	/*
	 * re-enable link(maybe) and non-queue interrupts, no flush.
	 * ixgbe_poll will re-enable the queue interrupts
	 */
	if (!test_bit(__IXGBE_DOWN, &adapter->state))
		ixgbe_irq_enable(adapter, false, false);

	return IRQ_HANDLED;
}

/**
 * ixgbe_request_irq - initialize interrupts
 * @adapter: board private structure
 *
 * Attempts to configure interrupts using the best available
 * capabilities of the hardware and kernel.
 **/
static int ixgbe_request_irq(struct ixgbe_adapter *adapter)
{
	struct net_device *netdev = adapter->netdev;
	int err;

	if (adapter->flags & IXGBE_FLAG_MSIX_ENABLED)
		err = ixgbe_request_msix_irqs(adapter);
	else if (adapter->flags & IXGBE_FLAG_MSI_ENABLED)
		err = request_irq(adapter->pdev->irq, ixgbe_intr, 0,
				  netdev->name, adapter);
	else
		err = request_irq(adapter->pdev->irq, ixgbe_intr, IRQF_SHARED,
				  netdev->name, adapter);

	if (err)
		e_err(probe, "request_irq failed, Error %d\n", err);

	return err;
}

static void ixgbe_free_irq(struct ixgbe_adapter *adapter)
{
	int vector;

	if (!(adapter->flags & IXGBE_FLAG_MSIX_ENABLED)) {
		free_irq(adapter->pdev->irq, adapter);
		return;
	}

	if (!adapter->msix_entries)
		return;

	for (vector = 0; vector < adapter->num_q_vectors; vector++) {
		struct ixgbe_q_vector *q_vector = adapter->q_vector[vector];
		struct msix_entry *entry = &adapter->msix_entries[vector];

		/* free only the irqs that were actually requested */
		if (!q_vector->rx.ring && !q_vector->tx.ring)
			continue;

		/* clear the affinity_mask in the IRQ descriptor */
		irq_set_affinity_hint(entry->vector, NULL);

		free_irq(entry->vector, q_vector);
	}

	free_irq(adapter->msix_entries[vector].vector, adapter);
}

/**
 * ixgbe_irq_disable - Mask off interrupt generation on the NIC
 * @adapter: board private structure
 **/
static inline void ixgbe_irq_disable(struct ixgbe_adapter *adapter)
{
	switch (adapter->hw.mac.type) {
	case ixgbe_mac_82598EB:
		IXGBE_WRITE_REG(&adapter->hw, IXGBE_EIMC, ~0);
		break;
	case ixgbe_mac_82599EB:
	case ixgbe_mac_X540:
	case ixgbe_mac_X550:
	case ixgbe_mac_X550EM_x:
	case ixgbe_mac_x550em_a:
		IXGBE_WRITE_REG(&adapter->hw, IXGBE_EIMC, 0xFFFF0000);
		IXGBE_WRITE_REG(&adapter->hw, IXGBE_EIMC_EX(0), ~0);
		IXGBE_WRITE_REG(&adapter->hw, IXGBE_EIMC_EX(1), ~0);
		break;
	default:
		break;
	}
	IXGBE_WRITE_FLUSH(&adapter->hw);
	if (adapter->flags & IXGBE_FLAG_MSIX_ENABLED) {
		int vector;

		for (vector = 0; vector < adapter->num_q_vectors; vector++)
			synchronize_irq(adapter->msix_entries[vector].vector);

		synchronize_irq(adapter->msix_entries[vector++].vector);
	} else {
		synchronize_irq(adapter->pdev->irq);
	}
}

/**
 * ixgbe_configure_msi_and_legacy - Initialize PIN (INTA...) and MSI interrupts
 * @adapter: board private structure
 *
 **/
static void ixgbe_configure_msi_and_legacy(struct ixgbe_adapter *adapter)
{
	struct ixgbe_q_vector *q_vector = adapter->q_vector[0];

	ixgbe_write_eitr(q_vector);

	ixgbe_set_ivar(adapter, 0, 0, 0);
	ixgbe_set_ivar(adapter, 1, 0, 0);

	e_info(hw, "Legacy interrupt IVAR setup done\n");
}

/**
 * ixgbe_configure_tx_ring - Configure 8259x Tx ring after Reset
 * @adapter: board private structure
 * @ring: structure containing ring specific data
 *
 * Configure the Tx descriptor ring after a reset.
 **/
void ixgbe_configure_tx_ring(struct ixgbe_adapter *adapter,
			     struct ixgbe_ring *ring)
{
	struct ixgbe_hw *hw = &adapter->hw;
	u64 tdba = ring->dma;
	int wait_loop = 10;
	u32 txdctl = IXGBE_TXDCTL_ENABLE;
	u8 reg_idx = ring->reg_idx;

	ring->xsk_umem = NULL;
	if (ring_is_xdp(ring))
		ring->xsk_umem = ixgbe_xsk_umem(adapter, ring);

	/* disable queue to avoid issues while updating state */
	IXGBE_WRITE_REG(hw, IXGBE_TXDCTL(reg_idx), 0);
	IXGBE_WRITE_FLUSH(hw);

	IXGBE_WRITE_REG(hw, IXGBE_TDBAL(reg_idx),
			(tdba & DMA_BIT_MASK(32)));
	IXGBE_WRITE_REG(hw, IXGBE_TDBAH(reg_idx), (tdba >> 32));
	IXGBE_WRITE_REG(hw, IXGBE_TDLEN(reg_idx),
			ring->count * sizeof(union ixgbe_adv_tx_desc));
	IXGBE_WRITE_REG(hw, IXGBE_TDH(reg_idx), 0);
	IXGBE_WRITE_REG(hw, IXGBE_TDT(reg_idx), 0);
	ring->tail = adapter->io_addr + IXGBE_TDT(reg_idx);

	/*
	 * set WTHRESH to encourage burst writeback, it should not be set
	 * higher than 1 when:
	 * - ITR is 0 as it could cause false TX hangs
	 * - ITR is set to > 100k int/sec and BQL is enabled
	 *
	 * In order to avoid issues WTHRESH + PTHRESH should always be equal
	 * to or less than the number of on chip descriptors, which is
	 * currently 40.
	 */
	if (!ring->q_vector || (ring->q_vector->itr < IXGBE_100K_ITR))
		txdctl |= 1u << 16;	/* WTHRESH = 1 */
	else
		txdctl |= 8u << 16;	/* WTHRESH = 8 */

	/*
	 * Setting PTHRESH to 32 both improves performance
	 * and avoids a TX hang with DFP enabled
	 */
	txdctl |= (1u << 8) |	/* HTHRESH = 1 */
		   32;		/* PTHRESH = 32 */

	/* reinitialize flowdirector state */
	if (adapter->flags & IXGBE_FLAG_FDIR_HASH_CAPABLE) {
		ring->atr_sample_rate = adapter->atr_sample_rate;
		ring->atr_count = 0;
		set_bit(__IXGBE_TX_FDIR_INIT_DONE, &ring->state);
	} else {
		ring->atr_sample_rate = 0;
	}

	/* initialize XPS */
	if (!test_and_set_bit(__IXGBE_TX_XPS_INIT_DONE, &ring->state)) {
		struct ixgbe_q_vector *q_vector = ring->q_vector;

		if (q_vector)
			netif_set_xps_queue(ring->netdev,
					    &q_vector->affinity_mask,
					    ring->queue_index);
	}

	clear_bit(__IXGBE_HANG_CHECK_ARMED, &ring->state);

	/* reinitialize tx_buffer_info */
	memset(ring->tx_buffer_info, 0,
	       sizeof(struct ixgbe_tx_buffer) * ring->count);

	/* enable queue */
	IXGBE_WRITE_REG(hw, IXGBE_TXDCTL(reg_idx), txdctl);

	/* TXDCTL.EN will return 0 on 82598 if link is down, so skip it */
	if (hw->mac.type == ixgbe_mac_82598EB &&
	    !(IXGBE_READ_REG(hw, IXGBE_LINKS) & IXGBE_LINKS_UP))
		return;

	/* poll to verify queue is enabled */
	do {
		usleep_range(1000, 2000);
		txdctl = IXGBE_READ_REG(hw, IXGBE_TXDCTL(reg_idx));
	} while (--wait_loop && !(txdctl & IXGBE_TXDCTL_ENABLE));
	if (!wait_loop)
		hw_dbg(hw, "Could not enable Tx Queue %d\n", reg_idx);
}

static void ixgbe_setup_mtqc(struct ixgbe_adapter *adapter)
{
	struct ixgbe_hw *hw = &adapter->hw;
	u32 rttdcs, mtqc;
	u8 tcs = adapter->hw_tcs;

	if (hw->mac.type == ixgbe_mac_82598EB)
		return;

	/* disable the arbiter while setting MTQC */
	rttdcs = IXGBE_READ_REG(hw, IXGBE_RTTDCS);
	rttdcs |= IXGBE_RTTDCS_ARBDIS;
	IXGBE_WRITE_REG(hw, IXGBE_RTTDCS, rttdcs);

	/* set transmit pool layout */
	if (adapter->flags & IXGBE_FLAG_SRIOV_ENABLED) {
		mtqc = IXGBE_MTQC_VT_ENA;
		if (tcs > 4)
			mtqc |= IXGBE_MTQC_RT_ENA | IXGBE_MTQC_8TC_8TQ;
		else if (tcs > 1)
			mtqc |= IXGBE_MTQC_RT_ENA | IXGBE_MTQC_4TC_4TQ;
		else if (adapter->ring_feature[RING_F_VMDQ].mask ==
			 IXGBE_82599_VMDQ_4Q_MASK)
			mtqc |= IXGBE_MTQC_32VF;
		else
			mtqc |= IXGBE_MTQC_64VF;
	} else {
		if (tcs > 4) {
			mtqc = IXGBE_MTQC_RT_ENA | IXGBE_MTQC_8TC_8TQ;
		} else if (tcs > 1) {
			mtqc = IXGBE_MTQC_RT_ENA | IXGBE_MTQC_4TC_4TQ;
		} else {
			u8 max_txq = adapter->num_tx_queues +
				adapter->num_xdp_queues;
			if (max_txq > 63)
				mtqc = IXGBE_MTQC_RT_ENA | IXGBE_MTQC_4TC_4TQ;
			else
				mtqc = IXGBE_MTQC_64Q_1PB;
		}
	}

	IXGBE_WRITE_REG(hw, IXGBE_MTQC, mtqc);

	/* Enable Security TX Buffer IFG for multiple pb */
	if (tcs) {
		u32 sectx = IXGBE_READ_REG(hw, IXGBE_SECTXMINIFG);
		sectx |= IXGBE_SECTX_DCB;
		IXGBE_WRITE_REG(hw, IXGBE_SECTXMINIFG, sectx);
	}

	/* re-enable the arbiter */
	rttdcs &= ~IXGBE_RTTDCS_ARBDIS;
	IXGBE_WRITE_REG(hw, IXGBE_RTTDCS, rttdcs);
}

/**
 * ixgbe_configure_tx - Configure 8259x Transmit Unit after Reset
 * @adapter: board private structure
 *
 * Configure the Tx unit of the MAC after a reset.
 **/
static void ixgbe_configure_tx(struct ixgbe_adapter *adapter)
{
	struct ixgbe_hw *hw = &adapter->hw;
	u32 dmatxctl;
	u32 i;

	ixgbe_setup_mtqc(adapter);

	if (hw->mac.type != ixgbe_mac_82598EB) {
		/* DMATXCTL.EN must be before Tx queues are enabled */
		dmatxctl = IXGBE_READ_REG(hw, IXGBE_DMATXCTL);
		dmatxctl |= IXGBE_DMATXCTL_TE;
		IXGBE_WRITE_REG(hw, IXGBE_DMATXCTL, dmatxctl);
	}

	/* Setup the HW Tx Head and Tail descriptor pointers */
	for (i = 0; i < adapter->num_tx_queues; i++)
		ixgbe_configure_tx_ring(adapter, adapter->tx_ring[i]);
	for (i = 0; i < adapter->num_xdp_queues; i++)
		ixgbe_configure_tx_ring(adapter, adapter->xdp_ring[i]);
}

static void ixgbe_enable_rx_drop(struct ixgbe_adapter *adapter,
				 struct ixgbe_ring *ring)
{
	struct ixgbe_hw *hw = &adapter->hw;
	u8 reg_idx = ring->reg_idx;
	u32 srrctl = IXGBE_READ_REG(hw, IXGBE_SRRCTL(reg_idx));

	srrctl |= IXGBE_SRRCTL_DROP_EN;

	IXGBE_WRITE_REG(hw, IXGBE_SRRCTL(reg_idx), srrctl);
}

static void ixgbe_disable_rx_drop(struct ixgbe_adapter *adapter,
				  struct ixgbe_ring *ring)
{
	struct ixgbe_hw *hw = &adapter->hw;
	u8 reg_idx = ring->reg_idx;
	u32 srrctl = IXGBE_READ_REG(hw, IXGBE_SRRCTL(reg_idx));

	srrctl &= ~IXGBE_SRRCTL_DROP_EN;

	IXGBE_WRITE_REG(hw, IXGBE_SRRCTL(reg_idx), srrctl);
}

#ifdef CONFIG_IXGBE_DCB
void ixgbe_set_rx_drop_en(struct ixgbe_adapter *adapter)
#else
static void ixgbe_set_rx_drop_en(struct ixgbe_adapter *adapter)
#endif
{
	int i;
	bool pfc_en = adapter->dcb_cfg.pfc_mode_enable;

	if (adapter->ixgbe_ieee_pfc)
		pfc_en |= !!(adapter->ixgbe_ieee_pfc->pfc_en);

	/*
	 * We should set the drop enable bit if:
	 *  SR-IOV is enabled
	 *   or
	 *  Number of Rx queues > 1 and flow control is disabled
	 *
	 *  This allows us to avoid head of line blocking for security
	 *  and performance reasons.
	 */
	if (adapter->num_vfs || (adapter->num_rx_queues > 1 &&
	    !(adapter->hw.fc.current_mode & ixgbe_fc_tx_pause) && !pfc_en)) {
		for (i = 0; i < adapter->num_rx_queues; i++)
			ixgbe_enable_rx_drop(adapter, adapter->rx_ring[i]);
	} else {
		for (i = 0; i < adapter->num_rx_queues; i++)
			ixgbe_disable_rx_drop(adapter, adapter->rx_ring[i]);
	}
}

#define IXGBE_SRRCTL_BSIZEHDRSIZE_SHIFT 2

static void ixgbe_configure_srrctl(struct ixgbe_adapter *adapter,
				   struct ixgbe_ring *rx_ring)
{
	struct ixgbe_hw *hw = &adapter->hw;
	u32 srrctl;
	u8 reg_idx = rx_ring->reg_idx;

	if (hw->mac.type == ixgbe_mac_82598EB) {
		u16 mask = adapter->ring_feature[RING_F_RSS].mask;

		/*
		 * if VMDq is not active we must program one srrctl register
		 * per RSS queue since we have enabled RDRXCTL.MVMEN
		 */
		reg_idx &= mask;
	}

	/* configure header buffer length, needed for RSC */
	srrctl = IXGBE_RX_HDR_SIZE << IXGBE_SRRCTL_BSIZEHDRSIZE_SHIFT;

	/* configure the packet buffer length */
	if (rx_ring->xsk_umem) {
		u32 xsk_buf_len = xsk_umem_get_rx_frame_size(rx_ring->xsk_umem);

		/* If the MAC support setting RXDCTL.RLPML, the
		 * SRRCTL[n].BSIZEPKT is set to PAGE_SIZE and
		 * RXDCTL.RLPML is set to the actual UMEM buffer
		 * size. If not, then we are stuck with a 1k buffer
		 * size resolution. In this case frames larger than
		 * the UMEM buffer size viewed in a 1k resolution will
		 * be dropped.
		 */
		if (hw->mac.type != ixgbe_mac_82599EB)
			srrctl |= PAGE_SIZE >> IXGBE_SRRCTL_BSIZEPKT_SHIFT;
		else
			srrctl |= xsk_buf_len >> IXGBE_SRRCTL_BSIZEPKT_SHIFT;
	} else if (test_bit(__IXGBE_RX_3K_BUFFER, &rx_ring->state)) {
		srrctl |= IXGBE_RXBUFFER_3K >> IXGBE_SRRCTL_BSIZEPKT_SHIFT;
	} else {
		srrctl |= IXGBE_RXBUFFER_2K >> IXGBE_SRRCTL_BSIZEPKT_SHIFT;
	}

	/* configure descriptor type */
	srrctl |= IXGBE_SRRCTL_DESCTYPE_ADV_ONEBUF;

	IXGBE_WRITE_REG(hw, IXGBE_SRRCTL(reg_idx), srrctl);
}

/**
 * ixgbe_rss_indir_tbl_entries - Return RSS indirection table entries
 * @adapter: device handle
 *
 *  - 82598/82599/X540:     128
 *  - X550(non-SRIOV mode): 512
 *  - X550(SRIOV mode):     64
 */
u32 ixgbe_rss_indir_tbl_entries(struct ixgbe_adapter *adapter)
{
	if (adapter->hw.mac.type < ixgbe_mac_X550)
		return 128;
	else if (adapter->flags & IXGBE_FLAG_SRIOV_ENABLED)
		return 64;
	else
		return 512;
}

/**
 * ixgbe_store_key - Write the RSS key to HW
 * @adapter: device handle
 *
 * Write the RSS key stored in adapter.rss_key to HW.
 */
void ixgbe_store_key(struct ixgbe_adapter *adapter)
{
	struct ixgbe_hw *hw = &adapter->hw;
	int i;

	for (i = 0; i < 10; i++)
		IXGBE_WRITE_REG(hw, IXGBE_RSSRK(i), adapter->rss_key[i]);
}

/**
 * ixgbe_init_rss_key - Initialize adapter RSS key
 * @adapter: device handle
 *
 * Allocates and initializes the RSS key if it is not allocated.
 **/
static inline int ixgbe_init_rss_key(struct ixgbe_adapter *adapter)
{
	u32 *rss_key;

	if (!adapter->rss_key) {
		rss_key = kzalloc(IXGBE_RSS_KEY_SIZE, GFP_KERNEL);
		if (unlikely(!rss_key))
			return -ENOMEM;

		netdev_rss_key_fill(rss_key, IXGBE_RSS_KEY_SIZE);
		adapter->rss_key = rss_key;
	}

	return 0;
}

/**
 * ixgbe_store_reta - Write the RETA table to HW
 * @adapter: device handle
 *
 * Write the RSS redirection table stored in adapter.rss_indir_tbl[] to HW.
 */
void ixgbe_store_reta(struct ixgbe_adapter *adapter)
{
	u32 i, reta_entries = ixgbe_rss_indir_tbl_entries(adapter);
	struct ixgbe_hw *hw = &adapter->hw;
	u32 reta = 0;
	u32 indices_multi;
	u8 *indir_tbl = adapter->rss_indir_tbl;

	/* Fill out the redirection table as follows:
	 *  - 82598:      8 bit wide entries containing pair of 4 bit RSS
	 *    indices.
	 *  - 82599/X540: 8 bit wide entries containing 4 bit RSS index
	 *  - X550:       8 bit wide entries containing 6 bit RSS index
	 */
	if (adapter->hw.mac.type == ixgbe_mac_82598EB)
		indices_multi = 0x11;
	else
		indices_multi = 0x1;

	/* Write redirection table to HW */
	for (i = 0; i < reta_entries; i++) {
		reta |= indices_multi * indir_tbl[i] << (i & 0x3) * 8;
		if ((i & 3) == 3) {
			if (i < 128)
				IXGBE_WRITE_REG(hw, IXGBE_RETA(i >> 2), reta);
			else
				IXGBE_WRITE_REG(hw, IXGBE_ERETA((i >> 2) - 32),
						reta);
			reta = 0;
		}
	}
}

/**
 * ixgbe_store_vfreta - Write the RETA table to HW (x550 devices in SRIOV mode)
 * @adapter: device handle
 *
 * Write the RSS redirection table stored in adapter.rss_indir_tbl[] to HW.
 */
static void ixgbe_store_vfreta(struct ixgbe_adapter *adapter)
{
	u32 i, reta_entries = ixgbe_rss_indir_tbl_entries(adapter);
	struct ixgbe_hw *hw = &adapter->hw;
	u32 vfreta = 0;

	/* Write redirection table to HW */
	for (i = 0; i < reta_entries; i++) {
		u16 pool = adapter->num_rx_pools;

		vfreta |= (u32)adapter->rss_indir_tbl[i] << (i & 0x3) * 8;
		if ((i & 3) != 3)
			continue;

		while (pool--)
			IXGBE_WRITE_REG(hw,
					IXGBE_PFVFRETA(i >> 2, VMDQ_P(pool)),
					vfreta);
		vfreta = 0;
	}
}

static void ixgbe_setup_reta(struct ixgbe_adapter *adapter)
{
	u32 i, j;
	u32 reta_entries = ixgbe_rss_indir_tbl_entries(adapter);
	u16 rss_i = adapter->ring_feature[RING_F_RSS].indices;

	/* Program table for at least 4 queues w/ SR-IOV so that VFs can
	 * make full use of any rings they may have.  We will use the
	 * PSRTYPE register to control how many rings we use within the PF.
	 */
	if ((adapter->flags & IXGBE_FLAG_SRIOV_ENABLED) && (rss_i < 4))
		rss_i = 4;

	/* Fill out hash function seeds */
	ixgbe_store_key(adapter);

	/* Fill out redirection table */
	memset(adapter->rss_indir_tbl, 0, sizeof(adapter->rss_indir_tbl));

	for (i = 0, j = 0; i < reta_entries; i++, j++) {
		if (j == rss_i)
			j = 0;

		adapter->rss_indir_tbl[i] = j;
	}

	ixgbe_store_reta(adapter);
}

static void ixgbe_setup_vfreta(struct ixgbe_adapter *adapter)
{
	struct ixgbe_hw *hw = &adapter->hw;
	u16 rss_i = adapter->ring_feature[RING_F_RSS].indices;
	int i, j;

	/* Fill out hash function seeds */
	for (i = 0; i < 10; i++) {
		u16 pool = adapter->num_rx_pools;

		while (pool--)
			IXGBE_WRITE_REG(hw,
					IXGBE_PFVFRSSRK(i, VMDQ_P(pool)),
					*(adapter->rss_key + i));
	}

	/* Fill out the redirection table */
	for (i = 0, j = 0; i < 64; i++, j++) {
		if (j == rss_i)
			j = 0;

		adapter->rss_indir_tbl[i] = j;
	}

	ixgbe_store_vfreta(adapter);
}

static void ixgbe_setup_mrqc(struct ixgbe_adapter *adapter)
{
	struct ixgbe_hw *hw = &adapter->hw;
	u32 mrqc = 0, rss_field = 0, vfmrqc = 0;
	u32 rxcsum;

	/* Disable indicating checksum in descriptor, enables RSS hash */
	rxcsum = IXGBE_READ_REG(hw, IXGBE_RXCSUM);
	rxcsum |= IXGBE_RXCSUM_PCSD;
	IXGBE_WRITE_REG(hw, IXGBE_RXCSUM, rxcsum);

	if (adapter->hw.mac.type == ixgbe_mac_82598EB) {
		if (adapter->ring_feature[RING_F_RSS].mask)
			mrqc = IXGBE_MRQC_RSSEN;
	} else {
		u8 tcs = adapter->hw_tcs;

		if (adapter->flags & IXGBE_FLAG_SRIOV_ENABLED) {
			if (tcs > 4)
				mrqc = IXGBE_MRQC_VMDQRT8TCEN;	/* 8 TCs */
			else if (tcs > 1)
				mrqc = IXGBE_MRQC_VMDQRT4TCEN;	/* 4 TCs */
			else if (adapter->ring_feature[RING_F_VMDQ].mask ==
				 IXGBE_82599_VMDQ_4Q_MASK)
				mrqc = IXGBE_MRQC_VMDQRSS32EN;
			else
				mrqc = IXGBE_MRQC_VMDQRSS64EN;

			/* Enable L3/L4 for Tx Switched packets only for X550,
			 * older devices do not support this feature
			 */
			if (hw->mac.type >= ixgbe_mac_X550)
				mrqc |= IXGBE_MRQC_L3L4TXSWEN;
		} else {
			if (tcs > 4)
				mrqc = IXGBE_MRQC_RTRSS8TCEN;
			else if (tcs > 1)
				mrqc = IXGBE_MRQC_RTRSS4TCEN;
			else
				mrqc = IXGBE_MRQC_RSSEN;
		}
	}

	/* Perform hash on these packet types */
	rss_field |= IXGBE_MRQC_RSS_FIELD_IPV4 |
		     IXGBE_MRQC_RSS_FIELD_IPV4_TCP |
		     IXGBE_MRQC_RSS_FIELD_IPV6 |
		     IXGBE_MRQC_RSS_FIELD_IPV6_TCP;

	if (adapter->flags2 & IXGBE_FLAG2_RSS_FIELD_IPV4_UDP)
		rss_field |= IXGBE_MRQC_RSS_FIELD_IPV4_UDP;
	if (adapter->flags2 & IXGBE_FLAG2_RSS_FIELD_IPV6_UDP)
		rss_field |= IXGBE_MRQC_RSS_FIELD_IPV6_UDP;

	if ((hw->mac.type >= ixgbe_mac_X550) &&
	    (adapter->flags & IXGBE_FLAG_SRIOV_ENABLED)) {
		u16 pool = adapter->num_rx_pools;

		/* Enable VF RSS mode */
		mrqc |= IXGBE_MRQC_MULTIPLE_RSS;
		IXGBE_WRITE_REG(hw, IXGBE_MRQC, mrqc);

		/* Setup RSS through the VF registers */
		ixgbe_setup_vfreta(adapter);
		vfmrqc = IXGBE_MRQC_RSSEN;
		vfmrqc |= rss_field;

		while (pool--)
			IXGBE_WRITE_REG(hw,
					IXGBE_PFVFMRQC(VMDQ_P(pool)),
					vfmrqc);
	} else {
		ixgbe_setup_reta(adapter);
		mrqc |= rss_field;
		IXGBE_WRITE_REG(hw, IXGBE_MRQC, mrqc);
	}
}

/**
 * ixgbe_configure_rscctl - enable RSC for the indicated ring
 * @adapter: address of board private structure
 * @ring: structure containing ring specific data
 **/
static void ixgbe_configure_rscctl(struct ixgbe_adapter *adapter,
				   struct ixgbe_ring *ring)
{
	struct ixgbe_hw *hw = &adapter->hw;
	u32 rscctrl;
	u8 reg_idx = ring->reg_idx;

	if (!ring_is_rsc_enabled(ring))
		return;

	rscctrl = IXGBE_READ_REG(hw, IXGBE_RSCCTL(reg_idx));
	rscctrl |= IXGBE_RSCCTL_RSCEN;
	/*
	 * we must limit the number of descriptors so that the
	 * total size of max desc * buf_len is not greater
	 * than 65536
	 */
	rscctrl |= IXGBE_RSCCTL_MAXDESC_16;
	IXGBE_WRITE_REG(hw, IXGBE_RSCCTL(reg_idx), rscctrl);
}

#define IXGBE_MAX_RX_DESC_POLL 10
static void ixgbe_rx_desc_queue_enable(struct ixgbe_adapter *adapter,
				       struct ixgbe_ring *ring)
{
	struct ixgbe_hw *hw = &adapter->hw;
	int wait_loop = IXGBE_MAX_RX_DESC_POLL;
	u32 rxdctl;
	u8 reg_idx = ring->reg_idx;

	if (ixgbe_removed(hw->hw_addr))
		return;
	/* RXDCTL.EN will return 0 on 82598 if link is down, so skip it */
	if (hw->mac.type == ixgbe_mac_82598EB &&
	    !(IXGBE_READ_REG(hw, IXGBE_LINKS) & IXGBE_LINKS_UP))
		return;

	do {
		usleep_range(1000, 2000);
		rxdctl = IXGBE_READ_REG(hw, IXGBE_RXDCTL(reg_idx));
	} while (--wait_loop && !(rxdctl & IXGBE_RXDCTL_ENABLE));

	if (!wait_loop) {
		e_err(drv, "RXDCTL.ENABLE on Rx queue %d not set within "
		      "the polling period\n", reg_idx);
	}
}

void ixgbe_configure_rx_ring(struct ixgbe_adapter *adapter,
			     struct ixgbe_ring *ring)
{
	struct ixgbe_hw *hw = &adapter->hw;
	union ixgbe_adv_rx_desc *rx_desc;
	u64 rdba = ring->dma;
	u32 rxdctl;
	u8 reg_idx = ring->reg_idx;

	xdp_rxq_info_unreg_mem_model(&ring->xdp_rxq);
	ring->xsk_umem = ixgbe_xsk_umem(adapter, ring);
	if (ring->xsk_umem) {
		WARN_ON(xdp_rxq_info_reg_mem_model(&ring->xdp_rxq,
						   MEM_TYPE_XSK_BUFF_POOL,
						   NULL));
		xsk_buff_set_rxq_info(ring->xsk_umem, &ring->xdp_rxq);
	} else {
		WARN_ON(xdp_rxq_info_reg_mem_model(&ring->xdp_rxq,
						   MEM_TYPE_PAGE_SHARED, NULL));
	}

	/* disable queue to avoid use of these values while updating state */
	rxdctl = IXGBE_READ_REG(hw, IXGBE_RXDCTL(reg_idx));
	rxdctl &= ~IXGBE_RXDCTL_ENABLE;

	/* write value back with RXDCTL.ENABLE bit cleared */
	IXGBE_WRITE_REG(hw, IXGBE_RXDCTL(reg_idx), rxdctl);
	IXGBE_WRITE_FLUSH(hw);

	IXGBE_WRITE_REG(hw, IXGBE_RDBAL(reg_idx), (rdba & DMA_BIT_MASK(32)));
	IXGBE_WRITE_REG(hw, IXGBE_RDBAH(reg_idx), (rdba >> 32));
	IXGBE_WRITE_REG(hw, IXGBE_RDLEN(reg_idx),
			ring->count * sizeof(union ixgbe_adv_rx_desc));
	/* Force flushing of IXGBE_RDLEN to prevent MDD */
	IXGBE_WRITE_FLUSH(hw);

	IXGBE_WRITE_REG(hw, IXGBE_RDH(reg_idx), 0);
	IXGBE_WRITE_REG(hw, IXGBE_RDT(reg_idx), 0);
	ring->tail = adapter->io_addr + IXGBE_RDT(reg_idx);

	ixgbe_configure_srrctl(adapter, ring);
	ixgbe_configure_rscctl(adapter, ring);

	if (hw->mac.type == ixgbe_mac_82598EB) {
		/*
		 * enable cache line friendly hardware writes:
		 * PTHRESH=32 descriptors (half the internal cache),
		 * this also removes ugly rx_no_buffer_count increment
		 * HTHRESH=4 descriptors (to minimize latency on fetch)
		 * WTHRESH=8 burst writeback up to two cache lines
		 */
		rxdctl &= ~0x3FFFFF;
		rxdctl |=  0x080420;
#if (PAGE_SIZE < 8192)
	/* RXDCTL.RLPML does not work on 82599 */
	} else if (hw->mac.type != ixgbe_mac_82599EB) {
		rxdctl &= ~(IXGBE_RXDCTL_RLPMLMASK |
			    IXGBE_RXDCTL_RLPML_EN);

		/* Limit the maximum frame size so we don't overrun the skb.
		 * This can happen in SRIOV mode when the MTU of the VF is
		 * higher than the MTU of the PF.
		 */
		if (ring_uses_build_skb(ring) &&
		    !test_bit(__IXGBE_RX_3K_BUFFER, &ring->state))
			rxdctl |= IXGBE_MAX_2K_FRAME_BUILD_SKB |
				  IXGBE_RXDCTL_RLPML_EN;
#endif
	}

	if (ring->xsk_umem && hw->mac.type != ixgbe_mac_82599EB) {
		u32 xsk_buf_len = xsk_umem_get_rx_frame_size(ring->xsk_umem);

		rxdctl &= ~(IXGBE_RXDCTL_RLPMLMASK |
			    IXGBE_RXDCTL_RLPML_EN);
		rxdctl |= xsk_buf_len | IXGBE_RXDCTL_RLPML_EN;

		ring->rx_buf_len = xsk_buf_len;
	}

	/* initialize rx_buffer_info */
	memset(ring->rx_buffer_info, 0,
	       sizeof(struct ixgbe_rx_buffer) * ring->count);

	/* initialize Rx descriptor 0 */
	rx_desc = IXGBE_RX_DESC(ring, 0);
	rx_desc->wb.upper.length = 0;

	/* enable receive descriptor ring */
	rxdctl |= IXGBE_RXDCTL_ENABLE;
	IXGBE_WRITE_REG(hw, IXGBE_RXDCTL(reg_idx), rxdctl);

	ixgbe_rx_desc_queue_enable(adapter, ring);
	if (ring->xsk_umem)
		ixgbe_alloc_rx_buffers_zc(ring, ixgbe_desc_unused(ring));
	else
		ixgbe_alloc_rx_buffers(ring, ixgbe_desc_unused(ring));
}

static void ixgbe_setup_psrtype(struct ixgbe_adapter *adapter)
{
	struct ixgbe_hw *hw = &adapter->hw;
	int rss_i = adapter->ring_feature[RING_F_RSS].indices;
	u16 pool = adapter->num_rx_pools;

	/* PSRTYPE must be initialized in non 82598 adapters */
	u32 psrtype = IXGBE_PSRTYPE_TCPHDR |
		      IXGBE_PSRTYPE_UDPHDR |
		      IXGBE_PSRTYPE_IPV4HDR |
		      IXGBE_PSRTYPE_L2HDR |
		      IXGBE_PSRTYPE_IPV6HDR;

	if (hw->mac.type == ixgbe_mac_82598EB)
		return;

	if (rss_i > 3)
		psrtype |= 2u << 29;
	else if (rss_i > 1)
		psrtype |= 1u << 29;

	while (pool--)
		IXGBE_WRITE_REG(hw, IXGBE_PSRTYPE(VMDQ_P(pool)), psrtype);
}

static void ixgbe_configure_virtualization(struct ixgbe_adapter *adapter)
{
	struct ixgbe_hw *hw = &adapter->hw;
	u16 pool = adapter->num_rx_pools;
	u32 reg_offset, vf_shift, vmolr;
	u32 gcr_ext, vmdctl;
	int i;

	if (!(adapter->flags & IXGBE_FLAG_SRIOV_ENABLED))
		return;

	vmdctl = IXGBE_READ_REG(hw, IXGBE_VT_CTL);
	vmdctl |= IXGBE_VMD_CTL_VMDQ_EN;
	vmdctl &= ~IXGBE_VT_CTL_POOL_MASK;
	vmdctl |= VMDQ_P(0) << IXGBE_VT_CTL_POOL_SHIFT;
	vmdctl |= IXGBE_VT_CTL_REPLEN;
	IXGBE_WRITE_REG(hw, IXGBE_VT_CTL, vmdctl);

	/* accept untagged packets until a vlan tag is
	 * specifically set for the VMDQ queue/pool
	 */
	vmolr = IXGBE_VMOLR_AUPE;
	while (pool--)
		IXGBE_WRITE_REG(hw, IXGBE_VMOLR(VMDQ_P(pool)), vmolr);

	vf_shift = VMDQ_P(0) % 32;
	reg_offset = (VMDQ_P(0) >= 32) ? 1 : 0;

	/* Enable only the PF's pool for Tx/Rx */
	IXGBE_WRITE_REG(hw, IXGBE_VFRE(reg_offset), GENMASK(31, vf_shift));
	IXGBE_WRITE_REG(hw, IXGBE_VFRE(reg_offset ^ 1), reg_offset - 1);
	IXGBE_WRITE_REG(hw, IXGBE_VFTE(reg_offset), GENMASK(31, vf_shift));
	IXGBE_WRITE_REG(hw, IXGBE_VFTE(reg_offset ^ 1), reg_offset - 1);
	if (adapter->bridge_mode == BRIDGE_MODE_VEB)
		IXGBE_WRITE_REG(hw, IXGBE_PFDTXGSWC, IXGBE_PFDTXGSWC_VT_LBEN);

	/* Map PF MAC address in RAR Entry 0 to first pool following VFs */
	hw->mac.ops.set_vmdq(hw, 0, VMDQ_P(0));

	/* clear VLAN promisc flag so VFTA will be updated if necessary */
	adapter->flags2 &= ~IXGBE_FLAG2_VLAN_PROMISC;

	/*
	 * Set up VF register offsets for selected VT Mode,
	 * i.e. 32 or 64 VFs for SR-IOV
	 */
	switch (adapter->ring_feature[RING_F_VMDQ].mask) {
	case IXGBE_82599_VMDQ_8Q_MASK:
		gcr_ext = IXGBE_GCR_EXT_VT_MODE_16;
		break;
	case IXGBE_82599_VMDQ_4Q_MASK:
		gcr_ext = IXGBE_GCR_EXT_VT_MODE_32;
		break;
	default:
		gcr_ext = IXGBE_GCR_EXT_VT_MODE_64;
		break;
	}

	IXGBE_WRITE_REG(hw, IXGBE_GCR_EXT, gcr_ext);

	for (i = 0; i < adapter->num_vfs; i++) {
		/* configure spoof checking */
		ixgbe_ndo_set_vf_spoofchk(adapter->netdev, i,
					  adapter->vfinfo[i].spoofchk_enabled);

		/* Enable/Disable RSS query feature  */
		ixgbe_ndo_set_vf_rss_query_en(adapter->netdev, i,
					  adapter->vfinfo[i].rss_query_enabled);
	}
}

static void ixgbe_set_rx_buffer_len(struct ixgbe_adapter *adapter)
{
	struct ixgbe_hw *hw = &adapter->hw;
	struct net_device *netdev = adapter->netdev;
	int max_frame = netdev->mtu + ETH_HLEN + ETH_FCS_LEN;
	struct ixgbe_ring *rx_ring;
	int i;
	u32 mhadd, hlreg0;

#ifdef IXGBE_FCOE
	/* adjust max frame to be able to do baby jumbo for FCoE */
	if ((adapter->flags & IXGBE_FLAG_FCOE_ENABLED) &&
	    (max_frame < IXGBE_FCOE_JUMBO_FRAME_SIZE))
		max_frame = IXGBE_FCOE_JUMBO_FRAME_SIZE;

#endif /* IXGBE_FCOE */

	/* adjust max frame to be at least the size of a standard frame */
	if (max_frame < (ETH_FRAME_LEN + ETH_FCS_LEN))
		max_frame = (ETH_FRAME_LEN + ETH_FCS_LEN);

	mhadd = IXGBE_READ_REG(hw, IXGBE_MHADD);
	if (max_frame != (mhadd >> IXGBE_MHADD_MFS_SHIFT)) {
		mhadd &= ~IXGBE_MHADD_MFS_MASK;
		mhadd |= max_frame << IXGBE_MHADD_MFS_SHIFT;

		IXGBE_WRITE_REG(hw, IXGBE_MHADD, mhadd);
	}

	hlreg0 = IXGBE_READ_REG(hw, IXGBE_HLREG0);
	/* set jumbo enable since MHADD.MFS is keeping size locked at max_frame */
	hlreg0 |= IXGBE_HLREG0_JUMBOEN;
	IXGBE_WRITE_REG(hw, IXGBE_HLREG0, hlreg0);

	/*
	 * Setup the HW Rx Head and Tail Descriptor Pointers and
	 * the Base and Length of the Rx Descriptor Ring
	 */
	for (i = 0; i < adapter->num_rx_queues; i++) {
		rx_ring = adapter->rx_ring[i];

		clear_ring_rsc_enabled(rx_ring);
		clear_bit(__IXGBE_RX_3K_BUFFER, &rx_ring->state);
		clear_bit(__IXGBE_RX_BUILD_SKB_ENABLED, &rx_ring->state);

		if (adapter->flags2 & IXGBE_FLAG2_RSC_ENABLED)
			set_ring_rsc_enabled(rx_ring);

		if (test_bit(__IXGBE_RX_FCOE, &rx_ring->state))
			set_bit(__IXGBE_RX_3K_BUFFER, &rx_ring->state);

		if (adapter->flags2 & IXGBE_FLAG2_RX_LEGACY)
			continue;

		set_bit(__IXGBE_RX_BUILD_SKB_ENABLED, &rx_ring->state);

#if (PAGE_SIZE < 8192)
		if (adapter->flags2 & IXGBE_FLAG2_RSC_ENABLED)
			set_bit(__IXGBE_RX_3K_BUFFER, &rx_ring->state);

		if (IXGBE_2K_TOO_SMALL_WITH_PADDING ||
		    (max_frame > (ETH_FRAME_LEN + ETH_FCS_LEN)))
			set_bit(__IXGBE_RX_3K_BUFFER, &rx_ring->state);
#endif
	}
}

static void ixgbe_setup_rdrxctl(struct ixgbe_adapter *adapter)
{
	struct ixgbe_hw *hw = &adapter->hw;
	u32 rdrxctl = IXGBE_READ_REG(hw, IXGBE_RDRXCTL);

	switch (hw->mac.type) {
	case ixgbe_mac_82598EB:
		/*
		 * For VMDq support of different descriptor types or
		 * buffer sizes through the use of multiple SRRCTL
		 * registers, RDRXCTL.MVMEN must be set to 1
		 *
		 * also, the manual doesn't mention it clearly but DCA hints
		 * will only use queue 0's tags unless this bit is set.  Side
		 * effects of setting this bit are only that SRRCTL must be
		 * fully programmed [0..15]
		 */
		rdrxctl |= IXGBE_RDRXCTL_MVMEN;
		break;
	case ixgbe_mac_X550:
	case ixgbe_mac_X550EM_x:
	case ixgbe_mac_x550em_a:
		if (adapter->num_vfs)
			rdrxctl |= IXGBE_RDRXCTL_PSP;
		/* fall through */
	case ixgbe_mac_82599EB:
	case ixgbe_mac_X540:
		/* Disable RSC for ACK packets */
		IXGBE_WRITE_REG(hw, IXGBE_RSCDBU,
		   (IXGBE_RSCDBU_RSCACKDIS | IXGBE_READ_REG(hw, IXGBE_RSCDBU)));
		rdrxctl &= ~IXGBE_RDRXCTL_RSCFRSTSIZE;
		/* hardware requires some bits to be set by default */
		rdrxctl |= (IXGBE_RDRXCTL_RSCACKC | IXGBE_RDRXCTL_FCOE_WRFIX);
		rdrxctl |= IXGBE_RDRXCTL_CRCSTRIP;
		break;
	default:
		/* We should do nothing since we don't know this hardware */
		return;
	}

	IXGBE_WRITE_REG(hw, IXGBE_RDRXCTL, rdrxctl);
}

/**
 * ixgbe_configure_rx - Configure 8259x Receive Unit after Reset
 * @adapter: board private structure
 *
 * Configure the Rx unit of the MAC after a reset.
 **/
static void ixgbe_configure_rx(struct ixgbe_adapter *adapter)
{
	struct ixgbe_hw *hw = &adapter->hw;
	int i;
	u32 rxctrl, rfctl;

	/* disable receives while setting up the descriptors */
	hw->mac.ops.disable_rx(hw);

	ixgbe_setup_psrtype(adapter);
	ixgbe_setup_rdrxctl(adapter);

	/* RSC Setup */
	rfctl = IXGBE_READ_REG(hw, IXGBE_RFCTL);
	rfctl &= ~IXGBE_RFCTL_RSC_DIS;
	if (!(adapter->flags2 & IXGBE_FLAG2_RSC_ENABLED))
		rfctl |= IXGBE_RFCTL_RSC_DIS;

	/* disable NFS filtering */
	rfctl |= (IXGBE_RFCTL_NFSW_DIS | IXGBE_RFCTL_NFSR_DIS);
	IXGBE_WRITE_REG(hw, IXGBE_RFCTL, rfctl);

	/* Program registers for the distribution of queues */
	ixgbe_setup_mrqc(adapter);

	/* set_rx_buffer_len must be called before ring initialization */
	ixgbe_set_rx_buffer_len(adapter);

	/*
	 * Setup the HW Rx Head and Tail Descriptor Pointers and
	 * the Base and Length of the Rx Descriptor Ring
	 */
	for (i = 0; i < adapter->num_rx_queues; i++)
		ixgbe_configure_rx_ring(adapter, adapter->rx_ring[i]);

	rxctrl = IXGBE_READ_REG(hw, IXGBE_RXCTRL);
	/* disable drop enable for 82598 parts */
	if (hw->mac.type == ixgbe_mac_82598EB)
		rxctrl |= IXGBE_RXCTRL_DMBYPS;

	/* enable all receives */
	rxctrl |= IXGBE_RXCTRL_RXEN;
	hw->mac.ops.enable_rx_dma(hw, rxctrl);
}

static int ixgbe_vlan_rx_add_vid(struct net_device *netdev,
				 __be16 proto, u16 vid)
{
	struct ixgbe_adapter *adapter = netdev_priv(netdev);
	struct ixgbe_hw *hw = &adapter->hw;

	/* add VID to filter table */
	if (!vid || !(adapter->flags2 & IXGBE_FLAG2_VLAN_PROMISC))
		hw->mac.ops.set_vfta(&adapter->hw, vid, VMDQ_P(0), true, !!vid);

	set_bit(vid, adapter->active_vlans);

	return 0;
}

static int ixgbe_find_vlvf_entry(struct ixgbe_hw *hw, u32 vlan)
{
	u32 vlvf;
	int idx;

	/* short cut the special case */
	if (vlan == 0)
		return 0;

	/* Search for the vlan id in the VLVF entries */
	for (idx = IXGBE_VLVF_ENTRIES; --idx;) {
		vlvf = IXGBE_READ_REG(hw, IXGBE_VLVF(idx));
		if ((vlvf & VLAN_VID_MASK) == vlan)
			break;
	}

	return idx;
}

void ixgbe_update_pf_promisc_vlvf(struct ixgbe_adapter *adapter, u32 vid)
{
	struct ixgbe_hw *hw = &adapter->hw;
	u32 bits, word;
	int idx;

	idx = ixgbe_find_vlvf_entry(hw, vid);
	if (!idx)
		return;

	/* See if any other pools are set for this VLAN filter
	 * entry other than the PF.
	 */
	word = idx * 2 + (VMDQ_P(0) / 32);
	bits = ~BIT(VMDQ_P(0) % 32);
	bits &= IXGBE_READ_REG(hw, IXGBE_VLVFB(word));

	/* Disable the filter so this falls into the default pool. */
	if (!bits && !IXGBE_READ_REG(hw, IXGBE_VLVFB(word ^ 1))) {
		if (!(adapter->flags2 & IXGBE_FLAG2_VLAN_PROMISC))
			IXGBE_WRITE_REG(hw, IXGBE_VLVFB(word), 0);
		IXGBE_WRITE_REG(hw, IXGBE_VLVF(idx), 0);
	}
}

static int ixgbe_vlan_rx_kill_vid(struct net_device *netdev,
				  __be16 proto, u16 vid)
{
	struct ixgbe_adapter *adapter = netdev_priv(netdev);
	struct ixgbe_hw *hw = &adapter->hw;

	/* remove VID from filter table */
	if (vid && !(adapter->flags2 & IXGBE_FLAG2_VLAN_PROMISC))
		hw->mac.ops.set_vfta(hw, vid, VMDQ_P(0), false, true);

	clear_bit(vid, adapter->active_vlans);

	return 0;
}

/**
 * ixgbe_vlan_strip_disable - helper to disable hw vlan stripping
 * @adapter: driver data
 */
static void ixgbe_vlan_strip_disable(struct ixgbe_adapter *adapter)
{
	struct ixgbe_hw *hw = &adapter->hw;
	u32 vlnctrl;
	int i, j;

	switch (hw->mac.type) {
	case ixgbe_mac_82598EB:
		vlnctrl = IXGBE_READ_REG(hw, IXGBE_VLNCTRL);
		vlnctrl &= ~IXGBE_VLNCTRL_VME;
		IXGBE_WRITE_REG(hw, IXGBE_VLNCTRL, vlnctrl);
		break;
	case ixgbe_mac_82599EB:
	case ixgbe_mac_X540:
	case ixgbe_mac_X550:
	case ixgbe_mac_X550EM_x:
	case ixgbe_mac_x550em_a:
		for (i = 0; i < adapter->num_rx_queues; i++) {
			struct ixgbe_ring *ring = adapter->rx_ring[i];

			if (!netif_is_ixgbe(ring->netdev))
				continue;

			j = ring->reg_idx;
			vlnctrl = IXGBE_READ_REG(hw, IXGBE_RXDCTL(j));
			vlnctrl &= ~IXGBE_RXDCTL_VME;
			IXGBE_WRITE_REG(hw, IXGBE_RXDCTL(j), vlnctrl);
		}
		break;
	default:
		break;
	}
}

/**
 * ixgbe_vlan_strip_enable - helper to enable hw vlan stripping
 * @adapter: driver data
 */
static void ixgbe_vlan_strip_enable(struct ixgbe_adapter *adapter)
{
	struct ixgbe_hw *hw = &adapter->hw;
	u32 vlnctrl;
	int i, j;

	switch (hw->mac.type) {
	case ixgbe_mac_82598EB:
		vlnctrl = IXGBE_READ_REG(hw, IXGBE_VLNCTRL);
		vlnctrl |= IXGBE_VLNCTRL_VME;
		IXGBE_WRITE_REG(hw, IXGBE_VLNCTRL, vlnctrl);
		break;
	case ixgbe_mac_82599EB:
	case ixgbe_mac_X540:
	case ixgbe_mac_X550:
	case ixgbe_mac_X550EM_x:
	case ixgbe_mac_x550em_a:
		for (i = 0; i < adapter->num_rx_queues; i++) {
			struct ixgbe_ring *ring = adapter->rx_ring[i];

			if (!netif_is_ixgbe(ring->netdev))
				continue;

			j = ring->reg_idx;
			vlnctrl = IXGBE_READ_REG(hw, IXGBE_RXDCTL(j));
			vlnctrl |= IXGBE_RXDCTL_VME;
			IXGBE_WRITE_REG(hw, IXGBE_RXDCTL(j), vlnctrl);
		}
		break;
	default:
		break;
	}
}

static void ixgbe_vlan_promisc_enable(struct ixgbe_adapter *adapter)
{
	struct ixgbe_hw *hw = &adapter->hw;
	u32 vlnctrl, i;

	vlnctrl = IXGBE_READ_REG(hw, IXGBE_VLNCTRL);

	if (adapter->flags & IXGBE_FLAG_VMDQ_ENABLED) {
	/* For VMDq and SR-IOV we must leave VLAN filtering enabled */
		vlnctrl |= IXGBE_VLNCTRL_VFE;
		IXGBE_WRITE_REG(hw, IXGBE_VLNCTRL, vlnctrl);
	} else {
		vlnctrl &= ~IXGBE_VLNCTRL_VFE;
		IXGBE_WRITE_REG(hw, IXGBE_VLNCTRL, vlnctrl);
		return;
	}

	/* Nothing to do for 82598 */
	if (hw->mac.type == ixgbe_mac_82598EB)
		return;

	/* We are already in VLAN promisc, nothing to do */
	if (adapter->flags2 & IXGBE_FLAG2_VLAN_PROMISC)
		return;

	/* Set flag so we don't redo unnecessary work */
	adapter->flags2 |= IXGBE_FLAG2_VLAN_PROMISC;

	/* Add PF to all active pools */
	for (i = IXGBE_VLVF_ENTRIES; --i;) {
		u32 reg_offset = IXGBE_VLVFB(i * 2 + VMDQ_P(0) / 32);
		u32 vlvfb = IXGBE_READ_REG(hw, reg_offset);

		vlvfb |= BIT(VMDQ_P(0) % 32);
		IXGBE_WRITE_REG(hw, reg_offset, vlvfb);
	}

	/* Set all bits in the VLAN filter table array */
	for (i = hw->mac.vft_size; i--;)
		IXGBE_WRITE_REG(hw, IXGBE_VFTA(i), ~0U);
}

#define VFTA_BLOCK_SIZE 8
static void ixgbe_scrub_vfta(struct ixgbe_adapter *adapter, u32 vfta_offset)
{
	struct ixgbe_hw *hw = &adapter->hw;
	u32 vfta[VFTA_BLOCK_SIZE] = { 0 };
	u32 vid_start = vfta_offset * 32;
	u32 vid_end = vid_start + (VFTA_BLOCK_SIZE * 32);
	u32 i, vid, word, bits;

	for (i = IXGBE_VLVF_ENTRIES; --i;) {
		u32 vlvf = IXGBE_READ_REG(hw, IXGBE_VLVF(i));

		/* pull VLAN ID from VLVF */
		vid = vlvf & VLAN_VID_MASK;

		/* only concern outselves with a certain range */
		if (vid < vid_start || vid >= vid_end)
			continue;

		if (vlvf) {
			/* record VLAN ID in VFTA */
			vfta[(vid - vid_start) / 32] |= BIT(vid % 32);

			/* if PF is part of this then continue */
			if (test_bit(vid, adapter->active_vlans))
				continue;
		}

		/* remove PF from the pool */
		word = i * 2 + VMDQ_P(0) / 32;
		bits = ~BIT(VMDQ_P(0) % 32);
		bits &= IXGBE_READ_REG(hw, IXGBE_VLVFB(word));
		IXGBE_WRITE_REG(hw, IXGBE_VLVFB(word), bits);
	}

	/* extract values from active_vlans and write back to VFTA */
	for (i = VFTA_BLOCK_SIZE; i--;) {
		vid = (vfta_offset + i) * 32;
		word = vid / BITS_PER_LONG;
		bits = vid % BITS_PER_LONG;

		vfta[i] |= adapter->active_vlans[word] >> bits;

		IXGBE_WRITE_REG(hw, IXGBE_VFTA(vfta_offset + i), vfta[i]);
	}
}

static void ixgbe_vlan_promisc_disable(struct ixgbe_adapter *adapter)
{
	struct ixgbe_hw *hw = &adapter->hw;
	u32 vlnctrl, i;

	/* Set VLAN filtering to enabled */
	vlnctrl = IXGBE_READ_REG(hw, IXGBE_VLNCTRL);
	vlnctrl |= IXGBE_VLNCTRL_VFE;
	IXGBE_WRITE_REG(hw, IXGBE_VLNCTRL, vlnctrl);

	if (!(adapter->flags & IXGBE_FLAG_VMDQ_ENABLED) ||
	    hw->mac.type == ixgbe_mac_82598EB)
		return;

	/* We are not in VLAN promisc, nothing to do */
	if (!(adapter->flags2 & IXGBE_FLAG2_VLAN_PROMISC))
		return;

	/* Set flag so we don't redo unnecessary work */
	adapter->flags2 &= ~IXGBE_FLAG2_VLAN_PROMISC;

	for (i = 0; i < hw->mac.vft_size; i += VFTA_BLOCK_SIZE)
		ixgbe_scrub_vfta(adapter, i);
}

static void ixgbe_restore_vlan(struct ixgbe_adapter *adapter)
{
	u16 vid = 1;

	ixgbe_vlan_rx_add_vid(adapter->netdev, htons(ETH_P_8021Q), 0);

	for_each_set_bit_from(vid, adapter->active_vlans, VLAN_N_VID)
		ixgbe_vlan_rx_add_vid(adapter->netdev, htons(ETH_P_8021Q), vid);
}

/**
 * ixgbe_write_mc_addr_list - write multicast addresses to MTA
 * @netdev: network interface device structure
 *
 * Writes multicast address list to the MTA hash table.
 * Returns: -ENOMEM on failure
 *                0 on no addresses written
 *                X on writing X addresses to MTA
 **/
static int ixgbe_write_mc_addr_list(struct net_device *netdev)
{
	struct ixgbe_adapter *adapter = netdev_priv(netdev);
	struct ixgbe_hw *hw = &adapter->hw;

	if (!netif_running(netdev))
		return 0;

	if (hw->mac.ops.update_mc_addr_list)
		hw->mac.ops.update_mc_addr_list(hw, netdev);
	else
		return -ENOMEM;

#ifdef CONFIG_PCI_IOV
	ixgbe_restore_vf_multicasts(adapter);
#endif

	return netdev_mc_count(netdev);
}

#ifdef CONFIG_PCI_IOV
void ixgbe_full_sync_mac_table(struct ixgbe_adapter *adapter)
{
	struct ixgbe_mac_addr *mac_table = &adapter->mac_table[0];
	struct ixgbe_hw *hw = &adapter->hw;
	int i;

	for (i = 0; i < hw->mac.num_rar_entries; i++, mac_table++) {
		mac_table->state &= ~IXGBE_MAC_STATE_MODIFIED;

		if (mac_table->state & IXGBE_MAC_STATE_IN_USE)
			hw->mac.ops.set_rar(hw, i,
					    mac_table->addr,
					    mac_table->pool,
					    IXGBE_RAH_AV);
		else
			hw->mac.ops.clear_rar(hw, i);
	}
}

#endif
static void ixgbe_sync_mac_table(struct ixgbe_adapter *adapter)
{
	struct ixgbe_mac_addr *mac_table = &adapter->mac_table[0];
	struct ixgbe_hw *hw = &adapter->hw;
	int i;

	for (i = 0; i < hw->mac.num_rar_entries; i++, mac_table++) {
		if (!(mac_table->state & IXGBE_MAC_STATE_MODIFIED))
			continue;

		mac_table->state &= ~IXGBE_MAC_STATE_MODIFIED;

		if (mac_table->state & IXGBE_MAC_STATE_IN_USE)
			hw->mac.ops.set_rar(hw, i,
					    mac_table->addr,
					    mac_table->pool,
					    IXGBE_RAH_AV);
		else
			hw->mac.ops.clear_rar(hw, i);
	}
}

static void ixgbe_flush_sw_mac_table(struct ixgbe_adapter *adapter)
{
	struct ixgbe_mac_addr *mac_table = &adapter->mac_table[0];
	struct ixgbe_hw *hw = &adapter->hw;
	int i;

	for (i = 0; i < hw->mac.num_rar_entries; i++, mac_table++) {
		mac_table->state |= IXGBE_MAC_STATE_MODIFIED;
		mac_table->state &= ~IXGBE_MAC_STATE_IN_USE;
	}

	ixgbe_sync_mac_table(adapter);
}

static int ixgbe_available_rars(struct ixgbe_adapter *adapter, u16 pool)
{
	struct ixgbe_mac_addr *mac_table = &adapter->mac_table[0];
	struct ixgbe_hw *hw = &adapter->hw;
	int i, count = 0;

	for (i = 0; i < hw->mac.num_rar_entries; i++, mac_table++) {
		/* do not count default RAR as available */
		if (mac_table->state & IXGBE_MAC_STATE_DEFAULT)
			continue;

		/* only count unused and addresses that belong to us */
		if (mac_table->state & IXGBE_MAC_STATE_IN_USE) {
			if (mac_table->pool != pool)
				continue;
		}

		count++;
	}

	return count;
}

/* this function destroys the first RAR entry */
static void ixgbe_mac_set_default_filter(struct ixgbe_adapter *adapter)
{
	struct ixgbe_mac_addr *mac_table = &adapter->mac_table[0];
	struct ixgbe_hw *hw = &adapter->hw;

	memcpy(&mac_table->addr, hw->mac.addr, ETH_ALEN);
	mac_table->pool = VMDQ_P(0);

	mac_table->state = IXGBE_MAC_STATE_DEFAULT | IXGBE_MAC_STATE_IN_USE;

	hw->mac.ops.set_rar(hw, 0, mac_table->addr, mac_table->pool,
			    IXGBE_RAH_AV);
}

int ixgbe_add_mac_filter(struct ixgbe_adapter *adapter,
			 const u8 *addr, u16 pool)
{
	struct ixgbe_mac_addr *mac_table = &adapter->mac_table[0];
	struct ixgbe_hw *hw = &adapter->hw;
	int i;

	if (is_zero_ether_addr(addr))
		return -EINVAL;

	for (i = 0; i < hw->mac.num_rar_entries; i++, mac_table++) {
		if (mac_table->state & IXGBE_MAC_STATE_IN_USE)
			continue;

		ether_addr_copy(mac_table->addr, addr);
		mac_table->pool = pool;

		mac_table->state |= IXGBE_MAC_STATE_MODIFIED |
				    IXGBE_MAC_STATE_IN_USE;

		ixgbe_sync_mac_table(adapter);

		return i;
	}

	return -ENOMEM;
}

int ixgbe_del_mac_filter(struct ixgbe_adapter *adapter,
			 const u8 *addr, u16 pool)
{
	struct ixgbe_mac_addr *mac_table = &adapter->mac_table[0];
	struct ixgbe_hw *hw = &adapter->hw;
	int i;

	if (is_zero_ether_addr(addr))
		return -EINVAL;

	/* search table for addr, if found clear IN_USE flag and sync */
	for (i = 0; i < hw->mac.num_rar_entries; i++, mac_table++) {
		/* we can only delete an entry if it is in use */
		if (!(mac_table->state & IXGBE_MAC_STATE_IN_USE))
			continue;
		/* we only care about entries that belong to the given pool */
		if (mac_table->pool != pool)
			continue;
		/* we only care about a specific MAC address */
		if (!ether_addr_equal(addr, mac_table->addr))
			continue;

		mac_table->state |= IXGBE_MAC_STATE_MODIFIED;
		mac_table->state &= ~IXGBE_MAC_STATE_IN_USE;

		ixgbe_sync_mac_table(adapter);

		return 0;
	}

	return -ENOMEM;
}

static int ixgbe_uc_sync(struct net_device *netdev, const unsigned char *addr)
{
	struct ixgbe_adapter *adapter = netdev_priv(netdev);
	int ret;

	ret = ixgbe_add_mac_filter(adapter, addr, VMDQ_P(0));

	return min_t(int, ret, 0);
}

static int ixgbe_uc_unsync(struct net_device *netdev, const unsigned char *addr)
{
	struct ixgbe_adapter *adapter = netdev_priv(netdev);

	ixgbe_del_mac_filter(adapter, addr, VMDQ_P(0));

	return 0;
}

/**
 * ixgbe_set_rx_mode - Unicast, Multicast and Promiscuous mode set
 * @netdev: network interface device structure
 *
 * The set_rx_method entry point is called whenever the unicast/multicast
 * address list or the network interface flags are updated.  This routine is
 * responsible for configuring the hardware for proper unicast, multicast and
 * promiscuous mode.
 **/
void ixgbe_set_rx_mode(struct net_device *netdev)
{
	struct ixgbe_adapter *adapter = netdev_priv(netdev);
	struct ixgbe_hw *hw = &adapter->hw;
	u32 fctrl, vmolr = IXGBE_VMOLR_BAM | IXGBE_VMOLR_AUPE;
	netdev_features_t features = netdev->features;
	int count;

	/* Check for Promiscuous and All Multicast modes */
	fctrl = IXGBE_READ_REG(hw, IXGBE_FCTRL);

	/* set all bits that we expect to always be set */
	fctrl &= ~IXGBE_FCTRL_SBP; /* disable store-bad-packets */
	fctrl |= IXGBE_FCTRL_BAM;
	fctrl |= IXGBE_FCTRL_DPF; /* discard pause frames when FC enabled */
	fctrl |= IXGBE_FCTRL_PMCF;

	/* clear the bits we are changing the status of */
	fctrl &= ~(IXGBE_FCTRL_UPE | IXGBE_FCTRL_MPE);
	if (netdev->flags & IFF_PROMISC) {
		hw->addr_ctrl.user_set_promisc = true;
		fctrl |= (IXGBE_FCTRL_UPE | IXGBE_FCTRL_MPE);
		vmolr |= IXGBE_VMOLR_MPE;
		features &= ~NETIF_F_HW_VLAN_CTAG_FILTER;
	} else {
		if (netdev->flags & IFF_ALLMULTI) {
			fctrl |= IXGBE_FCTRL_MPE;
			vmolr |= IXGBE_VMOLR_MPE;
		}
		hw->addr_ctrl.user_set_promisc = false;
	}

	/*
	 * Write addresses to available RAR registers, if there is not
	 * sufficient space to store all the addresses then enable
	 * unicast promiscuous mode
	 */
	if (__dev_uc_sync(netdev, ixgbe_uc_sync, ixgbe_uc_unsync)) {
		fctrl |= IXGBE_FCTRL_UPE;
		vmolr |= IXGBE_VMOLR_ROPE;
	}

	/* Write addresses to the MTA, if the attempt fails
	 * then we should just turn on promiscuous mode so
	 * that we can at least receive multicast traffic
	 */
	count = ixgbe_write_mc_addr_list(netdev);
	if (count < 0) {
		fctrl |= IXGBE_FCTRL_MPE;
		vmolr |= IXGBE_VMOLR_MPE;
	} else if (count) {
		vmolr |= IXGBE_VMOLR_ROMPE;
	}

	if (hw->mac.type != ixgbe_mac_82598EB) {
		vmolr |= IXGBE_READ_REG(hw, IXGBE_VMOLR(VMDQ_P(0))) &
			 ~(IXGBE_VMOLR_MPE | IXGBE_VMOLR_ROMPE |
			   IXGBE_VMOLR_ROPE);
		IXGBE_WRITE_REG(hw, IXGBE_VMOLR(VMDQ_P(0)), vmolr);
	}

	/* This is useful for sniffing bad packets. */
	if (features & NETIF_F_RXALL) {
		/* UPE and MPE will be handled by normal PROMISC logic
		 * in e1000e_set_rx_mode */
		fctrl |= (IXGBE_FCTRL_SBP | /* Receive bad packets */
			  IXGBE_FCTRL_BAM | /* RX All Bcast Pkts */
			  IXGBE_FCTRL_PMCF); /* RX All MAC Ctrl Pkts */

		fctrl &= ~(IXGBE_FCTRL_DPF);
		/* NOTE:  VLAN filtering is disabled by setting PROMISC */
	}

	IXGBE_WRITE_REG(hw, IXGBE_FCTRL, fctrl);

	if (features & NETIF_F_HW_VLAN_CTAG_RX)
		ixgbe_vlan_strip_enable(adapter);
	else
		ixgbe_vlan_strip_disable(adapter);

	if (features & NETIF_F_HW_VLAN_CTAG_FILTER)
		ixgbe_vlan_promisc_disable(adapter);
	else
		ixgbe_vlan_promisc_enable(adapter);
}

static void ixgbe_napi_enable_all(struct ixgbe_adapter *adapter)
{
	int q_idx;

	for (q_idx = 0; q_idx < adapter->num_q_vectors; q_idx++)
		napi_enable(&adapter->q_vector[q_idx]->napi);
}

static void ixgbe_napi_disable_all(struct ixgbe_adapter *adapter)
{
	int q_idx;

	for (q_idx = 0; q_idx < adapter->num_q_vectors; q_idx++)
		napi_disable(&adapter->q_vector[q_idx]->napi);
}

static void ixgbe_clear_udp_tunnel_port(struct ixgbe_adapter *adapter, u32 mask)
{
	struct ixgbe_hw *hw = &adapter->hw;
	u32 vxlanctrl;

	if (!(adapter->flags & (IXGBE_FLAG_VXLAN_OFFLOAD_CAPABLE |
				IXGBE_FLAG_GENEVE_OFFLOAD_CAPABLE)))
		return;

	vxlanctrl = IXGBE_READ_REG(hw, IXGBE_VXLANCTRL) & ~mask;
	IXGBE_WRITE_REG(hw, IXGBE_VXLANCTRL, vxlanctrl);

	if (mask & IXGBE_VXLANCTRL_VXLAN_UDPPORT_MASK)
		adapter->vxlan_port = 0;

	if (mask & IXGBE_VXLANCTRL_GENEVE_UDPPORT_MASK)
		adapter->geneve_port = 0;
}

#ifdef CONFIG_IXGBE_DCB
/**
 * ixgbe_configure_dcb - Configure DCB hardware
 * @adapter: ixgbe adapter struct
 *
 * This is called by the driver on open to configure the DCB hardware.
 * This is also called by the gennetlink interface when reconfiguring
 * the DCB state.
 */
static void ixgbe_configure_dcb(struct ixgbe_adapter *adapter)
{
	struct ixgbe_hw *hw = &adapter->hw;
	int max_frame = adapter->netdev->mtu + ETH_HLEN + ETH_FCS_LEN;

	if (!(adapter->flags & IXGBE_FLAG_DCB_ENABLED)) {
		if (hw->mac.type == ixgbe_mac_82598EB)
			netif_set_gso_max_size(adapter->netdev, 65536);
		return;
	}

	if (hw->mac.type == ixgbe_mac_82598EB)
		netif_set_gso_max_size(adapter->netdev, 32768);

#ifdef IXGBE_FCOE
	if (adapter->netdev->features & NETIF_F_FCOE_MTU)
		max_frame = max(max_frame, IXGBE_FCOE_JUMBO_FRAME_SIZE);
#endif

	/* reconfigure the hardware */
	if (adapter->dcbx_cap & DCB_CAP_DCBX_VER_CEE) {
		ixgbe_dcb_calculate_tc_credits(hw, &adapter->dcb_cfg, max_frame,
						DCB_TX_CONFIG);
		ixgbe_dcb_calculate_tc_credits(hw, &adapter->dcb_cfg, max_frame,
						DCB_RX_CONFIG);
		ixgbe_dcb_hw_config(hw, &adapter->dcb_cfg);
	} else if (adapter->ixgbe_ieee_ets && adapter->ixgbe_ieee_pfc) {
		ixgbe_dcb_hw_ets(&adapter->hw,
				 adapter->ixgbe_ieee_ets,
				 max_frame);
		ixgbe_dcb_hw_pfc_config(&adapter->hw,
					adapter->ixgbe_ieee_pfc->pfc_en,
					adapter->ixgbe_ieee_ets->prio_tc);
	}

	/* Enable RSS Hash per TC */
	if (hw->mac.type != ixgbe_mac_82598EB) {
		u32 msb = 0;
		u16 rss_i = adapter->ring_feature[RING_F_RSS].indices - 1;

		while (rss_i) {
			msb++;
			rss_i >>= 1;
		}

		/* write msb to all 8 TCs in one write */
		IXGBE_WRITE_REG(hw, IXGBE_RQTC, msb * 0x11111111);
	}
}
#endif

/* Additional bittime to account for IXGBE framing */
#define IXGBE_ETH_FRAMING 20

/**
 * ixgbe_hpbthresh - calculate high water mark for flow control
 *
 * @adapter: board private structure to calculate for
 * @pb: packet buffer to calculate
 */
static int ixgbe_hpbthresh(struct ixgbe_adapter *adapter, int pb)
{
	struct ixgbe_hw *hw = &adapter->hw;
	struct net_device *dev = adapter->netdev;
	int link, tc, kb, marker;
	u32 dv_id, rx_pba;

	/* Calculate max LAN frame size */
	tc = link = dev->mtu + ETH_HLEN + ETH_FCS_LEN + IXGBE_ETH_FRAMING;

#ifdef IXGBE_FCOE
	/* FCoE traffic class uses FCOE jumbo frames */
	if ((dev->features & NETIF_F_FCOE_MTU) &&
	    (tc < IXGBE_FCOE_JUMBO_FRAME_SIZE) &&
	    (pb == ixgbe_fcoe_get_tc(adapter)))
		tc = IXGBE_FCOE_JUMBO_FRAME_SIZE;
#endif

	/* Calculate delay value for device */
	switch (hw->mac.type) {
	case ixgbe_mac_X540:
	case ixgbe_mac_X550:
	case ixgbe_mac_X550EM_x:
	case ixgbe_mac_x550em_a:
		dv_id = IXGBE_DV_X540(link, tc);
		break;
	default:
		dv_id = IXGBE_DV(link, tc);
		break;
	}

	/* Loopback switch introduces additional latency */
	if (adapter->flags & IXGBE_FLAG_SRIOV_ENABLED)
		dv_id += IXGBE_B2BT(tc);

	/* Delay value is calculated in bit times convert to KB */
	kb = IXGBE_BT2KB(dv_id);
	rx_pba = IXGBE_READ_REG(hw, IXGBE_RXPBSIZE(pb)) >> 10;

	marker = rx_pba - kb;

	/* It is possible that the packet buffer is not large enough
	 * to provide required headroom. In this case throw an error
	 * to user and a do the best we can.
	 */
	if (marker < 0) {
		e_warn(drv, "Packet Buffer(%i) can not provide enough"
			    "headroom to support flow control."
			    "Decrease MTU or number of traffic classes\n", pb);
		marker = tc + 1;
	}

	return marker;
}

/**
 * ixgbe_lpbthresh - calculate low water mark for for flow control
 *
 * @adapter: board private structure to calculate for
 * @pb: packet buffer to calculate
 */
static int ixgbe_lpbthresh(struct ixgbe_adapter *adapter, int pb)
{
	struct ixgbe_hw *hw = &adapter->hw;
	struct net_device *dev = adapter->netdev;
	int tc;
	u32 dv_id;

	/* Calculate max LAN frame size */
	tc = dev->mtu + ETH_HLEN + ETH_FCS_LEN;

#ifdef IXGBE_FCOE
	/* FCoE traffic class uses FCOE jumbo frames */
	if ((dev->features & NETIF_F_FCOE_MTU) &&
	    (tc < IXGBE_FCOE_JUMBO_FRAME_SIZE) &&
	    (pb == netdev_get_prio_tc_map(dev, adapter->fcoe.up)))
		tc = IXGBE_FCOE_JUMBO_FRAME_SIZE;
#endif

	/* Calculate delay value for device */
	switch (hw->mac.type) {
	case ixgbe_mac_X540:
	case ixgbe_mac_X550:
	case ixgbe_mac_X550EM_x:
	case ixgbe_mac_x550em_a:
		dv_id = IXGBE_LOW_DV_X540(tc);
		break;
	default:
		dv_id = IXGBE_LOW_DV(tc);
		break;
	}

	/* Delay value is calculated in bit times convert to KB */
	return IXGBE_BT2KB(dv_id);
}

/*
 * ixgbe_pbthresh_setup - calculate and setup high low water marks
 */
static void ixgbe_pbthresh_setup(struct ixgbe_adapter *adapter)
{
	struct ixgbe_hw *hw = &adapter->hw;
	int num_tc = adapter->hw_tcs;
	int i;

	if (!num_tc)
		num_tc = 1;

	for (i = 0; i < num_tc; i++) {
		hw->fc.high_water[i] = ixgbe_hpbthresh(adapter, i);
		hw->fc.low_water[i] = ixgbe_lpbthresh(adapter, i);

		/* Low water marks must not be larger than high water marks */
		if (hw->fc.low_water[i] > hw->fc.high_water[i])
			hw->fc.low_water[i] = 0;
	}

	for (; i < MAX_TRAFFIC_CLASS; i++)
		hw->fc.high_water[i] = 0;
}

static void ixgbe_configure_pb(struct ixgbe_adapter *adapter)
{
	struct ixgbe_hw *hw = &adapter->hw;
	int hdrm;
	u8 tc = adapter->hw_tcs;

	if (adapter->flags & IXGBE_FLAG_FDIR_HASH_CAPABLE ||
	    adapter->flags & IXGBE_FLAG_FDIR_PERFECT_CAPABLE)
		hdrm = 32 << adapter->fdir_pballoc;
	else
		hdrm = 0;

	hw->mac.ops.set_rxpba(hw, tc, hdrm, PBA_STRATEGY_EQUAL);
	ixgbe_pbthresh_setup(adapter);
}

static void ixgbe_fdir_filter_restore(struct ixgbe_adapter *adapter)
{
	struct ixgbe_hw *hw = &adapter->hw;
	struct hlist_node *node2;
	struct ixgbe_fdir_filter *filter;
	u8 queue;

	spin_lock(&adapter->fdir_perfect_lock);

	if (!hlist_empty(&adapter->fdir_filter_list))
		ixgbe_fdir_set_input_mask_82599(hw, &adapter->fdir_mask);

	hlist_for_each_entry_safe(filter, node2,
				  &adapter->fdir_filter_list, fdir_node) {
		if (filter->action == IXGBE_FDIR_DROP_QUEUE) {
			queue = IXGBE_FDIR_DROP_QUEUE;
		} else {
			u32 ring = ethtool_get_flow_spec_ring(filter->action);
			u8 vf = ethtool_get_flow_spec_ring_vf(filter->action);

			if (!vf && (ring >= adapter->num_rx_queues)) {
				e_err(drv, "FDIR restore failed without VF, ring: %u\n",
				      ring);
				continue;
			} else if (vf &&
				   ((vf > adapter->num_vfs) ||
				     ring >= adapter->num_rx_queues_per_pool)) {
				e_err(drv, "FDIR restore failed with VF, vf: %hhu, ring: %u\n",
				      vf, ring);
				continue;
			}

			/* Map the ring onto the absolute queue index */
			if (!vf)
				queue = adapter->rx_ring[ring]->reg_idx;
			else
				queue = ((vf - 1) *
					adapter->num_rx_queues_per_pool) + ring;
		}

		ixgbe_fdir_write_perfect_filter_82599(hw,
				&filter->filter, filter->sw_idx, queue);
	}

	spin_unlock(&adapter->fdir_perfect_lock);
}

/**
 * ixgbe_clean_rx_ring - Free Rx Buffers per Queue
 * @rx_ring: ring to free buffers from
 **/
static void ixgbe_clean_rx_ring(struct ixgbe_ring *rx_ring)
{
	u16 i = rx_ring->next_to_clean;
	struct ixgbe_rx_buffer *rx_buffer = &rx_ring->rx_buffer_info[i];

	if (rx_ring->xsk_umem) {
		ixgbe_xsk_clean_rx_ring(rx_ring);
		goto skip_free;
	}

	/* Free all the Rx ring sk_buffs */
	while (i != rx_ring->next_to_alloc) {
		if (rx_buffer->skb) {
			struct sk_buff *skb = rx_buffer->skb;
			if (IXGBE_CB(skb)->page_released)
				dma_unmap_page_attrs(rx_ring->dev,
						     IXGBE_CB(skb)->dma,
						     ixgbe_rx_pg_size(rx_ring),
						     DMA_FROM_DEVICE,
						     IXGBE_RX_DMA_ATTR);
			dev_kfree_skb(skb);
		}

		/* Invalidate cache lines that may have been written to by
		 * device so that we avoid corrupting memory.
		 */
		dma_sync_single_range_for_cpu(rx_ring->dev,
					      rx_buffer->dma,
					      rx_buffer->page_offset,
					      ixgbe_rx_bufsz(rx_ring),
					      DMA_FROM_DEVICE);

		/* free resources associated with mapping */
		dma_unmap_page_attrs(rx_ring->dev, rx_buffer->dma,
				     ixgbe_rx_pg_size(rx_ring),
				     DMA_FROM_DEVICE,
				     IXGBE_RX_DMA_ATTR);
		__page_frag_cache_drain(rx_buffer->page,
					rx_buffer->pagecnt_bias);

		i++;
		rx_buffer++;
		if (i == rx_ring->count) {
			i = 0;
			rx_buffer = rx_ring->rx_buffer_info;
		}
	}

skip_free:
	rx_ring->next_to_alloc = 0;
	rx_ring->next_to_clean = 0;
	rx_ring->next_to_use = 0;
}

static int ixgbe_fwd_ring_up(struct ixgbe_adapter *adapter,
			     struct ixgbe_fwd_adapter *accel)
{
	u16 rss_i = adapter->ring_feature[RING_F_RSS].indices;
	int num_tc = netdev_get_num_tc(adapter->netdev);
	struct net_device *vdev = accel->netdev;
	int i, baseq, err;

	baseq = accel->pool * adapter->num_rx_queues_per_pool;
	netdev_dbg(vdev, "pool %i:%i queues %i:%i\n",
		   accel->pool, adapter->num_rx_pools,
		   baseq, baseq + adapter->num_rx_queues_per_pool);

	accel->rx_base_queue = baseq;
	accel->tx_base_queue = baseq;

	/* record configuration for macvlan interface in vdev */
	for (i = 0; i < num_tc; i++)
		netdev_bind_sb_channel_queue(adapter->netdev, vdev,
					     i, rss_i, baseq + (rss_i * i));

	for (i = 0; i < adapter->num_rx_queues_per_pool; i++)
		adapter->rx_ring[baseq + i]->netdev = vdev;

	/* Guarantee all rings are updated before we update the
	 * MAC address filter.
	 */
	wmb();

	/* ixgbe_add_mac_filter will return an index if it succeeds, so we
	 * need to only treat it as an error value if it is negative.
	 */
	err = ixgbe_add_mac_filter(adapter, vdev->dev_addr,
				   VMDQ_P(accel->pool));
	if (err >= 0)
		return 0;

	/* if we cannot add the MAC rule then disable the offload */
	macvlan_release_l2fw_offload(vdev);

	for (i = 0; i < adapter->num_rx_queues_per_pool; i++)
		adapter->rx_ring[baseq + i]->netdev = NULL;

	netdev_err(vdev, "L2FW offload disabled due to L2 filter error\n");

	/* unbind the queues and drop the subordinate channel config */
	netdev_unbind_sb_channel(adapter->netdev, vdev);
	netdev_set_sb_channel(vdev, 0);

	clear_bit(accel->pool, adapter->fwd_bitmask);
	kfree(accel);

	return err;
}

static int ixgbe_macvlan_up(struct net_device *vdev, void *data)
{
	struct ixgbe_adapter *adapter = data;
	struct ixgbe_fwd_adapter *accel;

	if (!netif_is_macvlan(vdev))
		return 0;

	accel = macvlan_accel_priv(vdev);
	if (!accel)
		return 0;

	ixgbe_fwd_ring_up(adapter, accel);

	return 0;
}

static void ixgbe_configure_dfwd(struct ixgbe_adapter *adapter)
{
	netdev_walk_all_upper_dev_rcu(adapter->netdev,
				      ixgbe_macvlan_up, adapter);
}

static void ixgbe_configure(struct ixgbe_adapter *adapter)
{
	struct ixgbe_hw *hw = &adapter->hw;

	ixgbe_configure_pb(adapter);
#ifdef CONFIG_IXGBE_DCB
	ixgbe_configure_dcb(adapter);
#endif
	/*
	 * We must restore virtualization before VLANs or else
	 * the VLVF registers will not be populated
	 */
	ixgbe_configure_virtualization(adapter);

	ixgbe_set_rx_mode(adapter->netdev);
	ixgbe_restore_vlan(adapter);
	ixgbe_ipsec_restore(adapter);

	switch (hw->mac.type) {
	case ixgbe_mac_82599EB:
	case ixgbe_mac_X540:
		hw->mac.ops.disable_rx_buff(hw);
		break;
	default:
		break;
	}

	if (adapter->flags & IXGBE_FLAG_FDIR_HASH_CAPABLE) {
		ixgbe_init_fdir_signature_82599(&adapter->hw,
						adapter->fdir_pballoc);
	} else if (adapter->flags & IXGBE_FLAG_FDIR_PERFECT_CAPABLE) {
		ixgbe_init_fdir_perfect_82599(&adapter->hw,
					      adapter->fdir_pballoc);
		ixgbe_fdir_filter_restore(adapter);
	}

	switch (hw->mac.type) {
	case ixgbe_mac_82599EB:
	case ixgbe_mac_X540:
		hw->mac.ops.enable_rx_buff(hw);
		break;
	default:
		break;
	}

#ifdef CONFIG_IXGBE_DCA
	/* configure DCA */
	if (adapter->flags & IXGBE_FLAG_DCA_CAPABLE)
		ixgbe_setup_dca(adapter);
#endif /* CONFIG_IXGBE_DCA */

#ifdef IXGBE_FCOE
	/* configure FCoE L2 filters, redirection table, and Rx control */
	ixgbe_configure_fcoe(adapter);

#endif /* IXGBE_FCOE */
	ixgbe_configure_tx(adapter);
	ixgbe_configure_rx(adapter);
	ixgbe_configure_dfwd(adapter);
}

/**
 * ixgbe_sfp_link_config - set up SFP+ link
 * @adapter: pointer to private adapter struct
 **/
static void ixgbe_sfp_link_config(struct ixgbe_adapter *adapter)
{
	/*
	 * We are assuming the worst case scenario here, and that
	 * is that an SFP was inserted/removed after the reset
	 * but before SFP detection was enabled.  As such the best
	 * solution is to just start searching as soon as we start
	 */
	if (adapter->hw.mac.type == ixgbe_mac_82598EB)
		adapter->flags2 |= IXGBE_FLAG2_SEARCH_FOR_SFP;

	adapter->flags2 |= IXGBE_FLAG2_SFP_NEEDS_RESET;
	adapter->sfp_poll_time = 0;
}

/**
 * ixgbe_non_sfp_link_config - set up non-SFP+ link
 * @hw: pointer to private hardware struct
 *
 * Returns 0 on success, negative on failure
 **/
static int ixgbe_non_sfp_link_config(struct ixgbe_hw *hw)
{
	u32 speed;
	bool autoneg, link_up = false;
	int ret = IXGBE_ERR_LINK_SETUP;

	if (hw->mac.ops.check_link)
		ret = hw->mac.ops.check_link(hw, &speed, &link_up, false);

	if (ret)
		return ret;

	speed = hw->phy.autoneg_advertised;
	if ((!speed) && (hw->mac.ops.get_link_capabilities))
		ret = hw->mac.ops.get_link_capabilities(hw, &speed,
							&autoneg);
	if (ret)
		return ret;

	if (hw->mac.ops.setup_link)
		ret = hw->mac.ops.setup_link(hw, speed, link_up);

	return ret;
}

static void ixgbe_setup_gpie(struct ixgbe_adapter *adapter)
{
	struct ixgbe_hw *hw = &adapter->hw;
	u32 gpie = 0;

	if (adapter->flags & IXGBE_FLAG_MSIX_ENABLED) {
		gpie = IXGBE_GPIE_MSIX_MODE | IXGBE_GPIE_PBA_SUPPORT |
		       IXGBE_GPIE_OCD;
		gpie |= IXGBE_GPIE_EIAME;
		/*
		 * use EIAM to auto-mask when MSI-X interrupt is asserted
		 * this saves a register write for every interrupt
		 */
		switch (hw->mac.type) {
		case ixgbe_mac_82598EB:
			IXGBE_WRITE_REG(hw, IXGBE_EIAM, IXGBE_EICS_RTX_QUEUE);
			break;
		case ixgbe_mac_82599EB:
		case ixgbe_mac_X540:
		case ixgbe_mac_X550:
		case ixgbe_mac_X550EM_x:
		case ixgbe_mac_x550em_a:
		default:
			IXGBE_WRITE_REG(hw, IXGBE_EIAM_EX(0), 0xFFFFFFFF);
			IXGBE_WRITE_REG(hw, IXGBE_EIAM_EX(1), 0xFFFFFFFF);
			break;
		}
	} else {
		/* legacy interrupts, use EIAM to auto-mask when reading EICR,
		 * specifically only auto mask tx and rx interrupts */
		IXGBE_WRITE_REG(hw, IXGBE_EIAM, IXGBE_EICS_RTX_QUEUE);
	}

	/* XXX: to interrupt immediately for EICS writes, enable this */
	/* gpie |= IXGBE_GPIE_EIMEN; */

	if (adapter->flags & IXGBE_FLAG_SRIOV_ENABLED) {
		gpie &= ~IXGBE_GPIE_VTMODE_MASK;

		switch (adapter->ring_feature[RING_F_VMDQ].mask) {
		case IXGBE_82599_VMDQ_8Q_MASK:
			gpie |= IXGBE_GPIE_VTMODE_16;
			break;
		case IXGBE_82599_VMDQ_4Q_MASK:
			gpie |= IXGBE_GPIE_VTMODE_32;
			break;
		default:
			gpie |= IXGBE_GPIE_VTMODE_64;
			break;
		}
	}

	/* Enable Thermal over heat sensor interrupt */
	if (adapter->flags2 & IXGBE_FLAG2_TEMP_SENSOR_CAPABLE) {
		switch (adapter->hw.mac.type) {
		case ixgbe_mac_82599EB:
			gpie |= IXGBE_SDP0_GPIEN_8259X;
			break;
		default:
			break;
		}
	}

	/* Enable fan failure interrupt */
	if (adapter->flags & IXGBE_FLAG_FAN_FAIL_CAPABLE)
		gpie |= IXGBE_SDP1_GPIEN(hw);

	switch (hw->mac.type) {
	case ixgbe_mac_82599EB:
		gpie |= IXGBE_SDP1_GPIEN_8259X | IXGBE_SDP2_GPIEN_8259X;
		break;
	case ixgbe_mac_X550EM_x:
	case ixgbe_mac_x550em_a:
		gpie |= IXGBE_SDP0_GPIEN_X540;
		break;
	default:
		break;
	}

	IXGBE_WRITE_REG(hw, IXGBE_GPIE, gpie);
}

static void ixgbe_up_complete(struct ixgbe_adapter *adapter)
{
	struct ixgbe_hw *hw = &adapter->hw;
	int err;
	u32 ctrl_ext;

	ixgbe_get_hw_control(adapter);
	ixgbe_setup_gpie(adapter);

	if (adapter->flags & IXGBE_FLAG_MSIX_ENABLED)
		ixgbe_configure_msix(adapter);
	else
		ixgbe_configure_msi_and_legacy(adapter);

	/* enable the optics for 82599 SFP+ fiber */
	if (hw->mac.ops.enable_tx_laser)
		hw->mac.ops.enable_tx_laser(hw);

	if (hw->phy.ops.set_phy_power)
		hw->phy.ops.set_phy_power(hw, true);

	smp_mb__before_atomic();
	clear_bit(__IXGBE_DOWN, &adapter->state);
	ixgbe_napi_enable_all(adapter);

	if (ixgbe_is_sfp(hw)) {
		ixgbe_sfp_link_config(adapter);
	} else {
		err = ixgbe_non_sfp_link_config(hw);
		if (err)
			e_err(probe, "link_config FAILED %d\n", err);
	}

	/* clear any pending interrupts, may auto mask */
	IXGBE_READ_REG(hw, IXGBE_EICR);
	ixgbe_irq_enable(adapter, true, true);

	/*
	 * If this adapter has a fan, check to see if we had a failure
	 * before we enabled the interrupt.
	 */
	if (adapter->flags & IXGBE_FLAG_FAN_FAIL_CAPABLE) {
		u32 esdp = IXGBE_READ_REG(hw, IXGBE_ESDP);
		if (esdp & IXGBE_ESDP_SDP1)
			e_crit(drv, "Fan has stopped, replace the adapter\n");
	}

	/* bring the link up in the watchdog, this could race with our first
	 * link up interrupt but shouldn't be a problem */
	adapter->flags |= IXGBE_FLAG_NEED_LINK_UPDATE;
	adapter->link_check_timeout = jiffies;
	mod_timer(&adapter->service_timer, jiffies);

	/* Set PF Reset Done bit so PF/VF Mail Ops can work */
	ctrl_ext = IXGBE_READ_REG(hw, IXGBE_CTRL_EXT);
	ctrl_ext |= IXGBE_CTRL_EXT_PFRSTD;
	IXGBE_WRITE_REG(hw, IXGBE_CTRL_EXT, ctrl_ext);
}

void ixgbe_reinit_locked(struct ixgbe_adapter *adapter)
{
	WARN_ON(in_interrupt());
	/* put off any impending NetWatchDogTimeout */
	netif_trans_update(adapter->netdev);

	while (test_and_set_bit(__IXGBE_RESETTING, &adapter->state))
		usleep_range(1000, 2000);
	if (adapter->hw.phy.type == ixgbe_phy_fw)
		ixgbe_watchdog_link_is_down(adapter);
	ixgbe_down(adapter);
	/*
	 * If SR-IOV enabled then wait a bit before bringing the adapter
	 * back up to give the VFs time to respond to the reset.  The
	 * two second wait is based upon the watchdog timer cycle in
	 * the VF driver.
	 */
	if (adapter->flags & IXGBE_FLAG_SRIOV_ENABLED)
		msleep(2000);
	ixgbe_up(adapter);
	clear_bit(__IXGBE_RESETTING, &adapter->state);
}

void ixgbe_up(struct ixgbe_adapter *adapter)
{
	/* hardware has been reset, we need to reload some things */
	ixgbe_configure(adapter);

	ixgbe_up_complete(adapter);
}

static unsigned long ixgbe_get_completion_timeout(struct ixgbe_adapter *adapter)
{
	u16 devctl2;

	pcie_capability_read_word(adapter->pdev, PCI_EXP_DEVCTL2, &devctl2);

	switch (devctl2 & IXGBE_PCIDEVCTRL2_TIMEO_MASK) {
	case IXGBE_PCIDEVCTRL2_17_34s:
	case IXGBE_PCIDEVCTRL2_4_8s:
		/* For now we cap the upper limit on delay to 2 seconds
		 * as we end up going up to 34 seconds of delay in worst
		 * case timeout value.
		 */
	case IXGBE_PCIDEVCTRL2_1_2s:
		return 2000000ul;	/* 2.0 s */
	case IXGBE_PCIDEVCTRL2_260_520ms:
		return 520000ul;	/* 520 ms */
	case IXGBE_PCIDEVCTRL2_65_130ms:
		return 130000ul;	/* 130 ms */
	case IXGBE_PCIDEVCTRL2_16_32ms:
		return 32000ul;		/* 32 ms */
	case IXGBE_PCIDEVCTRL2_1_2ms:
		return 2000ul;		/* 2 ms */
	case IXGBE_PCIDEVCTRL2_50_100us:
		return 100ul;		/* 100 us */
	case IXGBE_PCIDEVCTRL2_16_32ms_def:
		return 32000ul;		/* 32 ms */
	default:
		break;
	}

	/* We shouldn't need to hit this path, but just in case default as
	 * though completion timeout is not supported and support 32ms.
	 */
	return 32000ul;
}

void ixgbe_disable_rx(struct ixgbe_adapter *adapter)
{
	unsigned long wait_delay, delay_interval;
	struct ixgbe_hw *hw = &adapter->hw;
	int i, wait_loop;
	u32 rxdctl;

	/* disable receives */
	hw->mac.ops.disable_rx(hw);

	if (ixgbe_removed(hw->hw_addr))
		return;

	/* disable all enabled Rx queues */
	for (i = 0; i < adapter->num_rx_queues; i++) {
		struct ixgbe_ring *ring = adapter->rx_ring[i];
		u8 reg_idx = ring->reg_idx;

		rxdctl = IXGBE_READ_REG(hw, IXGBE_RXDCTL(reg_idx));
		rxdctl &= ~IXGBE_RXDCTL_ENABLE;
		rxdctl |= IXGBE_RXDCTL_SWFLSH;

		/* write value back with RXDCTL.ENABLE bit cleared */
		IXGBE_WRITE_REG(hw, IXGBE_RXDCTL(reg_idx), rxdctl);
	}

	/* RXDCTL.EN may not change on 82598 if link is down, so skip it */
	if (hw->mac.type == ixgbe_mac_82598EB &&
	    !(IXGBE_READ_REG(hw, IXGBE_LINKS) & IXGBE_LINKS_UP))
		return;

	/* Determine our minimum delay interval. We will increase this value
	 * with each subsequent test. This way if the device returns quickly
	 * we should spend as little time as possible waiting, however as
	 * the time increases we will wait for larger periods of time.
	 *
	 * The trick here is that we increase the interval using the
	 * following pattern: 1x 3x 5x 7x 9x 11x 13x 15x 17x 19x. The result
	 * of that wait is that it totals up to 100x whatever interval we
	 * choose. Since our minimum wait is 100us we can just divide the
	 * total timeout by 100 to get our minimum delay interval.
	 */
	delay_interval = ixgbe_get_completion_timeout(adapter) / 100;

	wait_loop = IXGBE_MAX_RX_DESC_POLL;
	wait_delay = delay_interval;

	while (wait_loop--) {
		usleep_range(wait_delay, wait_delay + 10);
		wait_delay += delay_interval * 2;
		rxdctl = 0;

		/* OR together the reading of all the active RXDCTL registers,
		 * and then test the result. We need the disable to complete
		 * before we start freeing the memory and invalidating the
		 * DMA mappings.
		 */
		for (i = 0; i < adapter->num_rx_queues; i++) {
			struct ixgbe_ring *ring = adapter->rx_ring[i];
			u8 reg_idx = ring->reg_idx;

			rxdctl |= IXGBE_READ_REG(hw, IXGBE_RXDCTL(reg_idx));
		}

		if (!(rxdctl & IXGBE_RXDCTL_ENABLE))
			return;
	}

	e_err(drv,
	      "RXDCTL.ENABLE for one or more queues not cleared within the polling period\n");
}

void ixgbe_disable_tx(struct ixgbe_adapter *adapter)
{
	unsigned long wait_delay, delay_interval;
	struct ixgbe_hw *hw = &adapter->hw;
	int i, wait_loop;
	u32 txdctl;

	if (ixgbe_removed(hw->hw_addr))
		return;

	/* disable all enabled Tx queues */
	for (i = 0; i < adapter->num_tx_queues; i++) {
		struct ixgbe_ring *ring = adapter->tx_ring[i];
		u8 reg_idx = ring->reg_idx;

		IXGBE_WRITE_REG(hw, IXGBE_TXDCTL(reg_idx), IXGBE_TXDCTL_SWFLSH);
	}

	/* disable all enabled XDP Tx queues */
	for (i = 0; i < adapter->num_xdp_queues; i++) {
		struct ixgbe_ring *ring = adapter->xdp_ring[i];
		u8 reg_idx = ring->reg_idx;

		IXGBE_WRITE_REG(hw, IXGBE_TXDCTL(reg_idx), IXGBE_TXDCTL_SWFLSH);
	}

	/* If the link is not up there shouldn't be much in the way of
	 * pending transactions. Those that are left will be flushed out
	 * when the reset logic goes through the flush sequence to clean out
	 * the pending Tx transactions.
	 */
	if (!(IXGBE_READ_REG(hw, IXGBE_LINKS) & IXGBE_LINKS_UP))
		goto dma_engine_disable;

	/* Determine our minimum delay interval. We will increase this value
	 * with each subsequent test. This way if the device returns quickly
	 * we should spend as little time as possible waiting, however as
	 * the time increases we will wait for larger periods of time.
	 *
	 * The trick here is that we increase the interval using the
	 * following pattern: 1x 3x 5x 7x 9x 11x 13x 15x 17x 19x. The result
	 * of that wait is that it totals up to 100x whatever interval we
	 * choose. Since our minimum wait is 100us we can just divide the
	 * total timeout by 100 to get our minimum delay interval.
	 */
	delay_interval = ixgbe_get_completion_timeout(adapter) / 100;

	wait_loop = IXGBE_MAX_RX_DESC_POLL;
	wait_delay = delay_interval;

	while (wait_loop--) {
		usleep_range(wait_delay, wait_delay + 10);
		wait_delay += delay_interval * 2;
		txdctl = 0;

		/* OR together the reading of all the active TXDCTL registers,
		 * and then test the result. We need the disable to complete
		 * before we start freeing the memory and invalidating the
		 * DMA mappings.
		 */
		for (i = 0; i < adapter->num_tx_queues; i++) {
			struct ixgbe_ring *ring = adapter->tx_ring[i];
			u8 reg_idx = ring->reg_idx;

			txdctl |= IXGBE_READ_REG(hw, IXGBE_TXDCTL(reg_idx));
		}
		for (i = 0; i < adapter->num_xdp_queues; i++) {
			struct ixgbe_ring *ring = adapter->xdp_ring[i];
			u8 reg_idx = ring->reg_idx;

			txdctl |= IXGBE_READ_REG(hw, IXGBE_TXDCTL(reg_idx));
		}

		if (!(txdctl & IXGBE_TXDCTL_ENABLE))
			goto dma_engine_disable;
	}

	e_err(drv,
	      "TXDCTL.ENABLE for one or more queues not cleared within the polling period\n");

dma_engine_disable:
	/* Disable the Tx DMA engine on 82599 and later MAC */
	switch (hw->mac.type) {
	case ixgbe_mac_82599EB:
	case ixgbe_mac_X540:
	case ixgbe_mac_X550:
	case ixgbe_mac_X550EM_x:
	case ixgbe_mac_x550em_a:
		IXGBE_WRITE_REG(hw, IXGBE_DMATXCTL,
				(IXGBE_READ_REG(hw, IXGBE_DMATXCTL) &
				 ~IXGBE_DMATXCTL_TE));
		/* fall through */
	default:
		break;
	}
}

void ixgbe_reset(struct ixgbe_adapter *adapter)
{
	struct ixgbe_hw *hw = &adapter->hw;
	struct net_device *netdev = adapter->netdev;
	int err;

	if (ixgbe_removed(hw->hw_addr))
		return;
	/* lock SFP init bit to prevent race conditions with the watchdog */
	while (test_and_set_bit(__IXGBE_IN_SFP_INIT, &adapter->state))
		usleep_range(1000, 2000);

	/* clear all SFP and link config related flags while holding SFP_INIT */
	adapter->flags2 &= ~(IXGBE_FLAG2_SEARCH_FOR_SFP |
			     IXGBE_FLAG2_SFP_NEEDS_RESET);
	adapter->flags &= ~IXGBE_FLAG_NEED_LINK_CONFIG;

	err = hw->mac.ops.init_hw(hw);
	switch (err) {
	case 0:
	case IXGBE_ERR_SFP_NOT_PRESENT:
	case IXGBE_ERR_SFP_NOT_SUPPORTED:
		break;
	case IXGBE_ERR_MASTER_REQUESTS_PENDING:
		e_dev_err("master disable timed out\n");
		break;
	case IXGBE_ERR_EEPROM_VERSION:
		/* We are running on a pre-production device, log a warning */
		e_dev_warn("This device is a pre-production adapter/LOM. "
			   "Please be aware there may be issues associated with "
			   "your hardware.  If you are experiencing problems "
			   "please contact your Intel or hardware "
			   "representative who provided you with this "
			   "hardware.\n");
		break;
	default:
		e_dev_err("Hardware Error: %d\n", err);
	}

	clear_bit(__IXGBE_IN_SFP_INIT, &adapter->state);

	/* flush entries out of MAC table */
	ixgbe_flush_sw_mac_table(adapter);
	__dev_uc_unsync(netdev, NULL);

	/* do not flush user set addresses */
	ixgbe_mac_set_default_filter(adapter);

	/* update SAN MAC vmdq pool selection */
	if (hw->mac.san_mac_rar_index)
		hw->mac.ops.set_vmdq_san_mac(hw, VMDQ_P(0));

	if (test_bit(__IXGBE_PTP_RUNNING, &adapter->state))
		ixgbe_ptp_reset(adapter);

	if (hw->phy.ops.set_phy_power) {
		if (!netif_running(adapter->netdev) && !adapter->wol)
			hw->phy.ops.set_phy_power(hw, false);
		else
			hw->phy.ops.set_phy_power(hw, true);
	}
}

/**
 * ixgbe_clean_tx_ring - Free Tx Buffers
 * @tx_ring: ring to be cleaned
 **/
static void ixgbe_clean_tx_ring(struct ixgbe_ring *tx_ring)
{
	u16 i = tx_ring->next_to_clean;
	struct ixgbe_tx_buffer *tx_buffer = &tx_ring->tx_buffer_info[i];

	if (tx_ring->xsk_umem) {
		ixgbe_xsk_clean_tx_ring(tx_ring);
		goto out;
	}

	while (i != tx_ring->next_to_use) {
		union ixgbe_adv_tx_desc *eop_desc, *tx_desc;

		/* Free all the Tx ring sk_buffs */
		if (ring_is_xdp(tx_ring))
			xdp_return_frame(tx_buffer->xdpf);
		else
			dev_kfree_skb_any(tx_buffer->skb);

		/* unmap skb header data */
		dma_unmap_single(tx_ring->dev,
				 dma_unmap_addr(tx_buffer, dma),
				 dma_unmap_len(tx_buffer, len),
				 DMA_TO_DEVICE);

		/* check for eop_desc to determine the end of the packet */
		eop_desc = tx_buffer->next_to_watch;
		tx_desc = IXGBE_TX_DESC(tx_ring, i);

		/* unmap remaining buffers */
		while (tx_desc != eop_desc) {
			tx_buffer++;
			tx_desc++;
			i++;
			if (unlikely(i == tx_ring->count)) {
				i = 0;
				tx_buffer = tx_ring->tx_buffer_info;
				tx_desc = IXGBE_TX_DESC(tx_ring, 0);
			}

			/* unmap any remaining paged data */
			if (dma_unmap_len(tx_buffer, len))
				dma_unmap_page(tx_ring->dev,
					       dma_unmap_addr(tx_buffer, dma),
					       dma_unmap_len(tx_buffer, len),
					       DMA_TO_DEVICE);
		}

		/* move us one more past the eop_desc for start of next pkt */
		tx_buffer++;
		i++;
		if (unlikely(i == tx_ring->count)) {
			i = 0;
			tx_buffer = tx_ring->tx_buffer_info;
		}
	}

	/* reset BQL for queue */
	if (!ring_is_xdp(tx_ring))
		netdev_tx_reset_queue(txring_txq(tx_ring));

out:
	/* reset next_to_use and next_to_clean */
	tx_ring->next_to_use = 0;
	tx_ring->next_to_clean = 0;
}

/**
 * ixgbe_clean_all_rx_rings - Free Rx Buffers for all queues
 * @adapter: board private structure
 **/
static void ixgbe_clean_all_rx_rings(struct ixgbe_adapter *adapter)
{
	int i;

	for (i = 0; i < adapter->num_rx_queues; i++)
		ixgbe_clean_rx_ring(adapter->rx_ring[i]);
}

/**
 * ixgbe_clean_all_tx_rings - Free Tx Buffers for all queues
 * @adapter: board private structure
 **/
static void ixgbe_clean_all_tx_rings(struct ixgbe_adapter *adapter)
{
	int i;

	for (i = 0; i < adapter->num_tx_queues; i++)
		ixgbe_clean_tx_ring(adapter->tx_ring[i]);
	for (i = 0; i < adapter->num_xdp_queues; i++)
		ixgbe_clean_tx_ring(adapter->xdp_ring[i]);
}

static void ixgbe_fdir_filter_exit(struct ixgbe_adapter *adapter)
{
	struct hlist_node *node2;
	struct ixgbe_fdir_filter *filter;

	spin_lock(&adapter->fdir_perfect_lock);

	hlist_for_each_entry_safe(filter, node2,
				  &adapter->fdir_filter_list, fdir_node) {
		hlist_del(&filter->fdir_node);
		kfree(filter);
	}
	adapter->fdir_filter_count = 0;

	spin_unlock(&adapter->fdir_perfect_lock);
}

void ixgbe_down(struct ixgbe_adapter *adapter)
{
	struct net_device *netdev = adapter->netdev;
	struct ixgbe_hw *hw = &adapter->hw;
	int i;

	/* signal that we are down to the interrupt handler */
	if (test_and_set_bit(__IXGBE_DOWN, &adapter->state))
		return; /* do nothing if already down */

	/* Shut off incoming Tx traffic */
	netif_tx_stop_all_queues(netdev);

	/* call carrier off first to avoid false dev_watchdog timeouts */
	netif_carrier_off(netdev);
	netif_tx_disable(netdev);

	/* Disable Rx */
	ixgbe_disable_rx(adapter);

	/* synchronize_rcu() needed for pending XDP buffers to drain */
	if (adapter->xdp_ring[0])
		synchronize_rcu();

	ixgbe_irq_disable(adapter);

	ixgbe_napi_disable_all(adapter);

	clear_bit(__IXGBE_RESET_REQUESTED, &adapter->state);
	adapter->flags2 &= ~IXGBE_FLAG2_FDIR_REQUIRES_REINIT;
	adapter->flags &= ~IXGBE_FLAG_NEED_LINK_UPDATE;

	del_timer_sync(&adapter->service_timer);

	if (adapter->num_vfs) {
		/* Clear EITR Select mapping */
		IXGBE_WRITE_REG(&adapter->hw, IXGBE_EITRSEL, 0);

		/* Mark all the VFs as inactive */
		for (i = 0 ; i < adapter->num_vfs; i++)
			adapter->vfinfo[i].clear_to_send = false;

		/* ping all the active vfs to let them know we are going down */
		ixgbe_ping_all_vfs(adapter);

		/* Disable all VFTE/VFRE TX/RX */
		ixgbe_disable_tx_rx(adapter);
	}

	/* disable transmits in the hardware now that interrupts are off */
	ixgbe_disable_tx(adapter);

	if (!pci_channel_offline(adapter->pdev))
		ixgbe_reset(adapter);

	/* power down the optics for 82599 SFP+ fiber */
	if (hw->mac.ops.disable_tx_laser)
		hw->mac.ops.disable_tx_laser(hw);

	ixgbe_clean_all_tx_rings(adapter);
	ixgbe_clean_all_rx_rings(adapter);
}

/**
 * ixgbe_eee_capable - helper function to determine EEE support on X550
 * @adapter: board private structure
 */
static void ixgbe_set_eee_capable(struct ixgbe_adapter *adapter)
{
	struct ixgbe_hw *hw = &adapter->hw;

	switch (hw->device_id) {
	case IXGBE_DEV_ID_X550EM_A_1G_T:
	case IXGBE_DEV_ID_X550EM_A_1G_T_L:
		if (!hw->phy.eee_speeds_supported)
			break;
		adapter->flags2 |= IXGBE_FLAG2_EEE_CAPABLE;
		if (!hw->phy.eee_speeds_advertised)
			break;
		adapter->flags2 |= IXGBE_FLAG2_EEE_ENABLED;
		break;
	default:
		adapter->flags2 &= ~IXGBE_FLAG2_EEE_CAPABLE;
		adapter->flags2 &= ~IXGBE_FLAG2_EEE_ENABLED;
		break;
	}
}

/**
 * ixgbe_tx_timeout - Respond to a Tx Hang
 * @netdev: network interface device structure
 **/
static void ixgbe_tx_timeout(struct net_device *netdev, unsigned int txqueue)
{
	struct ixgbe_adapter *adapter = netdev_priv(netdev);

	/* Do the reset outside of interrupt context */
	ixgbe_tx_timeout_reset(adapter);
}

#ifdef CONFIG_IXGBE_DCB
static void ixgbe_init_dcb(struct ixgbe_adapter *adapter)
{
	struct ixgbe_hw *hw = &adapter->hw;
	struct tc_configuration *tc;
	int j;

	switch (hw->mac.type) {
	case ixgbe_mac_82598EB:
	case ixgbe_mac_82599EB:
		adapter->dcb_cfg.num_tcs.pg_tcs = MAX_TRAFFIC_CLASS;
		adapter->dcb_cfg.num_tcs.pfc_tcs = MAX_TRAFFIC_CLASS;
		break;
	case ixgbe_mac_X540:
	case ixgbe_mac_X550:
		adapter->dcb_cfg.num_tcs.pg_tcs = X540_TRAFFIC_CLASS;
		adapter->dcb_cfg.num_tcs.pfc_tcs = X540_TRAFFIC_CLASS;
		break;
	case ixgbe_mac_X550EM_x:
	case ixgbe_mac_x550em_a:
	default:
		adapter->dcb_cfg.num_tcs.pg_tcs = DEF_TRAFFIC_CLASS;
		adapter->dcb_cfg.num_tcs.pfc_tcs = DEF_TRAFFIC_CLASS;
		break;
	}

	/* Configure DCB traffic classes */
	for (j = 0; j < MAX_TRAFFIC_CLASS; j++) {
		tc = &adapter->dcb_cfg.tc_config[j];
		tc->path[DCB_TX_CONFIG].bwg_id = 0;
		tc->path[DCB_TX_CONFIG].bwg_percent = 12 + (j & 1);
		tc->path[DCB_RX_CONFIG].bwg_id = 0;
		tc->path[DCB_RX_CONFIG].bwg_percent = 12 + (j & 1);
		tc->dcb_pfc = pfc_disabled;
	}

	/* Initialize default user to priority mapping, UPx->TC0 */
	tc = &adapter->dcb_cfg.tc_config[0];
	tc->path[DCB_TX_CONFIG].up_to_tc_bitmap = 0xFF;
	tc->path[DCB_RX_CONFIG].up_to_tc_bitmap = 0xFF;

	adapter->dcb_cfg.bw_percentage[DCB_TX_CONFIG][0] = 100;
	adapter->dcb_cfg.bw_percentage[DCB_RX_CONFIG][0] = 100;
	adapter->dcb_cfg.pfc_mode_enable = false;
	adapter->dcb_set_bitmap = 0x00;
	if (adapter->flags & IXGBE_FLAG_DCB_CAPABLE)
		adapter->dcbx_cap = DCB_CAP_DCBX_HOST | DCB_CAP_DCBX_VER_CEE;
	memcpy(&adapter->temp_dcb_cfg, &adapter->dcb_cfg,
	       sizeof(adapter->temp_dcb_cfg));
}
#endif

/**
 * ixgbe_sw_init - Initialize general software structures (struct ixgbe_adapter)
 * @adapter: board private structure to initialize
 * @ii: pointer to ixgbe_info for device
 *
 * ixgbe_sw_init initializes the Adapter private data structure.
 * Fields are initialized based on PCI device information and
 * OS network device settings (MTU size).
 **/
static int ixgbe_sw_init(struct ixgbe_adapter *adapter,
			 const struct ixgbe_info *ii)
{
	struct ixgbe_hw *hw = &adapter->hw;
	struct pci_dev *pdev = adapter->pdev;
	unsigned int rss, fdir;
	u32 fwsm;
	int i;

	/* PCI config space info */

	hw->vendor_id = pdev->vendor;
	hw->device_id = pdev->device;
	hw->revision_id = pdev->revision;
	hw->subsystem_vendor_id = pdev->subsystem_vendor;
	hw->subsystem_device_id = pdev->subsystem_device;

	/* get_invariants needs the device IDs */
	ii->get_invariants(hw);

	/* Set common capability flags and settings */
	rss = min_t(int, ixgbe_max_rss_indices(adapter), num_online_cpus());
	adapter->ring_feature[RING_F_RSS].limit = rss;
	adapter->flags2 |= IXGBE_FLAG2_RSC_CAPABLE;
	adapter->max_q_vectors = MAX_Q_VECTORS_82599;
	adapter->atr_sample_rate = 20;
	fdir = min_t(int, IXGBE_MAX_FDIR_INDICES, num_online_cpus());
	adapter->ring_feature[RING_F_FDIR].limit = fdir;
	adapter->fdir_pballoc = IXGBE_FDIR_PBALLOC_64K;
	adapter->ring_feature[RING_F_VMDQ].limit = 1;
#ifdef CONFIG_IXGBE_DCA
	adapter->flags |= IXGBE_FLAG_DCA_CAPABLE;
#endif
#ifdef CONFIG_IXGBE_DCB
	adapter->flags |= IXGBE_FLAG_DCB_CAPABLE;
	adapter->flags &= ~IXGBE_FLAG_DCB_ENABLED;
#endif
#ifdef IXGBE_FCOE
	adapter->flags |= IXGBE_FLAG_FCOE_CAPABLE;
	adapter->flags &= ~IXGBE_FLAG_FCOE_ENABLED;
#ifdef CONFIG_IXGBE_DCB
	/* Default traffic class to use for FCoE */
	adapter->fcoe.up = IXGBE_FCOE_DEFTC;
#endif /* CONFIG_IXGBE_DCB */
#endif /* IXGBE_FCOE */

	/* initialize static ixgbe jump table entries */
	adapter->jump_tables[0] = kzalloc(sizeof(*adapter->jump_tables[0]),
					  GFP_KERNEL);
	if (!adapter->jump_tables[0])
		return -ENOMEM;
	adapter->jump_tables[0]->mat = ixgbe_ipv4_fields;

	for (i = 1; i < IXGBE_MAX_LINK_HANDLE; i++)
		adapter->jump_tables[i] = NULL;

	adapter->mac_table = kcalloc(hw->mac.num_rar_entries,
				     sizeof(struct ixgbe_mac_addr),
				     GFP_KERNEL);
	if (!adapter->mac_table)
		return -ENOMEM;

	if (ixgbe_init_rss_key(adapter))
		return -ENOMEM;

	adapter->af_xdp_zc_qps = bitmap_zalloc(MAX_XDP_QUEUES, GFP_KERNEL);
	if (!adapter->af_xdp_zc_qps)
		return -ENOMEM;

	/* Set MAC specific capability flags and exceptions */
	switch (hw->mac.type) {
	case ixgbe_mac_82598EB:
		adapter->flags2 &= ~IXGBE_FLAG2_RSC_CAPABLE;

		if (hw->device_id == IXGBE_DEV_ID_82598AT)
			adapter->flags |= IXGBE_FLAG_FAN_FAIL_CAPABLE;

		adapter->max_q_vectors = MAX_Q_VECTORS_82598;
		adapter->ring_feature[RING_F_FDIR].limit = 0;
		adapter->atr_sample_rate = 0;
		adapter->fdir_pballoc = 0;
#ifdef IXGBE_FCOE
		adapter->flags &= ~IXGBE_FLAG_FCOE_CAPABLE;
		adapter->flags &= ~IXGBE_FLAG_FCOE_ENABLED;
#ifdef CONFIG_IXGBE_DCB
		adapter->fcoe.up = 0;
#endif /* IXGBE_DCB */
#endif /* IXGBE_FCOE */
		break;
	case ixgbe_mac_82599EB:
		if (hw->device_id == IXGBE_DEV_ID_82599_T3_LOM)
			adapter->flags2 |= IXGBE_FLAG2_TEMP_SENSOR_CAPABLE;
		break;
	case ixgbe_mac_X540:
		fwsm = IXGBE_READ_REG(hw, IXGBE_FWSM(hw));
		if (fwsm & IXGBE_FWSM_TS_ENABLED)
			adapter->flags2 |= IXGBE_FLAG2_TEMP_SENSOR_CAPABLE;
		break;
	case ixgbe_mac_x550em_a:
		adapter->flags |= IXGBE_FLAG_GENEVE_OFFLOAD_CAPABLE;
		switch (hw->device_id) {
		case IXGBE_DEV_ID_X550EM_A_1G_T:
		case IXGBE_DEV_ID_X550EM_A_1G_T_L:
			adapter->flags2 |= IXGBE_FLAG2_TEMP_SENSOR_CAPABLE;
			break;
		default:
			break;
		}
	/* fall through */
	case ixgbe_mac_X550EM_x:
#ifdef CONFIG_IXGBE_DCB
		adapter->flags &= ~IXGBE_FLAG_DCB_CAPABLE;
#endif
#ifdef IXGBE_FCOE
		adapter->flags &= ~IXGBE_FLAG_FCOE_CAPABLE;
#ifdef CONFIG_IXGBE_DCB
		adapter->fcoe.up = 0;
#endif /* IXGBE_DCB */
#endif /* IXGBE_FCOE */
	/* Fall Through */
	case ixgbe_mac_X550:
		if (hw->mac.type == ixgbe_mac_X550)
			adapter->flags2 |= IXGBE_FLAG2_TEMP_SENSOR_CAPABLE;
#ifdef CONFIG_IXGBE_DCA
		adapter->flags &= ~IXGBE_FLAG_DCA_CAPABLE;
#endif
		adapter->flags |= IXGBE_FLAG_VXLAN_OFFLOAD_CAPABLE;
		break;
	default:
		break;
	}

#ifdef IXGBE_FCOE
	/* FCoE support exists, always init the FCoE lock */
	spin_lock_init(&adapter->fcoe.lock);

#endif
	/* n-tuple support exists, always init our spinlock */
	spin_lock_init(&adapter->fdir_perfect_lock);

#ifdef CONFIG_IXGBE_DCB
	ixgbe_init_dcb(adapter);
#endif
	ixgbe_init_ipsec_offload(adapter);

	/* default flow control settings */
	hw->fc.requested_mode = ixgbe_fc_full;
	hw->fc.current_mode = ixgbe_fc_full;	/* init for ethtool output */
	ixgbe_pbthresh_setup(adapter);
	hw->fc.pause_time = IXGBE_DEFAULT_FCPAUSE;
	hw->fc.send_xon = true;
	hw->fc.disable_fc_autoneg = ixgbe_device_supports_autoneg_fc(hw);

#ifdef CONFIG_PCI_IOV
	if (max_vfs > 0)
		e_dev_warn("Enabling SR-IOV VFs using the max_vfs module parameter is deprecated - please use the pci sysfs interface instead.\n");

	/* assign number of SR-IOV VFs */
	if (hw->mac.type != ixgbe_mac_82598EB) {
		if (max_vfs > IXGBE_MAX_VFS_DRV_LIMIT) {
			max_vfs = 0;
			e_dev_warn("max_vfs parameter out of range. Not assigning any SR-IOV VFs\n");
		}
	}
#endif /* CONFIG_PCI_IOV */

	/* enable itr by default in dynamic mode */
	adapter->rx_itr_setting = 1;
	adapter->tx_itr_setting = 1;

	/* set default ring sizes */
	adapter->tx_ring_count = IXGBE_DEFAULT_TXD;
	adapter->rx_ring_count = IXGBE_DEFAULT_RXD;

	/* set default work limits */
	adapter->tx_work_limit = IXGBE_DEFAULT_TX_WORK;

	/* initialize eeprom parameters */
	if (ixgbe_init_eeprom_params_generic(hw)) {
		e_dev_err("EEPROM initialization failed\n");
		return -EIO;
	}

	/* PF holds first pool slot */
	set_bit(0, adapter->fwd_bitmask);
	set_bit(__IXGBE_DOWN, &adapter->state);

	return 0;
}

/**
 * ixgbe_setup_tx_resources - allocate Tx resources (Descriptors)
 * @tx_ring:    tx descriptor ring (for a specific queue) to setup
 *
 * Return 0 on success, negative on failure
 **/
int ixgbe_setup_tx_resources(struct ixgbe_ring *tx_ring)
{
	struct device *dev = tx_ring->dev;
	int orig_node = dev_to_node(dev);
	int ring_node = NUMA_NO_NODE;
	int size;

	size = sizeof(struct ixgbe_tx_buffer) * tx_ring->count;

	if (tx_ring->q_vector)
		ring_node = tx_ring->q_vector->numa_node;

	tx_ring->tx_buffer_info = vmalloc_node(size, ring_node);
	if (!tx_ring->tx_buffer_info)
		tx_ring->tx_buffer_info = vmalloc(size);
	if (!tx_ring->tx_buffer_info)
		goto err;

	/* round up to nearest 4K */
	tx_ring->size = tx_ring->count * sizeof(union ixgbe_adv_tx_desc);
	tx_ring->size = ALIGN(tx_ring->size, 4096);

	set_dev_node(dev, ring_node);
	tx_ring->desc = dma_alloc_coherent(dev,
					   tx_ring->size,
					   &tx_ring->dma,
					   GFP_KERNEL);
	set_dev_node(dev, orig_node);
	if (!tx_ring->desc)
		tx_ring->desc = dma_alloc_coherent(dev, tx_ring->size,
						   &tx_ring->dma, GFP_KERNEL);
	if (!tx_ring->desc)
		goto err;

	tx_ring->next_to_use = 0;
	tx_ring->next_to_clean = 0;
	return 0;

err:
	vfree(tx_ring->tx_buffer_info);
	tx_ring->tx_buffer_info = NULL;
	dev_err(dev, "Unable to allocate memory for the Tx descriptor ring\n");
	return -ENOMEM;
}

/**
 * ixgbe_setup_all_tx_resources - allocate all queues Tx resources
 * @adapter: board private structure
 *
 * If this function returns with an error, then it's possible one or
 * more of the rings is populated (while the rest are not).  It is the
 * callers duty to clean those orphaned rings.
 *
 * Return 0 on success, negative on failure
 **/
static int ixgbe_setup_all_tx_resources(struct ixgbe_adapter *adapter)
{
	int i, j = 0, err = 0;

	for (i = 0; i < adapter->num_tx_queues; i++) {
		err = ixgbe_setup_tx_resources(adapter->tx_ring[i]);
		if (!err)
			continue;

		e_err(probe, "Allocation for Tx Queue %u failed\n", i);
		goto err_setup_tx;
	}
	for (j = 0; j < adapter->num_xdp_queues; j++) {
		err = ixgbe_setup_tx_resources(adapter->xdp_ring[j]);
		if (!err)
			continue;

		e_err(probe, "Allocation for Tx Queue %u failed\n", j);
		goto err_setup_tx;
	}

	return 0;
err_setup_tx:
	/* rewind the index freeing the rings as we go */
	while (j--)
		ixgbe_free_tx_resources(adapter->xdp_ring[j]);
	while (i--)
		ixgbe_free_tx_resources(adapter->tx_ring[i]);
	return err;
}

/**
 * ixgbe_setup_rx_resources - allocate Rx resources (Descriptors)
 * @adapter: pointer to ixgbe_adapter
 * @rx_ring:    rx descriptor ring (for a specific queue) to setup
 *
 * Returns 0 on success, negative on failure
 **/
int ixgbe_setup_rx_resources(struct ixgbe_adapter *adapter,
			     struct ixgbe_ring *rx_ring)
{
	struct device *dev = rx_ring->dev;
	int orig_node = dev_to_node(dev);
	int ring_node = NUMA_NO_NODE;
	int size;

	size = sizeof(struct ixgbe_rx_buffer) * rx_ring->count;

	if (rx_ring->q_vector)
		ring_node = rx_ring->q_vector->numa_node;

	rx_ring->rx_buffer_info = vmalloc_node(size, ring_node);
	if (!rx_ring->rx_buffer_info)
		rx_ring->rx_buffer_info = vmalloc(size);
	if (!rx_ring->rx_buffer_info)
		goto err;

	/* Round up to nearest 4K */
	rx_ring->size = rx_ring->count * sizeof(union ixgbe_adv_rx_desc);
	rx_ring->size = ALIGN(rx_ring->size, 4096);

	set_dev_node(dev, ring_node);
	rx_ring->desc = dma_alloc_coherent(dev,
					   rx_ring->size,
					   &rx_ring->dma,
					   GFP_KERNEL);
	set_dev_node(dev, orig_node);
	if (!rx_ring->desc)
		rx_ring->desc = dma_alloc_coherent(dev, rx_ring->size,
						   &rx_ring->dma, GFP_KERNEL);
	if (!rx_ring->desc)
		goto err;

	rx_ring->next_to_clean = 0;
	rx_ring->next_to_use = 0;

	/* XDP RX-queue info */
	if (xdp_rxq_info_reg(&rx_ring->xdp_rxq, adapter->netdev,
			     rx_ring->queue_index) < 0)
		goto err;

	rx_ring->xdp_prog = adapter->xdp_prog;

	return 0;
err:
	vfree(rx_ring->rx_buffer_info);
	rx_ring->rx_buffer_info = NULL;
	dev_err(dev, "Unable to allocate memory for the Rx descriptor ring\n");
	return -ENOMEM;
}

/**
 * ixgbe_setup_all_rx_resources - allocate all queues Rx resources
 * @adapter: board private structure
 *
 * If this function returns with an error, then it's possible one or
 * more of the rings is populated (while the rest are not).  It is the
 * callers duty to clean those orphaned rings.
 *
 * Return 0 on success, negative on failure
 **/
static int ixgbe_setup_all_rx_resources(struct ixgbe_adapter *adapter)
{
	int i, err = 0;

	for (i = 0; i < adapter->num_rx_queues; i++) {
		err = ixgbe_setup_rx_resources(adapter, adapter->rx_ring[i]);
		if (!err)
			continue;

		e_err(probe, "Allocation for Rx Queue %u failed\n", i);
		goto err_setup_rx;
	}

#ifdef IXGBE_FCOE
	err = ixgbe_setup_fcoe_ddp_resources(adapter);
	if (!err)
#endif
		return 0;
err_setup_rx:
	/* rewind the index freeing the rings as we go */
	while (i--)
		ixgbe_free_rx_resources(adapter->rx_ring[i]);
	return err;
}

/**
 * ixgbe_free_tx_resources - Free Tx Resources per Queue
 * @tx_ring: Tx descriptor ring for a specific queue
 *
 * Free all transmit software resources
 **/
void ixgbe_free_tx_resources(struct ixgbe_ring *tx_ring)
{
	ixgbe_clean_tx_ring(tx_ring);

	vfree(tx_ring->tx_buffer_info);
	tx_ring->tx_buffer_info = NULL;

	/* if not set, then don't free */
	if (!tx_ring->desc)
		return;

	dma_free_coherent(tx_ring->dev, tx_ring->size,
			  tx_ring->desc, tx_ring->dma);

	tx_ring->desc = NULL;
}

/**
 * ixgbe_free_all_tx_resources - Free Tx Resources for All Queues
 * @adapter: board private structure
 *
 * Free all transmit software resources
 **/
static void ixgbe_free_all_tx_resources(struct ixgbe_adapter *adapter)
{
	int i;

	for (i = 0; i < adapter->num_tx_queues; i++)
		if (adapter->tx_ring[i]->desc)
			ixgbe_free_tx_resources(adapter->tx_ring[i]);
	for (i = 0; i < adapter->num_xdp_queues; i++)
		if (adapter->xdp_ring[i]->desc)
			ixgbe_free_tx_resources(adapter->xdp_ring[i]);
}

/**
 * ixgbe_free_rx_resources - Free Rx Resources
 * @rx_ring: ring to clean the resources from
 *
 * Free all receive software resources
 **/
void ixgbe_free_rx_resources(struct ixgbe_ring *rx_ring)
{
	ixgbe_clean_rx_ring(rx_ring);

	rx_ring->xdp_prog = NULL;
	xdp_rxq_info_unreg(&rx_ring->xdp_rxq);
	vfree(rx_ring->rx_buffer_info);
	rx_ring->rx_buffer_info = NULL;

	/* if not set, then don't free */
	if (!rx_ring->desc)
		return;

	dma_free_coherent(rx_ring->dev, rx_ring->size,
			  rx_ring->desc, rx_ring->dma);

	rx_ring->desc = NULL;
}

/**
 * ixgbe_free_all_rx_resources - Free Rx Resources for All Queues
 * @adapter: board private structure
 *
 * Free all receive software resources
 **/
static void ixgbe_free_all_rx_resources(struct ixgbe_adapter *adapter)
{
	int i;

#ifdef IXGBE_FCOE
	ixgbe_free_fcoe_ddp_resources(adapter);

#endif
	for (i = 0; i < adapter->num_rx_queues; i++)
		if (adapter->rx_ring[i]->desc)
			ixgbe_free_rx_resources(adapter->rx_ring[i]);
}

/**
 * ixgbe_change_mtu - Change the Maximum Transfer Unit
 * @netdev: network interface device structure
 * @new_mtu: new value for maximum frame size
 *
 * Returns 0 on success, negative on failure
 **/
static int ixgbe_change_mtu(struct net_device *netdev, int new_mtu)
{
	struct ixgbe_adapter *adapter = netdev_priv(netdev);

	if (adapter->xdp_prog) {
		int new_frame_size = new_mtu + ETH_HLEN + ETH_FCS_LEN +
				     VLAN_HLEN;
		int i;

		for (i = 0; i < adapter->num_rx_queues; i++) {
			struct ixgbe_ring *ring = adapter->rx_ring[i];

			if (new_frame_size > ixgbe_rx_bufsz(ring)) {
				e_warn(probe, "Requested MTU size is not supported with XDP\n");
				return -EINVAL;
			}
		}
	}

	/*
	 * For 82599EB we cannot allow legacy VFs to enable their receive
	 * paths when MTU greater than 1500 is configured.  So display a
	 * warning that legacy VFs will be disabled.
	 */
	if ((adapter->flags & IXGBE_FLAG_SRIOV_ENABLED) &&
	    (adapter->hw.mac.type == ixgbe_mac_82599EB) &&
	    (new_mtu > ETH_DATA_LEN))
		e_warn(probe, "Setting MTU > 1500 will disable legacy VFs\n");

	netdev_dbg(netdev, "changing MTU from %d to %d\n",
		   netdev->mtu, new_mtu);

	/* must set new MTU before calling down or up */
	netdev->mtu = new_mtu;

	if (netif_running(netdev))
		ixgbe_reinit_locked(adapter);

	return 0;
}

/**
 * ixgbe_open - Called when a network interface is made active
 * @netdev: network interface device structure
 *
 * Returns 0 on success, negative value on failure
 *
 * The open entry point is called when a network interface is made
 * active by the system (IFF_UP).  At this point all resources needed
 * for transmit and receive operations are allocated, the interrupt
 * handler is registered with the OS, the watchdog timer is started,
 * and the stack is notified that the interface is ready.
 **/
int ixgbe_open(struct net_device *netdev)
{
	struct ixgbe_adapter *adapter = netdev_priv(netdev);
	struct ixgbe_hw *hw = &adapter->hw;
	int err, queues;

	/* disallow open during test */
	if (test_bit(__IXGBE_TESTING, &adapter->state))
		return -EBUSY;

	netif_carrier_off(netdev);

	/* allocate transmit descriptors */
	err = ixgbe_setup_all_tx_resources(adapter);
	if (err)
		goto err_setup_tx;

	/* allocate receive descriptors */
	err = ixgbe_setup_all_rx_resources(adapter);
	if (err)
		goto err_setup_rx;

	ixgbe_configure(adapter);

	err = ixgbe_request_irq(adapter);
	if (err)
		goto err_req_irq;

	/* Notify the stack of the actual queue counts. */
	queues = adapter->num_tx_queues;
	err = netif_set_real_num_tx_queues(netdev, queues);
	if (err)
		goto err_set_queues;

	queues = adapter->num_rx_queues;
	err = netif_set_real_num_rx_queues(netdev, queues);
	if (err)
		goto err_set_queues;

	ixgbe_ptp_init(adapter);

	ixgbe_up_complete(adapter);

	ixgbe_clear_udp_tunnel_port(adapter, IXGBE_VXLANCTRL_ALL_UDPPORT_MASK);
	udp_tunnel_get_rx_info(netdev);

	return 0;

err_set_queues:
	ixgbe_free_irq(adapter);
err_req_irq:
	ixgbe_free_all_rx_resources(adapter);
	if (hw->phy.ops.set_phy_power && !adapter->wol)
		hw->phy.ops.set_phy_power(&adapter->hw, false);
err_setup_rx:
	ixgbe_free_all_tx_resources(adapter);
err_setup_tx:
	ixgbe_reset(adapter);

	return err;
}

static void ixgbe_close_suspend(struct ixgbe_adapter *adapter)
{
	ixgbe_ptp_suspend(adapter);

	if (adapter->hw.phy.ops.enter_lplu) {
		adapter->hw.phy.reset_disable = true;
		ixgbe_down(adapter);
		adapter->hw.phy.ops.enter_lplu(&adapter->hw);
		adapter->hw.phy.reset_disable = false;
	} else {
		ixgbe_down(adapter);
	}

	ixgbe_free_irq(adapter);

	ixgbe_free_all_tx_resources(adapter);
	ixgbe_free_all_rx_resources(adapter);
}

/**
 * ixgbe_close - Disables a network interface
 * @netdev: network interface device structure
 *
 * Returns 0, this is not allowed to fail
 *
 * The close entry point is called when an interface is de-activated
 * by the OS.  The hardware is still under the drivers control, but
 * needs to be disabled.  A global MAC reset is issued to stop the
 * hardware, and all transmit and receive resources are freed.
 **/
int ixgbe_close(struct net_device *netdev)
{
	struct ixgbe_adapter *adapter = netdev_priv(netdev);

	ixgbe_ptp_stop(adapter);

	if (netif_device_present(netdev))
		ixgbe_close_suspend(adapter);

	ixgbe_fdir_filter_exit(adapter);

	ixgbe_release_hw_control(adapter);

	return 0;
}

#ifdef CONFIG_PM
static int ixgbe_resume(struct pci_dev *pdev)
{
	struct ixgbe_adapter *adapter = pci_get_drvdata(pdev);
	struct net_device *netdev = adapter->netdev;
	u32 err;

	adapter->hw.hw_addr = adapter->io_addr;
	pci_set_power_state(pdev, PCI_D0);
	pci_restore_state(pdev);
	/*
	 * pci_restore_state clears dev->state_saved so call
	 * pci_save_state to restore it.
	 */
	pci_save_state(pdev);

	err = pci_enable_device_mem(pdev);
	if (err) {
		e_dev_err("Cannot enable PCI device from suspend\n");
		return err;
	}
	smp_mb__before_atomic();
	clear_bit(__IXGBE_DISABLED, &adapter->state);
	pci_set_master(pdev);

	pci_wake_from_d3(pdev, false);

	ixgbe_reset(adapter);

	IXGBE_WRITE_REG(&adapter->hw, IXGBE_WUS, ~0);

	rtnl_lock();
	err = ixgbe_init_interrupt_scheme(adapter);
	if (!err && netif_running(netdev))
		err = ixgbe_open(netdev);


	if (!err)
		netif_device_attach(netdev);
	rtnl_unlock();

	return err;
}
#endif /* CONFIG_PM */

static int __ixgbe_shutdown(struct pci_dev *pdev, bool *enable_wake)
{
	struct ixgbe_adapter *adapter = pci_get_drvdata(pdev);
	struct net_device *netdev = adapter->netdev;
	struct ixgbe_hw *hw = &adapter->hw;
	u32 ctrl;
	u32 wufc = adapter->wol;
#ifdef CONFIG_PM
	int retval = 0;
#endif

	rtnl_lock();
	netif_device_detach(netdev);

	if (netif_running(netdev))
		ixgbe_close_suspend(adapter);

	ixgbe_clear_interrupt_scheme(adapter);
	rtnl_unlock();

#ifdef CONFIG_PM
	retval = pci_save_state(pdev);
	if (retval)
		return retval;

#endif
	if (hw->mac.ops.stop_link_on_d3)
		hw->mac.ops.stop_link_on_d3(hw);

	if (wufc) {
		u32 fctrl;

		ixgbe_set_rx_mode(netdev);

		/* enable the optics for 82599 SFP+ fiber as we can WoL */
		if (hw->mac.ops.enable_tx_laser)
			hw->mac.ops.enable_tx_laser(hw);

		/* enable the reception of multicast packets */
		fctrl = IXGBE_READ_REG(hw, IXGBE_FCTRL);
		fctrl |= IXGBE_FCTRL_MPE;
		IXGBE_WRITE_REG(hw, IXGBE_FCTRL, fctrl);

		ctrl = IXGBE_READ_REG(hw, IXGBE_CTRL);
		ctrl |= IXGBE_CTRL_GIO_DIS;
		IXGBE_WRITE_REG(hw, IXGBE_CTRL, ctrl);

		IXGBE_WRITE_REG(hw, IXGBE_WUFC, wufc);
	} else {
		IXGBE_WRITE_REG(hw, IXGBE_WUC, 0);
		IXGBE_WRITE_REG(hw, IXGBE_WUFC, 0);
	}

	switch (hw->mac.type) {
	case ixgbe_mac_82598EB:
		pci_wake_from_d3(pdev, false);
		break;
	case ixgbe_mac_82599EB:
	case ixgbe_mac_X540:
	case ixgbe_mac_X550:
	case ixgbe_mac_X550EM_x:
	case ixgbe_mac_x550em_a:
		pci_wake_from_d3(pdev, !!wufc);
		break;
	default:
		break;
	}

	*enable_wake = !!wufc;
	if (hw->phy.ops.set_phy_power && !*enable_wake)
		hw->phy.ops.set_phy_power(hw, false);

	ixgbe_release_hw_control(adapter);

	if (!test_and_set_bit(__IXGBE_DISABLED, &adapter->state))
		pci_disable_device(pdev);

	return 0;
}

#ifdef CONFIG_PM
static int ixgbe_suspend(struct pci_dev *pdev, pm_message_t state)
{
	int retval;
	bool wake;

	retval = __ixgbe_shutdown(pdev, &wake);
	if (retval)
		return retval;

	if (wake) {
		pci_prepare_to_sleep(pdev);
	} else {
		pci_wake_from_d3(pdev, false);
		pci_set_power_state(pdev, PCI_D3hot);
	}

	return 0;
}
#endif /* CONFIG_PM */

static void ixgbe_shutdown(struct pci_dev *pdev)
{
	bool wake;

	__ixgbe_shutdown(pdev, &wake);

	if (system_state == SYSTEM_POWER_OFF) {
		pci_wake_from_d3(pdev, wake);
		pci_set_power_state(pdev, PCI_D3hot);
	}
}

/**
 * ixgbe_update_stats - Update the board statistics counters.
 * @adapter: board private structure
 **/
void ixgbe_update_stats(struct ixgbe_adapter *adapter)
{
	struct net_device *netdev = adapter->netdev;
	struct ixgbe_hw *hw = &adapter->hw;
	struct ixgbe_hw_stats *hwstats = &adapter->stats;
	u64 total_mpc = 0;
	u32 i, missed_rx = 0, mpc, bprc, lxon, lxoff, xon_off_tot;
	u64 non_eop_descs = 0, restart_queue = 0, tx_busy = 0;
	u64 alloc_rx_page_failed = 0, alloc_rx_buff_failed = 0;
	u64 alloc_rx_page = 0;
	u64 bytes = 0, packets = 0, hw_csum_rx_error = 0;

	if (test_bit(__IXGBE_DOWN, &adapter->state) ||
	    test_bit(__IXGBE_RESETTING, &adapter->state))
		return;

	if (adapter->flags2 & IXGBE_FLAG2_RSC_ENABLED) {
		u64 rsc_count = 0;
		u64 rsc_flush = 0;
		for (i = 0; i < adapter->num_rx_queues; i++) {
			rsc_count += adapter->rx_ring[i]->rx_stats.rsc_count;
			rsc_flush += adapter->rx_ring[i]->rx_stats.rsc_flush;
		}
		adapter->rsc_total_count = rsc_count;
		adapter->rsc_total_flush = rsc_flush;
	}

	for (i = 0; i < adapter->num_rx_queues; i++) {
		struct ixgbe_ring *rx_ring = adapter->rx_ring[i];
		non_eop_descs += rx_ring->rx_stats.non_eop_descs;
		alloc_rx_page += rx_ring->rx_stats.alloc_rx_page;
		alloc_rx_page_failed += rx_ring->rx_stats.alloc_rx_page_failed;
		alloc_rx_buff_failed += rx_ring->rx_stats.alloc_rx_buff_failed;
		hw_csum_rx_error += rx_ring->rx_stats.csum_err;
		bytes += rx_ring->stats.bytes;
		packets += rx_ring->stats.packets;
	}
	adapter->non_eop_descs = non_eop_descs;
	adapter->alloc_rx_page = alloc_rx_page;
	adapter->alloc_rx_page_failed = alloc_rx_page_failed;
	adapter->alloc_rx_buff_failed = alloc_rx_buff_failed;
	adapter->hw_csum_rx_error = hw_csum_rx_error;
	netdev->stats.rx_bytes = bytes;
	netdev->stats.rx_packets = packets;

	bytes = 0;
	packets = 0;
	/* gather some stats to the adapter struct that are per queue */
	for (i = 0; i < adapter->num_tx_queues; i++) {
		struct ixgbe_ring *tx_ring = adapter->tx_ring[i];
		restart_queue += tx_ring->tx_stats.restart_queue;
		tx_busy += tx_ring->tx_stats.tx_busy;
		bytes += tx_ring->stats.bytes;
		packets += tx_ring->stats.packets;
	}
	for (i = 0; i < adapter->num_xdp_queues; i++) {
		struct ixgbe_ring *xdp_ring = adapter->xdp_ring[i];

		restart_queue += xdp_ring->tx_stats.restart_queue;
		tx_busy += xdp_ring->tx_stats.tx_busy;
		bytes += xdp_ring->stats.bytes;
		packets += xdp_ring->stats.packets;
	}
	adapter->restart_queue = restart_queue;
	adapter->tx_busy = tx_busy;
	netdev->stats.tx_bytes = bytes;
	netdev->stats.tx_packets = packets;

	hwstats->crcerrs += IXGBE_READ_REG(hw, IXGBE_CRCERRS);

	/* 8 register reads */
	for (i = 0; i < 8; i++) {
		/* for packet buffers not used, the register should read 0 */
		mpc = IXGBE_READ_REG(hw, IXGBE_MPC(i));
		missed_rx += mpc;
		hwstats->mpc[i] += mpc;
		total_mpc += hwstats->mpc[i];
		hwstats->pxontxc[i] += IXGBE_READ_REG(hw, IXGBE_PXONTXC(i));
		hwstats->pxofftxc[i] += IXGBE_READ_REG(hw, IXGBE_PXOFFTXC(i));
		switch (hw->mac.type) {
		case ixgbe_mac_82598EB:
			hwstats->rnbc[i] += IXGBE_READ_REG(hw, IXGBE_RNBC(i));
			hwstats->qbtc[i] += IXGBE_READ_REG(hw, IXGBE_QBTC(i));
			hwstats->qbrc[i] += IXGBE_READ_REG(hw, IXGBE_QBRC(i));
			hwstats->pxonrxc[i] +=
				IXGBE_READ_REG(hw, IXGBE_PXONRXC(i));
			break;
		case ixgbe_mac_82599EB:
		case ixgbe_mac_X540:
		case ixgbe_mac_X550:
		case ixgbe_mac_X550EM_x:
		case ixgbe_mac_x550em_a:
			hwstats->pxonrxc[i] +=
				IXGBE_READ_REG(hw, IXGBE_PXONRXCNT(i));
			break;
		default:
			break;
		}
	}

	/*16 register reads */
	for (i = 0; i < 16; i++) {
		hwstats->qptc[i] += IXGBE_READ_REG(hw, IXGBE_QPTC(i));
		hwstats->qprc[i] += IXGBE_READ_REG(hw, IXGBE_QPRC(i));
		if ((hw->mac.type == ixgbe_mac_82599EB) ||
		    (hw->mac.type == ixgbe_mac_X540) ||
		    (hw->mac.type == ixgbe_mac_X550) ||
		    (hw->mac.type == ixgbe_mac_X550EM_x) ||
		    (hw->mac.type == ixgbe_mac_x550em_a)) {
			hwstats->qbtc[i] += IXGBE_READ_REG(hw, IXGBE_QBTC_L(i));
			IXGBE_READ_REG(hw, IXGBE_QBTC_H(i)); /* to clear */
			hwstats->qbrc[i] += IXGBE_READ_REG(hw, IXGBE_QBRC_L(i));
			IXGBE_READ_REG(hw, IXGBE_QBRC_H(i)); /* to clear */
		}
	}

	hwstats->gprc += IXGBE_READ_REG(hw, IXGBE_GPRC);
	/* work around hardware counting issue */
	hwstats->gprc -= missed_rx;

	ixgbe_update_xoff_received(adapter);

	/* 82598 hardware only has a 32 bit counter in the high register */
	switch (hw->mac.type) {
	case ixgbe_mac_82598EB:
		hwstats->lxonrxc += IXGBE_READ_REG(hw, IXGBE_LXONRXC);
		hwstats->gorc += IXGBE_READ_REG(hw, IXGBE_GORCH);
		hwstats->gotc += IXGBE_READ_REG(hw, IXGBE_GOTCH);
		hwstats->tor += IXGBE_READ_REG(hw, IXGBE_TORH);
		break;
	case ixgbe_mac_X540:
	case ixgbe_mac_X550:
	case ixgbe_mac_X550EM_x:
	case ixgbe_mac_x550em_a:
		/* OS2BMC stats are X540 and later */
		hwstats->o2bgptc += IXGBE_READ_REG(hw, IXGBE_O2BGPTC);
		hwstats->o2bspc += IXGBE_READ_REG(hw, IXGBE_O2BSPC);
		hwstats->b2ospc += IXGBE_READ_REG(hw, IXGBE_B2OSPC);
		hwstats->b2ogprc += IXGBE_READ_REG(hw, IXGBE_B2OGPRC);
		/* fall through */
	case ixgbe_mac_82599EB:
		for (i = 0; i < 16; i++)
			adapter->hw_rx_no_dma_resources +=
					     IXGBE_READ_REG(hw, IXGBE_QPRDC(i));
		hwstats->gorc += IXGBE_READ_REG(hw, IXGBE_GORCL);
		IXGBE_READ_REG(hw, IXGBE_GORCH); /* to clear */
		hwstats->gotc += IXGBE_READ_REG(hw, IXGBE_GOTCL);
		IXGBE_READ_REG(hw, IXGBE_GOTCH); /* to clear */
		hwstats->tor += IXGBE_READ_REG(hw, IXGBE_TORL);
		IXGBE_READ_REG(hw, IXGBE_TORH); /* to clear */
		hwstats->lxonrxc += IXGBE_READ_REG(hw, IXGBE_LXONRXCNT);
		hwstats->fdirmatch += IXGBE_READ_REG(hw, IXGBE_FDIRMATCH);
		hwstats->fdirmiss += IXGBE_READ_REG(hw, IXGBE_FDIRMISS);
#ifdef IXGBE_FCOE
		hwstats->fccrc += IXGBE_READ_REG(hw, IXGBE_FCCRC);
		hwstats->fcoerpdc += IXGBE_READ_REG(hw, IXGBE_FCOERPDC);
		hwstats->fcoeprc += IXGBE_READ_REG(hw, IXGBE_FCOEPRC);
		hwstats->fcoeptc += IXGBE_READ_REG(hw, IXGBE_FCOEPTC);
		hwstats->fcoedwrc += IXGBE_READ_REG(hw, IXGBE_FCOEDWRC);
		hwstats->fcoedwtc += IXGBE_READ_REG(hw, IXGBE_FCOEDWTC);
		/* Add up per cpu counters for total ddp aloc fail */
		if (adapter->fcoe.ddp_pool) {
			struct ixgbe_fcoe *fcoe = &adapter->fcoe;
			struct ixgbe_fcoe_ddp_pool *ddp_pool;
			unsigned int cpu;
			u64 noddp = 0, noddp_ext_buff = 0;
			for_each_possible_cpu(cpu) {
				ddp_pool = per_cpu_ptr(fcoe->ddp_pool, cpu);
				noddp += ddp_pool->noddp;
				noddp_ext_buff += ddp_pool->noddp_ext_buff;
			}
			hwstats->fcoe_noddp = noddp;
			hwstats->fcoe_noddp_ext_buff = noddp_ext_buff;
		}
#endif /* IXGBE_FCOE */
		break;
	default:
		break;
	}
	bprc = IXGBE_READ_REG(hw, IXGBE_BPRC);
	hwstats->bprc += bprc;
	hwstats->mprc += IXGBE_READ_REG(hw, IXGBE_MPRC);
	if (hw->mac.type == ixgbe_mac_82598EB)
		hwstats->mprc -= bprc;
	hwstats->roc += IXGBE_READ_REG(hw, IXGBE_ROC);
	hwstats->prc64 += IXGBE_READ_REG(hw, IXGBE_PRC64);
	hwstats->prc127 += IXGBE_READ_REG(hw, IXGBE_PRC127);
	hwstats->prc255 += IXGBE_READ_REG(hw, IXGBE_PRC255);
	hwstats->prc511 += IXGBE_READ_REG(hw, IXGBE_PRC511);
	hwstats->prc1023 += IXGBE_READ_REG(hw, IXGBE_PRC1023);
	hwstats->prc1522 += IXGBE_READ_REG(hw, IXGBE_PRC1522);
	hwstats->rlec += IXGBE_READ_REG(hw, IXGBE_RLEC);
	lxon = IXGBE_READ_REG(hw, IXGBE_LXONTXC);
	hwstats->lxontxc += lxon;
	lxoff = IXGBE_READ_REG(hw, IXGBE_LXOFFTXC);
	hwstats->lxofftxc += lxoff;
	hwstats->gptc += IXGBE_READ_REG(hw, IXGBE_GPTC);
	hwstats->mptc += IXGBE_READ_REG(hw, IXGBE_MPTC);
	/*
	 * 82598 errata - tx of flow control packets is included in tx counters
	 */
	xon_off_tot = lxon + lxoff;
	hwstats->gptc -= xon_off_tot;
	hwstats->mptc -= xon_off_tot;
	hwstats->gotc -= (xon_off_tot * (ETH_ZLEN + ETH_FCS_LEN));
	hwstats->ruc += IXGBE_READ_REG(hw, IXGBE_RUC);
	hwstats->rfc += IXGBE_READ_REG(hw, IXGBE_RFC);
	hwstats->rjc += IXGBE_READ_REG(hw, IXGBE_RJC);
	hwstats->tpr += IXGBE_READ_REG(hw, IXGBE_TPR);
	hwstats->ptc64 += IXGBE_READ_REG(hw, IXGBE_PTC64);
	hwstats->ptc64 -= xon_off_tot;
	hwstats->ptc127 += IXGBE_READ_REG(hw, IXGBE_PTC127);
	hwstats->ptc255 += IXGBE_READ_REG(hw, IXGBE_PTC255);
	hwstats->ptc511 += IXGBE_READ_REG(hw, IXGBE_PTC511);
	hwstats->ptc1023 += IXGBE_READ_REG(hw, IXGBE_PTC1023);
	hwstats->ptc1522 += IXGBE_READ_REG(hw, IXGBE_PTC1522);
	hwstats->bptc += IXGBE_READ_REG(hw, IXGBE_BPTC);

	/* Fill out the OS statistics structure */
	netdev->stats.multicast = hwstats->mprc;

	/* Rx Errors */
	netdev->stats.rx_errors = hwstats->crcerrs + hwstats->rlec;
	netdev->stats.rx_dropped = 0;
	netdev->stats.rx_length_errors = hwstats->rlec;
	netdev->stats.rx_crc_errors = hwstats->crcerrs;
	netdev->stats.rx_missed_errors = total_mpc;
}

/**
 * ixgbe_fdir_reinit_subtask - worker thread to reinit FDIR filter table
 * @adapter: pointer to the device adapter structure
 **/
static void ixgbe_fdir_reinit_subtask(struct ixgbe_adapter *adapter)
{
	struct ixgbe_hw *hw = &adapter->hw;
	int i;

	if (!(adapter->flags2 & IXGBE_FLAG2_FDIR_REQUIRES_REINIT))
		return;

	adapter->flags2 &= ~IXGBE_FLAG2_FDIR_REQUIRES_REINIT;

	/* if interface is down do nothing */
	if (test_bit(__IXGBE_DOWN, &adapter->state))
		return;

	/* do nothing if we are not using signature filters */
	if (!(adapter->flags & IXGBE_FLAG_FDIR_HASH_CAPABLE))
		return;

	adapter->fdir_overflow++;

	if (ixgbe_reinit_fdir_tables_82599(hw) == 0) {
		for (i = 0; i < adapter->num_tx_queues; i++)
			set_bit(__IXGBE_TX_FDIR_INIT_DONE,
				&(adapter->tx_ring[i]->state));
		for (i = 0; i < adapter->num_xdp_queues; i++)
			set_bit(__IXGBE_TX_FDIR_INIT_DONE,
				&adapter->xdp_ring[i]->state);
		/* re-enable flow director interrupts */
		IXGBE_WRITE_REG(hw, IXGBE_EIMS, IXGBE_EIMS_FLOW_DIR);
	} else {
		e_err(probe, "failed to finish FDIR re-initialization, "
		      "ignored adding FDIR ATR filters\n");
	}
}

/**
 * ixgbe_check_hang_subtask - check for hung queues and dropped interrupts
 * @adapter: pointer to the device adapter structure
 *
 * This function serves two purposes.  First it strobes the interrupt lines
 * in order to make certain interrupts are occurring.  Secondly it sets the
 * bits needed to check for TX hangs.  As a result we should immediately
 * determine if a hang has occurred.
 */
static void ixgbe_check_hang_subtask(struct ixgbe_adapter *adapter)
{
	struct ixgbe_hw *hw = &adapter->hw;
	u64 eics = 0;
	int i;

	/* If we're down, removing or resetting, just bail */
	if (test_bit(__IXGBE_DOWN, &adapter->state) ||
	    test_bit(__IXGBE_REMOVING, &adapter->state) ||
	    test_bit(__IXGBE_RESETTING, &adapter->state))
		return;

	/* Force detection of hung controller */
	if (netif_carrier_ok(adapter->netdev)) {
		for (i = 0; i < adapter->num_tx_queues; i++)
			set_check_for_tx_hang(adapter->tx_ring[i]);
		for (i = 0; i < adapter->num_xdp_queues; i++)
			set_check_for_tx_hang(adapter->xdp_ring[i]);
	}

	if (!(adapter->flags & IXGBE_FLAG_MSIX_ENABLED)) {
		/*
		 * for legacy and MSI interrupts don't set any bits
		 * that are enabled for EIAM, because this operation
		 * would set *both* EIMS and EICS for any bit in EIAM
		 */
		IXGBE_WRITE_REG(hw, IXGBE_EICS,
			(IXGBE_EICS_TCP_TIMER | IXGBE_EICS_OTHER));
	} else {
		/* get one bit for every active tx/rx interrupt vector */
		for (i = 0; i < adapter->num_q_vectors; i++) {
			struct ixgbe_q_vector *qv = adapter->q_vector[i];
			if (qv->rx.ring || qv->tx.ring)
				eics |= BIT_ULL(i);
		}
	}

	/* Cause software interrupt to ensure rings are cleaned */
	ixgbe_irq_rearm_queues(adapter, eics);
}

/**
 * ixgbe_watchdog_update_link - update the link status
 * @adapter: pointer to the device adapter structure
 **/
static void ixgbe_watchdog_update_link(struct ixgbe_adapter *adapter)
{
	struct ixgbe_hw *hw = &adapter->hw;
	u32 link_speed = adapter->link_speed;
	bool link_up = adapter->link_up;
	bool pfc_en = adapter->dcb_cfg.pfc_mode_enable;

	if (!(adapter->flags & IXGBE_FLAG_NEED_LINK_UPDATE))
		return;

	if (hw->mac.ops.check_link) {
		hw->mac.ops.check_link(hw, &link_speed, &link_up, false);
	} else {
		/* always assume link is up, if no check link function */
		link_speed = IXGBE_LINK_SPEED_10GB_FULL;
		link_up = true;
	}

	if (adapter->ixgbe_ieee_pfc)
		pfc_en |= !!(adapter->ixgbe_ieee_pfc->pfc_en);

	if (link_up && !((adapter->flags & IXGBE_FLAG_DCB_ENABLED) && pfc_en)) {
		hw->mac.ops.fc_enable(hw);
		ixgbe_set_rx_drop_en(adapter);
	}

	if (link_up ||
	    time_after(jiffies, (adapter->link_check_timeout +
				 IXGBE_TRY_LINK_TIMEOUT))) {
		adapter->flags &= ~IXGBE_FLAG_NEED_LINK_UPDATE;
		IXGBE_WRITE_REG(hw, IXGBE_EIMS, IXGBE_EIMC_LSC);
		IXGBE_WRITE_FLUSH(hw);
	}

	adapter->link_up = link_up;
	adapter->link_speed = link_speed;
}

static void ixgbe_update_default_up(struct ixgbe_adapter *adapter)
{
#ifdef CONFIG_IXGBE_DCB
	struct net_device *netdev = adapter->netdev;
	struct dcb_app app = {
			      .selector = IEEE_8021QAZ_APP_SEL_ETHERTYPE,
			      .protocol = 0,
			     };
	u8 up = 0;

	if (adapter->dcbx_cap & DCB_CAP_DCBX_VER_IEEE)
		up = dcb_ieee_getapp_mask(netdev, &app);

	adapter->default_up = (up > 1) ? (ffs(up) - 1) : 0;
#endif
}

/**
 * ixgbe_watchdog_link_is_up - update netif_carrier status and
 *                             print link up message
 * @adapter: pointer to the device adapter structure
 **/
static void ixgbe_watchdog_link_is_up(struct ixgbe_adapter *adapter)
{
	struct net_device *netdev = adapter->netdev;
	struct ixgbe_hw *hw = &adapter->hw;
	u32 link_speed = adapter->link_speed;
	const char *speed_str;
	bool flow_rx, flow_tx;

	/* only continue if link was previously down */
	if (netif_carrier_ok(netdev))
		return;

	adapter->flags2 &= ~IXGBE_FLAG2_SEARCH_FOR_SFP;

	switch (hw->mac.type) {
	case ixgbe_mac_82598EB: {
		u32 frctl = IXGBE_READ_REG(hw, IXGBE_FCTRL);
		u32 rmcs = IXGBE_READ_REG(hw, IXGBE_RMCS);
		flow_rx = !!(frctl & IXGBE_FCTRL_RFCE);
		flow_tx = !!(rmcs & IXGBE_RMCS_TFCE_802_3X);
	}
		break;
	case ixgbe_mac_X540:
	case ixgbe_mac_X550:
	case ixgbe_mac_X550EM_x:
	case ixgbe_mac_x550em_a:
	case ixgbe_mac_82599EB: {
		u32 mflcn = IXGBE_READ_REG(hw, IXGBE_MFLCN);
		u32 fccfg = IXGBE_READ_REG(hw, IXGBE_FCCFG);
		flow_rx = !!(mflcn & IXGBE_MFLCN_RFCE);
		flow_tx = !!(fccfg & IXGBE_FCCFG_TFCE_802_3X);
	}
		break;
	default:
		flow_tx = false;
		flow_rx = false;
		break;
	}

	adapter->last_rx_ptp_check = jiffies;

	if (test_bit(__IXGBE_PTP_RUNNING, &adapter->state))
		ixgbe_ptp_start_cyclecounter(adapter);

	switch (link_speed) {
	case IXGBE_LINK_SPEED_10GB_FULL:
		speed_str = "10 Gbps";
		break;
	case IXGBE_LINK_SPEED_5GB_FULL:
		speed_str = "5 Gbps";
		break;
	case IXGBE_LINK_SPEED_2_5GB_FULL:
		speed_str = "2.5 Gbps";
		break;
	case IXGBE_LINK_SPEED_1GB_FULL:
		speed_str = "1 Gbps";
		break;
	case IXGBE_LINK_SPEED_100_FULL:
		speed_str = "100 Mbps";
		break;
	case IXGBE_LINK_SPEED_10_FULL:
		speed_str = "10 Mbps";
		break;
	default:
		speed_str = "unknown speed";
		break;
	}
	e_info(drv, "NIC Link is Up %s, Flow Control: %s\n", speed_str,
	       ((flow_rx && flow_tx) ? "RX/TX" :
	       (flow_rx ? "RX" :
	       (flow_tx ? "TX" : "None"))));

	netif_carrier_on(netdev);
	ixgbe_check_vf_rate_limit(adapter);

	/* enable transmits */
	netif_tx_wake_all_queues(adapter->netdev);

	/* update the default user priority for VFs */
	ixgbe_update_default_up(adapter);

	/* ping all the active vfs to let them know link has changed */
	ixgbe_ping_all_vfs(adapter);
}

/**
 * ixgbe_watchdog_link_is_down - update netif_carrier status and
 *                               print link down message
 * @adapter: pointer to the adapter structure
 **/
static void ixgbe_watchdog_link_is_down(struct ixgbe_adapter *adapter)
{
	struct net_device *netdev = adapter->netdev;
	struct ixgbe_hw *hw = &adapter->hw;

	adapter->link_up = false;
	adapter->link_speed = 0;

	/* only continue if link was up previously */
	if (!netif_carrier_ok(netdev))
		return;

	/* poll for SFP+ cable when link is down */
	if (ixgbe_is_sfp(hw) && hw->mac.type == ixgbe_mac_82598EB)
		adapter->flags2 |= IXGBE_FLAG2_SEARCH_FOR_SFP;

	if (test_bit(__IXGBE_PTP_RUNNING, &adapter->state))
		ixgbe_ptp_start_cyclecounter(adapter);

	e_info(drv, "NIC Link is Down\n");
	netif_carrier_off(netdev);

	/* ping all the active vfs to let them know link has changed */
	ixgbe_ping_all_vfs(adapter);
}

static bool ixgbe_ring_tx_pending(struct ixgbe_adapter *adapter)
{
	int i;

	for (i = 0; i < adapter->num_tx_queues; i++) {
		struct ixgbe_ring *tx_ring = adapter->tx_ring[i];

		if (tx_ring->next_to_use != tx_ring->next_to_clean)
			return true;
	}

	for (i = 0; i < adapter->num_xdp_queues; i++) {
		struct ixgbe_ring *ring = adapter->xdp_ring[i];

		if (ring->next_to_use != ring->next_to_clean)
			return true;
	}

	return false;
}

static bool ixgbe_vf_tx_pending(struct ixgbe_adapter *adapter)
{
	struct ixgbe_hw *hw = &adapter->hw;
	struct ixgbe_ring_feature *vmdq = &adapter->ring_feature[RING_F_VMDQ];
	u32 q_per_pool = __ALIGN_MASK(1, ~vmdq->mask);

	int i, j;

	if (!adapter->num_vfs)
		return false;

	/* resetting the PF is only needed for MAC before X550 */
	if (hw->mac.type >= ixgbe_mac_X550)
		return false;

	for (i = 0; i < adapter->num_vfs; i++) {
		for (j = 0; j < q_per_pool; j++) {
			u32 h, t;

			h = IXGBE_READ_REG(hw, IXGBE_PVFTDHN(q_per_pool, i, j));
			t = IXGBE_READ_REG(hw, IXGBE_PVFTDTN(q_per_pool, i, j));

			if (h != t)
				return true;
		}
	}

	return false;
}

/**
 * ixgbe_watchdog_flush_tx - flush queues on link down
 * @adapter: pointer to the device adapter structure
 **/
static void ixgbe_watchdog_flush_tx(struct ixgbe_adapter *adapter)
{
	if (!netif_carrier_ok(adapter->netdev)) {
		if (ixgbe_ring_tx_pending(adapter) ||
		    ixgbe_vf_tx_pending(adapter)) {
			/* We've lost link, so the controller stops DMA,
			 * but we've got queued Tx work that's never going
			 * to get done, so reset controller to flush Tx.
			 * (Do the reset outside of interrupt context).
			 */
			e_warn(drv, "initiating reset to clear Tx work after link loss\n");
			set_bit(__IXGBE_RESET_REQUESTED, &adapter->state);
		}
	}
}

#ifdef CONFIG_PCI_IOV
static void ixgbe_check_for_bad_vf(struct ixgbe_adapter *adapter)
{
	struct ixgbe_hw *hw = &adapter->hw;
	struct pci_dev *pdev = adapter->pdev;
	unsigned int vf;
	u32 gpc;

	if (!(netif_carrier_ok(adapter->netdev)))
		return;

	gpc = IXGBE_READ_REG(hw, IXGBE_TXDGPC);
	if (gpc) /* If incrementing then no need for the check below */
		return;
	/* Check to see if a bad DMA write target from an errant or
	 * malicious VF has caused a PCIe error.  If so then we can
	 * issue a VFLR to the offending VF(s) and then resume without
	 * requesting a full slot reset.
	 */

	if (!pdev)
		return;

	/* check status reg for all VFs owned by this PF */
	for (vf = 0; vf < adapter->num_vfs; ++vf) {
		struct pci_dev *vfdev = adapter->vfinfo[vf].vfdev;
		u16 status_reg;

		if (!vfdev)
			continue;
		pci_read_config_word(vfdev, PCI_STATUS, &status_reg);
		if (status_reg != IXGBE_FAILED_READ_CFG_WORD &&
		    status_reg & PCI_STATUS_REC_MASTER_ABORT)
			pcie_flr(vfdev);
	}
}

static void ixgbe_spoof_check(struct ixgbe_adapter *adapter)
{
	u32 ssvpc;

	/* Do not perform spoof check for 82598 or if not in IOV mode */
	if (adapter->hw.mac.type == ixgbe_mac_82598EB ||
	    adapter->num_vfs == 0)
		return;

	ssvpc = IXGBE_READ_REG(&adapter->hw, IXGBE_SSVPC);

	/*
	 * ssvpc register is cleared on read, if zero then no
	 * spoofed packets in the last interval.
	 */
	if (!ssvpc)
		return;

	e_warn(drv, "%u Spoofed packets detected\n", ssvpc);
}
#else
static void ixgbe_spoof_check(struct ixgbe_adapter __always_unused *adapter)
{
}

static void
ixgbe_check_for_bad_vf(struct ixgbe_adapter __always_unused *adapter)
{
}
#endif /* CONFIG_PCI_IOV */


/**
 * ixgbe_watchdog_subtask - check and bring link up
 * @adapter: pointer to the device adapter structure
 **/
static void ixgbe_watchdog_subtask(struct ixgbe_adapter *adapter)
{
	/* if interface is down, removing or resetting, do nothing */
	if (test_bit(__IXGBE_DOWN, &adapter->state) ||
	    test_bit(__IXGBE_REMOVING, &adapter->state) ||
	    test_bit(__IXGBE_RESETTING, &adapter->state))
		return;

	ixgbe_watchdog_update_link(adapter);

	if (adapter->link_up)
		ixgbe_watchdog_link_is_up(adapter);
	else
		ixgbe_watchdog_link_is_down(adapter);

	ixgbe_check_for_bad_vf(adapter);
	ixgbe_spoof_check(adapter);
	ixgbe_update_stats(adapter);

	ixgbe_watchdog_flush_tx(adapter);
}

/**
 * ixgbe_sfp_detection_subtask - poll for SFP+ cable
 * @adapter: the ixgbe adapter structure
 **/
static void ixgbe_sfp_detection_subtask(struct ixgbe_adapter *adapter)
{
	struct ixgbe_hw *hw = &adapter->hw;
	s32 err;

	/* not searching for SFP so there is nothing to do here */
	if (!(adapter->flags2 & IXGBE_FLAG2_SEARCH_FOR_SFP) &&
	    !(adapter->flags2 & IXGBE_FLAG2_SFP_NEEDS_RESET))
		return;

	if (adapter->sfp_poll_time &&
	    time_after(adapter->sfp_poll_time, jiffies))
		return; /* If not yet time to poll for SFP */

	/* someone else is in init, wait until next service event */
	if (test_and_set_bit(__IXGBE_IN_SFP_INIT, &adapter->state))
		return;

	adapter->sfp_poll_time = jiffies + IXGBE_SFP_POLL_JIFFIES - 1;

	err = hw->phy.ops.identify_sfp(hw);
	if (err == IXGBE_ERR_SFP_NOT_SUPPORTED)
		goto sfp_out;

	if (err == IXGBE_ERR_SFP_NOT_PRESENT) {
		/* If no cable is present, then we need to reset
		 * the next time we find a good cable. */
		adapter->flags2 |= IXGBE_FLAG2_SFP_NEEDS_RESET;
	}

	/* exit on error */
	if (err)
		goto sfp_out;

	/* exit if reset not needed */
	if (!(adapter->flags2 & IXGBE_FLAG2_SFP_NEEDS_RESET))
		goto sfp_out;

	adapter->flags2 &= ~IXGBE_FLAG2_SFP_NEEDS_RESET;

	/*
	 * A module may be identified correctly, but the EEPROM may not have
	 * support for that module.  setup_sfp() will fail in that case, so
	 * we should not allow that module to load.
	 */
	if (hw->mac.type == ixgbe_mac_82598EB)
		err = hw->phy.ops.reset(hw);
	else
		err = hw->mac.ops.setup_sfp(hw);

	if (err == IXGBE_ERR_SFP_NOT_SUPPORTED)
		goto sfp_out;

	adapter->flags |= IXGBE_FLAG_NEED_LINK_CONFIG;
	e_info(probe, "detected SFP+: %d\n", hw->phy.sfp_type);

sfp_out:
	clear_bit(__IXGBE_IN_SFP_INIT, &adapter->state);

	if ((err == IXGBE_ERR_SFP_NOT_SUPPORTED) &&
	    (adapter->netdev->reg_state == NETREG_REGISTERED)) {
		e_dev_err("failed to initialize because an unsupported "
			  "SFP+ module type was detected.\n");
		e_dev_err("Reload the driver after installing a "
			  "supported module.\n");
		unregister_netdev(adapter->netdev);
	}
}

/**
 * ixgbe_sfp_link_config_subtask - set up link SFP after module install
 * @adapter: the ixgbe adapter structure
 **/
static void ixgbe_sfp_link_config_subtask(struct ixgbe_adapter *adapter)
{
	struct ixgbe_hw *hw = &adapter->hw;
	u32 cap_speed;
	u32 speed;
	bool autoneg = false;

	if (!(adapter->flags & IXGBE_FLAG_NEED_LINK_CONFIG))
		return;

	/* someone else is in init, wait until next service event */
	if (test_and_set_bit(__IXGBE_IN_SFP_INIT, &adapter->state))
		return;

	adapter->flags &= ~IXGBE_FLAG_NEED_LINK_CONFIG;

	hw->mac.ops.get_link_capabilities(hw, &cap_speed, &autoneg);

	/* advertise highest capable link speed */
	if (!autoneg && (cap_speed & IXGBE_LINK_SPEED_10GB_FULL))
		speed = IXGBE_LINK_SPEED_10GB_FULL;
	else
		speed = cap_speed & (IXGBE_LINK_SPEED_10GB_FULL |
				     IXGBE_LINK_SPEED_1GB_FULL);

	if (hw->mac.ops.setup_link)
		hw->mac.ops.setup_link(hw, speed, true);

	adapter->flags |= IXGBE_FLAG_NEED_LINK_UPDATE;
	adapter->link_check_timeout = jiffies;
	clear_bit(__IXGBE_IN_SFP_INIT, &adapter->state);
}

/**
 * ixgbe_service_timer - Timer Call-back
 * @t: pointer to timer_list structure
 **/
static void ixgbe_service_timer(struct timer_list *t)
{
	struct ixgbe_adapter *adapter = from_timer(adapter, t, service_timer);
	unsigned long next_event_offset;

	/* poll faster when waiting for link */
	if (adapter->flags & IXGBE_FLAG_NEED_LINK_UPDATE)
		next_event_offset = HZ / 10;
	else
		next_event_offset = HZ * 2;

	/* Reset the timer */
	mod_timer(&adapter->service_timer, next_event_offset + jiffies);

	ixgbe_service_event_schedule(adapter);
}

static void ixgbe_phy_interrupt_subtask(struct ixgbe_adapter *adapter)
{
	struct ixgbe_hw *hw = &adapter->hw;
	u32 status;

	if (!(adapter->flags2 & IXGBE_FLAG2_PHY_INTERRUPT))
		return;

	adapter->flags2 &= ~IXGBE_FLAG2_PHY_INTERRUPT;

	if (!hw->phy.ops.handle_lasi)
		return;

	status = hw->phy.ops.handle_lasi(&adapter->hw);
	if (status != IXGBE_ERR_OVERTEMP)
		return;

	e_crit(drv, "%s\n", ixgbe_overheat_msg);
}

static void ixgbe_reset_subtask(struct ixgbe_adapter *adapter)
{
	if (!test_and_clear_bit(__IXGBE_RESET_REQUESTED, &adapter->state))
		return;

	rtnl_lock();
	/* If we're already down, removing or resetting, just bail */
	if (test_bit(__IXGBE_DOWN, &adapter->state) ||
	    test_bit(__IXGBE_REMOVING, &adapter->state) ||
	    test_bit(__IXGBE_RESETTING, &adapter->state)) {
		rtnl_unlock();
		return;
	}

	ixgbe_dump(adapter);
	netdev_err(adapter->netdev, "Reset adapter\n");
	adapter->tx_timeout_count++;

	ixgbe_reinit_locked(adapter);
	rtnl_unlock();
}

/**
 * ixgbe_check_fw_error - Check firmware for errors
 * @adapter: the adapter private structure
 *
 * Check firmware errors in register FWSM
 */
static bool ixgbe_check_fw_error(struct ixgbe_adapter *adapter)
{
	struct ixgbe_hw *hw = &adapter->hw;
	u32 fwsm;

	/* read fwsm.ext_err_ind register and log errors */
	fwsm = IXGBE_READ_REG(hw, IXGBE_FWSM(hw));

	if (fwsm & IXGBE_FWSM_EXT_ERR_IND_MASK ||
	    !(fwsm & IXGBE_FWSM_FW_VAL_BIT))
		e_dev_warn("Warning firmware error detected FWSM: 0x%08X\n",
			   fwsm);

	if (hw->mac.ops.fw_recovery_mode && hw->mac.ops.fw_recovery_mode(hw)) {
		e_dev_err("Firmware recovery mode detected. Limiting functionality. Refer to the Intel(R) Ethernet Adapters and Devices User Guide for details on firmware recovery mode.\n");
		return true;
	}

	return false;
}

/**
 * ixgbe_service_task - manages and runs subtasks
 * @work: pointer to work_struct containing our data
 **/
static void ixgbe_service_task(struct work_struct *work)
{
	struct ixgbe_adapter *adapter = container_of(work,
						     struct ixgbe_adapter,
						     service_task);
	if (ixgbe_removed(adapter->hw.hw_addr)) {
		if (!test_bit(__IXGBE_DOWN, &adapter->state)) {
			rtnl_lock();
			ixgbe_down(adapter);
			rtnl_unlock();
		}
		ixgbe_service_event_complete(adapter);
		return;
	}
	if (ixgbe_check_fw_error(adapter)) {
		if (!test_bit(__IXGBE_DOWN, &adapter->state))
			unregister_netdev(adapter->netdev);
		ixgbe_service_event_complete(adapter);
		return;
	}
	if (adapter->flags2 & IXGBE_FLAG2_UDP_TUN_REREG_NEEDED) {
		rtnl_lock();
		adapter->flags2 &= ~IXGBE_FLAG2_UDP_TUN_REREG_NEEDED;
		udp_tunnel_get_rx_info(adapter->netdev);
		rtnl_unlock();
	}
	ixgbe_reset_subtask(adapter);
	ixgbe_phy_interrupt_subtask(adapter);
	ixgbe_sfp_detection_subtask(adapter);
	ixgbe_sfp_link_config_subtask(adapter);
	ixgbe_check_overtemp_subtask(adapter);
	ixgbe_watchdog_subtask(adapter);
	ixgbe_fdir_reinit_subtask(adapter);
	ixgbe_check_hang_subtask(adapter);

	if (test_bit(__IXGBE_PTP_RUNNING, &adapter->state)) {
		ixgbe_ptp_overflow_check(adapter);
		if (adapter->flags & IXGBE_FLAG_RX_HWTSTAMP_IN_REGISTER)
			ixgbe_ptp_rx_hang(adapter);
		ixgbe_ptp_tx_hang(adapter);
	}

	ixgbe_service_event_complete(adapter);
}

static int ixgbe_tso(struct ixgbe_ring *tx_ring,
		     struct ixgbe_tx_buffer *first,
		     u8 *hdr_len,
		     struct ixgbe_ipsec_tx_data *itd)
{
	u32 vlan_macip_lens, type_tucmd, mss_l4len_idx;
	struct sk_buff *skb = first->skb;
	union {
		struct iphdr *v4;
		struct ipv6hdr *v6;
		unsigned char *hdr;
	} ip;
	union {
		struct tcphdr *tcp;
		struct udphdr *udp;
		unsigned char *hdr;
	} l4;
	u32 paylen, l4_offset;
	u32 fceof_saidx = 0;
	int err;

	if (skb->ip_summed != CHECKSUM_PARTIAL)
		return 0;

	if (!skb_is_gso(skb))
		return 0;

	err = skb_cow_head(skb, 0);
	if (err < 0)
		return err;

	if (eth_p_mpls(first->protocol))
		ip.hdr = skb_inner_network_header(skb);
	else
		ip.hdr = skb_network_header(skb);
	l4.hdr = skb_checksum_start(skb);

	/* ADV DTYP TUCMD MKRLOC/ISCSIHEDLEN */
	type_tucmd = (skb_shinfo(skb)->gso_type & SKB_GSO_UDP_L4) ?
		      IXGBE_ADVTXD_TUCMD_L4T_UDP : IXGBE_ADVTXD_TUCMD_L4T_TCP;

	/* initialize outer IP header fields */
	if (ip.v4->version == 4) {
		unsigned char *csum_start = skb_checksum_start(skb);
		unsigned char *trans_start = ip.hdr + (ip.v4->ihl * 4);
		int len = csum_start - trans_start;

		/* IP header will have to cancel out any data that
		 * is not a part of the outer IP header, so set to
		 * a reverse csum if needed, else init check to 0.
		 */
		ip.v4->check = (skb_shinfo(skb)->gso_type & SKB_GSO_PARTIAL) ?
					   csum_fold(csum_partial(trans_start,
								  len, 0)) : 0;
		type_tucmd |= IXGBE_ADVTXD_TUCMD_IPV4;

		ip.v4->tot_len = 0;
		first->tx_flags |= IXGBE_TX_FLAGS_TSO |
				   IXGBE_TX_FLAGS_CSUM |
				   IXGBE_TX_FLAGS_IPV4;
	} else {
		ip.v6->payload_len = 0;
		first->tx_flags |= IXGBE_TX_FLAGS_TSO |
				   IXGBE_TX_FLAGS_CSUM;
	}

	/* determine offset of inner transport header */
	l4_offset = l4.hdr - skb->data;

	/* remove payload length from inner checksum */
	paylen = skb->len - l4_offset;

	if (type_tucmd & IXGBE_ADVTXD_TUCMD_L4T_TCP) {
		/* compute length of segmentation header */
		*hdr_len = (l4.tcp->doff * 4) + l4_offset;
		csum_replace_by_diff(&l4.tcp->check,
				     (__force __wsum)htonl(paylen));
	} else {
		/* compute length of segmentation header */
		*hdr_len = sizeof(*l4.udp) + l4_offset;
		csum_replace_by_diff(&l4.udp->check,
				     (__force __wsum)htonl(paylen));
	}

	/* update gso size and bytecount with header size */
	first->gso_segs = skb_shinfo(skb)->gso_segs;
	first->bytecount += (first->gso_segs - 1) * *hdr_len;

	/* mss_l4len_id: use 0 as index for TSO */
	mss_l4len_idx = (*hdr_len - l4_offset) << IXGBE_ADVTXD_L4LEN_SHIFT;
	mss_l4len_idx |= skb_shinfo(skb)->gso_size << IXGBE_ADVTXD_MSS_SHIFT;

	fceof_saidx |= itd->sa_idx;
	type_tucmd |= itd->flags | itd->trailer_len;

	/* vlan_macip_lens: HEADLEN, MACLEN, VLAN tag */
	vlan_macip_lens = l4.hdr - ip.hdr;
	vlan_macip_lens |= (ip.hdr - skb->data) << IXGBE_ADVTXD_MACLEN_SHIFT;
	vlan_macip_lens |= first->tx_flags & IXGBE_TX_FLAGS_VLAN_MASK;

	ixgbe_tx_ctxtdesc(tx_ring, vlan_macip_lens, fceof_saidx, type_tucmd,
			  mss_l4len_idx);

	return 1;
}

static inline bool ixgbe_ipv6_csum_is_sctp(struct sk_buff *skb)
{
	unsigned int offset = 0;

	ipv6_find_hdr(skb, &offset, IPPROTO_SCTP, NULL, NULL);

	return offset == skb_checksum_start_offset(skb);
}

static void ixgbe_tx_csum(struct ixgbe_ring *tx_ring,
			  struct ixgbe_tx_buffer *first,
			  struct ixgbe_ipsec_tx_data *itd)
{
	struct sk_buff *skb = first->skb;
	u32 vlan_macip_lens = 0;
	u32 fceof_saidx = 0;
	u32 type_tucmd = 0;

	if (skb->ip_summed != CHECKSUM_PARTIAL) {
csum_failed:
		if (!(first->tx_flags & (IXGBE_TX_FLAGS_HW_VLAN |
					 IXGBE_TX_FLAGS_CC)))
			return;
		goto no_csum;
	}

	switch (skb->csum_offset) {
	case offsetof(struct tcphdr, check):
		type_tucmd = IXGBE_ADVTXD_TUCMD_L4T_TCP;
		/* fall through */
	case offsetof(struct udphdr, check):
		break;
	case offsetof(struct sctphdr, checksum):
		/* validate that this is actually an SCTP request */
		if (((first->protocol == htons(ETH_P_IP)) &&
		     (ip_hdr(skb)->protocol == IPPROTO_SCTP)) ||
		    ((first->protocol == htons(ETH_P_IPV6)) &&
		     ixgbe_ipv6_csum_is_sctp(skb))) {
			type_tucmd = IXGBE_ADVTXD_TUCMD_L4T_SCTP;
			break;
		}
		/* fall through */
	default:
		skb_checksum_help(skb);
		goto csum_failed;
	}

	/* update TX checksum flag */
	first->tx_flags |= IXGBE_TX_FLAGS_CSUM;
	vlan_macip_lens = skb_checksum_start_offset(skb) -
			  skb_network_offset(skb);
no_csum:
	/* vlan_macip_lens: MACLEN, VLAN tag */
	vlan_macip_lens |= skb_network_offset(skb) << IXGBE_ADVTXD_MACLEN_SHIFT;
	vlan_macip_lens |= first->tx_flags & IXGBE_TX_FLAGS_VLAN_MASK;

	fceof_saidx |= itd->sa_idx;
	type_tucmd |= itd->flags | itd->trailer_len;

	ixgbe_tx_ctxtdesc(tx_ring, vlan_macip_lens, fceof_saidx, type_tucmd, 0);
}

#define IXGBE_SET_FLAG(_input, _flag, _result) \
	((_flag <= _result) ? \
	 ((u32)(_input & _flag) * (_result / _flag)) : \
	 ((u32)(_input & _flag) / (_flag / _result)))

static u32 ixgbe_tx_cmd_type(struct sk_buff *skb, u32 tx_flags)
{
	/* set type for advanced descriptor with frame checksum insertion */
	u32 cmd_type = IXGBE_ADVTXD_DTYP_DATA |
		       IXGBE_ADVTXD_DCMD_DEXT |
		       IXGBE_ADVTXD_DCMD_IFCS;

	/* set HW vlan bit if vlan is present */
	cmd_type |= IXGBE_SET_FLAG(tx_flags, IXGBE_TX_FLAGS_HW_VLAN,
				   IXGBE_ADVTXD_DCMD_VLE);

	/* set segmentation enable bits for TSO/FSO */
	cmd_type |= IXGBE_SET_FLAG(tx_flags, IXGBE_TX_FLAGS_TSO,
				   IXGBE_ADVTXD_DCMD_TSE);

	/* set timestamp bit if present */
	cmd_type |= IXGBE_SET_FLAG(tx_flags, IXGBE_TX_FLAGS_TSTAMP,
				   IXGBE_ADVTXD_MAC_TSTAMP);

	/* insert frame checksum */
	cmd_type ^= IXGBE_SET_FLAG(skb->no_fcs, 1, IXGBE_ADVTXD_DCMD_IFCS);

	return cmd_type;
}

static void ixgbe_tx_olinfo_status(union ixgbe_adv_tx_desc *tx_desc,
				   u32 tx_flags, unsigned int paylen)
{
	u32 olinfo_status = paylen << IXGBE_ADVTXD_PAYLEN_SHIFT;

	/* enable L4 checksum for TSO and TX checksum offload */
	olinfo_status |= IXGBE_SET_FLAG(tx_flags,
					IXGBE_TX_FLAGS_CSUM,
					IXGBE_ADVTXD_POPTS_TXSM);

	/* enable IPv4 checksum for TSO */
	olinfo_status |= IXGBE_SET_FLAG(tx_flags,
					IXGBE_TX_FLAGS_IPV4,
					IXGBE_ADVTXD_POPTS_IXSM);

	/* enable IPsec */
	olinfo_status |= IXGBE_SET_FLAG(tx_flags,
					IXGBE_TX_FLAGS_IPSEC,
					IXGBE_ADVTXD_POPTS_IPSEC);

	/*
	 * Check Context must be set if Tx switch is enabled, which it
	 * always is for case where virtual functions are running
	 */
	olinfo_status |= IXGBE_SET_FLAG(tx_flags,
					IXGBE_TX_FLAGS_CC,
					IXGBE_ADVTXD_CC);

	tx_desc->read.olinfo_status = cpu_to_le32(olinfo_status);
}

static int __ixgbe_maybe_stop_tx(struct ixgbe_ring *tx_ring, u16 size)
{
	netif_stop_subqueue(tx_ring->netdev, tx_ring->queue_index);

	/* Herbert's original patch had:
	 *  smp_mb__after_netif_stop_queue();
	 * but since that doesn't exist yet, just open code it.
	 */
	smp_mb();

	/* We need to check again in a case another CPU has just
	 * made room available.
	 */
	if (likely(ixgbe_desc_unused(tx_ring) < size))
		return -EBUSY;

	/* A reprieve! - use start_queue because it doesn't call schedule */
	netif_start_subqueue(tx_ring->netdev, tx_ring->queue_index);
	++tx_ring->tx_stats.restart_queue;
	return 0;
}

static inline int ixgbe_maybe_stop_tx(struct ixgbe_ring *tx_ring, u16 size)
{
	if (likely(ixgbe_desc_unused(tx_ring) >= size))
		return 0;

	return __ixgbe_maybe_stop_tx(tx_ring, size);
}

static int ixgbe_tx_map(struct ixgbe_ring *tx_ring,
			struct ixgbe_tx_buffer *first,
			const u8 hdr_len)
{
	struct sk_buff *skb = first->skb;
	struct ixgbe_tx_buffer *tx_buffer;
	union ixgbe_adv_tx_desc *tx_desc;
	skb_frag_t *frag;
	dma_addr_t dma;
	unsigned int data_len, size;
	u32 tx_flags = first->tx_flags;
	u32 cmd_type = ixgbe_tx_cmd_type(skb, tx_flags);
	u16 i = tx_ring->next_to_use;

	tx_desc = IXGBE_TX_DESC(tx_ring, i);

	ixgbe_tx_olinfo_status(tx_desc, tx_flags, skb->len - hdr_len);

	size = skb_headlen(skb);
	data_len = skb->data_len;

#ifdef IXGBE_FCOE
	if (tx_flags & IXGBE_TX_FLAGS_FCOE) {
		if (data_len < sizeof(struct fcoe_crc_eof)) {
			size -= sizeof(struct fcoe_crc_eof) - data_len;
			data_len = 0;
		} else {
			data_len -= sizeof(struct fcoe_crc_eof);
		}
	}

#endif
	dma = dma_map_single(tx_ring->dev, skb->data, size, DMA_TO_DEVICE);

	tx_buffer = first;

	for (frag = &skb_shinfo(skb)->frags[0];; frag++) {
		if (dma_mapping_error(tx_ring->dev, dma))
			goto dma_error;

		/* record length, and DMA address */
		dma_unmap_len_set(tx_buffer, len, size);
		dma_unmap_addr_set(tx_buffer, dma, dma);

		tx_desc->read.buffer_addr = cpu_to_le64(dma);

		while (unlikely(size > IXGBE_MAX_DATA_PER_TXD)) {
			tx_desc->read.cmd_type_len =
				cpu_to_le32(cmd_type ^ IXGBE_MAX_DATA_PER_TXD);

			i++;
			tx_desc++;
			if (i == tx_ring->count) {
				tx_desc = IXGBE_TX_DESC(tx_ring, 0);
				i = 0;
			}
			tx_desc->read.olinfo_status = 0;

			dma += IXGBE_MAX_DATA_PER_TXD;
			size -= IXGBE_MAX_DATA_PER_TXD;

			tx_desc->read.buffer_addr = cpu_to_le64(dma);
		}

		if (likely(!data_len))
			break;

		tx_desc->read.cmd_type_len = cpu_to_le32(cmd_type ^ size);

		i++;
		tx_desc++;
		if (i == tx_ring->count) {
			tx_desc = IXGBE_TX_DESC(tx_ring, 0);
			i = 0;
		}
		tx_desc->read.olinfo_status = 0;

#ifdef IXGBE_FCOE
		size = min_t(unsigned int, data_len, skb_frag_size(frag));
#else
		size = skb_frag_size(frag);
#endif
		data_len -= size;

		dma = skb_frag_dma_map(tx_ring->dev, frag, 0, size,
				       DMA_TO_DEVICE);

		tx_buffer = &tx_ring->tx_buffer_info[i];
	}

	/* write last descriptor with RS and EOP bits */
	cmd_type |= size | IXGBE_TXD_CMD;
	tx_desc->read.cmd_type_len = cpu_to_le32(cmd_type);

	netdev_tx_sent_queue(txring_txq(tx_ring), first->bytecount);

	/* set the timestamp */
	first->time_stamp = jiffies;

	skb_tx_timestamp(skb);

	/*
	 * Force memory writes to complete before letting h/w know there
	 * are new descriptors to fetch.  (Only applicable for weak-ordered
	 * memory model archs, such as IA-64).
	 *
	 * We also need this memory barrier to make certain all of the
	 * status bits have been updated before next_to_watch is written.
	 */
	wmb();

	/* set next_to_watch value indicating a packet is present */
	first->next_to_watch = tx_desc;

	i++;
	if (i == tx_ring->count)
		i = 0;

	tx_ring->next_to_use = i;

	ixgbe_maybe_stop_tx(tx_ring, DESC_NEEDED);

	if (netif_xmit_stopped(txring_txq(tx_ring)) || !netdev_xmit_more()) {
		writel(i, tx_ring->tail);
	}

	return 0;
dma_error:
	dev_err(tx_ring->dev, "TX DMA map failed\n");

	/* clear dma mappings for failed tx_buffer_info map */
	for (;;) {
		tx_buffer = &tx_ring->tx_buffer_info[i];
		if (dma_unmap_len(tx_buffer, len))
			dma_unmap_page(tx_ring->dev,
				       dma_unmap_addr(tx_buffer, dma),
				       dma_unmap_len(tx_buffer, len),
				       DMA_TO_DEVICE);
		dma_unmap_len_set(tx_buffer, len, 0);
		if (tx_buffer == first)
			break;
		if (i == 0)
			i += tx_ring->count;
		i--;
	}

	dev_kfree_skb_any(first->skb);
	first->skb = NULL;

	tx_ring->next_to_use = i;

	return -1;
}

static void ixgbe_atr(struct ixgbe_ring *ring,
		      struct ixgbe_tx_buffer *first)
{
	struct ixgbe_q_vector *q_vector = ring->q_vector;
	union ixgbe_atr_hash_dword input = { .dword = 0 };
	union ixgbe_atr_hash_dword common = { .dword = 0 };
	union {
		unsigned char *network;
		struct iphdr *ipv4;
		struct ipv6hdr *ipv6;
	} hdr;
	struct tcphdr *th;
	unsigned int hlen;
	struct sk_buff *skb;
	__be16 vlan_id;
	int l4_proto;

	/* if ring doesn't have a interrupt vector, cannot perform ATR */
	if (!q_vector)
		return;

	/* do nothing if sampling is disabled */
	if (!ring->atr_sample_rate)
		return;

	ring->atr_count++;

	/* currently only IPv4/IPv6 with TCP is supported */
	if ((first->protocol != htons(ETH_P_IP)) &&
	    (first->protocol != htons(ETH_P_IPV6)))
		return;

	/* snag network header to get L4 type and address */
	skb = first->skb;
	hdr.network = skb_network_header(skb);
	if (unlikely(hdr.network <= skb->data))
		return;
	if (skb->encapsulation &&
	    first->protocol == htons(ETH_P_IP) &&
	    hdr.ipv4->protocol == IPPROTO_UDP) {
		struct ixgbe_adapter *adapter = q_vector->adapter;

		if (unlikely(skb_tail_pointer(skb) < hdr.network +
			     VXLAN_HEADROOM))
			return;

		/* verify the port is recognized as VXLAN */
		if (adapter->vxlan_port &&
		    udp_hdr(skb)->dest == adapter->vxlan_port)
			hdr.network = skb_inner_network_header(skb);

		if (adapter->geneve_port &&
		    udp_hdr(skb)->dest == adapter->geneve_port)
			hdr.network = skb_inner_network_header(skb);
	}

	/* Make sure we have at least [minimum IPv4 header + TCP]
	 * or [IPv6 header] bytes
	 */
	if (unlikely(skb_tail_pointer(skb) < hdr.network + 40))
		return;

	/* Currently only IPv4/IPv6 with TCP is supported */
	switch (hdr.ipv4->version) {
	case IPVERSION:
		/* access ihl as u8 to avoid unaligned access on ia64 */
		hlen = (hdr.network[0] & 0x0F) << 2;
		l4_proto = hdr.ipv4->protocol;
		break;
	case 6:
		hlen = hdr.network - skb->data;
		l4_proto = ipv6_find_hdr(skb, &hlen, IPPROTO_TCP, NULL, NULL);
		hlen -= hdr.network - skb->data;
		break;
	default:
		return;
	}

	if (l4_proto != IPPROTO_TCP)
		return;

	if (unlikely(skb_tail_pointer(skb) < hdr.network +
		     hlen + sizeof(struct tcphdr)))
		return;

	th = (struct tcphdr *)(hdr.network + hlen);

	/* skip this packet since the socket is closing */
	if (th->fin)
		return;

	/* sample on all syn packets or once every atr sample count */
	if (!th->syn && (ring->atr_count < ring->atr_sample_rate))
		return;

	/* reset sample count */
	ring->atr_count = 0;

	vlan_id = htons(first->tx_flags >> IXGBE_TX_FLAGS_VLAN_SHIFT);

	/*
	 * src and dst are inverted, think how the receiver sees them
	 *
	 * The input is broken into two sections, a non-compressed section
	 * containing vm_pool, vlan_id, and flow_type.  The rest of the data
	 * is XORed together and stored in the compressed dword.
	 */
	input.formatted.vlan_id = vlan_id;

	/*
	 * since src port and flex bytes occupy the same word XOR them together
	 * and write the value to source port portion of compressed dword
	 */
	if (first->tx_flags & (IXGBE_TX_FLAGS_SW_VLAN | IXGBE_TX_FLAGS_HW_VLAN))
		common.port.src ^= th->dest ^ htons(ETH_P_8021Q);
	else
		common.port.src ^= th->dest ^ first->protocol;
	common.port.dst ^= th->source;

	switch (hdr.ipv4->version) {
	case IPVERSION:
		input.formatted.flow_type = IXGBE_ATR_FLOW_TYPE_TCPV4;
		common.ip ^= hdr.ipv4->saddr ^ hdr.ipv4->daddr;
		break;
	case 6:
		input.formatted.flow_type = IXGBE_ATR_FLOW_TYPE_TCPV6;
		common.ip ^= hdr.ipv6->saddr.s6_addr32[0] ^
			     hdr.ipv6->saddr.s6_addr32[1] ^
			     hdr.ipv6->saddr.s6_addr32[2] ^
			     hdr.ipv6->saddr.s6_addr32[3] ^
			     hdr.ipv6->daddr.s6_addr32[0] ^
			     hdr.ipv6->daddr.s6_addr32[1] ^
			     hdr.ipv6->daddr.s6_addr32[2] ^
			     hdr.ipv6->daddr.s6_addr32[3];
		break;
	default:
		break;
	}

	if (hdr.network != skb_network_header(skb))
		input.formatted.flow_type |= IXGBE_ATR_L4TYPE_TUNNEL_MASK;

	/* This assumes the Rx queue and Tx queue are bound to the same CPU */
	ixgbe_fdir_add_signature_filter_82599(&q_vector->adapter->hw,
					      input, common, ring->queue_index);
}

#ifdef IXGBE_FCOE
static u16 ixgbe_select_queue(struct net_device *dev, struct sk_buff *skb,
			      struct net_device *sb_dev)
{
	struct ixgbe_adapter *adapter;
	struct ixgbe_ring_feature *f;
	int txq;

	if (sb_dev) {
		u8 tc = netdev_get_prio_tc_map(dev, skb->priority);
		struct net_device *vdev = sb_dev;

		txq = vdev->tc_to_txq[tc].offset;
		txq += reciprocal_scale(skb_get_hash(skb),
					vdev->tc_to_txq[tc].count);

		return txq;
	}

	/*
	 * only execute the code below if protocol is FCoE
	 * or FIP and we have FCoE enabled on the adapter
	 */
	switch (vlan_get_protocol(skb)) {
	case htons(ETH_P_FCOE):
	case htons(ETH_P_FIP):
		adapter = netdev_priv(dev);

		if (!sb_dev && (adapter->flags & IXGBE_FLAG_FCOE_ENABLED))
			break;
		/* fall through */
	default:
		return netdev_pick_tx(dev, skb, sb_dev);
	}

	f = &adapter->ring_feature[RING_F_FCOE];

	txq = skb_rx_queue_recorded(skb) ? skb_get_rx_queue(skb) :
					   smp_processor_id();

	while (txq >= f->indices)
		txq -= f->indices;

	return txq + f->offset;
}

#endif
int ixgbe_xmit_xdp_ring(struct ixgbe_adapter *adapter,
			struct xdp_frame *xdpf)
{
	struct ixgbe_ring *ring = adapter->xdp_ring[smp_processor_id()];
	struct ixgbe_tx_buffer *tx_buffer;
	union ixgbe_adv_tx_desc *tx_desc;
	u32 len, cmd_type;
	dma_addr_t dma;
	u16 i;

	len = xdpf->len;

	if (unlikely(!ixgbe_desc_unused(ring)))
		return IXGBE_XDP_CONSUMED;

	dma = dma_map_single(ring->dev, xdpf->data, len, DMA_TO_DEVICE);
	if (dma_mapping_error(ring->dev, dma))
		return IXGBE_XDP_CONSUMED;

	/* record the location of the first descriptor for this packet */
	tx_buffer = &ring->tx_buffer_info[ring->next_to_use];
	tx_buffer->bytecount = len;
	tx_buffer->gso_segs = 1;
	tx_buffer->protocol = 0;

	i = ring->next_to_use;
	tx_desc = IXGBE_TX_DESC(ring, i);

	dma_unmap_len_set(tx_buffer, len, len);
	dma_unmap_addr_set(tx_buffer, dma, dma);
	tx_buffer->xdpf = xdpf;

	tx_desc->read.buffer_addr = cpu_to_le64(dma);

	/* put descriptor type bits */
	cmd_type = IXGBE_ADVTXD_DTYP_DATA |
		   IXGBE_ADVTXD_DCMD_DEXT |
		   IXGBE_ADVTXD_DCMD_IFCS;
	cmd_type |= len | IXGBE_TXD_CMD;
	tx_desc->read.cmd_type_len = cpu_to_le32(cmd_type);
	tx_desc->read.olinfo_status =
		cpu_to_le32(len << IXGBE_ADVTXD_PAYLEN_SHIFT);

	/* Avoid any potential race with xdp_xmit and cleanup */
	smp_wmb();

	/* set next_to_watch value indicating a packet is present */
	i++;
	if (i == ring->count)
		i = 0;

	tx_buffer->next_to_watch = tx_desc;
	ring->next_to_use = i;

	return IXGBE_XDP_TX;
}

netdev_tx_t ixgbe_xmit_frame_ring(struct sk_buff *skb,
			  struct ixgbe_adapter *adapter,
			  struct ixgbe_ring *tx_ring)
{
	struct ixgbe_tx_buffer *first;
	int tso;
	u32 tx_flags = 0;
	unsigned short f;
	u16 count = TXD_USE_COUNT(skb_headlen(skb));
	struct ixgbe_ipsec_tx_data ipsec_tx = { 0 };
	__be16 protocol = skb->protocol;
	u8 hdr_len = 0;

	/*
	 * need: 1 descriptor per page * PAGE_SIZE/IXGBE_MAX_DATA_PER_TXD,
	 *       + 1 desc for skb_headlen/IXGBE_MAX_DATA_PER_TXD,
	 *       + 2 desc gap to keep tail from touching head,
	 *       + 1 desc for context descriptor,
	 * otherwise try next time
	 */
	for (f = 0; f < skb_shinfo(skb)->nr_frags; f++)
		count += TXD_USE_COUNT(skb_frag_size(
						&skb_shinfo(skb)->frags[f]));

	if (ixgbe_maybe_stop_tx(tx_ring, count + 3)) {
		tx_ring->tx_stats.tx_busy++;
		return NETDEV_TX_BUSY;
	}

	/* record the location of the first descriptor for this packet */
	first = &tx_ring->tx_buffer_info[tx_ring->next_to_use];
	first->skb = skb;
	first->bytecount = skb->len;
	first->gso_segs = 1;

	/* if we have a HW VLAN tag being added default to the HW one */
	if (skb_vlan_tag_present(skb)) {
		tx_flags |= skb_vlan_tag_get(skb) << IXGBE_TX_FLAGS_VLAN_SHIFT;
		tx_flags |= IXGBE_TX_FLAGS_HW_VLAN;
	/* else if it is a SW VLAN check the next protocol and store the tag */
	} else if (protocol == htons(ETH_P_8021Q)) {
		struct vlan_hdr *vhdr, _vhdr;
		vhdr = skb_header_pointer(skb, ETH_HLEN, sizeof(_vhdr), &_vhdr);
		if (!vhdr)
			goto out_drop;

		tx_flags |= ntohs(vhdr->h_vlan_TCI) <<
				  IXGBE_TX_FLAGS_VLAN_SHIFT;
		tx_flags |= IXGBE_TX_FLAGS_SW_VLAN;
	}
	protocol = vlan_get_protocol(skb);

	if (unlikely(skb_shinfo(skb)->tx_flags & SKBTX_HW_TSTAMP) &&
	    adapter->ptp_clock) {
		if (adapter->tstamp_config.tx_type == HWTSTAMP_TX_ON &&
		    !test_and_set_bit_lock(__IXGBE_PTP_TX_IN_PROGRESS,
					   &adapter->state)) {
			skb_shinfo(skb)->tx_flags |= SKBTX_IN_PROGRESS;
			tx_flags |= IXGBE_TX_FLAGS_TSTAMP;

			/* schedule check for Tx timestamp */
			adapter->ptp_tx_skb = skb_get(skb);
			adapter->ptp_tx_start = jiffies;
			schedule_work(&adapter->ptp_tx_work);
		} else {
			adapter->tx_hwtstamp_skipped++;
		}
	}

#ifdef CONFIG_PCI_IOV
	/*
	 * Use the l2switch_enable flag - would be false if the DMA
	 * Tx switch had been disabled.
	 */
	if (adapter->flags & IXGBE_FLAG_SRIOV_ENABLED)
		tx_flags |= IXGBE_TX_FLAGS_CC;

#endif
	/* DCB maps skb priorities 0-7 onto 3 bit PCP of VLAN tag. */
	if ((adapter->flags & IXGBE_FLAG_DCB_ENABLED) &&
	    ((tx_flags & (IXGBE_TX_FLAGS_HW_VLAN | IXGBE_TX_FLAGS_SW_VLAN)) ||
	     (skb->priority != TC_PRIO_CONTROL))) {
		tx_flags &= ~IXGBE_TX_FLAGS_VLAN_PRIO_MASK;
		tx_flags |= (skb->priority & 0x7) <<
					IXGBE_TX_FLAGS_VLAN_PRIO_SHIFT;
		if (tx_flags & IXGBE_TX_FLAGS_SW_VLAN) {
			struct vlan_ethhdr *vhdr;

			if (skb_cow_head(skb, 0))
				goto out_drop;
			vhdr = (struct vlan_ethhdr *)skb->data;
			vhdr->h_vlan_TCI = htons(tx_flags >>
						 IXGBE_TX_FLAGS_VLAN_SHIFT);
		} else {
			tx_flags |= IXGBE_TX_FLAGS_HW_VLAN;
		}
	}

	/* record initial flags and protocol */
	first->tx_flags = tx_flags;
	first->protocol = protocol;

#ifdef IXGBE_FCOE
	/* setup tx offload for FCoE */
	if ((protocol == htons(ETH_P_FCOE)) &&
	    (tx_ring->netdev->features & (NETIF_F_FSO | NETIF_F_FCOE_CRC))) {
		tso = ixgbe_fso(tx_ring, first, &hdr_len);
		if (tso < 0)
			goto out_drop;

		goto xmit_fcoe;
	}

#endif /* IXGBE_FCOE */

#ifdef CONFIG_IXGBE_IPSEC
	if (xfrm_offload(skb) &&
	    !ixgbe_ipsec_tx(tx_ring, first, &ipsec_tx))
		goto out_drop;
#endif
	tso = ixgbe_tso(tx_ring, first, &hdr_len, &ipsec_tx);
	if (tso < 0)
		goto out_drop;
	else if (!tso)
		ixgbe_tx_csum(tx_ring, first, &ipsec_tx);

	/* add the ATR filter if ATR is on */
	if (test_bit(__IXGBE_TX_FDIR_INIT_DONE, &tx_ring->state))
		ixgbe_atr(tx_ring, first);

#ifdef IXGBE_FCOE
xmit_fcoe:
#endif /* IXGBE_FCOE */
	if (ixgbe_tx_map(tx_ring, first, hdr_len))
		goto cleanup_tx_timestamp;

	return NETDEV_TX_OK;

out_drop:
	dev_kfree_skb_any(first->skb);
	first->skb = NULL;
cleanup_tx_timestamp:
	if (unlikely(tx_flags & IXGBE_TX_FLAGS_TSTAMP)) {
		dev_kfree_skb_any(adapter->ptp_tx_skb);
		adapter->ptp_tx_skb = NULL;
		cancel_work_sync(&adapter->ptp_tx_work);
		clear_bit_unlock(__IXGBE_PTP_TX_IN_PROGRESS, &adapter->state);
	}

	return NETDEV_TX_OK;
}

static netdev_tx_t __ixgbe_xmit_frame(struct sk_buff *skb,
				      struct net_device *netdev,
				      struct ixgbe_ring *ring)
{
	struct ixgbe_adapter *adapter = netdev_priv(netdev);
	struct ixgbe_ring *tx_ring;

	/*
	 * The minimum packet size for olinfo paylen is 17 so pad the skb
	 * in order to meet this minimum size requirement.
	 */
	if (skb_put_padto(skb, 17))
		return NETDEV_TX_OK;

	tx_ring = ring ? ring : adapter->tx_ring[skb_get_queue_mapping(skb)];
	if (unlikely(test_bit(__IXGBE_TX_DISABLED, &tx_ring->state)))
		return NETDEV_TX_BUSY;

	return ixgbe_xmit_frame_ring(skb, adapter, tx_ring);
}

static netdev_tx_t ixgbe_xmit_frame(struct sk_buff *skb,
				    struct net_device *netdev)
{
	return __ixgbe_xmit_frame(skb, netdev, NULL);
}

/**
 * ixgbe_set_mac - Change the Ethernet Address of the NIC
 * @netdev: network interface device structure
 * @p: pointer to an address structure
 *
 * Returns 0 on success, negative on failure
 **/
static int ixgbe_set_mac(struct net_device *netdev, void *p)
{
	struct ixgbe_adapter *adapter = netdev_priv(netdev);
	struct ixgbe_hw *hw = &adapter->hw;
	struct sockaddr *addr = p;

	if (!is_valid_ether_addr(addr->sa_data))
		return -EADDRNOTAVAIL;

	memcpy(netdev->dev_addr, addr->sa_data, netdev->addr_len);
	memcpy(hw->mac.addr, addr->sa_data, netdev->addr_len);

	ixgbe_mac_set_default_filter(adapter);

	return 0;
}

static int
ixgbe_mdio_read(struct net_device *netdev, int prtad, int devad, u16 addr)
{
	struct ixgbe_adapter *adapter = netdev_priv(netdev);
	struct ixgbe_hw *hw = &adapter->hw;
	u16 value;
	int rc;

	if (adapter->mii_bus) {
		int regnum = addr;

		if (devad != MDIO_DEVAD_NONE)
			regnum |= (devad << 16) | MII_ADDR_C45;

		return mdiobus_read(adapter->mii_bus, prtad, regnum);
	}

	if (prtad != hw->phy.mdio.prtad)
		return -EINVAL;
	rc = hw->phy.ops.read_reg(hw, addr, devad, &value);
	if (!rc)
		rc = value;
	return rc;
}

static int ixgbe_mdio_write(struct net_device *netdev, int prtad, int devad,
			    u16 addr, u16 value)
{
	struct ixgbe_adapter *adapter = netdev_priv(netdev);
	struct ixgbe_hw *hw = &adapter->hw;

	if (adapter->mii_bus) {
		int regnum = addr;

		if (devad != MDIO_DEVAD_NONE)
			regnum |= (devad << 16) | MII_ADDR_C45;

		return mdiobus_write(adapter->mii_bus, prtad, regnum, value);
	}

	if (prtad != hw->phy.mdio.prtad)
		return -EINVAL;
	return hw->phy.ops.write_reg(hw, addr, devad, value);
}

static int ixgbe_ioctl(struct net_device *netdev, struct ifreq *req, int cmd)
{
	struct ixgbe_adapter *adapter = netdev_priv(netdev);

	switch (cmd) {
	case SIOCSHWTSTAMP:
		return ixgbe_ptp_set_ts_config(adapter, req);
	case SIOCGHWTSTAMP:
		return ixgbe_ptp_get_ts_config(adapter, req);
	case SIOCGMIIPHY:
		if (!adapter->hw.phy.ops.read_reg)
			return -EOPNOTSUPP;
		/* fall through */
	default:
		return mdio_mii_ioctl(&adapter->hw.phy.mdio, if_mii(req), cmd);
	}
}

/**
 * ixgbe_add_sanmac_netdev - Add the SAN MAC address to the corresponding
 * netdev->dev_addrs
 * @dev: network interface device structure
 *
 * Returns non-zero on failure
 **/
static int ixgbe_add_sanmac_netdev(struct net_device *dev)
{
	int err = 0;
	struct ixgbe_adapter *adapter = netdev_priv(dev);
	struct ixgbe_hw *hw = &adapter->hw;

	if (is_valid_ether_addr(hw->mac.san_addr)) {
		rtnl_lock();
		err = dev_addr_add(dev, hw->mac.san_addr, NETDEV_HW_ADDR_T_SAN);
		rtnl_unlock();

		/* update SAN MAC vmdq pool selection */
		hw->mac.ops.set_vmdq_san_mac(hw, VMDQ_P(0));
	}
	return err;
}

/**
 * ixgbe_del_sanmac_netdev - Removes the SAN MAC address to the corresponding
 * netdev->dev_addrs
 * @dev: network interface device structure
 *
 * Returns non-zero on failure
 **/
static int ixgbe_del_sanmac_netdev(struct net_device *dev)
{
	int err = 0;
	struct ixgbe_adapter *adapter = netdev_priv(dev);
	struct ixgbe_mac_info *mac = &adapter->hw.mac;

	if (is_valid_ether_addr(mac->san_addr)) {
		rtnl_lock();
		err = dev_addr_del(dev, mac->san_addr, NETDEV_HW_ADDR_T_SAN);
		rtnl_unlock();
	}
	return err;
}

static void ixgbe_get_ring_stats64(struct rtnl_link_stats64 *stats,
				   struct ixgbe_ring *ring)
{
	u64 bytes, packets;
	unsigned int start;

	if (ring) {
		do {
			start = u64_stats_fetch_begin_irq(&ring->syncp);
			packets = ring->stats.packets;
			bytes   = ring->stats.bytes;
		} while (u64_stats_fetch_retry_irq(&ring->syncp, start));
		stats->tx_packets += packets;
		stats->tx_bytes   += bytes;
	}
}

static void ixgbe_get_stats64(struct net_device *netdev,
			      struct rtnl_link_stats64 *stats)
{
	struct ixgbe_adapter *adapter = netdev_priv(netdev);
	int i;

	rcu_read_lock();
	for (i = 0; i < adapter->num_rx_queues; i++) {
		struct ixgbe_ring *ring = READ_ONCE(adapter->rx_ring[i]);
		u64 bytes, packets;
		unsigned int start;

		if (ring) {
			do {
				start = u64_stats_fetch_begin_irq(&ring->syncp);
				packets = ring->stats.packets;
				bytes   = ring->stats.bytes;
			} while (u64_stats_fetch_retry_irq(&ring->syncp, start));
			stats->rx_packets += packets;
			stats->rx_bytes   += bytes;
		}
	}

	for (i = 0; i < adapter->num_tx_queues; i++) {
		struct ixgbe_ring *ring = READ_ONCE(adapter->tx_ring[i]);

		ixgbe_get_ring_stats64(stats, ring);
	}
	for (i = 0; i < adapter->num_xdp_queues; i++) {
		struct ixgbe_ring *ring = READ_ONCE(adapter->xdp_ring[i]);

		ixgbe_get_ring_stats64(stats, ring);
	}
	rcu_read_unlock();

	/* following stats updated by ixgbe_watchdog_task() */
	stats->multicast	= netdev->stats.multicast;
	stats->rx_errors	= netdev->stats.rx_errors;
	stats->rx_length_errors	= netdev->stats.rx_length_errors;
	stats->rx_crc_errors	= netdev->stats.rx_crc_errors;
	stats->rx_missed_errors	= netdev->stats.rx_missed_errors;
}

#ifdef CONFIG_IXGBE_DCB
/**
 * ixgbe_validate_rtr - verify 802.1Qp to Rx packet buffer mapping is valid.
 * @adapter: pointer to ixgbe_adapter
 * @tc: number of traffic classes currently enabled
 *
 * Configure a valid 802.1Qp to Rx packet buffer mapping ie confirm
 * 802.1Q priority maps to a packet buffer that exists.
 */
static void ixgbe_validate_rtr(struct ixgbe_adapter *adapter, u8 tc)
{
	struct ixgbe_hw *hw = &adapter->hw;
	u32 reg, rsave;
	int i;

	/* 82598 have a static priority to TC mapping that can not
	 * be changed so no validation is needed.
	 */
	if (hw->mac.type == ixgbe_mac_82598EB)
		return;

	reg = IXGBE_READ_REG(hw, IXGBE_RTRUP2TC);
	rsave = reg;

	for (i = 0; i < MAX_TRAFFIC_CLASS; i++) {
		u8 up2tc = reg >> (i * IXGBE_RTRUP2TC_UP_SHIFT);

		/* If up2tc is out of bounds default to zero */
		if (up2tc > tc)
			reg &= ~(0x7 << IXGBE_RTRUP2TC_UP_SHIFT);
	}

	if (reg != rsave)
		IXGBE_WRITE_REG(hw, IXGBE_RTRUP2TC, reg);

	return;
}

/**
 * ixgbe_set_prio_tc_map - Configure netdev prio tc map
 * @adapter: Pointer to adapter struct
 *
 * Populate the netdev user priority to tc map
 */
static void ixgbe_set_prio_tc_map(struct ixgbe_adapter *adapter)
{
	struct net_device *dev = adapter->netdev;
	struct ixgbe_dcb_config *dcb_cfg = &adapter->dcb_cfg;
	struct ieee_ets *ets = adapter->ixgbe_ieee_ets;
	u8 prio;

	for (prio = 0; prio < MAX_USER_PRIORITY; prio++) {
		u8 tc = 0;

		if (adapter->dcbx_cap & DCB_CAP_DCBX_VER_CEE)
			tc = ixgbe_dcb_get_tc_from_up(dcb_cfg, 0, prio);
		else if (ets)
			tc = ets->prio_tc[prio];

		netdev_set_prio_tc_map(dev, prio, tc);
	}
}

#endif /* CONFIG_IXGBE_DCB */
static int ixgbe_reassign_macvlan_pool(struct net_device *vdev, void *data)
{
	struct ixgbe_adapter *adapter = data;
	struct ixgbe_fwd_adapter *accel;
	int pool;

	/* we only care about macvlans... */
	if (!netif_is_macvlan(vdev))
		return 0;

	/* that have hardware offload enabled... */
	accel = macvlan_accel_priv(vdev);
	if (!accel)
		return 0;

	/* If we can relocate to a different bit do so */
	pool = find_first_zero_bit(adapter->fwd_bitmask, adapter->num_rx_pools);
	if (pool < adapter->num_rx_pools) {
		set_bit(pool, adapter->fwd_bitmask);
		accel->pool = pool;
		return 0;
	}

	/* if we cannot find a free pool then disable the offload */
	netdev_err(vdev, "L2FW offload disabled due to lack of queue resources\n");
	macvlan_release_l2fw_offload(vdev);

	/* unbind the queues and drop the subordinate channel config */
	netdev_unbind_sb_channel(adapter->netdev, vdev);
	netdev_set_sb_channel(vdev, 0);

	kfree(accel);

	return 0;
}

static void ixgbe_defrag_macvlan_pools(struct net_device *dev)
{
	struct ixgbe_adapter *adapter = netdev_priv(dev);

	/* flush any stale bits out of the fwd bitmask */
	bitmap_clear(adapter->fwd_bitmask, 1, 63);

	/* walk through upper devices reassigning pools */
	netdev_walk_all_upper_dev_rcu(dev, ixgbe_reassign_macvlan_pool,
				      adapter);
}

/**
 * ixgbe_setup_tc - configure net_device for multiple traffic classes
 *
 * @dev: net device to configure
 * @tc: number of traffic classes to enable
 */
int ixgbe_setup_tc(struct net_device *dev, u8 tc)
{
	struct ixgbe_adapter *adapter = netdev_priv(dev);
	struct ixgbe_hw *hw = &adapter->hw;

	/* Hardware supports up to 8 traffic classes */
	if (tc > adapter->dcb_cfg.num_tcs.pg_tcs)
		return -EINVAL;

	if (hw->mac.type == ixgbe_mac_82598EB && tc && tc < MAX_TRAFFIC_CLASS)
		return -EINVAL;

	/* Hardware has to reinitialize queues and interrupts to
	 * match packet buffer alignment. Unfortunately, the
	 * hardware is not flexible enough to do this dynamically.
	 */
	if (netif_running(dev))
		ixgbe_close(dev);
	else
		ixgbe_reset(adapter);

	ixgbe_clear_interrupt_scheme(adapter);

#ifdef CONFIG_IXGBE_DCB
	if (tc) {
		if (adapter->xdp_prog) {
			e_warn(probe, "DCB is not supported with XDP\n");

			ixgbe_init_interrupt_scheme(adapter);
			if (netif_running(dev))
				ixgbe_open(dev);
			return -EINVAL;
		}

		netdev_set_num_tc(dev, tc);
		ixgbe_set_prio_tc_map(adapter);

		adapter->hw_tcs = tc;
		adapter->flags |= IXGBE_FLAG_DCB_ENABLED;

		if (adapter->hw.mac.type == ixgbe_mac_82598EB) {
			adapter->last_lfc_mode = adapter->hw.fc.requested_mode;
			adapter->hw.fc.requested_mode = ixgbe_fc_none;
		}
	} else {
		netdev_reset_tc(dev);

		if (adapter->hw.mac.type == ixgbe_mac_82598EB)
			adapter->hw.fc.requested_mode = adapter->last_lfc_mode;

		adapter->flags &= ~IXGBE_FLAG_DCB_ENABLED;
		adapter->hw_tcs = tc;

		adapter->temp_dcb_cfg.pfc_mode_enable = false;
		adapter->dcb_cfg.pfc_mode_enable = false;
	}

	ixgbe_validate_rtr(adapter, tc);

#endif /* CONFIG_IXGBE_DCB */
	ixgbe_init_interrupt_scheme(adapter);

	ixgbe_defrag_macvlan_pools(dev);

	if (netif_running(dev))
		return ixgbe_open(dev);

	return 0;
}

static int ixgbe_delete_clsu32(struct ixgbe_adapter *adapter,
			       struct tc_cls_u32_offload *cls)
{
	u32 hdl = cls->knode.handle;
	u32 uhtid = TC_U32_USERHTID(cls->knode.handle);
	u32 loc = cls->knode.handle & 0xfffff;
	int err = 0, i, j;
	struct ixgbe_jump_table *jump = NULL;

	if (loc > IXGBE_MAX_HW_ENTRIES)
		return -EINVAL;

	if ((uhtid != 0x800) && (uhtid >= IXGBE_MAX_LINK_HANDLE))
		return -EINVAL;

	/* Clear this filter in the link data it is associated with */
	if (uhtid != 0x800) {
		jump = adapter->jump_tables[uhtid];
		if (!jump)
			return -EINVAL;
		if (!test_bit(loc - 1, jump->child_loc_map))
			return -EINVAL;
		clear_bit(loc - 1, jump->child_loc_map);
	}

	/* Check if the filter being deleted is a link */
	for (i = 1; i < IXGBE_MAX_LINK_HANDLE; i++) {
		jump = adapter->jump_tables[i];
		if (jump && jump->link_hdl == hdl) {
			/* Delete filters in the hardware in the child hash
			 * table associated with this link
			 */
			for (j = 0; j < IXGBE_MAX_HW_ENTRIES; j++) {
				if (!test_bit(j, jump->child_loc_map))
					continue;
				spin_lock(&adapter->fdir_perfect_lock);
				err = ixgbe_update_ethtool_fdir_entry(adapter,
								      NULL,
								      j + 1);
				spin_unlock(&adapter->fdir_perfect_lock);
				clear_bit(j, jump->child_loc_map);
			}
			/* Remove resources for this link */
			kfree(jump->input);
			kfree(jump->mask);
			kfree(jump);
			adapter->jump_tables[i] = NULL;
			return err;
		}
	}

	spin_lock(&adapter->fdir_perfect_lock);
	err = ixgbe_update_ethtool_fdir_entry(adapter, NULL, loc);
	spin_unlock(&adapter->fdir_perfect_lock);
	return err;
}

static int ixgbe_configure_clsu32_add_hnode(struct ixgbe_adapter *adapter,
					    struct tc_cls_u32_offload *cls)
{
	u32 uhtid = TC_U32_USERHTID(cls->hnode.handle);

	if (uhtid >= IXGBE_MAX_LINK_HANDLE)
		return -EINVAL;

	/* This ixgbe devices do not support hash tables at the moment
	 * so abort when given hash tables.
	 */
	if (cls->hnode.divisor > 0)
		return -EINVAL;

	set_bit(uhtid - 1, &adapter->tables);
	return 0;
}

static int ixgbe_configure_clsu32_del_hnode(struct ixgbe_adapter *adapter,
					    struct tc_cls_u32_offload *cls)
{
	u32 uhtid = TC_U32_USERHTID(cls->hnode.handle);

	if (uhtid >= IXGBE_MAX_LINK_HANDLE)
		return -EINVAL;

	clear_bit(uhtid - 1, &adapter->tables);
	return 0;
}

#ifdef CONFIG_NET_CLS_ACT
struct upper_walk_data {
	struct ixgbe_adapter *adapter;
	u64 action;
	int ifindex;
	u8 queue;
};

static int get_macvlan_queue(struct net_device *upper, void *_data)
{
	if (netif_is_macvlan(upper)) {
		struct ixgbe_fwd_adapter *vadapter = macvlan_accel_priv(upper);
		struct upper_walk_data *data = _data;
		struct ixgbe_adapter *adapter = data->adapter;
		int ifindex = data->ifindex;

		if (vadapter && upper->ifindex == ifindex) {
			data->queue = adapter->rx_ring[vadapter->rx_base_queue]->reg_idx;
			data->action = data->queue;
			return 1;
		}
	}

	return 0;
}

static int handle_redirect_action(struct ixgbe_adapter *adapter, int ifindex,
				  u8 *queue, u64 *action)
{
	struct ixgbe_ring_feature *vmdq = &adapter->ring_feature[RING_F_VMDQ];
	unsigned int num_vfs = adapter->num_vfs, vf;
	struct upper_walk_data data;
	struct net_device *upper;

	/* redirect to a SRIOV VF */
	for (vf = 0; vf < num_vfs; ++vf) {
		upper = pci_get_drvdata(adapter->vfinfo[vf].vfdev);
		if (upper->ifindex == ifindex) {
			*queue = vf * __ALIGN_MASK(1, ~vmdq->mask);
			*action = vf + 1;
			*action <<= ETHTOOL_RX_FLOW_SPEC_RING_VF_OFF;
			return 0;
		}
	}

	/* redirect to a offloaded macvlan netdev */
	data.adapter = adapter;
	data.ifindex = ifindex;
	data.action = 0;
	data.queue = 0;
	if (netdev_walk_all_upper_dev_rcu(adapter->netdev,
					  get_macvlan_queue, &data)) {
		*action = data.action;
		*queue = data.queue;

		return 0;
	}

	return -EINVAL;
}

static int parse_tc_actions(struct ixgbe_adapter *adapter,
			    struct tcf_exts *exts, u64 *action, u8 *queue)
{
	const struct tc_action *a;
	int i;

	if (!tcf_exts_has_actions(exts))
		return -EINVAL;

	tcf_exts_for_each_action(i, a, exts) {
		/* Drop action */
		if (is_tcf_gact_shot(a)) {
			*action = IXGBE_FDIR_DROP_QUEUE;
			*queue = IXGBE_FDIR_DROP_QUEUE;
			return 0;
		}

		/* Redirect to a VF or a offloaded macvlan */
		if (is_tcf_mirred_egress_redirect(a)) {
			struct net_device *dev = tcf_mirred_dev(a);

			if (!dev)
				return -EINVAL;
			return handle_redirect_action(adapter, dev->ifindex,
						      queue, action);
		}

		return -EINVAL;
	}

	return -EINVAL;
}
#else
static int parse_tc_actions(struct ixgbe_adapter *adapter,
			    struct tcf_exts *exts, u64 *action, u8 *queue)
{
	return -EINVAL;
}
#endif /* CONFIG_NET_CLS_ACT */

static int ixgbe_clsu32_build_input(struct ixgbe_fdir_filter *input,
				    union ixgbe_atr_input *mask,
				    struct tc_cls_u32_offload *cls,
				    struct ixgbe_mat_field *field_ptr,
				    struct ixgbe_nexthdr *nexthdr)
{
	int i, j, off;
	__be32 val, m;
	bool found_entry = false, found_jump_field = false;

	for (i = 0; i < cls->knode.sel->nkeys; i++) {
		off = cls->knode.sel->keys[i].off;
		val = cls->knode.sel->keys[i].val;
		m = cls->knode.sel->keys[i].mask;

		for (j = 0; field_ptr[j].val; j++) {
			if (field_ptr[j].off == off) {
				field_ptr[j].val(input, mask, (__force u32)val,
						 (__force u32)m);
				input->filter.formatted.flow_type |=
					field_ptr[j].type;
				found_entry = true;
				break;
			}
		}
		if (nexthdr) {
			if (nexthdr->off == cls->knode.sel->keys[i].off &&
			    nexthdr->val ==
			    (__force u32)cls->knode.sel->keys[i].val &&
			    nexthdr->mask ==
			    (__force u32)cls->knode.sel->keys[i].mask)
				found_jump_field = true;
			else
				continue;
		}
	}

	if (nexthdr && !found_jump_field)
		return -EINVAL;

	if (!found_entry)
		return 0;

	mask->formatted.flow_type = IXGBE_ATR_L4TYPE_IPV6_MASK |
				    IXGBE_ATR_L4TYPE_MASK;

	if (input->filter.formatted.flow_type == IXGBE_ATR_FLOW_TYPE_IPV4)
		mask->formatted.flow_type &= IXGBE_ATR_L4TYPE_IPV6_MASK;

	return 0;
}

static int ixgbe_configure_clsu32(struct ixgbe_adapter *adapter,
				  struct tc_cls_u32_offload *cls)
{
	__be16 protocol = cls->common.protocol;
	u32 loc = cls->knode.handle & 0xfffff;
	struct ixgbe_hw *hw = &adapter->hw;
	struct ixgbe_mat_field *field_ptr;
	struct ixgbe_fdir_filter *input = NULL;
	union ixgbe_atr_input *mask = NULL;
	struct ixgbe_jump_table *jump = NULL;
	int i, err = -EINVAL;
	u8 queue;
	u32 uhtid, link_uhtid;

	uhtid = TC_U32_USERHTID(cls->knode.handle);
	link_uhtid = TC_U32_USERHTID(cls->knode.link_handle);

	/* At the moment cls_u32 jumps to network layer and skips past
	 * L2 headers. The canonical method to match L2 frames is to use
	 * negative values. However this is error prone at best but really
	 * just broken because there is no way to "know" what sort of hdr
	 * is in front of the network layer. Fix cls_u32 to support L2
	 * headers when needed.
	 */
	if (protocol != htons(ETH_P_IP))
		return err;

	if (loc >= ((1024 << adapter->fdir_pballoc) - 2)) {
		e_err(drv, "Location out of range\n");
		return err;
	}

	/* cls u32 is a graph starting at root node 0x800. The driver tracks
	 * links and also the fields used to advance the parser across each
	 * link (e.g. nexthdr/eat parameters from 'tc'). This way we can map
	 * the u32 graph onto the hardware parse graph denoted in ixgbe_model.h
	 * To add support for new nodes update ixgbe_model.h parse structures
	 * this function _should_ be generic try not to hardcode values here.
	 */
	if (uhtid == 0x800) {
		field_ptr = (adapter->jump_tables[0])->mat;
	} else {
		if (uhtid >= IXGBE_MAX_LINK_HANDLE)
			return err;
		if (!adapter->jump_tables[uhtid])
			return err;
		field_ptr = (adapter->jump_tables[uhtid])->mat;
	}

	if (!field_ptr)
		return err;

	/* At this point we know the field_ptr is valid and need to either
	 * build cls_u32 link or attach filter. Because adding a link to
	 * a handle that does not exist is invalid and the same for adding
	 * rules to handles that don't exist.
	 */

	if (link_uhtid) {
		struct ixgbe_nexthdr *nexthdr = ixgbe_ipv4_jumps;

		if (link_uhtid >= IXGBE_MAX_LINK_HANDLE)
			return err;

		if (!test_bit(link_uhtid - 1, &adapter->tables))
			return err;

		/* Multiple filters as links to the same hash table are not
		 * supported. To add a new filter with the same next header
		 * but different match/jump conditions, create a new hash table
		 * and link to it.
		 */
		if (adapter->jump_tables[link_uhtid] &&
		    (adapter->jump_tables[link_uhtid])->link_hdl) {
			e_err(drv, "Link filter exists for link: %x\n",
			      link_uhtid);
			return err;
		}

		for (i = 0; nexthdr[i].jump; i++) {
			if (nexthdr[i].o != cls->knode.sel->offoff ||
			    nexthdr[i].s != cls->knode.sel->offshift ||
			    nexthdr[i].m !=
			    (__force u32)cls->knode.sel->offmask)
				return err;

			jump = kzalloc(sizeof(*jump), GFP_KERNEL);
			if (!jump)
				return -ENOMEM;
			input = kzalloc(sizeof(*input), GFP_KERNEL);
			if (!input) {
				err = -ENOMEM;
				goto free_jump;
			}
			mask = kzalloc(sizeof(*mask), GFP_KERNEL);
			if (!mask) {
				err = -ENOMEM;
				goto free_input;
			}
			jump->input = input;
			jump->mask = mask;
			jump->link_hdl = cls->knode.handle;

			err = ixgbe_clsu32_build_input(input, mask, cls,
						       field_ptr, &nexthdr[i]);
			if (!err) {
				jump->mat = nexthdr[i].jump;
				adapter->jump_tables[link_uhtid] = jump;
				break;
			} else {
				kfree(mask);
				kfree(input);
				kfree(jump);
			}
		}
		return 0;
	}

	input = kzalloc(sizeof(*input), GFP_KERNEL);
	if (!input)
		return -ENOMEM;
	mask = kzalloc(sizeof(*mask), GFP_KERNEL);
	if (!mask) {
		err = -ENOMEM;
		goto free_input;
	}

	if ((uhtid != 0x800) && (adapter->jump_tables[uhtid])) {
		if ((adapter->jump_tables[uhtid])->input)
			memcpy(input, (adapter->jump_tables[uhtid])->input,
			       sizeof(*input));
		if ((adapter->jump_tables[uhtid])->mask)
			memcpy(mask, (adapter->jump_tables[uhtid])->mask,
			       sizeof(*mask));

		/* Lookup in all child hash tables if this location is already
		 * filled with a filter
		 */
		for (i = 1; i < IXGBE_MAX_LINK_HANDLE; i++) {
			struct ixgbe_jump_table *link = adapter->jump_tables[i];

			if (link && (test_bit(loc - 1, link->child_loc_map))) {
				e_err(drv, "Filter exists in location: %x\n",
				      loc);
				err = -EINVAL;
				goto err_out;
			}
		}
	}
	err = ixgbe_clsu32_build_input(input, mask, cls, field_ptr, NULL);
	if (err)
		goto err_out;

	err = parse_tc_actions(adapter, cls->knode.exts, &input->action,
			       &queue);
	if (err < 0)
		goto err_out;

	input->sw_idx = loc;

	spin_lock(&adapter->fdir_perfect_lock);

	if (hlist_empty(&adapter->fdir_filter_list)) {
		memcpy(&adapter->fdir_mask, mask, sizeof(*mask));
		err = ixgbe_fdir_set_input_mask_82599(hw, mask);
		if (err)
			goto err_out_w_lock;
	} else if (memcmp(&adapter->fdir_mask, mask, sizeof(*mask))) {
		err = -EINVAL;
		goto err_out_w_lock;
	}

	ixgbe_atr_compute_perfect_hash_82599(&input->filter, mask);
	err = ixgbe_fdir_write_perfect_filter_82599(hw, &input->filter,
						    input->sw_idx, queue);
	if (!err)
		ixgbe_update_ethtool_fdir_entry(adapter, input, input->sw_idx);
	spin_unlock(&adapter->fdir_perfect_lock);

	if ((uhtid != 0x800) && (adapter->jump_tables[uhtid]))
		set_bit(loc - 1, (adapter->jump_tables[uhtid])->child_loc_map);

	kfree(mask);
	return err;
err_out_w_lock:
	spin_unlock(&adapter->fdir_perfect_lock);
err_out:
	kfree(mask);
free_input:
	kfree(input);
free_jump:
	kfree(jump);
	return err;
}

static int ixgbe_setup_tc_cls_u32(struct ixgbe_adapter *adapter,
				  struct tc_cls_u32_offload *cls_u32)
{
	switch (cls_u32->command) {
	case TC_CLSU32_NEW_KNODE:
	case TC_CLSU32_REPLACE_KNODE:
		return ixgbe_configure_clsu32(adapter, cls_u32);
	case TC_CLSU32_DELETE_KNODE:
		return ixgbe_delete_clsu32(adapter, cls_u32);
	case TC_CLSU32_NEW_HNODE:
	case TC_CLSU32_REPLACE_HNODE:
		return ixgbe_configure_clsu32_add_hnode(adapter, cls_u32);
	case TC_CLSU32_DELETE_HNODE:
		return ixgbe_configure_clsu32_del_hnode(adapter, cls_u32);
	default:
		return -EOPNOTSUPP;
	}
}

static int ixgbe_setup_tc_block_cb(enum tc_setup_type type, void *type_data,
				   void *cb_priv)
{
	struct ixgbe_adapter *adapter = cb_priv;

	if (!tc_cls_can_offload_and_chain0(adapter->netdev, type_data))
		return -EOPNOTSUPP;

	switch (type) {
	case TC_SETUP_CLSU32:
		return ixgbe_setup_tc_cls_u32(adapter, type_data);
	default:
		return -EOPNOTSUPP;
	}
}

static int ixgbe_setup_tc_mqprio(struct net_device *dev,
				 struct tc_mqprio_qopt *mqprio)
{
	mqprio->hw = TC_MQPRIO_HW_OFFLOAD_TCS;
	return ixgbe_setup_tc(dev, mqprio->num_tc);
}

static LIST_HEAD(ixgbe_block_cb_list);

static int __ixgbe_setup_tc(struct net_device *dev, enum tc_setup_type type,
			    void *type_data)
{
	struct ixgbe_adapter *adapter = netdev_priv(dev);

	switch (type) {
	case TC_SETUP_BLOCK:
		return flow_block_cb_setup_simple(type_data,
						  &ixgbe_block_cb_list,
						  ixgbe_setup_tc_block_cb,
						  adapter, adapter, true);
	case TC_SETUP_QDISC_MQPRIO:
		return ixgbe_setup_tc_mqprio(dev, type_data);
	default:
		return -EOPNOTSUPP;
	}
}

#ifdef CONFIG_PCI_IOV
void ixgbe_sriov_reinit(struct ixgbe_adapter *adapter)
{
	struct net_device *netdev = adapter->netdev;

	rtnl_lock();
	ixgbe_setup_tc(netdev, adapter->hw_tcs);
	rtnl_unlock();
}

#endif
void ixgbe_do_reset(struct net_device *netdev)
{
	struct ixgbe_adapter *adapter = netdev_priv(netdev);

	if (netif_running(netdev))
		ixgbe_reinit_locked(adapter);
	else
		ixgbe_reset(adapter);
}

static netdev_features_t ixgbe_fix_features(struct net_device *netdev,
					    netdev_features_t features)
{
	struct ixgbe_adapter *adapter = netdev_priv(netdev);

	/* If Rx checksum is disabled, then RSC/LRO should also be disabled */
	if (!(features & NETIF_F_RXCSUM))
		features &= ~NETIF_F_LRO;

	/* Turn off LRO if not RSC capable */
	if (!(adapter->flags2 & IXGBE_FLAG2_RSC_CAPABLE))
		features &= ~NETIF_F_LRO;

	if (adapter->xdp_prog && (features & NETIF_F_LRO)) {
		e_dev_err("LRO is not supported with XDP\n");
		features &= ~NETIF_F_LRO;
	}

	return features;
}

static void ixgbe_reset_l2fw_offload(struct ixgbe_adapter *adapter)
{
	int rss = min_t(int, ixgbe_max_rss_indices(adapter),
			num_online_cpus());

	/* go back to full RSS if we're not running SR-IOV */
	if (!adapter->ring_feature[RING_F_VMDQ].offset)
		adapter->flags &= ~(IXGBE_FLAG_VMDQ_ENABLED |
				    IXGBE_FLAG_SRIOV_ENABLED);

	adapter->ring_feature[RING_F_RSS].limit = rss;
	adapter->ring_feature[RING_F_VMDQ].limit = 1;

	ixgbe_setup_tc(adapter->netdev, adapter->hw_tcs);
}

static int ixgbe_set_features(struct net_device *netdev,
			      netdev_features_t features)
{
	struct ixgbe_adapter *adapter = netdev_priv(netdev);
	netdev_features_t changed = netdev->features ^ features;
	bool need_reset = false;

	/* Make sure RSC matches LRO, reset if change */
	if (!(features & NETIF_F_LRO)) {
		if (adapter->flags2 & IXGBE_FLAG2_RSC_ENABLED)
			need_reset = true;
		adapter->flags2 &= ~IXGBE_FLAG2_RSC_ENABLED;
	} else if ((adapter->flags2 & IXGBE_FLAG2_RSC_CAPABLE) &&
		   !(adapter->flags2 & IXGBE_FLAG2_RSC_ENABLED)) {
		if (adapter->rx_itr_setting == 1 ||
		    adapter->rx_itr_setting > IXGBE_MIN_RSC_ITR) {
			adapter->flags2 |= IXGBE_FLAG2_RSC_ENABLED;
			need_reset = true;
		} else if ((changed ^ features) & NETIF_F_LRO) {
			e_info(probe, "rx-usecs set too low, "
			       "disabling RSC\n");
		}
	}

	/*
	 * Check if Flow Director n-tuple support or hw_tc support was
	 * enabled or disabled.  If the state changed, we need to reset.
	 */
	if ((features & NETIF_F_NTUPLE) || (features & NETIF_F_HW_TC)) {
		/* turn off ATR, enable perfect filters and reset */
		if (!(adapter->flags & IXGBE_FLAG_FDIR_PERFECT_CAPABLE))
			need_reset = true;

		adapter->flags &= ~IXGBE_FLAG_FDIR_HASH_CAPABLE;
		adapter->flags |= IXGBE_FLAG_FDIR_PERFECT_CAPABLE;
	} else {
		/* turn off perfect filters, enable ATR and reset */
		if (adapter->flags & IXGBE_FLAG_FDIR_PERFECT_CAPABLE)
			need_reset = true;

		adapter->flags &= ~IXGBE_FLAG_FDIR_PERFECT_CAPABLE;

		/* We cannot enable ATR if SR-IOV is enabled */
		if (adapter->flags & IXGBE_FLAG_SRIOV_ENABLED ||
		    /* We cannot enable ATR if we have 2 or more tcs */
		    (adapter->hw_tcs > 1) ||
		    /* We cannot enable ATR if RSS is disabled */
		    (adapter->ring_feature[RING_F_RSS].limit <= 1) ||
		    /* A sample rate of 0 indicates ATR disabled */
		    (!adapter->atr_sample_rate))
			; /* do nothing not supported */
		else /* otherwise supported and set the flag */
			adapter->flags |= IXGBE_FLAG_FDIR_HASH_CAPABLE;
	}

	if (changed & NETIF_F_RXALL)
		need_reset = true;

	netdev->features = features;

	if ((adapter->flags & IXGBE_FLAG_VXLAN_OFFLOAD_CAPABLE)) {
		if (features & NETIF_F_RXCSUM) {
			adapter->flags2 |= IXGBE_FLAG2_UDP_TUN_REREG_NEEDED;
		} else {
			u32 port_mask = IXGBE_VXLANCTRL_VXLAN_UDPPORT_MASK;

			ixgbe_clear_udp_tunnel_port(adapter, port_mask);
		}
	}

	if ((adapter->flags & IXGBE_FLAG_GENEVE_OFFLOAD_CAPABLE)) {
		if (features & NETIF_F_RXCSUM) {
			adapter->flags2 |= IXGBE_FLAG2_UDP_TUN_REREG_NEEDED;
		} else {
			u32 port_mask = IXGBE_VXLANCTRL_GENEVE_UDPPORT_MASK;

			ixgbe_clear_udp_tunnel_port(adapter, port_mask);
		}
	}

	if ((changed & NETIF_F_HW_L2FW_DOFFLOAD) && adapter->num_rx_pools > 1)
		ixgbe_reset_l2fw_offload(adapter);
	else if (need_reset)
		ixgbe_do_reset(netdev);
	else if (changed & (NETIF_F_HW_VLAN_CTAG_RX |
			    NETIF_F_HW_VLAN_CTAG_FILTER))
		ixgbe_set_rx_mode(netdev);

	return 1;
}

/**
 * ixgbe_add_udp_tunnel_port - Get notifications about adding UDP tunnel ports
 * @dev: The port's netdev
 * @ti: Tunnel endpoint information
 **/
static void ixgbe_add_udp_tunnel_port(struct net_device *dev,
				      struct udp_tunnel_info *ti)
{
	struct ixgbe_adapter *adapter = netdev_priv(dev);
	struct ixgbe_hw *hw = &adapter->hw;
	__be16 port = ti->port;
	u32 port_shift = 0;
	u32 reg;

	if (ti->sa_family != AF_INET)
		return;

	switch (ti->type) {
	case UDP_TUNNEL_TYPE_VXLAN:
		if (!(adapter->flags & IXGBE_FLAG_VXLAN_OFFLOAD_CAPABLE))
			return;

		if (adapter->vxlan_port == port)
			return;

		if (adapter->vxlan_port) {
			netdev_info(dev,
				    "VXLAN port %d set, not adding port %d\n",
				    ntohs(adapter->vxlan_port),
				    ntohs(port));
			return;
		}

		adapter->vxlan_port = port;
		break;
	case UDP_TUNNEL_TYPE_GENEVE:
		if (!(adapter->flags & IXGBE_FLAG_GENEVE_OFFLOAD_CAPABLE))
			return;

		if (adapter->geneve_port == port)
			return;

		if (adapter->geneve_port) {
			netdev_info(dev,
				    "GENEVE port %d set, not adding port %d\n",
				    ntohs(adapter->geneve_port),
				    ntohs(port));
			return;
		}

		port_shift = IXGBE_VXLANCTRL_GENEVE_UDPPORT_SHIFT;
		adapter->geneve_port = port;
		break;
	default:
		return;
	}

	reg = IXGBE_READ_REG(hw, IXGBE_VXLANCTRL) | ntohs(port) << port_shift;
	IXGBE_WRITE_REG(hw, IXGBE_VXLANCTRL, reg);
}

/**
 * ixgbe_del_udp_tunnel_port - Get notifications about removing UDP tunnel ports
 * @dev: The port's netdev
 * @ti: Tunnel endpoint information
 **/
static void ixgbe_del_udp_tunnel_port(struct net_device *dev,
				      struct udp_tunnel_info *ti)
{
	struct ixgbe_adapter *adapter = netdev_priv(dev);
	u32 port_mask;

	if (ti->type != UDP_TUNNEL_TYPE_VXLAN &&
	    ti->type != UDP_TUNNEL_TYPE_GENEVE)
		return;

	if (ti->sa_family != AF_INET)
		return;

	switch (ti->type) {
	case UDP_TUNNEL_TYPE_VXLAN:
		if (!(adapter->flags & IXGBE_FLAG_VXLAN_OFFLOAD_CAPABLE))
			return;

		if (adapter->vxlan_port != ti->port) {
			netdev_info(dev, "VXLAN port %d not found\n",
				    ntohs(ti->port));
			return;
		}

		port_mask = IXGBE_VXLANCTRL_VXLAN_UDPPORT_MASK;
		break;
	case UDP_TUNNEL_TYPE_GENEVE:
		if (!(adapter->flags & IXGBE_FLAG_GENEVE_OFFLOAD_CAPABLE))
			return;

		if (adapter->geneve_port != ti->port) {
			netdev_info(dev, "GENEVE port %d not found\n",
				    ntohs(ti->port));
			return;
		}

		port_mask = IXGBE_VXLANCTRL_GENEVE_UDPPORT_MASK;
		break;
	default:
		return;
	}

	ixgbe_clear_udp_tunnel_port(adapter, port_mask);
	adapter->flags2 |= IXGBE_FLAG2_UDP_TUN_REREG_NEEDED;
}

static int ixgbe_ndo_fdb_add(struct ndmsg *ndm, struct nlattr *tb[],
			     struct net_device *dev,
			     const unsigned char *addr, u16 vid,
			     u16 flags,
			     struct netlink_ext_ack *extack)
{
	/* guarantee we can provide a unique filter for the unicast address */
	if (is_unicast_ether_addr(addr) || is_link_local_ether_addr(addr)) {
		struct ixgbe_adapter *adapter = netdev_priv(dev);
		u16 pool = VMDQ_P(0);

		if (netdev_uc_count(dev) >= ixgbe_available_rars(adapter, pool))
			return -ENOMEM;
	}

	return ndo_dflt_fdb_add(ndm, tb, dev, addr, vid, flags);
}

/**
 * ixgbe_configure_bridge_mode - set various bridge modes
 * @adapter: the private structure
 * @mode: requested bridge mode
 *
 * Configure some settings require for various bridge modes.
 **/
static int ixgbe_configure_bridge_mode(struct ixgbe_adapter *adapter,
				       __u16 mode)
{
	struct ixgbe_hw *hw = &adapter->hw;
	unsigned int p, num_pools;
	u32 vmdctl;

	switch (mode) {
	case BRIDGE_MODE_VEPA:
		/* disable Tx loopback, rely on switch hairpin mode */
		IXGBE_WRITE_REG(&adapter->hw, IXGBE_PFDTXGSWC, 0);

		/* must enable Rx switching replication to allow multicast
		 * packet reception on all VFs, and to enable source address
		 * pruning.
		 */
		vmdctl = IXGBE_READ_REG(hw, IXGBE_VMD_CTL);
		vmdctl |= IXGBE_VT_CTL_REPLEN;
		IXGBE_WRITE_REG(hw, IXGBE_VMD_CTL, vmdctl);

		/* enable Rx source address pruning. Note, this requires
		 * replication to be enabled or else it does nothing.
		 */
		num_pools = adapter->num_vfs + adapter->num_rx_pools;
		for (p = 0; p < num_pools; p++) {
			if (hw->mac.ops.set_source_address_pruning)
				hw->mac.ops.set_source_address_pruning(hw,
								       true,
								       p);
		}
		break;
	case BRIDGE_MODE_VEB:
		/* enable Tx loopback for internal VF/PF communication */
		IXGBE_WRITE_REG(&adapter->hw, IXGBE_PFDTXGSWC,
				IXGBE_PFDTXGSWC_VT_LBEN);

		/* disable Rx switching replication unless we have SR-IOV
		 * virtual functions
		 */
		vmdctl = IXGBE_READ_REG(hw, IXGBE_VMD_CTL);
		if (!adapter->num_vfs)
			vmdctl &= ~IXGBE_VT_CTL_REPLEN;
		IXGBE_WRITE_REG(hw, IXGBE_VMD_CTL, vmdctl);

		/* disable Rx source address pruning, since we don't expect to
		 * be receiving external loopback of our transmitted frames.
		 */
		num_pools = adapter->num_vfs + adapter->num_rx_pools;
		for (p = 0; p < num_pools; p++) {
			if (hw->mac.ops.set_source_address_pruning)
				hw->mac.ops.set_source_address_pruning(hw,
								       false,
								       p);
		}
		break;
	default:
		return -EINVAL;
	}

	adapter->bridge_mode = mode;

	e_info(drv, "enabling bridge mode: %s\n",
	       mode == BRIDGE_MODE_VEPA ? "VEPA" : "VEB");

	return 0;
}

static int ixgbe_ndo_bridge_setlink(struct net_device *dev,
				    struct nlmsghdr *nlh, u16 flags,
				    struct netlink_ext_ack *extack)
{
	struct ixgbe_adapter *adapter = netdev_priv(dev);
	struct nlattr *attr, *br_spec;
	int rem;

	if (!(adapter->flags & IXGBE_FLAG_SRIOV_ENABLED))
		return -EOPNOTSUPP;

	br_spec = nlmsg_find_attr(nlh, sizeof(struct ifinfomsg), IFLA_AF_SPEC);
	if (!br_spec)
		return -EINVAL;

	nla_for_each_nested(attr, br_spec, rem) {
		int status;
		__u16 mode;

		if (nla_type(attr) != IFLA_BRIDGE_MODE)
			continue;

		if (nla_len(attr) < sizeof(mode))
			return -EINVAL;

		mode = nla_get_u16(attr);
		status = ixgbe_configure_bridge_mode(adapter, mode);
		if (status)
			return status;

		break;
	}

	return 0;
}

static int ixgbe_ndo_bridge_getlink(struct sk_buff *skb, u32 pid, u32 seq,
				    struct net_device *dev,
				    u32 filter_mask, int nlflags)
{
	struct ixgbe_adapter *adapter = netdev_priv(dev);

	if (!(adapter->flags & IXGBE_FLAG_SRIOV_ENABLED))
		return 0;

	return ndo_dflt_bridge_getlink(skb, pid, seq, dev,
				       adapter->bridge_mode, 0, 0, nlflags,
				       filter_mask, NULL);
}

static void *ixgbe_fwd_add(struct net_device *pdev, struct net_device *vdev)
{
	struct ixgbe_adapter *adapter = netdev_priv(pdev);
	struct ixgbe_fwd_adapter *accel;
	int tcs = adapter->hw_tcs ? : 1;
	int pool, err;

	if (adapter->xdp_prog) {
		e_warn(probe, "L2FW offload is not supported with XDP\n");
		return ERR_PTR(-EINVAL);
	}

	/* The hardware supported by ixgbe only filters on the destination MAC
	 * address. In order to avoid issues we only support offloading modes
	 * where the hardware can actually provide the functionality.
	 */
	if (!macvlan_supports_dest_filter(vdev))
		return ERR_PTR(-EMEDIUMTYPE);

	/* We need to lock down the macvlan to be a single queue device so that
	 * we can reuse the tc_to_txq field in the macvlan netdev to represent
	 * the queue mapping to our netdev.
	 */
	if (netif_is_multiqueue(vdev))
		return ERR_PTR(-ERANGE);

	pool = find_first_zero_bit(adapter->fwd_bitmask, adapter->num_rx_pools);
	if (pool == adapter->num_rx_pools) {
		u16 used_pools = adapter->num_vfs + adapter->num_rx_pools;
		u16 reserved_pools;

		if (((adapter->flags & IXGBE_FLAG_DCB_ENABLED) &&
		     adapter->num_rx_pools >= (MAX_TX_QUEUES / tcs)) ||
		    adapter->num_rx_pools > IXGBE_MAX_MACVLANS)
			return ERR_PTR(-EBUSY);

		/* Hardware has a limited number of available pools. Each VF,
		 * and the PF require a pool. Check to ensure we don't
		 * attempt to use more then the available number of pools.
		 */
		if (used_pools >= IXGBE_MAX_VF_FUNCTIONS)
			return ERR_PTR(-EBUSY);

		/* Enable VMDq flag so device will be set in VM mode */
		adapter->flags |= IXGBE_FLAG_VMDQ_ENABLED |
				  IXGBE_FLAG_SRIOV_ENABLED;

		/* Try to reserve as many queues per pool as possible,
		 * we start with the configurations that support 4 queues
		 * per pools, followed by 2, and then by just 1 per pool.
		 */
		if (used_pools < 32 && adapter->num_rx_pools < 16)
			reserved_pools = min_t(u16,
					       32 - used_pools,
					       16 - adapter->num_rx_pools);
		else if (adapter->num_rx_pools < 32)
			reserved_pools = min_t(u16,
					       64 - used_pools,
					       32 - adapter->num_rx_pools);
		else
			reserved_pools = 64 - used_pools;


		if (!reserved_pools)
			return ERR_PTR(-EBUSY);

		adapter->ring_feature[RING_F_VMDQ].limit += reserved_pools;

		/* Force reinit of ring allocation with VMDQ enabled */
		err = ixgbe_setup_tc(pdev, adapter->hw_tcs);
		if (err)
			return ERR_PTR(err);

		if (pool >= adapter->num_rx_pools)
			return ERR_PTR(-ENOMEM);
	}

	accel = kzalloc(sizeof(*accel), GFP_KERNEL);
	if (!accel)
		return ERR_PTR(-ENOMEM);

	set_bit(pool, adapter->fwd_bitmask);
	netdev_set_sb_channel(vdev, pool);
	accel->pool = pool;
	accel->netdev = vdev;

	if (!netif_running(pdev))
		return accel;

	err = ixgbe_fwd_ring_up(adapter, accel);
	if (err)
		return ERR_PTR(err);

	return accel;
}

static void ixgbe_fwd_del(struct net_device *pdev, void *priv)
{
	struct ixgbe_fwd_adapter *accel = priv;
	struct ixgbe_adapter *adapter = netdev_priv(pdev);
	unsigned int rxbase = accel->rx_base_queue;
	unsigned int i;

	/* delete unicast filter associated with offloaded interface */
	ixgbe_del_mac_filter(adapter, accel->netdev->dev_addr,
			     VMDQ_P(accel->pool));

	/* Allow remaining Rx packets to get flushed out of the
	 * Rx FIFO before we drop the netdev for the ring.
	 */
	usleep_range(10000, 20000);

	for (i = 0; i < adapter->num_rx_queues_per_pool; i++) {
		struct ixgbe_ring *ring = adapter->rx_ring[rxbase + i];
		struct ixgbe_q_vector *qv = ring->q_vector;

		/* Make sure we aren't processing any packets and clear
		 * netdev to shut down the ring.
		 */
		if (netif_running(adapter->netdev))
			napi_synchronize(&qv->napi);
		ring->netdev = NULL;
	}

	/* unbind the queues and drop the subordinate channel config */
	netdev_unbind_sb_channel(pdev, accel->netdev);
	netdev_set_sb_channel(accel->netdev, 0);

	clear_bit(accel->pool, adapter->fwd_bitmask);
	kfree(accel);
}

#define IXGBE_MAX_MAC_HDR_LEN		127
#define IXGBE_MAX_NETWORK_HDR_LEN	511

static netdev_features_t
ixgbe_features_check(struct sk_buff *skb, struct net_device *dev,
		     netdev_features_t features)
{
	unsigned int network_hdr_len, mac_hdr_len;

	/* Make certain the headers can be described by a context descriptor */
	mac_hdr_len = skb_network_header(skb) - skb->data;
	if (unlikely(mac_hdr_len > IXGBE_MAX_MAC_HDR_LEN))
		return features & ~(NETIF_F_HW_CSUM |
				    NETIF_F_SCTP_CRC |
				    NETIF_F_GSO_UDP_L4 |
				    NETIF_F_HW_VLAN_CTAG_TX |
				    NETIF_F_TSO |
				    NETIF_F_TSO6);

	network_hdr_len = skb_checksum_start(skb) - skb_network_header(skb);
	if (unlikely(network_hdr_len >  IXGBE_MAX_NETWORK_HDR_LEN))
		return features & ~(NETIF_F_HW_CSUM |
				    NETIF_F_SCTP_CRC |
				    NETIF_F_GSO_UDP_L4 |
				    NETIF_F_TSO |
				    NETIF_F_TSO6);

	/* We can only support IPV4 TSO in tunnels if we can mangle the
	 * inner IP ID field, so strip TSO if MANGLEID is not supported.
	 * IPsec offoad sets skb->encapsulation but still can handle
	 * the TSO, so it's the exception.
	 */
	if (skb->encapsulation && !(features & NETIF_F_TSO_MANGLEID)) {
#ifdef CONFIG_IXGBE_IPSEC
		if (!secpath_exists(skb))
#endif
			features &= ~NETIF_F_TSO;
	}

	return features;
}

static int ixgbe_xdp_setup(struct net_device *dev, struct bpf_prog *prog)
{
	int i, frame_size = dev->mtu + ETH_HLEN + ETH_FCS_LEN + VLAN_HLEN;
	struct ixgbe_adapter *adapter = netdev_priv(dev);
	struct bpf_prog *old_prog;
	bool need_reset;

	if (adapter->flags & IXGBE_FLAG_SRIOV_ENABLED)
		return -EINVAL;

	if (adapter->flags & IXGBE_FLAG_DCB_ENABLED)
		return -EINVAL;

	/* verify ixgbe ring attributes are sufficient for XDP */
	for (i = 0; i < adapter->num_rx_queues; i++) {
		struct ixgbe_ring *ring = adapter->rx_ring[i];

		if (ring_is_rsc_enabled(ring))
			return -EINVAL;

		if (frame_size > ixgbe_rx_bufsz(ring))
			return -EINVAL;
	}

	if (nr_cpu_ids > MAX_XDP_QUEUES)
		return -ENOMEM;

	old_prog = xchg(&adapter->xdp_prog, prog);
	need_reset = (!!prog != !!old_prog);

	/* If transitioning XDP modes reconfigure rings */
	if (need_reset) {
		int err;

		if (!prog)
			/* Wait until ndo_xsk_wakeup completes. */
			synchronize_rcu();
		err = ixgbe_setup_tc(dev, adapter->hw_tcs);

		if (err) {
			rcu_assign_pointer(adapter->xdp_prog, old_prog);
			return -EINVAL;
		}
	} else {
		for (i = 0; i < adapter->num_rx_queues; i++)
			(void)xchg(&adapter->rx_ring[i]->xdp_prog,
			    adapter->xdp_prog);
	}

	if (old_prog)
		bpf_prog_put(old_prog);

	/* Kick start the NAPI context if there is an AF_XDP socket open
	 * on that queue id. This so that receiving will start.
	 */
	if (need_reset && prog)
		for (i = 0; i < adapter->num_rx_queues; i++)
			if (adapter->xdp_ring[i]->xsk_umem)
				(void)ixgbe_xsk_wakeup(adapter->netdev, i,
						       XDP_WAKEUP_RX);

	return 0;
}

static int ixgbe_xdp(struct net_device *dev, struct netdev_bpf *xdp)
{
	struct ixgbe_adapter *adapter = netdev_priv(dev);

	switch (xdp->command) {
	case XDP_SETUP_PROG:
		return ixgbe_xdp_setup(dev, xdp->prog);
	case XDP_QUERY_PROG:
		xdp->prog_id = adapter->xdp_prog ?
			adapter->xdp_prog->aux->id : 0;
		return 0;
	case XDP_SETUP_XSK_UMEM:
		return ixgbe_xsk_umem_setup(adapter, xdp->xsk.umem,
					    xdp->xsk.queue_id);

	default:
		return -EINVAL;
	}
}

void ixgbe_xdp_ring_update_tail(struct ixgbe_ring *ring)
{
	/* Force memory writes to complete before letting h/w know there
	 * are new descriptors to fetch.
	 */
	wmb();
	writel(ring->next_to_use, ring->tail);
}

static int ixgbe_xdp_xmit(struct net_device *dev, int n,
			  struct xdp_frame **frames, u32 flags)
{
	struct ixgbe_adapter *adapter = netdev_priv(dev);
	struct ixgbe_ring *ring;
	int drops = 0;
	int i;

	if (unlikely(test_bit(__IXGBE_DOWN, &adapter->state)))
		return -ENETDOWN;

	if (unlikely(flags & ~XDP_XMIT_FLAGS_MASK))
		return -EINVAL;

	/* During program transitions its possible adapter->xdp_prog is assigned
	 * but ring has not been configured yet. In this case simply abort xmit.
	 */
	ring = adapter->xdp_prog ? adapter->xdp_ring[smp_processor_id()] : NULL;
	if (unlikely(!ring))
		return -ENXIO;

	if (unlikely(test_bit(__IXGBE_TX_DISABLED, &ring->state)))
		return -ENXIO;

	for (i = 0; i < n; i++) {
		struct xdp_frame *xdpf = frames[i];
		int err;

		err = ixgbe_xmit_xdp_ring(adapter, xdpf);
		if (err != IXGBE_XDP_TX) {
			xdp_return_frame_rx_napi(xdpf);
			drops++;
		}
	}

	if (unlikely(flags & XDP_XMIT_FLUSH))
		ixgbe_xdp_ring_update_tail(ring);

	return n - drops;
}

static const struct net_device_ops ixgbe_netdev_ops = {
	.ndo_open		= ixgbe_open,
	.ndo_stop		= ixgbe_close,
	.ndo_start_xmit		= ixgbe_xmit_frame,
	.ndo_set_rx_mode	= ixgbe_set_rx_mode,
	.ndo_validate_addr	= eth_validate_addr,
	.ndo_set_mac_address	= ixgbe_set_mac,
	.ndo_change_mtu		= ixgbe_change_mtu,
	.ndo_tx_timeout		= ixgbe_tx_timeout,
	.ndo_set_tx_maxrate	= ixgbe_tx_maxrate,
	.ndo_vlan_rx_add_vid	= ixgbe_vlan_rx_add_vid,
	.ndo_vlan_rx_kill_vid	= ixgbe_vlan_rx_kill_vid,
	.ndo_do_ioctl		= ixgbe_ioctl,
	.ndo_set_vf_mac		= ixgbe_ndo_set_vf_mac,
	.ndo_set_vf_vlan	= ixgbe_ndo_set_vf_vlan,
	.ndo_set_vf_rate	= ixgbe_ndo_set_vf_bw,
	.ndo_set_vf_spoofchk	= ixgbe_ndo_set_vf_spoofchk,
	.ndo_set_vf_rss_query_en = ixgbe_ndo_set_vf_rss_query_en,
	.ndo_set_vf_trust	= ixgbe_ndo_set_vf_trust,
	.ndo_get_vf_config	= ixgbe_ndo_get_vf_config,
	.ndo_get_stats64	= ixgbe_get_stats64,
	.ndo_setup_tc		= __ixgbe_setup_tc,
#ifdef IXGBE_FCOE
	.ndo_select_queue	= ixgbe_select_queue,
	.ndo_fcoe_ddp_setup = ixgbe_fcoe_ddp_get,
	.ndo_fcoe_ddp_target = ixgbe_fcoe_ddp_target,
	.ndo_fcoe_ddp_done = ixgbe_fcoe_ddp_put,
	.ndo_fcoe_enable = ixgbe_fcoe_enable,
	.ndo_fcoe_disable = ixgbe_fcoe_disable,
	.ndo_fcoe_get_wwn = ixgbe_fcoe_get_wwn,
	.ndo_fcoe_get_hbainfo = ixgbe_fcoe_get_hbainfo,
#endif /* IXGBE_FCOE */
	.ndo_set_features = ixgbe_set_features,
	.ndo_fix_features = ixgbe_fix_features,
	.ndo_fdb_add		= ixgbe_ndo_fdb_add,
	.ndo_bridge_setlink	= ixgbe_ndo_bridge_setlink,
	.ndo_bridge_getlink	= ixgbe_ndo_bridge_getlink,
	.ndo_dfwd_add_station	= ixgbe_fwd_add,
	.ndo_dfwd_del_station	= ixgbe_fwd_del,
	.ndo_udp_tunnel_add	= ixgbe_add_udp_tunnel_port,
	.ndo_udp_tunnel_del	= ixgbe_del_udp_tunnel_port,
	.ndo_features_check	= ixgbe_features_check,
	.ndo_bpf		= ixgbe_xdp,
	.ndo_xdp_xmit		= ixgbe_xdp_xmit,
	.ndo_xsk_wakeup         = ixgbe_xsk_wakeup,
};

static void ixgbe_disable_txr_hw(struct ixgbe_adapter *adapter,
				 struct ixgbe_ring *tx_ring)
{
	unsigned long wait_delay, delay_interval;
	struct ixgbe_hw *hw = &adapter->hw;
	u8 reg_idx = tx_ring->reg_idx;
	int wait_loop;
	u32 txdctl;

	IXGBE_WRITE_REG(hw, IXGBE_TXDCTL(reg_idx), IXGBE_TXDCTL_SWFLSH);

	/* delay mechanism from ixgbe_disable_tx */
	delay_interval = ixgbe_get_completion_timeout(adapter) / 100;

	wait_loop = IXGBE_MAX_RX_DESC_POLL;
	wait_delay = delay_interval;

	while (wait_loop--) {
		usleep_range(wait_delay, wait_delay + 10);
		wait_delay += delay_interval * 2;
		txdctl = IXGBE_READ_REG(hw, IXGBE_TXDCTL(reg_idx));

		if (!(txdctl & IXGBE_TXDCTL_ENABLE))
			return;
	}

	e_err(drv, "TXDCTL.ENABLE not cleared within the polling period\n");
}

static void ixgbe_disable_txr(struct ixgbe_adapter *adapter,
			      struct ixgbe_ring *tx_ring)
{
	set_bit(__IXGBE_TX_DISABLED, &tx_ring->state);
	ixgbe_disable_txr_hw(adapter, tx_ring);
}

static void ixgbe_disable_rxr_hw(struct ixgbe_adapter *adapter,
				 struct ixgbe_ring *rx_ring)
{
	unsigned long wait_delay, delay_interval;
	struct ixgbe_hw *hw = &adapter->hw;
	u8 reg_idx = rx_ring->reg_idx;
	int wait_loop;
	u32 rxdctl;

	rxdctl = IXGBE_READ_REG(hw, IXGBE_RXDCTL(reg_idx));
	rxdctl &= ~IXGBE_RXDCTL_ENABLE;
	rxdctl |= IXGBE_RXDCTL_SWFLSH;

	/* write value back with RXDCTL.ENABLE bit cleared */
	IXGBE_WRITE_REG(hw, IXGBE_RXDCTL(reg_idx), rxdctl);

	/* RXDCTL.EN may not change on 82598 if link is down, so skip it */
	if (hw->mac.type == ixgbe_mac_82598EB &&
	    !(IXGBE_READ_REG(hw, IXGBE_LINKS) & IXGBE_LINKS_UP))
		return;

	/* delay mechanism from ixgbe_disable_rx */
	delay_interval = ixgbe_get_completion_timeout(adapter) / 100;

	wait_loop = IXGBE_MAX_RX_DESC_POLL;
	wait_delay = delay_interval;

	while (wait_loop--) {
		usleep_range(wait_delay, wait_delay + 10);
		wait_delay += delay_interval * 2;
		rxdctl = IXGBE_READ_REG(hw, IXGBE_RXDCTL(reg_idx));

		if (!(rxdctl & IXGBE_RXDCTL_ENABLE))
			return;
	}

	e_err(drv, "RXDCTL.ENABLE not cleared within the polling period\n");
}

static void ixgbe_reset_txr_stats(struct ixgbe_ring *tx_ring)
{
	memset(&tx_ring->stats, 0, sizeof(tx_ring->stats));
	memset(&tx_ring->tx_stats, 0, sizeof(tx_ring->tx_stats));
}

static void ixgbe_reset_rxr_stats(struct ixgbe_ring *rx_ring)
{
	memset(&rx_ring->stats, 0, sizeof(rx_ring->stats));
	memset(&rx_ring->rx_stats, 0, sizeof(rx_ring->rx_stats));
}

/**
 * ixgbe_txrx_ring_disable - Disable Rx/Tx/XDP Tx rings
 * @adapter: adapter structure
 * @ring: ring index
 *
 * This function disables a certain Rx/Tx/XDP Tx ring. The function
 * assumes that the netdev is running.
 **/
void ixgbe_txrx_ring_disable(struct ixgbe_adapter *adapter, int ring)
{
	struct ixgbe_ring *rx_ring, *tx_ring, *xdp_ring;

	rx_ring = adapter->rx_ring[ring];
	tx_ring = adapter->tx_ring[ring];
	xdp_ring = adapter->xdp_ring[ring];

	ixgbe_disable_txr(adapter, tx_ring);
	if (xdp_ring)
		ixgbe_disable_txr(adapter, xdp_ring);
	ixgbe_disable_rxr_hw(adapter, rx_ring);

	if (xdp_ring)
		synchronize_rcu();

	/* Rx/Tx/XDP Tx share the same napi context. */
	napi_disable(&rx_ring->q_vector->napi);

	ixgbe_clean_tx_ring(tx_ring);
	if (xdp_ring)
		ixgbe_clean_tx_ring(xdp_ring);
	ixgbe_clean_rx_ring(rx_ring);

	ixgbe_reset_txr_stats(tx_ring);
	if (xdp_ring)
		ixgbe_reset_txr_stats(xdp_ring);
	ixgbe_reset_rxr_stats(rx_ring);
}

/**
 * ixgbe_txrx_ring_enable - Enable Rx/Tx/XDP Tx rings
 * @adapter: adapter structure
 * @ring: ring index
 *
 * This function enables a certain Rx/Tx/XDP Tx ring. The function
 * assumes that the netdev is running.
 **/
void ixgbe_txrx_ring_enable(struct ixgbe_adapter *adapter, int ring)
{
	struct ixgbe_ring *rx_ring, *tx_ring, *xdp_ring;

	rx_ring = adapter->rx_ring[ring];
	tx_ring = adapter->tx_ring[ring];
	xdp_ring = adapter->xdp_ring[ring];

	/* Rx/Tx/XDP Tx share the same napi context. */
	napi_enable(&rx_ring->q_vector->napi);

	ixgbe_configure_tx_ring(adapter, tx_ring);
	if (xdp_ring)
		ixgbe_configure_tx_ring(adapter, xdp_ring);
	ixgbe_configure_rx_ring(adapter, rx_ring);

	clear_bit(__IXGBE_TX_DISABLED, &tx_ring->state);
	if (xdp_ring)
		clear_bit(__IXGBE_TX_DISABLED, &xdp_ring->state);
}

/**
 * ixgbe_enumerate_functions - Get the number of ports this device has
 * @adapter: adapter structure
 *
 * This function enumerates the phsyical functions co-located on a single slot,
 * in order to determine how many ports a device has. This is most useful in
 * determining the required GT/s of PCIe bandwidth necessary for optimal
 * performance.
 **/
static inline int ixgbe_enumerate_functions(struct ixgbe_adapter *adapter)
{
	struct pci_dev *entry, *pdev = adapter->pdev;
	int physfns = 0;

	/* Some cards can not use the generic count PCIe functions method,
	 * because they are behind a parent switch, so we hardcode these with
	 * the correct number of functions.
	 */
	if (ixgbe_pcie_from_parent(&adapter->hw))
		physfns = 4;

	list_for_each_entry(entry, &adapter->pdev->bus->devices, bus_list) {
		/* don't count virtual functions */
		if (entry->is_virtfn)
			continue;

		/* When the devices on the bus don't all match our device ID,
		 * we can't reliably determine the correct number of
		 * functions. This can occur if a function has been direct
		 * attached to a virtual machine using VT-d, for example. In
		 * this case, simply return -1 to indicate this.
		 */
		if ((entry->vendor != pdev->vendor) ||
		    (entry->device != pdev->device))
			return -1;

		physfns++;
	}

	return physfns;
}

/**
 * ixgbe_wol_supported - Check whether device supports WoL
 * @adapter: the adapter private structure
 * @device_id: the device ID
 * @subdevice_id: the subsystem device ID
 *
 * This function is used by probe and ethtool to determine
 * which devices have WoL support
 *
 **/
bool ixgbe_wol_supported(struct ixgbe_adapter *adapter, u16 device_id,
			 u16 subdevice_id)
{
	struct ixgbe_hw *hw = &adapter->hw;
	u16 wol_cap = adapter->eeprom_cap & IXGBE_DEVICE_CAPS_WOL_MASK;

	/* WOL not supported on 82598 */
	if (hw->mac.type == ixgbe_mac_82598EB)
		return false;

	/* check eeprom to see if WOL is enabled for X540 and newer */
	if (hw->mac.type >= ixgbe_mac_X540) {
		if ((wol_cap == IXGBE_DEVICE_CAPS_WOL_PORT0_1) ||
		    ((wol_cap == IXGBE_DEVICE_CAPS_WOL_PORT0) &&
		     (hw->bus.func == 0)))
			return true;
	}

	/* WOL is determined based on device IDs for 82599 MACs */
	switch (device_id) {
	case IXGBE_DEV_ID_82599_SFP:
		/* Only these subdevices could supports WOL */
		switch (subdevice_id) {
		case IXGBE_SUBDEV_ID_82599_560FLR:
		case IXGBE_SUBDEV_ID_82599_LOM_SNAP6:
		case IXGBE_SUBDEV_ID_82599_SFP_WOL0:
		case IXGBE_SUBDEV_ID_82599_SFP_2OCP:
			/* only support first port */
			if (hw->bus.func != 0)
				break;
			/* fall through */
		case IXGBE_SUBDEV_ID_82599_SP_560FLR:
		case IXGBE_SUBDEV_ID_82599_SFP:
		case IXGBE_SUBDEV_ID_82599_RNDC:
		case IXGBE_SUBDEV_ID_82599_ECNA_DP:
		case IXGBE_SUBDEV_ID_82599_SFP_1OCP:
		case IXGBE_SUBDEV_ID_82599_SFP_LOM_OEM1:
		case IXGBE_SUBDEV_ID_82599_SFP_LOM_OEM2:
			return true;
		}
		break;
	case IXGBE_DEV_ID_82599EN_SFP:
		/* Only these subdevices support WOL */
		switch (subdevice_id) {
		case IXGBE_SUBDEV_ID_82599EN_SFP_OCP1:
			return true;
		}
		break;
	case IXGBE_DEV_ID_82599_COMBO_BACKPLANE:
		/* All except this subdevice support WOL */
		if (subdevice_id != IXGBE_SUBDEV_ID_82599_KX4_KR_MEZZ)
			return true;
		break;
	case IXGBE_DEV_ID_82599_KX4:
		return  true;
	default:
		break;
	}

	return false;
}

/**
 * ixgbe_set_fw_version - Set FW version
 * @adapter: the adapter private structure
 *
 * This function is used by probe and ethtool to determine the FW version to
 * format to display. The FW version is taken from the EEPROM/NVM.
 */
static void ixgbe_set_fw_version(struct ixgbe_adapter *adapter)
{
	struct ixgbe_hw *hw = &adapter->hw;
	struct ixgbe_nvm_version nvm_ver;

	ixgbe_get_oem_prod_version(hw, &nvm_ver);
	if (nvm_ver.oem_valid) {
		snprintf(adapter->eeprom_id, sizeof(adapter->eeprom_id),
			 "%x.%x.%x", nvm_ver.oem_major, nvm_ver.oem_minor,
			 nvm_ver.oem_release);
		return;
	}

	ixgbe_get_etk_id(hw, &nvm_ver);
	ixgbe_get_orom_version(hw, &nvm_ver);

	if (nvm_ver.or_valid) {
		snprintf(adapter->eeprom_id, sizeof(adapter->eeprom_id),
			 "0x%08x, %d.%d.%d", nvm_ver.etk_id, nvm_ver.or_major,
			 nvm_ver.or_build, nvm_ver.or_patch);
		return;
	}

	/* Set ETrack ID format */
	snprintf(adapter->eeprom_id, sizeof(adapter->eeprom_id),
		 "0x%08x", nvm_ver.etk_id);
}

/**
 * ixgbe_probe - Device Initialization Routine
 * @pdev: PCI device information struct
 * @ent: entry in ixgbe_pci_tbl
 *
 * Returns 0 on success, negative on failure
 *
 * ixgbe_probe initializes an adapter identified by a pci_dev structure.
 * The OS initialization, configuring of the adapter private structure,
 * and a hardware reset occur.
 **/
static int ixgbe_probe(struct pci_dev *pdev, const struct pci_device_id *ent)
{
	struct net_device *netdev;
	struct ixgbe_adapter *adapter = NULL;
	struct ixgbe_hw *hw;
	const struct ixgbe_info *ii = ixgbe_info_tbl[ent->driver_data];
	int i, err, pci_using_dac, expected_gts;
	unsigned int indices = MAX_TX_QUEUES;
	u8 part_str[IXGBE_PBANUM_LENGTH];
	bool disable_dev = false;
#ifdef IXGBE_FCOE
	u16 device_caps;
#endif
	u32 eec;

	/* Catch broken hardware that put the wrong VF device ID in
	 * the PCIe SR-IOV capability.
	 */
	if (pdev->is_virtfn) {
		WARN(1, KERN_ERR "%s (%hx:%hx) should not be a VF!\n",
		     pci_name(pdev), pdev->vendor, pdev->device);
		return -EINVAL;
	}

	err = pci_enable_device_mem(pdev);
	if (err)
		return err;

	if (!dma_set_mask_and_coherent(&pdev->dev, DMA_BIT_MASK(64))) {
		pci_using_dac = 1;
	} else {
		err = dma_set_mask_and_coherent(&pdev->dev, DMA_BIT_MASK(32));
		if (err) {
			dev_err(&pdev->dev,
				"No usable DMA configuration, aborting\n");
			goto err_dma;
		}
		pci_using_dac = 0;
	}

	err = pci_request_mem_regions(pdev, ixgbe_driver_name);
	if (err) {
		dev_err(&pdev->dev,
			"pci_request_selected_regions failed 0x%x\n", err);
		goto err_pci_reg;
	}

	pci_enable_pcie_error_reporting(pdev);

	pci_set_master(pdev);
	pci_save_state(pdev);

	if (ii->mac == ixgbe_mac_82598EB) {
#ifdef CONFIG_IXGBE_DCB
		/* 8 TC w/ 4 queues per TC */
		indices = 4 * MAX_TRAFFIC_CLASS;
#else
		indices = IXGBE_MAX_RSS_INDICES;
#endif
	}

	netdev = alloc_etherdev_mq(sizeof(struct ixgbe_adapter), indices);
	if (!netdev) {
		err = -ENOMEM;
		goto err_alloc_etherdev;
	}

	SET_NETDEV_DEV(netdev, &pdev->dev);

	adapter = netdev_priv(netdev);

	adapter->netdev = netdev;
	adapter->pdev = pdev;
	hw = &adapter->hw;
	hw->back = adapter;
	adapter->msg_enable = netif_msg_init(debug, DEFAULT_MSG_ENABLE);

	hw->hw_addr = ioremap(pci_resource_start(pdev, 0),
			      pci_resource_len(pdev, 0));
	adapter->io_addr = hw->hw_addr;
	if (!hw->hw_addr) {
		err = -EIO;
		goto err_ioremap;
	}

	netdev->netdev_ops = &ixgbe_netdev_ops;
	ixgbe_set_ethtool_ops(netdev);
	netdev->watchdog_timeo = 5 * HZ;
	strlcpy(netdev->name, pci_name(pdev), sizeof(netdev->name));

	/* Setup hw api */
	hw->mac.ops   = *ii->mac_ops;
	hw->mac.type  = ii->mac;
	hw->mvals     = ii->mvals;
	if (ii->link_ops)
		hw->link.ops  = *ii->link_ops;

	/* EEPROM */
	hw->eeprom.ops = *ii->eeprom_ops;
	eec = IXGBE_READ_REG(hw, IXGBE_EEC(hw));
	if (ixgbe_removed(hw->hw_addr)) {
		err = -EIO;
		goto err_ioremap;
	}
	/* If EEPROM is valid (bit 8 = 1), use default otherwise use bit bang */
	if (!(eec & BIT(8)))
		hw->eeprom.ops.read = &ixgbe_read_eeprom_bit_bang_generic;

	/* PHY */
	hw->phy.ops = *ii->phy_ops;
	hw->phy.sfp_type = ixgbe_sfp_type_unknown;
	/* ixgbe_identify_phy_generic will set prtad and mmds properly */
	hw->phy.mdio.prtad = MDIO_PRTAD_NONE;
	hw->phy.mdio.mmds = 0;
	hw->phy.mdio.mode_support = MDIO_SUPPORTS_C45 | MDIO_EMULATE_C22;
	hw->phy.mdio.dev = netdev;
	hw->phy.mdio.mdio_read = ixgbe_mdio_read;
	hw->phy.mdio.mdio_write = ixgbe_mdio_write;

	/* setup the private structure */
	err = ixgbe_sw_init(adapter, ii);
	if (err)
		goto err_sw_init;

	/* Make sure the SWFW semaphore is in a valid state */
	if (hw->mac.ops.init_swfw_sync)
		hw->mac.ops.init_swfw_sync(hw);

	/* Make it possible the adapter to be woken up via WOL */
	switch (adapter->hw.mac.type) {
	case ixgbe_mac_82599EB:
	case ixgbe_mac_X540:
	case ixgbe_mac_X550:
	case ixgbe_mac_X550EM_x:
	case ixgbe_mac_x550em_a:
		IXGBE_WRITE_REG(&adapter->hw, IXGBE_WUS, ~0);
		break;
	default:
		break;
	}

	/*
	 * If there is a fan on this device and it has failed log the
	 * failure.
	 */
	if (adapter->flags & IXGBE_FLAG_FAN_FAIL_CAPABLE) {
		u32 esdp = IXGBE_READ_REG(hw, IXGBE_ESDP);
		if (esdp & IXGBE_ESDP_SDP1)
			e_crit(probe, "Fan has stopped, replace the adapter\n");
	}

	if (allow_unsupported_sfp)
		hw->allow_unsupported_sfp = allow_unsupported_sfp;

	/* reset_hw fills in the perm_addr as well */
	hw->phy.reset_if_overtemp = true;
	err = hw->mac.ops.reset_hw(hw);
	hw->phy.reset_if_overtemp = false;
	ixgbe_set_eee_capable(adapter);
	if (err == IXGBE_ERR_SFP_NOT_PRESENT) {
		err = 0;
	} else if (err == IXGBE_ERR_SFP_NOT_SUPPORTED) {
		e_dev_err("failed to load because an unsupported SFP+ or QSFP module type was detected.\n");
		e_dev_err("Reload the driver after installing a supported module.\n");
		goto err_sw_init;
	} else if (err) {
		e_dev_err("HW Init failed: %d\n", err);
		goto err_sw_init;
	}

#ifdef CONFIG_PCI_IOV
	/* SR-IOV not supported on the 82598 */
	if (adapter->hw.mac.type == ixgbe_mac_82598EB)
		goto skip_sriov;
	/* Mailbox */
	ixgbe_init_mbx_params_pf(hw);
	hw->mbx.ops = ii->mbx_ops;
	pci_sriov_set_totalvfs(pdev, IXGBE_MAX_VFS_DRV_LIMIT);
	ixgbe_enable_sriov(adapter, max_vfs);
skip_sriov:

#endif
	netdev->features = NETIF_F_SG |
			   NETIF_F_TSO |
			   NETIF_F_TSO6 |
			   NETIF_F_RXHASH |
			   NETIF_F_RXCSUM |
			   NETIF_F_HW_CSUM;

#define IXGBE_GSO_PARTIAL_FEATURES (NETIF_F_GSO_GRE | \
				    NETIF_F_GSO_GRE_CSUM | \
				    NETIF_F_GSO_IPXIP4 | \
				    NETIF_F_GSO_IPXIP6 | \
				    NETIF_F_GSO_UDP_TUNNEL | \
				    NETIF_F_GSO_UDP_TUNNEL_CSUM)

	netdev->gso_partial_features = IXGBE_GSO_PARTIAL_FEATURES;
	netdev->features |= NETIF_F_GSO_PARTIAL |
			    IXGBE_GSO_PARTIAL_FEATURES;

	if (hw->mac.type >= ixgbe_mac_82599EB)
		netdev->features |= NETIF_F_SCTP_CRC | NETIF_F_GSO_UDP_L4;

#ifdef CONFIG_IXGBE_IPSEC
#define IXGBE_ESP_FEATURES	(NETIF_F_HW_ESP | \
				 NETIF_F_HW_ESP_TX_CSUM | \
				 NETIF_F_GSO_ESP)

	if (adapter->ipsec)
		netdev->features |= IXGBE_ESP_FEATURES;
#endif
	/* copy netdev features into list of user selectable features */
	netdev->hw_features |= netdev->features |
			       NETIF_F_HW_VLAN_CTAG_FILTER |
			       NETIF_F_HW_VLAN_CTAG_RX |
			       NETIF_F_HW_VLAN_CTAG_TX |
			       NETIF_F_RXALL |
			       NETIF_F_HW_L2FW_DOFFLOAD;

	if (hw->mac.type >= ixgbe_mac_82599EB)
		netdev->hw_features |= NETIF_F_NTUPLE |
				       NETIF_F_HW_TC;

	if (pci_using_dac)
		netdev->features |= NETIF_F_HIGHDMA;

	netdev->vlan_features |= netdev->features | NETIF_F_TSO_MANGLEID;
	netdev->hw_enc_features |= netdev->vlan_features;
	netdev->mpls_features |= NETIF_F_SG |
				 NETIF_F_TSO |
				 NETIF_F_TSO6 |
				 NETIF_F_HW_CSUM;
	netdev->mpls_features |= IXGBE_GSO_PARTIAL_FEATURES;

	/* set this bit last since it cannot be part of vlan_features */
	netdev->features |= NETIF_F_HW_VLAN_CTAG_FILTER |
			    NETIF_F_HW_VLAN_CTAG_RX |
			    NETIF_F_HW_VLAN_CTAG_TX;

	netdev->priv_flags |= IFF_UNICAST_FLT;
	netdev->priv_flags |= IFF_SUPP_NOFCS;

	/* MTU range: 68 - 9710 */
	netdev->min_mtu = ETH_MIN_MTU;
	netdev->max_mtu = IXGBE_MAX_JUMBO_FRAME_SIZE - (ETH_HLEN + ETH_FCS_LEN);

#ifdef CONFIG_IXGBE_DCB
	if (adapter->flags & IXGBE_FLAG_DCB_CAPABLE)
		netdev->dcbnl_ops = &ixgbe_dcbnl_ops;
#endif

#ifdef IXGBE_FCOE
	if (adapter->flags & IXGBE_FLAG_FCOE_CAPABLE) {
		unsigned int fcoe_l;

		if (hw->mac.ops.get_device_caps) {
			hw->mac.ops.get_device_caps(hw, &device_caps);
			if (device_caps & IXGBE_DEVICE_CAPS_FCOE_OFFLOADS)
				adapter->flags &= ~IXGBE_FLAG_FCOE_CAPABLE;
		}


		fcoe_l = min_t(int, IXGBE_FCRETA_SIZE, num_online_cpus());
		adapter->ring_feature[RING_F_FCOE].limit = fcoe_l;

		netdev->features |= NETIF_F_FSO |
				    NETIF_F_FCOE_CRC;

		netdev->vlan_features |= NETIF_F_FSO |
					 NETIF_F_FCOE_CRC |
					 NETIF_F_FCOE_MTU;
	}
#endif /* IXGBE_FCOE */
	if (adapter->flags2 & IXGBE_FLAG2_RSC_CAPABLE)
		netdev->hw_features |= NETIF_F_LRO;
	if (adapter->flags2 & IXGBE_FLAG2_RSC_ENABLED)
		netdev->features |= NETIF_F_LRO;

	if (ixgbe_check_fw_error(adapter)) {
		err = -EIO;
		goto err_sw_init;
	}

	/* make sure the EEPROM is good */
	if (hw->eeprom.ops.validate_checksum(hw, NULL) < 0) {
		e_dev_err("The EEPROM Checksum Is Not Valid\n");
		err = -EIO;
		goto err_sw_init;
	}

	eth_platform_get_mac_address(&adapter->pdev->dev,
				     adapter->hw.mac.perm_addr);

	memcpy(netdev->dev_addr, hw->mac.perm_addr, netdev->addr_len);

	if (!is_valid_ether_addr(netdev->dev_addr)) {
		e_dev_err("invalid MAC address\n");
		err = -EIO;
		goto err_sw_init;
	}

	/* Set hw->mac.addr to permanent MAC address */
	ether_addr_copy(hw->mac.addr, hw->mac.perm_addr);
	ixgbe_mac_set_default_filter(adapter);

	timer_setup(&adapter->service_timer, ixgbe_service_timer, 0);

	if (ixgbe_removed(hw->hw_addr)) {
		err = -EIO;
		goto err_sw_init;
	}
	INIT_WORK(&adapter->service_task, ixgbe_service_task);
	set_bit(__IXGBE_SERVICE_INITED, &adapter->state);
	clear_bit(__IXGBE_SERVICE_SCHED, &adapter->state);

	err = ixgbe_init_interrupt_scheme(adapter);
	if (err)
		goto err_sw_init;

	for (i = 0; i < adapter->num_rx_queues; i++)
		u64_stats_init(&adapter->rx_ring[i]->syncp);
	for (i = 0; i < adapter->num_tx_queues; i++)
		u64_stats_init(&adapter->tx_ring[i]->syncp);
	for (i = 0; i < adapter->num_xdp_queues; i++)
		u64_stats_init(&adapter->xdp_ring[i]->syncp);

	/* WOL not supported for all devices */
	adapter->wol = 0;
	hw->eeprom.ops.read(hw, 0x2c, &adapter->eeprom_cap);
	hw->wol_enabled = ixgbe_wol_supported(adapter, pdev->device,
						pdev->subsystem_device);
	if (hw->wol_enabled)
		adapter->wol = IXGBE_WUFC_MAG;

	device_set_wakeup_enable(&adapter->pdev->dev, adapter->wol);

	/* save off EEPROM version number */
	ixgbe_set_fw_version(adapter);

	/* pick up the PCI bus settings for reporting later */
	if (ixgbe_pcie_from_parent(hw))
		ixgbe_get_parent_bus_info(adapter);
	else
		 hw->mac.ops.get_bus_info(hw);

	/* calculate the expected PCIe bandwidth required for optimal
	 * performance. Note that some older parts will never have enough
	 * bandwidth due to being older generation PCIe parts. We clamp these
	 * parts to ensure no warning is displayed if it can't be fixed.
	 */
	switch (hw->mac.type) {
	case ixgbe_mac_82598EB:
		expected_gts = min(ixgbe_enumerate_functions(adapter) * 10, 16);
		break;
	default:
		expected_gts = ixgbe_enumerate_functions(adapter) * 10;
		break;
	}

	/* don't check link if we failed to enumerate functions */
	if (expected_gts > 0)
		ixgbe_check_minimum_link(adapter, expected_gts);

	err = ixgbe_read_pba_string_generic(hw, part_str, sizeof(part_str));
	if (err)
		strlcpy(part_str, "Unknown", sizeof(part_str));
	if (ixgbe_is_sfp(hw) && hw->phy.sfp_type != ixgbe_sfp_type_not_present)
		e_dev_info("MAC: %d, PHY: %d, SFP+: %d, PBA No: %s\n",
			   hw->mac.type, hw->phy.type, hw->phy.sfp_type,
			   part_str);
	else
		e_dev_info("MAC: %d, PHY: %d, PBA No: %s\n",
			   hw->mac.type, hw->phy.type, part_str);

	e_dev_info("%pM\n", netdev->dev_addr);

	/* reset the hardware with the new settings */
	err = hw->mac.ops.start_hw(hw);
	if (err == IXGBE_ERR_EEPROM_VERSION) {
		/* We are running on a pre-production device, log a warning */
		e_dev_warn("This device is a pre-production adapter/LOM. "
			   "Please be aware there may be issues associated "
			   "with your hardware.  If you are experiencing "
			   "problems please contact your Intel or hardware "
			   "representative who provided you with this "
			   "hardware.\n");
	}
	strcpy(netdev->name, "eth%d");
	pci_set_drvdata(pdev, adapter);
	err = register_netdev(netdev);
	if (err)
		goto err_register;


	/* power down the optics for 82599 SFP+ fiber */
	if (hw->mac.ops.disable_tx_laser)
		hw->mac.ops.disable_tx_laser(hw);

	/* carrier off reporting is important to ethtool even BEFORE open */
	netif_carrier_off(netdev);

#ifdef CONFIG_IXGBE_DCA
	if (dca_add_requester(&pdev->dev) == 0) {
		adapter->flags |= IXGBE_FLAG_DCA_ENABLED;
		ixgbe_setup_dca(adapter);
	}
#endif
	if (adapter->flags & IXGBE_FLAG_SRIOV_ENABLED) {
		e_info(probe, "IOV is enabled with %d VFs\n", adapter->num_vfs);
		for (i = 0; i < adapter->num_vfs; i++)
			ixgbe_vf_configuration(pdev, (i | 0x10000000));
	}

	/* firmware requires driver version to be 0xFFFFFFFF
	 * since os does not support feature
	 */
	if (hw->mac.ops.set_fw_drv_ver)
		hw->mac.ops.set_fw_drv_ver(hw, 0xFF, 0xFF, 0xFF, 0xFF,
					   sizeof(ixgbe_driver_version) - 1,
					   ixgbe_driver_version);

	/* add san mac addr to netdev */
	ixgbe_add_sanmac_netdev(netdev);

	e_dev_info("%s\n", ixgbe_default_device_descr);

#ifdef CONFIG_IXGBE_HWMON
	if (ixgbe_sysfs_init(adapter))
		e_err(probe, "failed to allocate sysfs resources\n");
#endif /* CONFIG_IXGBE_HWMON */

	ixgbe_dbg_adapter_init(adapter);

	/* setup link for SFP devices with MNG FW, else wait for IXGBE_UP */
	if (ixgbe_mng_enabled(hw) && ixgbe_is_sfp(hw) && hw->mac.ops.setup_link)
		hw->mac.ops.setup_link(hw,
			IXGBE_LINK_SPEED_10GB_FULL | IXGBE_LINK_SPEED_1GB_FULL,
			true);

	ixgbe_mii_bus_init(hw);

	return 0;

err_register:
	ixgbe_release_hw_control(adapter);
	ixgbe_clear_interrupt_scheme(adapter);
err_sw_init:
	ixgbe_disable_sriov(adapter);
	adapter->flags2 &= ~IXGBE_FLAG2_SEARCH_FOR_SFP;
	iounmap(adapter->io_addr);
	kfree(adapter->jump_tables[0]);
	kfree(adapter->mac_table);
	kfree(adapter->rss_key);
	bitmap_free(adapter->af_xdp_zc_qps);
err_ioremap:
	disable_dev = !test_and_set_bit(__IXGBE_DISABLED, &adapter->state);
	free_netdev(netdev);
err_alloc_etherdev:
	pci_release_mem_regions(pdev);
err_pci_reg:
err_dma:
	if (!adapter || disable_dev)
		pci_disable_device(pdev);
	return err;
}

/**
 * ixgbe_remove - Device Removal Routine
 * @pdev: PCI device information struct
 *
 * ixgbe_remove is called by the PCI subsystem to alert the driver
 * that it should release a PCI device.  The could be caused by a
 * Hot-Plug event, or because the driver is going to be removed from
 * memory.
 **/
static void ixgbe_remove(struct pci_dev *pdev)
{
	struct ixgbe_adapter *adapter = pci_get_drvdata(pdev);
	struct net_device *netdev;
	bool disable_dev;
	int i;

	/* if !adapter then we already cleaned up in probe */
	if (!adapter)
		return;

	netdev  = adapter->netdev;
	ixgbe_dbg_adapter_exit(adapter);

	set_bit(__IXGBE_REMOVING, &adapter->state);
	cancel_work_sync(&adapter->service_task);

	if (adapter->mii_bus)
		mdiobus_unregister(adapter->mii_bus);

#ifdef CONFIG_IXGBE_DCA
	if (adapter->flags & IXGBE_FLAG_DCA_ENABLED) {
		adapter->flags &= ~IXGBE_FLAG_DCA_ENABLED;
		dca_remove_requester(&pdev->dev);
		IXGBE_WRITE_REG(&adapter->hw, IXGBE_DCA_CTRL,
				IXGBE_DCA_CTRL_DCA_DISABLE);
	}

#endif
#ifdef CONFIG_IXGBE_HWMON
	ixgbe_sysfs_exit(adapter);
#endif /* CONFIG_IXGBE_HWMON */

	/* remove the added san mac */
	ixgbe_del_sanmac_netdev(netdev);

#ifdef CONFIG_PCI_IOV
	ixgbe_disable_sriov(adapter);
#endif
	if (netdev->reg_state == NETREG_REGISTERED)
		unregister_netdev(netdev);

	ixgbe_stop_ipsec_offload(adapter);
	ixgbe_clear_interrupt_scheme(adapter);

	ixgbe_release_hw_control(adapter);

#ifdef CONFIG_DCB
	kfree(adapter->ixgbe_ieee_pfc);
	kfree(adapter->ixgbe_ieee_ets);

#endif
	iounmap(adapter->io_addr);
	pci_release_mem_regions(pdev);

	e_dev_info("complete\n");

	for (i = 0; i < IXGBE_MAX_LINK_HANDLE; i++) {
		if (adapter->jump_tables[i]) {
			kfree(adapter->jump_tables[i]->input);
			kfree(adapter->jump_tables[i]->mask);
		}
		kfree(adapter->jump_tables[i]);
	}

	kfree(adapter->mac_table);
	kfree(adapter->rss_key);
	bitmap_free(adapter->af_xdp_zc_qps);
	disable_dev = !test_and_set_bit(__IXGBE_DISABLED, &adapter->state);
	free_netdev(netdev);

	pci_disable_pcie_error_reporting(pdev);

	if (disable_dev)
		pci_disable_device(pdev);
}

/**
 * ixgbe_io_error_detected - called when PCI error is detected
 * @pdev: Pointer to PCI device
 * @state: The current pci connection state
 *
 * This function is called after a PCI bus error affecting
 * this device has been detected.
 */
static pci_ers_result_t ixgbe_io_error_detected(struct pci_dev *pdev,
						pci_channel_state_t state)
{
	struct ixgbe_adapter *adapter = pci_get_drvdata(pdev);
	struct net_device *netdev = adapter->netdev;

#ifdef CONFIG_PCI_IOV
	struct ixgbe_hw *hw = &adapter->hw;
	struct pci_dev *bdev, *vfdev;
	u32 dw0, dw1, dw2, dw3;
	int vf, pos;
	u16 req_id, pf_func;

	if (adapter->hw.mac.type == ixgbe_mac_82598EB ||
	    adapter->num_vfs == 0)
		goto skip_bad_vf_detection;

	bdev = pdev->bus->self;
	while (bdev && (pci_pcie_type(bdev) != PCI_EXP_TYPE_ROOT_PORT))
		bdev = bdev->bus->self;

	if (!bdev)
		goto skip_bad_vf_detection;

	pos = pci_find_ext_capability(bdev, PCI_EXT_CAP_ID_ERR);
	if (!pos)
		goto skip_bad_vf_detection;

	dw0 = ixgbe_read_pci_cfg_dword(hw, pos + PCI_ERR_HEADER_LOG);
	dw1 = ixgbe_read_pci_cfg_dword(hw, pos + PCI_ERR_HEADER_LOG + 4);
	dw2 = ixgbe_read_pci_cfg_dword(hw, pos + PCI_ERR_HEADER_LOG + 8);
	dw3 = ixgbe_read_pci_cfg_dword(hw, pos + PCI_ERR_HEADER_LOG + 12);
	if (ixgbe_removed(hw->hw_addr))
		goto skip_bad_vf_detection;

	req_id = dw1 >> 16;
	/* On the 82599 if bit 7 of the requestor ID is set then it's a VF */
	if (!(req_id & 0x0080))
		goto skip_bad_vf_detection;

	pf_func = req_id & 0x01;
	if ((pf_func & 1) == (pdev->devfn & 1)) {
		unsigned int device_id;

		vf = (req_id & 0x7F) >> 1;
		e_dev_err("VF %d has caused a PCIe error\n", vf);
		e_dev_err("TLP: dw0: %8.8x\tdw1: %8.8x\tdw2: "
				"%8.8x\tdw3: %8.8x\n",
		dw0, dw1, dw2, dw3);
		switch (adapter->hw.mac.type) {
		case ixgbe_mac_82599EB:
			device_id = IXGBE_82599_VF_DEVICE_ID;
			break;
		case ixgbe_mac_X540:
			device_id = IXGBE_X540_VF_DEVICE_ID;
			break;
		case ixgbe_mac_X550:
			device_id = IXGBE_DEV_ID_X550_VF;
			break;
		case ixgbe_mac_X550EM_x:
			device_id = IXGBE_DEV_ID_X550EM_X_VF;
			break;
		case ixgbe_mac_x550em_a:
			device_id = IXGBE_DEV_ID_X550EM_A_VF;
			break;
		default:
			device_id = 0;
			break;
		}

		/* Find the pci device of the offending VF */
		vfdev = pci_get_device(PCI_VENDOR_ID_INTEL, device_id, NULL);
		while (vfdev) {
			if (vfdev->devfn == (req_id & 0xFF))
				break;
			vfdev = pci_get_device(PCI_VENDOR_ID_INTEL,
					       device_id, vfdev);
		}
		/*
		 * There's a slim chance the VF could have been hot plugged,
		 * so if it is no longer present we don't need to issue the
		 * VFLR.  Just clean up the AER in that case.
		 */
		if (vfdev) {
			pcie_flr(vfdev);
			/* Free device reference count */
			pci_dev_put(vfdev);
		}
	}

	/*
	 * Even though the error may have occurred on the other port
	 * we still need to increment the vf error reference count for
	 * both ports because the I/O resume function will be called
	 * for both of them.
	 */
	adapter->vferr_refcount++;

	return PCI_ERS_RESULT_RECOVERED;

skip_bad_vf_detection:
#endif /* CONFIG_PCI_IOV */
	if (!test_bit(__IXGBE_SERVICE_INITED, &adapter->state))
		return PCI_ERS_RESULT_DISCONNECT;

	if (!netif_device_present(netdev))
		return PCI_ERS_RESULT_DISCONNECT;

	rtnl_lock();
	netif_device_detach(netdev);

	if (netif_running(netdev))
		ixgbe_close_suspend(adapter);

	if (state == pci_channel_io_perm_failure) {
		rtnl_unlock();
		return PCI_ERS_RESULT_DISCONNECT;
	}

	if (!test_and_set_bit(__IXGBE_DISABLED, &adapter->state))
		pci_disable_device(pdev);
	rtnl_unlock();

	/* Request a slot reset. */
	return PCI_ERS_RESULT_NEED_RESET;
}

/**
 * ixgbe_io_slot_reset - called after the pci bus has been reset.
 * @pdev: Pointer to PCI device
 *
 * Restart the card from scratch, as if from a cold-boot.
 */
static pci_ers_result_t ixgbe_io_slot_reset(struct pci_dev *pdev)
{
	struct ixgbe_adapter *adapter = pci_get_drvdata(pdev);
	pci_ers_result_t result;

	if (pci_enable_device_mem(pdev)) {
		e_err(probe, "Cannot re-enable PCI device after reset.\n");
		result = PCI_ERS_RESULT_DISCONNECT;
	} else {
		smp_mb__before_atomic();
		clear_bit(__IXGBE_DISABLED, &adapter->state);
		adapter->hw.hw_addr = adapter->io_addr;
		pci_set_master(pdev);
		pci_restore_state(pdev);
		pci_save_state(pdev);

		pci_wake_from_d3(pdev, false);

		ixgbe_reset(adapter);
		IXGBE_WRITE_REG(&adapter->hw, IXGBE_WUS, ~0);
		result = PCI_ERS_RESULT_RECOVERED;
	}

	return result;
}

/**
 * ixgbe_io_resume - called when traffic can start flowing again.
 * @pdev: Pointer to PCI device
 *
 * This callback is called when the error recovery driver tells us that
 * its OK to resume normal operation.
 */
static void ixgbe_io_resume(struct pci_dev *pdev)
{
	struct ixgbe_adapter *adapter = pci_get_drvdata(pdev);
	struct net_device *netdev = adapter->netdev;

#ifdef CONFIG_PCI_IOV
	if (adapter->vferr_refcount) {
		e_info(drv, "Resuming after VF err\n");
		adapter->vferr_refcount--;
		return;
	}

#endif
	rtnl_lock();
	if (netif_running(netdev))
		ixgbe_open(netdev);

	netif_device_attach(netdev);
	rtnl_unlock();
}

static const struct pci_error_handlers ixgbe_err_handler = {
	.error_detected = ixgbe_io_error_detected,
	.slot_reset = ixgbe_io_slot_reset,
	.resume = ixgbe_io_resume,
};

static struct pci_driver ixgbe_driver = {
	.name     = ixgbe_driver_name,
	.id_table = ixgbe_pci_tbl,
	.probe    = ixgbe_probe,
	.remove   = ixgbe_remove,
#ifdef CONFIG_PM
	.suspend  = ixgbe_suspend,
	.resume   = ixgbe_resume,
#endif
	.shutdown = ixgbe_shutdown,
	.sriov_configure = ixgbe_pci_sriov_configure,
	.err_handler = &ixgbe_err_handler
};

/**
 * ixgbe_init_module - Driver Registration Routine
 *
 * ixgbe_init_module is the first routine called when the driver is
 * loaded. All it does is register with the PCI subsystem.
 **/
static int __init ixgbe_init_module(void)
{
	int ret;
	pr_info("%s - version %s\n", ixgbe_driver_string, ixgbe_driver_version);
	pr_info("%s\n", ixgbe_copyright);

	ixgbe_wq = create_singlethread_workqueue(ixgbe_driver_name);
	if (!ixgbe_wq) {
		pr_err("%s: Failed to create workqueue\n", ixgbe_driver_name);
		return -ENOMEM;
	}

	ixgbe_dbg_init();

	ret = pci_register_driver(&ixgbe_driver);
	if (ret) {
		destroy_workqueue(ixgbe_wq);
		ixgbe_dbg_exit();
		return ret;
	}

#ifdef CONFIG_IXGBE_DCA
	dca_register_notify(&dca_notifier);
#endif

	return 0;
}

module_init(ixgbe_init_module);

/**
 * ixgbe_exit_module - Driver Exit Cleanup Routine
 *
 * ixgbe_exit_module is called just before the driver is removed
 * from memory.
 **/
static void __exit ixgbe_exit_module(void)
{
#ifdef CONFIG_IXGBE_DCA
	dca_unregister_notify(&dca_notifier);
#endif
	pci_unregister_driver(&ixgbe_driver);

	ixgbe_dbg_exit();
	if (ixgbe_wq) {
		destroy_workqueue(ixgbe_wq);
		ixgbe_wq = NULL;
	}
}

#ifdef CONFIG_IXGBE_DCA
static int ixgbe_notify_dca(struct notifier_block *nb, unsigned long event,
			    void *p)
{
	int ret_val;

	ret_val = driver_for_each_device(&ixgbe_driver.driver, NULL, &event,
					 __ixgbe_notify_dca);

	return ret_val ? NOTIFY_BAD : NOTIFY_DONE;
}

#endif /* CONFIG_IXGBE_DCA */

module_exit(ixgbe_exit_module);

/* ixgbe_main.c */<|MERGE_RESOLUTION|>--- conflicted
+++ resolved
@@ -2339,15 +2339,11 @@
 			xdp.data_hard_start = xdp.data -
 					      ixgbe_rx_offset(rx_ring);
 			xdp.data_end = xdp.data + size;
-<<<<<<< HEAD
-
-			//xdp入口
-=======
 #if (PAGE_SIZE > 4096)
 			/* At larger PAGE_SIZE, frame_sz depend on len size */
 			xdp.frame_sz = ixgbe_rx_frame_truesize(rx_ring, size);
 #endif
->>>>>>> 64677779
+			//xdp入口
 			skb = ixgbe_run_xdp(adapter, rx_ring, &xdp);
 		}
 
