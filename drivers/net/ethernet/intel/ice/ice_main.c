--- conflicted
+++ resolved
@@ -8224,13 +8224,6 @@
 	nla_for_each_nested_type(attr, IFLA_BRIDGE_MODE, br_spec, rem) {
 		__u16 mode = nla_get_u16(attr);
 
-<<<<<<< HEAD
-		if (nla_type(attr) != IFLA_BRIDGE_MODE)
-			/*仅支持修改bridge mode*/
-			continue;
-		mode = nla_get_u16(attr);
-=======
->>>>>>> 155a3c00
 		if (mode != BRIDGE_MODE_VEPA && mode != BRIDGE_MODE_VEB)
 			return -EINVAL;
 		/* Continue  if bridge mode is not being flipped */
