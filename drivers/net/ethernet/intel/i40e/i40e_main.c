--- conflicted
+++ resolved
@@ -13135,17 +13135,8 @@
 	if (!br_spec)
 		return -EINVAL;
 
-<<<<<<< HEAD
-	nla_for_each_nested(attr, br_spec, rem) {
-		__u16 mode;
-
-		if (nla_type(attr) != IFLA_BRIDGE_MODE)
-			/*仅支持修改bridge mode*/
-			continue;
-=======
 	nla_for_each_nested_type(attr, IFLA_BRIDGE_MODE, br_spec, rem) {
 		__u16 mode = nla_get_u16(attr);
->>>>>>> 155a3c00
 
 		if ((mode != BRIDGE_MODE_VEPA) &&
 		    (mode != BRIDGE_MODE_VEB))
