--- conflicted
+++ resolved
@@ -2378,12 +2378,8 @@
 {
 	int err;
 
-<<<<<<< HEAD
-	esw->mode = MLX5_ESWITCH_OFFLOADS;
+	esw_mode_change(esw, MLX5_ESWITCH_OFFLOADS);
 	//再开启sriov
-=======
-	esw_mode_change(esw, MLX5_ESWITCH_OFFLOADS);
->>>>>>> 155a3c00
 	err = mlx5_eswitch_enable_locked(esw, esw->dev->priv.sriov.num_vfs);
 	if (err) {
 		NL_SET_ERR_MSG_MOD(extack,
@@ -2595,22 +2591,12 @@
 	int err;
 
 	rep = mlx5_eswitch_get_rep(esw, vport_num);
-<<<<<<< HEAD
 	/*加载此vport对应的所有类型rep*/
-	for (rep_type = 0; rep_type < NUM_REP_TYPES; rep_type++)
-		if (atomic_cmpxchg(&rep->rep_data[rep_type].state,
-				   REP_REGISTERED, REP_LOADED) == REP_REGISTERED) {
-			err = esw->offloads.rep_ops[rep_type]->load(esw->dev, rep);
-			if (err)
-				goto err_reps;
-		}
-=======
 	for (rep_type = 0; rep_type < NUM_REP_TYPES; rep_type++) {
 		err = __esw_offloads_load_rep(esw, rep, rep_type);
 		if (err)
 			goto err_reps;
 	}
->>>>>>> 155a3c00
 
 	return 0;
 
