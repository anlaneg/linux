--- conflicted
+++ resolved
@@ -1410,16 +1410,7 @@
 	return flow_rule;
 }
 
-<<<<<<< HEAD
-u32
-esw_get_max_restore_tag(struct mlx5_eswitch *esw)
-{
-	return ESW_CHAIN_TAG_METADATA_MASK;
-}
-
 //pf的最大发送队列数
-=======
->>>>>>> 40226a3d
 #define MAX_PF_SQ 256
 
 //nvport的最大发送队列数
@@ -3032,11 +3023,6 @@
 	if (esw_mode_from_devlink(mode, &mlx5_mode))
 		return -EINVAL;
 
-<<<<<<< HEAD
-	mutex_lock(&esw->mode_lock);
-	cur_mlx5_mode = esw->mode;
-	/*mode无变化，直接返回*/
-=======
 	err = mlx5_esw_try_lock(esw);
 	if (err < 0) {
 		NL_SET_ERR_MSG_MOD(extack, "Can't change mode, E-Switch is busy");
@@ -3045,7 +3031,7 @@
 	cur_mlx5_mode = err;
 	err = 0;
 
->>>>>>> 40226a3d
+	/*mode无变化，直接返回*/
 	if (cur_mlx5_mode == mlx5_mode)
 		goto unlock;
 
@@ -3296,15 +3282,10 @@
 	unsigned long i;
 
 	esw->offloads.rep_ops[rep_type] = ops;
-<<<<<<< HEAD
 	//设置esw上所有rep口,置状态为registered
-	mlx5_esw_for_all_reps(esw, i, rep) {
-		if (likely(mlx5_eswitch_vport_has_rep(esw, i))) {
-=======
 	mlx5_esw_for_each_rep(esw, i, rep) {
 		if (likely(mlx5_eswitch_vport_has_rep(esw, rep->vport))) {
 			rep->esw = esw;
->>>>>>> 40226a3d
 			rep_data = &rep->rep_data[rep_type];
 			atomic_set(&rep_data->state, REP_REGISTERED);
 		}
