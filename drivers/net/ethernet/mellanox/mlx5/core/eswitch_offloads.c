--- conflicted
+++ resolved
@@ -322,16 +322,10 @@
 		flow_act.action &= ~(MLX5_FLOW_CONTEXT_ACTION_VLAN_PUSH |
 				     MLX5_FLOW_CONTEXT_ACTION_VLAN_POP);
 	else if (flow_act.action & MLX5_FLOW_CONTEXT_ACTION_VLAN_PUSH) {
-<<<<<<< HEAD
-	    //填充vlan push/push2 相应的参数
-		flow_act.vlan[0].ethtype = ntohs(attr->vlan_proto[0]);
-		flow_act.vlan[0].vid = attr->vlan_vid[0];
-		flow_act.vlan[0].prio = attr->vlan_prio[0];
-=======
+	    	//填充vlan push/push2 相应的参数
 		flow_act.vlan[0].ethtype = ntohs(esw_attr->vlan_proto[0]);
 		flow_act.vlan[0].vid = esw_attr->vlan_vid[0];
 		flow_act.vlan[0].prio = esw_attr->vlan_prio[0];
->>>>>>> c4d6fe73
 		if (flow_act.action & MLX5_FLOW_CONTEXT_ACTION_VLAN_PUSH_2) {
 			flow_act.vlan[1].ethtype = ntohs(esw_attr->vlan_proto[1]);
 			flow_act.vlan[1].vid = esw_attr->vlan_vid[1];
@@ -474,12 +468,8 @@
 	struct mlx5_flow_handle *rule;
 	int i;
 
-<<<<<<< HEAD
 	//分别找level=0,level=1的flow table
-	fast_fdb = mlx5_esw_chains_get_table(esw, attr->chain, attr->prio, 0);
-=======
 	fast_fdb = mlx5_chains_get_table(chains, attr->chain, attr->prio, 0);
->>>>>>> c4d6fe73
 	if (IS_ERR(fast_fdb)) {
 		rule = ERR_CAST(fast_fdb);
 		goto err_get_fast;
@@ -1202,9 +1192,6 @@
 	}
 }
 
-<<<<<<< HEAD
-//创建slow_path fdb并添加默认规则
-=======
 #if IS_ENABLED(CONFIG_MLX5_CLS_ACT)
 #define fdb_modify_header_fwd_to_table_supported(esw) \
 	(MLX5_CAP_ESW_FLOWTABLE((esw)->dev, fdb_modify_header_fwd_to_table))
@@ -1325,7 +1312,7 @@
 
 #endif
 
->>>>>>> c4d6fe73
+//创建slow_path fdb并添加默认规则
 static int esw_create_offloads_fdb_tables(struct mlx5_eswitch *esw)
 {
 	int inlen = MLX5_ST_SZ_BYTES(create_flow_group_in);
