/*
 * Copyright (c) 2016, Mellanox Technologies. All rights reserved.
 *
 * This software is available to you under a choice of one of two
 * licenses.  You may choose to be licensed under the terms of the GNU
 * General Public License (GPL) Version 2, available from the file
 * COPYING in the main directory of this source tree, or the
 * OpenIB.org BSD license below:
 *
 *     Redistribution and use in source and binary forms, with or
 *     without modification, are permitted provided that the following
 *     conditions are met:
 *
 *      - Redistributions of source code must retain the above
 *        copyright notice, this list of conditions and the following
 *        disclaimer.
 *
 *      - Redistributions in binary form must reproduce the above
 *        copyright notice, this list of conditions and the following
 *        disclaimer in the documentation and/or other materials
 *        provided with the distribution.
 *
 * THE SOFTWARE IS PROVIDED "AS IS", WITHOUT WARRANTY OF ANY KIND,
 * EXPRESS OR IMPLIED, INCLUDING BUT NOT LIMITED TO THE WARRANTIES OF
 * MERCHANTABILITY, FITNESS FOR A PARTICULAR PURPOSE AND
 * NONINFRINGEMENT. IN NO EVENT SHALL THE AUTHORS OR COPYRIGHT HOLDERS
 * BE LIABLE FOR ANY CLAIM, DAMAGES OR OTHER LIABILITY, WHETHER IN AN
 * ACTION OF CONTRACT, TORT OR OTHERWISE, ARISING FROM, OUT OF OR IN
 * CONNECTION WITH THE SOFTWARE OR THE USE OR OTHER DEALINGS IN THE
 * SOFTWARE.
 */

#include <linux/etherdevice.h>
#include <linux/mlx5/driver.h>
#include <linux/mlx5/mlx5_ifc.h>
#include <linux/mlx5/vport.h>
#include <linux/mlx5/fs.h>
#include "mlx5_core.h"
#include "eswitch.h"
#include "esw/chains.h"
#include "rdma.h"
#include "en.h"
#include "fs_core.h"
#include "lib/devcom.h"
#include "lib/eq.h"

/* There are two match-all miss flows, one for unicast dst mac and
 * one for multicast.
 */
#define MLX5_ESW_MISS_FLOWS (2)
#define UPLINK_REP_INDEX 0

<<<<<<< HEAD
//给定vport_num取repsentor口
=======
/* Per vport tables */

#define MLX5_ESW_VPORT_TABLE_SIZE 128

/* This struct is used as a key to the hash table and we need it to be packed
 * so hash result is consistent
 */
struct mlx5_vport_key {
	u32 chain;
	u16 prio;
	u16 vport;
	u16 vhca_id;
} __packed;

struct mlx5_vport_table {
	struct hlist_node hlist;
	struct mlx5_flow_table *fdb;
	u32 num_rules;
	struct mlx5_vport_key key;
};

#define MLX5_ESW_VPORT_TBL_NUM_GROUPS  4

static struct mlx5_flow_table *
esw_vport_tbl_create(struct mlx5_eswitch *esw, struct mlx5_flow_namespace *ns)
{
	struct mlx5_flow_table_attr ft_attr = {};
	struct mlx5_flow_table *fdb;

	ft_attr.autogroup.max_num_groups = MLX5_ESW_VPORT_TBL_NUM_GROUPS;
	ft_attr.max_fte = MLX5_ESW_VPORT_TABLE_SIZE;
	ft_attr.prio = FDB_PER_VPORT;
	fdb = mlx5_create_auto_grouped_flow_table(ns, &ft_attr);
	if (IS_ERR(fdb)) {
		esw_warn(esw->dev, "Failed to create per vport FDB Table err %ld\n",
			 PTR_ERR(fdb));
	}

	return fdb;
}

static u32 flow_attr_to_vport_key(struct mlx5_eswitch *esw,
				  struct mlx5_esw_flow_attr *attr,
				  struct mlx5_vport_key *key)
{
	key->vport = attr->in_rep->vport;
	key->chain = attr->chain;
	key->prio = attr->prio;
	key->vhca_id = MLX5_CAP_GEN(esw->dev, vhca_id);
	return jhash(key, sizeof(*key), 0);
}

/* caller must hold vports.lock */
static struct mlx5_vport_table *
esw_vport_tbl_lookup(struct mlx5_eswitch *esw, struct mlx5_vport_key *skey, u32 key)
{
	struct mlx5_vport_table *e;

	hash_for_each_possible(esw->fdb_table.offloads.vports.table, e, hlist, key)
		if (!memcmp(&e->key, skey, sizeof(*skey)))
			return e;

	return NULL;
}

static void
esw_vport_tbl_put(struct mlx5_eswitch *esw, struct mlx5_esw_flow_attr *attr)
{
	struct mlx5_vport_table *e;
	struct mlx5_vport_key key;
	u32 hkey;

	mutex_lock(&esw->fdb_table.offloads.vports.lock);
	hkey = flow_attr_to_vport_key(esw, attr, &key);
	e = esw_vport_tbl_lookup(esw, &key, hkey);
	if (!e || --e->num_rules)
		goto out;

	hash_del(&e->hlist);
	mlx5_destroy_flow_table(e->fdb);
	kfree(e);
out:
	mutex_unlock(&esw->fdb_table.offloads.vports.lock);
}

static struct mlx5_flow_table *
esw_vport_tbl_get(struct mlx5_eswitch *esw, struct mlx5_esw_flow_attr *attr)
{
	struct mlx5_core_dev *dev = esw->dev;
	struct mlx5_flow_namespace *ns;
	struct mlx5_flow_table *fdb;
	struct mlx5_vport_table *e;
	struct mlx5_vport_key skey;
	u32 hkey;

	mutex_lock(&esw->fdb_table.offloads.vports.lock);
	hkey = flow_attr_to_vport_key(esw, attr, &skey);
	e = esw_vport_tbl_lookup(esw, &skey, hkey);
	if (e) {
		e->num_rules++;
		goto out;
	}

	e = kzalloc(sizeof(*e), GFP_KERNEL);
	if (!e) {
		fdb = ERR_PTR(-ENOMEM);
		goto err_alloc;
	}

	ns = mlx5_get_flow_namespace(dev, MLX5_FLOW_NAMESPACE_FDB);
	if (!ns) {
		esw_warn(dev, "Failed to get FDB namespace\n");
		fdb = ERR_PTR(-ENOENT);
		goto err_ns;
	}

	fdb = esw_vport_tbl_create(esw, ns);
	if (IS_ERR(fdb))
		goto err_ns;

	e->fdb = fdb;
	e->num_rules = 1;
	e->key = skey;
	hash_add(esw->fdb_table.offloads.vports.table, &e->hlist, hkey);
out:
	mutex_unlock(&esw->fdb_table.offloads.vports.lock);
	return e->fdb;

err_ns:
	kfree(e);
err_alloc:
	mutex_unlock(&esw->fdb_table.offloads.vports.lock);
	return fdb;
}

int mlx5_esw_vport_tbl_get(struct mlx5_eswitch *esw)
{
	struct mlx5_esw_flow_attr attr = {};
	struct mlx5_eswitch_rep rep = {};
	struct mlx5_flow_table *fdb;
	struct mlx5_vport *vport;
	int i;

	attr.prio = 1;
	attr.in_rep = &rep;
	mlx5_esw_for_all_vports(esw, i, vport) {
		attr.in_rep->vport = vport->vport;
		fdb = esw_vport_tbl_get(esw, &attr);
		if (IS_ERR(fdb))
			goto out;
	}
	return 0;

out:
	mlx5_esw_vport_tbl_put(esw);
	return PTR_ERR(fdb);
}

void mlx5_esw_vport_tbl_put(struct mlx5_eswitch *esw)
{
	struct mlx5_esw_flow_attr attr = {};
	struct mlx5_eswitch_rep rep = {};
	struct mlx5_vport *vport;
	int i;

	attr.prio = 1;
	attr.in_rep = &rep;
	mlx5_esw_for_all_vports(esw, i, vport) {
		attr.in_rep->vport = vport->vport;
		esw_vport_tbl_put(esw, &attr);
	}
}

/* End: Per vport tables */

>>>>>>> b032227c
static struct mlx5_eswitch_rep *mlx5_eswitch_get_rep(struct mlx5_eswitch *esw,
						     u16 vport_num)
{
	int idx = mlx5_eswitch_vport_num_to_index(esw, vport_num);

	WARN_ON(idx > esw->total_vports - 1);
	return &esw->offloads.vport_reps[idx];
}

static bool
esw_check_ingress_prio_tag_enabled(const struct mlx5_eswitch *esw,
				   const struct mlx5_vport *vport)
{
	return (MLX5_CAP_GEN(esw->dev, prio_tag_required) &&
		mlx5_eswitch_is_vf_vport(esw, vport->vport));
}

static void
mlx5_eswitch_set_rule_source_port(struct mlx5_eswitch *esw,
				  struct mlx5_flow_spec *spec,
				  struct mlx5_esw_flow_attr *attr)
{
	void *misc2;
	void *misc;

	/* Use metadata matching because vport is not represented by single
	 * VHCA in dual-port RoCE mode, and matching on source vport may fail.
	 */
	if (mlx5_eswitch_vport_match_metadata_enabled(esw)) {
		misc2 = MLX5_ADDR_OF(fte_match_param, spec->match_value, misc_parameters_2);
		MLX5_SET(fte_match_set_misc2, misc2, metadata_reg_c_0,
			 mlx5_eswitch_get_vport_metadata_for_match(attr->in_mdev->priv.eswitch,
								   attr->in_rep->vport));

		misc2 = MLX5_ADDR_OF(fte_match_param, spec->match_criteria, misc_parameters_2);
		MLX5_SET(fte_match_set_misc2, misc2, metadata_reg_c_0,
			 mlx5_eswitch_get_vport_metadata_mask());

		spec->match_criteria_enable |= MLX5_MATCH_MISC_PARAMETERS_2;
		misc = MLX5_ADDR_OF(fte_match_param, spec->match_criteria, misc_parameters);
		if (memchr_inv(misc, 0, MLX5_ST_SZ_BYTES(fte_match_set_misc)))
			spec->match_criteria_enable |= MLX5_MATCH_MISC_PARAMETERS;
	} else {
		misc = MLX5_ADDR_OF(fte_match_param, spec->match_value, misc_parameters);
		MLX5_SET(fte_match_set_misc, misc, source_port, attr->in_rep->vport);

		if (MLX5_CAP_ESW(esw->dev, merged_eswitch))
			MLX5_SET(fte_match_set_misc, misc,
				 source_eswitch_owner_vhca_id,
				 MLX5_CAP_GEN(attr->in_mdev, vhca_id));

		misc = MLX5_ADDR_OF(fte_match_param, spec->match_criteria, misc_parameters);
		MLX5_SET_TO_ONES(fte_match_set_misc, misc, source_port);
		if (MLX5_CAP_ESW(esw->dev, merged_eswitch))
			MLX5_SET_TO_ONES(fte_match_set_misc, misc,
					 source_eswitch_owner_vhca_id);

		spec->match_criteria_enable |= MLX5_MATCH_MISC_PARAMETERS;
	}

	if (MLX5_CAP_ESW_FLOWTABLE(esw->dev, flow_source) &&
	    attr->in_rep->vport == MLX5_VPORT_UPLINK)
		spec->flow_context.flow_source = MLX5_FLOW_CONTEXT_FLOW_SOURCE_UPLINK;
}

struct mlx5_flow_handle *
mlx5_eswitch_add_offloaded_rule(struct mlx5_eswitch *esw,
				struct mlx5_flow_spec *spec,
				struct mlx5_esw_flow_attr *attr)
{
	struct mlx5_flow_destination dest[MLX5_MAX_FLOW_FWD_VPORTS + 1] = {};
	struct mlx5_flow_act flow_act = { .flags = FLOW_ACT_NO_APPEND, };
	bool split = !!(attr->split_count);
	struct mlx5_flow_handle *rule;
	struct mlx5_flow_table *fdb;
	bool hairpin = false;
	int j, i = 0;

	//仅处理sriov_offloads模式
	if (esw->mode != MLX5_ESWITCH_OFFLOADS)
		return ERR_PTR(-EOPNOTSUPP);

	flow_act.action = attr->action;
	/* if per flow vlan pop/push is emulated, don't set that into the firmware */
	if (!mlx5_eswitch_vlan_actions_supported(esw->dev, 1))
		flow_act.action &= ~(MLX5_FLOW_CONTEXT_ACTION_VLAN_PUSH |
				     MLX5_FLOW_CONTEXT_ACTION_VLAN_POP);
	else if (flow_act.action & MLX5_FLOW_CONTEXT_ACTION_VLAN_PUSH) {
		flow_act.vlan[0].ethtype = ntohs(attr->vlan_proto[0]);
		flow_act.vlan[0].vid = attr->vlan_vid[0];
		flow_act.vlan[0].prio = attr->vlan_prio[0];
		if (flow_act.action & MLX5_FLOW_CONTEXT_ACTION_VLAN_PUSH_2) {
			flow_act.vlan[1].ethtype = ntohs(attr->vlan_proto[1]);
			flow_act.vlan[1].vid = attr->vlan_vid[1];
			flow_act.vlan[1].prio = attr->vlan_prio[1];
		}
	}

	//需要转发给指定的port
	if (flow_act.action & MLX5_FLOW_CONTEXT_ACTION_FWD_DEST) {
		struct mlx5_flow_table *ft;

		if (attr->dest_ft) {
			flow_act.flags |= FLOW_ACT_IGNORE_FLOW_LEVEL;
			dest[i].type = MLX5_FLOW_DESTINATION_TYPE_FLOW_TABLE;
			dest[i].ft = attr->dest_ft;
			i++;
		} else if (attr->flags & MLX5_ESW_ATTR_FLAG_SLOW_PATH) {
			flow_act.flags |= FLOW_ACT_IGNORE_FLOW_LEVEL;
			dest[i].type = MLX5_FLOW_DESTINATION_TYPE_FLOW_TABLE;
			dest[i].ft = mlx5_esw_chains_get_tc_end_ft(esw);
			i++;
		} else if (attr->dest_chain) {
			flow_act.flags |= FLOW_ACT_IGNORE_FLOW_LEVEL;
			ft = mlx5_esw_chains_get_table(esw, attr->dest_chain,
						       1, 0);
			if (IS_ERR(ft)) {
				rule = ERR_CAST(ft);
				goto err_create_goto_table;
			}

			dest[i].type = MLX5_FLOW_DESTINATION_TYPE_FLOW_TABLE;
			dest[i].ft = ft;
			i++;
		} else {
			for (j = attr->split_count; j < attr->out_count; j++) {
				dest[i].type = MLX5_FLOW_DESTINATION_TYPE_VPORT;
				dest[i].vport.num = attr->dests[j].rep->vport;
				dest[i].vport.vhca_id =
					MLX5_CAP_GEN(attr->dests[j].mdev, vhca_id);
				if (MLX5_CAP_ESW(esw->dev, merged_eswitch))
					dest[i].vport.flags |=
						MLX5_FLOW_DEST_VPORT_VHCA_ID;
				if (attr->dests[j].flags & MLX5_ESW_DEST_ENCAP) {
					flow_act.action |= MLX5_FLOW_CONTEXT_ACTION_PACKET_REFORMAT;
					flow_act.pkt_reformat = attr->dests[j].pkt_reformat;
					dest[i].vport.flags |= MLX5_FLOW_DEST_VPORT_REFORMAT_ID;
					dest[i].vport.pkt_reformat =
						attr->dests[j].pkt_reformat;
				}
				i++;
			}
		}
	}
	if (flow_act.action & MLX5_FLOW_CONTEXT_ACTION_COUNT) {
		dest[i].type = MLX5_FLOW_DESTINATION_TYPE_COUNTER;
		dest[i].counter_id = mlx5_fc_id(attr->counter);
		i++;
	}

	if (attr->outer_match_level != MLX5_MATCH_NONE)
		spec->match_criteria_enable |= MLX5_MATCH_OUTER_HEADERS;
	if (attr->inner_match_level != MLX5_MATCH_NONE)
		spec->match_criteria_enable |= MLX5_MATCH_INNER_HEADERS;

	if (flow_act.action & MLX5_FLOW_CONTEXT_ACTION_MOD_HDR)
		flow_act.modify_hdr = attr->modify_hdr;

	if (split) {
		fdb = esw_vport_tbl_get(esw, attr);
	} else {
		if (attr->chain || attr->prio)
			fdb = mlx5_esw_chains_get_table(esw, attr->chain,
							attr->prio, 0);
		else
			fdb = attr->fdb;

		if (!(attr->flags & MLX5_ESW_ATTR_FLAG_NO_IN_PORT))
			mlx5_eswitch_set_rule_source_port(esw, spec, attr);
	}
	if (IS_ERR(fdb)) {
		rule = ERR_CAST(fdb);
		goto err_esw_get;
	}

	if (mlx5_eswitch_termtbl_required(esw, attr, &flow_act, spec)) {
		rule = mlx5_eswitch_add_termtbl_rule(esw, fdb, spec, attr,
						     &flow_act, dest, i);
		hairpin = true;
	} else {
		rule = mlx5_add_flow_rules(fdb, spec, &flow_act, dest, i);
	}
	if (IS_ERR(rule))
		goto err_add_rule;
	else
		atomic64_inc(&esw->offloads.num_flows);

	if (hairpin)
		attr->flags |= MLX5_ESW_ATTR_FLAG_HAIRPIN;

	return rule;

err_add_rule:
	if (split)
		esw_vport_tbl_put(esw, attr);
	else if (attr->chain || attr->prio)
		mlx5_esw_chains_put_table(esw, attr->chain, attr->prio, 0);
err_esw_get:
	if (!(attr->flags & MLX5_ESW_ATTR_FLAG_SLOW_PATH) && attr->dest_chain)
		mlx5_esw_chains_put_table(esw, attr->dest_chain, 1, 0);
err_create_goto_table:
	return rule;
}

struct mlx5_flow_handle *
mlx5_eswitch_add_fwd_rule(struct mlx5_eswitch *esw,
			  struct mlx5_flow_spec *spec,
			  struct mlx5_esw_flow_attr *attr)
{
	struct mlx5_flow_destination dest[MLX5_MAX_FLOW_FWD_VPORTS + 1] = {};
	struct mlx5_flow_act flow_act = { .flags = FLOW_ACT_NO_APPEND, };
	struct mlx5_flow_table *fast_fdb;
	struct mlx5_flow_table *fwd_fdb;
	struct mlx5_flow_handle *rule;
	int i;

	//分别找level=0,level=1的flow table
	fast_fdb = mlx5_esw_chains_get_table(esw, attr->chain, attr->prio, 0);
	if (IS_ERR(fast_fdb)) {
		rule = ERR_CAST(fast_fdb);
		goto err_get_fast;
	}

	fwd_fdb = esw_vport_tbl_get(esw, attr);
	if (IS_ERR(fwd_fdb)) {
		rule = ERR_CAST(fwd_fdb);
		goto err_get_fwd;
	}

	flow_act.action = MLX5_FLOW_CONTEXT_ACTION_FWD_DEST;
	for (i = 0; i < attr->split_count; i++) {
		dest[i].type = MLX5_FLOW_DESTINATION_TYPE_VPORT;
		dest[i].vport.num = attr->dests[i].rep->vport;
		dest[i].vport.vhca_id =
			MLX5_CAP_GEN(attr->dests[i].mdev, vhca_id);
		if (MLX5_CAP_ESW(esw->dev, merged_eswitch))
			dest[i].vport.flags |= MLX5_FLOW_DEST_VPORT_VHCA_ID;
		if (attr->dests[i].flags & MLX5_ESW_DEST_ENCAP) {
			dest[i].vport.flags |= MLX5_FLOW_DEST_VPORT_REFORMAT_ID;
			dest[i].vport.pkt_reformat = attr->dests[i].pkt_reformat;
		}
	}
	dest[i].type = MLX5_FLOW_DESTINATION_TYPE_FLOW_TABLE;
	dest[i].ft = fwd_fdb,
	i++;

	mlx5_eswitch_set_rule_source_port(esw, spec, attr);

	if (attr->outer_match_level != MLX5_MATCH_NONE)
		spec->match_criteria_enable |= MLX5_MATCH_OUTER_HEADERS;

	flow_act.flags |= FLOW_ACT_IGNORE_FLOW_LEVEL;
	rule = mlx5_add_flow_rules(fast_fdb, spec, &flow_act, dest, i);

	if (IS_ERR(rule))
		goto add_err;

	atomic64_inc(&esw->offloads.num_flows);

	return rule;
add_err:
	esw_vport_tbl_put(esw, attr);
err_get_fwd:
	mlx5_esw_chains_put_table(esw, attr->chain, attr->prio, 0);
err_get_fast:
	return rule;
}

static void
__mlx5_eswitch_del_rule(struct mlx5_eswitch *esw,
			struct mlx5_flow_handle *rule,
			struct mlx5_esw_flow_attr *attr,
			bool fwd_rule)
{
	bool split = (attr->split_count > 0);
	int i;

	mlx5_del_flow_rules(rule);

	if (attr->flags & MLX5_ESW_ATTR_FLAG_HAIRPIN) {
		/* unref the term table */
		for (i = 0; i < MLX5_MAX_FLOW_FWD_VPORTS; i++) {
			if (attr->dests[i].termtbl)
				mlx5_eswitch_termtbl_put(esw, attr->dests[i].termtbl);
		}
	}

	atomic64_dec(&esw->offloads.num_flows);

	if (fwd_rule)  {
		esw_vport_tbl_put(esw, attr);
		mlx5_esw_chains_put_table(esw, attr->chain, attr->prio, 0);
	} else {
		if (split)
			esw_vport_tbl_put(esw, attr);
		else if (attr->chain || attr->prio)
			mlx5_esw_chains_put_table(esw, attr->chain, attr->prio,
						  0);
		if (attr->dest_chain)
			mlx5_esw_chains_put_table(esw, attr->dest_chain, 1, 0);
	}
}

void
mlx5_eswitch_del_offloaded_rule(struct mlx5_eswitch *esw,
				struct mlx5_flow_handle *rule,
				struct mlx5_esw_flow_attr *attr)
{
	__mlx5_eswitch_del_rule(esw, rule, attr, false);
}

void
mlx5_eswitch_del_fwd_rule(struct mlx5_eswitch *esw,
			  struct mlx5_flow_handle *rule,
			  struct mlx5_esw_flow_attr *attr)
{
	__mlx5_eswitch_del_rule(esw, rule, attr, true);
}

static int esw_set_global_vlan_pop(struct mlx5_eswitch *esw, u8 val)
{
	struct mlx5_eswitch_rep *rep;
	int i, err = 0;

	esw_debug(esw->dev, "%s applying global %s policy\n", __func__, val ? "pop" : "none");
	mlx5_esw_for_each_host_func_rep(esw, i, rep, esw->esw_funcs.num_vfs) {
		if (atomic_read(&rep->rep_data[REP_ETH].state) != REP_LOADED)
			continue;

		err = __mlx5_eswitch_set_vport_vlan(esw, rep->vport, 0, 0, val);
		if (err)
			goto out;
	}

out:
	return err;
}

static struct mlx5_eswitch_rep *
esw_vlan_action_get_vport(struct mlx5_esw_flow_attr *attr, bool push, bool pop)
{
	struct mlx5_eswitch_rep *in_rep, *out_rep, *vport = NULL;

	in_rep  = attr->in_rep;
	out_rep = attr->dests[0].rep;

	if (push)
		vport = in_rep;
	else if (pop)
		vport = out_rep;
	else
		vport = in_rep;

	return vport;
}

static int esw_add_vlan_action_check(struct mlx5_esw_flow_attr *attr,
				     bool push, bool pop, bool fwd)
{
	struct mlx5_eswitch_rep *in_rep, *out_rep;

	if ((push || pop) && !fwd)
		goto out_notsupp;

	in_rep  = attr->in_rep;
	out_rep = attr->dests[0].rep;

	if (push && in_rep->vport == MLX5_VPORT_UPLINK)
		goto out_notsupp;

	if (pop && out_rep->vport == MLX5_VPORT_UPLINK)
		goto out_notsupp;

	/* vport has vlan push configured, can't offload VF --> wire rules w.o it */
	if (!push && !pop && fwd)
		if (in_rep->vlan && out_rep->vport == MLX5_VPORT_UPLINK)
			goto out_notsupp;

	/* protects against (1) setting rules with different vlans to push and
	 * (2) setting rules w.o vlans (attr->vlan = 0) && w. vlans to push (!= 0)
	 */
	if (push && in_rep->vlan_refcount && (in_rep->vlan != attr->vlan_vid[0]))
		goto out_notsupp;

	return 0;

out_notsupp:
	return -EOPNOTSUPP;
}

int mlx5_eswitch_add_vlan_action(struct mlx5_eswitch *esw,
				 struct mlx5_esw_flow_attr *attr)
{
	struct offloads_fdb *offloads = &esw->fdb_table.offloads;
	struct mlx5_eswitch_rep *vport = NULL;
	bool push, pop, fwd;
	int err = 0;

	/* nop if we're on the vlan push/pop non emulation mode */
	if (mlx5_eswitch_vlan_actions_supported(esw->dev, 1))
		return 0;

	push = !!(attr->action & MLX5_FLOW_CONTEXT_ACTION_VLAN_PUSH);
	pop  = !!(attr->action & MLX5_FLOW_CONTEXT_ACTION_VLAN_POP);
	fwd  = !!((attr->action & MLX5_FLOW_CONTEXT_ACTION_FWD_DEST) &&
		   !attr->dest_chain);

	mutex_lock(&esw->state_lock);

	err = esw_add_vlan_action_check(attr, push, pop, fwd);
	if (err)
		goto unlock;

	attr->flags &= ~MLX5_ESW_ATTR_FLAG_VLAN_HANDLED;

	vport = esw_vlan_action_get_vport(attr, push, pop);

	if (!push && !pop && fwd) {
		/* tracks VF --> wire rules without vlan push action */
		if (attr->dests[0].rep->vport == MLX5_VPORT_UPLINK) {
			vport->vlan_refcount++;
			attr->flags |= MLX5_ESW_ATTR_FLAG_VLAN_HANDLED;
		}

		goto unlock;
	}

	if (!push && !pop)
		goto unlock;

	if (!(offloads->vlan_push_pop_refcount)) {
		/* it's the 1st vlan rule, apply global vlan pop policy */
		err = esw_set_global_vlan_pop(esw, SET_VLAN_STRIP);
		if (err)
			goto out;
	}
	offloads->vlan_push_pop_refcount++;

	if (push) {
		if (vport->vlan_refcount)
			goto skip_set_push;

		err = __mlx5_eswitch_set_vport_vlan(esw, vport->vport, attr->vlan_vid[0], 0,
						    SET_VLAN_INSERT | SET_VLAN_STRIP);
		if (err)
			goto out;
		vport->vlan = attr->vlan_vid[0];
skip_set_push:
		vport->vlan_refcount++;
	}
out:
	if (!err)
		attr->flags |= MLX5_ESW_ATTR_FLAG_VLAN_HANDLED;
unlock:
	mutex_unlock(&esw->state_lock);
	return err;
}

int mlx5_eswitch_del_vlan_action(struct mlx5_eswitch *esw,
				 struct mlx5_esw_flow_attr *attr)
{
	struct offloads_fdb *offloads = &esw->fdb_table.offloads;
	struct mlx5_eswitch_rep *vport = NULL;
	bool push, pop, fwd;
	int err = 0;

	/* nop if we're on the vlan push/pop non emulation mode */
	if (mlx5_eswitch_vlan_actions_supported(esw->dev, 1))
		return 0;

	if (!(attr->flags & MLX5_ESW_ATTR_FLAG_VLAN_HANDLED))
		return 0;

	push = !!(attr->action & MLX5_FLOW_CONTEXT_ACTION_VLAN_PUSH);
	pop  = !!(attr->action & MLX5_FLOW_CONTEXT_ACTION_VLAN_POP);
	fwd  = !!(attr->action & MLX5_FLOW_CONTEXT_ACTION_FWD_DEST);

	mutex_lock(&esw->state_lock);

	vport = esw_vlan_action_get_vport(attr, push, pop);

	if (!push && !pop && fwd) {
		/* tracks VF --> wire rules without vlan push action */
		if (attr->dests[0].rep->vport == MLX5_VPORT_UPLINK)
			vport->vlan_refcount--;

		goto out;
	}

	if (push) {
		vport->vlan_refcount--;
		if (vport->vlan_refcount)
			goto skip_unset_push;

		vport->vlan = 0;
		err = __mlx5_eswitch_set_vport_vlan(esw, vport->vport,
						    0, 0, SET_VLAN_STRIP);
		if (err)
			goto out;
	}

skip_unset_push:
	offloads->vlan_push_pop_refcount--;
	if (offloads->vlan_push_pop_refcount)
		goto out;

	/* no more vlan rules, stop global vlan pop policy */
	err = esw_set_global_vlan_pop(esw, 0);

out:
	mutex_unlock(&esw->state_lock);
	return err;
}

struct mlx5_flow_handle *
mlx5_eswitch_add_send_to_vport_rule(struct mlx5_eswitch *esw, u16 vport,
				    u32 sqn)
{
	struct mlx5_flow_act flow_act = {0};
	struct mlx5_flow_destination dest = {};
	struct mlx5_flow_handle *flow_rule;
	struct mlx5_flow_spec *spec;
	void *misc;

	spec = kvzalloc(sizeof(*spec), GFP_KERNEL);
	if (!spec) {
		flow_rule = ERR_PTR(-ENOMEM);
		goto out;
	}

	misc = MLX5_ADDR_OF(fte_match_param, spec->match_value, misc_parameters);
	MLX5_SET(fte_match_set_misc, misc, source_sqn, sqn);
	/* source vport is the esw manager */
	MLX5_SET(fte_match_set_misc, misc, source_port, esw->manager_vport);

	misc = MLX5_ADDR_OF(fte_match_param, spec->match_criteria, misc_parameters);
	MLX5_SET_TO_ONES(fte_match_set_misc, misc, source_sqn);
	MLX5_SET_TO_ONES(fte_match_set_misc, misc, source_port);

	spec->match_criteria_enable = MLX5_MATCH_MISC_PARAMETERS;
	dest.type = MLX5_FLOW_DESTINATION_TYPE_VPORT;
	dest.vport.num = vport;
	flow_act.action = MLX5_FLOW_CONTEXT_ACTION_FWD_DEST;

	flow_rule = mlx5_add_flow_rules(esw->fdb_table.offloads.slow_fdb,
					spec, &flow_act, &dest, 1);
	if (IS_ERR(flow_rule))
		esw_warn(esw->dev, "FDB: Failed to add send to vport rule err %ld\n", PTR_ERR(flow_rule));
out:
	kvfree(spec);
	return flow_rule;
}
EXPORT_SYMBOL(mlx5_eswitch_add_send_to_vport_rule);

void mlx5_eswitch_del_send_to_vport_rule(struct mlx5_flow_handle *rule)
{
	mlx5_del_flow_rules(rule);
}

static bool mlx5_eswitch_reg_c1_loopback_supported(struct mlx5_eswitch *esw)
{
	return MLX5_CAP_ESW_FLOWTABLE(esw->dev, fdb_to_vport_reg_c_id) &
	       MLX5_FDB_TO_VPORT_REG_C_1;
}

static int esw_set_passing_vport_metadata(struct mlx5_eswitch *esw, bool enable)
{
	u32 out[MLX5_ST_SZ_DW(query_esw_vport_context_out)] = {};
	u32 in[MLX5_ST_SZ_DW(modify_esw_vport_context_in)] = {};
	u8 curr, wanted;
	int err;

	if (!mlx5_eswitch_reg_c1_loopback_supported(esw) &&
	    !mlx5_eswitch_vport_match_metadata_enabled(esw))
		return 0;

	err = mlx5_eswitch_query_esw_vport_context(esw->dev, 0, false,
						   out, sizeof(out));
	if (err)
		return err;

	curr = MLX5_GET(query_esw_vport_context_out, out,
			esw_vport_context.fdb_to_vport_reg_c_id);
	wanted = MLX5_FDB_TO_VPORT_REG_C_0;
	if (mlx5_eswitch_reg_c1_loopback_supported(esw))
		wanted |= MLX5_FDB_TO_VPORT_REG_C_1;

	if (enable)
		curr |= wanted;
	else
		curr &= ~wanted;

	MLX5_SET(modify_esw_vport_context_in, in,
		 esw_vport_context.fdb_to_vport_reg_c_id, curr);

	MLX5_SET(modify_esw_vport_context_in, in,
		 field_select.fdb_to_vport_reg_c_id, 1);

	err = mlx5_eswitch_modify_esw_vport_context(esw->dev, 0, false, in,
						    sizeof(in));
	if (!err) {
		if (enable && (curr & MLX5_FDB_TO_VPORT_REG_C_1))
			esw->flags |= MLX5_ESWITCH_REG_C1_LOOPBACK_ENABLED;
		else
			esw->flags &= ~MLX5_ESWITCH_REG_C1_LOOPBACK_ENABLED;
	}

	return err;
}

static void peer_miss_rules_setup(struct mlx5_eswitch *esw,
				  struct mlx5_core_dev *peer_dev,
				  struct mlx5_flow_spec *spec,
				  struct mlx5_flow_destination *dest)
{
	void *misc;

	if (mlx5_eswitch_vport_match_metadata_enabled(esw)) {
		misc = MLX5_ADDR_OF(fte_match_param, spec->match_criteria,
				    misc_parameters_2);
		MLX5_SET(fte_match_set_misc2, misc, metadata_reg_c_0,
			 mlx5_eswitch_get_vport_metadata_mask());

		spec->match_criteria_enable = MLX5_MATCH_MISC_PARAMETERS_2;
	} else {
		misc = MLX5_ADDR_OF(fte_match_param, spec->match_value,
				    misc_parameters);

		MLX5_SET(fte_match_set_misc, misc, source_eswitch_owner_vhca_id,
			 MLX5_CAP_GEN(peer_dev, vhca_id));

		spec->match_criteria_enable = MLX5_MATCH_MISC_PARAMETERS;

		misc = MLX5_ADDR_OF(fte_match_param, spec->match_criteria,
				    misc_parameters);
		MLX5_SET_TO_ONES(fte_match_set_misc, misc, source_port);
		MLX5_SET_TO_ONES(fte_match_set_misc, misc,
				 source_eswitch_owner_vhca_id);
	}

	dest->type = MLX5_FLOW_DESTINATION_TYPE_VPORT;
	dest->vport.num = peer_dev->priv.eswitch->manager_vport;
	dest->vport.vhca_id = MLX5_CAP_GEN(peer_dev, vhca_id);
	dest->vport.flags |= MLX5_FLOW_DEST_VPORT_VHCA_ID;
}

static void esw_set_peer_miss_rule_source_port(struct mlx5_eswitch *esw,
					       struct mlx5_eswitch *peer_esw,
					       struct mlx5_flow_spec *spec,
					       u16 vport)
{
	void *misc;

	if (mlx5_eswitch_vport_match_metadata_enabled(esw)) {
		misc = MLX5_ADDR_OF(fte_match_param, spec->match_value,
				    misc_parameters_2);
		MLX5_SET(fte_match_set_misc2, misc, metadata_reg_c_0,
			 mlx5_eswitch_get_vport_metadata_for_match(peer_esw,
								   vport));
	} else {
		misc = MLX5_ADDR_OF(fte_match_param, spec->match_value,
				    misc_parameters);
		MLX5_SET(fte_match_set_misc, misc, source_port, vport);
	}
}

static int esw_add_fdb_peer_miss_rules(struct mlx5_eswitch *esw,
				       struct mlx5_core_dev *peer_dev)
{
	struct mlx5_flow_destination dest = {};
	struct mlx5_flow_act flow_act = {0};
	struct mlx5_flow_handle **flows;
	struct mlx5_flow_handle *flow;
	struct mlx5_flow_spec *spec;
	/* total vports is the same for both e-switches */
	int nvports = esw->total_vports;
	void *misc;
	int err, i;

	spec = kvzalloc(sizeof(*spec), GFP_KERNEL);
	if (!spec)
		return -ENOMEM;

	peer_miss_rules_setup(esw, peer_dev, spec, &dest);

	flows = kvzalloc(nvports * sizeof(*flows), GFP_KERNEL);
	if (!flows) {
		err = -ENOMEM;
		goto alloc_flows_err;
	}

	flow_act.action = MLX5_FLOW_CONTEXT_ACTION_FWD_DEST;
	misc = MLX5_ADDR_OF(fte_match_param, spec->match_value,
			    misc_parameters);

	if (mlx5_core_is_ecpf_esw_manager(esw->dev)) {
		esw_set_peer_miss_rule_source_port(esw, peer_dev->priv.eswitch,
						   spec, MLX5_VPORT_PF);

		flow = mlx5_add_flow_rules(esw->fdb_table.offloads.slow_fdb,
					   spec, &flow_act, &dest, 1);
		if (IS_ERR(flow)) {
			err = PTR_ERR(flow);
			goto add_pf_flow_err;
		}
		flows[MLX5_VPORT_PF] = flow;
	}

	if (mlx5_ecpf_vport_exists(esw->dev)) {
		MLX5_SET(fte_match_set_misc, misc, source_port, MLX5_VPORT_ECPF);
		flow = mlx5_add_flow_rules(esw->fdb_table.offloads.slow_fdb,
					   spec, &flow_act, &dest, 1);
		if (IS_ERR(flow)) {
			err = PTR_ERR(flow);
			goto add_ecpf_flow_err;
		}
		flows[mlx5_eswitch_ecpf_idx(esw)] = flow;
	}

	mlx5_esw_for_each_vf_vport_num(esw, i, mlx5_core_max_vfs(esw->dev)) {
		esw_set_peer_miss_rule_source_port(esw,
						   peer_dev->priv.eswitch,
						   spec, i);

		flow = mlx5_add_flow_rules(esw->fdb_table.offloads.slow_fdb,
					   spec, &flow_act, &dest, 1);
		if (IS_ERR(flow)) {
			err = PTR_ERR(flow);
			goto add_vf_flow_err;
		}
		flows[i] = flow;
	}

	esw->fdb_table.offloads.peer_miss_rules = flows;

	kvfree(spec);
	return 0;

add_vf_flow_err:
	nvports = --i;
	mlx5_esw_for_each_vf_vport_num_reverse(esw, i, nvports)
		mlx5_del_flow_rules(flows[i]);

	if (mlx5_ecpf_vport_exists(esw->dev))
		mlx5_del_flow_rules(flows[mlx5_eswitch_ecpf_idx(esw)]);
add_ecpf_flow_err:
	if (mlx5_core_is_ecpf_esw_manager(esw->dev))
		mlx5_del_flow_rules(flows[MLX5_VPORT_PF]);
add_pf_flow_err:
	esw_warn(esw->dev, "FDB: Failed to add peer miss flow rule err %d\n", err);
	kvfree(flows);
alloc_flows_err:
	kvfree(spec);
	return err;
}

static void esw_del_fdb_peer_miss_rules(struct mlx5_eswitch *esw)
{
	struct mlx5_flow_handle **flows;
	int i;

	flows = esw->fdb_table.offloads.peer_miss_rules;

	mlx5_esw_for_each_vf_vport_num_reverse(esw, i,
					       mlx5_core_max_vfs(esw->dev))
		mlx5_del_flow_rules(flows[i]);

	if (mlx5_ecpf_vport_exists(esw->dev))
		mlx5_del_flow_rules(flows[mlx5_eswitch_ecpf_idx(esw)]);

	if (mlx5_core_is_ecpf_esw_manager(esw->dev))
		mlx5_del_flow_rules(flows[MLX5_VPORT_PF]);

	kvfree(flows);
}

//添加两条单播miss流，组播miss流
static int esw_add_fdb_miss_rule(struct mlx5_eswitch *esw)
{
	struct mlx5_flow_act flow_act = {0};
	struct mlx5_flow_destination dest = {};
	struct mlx5_flow_handle *flow_rule = NULL;
	struct mlx5_flow_spec *spec;
	void *headers_c;
	void *headers_v;
	int err = 0;
	u8 *dmac_c;
	u8 *dmac_v;

	spec = kvzalloc(sizeof(*spec), GFP_KERNEL);
	if (!spec) {
		err = -ENOMEM;
		goto out;
	}

	spec->match_criteria_enable = MLX5_MATCH_OUTER_HEADERS;
	headers_c = MLX5_ADDR_OF(fte_match_param, spec->match_criteria,
				 outer_headers);
	//指定匹配到组播mac(这里为什么不给掩码？）
	dmac_c = MLX5_ADDR_OF(fte_match_param, headers_c,
			      outer_headers.dmac_47_16);
	dmac_c[0] = 0x01;

	//指明action为送给esw->manager_vport
	dest.type = MLX5_FLOW_DESTINATION_TYPE_VPORT;
	dest.vport.num = esw->manager_vport;
	flow_act.action = MLX5_FLOW_CONTEXT_ACTION_FWD_DEST;

	//向flow table中加入此条规则
	flow_rule = mlx5_add_flow_rules(esw->fdb_table.offloads.slow_fdb,
					spec, &flow_act, &dest, 1);
	if (IS_ERR(flow_rule)) {
		err = PTR_ERR(flow_rule);
		esw_warn(esw->dev,  "FDB: Failed to add unicast miss flow rule err %d\n", err);
		goto out;
	}

	//由于上面掩码为0，故通配所有mac,送esw->manager_vport处理
	esw->fdb_table.offloads.miss_rule_uni = flow_rule;

	//设置掩码
	headers_v = MLX5_ADDR_OF(fte_match_param, spec->match_value,
				 outer_headers);
	dmac_v = MLX5_ADDR_OF(fte_match_param, headers_v,
			      outer_headers.dmac_47_16);
	dmac_v[0] = 0x01;
	flow_rule = mlx5_add_flow_rules(esw->fdb_table.offloads.slow_fdb,
					spec, &flow_act, &dest, 1);
	if (IS_ERR(flow_rule)) {
		err = PTR_ERR(flow_rule);
		esw_warn(esw->dev, "FDB: Failed to add multicast miss flow rule err %d\n", err);
		mlx5_del_flow_rules(esw->fdb_table.offloads.miss_rule_uni);
		goto out;
	}

	//设置组播miss后规则（如果目的mac为组播，但miss,则按此条送给esw->manager_vport)
	esw->fdb_table.offloads.miss_rule_multi = flow_rule;

out:
	kvfree(spec);
	return err;
}

<<<<<<< HEAD
//pf的最大发送队列数
=======
struct mlx5_flow_handle *
esw_add_restore_rule(struct mlx5_eswitch *esw, u32 tag)
{
	struct mlx5_flow_act flow_act = { .flags = FLOW_ACT_NO_APPEND, };
	struct mlx5_flow_table *ft = esw->offloads.ft_offloads_restore;
	struct mlx5_flow_context *flow_context;
	struct mlx5_flow_handle *flow_rule;
	struct mlx5_flow_destination dest;
	struct mlx5_flow_spec *spec;
	void *misc;

	if (!mlx5_eswitch_reg_c1_loopback_supported(esw))
		return ERR_PTR(-EOPNOTSUPP);

	spec = kzalloc(sizeof(*spec), GFP_KERNEL);
	if (!spec)
		return ERR_PTR(-ENOMEM);

	misc = MLX5_ADDR_OF(fte_match_param, spec->match_criteria,
			    misc_parameters_2);
	MLX5_SET(fte_match_set_misc2, misc, metadata_reg_c_0,
		 ESW_CHAIN_TAG_METADATA_MASK);
	misc = MLX5_ADDR_OF(fte_match_param, spec->match_value,
			    misc_parameters_2);
	MLX5_SET(fte_match_set_misc2, misc, metadata_reg_c_0, tag);
	spec->match_criteria_enable = MLX5_MATCH_MISC_PARAMETERS_2;
	flow_act.action = MLX5_FLOW_CONTEXT_ACTION_FWD_DEST |
			  MLX5_FLOW_CONTEXT_ACTION_MOD_HDR;
	flow_act.modify_hdr = esw->offloads.restore_copy_hdr_id;

	flow_context = &spec->flow_context;
	flow_context->flags |= FLOW_CONTEXT_HAS_TAG;
	flow_context->flow_tag = tag;
	dest.type = MLX5_FLOW_DESTINATION_TYPE_FLOW_TABLE;
	dest.ft = esw->offloads.ft_offloads;

	flow_rule = mlx5_add_flow_rules(ft, spec, &flow_act, &dest, 1);
	kfree(spec);

	if (IS_ERR(flow_rule))
		esw_warn(esw->dev,
			 "Failed to create restore rule for tag: %d, err(%d)\n",
			 tag, (int)PTR_ERR(flow_rule));

	return flow_rule;
}

u32
esw_get_max_restore_tag(struct mlx5_eswitch *esw)
{
	return ESW_CHAIN_TAG_METADATA_MASK;
}

>>>>>>> b032227c
#define MAX_PF_SQ 256

//nvport的最大发送队列数
#define MAX_SQ_NVPORTS 32

static void esw_set_flow_group_source_port(struct mlx5_eswitch *esw,
					   u32 *flow_group_in)
{
	void *match_criteria = MLX5_ADDR_OF(create_flow_group_in,
					    flow_group_in,
					    match_criteria);

	if (mlx5_eswitch_vport_match_metadata_enabled(esw)) {
		MLX5_SET(create_flow_group_in, flow_group_in,
			 match_criteria_enable,
			 MLX5_MATCH_MISC_PARAMETERS_2);

		MLX5_SET(fte_match_param, match_criteria,
			 misc_parameters_2.metadata_reg_c_0,
			 mlx5_eswitch_get_vport_metadata_mask());
	} else {
		MLX5_SET(create_flow_group_in, flow_group_in,
			 match_criteria_enable,
			 MLX5_MATCH_MISC_PARAMETERS);

		MLX5_SET_TO_ONES(fte_match_param, match_criteria,
				 misc_parameters.source_port);
	}
}

//创建slow_path fdb并添加默认规则
static int esw_create_offloads_fdb_tables(struct mlx5_eswitch *esw, int nvports)
{
	int inlen = MLX5_ST_SZ_BYTES(create_flow_group_in);
	struct mlx5_flow_table_attr ft_attr = {};
	struct mlx5_core_dev *dev = esw->dev;
	struct mlx5_flow_namespace *root_ns;
	struct mlx5_flow_table *fdb = NULL;
	u32 flags = 0, *flow_group_in;
	int table_size, ix, err = 0;
	struct mlx5_flow_group *g;
	void *match_criteria;
	u8 *dmac;

	esw_debug(esw->dev, "Create offloads FDB Tables\n");

	flow_group_in = kvzalloc(inlen, GFP_KERNEL);
	if (!flow_group_in)
		return -ENOMEM;

	//取fdb namespace
	root_ns = mlx5_get_flow_namespace(dev, MLX5_FLOW_NAMESPACE_FDB);
	if (!root_ns) {
		esw_warn(dev, "Failed to get FDB flow namespace\n");
		err = -EOPNOTSUPP;
		goto ns_err;
	}
	esw->fdb_table.offloads.ns = root_ns;
	err = mlx5_flow_namespace_set_mode(root_ns,
					   esw->dev->priv.steering->mode);
	if (err) {
		esw_warn(dev, "Failed to set FDB namespace steering mode\n");
		goto ns_err;
	}

	table_size = nvports * MAX_SQ_NVPORTS + MAX_PF_SQ +
		MLX5_ESW_MISS_FLOWS + esw->total_vports;

	/* create the slow path fdb with encap set, so further table instances
	 * can be created at run time while VFs are probed if the FW allows that.
	 */
	if (esw->offloads.encap != DEVLINK_ESWITCH_ENCAP_MODE_NONE)
		flags |= (MLX5_FLOW_TABLE_TUNNEL_EN_REFORMAT |
			  MLX5_FLOW_TABLE_TUNNEL_EN_DECAP);

	ft_attr.flags = flags;
	ft_attr.max_fte = table_size;
	ft_attr.prio = FDB_SLOW_PATH;

	fdb = mlx5_create_flow_table(root_ns, &ft_attr);
	if (IS_ERR(fdb)) {
		err = PTR_ERR(fdb);
		esw_warn(dev, "Failed to create slow path FDB Table err %d\n", err);
		goto slow_fdb_err;
	}

	//指定slow_path对应的fdb
	esw->fdb_table.offloads.slow_fdb = fdb;

	err = mlx5_esw_chains_create(esw);
	if (err) {
		esw_warn(dev, "Failed to create fdb chains err(%d)\n", err);
		goto fdb_chains_err;
	}

	/* create send-to-vport group */
	MLX5_SET(create_flow_group_in, flow_group_in, match_criteria_enable,
		 MLX5_MATCH_MISC_PARAMETERS);

	match_criteria = MLX5_ADDR_OF(create_flow_group_in, flow_group_in, match_criteria);

	//将sqn,port置为全'1' (sqn=SQ Context Number,SQ=Send Queue)
	//srouce_port determines wire port
	MLX5_SET_TO_ONES(fte_match_param, match_criteria, misc_parameters.source_sqn);
	MLX5_SET_TO_ONES(fte_match_param, match_criteria, misc_parameters.source_port);

	//指明flow group中首条flow_index,及最后一条flow_index
	ix = nvports * MAX_SQ_NVPORTS + MAX_PF_SQ;
	MLX5_SET(create_flow_group_in, flow_group_in, start_flow_index, 0);
	MLX5_SET(create_flow_group_in, flow_group_in, end_flow_index, ix - 1);

	g = mlx5_create_flow_group(fdb, flow_group_in);
	if (IS_ERR(g)) {
		err = PTR_ERR(g);
		esw_warn(dev, "Failed to create send-to-vport flow group err(%d)\n", err);
		goto send_vport_err;
	}
	esw->fdb_table.offloads.send_to_vport_grp = g;

	/* create peer esw miss group */
	memset(flow_group_in, 0, inlen);
	esw_set_flow_group_source_port(esw, flow_group_in);

	if (!mlx5_eswitch_vport_match_metadata_enabled(esw)) {
		match_criteria = MLX5_ADDR_OF(create_flow_group_in,
					      flow_group_in,
					      match_criteria);

		//source_port置为全1
		MLX5_SET_TO_ONES(fte_match_param, match_criteria,
				 misc_parameters.source_eswitch_owner_vhca_id);

		MLX5_SET(create_flow_group_in, flow_group_in,
			 source_eswitch_owner_vhca_id_valid, 1);
	}

	MLX5_SET(create_flow_group_in, flow_group_in, start_flow_index, ix);
	MLX5_SET(create_flow_group_in, flow_group_in, end_flow_index,
		 ix + esw->total_vports - 1);
	ix += esw->total_vports;

	g = mlx5_create_flow_group(fdb, flow_group_in);
	if (IS_ERR(g)) {
		err = PTR_ERR(g);
		esw_warn(dev, "Failed to create peer miss flow group err(%d)\n", err);
		goto peer_miss_err;
	}
	esw->fdb_table.offloads.peer_miss_grp = g;

	/* create miss group 创建miss group并加入默认的rules*/
	memset(flow_group_in, 0, inlen);
	MLX5_SET(create_flow_group_in, flow_group_in, match_criteria_enable,
		 MLX5_MATCH_OUTER_HEADERS);
	match_criteria = MLX5_ADDR_OF(create_flow_group_in, flow_group_in,
				      match_criteria);
	//匹配目的mac
	dmac = MLX5_ADDR_OF(fte_match_param, match_criteria,
			    outer_headers.dmac_47_16);
	dmac[0] = 0x01;

	//定义共两条流
	MLX5_SET(create_flow_group_in, flow_group_in, start_flow_index, ix);
	MLX5_SET(create_flow_group_in, flow_group_in, end_flow_index,
		 ix + MLX5_ESW_MISS_FLOWS);

	g = mlx5_create_flow_group(fdb, flow_group_in);
	if (IS_ERR(g)) {
		err = PTR_ERR(g);
		esw_warn(dev, "Failed to create miss flow group err(%d)\n", err);
		goto miss_err;
	}
	esw->fdb_table.offloads.miss_grp = g;

	//添加其对应的两条流
	err = esw_add_fdb_miss_rule(esw);
	if (err)
		goto miss_rule_err;

	esw->nvports = nvports;
	kvfree(flow_group_in);
	return 0;

miss_rule_err:
	mlx5_destroy_flow_group(esw->fdb_table.offloads.miss_grp);
miss_err:
	mlx5_destroy_flow_group(esw->fdb_table.offloads.peer_miss_grp);
peer_miss_err:
	mlx5_destroy_flow_group(esw->fdb_table.offloads.send_to_vport_grp);
send_vport_err:
	mlx5_esw_chains_destroy(esw);
fdb_chains_err:
	mlx5_destroy_flow_table(esw->fdb_table.offloads.slow_fdb);
slow_fdb_err:
	/* Holds true only as long as DMFS is the default */
	mlx5_flow_namespace_set_mode(root_ns, MLX5_FLOW_STEERING_MODE_DMFS);
ns_err:
	kvfree(flow_group_in);
	return err;
}

static void esw_destroy_offloads_fdb_tables(struct mlx5_eswitch *esw)
{
	if (!esw->fdb_table.offloads.slow_fdb)
		return;

	esw_debug(esw->dev, "Destroy offloads FDB Tables\n");
	mlx5_del_flow_rules(esw->fdb_table.offloads.miss_rule_multi);
	mlx5_del_flow_rules(esw->fdb_table.offloads.miss_rule_uni);
	mlx5_destroy_flow_group(esw->fdb_table.offloads.send_to_vport_grp);
	mlx5_destroy_flow_group(esw->fdb_table.offloads.peer_miss_grp);
	mlx5_destroy_flow_group(esw->fdb_table.offloads.miss_grp);

	mlx5_esw_chains_destroy(esw);
	mlx5_destroy_flow_table(esw->fdb_table.offloads.slow_fdb);
	/* Holds true only as long as DMFS is the default */
	mlx5_flow_namespace_set_mode(esw->fdb_table.offloads.ns,
				     MLX5_FLOW_STEERING_MODE_DMFS);
}

static int esw_create_offloads_table(struct mlx5_eswitch *esw, int nvports)
{
	struct mlx5_flow_table_attr ft_attr = {};
	struct mlx5_core_dev *dev = esw->dev;
	struct mlx5_flow_table *ft_offloads;
	struct mlx5_flow_namespace *ns;
	int err = 0;

	ns = mlx5_get_flow_namespace(dev, MLX5_FLOW_NAMESPACE_OFFLOADS);
	if (!ns) {
		esw_warn(esw->dev, "Failed to get offloads flow namespace\n");
		return -EOPNOTSUPP;
	}

	ft_attr.max_fte = nvports + MLX5_ESW_MISS_FLOWS;
	ft_attr.prio = 1;

	ft_offloads = mlx5_create_flow_table(ns, &ft_attr);
	if (IS_ERR(ft_offloads)) {
		err = PTR_ERR(ft_offloads);
		esw_warn(esw->dev, "Failed to create offloads table, err %d\n", err);
		return err;
	}

	esw->offloads.ft_offloads = ft_offloads;
	return 0;
}

static void esw_destroy_offloads_table(struct mlx5_eswitch *esw)
{
	struct mlx5_esw_offload *offloads = &esw->offloads;

	mlx5_destroy_flow_table(offloads->ft_offloads);
}

static int esw_create_vport_rx_group(struct mlx5_eswitch *esw, int nvports)
{
	int inlen = MLX5_ST_SZ_BYTES(create_flow_group_in);
	struct mlx5_flow_group *g;
	u32 *flow_group_in;
	int err = 0;

	nvports = nvports + MLX5_ESW_MISS_FLOWS;
	flow_group_in = kvzalloc(inlen, GFP_KERNEL);
	if (!flow_group_in)
		return -ENOMEM;

	/* create vport rx group */
	esw_set_flow_group_source_port(esw, flow_group_in);

	MLX5_SET(create_flow_group_in, flow_group_in, start_flow_index, 0);
	MLX5_SET(create_flow_group_in, flow_group_in, end_flow_index, nvports - 1);

	g = mlx5_create_flow_group(esw->offloads.ft_offloads, flow_group_in);

	if (IS_ERR(g)) {
		err = PTR_ERR(g);
		mlx5_core_warn(esw->dev, "Failed to create vport rx group err %d\n", err);
		goto out;
	}

	esw->offloads.vport_rx_group = g;
out:
	kvfree(flow_group_in);
	return err;
}

static void esw_destroy_vport_rx_group(struct mlx5_eswitch *esw)
{
	mlx5_destroy_flow_group(esw->offloads.vport_rx_group);
}

struct mlx5_flow_handle *
mlx5_eswitch_create_vport_rx_rule(struct mlx5_eswitch *esw, u16 vport,
				  struct mlx5_flow_destination *dest)
{
	struct mlx5_flow_act flow_act = {0};
	struct mlx5_flow_handle *flow_rule;
	struct mlx5_flow_spec *spec;
	void *misc;

	spec = kvzalloc(sizeof(*spec), GFP_KERNEL);
	if (!spec) {
		flow_rule = ERR_PTR(-ENOMEM);
		goto out;
	}

	if (mlx5_eswitch_vport_match_metadata_enabled(esw)) {
		misc = MLX5_ADDR_OF(fte_match_param, spec->match_value, misc_parameters_2);
		MLX5_SET(fte_match_set_misc2, misc, metadata_reg_c_0,
			 mlx5_eswitch_get_vport_metadata_for_match(esw, vport));

		misc = MLX5_ADDR_OF(fte_match_param, spec->match_criteria, misc_parameters_2);
		MLX5_SET(fte_match_set_misc2, misc, metadata_reg_c_0,
			 mlx5_eswitch_get_vport_metadata_mask());

		spec->match_criteria_enable = MLX5_MATCH_MISC_PARAMETERS_2;
	} else {
		misc = MLX5_ADDR_OF(fte_match_param, spec->match_value, misc_parameters);
		MLX5_SET(fte_match_set_misc, misc, source_port, vport);

		misc = MLX5_ADDR_OF(fte_match_param, spec->match_criteria, misc_parameters);
		MLX5_SET_TO_ONES(fte_match_set_misc, misc, source_port);

		spec->match_criteria_enable = MLX5_MATCH_MISC_PARAMETERS;
	}

	flow_act.action = MLX5_FLOW_CONTEXT_ACTION_FWD_DEST;
	flow_rule = mlx5_add_flow_rules(esw->offloads.ft_offloads, spec,
					&flow_act, dest, 1);
	if (IS_ERR(flow_rule)) {
		esw_warn(esw->dev, "fs offloads: Failed to add vport rx rule err %ld\n", PTR_ERR(flow_rule));
		goto out;
	}

out:
	kvfree(spec);
	return flow_rule;
}


static int mlx5_eswitch_inline_mode_get(const struct mlx5_eswitch *esw, u8 *mode)
{
	u8 prev_mlx5_mode, mlx5_mode = MLX5_INLINE_MODE_L2;
	struct mlx5_core_dev *dev = esw->dev;
	int vport;

	if (!MLX5_CAP_GEN(dev, vport_group_manager))
		return -EOPNOTSUPP;

	if (esw->mode == MLX5_ESWITCH_NONE)
		return -EOPNOTSUPP;

	switch (MLX5_CAP_ETH(dev, wqe_inline_mode)) {
	case MLX5_CAP_INLINE_MODE_NOT_REQUIRED:
		mlx5_mode = MLX5_INLINE_MODE_NONE;
		goto out;
	case MLX5_CAP_INLINE_MODE_L2:
		mlx5_mode = MLX5_INLINE_MODE_L2;
		goto out;
	case MLX5_CAP_INLINE_MODE_VPORT_CONTEXT:
		goto query_vports;
	}

query_vports:
	mlx5_query_nic_vport_min_inline(dev, esw->first_host_vport, &prev_mlx5_mode);
	mlx5_esw_for_each_host_func_vport(esw, vport, esw->esw_funcs.num_vfs) {
		mlx5_query_nic_vport_min_inline(dev, vport, &mlx5_mode);
		if (prev_mlx5_mode != mlx5_mode)
			return -EINVAL;
		prev_mlx5_mode = mlx5_mode;
	}

out:
	*mode = mlx5_mode;
	return 0;
}       

static void esw_destroy_restore_table(struct mlx5_eswitch *esw)
{
	struct mlx5_esw_offload *offloads = &esw->offloads;

	if (!mlx5_eswitch_reg_c1_loopback_supported(esw))
		return;

	mlx5_modify_header_dealloc(esw->dev, offloads->restore_copy_hdr_id);
	mlx5_destroy_flow_group(offloads->restore_group);
	mlx5_destroy_flow_table(offloads->ft_offloads_restore);
}

static int esw_create_restore_table(struct mlx5_eswitch *esw)
{
	u8 modact[MLX5_UN_SZ_BYTES(set_action_in_add_action_in_auto)] = {};
	int inlen = MLX5_ST_SZ_BYTES(create_flow_group_in);
	struct mlx5_flow_table_attr ft_attr = {};
	struct mlx5_core_dev *dev = esw->dev;
	struct mlx5_flow_namespace *ns;
	struct mlx5_modify_hdr *mod_hdr;
	void *match_criteria, *misc;
	struct mlx5_flow_table *ft;
	struct mlx5_flow_group *g;
	u32 *flow_group_in;
	int err = 0;

	if (!mlx5_eswitch_reg_c1_loopback_supported(esw))
		return 0;

	ns = mlx5_get_flow_namespace(dev, MLX5_FLOW_NAMESPACE_OFFLOADS);
	if (!ns) {
		esw_warn(esw->dev, "Failed to get offloads flow namespace\n");
		return -EOPNOTSUPP;
	}

	flow_group_in = kvzalloc(inlen, GFP_KERNEL);
	if (!flow_group_in) {
		err = -ENOMEM;
		goto out_free;
	}

	ft_attr.max_fte = 1 << ESW_CHAIN_TAG_METADATA_BITS;
	ft = mlx5_create_flow_table(ns, &ft_attr);
	if (IS_ERR(ft)) {
		err = PTR_ERR(ft);
		esw_warn(esw->dev, "Failed to create restore table, err %d\n",
			 err);
		goto out_free;
	}

	memset(flow_group_in, 0, inlen);
	match_criteria = MLX5_ADDR_OF(create_flow_group_in, flow_group_in,
				      match_criteria);
	misc = MLX5_ADDR_OF(fte_match_param, match_criteria,
			    misc_parameters_2);

	MLX5_SET(fte_match_set_misc2, misc, metadata_reg_c_0,
		 ESW_CHAIN_TAG_METADATA_MASK);
	MLX5_SET(create_flow_group_in, flow_group_in, start_flow_index, 0);
	MLX5_SET(create_flow_group_in, flow_group_in, end_flow_index,
		 ft_attr.max_fte - 1);
	MLX5_SET(create_flow_group_in, flow_group_in, match_criteria_enable,
		 MLX5_MATCH_MISC_PARAMETERS_2);
	g = mlx5_create_flow_group(ft, flow_group_in);
	if (IS_ERR(g)) {
		err = PTR_ERR(g);
		esw_warn(dev, "Failed to create restore flow group, err: %d\n",
			 err);
		goto err_group;
	}

	MLX5_SET(copy_action_in, modact, action_type, MLX5_ACTION_TYPE_COPY);
	MLX5_SET(copy_action_in, modact, src_field,
		 MLX5_ACTION_IN_FIELD_METADATA_REG_C_1);
	MLX5_SET(copy_action_in, modact, dst_field,
		 MLX5_ACTION_IN_FIELD_METADATA_REG_B);
	mod_hdr = mlx5_modify_header_alloc(esw->dev,
					   MLX5_FLOW_NAMESPACE_KERNEL, 1,
					   modact);
	if (IS_ERR(mod_hdr)) {
		esw_warn(dev, "Failed to create restore mod header, err: %d\n",
			 err);
		err = PTR_ERR(mod_hdr);
		goto err_mod_hdr;
	}

	esw->offloads.ft_offloads_restore = ft;
	esw->offloads.restore_group = g;
	esw->offloads.restore_copy_hdr_id = mod_hdr;

	kvfree(flow_group_in);

	return 0;

err_mod_hdr:
	mlx5_destroy_flow_group(g);
err_group:
	mlx5_destroy_flow_table(ft);
out_free:
	kvfree(flow_group_in);

	return err;
}

static int esw_offloads_start(struct mlx5_eswitch *esw,
			      struct netlink_ext_ack *extack)
{
	int err, err1;

	if (esw->mode != MLX5_ESWITCH_LEGACY &&
	    !mlx5_core_is_ecpf_esw_manager(esw->dev)) {
		NL_SET_ERR_MSG_MOD(extack,
				   "Can't set offloads mode, SRIOV legacy not enabled");
		return -EINVAL;
	}

<<<<<<< HEAD
	//先关闭旧的sriov
	mlx5_eswitch_disable(esw, false);
	mlx5_eswitch_update_num_of_vfs(esw, esw->dev->priv.sriov.num_vfs);
	//再开启sriov
	err = mlx5_eswitch_enable(esw, MLX5_ESWITCH_OFFLOADS);
=======
	mlx5_eswitch_disable_locked(esw, false);
	err = mlx5_eswitch_enable_locked(esw, MLX5_ESWITCH_OFFLOADS,
					 esw->dev->priv.sriov.num_vfs);
>>>>>>> b032227c
	if (err) {
		NL_SET_ERR_MSG_MOD(extack,
				   "Failed setting eswitch to offloads");
		err1 = mlx5_eswitch_enable_locked(esw, MLX5_ESWITCH_LEGACY,
						  MLX5_ESWITCH_IGNORE_NUM_VFS);
		if (err1) {
			NL_SET_ERR_MSG_MOD(extack,
					   "Failed setting eswitch back to legacy");
		}
	}
	if (esw->offloads.inline_mode == MLX5_INLINE_MODE_NONE) {
		if (mlx5_eswitch_inline_mode_get(esw,
						 &esw->offloads.inline_mode)) {
			esw->offloads.inline_mode = MLX5_INLINE_MODE_L2;
			NL_SET_ERR_MSG_MOD(extack,
					   "Inline mode is different between vports");
		}
	}
	return err;
}

void esw_offloads_cleanup_reps(struct mlx5_eswitch *esw)
{
	kfree(esw->offloads.vport_reps);
}

int esw_offloads_init_reps(struct mlx5_eswitch *esw)
{
	int total_vports = esw->total_vports;
	struct mlx5_eswitch_rep *rep;
	int vport_index;
	u8 rep_type;

	esw->offloads.vport_reps = kcalloc(total_vports,
					   sizeof(struct mlx5_eswitch_rep),
					   GFP_KERNEL);
	if (!esw->offloads.vport_reps)
		return -ENOMEM;

	mlx5_esw_for_all_reps(esw, vport_index, rep) {
		rep->vport = mlx5_eswitch_index_to_vport_num(esw, vport_index);
		rep->vport_index = vport_index;

		for (rep_type = 0; rep_type < NUM_REP_TYPES; rep_type++)
			atomic_set(&rep->rep_data[rep_type].state,
				   REP_UNREGISTERED);
	}

	return 0;
}

static void __esw_offloads_unload_rep(struct mlx5_eswitch *esw,
				      struct mlx5_eswitch_rep *rep, u8 rep_type)
{
	if (atomic_cmpxchg(&rep->rep_data[rep_type].state,
			   REP_LOADED, REP_REGISTERED) == REP_LOADED)
		esw->offloads.rep_ops[rep_type]->unload(rep);
}

static void __unload_reps_all_vport(struct mlx5_eswitch *esw, u8 rep_type)
{
	struct mlx5_eswitch_rep *rep;
	int i;

	mlx5_esw_for_each_vf_rep_reverse(esw, i, rep, esw->esw_funcs.num_vfs)
		__esw_offloads_unload_rep(esw, rep, rep_type);
<<<<<<< HEAD
}

static void esw_offloads_unload_vf_reps(struct mlx5_eswitch *esw, int nvports)
{
	u8 rep_type = NUM_REP_TYPES;

	while (rep_type-- > 0)
		__unload_reps_vf_vport(esw, nvports, rep_type);
}

static void __unload_reps_all_vport(struct mlx5_eswitch *esw, u8 rep_type)
{
	__unload_reps_vf_vport(esw, esw->esw_funcs.num_vfs, rep_type);

	/* Special vports must be the last to unload. */
	__unload_reps_special_vport(esw, rep_type);
}

static void esw_offloads_unload_all_reps(struct mlx5_eswitch *esw)
{
	u8 rep_type = NUM_REP_TYPES;

	while (rep_type-- > 0)
		__unload_reps_all_vport(esw, rep_type);
}

static int __esw_offloads_load_rep(struct mlx5_eswitch *esw,
				   struct mlx5_eswitch_rep *rep/*rep对应的空间*/, u8 rep_type/*rep口类型*/)
{
	int err = 0;

	//原来为registered状态，则更新为loaded
	if (atomic_cmpxchg(&rep->rep_data[rep_type].state,
			   REP_REGISTERED, REP_LOADED) == REP_REGISTERED) {
		//状态更新成功，触发rep_ops[rep_type]的load回调
		err = esw->offloads.rep_ops[rep_type]->load(esw->dev, rep);
		if (err)
			//load失败，还原为registered
			atomic_set(&rep->rep_data[rep_type].state,
				   REP_REGISTERED);
	}

	return err;
}

//加载special vports
static int __load_reps_special_vport(struct mlx5_eswitch *esw, u8 rep_type)
{
	struct mlx5_eswitch_rep *rep;
	int err;

	//创建uplink口
	rep = mlx5_eswitch_get_rep(esw, MLX5_VPORT_UPLINK);
	err = __esw_offloads_load_rep(esw, rep, rep_type);
	if (err)
		return err;

	if (mlx5_core_is_ecpf_esw_manager(esw->dev)) {
		rep = mlx5_eswitch_get_rep(esw, MLX5_VPORT_PF);
		err = __esw_offloads_load_rep(esw, rep, rep_type);
		if (err)
			goto err_pf;
	}
=======
>>>>>>> b032227c

	if (mlx5_ecpf_vport_exists(esw->dev)) {
		rep = mlx5_eswitch_get_rep(esw, MLX5_VPORT_ECPF);
		__esw_offloads_unload_rep(esw, rep, rep_type);
	}

	if (mlx5_core_is_ecpf_esw_manager(esw->dev)) {
		rep = mlx5_eswitch_get_rep(esw, MLX5_VPORT_PF);
		__esw_offloads_unload_rep(esw, rep, rep_type);
	}

	rep = mlx5_eswitch_get_rep(esw, MLX5_VPORT_UPLINK);
	__esw_offloads_unload_rep(esw, rep, rep_type);
}

int esw_offloads_load_rep(struct mlx5_eswitch *esw, u16 vport_num)
{
	struct mlx5_eswitch_rep *rep;
<<<<<<< HEAD
	int err, i;

	//加载rep口，创建相应的netdev
	mlx5_esw_for_each_vf_rep(esw, i, rep, nvports) {
		err = __esw_offloads_load_rep(esw, rep, rep_type);
		if (err)
			goto err_vf;
	}

	return 0;

err_vf:
	__unload_reps_vf_vport(esw, --i, rep_type);
	return err;
}

//加载指定类型的rep类型接口（例如eth类型，或者ib类型）
static int __load_reps_all_vport(struct mlx5_eswitch *esw, u8 rep_type)
{
	int err;

	/* Special vports must be loaded first, uplink rep creates mdev resource. */
	//先加载special vport
	err = __load_reps_special_vport(esw, rep_type);
	if (err)
		return err;
=======
	int rep_type;
	int err;

	if (esw->mode != MLX5_ESWITCH_OFFLOADS)
		return 0;
>>>>>>> b032227c

	rep = mlx5_eswitch_get_rep(esw, vport_num);
	for (rep_type = 0; rep_type < NUM_REP_TYPES; rep_type++)
		if (atomic_cmpxchg(&rep->rep_data[rep_type].state,
				   REP_REGISTERED, REP_LOADED) == REP_REGISTERED) {
			err = esw->offloads.rep_ops[rep_type]->load(esw->dev, rep);
			if (err)
				goto err_reps;
		}

	return 0;

err_reps:
	atomic_set(&rep->rep_data[rep_type].state, REP_REGISTERED);
	for (--rep_type; rep_type >= 0; rep_type--)
		__esw_offloads_unload_rep(esw, rep, rep_type);
	return err;
}

void esw_offloads_unload_rep(struct mlx5_eswitch *esw, u16 vport_num)
{
<<<<<<< HEAD
	u8 rep_type = 0;
	int err;

	//加载多种类型的repersent口（以太，ib)
	for (rep_type = 0; rep_type < NUM_REP_TYPES; rep_type++) {
		err = __load_reps_all_vport(esw, rep_type);
		if (err)
			goto err_reps;
	}
=======
	struct mlx5_eswitch_rep *rep;
	int rep_type;
>>>>>>> b032227c

	if (esw->mode != MLX5_ESWITCH_OFFLOADS)
		return;

	rep = mlx5_eswitch_get_rep(esw, vport_num);
	for (rep_type = NUM_REP_TYPES - 1; rep_type >= 0; rep_type--)
		__esw_offloads_unload_rep(esw, rep, rep_type);
}

#define ESW_OFFLOADS_DEVCOM_PAIR	(0)
#define ESW_OFFLOADS_DEVCOM_UNPAIR	(1)

static int mlx5_esw_offloads_pair(struct mlx5_eswitch *esw,
				  struct mlx5_eswitch *peer_esw)
{
	int err;

	err = esw_add_fdb_peer_miss_rules(esw, peer_esw->dev);
	if (err)
		return err;

	return 0;
}

static void mlx5_esw_offloads_unpair(struct mlx5_eswitch *esw)
{
	mlx5e_tc_clean_fdb_peer_flows(esw);
	esw_del_fdb_peer_miss_rules(esw);
}

static int mlx5_esw_offloads_set_ns_peer(struct mlx5_eswitch *esw,
					 struct mlx5_eswitch *peer_esw,
					 bool pair)
{
	struct mlx5_flow_root_namespace *peer_ns;
	struct mlx5_flow_root_namespace *ns;
	int err;

	peer_ns = peer_esw->dev->priv.steering->fdb_root_ns;
	ns = esw->dev->priv.steering->fdb_root_ns;

	if (pair) {
		err = mlx5_flow_namespace_set_peer(ns, peer_ns);
		if (err)
			return err;

		err = mlx5_flow_namespace_set_peer(peer_ns, ns);
		if (err) {
			mlx5_flow_namespace_set_peer(ns, NULL);
			return err;
		}
	} else {
		mlx5_flow_namespace_set_peer(ns, NULL);
		mlx5_flow_namespace_set_peer(peer_ns, NULL);
	}

	return 0;
}

static int mlx5_esw_offloads_devcom_event(int event,
					  void *my_data,
					  void *event_data)
{
	struct mlx5_eswitch *esw = my_data;
	struct mlx5_devcom *devcom = esw->dev->priv.devcom;
	struct mlx5_eswitch *peer_esw = event_data;
	int err;

	switch (event) {
	case ESW_OFFLOADS_DEVCOM_PAIR:
		if (mlx5_eswitch_vport_match_metadata_enabled(esw) !=
		    mlx5_eswitch_vport_match_metadata_enabled(peer_esw))
			break;

		err = mlx5_esw_offloads_set_ns_peer(esw, peer_esw, true);
		if (err)
			goto err_out;
		err = mlx5_esw_offloads_pair(esw, peer_esw);
		if (err)
			goto err_peer;

		err = mlx5_esw_offloads_pair(peer_esw, esw);
		if (err)
			goto err_pair;

		mlx5_devcom_set_paired(devcom, MLX5_DEVCOM_ESW_OFFLOADS, true);
		break;

	case ESW_OFFLOADS_DEVCOM_UNPAIR:
		if (!mlx5_devcom_is_paired(devcom, MLX5_DEVCOM_ESW_OFFLOADS))
			break;

		mlx5_devcom_set_paired(devcom, MLX5_DEVCOM_ESW_OFFLOADS, false);
		mlx5_esw_offloads_unpair(peer_esw);
		mlx5_esw_offloads_unpair(esw);
		mlx5_esw_offloads_set_ns_peer(esw, peer_esw, false);
		break;
	}

	return 0;

err_pair:
	mlx5_esw_offloads_unpair(esw);
err_peer:
	mlx5_esw_offloads_set_ns_peer(esw, peer_esw, false);
err_out:
	mlx5_core_err(esw->dev, "esw offloads devcom event failure, event %u err %d",
		      event, err);
	return err;
}

static void esw_offloads_devcom_init(struct mlx5_eswitch *esw)
{
	struct mlx5_devcom *devcom = esw->dev->priv.devcom;

	INIT_LIST_HEAD(&esw->offloads.peer_flows);
	mutex_init(&esw->offloads.peer_mutex);

	if (!MLX5_CAP_ESW(esw->dev, merged_eswitch))
		return;

	mlx5_devcom_register_component(devcom,
				       MLX5_DEVCOM_ESW_OFFLOADS,
				       mlx5_esw_offloads_devcom_event,
				       esw);

	mlx5_devcom_send_event(devcom,
			       MLX5_DEVCOM_ESW_OFFLOADS,
			       ESW_OFFLOADS_DEVCOM_PAIR, esw);
}

static void esw_offloads_devcom_cleanup(struct mlx5_eswitch *esw)
{
	struct mlx5_devcom *devcom = esw->dev->priv.devcom;

	if (!MLX5_CAP_ESW(esw->dev, merged_eswitch))
		return;

	mlx5_devcom_send_event(devcom, MLX5_DEVCOM_ESW_OFFLOADS,
			       ESW_OFFLOADS_DEVCOM_UNPAIR, esw);

	mlx5_devcom_unregister_component(devcom, MLX5_DEVCOM_ESW_OFFLOADS);
}

static int esw_vport_ingress_prio_tag_config(struct mlx5_eswitch *esw,
					     struct mlx5_vport *vport)
{
	struct mlx5_flow_act flow_act = {0};
	struct mlx5_flow_spec *spec;
	int err = 0;

	/* For prio tag mode, there is only 1 FTEs:
	 * 1) Untagged packets - push prio tag VLAN and modify metadata if
	 * required, allow
	 * Unmatched traffic is allowed by default
	 */
	spec = kvzalloc(sizeof(*spec), GFP_KERNEL);
	if (!spec)
		return -ENOMEM;

	/* Untagged packets - push prio tag VLAN, allow */
	MLX5_SET_TO_ONES(fte_match_param, spec->match_criteria, outer_headers.cvlan_tag);
	MLX5_SET(fte_match_param, spec->match_value, outer_headers.cvlan_tag, 0);
	spec->match_criteria_enable = MLX5_MATCH_OUTER_HEADERS;
	flow_act.action = MLX5_FLOW_CONTEXT_ACTION_VLAN_PUSH |
			  MLX5_FLOW_CONTEXT_ACTION_ALLOW;
	flow_act.vlan[0].ethtype = ETH_P_8021Q;
	flow_act.vlan[0].vid = 0;
	flow_act.vlan[0].prio = 0;

	if (vport->ingress.offloads.modify_metadata_rule) {
		flow_act.action |= MLX5_FLOW_CONTEXT_ACTION_MOD_HDR;
		flow_act.modify_hdr = vport->ingress.offloads.modify_metadata;
	}

	vport->ingress.allow_rule =
		mlx5_add_flow_rules(vport->ingress.acl, spec,
				    &flow_act, NULL, 0);
	if (IS_ERR(vport->ingress.allow_rule)) {
		err = PTR_ERR(vport->ingress.allow_rule);
		esw_warn(esw->dev,
			 "vport[%d] configure ingress untagged allow rule, err(%d)\n",
			 vport->vport, err);
		vport->ingress.allow_rule = NULL;
	}

	kvfree(spec);
	return err;
}

static int esw_vport_add_ingress_acl_modify_metadata(struct mlx5_eswitch *esw,
						     struct mlx5_vport *vport)
{
	u8 action[MLX5_UN_SZ_BYTES(set_action_in_add_action_in_auto)] = {};
	struct mlx5_flow_act flow_act = {};
	int err = 0;
	u32 key;

	key = mlx5_eswitch_get_vport_metadata_for_match(esw, vport->vport);
	key >>= ESW_SOURCE_PORT_METADATA_OFFSET;

	MLX5_SET(set_action_in, action, action_type, MLX5_ACTION_TYPE_SET);
	MLX5_SET(set_action_in, action, field,
		 MLX5_ACTION_IN_FIELD_METADATA_REG_C_0);
	MLX5_SET(set_action_in, action, data, key);
	MLX5_SET(set_action_in, action, offset,
		 ESW_SOURCE_PORT_METADATA_OFFSET);
	MLX5_SET(set_action_in, action, length,
		 ESW_SOURCE_PORT_METADATA_BITS);

	vport->ingress.offloads.modify_metadata =
		mlx5_modify_header_alloc(esw->dev, MLX5_FLOW_NAMESPACE_ESW_INGRESS,
					 1, action);
	if (IS_ERR(vport->ingress.offloads.modify_metadata)) {
		err = PTR_ERR(vport->ingress.offloads.modify_metadata);
		esw_warn(esw->dev,
			 "failed to alloc modify header for vport %d ingress acl (%d)\n",
			 vport->vport, err);
		return err;
	}

	flow_act.action = MLX5_FLOW_CONTEXT_ACTION_MOD_HDR | MLX5_FLOW_CONTEXT_ACTION_ALLOW;
	flow_act.modify_hdr = vport->ingress.offloads.modify_metadata;
	vport->ingress.offloads.modify_metadata_rule =
				mlx5_add_flow_rules(vport->ingress.acl,
						    NULL, &flow_act, NULL, 0);
	if (IS_ERR(vport->ingress.offloads.modify_metadata_rule)) {
		err = PTR_ERR(vport->ingress.offloads.modify_metadata_rule);
		esw_warn(esw->dev,
			 "failed to add setting metadata rule for vport %d ingress acl, err(%d)\n",
			 vport->vport, err);
		mlx5_modify_header_dealloc(esw->dev, vport->ingress.offloads.modify_metadata);
		vport->ingress.offloads.modify_metadata_rule = NULL;
	}
	return err;
}

static void esw_vport_del_ingress_acl_modify_metadata(struct mlx5_eswitch *esw,
						      struct mlx5_vport *vport)
{
	if (vport->ingress.offloads.modify_metadata_rule) {
		mlx5_del_flow_rules(vport->ingress.offloads.modify_metadata_rule);
		mlx5_modify_header_dealloc(esw->dev, vport->ingress.offloads.modify_metadata);

		vport->ingress.offloads.modify_metadata_rule = NULL;
	}
}

static int esw_vport_create_ingress_acl_group(struct mlx5_eswitch *esw,
					      struct mlx5_vport *vport)
{
	int inlen = MLX5_ST_SZ_BYTES(create_flow_group_in);
	struct mlx5_flow_group *g;
	void *match_criteria;
	u32 *flow_group_in;
	u32 flow_index = 0;
	int ret = 0;

	flow_group_in = kvzalloc(inlen, GFP_KERNEL);
	if (!flow_group_in)
		return -ENOMEM;

	if (esw_check_ingress_prio_tag_enabled(esw, vport)) {
		/* This group is to hold FTE to match untagged packets when prio_tag
		 * is enabled.
		 */
		memset(flow_group_in, 0, inlen);

		match_criteria = MLX5_ADDR_OF(create_flow_group_in,
					      flow_group_in, match_criteria);
		MLX5_SET(create_flow_group_in, flow_group_in,
			 match_criteria_enable, MLX5_MATCH_OUTER_HEADERS);
		MLX5_SET_TO_ONES(fte_match_param, match_criteria, outer_headers.cvlan_tag);
		MLX5_SET(create_flow_group_in, flow_group_in, start_flow_index, flow_index);
		MLX5_SET(create_flow_group_in, flow_group_in, end_flow_index, flow_index);

		g = mlx5_create_flow_group(vport->ingress.acl, flow_group_in);
		if (IS_ERR(g)) {
			ret = PTR_ERR(g);
			esw_warn(esw->dev, "vport[%d] ingress create untagged flow group, err(%d)\n",
				 vport->vport, ret);
			goto prio_tag_err;
		}
		vport->ingress.offloads.metadata_prio_tag_grp = g;
		flow_index++;
	}

	if (mlx5_eswitch_vport_match_metadata_enabled(esw)) {
		/* This group holds an FTE with no matches for add metadata for
		 * tagged packets, if prio-tag is enabled (as a fallthrough),
		 * or all traffic in case prio-tag is disabled.
		 */
		memset(flow_group_in, 0, inlen);
		MLX5_SET(create_flow_group_in, flow_group_in, start_flow_index, flow_index);
		MLX5_SET(create_flow_group_in, flow_group_in, end_flow_index, flow_index);

		g = mlx5_create_flow_group(vport->ingress.acl, flow_group_in);
		if (IS_ERR(g)) {
			ret = PTR_ERR(g);
			esw_warn(esw->dev, "vport[%d] ingress create drop flow group, err(%d)\n",
				 vport->vport, ret);
			goto metadata_err;
		}
		vport->ingress.offloads.metadata_allmatch_grp = g;
	}

	kvfree(flow_group_in);
	return 0;

metadata_err:
	if (!IS_ERR_OR_NULL(vport->ingress.offloads.metadata_prio_tag_grp)) {
		mlx5_destroy_flow_group(vport->ingress.offloads.metadata_prio_tag_grp);
		vport->ingress.offloads.metadata_prio_tag_grp = NULL;
	}
prio_tag_err:
	kvfree(flow_group_in);
	return ret;
}

static void esw_vport_destroy_ingress_acl_group(struct mlx5_vport *vport)
{
	if (vport->ingress.offloads.metadata_allmatch_grp) {
		mlx5_destroy_flow_group(vport->ingress.offloads.metadata_allmatch_grp);
		vport->ingress.offloads.metadata_allmatch_grp = NULL;
	}

	if (vport->ingress.offloads.metadata_prio_tag_grp) {
		mlx5_destroy_flow_group(vport->ingress.offloads.metadata_prio_tag_grp);
		vport->ingress.offloads.metadata_prio_tag_grp = NULL;
	}
}

static int esw_vport_ingress_config(struct mlx5_eswitch *esw,
				    struct mlx5_vport *vport)
{
	int num_ftes = 0;
	int err;

	if (!mlx5_eswitch_vport_match_metadata_enabled(esw) &&
	    !esw_check_ingress_prio_tag_enabled(esw, vport))
		return 0;

	esw_vport_cleanup_ingress_rules(esw, vport);

	if (mlx5_eswitch_vport_match_metadata_enabled(esw))
		num_ftes++;
	if (esw_check_ingress_prio_tag_enabled(esw, vport))
		num_ftes++;

	err = esw_vport_create_ingress_acl_table(esw, vport, num_ftes);
	if (err) {
		esw_warn(esw->dev,
			 "failed to enable ingress acl (%d) on vport[%d]\n",
			 err, vport->vport);
		return err;
	}

	err = esw_vport_create_ingress_acl_group(esw, vport);
	if (err)
		goto group_err;

	esw_debug(esw->dev,
		  "vport[%d] configure ingress rules\n", vport->vport);

	if (mlx5_eswitch_vport_match_metadata_enabled(esw)) {
		err = esw_vport_add_ingress_acl_modify_metadata(esw, vport);
		if (err)
			goto metadata_err;
	}

	if (esw_check_ingress_prio_tag_enabled(esw, vport)) {
		err = esw_vport_ingress_prio_tag_config(esw, vport);
		if (err)
			goto prio_tag_err;
	}
	return 0;

prio_tag_err:
	esw_vport_del_ingress_acl_modify_metadata(esw, vport);
metadata_err:
	esw_vport_destroy_ingress_acl_group(vport);
group_err:
	esw_vport_destroy_ingress_acl_table(vport);
	return err;
}

static int esw_vport_egress_config(struct mlx5_eswitch *esw,
				   struct mlx5_vport *vport)
{
	int err;

	if (!MLX5_CAP_GEN(esw->dev, prio_tag_required))
		return 0;

	esw_vport_cleanup_egress_rules(esw, vport);

	err = esw_vport_enable_egress_acl(esw, vport);
	if (err)
		return err;

	/* For prio tag mode, there is only 1 FTEs:
	 * 1) prio tag packets - pop the prio tag VLAN, allow
	 * Unmatched traffic is allowed by default
	 */
	esw_debug(esw->dev,
		  "vport[%d] configure prio tag egress rules\n", vport->vport);

	/* prio tag vlan rule - pop it so VF receives untagged packets */
	err = mlx5_esw_create_vport_egress_acl_vlan(esw, vport, 0,
						    MLX5_FLOW_CONTEXT_ACTION_VLAN_POP |
						    MLX5_FLOW_CONTEXT_ACTION_ALLOW);
	if (err)
		esw_vport_disable_egress_acl(esw, vport);

	return err;
}

static bool
esw_check_vport_match_metadata_supported(const struct mlx5_eswitch *esw)
{
	if (!MLX5_CAP_ESW(esw->dev, esw_uplink_ingress_acl))
		return false;

	if (!(MLX5_CAP_ESW_FLOWTABLE(esw->dev, fdb_to_vport_reg_c_id) &
	      MLX5_FDB_TO_VPORT_REG_C_0))
		return false;

	if (!MLX5_CAP_ESW_FLOWTABLE(esw->dev, flow_source))
		return false;

	if (mlx5_core_is_ecpf_esw_manager(esw->dev) ||
	    mlx5_ecpf_vport_exists(esw->dev))
		return false;

	return true;
}

static bool
esw_check_vport_match_metadata_mandatory(const struct mlx5_eswitch *esw)
{
	return mlx5_core_mp_enabled(esw->dev);
}

static bool esw_use_vport_metadata(const struct mlx5_eswitch *esw)
{
	return esw_check_vport_match_metadata_mandatory(esw) &&
	       esw_check_vport_match_metadata_supported(esw);
}

int
esw_vport_create_offloads_acl_tables(struct mlx5_eswitch *esw,
				     struct mlx5_vport *vport)
{
	int err;

	err = esw_vport_ingress_config(esw, vport);
	if (err)
		return err;

	if (mlx5_eswitch_is_vf_vport(esw, vport->vport)) {
		err = esw_vport_egress_config(esw, vport);
		if (err) {
			esw_vport_cleanup_ingress_rules(esw, vport);
			esw_vport_del_ingress_acl_modify_metadata(esw, vport);
			esw_vport_destroy_ingress_acl_group(vport);
			esw_vport_destroy_ingress_acl_table(vport);
		}
	}
	return err;
}

void
esw_vport_destroy_offloads_acl_tables(struct mlx5_eswitch *esw,
				      struct mlx5_vport *vport)
{
	esw_vport_disable_egress_acl(esw, vport);
	esw_vport_cleanup_ingress_rules(esw, vport);
	esw_vport_del_ingress_acl_modify_metadata(esw, vport);
	esw_vport_destroy_ingress_acl_group(vport);
	esw_vport_destroy_ingress_acl_table(vport);
}

static int esw_create_uplink_offloads_acl_tables(struct mlx5_eswitch *esw)
{
	struct mlx5_vport *vport;
	int err;

	if (esw_use_vport_metadata(esw))
		esw->flags |= MLX5_ESWITCH_VPORT_MATCH_METADATA;

	vport = mlx5_eswitch_get_vport(esw, MLX5_VPORT_UPLINK);
	err = esw_vport_create_offloads_acl_tables(esw, vport);
	if (err)
		esw->flags &= ~MLX5_ESWITCH_VPORT_MATCH_METADATA;
	return err;
}

static void esw_destroy_uplink_offloads_acl_tables(struct mlx5_eswitch *esw)
{
	struct mlx5_vport *vport;

	vport = mlx5_eswitch_get_vport(esw, MLX5_VPORT_UPLINK);
	esw_vport_destroy_offloads_acl_tables(esw, vport);
	esw->flags &= ~MLX5_ESWITCH_VPORT_MATCH_METADATA;
}

static int esw_offloads_steering_init(struct mlx5_eswitch *esw)
{
	int num_vfs = esw->esw_funcs.num_vfs;
	int total_vports;
	int err;

	if (mlx5_core_is_ecpf_esw_manager(esw->dev))
		total_vports = esw->total_vports;
	else
		total_vports = num_vfs + MLX5_SPECIAL_VPORTS(esw->dev);

	//初始化offloads
	memset(&esw->fdb_table.offloads, 0, sizeof(struct offloads_fdb));

	err = esw_create_uplink_offloads_acl_tables(esw);
	if (err)
		return err;

	err = esw_create_offloads_table(esw, total_vports);
	if (err)
		goto create_offloads_err;

	err = esw_create_restore_table(esw);
	if (err)
		goto create_restore_err;

	err = esw_create_offloads_fdb_tables(esw, total_vports);
	if (err)
		goto create_fdb_err;

	err = esw_create_vport_rx_group(esw, total_vports);
	if (err)
		goto create_fg_err;

	mutex_init(&esw->fdb_table.offloads.vports.lock);
	hash_init(esw->fdb_table.offloads.vports.table);

	return 0;

create_fg_err:
	esw_destroy_offloads_fdb_tables(esw);
create_fdb_err:
	esw_destroy_restore_table(esw);
create_restore_err:
	esw_destroy_offloads_table(esw);
create_offloads_err:
	esw_destroy_uplink_offloads_acl_tables(esw);

	return err;
}

static void esw_offloads_steering_cleanup(struct mlx5_eswitch *esw)
{
	mutex_destroy(&esw->fdb_table.offloads.vports.lock);
	esw_destroy_vport_rx_group(esw);
	esw_destroy_offloads_fdb_tables(esw);
	esw_destroy_restore_table(esw);
	esw_destroy_offloads_table(esw);
	esw_destroy_uplink_offloads_acl_tables(esw);
}

static void
esw_vfs_changed_event_handler(struct mlx5_eswitch *esw, const u32 *out)
{
	bool host_pf_disabled;
	u16 new_num_vfs;

	new_num_vfs = MLX5_GET(query_esw_functions_out, out,
			       host_params_context.host_num_of_vfs);
	host_pf_disabled = MLX5_GET(query_esw_functions_out, out,
				    host_params_context.host_pf_disabled);

	if (new_num_vfs == esw->esw_funcs.num_vfs || host_pf_disabled)
		return;

	/* Number of VFs can only change from "0 to x" or "x to 0". */
	if (esw->esw_funcs.num_vfs > 0) {
		mlx5_eswitch_unload_vf_vports(esw, esw->esw_funcs.num_vfs);
	} else {
		int err;

		err = mlx5_eswitch_load_vf_vports(esw, new_num_vfs,
						  MLX5_VPORT_UC_ADDR_CHANGE);
		if (err)
			return;
	}
	esw->esw_funcs.num_vfs = new_num_vfs;
}

static void esw_functions_changed_event_handler(struct work_struct *work)
{
	struct mlx5_host_work *host_work;
	struct mlx5_eswitch *esw;
	const u32 *out;

	host_work = container_of(work, struct mlx5_host_work, work);
	esw = host_work->esw;

	out = mlx5_esw_query_functions(esw->dev);
	if (IS_ERR(out))
		goto out;

	esw_vfs_changed_event_handler(esw, out);
	kvfree(out);
out:
	kfree(host_work);
}

int mlx5_esw_funcs_changed_handler(struct notifier_block *nb, unsigned long type, void *data)
{
	struct mlx5_esw_functions *esw_funcs;
	struct mlx5_host_work *host_work;
	struct mlx5_eswitch *esw;

	host_work = kzalloc(sizeof(*host_work), GFP_ATOMIC);
	if (!host_work)
		return NOTIFY_DONE;

	esw_funcs = mlx5_nb_cof(nb, struct mlx5_esw_functions, nb);
	esw = container_of(esw_funcs, struct mlx5_eswitch, esw_funcs);

	host_work->esw = esw;

	INIT_WORK(&host_work->work, esw_functions_changed_event_handler);
	queue_work(esw->work_queue, &host_work->work);

	return NOTIFY_OK;
}

int esw_offloads_enable(struct mlx5_eswitch *esw)
{
	struct mlx5_vport *vport;
	int err, i;

	if (MLX5_CAP_ESW_FLOWTABLE_FDB(esw->dev, reformat) &&
	    MLX5_CAP_ESW_FLOWTABLE_FDB(esw->dev, decap))
		esw->offloads.encap = DEVLINK_ESWITCH_ENCAP_MODE_BASIC;
	else
		esw->offloads.encap = DEVLINK_ESWITCH_ENCAP_MODE_NONE;

	mutex_init(&esw->offloads.termtbl_mutex);
	mlx5_rdma_enable_roce(esw->dev);

	err = esw_set_passing_vport_metadata(esw, true);
	if (err)
		goto err_vport_metadata;

	err = esw_offloads_steering_init(esw);
	if (err)
		goto err_steering_init;

	/* Representor will control the vport link state */
	mlx5_esw_for_each_vf_vport(esw, i, vport, esw->esw_funcs.num_vfs)
		vport->info.link_state = MLX5_VPORT_ADMIN_STATE_DOWN;

	/* Uplink vport rep must load first. */
	err = esw_offloads_load_rep(esw, MLX5_VPORT_UPLINK);
	if (err)
		goto err_uplink;

<<<<<<< HEAD
	//装载所有rep口
	err = esw_offloads_load_all_reps(esw);
=======
	err = mlx5_eswitch_enable_pf_vf_vports(esw, MLX5_VPORT_UC_ADDR_CHANGE);
>>>>>>> b032227c
	if (err)
		goto err_vports;

	esw_offloads_devcom_init(esw);

	return 0;

err_vports:
	esw_offloads_unload_rep(esw, MLX5_VPORT_UPLINK);
err_uplink:
	esw_set_passing_vport_metadata(esw, false);
err_steering_init:
	esw_offloads_steering_cleanup(esw);
err_vport_metadata:
	mlx5_rdma_disable_roce(esw->dev);
	mutex_destroy(&esw->offloads.termtbl_mutex);
	return err;
}

static int esw_offloads_stop(struct mlx5_eswitch *esw,
			     struct netlink_ext_ack *extack)
{
	int err, err1;

	mlx5_eswitch_disable_locked(esw, false);
	err = mlx5_eswitch_enable_locked(esw, MLX5_ESWITCH_LEGACY,
					 MLX5_ESWITCH_IGNORE_NUM_VFS);
	if (err) {
		NL_SET_ERR_MSG_MOD(extack, "Failed setting eswitch to legacy");
		err1 = mlx5_eswitch_enable_locked(esw, MLX5_ESWITCH_OFFLOADS,
						  MLX5_ESWITCH_IGNORE_NUM_VFS);
		if (err1) {
			NL_SET_ERR_MSG_MOD(extack,
					   "Failed setting eswitch back to offloads");
		}
	}

	return err;
}

void esw_offloads_disable(struct mlx5_eswitch *esw)
{
	esw_offloads_devcom_cleanup(esw);
	mlx5_eswitch_disable_pf_vf_vports(esw);
	esw_offloads_unload_rep(esw, MLX5_VPORT_UPLINK);
	esw_set_passing_vport_metadata(esw, false);
	esw_offloads_steering_cleanup(esw);
	mlx5_rdma_disable_roce(esw->dev);
	mutex_destroy(&esw->offloads.termtbl_mutex);
	esw->offloads.encap = DEVLINK_ESWITCH_ENCAP_MODE_NONE;
}

//解析配置的mlx5_mode
static int esw_mode_from_devlink(u16 mode, u16 *mlx5_mode)
{
	switch (mode) {
	case DEVLINK_ESWITCH_MODE_LEGACY:
		*mlx5_mode = MLX5_ESWITCH_LEGACY;
		break;
	case DEVLINK_ESWITCH_MODE_SWITCHDEV:
		*mlx5_mode = MLX5_ESWITCH_OFFLOADS;
		break;
	default:
		return -EINVAL;
	}

	return 0;
}

static int esw_mode_to_devlink(u16 mlx5_mode, u16 *mode)
{
	switch (mlx5_mode) {
	case MLX5_ESWITCH_LEGACY:
		*mode = DEVLINK_ESWITCH_MODE_LEGACY;
		break;
	case MLX5_ESWITCH_OFFLOADS:
		*mode = DEVLINK_ESWITCH_MODE_SWITCHDEV;
		break;
	default:
		return -EINVAL;
	}

	return 0;
}

static int esw_inline_mode_from_devlink(u8 mode, u8 *mlx5_mode)
{
	switch (mode) {
	case DEVLINK_ESWITCH_INLINE_MODE_NONE:
		*mlx5_mode = MLX5_INLINE_MODE_NONE;
		break;
	case DEVLINK_ESWITCH_INLINE_MODE_LINK:
		*mlx5_mode = MLX5_INLINE_MODE_L2;
		break;
	case DEVLINK_ESWITCH_INLINE_MODE_NETWORK:
		*mlx5_mode = MLX5_INLINE_MODE_IP;
		break;
	case DEVLINK_ESWITCH_INLINE_MODE_TRANSPORT:
		*mlx5_mode = MLX5_INLINE_MODE_TCP_UDP;
		break;
	default:
		return -EINVAL;
	}

	return 0;
}

static int esw_inline_mode_to_devlink(u8 mlx5_mode, u8 *mode)
{
	switch (mlx5_mode) {
	case MLX5_INLINE_MODE_NONE:
		*mode = DEVLINK_ESWITCH_INLINE_MODE_NONE;
		break;
	case MLX5_INLINE_MODE_L2:
		*mode = DEVLINK_ESWITCH_INLINE_MODE_LINK;
		break;
	case MLX5_INLINE_MODE_IP:
		*mode = DEVLINK_ESWITCH_INLINE_MODE_NETWORK;
		break;
	case MLX5_INLINE_MODE_TCP_UDP:
		*mode = DEVLINK_ESWITCH_INLINE_MODE_TRANSPORT;
		break;
	default:
		return -EINVAL;
	}

	return 0;
}

static int mlx5_eswitch_check(const struct mlx5_core_dev *dev)
{
	if (MLX5_CAP_GEN(dev, port_type) != MLX5_CAP_PORT_TYPE_ETH)
		return -EOPNOTSUPP;

	if(!MLX5_ESWITCH_MANAGER(dev))
		return -EPERM;

	return 0;
}

<<<<<<< HEAD
//设置eswitch模式
int mlx5_devlink_eswitch_mode_set(struct devlink *devlink, u16 mode/*要设置的模式*/,
=======
static int eswitch_devlink_esw_mode_check(const struct mlx5_eswitch *esw)
{
	/* devlink commands in NONE eswitch mode are currently supported only
	 * on ECPF.
	 */
	return (esw->mode == MLX5_ESWITCH_NONE &&
		!mlx5_core_is_ecpf_esw_manager(esw->dev)) ? -EOPNOTSUPP : 0;
}

int mlx5_devlink_eswitch_mode_set(struct devlink *devlink, u16 mode,
>>>>>>> b032227c
				  struct netlink_ext_ack *extack)
{
	struct mlx5_core_dev *dev = devlink_priv(devlink);
	struct mlx5_eswitch *esw = dev->priv.eswitch;
	u16 cur_mlx5_mode, mlx5_mode = 0;
	int err;

	err = mlx5_eswitch_check(dev);
	if (err)
		return err;

	if (esw_mode_from_devlink(mode, &mlx5_mode))
		return -EINVAL;

<<<<<<< HEAD
	/*mode无变化，直接返回*/
=======
	mutex_lock(&esw->mode_lock);
	err = eswitch_devlink_esw_mode_check(esw);
	if (err)
		goto unlock;

	cur_mlx5_mode = esw->mode;

>>>>>>> b032227c
	if (cur_mlx5_mode == mlx5_mode)
		goto unlock;

	if (mode == DEVLINK_ESWITCH_MODE_SWITCHDEV)
<<<<<<< HEAD
		//将设备转换为switchdev
		return esw_offloads_start(dev->priv.eswitch, extack);
=======
		err = esw_offloads_start(esw, extack);
>>>>>>> b032227c
	else if (mode == DEVLINK_ESWITCH_MODE_LEGACY)
		err = esw_offloads_stop(esw, extack);
	else
		err = -EINVAL;

unlock:
	mutex_unlock(&esw->mode_lock);
	return err;
}

//获取eswitch模式
int mlx5_devlink_eswitch_mode_get(struct devlink *devlink, u16 *mode)
{
	struct mlx5_core_dev *dev = devlink_priv(devlink);
	struct mlx5_eswitch *esw = dev->priv.eswitch;
	int err;

	err = mlx5_eswitch_check(dev);
	if (err)
		return err;

	mutex_lock(&esw->mode_lock);
	err = eswitch_devlink_esw_mode_check(dev->priv.eswitch);
	if (err)
		goto unlock;

	err = esw_mode_to_devlink(esw->mode, mode);
unlock:
	mutex_unlock(&esw->mode_lock);
	return err;
}

int mlx5_devlink_eswitch_inline_mode_set(struct devlink *devlink, u8 mode,
					 struct netlink_ext_ack *extack)
{
	struct mlx5_core_dev *dev = devlink_priv(devlink);
	struct mlx5_eswitch *esw = dev->priv.eswitch;
	int err, vport, num_vport;
	u8 mlx5_mode;

	err = mlx5_eswitch_check(dev);
	if (err)
		return err;

	mutex_lock(&esw->mode_lock);
	err = eswitch_devlink_esw_mode_check(esw);
	if (err)
		goto out;

	switch (MLX5_CAP_ETH(dev, wqe_inline_mode)) {
	case MLX5_CAP_INLINE_MODE_NOT_REQUIRED:
		if (mode == DEVLINK_ESWITCH_INLINE_MODE_NONE)
			goto out;
		/* fall through */
	case MLX5_CAP_INLINE_MODE_L2:
		NL_SET_ERR_MSG_MOD(extack, "Inline mode can't be set");
		err = -EOPNOTSUPP;
		goto out;
	case MLX5_CAP_INLINE_MODE_VPORT_CONTEXT:
		break;
	}

	if (atomic64_read(&esw->offloads.num_flows) > 0) {
		NL_SET_ERR_MSG_MOD(extack,
				   "Can't set inline mode when flows are configured");
		err = -EOPNOTSUPP;
		goto out;
	}

	err = esw_inline_mode_from_devlink(mode, &mlx5_mode);
	if (err)
		goto out;

	mlx5_esw_for_each_host_func_vport(esw, vport, esw->esw_funcs.num_vfs) {
		err = mlx5_modify_nic_vport_min_inline(dev, vport, mlx5_mode);
		if (err) {
			NL_SET_ERR_MSG_MOD(extack,
					   "Failed to set min inline on vport");
			goto revert_inline_mode;
		}
	}

	esw->offloads.inline_mode = mlx5_mode;
	mutex_unlock(&esw->mode_lock);
	return 0;

revert_inline_mode:
	num_vport = --vport;
	mlx5_esw_for_each_host_func_vport_reverse(esw, vport, num_vport)
		mlx5_modify_nic_vport_min_inline(dev,
						 vport,
						 esw->offloads.inline_mode);
out:
	mutex_unlock(&esw->mode_lock);
	return err;
}

int mlx5_devlink_eswitch_inline_mode_get(struct devlink *devlink, u8 *mode)
{
	struct mlx5_core_dev *dev = devlink_priv(devlink);
	struct mlx5_eswitch *esw = dev->priv.eswitch;
	int err;

	err = mlx5_eswitch_check(dev);
	if (err)
		return err;

	mutex_lock(&esw->mode_lock);
	err = eswitch_devlink_esw_mode_check(esw);
	if (err)
		goto unlock;

	err = esw_inline_mode_to_devlink(esw->offloads.inline_mode, mode);
unlock:
	mutex_unlock(&esw->mode_lock);
	return err;
}

int mlx5_devlink_eswitch_encap_mode_set(struct devlink *devlink,
					enum devlink_eswitch_encap_mode encap,
					struct netlink_ext_ack *extack)
{
	struct mlx5_core_dev *dev = devlink_priv(devlink);
	struct mlx5_eswitch *esw = dev->priv.eswitch;
	int err;

	err = mlx5_eswitch_check(dev);
	if (err)
		return err;

	mutex_lock(&esw->mode_lock);
	err = eswitch_devlink_esw_mode_check(esw);
	if (err)
		goto unlock;

	if (encap != DEVLINK_ESWITCH_ENCAP_MODE_NONE &&
	    (!MLX5_CAP_ESW_FLOWTABLE_FDB(dev, reformat) ||
	     !MLX5_CAP_ESW_FLOWTABLE_FDB(dev, decap))) {
		err = -EOPNOTSUPP;
		goto unlock;
	}

	if (encap && encap != DEVLINK_ESWITCH_ENCAP_MODE_BASIC) {
		err = -EOPNOTSUPP;
		goto unlock;
	}

	if (esw->mode == MLX5_ESWITCH_LEGACY) {
		esw->offloads.encap = encap;
		goto unlock;
	}

	if (esw->offloads.encap == encap)
		goto unlock;

	if (atomic64_read(&esw->offloads.num_flows) > 0) {
		NL_SET_ERR_MSG_MOD(extack,
				   "Can't set encapsulation when flows are configured");
		err = -EOPNOTSUPP;
		goto unlock;
	}

	esw_destroy_offloads_fdb_tables(esw);

	esw->offloads.encap = encap;

	err = esw_create_offloads_fdb_tables(esw, esw->nvports);

	if (err) {
		NL_SET_ERR_MSG_MOD(extack,
				   "Failed re-creating fast FDB table");
		esw->offloads.encap = !encap;
		(void)esw_create_offloads_fdb_tables(esw, esw->nvports);
	}

unlock:
	mutex_unlock(&esw->mode_lock);
	return err;
}

int mlx5_devlink_eswitch_encap_mode_get(struct devlink *devlink,
					enum devlink_eswitch_encap_mode *encap)
{
	struct mlx5_core_dev *dev = devlink_priv(devlink);
	struct mlx5_eswitch *esw = dev->priv.eswitch;
	int err;

	err = mlx5_eswitch_check(dev);
	if (err)
		return err;

	mutex_lock(&esw->mode_lock);
	err = eswitch_devlink_esw_mode_check(esw);
	if (err)
		goto unlock;

	*encap = esw->offloads.encap;
unlock:
	mutex_unlock(&esw->mode_lock);
	return 0;
}

static bool
mlx5_eswitch_vport_has_rep(const struct mlx5_eswitch *esw, u16 vport_num)
{
	/* Currently, only ECPF based device has representor for host PF. */
	if (vport_num == MLX5_VPORT_PF &&
	    !mlx5_core_is_ecpf_esw_manager(esw->dev))
		return false;

	if (vport_num == MLX5_VPORT_ECPF &&
	    !mlx5_ecpf_vport_exists(esw->dev))
		return false;

	return true;
}

void mlx5_eswitch_register_vport_reps(struct mlx5_eswitch *esw,
				      const struct mlx5_eswitch_rep_ops *ops,
				      u8 rep_type)
{
	struct mlx5_eswitch_rep_data *rep_data;
	struct mlx5_eswitch_rep *rep;
	int i;

	esw->offloads.rep_ops[rep_type] = ops;
	//设置esw上所有rep口,置状态为registered
	mlx5_esw_for_all_reps(esw, i, rep) {
		if (likely(mlx5_eswitch_vport_has_rep(esw, i))) {
			rep_data = &rep->rep_data[rep_type];
			atomic_set(&rep_data->state, REP_REGISTERED);
		}
	}
}
EXPORT_SYMBOL(mlx5_eswitch_register_vport_reps);

void mlx5_eswitch_unregister_vport_reps(struct mlx5_eswitch *esw, u8 rep_type)
{
	struct mlx5_eswitch_rep *rep;
	int i;

	if (esw->mode == MLX5_ESWITCH_OFFLOADS)
		__unload_reps_all_vport(esw, rep_type);

	mlx5_esw_for_all_reps(esw, i, rep)
		atomic_set(&rep->rep_data[rep_type].state, REP_UNREGISTERED);
}
EXPORT_SYMBOL(mlx5_eswitch_unregister_vport_reps);

void *mlx5_eswitch_get_uplink_priv(struct mlx5_eswitch *esw, u8 rep_type)
{
	struct mlx5_eswitch_rep *rep;

	rep = mlx5_eswitch_get_rep(esw, MLX5_VPORT_UPLINK);
	return rep->rep_data[rep_type].priv;
}

void *mlx5_eswitch_get_proto_dev(struct mlx5_eswitch *esw,
				 u16 vport,
				 u8 rep_type)
{
	struct mlx5_eswitch_rep *rep;

	rep = mlx5_eswitch_get_rep(esw, vport);

	if (atomic_read(&rep->rep_data[rep_type].state) == REP_LOADED &&
	    esw->offloads.rep_ops[rep_type]->get_proto_dev)
		return esw->offloads.rep_ops[rep_type]->get_proto_dev(rep);
	return NULL;
}
EXPORT_SYMBOL(mlx5_eswitch_get_proto_dev);

void *mlx5_eswitch_uplink_get_proto_dev(struct mlx5_eswitch *esw, u8 rep_type)
{
	return mlx5_eswitch_get_proto_dev(esw, MLX5_VPORT_UPLINK, rep_type);
}
EXPORT_SYMBOL(mlx5_eswitch_uplink_get_proto_dev);

struct mlx5_eswitch_rep *mlx5_eswitch_vport_rep(struct mlx5_eswitch *esw,
						u16 vport)
{
	return mlx5_eswitch_get_rep(esw, vport);
}
EXPORT_SYMBOL(mlx5_eswitch_vport_rep);

bool mlx5_eswitch_is_vf_vport(const struct mlx5_eswitch *esw, u16 vport_num)
{
	return vport_num >= MLX5_VPORT_FIRST_VF &&
	       vport_num <= esw->dev->priv.sriov.max_vfs;
}

bool mlx5_eswitch_reg_c1_loopback_enabled(const struct mlx5_eswitch *esw)
{
	return !!(esw->flags & MLX5_ESWITCH_REG_C1_LOOPBACK_ENABLED);
}
EXPORT_SYMBOL(mlx5_eswitch_reg_c1_loopback_enabled);

bool mlx5_eswitch_vport_match_metadata_enabled(const struct mlx5_eswitch *esw)
{
	return !!(esw->flags & MLX5_ESWITCH_VPORT_MATCH_METADATA);
}
EXPORT_SYMBOL(mlx5_eswitch_vport_match_metadata_enabled);

u32 mlx5_eswitch_get_vport_metadata_for_match(struct mlx5_eswitch *esw,
					      u16 vport_num)
{
	u32 vport_num_mask = GENMASK(ESW_VPORT_BITS - 1, 0);
	u32 vhca_id_mask = GENMASK(ESW_VHCA_ID_BITS - 1, 0);
	u32 vhca_id = MLX5_CAP_GEN(esw->dev, vhca_id);
	u32 val;

	/* Make sure the vhca_id fits the ESW_VHCA_ID_BITS */
	WARN_ON_ONCE(vhca_id >= BIT(ESW_VHCA_ID_BITS));

	/* Trim vhca_id to ESW_VHCA_ID_BITS */
	vhca_id &= vhca_id_mask;

	/* Make sure pf and ecpf map to end of ESW_VPORT_BITS range so they
	 * don't overlap with VF numbers, and themselves, after trimming.
	 */
	WARN_ON_ONCE((MLX5_VPORT_UPLINK & vport_num_mask) <
		     vport_num_mask - 1);
	WARN_ON_ONCE((MLX5_VPORT_ECPF & vport_num_mask) <
		     vport_num_mask - 1);
	WARN_ON_ONCE((MLX5_VPORT_UPLINK & vport_num_mask) ==
		     (MLX5_VPORT_ECPF & vport_num_mask));

	/* Make sure that the VF vport_num fits ESW_VPORT_BITS and don't
	 * overlap with pf and ecpf.
	 */
	if (vport_num != MLX5_VPORT_UPLINK &&
	    vport_num != MLX5_VPORT_ECPF)
		WARN_ON_ONCE(vport_num >= vport_num_mask - 1);

	/* We can now trim vport_num to ESW_VPORT_BITS */
	vport_num &= vport_num_mask;

	val = (vhca_id << ESW_VPORT_BITS) | vport_num;
	return val << (32 - ESW_SOURCE_PORT_METADATA_BITS);
}
EXPORT_SYMBOL(mlx5_eswitch_get_vport_metadata_for_match);<|MERGE_RESOLUTION|>--- conflicted
+++ resolved
@@ -50,9 +50,6 @@
 #define MLX5_ESW_MISS_FLOWS (2)
 #define UPLINK_REP_INDEX 0
 
-<<<<<<< HEAD
-//给定vport_num取repsentor口
-=======
 /* Per vport tables */
 
 #define MLX5_ESW_VPORT_TABLE_SIZE 128
@@ -228,7 +225,7 @@
 
 /* End: Per vport tables */
 
->>>>>>> b032227c
+//给定vport_num取repsentor口
 static struct mlx5_eswitch_rep *mlx5_eswitch_get_rep(struct mlx5_eswitch *esw,
 						     u16 vport_num)
 {
@@ -1072,9 +1069,6 @@
 	return err;
 }
 
-<<<<<<< HEAD
-//pf的最大发送队列数
-=======
 struct mlx5_flow_handle *
 esw_add_restore_rule(struct mlx5_eswitch *esw, u32 tag)
 {
@@ -1128,7 +1122,7 @@
 	return ESW_CHAIN_TAG_METADATA_MASK;
 }
 
->>>>>>> b032227c
+//pf的最大发送队列数
 #define MAX_PF_SQ 256
 
 //nvport的最大发送队列数
@@ -1622,17 +1616,11 @@
 		return -EINVAL;
 	}
 
-<<<<<<< HEAD
 	//先关闭旧的sriov
-	mlx5_eswitch_disable(esw, false);
-	mlx5_eswitch_update_num_of_vfs(esw, esw->dev->priv.sriov.num_vfs);
+	mlx5_eswitch_disable_locked(esw, false);
 	//再开启sriov
-	err = mlx5_eswitch_enable(esw, MLX5_ESWITCH_OFFLOADS);
-=======
-	mlx5_eswitch_disable_locked(esw, false);
 	err = mlx5_eswitch_enable_locked(esw, MLX5_ESWITCH_OFFLOADS,
 					 esw->dev->priv.sriov.num_vfs);
->>>>>>> b032227c
 	if (err) {
 		NL_SET_ERR_MSG_MOD(extack,
 				   "Failed setting eswitch to offloads");
@@ -1699,72 +1687,6 @@
 
 	mlx5_esw_for_each_vf_rep_reverse(esw, i, rep, esw->esw_funcs.num_vfs)
 		__esw_offloads_unload_rep(esw, rep, rep_type);
-<<<<<<< HEAD
-}
-
-static void esw_offloads_unload_vf_reps(struct mlx5_eswitch *esw, int nvports)
-{
-	u8 rep_type = NUM_REP_TYPES;
-
-	while (rep_type-- > 0)
-		__unload_reps_vf_vport(esw, nvports, rep_type);
-}
-
-static void __unload_reps_all_vport(struct mlx5_eswitch *esw, u8 rep_type)
-{
-	__unload_reps_vf_vport(esw, esw->esw_funcs.num_vfs, rep_type);
-
-	/* Special vports must be the last to unload. */
-	__unload_reps_special_vport(esw, rep_type);
-}
-
-static void esw_offloads_unload_all_reps(struct mlx5_eswitch *esw)
-{
-	u8 rep_type = NUM_REP_TYPES;
-
-	while (rep_type-- > 0)
-		__unload_reps_all_vport(esw, rep_type);
-}
-
-static int __esw_offloads_load_rep(struct mlx5_eswitch *esw,
-				   struct mlx5_eswitch_rep *rep/*rep对应的空间*/, u8 rep_type/*rep口类型*/)
-{
-	int err = 0;
-
-	//原来为registered状态，则更新为loaded
-	if (atomic_cmpxchg(&rep->rep_data[rep_type].state,
-			   REP_REGISTERED, REP_LOADED) == REP_REGISTERED) {
-		//状态更新成功，触发rep_ops[rep_type]的load回调
-		err = esw->offloads.rep_ops[rep_type]->load(esw->dev, rep);
-		if (err)
-			//load失败，还原为registered
-			atomic_set(&rep->rep_data[rep_type].state,
-				   REP_REGISTERED);
-	}
-
-	return err;
-}
-
-//加载special vports
-static int __load_reps_special_vport(struct mlx5_eswitch *esw, u8 rep_type)
-{
-	struct mlx5_eswitch_rep *rep;
-	int err;
-
-	//创建uplink口
-	rep = mlx5_eswitch_get_rep(esw, MLX5_VPORT_UPLINK);
-	err = __esw_offloads_load_rep(esw, rep, rep_type);
-	if (err)
-		return err;
-
-	if (mlx5_core_is_ecpf_esw_manager(esw->dev)) {
-		rep = mlx5_eswitch_get_rep(esw, MLX5_VPORT_PF);
-		err = __esw_offloads_load_rep(esw, rep, rep_type);
-		if (err)
-			goto err_pf;
-	}
-=======
->>>>>>> b032227c
 
 	if (mlx5_ecpf_vport_exists(esw->dev)) {
 		rep = mlx5_eswitch_get_rep(esw, MLX5_VPORT_ECPF);
@@ -1783,40 +1705,11 @@
 int esw_offloads_load_rep(struct mlx5_eswitch *esw, u16 vport_num)
 {
 	struct mlx5_eswitch_rep *rep;
-<<<<<<< HEAD
-	int err, i;
-
-	//加载rep口，创建相应的netdev
-	mlx5_esw_for_each_vf_rep(esw, i, rep, nvports) {
-		err = __esw_offloads_load_rep(esw, rep, rep_type);
-		if (err)
-			goto err_vf;
-	}
-
-	return 0;
-
-err_vf:
-	__unload_reps_vf_vport(esw, --i, rep_type);
-	return err;
-}
-
-//加载指定类型的rep类型接口（例如eth类型，或者ib类型）
-static int __load_reps_all_vport(struct mlx5_eswitch *esw, u8 rep_type)
-{
-	int err;
-
-	/* Special vports must be loaded first, uplink rep creates mdev resource. */
-	//先加载special vport
-	err = __load_reps_special_vport(esw, rep_type);
-	if (err)
-		return err;
-=======
 	int rep_type;
 	int err;
 
 	if (esw->mode != MLX5_ESWITCH_OFFLOADS)
 		return 0;
->>>>>>> b032227c
 
 	rep = mlx5_eswitch_get_rep(esw, vport_num);
 	for (rep_type = 0; rep_type < NUM_REP_TYPES; rep_type++)
@@ -1838,20 +1731,8 @@
 
 void esw_offloads_unload_rep(struct mlx5_eswitch *esw, u16 vport_num)
 {
-<<<<<<< HEAD
-	u8 rep_type = 0;
-	int err;
-
-	//加载多种类型的repersent口（以太，ib)
-	for (rep_type = 0; rep_type < NUM_REP_TYPES; rep_type++) {
-		err = __load_reps_all_vport(esw, rep_type);
-		if (err)
-			goto err_reps;
-	}
-=======
 	struct mlx5_eswitch_rep *rep;
 	int rep_type;
->>>>>>> b032227c
 
 	if (esw->mode != MLX5_ESWITCH_OFFLOADS)
 		return;
@@ -2518,12 +2399,8 @@
 	if (err)
 		goto err_uplink;
 
-<<<<<<< HEAD
 	//装载所有rep口
-	err = esw_offloads_load_all_reps(esw);
-=======
 	err = mlx5_eswitch_enable_pf_vf_vports(esw, MLX5_VPORT_UC_ADDR_CHANGE);
->>>>>>> b032227c
 	if (err)
 		goto err_vports;
 
@@ -2664,10 +2541,7 @@
 	return 0;
 }
 
-<<<<<<< HEAD
 //设置eswitch模式
-int mlx5_devlink_eswitch_mode_set(struct devlink *devlink, u16 mode/*要设置的模式*/,
-=======
 static int eswitch_devlink_esw_mode_check(const struct mlx5_eswitch *esw)
 {
 	/* devlink commands in NONE eswitch mode are currently supported only
@@ -2678,7 +2552,6 @@
 }
 
 int mlx5_devlink_eswitch_mode_set(struct devlink *devlink, u16 mode,
->>>>>>> b032227c
 				  struct netlink_ext_ack *extack)
 {
 	struct mlx5_core_dev *dev = devlink_priv(devlink);
@@ -2693,9 +2566,6 @@
 	if (esw_mode_from_devlink(mode, &mlx5_mode))
 		return -EINVAL;
 
-<<<<<<< HEAD
-	/*mode无变化，直接返回*/
-=======
 	mutex_lock(&esw->mode_lock);
 	err = eswitch_devlink_esw_mode_check(esw);
 	if (err)
@@ -2703,17 +2573,13 @@
 
 	cur_mlx5_mode = esw->mode;
 
->>>>>>> b032227c
+	/*mode无变化，直接返回*/
 	if (cur_mlx5_mode == mlx5_mode)
 		goto unlock;
 
 	if (mode == DEVLINK_ESWITCH_MODE_SWITCHDEV)
-<<<<<<< HEAD
 		//将设备转换为switchdev
-		return esw_offloads_start(dev->priv.eswitch, extack);
-=======
 		err = esw_offloads_start(esw, extack);
->>>>>>> b032227c
 	else if (mode == DEVLINK_ESWITCH_MODE_LEGACY)
 		err = esw_offloads_stop(esw, extack);
 	else
