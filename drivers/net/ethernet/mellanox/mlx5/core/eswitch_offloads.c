/*
 * Copyright (c) 2016, Mellanox Technologies. All rights reserved.
 *
 * This software is available to you under a choice of one of two
 * licenses.  You may choose to be licensed under the terms of the GNU
 * General Public License (GPL) Version 2, available from the file
 * COPYING in the main directory of this source tree, or the
 * OpenIB.org BSD license below:
 *
 *     Redistribution and use in source and binary forms, with or
 *     without modification, are permitted provided that the following
 *     conditions are met:
 *
 *      - Redistributions of source code must retain the above
 *        copyright notice, this list of conditions and the following
 *        disclaimer.
 *
 *      - Redistributions in binary form must reproduce the above
 *        copyright notice, this list of conditions and the following
 *        disclaimer in the documentation and/or other materials
 *        provided with the distribution.
 *
 * THE SOFTWARE IS PROVIDED "AS IS", WITHOUT WARRANTY OF ANY KIND,
 * EXPRESS OR IMPLIED, INCLUDING BUT NOT LIMITED TO THE WARRANTIES OF
 * MERCHANTABILITY, FITNESS FOR A PARTICULAR PURPOSE AND
 * NONINFRINGEMENT. IN NO EVENT SHALL THE AUTHORS OR COPYRIGHT HOLDERS
 * BE LIABLE FOR ANY CLAIM, DAMAGES OR OTHER LIABILITY, WHETHER IN AN
 * ACTION OF CONTRACT, TORT OR OTHERWISE, ARISING FROM, OUT OF OR IN
 * CONNECTION WITH THE SOFTWARE OR THE USE OR OTHER DEALINGS IN THE
 * SOFTWARE.
 */

#include <linux/etherdevice.h>
#include <linux/mlx5/driver.h>
#include <linux/mlx5/mlx5_ifc.h>
#include <linux/mlx5/vport.h>
#include <linux/mlx5/fs.h>
#include "mlx5_core.h"
#include "eswitch.h"
#include "rdma.h"
#include "en.h"
#include "fs_core.h"
#include "lib/devcom.h"
#include "lib/eq.h"

/* There are two match-all miss flows, one for unicast dst mac and
 * one for multicast.
 */
#define MLX5_ESW_MISS_FLOWS (2)

#define fdb_prio_table(esw, chain, prio, level) \
	(esw)->fdb_table.offloads.fdb_prio[(chain)][(prio)][(level)]

#define UPLINK_REP_INDEX 0

//给定vport_num取vport
static struct mlx5_eswitch_rep *mlx5_eswitch_get_rep(struct mlx5_eswitch *esw,
						     u16 vport_num)
{
	int idx = mlx5_eswitch_vport_num_to_index(esw, vport_num);

	WARN_ON(idx > esw->total_vports - 1);
	return &esw->offloads.vport_reps[idx];
}

static struct mlx5_flow_table *
esw_get_prio_table(struct mlx5_eswitch *esw, u32 chain, u16 prio, int level);
static void
esw_put_prio_table(struct mlx5_eswitch *esw, u32 chain, u16 prio, int level);

bool mlx5_eswitch_prios_supported(struct mlx5_eswitch *esw)
{
	return (!!(esw->fdb_table.flags & ESW_FDB_CHAINS_AND_PRIOS_SUPPORTED));
}

u32 mlx5_eswitch_get_chain_range(struct mlx5_eswitch *esw)
{
	if (esw->fdb_table.flags & ESW_FDB_CHAINS_AND_PRIOS_SUPPORTED)
		return FDB_MAX_CHAIN;

	return 0;
}

u16 mlx5_eswitch_get_prio_range(struct mlx5_eswitch *esw)
{
	if (esw->fdb_table.flags & ESW_FDB_CHAINS_AND_PRIOS_SUPPORTED)
		return FDB_MAX_PRIO;

	return 1;
}

static void
mlx5_eswitch_set_rule_source_port(struct mlx5_eswitch *esw,
				  struct mlx5_flow_spec *spec,
				  struct mlx5_esw_flow_attr *attr)
{
	void *misc2;
	void *misc;

	/* Use metadata matching because vport is not represented by single
	 * VHCA in dual-port RoCE mode, and matching on source vport may fail.
	 */
	if (mlx5_eswitch_vport_match_metadata_enabled(esw)) {
		misc2 = MLX5_ADDR_OF(fte_match_param, spec->match_value, misc_parameters_2);
		MLX5_SET(fte_match_set_misc2, misc2, metadata_reg_c_0,
			 mlx5_eswitch_get_vport_metadata_for_match(attr->in_mdev->priv.eswitch,
								   attr->in_rep->vport));

		misc2 = MLX5_ADDR_OF(fte_match_param, spec->match_criteria, misc_parameters_2);
		MLX5_SET_TO_ONES(fte_match_set_misc2, misc2, metadata_reg_c_0);

		spec->match_criteria_enable |= MLX5_MATCH_MISC_PARAMETERS_2;
		misc = MLX5_ADDR_OF(fte_match_param, spec->match_criteria, misc_parameters);
		if (memchr_inv(misc, 0, MLX5_ST_SZ_BYTES(fte_match_set_misc)))
			spec->match_criteria_enable |= MLX5_MATCH_MISC_PARAMETERS;
	} else {
		misc = MLX5_ADDR_OF(fte_match_param, spec->match_value, misc_parameters);
		MLX5_SET(fte_match_set_misc, misc, source_port, attr->in_rep->vport);

		if (MLX5_CAP_ESW(esw->dev, merged_eswitch))
			MLX5_SET(fte_match_set_misc, misc,
				 source_eswitch_owner_vhca_id,
				 MLX5_CAP_GEN(attr->in_mdev, vhca_id));

		misc = MLX5_ADDR_OF(fte_match_param, spec->match_criteria, misc_parameters);
		MLX5_SET_TO_ONES(fte_match_set_misc, misc, source_port);
		if (MLX5_CAP_ESW(esw->dev, merged_eswitch))
			MLX5_SET_TO_ONES(fte_match_set_misc, misc,
					 source_eswitch_owner_vhca_id);

		spec->match_criteria_enable |= MLX5_MATCH_MISC_PARAMETERS;
	}

	if (MLX5_CAP_ESW_FLOWTABLE(esw->dev, flow_source) &&
	    attr->in_rep->vport == MLX5_VPORT_UPLINK)
		spec->flow_context.flow_source = MLX5_FLOW_CONTEXT_FLOW_SOURCE_UPLINK;
}

struct mlx5_flow_handle *
mlx5_eswitch_add_offloaded_rule(struct mlx5_eswitch *esw,
				struct mlx5_flow_spec *spec,
				struct mlx5_esw_flow_attr *attr)
{
	struct mlx5_flow_destination dest[MLX5_MAX_FLOW_FWD_VPORTS + 1] = {};
	struct mlx5_flow_act flow_act = { .flags = FLOW_ACT_NO_APPEND, };
	bool split = !!(attr->split_count);
	struct mlx5_flow_handle *rule;
	struct mlx5_flow_table *fdb;
	int j, i = 0;

<<<<<<< HEAD
	//仅处理sriov_offloads模式
	if (esw->mode != SRIOV_OFFLOADS)
=======
	if (esw->mode != MLX5_ESWITCH_OFFLOADS)
>>>>>>> 5f9e832c
		return ERR_PTR(-EOPNOTSUPP);

	flow_act.action = attr->action;
	/* if per flow vlan pop/push is emulated, don't set that into the firmware */
	if (!mlx5_eswitch_vlan_actions_supported(esw->dev, 1))
		flow_act.action &= ~(MLX5_FLOW_CONTEXT_ACTION_VLAN_PUSH |
				     MLX5_FLOW_CONTEXT_ACTION_VLAN_POP);
	else if (flow_act.action & MLX5_FLOW_CONTEXT_ACTION_VLAN_PUSH) {
		flow_act.vlan[0].ethtype = ntohs(attr->vlan_proto[0]);
		flow_act.vlan[0].vid = attr->vlan_vid[0];
		flow_act.vlan[0].prio = attr->vlan_prio[0];
		if (flow_act.action & MLX5_FLOW_CONTEXT_ACTION_VLAN_PUSH_2) {
			flow_act.vlan[1].ethtype = ntohs(attr->vlan_proto[1]);
			flow_act.vlan[1].vid = attr->vlan_vid[1];
			flow_act.vlan[1].prio = attr->vlan_prio[1];
		}
	}

	//需要转发给指定的port
	if (flow_act.action & MLX5_FLOW_CONTEXT_ACTION_FWD_DEST) {
		if (attr->dest_chain) {
			//需要进行chain之间的跳转
			struct mlx5_flow_table *ft;

			ft = esw_get_prio_table(esw, attr->dest_chain, 1, 0);
			if (IS_ERR(ft)) {
				rule = ERR_CAST(ft);
				goto err_create_goto_table;
			}

			dest[i].type = MLX5_FLOW_DESTINATION_TYPE_FLOW_TABLE;
			dest[i].ft = ft;
			i++;
		} else {
			for (j = attr->split_count; j < attr->out_count; j++) {
				dest[i].type = MLX5_FLOW_DESTINATION_TYPE_VPORT;
				dest[i].vport.num = attr->dests[j].rep->vport;
				dest[i].vport.vhca_id =
					MLX5_CAP_GEN(attr->dests[j].mdev, vhca_id);
				if (MLX5_CAP_ESW(esw->dev, merged_eswitch))
					dest[i].vport.flags |=
						MLX5_FLOW_DEST_VPORT_VHCA_ID;
				if (attr->dests[j].flags & MLX5_ESW_DEST_ENCAP) {
					flow_act.action |= MLX5_FLOW_CONTEXT_ACTION_PACKET_REFORMAT;
					flow_act.reformat_id = attr->dests[j].encap_id;
					dest[i].vport.flags |= MLX5_FLOW_DEST_VPORT_REFORMAT_ID;
					dest[i].vport.reformat_id =
						attr->dests[j].encap_id;
				}
				i++;
			}
		}
	}
	if (flow_act.action & MLX5_FLOW_CONTEXT_ACTION_COUNT) {
		dest[i].type = MLX5_FLOW_DESTINATION_TYPE_COUNTER;
		dest[i].counter_id = mlx5_fc_id(attr->counter);
		i++;
	}

	mlx5_eswitch_set_rule_source_port(esw, spec, attr);

	if (flow_act.action & MLX5_FLOW_CONTEXT_ACTION_DECAP) {
		if (attr->tunnel_match_level != MLX5_MATCH_NONE)
			spec->match_criteria_enable |= MLX5_MATCH_OUTER_HEADERS;
		if (attr->match_level != MLX5_MATCH_NONE)
			spec->match_criteria_enable |= MLX5_MATCH_INNER_HEADERS;
	} else if (attr->match_level != MLX5_MATCH_NONE) {
		spec->match_criteria_enable |= MLX5_MATCH_OUTER_HEADERS;
	}

	if (flow_act.action & MLX5_FLOW_CONTEXT_ACTION_MOD_HDR)
		flow_act.modify_id = attr->mod_hdr_id;

	fdb = esw_get_prio_table(esw, attr->chain, attr->prio, !!split);
	if (IS_ERR(fdb)) {
		rule = ERR_CAST(fdb);
		goto err_esw_get;
	}

	if (mlx5_eswitch_termtbl_required(esw, &flow_act, spec))
		rule = mlx5_eswitch_add_termtbl_rule(esw, fdb, spec, attr,
						     &flow_act, dest, i);
	else
		rule = mlx5_add_flow_rules(fdb, spec, &flow_act, dest, i);
	if (IS_ERR(rule))
		goto err_add_rule;
	else
		esw->offloads.num_flows++;

	return rule;

err_add_rule:
	esw_put_prio_table(esw, attr->chain, attr->prio, !!split);
err_esw_get:
	if (attr->dest_chain)
		esw_put_prio_table(esw, attr->dest_chain, 1, 0);
err_create_goto_table:
	return rule;
}

struct mlx5_flow_handle *
mlx5_eswitch_add_fwd_rule(struct mlx5_eswitch *esw,
			  struct mlx5_flow_spec *spec,
			  struct mlx5_esw_flow_attr *attr)
{
	struct mlx5_flow_destination dest[MLX5_MAX_FLOW_FWD_VPORTS + 1] = {};
	struct mlx5_flow_act flow_act = { .flags = FLOW_ACT_NO_APPEND, };
	struct mlx5_flow_table *fast_fdb;
	struct mlx5_flow_table *fwd_fdb;
	struct mlx5_flow_handle *rule;
	int i;

	//分别找level=0,level=1的flow table
	fast_fdb = esw_get_prio_table(esw, attr->chain, attr->prio, 0);
	if (IS_ERR(fast_fdb)) {
		rule = ERR_CAST(fast_fdb);
		goto err_get_fast;
	}

	fwd_fdb = esw_get_prio_table(esw, attr->chain, attr->prio, 1);
	if (IS_ERR(fwd_fdb)) {
		rule = ERR_CAST(fwd_fdb);
		goto err_get_fwd;
	}

	flow_act.action = MLX5_FLOW_CONTEXT_ACTION_FWD_DEST;
	for (i = 0; i < attr->split_count; i++) {
		dest[i].type = MLX5_FLOW_DESTINATION_TYPE_VPORT;
		dest[i].vport.num = attr->dests[i].rep->vport;
		dest[i].vport.vhca_id =
			MLX5_CAP_GEN(attr->dests[i].mdev, vhca_id);
		if (MLX5_CAP_ESW(esw->dev, merged_eswitch))
			dest[i].vport.flags |= MLX5_FLOW_DEST_VPORT_VHCA_ID;
		if (attr->dests[i].flags & MLX5_ESW_DEST_ENCAP) {
			dest[i].vport.flags |= MLX5_FLOW_DEST_VPORT_REFORMAT_ID;
			dest[i].vport.reformat_id = attr->dests[i].encap_id;
		}
	}
	dest[i].type = MLX5_FLOW_DESTINATION_TYPE_FLOW_TABLE;
	dest[i].ft = fwd_fdb,
	i++;

	mlx5_eswitch_set_rule_source_port(esw, spec, attr);

	spec->match_criteria_enable |= MLX5_MATCH_MISC_PARAMETERS;
	if (attr->match_level != MLX5_MATCH_NONE)
		spec->match_criteria_enable |= MLX5_MATCH_OUTER_HEADERS;

	rule = mlx5_add_flow_rules(fast_fdb, spec, &flow_act, dest, i);

	if (IS_ERR(rule))
		goto add_err;

	esw->offloads.num_flows++;

	return rule;
add_err:
	esw_put_prio_table(esw, attr->chain, attr->prio, 1);
err_get_fwd:
	esw_put_prio_table(esw, attr->chain, attr->prio, 0);
err_get_fast:
	return rule;
}

static void
__mlx5_eswitch_del_rule(struct mlx5_eswitch *esw,
			struct mlx5_flow_handle *rule,
			struct mlx5_esw_flow_attr *attr,
			bool fwd_rule)
{
	bool split = (attr->split_count > 0);
	int i;

	mlx5_del_flow_rules(rule);

	/* unref the term table */
	for (i = 0; i < MLX5_MAX_FLOW_FWD_VPORTS; i++) {
		if (attr->dests[i].termtbl)
			mlx5_eswitch_termtbl_put(esw, attr->dests[i].termtbl);
	}

	esw->offloads.num_flows--;

	if (fwd_rule)  {
		esw_put_prio_table(esw, attr->chain, attr->prio, 1);
		esw_put_prio_table(esw, attr->chain, attr->prio, 0);
	} else {
		esw_put_prio_table(esw, attr->chain, attr->prio, !!split);
		if (attr->dest_chain)
			esw_put_prio_table(esw, attr->dest_chain, 1, 0);
	}
}

void
mlx5_eswitch_del_offloaded_rule(struct mlx5_eswitch *esw,
				struct mlx5_flow_handle *rule,
				struct mlx5_esw_flow_attr *attr)
{
	__mlx5_eswitch_del_rule(esw, rule, attr, false);
}

void
mlx5_eswitch_del_fwd_rule(struct mlx5_eswitch *esw,
			  struct mlx5_flow_handle *rule,
			  struct mlx5_esw_flow_attr *attr)
{
	__mlx5_eswitch_del_rule(esw, rule, attr, true);
}

static int esw_set_global_vlan_pop(struct mlx5_eswitch *esw, u8 val)
{
	struct mlx5_eswitch_rep *rep;
	int i, err = 0;

	esw_debug(esw->dev, "%s applying global %s policy\n", __func__, val ? "pop" : "none");
	mlx5_esw_for_each_host_func_rep(esw, i, rep, esw->esw_funcs.num_vfs) {
		if (atomic_read(&rep->rep_data[REP_ETH].state) != REP_LOADED)
			continue;

		err = __mlx5_eswitch_set_vport_vlan(esw, rep->vport, 0, 0, val);
		if (err)
			goto out;
	}

out:
	return err;
}

static struct mlx5_eswitch_rep *
esw_vlan_action_get_vport(struct mlx5_esw_flow_attr *attr, bool push, bool pop)
{
	struct mlx5_eswitch_rep *in_rep, *out_rep, *vport = NULL;

	in_rep  = attr->in_rep;
	out_rep = attr->dests[0].rep;

	if (push)
		vport = in_rep;
	else if (pop)
		vport = out_rep;
	else
		vport = in_rep;

	return vport;
}

static int esw_add_vlan_action_check(struct mlx5_esw_flow_attr *attr,
				     bool push, bool pop, bool fwd)
{
	struct mlx5_eswitch_rep *in_rep, *out_rep;

	if ((push || pop) && !fwd)
		goto out_notsupp;

	in_rep  = attr->in_rep;
	out_rep = attr->dests[0].rep;

	if (push && in_rep->vport == MLX5_VPORT_UPLINK)
		goto out_notsupp;

	if (pop && out_rep->vport == MLX5_VPORT_UPLINK)
		goto out_notsupp;

	/* vport has vlan push configured, can't offload VF --> wire rules w.o it */
	if (!push && !pop && fwd)
		if (in_rep->vlan && out_rep->vport == MLX5_VPORT_UPLINK)
			goto out_notsupp;

	/* protects against (1) setting rules with different vlans to push and
	 * (2) setting rules w.o vlans (attr->vlan = 0) && w. vlans to push (!= 0)
	 */
	if (push && in_rep->vlan_refcount && (in_rep->vlan != attr->vlan_vid[0]))
		goto out_notsupp;

	return 0;

out_notsupp:
	return -EOPNOTSUPP;
}

int mlx5_eswitch_add_vlan_action(struct mlx5_eswitch *esw,
				 struct mlx5_esw_flow_attr *attr)
{
	struct offloads_fdb *offloads = &esw->fdb_table.offloads;
	struct mlx5_eswitch_rep *vport = NULL;
	bool push, pop, fwd;
	int err = 0;

	/* nop if we're on the vlan push/pop non emulation mode */
	if (mlx5_eswitch_vlan_actions_supported(esw->dev, 1))
		return 0;

	push = !!(attr->action & MLX5_FLOW_CONTEXT_ACTION_VLAN_PUSH);
	pop  = !!(attr->action & MLX5_FLOW_CONTEXT_ACTION_VLAN_POP);
	fwd  = !!((attr->action & MLX5_FLOW_CONTEXT_ACTION_FWD_DEST) &&
		   !attr->dest_chain);

	err = esw_add_vlan_action_check(attr, push, pop, fwd);
	if (err)
		return err;

	attr->vlan_handled = false;

	vport = esw_vlan_action_get_vport(attr, push, pop);

	if (!push && !pop && fwd) {
		/* tracks VF --> wire rules without vlan push action */
		if (attr->dests[0].rep->vport == MLX5_VPORT_UPLINK) {
			vport->vlan_refcount++;
			attr->vlan_handled = true;
		}

		return 0;
	}

	if (!push && !pop)
		return 0;

	if (!(offloads->vlan_push_pop_refcount)) {
		/* it's the 1st vlan rule, apply global vlan pop policy */
		err = esw_set_global_vlan_pop(esw, SET_VLAN_STRIP);
		if (err)
			goto out;
	}
	offloads->vlan_push_pop_refcount++;

	if (push) {
		if (vport->vlan_refcount)
			goto skip_set_push;

		err = __mlx5_eswitch_set_vport_vlan(esw, vport->vport, attr->vlan_vid[0], 0,
						    SET_VLAN_INSERT | SET_VLAN_STRIP);
		if (err)
			goto out;
		vport->vlan = attr->vlan_vid[0];
skip_set_push:
		vport->vlan_refcount++;
	}
out:
	if (!err)
		attr->vlan_handled = true;
	return err;
}

int mlx5_eswitch_del_vlan_action(struct mlx5_eswitch *esw,
				 struct mlx5_esw_flow_attr *attr)
{
	struct offloads_fdb *offloads = &esw->fdb_table.offloads;
	struct mlx5_eswitch_rep *vport = NULL;
	bool push, pop, fwd;
	int err = 0;

	/* nop if we're on the vlan push/pop non emulation mode */
	if (mlx5_eswitch_vlan_actions_supported(esw->dev, 1))
		return 0;

	if (!attr->vlan_handled)
		return 0;

	push = !!(attr->action & MLX5_FLOW_CONTEXT_ACTION_VLAN_PUSH);
	pop  = !!(attr->action & MLX5_FLOW_CONTEXT_ACTION_VLAN_POP);
	fwd  = !!(attr->action & MLX5_FLOW_CONTEXT_ACTION_FWD_DEST);

	vport = esw_vlan_action_get_vport(attr, push, pop);

	if (!push && !pop && fwd) {
		/* tracks VF --> wire rules without vlan push action */
		if (attr->dests[0].rep->vport == MLX5_VPORT_UPLINK)
			vport->vlan_refcount--;

		return 0;
	}

	if (push) {
		vport->vlan_refcount--;
		if (vport->vlan_refcount)
			goto skip_unset_push;

		vport->vlan = 0;
		err = __mlx5_eswitch_set_vport_vlan(esw, vport->vport,
						    0, 0, SET_VLAN_STRIP);
		if (err)
			goto out;
	}

skip_unset_push:
	offloads->vlan_push_pop_refcount--;
	if (offloads->vlan_push_pop_refcount)
		return 0;

	/* no more vlan rules, stop global vlan pop policy */
	err = esw_set_global_vlan_pop(esw, 0);

out:
	return err;
}

struct mlx5_flow_handle *
mlx5_eswitch_add_send_to_vport_rule(struct mlx5_eswitch *esw, u16 vport,
				    u32 sqn)
{
	struct mlx5_flow_act flow_act = {0};
	struct mlx5_flow_destination dest = {};
	struct mlx5_flow_handle *flow_rule;
	struct mlx5_flow_spec *spec;
	void *misc;

	spec = kvzalloc(sizeof(*spec), GFP_KERNEL);
	if (!spec) {
		flow_rule = ERR_PTR(-ENOMEM);
		goto out;
	}

	misc = MLX5_ADDR_OF(fte_match_param, spec->match_value, misc_parameters);
	MLX5_SET(fte_match_set_misc, misc, source_sqn, sqn);
	/* source vport is the esw manager */
	MLX5_SET(fte_match_set_misc, misc, source_port, esw->manager_vport);

	misc = MLX5_ADDR_OF(fte_match_param, spec->match_criteria, misc_parameters);
	MLX5_SET_TO_ONES(fte_match_set_misc, misc, source_sqn);
	MLX5_SET_TO_ONES(fte_match_set_misc, misc, source_port);

	spec->match_criteria_enable = MLX5_MATCH_MISC_PARAMETERS;
	dest.type = MLX5_FLOW_DESTINATION_TYPE_VPORT;
	dest.vport.num = vport;
	flow_act.action = MLX5_FLOW_CONTEXT_ACTION_FWD_DEST;

	flow_rule = mlx5_add_flow_rules(esw->fdb_table.offloads.slow_fdb, spec,
					&flow_act, &dest, 1);
	if (IS_ERR(flow_rule))
		esw_warn(esw->dev, "FDB: Failed to add send to vport rule err %ld\n", PTR_ERR(flow_rule));
out:
	kvfree(spec);
	return flow_rule;
}
EXPORT_SYMBOL(mlx5_eswitch_add_send_to_vport_rule);

void mlx5_eswitch_del_send_to_vport_rule(struct mlx5_flow_handle *rule)
{
	mlx5_del_flow_rules(rule);
}

static int mlx5_eswitch_enable_passing_vport_metadata(struct mlx5_eswitch *esw)
{
	u32 out[MLX5_ST_SZ_DW(query_esw_vport_context_out)] = {};
	u32 in[MLX5_ST_SZ_DW(modify_esw_vport_context_in)] = {};
	u8 fdb_to_vport_reg_c_id;
	int err;

	err = mlx5_eswitch_query_esw_vport_context(esw, esw->manager_vport,
						   out, sizeof(out));
	if (err)
		return err;

	fdb_to_vport_reg_c_id = MLX5_GET(query_esw_vport_context_out, out,
					 esw_vport_context.fdb_to_vport_reg_c_id);

	fdb_to_vport_reg_c_id |= MLX5_FDB_TO_VPORT_REG_C_0;
	MLX5_SET(modify_esw_vport_context_in, in,
		 esw_vport_context.fdb_to_vport_reg_c_id, fdb_to_vport_reg_c_id);

	MLX5_SET(modify_esw_vport_context_in, in,
		 field_select.fdb_to_vport_reg_c_id, 1);

	return mlx5_eswitch_modify_esw_vport_context(esw, esw->manager_vport,
						     in, sizeof(in));
}

static int mlx5_eswitch_disable_passing_vport_metadata(struct mlx5_eswitch *esw)
{
	u32 out[MLX5_ST_SZ_DW(query_esw_vport_context_out)] = {};
	u32 in[MLX5_ST_SZ_DW(modify_esw_vport_context_in)] = {};
	u8 fdb_to_vport_reg_c_id;
	int err;

	err = mlx5_eswitch_query_esw_vport_context(esw, esw->manager_vport,
						   out, sizeof(out));
	if (err)
		return err;

	fdb_to_vport_reg_c_id = MLX5_GET(query_esw_vport_context_out, out,
					 esw_vport_context.fdb_to_vport_reg_c_id);

	fdb_to_vport_reg_c_id &= ~MLX5_FDB_TO_VPORT_REG_C_0;

	MLX5_SET(modify_esw_vport_context_in, in,
		 esw_vport_context.fdb_to_vport_reg_c_id, fdb_to_vport_reg_c_id);

	MLX5_SET(modify_esw_vport_context_in, in,
		 field_select.fdb_to_vport_reg_c_id, 1);

	return mlx5_eswitch_modify_esw_vport_context(esw, esw->manager_vport,
						     in, sizeof(in));
}

static void peer_miss_rules_setup(struct mlx5_eswitch *esw,
				  struct mlx5_core_dev *peer_dev,
				  struct mlx5_flow_spec *spec,
				  struct mlx5_flow_destination *dest)
{
	void *misc;

	if (mlx5_eswitch_vport_match_metadata_enabled(esw)) {
		misc = MLX5_ADDR_OF(fte_match_param, spec->match_criteria,
				    misc_parameters_2);
		MLX5_SET_TO_ONES(fte_match_set_misc2, misc, metadata_reg_c_0);

		spec->match_criteria_enable = MLX5_MATCH_MISC_PARAMETERS_2;
	} else {
		misc = MLX5_ADDR_OF(fte_match_param, spec->match_value,
				    misc_parameters);

		MLX5_SET(fte_match_set_misc, misc, source_eswitch_owner_vhca_id,
			 MLX5_CAP_GEN(peer_dev, vhca_id));

		spec->match_criteria_enable = MLX5_MATCH_MISC_PARAMETERS;

		misc = MLX5_ADDR_OF(fte_match_param, spec->match_criteria,
				    misc_parameters);
		MLX5_SET_TO_ONES(fte_match_set_misc, misc, source_port);
		MLX5_SET_TO_ONES(fte_match_set_misc, misc,
				 source_eswitch_owner_vhca_id);
	}

	dest->type = MLX5_FLOW_DESTINATION_TYPE_VPORT;
	dest->vport.num = peer_dev->priv.eswitch->manager_vport;
	dest->vport.vhca_id = MLX5_CAP_GEN(peer_dev, vhca_id);
	dest->vport.flags |= MLX5_FLOW_DEST_VPORT_VHCA_ID;
}

static void esw_set_peer_miss_rule_source_port(struct mlx5_eswitch *esw,
					       struct mlx5_eswitch *peer_esw,
					       struct mlx5_flow_spec *spec,
					       u16 vport)
{
	void *misc;

	if (mlx5_eswitch_vport_match_metadata_enabled(esw)) {
		misc = MLX5_ADDR_OF(fte_match_param, spec->match_value,
				    misc_parameters_2);
		MLX5_SET(fte_match_set_misc2, misc, metadata_reg_c_0,
			 mlx5_eswitch_get_vport_metadata_for_match(peer_esw,
								   vport));
	} else {
		misc = MLX5_ADDR_OF(fte_match_param, spec->match_value,
				    misc_parameters);
		MLX5_SET(fte_match_set_misc, misc, source_port, vport);
	}
}

static int esw_add_fdb_peer_miss_rules(struct mlx5_eswitch *esw,
				       struct mlx5_core_dev *peer_dev)
{
	struct mlx5_flow_destination dest = {};
	struct mlx5_flow_act flow_act = {0};
	struct mlx5_flow_handle **flows;
	struct mlx5_flow_handle *flow;
	struct mlx5_flow_spec *spec;
	/* total vports is the same for both e-switches */
	int nvports = esw->total_vports;
	void *misc;
	int err, i;

	spec = kvzalloc(sizeof(*spec), GFP_KERNEL);
	if (!spec)
		return -ENOMEM;

	peer_miss_rules_setup(esw, peer_dev, spec, &dest);

	flows = kvzalloc(nvports * sizeof(*flows), GFP_KERNEL);
	if (!flows) {
		err = -ENOMEM;
		goto alloc_flows_err;
	}

	flow_act.action = MLX5_FLOW_CONTEXT_ACTION_FWD_DEST;
	misc = MLX5_ADDR_OF(fte_match_param, spec->match_value,
			    misc_parameters);

	if (mlx5_core_is_ecpf_esw_manager(esw->dev)) {
		esw_set_peer_miss_rule_source_port(esw, peer_dev->priv.eswitch,
						   spec, MLX5_VPORT_PF);

		flow = mlx5_add_flow_rules(esw->fdb_table.offloads.slow_fdb,
					   spec, &flow_act, &dest, 1);
		if (IS_ERR(flow)) {
			err = PTR_ERR(flow);
			goto add_pf_flow_err;
		}
		flows[MLX5_VPORT_PF] = flow;
	}

	if (mlx5_ecpf_vport_exists(esw->dev)) {
		MLX5_SET(fte_match_set_misc, misc, source_port, MLX5_VPORT_ECPF);
		flow = mlx5_add_flow_rules(esw->fdb_table.offloads.slow_fdb,
					   spec, &flow_act, &dest, 1);
		if (IS_ERR(flow)) {
			err = PTR_ERR(flow);
			goto add_ecpf_flow_err;
		}
		flows[mlx5_eswitch_ecpf_idx(esw)] = flow;
	}

	mlx5_esw_for_each_vf_vport_num(esw, i, mlx5_core_max_vfs(esw->dev)) {
		esw_set_peer_miss_rule_source_port(esw,
						   peer_dev->priv.eswitch,
						   spec, i);

		flow = mlx5_add_flow_rules(esw->fdb_table.offloads.slow_fdb,
					   spec, &flow_act, &dest, 1);
		if (IS_ERR(flow)) {
			err = PTR_ERR(flow);
			goto add_vf_flow_err;
		}
		flows[i] = flow;
	}

	esw->fdb_table.offloads.peer_miss_rules = flows;

	kvfree(spec);
	return 0;

add_vf_flow_err:
	nvports = --i;
	mlx5_esw_for_each_vf_vport_num_reverse(esw, i, nvports)
		mlx5_del_flow_rules(flows[i]);

	if (mlx5_ecpf_vport_exists(esw->dev))
		mlx5_del_flow_rules(flows[mlx5_eswitch_ecpf_idx(esw)]);
add_ecpf_flow_err:
	if (mlx5_core_is_ecpf_esw_manager(esw->dev))
		mlx5_del_flow_rules(flows[MLX5_VPORT_PF]);
add_pf_flow_err:
	esw_warn(esw->dev, "FDB: Failed to add peer miss flow rule err %d\n", err);
	kvfree(flows);
alloc_flows_err:
	kvfree(spec);
	return err;
}

static void esw_del_fdb_peer_miss_rules(struct mlx5_eswitch *esw)
{
	struct mlx5_flow_handle **flows;
	int i;

	flows = esw->fdb_table.offloads.peer_miss_rules;

	mlx5_esw_for_each_vf_vport_num_reverse(esw, i,
					       mlx5_core_max_vfs(esw->dev))
		mlx5_del_flow_rules(flows[i]);

	if (mlx5_ecpf_vport_exists(esw->dev))
		mlx5_del_flow_rules(flows[mlx5_eswitch_ecpf_idx(esw)]);

	if (mlx5_core_is_ecpf_esw_manager(esw->dev))
		mlx5_del_flow_rules(flows[MLX5_VPORT_PF]);

	kvfree(flows);
}

//添加两条单播miss流，组播miss流
static int esw_add_fdb_miss_rule(struct mlx5_eswitch *esw)
{
	struct mlx5_flow_act flow_act = {0};
	struct mlx5_flow_destination dest = {};
	struct mlx5_flow_handle *flow_rule = NULL;
	struct mlx5_flow_spec *spec;
	void *headers_c;
	void *headers_v;
	int err = 0;
	u8 *dmac_c;
	u8 *dmac_v;

	spec = kvzalloc(sizeof(*spec), GFP_KERNEL);
	if (!spec) {
		err = -ENOMEM;
		goto out;
	}

	spec->match_criteria_enable = MLX5_MATCH_OUTER_HEADERS;
	headers_c = MLX5_ADDR_OF(fte_match_param, spec->match_criteria,
				 outer_headers);
	//指定匹配到组播mac(这里为什么不给掩码？）
	dmac_c = MLX5_ADDR_OF(fte_match_param, headers_c,
			      outer_headers.dmac_47_16);
	dmac_c[0] = 0x01;

	//指明action为送给esw->manager_vport
	dest.type = MLX5_FLOW_DESTINATION_TYPE_VPORT;
	dest.vport.num = esw->manager_vport;
	flow_act.action = MLX5_FLOW_CONTEXT_ACTION_FWD_DEST;

	//向flow table中加入此条规则
	flow_rule = mlx5_add_flow_rules(esw->fdb_table.offloads.slow_fdb, spec,
					&flow_act, &dest, 1);
	if (IS_ERR(flow_rule)) {
		err = PTR_ERR(flow_rule);
		esw_warn(esw->dev,  "FDB: Failed to add unicast miss flow rule err %d\n", err);
		goto out;
	}

	//由于上面掩码为0，故通配所有mac,送esw->manager_vport处理
	esw->fdb_table.offloads.miss_rule_uni = flow_rule;

	//设置掩码
	headers_v = MLX5_ADDR_OF(fte_match_param, spec->match_value,
				 outer_headers);
	dmac_v = MLX5_ADDR_OF(fte_match_param, headers_v,
			      outer_headers.dmac_47_16);
	dmac_v[0] = 0x01;
	flow_rule = mlx5_add_flow_rules(esw->fdb_table.offloads.slow_fdb, spec,
					&flow_act, &dest, 1);
	if (IS_ERR(flow_rule)) {
		err = PTR_ERR(flow_rule);
		esw_warn(esw->dev, "FDB: Failed to add multicast miss flow rule err %d\n", err);
		mlx5_del_flow_rules(esw->fdb_table.offloads.miss_rule_uni);
		goto out;
	}

	//设置组播miss后规则（如果目的mac为组播，但miss,则按此条送给esw->manager_vport)
	esw->fdb_table.offloads.miss_rule_multi = flow_rule;

out:
	kvfree(spec);
	return err;
}

#define ESW_OFFLOADS_NUM_GROUPS  4

/* Firmware currently has 4 pool of 4 sizes that it supports (ESW_POOLS),
 * and a virtual memory region of 16M (ESW_SIZE), this region is duplicated
 * for each flow table pool. We can allocate up to 16M of each pool,
 * and we keep track of how much we used via put/get_sz_to_pool.
 * Firmware doesn't report any of this for now.
 * ESW_POOL is expected to be sorted from large to small
 */
#define ESW_SIZE (16 * 1024 * 1024)
const unsigned int ESW_POOLS[4] = { 4 * 1024 * 1024, 1 * 1024 * 1024,
				    64 * 1024, 4 * 1024 };

static int
get_sz_from_pool(struct mlx5_eswitch *esw)
{
	int sz = 0, i;

	for (i = 0; i < ARRAY_SIZE(ESW_POOLS); i++) {
		if (esw->fdb_table.offloads.fdb_left[i]) {
			--esw->fdb_table.offloads.fdb_left[i];
			sz = ESW_POOLS[i];
			break;
		}
	}

	return sz;
}

static void
put_sz_to_pool(struct mlx5_eswitch *esw, int sz)
{
	int i;

	for (i = 0; i < ARRAY_SIZE(ESW_POOLS); i++) {
		if (sz >= ESW_POOLS[i]) {
			++esw->fdb_table.offloads.fdb_left[i];
			break;
		}
	}
}

static struct mlx5_flow_table *
create_next_size_table(struct mlx5_eswitch *esw,
		       struct mlx5_flow_namespace *ns,
		       u16 table_prio,
		       int level,
		       u32 flags)
{
	struct mlx5_flow_table *fdb;
	int sz;

	sz = get_sz_from_pool(esw);
	if (!sz)
		return ERR_PTR(-ENOSPC);

	fdb = mlx5_create_auto_grouped_flow_table(ns,
						  table_prio,
						  sz,
						  ESW_OFFLOADS_NUM_GROUPS,
						  level,
						  flags);
	if (IS_ERR(fdb)) {
		esw_warn(esw->dev, "Failed to create FDB Table err %d (table prio: %d, level: %d, size: %d)\n",
			 (int)PTR_ERR(fdb), table_prio, level, sz);
		put_sz_to_pool(esw, sz);
	}

	return fdb;
}

//通过chain,proi,level查找对应的flow table
static struct mlx5_flow_table *
esw_get_prio_table(struct mlx5_eswitch *esw, u32 chain, u16 prio, int level)
{
	struct mlx5_core_dev *dev = esw->dev;
	struct mlx5_flow_table *fdb = NULL;
	struct mlx5_flow_namespace *ns;
	int table_prio, l = 0;
	u32 flags = 0;

	if (chain == FDB_SLOW_PATH_CHAIN)
		return esw->fdb_table.offloads.slow_fdb;

	mutex_lock(&esw->fdb_table.offloads.fdb_prio_lock);

	//按{chain,prio,level}确定fdb
	fdb = fdb_prio_table(esw, chain, prio, level).fdb;
	if (fdb) {
		//增加各级父level的ref
		/* take ref on earlier levels as well */
		while (level >= 0)
			fdb_prio_table(esw, chain, prio, level--).num_rules++;
		mutex_unlock(&esw->fdb_table.offloads.fdb_prio_lock);
		return fdb;
	}

	ns = mlx5_get_fdb_sub_ns(dev, chain);
	if (!ns) {
		esw_warn(dev, "Failed to get FDB sub namespace\n");
		mutex_unlock(&esw->fdb_table.offloads.fdb_prio_lock);
		return ERR_PTR(-EOPNOTSUPP);
	}

	if (esw->offloads.encap != DEVLINK_ESWITCH_ENCAP_MODE_NONE)
		flags |= (MLX5_FLOW_TABLE_TUNNEL_EN_REFORMAT |
			  MLX5_FLOW_TABLE_TUNNEL_EN_DECAP);

	table_prio = (chain * FDB_MAX_PRIO) + prio - 1;

	/* create earlier levels for correct fs_core lookup when
	 * connecting tables
	 */
	for (l = 0; l <= level; l++) {
		if (fdb_prio_table(esw, chain, prio, l).fdb) {
			fdb_prio_table(esw, chain, prio, l).num_rules++;
			continue;
		}

		fdb = create_next_size_table(esw, ns, table_prio, l, flags);
		if (IS_ERR(fdb)) {
			l--;
			goto err_create_fdb;
		}

		fdb_prio_table(esw, chain, prio, l).fdb = fdb;
		fdb_prio_table(esw, chain, prio, l).num_rules = 1;
	}

	mutex_unlock(&esw->fdb_table.offloads.fdb_prio_lock);
	return fdb;

err_create_fdb:
	mutex_unlock(&esw->fdb_table.offloads.fdb_prio_lock);
	if (l >= 0)
		esw_put_prio_table(esw, chain, prio, l);

	return fdb;
}

static void
esw_put_prio_table(struct mlx5_eswitch *esw, u32 chain, u16 prio, int level)
{
	int l;

	if (chain == FDB_SLOW_PATH_CHAIN)
		return;

	mutex_lock(&esw->fdb_table.offloads.fdb_prio_lock);

	for (l = level; l >= 0; l--) {
		if (--(fdb_prio_table(esw, chain, prio, l).num_rules) > 0)
			continue;

		put_sz_to_pool(esw, fdb_prio_table(esw, chain, prio, l).fdb->max_fte);
		mlx5_destroy_flow_table(fdb_prio_table(esw, chain, prio, l).fdb);
		fdb_prio_table(esw, chain, prio, l).fdb = NULL;
	}

	mutex_unlock(&esw->fdb_table.offloads.fdb_prio_lock);
}

static void esw_destroy_offloads_fast_fdb_tables(struct mlx5_eswitch *esw)
{
	/* If lazy creation isn't supported, deref the fast path tables */
	if (!(esw->fdb_table.flags & ESW_FDB_CHAINS_AND_PRIOS_SUPPORTED)) {
		esw_put_prio_table(esw, 0, 1, 1);
		esw_put_prio_table(esw, 0, 1, 0);
	}
}

//pf的最大发送队列数
#define MAX_PF_SQ 256

//nvport的最大发送队列数
#define MAX_SQ_NVPORTS 32

<<<<<<< HEAD
//创建slow_path fdb并添加默认规则
static int esw_create_offloads_fdb_tables(struct mlx5_eswitch *esw, int nvports/*总的vport数目*/)
=======
static void esw_set_flow_group_source_port(struct mlx5_eswitch *esw,
					   u32 *flow_group_in)
{
	void *match_criteria = MLX5_ADDR_OF(create_flow_group_in,
					    flow_group_in,
					    match_criteria);

	if (mlx5_eswitch_vport_match_metadata_enabled(esw)) {
		MLX5_SET(create_flow_group_in, flow_group_in,
			 match_criteria_enable,
			 MLX5_MATCH_MISC_PARAMETERS_2);

		MLX5_SET_TO_ONES(fte_match_param, match_criteria,
				 misc_parameters_2.metadata_reg_c_0);
	} else {
		MLX5_SET(create_flow_group_in, flow_group_in,
			 match_criteria_enable,
			 MLX5_MATCH_MISC_PARAMETERS);

		MLX5_SET_TO_ONES(fte_match_param, match_criteria,
				 misc_parameters.source_port);
	}
}

static int esw_create_offloads_fdb_tables(struct mlx5_eswitch *esw, int nvports)
>>>>>>> 5f9e832c
{
	int inlen = MLX5_ST_SZ_BYTES(create_flow_group_in);
	struct mlx5_flow_table_attr ft_attr = {};
	struct mlx5_core_dev *dev = esw->dev;
	u32 *flow_group_in, max_flow_counter;
	struct mlx5_flow_namespace *root_ns;
	struct mlx5_flow_table *fdb = NULL;
	int table_size, ix, err = 0, i;
	struct mlx5_flow_group *g;
	u32 flags = 0, fdb_max;
	void *match_criteria;
	u8 *dmac;

	esw_debug(esw->dev, "Create offloads FDB Tables\n");
	flow_group_in = kvzalloc(inlen, GFP_KERNEL);
	if (!flow_group_in)
		return -ENOMEM;

	//取fdb namespace
	root_ns = mlx5_get_flow_namespace(dev, MLX5_FLOW_NAMESPACE_FDB);
	if (!root_ns) {
		esw_warn(dev, "Failed to get FDB flow namespace\n");
		err = -EOPNOTSUPP;
		goto ns_err;
	}

	max_flow_counter = (MLX5_CAP_GEN(dev, max_flow_counter_31_16) << 16) |
			    MLX5_CAP_GEN(dev, max_flow_counter_15_0);
	//取dev支持的最大fdb表数目
	fdb_max = 1 << MLX5_CAP_ESW_FLOWTABLE_FDB(dev, log_max_ft_size);

	esw_debug(dev, "Create offloads FDB table, min (max esw size(2^%d), max counters(%d), groups(%d), max flow table size(2^%d))\n",
		  MLX5_CAP_ESW_FLOWTABLE_FDB(dev, log_max_ft_size),
		  max_flow_counter, ESW_OFFLOADS_NUM_GROUPS,
		  fdb_max);

	//初始化fdb_left数组（每个fdb_left[i]指可创建多少个ESW_POOLS[i])
	for (i = 0; i < ARRAY_SIZE(ESW_POOLS); i++)
		esw->fdb_table.offloads.fdb_left[i] =
			ESW_POOLS[i] <= fdb_max ? ESW_SIZE / ESW_POOLS[i] : 0;

	//flow table中最大的fte数目（）
	table_size = nvports * MAX_SQ_NVPORTS + MAX_PF_SQ +
		MLX5_ESW_MISS_FLOWS + esw->total_vports;

	/* create the slow path fdb with encap set, so further table instances
	 * can be created at run time while VFs are probed if the FW allows that.
	 */
	if (esw->offloads.encap != DEVLINK_ESWITCH_ENCAP_MODE_NONE)
		flags |= (MLX5_FLOW_TABLE_TUNNEL_EN_REFORMAT |
			  MLX5_FLOW_TABLE_TUNNEL_EN_DECAP);

	ft_attr.flags = flags;
	ft_attr.max_fte = table_size;
	ft_attr.prio = FDB_SLOW_PATH;

	fdb = mlx5_create_flow_table(root_ns, &ft_attr);
	if (IS_ERR(fdb)) {
		err = PTR_ERR(fdb);
		esw_warn(dev, "Failed to create slow path FDB Table err %d\n", err);
		goto slow_fdb_err;
	}

	//指定slow_path对应的fdb
	esw->fdb_table.offloads.slow_fdb = fdb;

	/* If lazy creation isn't supported, open the fast path tables now */
	if (!MLX5_CAP_ESW_FLOWTABLE(esw->dev, multi_fdb_encap) &&
	    esw->offloads.encap != DEVLINK_ESWITCH_ENCAP_MODE_NONE) {
		esw->fdb_table.flags &= ~ESW_FDB_CHAINS_AND_PRIOS_SUPPORTED;
		esw_warn(dev, "Lazy creation of flow tables isn't supported, ignoring priorities\n");
		esw_get_prio_table(esw, 0, 1, 0);
		esw_get_prio_table(esw, 0, 1, 1);
	} else {
		esw_debug(dev, "Lazy creation of flow tables supported, deferring table opening\n");
		esw->fdb_table.flags |= ESW_FDB_CHAINS_AND_PRIOS_SUPPORTED;
	}

	/* create send-to-vport group */
	MLX5_SET(create_flow_group_in, flow_group_in, match_criteria_enable,
		 MLX5_MATCH_MISC_PARAMETERS);

	match_criteria = MLX5_ADDR_OF(create_flow_group_in, flow_group_in, match_criteria);

	//将sqn,port置为全'1' (sqn=SQ Context Number,SQ=Send Queue)
	//srouce_port determines wire port
	MLX5_SET_TO_ONES(fte_match_param, match_criteria, misc_parameters.source_sqn);
	MLX5_SET_TO_ONES(fte_match_param, match_criteria, misc_parameters.source_port);

	//指明flow group中首条flow_index,及最后一条flow_index
	ix = nvports * MAX_SQ_NVPORTS + MAX_PF_SQ;
	MLX5_SET(create_flow_group_in, flow_group_in, start_flow_index, 0);
	MLX5_SET(create_flow_group_in, flow_group_in, end_flow_index, ix - 1);

	g = mlx5_create_flow_group(fdb, flow_group_in);
	if (IS_ERR(g)) {
		err = PTR_ERR(g);
		esw_warn(dev, "Failed to create send-to-vport flow group err(%d)\n", err);
		goto send_vport_err;
	}
	esw->fdb_table.offloads.send_to_vport_grp = g;

	/* create peer esw miss group */
	memset(flow_group_in, 0, inlen);
<<<<<<< HEAD
	/**
	 * Bitmask representing which of the headers and parameters in match_criteria
	 * are used in defining the Flow. Unused parameters are reserved, and do not participate in matching packets to the Flow. Bit 0: outer_headers
		Bit 1: misc_parameters
		Bit 2: inner_headers
		Bit 3: misc_parameters_2
		other: reserved
	 */
	MLX5_SET(create_flow_group_in, flow_group_in, match_criteria_enable,
		 MLX5_MATCH_MISC_PARAMETERS);
=======
>>>>>>> 5f9e832c

	esw_set_flow_group_source_port(esw, flow_group_in);

	if (!mlx5_eswitch_vport_match_metadata_enabled(esw)) {
		match_criteria = MLX5_ADDR_OF(create_flow_group_in,
					      flow_group_in,
					      match_criteria);

<<<<<<< HEAD
	//source_port置为全1
	MLX5_SET_TO_ONES(fte_match_param, match_criteria,
			 misc_parameters.source_port);
	//
	MLX5_SET_TO_ONES(fte_match_param, match_criteria,
			 misc_parameters.source_eswitch_owner_vhca_id);

	//
	MLX5_SET(create_flow_group_in, flow_group_in,
		 source_eswitch_owner_vhca_id_valid, 1);
=======
		MLX5_SET_TO_ONES(fte_match_param, match_criteria,
				 misc_parameters.source_eswitch_owner_vhca_id);

		MLX5_SET(create_flow_group_in, flow_group_in,
			 source_eswitch_owner_vhca_id_valid, 1);
	}

>>>>>>> 5f9e832c
	MLX5_SET(create_flow_group_in, flow_group_in, start_flow_index, ix);
	MLX5_SET(create_flow_group_in, flow_group_in, end_flow_index,
		 ix + esw->total_vports - 1);
	ix += esw->total_vports;

	g = mlx5_create_flow_group(fdb, flow_group_in);
	if (IS_ERR(g)) {
		err = PTR_ERR(g);
		esw_warn(dev, "Failed to create peer miss flow group err(%d)\n", err);
		goto peer_miss_err;
	}
	esw->fdb_table.offloads.peer_miss_grp = g;

	/* create miss group 创建miss group并加入默认的rules*/
	memset(flow_group_in, 0, inlen);
	MLX5_SET(create_flow_group_in, flow_group_in, match_criteria_enable,
		 MLX5_MATCH_OUTER_HEADERS);
	match_criteria = MLX5_ADDR_OF(create_flow_group_in, flow_group_in,
				      match_criteria);
	//匹配目的mac
	dmac = MLX5_ADDR_OF(fte_match_param, match_criteria,
			    outer_headers.dmac_47_16);
	dmac[0] = 0x01;

	//定义共两条流
	MLX5_SET(create_flow_group_in, flow_group_in, start_flow_index, ix);
	MLX5_SET(create_flow_group_in, flow_group_in, end_flow_index,
		 ix + MLX5_ESW_MISS_FLOWS);

	g = mlx5_create_flow_group(fdb, flow_group_in);
	if (IS_ERR(g)) {
		err = PTR_ERR(g);
		esw_warn(dev, "Failed to create miss flow group err(%d)\n", err);
		goto miss_err;
	}
	esw->fdb_table.offloads.miss_grp = g;

	//添加其对应的两条流
	err = esw_add_fdb_miss_rule(esw);
	if (err)
		goto miss_rule_err;

	esw->nvports = nvports;
	kvfree(flow_group_in);
	return 0;

miss_rule_err:
	mlx5_destroy_flow_group(esw->fdb_table.offloads.miss_grp);
miss_err:
	mlx5_destroy_flow_group(esw->fdb_table.offloads.peer_miss_grp);
peer_miss_err:
	mlx5_destroy_flow_group(esw->fdb_table.offloads.send_to_vport_grp);
send_vport_err:
	esw_destroy_offloads_fast_fdb_tables(esw);
	mlx5_destroy_flow_table(esw->fdb_table.offloads.slow_fdb);
slow_fdb_err:
ns_err:
	kvfree(flow_group_in);
	return err;
}

static void esw_destroy_offloads_fdb_tables(struct mlx5_eswitch *esw)
{
	if (!esw->fdb_table.offloads.slow_fdb)
		return;

	esw_debug(esw->dev, "Destroy offloads FDB Tables\n");
	mlx5_del_flow_rules(esw->fdb_table.offloads.miss_rule_multi);
	mlx5_del_flow_rules(esw->fdb_table.offloads.miss_rule_uni);
	mlx5_destroy_flow_group(esw->fdb_table.offloads.send_to_vport_grp);
	mlx5_destroy_flow_group(esw->fdb_table.offloads.peer_miss_grp);
	mlx5_destroy_flow_group(esw->fdb_table.offloads.miss_grp);

	mlx5_destroy_flow_table(esw->fdb_table.offloads.slow_fdb);
	esw_destroy_offloads_fast_fdb_tables(esw);
}

static int esw_create_offloads_table(struct mlx5_eswitch *esw, int nvports)
{
	struct mlx5_flow_table_attr ft_attr = {};
	struct mlx5_core_dev *dev = esw->dev;
	struct mlx5_flow_table *ft_offloads;
	struct mlx5_flow_namespace *ns;
	int err = 0;

	ns = mlx5_get_flow_namespace(dev, MLX5_FLOW_NAMESPACE_OFFLOADS);
	if (!ns) {
		esw_warn(esw->dev, "Failed to get offloads flow namespace\n");
		return -EOPNOTSUPP;
	}

	ft_attr.max_fte = nvports + MLX5_ESW_MISS_FLOWS;

	ft_offloads = mlx5_create_flow_table(ns, &ft_attr);
	if (IS_ERR(ft_offloads)) {
		err = PTR_ERR(ft_offloads);
		esw_warn(esw->dev, "Failed to create offloads table, err %d\n", err);
		return err;
	}

	esw->offloads.ft_offloads = ft_offloads;
	return 0;
}

static void esw_destroy_offloads_table(struct mlx5_eswitch *esw)
{
	struct mlx5_esw_offload *offloads = &esw->offloads;

	mlx5_destroy_flow_table(offloads->ft_offloads);
}

static int esw_create_vport_rx_group(struct mlx5_eswitch *esw, int nvports)
{
	int inlen = MLX5_ST_SZ_BYTES(create_flow_group_in);
	struct mlx5_flow_group *g;
	u32 *flow_group_in;
	int err = 0;

	nvports = nvports + MLX5_ESW_MISS_FLOWS;
	flow_group_in = kvzalloc(inlen, GFP_KERNEL);
	if (!flow_group_in)
		return -ENOMEM;

	/* create vport rx group */
	esw_set_flow_group_source_port(esw, flow_group_in);

	MLX5_SET(create_flow_group_in, flow_group_in, start_flow_index, 0);
	MLX5_SET(create_flow_group_in, flow_group_in, end_flow_index, nvports - 1);

	g = mlx5_create_flow_group(esw->offloads.ft_offloads, flow_group_in);

	if (IS_ERR(g)) {
		err = PTR_ERR(g);
		mlx5_core_warn(esw->dev, "Failed to create vport rx group err %d\n", err);
		goto out;
	}

	esw->offloads.vport_rx_group = g;
out:
	kvfree(flow_group_in);
	return err;
}

static void esw_destroy_vport_rx_group(struct mlx5_eswitch *esw)
{
	mlx5_destroy_flow_group(esw->offloads.vport_rx_group);
}

struct mlx5_flow_handle *
mlx5_eswitch_create_vport_rx_rule(struct mlx5_eswitch *esw, u16 vport,
				  struct mlx5_flow_destination *dest)
{
	struct mlx5_flow_act flow_act = {0};
	struct mlx5_flow_handle *flow_rule;
	struct mlx5_flow_spec *spec;
	void *misc;

	spec = kvzalloc(sizeof(*spec), GFP_KERNEL);
	if (!spec) {
		flow_rule = ERR_PTR(-ENOMEM);
		goto out;
	}

	if (mlx5_eswitch_vport_match_metadata_enabled(esw)) {
		misc = MLX5_ADDR_OF(fte_match_param, spec->match_value, misc_parameters_2);
		MLX5_SET(fte_match_set_misc2, misc, metadata_reg_c_0,
			 mlx5_eswitch_get_vport_metadata_for_match(esw, vport));

		misc = MLX5_ADDR_OF(fte_match_param, spec->match_criteria, misc_parameters_2);
		MLX5_SET_TO_ONES(fte_match_set_misc2, misc, metadata_reg_c_0);

		spec->match_criteria_enable = MLX5_MATCH_MISC_PARAMETERS_2;
	} else {
		misc = MLX5_ADDR_OF(fte_match_param, spec->match_value, misc_parameters);
		MLX5_SET(fte_match_set_misc, misc, source_port, vport);

		misc = MLX5_ADDR_OF(fte_match_param, spec->match_criteria, misc_parameters);
		MLX5_SET_TO_ONES(fte_match_set_misc, misc, source_port);

		spec->match_criteria_enable = MLX5_MATCH_MISC_PARAMETERS;
	}

	flow_act.action = MLX5_FLOW_CONTEXT_ACTION_FWD_DEST;
	flow_rule = mlx5_add_flow_rules(esw->offloads.ft_offloads, spec,
					&flow_act, dest, 1);
	if (IS_ERR(flow_rule)) {
		esw_warn(esw->dev, "fs offloads: Failed to add vport rx rule err %ld\n", PTR_ERR(flow_rule));
		goto out;
	}

out:
	kvfree(spec);
	return flow_rule;
}

static int esw_offloads_start(struct mlx5_eswitch *esw,
			      struct netlink_ext_ack *extack)
{
	int err, err1;

	if (esw->mode != MLX5_ESWITCH_LEGACY &&
	    !mlx5_core_is_ecpf_esw_manager(esw->dev)) {
		NL_SET_ERR_MSG_MOD(extack,
				   "Can't set offloads mode, SRIOV legacy not enabled");
		return -EINVAL;
	}

<<<<<<< HEAD
	//先关闭旧的sriov
	mlx5_eswitch_disable_sriov(esw);

	//再开启sriov
	err = mlx5_eswitch_enable_sriov(esw, num_vfs, SRIOV_OFFLOADS);
=======
	mlx5_eswitch_disable(esw);
	mlx5_eswitch_update_num_of_vfs(esw, esw->dev->priv.sriov.num_vfs);
	err = mlx5_eswitch_enable(esw, MLX5_ESWITCH_OFFLOADS);
>>>>>>> 5f9e832c
	if (err) {
		NL_SET_ERR_MSG_MOD(extack,
				   "Failed setting eswitch to offloads");
		err1 = mlx5_eswitch_enable(esw, MLX5_ESWITCH_LEGACY);
		if (err1) {
			NL_SET_ERR_MSG_MOD(extack,
					   "Failed setting eswitch back to legacy");
		}
	}
	if (esw->offloads.inline_mode == MLX5_INLINE_MODE_NONE) {
		if (mlx5_eswitch_inline_mode_get(esw,
						 &esw->offloads.inline_mode)) {
			esw->offloads.inline_mode = MLX5_INLINE_MODE_L2;
			NL_SET_ERR_MSG_MOD(extack,
					   "Inline mode is different between vports");
		}
	}
	return err;
}

void esw_offloads_cleanup_reps(struct mlx5_eswitch *esw)
{
	kfree(esw->offloads.vport_reps);
}

int esw_offloads_init_reps(struct mlx5_eswitch *esw)
{
	int total_vports = esw->total_vports;
	struct mlx5_core_dev *dev = esw->dev;
	struct mlx5_eswitch_rep *rep;
	u8 hw_id[ETH_ALEN], rep_type;
	int vport_index;

	esw->offloads.vport_reps = kcalloc(total_vports,
					   sizeof(struct mlx5_eswitch_rep),
					   GFP_KERNEL);
	if (!esw->offloads.vport_reps)
		return -ENOMEM;

	mlx5_query_mac_address(dev, hw_id);

	mlx5_esw_for_all_reps(esw, vport_index, rep) {
		rep->vport = mlx5_eswitch_index_to_vport_num(esw, vport_index);
		rep->vport_index = vport_index;
		ether_addr_copy(rep->hw_id, hw_id);

		for (rep_type = 0; rep_type < NUM_REP_TYPES; rep_type++)
			atomic_set(&rep->rep_data[rep_type].state,
				   REP_UNREGISTERED);
	}

	return 0;
}

static void __esw_offloads_unload_rep(struct mlx5_eswitch *esw,
				      struct mlx5_eswitch_rep *rep, u8 rep_type)
{
	if (atomic_cmpxchg(&rep->rep_data[rep_type].state,
			   REP_LOADED, REP_REGISTERED) == REP_LOADED)
		esw->offloads.rep_ops[rep_type]->unload(rep);
}

static void __unload_reps_special_vport(struct mlx5_eswitch *esw, u8 rep_type)
{
	struct mlx5_eswitch_rep *rep;

	if (mlx5_ecpf_vport_exists(esw->dev)) {
		rep = mlx5_eswitch_get_rep(esw, MLX5_VPORT_ECPF);
		__esw_offloads_unload_rep(esw, rep, rep_type);
	}

	if (mlx5_core_is_ecpf_esw_manager(esw->dev)) {
		rep = mlx5_eswitch_get_rep(esw, MLX5_VPORT_PF);
		__esw_offloads_unload_rep(esw, rep, rep_type);
	}

	rep = mlx5_eswitch_get_rep(esw, MLX5_VPORT_UPLINK);
	__esw_offloads_unload_rep(esw, rep, rep_type);
}

static void __unload_reps_vf_vport(struct mlx5_eswitch *esw, int nvports,
				   u8 rep_type)
{
	struct mlx5_eswitch_rep *rep;
	int i;

	mlx5_esw_for_each_vf_rep_reverse(esw, i, rep, nvports)
		__esw_offloads_unload_rep(esw, rep, rep_type);
}

static void esw_offloads_unload_vf_reps(struct mlx5_eswitch *esw, int nvports)
{
	u8 rep_type = NUM_REP_TYPES;

	while (rep_type-- > 0)
		__unload_reps_vf_vport(esw, nvports, rep_type);
}

static void __unload_reps_all_vport(struct mlx5_eswitch *esw, u8 rep_type)
{
	__unload_reps_vf_vport(esw, esw->esw_funcs.num_vfs, rep_type);

	/* Special vports must be the last to unload. */
	__unload_reps_special_vport(esw, rep_type);
}

static void esw_offloads_unload_all_reps(struct mlx5_eswitch *esw)
{
	u8 rep_type = NUM_REP_TYPES;

	while (rep_type-- > 0)
		__unload_reps_all_vport(esw, rep_type);
}

static int __esw_offloads_load_rep(struct mlx5_eswitch *esw,
				   struct mlx5_eswitch_rep *rep, u8 rep_type/*rep口类型*/)
{
	int err = 0;

<<<<<<< HEAD
	//原来为registered状态，则更新为loaded
	if (atomic_cmpxchg(&rep->rep_if[rep_type].state,
=======
	if (atomic_cmpxchg(&rep->rep_data[rep_type].state,
>>>>>>> 5f9e832c
			   REP_REGISTERED, REP_LOADED) == REP_REGISTERED) {
		err = esw->offloads.rep_ops[rep_type]->load(esw->dev, rep);
		if (err)
<<<<<<< HEAD
			//load失败，还原为registered
			atomic_set(&rep->rep_if[rep_type].state,
=======
			atomic_set(&rep->rep_data[rep_type].state,
>>>>>>> 5f9e832c
				   REP_REGISTERED);
	}

	return err;
}

static int __load_reps_special_vport(struct mlx5_eswitch *esw, u8 rep_type)
{
	struct mlx5_eswitch_rep *rep;
	int err;

	//创建uplink口
	rep = mlx5_eswitch_get_rep(esw, MLX5_VPORT_UPLINK);
	err = __esw_offloads_load_rep(esw, rep, rep_type);
	if (err)
		return err;

	if (mlx5_core_is_ecpf_esw_manager(esw->dev)) {
		rep = mlx5_eswitch_get_rep(esw, MLX5_VPORT_PF);
		err = __esw_offloads_load_rep(esw, rep, rep_type);
		if (err)
			goto err_pf;
	}

	if (mlx5_ecpf_vport_exists(esw->dev)) {
		rep = mlx5_eswitch_get_rep(esw, MLX5_VPORT_ECPF);
		err = __esw_offloads_load_rep(esw, rep, rep_type);
		if (err)
			goto err_ecpf;
	}

	return 0;

err_ecpf:
	if (mlx5_core_is_ecpf_esw_manager(esw->dev)) {
		rep = mlx5_eswitch_get_rep(esw, MLX5_VPORT_PF);
		__esw_offloads_unload_rep(esw, rep, rep_type);
	}

err_pf:
	rep = mlx5_eswitch_get_rep(esw, MLX5_VPORT_UPLINK);
	__esw_offloads_unload_rep(esw, rep, rep_type);
	return err;
}

static int __load_reps_vf_vport(struct mlx5_eswitch *esw, int nvports,
				u8 rep_type)
{
	struct mlx5_eswitch_rep *rep;
	int err, i;

	//加载rep口，创建相应的netdev
	mlx5_esw_for_each_vf_rep(esw, i, rep, nvports) {
		err = __esw_offloads_load_rep(esw, rep, rep_type);
		if (err)
			goto err_vf;
	}

	return 0;

err_vf:
	__unload_reps_vf_vport(esw, --i, rep_type);
	return err;
}

static int __load_reps_all_vport(struct mlx5_eswitch *esw, u8 rep_type)
{
	int err;

	/* Special vports must be loaded first, uplink rep creates mdev resource. */
	err = __load_reps_special_vport(esw, rep_type);
	if (err)
		return err;

	err = __load_reps_vf_vport(esw, esw->esw_funcs.num_vfs, rep_type);
	if (err)
		goto err_vfs;

	return 0;

err_vfs:
	__unload_reps_special_vport(esw, rep_type);
	return err;
}

static int esw_offloads_load_vf_reps(struct mlx5_eswitch *esw, int nvports)
{
	u8 rep_type = 0;
	int err;

	for (rep_type = 0; rep_type < NUM_REP_TYPES; rep_type++) {
		err = __load_reps_vf_vport(esw, nvports, rep_type);
		if (err)
			goto err_reps;
	}

	return err;

err_reps:
	while (rep_type-- > 0)
		__unload_reps_vf_vport(esw, nvports, rep_type);
	return err;
}

<<<<<<< HEAD
static int __load_reps_all_vport(struct mlx5_eswitch *esw, int nvports,
				 u8 rep_type/*接口类型*/)
{
	int err;

	/* Special vports must be loaded first. */
	err = __load_reps_special_vport(esw, rep_type);
	if (err)
		return err;

	err = __load_reps_vf_vport(esw, nvports, rep_type);
	if (err)
		goto err_vfs;

	return 0;

err_vfs:
	__unload_reps_special_vport(esw, rep_type);
	return err;
}

static int esw_offloads_load_all_reps(struct mlx5_eswitch *esw, int nvports)
=======
static int esw_offloads_load_all_reps(struct mlx5_eswitch *esw)
>>>>>>> 5f9e832c
{
	u8 rep_type = 0;
	int err;

	for (rep_type = 0; rep_type < NUM_REP_TYPES; rep_type++) {
		err = __load_reps_all_vport(esw, rep_type);
		if (err)
			goto err_reps;
	}

	return err;

err_reps:
	while (rep_type-- > 0)
		__unload_reps_all_vport(esw, rep_type);
	return err;
}

#define ESW_OFFLOADS_DEVCOM_PAIR	(0)
#define ESW_OFFLOADS_DEVCOM_UNPAIR	(1)

static int mlx5_esw_offloads_pair(struct mlx5_eswitch *esw,
				  struct mlx5_eswitch *peer_esw)
{
	int err;

	err = esw_add_fdb_peer_miss_rules(esw, peer_esw->dev);
	if (err)
		return err;

	return 0;
}

static void mlx5_esw_offloads_unpair(struct mlx5_eswitch *esw)
{
	mlx5e_tc_clean_fdb_peer_flows(esw);
	esw_del_fdb_peer_miss_rules(esw);
}

static int mlx5_esw_offloads_devcom_event(int event,
					  void *my_data,
					  void *event_data)
{
	struct mlx5_eswitch *esw = my_data;
	struct mlx5_eswitch *peer_esw = event_data;
	struct mlx5_devcom *devcom = esw->dev->priv.devcom;
	int err;

	switch (event) {
	case ESW_OFFLOADS_DEVCOM_PAIR:
		if (mlx5_eswitch_vport_match_metadata_enabled(esw) !=
		    mlx5_eswitch_vport_match_metadata_enabled(peer_esw))
			break;

		err = mlx5_esw_offloads_pair(esw, peer_esw);
		if (err)
			goto err_out;

		err = mlx5_esw_offloads_pair(peer_esw, esw);
		if (err)
			goto err_pair;

		mlx5_devcom_set_paired(devcom, MLX5_DEVCOM_ESW_OFFLOADS, true);
		break;

	case ESW_OFFLOADS_DEVCOM_UNPAIR:
		if (!mlx5_devcom_is_paired(devcom, MLX5_DEVCOM_ESW_OFFLOADS))
			break;

		mlx5_devcom_set_paired(devcom, MLX5_DEVCOM_ESW_OFFLOADS, false);
		mlx5_esw_offloads_unpair(peer_esw);
		mlx5_esw_offloads_unpair(esw);
		break;
	}

	return 0;

err_pair:
	mlx5_esw_offloads_unpair(esw);

err_out:
	mlx5_core_err(esw->dev, "esw offloads devcom event failure, event %u err %d",
		      event, err);
	return err;
}

static void esw_offloads_devcom_init(struct mlx5_eswitch *esw)
{
	struct mlx5_devcom *devcom = esw->dev->priv.devcom;

	INIT_LIST_HEAD(&esw->offloads.peer_flows);
	mutex_init(&esw->offloads.peer_mutex);

	if (!MLX5_CAP_ESW(esw->dev, merged_eswitch))
		return;

	mlx5_devcom_register_component(devcom,
				       MLX5_DEVCOM_ESW_OFFLOADS,
				       mlx5_esw_offloads_devcom_event,
				       esw);

	mlx5_devcom_send_event(devcom,
			       MLX5_DEVCOM_ESW_OFFLOADS,
			       ESW_OFFLOADS_DEVCOM_PAIR, esw);
}

static void esw_offloads_devcom_cleanup(struct mlx5_eswitch *esw)
{
	struct mlx5_devcom *devcom = esw->dev->priv.devcom;

	if (!MLX5_CAP_ESW(esw->dev, merged_eswitch))
		return;

	mlx5_devcom_send_event(devcom, MLX5_DEVCOM_ESW_OFFLOADS,
			       ESW_OFFLOADS_DEVCOM_UNPAIR, esw);

	mlx5_devcom_unregister_component(devcom, MLX5_DEVCOM_ESW_OFFLOADS);
}

static int esw_vport_ingress_prio_tag_config(struct mlx5_eswitch *esw,
					     struct mlx5_vport *vport)
{
	struct mlx5_flow_act flow_act = {0};
	struct mlx5_flow_spec *spec;
	int err = 0;

	/* For prio tag mode, there is only 1 FTEs:
	 * 1) Untagged packets - push prio tag VLAN and modify metadata if
	 * required, allow
	 * Unmatched traffic is allowed by default
	 */

<<<<<<< HEAD
	if (!MLX5_CAP_ESW_INGRESS_ACL(dev, ft_support))
		return -EOPNOTSUPP;

	//移除vport的ingress下的drop_rules,allow_rules
	esw_vport_cleanup_ingress_rules(esw, vport);

	err = esw_vport_enable_ingress_acl(esw, vport);
	if (err) {
		mlx5_core_warn(esw->dev,
			       "failed to enable prio tag ingress acl (%d) on vport[%d]\n",
			       err, vport->vport);
		return err;
	}

	esw_debug(esw->dev,
		  "vport[%d] configure ingress rules\n", vport->vport);

=======
>>>>>>> 5f9e832c
	spec = kvzalloc(sizeof(*spec), GFP_KERNEL);
	if (!spec) {
		err = -ENOMEM;
		goto out_no_mem;
	}

	/* Untagged packets - push prio tag VLAN, allow */
	MLX5_SET_TO_ONES(fte_match_param, spec->match_criteria, outer_headers.cvlan_tag);
	MLX5_SET(fte_match_param, spec->match_value, outer_headers.cvlan_tag, 0);
	spec->match_criteria_enable = MLX5_MATCH_OUTER_HEADERS;
	flow_act.action = MLX5_FLOW_CONTEXT_ACTION_VLAN_PUSH |
			  MLX5_FLOW_CONTEXT_ACTION_ALLOW;
	flow_act.vlan[0].ethtype = ETH_P_8021Q;
	flow_act.vlan[0].vid = 0;
	flow_act.vlan[0].prio = 0;

	if (vport->ingress.modify_metadata_rule) {
		flow_act.action |= MLX5_FLOW_CONTEXT_ACTION_MOD_HDR;
		flow_act.modify_id = vport->ingress.modify_metadata_id;
	}

	vport->ingress.allow_rule =
		mlx5_add_flow_rules(vport->ingress.acl, spec,
				    &flow_act, NULL, 0);
	if (IS_ERR(vport->ingress.allow_rule)) {
		err = PTR_ERR(vport->ingress.allow_rule);
		esw_warn(esw->dev,
			 "vport[%d] configure ingress untagged allow rule, err(%d)\n",
			 vport->vport, err);
		vport->ingress.allow_rule = NULL;
		goto out;
	}

out:
	kvfree(spec);
out_no_mem:
	if (err)
		esw_vport_cleanup_ingress_rules(esw, vport);
	return err;
}

static int esw_vport_add_ingress_acl_modify_metadata(struct mlx5_eswitch *esw,
						     struct mlx5_vport *vport)
{
	u8 action[MLX5_UN_SZ_BYTES(set_action_in_add_action_in_auto)] = {};
	static const struct mlx5_flow_spec spec = {};
	struct mlx5_flow_act flow_act = {};
	int err = 0;

	MLX5_SET(set_action_in, action, action_type, MLX5_ACTION_TYPE_SET);
	MLX5_SET(set_action_in, action, field, MLX5_ACTION_IN_FIELD_METADATA_REG_C_0);
	MLX5_SET(set_action_in, action, data,
		 mlx5_eswitch_get_vport_metadata_for_match(esw, vport->vport));

	err = mlx5_modify_header_alloc(esw->dev, MLX5_FLOW_NAMESPACE_ESW_INGRESS,
				       1, action, &vport->ingress.modify_metadata_id);
	if (err) {
		esw_warn(esw->dev,
			 "failed to alloc modify header for vport %d ingress acl (%d)\n",
			 vport->vport, err);
		return err;
	}

	flow_act.action = MLX5_FLOW_CONTEXT_ACTION_MOD_HDR | MLX5_FLOW_CONTEXT_ACTION_ALLOW;
	flow_act.modify_id = vport->ingress.modify_metadata_id;
	vport->ingress.modify_metadata_rule = mlx5_add_flow_rules(vport->ingress.acl,
								  &spec, &flow_act, NULL, 0);
	if (IS_ERR(vport->ingress.modify_metadata_rule)) {
		err = PTR_ERR(vport->ingress.modify_metadata_rule);
		esw_warn(esw->dev,
			 "failed to add setting metadata rule for vport %d ingress acl, err(%d)\n",
			 vport->vport, err);
		vport->ingress.modify_metadata_rule = NULL;
		goto out;
	}

out:
	if (err)
		mlx5_modify_header_dealloc(esw->dev, vport->ingress.modify_metadata_id);
	return err;
}

void esw_vport_del_ingress_acl_modify_metadata(struct mlx5_eswitch *esw,
					       struct mlx5_vport *vport)
{
	if (vport->ingress.modify_metadata_rule) {
		mlx5_del_flow_rules(vport->ingress.modify_metadata_rule);
		mlx5_modify_header_dealloc(esw->dev, vport->ingress.modify_metadata_id);

		vport->ingress.modify_metadata_rule = NULL;
	}
}

static int esw_vport_egress_prio_tag_config(struct mlx5_eswitch *esw,
					    struct mlx5_vport *vport)
{
	struct mlx5_flow_act flow_act = {0};
	struct mlx5_flow_spec *spec;
	int err = 0;

	if (!MLX5_CAP_GEN(esw->dev, prio_tag_required))
		return 0;

	/* For prio tag mode, there is only 1 FTEs:
	 * 1) prio tag packets - pop the prio tag VLAN, allow
	 * Unmatched traffic is allowed by default
	 */

	esw_vport_cleanup_egress_rules(esw, vport);

	err = esw_vport_enable_egress_acl(esw, vport);
	if (err) {
		mlx5_core_warn(esw->dev,
			       "failed to enable egress acl (%d) on vport[%d]\n",
			       err, vport->vport);
		return err;
	}

	esw_debug(esw->dev,
		  "vport[%d] configure prio tag egress rules\n", vport->vport);

	spec = kvzalloc(sizeof(*spec), GFP_KERNEL);
	if (!spec) {
		err = -ENOMEM;
		goto out_no_mem;
	}

	/* prio tag vlan rule - pop it so VF receives untagged packets */
	MLX5_SET_TO_ONES(fte_match_param, spec->match_criteria, outer_headers.cvlan_tag);
	MLX5_SET_TO_ONES(fte_match_param, spec->match_value, outer_headers.cvlan_tag);
	MLX5_SET_TO_ONES(fte_match_param, spec->match_criteria, outer_headers.first_vid);
	MLX5_SET(fte_match_param, spec->match_value, outer_headers.first_vid, 0);

	spec->match_criteria_enable = MLX5_MATCH_OUTER_HEADERS;
	flow_act.action = MLX5_FLOW_CONTEXT_ACTION_VLAN_POP |
			  MLX5_FLOW_CONTEXT_ACTION_ALLOW;
	vport->egress.allowed_vlan =
		mlx5_add_flow_rules(vport->egress.acl, spec,
				    &flow_act, NULL, 0);
	if (IS_ERR(vport->egress.allowed_vlan)) {
		err = PTR_ERR(vport->egress.allowed_vlan);
		esw_warn(esw->dev,
			 "vport[%d] configure egress pop prio tag vlan rule failed, err(%d)\n",
			 vport->vport, err);
		vport->egress.allowed_vlan = NULL;
		goto out;
	}

out:
	kvfree(spec);
out_no_mem:
	if (err)
		esw_vport_cleanup_egress_rules(esw, vport);
	return err;
}

static int esw_vport_ingress_common_config(struct mlx5_eswitch *esw,
					   struct mlx5_vport *vport)
{
	int err;

	if (!mlx5_eswitch_vport_match_metadata_enabled(esw) &&
	    !MLX5_CAP_GEN(esw->dev, prio_tag_required))
		return 0;

	esw_vport_cleanup_ingress_rules(esw, vport);

	err = esw_vport_enable_ingress_acl(esw, vport);
	if (err) {
		esw_warn(esw->dev,
			 "failed to enable ingress acl (%d) on vport[%d]\n",
			 err, vport->vport);
		return err;
	}

	esw_debug(esw->dev,
		  "vport[%d] configure ingress rules\n", vport->vport);

	if (mlx5_eswitch_vport_match_metadata_enabled(esw)) {
		err = esw_vport_add_ingress_acl_modify_metadata(esw, vport);
		if (err)
			goto out;
	}

	if (MLX5_CAP_GEN(esw->dev, prio_tag_required) &&
	    mlx5_eswitch_is_vf_vport(esw, vport->vport)) {
		err = esw_vport_ingress_prio_tag_config(esw, vport);
		if (err)
			goto out;
	}

out:
	if (err)
		esw_vport_disable_ingress_acl(esw, vport);
	return err;
}

static bool
esw_check_vport_match_metadata_supported(const struct mlx5_eswitch *esw)
{
	if (!MLX5_CAP_ESW(esw->dev, esw_uplink_ingress_acl))
		return false;

	if (!(MLX5_CAP_ESW_FLOWTABLE(esw->dev, fdb_to_vport_reg_c_id) &
	      MLX5_FDB_TO_VPORT_REG_C_0))
		return false;

	if (!MLX5_CAP_ESW_FLOWTABLE(esw->dev, flow_source))
		return false;

	if (mlx5_core_is_ecpf_esw_manager(esw->dev) ||
	    mlx5_ecpf_vport_exists(esw->dev))
		return false;

	return true;
}

static int esw_create_offloads_acl_tables(struct mlx5_eswitch *esw)
{
	struct mlx5_vport *vport;
	int i, j;
	int err;

	if (esw_check_vport_match_metadata_supported(esw))
		esw->flags |= MLX5_ESWITCH_VPORT_MATCH_METADATA;

	mlx5_esw_for_all_vports(esw, i, vport) {
		err = esw_vport_ingress_common_config(esw, vport);
		if (err)
			goto err_ingress;

		if (mlx5_eswitch_is_vf_vport(esw, vport->vport)) {
			err = esw_vport_egress_prio_tag_config(esw, vport);
			if (err)
				goto err_egress;
		}
	}

	if (mlx5_eswitch_vport_match_metadata_enabled(esw))
		esw_info(esw->dev, "Use metadata reg_c as source vport to match\n");

	return 0;

err_egress:
	esw_vport_disable_ingress_acl(esw, vport);
err_ingress:
	for (j = MLX5_VPORT_PF; j < i; j++) {
		vport = &esw->vports[j];
		esw_vport_disable_egress_acl(esw, vport);
		esw_vport_disable_ingress_acl(esw, vport);
	}

	return err;
}

static void esw_destroy_offloads_acl_tables(struct mlx5_eswitch *esw)
{
	struct mlx5_vport *vport;
	int i;

	mlx5_esw_for_all_vports(esw, i, vport) {
		esw_vport_disable_egress_acl(esw, vport);
		esw_vport_disable_ingress_acl(esw, vport);
	}

	esw->flags &= ~MLX5_ESWITCH_VPORT_MATCH_METADATA;
}

<<<<<<< HEAD
static int esw_offloads_steering_init(struct mlx5_eswitch *esw, int vf_nvports,
				      int nvports/*总的vport数目，含vf*/)
=======
static int esw_offloads_steering_init(struct mlx5_eswitch *esw)
>>>>>>> 5f9e832c
{
	int num_vfs = esw->esw_funcs.num_vfs;
	int total_vports;
	int err;

<<<<<<< HEAD
	//初始化offloads
=======
	if (mlx5_core_is_ecpf_esw_manager(esw->dev))
		total_vports = esw->total_vports;
	else
		total_vports = num_vfs + MLX5_SPECIAL_VPORTS(esw->dev);

>>>>>>> 5f9e832c
	memset(&esw->fdb_table.offloads, 0, sizeof(struct offloads_fdb));
	mutex_init(&esw->fdb_table.offloads.fdb_prio_lock);

	err = esw_create_offloads_acl_tables(esw);
	if (err)
		return err;

	err = esw_create_offloads_fdb_tables(esw, total_vports);
	if (err)
		goto create_fdb_err;

	err = esw_create_offloads_table(esw, total_vports);
	if (err)
		goto create_ft_err;

	err = esw_create_vport_rx_group(esw, total_vports);
	if (err)
		goto create_fg_err;

	return 0;

create_fg_err:
	esw_destroy_offloads_table(esw);

create_ft_err:
	esw_destroy_offloads_fdb_tables(esw);

create_fdb_err:
	esw_destroy_offloads_acl_tables(esw);

	return err;
}

static void esw_offloads_steering_cleanup(struct mlx5_eswitch *esw)
{
	esw_destroy_vport_rx_group(esw);
	esw_destroy_offloads_table(esw);
	esw_destroy_offloads_fdb_tables(esw);
	esw_destroy_offloads_acl_tables(esw);
}

static void
esw_vfs_changed_event_handler(struct mlx5_eswitch *esw, const u32 *out)
{
	bool host_pf_disabled;
	u16 new_num_vfs;

	new_num_vfs = MLX5_GET(query_esw_functions_out, out,
			       host_params_context.host_num_of_vfs);
	host_pf_disabled = MLX5_GET(query_esw_functions_out, out,
				    host_params_context.host_pf_disabled);

	if (new_num_vfs == esw->esw_funcs.num_vfs || host_pf_disabled)
		return;

	/* Number of VFs can only change from "0 to x" or "x to 0". */
	if (esw->esw_funcs.num_vfs > 0) {
		esw_offloads_unload_vf_reps(esw, esw->esw_funcs.num_vfs);
	} else {
		int err;

		err = esw_offloads_load_vf_reps(esw, new_num_vfs);
		if (err)
			return;
	}
	esw->esw_funcs.num_vfs = new_num_vfs;
}

static void esw_functions_changed_event_handler(struct work_struct *work)
{
	struct mlx5_host_work *host_work;
	struct mlx5_eswitch *esw;
	const u32 *out;

	host_work = container_of(work, struct mlx5_host_work, work);
	esw = host_work->esw;

	out = mlx5_esw_query_functions(esw->dev);
	if (IS_ERR(out))
		goto out;

	esw_vfs_changed_event_handler(esw, out);
	kvfree(out);
out:
	kfree(host_work);
}

int mlx5_esw_funcs_changed_handler(struct notifier_block *nb, unsigned long type, void *data)
{
	struct mlx5_esw_functions *esw_funcs;
	struct mlx5_host_work *host_work;
	struct mlx5_eswitch *esw;

	host_work = kzalloc(sizeof(*host_work), GFP_ATOMIC);
	if (!host_work)
		return NOTIFY_DONE;

	esw_funcs = mlx5_nb_cof(nb, struct mlx5_esw_functions, nb);
	esw = container_of(esw_funcs, struct mlx5_eswitch, esw_funcs);

	host_work->esw = esw;

	INIT_WORK(&host_work->work, esw_functions_changed_event_handler);
	queue_work(esw->work_queue, &host_work->work);

	return NOTIFY_OK;
}

<<<<<<< HEAD
int esw_offloads_init(struct mlx5_eswitch *esw, int vf_nvports/*创建的vf数目*/,
		      int total_nvports/*包含special vports后的vf数目*/)
=======
int esw_offloads_init(struct mlx5_eswitch *esw)
>>>>>>> 5f9e832c
{
	int err;

	if (MLX5_CAP_ESW_FLOWTABLE_FDB(esw->dev, reformat) &&
	    MLX5_CAP_ESW_FLOWTABLE_FDB(esw->dev, decap))
		esw->offloads.encap = DEVLINK_ESWITCH_ENCAP_MODE_BASIC;
	else
		esw->offloads.encap = DEVLINK_ESWITCH_ENCAP_MODE_NONE;

	err = esw_offloads_steering_init(esw);
	if (err)
		return err;

	if (mlx5_eswitch_vport_match_metadata_enabled(esw)) {
		err = mlx5_eswitch_enable_passing_vport_metadata(esw);
		if (err)
			goto err_vport_metadata;
	}

	err = esw_offloads_load_all_reps(esw);
	if (err)
		goto err_reps;

	esw_offloads_devcom_init(esw);
	mutex_init(&esw->offloads.termtbl_mutex);

	mlx5_rdma_enable_roce(esw->dev);

	return 0;

err_reps:
	if (mlx5_eswitch_vport_match_metadata_enabled(esw))
		mlx5_eswitch_disable_passing_vport_metadata(esw);
err_vport_metadata:
	esw_offloads_steering_cleanup(esw);
	return err;
}

static int esw_offloads_stop(struct mlx5_eswitch *esw,
			     struct netlink_ext_ack *extack)
{
	int err, err1;

	mlx5_eswitch_disable(esw);
	err = mlx5_eswitch_enable(esw, MLX5_ESWITCH_LEGACY);
	if (err) {
		NL_SET_ERR_MSG_MOD(extack, "Failed setting eswitch to legacy");
		err1 = mlx5_eswitch_enable(esw, MLX5_ESWITCH_OFFLOADS);
		if (err1) {
			NL_SET_ERR_MSG_MOD(extack,
					   "Failed setting eswitch back to offloads");
		}
	}

	return err;
}

void esw_offloads_cleanup(struct mlx5_eswitch *esw)
{
	mlx5_rdma_disable_roce(esw->dev);
	esw_offloads_devcom_cleanup(esw);
	esw_offloads_unload_all_reps(esw);
	if (mlx5_eswitch_vport_match_metadata_enabled(esw))
		mlx5_eswitch_disable_passing_vport_metadata(esw);
	esw_offloads_steering_cleanup(esw);
	esw->offloads.encap = DEVLINK_ESWITCH_ENCAP_MODE_NONE;
}

//解析配置的mlx5_mode
static int esw_mode_from_devlink(u16 mode, u16 *mlx5_mode)
{
	switch (mode) {
	case DEVLINK_ESWITCH_MODE_LEGACY:
		*mlx5_mode = MLX5_ESWITCH_LEGACY;
		break;
	case DEVLINK_ESWITCH_MODE_SWITCHDEV:
		*mlx5_mode = MLX5_ESWITCH_OFFLOADS;
		break;
	default:
		return -EINVAL;
	}

	return 0;
}

static int esw_mode_to_devlink(u16 mlx5_mode, u16 *mode)
{
	switch (mlx5_mode) {
	case MLX5_ESWITCH_LEGACY:
		*mode = DEVLINK_ESWITCH_MODE_LEGACY;
		break;
	case MLX5_ESWITCH_OFFLOADS:
		*mode = DEVLINK_ESWITCH_MODE_SWITCHDEV;
		break;
	default:
		return -EINVAL;
	}

	return 0;
}

static int esw_inline_mode_from_devlink(u8 mode, u8 *mlx5_mode)
{
	switch (mode) {
	case DEVLINK_ESWITCH_INLINE_MODE_NONE:
		*mlx5_mode = MLX5_INLINE_MODE_NONE;
		break;
	case DEVLINK_ESWITCH_INLINE_MODE_LINK:
		*mlx5_mode = MLX5_INLINE_MODE_L2;
		break;
	case DEVLINK_ESWITCH_INLINE_MODE_NETWORK:
		*mlx5_mode = MLX5_INLINE_MODE_IP;
		break;
	case DEVLINK_ESWITCH_INLINE_MODE_TRANSPORT:
		*mlx5_mode = MLX5_INLINE_MODE_TCP_UDP;
		break;
	default:
		return -EINVAL;
	}

	return 0;
}

static int esw_inline_mode_to_devlink(u8 mlx5_mode, u8 *mode)
{
	switch (mlx5_mode) {
	case MLX5_INLINE_MODE_NONE:
		*mode = DEVLINK_ESWITCH_INLINE_MODE_NONE;
		break;
	case MLX5_INLINE_MODE_L2:
		*mode = DEVLINK_ESWITCH_INLINE_MODE_LINK;
		break;
	case MLX5_INLINE_MODE_IP:
		*mode = DEVLINK_ESWITCH_INLINE_MODE_NETWORK;
		break;
	case MLX5_INLINE_MODE_TCP_UDP:
		*mode = DEVLINK_ESWITCH_INLINE_MODE_TRANSPORT;
		break;
	default:
		return -EINVAL;
	}

	return 0;
}

static int mlx5_devlink_eswitch_check(struct devlink *devlink)
{
	struct mlx5_core_dev *dev = devlink_priv(devlink);

	if (MLX5_CAP_GEN(dev, port_type) != MLX5_CAP_PORT_TYPE_ETH)
		return -EOPNOTSUPP;

	if(!MLX5_ESWITCH_MANAGER(dev))
		return -EPERM;

	if (dev->priv.eswitch->mode == MLX5_ESWITCH_NONE &&
	    !mlx5_core_is_ecpf_esw_manager(dev))
		return -EOPNOTSUPP;

	return 0;
}

int mlx5_devlink_eswitch_mode_set(struct devlink *devlink, u16 mode,
				  struct netlink_ext_ack *extack)
{
	struct mlx5_core_dev *dev = devlink_priv(devlink);
	u16 cur_mlx5_mode, mlx5_mode = 0;
	int err;

	err = mlx5_devlink_eswitch_check(devlink);
	if (err)
		return err;

	cur_mlx5_mode = dev->priv.eswitch->mode;

	if (esw_mode_from_devlink(mode, &mlx5_mode))
		return -EINVAL;

	/*mode无变化，直接返回*/
	if (cur_mlx5_mode == mlx5_mode)
		return 0;

	if (mode == DEVLINK_ESWITCH_MODE_SWITCHDEV)
		//将设备转换为switchdev
		return esw_offloads_start(dev->priv.eswitch, extack);
	else if (mode == DEVLINK_ESWITCH_MODE_LEGACY)
		return esw_offloads_stop(dev->priv.eswitch, extack);
	else
		return -EINVAL;
}

int mlx5_devlink_eswitch_mode_get(struct devlink *devlink, u16 *mode)
{
	struct mlx5_core_dev *dev = devlink_priv(devlink);
	int err;

	err = mlx5_devlink_eswitch_check(devlink);
	if (err)
		return err;

	return esw_mode_to_devlink(dev->priv.eswitch->mode, mode);
}

int mlx5_devlink_eswitch_inline_mode_set(struct devlink *devlink, u8 mode,
					 struct netlink_ext_ack *extack)
{
	struct mlx5_core_dev *dev = devlink_priv(devlink);
	struct mlx5_eswitch *esw = dev->priv.eswitch;
	int err, vport, num_vport;
	u8 mlx5_mode;

	err = mlx5_devlink_eswitch_check(devlink);
	if (err)
		return err;

	switch (MLX5_CAP_ETH(dev, wqe_inline_mode)) {
	case MLX5_CAP_INLINE_MODE_NOT_REQUIRED:
		if (mode == DEVLINK_ESWITCH_INLINE_MODE_NONE)
			return 0;
		/* fall through */
	case MLX5_CAP_INLINE_MODE_L2:
		NL_SET_ERR_MSG_MOD(extack, "Inline mode can't be set");
		return -EOPNOTSUPP;
	case MLX5_CAP_INLINE_MODE_VPORT_CONTEXT:
		break;
	}

	if (esw->offloads.num_flows > 0) {
		NL_SET_ERR_MSG_MOD(extack,
				   "Can't set inline mode when flows are configured");
		return -EOPNOTSUPP;
	}

	err = esw_inline_mode_from_devlink(mode, &mlx5_mode);
	if (err)
		goto out;

	mlx5_esw_for_each_host_func_vport(esw, vport, esw->esw_funcs.num_vfs) {
		err = mlx5_modify_nic_vport_min_inline(dev, vport, mlx5_mode);
		if (err) {
			NL_SET_ERR_MSG_MOD(extack,
					   "Failed to set min inline on vport");
			goto revert_inline_mode;
		}
	}

	esw->offloads.inline_mode = mlx5_mode;
	return 0;

revert_inline_mode:
	num_vport = --vport;
	mlx5_esw_for_each_host_func_vport_reverse(esw, vport, num_vport)
		mlx5_modify_nic_vport_min_inline(dev,
						 vport,
						 esw->offloads.inline_mode);
out:
	return err;
}

int mlx5_devlink_eswitch_inline_mode_get(struct devlink *devlink, u8 *mode)
{
	struct mlx5_core_dev *dev = devlink_priv(devlink);
	struct mlx5_eswitch *esw = dev->priv.eswitch;
	int err;

	err = mlx5_devlink_eswitch_check(devlink);
	if (err)
		return err;

	return esw_inline_mode_to_devlink(esw->offloads.inline_mode, mode);
}

int mlx5_eswitch_inline_mode_get(struct mlx5_eswitch *esw, u8 *mode)
{
	u8 prev_mlx5_mode, mlx5_mode = MLX5_INLINE_MODE_L2;
	struct mlx5_core_dev *dev = esw->dev;
	int vport;

	if (!MLX5_CAP_GEN(dev, vport_group_manager))
		return -EOPNOTSUPP;

	if (esw->mode == MLX5_ESWITCH_NONE)
		return -EOPNOTSUPP;

	switch (MLX5_CAP_ETH(dev, wqe_inline_mode)) {
	case MLX5_CAP_INLINE_MODE_NOT_REQUIRED:
		mlx5_mode = MLX5_INLINE_MODE_NONE;
		goto out;
	case MLX5_CAP_INLINE_MODE_L2:
		mlx5_mode = MLX5_INLINE_MODE_L2;
		goto out;
	case MLX5_CAP_INLINE_MODE_VPORT_CONTEXT:
		goto query_vports;
	}

query_vports:
	mlx5_query_nic_vport_min_inline(dev, esw->first_host_vport, &prev_mlx5_mode);
	mlx5_esw_for_each_host_func_vport(esw, vport, esw->esw_funcs.num_vfs) {
		mlx5_query_nic_vport_min_inline(dev, vport, &mlx5_mode);
		if (prev_mlx5_mode != mlx5_mode)
			return -EINVAL;
		prev_mlx5_mode = mlx5_mode;
	}

out:
	*mode = mlx5_mode;
	return 0;
}

int mlx5_devlink_eswitch_encap_mode_set(struct devlink *devlink,
					enum devlink_eswitch_encap_mode encap,
					struct netlink_ext_ack *extack)
{
	struct mlx5_core_dev *dev = devlink_priv(devlink);
	struct mlx5_eswitch *esw = dev->priv.eswitch;
	int err;

	err = mlx5_devlink_eswitch_check(devlink);
	if (err)
		return err;

	if (encap != DEVLINK_ESWITCH_ENCAP_MODE_NONE &&
	    (!MLX5_CAP_ESW_FLOWTABLE_FDB(dev, reformat) ||
	     !MLX5_CAP_ESW_FLOWTABLE_FDB(dev, decap)))
		return -EOPNOTSUPP;

	if (encap && encap != DEVLINK_ESWITCH_ENCAP_MODE_BASIC)
		return -EOPNOTSUPP;

	if (esw->mode == MLX5_ESWITCH_LEGACY) {
		esw->offloads.encap = encap;
		return 0;
	}

	if (esw->offloads.encap == encap)
		return 0;

	if (esw->offloads.num_flows > 0) {
		NL_SET_ERR_MSG_MOD(extack,
				   "Can't set encapsulation when flows are configured");
		return -EOPNOTSUPP;
	}

	esw_destroy_offloads_fdb_tables(esw);

	esw->offloads.encap = encap;

	err = esw_create_offloads_fdb_tables(esw, esw->nvports);

	if (err) {
		NL_SET_ERR_MSG_MOD(extack,
				   "Failed re-creating fast FDB table");
		esw->offloads.encap = !encap;
		(void)esw_create_offloads_fdb_tables(esw, esw->nvports);
	}

	return err;
}

int mlx5_devlink_eswitch_encap_mode_get(struct devlink *devlink,
					enum devlink_eswitch_encap_mode *encap)
{
	struct mlx5_core_dev *dev = devlink_priv(devlink);
	struct mlx5_eswitch *esw = dev->priv.eswitch;
	int err;

	err = mlx5_devlink_eswitch_check(devlink);
	if (err)
		return err;

	*encap = esw->offloads.encap;
	return 0;
}

void mlx5_eswitch_register_vport_reps(struct mlx5_eswitch *esw,
				      const struct mlx5_eswitch_rep_ops *ops,
				      u8 rep_type)
{
	struct mlx5_eswitch_rep_data *rep_data;
	struct mlx5_eswitch_rep *rep;
	int i;

<<<<<<< HEAD
	//设置esw上所有rep口,置状态为registered
=======
	esw->offloads.rep_ops[rep_type] = ops;
>>>>>>> 5f9e832c
	mlx5_esw_for_all_reps(esw, i, rep) {
		rep_data = &rep->rep_data[rep_type];
		atomic_set(&rep_data->state, REP_REGISTERED);
	}
}
EXPORT_SYMBOL(mlx5_eswitch_register_vport_reps);

void mlx5_eswitch_unregister_vport_reps(struct mlx5_eswitch *esw, u8 rep_type)
{
	struct mlx5_eswitch_rep *rep;
	int i;

	if (esw->mode == MLX5_ESWITCH_OFFLOADS)
		__unload_reps_all_vport(esw, rep_type);

	mlx5_esw_for_all_reps(esw, i, rep)
		atomic_set(&rep->rep_data[rep_type].state, REP_UNREGISTERED);
}
EXPORT_SYMBOL(mlx5_eswitch_unregister_vport_reps);

void *mlx5_eswitch_get_uplink_priv(struct mlx5_eswitch *esw, u8 rep_type)
{
	struct mlx5_eswitch_rep *rep;

	rep = mlx5_eswitch_get_rep(esw, MLX5_VPORT_UPLINK);
	return rep->rep_data[rep_type].priv;
}

void *mlx5_eswitch_get_proto_dev(struct mlx5_eswitch *esw,
				 u16 vport,
				 u8 rep_type)
{
	struct mlx5_eswitch_rep *rep;

	rep = mlx5_eswitch_get_rep(esw, vport);

	if (atomic_read(&rep->rep_data[rep_type].state) == REP_LOADED &&
	    esw->offloads.rep_ops[rep_type]->get_proto_dev)
		return esw->offloads.rep_ops[rep_type]->get_proto_dev(rep);
	return NULL;
}
EXPORT_SYMBOL(mlx5_eswitch_get_proto_dev);

void *mlx5_eswitch_uplink_get_proto_dev(struct mlx5_eswitch *esw, u8 rep_type)
{
	return mlx5_eswitch_get_proto_dev(esw, MLX5_VPORT_UPLINK, rep_type);
}
EXPORT_SYMBOL(mlx5_eswitch_uplink_get_proto_dev);

struct mlx5_eswitch_rep *mlx5_eswitch_vport_rep(struct mlx5_eswitch *esw,
						u16 vport)
{
	return mlx5_eswitch_get_rep(esw, vport);
}
EXPORT_SYMBOL(mlx5_eswitch_vport_rep);

bool mlx5_eswitch_is_vf_vport(const struct mlx5_eswitch *esw, u16 vport_num)
{
	return vport_num >= MLX5_VPORT_FIRST_VF &&
	       vport_num <= esw->dev->priv.sriov.max_vfs;
}

bool mlx5_eswitch_vport_match_metadata_enabled(const struct mlx5_eswitch *esw)
{
	return !!(esw->flags & MLX5_ESWITCH_VPORT_MATCH_METADATA);
}
EXPORT_SYMBOL(mlx5_eswitch_vport_match_metadata_enabled);

u32 mlx5_eswitch_get_vport_metadata_for_match(const struct mlx5_eswitch *esw,
					      u16 vport_num)
{
	return ((MLX5_CAP_GEN(esw->dev, vhca_id) & 0xffff) << 16) | vport_num;
}
EXPORT_SYMBOL(mlx5_eswitch_get_vport_metadata_for_match);<|MERGE_RESOLUTION|>--- conflicted
+++ resolved
@@ -148,12 +148,8 @@
 	struct mlx5_flow_table *fdb;
 	int j, i = 0;
 
-<<<<<<< HEAD
 	//仅处理sriov_offloads模式
-	if (esw->mode != SRIOV_OFFLOADS)
-=======
 	if (esw->mode != MLX5_ESWITCH_OFFLOADS)
->>>>>>> 5f9e832c
 		return ERR_PTR(-EOPNOTSUPP);
 
 	flow_act.action = attr->action;
@@ -1058,10 +1054,6 @@
 //nvport的最大发送队列数
 #define MAX_SQ_NVPORTS 32
 
-<<<<<<< HEAD
-//创建slow_path fdb并添加默认规则
-static int esw_create_offloads_fdb_tables(struct mlx5_eswitch *esw, int nvports/*总的vport数目*/)
-=======
 static void esw_set_flow_group_source_port(struct mlx5_eswitch *esw,
 					   u32 *flow_group_in)
 {
@@ -1086,8 +1078,8 @@
 	}
 }
 
+//创建slow_path fdb并添加默认规则
 static int esw_create_offloads_fdb_tables(struct mlx5_eswitch *esw, int nvports)
->>>>>>> 5f9e832c
 {
 	int inlen = MLX5_ST_SZ_BYTES(create_flow_group_in);
 	struct mlx5_flow_table_attr ft_attr = {};
@@ -1192,20 +1184,6 @@
 
 	/* create peer esw miss group */
 	memset(flow_group_in, 0, inlen);
-<<<<<<< HEAD
-	/**
-	 * Bitmask representing which of the headers and parameters in match_criteria
-	 * are used in defining the Flow. Unused parameters are reserved, and do not participate in matching packets to the Flow. Bit 0: outer_headers
-		Bit 1: misc_parameters
-		Bit 2: inner_headers
-		Bit 3: misc_parameters_2
-		other: reserved
-	 */
-	MLX5_SET(create_flow_group_in, flow_group_in, match_criteria_enable,
-		 MLX5_MATCH_MISC_PARAMETERS);
-=======
->>>>>>> 5f9e832c
-
 	esw_set_flow_group_source_port(esw, flow_group_in);
 
 	if (!mlx5_eswitch_vport_match_metadata_enabled(esw)) {
@@ -1213,18 +1191,7 @@
 					      flow_group_in,
 					      match_criteria);
 
-<<<<<<< HEAD
-	//source_port置为全1
-	MLX5_SET_TO_ONES(fte_match_param, match_criteria,
-			 misc_parameters.source_port);
-	//
-	MLX5_SET_TO_ONES(fte_match_param, match_criteria,
-			 misc_parameters.source_eswitch_owner_vhca_id);
-
-	//
-	MLX5_SET(create_flow_group_in, flow_group_in,
-		 source_eswitch_owner_vhca_id_valid, 1);
-=======
+		//source_port置为全1
 		MLX5_SET_TO_ONES(fte_match_param, match_criteria,
 				 misc_parameters.source_eswitch_owner_vhca_id);
 
@@ -1232,7 +1199,6 @@
 			 source_eswitch_owner_vhca_id_valid, 1);
 	}
 
->>>>>>> 5f9e832c
 	MLX5_SET(create_flow_group_in, flow_group_in, start_flow_index, ix);
 	MLX5_SET(create_flow_group_in, flow_group_in, end_flow_index,
 		 ix + esw->total_vports - 1);
@@ -1440,17 +1406,11 @@
 		return -EINVAL;
 	}
 
-<<<<<<< HEAD
 	//先关闭旧的sriov
-	mlx5_eswitch_disable_sriov(esw);
-
-	//再开启sriov
-	err = mlx5_eswitch_enable_sriov(esw, num_vfs, SRIOV_OFFLOADS);
-=======
 	mlx5_eswitch_disable(esw);
 	mlx5_eswitch_update_num_of_vfs(esw, esw->dev->priv.sriov.num_vfs);
+	//再开启sriov
 	err = mlx5_eswitch_enable(esw, MLX5_ESWITCH_OFFLOADS);
->>>>>>> 5f9e832c
 	if (err) {
 		NL_SET_ERR_MSG_MOD(extack,
 				   "Failed setting eswitch to offloads");
@@ -1570,21 +1530,13 @@
 {
 	int err = 0;
 
-<<<<<<< HEAD
 	//原来为registered状态，则更新为loaded
-	if (atomic_cmpxchg(&rep->rep_if[rep_type].state,
-=======
 	if (atomic_cmpxchg(&rep->rep_data[rep_type].state,
->>>>>>> 5f9e832c
 			   REP_REGISTERED, REP_LOADED) == REP_REGISTERED) {
 		err = esw->offloads.rep_ops[rep_type]->load(esw->dev, rep);
 		if (err)
-<<<<<<< HEAD
 			//load失败，还原为registered
-			atomic_set(&rep->rep_if[rep_type].state,
-=======
 			atomic_set(&rep->rep_data[rep_type].state,
->>>>>>> 5f9e832c
 				   REP_REGISTERED);
 	}
 
@@ -1689,32 +1641,7 @@
 	return err;
 }
 
-<<<<<<< HEAD
-static int __load_reps_all_vport(struct mlx5_eswitch *esw, int nvports,
-				 u8 rep_type/*接口类型*/)
-{
-	int err;
-
-	/* Special vports must be loaded first. */
-	err = __load_reps_special_vport(esw, rep_type);
-	if (err)
-		return err;
-
-	err = __load_reps_vf_vport(esw, nvports, rep_type);
-	if (err)
-		goto err_vfs;
-
-	return 0;
-
-err_vfs:
-	__unload_reps_special_vport(esw, rep_type);
-	return err;
-}
-
-static int esw_offloads_load_all_reps(struct mlx5_eswitch *esw, int nvports)
-=======
 static int esw_offloads_load_all_reps(struct mlx5_eswitch *esw)
->>>>>>> 5f9e832c
 {
 	u8 rep_type = 0;
 	int err;
@@ -1847,26 +1774,6 @@
 	 * Unmatched traffic is allowed by default
 	 */
 
-<<<<<<< HEAD
-	if (!MLX5_CAP_ESW_INGRESS_ACL(dev, ft_support))
-		return -EOPNOTSUPP;
-
-	//移除vport的ingress下的drop_rules,allow_rules
-	esw_vport_cleanup_ingress_rules(esw, vport);
-
-	err = esw_vport_enable_ingress_acl(esw, vport);
-	if (err) {
-		mlx5_core_warn(esw->dev,
-			       "failed to enable prio tag ingress acl (%d) on vport[%d]\n",
-			       err, vport->vport);
-		return err;
-	}
-
-	esw_debug(esw->dev,
-		  "vport[%d] configure ingress rules\n", vport->vport);
-
-=======
->>>>>>> 5f9e832c
 	spec = kvzalloc(sizeof(*spec), GFP_KERNEL);
 	if (!spec) {
 		err = -ENOMEM;
@@ -2135,26 +2042,18 @@
 	esw->flags &= ~MLX5_ESWITCH_VPORT_MATCH_METADATA;
 }
 
-<<<<<<< HEAD
-static int esw_offloads_steering_init(struct mlx5_eswitch *esw, int vf_nvports,
-				      int nvports/*总的vport数目，含vf*/)
-=======
 static int esw_offloads_steering_init(struct mlx5_eswitch *esw)
->>>>>>> 5f9e832c
 {
 	int num_vfs = esw->esw_funcs.num_vfs;
 	int total_vports;
 	int err;
 
-<<<<<<< HEAD
-	//初始化offloads
-=======
 	if (mlx5_core_is_ecpf_esw_manager(esw->dev))
 		total_vports = esw->total_vports;
 	else
 		total_vports = num_vfs + MLX5_SPECIAL_VPORTS(esw->dev);
 
->>>>>>> 5f9e832c
+	//初始化offloads
 	memset(&esw->fdb_table.offloads, 0, sizeof(struct offloads_fdb));
 	mutex_init(&esw->fdb_table.offloads.fdb_prio_lock);
 
@@ -2263,12 +2162,7 @@
 	return NOTIFY_OK;
 }
 
-<<<<<<< HEAD
-int esw_offloads_init(struct mlx5_eswitch *esw, int vf_nvports/*创建的vf数目*/,
-		      int total_nvports/*包含special vports后的vf数目*/)
-=======
 int esw_offloads_init(struct mlx5_eswitch *esw)
->>>>>>> 5f9e832c
 {
 	int err;
 
@@ -2651,11 +2545,8 @@
 	struct mlx5_eswitch_rep *rep;
 	int i;
 
-<<<<<<< HEAD
+	esw->offloads.rep_ops[rep_type] = ops;
 	//设置esw上所有rep口,置状态为registered
-=======
-	esw->offloads.rep_ops[rep_type] = ops;
->>>>>>> 5f9e832c
 	mlx5_esw_for_all_reps(esw, i, rep) {
 		rep_data = &rep->rep_data[rep_type];
 		atomic_set(&rep_data->state, REP_REGISTERED);
