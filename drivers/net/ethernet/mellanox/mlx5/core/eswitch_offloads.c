/*
 * Copyright (c) 2016, Mellanox Technologies. All rights reserved.
 *
 * This software is available to you under a choice of one of two
 * licenses.  You may choose to be licensed under the terms of the GNU
 * General Public License (GPL) Version 2, available from the file
 * COPYING in the main directory of this source tree, or the
 * OpenIB.org BSD license below:
 *
 *     Redistribution and use in source and binary forms, with or
 *     without modification, are permitted provided that the following
 *     conditions are met:
 *
 *      - Redistributions of source code must retain the above
 *        copyright notice, this list of conditions and the following
 *        disclaimer.
 *
 *      - Redistributions in binary form must reproduce the above
 *        copyright notice, this list of conditions and the following
 *        disclaimer in the documentation and/or other materials
 *        provided with the distribution.
 *
 * THE SOFTWARE IS PROVIDED "AS IS", WITHOUT WARRANTY OF ANY KIND,
 * EXPRESS OR IMPLIED, INCLUDING BUT NOT LIMITED TO THE WARRANTIES OF
 * MERCHANTABILITY, FITNESS FOR A PARTICULAR PURPOSE AND
 * NONINFRINGEMENT. IN NO EVENT SHALL THE AUTHORS OR COPYRIGHT HOLDERS
 * BE LIABLE FOR ANY CLAIM, DAMAGES OR OTHER LIABILITY, WHETHER IN AN
 * ACTION OF CONTRACT, TORT OR OTHERWISE, ARISING FROM, OUT OF OR IN
 * CONNECTION WITH THE SOFTWARE OR THE USE OR OTHER DEALINGS IN THE
 * SOFTWARE.
 */

#include <linux/etherdevice.h>
#include <linux/mlx5/driver.h>
#include <linux/mlx5/mlx5_ifc.h>
#include <linux/mlx5/vport.h>
#include <linux/mlx5/fs.h>
#include "mlx5_core.h"
#include "eswitch.h"
#include "rdma.h"
#include "en.h"
#include "fs_core.h"
#include "lib/devcom.h"
#include "lib/eq.h"

/* There are two match-all miss flows, one for unicast dst mac and
 * one for multicast.
 */
#define MLX5_ESW_MISS_FLOWS (2)

#define fdb_prio_table(esw, chain, prio, level) \
	(esw)->fdb_table.offloads.fdb_prio[(chain)][(prio)][(level)]

#define UPLINK_REP_INDEX 0

//给定vport_num取repsentor口
static struct mlx5_eswitch_rep *mlx5_eswitch_get_rep(struct mlx5_eswitch *esw,
						     u16 vport_num)
{
	int idx = mlx5_eswitch_vport_num_to_index(esw, vport_num);

	WARN_ON(idx > esw->total_vports - 1);
	return &esw->offloads.vport_reps[idx];
}

static struct mlx5_flow_table *
esw_get_prio_table(struct mlx5_eswitch *esw, u32 chain, u16 prio, int level);
static void
esw_put_prio_table(struct mlx5_eswitch *esw, u32 chain, u16 prio, int level);

bool mlx5_eswitch_prios_supported(struct mlx5_eswitch *esw)
{
	return (!!(esw->fdb_table.flags & ESW_FDB_CHAINS_AND_PRIOS_SUPPORTED));
}

u32 mlx5_eswitch_get_chain_range(struct mlx5_eswitch *esw)
{
	if (esw->fdb_table.flags & ESW_FDB_CHAINS_AND_PRIOS_SUPPORTED)
		return FDB_TC_MAX_CHAIN;

	return 0;
}

u16 mlx5_eswitch_get_prio_range(struct mlx5_eswitch *esw)
{
	if (esw->fdb_table.flags & ESW_FDB_CHAINS_AND_PRIOS_SUPPORTED)
		return FDB_TC_MAX_PRIO;

	return 1;
}

static bool
esw_check_ingress_prio_tag_enabled(const struct mlx5_eswitch *esw,
				   const struct mlx5_vport *vport)
{
	return (MLX5_CAP_GEN(esw->dev, prio_tag_required) &&
		mlx5_eswitch_is_vf_vport(esw, vport->vport));
}

static void
mlx5_eswitch_set_rule_source_port(struct mlx5_eswitch *esw,
				  struct mlx5_flow_spec *spec,
				  struct mlx5_esw_flow_attr *attr)
{
	void *misc2;
	void *misc;

	/* Use metadata matching because vport is not represented by single
	 * VHCA in dual-port RoCE mode, and matching on source vport may fail.
	 */
	if (mlx5_eswitch_vport_match_metadata_enabled(esw)) {
		misc2 = MLX5_ADDR_OF(fte_match_param, spec->match_value, misc_parameters_2);
		MLX5_SET(fte_match_set_misc2, misc2, metadata_reg_c_0,
			 mlx5_eswitch_get_vport_metadata_for_match(attr->in_mdev->priv.eswitch,
								   attr->in_rep->vport));

		misc2 = MLX5_ADDR_OF(fte_match_param, spec->match_criteria, misc_parameters_2);
		MLX5_SET_TO_ONES(fte_match_set_misc2, misc2, metadata_reg_c_0);

		spec->match_criteria_enable |= MLX5_MATCH_MISC_PARAMETERS_2;
		misc = MLX5_ADDR_OF(fte_match_param, spec->match_criteria, misc_parameters);
		if (memchr_inv(misc, 0, MLX5_ST_SZ_BYTES(fte_match_set_misc)))
			spec->match_criteria_enable |= MLX5_MATCH_MISC_PARAMETERS;
	} else {
		misc = MLX5_ADDR_OF(fte_match_param, spec->match_value, misc_parameters);
		MLX5_SET(fte_match_set_misc, misc, source_port, attr->in_rep->vport);

		if (MLX5_CAP_ESW(esw->dev, merged_eswitch))
			MLX5_SET(fte_match_set_misc, misc,
				 source_eswitch_owner_vhca_id,
				 MLX5_CAP_GEN(attr->in_mdev, vhca_id));

		misc = MLX5_ADDR_OF(fte_match_param, spec->match_criteria, misc_parameters);
		MLX5_SET_TO_ONES(fte_match_set_misc, misc, source_port);
		if (MLX5_CAP_ESW(esw->dev, merged_eswitch))
			MLX5_SET_TO_ONES(fte_match_set_misc, misc,
					 source_eswitch_owner_vhca_id);

		spec->match_criteria_enable |= MLX5_MATCH_MISC_PARAMETERS;
	}

	if (MLX5_CAP_ESW_FLOWTABLE(esw->dev, flow_source) &&
	    attr->in_rep->vport == MLX5_VPORT_UPLINK)
		spec->flow_context.flow_source = MLX5_FLOW_CONTEXT_FLOW_SOURCE_UPLINK;
}

struct mlx5_flow_handle *
mlx5_eswitch_add_offloaded_rule(struct mlx5_eswitch *esw,
				struct mlx5_flow_spec *spec,
				struct mlx5_esw_flow_attr *attr)
{
	struct mlx5_flow_destination dest[MLX5_MAX_FLOW_FWD_VPORTS + 1] = {};
	struct mlx5_flow_act flow_act = { .flags = FLOW_ACT_NO_APPEND, };
	bool split = !!(attr->split_count);
	struct mlx5_flow_handle *rule;
	struct mlx5_flow_table *fdb;
	int j, i = 0;

	//仅处理sriov_offloads模式
	if (esw->mode != MLX5_ESWITCH_OFFLOADS)
		return ERR_PTR(-EOPNOTSUPP);

	flow_act.action = attr->action;
	/* if per flow vlan pop/push is emulated, don't set that into the firmware */
	if (!mlx5_eswitch_vlan_actions_supported(esw->dev, 1))
		flow_act.action &= ~(MLX5_FLOW_CONTEXT_ACTION_VLAN_PUSH |
				     MLX5_FLOW_CONTEXT_ACTION_VLAN_POP);
	else if (flow_act.action & MLX5_FLOW_CONTEXT_ACTION_VLAN_PUSH) {
		flow_act.vlan[0].ethtype = ntohs(attr->vlan_proto[0]);
		flow_act.vlan[0].vid = attr->vlan_vid[0];
		flow_act.vlan[0].prio = attr->vlan_prio[0];
		if (flow_act.action & MLX5_FLOW_CONTEXT_ACTION_VLAN_PUSH_2) {
			flow_act.vlan[1].ethtype = ntohs(attr->vlan_proto[1]);
			flow_act.vlan[1].vid = attr->vlan_vid[1];
			flow_act.vlan[1].prio = attr->vlan_prio[1];
		}
	}

	//需要转发给指定的port
	if (flow_act.action & MLX5_FLOW_CONTEXT_ACTION_FWD_DEST) {
		if (attr->dest_chain) {
			//需要进行chain之间的跳转
			struct mlx5_flow_table *ft;

			ft = esw_get_prio_table(esw, attr->dest_chain, 1, 0);
			if (IS_ERR(ft)) {
				rule = ERR_CAST(ft);
				goto err_create_goto_table;
			}

			dest[i].type = MLX5_FLOW_DESTINATION_TYPE_FLOW_TABLE;
			dest[i].ft = ft;
			i++;
		} else {
			for (j = attr->split_count; j < attr->out_count; j++) {
				dest[i].type = MLX5_FLOW_DESTINATION_TYPE_VPORT;
				dest[i].vport.num = attr->dests[j].rep->vport;
				dest[i].vport.vhca_id =
					MLX5_CAP_GEN(attr->dests[j].mdev, vhca_id);
				if (MLX5_CAP_ESW(esw->dev, merged_eswitch))
					dest[i].vport.flags |=
						MLX5_FLOW_DEST_VPORT_VHCA_ID;
				if (attr->dests[j].flags & MLX5_ESW_DEST_ENCAP) {
					flow_act.action |= MLX5_FLOW_CONTEXT_ACTION_PACKET_REFORMAT;
					flow_act.pkt_reformat = attr->dests[j].pkt_reformat;
					dest[i].vport.flags |= MLX5_FLOW_DEST_VPORT_REFORMAT_ID;
					dest[i].vport.pkt_reformat =
						attr->dests[j].pkt_reformat;
				}
				i++;
			}
		}
	}
	if (flow_act.action & MLX5_FLOW_CONTEXT_ACTION_COUNT) {
		dest[i].type = MLX5_FLOW_DESTINATION_TYPE_COUNTER;
		dest[i].counter_id = mlx5_fc_id(attr->counter);
		i++;
	}

	mlx5_eswitch_set_rule_source_port(esw, spec, attr);

	if (attr->outer_match_level != MLX5_MATCH_NONE)
		spec->match_criteria_enable |= MLX5_MATCH_OUTER_HEADERS;
	if (attr->inner_match_level != MLX5_MATCH_NONE)
		spec->match_criteria_enable |= MLX5_MATCH_INNER_HEADERS;

	if (flow_act.action & MLX5_FLOW_CONTEXT_ACTION_MOD_HDR)
		flow_act.modify_hdr = attr->modify_hdr;

	fdb = esw_get_prio_table(esw, attr->chain, attr->prio, !!split);
	if (IS_ERR(fdb)) {
		rule = ERR_CAST(fdb);
		goto err_esw_get;
	}

	if (mlx5_eswitch_termtbl_required(esw, &flow_act, spec))
		rule = mlx5_eswitch_add_termtbl_rule(esw, fdb, spec, attr,
						     &flow_act, dest, i);
	else
		rule = mlx5_add_flow_rules(fdb, spec, &flow_act, dest, i);
	if (IS_ERR(rule))
		goto err_add_rule;
	else
		atomic64_inc(&esw->offloads.num_flows);

	return rule;

err_add_rule:
	esw_put_prio_table(esw, attr->chain, attr->prio, !!split);
err_esw_get:
	if (attr->dest_chain)
		esw_put_prio_table(esw, attr->dest_chain, 1, 0);
err_create_goto_table:
	return rule;
}

struct mlx5_flow_handle *
mlx5_eswitch_add_fwd_rule(struct mlx5_eswitch *esw,
			  struct mlx5_flow_spec *spec,
			  struct mlx5_esw_flow_attr *attr)
{
	struct mlx5_flow_destination dest[MLX5_MAX_FLOW_FWD_VPORTS + 1] = {};
	struct mlx5_flow_act flow_act = { .flags = FLOW_ACT_NO_APPEND, };
	struct mlx5_flow_table *fast_fdb;
	struct mlx5_flow_table *fwd_fdb;
	struct mlx5_flow_handle *rule;
	int i;

	//分别找level=0,level=1的flow table
	fast_fdb = esw_get_prio_table(esw, attr->chain, attr->prio, 0);
	if (IS_ERR(fast_fdb)) {
		rule = ERR_CAST(fast_fdb);
		goto err_get_fast;
	}

	fwd_fdb = esw_get_prio_table(esw, attr->chain, attr->prio, 1);
	if (IS_ERR(fwd_fdb)) {
		rule = ERR_CAST(fwd_fdb);
		goto err_get_fwd;
	}

	flow_act.action = MLX5_FLOW_CONTEXT_ACTION_FWD_DEST;
	for (i = 0; i < attr->split_count; i++) {
		dest[i].type = MLX5_FLOW_DESTINATION_TYPE_VPORT;
		dest[i].vport.num = attr->dests[i].rep->vport;
		dest[i].vport.vhca_id =
			MLX5_CAP_GEN(attr->dests[i].mdev, vhca_id);
		if (MLX5_CAP_ESW(esw->dev, merged_eswitch))
			dest[i].vport.flags |= MLX5_FLOW_DEST_VPORT_VHCA_ID;
		if (attr->dests[i].flags & MLX5_ESW_DEST_ENCAP) {
			dest[i].vport.flags |= MLX5_FLOW_DEST_VPORT_REFORMAT_ID;
			dest[i].vport.pkt_reformat = attr->dests[i].pkt_reformat;
		}
	}
	dest[i].type = MLX5_FLOW_DESTINATION_TYPE_FLOW_TABLE;
	dest[i].ft = fwd_fdb,
	i++;

	mlx5_eswitch_set_rule_source_port(esw, spec, attr);

	if (attr->outer_match_level != MLX5_MATCH_NONE)
		spec->match_criteria_enable |= MLX5_MATCH_OUTER_HEADERS;

	rule = mlx5_add_flow_rules(fast_fdb, spec, &flow_act, dest, i);

	if (IS_ERR(rule))
		goto add_err;

	atomic64_inc(&esw->offloads.num_flows);

	return rule;
add_err:
	esw_put_prio_table(esw, attr->chain, attr->prio, 1);
err_get_fwd:
	esw_put_prio_table(esw, attr->chain, attr->prio, 0);
err_get_fast:
	return rule;
}

static void
__mlx5_eswitch_del_rule(struct mlx5_eswitch *esw,
			struct mlx5_flow_handle *rule,
			struct mlx5_esw_flow_attr *attr,
			bool fwd_rule)
{
	bool split = (attr->split_count > 0);
	int i;

	mlx5_del_flow_rules(rule);

	/* unref the term table */
	for (i = 0; i < MLX5_MAX_FLOW_FWD_VPORTS; i++) {
		if (attr->dests[i].termtbl)
			mlx5_eswitch_termtbl_put(esw, attr->dests[i].termtbl);
	}

	atomic64_dec(&esw->offloads.num_flows);

	if (fwd_rule)  {
		esw_put_prio_table(esw, attr->chain, attr->prio, 1);
		esw_put_prio_table(esw, attr->chain, attr->prio, 0);
	} else {
		esw_put_prio_table(esw, attr->chain, attr->prio, !!split);
		if (attr->dest_chain)
			esw_put_prio_table(esw, attr->dest_chain, 1, 0);
	}
}

void
mlx5_eswitch_del_offloaded_rule(struct mlx5_eswitch *esw,
				struct mlx5_flow_handle *rule,
				struct mlx5_esw_flow_attr *attr)
{
	__mlx5_eswitch_del_rule(esw, rule, attr, false);
}

void
mlx5_eswitch_del_fwd_rule(struct mlx5_eswitch *esw,
			  struct mlx5_flow_handle *rule,
			  struct mlx5_esw_flow_attr *attr)
{
	__mlx5_eswitch_del_rule(esw, rule, attr, true);
}

static int esw_set_global_vlan_pop(struct mlx5_eswitch *esw, u8 val)
{
	struct mlx5_eswitch_rep *rep;
	int i, err = 0;

	esw_debug(esw->dev, "%s applying global %s policy\n", __func__, val ? "pop" : "none");
	mlx5_esw_for_each_host_func_rep(esw, i, rep, esw->esw_funcs.num_vfs) {
		if (atomic_read(&rep->rep_data[REP_ETH].state) != REP_LOADED)
			continue;

		err = __mlx5_eswitch_set_vport_vlan(esw, rep->vport, 0, 0, val);
		if (err)
			goto out;
	}

out:
	return err;
}

static struct mlx5_eswitch_rep *
esw_vlan_action_get_vport(struct mlx5_esw_flow_attr *attr, bool push, bool pop)
{
	struct mlx5_eswitch_rep *in_rep, *out_rep, *vport = NULL;

	in_rep  = attr->in_rep;
	out_rep = attr->dests[0].rep;

	if (push)
		vport = in_rep;
	else if (pop)
		vport = out_rep;
	else
		vport = in_rep;

	return vport;
}

static int esw_add_vlan_action_check(struct mlx5_esw_flow_attr *attr,
				     bool push, bool pop, bool fwd)
{
	struct mlx5_eswitch_rep *in_rep, *out_rep;

	if ((push || pop) && !fwd)
		goto out_notsupp;

	in_rep  = attr->in_rep;
	out_rep = attr->dests[0].rep;

	if (push && in_rep->vport == MLX5_VPORT_UPLINK)
		goto out_notsupp;

	if (pop && out_rep->vport == MLX5_VPORT_UPLINK)
		goto out_notsupp;

	/* vport has vlan push configured, can't offload VF --> wire rules w.o it */
	if (!push && !pop && fwd)
		if (in_rep->vlan && out_rep->vport == MLX5_VPORT_UPLINK)
			goto out_notsupp;

	/* protects against (1) setting rules with different vlans to push and
	 * (2) setting rules w.o vlans (attr->vlan = 0) && w. vlans to push (!= 0)
	 */
	if (push && in_rep->vlan_refcount && (in_rep->vlan != attr->vlan_vid[0]))
		goto out_notsupp;

	return 0;

out_notsupp:
	return -EOPNOTSUPP;
}

int mlx5_eswitch_add_vlan_action(struct mlx5_eswitch *esw,
				 struct mlx5_esw_flow_attr *attr)
{
	struct offloads_fdb *offloads = &esw->fdb_table.offloads;
	struct mlx5_eswitch_rep *vport = NULL;
	bool push, pop, fwd;
	int err = 0;

	/* nop if we're on the vlan push/pop non emulation mode */
	if (mlx5_eswitch_vlan_actions_supported(esw->dev, 1))
		return 0;

	push = !!(attr->action & MLX5_FLOW_CONTEXT_ACTION_VLAN_PUSH);
	pop  = !!(attr->action & MLX5_FLOW_CONTEXT_ACTION_VLAN_POP);
	fwd  = !!((attr->action & MLX5_FLOW_CONTEXT_ACTION_FWD_DEST) &&
		   !attr->dest_chain);

	mutex_lock(&esw->state_lock);

	err = esw_add_vlan_action_check(attr, push, pop, fwd);
	if (err)
		goto unlock;

	attr->vlan_handled = false;

	vport = esw_vlan_action_get_vport(attr, push, pop);

	if (!push && !pop && fwd) {
		/* tracks VF --> wire rules without vlan push action */
		if (attr->dests[0].rep->vport == MLX5_VPORT_UPLINK) {
			vport->vlan_refcount++;
			attr->vlan_handled = true;
		}

		goto unlock;
	}

	if (!push && !pop)
		goto unlock;

	if (!(offloads->vlan_push_pop_refcount)) {
		/* it's the 1st vlan rule, apply global vlan pop policy */
		err = esw_set_global_vlan_pop(esw, SET_VLAN_STRIP);
		if (err)
			goto out;
	}
	offloads->vlan_push_pop_refcount++;

	if (push) {
		if (vport->vlan_refcount)
			goto skip_set_push;

		err = __mlx5_eswitch_set_vport_vlan(esw, vport->vport, attr->vlan_vid[0], 0,
						    SET_VLAN_INSERT | SET_VLAN_STRIP);
		if (err)
			goto out;
		vport->vlan = attr->vlan_vid[0];
skip_set_push:
		vport->vlan_refcount++;
	}
out:
	if (!err)
		attr->vlan_handled = true;
unlock:
	mutex_unlock(&esw->state_lock);
	return err;
}

int mlx5_eswitch_del_vlan_action(struct mlx5_eswitch *esw,
				 struct mlx5_esw_flow_attr *attr)
{
	struct offloads_fdb *offloads = &esw->fdb_table.offloads;
	struct mlx5_eswitch_rep *vport = NULL;
	bool push, pop, fwd;
	int err = 0;

	/* nop if we're on the vlan push/pop non emulation mode */
	if (mlx5_eswitch_vlan_actions_supported(esw->dev, 1))
		return 0;

	if (!attr->vlan_handled)
		return 0;

	push = !!(attr->action & MLX5_FLOW_CONTEXT_ACTION_VLAN_PUSH);
	pop  = !!(attr->action & MLX5_FLOW_CONTEXT_ACTION_VLAN_POP);
	fwd  = !!(attr->action & MLX5_FLOW_CONTEXT_ACTION_FWD_DEST);

	mutex_lock(&esw->state_lock);

	vport = esw_vlan_action_get_vport(attr, push, pop);

	if (!push && !pop && fwd) {
		/* tracks VF --> wire rules without vlan push action */
		if (attr->dests[0].rep->vport == MLX5_VPORT_UPLINK)
			vport->vlan_refcount--;

		goto out;
	}

	if (push) {
		vport->vlan_refcount--;
		if (vport->vlan_refcount)
			goto skip_unset_push;

		vport->vlan = 0;
		err = __mlx5_eswitch_set_vport_vlan(esw, vport->vport,
						    0, 0, SET_VLAN_STRIP);
		if (err)
			goto out;
	}

skip_unset_push:
	offloads->vlan_push_pop_refcount--;
	if (offloads->vlan_push_pop_refcount)
		goto out;

	/* no more vlan rules, stop global vlan pop policy */
	err = esw_set_global_vlan_pop(esw, 0);

out:
	mutex_unlock(&esw->state_lock);
	return err;
}

struct mlx5_flow_handle *
mlx5_eswitch_add_send_to_vport_rule(struct mlx5_eswitch *esw, u16 vport,
				    u32 sqn)
{
	struct mlx5_flow_act flow_act = {0};
	struct mlx5_flow_destination dest = {};
	struct mlx5_flow_handle *flow_rule;
	struct mlx5_flow_spec *spec;
	void *misc;

	spec = kvzalloc(sizeof(*spec), GFP_KERNEL);
	if (!spec) {
		flow_rule = ERR_PTR(-ENOMEM);
		goto out;
	}

	misc = MLX5_ADDR_OF(fte_match_param, spec->match_value, misc_parameters);
	MLX5_SET(fte_match_set_misc, misc, source_sqn, sqn);
	/* source vport is the esw manager */
	MLX5_SET(fte_match_set_misc, misc, source_port, esw->manager_vport);

	misc = MLX5_ADDR_OF(fte_match_param, spec->match_criteria, misc_parameters);
	MLX5_SET_TO_ONES(fte_match_set_misc, misc, source_sqn);
	MLX5_SET_TO_ONES(fte_match_set_misc, misc, source_port);

	spec->match_criteria_enable = MLX5_MATCH_MISC_PARAMETERS;
	dest.type = MLX5_FLOW_DESTINATION_TYPE_VPORT;
	dest.vport.num = vport;
	flow_act.action = MLX5_FLOW_CONTEXT_ACTION_FWD_DEST;

	flow_rule = mlx5_add_flow_rules(esw->fdb_table.offloads.slow_fdb, spec,
					&flow_act, &dest, 1);
	if (IS_ERR(flow_rule))
		esw_warn(esw->dev, "FDB: Failed to add send to vport rule err %ld\n", PTR_ERR(flow_rule));
out:
	kvfree(spec);
	return flow_rule;
}
EXPORT_SYMBOL(mlx5_eswitch_add_send_to_vport_rule);

void mlx5_eswitch_del_send_to_vport_rule(struct mlx5_flow_handle *rule)
{
	mlx5_del_flow_rules(rule);
}

static int esw_set_passing_vport_metadata(struct mlx5_eswitch *esw, bool enable)
{
	u32 out[MLX5_ST_SZ_DW(query_esw_vport_context_out)] = {};
	u32 in[MLX5_ST_SZ_DW(modify_esw_vport_context_in)] = {};
	u8 fdb_to_vport_reg_c_id;
	int err;

	if (!mlx5_eswitch_vport_match_metadata_enabled(esw))
		return 0;

	err = mlx5_eswitch_query_esw_vport_context(esw->dev, 0, false,
						   out, sizeof(out));
	if (err)
		return err;

	fdb_to_vport_reg_c_id = MLX5_GET(query_esw_vport_context_out, out,
					 esw_vport_context.fdb_to_vport_reg_c_id);

	if (enable)
		fdb_to_vport_reg_c_id |= MLX5_FDB_TO_VPORT_REG_C_0;
	else
		fdb_to_vport_reg_c_id &= ~MLX5_FDB_TO_VPORT_REG_C_0;

	MLX5_SET(modify_esw_vport_context_in, in,
		 esw_vport_context.fdb_to_vport_reg_c_id, fdb_to_vport_reg_c_id);

	MLX5_SET(modify_esw_vport_context_in, in,
		 field_select.fdb_to_vport_reg_c_id, 1);

	return mlx5_eswitch_modify_esw_vport_context(esw->dev, 0, false,
						     in, sizeof(in));
}

static void peer_miss_rules_setup(struct mlx5_eswitch *esw,
				  struct mlx5_core_dev *peer_dev,
				  struct mlx5_flow_spec *spec,
				  struct mlx5_flow_destination *dest)
{
	void *misc;

	if (mlx5_eswitch_vport_match_metadata_enabled(esw)) {
		misc = MLX5_ADDR_OF(fte_match_param, spec->match_criteria,
				    misc_parameters_2);
		MLX5_SET_TO_ONES(fte_match_set_misc2, misc, metadata_reg_c_0);

		spec->match_criteria_enable = MLX5_MATCH_MISC_PARAMETERS_2;
	} else {
		misc = MLX5_ADDR_OF(fte_match_param, spec->match_value,
				    misc_parameters);

		MLX5_SET(fte_match_set_misc, misc, source_eswitch_owner_vhca_id,
			 MLX5_CAP_GEN(peer_dev, vhca_id));

		spec->match_criteria_enable = MLX5_MATCH_MISC_PARAMETERS;

		misc = MLX5_ADDR_OF(fte_match_param, spec->match_criteria,
				    misc_parameters);
		MLX5_SET_TO_ONES(fte_match_set_misc, misc, source_port);
		MLX5_SET_TO_ONES(fte_match_set_misc, misc,
				 source_eswitch_owner_vhca_id);
	}

	dest->type = MLX5_FLOW_DESTINATION_TYPE_VPORT;
	dest->vport.num = peer_dev->priv.eswitch->manager_vport;
	dest->vport.vhca_id = MLX5_CAP_GEN(peer_dev, vhca_id);
	dest->vport.flags |= MLX5_FLOW_DEST_VPORT_VHCA_ID;
}

static void esw_set_peer_miss_rule_source_port(struct mlx5_eswitch *esw,
					       struct mlx5_eswitch *peer_esw,
					       struct mlx5_flow_spec *spec,
					       u16 vport)
{
	void *misc;

	if (mlx5_eswitch_vport_match_metadata_enabled(esw)) {
		misc = MLX5_ADDR_OF(fte_match_param, spec->match_value,
				    misc_parameters_2);
		MLX5_SET(fte_match_set_misc2, misc, metadata_reg_c_0,
			 mlx5_eswitch_get_vport_metadata_for_match(peer_esw,
								   vport));
	} else {
		misc = MLX5_ADDR_OF(fte_match_param, spec->match_value,
				    misc_parameters);
		MLX5_SET(fte_match_set_misc, misc, source_port, vport);
	}
}

static int esw_add_fdb_peer_miss_rules(struct mlx5_eswitch *esw,
				       struct mlx5_core_dev *peer_dev)
{
	struct mlx5_flow_destination dest = {};
	struct mlx5_flow_act flow_act = {0};
	struct mlx5_flow_handle **flows;
	struct mlx5_flow_handle *flow;
	struct mlx5_flow_spec *spec;
	/* total vports is the same for both e-switches */
	int nvports = esw->total_vports;
	void *misc;
	int err, i;

	spec = kvzalloc(sizeof(*spec), GFP_KERNEL);
	if (!spec)
		return -ENOMEM;

	peer_miss_rules_setup(esw, peer_dev, spec, &dest);

	flows = kvzalloc(nvports * sizeof(*flows), GFP_KERNEL);
	if (!flows) {
		err = -ENOMEM;
		goto alloc_flows_err;
	}

	flow_act.action = MLX5_FLOW_CONTEXT_ACTION_FWD_DEST;
	misc = MLX5_ADDR_OF(fte_match_param, spec->match_value,
			    misc_parameters);

	if (mlx5_core_is_ecpf_esw_manager(esw->dev)) {
		esw_set_peer_miss_rule_source_port(esw, peer_dev->priv.eswitch,
						   spec, MLX5_VPORT_PF);

		flow = mlx5_add_flow_rules(esw->fdb_table.offloads.slow_fdb,
					   spec, &flow_act, &dest, 1);
		if (IS_ERR(flow)) {
			err = PTR_ERR(flow);
			goto add_pf_flow_err;
		}
		flows[MLX5_VPORT_PF] = flow;
	}

	if (mlx5_ecpf_vport_exists(esw->dev)) {
		MLX5_SET(fte_match_set_misc, misc, source_port, MLX5_VPORT_ECPF);
		flow = mlx5_add_flow_rules(esw->fdb_table.offloads.slow_fdb,
					   spec, &flow_act, &dest, 1);
		if (IS_ERR(flow)) {
			err = PTR_ERR(flow);
			goto add_ecpf_flow_err;
		}
		flows[mlx5_eswitch_ecpf_idx(esw)] = flow;
	}

	mlx5_esw_for_each_vf_vport_num(esw, i, mlx5_core_max_vfs(esw->dev)) {
		esw_set_peer_miss_rule_source_port(esw,
						   peer_dev->priv.eswitch,
						   spec, i);

		flow = mlx5_add_flow_rules(esw->fdb_table.offloads.slow_fdb,
					   spec, &flow_act, &dest, 1);
		if (IS_ERR(flow)) {
			err = PTR_ERR(flow);
			goto add_vf_flow_err;
		}
		flows[i] = flow;
	}

	esw->fdb_table.offloads.peer_miss_rules = flows;

	kvfree(spec);
	return 0;

add_vf_flow_err:
	nvports = --i;
	mlx5_esw_for_each_vf_vport_num_reverse(esw, i, nvports)
		mlx5_del_flow_rules(flows[i]);

	if (mlx5_ecpf_vport_exists(esw->dev))
		mlx5_del_flow_rules(flows[mlx5_eswitch_ecpf_idx(esw)]);
add_ecpf_flow_err:
	if (mlx5_core_is_ecpf_esw_manager(esw->dev))
		mlx5_del_flow_rules(flows[MLX5_VPORT_PF]);
add_pf_flow_err:
	esw_warn(esw->dev, "FDB: Failed to add peer miss flow rule err %d\n", err);
	kvfree(flows);
alloc_flows_err:
	kvfree(spec);
	return err;
}

static void esw_del_fdb_peer_miss_rules(struct mlx5_eswitch *esw)
{
	struct mlx5_flow_handle **flows;
	int i;

	flows = esw->fdb_table.offloads.peer_miss_rules;

	mlx5_esw_for_each_vf_vport_num_reverse(esw, i,
					       mlx5_core_max_vfs(esw->dev))
		mlx5_del_flow_rules(flows[i]);

	if (mlx5_ecpf_vport_exists(esw->dev))
		mlx5_del_flow_rules(flows[mlx5_eswitch_ecpf_idx(esw)]);

	if (mlx5_core_is_ecpf_esw_manager(esw->dev))
		mlx5_del_flow_rules(flows[MLX5_VPORT_PF]);

	kvfree(flows);
}

//添加两条单播miss流，组播miss流
static int esw_add_fdb_miss_rule(struct mlx5_eswitch *esw)
{
	struct mlx5_flow_act flow_act = {0};
	struct mlx5_flow_destination dest = {};
	struct mlx5_flow_handle *flow_rule = NULL;
	struct mlx5_flow_spec *spec;
	void *headers_c;
	void *headers_v;
	int err = 0;
	u8 *dmac_c;
	u8 *dmac_v;

	spec = kvzalloc(sizeof(*spec), GFP_KERNEL);
	if (!spec) {
		err = -ENOMEM;
		goto out;
	}

	spec->match_criteria_enable = MLX5_MATCH_OUTER_HEADERS;
	headers_c = MLX5_ADDR_OF(fte_match_param, spec->match_criteria,
				 outer_headers);
	//指定匹配到组播mac(这里为什么不给掩码？）
	dmac_c = MLX5_ADDR_OF(fte_match_param, headers_c,
			      outer_headers.dmac_47_16);
	dmac_c[0] = 0x01;

	//指明action为送给esw->manager_vport
	dest.type = MLX5_FLOW_DESTINATION_TYPE_VPORT;
	dest.vport.num = esw->manager_vport;
	flow_act.action = MLX5_FLOW_CONTEXT_ACTION_FWD_DEST;

	//向flow table中加入此条规则
	flow_rule = mlx5_add_flow_rules(esw->fdb_table.offloads.slow_fdb, spec,
					&flow_act, &dest, 1);
	if (IS_ERR(flow_rule)) {
		err = PTR_ERR(flow_rule);
		esw_warn(esw->dev,  "FDB: Failed to add unicast miss flow rule err %d\n", err);
		goto out;
	}

	//由于上面掩码为0，故通配所有mac,送esw->manager_vport处理
	esw->fdb_table.offloads.miss_rule_uni = flow_rule;

	//设置掩码
	headers_v = MLX5_ADDR_OF(fte_match_param, spec->match_value,
				 outer_headers);
	dmac_v = MLX5_ADDR_OF(fte_match_param, headers_v,
			      outer_headers.dmac_47_16);
	dmac_v[0] = 0x01;
	flow_rule = mlx5_add_flow_rules(esw->fdb_table.offloads.slow_fdb, spec,
					&flow_act, &dest, 1);
	if (IS_ERR(flow_rule)) {
		err = PTR_ERR(flow_rule);
		esw_warn(esw->dev, "FDB: Failed to add multicast miss flow rule err %d\n", err);
		mlx5_del_flow_rules(esw->fdb_table.offloads.miss_rule_uni);
		goto out;
	}

	//设置组播miss后规则（如果目的mac为组播，但miss,则按此条送给esw->manager_vport)
	esw->fdb_table.offloads.miss_rule_multi = flow_rule;

out:
	kvfree(spec);
	return err;
}

#define ESW_OFFLOADS_NUM_GROUPS  4

/* Firmware currently has 4 pool of 4 sizes that it supports (ESW_POOLS),
 * and a virtual memory region of 16M (ESW_SIZE), this region is duplicated
 * for each flow table pool. We can allocate up to 16M of each pool,
 * and we keep track of how much we used via put/get_sz_to_pool.
 * Firmware doesn't report any of this for now.
 * ESW_POOL is expected to be sorted from large to small
 */
#define ESW_SIZE (16 * 1024 * 1024)
const unsigned int ESW_POOLS[4] = { 4 * 1024 * 1024, 1 * 1024 * 1024,
				    64 * 1024, 128 };

static int
get_sz_from_pool(struct mlx5_eswitch *esw)
{
	int sz = 0, i;

	for (i = 0; i < ARRAY_SIZE(ESW_POOLS); i++) {
		if (esw->fdb_table.offloads.fdb_left[i]) {
			--esw->fdb_table.offloads.fdb_left[i];
			sz = ESW_POOLS[i];
			break;
		}
	}

	return sz;
}

static void
put_sz_to_pool(struct mlx5_eswitch *esw, int sz)
{
	int i;

	for (i = 0; i < ARRAY_SIZE(ESW_POOLS); i++) {
		if (sz >= ESW_POOLS[i]) {
			++esw->fdb_table.offloads.fdb_left[i];
			break;
		}
	}
}

static struct mlx5_flow_table *
create_next_size_table(struct mlx5_eswitch *esw,
		       struct mlx5_flow_namespace *ns,
		       u16 table_prio,
		       int level,
		       u32 flags)
{
	struct mlx5_flow_table *fdb;
	int sz;

	sz = get_sz_from_pool(esw);
	if (!sz)
		return ERR_PTR(-ENOSPC);

	fdb = mlx5_create_auto_grouped_flow_table(ns,
						  table_prio,
						  sz,
						  ESW_OFFLOADS_NUM_GROUPS,
						  level,
						  flags);
	if (IS_ERR(fdb)) {
		esw_warn(esw->dev, "Failed to create FDB Table err %d (table prio: %d, level: %d, size: %d)\n",
			 (int)PTR_ERR(fdb), table_prio, level, sz);
		put_sz_to_pool(esw, sz);
	}

	return fdb;
}

//通过chain,proi,level查找对应的flow table
static struct mlx5_flow_table *
esw_get_prio_table(struct mlx5_eswitch *esw, u32 chain, u16 prio, int level)
{
	struct mlx5_core_dev *dev = esw->dev;
	struct mlx5_flow_table *fdb = NULL;
	struct mlx5_flow_namespace *ns;
	int table_prio, l = 0;
	u32 flags = 0;

	if (chain == FDB_TC_SLOW_PATH_CHAIN)
		return esw->fdb_table.offloads.slow_fdb;

	mutex_lock(&esw->fdb_table.offloads.fdb_prio_lock);

	//按{chain,prio,level}确定fdb
	fdb = fdb_prio_table(esw, chain, prio, level).fdb;
	if (fdb) {
		//增加各级父level的ref
		/* take ref on earlier levels as well */
		while (level >= 0)
			fdb_prio_table(esw, chain, prio, level--).num_rules++;
		mutex_unlock(&esw->fdb_table.offloads.fdb_prio_lock);
		return fdb;
	}

	ns = mlx5_get_fdb_sub_ns(dev, chain);
	if (!ns) {
		esw_warn(dev, "Failed to get FDB sub namespace\n");
		mutex_unlock(&esw->fdb_table.offloads.fdb_prio_lock);
		return ERR_PTR(-EOPNOTSUPP);
	}

	if (esw->offloads.encap != DEVLINK_ESWITCH_ENCAP_MODE_NONE)
		flags |= (MLX5_FLOW_TABLE_TUNNEL_EN_REFORMAT |
			  MLX5_FLOW_TABLE_TUNNEL_EN_DECAP);

	table_prio = prio - 1;

	/* create earlier levels for correct fs_core lookup when
	 * connecting tables
	 */
	for (l = 0; l <= level; l++) {
		if (fdb_prio_table(esw, chain, prio, l).fdb) {
			fdb_prio_table(esw, chain, prio, l).num_rules++;
			continue;
		}

		fdb = create_next_size_table(esw, ns, table_prio, l, flags);
		if (IS_ERR(fdb)) {
			l--;
			goto err_create_fdb;
		}

		fdb_prio_table(esw, chain, prio, l).fdb = fdb;
		fdb_prio_table(esw, chain, prio, l).num_rules = 1;
	}

	mutex_unlock(&esw->fdb_table.offloads.fdb_prio_lock);
	return fdb;

err_create_fdb:
	mutex_unlock(&esw->fdb_table.offloads.fdb_prio_lock);
	if (l >= 0)
		esw_put_prio_table(esw, chain, prio, l);

	return fdb;
}

static void
esw_put_prio_table(struct mlx5_eswitch *esw, u32 chain, u16 prio, int level)
{
	int l;

	if (chain == FDB_TC_SLOW_PATH_CHAIN)
		return;

	mutex_lock(&esw->fdb_table.offloads.fdb_prio_lock);

	for (l = level; l >= 0; l--) {
		if (--(fdb_prio_table(esw, chain, prio, l).num_rules) > 0)
			continue;

		put_sz_to_pool(esw, fdb_prio_table(esw, chain, prio, l).fdb->max_fte);
		mlx5_destroy_flow_table(fdb_prio_table(esw, chain, prio, l).fdb);
		fdb_prio_table(esw, chain, prio, l).fdb = NULL;
	}

	mutex_unlock(&esw->fdb_table.offloads.fdb_prio_lock);
}

static void esw_destroy_offloads_fast_fdb_tables(struct mlx5_eswitch *esw)
{
	/* If lazy creation isn't supported, deref the fast path tables */
	if (!(esw->fdb_table.flags & ESW_FDB_CHAINS_AND_PRIOS_SUPPORTED)) {
		esw_put_prio_table(esw, 0, 1, 1);
		esw_put_prio_table(esw, 0, 1, 0);
	}
}

//pf的最大发送队列数
#define MAX_PF_SQ 256

//nvport的最大发送队列数
#define MAX_SQ_NVPORTS 32

static void esw_set_flow_group_source_port(struct mlx5_eswitch *esw,
					   u32 *flow_group_in)
{
	void *match_criteria = MLX5_ADDR_OF(create_flow_group_in,
					    flow_group_in,
					    match_criteria);

	if (mlx5_eswitch_vport_match_metadata_enabled(esw)) {
		MLX5_SET(create_flow_group_in, flow_group_in,
			 match_criteria_enable,
			 MLX5_MATCH_MISC_PARAMETERS_2);

		MLX5_SET_TO_ONES(fte_match_param, match_criteria,
				 misc_parameters_2.metadata_reg_c_0);
	} else {
		MLX5_SET(create_flow_group_in, flow_group_in,
			 match_criteria_enable,
			 MLX5_MATCH_MISC_PARAMETERS);

		MLX5_SET_TO_ONES(fte_match_param, match_criteria,
				 misc_parameters.source_port);
	}
}

//创建slow_path fdb并添加默认规则
static int esw_create_offloads_fdb_tables(struct mlx5_eswitch *esw, int nvports)
{
	int inlen = MLX5_ST_SZ_BYTES(create_flow_group_in);
	struct mlx5_flow_table_attr ft_attr = {};
	struct mlx5_core_dev *dev = esw->dev;
	u32 *flow_group_in, max_flow_counter;
	struct mlx5_flow_namespace *root_ns;
	struct mlx5_flow_table *fdb = NULL;
	int table_size, ix, err = 0, i;
	struct mlx5_flow_group *g;
	u32 flags = 0, fdb_max;
	void *match_criteria;
	u8 *dmac;

	esw_debug(esw->dev, "Create offloads FDB Tables\n");
	flow_group_in = kvzalloc(inlen, GFP_KERNEL);
	if (!flow_group_in)
		return -ENOMEM;

	//取fdb namespace
	root_ns = mlx5_get_flow_namespace(dev, MLX5_FLOW_NAMESPACE_FDB);
	if (!root_ns) {
		esw_warn(dev, "Failed to get FDB flow namespace\n");
		err = -EOPNOTSUPP;
		goto ns_err;
	}
	esw->fdb_table.offloads.ns = root_ns;
	err = mlx5_flow_namespace_set_mode(root_ns,
					   esw->dev->priv.steering->mode);
	if (err) {
		esw_warn(dev, "Failed to set FDB namespace steering mode\n");
		goto ns_err;
	}

	max_flow_counter = (MLX5_CAP_GEN(dev, max_flow_counter_31_16) << 16) |
			    MLX5_CAP_GEN(dev, max_flow_counter_15_0);
	//取dev支持的最大fdb表数目
	fdb_max = 1 << MLX5_CAP_ESW_FLOWTABLE_FDB(dev, log_max_ft_size);

	esw_debug(dev, "Create offloads FDB table, min (max esw size(2^%d), max counters(%d), groups(%d), max flow table size(%d))\n",
		  MLX5_CAP_ESW_FLOWTABLE_FDB(dev, log_max_ft_size),
		  max_flow_counter, ESW_OFFLOADS_NUM_GROUPS,
		  fdb_max);

	//初始化fdb_left数组（每个fdb_left[i]指可创建多少个ESW_POOLS[i])
	for (i = 0; i < ARRAY_SIZE(ESW_POOLS); i++)
		esw->fdb_table.offloads.fdb_left[i] =
			ESW_POOLS[i] <= fdb_max ? ESW_SIZE / ESW_POOLS[i] : 0;

	//flow table中最大的fte数目（）
	table_size = nvports * MAX_SQ_NVPORTS + MAX_PF_SQ +
		MLX5_ESW_MISS_FLOWS + esw->total_vports;

	/* create the slow path fdb with encap set, so further table instances
	 * can be created at run time while VFs are probed if the FW allows that.
	 */
	if (esw->offloads.encap != DEVLINK_ESWITCH_ENCAP_MODE_NONE)
		flags |= (MLX5_FLOW_TABLE_TUNNEL_EN_REFORMAT |
			  MLX5_FLOW_TABLE_TUNNEL_EN_DECAP);

	ft_attr.flags = flags;
	ft_attr.max_fte = table_size;
	ft_attr.prio = FDB_SLOW_PATH;

	fdb = mlx5_create_flow_table(root_ns, &ft_attr);
	if (IS_ERR(fdb)) {
		err = PTR_ERR(fdb);
		esw_warn(dev, "Failed to create slow path FDB Table err %d\n", err);
		goto slow_fdb_err;
	}

	//指定slow_path对应的fdb
	esw->fdb_table.offloads.slow_fdb = fdb;

	/* If lazy creation isn't supported, open the fast path tables now */
	if (!MLX5_CAP_ESW_FLOWTABLE(esw->dev, multi_fdb_encap) &&
	    esw->offloads.encap != DEVLINK_ESWITCH_ENCAP_MODE_NONE) {
		esw->fdb_table.flags &= ~ESW_FDB_CHAINS_AND_PRIOS_SUPPORTED;
		esw_warn(dev, "Lazy creation of flow tables isn't supported, ignoring priorities\n");
		esw_get_prio_table(esw, 0, 1, 0);
		esw_get_prio_table(esw, 0, 1, 1);
	} else {
		esw_debug(dev, "Lazy creation of flow tables supported, deferring table opening\n");
		esw->fdb_table.flags |= ESW_FDB_CHAINS_AND_PRIOS_SUPPORTED;
	}

	/* create send-to-vport group */
	MLX5_SET(create_flow_group_in, flow_group_in, match_criteria_enable,
		 MLX5_MATCH_MISC_PARAMETERS);

	match_criteria = MLX5_ADDR_OF(create_flow_group_in, flow_group_in, match_criteria);

	//将sqn,port置为全'1' (sqn=SQ Context Number,SQ=Send Queue)
	//srouce_port determines wire port
	MLX5_SET_TO_ONES(fte_match_param, match_criteria, misc_parameters.source_sqn);
	MLX5_SET_TO_ONES(fte_match_param, match_criteria, misc_parameters.source_port);

	//指明flow group中首条flow_index,及最后一条flow_index
	ix = nvports * MAX_SQ_NVPORTS + MAX_PF_SQ;
	MLX5_SET(create_flow_group_in, flow_group_in, start_flow_index, 0);
	MLX5_SET(create_flow_group_in, flow_group_in, end_flow_index, ix - 1);

	g = mlx5_create_flow_group(fdb, flow_group_in);
	if (IS_ERR(g)) {
		err = PTR_ERR(g);
		esw_warn(dev, "Failed to create send-to-vport flow group err(%d)\n", err);
		goto send_vport_err;
	}
	esw->fdb_table.offloads.send_to_vport_grp = g;

	/* create peer esw miss group */
	memset(flow_group_in, 0, inlen);
	esw_set_flow_group_source_port(esw, flow_group_in);

	if (!mlx5_eswitch_vport_match_metadata_enabled(esw)) {
		match_criteria = MLX5_ADDR_OF(create_flow_group_in,
					      flow_group_in,
					      match_criteria);

		//source_port置为全1
		MLX5_SET_TO_ONES(fte_match_param, match_criteria,
				 misc_parameters.source_eswitch_owner_vhca_id);

		MLX5_SET(create_flow_group_in, flow_group_in,
			 source_eswitch_owner_vhca_id_valid, 1);
	}

	MLX5_SET(create_flow_group_in, flow_group_in, start_flow_index, ix);
	MLX5_SET(create_flow_group_in, flow_group_in, end_flow_index,
		 ix + esw->total_vports - 1);
	ix += esw->total_vports;

	g = mlx5_create_flow_group(fdb, flow_group_in);
	if (IS_ERR(g)) {
		err = PTR_ERR(g);
		esw_warn(dev, "Failed to create peer miss flow group err(%d)\n", err);
		goto peer_miss_err;
	}
	esw->fdb_table.offloads.peer_miss_grp = g;

	/* create miss group 创建miss group并加入默认的rules*/
	memset(flow_group_in, 0, inlen);
	MLX5_SET(create_flow_group_in, flow_group_in, match_criteria_enable,
		 MLX5_MATCH_OUTER_HEADERS);
	match_criteria = MLX5_ADDR_OF(create_flow_group_in, flow_group_in,
				      match_criteria);
	//匹配目的mac
	dmac = MLX5_ADDR_OF(fte_match_param, match_criteria,
			    outer_headers.dmac_47_16);
	dmac[0] = 0x01;

	//定义共两条流
	MLX5_SET(create_flow_group_in, flow_group_in, start_flow_index, ix);
	MLX5_SET(create_flow_group_in, flow_group_in, end_flow_index,
		 ix + MLX5_ESW_MISS_FLOWS);

	g = mlx5_create_flow_group(fdb, flow_group_in);
	if (IS_ERR(g)) {
		err = PTR_ERR(g);
		esw_warn(dev, "Failed to create miss flow group err(%d)\n", err);
		goto miss_err;
	}
	esw->fdb_table.offloads.miss_grp = g;

	//添加其对应的两条流
	err = esw_add_fdb_miss_rule(esw);
	if (err)
		goto miss_rule_err;

	esw->nvports = nvports;
	kvfree(flow_group_in);
	return 0;

miss_rule_err:
	mlx5_destroy_flow_group(esw->fdb_table.offloads.miss_grp);
miss_err:
	mlx5_destroy_flow_group(esw->fdb_table.offloads.peer_miss_grp);
peer_miss_err:
	mlx5_destroy_flow_group(esw->fdb_table.offloads.send_to_vport_grp);
send_vport_err:
	esw_destroy_offloads_fast_fdb_tables(esw);
	mlx5_destroy_flow_table(esw->fdb_table.offloads.slow_fdb);
slow_fdb_err:
	/* Holds true only as long as DMFS is the default */
	mlx5_flow_namespace_set_mode(root_ns, MLX5_FLOW_STEERING_MODE_DMFS);
ns_err:
	kvfree(flow_group_in);
	return err;
}

static void esw_destroy_offloads_fdb_tables(struct mlx5_eswitch *esw)
{
	if (!esw->fdb_table.offloads.slow_fdb)
		return;

	esw_debug(esw->dev, "Destroy offloads FDB Tables\n");
	mlx5_del_flow_rules(esw->fdb_table.offloads.miss_rule_multi);
	mlx5_del_flow_rules(esw->fdb_table.offloads.miss_rule_uni);
	mlx5_destroy_flow_group(esw->fdb_table.offloads.send_to_vport_grp);
	mlx5_destroy_flow_group(esw->fdb_table.offloads.peer_miss_grp);
	mlx5_destroy_flow_group(esw->fdb_table.offloads.miss_grp);

	mlx5_destroy_flow_table(esw->fdb_table.offloads.slow_fdb);
	esw_destroy_offloads_fast_fdb_tables(esw);
	/* Holds true only as long as DMFS is the default */
	mlx5_flow_namespace_set_mode(esw->fdb_table.offloads.ns,
				     MLX5_FLOW_STEERING_MODE_DMFS);
}

static int esw_create_offloads_table(struct mlx5_eswitch *esw, int nvports)
{
	struct mlx5_flow_table_attr ft_attr = {};
	struct mlx5_core_dev *dev = esw->dev;
	struct mlx5_flow_table *ft_offloads;
	struct mlx5_flow_namespace *ns;
	int err = 0;

	ns = mlx5_get_flow_namespace(dev, MLX5_FLOW_NAMESPACE_OFFLOADS);
	if (!ns) {
		esw_warn(esw->dev, "Failed to get offloads flow namespace\n");
		return -EOPNOTSUPP;
	}

	ft_attr.max_fte = nvports + MLX5_ESW_MISS_FLOWS;

	ft_offloads = mlx5_create_flow_table(ns, &ft_attr);
	if (IS_ERR(ft_offloads)) {
		err = PTR_ERR(ft_offloads);
		esw_warn(esw->dev, "Failed to create offloads table, err %d\n", err);
		return err;
	}

	esw->offloads.ft_offloads = ft_offloads;
	return 0;
}

static void esw_destroy_offloads_table(struct mlx5_eswitch *esw)
{
	struct mlx5_esw_offload *offloads = &esw->offloads;

	mlx5_destroy_flow_table(offloads->ft_offloads);
}

static int esw_create_vport_rx_group(struct mlx5_eswitch *esw, int nvports)
{
	int inlen = MLX5_ST_SZ_BYTES(create_flow_group_in);
	struct mlx5_flow_group *g;
	u32 *flow_group_in;
	int err = 0;

	nvports = nvports + MLX5_ESW_MISS_FLOWS;
	flow_group_in = kvzalloc(inlen, GFP_KERNEL);
	if (!flow_group_in)
		return -ENOMEM;

	/* create vport rx group */
	esw_set_flow_group_source_port(esw, flow_group_in);

	MLX5_SET(create_flow_group_in, flow_group_in, start_flow_index, 0);
	MLX5_SET(create_flow_group_in, flow_group_in, end_flow_index, nvports - 1);

	g = mlx5_create_flow_group(esw->offloads.ft_offloads, flow_group_in);

	if (IS_ERR(g)) {
		err = PTR_ERR(g);
		mlx5_core_warn(esw->dev, "Failed to create vport rx group err %d\n", err);
		goto out;
	}

	esw->offloads.vport_rx_group = g;
out:
	kvfree(flow_group_in);
	return err;
}

static void esw_destroy_vport_rx_group(struct mlx5_eswitch *esw)
{
	mlx5_destroy_flow_group(esw->offloads.vport_rx_group);
}

struct mlx5_flow_handle *
mlx5_eswitch_create_vport_rx_rule(struct mlx5_eswitch *esw, u16 vport,
				  struct mlx5_flow_destination *dest)
{
	struct mlx5_flow_act flow_act = {0};
	struct mlx5_flow_handle *flow_rule;
	struct mlx5_flow_spec *spec;
	void *misc;

	spec = kvzalloc(sizeof(*spec), GFP_KERNEL);
	if (!spec) {
		flow_rule = ERR_PTR(-ENOMEM);
		goto out;
	}

	if (mlx5_eswitch_vport_match_metadata_enabled(esw)) {
		misc = MLX5_ADDR_OF(fte_match_param, spec->match_value, misc_parameters_2);
		MLX5_SET(fte_match_set_misc2, misc, metadata_reg_c_0,
			 mlx5_eswitch_get_vport_metadata_for_match(esw, vport));

		misc = MLX5_ADDR_OF(fte_match_param, spec->match_criteria, misc_parameters_2);
		MLX5_SET_TO_ONES(fte_match_set_misc2, misc, metadata_reg_c_0);

		spec->match_criteria_enable = MLX5_MATCH_MISC_PARAMETERS_2;
	} else {
		misc = MLX5_ADDR_OF(fte_match_param, spec->match_value, misc_parameters);
		MLX5_SET(fte_match_set_misc, misc, source_port, vport);

		misc = MLX5_ADDR_OF(fte_match_param, spec->match_criteria, misc_parameters);
		MLX5_SET_TO_ONES(fte_match_set_misc, misc, source_port);

		spec->match_criteria_enable = MLX5_MATCH_MISC_PARAMETERS;
	}

	flow_act.action = MLX5_FLOW_CONTEXT_ACTION_FWD_DEST;
	flow_rule = mlx5_add_flow_rules(esw->offloads.ft_offloads, spec,
					&flow_act, dest, 1);
	if (IS_ERR(flow_rule)) {
		esw_warn(esw->dev, "fs offloads: Failed to add vport rx rule err %ld\n", PTR_ERR(flow_rule));
		goto out;
	}

out:
	kvfree(spec);
	return flow_rule;
}

static int esw_offloads_start(struct mlx5_eswitch *esw,
			      struct netlink_ext_ack *extack)
{
	int err, err1;

	if (esw->mode != MLX5_ESWITCH_LEGACY &&
	    !mlx5_core_is_ecpf_esw_manager(esw->dev)) {
		NL_SET_ERR_MSG_MOD(extack,
				   "Can't set offloads mode, SRIOV legacy not enabled");
		return -EINVAL;
	}

<<<<<<< HEAD
	//先关闭旧的sriov
	mlx5_eswitch_disable(esw, false);
=======
	mlx5_eswitch_disable(esw, true);
>>>>>>> b0be0eff
	mlx5_eswitch_update_num_of_vfs(esw, esw->dev->priv.sriov.num_vfs);
	//再开启sriov
	err = mlx5_eswitch_enable(esw, MLX5_ESWITCH_OFFLOADS);
	if (err) {
		NL_SET_ERR_MSG_MOD(extack,
				   "Failed setting eswitch to offloads");
		err1 = mlx5_eswitch_enable(esw, MLX5_ESWITCH_LEGACY);
		if (err1) {
			NL_SET_ERR_MSG_MOD(extack,
					   "Failed setting eswitch back to legacy");
		}
	}
	if (esw->offloads.inline_mode == MLX5_INLINE_MODE_NONE) {
		if (mlx5_eswitch_inline_mode_get(esw,
						 &esw->offloads.inline_mode)) {
			esw->offloads.inline_mode = MLX5_INLINE_MODE_L2;
			NL_SET_ERR_MSG_MOD(extack,
					   "Inline mode is different between vports");
		}
	}
	return err;
}

void esw_offloads_cleanup_reps(struct mlx5_eswitch *esw)
{
	kfree(esw->offloads.vport_reps);
}

int esw_offloads_init_reps(struct mlx5_eswitch *esw)
{
	int total_vports = esw->total_vports;
	struct mlx5_eswitch_rep *rep;
	int vport_index;
	u8 rep_type;

	esw->offloads.vport_reps = kcalloc(total_vports,
					   sizeof(struct mlx5_eswitch_rep),
					   GFP_KERNEL);
	if (!esw->offloads.vport_reps)
		return -ENOMEM;

	mlx5_esw_for_all_reps(esw, vport_index, rep) {
		rep->vport = mlx5_eswitch_index_to_vport_num(esw, vport_index);
		rep->vport_index = vport_index;

		for (rep_type = 0; rep_type < NUM_REP_TYPES; rep_type++)
			atomic_set(&rep->rep_data[rep_type].state,
				   REP_UNREGISTERED);
	}

	return 0;
}

static void __esw_offloads_unload_rep(struct mlx5_eswitch *esw,
				      struct mlx5_eswitch_rep *rep, u8 rep_type)
{
	if (atomic_cmpxchg(&rep->rep_data[rep_type].state,
			   REP_LOADED, REP_REGISTERED) == REP_LOADED)
		esw->offloads.rep_ops[rep_type]->unload(rep);
}

static void __unload_reps_special_vport(struct mlx5_eswitch *esw, u8 rep_type)
{
	struct mlx5_eswitch_rep *rep;

	if (mlx5_ecpf_vport_exists(esw->dev)) {
		rep = mlx5_eswitch_get_rep(esw, MLX5_VPORT_ECPF);
		__esw_offloads_unload_rep(esw, rep, rep_type);
	}

	if (mlx5_core_is_ecpf_esw_manager(esw->dev)) {
		rep = mlx5_eswitch_get_rep(esw, MLX5_VPORT_PF);
		__esw_offloads_unload_rep(esw, rep, rep_type);
	}

	rep = mlx5_eswitch_get_rep(esw, MLX5_VPORT_UPLINK);
	__esw_offloads_unload_rep(esw, rep, rep_type);
}

static void __unload_reps_vf_vport(struct mlx5_eswitch *esw, int nvports,
				   u8 rep_type)
{
	struct mlx5_eswitch_rep *rep;
	int i;

	mlx5_esw_for_each_vf_rep_reverse(esw, i, rep, nvports)
		__esw_offloads_unload_rep(esw, rep, rep_type);
}

static void esw_offloads_unload_vf_reps(struct mlx5_eswitch *esw, int nvports)
{
	u8 rep_type = NUM_REP_TYPES;

	while (rep_type-- > 0)
		__unload_reps_vf_vport(esw, nvports, rep_type);
}

static void __unload_reps_all_vport(struct mlx5_eswitch *esw, u8 rep_type)
{
	__unload_reps_vf_vport(esw, esw->esw_funcs.num_vfs, rep_type);

	/* Special vports must be the last to unload. */
	__unload_reps_special_vport(esw, rep_type);
}

static void esw_offloads_unload_all_reps(struct mlx5_eswitch *esw)
{
	u8 rep_type = NUM_REP_TYPES;

	while (rep_type-- > 0)
		__unload_reps_all_vport(esw, rep_type);
}

static int __esw_offloads_load_rep(struct mlx5_eswitch *esw,
				   struct mlx5_eswitch_rep *rep/*rep对应的空间*/, u8 rep_type/*rep口类型*/)
{
	int err = 0;

	//原来为registered状态，则更新为loaded
	if (atomic_cmpxchg(&rep->rep_data[rep_type].state,
			   REP_REGISTERED, REP_LOADED) == REP_REGISTERED) {
		//状态更新成功，触发rep_ops[rep_type]的load回调
		err = esw->offloads.rep_ops[rep_type]->load(esw->dev, rep);
		if (err)
			//load失败，还原为registered
			atomic_set(&rep->rep_data[rep_type].state,
				   REP_REGISTERED);
	}

	return err;
}

//加载special vports
static int __load_reps_special_vport(struct mlx5_eswitch *esw, u8 rep_type)
{
	struct mlx5_eswitch_rep *rep;
	int err;

	//创建uplink口
	rep = mlx5_eswitch_get_rep(esw, MLX5_VPORT_UPLINK);
	err = __esw_offloads_load_rep(esw, rep, rep_type);
	if (err)
		return err;

	if (mlx5_core_is_ecpf_esw_manager(esw->dev)) {
		rep = mlx5_eswitch_get_rep(esw, MLX5_VPORT_PF);
		err = __esw_offloads_load_rep(esw, rep, rep_type);
		if (err)
			goto err_pf;
	}

	if (mlx5_ecpf_vport_exists(esw->dev)) {
		rep = mlx5_eswitch_get_rep(esw, MLX5_VPORT_ECPF);
		err = __esw_offloads_load_rep(esw, rep, rep_type);
		if (err)
			goto err_ecpf;
	}

	return 0;

err_ecpf:
	if (mlx5_core_is_ecpf_esw_manager(esw->dev)) {
		rep = mlx5_eswitch_get_rep(esw, MLX5_VPORT_PF);
		__esw_offloads_unload_rep(esw, rep, rep_type);
	}

err_pf:
	rep = mlx5_eswitch_get_rep(esw, MLX5_VPORT_UPLINK);
	__esw_offloads_unload_rep(esw, rep, rep_type);
	return err;
}

static int __load_reps_vf_vport(struct mlx5_eswitch *esw, int nvports,
				u8 rep_type)
{
	struct mlx5_eswitch_rep *rep;
	int err, i;

	//加载rep口，创建相应的netdev
	mlx5_esw_for_each_vf_rep(esw, i, rep, nvports) {
		err = __esw_offloads_load_rep(esw, rep, rep_type);
		if (err)
			goto err_vf;
	}

	return 0;

err_vf:
	__unload_reps_vf_vport(esw, --i, rep_type);
	return err;
}

//加载指定类型的rep类型接口（例如eth类型，或者ib类型）
static int __load_reps_all_vport(struct mlx5_eswitch *esw, u8 rep_type)
{
	int err;

	/* Special vports must be loaded first, uplink rep creates mdev resource. */
	//先加载special vport
	err = __load_reps_special_vport(esw, rep_type);
	if (err)
		return err;

	err = __load_reps_vf_vport(esw, esw->esw_funcs.num_vfs, rep_type);
	if (err)
		goto err_vfs;

	return 0;

err_vfs:
	__unload_reps_special_vport(esw, rep_type);
	return err;
}

static int esw_offloads_load_vf_reps(struct mlx5_eswitch *esw, int nvports)
{
	u8 rep_type = 0;
	int err;

	for (rep_type = 0; rep_type < NUM_REP_TYPES; rep_type++) {
		err = __load_reps_vf_vport(esw, nvports, rep_type);
		if (err)
			goto err_reps;
	}

	return err;

err_reps:
	while (rep_type-- > 0)
		__unload_reps_vf_vport(esw, nvports, rep_type);
	return err;
}

static int esw_offloads_load_all_reps(struct mlx5_eswitch *esw)
{
	u8 rep_type = 0;
	int err;

	//加载多种类型的repersent口（以太，ib)
	for (rep_type = 0; rep_type < NUM_REP_TYPES; rep_type++) {
		err = __load_reps_all_vport(esw, rep_type);
		if (err)
			goto err_reps;
	}

	return err;

err_reps:
	while (rep_type-- > 0)
		__unload_reps_all_vport(esw, rep_type);
	return err;
}

#define ESW_OFFLOADS_DEVCOM_PAIR	(0)
#define ESW_OFFLOADS_DEVCOM_UNPAIR	(1)

static int mlx5_esw_offloads_pair(struct mlx5_eswitch *esw,
				  struct mlx5_eswitch *peer_esw)
{
	int err;

	err = esw_add_fdb_peer_miss_rules(esw, peer_esw->dev);
	if (err)
		return err;

	return 0;
}

static void mlx5_esw_offloads_unpair(struct mlx5_eswitch *esw)
{
	mlx5e_tc_clean_fdb_peer_flows(esw);
	esw_del_fdb_peer_miss_rules(esw);
}

static int mlx5_esw_offloads_set_ns_peer(struct mlx5_eswitch *esw,
					 struct mlx5_eswitch *peer_esw,
					 bool pair)
{
	struct mlx5_flow_root_namespace *peer_ns;
	struct mlx5_flow_root_namespace *ns;
	int err;

	peer_ns = peer_esw->dev->priv.steering->fdb_root_ns;
	ns = esw->dev->priv.steering->fdb_root_ns;

	if (pair) {
		err = mlx5_flow_namespace_set_peer(ns, peer_ns);
		if (err)
			return err;

		err = mlx5_flow_namespace_set_peer(peer_ns, ns);
		if (err) {
			mlx5_flow_namespace_set_peer(ns, NULL);
			return err;
		}
	} else {
		mlx5_flow_namespace_set_peer(ns, NULL);
		mlx5_flow_namespace_set_peer(peer_ns, NULL);
	}

	return 0;
}

static int mlx5_esw_offloads_devcom_event(int event,
					  void *my_data,
					  void *event_data)
{
	struct mlx5_eswitch *esw = my_data;
	struct mlx5_devcom *devcom = esw->dev->priv.devcom;
	struct mlx5_eswitch *peer_esw = event_data;
	int err;

	switch (event) {
	case ESW_OFFLOADS_DEVCOM_PAIR:
		if (mlx5_eswitch_vport_match_metadata_enabled(esw) !=
		    mlx5_eswitch_vport_match_metadata_enabled(peer_esw))
			break;

		err = mlx5_esw_offloads_set_ns_peer(esw, peer_esw, true);
		if (err)
			goto err_out;
		err = mlx5_esw_offloads_pair(esw, peer_esw);
		if (err)
			goto err_peer;

		err = mlx5_esw_offloads_pair(peer_esw, esw);
		if (err)
			goto err_pair;

		mlx5_devcom_set_paired(devcom, MLX5_DEVCOM_ESW_OFFLOADS, true);
		break;

	case ESW_OFFLOADS_DEVCOM_UNPAIR:
		if (!mlx5_devcom_is_paired(devcom, MLX5_DEVCOM_ESW_OFFLOADS))
			break;

		mlx5_devcom_set_paired(devcom, MLX5_DEVCOM_ESW_OFFLOADS, false);
		mlx5_esw_offloads_unpair(peer_esw);
		mlx5_esw_offloads_unpair(esw);
		mlx5_esw_offloads_set_ns_peer(esw, peer_esw, false);
		break;
	}

	return 0;

err_pair:
	mlx5_esw_offloads_unpair(esw);
err_peer:
	mlx5_esw_offloads_set_ns_peer(esw, peer_esw, false);
err_out:
	mlx5_core_err(esw->dev, "esw offloads devcom event failure, event %u err %d",
		      event, err);
	return err;
}

static void esw_offloads_devcom_init(struct mlx5_eswitch *esw)
{
	struct mlx5_devcom *devcom = esw->dev->priv.devcom;

	INIT_LIST_HEAD(&esw->offloads.peer_flows);
	mutex_init(&esw->offloads.peer_mutex);

	if (!MLX5_CAP_ESW(esw->dev, merged_eswitch))
		return;

	mlx5_devcom_register_component(devcom,
				       MLX5_DEVCOM_ESW_OFFLOADS,
				       mlx5_esw_offloads_devcom_event,
				       esw);

	mlx5_devcom_send_event(devcom,
			       MLX5_DEVCOM_ESW_OFFLOADS,
			       ESW_OFFLOADS_DEVCOM_PAIR, esw);
}

static void esw_offloads_devcom_cleanup(struct mlx5_eswitch *esw)
{
	struct mlx5_devcom *devcom = esw->dev->priv.devcom;

	if (!MLX5_CAP_ESW(esw->dev, merged_eswitch))
		return;

	mlx5_devcom_send_event(devcom, MLX5_DEVCOM_ESW_OFFLOADS,
			       ESW_OFFLOADS_DEVCOM_UNPAIR, esw);

	mlx5_devcom_unregister_component(devcom, MLX5_DEVCOM_ESW_OFFLOADS);
}

static int esw_vport_ingress_prio_tag_config(struct mlx5_eswitch *esw,
					     struct mlx5_vport *vport)
{
	struct mlx5_flow_act flow_act = {0};
	struct mlx5_flow_spec *spec;
	int err = 0;

	/* For prio tag mode, there is only 1 FTEs:
	 * 1) Untagged packets - push prio tag VLAN and modify metadata if
	 * required, allow
	 * Unmatched traffic is allowed by default
	 */
	spec = kvzalloc(sizeof(*spec), GFP_KERNEL);
	if (!spec)
		return -ENOMEM;

	/* Untagged packets - push prio tag VLAN, allow */
	MLX5_SET_TO_ONES(fte_match_param, spec->match_criteria, outer_headers.cvlan_tag);
	MLX5_SET(fte_match_param, spec->match_value, outer_headers.cvlan_tag, 0);
	spec->match_criteria_enable = MLX5_MATCH_OUTER_HEADERS;
	flow_act.action = MLX5_FLOW_CONTEXT_ACTION_VLAN_PUSH |
			  MLX5_FLOW_CONTEXT_ACTION_ALLOW;
	flow_act.vlan[0].ethtype = ETH_P_8021Q;
	flow_act.vlan[0].vid = 0;
	flow_act.vlan[0].prio = 0;

	if (vport->ingress.offloads.modify_metadata_rule) {
		flow_act.action |= MLX5_FLOW_CONTEXT_ACTION_MOD_HDR;
		flow_act.modify_hdr = vport->ingress.offloads.modify_metadata;
	}

	vport->ingress.allow_rule =
		mlx5_add_flow_rules(vport->ingress.acl, spec,
				    &flow_act, NULL, 0);
	if (IS_ERR(vport->ingress.allow_rule)) {
		err = PTR_ERR(vport->ingress.allow_rule);
		esw_warn(esw->dev,
			 "vport[%d] configure ingress untagged allow rule, err(%d)\n",
			 vport->vport, err);
		vport->ingress.allow_rule = NULL;
	}

	kvfree(spec);
	return err;
}

static int esw_vport_add_ingress_acl_modify_metadata(struct mlx5_eswitch *esw,
						     struct mlx5_vport *vport)
{
	u8 action[MLX5_UN_SZ_BYTES(set_action_in_add_action_in_auto)] = {};
	static const struct mlx5_flow_spec spec = {};
	struct mlx5_flow_act flow_act = {};
	int err = 0;

	MLX5_SET(set_action_in, action, action_type, MLX5_ACTION_TYPE_SET);
	MLX5_SET(set_action_in, action, field, MLX5_ACTION_IN_FIELD_METADATA_REG_C_0);
	MLX5_SET(set_action_in, action, data,
		 mlx5_eswitch_get_vport_metadata_for_match(esw, vport->vport));

	vport->ingress.offloads.modify_metadata =
		mlx5_modify_header_alloc(esw->dev, MLX5_FLOW_NAMESPACE_ESW_INGRESS,
					 1, action);
	if (IS_ERR(vport->ingress.offloads.modify_metadata)) {
		err = PTR_ERR(vport->ingress.offloads.modify_metadata);
		esw_warn(esw->dev,
			 "failed to alloc modify header for vport %d ingress acl (%d)\n",
			 vport->vport, err);
		return err;
	}

	flow_act.action = MLX5_FLOW_CONTEXT_ACTION_MOD_HDR | MLX5_FLOW_CONTEXT_ACTION_ALLOW;
	flow_act.modify_hdr = vport->ingress.offloads.modify_metadata;
	vport->ingress.offloads.modify_metadata_rule =
				mlx5_add_flow_rules(vport->ingress.acl,
						    &spec, &flow_act, NULL, 0);
	if (IS_ERR(vport->ingress.offloads.modify_metadata_rule)) {
		err = PTR_ERR(vport->ingress.offloads.modify_metadata_rule);
		esw_warn(esw->dev,
			 "failed to add setting metadata rule for vport %d ingress acl, err(%d)\n",
			 vport->vport, err);
		mlx5_modify_header_dealloc(esw->dev, vport->ingress.offloads.modify_metadata);
		vport->ingress.offloads.modify_metadata_rule = NULL;
	}
	return err;
}

static void esw_vport_del_ingress_acl_modify_metadata(struct mlx5_eswitch *esw,
						      struct mlx5_vport *vport)
{
	if (vport->ingress.offloads.modify_metadata_rule) {
		mlx5_del_flow_rules(vport->ingress.offloads.modify_metadata_rule);
		mlx5_modify_header_dealloc(esw->dev, vport->ingress.offloads.modify_metadata);

		vport->ingress.offloads.modify_metadata_rule = NULL;
	}
}

static int esw_vport_create_ingress_acl_group(struct mlx5_eswitch *esw,
					      struct mlx5_vport *vport)
{
	int inlen = MLX5_ST_SZ_BYTES(create_flow_group_in);
	struct mlx5_flow_group *g;
	void *match_criteria;
	u32 *flow_group_in;
	u32 flow_index = 0;
	int ret = 0;

	flow_group_in = kvzalloc(inlen, GFP_KERNEL);
	if (!flow_group_in)
		return -ENOMEM;

	if (esw_check_ingress_prio_tag_enabled(esw, vport)) {
		/* This group is to hold FTE to match untagged packets when prio_tag
		 * is enabled.
		 */
		memset(flow_group_in, 0, inlen);

		match_criteria = MLX5_ADDR_OF(create_flow_group_in,
					      flow_group_in, match_criteria);
		MLX5_SET(create_flow_group_in, flow_group_in,
			 match_criteria_enable, MLX5_MATCH_OUTER_HEADERS);
		MLX5_SET_TO_ONES(fte_match_param, match_criteria, outer_headers.cvlan_tag);
		MLX5_SET(create_flow_group_in, flow_group_in, start_flow_index, flow_index);
		MLX5_SET(create_flow_group_in, flow_group_in, end_flow_index, flow_index);

		g = mlx5_create_flow_group(vport->ingress.acl, flow_group_in);
		if (IS_ERR(g)) {
			ret = PTR_ERR(g);
			esw_warn(esw->dev, "vport[%d] ingress create untagged flow group, err(%d)\n",
				 vport->vport, ret);
			goto prio_tag_err;
		}
		vport->ingress.offloads.metadata_prio_tag_grp = g;
		flow_index++;
	}

	if (mlx5_eswitch_vport_match_metadata_enabled(esw)) {
		/* This group holds an FTE with no matches for add metadata for
		 * tagged packets, if prio-tag is enabled (as a fallthrough),
		 * or all traffic in case prio-tag is disabled.
		 */
		memset(flow_group_in, 0, inlen);
		MLX5_SET(create_flow_group_in, flow_group_in, start_flow_index, flow_index);
		MLX5_SET(create_flow_group_in, flow_group_in, end_flow_index, flow_index);

		g = mlx5_create_flow_group(vport->ingress.acl, flow_group_in);
		if (IS_ERR(g)) {
			ret = PTR_ERR(g);
			esw_warn(esw->dev, "vport[%d] ingress create drop flow group, err(%d)\n",
				 vport->vport, ret);
			goto metadata_err;
		}
		vport->ingress.offloads.metadata_allmatch_grp = g;
	}

	kvfree(flow_group_in);
	return 0;

metadata_err:
	if (!IS_ERR_OR_NULL(vport->ingress.offloads.metadata_prio_tag_grp)) {
		mlx5_destroy_flow_group(vport->ingress.offloads.metadata_prio_tag_grp);
		vport->ingress.offloads.metadata_prio_tag_grp = NULL;
	}
prio_tag_err:
	kvfree(flow_group_in);
	return ret;
}

static void esw_vport_destroy_ingress_acl_group(struct mlx5_vport *vport)
{
	if (vport->ingress.offloads.metadata_allmatch_grp) {
		mlx5_destroy_flow_group(vport->ingress.offloads.metadata_allmatch_grp);
		vport->ingress.offloads.metadata_allmatch_grp = NULL;
	}

	if (vport->ingress.offloads.metadata_prio_tag_grp) {
		mlx5_destroy_flow_group(vport->ingress.offloads.metadata_prio_tag_grp);
		vport->ingress.offloads.metadata_prio_tag_grp = NULL;
	}
}

static int esw_vport_ingress_config(struct mlx5_eswitch *esw,
				    struct mlx5_vport *vport)
{
	int num_ftes = 0;
	int err;

	if (!mlx5_eswitch_vport_match_metadata_enabled(esw) &&
	    !esw_check_ingress_prio_tag_enabled(esw, vport))
		return 0;

	esw_vport_cleanup_ingress_rules(esw, vport);

	if (mlx5_eswitch_vport_match_metadata_enabled(esw))
		num_ftes++;
	if (esw_check_ingress_prio_tag_enabled(esw, vport))
		num_ftes++;

	err = esw_vport_create_ingress_acl_table(esw, vport, num_ftes);
	if (err) {
		esw_warn(esw->dev,
			 "failed to enable ingress acl (%d) on vport[%d]\n",
			 err, vport->vport);
		return err;
	}

	err = esw_vport_create_ingress_acl_group(esw, vport);
	if (err)
		goto group_err;

	esw_debug(esw->dev,
		  "vport[%d] configure ingress rules\n", vport->vport);

	if (mlx5_eswitch_vport_match_metadata_enabled(esw)) {
		err = esw_vport_add_ingress_acl_modify_metadata(esw, vport);
		if (err)
			goto metadata_err;
	}

	if (esw_check_ingress_prio_tag_enabled(esw, vport)) {
		err = esw_vport_ingress_prio_tag_config(esw, vport);
		if (err)
			goto prio_tag_err;
	}
	return 0;

prio_tag_err:
	esw_vport_del_ingress_acl_modify_metadata(esw, vport);
metadata_err:
	esw_vport_destroy_ingress_acl_group(vport);
group_err:
	esw_vport_destroy_ingress_acl_table(vport);
	return err;
}

static int esw_vport_egress_config(struct mlx5_eswitch *esw,
				   struct mlx5_vport *vport)
{
	int err;

	if (!MLX5_CAP_GEN(esw->dev, prio_tag_required))
		return 0;

	esw_vport_cleanup_egress_rules(esw, vport);

	err = esw_vport_enable_egress_acl(esw, vport);
	if (err)
		return err;

	/* For prio tag mode, there is only 1 FTEs:
	 * 1) prio tag packets - pop the prio tag VLAN, allow
	 * Unmatched traffic is allowed by default
	 */
	esw_debug(esw->dev,
		  "vport[%d] configure prio tag egress rules\n", vport->vport);

	/* prio tag vlan rule - pop it so VF receives untagged packets */
	err = mlx5_esw_create_vport_egress_acl_vlan(esw, vport, 0,
						    MLX5_FLOW_CONTEXT_ACTION_VLAN_POP |
						    MLX5_FLOW_CONTEXT_ACTION_ALLOW);
	if (err)
		esw_vport_disable_egress_acl(esw, vport);

	return err;
}

static bool
esw_check_vport_match_metadata_supported(const struct mlx5_eswitch *esw)
{
	if (!MLX5_CAP_ESW(esw->dev, esw_uplink_ingress_acl))
		return false;

	if (!(MLX5_CAP_ESW_FLOWTABLE(esw->dev, fdb_to_vport_reg_c_id) &
	      MLX5_FDB_TO_VPORT_REG_C_0))
		return false;

	if (!MLX5_CAP_ESW_FLOWTABLE(esw->dev, flow_source))
		return false;

	if (mlx5_core_is_ecpf_esw_manager(esw->dev) ||
	    mlx5_ecpf_vport_exists(esw->dev))
		return false;

	return true;
}

int
esw_vport_create_offloads_acl_tables(struct mlx5_eswitch *esw,
				     struct mlx5_vport *vport)
{
	int err;

	err = esw_vport_ingress_config(esw, vport);
	if (err)
		return err;

	if (mlx5_eswitch_is_vf_vport(esw, vport->vport)) {
		err = esw_vport_egress_config(esw, vport);
		if (err) {
			esw_vport_cleanup_ingress_rules(esw, vport);
			esw_vport_del_ingress_acl_modify_metadata(esw, vport);
			esw_vport_destroy_ingress_acl_group(vport);
			esw_vport_destroy_ingress_acl_table(vport);
		}
	}
	return err;
}

void
esw_vport_destroy_offloads_acl_tables(struct mlx5_eswitch *esw,
				      struct mlx5_vport *vport)
{
	esw_vport_disable_egress_acl(esw, vport);
	esw_vport_cleanup_ingress_rules(esw, vport);
	esw_vport_del_ingress_acl_modify_metadata(esw, vport);
	esw_vport_destroy_ingress_acl_group(vport);
	esw_vport_destroy_ingress_acl_table(vport);
}

static int esw_create_uplink_offloads_acl_tables(struct mlx5_eswitch *esw)
{
	struct mlx5_vport *vport;
	int err;

	if (esw_check_vport_match_metadata_supported(esw))
		esw->flags |= MLX5_ESWITCH_VPORT_MATCH_METADATA;

	vport = mlx5_eswitch_get_vport(esw, MLX5_VPORT_UPLINK);
	err = esw_vport_create_offloads_acl_tables(esw, vport);
	if (err)
		esw->flags &= ~MLX5_ESWITCH_VPORT_MATCH_METADATA;
	return err;
}

static void esw_destroy_uplink_offloads_acl_tables(struct mlx5_eswitch *esw)
{
	struct mlx5_vport *vport;

	vport = mlx5_eswitch_get_vport(esw, MLX5_VPORT_UPLINK);
	esw_vport_destroy_offloads_acl_tables(esw, vport);
	esw->flags &= ~MLX5_ESWITCH_VPORT_MATCH_METADATA;
}

static int esw_offloads_steering_init(struct mlx5_eswitch *esw)
{
	int num_vfs = esw->esw_funcs.num_vfs;
	int total_vports;
	int err;

	if (mlx5_core_is_ecpf_esw_manager(esw->dev))
		total_vports = esw->total_vports;
	else
		total_vports = num_vfs + MLX5_SPECIAL_VPORTS(esw->dev);

	//初始化offloads
	memset(&esw->fdb_table.offloads, 0, sizeof(struct offloads_fdb));
	mutex_init(&esw->fdb_table.offloads.fdb_prio_lock);

	err = esw_create_uplink_offloads_acl_tables(esw);
	if (err)
		return err;

	err = esw_create_offloads_fdb_tables(esw, total_vports);
	if (err)
		goto create_fdb_err;

	err = esw_create_offloads_table(esw, total_vports);
	if (err)
		goto create_ft_err;

	err = esw_create_vport_rx_group(esw, total_vports);
	if (err)
		goto create_fg_err;

	return 0;

create_fg_err:
	esw_destroy_offloads_table(esw);

create_ft_err:
	esw_destroy_offloads_fdb_tables(esw);

create_fdb_err:
	esw_destroy_uplink_offloads_acl_tables(esw);

	return err;
}

static void esw_offloads_steering_cleanup(struct mlx5_eswitch *esw)
{
	esw_destroy_vport_rx_group(esw);
	esw_destroy_offloads_table(esw);
	esw_destroy_offloads_fdb_tables(esw);
	esw_destroy_uplink_offloads_acl_tables(esw);
}

static void
esw_vfs_changed_event_handler(struct mlx5_eswitch *esw, const u32 *out)
{
	bool host_pf_disabled;
	u16 new_num_vfs;

	new_num_vfs = MLX5_GET(query_esw_functions_out, out,
			       host_params_context.host_num_of_vfs);
	host_pf_disabled = MLX5_GET(query_esw_functions_out, out,
				    host_params_context.host_pf_disabled);

	if (new_num_vfs == esw->esw_funcs.num_vfs || host_pf_disabled)
		return;

	/* Number of VFs can only change from "0 to x" or "x to 0". */
	if (esw->esw_funcs.num_vfs > 0) {
		esw_offloads_unload_vf_reps(esw, esw->esw_funcs.num_vfs);
	} else {
		int err;

		err = esw_offloads_load_vf_reps(esw, new_num_vfs);
		if (err)
			return;
	}
	esw->esw_funcs.num_vfs = new_num_vfs;
}

static void esw_functions_changed_event_handler(struct work_struct *work)
{
	struct mlx5_host_work *host_work;
	struct mlx5_eswitch *esw;
	const u32 *out;

	host_work = container_of(work, struct mlx5_host_work, work);
	esw = host_work->esw;

	out = mlx5_esw_query_functions(esw->dev);
	if (IS_ERR(out))
		goto out;

	esw_vfs_changed_event_handler(esw, out);
	kvfree(out);
out:
	kfree(host_work);
}

int mlx5_esw_funcs_changed_handler(struct notifier_block *nb, unsigned long type, void *data)
{
	struct mlx5_esw_functions *esw_funcs;
	struct mlx5_host_work *host_work;
	struct mlx5_eswitch *esw;

	host_work = kzalloc(sizeof(*host_work), GFP_ATOMIC);
	if (!host_work)
		return NOTIFY_DONE;

	esw_funcs = mlx5_nb_cof(nb, struct mlx5_esw_functions, nb);
	esw = container_of(esw_funcs, struct mlx5_eswitch, esw_funcs);

	host_work->esw = esw;

	INIT_WORK(&host_work->work, esw_functions_changed_event_handler);
	queue_work(esw->work_queue, &host_work->work);

	return NOTIFY_OK;
}

int esw_offloads_enable(struct mlx5_eswitch *esw)
{
	struct mlx5_vport *vport;
	int err, i;

	if (MLX5_CAP_ESW_FLOWTABLE_FDB(esw->dev, reformat) &&
	    MLX5_CAP_ESW_FLOWTABLE_FDB(esw->dev, decap))
		esw->offloads.encap = DEVLINK_ESWITCH_ENCAP_MODE_BASIC;
	else
		esw->offloads.encap = DEVLINK_ESWITCH_ENCAP_MODE_NONE;

	mlx5_rdma_enable_roce(esw->dev);
	err = esw_offloads_steering_init(esw);
	if (err)
		goto err_steering_init;

	err = esw_set_passing_vport_metadata(esw, true);
	if (err)
		goto err_vport_metadata;

	/* Representor will control the vport link state */
	mlx5_esw_for_each_vf_vport(esw, i, vport, esw->esw_funcs.num_vfs)
		vport->info.link_state = MLX5_VPORT_ADMIN_STATE_DOWN;

	err = mlx5_eswitch_enable_pf_vf_vports(esw, MLX5_VPORT_UC_ADDR_CHANGE);
	if (err)
		goto err_vports;

	//装载所有rep口
	err = esw_offloads_load_all_reps(esw);
	if (err)
		goto err_reps;

	esw_offloads_devcom_init(esw);
	mutex_init(&esw->offloads.termtbl_mutex);

	return 0;

err_reps:
	mlx5_eswitch_disable_pf_vf_vports(esw);
err_vports:
	esw_set_passing_vport_metadata(esw, false);
err_vport_metadata:
	esw_offloads_steering_cleanup(esw);
err_steering_init:
	mlx5_rdma_disable_roce(esw->dev);
	return err;
}

static int esw_offloads_stop(struct mlx5_eswitch *esw,
			     struct netlink_ext_ack *extack)
{
	int err, err1;

	mlx5_eswitch_disable(esw, true);
	err = mlx5_eswitch_enable(esw, MLX5_ESWITCH_LEGACY);
	if (err) {
		NL_SET_ERR_MSG_MOD(extack, "Failed setting eswitch to legacy");
		err1 = mlx5_eswitch_enable(esw, MLX5_ESWITCH_OFFLOADS);
		if (err1) {
			NL_SET_ERR_MSG_MOD(extack,
					   "Failed setting eswitch back to offloads");
		}
	}

	return err;
}

void esw_offloads_disable(struct mlx5_eswitch *esw)
{
	esw_offloads_devcom_cleanup(esw);
	esw_offloads_unload_all_reps(esw);
	mlx5_eswitch_disable_pf_vf_vports(esw);
	esw_set_passing_vport_metadata(esw, false);
	esw_offloads_steering_cleanup(esw);
	mlx5_rdma_disable_roce(esw->dev);
	esw->offloads.encap = DEVLINK_ESWITCH_ENCAP_MODE_NONE;
}

//解析配置的mlx5_mode
static int esw_mode_from_devlink(u16 mode, u16 *mlx5_mode)
{
	switch (mode) {
	case DEVLINK_ESWITCH_MODE_LEGACY:
		*mlx5_mode = MLX5_ESWITCH_LEGACY;
		break;
	case DEVLINK_ESWITCH_MODE_SWITCHDEV:
		*mlx5_mode = MLX5_ESWITCH_OFFLOADS;
		break;
	default:
		return -EINVAL;
	}

	return 0;
}

static int esw_mode_to_devlink(u16 mlx5_mode, u16 *mode)
{
	switch (mlx5_mode) {
	case MLX5_ESWITCH_LEGACY:
		*mode = DEVLINK_ESWITCH_MODE_LEGACY;
		break;
	case MLX5_ESWITCH_OFFLOADS:
		*mode = DEVLINK_ESWITCH_MODE_SWITCHDEV;
		break;
	default:
		return -EINVAL;
	}

	return 0;
}

static int esw_inline_mode_from_devlink(u8 mode, u8 *mlx5_mode)
{
	switch (mode) {
	case DEVLINK_ESWITCH_INLINE_MODE_NONE:
		*mlx5_mode = MLX5_INLINE_MODE_NONE;
		break;
	case DEVLINK_ESWITCH_INLINE_MODE_LINK:
		*mlx5_mode = MLX5_INLINE_MODE_L2;
		break;
	case DEVLINK_ESWITCH_INLINE_MODE_NETWORK:
		*mlx5_mode = MLX5_INLINE_MODE_IP;
		break;
	case DEVLINK_ESWITCH_INLINE_MODE_TRANSPORT:
		*mlx5_mode = MLX5_INLINE_MODE_TCP_UDP;
		break;
	default:
		return -EINVAL;
	}

	return 0;
}

static int esw_inline_mode_to_devlink(u8 mlx5_mode, u8 *mode)
{
	switch (mlx5_mode) {
	case MLX5_INLINE_MODE_NONE:
		*mode = DEVLINK_ESWITCH_INLINE_MODE_NONE;
		break;
	case MLX5_INLINE_MODE_L2:
		*mode = DEVLINK_ESWITCH_INLINE_MODE_LINK;
		break;
	case MLX5_INLINE_MODE_IP:
		*mode = DEVLINK_ESWITCH_INLINE_MODE_NETWORK;
		break;
	case MLX5_INLINE_MODE_TCP_UDP:
		*mode = DEVLINK_ESWITCH_INLINE_MODE_TRANSPORT;
		break;
	default:
		return -EINVAL;
	}

	return 0;
}

static int mlx5_devlink_eswitch_check(struct devlink *devlink)
{
	struct mlx5_core_dev *dev = devlink_priv(devlink);

	if (MLX5_CAP_GEN(dev, port_type) != MLX5_CAP_PORT_TYPE_ETH)
		return -EOPNOTSUPP;

	if(!MLX5_ESWITCH_MANAGER(dev))
		return -EPERM;

	if (dev->priv.eswitch->mode == MLX5_ESWITCH_NONE &&
	    !mlx5_core_is_ecpf_esw_manager(dev))
		return -EOPNOTSUPP;

	return 0;
}

//设置eswitch模式
int mlx5_devlink_eswitch_mode_set(struct devlink *devlink, u16 mode/*要设置的模式*/,
				  struct netlink_ext_ack *extack)
{
	struct mlx5_core_dev *dev = devlink_priv(devlink);
	u16 cur_mlx5_mode, mlx5_mode = 0;
	int err;

	err = mlx5_devlink_eswitch_check(devlink);
	if (err)
		return err;

	cur_mlx5_mode = dev->priv.eswitch->mode;

	if (esw_mode_from_devlink(mode, &mlx5_mode))
		return -EINVAL;

	/*mode无变化，直接返回*/
	if (cur_mlx5_mode == mlx5_mode)
		return 0;

	if (mode == DEVLINK_ESWITCH_MODE_SWITCHDEV)
		//将设备转换为switchdev
		return esw_offloads_start(dev->priv.eswitch, extack);
	else if (mode == DEVLINK_ESWITCH_MODE_LEGACY)
		return esw_offloads_stop(dev->priv.eswitch, extack);
	else
		return -EINVAL;
}

//获取eswitch模式
int mlx5_devlink_eswitch_mode_get(struct devlink *devlink, u16 *mode)
{
	struct mlx5_core_dev *dev = devlink_priv(devlink);
	int err;

	err = mlx5_devlink_eswitch_check(devlink);
	if (err)
		return err;

	return esw_mode_to_devlink(dev->priv.eswitch->mode, mode);
}

int mlx5_devlink_eswitch_inline_mode_set(struct devlink *devlink, u8 mode,
					 struct netlink_ext_ack *extack)
{
	struct mlx5_core_dev *dev = devlink_priv(devlink);
	struct mlx5_eswitch *esw = dev->priv.eswitch;
	int err, vport, num_vport;
	u8 mlx5_mode;

	err = mlx5_devlink_eswitch_check(devlink);
	if (err)
		return err;

	switch (MLX5_CAP_ETH(dev, wqe_inline_mode)) {
	case MLX5_CAP_INLINE_MODE_NOT_REQUIRED:
		if (mode == DEVLINK_ESWITCH_INLINE_MODE_NONE)
			return 0;
		/* fall through */
	case MLX5_CAP_INLINE_MODE_L2:
		NL_SET_ERR_MSG_MOD(extack, "Inline mode can't be set");
		return -EOPNOTSUPP;
	case MLX5_CAP_INLINE_MODE_VPORT_CONTEXT:
		break;
	}

	if (atomic64_read(&esw->offloads.num_flows) > 0) {
		NL_SET_ERR_MSG_MOD(extack,
				   "Can't set inline mode when flows are configured");
		return -EOPNOTSUPP;
	}

	err = esw_inline_mode_from_devlink(mode, &mlx5_mode);
	if (err)
		goto out;

	mlx5_esw_for_each_host_func_vport(esw, vport, esw->esw_funcs.num_vfs) {
		err = mlx5_modify_nic_vport_min_inline(dev, vport, mlx5_mode);
		if (err) {
			NL_SET_ERR_MSG_MOD(extack,
					   "Failed to set min inline on vport");
			goto revert_inline_mode;
		}
	}

	esw->offloads.inline_mode = mlx5_mode;
	return 0;

revert_inline_mode:
	num_vport = --vport;
	mlx5_esw_for_each_host_func_vport_reverse(esw, vport, num_vport)
		mlx5_modify_nic_vport_min_inline(dev,
						 vport,
						 esw->offloads.inline_mode);
out:
	return err;
}

int mlx5_devlink_eswitch_inline_mode_get(struct devlink *devlink, u8 *mode)
{
	struct mlx5_core_dev *dev = devlink_priv(devlink);
	struct mlx5_eswitch *esw = dev->priv.eswitch;
	int err;

	err = mlx5_devlink_eswitch_check(devlink);
	if (err)
		return err;

	return esw_inline_mode_to_devlink(esw->offloads.inline_mode, mode);
}

int mlx5_eswitch_inline_mode_get(struct mlx5_eswitch *esw, u8 *mode)
{
	u8 prev_mlx5_mode, mlx5_mode = MLX5_INLINE_MODE_L2;
	struct mlx5_core_dev *dev = esw->dev;
	int vport;

	if (!MLX5_CAP_GEN(dev, vport_group_manager))
		return -EOPNOTSUPP;

	if (esw->mode == MLX5_ESWITCH_NONE)
		return -EOPNOTSUPP;

	switch (MLX5_CAP_ETH(dev, wqe_inline_mode)) {
	case MLX5_CAP_INLINE_MODE_NOT_REQUIRED:
		mlx5_mode = MLX5_INLINE_MODE_NONE;
		goto out;
	case MLX5_CAP_INLINE_MODE_L2:
		mlx5_mode = MLX5_INLINE_MODE_L2;
		goto out;
	case MLX5_CAP_INLINE_MODE_VPORT_CONTEXT:
		goto query_vports;
	}

query_vports:
	mlx5_query_nic_vport_min_inline(dev, esw->first_host_vport, &prev_mlx5_mode);
	mlx5_esw_for_each_host_func_vport(esw, vport, esw->esw_funcs.num_vfs) {
		mlx5_query_nic_vport_min_inline(dev, vport, &mlx5_mode);
		if (prev_mlx5_mode != mlx5_mode)
			return -EINVAL;
		prev_mlx5_mode = mlx5_mode;
	}

out:
	*mode = mlx5_mode;
	return 0;
}

int mlx5_devlink_eswitch_encap_mode_set(struct devlink *devlink,
					enum devlink_eswitch_encap_mode encap,
					struct netlink_ext_ack *extack)
{
	struct mlx5_core_dev *dev = devlink_priv(devlink);
	struct mlx5_eswitch *esw = dev->priv.eswitch;
	int err;

	err = mlx5_devlink_eswitch_check(devlink);
	if (err)
		return err;

	if (encap != DEVLINK_ESWITCH_ENCAP_MODE_NONE &&
	    (!MLX5_CAP_ESW_FLOWTABLE_FDB(dev, reformat) ||
	     !MLX5_CAP_ESW_FLOWTABLE_FDB(dev, decap)))
		return -EOPNOTSUPP;

	if (encap && encap != DEVLINK_ESWITCH_ENCAP_MODE_BASIC)
		return -EOPNOTSUPP;

	if (esw->mode == MLX5_ESWITCH_LEGACY) {
		esw->offloads.encap = encap;
		return 0;
	}

	if (esw->offloads.encap == encap)
		return 0;

	if (atomic64_read(&esw->offloads.num_flows) > 0) {
		NL_SET_ERR_MSG_MOD(extack,
				   "Can't set encapsulation when flows are configured");
		return -EOPNOTSUPP;
	}

	esw_destroy_offloads_fdb_tables(esw);

	esw->offloads.encap = encap;

	err = esw_create_offloads_fdb_tables(esw, esw->nvports);

	if (err) {
		NL_SET_ERR_MSG_MOD(extack,
				   "Failed re-creating fast FDB table");
		esw->offloads.encap = !encap;
		(void)esw_create_offloads_fdb_tables(esw, esw->nvports);
	}

	return err;
}

int mlx5_devlink_eswitch_encap_mode_get(struct devlink *devlink,
					enum devlink_eswitch_encap_mode *encap)
{
	struct mlx5_core_dev *dev = devlink_priv(devlink);
	struct mlx5_eswitch *esw = dev->priv.eswitch;
	int err;

	err = mlx5_devlink_eswitch_check(devlink);
	if (err)
		return err;

	*encap = esw->offloads.encap;
	return 0;
}

void mlx5_eswitch_register_vport_reps(struct mlx5_eswitch *esw,
				      const struct mlx5_eswitch_rep_ops *ops,
				      u8 rep_type)
{
	struct mlx5_eswitch_rep_data *rep_data;
	struct mlx5_eswitch_rep *rep;
	int i;

	esw->offloads.rep_ops[rep_type] = ops;
	//设置esw上所有rep口,置状态为registered
	mlx5_esw_for_all_reps(esw, i, rep) {
		rep_data = &rep->rep_data[rep_type];
		atomic_set(&rep_data->state, REP_REGISTERED);
	}
}
EXPORT_SYMBOL(mlx5_eswitch_register_vport_reps);

void mlx5_eswitch_unregister_vport_reps(struct mlx5_eswitch *esw, u8 rep_type)
{
	struct mlx5_eswitch_rep *rep;
	int i;

	if (esw->mode == MLX5_ESWITCH_OFFLOADS)
		__unload_reps_all_vport(esw, rep_type);

	mlx5_esw_for_all_reps(esw, i, rep)
		atomic_set(&rep->rep_data[rep_type].state, REP_UNREGISTERED);
}
EXPORT_SYMBOL(mlx5_eswitch_unregister_vport_reps);

void *mlx5_eswitch_get_uplink_priv(struct mlx5_eswitch *esw, u8 rep_type)
{
	struct mlx5_eswitch_rep *rep;

	rep = mlx5_eswitch_get_rep(esw, MLX5_VPORT_UPLINK);
	return rep->rep_data[rep_type].priv;
}

void *mlx5_eswitch_get_proto_dev(struct mlx5_eswitch *esw,
				 u16 vport,
				 u8 rep_type)
{
	struct mlx5_eswitch_rep *rep;

	rep = mlx5_eswitch_get_rep(esw, vport);

	if (atomic_read(&rep->rep_data[rep_type].state) == REP_LOADED &&
	    esw->offloads.rep_ops[rep_type]->get_proto_dev)
		return esw->offloads.rep_ops[rep_type]->get_proto_dev(rep);
	return NULL;
}
EXPORT_SYMBOL(mlx5_eswitch_get_proto_dev);

void *mlx5_eswitch_uplink_get_proto_dev(struct mlx5_eswitch *esw, u8 rep_type)
{
	return mlx5_eswitch_get_proto_dev(esw, MLX5_VPORT_UPLINK, rep_type);
}
EXPORT_SYMBOL(mlx5_eswitch_uplink_get_proto_dev);

struct mlx5_eswitch_rep *mlx5_eswitch_vport_rep(struct mlx5_eswitch *esw,
						u16 vport)
{
	return mlx5_eswitch_get_rep(esw, vport);
}
EXPORT_SYMBOL(mlx5_eswitch_vport_rep);

bool mlx5_eswitch_is_vf_vport(const struct mlx5_eswitch *esw, u16 vport_num)
{
	return vport_num >= MLX5_VPORT_FIRST_VF &&
	       vport_num <= esw->dev->priv.sriov.max_vfs;
}

bool mlx5_eswitch_vport_match_metadata_enabled(const struct mlx5_eswitch *esw)
{
	return !!(esw->flags & MLX5_ESWITCH_VPORT_MATCH_METADATA);
}
EXPORT_SYMBOL(mlx5_eswitch_vport_match_metadata_enabled);

u32 mlx5_eswitch_get_vport_metadata_for_match(const struct mlx5_eswitch *esw,
					      u16 vport_num)
{
	return ((MLX5_CAP_GEN(esw->dev, vhca_id) & 0xffff) << 16) | vport_num;
}
EXPORT_SYMBOL(mlx5_eswitch_get_vport_metadata_for_match);<|MERGE_RESOLUTION|>--- conflicted
+++ resolved
@@ -1408,12 +1408,8 @@
 		return -EINVAL;
 	}
 
-<<<<<<< HEAD
 	//先关闭旧的sriov
-	mlx5_eswitch_disable(esw, false);
-=======
 	mlx5_eswitch_disable(esw, true);
->>>>>>> b0be0eff
 	mlx5_eswitch_update_num_of_vfs(esw, esw->dev->priv.sriov.num_vfs);
 	//再开启sriov
 	err = mlx5_eswitch_enable(esw, MLX5_ESWITCH_OFFLOADS);
