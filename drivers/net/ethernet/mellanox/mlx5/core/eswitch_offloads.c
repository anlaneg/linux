--- conflicted
+++ resolved
@@ -3687,10 +3687,6 @@
 	return 0;
 }
 
-<<<<<<< HEAD
-/*eswitch模式设置*/
-int mlx5_devlink_eswitch_mode_set(struct devlink *devlink, u16 mode/*eswitch模式*/,
-=======
 static bool esw_offloads_devlink_ns_eq_netdev_ns(struct devlink *devlink)
 {
 	struct mlx5_core_dev *dev = devlink_priv(devlink);
@@ -3737,8 +3733,8 @@
 	up_write(&esw->mode_lock);
 }
 
-int mlx5_devlink_eswitch_mode_set(struct devlink *devlink, u16 mode,
->>>>>>> 9d1694dc
+/*eswitch模式设置*/
+int mlx5_devlink_eswitch_mode_set(struct devlink *devlink, u16 mode/*eswitch模式*/,
 				  struct netlink_ext_ack *extack)
 {
 	u16 cur_mlx5_mode, mlx5_mode = 0;
