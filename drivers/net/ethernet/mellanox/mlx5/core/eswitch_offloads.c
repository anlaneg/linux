--- conflicted
+++ resolved
@@ -1647,9 +1647,6 @@
 
 #endif
 
-<<<<<<< HEAD
-//创建slow_path fdb并添加默认规则
-=======
 static int
 esw_create_send_to_vport_group(struct mlx5_eswitch *esw,
 			       struct mlx5_flow_table *fdb,
@@ -1835,7 +1832,7 @@
 	return err;
 }
 
->>>>>>> 97ee9d1c
+//创建slow_path fdb并添加默认规则
 static int esw_create_offloads_fdb_tables(struct mlx5_eswitch *esw)
 {
 	int inlen = MLX5_ST_SZ_BYTES(create_flow_group_in);
@@ -1922,124 +1919,6 @@
 		goto fdb_chains_err;
 	}
 
-<<<<<<< HEAD
-	/* create send-to-vport group */
-	MLX5_SET(create_flow_group_in, flow_group_in, match_criteria_enable,
-		 MLX5_MATCH_MISC_PARAMETERS);
-
-	match_criteria = MLX5_ADDR_OF(create_flow_group_in, flow_group_in, match_criteria);
-
-	//将sqn,port置为全'1' (sqn=SQ Context Number,SQ=Send Queue)
-	//srouce_port determines wire port
-	MLX5_SET_TO_ONES(fte_match_param, match_criteria, misc_parameters.source_sqn);
-	MLX5_SET_TO_ONES(fte_match_param, match_criteria, misc_parameters.source_port);
-	if (MLX5_CAP_ESW(esw->dev, merged_eswitch)) {
-		MLX5_SET_TO_ONES(fte_match_param, match_criteria,
-				 misc_parameters.source_eswitch_owner_vhca_id);
-		MLX5_SET(create_flow_group_in, flow_group_in,
-			 source_eswitch_owner_vhca_id_valid, 1);
-	}
-
-	//指明flow group中首条flow_index,及最后一条flow_index
-	/* See comment above table_size calculation */
-	ix = MLX5_MAX_PORTS * (esw->total_vports * MAX_SQ_NVPORTS + MAX_PF_SQ);
-	MLX5_SET(create_flow_group_in, flow_group_in, start_flow_index, 0);
-	MLX5_SET(create_flow_group_in, flow_group_in, end_flow_index, ix - 1);
-
-	g = mlx5_create_flow_group(fdb, flow_group_in);
-	if (IS_ERR(g)) {
-		err = PTR_ERR(g);
-		esw_warn(dev, "Failed to create send-to-vport flow group err(%d)\n", err);
-		goto send_vport_err;
-	}
-	esw->fdb_table.offloads.send_to_vport_grp = g;
-
-	if (esw_src_port_rewrite_supported(esw)) {
-		/* meta send to vport */
-		memset(flow_group_in, 0, inlen);
-		MLX5_SET(create_flow_group_in, flow_group_in, match_criteria_enable,
-			 MLX5_MATCH_MISC_PARAMETERS_2);
-
-		match_criteria = MLX5_ADDR_OF(create_flow_group_in, flow_group_in, match_criteria);
-
-		MLX5_SET(fte_match_param, match_criteria,
-			 misc_parameters_2.metadata_reg_c_0,
-			 mlx5_eswitch_get_vport_metadata_mask());
-		MLX5_SET(fte_match_param, match_criteria,
-			 misc_parameters_2.metadata_reg_c_1, ESW_TUN_MASK);
-
-		num_vfs = esw->esw_funcs.num_vfs;
-		if (num_vfs) {
-			MLX5_SET(create_flow_group_in, flow_group_in, start_flow_index, ix);
-			MLX5_SET(create_flow_group_in, flow_group_in,
-				 end_flow_index, ix + num_vfs - 1);
-			ix += num_vfs;
-
-			g = mlx5_create_flow_group(fdb, flow_group_in);
-			if (IS_ERR(g)) {
-				err = PTR_ERR(g);
-				esw_warn(dev, "Failed to create send-to-vport meta flow group err(%d)\n",
-					 err);
-				goto send_vport_meta_err;
-			}
-			esw->fdb_table.offloads.send_to_vport_meta_grp = g;
-
-			err = mlx5_eswitch_add_send_to_vport_meta_rules(esw);
-			if (err)
-				goto meta_rule_err;
-		}
-	}
-
-	if (MLX5_CAP_ESW(esw->dev, merged_eswitch)) {
-		/* create peer esw miss group */
-		memset(flow_group_in, 0, inlen);
-
-		esw_set_flow_group_source_port(esw, flow_group_in);
-
-		if (!mlx5_eswitch_vport_match_metadata_enabled(esw)) {
-			match_criteria = MLX5_ADDR_OF(create_flow_group_in,
-						      flow_group_in,
-						      match_criteria);
-
-			//source_port置为全1
-			MLX5_SET_TO_ONES(fte_match_param, match_criteria,
-					 misc_parameters.source_eswitch_owner_vhca_id);
-
-			MLX5_SET(create_flow_group_in, flow_group_in,
-				 source_eswitch_owner_vhca_id_valid, 1);
-		}
-
-		MLX5_SET(create_flow_group_in, flow_group_in, start_flow_index, ix);
-		MLX5_SET(create_flow_group_in, flow_group_in, end_flow_index,
-			 ix + esw->total_vports - 1);
-		ix += esw->total_vports;
-
-		g = mlx5_create_flow_group(fdb, flow_group_in);
-		if (IS_ERR(g)) {
-			err = PTR_ERR(g);
-			esw_warn(dev, "Failed to create peer miss flow group err(%d)\n", err);
-			goto peer_miss_err;
-		}
-		esw->fdb_table.offloads.peer_miss_grp = g;
-	}
-
-	/* 创建miss group并加入默认的rules*/
-	/* create miss group */
-	memset(flow_group_in, 0, inlen);
-	MLX5_SET(create_flow_group_in, flow_group_in, match_criteria_enable,
-		 MLX5_MATCH_OUTER_HEADERS);
-	match_criteria = MLX5_ADDR_OF(create_flow_group_in, flow_group_in,
-				      match_criteria);
-	//匹配目的mac
-	dmac = MLX5_ADDR_OF(fte_match_param, match_criteria,
-			    outer_headers.dmac_47_16);
-	dmac[0] = 0x01;
-
-	//定义共两条流
-	MLX5_SET(create_flow_group_in, flow_group_in, start_flow_index, ix);
-	MLX5_SET(create_flow_group_in, flow_group_in, end_flow_index,
-		 ix + MLX5_ESW_MISS_FLOWS);
-=======
 	err = esw_create_send_to_vport_group(esw, fdb, flow_group_in, &ix);
 	if (err)
 		goto send_vport_err;
@@ -2047,18 +1926,13 @@
 	err = esw_create_meta_send_to_vport_group(esw, fdb, flow_group_in, &ix);
 	if (err)
 		goto send_vport_meta_err;
->>>>>>> 97ee9d1c
 
 	err = esw_create_peer_esw_miss_group(esw, fdb, flow_group_in, &ix);
 	if (err)
 		goto peer_miss_err;
 
-<<<<<<< HEAD
 	//添加其对应的两条流
-	err = esw_add_fdb_miss_rule(esw);
-=======
 	err = esw_create_miss_group(esw, fdb, flow_group_in, &ix);
->>>>>>> 97ee9d1c
 	if (err)
 		goto miss_err;
 
@@ -2463,16 +2337,10 @@
 {
 	int err;
 
-<<<<<<< HEAD
 	//先关闭旧的sriov
-	mlx5_eswitch_disable_locked(esw, false);
+	esw->mode = MLX5_ESWITCH_OFFLOADS;
 	//再开启sriov
-	err = mlx5_eswitch_enable_locked(esw, MLX5_ESWITCH_OFFLOADS,
-					 esw->dev->priv.sriov.num_vfs);
-=======
-	esw->mode = MLX5_ESWITCH_OFFLOADS;
 	err = mlx5_eswitch_enable_locked(esw, esw->dev->priv.sriov.num_vfs);
->>>>>>> 97ee9d1c
 	if (err) {
 		NL_SET_ERR_MSG_MOD(extack,
 				   "Failed setting eswitch to offloads");
@@ -3652,40 +3520,6 @@
 	return 0;
 }
 
-<<<<<<< HEAD
-//设置eswitch模式
-static int eswitch_devlink_esw_mode_check(const struct mlx5_eswitch *esw)
-{
-	/* devlink commands in NONE eswitch mode are currently supported only
-	 * on ECPF.
-	 */
-	return (esw->mode == MLX5_ESWITCH_NONE &&
-		!mlx5_core_is_ecpf_esw_manager(esw->dev)) ? -EOPNOTSUPP : 0;
-}
-
-/* FIXME: devl_unlock() followed by devl_lock() inside driver callback
- * is never correct and prone to races. It's a transitional workaround,
- * never repeat this pattern.
- *
- * This code MUST be fixed before removing devlink_mutex as it is safe
- * to do only because of that mutex.
- */
-static void mlx5_eswtich_mode_callback_enter(struct devlink *devlink,
-					     struct mlx5_eswitch *esw)
-{
-	devl_unlock(devlink);
-	down_write(&esw->mode_lock);
-}
-
-static void mlx5_eswtich_mode_callback_exit(struct devlink *devlink,
-					    struct mlx5_eswitch *esw)
-{
-	up_write(&esw->mode_lock);
-	devl_lock(devlink);
-}
-
-=======
->>>>>>> 97ee9d1c
 int mlx5_devlink_eswitch_mode_set(struct devlink *devlink, u16 mode,
 				  struct netlink_ext_ack *extack)
 {
