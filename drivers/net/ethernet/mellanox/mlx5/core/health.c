--- conflicted
+++ resolved
@@ -752,9 +752,6 @@
 	spin_unlock_irqrestore(&health->wq_lock, flags);
 }
 
-<<<<<<< HEAD
-//周期性执行health检查
-=======
 #define MLX5_MSEC_PER_HOUR (MSEC_PER_SEC * 60 * 60)
 static void mlx5_health_log_ts_update(struct work_struct *work)
 {
@@ -780,7 +777,7 @@
 			   msecs_to_jiffies(MLX5_MSEC_PER_HOUR));
 }
 
->>>>>>> ce840177
+//周期性执行health检查
 static void poll_health(struct timer_list *t)
 {
 	struct mlx5_core_dev *dev = from_timer(dev, t, priv.health.timer);
@@ -838,12 +835,8 @@
 	health->health = &dev->iseg->health;
 	health->health_counter = &dev->iseg->health_counter;
 
-<<<<<<< HEAD
 	//设置检查间隔，并使能timer
-	health->timer.expires = round_jiffies(jiffies + MLX5_HEALTH_POLL_INTERVAL);
-=======
 	health->timer.expires = jiffies + msecs_to_jiffies(poll_interval_ms);
->>>>>>> ce840177
 	add_timer(&health->timer);
 }
 
