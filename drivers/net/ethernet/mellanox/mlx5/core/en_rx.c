--- conflicted
+++ resolved
@@ -526,12 +526,8 @@
 		   struct page *page, u32 frag_offset, u32 len,
 		   unsigned int truesize)
 {
-<<<<<<< HEAD
 	//自设备向外执行dma操作
-	dma_addr_t addr = page_pool_get_dma_addr(au->page);
-=======
 	dma_addr_t addr = page_pool_get_dma_addr(page);
->>>>>>> 9d1694dc
 
 	dma_sync_single_for_cpu(rq->pdev, addr + frag_offset, len,
 				rq->buff.map_dir);
@@ -1115,15 +1111,12 @@
 	head = rq->mpwqe.actual_wq_head;
 	i = missing;
 	do {
-<<<<<<< HEAD
-		/*如果xsk_pool存在，则自xsk_pool上申请buffer,否则自page_pool上申请buffer*/
-=======
 		struct mlx5e_mpw_info *wi = mlx5e_get_mpw_info(rq, head);
 
 		/* Deferred free for better page pool cache usage. */
 		mlx5e_free_rx_mpwqe(rq, wi);
 
->>>>>>> 9d1694dc
+		/*如果xsk_pool存在，则自xsk_pool上申请buffer,否则自page_pool上申请buffer*/
 		alloc_err = rq->xsk_pool ? mlx5e_xsk_alloc_rx_mpwqe(rq, head) :
 					   mlx5e_alloc_rx_mpwqe(rq, head);
 
@@ -1684,13 +1677,8 @@
 mlx5e_skb_from_cqe_linear(struct mlx5e_rq *rq, struct mlx5e_wqe_frag_info *wi,
 			  struct mlx5_cqe64 *cqe, u32 cqe_bcnt/*报文的实际大小*/)
 {
-<<<<<<< HEAD
-	union mlx5e_alloc_unit *au = wi->au;
+	struct mlx5e_frag_page *frag_page = wi->frag_page;
 	u16 rx_headroom = rq->buff.headroom;//buffer前预留的空间大小
-=======
-	struct mlx5e_frag_page *frag_page = wi->frag_page;
-	u16 rx_headroom = rq->buff.headroom;
->>>>>>> 9d1694dc
 	struct bpf_prog *prog;
 	struct sk_buff *skb;
 	u32 metasize = 0;
@@ -1698,13 +1686,8 @@
 	dma_addr_t addr;
 	u32 frag_size;
 
-<<<<<<< HEAD
-	va             = page_address(au->page) + wi->offset;
+	va             = page_address(frag_page->page) + wi->offset;
 	data           = va + rx_headroom;/*数据起始位置*/
-=======
-	va             = page_address(frag_page->page) + wi->offset;
-	data           = va + rx_headroom;
->>>>>>> 9d1694dc
 	frag_size      = MLX5_SKB_FRAG_SZ(rx_headroom + cqe_bcnt);
 
 	addr = page_pool_get_dma_addr(frag_page->page);
@@ -2036,14 +2019,6 @@
 	u16 linear_hr;
 	void *va;
 
-<<<<<<< HEAD
-	skb = napi_alloc_skb(rq->cq.napi,
-			     ALIGN(MLX5E_RX_MAX_HEAD, sizeof(long)));
-	if (unlikely(!skb)) {
-		//申请失败，增加计数
-		rq->stats->buff_alloc_err++;
-		return NULL;
-=======
 	prog = rcu_dereference(rq->xdp_prog);
 
 	if (prog) {
@@ -2062,6 +2037,7 @@
 		skb = napi_alloc_skb(rq->cq.napi,
 				     ALIGN(MLX5E_RX_MAX_HEAD, sizeof(long)));
 		if (unlikely(!skb)) {
+			//申请失败，增加计数
 			rq->stats->buff_alloc_err++;
 			return NULL;
 		}
@@ -2079,7 +2055,6 @@
 			frag_page++;
 			frag_offset -= PAGE_SIZE;
 		}
->>>>>>> 9d1694dc
 	}
 
 	mlx5e_fill_mxbuf(rq, cqe, va, linear_hr, linear_frame_sz, linear_data_len, &mxbuf);
@@ -2102,17 +2077,6 @@
 		frag_page++;
 	}
 
-<<<<<<< HEAD
-	//存放首片报文（MLX5E_RX_MAX_HEAD字节）
-	mlx5e_fill_skb_data(skb, rq, au, byte_cnt, frag_offset);
-	/* copy header */
-	addr = page_pool_get_dma_addr(head_au->page);
-	mlx5e_copy_skb_header(rq, skb, head_au->page, addr,
-			      head_offset, head_offset, headlen);
-	/* skb linear part was allocated with headlen and aligned to long */
-	skb->tail += headlen;
-	skb->len  += headlen;
-=======
 	if (prog) {
 		if (mlx5e_xdp_handle(rq, prog, &mxbuf)) {
 			if (__test_and_clear_bit(MLX5E_RQ_FLAG_XDP_XMIT, rq->flags)) {
@@ -2177,7 +2141,6 @@
 		skb->tail += headlen;
 		skb->len  += headlen;
 	}
->>>>>>> 9d1694dc
 
 	return skb;
 }
@@ -2410,6 +2373,7 @@
 		struct mlx5e_frag_page *frag_page;
 
 		frag_page = &wi->alloc_units.frag_pages[page_idx];
+		//存放首片报文（MLX5E_RX_MAX_HEAD字节）
 		mlx5e_fill_skb_data(*skb, rq, frag_page, data_bcnt, data_offset);
 	}
 
