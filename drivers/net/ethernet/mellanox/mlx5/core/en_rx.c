--- conflicted
+++ resolved
@@ -528,12 +528,8 @@
 		   u32 frag_offset, u32 len,
 		   unsigned int truesize)
 {
-<<<<<<< HEAD
 	//自设备向外执行dma操作
-	dma_addr_t addr = page_pool_get_dma_addr(frag_page->page);
-=======
 	dma_addr_t addr = page_pool_get_dma_addr_netmem(frag_page->netmem);
->>>>>>> f2d282e1
 	u8 next_frag = skb_shinfo(skb)->nr_frags;
 	netmem_ref netmem = frag_page->netmem;
 
@@ -1693,13 +1689,8 @@
 	dma_addr_t addr;
 	u32 frag_size;
 
-<<<<<<< HEAD
-	va             = page_address(frag_page->page) + wi->offset;
+	va             = netmem_address(frag_page->netmem) + wi->offset;
 	data           = va + rx_headroom;/*数据起始位置*/
-=======
-	va             = netmem_address(frag_page->netmem) + wi->offset;
-	data           = va + rx_headroom;
->>>>>>> f2d282e1
 	frag_size      = MLX5_SKB_FRAG_SZ(rx_headroom + cqe_bcnt);
 
 	addr = page_pool_get_dma_addr_netmem(frag_page->netmem);
