--- conflicted
+++ resolved
@@ -462,12 +462,8 @@
 	/* Aligning len to sizeof(long) optimizes memcpy performance */
 	unsigned int len = ALIGN(headlen, sizeof(long));
 
-<<<<<<< HEAD
 	//自设备中向外执行dma操作
-	dma_sync_single_for_cpu(pdev, dma_info->addr + offset_from, len,
-=======
 	dma_sync_single_for_cpu(pdev, dma_info->addr + dma_offset, len,
->>>>>>> ce840177
 				DMA_FROM_DEVICE);
 	skb_copy_to_linear_data(skb, from, len);
 }
@@ -1824,28 +1820,10 @@
 		frag_offset -= PAGE_SIZE;
 	}
 
-<<<<<<< HEAD
-	while (byte_cnt) {
-		u32 pg_consumed_bytes =
-			min_t(u32, PAGE_SIZE - frag_offset, byte_cnt);
-		unsigned int truesize =
-			ALIGN(pg_consumed_bytes, BIT(rq->mpwqe.log_stride_sz));
-
-		//为skb增加分片
-		mlx5e_add_skb_frag(rq, skb, di, frag_offset,
-				   pg_consumed_bytes, truesize);
-		byte_cnt -= pg_consumed_bytes;
-		frag_offset = 0;
-		di++;/*指向下一个dma info*/
-	}
-	/* copy header */
 	//存放首片报文（MLX5E_RX_MAX_HEAD字节）
-	mlx5e_copy_skb_header(rq->pdev, skb, head_di, head_offset, headlen);
-=======
 	mlx5e_fill_skb_data(skb, rq, di, byte_cnt, frag_offset);
 	/* copy header */
 	mlx5e_copy_skb_header(rq->pdev, skb, head_di, head_offset, head_offset, headlen);
->>>>>>> ce840177
 	/* skb linear part was allocated with headlen and aligned to long */
 	skb->tail += headlen;
 	skb->len  += headlen;
