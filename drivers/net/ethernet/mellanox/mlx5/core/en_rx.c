--- conflicted
+++ resolved
@@ -424,19 +424,12 @@
 		   union mlx5e_alloc_unit *au, u32 frag_offset, u32 len,
 		   unsigned int truesize)
 {
-<<<<<<< HEAD
 	//自设备向外执行dma操作
-	dma_sync_single_for_cpu(rq->pdev,
-				di->addr + frag_offset,
-				len, DMA_FROM_DEVICE);
-	page_ref_inc(di->page);
-=======
 	dma_addr_t addr = page_pool_get_dma_addr(au->page);
 
 	dma_sync_single_for_cpu(rq->pdev, addr + frag_offset, len,
 				rq->buff.map_dir);
 	page_ref_inc(au->page);
->>>>>>> 97ee9d1c
 	skb_add_rx_frag(skb, skb_shinfo(skb)->nr_frags,
 			au->page, frag_offset, len, truesize);
 }
@@ -450,14 +443,9 @@
 	/* Aligning len to sizeof(long) optimizes memcpy performance */
 	unsigned int len = ALIGN(headlen, sizeof(long));
 
-<<<<<<< HEAD
 	//自设备中向外执行dma操作
-	dma_sync_single_for_cpu(pdev, dma_info->addr + dma_offset, len,
-				DMA_FROM_DEVICE);
-=======
 	dma_sync_single_for_cpu(rq->pdev, addr + dma_offset, len,
 				rq->buff.map_dir);
->>>>>>> 97ee9d1c
 	skb_copy_to_linear_data(skb, from, len);
 }
 
@@ -1537,19 +1525,11 @@
 
 /*处理xdp程序，完成skb构造*/
 static struct sk_buff *
-<<<<<<< HEAD
-mlx5e_skb_from_cqe_linear(struct mlx5e_rq *rq, struct mlx5_cqe64 *cqe,
-			  struct mlx5e_wqe_frag_info *wi, u32 cqe_bcnt/*报文的实际大小*/)
-{
-	struct mlx5e_dma_info *di = wi->di;
+mlx5e_skb_from_cqe_linear(struct mlx5e_rq *rq, struct mlx5e_wqe_frag_info *wi,
+			  u32 cqe_bcnt/*报文的实际大小*/)
+{
+	union mlx5e_alloc_unit *au = wi->au;
 	u16 rx_headroom = rq->buff.headroom;//buffer前预留的空间大小
-=======
-mlx5e_skb_from_cqe_linear(struct mlx5e_rq *rq, struct mlx5e_wqe_frag_info *wi,
-			  u32 cqe_bcnt)
-{
-	union mlx5e_alloc_unit *au = wi->au;
-	u16 rx_headroom = rq->buff.headroom;
->>>>>>> 97ee9d1c
 	struct bpf_prog *prog;
 	struct sk_buff *skb;
 	u32 metasize = 0;
@@ -1557,13 +1537,8 @@
 	dma_addr_t addr;
 	u32 frag_size;
 
-<<<<<<< HEAD
-	va             = page_address(di->page) + wi->offset;
+	va             = page_address(au->page) + wi->offset;
 	data           = va + rx_headroom;/*数据起始位置*/
-=======
-	va             = page_address(au->page) + wi->offset;
-	data           = va + rx_headroom;
->>>>>>> 97ee9d1c
 	frag_size      = MLX5_SKB_FRAG_SZ(rx_headroom + cqe_bcnt);
 
 	addr = page_pool_get_dma_addr(au->page);
@@ -1917,11 +1892,7 @@
 	u16 headlen = min_t(u16, MLX5E_RX_MAX_HEAD, cqe_bcnt);
 	u32 frag_offset    = head_offset + headlen;
 	u32 byte_cnt       = cqe_bcnt - headlen;
-<<<<<<< HEAD
-	struct mlx5e_dma_info *head_di = di;/*首片dma*/
-=======
 	union mlx5e_alloc_unit *head_au = au;
->>>>>>> 97ee9d1c
 	struct sk_buff *skb;
 	dma_addr_t addr;
 
@@ -1941,12 +1912,8 @@
 		frag_offset -= PAGE_SIZE;
 	}
 
-<<<<<<< HEAD
 	//存放首片报文（MLX5E_RX_MAX_HEAD字节）
-	mlx5e_fill_skb_data(skb, rq, di, byte_cnt, frag_offset);
-=======
 	mlx5e_fill_skb_data(skb, rq, au, byte_cnt, frag_offset);
->>>>>>> 97ee9d1c
 	/* copy header */
 	addr = page_pool_get_dma_addr(head_au->page);
 	mlx5e_copy_skb_header(rq, skb, head_au->page, addr,
