/*
 * Copyright (c) 2015, Mellanox Technologies. All rights reserved.
 *
 * This software is available to you under a choice of one of two
 * licenses.  You may choose to be licensed under the terms of the GNU
 * General Public License (GPL) Version 2, available from the file
 * COPYING in the main directory of this source tree, or the
 * OpenIB.org BSD license below:
 *
 *     Redistribution and use in source and binary forms, with or
 *     without modification, are permitted provided that the following
 *     conditions are met:
 *
 *      - Redistributions of source code must retain the above
 *        copyright notice, this list of conditions and the following
 *        disclaimer.
 *
 *      - Redistributions in binary form must reproduce the above
 *        copyright notice, this list of conditions and the following
 *        disclaimer in the documentation and/or other materials
 *        provided with the distribution.
 *
 * THE SOFTWARE IS PROVIDED "AS IS", WITHOUT WARRANTY OF ANY KIND,
 * EXPRESS OR IMPLIED, INCLUDING BUT NOT LIMITED TO THE WARRANTIES OF
 * MERCHANTABILITY, FITNESS FOR A PARTICULAR PURPOSE AND
 * NONINFRINGEMENT. IN NO EVENT SHALL THE AUTHORS OR COPYRIGHT HOLDERS
 * BE LIABLE FOR ANY CLAIM, DAMAGES OR OTHER LIABILITY, WHETHER IN AN
 * ACTION OF CONTRACT, TORT OR OTHERWISE, ARISING FROM, OUT OF OR IN
 * CONNECTION WITH THE SOFTWARE OR THE USE OR OTHER DEALINGS IN THE
 * SOFTWARE.
 */

#include <linux/ip.h>
#include <linux/ipv6.h>
#include <linux/tcp.h>
#include <net/ip6_checksum.h>
#include <net/page_pool.h>
#include <net/inet_ecn.h>
#include "en.h"
#include "en/txrx.h"
#include "en_tc.h"
#include "eswitch.h"
#include "en_rep.h"
#include "en/rep/tc.h"
#include "ipoib/ipoib.h"
#include "accel/ipsec.h"
#include "fpga/ipsec.h"
#include "en_accel/ipsec_rxtx.h"
#include "en_accel/tls_rxtx.h"
#include "lib/clock.h"
#include "en/xdp.h"
#include "en/xsk/rx.h"
#include "en/health.h"
#include "en/params.h"
#include "en/txrx.h"

static struct sk_buff *
mlx5e_skb_from_cqe_mpwrq_linear(struct mlx5e_rq *rq, struct mlx5e_mpw_info *wi,
				u16 cqe_bcnt, u32 head_offset, u32 page_idx);
static struct sk_buff *
mlx5e_skb_from_cqe_mpwrq_nonlinear(struct mlx5e_rq *rq, struct mlx5e_mpw_info *wi,
				   u16 cqe_bcnt, u32 head_offset, u32 page_idx);
static void mlx5e_handle_rx_cqe(struct mlx5e_rq *rq, struct mlx5_cqe64 *cqe);
static void mlx5e_handle_rx_cqe_mpwrq(struct mlx5e_rq *rq, struct mlx5_cqe64 *cqe);

const struct mlx5e_rx_handlers mlx5e_rx_handlers_nic = {
	.handle_rx_cqe       = mlx5e_handle_rx_cqe,
	.handle_rx_cqe_mpwqe = mlx5e_handle_rx_cqe_mpwrq,
};

static inline bool mlx5e_rx_hw_stamp(struct hwtstamp_config *config)
{
	return config->rx_filter == HWTSTAMP_FILTER_ALL;
}

static inline void mlx5e_read_cqe_slot(struct mlx5_cqwq *wq,
				       u32 cqcc, void *data)
{
	u32 ci = mlx5_cqwq_ctr2ix(wq, cqcc);

	memcpy(data, mlx5_cqwq_get_wqe(wq, ci), sizeof(struct mlx5_cqe64));
}

static inline void mlx5e_read_title_slot(struct mlx5e_rq *rq,
					 struct mlx5_cqwq *wq,
					 u32 cqcc)
{
	struct mlx5e_cq_decomp *cqd = &rq->cqd;
	struct mlx5_cqe64 *title = &cqd->title;

	mlx5e_read_cqe_slot(wq, cqcc, title);
	cqd->left        = be32_to_cpu(title->byte_cnt);
	cqd->wqe_counter = be16_to_cpu(title->wqe_counter);
	rq->stats->cqe_compress_blks++;
}

static inline void mlx5e_read_mini_arr_slot(struct mlx5_cqwq *wq,
					    struct mlx5e_cq_decomp *cqd,
					    u32 cqcc)
{
	mlx5e_read_cqe_slot(wq, cqcc, cqd->mini_arr);
	cqd->mini_arr_idx = 0;
}

static inline void mlx5e_cqes_update_owner(struct mlx5_cqwq *wq, int n)
{
	u32 cqcc   = wq->cc;
	u8  op_own = mlx5_cqwq_get_ctr_wrap_cnt(wq, cqcc) & 1;
	u32 ci     = mlx5_cqwq_ctr2ix(wq, cqcc);
	u32 wq_sz  = mlx5_cqwq_get_size(wq);
	u32 ci_top = min_t(u32, wq_sz, ci + n);

	for (; ci < ci_top; ci++, n--) {
		struct mlx5_cqe64 *cqe = mlx5_cqwq_get_wqe(wq, ci);

		cqe->op_own = op_own;
	}

	if (unlikely(ci == wq_sz)) {
		op_own = !op_own;
		for (ci = 0; ci < n; ci++) {
			struct mlx5_cqe64 *cqe = mlx5_cqwq_get_wqe(wq, ci);

			cqe->op_own = op_own;
		}
	}
}

static inline void mlx5e_decompress_cqe(struct mlx5e_rq *rq,
					struct mlx5_cqwq *wq,
					u32 cqcc)
{
	struct mlx5e_cq_decomp *cqd = &rq->cqd;
	struct mlx5_mini_cqe8 *mini_cqe = &cqd->mini_arr[cqd->mini_arr_idx];
	struct mlx5_cqe64 *title = &cqd->title;

	title->byte_cnt     = mini_cqe->byte_cnt;
	title->check_sum    = mini_cqe->checksum;
	title->op_own      &= 0xf0;
	title->op_own      |= 0x01 & (cqcc >> wq->fbc.log_sz);

	/* state bit set implies linked-list striding RQ wq type and
	 * HW stride index capability supported
	 */
	if (test_bit(MLX5E_RQ_STATE_MINI_CQE_HW_STRIDX, &rq->state)) {
		title->wqe_counter = mini_cqe->stridx;
		return;
	}

	/* HW stride index capability not supported */
	title->wqe_counter = cpu_to_be16(cqd->wqe_counter);
	if (rq->wq_type == MLX5_WQ_TYPE_LINKED_LIST_STRIDING_RQ)
		cqd->wqe_counter += mpwrq_get_cqe_consumed_strides(title);
	else
		cqd->wqe_counter =
			mlx5_wq_cyc_ctr2ix(&rq->wqe.wq, cqd->wqe_counter + 1);
}

static inline void mlx5e_decompress_cqe_no_hash(struct mlx5e_rq *rq,
						struct mlx5_cqwq *wq,
						u32 cqcc)
{
	struct mlx5e_cq_decomp *cqd = &rq->cqd;

	mlx5e_decompress_cqe(rq, wq, cqcc);
	cqd->title.rss_hash_type   = 0;
	cqd->title.rss_hash_result = 0;
}

static inline u32 mlx5e_decompress_cqes_cont(struct mlx5e_rq *rq,
					     struct mlx5_cqwq *wq,
					     int update_owner_only,
					     int budget_rem)
{
	struct mlx5e_cq_decomp *cqd = &rq->cqd;
	u32 cqcc = wq->cc + update_owner_only;
	u32 cqe_count;
	u32 i;

	cqe_count = min_t(u32, cqd->left, budget_rem);

	for (i = update_owner_only; i < cqe_count;
	     i++, cqd->mini_arr_idx++, cqcc++) {
		if (cqd->mini_arr_idx == MLX5_MINI_CQE_ARRAY_SIZE)
			mlx5e_read_mini_arr_slot(wq, cqd, cqcc);

		mlx5e_decompress_cqe_no_hash(rq, wq, cqcc);
		INDIRECT_CALL_2(rq->handle_rx_cqe, mlx5e_handle_rx_cqe_mpwrq,
				mlx5e_handle_rx_cqe, rq, &cqd->title);
	}
	mlx5e_cqes_update_owner(wq, cqcc - wq->cc);
	wq->cc = cqcc;
	cqd->left -= cqe_count;
	rq->stats->cqe_compress_pkts += cqe_count;

	return cqe_count;
}

static inline u32 mlx5e_decompress_cqes_start(struct mlx5e_rq *rq,
					      struct mlx5_cqwq *wq,
					      int budget_rem)
{
	struct mlx5e_cq_decomp *cqd = &rq->cqd;
	u32 cc = wq->cc;

	mlx5e_read_title_slot(rq, wq, cc);
	mlx5e_read_mini_arr_slot(wq, cqd, cc + 1);
	mlx5e_decompress_cqe(rq, wq, cc);
	INDIRECT_CALL_2(rq->handle_rx_cqe, mlx5e_handle_rx_cqe_mpwrq,
			mlx5e_handle_rx_cqe, rq, &cqd->title);
	cqd->mini_arr_idx++;

	return mlx5e_decompress_cqes_cont(rq, wq, 1, budget_rem) - 1;
}

static inline bool mlx5e_page_is_reserved(struct page *page)
{
	return page_is_pfmemalloc(page) || page_to_nid(page) != numa_mem_id();
}

static inline bool mlx5e_rx_cache_put(struct mlx5e_rq *rq,
				      struct mlx5e_dma_info *dma_info)
{
	struct mlx5e_page_cache *cache = &rq->page_cache;
	u32 tail_next = (cache->tail + 1) & (MLX5E_CACHE_SIZE - 1);
	struct mlx5e_rq_stats *stats = rq->stats;

	if (tail_next == cache->head) {
		stats->cache_full++;
		return false;
	}

	if (unlikely(mlx5e_page_is_reserved(dma_info->page))) {
		stats->cache_waive++;
		return false;
	}

	cache->page_cache[cache->tail] = *dma_info;
	cache->tail = tail_next;
	return true;
}

static inline bool mlx5e_rx_cache_get(struct mlx5e_rq *rq,
				      struct mlx5e_dma_info *dma_info)
{
	struct mlx5e_page_cache *cache = &rq->page_cache;
	struct mlx5e_rq_stats *stats = rq->stats;

	if (unlikely(cache->head == cache->tail)) {
		stats->cache_empty++;
		return false;
	}

	if (page_ref_count(cache->page_cache[cache->head].page) != 1) {
		stats->cache_busy++;
		return false;
	}

	*dma_info = cache->page_cache[cache->head];
	cache->head = (cache->head + 1) & (MLX5E_CACHE_SIZE - 1);
	stats->cache_reuse++;

	dma_sync_single_for_device(rq->pdev, dma_info->addr,
				   PAGE_SIZE,
				   DMA_FROM_DEVICE);
	return true;
}

static inline int mlx5e_page_alloc_pool(struct mlx5e_rq *rq,
					struct mlx5e_dma_info *dma_info)
{
	if (mlx5e_rx_cache_get(rq, dma_info))
		return 0;

	dma_info->page = page_pool_dev_alloc_pages(rq->page_pool);
	if (unlikely(!dma_info->page))
		return -ENOMEM;

	dma_info->addr = dma_map_page(rq->pdev, dma_info->page, 0,
				      PAGE_SIZE, rq->buff.map_dir);
	if (unlikely(dma_mapping_error(rq->pdev, dma_info->addr))) {
		page_pool_recycle_direct(rq->page_pool, dma_info->page);
		dma_info->page = NULL;
		return -ENOMEM;
	}

	return 0;
}

static inline int mlx5e_page_alloc(struct mlx5e_rq *rq,
				   struct mlx5e_dma_info *dma_info)
{
	if (rq->xsk_pool)
		return mlx5e_xsk_page_alloc_pool(rq, dma_info);
	else
		return mlx5e_page_alloc_pool(rq, dma_info);
}

void mlx5e_page_dma_unmap(struct mlx5e_rq *rq, struct mlx5e_dma_info *dma_info)
{
	dma_unmap_page(rq->pdev, dma_info->addr, PAGE_SIZE, rq->buff.map_dir);
}

void mlx5e_page_release_dynamic(struct mlx5e_rq *rq,
				struct mlx5e_dma_info *dma_info,
				bool recycle)
{
	if (likely(recycle)) {
		if (mlx5e_rx_cache_put(rq, dma_info))
			return;

		mlx5e_page_dma_unmap(rq, dma_info);
		page_pool_recycle_direct(rq->page_pool, dma_info->page);
	} else {
		mlx5e_page_dma_unmap(rq, dma_info);
		page_pool_release_page(rq->page_pool, dma_info->page);
		put_page(dma_info->page);
	}
}

static inline void mlx5e_page_release(struct mlx5e_rq *rq,
				      struct mlx5e_dma_info *dma_info,
				      bool recycle)
{
	if (rq->xsk_pool)
		/* The `recycle` parameter is ignored, and the page is always
		 * put into the Reuse Ring, because there is no way to return
		 * the page to the userspace when the interface goes down.
		 */
		xsk_buff_free(dma_info->xsk);
	else
		mlx5e_page_release_dynamic(rq, dma_info, recycle);
}

static inline int mlx5e_get_rx_frag(struct mlx5e_rq *rq,
				    struct mlx5e_wqe_frag_info *frag)
{
	int err = 0;

	if (!frag->offset)
		/* On first frag (offset == 0), replenish page (dma_info actually).
		 * Other frags that point to the same dma_info (with a different
		 * offset) should just use the new one without replenishing again
		 * by themselves.
		 */
		err = mlx5e_page_alloc(rq, frag->di);

	return err;
}

static inline void mlx5e_put_rx_frag(struct mlx5e_rq *rq,
				     struct mlx5e_wqe_frag_info *frag,
				     bool recycle)
{
	if (frag->last_in_page)
		mlx5e_page_release(rq, frag->di, recycle);
}

static inline struct mlx5e_wqe_frag_info *get_frag(struct mlx5e_rq *rq, u16 ix)
{
	return &rq->wqe.frags[ix << rq->wqe.info.log_num_frags];
}

static int mlx5e_alloc_rx_wqe(struct mlx5e_rq *rq, struct mlx5e_rx_wqe_cyc *wqe,
			      u16 ix)
{
	struct mlx5e_wqe_frag_info *frag = get_frag(rq, ix);
	int err;
	int i;

	for (i = 0; i < rq->wqe.info.num_frags; i++, frag++) {
		err = mlx5e_get_rx_frag(rq, frag);
		if (unlikely(err))
			goto free_frags;

		wqe->data[i].addr = cpu_to_be64(frag->di->addr +
						frag->offset + rq->buff.headroom);
	}

	return 0;

free_frags:
	while (--i >= 0)
		mlx5e_put_rx_frag(rq, --frag, true);

	return err;
}

static inline void mlx5e_free_rx_wqe(struct mlx5e_rq *rq,
				     struct mlx5e_wqe_frag_info *wi,
				     bool recycle)
{
	int i;

	for (i = 0; i < rq->wqe.info.num_frags; i++, wi++)
		mlx5e_put_rx_frag(rq, wi, recycle);
}

static void mlx5e_dealloc_rx_wqe(struct mlx5e_rq *rq, u16 ix)
{
	struct mlx5e_wqe_frag_info *wi = get_frag(rq, ix);

	mlx5e_free_rx_wqe(rq, wi, false);
}

static int mlx5e_alloc_rx_wqes(struct mlx5e_rq *rq, u16 ix, u8 wqe_bulk)
{
	struct mlx5_wq_cyc *wq = &rq->wqe.wq;
	int err;
	int i;

	if (rq->xsk_pool) {
		int pages_desired = wqe_bulk << rq->wqe.info.log_num_frags;

		/* Check in advance that we have enough frames, instead of
		 * allocating one-by-one, failing and moving frames to the
		 * Reuse Ring.
		 */
		if (unlikely(!xsk_buff_can_alloc(rq->xsk_pool, pages_desired)))
			return -ENOMEM;
	}

	for (i = 0; i < wqe_bulk; i++) {
		struct mlx5e_rx_wqe_cyc *wqe = mlx5_wq_cyc_get_wqe(wq, ix + i);

		err = mlx5e_alloc_rx_wqe(rq, wqe, ix + i);
		if (unlikely(err))
			goto free_wqes;
	}

	return 0;

free_wqes:
	while (--i >= 0)
		mlx5e_dealloc_rx_wqe(rq, ix + i);

	return err;
}

static inline void
mlx5e_add_skb_frag(struct mlx5e_rq *rq, struct sk_buff *skb,
		   struct mlx5e_dma_info *di, u32 frag_offset, u32 len,
		   unsigned int truesize)
{
	//自设备向外执行dma操作
	dma_sync_single_for_cpu(rq->pdev,
				di->addr + frag_offset,
				len, DMA_FROM_DEVICE);
	page_ref_inc(di->page);
	skb_add_rx_frag(skb, skb_shinfo(skb)->nr_frags,
			di->page, frag_offset, len, truesize);
}

static inline void
mlx5e_copy_skb_header(struct device *pdev, struct sk_buff *skb,
		      struct mlx5e_dma_info *dma_info,
		      int offset_from, u32 headlen)
{
	const void *from = page_address(dma_info->page) + offset_from;
	/* Aligning len to sizeof(long) optimizes memcpy performance */
	unsigned int len = ALIGN(headlen, sizeof(long));

	//自设备中向外执行dma操作
	dma_sync_single_for_cpu(pdev, dma_info->addr + offset_from, len,
				DMA_FROM_DEVICE);
	skb_copy_to_linear_data(skb, from, len);
}

static void
mlx5e_free_rx_mpwqe(struct mlx5e_rq *rq, struct mlx5e_mpw_info *wi, bool recycle)
{
	bool no_xdp_xmit;
	struct mlx5e_dma_info *dma_info = wi->umr.dma_info;
	int i;

	/* A common case for AF_XDP. */
	if (bitmap_full(wi->xdp_xmit_bitmap, MLX5_MPWRQ_PAGES_PER_WQE))
		return;

	no_xdp_xmit = bitmap_empty(wi->xdp_xmit_bitmap,
				   MLX5_MPWRQ_PAGES_PER_WQE);

	for (i = 0; i < MLX5_MPWRQ_PAGES_PER_WQE; i++)
		if (no_xdp_xmit || !test_bit(i, wi->xdp_xmit_bitmap))
			mlx5e_page_release(rq, &dma_info[i], recycle);
}

static void mlx5e_post_rx_mpwqe(struct mlx5e_rq *rq, u8 n)
{
	struct mlx5_wq_ll *wq = &rq->mpwqe.wq;

	do {
		u16 next_wqe_index = mlx5_wq_ll_get_wqe_next_ix(wq, wq->head);

		mlx5_wq_ll_push(wq, next_wqe_index);
	} while (--n);

	/* ensure wqes are visible to device before updating doorbell record */
	dma_wmb();

	mlx5_wq_ll_update_db_record(wq);
}

static int mlx5e_alloc_rx_mpwqe(struct mlx5e_rq *rq, u16 ix)
{
	struct mlx5e_mpw_info *wi = &rq->mpwqe.info[ix];
	struct mlx5e_dma_info *dma_info = &wi->umr.dma_info[0];
	struct mlx5e_icosq *sq = &rq->channel->icosq;
	struct mlx5_wq_cyc *wq = &sq->wq;
	struct mlx5e_umr_wqe *umr_wqe;
	u16 xlt_offset = ix << (MLX5E_LOG_ALIGNED_MPWQE_PPW - 1);
	u16 pi;
	int err;
	int i;

	/* Check in advance that we have enough frames, instead of allocating
	 * one-by-one, failing and moving frames to the Reuse Ring.
	 */
	if (rq->xsk_pool &&
	    unlikely(!xsk_buff_can_alloc(rq->xsk_pool, MLX5_MPWRQ_PAGES_PER_WQE))) {
		err = -ENOMEM;
		goto err;
	}

	pi = mlx5e_icosq_get_next_pi(sq, MLX5E_UMR_WQEBBS);
	umr_wqe = mlx5_wq_cyc_get_wqe(wq, pi);
	memcpy(umr_wqe, &rq->mpwqe.umr_wqe, offsetof(struct mlx5e_umr_wqe, inline_mtts));

	for (i = 0; i < MLX5_MPWRQ_PAGES_PER_WQE; i++, dma_info++) {
		err = mlx5e_page_alloc(rq, dma_info);
		if (unlikely(err))
			goto err_unmap;
		umr_wqe->inline_mtts[i].ptag = cpu_to_be64(dma_info->addr | MLX5_EN_WR);
	}

	bitmap_zero(wi->xdp_xmit_bitmap, MLX5_MPWRQ_PAGES_PER_WQE);
	wi->consumed_strides = 0;

	umr_wqe->ctrl.opmod_idx_opcode =
		cpu_to_be32((sq->pc << MLX5_WQE_CTRL_WQE_INDEX_SHIFT) |
			    MLX5_OPCODE_UMR);
	umr_wqe->uctrl.xlt_offset = cpu_to_be16(xlt_offset);

	sq->db.wqe_info[pi] = (struct mlx5e_icosq_wqe_info) {
		.wqe_type   = MLX5E_ICOSQ_WQE_UMR_RX,
		.num_wqebbs = MLX5E_UMR_WQEBBS,
		.umr.rq     = rq,
	};

	sq->pc += MLX5E_UMR_WQEBBS;

	sq->doorbell_cseg = &umr_wqe->ctrl;

	return 0;

err_unmap:
	while (--i >= 0) {
		dma_info--;
		mlx5e_page_release(rq, dma_info, true);
	}

err:
	rq->stats->buff_alloc_err++;

	return err;
}

static void mlx5e_dealloc_rx_mpwqe(struct mlx5e_rq *rq, u16 ix)
{
	struct mlx5e_mpw_info *wi = &rq->mpwqe.info[ix];
	/* Don't recycle, this function is called on rq/netdev close */
	mlx5e_free_rx_mpwqe(rq, wi, false);
}

INDIRECT_CALLABLE_SCOPE bool mlx5e_post_rx_wqes(struct mlx5e_rq *rq)
{
	struct mlx5_wq_cyc *wq = &rq->wqe.wq;
	u8 wqe_bulk;
	int err;

	if (unlikely(!test_bit(MLX5E_RQ_STATE_ENABLED, &rq->state)))
		return false;

	wqe_bulk = rq->wqe.info.wqe_bulk;

	if (mlx5_wq_cyc_missing(wq) < wqe_bulk)
		return false;

	do {
		u16 head = mlx5_wq_cyc_get_head(wq);

		err = mlx5e_alloc_rx_wqes(rq, head, wqe_bulk);
		if (unlikely(err)) {
			rq->stats->buff_alloc_err++;
			break;
		}

		mlx5_wq_cyc_push_n(wq, wqe_bulk);
	} while (mlx5_wq_cyc_missing(wq) >= wqe_bulk);

	/* ensure wqes are visible to device before updating doorbell record */
	dma_wmb();

	mlx5_wq_cyc_update_db_record(wq);

	return !!err;
}

void mlx5e_free_icosq_descs(struct mlx5e_icosq *sq)
{
	u16 sqcc;

	sqcc = sq->cc;

	while (sqcc != sq->pc) {
		struct mlx5e_icosq_wqe_info *wi;
		u16 ci;

		ci = mlx5_wq_cyc_ctr2ix(&sq->wq, sqcc);
		wi = &sq->db.wqe_info[ci];
		sqcc += wi->num_wqebbs;
#ifdef CONFIG_MLX5_EN_TLS
		switch (wi->wqe_type) {
		case MLX5E_ICOSQ_WQE_SET_PSV_TLS:
			mlx5e_ktls_handle_ctx_completion(wi);
			break;
		case MLX5E_ICOSQ_WQE_GET_PSV_TLS:
			mlx5e_ktls_handle_get_psv_completion(wi, sq);
			break;
		}
#endif
	}
	sq->cc = sqcc;
}

int mlx5e_poll_ico_cq(struct mlx5e_cq *cq)
{
	struct mlx5e_icosq *sq = container_of(cq, struct mlx5e_icosq, cq);
	struct mlx5_cqe64 *cqe;
	u16 sqcc;
	int i;

	if (unlikely(!test_bit(MLX5E_SQ_STATE_ENABLED, &sq->state)))
		return 0;

	cqe = mlx5_cqwq_get_cqe(&cq->wq);
	if (likely(!cqe))
		return 0;

	/* sq->cc must be updated only after mlx5_cqwq_update_db_record(),
	 * otherwise a cq overrun may occur
	 */
	sqcc = sq->cc;

	i = 0;
	do {
		u16 wqe_counter;
		bool last_wqe;

		mlx5_cqwq_pop(&cq->wq);

		wqe_counter = be16_to_cpu(cqe->wqe_counter);

		do {
			struct mlx5e_icosq_wqe_info *wi;
			u16 ci;

			last_wqe = (sqcc == wqe_counter);

			ci = mlx5_wq_cyc_ctr2ix(&sq->wq, sqcc);
			wi = &sq->db.wqe_info[ci];
			sqcc += wi->num_wqebbs;

			if (last_wqe && unlikely(get_cqe_opcode(cqe) != MLX5_CQE_REQ)) {
				netdev_WARN_ONCE(cq->channel->netdev,
						 "Bad OP in ICOSQ CQE: 0x%x\n",
						 get_cqe_opcode(cqe));
				mlx5e_dump_error_cqe(&sq->cq, sq->sqn,
						     (struct mlx5_err_cqe *)cqe);
				if (!test_and_set_bit(MLX5E_SQ_STATE_RECOVERING, &sq->state))
					queue_work(cq->channel->priv->wq, &sq->recover_work);
				break;
			}

			switch (wi->wqe_type) {
			case MLX5E_ICOSQ_WQE_UMR_RX:
				wi->umr.rq->mpwqe.umr_completed++;
				break;
			case MLX5E_ICOSQ_WQE_NOP:
				break;
#ifdef CONFIG_MLX5_EN_TLS
			case MLX5E_ICOSQ_WQE_UMR_TLS:
				break;
			case MLX5E_ICOSQ_WQE_SET_PSV_TLS:
				mlx5e_ktls_handle_ctx_completion(wi);
				break;
			case MLX5E_ICOSQ_WQE_GET_PSV_TLS:
				mlx5e_ktls_handle_get_psv_completion(wi, sq);
				break;
#endif
			default:
				netdev_WARN_ONCE(cq->channel->netdev,
						 "Bad WQE type in ICOSQ WQE info: 0x%x\n",
						 wi->wqe_type);
			}
		} while (!last_wqe);
	} while ((++i < MLX5E_TX_CQ_POLL_BUDGET) && (cqe = mlx5_cqwq_get_cqe(&cq->wq)));

	sq->cc = sqcc;

	mlx5_cqwq_update_db_record(&cq->wq);

	return i;
}

INDIRECT_CALLABLE_SCOPE bool mlx5e_post_rx_mpwqes(struct mlx5e_rq *rq)
{
	struct mlx5e_icosq *sq = &rq->channel->icosq;
	struct mlx5_wq_ll *wq = &rq->mpwqe.wq;
	u8  umr_completed = rq->mpwqe.umr_completed;
	int alloc_err = 0;
	u8  missing, i;
	u16 head;

	if (unlikely(!test_bit(MLX5E_RQ_STATE_ENABLED, &rq->state)))
		return false;

	if (umr_completed) {
		mlx5e_post_rx_mpwqe(rq, umr_completed);
		rq->mpwqe.umr_in_progress -= umr_completed;
		rq->mpwqe.umr_completed = 0;
	}

	missing = mlx5_wq_ll_missing(wq) - rq->mpwqe.umr_in_progress;

	if (unlikely(rq->mpwqe.umr_in_progress > rq->mpwqe.umr_last_bulk))
		rq->stats->congst_umr++;

#define UMR_WQE_BULK (2)
	if (likely(missing < UMR_WQE_BULK))
		return false;

	head = rq->mpwqe.actual_wq_head;
	i = missing;
	do {
		alloc_err = mlx5e_alloc_rx_mpwqe(rq, head);

		if (unlikely(alloc_err))
			break;
		head = mlx5_wq_ll_get_wqe_next_ix(wq, head);
	} while (--i);

	rq->mpwqe.umr_last_bulk    = missing - i;
	if (sq->doorbell_cseg) {
		mlx5e_notify_hw(&sq->wq, sq->pc, sq->uar_map, sq->doorbell_cseg);
		sq->doorbell_cseg = NULL;
	}

	rq->mpwqe.umr_in_progress += rq->mpwqe.umr_last_bulk;
	rq->mpwqe.actual_wq_head   = head;

	/* If XSK Fill Ring doesn't have enough frames, report the error, so
	 * that one of the actions can be performed:
	 * 1. If need_wakeup is used, signal that the application has to kick
	 * the driver when it refills the Fill Ring.
	 * 2. Otherwise, busy poll by rescheduling the NAPI poll.
	 */
	if (unlikely(alloc_err == -ENOMEM && rq->xsk_pool))
		return true;

	return false;
}

static void mlx5e_lro_update_tcp_hdr(struct mlx5_cqe64 *cqe, struct tcphdr *tcp)
{
	u8 l4_hdr_type = get_cqe_l4_hdr_type(cqe);
	u8 tcp_ack     = (l4_hdr_type == CQE_L4_HDR_TYPE_TCP_ACK_NO_DATA) ||
			 (l4_hdr_type == CQE_L4_HDR_TYPE_TCP_ACK_AND_DATA);

	tcp->check                      = 0;
	tcp->psh                        = get_cqe_lro_tcppsh(cqe);

	if (tcp_ack) {
		tcp->ack                = 1;
		tcp->ack_seq            = cqe->lro_ack_seq_num;
		tcp->window             = cqe->lro_tcp_win;
	}
}

static void mlx5e_lro_update_hdr(struct sk_buff *skb, struct mlx5_cqe64 *cqe,
				 u32 cqe_bcnt)
{
	struct ethhdr	*eth = (struct ethhdr *)(skb->data);
	struct tcphdr	*tcp;
	int network_depth = 0;
	__wsum check;
	__be16 proto;
	u16 tot_len;
	void *ip_p;

	proto = __vlan_get_protocol(skb, eth->h_proto, &network_depth);

	tot_len = cqe_bcnt - network_depth;
	ip_p = skb->data + network_depth;

	if (proto == htons(ETH_P_IP)) {
		struct iphdr *ipv4 = ip_p;

		tcp = ip_p + sizeof(struct iphdr);
		skb_shinfo(skb)->gso_type = SKB_GSO_TCPV4;

		ipv4->ttl               = cqe->lro_min_ttl;
		ipv4->tot_len           = cpu_to_be16(tot_len);
		ipv4->check             = 0;
		ipv4->check             = ip_fast_csum((unsigned char *)ipv4,
						       ipv4->ihl);

		mlx5e_lro_update_tcp_hdr(cqe, tcp);
		check = csum_partial(tcp, tcp->doff * 4,
				     csum_unfold((__force __sum16)cqe->check_sum));
		/* Almost done, don't forget the pseudo header */
		tcp->check = csum_tcpudp_magic(ipv4->saddr, ipv4->daddr,
					       tot_len - sizeof(struct iphdr),
					       IPPROTO_TCP, check);
	} else {
		u16 payload_len = tot_len - sizeof(struct ipv6hdr);
		struct ipv6hdr *ipv6 = ip_p;

		tcp = ip_p + sizeof(struct ipv6hdr);
		skb_shinfo(skb)->gso_type = SKB_GSO_TCPV6;

		ipv6->hop_limit         = cqe->lro_min_ttl;
		ipv6->payload_len       = cpu_to_be16(payload_len);

		mlx5e_lro_update_tcp_hdr(cqe, tcp);
		check = csum_partial(tcp, tcp->doff * 4,
				     csum_unfold((__force __sum16)cqe->check_sum));
		/* Almost done, don't forget the pseudo header */
		tcp->check = csum_ipv6_magic(&ipv6->saddr, &ipv6->daddr, payload_len,
					     IPPROTO_TCP, check);
	}
}

static inline void mlx5e_skb_set_hash(struct mlx5_cqe64 *cqe,
				      struct sk_buff *skb)
{
	u8 cht = cqe->rss_hash_type;
	int ht = (cht & CQE_RSS_HTYPE_L4) ? PKT_HASH_TYPE_L4 :
		 (cht & CQE_RSS_HTYPE_IP) ? PKT_HASH_TYPE_L3 :
					    PKT_HASH_TYPE_NONE;
	skb_set_hash(skb, be32_to_cpu(cqe->rss_hash_result), ht);
}

static inline bool is_last_ethertype_ip(struct sk_buff *skb, int *network_depth,
					__be16 *proto)
{
	*proto = ((struct ethhdr *)skb->data)->h_proto;
	*proto = __vlan_get_protocol(skb, *proto, network_depth);

	if (*proto == htons(ETH_P_IP))
		return pskb_may_pull(skb, *network_depth + sizeof(struct iphdr));

	if (*proto == htons(ETH_P_IPV6))
		return pskb_may_pull(skb, *network_depth + sizeof(struct ipv6hdr));

	return false;
}

static inline void mlx5e_enable_ecn(struct mlx5e_rq *rq, struct sk_buff *skb)
{
	int network_depth = 0;
	__be16 proto;
	void *ip;
	int rc;

	if (unlikely(!is_last_ethertype_ip(skb, &network_depth, &proto)))
		return;

	ip = skb->data + network_depth;
	rc = ((proto == htons(ETH_P_IP)) ? IP_ECN_set_ce((struct iphdr *)ip) :
					 IP6_ECN_set_ce(skb, (struct ipv6hdr *)ip));

	rq->stats->ecn_mark += !!rc;
}

static u8 get_ip_proto(struct sk_buff *skb, int network_depth, __be16 proto)
{
	void *ip_p = skb->data + network_depth;

	return (proto == htons(ETH_P_IP)) ? ((struct iphdr *)ip_p)->protocol :
					    ((struct ipv6hdr *)ip_p)->nexthdr;
}

#define short_frame(size) ((size) <= ETH_ZLEN + ETH_FCS_LEN)

#define MAX_PADDING 8

static void
tail_padding_csum_slow(struct sk_buff *skb, int offset, int len,
		       struct mlx5e_rq_stats *stats)
{
	stats->csum_complete_tail_slow++;
	skb->csum = csum_block_add(skb->csum,
				   skb_checksum(skb, offset, len, 0),
				   offset);
}

static void
tail_padding_csum(struct sk_buff *skb, int offset,
		  struct mlx5e_rq_stats *stats)
{
	u8 tail_padding[MAX_PADDING];
	int len = skb->len - offset;
	void *tail;

	if (unlikely(len > MAX_PADDING)) {
		tail_padding_csum_slow(skb, offset, len, stats);
		return;
	}

	tail = skb_header_pointer(skb, offset, len, tail_padding);
	if (unlikely(!tail)) {
		tail_padding_csum_slow(skb, offset, len, stats);
		return;
	}

	stats->csum_complete_tail++;
	skb->csum = csum_block_add(skb->csum, csum_partial(tail, len, 0), offset);
}

static void
mlx5e_skb_csum_fixup(struct sk_buff *skb, int network_depth, __be16 proto,
		     struct mlx5e_rq_stats *stats)
{
	struct ipv6hdr *ip6;
	struct iphdr   *ip4;
	int pkt_len;

	/* Fixup vlan headers, if any */
	if (network_depth > ETH_HLEN)
		/* CQE csum is calculated from the IP header and does
		 * not cover VLAN headers (if present). This will add
		 * the checksum manually.
		 */
		skb->csum = csum_partial(skb->data + ETH_HLEN,
					 network_depth - ETH_HLEN,
					 skb->csum);

	/* Fixup tail padding, if any */
	switch (proto) {
	case htons(ETH_P_IP):
		ip4 = (struct iphdr *)(skb->data + network_depth);
		pkt_len = network_depth + ntohs(ip4->tot_len);
		break;
	case htons(ETH_P_IPV6):
		ip6 = (struct ipv6hdr *)(skb->data + network_depth);
		pkt_len = network_depth + sizeof(*ip6) + ntohs(ip6->payload_len);
		break;
	default:
		return;
	}

	if (likely(pkt_len >= skb->len))
		return;

	tail_padding_csum(skb, pkt_len, stats);
}

static inline void mlx5e_handle_csum(struct net_device *netdev,
				     struct mlx5_cqe64 *cqe,
				     struct mlx5e_rq *rq,
				     struct sk_buff *skb,
				     bool   lro)
{
	struct mlx5e_rq_stats *stats = rq->stats;
	int network_depth = 0;
	__be16 proto;

	if (unlikely(!(netdev->features & NETIF_F_RXCSUM)))
		goto csum_none;

	if (lro) {
		skb->ip_summed = CHECKSUM_UNNECESSARY;
		stats->csum_unnecessary++;
		return;
	}

	/* True when explicitly set via priv flag, or XDP prog is loaded */
	if (test_bit(MLX5E_RQ_STATE_NO_CSUM_COMPLETE, &rq->state))
		goto csum_unnecessary;

	/* CQE csum doesn't cover padding octets in short ethernet
	 * frames. And the pad field is appended prior to calculating
	 * and appending the FCS field.
	 *
	 * Detecting these padded frames requires to verify and parse
	 * IP headers, so we simply force all those small frames to be
	 * CHECKSUM_UNNECESSARY even if they are not padded.
	 */
	if (short_frame(skb->len))
		goto csum_unnecessary;

	if (likely(is_last_ethertype_ip(skb, &network_depth, &proto))) {
		u8 ipproto = get_ip_proto(skb, network_depth, proto);

		if (unlikely(ipproto == IPPROTO_SCTP))
			goto csum_unnecessary;

		if (unlikely(mlx5_ipsec_is_rx_flow(cqe)))
			goto csum_none;

		stats->csum_complete++;
		skb->ip_summed = CHECKSUM_COMPLETE;
		skb->csum = csum_unfold((__force __sum16)cqe->check_sum);

		if (test_bit(MLX5E_RQ_STATE_CSUM_FULL, &rq->state))
			return; /* CQE csum covers all received bytes */

		/* csum might need some fixups ...*/
		mlx5e_skb_csum_fixup(skb, network_depth, proto, stats);
		return;
	}

csum_unnecessary:
	if (likely((cqe->hds_ip_ext & CQE_L3_OK) &&
		   (cqe->hds_ip_ext & CQE_L4_OK))) {
		skb->ip_summed = CHECKSUM_UNNECESSARY;
		if (cqe_is_tunneled(cqe)) {
			skb->csum_level = 1;
			skb->encapsulation = 1;
			stats->csum_unnecessary_inner++;
			return;
		}
		stats->csum_unnecessary++;
		return;
	}
csum_none:
	skb->ip_summed = CHECKSUM_NONE;
	stats->csum_none++;
}

#define MLX5E_CE_BIT_MASK 0x80

static inline void mlx5e_build_rx_skb(struct mlx5_cqe64 *cqe,
				      u32 cqe_bcnt,
				      struct mlx5e_rq *rq,
				      struct sk_buff *skb)
{
	u8 lro_num_seg = be32_to_cpu(cqe->srqn) >> 24;
	struct mlx5e_rq_stats *stats = rq->stats;
	struct net_device *netdev = rq->netdev;

	skb->mac_len = ETH_HLEN;

	mlx5e_tls_handle_rx_skb(rq, skb, cqe, &cqe_bcnt);

	if (unlikely(mlx5_ipsec_is_rx_flow(cqe)))
		mlx5e_ipsec_offload_handle_rx_skb(netdev, skb, cqe);

	if (lro_num_seg > 1) {
		mlx5e_lro_update_hdr(skb, cqe, cqe_bcnt);
		skb_shinfo(skb)->gso_size = DIV_ROUND_UP(cqe_bcnt, lro_num_seg);
		/* Subtract one since we already counted this as one
		 * "regular" packet in mlx5e_complete_rx_cqe()
		 */
		stats->packets += lro_num_seg - 1;
		stats->lro_packets++;
		stats->lro_bytes += cqe_bcnt;
	}

	if (unlikely(mlx5e_rx_hw_stamp(rq->tstamp)))
		skb_hwtstamps(skb)->hwtstamp =
				mlx5_timecounter_cyc2time(rq->clock, get_cqe_ts(cqe));

	skb_record_rx_queue(skb, rq->ix);

	if (likely(netdev->features & NETIF_F_RXHASH))
		mlx5e_skb_set_hash(cqe, skb);

	if (cqe_has_vlan(cqe)) {
		__vlan_hwaccel_put_tag(skb, htons(ETH_P_8021Q),
				       be16_to_cpu(cqe->vlan_info));
		stats->removed_vlan_packets++;
	}

	skb->mark = be32_to_cpu(cqe->sop_drop_qpn) & MLX5E_TC_FLOW_ID_MASK;

	mlx5e_handle_csum(netdev, cqe, rq, skb, !!lro_num_seg);
	/* checking CE bit in cqe - MSB in ml_path field */
	if (unlikely(cqe->ml_path & MLX5E_CE_BIT_MASK))
		mlx5e_enable_ecn(rq, skb);

	skb->protocol = eth_type_trans(skb, netdev);

	if (unlikely(mlx5e_skb_is_multicast(skb)))
		stats->mcast_packets++;
}

static inline void mlx5e_complete_rx_cqe(struct mlx5e_rq *rq,
					 struct mlx5_cqe64 *cqe,
					 u32 cqe_bcnt,
					 struct sk_buff *skb)
{
	struct mlx5e_rq_stats *stats = rq->stats;

	stats->packets++;
	stats->bytes += cqe_bcnt;
	mlx5e_build_rx_skb(cqe, cqe_bcnt, rq, skb);
}

//构造线性的skb
static inline
struct sk_buff *mlx5e_build_linear_skb(struct mlx5e_rq *rq, void *va/*sk buffer起始地址*/,
				       u32 frag_size/*sk buffer大小*/, u16 headroom/*va到数据，预留的空间*/,
				       u32 cqe_bcnt/*报文的实际大小*/)
{
	struct sk_buff *skb = build_skb(va, frag_size);

	if (unlikely(!skb)) {
		rq->stats->buff_alloc_err++;
		return NULL;
	}

	skb_reserve(skb, headroom);
	skb_put(skb, cqe_bcnt);

	return skb;
}

static void mlx5e_fill_xdp_buff(struct mlx5e_rq *rq, void *va, u16 headroom,
				u32 len, struct xdp_buff *xdp)
{
	xdp->data_hard_start = va;
	xdp->data = va + headroom;
	xdp_set_data_meta_invalid(xdp);
	xdp->data_end = xdp->data + len;
	xdp->rxq = &rq->xdp_rxq;
	xdp->frame_sz = rq->buff.frame0_sz;
}

/*处理xdp程序，完成skb构造*/
static struct sk_buff *
mlx5e_skb_from_cqe_linear(struct mlx5e_rq *rq, struct mlx5_cqe64 *cqe,
			  struct mlx5e_wqe_frag_info *wi, u32 cqe_bcnt/*报文的实际大小*/)
{
	struct mlx5e_dma_info *di = wi->di;
	u16 rx_headroom = rq->buff.headroom;//buffer前预留的空间大小
	struct xdp_buff xdp;
	struct sk_buff *skb;
	void *va, *data;
	u32 frag_size;

	va             = page_address(di->page) + wi->offset;
	data           = va + rx_headroom;/*数据起始位置*/
	frag_size      = MLX5_SKB_FRAG_SZ(rx_headroom + cqe_bcnt);

	dma_sync_single_range_for_cpu(rq->pdev, di->addr, wi->offset,
				      frag_size, DMA_FROM_DEVICE);
	net_prefetchw(va); /* xdp_frame data area */
	net_prefetch(data);

	//执行XDP处理
	mlx5e_fill_xdp_buff(rq, va, rx_headroom, cqe_bcnt, &xdp);
	if (mlx5e_xdp_handle(rq, di, &cqe_bcnt, &xdp))
		return NULL; /* page/packet was consumed by XDP */

	rx_headroom = xdp.data - xdp.data_hard_start;
	frag_size = MLX5_SKB_FRAG_SZ(rx_headroom + cqe_bcnt);
	//构造线性的skb
	skb = mlx5e_build_linear_skb(rq, va, frag_size, rx_headroom, cqe_bcnt);
	if (unlikely(!skb))
		return NULL;

	/* queue up for recycling/reuse */
	page_ref_inc(di->page);

	return skb;
}

static struct sk_buff *
mlx5e_skb_from_cqe_nonlinear(struct mlx5e_rq *rq, struct mlx5_cqe64 *cqe,
			     struct mlx5e_wqe_frag_info *wi, u32 cqe_bcnt)
{
	struct mlx5e_rq_frag_info *frag_info = &rq->wqe.info.arr[0];
	struct mlx5e_wqe_frag_info *head_wi = wi;
	u16 headlen      = min_t(u32, MLX5E_RX_MAX_HEAD, cqe_bcnt);
	u16 frag_headlen = headlen;
	u16 byte_cnt     = cqe_bcnt - headlen;
	struct sk_buff *skb;

	/* XDP is not supported in this configuration, as incoming packets
	 * might spread among multiple pages.
	 */
	skb = napi_alloc_skb(rq->cq.napi,
			     ALIGN(MLX5E_RX_MAX_HEAD, sizeof(long)));
	if (unlikely(!skb)) {
		rq->stats->buff_alloc_err++;
		return NULL;
	}

	net_prefetchw(skb->data);

	while (byte_cnt) {
		u16 frag_consumed_bytes =
			min_t(u16, frag_info->frag_size - frag_headlen, byte_cnt);

		mlx5e_add_skb_frag(rq, skb, wi->di, wi->offset + frag_headlen,
				   frag_consumed_bytes, frag_info->frag_stride);
		byte_cnt -= frag_consumed_bytes;
		frag_headlen = 0;
		frag_info++;
		wi++;
	}

	/* copy header */
	mlx5e_copy_skb_header(rq->pdev, skb, head_wi->di, head_wi->offset, headlen);
	/* skb linear part was allocated with headlen and aligned to long */
	skb->tail += headlen;
	skb->len  += headlen;

	return skb;
}

static void trigger_report(struct mlx5e_rq *rq, struct mlx5_cqe64 *cqe)
{
	struct mlx5_err_cqe *err_cqe = (struct mlx5_err_cqe *)cqe;

	if (cqe_syndrome_needs_recover(err_cqe->syndrome) &&
	    !test_and_set_bit(MLX5E_RQ_STATE_RECOVERING, &rq->state)) {
		mlx5e_dump_error_cqe(&rq->cq, rq->rqn, err_cqe);
		queue_work(rq->channel->priv->wq, &rq->recover_work);
	}
}

/*收取cqe*/
static void mlx5e_handle_rx_cqe(struct mlx5e_rq *rq, struct mlx5_cqe64 *cqe)
{
	struct mlx5_wq_cyc *wq = &rq->wqe.wq;
	struct mlx5e_wqe_frag_info *wi;
	struct sk_buff *skb;
	u32 cqe_bcnt;
	u16 ci;

	ci       = mlx5_wq_cyc_ctr2ix(wq, be16_to_cpu(cqe->wqe_counter));
	wi       = get_frag(rq, ci);
	cqe_bcnt = be32_to_cpu(cqe->byte_cnt);

	if (unlikely(MLX5E_RX_ERR_CQE(cqe))) {
		trigger_report(rq, cqe);
		rq->stats->wqe_err++;
		goto free_wqe;
	}

	skb = INDIRECT_CALL_2(rq->wqe.skb_from_cqe,
			      mlx5e_skb_from_cqe_linear,
			      mlx5e_skb_from_cqe_nonlinear,
			      rq, cqe, wi, cqe_bcnt);
	if (!skb) {
		/* probably for XDP */
		if (__test_and_clear_bit(MLX5E_RQ_FLAG_XDP_XMIT, rq->flags)) {
			/* do not return page to cache,
			 * it will be returned on XDP_TX completion.
			 */
			goto wq_cyc_pop;
		}
		goto free_wqe;
	}

<<<<<<< HEAD
	mlx5e_complete_rx_cqe(rq, cqe, cqe_bcnt/*报文字节数*/, skb);
=======
	mlx5e_complete_rx_cqe(rq, cqe, cqe_bcnt, skb);

	if (mlx5e_cqe_regb_chain(cqe))
		if (!mlx5e_tc_update_skb(cqe, skb))
			goto free_wqe;

>>>>>>> c4d6fe73
	napi_gro_receive(rq->cq.napi, skb);

free_wqe:
	mlx5e_free_rx_wqe(rq, wi, true);
wq_cyc_pop:
	mlx5_wq_cyc_pop(wq);
}

#ifdef CONFIG_MLX5_ESWITCH
static void mlx5e_handle_rx_cqe_rep(struct mlx5e_rq *rq, struct mlx5_cqe64 *cqe)
{
	struct net_device *netdev = rq->netdev;
	struct mlx5e_priv *priv = netdev_priv(netdev);
	struct mlx5e_rep_priv *rpriv  = priv->ppriv;
	struct mlx5_eswitch_rep *rep = rpriv->rep;
	struct mlx5e_tc_update_priv tc_priv = {};
	struct mlx5_wq_cyc *wq = &rq->wqe.wq;
	struct mlx5e_wqe_frag_info *wi;
	struct sk_buff *skb;
	u32 cqe_bcnt;
	u16 ci;

	ci       = mlx5_wq_cyc_ctr2ix(wq, be16_to_cpu(cqe->wqe_counter));
	wi       = get_frag(rq, ci);
	cqe_bcnt = be32_to_cpu(cqe->byte_cnt);

	if (unlikely(MLX5E_RX_ERR_CQE(cqe))) {
		rq->stats->wqe_err++;
		goto free_wqe;
	}

	skb = INDIRECT_CALL_2(rq->wqe.skb_from_cqe,
			      mlx5e_skb_from_cqe_linear,
			      mlx5e_skb_from_cqe_nonlinear,
			      rq, cqe, wi, cqe_bcnt);
	if (!skb) {
		/* probably for XDP */
		if (__test_and_clear_bit(MLX5E_RQ_FLAG_XDP_XMIT, rq->flags)) {
			/* do not return page to cache,
			 * it will be returned on XDP_TX completion.
			 */
			goto wq_cyc_pop;
		}
		goto free_wqe;
	}

	mlx5e_complete_rx_cqe(rq, cqe, cqe_bcnt, skb);

	if (rep->vlan && skb_vlan_tag_present(skb))
		skb_vlan_pop(skb);

	if (!mlx5e_rep_tc_update_skb(cqe, skb, &tc_priv))
		goto free_wqe;

	napi_gro_receive(rq->cq.napi, skb);

	mlx5_rep_tc_post_napi_receive(&tc_priv);

free_wqe:
	mlx5e_free_rx_wqe(rq, wi, true);
wq_cyc_pop:
	mlx5_wq_cyc_pop(wq);
}

static void mlx5e_handle_rx_cqe_mpwrq_rep(struct mlx5e_rq *rq, struct mlx5_cqe64 *cqe)
{
	u16 cstrides       = mpwrq_get_cqe_consumed_strides(cqe);
	u16 wqe_id         = be16_to_cpu(cqe->wqe_id);
	struct mlx5e_mpw_info *wi = &rq->mpwqe.info[wqe_id];
	u16 stride_ix      = mpwrq_get_cqe_stride_index(cqe);
	u32 wqe_offset     = stride_ix << rq->mpwqe.log_stride_sz;
	u32 head_offset    = wqe_offset & (PAGE_SIZE - 1);
	u32 page_idx       = wqe_offset >> PAGE_SHIFT;
	struct mlx5e_tc_update_priv tc_priv = {};
	struct mlx5e_rx_wqe_ll *wqe;
	struct mlx5_wq_ll *wq;
	struct sk_buff *skb;
	u16 cqe_bcnt;

	wi->consumed_strides += cstrides;

	if (unlikely(MLX5E_RX_ERR_CQE(cqe))) {
		trigger_report(rq, cqe);
		rq->stats->wqe_err++;
		goto mpwrq_cqe_out;
	}

	if (unlikely(mpwrq_is_filler_cqe(cqe))) {
		struct mlx5e_rq_stats *stats = rq->stats;

		stats->mpwqe_filler_cqes++;
		stats->mpwqe_filler_strides += cstrides;
		goto mpwrq_cqe_out;
	}

	cqe_bcnt = mpwrq_get_cqe_byte_cnt(cqe);

	skb = INDIRECT_CALL_2(rq->mpwqe.skb_from_cqe_mpwrq,
			      mlx5e_skb_from_cqe_mpwrq_linear,
			      mlx5e_skb_from_cqe_mpwrq_nonlinear,
			      rq, wi, cqe_bcnt, head_offset, page_idx);
	if (!skb)
		goto mpwrq_cqe_out;

	mlx5e_complete_rx_cqe(rq, cqe, cqe_bcnt, skb);

	if (!mlx5e_rep_tc_update_skb(cqe, skb, &tc_priv))
		goto mpwrq_cqe_out;

	napi_gro_receive(rq->cq.napi, skb);

	mlx5_rep_tc_post_napi_receive(&tc_priv);

mpwrq_cqe_out:
	if (likely(wi->consumed_strides < rq->mpwqe.num_strides))
		return;

	wq  = &rq->mpwqe.wq;
	wqe = mlx5_wq_ll_get_wqe(wq, wqe_id);
	mlx5e_free_rx_mpwqe(rq, wi, true);
	mlx5_wq_ll_pop(wq, cqe->wqe_id, &wqe->next.next_wqe_index);
}

const struct mlx5e_rx_handlers mlx5e_rx_handlers_rep = {
	.handle_rx_cqe       = mlx5e_handle_rx_cqe_rep,
	.handle_rx_cqe_mpwqe = mlx5e_handle_rx_cqe_mpwrq_rep,
};
#endif

static struct sk_buff *
mlx5e_skb_from_cqe_mpwrq_nonlinear(struct mlx5e_rq *rq, struct mlx5e_mpw_info *wi,
				   u16 cqe_bcnt, u32 head_offset, u32 page_idx)
{
	u16 headlen = min_t(u16, MLX5E_RX_MAX_HEAD, cqe_bcnt);
	struct mlx5e_dma_info *di = &wi->umr.dma_info[page_idx];
	u32 frag_offset    = head_offset + headlen;
	u32 byte_cnt       = cqe_bcnt - headlen;
	struct mlx5e_dma_info *head_di = di;/*首片dma*/
	struct sk_buff *skb;

	skb = napi_alloc_skb(rq->cq.napi,
			     ALIGN(MLX5E_RX_MAX_HEAD, sizeof(long)));
	if (unlikely(!skb)) {
		//申请失败，增加计数
		rq->stats->buff_alloc_err++;
		return NULL;
	}

	net_prefetchw(skb->data);

	if (unlikely(frag_offset >= PAGE_SIZE)) {
		di++;
		frag_offset -= PAGE_SIZE;
	}

	while (byte_cnt) {
		u32 pg_consumed_bytes =
			min_t(u32, PAGE_SIZE - frag_offset, byte_cnt);
		unsigned int truesize =
			ALIGN(pg_consumed_bytes, BIT(rq->mpwqe.log_stride_sz));

		//为skb增加分片
		mlx5e_add_skb_frag(rq, skb, di, frag_offset,
				   pg_consumed_bytes, truesize);
		byte_cnt -= pg_consumed_bytes;
		frag_offset = 0;
		di++;/*指向下一个dma info*/
	}
	/* copy header */
	//存放首片报文（MLX5E_RX_MAX_HEAD字节）
	mlx5e_copy_skb_header(rq->pdev, skb, head_di, head_offset, headlen);
	/* skb linear part was allocated with headlen and aligned to long */
	skb->tail += headlen;
	skb->len  += headlen;

	return skb;
}

static struct sk_buff *
mlx5e_skb_from_cqe_mpwrq_linear(struct mlx5e_rq *rq, struct mlx5e_mpw_info *wi,
				u16 cqe_bcnt, u32 head_offset, u32 page_idx)
{
	struct mlx5e_dma_info *di = &wi->umr.dma_info[page_idx];
	u16 rx_headroom = rq->buff.headroom;
	u32 cqe_bcnt32 = cqe_bcnt;
	struct xdp_buff xdp;
	struct sk_buff *skb;
	void *va, *data;
	u32 frag_size;

	/* Check packet size. Note LRO doesn't use linear SKB */
	if (unlikely(cqe_bcnt > rq->hw_mtu)) {
		rq->stats->oversize_pkts_sw_drop++;
		return NULL;
	}

	va             = page_address(di->page) + head_offset;
	data           = va + rx_headroom;
	frag_size      = MLX5_SKB_FRAG_SZ(rx_headroom + cqe_bcnt32);

	dma_sync_single_range_for_cpu(rq->pdev, di->addr, head_offset,
				      frag_size, DMA_FROM_DEVICE);
	net_prefetchw(va); /* xdp_frame data area */
	net_prefetch(data);

	//xdp程序处理
	mlx5e_fill_xdp_buff(rq, va, rx_headroom, cqe_bcnt32, &xdp);
	if (mlx5e_xdp_handle(rq, di, &cqe_bcnt32, &xdp)) {
		if (__test_and_clear_bit(MLX5E_RQ_FLAG_XDP_XMIT, rq->flags))
			__set_bit(page_idx, wi->xdp_xmit_bitmap); /* non-atomic */
		return NULL; /* page/packet was consumed by XDP */
	}

	rx_headroom = xdp.data - xdp.data_hard_start;
	frag_size = MLX5_SKB_FRAG_SZ(rx_headroom + cqe_bcnt32);
	skb = mlx5e_build_linear_skb(rq, va, frag_size, rx_headroom, cqe_bcnt32);
	if (unlikely(!skb))
		return NULL;

	/* queue up for recycling/reuse */
	page_ref_inc(di->page);

	return skb;
}

static void mlx5e_handle_rx_cqe_mpwrq(struct mlx5e_rq *rq, struct mlx5_cqe64 *cqe)
{
	u16 cstrides       = mpwrq_get_cqe_consumed_strides(cqe);
	u16 wqe_id         = be16_to_cpu(cqe->wqe_id);
	struct mlx5e_mpw_info *wi = &rq->mpwqe.info[wqe_id];
	u16 stride_ix      = mpwrq_get_cqe_stride_index(cqe);
	u32 wqe_offset     = stride_ix << rq->mpwqe.log_stride_sz;
	u32 head_offset    = wqe_offset & (PAGE_SIZE - 1);
	u32 page_idx       = wqe_offset >> PAGE_SHIFT;
	struct mlx5e_rx_wqe_ll *wqe;
	struct mlx5_wq_ll *wq;
	struct sk_buff *skb;
	u16 cqe_bcnt;

	wi->consumed_strides += cstrides;

	if (unlikely(MLX5E_RX_ERR_CQE(cqe))) {
		trigger_report(rq, cqe);
		rq->stats->wqe_err++;
		goto mpwrq_cqe_out;
	}

	if (unlikely(mpwrq_is_filler_cqe(cqe))) {
		struct mlx5e_rq_stats *stats = rq->stats;

		stats->mpwqe_filler_cqes++;
		stats->mpwqe_filler_strides += cstrides;
		goto mpwrq_cqe_out;
	}

	cqe_bcnt = mpwrq_get_cqe_byte_cnt(cqe);

	skb = INDIRECT_CALL_2(rq->mpwqe.skb_from_cqe_mpwrq,
			      mlx5e_skb_from_cqe_mpwrq_linear,
			      mlx5e_skb_from_cqe_mpwrq_nonlinear,
			      rq, wi, cqe_bcnt, head_offset, page_idx);
	if (!skb)
		goto mpwrq_cqe_out;

	mlx5e_complete_rx_cqe(rq, cqe, cqe_bcnt, skb);

	if (mlx5e_cqe_regb_chain(cqe))
		if (!mlx5e_tc_update_skb(cqe, skb))
			goto mpwrq_cqe_out;

	napi_gro_receive(rq->cq.napi, skb);

mpwrq_cqe_out:
	if (likely(wi->consumed_strides < rq->mpwqe.num_strides))
		return;

	wq  = &rq->mpwqe.wq;
	wqe = mlx5_wq_ll_get_wqe(wq, wqe_id);
	mlx5e_free_rx_mpwqe(rq, wi, true);
	mlx5_wq_ll_pop(wq, cqe->wqe_id, &wqe->next.next_wqe_index);
}

/*cx5执行napi的poll收包回调*/
int mlx5e_poll_rx_cq(struct mlx5e_cq *cq, int budget)
{
	struct mlx5e_rq *rq = container_of(cq, struct mlx5e_rq, cq);
	struct mlx5_cqwq *cqwq = &cq->wq;
	struct mlx5_cqe64 *cqe;
	int work_done = 0;

	if (unlikely(!test_bit(MLX5E_RQ_STATE_ENABLED, &rq->state)))
		return 0;

	if (rq->page_pool)
		page_pool_nid_changed(rq->page_pool, numa_mem_id());

	if (rq->cqd.left) {
		work_done += mlx5e_decompress_cqes_cont(rq, cqwq, 0, budget);
		if (rq->cqd.left || work_done >= budget)
			goto out;
	}

	cqe = mlx5_cqwq_get_cqe(cqwq);
	if (!cqe) {
		if (unlikely(work_done))
			goto out;
		return 0;
	}

	do {
		if (mlx5_get_cqe_format(cqe) == MLX5_COMPRESSED) {
			work_done +=
				mlx5e_decompress_cqes_start(rq, cqwq,
							    budget - work_done);
			continue;
		}

		mlx5_cqwq_pop(cqwq);

		INDIRECT_CALL_2(rq->handle_rx_cqe, mlx5e_handle_rx_cqe_mpwrq,
				mlx5e_handle_rx_cqe, rq, cqe);
	} while ((++work_done < budget) && (cqe = mlx5_cqwq_get_cqe(cqwq)));

out:
	if (rq->xdp_prog)
		mlx5e_xdp_rx_poll_complete(rq);

	mlx5_cqwq_update_db_record(cqwq);

	/* ensure cq space is freed before enabling more cqes */
	wmb();

	return work_done;
}

#ifdef CONFIG_MLX5_CORE_IPOIB

#define MLX5_IB_GRH_SGID_OFFSET 8
#define MLX5_IB_GRH_DGID_OFFSET 24
#define MLX5_GID_SIZE           16

static inline void mlx5i_complete_rx_cqe(struct mlx5e_rq *rq,
					 struct mlx5_cqe64 *cqe,
					 u32 cqe_bcnt,
					 struct sk_buff *skb)
{
	struct hwtstamp_config *tstamp;
	struct mlx5e_rq_stats *stats;
	struct net_device *netdev;
	struct mlx5e_priv *priv;
	char *pseudo_header;
	u32 flags_rqpn;
	u32 qpn;
	u8 *dgid;
	u8 g;

	qpn = be32_to_cpu(cqe->sop_drop_qpn) & 0xffffff;
	netdev = mlx5i_pkey_get_netdev(rq->netdev, qpn);

	/* No mapping present, cannot process SKB. This might happen if a child
	 * interface is going down while having unprocessed CQEs on parent RQ
	 */
	if (unlikely(!netdev)) {
		/* TODO: add drop counters support */
		skb->dev = NULL;
		pr_warn_once("Unable to map QPN %u to dev - dropping skb\n", qpn);
		return;
	}

	priv = mlx5i_epriv(netdev);
	tstamp = &priv->tstamp;
	stats = &priv->channel_stats[rq->ix].rq;

	flags_rqpn = be32_to_cpu(cqe->flags_rqpn);
	g = (flags_rqpn >> 28) & 3;
	dgid = skb->data + MLX5_IB_GRH_DGID_OFFSET;
	if ((!g) || dgid[0] != 0xff)
		skb->pkt_type = PACKET_HOST;
	else if (memcmp(dgid, netdev->broadcast + 4, MLX5_GID_SIZE) == 0)
		skb->pkt_type = PACKET_BROADCAST;
	else
		skb->pkt_type = PACKET_MULTICAST;

	/* Drop packets that this interface sent, ie multicast packets
	 * that the HCA has replicated.
	 */
	if (g && (qpn == (flags_rqpn & 0xffffff)) &&
	    (memcmp(netdev->dev_addr + 4, skb->data + MLX5_IB_GRH_SGID_OFFSET,
		    MLX5_GID_SIZE) == 0)) {
		skb->dev = NULL;
		return;
	}

	skb_pull(skb, MLX5_IB_GRH_BYTES);

	skb->protocol = *((__be16 *)(skb->data));

	if (netdev->features & NETIF_F_RXCSUM) {
		skb->ip_summed = CHECKSUM_COMPLETE;
		skb->csum = csum_unfold((__force __sum16)cqe->check_sum);
		stats->csum_complete++;
	} else {
		skb->ip_summed = CHECKSUM_NONE;
		stats->csum_none++;
	}

	if (unlikely(mlx5e_rx_hw_stamp(tstamp)))
		skb_hwtstamps(skb)->hwtstamp =
				mlx5_timecounter_cyc2time(rq->clock, get_cqe_ts(cqe));

	skb_record_rx_queue(skb, rq->ix);

	if (likely(netdev->features & NETIF_F_RXHASH))
		mlx5e_skb_set_hash(cqe, skb);

	/* 20 bytes of ipoib header and 4 for encap existing */
	pseudo_header = skb_push(skb, MLX5_IPOIB_PSEUDO_LEN);
	memset(pseudo_header, 0, MLX5_IPOIB_PSEUDO_LEN);
	skb_reset_mac_header(skb);
	skb_pull(skb, MLX5_IPOIB_HARD_LEN);

	skb->dev = netdev;

	stats->packets++;
	stats->bytes += cqe_bcnt;
}

static void mlx5i_handle_rx_cqe(struct mlx5e_rq *rq, struct mlx5_cqe64 *cqe)
{
	struct mlx5_wq_cyc *wq = &rq->wqe.wq;
	struct mlx5e_wqe_frag_info *wi;
	struct sk_buff *skb;
	u32 cqe_bcnt;
	u16 ci;

	ci       = mlx5_wq_cyc_ctr2ix(wq, be16_to_cpu(cqe->wqe_counter));
	wi       = get_frag(rq, ci);
	cqe_bcnt = be32_to_cpu(cqe->byte_cnt);

	if (unlikely(MLX5E_RX_ERR_CQE(cqe))) {
		rq->stats->wqe_err++;
		goto wq_free_wqe;
	}

	skb = INDIRECT_CALL_2(rq->wqe.skb_from_cqe,
			      mlx5e_skb_from_cqe_linear,
			      mlx5e_skb_from_cqe_nonlinear,
			      rq, cqe, wi, cqe_bcnt);
	if (!skb)
		goto wq_free_wqe;

	mlx5i_complete_rx_cqe(rq, cqe, cqe_bcnt, skb);
	if (unlikely(!skb->dev)) {
		dev_kfree_skb_any(skb);
		goto wq_free_wqe;
	}
	napi_gro_receive(rq->cq.napi, skb);

wq_free_wqe:
	mlx5e_free_rx_wqe(rq, wi, true);
	mlx5_wq_cyc_pop(wq);
}

const struct mlx5e_rx_handlers mlx5i_rx_handlers = {
	.handle_rx_cqe       = mlx5i_handle_rx_cqe,
	.handle_rx_cqe_mpwqe = NULL, /* Not supported */
};
#endif /* CONFIG_MLX5_CORE_IPOIB */

#ifdef CONFIG_MLX5_EN_IPSEC

static void mlx5e_ipsec_handle_rx_cqe(struct mlx5e_rq *rq, struct mlx5_cqe64 *cqe)
{
	struct mlx5_wq_cyc *wq = &rq->wqe.wq;
	struct mlx5e_wqe_frag_info *wi;
	struct sk_buff *skb;
	u32 cqe_bcnt;
	u16 ci;

	ci       = mlx5_wq_cyc_ctr2ix(wq, be16_to_cpu(cqe->wqe_counter));
	wi       = get_frag(rq, ci);
	cqe_bcnt = be32_to_cpu(cqe->byte_cnt);

	if (unlikely(MLX5E_RX_ERR_CQE(cqe))) {
		rq->stats->wqe_err++;
		goto wq_free_wqe;
	}

	skb = INDIRECT_CALL_2(rq->wqe.skb_from_cqe,
			      mlx5e_skb_from_cqe_linear,
			      mlx5e_skb_from_cqe_nonlinear,
			      rq, cqe, wi, cqe_bcnt);
	if (unlikely(!skb)) /* a DROP, save the page-reuse checks */
		goto wq_free_wqe;

	skb = mlx5e_ipsec_handle_rx_skb(rq->netdev, skb, &cqe_bcnt);
	if (unlikely(!skb))
		goto wq_free_wqe;

	mlx5e_complete_rx_cqe(rq, cqe, cqe_bcnt, skb);
	napi_gro_receive(rq->cq.napi, skb);

wq_free_wqe:
	mlx5e_free_rx_wqe(rq, wi, true);
	mlx5_wq_cyc_pop(wq);
}

#endif /* CONFIG_MLX5_EN_IPSEC */

int mlx5e_rq_set_handlers(struct mlx5e_rq *rq, struct mlx5e_params *params, bool xsk)
{
	struct mlx5_core_dev *mdev = rq->mdev;
	struct mlx5e_channel *c = rq->channel;

	switch (rq->wq_type) {
	case MLX5_WQ_TYPE_LINKED_LIST_STRIDING_RQ:
		rq->mpwqe.skb_from_cqe_mpwrq = xsk ?
			mlx5e_xsk_skb_from_cqe_mpwrq_linear :
			mlx5e_rx_mpwqe_is_linear_skb(mdev, params, NULL) ?
				mlx5e_skb_from_cqe_mpwrq_linear :
				mlx5e_skb_from_cqe_mpwrq_nonlinear;
		rq->post_wqes = mlx5e_post_rx_mpwqes;
		rq->dealloc_wqe = mlx5e_dealloc_rx_mpwqe;

		rq->handle_rx_cqe = c->priv->profile->rx_handlers->handle_rx_cqe_mpwqe;
#ifdef CONFIG_MLX5_EN_IPSEC
		if (MLX5_IPSEC_DEV(mdev)) {
			netdev_err(c->netdev, "MPWQE RQ with IPSec offload not supported\n");
			return -EINVAL;
		}
#endif
		if (!rq->handle_rx_cqe) {
			netdev_err(c->netdev, "RX handler of MPWQE RQ is not set\n");
			return -EINVAL;
		}
		break;
	default: /* MLX5_WQ_TYPE_CYCLIC */
		rq->wqe.skb_from_cqe = xsk ?
			mlx5e_xsk_skb_from_cqe_linear :
			mlx5e_rx_is_linear_skb(params, NULL) ?
				mlx5e_skb_from_cqe_linear :
				mlx5e_skb_from_cqe_nonlinear;
		rq->post_wqes = mlx5e_post_rx_wqes;
		rq->dealloc_wqe = mlx5e_dealloc_rx_wqe;

#ifdef CONFIG_MLX5_EN_IPSEC
		if ((mlx5_fpga_ipsec_device_caps(mdev) & MLX5_ACCEL_IPSEC_CAP_DEVICE) &&
		    c->priv->ipsec)
			rq->handle_rx_cqe = mlx5e_ipsec_handle_rx_cqe;
		else
#endif
			rq->handle_rx_cqe = c->priv->profile->rx_handlers->handle_rx_cqe;
		if (!rq->handle_rx_cqe) {
			netdev_err(c->netdev, "RX handler of RQ is not set\n");
			return -EINVAL;
		}
	}

	return 0;
}<|MERGE_RESOLUTION|>--- conflicted
+++ resolved
@@ -1266,16 +1266,12 @@
 		goto free_wqe;
 	}
 
-<<<<<<< HEAD
 	mlx5e_complete_rx_cqe(rq, cqe, cqe_bcnt/*报文字节数*/, skb);
-=======
-	mlx5e_complete_rx_cqe(rq, cqe, cqe_bcnt, skb);
 
 	if (mlx5e_cqe_regb_chain(cqe))
 		if (!mlx5e_tc_update_skb(cqe, skb))
 			goto free_wqe;
 
->>>>>>> c4d6fe73
 	napi_gro_receive(rq->cq.napi, skb);
 
 free_wqe:
