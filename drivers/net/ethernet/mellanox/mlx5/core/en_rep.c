--- conflicted
+++ resolved
@@ -1378,9 +1378,6 @@
 	return ARRAY_SIZE(mlx5e_ul_rep_stats_grps);
 }
 
-<<<<<<< HEAD
-//rep口对应的profile
-=======
 static int
 mlx5e_rep_vnic_reporter_diagnose(struct devlink_health_reporter *reporter,
 				 struct devlink_fmsg *fmsg,
@@ -1426,7 +1423,7 @@
 		devl_health_reporter_destroy(rpriv->rep_vnic_reporter);
 }
 
->>>>>>> 9d1694dc
+//rep口对应的profile
 static const struct mlx5e_profile mlx5e_rep_profile = {
 	.init			= mlx5e_init_rep,
 	.cleanup		= mlx5e_cleanup_rep,
