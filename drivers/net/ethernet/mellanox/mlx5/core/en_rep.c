/*
 * Copyright (c) 2016, Mellanox Technologies. All rights reserved.
 *
 * This software is available to you under a choice of one of two
 * licenses.  You may choose to be licensed under the terms of the GNU
 * General Public License (GPL) Version 2, available from the file
 * COPYING in the main directory of this source tree, or the
 * OpenIB.org BSD license below:
 *
 *     Redistribution and use in source and binary forms, with or
 *     without modification, are permitted provided that the following
 *     conditions are met:
 *
 *      - Redistributions of source code must retain the above
 *        copyright notice, this list of conditions and the following
 *        disclaimer.
 *
 *      - Redistributions in binary form must reproduce the above
 *        copyright notice, this list of conditions and the following
 *        disclaimer in the documentation and/or other materials
 *        provided with the distribution.
 *
 * THE SOFTWARE IS PROVIDED "AS IS", WITHOUT WARRANTY OF ANY KIND,
 * EXPRESS OR IMPLIED, INCLUDING BUT NOT LIMITED TO THE WARRANTIES OF
 * MERCHANTABILITY, FITNESS FOR A PARTICULAR PURPOSE AND
 * NONINFRINGEMENT. IN NO EVENT SHALL THE AUTHORS OR COPYRIGHT HOLDERS
 * BE LIABLE FOR ANY CLAIM, DAMAGES OR OTHER LIABILITY, WHETHER IN AN
 * ACTION OF CONTRACT, TORT OR OTHERWISE, ARISING FROM, OUT OF OR IN
 * CONNECTION WITH THE SOFTWARE OR THE USE OR OTHER DEALINGS IN THE
 * SOFTWARE.
 */

#include <linux/mlx5/fs.h>
#include <net/switchdev.h>
#include <net/pkt_cls.h>
#include <net/act_api.h>
#include <net/devlink.h>
#include <net/ipv6_stubs.h>

#include "eswitch.h"
#include "en.h"
#include "en_rep.h"
#include "en/params.h"
#include "en/txrx.h"
#include "en_tc.h"
#include "en/rep/tc.h"
#include "en/rep/neigh.h"
#include "en/rep/bridge.h"
#include "en/devlink.h"
#include "fs_core.h"
#include "lib/mlx5.h"
#include "lib/devcom.h"
#include "lib/vxlan.h"
#define CREATE_TRACE_POINTS
#include "diag/en_rep_tracepoint.h"
#include "en_accel/ipsec.h"
#include "en/tc/int_port.h"
#include "en/ptp.h"
#include "en/fs_ethtool.h"

#define MLX5E_REP_PARAMS_DEF_LOG_SQ_SIZE \
	max(0x7, MLX5E_PARAMS_MINIMUM_LOG_SQ_SIZE)
#define MLX5E_REP_PARAMS_DEF_NUM_CHANNELS 1

static const char mlx5e_rep_driver_name[] = "mlx5e_rep";

static void mlx5e_rep_get_drvinfo(struct net_device *dev,
				  struct ethtool_drvinfo *drvinfo)
{
	struct mlx5e_priv *priv = netdev_priv(dev);
	struct mlx5_core_dev *mdev = priv->mdev;

	strscpy(drvinfo->driver, mlx5e_rep_driver_name,
		sizeof(drvinfo->driver));
	snprintf(drvinfo->fw_version, sizeof(drvinfo->fw_version),
		 "%d.%d.%04d (%.16s)",
		 fw_rev_maj(mdev), fw_rev_min(mdev),
		 fw_rev_sub(mdev), mdev->board_id);
}

static const struct counter_desc sw_rep_stats_desc[] = {
	{ MLX5E_DECLARE_STAT(struct mlx5e_sw_stats, rx_packets) },
	{ MLX5E_DECLARE_STAT(struct mlx5e_sw_stats, rx_bytes) },
	{ MLX5E_DECLARE_STAT(struct mlx5e_sw_stats, tx_packets) },
	{ MLX5E_DECLARE_STAT(struct mlx5e_sw_stats, tx_bytes) },
};

struct vport_stats {
	u64 vport_rx_packets;
	u64 vport_tx_packets;
	u64 vport_rx_bytes;
	u64 vport_tx_bytes;
};

static const struct counter_desc vport_rep_stats_desc[] = {
	{ MLX5E_DECLARE_STAT(struct vport_stats, vport_rx_packets) },
	{ MLX5E_DECLARE_STAT(struct vport_stats, vport_rx_bytes) },
	{ MLX5E_DECLARE_STAT(struct vport_stats, vport_tx_packets) },
	{ MLX5E_DECLARE_STAT(struct vport_stats, vport_tx_bytes) },
};

#define NUM_VPORT_REP_SW_COUNTERS ARRAY_SIZE(sw_rep_stats_desc)
#define NUM_VPORT_REP_HW_COUNTERS ARRAY_SIZE(vport_rep_stats_desc)

static MLX5E_DECLARE_STATS_GRP_OP_NUM_STATS(sw_rep)
{
	return NUM_VPORT_REP_SW_COUNTERS;
}

static MLX5E_DECLARE_STATS_GRP_OP_FILL_STRS(sw_rep)
{
	int i;

	for (i = 0; i < NUM_VPORT_REP_SW_COUNTERS; i++)
		strcpy(data + (idx++) * ETH_GSTRING_LEN,
		       sw_rep_stats_desc[i].format);
	return idx;
}

static MLX5E_DECLARE_STATS_GRP_OP_FILL_STATS(sw_rep)
{
	int i;

	for (i = 0; i < NUM_VPORT_REP_SW_COUNTERS; i++)
		data[idx++] = MLX5E_READ_CTR64_CPU(&priv->stats.sw,
						   sw_rep_stats_desc, i);
	return idx;
}

static MLX5E_DECLARE_STATS_GRP_OP_UPDATE_STATS(sw_rep)
{
	struct mlx5e_sw_stats *s = &priv->stats.sw;
	struct rtnl_link_stats64 stats64 = {};

	memset(s, 0, sizeof(*s));
	mlx5e_fold_sw_stats64(priv, &stats64);

	s->rx_packets = stats64.rx_packets;
	s->rx_bytes   = stats64.rx_bytes;
	s->tx_packets = stats64.tx_packets;
	s->tx_bytes   = stats64.tx_bytes;
	s->tx_queue_dropped = stats64.tx_dropped;
}

static MLX5E_DECLARE_STATS_GRP_OP_NUM_STATS(vport_rep)
{
	return NUM_VPORT_REP_HW_COUNTERS;
}

static MLX5E_DECLARE_STATS_GRP_OP_FILL_STRS(vport_rep)
{
	int i;

	for (i = 0; i < NUM_VPORT_REP_HW_COUNTERS; i++)
		strcpy(data + (idx++) * ETH_GSTRING_LEN, vport_rep_stats_desc[i].format);
	return idx;
}

static MLX5E_DECLARE_STATS_GRP_OP_FILL_STATS(vport_rep)
{
	int i;

	for (i = 0; i < NUM_VPORT_REP_HW_COUNTERS; i++)
		data[idx++] = MLX5E_READ_CTR64_CPU(&priv->stats.vf_vport,
						   vport_rep_stats_desc, i);
	return idx;
}

static MLX5E_DECLARE_STATS_GRP_OP_UPDATE_STATS(vport_rep)
{
	struct mlx5_eswitch *esw = priv->mdev->priv.eswitch;
	struct mlx5e_rep_priv *rpriv = priv->ppriv;
	struct mlx5_eswitch_rep *rep = rpriv->rep;
	struct rtnl_link_stats64 *vport_stats;
	struct ifla_vf_stats vf_stats;
	int err;

	err = mlx5_eswitch_get_vport_stats(esw, rep->vport, &vf_stats);
	if (err) {
		netdev_warn(priv->netdev, "vport %d error %d reading stats\n",
			    rep->vport, err);
		return;
	}

	vport_stats = &priv->stats.vf_vport;
	/* flip tx/rx as we are reporting the counters for the switch vport */
	vport_stats->rx_packets = vf_stats.tx_packets;
	vport_stats->rx_bytes   = vf_stats.tx_bytes;
	vport_stats->tx_packets = vf_stats.rx_packets;
	vport_stats->tx_bytes   = vf_stats.rx_bytes;
}

static void mlx5e_rep_get_strings(struct net_device *dev,
				  u32 stringset, uint8_t *data)
{
	struct mlx5e_priv *priv = netdev_priv(dev);

	switch (stringset) {
	case ETH_SS_STATS:
		mlx5e_stats_fill_strings(priv, data);
		break;
	}
}

static void mlx5e_rep_get_ethtool_stats(struct net_device *dev,
					struct ethtool_stats *stats, u64 *data)
{
	struct mlx5e_priv *priv = netdev_priv(dev);

	mlx5e_ethtool_get_ethtool_stats(priv, stats, data);
}

static int mlx5e_rep_get_sset_count(struct net_device *dev, int sset)
{
	struct mlx5e_priv *priv = netdev_priv(dev);

	switch (sset) {
	case ETH_SS_STATS:
		return mlx5e_stats_total_num(priv);
	default:
		return -EOPNOTSUPP;
	}
}

//获取rep接口的ring参数
static void
mlx5e_rep_get_ringparam(struct net_device *dev,
			struct ethtool_ringparam *param,
			struct kernel_ethtool_ringparam *kernel_param,
			struct netlink_ext_ack *extack)
{
	struct mlx5e_priv *priv = netdev_priv(dev);

	mlx5e_ethtool_get_ringparam(priv, param, kernel_param);
}

//设置rep接口的ring参数
static int
mlx5e_rep_set_ringparam(struct net_device *dev,
			struct ethtool_ringparam *param,
			struct kernel_ethtool_ringparam *kernel_param,
			struct netlink_ext_ack *extack)
{
	struct mlx5e_priv *priv = netdev_priv(dev);

	return mlx5e_ethtool_set_ringparam(priv, param);
}

static void mlx5e_rep_get_channels(struct net_device *dev,
				   struct ethtool_channels *ch)
{
	struct mlx5e_priv *priv = netdev_priv(dev);

	mlx5e_ethtool_get_channels(priv, ch);
}

static int mlx5e_rep_set_channels(struct net_device *dev,
				  struct ethtool_channels *ch)
{
	struct mlx5e_priv *priv = netdev_priv(dev);

	return mlx5e_ethtool_set_channels(priv, ch);
}

static int mlx5e_rep_get_coalesce(struct net_device *netdev,
				  struct ethtool_coalesce *coal,
				  struct kernel_ethtool_coalesce *kernel_coal,
				  struct netlink_ext_ack *extack)
{
	struct mlx5e_priv *priv = netdev_priv(netdev);

	return mlx5e_ethtool_get_coalesce(priv, coal, kernel_coal);
}

static int mlx5e_rep_set_coalesce(struct net_device *netdev,
				  struct ethtool_coalesce *coal,
				  struct kernel_ethtool_coalesce *kernel_coal,
				  struct netlink_ext_ack *extack)
{
	struct mlx5e_priv *priv = netdev_priv(netdev);

	return mlx5e_ethtool_set_coalesce(priv, coal, kernel_coal, extack);
}

static u32 mlx5e_rep_get_rxfh_key_size(struct net_device *netdev)
{
	struct mlx5e_priv *priv = netdev_priv(netdev);

	return mlx5e_ethtool_get_rxfh_key_size(priv);
}

static u32 mlx5e_rep_get_rxfh_indir_size(struct net_device *netdev)
{
	struct mlx5e_priv *priv = netdev_priv(netdev);

	return mlx5e_ethtool_get_rxfh_indir_size(priv);
}

static const struct ethtool_ops mlx5e_rep_ethtool_ops = {
	.supported_coalesce_params = ETHTOOL_COALESCE_USECS |
				     ETHTOOL_COALESCE_MAX_FRAMES |
				     ETHTOOL_COALESCE_USE_ADAPTIVE,
	.get_drvinfo	   = mlx5e_rep_get_drvinfo,
	.get_link	   = ethtool_op_get_link,
	.get_strings       = mlx5e_rep_get_strings,
	.get_sset_count    = mlx5e_rep_get_sset_count,
	.get_ethtool_stats = mlx5e_rep_get_ethtool_stats,
	.get_ringparam     = mlx5e_rep_get_ringparam,
	.set_ringparam     = mlx5e_rep_set_ringparam,
	.get_channels      = mlx5e_rep_get_channels,
	.set_channels      = mlx5e_rep_set_channels,
	.get_coalesce      = mlx5e_rep_get_coalesce,
	.set_coalesce      = mlx5e_rep_set_coalesce,
	.get_rxfh_key_size   = mlx5e_rep_get_rxfh_key_size,
	.get_rxfh_indir_size = mlx5e_rep_get_rxfh_indir_size,
};

static void mlx5e_sqs2vport_stop(struct mlx5_eswitch *esw,
				 struct mlx5_eswitch_rep *rep)
{
	struct mlx5e_rep_sq *rep_sq, *tmp;
	struct mlx5e_rep_priv *rpriv;

	if (esw->mode != MLX5_ESWITCH_OFFLOADS)
		return;

	rpriv = mlx5e_rep_to_rep_priv(rep);
	list_for_each_entry_safe(rep_sq, tmp, &rpriv->vport_sqs_list, list) {
		mlx5_eswitch_del_send_to_vport_rule(rep_sq->send_to_vport_rule);
		if (rep_sq->send_to_vport_rule_peer)
			mlx5_eswitch_del_send_to_vport_rule(rep_sq->send_to_vport_rule_peer);
		list_del(&rep_sq->list);
		kfree(rep_sq);
	}
}

static int mlx5e_sqs2vport_start(struct mlx5_eswitch *esw,
				 struct mlx5_eswitch_rep *rep,
				 u32 *sqns_array, int sqns_num)
{
	struct mlx5_eswitch *peer_esw = NULL;
	struct mlx5_flow_handle *flow_rule;
	struct mlx5e_rep_priv *rpriv;
	struct mlx5e_rep_sq *rep_sq;
	int err;
	int i;

	if (esw->mode != MLX5_ESWITCH_OFFLOADS)
		return 0;

	rpriv = mlx5e_rep_to_rep_priv(rep);
	if (mlx5_devcom_is_paired(esw->dev->priv.devcom, MLX5_DEVCOM_ESW_OFFLOADS))
		peer_esw = mlx5_devcom_get_peer_data(esw->dev->priv.devcom,
						     MLX5_DEVCOM_ESW_OFFLOADS);

	for (i = 0; i < sqns_num; i++) {
		rep_sq = kzalloc(sizeof(*rep_sq), GFP_KERNEL);
		if (!rep_sq) {
			err = -ENOMEM;
			goto out_err;
		}

		/* Add re-inject rule to the PF/representor sqs */
		flow_rule = mlx5_eswitch_add_send_to_vport_rule(esw, esw, rep,
								sqns_array[i]);
		if (IS_ERR(flow_rule)) {
			err = PTR_ERR(flow_rule);
			kfree(rep_sq);
			goto out_err;
		}
		rep_sq->send_to_vport_rule = flow_rule;
		rep_sq->sqn = sqns_array[i];

		if (peer_esw) {
			flow_rule = mlx5_eswitch_add_send_to_vport_rule(peer_esw, esw,
									rep, sqns_array[i]);
			if (IS_ERR(flow_rule)) {
				err = PTR_ERR(flow_rule);
				mlx5_eswitch_del_send_to_vport_rule(rep_sq->send_to_vport_rule);
				kfree(rep_sq);
				goto out_err;
			}
			rep_sq->send_to_vport_rule_peer = flow_rule;
		}

		list_add(&rep_sq->list, &rpriv->vport_sqs_list);
	}

	if (peer_esw)
		mlx5_devcom_release_peer_data(esw->dev->priv.devcom, MLX5_DEVCOM_ESW_OFFLOADS);

	return 0;

out_err:
	mlx5e_sqs2vport_stop(esw, rep);

	if (peer_esw)
		mlx5_devcom_release_peer_data(esw->dev->priv.devcom, MLX5_DEVCOM_ESW_OFFLOADS);

	return err;
}

static int
mlx5e_add_sqs_fwd_rules(struct mlx5e_priv *priv)
{
	int sqs_per_channel = mlx5e_get_dcb_num_tc(&priv->channels.params);
	struct mlx5_eswitch *esw = priv->mdev->priv.eswitch;
	bool is_uplink_rep = mlx5e_is_uplink_rep(priv);
	struct mlx5e_rep_priv *rpriv = priv->ppriv;
	struct mlx5_eswitch_rep *rep = rpriv->rep;
	int n, tc, nch, num_sqs = 0;
	struct mlx5e_channel *c;
	int err = -ENOMEM;
	bool ptp_sq;
	u32 *sqs;

	ptp_sq = !!(priv->channels.ptp &&
		    MLX5E_GET_PFLAG(&priv->channels.params, MLX5E_PFLAG_TX_PORT_TS));
	nch = priv->channels.num + ptp_sq;
	/* +2 for xdpsqs, they don't exist on the ptp channel but will not be
	 * counted for by num_sqs.
	 */
	if (is_uplink_rep)
		sqs_per_channel += 2;

	sqs = kvcalloc(nch * sqs_per_channel, sizeof(*sqs), GFP_KERNEL);
	if (!sqs)
		goto out;

	for (n = 0; n < priv->channels.num; n++) {
		c = priv->channels.c[n];
		for (tc = 0; tc < c->num_tc; tc++)
			sqs[num_sqs++] = c->sq[tc].sqn;

		if (is_uplink_rep) {
			if (c->xdp)
				sqs[num_sqs++] = c->rq_xdpsq.sqn;

			sqs[num_sqs++] = c->xdpsq.sqn;
		}
	}
	if (ptp_sq) {
		struct mlx5e_ptp *ptp_ch = priv->channels.ptp;

		for (tc = 0; tc < ptp_ch->num_tc; tc++)
			sqs[num_sqs++] = ptp_ch->ptpsq[tc].txqsq.sqn;
	}

	err = mlx5e_sqs2vport_start(esw, rep, sqs, num_sqs);
	kvfree(sqs);

out:
	if (err)
		netdev_warn(priv->netdev, "Failed to add SQs FWD rules %d\n", err);
	return err;
}

static void
mlx5e_remove_sqs_fwd_rules(struct mlx5e_priv *priv)
{
	struct mlx5_eswitch *esw = priv->mdev->priv.eswitch;
	struct mlx5e_rep_priv *rpriv = priv->ppriv;
	struct mlx5_eswitch_rep *rep = rpriv->rep;

	mlx5e_sqs2vport_stop(esw, rep);
}

<<<<<<< HEAD
//rep UP操作
=======
static int
mlx5e_rep_add_meta_tunnel_rule(struct mlx5e_priv *priv)
{
	struct mlx5_eswitch *esw = priv->mdev->priv.eswitch;
	struct mlx5e_rep_priv *rpriv = priv->ppriv;
	struct mlx5_eswitch_rep *rep = rpriv->rep;
	struct mlx5_flow_handle *flow_rule;
	struct mlx5_flow_group *g;

	g = esw->fdb_table.offloads.send_to_vport_meta_grp;
	if (!g)
		return 0;

	flow_rule = mlx5_eswitch_add_send_to_vport_meta_rule(esw, rep->vport);
	if (IS_ERR(flow_rule))
		return PTR_ERR(flow_rule);

	rpriv->send_to_vport_meta_rule = flow_rule;

	return 0;
}

static void
mlx5e_rep_del_meta_tunnel_rule(struct mlx5e_priv *priv)
{
	struct mlx5e_rep_priv *rpriv = priv->ppriv;

	if (rpriv->send_to_vport_meta_rule)
		mlx5_eswitch_del_send_to_vport_meta_rule(rpriv->send_to_vport_meta_rule);
}

void mlx5e_rep_activate_channels(struct mlx5e_priv *priv)
{
	mlx5e_add_sqs_fwd_rules(priv);
	mlx5e_rep_add_meta_tunnel_rule(priv);
}

void mlx5e_rep_deactivate_channels(struct mlx5e_priv *priv)
{
	mlx5e_rep_del_meta_tunnel_rule(priv);
	mlx5e_remove_sqs_fwd_rules(priv);
}

>>>>>>> 97ee9d1c
static int mlx5e_rep_open(struct net_device *dev)
{
	struct mlx5e_priv *priv = netdev_priv(dev);
	struct mlx5e_rep_priv *rpriv = priv->ppriv;
	struct mlx5_eswitch_rep *rep = rpriv->rep;
	int err;

	mutex_lock(&priv->state_lock);
	err = mlx5e_open_locked(dev);
	if (err)
		goto unlock;

	if (!mlx5_modify_vport_admin_state(priv->mdev,
					   MLX5_VPORT_STATE_OP_MOD_ESW_VPORT,
					   rep->vport, 1,
					   MLX5_VPORT_ADMIN_STATE_UP))
		netif_carrier_on(dev);

unlock:
	mutex_unlock(&priv->state_lock);
	return err;
}

static int mlx5e_rep_close(struct net_device *dev)
{
	struct mlx5e_priv *priv = netdev_priv(dev);
	struct mlx5e_rep_priv *rpriv = priv->ppriv;
	struct mlx5_eswitch_rep *rep = rpriv->rep;
	int ret;

	mutex_lock(&priv->state_lock);
	mlx5_modify_vport_admin_state(priv->mdev,
				      MLX5_VPORT_STATE_OP_MOD_ESW_VPORT,
				      rep->vport, 1,
				      MLX5_VPORT_ADMIN_STATE_DOWN);
	ret = mlx5e_close_locked(dev);
	mutex_unlock(&priv->state_lock);
	return ret;
}

bool mlx5e_is_uplink_rep(struct mlx5e_priv *priv)
{
	struct mlx5e_rep_priv *rpriv = priv->ppriv;
	struct mlx5_eswitch_rep *rep;

	if (!MLX5_ESWITCH_MANAGER(priv->mdev))
		return false;

	if (!rpriv) /* non vport rep mlx5e instances don't use this field */
		return false;

	rep = rpriv->rep;
	return (rep->vport == MLX5_VPORT_UPLINK);
}

bool mlx5e_rep_has_offload_stats(const struct net_device *dev, int attr_id)
{
	switch (attr_id) {
	case IFLA_OFFLOAD_XSTATS_CPU_HIT:
			return true;
	}

	return false;
}

static int
mlx5e_get_sw_stats64(const struct net_device *dev,
		     struct rtnl_link_stats64 *stats)
{
	struct mlx5e_priv *priv = netdev_priv(dev);

	mlx5e_fold_sw_stats64(priv, stats);
	return 0;
}

int mlx5e_rep_get_offload_stats(int attr_id, const struct net_device *dev,
				void *sp)
{
	switch (attr_id) {
	case IFLA_OFFLOAD_XSTATS_CPU_HIT:
		return mlx5e_get_sw_stats64(dev, sp);
	}

	return -EINVAL;
}

static void
mlx5e_rep_get_stats(struct net_device *dev, struct rtnl_link_stats64 *stats)
{
	struct mlx5e_priv *priv = netdev_priv(dev);

	/* update HW stats in background for next time */
	mlx5e_queue_update_stats(priv);
	memcpy(stats, &priv->stats.vf_vport, sizeof(*stats));
}

static int mlx5e_rep_change_mtu(struct net_device *netdev, int new_mtu)
{
	return mlx5e_change_mtu(netdev, new_mtu, NULL);
}

//获取dev对应的devlink_port
static struct devlink_port *mlx5e_rep_get_devlink_port(struct net_device *netdev)
{
	struct mlx5e_priv *priv = netdev_priv(netdev);
	struct mlx5e_rep_priv *rpriv = priv->ppriv;
	struct mlx5_core_dev *dev = priv->mdev;

	return mlx5_esw_offloads_devlink_port(dev->priv.eswitch, rpriv->rep->vport);
}

static int mlx5e_rep_change_carrier(struct net_device *dev, bool new_carrier)
{
	struct mlx5e_priv *priv = netdev_priv(dev);
	struct mlx5e_rep_priv *rpriv = priv->ppriv;
	struct mlx5_eswitch_rep *rep = rpriv->rep;
	int err;

	if (new_carrier) {
		err = mlx5_modify_vport_admin_state(priv->mdev, MLX5_VPORT_STATE_OP_MOD_ESW_VPORT,
						    rep->vport, 1, MLX5_VPORT_ADMIN_STATE_UP);
		if (err)
			return err;
		netif_carrier_on(dev);
	} else {
		err = mlx5_modify_vport_admin_state(priv->mdev, MLX5_VPORT_STATE_OP_MOD_ESW_VPORT,
						    rep->vport, 1, MLX5_VPORT_ADMIN_STATE_DOWN);
		if (err)
			return err;
		netif_carrier_off(dev);
	}
	return 0;
}

//represent口操作集
static const struct net_device_ops mlx5e_netdev_ops_rep = {
	.ndo_open                = mlx5e_rep_open,
	.ndo_stop                = mlx5e_rep_close,
	//报文发送
	.ndo_start_xmit          = mlx5e_xmit,
	//tc offload处理
	.ndo_setup_tc            = mlx5e_rep_setup_tc,
	.ndo_get_devlink_port    = mlx5e_rep_get_devlink_port,
	.ndo_get_stats64         = mlx5e_rep_get_stats,
	.ndo_has_offload_stats	 = mlx5e_rep_has_offload_stats,
	.ndo_get_offload_stats	 = mlx5e_rep_get_offload_stats,
	.ndo_change_mtu          = mlx5e_rep_change_mtu,
	.ndo_change_carrier      = mlx5e_rep_change_carrier,
};

bool mlx5e_eswitch_uplink_rep(const struct net_device *netdev)
{
	return netdev->netdev_ops == &mlx5e_netdev_ops &&
	       mlx5e_is_uplink_rep(netdev_priv(netdev));
}

//是否为repersent口
bool mlx5e_eswitch_vf_rep(const struct net_device *netdev)
{
	return netdev->netdev_ops == &mlx5e_netdev_ops_rep;
}

/* One indirect TIR set for outer. Inner not supported in reps. */
#define REP_NUM_INDIR_TIRS MLX5E_NUM_INDIR_TIRS

static int mlx5e_rep_max_nch_limit(struct mlx5_core_dev *mdev)
{
	int max_tir_num = 1 << MLX5_CAP_GEN(mdev, log_max_tir);
	int num_vports = mlx5_eswitch_get_total_vports(mdev);

	return (max_tir_num - mlx5e_get_pf_num_tirs(mdev)
		- (num_vports * REP_NUM_INDIR_TIRS)) / num_vports;
}

static void mlx5e_build_rep_params(struct net_device *netdev)
{
	struct mlx5e_priv *priv = netdev_priv(netdev);
	struct mlx5e_rep_priv *rpriv = priv->ppriv;
	struct mlx5_eswitch_rep *rep = rpriv->rep;
	struct mlx5_core_dev *mdev = priv->mdev;
	struct mlx5e_params *params;

	u8 cq_period_mode = MLX5_CAP_GEN(mdev, cq_period_start_from_cqe) ?
					 MLX5_CQ_PERIOD_MODE_START_FROM_CQE :
					 MLX5_CQ_PERIOD_MODE_START_FROM_EQE;

	params = &priv->channels.params;

	params->num_channels = MLX5E_REP_PARAMS_DEF_NUM_CHANNELS;
	params->hard_mtu    = MLX5E_ETH_HARD_MTU;
	params->sw_mtu      = netdev->mtu;

	/* SQ */
	if (rep->vport == MLX5_VPORT_UPLINK)
		params->log_sq_size = MLX5E_PARAMS_DEFAULT_LOG_SQ_SIZE;
	else
		params->log_sq_size = MLX5E_REP_PARAMS_DEF_LOG_SQ_SIZE;

	/* RQ */
	mlx5e_build_rq_params(mdev, params);

	/* CQ moderation params */
	params->rx_dim_enabled = MLX5_CAP_GEN(mdev, cq_moderation);
	mlx5e_set_rx_cq_mode_params(params, cq_period_mode);

	params->mqprio.num_tc       = 1;
	params->tunneled_offload_en = false;
	if (rep->vport != MLX5_VPORT_UPLINK)
		params->vlan_strip_disable = true;

	mlx5_query_min_inline(mdev, &params->tx_min_inline_mode);
}

static void mlx5e_build_rep_netdev(struct net_device *netdev,
				   struct mlx5_core_dev *mdev)
{
	SET_NETDEV_DEV(netdev, mdev->device);
	netdev->netdev_ops = &mlx5e_netdev_ops_rep;
	eth_hw_addr_random(netdev);
	netdev->ethtool_ops = &mlx5e_rep_ethtool_ops;

	netdev->watchdog_timeo    = 15 * HZ;

#if IS_ENABLED(CONFIG_MLX5_CLS_ACT)
	netdev->hw_features    |= NETIF_F_HW_TC;
#endif
	netdev->hw_features    |= NETIF_F_SG;
	netdev->hw_features    |= NETIF_F_IP_CSUM;
	netdev->hw_features    |= NETIF_F_IPV6_CSUM;
	netdev->hw_features    |= NETIF_F_GRO;
	netdev->hw_features    |= NETIF_F_TSO;
	netdev->hw_features    |= NETIF_F_TSO6;
	netdev->hw_features    |= NETIF_F_RXCSUM;

	netdev->features |= netdev->hw_features;
	netdev->features |= NETIF_F_NETNS_LOCAL;
}

//represent口初始化
static int mlx5e_init_rep(struct mlx5_core_dev *mdev,
			  struct net_device *netdev)
{
	struct mlx5e_priv *priv = netdev_priv(netdev);

<<<<<<< HEAD
	//rep口对应的默认队列数
=======
	priv->fs = mlx5e_fs_init(priv->profile, mdev,
				 !test_bit(MLX5E_STATE_DESTROYING, &priv->state));
	if (!priv->fs) {
		netdev_err(priv->netdev, "FS allocation failed\n");
		return -ENOMEM;
	}

>>>>>>> 97ee9d1c
	mlx5e_build_rep_params(netdev);
	mlx5e_timestamp_init(priv);

	return 0;
}

static int mlx5e_init_ul_rep(struct mlx5_core_dev *mdev,
			     struct net_device *netdev)
{
	struct mlx5e_priv *priv = netdev_priv(netdev);
	int err;

	priv->fs = mlx5e_fs_init(priv->profile, mdev,
				 !test_bit(MLX5E_STATE_DESTROYING, &priv->state));
	if (!priv->fs) {
		netdev_err(priv->netdev, "FS allocation failed\n");
		return -ENOMEM;
	}

	err = mlx5e_ipsec_init(priv);
	if (err)
		mlx5_core_err(mdev, "Uplink rep IPsec initialization failed, %d\n", err);

	mlx5e_vxlan_set_netdev_info(priv);
	mlx5e_build_rep_params(netdev);
	mlx5e_timestamp_init(priv);
	return 0;
}

static void mlx5e_cleanup_rep(struct mlx5e_priv *priv)
{
	mlx5e_fs_cleanup(priv->fs);
	mlx5e_ipsec_cleanup(priv);
}

static int mlx5e_create_rep_ttc_table(struct mlx5e_priv *priv)
{
	struct mlx5e_rep_priv *rpriv = priv->ppriv;
	struct mlx5_eswitch_rep *rep = rpriv->rep;
	struct ttc_params ttc_params = {};
	int err;

	mlx5e_fs_set_ns(priv->fs,
			mlx5_get_flow_namespace(priv->mdev,
						MLX5_FLOW_NAMESPACE_KERNEL), false);

	/* The inner_ttc in the ttc params is intentionally not set */
	mlx5e_set_ttc_params(priv->fs, priv->rx_res, &ttc_params, false);

	if (rep->vport != MLX5_VPORT_UPLINK)
		/* To give uplik rep TTC a lower level for chaining from root ft */
		ttc_params.ft_attr.level = MLX5E_TTC_FT_LEVEL + 1;

	mlx5e_fs_set_ttc(priv->fs, mlx5_create_ttc_table(priv->mdev, &ttc_params), false);
	if (IS_ERR(mlx5e_fs_get_ttc(priv->fs, false))) {
		err = PTR_ERR(mlx5e_fs_get_ttc(priv->fs, false));
		netdev_err(priv->netdev, "Failed to create rep ttc table, err=%d\n",
			   err);
		return err;
	}
	return 0;
}

static int mlx5e_create_rep_root_ft(struct mlx5e_priv *priv)
{
	struct mlx5e_rep_priv *rpriv = priv->ppriv;
	struct mlx5_eswitch_rep *rep = rpriv->rep;
	struct mlx5_flow_table_attr ft_attr = {};
	struct mlx5_flow_namespace *ns;
	int err = 0;

	if (rep->vport != MLX5_VPORT_UPLINK) {
		/* non uplik reps will skip any bypass tables and go directly to
		 * their own ttc
		 */
		rpriv->root_ft = mlx5_get_ttc_flow_table(mlx5e_fs_get_ttc(priv->fs, false));
		return 0;
	}

	/* uplink root ft will be used to auto chain, to ethtool or ttc tables */
	ns = mlx5_get_flow_namespace(priv->mdev, MLX5_FLOW_NAMESPACE_OFFLOADS);
	if (!ns) {
		netdev_err(priv->netdev, "Failed to get reps offloads namespace\n");
		return -EOPNOTSUPP;
	}

	ft_attr.max_fte = 0; /* Empty table, miss rule will always point to next table */
	ft_attr.prio = 1;
	ft_attr.level = 1;

	rpriv->root_ft = mlx5_create_flow_table(ns, &ft_attr);
	if (IS_ERR(rpriv->root_ft)) {
		err = PTR_ERR(rpriv->root_ft);
		rpriv->root_ft = NULL;
	}

	return err;
}

static void mlx5e_destroy_rep_root_ft(struct mlx5e_priv *priv)
{
	struct mlx5e_rep_priv *rpriv = priv->ppriv;
	struct mlx5_eswitch_rep *rep = rpriv->rep;

	if (rep->vport != MLX5_VPORT_UPLINK)
		return;
	mlx5_destroy_flow_table(rpriv->root_ft);
}

static int mlx5e_create_rep_vport_rx_rule(struct mlx5e_priv *priv)
{
	struct mlx5_eswitch *esw = priv->mdev->priv.eswitch;
	struct mlx5e_rep_priv *rpriv = priv->ppriv;
	struct mlx5_eswitch_rep *rep = rpriv->rep;
	struct mlx5_flow_handle *flow_rule;
	struct mlx5_flow_destination dest;

	dest.type = MLX5_FLOW_DESTINATION_TYPE_FLOW_TABLE;
	dest.ft = rpriv->root_ft;

	flow_rule = mlx5_eswitch_create_vport_rx_rule(esw, rep->vport, &dest);
	if (IS_ERR(flow_rule))
		return PTR_ERR(flow_rule);
	rpriv->vport_rx_rule = flow_rule;
	return 0;
}

static void rep_vport_rx_rule_destroy(struct mlx5e_priv *priv)
{
	struct mlx5e_rep_priv *rpriv = priv->ppriv;

	if (!rpriv->vport_rx_rule)
		return;

	mlx5_del_flow_rules(rpriv->vport_rx_rule);
	rpriv->vport_rx_rule = NULL;
}

int mlx5e_rep_bond_update(struct mlx5e_priv *priv, bool cleanup)
{
	rep_vport_rx_rule_destroy(priv);

	return cleanup ? 0 : mlx5e_create_rep_vport_rx_rule(priv);
}

static int mlx5e_init_rep_rx(struct mlx5e_priv *priv)
{
	struct mlx5_core_dev *mdev = priv->mdev;
	int err;

	priv->rx_res = mlx5e_rx_res_alloc();
	if (!priv->rx_res) {
		err = -ENOMEM;
		goto err_free_fs;
	}

	mlx5e_fs_init_l2_addr(priv->fs, priv->netdev);

	err = mlx5e_open_drop_rq(priv, &priv->drop_rq);
	if (err) {
		mlx5_core_err(mdev, "open drop rq failed, %d\n", err);
		return err;
	}

	err = mlx5e_rx_res_init(priv->rx_res, priv->mdev, 0,
				priv->max_nch, priv->drop_rq.rqn,
				&priv->channels.params.packet_merge,
				priv->channels.params.num_channels);
	if (err)
		goto err_close_drop_rq;

	err = mlx5e_create_rep_ttc_table(priv);
	if (err)
		goto err_destroy_rx_res;

	err = mlx5e_create_rep_root_ft(priv);
	if (err)
		goto err_destroy_ttc_table;

	err = mlx5e_create_rep_vport_rx_rule(priv);
	if (err)
		goto err_destroy_root_ft;

	mlx5e_ethtool_init_steering(priv->fs);

	return 0;

err_destroy_root_ft:
	mlx5e_destroy_rep_root_ft(priv);
err_destroy_ttc_table:
	mlx5_destroy_ttc_table(mlx5e_fs_get_ttc(priv->fs, false));
err_destroy_rx_res:
	mlx5e_rx_res_destroy(priv->rx_res);
err_close_drop_rq:
	mlx5e_close_drop_rq(&priv->drop_rq);
	mlx5e_rx_res_free(priv->rx_res);
	priv->rx_res = NULL;
err_free_fs:
	mlx5e_fs_cleanup(priv->fs);
	return err;
}

static void mlx5e_cleanup_rep_rx(struct mlx5e_priv *priv)
{
	mlx5e_ethtool_cleanup_steering(priv->fs);
	rep_vport_rx_rule_destroy(priv);
	mlx5e_destroy_rep_root_ft(priv);
	mlx5_destroy_ttc_table(mlx5e_fs_get_ttc(priv->fs, false));
	mlx5e_rx_res_destroy(priv->rx_res);
	mlx5e_close_drop_rq(&priv->drop_rq);
	mlx5e_rx_res_free(priv->rx_res);
	priv->rx_res = NULL;
}

static int mlx5e_init_ul_rep_rx(struct mlx5e_priv *priv)
{
	int err;

	mlx5e_create_q_counters(priv);
	err = mlx5e_init_rep_rx(priv);
	if (err)
		goto out;

	mlx5e_tc_int_port_init_rep_rx(priv);

out:
	return err;
}

static void mlx5e_cleanup_ul_rep_rx(struct mlx5e_priv *priv)
{
	mlx5e_tc_int_port_cleanup_rep_rx(priv);
	mlx5e_cleanup_rep_rx(priv);
	mlx5e_destroy_q_counters(priv);
}

static int mlx5e_init_uplink_rep_tx(struct mlx5e_rep_priv *rpriv)
{
	struct mlx5_rep_uplink_priv *uplink_priv;
	struct net_device *netdev;
	struct mlx5e_priv *priv;
	int err;

	netdev = rpriv->netdev;
	priv = netdev_priv(netdev);
	uplink_priv = &rpriv->uplink_priv;

	err = mlx5e_rep_tc_init(rpriv);
	if (err)
		return err;

	mlx5_init_port_tun_entropy(&uplink_priv->tun_entropy, priv->mdev);

	mlx5e_rep_bond_init(rpriv);
	err = mlx5e_rep_tc_netdevice_event_register(rpriv);
	if (err) {
		mlx5_core_err(priv->mdev, "Failed to register netdev notifier, err: %d\n",
			      err);
		goto err_event_reg;
	}

	return 0;

err_event_reg:
	mlx5e_rep_bond_cleanup(rpriv);
	mlx5e_rep_tc_cleanup(rpriv);
	return err;
}

static void mlx5e_cleanup_uplink_rep_tx(struct mlx5e_rep_priv *rpriv)
{
	mlx5e_rep_tc_netdevice_event_unregister(rpriv);
	mlx5e_rep_bond_cleanup(rpriv);
	mlx5e_rep_tc_cleanup(rpriv);
}

static int mlx5e_init_rep_tx(struct mlx5e_priv *priv)
{
	struct mlx5e_rep_priv *rpriv = priv->ppriv;
	int err;

	err = mlx5e_create_tises(priv);
	if (err) {
		mlx5_core_warn(priv->mdev, "create tises failed, %d\n", err);
		return err;
	}

<<<<<<< HEAD
	err = mlx5e_tc_ht_init(&rpriv->tc_ht);
	if (err)
		goto err_ht_init;

	/*针对uplink rep口执行tc注册*/
=======
>>>>>>> 97ee9d1c
	if (rpriv->rep->vport == MLX5_VPORT_UPLINK) {
		err = mlx5e_init_uplink_rep_tx(rpriv);
		if (err)
			goto err_init_tx;
	}

	err = mlx5e_tc_ht_init(&rpriv->tc_ht);
	if (err)
		goto err_ht_init;

	return 0;

err_ht_init:
	if (rpriv->rep->vport == MLX5_VPORT_UPLINK)
		mlx5e_cleanup_uplink_rep_tx(rpriv);
err_init_tx:
	mlx5e_destroy_tises(priv);
	return err;
}

static void mlx5e_cleanup_rep_tx(struct mlx5e_priv *priv)
{
	struct mlx5e_rep_priv *rpriv = priv->ppriv;

	mlx5e_tc_ht_cleanup(&rpriv->tc_ht);

	if (rpriv->rep->vport == MLX5_VPORT_UPLINK)
		mlx5e_cleanup_uplink_rep_tx(rpriv);

	mlx5e_destroy_tises(priv);
}

static void mlx5e_rep_enable(struct mlx5e_priv *priv)
{
	struct mlx5e_rep_priv *rpriv = priv->ppriv;

	mlx5e_set_netdev_mtu_boundaries(priv);
	mlx5e_rep_neigh_init(rpriv);
}

static void mlx5e_rep_disable(struct mlx5e_priv *priv)
{
	struct mlx5e_rep_priv *rpriv = priv->ppriv;

	mlx5e_rep_neigh_cleanup(rpriv);
}

static int mlx5e_update_rep_rx(struct mlx5e_priv *priv)
{
	return 0;
}

static int uplink_rep_async_event(struct notifier_block *nb, unsigned long event, void *data)
{
	struct mlx5e_priv *priv = container_of(nb, struct mlx5e_priv, events_nb);

	if (event == MLX5_EVENT_TYPE_PORT_CHANGE) {
		struct mlx5_eqe *eqe = data;

		switch (eqe->sub_type) {
		case MLX5_PORT_CHANGE_SUBTYPE_DOWN:
		case MLX5_PORT_CHANGE_SUBTYPE_ACTIVE:
			queue_work(priv->wq, &priv->update_carrier_work);
			break;
		default:
			return NOTIFY_DONE;
		}

		return NOTIFY_OK;
	}

	if (event == MLX5_DEV_EVENT_PORT_AFFINITY)
		return mlx5e_rep_tc_event_port_affinity(priv);

	return NOTIFY_DONE;
}

static void mlx5e_uplink_rep_enable(struct mlx5e_priv *priv)
{
	struct mlx5e_rep_priv *rpriv = priv->ppriv;
	struct net_device *netdev = priv->netdev;
	struct mlx5_core_dev *mdev = priv->mdev;
	u16 max_mtu;

	netdev->min_mtu = ETH_MIN_MTU;
	mlx5_query_port_max_mtu(priv->mdev, &max_mtu, 1);
	netdev->max_mtu = MLX5E_HW2SW_MTU(&priv->channels.params, max_mtu);
	mlx5e_set_dev_port_mtu(priv);

	mlx5e_rep_tc_enable(priv);

	if (MLX5_CAP_GEN(mdev, uplink_follow))
		mlx5_modify_vport_admin_state(mdev, MLX5_VPORT_STATE_OP_MOD_UPLINK,
					      0, 0, MLX5_VPORT_ADMIN_STATE_AUTO);
	mlx5_lag_add_netdev(mdev, netdev);
	priv->events_nb.notifier_call = uplink_rep_async_event;
	mlx5_notifier_register(mdev, &priv->events_nb);
	mlx5e_dcbnl_initialize(priv);
	mlx5e_dcbnl_init_app(priv);
	mlx5e_rep_neigh_init(rpriv);
	mlx5e_rep_bridge_init(priv);

	netdev->wanted_features |= NETIF_F_HW_TC;

	rtnl_lock();
	if (netif_running(netdev))
		mlx5e_open(netdev);
	udp_tunnel_nic_reset_ntf(priv->netdev);
	netif_device_attach(netdev);
	rtnl_unlock();
}

static void mlx5e_uplink_rep_disable(struct mlx5e_priv *priv)
{
	struct mlx5e_rep_priv *rpriv = priv->ppriv;
	struct mlx5_core_dev *mdev = priv->mdev;

	rtnl_lock();
	if (netif_running(priv->netdev))
		mlx5e_close(priv->netdev);
	netif_device_detach(priv->netdev);
	rtnl_unlock();

	mlx5e_rep_bridge_cleanup(priv);
	mlx5e_rep_neigh_cleanup(rpriv);
	mlx5e_dcbnl_delete_app(priv);
	mlx5_notifier_unregister(mdev, &priv->events_nb);
	mlx5e_rep_tc_disable(priv);
	mlx5_lag_remove_netdev(mdev, priv->netdev);
	mlx5_vxlan_reset_to_default(mdev->vxlan);
}

static MLX5E_DEFINE_STATS_GRP(sw_rep, 0);
static MLX5E_DEFINE_STATS_GRP(vport_rep, MLX5E_NDO_UPDATE_STATS);

/* The stats groups order is opposite to the update_stats() order calls */
static mlx5e_stats_grp_t mlx5e_rep_stats_grps[] = {
	&MLX5E_STATS_GRP(sw_rep),
	&MLX5E_STATS_GRP(vport_rep),
};

static unsigned int mlx5e_rep_stats_grps_num(struct mlx5e_priv *priv)
{
	return ARRAY_SIZE(mlx5e_rep_stats_grps);
}

/* The stats groups order is opposite to the update_stats() order calls */
static mlx5e_stats_grp_t mlx5e_ul_rep_stats_grps[] = {
	&MLX5E_STATS_GRP(sw),
	&MLX5E_STATS_GRP(qcnt),
	&MLX5E_STATS_GRP(vnic_env),
	&MLX5E_STATS_GRP(vport),
	&MLX5E_STATS_GRP(802_3),
	&MLX5E_STATS_GRP(2863),
	&MLX5E_STATS_GRP(2819),
	&MLX5E_STATS_GRP(phy),
	&MLX5E_STATS_GRP(eth_ext),
	&MLX5E_STATS_GRP(pcie),
	&MLX5E_STATS_GRP(per_prio),
	&MLX5E_STATS_GRP(pme),
	&MLX5E_STATS_GRP(channels),
	&MLX5E_STATS_GRP(per_port_buff_congest),
#ifdef CONFIG_MLX5_EN_IPSEC
	&MLX5E_STATS_GRP(ipsec_sw),
#endif
	&MLX5E_STATS_GRP(ptp),
};

static unsigned int mlx5e_ul_rep_stats_grps_num(struct mlx5e_priv *priv)
{
	return ARRAY_SIZE(mlx5e_ul_rep_stats_grps);
}

//rep口对应的profile
static const struct mlx5e_profile mlx5e_rep_profile = {
	.init			= mlx5e_init_rep,
	.cleanup		= mlx5e_cleanup_rep,
	//rep口对应的rx队列初始化
	.init_rx		= mlx5e_init_rep_rx,
	.cleanup_rx		= mlx5e_cleanup_rep_rx,
	.init_tx		= mlx5e_init_rep_tx,
	.cleanup_tx		= mlx5e_cleanup_rep_tx,
	.enable		        = mlx5e_rep_enable,
	.disable	        = mlx5e_rep_disable,
	.update_rx		= mlx5e_update_rep_rx,
	.update_stats           = mlx5e_stats_update_ndo_stats,
	.rx_handlers            = &mlx5e_rx_handlers_rep,
	.max_tc			= 1,
	.stats_grps		= mlx5e_rep_stats_grps,
	.stats_grps_num		= mlx5e_rep_stats_grps_num,
	.max_nch_limit		= mlx5e_rep_max_nch_limit,
};

//uplink口对应的profile
static const struct mlx5e_profile mlx5e_uplink_rep_profile = {
	.init			= mlx5e_init_ul_rep,
	.cleanup		= mlx5e_cleanup_rep,
	.init_rx		= mlx5e_init_ul_rep_rx,
	.cleanup_rx		= mlx5e_cleanup_ul_rep_rx,
	.init_tx		= mlx5e_init_rep_tx,
	.cleanup_tx		= mlx5e_cleanup_rep_tx,
	.enable		        = mlx5e_uplink_rep_enable,
	.disable	        = mlx5e_uplink_rep_disable,
	.update_rx		= mlx5e_update_rep_rx,
	.update_stats           = mlx5e_stats_update_ndo_stats,
	.update_carrier	        = mlx5e_update_carrier,
	.rx_handlers            = &mlx5e_rx_handlers_rep,
	.max_tc			= MLX5E_MAX_NUM_TC,
	.stats_grps		= mlx5e_ul_rep_stats_grps,
	.stats_grps_num		= mlx5e_ul_rep_stats_grps_num,
};

/* e-Switch vport representors */
static int
mlx5e_vport_uplink_rep_load(struct mlx5_core_dev *dev, struct mlx5_eswitch_rep *rep)
{
	struct mlx5e_priv *priv = netdev_priv(mlx5_uplink_netdev_get(dev));
	struct mlx5e_rep_priv *rpriv = mlx5e_rep_to_rep_priv(rep);
	struct devlink_port *dl_port;
	int err;

	rpriv->netdev = priv->netdev;

	err = mlx5e_netdev_change_profile(priv, &mlx5e_uplink_rep_profile,
					  rpriv);
	if (err)
		return err;

	dl_port = mlx5_esw_offloads_devlink_port(dev->priv.eswitch, rpriv->rep->vport);
	if (dl_port)
		devlink_port_type_eth_set(dl_port, rpriv->netdev);

	return 0;
}

static void
mlx5e_vport_uplink_rep_unload(struct mlx5e_rep_priv *rpriv)
{
	struct net_device *netdev = rpriv->netdev;
	struct devlink_port *dl_port;
	struct mlx5_core_dev *dev;
	struct mlx5e_priv *priv;

	priv = netdev_priv(netdev);
	dev = priv->mdev;

	dl_port = mlx5_esw_offloads_devlink_port(dev->priv.eswitch, rpriv->rep->vport);
	if (dl_port)
		devlink_port_type_clear(dl_port);
	mlx5e_netdev_attach_nic_profile(priv);
}

static int
mlx5e_vport_vf_rep_load(struct mlx5_core_dev *dev, struct mlx5_eswitch_rep *rep)
{
	struct mlx5e_rep_priv *rpriv = mlx5e_rep_to_rep_priv(rep);
	const struct mlx5e_profile *profile;
	struct devlink_port *dl_port;
	struct net_device *netdev;
	struct mlx5e_priv *priv;
	int err;

	//创建rep对应的netdev
	profile = &mlx5e_rep_profile;
	netdev = mlx5e_create_netdev(dev, profile);
	if (!netdev) {
		mlx5_core_warn(dev,
			       "Failed to create representor netdev for vport %d\n",
			       rep->vport);
		return -EINVAL;
	}

	mlx5e_build_rep_netdev(netdev, dev);
	rpriv->netdev = netdev;

	priv = netdev_priv(netdev);
	priv->profile = profile;
	priv->ppriv = rpriv;
	err = profile->init(dev, netdev);
	if (err) {
		netdev_warn(netdev, "rep profile init failed, %d\n", err);
		goto err_destroy_netdev;
	}

	err = mlx5e_attach_netdev(netdev_priv(netdev));
	if (err) {
		netdev_warn(netdev,
			    "Failed to attach representor netdev for vport %d\n",
			    rep->vport);
		goto err_cleanup_profile;
	}

	//注册devlink_port
	err = register_netdev(netdev);
	if (err) {
		netdev_warn(netdev,
			    "Failed to register representor netdev for vport %d\n",
			    rep->vport);
		goto err_detach_netdev;
	}

	dl_port = mlx5_esw_offloads_devlink_port(dev->priv.eswitch, rpriv->rep->vport);
	if (dl_port)
		devlink_port_type_eth_set(dl_port, netdev);
	return 0;

err_detach_netdev:
	mlx5e_detach_netdev(netdev_priv(netdev));

err_cleanup_profile:
	priv->profile->cleanup(priv);

err_destroy_netdev:
	mlx5e_destroy_netdev(netdev_priv(netdev));
	return err;
}

static int
mlx5e_vport_rep_load(struct mlx5_core_dev *dev, struct mlx5_eswitch_rep *rep)
{
	struct mlx5e_rep_priv *rpriv;
	int err;

	rpriv = kvzalloc(sizeof(*rpriv), GFP_KERNEL);
	if (!rpriv)
		return -ENOMEM;

	/* rpriv->rep to be looked up when profile->init() is called */
	rpriv->rep = rep;
	rep->rep_data[REP_ETH].priv = rpriv;
	INIT_LIST_HEAD(&rpriv->vport_sqs_list);

	if (rep->vport == MLX5_VPORT_UPLINK)
		err = mlx5e_vport_uplink_rep_load(dev, rep);
	else
		err = mlx5e_vport_vf_rep_load(dev, rep);

	if (err)
		kvfree(rpriv);

	return err;
}

static void
mlx5e_vport_rep_unload(struct mlx5_eswitch_rep *rep)
{
	struct mlx5e_rep_priv *rpriv = mlx5e_rep_to_rep_priv(rep);
	struct net_device *netdev = rpriv->netdev;
	struct mlx5e_priv *priv = netdev_priv(netdev);
	struct mlx5_core_dev *dev = priv->mdev;
	struct devlink_port *dl_port;
	void *ppriv = priv->ppriv;

	if (rep->vport == MLX5_VPORT_UPLINK) {
		mlx5e_vport_uplink_rep_unload(rpriv);
		goto free_ppriv;
	}

	dl_port = mlx5_esw_offloads_devlink_port(dev->priv.eswitch, rpriv->rep->vport);
	if (dl_port)
		devlink_port_type_clear(dl_port);
	unregister_netdev(netdev);
	mlx5e_detach_netdev(priv);
	priv->profile->cleanup(priv);
	mlx5e_destroy_netdev(priv);
free_ppriv:
	kvfree(ppriv); /* mlx5e_rep_priv */
}

static void *mlx5e_vport_rep_get_proto_dev(struct mlx5_eswitch_rep *rep)
{
	struct mlx5e_rep_priv *rpriv;

	rpriv = mlx5e_rep_to_rep_priv(rep);

	return rpriv->netdev;
}

static void mlx5e_vport_rep_event_unpair(struct mlx5_eswitch_rep *rep)
{
	struct mlx5e_rep_priv *rpriv;
	struct mlx5e_rep_sq *rep_sq;

	rpriv = mlx5e_rep_to_rep_priv(rep);
	list_for_each_entry(rep_sq, &rpriv->vport_sqs_list, list) {
		if (!rep_sq->send_to_vport_rule_peer)
			continue;
		mlx5_eswitch_del_send_to_vport_rule(rep_sq->send_to_vport_rule_peer);
		rep_sq->send_to_vport_rule_peer = NULL;
	}
}

static int mlx5e_vport_rep_event_pair(struct mlx5_eswitch *esw,
				      struct mlx5_eswitch_rep *rep,
				      struct mlx5_eswitch *peer_esw)
{
	struct mlx5_flow_handle *flow_rule;
	struct mlx5e_rep_priv *rpriv;
	struct mlx5e_rep_sq *rep_sq;

	rpriv = mlx5e_rep_to_rep_priv(rep);
	list_for_each_entry(rep_sq, &rpriv->vport_sqs_list, list) {
		if (rep_sq->send_to_vport_rule_peer)
			continue;
		flow_rule = mlx5_eswitch_add_send_to_vport_rule(peer_esw, esw, rep, rep_sq->sqn);
		if (IS_ERR(flow_rule))
			goto err_out;
		rep_sq->send_to_vport_rule_peer = flow_rule;
	}

	return 0;
err_out:
	mlx5e_vport_rep_event_unpair(rep);
	return PTR_ERR(flow_rule);
}

static int mlx5e_vport_rep_event(struct mlx5_eswitch *esw,
				 struct mlx5_eswitch_rep *rep,
				 enum mlx5_switchdev_event event,
				 void *data)
{
	int err = 0;

	if (event == MLX5_SWITCHDEV_EVENT_PAIR)
		err = mlx5e_vport_rep_event_pair(esw, rep, data);
	else if (event == MLX5_SWITCHDEV_EVENT_UNPAIR)
		mlx5e_vport_rep_event_unpair(rep);

	return err;
}

//以太对应的repsentor ops
static const struct mlx5_eswitch_rep_ops rep_ops = {
	.load = mlx5e_vport_rep_load,
	.unload = mlx5e_vport_rep_unload,
	.get_proto_dev = mlx5e_vport_rep_get_proto_dev,
	.event = mlx5e_vport_rep_event,
};

static int mlx5e_rep_probe(struct auxiliary_device *adev,
			   const struct auxiliary_device_id *id)
{
	struct mlx5_adev *edev = container_of(adev, struct mlx5_adev, adev);
	struct mlx5_core_dev *mdev = edev->mdev;
	struct mlx5_eswitch *esw;

	esw = mdev->priv.eswitch;
	//注册以太类型接口的回调(rep类型口）
	mlx5_eswitch_register_vport_reps(esw, &rep_ops, REP_ETH);
	return 0;
}

static void mlx5e_rep_remove(struct auxiliary_device *adev)
{
	struct mlx5_adev *vdev = container_of(adev, struct mlx5_adev, adev);
	struct mlx5_core_dev *mdev = vdev->mdev;
	struct mlx5_eswitch *esw;

	esw = mdev->priv.eswitch;
	mlx5_eswitch_unregister_vport_reps(esw, REP_ETH);
}

static const struct auxiliary_device_id mlx5e_rep_id_table[] = {
	{ .name = MLX5_ADEV_NAME ".eth-rep", },
	{},
};

MODULE_DEVICE_TABLE(auxiliary, mlx5e_rep_id_table);

static struct auxiliary_driver mlx5e_rep_driver = {
	.name = "eth-rep",
	.probe = mlx5e_rep_probe,
	.remove = mlx5e_rep_remove,
	.id_table = mlx5e_rep_id_table,
};

int mlx5e_rep_init(void)
{
	return auxiliary_driver_register(&mlx5e_rep_driver);
}

void mlx5e_rep_cleanup(void)
{
	auxiliary_driver_unregister(&mlx5e_rep_driver);
}<|MERGE_RESOLUTION|>--- conflicted
+++ resolved
@@ -465,9 +465,6 @@
 	mlx5e_sqs2vport_stop(esw, rep);
 }
 
-<<<<<<< HEAD
-//rep UP操作
-=======
 static int
 mlx5e_rep_add_meta_tunnel_rule(struct mlx5e_priv *priv)
 {
@@ -511,7 +508,7 @@
 	mlx5e_remove_sqs_fwd_rules(priv);
 }
 
->>>>>>> 97ee9d1c
+//rep UP操作
 static int mlx5e_rep_open(struct net_device *dev)
 {
 	struct mlx5e_priv *priv = netdev_priv(dev);
@@ -756,9 +753,6 @@
 {
 	struct mlx5e_priv *priv = netdev_priv(netdev);
 
-<<<<<<< HEAD
-	//rep口对应的默认队列数
-=======
 	priv->fs = mlx5e_fs_init(priv->profile, mdev,
 				 !test_bit(MLX5E_STATE_DESTROYING, &priv->state));
 	if (!priv->fs) {
@@ -766,7 +760,7 @@
 		return -ENOMEM;
 	}
 
->>>>>>> 97ee9d1c
+	//rep口对应的默认队列数
 	mlx5e_build_rep_params(netdev);
 	mlx5e_timestamp_init(priv);
 
@@ -1054,14 +1048,7 @@
 		return err;
 	}
 
-<<<<<<< HEAD
-	err = mlx5e_tc_ht_init(&rpriv->tc_ht);
-	if (err)
-		goto err_ht_init;
-
 	/*针对uplink rep口执行tc注册*/
-=======
->>>>>>> 97ee9d1c
 	if (rpriv->rep->vport == MLX5_VPORT_UPLINK) {
 		err = mlx5e_init_uplink_rep_tx(rpriv);
 		if (err)
