/*
* Copyright (c) 2016, Mellanox Technologies. All rights reserved.
*
* This software is available to you under a choice of one of two
* licenses.  You may choose to be licensed under the terms of the GNU
* General Public License (GPL) Version 2, available from the file
* COPYING in the main directory of this source tree, or the
* OpenIB.org BSD license below:
*
*     Redistribution and use in source and binary forms, with or
*     without modification, are permitted provided that the following
*     conditions are met:
*
*      - Redistributions of source code must retain the above
*        copyright notice, this list of conditions and the following
*        disclaimer.
*
*      - Redistributions in binary form must reproduce the above
*        copyright notice, this list of conditions and the following
*        disclaimer in the documentation and/or other materials
*        provided with the distribution.
*
* THE SOFTWARE IS PROVIDED "AS IS", WITHOUT WARRANTY OF ANY KIND,
* EXPRESS OR IMPLIED, INCLUDING BUT NOT LIMITED TO THE WARRANTIES OF
* MERCHANTABILITY, FITNESS FOR A PARTICULAR PURPOSE AND
* NONINFRINGEMENT. IN NO EVENT SHALL THE AUTHORS OR COPYRIGHT HOLDERS
* BE LIABLE FOR ANY CLAIM, DAMAGES OR OTHER LIABILITY, WHETHER IN AN
* ACTION OF CONTRACT, TORT OR OTHERWISE, ARISING FROM, OUT OF OR IN
* CONNECTION WITH THE SOFTWARE OR THE USE OR OTHER DEALINGS IN THE
* SOFTWARE.
*/

#include <linux/mlx5/fs.h>
#include <net/switchdev.h>
#include <net/pkt_cls.h>
#include <net/act_api.h>
#include <net/devlink.h>
#include <net/ipv6_stubs.h>

#include "eswitch.h"
#include "en.h"
#include "en_rep.h"
#include "en/params.h"
#include "en/txrx.h"
#include "en_tc.h"
#include "en/rep/tc.h"
#include "en/rep/neigh.h"
#include "en/rep/bridge.h"
#include "en/devlink.h"
#include "fs_core.h"
#include "lib/mlx5.h"
#define CREATE_TRACE_POINTS
#include "diag/en_rep_tracepoint.h"
#include "en_accel/ipsec.h"

#define MLX5E_REP_PARAMS_DEF_LOG_SQ_SIZE \
<<<<<<< HEAD
max(0x7, MLX5E_PARAMS_MINIMUM_LOG_SQ_SIZE)
=======
	max(0x7, MLX5E_PARAMS_MINIMUM_LOG_SQ_SIZE)
>>>>>>> 40226a3d
#define MLX5E_REP_PARAMS_DEF_NUM_CHANNELS 1

static const char mlx5e_rep_driver_name[] = "mlx5e_rep";

static void mlx5e_rep_get_drvinfo(struct net_device *dev,
			  struct ethtool_drvinfo *drvinfo)
{
struct mlx5e_priv *priv = netdev_priv(dev);
struct mlx5_core_dev *mdev = priv->mdev;

	strlcpy(drvinfo->driver, mlx5e_rep_driver_name,
		sizeof(drvinfo->driver));
	snprintf(drvinfo->fw_version, sizeof(drvinfo->fw_version),
		 "%d.%d.%04d (%.16s)",
		 fw_rev_maj(mdev), fw_rev_min(mdev),
		 fw_rev_sub(mdev), mdev->board_id);
}

<<<<<<< HEAD
static void mlx5e_uplink_rep_get_drvinfo(struct net_device *dev,
				 struct ethtool_drvinfo *drvinfo)
{
struct mlx5e_priv *priv = netdev_priv(dev);

mlx5e_rep_get_drvinfo(dev, drvinfo);
strlcpy(drvinfo->bus_info, pci_name(priv->mdev->pdev),
	sizeof(drvinfo->bus_info));
}

=======
>>>>>>> 40226a3d
static const struct counter_desc sw_rep_stats_desc[] = {
{ MLX5E_DECLARE_STAT(struct mlx5e_sw_stats, rx_packets) },
{ MLX5E_DECLARE_STAT(struct mlx5e_sw_stats, rx_bytes) },
{ MLX5E_DECLARE_STAT(struct mlx5e_sw_stats, tx_packets) },
{ MLX5E_DECLARE_STAT(struct mlx5e_sw_stats, tx_bytes) },
};

struct vport_stats {
u64 vport_rx_packets;
u64 vport_tx_packets;
u64 vport_rx_bytes;
u64 vport_tx_bytes;
};

static const struct counter_desc vport_rep_stats_desc[] = {
{ MLX5E_DECLARE_STAT(struct vport_stats, vport_rx_packets) },
{ MLX5E_DECLARE_STAT(struct vport_stats, vport_rx_bytes) },
{ MLX5E_DECLARE_STAT(struct vport_stats, vport_tx_packets) },
{ MLX5E_DECLARE_STAT(struct vport_stats, vport_tx_bytes) },
};

#define NUM_VPORT_REP_SW_COUNTERS ARRAY_SIZE(sw_rep_stats_desc)
#define NUM_VPORT_REP_HW_COUNTERS ARRAY_SIZE(vport_rep_stats_desc)

static MLX5E_DECLARE_STATS_GRP_OP_NUM_STATS(sw_rep)
{
return NUM_VPORT_REP_SW_COUNTERS;
}

static MLX5E_DECLARE_STATS_GRP_OP_FILL_STRS(sw_rep)
{
int i;

for (i = 0; i < NUM_VPORT_REP_SW_COUNTERS; i++)
	strcpy(data + (idx++) * ETH_GSTRING_LEN,
	       sw_rep_stats_desc[i].format);
return idx;
}

static MLX5E_DECLARE_STATS_GRP_OP_FILL_STATS(sw_rep)
{
int i;

for (i = 0; i < NUM_VPORT_REP_SW_COUNTERS; i++)
	data[idx++] = MLX5E_READ_CTR64_CPU(&priv->stats.sw,
					   sw_rep_stats_desc, i);
return idx;
}

static MLX5E_DECLARE_STATS_GRP_OP_UPDATE_STATS(sw_rep)
{
struct mlx5e_sw_stats *s = &priv->stats.sw;
struct rtnl_link_stats64 stats64 = {};

memset(s, 0, sizeof(*s));
mlx5e_fold_sw_stats64(priv, &stats64);

s->rx_packets = stats64.rx_packets;
s->rx_bytes   = stats64.rx_bytes;
s->tx_packets = stats64.tx_packets;
s->tx_bytes   = stats64.tx_bytes;
s->tx_queue_dropped = stats64.tx_dropped;
}

static MLX5E_DECLARE_STATS_GRP_OP_NUM_STATS(vport_rep)
{
return NUM_VPORT_REP_HW_COUNTERS;
}

static MLX5E_DECLARE_STATS_GRP_OP_FILL_STRS(vport_rep)
{
int i;

for (i = 0; i < NUM_VPORT_REP_HW_COUNTERS; i++)
	strcpy(data + (idx++) * ETH_GSTRING_LEN, vport_rep_stats_desc[i].format);
return idx;
}

static MLX5E_DECLARE_STATS_GRP_OP_FILL_STATS(vport_rep)
{
int i;

for (i = 0; i < NUM_VPORT_REP_HW_COUNTERS; i++)
	data[idx++] = MLX5E_READ_CTR64_CPU(&priv->stats.vf_vport,
					   vport_rep_stats_desc, i);
return idx;
}

static MLX5E_DECLARE_STATS_GRP_OP_UPDATE_STATS(vport_rep)
{
struct mlx5_eswitch *esw = priv->mdev->priv.eswitch;
struct mlx5e_rep_priv *rpriv = priv->ppriv;
struct mlx5_eswitch_rep *rep = rpriv->rep;
struct rtnl_link_stats64 *vport_stats;
struct ifla_vf_stats vf_stats;
int err;

err = mlx5_eswitch_get_vport_stats(esw, rep->vport, &vf_stats);
if (err) {
	netdev_warn(priv->netdev, "vport %d error %d reading stats\n",
		    rep->vport, err);
	return;
}

vport_stats = &priv->stats.vf_vport;
/* flip tx/rx as we are reporting the counters for the switch vport */
vport_stats->rx_packets = vf_stats.tx_packets;
vport_stats->rx_bytes   = vf_stats.tx_bytes;
vport_stats->tx_packets = vf_stats.rx_packets;
vport_stats->tx_bytes   = vf_stats.rx_bytes;
}

static void mlx5e_rep_get_strings(struct net_device *dev,
			  u32 stringset, uint8_t *data)
{
struct mlx5e_priv *priv = netdev_priv(dev);

switch (stringset) {
case ETH_SS_STATS:
	mlx5e_stats_fill_strings(priv, data);
	break;
}
}

static void mlx5e_rep_get_ethtool_stats(struct net_device *dev,
				struct ethtool_stats *stats, u64 *data)
{
struct mlx5e_priv *priv = netdev_priv(dev);

mlx5e_ethtool_get_ethtool_stats(priv, stats, data);
}

static int mlx5e_rep_get_sset_count(struct net_device *dev, int sset)
{
struct mlx5e_priv *priv = netdev_priv(dev);

switch (sset) {
case ETH_SS_STATS:
	return mlx5e_stats_total_num(priv);
default:
	return -EOPNOTSUPP;
}
}

//获取rep接口的ring参数
static void mlx5e_rep_get_ringparam(struct net_device *dev,
			struct ethtool_ringparam *param)
{
struct mlx5e_priv *priv = netdev_priv(dev);

mlx5e_ethtool_get_ringparam(priv, param);
}

//设置rep接口的ring参数
static int mlx5e_rep_set_ringparam(struct net_device *dev,
		       struct ethtool_ringparam *param)
{
struct mlx5e_priv *priv = netdev_priv(dev);

return mlx5e_ethtool_set_ringparam(priv, param);
}

static void mlx5e_rep_get_channels(struct net_device *dev,
			   struct ethtool_channels *ch)
{
struct mlx5e_priv *priv = netdev_priv(dev);

mlx5e_ethtool_get_channels(priv, ch);
}

static int mlx5e_rep_set_channels(struct net_device *dev,
			  struct ethtool_channels *ch)
{
struct mlx5e_priv *priv = netdev_priv(dev);

return mlx5e_ethtool_set_channels(priv, ch);
}

static int mlx5e_rep_get_coalesce(struct net_device *netdev,
			  struct ethtool_coalesce *coal)
{
struct mlx5e_priv *priv = netdev_priv(netdev);

return mlx5e_ethtool_get_coalesce(priv, coal);
}

static int mlx5e_rep_set_coalesce(struct net_device *netdev,
			  struct ethtool_coalesce *coal)
{
struct mlx5e_priv *priv = netdev_priv(netdev);

return mlx5e_ethtool_set_coalesce(priv, coal);
}

static u32 mlx5e_rep_get_rxfh_key_size(struct net_device *netdev)
{
struct mlx5e_priv *priv = netdev_priv(netdev);

return mlx5e_ethtool_get_rxfh_key_size(priv);
}

static u32 mlx5e_rep_get_rxfh_indir_size(struct net_device *netdev)
{
struct mlx5e_priv *priv = netdev_priv(netdev);

return mlx5e_ethtool_get_rxfh_indir_size(priv);
}

<<<<<<< HEAD
static void mlx5e_uplink_rep_get_pause_stats(struct net_device *netdev,
					     struct ethtool_pause_stats *stats)
{
	struct mlx5e_priv *priv = netdev_priv(netdev);

	mlx5e_stats_pause_get(priv, stats);
}

static void mlx5e_uplink_rep_get_pauseparam(struct net_device *netdev,
				    struct ethtool_pauseparam *pauseparam)
{
struct mlx5e_priv *priv = netdev_priv(netdev);

mlx5e_ethtool_get_pauseparam(priv, pauseparam);
}

static int mlx5e_uplink_rep_set_pauseparam(struct net_device *netdev,
				   struct ethtool_pauseparam *pauseparam)
{
struct mlx5e_priv *priv = netdev_priv(netdev);

return mlx5e_ethtool_set_pauseparam(priv, pauseparam);
}

static int mlx5e_uplink_rep_get_link_ksettings(struct net_device *netdev,
				       struct ethtool_link_ksettings *link_ksettings)
{
struct mlx5e_priv *priv = netdev_priv(netdev);

return mlx5e_ethtool_get_link_ksettings(priv, link_ksettings);
}

static int mlx5e_uplink_rep_set_link_ksettings(struct net_device *netdev,
				       const struct ethtool_link_ksettings *link_ksettings)
{
struct mlx5e_priv *priv = netdev_priv(netdev);

return mlx5e_ethtool_set_link_ksettings(priv, link_ksettings);
}

=======
>>>>>>> 40226a3d
static const struct ethtool_ops mlx5e_rep_ethtool_ops = {
.supported_coalesce_params = ETHTOOL_COALESCE_USECS |
			     ETHTOOL_COALESCE_MAX_FRAMES |
			     ETHTOOL_COALESCE_USE_ADAPTIVE,
.get_drvinfo	   = mlx5e_rep_get_drvinfo,
.get_link	   = ethtool_op_get_link,
.get_strings       = mlx5e_rep_get_strings,
.get_sset_count    = mlx5e_rep_get_sset_count,
.get_ethtool_stats = mlx5e_rep_get_ethtool_stats,
.get_ringparam     = mlx5e_rep_get_ringparam,
.set_ringparam     = mlx5e_rep_set_ringparam,
.get_channels      = mlx5e_rep_get_channels,
.set_channels      = mlx5e_rep_set_channels,
.get_coalesce      = mlx5e_rep_get_coalesce,
.set_coalesce      = mlx5e_rep_set_coalesce,
.get_rxfh_key_size   = mlx5e_rep_get_rxfh_key_size,
.get_rxfh_indir_size = mlx5e_rep_get_rxfh_indir_size,
};

static void mlx5e_sqs2vport_stop(struct mlx5_eswitch *esw,
			 struct mlx5_eswitch_rep *rep)
{
struct mlx5e_rep_sq *rep_sq, *tmp;
struct mlx5e_rep_priv *rpriv;

if (esw->mode != MLX5_ESWITCH_OFFLOADS)
	return;

rpriv = mlx5e_rep_to_rep_priv(rep);
list_for_each_entry_safe(rep_sq, tmp, &rpriv->vport_sqs_list, list) {
	mlx5_eswitch_del_send_to_vport_rule(rep_sq->send_to_vport_rule);
	list_del(&rep_sq->list);
	kfree(rep_sq);
}
}

static int mlx5e_sqs2vport_start(struct mlx5_eswitch *esw,
			 struct mlx5_eswitch_rep *rep,
			 u32 *sqns_array, int sqns_num)
{
struct mlx5_flow_handle *flow_rule;
struct mlx5e_rep_priv *rpriv;
struct mlx5e_rep_sq *rep_sq;
int err;
int i;

if (esw->mode != MLX5_ESWITCH_OFFLOADS)
	return 0;

rpriv = mlx5e_rep_to_rep_priv(rep);
for (i = 0; i < sqns_num; i++) {
	rep_sq = kzalloc(sizeof(*rep_sq), GFP_KERNEL);
	if (!rep_sq) {
		err = -ENOMEM;
		goto out_err;
	}

<<<<<<< HEAD
	/* Add re-inject rule to the PF/representor sqs */
	flow_rule = mlx5_eswitch_add_send_to_vport_rule(esw,
							rep->vport,
							sqns_array[i]);
	if (IS_ERR(flow_rule)) {
		err = PTR_ERR(flow_rule);
		kfree(rep_sq);
		goto out_err;
=======
		/* Add re-inject rule to the PF/representor sqs */
		flow_rule = mlx5_eswitch_add_send_to_vport_rule(esw, rep,
								sqns_array[i]);
		if (IS_ERR(flow_rule)) {
			err = PTR_ERR(flow_rule);
			kfree(rep_sq);
			goto out_err;
		}
		rep_sq->send_to_vport_rule = flow_rule;
		list_add(&rep_sq->list, &rpriv->vport_sqs_list);
>>>>>>> 40226a3d
	}
	rep_sq->send_to_vport_rule = flow_rule;
	list_add(&rep_sq->list, &rpriv->vport_sqs_list);
}
return 0;

out_err:
mlx5e_sqs2vport_stop(esw, rep);
return err;
}

int mlx5e_add_sqs_fwd_rules(struct mlx5e_priv *priv)
{
struct mlx5_eswitch *esw = priv->mdev->priv.eswitch;
struct mlx5e_rep_priv *rpriv = priv->ppriv;
struct mlx5_eswitch_rep *rep = rpriv->rep;
struct mlx5e_channel *c;
int n, tc, num_sqs = 0;
int err = -ENOMEM;
u32 *sqs;

sqs = kcalloc(priv->channels.num * priv->channels.params.num_tc, sizeof(*sqs), GFP_KERNEL);
if (!sqs)
	goto out;

for (n = 0; n < priv->channels.num; n++) {
	c = priv->channels.c[n];
	for (tc = 0; tc < c->num_tc; tc++)
		sqs[num_sqs++] = c->sq[tc].sqn;
}

err = mlx5e_sqs2vport_start(esw, rep, sqs, num_sqs);
kfree(sqs);

out:
if (err)
	netdev_warn(priv->netdev, "Failed to add SQs FWD rules %d\n", err);
return err;
}

void mlx5e_remove_sqs_fwd_rules(struct mlx5e_priv *priv)
{
struct mlx5_eswitch *esw = priv->mdev->priv.eswitch;
struct mlx5e_rep_priv *rpriv = priv->ppriv;
struct mlx5_eswitch_rep *rep = rpriv->rep;

mlx5e_sqs2vport_stop(esw, rep);
}

//rep UP操作
static int mlx5e_rep_open(struct net_device *dev)
{
struct mlx5e_priv *priv = netdev_priv(dev);
struct mlx5e_rep_priv *rpriv = priv->ppriv;
struct mlx5_eswitch_rep *rep = rpriv->rep;
int err;

mutex_lock(&priv->state_lock);
err = mlx5e_open_locked(dev);
if (err)
	goto unlock;

if (!mlx5_modify_vport_admin_state(priv->mdev,
				   MLX5_VPORT_STATE_OP_MOD_ESW_VPORT,
				   rep->vport, 1,
				   MLX5_VPORT_ADMIN_STATE_UP))
	netif_carrier_on(dev);

unlock:
mutex_unlock(&priv->state_lock);
return err;
}

static int mlx5e_rep_close(struct net_device *dev)
{
struct mlx5e_priv *priv = netdev_priv(dev);
struct mlx5e_rep_priv *rpriv = priv->ppriv;
struct mlx5_eswitch_rep *rep = rpriv->rep;
int ret;

mutex_lock(&priv->state_lock);
mlx5_modify_vport_admin_state(priv->mdev,
			      MLX5_VPORT_STATE_OP_MOD_ESW_VPORT,
			      rep->vport, 1,
			      MLX5_VPORT_ADMIN_STATE_DOWN);
ret = mlx5e_close_locked(dev);
mutex_unlock(&priv->state_lock);
return ret;
}

bool mlx5e_is_uplink_rep(struct mlx5e_priv *priv)
{
struct mlx5e_rep_priv *rpriv = priv->ppriv;
struct mlx5_eswitch_rep *rep;

if (!MLX5_ESWITCH_MANAGER(priv->mdev))
	return false;

if (!rpriv) /* non vport rep mlx5e instances don't use this field */
	return false;

rep = rpriv->rep;
return (rep->vport == MLX5_VPORT_UPLINK);
}

bool mlx5e_rep_has_offload_stats(const struct net_device *dev, int attr_id)
{
switch (attr_id) {
case IFLA_OFFLOAD_XSTATS_CPU_HIT:
		return true;
}

return false;
}

static int
mlx5e_get_sw_stats64(const struct net_device *dev,
	     struct rtnl_link_stats64 *stats)
{
struct mlx5e_priv *priv = netdev_priv(dev);

mlx5e_fold_sw_stats64(priv, stats);
return 0;
}

<<<<<<< HEAD
static int mlx5e_rep_get_offload_stats(int attr_id, const struct net_device *dev,
			       void *sp)
=======
int mlx5e_rep_get_offload_stats(int attr_id, const struct net_device *dev,
				void *sp)
>>>>>>> 40226a3d
{
switch (attr_id) {
case IFLA_OFFLOAD_XSTATS_CPU_HIT:
	return mlx5e_get_sw_stats64(dev, sp);
}

return -EINVAL;
}

static void
mlx5e_rep_get_stats(struct net_device *dev, struct rtnl_link_stats64 *stats)
{
struct mlx5e_priv *priv = netdev_priv(dev);

/* update HW stats in background for next time */
mlx5e_queue_update_stats(priv);
memcpy(stats, &priv->stats.vf_vport, sizeof(*stats));
}

static int mlx5e_rep_change_mtu(struct net_device *netdev, int new_mtu)
{
return mlx5e_change_mtu(netdev, new_mtu, NULL);
}

<<<<<<< HEAD
static int mlx5e_uplink_rep_change_mtu(struct net_device *netdev, int new_mtu)
{
return mlx5e_change_mtu(netdev, new_mtu, mlx5e_set_dev_port_mtu_ctx);
}

static int mlx5e_uplink_rep_set_mac(struct net_device *netdev, void *addr)
{
struct sockaddr *saddr = addr;

if (!is_valid_ether_addr(saddr->sa_data))
	return -EADDRNOTAVAIL;

ether_addr_copy(netdev->dev_addr, saddr->sa_data);
return 0;
}

static int mlx5e_uplink_rep_set_vf_vlan(struct net_device *dev, int vf, u16 vlan, u8 qos,
				__be16 vlan_proto)
{
netdev_warn_once(dev, "legacy vf vlan setting isn't supported in switchdev mode\n");

if (vlan != 0)
	return -EOPNOTSUPP;

/* allow setting 0-vid for compatibility with libvirt */
return 0;
}

//获取dev对应的devlink_port
=======
>>>>>>> 40226a3d
static struct devlink_port *mlx5e_rep_get_devlink_port(struct net_device *netdev)
{
	struct mlx5e_priv *priv = netdev_priv(netdev);
	struct mlx5e_rep_priv *rpriv = priv->ppriv;
	struct mlx5_core_dev *dev = priv->mdev;

	return mlx5_esw_offloads_devlink_port(dev->priv.eswitch, rpriv->rep->vport);
}

static int mlx5e_rep_change_carrier(struct net_device *dev, bool new_carrier)
{
	struct mlx5e_priv *priv = netdev_priv(dev);
	struct mlx5e_rep_priv *rpriv = priv->ppriv;
	struct mlx5_eswitch_rep *rep = rpriv->rep;
	int err;

	if (new_carrier) {
		err = mlx5_modify_vport_admin_state(priv->mdev, MLX5_VPORT_STATE_OP_MOD_ESW_VPORT,
						    rep->vport, 1, MLX5_VPORT_ADMIN_STATE_UP);
		if (err)
			return err;
		netif_carrier_on(dev);
	} else {
		err = mlx5_modify_vport_admin_state(priv->mdev, MLX5_VPORT_STATE_OP_MOD_ESW_VPORT,
						    rep->vport, 1, MLX5_VPORT_ADMIN_STATE_DOWN);
		if (err)
			return err;
		netif_carrier_off(dev);
	}
	return 0;
}

//represent口操作集
static const struct net_device_ops mlx5e_netdev_ops_rep = {
	.ndo_open                = mlx5e_rep_open,
	.ndo_stop                = mlx5e_rep_close,
	//报文发送
	.ndo_start_xmit          = mlx5e_xmit,
	//tc offload处理
	.ndo_setup_tc            = mlx5e_rep_setup_tc,
	.ndo_get_devlink_port    = mlx5e_rep_get_devlink_port,
	.ndo_get_stats64         = mlx5e_rep_get_stats,
	.ndo_has_offload_stats	 = mlx5e_rep_has_offload_stats,
	.ndo_get_offload_stats	 = mlx5e_rep_get_offload_stats,
	.ndo_change_mtu          = mlx5e_rep_change_mtu,
	.ndo_change_carrier      = mlx5e_rep_change_carrier,
};

<<<<<<< HEAD
//uplink的repersent口
static const struct net_device_ops mlx5e_netdev_ops_uplink_rep = {
	.ndo_open                = mlx5e_open,
	.ndo_stop                = mlx5e_close,
	.ndo_start_xmit          = mlx5e_xmit,
	.ndo_set_mac_address     = mlx5e_uplink_rep_set_mac,
	.ndo_setup_tc            = mlx5e_rep_setup_tc,
	.ndo_get_devlink_port    = mlx5e_rep_get_devlink_port,
	.ndo_get_stats64         = mlx5e_get_stats,
	.ndo_has_offload_stats	 = mlx5e_rep_has_offload_stats,
	.ndo_get_offload_stats	 = mlx5e_rep_get_offload_stats,
	.ndo_change_mtu          = mlx5e_uplink_rep_change_mtu,
	.ndo_features_check      = mlx5e_features_check,
	.ndo_set_vf_mac          = mlx5e_set_vf_mac,
	.ndo_set_vf_rate         = mlx5e_set_vf_rate,
	.ndo_get_vf_config       = mlx5e_get_vf_config,
	.ndo_get_vf_stats        = mlx5e_get_vf_stats,
	.ndo_set_vf_vlan         = mlx5e_uplink_rep_set_vf_vlan,
	.ndo_set_features        = mlx5e_set_features,
};

bool mlx5e_eswitch_uplink_rep(struct net_device *netdev)
=======
bool mlx5e_eswitch_uplink_rep(const struct net_device *netdev)
>>>>>>> 40226a3d
{
	return netdev->netdev_ops == &mlx5e_netdev_ops &&
	       mlx5e_is_uplink_rep(netdev_priv(netdev));
}

<<<<<<< HEAD
//是否为repersent口
bool mlx5e_eswitch_vf_rep(struct net_device *netdev)
=======
bool mlx5e_eswitch_vf_rep(const struct net_device *netdev)
>>>>>>> 40226a3d
{
	return netdev->netdev_ops == &mlx5e_netdev_ops_rep;
}

static void mlx5e_build_rep_params(struct net_device *netdev)
{
	struct mlx5e_priv *priv = netdev_priv(netdev);
	struct mlx5e_rep_priv *rpriv = priv->ppriv;
	struct mlx5_eswitch_rep *rep = rpriv->rep;
	struct mlx5_core_dev *mdev = priv->mdev;
	struct mlx5e_params *params;

	u8 cq_period_mode = MLX5_CAP_GEN(mdev, cq_period_start_from_cqe) ?
					 MLX5_CQ_PERIOD_MODE_START_FROM_CQE :
					 MLX5_CQ_PERIOD_MODE_START_FROM_EQE;

	priv->max_nch = mlx5e_calc_max_nch(priv, priv->profile);
	params = &priv->channels.params;

	params->num_channels = MLX5E_REP_PARAMS_DEF_NUM_CHANNELS;
	params->hard_mtu    = MLX5E_ETH_HARD_MTU;
	params->sw_mtu      = netdev->mtu;

	/* SQ */
	if (rep->vport == MLX5_VPORT_UPLINK)
		params->log_sq_size = MLX5E_PARAMS_DEFAULT_LOG_SQ_SIZE;
	else
		params->log_sq_size = MLX5E_REP_PARAMS_DEF_LOG_SQ_SIZE;

	/* RQ */
	mlx5e_build_rq_params(mdev, params);

	/* CQ moderation params */
	params->rx_dim_enabled = MLX5_CAP_GEN(mdev, cq_moderation);
	mlx5e_set_rx_cq_mode_params(params, cq_period_mode);

	params->num_tc                = 1;
	params->tunneled_offload_en = false;

	mlx5_query_min_inline(mdev, &params->tx_min_inline_mode);

	/* RSS */
	mlx5e_build_rss_params(&priv->rss_params, params->num_channels);
}

static void mlx5e_build_rep_netdev(struct net_device *netdev,
				   struct mlx5_core_dev *mdev)
{
	SET_NETDEV_DEV(netdev, mdev->device);
<<<<<<< HEAD
	if (rep->vport == MLX5_VPORT_UPLINK) {
		//设置uplink对应的设备操作函数
		netdev->netdev_ops = &mlx5e_netdev_ops_uplink_rep;
		/* we want a persistent mac for the uplink rep */
		mlx5_query_mac_address(mdev, netdev->dev_addr);
		//设置uplink对应的ethtool_ops
		netdev->ethtool_ops = &mlx5e_uplink_rep_ethtool_ops;
		mlx5e_dcbnl_build_rep_netdev(netdev);
	} else {
		//为其它rep口设置设备操作函数及对应的ethtool_ops
		netdev->netdev_ops = &mlx5e_netdev_ops_rep;
		eth_hw_addr_random(netdev);
		netdev->ethtool_ops = &mlx5e_rep_ethtool_ops;
	}
=======
	netdev->netdev_ops = &mlx5e_netdev_ops_rep;
	eth_hw_addr_random(netdev);
	netdev->ethtool_ops = &mlx5e_rep_ethtool_ops;
>>>>>>> 40226a3d

	netdev->watchdog_timeo    = 15 * HZ;

#if IS_ENABLED(CONFIG_MLX5_CLS_ACT)
	netdev->hw_features    |= NETIF_F_HW_TC;
#endif
	netdev->hw_features    |= NETIF_F_SG;
	netdev->hw_features    |= NETIF_F_IP_CSUM;
	netdev->hw_features    |= NETIF_F_IPV6_CSUM;
	netdev->hw_features    |= NETIF_F_GRO;
	netdev->hw_features    |= NETIF_F_TSO;
	netdev->hw_features    |= NETIF_F_TSO6;
	netdev->hw_features    |= NETIF_F_RXCSUM;

	netdev->features |= netdev->hw_features;
	netdev->features |= NETIF_F_VLAN_CHALLENGED;
	netdev->features |= NETIF_F_NETNS_LOCAL;
}

//represent口初始化
static int mlx5e_init_rep(struct mlx5_core_dev *mdev,
			  struct net_device *netdev)
{
	struct mlx5e_priv *priv = netdev_priv(netdev);

	//rep口对应的默认队列数
	mlx5e_build_rep_params(netdev);
	mlx5e_timestamp_init(priv);

	return 0;
}

static int mlx5e_init_ul_rep(struct mlx5_core_dev *mdev,
			     struct net_device *netdev)
{
	struct mlx5e_priv *priv = netdev_priv(netdev);
	int err;

	err = mlx5e_ipsec_init(priv);
	if (err)
		mlx5_core_err(mdev, "Uplink rep IPsec initialization failed, %d\n", err);

	mlx5e_vxlan_set_netdev_info(priv);
	return mlx5e_init_rep(mdev, netdev);
}

static void mlx5e_cleanup_rep(struct mlx5e_priv *priv)
{
	mlx5e_ipsec_cleanup(priv);
}

static int mlx5e_create_rep_ttc_table(struct mlx5e_priv *priv)
{
	struct mlx5e_rep_priv *rpriv = priv->ppriv;
	struct mlx5_eswitch_rep *rep = rpriv->rep;
	struct ttc_params ttc_params = {};
	int tt, err;

	priv->fs.ns = mlx5_get_flow_namespace(priv->mdev,
					      MLX5_FLOW_NAMESPACE_KERNEL);

	/* The inner_ttc in the ttc params is intentionally not set */
	ttc_params.any_tt_tirn = priv->direct_tir[0].tirn;
	mlx5e_set_ttc_ft_params(&ttc_params);

	if (rep->vport != MLX5_VPORT_UPLINK)
		/* To give uplik rep TTC a lower level for chaining from root ft */
		ttc_params.ft_attr.level = MLX5E_TTC_FT_LEVEL + 1;

	for (tt = 0; tt < MLX5E_NUM_INDIR_TIRS; tt++)
		ttc_params.indir_tirn[tt] = priv->indir_tir[tt].tirn;

	err = mlx5e_create_ttc_table(priv, &ttc_params, &priv->fs.ttc);
	if (err) {
		netdev_err(priv->netdev, "Failed to create rep ttc table, err=%d\n", err);
		return err;
	}
	return 0;
}

static int mlx5e_create_rep_root_ft(struct mlx5e_priv *priv)
{
	struct mlx5e_rep_priv *rpriv = priv->ppriv;
	struct mlx5_eswitch_rep *rep = rpriv->rep;
	struct mlx5_flow_table_attr ft_attr = {};
	struct mlx5_flow_namespace *ns;
	int err = 0;

	if (rep->vport != MLX5_VPORT_UPLINK) {
		/* non uplik reps will skip any bypass tables and go directly to
		 * their own ttc
		 */
		rpriv->root_ft = priv->fs.ttc.ft.t;
		return 0;
	}

	/* uplink root ft will be used to auto chain, to ethtool or ttc tables */
	ns = mlx5_get_flow_namespace(priv->mdev, MLX5_FLOW_NAMESPACE_OFFLOADS);
	if (!ns) {
		netdev_err(priv->netdev, "Failed to get reps offloads namespace\n");
		return -EOPNOTSUPP;
	}

	ft_attr.max_fte = 0; /* Empty table, miss rule will always point to next table */
	ft_attr.prio = 1;
	ft_attr.level = 1;

	rpriv->root_ft = mlx5_create_flow_table(ns, &ft_attr);
	if (IS_ERR(rpriv->root_ft)) {
		err = PTR_ERR(rpriv->root_ft);
		rpriv->root_ft = NULL;
	}

	return err;
}

static void mlx5e_destroy_rep_root_ft(struct mlx5e_priv *priv)
{
	struct mlx5e_rep_priv *rpriv = priv->ppriv;
	struct mlx5_eswitch_rep *rep = rpriv->rep;

	if (rep->vport != MLX5_VPORT_UPLINK)
		return;
	mlx5_destroy_flow_table(rpriv->root_ft);
}

static int mlx5e_create_rep_vport_rx_rule(struct mlx5e_priv *priv)
{
	struct mlx5_eswitch *esw = priv->mdev->priv.eswitch;
	struct mlx5e_rep_priv *rpriv = priv->ppriv;
	struct mlx5_eswitch_rep *rep = rpriv->rep;
	struct mlx5_flow_handle *flow_rule;
	struct mlx5_flow_destination dest;

	dest.type = MLX5_FLOW_DESTINATION_TYPE_FLOW_TABLE;
	dest.ft = rpriv->root_ft;

	flow_rule = mlx5_eswitch_create_vport_rx_rule(esw, rep->vport, &dest);
	if (IS_ERR(flow_rule))
		return PTR_ERR(flow_rule);
	rpriv->vport_rx_rule = flow_rule;
	return 0;
}

static void rep_vport_rx_rule_destroy(struct mlx5e_priv *priv)
{
	struct mlx5e_rep_priv *rpriv = priv->ppriv;

	if (!rpriv->vport_rx_rule)
		return;

	mlx5_del_flow_rules(rpriv->vport_rx_rule);
	rpriv->vport_rx_rule = NULL;
}

int mlx5e_rep_bond_update(struct mlx5e_priv *priv, bool cleanup)
{
	rep_vport_rx_rule_destroy(priv);

	return cleanup ? 0 : mlx5e_create_rep_vport_rx_rule(priv);
}

static int mlx5e_init_rep_rx(struct mlx5e_priv *priv)
{
	struct mlx5_core_dev *mdev = priv->mdev;
	u16 max_nch = priv->max_nch;
	int err;

	mlx5e_init_l2_addr(priv);

	err = mlx5e_open_drop_rq(priv, &priv->drop_rq);
	if (err) {
		mlx5_core_err(mdev, "open drop rq failed, %d\n", err);
		return err;
	}

	err = mlx5e_create_indirect_rqt(priv);
	if (err)
		goto err_close_drop_rq;

	err = mlx5e_create_direct_rqts(priv, priv->direct_tir, max_nch);
	if (err)
		goto err_destroy_indirect_rqts;

	err = mlx5e_create_indirect_tirs(priv, false);
	if (err)
		goto err_destroy_direct_rqts;

	err = mlx5e_create_direct_tirs(priv, priv->direct_tir, max_nch);
	if (err)
		goto err_destroy_indirect_tirs;

	err = mlx5e_create_rep_ttc_table(priv);
	if (err)
		goto err_destroy_direct_tirs;

	err = mlx5e_create_rep_root_ft(priv);
	if (err)
		goto err_destroy_ttc_table;

	err = mlx5e_create_rep_vport_rx_rule(priv);
	if (err)
		goto err_destroy_root_ft;

	mlx5e_ethtool_init_steering(priv);

	return 0;

err_destroy_root_ft:
	mlx5e_destroy_rep_root_ft(priv);
err_destroy_ttc_table:
	mlx5e_destroy_ttc_table(priv, &priv->fs.ttc);
err_destroy_direct_tirs:
	mlx5e_destroy_direct_tirs(priv, priv->direct_tir, max_nch);
err_destroy_indirect_tirs:
	mlx5e_destroy_indirect_tirs(priv);
err_destroy_direct_rqts:
	mlx5e_destroy_direct_rqts(priv, priv->direct_tir, max_nch);
err_destroy_indirect_rqts:
	mlx5e_destroy_rqt(priv, &priv->indir_rqt);
err_close_drop_rq:
	mlx5e_close_drop_rq(&priv->drop_rq);
	return err;
}

static void mlx5e_cleanup_rep_rx(struct mlx5e_priv *priv)
{
	u16 max_nch = priv->max_nch;

	mlx5e_ethtool_cleanup_steering(priv);
	rep_vport_rx_rule_destroy(priv);
	mlx5e_destroy_rep_root_ft(priv);
	mlx5e_destroy_ttc_table(priv, &priv->fs.ttc);
	mlx5e_destroy_direct_tirs(priv, priv->direct_tir, max_nch);
	mlx5e_destroy_indirect_tirs(priv);
	mlx5e_destroy_direct_rqts(priv, priv->direct_tir, max_nch);
	mlx5e_destroy_rqt(priv, &priv->indir_rqt);
	mlx5e_close_drop_rq(&priv->drop_rq);
}

static int mlx5e_init_ul_rep_rx(struct mlx5e_priv *priv)
{
	mlx5e_create_q_counters(priv);
	return mlx5e_init_rep_rx(priv);
}

static void mlx5e_cleanup_ul_rep_rx(struct mlx5e_priv *priv)
{
	mlx5e_cleanup_rep_rx(priv);
	mlx5e_destroy_q_counters(priv);
}

static int mlx5e_init_uplink_rep_tx(struct mlx5e_rep_priv *rpriv)
{
	struct mlx5_rep_uplink_priv *uplink_priv;
	struct net_device *netdev;
	struct mlx5e_priv *priv;
	int err;

	netdev = rpriv->netdev;
	priv = netdev_priv(netdev);
	uplink_priv = &rpriv->uplink_priv;

	err = mlx5e_rep_tc_init(rpriv);
	if (err)
		return err;

	mlx5_init_port_tun_entropy(&uplink_priv->tun_entropy, priv->mdev);

	mlx5e_rep_bond_init(rpriv);
	err = mlx5e_rep_tc_netdevice_event_register(rpriv);
	if (err) {
		mlx5_core_err(priv->mdev, "Failed to register netdev notifier, err: %d\n",
			      err);
		goto err_event_reg;
	}

	return 0;

err_event_reg:
	mlx5e_rep_bond_cleanup(rpriv);
	mlx5e_rep_tc_cleanup(rpriv);
	return err;
}

static int mlx5e_init_rep_tx(struct mlx5e_priv *priv)
{
	struct mlx5e_rep_priv *rpriv = priv->ppriv;
	int err;

	err = mlx5e_create_tises(priv);
	if (err) {
		mlx5_core_warn(priv->mdev, "create tises failed, %d\n", err);
		return err;
	}

	/*针对uplink rep口执行tc注册*/
	if (rpriv->rep->vport == MLX5_VPORT_UPLINK) {
		err = mlx5e_init_uplink_rep_tx(rpriv);
		if (err)
			goto destroy_tises;
	}

	return 0;

destroy_tises:
	mlx5e_destroy_tises(priv);
	return err;
}

static void mlx5e_cleanup_uplink_rep_tx(struct mlx5e_rep_priv *rpriv)
{
	mlx5e_rep_tc_netdevice_event_unregister(rpriv);
	mlx5e_rep_bond_cleanup(rpriv);
	mlx5e_rep_tc_cleanup(rpriv);
}

static void mlx5e_cleanup_rep_tx(struct mlx5e_priv *priv)
{
	struct mlx5e_rep_priv *rpriv = priv->ppriv;

	mlx5e_destroy_tises(priv);

	if (rpriv->rep->vport == MLX5_VPORT_UPLINK)
		mlx5e_cleanup_uplink_rep_tx(rpriv);
}

static void mlx5e_rep_enable(struct mlx5e_priv *priv)
{
	struct mlx5e_rep_priv *rpriv = priv->ppriv;

	mlx5e_set_netdev_mtu_boundaries(priv);
	mlx5e_rep_neigh_init(rpriv);
}

static void mlx5e_rep_disable(struct mlx5e_priv *priv)
{
	struct mlx5e_rep_priv *rpriv = priv->ppriv;

	mlx5e_rep_neigh_cleanup(rpriv);
}

static int mlx5e_update_rep_rx(struct mlx5e_priv *priv)
{
	return 0;
}

static int uplink_rep_async_event(struct notifier_block *nb, unsigned long event, void *data)
{
	struct mlx5e_priv *priv = container_of(nb, struct mlx5e_priv, events_nb);

	if (event == MLX5_EVENT_TYPE_PORT_CHANGE) {
		struct mlx5_eqe *eqe = data;

		switch (eqe->sub_type) {
		case MLX5_PORT_CHANGE_SUBTYPE_DOWN:
		case MLX5_PORT_CHANGE_SUBTYPE_ACTIVE:
			queue_work(priv->wq, &priv->update_carrier_work);
			break;
		default:
			return NOTIFY_DONE;
		}

		return NOTIFY_OK;
	}

	if (event == MLX5_DEV_EVENT_PORT_AFFINITY)
		return mlx5e_rep_tc_event_port_affinity(priv);

	return NOTIFY_DONE;
}

static void mlx5e_uplink_rep_enable(struct mlx5e_priv *priv)
{
	struct mlx5e_rep_priv *rpriv = priv->ppriv;
	struct net_device *netdev = priv->netdev;
	struct mlx5_core_dev *mdev = priv->mdev;
	u16 max_mtu;

	netdev->min_mtu = ETH_MIN_MTU;
	mlx5_query_port_max_mtu(priv->mdev, &max_mtu, 1);
	netdev->max_mtu = MLX5E_HW2SW_MTU(&priv->channels.params, max_mtu);
	mlx5e_set_dev_port_mtu(priv);

	mlx5e_rep_tc_enable(priv);

	if (MLX5_CAP_GEN(mdev, uplink_follow))
		mlx5_modify_vport_admin_state(mdev, MLX5_VPORT_STATE_OP_MOD_UPLINK,
					      0, 0, MLX5_VPORT_ADMIN_STATE_AUTO);
	mlx5_lag_add_netdev(mdev, netdev);
	priv->events_nb.notifier_call = uplink_rep_async_event;
	mlx5_notifier_register(mdev, &priv->events_nb);
	mlx5e_dcbnl_initialize(priv);
	mlx5e_dcbnl_init_app(priv);
	mlx5e_rep_neigh_init(rpriv);
	mlx5e_rep_bridge_init(priv);

	netdev->wanted_features |= NETIF_F_HW_TC;

	rtnl_lock();
	if (netif_running(netdev))
		mlx5e_open(netdev);
	netif_device_attach(netdev);
	rtnl_unlock();
}

static void mlx5e_uplink_rep_disable(struct mlx5e_priv *priv)
{
	struct mlx5e_rep_priv *rpriv = priv->ppriv;
	struct mlx5_core_dev *mdev = priv->mdev;

	rtnl_lock();
	if (netif_running(priv->netdev))
		mlx5e_close(priv->netdev);
	netif_device_detach(priv->netdev);
	rtnl_unlock();

	mlx5e_rep_bridge_cleanup(priv);
	mlx5e_rep_neigh_cleanup(rpriv);
	mlx5e_dcbnl_delete_app(priv);
	mlx5_notifier_unregister(mdev, &priv->events_nb);
	mlx5e_rep_tc_disable(priv);
	mlx5_lag_remove_netdev(mdev, priv->netdev);
}

static MLX5E_DEFINE_STATS_GRP(sw_rep, 0);
static MLX5E_DEFINE_STATS_GRP(vport_rep, MLX5E_NDO_UPDATE_STATS);

/* The stats groups order is opposite to the update_stats() order calls */
static mlx5e_stats_grp_t mlx5e_rep_stats_grps[] = {
	&MLX5E_STATS_GRP(sw_rep),
	&MLX5E_STATS_GRP(vport_rep),
};

static unsigned int mlx5e_rep_stats_grps_num(struct mlx5e_priv *priv)
{
	return ARRAY_SIZE(mlx5e_rep_stats_grps);
}

/* The stats groups order is opposite to the update_stats() order calls */
static mlx5e_stats_grp_t mlx5e_ul_rep_stats_grps[] = {
	&MLX5E_STATS_GRP(sw),
	&MLX5E_STATS_GRP(qcnt),
	&MLX5E_STATS_GRP(vnic_env),
	&MLX5E_STATS_GRP(vport),
	&MLX5E_STATS_GRP(802_3),
	&MLX5E_STATS_GRP(2863),
	&MLX5E_STATS_GRP(2819),
	&MLX5E_STATS_GRP(phy),
	&MLX5E_STATS_GRP(eth_ext),
	&MLX5E_STATS_GRP(pcie),
	&MLX5E_STATS_GRP(per_prio),
	&MLX5E_STATS_GRP(pme),
	&MLX5E_STATS_GRP(channels),
	&MLX5E_STATS_GRP(per_port_buff_congest),
};

static unsigned int mlx5e_ul_rep_stats_grps_num(struct mlx5e_priv *priv)
{
	return ARRAY_SIZE(mlx5e_ul_rep_stats_grps);
}

//rep口对应的profile
static const struct mlx5e_profile mlx5e_rep_profile = {
	.init			= mlx5e_init_rep,
	.cleanup		= mlx5e_cleanup_rep,
	//rep口对应的rx队列初始化
	.init_rx		= mlx5e_init_rep_rx,
	.cleanup_rx		= mlx5e_cleanup_rep_rx,
	.init_tx		= mlx5e_init_rep_tx,
	.cleanup_tx		= mlx5e_cleanup_rep_tx,
	.enable		        = mlx5e_rep_enable,
	.disable	        = mlx5e_rep_disable,
	.update_rx		= mlx5e_update_rep_rx,
	.update_stats           = mlx5e_stats_update_ndo_stats,
	.rx_handlers            = &mlx5e_rx_handlers_rep,
	.max_tc			= 1,
	.rq_groups		= MLX5E_NUM_RQ_GROUPS(REGULAR),
	.stats_grps		= mlx5e_rep_stats_grps,
	.stats_grps_num		= mlx5e_rep_stats_grps_num,
	.rx_ptp_support		= false,
};

//uplink口对应的profile
static const struct mlx5e_profile mlx5e_uplink_rep_profile = {
	.init			= mlx5e_init_ul_rep,
	.cleanup		= mlx5e_cleanup_rep,
	.init_rx		= mlx5e_init_ul_rep_rx,
	.cleanup_rx		= mlx5e_cleanup_ul_rep_rx,
	.init_tx		= mlx5e_init_rep_tx,
	.cleanup_tx		= mlx5e_cleanup_rep_tx,
	.enable		        = mlx5e_uplink_rep_enable,
	.disable	        = mlx5e_uplink_rep_disable,
	.update_rx		= mlx5e_update_rep_rx,
	.update_stats           = mlx5e_stats_update_ndo_stats,
	.update_carrier	        = mlx5e_update_carrier,
	.rx_handlers            = &mlx5e_rx_handlers_rep,
	.max_tc			= MLX5E_MAX_NUM_TC,
	/* XSK is needed so we can replace profile with NIC netdev */
	.rq_groups		= MLX5E_NUM_RQ_GROUPS(XSK),
	.stats_grps		= mlx5e_ul_rep_stats_grps,
	.stats_grps_num		= mlx5e_ul_rep_stats_grps_num,
	.rx_ptp_support		= false,
};

/* e-Switch vport representors */
static int
mlx5e_vport_uplink_rep_load(struct mlx5_core_dev *dev, struct mlx5_eswitch_rep *rep)
{
	struct mlx5e_priv *priv = netdev_priv(mlx5_uplink_netdev_get(dev));
	struct mlx5e_rep_priv *rpriv = mlx5e_rep_to_rep_priv(rep);
	struct devlink_port *dl_port;
	int err;

	rpriv->netdev = priv->netdev;

	err = mlx5e_netdev_change_profile(priv, &mlx5e_uplink_rep_profile,
					  rpriv);
	if (err)
		return err;

	dl_port = mlx5_esw_offloads_devlink_port(dev->priv.eswitch, rpriv->rep->vport);
	if (dl_port)
		devlink_port_type_eth_set(dl_port, rpriv->netdev);

	return 0;
}

static void
mlx5e_vport_uplink_rep_unload(struct mlx5e_rep_priv *rpriv)
{
	struct net_device *netdev = rpriv->netdev;
	struct devlink_port *dl_port;
	struct mlx5_core_dev *dev;
	struct mlx5e_priv *priv;

	priv = netdev_priv(netdev);
	dev = priv->mdev;

	dl_port = mlx5_esw_offloads_devlink_port(dev->priv.eswitch, rpriv->rep->vport);
	if (dl_port)
		devlink_port_type_clear(dl_port);
	mlx5e_netdev_attach_nic_profile(priv);
}

static int
mlx5e_vport_vf_rep_load(struct mlx5_core_dev *dev, struct mlx5_eswitch_rep *rep)
{
	struct mlx5e_rep_priv *rpriv = mlx5e_rep_to_rep_priv(rep);
	const struct mlx5e_profile *profile;
	struct devlink_port *dl_port;
	struct net_device *netdev;
	struct mlx5e_priv *priv;
	unsigned int txqs, rxqs;
	int nch, err;

<<<<<<< HEAD
	//申请rep对应的私有数据
	rpriv = kzalloc(sizeof(*rpriv), GFP_KERNEL);
	if (!rpriv)
		return -ENOMEM;

	/* rpriv->rep to be looked up when profile->init() is called */
	rpriv->rep = rep;

	//创建rep对应的netdev
	profile = (rep->vport == MLX5_VPORT_UPLINK) ?
		  &mlx5e_uplink_rep_profile : &mlx5e_rep_profile;

=======
	profile = &mlx5e_rep_profile;
>>>>>>> 40226a3d
	nch = mlx5e_get_max_num_channels(dev);
	txqs = nch * profile->max_tc;
	rxqs = nch * profile->rq_groups;
	netdev = mlx5e_create_netdev(dev, txqs, rxqs);
	if (!netdev) {
		mlx5_core_warn(dev,
			       "Failed to create representor netdev for vport %d\n",
			       rep->vport);
		return -EINVAL;
	}

	mlx5e_build_rep_netdev(netdev, dev);
	rpriv->netdev = netdev;

	priv = netdev_priv(netdev);
	priv->profile = profile;
	priv->ppriv = rpriv;
	err = profile->init(dev, netdev);
	if (err) {
		netdev_warn(netdev, "rep profile init failed, %d\n", err);
		goto err_destroy_netdev;
	}

	err = mlx5e_attach_netdev(netdev_priv(netdev));
	if (err) {
		netdev_warn(netdev,
			    "Failed to attach representor netdev for vport %d\n",
			    rep->vport);
		goto err_cleanup_profile;
	}

	//注册devlink_port
	err = register_netdev(netdev);
	if (err) {
		netdev_warn(netdev,
			    "Failed to register representor netdev for vport %d\n",
			    rep->vport);
		goto err_detach_netdev;
	}

	dl_port = mlx5_esw_offloads_devlink_port(dev->priv.eswitch, rpriv->rep->vport);
	if (dl_port)
		devlink_port_type_eth_set(dl_port, netdev);
	return 0;

err_detach_netdev:
	mlx5e_detach_netdev(netdev_priv(netdev));

err_cleanup_profile:
	priv->profile->cleanup(priv);

err_destroy_netdev:
	mlx5e_destroy_netdev(netdev_priv(netdev));
	return err;
}

static int
mlx5e_vport_rep_load(struct mlx5_core_dev *dev, struct mlx5_eswitch_rep *rep)
{
	struct mlx5e_rep_priv *rpriv;
	int err;

	rpriv = kzalloc(sizeof(*rpriv), GFP_KERNEL);
	if (!rpriv)
		return -ENOMEM;

	/* rpriv->rep to be looked up when profile->init() is called */
	rpriv->rep = rep;
	rep->rep_data[REP_ETH].priv = rpriv;
	INIT_LIST_HEAD(&rpriv->vport_sqs_list);

	if (rep->vport == MLX5_VPORT_UPLINK)
		err = mlx5e_vport_uplink_rep_load(dev, rep);
	else
		err = mlx5e_vport_vf_rep_load(dev, rep);

	if (err)
		kfree(rpriv);

	return err;
}

static void
mlx5e_vport_rep_unload(struct mlx5_eswitch_rep *rep)
{
	struct mlx5e_rep_priv *rpriv = mlx5e_rep_to_rep_priv(rep);
	struct net_device *netdev = rpriv->netdev;
	struct mlx5e_priv *priv = netdev_priv(netdev);
	struct mlx5_core_dev *dev = priv->mdev;
	struct devlink_port *dl_port;
	void *ppriv = priv->ppriv;

	if (rep->vport == MLX5_VPORT_UPLINK) {
		mlx5e_vport_uplink_rep_unload(rpriv);
		goto free_ppriv;
	}

	dl_port = mlx5_esw_offloads_devlink_port(dev->priv.eswitch, rpriv->rep->vport);
	if (dl_port)
		devlink_port_type_clear(dl_port);
	unregister_netdev(netdev);
	mlx5e_detach_netdev(priv);
	priv->profile->cleanup(priv);
	mlx5e_destroy_netdev(priv);
free_ppriv:
	kfree(ppriv); /* mlx5e_rep_priv */
}

static void *mlx5e_vport_rep_get_proto_dev(struct mlx5_eswitch_rep *rep)
{
	struct mlx5e_rep_priv *rpriv;

	rpriv = mlx5e_rep_to_rep_priv(rep);

	return rpriv->netdev;
}

//以太对应的repsentor ops
static const struct mlx5_eswitch_rep_ops rep_ops = {
	.load = mlx5e_vport_rep_load,
	.unload = mlx5e_vport_rep_unload,
	.get_proto_dev = mlx5e_vport_rep_get_proto_dev
};

static int mlx5e_rep_probe(struct auxiliary_device *adev,
			   const struct auxiliary_device_id *id)
{
	struct mlx5_adev *edev = container_of(adev, struct mlx5_adev, adev);
	struct mlx5_core_dev *mdev = edev->mdev;
	struct mlx5_eswitch *esw;

	esw = mdev->priv.eswitch;
	//注册以太类型接口的回调(rep类型口）
	mlx5_eswitch_register_vport_reps(esw, &rep_ops, REP_ETH);
	return 0;
}

static void mlx5e_rep_remove(struct auxiliary_device *adev)
{
	struct mlx5_adev *vdev = container_of(adev, struct mlx5_adev, adev);
	struct mlx5_core_dev *mdev = vdev->mdev;
	struct mlx5_eswitch *esw;

	esw = mdev->priv.eswitch;
	mlx5_eswitch_unregister_vport_reps(esw, REP_ETH);
}

static const struct auxiliary_device_id mlx5e_rep_id_table[] = {
	{ .name = MLX5_ADEV_NAME ".eth-rep", },
	{},
};

MODULE_DEVICE_TABLE(auxiliary, mlx5e_rep_id_table);

static struct auxiliary_driver mlx5e_rep_driver = {
	.name = "eth-rep",
	.probe = mlx5e_rep_probe,
	.remove = mlx5e_rep_remove,
	.id_table = mlx5e_rep_id_table,
};

int mlx5e_rep_init(void)
{
	return auxiliary_driver_register(&mlx5e_rep_driver);
}

void mlx5e_rep_cleanup(void)
{
	auxiliary_driver_unregister(&mlx5e_rep_driver);
}<|MERGE_RESOLUTION|>--- conflicted
+++ resolved
@@ -54,11 +54,7 @@
 #include "en_accel/ipsec.h"
 
 #define MLX5E_REP_PARAMS_DEF_LOG_SQ_SIZE \
-<<<<<<< HEAD
-max(0x7, MLX5E_PARAMS_MINIMUM_LOG_SQ_SIZE)
-=======
 	max(0x7, MLX5E_PARAMS_MINIMUM_LOG_SQ_SIZE)
->>>>>>> 40226a3d
 #define MLX5E_REP_PARAMS_DEF_NUM_CHANNELS 1
 
 static const char mlx5e_rep_driver_name[] = "mlx5e_rep";
@@ -77,19 +73,6 @@
 		 fw_rev_sub(mdev), mdev->board_id);
 }
 
-<<<<<<< HEAD
-static void mlx5e_uplink_rep_get_drvinfo(struct net_device *dev,
-				 struct ethtool_drvinfo *drvinfo)
-{
-struct mlx5e_priv *priv = netdev_priv(dev);
-
-mlx5e_rep_get_drvinfo(dev, drvinfo);
-strlcpy(drvinfo->bus_info, pci_name(priv->mdev->pdev),
-	sizeof(drvinfo->bus_info));
-}
-
-=======
->>>>>>> 40226a3d
 static const struct counter_desc sw_rep_stats_desc[] = {
 { MLX5E_DECLARE_STAT(struct mlx5e_sw_stats, rx_packets) },
 { MLX5E_DECLARE_STAT(struct mlx5e_sw_stats, rx_bytes) },
@@ -298,49 +281,6 @@
 return mlx5e_ethtool_get_rxfh_indir_size(priv);
 }
 
-<<<<<<< HEAD
-static void mlx5e_uplink_rep_get_pause_stats(struct net_device *netdev,
-					     struct ethtool_pause_stats *stats)
-{
-	struct mlx5e_priv *priv = netdev_priv(netdev);
-
-	mlx5e_stats_pause_get(priv, stats);
-}
-
-static void mlx5e_uplink_rep_get_pauseparam(struct net_device *netdev,
-				    struct ethtool_pauseparam *pauseparam)
-{
-struct mlx5e_priv *priv = netdev_priv(netdev);
-
-mlx5e_ethtool_get_pauseparam(priv, pauseparam);
-}
-
-static int mlx5e_uplink_rep_set_pauseparam(struct net_device *netdev,
-				   struct ethtool_pauseparam *pauseparam)
-{
-struct mlx5e_priv *priv = netdev_priv(netdev);
-
-return mlx5e_ethtool_set_pauseparam(priv, pauseparam);
-}
-
-static int mlx5e_uplink_rep_get_link_ksettings(struct net_device *netdev,
-				       struct ethtool_link_ksettings *link_ksettings)
-{
-struct mlx5e_priv *priv = netdev_priv(netdev);
-
-return mlx5e_ethtool_get_link_ksettings(priv, link_ksettings);
-}
-
-static int mlx5e_uplink_rep_set_link_ksettings(struct net_device *netdev,
-				       const struct ethtool_link_ksettings *link_ksettings)
-{
-struct mlx5e_priv *priv = netdev_priv(netdev);
-
-return mlx5e_ethtool_set_link_ksettings(priv, link_ksettings);
-}
-
-=======
->>>>>>> 40226a3d
 static const struct ethtool_ops mlx5e_rep_ethtool_ops = {
 .supported_coalesce_params = ETHTOOL_COALESCE_USECS |
 			     ETHTOOL_COALESCE_MAX_FRAMES |
@@ -398,16 +338,6 @@
 		goto out_err;
 	}
 
-<<<<<<< HEAD
-	/* Add re-inject rule to the PF/representor sqs */
-	flow_rule = mlx5_eswitch_add_send_to_vport_rule(esw,
-							rep->vport,
-							sqns_array[i]);
-	if (IS_ERR(flow_rule)) {
-		err = PTR_ERR(flow_rule);
-		kfree(rep_sq);
-		goto out_err;
-=======
 		/* Add re-inject rule to the PF/representor sqs */
 		flow_rule = mlx5_eswitch_add_send_to_vport_rule(esw, rep,
 								sqns_array[i]);
@@ -418,7 +348,6 @@
 		}
 		rep_sq->send_to_vport_rule = flow_rule;
 		list_add(&rep_sq->list, &rpriv->vport_sqs_list);
->>>>>>> 40226a3d
 	}
 	rep_sq->send_to_vport_rule = flow_rule;
 	list_add(&rep_sq->list, &rpriv->vport_sqs_list);
@@ -544,13 +473,8 @@
 return 0;
 }
 
-<<<<<<< HEAD
-static int mlx5e_rep_get_offload_stats(int attr_id, const struct net_device *dev,
-			       void *sp)
-=======
 int mlx5e_rep_get_offload_stats(int attr_id, const struct net_device *dev,
 				void *sp)
->>>>>>> 40226a3d
 {
 switch (attr_id) {
 case IFLA_OFFLOAD_XSTATS_CPU_HIT:
@@ -575,38 +499,7 @@
 return mlx5e_change_mtu(netdev, new_mtu, NULL);
 }
 
-<<<<<<< HEAD
-static int mlx5e_uplink_rep_change_mtu(struct net_device *netdev, int new_mtu)
-{
-return mlx5e_change_mtu(netdev, new_mtu, mlx5e_set_dev_port_mtu_ctx);
-}
-
-static int mlx5e_uplink_rep_set_mac(struct net_device *netdev, void *addr)
-{
-struct sockaddr *saddr = addr;
-
-if (!is_valid_ether_addr(saddr->sa_data))
-	return -EADDRNOTAVAIL;
-
-ether_addr_copy(netdev->dev_addr, saddr->sa_data);
-return 0;
-}
-
-static int mlx5e_uplink_rep_set_vf_vlan(struct net_device *dev, int vf, u16 vlan, u8 qos,
-				__be16 vlan_proto)
-{
-netdev_warn_once(dev, "legacy vf vlan setting isn't supported in switchdev mode\n");
-
-if (vlan != 0)
-	return -EOPNOTSUPP;
-
-/* allow setting 0-vid for compatibility with libvirt */
-return 0;
-}
-
 //获取dev对应的devlink_port
-=======
->>>>>>> 40226a3d
 static struct devlink_port *mlx5e_rep_get_devlink_port(struct net_device *netdev)
 {
 	struct mlx5e_priv *priv = netdev_priv(netdev);
@@ -655,43 +548,14 @@
 	.ndo_change_carrier      = mlx5e_rep_change_carrier,
 };
 
-<<<<<<< HEAD
-//uplink的repersent口
-static const struct net_device_ops mlx5e_netdev_ops_uplink_rep = {
-	.ndo_open                = mlx5e_open,
-	.ndo_stop                = mlx5e_close,
-	.ndo_start_xmit          = mlx5e_xmit,
-	.ndo_set_mac_address     = mlx5e_uplink_rep_set_mac,
-	.ndo_setup_tc            = mlx5e_rep_setup_tc,
-	.ndo_get_devlink_port    = mlx5e_rep_get_devlink_port,
-	.ndo_get_stats64         = mlx5e_get_stats,
-	.ndo_has_offload_stats	 = mlx5e_rep_has_offload_stats,
-	.ndo_get_offload_stats	 = mlx5e_rep_get_offload_stats,
-	.ndo_change_mtu          = mlx5e_uplink_rep_change_mtu,
-	.ndo_features_check      = mlx5e_features_check,
-	.ndo_set_vf_mac          = mlx5e_set_vf_mac,
-	.ndo_set_vf_rate         = mlx5e_set_vf_rate,
-	.ndo_get_vf_config       = mlx5e_get_vf_config,
-	.ndo_get_vf_stats        = mlx5e_get_vf_stats,
-	.ndo_set_vf_vlan         = mlx5e_uplink_rep_set_vf_vlan,
-	.ndo_set_features        = mlx5e_set_features,
-};
-
-bool mlx5e_eswitch_uplink_rep(struct net_device *netdev)
-=======
 bool mlx5e_eswitch_uplink_rep(const struct net_device *netdev)
->>>>>>> 40226a3d
 {
 	return netdev->netdev_ops == &mlx5e_netdev_ops &&
 	       mlx5e_is_uplink_rep(netdev_priv(netdev));
 }
 
-<<<<<<< HEAD
 //是否为repersent口
-bool mlx5e_eswitch_vf_rep(struct net_device *netdev)
-=======
 bool mlx5e_eswitch_vf_rep(const struct net_device *netdev)
->>>>>>> 40226a3d
 {
 	return netdev->netdev_ops == &mlx5e_netdev_ops_rep;
 }
@@ -741,26 +605,9 @@
 				   struct mlx5_core_dev *mdev)
 {
 	SET_NETDEV_DEV(netdev, mdev->device);
-<<<<<<< HEAD
-	if (rep->vport == MLX5_VPORT_UPLINK) {
-		//设置uplink对应的设备操作函数
-		netdev->netdev_ops = &mlx5e_netdev_ops_uplink_rep;
-		/* we want a persistent mac for the uplink rep */
-		mlx5_query_mac_address(mdev, netdev->dev_addr);
-		//设置uplink对应的ethtool_ops
-		netdev->ethtool_ops = &mlx5e_uplink_rep_ethtool_ops;
-		mlx5e_dcbnl_build_rep_netdev(netdev);
-	} else {
-		//为其它rep口设置设备操作函数及对应的ethtool_ops
-		netdev->netdev_ops = &mlx5e_netdev_ops_rep;
-		eth_hw_addr_random(netdev);
-		netdev->ethtool_ops = &mlx5e_rep_ethtool_ops;
-	}
-=======
 	netdev->netdev_ops = &mlx5e_netdev_ops_rep;
 	eth_hw_addr_random(netdev);
 	netdev->ethtool_ops = &mlx5e_rep_ethtool_ops;
->>>>>>> 40226a3d
 
 	netdev->watchdog_timeo    = 15 * HZ;
 
@@ -1317,22 +1164,8 @@
 	unsigned int txqs, rxqs;
 	int nch, err;
 
-<<<<<<< HEAD
-	//申请rep对应的私有数据
-	rpriv = kzalloc(sizeof(*rpriv), GFP_KERNEL);
-	if (!rpriv)
-		return -ENOMEM;
-
-	/* rpriv->rep to be looked up when profile->init() is called */
-	rpriv->rep = rep;
-
 	//创建rep对应的netdev
-	profile = (rep->vport == MLX5_VPORT_UPLINK) ?
-		  &mlx5e_uplink_rep_profile : &mlx5e_rep_profile;
-
-=======
 	profile = &mlx5e_rep_profile;
->>>>>>> 40226a3d
 	nch = mlx5e_get_max_num_channels(dev);
 	txqs = nch * profile->max_tc;
 	rxqs = nch * profile->rq_groups;
