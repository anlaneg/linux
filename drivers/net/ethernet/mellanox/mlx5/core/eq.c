--- conflicted
+++ resolved
@@ -301,11 +301,8 @@
 
 	eq->irq = param->irq;
 	vecidx = mlx5_irq_get_index(eq->irq);
-<<<<<<< HEAD
+
 	//准备数据与fw通信，创建eq
-=======
-
->>>>>>> 028192fe
 	inlen = MLX5_ST_SZ_BYTES(create_eq_in) +
 		MLX5_FLD_SZ_BYTES(create_eq_in, pas[0]) * eq->frag_buf.npages;
 
@@ -905,14 +902,9 @@
 	if (ncomp_eqs < 0)
 		return ncomp_eqs;
 	INIT_LIST_HEAD(&table->comp_eqs_list);
-<<<<<<< HEAD
-	ncomp_eqs = table->num_comp_eqs;
-	nent = MLX5_COMP_EQ_SIZE;
+	nent = comp_eq_depth_devlink_param_get(dev);
+
 	//创建ncomp_eqs个EQs
-=======
-	nent = comp_eq_depth_devlink_param_get(dev);
-
->>>>>>> 028192fe
 	for (i = 0; i < ncomp_eqs; i++) {
 		struct mlx5_eq_param param = {};
 
