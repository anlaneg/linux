/*
 * Copyright (c) 2013-2015, Mellanox Technologies. All rights reserved.
 *
 * This software is available to you under a choice of one of two
 * licenses.  You may choose to be licensed under the terms of the GNU
 * General Public License (GPL) Version 2, available from the file
 * COPYING in the main directory of this source tree, or the
 * OpenIB.org BSD license below:
 *
 *     Redistribution and use in source and binary forms, with or
 *     without modification, are permitted provided that the following
 *     conditions are met:
 *
 *      - Redistributions of source code must retain the above
 *        copyright notice, this list of conditions and the following
 *        disclaimer.
 *
 *      - Redistributions in binary form must reproduce the above
 *        copyright notice, this list of conditions and the following
 *        disclaimer in the documentation and/or other materials
 *        provided with the distribution.
 *
 * THE SOFTWARE IS PROVIDED "AS IS", WITHOUT WARRANTY OF ANY KIND,
 * EXPRESS OR IMPLIED, INCLUDING BUT NOT LIMITED TO THE WARRANTIES OF
 * MERCHANTABILITY, FITNESS FOR A PARTICULAR PURPOSE AND
 * NONINFRINGEMENT. IN NO EVENT SHALL THE AUTHORS OR COPYRIGHT HOLDERS
 * BE LIABLE FOR ANY CLAIM, DAMAGES OR OTHER LIABILITY, WHETHER IN AN
 * ACTION OF CONTRACT, TORT OR OTHERWISE, ARISING FROM, OUT OF OR IN
 * CONNECTION WITH THE SOFTWARE OR THE USE OR OTHER DEALINGS IN THE
 * SOFTWARE.
 */

#include <linux/highmem.h>
#include <linux/module.h>
#include <linux/init.h>
#include <linux/errno.h>
#include <linux/pci.h>
#include <linux/dma-mapping.h>
#include <linux/slab.h>
#include <linux/interrupt.h>
#include <linux/delay.h>
#include <linux/mlx5/driver.h>
#include <linux/mlx5/cq.h>
#include <linux/mlx5/qp.h>
#include <linux/debugfs.h>
#include <linux/kmod.h>
#include <linux/mlx5/mlx5_ifc.h>
#include <linux/mlx5/vport.h>
#ifdef CONFIG_RFS_ACCEL
#include <linux/cpu_rmap.h>
#endif
#include <linux/version.h>
#include <net/devlink.h>
#include "mlx5_core.h"
#include "lib/eq.h"
#include "fs_core.h"
#include "lib/mpfs.h"
#include "eswitch.h"
#include "devlink.h"
#include "fw_reset.h"
#include "lib/mlx5.h"
#include "lib/tout.h"
#include "fpga/core.h"
#include "en_accel/ipsec.h"
#include "lib/clock.h"
#include "lib/vxlan.h"
#include "lib/geneve.h"
#include "lib/devcom.h"
#include "lib/pci_vsc.h"
#include "diag/fw_tracer.h"
#include "ecpf.h"
#include "lib/hv_vhca.h"
#include "diag/rsc_dump.h"
#include "sf/vhca_event.h"
#include "sf/dev/dev.h"
#include "sf/sf.h"
#include "mlx5_irq.h"

MODULE_AUTHOR("Eli Cohen <eli@mellanox.com>");
MODULE_DESCRIPTION("Mellanox 5th generation network adapters (ConnectX series) core driver");
MODULE_LICENSE("Dual BSD/GPL");

unsigned int mlx5_core_debug_mask;
module_param_named(debug_mask, mlx5_core_debug_mask, uint, 0644);
MODULE_PARM_DESC(debug_mask, "debug mask: 1 = dump cmd data, 2 = dump cmd exec time, 3 = both. Default=0");

static unsigned int prof_sel = MLX5_DEFAULT_PROF;
module_param_named(prof_sel, prof_sel, uint, 0444);
MODULE_PARM_DESC(prof_sel, "profile selector. Valid range 0 - 2");

static u32 sw_owner_id[4];
#define MAX_SW_VHCA_ID (BIT(__mlx5_bit_sz(cmd_hca_cap_2, sw_vhca_id)) - 1)
static DEFINE_IDA(sw_vhca_ida);

enum {
	MLX5_ATOMIC_REQ_MODE_BE = 0x0,
	MLX5_ATOMIC_REQ_MODE_HOST_ENDIANNESS = 0x1,
};

#define LOG_MAX_SUPPORTED_QPS 0xff

static struct mlx5_profile profile[] = {
	[0] = {
		.mask           = 0,
	},
	[1] = {
		.mask		= MLX5_PROF_MASK_QP_SIZE,
		.log_max_qp	= 12,
	},
	[2] = {
		.mask		= MLX5_PROF_MASK_QP_SIZE |
				  MLX5_PROF_MASK_MR_CACHE,
		.log_max_qp	= LOG_MAX_SUPPORTED_QPS,
		.mr_cache[0]	= {
			.size	= 500,
			.limit	= 250
		},
		.mr_cache[1]	= {
			.size	= 500,
			.limit	= 250
		},
		.mr_cache[2]	= {
			.size	= 500,
			.limit	= 250
		},
		.mr_cache[3]	= {
			.size	= 500,
			.limit	= 250
		},
		.mr_cache[4]	= {
			.size	= 500,
			.limit	= 250
		},
		.mr_cache[5]	= {
			.size	= 500,
			.limit	= 250
		},
		.mr_cache[6]	= {
			.size	= 500,
			.limit	= 250
		},
		.mr_cache[7]	= {
			.size	= 500,
			.limit	= 250
		},
		.mr_cache[8]	= {
			.size	= 500,
			.limit	= 250
		},
		.mr_cache[9]	= {
			.size	= 500,
			.limit	= 250
		},
		.mr_cache[10]	= {
			.size	= 500,
			.limit	= 250
		},
		.mr_cache[11]	= {
			.size	= 500,
			.limit	= 250
		},
		.mr_cache[12]	= {
			.size	= 64,
			.limit	= 32
		},
		.mr_cache[13]	= {
			.size	= 32,
			.limit	= 16
		},
		.mr_cache[14]	= {
			.size	= 16,
			.limit	= 8
		},
		.mr_cache[15]	= {
			.size	= 8,
			.limit	= 4
		},
	},
};

//检查标记，确保fw完成初始化
static int wait_fw_init(struct mlx5_core_dev *dev, u32 max_wait_mili,
			u32 warn_time_mili)
{
	unsigned long warn = jiffies + msecs_to_jiffies(warn_time_mili);
	unsigned long end = jiffies + msecs_to_jiffies(max_wait_mili);
	u32 fw_initializing;
	int err = 0;

	do {
		fw_initializing = ioread32be(&dev->iseg->initializing);
		if (!(fw_initializing >> 31))
			break;
		if (time_after(jiffies, end) ||
		    test_and_clear_bit(MLX5_BREAK_FW_WAIT, &dev->intf_state)) {
			err = -EBUSY;
			break;
		}
		if (warn_time_mili && time_after(jiffies, warn)) {
			mlx5_core_warn(dev, "Waiting for FW initialization, timeout abort in %ds (0x%x)\n",
				       jiffies_to_msecs(end - warn) / 1000, fw_initializing);
			warn = jiffies + msecs_to_jiffies(warn_time_mili);
		}
		msleep(mlx5_tout_ms(dev, FW_PRE_INIT_WAIT));
	} while (true);

	return err;
}

//通过set_driver_version设置驱动版本号（见24.3.14节）
static void mlx5_set_driver_version(struct mlx5_core_dev *dev)
{
	int driver_ver_sz = MLX5_FLD_SZ_BYTES(set_driver_version_in,
					      driver_version);
	u8 in[MLX5_ST_SZ_BYTES(set_driver_version_in)] = {};
	int remaining_size = driver_ver_sz;
	char *string;

	if (!MLX5_CAP_GEN(dev, driver_version))
		return;

	string = MLX5_ADDR_OF(set_driver_version_in, in, driver_version);

	//驱动版本由三部分组成(按','号分隔）:1.os_name,2.driver_name,3,driver_version_number
	//driver_version_number由三部分组成（按'.'号分隔）：1.main_version(3个数字），2。minor_version(3个数字）
	//sub_minor_version(6个数字）

	//os_name填充
	strncpy(string, "Linux", remaining_size);

	remaining_size = max_t(int, 0, driver_ver_sz - strlen(string));
	strncat(string, ",", remaining_size);

	//driver_name填充
	remaining_size = max_t(int, 0, driver_ver_sz - strlen(string));
	strncat(string, KBUILD_MODNAME, remaining_size);

	remaining_size = max_t(int, 0, driver_ver_sz - strlen(string));
	strncat(string, ",", remaining_size);

	remaining_size = max_t(int, 0, driver_ver_sz - strlen(string));

	snprintf(string + strlen(string), remaining_size, "%u.%u.%u",
		LINUX_VERSION_MAJOR, LINUX_VERSION_PATCHLEVEL,
		LINUX_VERSION_SUBLEVEL);

	/*Send the command*/
	MLX5_SET(set_driver_version_in, in, opcode,
		 MLX5_CMD_OP_SET_DRIVER_VERSION);

	mlx5_cmd_exec_in(dev, set_driver_version, in);
}

static int set_dma_caps(struct pci_dev *pdev)
{
	int err;

	err = dma_set_mask_and_coherent(&pdev->dev, DMA_BIT_MASK(64));
	if (err) {
		dev_warn(&pdev->dev, "Warning: couldn't set 64-bit PCI DMA mask\n");
		err = dma_set_mask_and_coherent(&pdev->dev, DMA_BIT_MASK(32));
		if (err) {
			dev_err(&pdev->dev, "Can't set PCI DMA mask, aborting\n");
			return err;
		}
	}

	dma_set_max_seg_size(&pdev->dev, 2u * 1024 * 1024 * 1024);
	return err;
}

static int mlx5_pci_enable_device(struct mlx5_core_dev *dev)
{
	struct pci_dev *pdev = dev->pdev;
	int err = 0;

	mutex_lock(&dev->pci_status_mutex);
	if (dev->pci_status == MLX5_PCI_STATUS_DISABLED) {
		err = pci_enable_device(pdev);
		if (!err)
			dev->pci_status = MLX5_PCI_STATUS_ENABLED;
	}
	mutex_unlock(&dev->pci_status_mutex);

	return err;
}

static void mlx5_pci_disable_device(struct mlx5_core_dev *dev)
{
	struct pci_dev *pdev = dev->pdev;

	mutex_lock(&dev->pci_status_mutex);
	if (dev->pci_status == MLX5_PCI_STATUS_ENABLED) {
		pci_disable_device(pdev);
		dev->pci_status = MLX5_PCI_STATUS_DISABLED;
	}
	mutex_unlock(&dev->pci_status_mutex);
}

static int request_bar(struct pci_dev *pdev)
{
	int err = 0;

	if (!(pci_resource_flags(pdev, 0) & IORESOURCE_MEM)) {
		dev_err(&pdev->dev, "Missing registers BAR, aborting\n");
		return -ENODEV;
	}

	err = pci_request_regions(pdev, KBUILD_MODNAME);
	if (err)
		dev_err(&pdev->dev, "Couldn't get PCI resources, aborting\n");

	return err;
}

static void release_bar(struct pci_dev *pdev)
{
	pci_release_regions(pdev);
}

struct mlx5_reg_host_endianness {
	u8	he;
	u8      rsvd[15];
};

static u16 to_fw_pkey_sz(struct mlx5_core_dev *dev, u32 size)
{
	switch (size) {
	case 128:
		return 0;
	case 256:
		return 1;
	case 512:
		return 2;
	case 1024:
		return 3;
	case 2048:
		return 4;
	case 4096:
		return 5;
	default:
		mlx5_core_warn(dev, "invalid pkey table size %d\n", size);
		return 0;
	}
}

void mlx5_core_uplink_netdev_set(struct mlx5_core_dev *dev, struct net_device *netdev)
{
	mutex_lock(&dev->mlx5e_res.uplink_netdev_lock);
	dev->mlx5e_res.uplink_netdev = netdev;
	mlx5_blocking_notifier_call_chain(dev, MLX5_DRIVER_EVENT_UPLINK_NETDEV,
					  netdev);
	mutex_unlock(&dev->mlx5e_res.uplink_netdev_lock);
}

void mlx5_core_uplink_netdev_event_replay(struct mlx5_core_dev *dev)
{
	mutex_lock(&dev->mlx5e_res.uplink_netdev_lock);
	mlx5_blocking_notifier_call_chain(dev, MLX5_DRIVER_EVENT_UPLINK_NETDEV,
					  dev->mlx5e_res.uplink_netdev);
	mutex_unlock(&dev->mlx5e_res.uplink_netdev_lock);
}
EXPORT_SYMBOL(mlx5_core_uplink_netdev_event_replay);

static int mlx5_core_get_caps_mode(struct mlx5_core_dev *dev,
				   enum mlx5_cap_type cap_type,
				   enum mlx5_cap_mode cap_mode)
{
	u8 in[MLX5_ST_SZ_BYTES(query_hca_cap_in)];
	int out_sz = MLX5_ST_SZ_BYTES(query_hca_cap_out);
	void *out, *hca_caps;
	u16 opmod = (cap_type << 1) | (cap_mode & 0x01);
	int err;

	memset(in, 0, sizeof(in));
	out = kzalloc(out_sz, GFP_KERNEL);
	if (!out)
		return -ENOMEM;

	MLX5_SET(query_hca_cap_in, in, opcode, MLX5_CMD_OP_QUERY_HCA_CAP);
	MLX5_SET(query_hca_cap_in, in, op_mod, opmod);
	err = mlx5_cmd_exec_inout(dev, query_hca_cap, in, out);
	if (err) {
		mlx5_core_warn(dev,
			       "QUERY_HCA_CAP : type(%x) opmode(%x) Failed(%d)\n",
			       cap_type, cap_mode, err);
		goto query_ex;
	}

	hca_caps =  MLX5_ADDR_OF(query_hca_cap_out, out, capability);

	switch (cap_mode) {
	case HCA_CAP_OPMOD_GET_MAX:
		memcpy(dev->caps.hca[cap_type]->max, hca_caps,
		       MLX5_UN_SZ_BYTES(hca_cap_union));
		break;
	case HCA_CAP_OPMOD_GET_CUR:
		memcpy(dev->caps.hca[cap_type]->cur, hca_caps,
		       MLX5_UN_SZ_BYTES(hca_cap_union));
		break;
	default:
		mlx5_core_warn(dev,
			       "Tried to query dev cap type(%x) with wrong opmode(%x)\n",
			       cap_type, cap_mode);
		err = -EINVAL;
		break;
	}
query_ex:
	kfree(out);
	return err;
}

int mlx5_core_get_caps(struct mlx5_core_dev *dev, enum mlx5_cap_type cap_type)
{
	int ret;

	ret = mlx5_core_get_caps_mode(dev, cap_type, HCA_CAP_OPMOD_GET_CUR);
	if (ret)
		return ret;
	return mlx5_core_get_caps_mode(dev, cap_type, HCA_CAP_OPMOD_GET_MAX);
}

static int set_caps(struct mlx5_core_dev *dev, void *in, int opmod)
{
	MLX5_SET(set_hca_cap_in, in, opcode, MLX5_CMD_OP_SET_HCA_CAP);
	MLX5_SET(set_hca_cap_in, in, op_mod, opmod << 1);
	return mlx5_cmd_exec_in(dev, set_hca_cap, in);
}

static int handle_hca_cap_atomic(struct mlx5_core_dev *dev, void *set_ctx)
{
	void *set_hca_cap;
	int req_endianness;
	int err;

	if (!MLX5_CAP_GEN(dev, atomic))
		return 0;

	err = mlx5_core_get_caps(dev, MLX5_CAP_ATOMIC);
	if (err)
		return err;

	req_endianness =
		MLX5_CAP_ATOMIC(dev,
				supported_atomic_req_8B_endianness_mode_1);

	if (req_endianness != MLX5_ATOMIC_REQ_MODE_HOST_ENDIANNESS)
		return 0;

	set_hca_cap = MLX5_ADDR_OF(set_hca_cap_in, set_ctx, capability);

	/* Set requestor to host endianness */
	MLX5_SET(atomic_caps, set_hca_cap, atomic_req_8B_endianness_mode,
		 MLX5_ATOMIC_REQ_MODE_HOST_ENDIANNESS);

	return set_caps(dev, set_ctx, MLX5_SET_HCA_CAP_OP_MOD_ATOMIC);
}

static int handle_hca_cap_odp(struct mlx5_core_dev *dev, void *set_ctx)
{
	void *set_hca_cap;
	bool do_set = false;
	int err;

	if (!IS_ENABLED(CONFIG_INFINIBAND_ON_DEMAND_PAGING) ||
	    !MLX5_CAP_GEN(dev, pg))
		return 0;

	err = mlx5_core_get_caps(dev, MLX5_CAP_ODP);
	if (err)
		return err;

	set_hca_cap = MLX5_ADDR_OF(set_hca_cap_in, set_ctx, capability);
	memcpy(set_hca_cap, dev->caps.hca[MLX5_CAP_ODP]->cur,
	       MLX5_ST_SZ_BYTES(odp_cap));

#define ODP_CAP_SET_MAX(dev, field)                                            \
	do {                                                                   \
		u32 _res = MLX5_CAP_ODP_MAX(dev, field);                       \
		if (_res) {                                                    \
			do_set = true;                                         \
			MLX5_SET(odp_cap, set_hca_cap, field, _res);           \
		}                                                              \
	} while (0)

	ODP_CAP_SET_MAX(dev, ud_odp_caps.srq_receive);
	ODP_CAP_SET_MAX(dev, rc_odp_caps.srq_receive);
	ODP_CAP_SET_MAX(dev, xrc_odp_caps.srq_receive);
	ODP_CAP_SET_MAX(dev, xrc_odp_caps.send);
	ODP_CAP_SET_MAX(dev, xrc_odp_caps.receive);
	ODP_CAP_SET_MAX(dev, xrc_odp_caps.write);
	ODP_CAP_SET_MAX(dev, xrc_odp_caps.read);
	ODP_CAP_SET_MAX(dev, xrc_odp_caps.atomic);
	ODP_CAP_SET_MAX(dev, dc_odp_caps.srq_receive);
	ODP_CAP_SET_MAX(dev, dc_odp_caps.send);
	ODP_CAP_SET_MAX(dev, dc_odp_caps.receive);
	ODP_CAP_SET_MAX(dev, dc_odp_caps.write);
	ODP_CAP_SET_MAX(dev, dc_odp_caps.read);
	ODP_CAP_SET_MAX(dev, dc_odp_caps.atomic);

	if (!do_set)
		return 0;

	return set_caps(dev, set_ctx, MLX5_SET_HCA_CAP_OP_MOD_ODP);
}

static int max_uc_list_get_devlink_param(struct mlx5_core_dev *dev)
{
	struct devlink *devlink = priv_to_devlink(dev);
	union devlink_param_value val;
	int err;

	err = devl_param_driverinit_value_get(devlink,
					      DEVLINK_PARAM_GENERIC_ID_MAX_MACS,
					      &val);
	if (!err)
		return val.vu32;
	mlx5_core_dbg(dev, "Failed to get param. err = %d\n", err);
	return err;
}

bool mlx5_is_roce_on(struct mlx5_core_dev *dev)
{
	struct devlink *devlink = priv_to_devlink(dev);
	union devlink_param_value val;
	int err;

	err = devl_param_driverinit_value_get(devlink,
					      DEVLINK_PARAM_GENERIC_ID_ENABLE_ROCE,
					      &val);

	if (!err)
		return val.vbool;

	mlx5_core_dbg(dev, "Failed to get param. err = %d\n", err);
	return MLX5_CAP_GEN(dev, roce);
}
EXPORT_SYMBOL(mlx5_is_roce_on);

static int handle_hca_cap_2(struct mlx5_core_dev *dev, void *set_ctx)
{
	void *set_hca_cap;
	int err;

	if (!MLX5_CAP_GEN_MAX(dev, hca_cap_2))
		return 0;

	err = mlx5_core_get_caps(dev, MLX5_CAP_GENERAL_2);
	if (err)
		return err;

	if (!MLX5_CAP_GEN_2_MAX(dev, sw_vhca_id_valid) ||
	    !(dev->priv.sw_vhca_id > 0))
		return 0;

	set_hca_cap = MLX5_ADDR_OF(set_hca_cap_in, set_ctx,
				   capability);
	memcpy(set_hca_cap, dev->caps.hca[MLX5_CAP_GENERAL_2]->cur,
	       MLX5_ST_SZ_BYTES(cmd_hca_cap_2));
	MLX5_SET(cmd_hca_cap_2, set_hca_cap, sw_vhca_id_valid, 1);

	return set_caps(dev, set_ctx, MLX5_CAP_GENERAL_2);
}

static int handle_hca_cap(struct mlx5_core_dev *dev, void *set_ctx)
{
	struct mlx5_profile *prof = &dev->profile;
	void *set_hca_cap;
	int max_uc_list;
	int err;

	err = mlx5_core_get_caps(dev, MLX5_CAP_GENERAL);
	if (err)
		return err;

	set_hca_cap = MLX5_ADDR_OF(set_hca_cap_in, set_ctx,
				   capability);
	memcpy(set_hca_cap, dev->caps.hca[MLX5_CAP_GENERAL]->cur,
	       MLX5_ST_SZ_BYTES(cmd_hca_cap));

	mlx5_core_dbg(dev, "Current Pkey table size %d Setting new size %d\n",
		      mlx5_to_sw_pkey_sz(MLX5_CAP_GEN(dev, pkey_table_size)),
		      128);
	/* we limit the size of the pkey table to 128 entries for now */
	MLX5_SET(cmd_hca_cap, set_hca_cap, pkey_table_size,
		 to_fw_pkey_sz(dev, 128));

	/* Check log_max_qp from HCA caps to set in current profile */
	if (prof->log_max_qp == LOG_MAX_SUPPORTED_QPS) {
		prof->log_max_qp = min_t(u8, 18, MLX5_CAP_GEN_MAX(dev, log_max_qp));
	} else if (MLX5_CAP_GEN_MAX(dev, log_max_qp) < prof->log_max_qp) {
		mlx5_core_warn(dev, "log_max_qp value in current profile is %d, changing it to HCA capability limit (%d)\n",
			       prof->log_max_qp,
			       MLX5_CAP_GEN_MAX(dev, log_max_qp));
		prof->log_max_qp = MLX5_CAP_GEN_MAX(dev, log_max_qp);
	}
	if (prof->mask & MLX5_PROF_MASK_QP_SIZE)
		MLX5_SET(cmd_hca_cap, set_hca_cap, log_max_qp,
			 prof->log_max_qp);

	/* disable cmdif checksum */
	MLX5_SET(cmd_hca_cap, set_hca_cap, cmdif_checksum, 0);

	/* Enable 4K UAR only when HCA supports it and page size is bigger
	 * than 4K.
	 */
	if (MLX5_CAP_GEN_MAX(dev, uar_4k) && PAGE_SIZE > 4096)
		MLX5_SET(cmd_hca_cap, set_hca_cap, uar_4k, 1);

	MLX5_SET(cmd_hca_cap, set_hca_cap, log_uar_page_sz, PAGE_SHIFT - 12);

	if (MLX5_CAP_GEN_MAX(dev, cache_line_128byte))
		MLX5_SET(cmd_hca_cap,
			 set_hca_cap,
			 cache_line_128byte,
			 cache_line_size() >= 128 ? 1 : 0);

	if (MLX5_CAP_GEN_MAX(dev, dct))
		MLX5_SET(cmd_hca_cap, set_hca_cap, dct, 1);

	if (MLX5_CAP_GEN_MAX(dev, pci_sync_for_fw_update_event))
		MLX5_SET(cmd_hca_cap, set_hca_cap, pci_sync_for_fw_update_event, 1);

	if (MLX5_CAP_GEN_MAX(dev, num_vhca_ports))
		MLX5_SET(cmd_hca_cap,
			 set_hca_cap,
			 num_vhca_ports,
			 MLX5_CAP_GEN_MAX(dev, num_vhca_ports));

	if (MLX5_CAP_GEN_MAX(dev, release_all_pages))
		MLX5_SET(cmd_hca_cap, set_hca_cap, release_all_pages, 1);

	if (MLX5_CAP_GEN_MAX(dev, mkey_by_name))
		MLX5_SET(cmd_hca_cap, set_hca_cap, mkey_by_name, 1);

	mlx5_vhca_state_cap_handle(dev, set_hca_cap);

	if (MLX5_CAP_GEN_MAX(dev, num_total_dynamic_vf_msix))
		MLX5_SET(cmd_hca_cap, set_hca_cap, num_total_dynamic_vf_msix,
			 MLX5_CAP_GEN_MAX(dev, num_total_dynamic_vf_msix));

	if (MLX5_CAP_GEN(dev, roce_rw_supported) && MLX5_CAP_GEN_MAX(dev, roce))
		MLX5_SET(cmd_hca_cap, set_hca_cap, roce,
			 mlx5_is_roce_on(dev));

	max_uc_list = max_uc_list_get_devlink_param(dev);
	if (max_uc_list > 0)
		MLX5_SET(cmd_hca_cap, set_hca_cap, log_max_current_uc_list,
			 ilog2(max_uc_list));

	return set_caps(dev, set_ctx, MLX5_SET_HCA_CAP_OP_MOD_GENERAL_DEVICE);
}

/* Cached MLX5_CAP_GEN(dev, roce) can be out of sync this early in the
 * boot process.
 * In case RoCE cap is writable in FW and user/devlink requested to change the
 * cap, we are yet to query the final state of the above cap.
 * Hence, the need for this function.
 *
 * Returns
 * True:
 * 1) RoCE cap is read only in FW and already disabled
 * OR:
 * 2) RoCE cap is writable in FW and user/devlink requested it off.
 *
 * In any other case, return False.
 */
static bool is_roce_fw_disabled(struct mlx5_core_dev *dev)
{
	return (MLX5_CAP_GEN(dev, roce_rw_supported) && !mlx5_is_roce_on(dev)) ||
		(!MLX5_CAP_GEN(dev, roce_rw_supported) && !MLX5_CAP_GEN(dev, roce));
}

static int handle_hca_cap_roce(struct mlx5_core_dev *dev, void *set_ctx)
{
	void *set_hca_cap;
	int err;

	if (is_roce_fw_disabled(dev))
		return 0;

	err = mlx5_core_get_caps(dev, MLX5_CAP_ROCE);
	if (err)
		return err;

	if (MLX5_CAP_ROCE(dev, sw_r_roce_src_udp_port) ||
	    !MLX5_CAP_ROCE_MAX(dev, sw_r_roce_src_udp_port))
		return 0;

	set_hca_cap = MLX5_ADDR_OF(set_hca_cap_in, set_ctx, capability);
	memcpy(set_hca_cap, dev->caps.hca[MLX5_CAP_ROCE]->cur,
	       MLX5_ST_SZ_BYTES(roce_cap));
	MLX5_SET(roce_cap, set_hca_cap, sw_r_roce_src_udp_port, 1);

	err = set_caps(dev, set_ctx, MLX5_SET_HCA_CAP_OP_MOD_ROCE);
	return err;
}

static int handle_hca_cap_port_selection(struct mlx5_core_dev *dev,
					 void *set_ctx)
{
	void *set_hca_cap;
	int err;

	if (!MLX5_CAP_GEN(dev, port_selection_cap))
		return 0;

	err = mlx5_core_get_caps(dev, MLX5_CAP_PORT_SELECTION);
	if (err)
		return err;

	if (MLX5_CAP_PORT_SELECTION(dev, port_select_flow_table_bypass) ||
	    !MLX5_CAP_PORT_SELECTION_MAX(dev, port_select_flow_table_bypass))
		return 0;

	set_hca_cap = MLX5_ADDR_OF(set_hca_cap_in, set_ctx, capability);
	memcpy(set_hca_cap, dev->caps.hca[MLX5_CAP_PORT_SELECTION]->cur,
	       MLX5_ST_SZ_BYTES(port_selection_cap));
	MLX5_SET(port_selection_cap, set_hca_cap, port_select_flow_table_bypass, 1);

	err = set_caps(dev, set_ctx, MLX5_SET_HCA_CAP_OP_MODE_PORT_SELECTION);

	return err;
}

static int set_hca_cap(struct mlx5_core_dev *dev)
{
	int set_sz = MLX5_ST_SZ_BYTES(set_hca_cap_in);
	void *set_ctx;
	int err;

	set_ctx = kzalloc(set_sz, GFP_KERNEL);
	if (!set_ctx)
		return -ENOMEM;

	err = handle_hca_cap(dev, set_ctx);
	if (err) {
		mlx5_core_err(dev, "handle_hca_cap failed\n");
		goto out;
	}

	memset(set_ctx, 0, set_sz);
	err = handle_hca_cap_atomic(dev, set_ctx);
	if (err) {
		mlx5_core_err(dev, "handle_hca_cap_atomic failed\n");
		goto out;
	}

	memset(set_ctx, 0, set_sz);
	err = handle_hca_cap_odp(dev, set_ctx);
	if (err) {
		mlx5_core_err(dev, "handle_hca_cap_odp failed\n");
		goto out;
	}

	memset(set_ctx, 0, set_sz);
	err = handle_hca_cap_roce(dev, set_ctx);
	if (err) {
		mlx5_core_err(dev, "handle_hca_cap_roce failed\n");
		goto out;
	}

	memset(set_ctx, 0, set_sz);
	err = handle_hca_cap_2(dev, set_ctx);
	if (err) {
		mlx5_core_err(dev, "handle_hca_cap_2 failed\n");
		goto out;
	}

	memset(set_ctx, 0, set_sz);
	err = handle_hca_cap_port_selection(dev, set_ctx);
	if (err) {
		mlx5_core_err(dev, "handle_hca_cap_port_selection failed\n");
		goto out;
	}

out:
	kfree(set_ctx);
	return err;
}

static int set_hca_ctrl(struct mlx5_core_dev *dev)
{
	struct mlx5_reg_host_endianness he_in;
	struct mlx5_reg_host_endianness he_out;
	int err;

	if (!mlx5_core_is_pf(dev))
		return 0;

	memset(&he_in, 0, sizeof(he_in));
	he_in.he = MLX5_SET_HOST_ENDIANNESS;
	err = mlx5_core_access_reg(dev, &he_in,  sizeof(he_in),
					&he_out, sizeof(he_out),
					MLX5_REG_HOST_ENDIANNESS, 0, 1);
	return err;
}

static int mlx5_core_set_hca_defaults(struct mlx5_core_dev *dev)
{
	int ret = 0;

	/* Disable local_lb by default */
	if (MLX5_CAP_GEN(dev, port_type) == MLX5_CAP_PORT_TYPE_ETH)
		ret = mlx5_nic_vport_update_local_lb(dev, false);

	return ret;
}

int mlx5_core_enable_hca(struct mlx5_core_dev *dev, u16 func_id)
{
	u32 in[MLX5_ST_SZ_DW(enable_hca_in)] = {};

	MLX5_SET(enable_hca_in, in, opcode, MLX5_CMD_OP_ENABLE_HCA);
	MLX5_SET(enable_hca_in, in, function_id, func_id);
	MLX5_SET(enable_hca_in, in, embedded_cpu_function,
		 dev->caps.embedded_cpu);
	return mlx5_cmd_exec_in(dev, enable_hca, in);
}

int mlx5_core_disable_hca(struct mlx5_core_dev *dev, u16 func_id)
{
	u32 in[MLX5_ST_SZ_DW(disable_hca_in)] = {};

	MLX5_SET(disable_hca_in, in, opcode, MLX5_CMD_OP_DISABLE_HCA);
	MLX5_SET(disable_hca_in, in, function_id, func_id);
	MLX5_SET(enable_hca_in, in, embedded_cpu_function,
		 dev->caps.embedded_cpu);
	return mlx5_cmd_exec_in(dev, disable_hca, in);
}

static int mlx5_core_set_issi(struct mlx5_core_dev *dev)
{
	u32 query_out[MLX5_ST_SZ_DW(query_issi_out)] = {};
	u32 query_in[MLX5_ST_SZ_DW(query_issi_in)] = {};
	u32 sup_issi;
	int err;

	MLX5_SET(query_issi_in, query_in, opcode, MLX5_CMD_OP_QUERY_ISSI);
	err = mlx5_cmd_exec_inout(dev, query_issi, query_in, query_out);
	if (err) {
		u32 syndrome = MLX5_GET(query_issi_out, query_out, syndrome);
		u8 status = MLX5_GET(query_issi_out, query_out, status);

		if (!status || syndrome == MLX5_DRIVER_SYND) {
			mlx5_core_err(dev, "Failed to query ISSI err(%d) status(%d) synd(%d)\n",
				      err, status, syndrome);
			return err;
		}

		mlx5_core_warn(dev, "Query ISSI is not supported by FW, ISSI is 0\n");
		dev->issi = 0;
		return 0;
	}

	sup_issi = MLX5_GET(query_issi_out, query_out, supported_issi_dw0);

	if (sup_issi & (1 << 1)) {
		u32 set_in[MLX5_ST_SZ_DW(set_issi_in)] = {};

		MLX5_SET(set_issi_in, set_in, opcode, MLX5_CMD_OP_SET_ISSI);
		MLX5_SET(set_issi_in, set_in, current_issi, 1);
		err = mlx5_cmd_exec_in(dev, set_issi, set_in);
		if (err) {
			mlx5_core_err(dev, "Failed to set ISSI to 1 err(%d)\n",
				      err);
			return err;
		}

		dev->issi = 1;

		return 0;
	} else if (sup_issi & (1 << 0) || !sup_issi) {
		return 0;
	}

	return -EOPNOTSUPP;
}

static int mlx5_pci_init(struct mlx5_core_dev *dev, struct pci_dev *pdev,
			 const struct pci_device_id *id)
{
	int err = 0;

	mutex_init(&dev->pci_status_mutex);
	pci_set_drvdata(dev->pdev, dev);

	dev->bar_addr = pci_resource_start(pdev, 0);

	err = mlx5_pci_enable_device(dev);
	if (err) {
		mlx5_core_err(dev, "Cannot enable PCI device, aborting\n");
		return err;
	}

	err = request_bar(pdev);
	if (err) {
		mlx5_core_err(dev, "error requesting BARs, aborting\n");
		goto err_disable;
	}

	pci_set_master(pdev);

	err = set_dma_caps(pdev);
	if (err) {
		mlx5_core_err(dev, "Failed setting DMA capabilities mask, aborting\n");
		goto err_clr_master;
	}

	if (pci_enable_atomic_ops_to_root(pdev, PCI_EXP_DEVCAP2_ATOMIC_COMP32) &&
	    pci_enable_atomic_ops_to_root(pdev, PCI_EXP_DEVCAP2_ATOMIC_COMP64) &&
	    pci_enable_atomic_ops_to_root(pdev, PCI_EXP_DEVCAP2_ATOMIC_COMP128))
		mlx5_core_dbg(dev, "Enabling pci atomics failed\n");

	dev->iseg_base = dev->bar_addr;
	dev->iseg = ioremap(dev->iseg_base, sizeof(*dev->iseg));
	if (!dev->iseg) {
		err = -ENOMEM;
		mlx5_core_err(dev, "Failed mapping initialization segment, aborting\n");
		goto err_clr_master;
	}

	mlx5_pci_vsc_init(dev);
	dev->caps.embedded_cpu = mlx5_read_embedded_cpu(dev);
	return 0;

err_clr_master:
	pci_clear_master(dev->pdev);
	release_bar(dev->pdev);
err_disable:
	mlx5_pci_disable_device(dev);
	return err;
}

static void mlx5_pci_close(struct mlx5_core_dev *dev)
{
	/* health work might still be active, and it needs pci bar in
	 * order to know the NIC state. Therefore, drain the health WQ
	 * before removing the pci bars
	 */
	mlx5_drain_health_wq(dev);
	iounmap(dev->iseg);
	pci_clear_master(dev->pdev);
	release_bar(dev->pdev);
	mlx5_pci_disable_device(dev);
}

static int mlx5_init_once(struct mlx5_core_dev *dev)
{
	int err;

	dev->priv.devcom = mlx5_devcom_register_device(dev);
	if (IS_ERR(dev->priv.devcom))
		mlx5_core_err(dev, "failed to register with devcom (0x%p)\n",
			      dev->priv.devcom);

	err = mlx5_query_board_id(dev);
	if (err) {
		mlx5_core_err(dev, "query board id failed\n");
		goto err_devcom;
	}

	err = mlx5_irq_table_init(dev);
	if (err) {
		mlx5_core_err(dev, "failed to initialize irq table\n");
		goto err_devcom;
	}

	err = mlx5_eq_table_init(dev);
	if (err) {
		mlx5_core_err(dev, "failed to initialize eq\n");
		goto err_irq_cleanup;
	}

	err = mlx5_events_init(dev);
	if (err) {
		mlx5_core_err(dev, "failed to initialize events\n");
		goto err_eq_cleanup;
	}

	err = mlx5_fw_reset_init(dev);
	if (err) {
		mlx5_core_err(dev, "failed to initialize fw reset events\n");
		goto err_events_cleanup;
	}

	mlx5_cq_debugfs_init(dev);

	mlx5_init_reserved_gids(dev);

	mlx5_init_clock(dev);

	dev->vxlan = mlx5_vxlan_create(dev);
	dev->geneve = mlx5_geneve_create(dev);

	err = mlx5_init_rl_table(dev);
	if (err) {
		mlx5_core_err(dev, "Failed to init rate limiting\n");
		goto err_tables_cleanup;
	}

	err = mlx5_mpfs_init(dev);
	if (err) {
		mlx5_core_err(dev, "Failed to init l2 table %d\n", err);
		goto err_rl_cleanup;
	}

	err = mlx5_sriov_init(dev);
	if (err) {
		mlx5_core_err(dev, "Failed to init sriov %d\n", err);
		goto err_mpfs_cleanup;
	}

	err = mlx5_eswitch_init(dev);
	if (err) {
		mlx5_core_err(dev, "Failed to init eswitch %d\n", err);
		goto err_sriov_cleanup;
	}

	err = mlx5_fpga_init(dev);
	if (err) {
		mlx5_core_err(dev, "Failed to init fpga device %d\n", err);
		goto err_eswitch_cleanup;
	}

	err = mlx5_vhca_event_init(dev);
	if (err) {
		mlx5_core_err(dev, "Failed to init vhca event notifier %d\n", err);
		goto err_fpga_cleanup;
	}

	err = mlx5_sf_hw_table_init(dev);
	if (err) {
		mlx5_core_err(dev, "Failed to init SF HW table %d\n", err);
		goto err_sf_hw_table_cleanup;
	}

	err = mlx5_sf_table_init(dev);
	if (err) {
		mlx5_core_err(dev, "Failed to init SF table %d\n", err);
		goto err_sf_table_cleanup;
	}

	err = mlx5_fs_core_alloc(dev);
	if (err) {
		mlx5_core_err(dev, "Failed to alloc flow steering\n");
		goto err_fs;
	}

	dev->dm = mlx5_dm_create(dev);
	if (IS_ERR(dev->dm))
		mlx5_core_warn(dev, "Failed to init device memory%d\n", err);

	dev->tracer = mlx5_fw_tracer_create(dev);
	dev->hv_vhca = mlx5_hv_vhca_create(dev);
	dev->rsc_dump = mlx5_rsc_dump_create(dev);

	return 0;

err_fs:
	mlx5_sf_table_cleanup(dev);
err_sf_table_cleanup:
	mlx5_sf_hw_table_cleanup(dev);
err_sf_hw_table_cleanup:
	mlx5_vhca_event_cleanup(dev);
err_fpga_cleanup:
	mlx5_fpga_cleanup(dev);
err_eswitch_cleanup:
	mlx5_eswitch_cleanup(dev->priv.eswitch);
err_sriov_cleanup:
	mlx5_sriov_cleanup(dev);
err_mpfs_cleanup:
	mlx5_mpfs_cleanup(dev);
err_rl_cleanup:
	mlx5_cleanup_rl_table(dev);
err_tables_cleanup:
	mlx5_geneve_destroy(dev->geneve);
	mlx5_vxlan_destroy(dev->vxlan);
	mlx5_cleanup_clock(dev);
	mlx5_cleanup_reserved_gids(dev);
	mlx5_cq_debugfs_cleanup(dev);
	mlx5_fw_reset_cleanup(dev);
err_events_cleanup:
	mlx5_events_cleanup(dev);
err_eq_cleanup:
	mlx5_eq_table_cleanup(dev);
err_irq_cleanup:
	mlx5_irq_table_cleanup(dev);
err_devcom:
	mlx5_devcom_unregister_device(dev->priv.devcom);

	return err;
}

static void mlx5_cleanup_once(struct mlx5_core_dev *dev)
{
	mlx5_rsc_dump_destroy(dev);
	mlx5_hv_vhca_destroy(dev->hv_vhca);
	mlx5_fw_tracer_destroy(dev->tracer);
	mlx5_dm_cleanup(dev);
	mlx5_fs_core_free(dev);
	mlx5_sf_table_cleanup(dev);
	mlx5_sf_hw_table_cleanup(dev);
	mlx5_vhca_event_cleanup(dev);
	mlx5_fpga_cleanup(dev);
	mlx5_eswitch_cleanup(dev->priv.eswitch);
	mlx5_sriov_cleanup(dev);
	mlx5_mpfs_cleanup(dev);
	mlx5_cleanup_rl_table(dev);
	mlx5_geneve_destroy(dev->geneve);
	mlx5_vxlan_destroy(dev->vxlan);
	mlx5_cleanup_clock(dev);
	mlx5_cleanup_reserved_gids(dev);
	mlx5_cq_debugfs_cleanup(dev);
	mlx5_fw_reset_cleanup(dev);
	mlx5_events_cleanup(dev);
	mlx5_eq_table_cleanup(dev);
	mlx5_irq_table_cleanup(dev);
	mlx5_devcom_unregister_device(dev->priv.devcom);
}

static int mlx5_function_setup(struct mlx5_core_dev *dev, bool boot, u64 timeout)
{
	int err;

	mlx5_core_info(dev, "firmware version: %d.%d.%d\n", fw_rev_maj(dev),
		       fw_rev_min(dev), fw_rev_sub(dev));

	/* Only PFs hold the relevant PCIe information for this query */
	if (mlx5_core_is_pf(dev))
		pcie_print_link_status(dev->pdev);

	/* wait for firmware to accept initialization segments configurations
	 */
	err = wait_fw_init(dev, timeout,
			   mlx5_tout_ms(dev, FW_PRE_INIT_WARN_MESSAGE_INTERVAL));
	if (err) {
		mlx5_core_err(dev, "Firmware over %llu MS in pre-initializing state, aborting\n",
			      timeout);
		return err;
	}

	err = mlx5_cmd_init(dev);
	if (err) {
		mlx5_core_err(dev, "Failed initializing command interface, aborting\n");
		return err;
	}

	mlx5_tout_query_iseg(dev);

	err = wait_fw_init(dev, mlx5_tout_ms(dev, FW_INIT), 0);
	if (err) {
		mlx5_core_err(dev, "Firmware over %llu MS in initializing state, aborting\n",
			      mlx5_tout_ms(dev, FW_INIT));
		goto err_cmd_cleanup;
	}

	mlx5_cmd_set_state(dev, MLX5_CMDIF_STATE_UP);

	mlx5_start_health_poll(dev);

	err = mlx5_core_enable_hca(dev, 0);
	if (err) {
		mlx5_core_err(dev, "enable hca failed\n");
		goto stop_health_poll;
	}

	err = mlx5_core_set_issi(dev);
	if (err) {
		mlx5_core_err(dev, "failed to set issi\n");
		goto err_disable_hca;
	}

	err = mlx5_satisfy_startup_pages(dev, 1);
	if (err) {
		mlx5_core_err(dev, "failed to allocate boot pages\n");
		goto err_disable_hca;
	}

	err = mlx5_tout_query_dtor(dev);
	if (err) {
		mlx5_core_err(dev, "failed to read dtor\n");
		goto reclaim_boot_pages;
	}

	err = set_hca_ctrl(dev);
	if (err) {
		mlx5_core_err(dev, "set_hca_ctrl failed\n");
		goto reclaim_boot_pages;
	}

	err = set_hca_cap(dev);
	if (err) {
		mlx5_core_err(dev, "set_hca_cap failed\n");
		goto reclaim_boot_pages;
	}

	err = mlx5_satisfy_startup_pages(dev, 0);
	if (err) {
		mlx5_core_err(dev, "failed to allocate init pages\n");
		goto reclaim_boot_pages;
	}

	err = mlx5_cmd_init_hca(dev, sw_owner_id);
	if (err) {
		mlx5_core_err(dev, "init hca failed\n");
		goto reclaim_boot_pages;
	}

	mlx5_set_driver_version(dev);

	err = mlx5_query_hca_caps(dev);
	if (err) {
		mlx5_core_err(dev, "query hca failed\n");
		goto reclaim_boot_pages;
	}
	mlx5_start_health_fw_log_up(dev);

	return 0;

reclaim_boot_pages:
	mlx5_reclaim_startup_pages(dev);
err_disable_hca:
	mlx5_core_disable_hca(dev, 0);
stop_health_poll:
	mlx5_stop_health_poll(dev, boot);
err_cmd_cleanup:
	mlx5_cmd_set_state(dev, MLX5_CMDIF_STATE_DOWN);
	mlx5_cmd_cleanup(dev);

	return err;
}

static int mlx5_function_teardown(struct mlx5_core_dev *dev, bool boot)
{
	int err;

	err = mlx5_cmd_teardown_hca(dev);
	if (err) {
		mlx5_core_err(dev, "tear_down_hca failed, skip cleanup\n");
		return err;
	}
	mlx5_reclaim_startup_pages(dev);
	mlx5_core_disable_hca(dev, 0);
	mlx5_stop_health_poll(dev, boot);
	mlx5_cmd_set_state(dev, MLX5_CMDIF_STATE_DOWN);
	mlx5_cmd_cleanup(dev);

	return 0;
}

static int mlx5_load(struct mlx5_core_dev *dev)
{
	int err;

	dev->priv.uar = mlx5_get_uars_page(dev);
	if (IS_ERR(dev->priv.uar)) {
		mlx5_core_err(dev, "Failed allocating uar, aborting\n");
		err = PTR_ERR(dev->priv.uar);
		return err;
	}

	mlx5_events_start(dev);
	mlx5_pagealloc_start(dev);

	err = mlx5_irq_table_create(dev);
	if (err) {
		mlx5_core_err(dev, "Failed to alloc IRQs\n");
		goto err_irq_table;
	}

	err = mlx5_eq_table_create(dev);
	if (err) {
		mlx5_core_err(dev, "Failed to create EQs\n");
		goto err_eq_table;
	}

	err = mlx5_fw_tracer_init(dev->tracer);
	if (err) {
		mlx5_core_err(dev, "Failed to init FW tracer %d\n", err);
		mlx5_fw_tracer_destroy(dev->tracer);
		dev->tracer = NULL;
	}

	mlx5_fw_reset_events_start(dev);
	mlx5_hv_vhca_init(dev->hv_vhca);

	err = mlx5_rsc_dump_init(dev);
	if (err) {
		mlx5_core_err(dev, "Failed to init Resource dump %d\n", err);
		mlx5_rsc_dump_destroy(dev);
		dev->rsc_dump = NULL;
	}

	err = mlx5_fpga_device_start(dev);
	if (err) {
		mlx5_core_err(dev, "fpga device start failed %d\n", err);
		goto err_fpga_start;
	}

	err = mlx5_fs_core_init(dev);
	if (err) {
		mlx5_core_err(dev, "Failed to init flow steering\n");
		goto err_fs;
	}

	err = mlx5_core_set_hca_defaults(dev);
	if (err) {
		mlx5_core_err(dev, "Failed to set hca defaults\n");
		goto err_set_hca;
	}

	mlx5_vhca_event_start(dev);

	err = mlx5_sf_hw_table_create(dev);
	if (err) {
		mlx5_core_err(dev, "sf table create failed %d\n", err);
		goto err_vhca;
	}

	err = mlx5_ec_init(dev);
	if (err) {
		mlx5_core_err(dev, "Failed to init embedded CPU\n");
		goto err_ec;
	}

	mlx5_lag_add_mdev(dev);
	err = mlx5_sriov_attach(dev);
	if (err) {
		mlx5_core_err(dev, "sriov init failed %d\n", err);
		goto err_sriov;
	}

	mlx5_sf_dev_table_create(dev);

	err = mlx5_devlink_traps_register(priv_to_devlink(dev));
	if (err)
		goto err_traps_reg;

	return 0;

err_traps_reg:
	mlx5_sf_dev_table_destroy(dev);
	mlx5_sriov_detach(dev);
err_sriov:
	mlx5_lag_remove_mdev(dev);
	mlx5_ec_cleanup(dev);
err_ec:
	mlx5_sf_hw_table_destroy(dev);
err_vhca:
	mlx5_vhca_event_stop(dev);
err_set_hca:
	mlx5_fs_core_cleanup(dev);
err_fs:
	mlx5_fpga_device_stop(dev);
err_fpga_start:
	mlx5_rsc_dump_cleanup(dev);
	mlx5_hv_vhca_cleanup(dev->hv_vhca);
	mlx5_fw_reset_events_stop(dev);
	mlx5_fw_tracer_cleanup(dev->tracer);
	mlx5_eq_table_destroy(dev);
err_eq_table:
	mlx5_irq_table_destroy(dev);
err_irq_table:
	mlx5_pagealloc_stop(dev);
	mlx5_events_stop(dev);
	mlx5_put_uars_page(dev, dev->priv.uar);
	return err;
}

static void mlx5_unload(struct mlx5_core_dev *dev)
{
	mlx5_devlink_traps_unregister(priv_to_devlink(dev));
	mlx5_sf_dev_table_destroy(dev);
	mlx5_sriov_detach(dev);
	mlx5_eswitch_disable(dev->priv.eswitch);
	mlx5_lag_remove_mdev(dev);
	mlx5_ec_cleanup(dev);
	mlx5_sf_hw_table_destroy(dev);
	mlx5_vhca_event_stop(dev);
	mlx5_fs_core_cleanup(dev);
	mlx5_fpga_device_stop(dev);
	mlx5_rsc_dump_cleanup(dev);
	mlx5_hv_vhca_cleanup(dev->hv_vhca);
	mlx5_fw_reset_events_stop(dev);
	mlx5_fw_tracer_cleanup(dev->tracer);
	mlx5_eq_table_destroy(dev);
	mlx5_irq_table_destroy(dev);
	mlx5_pagealloc_stop(dev);
	mlx5_events_stop(dev);
	mlx5_put_uars_page(dev, dev->priv.uar);
}

int mlx5_init_one(struct mlx5_core_dev *dev)
{
	struct devlink *devlink = priv_to_devlink(dev);
	int err = 0;

	devl_lock(devlink);
	mutex_lock(&dev->intf_state_mutex);
	dev->state = MLX5_DEVICE_STATE_UP;

	err = mlx5_function_setup(dev, true, mlx5_tout_ms(dev, FW_PRE_INIT_TIMEOUT));
	if (err)
		goto err_function;

	err = mlx5_init_once(dev);
	if (err) {
		mlx5_core_err(dev, "sw objs init failed\n");
		goto function_teardown;
	}

	err = mlx5_load(dev);
	if (err)
		goto err_load;

	set_bit(MLX5_INTERFACE_STATE_UP, &dev->intf_state);

	err = mlx5_devlink_params_register(priv_to_devlink(dev));
	if (err)
		goto err_devlink_params_reg;

	err = mlx5_register_device(dev);
	if (err)
		goto err_register;

	mutex_unlock(&dev->intf_state_mutex);
	devl_unlock(devlink);
	return 0;

err_register:
	mlx5_devlink_params_unregister(priv_to_devlink(dev));
err_devlink_params_reg:
	clear_bit(MLX5_INTERFACE_STATE_UP, &dev->intf_state);
	mlx5_unload(dev);
err_load:
	mlx5_cleanup_once(dev);
function_teardown:
	mlx5_function_teardown(dev, true);
err_function:
	dev->state = MLX5_DEVICE_STATE_INTERNAL_ERROR;
	mutex_unlock(&dev->intf_state_mutex);
	devl_unlock(devlink);
	return err;
}

void mlx5_uninit_one(struct mlx5_core_dev *dev)
{
	struct devlink *devlink = priv_to_devlink(dev);

	devl_lock(devlink);
	mutex_lock(&dev->intf_state_mutex);

	mlx5_unregister_device(dev);
	mlx5_devlink_params_unregister(priv_to_devlink(dev));

	if (!test_bit(MLX5_INTERFACE_STATE_UP, &dev->intf_state)) {
		mlx5_core_warn(dev, "%s: interface is down, NOP\n",
			       __func__);
		mlx5_cleanup_once(dev);
		goto out;
	}

	clear_bit(MLX5_INTERFACE_STATE_UP, &dev->intf_state);
	mlx5_unload(dev);
	mlx5_cleanup_once(dev);
	mlx5_function_teardown(dev, true);
out:
	mutex_unlock(&dev->intf_state_mutex);
	devl_unlock(devlink);
}

int mlx5_load_one_devl_locked(struct mlx5_core_dev *dev, bool recovery)
{
	int err = 0;
	u64 timeout;

	devl_assert_locked(priv_to_devlink(dev));
	mutex_lock(&dev->intf_state_mutex);
	if (test_bit(MLX5_INTERFACE_STATE_UP, &dev->intf_state)) {
		mlx5_core_warn(dev, "interface is up, NOP\n");
		goto out;
	}
	/* remove any previous indication of internal error */
	dev->state = MLX5_DEVICE_STATE_UP;

	if (recovery)
		timeout = mlx5_tout_ms(dev, FW_PRE_INIT_ON_RECOVERY_TIMEOUT);
	else
		timeout = mlx5_tout_ms(dev, FW_PRE_INIT_TIMEOUT);
	err = mlx5_function_setup(dev, false, timeout);
	if (err)
		goto err_function;

	err = mlx5_load(dev);
	if (err)
		goto err_load;

	set_bit(MLX5_INTERFACE_STATE_UP, &dev->intf_state);

	err = mlx5_attach_device(dev);
	if (err)
		goto err_attach;

	mutex_unlock(&dev->intf_state_mutex);
	return 0;

err_attach:
	clear_bit(MLX5_INTERFACE_STATE_UP, &dev->intf_state);
	mlx5_unload(dev);
err_load:
	mlx5_function_teardown(dev, false);
err_function:
	dev->state = MLX5_DEVICE_STATE_INTERNAL_ERROR;
out:
	mutex_unlock(&dev->intf_state_mutex);
	return err;
}

int mlx5_load_one(struct mlx5_core_dev *dev)
{
	struct devlink *devlink = priv_to_devlink(dev);
	int ret;

	devl_lock(devlink);
	ret = mlx5_load_one_devl_locked(dev, false);
	devl_unlock(devlink);
	return ret;
}

void mlx5_unload_one_devl_locked(struct mlx5_core_dev *dev, bool suspend)
{
	devl_assert_locked(priv_to_devlink(dev));
	mutex_lock(&dev->intf_state_mutex);

	mlx5_detach_device(dev, suspend);

	if (!test_bit(MLX5_INTERFACE_STATE_UP, &dev->intf_state)) {
		mlx5_core_warn(dev, "%s: interface is down, NOP\n",
			       __func__);
		goto out;
	}

	clear_bit(MLX5_INTERFACE_STATE_UP, &dev->intf_state);
	mlx5_unload(dev);
	mlx5_function_teardown(dev, false);
out:
	mutex_unlock(&dev->intf_state_mutex);
}

void mlx5_unload_one(struct mlx5_core_dev *dev, bool suspend)
{
	struct devlink *devlink = priv_to_devlink(dev);

	devl_lock(devlink);
	mlx5_unload_one_devl_locked(dev, suspend);
	devl_unlock(devlink);
}

static const int types[] = {
	MLX5_CAP_GENERAL,
	MLX5_CAP_GENERAL_2,
	MLX5_CAP_ETHERNET_OFFLOADS,
	MLX5_CAP_IPOIB_ENHANCED_OFFLOADS,
	MLX5_CAP_ODP,
	MLX5_CAP_ATOMIC,
	MLX5_CAP_ROCE,
	MLX5_CAP_IPOIB_OFFLOADS,
	MLX5_CAP_FLOW_TABLE,
	MLX5_CAP_ESWITCH_FLOW_TABLE,
	MLX5_CAP_ESWITCH,
	MLX5_CAP_VECTOR_CALC,
	MLX5_CAP_QOS,
	MLX5_CAP_DEBUG,
	MLX5_CAP_DEV_MEM,
	MLX5_CAP_DEV_EVENT,
	MLX5_CAP_TLS,
	MLX5_CAP_VDPA_EMULATION,
	MLX5_CAP_IPSEC,
	MLX5_CAP_PORT_SELECTION,
	MLX5_CAP_DEV_SHAMPO,
	MLX5_CAP_MACSEC,
	MLX5_CAP_ADV_VIRTUALIZATION,
	MLX5_CAP_CRYPTO,
};

static void mlx5_hca_caps_free(struct mlx5_core_dev *dev)
{
	int type;
	int i;

	for (i = 0; i < ARRAY_SIZE(types); i++) {
		type = types[i];
		kfree(dev->caps.hca[type]);
	}
}

static int mlx5_hca_caps_alloc(struct mlx5_core_dev *dev)
{
	struct mlx5_hca_cap *cap;
	int type;
	int i;

	for (i = 0; i < ARRAY_SIZE(types); i++) {
		cap = kzalloc(sizeof(*cap), GFP_KERNEL);
		if (!cap)
			goto err;
		type = types[i];
		dev->caps.hca[type] = cap;
	}

	return 0;

err:
	mlx5_hca_caps_free(dev);
	return -ENOMEM;
}

static int vhca_id_show(struct seq_file *file, void *priv)
{
	struct mlx5_core_dev *dev = file->private;

	seq_printf(file, "0x%x\n", MLX5_CAP_GEN(dev, vhca_id));
	return 0;
}

DEFINE_SHOW_ATTRIBUTE(vhca_id);

int mlx5_mdev_init(struct mlx5_core_dev *dev, int profile_idx)
{
	struct mlx5_priv *priv = &dev->priv;
	int err;

	memcpy(&dev->profile, &profile[profile_idx], sizeof(dev->profile));
	lockdep_register_key(&dev->lock_key);
	mutex_init(&dev->intf_state_mutex);
	lockdep_set_class(&dev->intf_state_mutex, &dev->lock_key);
	mutex_init(&dev->mlx5e_res.uplink_netdev_lock);

	mutex_init(&priv->bfregs.reg_head.lock);
	mutex_init(&priv->bfregs.wc_head.lock);
	INIT_LIST_HEAD(&priv->bfregs.reg_head.list);
	INIT_LIST_HEAD(&priv->bfregs.wc_head.list);

	mutex_init(&priv->alloc_mutex);
	mutex_init(&priv->pgdir_mutex);
	INIT_LIST_HEAD(&priv->pgdir_list);

	priv->numa_node = dev_to_node(mlx5_core_dma_dev(dev));
	//创建此设备对应的目录
	priv->dbg.dbg_root = debugfs_create_dir(dev_name(dev->device),
						mlx5_debugfs_root);
	debugfs_create_file("vhca_id", 0400, priv->dbg.dbg_root, dev, &vhca_id_fops);
	INIT_LIST_HEAD(&priv->traps);

	err = mlx5_tout_init(dev);
	if (err) {
		mlx5_core_err(dev, "Failed initializing timeouts, aborting\n");
		goto err_timeout_init;
	}

	err = mlx5_health_init(dev);
	if (err)
		goto err_health_init;

	err = mlx5_pagealloc_init(dev);
	if (err)
		goto err_pagealloc_init;

	err = mlx5_adev_init(dev);
	if (err)
		goto err_adev_init;

	err = mlx5_hca_caps_alloc(dev);
	if (err)
		goto err_hca_caps;

	/* The conjunction of sw_vhca_id with sw_owner_id will be a global
	 * unique id per function which uses mlx5_core.
	 * Those values are supplied to FW as part of the init HCA command to
	 * be used by both driver and FW when it's applicable.
	 */
	dev->priv.sw_vhca_id = ida_alloc_range(&sw_vhca_ida, 1,
					       MAX_SW_VHCA_ID,
					       GFP_KERNEL);
	if (dev->priv.sw_vhca_id < 0)
		mlx5_core_err(dev, "failed to allocate sw_vhca_id, err=%d\n",
			      dev->priv.sw_vhca_id);

	return 0;

err_hca_caps:
	mlx5_adev_cleanup(dev);
err_adev_init:
	mlx5_pagealloc_cleanup(dev);
err_pagealloc_init:
	mlx5_health_cleanup(dev);
err_health_init:
	mlx5_tout_cleanup(dev);
err_timeout_init:
	debugfs_remove(dev->priv.dbg.dbg_root);
	mutex_destroy(&priv->pgdir_mutex);
	mutex_destroy(&priv->alloc_mutex);
	mutex_destroy(&priv->bfregs.wc_head.lock);
	mutex_destroy(&priv->bfregs.reg_head.lock);
	mutex_destroy(&dev->intf_state_mutex);
	lockdep_unregister_key(&dev->lock_key);
	return err;
}

void mlx5_mdev_uninit(struct mlx5_core_dev *dev)
{
	struct mlx5_priv *priv = &dev->priv;

	if (priv->sw_vhca_id > 0)
		ida_free(&sw_vhca_ida, dev->priv.sw_vhca_id);

	mlx5_hca_caps_free(dev);
	mlx5_adev_cleanup(dev);
	mlx5_pagealloc_cleanup(dev);
	mlx5_health_cleanup(dev);
	mlx5_tout_cleanup(dev);
	debugfs_remove_recursive(dev->priv.dbg.dbg_root);
	mutex_destroy(&priv->pgdir_mutex);
	mutex_destroy(&priv->alloc_mutex);
	mutex_destroy(&priv->bfregs.wc_head.lock);
	mutex_destroy(&priv->bfregs.reg_head.lock);
	mutex_destroy(&dev->mlx5e_res.uplink_netdev_lock);
	mutex_destroy(&dev->intf_state_mutex);
	lockdep_unregister_key(&dev->lock_key);
}

static int probe_one(struct pci_dev *pdev/*待匹配的pci设备*/, const struct pci_device_id *id)
{
	struct mlx5_core_dev *dev;
	struct devlink *devlink;
	int err;

	//申请devlink并初始化ops及私有数据
	devlink = mlx5_devlink_alloc(&pdev->dev);
	if (!devlink) {
		dev_err(&pdev->dev, "devlink alloc failed\n");
		return -ENOMEM;
	}

	dev = devlink_priv(devlink);
	dev->device = &pdev->dev;
	dev->pdev = pdev;

	dev->coredev_type = id->driver_data & MLX5_PCI_DEV_IS_VF ?
			 MLX5_COREDEV_VF : MLX5_COREDEV_PF;

	dev->priv.adev_idx = mlx5_adev_idx_alloc();
	if (dev->priv.adev_idx < 0) {
		err = dev->priv.adev_idx;
		goto adev_init_err;
	}

	err = mlx5_mdev_init(dev, prof_sel);
	if (err)
		goto mdev_init_err;

	err = mlx5_pci_init(dev, pdev, id);
	if (err) {
		mlx5_core_err(dev, "mlx5_pci_init failed with error code %d\n",
			      err);
		goto pci_init_err;
	}

	err = mlx5_init_one(dev);
	if (err) {
		mlx5_core_err(dev, "mlx5_init_one failed with error code %d\n",
			      err);
		goto err_init_one;
	}

	err = mlx5_crdump_enable(dev);
	if (err)
		dev_err(&pdev->dev, "mlx5_crdump_enable failed with error code %d\n", err);

	pci_save_state(pdev);
	devlink_register(devlink);
	return 0;

err_init_one:
	mlx5_pci_close(dev);
pci_init_err:
	mlx5_mdev_uninit(dev);
mdev_init_err:
	mlx5_adev_idx_free(dev->priv.adev_idx);
adev_init_err:
	mlx5_devlink_free(devlink);

	return err;
}

static void remove_one(struct pci_dev *pdev)
{
	struct mlx5_core_dev *dev  = pci_get_drvdata(pdev);
	struct devlink *devlink = priv_to_devlink(dev);

	/* mlx5_drain_fw_reset() is using devlink APIs. Hence, we must drain
	 * fw_reset before unregistering the devlink.
	 */
	mlx5_drain_fw_reset(dev);
	set_bit(MLX5_BREAK_FW_WAIT, &dev->intf_state);
	devlink_unregister(devlink);
	mlx5_sriov_disable(pdev);
	mlx5_crdump_disable(dev);
	mlx5_drain_health_wq(dev);
	mlx5_uninit_one(dev);
	mlx5_pci_close(dev);
	mlx5_mdev_uninit(dev);
	mlx5_adev_idx_free(dev->priv.adev_idx);
	mlx5_devlink_free(devlink);
}

#define mlx5_pci_trace(dev, fmt, ...) ({ \
	struct mlx5_core_dev *__dev = (dev); \
	mlx5_core_info(__dev, "%s Device state = %d health sensors: %d pci_status: %d. " fmt, \
		       __func__, __dev->state, mlx5_health_check_fatal_sensors(__dev), \
		       __dev->pci_status, ##__VA_ARGS__); \
})

static const char *result2str(enum pci_ers_result result)
{
	return  result == PCI_ERS_RESULT_NEED_RESET ? "need reset" :
		result == PCI_ERS_RESULT_DISCONNECT ? "disconnect" :
		result == PCI_ERS_RESULT_RECOVERED  ? "recovered" :
		"unknown";
}

static pci_ers_result_t mlx5_pci_err_detected(struct pci_dev *pdev,
					      pci_channel_state_t state)
{
	struct mlx5_core_dev *dev = pci_get_drvdata(pdev);
	enum pci_ers_result res;

	mlx5_pci_trace(dev, "Enter, pci channel state = %d\n", state);

	mlx5_enter_error_state(dev, false);
	mlx5_error_sw_reset(dev);
	mlx5_unload_one(dev, true);
	mlx5_drain_health_wq(dev);
	mlx5_pci_disable_device(dev);

	res = state == pci_channel_io_perm_failure ?
		PCI_ERS_RESULT_DISCONNECT : PCI_ERS_RESULT_NEED_RESET;

	mlx5_core_info(dev, "%s Device state = %d pci_status: %d. Exit, result = %d, %s\n",
		       __func__, dev->state, dev->pci_status, res, result2str(res));
	return res;
}

/* wait for the device to show vital signs by waiting
 * for the health counter to start counting.
 */
static int wait_vital(struct pci_dev *pdev)
{
	struct mlx5_core_dev *dev = pci_get_drvdata(pdev);
	struct mlx5_core_health *health = &dev->priv.health;
	const int niter = 100;
	u32 last_count = 0;
	u32 count;
	int i;

	for (i = 0; i < niter; i++) {
		count = ioread32be(health->health_counter);
		if (count && count != 0xffffffff) {
			if (last_count && last_count != count) {
				mlx5_core_info(dev,
					       "wait vital counter value 0x%x after %d iterations\n",
					       count, i);
				return 0;
			}
			last_count = count;
		}
		msleep(50);
	}

	return -ETIMEDOUT;
}

static pci_ers_result_t mlx5_pci_slot_reset(struct pci_dev *pdev)
{
	enum pci_ers_result res = PCI_ERS_RESULT_DISCONNECT;
	struct mlx5_core_dev *dev = pci_get_drvdata(pdev);
	int err;

	mlx5_core_info(dev, "%s Device state = %d pci_status: %d. Enter\n",
		       __func__, dev->state, dev->pci_status);

	err = mlx5_pci_enable_device(dev);
	if (err) {
		mlx5_core_err(dev, "%s: mlx5_pci_enable_device failed with error code: %d\n",
			      __func__, err);
		goto out;
	}

	pci_set_master(pdev);
	pci_restore_state(pdev);
	pci_save_state(pdev);

	err = wait_vital(pdev);
	if (err) {
		mlx5_core_err(dev, "%s: wait vital failed with error code: %d\n",
			      __func__, err);
		goto out;
	}

	res = PCI_ERS_RESULT_RECOVERED;
out:
	mlx5_core_info(dev, "%s Device state = %d pci_status: %d. Exit, err = %d, result = %d, %s\n",
		       __func__, dev->state, dev->pci_status, err, res, result2str(res));
	return res;
}

static void mlx5_pci_resume(struct pci_dev *pdev)
{
	struct mlx5_core_dev *dev = pci_get_drvdata(pdev);
	int err;

	mlx5_pci_trace(dev, "Enter, loading driver..\n");

	err = mlx5_load_one(dev);
	if (!err)
		devlink_health_reporter_state_update(dev->priv.health.fw_fatal_reporter,
						     DEVLINK_HEALTH_REPORTER_STATE_HEALTHY);

	mlx5_pci_trace(dev, "Done, err = %d, device %s\n", err,
		       !err ? "recovered" : "Failed");
}

static const struct pci_error_handlers mlx5_err_handler = {
	.error_detected = mlx5_pci_err_detected,
	.slot_reset	= mlx5_pci_slot_reset,
	.resume		= mlx5_pci_resume
};

static int mlx5_try_fast_unload(struct mlx5_core_dev *dev)
{
	bool fast_teardown = false, force_teardown = false;
	int ret = 1;

	fast_teardown = MLX5_CAP_GEN(dev, fast_teardown);
	force_teardown = MLX5_CAP_GEN(dev, force_teardown);

	mlx5_core_dbg(dev, "force teardown firmware support=%d\n", force_teardown);
	mlx5_core_dbg(dev, "fast teardown firmware support=%d\n", fast_teardown);

	if (!fast_teardown && !force_teardown)
		return -EOPNOTSUPP;

	if (dev->state == MLX5_DEVICE_STATE_INTERNAL_ERROR) {
		mlx5_core_dbg(dev, "Device in internal error state, giving up\n");
		return -EAGAIN;
	}

	/* Panic tear down fw command will stop the PCI bus communication
	 * with the HCA, so the health poll is no longer needed.
	 */
	mlx5_drain_health_wq(dev);
	mlx5_stop_health_poll(dev, false);

	ret = mlx5_cmd_fast_teardown_hca(dev);
	if (!ret)
		goto succeed;

	ret = mlx5_cmd_force_teardown_hca(dev);
	if (!ret)
		goto succeed;

	mlx5_core_dbg(dev, "Firmware couldn't do fast unload error: %d\n", ret);
	mlx5_start_health_poll(dev);
	return ret;

succeed:
	mlx5_enter_error_state(dev, true);

	/* Some platforms requiring freeing the IRQ's in the shutdown
	 * flow. If they aren't freed they can't be allocated after
	 * kexec. There is no need to cleanup the mlx5_core software
	 * contexts.
	 */
	mlx5_core_eq_free_irqs(dev);

	return 0;
}

static void shutdown(struct pci_dev *pdev)
{
	struct mlx5_core_dev *dev  = pci_get_drvdata(pdev);
	int err;

	mlx5_core_info(dev, "Shutdown was called\n");
	set_bit(MLX5_BREAK_FW_WAIT, &dev->intf_state);
	err = mlx5_try_fast_unload(dev);
	if (err)
		mlx5_unload_one(dev, false);
	mlx5_pci_disable_device(dev);
}

static int mlx5_suspend(struct pci_dev *pdev, pm_message_t state)
{
	struct mlx5_core_dev *dev = pci_get_drvdata(pdev);

	mlx5_unload_one(dev, true);

	return 0;
}

static int mlx5_resume(struct pci_dev *pdev)
{
	struct mlx5_core_dev *dev = pci_get_drvdata(pdev);

	return mlx5_load_one(dev);
}

//mlx5驱动支持的设备列表
static const struct pci_device_id mlx5_core_pci_table[] = {
	{ PCI_VDEVICE(MELLANOX, PCI_DEVICE_ID_MELLANOX_CONNECTIB) },
	{ PCI_VDEVICE(MELLANOX, 0x1012), MLX5_PCI_DEV_IS_VF},	/* Connect-IB VF */
	{ PCI_VDEVICE(MELLANOX, PCI_DEVICE_ID_MELLANOX_CONNECTX4) },
	{ PCI_VDEVICE(MELLANOX, 0x1014), MLX5_PCI_DEV_IS_VF},	/* ConnectX-4 VF */
	{ PCI_VDEVICE(MELLANOX, PCI_DEVICE_ID_MELLANOX_CONNECTX4_LX) },
	{ PCI_VDEVICE(MELLANOX, 0x1016), MLX5_PCI_DEV_IS_VF},	/* ConnectX-4LX VF */
	{ PCI_VDEVICE(MELLANOX, 0x1017) },			/* ConnectX-5, PCIe 3.0 */
	//cx5的vf
	{ PCI_VDEVICE(MELLANOX, 0x1018), MLX5_PCI_DEV_IS_VF},	/* ConnectX-5 VF */
	{ PCI_VDEVICE(MELLANOX, 0x1019) },			/* ConnectX-5 Ex */
	{ PCI_VDEVICE(MELLANOX, 0x101a), MLX5_PCI_DEV_IS_VF},	/* ConnectX-5 Ex VF */
	{ PCI_VDEVICE(MELLANOX, 0x101b) },			/* ConnectX-6 */
	{ PCI_VDEVICE(MELLANOX, 0x101c), MLX5_PCI_DEV_IS_VF},	/* ConnectX-6 VF */
	{ PCI_VDEVICE(MELLANOX, 0x101d) },			/* ConnectX-6 Dx */
	{ PCI_VDEVICE(MELLANOX, 0x101e), MLX5_PCI_DEV_IS_VF},	/* ConnectX Family mlx5Gen Virtual Function */
	{ PCI_VDEVICE(MELLANOX, 0x101f) },			/* ConnectX-6 LX */
	{ PCI_VDEVICE(MELLANOX, 0x1021) },			/* ConnectX-7 */
	{ PCI_VDEVICE(MELLANOX, 0x1023) },			/* ConnectX-8 */
	{ PCI_VDEVICE(MELLANOX, 0xa2d2) },			/* BlueField integrated ConnectX-5 network controller */
	{ PCI_VDEVICE(MELLANOX, 0xa2d3), MLX5_PCI_DEV_IS_VF},	/* BlueField integrated ConnectX-5 network controller VF */
	{ PCI_VDEVICE(MELLANOX, 0xa2d6) },			/* BlueField-2 integrated ConnectX-6 Dx network controller */
	{ PCI_VDEVICE(MELLANOX, 0xa2dc) },			/* BlueField-3 integrated ConnectX-7 network controller */
	{ PCI_VDEVICE(MELLANOX, 0xa2df) },			/* BlueField-4 integrated ConnectX-8 network controller */
	{ 0, }
};

MODULE_DEVICE_TABLE(pci, mlx5_core_pci_table);

void mlx5_disable_device(struct mlx5_core_dev *dev)
{
	mlx5_error_sw_reset(dev);
	mlx5_unload_one_devl_locked(dev, false);
}

int mlx5_recover_device(struct mlx5_core_dev *dev)
{
	if (!mlx5_core_is_sf(dev)) {
		mlx5_pci_disable_device(dev);
		if (mlx5_pci_slot_reset(dev->pdev) != PCI_ERS_RESULT_RECOVERED)
			return -EIO;
	}

	return mlx5_load_one_devl_locked(dev, true);
}

//定义pci driver
static struct pci_driver mlx5_core_driver = {
	.name           = KBUILD_MODNAME,
	//支持的设备id
	.id_table       = mlx5_core_pci_table,
	.probe          = probe_one,
	.remove         = remove_one,
	.suspend        = mlx5_suspend,
	.resume         = mlx5_resume,
	.shutdown	= shutdown,
	.err_handler	= &mlx5_err_handler,
	//支持mlx5的sriov配置
	.sriov_configure   = mlx5_core_sriov_configure,
	.sriov_get_vf_total_msix = mlx5_sriov_get_vf_total_msix,
	.sriov_set_msix_vec_count = mlx5_core_sriov_set_msix_vec_count,
};

/**
 * mlx5_vf_get_core_dev - Get the mlx5 core device from a given VF PCI device if
 *                     mlx5_core is its driver.
 * @pdev: The associated PCI device.
 *
 * Upon return the interface state lock stay held to let caller uses it safely.
 * Caller must ensure to use the returned mlx5 device for a narrow window
 * and put it back with mlx5_vf_put_core_dev() immediately once usage was over.
 *
 * Return: Pointer to the associated mlx5_core_dev or NULL.
 */
struct mlx5_core_dev *mlx5_vf_get_core_dev(struct pci_dev *pdev)
{
	struct mlx5_core_dev *mdev;

	mdev = pci_iov_get_pf_drvdata(pdev, &mlx5_core_driver);
	if (IS_ERR(mdev))
		return NULL;

	mutex_lock(&mdev->intf_state_mutex);
	if (!test_bit(MLX5_INTERFACE_STATE_UP, &mdev->intf_state)) {
		mutex_unlock(&mdev->intf_state_mutex);
		return NULL;
	}

	return mdev;
}
EXPORT_SYMBOL(mlx5_vf_get_core_dev);

/**
 * mlx5_vf_put_core_dev - Put the mlx5 core device back.
 * @mdev: The mlx5 core device.
 *
 * Upon return the interface state lock is unlocked and caller should not
 * access the mdev any more.
 */
void mlx5_vf_put_core_dev(struct mlx5_core_dev *mdev)
{
	mutex_unlock(&mdev->intf_state_mutex);
}
EXPORT_SYMBOL(mlx5_vf_put_core_dev);

static void mlx5_core_verify_params(void)
{
	if (prof_sel >= ARRAY_SIZE(profile)) {
		pr_warn("mlx5_core: WARNING: Invalid module parameter prof_sel %d, valid range 0-%zu, changing back to default(%d)\n",
			prof_sel,
			ARRAY_SIZE(profile) - 1,
			MLX5_DEFAULT_PROF);
		prof_sel = MLX5_DEFAULT_PROF;
	}
}

static int __init mlx5_init(void)
{
	int err;

	WARN_ONCE(strcmp(MLX5_ADEV_NAME, KBUILD_MODNAME),
		  "mlx5_core name not in sync with kernel module name");

	get_random_bytes(&sw_owner_id, sizeof(sw_owner_id));

	mlx5_core_verify_params();
	mlx5_register_debugfs();

<<<<<<< HEAD
	//注册pci驱动
	err = pci_register_driver(&mlx5_core_driver);
=======
	err = mlx5e_init();
>>>>>>> fe15c26e
	if (err)
		goto err_debug;

	err = mlx5_sf_driver_register();
	if (err)
		goto err_sf;

	err = pci_register_driver(&mlx5_core_driver);
	if (err)
		goto err_pci;

	return 0;

err_pci:
	mlx5_sf_driver_unregister();
err_sf:
	mlx5e_cleanup();
err_debug:
	mlx5_unregister_debugfs();
	return err;
}

static void __exit mlx5_cleanup(void)
{
	pci_unregister_driver(&mlx5_core_driver);
	mlx5_sf_driver_unregister();
	mlx5e_cleanup();
	mlx5_unregister_debugfs();
}

module_init(mlx5_init);
module_exit(mlx5_cleanup);<|MERGE_RESOLUTION|>--- conflicted
+++ resolved
@@ -2145,12 +2145,8 @@
 	mlx5_core_verify_params();
 	mlx5_register_debugfs();
 
-<<<<<<< HEAD
 	//注册pci驱动
-	err = pci_register_driver(&mlx5_core_driver);
-=======
 	err = mlx5e_init();
->>>>>>> fe15c26e
 	if (err)
 		goto err_debug;
 
