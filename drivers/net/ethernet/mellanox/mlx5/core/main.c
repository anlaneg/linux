/*
 * Copyright (c) 2013-2015, Mellanox Technologies. All rights reserved.
 *
 * This software is available to you under a choice of one of two
 * licenses.  You may choose to be licensed under the terms of the GNU
 * General Public License (GPL) Version 2, available from the file
 * COPYING in the main directory of this source tree, or the
 * OpenIB.org BSD license below:
 *
 *     Redistribution and use in source and binary forms, with or
 *     without modification, are permitted provided that the following
 *     conditions are met:
 *
 *      - Redistributions of source code must retain the above
 *        copyright notice, this list of conditions and the following
 *        disclaimer.
 *
 *      - Redistributions in binary form must reproduce the above
 *        copyright notice, this list of conditions and the following
 *        disclaimer in the documentation and/or other materials
 *        provided with the distribution.
 *
 * THE SOFTWARE IS PROVIDED "AS IS", WITHOUT WARRANTY OF ANY KIND,
 * EXPRESS OR IMPLIED, INCLUDING BUT NOT LIMITED TO THE WARRANTIES OF
 * MERCHANTABILITY, FITNESS FOR A PARTICULAR PURPOSE AND
 * NONINFRINGEMENT. IN NO EVENT SHALL THE AUTHORS OR COPYRIGHT HOLDERS
 * BE LIABLE FOR ANY CLAIM, DAMAGES OR OTHER LIABILITY, WHETHER IN AN
 * ACTION OF CONTRACT, TORT OR OTHERWISE, ARISING FROM, OUT OF OR IN
 * CONNECTION WITH THE SOFTWARE OR THE USE OR OTHER DEALINGS IN THE
 * SOFTWARE.
 */

#include <linux/highmem.h>
#include <linux/module.h>
#include <linux/init.h>
#include <linux/errno.h>
#include <linux/pci.h>
#include <linux/dma-mapping.h>
#include <linux/slab.h>
#include <linux/io-mapping.h>
#include <linux/interrupt.h>
#include <linux/delay.h>
#include <linux/mlx5/driver.h>
#include <linux/mlx5/cq.h>
#include <linux/mlx5/qp.h>
#include <linux/debugfs.h>
#include <linux/kmod.h>
#include <linux/mlx5/mlx5_ifc.h>
#include <linux/mlx5/vport.h>
#ifdef CONFIG_RFS_ACCEL
#include <linux/cpu_rmap.h>
#endif
#include <linux/version.h>
#include <net/devlink.h>
#include "mlx5_core.h"
#include "lib/eq.h"
#include "fs_core.h"
#include "lib/mpfs.h"
#include "eswitch.h"
#include "devlink.h"
#include "fw_reset.h"
#include "lib/mlx5.h"
#include "fpga/core.h"
#include "fpga/ipsec.h"
#include "accel/ipsec.h"
#include "accel/tls.h"
#include "lib/clock.h"
#include "lib/vxlan.h"
#include "lib/geneve.h"
#include "lib/devcom.h"
#include "lib/pci_vsc.h"
#include "diag/fw_tracer.h"
#include "ecpf.h"
#include "lib/hv_vhca.h"
#include "diag/rsc_dump.h"

MODULE_AUTHOR("Eli Cohen <eli@mellanox.com>");
MODULE_DESCRIPTION("Mellanox 5th generation network adapters (ConnectX series) core driver");
MODULE_LICENSE("Dual BSD/GPL");

unsigned int mlx5_core_debug_mask;
module_param_named(debug_mask, mlx5_core_debug_mask, uint, 0644);
MODULE_PARM_DESC(debug_mask, "debug mask: 1 = dump cmd data, 2 = dump cmd exec time, 3 = both. Default=0");

#define MLX5_DEFAULT_PROF	2
static unsigned int prof_sel = MLX5_DEFAULT_PROF;
module_param_named(prof_sel, prof_sel, uint, 0444);
MODULE_PARM_DESC(prof_sel, "profile selector. Valid range 0 - 2");

static u32 sw_owner_id[4];

enum {
	MLX5_ATOMIC_REQ_MODE_BE = 0x0,
	MLX5_ATOMIC_REQ_MODE_HOST_ENDIANNESS = 0x1,
};

static struct mlx5_profile profile[] = {
	[0] = {
		.mask           = 0,
	},
	[1] = {
		.mask		= MLX5_PROF_MASK_QP_SIZE,
		.log_max_qp	= 12,
	},
	[2] = {
		.mask		= MLX5_PROF_MASK_QP_SIZE |
				  MLX5_PROF_MASK_MR_CACHE,
		.log_max_qp	= 18,
		.mr_cache[0]	= {
			.size	= 500,
			.limit	= 250
		},
		.mr_cache[1]	= {
			.size	= 500,
			.limit	= 250
		},
		.mr_cache[2]	= {
			.size	= 500,
			.limit	= 250
		},
		.mr_cache[3]	= {
			.size	= 500,
			.limit	= 250
		},
		.mr_cache[4]	= {
			.size	= 500,
			.limit	= 250
		},
		.mr_cache[5]	= {
			.size	= 500,
			.limit	= 250
		},
		.mr_cache[6]	= {
			.size	= 500,
			.limit	= 250
		},
		.mr_cache[7]	= {
			.size	= 500,
			.limit	= 250
		},
		.mr_cache[8]	= {
			.size	= 500,
			.limit	= 250
		},
		.mr_cache[9]	= {
			.size	= 500,
			.limit	= 250
		},
		.mr_cache[10]	= {
			.size	= 500,
			.limit	= 250
		},
		.mr_cache[11]	= {
			.size	= 500,
			.limit	= 250
		},
		.mr_cache[12]	= {
			.size	= 64,
			.limit	= 32
		},
		.mr_cache[13]	= {
			.size	= 32,
			.limit	= 16
		},
		.mr_cache[14]	= {
			.size	= 16,
			.limit	= 8
		},
		.mr_cache[15]	= {
			.size	= 8,
			.limit	= 4
		},
	},
};

#define FW_INIT_TIMEOUT_MILI		2000
#define FW_INIT_WAIT_MS			2
#define FW_PRE_INIT_TIMEOUT_MILI	120000
#define FW_INIT_WARN_MESSAGE_INTERVAL	20000

static int fw_initializing(struct mlx5_core_dev *dev)
{
	return ioread32be(&dev->iseg->initializing) >> 31;
}

//检查标记，确保fw完成初始化
static int wait_fw_init(struct mlx5_core_dev *dev, u32 max_wait_mili,
			u32 warn_time_mili)
{
	unsigned long warn = jiffies + msecs_to_jiffies(warn_time_mili);
	unsigned long end = jiffies + msecs_to_jiffies(max_wait_mili);
	int err = 0;

	BUILD_BUG_ON(FW_PRE_INIT_TIMEOUT_MILI < FW_INIT_WARN_MESSAGE_INTERVAL);

	while (fw_initializing(dev)) {
		if (time_after(jiffies, end)) {
			err = -EBUSY;
			break;
		}
		if (warn_time_mili && time_after(jiffies, warn)) {
			mlx5_core_warn(dev, "Waiting for FW initialization, timeout abort in %ds\n",
				       jiffies_to_msecs(end - warn) / 1000);
			warn = jiffies + msecs_to_jiffies(warn_time_mili);
		}
		msleep(FW_INIT_WAIT_MS);
	}

	return err;
}

//通过set_driver_version设置驱动版本号（见24.3.14节）
static void mlx5_set_driver_version(struct mlx5_core_dev *dev)
{
	int driver_ver_sz = MLX5_FLD_SZ_BYTES(set_driver_version_in,
					      driver_version);
	u8 in[MLX5_ST_SZ_BYTES(set_driver_version_in)] = {};
	int remaining_size = driver_ver_sz;
	char *string;

	if (!MLX5_CAP_GEN(dev, driver_version))
		return;

	string = MLX5_ADDR_OF(set_driver_version_in, in, driver_version);

	//驱动版本由三部分组成(按','号分隔）:1.os_name,2.driver_name,3,driver_version_number
	//driver_version_number由三部分组成（按'.'号分隔）：1.main_version(3个数字），2。minor_version(3个数字）
	//sub_minor_version(6个数字）

	//os_name填充
	strncpy(string, "Linux", remaining_size);

	remaining_size = max_t(int, 0, driver_ver_sz - strlen(string));
	strncat(string, ",", remaining_size);

	//driver_name填充
	remaining_size = max_t(int, 0, driver_ver_sz - strlen(string));
	strncat(string, KBUILD_MODNAME, remaining_size);

	remaining_size = max_t(int, 0, driver_ver_sz - strlen(string));
	strncat(string, ",", remaining_size);

	remaining_size = max_t(int, 0, driver_ver_sz - strlen(string));

	snprintf(string + strlen(string), remaining_size, "%u.%u.%u",
		 (u8)((LINUX_VERSION_CODE >> 16) & 0xff), (u8)((LINUX_VERSION_CODE >> 8) & 0xff),
		 (u16)(LINUX_VERSION_CODE & 0xffff));

	/*Send the command*/
	MLX5_SET(set_driver_version_in, in, opcode,
		 MLX5_CMD_OP_SET_DRIVER_VERSION);

	mlx5_cmd_exec_in(dev, set_driver_version, in);
}

static int set_dma_caps(struct pci_dev *pdev)
{
	int err;

	err = pci_set_dma_mask(pdev, DMA_BIT_MASK(64));
	if (err) {
		dev_warn(&pdev->dev, "Warning: couldn't set 64-bit PCI DMA mask\n");
		err = pci_set_dma_mask(pdev, DMA_BIT_MASK(32));
		if (err) {
			dev_err(&pdev->dev, "Can't set PCI DMA mask, aborting\n");
			return err;
		}
	}

	err = pci_set_consistent_dma_mask(pdev, DMA_BIT_MASK(64));
	if (err) {
		dev_warn(&pdev->dev,
			 "Warning: couldn't set 64-bit consistent PCI DMA mask\n");
		err = pci_set_consistent_dma_mask(pdev, DMA_BIT_MASK(32));
		if (err) {
			dev_err(&pdev->dev,
				"Can't set consistent PCI DMA mask, aborting\n");
			return err;
		}
	}

	dma_set_max_seg_size(&pdev->dev, 2u * 1024 * 1024 * 1024);
	return err;
}

static int mlx5_pci_enable_device(struct mlx5_core_dev *dev)
{
	struct pci_dev *pdev = dev->pdev;
	int err = 0;

	mutex_lock(&dev->pci_status_mutex);
	if (dev->pci_status == MLX5_PCI_STATUS_DISABLED) {
		err = pci_enable_device(pdev);
		if (!err)
			dev->pci_status = MLX5_PCI_STATUS_ENABLED;
	}
	mutex_unlock(&dev->pci_status_mutex);

	return err;
}

static void mlx5_pci_disable_device(struct mlx5_core_dev *dev)
{
	struct pci_dev *pdev = dev->pdev;

	mutex_lock(&dev->pci_status_mutex);
	if (dev->pci_status == MLX5_PCI_STATUS_ENABLED) {
		pci_disable_device(pdev);
		dev->pci_status = MLX5_PCI_STATUS_DISABLED;
	}
	mutex_unlock(&dev->pci_status_mutex);
}

static int request_bar(struct pci_dev *pdev)
{
	int err = 0;

	if (!(pci_resource_flags(pdev, 0) & IORESOURCE_MEM)) {
		dev_err(&pdev->dev, "Missing registers BAR, aborting\n");
		return -ENODEV;
	}

	err = pci_request_regions(pdev, KBUILD_MODNAME);
	if (err)
		dev_err(&pdev->dev, "Couldn't get PCI resources, aborting\n");

	return err;
}

static void release_bar(struct pci_dev *pdev)
{
	pci_release_regions(pdev);
}

struct mlx5_reg_host_endianness {
	u8	he;
	u8      rsvd[15];
};

#define CAP_MASK(pos, size) ((u64)((1 << (size)) - 1) << (pos))

enum {
	MLX5_CAP_BITS_RW_MASK = CAP_MASK(MLX5_CAP_OFF_CMDIF_CSUM, 2) |
				MLX5_DEV_CAP_FLAG_DCT,
};

static u16 to_fw_pkey_sz(struct mlx5_core_dev *dev, u32 size)
{
	switch (size) {
	case 128:
		return 0;
	case 256:
		return 1;
	case 512:
		return 2;
	case 1024:
		return 3;
	case 2048:
		return 4;
	case 4096:
		return 5;
	default:
		mlx5_core_warn(dev, "invalid pkey table size %d\n", size);
		return 0;
	}
}

static int mlx5_core_get_caps_mode(struct mlx5_core_dev *dev,
				   enum mlx5_cap_type cap_type,
				   enum mlx5_cap_mode cap_mode)
{
	u8 in[MLX5_ST_SZ_BYTES(query_hca_cap_in)];
	int out_sz = MLX5_ST_SZ_BYTES(query_hca_cap_out);
	void *out, *hca_caps;
	u16 opmod = (cap_type << 1) | (cap_mode & 0x01);
	int err;

	memset(in, 0, sizeof(in));
	out = kzalloc(out_sz, GFP_KERNEL);
	if (!out)
		return -ENOMEM;

	MLX5_SET(query_hca_cap_in, in, opcode, MLX5_CMD_OP_QUERY_HCA_CAP);
	MLX5_SET(query_hca_cap_in, in, op_mod, opmod);
	err = mlx5_cmd_exec_inout(dev, query_hca_cap, in, out);
	if (err) {
		mlx5_core_warn(dev,
			       "QUERY_HCA_CAP : type(%x) opmode(%x) Failed(%d)\n",
			       cap_type, cap_mode, err);
		goto query_ex;
	}

	hca_caps =  MLX5_ADDR_OF(query_hca_cap_out, out, capability);

	switch (cap_mode) {
	case HCA_CAP_OPMOD_GET_MAX:
		memcpy(dev->caps.hca_max[cap_type], hca_caps,
		       MLX5_UN_SZ_BYTES(hca_cap_union));
		break;
	case HCA_CAP_OPMOD_GET_CUR:
		memcpy(dev->caps.hca_cur[cap_type], hca_caps,
		       MLX5_UN_SZ_BYTES(hca_cap_union));
		break;
	default:
		mlx5_core_warn(dev,
			       "Tried to query dev cap type(%x) with wrong opmode(%x)\n",
			       cap_type, cap_mode);
		err = -EINVAL;
		break;
	}
query_ex:
	kfree(out);
	return err;
}

int mlx5_core_get_caps(struct mlx5_core_dev *dev, enum mlx5_cap_type cap_type)
{
	int ret;

	ret = mlx5_core_get_caps_mode(dev, cap_type, HCA_CAP_OPMOD_GET_CUR);
	if (ret)
		return ret;
	return mlx5_core_get_caps_mode(dev, cap_type, HCA_CAP_OPMOD_GET_MAX);
}

static int set_caps(struct mlx5_core_dev *dev, void *in, int opmod)
{
	MLX5_SET(set_hca_cap_in, in, opcode, MLX5_CMD_OP_SET_HCA_CAP);
	MLX5_SET(set_hca_cap_in, in, op_mod, opmod << 1);
	return mlx5_cmd_exec_in(dev, set_hca_cap, in);
}

static int handle_hca_cap_atomic(struct mlx5_core_dev *dev, void *set_ctx)
{
	void *set_hca_cap;
	int req_endianness;
	int err;

	if (!MLX5_CAP_GEN(dev, atomic))
		return 0;

	err = mlx5_core_get_caps(dev, MLX5_CAP_ATOMIC);
	if (err)
		return err;

	req_endianness =
		MLX5_CAP_ATOMIC(dev,
				supported_atomic_req_8B_endianness_mode_1);

	if (req_endianness != MLX5_ATOMIC_REQ_MODE_HOST_ENDIANNESS)
		return 0;

	set_hca_cap = MLX5_ADDR_OF(set_hca_cap_in, set_ctx, capability);

	/* Set requestor to host endianness */
	MLX5_SET(atomic_caps, set_hca_cap, atomic_req_8B_endianness_mode,
		 MLX5_ATOMIC_REQ_MODE_HOST_ENDIANNESS);

	return set_caps(dev, set_ctx, MLX5_SET_HCA_CAP_OP_MOD_ATOMIC);
}

static int handle_hca_cap_odp(struct mlx5_core_dev *dev, void *set_ctx)
{
	void *set_hca_cap;
	bool do_set = false;
	int err;

	if (!IS_ENABLED(CONFIG_INFINIBAND_ON_DEMAND_PAGING) ||
	    !MLX5_CAP_GEN(dev, pg))
		return 0;

	err = mlx5_core_get_caps(dev, MLX5_CAP_ODP);
	if (err)
		return err;

	set_hca_cap = MLX5_ADDR_OF(set_hca_cap_in, set_ctx, capability);
	memcpy(set_hca_cap, dev->caps.hca_cur[MLX5_CAP_ODP],
	       MLX5_ST_SZ_BYTES(odp_cap));

#define ODP_CAP_SET_MAX(dev, field)                                            \
	do {                                                                   \
		u32 _res = MLX5_CAP_ODP_MAX(dev, field);                       \
		if (_res) {                                                    \
			do_set = true;                                         \
			MLX5_SET(odp_cap, set_hca_cap, field, _res);           \
		}                                                              \
	} while (0)

	ODP_CAP_SET_MAX(dev, ud_odp_caps.srq_receive);
	ODP_CAP_SET_MAX(dev, rc_odp_caps.srq_receive);
	ODP_CAP_SET_MAX(dev, xrc_odp_caps.srq_receive);
	ODP_CAP_SET_MAX(dev, xrc_odp_caps.send);
	ODP_CAP_SET_MAX(dev, xrc_odp_caps.receive);
	ODP_CAP_SET_MAX(dev, xrc_odp_caps.write);
	ODP_CAP_SET_MAX(dev, xrc_odp_caps.read);
	ODP_CAP_SET_MAX(dev, xrc_odp_caps.atomic);
	ODP_CAP_SET_MAX(dev, dc_odp_caps.srq_receive);
	ODP_CAP_SET_MAX(dev, dc_odp_caps.send);
	ODP_CAP_SET_MAX(dev, dc_odp_caps.receive);
	ODP_CAP_SET_MAX(dev, dc_odp_caps.write);
	ODP_CAP_SET_MAX(dev, dc_odp_caps.read);
	ODP_CAP_SET_MAX(dev, dc_odp_caps.atomic);

	if (!do_set)
		return 0;

	return set_caps(dev, set_ctx, MLX5_SET_HCA_CAP_OP_MOD_ODP);
}

static int handle_hca_cap(struct mlx5_core_dev *dev, void *set_ctx)
{
	struct mlx5_profile *prof = dev->profile;
	void *set_hca_cap;
	int err;

	err = mlx5_core_get_caps(dev, MLX5_CAP_GENERAL);
	if (err)
		return err;

	set_hca_cap = MLX5_ADDR_OF(set_hca_cap_in, set_ctx,
				   capability);
	memcpy(set_hca_cap, dev->caps.hca_cur[MLX5_CAP_GENERAL],
	       MLX5_ST_SZ_BYTES(cmd_hca_cap));

	mlx5_core_dbg(dev, "Current Pkey table size %d Setting new size %d\n",
		      mlx5_to_sw_pkey_sz(MLX5_CAP_GEN(dev, pkey_table_size)),
		      128);
	/* we limit the size of the pkey table to 128 entries for now */
	MLX5_SET(cmd_hca_cap, set_hca_cap, pkey_table_size,
		 to_fw_pkey_sz(dev, 128));

	/* Check log_max_qp from HCA caps to set in current profile */
	if (MLX5_CAP_GEN_MAX(dev, log_max_qp) < profile[prof_sel].log_max_qp) {
		mlx5_core_warn(dev, "log_max_qp value in current profile is %d, changing it to HCA capability limit (%d)\n",
			       profile[prof_sel].log_max_qp,
			       MLX5_CAP_GEN_MAX(dev, log_max_qp));
		profile[prof_sel].log_max_qp = MLX5_CAP_GEN_MAX(dev, log_max_qp);
	}
	if (prof->mask & MLX5_PROF_MASK_QP_SIZE)
		MLX5_SET(cmd_hca_cap, set_hca_cap, log_max_qp,
			 prof->log_max_qp);

	/* disable cmdif checksum */
	MLX5_SET(cmd_hca_cap, set_hca_cap, cmdif_checksum, 0);

	/* Enable 4K UAR only when HCA supports it and page size is bigger
	 * than 4K.
	 */
	if (MLX5_CAP_GEN_MAX(dev, uar_4k) && PAGE_SIZE > 4096)
		MLX5_SET(cmd_hca_cap, set_hca_cap, uar_4k, 1);

	MLX5_SET(cmd_hca_cap, set_hca_cap, log_uar_page_sz, PAGE_SHIFT - 12);

	if (MLX5_CAP_GEN_MAX(dev, cache_line_128byte))
		MLX5_SET(cmd_hca_cap,
			 set_hca_cap,
			 cache_line_128byte,
			 cache_line_size() >= 128 ? 1 : 0);

	if (MLX5_CAP_GEN_MAX(dev, dct))
		MLX5_SET(cmd_hca_cap, set_hca_cap, dct, 1);

	if (MLX5_CAP_GEN_MAX(dev, pci_sync_for_fw_update_event))
		MLX5_SET(cmd_hca_cap, set_hca_cap, pci_sync_for_fw_update_event, 1);

	if (MLX5_CAP_GEN_MAX(dev, num_vhca_ports))
		MLX5_SET(cmd_hca_cap,
			 set_hca_cap,
			 num_vhca_ports,
			 MLX5_CAP_GEN_MAX(dev, num_vhca_ports));

	if (MLX5_CAP_GEN_MAX(dev, release_all_pages))
		MLX5_SET(cmd_hca_cap, set_hca_cap, release_all_pages, 1);

	if (MLX5_CAP_GEN_MAX(dev, mkey_by_name))
		MLX5_SET(cmd_hca_cap, set_hca_cap, mkey_by_name, 1);

	return set_caps(dev, set_ctx, MLX5_SET_HCA_CAP_OP_MOD_GENERAL_DEVICE);
}

static int handle_hca_cap_roce(struct mlx5_core_dev *dev, void *set_ctx)
{
	void *set_hca_cap;
	int err;

	if (!MLX5_CAP_GEN(dev, roce))
		return 0;

	err = mlx5_core_get_caps(dev, MLX5_CAP_ROCE);
	if (err)
		return err;

	if (MLX5_CAP_ROCE(dev, sw_r_roce_src_udp_port) ||
	    !MLX5_CAP_ROCE_MAX(dev, sw_r_roce_src_udp_port))
		return 0;

	set_hca_cap = MLX5_ADDR_OF(set_hca_cap_in, set_ctx, capability);
	memcpy(set_hca_cap, dev->caps.hca_cur[MLX5_CAP_ROCE],
	       MLX5_ST_SZ_BYTES(roce_cap));
	MLX5_SET(roce_cap, set_hca_cap, sw_r_roce_src_udp_port, 1);

	err = set_caps(dev, set_ctx, MLX5_SET_HCA_CAP_OP_MOD_ROCE);
	return err;
}

static int set_hca_cap(struct mlx5_core_dev *dev)
{
	int set_sz = MLX5_ST_SZ_BYTES(set_hca_cap_in);
	void *set_ctx;
	int err;

	set_ctx = kzalloc(set_sz, GFP_KERNEL);
	if (!set_ctx)
		return -ENOMEM;

	err = handle_hca_cap(dev, set_ctx);
	if (err) {
		mlx5_core_err(dev, "handle_hca_cap failed\n");
		goto out;
	}

	memset(set_ctx, 0, set_sz);
	err = handle_hca_cap_atomic(dev, set_ctx);
	if (err) {
		mlx5_core_err(dev, "handle_hca_cap_atomic failed\n");
		goto out;
	}

	memset(set_ctx, 0, set_sz);
	err = handle_hca_cap_odp(dev, set_ctx);
	if (err) {
		mlx5_core_err(dev, "handle_hca_cap_odp failed\n");
		goto out;
	}

	memset(set_ctx, 0, set_sz);
	err = handle_hca_cap_roce(dev, set_ctx);
	if (err) {
		mlx5_core_err(dev, "handle_hca_cap_roce failed\n");
		goto out;
	}

out:
	kfree(set_ctx);
	return err;
}

static int set_hca_ctrl(struct mlx5_core_dev *dev)
{
	struct mlx5_reg_host_endianness he_in;
	struct mlx5_reg_host_endianness he_out;
	int err;

	if (!mlx5_core_is_pf(dev))
		return 0;

	memset(&he_in, 0, sizeof(he_in));
	he_in.he = MLX5_SET_HOST_ENDIANNESS;
	err = mlx5_core_access_reg(dev, &he_in,  sizeof(he_in),
					&he_out, sizeof(he_out),
					MLX5_REG_HOST_ENDIANNESS, 0, 1);
	return err;
}

static int mlx5_core_set_hca_defaults(struct mlx5_core_dev *dev)
{
	int ret = 0;

	/* Disable local_lb by default */
	if (MLX5_CAP_GEN(dev, port_type) == MLX5_CAP_PORT_TYPE_ETH)
		ret = mlx5_nic_vport_update_local_lb(dev, false);

	return ret;
}

int mlx5_core_enable_hca(struct mlx5_core_dev *dev, u16 func_id)
{
	u32 in[MLX5_ST_SZ_DW(enable_hca_in)] = {};

	MLX5_SET(enable_hca_in, in, opcode, MLX5_CMD_OP_ENABLE_HCA);
	MLX5_SET(enable_hca_in, in, function_id, func_id);
	MLX5_SET(enable_hca_in, in, embedded_cpu_function,
		 dev->caps.embedded_cpu);
	return mlx5_cmd_exec_in(dev, enable_hca, in);
}

int mlx5_core_disable_hca(struct mlx5_core_dev *dev, u16 func_id)
{
	u32 in[MLX5_ST_SZ_DW(disable_hca_in)] = {};

	MLX5_SET(disable_hca_in, in, opcode, MLX5_CMD_OP_DISABLE_HCA);
	MLX5_SET(disable_hca_in, in, function_id, func_id);
	MLX5_SET(enable_hca_in, in, embedded_cpu_function,
		 dev->caps.embedded_cpu);
	return mlx5_cmd_exec_in(dev, disable_hca, in);
}

static int mlx5_core_set_issi(struct mlx5_core_dev *dev)
{
	u32 query_out[MLX5_ST_SZ_DW(query_issi_out)] = {};
	u32 query_in[MLX5_ST_SZ_DW(query_issi_in)] = {};
	u32 sup_issi;
	int err;

	MLX5_SET(query_issi_in, query_in, opcode, MLX5_CMD_OP_QUERY_ISSI);
	err = mlx5_cmd_exec_inout(dev, query_issi, query_in, query_out);
	if (err) {
		u32 syndrome;
		u8 status;

		mlx5_cmd_mbox_status(query_out, &status, &syndrome);
		if (!status || syndrome == MLX5_DRIVER_SYND) {
			mlx5_core_err(dev, "Failed to query ISSI err(%d) status(%d) synd(%d)\n",
				      err, status, syndrome);
			return err;
		}

		mlx5_core_warn(dev, "Query ISSI is not supported by FW, ISSI is 0\n");
		dev->issi = 0;
		return 0;
	}

	sup_issi = MLX5_GET(query_issi_out, query_out, supported_issi_dw0);

	if (sup_issi & (1 << 1)) {
		u32 set_in[MLX5_ST_SZ_DW(set_issi_in)] = {};

		MLX5_SET(set_issi_in, set_in, opcode, MLX5_CMD_OP_SET_ISSI);
		MLX5_SET(set_issi_in, set_in, current_issi, 1);
		err = mlx5_cmd_exec_in(dev, set_issi, set_in);
		if (err) {
			mlx5_core_err(dev, "Failed to set ISSI to 1 err(%d)\n",
				      err);
			return err;
		}

		dev->issi = 1;

		return 0;
	} else if (sup_issi & (1 << 0) || !sup_issi) {
		return 0;
	}

	return -EOPNOTSUPP;
}

static int mlx5_pci_init(struct mlx5_core_dev *dev, struct pci_dev *pdev,
			 const struct pci_device_id *id)
{
	struct mlx5_priv *priv = &dev->priv;
	int err = 0;

	mutex_init(&dev->pci_status_mutex);
	pci_set_drvdata(dev->pdev, dev);

	dev->bar_addr = pci_resource_start(pdev, 0);
	priv->numa_node = dev_to_node(mlx5_core_dma_dev(dev));

	err = mlx5_pci_enable_device(dev);
	if (err) {
		mlx5_core_err(dev, "Cannot enable PCI device, aborting\n");
		return err;
	}

	err = request_bar(pdev);
	if (err) {
		mlx5_core_err(dev, "error requesting BARs, aborting\n");
		goto err_disable;
	}

	pci_set_master(pdev);

	err = set_dma_caps(pdev);
	if (err) {
		mlx5_core_err(dev, "Failed setting DMA capabilities mask, aborting\n");
		goto err_clr_master;
	}

	if (pci_enable_atomic_ops_to_root(pdev, PCI_EXP_DEVCAP2_ATOMIC_COMP32) &&
	    pci_enable_atomic_ops_to_root(pdev, PCI_EXP_DEVCAP2_ATOMIC_COMP64) &&
	    pci_enable_atomic_ops_to_root(pdev, PCI_EXP_DEVCAP2_ATOMIC_COMP128))
		mlx5_core_dbg(dev, "Enabling pci atomics failed\n");

	dev->iseg_base = dev->bar_addr;
	dev->iseg = ioremap(dev->iseg_base, sizeof(*dev->iseg));
	if (!dev->iseg) {
		err = -ENOMEM;
		mlx5_core_err(dev, "Failed mapping initialization segment, aborting\n");
		goto err_clr_master;
	}

	mlx5_pci_vsc_init(dev);
	dev->caps.embedded_cpu = mlx5_read_embedded_cpu(dev);
	return 0;

err_clr_master:
	pci_clear_master(dev->pdev);
	release_bar(dev->pdev);
err_disable:
	mlx5_pci_disable_device(dev);
	return err;
}

static void mlx5_pci_close(struct mlx5_core_dev *dev)
{
	/* health work might still be active, and it needs pci bar in
	 * order to know the NIC state. Therefore, drain the health WQ
	 * before removing the pci bars
	 */
	mlx5_drain_health_wq(dev);
	iounmap(dev->iseg);
	pci_clear_master(dev->pdev);
	release_bar(dev->pdev);
	mlx5_pci_disable_device(dev);
}

static int mlx5_init_once(struct mlx5_core_dev *dev)
{
	int err;

	dev->priv.devcom = mlx5_devcom_register_device(dev);
	if (IS_ERR(dev->priv.devcom))
		mlx5_core_err(dev, "failed to register with devcom (0x%p)\n",
			      dev->priv.devcom);

	err = mlx5_query_board_id(dev);
	if (err) {
		mlx5_core_err(dev, "query board id failed\n");
		goto err_devcom;
	}

	err = mlx5_irq_table_init(dev);
	if (err) {
		mlx5_core_err(dev, "failed to initialize irq table\n");
		goto err_devcom;
	}

	err = mlx5_eq_table_init(dev);
	if (err) {
		mlx5_core_err(dev, "failed to initialize eq\n");
		goto err_irq_cleanup;
	}

	err = mlx5_events_init(dev);
	if (err) {
		mlx5_core_err(dev, "failed to initialize events\n");
		goto err_eq_cleanup;
	}

	err = mlx5_fw_reset_init(dev);
	if (err) {
		mlx5_core_err(dev, "failed to initialize fw reset events\n");
		goto err_events_cleanup;
	}

	mlx5_cq_debugfs_init(dev);

	mlx5_init_reserved_gids(dev);

	mlx5_init_clock(dev);

	dev->vxlan = mlx5_vxlan_create(dev);
	dev->geneve = mlx5_geneve_create(dev);

	err = mlx5_init_rl_table(dev);
	if (err) {
		mlx5_core_err(dev, "Failed to init rate limiting\n");
		goto err_tables_cleanup;
	}

	err = mlx5_mpfs_init(dev);
	if (err) {
		mlx5_core_err(dev, "Failed to init l2 table %d\n", err);
		goto err_rl_cleanup;
	}

	err = mlx5_sriov_init(dev);
	if (err) {
		mlx5_core_err(dev, "Failed to init sriov %d\n", err);
		goto err_mpfs_cleanup;
	}

	err = mlx5_eswitch_init(dev);
	if (err) {
		mlx5_core_err(dev, "Failed to init eswitch %d\n", err);
		goto err_sriov_cleanup;
	}

	err = mlx5_fpga_init(dev);
	if (err) {
		mlx5_core_err(dev, "Failed to init fpga device %d\n", err);
		goto err_eswitch_cleanup;
	}

	dev->dm = mlx5_dm_create(dev);
	if (IS_ERR(dev->dm))
		mlx5_core_warn(dev, "Failed to init device memory%d\n", err);

	dev->tracer = mlx5_fw_tracer_create(dev);
	dev->hv_vhca = mlx5_hv_vhca_create(dev);
	dev->rsc_dump = mlx5_rsc_dump_create(dev);

	return 0;

err_eswitch_cleanup:
	mlx5_eswitch_cleanup(dev->priv.eswitch);
err_sriov_cleanup:
	mlx5_sriov_cleanup(dev);
err_mpfs_cleanup:
	mlx5_mpfs_cleanup(dev);
err_rl_cleanup:
	mlx5_cleanup_rl_table(dev);
err_tables_cleanup:
	mlx5_geneve_destroy(dev->geneve);
	mlx5_vxlan_destroy(dev->vxlan);
	mlx5_cq_debugfs_cleanup(dev);
	mlx5_fw_reset_cleanup(dev);
err_events_cleanup:
	mlx5_events_cleanup(dev);
err_eq_cleanup:
	mlx5_eq_table_cleanup(dev);
err_irq_cleanup:
	mlx5_irq_table_cleanup(dev);
err_devcom:
	mlx5_devcom_unregister_device(dev->priv.devcom);

	return err;
}

static void mlx5_cleanup_once(struct mlx5_core_dev *dev)
{
	mlx5_rsc_dump_destroy(dev);
	mlx5_hv_vhca_destroy(dev->hv_vhca);
	mlx5_fw_tracer_destroy(dev->tracer);
	mlx5_dm_cleanup(dev);
	mlx5_fpga_cleanup(dev);
	mlx5_eswitch_cleanup(dev->priv.eswitch);
	mlx5_sriov_cleanup(dev);
	mlx5_mpfs_cleanup(dev);
	mlx5_cleanup_rl_table(dev);
	mlx5_geneve_destroy(dev->geneve);
	mlx5_vxlan_destroy(dev->vxlan);
	mlx5_cleanup_clock(dev);
	mlx5_cleanup_reserved_gids(dev);
	mlx5_cq_debugfs_cleanup(dev);
	mlx5_fw_reset_cleanup(dev);
	mlx5_events_cleanup(dev);
	mlx5_eq_table_cleanup(dev);
	mlx5_irq_table_cleanup(dev);
	mlx5_devcom_unregister_device(dev->priv.devcom);
}

static int mlx5_function_setup(struct mlx5_core_dev *dev, bool boot)
{
	int err;

	mlx5_core_info(dev, "firmware version: %d.%d.%d\n", fw_rev_maj(dev),
		       fw_rev_min(dev), fw_rev_sub(dev));

	/* Only PFs hold the relevant PCIe information for this query */
	if (mlx5_core_is_pf(dev))
		pcie_print_link_status(dev->pdev);

	/* wait for firmware to accept initialization segments configurations
	 */
	err = wait_fw_init(dev, FW_PRE_INIT_TIMEOUT_MILI, FW_INIT_WARN_MESSAGE_INTERVAL);
	if (err) {
		mlx5_core_err(dev, "Firmware over %d MS in pre-initializing state, aborting\n",
			      FW_PRE_INIT_TIMEOUT_MILI);
		return err;
	}

	err = mlx5_cmd_init(dev);
	if (err) {
		mlx5_core_err(dev, "Failed initializing command interface, aborting\n");
		return err;
	}

	err = wait_fw_init(dev, FW_INIT_TIMEOUT_MILI, 0);
	if (err) {
		mlx5_core_err(dev, "Firmware over %d MS in initializing state, aborting\n",
			      FW_INIT_TIMEOUT_MILI);
		goto err_cmd_cleanup;
	}

	mlx5_cmd_set_state(dev, MLX5_CMDIF_STATE_UP);

	err = mlx5_core_enable_hca(dev, 0);
	if (err) {
		mlx5_core_err(dev, "enable hca failed\n");
		goto err_cmd_cleanup;
	}

	err = mlx5_core_set_issi(dev);
	if (err) {
		mlx5_core_err(dev, "failed to set issi\n");
		goto err_disable_hca;
	}

	err = mlx5_satisfy_startup_pages(dev, 1);
	if (err) {
		mlx5_core_err(dev, "failed to allocate boot pages\n");
		goto err_disable_hca;
	}

	err = set_hca_ctrl(dev);
	if (err) {
		mlx5_core_err(dev, "set_hca_ctrl failed\n");
		goto reclaim_boot_pages;
	}

	err = set_hca_cap(dev);
	if (err) {
		mlx5_core_err(dev, "set_hca_cap failed\n");
		goto reclaim_boot_pages;
	}

	err = mlx5_satisfy_startup_pages(dev, 0);
	if (err) {
		mlx5_core_err(dev, "failed to allocate init pages\n");
		goto reclaim_boot_pages;
	}

	err = mlx5_cmd_init_hca(dev, sw_owner_id);
	if (err) {
		mlx5_core_err(dev, "init hca failed\n");
		goto reclaim_boot_pages;
	}

	mlx5_set_driver_version(dev);

	mlx5_start_health_poll(dev);

	err = mlx5_query_hca_caps(dev);
	if (err) {
		mlx5_core_err(dev, "query hca failed\n");
		goto stop_health;
	}

	return 0;

stop_health:
	mlx5_stop_health_poll(dev, boot);
reclaim_boot_pages:
	mlx5_reclaim_startup_pages(dev);
err_disable_hca:
	mlx5_core_disable_hca(dev, 0);
err_cmd_cleanup:
	mlx5_cmd_set_state(dev, MLX5_CMDIF_STATE_DOWN);
	mlx5_cmd_cleanup(dev);

	return err;
}

static int mlx5_function_teardown(struct mlx5_core_dev *dev, bool boot)
{
	int err;

	mlx5_stop_health_poll(dev, boot);
	err = mlx5_cmd_teardown_hca(dev);
	if (err) {
		mlx5_core_err(dev, "tear_down_hca failed, skip cleanup\n");
		return err;
	}
	mlx5_reclaim_startup_pages(dev);
	mlx5_core_disable_hca(dev, 0);
	mlx5_cmd_set_state(dev, MLX5_CMDIF_STATE_DOWN);
	mlx5_cmd_cleanup(dev);

	return 0;
}

static int mlx5_load(struct mlx5_core_dev *dev)
{
	int err;

	dev->priv.uar = mlx5_get_uars_page(dev);
	if (IS_ERR(dev->priv.uar)) {
		mlx5_core_err(dev, "Failed allocating uar, aborting\n");
		err = PTR_ERR(dev->priv.uar);
		return err;
	}

	mlx5_events_start(dev);
	mlx5_pagealloc_start(dev);

	err = mlx5_irq_table_create(dev);
	if (err) {
		mlx5_core_err(dev, "Failed to alloc IRQs\n");
		goto err_irq_table;
	}

	err = mlx5_eq_table_create(dev);
	if (err) {
		mlx5_core_err(dev, "Failed to create EQs\n");
		goto err_eq_table;
	}

	err = mlx5_fw_tracer_init(dev->tracer);
	if (err) {
		mlx5_core_err(dev, "Failed to init FW tracer\n");
		goto err_fw_tracer;
	}

	mlx5_fw_reset_events_start(dev);
	mlx5_hv_vhca_init(dev->hv_vhca);

	err = mlx5_rsc_dump_init(dev);
	if (err) {
		mlx5_core_err(dev, "Failed to init Resource dump\n");
		goto err_rsc_dump;
	}

	err = mlx5_fpga_device_start(dev);
	if (err) {
		mlx5_core_err(dev, "fpga device start failed %d\n", err);
		goto err_fpga_start;
	}

	mlx5_accel_ipsec_init(dev);

	err = mlx5_accel_tls_init(dev);
	if (err) {
		mlx5_core_err(dev, "TLS device start failed %d\n", err);
		goto err_tls_start;
	}

	err = mlx5_init_fs(dev);
	if (err) {
		mlx5_core_err(dev, "Failed to init flow steering\n");
		goto err_fs;
	}

	err = mlx5_core_set_hca_defaults(dev);
	if (err) {
		mlx5_core_err(dev, "Failed to set hca defaults\n");
		goto err_sriov;
	}

	err = mlx5_ec_init(dev);
	if (err) {
		mlx5_core_err(dev, "Failed to init embedded CPU\n");
		goto err_ec;
	}

	err = mlx5_sriov_attach(dev);
	if (err) {
		mlx5_core_err(dev, "sriov init failed %d\n", err);
		goto err_sriov;
	}

	return 0;

err_sriov:
	mlx5_ec_cleanup(dev);
err_ec:
	mlx5_cleanup_fs(dev);
err_fs:
	mlx5_accel_tls_cleanup(dev);
err_tls_start:
	mlx5_accel_ipsec_cleanup(dev);
	mlx5_fpga_device_stop(dev);
err_fpga_start:
	mlx5_rsc_dump_cleanup(dev);
err_rsc_dump:
	mlx5_hv_vhca_cleanup(dev->hv_vhca);
	mlx5_fw_reset_events_stop(dev);
	mlx5_fw_tracer_cleanup(dev->tracer);
err_fw_tracer:
	mlx5_eq_table_destroy(dev);
err_eq_table:
	mlx5_irq_table_destroy(dev);
err_irq_table:
	mlx5_pagealloc_stop(dev);
	mlx5_events_stop(dev);
	mlx5_put_uars_page(dev, dev->priv.uar);
	return err;
}

static void mlx5_unload(struct mlx5_core_dev *dev)
{
	mlx5_sriov_detach(dev);
	mlx5_ec_cleanup(dev);
	mlx5_cleanup_fs(dev);
	mlx5_accel_ipsec_cleanup(dev);
	mlx5_accel_tls_cleanup(dev);
	mlx5_fpga_device_stop(dev);
	mlx5_rsc_dump_cleanup(dev);
	mlx5_hv_vhca_cleanup(dev->hv_vhca);
	mlx5_fw_reset_events_stop(dev);
	mlx5_fw_tracer_cleanup(dev->tracer);
	mlx5_eq_table_destroy(dev);
	mlx5_irq_table_destroy(dev);
	mlx5_pagealloc_stop(dev);
	mlx5_events_stop(dev);
	mlx5_put_uars_page(dev, dev->priv.uar);
}

int mlx5_load_one(struct mlx5_core_dev *dev, bool boot)
{
	int err = 0;

	mutex_lock(&dev->intf_state_mutex);
	if (test_bit(MLX5_INTERFACE_STATE_UP, &dev->intf_state)) {
		mlx5_core_warn(dev, "interface is up, NOP\n");
		goto out;
	}
	/* remove any previous indication of internal error */
	dev->state = MLX5_DEVICE_STATE_UP;

	err = mlx5_function_setup(dev, boot);
	if (err)
		goto err_function;

	if (boot) {
		err = mlx5_init_once(dev);
		if (err) {
			mlx5_core_err(dev, "sw objs init failed\n");
			goto function_teardown;
		}
	}

	err = mlx5_load(dev);
	if (err)
		goto err_load;

	set_bit(MLX5_INTERFACE_STATE_UP, &dev->intf_state);

	if (boot) {
		err = mlx5_devlink_register(priv_to_devlink(dev), dev->device);
		if (err)
			goto err_devlink_reg;

		err = mlx5_register_device(dev);
	} else {
		err = mlx5_attach_device(dev);
	}

	if (err)
		goto err_register;

	mutex_unlock(&dev->intf_state_mutex);
	return 0;

err_register:
	if (boot)
		mlx5_devlink_unregister(priv_to_devlink(dev));
err_devlink_reg:
	clear_bit(MLX5_INTERFACE_STATE_UP, &dev->intf_state);
	mlx5_unload(dev);
err_load:
	if (boot)
		mlx5_cleanup_once(dev);
function_teardown:
	mlx5_function_teardown(dev, boot);
err_function:
	dev->state = MLX5_DEVICE_STATE_INTERNAL_ERROR;
out:
	mutex_unlock(&dev->intf_state_mutex);
	return err;
}

void mlx5_unload_one(struct mlx5_core_dev *dev, bool cleanup)
{
	mutex_lock(&dev->intf_state_mutex);

	if (cleanup) {
		mlx5_unregister_device(dev);
		mlx5_devlink_unregister(priv_to_devlink(dev));
	} else {
		mlx5_detach_device(dev);
	}

	if (!test_bit(MLX5_INTERFACE_STATE_UP, &dev->intf_state)) {
		mlx5_core_warn(dev, "%s: interface is down, NOP\n",
			       __func__);
		if (cleanup)
			mlx5_cleanup_once(dev);
		goto out;
	}

	clear_bit(MLX5_INTERFACE_STATE_UP, &dev->intf_state);

	mlx5_unload(dev);

	if (cleanup)
		mlx5_cleanup_once(dev);

	mlx5_function_teardown(dev, cleanup);
out:
	mutex_unlock(&dev->intf_state_mutex);
}

static int mlx5_mdev_init(struct mlx5_core_dev *dev, int profile_idx)
{
	struct mlx5_priv *priv = &dev->priv;
	int err;

	dev->profile = &profile[profile_idx];

	INIT_LIST_HEAD(&priv->ctx_list);
	spin_lock_init(&priv->ctx_lock);
	mutex_init(&dev->intf_state_mutex);

	mutex_init(&priv->bfregs.reg_head.lock);
	mutex_init(&priv->bfregs.wc_head.lock);
	INIT_LIST_HEAD(&priv->bfregs.reg_head.list);
	INIT_LIST_HEAD(&priv->bfregs.wc_head.list);

	mutex_init(&priv->alloc_mutex);
	mutex_init(&priv->pgdir_mutex);
	INIT_LIST_HEAD(&priv->pgdir_list);

	//创建此设备对应的目录
	priv->dbg_root = debugfs_create_dir(dev_name(dev->device),
					    mlx5_debugfs_root);
	err = mlx5_health_init(dev);
	if (err)
		goto err_health_init;

	err = mlx5_pagealloc_init(dev);
	if (err)
		goto err_pagealloc_init;

	err = mlx5_adev_init(dev);
	if (err)
		goto err_adev_init;

	return 0;

err_adev_init:
	mlx5_pagealloc_cleanup(dev);
err_pagealloc_init:
	mlx5_health_cleanup(dev);
err_health_init:
	debugfs_remove(dev->priv.dbg_root);
	mutex_destroy(&priv->pgdir_mutex);
	mutex_destroy(&priv->alloc_mutex);
	mutex_destroy(&priv->bfregs.wc_head.lock);
	mutex_destroy(&priv->bfregs.reg_head.lock);
	mutex_destroy(&dev->intf_state_mutex);
	return err;
}

static void mlx5_mdev_uninit(struct mlx5_core_dev *dev)
{
	struct mlx5_priv *priv = &dev->priv;

	mlx5_adev_cleanup(dev);
	mlx5_pagealloc_cleanup(dev);
	mlx5_health_cleanup(dev);
	debugfs_remove_recursive(dev->priv.dbg_root);
	mutex_destroy(&priv->pgdir_mutex);
	mutex_destroy(&priv->alloc_mutex);
	mutex_destroy(&priv->bfregs.wc_head.lock);
	mutex_destroy(&priv->bfregs.reg_head.lock);
	mutex_destroy(&dev->intf_state_mutex);
}

<<<<<<< HEAD
#define MLX5_IB_MOD "mlx5_ib"
static int init_one(struct pci_dev *pdev/*待匹配的pci设备*/, const struct pci_device_id *id)
=======
static int init_one(struct pci_dev *pdev, const struct pci_device_id *id)
>>>>>>> e71ba945
{
	struct mlx5_core_dev *dev;
	struct devlink *devlink;
	int err;

	//申请devlink并初始化ops及私有数据
	devlink = mlx5_devlink_alloc();
	if (!devlink) {
		dev_err(&pdev->dev, "devlink alloc failed\n");
		return -ENOMEM;
	}

	dev = devlink_priv(devlink);
	dev->device = &pdev->dev;
	dev->pdev = pdev;

	dev->coredev_type = id->driver_data & MLX5_PCI_DEV_IS_VF ?
			 MLX5_COREDEV_VF : MLX5_COREDEV_PF;

	dev->priv.adev_idx = mlx5_adev_idx_alloc();
	if (dev->priv.adev_idx < 0)
		return dev->priv.adev_idx;

	err = mlx5_mdev_init(dev, prof_sel);
	if (err)
		goto mdev_init_err;

	err = mlx5_pci_init(dev, pdev, id);
	if (err) {
		mlx5_core_err(dev, "mlx5_pci_init failed with error code %d\n",
			      err);
		goto pci_init_err;
	}

	err = mlx5_load_one(dev, true);
	if (err) {
		mlx5_core_err(dev, "mlx5_load_one failed with error code %d\n",
			      err);
		goto err_load_one;
	}

	err = mlx5_crdump_enable(dev);
	if (err)
		dev_err(&pdev->dev, "mlx5_crdump_enable failed with error code %d\n", err);

	pci_save_state(pdev);
	devlink_reload_enable(devlink);
	return 0;

err_load_one:
	mlx5_pci_close(dev);
pci_init_err:
	mlx5_mdev_uninit(dev);
mdev_init_err:
	mlx5_adev_idx_free(dev->priv.adev_idx);
	mlx5_devlink_free(devlink);

	return err;
}

static void remove_one(struct pci_dev *pdev)
{
	struct mlx5_core_dev *dev  = pci_get_drvdata(pdev);
	struct devlink *devlink = priv_to_devlink(dev);

	devlink_reload_disable(devlink);
	mlx5_crdump_disable(dev);
	mlx5_drain_health_wq(dev);
	mlx5_unload_one(dev, true);
	mlx5_pci_close(dev);
	mlx5_mdev_uninit(dev);
	mlx5_adev_idx_free(dev->priv.adev_idx);
	mlx5_devlink_free(devlink);
}

static pci_ers_result_t mlx5_pci_err_detected(struct pci_dev *pdev,
					      pci_channel_state_t state)
{
	struct mlx5_core_dev *dev = pci_get_drvdata(pdev);

	mlx5_core_info(dev, "%s was called\n", __func__);

	mlx5_enter_error_state(dev, false);
	mlx5_error_sw_reset(dev);
	mlx5_unload_one(dev, false);
	mlx5_drain_health_wq(dev);
	mlx5_pci_disable_device(dev);

	return state == pci_channel_io_perm_failure ?
		PCI_ERS_RESULT_DISCONNECT : PCI_ERS_RESULT_NEED_RESET;
}

/* wait for the device to show vital signs by waiting
 * for the health counter to start counting.
 */
static int wait_vital(struct pci_dev *pdev)
{
	struct mlx5_core_dev *dev = pci_get_drvdata(pdev);
	struct mlx5_core_health *health = &dev->priv.health;
	const int niter = 100;
	u32 last_count = 0;
	u32 count;
	int i;

	for (i = 0; i < niter; i++) {
		count = ioread32be(health->health_counter);
		if (count && count != 0xffffffff) {
			if (last_count && last_count != count) {
				mlx5_core_info(dev,
					       "wait vital counter value 0x%x after %d iterations\n",
					       count, i);
				return 0;
			}
			last_count = count;
		}
		msleep(50);
	}

	return -ETIMEDOUT;
}

static pci_ers_result_t mlx5_pci_slot_reset(struct pci_dev *pdev)
{
	struct mlx5_core_dev *dev = pci_get_drvdata(pdev);
	int err;

	mlx5_core_info(dev, "%s was called\n", __func__);

	err = mlx5_pci_enable_device(dev);
	if (err) {
		mlx5_core_err(dev, "%s: mlx5_pci_enable_device failed with error code: %d\n",
			      __func__, err);
		return PCI_ERS_RESULT_DISCONNECT;
	}

	pci_set_master(pdev);
	pci_restore_state(pdev);
	pci_save_state(pdev);

	if (wait_vital(pdev)) {
		mlx5_core_err(dev, "%s: wait_vital timed out\n", __func__);
		return PCI_ERS_RESULT_DISCONNECT;
	}

	return PCI_ERS_RESULT_RECOVERED;
}

static void mlx5_pci_resume(struct pci_dev *pdev)
{
	struct mlx5_core_dev *dev = pci_get_drvdata(pdev);
	int err;

	mlx5_core_info(dev, "%s was called\n", __func__);

	err = mlx5_load_one(dev, false);
	if (err)
		mlx5_core_err(dev, "%s: mlx5_load_one failed with error code: %d\n",
			      __func__, err);
	else
		mlx5_core_info(dev, "%s: device recovered\n", __func__);
}

static const struct pci_error_handlers mlx5_err_handler = {
	.error_detected = mlx5_pci_err_detected,
	.slot_reset	= mlx5_pci_slot_reset,
	.resume		= mlx5_pci_resume
};

static int mlx5_try_fast_unload(struct mlx5_core_dev *dev)
{
	bool fast_teardown = false, force_teardown = false;
	int ret = 1;

	fast_teardown = MLX5_CAP_GEN(dev, fast_teardown);
	force_teardown = MLX5_CAP_GEN(dev, force_teardown);

	mlx5_core_dbg(dev, "force teardown firmware support=%d\n", force_teardown);
	mlx5_core_dbg(dev, "fast teardown firmware support=%d\n", fast_teardown);

	if (!fast_teardown && !force_teardown)
		return -EOPNOTSUPP;

	if (dev->state == MLX5_DEVICE_STATE_INTERNAL_ERROR) {
		mlx5_core_dbg(dev, "Device in internal error state, giving up\n");
		return -EAGAIN;
	}

	/* Panic tear down fw command will stop the PCI bus communication
	 * with the HCA, so the health polll is no longer needed.
	 */
	mlx5_drain_health_wq(dev);
	mlx5_stop_health_poll(dev, false);

	ret = mlx5_cmd_fast_teardown_hca(dev);
	if (!ret)
		goto succeed;

	ret = mlx5_cmd_force_teardown_hca(dev);
	if (!ret)
		goto succeed;

	mlx5_core_dbg(dev, "Firmware couldn't do fast unload error: %d\n", ret);
	mlx5_start_health_poll(dev);
	return ret;

succeed:
	mlx5_enter_error_state(dev, true);

	/* Some platforms requiring freeing the IRQ's in the shutdown
	 * flow. If they aren't freed they can't be allocated after
	 * kexec. There is no need to cleanup the mlx5_core software
	 * contexts.
	 */
	mlx5_core_eq_free_irqs(dev);

	return 0;
}

static void shutdown(struct pci_dev *pdev)
{
	struct mlx5_core_dev *dev  = pci_get_drvdata(pdev);
	int err;

	mlx5_core_info(dev, "Shutdown was called\n");
	err = mlx5_try_fast_unload(dev);
	if (err)
		mlx5_unload_one(dev, false);
	mlx5_pci_disable_device(dev);
}

static int mlx5_suspend(struct pci_dev *pdev, pm_message_t state)
{
	struct mlx5_core_dev *dev = pci_get_drvdata(pdev);

	mlx5_unload_one(dev, false);

	return 0;
}

static int mlx5_resume(struct pci_dev *pdev)
{
	struct mlx5_core_dev *dev = pci_get_drvdata(pdev);

	return mlx5_load_one(dev, false);
}

//mlx5驱动支持的设备列表
static const struct pci_device_id mlx5_core_pci_table[] = {
	{ PCI_VDEVICE(MELLANOX, PCI_DEVICE_ID_MELLANOX_CONNECTIB) },
	{ PCI_VDEVICE(MELLANOX, 0x1012), MLX5_PCI_DEV_IS_VF},	/* Connect-IB VF */
	{ PCI_VDEVICE(MELLANOX, PCI_DEVICE_ID_MELLANOX_CONNECTX4) },
	{ PCI_VDEVICE(MELLANOX, 0x1014), MLX5_PCI_DEV_IS_VF},	/* ConnectX-4 VF */
	{ PCI_VDEVICE(MELLANOX, PCI_DEVICE_ID_MELLANOX_CONNECTX4_LX) },
	{ PCI_VDEVICE(MELLANOX, 0x1016), MLX5_PCI_DEV_IS_VF},	/* ConnectX-4LX VF */
	{ PCI_VDEVICE(MELLANOX, 0x1017) },			/* ConnectX-5, PCIe 3.0 */
	//cx5的vf
	{ PCI_VDEVICE(MELLANOX, 0x1018), MLX5_PCI_DEV_IS_VF},	/* ConnectX-5 VF */
	{ PCI_VDEVICE(MELLANOX, 0x1019) },			/* ConnectX-5 Ex */
	{ PCI_VDEVICE(MELLANOX, 0x101a), MLX5_PCI_DEV_IS_VF},	/* ConnectX-5 Ex VF */
	{ PCI_VDEVICE(MELLANOX, 0x101b) },			/* ConnectX-6 */
	{ PCI_VDEVICE(MELLANOX, 0x101c), MLX5_PCI_DEV_IS_VF},	/* ConnectX-6 VF */
	{ PCI_VDEVICE(MELLANOX, 0x101d) },			/* ConnectX-6 Dx */
	{ PCI_VDEVICE(MELLANOX, 0x101e), MLX5_PCI_DEV_IS_VF},	/* ConnectX Family mlx5Gen Virtual Function */
	{ PCI_VDEVICE(MELLANOX, 0x101f) },			/* ConnectX-6 LX */
	{ PCI_VDEVICE(MELLANOX, 0x1021) },			/* ConnectX-7 */
	{ PCI_VDEVICE(MELLANOX, 0xa2d2) },			/* BlueField integrated ConnectX-5 network controller */
	{ PCI_VDEVICE(MELLANOX, 0xa2d3), MLX5_PCI_DEV_IS_VF},	/* BlueField integrated ConnectX-5 network controller VF */
	{ PCI_VDEVICE(MELLANOX, 0xa2d6) },			/* BlueField-2 integrated ConnectX-6 Dx network controller */
	{ PCI_VDEVICE(MELLANOX, 0xa2dc) },			/* BlueField-3 integrated ConnectX-7 network controller */
	{ 0, }
};

MODULE_DEVICE_TABLE(pci, mlx5_core_pci_table);

void mlx5_disable_device(struct mlx5_core_dev *dev)
{
	mlx5_error_sw_reset(dev);
	mlx5_unload_one(dev, false);
}

void mlx5_recover_device(struct mlx5_core_dev *dev)
{
	mlx5_pci_disable_device(dev);
	if (mlx5_pci_slot_reset(dev->pdev) == PCI_ERS_RESULT_RECOVERED)
		mlx5_pci_resume(dev->pdev);
}

//定义pci driver
static struct pci_driver mlx5_core_driver = {
<<<<<<< HEAD
	.name           = DRIVER_NAME,
	//支持的设备id
=======
	.name           = KBUILD_MODNAME,
>>>>>>> e71ba945
	.id_table       = mlx5_core_pci_table,
	.probe          = init_one,
	.remove         = remove_one,
	.suspend        = mlx5_suspend,
	.resume         = mlx5_resume,
	.shutdown	= shutdown,
	.err_handler	= &mlx5_err_handler,
	//支持mlx5的sriov配置
	.sriov_configure   = mlx5_core_sriov_configure,
};

static void mlx5_core_verify_params(void)
{
	if (prof_sel >= ARRAY_SIZE(profile)) {
		pr_warn("mlx5_core: WARNING: Invalid module parameter prof_sel %d, valid range 0-%zu, changing back to default(%d)\n",
			prof_sel,
			ARRAY_SIZE(profile) - 1,
			MLX5_DEFAULT_PROF);
		prof_sel = MLX5_DEFAULT_PROF;
	}
}

static int __init init(void)
{
	int err;

	WARN_ONCE(strcmp(MLX5_ADEV_NAME, KBUILD_MODNAME),
		  "mlx5_core name not in sync with kernel module name");

	get_random_bytes(&sw_owner_id, sizeof(sw_owner_id));

	mlx5_core_verify_params();
	mlx5_fpga_ipsec_build_fs_cmds();
	mlx5_register_debugfs();

	//注册pci驱动
	err = pci_register_driver(&mlx5_core_driver);
	if (err)
		goto err_debug;

#ifdef CONFIG_MLX5_CORE_EN
	err = mlx5e_init();
	if (err) {
		pci_unregister_driver(&mlx5_core_driver);
		goto err_debug;
	}
#endif

	return 0;

err_debug:
	mlx5_unregister_debugfs();
	return err;
}

static void __exit cleanup(void)
{
#ifdef CONFIG_MLX5_CORE_EN
	mlx5e_cleanup();
#endif
	pci_unregister_driver(&mlx5_core_driver);
	mlx5_unregister_debugfs();
}

module_init(init);
module_exit(cleanup);<|MERGE_RESOLUTION|>--- conflicted
+++ resolved
@@ -1357,12 +1357,7 @@
 	mutex_destroy(&dev->intf_state_mutex);
 }
 
-<<<<<<< HEAD
-#define MLX5_IB_MOD "mlx5_ib"
 static int init_one(struct pci_dev *pdev/*待匹配的pci设备*/, const struct pci_device_id *id)
-=======
-static int init_one(struct pci_dev *pdev, const struct pci_device_id *id)
->>>>>>> e71ba945
 {
 	struct mlx5_core_dev *dev;
 	struct devlink *devlink;
@@ -1652,12 +1647,8 @@
 
 //定义pci driver
 static struct pci_driver mlx5_core_driver = {
-<<<<<<< HEAD
-	.name           = DRIVER_NAME,
+	.name           = KBUILD_MODNAME,
 	//支持的设备id
-=======
-	.name           = KBUILD_MODNAME,
->>>>>>> e71ba945
 	.id_table       = mlx5_core_pci_table,
 	.probe          = init_one,
 	.remove         = remove_one,
