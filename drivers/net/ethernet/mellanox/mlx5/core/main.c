/*
 * Copyright (c) 2013-2015, Mellanox Technologies. All rights reserved.
 *
 * This software is available to you under a choice of one of two
 * licenses.  You may choose to be licensed under the terms of the GNU
 * General Public License (GPL) Version 2, available from the file
 * COPYING in the main directory of this source tree, or the
 * OpenIB.org BSD license below:
 *
 *     Redistribution and use in source and binary forms, with or
 *     without modification, are permitted provided that the following
 *     conditions are met:
 *
 *      - Redistributions of source code must retain the above
 *        copyright notice, this list of conditions and the following
 *        disclaimer.
 *
 *      - Redistributions in binary form must reproduce the above
 *        copyright notice, this list of conditions and the following
 *        disclaimer in the documentation and/or other materials
 *        provided with the distribution.
 *
 * THE SOFTWARE IS PROVIDED "AS IS", WITHOUT WARRANTY OF ANY KIND,
 * EXPRESS OR IMPLIED, INCLUDING BUT NOT LIMITED TO THE WARRANTIES OF
 * MERCHANTABILITY, FITNESS FOR A PARTICULAR PURPOSE AND
 * NONINFRINGEMENT. IN NO EVENT SHALL THE AUTHORS OR COPYRIGHT HOLDERS
 * BE LIABLE FOR ANY CLAIM, DAMAGES OR OTHER LIABILITY, WHETHER IN AN
 * ACTION OF CONTRACT, TORT OR OTHERWISE, ARISING FROM, OUT OF OR IN
 * CONNECTION WITH THE SOFTWARE OR THE USE OR OTHER DEALINGS IN THE
 * SOFTWARE.
 */

#include <linux/highmem.h>
#include <linux/module.h>
#include <linux/init.h>
#include <linux/errno.h>
#include <linux/pci.h>
#include <linux/dma-mapping.h>
#include <linux/slab.h>
#include <linux/io-mapping.h>
#include <linux/interrupt.h>
#include <linux/delay.h>
#include <linux/mlx5/driver.h>
#include <linux/mlx5/cq.h>
#include <linux/mlx5/qp.h>
#include <linux/debugfs.h>
#include <linux/kmod.h>
#include <linux/mlx5/mlx5_ifc.h>
#include <linux/mlx5/vport.h>
#ifdef CONFIG_RFS_ACCEL
#include <linux/cpu_rmap.h>
#endif
#include <net/devlink.h>
#include "mlx5_core.h"
#include "lib/eq.h"
#include "fs_core.h"
#include "lib/mpfs.h"
#include "eswitch.h"
#include "devlink.h"
#include "lib/mlx5.h"
#include "fpga/core.h"
#include "fpga/ipsec.h"
#include "accel/ipsec.h"
#include "accel/tls.h"
#include "lib/clock.h"
#include "lib/vxlan.h"
#include "lib/geneve.h"
#include "lib/devcom.h"
#include "lib/pci_vsc.h"
#include "diag/fw_tracer.h"
#include "ecpf.h"

MODULE_AUTHOR("Eli Cohen <eli@mellanox.com>");
MODULE_DESCRIPTION("Mellanox 5th generation network adapters (ConnectX series) core driver");
MODULE_LICENSE("Dual BSD/GPL");
MODULE_VERSION(DRIVER_VERSION);

unsigned int mlx5_core_debug_mask;
module_param_named(debug_mask, mlx5_core_debug_mask, uint, 0644);
MODULE_PARM_DESC(debug_mask, "debug mask: 1 = dump cmd data, 2 = dump cmd exec time, 3 = both. Default=0");

#define MLX5_DEFAULT_PROF	2
static unsigned int prof_sel = MLX5_DEFAULT_PROF;
module_param_named(prof_sel, prof_sel, uint, 0444);
MODULE_PARM_DESC(prof_sel, "profile selector. Valid range 0 - 2");

static u32 sw_owner_id[4];

enum {
	MLX5_ATOMIC_REQ_MODE_BE = 0x0,
	MLX5_ATOMIC_REQ_MODE_HOST_ENDIANNESS = 0x1,
};

static struct mlx5_profile profile[] = {
	[0] = {
		.mask           = 0,
	},
	[1] = {
		.mask		= MLX5_PROF_MASK_QP_SIZE,
		.log_max_qp	= 12,
	},
	[2] = {
		.mask		= MLX5_PROF_MASK_QP_SIZE |
				  MLX5_PROF_MASK_MR_CACHE,
		.log_max_qp	= 18,
		.mr_cache[0]	= {
			.size	= 500,
			.limit	= 250
		},
		.mr_cache[1]	= {
			.size	= 500,
			.limit	= 250
		},
		.mr_cache[2]	= {
			.size	= 500,
			.limit	= 250
		},
		.mr_cache[3]	= {
			.size	= 500,
			.limit	= 250
		},
		.mr_cache[4]	= {
			.size	= 500,
			.limit	= 250
		},
		.mr_cache[5]	= {
			.size	= 500,
			.limit	= 250
		},
		.mr_cache[6]	= {
			.size	= 500,
			.limit	= 250
		},
		.mr_cache[7]	= {
			.size	= 500,
			.limit	= 250
		},
		.mr_cache[8]	= {
			.size	= 500,
			.limit	= 250
		},
		.mr_cache[9]	= {
			.size	= 500,
			.limit	= 250
		},
		.mr_cache[10]	= {
			.size	= 500,
			.limit	= 250
		},
		.mr_cache[11]	= {
			.size	= 500,
			.limit	= 250
		},
		.mr_cache[12]	= {
			.size	= 64,
			.limit	= 32
		},
		.mr_cache[13]	= {
			.size	= 32,
			.limit	= 16
		},
		.mr_cache[14]	= {
			.size	= 16,
			.limit	= 8
		},
		.mr_cache[15]	= {
			.size	= 8,
			.limit	= 4
		},
	},
};

#define FW_INIT_TIMEOUT_MILI		2000
#define FW_INIT_WAIT_MS			2
#define FW_PRE_INIT_TIMEOUT_MILI	120000
#define FW_INIT_WARN_MESSAGE_INTERVAL	20000

<<<<<<< HEAD
//检查标记，确保fw完成初始化
static int wait_fw_init(struct mlx5_core_dev *dev, u32 max_wait_mili)
=======
static int wait_fw_init(struct mlx5_core_dev *dev, u32 max_wait_mili,
			u32 warn_time_mili)
>>>>>>> 5f9e832c
{
	unsigned long warn = jiffies + msecs_to_jiffies(warn_time_mili);
	unsigned long end = jiffies + msecs_to_jiffies(max_wait_mili);
	int err = 0;

	BUILD_BUG_ON(FW_PRE_INIT_TIMEOUT_MILI < FW_INIT_WARN_MESSAGE_INTERVAL);

	while (fw_initializing(dev)) {
		if (time_after(jiffies, end)) {
			err = -EBUSY;
			break;
		}
		if (warn_time_mili && time_after(jiffies, warn)) {
			mlx5_core_warn(dev, "Waiting for FW initialization, timeout abort in %ds\n",
				       jiffies_to_msecs(end - warn) / 1000);
			warn = jiffies + msecs_to_jiffies(warn_time_mili);
		}
		msleep(FW_INIT_WAIT_MS);
	}

	return err;
}

//通过set_driver_version设置驱动版本号（见24.3.14节）
static void mlx5_set_driver_version(struct mlx5_core_dev *dev)
{
	int driver_ver_sz = MLX5_FLD_SZ_BYTES(set_driver_version_in,
					      driver_version);
	u8 in[MLX5_ST_SZ_BYTES(set_driver_version_in)] = {0};
	u8 out[MLX5_ST_SZ_BYTES(set_driver_version_out)] = {0};
	int remaining_size = driver_ver_sz;
	char *string;

	if (!MLX5_CAP_GEN(dev, driver_version))
		return;

	string = MLX5_ADDR_OF(set_driver_version_in, in, driver_version);

	//驱动版本由三部分组成(按','号分隔）:1.os_name,2.driver_name,3,driver_version_number
	//driver_version_number由三部分组成（按'.'号分隔）：1.main_version(3个数字），2。minor_version(3个数字）
	//sub_minor_version(6个数字）

	//os_name填充
	strncpy(string, "Linux", remaining_size);

	remaining_size = max_t(int, 0, driver_ver_sz - strlen(string));
	strncat(string, ",", remaining_size);

	//driver_name填充
	remaining_size = max_t(int, 0, driver_ver_sz - strlen(string));
	strncat(string, DRIVER_NAME, remaining_size);

	remaining_size = max_t(int, 0, driver_ver_sz - strlen(string));
	strncat(string, ",", remaining_size);

	remaining_size = max_t(int, 0, driver_ver_sz - strlen(string));
	strncat(string, DRIVER_VERSION, remaining_size);

	/*Send the command*/
	MLX5_SET(set_driver_version_in, in, opcode,
		 MLX5_CMD_OP_SET_DRIVER_VERSION);

	mlx5_cmd_exec(dev, in, sizeof(in), out, sizeof(out));
}

static int set_dma_caps(struct pci_dev *pdev)
{
	int err;

	err = pci_set_dma_mask(pdev, DMA_BIT_MASK(64));
	if (err) {
		dev_warn(&pdev->dev, "Warning: couldn't set 64-bit PCI DMA mask\n");
		err = pci_set_dma_mask(pdev, DMA_BIT_MASK(32));
		if (err) {
			dev_err(&pdev->dev, "Can't set PCI DMA mask, aborting\n");
			return err;
		}
	}

	err = pci_set_consistent_dma_mask(pdev, DMA_BIT_MASK(64));
	if (err) {
		dev_warn(&pdev->dev,
			 "Warning: couldn't set 64-bit consistent PCI DMA mask\n");
		err = pci_set_consistent_dma_mask(pdev, DMA_BIT_MASK(32));
		if (err) {
			dev_err(&pdev->dev,
				"Can't set consistent PCI DMA mask, aborting\n");
			return err;
		}
	}

	dma_set_max_seg_size(&pdev->dev, 2u * 1024 * 1024 * 1024);
	return err;
}

static int mlx5_pci_enable_device(struct mlx5_core_dev *dev)
{
	struct pci_dev *pdev = dev->pdev;
	int err = 0;

	mutex_lock(&dev->pci_status_mutex);
	if (dev->pci_status == MLX5_PCI_STATUS_DISABLED) {
		err = pci_enable_device(pdev);
		if (!err)
			dev->pci_status = MLX5_PCI_STATUS_ENABLED;
	}
	mutex_unlock(&dev->pci_status_mutex);

	return err;
}

static void mlx5_pci_disable_device(struct mlx5_core_dev *dev)
{
	struct pci_dev *pdev = dev->pdev;

	mutex_lock(&dev->pci_status_mutex);
	if (dev->pci_status == MLX5_PCI_STATUS_ENABLED) {
		pci_disable_device(pdev);
		dev->pci_status = MLX5_PCI_STATUS_DISABLED;
	}
	mutex_unlock(&dev->pci_status_mutex);
}

static int request_bar(struct pci_dev *pdev)
{
	int err = 0;

	if (!(pci_resource_flags(pdev, 0) & IORESOURCE_MEM)) {
		dev_err(&pdev->dev, "Missing registers BAR, aborting\n");
		return -ENODEV;
	}

	err = pci_request_regions(pdev, DRIVER_NAME);
	if (err)
		dev_err(&pdev->dev, "Couldn't get PCI resources, aborting\n");

	return err;
}

static void release_bar(struct pci_dev *pdev)
{
	pci_release_regions(pdev);
}

struct mlx5_reg_host_endianness {
	u8	he;
	u8      rsvd[15];
};

#define CAP_MASK(pos, size) ((u64)((1 << (size)) - 1) << (pos))

enum {
	MLX5_CAP_BITS_RW_MASK = CAP_MASK(MLX5_CAP_OFF_CMDIF_CSUM, 2) |
				MLX5_DEV_CAP_FLAG_DCT,
};

static u16 to_fw_pkey_sz(struct mlx5_core_dev *dev, u32 size)
{
	switch (size) {
	case 128:
		return 0;
	case 256:
		return 1;
	case 512:
		return 2;
	case 1024:
		return 3;
	case 2048:
		return 4;
	case 4096:
		return 5;
	default:
		mlx5_core_warn(dev, "invalid pkey table size %d\n", size);
		return 0;
	}
}

static int mlx5_core_get_caps_mode(struct mlx5_core_dev *dev,
				   enum mlx5_cap_type cap_type,
				   enum mlx5_cap_mode cap_mode)
{
	u8 in[MLX5_ST_SZ_BYTES(query_hca_cap_in)];
	int out_sz = MLX5_ST_SZ_BYTES(query_hca_cap_out);
	void *out, *hca_caps;
	u16 opmod = (cap_type << 1) | (cap_mode & 0x01);
	int err;

	memset(in, 0, sizeof(in));
	out = kzalloc(out_sz, GFP_KERNEL);
	if (!out)
		return -ENOMEM;

	MLX5_SET(query_hca_cap_in, in, opcode, MLX5_CMD_OP_QUERY_HCA_CAP);
	MLX5_SET(query_hca_cap_in, in, op_mod, opmod);
	err = mlx5_cmd_exec(dev, in, sizeof(in), out, out_sz);
	if (err) {
		mlx5_core_warn(dev,
			       "QUERY_HCA_CAP : type(%x) opmode(%x) Failed(%d)\n",
			       cap_type, cap_mode, err);
		goto query_ex;
	}

	hca_caps =  MLX5_ADDR_OF(query_hca_cap_out, out, capability);

	switch (cap_mode) {
	case HCA_CAP_OPMOD_GET_MAX:
		memcpy(dev->caps.hca_max[cap_type], hca_caps,
		       MLX5_UN_SZ_BYTES(hca_cap_union));
		break;
	case HCA_CAP_OPMOD_GET_CUR:
		memcpy(dev->caps.hca_cur[cap_type], hca_caps,
		       MLX5_UN_SZ_BYTES(hca_cap_union));
		break;
	default:
		mlx5_core_warn(dev,
			       "Tried to query dev cap type(%x) with wrong opmode(%x)\n",
			       cap_type, cap_mode);
		err = -EINVAL;
		break;
	}
query_ex:
	kfree(out);
	return err;
}

int mlx5_core_get_caps(struct mlx5_core_dev *dev, enum mlx5_cap_type cap_type)
{
	int ret;

	ret = mlx5_core_get_caps_mode(dev, cap_type, HCA_CAP_OPMOD_GET_CUR);
	if (ret)
		return ret;
	return mlx5_core_get_caps_mode(dev, cap_type, HCA_CAP_OPMOD_GET_MAX);
}

static int set_caps(struct mlx5_core_dev *dev, void *in, int in_sz, int opmod)
{
	u32 out[MLX5_ST_SZ_DW(set_hca_cap_out)] = {0};

	MLX5_SET(set_hca_cap_in, in, opcode, MLX5_CMD_OP_SET_HCA_CAP);
	MLX5_SET(set_hca_cap_in, in, op_mod, opmod << 1);
	return mlx5_cmd_exec(dev, in, in_sz, out, sizeof(out));
}

static int handle_hca_cap_atomic(struct mlx5_core_dev *dev)
{
	void *set_ctx;
	void *set_hca_cap;
	int set_sz = MLX5_ST_SZ_BYTES(set_hca_cap_in);
	int req_endianness;
	int err;

	if (MLX5_CAP_GEN(dev, atomic)) {
		err = mlx5_core_get_caps(dev, MLX5_CAP_ATOMIC);
		if (err)
			return err;
	} else {
		return 0;
	}

	req_endianness =
		MLX5_CAP_ATOMIC(dev,
				supported_atomic_req_8B_endianness_mode_1);

	if (req_endianness != MLX5_ATOMIC_REQ_MODE_HOST_ENDIANNESS)
		return 0;

	set_ctx = kzalloc(set_sz, GFP_KERNEL);
	if (!set_ctx)
		return -ENOMEM;

	set_hca_cap = MLX5_ADDR_OF(set_hca_cap_in, set_ctx, capability);

	/* Set requestor to host endianness */
	MLX5_SET(atomic_caps, set_hca_cap, atomic_req_8B_endianness_mode,
		 MLX5_ATOMIC_REQ_MODE_HOST_ENDIANNESS);

	err = set_caps(dev, set_ctx, set_sz, MLX5_SET_HCA_CAP_OP_MOD_ATOMIC);

	kfree(set_ctx);
	return err;
}

static int handle_hca_cap_odp(struct mlx5_core_dev *dev)
{
	void *set_hca_cap;
	void *set_ctx;
	int set_sz;
	bool do_set = false;
	int err;

	if (!IS_ENABLED(CONFIG_INFINIBAND_ON_DEMAND_PAGING) ||
	    !MLX5_CAP_GEN(dev, pg))
		return 0;

	err = mlx5_core_get_caps(dev, MLX5_CAP_ODP);
	if (err)
		return err;

	set_sz = MLX5_ST_SZ_BYTES(set_hca_cap_in);
	set_ctx = kzalloc(set_sz, GFP_KERNEL);
	if (!set_ctx)
		return -ENOMEM;

	set_hca_cap = MLX5_ADDR_OF(set_hca_cap_in, set_ctx, capability);
	memcpy(set_hca_cap, dev->caps.hca_cur[MLX5_CAP_ODP],
	       MLX5_ST_SZ_BYTES(odp_cap));

#define ODP_CAP_SET_MAX(dev, field)                                            \
	do {                                                                   \
		u32 _res = MLX5_CAP_ODP_MAX(dev, field);                       \
		if (_res) {                                                    \
			do_set = true;                                         \
			MLX5_SET(odp_cap, set_hca_cap, field, _res);           \
		}                                                              \
	} while (0)

	ODP_CAP_SET_MAX(dev, ud_odp_caps.srq_receive);
	ODP_CAP_SET_MAX(dev, rc_odp_caps.srq_receive);
	ODP_CAP_SET_MAX(dev, xrc_odp_caps.srq_receive);
	ODP_CAP_SET_MAX(dev, xrc_odp_caps.send);
	ODP_CAP_SET_MAX(dev, xrc_odp_caps.receive);
	ODP_CAP_SET_MAX(dev, xrc_odp_caps.write);
	ODP_CAP_SET_MAX(dev, xrc_odp_caps.read);
	ODP_CAP_SET_MAX(dev, xrc_odp_caps.atomic);

	if (do_set)
		err = set_caps(dev, set_ctx, set_sz,
			       MLX5_SET_HCA_CAP_OP_MOD_ODP);

	kfree(set_ctx);

	return err;
}

static int handle_hca_cap(struct mlx5_core_dev *dev)
{
	void *set_ctx = NULL;
	struct mlx5_profile *prof = dev->profile;
	int err = -ENOMEM;
	int set_sz = MLX5_ST_SZ_BYTES(set_hca_cap_in);
	void *set_hca_cap;

	set_ctx = kzalloc(set_sz, GFP_KERNEL);
	if (!set_ctx)
		goto query_ex;

	err = mlx5_core_get_caps(dev, MLX5_CAP_GENERAL);
	if (err)
		goto query_ex;

	set_hca_cap = MLX5_ADDR_OF(set_hca_cap_in, set_ctx,
				   capability);
	memcpy(set_hca_cap, dev->caps.hca_cur[MLX5_CAP_GENERAL],
	       MLX5_ST_SZ_BYTES(cmd_hca_cap));

	mlx5_core_dbg(dev, "Current Pkey table size %d Setting new size %d\n",
		      mlx5_to_sw_pkey_sz(MLX5_CAP_GEN(dev, pkey_table_size)),
		      128);
	/* we limit the size of the pkey table to 128 entries for now */
	MLX5_SET(cmd_hca_cap, set_hca_cap, pkey_table_size,
		 to_fw_pkey_sz(dev, 128));

	/* Check log_max_qp from HCA caps to set in current profile */
	if (MLX5_CAP_GEN_MAX(dev, log_max_qp) < profile[prof_sel].log_max_qp) {
		mlx5_core_warn(dev, "log_max_qp value in current profile is %d, changing it to HCA capability limit (%d)\n",
			       profile[prof_sel].log_max_qp,
			       MLX5_CAP_GEN_MAX(dev, log_max_qp));
		profile[prof_sel].log_max_qp = MLX5_CAP_GEN_MAX(dev, log_max_qp);
	}
	if (prof->mask & MLX5_PROF_MASK_QP_SIZE)
		MLX5_SET(cmd_hca_cap, set_hca_cap, log_max_qp,
			 prof->log_max_qp);

	/* disable cmdif checksum */
	MLX5_SET(cmd_hca_cap, set_hca_cap, cmdif_checksum, 0);

	/* Enable 4K UAR only when HCA supports it and page size is bigger
	 * than 4K.
	 */
	if (MLX5_CAP_GEN_MAX(dev, uar_4k) && PAGE_SIZE > 4096)
		MLX5_SET(cmd_hca_cap, set_hca_cap, uar_4k, 1);

	MLX5_SET(cmd_hca_cap, set_hca_cap, log_uar_page_sz, PAGE_SHIFT - 12);

	if (MLX5_CAP_GEN_MAX(dev, cache_line_128byte))
		MLX5_SET(cmd_hca_cap,
			 set_hca_cap,
			 cache_line_128byte,
			 cache_line_size() >= 128 ? 1 : 0);

	if (MLX5_CAP_GEN_MAX(dev, dct))
		MLX5_SET(cmd_hca_cap, set_hca_cap, dct, 1);

	if (MLX5_CAP_GEN_MAX(dev, num_vhca_ports))
		MLX5_SET(cmd_hca_cap,
			 set_hca_cap,
			 num_vhca_ports,
			 MLX5_CAP_GEN_MAX(dev, num_vhca_ports));

	err = set_caps(dev, set_ctx, set_sz,
		       MLX5_SET_HCA_CAP_OP_MOD_GENERAL_DEVICE);

query_ex:
	kfree(set_ctx);
	return err;
}

static int set_hca_cap(struct mlx5_core_dev *dev)
{
	int err;

	err = handle_hca_cap(dev);
	if (err) {
		mlx5_core_err(dev, "handle_hca_cap failed\n");
		goto out;
	}

	err = handle_hca_cap_atomic(dev);
	if (err) {
		mlx5_core_err(dev, "handle_hca_cap_atomic failed\n");
		goto out;
	}

	err = handle_hca_cap_odp(dev);
	if (err) {
		mlx5_core_err(dev, "handle_hca_cap_odp failed\n");
		goto out;
	}

out:
	return err;
}

static int set_hca_ctrl(struct mlx5_core_dev *dev)
{
	struct mlx5_reg_host_endianness he_in;
	struct mlx5_reg_host_endianness he_out;
	int err;

	if (!mlx5_core_is_pf(dev))
		return 0;

	memset(&he_in, 0, sizeof(he_in));
	he_in.he = MLX5_SET_HOST_ENDIANNESS;
	err = mlx5_core_access_reg(dev, &he_in,  sizeof(he_in),
					&he_out, sizeof(he_out),
					MLX5_REG_HOST_ENDIANNESS, 0, 1);
	return err;
}

static int mlx5_core_set_hca_defaults(struct mlx5_core_dev *dev)
{
	int ret = 0;

	/* Disable local_lb by default */
	if (MLX5_CAP_GEN(dev, port_type) == MLX5_CAP_PORT_TYPE_ETH)
		ret = mlx5_nic_vport_update_local_lb(dev, false);

	return ret;
}

int mlx5_core_enable_hca(struct mlx5_core_dev *dev, u16 func_id)
{
	u32 out[MLX5_ST_SZ_DW(enable_hca_out)] = {0};
	u32 in[MLX5_ST_SZ_DW(enable_hca_in)]   = {0};

	MLX5_SET(enable_hca_in, in, opcode, MLX5_CMD_OP_ENABLE_HCA);
	MLX5_SET(enable_hca_in, in, function_id, func_id);
	MLX5_SET(enable_hca_in, in, embedded_cpu_function,
		 dev->caps.embedded_cpu);
	return mlx5_cmd_exec(dev, &in, sizeof(in), &out, sizeof(out));
}

int mlx5_core_disable_hca(struct mlx5_core_dev *dev, u16 func_id)
{
	u32 out[MLX5_ST_SZ_DW(disable_hca_out)] = {0};
	u32 in[MLX5_ST_SZ_DW(disable_hca_in)]   = {0};

	MLX5_SET(disable_hca_in, in, opcode, MLX5_CMD_OP_DISABLE_HCA);
	MLX5_SET(disable_hca_in, in, function_id, func_id);
	MLX5_SET(enable_hca_in, in, embedded_cpu_function,
		 dev->caps.embedded_cpu);
	return mlx5_cmd_exec(dev, in, sizeof(in), out, sizeof(out));
}

u64 mlx5_read_internal_timer(struct mlx5_core_dev *dev,
			     struct ptp_system_timestamp *sts)
{
	u32 timer_h, timer_h1, timer_l;

	timer_h = ioread32be(&dev->iseg->internal_timer_h);
	ptp_read_system_prets(sts);
	timer_l = ioread32be(&dev->iseg->internal_timer_l);
	ptp_read_system_postts(sts);
	timer_h1 = ioread32be(&dev->iseg->internal_timer_h);
	if (timer_h != timer_h1) {
		/* wrap around */
		ptp_read_system_prets(sts);
		timer_l = ioread32be(&dev->iseg->internal_timer_l);
		ptp_read_system_postts(sts);
	}

	return (u64)timer_l | (u64)timer_h1 << 32;
}

static int mlx5_core_set_issi(struct mlx5_core_dev *dev)
{
	u32 query_in[MLX5_ST_SZ_DW(query_issi_in)]   = {0};
	u32 query_out[MLX5_ST_SZ_DW(query_issi_out)] = {0};
	u32 sup_issi;
	int err;

	MLX5_SET(query_issi_in, query_in, opcode, MLX5_CMD_OP_QUERY_ISSI);
	err = mlx5_cmd_exec(dev, query_in, sizeof(query_in),
			    query_out, sizeof(query_out));
	if (err) {
		u32 syndrome;
		u8 status;

		mlx5_cmd_mbox_status(query_out, &status, &syndrome);
		if (!status || syndrome == MLX5_DRIVER_SYND) {
			mlx5_core_err(dev, "Failed to query ISSI err(%d) status(%d) synd(%d)\n",
				      err, status, syndrome);
			return err;
		}

		mlx5_core_warn(dev, "Query ISSI is not supported by FW, ISSI is 0\n");
		dev->issi = 0;
		return 0;
	}

	sup_issi = MLX5_GET(query_issi_out, query_out, supported_issi_dw0);

	if (sup_issi & (1 << 1)) {
		u32 set_in[MLX5_ST_SZ_DW(set_issi_in)]   = {0};
		u32 set_out[MLX5_ST_SZ_DW(set_issi_out)] = {0};

		MLX5_SET(set_issi_in, set_in, opcode, MLX5_CMD_OP_SET_ISSI);
		MLX5_SET(set_issi_in, set_in, current_issi, 1);
		err = mlx5_cmd_exec(dev, set_in, sizeof(set_in),
				    set_out, sizeof(set_out));
		if (err) {
			mlx5_core_err(dev, "Failed to set ISSI to 1 err(%d)\n",
				      err);
			return err;
		}

		dev->issi = 1;

		return 0;
	} else if (sup_issi & (1 << 0) || !sup_issi) {
		return 0;
	}

	return -EOPNOTSUPP;
}

static int mlx5_pci_init(struct mlx5_core_dev *dev, struct pci_dev *pdev,
			 const struct pci_device_id *id)
{
	struct mlx5_priv *priv = &dev->priv;
	int err = 0;

	mutex_init(&dev->pci_status_mutex);
	pci_set_drvdata(dev->pdev, dev);

	dev->bar_addr = pci_resource_start(pdev, 0);
	priv->numa_node = dev_to_node(&dev->pdev->dev);

	err = mlx5_pci_enable_device(dev);
	if (err) {
		mlx5_core_err(dev, "Cannot enable PCI device, aborting\n");
		return err;
	}

	err = request_bar(pdev);
	if (err) {
		mlx5_core_err(dev, "error requesting BARs, aborting\n");
		goto err_disable;
	}

	pci_set_master(pdev);

	err = set_dma_caps(pdev);
	if (err) {
		mlx5_core_err(dev, "Failed setting DMA capabilities mask, aborting\n");
		goto err_clr_master;
	}

	if (pci_enable_atomic_ops_to_root(pdev, PCI_EXP_DEVCAP2_ATOMIC_COMP32) &&
	    pci_enable_atomic_ops_to_root(pdev, PCI_EXP_DEVCAP2_ATOMIC_COMP64) &&
	    pci_enable_atomic_ops_to_root(pdev, PCI_EXP_DEVCAP2_ATOMIC_COMP128))
		mlx5_core_dbg(dev, "Enabling pci atomics failed\n");

	dev->iseg_base = dev->bar_addr;
	dev->iseg = ioremap(dev->iseg_base, sizeof(*dev->iseg));
	if (!dev->iseg) {
		err = -ENOMEM;
		mlx5_core_err(dev, "Failed mapping initialization segment, aborting\n");
		goto err_clr_master;
	}

	mlx5_pci_vsc_init(dev);

	return 0;

err_clr_master:
	pci_clear_master(dev->pdev);
	release_bar(dev->pdev);
err_disable:
	mlx5_pci_disable_device(dev);
	return err;
}

static void mlx5_pci_close(struct mlx5_core_dev *dev)
{
	iounmap(dev->iseg);
	pci_clear_master(dev->pdev);
	release_bar(dev->pdev);
	mlx5_pci_disable_device(dev);
}

static int mlx5_init_once(struct mlx5_core_dev *dev)
{
	int err;

	dev->priv.devcom = mlx5_devcom_register_device(dev);
	if (IS_ERR(dev->priv.devcom))
		mlx5_core_err(dev, "failed to register with devcom (0x%p)\n",
			      dev->priv.devcom);

	err = mlx5_query_board_id(dev);
	if (err) {
		mlx5_core_err(dev, "query board id failed\n");
		goto err_devcom;
	}

	err = mlx5_irq_table_init(dev);
	if (err) {
		mlx5_core_err(dev, "failed to initialize irq table\n");
		goto err_devcom;
	}

	err = mlx5_eq_table_init(dev);
	if (err) {
		mlx5_core_err(dev, "failed to initialize eq\n");
		goto err_irq_cleanup;
	}

	err = mlx5_events_init(dev);
	if (err) {
		mlx5_core_err(dev, "failed to initialize events\n");
		goto err_eq_cleanup;
	}

	err = mlx5_cq_debugfs_init(dev);
	if (err) {
		mlx5_core_err(dev, "failed to initialize cq debugfs\n");
		goto err_events_cleanup;
	}

	mlx5_init_qp_table(dev);

	mlx5_init_mkey_table(dev);

	mlx5_init_reserved_gids(dev);

	mlx5_init_clock(dev);

	dev->vxlan = mlx5_vxlan_create(dev);
	dev->geneve = mlx5_geneve_create(dev);

	err = mlx5_init_rl_table(dev);
	if (err) {
		mlx5_core_err(dev, "Failed to init rate limiting\n");
		goto err_tables_cleanup;
	}

	err = mlx5_mpfs_init(dev);
	if (err) {
		mlx5_core_err(dev, "Failed to init l2 table %d\n", err);
		goto err_rl_cleanup;
	}

	err = mlx5_sriov_init(dev);
	if (err) {
		mlx5_core_err(dev, "Failed to init sriov %d\n", err);
		goto err_mpfs_cleanup;
	}

	err = mlx5_eswitch_init(dev);
	if (err) {
		mlx5_core_err(dev, "Failed to init eswitch %d\n", err);
		goto err_sriov_cleanup;
	}

	err = mlx5_fpga_init(dev);
	if (err) {
		mlx5_core_err(dev, "Failed to init fpga device %d\n", err);
		goto err_eswitch_cleanup;
	}

	dev->tracer = mlx5_fw_tracer_create(dev);

	return 0;

err_eswitch_cleanup:
	mlx5_eswitch_cleanup(dev->priv.eswitch);
err_sriov_cleanup:
	mlx5_sriov_cleanup(dev);
err_mpfs_cleanup:
	mlx5_mpfs_cleanup(dev);
err_rl_cleanup:
	mlx5_cleanup_rl_table(dev);
err_tables_cleanup:
	mlx5_geneve_destroy(dev->geneve);
	mlx5_vxlan_destroy(dev->vxlan);
	mlx5_cleanup_mkey_table(dev);
	mlx5_cleanup_qp_table(dev);
	mlx5_cq_debugfs_cleanup(dev);
err_events_cleanup:
	mlx5_events_cleanup(dev);
err_eq_cleanup:
	mlx5_eq_table_cleanup(dev);
err_irq_cleanup:
	mlx5_irq_table_cleanup(dev);
err_devcom:
	mlx5_devcom_unregister_device(dev->priv.devcom);

	return err;
}

static void mlx5_cleanup_once(struct mlx5_core_dev *dev)
{
	mlx5_fw_tracer_destroy(dev->tracer);
	mlx5_fpga_cleanup(dev);
	mlx5_eswitch_cleanup(dev->priv.eswitch);
	mlx5_sriov_cleanup(dev);
	mlx5_mpfs_cleanup(dev);
	mlx5_cleanup_rl_table(dev);
	mlx5_geneve_destroy(dev->geneve);
	mlx5_vxlan_destroy(dev->vxlan);
	mlx5_cleanup_clock(dev);
	mlx5_cleanup_reserved_gids(dev);
	mlx5_cleanup_mkey_table(dev);
	mlx5_cleanup_qp_table(dev);
	mlx5_cq_debugfs_cleanup(dev);
	mlx5_events_cleanup(dev);
	mlx5_eq_table_cleanup(dev);
	mlx5_irq_table_cleanup(dev);
	mlx5_devcom_unregister_device(dev->priv.devcom);
}

static int mlx5_function_setup(struct mlx5_core_dev *dev, bool boot)
{
	int err;

	mlx5_core_info(dev, "firmware version: %d.%d.%d\n", fw_rev_maj(dev),
		       fw_rev_min(dev), fw_rev_sub(dev));

	/* Only PFs hold the relevant PCIe information for this query */
	if (mlx5_core_is_pf(dev))
		pcie_print_link_status(dev->pdev);

	/* wait for firmware to accept initialization segments configurations
	 */
	err = wait_fw_init(dev, FW_PRE_INIT_TIMEOUT_MILI, FW_INIT_WARN_MESSAGE_INTERVAL);
	if (err) {
		mlx5_core_err(dev, "Firmware over %d MS in pre-initializing state, aborting\n",
			      FW_PRE_INIT_TIMEOUT_MILI);
		return err;
	}

	err = mlx5_cmd_init(dev);
	if (err) {
		mlx5_core_err(dev, "Failed initializing command interface, aborting\n");
		return err;
	}

	err = wait_fw_init(dev, FW_INIT_TIMEOUT_MILI, 0);
	if (err) {
		mlx5_core_err(dev, "Firmware over %d MS in initializing state, aborting\n",
			      FW_INIT_TIMEOUT_MILI);
		goto err_cmd_cleanup;
	}

	err = mlx5_core_enable_hca(dev, 0);
	if (err) {
		mlx5_core_err(dev, "enable hca failed\n");
		goto err_cmd_cleanup;
	}

	err = mlx5_core_set_issi(dev);
	if (err) {
		mlx5_core_err(dev, "failed to set issi\n");
		goto err_disable_hca;
	}

	err = mlx5_satisfy_startup_pages(dev, 1);
	if (err) {
		mlx5_core_err(dev, "failed to allocate boot pages\n");
		goto err_disable_hca;
	}

	err = set_hca_ctrl(dev);
	if (err) {
		mlx5_core_err(dev, "set_hca_ctrl failed\n");
		goto reclaim_boot_pages;
	}

	err = set_hca_cap(dev);
	if (err) {
		mlx5_core_err(dev, "set_hca_cap failed\n");
		goto reclaim_boot_pages;
	}

	err = mlx5_satisfy_startup_pages(dev, 0);
	if (err) {
		mlx5_core_err(dev, "failed to allocate init pages\n");
		goto reclaim_boot_pages;
	}

	err = mlx5_cmd_init_hca(dev, sw_owner_id);
	if (err) {
		mlx5_core_err(dev, "init hca failed\n");
		goto reclaim_boot_pages;
	}

	mlx5_set_driver_version(dev);

	mlx5_start_health_poll(dev);

	err = mlx5_query_hca_caps(dev);
	if (err) {
		mlx5_core_err(dev, "query hca failed\n");
		goto stop_health;
	}

	return 0;

stop_health:
	mlx5_stop_health_poll(dev, boot);
reclaim_boot_pages:
	mlx5_reclaim_startup_pages(dev);
err_disable_hca:
	mlx5_core_disable_hca(dev, 0);
err_cmd_cleanup:
	mlx5_cmd_cleanup(dev);

	return err;
}

static int mlx5_function_teardown(struct mlx5_core_dev *dev, bool boot)
{
	int err;

	mlx5_stop_health_poll(dev, boot);
	err = mlx5_cmd_teardown_hca(dev);
	if (err) {
		mlx5_core_err(dev, "tear_down_hca failed, skip cleanup\n");
		return err;
	}
	mlx5_reclaim_startup_pages(dev);
	mlx5_core_disable_hca(dev, 0);
	mlx5_cmd_cleanup(dev);

	return 0;
}

static int mlx5_load(struct mlx5_core_dev *dev)
{
	int err;

	dev->priv.uar = mlx5_get_uars_page(dev);
	if (IS_ERR(dev->priv.uar)) {
		mlx5_core_err(dev, "Failed allocating uar, aborting\n");
		err = PTR_ERR(dev->priv.uar);
		return err;
	}

	mlx5_events_start(dev);
	mlx5_pagealloc_start(dev);

	err = mlx5_irq_table_create(dev);
	if (err) {
		mlx5_core_err(dev, "Failed to alloc IRQs\n");
		goto err_irq_table;
	}

	err = mlx5_eq_table_create(dev);
	if (err) {
		mlx5_core_err(dev, "Failed to create EQs\n");
		goto err_eq_table;
	}

	err = mlx5_fw_tracer_init(dev->tracer);
	if (err) {
		mlx5_core_err(dev, "Failed to init FW tracer\n");
		goto err_fw_tracer;
	}

	err = mlx5_fpga_device_start(dev);
	if (err) {
		mlx5_core_err(dev, "fpga device start failed %d\n", err);
		goto err_fpga_start;
	}

	err = mlx5_accel_ipsec_init(dev);
	if (err) {
		mlx5_core_err(dev, "IPSec device start failed %d\n", err);
		goto err_ipsec_start;
	}

	err = mlx5_accel_tls_init(dev);
	if (err) {
		mlx5_core_err(dev, "TLS device start failed %d\n", err);
		goto err_tls_start;
	}

	err = mlx5_init_fs(dev);
	if (err) {
		mlx5_core_err(dev, "Failed to init flow steering\n");
		goto err_fs;
	}

	err = mlx5_core_set_hca_defaults(dev);
	if (err) {
		mlx5_core_err(dev, "Failed to set hca defaults\n");
		goto err_sriov;
	}

	err = mlx5_sriov_attach(dev);
	if (err) {
		mlx5_core_err(dev, "sriov init failed %d\n", err);
		goto err_sriov;
	}

	err = mlx5_ec_init(dev);
	if (err) {
		mlx5_core_err(dev, "Failed to init embedded CPU\n");
		goto err_ec;
	}

	return 0;

err_ec:
	mlx5_sriov_detach(dev);
err_sriov:
	mlx5_cleanup_fs(dev);
err_fs:
	mlx5_accel_tls_cleanup(dev);
err_tls_start:
	mlx5_accel_ipsec_cleanup(dev);
err_ipsec_start:
	mlx5_fpga_device_stop(dev);
err_fpga_start:
	mlx5_fw_tracer_cleanup(dev->tracer);
err_fw_tracer:
	mlx5_eq_table_destroy(dev);
err_eq_table:
	mlx5_irq_table_destroy(dev);
err_irq_table:
	mlx5_pagealloc_stop(dev);
	mlx5_events_stop(dev);
	mlx5_put_uars_page(dev, dev->priv.uar);
	return err;
}

static void mlx5_unload(struct mlx5_core_dev *dev)
{
	mlx5_ec_cleanup(dev);
	mlx5_sriov_detach(dev);
	mlx5_cleanup_fs(dev);
	mlx5_accel_ipsec_cleanup(dev);
	mlx5_accel_tls_cleanup(dev);
	mlx5_fpga_device_stop(dev);
	mlx5_fw_tracer_cleanup(dev->tracer);
	mlx5_eq_table_destroy(dev);
	mlx5_irq_table_destroy(dev);
	mlx5_pagealloc_stop(dev);
	mlx5_events_stop(dev);
	mlx5_put_uars_page(dev, dev->priv.uar);
}

static int mlx5_load_one(struct mlx5_core_dev *dev, bool boot)
{
	int err = 0;

	dev->caps.embedded_cpu = mlx5_read_embedded_cpu(dev);
	mutex_lock(&dev->intf_state_mutex);
	if (test_bit(MLX5_INTERFACE_STATE_UP, &dev->intf_state)) {
		mlx5_core_warn(dev, "interface is up, NOP\n");
		goto out;
	}
	/* remove any previous indication of internal error */
	dev->state = MLX5_DEVICE_STATE_UP;

	err = mlx5_function_setup(dev, boot);
	if (err)
		goto out;

	if (boot) {
		err = mlx5_init_once(dev);
		if (err) {
			mlx5_core_err(dev, "sw objs init failed\n");
			goto function_teardown;
		}
	}

	err = mlx5_load(dev);
	if (err)
		goto err_load;

	if (mlx5_device_registered(dev)) {
		mlx5_attach_device(dev);
	} else {
		err = mlx5_register_device(dev);
		if (err) {
			mlx5_core_err(dev, "register device failed %d\n", err);
			goto err_reg_dev;
		}
	}

	set_bit(MLX5_INTERFACE_STATE_UP, &dev->intf_state);
out:
	mutex_unlock(&dev->intf_state_mutex);

	return err;

err_reg_dev:
	mlx5_unload(dev);
err_load:
	if (boot)
		mlx5_cleanup_once(dev);
function_teardown:
	mlx5_function_teardown(dev, boot);
	dev->state = MLX5_DEVICE_STATE_INTERNAL_ERROR;
	mutex_unlock(&dev->intf_state_mutex);

	return err;
}

static int mlx5_unload_one(struct mlx5_core_dev *dev, bool cleanup)
{
	int err = 0;

	if (cleanup)
		mlx5_drain_health_wq(dev);

	mutex_lock(&dev->intf_state_mutex);
	if (!test_bit(MLX5_INTERFACE_STATE_UP, &dev->intf_state)) {
		mlx5_core_warn(dev, "%s: interface is down, NOP\n",
			       __func__);
		if (cleanup)
			mlx5_cleanup_once(dev);
		goto out;
	}

	clear_bit(MLX5_INTERFACE_STATE_UP, &dev->intf_state);

	if (mlx5_device_registered(dev))
		mlx5_detach_device(dev);

	mlx5_unload(dev);

	if (cleanup)
		mlx5_cleanup_once(dev);

	mlx5_function_teardown(dev, cleanup);
out:
	mutex_unlock(&dev->intf_state_mutex);
	return err;
}

<<<<<<< HEAD
//mlx5对应的devlink operators
static const struct devlink_ops mlx5_devlink_ops = {
#ifdef CONFIG_MLX5_ESWITCH
	.eswitch_mode_set = mlx5_devlink_eswitch_mode_set,
	.eswitch_mode_get = mlx5_devlink_eswitch_mode_get,
	.eswitch_inline_mode_set = mlx5_devlink_eswitch_inline_mode_set,
	.eswitch_inline_mode_get = mlx5_devlink_eswitch_inline_mode_get,
	.eswitch_encap_mode_set = mlx5_devlink_eswitch_encap_mode_set,
	.eswitch_encap_mode_get = mlx5_devlink_eswitch_encap_mode_get,
#endif
};

=======
>>>>>>> 5f9e832c
static int mlx5_mdev_init(struct mlx5_core_dev *dev, int profile_idx)
{
	struct mlx5_priv *priv = &dev->priv;
	int err;

	dev->profile = &profile[profile_idx];

	INIT_LIST_HEAD(&priv->ctx_list);
	spin_lock_init(&priv->ctx_lock);
	mutex_init(&dev->intf_state_mutex);

	mutex_init(&priv->bfregs.reg_head.lock);
	mutex_init(&priv->bfregs.wc_head.lock);
	INIT_LIST_HEAD(&priv->bfregs.reg_head.list);
	INIT_LIST_HEAD(&priv->bfregs.wc_head.list);

	mutex_init(&priv->alloc_mutex);
	mutex_init(&priv->pgdir_mutex);
	INIT_LIST_HEAD(&priv->pgdir_list);
	spin_lock_init(&priv->mkey_lock);

	//创建此设备对应的目录
	priv->dbg_root = debugfs_create_dir(dev_name(dev->device),
					    mlx5_debugfs_root);
	if (!priv->dbg_root) {
		dev_err(dev->device, "mlx5_core: error, Cannot create debugfs dir, aborting\n");
		return -ENOMEM;
	}

	err = mlx5_health_init(dev);
	if (err)
		goto err_health_init;

	err = mlx5_pagealloc_init(dev);
	if (err)
		goto err_pagealloc_init;

	return 0;

err_pagealloc_init:
	mlx5_health_cleanup(dev);
err_health_init:
	debugfs_remove(dev->priv.dbg_root);

	return err;
}

static void mlx5_mdev_uninit(struct mlx5_core_dev *dev)
{
	mlx5_pagealloc_cleanup(dev);
	mlx5_health_cleanup(dev);
	debugfs_remove_recursive(dev->priv.dbg_root);
}

#define MLX5_IB_MOD "mlx5_ib"
static int init_one(struct pci_dev *pdev/*待匹配的pci设备*/, const struct pci_device_id *id)
{
	struct mlx5_core_dev *dev;
	struct devlink *devlink;
	int err;

<<<<<<< HEAD
	//申请devlink并初始化ops及私有数据
	devlink = devlink_alloc(&mlx5_devlink_ops, sizeof(*dev));
=======
	devlink = mlx5_devlink_alloc();
>>>>>>> 5f9e832c
	if (!devlink) {
		dev_err(&pdev->dev, "devlink alloc failed\n");
		return -ENOMEM;
	}

	dev = devlink_priv(devlink);
	dev->device = &pdev->dev;
	dev->pdev = pdev;

	dev->coredev_type = id->driver_data & MLX5_PCI_DEV_IS_VF ?
			 MLX5_COREDEV_VF : MLX5_COREDEV_PF;

	err = mlx5_mdev_init(dev, prof_sel);
	if (err)
		goto mdev_init_err;

	err = mlx5_pci_init(dev, pdev, id);
	if (err) {
		mlx5_core_err(dev, "mlx5_pci_init failed with error code %d\n",
			      err);
		goto pci_init_err;
	}

	err = mlx5_load_one(dev, true);
	if (err) {
		mlx5_core_err(dev, "mlx5_load_one failed with error code %d\n",
			      err);
		goto err_load_one;
	}

	request_module_nowait(MLX5_IB_MOD);

<<<<<<< HEAD
	//注册devlink到系统
	err = devlink_register(devlink, &pdev->dev);
=======
	err = mlx5_devlink_register(devlink, &pdev->dev);
>>>>>>> 5f9e832c
	if (err)
		goto clean_load;

	err = mlx5_crdump_enable(dev);
	if (err)
		dev_err(&pdev->dev, "mlx5_crdump_enable failed with error code %d\n", err);

	pci_save_state(pdev);
	return 0;

clean_load:
	mlx5_unload_one(dev, true);

err_load_one:
	mlx5_pci_close(dev);
pci_init_err:
	mlx5_mdev_uninit(dev);
mdev_init_err:
	mlx5_devlink_free(devlink);

	return err;
}

static void remove_one(struct pci_dev *pdev)
{
	struct mlx5_core_dev *dev  = pci_get_drvdata(pdev);
	struct devlink *devlink = priv_to_devlink(dev);

	mlx5_crdump_disable(dev);
	mlx5_devlink_unregister(devlink);
	mlx5_unregister_device(dev);

	if (mlx5_unload_one(dev, true)) {
		mlx5_core_err(dev, "mlx5_unload_one failed\n");
		mlx5_health_flush(dev);
		return;
	}

	mlx5_pci_close(dev);
	mlx5_mdev_uninit(dev);
	mlx5_devlink_free(devlink);
}

static pci_ers_result_t mlx5_pci_err_detected(struct pci_dev *pdev,
					      pci_channel_state_t state)
{
	struct mlx5_core_dev *dev = pci_get_drvdata(pdev);

	mlx5_core_info(dev, "%s was called\n", __func__);

	mlx5_enter_error_state(dev, false);
	mlx5_error_sw_reset(dev);
	mlx5_unload_one(dev, false);
	mlx5_drain_health_wq(dev);
	mlx5_pci_disable_device(dev);

	return state == pci_channel_io_perm_failure ?
		PCI_ERS_RESULT_DISCONNECT : PCI_ERS_RESULT_NEED_RESET;
}

/* wait for the device to show vital signs by waiting
 * for the health counter to start counting.
 */
static int wait_vital(struct pci_dev *pdev)
{
	struct mlx5_core_dev *dev = pci_get_drvdata(pdev);
	struct mlx5_core_health *health = &dev->priv.health;
	const int niter = 100;
	u32 last_count = 0;
	u32 count;
	int i;

	for (i = 0; i < niter; i++) {
		count = ioread32be(health->health_counter);
		if (count && count != 0xffffffff) {
			if (last_count && last_count != count) {
				mlx5_core_info(dev,
					       "wait vital counter value 0x%x after %d iterations\n",
					       count, i);
				return 0;
			}
			last_count = count;
		}
		msleep(50);
	}

	return -ETIMEDOUT;
}

static pci_ers_result_t mlx5_pci_slot_reset(struct pci_dev *pdev)
{
	struct mlx5_core_dev *dev = pci_get_drvdata(pdev);
	int err;

	mlx5_core_info(dev, "%s was called\n", __func__);

	err = mlx5_pci_enable_device(dev);
	if (err) {
		mlx5_core_err(dev, "%s: mlx5_pci_enable_device failed with error code: %d\n",
			      __func__, err);
		return PCI_ERS_RESULT_DISCONNECT;
	}

	pci_set_master(pdev);
	pci_restore_state(pdev);
	pci_save_state(pdev);

	if (wait_vital(pdev)) {
		mlx5_core_err(dev, "%s: wait_vital timed out\n", __func__);
		return PCI_ERS_RESULT_DISCONNECT;
	}

	return PCI_ERS_RESULT_RECOVERED;
}

static void mlx5_pci_resume(struct pci_dev *pdev)
{
	struct mlx5_core_dev *dev = pci_get_drvdata(pdev);
	int err;

	mlx5_core_info(dev, "%s was called\n", __func__);

	err = mlx5_load_one(dev, false);
	if (err)
		mlx5_core_err(dev, "%s: mlx5_load_one failed with error code: %d\n",
			      __func__, err);
	else
		mlx5_core_info(dev, "%s: device recovered\n", __func__);
}

static const struct pci_error_handlers mlx5_err_handler = {
	.error_detected = mlx5_pci_err_detected,
	.slot_reset	= mlx5_pci_slot_reset,
	.resume		= mlx5_pci_resume
};

static int mlx5_try_fast_unload(struct mlx5_core_dev *dev)
{
	bool fast_teardown = false, force_teardown = false;
	int ret = 1;

	fast_teardown = MLX5_CAP_GEN(dev, fast_teardown);
	force_teardown = MLX5_CAP_GEN(dev, force_teardown);

	mlx5_core_dbg(dev, "force teardown firmware support=%d\n", force_teardown);
	mlx5_core_dbg(dev, "fast teardown firmware support=%d\n", fast_teardown);

	if (!fast_teardown && !force_teardown)
		return -EOPNOTSUPP;

	if (dev->state == MLX5_DEVICE_STATE_INTERNAL_ERROR) {
		mlx5_core_dbg(dev, "Device in internal error state, giving up\n");
		return -EAGAIN;
	}

	/* Panic tear down fw command will stop the PCI bus communication
	 * with the HCA, so the health polll is no longer needed.
	 */
	mlx5_drain_health_wq(dev);
	mlx5_stop_health_poll(dev, false);

	ret = mlx5_cmd_fast_teardown_hca(dev);
	if (!ret)
		goto succeed;

	ret = mlx5_cmd_force_teardown_hca(dev);
	if (!ret)
		goto succeed;

	mlx5_core_dbg(dev, "Firmware couldn't do fast unload error: %d\n", ret);
	mlx5_start_health_poll(dev);
	return ret;

succeed:
	mlx5_enter_error_state(dev, true);

	/* Some platforms requiring freeing the IRQ's in the shutdown
	 * flow. If they aren't freed they can't be allocated after
	 * kexec. There is no need to cleanup the mlx5_core software
	 * contexts.
	 */
	mlx5_core_eq_free_irqs(dev);

	return 0;
}

static void shutdown(struct pci_dev *pdev)
{
	struct mlx5_core_dev *dev  = pci_get_drvdata(pdev);
	int err;

	mlx5_core_info(dev, "Shutdown was called\n");
	err = mlx5_try_fast_unload(dev);
	if (err)
		mlx5_unload_one(dev, false);
	mlx5_pci_disable_device(dev);
}

//mlx5驱动支持的设备列表
static const struct pci_device_id mlx5_core_pci_table[] = {
	{ PCI_VDEVICE(MELLANOX, PCI_DEVICE_ID_MELLANOX_CONNECTIB) },
	{ PCI_VDEVICE(MELLANOX, 0x1012), MLX5_PCI_DEV_IS_VF},	/* Connect-IB VF */
	{ PCI_VDEVICE(MELLANOX, PCI_DEVICE_ID_MELLANOX_CONNECTX4) },
	{ PCI_VDEVICE(MELLANOX, 0x1014), MLX5_PCI_DEV_IS_VF},	/* ConnectX-4 VF */
	{ PCI_VDEVICE(MELLANOX, PCI_DEVICE_ID_MELLANOX_CONNECTX4_LX) },
	{ PCI_VDEVICE(MELLANOX, 0x1016), MLX5_PCI_DEV_IS_VF},	/* ConnectX-4LX VF */
	{ PCI_VDEVICE(MELLANOX, 0x1017) },			/* ConnectX-5, PCIe 3.0 */
	{ PCI_VDEVICE(MELLANOX, 0x1018), MLX5_PCI_DEV_IS_VF},	/* ConnectX-5 VF */
	{ PCI_VDEVICE(MELLANOX, 0x1019) },			/* ConnectX-5 Ex */
	{ PCI_VDEVICE(MELLANOX, 0x101a), MLX5_PCI_DEV_IS_VF},	/* ConnectX-5 Ex VF */
	{ PCI_VDEVICE(MELLANOX, 0x101b) },			/* ConnectX-6 */
	{ PCI_VDEVICE(MELLANOX, 0x101c), MLX5_PCI_DEV_IS_VF},	/* ConnectX-6 VF */
	{ PCI_VDEVICE(MELLANOX, 0x101d) },			/* ConnectX-6 Dx */
	{ PCI_VDEVICE(MELLANOX, 0x101e), MLX5_PCI_DEV_IS_VF},	/* ConnectX Family mlx5Gen Virtual Function */
	{ PCI_VDEVICE(MELLANOX, 0xa2d2) },			/* BlueField integrated ConnectX-5 network controller */
	{ PCI_VDEVICE(MELLANOX, 0xa2d3), MLX5_PCI_DEV_IS_VF},	/* BlueField integrated ConnectX-5 network controller VF */
	{ 0, }
};

MODULE_DEVICE_TABLE(pci, mlx5_core_pci_table);

void mlx5_disable_device(struct mlx5_core_dev *dev)
{
	mlx5_error_sw_reset(dev);
	mlx5_unload_one(dev, false);
}

void mlx5_recover_device(struct mlx5_core_dev *dev)
{
	mlx5_pci_disable_device(dev);
	if (mlx5_pci_slot_reset(dev->pdev) == PCI_ERS_RESULT_RECOVERED)
		mlx5_pci_resume(dev->pdev);
}

//定义pci driver
static struct pci_driver mlx5_core_driver = {
	.name           = DRIVER_NAME,
	//支持的设备id
	.id_table       = mlx5_core_pci_table,
	.probe          = init_one,
	.remove         = remove_one,
	.shutdown	= shutdown,
	.err_handler	= &mlx5_err_handler,
	//支持mlx5的sriov配置
	.sriov_configure   = mlx5_core_sriov_configure,
};

static void mlx5_core_verify_params(void)
{
	if (prof_sel >= ARRAY_SIZE(profile)) {
		pr_warn("mlx5_core: WARNING: Invalid module parameter prof_sel %d, valid range 0-%zu, changing back to default(%d)\n",
			prof_sel,
			ARRAY_SIZE(profile) - 1,
			MLX5_DEFAULT_PROF);
		prof_sel = MLX5_DEFAULT_PROF;
	}
}

static int __init init(void)
{
	int err;

	get_random_bytes(&sw_owner_id, sizeof(sw_owner_id));

	mlx5_core_verify_params();
	mlx5_accel_ipsec_build_fs_cmds();
	mlx5_register_debugfs();

	//注册pci驱动
	err = pci_register_driver(&mlx5_core_driver);
	if (err)
		goto err_debug;

#ifdef CONFIG_MLX5_CORE_EN
	mlx5e_init();
#endif

	return 0;

err_debug:
	mlx5_unregister_debugfs();
	return err;
}

static void __exit cleanup(void)
{
#ifdef CONFIG_MLX5_CORE_EN
	mlx5e_cleanup();
#endif
	pci_unregister_driver(&mlx5_core_driver);
	mlx5_unregister_debugfs();
}

module_init(init);
module_exit(cleanup);<|MERGE_RESOLUTION|>--- conflicted
+++ resolved
@@ -175,13 +175,9 @@
 #define FW_PRE_INIT_TIMEOUT_MILI	120000
 #define FW_INIT_WARN_MESSAGE_INTERVAL	20000
 
-<<<<<<< HEAD
 //检查标记，确保fw完成初始化
-static int wait_fw_init(struct mlx5_core_dev *dev, u32 max_wait_mili)
-=======
 static int wait_fw_init(struct mlx5_core_dev *dev, u32 max_wait_mili,
 			u32 warn_time_mili)
->>>>>>> 5f9e832c
 {
 	unsigned long warn = jiffies + msecs_to_jiffies(warn_time_mili);
 	unsigned long end = jiffies + msecs_to_jiffies(max_wait_mili);
@@ -1257,21 +1253,6 @@
 	return err;
 }
 
-<<<<<<< HEAD
-//mlx5对应的devlink operators
-static const struct devlink_ops mlx5_devlink_ops = {
-#ifdef CONFIG_MLX5_ESWITCH
-	.eswitch_mode_set = mlx5_devlink_eswitch_mode_set,
-	.eswitch_mode_get = mlx5_devlink_eswitch_mode_get,
-	.eswitch_inline_mode_set = mlx5_devlink_eswitch_inline_mode_set,
-	.eswitch_inline_mode_get = mlx5_devlink_eswitch_inline_mode_get,
-	.eswitch_encap_mode_set = mlx5_devlink_eswitch_encap_mode_set,
-	.eswitch_encap_mode_get = mlx5_devlink_eswitch_encap_mode_get,
-#endif
-};
-
-=======
->>>>>>> 5f9e832c
 static int mlx5_mdev_init(struct mlx5_core_dev *dev, int profile_idx)
 {
 	struct mlx5_priv *priv = &dev->priv;
@@ -1333,12 +1314,8 @@
 	struct devlink *devlink;
 	int err;
 
-<<<<<<< HEAD
 	//申请devlink并初始化ops及私有数据
-	devlink = devlink_alloc(&mlx5_devlink_ops, sizeof(*dev));
-=======
 	devlink = mlx5_devlink_alloc();
->>>>>>> 5f9e832c
 	if (!devlink) {
 		dev_err(&pdev->dev, "devlink alloc failed\n");
 		return -ENOMEM;
@@ -1371,12 +1348,8 @@
 
 	request_module_nowait(MLX5_IB_MOD);
 
-<<<<<<< HEAD
 	//注册devlink到系统
-	err = devlink_register(devlink, &pdev->dev);
-=======
 	err = mlx5_devlink_register(devlink, &pdev->dev);
->>>>>>> 5f9e832c
 	if (err)
 		goto clean_load;
 
