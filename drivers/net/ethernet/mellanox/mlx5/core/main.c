--- conflicted
+++ resolved
@@ -1479,11 +1479,8 @@
 	mutex_init(&priv->pgdir_mutex);
 	INIT_LIST_HEAD(&priv->pgdir_list);
 
-<<<<<<< HEAD
+	priv->numa_node = dev_to_node(mlx5_core_dma_dev(dev));
 	//创建此设备对应的目录
-=======
-	priv->numa_node = dev_to_node(mlx5_core_dma_dev(dev));
->>>>>>> ce840177
 	priv->dbg_root = debugfs_create_dir(dev_name(dev->device),
 					    mlx5_debugfs_root);
 	INIT_LIST_HEAD(&priv->traps);
@@ -1544,12 +1541,8 @@
 	struct devlink *devlink;
 	int err;
 
-<<<<<<< HEAD
 	//申请devlink并初始化ops及私有数据
-	devlink = mlx5_devlink_alloc();
-=======
 	devlink = mlx5_devlink_alloc(&pdev->dev);
->>>>>>> ce840177
 	if (!devlink) {
 		dev_err(&pdev->dev, "devlink alloc failed\n");
 		return -ENOMEM;
