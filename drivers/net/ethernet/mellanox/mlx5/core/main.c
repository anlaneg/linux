/*
 * Copyright (c) 2013-2015, Mellanox Technologies. All rights reserved.
 *
 * This software is available to you under a choice of one of two
 * licenses.  You may choose to be licensed under the terms of the GNU
 * General Public License (GPL) Version 2, available from the file
 * COPYING in the main directory of this source tree, or the
 * OpenIB.org BSD license below:
 *
 *     Redistribution and use in source and binary forms, with or
 *     without modification, are permitted provided that the following
 *     conditions are met:
 *
 *      - Redistributions of source code must retain the above
 *        copyright notice, this list of conditions and the following
 *        disclaimer.
 *
 *      - Redistributions in binary form must reproduce the above
 *        copyright notice, this list of conditions and the following
 *        disclaimer in the documentation and/or other materials
 *        provided with the distribution.
 *
 * THE SOFTWARE IS PROVIDED "AS IS", WITHOUT WARRANTY OF ANY KIND,
 * EXPRESS OR IMPLIED, INCLUDING BUT NOT LIMITED TO THE WARRANTIES OF
 * MERCHANTABILITY, FITNESS FOR A PARTICULAR PURPOSE AND
 * NONINFRINGEMENT. IN NO EVENT SHALL THE AUTHORS OR COPYRIGHT HOLDERS
 * BE LIABLE FOR ANY CLAIM, DAMAGES OR OTHER LIABILITY, WHETHER IN AN
 * ACTION OF CONTRACT, TORT OR OTHERWISE, ARISING FROM, OUT OF OR IN
 * CONNECTION WITH THE SOFTWARE OR THE USE OR OTHER DEALINGS IN THE
 * SOFTWARE.
 */

#include <linux/highmem.h>
#include <linux/module.h>
#include <linux/init.h>
#include <linux/errno.h>
#include <linux/pci.h>
#include <linux/dma-mapping.h>
#include <linux/slab.h>
#include <linux/io-mapping.h>
#include <linux/interrupt.h>
#include <linux/delay.h>
#include <linux/mlx5/driver.h>
#include <linux/mlx5/cq.h>
#include <linux/mlx5/qp.h>
#include <linux/debugfs.h>
#include <linux/kmod.h>
#include <linux/mlx5/mlx5_ifc.h>
#include <linux/mlx5/vport.h>
#ifdef CONFIG_RFS_ACCEL
#include <linux/cpu_rmap.h>
#endif
#include <linux/version.h>
#include <net/devlink.h>
#include "mlx5_core.h"
#include "lib/eq.h"
#include "fs_core.h"
#include "lib/mpfs.h"
#include "eswitch.h"
#include "devlink.h"
#include "fw_reset.h"
#include "lib/mlx5.h"
#include "fpga/core.h"
#include "fpga/ipsec.h"
#include "accel/ipsec.h"
#include "accel/tls.h"
#include "lib/clock.h"
#include "lib/vxlan.h"
#include "lib/geneve.h"
#include "lib/devcom.h"
#include "lib/pci_vsc.h"
#include "diag/fw_tracer.h"
#include "ecpf.h"
#include "lib/hv_vhca.h"
#include "diag/rsc_dump.h"
#include "sf/vhca_event.h"
#include "sf/dev/dev.h"
#include "sf/sf.h"
#include "mlx5_irq.h"

MODULE_AUTHOR("Eli Cohen <eli@mellanox.com>");
MODULE_DESCRIPTION("Mellanox 5th generation network adapters (ConnectX series) core driver");
MODULE_LICENSE("Dual BSD/GPL");

unsigned int mlx5_core_debug_mask;
module_param_named(debug_mask, mlx5_core_debug_mask, uint, 0644);
MODULE_PARM_DESC(debug_mask, "debug mask: 1 = dump cmd data, 2 = dump cmd exec time, 3 = both. Default=0");

static unsigned int prof_sel = MLX5_DEFAULT_PROF;
module_param_named(prof_sel, prof_sel, uint, 0444);
MODULE_PARM_DESC(prof_sel, "profile selector. Valid range 0 - 2");

static u32 sw_owner_id[4];

enum {
	MLX5_ATOMIC_REQ_MODE_BE = 0x0,
	MLX5_ATOMIC_REQ_MODE_HOST_ENDIANNESS = 0x1,
};

static struct mlx5_profile profile[] = {
	[0] = {
		.mask           = 0,
	},
	[1] = {
		.mask		= MLX5_PROF_MASK_QP_SIZE,
		.log_max_qp	= 12,
	},
	[2] = {
		.mask		= MLX5_PROF_MASK_QP_SIZE |
				  MLX5_PROF_MASK_MR_CACHE,
		.log_max_qp	= 18,
		.mr_cache[0]	= {
			.size	= 500,
			.limit	= 250
		},
		.mr_cache[1]	= {
			.size	= 500,
			.limit	= 250
		},
		.mr_cache[2]	= {
			.size	= 500,
			.limit	= 250
		},
		.mr_cache[3]	= {
			.size	= 500,
			.limit	= 250
		},
		.mr_cache[4]	= {
			.size	= 500,
			.limit	= 250
		},
		.mr_cache[5]	= {
			.size	= 500,
			.limit	= 250
		},
		.mr_cache[6]	= {
			.size	= 500,
			.limit	= 250
		},
		.mr_cache[7]	= {
			.size	= 500,
			.limit	= 250
		},
		.mr_cache[8]	= {
			.size	= 500,
			.limit	= 250
		},
		.mr_cache[9]	= {
			.size	= 500,
			.limit	= 250
		},
		.mr_cache[10]	= {
			.size	= 500,
			.limit	= 250
		},
		.mr_cache[11]	= {
			.size	= 500,
			.limit	= 250
		},
		.mr_cache[12]	= {
			.size	= 64,
			.limit	= 32
		},
		.mr_cache[13]	= {
			.size	= 32,
			.limit	= 16
		},
		.mr_cache[14]	= {
			.size	= 16,
			.limit	= 8
		},
		.mr_cache[15]	= {
			.size	= 8,
			.limit	= 4
		},
	},
};

#define FW_INIT_TIMEOUT_MILI		2000
#define FW_INIT_WAIT_MS			2
#define FW_PRE_INIT_TIMEOUT_MILI	120000
#define FW_INIT_WARN_MESSAGE_INTERVAL	20000

static int fw_initializing(struct mlx5_core_dev *dev)
{
	return ioread32be(&dev->iseg->initializing) >> 31;
}

//检查标记，确保fw完成初始化
static int wait_fw_init(struct mlx5_core_dev *dev, u32 max_wait_mili,
			u32 warn_time_mili)
{
	unsigned long warn = jiffies + msecs_to_jiffies(warn_time_mili);
	unsigned long end = jiffies + msecs_to_jiffies(max_wait_mili);
	int err = 0;

	BUILD_BUG_ON(FW_PRE_INIT_TIMEOUT_MILI < FW_INIT_WARN_MESSAGE_INTERVAL);

	while (fw_initializing(dev)) {
		if (time_after(jiffies, end)) {
			err = -EBUSY;
			break;
		}
		if (warn_time_mili && time_after(jiffies, warn)) {
			mlx5_core_warn(dev, "Waiting for FW initialization, timeout abort in %ds\n",
				       jiffies_to_msecs(end - warn) / 1000);
			warn = jiffies + msecs_to_jiffies(warn_time_mili);
		}
		msleep(FW_INIT_WAIT_MS);
	}

	return err;
}

//通过set_driver_version设置驱动版本号（见24.3.14节）
static void mlx5_set_driver_version(struct mlx5_core_dev *dev)
{
	int driver_ver_sz = MLX5_FLD_SZ_BYTES(set_driver_version_in,
					      driver_version);
	u8 in[MLX5_ST_SZ_BYTES(set_driver_version_in)] = {};
	int remaining_size = driver_ver_sz;
	char *string;

	if (!MLX5_CAP_GEN(dev, driver_version))
		return;

	string = MLX5_ADDR_OF(set_driver_version_in, in, driver_version);

	//驱动版本由三部分组成(按','号分隔）:1.os_name,2.driver_name,3,driver_version_number
	//driver_version_number由三部分组成（按'.'号分隔）：1.main_version(3个数字），2。minor_version(3个数字）
	//sub_minor_version(6个数字）

	//os_name填充
	strncpy(string, "Linux", remaining_size);

	remaining_size = max_t(int, 0, driver_ver_sz - strlen(string));
	strncat(string, ",", remaining_size);

	//driver_name填充
	remaining_size = max_t(int, 0, driver_ver_sz - strlen(string));
	strncat(string, KBUILD_MODNAME, remaining_size);

	remaining_size = max_t(int, 0, driver_ver_sz - strlen(string));
	strncat(string, ",", remaining_size);

	remaining_size = max_t(int, 0, driver_ver_sz - strlen(string));

	snprintf(string + strlen(string), remaining_size, "%u.%u.%u",
		LINUX_VERSION_MAJOR, LINUX_VERSION_PATCHLEVEL,
		LINUX_VERSION_SUBLEVEL);

	/*Send the command*/
	MLX5_SET(set_driver_version_in, in, opcode,
		 MLX5_CMD_OP_SET_DRIVER_VERSION);

	mlx5_cmd_exec_in(dev, set_driver_version, in);
}

static int set_dma_caps(struct pci_dev *pdev)
{
	int err;

	err = pci_set_dma_mask(pdev, DMA_BIT_MASK(64));
	if (err) {
		dev_warn(&pdev->dev, "Warning: couldn't set 64-bit PCI DMA mask\n");
		err = pci_set_dma_mask(pdev, DMA_BIT_MASK(32));
		if (err) {
			dev_err(&pdev->dev, "Can't set PCI DMA mask, aborting\n");
			return err;
		}
	}

	err = pci_set_consistent_dma_mask(pdev, DMA_BIT_MASK(64));
	if (err) {
		dev_warn(&pdev->dev,
			 "Warning: couldn't set 64-bit consistent PCI DMA mask\n");
		err = pci_set_consistent_dma_mask(pdev, DMA_BIT_MASK(32));
		if (err) {
			dev_err(&pdev->dev,
				"Can't set consistent PCI DMA mask, aborting\n");
			return err;
		}
	}

	dma_set_max_seg_size(&pdev->dev, 2u * 1024 * 1024 * 1024);
	return err;
}

static int mlx5_pci_enable_device(struct mlx5_core_dev *dev)
{
	struct pci_dev *pdev = dev->pdev;
	int err = 0;

	mutex_lock(&dev->pci_status_mutex);
	if (dev->pci_status == MLX5_PCI_STATUS_DISABLED) {
		err = pci_enable_device(pdev);
		if (!err)
			dev->pci_status = MLX5_PCI_STATUS_ENABLED;
	}
	mutex_unlock(&dev->pci_status_mutex);

	return err;
}

static void mlx5_pci_disable_device(struct mlx5_core_dev *dev)
{
	struct pci_dev *pdev = dev->pdev;

	mutex_lock(&dev->pci_status_mutex);
	if (dev->pci_status == MLX5_PCI_STATUS_ENABLED) {
		pci_disable_device(pdev);
		dev->pci_status = MLX5_PCI_STATUS_DISABLED;
	}
	mutex_unlock(&dev->pci_status_mutex);
}

static int request_bar(struct pci_dev *pdev)
{
	int err = 0;

	if (!(pci_resource_flags(pdev, 0) & IORESOURCE_MEM)) {
		dev_err(&pdev->dev, "Missing registers BAR, aborting\n");
		return -ENODEV;
	}

	err = pci_request_regions(pdev, KBUILD_MODNAME);
	if (err)
		dev_err(&pdev->dev, "Couldn't get PCI resources, aborting\n");

	return err;
}

static void release_bar(struct pci_dev *pdev)
{
	pci_release_regions(pdev);
}

struct mlx5_reg_host_endianness {
	u8	he;
	u8      rsvd[15];
};

#define CAP_MASK(pos, size) ((u64)((1 << (size)) - 1) << (pos))

enum {
	MLX5_CAP_BITS_RW_MASK = CAP_MASK(MLX5_CAP_OFF_CMDIF_CSUM, 2) |
				MLX5_DEV_CAP_FLAG_DCT,
};

static u16 to_fw_pkey_sz(struct mlx5_core_dev *dev, u32 size)
{
	switch (size) {
	case 128:
		return 0;
	case 256:
		return 1;
	case 512:
		return 2;
	case 1024:
		return 3;
	case 2048:
		return 4;
	case 4096:
		return 5;
	default:
		mlx5_core_warn(dev, "invalid pkey table size %d\n", size);
		return 0;
	}
}

static int mlx5_core_get_caps_mode(struct mlx5_core_dev *dev,
				   enum mlx5_cap_type cap_type,
				   enum mlx5_cap_mode cap_mode)
{
	u8 in[MLX5_ST_SZ_BYTES(query_hca_cap_in)];
	int out_sz = MLX5_ST_SZ_BYTES(query_hca_cap_out);
	void *out, *hca_caps;
	u16 opmod = (cap_type << 1) | (cap_mode & 0x01);
	int err;

	memset(in, 0, sizeof(in));
	out = kzalloc(out_sz, GFP_KERNEL);
	if (!out)
		return -ENOMEM;

	MLX5_SET(query_hca_cap_in, in, opcode, MLX5_CMD_OP_QUERY_HCA_CAP);
	MLX5_SET(query_hca_cap_in, in, op_mod, opmod);
	err = mlx5_cmd_exec_inout(dev, query_hca_cap, in, out);
	if (err) {
		mlx5_core_warn(dev,
			       "QUERY_HCA_CAP : type(%x) opmode(%x) Failed(%d)\n",
			       cap_type, cap_mode, err);
		goto query_ex;
	}

	hca_caps =  MLX5_ADDR_OF(query_hca_cap_out, out, capability);

	switch (cap_mode) {
	case HCA_CAP_OPMOD_GET_MAX:
		memcpy(dev->caps.hca_max[cap_type], hca_caps,
		       MLX5_UN_SZ_BYTES(hca_cap_union));
		break;
	case HCA_CAP_OPMOD_GET_CUR:
		memcpy(dev->caps.hca_cur[cap_type], hca_caps,
		       MLX5_UN_SZ_BYTES(hca_cap_union));
		break;
	default:
		mlx5_core_warn(dev,
			       "Tried to query dev cap type(%x) with wrong opmode(%x)\n",
			       cap_type, cap_mode);
		err = -EINVAL;
		break;
	}
query_ex:
	kfree(out);
	return err;
}

int mlx5_core_get_caps(struct mlx5_core_dev *dev, enum mlx5_cap_type cap_type)
{
	int ret;

	ret = mlx5_core_get_caps_mode(dev, cap_type, HCA_CAP_OPMOD_GET_CUR);
	if (ret)
		return ret;
	return mlx5_core_get_caps_mode(dev, cap_type, HCA_CAP_OPMOD_GET_MAX);
}

static int set_caps(struct mlx5_core_dev *dev, void *in, int opmod)
{
	MLX5_SET(set_hca_cap_in, in, opcode, MLX5_CMD_OP_SET_HCA_CAP);
	MLX5_SET(set_hca_cap_in, in, op_mod, opmod << 1);
	return mlx5_cmd_exec_in(dev, set_hca_cap, in);
}

static int handle_hca_cap_atomic(struct mlx5_core_dev *dev, void *set_ctx)
{
	void *set_hca_cap;
	int req_endianness;
	int err;

	if (!MLX5_CAP_GEN(dev, atomic))
		return 0;

	err = mlx5_core_get_caps(dev, MLX5_CAP_ATOMIC);
	if (err)
		return err;

	req_endianness =
		MLX5_CAP_ATOMIC(dev,
				supported_atomic_req_8B_endianness_mode_1);

	if (req_endianness != MLX5_ATOMIC_REQ_MODE_HOST_ENDIANNESS)
		return 0;

	set_hca_cap = MLX5_ADDR_OF(set_hca_cap_in, set_ctx, capability);

	/* Set requestor to host endianness */
	MLX5_SET(atomic_caps, set_hca_cap, atomic_req_8B_endianness_mode,
		 MLX5_ATOMIC_REQ_MODE_HOST_ENDIANNESS);

	return set_caps(dev, set_ctx, MLX5_SET_HCA_CAP_OP_MOD_ATOMIC);
}

static int handle_hca_cap_odp(struct mlx5_core_dev *dev, void *set_ctx)
{
	void *set_hca_cap;
	bool do_set = false;
	int err;

	if (!IS_ENABLED(CONFIG_INFINIBAND_ON_DEMAND_PAGING) ||
	    !MLX5_CAP_GEN(dev, pg))
		return 0;

	err = mlx5_core_get_caps(dev, MLX5_CAP_ODP);
	if (err)
		return err;

	set_hca_cap = MLX5_ADDR_OF(set_hca_cap_in, set_ctx, capability);
	memcpy(set_hca_cap, dev->caps.hca_cur[MLX5_CAP_ODP],
	       MLX5_ST_SZ_BYTES(odp_cap));

#define ODP_CAP_SET_MAX(dev, field)                                            \
	do {                                                                   \
		u32 _res = MLX5_CAP_ODP_MAX(dev, field);                       \
		if (_res) {                                                    \
			do_set = true;                                         \
			MLX5_SET(odp_cap, set_hca_cap, field, _res);           \
		}                                                              \
	} while (0)

	ODP_CAP_SET_MAX(dev, ud_odp_caps.srq_receive);
	ODP_CAP_SET_MAX(dev, rc_odp_caps.srq_receive);
	ODP_CAP_SET_MAX(dev, xrc_odp_caps.srq_receive);
	ODP_CAP_SET_MAX(dev, xrc_odp_caps.send);
	ODP_CAP_SET_MAX(dev, xrc_odp_caps.receive);
	ODP_CAP_SET_MAX(dev, xrc_odp_caps.write);
	ODP_CAP_SET_MAX(dev, xrc_odp_caps.read);
	ODP_CAP_SET_MAX(dev, xrc_odp_caps.atomic);
	ODP_CAP_SET_MAX(dev, dc_odp_caps.srq_receive);
	ODP_CAP_SET_MAX(dev, dc_odp_caps.send);
	ODP_CAP_SET_MAX(dev, dc_odp_caps.receive);
	ODP_CAP_SET_MAX(dev, dc_odp_caps.write);
	ODP_CAP_SET_MAX(dev, dc_odp_caps.read);
	ODP_CAP_SET_MAX(dev, dc_odp_caps.atomic);

	if (!do_set)
		return 0;

	return set_caps(dev, set_ctx, MLX5_SET_HCA_CAP_OP_MOD_ODP);
}

static int handle_hca_cap(struct mlx5_core_dev *dev, void *set_ctx)
{
	struct mlx5_profile *prof = &dev->profile;
	void *set_hca_cap;
	int err;

	err = mlx5_core_get_caps(dev, MLX5_CAP_GENERAL);
	if (err)
		return err;

	set_hca_cap = MLX5_ADDR_OF(set_hca_cap_in, set_ctx,
				   capability);
	memcpy(set_hca_cap, dev->caps.hca_cur[MLX5_CAP_GENERAL],
	       MLX5_ST_SZ_BYTES(cmd_hca_cap));

	mlx5_core_dbg(dev, "Current Pkey table size %d Setting new size %d\n",
		      mlx5_to_sw_pkey_sz(MLX5_CAP_GEN(dev, pkey_table_size)),
		      128);
	/* we limit the size of the pkey table to 128 entries for now */
	MLX5_SET(cmd_hca_cap, set_hca_cap, pkey_table_size,
		 to_fw_pkey_sz(dev, 128));

	/* Check log_max_qp from HCA caps to set in current profile */
	if (MLX5_CAP_GEN_MAX(dev, log_max_qp) < prof->log_max_qp) {
		mlx5_core_warn(dev, "log_max_qp value in current profile is %d, changing it to HCA capability limit (%d)\n",
			       prof->log_max_qp,
			       MLX5_CAP_GEN_MAX(dev, log_max_qp));
		prof->log_max_qp = MLX5_CAP_GEN_MAX(dev, log_max_qp);
	}
	if (prof->mask & MLX5_PROF_MASK_QP_SIZE)
		MLX5_SET(cmd_hca_cap, set_hca_cap, log_max_qp,
			 prof->log_max_qp);

	/* disable cmdif checksum */
	MLX5_SET(cmd_hca_cap, set_hca_cap, cmdif_checksum, 0);

	/* Enable 4K UAR only when HCA supports it and page size is bigger
	 * than 4K.
	 */
	if (MLX5_CAP_GEN_MAX(dev, uar_4k) && PAGE_SIZE > 4096)
		MLX5_SET(cmd_hca_cap, set_hca_cap, uar_4k, 1);

	MLX5_SET(cmd_hca_cap, set_hca_cap, log_uar_page_sz, PAGE_SHIFT - 12);

	if (MLX5_CAP_GEN_MAX(dev, cache_line_128byte))
		MLX5_SET(cmd_hca_cap,
			 set_hca_cap,
			 cache_line_128byte,
			 cache_line_size() >= 128 ? 1 : 0);

	if (MLX5_CAP_GEN_MAX(dev, dct))
		MLX5_SET(cmd_hca_cap, set_hca_cap, dct, 1);

	if (MLX5_CAP_GEN_MAX(dev, pci_sync_for_fw_update_event))
		MLX5_SET(cmd_hca_cap, set_hca_cap, pci_sync_for_fw_update_event, 1);

	if (MLX5_CAP_GEN_MAX(dev, num_vhca_ports))
		MLX5_SET(cmd_hca_cap,
			 set_hca_cap,
			 num_vhca_ports,
			 MLX5_CAP_GEN_MAX(dev, num_vhca_ports));

	if (MLX5_CAP_GEN_MAX(dev, release_all_pages))
		MLX5_SET(cmd_hca_cap, set_hca_cap, release_all_pages, 1);

	if (MLX5_CAP_GEN_MAX(dev, mkey_by_name))
		MLX5_SET(cmd_hca_cap, set_hca_cap, mkey_by_name, 1);

	mlx5_vhca_state_cap_handle(dev, set_hca_cap);

	if (MLX5_CAP_GEN_MAX(dev, num_total_dynamic_vf_msix))
		MLX5_SET(cmd_hca_cap, set_hca_cap, num_total_dynamic_vf_msix,
			 MLX5_CAP_GEN_MAX(dev, num_total_dynamic_vf_msix));

	return set_caps(dev, set_ctx, MLX5_SET_HCA_CAP_OP_MOD_GENERAL_DEVICE);
}

static int handle_hca_cap_roce(struct mlx5_core_dev *dev, void *set_ctx)
{
	void *set_hca_cap;
	int err;

	if (!MLX5_CAP_GEN(dev, roce))
		return 0;

	err = mlx5_core_get_caps(dev, MLX5_CAP_ROCE);
	if (err)
		return err;

	if (MLX5_CAP_ROCE(dev, sw_r_roce_src_udp_port) ||
	    !MLX5_CAP_ROCE_MAX(dev, sw_r_roce_src_udp_port))
		return 0;

	set_hca_cap = MLX5_ADDR_OF(set_hca_cap_in, set_ctx, capability);
	memcpy(set_hca_cap, dev->caps.hca_cur[MLX5_CAP_ROCE],
	       MLX5_ST_SZ_BYTES(roce_cap));
	MLX5_SET(roce_cap, set_hca_cap, sw_r_roce_src_udp_port, 1);

	err = set_caps(dev, set_ctx, MLX5_SET_HCA_CAP_OP_MOD_ROCE);
	return err;
}

static int set_hca_cap(struct mlx5_core_dev *dev)
{
	int set_sz = MLX5_ST_SZ_BYTES(set_hca_cap_in);
	void *set_ctx;
	int err;

	set_ctx = kzalloc(set_sz, GFP_KERNEL);
	if (!set_ctx)
		return -ENOMEM;

	err = handle_hca_cap(dev, set_ctx);
	if (err) {
		mlx5_core_err(dev, "handle_hca_cap failed\n");
		goto out;
	}

	memset(set_ctx, 0, set_sz);
	err = handle_hca_cap_atomic(dev, set_ctx);
	if (err) {
		mlx5_core_err(dev, "handle_hca_cap_atomic failed\n");
		goto out;
	}

	memset(set_ctx, 0, set_sz);
	err = handle_hca_cap_odp(dev, set_ctx);
	if (err) {
		mlx5_core_err(dev, "handle_hca_cap_odp failed\n");
		goto out;
	}

	memset(set_ctx, 0, set_sz);
	err = handle_hca_cap_roce(dev, set_ctx);
	if (err) {
		mlx5_core_err(dev, "handle_hca_cap_roce failed\n");
		goto out;
	}

out:
	kfree(set_ctx);
	return err;
}

static int set_hca_ctrl(struct mlx5_core_dev *dev)
{
	struct mlx5_reg_host_endianness he_in;
	struct mlx5_reg_host_endianness he_out;
	int err;

	if (!mlx5_core_is_pf(dev))
		return 0;

	memset(&he_in, 0, sizeof(he_in));
	he_in.he = MLX5_SET_HOST_ENDIANNESS;
	err = mlx5_core_access_reg(dev, &he_in,  sizeof(he_in),
					&he_out, sizeof(he_out),
					MLX5_REG_HOST_ENDIANNESS, 0, 1);
	return err;
}

static int mlx5_core_set_hca_defaults(struct mlx5_core_dev *dev)
{
	int ret = 0;

	/* Disable local_lb by default */
	if (MLX5_CAP_GEN(dev, port_type) == MLX5_CAP_PORT_TYPE_ETH)
		ret = mlx5_nic_vport_update_local_lb(dev, false);

	return ret;
}

int mlx5_core_enable_hca(struct mlx5_core_dev *dev, u16 func_id)
{
	u32 in[MLX5_ST_SZ_DW(enable_hca_in)] = {};

	MLX5_SET(enable_hca_in, in, opcode, MLX5_CMD_OP_ENABLE_HCA);
	MLX5_SET(enable_hca_in, in, function_id, func_id);
	MLX5_SET(enable_hca_in, in, embedded_cpu_function,
		 dev->caps.embedded_cpu);
	return mlx5_cmd_exec_in(dev, enable_hca, in);
}

int mlx5_core_disable_hca(struct mlx5_core_dev *dev, u16 func_id)
{
	u32 in[MLX5_ST_SZ_DW(disable_hca_in)] = {};

	MLX5_SET(disable_hca_in, in, opcode, MLX5_CMD_OP_DISABLE_HCA);
	MLX5_SET(disable_hca_in, in, function_id, func_id);
	MLX5_SET(enable_hca_in, in, embedded_cpu_function,
		 dev->caps.embedded_cpu);
	return mlx5_cmd_exec_in(dev, disable_hca, in);
}

static int mlx5_core_set_issi(struct mlx5_core_dev *dev)
{
	u32 query_out[MLX5_ST_SZ_DW(query_issi_out)] = {};
	u32 query_in[MLX5_ST_SZ_DW(query_issi_in)] = {};
	u32 sup_issi;
	int err;

	MLX5_SET(query_issi_in, query_in, opcode, MLX5_CMD_OP_QUERY_ISSI);
	err = mlx5_cmd_exec_inout(dev, query_issi, query_in, query_out);
	if (err) {
		u32 syndrome;
		u8 status;

		mlx5_cmd_mbox_status(query_out, &status, &syndrome);
		if (!status || syndrome == MLX5_DRIVER_SYND) {
			mlx5_core_err(dev, "Failed to query ISSI err(%d) status(%d) synd(%d)\n",
				      err, status, syndrome);
			return err;
		}

		mlx5_core_warn(dev, "Query ISSI is not supported by FW, ISSI is 0\n");
		dev->issi = 0;
		return 0;
	}

	sup_issi = MLX5_GET(query_issi_out, query_out, supported_issi_dw0);

	if (sup_issi & (1 << 1)) {
		u32 set_in[MLX5_ST_SZ_DW(set_issi_in)] = {};

		MLX5_SET(set_issi_in, set_in, opcode, MLX5_CMD_OP_SET_ISSI);
		MLX5_SET(set_issi_in, set_in, current_issi, 1);
		err = mlx5_cmd_exec_in(dev, set_issi, set_in);
		if (err) {
			mlx5_core_err(dev, "Failed to set ISSI to 1 err(%d)\n",
				      err);
			return err;
		}

		dev->issi = 1;

		return 0;
	} else if (sup_issi & (1 << 0) || !sup_issi) {
		return 0;
	}

	return -EOPNOTSUPP;
}

static int mlx5_pci_init(struct mlx5_core_dev *dev, struct pci_dev *pdev,
			 const struct pci_device_id *id)
{
	struct mlx5_priv *priv = &dev->priv;
	int err = 0;

	mutex_init(&dev->pci_status_mutex);
	pci_set_drvdata(dev->pdev, dev);

	dev->bar_addr = pci_resource_start(pdev, 0);
	priv->numa_node = dev_to_node(mlx5_core_dma_dev(dev));

	err = mlx5_pci_enable_device(dev);
	if (err) {
		mlx5_core_err(dev, "Cannot enable PCI device, aborting\n");
		return err;
	}

	err = request_bar(pdev);
	if (err) {
		mlx5_core_err(dev, "error requesting BARs, aborting\n");
		goto err_disable;
	}

	pci_set_master(pdev);

	err = set_dma_caps(pdev);
	if (err) {
		mlx5_core_err(dev, "Failed setting DMA capabilities mask, aborting\n");
		goto err_clr_master;
	}

	if (pci_enable_atomic_ops_to_root(pdev, PCI_EXP_DEVCAP2_ATOMIC_COMP32) &&
	    pci_enable_atomic_ops_to_root(pdev, PCI_EXP_DEVCAP2_ATOMIC_COMP64) &&
	    pci_enable_atomic_ops_to_root(pdev, PCI_EXP_DEVCAP2_ATOMIC_COMP128))
		mlx5_core_dbg(dev, "Enabling pci atomics failed\n");

	dev->iseg_base = dev->bar_addr;
	dev->iseg = ioremap(dev->iseg_base, sizeof(*dev->iseg));
	if (!dev->iseg) {
		err = -ENOMEM;
		mlx5_core_err(dev, "Failed mapping initialization segment, aborting\n");
		goto err_clr_master;
	}

	mlx5_pci_vsc_init(dev);
	dev->caps.embedded_cpu = mlx5_read_embedded_cpu(dev);
	return 0;

err_clr_master:
	pci_clear_master(dev->pdev);
	release_bar(dev->pdev);
err_disable:
	mlx5_pci_disable_device(dev);
	return err;
}

static void mlx5_pci_close(struct mlx5_core_dev *dev)
{
	/* health work might still be active, and it needs pci bar in
	 * order to know the NIC state. Therefore, drain the health WQ
	 * before removing the pci bars
	 */
	mlx5_drain_health_wq(dev);
	iounmap(dev->iseg);
	pci_clear_master(dev->pdev);
	release_bar(dev->pdev);
	mlx5_pci_disable_device(dev);
}

static int mlx5_init_once(struct mlx5_core_dev *dev)
{
	int err;

	dev->priv.devcom = mlx5_devcom_register_device(dev);
	if (IS_ERR(dev->priv.devcom))
		mlx5_core_err(dev, "failed to register with devcom (0x%p)\n",
			      dev->priv.devcom);

	err = mlx5_query_board_id(dev);
	if (err) {
		mlx5_core_err(dev, "query board id failed\n");
		goto err_devcom;
	}

	err = mlx5_irq_table_init(dev);
	if (err) {
		mlx5_core_err(dev, "failed to initialize irq table\n");
		goto err_devcom;
	}

	err = mlx5_eq_table_init(dev);
	if (err) {
		mlx5_core_err(dev, "failed to initialize eq\n");
		goto err_irq_cleanup;
	}

	err = mlx5_events_init(dev);
	if (err) {
		mlx5_core_err(dev, "failed to initialize events\n");
		goto err_eq_cleanup;
	}

	err = mlx5_fw_reset_init(dev);
	if (err) {
		mlx5_core_err(dev, "failed to initialize fw reset events\n");
		goto err_events_cleanup;
	}

	mlx5_cq_debugfs_init(dev);

	mlx5_init_reserved_gids(dev);

	mlx5_init_clock(dev);

	dev->vxlan = mlx5_vxlan_create(dev);
	dev->geneve = mlx5_geneve_create(dev);

	err = mlx5_init_rl_table(dev);
	if (err) {
		mlx5_core_err(dev, "Failed to init rate limiting\n");
		goto err_tables_cleanup;
	}

	err = mlx5_mpfs_init(dev);
	if (err) {
		mlx5_core_err(dev, "Failed to init l2 table %d\n", err);
		goto err_rl_cleanup;
	}

	err = mlx5_sriov_init(dev);
	if (err) {
		mlx5_core_err(dev, "Failed to init sriov %d\n", err);
		goto err_mpfs_cleanup;
	}

	err = mlx5_eswitch_init(dev);
	if (err) {
		mlx5_core_err(dev, "Failed to init eswitch %d\n", err);
		goto err_sriov_cleanup;
	}

	err = mlx5_fpga_init(dev);
	if (err) {
		mlx5_core_err(dev, "Failed to init fpga device %d\n", err);
		goto err_eswitch_cleanup;
	}

	err = mlx5_vhca_event_init(dev);
	if (err) {
		mlx5_core_err(dev, "Failed to init vhca event notifier %d\n", err);
		goto err_fpga_cleanup;
	}

	err = mlx5_sf_hw_table_init(dev);
	if (err) {
		mlx5_core_err(dev, "Failed to init SF HW table %d\n", err);
		goto err_sf_hw_table_cleanup;
	}

	err = mlx5_sf_table_init(dev);
	if (err) {
		mlx5_core_err(dev, "Failed to init SF table %d\n", err);
		goto err_sf_table_cleanup;
	}

	dev->dm = mlx5_dm_create(dev);
	if (IS_ERR(dev->dm))
		mlx5_core_warn(dev, "Failed to init device memory%d\n", err);

	dev->tracer = mlx5_fw_tracer_create(dev);
	dev->hv_vhca = mlx5_hv_vhca_create(dev);
	dev->rsc_dump = mlx5_rsc_dump_create(dev);

	return 0;

err_sf_table_cleanup:
	mlx5_sf_hw_table_cleanup(dev);
err_sf_hw_table_cleanup:
	mlx5_vhca_event_cleanup(dev);
err_fpga_cleanup:
	mlx5_fpga_cleanup(dev);
err_eswitch_cleanup:
	mlx5_eswitch_cleanup(dev->priv.eswitch);
err_sriov_cleanup:
	mlx5_sriov_cleanup(dev);
err_mpfs_cleanup:
	mlx5_mpfs_cleanup(dev);
err_rl_cleanup:
	mlx5_cleanup_rl_table(dev);
err_tables_cleanup:
	mlx5_geneve_destroy(dev->geneve);
	mlx5_vxlan_destroy(dev->vxlan);
	mlx5_cq_debugfs_cleanup(dev);
	mlx5_fw_reset_cleanup(dev);
err_events_cleanup:
	mlx5_events_cleanup(dev);
err_eq_cleanup:
	mlx5_eq_table_cleanup(dev);
err_irq_cleanup:
	mlx5_irq_table_cleanup(dev);
err_devcom:
	mlx5_devcom_unregister_device(dev->priv.devcom);

	return err;
}

static void mlx5_cleanup_once(struct mlx5_core_dev *dev)
{
	mlx5_rsc_dump_destroy(dev);
	mlx5_hv_vhca_destroy(dev->hv_vhca);
	mlx5_fw_tracer_destroy(dev->tracer);
	mlx5_dm_cleanup(dev);
	mlx5_sf_table_cleanup(dev);
	mlx5_sf_hw_table_cleanup(dev);
	mlx5_vhca_event_cleanup(dev);
	mlx5_fpga_cleanup(dev);
	mlx5_eswitch_cleanup(dev->priv.eswitch);
	mlx5_sriov_cleanup(dev);
	mlx5_mpfs_cleanup(dev);
	mlx5_cleanup_rl_table(dev);
	mlx5_geneve_destroy(dev->geneve);
	mlx5_vxlan_destroy(dev->vxlan);
	mlx5_cleanup_clock(dev);
	mlx5_cleanup_reserved_gids(dev);
	mlx5_cq_debugfs_cleanup(dev);
	mlx5_fw_reset_cleanup(dev);
	mlx5_events_cleanup(dev);
	mlx5_eq_table_cleanup(dev);
	mlx5_irq_table_cleanup(dev);
	mlx5_devcom_unregister_device(dev->priv.devcom);
}

static int mlx5_function_setup(struct mlx5_core_dev *dev, bool boot)
{
	int err;

	mlx5_core_info(dev, "firmware version: %d.%d.%d\n", fw_rev_maj(dev),
		       fw_rev_min(dev), fw_rev_sub(dev));

	/* Only PFs hold the relevant PCIe information for this query */
	if (mlx5_core_is_pf(dev))
		pcie_print_link_status(dev->pdev);

	/* wait for firmware to accept initialization segments configurations
	 */
	err = wait_fw_init(dev, FW_PRE_INIT_TIMEOUT_MILI, FW_INIT_WARN_MESSAGE_INTERVAL);
	if (err) {
		mlx5_core_err(dev, "Firmware over %d MS in pre-initializing state, aborting\n",
			      FW_PRE_INIT_TIMEOUT_MILI);
		return err;
	}

	err = mlx5_cmd_init(dev);
	if (err) {
		mlx5_core_err(dev, "Failed initializing command interface, aborting\n");
		return err;
	}

	err = wait_fw_init(dev, FW_INIT_TIMEOUT_MILI, 0);
	if (err) {
		mlx5_core_err(dev, "Firmware over %d MS in initializing state, aborting\n",
			      FW_INIT_TIMEOUT_MILI);
		goto err_cmd_cleanup;
	}

	mlx5_cmd_set_state(dev, MLX5_CMDIF_STATE_UP);

	err = mlx5_core_enable_hca(dev, 0);
	if (err) {
		mlx5_core_err(dev, "enable hca failed\n");
		goto err_cmd_cleanup;
	}

	err = mlx5_core_set_issi(dev);
	if (err) {
		mlx5_core_err(dev, "failed to set issi\n");
		goto err_disable_hca;
	}

	err = mlx5_satisfy_startup_pages(dev, 1);
	if (err) {
		mlx5_core_err(dev, "failed to allocate boot pages\n");
		goto err_disable_hca;
	}

	err = set_hca_ctrl(dev);
	if (err) {
		mlx5_core_err(dev, "set_hca_ctrl failed\n");
		goto reclaim_boot_pages;
	}

	err = set_hca_cap(dev);
	if (err) {
		mlx5_core_err(dev, "set_hca_cap failed\n");
		goto reclaim_boot_pages;
	}

	err = mlx5_satisfy_startup_pages(dev, 0);
	if (err) {
		mlx5_core_err(dev, "failed to allocate init pages\n");
		goto reclaim_boot_pages;
	}

	err = mlx5_cmd_init_hca(dev, sw_owner_id);
	if (err) {
		mlx5_core_err(dev, "init hca failed\n");
		goto reclaim_boot_pages;
	}

	mlx5_set_driver_version(dev);

	mlx5_start_health_poll(dev);

	err = mlx5_query_hca_caps(dev);
	if (err) {
		mlx5_core_err(dev, "query hca failed\n");
		goto stop_health;
	}

	return 0;

stop_health:
	mlx5_stop_health_poll(dev, boot);
reclaim_boot_pages:
	mlx5_reclaim_startup_pages(dev);
err_disable_hca:
	mlx5_core_disable_hca(dev, 0);
err_cmd_cleanup:
	mlx5_cmd_set_state(dev, MLX5_CMDIF_STATE_DOWN);
	mlx5_cmd_cleanup(dev);

	return err;
}

static int mlx5_function_teardown(struct mlx5_core_dev *dev, bool boot)
{
	int err;

	mlx5_stop_health_poll(dev, boot);
	err = mlx5_cmd_teardown_hca(dev);
	if (err) {
		mlx5_core_err(dev, "tear_down_hca failed, skip cleanup\n");
		return err;
	}
	mlx5_reclaim_startup_pages(dev);
	mlx5_core_disable_hca(dev, 0);
	mlx5_cmd_set_state(dev, MLX5_CMDIF_STATE_DOWN);
	mlx5_cmd_cleanup(dev);

	return 0;
}

static int mlx5_load(struct mlx5_core_dev *dev)
{
	int err;

	dev->priv.uar = mlx5_get_uars_page(dev);
	if (IS_ERR(dev->priv.uar)) {
		mlx5_core_err(dev, "Failed allocating uar, aborting\n");
		err = PTR_ERR(dev->priv.uar);
		return err;
	}

	mlx5_events_start(dev);
	mlx5_pagealloc_start(dev);

	err = mlx5_irq_table_create(dev);
	if (err) {
		mlx5_core_err(dev, "Failed to alloc IRQs\n");
		goto err_irq_table;
	}

	err = mlx5_eq_table_create(dev);
	if (err) {
		mlx5_core_err(dev, "Failed to create EQs\n");
		goto err_eq_table;
	}

	err = mlx5_fw_tracer_init(dev->tracer);
	if (err) {
		mlx5_core_err(dev, "Failed to init FW tracer\n");
		goto err_fw_tracer;
	}

	mlx5_fw_reset_events_start(dev);
	mlx5_hv_vhca_init(dev->hv_vhca);

	err = mlx5_rsc_dump_init(dev);
	if (err) {
		mlx5_core_err(dev, "Failed to init Resource dump\n");
		goto err_rsc_dump;
	}

	err = mlx5_fpga_device_start(dev);
	if (err) {
		mlx5_core_err(dev, "fpga device start failed %d\n", err);
		goto err_fpga_start;
	}

	mlx5_accel_ipsec_init(dev);

	err = mlx5_accel_tls_init(dev);
	if (err) {
		mlx5_core_err(dev, "TLS device start failed %d\n", err);
		goto err_tls_start;
	}

	err = mlx5_init_fs(dev);
	if (err) {
		mlx5_core_err(dev, "Failed to init flow steering\n");
		goto err_fs;
	}

	err = mlx5_core_set_hca_defaults(dev);
	if (err) {
		mlx5_core_err(dev, "Failed to set hca defaults\n");
		goto err_set_hca;
	}

	mlx5_vhca_event_start(dev);

	err = mlx5_sf_hw_table_create(dev);
	if (err) {
		mlx5_core_err(dev, "sf table create failed %d\n", err);
		goto err_vhca;
	}

	err = mlx5_ec_init(dev);
	if (err) {
		mlx5_core_err(dev, "Failed to init embedded CPU\n");
		goto err_ec;
	}

	err = mlx5_sriov_attach(dev);
	if (err) {
		mlx5_core_err(dev, "sriov init failed %d\n", err);
		goto err_sriov;
	}

	mlx5_sf_dev_table_create(dev);
	mlx5_lag_add_mdev(dev);

	return 0;

err_sriov:
	mlx5_ec_cleanup(dev);
err_ec:
	mlx5_sf_hw_table_destroy(dev);
err_vhca:
	mlx5_vhca_event_stop(dev);
err_set_hca:
	mlx5_cleanup_fs(dev);
err_fs:
	mlx5_accel_tls_cleanup(dev);
err_tls_start:
	mlx5_accel_ipsec_cleanup(dev);
	mlx5_fpga_device_stop(dev);
err_fpga_start:
	mlx5_rsc_dump_cleanup(dev);
err_rsc_dump:
	mlx5_hv_vhca_cleanup(dev->hv_vhca);
	mlx5_fw_reset_events_stop(dev);
	mlx5_fw_tracer_cleanup(dev->tracer);
err_fw_tracer:
	mlx5_eq_table_destroy(dev);
err_eq_table:
	mlx5_irq_table_destroy(dev);
err_irq_table:
	mlx5_pagealloc_stop(dev);
	mlx5_events_stop(dev);
	mlx5_put_uars_page(dev, dev->priv.uar);
	return err;
}

static void mlx5_unload(struct mlx5_core_dev *dev)
{
	mlx5_lag_remove_mdev(dev);
	mlx5_sf_dev_table_destroy(dev);
	mlx5_sriov_detach(dev);
	mlx5_ec_cleanup(dev);
	mlx5_sf_hw_table_destroy(dev);
	mlx5_vhca_event_stop(dev);
	mlx5_cleanup_fs(dev);
	mlx5_accel_ipsec_cleanup(dev);
	mlx5_accel_tls_cleanup(dev);
	mlx5_fpga_device_stop(dev);
	mlx5_rsc_dump_cleanup(dev);
	mlx5_hv_vhca_cleanup(dev->hv_vhca);
	mlx5_fw_reset_events_stop(dev);
	mlx5_fw_tracer_cleanup(dev->tracer);
	mlx5_eq_table_destroy(dev);
	mlx5_irq_table_destroy(dev);
	mlx5_pagealloc_stop(dev);
	mlx5_events_stop(dev);
	mlx5_put_uars_page(dev, dev->priv.uar);
}

int mlx5_init_one(struct mlx5_core_dev *dev)
{
	int err = 0;

	mutex_lock(&dev->intf_state_mutex);
	if (test_bit(MLX5_INTERFACE_STATE_UP, &dev->intf_state)) {
		mlx5_core_warn(dev, "interface is up, NOP\n");
		goto out;
	}
	/* remove any previous indication of internal error */
	dev->state = MLX5_DEVICE_STATE_UP;

	err = mlx5_function_setup(dev, true);
	if (err)
		goto err_function;

	err = mlx5_init_once(dev);
	if (err) {
		mlx5_core_err(dev, "sw objs init failed\n");
		goto function_teardown;
	}

	err = mlx5_load(dev);
	if (err)
		goto err_load;

	set_bit(MLX5_INTERFACE_STATE_UP, &dev->intf_state);

	err = mlx5_devlink_register(priv_to_devlink(dev), dev->device);
	if (err)
		goto err_devlink_reg;

	err = mlx5_register_device(dev);
	if (err)
		goto err_register;

	mutex_unlock(&dev->intf_state_mutex);
	return 0;

err_register:
	mlx5_devlink_unregister(priv_to_devlink(dev));
err_devlink_reg:
	clear_bit(MLX5_INTERFACE_STATE_UP, &dev->intf_state);
	mlx5_unload(dev);
err_load:
	mlx5_cleanup_once(dev);
function_teardown:
	mlx5_function_teardown(dev, true);
err_function:
	dev->state = MLX5_DEVICE_STATE_INTERNAL_ERROR;
out:
	mutex_unlock(&dev->intf_state_mutex);
	return err;
}

void mlx5_uninit_one(struct mlx5_core_dev *dev)
{
	mutex_lock(&dev->intf_state_mutex);

	mlx5_unregister_device(dev);
	mlx5_devlink_unregister(priv_to_devlink(dev));

	if (!test_bit(MLX5_INTERFACE_STATE_UP, &dev->intf_state)) {
		mlx5_core_warn(dev, "%s: interface is down, NOP\n",
			       __func__);
		mlx5_cleanup_once(dev);
		goto out;
	}

	clear_bit(MLX5_INTERFACE_STATE_UP, &dev->intf_state);
	mlx5_unload(dev);
	mlx5_cleanup_once(dev);
	mlx5_function_teardown(dev, true);
out:
	mutex_unlock(&dev->intf_state_mutex);
}

int mlx5_load_one(struct mlx5_core_dev *dev)
{
	int err = 0;

	mutex_lock(&dev->intf_state_mutex);
	if (test_bit(MLX5_INTERFACE_STATE_UP, &dev->intf_state)) {
		mlx5_core_warn(dev, "interface is up, NOP\n");
		goto out;
	}
	/* remove any previous indication of internal error */
	dev->state = MLX5_DEVICE_STATE_UP;

	err = mlx5_function_setup(dev, false);
	if (err)
		goto err_function;

	err = mlx5_load(dev);
	if (err)
		goto err_load;

	set_bit(MLX5_INTERFACE_STATE_UP, &dev->intf_state);

	err = mlx5_attach_device(dev);
	if (err)
		goto err_attach;

	mutex_unlock(&dev->intf_state_mutex);
	return 0;

err_attach:
	clear_bit(MLX5_INTERFACE_STATE_UP, &dev->intf_state);
	mlx5_unload(dev);
err_load:
	mlx5_function_teardown(dev, false);
err_function:
	dev->state = MLX5_DEVICE_STATE_INTERNAL_ERROR;
out:
	mutex_unlock(&dev->intf_state_mutex);
	return err;
}

void mlx5_unload_one(struct mlx5_core_dev *dev)
{
	mutex_lock(&dev->intf_state_mutex);

	mlx5_detach_device(dev);

	if (!test_bit(MLX5_INTERFACE_STATE_UP, &dev->intf_state)) {
		mlx5_core_warn(dev, "%s: interface is down, NOP\n",
			       __func__);
		goto out;
	}

	clear_bit(MLX5_INTERFACE_STATE_UP, &dev->intf_state);
	mlx5_unload(dev);
	mlx5_function_teardown(dev, false);
out:
	mutex_unlock(&dev->intf_state_mutex);
}

int mlx5_mdev_init(struct mlx5_core_dev *dev, int profile_idx)
{
	struct mlx5_priv *priv = &dev->priv;
	int err;

	memcpy(&dev->profile, &profile[profile_idx], sizeof(dev->profile));
	INIT_LIST_HEAD(&priv->ctx_list);
	spin_lock_init(&priv->ctx_lock);
	mutex_init(&dev->intf_state_mutex);

	mutex_init(&priv->bfregs.reg_head.lock);
	mutex_init(&priv->bfregs.wc_head.lock);
	INIT_LIST_HEAD(&priv->bfregs.reg_head.list);
	INIT_LIST_HEAD(&priv->bfregs.wc_head.list);

	mutex_init(&priv->alloc_mutex);
	mutex_init(&priv->pgdir_mutex);
	INIT_LIST_HEAD(&priv->pgdir_list);

	//创建此设备对应的目录
	priv->dbg_root = debugfs_create_dir(dev_name(dev->device),
					    mlx5_debugfs_root);
	INIT_LIST_HEAD(&priv->traps);

	err = mlx5_health_init(dev);
	if (err)
		goto err_health_init;

	err = mlx5_pagealloc_init(dev);
	if (err)
		goto err_pagealloc_init;

	err = mlx5_adev_init(dev);
	if (err)
		goto err_adev_init;

	return 0;

err_adev_init:
	mlx5_pagealloc_cleanup(dev);
err_pagealloc_init:
	mlx5_health_cleanup(dev);
err_health_init:
	debugfs_remove(dev->priv.dbg_root);
	mutex_destroy(&priv->pgdir_mutex);
	mutex_destroy(&priv->alloc_mutex);
	mutex_destroy(&priv->bfregs.wc_head.lock);
	mutex_destroy(&priv->bfregs.reg_head.lock);
	mutex_destroy(&dev->intf_state_mutex);
	return err;
}

void mlx5_mdev_uninit(struct mlx5_core_dev *dev)
{
	struct mlx5_priv *priv = &dev->priv;

	mlx5_adev_cleanup(dev);
	mlx5_pagealloc_cleanup(dev);
	mlx5_health_cleanup(dev);
	debugfs_remove_recursive(dev->priv.dbg_root);
	mutex_destroy(&priv->pgdir_mutex);
	mutex_destroy(&priv->alloc_mutex);
	mutex_destroy(&priv->bfregs.wc_head.lock);
	mutex_destroy(&priv->bfregs.reg_head.lock);
	mutex_destroy(&dev->intf_state_mutex);
}

<<<<<<< HEAD
static int init_one(struct pci_dev *pdev/*待匹配的pci设备*/, const struct pci_device_id *id)
=======
static int probe_one(struct pci_dev *pdev, const struct pci_device_id *id)
>>>>>>> 40226a3d
{
	struct mlx5_core_dev *dev;
	struct devlink *devlink;
	int err;

	//申请devlink并初始化ops及私有数据
	devlink = mlx5_devlink_alloc();
	if (!devlink) {
		dev_err(&pdev->dev, "devlink alloc failed\n");
		return -ENOMEM;
	}

	dev = devlink_priv(devlink);
	dev->device = &pdev->dev;
	dev->pdev = pdev;

	dev->coredev_type = id->driver_data & MLX5_PCI_DEV_IS_VF ?
			 MLX5_COREDEV_VF : MLX5_COREDEV_PF;

	dev->priv.adev_idx = mlx5_adev_idx_alloc();
	if (dev->priv.adev_idx < 0) {
		err = dev->priv.adev_idx;
		goto adev_init_err;
	}

	err = mlx5_mdev_init(dev, prof_sel);
	if (err)
		goto mdev_init_err;

	err = mlx5_pci_init(dev, pdev, id);
	if (err) {
		mlx5_core_err(dev, "mlx5_pci_init failed with error code %d\n",
			      err);
		goto pci_init_err;
	}

	err = mlx5_init_one(dev);
	if (err) {
		mlx5_core_err(dev, "mlx5_init_one failed with error code %d\n",
			      err);
		goto err_init_one;
	}

	err = mlx5_crdump_enable(dev);
	if (err)
		dev_err(&pdev->dev, "mlx5_crdump_enable failed with error code %d\n", err);

	pci_save_state(pdev);
	if (!mlx5_core_is_mp_slave(dev))
		devlink_reload_enable(devlink);
	return 0;

err_init_one:
	mlx5_pci_close(dev);
pci_init_err:
	mlx5_mdev_uninit(dev);
mdev_init_err:
	mlx5_adev_idx_free(dev->priv.adev_idx);
adev_init_err:
	mlx5_devlink_free(devlink);

	return err;
}

static void remove_one(struct pci_dev *pdev)
{
	struct mlx5_core_dev *dev  = pci_get_drvdata(pdev);
	struct devlink *devlink = priv_to_devlink(dev);

	devlink_reload_disable(devlink);
	mlx5_crdump_disable(dev);
	mlx5_drain_health_wq(dev);
	mlx5_uninit_one(dev);
	mlx5_pci_close(dev);
	mlx5_mdev_uninit(dev);
	mlx5_adev_idx_free(dev->priv.adev_idx);
	mlx5_devlink_free(devlink);
}

static pci_ers_result_t mlx5_pci_err_detected(struct pci_dev *pdev,
					      pci_channel_state_t state)
{
	struct mlx5_core_dev *dev = pci_get_drvdata(pdev);

	mlx5_core_info(dev, "%s was called\n", __func__);

	mlx5_enter_error_state(dev, false);
	mlx5_error_sw_reset(dev);
	mlx5_unload_one(dev);
	mlx5_drain_health_wq(dev);
	mlx5_pci_disable_device(dev);

	return state == pci_channel_io_perm_failure ?
		PCI_ERS_RESULT_DISCONNECT : PCI_ERS_RESULT_NEED_RESET;
}

/* wait for the device to show vital signs by waiting
 * for the health counter to start counting.
 */
static int wait_vital(struct pci_dev *pdev)
{
	struct mlx5_core_dev *dev = pci_get_drvdata(pdev);
	struct mlx5_core_health *health = &dev->priv.health;
	const int niter = 100;
	u32 last_count = 0;
	u32 count;
	int i;

	for (i = 0; i < niter; i++) {
		count = ioread32be(health->health_counter);
		if (count && count != 0xffffffff) {
			if (last_count && last_count != count) {
				mlx5_core_info(dev,
					       "wait vital counter value 0x%x after %d iterations\n",
					       count, i);
				return 0;
			}
			last_count = count;
		}
		msleep(50);
	}

	return -ETIMEDOUT;
}

static pci_ers_result_t mlx5_pci_slot_reset(struct pci_dev *pdev)
{
	struct mlx5_core_dev *dev = pci_get_drvdata(pdev);
	int err;

	mlx5_core_info(dev, "%s was called\n", __func__);

	err = mlx5_pci_enable_device(dev);
	if (err) {
		mlx5_core_err(dev, "%s: mlx5_pci_enable_device failed with error code: %d\n",
			      __func__, err);
		return PCI_ERS_RESULT_DISCONNECT;
	}

	pci_set_master(pdev);
	pci_restore_state(pdev);
	pci_save_state(pdev);

	if (wait_vital(pdev)) {
		mlx5_core_err(dev, "%s: wait_vital timed out\n", __func__);
		return PCI_ERS_RESULT_DISCONNECT;
	}

	return PCI_ERS_RESULT_RECOVERED;
}

static void mlx5_pci_resume(struct pci_dev *pdev)
{
	struct mlx5_core_dev *dev = pci_get_drvdata(pdev);
	int err;

	mlx5_core_info(dev, "%s was called\n", __func__);

	err = mlx5_load_one(dev);
	if (err)
		mlx5_core_err(dev, "%s: mlx5_load_one failed with error code: %d\n",
			      __func__, err);
	else
		mlx5_core_info(dev, "%s: device recovered\n", __func__);
}

static const struct pci_error_handlers mlx5_err_handler = {
	.error_detected = mlx5_pci_err_detected,
	.slot_reset	= mlx5_pci_slot_reset,
	.resume		= mlx5_pci_resume
};

static int mlx5_try_fast_unload(struct mlx5_core_dev *dev)
{
	bool fast_teardown = false, force_teardown = false;
	int ret = 1;

	fast_teardown = MLX5_CAP_GEN(dev, fast_teardown);
	force_teardown = MLX5_CAP_GEN(dev, force_teardown);

	mlx5_core_dbg(dev, "force teardown firmware support=%d\n", force_teardown);
	mlx5_core_dbg(dev, "fast teardown firmware support=%d\n", fast_teardown);

	if (!fast_teardown && !force_teardown)
		return -EOPNOTSUPP;

	if (dev->state == MLX5_DEVICE_STATE_INTERNAL_ERROR) {
		mlx5_core_dbg(dev, "Device in internal error state, giving up\n");
		return -EAGAIN;
	}

	/* Panic tear down fw command will stop the PCI bus communication
	 * with the HCA, so the health polll is no longer needed.
	 */
	mlx5_drain_health_wq(dev);
	mlx5_stop_health_poll(dev, false);

	ret = mlx5_cmd_fast_teardown_hca(dev);
	if (!ret)
		goto succeed;

	ret = mlx5_cmd_force_teardown_hca(dev);
	if (!ret)
		goto succeed;

	mlx5_core_dbg(dev, "Firmware couldn't do fast unload error: %d\n", ret);
	mlx5_start_health_poll(dev);
	return ret;

succeed:
	mlx5_enter_error_state(dev, true);

	/* Some platforms requiring freeing the IRQ's in the shutdown
	 * flow. If they aren't freed they can't be allocated after
	 * kexec. There is no need to cleanup the mlx5_core software
	 * contexts.
	 */
	mlx5_core_eq_free_irqs(dev);

	return 0;
}

static void shutdown(struct pci_dev *pdev)
{
	struct mlx5_core_dev *dev  = pci_get_drvdata(pdev);
	int err;

	mlx5_core_info(dev, "Shutdown was called\n");
	err = mlx5_try_fast_unload(dev);
	if (err)
		mlx5_unload_one(dev);
	mlx5_pci_disable_device(dev);
}

static int mlx5_suspend(struct pci_dev *pdev, pm_message_t state)
{
	struct mlx5_core_dev *dev = pci_get_drvdata(pdev);

	mlx5_unload_one(dev);

	return 0;
}

static int mlx5_resume(struct pci_dev *pdev)
{
	struct mlx5_core_dev *dev = pci_get_drvdata(pdev);

	return mlx5_load_one(dev);
}

//mlx5驱动支持的设备列表
static const struct pci_device_id mlx5_core_pci_table[] = {
	{ PCI_VDEVICE(MELLANOX, PCI_DEVICE_ID_MELLANOX_CONNECTIB) },
	{ PCI_VDEVICE(MELLANOX, 0x1012), MLX5_PCI_DEV_IS_VF},	/* Connect-IB VF */
	{ PCI_VDEVICE(MELLANOX, PCI_DEVICE_ID_MELLANOX_CONNECTX4) },
	{ PCI_VDEVICE(MELLANOX, 0x1014), MLX5_PCI_DEV_IS_VF},	/* ConnectX-4 VF */
	{ PCI_VDEVICE(MELLANOX, PCI_DEVICE_ID_MELLANOX_CONNECTX4_LX) },
	{ PCI_VDEVICE(MELLANOX, 0x1016), MLX5_PCI_DEV_IS_VF},	/* ConnectX-4LX VF */
	{ PCI_VDEVICE(MELLANOX, 0x1017) },			/* ConnectX-5, PCIe 3.0 */
	//cx5的vf
	{ PCI_VDEVICE(MELLANOX, 0x1018), MLX5_PCI_DEV_IS_VF},	/* ConnectX-5 VF */
	{ PCI_VDEVICE(MELLANOX, 0x1019) },			/* ConnectX-5 Ex */
	{ PCI_VDEVICE(MELLANOX, 0x101a), MLX5_PCI_DEV_IS_VF},	/* ConnectX-5 Ex VF */
	{ PCI_VDEVICE(MELLANOX, 0x101b) },			/* ConnectX-6 */
	{ PCI_VDEVICE(MELLANOX, 0x101c), MLX5_PCI_DEV_IS_VF},	/* ConnectX-6 VF */
	{ PCI_VDEVICE(MELLANOX, 0x101d) },			/* ConnectX-6 Dx */
	{ PCI_VDEVICE(MELLANOX, 0x101e), MLX5_PCI_DEV_IS_VF},	/* ConnectX Family mlx5Gen Virtual Function */
	{ PCI_VDEVICE(MELLANOX, 0x101f) },			/* ConnectX-6 LX */
	{ PCI_VDEVICE(MELLANOX, 0x1021) },			/* ConnectX-7 */
	{ PCI_VDEVICE(MELLANOX, 0xa2d2) },			/* BlueField integrated ConnectX-5 network controller */
	{ PCI_VDEVICE(MELLANOX, 0xa2d3), MLX5_PCI_DEV_IS_VF},	/* BlueField integrated ConnectX-5 network controller VF */
	{ PCI_VDEVICE(MELLANOX, 0xa2d6) },			/* BlueField-2 integrated ConnectX-6 Dx network controller */
	{ PCI_VDEVICE(MELLANOX, 0xa2dc) },			/* BlueField-3 integrated ConnectX-7 network controller */
	{ 0, }
};

MODULE_DEVICE_TABLE(pci, mlx5_core_pci_table);

void mlx5_disable_device(struct mlx5_core_dev *dev)
{
	mlx5_error_sw_reset(dev);
	mlx5_unload_one(dev);
}

int mlx5_recover_device(struct mlx5_core_dev *dev)
{
	int ret = -EIO;

	mlx5_pci_disable_device(dev);
	if (mlx5_pci_slot_reset(dev->pdev) == PCI_ERS_RESULT_RECOVERED)
		ret = mlx5_load_one(dev);
	return ret;
}

//定义pci driver
static struct pci_driver mlx5_core_driver = {
	.name           = KBUILD_MODNAME,
	//支持的设备id
	.id_table       = mlx5_core_pci_table,
	.probe          = probe_one,
	.remove         = remove_one,
	.suspend        = mlx5_suspend,
	.resume         = mlx5_resume,
	.shutdown	= shutdown,
	.err_handler	= &mlx5_err_handler,
	//支持mlx5的sriov配置
	.sriov_configure   = mlx5_core_sriov_configure,
	.sriov_get_vf_total_msix = mlx5_sriov_get_vf_total_msix,
	.sriov_set_msix_vec_count = mlx5_core_sriov_set_msix_vec_count,
};

static void mlx5_core_verify_params(void)
{
	if (prof_sel >= ARRAY_SIZE(profile)) {
		pr_warn("mlx5_core: WARNING: Invalid module parameter prof_sel %d, valid range 0-%zu, changing back to default(%d)\n",
			prof_sel,
			ARRAY_SIZE(profile) - 1,
			MLX5_DEFAULT_PROF);
		prof_sel = MLX5_DEFAULT_PROF;
	}
}

static int __init init(void)
{
	int err;

	WARN_ONCE(strcmp(MLX5_ADEV_NAME, KBUILD_MODNAME),
		  "mlx5_core name not in sync with kernel module name");

	get_random_bytes(&sw_owner_id, sizeof(sw_owner_id));

	mlx5_core_verify_params();
	mlx5_fpga_ipsec_build_fs_cmds();
	mlx5_register_debugfs();

	//注册pci驱动
	err = pci_register_driver(&mlx5_core_driver);
	if (err)
		goto err_debug;

	err = mlx5_sf_driver_register();
	if (err)
		goto err_sf;

#ifdef CONFIG_MLX5_CORE_EN
	err = mlx5e_init();
	if (err) {
		pci_unregister_driver(&mlx5_core_driver);
		goto err_debug;
	}
#endif

	return 0;

err_sf:
	pci_unregister_driver(&mlx5_core_driver);
err_debug:
	mlx5_unregister_debugfs();
	return err;
}

static void __exit cleanup(void)
{
#ifdef CONFIG_MLX5_CORE_EN
	mlx5e_cleanup();
#endif
	mlx5_sf_driver_unregister();
	pci_unregister_driver(&mlx5_core_driver);
	mlx5_unregister_debugfs();
}

module_init(init);
module_exit(cleanup);<|MERGE_RESOLUTION|>--- conflicted
+++ resolved
@@ -1455,11 +1455,7 @@
 	mutex_destroy(&dev->intf_state_mutex);
 }
 
-<<<<<<< HEAD
-static int init_one(struct pci_dev *pdev/*待匹配的pci设备*/, const struct pci_device_id *id)
-=======
-static int probe_one(struct pci_dev *pdev, const struct pci_device_id *id)
->>>>>>> 40226a3d
+static int probe_one(struct pci_dev *pdev/*待匹配的pci设备*/, const struct pci_device_id *id)
 {
 	struct mlx5_core_dev *dev;
 	struct devlink *devlink;
