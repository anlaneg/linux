/* SPDX-License-Identifier: GPL-2.0 */
/* Copyright (c) 2019 Mellanox Technologies. */

#include "health.h"
#include "en/ptp.h"
#include "en/devlink.h"
#include "lib/tout.h"

static int mlx5e_wait_for_sq_flush(struct mlx5e_txqsq *sq)
{
	struct mlx5_core_dev *dev = sq->mdev;
	unsigned long exp_time;

	exp_time = jiffies + msecs_to_jiffies(mlx5_tout_ms(dev, FLUSH_ON_ERROR));

	while (time_before(jiffies, exp_time)) {
		if (sq->cc == sq->pc)
			return 0;

		msleep(20);
	}

	netdev_err(sq->netdev,
		   "Wait for SQ 0x%x flush timeout (sq cc = 0x%x, sq pc = 0x%x)\n",
		   sq->sqn, sq->cc, sq->pc);

	return -ETIMEDOUT;
}

static void mlx5e_reset_txqsq_cc_pc(struct mlx5e_txqsq *sq)
{
	WARN_ONCE(sq->cc != sq->pc,
		  "SQ 0x%x: cc (0x%x) != pc (0x%x)\n",
		  sq->sqn, sq->cc, sq->pc);
	sq->cc = 0;
	sq->dma_fifo_cc = 0;
	sq->pc = 0;
}

static int mlx5e_tx_reporter_err_cqe_recover(void *ctx)
{
	struct mlx5_core_dev *mdev;
	struct net_device *dev;
	struct mlx5e_txqsq *sq;
	u8 state;
	int err;

	sq = ctx;
	mdev = sq->mdev;
	dev = sq->netdev;

	if (!test_bit(MLX5E_SQ_STATE_RECOVERING, &sq->state))
		return 0;

	err = mlx5_core_query_sq_state(mdev, sq->sqn, &state);
	if (err) {
		netdev_err(dev, "Failed to query SQ 0x%x state. err = %d\n",
			   sq->sqn, err);
		goto out;
	}

	if (state != MLX5_SQC_STATE_ERR)
		goto out;

	mlx5e_tx_disable_queue(sq->txq);

	err = mlx5e_wait_for_sq_flush(sq);
	if (err)
		goto out;

	/* At this point, no new packets will arrive from the stack as TXQ is
	 * marked with QUEUE_STATE_DRV_XOFF. In addition, NAPI cleared all
	 * pending WQEs. SQ can safely reset the SQ.
	 */

	err = mlx5e_health_sq_to_ready(mdev, dev, sq->sqn);
	if (err)
		goto out;

	mlx5e_reset_txqsq_cc_pc(sq);
	sq->stats->recover++;
	clear_bit(MLX5E_SQ_STATE_RECOVERING, &sq->state);
	mlx5e_activate_txqsq(sq);

	return 0;
out:
	clear_bit(MLX5E_SQ_STATE_RECOVERING, &sq->state);
	return err;
}

struct mlx5e_tx_timeout_ctx {
	struct mlx5e_txqsq *sq;
	signed int status;
};

static int mlx5e_tx_reporter_timeout_recover(void *ctx)
{
	struct mlx5e_tx_timeout_ctx *to_ctx;
	struct mlx5e_priv *priv;
	struct mlx5_eq_comp *eq;
	struct mlx5e_txqsq *sq;
	int err;

	to_ctx = ctx;
	sq = to_ctx->sq;
	eq = sq->cq.mcq.eq;
	priv = sq->priv;
	err = mlx5e_health_channel_eq_recover(sq->netdev, eq, sq->cq.ch_stats);
	if (!err) {
		to_ctx->status = 0; /* this sq recovered */
		return err;
	}

	err = mlx5e_safe_reopen_channels(priv);
	if (!err) {
		to_ctx->status = 1; /* all channels recovered */
		return err;
	}

	to_ctx->status = err;
	clear_bit(MLX5E_SQ_STATE_ENABLED, &sq->state);
	netdev_err(priv->netdev,
		   "mlx5e_safe_reopen_channels failed recovering from a tx_timeout, err(%d).\n",
		   err);

	return err;
}

/* state lock cannot be grabbed within this function.
 * It can cause a dead lock or a read-after-free.
 */
static int mlx5e_tx_reporter_recover_from_ctx(struct mlx5e_err_ctx *err_ctx)
{
	return err_ctx->recover(err_ctx->ctx);
}

static int mlx5e_tx_reporter_recover(struct devlink_health_reporter *reporter,
				     void *context,
				     struct netlink_ext_ack *extack)
{
	struct mlx5e_priv *priv = devlink_health_reporter_priv(reporter);
	struct mlx5e_err_ctx *err_ctx = context;

	return err_ctx ? mlx5e_tx_reporter_recover_from_ctx(err_ctx) :
			 mlx5e_health_recover_channels(priv);
}

static int
mlx5e_tx_reporter_build_diagnose_output_sq_common(struct devlink_fmsg *fmsg,
						  struct mlx5e_txqsq *sq, int tc)
{
	bool stopped = netif_xmit_stopped(sq->txq);
	struct mlx5e_priv *priv = sq->priv;
	u8 state;
	int err;

	err = mlx5_core_query_sq_state(priv->mdev, sq->sqn, &state);
	if (err)
		return err;

	err = devlink_fmsg_u32_pair_put(fmsg, "tc", tc);
	if (err)
		return err;

	err = devlink_fmsg_u32_pair_put(fmsg, "txq ix", sq->txq_ix);
	if (err)
		return err;

	err = devlink_fmsg_u32_pair_put(fmsg, "sqn", sq->sqn);
	if (err)
		return err;

	err = devlink_fmsg_u8_pair_put(fmsg, "HW state", state);
	if (err)
		return err;

	err = devlink_fmsg_bool_pair_put(fmsg, "stopped", stopped);
	if (err)
		return err;

	err = devlink_fmsg_u32_pair_put(fmsg, "cc", sq->cc);
	if (err)
		return err;

	err = devlink_fmsg_u32_pair_put(fmsg, "pc", sq->pc);
	if (err)
		return err;

	err = mlx5e_health_cq_diag_fmsg(&sq->cq, fmsg);
	if (err)
		return err;

	return mlx5e_health_eq_diag_fmsg(sq->cq.mcq.eq, fmsg);
}

static int
mlx5e_tx_reporter_build_diagnose_output(struct devlink_fmsg *fmsg,
					struct mlx5e_txqsq *sq, int tc)
{
	int err;

	err = devlink_fmsg_obj_nest_start(fmsg);
	if (err)
		return err;

	err = devlink_fmsg_u32_pair_put(fmsg, "channel ix", sq->ch_ix);
	if (err)
		return err;

	err = mlx5e_tx_reporter_build_diagnose_output_sq_common(fmsg, sq, tc);
	if (err)
		return err;

	err = devlink_fmsg_obj_nest_end(fmsg);
	if (err)
		return err;

	return 0;
}

static int
mlx5e_tx_reporter_build_diagnose_output_ptpsq(struct devlink_fmsg *fmsg,
					      struct mlx5e_ptpsq *ptpsq, int tc)
{
	int err;

	err = devlink_fmsg_obj_nest_start(fmsg);
	if (err)
		return err;

	err = devlink_fmsg_string_pair_put(fmsg, "channel", "ptp");
	if (err)
		return err;

	err = mlx5e_tx_reporter_build_diagnose_output_sq_common(fmsg, &ptpsq->txqsq, tc);
	if (err)
		return err;

	err = mlx5e_health_fmsg_named_obj_nest_start(fmsg, "Port TS");
	if (err)
		return err;

	err = mlx5e_health_cq_diag_fmsg(&ptpsq->ts_cq, fmsg);
	if (err)
		return err;

	err = mlx5e_health_fmsg_named_obj_nest_end(fmsg);
	if (err)
		return err;

	err = devlink_fmsg_obj_nest_end(fmsg);
	if (err)
		return err;

	return 0;
}

static int
mlx5e_tx_reporter_diagnose_generic_txqsq(struct devlink_fmsg *fmsg,
					 struct mlx5e_txqsq *txqsq)
{
	u32 sq_stride, sq_sz;
	bool real_time;
	int err;

	err = mlx5e_health_fmsg_named_obj_nest_start(fmsg, "SQ");
	if (err)
		return err;

	real_time =  mlx5_is_real_time_sq(txqsq->mdev);
	sq_sz = mlx5_wq_cyc_get_size(&txqsq->wq);
	sq_stride = MLX5_SEND_WQE_BB;

	err = devlink_fmsg_u64_pair_put(fmsg, "stride size", sq_stride);
	if (err)
		return err;

	err = devlink_fmsg_u32_pair_put(fmsg, "size", sq_sz);
	if (err)
		return err;

	err = devlink_fmsg_string_pair_put(fmsg, "ts_format", real_time ? "RT" : "FRC");
	if (err)
		return err;

	err = mlx5e_health_cq_common_diag_fmsg(&txqsq->cq, fmsg);
	if (err)
		return err;

	return mlx5e_health_fmsg_named_obj_nest_end(fmsg);
}

static int
mlx5e_tx_reporter_diagnose_generic_tx_port_ts(struct devlink_fmsg *fmsg,
					      struct mlx5e_ptpsq *ptpsq)
{
	int err;

	err = mlx5e_health_fmsg_named_obj_nest_start(fmsg, "Port TS");
	if (err)
		return err;

	err = mlx5e_health_cq_common_diag_fmsg(&ptpsq->ts_cq, fmsg);
	if (err)
		return err;

	return mlx5e_health_fmsg_named_obj_nest_end(fmsg);
}

static int
mlx5e_tx_reporter_diagnose_common_config(struct devlink_health_reporter *reporter,
					 struct devlink_fmsg *fmsg)
{
	struct mlx5e_priv *priv = devlink_health_reporter_priv(reporter);
	struct mlx5e_txqsq *generic_sq = priv->txq2sq[0];
	struct mlx5e_ptp *ptp_ch = priv->channels.ptp;
	struct mlx5e_ptpsq *generic_ptpsq;
	int err;

	err = mlx5e_health_fmsg_named_obj_nest_start(fmsg, "Common Config");
	if (err)
		return err;

	err = mlx5e_tx_reporter_diagnose_generic_txqsq(fmsg, generic_sq);
	if (err)
		return err;

	if (!ptp_ch || !test_bit(MLX5E_PTP_STATE_TX, ptp_ch->state))
		goto out;

	generic_ptpsq = &ptp_ch->ptpsq[0];

	err = mlx5e_health_fmsg_named_obj_nest_start(fmsg, "PTP");
	if (err)
		return err;

	err = mlx5e_tx_reporter_diagnose_generic_txqsq(fmsg, &generic_ptpsq->txqsq);
	if (err)
		return err;

	err = mlx5e_tx_reporter_diagnose_generic_tx_port_ts(fmsg, generic_ptpsq);
	if (err)
		return err;

	err = mlx5e_health_fmsg_named_obj_nest_end(fmsg);
	if (err)
		return err;

out:
	return mlx5e_health_fmsg_named_obj_nest_end(fmsg);
}

static int mlx5e_tx_reporter_diagnose(struct devlink_health_reporter *reporter,
				      struct devlink_fmsg *fmsg,
				      struct netlink_ext_ack *extack)
{
	struct mlx5e_priv *priv = devlink_health_reporter_priv(reporter);
	struct mlx5e_ptp *ptp_ch = priv->channels.ptp;

	int i, tc, err = 0;

	mutex_lock(&priv->state_lock);

	if (!test_bit(MLX5E_STATE_OPENED, &priv->state))
		goto unlock;

	err = mlx5e_tx_reporter_diagnose_common_config(reporter, fmsg);
	if (err)
		goto unlock;

	err = devlink_fmsg_arr_pair_nest_start(fmsg, "SQs");
	if (err)
		goto unlock;

	for (i = 0; i < priv->channels.num; i++) {
		struct mlx5e_channel *c = priv->channels.c[i];

		for (tc = 0; tc < mlx5e_get_dcb_num_tc(&priv->channels.params); tc++) {
			struct mlx5e_txqsq *sq = &c->sq[tc];

			err = mlx5e_tx_reporter_build_diagnose_output(fmsg, sq, tc);
			if (err)
				goto unlock;
		}
	}

	if (!ptp_ch || !test_bit(MLX5E_PTP_STATE_TX, ptp_ch->state))
		goto close_sqs_nest;

	for (tc = 0; tc < mlx5e_get_dcb_num_tc(&priv->channels.params); tc++) {
		err = mlx5e_tx_reporter_build_diagnose_output_ptpsq(fmsg,
								    &ptp_ch->ptpsq[tc],
								    tc);
		if (err)
			goto unlock;
	}

close_sqs_nest:
	err = devlink_fmsg_arr_pair_nest_end(fmsg);
	if (err)
		goto unlock;

unlock:
	mutex_unlock(&priv->state_lock);
	return err;
}

static int mlx5e_tx_reporter_dump_sq(struct mlx5e_priv *priv, struct devlink_fmsg *fmsg,
				     void *ctx)
{
	struct mlx5_rsc_key key = {};
	struct mlx5e_txqsq *sq = ctx;
	int err;

	if (!test_bit(MLX5E_STATE_OPENED, &priv->state))
		return 0;

	err = mlx5e_health_fmsg_named_obj_nest_start(fmsg, "SX Slice");
	if (err)
		return err;

	key.size = PAGE_SIZE;
	key.rsc = MLX5_SGMT_TYPE_SX_SLICE_ALL;
	err = mlx5e_health_rsc_fmsg_dump(priv, &key, fmsg);
	if (err)
		return err;

	err = mlx5e_health_fmsg_named_obj_nest_end(fmsg);
	if (err)
		return err;

	err = mlx5e_health_fmsg_named_obj_nest_start(fmsg, "SQ");
	if (err)
		return err;

	err = mlx5e_health_fmsg_named_obj_nest_start(fmsg, "QPC");
	if (err)
		return err;

	key.rsc = MLX5_SGMT_TYPE_FULL_QPC;
	key.index1 = sq->sqn;
	key.num_of_obj1 = 1;

	err = mlx5e_health_rsc_fmsg_dump(priv, &key, fmsg);
	if (err)
		return err;

	err = mlx5e_health_fmsg_named_obj_nest_end(fmsg);
	if (err)
		return err;

	err = mlx5e_health_fmsg_named_obj_nest_start(fmsg, "send_buff");
	if (err)
		return err;

	key.rsc = MLX5_SGMT_TYPE_SND_BUFF;
	key.num_of_obj2 = MLX5_RSC_DUMP_ALL;
	err = mlx5e_health_rsc_fmsg_dump(priv, &key, fmsg);
	if (err)
		return err;

	err = mlx5e_health_fmsg_named_obj_nest_end(fmsg);
	if (err)
		return err;

	return mlx5e_health_fmsg_named_obj_nest_end(fmsg);
}

static int mlx5e_tx_reporter_timeout_dump(struct mlx5e_priv *priv, struct devlink_fmsg *fmsg,
					  void *ctx)
{
	struct mlx5e_tx_timeout_ctx *to_ctx = ctx;

	return mlx5e_tx_reporter_dump_sq(priv, fmsg, to_ctx->sq);
}

static int mlx5e_tx_reporter_dump_all_sqs(struct mlx5e_priv *priv,
					  struct devlink_fmsg *fmsg)
{
	struct mlx5e_ptp *ptp_ch = priv->channels.ptp;
	struct mlx5_rsc_key key = {};
	int i, tc, err;

	if (!test_bit(MLX5E_STATE_OPENED, &priv->state))
		return 0;

	err = mlx5e_health_fmsg_named_obj_nest_start(fmsg, "SX Slice");
	if (err)
		return err;

	key.size = PAGE_SIZE;
	key.rsc = MLX5_SGMT_TYPE_SX_SLICE_ALL;
	err = mlx5e_health_rsc_fmsg_dump(priv, &key, fmsg);
	if (err)
		return err;

	err = mlx5e_health_fmsg_named_obj_nest_end(fmsg);
	if (err)
		return err;

	err = devlink_fmsg_arr_pair_nest_start(fmsg, "SQs");
	if (err)
		return err;

	for (i = 0; i < priv->channels.num; i++) {
		struct mlx5e_channel *c = priv->channels.c[i];

		for (tc = 0; tc < mlx5e_get_dcb_num_tc(&priv->channels.params); tc++) {
			struct mlx5e_txqsq *sq = &c->sq[tc];

			err = mlx5e_health_queue_dump(priv, fmsg, sq->sqn, "SQ");
			if (err)
				return err;
		}
	}

	if (ptp_ch && test_bit(MLX5E_PTP_STATE_TX, ptp_ch->state)) {
		for (tc = 0; tc < mlx5e_get_dcb_num_tc(&priv->channels.params); tc++) {
			struct mlx5e_txqsq *sq = &ptp_ch->ptpsq[tc].txqsq;

			err = mlx5e_health_queue_dump(priv, fmsg, sq->sqn, "PTP SQ");
			if (err)
				return err;
		}
	}

	return devlink_fmsg_arr_pair_nest_end(fmsg);
}

static int mlx5e_tx_reporter_dump_from_ctx(struct mlx5e_priv *priv,
					   struct mlx5e_err_ctx *err_ctx,
					   struct devlink_fmsg *fmsg)
{
	return err_ctx->dump(priv, fmsg, err_ctx->ctx);
}

static int mlx5e_tx_reporter_dump(struct devlink_health_reporter *reporter,
				  struct devlink_fmsg *fmsg, void *context,
				  struct netlink_ext_ack *extack)
{
	struct mlx5e_priv *priv = devlink_health_reporter_priv(reporter);
	struct mlx5e_err_ctx *err_ctx = context;

	return err_ctx ? mlx5e_tx_reporter_dump_from_ctx(priv, err_ctx, fmsg) :
			 mlx5e_tx_reporter_dump_all_sqs(priv, fmsg);
}

void mlx5e_reporter_tx_err_cqe(struct mlx5e_txqsq *sq)
{
	char err_str[MLX5E_REPORTER_PER_Q_MAX_LEN];
	struct mlx5e_priv *priv = sq->priv;
	struct mlx5e_err_ctx err_ctx = {};

	err_ctx.ctx = sq;
	err_ctx.recover = mlx5e_tx_reporter_err_cqe_recover;
	err_ctx.dump = mlx5e_tx_reporter_dump_sq;
	snprintf(err_str, sizeof(err_str), "ERR CQE on SQ: 0x%x", sq->sqn);

	mlx5e_health_report(priv, priv->tx_reporter, err_str, &err_ctx);
}

int mlx5e_reporter_tx_timeout(struct mlx5e_txqsq *sq)
{
	char err_str[MLX5E_REPORTER_PER_Q_MAX_LEN];
	struct mlx5e_tx_timeout_ctx to_ctx = {};
	struct mlx5e_priv *priv = sq->priv;
	struct mlx5e_err_ctx err_ctx = {};

	to_ctx.sq = sq;
	err_ctx.ctx = &to_ctx;
	err_ctx.recover = mlx5e_tx_reporter_timeout_recover;
	err_ctx.dump = mlx5e_tx_reporter_timeout_dump;
	snprintf(err_str, sizeof(err_str),
		 "TX timeout on queue: %d, SQ: 0x%x, CQ: 0x%x, SQ Cons: 0x%x SQ Prod: 0x%x, usecs since last trans: %u",
		 sq->ch_ix, sq->sqn, sq->cq.mcq.cqn, sq->cc, sq->pc,
<<<<<<< HEAD
		 jiffies_to_usecs(jiffies - sq->txq->trans_start)/*停止的时间长度*/);
=======
		 jiffies_to_usecs(jiffies - READ_ONCE(sq->txq->trans_start)));
>>>>>>> 028192fe

	mlx5e_health_report(priv, priv->tx_reporter, err_str, &err_ctx);
	return to_ctx.status;
}

static const struct devlink_health_reporter_ops mlx5_tx_reporter_ops = {
		.name = "tx",
		.recover = mlx5e_tx_reporter_recover,
		.diagnose = mlx5e_tx_reporter_diagnose,
		.dump = mlx5e_tx_reporter_dump,
};

#define MLX5_REPORTER_TX_GRACEFUL_PERIOD 500

void mlx5e_reporter_tx_create(struct mlx5e_priv *priv)
{
	struct devlink_port *dl_port = mlx5e_devlink_get_dl_port(priv);
	struct devlink_health_reporter *reporter;

	reporter = devlink_port_health_reporter_create(dl_port, &mlx5_tx_reporter_ops,
						       MLX5_REPORTER_TX_GRACEFUL_PERIOD, priv);
	if (IS_ERR(reporter)) {
		netdev_warn(priv->netdev,
			    "Failed to create tx reporter, err = %ld\n",
			    PTR_ERR(reporter));
		return;
	}
	priv->tx_reporter = reporter;
}

void mlx5e_reporter_tx_destroy(struct mlx5e_priv *priv)
{
	if (!priv->tx_reporter)
		return;

	devlink_port_health_reporter_destroy(priv->tx_reporter);
	priv->tx_reporter = NULL;
}<|MERGE_RESOLUTION|>--- conflicted
+++ resolved
@@ -573,11 +573,7 @@
 	snprintf(err_str, sizeof(err_str),
 		 "TX timeout on queue: %d, SQ: 0x%x, CQ: 0x%x, SQ Cons: 0x%x SQ Prod: 0x%x, usecs since last trans: %u",
 		 sq->ch_ix, sq->sqn, sq->cq.mcq.cqn, sq->cc, sq->pc,
-<<<<<<< HEAD
-		 jiffies_to_usecs(jiffies - sq->txq->trans_start)/*停止的时间长度*/);
-=======
-		 jiffies_to_usecs(jiffies - READ_ONCE(sq->txq->trans_start)));
->>>>>>> 028192fe
+		 jiffies_to_usecs(jiffies - READ_ONCE(sq->txq->trans_start)));/*停止的时间长度*/
 
 	mlx5e_health_report(priv, priv->tx_reporter, err_str, &err_ctx);
 	return to_ctx.status;
