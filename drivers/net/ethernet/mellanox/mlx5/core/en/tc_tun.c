/* SPDX-License-Identifier: GPL-2.0 OR Linux-OpenIB */
/* Copyright (c) 2018 Mellanox Technologies. */

#include <net/vxlan.h>
#include <net/gre.h>
#include <net/geneve.h>
#include "en/tc_tun.h"
#include "en_tc.h"

struct mlx5e_tc_tunnel *mlx5e_get_tc_tun(struct net_device *tunnel_dev)
{
	if (netif_is_vxlan(tunnel_dev))
		return &vxlan_tunnel;
	else if (netif_is_geneve(tunnel_dev))
		return &geneve_tunnel;
	else if (netif_is_gretap(tunnel_dev) ||
		 netif_is_ip6gretap(tunnel_dev))
		return &gre_tunnel;
	else
		return NULL;
}

static int get_route_and_out_devs(struct mlx5e_priv *priv,
				  struct net_device *dev,
				  struct net_device **route_dev,
				  struct net_device **out_dev)
{
	struct net_device *uplink_dev, *uplink_upper, *real_dev;
	struct mlx5_eswitch *esw = priv->mdev->priv.eswitch;
	bool dst_is_lag_dev;

	real_dev = is_vlan_dev(dev) ? vlan_dev_real_dev(dev) : dev;
	uplink_dev = mlx5_eswitch_uplink_get_proto_dev(esw, REP_ETH);
	uplink_upper = netdev_master_upper_dev_get(uplink_dev);
	dst_is_lag_dev = (uplink_upper &&
			  netif_is_lag_master(uplink_upper) &&
			  real_dev == uplink_upper &&
			  mlx5_lag_is_sriov(priv->mdev));

	/* if the egress device isn't on the same HW e-switch or
	 * it's a LAG device, use the uplink
	 */
	if (!netdev_port_same_parent_id(priv->netdev, real_dev) ||
	    dst_is_lag_dev) {
		*route_dev = dev;
		*out_dev = uplink_dev;
	} else {
		*route_dev = dev;
		if (is_vlan_dev(*route_dev))
			*out_dev = uplink_dev;
		else if (mlx5e_eswitch_rep(dev) &&
			 mlx5e_is_valid_eswitch_fwd_dev(priv, dev))
			*out_dev = *route_dev;
		else
			return -EOPNOTSUPP;
	}

	if (!(mlx5e_eswitch_rep(*out_dev) &&
	      mlx5e_is_uplink_rep(netdev_priv(*out_dev))))
		return -EOPNOTSUPP;

	return 0;
}

static int mlx5e_route_lookup_ipv4(struct mlx5e_priv *priv,
				   struct net_device *mirred_dev,
				   struct net_device **out_dev,
				   struct net_device **route_dev,
				   struct flowi4 *fl4,
				   struct neighbour **out_n,
				   u8 *out_ttl)
{
	struct rtable *rt;
	struct neighbour *n = NULL;

#if IS_ENABLED(CONFIG_INET)
	struct mlx5_core_dev *mdev = priv->mdev;
	struct net_device *uplink_dev;
	int ret;

	if (mlx5_lag_is_multipath(mdev)) {
		struct mlx5_eswitch *esw = mdev->priv.eswitch;

		uplink_dev = mlx5_eswitch_uplink_get_proto_dev(esw, REP_ETH);
		fl4->flowi4_oif = uplink_dev->ifindex;
	}

	rt = ip_route_output_key(dev_net(mirred_dev), fl4);
	ret = PTR_ERR_OR_ZERO(rt);
	if (ret)
		return ret;

	if (mlx5_lag_is_multipath(mdev) && rt->rt_gw_family != AF_INET)
		return -ENETUNREACH;
#else
	return -EOPNOTSUPP;
#endif

	ret = get_route_and_out_devs(priv, rt->dst.dev, route_dev, out_dev);
	if (ret < 0)
		return ret;

	if (!(*out_ttl))
		*out_ttl = ip4_dst_hoplimit(&rt->dst);
	//查询邻居表项
	n = dst_neigh_lookup(&rt->dst, &fl4->daddr);
	ip_rt_put(rt);
	if (!n)
		return -ENOMEM;

	*out_n = n;
	return 0;
}

static const char *mlx5e_netdev_kind(struct net_device *dev)
{
	if (dev->rtnl_link_ops)
		return dev->rtnl_link_ops->kind;
	else
		return "unknown";
}

static int mlx5e_route_lookup_ipv6(struct mlx5e_priv *priv,
				   struct net_device *mirred_dev,
				   struct net_device **out_dev,
				   struct net_device **route_dev,
				   struct flowi6 *fl6,
				   struct neighbour **out_n,
				   u8 *out_ttl)
{
	struct neighbour *n = NULL;
	struct dst_entry *dst;

#if IS_ENABLED(CONFIG_INET) && IS_ENABLED(CONFIG_IPV6)
	int ret;

	ret = ipv6_stub->ipv6_dst_lookup(dev_net(mirred_dev), NULL, &dst,
					 fl6);
	if (ret < 0)
		return ret;

	if (!(*out_ttl))
		*out_ttl = ip6_dst_hoplimit(dst);

	ret = get_route_and_out_devs(priv, dst->dev, route_dev, out_dev);
	if (ret < 0)
		return ret;
#else
	return -EOPNOTSUPP;
#endif

	n = dst_neigh_lookup(dst, &fl6->daddr);
	dst_release(dst);
	if (!n)
		return -ENOMEM;

	*out_n = n;
	return 0;
}

<<<<<<< HEAD
//构造对应的udp,vxlan头（udp srcport,length,checksum字段未填充）
static int mlx5e_gen_vxlan_header(char buf[], struct ip_tunnel_key *tun_key)
{
	//vxlan id号
	__be32 tun_id = tunnel_id_to_key32(tun_key->tun_id);
	struct udphdr *udp = (struct udphdr *)(buf);
	struct vxlanhdr *vxh = (struct vxlanhdr *)
			       ((char *)udp + sizeof(struct udphdr));

	//udp协议的srcport,length,checksum字段此处不填充（封装时填充）
	udp->dest = tun_key->tp_dst;

	//完成vxlan头部填充
	vxh->vx_flags = VXLAN_HF_VNI;
	vxh->vx_vni = vxlan_vni_field(tun_id);

	return 0;
}

//构造并填充gre报文
static int mlx5e_gen_gre_header(char buf[], struct ip_tunnel_key *tun_key)
{
	//gre对应的key
	__be32 tun_id = tunnel_id_to_key32(tun_key->tun_id);
	int hdr_len;
	struct gre_base_hdr *greh = (struct gre_base_hdr *)(buf);

	/* the HW does not calculate GRE csum or sequences */
	//当前硬件不支持对checksum,seq进行填充
	if (tun_key->tun_flags & (TUNNEL_CSUM | TUNNEL_SEQ))
		return -EOPNOTSUPP;

	//内部为以太帧
	greh->protocol = htons(ETH_P_TEB);

	/* GRE key */
	hdr_len = gre_calc_hlen(tun_key->tun_flags);
	greh->flags = gre_tnl_flags_to_gre_flags(tun_key->tun_flags);
	if (tun_key->tun_flags & TUNNEL_KEY) {
		//填充key
		__be32 *ptr = (__be32 *)(((u8 *)greh) + hdr_len - 4);

		*ptr = tun_id;
	}

	return 0;
}

//按协议填充隧道报文模板（部分字段由于未开始封装，故不填充）
static int mlx5e_gen_ip_tunnel_header(char buf[], __u8 *ip_proto/*出参，ip层使用的协议号*/,
				      struct mlx5e_encap_entry *e)
{
	int err = 0;
	struct ip_tunnel_key *key = &e->tun_info.key;

	if (e->tunnel_type == MLX5E_TC_TUNNEL_TYPE_VXLAN) {
		//采用vxlan封装时，ip层协议为udp
		*ip_proto = IPPROTO_UDP;
		err = mlx5e_gen_vxlan_header(buf, key);
	} else if  (e->tunnel_type == MLX5E_TC_TUNNEL_TYPE_GRETAP) {
		//采用gre封装时，ip层协议为gre
		*ip_proto = IPPROTO_GRE;
		err = mlx5e_gen_gre_header(buf, key);
	} else {
		pr_warn("mlx5: Cannot generate tunnel header for tunnel type (%d)\n"
			, e->tunnel_type);
		err = -EOPNOTSUPP;
=======
static int mlx5e_gen_ip_tunnel_header(char buf[], __u8 *ip_proto,
				      struct mlx5e_encap_entry *e)
{
	if (!e->tunnel) {
		pr_warn("mlx5: Cannot generate tunnel header for this tunnel\n");
		return -EOPNOTSUPP;
>>>>>>> 5f9e832c
	}

	return e->tunnel->generate_ip_tun_hdr(buf, ip_proto, e);
}

static char *gen_eth_tnl_hdr(char *buf, struct net_device *dev,
			     struct mlx5e_encap_entry *e,
			     u16 proto)
{
	struct ethhdr *eth = (struct ethhdr *)buf;
	char *ip;

	//目的mac填充，下一跳地址或者隧道对端目的mac
	ether_addr_copy(eth->h_dest, e->h_dest);
	//源mac填充，对应设备的源mac
	ether_addr_copy(eth->h_source, dev->dev_addr);
	if (is_vlan_dev(dev)) {
		//如果dev属于vlan设备，需要添加相应的vlan头
		struct vlan_hdr *vlan = (struct vlan_hdr *)
					((char *)eth + ETH_HLEN);
		ip = (char *)vlan + VLAN_HLEN;
		eth->h_proto = vlan_dev_vlan_proto(dev);
		vlan->h_vlan_TCI = htons(vlan_dev_vlan_id(dev));
		vlan->h_vlan_encapsulated_proto = htons(proto);
	} else {
		eth->h_proto = htons(proto);
		ip = (char *)eth + ETH_HLEN;
	}

	//返回ip头部
	return ip;
}

int mlx5e_tc_tun_create_header_ipv4(struct mlx5e_priv *priv,
				    struct net_device *mirred_dev,
				    struct mlx5e_encap_entry *e)
{
	int max_encap_size = MLX5_CAP_ESW(priv->mdev, max_encap_header_size);
	const struct ip_tunnel_key *tun_key = &e->tun_info->key;
	struct net_device *out_dev, *route_dev;
	struct neighbour *n = NULL;
	struct flowi4 fl4 = {};
	int ipv4_encap_size;
	char *encap_header;
	u8 nud_state, ttl;
	struct iphdr *ip;
	int err;

	/* add the IP fields */
	//vxlan对应的目的ip及其源ip
	fl4.flowi4_tos = tun_key->tos;
	fl4.daddr = tun_key->u.ipv4.dst;
	fl4.saddr = tun_key->u.ipv4.src;
	ttl = tun_key->ttl;

	//执行路由查询
	err = mlx5e_route_lookup_ipv4(priv, mirred_dev, &out_dev/*出接口设备*/, &route_dev,
				      &fl4, &n/*下一跳对应的领居表项*/, &ttl);
	if (err)
		return err;

	ipv4_encap_size =
		(is_vlan_dev(route_dev) ? VLAN_ETH_HLEN : ETH_HLEN) +
		sizeof(struct iphdr) +
		e->tunnel->calc_hlen(e);

	if (max_encap_size < ipv4_encap_size) {
		mlx5_core_warn(priv->mdev, "encap size %d too big, max supported is %d\n",
			       ipv4_encap_size, max_encap_size);
		return -EOPNOTSUPP;
	}

	//申请encap报文头部模板
	encap_header = kzalloc(ipv4_encap_size, GFP_KERNEL);
	if (!encap_header)
		return -ENOMEM;

	/* used by mlx5e_detach_encap to lookup a neigh hash table
	 * entry in the neigh hash table when a user deletes a rule
	 */
	e->m_neigh.dev = n->dev;
	e->m_neigh.family = n->ops->family;
	memcpy(&e->m_neigh.dst_ip, n->primary_key, n->tbl->key_len);
	e->out_dev = out_dev;
	e->route_dev = route_dev;

	/* It's important to add the neigh to the hash table before checking
	 * the neigh validity state. So if we'll get a notification, in case the
	 * neigh changes it's validity state, we would find the relevant neigh
	 * in the hash.
	 */
	err = mlx5e_rep_encap_entry_attach(netdev_priv(out_dev), e);
	if (err)
		goto free_encap;

	read_lock_bh(&n->lock);
	nud_state = n->nud_state;
	ether_addr_copy(e->h_dest, n->ha);//设置下一跳对应的目的mac
	read_unlock_bh(&n->lock);

	/* add ethernet header */
	//生成以太头，上层为ip协议
	ip = (struct iphdr *)gen_eth_tnl_hdr(encap_header, route_dev, e,
					     ETH_P_IP);

	/* add ip header */
	//vxlan封装对应的外层ip头部（此checksum,total_len,id,frag_off数据需要encap时填充)
	ip->tos = tun_key->tos;
	ip->version = 0x4;
	ip->ihl = 0x5;
	ip->ttl = ttl;
	ip->daddr = fl4.daddr;
	ip->saddr = fl4.saddr;

	/* add tunneling protocol header */
	//添加对应的隧道报文模板，填充ip层协议字段
	err = mlx5e_gen_ip_tunnel_header((char *)ip + sizeof(struct iphdr),
					 &ip->protocol, e);
	if (err)
		goto destroy_neigh_entry;

	e->encap_size = ipv4_encap_size;
	e->encap_header = encap_header;

	if (!(nud_state & NUD_VALID)) {
		neigh_event_send(n, NULL);
		/* the encap entry will be made valid on neigh update event
		 * and not used before that.
		 */
		goto out;
	}

	//将encap_header信息通知给fw,由firmware生成encap_id
	err = mlx5_packet_reformat_alloc(priv->mdev,
					 e->reformat_type,
					 ipv4_encap_size, encap_header,
					 MLX5_FLOW_NAMESPACE_FDB,
					 &e->encap_id);
	if (err)
		goto destroy_neigh_entry;

	e->flags |= MLX5_ENCAP_ENTRY_VALID;
	mlx5e_rep_queue_neigh_stats_work(netdev_priv(out_dev));
	neigh_release(n);
	return err;

destroy_neigh_entry:
	mlx5e_rep_encap_entry_detach(netdev_priv(e->out_dev), e);
free_encap:
	kfree(encap_header);
out:
	if (n)
		neigh_release(n);
	return err;
}

int mlx5e_tc_tun_create_header_ipv6(struct mlx5e_priv *priv,
				    struct net_device *mirred_dev,
				    struct mlx5e_encap_entry *e)
{
	int max_encap_size = MLX5_CAP_ESW(priv->mdev, max_encap_header_size);
	const struct ip_tunnel_key *tun_key = &e->tun_info->key;
	struct net_device *out_dev, *route_dev;
	struct neighbour *n = NULL;
	struct flowi6 fl6 = {};
	struct ipv6hdr *ip6h;
	int ipv6_encap_size;
	char *encap_header;
	u8 nud_state, ttl;
	int err;

	ttl = tun_key->ttl;

	fl6.flowlabel = ip6_make_flowinfo(RT_TOS(tun_key->tos), tun_key->label);
	fl6.daddr = tun_key->u.ipv6.dst;
	fl6.saddr = tun_key->u.ipv6.src;

	err = mlx5e_route_lookup_ipv6(priv, mirred_dev, &out_dev, &route_dev,
				      &fl6, &n, &ttl);
	if (err)
		return err;

	ipv6_encap_size =
		(is_vlan_dev(route_dev) ? VLAN_ETH_HLEN : ETH_HLEN) +
		sizeof(struct ipv6hdr) +
		e->tunnel->calc_hlen(e);

	if (max_encap_size < ipv6_encap_size) {
		mlx5_core_warn(priv->mdev, "encap size %d too big, max supported is %d\n",
			       ipv6_encap_size, max_encap_size);
		return -EOPNOTSUPP;
	}

	encap_header = kzalloc(ipv6_encap_size, GFP_KERNEL);
	if (!encap_header)
		return -ENOMEM;

	/* used by mlx5e_detach_encap to lookup a neigh hash table
	 * entry in the neigh hash table when a user deletes a rule
	 */
	e->m_neigh.dev = n->dev;
	e->m_neigh.family = n->ops->family;
	memcpy(&e->m_neigh.dst_ip, n->primary_key, n->tbl->key_len);
	e->out_dev = out_dev;
	e->route_dev = route_dev;

	/* It's importent to add the neigh to the hash table before checking
	 * the neigh validity state. So if we'll get a notification, in case the
	 * neigh changes it's validity state, we would find the relevant neigh
	 * in the hash.
	 */
	err = mlx5e_rep_encap_entry_attach(netdev_priv(out_dev), e);
	if (err)
		goto free_encap;

	read_lock_bh(&n->lock);
	nud_state = n->nud_state;
	ether_addr_copy(e->h_dest, n->ha);
	read_unlock_bh(&n->lock);

	/* add ethernet header */
	ip6h = (struct ipv6hdr *)gen_eth_tnl_hdr(encap_header, route_dev, e,
						 ETH_P_IPV6);

	/* add ip header */
	ip6_flow_hdr(ip6h, tun_key->tos, 0);
	/* the HW fills up ipv6 payload len */
	ip6h->hop_limit   = ttl;
	ip6h->daddr	  = fl6.daddr;
	ip6h->saddr	  = fl6.saddr;

	/* add tunneling protocol header */
	err = mlx5e_gen_ip_tunnel_header((char *)ip6h + sizeof(struct ipv6hdr),
					 &ip6h->nexthdr, e);
	if (err)
		goto destroy_neigh_entry;

	e->encap_size = ipv6_encap_size;
	e->encap_header = encap_header;

	if (!(nud_state & NUD_VALID)) {
		neigh_event_send(n, NULL);
		/* the encap entry will be made valid on neigh update event
		 * and not used before that.
		 */
		goto out;
	}

	err = mlx5_packet_reformat_alloc(priv->mdev,
					 e->reformat_type,
					 ipv6_encap_size, encap_header,
					 MLX5_FLOW_NAMESPACE_FDB,
					 &e->encap_id);
	if (err)
		goto destroy_neigh_entry;

	e->flags |= MLX5_ENCAP_ENTRY_VALID;
	mlx5e_rep_queue_neigh_stats_work(netdev_priv(out_dev));
	neigh_release(n);
	return err;

destroy_neigh_entry:
	mlx5e_rep_encap_entry_detach(netdev_priv(e->out_dev), e);
free_encap:
	kfree(encap_header);
out:
	if (n)
		neigh_release(n);
	return err;
}

<<<<<<< HEAD
//取隧道设备对应的类型
int mlx5e_tc_tun_get_type(struct net_device *tunnel_dev)
{
	if (netif_is_vxlan(tunnel_dev))
		return MLX5E_TC_TUNNEL_TYPE_VXLAN;
	else if (netif_is_gretap(tunnel_dev) ||
		 netif_is_ip6gretap(tunnel_dev))
		return MLX5E_TC_TUNNEL_TYPE_GRETAP;
	else
		return MLX5E_TC_TUNNEL_TYPE_UNKNOWN;
}

=======
>>>>>>> 5f9e832c
bool mlx5e_tc_tun_device_to_offload(struct mlx5e_priv *priv,
				    struct net_device *netdev)
{
	struct mlx5e_tc_tunnel *tunnel = mlx5e_get_tc_tun(netdev);

	if (tunnel && tunnel->can_offload(priv))
		return true;
	else
		return false;
}

int mlx5e_tc_tun_init_encap_attr(struct net_device *tunnel_dev,
				 struct mlx5e_priv *priv,
				 struct mlx5e_encap_entry *e,
				 struct netlink_ext_ack *extack)
{
	struct mlx5e_tc_tunnel *tunnel = mlx5e_get_tc_tun(tunnel_dev);

<<<<<<< HEAD
	if (e->tunnel_type == MLX5E_TC_TUNNEL_TYPE_VXLAN) {
		//处理vxlan类型的encap
		int dst_port =  be16_to_cpu(e->tun_info.key.tp_dst);

		//vxlan对应的目的port未被注册
		if (!mlx5_vxlan_lookup_port(priv->mdev->vxlan, dst_port)) {
			NL_SET_ERR_MSG_MOD(extack,
					   "vxlan udp dport was not registered with the HW");
			netdev_warn(priv->netdev,
				    "%d isn't an offloaded vxlan udp dport\n",
				    dst_port);
			return -EOPNOTSUPP;
		}
		e->reformat_type = MLX5_REFORMAT_TYPE_L2_TO_VXLAN;
		e->tunnel_hlen = VXLAN_HLEN;
	} else if (e->tunnel_type == MLX5E_TC_TUNNEL_TYPE_GRETAP) {
		e->reformat_type = MLX5_REFORMAT_TYPE_L2_TO_NVGRE;
		e->tunnel_hlen = gre_calc_hlen(e->tun_info.key.tun_flags);
	} else {
=======
	if (!tunnel) {
>>>>>>> 5f9e832c
		e->reformat_type = -1;
		return -EOPNOTSUPP;
	}

	return tunnel->init_encap_attr(tunnel_dev, priv, e, extack);
}

<<<<<<< HEAD
//解析并填充vxlan相关的掩码及key
static int mlx5e_tc_tun_parse_vxlan(struct mlx5e_priv *priv,
				    struct mlx5_flow_spec *spec,
				    struct tc_cls_flower_offload *f,
				    void *headers_c/*掩码*/,
				    void *headers_v/*取值*/)
=======
int mlx5e_tc_tun_parse(struct net_device *filter_dev,
		       struct mlx5e_priv *priv,
		       struct mlx5_flow_spec *spec,
		       struct flow_cls_offload *f,
		       void *headers_c,
		       void *headers_v, u8 *match_level)
>>>>>>> 5f9e832c
{
	struct mlx5e_tc_tunnel *tunnel = mlx5e_get_tc_tun(filter_dev);
	int err = 0;

	if (!tunnel) {
		netdev_warn(priv->netdev,
			    "decapsulation offload is not supported for %s net device\n",
			    mlx5e_netdev_kind(filter_dev));
		err = -EOPNOTSUPP;
		goto out;
	}

	*match_level = tunnel->match_level;

	if (tunnel->parse_udp_ports) {
		err = tunnel->parse_udp_ports(priv, spec, f,
					      headers_c, headers_v);
		if (err)
			goto out;
	}

	if (tunnel->parse_tunnel) {
		err = tunnel->parse_tunnel(priv, spec, f,
					   headers_c, headers_v);
		if (err)
			goto out;
	}

out:
	return err;
}

int mlx5e_tc_tun_parse_udp_ports(struct mlx5e_priv *priv,
				 struct mlx5_flow_spec *spec,
				 struct flow_cls_offload *f,
				 void *headers_c,
				 void *headers_v)
{
	struct flow_rule *rule = flow_cls_offload_flow_rule(f);
	struct netlink_ext_ack *extack = f->common.extack;
	struct flow_match_ports enc_ports;

	/* Full udp dst port must be given */

	if (!flow_rule_match_key(rule, FLOW_DISSECTOR_KEY_ENC_PORTS)) {
		NL_SET_ERR_MSG_MOD(extack,
				   "UDP tunnel decap filter must include enc_dst_port condition");
		netdev_warn(priv->netdev,
			    "UDP tunnel decap filter must include enc_dst_port condition\n");
		return -EOPNOTSUPP;
	}

	flow_rule_match_enc_ports(rule, &enc_ports);

	if (memchr_inv(&enc_ports.mask->dst, 0xff,
		       sizeof(enc_ports.mask->dst))) {
		NL_SET_ERR_MSG_MOD(extack,
				   "UDP tunnel decap filter must match enc_dst_port fully");
		netdev_warn(priv->netdev,
			    "UDP tunnel decap filter must match enc_dst_port fully\n");
		return -EOPNOTSUPP;
	}

<<<<<<< HEAD
	/* dst UDP port is valid here */
	//将ip_protocol的mask置为全1
=======
	/* match on UDP protocol and dst port number */

>>>>>>> 5f9e832c
	MLX5_SET_TO_ONES(fte_match_set_lyr_2_4, headers_c, ip_protocol);
	//匹配ip_protocol为udp协议
	MLX5_SET(fte_match_set_lyr_2_4, headers_v, ip_protocol, IPPROTO_UDP);

	//设置udp_dport(掩码及value)
	MLX5_SET(fte_match_set_lyr_2_4, headers_c, udp_dport,
		 ntohs(enc_ports.mask->dst));
	MLX5_SET(fte_match_set_lyr_2_4, headers_v, udp_dport,
		 ntohs(enc_ports.key->dst));

<<<<<<< HEAD
	//设置udp_sport(掩码及value)
=======
	/* UDP src port on outer header is generated by HW,
	 * so it is probably a bad idea to request matching it.
	 * Nonetheless, it is allowed.
	 */

>>>>>>> 5f9e832c
	MLX5_SET(fte_match_set_lyr_2_4, headers_c, udp_sport,
		 ntohs(enc_ports.mask->src));
	MLX5_SET(fte_match_set_lyr_2_4, headers_v, udp_sport,
		 ntohs(enc_ports.key->src));

<<<<<<< HEAD
	/* match on VNI */
	//如果匹配key,则填充key及其mask
	if (flow_rule_match_key(rule, FLOW_DISSECTOR_KEY_ENC_KEYID)) {
		struct flow_match_enc_keyid enc_keyid;

		flow_rule_match_enc_keyid(rule, &enc_keyid);

		//设置key的掩码及value
		MLX5_SET(fte_match_set_misc, misc_c, vxlan_vni,
			 be32_to_cpu(enc_keyid.mask->keyid));
		MLX5_SET(fte_match_set_misc, misc_v, vxlan_vni,
			 be32_to_cpu(enc_keyid.key->keyid));
	}
	return 0;
}

static int mlx5e_tc_tun_parse_gretap(struct mlx5e_priv *priv,
				     struct mlx5_flow_spec *spec,
				     struct tc_cls_flower_offload *f,
				     void *outer_headers_c,
				     void *outer_headers_v)
{
	void *misc_c = MLX5_ADDR_OF(fte_match_param, spec->match_criteria,
				    misc_parameters);
	void *misc_v = MLX5_ADDR_OF(fte_match_param, spec->match_value,
				    misc_parameters);
	struct flow_rule *rule = tc_cls_flower_offload_flow_rule(f);

	if (!MLX5_CAP_ESW(priv->mdev, nvgre_encap_decap)) {
		NL_SET_ERR_MSG_MOD(f->common.extack,
				   "GRE HW offloading is not supported");
		netdev_warn(priv->netdev, "GRE HW offloading is not supported\n");
		return -EOPNOTSUPP;
	}

	MLX5_SET_TO_ONES(fte_match_set_lyr_2_4, outer_headers_c, ip_protocol);
	MLX5_SET(fte_match_set_lyr_2_4, outer_headers_v,
		 ip_protocol, IPPROTO_GRE);

	/* gre protocol*/
	MLX5_SET_TO_ONES(fte_match_set_misc, misc_c, gre_protocol);
	MLX5_SET(fte_match_set_misc, misc_v, gre_protocol, ETH_P_TEB);

	/* gre key */
	if (flow_rule_match_key(rule, FLOW_DISSECTOR_KEY_ENC_KEYID)) {
		struct flow_match_enc_keyid enc_keyid;

		flow_rule_match_enc_keyid(rule, &enc_keyid);
		MLX5_SET(fte_match_set_misc, misc_c,
			 gre_key.key, be32_to_cpu(enc_keyid.mask->keyid));
		MLX5_SET(fte_match_set_misc, misc_v,
			 gre_key.key, be32_to_cpu(enc_keyid.key->keyid));
	}

	return 0;
}

//tunnel解析
int mlx5e_tc_tun_parse(struct net_device *filter_dev,
		       struct mlx5e_priv *priv,
		       struct mlx5_flow_spec *spec,
		       struct tc_cls_flower_offload *f,
		       void *headers_c/*掩码*/,
		       void *headers_v, u8 *match_level/*出参，匹配到哪一层？*/)
{
	int tunnel_type;
	int err = 0;

	tunnel_type = mlx5e_tc_tun_get_type(filter_dev);
	if (tunnel_type == MLX5E_TC_TUNNEL_TYPE_VXLAN) {
		//采用vxlan封装，匹配到4层
		*match_level = MLX5_MATCH_L4;
		err = mlx5e_tc_tun_parse_vxlan(priv, spec, f,
					       headers_c, headers_v);
	} else if (tunnel_type == MLX5E_TC_TUNNEL_TYPE_GRETAP) {
		*match_level = MLX5_MATCH_L3;
		err = mlx5e_tc_tun_parse_gretap(priv, spec, f,
						headers_c, headers_v);
	} else {
		netdev_warn(priv->netdev,
			    "decapsulation offload is not supported for %s (kind: \"%s\")\n",
			    netdev_name(filter_dev),
			    mlx5e_netdev_kind(filter_dev));

		return -EOPNOTSUPP;
	}
	return err;
=======
	return 0;
>>>>>>> 5f9e832c
}<|MERGE_RESOLUTION|>--- conflicted
+++ resolved
@@ -158,82 +158,12 @@
 	return 0;
 }
 
-<<<<<<< HEAD
-//构造对应的udp,vxlan头（udp srcport,length,checksum字段未填充）
-static int mlx5e_gen_vxlan_header(char buf[], struct ip_tunnel_key *tun_key)
-{
-	//vxlan id号
-	__be32 tun_id = tunnel_id_to_key32(tun_key->tun_id);
-	struct udphdr *udp = (struct udphdr *)(buf);
-	struct vxlanhdr *vxh = (struct vxlanhdr *)
-			       ((char *)udp + sizeof(struct udphdr));
-
-	//udp协议的srcport,length,checksum字段此处不填充（封装时填充）
-	udp->dest = tun_key->tp_dst;
-
-	//完成vxlan头部填充
-	vxh->vx_flags = VXLAN_HF_VNI;
-	vxh->vx_vni = vxlan_vni_field(tun_id);
-
-	return 0;
-}
-
-//构造并填充gre报文
-static int mlx5e_gen_gre_header(char buf[], struct ip_tunnel_key *tun_key)
-{
-	//gre对应的key
-	__be32 tun_id = tunnel_id_to_key32(tun_key->tun_id);
-	int hdr_len;
-	struct gre_base_hdr *greh = (struct gre_base_hdr *)(buf);
-
-	/* the HW does not calculate GRE csum or sequences */
-	//当前硬件不支持对checksum,seq进行填充
-	if (tun_key->tun_flags & (TUNNEL_CSUM | TUNNEL_SEQ))
-		return -EOPNOTSUPP;
-
-	//内部为以太帧
-	greh->protocol = htons(ETH_P_TEB);
-
-	/* GRE key */
-	hdr_len = gre_calc_hlen(tun_key->tun_flags);
-	greh->flags = gre_tnl_flags_to_gre_flags(tun_key->tun_flags);
-	if (tun_key->tun_flags & TUNNEL_KEY) {
-		//填充key
-		__be32 *ptr = (__be32 *)(((u8 *)greh) + hdr_len - 4);
-
-		*ptr = tun_id;
-	}
-
-	return 0;
-}
-
-//按协议填充隧道报文模板（部分字段由于未开始封装，故不填充）
-static int mlx5e_gen_ip_tunnel_header(char buf[], __u8 *ip_proto/*出参，ip层使用的协议号*/,
-				      struct mlx5e_encap_entry *e)
-{
-	int err = 0;
-	struct ip_tunnel_key *key = &e->tun_info.key;
-
-	if (e->tunnel_type == MLX5E_TC_TUNNEL_TYPE_VXLAN) {
-		//采用vxlan封装时，ip层协议为udp
-		*ip_proto = IPPROTO_UDP;
-		err = mlx5e_gen_vxlan_header(buf, key);
-	} else if  (e->tunnel_type == MLX5E_TC_TUNNEL_TYPE_GRETAP) {
-		//采用gre封装时，ip层协议为gre
-		*ip_proto = IPPROTO_GRE;
-		err = mlx5e_gen_gre_header(buf, key);
-	} else {
-		pr_warn("mlx5: Cannot generate tunnel header for tunnel type (%d)\n"
-			, e->tunnel_type);
-		err = -EOPNOTSUPP;
-=======
 static int mlx5e_gen_ip_tunnel_header(char buf[], __u8 *ip_proto,
 				      struct mlx5e_encap_entry *e)
 {
 	if (!e->tunnel) {
 		pr_warn("mlx5: Cannot generate tunnel header for this tunnel\n");
 		return -EOPNOTSUPP;
->>>>>>> 5f9e832c
 	}
 
 	return e->tunnel->generate_ip_tun_hdr(buf, ip_proto, e);
@@ -505,21 +435,6 @@
 	return err;
 }
 
-<<<<<<< HEAD
-//取隧道设备对应的类型
-int mlx5e_tc_tun_get_type(struct net_device *tunnel_dev)
-{
-	if (netif_is_vxlan(tunnel_dev))
-		return MLX5E_TC_TUNNEL_TYPE_VXLAN;
-	else if (netif_is_gretap(tunnel_dev) ||
-		 netif_is_ip6gretap(tunnel_dev))
-		return MLX5E_TC_TUNNEL_TYPE_GRETAP;
-	else
-		return MLX5E_TC_TUNNEL_TYPE_UNKNOWN;
-}
-
-=======
->>>>>>> 5f9e832c
 bool mlx5e_tc_tun_device_to_offload(struct mlx5e_priv *priv,
 				    struct net_device *netdev)
 {
@@ -538,29 +453,7 @@
 {
 	struct mlx5e_tc_tunnel *tunnel = mlx5e_get_tc_tun(tunnel_dev);
 
-<<<<<<< HEAD
-	if (e->tunnel_type == MLX5E_TC_TUNNEL_TYPE_VXLAN) {
-		//处理vxlan类型的encap
-		int dst_port =  be16_to_cpu(e->tun_info.key.tp_dst);
-
-		//vxlan对应的目的port未被注册
-		if (!mlx5_vxlan_lookup_port(priv->mdev->vxlan, dst_port)) {
-			NL_SET_ERR_MSG_MOD(extack,
-					   "vxlan udp dport was not registered with the HW");
-			netdev_warn(priv->netdev,
-				    "%d isn't an offloaded vxlan udp dport\n",
-				    dst_port);
-			return -EOPNOTSUPP;
-		}
-		e->reformat_type = MLX5_REFORMAT_TYPE_L2_TO_VXLAN;
-		e->tunnel_hlen = VXLAN_HLEN;
-	} else if (e->tunnel_type == MLX5E_TC_TUNNEL_TYPE_GRETAP) {
-		e->reformat_type = MLX5_REFORMAT_TYPE_L2_TO_NVGRE;
-		e->tunnel_hlen = gre_calc_hlen(e->tun_info.key.tun_flags);
-	} else {
-=======
 	if (!tunnel) {
->>>>>>> 5f9e832c
 		e->reformat_type = -1;
 		return -EOPNOTSUPP;
 	}
@@ -568,21 +461,13 @@
 	return tunnel->init_encap_attr(tunnel_dev, priv, e, extack);
 }
 
-<<<<<<< HEAD
 //解析并填充vxlan相关的掩码及key
-static int mlx5e_tc_tun_parse_vxlan(struct mlx5e_priv *priv,
-				    struct mlx5_flow_spec *spec,
-				    struct tc_cls_flower_offload *f,
-				    void *headers_c/*掩码*/,
-				    void *headers_v/*取值*/)
-=======
 int mlx5e_tc_tun_parse(struct net_device *filter_dev,
 		       struct mlx5e_priv *priv,
 		       struct mlx5_flow_spec *spec,
 		       struct flow_cls_offload *f,
-		       void *headers_c,
-		       void *headers_v, u8 *match_level)
->>>>>>> 5f9e832c
+		       void *headers_c/*掩码*/,
+		       void *headers_v/*取值*/, u8 *match_level)
 {
 	struct mlx5e_tc_tunnel *tunnel = mlx5e_get_tc_tun(filter_dev);
 	int err = 0;
@@ -646,13 +531,9 @@
 		return -EOPNOTSUPP;
 	}
 
-<<<<<<< HEAD
-	/* dst UDP port is valid here */
+	/* match on UDP protocol and dst port number */
+
 	//将ip_protocol的mask置为全1
-=======
-	/* match on UDP protocol and dst port number */
-
->>>>>>> 5f9e832c
 	MLX5_SET_TO_ONES(fte_match_set_lyr_2_4, headers_c, ip_protocol);
 	//匹配ip_protocol为udp协议
 	MLX5_SET(fte_match_set_lyr_2_4, headers_v, ip_protocol, IPPROTO_UDP);
@@ -663,109 +544,16 @@
 	MLX5_SET(fte_match_set_lyr_2_4, headers_v, udp_dport,
 		 ntohs(enc_ports.key->dst));
 
-<<<<<<< HEAD
-	//设置udp_sport(掩码及value)
-=======
 	/* UDP src port on outer header is generated by HW,
 	 * so it is probably a bad idea to request matching it.
 	 * Nonetheless, it is allowed.
 	 */
 
->>>>>>> 5f9e832c
+	//设置udp_sport(掩码及value)
 	MLX5_SET(fte_match_set_lyr_2_4, headers_c, udp_sport,
 		 ntohs(enc_ports.mask->src));
 	MLX5_SET(fte_match_set_lyr_2_4, headers_v, udp_sport,
 		 ntohs(enc_ports.key->src));
 
-<<<<<<< HEAD
-	/* match on VNI */
-	//如果匹配key,则填充key及其mask
-	if (flow_rule_match_key(rule, FLOW_DISSECTOR_KEY_ENC_KEYID)) {
-		struct flow_match_enc_keyid enc_keyid;
-
-		flow_rule_match_enc_keyid(rule, &enc_keyid);
-
-		//设置key的掩码及value
-		MLX5_SET(fte_match_set_misc, misc_c, vxlan_vni,
-			 be32_to_cpu(enc_keyid.mask->keyid));
-		MLX5_SET(fte_match_set_misc, misc_v, vxlan_vni,
-			 be32_to_cpu(enc_keyid.key->keyid));
-	}
 	return 0;
-}
-
-static int mlx5e_tc_tun_parse_gretap(struct mlx5e_priv *priv,
-				     struct mlx5_flow_spec *spec,
-				     struct tc_cls_flower_offload *f,
-				     void *outer_headers_c,
-				     void *outer_headers_v)
-{
-	void *misc_c = MLX5_ADDR_OF(fte_match_param, spec->match_criteria,
-				    misc_parameters);
-	void *misc_v = MLX5_ADDR_OF(fte_match_param, spec->match_value,
-				    misc_parameters);
-	struct flow_rule *rule = tc_cls_flower_offload_flow_rule(f);
-
-	if (!MLX5_CAP_ESW(priv->mdev, nvgre_encap_decap)) {
-		NL_SET_ERR_MSG_MOD(f->common.extack,
-				   "GRE HW offloading is not supported");
-		netdev_warn(priv->netdev, "GRE HW offloading is not supported\n");
-		return -EOPNOTSUPP;
-	}
-
-	MLX5_SET_TO_ONES(fte_match_set_lyr_2_4, outer_headers_c, ip_protocol);
-	MLX5_SET(fte_match_set_lyr_2_4, outer_headers_v,
-		 ip_protocol, IPPROTO_GRE);
-
-	/* gre protocol*/
-	MLX5_SET_TO_ONES(fte_match_set_misc, misc_c, gre_protocol);
-	MLX5_SET(fte_match_set_misc, misc_v, gre_protocol, ETH_P_TEB);
-
-	/* gre key */
-	if (flow_rule_match_key(rule, FLOW_DISSECTOR_KEY_ENC_KEYID)) {
-		struct flow_match_enc_keyid enc_keyid;
-
-		flow_rule_match_enc_keyid(rule, &enc_keyid);
-		MLX5_SET(fte_match_set_misc, misc_c,
-			 gre_key.key, be32_to_cpu(enc_keyid.mask->keyid));
-		MLX5_SET(fte_match_set_misc, misc_v,
-			 gre_key.key, be32_to_cpu(enc_keyid.key->keyid));
-	}
-
-	return 0;
-}
-
-//tunnel解析
-int mlx5e_tc_tun_parse(struct net_device *filter_dev,
-		       struct mlx5e_priv *priv,
-		       struct mlx5_flow_spec *spec,
-		       struct tc_cls_flower_offload *f,
-		       void *headers_c/*掩码*/,
-		       void *headers_v, u8 *match_level/*出参，匹配到哪一层？*/)
-{
-	int tunnel_type;
-	int err = 0;
-
-	tunnel_type = mlx5e_tc_tun_get_type(filter_dev);
-	if (tunnel_type == MLX5E_TC_TUNNEL_TYPE_VXLAN) {
-		//采用vxlan封装，匹配到4层
-		*match_level = MLX5_MATCH_L4;
-		err = mlx5e_tc_tun_parse_vxlan(priv, spec, f,
-					       headers_c, headers_v);
-	} else if (tunnel_type == MLX5E_TC_TUNNEL_TYPE_GRETAP) {
-		*match_level = MLX5_MATCH_L3;
-		err = mlx5e_tc_tun_parse_gretap(priv, spec, f,
-						headers_c, headers_v);
-	} else {
-		netdev_warn(priv->netdev,
-			    "decapsulation offload is not supported for %s (kind: \"%s\")\n",
-			    netdev_name(filter_dev),
-			    mlx5e_netdev_kind(filter_dev));
-
-		return -EOPNOTSUPP;
-	}
-	return err;
-=======
-	return 0;
->>>>>>> 5f9e832c
 }