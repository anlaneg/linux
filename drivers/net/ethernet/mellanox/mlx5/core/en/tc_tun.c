--- conflicted
+++ resolved
@@ -302,23 +302,13 @@
 		 */
 		goto out;
 	}
-<<<<<<< HEAD
-
 	//将encap_header信息通知给fw,由firmware生成encap_id
-	err = mlx5_packet_reformat_alloc(priv->mdev,
-					 e->reformat_type,
-					 ipv4_encap_size, encap_header,
-					 MLX5_FLOW_NAMESPACE_FDB,
-					 &e->encap_id);
-	if (err)
-=======
 	e->pkt_reformat = mlx5_packet_reformat_alloc(priv->mdev,
 						     e->reformat_type,
 						     ipv4_encap_size, encap_header,
 						     MLX5_FLOW_NAMESPACE_FDB);
 	if (IS_ERR(e->pkt_reformat)) {
 		err = PTR_ERR(e->pkt_reformat);
->>>>>>> 619e17cf
 		goto destroy_neigh_entry;
 	}
 
