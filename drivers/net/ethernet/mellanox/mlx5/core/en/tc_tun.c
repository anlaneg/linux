/* SPDX-License-Identifier: GPL-2.0 OR Linux-OpenIB */
/* Copyright (c) 2018 Mellanox Technologies. */

#include <net/vxlan.h>
#include <net/gre.h>
#include <net/geneve.h>
#include <net/bareudp.h>
#include "en/tc_tun.h"
#include "en_tc.h"
#include "rep/tc.h"
#include "rep/neigh.h"

/*依据隧道设备类型，使用不同的tc tunnel*/
struct mlx5e_tc_tunnel *mlx5e_get_tc_tun(struct net_device *tunnel_dev)
{
	if (netif_is_vxlan(tunnel_dev))
	    /*tunnel_dev为vxlan设备，返回vxlan_tunnel*/
		return &vxlan_tunnel;
	else if (netif_is_geneve(tunnel_dev))
	    /*tunnel_dev确认为geneve设备*/
		return &geneve_tunnel;
	else if (netif_is_gretap(tunnel_dev) ||
		 netif_is_ip6gretap(tunnel_dev))
	    /*gretap设备*/
		return &gre_tunnel;
	else if (netif_is_bareudp(tunnel_dev))
	    /*bareudp设备*/
		return &mplsoudp_tunnel;
	else
		return NULL;
}

static int get_route_and_out_devs(struct mlx5e_priv *priv,
				  struct net_device *dev,
				  struct net_device **route_dev,
				  struct net_device **out_dev)
{
	struct net_device *uplink_dev, *uplink_upper, *real_dev;
	struct mlx5_eswitch *esw = priv->mdev->priv.eswitch;
	bool dst_is_lag_dev;

	/*如为vlan设备，则取vlan real设备*/
	real_dev = is_vlan_dev(dev) ? vlan_dev_real_dev(dev) : dev;
	uplink_dev = mlx5_eswitch_uplink_get_proto_dev(esw, REP_ETH);

	rcu_read_lock();
	uplink_upper = netdev_master_upper_dev_get_rcu(uplink_dev);
	/* mlx5_lag_is_sriov() is a blocking function which can't be called
	 * while holding rcu read lock. Take the net_device for correctness
	 * sake.
	 */
	if (uplink_upper)
		dev_hold(uplink_upper);
	rcu_read_unlock();

	dst_is_lag_dev = (uplink_upper &&
			  netif_is_lag_master(uplink_upper) &&
			  real_dev == uplink_upper &&
			  mlx5_lag_is_sriov(priv->mdev));
	if (uplink_upper)
		dev_put(uplink_upper);

	/* if the egress device isn't on the same HW e-switch or
	 * it's a LAG device, use the uplink
	 */
	*route_dev = dev;
	if (!netdev_port_same_parent_id(priv->netdev, real_dev) ||
	    dst_is_lag_dev || is_vlan_dev(*route_dev))
		*out_dev = uplink_dev;
	else if (mlx5e_eswitch_rep(dev) &&
		 mlx5e_is_valid_eswitch_fwd_dev(priv, dev))
		*out_dev = *route_dev;
	else
		return -EOPNOTSUPP;

	if (!(mlx5e_eswitch_rep(*out_dev) &&
	      mlx5e_is_uplink_rep(netdev_priv(*out_dev))))
		return -EOPNOTSUPP;

	if (mlx5e_eswitch_uplink_rep(priv->netdev) && *out_dev != priv->netdev)
		return -EOPNOTSUPP;

	return 0;
}

static int mlx5e_route_lookup_ipv4_get(struct mlx5e_priv *priv,
				       struct net_device *mirred_dev,
				       struct net_device **out_dev,
				       struct net_device **route_dev,
				       struct flowi4 *fl4,
				       struct neighbour **out_n,
				       u8 *out_ttl)
{
	struct neighbour *n;
	struct rtable *rt;

#if IS_ENABLED(CONFIG_INET)
	struct mlx5_core_dev *mdev = priv->mdev;
	struct net_device *uplink_dev;
	int ret;

	if (mlx5_lag_is_multipath(mdev)) {
	    /*lag设备情况*/
		struct mlx5_eswitch *esw = mdev->priv.eswitch;

		uplink_dev = mlx5_eswitch_uplink_get_proto_dev(esw, REP_ETH);
		fl4->flowi4_oif = uplink_dev->ifindex;
	}

	/*在mirror设备对应的net namespace中执行路由查询*/
	rt = ip_route_output_key(dev_net(mirred_dev), fl4);
	if (IS_ERR(rt))
		return PTR_ERR(rt);

	if (mlx5_lag_is_multipath(mdev) && rt->rt_gw_family != AF_INET) {
		ip_rt_put(rt);
		return -ENETUNREACH;
	}
#else
	return -EOPNOTSUPP;
#endif

	ret = get_route_and_out_devs(priv, rt->dst.dev, route_dev, out_dev);
	if (ret < 0) {
		ip_rt_put(rt);
		return ret;
	}
	dev_hold(*route_dev);

	if (!(*out_ttl))
		*out_ttl = ip4_dst_hoplimit(&rt->dst);
	//查询邻居表项
	n = dst_neigh_lookup(&rt->dst, &fl4->daddr);
	ip_rt_put(rt);
	if (!n) {
		dev_put(*route_dev);
		return -ENOMEM;
	}

	*out_n = n;
	return 0;
}

static void mlx5e_route_lookup_ipv4_put(struct net_device *route_dev,
					struct neighbour *n)
{
	neigh_release(n);
	dev_put(route_dev);
}

static const char *mlx5e_netdev_kind(struct net_device *dev)
{
	if (dev->rtnl_link_ops)
		return dev->rtnl_link_ops->kind;
	else
		return "unknown";
}

static int mlx5e_gen_ip_tunnel_header(char buf[], __u8 *ip_proto,
				      struct mlx5e_encap_entry *e)
{
	if (!e->tunnel) {
		pr_warn("mlx5: Cannot generate tunnel header for this tunnel\n");
		return -EOPNOTSUPP;
	}

	return e->tunnel->generate_ip_tun_hdr(buf, ip_proto, e);
}

static char *gen_eth_tnl_hdr(char *buf, struct net_device *dev,
			     struct mlx5e_encap_entry *e,
			     u16 proto)
{
	struct ethhdr *eth = (struct ethhdr *)buf;
	char *ip;

	//目的mac填充，下一跳地址或者隧道对端目的mac
	ether_addr_copy(eth->h_dest, e->h_dest);
	//源mac填充，对应设备的源mac
	ether_addr_copy(eth->h_source, dev->dev_addr);
	if (is_vlan_dev(dev)) {
		//如果dev属于vlan设备，需要添加相应的vlan头
		struct vlan_hdr *vlan = (struct vlan_hdr *)
					((char *)eth + ETH_HLEN);
		ip = (char *)vlan + VLAN_HLEN;
		eth->h_proto = vlan_dev_vlan_proto(dev);
		vlan->h_vlan_TCI = htons(vlan_dev_vlan_id(dev));
		vlan->h_vlan_encapsulated_proto = htons(proto);
	} else {
		eth->h_proto = htons(proto);
		ip = (char *)eth + ETH_HLEN;
	}

	//返回ip头部
	return ip;
}

int mlx5e_tc_tun_create_header_ipv4(struct mlx5e_priv *priv,
				    struct net_device *mirred_dev,
				    struct mlx5e_encap_entry *e)
{
	int max_encap_size = MLX5_CAP_ESW(priv->mdev, max_encap_header_size);
	const struct ip_tunnel_key *tun_key = &e->tun_info->key;
	struct net_device *out_dev, *route_dev;
	struct flowi4 fl4 = {};
	struct neighbour *n;
	int ipv4_encap_size;
	char *encap_header;
	u8 nud_state, ttl;
	struct iphdr *ip;
	int err;

	/* add the IP fields */
	//vxlan对应的目的ip及其源ip
	fl4.flowi4_tos = tun_key->tos;
	fl4.daddr = tun_key->u.ipv4.dst;
	fl4.saddr = tun_key->u.ipv4.src;
	ttl = tun_key->ttl;

<<<<<<< HEAD
	//执行路由查询
	err = mlx5e_route_lookup_ipv4(priv, mirred_dev, &out_dev/*出接口设备*/, &route_dev/*源设备*/,
				      &fl4, &n/*下一跳对应的领居表项*/, &ttl);
=======
	err = mlx5e_route_lookup_ipv4_get(priv, mirred_dev, &out_dev, &route_dev,
					  &fl4, &n, &ttl);
>>>>>>> 09162bc3
	if (err)
		return err;

	ipv4_encap_size =
		(is_vlan_dev(route_dev) ? VLAN_ETH_HLEN : ETH_HLEN) +
		sizeof(struct iphdr) +
		e->tunnel->calc_hlen(e);

	if (max_encap_size < ipv4_encap_size) {
		mlx5_core_warn(priv->mdev, "encap size %d too big, max supported is %d\n",
			       ipv4_encap_size, max_encap_size);
		err = -EOPNOTSUPP;
		goto release_neigh;
	}

	//申请encap报文头部模板
	encap_header = kzalloc(ipv4_encap_size, GFP_KERNEL);
	if (!encap_header) {
		err = -ENOMEM;
		goto release_neigh;
	}

	/* used by mlx5e_detach_encap to lookup a neigh hash table
	 * entry in the neigh hash table when a user deletes a rule
	 */
	e->m_neigh.dev = n->dev;
	e->m_neigh.family = n->ops->family;
	memcpy(&e->m_neigh.dst_ip, n->primary_key, n->tbl->key_len);
	e->out_dev = out_dev;
	e->route_dev_ifindex = route_dev->ifindex;

	/* It's important to add the neigh to the hash table before checking
	 * the neigh validity state. So if we'll get a notification, in case the
	 * neigh changes it's validity state, we would find the relevant neigh
	 * in the hash.
	 */
	err = mlx5e_rep_encap_entry_attach(netdev_priv(out_dev), e);
	if (err)
		goto free_encap;

	read_lock_bh(&n->lock);
	nud_state = n->nud_state;
	ether_addr_copy(e->h_dest, n->ha);//设置下一跳对应的目的mac
	read_unlock_bh(&n->lock);

	/* add ethernet header */
	//生成以太头，上层为ip协议
	ip = (struct iphdr *)gen_eth_tnl_hdr(encap_header, route_dev, e,
					     ETH_P_IP);

	/* add ip header */
	//vxlan封装对应的外层ip头部（此checksum,total_len,id,frag_off数据需要encap时填充)
	ip->tos = tun_key->tos;
	ip->version = 0x4;
	ip->ihl = 0x5;
	ip->ttl = ttl;
	ip->daddr = fl4.daddr;
	ip->saddr = fl4.saddr;

	/* add tunneling protocol header */
	//添加对应的隧道报文模板，填充ip层协议字段
	err = mlx5e_gen_ip_tunnel_header((char *)ip + sizeof(struct iphdr),
					 &ip->protocol, e);
	if (err)
		goto destroy_neigh_entry;

	e->encap_size = ipv4_encap_size;
	e->encap_header = encap_header;

	if (!(nud_state & NUD_VALID)) {
		neigh_event_send(n, NULL);
		/* the encap entry will be made valid on neigh update event
		 * and not used before that.
		 */
		goto release_neigh;
	}
	//将encap_header信息通知给fw,由firmware生成encap_id
	e->pkt_reformat = mlx5_packet_reformat_alloc(priv->mdev,
						     e->reformat_type,
						     ipv4_encap_size, encap_header,
						     MLX5_FLOW_NAMESPACE_FDB);
	if (IS_ERR(e->pkt_reformat)) {
		err = PTR_ERR(e->pkt_reformat);
		goto destroy_neigh_entry;
	}

	e->flags |= MLX5_ENCAP_ENTRY_VALID;
	mlx5e_rep_queue_neigh_stats_work(netdev_priv(out_dev));
	mlx5e_route_lookup_ipv4_put(route_dev, n);
	return err;

destroy_neigh_entry:
	mlx5e_rep_encap_entry_detach(netdev_priv(e->out_dev), e);
free_encap:
	kfree(encap_header);
release_neigh:
	mlx5e_route_lookup_ipv4_put(route_dev, n);
	return err;
}

#if IS_ENABLED(CONFIG_INET) && IS_ENABLED(CONFIG_IPV6)
static int mlx5e_route_lookup_ipv6_get(struct mlx5e_priv *priv,
				       struct net_device *mirred_dev,
				       struct net_device **out_dev,
				       struct net_device **route_dev,
				       struct flowi6 *fl6,
				       struct neighbour **out_n,
				       u8 *out_ttl)
{
	struct dst_entry *dst;
	struct neighbour *n;

	int ret;

	dst = ipv6_stub->ipv6_dst_lookup_flow(dev_net(mirred_dev), NULL, fl6,
					      NULL);
	if (IS_ERR(dst))
		return PTR_ERR(dst);

	if (!(*out_ttl))
		*out_ttl = ip6_dst_hoplimit(dst);

	ret = get_route_and_out_devs(priv, dst->dev, route_dev, out_dev);
	if (ret < 0) {
		dst_release(dst);
		return ret;
	}

	dev_hold(*route_dev);
	n = dst_neigh_lookup(dst, &fl6->daddr);
	dst_release(dst);
	if (!n) {
		dev_put(*route_dev);
		return -ENOMEM;
	}

	*out_n = n;
	return 0;
}

static void mlx5e_route_lookup_ipv6_put(struct net_device *route_dev,
					struct neighbour *n)
{
	neigh_release(n);
	dev_put(route_dev);
}

int mlx5e_tc_tun_create_header_ipv6(struct mlx5e_priv *priv,
				    struct net_device *mirred_dev,
				    struct mlx5e_encap_entry *e)
{
	int max_encap_size = MLX5_CAP_ESW(priv->mdev, max_encap_header_size);
	const struct ip_tunnel_key *tun_key = &e->tun_info->key;
	struct net_device *out_dev, *route_dev;
	struct flowi6 fl6 = {};
	struct ipv6hdr *ip6h;
	struct neighbour *n = NULL;
	int ipv6_encap_size;
	char *encap_header;
	u8 nud_state, ttl;
	int err;

	ttl = tun_key->ttl;

	fl6.flowlabel = ip6_make_flowinfo(RT_TOS(tun_key->tos), tun_key->label);
	fl6.daddr = tun_key->u.ipv6.dst;
	fl6.saddr = tun_key->u.ipv6.src;

	err = mlx5e_route_lookup_ipv6_get(priv, mirred_dev, &out_dev, &route_dev,
					  &fl6, &n, &ttl);
	if (err)
		return err;

	ipv6_encap_size =
		(is_vlan_dev(route_dev) ? VLAN_ETH_HLEN : ETH_HLEN) +
		sizeof(struct ipv6hdr) +
		e->tunnel->calc_hlen(e);

	if (max_encap_size < ipv6_encap_size) {
		mlx5_core_warn(priv->mdev, "encap size %d too big, max supported is %d\n",
			       ipv6_encap_size, max_encap_size);
		err = -EOPNOTSUPP;
		goto release_neigh;
	}

	encap_header = kzalloc(ipv6_encap_size, GFP_KERNEL);
	if (!encap_header) {
		err = -ENOMEM;
		goto release_neigh;
	}

	/* used by mlx5e_detach_encap to lookup a neigh hash table
	 * entry in the neigh hash table when a user deletes a rule
	 */
	e->m_neigh.dev = n->dev;
	e->m_neigh.family = n->ops->family;
	memcpy(&e->m_neigh.dst_ip, n->primary_key, n->tbl->key_len);
	e->out_dev = out_dev;
	e->route_dev_ifindex = route_dev->ifindex;

	/* It's importent to add the neigh to the hash table before checking
	 * the neigh validity state. So if we'll get a notification, in case the
	 * neigh changes it's validity state, we would find the relevant neigh
	 * in the hash.
	 */
	err = mlx5e_rep_encap_entry_attach(netdev_priv(out_dev), e);
	if (err)
		goto free_encap;

	read_lock_bh(&n->lock);
	nud_state = n->nud_state;
	ether_addr_copy(e->h_dest, n->ha);
	read_unlock_bh(&n->lock);

	/* add ethernet header */
	ip6h = (struct ipv6hdr *)gen_eth_tnl_hdr(encap_header, route_dev, e,
						 ETH_P_IPV6);

	/* add ip header */
	ip6_flow_hdr(ip6h, tun_key->tos, 0);
	/* the HW fills up ipv6 payload len */
	ip6h->hop_limit   = ttl;
	ip6h->daddr	  = fl6.daddr;
	ip6h->saddr	  = fl6.saddr;

	/* add tunneling protocol header */
	err = mlx5e_gen_ip_tunnel_header((char *)ip6h + sizeof(struct ipv6hdr),
					 &ip6h->nexthdr, e);
	if (err)
		goto destroy_neigh_entry;

	e->encap_size = ipv6_encap_size;
	e->encap_header = encap_header;

	if (!(nud_state & NUD_VALID)) {
		neigh_event_send(n, NULL);
		/* the encap entry will be made valid on neigh update event
		 * and not used before that.
		 */
		goto release_neigh;
	}

	e->pkt_reformat = mlx5_packet_reformat_alloc(priv->mdev,
						     e->reformat_type,
						     ipv6_encap_size, encap_header,
						     MLX5_FLOW_NAMESPACE_FDB);
	if (IS_ERR(e->pkt_reformat)) {
		err = PTR_ERR(e->pkt_reformat);
		goto destroy_neigh_entry;
	}

	e->flags |= MLX5_ENCAP_ENTRY_VALID;
	mlx5e_rep_queue_neigh_stats_work(netdev_priv(out_dev));
	mlx5e_route_lookup_ipv6_put(route_dev, n);
	return err;

destroy_neigh_entry:
	mlx5e_rep_encap_entry_detach(netdev_priv(e->out_dev), e);
free_encap:
	kfree(encap_header);
release_neigh:
	mlx5e_route_lookup_ipv6_put(route_dev, n);
	return err;
}
#endif

bool mlx5e_tc_tun_device_to_offload(struct mlx5e_priv *priv,
				    struct net_device *netdev)
{
	struct mlx5e_tc_tunnel *tunnel = mlx5e_get_tc_tun(netdev);

	/*检查priv是否可卸载此tunnel*/
	if (tunnel && tunnel->can_offload(priv))
		return true;
	else
		return false;
}

int mlx5e_tc_tun_init_encap_attr(struct net_device *tunnel_dev,
				 struct mlx5e_priv *priv,
				 struct mlx5e_encap_entry *e,
				 struct netlink_ext_ack *extack)
{
	struct mlx5e_tc_tunnel *tunnel = mlx5e_get_tc_tun(tunnel_dev);

	if (!tunnel) {
		e->reformat_type = -1;
		return -EOPNOTSUPP;
	}

	return tunnel->init_encap_attr(tunnel_dev, priv, e, extack);
}

//解析并填充vxlan相关的掩码及key
int mlx5e_tc_tun_parse(struct net_device *filter_dev,
		       struct mlx5e_priv *priv,
		       struct mlx5_flow_spec *spec,
		       struct flow_cls_offload *f,
		       u8 *match_level)
{
	struct mlx5e_tc_tunnel *tunnel = mlx5e_get_tc_tun(filter_dev);
	struct flow_rule *rule = flow_cls_offload_flow_rule(f);
	void *headers_c = MLX5_ADDR_OF(fte_match_param, spec->match_criteria,
				       outer_headers);
	void *headers_v = MLX5_ADDR_OF(fte_match_param, spec->match_value,
				       outer_headers);
	struct netlink_ext_ack *extack = f->common.extack;
	int err = 0;

	if (!tunnel) {
		netdev_warn(priv->netdev,
			    "decapsulation offload is not supported for %s net device\n",
			    mlx5e_netdev_kind(filter_dev));
		err = -EOPNOTSUPP;
		goto out;
	}

	*match_level = tunnel->match_level;

	if (tunnel->parse_udp_ports) {
		err = tunnel->parse_udp_ports(priv, spec, f,
					      headers_c, headers_v);
		if (err)
			goto out;
	}

	if (tunnel->parse_tunnel) {
		err = tunnel->parse_tunnel(priv, spec, f,
					   headers_c, headers_v);
		if (err)
			goto out;
	}

	if (flow_rule_match_key(rule, FLOW_DISSECTOR_KEY_ENC_CONTROL)) {
		struct flow_dissector_key_basic key_basic = {};
		struct flow_dissector_key_basic mask_basic = {
			.n_proto = htons(0xFFFF),
		};
		struct flow_match_basic match_basic = {
			.key = &key_basic, .mask = &mask_basic,
		};
		struct flow_match_control match;
		u16 addr_type;

		flow_rule_match_enc_control(rule, &match);
		addr_type = match.key->addr_type;

		/* For tunnel addr_type used same key id`s as for non-tunnel */
		if (addr_type == FLOW_DISSECTOR_KEY_IPV4_ADDRS) {
			struct flow_match_ipv4_addrs match;

			flow_rule_match_enc_ipv4_addrs(rule, &match);
			MLX5_SET(fte_match_set_lyr_2_4, headers_c,
				 src_ipv4_src_ipv6.ipv4_layout.ipv4,
				 ntohl(match.mask->src));
			MLX5_SET(fte_match_set_lyr_2_4, headers_v,
				 src_ipv4_src_ipv6.ipv4_layout.ipv4,
				 ntohl(match.key->src));

			MLX5_SET(fte_match_set_lyr_2_4, headers_c,
				 dst_ipv4_dst_ipv6.ipv4_layout.ipv4,
				 ntohl(match.mask->dst));
			MLX5_SET(fte_match_set_lyr_2_4, headers_v,
				 dst_ipv4_dst_ipv6.ipv4_layout.ipv4,
				 ntohl(match.key->dst));

			key_basic.n_proto = htons(ETH_P_IP);
			mlx5e_tc_set_ethertype(priv->mdev, &match_basic, true,
					       headers_c, headers_v);
		} else if (addr_type == FLOW_DISSECTOR_KEY_IPV6_ADDRS) {
			struct flow_match_ipv6_addrs match;

			flow_rule_match_enc_ipv6_addrs(rule, &match);
			memcpy(MLX5_ADDR_OF(fte_match_set_lyr_2_4, headers_c,
					    src_ipv4_src_ipv6.ipv6_layout.ipv6),
			       &match.mask->src, MLX5_FLD_SZ_BYTES(ipv6_layout,
								   ipv6));
			memcpy(MLX5_ADDR_OF(fte_match_set_lyr_2_4, headers_v,
					    src_ipv4_src_ipv6.ipv6_layout.ipv6),
			       &match.key->src, MLX5_FLD_SZ_BYTES(ipv6_layout,
								  ipv6));

			memcpy(MLX5_ADDR_OF(fte_match_set_lyr_2_4, headers_c,
					    dst_ipv4_dst_ipv6.ipv6_layout.ipv6),
			       &match.mask->dst, MLX5_FLD_SZ_BYTES(ipv6_layout,
								   ipv6));
			memcpy(MLX5_ADDR_OF(fte_match_set_lyr_2_4, headers_v,
					    dst_ipv4_dst_ipv6.ipv6_layout.ipv6),
			       &match.key->dst, MLX5_FLD_SZ_BYTES(ipv6_layout,
								  ipv6));

			key_basic.n_proto = htons(ETH_P_IPV6);
			mlx5e_tc_set_ethertype(priv->mdev, &match_basic, true,
					       headers_c, headers_v);
		}
	}

	if (flow_rule_match_key(rule, FLOW_DISSECTOR_KEY_ENC_IP)) {
		struct flow_match_ip match;

		flow_rule_match_enc_ip(rule, &match);
		MLX5_SET(fte_match_set_lyr_2_4, headers_c, ip_ecn,
			 match.mask->tos & 0x3);
		MLX5_SET(fte_match_set_lyr_2_4, headers_v, ip_ecn,
			 match.key->tos & 0x3);

		MLX5_SET(fte_match_set_lyr_2_4, headers_c, ip_dscp,
			 match.mask->tos >> 2);
		MLX5_SET(fte_match_set_lyr_2_4, headers_v, ip_dscp,
			 match.key->tos  >> 2);

		MLX5_SET(fte_match_set_lyr_2_4, headers_c, ttl_hoplimit,
			 match.mask->ttl);
		MLX5_SET(fte_match_set_lyr_2_4, headers_v, ttl_hoplimit,
			 match.key->ttl);

		if (match.mask->ttl &&
		    !MLX5_CAP_ESW_FLOWTABLE_FDB
			(priv->mdev,
			 ft_field_support.outer_ipv4_ttl)) {
			NL_SET_ERR_MSG_MOD(extack,
					   "Matching on TTL is not supported");
			err = -EOPNOTSUPP;
			goto out;
		}
	}

	/* Enforce DMAC when offloading incoming tunneled flows.
	 * Flow counters require a match on the DMAC.
	 */
	MLX5_SET_TO_ONES(fte_match_set_lyr_2_4, headers_c, dmac_47_16);
	MLX5_SET_TO_ONES(fte_match_set_lyr_2_4, headers_c, dmac_15_0);
	ether_addr_copy(MLX5_ADDR_OF(fte_match_set_lyr_2_4, headers_v,
				     dmac_47_16), priv->netdev->dev_addr);

	/* let software handle IP fragments */
	MLX5_SET(fte_match_set_lyr_2_4, headers_c, frag, 1);
	MLX5_SET(fte_match_set_lyr_2_4, headers_v, frag, 0);

	return 0;

out:
	return err;
}

int mlx5e_tc_tun_parse_udp_ports(struct mlx5e_priv *priv,
				 struct mlx5_flow_spec *spec,
				 struct flow_cls_offload *f,
				 void *headers_c,
				 void *headers_v)
{
	struct flow_rule *rule = flow_cls_offload_flow_rule(f);
	struct netlink_ext_ack *extack = f->common.extack;
	struct flow_match_ports enc_ports;

	/* Full udp dst port must be given */

	if (!flow_rule_match_key(rule, FLOW_DISSECTOR_KEY_ENC_PORTS)) {
		NL_SET_ERR_MSG_MOD(extack,
				   "UDP tunnel decap filter must include enc_dst_port condition");
		netdev_warn(priv->netdev,
			    "UDP tunnel decap filter must include enc_dst_port condition\n");
		return -EOPNOTSUPP;
	}

	flow_rule_match_enc_ports(rule, &enc_ports);

	if (memchr_inv(&enc_ports.mask->dst, 0xff,
		       sizeof(enc_ports.mask->dst))) {
		NL_SET_ERR_MSG_MOD(extack,
				   "UDP tunnel decap filter must match enc_dst_port fully");
		netdev_warn(priv->netdev,
			    "UDP tunnel decap filter must match enc_dst_port fully\n");
		return -EOPNOTSUPP;
	}

	/* match on UDP protocol and dst port number */

	//将ip_protocol的mask置为全1
	MLX5_SET_TO_ONES(fte_match_set_lyr_2_4, headers_c, ip_protocol);
	//匹配ip_protocol为udp协议
	MLX5_SET(fte_match_set_lyr_2_4, headers_v, ip_protocol, IPPROTO_UDP);

	//设置udp_dport(掩码及value)
	MLX5_SET(fte_match_set_lyr_2_4, headers_c, udp_dport,
		 ntohs(enc_ports.mask->dst));
	MLX5_SET(fte_match_set_lyr_2_4, headers_v, udp_dport,
		 ntohs(enc_ports.key->dst));

	/* UDP src port on outer header is generated by HW,
	 * so it is probably a bad idea to request matching it.
	 * Nonetheless, it is allowed.
	 */

	//设置udp_sport(掩码及value)
	MLX5_SET(fte_match_set_lyr_2_4, headers_c, udp_sport,
		 ntohs(enc_ports.mask->src));
	MLX5_SET(fte_match_set_lyr_2_4, headers_v, udp_sport,
		 ntohs(enc_ports.key->src));

	return 0;
}<|MERGE_RESOLUTION|>--- conflicted
+++ resolved
@@ -217,14 +217,9 @@
 	fl4.saddr = tun_key->u.ipv4.src;
 	ttl = tun_key->ttl;
 
-<<<<<<< HEAD
 	//执行路由查询
-	err = mlx5e_route_lookup_ipv4(priv, mirred_dev, &out_dev/*出接口设备*/, &route_dev/*源设备*/,
-				      &fl4, &n/*下一跳对应的领居表项*/, &ttl);
-=======
-	err = mlx5e_route_lookup_ipv4_get(priv, mirred_dev, &out_dev, &route_dev,
-					  &fl4, &n, &ttl);
->>>>>>> 09162bc3
+	err = mlx5e_route_lookup_ipv4_get(priv, mirred_dev, &out_dev/*出接口设备*/, &route_dev/*源设备*/,
+					  &fl4, &n/*下一跳对应的领居表项*/, &ttl);
 	if (err)
 		return err;
 
