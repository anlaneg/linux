/* SPDX-License-Identifier: GPL-2.0 OR Linux-OpenIB */
/* Copyright (c) 2018 Mellanox Technologies. */

#ifndef __MLX5_EN_TC_CT_H__
#define __MLX5_EN_TC_CT_H__

#include <net/pkt_cls.h>
#include <linux/mlx5/fs.h>
#include <net/tc_act/tc_ct.h>

#include "en.h"

struct mlx5_flow_attr;
struct mlx5e_tc_mod_hdr_acts;
struct mlx5_rep_uplink_priv;
struct mlx5e_tc_flow;
struct mlx5e_priv;

struct mlx5_fs_chains;
struct mlx5_tc_ct_priv;
struct mlx5_ct_flow;

struct nf_flowtable;

struct mlx5_ct_attr {
	u16 zone;
<<<<<<< HEAD
	u16 ct_action;/*记录ct action*/
	struct mlx5_ct_flow *ct_flow;
=======
	u16 ct_action;
>>>>>>> 9d1694dc
	struct nf_flowtable *nf_ft;
	u32 ct_labels_id;
	u32 act_miss_mapping;
	u64 act_miss_cookie;
	bool offloaded;
	struct mlx5_ct_ft *ft;
};

#define zone_to_reg_ct {\
	.mfield = MLX5_ACTION_IN_FIELD_METADATA_REG_C_2,\
	.moffset = 0,\
	.mlen = 16,\
	.soffset = MLX5_BYTE_OFF(fte_match_param,\
				 misc_parameters_2.metadata_reg_c_2),\
}

#define ctstate_to_reg_ct {\
	.mfield = MLX5_ACTION_IN_FIELD_METADATA_REG_C_2,\
	.moffset = 16,\
	.mlen = 16,\
	.soffset = MLX5_BYTE_OFF(fte_match_param,\
				 misc_parameters_2.metadata_reg_c_2),\
}

#define mark_to_reg_ct {\
	.mfield = MLX5_ACTION_IN_FIELD_METADATA_REG_C_3,\
	.moffset = 0,\
	.mlen = 32,\
	.soffset = MLX5_BYTE_OFF(fte_match_param,\
				 misc_parameters_2.metadata_reg_c_3),\
}

#define labels_to_reg_ct {\
	.mfield = MLX5_ACTION_IN_FIELD_METADATA_REG_C_4,\
	.moffset = 0,\
	.mlen = 32,\
	.soffset = MLX5_BYTE_OFF(fte_match_param,\
				 misc_parameters_2.metadata_reg_c_4),\
}

/* 8 LSB of metadata C5 are reserved for packet color */
#define fteid_to_reg_ct {\
	.mfield = MLX5_ACTION_IN_FIELD_METADATA_REG_C_5,\
	.moffset = 8,\
	.mlen = 24,\
	.soffset = MLX5_BYTE_OFF(fte_match_param,\
				 misc_parameters_2.metadata_reg_c_5),\
}

#define zone_restore_to_reg_ct {\
	.mfield = MLX5_ACTION_IN_FIELD_METADATA_REG_C_1,\
	.moffset = 0,\
	.mlen = ESW_ZONE_ID_BITS,\
	.soffset = MLX5_BYTE_OFF(fte_match_param,\
				 misc_parameters_2.metadata_reg_c_1),\
}

#define nic_zone_restore_to_reg_ct {\
	.mfield = MLX5_ACTION_IN_FIELD_METADATA_REG_B,\
	.moffset = 16,\
	.mlen = ESW_ZONE_ID_BITS,\
}

#define MLX5_CT_ZONE_BITS MLX5_REG_MAPPING_MBITS(ZONE_TO_REG)
#define MLX5_CT_ZONE_MASK MLX5_REG_MAPPING_MASK(ZONE_TO_REG)

#if IS_ENABLED(CONFIG_MLX5_TC_CT)

struct mlx5_tc_ct_priv *
mlx5_tc_ct_init(struct mlx5e_priv *priv, struct mlx5_fs_chains *chains,
		struct mod_hdr_tbl *mod_hdr,
		enum mlx5_flow_namespace_type ns_type,
		struct mlx5e_post_act *post_act);
void
mlx5_tc_ct_clean(struct mlx5_tc_ct_priv *ct_priv);

void
mlx5_tc_ct_match_del(struct mlx5_tc_ct_priv *priv, struct mlx5_ct_attr *ct_attr);

int
mlx5_tc_ct_match_add(struct mlx5_tc_ct_priv *priv,
		     struct mlx5_flow_spec *spec,
		     struct flow_cls_offload *f,
		     struct mlx5_ct_attr *ct_attr,
		     struct netlink_ext_ack *extack);
int mlx5_tc_ct_add_no_trk_match(struct mlx5_flow_spec *spec);
int
mlx5_tc_ct_parse_action(struct mlx5_tc_ct_priv *priv,
			struct mlx5_flow_attr *attr,
			const struct flow_action_entry *act,
			struct netlink_ext_ack *extack);

int
mlx5_tc_ct_flow_offload(struct mlx5_tc_ct_priv *priv, struct mlx5_flow_attr *attr);

void
mlx5_tc_ct_delete_flow(struct mlx5_tc_ct_priv *priv,
		       struct mlx5_flow_attr *attr);

bool
mlx5e_tc_ct_restore_flow(struct mlx5_tc_ct_priv *ct_priv,
			 struct sk_buff *skb, u8 zone_restore_id);

#else /* CONFIG_MLX5_TC_CT */

static inline struct mlx5_tc_ct_priv *
mlx5_tc_ct_init(struct mlx5e_priv *priv, struct mlx5_fs_chains *chains,
		struct mod_hdr_tbl *mod_hdr,
		enum mlx5_flow_namespace_type ns_type,
		struct mlx5e_post_act *post_act)
{
	return NULL;
}

static inline void
mlx5_tc_ct_clean(struct mlx5_tc_ct_priv *ct_priv)
{
}

static inline void
mlx5_tc_ct_match_del(struct mlx5_tc_ct_priv *priv, struct mlx5_ct_attr *ct_attr) {}

static inline int
mlx5_tc_ct_match_add(struct mlx5_tc_ct_priv *priv,
		     struct mlx5_flow_spec *spec,
		     struct flow_cls_offload *f,
		     struct mlx5_ct_attr *ct_attr,
		     struct netlink_ext_ack *extack)
{
	struct flow_rule *rule = flow_cls_offload_flow_rule(f);

	if (!flow_rule_match_key(rule, FLOW_DISSECTOR_KEY_CT))
		return 0;

	NL_SET_ERR_MSG_MOD(extack, "mlx5 tc ct offload isn't enabled.");
	return -EOPNOTSUPP;
}

static inline int
mlx5_tc_ct_add_no_trk_match(struct mlx5_flow_spec *spec)
{
	return 0;
}

static inline int
mlx5_tc_ct_parse_action(struct mlx5_tc_ct_priv *priv,
			struct mlx5_flow_attr *attr,
			const struct flow_action_entry *act,
			struct netlink_ext_ack *extack)
{
	NL_SET_ERR_MSG_MOD(extack, "mlx5 tc ct offload isn't enabled.");
	return -EOPNOTSUPP;
}

static inline int
mlx5_tc_ct_flow_offload(struct mlx5_tc_ct_priv *priv,
			struct mlx5_flow_attr *attr)
{
	return -EOPNOTSUPP;
}

static inline void
mlx5_tc_ct_delete_flow(struct mlx5_tc_ct_priv *priv,
		       struct mlx5_flow_attr *attr)
{
}

static inline bool
mlx5e_tc_ct_restore_flow(struct mlx5_tc_ct_priv *ct_priv,
			 struct sk_buff *skb, u8 zone_restore_id)
{
	if (!zone_restore_id)
		return true;

	return false;
}

#endif /* !IS_ENABLED(CONFIG_MLX5_TC_CT) */
#endif /* __MLX5_EN_TC_CT_H__ */<|MERGE_RESOLUTION|>--- conflicted
+++ resolved
@@ -24,12 +24,7 @@
 
 struct mlx5_ct_attr {
 	u16 zone;
-<<<<<<< HEAD
 	u16 ct_action;/*记录ct action*/
-	struct mlx5_ct_flow *ct_flow;
-=======
-	u16 ct_action;
->>>>>>> 9d1694dc
 	struct nf_flowtable *nf_ft;
 	u32 ct_labels_id;
 	u32 act_miss_mapping;
