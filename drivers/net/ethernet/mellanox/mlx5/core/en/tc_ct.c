// SPDX-License-Identifier: GPL-2.0 OR Linux-OpenIB
/* Copyright (c) 2019 Mellanox Technologies. */

#include <net/netfilter/nf_conntrack.h>
#include <net/netfilter/nf_conntrack_core.h>
#include <net/netfilter/nf_conntrack_zones.h>
#include <net/netfilter/nf_conntrack_labels.h>
#include <net/netfilter/nf_conntrack_helper.h>
#include <net/netfilter/nf_conntrack_acct.h>
#include <uapi/linux/tc_act/tc_pedit.h>
#include <net/tc_act/tc_ct.h>
#include <net/flow_offload.h>
#include <net/netfilter/nf_flow_table.h>
#include <linux/workqueue.h>
#include <linux/xarray.h>

#include "esw/chains.h"
#include "en/tc_ct.h"
#include "en/mod_hdr.h"
#include "en/mapping.h"
#include "en.h"
#include "en_tc.h"
#include "en_rep.h"

#define MLX5_CT_ZONE_BITS (mlx5e_tc_attr_to_reg_mappings[ZONE_TO_REG].mlen * 8)
#define MLX5_CT_ZONE_MASK GENMASK(MLX5_CT_ZONE_BITS - 1, 0)
#define MLX5_CT_STATE_ESTABLISHED_BIT BIT(1)
#define MLX5_CT_STATE_TRK_BIT BIT(2)
#define MLX5_CT_STATE_NAT_BIT BIT(3)

#define MLX5_FTE_ID_BITS (mlx5e_tc_attr_to_reg_mappings[FTEID_TO_REG].mlen * 8)
#define MLX5_FTE_ID_MAX GENMASK(MLX5_FTE_ID_BITS - 1, 0)
#define MLX5_FTE_ID_MASK MLX5_FTE_ID_MAX

#define MLX5_CT_LABELS_BITS (mlx5e_tc_attr_to_reg_mappings[LABELS_TO_REG].mlen * 8)
#define MLX5_CT_LABELS_MASK GENMASK(MLX5_CT_LABELS_BITS - 1, 0)

#define ct_dbg(fmt, args...)\
	netdev_dbg(ct_priv->netdev, "ct_debug: " fmt "\n", ##args)

struct mlx5_tc_ct_priv {
	struct mlx5_eswitch *esw;
	const struct net_device *netdev;
	struct idr fte_ids;
	struct xarray tuple_ids;
	struct rhashtable zone_ht;
	struct rhashtable ct_tuples_ht;
	struct rhashtable ct_tuples_nat_ht;
	struct mlx5_flow_table *ct;
	struct mlx5_flow_table *ct_nat;
	struct mlx5_flow_table *post_ct;
	struct mutex control_lock; /* guards parallel adds/dels */
	struct mapping_ctx *zone_mapping;
	struct mapping_ctx *labels_mapping;
};

struct mlx5_ct_flow {
	struct mlx5_esw_flow_attr pre_ct_attr;
	struct mlx5_esw_flow_attr post_ct_attr;
	struct mlx5_flow_handle *pre_ct_rule;
	struct mlx5_flow_handle *post_ct_rule;
	struct mlx5_ct_ft *ft;
	u32 fte_id;
	u32 chain_mapping;
};

struct mlx5_ct_zone_rule {
	struct mlx5_flow_handle *rule;
	struct mlx5e_mod_hdr_handle *mh;
	struct mlx5_esw_flow_attr attr;
	bool nat;
};

struct mlx5_tc_ct_pre {
	struct mlx5_flow_table *fdb;
	struct mlx5_flow_group *flow_grp;
	struct mlx5_flow_group *miss_grp;
	struct mlx5_flow_handle *flow_rule;
	struct mlx5_flow_handle *miss_rule;
	struct mlx5_modify_hdr *modify_hdr;
};

struct mlx5_ct_ft {
	struct rhash_head node;
	u16 zone;
	u32 zone_restore_id;
	refcount_t refcount;
	struct nf_flowtable *nf_ft;
	struct mlx5_tc_ct_priv *ct_priv;
	struct rhashtable ct_entries_ht;
	struct mlx5_tc_ct_pre pre_ct;
	struct mlx5_tc_ct_pre pre_ct_nat;
};

struct mlx5_ct_tuple {
	u16 addr_type;
	__be16 n_proto;
	u8 ip_proto;
	struct {
		union {
			__be32 src_v4;
			struct in6_addr src_v6;
		};
		union {
			__be32 dst_v4;
			struct in6_addr dst_v6;
		};
	} ip;
	struct {
		__be16 src;
		__be16 dst;
	} port;

	u16 zone;
};

struct mlx5_ct_entry {
	struct rhash_head node;
	struct rhash_head tuple_node;
	struct rhash_head tuple_nat_node;
	struct mlx5_fc *counter;
	unsigned long cookie;
	unsigned long restore_cookie;
	struct mlx5_ct_tuple tuple;
	struct mlx5_ct_tuple tuple_nat;
	struct mlx5_ct_zone_rule zone_rules[2];
};

static const struct rhashtable_params cts_ht_params = {
	.head_offset = offsetof(struct mlx5_ct_entry, node),
	.key_offset = offsetof(struct mlx5_ct_entry, cookie),
	.key_len = sizeof(((struct mlx5_ct_entry *)0)->cookie),
	.automatic_shrinking = true,
	.min_size = 16 * 1024,
};

static const struct rhashtable_params zone_params = {
	.head_offset = offsetof(struct mlx5_ct_ft, node),
	.key_offset = offsetof(struct mlx5_ct_ft, zone),
	.key_len = sizeof(((struct mlx5_ct_ft *)0)->zone),
	.automatic_shrinking = true,
};

static const struct rhashtable_params tuples_ht_params = {
	.head_offset = offsetof(struct mlx5_ct_entry, tuple_node),
	.key_offset = offsetof(struct mlx5_ct_entry, tuple),
	.key_len = sizeof(((struct mlx5_ct_entry *)0)->tuple),
	.automatic_shrinking = true,
	.min_size = 16 * 1024,
};

static const struct rhashtable_params tuples_nat_ht_params = {
	.head_offset = offsetof(struct mlx5_ct_entry, tuple_nat_node),
	.key_offset = offsetof(struct mlx5_ct_entry, tuple_nat),
	.key_len = sizeof(((struct mlx5_ct_entry *)0)->tuple_nat),
	.automatic_shrinking = true,
	.min_size = 16 * 1024,
};

static struct mlx5_tc_ct_priv *
mlx5_tc_ct_get_ct_priv(struct mlx5e_priv *priv)
{
	struct mlx5_eswitch *esw = priv->mdev->priv.eswitch;
	struct mlx5_rep_uplink_priv *uplink_priv;
	struct mlx5e_rep_priv *uplink_rpriv;

	uplink_rpriv = mlx5_eswitch_get_uplink_priv(esw, REP_ETH);
	uplink_priv = &uplink_rpriv->uplink_priv;
	return uplink_priv->ct_priv;
}

static int
mlx5_tc_ct_rule_to_tuple(struct mlx5_ct_tuple *tuple, struct flow_rule *rule)
{
	struct flow_match_control control;
	struct flow_match_basic basic;

	flow_rule_match_basic(rule, &basic);
	flow_rule_match_control(rule, &control);

	tuple->n_proto = basic.key->n_proto;
	tuple->ip_proto = basic.key->ip_proto;
	tuple->addr_type = control.key->addr_type;

	if (tuple->addr_type == FLOW_DISSECTOR_KEY_IPV4_ADDRS) {
		struct flow_match_ipv4_addrs match;

		flow_rule_match_ipv4_addrs(rule, &match);
		tuple->ip.src_v4 = match.key->src;
		tuple->ip.dst_v4 = match.key->dst;
	} else if (tuple->addr_type == FLOW_DISSECTOR_KEY_IPV6_ADDRS) {
		struct flow_match_ipv6_addrs match;

		flow_rule_match_ipv6_addrs(rule, &match);
		tuple->ip.src_v6 = match.key->src;
		tuple->ip.dst_v6 = match.key->dst;
	} else {
		return -EOPNOTSUPP;
	}

	if (flow_rule_match_key(rule, FLOW_DISSECTOR_KEY_PORTS)) {
		struct flow_match_ports match;

		flow_rule_match_ports(rule, &match);
		switch (tuple->ip_proto) {
		case IPPROTO_TCP:
		case IPPROTO_UDP:
			tuple->port.src = match.key->src;
			tuple->port.dst = match.key->dst;
			break;
		default:
			return -EOPNOTSUPP;
		}
	} else {
		return -EOPNOTSUPP;
	}

	return 0;
}

static int
mlx5_tc_ct_rule_to_tuple_nat(struct mlx5_ct_tuple *tuple,
			     struct flow_rule *rule)
{
	struct flow_action *flow_action = &rule->action;
	struct flow_action_entry *act;
	u32 offset, val, ip6_offset;
	int i;

	flow_action_for_each(i, act, flow_action) {
		if (act->id != FLOW_ACTION_MANGLE)
			continue;

		offset = act->mangle.offset;
		val = act->mangle.val;
		switch (act->mangle.htype) {
		case FLOW_ACT_MANGLE_HDR_TYPE_IP4:
			if (offset == offsetof(struct iphdr, saddr))
				tuple->ip.src_v4 = cpu_to_be32(val);
			else if (offset == offsetof(struct iphdr, daddr))
				tuple->ip.dst_v4 = cpu_to_be32(val);
			else
				return -EOPNOTSUPP;
			break;

		case FLOW_ACT_MANGLE_HDR_TYPE_IP6:
			ip6_offset = (offset - offsetof(struct ipv6hdr, saddr));
			ip6_offset /= 4;
			if (ip6_offset < 8)
				tuple->ip.src_v6.s6_addr32[ip6_offset] = cpu_to_be32(val);
			else
				return -EOPNOTSUPP;
			break;

		case FLOW_ACT_MANGLE_HDR_TYPE_TCP:
			if (offset == offsetof(struct tcphdr, source))
				tuple->port.src = cpu_to_be16(val);
			else if (offset == offsetof(struct tcphdr, dest))
				tuple->port.dst = cpu_to_be16(val);
			else
				return -EOPNOTSUPP;
			break;

		case FLOW_ACT_MANGLE_HDR_TYPE_UDP:
			if (offset == offsetof(struct udphdr, source))
				tuple->port.src = cpu_to_be16(val);
			else if (offset == offsetof(struct udphdr, dest))
				tuple->port.dst = cpu_to_be16(val);
			else
				return -EOPNOTSUPP;
			break;

		default:
			return -EOPNOTSUPP;
		}
	}

	return 0;
}

static int
mlx5_tc_ct_set_tuple_match(struct mlx5e_priv *priv, struct mlx5_flow_spec *spec,
			   struct flow_rule *rule)
{
	void *headers_c = MLX5_ADDR_OF(fte_match_param, spec->match_criteria,
				       outer_headers);
	void *headers_v = MLX5_ADDR_OF(fte_match_param, spec->match_value,
				       outer_headers);
	u16 addr_type = 0;
	u8 ip_proto = 0;

	if (flow_rule_match_key(rule, FLOW_DISSECTOR_KEY_BASIC)) {
		struct flow_match_basic match;

		flow_rule_match_basic(rule, &match);

		mlx5e_tc_set_ethertype(priv->mdev, &match, true, headers_c,
				       headers_v);
		MLX5_SET(fte_match_set_lyr_2_4, headers_c, ip_protocol,
			 match.mask->ip_proto);
		MLX5_SET(fte_match_set_lyr_2_4, headers_v, ip_protocol,
			 match.key->ip_proto);

		ip_proto = match.key->ip_proto;
	}

	if (flow_rule_match_key(rule, FLOW_DISSECTOR_KEY_CONTROL)) {
		struct flow_match_control match;

		flow_rule_match_control(rule, &match);
		addr_type = match.key->addr_type;
	}

	if (addr_type == FLOW_DISSECTOR_KEY_IPV4_ADDRS) {
		struct flow_match_ipv4_addrs match;

		flow_rule_match_ipv4_addrs(rule, &match);
		memcpy(MLX5_ADDR_OF(fte_match_set_lyr_2_4, headers_c,
				    src_ipv4_src_ipv6.ipv4_layout.ipv4),
		       &match.mask->src, sizeof(match.mask->src));
		memcpy(MLX5_ADDR_OF(fte_match_set_lyr_2_4, headers_v,
				    src_ipv4_src_ipv6.ipv4_layout.ipv4),
		       &match.key->src, sizeof(match.key->src));
		memcpy(MLX5_ADDR_OF(fte_match_set_lyr_2_4, headers_c,
				    dst_ipv4_dst_ipv6.ipv4_layout.ipv4),
		       &match.mask->dst, sizeof(match.mask->dst));
		memcpy(MLX5_ADDR_OF(fte_match_set_lyr_2_4, headers_v,
				    dst_ipv4_dst_ipv6.ipv4_layout.ipv4),
		       &match.key->dst, sizeof(match.key->dst));
	}

	if (addr_type == FLOW_DISSECTOR_KEY_IPV6_ADDRS) {
		struct flow_match_ipv6_addrs match;

		flow_rule_match_ipv6_addrs(rule, &match);
		memcpy(MLX5_ADDR_OF(fte_match_set_lyr_2_4, headers_c,
				    src_ipv4_src_ipv6.ipv6_layout.ipv6),
		       &match.mask->src, sizeof(match.mask->src));
		memcpy(MLX5_ADDR_OF(fte_match_set_lyr_2_4, headers_v,
				    src_ipv4_src_ipv6.ipv6_layout.ipv6),
		       &match.key->src, sizeof(match.key->src));

		memcpy(MLX5_ADDR_OF(fte_match_set_lyr_2_4, headers_c,
				    dst_ipv4_dst_ipv6.ipv6_layout.ipv6),
		       &match.mask->dst, sizeof(match.mask->dst));
		memcpy(MLX5_ADDR_OF(fte_match_set_lyr_2_4, headers_v,
				    dst_ipv4_dst_ipv6.ipv6_layout.ipv6),
		       &match.key->dst, sizeof(match.key->dst));
	}

	if (flow_rule_match_key(rule, FLOW_DISSECTOR_KEY_PORTS)) {
		struct flow_match_ports match;

		flow_rule_match_ports(rule, &match);
		switch (ip_proto) {
		case IPPROTO_TCP:
			MLX5_SET(fte_match_set_lyr_2_4, headers_c,
				 tcp_sport, ntohs(match.mask->src));
			MLX5_SET(fte_match_set_lyr_2_4, headers_v,
				 tcp_sport, ntohs(match.key->src));

			MLX5_SET(fte_match_set_lyr_2_4, headers_c,
				 tcp_dport, ntohs(match.mask->dst));
			MLX5_SET(fte_match_set_lyr_2_4, headers_v,
				 tcp_dport, ntohs(match.key->dst));
			break;

		case IPPROTO_UDP:
			MLX5_SET(fte_match_set_lyr_2_4, headers_c,
				 udp_sport, ntohs(match.mask->src));
			MLX5_SET(fte_match_set_lyr_2_4, headers_v,
				 udp_sport, ntohs(match.key->src));

			MLX5_SET(fte_match_set_lyr_2_4, headers_c,
				 udp_dport, ntohs(match.mask->dst));
			MLX5_SET(fte_match_set_lyr_2_4, headers_v,
				 udp_dport, ntohs(match.key->dst));
			break;
		default:
			break;
		}
	}

	if (flow_rule_match_key(rule, FLOW_DISSECTOR_KEY_TCP)) {
		struct flow_match_tcp match;

		flow_rule_match_tcp(rule, &match);
		MLX5_SET(fte_match_set_lyr_2_4, headers_c, tcp_flags,
			 ntohs(match.mask->flags));
		MLX5_SET(fte_match_set_lyr_2_4, headers_v, tcp_flags,
			 ntohs(match.key->flags));
	}

	return 0;
}

static void
mlx5_tc_ct_entry_del_rule(struct mlx5_tc_ct_priv *ct_priv,
			  struct mlx5_ct_entry *entry,
			  bool nat)
{
	struct mlx5_ct_zone_rule *zone_rule = &entry->zone_rules[nat];
	struct mlx5_esw_flow_attr *attr = &zone_rule->attr;
	struct mlx5_eswitch *esw = ct_priv->esw;

	ct_dbg("Deleting ct entry rule in zone %d", entry->tuple.zone);

	mlx5_eswitch_del_offloaded_rule(esw, zone_rule->rule, attr);
	mlx5e_mod_hdr_detach(ct_priv->esw->dev,
			     &esw->offloads.mod_hdr, zone_rule->mh);
	mapping_remove(ct_priv->labels_mapping, attr->ct_attr.ct_labels_id);
}

static void
mlx5_tc_ct_entry_del_rules(struct mlx5_tc_ct_priv *ct_priv,
			   struct mlx5_ct_entry *entry)
{
	mlx5_tc_ct_entry_del_rule(ct_priv, entry, true);
	mlx5_tc_ct_entry_del_rule(ct_priv, entry, false);

	mlx5_fc_destroy(ct_priv->esw->dev, entry->counter);
}

static struct flow_action_entry *
mlx5_tc_ct_get_ct_metadata_action(struct flow_rule *flow_rule)
{
	struct flow_action *flow_action = &flow_rule->action;
	struct flow_action_entry *act;
	int i;

	flow_action_for_each(i, act, flow_action) {
		if (act->id == FLOW_ACTION_CT_METADATA)
			return act;
	}

	return NULL;
}

static int
mlx5_tc_ct_entry_set_registers(struct mlx5_tc_ct_priv *ct_priv,
			       struct mlx5e_tc_mod_hdr_acts *mod_acts,
			       u8 ct_state,
			       u32 mark,
			       u32 labels_id,
			       u8 zone_restore_id)
{
	struct mlx5_eswitch *esw = ct_priv->esw;
	int err;

	err = mlx5e_tc_match_to_reg_set(esw->dev, mod_acts,
					CTSTATE_TO_REG, ct_state);
	if (err)
		return err;

	err = mlx5e_tc_match_to_reg_set(esw->dev, mod_acts,
					MARK_TO_REG, mark);
	if (err)
		return err;

	err = mlx5e_tc_match_to_reg_set(esw->dev, mod_acts,
					LABELS_TO_REG, labels_id);
	if (err)
		return err;

	err = mlx5e_tc_match_to_reg_set(esw->dev, mod_acts,
					ZONE_RESTORE_TO_REG, zone_restore_id);
	if (err)
		return err;

	return 0;
}

static int
mlx5_tc_ct_parse_mangle_to_mod_act(struct flow_action_entry *act,
				   char *modact)
{
	u32 offset = act->mangle.offset, field;

	switch (act->mangle.htype) {
	case FLOW_ACT_MANGLE_HDR_TYPE_IP4:
		MLX5_SET(set_action_in, modact, length, 0);
		if (offset == offsetof(struct iphdr, saddr))
			field = MLX5_ACTION_IN_FIELD_OUT_SIPV4;
		else if (offset == offsetof(struct iphdr, daddr))
			field = MLX5_ACTION_IN_FIELD_OUT_DIPV4;
		else
		    //当前不支持对其它字段的修改
			return -EOPNOTSUPP;
		break;

	case FLOW_ACT_MANGLE_HDR_TYPE_IP6:
		MLX5_SET(set_action_in, modact, length, 0);
		if (offset == offsetof(struct ipv6hdr, saddr) + 12)
			field = MLX5_ACTION_IN_FIELD_OUT_SIPV6_31_0;
		else if (offset == offsetof(struct ipv6hdr, saddr) + 8)
			field = MLX5_ACTION_IN_FIELD_OUT_SIPV6_63_32;
		else if (offset == offsetof(struct ipv6hdr, saddr) + 4)
			field = MLX5_ACTION_IN_FIELD_OUT_SIPV6_95_64;
		else if (offset == offsetof(struct ipv6hdr, saddr))
			field = MLX5_ACTION_IN_FIELD_OUT_SIPV6_127_96;
		else if (offset == offsetof(struct ipv6hdr, daddr) + 12)
			field = MLX5_ACTION_IN_FIELD_OUT_DIPV6_31_0;
		else if (offset == offsetof(struct ipv6hdr, daddr) + 8)
			field = MLX5_ACTION_IN_FIELD_OUT_DIPV6_63_32;
		else if (offset == offsetof(struct ipv6hdr, daddr) + 4)
			field = MLX5_ACTION_IN_FIELD_OUT_DIPV6_95_64;
		else if (offset == offsetof(struct ipv6hdr, daddr))
			field = MLX5_ACTION_IN_FIELD_OUT_DIPV6_127_96;
		else
			return -EOPNOTSUPP;
		break;

	case FLOW_ACT_MANGLE_HDR_TYPE_TCP:
		MLX5_SET(set_action_in, modact, length, 16);
		if (offset == offsetof(struct tcphdr, source))
			field = MLX5_ACTION_IN_FIELD_OUT_TCP_SPORT;
		else if (offset == offsetof(struct tcphdr, dest))
			field = MLX5_ACTION_IN_FIELD_OUT_TCP_DPORT;
		else
			return -EOPNOTSUPP;
		break;

	case FLOW_ACT_MANGLE_HDR_TYPE_UDP:
		MLX5_SET(set_action_in, modact, length, 16);
		if (offset == offsetof(struct udphdr, source))
			field = MLX5_ACTION_IN_FIELD_OUT_UDP_SPORT;
		else if (offset == offsetof(struct udphdr, dest))
			field = MLX5_ACTION_IN_FIELD_OUT_UDP_DPORT;
		else
			return -EOPNOTSUPP;
		break;

	default:
		return -EOPNOTSUPP;
	}

	/*设置要修改的值及value*/
	MLX5_SET(set_action_in, modact, action_type, MLX5_ACTION_TYPE_SET);
	MLX5_SET(set_action_in, modact, offset, 0);
	MLX5_SET(set_action_in, modact, field, field);
	MLX5_SET(set_action_in, modact, data, act->mangle.val);

	return 0;
}

static int
mlx5_tc_ct_entry_create_nat(struct mlx5_tc_ct_priv *ct_priv,
			    struct flow_rule *flow_rule,
			    struct mlx5e_tc_mod_hdr_acts *mod_acts)
{
	struct flow_action *flow_action = &flow_rule->action;
	struct mlx5_core_dev *mdev = ct_priv->esw->dev;
	struct flow_action_entry *act;
	size_t action_size;
	char *modact;
	int err, i;

	action_size = MLX5_UN_SZ_BYTES(set_add_copy_action_in_auto);

	flow_action_for_each(i, act, flow_action) {
		switch (act->id) {
		case FLOW_ACTION_MANGLE: {
			err = alloc_mod_hdr_actions(mdev,
						    MLX5_FLOW_NAMESPACE_FDB,
						    mod_acts);
			if (err)
				return err;

			modact = mod_acts->actions +
				 mod_acts->num_actions * action_size;

			//解析待修改字段parse
			err = mlx5_tc_ct_parse_mangle_to_mod_act(act, modact);
			if (err)
				return err;

			mod_acts->num_actions++;
		}
		break;

		case FLOW_ACTION_CT_METADATA:
			/* Handled earlier */
			continue;
		default:
			return -EOPNOTSUPP;
		}
	}

	return 0;
}

static int
mlx5_tc_ct_entry_create_mod_hdr(struct mlx5_tc_ct_priv *ct_priv,
				struct mlx5_esw_flow_attr *attr,
				struct flow_rule *flow_rule,
				struct mlx5e_mod_hdr_handle **mh,
				u8 zone_restore_id, bool nat)
{
	struct mlx5e_tc_mod_hdr_acts mod_acts = {};
	struct flow_action_entry *meta;
	u16 ct_state = 0;
	int err;

	meta = mlx5_tc_ct_get_ct_metadata_action(flow_rule);
	if (!meta)
		return -EOPNOTSUPP;

	err = mapping_add(ct_priv->labels_mapping, meta->ct_metadata.labels,
			  &attr->ct_attr.ct_labels_id);
	if (err)
		return -EOPNOTSUPP;
	if (nat) {
		err = mlx5_tc_ct_entry_create_nat(ct_priv, flow_rule,
						  &mod_acts);
		if (err)
			goto err_mapping;

		ct_state |= MLX5_CT_STATE_NAT_BIT;
	}

	ct_state |= MLX5_CT_STATE_ESTABLISHED_BIT | MLX5_CT_STATE_TRK_BIT;
	err = mlx5_tc_ct_entry_set_registers(ct_priv, &mod_acts,
					     ct_state,
					     meta->ct_metadata.mark,
					     attr->ct_attr.ct_labels_id,
					     zone_restore_id);
	if (err)
		goto err_mapping;

	*mh = mlx5e_mod_hdr_attach(ct_priv->esw->dev,
				   &ct_priv->esw->offloads.mod_hdr,
				   MLX5_FLOW_NAMESPACE_FDB,
				   &mod_acts);
	if (IS_ERR(*mh)) {
		err = PTR_ERR(*mh);
		goto err_mapping;
	}
	attr->modify_hdr = mlx5e_mod_hdr_get(*mh);

	dealloc_mod_hdr_actions(&mod_acts);
	return 0;

err_mapping:
	dealloc_mod_hdr_actions(&mod_acts);
	mapping_remove(ct_priv->labels_mapping, attr->ct_attr.ct_labels_id);
	return err;
}

static int
mlx5_tc_ct_entry_add_rule(struct mlx5_tc_ct_priv *ct_priv,
			  struct flow_rule *flow_rule,
			  struct mlx5_ct_entry *entry,
			  bool nat, u8 zone_restore_id)
{
	struct mlx5_ct_zone_rule *zone_rule = &entry->zone_rules[nat];
	struct mlx5_esw_flow_attr *attr = &zone_rule->attr;
	struct mlx5_eswitch *esw = ct_priv->esw;
	struct mlx5_flow_spec *spec = NULL;
	int err;

	zone_rule->nat = nat;

	spec = kzalloc(sizeof(*spec), GFP_KERNEL);
	if (!spec)
		return -ENOMEM;

	err = mlx5_tc_ct_entry_create_mod_hdr(ct_priv, attr, flow_rule,
					      &zone_rule->mh,
					      zone_restore_id, nat);
	if (err) {
		ct_dbg("Failed to create ct entry mod hdr");
		goto err_mod_hdr;
	}

	attr->action = MLX5_FLOW_CONTEXT_ACTION_MOD_HDR |
		       MLX5_FLOW_CONTEXT_ACTION_FWD_DEST |
		       MLX5_FLOW_CONTEXT_ACTION_COUNT;
	attr->dest_chain = 0;
	attr->dest_ft = ct_priv->post_ct;
	attr->fdb = nat ? ct_priv->ct_nat : ct_priv->ct;
	attr->outer_match_level = MLX5_MATCH_L4;
	attr->counter = entry->counter;
	attr->flags |= MLX5_ESW_ATTR_FLAG_NO_IN_PORT;

	mlx5_tc_ct_set_tuple_match(netdev_priv(ct_priv->netdev), spec, flow_rule);
	mlx5e_tc_match_to_reg_match(spec, ZONE_TO_REG,
				    entry->tuple.zone & MLX5_CT_ZONE_MASK,
				    MLX5_CT_ZONE_MASK);

	zone_rule->rule = mlx5_eswitch_add_offloaded_rule(esw, spec, attr);
	if (IS_ERR(zone_rule->rule)) {
		err = PTR_ERR(zone_rule->rule);
		ct_dbg("Failed to add ct entry rule, nat: %d", nat);
		goto err_rule;
	}

	kfree(spec);
	ct_dbg("Offloaded ct entry rule in zone %d", entry->tuple.zone);

	return 0;

err_rule:
	mlx5e_mod_hdr_detach(ct_priv->esw->dev,
			     &esw->offloads.mod_hdr, zone_rule->mh);
err_mod_hdr:
	kfree(spec);
	return err;
}

static int
mlx5_tc_ct_entry_add_rules(struct mlx5_tc_ct_priv *ct_priv,
			   struct flow_rule *flow_rule,
			   struct mlx5_ct_entry *entry,
			   u8 zone_restore_id)
{
	struct mlx5_eswitch *esw = ct_priv->esw;
	int err;

	entry->counter = mlx5_fc_create(esw->dev, true);
	if (IS_ERR(entry->counter)) {
		err = PTR_ERR(entry->counter);
		ct_dbg("Failed to create counter for ct entry");
		return err;
	}

	err = mlx5_tc_ct_entry_add_rule(ct_priv, flow_rule, entry, false,
					zone_restore_id);
	if (err)
		goto err_orig;

	err = mlx5_tc_ct_entry_add_rule(ct_priv, flow_rule, entry, true,
					zone_restore_id);
	if (err)
		goto err_nat;

	return 0;

err_nat:
	mlx5_tc_ct_entry_del_rule(ct_priv, entry, false);
err_orig:
	mlx5_fc_destroy(esw->dev, entry->counter);
	return err;
}

static int
mlx5_tc_ct_block_flow_offload_add(struct mlx5_ct_ft *ft,
				  struct flow_cls_offload *flow)
{
	struct flow_rule *flow_rule = flow_cls_offload_flow_rule(flow);
	struct mlx5_tc_ct_priv *ct_priv = ft->ct_priv;
	struct flow_action_entry *meta_action;
	unsigned long cookie = flow->cookie;
	struct mlx5_ct_entry *entry;
	int err;

	meta_action = mlx5_tc_ct_get_ct_metadata_action(flow_rule);
	if (!meta_action)
		return -EOPNOTSUPP;

	entry = rhashtable_lookup_fast(&ft->ct_entries_ht, &cookie,
				       cts_ht_params);
	if (entry)
		return 0;

	entry = kzalloc(sizeof(*entry), GFP_KERNEL);
	if (!entry)
		return -ENOMEM;

	entry->tuple.zone = ft->zone;
	entry->cookie = flow->cookie;
	entry->restore_cookie = meta_action->ct_metadata.cookie;

	err = mlx5_tc_ct_rule_to_tuple(&entry->tuple, flow_rule);
	if (err)
		goto err_set;

	memcpy(&entry->tuple_nat, &entry->tuple, sizeof(entry->tuple));
	err = mlx5_tc_ct_rule_to_tuple_nat(&entry->tuple_nat, flow_rule);
	if (err)
		goto err_set;

	err = rhashtable_insert_fast(&ct_priv->ct_tuples_ht,
				     &entry->tuple_node,
				     tuples_ht_params);
	if (err)
		goto err_tuple;

	if (memcmp(&entry->tuple, &entry->tuple_nat, sizeof(entry->tuple))) {
		err = rhashtable_insert_fast(&ct_priv->ct_tuples_nat_ht,
					     &entry->tuple_nat_node,
					     tuples_nat_ht_params);
		if (err)
			goto err_tuple_nat;
	}

	err = mlx5_tc_ct_entry_add_rules(ct_priv, flow_rule, entry,
					 ft->zone_restore_id);
	if (err)
		goto err_rules;

	err = rhashtable_insert_fast(&ft->ct_entries_ht, &entry->node,
				     cts_ht_params);
	if (err)
		goto err_insert;

	return 0;

err_insert:
	mlx5_tc_ct_entry_del_rules(ct_priv, entry);
err_rules:
	rhashtable_remove_fast(&ct_priv->ct_tuples_nat_ht,
			       &entry->tuple_nat_node, tuples_nat_ht_params);
err_tuple_nat:
	if (entry->tuple_node.next)
		rhashtable_remove_fast(&ct_priv->ct_tuples_ht,
				       &entry->tuple_node,
				       tuples_ht_params);
err_tuple:
err_set:
	kfree(entry);
	netdev_warn(ct_priv->netdev,
		    "Failed to offload ct entry, err: %d\n", err);
	return err;
}

static void
mlx5_tc_ct_del_ft_entry(struct mlx5_tc_ct_priv *ct_priv,
			struct mlx5_ct_entry *entry)
{
	mlx5_tc_ct_entry_del_rules(ct_priv, entry);
	if (entry->tuple_node.next)
		rhashtable_remove_fast(&ct_priv->ct_tuples_nat_ht,
				       &entry->tuple_nat_node,
				       tuples_nat_ht_params);
	rhashtable_remove_fast(&ct_priv->ct_tuples_ht, &entry->tuple_node,
			       tuples_ht_params);
}

static int
mlx5_tc_ct_block_flow_offload_del(struct mlx5_ct_ft *ft,
				  struct flow_cls_offload *flow)
{
	unsigned long cookie = flow->cookie;
	struct mlx5_ct_entry *entry;

	entry = rhashtable_lookup_fast(&ft->ct_entries_ht, &cookie,
				       cts_ht_params);
	if (!entry)
		return -ENOENT;

	mlx5_tc_ct_del_ft_entry(ft->ct_priv, entry);
	WARN_ON(rhashtable_remove_fast(&ft->ct_entries_ht,
				       &entry->node,
				       cts_ht_params));
	kfree(entry);

	return 0;
}

static int
mlx5_tc_ct_block_flow_offload_stats(struct mlx5_ct_ft *ft,
				    struct flow_cls_offload *f)
{
	unsigned long cookie = f->cookie;
	struct mlx5_ct_entry *entry;
	u64 lastuse, packets, bytes;

	entry = rhashtable_lookup_fast(&ft->ct_entries_ht, &cookie,
				       cts_ht_params);
	if (!entry)
		return -ENOENT;

	mlx5_fc_query_cached(entry->counter, &bytes, &packets, &lastuse);
	flow_stats_update(&f->stats, bytes, packets, 0, lastuse,
			  FLOW_ACTION_HW_STATS_DELAYED);

	return 0;
}

static int
mlx5_tc_ct_block_flow_offload(enum tc_setup_type type, void *type_data,
			      void *cb_priv)
{
	struct flow_cls_offload *f = type_data;
	struct mlx5_ct_ft *ft = cb_priv;

	if (type != TC_SETUP_CLSFLOWER)
		return -EOPNOTSUPP;

	switch (f->command) {
	case FLOW_CLS_REPLACE:
		return mlx5_tc_ct_block_flow_offload_add(ft, f);
	case FLOW_CLS_DESTROY:
		return mlx5_tc_ct_block_flow_offload_del(ft, f);
	case FLOW_CLS_STATS:
		return mlx5_tc_ct_block_flow_offload_stats(ft, f);
	default:
		break;
	}

	return -EOPNOTSUPP;
}

<<<<<<< HEAD
//ct状态匹配
=======
static bool
mlx5_tc_ct_skb_to_tuple(struct sk_buff *skb, struct mlx5_ct_tuple *tuple,
			u16 zone)
{
	struct flow_keys flow_keys;

	skb_reset_network_header(skb);
	skb_flow_dissect_flow_keys(skb, &flow_keys, 0);

	tuple->zone = zone;

	if (flow_keys.basic.ip_proto != IPPROTO_TCP &&
	    flow_keys.basic.ip_proto != IPPROTO_UDP)
		return false;

	tuple->port.src = flow_keys.ports.src;
	tuple->port.dst = flow_keys.ports.dst;
	tuple->n_proto = flow_keys.basic.n_proto;
	tuple->ip_proto = flow_keys.basic.ip_proto;

	switch (flow_keys.basic.n_proto) {
	case htons(ETH_P_IP):
		tuple->addr_type = FLOW_DISSECTOR_KEY_IPV4_ADDRS;
		tuple->ip.src_v4 = flow_keys.addrs.v4addrs.src;
		tuple->ip.dst_v4 = flow_keys.addrs.v4addrs.dst;
		break;

	case htons(ETH_P_IPV6):
		tuple->addr_type = FLOW_DISSECTOR_KEY_IPV6_ADDRS;
		tuple->ip.src_v6 = flow_keys.addrs.v6addrs.src;
		tuple->ip.dst_v6 = flow_keys.addrs.v6addrs.dst;
		break;
	default:
		goto out;
	}

	return true;

out:
	return false;
}

int
mlx5_tc_ct_add_no_trk_match(struct mlx5e_priv *priv,
			    struct mlx5_flow_spec *spec)
{
	u32 ctstate = 0, ctstate_mask = 0;

	mlx5e_tc_match_to_reg_get_match(spec, CTSTATE_TO_REG,
					&ctstate, &ctstate_mask);
	if (ctstate_mask)
		return -EOPNOTSUPP;

	ctstate_mask |= MLX5_CT_STATE_TRK_BIT;
	mlx5e_tc_match_to_reg_match(spec, CTSTATE_TO_REG,
				    ctstate, ctstate_mask);

	return 0;
}

>>>>>>> 00e4db51
int
mlx5_tc_ct_parse_match(struct mlx5e_priv *priv,
		       struct mlx5_flow_spec *spec,
		       struct flow_cls_offload *f,
		       struct mlx5_ct_attr *ct_attr,
		       struct netlink_ext_ack *extack)
{
	struct mlx5_tc_ct_priv *ct_priv = mlx5_tc_ct_get_ct_priv(priv);
	struct flow_rule *rule = flow_cls_offload_flow_rule(f);
	struct flow_dissector_key_ct *mask, *key;
	bool trk, est, untrk, unest, new;
	u32 ctstate = 0, ctstate_mask = 0;
	u16 ct_state_on, ct_state_off;
	u16 ct_state, ct_state_mask;
	struct flow_match_ct match;
	u32 ct_labels[4];

	if (!flow_rule_match_key(rule, FLOW_DISSECTOR_KEY_CT))
		return 0;

	if (!ct_priv) {
		NL_SET_ERR_MSG_MOD(extack,
				   "offload of ct matching isn't available");
		return -EOPNOTSUPP;
	}

	flow_rule_match_ct(rule, &match);

	key = match.key;
	mask = match.mask;

	ct_state = key->ct_state;
	ct_state_mask = mask->ct_state;

	//仅以下三种状态可被offload
	if (ct_state_mask & ~(TCA_FLOWER_KEY_CT_FLAGS_TRACKED |
			      TCA_FLOWER_KEY_CT_FLAGS_ESTABLISHED |
			      TCA_FLOWER_KEY_CT_FLAGS_NEW)) {
		NL_SET_ERR_MSG_MOD(extack,
				   "only ct_state trk, est and new are supported for offload");
		return -EOPNOTSUPP;
	}

<<<<<<< HEAD
	//仅低32位ct labes可被支持
	if (mask->ct_labels[1] || mask->ct_labels[2] || mask->ct_labels[3]) {
		NL_SET_ERR_MSG_MOD(extack,
				   "only lower 32bits of ct_labels are supported for offload");
		return -EOPNOTSUPP;
	}

=======
>>>>>>> 00e4db51
	ct_state_on = ct_state & ct_state_mask;
	ct_state_off = (ct_state & ct_state_mask) ^ ct_state_mask;
	trk = ct_state_on & TCA_FLOWER_KEY_CT_FLAGS_TRACKED;/*是否有trk标记*/
	new = ct_state_on & TCA_FLOWER_KEY_CT_FLAGS_NEW;/*是否有new标记*/
	est = ct_state_on & TCA_FLOWER_KEY_CT_FLAGS_ESTABLISHED;/*是否有est标记*/
	untrk = ct_state_off & TCA_FLOWER_KEY_CT_FLAGS_TRACKED;
	unest = ct_state_off & TCA_FLOWER_KEY_CT_FLAGS_ESTABLISHED;

	ctstate |= trk ? MLX5_CT_STATE_TRK_BIT : 0;
	ctstate |= est ? MLX5_CT_STATE_ESTABLISHED_BIT : 0;
	ctstate_mask |= (untrk || trk) ? MLX5_CT_STATE_TRK_BIT : 0;
	ctstate_mask |= (unest || est) ? MLX5_CT_STATE_ESTABLISHED_BIT : 0;

	if (new) {
		NL_SET_ERR_MSG_MOD(extack,
				   "matching on ct_state +new isn't supported");
		return -EOPNOTSUPP;
	}

	if (mask->ct_zone)
		mlx5e_tc_match_to_reg_match(spec, ZONE_TO_REG,
					    key->ct_zone, MLX5_CT_ZONE_MASK);
	if (ctstate_mask)
		mlx5e_tc_match_to_reg_match(spec, CTSTATE_TO_REG,
					    ctstate, ctstate_mask);
	if (mask->ct_mark)
		mlx5e_tc_match_to_reg_match(spec, MARK_TO_REG,
					    key->ct_mark, mask->ct_mark);
	if (mask->ct_labels[0] || mask->ct_labels[1] || mask->ct_labels[2] ||
	    mask->ct_labels[3]) {
		ct_labels[0] = key->ct_labels[0] & mask->ct_labels[0];
		ct_labels[1] = key->ct_labels[1] & mask->ct_labels[1];
		ct_labels[2] = key->ct_labels[2] & mask->ct_labels[2];
		ct_labels[3] = key->ct_labels[3] & mask->ct_labels[3];
		if (mapping_add(ct_priv->labels_mapping, ct_labels, &ct_attr->ct_labels_id))
			return -EOPNOTSUPP;
		mlx5e_tc_match_to_reg_match(spec, LABELS_TO_REG, ct_attr->ct_labels_id,
					    MLX5_CT_LABELS_MASK);
	}

	return 0;
}

int
mlx5_tc_ct_parse_action(struct mlx5e_priv *priv,
			struct mlx5_esw_flow_attr *attr,
			const struct flow_action_entry *act,
			struct netlink_ext_ack *extack)
{
	struct mlx5_tc_ct_priv *ct_priv = mlx5_tc_ct_get_ct_priv(priv);

	if (!ct_priv) {
		NL_SET_ERR_MSG_MOD(extack,
				   "offload of ct action isn't available");
		return -EOPNOTSUPP;
	}

	attr->ct_attr.zone = act->ct.zone;
	attr->ct_attr.ct_action = act->ct.action;
	attr->ct_attr.nf_ft = act->ct.flow_table;

	return 0;
}

static int tc_ct_pre_ct_add_rules(struct mlx5_ct_ft *ct_ft,
				  struct mlx5_tc_ct_pre *pre_ct,
				  bool nat)
{
	struct mlx5_tc_ct_priv *ct_priv = ct_ft->ct_priv;
	struct mlx5e_tc_mod_hdr_acts pre_mod_acts = {};
	struct mlx5_core_dev *dev = ct_priv->esw->dev;
	struct mlx5_flow_table *fdb = pre_ct->fdb;
	struct mlx5_flow_destination dest = {};
	struct mlx5_flow_act flow_act = {};
	struct mlx5_modify_hdr *mod_hdr;
	struct mlx5_flow_handle *rule;
	struct mlx5_flow_spec *spec;
	u32 ctstate;
	u16 zone;
	int err;

	spec = kvzalloc(sizeof(*spec), GFP_KERNEL);
	if (!spec)
		return -ENOMEM;

	zone = ct_ft->zone & MLX5_CT_ZONE_MASK;
	err = mlx5e_tc_match_to_reg_set(dev, &pre_mod_acts, ZONE_TO_REG, zone);
	if (err) {
		ct_dbg("Failed to set zone register mapping");
		goto err_mapping;
	}

	mod_hdr = mlx5_modify_header_alloc(dev,
					   MLX5_FLOW_NAMESPACE_FDB,
					   pre_mod_acts.num_actions,
					   pre_mod_acts.actions);

	if (IS_ERR(mod_hdr)) {
		err = PTR_ERR(mod_hdr);
		ct_dbg("Failed to create pre ct mod hdr");
		goto err_mapping;
	}
	pre_ct->modify_hdr = mod_hdr;

	flow_act.action = MLX5_FLOW_CONTEXT_ACTION_FWD_DEST |
			  MLX5_FLOW_CONTEXT_ACTION_MOD_HDR;
	flow_act.flags |= FLOW_ACT_IGNORE_FLOW_LEVEL;
	flow_act.modify_hdr = mod_hdr;
	dest.type = MLX5_FLOW_DESTINATION_TYPE_FLOW_TABLE;

	/* add flow rule */
	mlx5e_tc_match_to_reg_match(spec, ZONE_TO_REG,
				    zone, MLX5_CT_ZONE_MASK);
	ctstate = MLX5_CT_STATE_TRK_BIT;
	if (nat)
		ctstate |= MLX5_CT_STATE_NAT_BIT;
	mlx5e_tc_match_to_reg_match(spec, CTSTATE_TO_REG, ctstate, ctstate);

	dest.ft = ct_priv->post_ct;
	rule = mlx5_add_flow_rules(fdb, spec, &flow_act, &dest, 1);
	if (IS_ERR(rule)) {
		err = PTR_ERR(rule);
		ct_dbg("Failed to add pre ct flow rule zone %d", zone);
		goto err_flow_rule;
	}
	pre_ct->flow_rule = rule;

	/* add miss rule */
	memset(spec, 0, sizeof(*spec));
	dest.ft = nat ? ct_priv->ct_nat : ct_priv->ct;
	rule = mlx5_add_flow_rules(fdb, spec, &flow_act, &dest, 1);
	if (IS_ERR(rule)) {
		err = PTR_ERR(rule);
		ct_dbg("Failed to add pre ct miss rule zone %d", zone);
		goto err_miss_rule;
	}
	pre_ct->miss_rule = rule;

	dealloc_mod_hdr_actions(&pre_mod_acts);
	kvfree(spec);
	return 0;

err_miss_rule:
	mlx5_del_flow_rules(pre_ct->flow_rule);
err_flow_rule:
	mlx5_modify_header_dealloc(dev, pre_ct->modify_hdr);
err_mapping:
	dealloc_mod_hdr_actions(&pre_mod_acts);
	kvfree(spec);
	return err;
}

static void
tc_ct_pre_ct_del_rules(struct mlx5_ct_ft *ct_ft,
		       struct mlx5_tc_ct_pre *pre_ct)
{
	struct mlx5_tc_ct_priv *ct_priv = ct_ft->ct_priv;
	struct mlx5_core_dev *dev = ct_priv->esw->dev;

	mlx5_del_flow_rules(pre_ct->flow_rule);
	mlx5_del_flow_rules(pre_ct->miss_rule);
	mlx5_modify_header_dealloc(dev, pre_ct->modify_hdr);
}

static int
mlx5_tc_ct_alloc_pre_ct(struct mlx5_ct_ft *ct_ft,
			struct mlx5_tc_ct_pre *pre_ct,
			bool nat)
{
	int inlen = MLX5_ST_SZ_BYTES(create_flow_group_in);
	struct mlx5_tc_ct_priv *ct_priv = ct_ft->ct_priv;
	struct mlx5_core_dev *dev = ct_priv->esw->dev;
	struct mlx5_flow_table_attr ft_attr = {};
	struct mlx5_flow_namespace *ns;
	struct mlx5_flow_table *ft;
	struct mlx5_flow_group *g;
	u32 metadata_reg_c_2_mask;
	u32 *flow_group_in;
	void *misc;
	int err;

	ns = mlx5_get_flow_namespace(dev, MLX5_FLOW_NAMESPACE_FDB);
	if (!ns) {
		err = -EOPNOTSUPP;
		ct_dbg("Failed to get FDB flow namespace");
		return err;
	}

	flow_group_in = kvzalloc(inlen, GFP_KERNEL);
	if (!flow_group_in)
		return -ENOMEM;

	ft_attr.flags = MLX5_FLOW_TABLE_UNMANAGED;
	ft_attr.prio = FDB_TC_OFFLOAD;
	ft_attr.max_fte = 2;
	ft_attr.level = 1;
	ft = mlx5_create_flow_table(ns, &ft_attr);
	if (IS_ERR(ft)) {
		err = PTR_ERR(ft);
		ct_dbg("Failed to create pre ct table");
		goto out_free;
	}
	pre_ct->fdb = ft;

	/* create flow group */
	MLX5_SET(create_flow_group_in, flow_group_in, start_flow_index, 0);
	MLX5_SET(create_flow_group_in, flow_group_in, end_flow_index, 0);
	MLX5_SET(create_flow_group_in, flow_group_in, match_criteria_enable,
		 MLX5_MATCH_MISC_PARAMETERS_2);

	misc = MLX5_ADDR_OF(create_flow_group_in, flow_group_in,
			    match_criteria.misc_parameters_2);

	metadata_reg_c_2_mask = MLX5_CT_ZONE_MASK;
	metadata_reg_c_2_mask |= (MLX5_CT_STATE_TRK_BIT << 16);
	if (nat)
		metadata_reg_c_2_mask |= (MLX5_CT_STATE_NAT_BIT << 16);

	MLX5_SET(fte_match_set_misc2, misc, metadata_reg_c_2,
		 metadata_reg_c_2_mask);

	g = mlx5_create_flow_group(ft, flow_group_in);
	if (IS_ERR(g)) {
		err = PTR_ERR(g);
		ct_dbg("Failed to create pre ct group");
		goto err_flow_grp;
	}
	pre_ct->flow_grp = g;

	/* create miss group */
	memset(flow_group_in, 0, inlen);
	MLX5_SET(create_flow_group_in, flow_group_in, start_flow_index, 1);
	MLX5_SET(create_flow_group_in, flow_group_in, end_flow_index, 1);
	g = mlx5_create_flow_group(ft, flow_group_in);
	if (IS_ERR(g)) {
		err = PTR_ERR(g);
		ct_dbg("Failed to create pre ct miss group");
		goto err_miss_grp;
	}
	pre_ct->miss_grp = g;

	err = tc_ct_pre_ct_add_rules(ct_ft, pre_ct, nat);
	if (err)
		goto err_add_rules;

	kvfree(flow_group_in);
	return 0;

err_add_rules:
	mlx5_destroy_flow_group(pre_ct->miss_grp);
err_miss_grp:
	mlx5_destroy_flow_group(pre_ct->flow_grp);
err_flow_grp:
	mlx5_destroy_flow_table(ft);
out_free:
	kvfree(flow_group_in);
	return err;
}

static void
mlx5_tc_ct_free_pre_ct(struct mlx5_ct_ft *ct_ft,
		       struct mlx5_tc_ct_pre *pre_ct)
{
	tc_ct_pre_ct_del_rules(ct_ft, pre_ct);
	mlx5_destroy_flow_group(pre_ct->miss_grp);
	mlx5_destroy_flow_group(pre_ct->flow_grp);
	mlx5_destroy_flow_table(pre_ct->fdb);
}

static int
mlx5_tc_ct_alloc_pre_ct_tables(struct mlx5_ct_ft *ft)
{
	int err;

	err = mlx5_tc_ct_alloc_pre_ct(ft, &ft->pre_ct, false);
	if (err)
		return err;

	err = mlx5_tc_ct_alloc_pre_ct(ft, &ft->pre_ct_nat, true);
	if (err)
		goto err_pre_ct_nat;

	return 0;

err_pre_ct_nat:
	mlx5_tc_ct_free_pre_ct(ft, &ft->pre_ct);
	return err;
}

static void
mlx5_tc_ct_free_pre_ct_tables(struct mlx5_ct_ft *ft)
{
	mlx5_tc_ct_free_pre_ct(ft, &ft->pre_ct_nat);
	mlx5_tc_ct_free_pre_ct(ft, &ft->pre_ct);
}

static struct mlx5_ct_ft *
mlx5_tc_ct_add_ft_cb(struct mlx5_tc_ct_priv *ct_priv, u16 zone,
		     struct nf_flowtable *nf_ft)
{
	struct mlx5_ct_ft *ft;
	int err;

	ft = rhashtable_lookup_fast(&ct_priv->zone_ht, &zone, zone_params);
	if (ft) {
		refcount_inc(&ft->refcount);
		return ft;
	}

	ft = kzalloc(sizeof(*ft), GFP_KERNEL);
	if (!ft)
		return ERR_PTR(-ENOMEM);

	err = mapping_add(ct_priv->zone_mapping, &zone, &ft->zone_restore_id);
	if (err)
		goto err_mapping;

	ft->zone = zone;
	ft->nf_ft = nf_ft;
	ft->ct_priv = ct_priv;
	refcount_set(&ft->refcount, 1);

	err = mlx5_tc_ct_alloc_pre_ct_tables(ft);
	if (err)
		goto err_alloc_pre_ct;

	err = rhashtable_init(&ft->ct_entries_ht, &cts_ht_params);
	if (err)
		goto err_init;

	err = rhashtable_insert_fast(&ct_priv->zone_ht, &ft->node,
				     zone_params);
	if (err)
		goto err_insert;

	err = nf_flow_table_offload_add_cb(ft->nf_ft,
					   mlx5_tc_ct_block_flow_offload, ft);
	if (err)
		goto err_add_cb;

	return ft;

err_add_cb:
	rhashtable_remove_fast(&ct_priv->zone_ht, &ft->node, zone_params);
err_insert:
	rhashtable_destroy(&ft->ct_entries_ht);
err_init:
	mlx5_tc_ct_free_pre_ct_tables(ft);
err_alloc_pre_ct:
	mapping_remove(ct_priv->zone_mapping, ft->zone_restore_id);
err_mapping:
	kfree(ft);
	return ERR_PTR(err);
}

static void
mlx5_tc_ct_flush_ft_entry(void *ptr, void *arg)
{
	struct mlx5_tc_ct_priv *ct_priv = arg;
	struct mlx5_ct_entry *entry = ptr;

	mlx5_tc_ct_del_ft_entry(ct_priv, entry);
	kfree(entry);
}

static void
mlx5_tc_ct_del_ft_cb(struct mlx5_tc_ct_priv *ct_priv, struct mlx5_ct_ft *ft)
{
	if (!refcount_dec_and_test(&ft->refcount))
		return;

	nf_flow_table_offload_del_cb(ft->nf_ft,
				     mlx5_tc_ct_block_flow_offload, ft);
	rhashtable_remove_fast(&ct_priv->zone_ht, &ft->node, zone_params);
	rhashtable_free_and_destroy(&ft->ct_entries_ht,
				    mlx5_tc_ct_flush_ft_entry,
				    ct_priv);
	mlx5_tc_ct_free_pre_ct_tables(ft);
	mapping_remove(ct_priv->zone_mapping, ft->zone_restore_id);
	kfree(ft);
}

/* We translate the tc filter with CT action to the following HW model:
 *
 * +---------------------+
 * + fdb prio (tc chain) +
 * + original match      +
 * +---------------------+
 *      | set chain miss mapping
 *      | set fte_id
 *      | set tunnel_id
 *      | do decap
 *      v
 * +---------------------+
 * + pre_ct/pre_ct_nat   +  if matches     +---------------------+
 * + zone+nat match      +---------------->+ post_ct (see below) +
 * +---------------------+  set zone       +---------------------+
 *      | set zone
 *      v
 * +--------------------+
 * + CT (nat or no nat) +
 * + tuple + zone match +
 * +--------------------+
 *      | set mark
 *      | set labels_id
 *      | set established
 *	| set zone_restore
 *      | do nat (if needed)
 *      v
 * +--------------+
 * + post_ct      + original filter actions
 * + fte_id match +------------------------>
 * +--------------+
 */
static struct mlx5_flow_handle *
__mlx5_tc_ct_flow_offload(struct mlx5e_priv *priv,
			  struct mlx5e_tc_flow *flow,
			  struct mlx5_flow_spec *orig_spec,
			  struct mlx5_esw_flow_attr *attr)
{
	struct mlx5_tc_ct_priv *ct_priv = mlx5_tc_ct_get_ct_priv(priv);
	bool nat = attr->ct_attr.ct_action & TCA_CT_ACT_NAT;/*标记是否要做nat*/
	struct mlx5e_tc_mod_hdr_acts pre_mod_acts = {};
	struct mlx5_flow_spec *post_ct_spec = NULL;
	struct mlx5_eswitch *esw = ct_priv->esw;
	struct mlx5_esw_flow_attr *pre_ct_attr;
	struct mlx5_modify_hdr *mod_hdr;
	struct mlx5_flow_handle *rule;
	struct mlx5_ct_flow *ct_flow;
	int chain_mapping = 0, err;
	struct mlx5_ct_ft *ft;
	u32 fte_id = 1;

	post_ct_spec = kzalloc(sizeof(*post_ct_spec), GFP_KERNEL);
	ct_flow = kzalloc(sizeof(*ct_flow), GFP_KERNEL);
	if (!post_ct_spec || !ct_flow) {
		kfree(post_ct_spec);
		kfree(ct_flow);
		return ERR_PTR(-ENOMEM);
	}

	/* Register for CT established events */
	ft = mlx5_tc_ct_add_ft_cb(ct_priv, attr->ct_attr.zone,
				  attr->ct_attr.nf_ft);
	if (IS_ERR(ft)) {
		err = PTR_ERR(ft);
		ct_dbg("Failed to register to ft callback");
		goto err_ft;
	}
	ct_flow->ft = ft;

	err = idr_alloc_u32(&ct_priv->fte_ids, ct_flow, &fte_id,
			    MLX5_FTE_ID_MAX, GFP_KERNEL);
	if (err) {
		netdev_warn(priv->netdev,
			    "Failed to allocate fte id, err: %d\n", err);
		goto err_idr;
	}
	ct_flow->fte_id = fte_id;

	/* Base esw attributes of both rules on original rule attribute */
	pre_ct_attr = &ct_flow->pre_ct_attr;
	memcpy(pre_ct_attr, attr, sizeof(*attr));
	memcpy(&ct_flow->post_ct_attr, attr, sizeof(*attr));

	/* Modify the original rule's action to fwd and modify, leave decap */
	pre_ct_attr->action = attr->action & MLX5_FLOW_CONTEXT_ACTION_DECAP;
	pre_ct_attr->action |= MLX5_FLOW_CONTEXT_ACTION_FWD_DEST |
			       MLX5_FLOW_CONTEXT_ACTION_MOD_HDR;

	/* Write chain miss tag for miss in ct table as we
	 * don't go though all prios of this chain as normal tc rules
	 * miss.
	 */
	err = mlx5_esw_chains_get_chain_mapping(esw, attr->chain,
						&chain_mapping);
	if (err) {
		ct_dbg("Failed to get chain register mapping for chain");
		goto err_get_chain;
	}
	ct_flow->chain_mapping = chain_mapping;

	err = mlx5e_tc_match_to_reg_set(esw->dev, &pre_mod_acts,
					CHAIN_TO_REG, chain_mapping);
	if (err) {
		ct_dbg("Failed to set chain register mapping");
		goto err_mapping;
	}

	err = mlx5e_tc_match_to_reg_set(esw->dev, &pre_mod_acts,
					FTEID_TO_REG, fte_id);
	if (err) {
		ct_dbg("Failed to set fte_id register mapping");
		goto err_mapping;
	}

	/* If original flow is decap, we do it before going into ct table
	 * so add a rewrite for the tunnel match_id.
	 */
	if ((pre_ct_attr->action & MLX5_FLOW_CONTEXT_ACTION_DECAP) &&
	    attr->chain == 0) {
		u32 tun_id = mlx5e_tc_get_flow_tun_id(flow);

		err = mlx5e_tc_match_to_reg_set(esw->dev, &pre_mod_acts,
						TUNNEL_TO_REG,
						tun_id);
		if (err) {
			ct_dbg("Failed to set tunnel register mapping");
			goto err_mapping;
		}
	}

	mod_hdr = mlx5_modify_header_alloc(esw->dev,
					   MLX5_FLOW_NAMESPACE_FDB,
					   pre_mod_acts.num_actions,
					   pre_mod_acts.actions);
	if (IS_ERR(mod_hdr)) {
		err = PTR_ERR(mod_hdr);
		ct_dbg("Failed to create pre ct mod hdr");
		goto err_mapping;
	}
	pre_ct_attr->modify_hdr = mod_hdr;

	/* Post ct rule matches on fte_id and executes original rule's
	 * tc rule action
	 */
	mlx5e_tc_match_to_reg_match(post_ct_spec, FTEID_TO_REG,
				    fte_id, MLX5_FTE_ID_MASK);

	/* Put post_ct rule on post_ct fdb */
	ct_flow->post_ct_attr.chain = 0;
	ct_flow->post_ct_attr.prio = 0;
	ct_flow->post_ct_attr.fdb = ct_priv->post_ct;

	ct_flow->post_ct_attr.inner_match_level = MLX5_MATCH_NONE;
	ct_flow->post_ct_attr.outer_match_level = MLX5_MATCH_NONE;
	ct_flow->post_ct_attr.action &= ~(MLX5_FLOW_CONTEXT_ACTION_DECAP);
	rule = mlx5_eswitch_add_offloaded_rule(esw, post_ct_spec,
					       &ct_flow->post_ct_attr);
	ct_flow->post_ct_rule = rule;
	if (IS_ERR(ct_flow->post_ct_rule)) {
		err = PTR_ERR(ct_flow->post_ct_rule);
		ct_dbg("Failed to add post ct rule");
		goto err_insert_post_ct;
	}

	/* Change original rule point to ct table */
	pre_ct_attr->dest_chain = 0;
	pre_ct_attr->dest_ft = nat ? ft->pre_ct_nat.fdb : ft->pre_ct.fdb;
	ct_flow->pre_ct_rule = mlx5_eswitch_add_offloaded_rule(esw,
							       orig_spec,
							       pre_ct_attr);
	if (IS_ERR(ct_flow->pre_ct_rule)) {
		err = PTR_ERR(ct_flow->pre_ct_rule);
		ct_dbg("Failed to add pre ct rule");
		goto err_insert_orig;
	}

	attr->ct_attr.ct_flow = ct_flow;
	dealloc_mod_hdr_actions(&pre_mod_acts);
	kfree(post_ct_spec);

	return rule;

err_insert_orig:
	mlx5_eswitch_del_offloaded_rule(ct_priv->esw, ct_flow->post_ct_rule,
					&ct_flow->post_ct_attr);
err_insert_post_ct:
	mlx5_modify_header_dealloc(priv->mdev, pre_ct_attr->modify_hdr);
err_mapping:
	dealloc_mod_hdr_actions(&pre_mod_acts);
	mlx5_esw_chains_put_chain_mapping(esw, ct_flow->chain_mapping);
err_get_chain:
	idr_remove(&ct_priv->fte_ids, fte_id);
err_idr:
	mlx5_tc_ct_del_ft_cb(ct_priv, ft);
err_ft:
	kfree(post_ct_spec);
	kfree(ct_flow);
	netdev_warn(priv->netdev, "Failed to offload ct flow, err %d\n", err);
	return ERR_PTR(err);
}

static struct mlx5_flow_handle *
__mlx5_tc_ct_flow_offload_clear(struct mlx5e_priv *priv,
				struct mlx5_flow_spec *orig_spec,
				struct mlx5_esw_flow_attr *attr,
				struct mlx5e_tc_mod_hdr_acts *mod_acts)
{
	struct mlx5_tc_ct_priv *ct_priv = mlx5_tc_ct_get_ct_priv(priv);
	struct mlx5_eswitch *esw = ct_priv->esw;
	struct mlx5_esw_flow_attr *pre_ct_attr;
	struct mlx5_modify_hdr *mod_hdr;
	struct mlx5_flow_handle *rule;
	struct mlx5_ct_flow *ct_flow;
	int err;

	ct_flow = kzalloc(sizeof(*ct_flow), GFP_KERNEL);
	if (!ct_flow)
		return ERR_PTR(-ENOMEM);

	/* Base esw attributes on original rule attribute */
	pre_ct_attr = &ct_flow->pre_ct_attr;
	memcpy(pre_ct_attr, attr, sizeof(*attr));

	err = mlx5_tc_ct_entry_set_registers(ct_priv, mod_acts, 0, 0, 0, 0);
	if (err) {
		ct_dbg("Failed to set register for ct clear");
		goto err_set_registers;
	}

	mod_hdr = mlx5_modify_header_alloc(esw->dev,
					   MLX5_FLOW_NAMESPACE_FDB,
					   mod_acts->num_actions,
					   mod_acts->actions);
	if (IS_ERR(mod_hdr)) {
		err = PTR_ERR(mod_hdr);
		ct_dbg("Failed to add create ct clear mod hdr");
		goto err_set_registers;
	}

	dealloc_mod_hdr_actions(mod_acts);
	pre_ct_attr->modify_hdr = mod_hdr;
	pre_ct_attr->action |= MLX5_FLOW_CONTEXT_ACTION_MOD_HDR;

	rule = mlx5_eswitch_add_offloaded_rule(esw, orig_spec, pre_ct_attr);
	if (IS_ERR(rule)) {
		err = PTR_ERR(rule);
		ct_dbg("Failed to add ct clear rule");
		goto err_insert;
	}

	attr->ct_attr.ct_flow = ct_flow;
	ct_flow->pre_ct_rule = rule;
	return rule;

err_insert:
	mlx5_modify_header_dealloc(priv->mdev, mod_hdr);
err_set_registers:
	netdev_warn(priv->netdev,
		    "Failed to offload ct clear flow, err %d\n", err);
	return ERR_PTR(err);
}

struct mlx5_flow_handle *
mlx5_tc_ct_flow_offload(struct mlx5e_priv *priv,
			struct mlx5e_tc_flow *flow,
			struct mlx5_flow_spec *spec,
			struct mlx5_esw_flow_attr *attr,
			struct mlx5e_tc_mod_hdr_acts *mod_hdr_acts)
{
	bool clear_action = attr->ct_attr.ct_action & TCA_CT_ACT_CLEAR;
	struct mlx5_tc_ct_priv *ct_priv = mlx5_tc_ct_get_ct_priv(priv);
	struct mlx5_flow_handle *rule;

	if (!ct_priv)
		return ERR_PTR(-EOPNOTSUPP);

	mutex_lock(&ct_priv->control_lock);

	if (clear_action)
		rule = __mlx5_tc_ct_flow_offload_clear(priv, spec, attr, mod_hdr_acts);
	else
		rule = __mlx5_tc_ct_flow_offload(priv, flow, spec, attr);
	mutex_unlock(&ct_priv->control_lock);

	return rule;
}

static void
__mlx5_tc_ct_delete_flow(struct mlx5_tc_ct_priv *ct_priv,
			 struct mlx5_ct_flow *ct_flow)
{
	struct mlx5_esw_flow_attr *pre_ct_attr = &ct_flow->pre_ct_attr;
	struct mlx5_eswitch *esw = ct_priv->esw;

	mlx5_eswitch_del_offloaded_rule(esw, ct_flow->pre_ct_rule,
					pre_ct_attr);
	mlx5_modify_header_dealloc(esw->dev, pre_ct_attr->modify_hdr);

	if (ct_flow->post_ct_rule) {
		mlx5_eswitch_del_offloaded_rule(esw, ct_flow->post_ct_rule,
						&ct_flow->post_ct_attr);
		mlx5_esw_chains_put_chain_mapping(esw, ct_flow->chain_mapping);
		idr_remove(&ct_priv->fte_ids, ct_flow->fte_id);
		mlx5_tc_ct_del_ft_cb(ct_priv, ct_flow->ft);
	}

	kfree(ct_flow);
}

void
mlx5_tc_ct_delete_flow(struct mlx5e_priv *priv, struct mlx5e_tc_flow *flow,
		       struct mlx5_esw_flow_attr *attr)
{
	struct mlx5_tc_ct_priv *ct_priv = mlx5_tc_ct_get_ct_priv(priv);
	struct mlx5_ct_flow *ct_flow = attr->ct_attr.ct_flow;

	/* We are called on error to clean up stuff from parsing
	 * but we don't have anything for now
	 */
	if (!ct_flow)
		return;

	mutex_lock(&ct_priv->control_lock);
	__mlx5_tc_ct_delete_flow(ct_priv, ct_flow);
	mutex_unlock(&ct_priv->control_lock);
}

static int
mlx5_tc_ct_init_check_support(struct mlx5_eswitch *esw,
			      const char **err_msg)
{
#if !IS_ENABLED(CONFIG_NET_TC_SKB_EXT)
	/* cannot restore chain ID on HW miss */

	*err_msg = "tc skb extension missing";
	return -EOPNOTSUPP;
#endif

	if (!MLX5_CAP_ESW_FLOWTABLE_FDB(esw->dev, ignore_flow_level)) {
		*err_msg = "firmware level support is missing";
		return -EOPNOTSUPP;
	}

	if (!mlx5_eswitch_vlan_actions_supported(esw->dev, 1)) {
		/* vlan workaround should be avoided for multi chain rules.
		 * This is just a sanity check as pop vlan action should
		 * be supported by any FW that supports ignore_flow_level
		 */

		*err_msg = "firmware vlan actions support is missing";
		return -EOPNOTSUPP;
	}

	if (!MLX5_CAP_ESW_FLOWTABLE(esw->dev,
				    fdb_modify_header_fwd_to_table)) {
		/* CT always writes to registers which are mod header actions.
		 * Therefore, mod header and goto is required
		 */

		*err_msg = "firmware fwd and modify support is missing";
		return -EOPNOTSUPP;
	}

	if (!mlx5_eswitch_reg_c1_loopback_enabled(esw)) {
		*err_msg = "register loopback isn't supported";
		return -EOPNOTSUPP;
	}

	return 0;
}

static void
mlx5_tc_ct_init_err(struct mlx5e_rep_priv *rpriv, const char *msg, int err)
{
	if (msg)
		netdev_warn(rpriv->netdev,
			    "tc ct offload not supported, %s, err: %d\n",
			    msg, err);
	else
		netdev_warn(rpriv->netdev,
			    "tc ct offload not supported, err: %d\n",
			    err);
}

int
mlx5_tc_ct_init(struct mlx5_rep_uplink_priv *uplink_priv)
{
	struct mlx5_tc_ct_priv *ct_priv;
	struct mlx5e_rep_priv *rpriv;
	struct mlx5_eswitch *esw;
	struct mlx5e_priv *priv;
	const char *msg;
	int err;

	rpriv = container_of(uplink_priv, struct mlx5e_rep_priv, uplink_priv);
	priv = netdev_priv(rpriv->netdev);
	esw = priv->mdev->priv.eswitch;

	err = mlx5_tc_ct_init_check_support(esw, &msg);
	if (err) {
		mlx5_tc_ct_init_err(rpriv, msg, err);
		goto err_support;
	}

	ct_priv = kzalloc(sizeof(*ct_priv), GFP_KERNEL);
	if (!ct_priv) {
		mlx5_tc_ct_init_err(rpriv, NULL, -ENOMEM);
		goto err_alloc;
	}

	ct_priv->zone_mapping = mapping_create(sizeof(u16), 0, true);
	if (IS_ERR(ct_priv->zone_mapping)) {
		err = PTR_ERR(ct_priv->zone_mapping);
		goto err_mapping_zone;
	}

	ct_priv->labels_mapping = mapping_create(sizeof(u32) * 4, 0, true);
	if (IS_ERR(ct_priv->labels_mapping)) {
		err = PTR_ERR(ct_priv->labels_mapping);
		goto err_mapping_labels;
	}

	ct_priv->esw = esw;
	ct_priv->netdev = rpriv->netdev;
	ct_priv->ct = mlx5_esw_chains_create_global_table(esw);
	if (IS_ERR(ct_priv->ct)) {
		err = PTR_ERR(ct_priv->ct);
		mlx5_tc_ct_init_err(rpriv, "failed to create ct table", err);
		goto err_ct_tbl;
	}

	ct_priv->ct_nat = mlx5_esw_chains_create_global_table(esw);
	if (IS_ERR(ct_priv->ct_nat)) {
		err = PTR_ERR(ct_priv->ct_nat);
		mlx5_tc_ct_init_err(rpriv, "failed to create ct nat table",
				    err);
		goto err_ct_nat_tbl;
	}

	ct_priv->post_ct = mlx5_esw_chains_create_global_table(esw);
	if (IS_ERR(ct_priv->post_ct)) {
		err = PTR_ERR(ct_priv->post_ct);
		mlx5_tc_ct_init_err(rpriv, "failed to create post ct table",
				    err);
		goto err_post_ct_tbl;
	}

	idr_init(&ct_priv->fte_ids);
	mutex_init(&ct_priv->control_lock);
	rhashtable_init(&ct_priv->zone_ht, &zone_params);
	rhashtable_init(&ct_priv->ct_tuples_ht, &tuples_ht_params);
	rhashtable_init(&ct_priv->ct_tuples_nat_ht, &tuples_nat_ht_params);

	/* Done, set ct_priv to know it initializted */
	uplink_priv->ct_priv = ct_priv;

	return 0;

err_post_ct_tbl:
	mlx5_esw_chains_destroy_global_table(esw, ct_priv->ct_nat);
err_ct_nat_tbl:
	mlx5_esw_chains_destroy_global_table(esw, ct_priv->ct);
err_ct_tbl:
	mapping_destroy(ct_priv->labels_mapping);
err_mapping_labels:
	mapping_destroy(ct_priv->zone_mapping);
err_mapping_zone:
	kfree(ct_priv);
err_alloc:
err_support:

	return 0;
}

void
mlx5_tc_ct_clean(struct mlx5_rep_uplink_priv *uplink_priv)
{
	struct mlx5_tc_ct_priv *ct_priv = uplink_priv->ct_priv;

	if (!ct_priv)
		return;

	mlx5_esw_chains_destroy_global_table(ct_priv->esw, ct_priv->post_ct);
	mlx5_esw_chains_destroy_global_table(ct_priv->esw, ct_priv->ct_nat);
	mlx5_esw_chains_destroy_global_table(ct_priv->esw, ct_priv->ct);
	mapping_destroy(ct_priv->zone_mapping);
	mapping_destroy(ct_priv->labels_mapping);

	rhashtable_destroy(&ct_priv->ct_tuples_ht);
	rhashtable_destroy(&ct_priv->ct_tuples_nat_ht);
	rhashtable_destroy(&ct_priv->zone_ht);
	mutex_destroy(&ct_priv->control_lock);
	idr_destroy(&ct_priv->fte_ids);
	kfree(ct_priv);

	uplink_priv->ct_priv = NULL;
}

bool
mlx5e_tc_ct_restore_flow(struct mlx5_rep_uplink_priv *uplink_priv,
			 struct sk_buff *skb, u8 zone_restore_id)
{
	struct mlx5_tc_ct_priv *ct_priv = uplink_priv->ct_priv;
	struct mlx5_ct_tuple tuple = {};
	struct mlx5_ct_entry *entry;
	u16 zone;

	if (!ct_priv || !zone_restore_id)
		return true;

	if (mapping_find(ct_priv->zone_mapping, zone_restore_id, &zone))
		return false;

	if (!mlx5_tc_ct_skb_to_tuple(skb, &tuple, zone))
		return false;

	entry = rhashtable_lookup_fast(&ct_priv->ct_tuples_ht, &tuple,
				       tuples_ht_params);
	if (!entry)
		entry = rhashtable_lookup_fast(&ct_priv->ct_tuples_nat_ht,
					       &tuple, tuples_nat_ht_params);
	if (!entry)
		return false;

	tcf_ct_flow_table_restore_skb(skb, entry->restore_cookie);
	return true;
}<|MERGE_RESOLUTION|>--- conflicted
+++ resolved
@@ -901,9 +901,6 @@
 	return -EOPNOTSUPP;
 }
 
-<<<<<<< HEAD
-//ct状态匹配
-=======
 static bool
 mlx5_tc_ct_skb_to_tuple(struct sk_buff *skb, struct mlx5_ct_tuple *tuple,
 			u16 zone)
@@ -964,7 +961,7 @@
 	return 0;
 }
 
->>>>>>> 00e4db51
+//ct状态匹配
 int
 mlx5_tc_ct_parse_match(struct mlx5e_priv *priv,
 		       struct mlx5_flow_spec *spec,
@@ -1008,16 +1005,6 @@
 		return -EOPNOTSUPP;
 	}
 
-<<<<<<< HEAD
-	//仅低32位ct labes可被支持
-	if (mask->ct_labels[1] || mask->ct_labels[2] || mask->ct_labels[3]) {
-		NL_SET_ERR_MSG_MOD(extack,
-				   "only lower 32bits of ct_labels are supported for offload");
-		return -EOPNOTSUPP;
-	}
-
-=======
->>>>>>> 00e4db51
 	ct_state_on = ct_state & ct_state_mask;
 	ct_state_off = (ct_state & ct_state_mask) ^ ct_state_mask;
 	trk = ct_state_on & TCA_FLOWER_KEY_CT_FLAGS_TRACKED;/*是否有trk标记*/
