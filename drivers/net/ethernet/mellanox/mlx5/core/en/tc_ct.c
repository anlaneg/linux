--- conflicted
+++ resolved
@@ -1518,13 +1518,8 @@
 			  struct mlx5_flow_spec *orig_spec,
 			  struct mlx5_flow_attr *attr)
 {
-<<<<<<< HEAD
-	struct mlx5_tc_ct_priv *ct_priv = mlx5_tc_ct_get_ct_priv(priv);
-	bool nat = attr->ct_attr.ct_action & TCA_CT_ACT_NAT;/*标记是否要做nat*/
-=======
 	bool nat = attr->ct_attr.ct_action & TCA_CT_ACT_NAT;
 	struct mlx5e_priv *priv = netdev_priv(ct_priv->netdev);
->>>>>>> c4d6fe73
 	struct mlx5e_tc_mod_hdr_acts pre_mod_acts = {};
 	u32 attr_sz = ns_to_attr_sz(ct_priv->ns_type);
 	struct mlx5_flow_spec *post_ct_spec = NULL;
