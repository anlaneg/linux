/*
 * Copyright (c) 2018, Mellanox Technologies. All rights reserved.
 *
 * This software is available to you under a choice of one of two
 * licenses.  You may choose to be licensed under the terms of the GNU
 * General Public License (GPL) Version 2, available from the file
 * COPYING in the main directory of this source tree, or the
 * OpenIB.org BSD license below:
 *
 *     Redistribution and use in source and binary forms, with or
 *     without modification, are permitted provided that the following
 *     conditions are met:
 *
 *      - Redistributions of source code must retain the above
 *        copyright notice, this list of conditions and the following
 *        disclaimer.
 *
 *      - Redistributions in binary form must reproduce the above
 *        copyright notice, this list of conditions and the following
 *        disclaimer in the documentation and/or other materials
 *        provided with the distribution.
 *
 * THE SOFTWARE IS PROVIDED "AS IS", WITHOUT WARRANTY OF ANY KIND,
 * EXPRESS OR IMPLIED, INCLUDING BUT NOT LIMITED TO THE WARRANTIES OF
 * MERCHANTABILITY, FITNESS FOR A PARTICULAR PURPOSE AND
 * NONINFRINGEMENT. IN NO EVENT SHALL THE AUTHORS OR COPYRIGHT HOLDERS
 * BE LIABLE FOR ANY CLAIM, DAMAGES OR OTHER LIABILITY, WHETHER IN AN
 * ACTION OF CONTRACT, TORT OR OTHERWISE, ARISING FROM, OUT OF OR IN
 * CONNECTION WITH THE SOFTWARE OR THE USE OR OTHER DEALINGS IN THE
 * SOFTWARE.
 */

#include <linux/bpf_trace.h>
#include <net/xdp_sock_drv.h>
#include "en/xdp.h"
#include "en/params.h"

int mlx5e_xdp_max_mtu(struct mlx5e_params *params, struct mlx5e_xsk_param *xsk)
{
	int hr = mlx5e_get_linear_rq_headroom(params, xsk);

	/* Let S := SKB_DATA_ALIGN(sizeof(struct skb_shared_info)).
	 * The condition checked in mlx5e_rx_is_linear_skb is:
	 *   SKB_DATA_ALIGN(sw_mtu + hard_mtu + hr) + S <= PAGE_SIZE         (1)
	 *   (Note that hw_mtu == sw_mtu + hard_mtu.)
	 * What is returned from this function is:
	 *   max_mtu = PAGE_SIZE - S - hr - hard_mtu                         (2)
	 * After assigning sw_mtu := max_mtu, the left side of (1) turns to
	 * SKB_DATA_ALIGN(PAGE_SIZE - S) + S, which is equal to PAGE_SIZE,
	 * because both PAGE_SIZE and S are already aligned. Any number greater
	 * than max_mtu would make the left side of (1) greater than PAGE_SIZE,
	 * so max_mtu is the maximum MTU allowed.
	 */

	return MLX5E_HW2SW_MTU(params, SKB_MAX_HEAD(hr));
}

static inline bool
mlx5e_xmit_xdp_buff(struct mlx5e_xdpsq *sq, struct mlx5e_rq *rq,
		    struct mlx5e_dma_info *di, struct xdp_buff *xdp)
{
	struct mlx5e_xdp_xmit_data xdptxd;
	struct mlx5e_xdp_info xdpi;
	struct xdp_frame *xdpf;
	dma_addr_t dma_addr;

	xdpf = xdp_convert_buff_to_frame(xdp);
	if (unlikely(!xdpf))
		return false;

	xdptxd.data = xdpf->data;
	xdptxd.len  = xdpf->len;

	if (xdp->rxq->mem.type == MEM_TYPE_XSK_BUFF_POOL) {
		/* The xdp_buff was in the UMEM and was copied into a newly
		 * allocated page. The UMEM page was returned via the ZCA, and
		 * this new page has to be mapped at this point and has to be
		 * unmapped and returned via xdp_return_frame on completion.
		 */

		/* Prevent double recycling of the UMEM page. Even in case this
		 * function returns false, the xdp_buff shouldn't be recycled,
		 * as it was already done in xdp_convert_zc_to_xdp_frame.
		 */
		__set_bit(MLX5E_RQ_FLAG_XDP_XMIT, rq->flags); /* non-atomic */

		xdpi.mode = MLX5E_XDP_XMIT_MODE_FRAME;

		dma_addr = dma_map_single(sq->pdev, xdptxd.data, xdptxd.len,
					  DMA_TO_DEVICE);
		if (dma_mapping_error(sq->pdev, dma_addr)) {
			xdp_return_frame(xdpf);
			return false;
		}

		xdptxd.dma_addr     = dma_addr;
		xdpi.frame.xdpf     = xdpf;
		xdpi.frame.dma_addr = dma_addr;
	} else {
		/* Driver assumes that xdp_convert_buff_to_frame returns
		 * an xdp_frame that points to the same memory region as
		 * the original xdp_buff. It allows to map the memory only
		 * once and to use the DMA_BIDIRECTIONAL mode.
		 */

		xdpi.mode = MLX5E_XDP_XMIT_MODE_PAGE;

		dma_addr = di->addr + (xdpf->data - (void *)xdpf);
		dma_sync_single_for_device(sq->pdev, dma_addr, xdptxd.len,
					   DMA_TO_DEVICE);

		xdptxd.dma_addr = dma_addr;
		xdpi.page.rq    = rq;
		xdpi.page.di    = *di;
	}

	return INDIRECT_CALL_2(sq->xmit_xdp_frame, mlx5e_xmit_xdp_frame_mpwqe,
			       mlx5e_xmit_xdp_frame, sq, &xdptxd, &xdpi, 0);
}

/* returns true if packet was consumed by xdp */
bool mlx5e_xdp_handle(struct mlx5e_rq *rq, struct mlx5e_dma_info *di,
		      u32 *len, struct xdp_buff *xdp)
{
<<<<<<< HEAD
    //取此队列对应的xdp程序
	struct bpf_prog *prog = READ_ONCE(rq->xdp_prog);
=======
	struct bpf_prog *prog = rcu_dereference(rq->xdp_prog);
>>>>>>> fb0155a0
	u32 act;
	int err;

	if (!prog)
		return false;

	//运行xdp程序,获得返回值act
	act = bpf_prog_run_xdp(prog, xdp);
	switch (act) {
	case XDP_PASS:
	    //上传协议栈
		*len = xdp->data_end - xdp->data;
		return false;
	case XDP_TX:
	    //自某个队列发出，不再上传协议栈
		if (unlikely(!mlx5e_xmit_xdp_buff(rq->xdpsq, rq, di, xdp)))
			goto xdp_abort;
		__set_bit(MLX5E_RQ_FLAG_XDP_XMIT, rq->flags); /* non-atomic */
		return true;
	case XDP_REDIRECT:
		/* When XDP enabled then page-refcnt==1 here */
		err = xdp_do_redirect(rq->netdev, xdp, prog);
		if (unlikely(err))
			goto xdp_abort;
		__set_bit(MLX5E_RQ_FLAG_XDP_XMIT, rq->flags);
		__set_bit(MLX5E_RQ_FLAG_XDP_REDIRECT, rq->flags);
		if (xdp->rxq->mem.type != MEM_TYPE_XSK_BUFF_POOL)
			mlx5e_page_dma_unmap(rq, di);
		rq->stats->xdp_redirect++;
		return true;
	default:
		bpf_warn_invalid_xdp_action(act);
		fallthrough;
	case XDP_ABORTED:
	    //出现异常或者明确丢包，不再上送协议栈
xdp_abort:
		trace_xdp_exception(rq->netdev, prog, act);
		fallthrough;
	case XDP_DROP:
		rq->stats->xdp_drop++;
		return true;
	}
}

static u16 mlx5e_xdpsq_get_next_pi(struct mlx5e_xdpsq *sq, u16 size)
{
	struct mlx5_wq_cyc *wq = &sq->wq;
	u16 pi, contig_wqebbs;

	pi = mlx5_wq_cyc_ctr2ix(wq, sq->pc);
	contig_wqebbs = mlx5_wq_cyc_get_contig_wqebbs(wq, pi);
	if (unlikely(contig_wqebbs < size)) {
		struct mlx5e_xdp_wqe_info *wi, *edge_wi;

		wi = &sq->db.wqe_info[pi];
		edge_wi = wi + contig_wqebbs;

		/* Fill SQ frag edge with NOPs to avoid WQE wrapping two pages. */
		for (; wi < edge_wi; wi++) {
			*wi = (struct mlx5e_xdp_wqe_info) {
				.num_wqebbs = 1,
				.num_pkts = 0,
			};
			mlx5e_post_nop(wq, sq->sqn, &sq->pc);
		}
		sq->stats->nops += contig_wqebbs;

		pi = mlx5_wq_cyc_ctr2ix(wq, sq->pc);
	}

	return pi;
}

static void mlx5e_xdp_mpwqe_session_start(struct mlx5e_xdpsq *sq)
{
	struct mlx5e_xdp_mpwqe *session = &sq->mpwqe;
	struct mlx5e_xdpsq_stats *stats = sq->stats;
	u16 pi;

	pi = mlx5e_xdpsq_get_next_pi(sq, MLX5_SEND_WQE_MAX_WQEBBS);
	session->wqe = MLX5E_TX_FETCH_WQE(sq, pi);

	prefetchw(session->wqe->data);
	session->ds_count  = MLX5E_XDP_TX_EMPTY_DS_COUNT;
	session->pkt_count = 0;

	mlx5e_xdp_update_inline_state(sq);

	stats->mpwqe++;
}

void mlx5e_xdp_mpwqe_complete(struct mlx5e_xdpsq *sq)
{
	struct mlx5_wq_cyc       *wq    = &sq->wq;
	struct mlx5e_xdp_mpwqe *session = &sq->mpwqe;
	struct mlx5_wqe_ctrl_seg *cseg = &session->wqe->ctrl;
	u16 ds_count = session->ds_count;
	u16 pi = mlx5_wq_cyc_ctr2ix(wq, sq->pc);
	struct mlx5e_xdp_wqe_info *wi = &sq->db.wqe_info[pi];

	cseg->opmod_idx_opcode =
		cpu_to_be32((sq->pc << 8) | MLX5_OPCODE_ENHANCED_MPSW);
	cseg->qpn_ds = cpu_to_be32((sq->sqn << 8) | ds_count);

	wi->num_wqebbs = DIV_ROUND_UP(ds_count, MLX5_SEND_WQEBB_NUM_DS);
	wi->num_pkts   = session->pkt_count;

	sq->pc += wi->num_wqebbs;

	sq->doorbell_cseg = cseg;

	session->wqe = NULL; /* Close session */
}

enum {
	MLX5E_XDP_CHECK_OK = 1,
	MLX5E_XDP_CHECK_START_MPWQE = 2,
};

INDIRECT_CALLABLE_SCOPE int mlx5e_xmit_xdp_frame_check_mpwqe(struct mlx5e_xdpsq *sq)
{
	if (unlikely(!sq->mpwqe.wqe)) {
		const u16 stop_room = mlx5e_stop_room_for_wqe(MLX5_SEND_WQE_MAX_WQEBBS);

		if (unlikely(!mlx5e_wqc_has_room_for(&sq->wq, sq->cc, sq->pc,
						     stop_room))) {
			/* SQ is full, ring doorbell */
			mlx5e_xmit_xdp_doorbell(sq);
			sq->stats->full++;
			return -EBUSY;
		}

		return MLX5E_XDP_CHECK_START_MPWQE;
	}

	return MLX5E_XDP_CHECK_OK;
}

INDIRECT_CALLABLE_SCOPE bool
mlx5e_xmit_xdp_frame_mpwqe(struct mlx5e_xdpsq *sq, struct mlx5e_xdp_xmit_data *xdptxd,
			   struct mlx5e_xdp_info *xdpi, int check_result)
{
	struct mlx5e_xdp_mpwqe *session = &sq->mpwqe;
	struct mlx5e_xdpsq_stats *stats = sq->stats;

	if (unlikely(xdptxd->len > sq->hw_mtu)) {
		stats->err++;
		return false;
	}

	if (!check_result)
		check_result = mlx5e_xmit_xdp_frame_check_mpwqe(sq);
	if (unlikely(check_result < 0))
		return false;

	if (check_result == MLX5E_XDP_CHECK_START_MPWQE) {
		/* Start the session when nothing can fail, so it's guaranteed
		 * that if there is an active session, it has at least one dseg,
		 * and it's safe to complete it at any time.
		 */
		mlx5e_xdp_mpwqe_session_start(sq);
	}

	mlx5e_xdp_mpwqe_add_dseg(sq, xdptxd, stats);

	if (unlikely(mlx5e_xdp_no_room_for_inline_pkt(session) ||
		     session->ds_count == MLX5E_XDP_MPW_MAX_NUM_DS))
		mlx5e_xdp_mpwqe_complete(sq);

	mlx5e_xdpi_fifo_push(&sq->db.xdpi_fifo, xdpi);
	stats->xmit++;
	return true;
}

INDIRECT_CALLABLE_SCOPE int mlx5e_xmit_xdp_frame_check(struct mlx5e_xdpsq *sq)
{
	if (unlikely(!mlx5e_wqc_has_room_for(&sq->wq, sq->cc, sq->pc, 1))) {
		/* SQ is full, ring doorbell */
		mlx5e_xmit_xdp_doorbell(sq);
		sq->stats->full++;
		return -EBUSY;
	}

	return MLX5E_XDP_CHECK_OK;
}

INDIRECT_CALLABLE_SCOPE bool
mlx5e_xmit_xdp_frame(struct mlx5e_xdpsq *sq, struct mlx5e_xdp_xmit_data *xdptxd,
		     struct mlx5e_xdp_info *xdpi, int check_result)
{
	struct mlx5_wq_cyc       *wq   = &sq->wq;
	u16                       pi   = mlx5_wq_cyc_ctr2ix(wq, sq->pc);
	struct mlx5e_tx_wqe      *wqe  = mlx5_wq_cyc_get_wqe(wq, pi);

	struct mlx5_wqe_ctrl_seg *cseg = &wqe->ctrl;
	struct mlx5_wqe_eth_seg  *eseg = &wqe->eth;
	struct mlx5_wqe_data_seg *dseg = wqe->data;

	dma_addr_t dma_addr = xdptxd->dma_addr;
	u32 dma_len = xdptxd->len;

	struct mlx5e_xdpsq_stats *stats = sq->stats;

	prefetchw(wqe);

	if (unlikely(dma_len < MLX5E_XDP_MIN_INLINE || sq->hw_mtu < dma_len)) {
		stats->err++;
		return false;
	}

	if (!check_result)
		check_result = mlx5e_xmit_xdp_frame_check(sq);
	if (unlikely(check_result < 0))
		return false;

	cseg->fm_ce_se = 0;

	/* copy the inline part if required */
	if (sq->min_inline_mode != MLX5_INLINE_MODE_NONE) {
		memcpy(eseg->inline_hdr.start, xdptxd->data, MLX5E_XDP_MIN_INLINE);
		eseg->inline_hdr.sz = cpu_to_be16(MLX5E_XDP_MIN_INLINE);
		dma_len  -= MLX5E_XDP_MIN_INLINE;
		dma_addr += MLX5E_XDP_MIN_INLINE;
		dseg++;
	}

	/* write the dma part */
	dseg->addr       = cpu_to_be64(dma_addr);
	dseg->byte_count = cpu_to_be32(dma_len);

	cseg->opmod_idx_opcode = cpu_to_be32((sq->pc << 8) | MLX5_OPCODE_SEND);

	sq->pc++;

	sq->doorbell_cseg = cseg;

	mlx5e_xdpi_fifo_push(&sq->db.xdpi_fifo, xdpi);
	stats->xmit++;
	return true;
}

static void mlx5e_free_xdpsq_desc(struct mlx5e_xdpsq *sq,
				  struct mlx5e_xdp_wqe_info *wi,
				  u32 *xsk_frames,
				  bool recycle)
{
	struct mlx5e_xdp_info_fifo *xdpi_fifo = &sq->db.xdpi_fifo;
	u16 i;

	for (i = 0; i < wi->num_pkts; i++) {
		struct mlx5e_xdp_info xdpi = mlx5e_xdpi_fifo_pop(xdpi_fifo);

		switch (xdpi.mode) {
		case MLX5E_XDP_XMIT_MODE_FRAME:
			/* XDP_TX from the XSK RQ and XDP_REDIRECT */
			dma_unmap_single(sq->pdev, xdpi.frame.dma_addr,
					 xdpi.frame.xdpf->len, DMA_TO_DEVICE);
			xdp_return_frame(xdpi.frame.xdpf);
			break;
		case MLX5E_XDP_XMIT_MODE_PAGE:
			/* XDP_TX from the regular RQ */
			mlx5e_page_release_dynamic(xdpi.page.rq, &xdpi.page.di, recycle);
			break;
		case MLX5E_XDP_XMIT_MODE_XSK:
			/* AF_XDP send */
			(*xsk_frames)++;
			break;
		default:
			WARN_ON_ONCE(true);
		}
	}
}

bool mlx5e_poll_xdpsq_cq(struct mlx5e_cq *cq)
{
	struct mlx5e_xdpsq *sq;
	struct mlx5_cqe64 *cqe;
	u32 xsk_frames = 0;
	u16 sqcc;
	int i;

	sq = container_of(cq, struct mlx5e_xdpsq, cq);

	if (unlikely(!test_bit(MLX5E_SQ_STATE_ENABLED, &sq->state)))
		return false;

	cqe = mlx5_cqwq_get_cqe(&cq->wq);
	if (!cqe)
		return false;

	/* sq->cc must be updated only after mlx5_cqwq_update_db_record(),
	 * otherwise a cq overrun may occur
	 */
	sqcc = sq->cc;

	i = 0;
	do {
		struct mlx5e_xdp_wqe_info *wi;
		u16 wqe_counter, ci;
		bool last_wqe;

		mlx5_cqwq_pop(&cq->wq);

		wqe_counter = be16_to_cpu(cqe->wqe_counter);

		do {
			last_wqe = (sqcc == wqe_counter);
			ci = mlx5_wq_cyc_ctr2ix(&sq->wq, sqcc);
			wi = &sq->db.wqe_info[ci];

			sqcc += wi->num_wqebbs;

			mlx5e_free_xdpsq_desc(sq, wi, &xsk_frames, true);
		} while (!last_wqe);

		if (unlikely(get_cqe_opcode(cqe) != MLX5_CQE_REQ)) {
			netdev_WARN_ONCE(sq->channel->netdev,
					 "Bad OP in XDPSQ CQE: 0x%x\n",
					 get_cqe_opcode(cqe));
			mlx5e_dump_error_cqe(&sq->cq, sq->sqn,
					     (struct mlx5_err_cqe *)cqe);
			mlx5_wq_cyc_wqe_dump(&sq->wq, ci, wi->num_wqebbs);
		}
	} while ((++i < MLX5E_TX_CQ_POLL_BUDGET) && (cqe = mlx5_cqwq_get_cqe(&cq->wq)));

	if (xsk_frames)
		xsk_umem_complete_tx(sq->umem, xsk_frames);

	sq->stats->cqes += i;

	mlx5_cqwq_update_db_record(&cq->wq);

	/* ensure cq space is freed before enabling more cqes */
	wmb();

	sq->cc = sqcc;
	return (i == MLX5E_TX_CQ_POLL_BUDGET);
}

void mlx5e_free_xdpsq_descs(struct mlx5e_xdpsq *sq)
{
	u32 xsk_frames = 0;

	while (sq->cc != sq->pc) {
		struct mlx5e_xdp_wqe_info *wi;
		u16 ci;

		ci = mlx5_wq_cyc_ctr2ix(&sq->wq, sq->cc);
		wi = &sq->db.wqe_info[ci];

		sq->cc += wi->num_wqebbs;

		mlx5e_free_xdpsq_desc(sq, wi, &xsk_frames, false);
	}

	if (xsk_frames)
		xsk_umem_complete_tx(sq->umem, xsk_frames);
}

int mlx5e_xdp_xmit(struct net_device *dev, int n, struct xdp_frame **frames,
		   u32 flags)
{
	struct mlx5e_priv *priv = netdev_priv(dev);
	struct mlx5e_xdpsq *sq;
	int drops = 0;
	int sq_num;
	int i;

	/* this flag is sufficient, no need to test internal sq state */
	if (unlikely(!mlx5e_xdp_tx_is_enabled(priv)))
		return -ENETDOWN;

	if (unlikely(flags & ~XDP_XMIT_FLAGS_MASK))
		return -EINVAL;

	sq_num = smp_processor_id();

	if (unlikely(sq_num >= priv->channels.num))
		return -ENXIO;

	sq = &priv->channels.c[sq_num]->xdpsq;

	for (i = 0; i < n; i++) {
		struct xdp_frame *xdpf = frames[i];
		struct mlx5e_xdp_xmit_data xdptxd;
		struct mlx5e_xdp_info xdpi;
		bool ret;

		xdptxd.data = xdpf->data;
		xdptxd.len = xdpf->len;
		xdptxd.dma_addr = dma_map_single(sq->pdev, xdptxd.data,
						 xdptxd.len, DMA_TO_DEVICE);

		if (unlikely(dma_mapping_error(sq->pdev, xdptxd.dma_addr))) {
			xdp_return_frame_rx_napi(xdpf);
			drops++;
			continue;
		}

		xdpi.mode           = MLX5E_XDP_XMIT_MODE_FRAME;
		xdpi.frame.xdpf     = xdpf;
		xdpi.frame.dma_addr = xdptxd.dma_addr;

		ret = INDIRECT_CALL_2(sq->xmit_xdp_frame, mlx5e_xmit_xdp_frame_mpwqe,
				      mlx5e_xmit_xdp_frame, sq, &xdptxd, &xdpi, 0);
		if (unlikely(!ret)) {
			dma_unmap_single(sq->pdev, xdptxd.dma_addr,
					 xdptxd.len, DMA_TO_DEVICE);
			xdp_return_frame_rx_napi(xdpf);
			drops++;
		}
	}

	if (flags & XDP_XMIT_FLUSH) {
		if (sq->mpwqe.wqe)
			mlx5e_xdp_mpwqe_complete(sq);
		mlx5e_xmit_xdp_doorbell(sq);
	}

	return n - drops;
}

void mlx5e_xdp_rx_poll_complete(struct mlx5e_rq *rq)
{
	struct mlx5e_xdpsq *xdpsq = rq->xdpsq;

	if (xdpsq->mpwqe.wqe)
		mlx5e_xdp_mpwqe_complete(xdpsq);

	mlx5e_xmit_xdp_doorbell(xdpsq);

	if (test_bit(MLX5E_RQ_FLAG_XDP_REDIRECT, rq->flags)) {
		xdp_do_flush_map();
		__clear_bit(MLX5E_RQ_FLAG_XDP_REDIRECT, rq->flags);
	}
}

void mlx5e_set_xmit_fp(struct mlx5e_xdpsq *sq, bool is_mpw)
{
	sq->xmit_xdp_frame_check = is_mpw ?
		mlx5e_xmit_xdp_frame_check_mpwqe : mlx5e_xmit_xdp_frame_check;
	sq->xmit_xdp_frame = is_mpw ?
		mlx5e_xmit_xdp_frame_mpwqe : mlx5e_xmit_xdp_frame;
}
<|MERGE_RESOLUTION|>--- conflicted
+++ resolved
@@ -122,12 +122,8 @@
 bool mlx5e_xdp_handle(struct mlx5e_rq *rq, struct mlx5e_dma_info *di,
 		      u32 *len, struct xdp_buff *xdp)
 {
-<<<<<<< HEAD
-    //取此队列对应的xdp程序
-	struct bpf_prog *prog = READ_ONCE(rq->xdp_prog);
-=======
+	//取此队列对应的xdp程序
 	struct bpf_prog *prog = rcu_dereference(rq->xdp_prog);
->>>>>>> fb0155a0
 	u32 act;
 	int err;
 
