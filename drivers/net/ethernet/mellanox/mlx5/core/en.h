/*
 * Copyright (c) 2015-2016, Mellanox Technologies. All rights reserved.
 *
 * This software is available to you under a choice of one of two
 * licenses.  You may choose to be licensed under the terms of the GNU
 * General Public License (GPL) Version 2, available from the file
 * COPYING in the main directory of this source tree, or the
 * OpenIB.org BSD license below:
 *
 *     Redistribution and use in source and binary forms, with or
 *     without modification, are permitted provided that the following
 *     conditions are met:
 *
 *      - Redistributions of source code must retain the above
 *        copyright notice, this list of conditions and the following
 *        disclaimer.
 *
 *      - Redistributions in binary form must reproduce the above
 *        copyright notice, this list of conditions and the following
 *        disclaimer in the documentation and/or other materials
 *        provided with the distribution.
 *
 * THE SOFTWARE IS PROVIDED "AS IS", WITHOUT WARRANTY OF ANY KIND,
 * EXPRESS OR IMPLIED, INCLUDING BUT NOT LIMITED TO THE WARRANTIES OF
 * MERCHANTABILITY, FITNESS FOR A PARTICULAR PURPOSE AND
 * NONINFRINGEMENT. IN NO EVENT SHALL THE AUTHORS OR COPYRIGHT HOLDERS
 * BE LIABLE FOR ANY CLAIM, DAMAGES OR OTHER LIABILITY, WHETHER IN AN
 * ACTION OF CONTRACT, TORT OR OTHERWISE, ARISING FROM, OUT OF OR IN
 * CONNECTION WITH THE SOFTWARE OR THE USE OR OTHER DEALINGS IN THE
 * SOFTWARE.
 */
#ifndef __MLX5_EN_H__
#define __MLX5_EN_H__

#include <linux/if_vlan.h>
#include <linux/etherdevice.h>
#include <linux/timecounter.h>
#include <linux/net_tstamp.h>
#include <linux/crash_dump.h>
#include <linux/mlx5/driver.h>
#include <linux/mlx5/qp.h>
#include <linux/mlx5/cq.h>
#include <linux/mlx5/port.h>
#include <linux/mlx5/vport.h>
#include <linux/mlx5/transobj.h>
#include <linux/mlx5/fs.h>
#include <linux/rhashtable.h>
#include <net/udp_tunnel.h>
#include <net/switchdev.h>
#include <net/xdp.h>
#include <linux/dim.h>
#include <linux/bits.h>
#include "wq.h"
#include "mlx5_core.h"
#include "en_stats.h"
#include "en/dcbnl.h"
#include "en/fs.h"
#include "en/qos.h"
#include "lib/hv_vhca.h"
#include "lib/clock.h"
#include "en/rx_res.h"
#include "en/selq.h"

extern const struct net_device_ops mlx5e_netdev_ops;
struct page_pool;

#define MLX5E_METADATA_ETHER_TYPE (0x8CE4)
#define MLX5E_METADATA_ETHER_LEN 8

#define MLX5E_ETH_HARD_MTU (ETH_HLEN + VLAN_HLEN + ETH_FCS_LEN)

#define MLX5E_HW2SW_MTU(params, hwmtu) ((hwmtu) - ((params)->hard_mtu))
#define MLX5E_SW2HW_MTU(params, swmtu) ((swmtu) + ((params)->hard_mtu))

#define MLX5E_MAX_NUM_TC	8
#define MLX5E_MAX_NUM_MQPRIO_CH_TC TC_QOPT_MAX_QUEUE

#define MLX5_RX_HEADROOM NET_SKB_PAD
#define MLX5_SKB_FRAG_SZ(len)	(SKB_DATA_ALIGN(len) +	\
				 SKB_DATA_ALIGN(sizeof(struct skb_shared_info)))

#define MLX5E_RX_MAX_HEAD (256)
#define MLX5E_SHAMPO_LOG_MAX_HEADER_ENTRY_SIZE (9)
#define MLX5E_SHAMPO_WQ_HEADER_PER_PAGE (PAGE_SIZE >> MLX5E_SHAMPO_LOG_MAX_HEADER_ENTRY_SIZE)
#define MLX5E_SHAMPO_WQ_BASE_HEAD_ENTRY_SIZE (64)
#define MLX5E_SHAMPO_WQ_RESRV_SIZE (64 * 1024)
#define MLX5E_SHAMPO_WQ_BASE_RESRV_SIZE (4096)

#define MLX5_MPWRQ_MIN_LOG_STRIDE_SZ(mdev) \
	(6 + MLX5_CAP_GEN(mdev, cache_line_128byte)) /* HW restriction */
#define MLX5_MPWRQ_LOG_STRIDE_SZ(mdev, req) \
	max_t(u32, MLX5_MPWRQ_MIN_LOG_STRIDE_SZ(mdev), req)
#define MLX5_MPWRQ_DEF_LOG_STRIDE_SZ(mdev) \
	MLX5_MPWRQ_LOG_STRIDE_SZ(mdev, order_base_2(MLX5E_RX_MAX_HEAD))

#define MLX5_MPWRQ_LOG_WQE_SZ			18
#define MLX5_MPWRQ_WQE_PAGE_ORDER  (MLX5_MPWRQ_LOG_WQE_SZ - PAGE_SHIFT > 0 ? \
				    MLX5_MPWRQ_LOG_WQE_SZ - PAGE_SHIFT : 0)
#define MLX5_MPWRQ_PAGES_PER_WQE		BIT(MLX5_MPWRQ_WQE_PAGE_ORDER)

#define MLX5_ALIGN_MTTS(mtts)		(ALIGN(mtts, 8))
#define MLX5_ALIGNED_MTTS_OCTW(mtts)	((mtts) / 2)
#define MLX5_MTT_OCTW(mtts)		(MLX5_ALIGNED_MTTS_OCTW(MLX5_ALIGN_MTTS(mtts)))
/* Add another page to MLX5E_REQUIRED_WQE_MTTS as a buffer between
 * WQEs, This page will absorb write overflow by the hardware, when
 * receiving packets larger than MTU. These oversize packets are
 * dropped by the driver at a later stage.
 */
#define MLX5E_REQUIRED_WQE_MTTS		(MLX5_ALIGN_MTTS(MLX5_MPWRQ_PAGES_PER_WQE + 1))
#define MLX5E_REQUIRED_MTTS(wqes)	(wqes * MLX5E_REQUIRED_WQE_MTTS)
#define MLX5E_MAX_RQ_NUM_MTTS	\
	((1 << 16) * 2) /* So that MLX5_MTT_OCTW(num_mtts) fits into u16 */
#define MLX5E_ORDER2_MAX_PACKET_MTU (order_base_2(10 * 1024))
#define MLX5E_PARAMS_MAXIMUM_LOG_RQ_SIZE_MPW	\
		(ilog2(MLX5E_MAX_RQ_NUM_MTTS / MLX5E_REQUIRED_WQE_MTTS))
#define MLX5E_LOG_MAX_RQ_NUM_PACKETS_MPW \
	(MLX5E_PARAMS_MAXIMUM_LOG_RQ_SIZE_MPW + \
	 (MLX5_MPWRQ_LOG_WQE_SZ - MLX5E_ORDER2_MAX_PACKET_MTU))

#define MLX5E_MIN_SKB_FRAG_SZ		(MLX5_SKB_FRAG_SZ(MLX5_RX_HEADROOM))
#define MLX5E_LOG_MAX_RX_WQE_BULK	\
	(ilog2(PAGE_SIZE / roundup_pow_of_two(MLX5E_MIN_SKB_FRAG_SZ)))

#define MLX5E_PARAMS_MINIMUM_LOG_SQ_SIZE                0x6
#define MLX5E_PARAMS_DEFAULT_LOG_SQ_SIZE                0xa
#define MLX5E_PARAMS_MAXIMUM_LOG_SQ_SIZE                0xd

#define MLX5E_PARAMS_MINIMUM_LOG_RQ_SIZE (1 + MLX5E_LOG_MAX_RX_WQE_BULK)
#define MLX5E_PARAMS_DEFAULT_LOG_RQ_SIZE                0xa
#define MLX5E_PARAMS_MAXIMUM_LOG_RQ_SIZE min_t(u8, 0xd,	\
					       MLX5E_LOG_MAX_RQ_NUM_PACKETS_MPW)

#define MLX5E_PARAMS_MINIMUM_LOG_RQ_SIZE_MPW            0x2

#define MLX5E_DEFAULT_LRO_TIMEOUT                       32
#define MLX5E_LRO_TIMEOUT_ARR_SIZE                      4

#define MLX5E_PARAMS_DEFAULT_RX_CQ_MODERATION_USEC      0x10
#define MLX5E_PARAMS_DEFAULT_RX_CQ_MODERATION_USEC_FROM_CQE 0x3
#define MLX5E_PARAMS_DEFAULT_RX_CQ_MODERATION_PKTS      0x20
#define MLX5E_PARAMS_DEFAULT_TX_CQ_MODERATION_USEC      0x10
#define MLX5E_PARAMS_DEFAULT_TX_CQ_MODERATION_USEC_FROM_CQE 0x10
#define MLX5E_PARAMS_DEFAULT_TX_CQ_MODERATION_PKTS      0x20
#define MLX5E_PARAMS_DEFAULT_MIN_RX_WQES                0x80
#define MLX5E_PARAMS_DEFAULT_MIN_RX_WQES_MPW            0x2

#define MLX5E_MIN_NUM_CHANNELS         0x1
#define MLX5E_MAX_NUM_CHANNELS         (MLX5E_INDIR_RQT_SIZE / 2)
#define MLX5E_TX_CQ_POLL_BUDGET        128
#define MLX5E_TX_XSK_POLL_BUDGET       64
#define MLX5E_SQ_RECOVER_MIN_INTERVAL  500 /* msecs */

#define MLX5E_UMR_WQE_INLINE_SZ \
	(sizeof(struct mlx5e_umr_wqe) + \
	 ALIGN(MLX5_MPWRQ_PAGES_PER_WQE * sizeof(struct mlx5_mtt), \
	       MLX5_UMR_MTT_ALIGNMENT))
#define MLX5E_UMR_WQEBBS \
	(DIV_ROUND_UP(MLX5E_UMR_WQE_INLINE_SZ, MLX5_SEND_WQE_BB))

#define MLX5E_KLM_UMR_WQE_SZ(sgl_len)\
	(sizeof(struct mlx5e_umr_wqe) +\
	(sizeof(struct mlx5_klm) * (sgl_len)))

#define MLX5E_KLM_UMR_WQEBBS(klm_entries) \
	(DIV_ROUND_UP(MLX5E_KLM_UMR_WQE_SZ(klm_entries), MLX5_SEND_WQE_BB))

#define MLX5E_KLM_UMR_DS_CNT(klm_entries)\
	(DIV_ROUND_UP(MLX5E_KLM_UMR_WQE_SZ(klm_entries), MLX5_SEND_WQE_DS))

#define MLX5E_KLM_MAX_ENTRIES_PER_WQE(wqe_size)\
	(((wqe_size) - sizeof(struct mlx5e_umr_wqe)) / sizeof(struct mlx5_klm))

#define MLX5E_KLM_ENTRIES_PER_WQE(wqe_size)\
	ALIGN_DOWN(MLX5E_KLM_MAX_ENTRIES_PER_WQE(wqe_size), MLX5_UMR_KLM_ALIGNMENT)

#define MLX5E_MAX_KLM_PER_WQE(mdev) \
	MLX5E_KLM_ENTRIES_PER_WQE(mlx5e_get_sw_max_sq_mpw_wqebbs(mlx5e_get_max_sq_wqebbs(mdev)) \
				   << MLX5_MKEY_BSF_OCTO_SIZE)

#define MLX5E_MSG_LEVEL			NETIF_MSG_LINK

#define mlx5e_dbg(mlevel, priv, format, ...)                    \
do {                                                            \
	if (NETIF_MSG_##mlevel & (priv)->msglevel)              \
		netdev_warn(priv->netdev, format,               \
			    ##__VA_ARGS__);                     \
} while (0)

#define mlx5e_state_dereference(priv, p) \
	rcu_dereference_protected((p), lockdep_is_held(&(priv)->state_lock))

enum mlx5e_rq_group {
	MLX5E_RQ_GROUP_REGULAR,
	MLX5E_RQ_GROUP_XSK,
#define MLX5E_NUM_RQ_GROUPS(g) (1 + MLX5E_RQ_GROUP_##g)
};

static inline u8 mlx5e_get_num_lag_ports(struct mlx5_core_dev *mdev)
{
	if (mlx5_lag_is_lacp_owner(mdev))
		return 1;

	return clamp_t(u8, MLX5_CAP_GEN(mdev, num_lag_ports), 1, MLX5_MAX_PORTS);
}

static inline u16 mlx5_min_rx_wqes(int wq_type, u32 wq_size)
{
	switch (wq_type) {
	case MLX5_WQ_TYPE_LINKED_LIST_STRIDING_RQ:
		return min_t(u16, MLX5E_PARAMS_DEFAULT_MIN_RX_WQES_MPW,
			     wq_size / 2);
	default:
		return min_t(u16, MLX5E_PARAMS_DEFAULT_MIN_RX_WQES,
			     wq_size / 2);
	}
}

/* Use this function to get max num channels (rxqs/txqs) only to create netdev */
static inline int mlx5e_get_max_num_channels(struct mlx5_core_dev *mdev)
{
	/*针对kdump kernel返回1*/
	return is_kdump_kernel() ?
		MLX5E_MIN_NUM_CHANNELS :
		min_t(int, mlx5_comp_vectors_count(mdev), MLX5E_MAX_NUM_CHANNELS);
}

/* The maximum WQE size can be retrieved by max_wqe_sz_sq in
 * bytes units. Driver hardens the limitation to 1KB (16
 * WQEBBs), unless firmware capability is stricter.
 */
static inline u16 mlx5e_get_max_sq_wqebbs(struct mlx5_core_dev *mdev)
{
	return min_t(u16, MLX5_SEND_WQE_MAX_WQEBBS,
		     MLX5_CAP_GEN(mdev, max_wqe_sz_sq) / MLX5_SEND_WQE_BB);
}

static inline u16 mlx5e_get_sw_max_sq_mpw_wqebbs(u16 max_sq_wqebbs)
{
/* The return value will be multiplied by MLX5_SEND_WQEBB_NUM_DS.
 * Since max_sq_wqebbs may be up to MLX5_SEND_WQE_MAX_WQEBBS == 16,
 * see mlx5e_get_max_sq_wqebbs(), the multiplication (16 * 4 == 64)
 * overflows the 6-bit DS field of Ctrl Segment. Use a bound lower
 * than MLX5_SEND_WQE_MAX_WQEBBS to let a full-session WQE be
 * cache-aligned.
 */
#if L1_CACHE_BYTES < 128
	return min_t(u16, max_sq_wqebbs, MLX5_SEND_WQE_MAX_WQEBBS - 1);
#else
	return min_t(u16, max_sq_wqebbs, MLX5_SEND_WQE_MAX_WQEBBS - 2);
#endif
}

struct mlx5e_tx_wqe {
	struct mlx5_wqe_ctrl_seg ctrl;
	struct mlx5_wqe_eth_seg  eth;
	struct mlx5_wqe_data_seg data[];
};

struct mlx5e_rx_wqe_ll {
	struct mlx5_wqe_srq_next_seg  next;
	struct mlx5_wqe_data_seg      data[];
};

struct mlx5e_rx_wqe_cyc {
	struct mlx5_wqe_data_seg      data[0];
};

struct mlx5e_umr_wqe {
	struct mlx5_wqe_ctrl_seg       ctrl;
	struct mlx5_wqe_umr_ctrl_seg   uctrl;
	struct mlx5_mkey_seg           mkc;
	union {
		DECLARE_FLEX_ARRAY(struct mlx5_mtt, inline_mtts);
		DECLARE_FLEX_ARRAY(struct mlx5_klm, inline_klms);
	};
};

enum mlx5e_priv_flag {
	MLX5E_PFLAG_RX_CQE_BASED_MODER,
	MLX5E_PFLAG_TX_CQE_BASED_MODER,
	MLX5E_PFLAG_RX_CQE_COMPRESS,
	MLX5E_PFLAG_RX_STRIDING_RQ,
	MLX5E_PFLAG_RX_NO_CSUM_COMPLETE,
	MLX5E_PFLAG_XDP_TX_MPWQE,
	MLX5E_PFLAG_SKB_TX_MPWQE,
	MLX5E_PFLAG_TX_PORT_TS,
	MLX5E_NUM_PFLAGS, /* Keep last */
};

#define MLX5E_SET_PFLAG(params, pflag, enable)			\
	do {							\
		if (enable)					\
			(params)->pflags |= BIT(pflag);		\
		else						\
			(params)->pflags &= ~(BIT(pflag));	\
	} while (0)

#define MLX5E_GET_PFLAG(params, pflag) (!!((params)->pflags & (BIT(pflag))))

enum packet_merge {
	MLX5E_PACKET_MERGE_NONE,
	MLX5E_PACKET_MERGE_LRO,
	MLX5E_PACKET_MERGE_SHAMPO,
};

struct mlx5e_packet_merge_param {
	enum packet_merge type;
	u32 timeout;
	struct {
		u8 match_criteria_type;
		u8 alignment_granularity;
	} shampo;
};

struct mlx5e_params {
	u8  log_sq_size;
	u8  rq_wq_type;
	u8  log_rq_mtu_frames;
	u16 num_channels;//生效的channel数目
	struct {
		u16 mode;
		u8 num_tc;
		struct netdev_tc_txq tc_to_txq[TC_MAX_QUEUE];
		struct {
			struct mlx5e_mqprio_rl *rl;
		} channel;
	} mqprio;
	bool rx_cqe_compress_def;
	bool tunneled_offload_en;
	struct dim_cq_moder rx_cq_moderation;
	struct dim_cq_moder tx_cq_moderation;
	struct mlx5e_packet_merge_param packet_merge;
	u8  tx_min_inline_mode;
	bool vlan_strip_disable;
	bool scatter_fcs_en;
	bool rx_dim_enabled;
	bool tx_dim_enabled;
	u32 pflags;
	struct bpf_prog *xdp_prog;
	struct mlx5e_xsk *xsk;
	unsigned int sw_mtu;
	int hard_mtu;
	bool ptp_rx;
};

static inline u8 mlx5e_get_dcb_num_tc(struct mlx5e_params *params)
{
	return params->mqprio.mode == TC_MQPRIO_MODE_DCB ?
		params->mqprio.num_tc : 1;
}

enum {
	MLX5E_RQ_STATE_ENABLED,
	MLX5E_RQ_STATE_RECOVERING,
	MLX5E_RQ_STATE_AM,
	MLX5E_RQ_STATE_NO_CSUM_COMPLETE,
	MLX5E_RQ_STATE_CSUM_FULL, /* cqe_csum_full hw bit is set */
	MLX5E_RQ_STATE_FPGA_TLS, /* FPGA TLS enabled */
	MLX5E_RQ_STATE_MINI_CQE_HW_STRIDX, /* set when mini_cqe_resp_stride_index cap is used */
	MLX5E_RQ_STATE_SHAMPO, /* set when SHAMPO cap is used */
};

struct mlx5e_cq {
	/* data path - accessed per cqe */
	struct mlx5_cqwq           wq;

	/* data path - accessed per napi poll */
	u16                        event_ctr;
	struct napi_struct        *napi;
	struct mlx5_core_cq        mcq;
	struct mlx5e_ch_stats     *ch_stats;

	/* control */
	struct net_device         *netdev;
	struct mlx5_core_dev      *mdev;
	struct mlx5e_priv         *priv;
	struct mlx5_wq_ctrl        wq_ctrl;
} ____cacheline_aligned_in_smp;

struct mlx5e_cq_decomp {
	/* cqe decompression */
	struct mlx5_cqe64          title;
	struct mlx5_mini_cqe8      mini_arr[MLX5_MINI_CQE_ARRAY_SIZE];
	u8                         mini_arr_idx;
	u16                        left;
	u16                        wqe_counter;
} ____cacheline_aligned_in_smp;

enum mlx5e_dma_map_type {
	MLX5E_DMA_MAP_SINGLE,
	MLX5E_DMA_MAP_PAGE
};

struct mlx5e_sq_dma {
	dma_addr_t              addr;
	u32                     size;
	enum mlx5e_dma_map_type type;
};

enum {
	MLX5E_SQ_STATE_ENABLED,
	MLX5E_SQ_STATE_MPWQE,
	MLX5E_SQ_STATE_RECOVERING,
	MLX5E_SQ_STATE_IPSEC,
	MLX5E_SQ_STATE_AM,
	MLX5E_SQ_STATE_VLAN_NEED_L2_INLINE,
	MLX5E_SQ_STATE_PENDING_XSK_TX,
	MLX5E_SQ_STATE_PENDING_TLS_RX_RESYNC,
	MLX5E_SQ_STATE_XDP_MULTIBUF,
};

struct mlx5e_tx_mpwqe {
	/* Current MPWQE session */
	struct mlx5e_tx_wqe *wqe;
	u32 bytes_count;
	u8 ds_count;
	u8 pkt_count;
	u8 inline_on;
};

struct mlx5e_skb_fifo {
	struct sk_buff **fifo;
	u16 *pc;
	u16 *cc;
	u16 mask;
};

struct mlx5e_ptpsq;

struct mlx5e_txqsq {
	/* data path */

	/* dirtied @completion */
	u16                        cc;
	u16                        skb_fifo_cc;
	u32                        dma_fifo_cc;
	struct dim                 dim; /* Adaptive Moderation */

	/* dirtied @xmit */
	u16                        pc ____cacheline_aligned_in_smp;
	u16                        skb_fifo_pc;
	u32                        dma_fifo_pc;
	struct mlx5e_tx_mpwqe      mpwqe;

	struct mlx5e_cq            cq;

	/* read only */
	struct mlx5_wq_cyc         wq;
	u32                        dma_fifo_mask;
	struct mlx5e_sq_stats     *stats;
	struct {
		struct mlx5e_sq_dma       *dma_fifo;
		struct mlx5e_skb_fifo      skb_fifo;
		struct mlx5e_tx_wqe_info  *wqe_info;
	} db;
	void __iomem              *uar_map;
	struct netdev_queue       *txq;
	u32                        sqn;
	u16                        stop_room;
	u16                        max_sq_mpw_wqebbs;
	u8                         min_inline_mode;
	struct device             *pdev;
	__be32                     mkey_be;
	unsigned long              state;
	unsigned int               hw_mtu;
	struct mlx5_clock         *clock;
	struct net_device         *netdev;
	struct mlx5_core_dev      *mdev;
	struct mlx5e_priv         *priv;

	/* control path */
	struct mlx5_wq_ctrl        wq_ctrl;
	int                        ch_ix;/*队列编号*/
	int                        txq_ix;
	u32                        rate_limit;
	struct work_struct         recover_work;
	struct mlx5e_ptpsq        *ptpsq;
	cqe_ts_to_ns               ptp_cyc2time;
	u16                        max_sq_wqebbs;
} ____cacheline_aligned_in_smp;

struct mlx5e_dma_info {
	dma_addr_t addr;/*dma地址*/
	union {
		struct page *page;/*dma地址对应的page*/
		struct xdp_buff *xsk;
	};
};

/* XDP packets can be transmitted in different ways. On completion, we need to
 * distinguish between them to clean up things in a proper way.
 */
enum mlx5e_xdp_xmit_mode {
	/* An xdp_frame was transmitted due to either XDP_REDIRECT from another
	 * device or XDP_TX from an XSK RQ. The frame has to be unmapped and
	 * returned.
	 */
	MLX5E_XDP_XMIT_MODE_FRAME,

	/* The xdp_frame was created in place as a result of XDP_TX from a
	 * regular RQ. No DMA remapping happened, and the page belongs to us.
	 */
	MLX5E_XDP_XMIT_MODE_PAGE,

	/* No xdp_frame was created at all, the transmit happened from a UMEM
	 * page. The UMEM Completion Ring producer pointer has to be increased.
	 */
	MLX5E_XDP_XMIT_MODE_XSK,
};

struct mlx5e_xdp_info {
	enum mlx5e_xdp_xmit_mode mode;
	union {
		struct {
			struct xdp_frame *xdpf;
			dma_addr_t dma_addr;
		} frame;
		struct {
			struct mlx5e_rq *rq;
			struct page *page;
		} page;
	};
};

struct mlx5e_xmit_data {
	dma_addr_t  dma_addr;
	void       *data;
	u32         len;
};

struct mlx5e_xdp_info_fifo {
	struct mlx5e_xdp_info *xi;
	u32 *cc;
	u32 *pc;
	u32 mask;
};

struct mlx5e_xdpsq;
typedef int (*mlx5e_fp_xmit_xdp_frame_check)(struct mlx5e_xdpsq *);
typedef bool (*mlx5e_fp_xmit_xdp_frame)(struct mlx5e_xdpsq *,
					struct mlx5e_xmit_data *,
					struct skb_shared_info *,
					int);

struct mlx5e_xdpsq {
	/* data path */

	/* dirtied @completion */
	u32                        xdpi_fifo_cc;
	u16                        cc;

	/* dirtied @xmit */
	u32                        xdpi_fifo_pc ____cacheline_aligned_in_smp;
	u16                        pc;
	struct mlx5_wqe_ctrl_seg   *doorbell_cseg;
	struct mlx5e_tx_mpwqe      mpwqe;

	struct mlx5e_cq            cq;

	/* read only */
	struct xsk_buff_pool      *xsk_pool;
	struct mlx5_wq_cyc         wq;
	struct mlx5e_xdpsq_stats  *stats;
	mlx5e_fp_xmit_xdp_frame_check xmit_xdp_frame_check;
	mlx5e_fp_xmit_xdp_frame    xmit_xdp_frame;
	struct {
		struct mlx5e_xdp_wqe_info *wqe_info;
		struct mlx5e_xdp_info_fifo xdpi_fifo;
	} db;
	void __iomem              *uar_map;
	u32                        sqn;
	struct device             *pdev;
	__be32                     mkey_be;
	u16                        stop_room;
	u16                        max_sq_mpw_wqebbs;
	u8                         min_inline_mode;
	unsigned long              state;
	unsigned int               hw_mtu;

	/* control path */
	struct mlx5_wq_ctrl        wq_ctrl;
	struct mlx5e_channel      *channel;
	u16                        max_sq_wqebbs;
} ____cacheline_aligned_in_smp;

struct mlx5e_ktls_resync_resp;

struct mlx5e_icosq {
	/* data path */
	u16                        cc;
	u16                        pc;

	struct mlx5_wqe_ctrl_seg  *doorbell_cseg;
	struct mlx5e_cq            cq;

	/* write@xmit, read@completion */
	struct {
		struct mlx5e_icosq_wqe_info *wqe_info;
	} db;

	/* read only */
	struct mlx5_wq_cyc         wq;
	void __iomem              *uar_map;
	u32                        sqn;
	u16                        reserved_room;
	unsigned long              state;
	struct mlx5e_ktls_resync_resp *ktls_resync;

	/* control path */
	struct mlx5_wq_ctrl        wq_ctrl;
	struct mlx5e_channel      *channel;
	u16                        max_sq_wqebbs;

	struct work_struct         recover_work;
} ____cacheline_aligned_in_smp;

struct mlx5e_wqe_frag_info {
	struct mlx5e_dma_info *di;
	u32 offset;
	bool last_in_page;
};

struct mlx5e_umr_dma_info {
	struct mlx5e_dma_info  dma_info[MLX5_MPWRQ_PAGES_PER_WQE];
};

struct mlx5e_mpw_info {
	struct mlx5e_umr_dma_info umr;
	u16 consumed_strides;
	DECLARE_BITMAP(xdp_xmit_bitmap, MLX5_MPWRQ_PAGES_PER_WQE);
};

#define MLX5E_MAX_RX_FRAGS 4

/* a single cache unit is capable to serve one napi call (for non-striding rq)
 * or a MPWQE (for striding rq).
 */
#define MLX5E_CACHE_UNIT	(MLX5_MPWRQ_PAGES_PER_WQE > NAPI_POLL_WEIGHT ? \
				 MLX5_MPWRQ_PAGES_PER_WQE : NAPI_POLL_WEIGHT)
#define MLX5E_CACHE_SIZE	(4 * roundup_pow_of_two(MLX5E_CACHE_UNIT))
struct mlx5e_page_cache {
	u32 head;
	u32 tail;
	struct mlx5e_dma_info page_cache[MLX5E_CACHE_SIZE];
};

struct mlx5e_rq;
typedef void (*mlx5e_fp_handle_rx_cqe)(struct mlx5e_rq*, struct mlx5_cqe64*);
typedef struct sk_buff *
(*mlx5e_fp_skb_from_cqe_mpwrq)(struct mlx5e_rq *rq, struct mlx5e_mpw_info *wi,
			       u16 cqe_bcnt, u32 head_offset, u32 page_idx);
typedef struct sk_buff *
(*mlx5e_fp_skb_from_cqe)(struct mlx5e_rq *rq, struct mlx5_cqe64 *cqe,
			 struct mlx5e_wqe_frag_info *wi, u32 cqe_bcnt);
typedef bool (*mlx5e_fp_post_rx_wqes)(struct mlx5e_rq *rq);
typedef void (*mlx5e_fp_dealloc_wqe)(struct mlx5e_rq*, u16);
typedef void (*mlx5e_fp_shampo_dealloc_hd)(struct mlx5e_rq*, u16, u16, bool);

int mlx5e_rq_set_handlers(struct mlx5e_rq *rq, struct mlx5e_params *params, bool xsk);
void mlx5e_rq_set_trap_handlers(struct mlx5e_rq *rq, struct mlx5e_params *params);

enum mlx5e_rq_flag {
	MLX5E_RQ_FLAG_XDP_XMIT,
	MLX5E_RQ_FLAG_XDP_REDIRECT,
};

struct mlx5e_rq_frag_info {
	int frag_size;
	int frag_stride;
};

struct mlx5e_rq_frags_info {
	struct mlx5e_rq_frag_info arr[MLX5E_MAX_RX_FRAGS];
	u8 num_frags;
	u8 log_num_frags;
	u8 wqe_bulk;
};

struct mlx5e_shampo_hd {
	u32 mkey;
	struct mlx5e_dma_info *info;
	struct page *last_page;
	u16 hd_per_wq;
	u16 hd_per_wqe;
	unsigned long *bitmap;
	u16 pi;
	u16 ci;
	__be32 key;
	u64 last_addr;
};

struct mlx5e_hw_gro_data {
	struct sk_buff *skb;
	struct flow_keys fk;
	int second_ip_id;
};

struct mlx5e_rq {
	/* data path */
	union {
		struct {
			struct mlx5_wq_cyc          wq;
			struct mlx5e_wqe_frag_info *frags;
			struct mlx5e_dma_info      *di;
			struct mlx5e_rq_frags_info  info;
			mlx5e_fp_skb_from_cqe       skb_from_cqe;
		} wqe;
		struct {
			struct mlx5_wq_ll      wq;
			struct mlx5e_umr_wqe   umr_wqe;
			struct mlx5e_mpw_info *info;
			mlx5e_fp_skb_from_cqe_mpwrq skb_from_cqe_mpwrq;
			u16                    num_strides;
			u16                    actual_wq_head;
			u8                     log_stride_sz;
			u8                     umr_in_progress;
			u8                     umr_last_bulk;
			u8                     umr_completed;
			u8                     min_wqe_bulk;
			struct mlx5e_shampo_hd *shampo;
		} mpwqe;
	};
	struct {
		u16            headroom;
		u32            frame0_sz;
		u8             map_dir;   /* dma map direction */
	} buff;

	struct device         *pdev;
	struct net_device     *netdev;
	struct mlx5e_rq_stats *stats;
	struct mlx5e_cq        cq;
	struct mlx5e_cq_decomp cqd;
	struct mlx5e_page_cache page_cache;
	struct hwtstamp_config *tstamp;
	struct mlx5_clock      *clock;
	struct mlx5e_icosq    *icosq;
	struct mlx5e_priv     *priv;

	struct mlx5e_hw_gro_data *hw_gro_data;

	mlx5e_fp_handle_rx_cqe handle_rx_cqe;
	mlx5e_fp_post_rx_wqes  post_wqes;
	mlx5e_fp_dealloc_wqe   dealloc_wqe;

	unsigned long          state;
	int                    ix;
	unsigned int           hw_mtu;

	struct dim         dim; /* Dynamic Interrupt Moderation */

	/* XDP */
	struct bpf_prog __rcu *xdp_prog;//此收队列对应的xdp程序
	struct mlx5e_xdpsq    *xdpsq;
	DECLARE_BITMAP(flags, 8);
	struct page_pool      *page_pool;

	/* AF_XDP zero-copy */
	struct xsk_buff_pool  *xsk_pool;

	struct work_struct     recover_work;

	/* control */
	struct mlx5_wq_ctrl    wq_ctrl;
	__be32                 mkey_be;
	u8                     wq_type;
	u32                    rqn;
	struct mlx5_core_dev  *mdev;
	u32  umr_mkey;
	struct mlx5e_dma_info  wqe_overflow;

	/* XDP read-mostly */
	struct xdp_rxq_info    xdp_rxq;
	cqe_ts_to_ns           ptp_cyc2time;
} ____cacheline_aligned_in_smp;

enum mlx5e_channel_state {
	MLX5E_CHANNEL_STATE_XSK,
	MLX5E_CHANNEL_NUM_STATES
};

struct mlx5e_channel {
	/* data path */
	struct mlx5e_rq            rq;
	struct mlx5e_xdpsq         rq_xdpsq;
	struct mlx5e_txqsq         sq[MLX5E_MAX_NUM_TC];
	struct mlx5e_icosq         icosq;   /* internal control operations */
	struct mlx5e_txqsq __rcu * __rcu *qos_sqs;
	bool                       xdp;/*是否支持xdp*/
	struct napi_struct         napi;
	struct device             *pdev;
	struct net_device         *netdev;
	__be32                     mkey_be;
	u16                        qos_sqs_size;
	u8                         num_tc;
	u8                         lag_port;

	/* XDP_REDIRECT */
	struct mlx5e_xdpsq         xdpsq;

	/* AF_XDP zero-copy */
	struct mlx5e_rq            xskrq;
	struct mlx5e_xdpsq         xsksq;

	/* Async ICOSQ */
	struct mlx5e_icosq         async_icosq;
	/* async_icosq can be accessed from any CPU - the spinlock protects it. */
	spinlock_t                 async_icosq_lock;

	/* data path - accessed per napi poll */
	const struct cpumask	  *aff_mask;
	struct mlx5e_ch_stats     *stats;

	/* control */
	struct mlx5e_priv         *priv;
	struct mlx5_core_dev      *mdev;
	struct hwtstamp_config    *tstamp;
	DECLARE_BITMAP(state, MLX5E_CHANNEL_NUM_STATES);
	int                        ix;/*channel编号*/
	int                        cpu;
	/* Sync between icosq recovery and XSK enable/disable. */
	struct mutex               icosq_recovery_lock;
};

struct mlx5e_ptp;

struct mlx5e_channels {
	struct mlx5e_channel **c;
	struct mlx5e_ptp      *ptp;
	unsigned int           num;
	struct mlx5e_params    params;
};

struct mlx5e_channel_stats {
	struct mlx5e_ch_stats ch;
	struct mlx5e_sq_stats sq[MLX5E_MAX_NUM_TC];
	struct mlx5e_rq_stats rq;
	struct mlx5e_rq_stats xskrq;
	struct mlx5e_xdpsq_stats rq_xdpsq;
	struct mlx5e_xdpsq_stats xdpsq;
	struct mlx5e_xdpsq_stats xsksq;
} ____cacheline_aligned_in_smp;

struct mlx5e_ptp_stats {
	struct mlx5e_ch_stats ch;
	struct mlx5e_sq_stats sq[MLX5E_MAX_NUM_TC];
	struct mlx5e_ptp_cq_stats cq[MLX5E_MAX_NUM_TC];
	struct mlx5e_rq_stats rq;
} ____cacheline_aligned_in_smp;

enum {
	MLX5E_STATE_OPENED,
	MLX5E_STATE_DESTROYING,
	MLX5E_STATE_XDP_TX_ENABLED,
	MLX5E_STATE_XDP_ACTIVE,
};

enum {
	MLX5E_TC_PRIO = 0,
	MLX5E_NIC_PRIO
};

struct mlx5e_modify_sq_param {
	int curr_state;
	int next_state;
	int rl_update;
	int rl_index;
	bool qos_update;
	u16 qos_queue_group_id;
};

#if IS_ENABLED(CONFIG_PCI_HYPERV_INTERFACE)
struct mlx5e_hv_vhca_stats_agent {
	struct mlx5_hv_vhca_agent *agent;
	struct delayed_work        work;
	u16                        delay;
	void                      *buf;
};
#endif

struct mlx5e_xsk {
	/* XSK buffer pools are stored separately from channels,
	 * because we don't want to lose them when channels are
	 * recreated. The kernel also stores buffer pool, but it doesn't
	 * distinguish between zero-copy and non-zero-copy UMEMs, so
	 * rely on our mechanism.
	 */
	struct xsk_buff_pool **pools;
	u16 refcnt;
	bool ever_used;
};

/* Temporary storage for variables that are allocated when struct mlx5e_priv is
 * initialized, and used where we can't allocate them because that functions
 * must not fail. Use with care and make sure the same variable is not used
 * simultaneously by multiple users.
 */
struct mlx5e_scratchpad {
	cpumask_var_t cpumask;
};

struct mlx5e_htb {
	DECLARE_HASHTABLE(qos_tc2node, order_base_2(MLX5E_QOS_MAX_LEAF_NODES));
	DECLARE_BITMAP(qos_used_qids, MLX5E_QOS_MAX_LEAF_NODES);
	struct mlx5e_sq_stats **qos_sq_stats;
	u16 max_qos_sqs;
	u16 maj_id;
	u16 defcls;
};

struct mlx5e_trap;

struct mlx5e_priv {
	/* priv data path fields - start */
<<<<<<< HEAD
	/* +1 for port ptp ts */
    /*txq到sq的映射表，通过txq id可以找到sq*/
	struct mlx5e_txqsq *txq2sq[(MLX5E_MAX_NUM_CHANNELS + 1) * MLX5E_MAX_NUM_TC +
				   MLX5E_QOS_MAX_LEAF_NODES];
	int channel_tc2realtxq[MLX5E_MAX_NUM_CHANNELS][MLX5E_MAX_NUM_TC];
	int port_ptp_tc2realtxq[MLX5E_MAX_NUM_TC];
=======
	struct mlx5e_selq selq;
	struct mlx5e_txqsq **txq2sq;
>>>>>>> 028192fe
#ifdef CONFIG_MLX5_CORE_EN_DCB
	struct mlx5e_dcbx_dp       dcbx_dp;
#endif
	/* priv data path fields - end */

	u32                        msglevel;
	unsigned long              state;
	struct mutex               state_lock; /* Protects Interface state */
	struct mlx5e_rq            drop_rq;

	struct mlx5e_channels      channels;
	u32                        tisn[MLX5_MAX_PORTS][MLX5E_MAX_NUM_TC];
	struct mlx5e_rx_res       *rx_res;
	u32                       *tx_rates;

	struct mlx5e_flow_steering fs;

	struct workqueue_struct    *wq;
	struct work_struct         update_carrier_work;
	struct work_struct         set_rx_mode_work;
	struct work_struct         tx_timeout_work;
	struct work_struct         update_stats_work;
	struct work_struct         monitor_counters_work;
	struct mlx5_nb             monitor_counters_nb;

	struct mlx5_core_dev      *mdev;
	struct net_device         *netdev;
	struct mlx5e_trap         *en_trap;
	struct mlx5e_stats         stats;
	struct mlx5e_channel_stats **channel_stats;
	struct mlx5e_channel_stats trap_stats;
	struct mlx5e_ptp_stats     ptp_stats;
	u16                        stats_nch;
	u16                        max_nch;//预设置的channel总数
	u8                         max_opened_tc;
	bool                       tx_ptp_opened;
	bool                       rx_ptp_opened;
	struct hwtstamp_config     tstamp;
	u16                        q_counter;
	u16                        drop_rq_q_counter;
	struct notifier_block      events_nb;
	struct notifier_block      blocking_events_nb;

	struct udp_tunnel_nic_info nic_info;
#ifdef CONFIG_MLX5_CORE_EN_DCB
	struct mlx5e_dcbx          dcbx;
#endif

	const struct mlx5e_profile *profile;
	void                      *ppriv;
#ifdef CONFIG_MLX5_EN_IPSEC
	struct mlx5e_ipsec        *ipsec;
#endif
#ifdef CONFIG_MLX5_EN_TLS
	struct mlx5e_tls          *tls;
#endif
	struct devlink_health_reporter *tx_reporter;
	struct devlink_health_reporter *rx_reporter;
	struct mlx5e_xsk           xsk;
#if IS_ENABLED(CONFIG_PCI_HYPERV_INTERFACE)
	struct mlx5e_hv_vhca_stats_agent stats_agent;
#endif
	struct mlx5e_scratchpad    scratchpad;
	struct mlx5e_htb           htb;
	struct mlx5e_mqprio_rl    *mqprio_rl;
};

struct mlx5e_rx_handlers {
	mlx5e_fp_handle_rx_cqe handle_rx_cqe;
	mlx5e_fp_handle_rx_cqe handle_rx_cqe_mpwqe;
	mlx5e_fp_handle_rx_cqe handle_rx_cqe_mpwqe_shampo;
};

extern const struct mlx5e_rx_handlers mlx5e_rx_handlers_nic;

enum mlx5e_profile_feature {
	MLX5E_PROFILE_FEATURE_PTP_RX,
	MLX5E_PROFILE_FEATURE_PTP_TX,
	MLX5E_PROFILE_FEATURE_QOS_HTB,
};

struct mlx5e_profile {
	int	(*init)(struct mlx5_core_dev *mdev,
			struct net_device *netdev);
	void	(*cleanup)(struct mlx5e_priv *priv);
	int	(*init_rx)(struct mlx5e_priv *priv);
	void	(*cleanup_rx)(struct mlx5e_priv *priv);
	int	(*init_tx)(struct mlx5e_priv *priv);
	void	(*cleanup_tx)(struct mlx5e_priv *priv);
	void	(*enable)(struct mlx5e_priv *priv);
	void	(*disable)(struct mlx5e_priv *priv);
	int	(*update_rx)(struct mlx5e_priv *priv);
	void	(*update_stats)(struct mlx5e_priv *priv);
	void	(*update_carrier)(struct mlx5e_priv *priv);
	int	(*max_nch_limit)(struct mlx5_core_dev *mdev);
	unsigned int (*stats_grps_num)(struct mlx5e_priv *priv);
	mlx5e_stats_grp_t *stats_grps;
	const struct mlx5e_rx_handlers *rx_handlers;
	int	max_tc;
	u8	rq_groups;
	u32     features;
};

#define mlx5e_profile_feature_cap(profile, feature)	\
	((profile)->features & BIT(MLX5E_PROFILE_FEATURE_##feature))

void mlx5e_build_ptys2ethtool_map(void);

bool mlx5e_check_fragmented_striding_rq_cap(struct mlx5_core_dev *mdev);

void mlx5e_shampo_dealloc_hd(struct mlx5e_rq *rq, u16 len, u16 start, bool close);
void mlx5e_get_stats(struct net_device *dev, struct rtnl_link_stats64 *stats);
void mlx5e_fold_sw_stats64(struct mlx5e_priv *priv, struct rtnl_link_stats64 *s);

void mlx5e_init_l2_addr(struct mlx5e_priv *priv);
int mlx5e_self_test_num(struct mlx5e_priv *priv);
int mlx5e_self_test_fill_strings(struct mlx5e_priv *priv, u8 *data);
void mlx5e_self_test(struct net_device *ndev, struct ethtool_test *etest,
		     u64 *buf);
void mlx5e_set_rx_mode_work(struct work_struct *work);

int mlx5e_hwstamp_set(struct mlx5e_priv *priv, struct ifreq *ifr);
int mlx5e_hwstamp_get(struct mlx5e_priv *priv, struct ifreq *ifr);
int mlx5e_modify_rx_cqe_compression_locked(struct mlx5e_priv *priv, bool val, bool rx_filter);

int mlx5e_vlan_rx_add_vid(struct net_device *dev, __always_unused __be16 proto,
			  u16 vid);
int mlx5e_vlan_rx_kill_vid(struct net_device *dev, __always_unused __be16 proto,
			   u16 vid);
void mlx5e_timestamp_init(struct mlx5e_priv *priv);

struct mlx5e_xsk_param;

struct mlx5e_rq_param;
int mlx5e_open_rq(struct mlx5e_params *params, struct mlx5e_rq_param *param,
		  struct mlx5e_xsk_param *xsk, int node,
		  struct mlx5e_rq *rq);
int mlx5e_wait_for_min_rx_wqes(struct mlx5e_rq *rq, int wait_time);
void mlx5e_close_rq(struct mlx5e_rq *rq);
int mlx5e_create_rq(struct mlx5e_rq *rq, struct mlx5e_rq_param *param);
void mlx5e_destroy_rq(struct mlx5e_rq *rq);

struct mlx5e_sq_param;
int mlx5e_open_xdpsq(struct mlx5e_channel *c, struct mlx5e_params *params,
		     struct mlx5e_sq_param *param, struct xsk_buff_pool *xsk_pool,
		     struct mlx5e_xdpsq *sq, bool is_redirect);
void mlx5e_close_xdpsq(struct mlx5e_xdpsq *sq);

struct mlx5e_create_cq_param {
	struct napi_struct *napi;
	struct mlx5e_ch_stats *ch_stats;
	int node;
	int ix;
};

struct mlx5e_cq_param;
int mlx5e_open_cq(struct mlx5e_priv *priv, struct dim_cq_moder moder,
		  struct mlx5e_cq_param *param, struct mlx5e_create_cq_param *ccp,
		  struct mlx5e_cq *cq);
void mlx5e_close_cq(struct mlx5e_cq *cq);

int mlx5e_open_locked(struct net_device *netdev);
int mlx5e_close_locked(struct net_device *netdev);

int mlx5e_open_channels(struct mlx5e_priv *priv,
			struct mlx5e_channels *chs);
void mlx5e_close_channels(struct mlx5e_channels *chs);

/* Function pointer to be used to modify HW or kernel settings while
 * switching channels
 */
typedef int (*mlx5e_fp_preactivate)(struct mlx5e_priv *priv, void *context);
#define MLX5E_DEFINE_PREACTIVATE_WRAPPER_CTX(fn) \
int fn##_ctx(struct mlx5e_priv *priv, void *context) \
{ \
	return fn(priv); \
}
int mlx5e_safe_reopen_channels(struct mlx5e_priv *priv);
int mlx5e_safe_switch_params(struct mlx5e_priv *priv,
			     struct mlx5e_params *new_params,
			     mlx5e_fp_preactivate preactivate,
			     void *context, bool reset);
int mlx5e_update_tx_netdev_queues(struct mlx5e_priv *priv);
int mlx5e_num_channels_changed_ctx(struct mlx5e_priv *priv, void *context);
void mlx5e_activate_priv_channels(struct mlx5e_priv *priv);
void mlx5e_deactivate_priv_channels(struct mlx5e_priv *priv);
int mlx5e_ptp_rx_manage_fs_ctx(struct mlx5e_priv *priv, void *ctx);

int mlx5e_modify_rq_state(struct mlx5e_rq *rq, int curr_state, int next_state);
void mlx5e_activate_rq(struct mlx5e_rq *rq);
void mlx5e_deactivate_rq(struct mlx5e_rq *rq);
void mlx5e_activate_icosq(struct mlx5e_icosq *icosq);
void mlx5e_deactivate_icosq(struct mlx5e_icosq *icosq);

int mlx5e_modify_sq(struct mlx5_core_dev *mdev, u32 sqn,
		    struct mlx5e_modify_sq_param *p);
int mlx5e_open_txqsq(struct mlx5e_channel *c, u32 tisn, int txq_ix,
		     struct mlx5e_params *params, struct mlx5e_sq_param *param,
		     struct mlx5e_txqsq *sq, int tc, u16 qos_queue_group_id,
		     struct mlx5e_sq_stats *sq_stats);
void mlx5e_activate_txqsq(struct mlx5e_txqsq *sq);
void mlx5e_deactivate_txqsq(struct mlx5e_txqsq *sq);
void mlx5e_free_txqsq(struct mlx5e_txqsq *sq);
void mlx5e_tx_disable_queue(struct netdev_queue *txq);
int mlx5e_alloc_txqsq_db(struct mlx5e_txqsq *sq, int numa);
void mlx5e_free_txqsq_db(struct mlx5e_txqsq *sq);
struct mlx5e_create_sq_param;
int mlx5e_create_sq_rdy(struct mlx5_core_dev *mdev,
			struct mlx5e_sq_param *param,
			struct mlx5e_create_sq_param *csp,
			u16 qos_queue_group_id,
			u32 *sqn);
void mlx5e_tx_err_cqe_work(struct work_struct *recover_work);
void mlx5e_close_txqsq(struct mlx5e_txqsq *sq);

static inline bool mlx5_tx_swp_supported(struct mlx5_core_dev *mdev)
{
	return MLX5_CAP_ETH(mdev, swp) &&
		MLX5_CAP_ETH(mdev, swp_csum) && MLX5_CAP_ETH(mdev, swp_lso);
}

extern const struct ethtool_ops mlx5e_ethtool_ops;

int mlx5e_create_mdev_resources(struct mlx5_core_dev *mdev);
void mlx5e_destroy_mdev_resources(struct mlx5_core_dev *mdev);
int mlx5e_refresh_tirs(struct mlx5e_priv *priv, bool enable_uc_lb,
		       bool enable_mc_lb);
void mlx5e_mkey_set_relaxed_ordering(struct mlx5_core_dev *mdev, void *mkc);

/* common netdev helpers */
void mlx5e_create_q_counters(struct mlx5e_priv *priv);
void mlx5e_destroy_q_counters(struct mlx5e_priv *priv);
int mlx5e_open_drop_rq(struct mlx5e_priv *priv,
		       struct mlx5e_rq *drop_rq);
void mlx5e_close_drop_rq(struct mlx5e_rq *drop_rq);
int mlx5e_init_di_list(struct mlx5e_rq *rq, int wq_sz, int node);
void mlx5e_free_di_list(struct mlx5e_rq *rq);

int mlx5e_create_tis(struct mlx5_core_dev *mdev, void *in, u32 *tisn);
void mlx5e_destroy_tis(struct mlx5_core_dev *mdev, u32 tisn);

int mlx5e_create_tises(struct mlx5e_priv *priv);
void mlx5e_destroy_tises(struct mlx5e_priv *priv);
int mlx5e_update_nic_rx(struct mlx5e_priv *priv);
void mlx5e_update_carrier(struct mlx5e_priv *priv);
int mlx5e_close(struct net_device *netdev);
int mlx5e_open(struct net_device *netdev);

void mlx5e_queue_update_stats(struct mlx5e_priv *priv);

int mlx5e_set_dev_port_mtu(struct mlx5e_priv *priv);
int mlx5e_set_dev_port_mtu_ctx(struct mlx5e_priv *priv, void *context);
int mlx5e_change_mtu(struct net_device *netdev, int new_mtu,
		     mlx5e_fp_preactivate preactivate);
void mlx5e_vxlan_set_netdev_info(struct mlx5e_priv *priv);

/* ethtool helpers */
void mlx5e_ethtool_get_drvinfo(struct mlx5e_priv *priv,
			       struct ethtool_drvinfo *drvinfo);
void mlx5e_ethtool_get_strings(struct mlx5e_priv *priv,
			       uint32_t stringset, uint8_t *data);
int mlx5e_ethtool_get_sset_count(struct mlx5e_priv *priv, int sset);
void mlx5e_ethtool_get_ethtool_stats(struct mlx5e_priv *priv,
				     struct ethtool_stats *stats, u64 *data);
void mlx5e_ethtool_get_ringparam(struct mlx5e_priv *priv,
				 struct ethtool_ringparam *param);
int mlx5e_ethtool_set_ringparam(struct mlx5e_priv *priv,
				struct ethtool_ringparam *param);
void mlx5e_ethtool_get_channels(struct mlx5e_priv *priv,
				struct ethtool_channels *ch);
int mlx5e_ethtool_set_channels(struct mlx5e_priv *priv,
			       struct ethtool_channels *ch);
int mlx5e_ethtool_get_coalesce(struct mlx5e_priv *priv,
			       struct ethtool_coalesce *coal,
			       struct kernel_ethtool_coalesce *kernel_coal);
int mlx5e_ethtool_set_coalesce(struct mlx5e_priv *priv,
			       struct ethtool_coalesce *coal,
			       struct kernel_ethtool_coalesce *kernel_coal,
			       struct netlink_ext_ack *extack);
int mlx5e_ethtool_get_link_ksettings(struct mlx5e_priv *priv,
				     struct ethtool_link_ksettings *link_ksettings);
int mlx5e_ethtool_set_link_ksettings(struct mlx5e_priv *priv,
				     const struct ethtool_link_ksettings *link_ksettings);
int mlx5e_get_rxfh(struct net_device *netdev, u32 *indir, u8 *key, u8 *hfunc);
int mlx5e_set_rxfh(struct net_device *dev, const u32 *indir, const u8 *key,
		   const u8 hfunc);
int mlx5e_get_rxnfc(struct net_device *dev, struct ethtool_rxnfc *info,
		    u32 *rule_locs);
int mlx5e_set_rxnfc(struct net_device *dev, struct ethtool_rxnfc *cmd);
u32 mlx5e_ethtool_get_rxfh_key_size(struct mlx5e_priv *priv);
u32 mlx5e_ethtool_get_rxfh_indir_size(struct mlx5e_priv *priv);
int mlx5e_ethtool_get_ts_info(struct mlx5e_priv *priv,
			      struct ethtool_ts_info *info);
int mlx5e_ethtool_flash_device(struct mlx5e_priv *priv,
			       struct ethtool_flash *flash);
void mlx5e_ethtool_get_pauseparam(struct mlx5e_priv *priv,
				  struct ethtool_pauseparam *pauseparam);
int mlx5e_ethtool_set_pauseparam(struct mlx5e_priv *priv,
				 struct ethtool_pauseparam *pauseparam);

/* mlx5e generic netdev management API */
static inline bool
mlx5e_tx_mpwqe_supported(struct mlx5_core_dev *mdev)
{
	return !is_kdump_kernel() &&
		MLX5_CAP_ETH(mdev, enhanced_multi_pkt_send_wqe);
}

int mlx5e_priv_init(struct mlx5e_priv *priv,
		    const struct mlx5e_profile *profile,
		    struct net_device *netdev,
		    struct mlx5_core_dev *mdev);
void mlx5e_priv_cleanup(struct mlx5e_priv *priv);
struct net_device *
mlx5e_create_netdev(struct mlx5_core_dev *mdev, const struct mlx5e_profile *profile);
int mlx5e_attach_netdev(struct mlx5e_priv *priv);
void mlx5e_detach_netdev(struct mlx5e_priv *priv);
void mlx5e_destroy_netdev(struct mlx5e_priv *priv);
int mlx5e_netdev_change_profile(struct mlx5e_priv *priv,
				const struct mlx5e_profile *new_profile, void *new_ppriv);
void mlx5e_netdev_attach_nic_profile(struct mlx5e_priv *priv);
void mlx5e_set_netdev_mtu_boundaries(struct mlx5e_priv *priv);
void mlx5e_build_nic_params(struct mlx5e_priv *priv, struct mlx5e_xsk *xsk, u16 mtu);
void mlx5e_rx_dim_work(struct work_struct *work);
void mlx5e_tx_dim_work(struct work_struct *work);

netdev_features_t mlx5e_features_check(struct sk_buff *skb,
				       struct net_device *netdev,
				       netdev_features_t features);
int mlx5e_set_features(struct net_device *netdev, netdev_features_t features);
#ifdef CONFIG_MLX5_ESWITCH
int mlx5e_set_vf_mac(struct net_device *dev, int vf, u8 *mac);
int mlx5e_set_vf_rate(struct net_device *dev, int vf, int min_tx_rate, int max_tx_rate);
int mlx5e_get_vf_config(struct net_device *dev, int vf, struct ifla_vf_info *ivi);
int mlx5e_get_vf_stats(struct net_device *dev, int vf, struct ifla_vf_stats *vf_stats);
#endif
#endif /* __MLX5_EN_H__ */<|MERGE_RESOLUTION|>--- conflicted
+++ resolved
@@ -912,17 +912,9 @@
 
 struct mlx5e_priv {
 	/* priv data path fields - start */
-<<<<<<< HEAD
-	/* +1 for port ptp ts */
-    /*txq到sq的映射表，通过txq id可以找到sq*/
-	struct mlx5e_txqsq *txq2sq[(MLX5E_MAX_NUM_CHANNELS + 1) * MLX5E_MAX_NUM_TC +
-				   MLX5E_QOS_MAX_LEAF_NODES];
-	int channel_tc2realtxq[MLX5E_MAX_NUM_CHANNELS][MLX5E_MAX_NUM_TC];
-	int port_ptp_tc2realtxq[MLX5E_MAX_NUM_TC];
-=======
 	struct mlx5e_selq selq;
+	/*txq到sq的映射表，通过txq id可以找到sq*/
 	struct mlx5e_txqsq **txq2sq;
->>>>>>> 028192fe
 #ifdef CONFIG_MLX5_CORE_EN_DCB
 	struct mlx5e_dcbx_dp       dcbx_dp;
 #endif
