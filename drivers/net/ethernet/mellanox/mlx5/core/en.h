/*
 * Copyright (c) 2015-2016, Mellanox Technologies. All rights reserved.
 *
 * This software is available to you under a choice of one of two
 * licenses.  You may choose to be licensed under the terms of the GNU
 * General Public License (GPL) Version 2, available from the file
 * COPYING in the main directory of this source tree, or the
 * OpenIB.org BSD license below:
 *
 *     Redistribution and use in source and binary forms, with or
 *     without modification, are permitted provided that the following
 *     conditions are met:
 *
 *      - Redistributions of source code must retain the above
 *        copyright notice, this list of conditions and the following
 *        disclaimer.
 *
 *      - Redistributions in binary form must reproduce the above
 *        copyright notice, this list of conditions and the following
 *        disclaimer in the documentation and/or other materials
 *        provided with the distribution.
 *
 * THE SOFTWARE IS PROVIDED "AS IS", WITHOUT WARRANTY OF ANY KIND,
 * EXPRESS OR IMPLIED, INCLUDING BUT NOT LIMITED TO THE WARRANTIES OF
 * MERCHANTABILITY, FITNESS FOR A PARTICULAR PURPOSE AND
 * NONINFRINGEMENT. IN NO EVENT SHALL THE AUTHORS OR COPYRIGHT HOLDERS
 * BE LIABLE FOR ANY CLAIM, DAMAGES OR OTHER LIABILITY, WHETHER IN AN
 * ACTION OF CONTRACT, TORT OR OTHERWISE, ARISING FROM, OUT OF OR IN
 * CONNECTION WITH THE SOFTWARE OR THE USE OR OTHER DEALINGS IN THE
 * SOFTWARE.
 */
#ifndef __MLX5_EN_H__
#define __MLX5_EN_H__

#include <linux/if_vlan.h>
#include <linux/etherdevice.h>
#include <linux/timecounter.h>
#include <linux/net_tstamp.h>
#include <linux/crash_dump.h>
#include <linux/mlx5/driver.h>
#include <linux/mlx5/qp.h>
#include <linux/mlx5/cq.h>
#include <linux/mlx5/port.h>
#include <linux/mlx5/vport.h>
#include <linux/mlx5/transobj.h>
#include <linux/mlx5/fs.h>
#include <linux/rhashtable.h>
#include <net/udp_tunnel.h>
#include <net/switchdev.h>
#include <net/xdp.h>
#include <linux/dim.h>
#include <linux/bits.h>
#include "wq.h"
#include "mlx5_core.h"
#include "en_stats.h"
#include "en/dcbnl.h"
#include "en/fs.h"
#include "en/qos.h"
#include "lib/hv_vhca.h"
#include "lib/clock.h"
#include "en/rx_res.h"
#include "en/selq.h"

extern const struct net_device_ops mlx5e_netdev_ops;
struct page_pool;

#define MLX5E_METADATA_ETHER_TYPE (0x8CE4)
#define MLX5E_METADATA_ETHER_LEN 8

#define MLX5E_ETH_HARD_MTU (ETH_HLEN + VLAN_HLEN + ETH_FCS_LEN)

#define MLX5E_HW2SW_MTU(params, hwmtu) ((hwmtu) - ((params)->hard_mtu))
#define MLX5E_SW2HW_MTU(params, swmtu) ((swmtu) + ((params)->hard_mtu))

#define MLX5E_MAX_NUM_MQPRIO_CH_TC TC_QOPT_MAX_QUEUE

#define MLX5_RX_HEADROOM NET_SKB_PAD
#define MLX5_SKB_FRAG_SZ(len)	(SKB_DATA_ALIGN(len) +	\
				 SKB_DATA_ALIGN(sizeof(struct skb_shared_info)))

#define MLX5E_RX_MAX_HEAD (256)
#define MLX5E_SHAMPO_LOG_MAX_HEADER_ENTRY_SIZE (9)
#define MLX5E_SHAMPO_WQ_HEADER_PER_PAGE (PAGE_SIZE >> MLX5E_SHAMPO_LOG_MAX_HEADER_ENTRY_SIZE)
#define MLX5E_SHAMPO_WQ_BASE_HEAD_ENTRY_SIZE (64)
#define MLX5E_SHAMPO_WQ_RESRV_SIZE (64 * 1024)
#define MLX5E_SHAMPO_WQ_BASE_RESRV_SIZE (4096)

#define MLX5_MPWRQ_MIN_LOG_STRIDE_SZ(mdev) \
	(6 + MLX5_CAP_GEN(mdev, cache_line_128byte)) /* HW restriction */
#define MLX5_MPWRQ_LOG_STRIDE_SZ(mdev, req) \
	max_t(u32, MLX5_MPWRQ_MIN_LOG_STRIDE_SZ(mdev), req)
#define MLX5_MPWRQ_DEF_LOG_STRIDE_SZ(mdev) \
	MLX5_MPWRQ_LOG_STRIDE_SZ(mdev, order_base_2(MLX5E_RX_MAX_HEAD))

#define MLX5_MPWRQ_MAX_LOG_WQE_SZ 18

/* Keep in sync with mlx5e_mpwrq_log_wqe_sz.
 * These are theoretical maximums, which can be further restricted by
 * capabilities. These values are used for static resource allocations and
 * sanity checks.
 * MLX5_SEND_WQE_MAX_SIZE is a bit bigger than the maximum cacheline-aligned WQE
 * size actually used at runtime, but it's not a problem when calculating static
 * array sizes.
 */
#define MLX5_UMR_MAX_FLEX_SPACE \
	(ALIGN_DOWN(MLX5_SEND_WQE_MAX_SIZE - sizeof(struct mlx5e_umr_wqe), \
		    MLX5_UMR_FLEX_ALIGNMENT))
#define MLX5_MPWRQ_MAX_PAGES_PER_WQE \
	rounddown_pow_of_two(MLX5_UMR_MAX_FLEX_SPACE / sizeof(struct mlx5_mtt))

#define MLX5E_MAX_RQ_NUM_MTTS	\
	(ALIGN_DOWN(U16_MAX, 4) * 2) /* Fits into u16 and aligned by WQEBB. */
#define MLX5E_MAX_RQ_NUM_KSMS (U16_MAX - 1) /* So that num_ksms fits into u16. */
#define MLX5E_ORDER2_MAX_PACKET_MTU (order_base_2(10 * 1024))

#define MLX5E_MIN_SKB_FRAG_SZ		(MLX5_SKB_FRAG_SZ(MLX5_RX_HEADROOM))
#define MLX5E_LOG_MAX_RX_WQE_BULK	\
	(ilog2(PAGE_SIZE / roundup_pow_of_two(MLX5E_MIN_SKB_FRAG_SZ)))

#define MLX5E_PARAMS_MINIMUM_LOG_SQ_SIZE                0x6
#define MLX5E_PARAMS_DEFAULT_LOG_SQ_SIZE                0xa
#define MLX5E_PARAMS_MAXIMUM_LOG_SQ_SIZE                0xd

#define MLX5E_PARAMS_MINIMUM_LOG_RQ_SIZE (1 + MLX5E_LOG_MAX_RX_WQE_BULK)
#define MLX5E_PARAMS_DEFAULT_LOG_RQ_SIZE                0xa
#define MLX5E_PARAMS_MAXIMUM_LOG_RQ_SIZE		0xd

#define MLX5E_PARAMS_MINIMUM_LOG_RQ_SIZE_MPW            0x2

#define MLX5E_DEFAULT_LRO_TIMEOUT                       32
#define MLX5E_LRO_TIMEOUT_ARR_SIZE                      4

#define MLX5E_PARAMS_DEFAULT_RX_CQ_MODERATION_USEC      0x10
#define MLX5E_PARAMS_DEFAULT_RX_CQ_MODERATION_USEC_FROM_CQE 0x3
#define MLX5E_PARAMS_DEFAULT_RX_CQ_MODERATION_PKTS      0x20
#define MLX5E_PARAMS_DEFAULT_TX_CQ_MODERATION_USEC      0x10
#define MLX5E_PARAMS_DEFAULT_TX_CQ_MODERATION_USEC_FROM_CQE 0x10
#define MLX5E_PARAMS_DEFAULT_TX_CQ_MODERATION_PKTS      0x20
#define MLX5E_PARAMS_DEFAULT_MIN_RX_WQES                0x80
#define MLX5E_PARAMS_DEFAULT_MIN_RX_WQES_MPW            0x2

#define MLX5E_MIN_NUM_CHANNELS         0x1
#define MLX5E_MAX_NUM_CHANNELS         256
#define MLX5E_TX_CQ_POLL_BUDGET        128
#define MLX5E_TX_XSK_POLL_BUDGET       64
#define MLX5E_SQ_RECOVER_MIN_INTERVAL  500 /* msecs */

#define MLX5E_KLM_UMR_WQE_SZ(sgl_len)\
	(sizeof(struct mlx5e_umr_wqe) +\
	(sizeof(struct mlx5_klm) * (sgl_len)))

#define MLX5E_KLM_UMR_WQEBBS(klm_entries) \
	(DIV_ROUND_UP(MLX5E_KLM_UMR_WQE_SZ(klm_entries), MLX5_SEND_WQE_BB))

#define MLX5E_KLM_UMR_DS_CNT(klm_entries)\
	(DIV_ROUND_UP(MLX5E_KLM_UMR_WQE_SZ(klm_entries), MLX5_SEND_WQE_DS))

#define MLX5E_KLM_MAX_ENTRIES_PER_WQE(wqe_size)\
	(((wqe_size) - sizeof(struct mlx5e_umr_wqe)) / sizeof(struct mlx5_klm))

#define MLX5E_KLM_ENTRIES_PER_WQE(wqe_size)\
	ALIGN_DOWN(MLX5E_KLM_MAX_ENTRIES_PER_WQE(wqe_size), MLX5_UMR_KLM_NUM_ENTRIES_ALIGNMENT)

#define MLX5E_MAX_KLM_PER_WQE(mdev) \
	MLX5E_KLM_ENTRIES_PER_WQE(MLX5_SEND_WQE_BB * mlx5e_get_max_sq_aligned_wqebbs(mdev))

#define mlx5e_state_dereference(priv, p) \
	rcu_dereference_protected((p), lockdep_is_held(&(priv)->state_lock))

enum mlx5e_devcom_events {
	MPV_DEVCOM_MASTER_UP,
	MPV_DEVCOM_MASTER_DOWN,
	MPV_DEVCOM_IPSEC_MASTER_UP,
	MPV_DEVCOM_IPSEC_MASTER_DOWN,
};

static inline u8 mlx5e_get_num_lag_ports(struct mlx5_core_dev *mdev)
{
	if (mlx5_lag_is_lacp_owner(mdev))
		return 1;

	return clamp_t(u8, MLX5_CAP_GEN(mdev, num_lag_ports), 1, MLX5_MAX_PORTS);
}

static inline u16 mlx5_min_rx_wqes(int wq_type, u32 wq_size)
{
	switch (wq_type) {
	case MLX5_WQ_TYPE_LINKED_LIST_STRIDING_RQ:
		return min_t(u16, MLX5E_PARAMS_DEFAULT_MIN_RX_WQES_MPW,
			     wq_size / 2);
	default:
		return min_t(u16, MLX5E_PARAMS_DEFAULT_MIN_RX_WQES,
			     wq_size / 2);
	}
}

/* Use this function to get max num channels (rxqs/txqs) only to create netdev */
static inline int mlx5e_get_max_num_channels(struct mlx5_core_dev *mdev)
{
	/*针对kdump kernel返回1*/
	return is_kdump_kernel() ?
		MLX5E_MIN_NUM_CHANNELS :
		min3(mlx5_comp_vectors_max(mdev), (u32)MLX5E_MAX_NUM_CHANNELS,
		     (u32)(1 << MLX5_CAP_GEN(mdev, log_max_rqt_size)));
}

/* The maximum WQE size can be retrieved by max_wqe_sz_sq in
 * bytes units. Driver hardens the limitation to 1KB (16
 * WQEBBs), unless firmware capability is stricter.
 */
static inline u8 mlx5e_get_max_sq_wqebbs(struct mlx5_core_dev *mdev)
{
	BUILD_BUG_ON(MLX5_SEND_WQE_MAX_WQEBBS > U8_MAX);

	return (u8)min_t(u16, MLX5_SEND_WQE_MAX_WQEBBS,
			 MLX5_CAP_GEN(mdev, max_wqe_sz_sq) / MLX5_SEND_WQE_BB);
}

static inline u8 mlx5e_get_max_sq_aligned_wqebbs(struct mlx5_core_dev *mdev)
{
/* The return value will be multiplied by MLX5_SEND_WQEBB_NUM_DS.
 * Since max_sq_wqebbs may be up to MLX5_SEND_WQE_MAX_WQEBBS == 16,
 * see mlx5e_get_max_sq_wqebbs(), the multiplication (16 * 4 == 64)
 * overflows the 6-bit DS field of Ctrl Segment. Use a bound lower
 * than MLX5_SEND_WQE_MAX_WQEBBS to let a full-session WQE be
 * cache-aligned.
 */
	u8 wqebbs = mlx5e_get_max_sq_wqebbs(mdev);

	wqebbs = min_t(u8, wqebbs, MLX5_SEND_WQE_MAX_WQEBBS - 1);
#if L1_CACHE_BYTES >= 128
	wqebbs = ALIGN_DOWN(wqebbs, 2);
#endif
	return wqebbs;
}

struct mlx5e_tx_wqe {
	struct mlx5_wqe_ctrl_seg ctrl;
	struct mlx5_wqe_eth_seg  eth;
	struct mlx5_wqe_data_seg data[];
};

struct mlx5e_rx_wqe_ll {
	struct mlx5_wqe_srq_next_seg  next;
	struct mlx5_wqe_data_seg      data[];
};

struct mlx5e_rx_wqe_cyc {
	DECLARE_FLEX_ARRAY(struct mlx5_wqe_data_seg, data);
};

struct mlx5e_umr_wqe {
	struct mlx5_wqe_ctrl_seg       ctrl;
	struct mlx5_wqe_umr_ctrl_seg   uctrl;
	struct mlx5_mkey_seg           mkc;
	union {
		DECLARE_FLEX_ARRAY(struct mlx5_mtt, inline_mtts);
		DECLARE_FLEX_ARRAY(struct mlx5_klm, inline_klms);
		DECLARE_FLEX_ARRAY(struct mlx5_ksm, inline_ksms);
	};
};

enum mlx5e_priv_flag {
	MLX5E_PFLAG_RX_CQE_BASED_MODER,
	MLX5E_PFLAG_TX_CQE_BASED_MODER,
	MLX5E_PFLAG_RX_CQE_COMPRESS,
	MLX5E_PFLAG_RX_STRIDING_RQ,
	MLX5E_PFLAG_RX_NO_CSUM_COMPLETE,
	MLX5E_PFLAG_XDP_TX_MPWQE,
	MLX5E_PFLAG_SKB_TX_MPWQE,
	MLX5E_PFLAG_TX_PORT_TS,
	MLX5E_NUM_PFLAGS, /* Keep last */
};

#define MLX5E_SET_PFLAG(params, pflag, enable)			\
	do {							\
		if (enable)					\
			(params)->pflags |= BIT(pflag);		\
		else						\
			(params)->pflags &= ~(BIT(pflag));	\
	} while (0)

#define MLX5E_GET_PFLAG(params, pflag) (!!((params)->pflags & (BIT(pflag))))

enum packet_merge {
	MLX5E_PACKET_MERGE_NONE,
	MLX5E_PACKET_MERGE_LRO,
	MLX5E_PACKET_MERGE_SHAMPO,
};

struct mlx5e_packet_merge_param {
	enum packet_merge type;
	u32 timeout;
	struct {
		u8 match_criteria_type;
		u8 alignment_granularity;
	} shampo;
};

struct mlx5e_params {
	u8  log_sq_size;
	u8  rq_wq_type;
	u8  log_rq_mtu_frames;
	u16 num_channels;//生效的channel数目
	struct {
		u16 mode;
		u8 num_tc;/*tc的数目*/
		struct netdev_tc_txq tc_to_txq[TC_MAX_QUEUE];
		struct {
			u64 max_rate[TC_MAX_QUEUE];
			u32 hw_id[TC_MAX_QUEUE];
		} channel;
	} mqprio;
	bool rx_cqe_compress_def;
	struct dim_cq_moder rx_cq_moderation;
	struct dim_cq_moder tx_cq_moderation;
	struct mlx5e_packet_merge_param packet_merge;
	u8  tx_min_inline_mode;
	bool vlan_strip_disable;
	bool scatter_fcs_en;
	bool rx_dim_enabled;
	bool tx_dim_enabled;
	u32 pflags;
	struct bpf_prog *xdp_prog;
	struct mlx5e_xsk *xsk;
	unsigned int sw_mtu;
	int hard_mtu;
	bool ptp_rx;
	__be32 terminate_lkey_be;
};

static inline u8 mlx5e_get_dcb_num_tc(struct mlx5e_params *params)
{
	return params->mqprio.mode == TC_MQPRIO_MODE_DCB ?
		params->mqprio.num_tc : 1;
}

/* Keep this enum consistent with the corresponding strings array
 * declared in en/reporter_rx.c
 */
enum {
	MLX5E_RQ_STATE_ENABLED = 0,
	MLX5E_RQ_STATE_RECOVERING,
	MLX5E_RQ_STATE_DIM,
	MLX5E_RQ_STATE_NO_CSUM_COMPLETE,
	MLX5E_RQ_STATE_CSUM_FULL, /* cqe_csum_full hw bit is set */
	MLX5E_RQ_STATE_MINI_CQE_HW_STRIDX, /* set when mini_cqe_resp_stride_index cap is used */
	MLX5E_RQ_STATE_SHAMPO, /* set when SHAMPO cap is used */
	MLX5E_RQ_STATE_MINI_CQE_ENHANCED,  /* set when enhanced mini_cqe_cap is used */
	MLX5E_RQ_STATE_XSK, /* set to indicate an xsk rq */
	MLX5E_NUM_RQ_STATES, /* Must be kept last */
};

struct mlx5e_cq {
	/* data path - accessed per cqe */
	struct mlx5_cqwq           wq;

	/* data path - accessed per napi poll */
	u16                        event_ctr;
	struct napi_struct        *napi;
	struct mlx5_core_cq        mcq;
	struct mlx5e_ch_stats     *ch_stats;

	/* control */
	struct net_device         *netdev;
	struct mlx5_core_dev      *mdev;
	struct workqueue_struct   *workqueue;
	struct mlx5_wq_ctrl        wq_ctrl;
} ____cacheline_aligned_in_smp;

struct mlx5e_cq_decomp {
	/* cqe decompression */
	struct mlx5_cqe64          title;
	struct mlx5_mini_cqe8      mini_arr[MLX5_MINI_CQE_ARRAY_SIZE];
	u8                         mini_arr_idx;
	u16                        left;
	u16                        wqe_counter;
	bool                       last_cqe_title;
} ____cacheline_aligned_in_smp;

enum mlx5e_dma_map_type {
	MLX5E_DMA_MAP_SINGLE,
	MLX5E_DMA_MAP_PAGE
};

struct mlx5e_sq_dma {
	dma_addr_t              addr;
	u32                     size;
	enum mlx5e_dma_map_type type;
};

/* Keep this enum consistent with with the corresponding strings array
 * declared in en/reporter_tx.c
 */
enum {
	MLX5E_SQ_STATE_ENABLED = 0,
	MLX5E_SQ_STATE_MPWQE,
	MLX5E_SQ_STATE_RECOVERING,
	MLX5E_SQ_STATE_IPSEC,
	MLX5E_SQ_STATE_DIM,
	MLX5E_SQ_STATE_VLAN_NEED_L2_INLINE,
	MLX5E_SQ_STATE_PENDING_XSK_TX,
	MLX5E_SQ_STATE_PENDING_TLS_RX_RESYNC,
	MLX5E_SQ_STATE_XDP_MULTIBUF,
	MLX5E_NUM_SQ_STATES, /* Must be kept last */
};

struct mlx5e_tx_mpwqe {
	/* Current MPWQE session */
	struct mlx5e_tx_wqe *wqe;
	u32 bytes_count;
	u8 ds_count;
	u8 pkt_count;
	u8 inline_on;
};

struct mlx5e_skb_fifo {
	struct sk_buff **fifo;
	u16 *pc;
	u16 *cc;
	u16 mask;
};

struct mlx5e_ptpsq;

struct mlx5e_txqsq {
	/* data path */

	/* dirtied @completion */
	u16                        cc;
	u16                        skb_fifo_cc;
	u32                        dma_fifo_cc;
	struct dim                 dim; /* Adaptive Moderation */

	/* dirtied @xmit */
	u16                        pc ____cacheline_aligned_in_smp;
	u16                        skb_fifo_pc;
	u32                        dma_fifo_pc;
	struct mlx5e_tx_mpwqe      mpwqe;

	struct mlx5e_cq            cq;

	/* read only */
	struct mlx5_wq_cyc         wq;
	u32                        dma_fifo_mask;
	struct mlx5e_sq_stats     *stats;
	struct {
		struct mlx5e_sq_dma       *dma_fifo;
		struct mlx5e_skb_fifo      skb_fifo;
		struct mlx5e_tx_wqe_info  *wqe_info;
	} db;
	void __iomem              *uar_map;
	struct netdev_queue       *txq;
	u32                        sqn;
	u16                        stop_room;
	u8                         max_sq_mpw_wqebbs;
	u8                         min_inline_mode;
	struct device             *pdev;
	__be32                     mkey_be;
	unsigned long              state;
	unsigned int               hw_mtu;
	struct mlx5_clock         *clock;
	struct net_device         *netdev;
	struct mlx5_core_dev      *mdev;
	struct mlx5e_channel      *channel;
	struct mlx5e_priv         *priv;

	/* control path */
	struct mlx5_wq_ctrl        wq_ctrl;
	int                        ch_ix;/*队列编号*/
	int                        txq_ix;
	u32                        rate_limit;
	struct work_struct         recover_work;
	struct mlx5e_ptpsq        *ptpsq;
	cqe_ts_to_ns               ptp_cyc2time;
} ____cacheline_aligned_in_smp;

<<<<<<< HEAD
union mlx5e_alloc_unit {
	struct page *page;/*dma地址对应的page*/
	struct xdp_buff *xsk;
};

/* XDP packets can be transmitted in different ways. On completion, we need to
 * distinguish between them to clean up things in a proper way.
 */
enum mlx5e_xdp_xmit_mode {
	/* An xdp_frame was transmitted due to either XDP_REDIRECT from another
	 * device or XDP_TX from an XSK RQ. The frame has to be unmapped and
	 * returned.
	 */
	MLX5E_XDP_XMIT_MODE_FRAME,

	/* The xdp_frame was created in place as a result of XDP_TX from a
	 * regular RQ. No DMA remapping happened, and the page belongs to us.
	 */
	MLX5E_XDP_XMIT_MODE_PAGE,

	/* No xdp_frame was created at all, the transmit happened from a UMEM
	 * page. The UMEM Completion Ring producer pointer has to be increased.
	 */
	MLX5E_XDP_XMIT_MODE_XSK,
};

struct mlx5e_xdp_info {
	enum mlx5e_xdp_xmit_mode mode;
	union {
		struct {
			struct xdp_frame *xdpf;
			dma_addr_t dma_addr;
		} frame;
		struct {
			struct mlx5e_rq *rq;
			struct page *page;
		} page;
	};
};

struct mlx5e_xmit_data {
	dma_addr_t  dma_addr;
	void       *data;
	u32         len;
};

=======
>>>>>>> 9d1694dc
struct mlx5e_xdp_info_fifo {
	union mlx5e_xdp_info *xi;
	u32 *cc;
	u32 *pc;
	u32 mask;
};

struct mlx5e_xdpsq;
struct mlx5e_xmit_data;
struct xsk_tx_metadata;
typedef int (*mlx5e_fp_xmit_xdp_frame_check)(struct mlx5e_xdpsq *);
typedef bool (*mlx5e_fp_xmit_xdp_frame)(struct mlx5e_xdpsq *,
					struct mlx5e_xmit_data *,
					int,
					struct xsk_tx_metadata *);

struct mlx5e_xdpsq {
	/* data path */

	/* dirtied @completion */
	u32                        xdpi_fifo_cc;
	u16                        cc;

	/* dirtied @xmit */
	u32                        xdpi_fifo_pc ____cacheline_aligned_in_smp;
	u16                        pc;
	struct mlx5_wqe_ctrl_seg   *doorbell_cseg;
	struct mlx5e_tx_mpwqe      mpwqe;

	struct mlx5e_cq            cq;

	/* read only */
	struct xsk_buff_pool      *xsk_pool;
	struct mlx5_wq_cyc         wq;
	struct mlx5e_xdpsq_stats  *stats;
	mlx5e_fp_xmit_xdp_frame_check xmit_xdp_frame_check;
	mlx5e_fp_xmit_xdp_frame    xmit_xdp_frame;
	struct {
		struct mlx5e_xdp_wqe_info *wqe_info;
		struct mlx5e_xdp_info_fifo xdpi_fifo;
	} db;
	void __iomem              *uar_map;
	u32                        sqn;
	struct device             *pdev;
	__be32                     mkey_be;
	u16                        stop_room;
	u8                         max_sq_mpw_wqebbs;
	u8                         min_inline_mode;
	unsigned long              state;
	unsigned int               hw_mtu;

	/* control path */
	struct mlx5_wq_ctrl        wq_ctrl;
	struct mlx5e_channel      *channel;
} ____cacheline_aligned_in_smp;

struct mlx5e_ktls_resync_resp;

struct mlx5e_icosq {
	/* data path */
	u16                        cc;
	u16                        pc;

	struct mlx5_wqe_ctrl_seg  *doorbell_cseg;
	struct mlx5e_cq            cq;

	/* write@xmit, read@completion */
	struct {
		struct mlx5e_icosq_wqe_info *wqe_info;
	} db;

	/* read only */
	struct mlx5_wq_cyc         wq;
	void __iomem              *uar_map;
	u32                        sqn;
	u16                        reserved_room;
	unsigned long              state;
	struct mlx5e_ktls_resync_resp *ktls_resync;

	/* control path */
	struct mlx5_wq_ctrl        wq_ctrl;
	struct mlx5e_channel      *channel;

	struct work_struct         recover_work;
} ____cacheline_aligned_in_smp;

struct mlx5e_frag_page {
	struct page *page;
	u16 frags;
};

enum mlx5e_wqe_frag_flag {
	MLX5E_WQE_FRAG_LAST_IN_PAGE,
	MLX5E_WQE_FRAG_SKIP_RELEASE,
};

struct mlx5e_wqe_frag_info {
	union {
		struct mlx5e_frag_page *frag_page;
		struct xdp_buff **xskp;
	};
	u32 offset;
	u8 flags;
};

union mlx5e_alloc_units {
	DECLARE_FLEX_ARRAY(struct mlx5e_frag_page, frag_pages);
	DECLARE_FLEX_ARRAY(struct page *, pages);
	DECLARE_FLEX_ARRAY(struct xdp_buff *, xsk_buffs);
};

struct mlx5e_mpw_info {
	u16 consumed_strides;
	DECLARE_BITMAP(skip_release_bitmap, MLX5_MPWRQ_MAX_PAGES_PER_WQE);
	struct mlx5e_frag_page linear_page;
	union mlx5e_alloc_units alloc_units;
};

#define MLX5E_MAX_RX_FRAGS 4

struct mlx5e_rq;
typedef void (*mlx5e_fp_handle_rx_cqe)(struct mlx5e_rq*, struct mlx5_cqe64*);
typedef struct sk_buff *
(*mlx5e_fp_skb_from_cqe_mpwrq)(struct mlx5e_rq *rq, struct mlx5e_mpw_info *wi,
			       struct mlx5_cqe64 *cqe, u16 cqe_bcnt,
			       u32 head_offset, u32 page_idx);
typedef struct sk_buff *
(*mlx5e_fp_skb_from_cqe)(struct mlx5e_rq *rq, struct mlx5e_wqe_frag_info *wi,
			 struct mlx5_cqe64 *cqe, u32 cqe_bcnt);
typedef bool (*mlx5e_fp_post_rx_wqes)(struct mlx5e_rq *rq);
typedef void (*mlx5e_fp_dealloc_wqe)(struct mlx5e_rq*, u16);
typedef void (*mlx5e_fp_shampo_dealloc_hd)(struct mlx5e_rq*, u16, u16, bool);

int mlx5e_rq_set_handlers(struct mlx5e_rq *rq, struct mlx5e_params *params, bool xsk);
void mlx5e_rq_set_trap_handlers(struct mlx5e_rq *rq, struct mlx5e_params *params);

enum mlx5e_rq_flag {
	MLX5E_RQ_FLAG_XDP_XMIT,
	MLX5E_RQ_FLAG_XDP_REDIRECT,
};

struct mlx5e_rq_frag_info {
	int frag_size;
	int frag_stride;
};

struct mlx5e_rq_frags_info {
	struct mlx5e_rq_frag_info arr[MLX5E_MAX_RX_FRAGS];
	u8 num_frags;
	u8 log_num_frags;
	u16 wqe_bulk;
	u16 refill_unit;
	u8 wqe_index_mask;
};

struct mlx5e_dma_info {
	dma_addr_t addr;
	union {
		struct mlx5e_frag_page *frag_page;
		struct page *page;
	};
};

struct mlx5e_shampo_hd {
	u32 mkey;
	struct mlx5e_dma_info *info;
	struct mlx5e_frag_page *pages;
	u16 curr_page_index;
	u16 hd_per_wq;
	u16 hd_per_wqe;
	unsigned long *bitmap;
	u16 pi;
	u16 ci;
	__be32 key;
	u64 last_addr;
};

struct mlx5e_hw_gro_data {
	struct sk_buff *skb;
	struct flow_keys fk;
	int second_ip_id;
};

enum mlx5e_mpwrq_umr_mode {
	MLX5E_MPWRQ_UMR_MODE_ALIGNED,
	MLX5E_MPWRQ_UMR_MODE_UNALIGNED,
	MLX5E_MPWRQ_UMR_MODE_OVERSIZED,
	MLX5E_MPWRQ_UMR_MODE_TRIPLE,
};

struct mlx5e_rq {
	/* data path */
	union {
		struct {
			struct mlx5_wq_cyc          wq;
			struct mlx5e_wqe_frag_info *frags;
			union mlx5e_alloc_units    *alloc_units;
			struct mlx5e_rq_frags_info  info;
			mlx5e_fp_skb_from_cqe       skb_from_cqe;
		} wqe;
		struct {
			struct mlx5_wq_ll      wq;
			struct mlx5e_umr_wqe   umr_wqe;
			struct mlx5e_mpw_info *info;
			mlx5e_fp_skb_from_cqe_mpwrq skb_from_cqe_mpwrq;
			__be32                 umr_mkey_be;
			u16                    num_strides;
			u16                    actual_wq_head;
			u8                     log_stride_sz;
			u8                     umr_in_progress;
			u8                     umr_last_bulk;
			u8                     umr_completed;
			u8                     min_wqe_bulk;
			u8                     page_shift;
			u8                     pages_per_wqe;
			u8                     umr_wqebbs;
			u8                     mtts_per_wqe;
			u8                     umr_mode;
			struct mlx5e_shampo_hd *shampo;
		} mpwqe;
	};
	struct {
		u16            headroom;
		u32            frame0_sz;
		u8             map_dir;   /* dma map direction */
	} buff;

	struct device         *pdev;
	struct net_device     *netdev;
	struct mlx5e_rq_stats *stats;
	struct mlx5e_cq        cq;
	struct mlx5e_cq_decomp cqd;
	struct hwtstamp_config *tstamp;
	struct mlx5_clock      *clock;
	struct mlx5e_icosq    *icosq;
	struct mlx5e_priv     *priv;

	struct mlx5e_hw_gro_data *hw_gro_data;

	mlx5e_fp_handle_rx_cqe handle_rx_cqe;
	mlx5e_fp_post_rx_wqes  post_wqes;
	mlx5e_fp_dealloc_wqe   dealloc_wqe;

	unsigned long          state;
	int                    ix;
	unsigned int           hw_mtu;

	struct dim         dim; /* Dynamic Interrupt Moderation */

	/* XDP */
	struct bpf_prog __rcu *xdp_prog;//此收队列对应的xdp程序
	struct mlx5e_xdpsq    *xdpsq;
	DECLARE_BITMAP(flags, 8);
	struct page_pool      *page_pool;

	/* AF_XDP zero-copy */
	struct xsk_buff_pool  *xsk_pool;

	struct work_struct     recover_work;

	/* control */
	struct mlx5_wq_ctrl    wq_ctrl;
	__be32                 mkey_be;
	u8                     wq_type;
	u32                    rqn;
	struct mlx5_core_dev  *mdev;
	struct mlx5e_channel  *channel;
	struct mlx5e_dma_info  wqe_overflow;

	/* XDP read-mostly */
	struct xdp_rxq_info    xdp_rxq;
	cqe_ts_to_ns           ptp_cyc2time;
} ____cacheline_aligned_in_smp;

enum mlx5e_channel_state {
	MLX5E_CHANNEL_STATE_XSK,
	MLX5E_CHANNEL_NUM_STATES
};

struct mlx5e_channel {
	/* data path */
	struct mlx5e_rq            rq;
	struct mlx5e_xdpsq         rq_xdpsq;
	struct mlx5e_txqsq         sq[MLX5_MAX_NUM_TC];
	struct mlx5e_icosq         icosq;   /* internal control operations */
	struct mlx5e_txqsq __rcu * __rcu *qos_sqs;
	bool                       xdp;/*是否支持xdp*/
	struct napi_struct         napi;
	struct device             *pdev;
	struct net_device         *netdev;
	__be32                     mkey_be;
	u16                        qos_sqs_size;
	u8                         num_tc;
	u8                         lag_port;

	/* XDP_REDIRECT */
	struct mlx5e_xdpsq         xdpsq;

	/* AF_XDP zero-copy */
	struct mlx5e_rq            xskrq;
	struct mlx5e_xdpsq         xsksq;

	/* Async ICOSQ */
	struct mlx5e_icosq         async_icosq;
	/* async_icosq can be accessed from any CPU - the spinlock protects it. */
	spinlock_t                 async_icosq_lock;

	/* data path - accessed per napi poll */
	const struct cpumask	  *aff_mask;
	struct mlx5e_ch_stats     *stats;

	/* control */
	struct mlx5e_priv         *priv;
	struct mlx5_core_dev      *mdev;
	struct hwtstamp_config    *tstamp;
	DECLARE_BITMAP(state, MLX5E_CHANNEL_NUM_STATES);
	int                        ix;/*channel编号*/
	int                        cpu;
	/* Sync between icosq recovery and XSK enable/disable. */
	struct mutex               icosq_recovery_lock;
};

struct mlx5e_ptp;

struct mlx5e_channels {
	struct mlx5e_channel **c;
	struct mlx5e_ptp      *ptp;
	unsigned int           num;
	struct mlx5e_params    params;
};

struct mlx5e_channel_stats {
	struct mlx5e_ch_stats ch;
	struct mlx5e_sq_stats sq[MLX5_MAX_NUM_TC];
	struct mlx5e_rq_stats rq;
	struct mlx5e_rq_stats xskrq;
	struct mlx5e_xdpsq_stats rq_xdpsq;
	struct mlx5e_xdpsq_stats xdpsq;
	struct mlx5e_xdpsq_stats xsksq;
} ____cacheline_aligned_in_smp;

struct mlx5e_ptp_stats {
	struct mlx5e_ch_stats ch;
	struct mlx5e_sq_stats sq[MLX5_MAX_NUM_TC];
	struct mlx5e_ptp_cq_stats cq[MLX5_MAX_NUM_TC];
	struct mlx5e_rq_stats rq;
} ____cacheline_aligned_in_smp;

enum {
	MLX5E_STATE_OPENED,
	MLX5E_STATE_DESTROYING,
	MLX5E_STATE_XDP_TX_ENABLED,
	MLX5E_STATE_XDP_ACTIVE,
	MLX5E_STATE_CHANNELS_ACTIVE,
};

struct mlx5e_modify_sq_param {
	int curr_state;
	int next_state;
	int rl_update;
	int rl_index;
	bool qos_update;
	u16 qos_queue_group_id;
};

#if IS_ENABLED(CONFIG_PCI_HYPERV_INTERFACE)
struct mlx5e_hv_vhca_stats_agent {
	struct mlx5_hv_vhca_agent *agent;
	struct delayed_work        work;
	u16                        delay;
	void                      *buf;
};
#endif

struct mlx5e_xsk {
	/* XSK buffer pools are stored separately from channels,
	 * because we don't want to lose them when channels are
	 * recreated. The kernel also stores buffer pool, but it doesn't
	 * distinguish between zero-copy and non-zero-copy UMEMs, so
	 * rely on our mechanism.
	 */
	struct xsk_buff_pool **pools;
	u16 refcnt;
	bool ever_used;
};

/* Temporary storage for variables that are allocated when struct mlx5e_priv is
 * initialized, and used where we can't allocate them because that functions
 * must not fail. Use with care and make sure the same variable is not used
 * simultaneously by multiple users.
 */
struct mlx5e_scratchpad {
	cpumask_var_t cpumask;
};

struct mlx5e_trap;
struct mlx5e_htb;

struct mlx5e_priv {
	/* priv data path fields - start */
	struct mlx5e_selq selq;
	/*txq到sq的映射表，通过txq id可以找到sq*/
	struct mlx5e_txqsq **txq2sq;
#ifdef CONFIG_MLX5_CORE_EN_DCB
	struct mlx5e_dcbx_dp       dcbx_dp;
#endif
	/* priv data path fields - end */

	unsigned long              state;
	struct mutex               state_lock; /* Protects Interface state */
	struct mlx5e_rq            drop_rq;

	struct mlx5e_channels      channels;
	struct mlx5e_rx_res       *rx_res;
	u32                       *tx_rates;

	struct mlx5e_flow_steering *fs;

	struct workqueue_struct    *wq;
	struct work_struct         update_carrier_work;
	struct work_struct         set_rx_mode_work;
	struct work_struct         tx_timeout_work;
	struct work_struct         update_stats_work;
	struct work_struct         monitor_counters_work;
	struct mlx5_nb             monitor_counters_nb;

	struct mlx5_core_dev      *mdev;
	struct net_device         *netdev;
	struct mlx5e_trap         *en_trap;
	struct mlx5e_stats         stats;
	struct mlx5e_channel_stats **channel_stats;
	struct mlx5e_channel_stats trap_stats;
	struct mlx5e_ptp_stats     ptp_stats;
	struct mlx5e_sq_stats      **htb_qos_sq_stats;
	u16                        htb_max_qos_sqs;
	u16                        stats_nch;
	u16                        max_nch;//预设置的channel总数
	u8                         max_opened_tc;
	bool                       tx_ptp_opened;
	bool                       rx_ptp_opened;
	struct hwtstamp_config     tstamp;
	u16                        q_counter;
	u16                        drop_rq_q_counter;
	struct notifier_block      events_nb;
	struct notifier_block      blocking_events_nb;

	struct udp_tunnel_nic_info nic_info;
#ifdef CONFIG_MLX5_CORE_EN_DCB
	struct mlx5e_dcbx          dcbx;
#endif

	const struct mlx5e_profile *profile;
	void                      *ppriv;
#ifdef CONFIG_MLX5_MACSEC
	struct mlx5e_macsec       *macsec;
#endif
#ifdef CONFIG_MLX5_EN_IPSEC
	struct mlx5e_ipsec        *ipsec;
#endif
#ifdef CONFIG_MLX5_EN_TLS
	struct mlx5e_tls          *tls;
#endif
	struct devlink_health_reporter *tx_reporter;
	struct devlink_health_reporter *rx_reporter;
	struct mlx5e_xsk           xsk;
#if IS_ENABLED(CONFIG_PCI_HYPERV_INTERFACE)
	struct mlx5e_hv_vhca_stats_agent stats_agent;
#endif
	struct mlx5e_scratchpad    scratchpad;
	struct mlx5e_htb          *htb;
	struct mlx5e_mqprio_rl    *mqprio_rl;
	struct dentry             *dfs_root;
	struct mlx5_devcom_comp_dev *devcom;
};

struct mlx5e_dev {
	struct mlx5e_priv *priv;
	struct devlink_port dl_port;
};

struct mlx5e_rx_handlers {
	mlx5e_fp_handle_rx_cqe handle_rx_cqe;
	mlx5e_fp_handle_rx_cqe handle_rx_cqe_mpwqe;
	mlx5e_fp_handle_rx_cqe handle_rx_cqe_mpwqe_shampo;
};

extern const struct mlx5e_rx_handlers mlx5e_rx_handlers_nic;

enum mlx5e_profile_feature {
	MLX5E_PROFILE_FEATURE_PTP_RX,
	MLX5E_PROFILE_FEATURE_PTP_TX,
	MLX5E_PROFILE_FEATURE_QOS_HTB,
	MLX5E_PROFILE_FEATURE_FS_VLAN,
	MLX5E_PROFILE_FEATURE_FS_TC,
};

struct mlx5e_profile {
	int	(*init)(struct mlx5_core_dev *mdev,
			struct net_device *netdev);
	void	(*cleanup)(struct mlx5e_priv *priv);
	int	(*init_rx)(struct mlx5e_priv *priv);
	void	(*cleanup_rx)(struct mlx5e_priv *priv);
	int	(*init_tx)(struct mlx5e_priv *priv);
	void	(*cleanup_tx)(struct mlx5e_priv *priv);
	void	(*enable)(struct mlx5e_priv *priv);
	void	(*disable)(struct mlx5e_priv *priv);
	int	(*update_rx)(struct mlx5e_priv *priv);
	void	(*update_stats)(struct mlx5e_priv *priv);
	void	(*update_carrier)(struct mlx5e_priv *priv);
	int	(*max_nch_limit)(struct mlx5_core_dev *mdev);
	u32	(*get_tisn)(struct mlx5_core_dev *mdev, struct mlx5e_priv *priv,
			    u8 lag_port, u8 tc);
	unsigned int (*stats_grps_num)(struct mlx5e_priv *priv);
	mlx5e_stats_grp_t *stats_grps;
	const struct mlx5e_rx_handlers *rx_handlers;
	int	max_tc;
	u32     features;
};

u32 mlx5e_profile_get_tisn(struct mlx5_core_dev *mdev,
			   struct mlx5e_priv *priv,
			   const struct mlx5e_profile *profile,
			   u8 lag_port, u8 tc);

#define mlx5e_profile_feature_cap(profile, feature)	\
	((profile)->features & BIT(MLX5E_PROFILE_FEATURE_##feature))

void mlx5e_build_ptys2ethtool_map(void);

bool mlx5e_check_fragmented_striding_rq_cap(struct mlx5_core_dev *mdev, u8 page_shift,
					    enum mlx5e_mpwrq_umr_mode umr_mode);

void mlx5e_shampo_dealloc_hd(struct mlx5e_rq *rq, u16 len, u16 start, bool close);
void mlx5e_get_stats(struct net_device *dev, struct rtnl_link_stats64 *stats);
void mlx5e_fold_sw_stats64(struct mlx5e_priv *priv, struct rtnl_link_stats64 *s);

int mlx5e_self_test_num(struct mlx5e_priv *priv);
int mlx5e_self_test_fill_strings(struct mlx5e_priv *priv, u8 *data);
void mlx5e_self_test(struct net_device *ndev, struct ethtool_test *etest,
		     u64 *buf);
void mlx5e_set_rx_mode_work(struct work_struct *work);

int mlx5e_hwstamp_set(struct mlx5e_priv *priv, struct ifreq *ifr);
int mlx5e_hwstamp_get(struct mlx5e_priv *priv, struct ifreq *ifr);
int mlx5e_modify_rx_cqe_compression_locked(struct mlx5e_priv *priv, bool val, bool rx_filter);

int mlx5e_vlan_rx_add_vid(struct net_device *dev, __always_unused __be16 proto,
			  u16 vid);
int mlx5e_vlan_rx_kill_vid(struct net_device *dev, __always_unused __be16 proto,
			   u16 vid);
void mlx5e_timestamp_init(struct mlx5e_priv *priv);

struct mlx5e_xsk_param;

struct mlx5e_rq_param;
int mlx5e_open_rq(struct mlx5e_params *params, struct mlx5e_rq_param *param,
		  struct mlx5e_xsk_param *xsk, int node,
		  struct mlx5e_rq *rq);
#define MLX5E_RQ_WQES_TIMEOUT 20000 /* msecs */
int mlx5e_wait_for_min_rx_wqes(struct mlx5e_rq *rq, int wait_time);
void mlx5e_close_rq(struct mlx5e_rq *rq);
int mlx5e_create_rq(struct mlx5e_rq *rq, struct mlx5e_rq_param *param);
void mlx5e_destroy_rq(struct mlx5e_rq *rq);

struct mlx5e_sq_param;
int mlx5e_open_xdpsq(struct mlx5e_channel *c, struct mlx5e_params *params,
		     struct mlx5e_sq_param *param, struct xsk_buff_pool *xsk_pool,
		     struct mlx5e_xdpsq *sq, bool is_redirect);
void mlx5e_close_xdpsq(struct mlx5e_xdpsq *sq);

struct mlx5e_create_cq_param {
	struct net_device *netdev;
	struct workqueue_struct *wq;
	struct napi_struct *napi;
	struct mlx5e_ch_stats *ch_stats;
	int node;
	int ix;
};

struct mlx5e_cq_param;
int mlx5e_open_cq(struct mlx5_core_dev *mdev, struct dim_cq_moder moder,
		  struct mlx5e_cq_param *param, struct mlx5e_create_cq_param *ccp,
		  struct mlx5e_cq *cq);
void mlx5e_close_cq(struct mlx5e_cq *cq);

int mlx5e_open_locked(struct net_device *netdev);
int mlx5e_close_locked(struct net_device *netdev);

void mlx5e_trigger_napi_icosq(struct mlx5e_channel *c);
void mlx5e_trigger_napi_sched(struct napi_struct *napi);

int mlx5e_open_channels(struct mlx5e_priv *priv,
			struct mlx5e_channels *chs);
void mlx5e_close_channels(struct mlx5e_channels *chs);

/* Function pointer to be used to modify HW or kernel settings while
 * switching channels
 */
typedef int (*mlx5e_fp_preactivate)(struct mlx5e_priv *priv, void *context);
#define MLX5E_DEFINE_PREACTIVATE_WRAPPER_CTX(fn) \
int fn##_ctx(struct mlx5e_priv *priv, void *context) \
{ \
	return fn(priv); \
}
int mlx5e_safe_reopen_channels(struct mlx5e_priv *priv);
int mlx5e_safe_switch_params(struct mlx5e_priv *priv,
			     struct mlx5e_params *new_params,
			     mlx5e_fp_preactivate preactivate,
			     void *context, bool reset);
int mlx5e_update_tx_netdev_queues(struct mlx5e_priv *priv);
int mlx5e_num_channels_changed_ctx(struct mlx5e_priv *priv, void *context);
void mlx5e_activate_priv_channels(struct mlx5e_priv *priv);
void mlx5e_deactivate_priv_channels(struct mlx5e_priv *priv);
int mlx5e_ptp_rx_manage_fs_ctx(struct mlx5e_priv *priv, void *ctx);

int mlx5e_flush_rq(struct mlx5e_rq *rq, int curr_state);
void mlx5e_activate_rq(struct mlx5e_rq *rq);
void mlx5e_deactivate_rq(struct mlx5e_rq *rq);
void mlx5e_activate_icosq(struct mlx5e_icosq *icosq);
void mlx5e_deactivate_icosq(struct mlx5e_icosq *icosq);

int mlx5e_modify_sq(struct mlx5_core_dev *mdev, u32 sqn,
		    struct mlx5e_modify_sq_param *p);
int mlx5e_open_txqsq(struct mlx5e_channel *c, u32 tisn, int txq_ix,
		     struct mlx5e_params *params, struct mlx5e_sq_param *param,
		     struct mlx5e_txqsq *sq, int tc, u16 qos_queue_group_id,
		     struct mlx5e_sq_stats *sq_stats);
void mlx5e_activate_txqsq(struct mlx5e_txqsq *sq);
void mlx5e_deactivate_txqsq(struct mlx5e_txqsq *sq);
void mlx5e_free_txqsq(struct mlx5e_txqsq *sq);
void mlx5e_tx_disable_queue(struct netdev_queue *txq);
int mlx5e_alloc_txqsq_db(struct mlx5e_txqsq *sq, int numa);
void mlx5e_free_txqsq_db(struct mlx5e_txqsq *sq);
struct mlx5e_create_sq_param;
int mlx5e_create_sq_rdy(struct mlx5_core_dev *mdev,
			struct mlx5e_sq_param *param,
			struct mlx5e_create_sq_param *csp,
			u16 qos_queue_group_id,
			u32 *sqn);
void mlx5e_tx_err_cqe_work(struct work_struct *recover_work);
void mlx5e_close_txqsq(struct mlx5e_txqsq *sq);

static inline bool mlx5_tx_swp_supported(struct mlx5_core_dev *mdev)
{
	return MLX5_CAP_ETH(mdev, swp) &&
		MLX5_CAP_ETH(mdev, swp_csum) && MLX5_CAP_ETH(mdev, swp_lso);
}

extern const struct ethtool_ops mlx5e_ethtool_ops;

int mlx5e_create_mkey(struct mlx5_core_dev *mdev, u32 pdn, u32 *mkey);
int mlx5e_create_mdev_resources(struct mlx5_core_dev *mdev);
void mlx5e_destroy_mdev_resources(struct mlx5_core_dev *mdev);
int mlx5e_refresh_tirs(struct mlx5e_priv *priv, bool enable_uc_lb,
		       bool enable_mc_lb);
void mlx5e_mkey_set_relaxed_ordering(struct mlx5_core_dev *mdev, void *mkc);

/* common netdev helpers */
void mlx5e_create_q_counters(struct mlx5e_priv *priv);
void mlx5e_destroy_q_counters(struct mlx5e_priv *priv);
int mlx5e_open_drop_rq(struct mlx5e_priv *priv,
		       struct mlx5e_rq *drop_rq);
void mlx5e_close_drop_rq(struct mlx5e_rq *drop_rq);

int mlx5e_create_tis(struct mlx5_core_dev *mdev, void *in, u32 *tisn);
void mlx5e_destroy_tis(struct mlx5_core_dev *mdev, u32 tisn);

int mlx5e_update_nic_rx(struct mlx5e_priv *priv);
void mlx5e_update_carrier(struct mlx5e_priv *priv);
int mlx5e_close(struct net_device *netdev);
int mlx5e_open(struct net_device *netdev);

void mlx5e_queue_update_stats(struct mlx5e_priv *priv);

int mlx5e_set_dev_port_mtu(struct mlx5e_priv *priv);
int mlx5e_set_dev_port_mtu_ctx(struct mlx5e_priv *priv, void *context);
int mlx5e_change_mtu(struct net_device *netdev, int new_mtu,
		     mlx5e_fp_preactivate preactivate);
void mlx5e_vxlan_set_netdev_info(struct mlx5e_priv *priv);

/* ethtool helpers */
void mlx5e_ethtool_get_drvinfo(struct mlx5e_priv *priv,
			       struct ethtool_drvinfo *drvinfo);
void mlx5e_ethtool_get_strings(struct mlx5e_priv *priv,
			       uint32_t stringset, uint8_t *data);
int mlx5e_ethtool_get_sset_count(struct mlx5e_priv *priv, int sset);
void mlx5e_ethtool_get_ethtool_stats(struct mlx5e_priv *priv,
				     struct ethtool_stats *stats, u64 *data);
void mlx5e_ethtool_get_ringparam(struct mlx5e_priv *priv,
				 struct ethtool_ringparam *param,
				 struct kernel_ethtool_ringparam *kernel_param);
int mlx5e_ethtool_set_ringparam(struct mlx5e_priv *priv,
				struct ethtool_ringparam *param);
void mlx5e_ethtool_get_channels(struct mlx5e_priv *priv,
				struct ethtool_channels *ch);
int mlx5e_ethtool_set_channels(struct mlx5e_priv *priv,
			       struct ethtool_channels *ch);
int mlx5e_ethtool_get_coalesce(struct mlx5e_priv *priv,
			       struct ethtool_coalesce *coal,
			       struct kernel_ethtool_coalesce *kernel_coal);
int mlx5e_ethtool_set_coalesce(struct mlx5e_priv *priv,
			       struct ethtool_coalesce *coal,
			       struct kernel_ethtool_coalesce *kernel_coal,
			       struct netlink_ext_ack *extack);
int mlx5e_ethtool_get_link_ksettings(struct mlx5e_priv *priv,
				     struct ethtool_link_ksettings *link_ksettings);
int mlx5e_ethtool_set_link_ksettings(struct mlx5e_priv *priv,
				     const struct ethtool_link_ksettings *link_ksettings);
int mlx5e_get_rxfh(struct net_device *dev, struct ethtool_rxfh_param *rxfh);
int mlx5e_set_rxfh(struct net_device *dev, struct ethtool_rxfh_param *rxfh,
		   struct netlink_ext_ack *extack);
u32 mlx5e_ethtool_get_rxfh_key_size(struct mlx5e_priv *priv);
u32 mlx5e_ethtool_get_rxfh_indir_size(struct mlx5e_priv *priv);
int mlx5e_ethtool_get_ts_info(struct mlx5e_priv *priv,
			      struct ethtool_ts_info *info);
int mlx5e_ethtool_flash_device(struct mlx5e_priv *priv,
			       struct ethtool_flash *flash);
void mlx5e_ethtool_get_pauseparam(struct mlx5e_priv *priv,
				  struct ethtool_pauseparam *pauseparam);
int mlx5e_ethtool_set_pauseparam(struct mlx5e_priv *priv,
				 struct ethtool_pauseparam *pauseparam);

/* mlx5e generic netdev management API */
static inline bool
mlx5e_tx_mpwqe_supported(struct mlx5_core_dev *mdev)
{
	return !is_kdump_kernel() &&
		MLX5_CAP_ETH(mdev, enhanced_multi_pkt_send_wqe);
}

int mlx5e_get_pf_num_tirs(struct mlx5_core_dev *mdev);
int mlx5e_priv_init(struct mlx5e_priv *priv,
		    const struct mlx5e_profile *profile,
		    struct net_device *netdev,
		    struct mlx5_core_dev *mdev);
void mlx5e_priv_cleanup(struct mlx5e_priv *priv);
struct net_device *
mlx5e_create_netdev(struct mlx5_core_dev *mdev, const struct mlx5e_profile *profile);
int mlx5e_attach_netdev(struct mlx5e_priv *priv);
void mlx5e_detach_netdev(struct mlx5e_priv *priv);
void mlx5e_destroy_netdev(struct mlx5e_priv *priv);
int mlx5e_netdev_change_profile(struct mlx5e_priv *priv,
				const struct mlx5e_profile *new_profile, void *new_ppriv);
void mlx5e_netdev_attach_nic_profile(struct mlx5e_priv *priv);
void mlx5e_set_netdev_mtu_boundaries(struct mlx5e_priv *priv);
void mlx5e_build_nic_params(struct mlx5e_priv *priv, struct mlx5e_xsk *xsk, u16 mtu);
void mlx5e_rx_dim_work(struct work_struct *work);
void mlx5e_tx_dim_work(struct work_struct *work);

void mlx5e_set_xdp_feature(struct net_device *netdev);
netdev_features_t mlx5e_features_check(struct sk_buff *skb,
				       struct net_device *netdev,
				       netdev_features_t features);
int mlx5e_set_features(struct net_device *netdev, netdev_features_t features);
#ifdef CONFIG_MLX5_ESWITCH
int mlx5e_set_vf_mac(struct net_device *dev, int vf, u8 *mac);
int mlx5e_set_vf_rate(struct net_device *dev, int vf, int min_tx_rate, int max_tx_rate);
int mlx5e_get_vf_config(struct net_device *dev, int vf, struct ifla_vf_info *ivi);
int mlx5e_get_vf_stats(struct net_device *dev, int vf, struct ifla_vf_stats *vf_stats);
#endif
int mlx5e_create_mkey(struct mlx5_core_dev *mdev, u32 pdn, u32 *mkey);
#endif /* __MLX5_EN_H__ */<|MERGE_RESOLUTION|>--- conflicted
+++ resolved
@@ -475,55 +475,6 @@
 	cqe_ts_to_ns               ptp_cyc2time;
 } ____cacheline_aligned_in_smp;
 
-<<<<<<< HEAD
-union mlx5e_alloc_unit {
-	struct page *page;/*dma地址对应的page*/
-	struct xdp_buff *xsk;
-};
-
-/* XDP packets can be transmitted in different ways. On completion, we need to
- * distinguish between them to clean up things in a proper way.
- */
-enum mlx5e_xdp_xmit_mode {
-	/* An xdp_frame was transmitted due to either XDP_REDIRECT from another
-	 * device or XDP_TX from an XSK RQ. The frame has to be unmapped and
-	 * returned.
-	 */
-	MLX5E_XDP_XMIT_MODE_FRAME,
-
-	/* The xdp_frame was created in place as a result of XDP_TX from a
-	 * regular RQ. No DMA remapping happened, and the page belongs to us.
-	 */
-	MLX5E_XDP_XMIT_MODE_PAGE,
-
-	/* No xdp_frame was created at all, the transmit happened from a UMEM
-	 * page. The UMEM Completion Ring producer pointer has to be increased.
-	 */
-	MLX5E_XDP_XMIT_MODE_XSK,
-};
-
-struct mlx5e_xdp_info {
-	enum mlx5e_xdp_xmit_mode mode;
-	union {
-		struct {
-			struct xdp_frame *xdpf;
-			dma_addr_t dma_addr;
-		} frame;
-		struct {
-			struct mlx5e_rq *rq;
-			struct page *page;
-		} page;
-	};
-};
-
-struct mlx5e_xmit_data {
-	dma_addr_t  dma_addr;
-	void       *data;
-	u32         len;
-};
-
-=======
->>>>>>> 9d1694dc
 struct mlx5e_xdp_info_fifo {
 	union mlx5e_xdp_info *xi;
 	u32 *cc;
