--- conflicted
+++ resolved
@@ -864,13 +864,8 @@
 	struct mlx5e_stats         stats;
 	struct mlx5e_channel_stats channel_stats[MLX5E_MAX_NUM_CHANNELS];
 	struct mlx5e_channel_stats trap_stats;
-<<<<<<< HEAD
-	struct mlx5e_port_ptp_stats port_ptp_stats;
+	struct mlx5e_ptp_stats     ptp_stats;
 	u16                        max_nch;//预设置的channel总数
-=======
-	struct mlx5e_ptp_stats     ptp_stats;
-	u16                        max_nch;
->>>>>>> 40226a3d
 	u8                         max_opened_tc;
 	bool                       tx_ptp_opened;
 	bool                       rx_ptp_opened;
