/*
 * Copyright (c) 2015-2016, Mellanox Technologies. All rights reserved.
 *
 * This software is available to you under a choice of one of two
 * licenses.  You may choose to be licensed under the terms of the GNU
 * General Public License (GPL) Version 2, available from the file
 * COPYING in the main directory of this source tree, or the
 * OpenIB.org BSD license below:
 *
 *     Redistribution and use in source and binary forms, with or
 *     without modification, are permitted provided that the following
 *     conditions are met:
 *
 *      - Redistributions of source code must retain the above
 *        copyright notice, this list of conditions and the following
 *        disclaimer.
 *
 *      - Redistributions in binary form must reproduce the above
 *        copyright notice, this list of conditions and the following
 *        disclaimer in the documentation and/or other materials
 *        provided with the distribution.
 *
 * THE SOFTWARE IS PROVIDED "AS IS", WITHOUT WARRANTY OF ANY KIND,
 * EXPRESS OR IMPLIED, INCLUDING BUT NOT LIMITED TO THE WARRANTIES OF
 * MERCHANTABILITY, FITNESS FOR A PARTICULAR PURPOSE AND
 * NONINFRINGEMENT. IN NO EVENT SHALL THE AUTHORS OR COPYRIGHT HOLDERS
 * BE LIABLE FOR ANY CLAIM, DAMAGES OR OTHER LIABILITY, WHETHER IN AN
 * ACTION OF CONTRACT, TORT OR OTHERWISE, ARISING FROM, OUT OF OR IN
 * CONNECTION WITH THE SOFTWARE OR THE USE OR OTHER DEALINGS IN THE
 * SOFTWARE.
 */
#ifndef __MLX5_EN_H__
#define __MLX5_EN_H__

#include <linux/if_vlan.h>
#include <linux/etherdevice.h>
#include <linux/timecounter.h>
#include <linux/net_tstamp.h>
#include <linux/crash_dump.h>
#include <linux/mlx5/driver.h>
#include <linux/mlx5/qp.h>
#include <linux/mlx5/cq.h>
#include <linux/mlx5/port.h>
#include <linux/mlx5/vport.h>
#include <linux/mlx5/transobj.h>
#include <linux/mlx5/fs.h>
#include <linux/rhashtable.h>
#include <net/switchdev.h>
#include <net/xdp.h>
#include <linux/dim.h>
#include <linux/bits.h>
#include "wq.h"
#include "mlx5_core.h"
#include "en_stats.h"
#include "en/dcbnl.h"
#include "en/fs.h"
#include "lib/hv_vhca.h"

extern const struct net_device_ops mlx5e_netdev_ops;
struct page_pool;

#define MLX5E_METADATA_ETHER_TYPE (0x8CE4)
#define MLX5E_METADATA_ETHER_LEN 8

#define MLX5_SET_CFG(p, f, v) MLX5_SET(create_flow_group_in, p, f, v)

#define MLX5E_ETH_HARD_MTU (ETH_HLEN + VLAN_HLEN + ETH_FCS_LEN)

#define MLX5E_HW2SW_MTU(params, hwmtu) ((hwmtu) - ((params)->hard_mtu))
#define MLX5E_SW2HW_MTU(params, swmtu) ((swmtu) + ((params)->hard_mtu))

#define MLX5E_MAX_NUM_TC	8

#define MLX5_RX_HEADROOM NET_SKB_PAD
#define MLX5_SKB_FRAG_SZ(len)	(SKB_DATA_ALIGN(len) +	\
				 SKB_DATA_ALIGN(sizeof(struct skb_shared_info)))

#define MLX5E_RX_MAX_HEAD (256)

#define MLX5_MPWRQ_MIN_LOG_STRIDE_SZ(mdev) \
	(6 + MLX5_CAP_GEN(mdev, cache_line_128byte)) /* HW restriction */
#define MLX5_MPWRQ_LOG_STRIDE_SZ(mdev, req) \
	max_t(u32, MLX5_MPWRQ_MIN_LOG_STRIDE_SZ(mdev), req)
#define MLX5_MPWRQ_DEF_LOG_STRIDE_SZ(mdev) \
	MLX5_MPWRQ_LOG_STRIDE_SZ(mdev, order_base_2(MLX5E_RX_MAX_HEAD))

#define MLX5_MPWRQ_LOG_WQE_SZ			18
#define MLX5_MPWRQ_WQE_PAGE_ORDER  (MLX5_MPWRQ_LOG_WQE_SZ - PAGE_SHIFT > 0 ? \
				    MLX5_MPWRQ_LOG_WQE_SZ - PAGE_SHIFT : 0)
#define MLX5_MPWRQ_PAGES_PER_WQE		BIT(MLX5_MPWRQ_WQE_PAGE_ORDER)

#define MLX5_MTT_OCTW(npages) (ALIGN(npages, 8) / 2)
#define MLX5E_REQUIRED_WQE_MTTS		(ALIGN(MLX5_MPWRQ_PAGES_PER_WQE, 8))
#define MLX5E_LOG_ALIGNED_MPWQE_PPW	(ilog2(MLX5E_REQUIRED_WQE_MTTS))
#define MLX5E_REQUIRED_MTTS(wqes)	(wqes * MLX5E_REQUIRED_WQE_MTTS)
#define MLX5E_MAX_RQ_NUM_MTTS	\
	((1 << 16) * 2) /* So that MLX5_MTT_OCTW(num_mtts) fits into u16 */
#define MLX5E_ORDER2_MAX_PACKET_MTU (order_base_2(10 * 1024))
#define MLX5E_PARAMS_MAXIMUM_LOG_RQ_SIZE_MPW	\
		(ilog2(MLX5E_MAX_RQ_NUM_MTTS / MLX5E_REQUIRED_WQE_MTTS))
#define MLX5E_LOG_MAX_RQ_NUM_PACKETS_MPW \
	(MLX5E_PARAMS_MAXIMUM_LOG_RQ_SIZE_MPW + \
	 (MLX5_MPWRQ_LOG_WQE_SZ - MLX5E_ORDER2_MAX_PACKET_MTU))

#define MLX5E_MIN_SKB_FRAG_SZ		(MLX5_SKB_FRAG_SZ(MLX5_RX_HEADROOM))
#define MLX5E_LOG_MAX_RX_WQE_BULK	\
	(ilog2(PAGE_SIZE / roundup_pow_of_two(MLX5E_MIN_SKB_FRAG_SZ)))

#define MLX5E_PARAMS_MINIMUM_LOG_SQ_SIZE                0x6
#define MLX5E_PARAMS_DEFAULT_LOG_SQ_SIZE                0xa
#define MLX5E_PARAMS_MAXIMUM_LOG_SQ_SIZE                0xd

#define MLX5E_PARAMS_MINIMUM_LOG_RQ_SIZE (1 + MLX5E_LOG_MAX_RX_WQE_BULK)
#define MLX5E_PARAMS_DEFAULT_LOG_RQ_SIZE                0xa
#define MLX5E_PARAMS_MAXIMUM_LOG_RQ_SIZE min_t(u8, 0xd,	\
					       MLX5E_LOG_MAX_RQ_NUM_PACKETS_MPW)

#define MLX5E_PARAMS_MINIMUM_LOG_RQ_SIZE_MPW            0x2

#define MLX5E_PARAMS_DEFAULT_LRO_WQE_SZ                 (64 * 1024)
#define MLX5E_DEFAULT_LRO_TIMEOUT                       32
#define MLX5E_LRO_TIMEOUT_ARR_SIZE                      4

#define MLX5E_PARAMS_DEFAULT_RX_CQ_MODERATION_USEC      0x10
#define MLX5E_PARAMS_DEFAULT_RX_CQ_MODERATION_USEC_FROM_CQE 0x3
#define MLX5E_PARAMS_DEFAULT_RX_CQ_MODERATION_PKTS      0x20
#define MLX5E_PARAMS_DEFAULT_TX_CQ_MODERATION_USEC      0x10
#define MLX5E_PARAMS_DEFAULT_TX_CQ_MODERATION_USEC_FROM_CQE 0x10
#define MLX5E_PARAMS_DEFAULT_TX_CQ_MODERATION_PKTS      0x20
#define MLX5E_PARAMS_DEFAULT_MIN_RX_WQES                0x80
#define MLX5E_PARAMS_DEFAULT_MIN_RX_WQES_MPW            0x2

#define MLX5E_LOG_INDIR_RQT_SIZE       0x7
#define MLX5E_INDIR_RQT_SIZE           BIT(MLX5E_LOG_INDIR_RQT_SIZE)
#define MLX5E_MIN_NUM_CHANNELS         0x1
#define MLX5E_MAX_NUM_CHANNELS         MLX5E_INDIR_RQT_SIZE
#define MLX5E_MAX_NUM_SQS              (MLX5E_MAX_NUM_CHANNELS * MLX5E_MAX_NUM_TC)
#define MLX5E_TX_CQ_POLL_BUDGET        128
#define MLX5E_TX_XSK_POLL_BUDGET       64
#define MLX5E_SQ_RECOVER_MIN_INTERVAL  500 /* msecs */

#define MLX5E_UMR_WQE_INLINE_SZ \
	(sizeof(struct mlx5e_umr_wqe) + \
	 ALIGN(MLX5_MPWRQ_PAGES_PER_WQE * sizeof(struct mlx5_mtt), \
	       MLX5_UMR_MTT_ALIGNMENT))
#define MLX5E_UMR_WQEBBS \
	(DIV_ROUND_UP(MLX5E_UMR_WQE_INLINE_SZ, MLX5_SEND_WQE_BB))

#define MLX5E_MSG_LEVEL			NETIF_MSG_LINK

#define mlx5e_dbg(mlevel, priv, format, ...)                    \
do {                                                            \
	if (NETIF_MSG_##mlevel & (priv)->msglevel)              \
		netdev_warn(priv->netdev, format,               \
			    ##__VA_ARGS__);                     \
} while (0)

enum mlx5e_rq_group {
	MLX5E_RQ_GROUP_REGULAR,
	MLX5E_RQ_GROUP_XSK,
#define MLX5E_NUM_RQ_GROUPS(g) (1 + MLX5E_RQ_GROUP_##g)
};

static inline u8 mlx5e_get_num_lag_ports(struct mlx5_core_dev *mdev)
{
	if (mlx5_lag_is_lacp_owner(mdev))
		return 1;

	return clamp_t(u8, MLX5_CAP_GEN(mdev, num_lag_ports), 1, MLX5_MAX_PORTS);
}

static inline u16 mlx5_min_rx_wqes(int wq_type, u32 wq_size)
{
	switch (wq_type) {
	case MLX5_WQ_TYPE_LINKED_LIST_STRIDING_RQ:
		return min_t(u16, MLX5E_PARAMS_DEFAULT_MIN_RX_WQES_MPW,
			     wq_size / 2);
	default:
		return min_t(u16, MLX5E_PARAMS_DEFAULT_MIN_RX_WQES,
			     wq_size / 2);
	}
}

/* Use this function to get max num channels (rxqs/txqs) only to create netdev */
static inline int mlx5e_get_max_num_channels(struct mlx5_core_dev *mdev)
{
	/*针对kdump kernel返回1*/
	return is_kdump_kernel() ?
		MLX5E_MIN_NUM_CHANNELS :
		min_t(int, mlx5_comp_vectors_count(mdev), MLX5E_MAX_NUM_CHANNELS);
}

struct mlx5e_tx_wqe {
	struct mlx5_wqe_ctrl_seg ctrl;
	union {
		struct {
			struct mlx5_wqe_eth_seg  eth;
			struct mlx5_wqe_data_seg data[0];
		};
		u8 tls_progress_params_ctx[0];
	};
};

struct mlx5e_rx_wqe_ll {
	struct mlx5_wqe_srq_next_seg  next;
	struct mlx5_wqe_data_seg      data[];
};

struct mlx5e_rx_wqe_cyc {
	struct mlx5_wqe_data_seg      data[0];
};

struct mlx5e_umr_wqe {
	struct mlx5_wqe_ctrl_seg       ctrl;
	struct mlx5_wqe_umr_ctrl_seg   uctrl;
	struct mlx5_mkey_seg           mkc;
	union {
		struct mlx5_mtt        inline_mtts[0];
		u8                     tls_static_params_ctx[0];
	};
};

extern const char mlx5e_self_tests[][ETH_GSTRING_LEN];

enum mlx5e_priv_flag {
	MLX5E_PFLAG_RX_CQE_BASED_MODER,
	MLX5E_PFLAG_TX_CQE_BASED_MODER,
	MLX5E_PFLAG_RX_CQE_COMPRESS,
	MLX5E_PFLAG_RX_STRIDING_RQ,
	MLX5E_PFLAG_RX_NO_CSUM_COMPLETE,
	MLX5E_PFLAG_XDP_TX_MPWQE,
	MLX5E_NUM_PFLAGS, /* Keep last */
};

#define MLX5E_SET_PFLAG(params, pflag, enable)			\
	do {							\
		if (enable)					\
			(params)->pflags |= BIT(pflag);		\
		else						\
			(params)->pflags &= ~(BIT(pflag));	\
	} while (0)

#define MLX5E_GET_PFLAG(params, pflag) (!!((params)->pflags & (BIT(pflag))))

struct mlx5e_params {
	u8  log_sq_size;
	u8  rq_wq_type;
	u8  log_rq_mtu_frames;
	u16 num_channels;//生效的channel数目
	u8  num_tc;
	bool rx_cqe_compress_def;
	bool tunneled_offload_en;
	struct dim_cq_moder rx_cq_moderation;
	struct dim_cq_moder tx_cq_moderation;
	bool lro_en;
	u8  tx_min_inline_mode;
	bool vlan_strip_disable;
	bool scatter_fcs_en;
	bool rx_dim_enabled;
	bool tx_dim_enabled;
	u32 lro_timeout;
	u32 pflags;
	struct bpf_prog *xdp_prog;
	struct mlx5e_xsk *xsk;
	unsigned int sw_mtu;
	int hard_mtu;
};

enum {
	MLX5E_RQ_STATE_ENABLED,
	MLX5E_RQ_STATE_RECOVERING,
	MLX5E_RQ_STATE_AM,
	MLX5E_RQ_STATE_NO_CSUM_COMPLETE,
	MLX5E_RQ_STATE_CSUM_FULL, /* cqe_csum_full hw bit is set */
};

struct mlx5e_cq {
	/* data path - accessed per cqe */
	struct mlx5_cqwq           wq;

	/* data path - accessed per napi poll */
	u16                        event_ctr;
	struct napi_struct        *napi;
	struct mlx5_core_cq        mcq;
	struct mlx5e_channel      *channel;

	/* control */
	struct mlx5_core_dev      *mdev;
	struct mlx5_wq_ctrl        wq_ctrl;
} ____cacheline_aligned_in_smp;

struct mlx5e_cq_decomp {
	/* cqe decompression */
	struct mlx5_cqe64          title;
	struct mlx5_mini_cqe8      mini_arr[MLX5_MINI_CQE_ARRAY_SIZE];
	u8                         mini_arr_idx;
	u16                        left;
	u16                        wqe_counter;
} ____cacheline_aligned_in_smp;

enum mlx5e_dma_map_type {
	MLX5E_DMA_MAP_SINGLE,
	MLX5E_DMA_MAP_PAGE
};

struct mlx5e_sq_dma {
	dma_addr_t              addr;
	u32                     size;
	enum mlx5e_dma_map_type type;
};

enum {
	MLX5E_SQ_STATE_ENABLED,
	MLX5E_SQ_STATE_RECOVERING,
	MLX5E_SQ_STATE_IPSEC,
	MLX5E_SQ_STATE_AM,
	MLX5E_SQ_STATE_TLS,
	MLX5E_SQ_STATE_VLAN_NEED_L2_INLINE,
	MLX5E_SQ_STATE_PENDING_XSK_TX,
};

struct mlx5e_txqsq {
	/* data path */

	/* dirtied @completion */
	u16                        cc;
	u32                        dma_fifo_cc;
	struct dim                 dim; /* Adaptive Moderation */

	/* dirtied @xmit */
	u16                        pc ____cacheline_aligned_in_smp;
	u32                        dma_fifo_pc;

	struct mlx5e_cq            cq;

	/* read only */
	struct mlx5_wq_cyc         wq;
	u32                        dma_fifo_mask;
	struct mlx5e_sq_stats     *stats;
	struct {
		struct mlx5e_sq_dma       *dma_fifo;
		struct mlx5e_tx_wqe_info  *wqe_info;
	} db;
	void __iomem              *uar_map;
	struct netdev_queue       *txq;
	u32                        sqn;
	u16                        stop_room;
	u8                         min_inline_mode;
	struct device             *pdev;
	__be32                     mkey_be;
	unsigned long              state;
	unsigned int               hw_mtu;
	struct hwtstamp_config    *tstamp;
	struct mlx5_clock         *clock;

	/* control path */
	struct mlx5_wq_ctrl        wq_ctrl;
	struct mlx5e_channel      *channel;
	int                        ch_ix;
	int                        txq_ix;
	u32                        rate_limit;
	struct work_struct         recover_work;
} ____cacheline_aligned_in_smp;

struct mlx5e_dma_info {
	dma_addr_t addr;/*dma地址*/
	union {
<<<<<<< HEAD
		struct page *page;/*dma地址对应的page*/
		struct {
			u64 handle;
			void *data;
		} xsk;
=======
		struct page *page;
		struct xdp_buff *xsk;
>>>>>>> 64677779
	};
};

/* XDP packets can be transmitted in different ways. On completion, we need to
 * distinguish between them to clean up things in a proper way.
 */
enum mlx5e_xdp_xmit_mode {
	/* An xdp_frame was transmitted due to either XDP_REDIRECT from another
	 * device or XDP_TX from an XSK RQ. The frame has to be unmapped and
	 * returned.
	 */
	MLX5E_XDP_XMIT_MODE_FRAME,

	/* The xdp_frame was created in place as a result of XDP_TX from a
	 * regular RQ. No DMA remapping happened, and the page belongs to us.
	 */
	MLX5E_XDP_XMIT_MODE_PAGE,

	/* No xdp_frame was created at all, the transmit happened from a UMEM
	 * page. The UMEM Completion Ring producer pointer has to be increased.
	 */
	MLX5E_XDP_XMIT_MODE_XSK,
};

struct mlx5e_xdp_info {
	enum mlx5e_xdp_xmit_mode mode;
	union {
		struct {
			struct xdp_frame *xdpf;
			dma_addr_t dma_addr;
		} frame;
		struct {
			struct mlx5e_rq *rq;
			struct mlx5e_dma_info di;
		} page;
	};
};

struct mlx5e_xdp_xmit_data {
	dma_addr_t  dma_addr;
	void       *data;
	u32         len;
};

struct mlx5e_xdp_info_fifo {
	struct mlx5e_xdp_info *xi;
	u32 *cc;
	u32 *pc;
	u32 mask;
};

struct mlx5e_xdp_mpwqe {
	/* Current MPWQE session */
	struct mlx5e_tx_wqe *wqe;
	u8                   ds_count;
	u8                   pkt_count;
	u8                   inline_on;
};

struct mlx5e_xdpsq;
typedef int (*mlx5e_fp_xmit_xdp_frame_check)(struct mlx5e_xdpsq *);
typedef bool (*mlx5e_fp_xmit_xdp_frame)(struct mlx5e_xdpsq *,
					struct mlx5e_xdp_xmit_data *,
					struct mlx5e_xdp_info *,
					int);

struct mlx5e_xdpsq {
	/* data path */

	/* dirtied @completion */
	u32                        xdpi_fifo_cc;
	u16                        cc;

	/* dirtied @xmit */
	u32                        xdpi_fifo_pc ____cacheline_aligned_in_smp;
	u16                        pc;
	struct mlx5_wqe_ctrl_seg   *doorbell_cseg;
	struct mlx5e_xdp_mpwqe     mpwqe;

	struct mlx5e_cq            cq;

	/* read only */
	struct xdp_umem           *umem;
	struct mlx5_wq_cyc         wq;
	struct mlx5e_xdpsq_stats  *stats;
	mlx5e_fp_xmit_xdp_frame_check xmit_xdp_frame_check;
	mlx5e_fp_xmit_xdp_frame    xmit_xdp_frame;
	struct {
		struct mlx5e_xdp_wqe_info *wqe_info;
		struct mlx5e_xdp_info_fifo xdpi_fifo;
	} db;
	void __iomem              *uar_map;
	u32                        sqn;
	struct device             *pdev;
	__be32                     mkey_be;
	u8                         min_inline_mode;
	unsigned long              state;
	unsigned int               hw_mtu;

	/* control path */
	struct mlx5_wq_ctrl        wq_ctrl;
	struct mlx5e_channel      *channel;
} ____cacheline_aligned_in_smp;

struct mlx5e_icosq {
	/* data path */
	u16                        cc;
	u16                        pc;

	struct mlx5_wqe_ctrl_seg  *doorbell_cseg;
	struct mlx5e_cq            cq;

	/* write@xmit, read@completion */
	struct {
		struct mlx5e_icosq_wqe_info *wqe_info;
	} db;

	/* read only */
	struct mlx5_wq_cyc         wq;
	void __iomem              *uar_map;
	u32                        sqn;
	unsigned long              state;

	/* control path */
	struct mlx5_wq_ctrl        wq_ctrl;
	struct mlx5e_channel      *channel;

	struct work_struct         recover_work;
} ____cacheline_aligned_in_smp;

struct mlx5e_wqe_frag_info {
	struct mlx5e_dma_info *di;
	u32 offset;
	bool last_in_page;
};

struct mlx5e_umr_dma_info {
	struct mlx5e_dma_info  dma_info[MLX5_MPWRQ_PAGES_PER_WQE];
};

struct mlx5e_mpw_info {
	struct mlx5e_umr_dma_info umr;
	u16 consumed_strides;
	DECLARE_BITMAP(xdp_xmit_bitmap, MLX5_MPWRQ_PAGES_PER_WQE);
};

#define MLX5E_MAX_RX_FRAGS 4

/* a single cache unit is capable to serve one napi call (for non-striding rq)
 * or a MPWQE (for striding rq).
 */
#define MLX5E_CACHE_UNIT	(MLX5_MPWRQ_PAGES_PER_WQE > NAPI_POLL_WEIGHT ? \
				 MLX5_MPWRQ_PAGES_PER_WQE : NAPI_POLL_WEIGHT)
#define MLX5E_CACHE_SIZE	(4 * roundup_pow_of_two(MLX5E_CACHE_UNIT))
struct mlx5e_page_cache {
	u32 head;
	u32 tail;
	struct mlx5e_dma_info page_cache[MLX5E_CACHE_SIZE];
};

struct mlx5e_rq;
typedef void (*mlx5e_fp_handle_rx_cqe)(struct mlx5e_rq*, struct mlx5_cqe64*);
typedef struct sk_buff *
(*mlx5e_fp_skb_from_cqe_mpwrq)(struct mlx5e_rq *rq, struct mlx5e_mpw_info *wi,
			       u16 cqe_bcnt, u32 head_offset, u32 page_idx);
typedef struct sk_buff *
(*mlx5e_fp_skb_from_cqe)(struct mlx5e_rq *rq, struct mlx5_cqe64 *cqe,
			 struct mlx5e_wqe_frag_info *wi, u32 cqe_bcnt);
typedef bool (*mlx5e_fp_post_rx_wqes)(struct mlx5e_rq *rq);
typedef void (*mlx5e_fp_dealloc_wqe)(struct mlx5e_rq*, u16);

enum mlx5e_rq_flag {
	MLX5E_RQ_FLAG_XDP_XMIT,
	MLX5E_RQ_FLAG_XDP_REDIRECT,
};

struct mlx5e_rq_frag_info {
	int frag_size;
	int frag_stride;
};

struct mlx5e_rq_frags_info {
	struct mlx5e_rq_frag_info arr[MLX5E_MAX_RX_FRAGS];
	u8 num_frags;
	u8 log_num_frags;
	u8 wqe_bulk;
};

struct mlx5e_rq {
	/* data path */
	union {
		struct {
			struct mlx5_wq_cyc          wq;
			struct mlx5e_wqe_frag_info *frags;
			struct mlx5e_dma_info      *di;
			struct mlx5e_rq_frags_info  info;
			mlx5e_fp_skb_from_cqe       skb_from_cqe;
		} wqe;
		struct {
			struct mlx5_wq_ll      wq;
			struct mlx5e_umr_wqe   umr_wqe;
			struct mlx5e_mpw_info *info;
			mlx5e_fp_skb_from_cqe_mpwrq skb_from_cqe_mpwrq;
			u16                    num_strides;
			u16                    actual_wq_head;
			u8                     log_stride_sz;
			u8                     umr_in_progress;
			u8                     umr_last_bulk;
			u8                     umr_completed;
		} mpwqe;
	};
	struct {
		u16            headroom;
		u32            frame0_sz;
		u8             map_dir;   /* dma map direction */
	} buff;

	struct mlx5e_channel  *channel;
	struct device         *pdev;
	struct net_device     *netdev;
	struct mlx5e_rq_stats *stats;
	struct mlx5e_cq        cq;
	struct mlx5e_cq_decomp cqd;
	struct mlx5e_page_cache page_cache;
	struct hwtstamp_config *tstamp;
	struct mlx5_clock      *clock;

	mlx5e_fp_handle_rx_cqe handle_rx_cqe;
	mlx5e_fp_post_rx_wqes  post_wqes;
	mlx5e_fp_dealloc_wqe   dealloc_wqe;

	unsigned long          state;
	int                    ix;
	unsigned int           hw_mtu;

	struct dim         dim; /* Dynamic Interrupt Moderation */

	/* XDP */
	struct bpf_prog       *xdp_prog;
	struct mlx5e_xdpsq    *xdpsq;
	DECLARE_BITMAP(flags, 8);
	struct page_pool      *page_pool;

	/* AF_XDP zero-copy */
	struct xdp_umem       *umem;

	struct work_struct     recover_work;

	/* control */
	struct mlx5_wq_ctrl    wq_ctrl;
	__be32                 mkey_be;
	u8                     wq_type;
	u32                    rqn;
	struct mlx5_core_dev  *mdev;
	struct mlx5_core_mkey  umr_mkey;

	/* XDP read-mostly */
	struct xdp_rxq_info    xdp_rxq;
} ____cacheline_aligned_in_smp;

enum mlx5e_channel_state {
	MLX5E_CHANNEL_STATE_XSK,
	MLX5E_CHANNEL_NUM_STATES
};

struct mlx5e_channel {
	/* data path */
	struct mlx5e_rq            rq;
	struct mlx5e_xdpsq         rq_xdpsq;
	struct mlx5e_txqsq         sq[MLX5E_MAX_NUM_TC];
	struct mlx5e_icosq         icosq;   /* internal control operations */
	bool                       xdp;/*是否支持xdp*/
	struct napi_struct         napi;
	struct device             *pdev;
	struct net_device         *netdev;
	__be32                     mkey_be;
	u8                         num_tc;
	u8                         lag_port;

	/* XDP_REDIRECT */
	struct mlx5e_xdpsq         xdpsq;

	/* AF_XDP zero-copy */
	struct mlx5e_rq            xskrq;
	struct mlx5e_xdpsq         xsksq;
	struct mlx5e_icosq         xskicosq;
	/* xskicosq can be accessed from any CPU - the spinlock protects it. */
	spinlock_t                 xskicosq_lock;

	/* data path - accessed per napi poll */
	struct irq_desc *irq_desc;/*channel对应中断描述符*/
	struct mlx5e_ch_stats     *stats;

	/* control */
	struct mlx5e_priv         *priv;
	struct mlx5_core_dev      *mdev;
	struct hwtstamp_config    *tstamp;
	DECLARE_BITMAP(state, MLX5E_CHANNEL_NUM_STATES);
	int                        ix;/*channel编号*/
	int                        cpu;
};

struct mlx5e_channels {
	struct mlx5e_channel **c;
	unsigned int           num;
	struct mlx5e_params    params;
};

struct mlx5e_channel_stats {
	struct mlx5e_ch_stats ch;
	struct mlx5e_sq_stats sq[MLX5E_MAX_NUM_TC];
	struct mlx5e_rq_stats rq;
	struct mlx5e_rq_stats xskrq;
	struct mlx5e_xdpsq_stats rq_xdpsq;
	struct mlx5e_xdpsq_stats xdpsq;
	struct mlx5e_xdpsq_stats xsksq;
} ____cacheline_aligned_in_smp;

enum {
	MLX5E_STATE_OPENED,
	MLX5E_STATE_DESTROYING,
	MLX5E_STATE_XDP_TX_ENABLED,
	MLX5E_STATE_XDP_ACTIVE,
};

struct mlx5e_rqt {
	u32              rqtn;
	bool		 enabled;
};

struct mlx5e_tir {
	u32		  tirn;
	struct mlx5e_rqt  rqt;
	struct list_head  list;
};

enum {
	MLX5E_TC_PRIO = 0,
	MLX5E_NIC_PRIO
};

struct mlx5e_rss_params {
	u32	indirection_rqt[MLX5E_INDIR_RQT_SIZE];
	u32	rx_hash_fields[MLX5E_NUM_INDIR_TIRS];
	u8	toeplitz_hash_key[40];
	u8	hfunc;
};

struct mlx5e_modify_sq_param {
	int curr_state;
	int next_state;
	int rl_update;
	int rl_index;
};

#if IS_ENABLED(CONFIG_PCI_HYPERV_INTERFACE)
struct mlx5e_hv_vhca_stats_agent {
	struct mlx5_hv_vhca_agent *agent;
	struct delayed_work        work;
	u16                        delay;
	void                      *buf;
};
#endif

struct mlx5e_xsk {
	/* UMEMs are stored separately from channels, because we don't want to
	 * lose them when channels are recreated. The kernel also stores UMEMs,
	 * but it doesn't distinguish between zero-copy and non-zero-copy UMEMs,
	 * so rely on our mechanism.
	 */
	struct xdp_umem **umems;
	u16 refcnt;
	bool ever_used;
};

/* Temporary storage for variables that are allocated when struct mlx5e_priv is
 * initialized, and used where we can't allocate them because that functions
 * must not fail. Use with care and make sure the same variable is not used
 * simultaneously by multiple users.
 */
struct mlx5e_scratchpad {
	cpumask_var_t cpumask;
};

struct mlx5e_priv {
	/* priv data path fields - start */
	struct mlx5e_txqsq *txq2sq[MLX5E_MAX_NUM_CHANNELS * MLX5E_MAX_NUM_TC];
	int channel_tc2realtxq[MLX5E_MAX_NUM_CHANNELS][MLX5E_MAX_NUM_TC];
#ifdef CONFIG_MLX5_CORE_EN_DCB
	struct mlx5e_dcbx_dp       dcbx_dp;
#endif
	/* priv data path fields - end */

	u32                        msglevel;
	unsigned long              state;
	struct mutex               state_lock; /* Protects Interface state */
	struct mlx5e_rq            drop_rq;

	struct mlx5e_channels      channels;
	u32                        tisn[MLX5_MAX_PORTS][MLX5E_MAX_NUM_TC];
	struct mlx5e_rqt           indir_rqt;
	struct mlx5e_tir           indir_tir[MLX5E_NUM_INDIR_TIRS];
	struct mlx5e_tir           inner_indir_tir[MLX5E_NUM_INDIR_TIRS];
	struct mlx5e_tir           direct_tir[MLX5E_MAX_NUM_CHANNELS];
	struct mlx5e_tir           xsk_tir[MLX5E_MAX_NUM_CHANNELS];
	struct mlx5e_rss_params    rss_params;
	u32                        tx_rates[MLX5E_MAX_NUM_SQS];

	struct mlx5e_flow_steering fs;

	struct workqueue_struct    *wq;
	struct work_struct         update_carrier_work;
	struct work_struct         set_rx_mode_work;
	struct work_struct         tx_timeout_work;
	struct work_struct         update_stats_work;
	struct work_struct         monitor_counters_work;
	struct mlx5_nb             monitor_counters_nb;

	struct mlx5_core_dev      *mdev;
	struct net_device         *netdev;
	struct mlx5e_stats         stats;
	struct mlx5e_channel_stats channel_stats[MLX5E_MAX_NUM_CHANNELS];
	u16                        max_nch;//预设置的channel总数
	u8                         max_opened_tc;
	struct hwtstamp_config     tstamp;
	u16                        q_counter;
	u16                        drop_rq_q_counter;
	struct notifier_block      events_nb;

#ifdef CONFIG_MLX5_CORE_EN_DCB
	struct mlx5e_dcbx          dcbx;
#endif

	const struct mlx5e_profile *profile;
	void                      *ppriv;
#ifdef CONFIG_MLX5_EN_IPSEC
	struct mlx5e_ipsec        *ipsec;
#endif
#ifdef CONFIG_MLX5_EN_TLS
	struct mlx5e_tls          *tls;
#endif
	struct devlink_health_reporter *tx_reporter;
	struct devlink_health_reporter *rx_reporter;
	struct devlink_port            dl_port;
	struct mlx5e_xsk           xsk;
#if IS_ENABLED(CONFIG_PCI_HYPERV_INTERFACE)
	struct mlx5e_hv_vhca_stats_agent stats_agent;
#endif
	struct mlx5e_scratchpad    scratchpad;
};

struct mlx5e_profile {
	int	(*init)(struct mlx5_core_dev *mdev,
			struct net_device *netdev,
			const struct mlx5e_profile *profile, void *ppriv);
	void	(*cleanup)(struct mlx5e_priv *priv);
	int	(*init_rx)(struct mlx5e_priv *priv);
	void	(*cleanup_rx)(struct mlx5e_priv *priv);
	int	(*init_tx)(struct mlx5e_priv *priv);
	void	(*cleanup_tx)(struct mlx5e_priv *priv);
	void	(*enable)(struct mlx5e_priv *priv);
	void	(*disable)(struct mlx5e_priv *priv);
	int	(*update_rx)(struct mlx5e_priv *priv);
	void	(*update_stats)(struct mlx5e_priv *priv);
	void	(*update_carrier)(struct mlx5e_priv *priv);
	unsigned int (*stats_grps_num)(struct mlx5e_priv *priv);
	mlx5e_stats_grp_t *stats_grps;
	struct {
		mlx5e_fp_handle_rx_cqe handle_rx_cqe;
		mlx5e_fp_handle_rx_cqe handle_rx_cqe_mpwqe;
	} rx_handlers;
	int	max_tc;
	u8	rq_groups;
};

void mlx5e_build_ptys2ethtool_map(void);

u16 mlx5e_select_queue(struct net_device *dev, struct sk_buff *skb,
		       struct net_device *sb_dev);
netdev_tx_t mlx5e_xmit(struct sk_buff *skb, struct net_device *dev);
void mlx5e_sq_xmit(struct mlx5e_txqsq *sq, struct sk_buff *skb,
		   struct mlx5e_tx_wqe *wqe, u16 pi, bool xmit_more);

void mlx5e_trigger_irq(struct mlx5e_icosq *sq);
void mlx5e_completion_event(struct mlx5_core_cq *mcq, struct mlx5_eqe *eqe);
void mlx5e_cq_error_event(struct mlx5_core_cq *mcq, enum mlx5_event event);
int mlx5e_napi_poll(struct napi_struct *napi, int budget);
bool mlx5e_poll_tx_cq(struct mlx5e_cq *cq, int napi_budget);
int mlx5e_poll_rx_cq(struct mlx5e_cq *cq, int budget);
void mlx5e_free_txqsq_descs(struct mlx5e_txqsq *sq);

static inline u32 mlx5e_rqwq_get_size(struct mlx5e_rq *rq)
{
	switch (rq->wq_type) {
	case MLX5_WQ_TYPE_LINKED_LIST_STRIDING_RQ:
		return mlx5_wq_ll_get_size(&rq->mpwqe.wq);
	default:
		return mlx5_wq_cyc_get_size(&rq->wqe.wq);
	}
}

static inline u32 mlx5e_rqwq_get_cur_sz(struct mlx5e_rq *rq)
{
	switch (rq->wq_type) {
	case MLX5_WQ_TYPE_LINKED_LIST_STRIDING_RQ:
		return rq->mpwqe.wq.cur_sz;
	default:
		return rq->wqe.wq.cur_sz;
	}
}

bool mlx5e_check_fragmented_striding_rq_cap(struct mlx5_core_dev *mdev);
bool mlx5e_striding_rq_possible(struct mlx5_core_dev *mdev,
				struct mlx5e_params *params);

void mlx5e_page_dma_unmap(struct mlx5e_rq *rq, struct mlx5e_dma_info *dma_info);
void mlx5e_page_release_dynamic(struct mlx5e_rq *rq,
				struct mlx5e_dma_info *dma_info,
				bool recycle);
void mlx5e_handle_rx_cqe(struct mlx5e_rq *rq, struct mlx5_cqe64 *cqe);
void mlx5e_handle_rx_cqe_mpwrq(struct mlx5e_rq *rq, struct mlx5_cqe64 *cqe);
bool mlx5e_post_rx_wqes(struct mlx5e_rq *rq);
int mlx5e_poll_ico_cq(struct mlx5e_cq *cq);
bool mlx5e_post_rx_mpwqes(struct mlx5e_rq *rq);
void mlx5e_dealloc_rx_wqe(struct mlx5e_rq *rq, u16 ix);
void mlx5e_dealloc_rx_mpwqe(struct mlx5e_rq *rq, u16 ix);
struct sk_buff *
mlx5e_skb_from_cqe_mpwrq_linear(struct mlx5e_rq *rq, struct mlx5e_mpw_info *wi,
				u16 cqe_bcnt, u32 head_offset, u32 page_idx);
struct sk_buff *
mlx5e_skb_from_cqe_mpwrq_nonlinear(struct mlx5e_rq *rq, struct mlx5e_mpw_info *wi,
				   u16 cqe_bcnt, u32 head_offset, u32 page_idx);
struct sk_buff *
mlx5e_skb_from_cqe_linear(struct mlx5e_rq *rq, struct mlx5_cqe64 *cqe,
			  struct mlx5e_wqe_frag_info *wi, u32 cqe_bcnt);
struct sk_buff *
mlx5e_skb_from_cqe_nonlinear(struct mlx5e_rq *rq, struct mlx5_cqe64 *cqe,
			     struct mlx5e_wqe_frag_info *wi, u32 cqe_bcnt);

void mlx5e_get_stats(struct net_device *dev, struct rtnl_link_stats64 *stats);
void mlx5e_fold_sw_stats64(struct mlx5e_priv *priv, struct rtnl_link_stats64 *s);

void mlx5e_init_l2_addr(struct mlx5e_priv *priv);
int mlx5e_self_test_num(struct mlx5e_priv *priv);
void mlx5e_self_test(struct net_device *ndev, struct ethtool_test *etest,
		     u64 *buf);
void mlx5e_set_rx_mode_work(struct work_struct *work);

int mlx5e_hwstamp_set(struct mlx5e_priv *priv, struct ifreq *ifr);
int mlx5e_hwstamp_get(struct mlx5e_priv *priv, struct ifreq *ifr);
int mlx5e_modify_rx_cqe_compression_locked(struct mlx5e_priv *priv, bool val);

int mlx5e_vlan_rx_add_vid(struct net_device *dev, __always_unused __be16 proto,
			  u16 vid);
int mlx5e_vlan_rx_kill_vid(struct net_device *dev, __always_unused __be16 proto,
			   u16 vid);
void mlx5e_timestamp_init(struct mlx5e_priv *priv);

struct mlx5e_redirect_rqt_param {
	bool is_rss;
	union {
		u32 rqn; /* Direct RQN (Non-RSS) */
		struct {
			u8 hfunc;
			struct mlx5e_channels *channels;
		} rss; /* RSS data */
	};
};

int mlx5e_redirect_rqt(struct mlx5e_priv *priv, u32 rqtn, int sz,
		       struct mlx5e_redirect_rqt_param rrp);
void mlx5e_build_indir_tir_ctx_hash(struct mlx5e_rss_params *rss_params,
				    const struct mlx5e_tirc_config *ttconfig,
				    void *tirc, bool inner);
void mlx5e_modify_tirs_hash(struct mlx5e_priv *priv, void *in);
struct mlx5e_tirc_config mlx5e_tirc_get_default_config(enum mlx5e_traffic_types tt);

struct mlx5e_xsk_param;

struct mlx5e_rq_param;
int mlx5e_open_rq(struct mlx5e_channel *c, struct mlx5e_params *params,
		  struct mlx5e_rq_param *param, struct mlx5e_xsk_param *xsk,
		  struct xdp_umem *umem, struct mlx5e_rq *rq);
int mlx5e_wait_for_min_rx_wqes(struct mlx5e_rq *rq, int wait_time);
void mlx5e_deactivate_rq(struct mlx5e_rq *rq);
void mlx5e_close_rq(struct mlx5e_rq *rq);

struct mlx5e_sq_param;
int mlx5e_open_icosq(struct mlx5e_channel *c, struct mlx5e_params *params,
		     struct mlx5e_sq_param *param, struct mlx5e_icosq *sq);
void mlx5e_close_icosq(struct mlx5e_icosq *sq);
int mlx5e_open_xdpsq(struct mlx5e_channel *c, struct mlx5e_params *params,
		     struct mlx5e_sq_param *param, struct xdp_umem *umem,
		     struct mlx5e_xdpsq *sq, bool is_redirect);
void mlx5e_close_xdpsq(struct mlx5e_xdpsq *sq);

struct mlx5e_cq_param;
int mlx5e_open_cq(struct mlx5e_channel *c, struct dim_cq_moder moder,
		  struct mlx5e_cq_param *param, struct mlx5e_cq *cq);
void mlx5e_close_cq(struct mlx5e_cq *cq);

int mlx5e_open_locked(struct net_device *netdev);
int mlx5e_close_locked(struct net_device *netdev);

int mlx5e_open_channels(struct mlx5e_priv *priv,
			struct mlx5e_channels *chs);
void mlx5e_close_channels(struct mlx5e_channels *chs);

/* Function pointer to be used to modify HW or kernel settings while
 * switching channels
 */
typedef int (*mlx5e_fp_preactivate)(struct mlx5e_priv *priv, void *context);
#define MLX5E_DEFINE_PREACTIVATE_WRAPPER_CTX(fn) \
int fn##_ctx(struct mlx5e_priv *priv, void *context) \
{ \
	return fn(priv); \
}
int mlx5e_safe_reopen_channels(struct mlx5e_priv *priv);
int mlx5e_safe_switch_channels(struct mlx5e_priv *priv,
			       struct mlx5e_channels *new_chs,
			       mlx5e_fp_preactivate preactivate,
			       void *context);
int mlx5e_num_channels_changed(struct mlx5e_priv *priv);
int mlx5e_num_channels_changed_ctx(struct mlx5e_priv *priv, void *context);
void mlx5e_activate_priv_channels(struct mlx5e_priv *priv);
void mlx5e_deactivate_priv_channels(struct mlx5e_priv *priv);

void mlx5e_build_default_indir_rqt(u32 *indirection_rqt, int len,
				   int num_channels);

void mlx5e_reset_tx_moderation(struct mlx5e_params *params, u8 cq_period_mode);
void mlx5e_reset_rx_moderation(struct mlx5e_params *params, u8 cq_period_mode);
void mlx5e_set_tx_cq_mode_params(struct mlx5e_params *params, u8 cq_period_mode);
void mlx5e_set_rx_cq_mode_params(struct mlx5e_params *params, u8 cq_period_mode);

void mlx5e_set_rq_type(struct mlx5_core_dev *mdev, struct mlx5e_params *params);
void mlx5e_init_rq_type_params(struct mlx5_core_dev *mdev,
			       struct mlx5e_params *params);
int mlx5e_modify_rq_state(struct mlx5e_rq *rq, int curr_state, int next_state);
void mlx5e_activate_rq(struct mlx5e_rq *rq);
void mlx5e_deactivate_rq(struct mlx5e_rq *rq);
void mlx5e_free_rx_descs(struct mlx5e_rq *rq);
void mlx5e_free_rx_in_progress_descs(struct mlx5e_rq *rq);
void mlx5e_activate_icosq(struct mlx5e_icosq *icosq);
void mlx5e_deactivate_icosq(struct mlx5e_icosq *icosq);

int mlx5e_modify_sq(struct mlx5_core_dev *mdev, u32 sqn,
		    struct mlx5e_modify_sq_param *p);
void mlx5e_activate_txqsq(struct mlx5e_txqsq *sq);
void mlx5e_tx_disable_queue(struct netdev_queue *txq);

static inline bool mlx5_tx_swp_supported(struct mlx5_core_dev *mdev)
{
	return MLX5_CAP_ETH(mdev, swp) &&
		MLX5_CAP_ETH(mdev, swp_csum) && MLX5_CAP_ETH(mdev, swp_lso);
}

extern const struct ethtool_ops mlx5e_ethtool_ops;

int mlx5e_create_tir(struct mlx5_core_dev *mdev, struct mlx5e_tir *tir,
		     u32 *in);
void mlx5e_destroy_tir(struct mlx5_core_dev *mdev,
		       struct mlx5e_tir *tir);
int mlx5e_create_mdev_resources(struct mlx5_core_dev *mdev);
void mlx5e_destroy_mdev_resources(struct mlx5_core_dev *mdev);
int mlx5e_refresh_tirs(struct mlx5e_priv *priv, bool enable_uc_lb,
		       bool enable_mc_lb);

/* common netdev helpers */
void mlx5e_create_q_counters(struct mlx5e_priv *priv);
void mlx5e_destroy_q_counters(struct mlx5e_priv *priv);
int mlx5e_open_drop_rq(struct mlx5e_priv *priv,
		       struct mlx5e_rq *drop_rq);
void mlx5e_close_drop_rq(struct mlx5e_rq *drop_rq);

int mlx5e_create_indirect_rqt(struct mlx5e_priv *priv);

int mlx5e_create_indirect_tirs(struct mlx5e_priv *priv, bool inner_ttc);
void mlx5e_destroy_indirect_tirs(struct mlx5e_priv *priv);

int mlx5e_create_direct_rqts(struct mlx5e_priv *priv, struct mlx5e_tir *tirs);
void mlx5e_destroy_direct_rqts(struct mlx5e_priv *priv, struct mlx5e_tir *tirs);
int mlx5e_create_direct_tirs(struct mlx5e_priv *priv, struct mlx5e_tir *tirs);
void mlx5e_destroy_direct_tirs(struct mlx5e_priv *priv, struct mlx5e_tir *tirs);
void mlx5e_destroy_rqt(struct mlx5e_priv *priv, struct mlx5e_rqt *rqt);

int mlx5e_create_tis(struct mlx5_core_dev *mdev, void *in, u32 *tisn);
void mlx5e_destroy_tis(struct mlx5_core_dev *mdev, u32 tisn);

int mlx5e_create_tises(struct mlx5e_priv *priv);
void mlx5e_destroy_tises(struct mlx5e_priv *priv);
int mlx5e_update_nic_rx(struct mlx5e_priv *priv);
void mlx5e_update_carrier(struct mlx5e_priv *priv);
int mlx5e_close(struct net_device *netdev);
int mlx5e_open(struct net_device *netdev);
void mlx5e_update_ndo_stats(struct mlx5e_priv *priv);

void mlx5e_queue_update_stats(struct mlx5e_priv *priv);
int mlx5e_bits_invert(unsigned long a, int size);

int mlx5e_set_dev_port_mtu(struct mlx5e_priv *priv);
int mlx5e_set_dev_port_mtu_ctx(struct mlx5e_priv *priv, void *context);
int mlx5e_change_mtu(struct net_device *netdev, int new_mtu,
		     mlx5e_fp_preactivate preactivate);

/* ethtool helpers */
void mlx5e_ethtool_get_drvinfo(struct mlx5e_priv *priv,
			       struct ethtool_drvinfo *drvinfo);
void mlx5e_ethtool_get_strings(struct mlx5e_priv *priv,
			       uint32_t stringset, uint8_t *data);
int mlx5e_ethtool_get_sset_count(struct mlx5e_priv *priv, int sset);
void mlx5e_ethtool_get_ethtool_stats(struct mlx5e_priv *priv,
				     struct ethtool_stats *stats, u64 *data);
void mlx5e_ethtool_get_ringparam(struct mlx5e_priv *priv,
				 struct ethtool_ringparam *param);
int mlx5e_ethtool_set_ringparam(struct mlx5e_priv *priv,
				struct ethtool_ringparam *param);
void mlx5e_ethtool_get_channels(struct mlx5e_priv *priv,
				struct ethtool_channels *ch);
int mlx5e_ethtool_set_channels(struct mlx5e_priv *priv,
			       struct ethtool_channels *ch);
int mlx5e_ethtool_get_coalesce(struct mlx5e_priv *priv,
			       struct ethtool_coalesce *coal);
int mlx5e_ethtool_set_coalesce(struct mlx5e_priv *priv,
			       struct ethtool_coalesce *coal);
int mlx5e_ethtool_get_link_ksettings(struct mlx5e_priv *priv,
				     struct ethtool_link_ksettings *link_ksettings);
int mlx5e_ethtool_set_link_ksettings(struct mlx5e_priv *priv,
				     const struct ethtool_link_ksettings *link_ksettings);
int mlx5e_get_rxfh(struct net_device *netdev, u32 *indir, u8 *key, u8 *hfunc);
int mlx5e_set_rxfh(struct net_device *dev, const u32 *indir, const u8 *key,
		   const u8 hfunc);
int mlx5e_get_rxnfc(struct net_device *dev, struct ethtool_rxnfc *info,
		    u32 *rule_locs);
int mlx5e_set_rxnfc(struct net_device *dev, struct ethtool_rxnfc *cmd);
u32 mlx5e_ethtool_get_rxfh_key_size(struct mlx5e_priv *priv);
u32 mlx5e_ethtool_get_rxfh_indir_size(struct mlx5e_priv *priv);
int mlx5e_ethtool_get_ts_info(struct mlx5e_priv *priv,
			      struct ethtool_ts_info *info);
int mlx5e_ethtool_flash_device(struct mlx5e_priv *priv,
			       struct ethtool_flash *flash);
void mlx5e_ethtool_get_pauseparam(struct mlx5e_priv *priv,
				  struct ethtool_pauseparam *pauseparam);
int mlx5e_ethtool_set_pauseparam(struct mlx5e_priv *priv,
				 struct ethtool_pauseparam *pauseparam);

/* mlx5e generic netdev management API */
int mlx5e_netdev_init(struct net_device *netdev,
		      struct mlx5e_priv *priv,
		      struct mlx5_core_dev *mdev,
		      const struct mlx5e_profile *profile,
		      void *ppriv);
void mlx5e_netdev_cleanup(struct net_device *netdev, struct mlx5e_priv *priv);
struct net_device*
mlx5e_create_netdev(struct mlx5_core_dev *mdev, const struct mlx5e_profile *profile,
		    int nch, void *ppriv);
int mlx5e_attach_netdev(struct mlx5e_priv *priv);
void mlx5e_detach_netdev(struct mlx5e_priv *priv);
void mlx5e_destroy_netdev(struct mlx5e_priv *priv);
void mlx5e_set_netdev_mtu_boundaries(struct mlx5e_priv *priv);
void mlx5e_build_nic_params(struct mlx5e_priv *priv,
			    struct mlx5e_xsk *xsk,
			    struct mlx5e_rss_params *rss_params,
			    struct mlx5e_params *params,
			    u16 mtu);
void mlx5e_build_rq_params(struct mlx5_core_dev *mdev,
			   struct mlx5e_params *params);
void mlx5e_build_rss_params(struct mlx5e_rss_params *rss_params,
			    u16 num_channels);
void mlx5e_rx_dim_work(struct work_struct *work);
void mlx5e_tx_dim_work(struct work_struct *work);

void mlx5e_add_vxlan_port(struct net_device *netdev, struct udp_tunnel_info *ti);
void mlx5e_del_vxlan_port(struct net_device *netdev, struct udp_tunnel_info *ti);
netdev_features_t mlx5e_features_check(struct sk_buff *skb,
				       struct net_device *netdev,
				       netdev_features_t features);
int mlx5e_set_features(struct net_device *netdev, netdev_features_t features);
#ifdef CONFIG_MLX5_ESWITCH
int mlx5e_set_vf_mac(struct net_device *dev, int vf, u8 *mac);
int mlx5e_set_vf_rate(struct net_device *dev, int vf, int min_tx_rate, int max_tx_rate);
int mlx5e_get_vf_config(struct net_device *dev, int vf, struct ifla_vf_info *ivi);
int mlx5e_get_vf_stats(struct net_device *dev, int vf, struct ifla_vf_stats *vf_stats);
#endif
#endif /* __MLX5_EN_H__ */<|MERGE_RESOLUTION|>--- conflicted
+++ resolved
@@ -365,16 +365,8 @@
 struct mlx5e_dma_info {
 	dma_addr_t addr;/*dma地址*/
 	union {
-<<<<<<< HEAD
 		struct page *page;/*dma地址对应的page*/
-		struct {
-			u64 handle;
-			void *data;
-		} xsk;
-=======
-		struct page *page;
 		struct xdp_buff *xsk;
->>>>>>> 64677779
 	};
 };
 
