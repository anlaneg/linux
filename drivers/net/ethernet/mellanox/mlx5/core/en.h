/*
 * Copyright (c) 2015-2016, Mellanox Technologies. All rights reserved.
 *
 * This software is available to you under a choice of one of two
 * licenses.  You may choose to be licensed under the terms of the GNU
 * General Public License (GPL) Version 2, available from the file
 * COPYING in the main directory of this source tree, or the
 * OpenIB.org BSD license below:
 *
 *     Redistribution and use in source and binary forms, with or
 *     without modification, are permitted provided that the following
 *     conditions are met:
 *
 *      - Redistributions of source code must retain the above
 *        copyright notice, this list of conditions and the following
 *        disclaimer.
 *
 *      - Redistributions in binary form must reproduce the above
 *        copyright notice, this list of conditions and the following
 *        disclaimer in the documentation and/or other materials
 *        provided with the distribution.
 *
 * THE SOFTWARE IS PROVIDED "AS IS", WITHOUT WARRANTY OF ANY KIND,
 * EXPRESS OR IMPLIED, INCLUDING BUT NOT LIMITED TO THE WARRANTIES OF
 * MERCHANTABILITY, FITNESS FOR A PARTICULAR PURPOSE AND
 * NONINFRINGEMENT. IN NO EVENT SHALL THE AUTHORS OR COPYRIGHT HOLDERS
 * BE LIABLE FOR ANY CLAIM, DAMAGES OR OTHER LIABILITY, WHETHER IN AN
 * ACTION OF CONTRACT, TORT OR OTHERWISE, ARISING FROM, OUT OF OR IN
 * CONNECTION WITH THE SOFTWARE OR THE USE OR OTHER DEALINGS IN THE
 * SOFTWARE.
 */
#ifndef __MLX5_EN_H__
#define __MLX5_EN_H__

#include <linux/if_vlan.h>
#include <linux/etherdevice.h>
#include <linux/timecounter.h>
#include <linux/net_tstamp.h>
#include <linux/crash_dump.h>
#include <linux/mlx5/driver.h>
#include <linux/mlx5/qp.h>
#include <linux/mlx5/cq.h>
#include <linux/mlx5/port.h>
#include <linux/mlx5/vport.h>
#include <linux/mlx5/transobj.h>
#include <linux/mlx5/fs.h>
#include <linux/rhashtable.h>
#include <net/udp_tunnel.h>
#include <net/switchdev.h>
#include <net/xdp.h>
#include <linux/dim.h>
#include <linux/bits.h>
#include "wq.h"
#include "mlx5_core.h"
#include "en_stats.h"
#include "en/dcbnl.h"
#include "en/fs.h"
#include "lib/hv_vhca.h"

extern const struct net_device_ops mlx5e_netdev_ops;
struct page_pool;

#define MLX5E_METADATA_ETHER_TYPE (0x8CE4)
#define MLX5E_METADATA_ETHER_LEN 8

#define MLX5_SET_CFG(p, f, v) MLX5_SET(create_flow_group_in, p, f, v)

#define MLX5E_ETH_HARD_MTU (ETH_HLEN + VLAN_HLEN + ETH_FCS_LEN)

#define MLX5E_HW2SW_MTU(params, hwmtu) ((hwmtu) - ((params)->hard_mtu))
#define MLX5E_SW2HW_MTU(params, swmtu) ((swmtu) + ((params)->hard_mtu))

#define MLX5E_MAX_NUM_TC	8

#define MLX5_RX_HEADROOM NET_SKB_PAD
#define MLX5_SKB_FRAG_SZ(len)	(SKB_DATA_ALIGN(len) +	\
				 SKB_DATA_ALIGN(sizeof(struct skb_shared_info)))

#define MLX5E_RX_MAX_HEAD (256)

#define MLX5_MPWRQ_MIN_LOG_STRIDE_SZ(mdev) \
	(6 + MLX5_CAP_GEN(mdev, cache_line_128byte)) /* HW restriction */
#define MLX5_MPWRQ_LOG_STRIDE_SZ(mdev, req) \
	max_t(u32, MLX5_MPWRQ_MIN_LOG_STRIDE_SZ(mdev), req)
#define MLX5_MPWRQ_DEF_LOG_STRIDE_SZ(mdev) \
	MLX5_MPWRQ_LOG_STRIDE_SZ(mdev, order_base_2(MLX5E_RX_MAX_HEAD))

#define MLX5_MPWRQ_LOG_WQE_SZ			18
#define MLX5_MPWRQ_WQE_PAGE_ORDER  (MLX5_MPWRQ_LOG_WQE_SZ - PAGE_SHIFT > 0 ? \
				    MLX5_MPWRQ_LOG_WQE_SZ - PAGE_SHIFT : 0)
#define MLX5_MPWRQ_PAGES_PER_WQE		BIT(MLX5_MPWRQ_WQE_PAGE_ORDER)

#define MLX5_MTT_OCTW(npages) (ALIGN(npages, 8) / 2)
#define MLX5E_REQUIRED_WQE_MTTS		(ALIGN(MLX5_MPWRQ_PAGES_PER_WQE, 8))
#define MLX5E_LOG_ALIGNED_MPWQE_PPW	(ilog2(MLX5E_REQUIRED_WQE_MTTS))
#define MLX5E_REQUIRED_MTTS(wqes)	(wqes * MLX5E_REQUIRED_WQE_MTTS)
#define MLX5E_MAX_RQ_NUM_MTTS	\
	((1 << 16) * 2) /* So that MLX5_MTT_OCTW(num_mtts) fits into u16 */
#define MLX5E_ORDER2_MAX_PACKET_MTU (order_base_2(10 * 1024))
#define MLX5E_PARAMS_MAXIMUM_LOG_RQ_SIZE_MPW	\
		(ilog2(MLX5E_MAX_RQ_NUM_MTTS / MLX5E_REQUIRED_WQE_MTTS))
#define MLX5E_LOG_MAX_RQ_NUM_PACKETS_MPW \
	(MLX5E_PARAMS_MAXIMUM_LOG_RQ_SIZE_MPW + \
	 (MLX5_MPWRQ_LOG_WQE_SZ - MLX5E_ORDER2_MAX_PACKET_MTU))

#define MLX5E_MIN_SKB_FRAG_SZ		(MLX5_SKB_FRAG_SZ(MLX5_RX_HEADROOM))
#define MLX5E_LOG_MAX_RX_WQE_BULK	\
	(ilog2(PAGE_SIZE / roundup_pow_of_two(MLX5E_MIN_SKB_FRAG_SZ)))

#define MLX5E_PARAMS_MINIMUM_LOG_SQ_SIZE                0x6
#define MLX5E_PARAMS_DEFAULT_LOG_SQ_SIZE                0xa
#define MLX5E_PARAMS_MAXIMUM_LOG_SQ_SIZE                0xd

#define MLX5E_PARAMS_MINIMUM_LOG_RQ_SIZE (1 + MLX5E_LOG_MAX_RX_WQE_BULK)
#define MLX5E_PARAMS_DEFAULT_LOG_RQ_SIZE                0xa
#define MLX5E_PARAMS_MAXIMUM_LOG_RQ_SIZE min_t(u8, 0xd,	\
					       MLX5E_LOG_MAX_RQ_NUM_PACKETS_MPW)

#define MLX5E_PARAMS_MINIMUM_LOG_RQ_SIZE_MPW            0x2

#define MLX5E_PARAMS_DEFAULT_LRO_WQE_SZ                 (64 * 1024)
#define MLX5E_DEFAULT_LRO_TIMEOUT                       32
#define MLX5E_LRO_TIMEOUT_ARR_SIZE                      4

#define MLX5E_PARAMS_DEFAULT_RX_CQ_MODERATION_USEC      0x10
#define MLX5E_PARAMS_DEFAULT_RX_CQ_MODERATION_USEC_FROM_CQE 0x3
#define MLX5E_PARAMS_DEFAULT_RX_CQ_MODERATION_PKTS      0x20
#define MLX5E_PARAMS_DEFAULT_TX_CQ_MODERATION_USEC      0x10
#define MLX5E_PARAMS_DEFAULT_TX_CQ_MODERATION_USEC_FROM_CQE 0x10
#define MLX5E_PARAMS_DEFAULT_TX_CQ_MODERATION_PKTS      0x20
#define MLX5E_PARAMS_DEFAULT_MIN_RX_WQES                0x80
#define MLX5E_PARAMS_DEFAULT_MIN_RX_WQES_MPW            0x2

#define MLX5E_LOG_INDIR_RQT_SIZE       0x7
#define MLX5E_INDIR_RQT_SIZE           BIT(MLX5E_LOG_INDIR_RQT_SIZE)
#define MLX5E_MIN_NUM_CHANNELS         0x1
#define MLX5E_MAX_NUM_CHANNELS         MLX5E_INDIR_RQT_SIZE
#define MLX5E_MAX_NUM_SQS              (MLX5E_MAX_NUM_CHANNELS * MLX5E_MAX_NUM_TC)
#define MLX5E_TX_CQ_POLL_BUDGET        128
#define MLX5E_TX_XSK_POLL_BUDGET       64
#define MLX5E_SQ_RECOVER_MIN_INTERVAL  500 /* msecs */

#define MLX5E_UMR_WQE_INLINE_SZ \
	(sizeof(struct mlx5e_umr_wqe) + \
	 ALIGN(MLX5_MPWRQ_PAGES_PER_WQE * sizeof(struct mlx5_mtt), \
	       MLX5_UMR_MTT_ALIGNMENT))
#define MLX5E_UMR_WQEBBS \
	(DIV_ROUND_UP(MLX5E_UMR_WQE_INLINE_SZ, MLX5_SEND_WQE_BB))

#define MLX5E_MSG_LEVEL			NETIF_MSG_LINK

#define mlx5e_dbg(mlevel, priv, format, ...)                    \
do {                                                            \
	if (NETIF_MSG_##mlevel & (priv)->msglevel)              \
		netdev_warn(priv->netdev, format,               \
			    ##__VA_ARGS__);                     \
} while (0)

enum mlx5e_rq_group {
	MLX5E_RQ_GROUP_REGULAR,
	MLX5E_RQ_GROUP_XSK,
#define MLX5E_NUM_RQ_GROUPS(g) (1 + MLX5E_RQ_GROUP_##g)
};

static inline u8 mlx5e_get_num_lag_ports(struct mlx5_core_dev *mdev)
{
	if (mlx5_lag_is_lacp_owner(mdev))
		return 1;

	return clamp_t(u8, MLX5_CAP_GEN(mdev, num_lag_ports), 1, MLX5_MAX_PORTS);
}

static inline u16 mlx5_min_rx_wqes(int wq_type, u32 wq_size)
{
	switch (wq_type) {
	case MLX5_WQ_TYPE_LINKED_LIST_STRIDING_RQ:
		return min_t(u16, MLX5E_PARAMS_DEFAULT_MIN_RX_WQES_MPW,
			     wq_size / 2);
	default:
		return min_t(u16, MLX5E_PARAMS_DEFAULT_MIN_RX_WQES,
			     wq_size / 2);
	}
}

/* Use this function to get max num channels (rxqs/txqs) only to create netdev */
static inline int mlx5e_get_max_num_channels(struct mlx5_core_dev *mdev)
{
	/*针对kdump kernel返回1*/
	return is_kdump_kernel() ?
		MLX5E_MIN_NUM_CHANNELS :
		min_t(int, mlx5_comp_vectors_count(mdev), MLX5E_MAX_NUM_CHANNELS);
}

struct mlx5e_tx_wqe {
	struct mlx5_wqe_ctrl_seg ctrl;
	struct mlx5_wqe_eth_seg  eth;
	struct mlx5_wqe_data_seg data[0];
};

struct mlx5e_rx_wqe_ll {
	struct mlx5_wqe_srq_next_seg  next;
	struct mlx5_wqe_data_seg      data[];
};

struct mlx5e_rx_wqe_cyc {
	struct mlx5_wqe_data_seg      data[0];
};

struct mlx5e_umr_wqe {
	struct mlx5_wqe_ctrl_seg       ctrl;
	struct mlx5_wqe_umr_ctrl_seg   uctrl;
	struct mlx5_mkey_seg           mkc;
	struct mlx5_mtt                inline_mtts[0];
};

extern const char mlx5e_self_tests[][ETH_GSTRING_LEN];

enum mlx5e_priv_flag {
	MLX5E_PFLAG_RX_CQE_BASED_MODER,
	MLX5E_PFLAG_TX_CQE_BASED_MODER,
	MLX5E_PFLAG_RX_CQE_COMPRESS,
	MLX5E_PFLAG_RX_STRIDING_RQ,
	MLX5E_PFLAG_RX_NO_CSUM_COMPLETE,
	MLX5E_PFLAG_XDP_TX_MPWQE,
	MLX5E_NUM_PFLAGS, /* Keep last */
};

#define MLX5E_SET_PFLAG(params, pflag, enable)			\
	do {							\
		if (enable)					\
			(params)->pflags |= BIT(pflag);		\
		else						\
			(params)->pflags &= ~(BIT(pflag));	\
	} while (0)

#define MLX5E_GET_PFLAG(params, pflag) (!!((params)->pflags & (BIT(pflag))))

struct mlx5e_params {
	u8  log_sq_size;
	u8  rq_wq_type;
	u8  log_rq_mtu_frames;
	u16 num_channels;//生效的channel数目
	u8  num_tc;
	bool rx_cqe_compress_def;
	bool tunneled_offload_en;
	struct dim_cq_moder rx_cq_moderation;
	struct dim_cq_moder tx_cq_moderation;
	bool lro_en;
	u8  tx_min_inline_mode;
	bool vlan_strip_disable;
	bool scatter_fcs_en;
	bool rx_dim_enabled;
	bool tx_dim_enabled;
	u32 lro_timeout;
	u32 pflags;
	struct bpf_prog *xdp_prog;
	struct mlx5e_xsk *xsk;
	unsigned int sw_mtu;
	int hard_mtu;
};

enum {
	MLX5E_RQ_STATE_ENABLED,
	MLX5E_RQ_STATE_RECOVERING,
	MLX5E_RQ_STATE_AM,
	MLX5E_RQ_STATE_NO_CSUM_COMPLETE,
	MLX5E_RQ_STATE_CSUM_FULL, /* cqe_csum_full hw bit is set */
	MLX5E_RQ_STATE_FPGA_TLS, /* FPGA TLS enabled */
};

struct mlx5e_cq {
	/* data path - accessed per cqe */
	struct mlx5_cqwq           wq;

	/* data path - accessed per napi poll */
	u16                        event_ctr;
	struct napi_struct        *napi;
	struct mlx5_core_cq        mcq;
	struct mlx5e_channel      *channel;

	/* control */
	struct mlx5_core_dev      *mdev;
	struct mlx5_wq_ctrl        wq_ctrl;
} ____cacheline_aligned_in_smp;

struct mlx5e_cq_decomp {
	/* cqe decompression */
	struct mlx5_cqe64          title;
	struct mlx5_mini_cqe8      mini_arr[MLX5_MINI_CQE_ARRAY_SIZE];
	u8                         mini_arr_idx;
	u16                        left;
	u16                        wqe_counter;
} ____cacheline_aligned_in_smp;

enum mlx5e_dma_map_type {
	MLX5E_DMA_MAP_SINGLE,
	MLX5E_DMA_MAP_PAGE
};

struct mlx5e_sq_dma {
	dma_addr_t              addr;
	u32                     size;
	enum mlx5e_dma_map_type type;
};

enum {
	MLX5E_SQ_STATE_ENABLED,
	MLX5E_SQ_STATE_RECOVERING,
	MLX5E_SQ_STATE_IPSEC,
	MLX5E_SQ_STATE_AM,
	MLX5E_SQ_STATE_TLS,
	MLX5E_SQ_STATE_VLAN_NEED_L2_INLINE,
	MLX5E_SQ_STATE_PENDING_XSK_TX,
};

struct mlx5e_txqsq {
	/* data path */

	/* dirtied @completion */
	u16                        cc;
	u32                        dma_fifo_cc;
	struct dim                 dim; /* Adaptive Moderation */

	/* dirtied @xmit */
	u16                        pc ____cacheline_aligned_in_smp;
	u32                        dma_fifo_pc;

	struct mlx5e_cq            cq;

	/* read only */
	struct mlx5_wq_cyc         wq;
	u32                        dma_fifo_mask;
	struct mlx5e_sq_stats     *stats;
	struct {
		struct mlx5e_sq_dma       *dma_fifo;
		struct mlx5e_tx_wqe_info  *wqe_info;
	} db;
	void __iomem              *uar_map;
	struct netdev_queue       *txq;
	u32                        sqn;
	u16                        stop_room;
	u8                         min_inline_mode;
	struct device             *pdev;
	__be32                     mkey_be;
	unsigned long              state;
	unsigned int               hw_mtu;
	struct hwtstamp_config    *tstamp;
	struct mlx5_clock         *clock;

	/* control path */
	struct mlx5_wq_ctrl        wq_ctrl;
	struct mlx5e_channel      *channel;
	int                        ch_ix;
	int                        txq_ix;
	u32                        rate_limit;
	struct work_struct         recover_work;
} ____cacheline_aligned_in_smp;

struct mlx5e_dma_info {
	dma_addr_t addr;/*dma地址*/
	union {
		struct page *page;/*dma地址对应的page*/
		struct xdp_buff *xsk;
	};
};

/* XDP packets can be transmitted in different ways. On completion, we need to
 * distinguish between them to clean up things in a proper way.
 */
enum mlx5e_xdp_xmit_mode {
	/* An xdp_frame was transmitted due to either XDP_REDIRECT from another
	 * device or XDP_TX from an XSK RQ. The frame has to be unmapped and
	 * returned.
	 */
	MLX5E_XDP_XMIT_MODE_FRAME,

	/* The xdp_frame was created in place as a result of XDP_TX from a
	 * regular RQ. No DMA remapping happened, and the page belongs to us.
	 */
	MLX5E_XDP_XMIT_MODE_PAGE,

	/* No xdp_frame was created at all, the transmit happened from a UMEM
	 * page. The UMEM Completion Ring producer pointer has to be increased.
	 */
	MLX5E_XDP_XMIT_MODE_XSK,
};

struct mlx5e_xdp_info {
	enum mlx5e_xdp_xmit_mode mode;
	union {
		struct {
			struct xdp_frame *xdpf;
			dma_addr_t dma_addr;
		} frame;
		struct {
			struct mlx5e_rq *rq;
			struct mlx5e_dma_info di;
		} page;
	};
};

struct mlx5e_xdp_xmit_data {
	dma_addr_t  dma_addr;
	void       *data;
	u32         len;
};

struct mlx5e_xdp_info_fifo {
	struct mlx5e_xdp_info *xi;
	u32 *cc;
	u32 *pc;
	u32 mask;
};

struct mlx5e_xdp_mpwqe {
	/* Current MPWQE session */
	struct mlx5e_tx_wqe *wqe;
	u8                   ds_count;
	u8                   pkt_count;
	u8                   inline_on;
};

struct mlx5e_xdpsq;
typedef int (*mlx5e_fp_xmit_xdp_frame_check)(struct mlx5e_xdpsq *);
typedef bool (*mlx5e_fp_xmit_xdp_frame)(struct mlx5e_xdpsq *,
					struct mlx5e_xdp_xmit_data *,
					struct mlx5e_xdp_info *,
					int);

struct mlx5e_xdpsq {
	/* data path */

	/* dirtied @completion */
	u32                        xdpi_fifo_cc;
	u16                        cc;

	/* dirtied @xmit */
	u32                        xdpi_fifo_pc ____cacheline_aligned_in_smp;
	u16                        pc;
	struct mlx5_wqe_ctrl_seg   *doorbell_cseg;
	struct mlx5e_xdp_mpwqe     mpwqe;

	struct mlx5e_cq            cq;

	/* read only */
	struct xdp_umem           *umem;
	struct mlx5_wq_cyc         wq;
	struct mlx5e_xdpsq_stats  *stats;
	mlx5e_fp_xmit_xdp_frame_check xmit_xdp_frame_check;
	mlx5e_fp_xmit_xdp_frame    xmit_xdp_frame;
	struct {
		struct mlx5e_xdp_wqe_info *wqe_info;
		struct mlx5e_xdp_info_fifo xdpi_fifo;
	} db;
	void __iomem              *uar_map;
	u32                        sqn;
	struct device             *pdev;
	__be32                     mkey_be;
	u8                         min_inline_mode;
	unsigned long              state;
	unsigned int               hw_mtu;

	/* control path */
	struct mlx5_wq_ctrl        wq_ctrl;
	struct mlx5e_channel      *channel;
} ____cacheline_aligned_in_smp;

struct mlx5e_icosq {
	/* data path */
	u16                        cc;
	u16                        pc;

	struct mlx5_wqe_ctrl_seg  *doorbell_cseg;
	struct mlx5e_cq            cq;

	/* write@xmit, read@completion */
	struct {
		struct mlx5e_icosq_wqe_info *wqe_info;
	} db;

	/* read only */
	struct mlx5_wq_cyc         wq;
	void __iomem              *uar_map;
	u32                        sqn;
	unsigned long              state;

	/* control path */
	struct mlx5_wq_ctrl        wq_ctrl;
	struct mlx5e_channel      *channel;

	struct work_struct         recover_work;
} ____cacheline_aligned_in_smp;

struct mlx5e_wqe_frag_info {
	struct mlx5e_dma_info *di;
	u32 offset;
	bool last_in_page;
};

struct mlx5e_umr_dma_info {
	struct mlx5e_dma_info  dma_info[MLX5_MPWRQ_PAGES_PER_WQE];
};

struct mlx5e_mpw_info {
	struct mlx5e_umr_dma_info umr;
	u16 consumed_strides;
	DECLARE_BITMAP(xdp_xmit_bitmap, MLX5_MPWRQ_PAGES_PER_WQE);
};

#define MLX5E_MAX_RX_FRAGS 4

/* a single cache unit is capable to serve one napi call (for non-striding rq)
 * or a MPWQE (for striding rq).
 */
#define MLX5E_CACHE_UNIT	(MLX5_MPWRQ_PAGES_PER_WQE > NAPI_POLL_WEIGHT ? \
				 MLX5_MPWRQ_PAGES_PER_WQE : NAPI_POLL_WEIGHT)
#define MLX5E_CACHE_SIZE	(4 * roundup_pow_of_two(MLX5E_CACHE_UNIT))
struct mlx5e_page_cache {
	u32 head;
	u32 tail;
	struct mlx5e_dma_info page_cache[MLX5E_CACHE_SIZE];
};

struct mlx5e_rq;
typedef void (*mlx5e_fp_handle_rx_cqe)(struct mlx5e_rq*, struct mlx5_cqe64*);
typedef struct sk_buff *
(*mlx5e_fp_skb_from_cqe_mpwrq)(struct mlx5e_rq *rq, struct mlx5e_mpw_info *wi,
			       u16 cqe_bcnt, u32 head_offset, u32 page_idx);
typedef struct sk_buff *
(*mlx5e_fp_skb_from_cqe)(struct mlx5e_rq *rq, struct mlx5_cqe64 *cqe,
			 struct mlx5e_wqe_frag_info *wi, u32 cqe_bcnt);
typedef bool (*mlx5e_fp_post_rx_wqes)(struct mlx5e_rq *rq);
typedef void (*mlx5e_fp_dealloc_wqe)(struct mlx5e_rq*, u16);

int mlx5e_rq_set_handlers(struct mlx5e_rq *rq, struct mlx5e_params *params, bool xsk);

enum mlx5e_rq_flag {
	MLX5E_RQ_FLAG_XDP_XMIT,
	MLX5E_RQ_FLAG_XDP_REDIRECT,
};

struct mlx5e_rq_frag_info {
	int frag_size;
	int frag_stride;
};

struct mlx5e_rq_frags_info {
	struct mlx5e_rq_frag_info arr[MLX5E_MAX_RX_FRAGS];
	u8 num_frags;
	u8 log_num_frags;
	u8 wqe_bulk;
};

struct mlx5e_rq {
	/* data path */
	union {
		struct {
			struct mlx5_wq_cyc          wq;
			struct mlx5e_wqe_frag_info *frags;
			struct mlx5e_dma_info      *di;
			struct mlx5e_rq_frags_info  info;
			mlx5e_fp_skb_from_cqe       skb_from_cqe;
		} wqe;
		struct {
			struct mlx5_wq_ll      wq;
			struct mlx5e_umr_wqe   umr_wqe;
			struct mlx5e_mpw_info *info;
			mlx5e_fp_skb_from_cqe_mpwrq skb_from_cqe_mpwrq;
			u16                    num_strides;
			u16                    actual_wq_head;
			u8                     log_stride_sz;
			u8                     umr_in_progress;
			u8                     umr_last_bulk;
			u8                     umr_completed;
		} mpwqe;
	};
	struct {
		u16            headroom;
		u32            frame0_sz;
		u8             map_dir;   /* dma map direction */
	} buff;

	struct mlx5e_channel  *channel;
	struct device         *pdev;
	struct net_device     *netdev;
	struct mlx5e_rq_stats *stats;
	struct mlx5e_cq        cq;
	struct mlx5e_cq_decomp cqd;
	struct mlx5e_page_cache page_cache;
	struct hwtstamp_config *tstamp;
	struct mlx5_clock      *clock;

	mlx5e_fp_handle_rx_cqe handle_rx_cqe;
	mlx5e_fp_post_rx_wqes  post_wqes;
	mlx5e_fp_dealloc_wqe   dealloc_wqe;

	unsigned long          state;
	int                    ix;
	unsigned int           hw_mtu;

	struct dim         dim; /* Dynamic Interrupt Moderation */

	/* XDP */
<<<<<<< HEAD
	struct bpf_prog       *xdp_prog;//此收队列对应的xdp程序
=======
	struct bpf_prog __rcu *xdp_prog;
>>>>>>> fb0155a0
	struct mlx5e_xdpsq    *xdpsq;
	DECLARE_BITMAP(flags, 8);
	struct page_pool      *page_pool;

	/* AF_XDP zero-copy */
	struct xdp_umem       *umem;

	struct work_struct     recover_work;

	/* control */
	struct mlx5_wq_ctrl    wq_ctrl;
	__be32                 mkey_be;
	u8                     wq_type;
	u32                    rqn;
	struct mlx5_core_dev  *mdev;
	struct mlx5_core_mkey  umr_mkey;

	/* XDP read-mostly */
	struct xdp_rxq_info    xdp_rxq;
} ____cacheline_aligned_in_smp;

enum mlx5e_channel_state {
	MLX5E_CHANNEL_STATE_XSK,
	MLX5E_CHANNEL_NUM_STATES
};

struct mlx5e_channel {
	/* data path */
	struct mlx5e_rq            rq;
	struct mlx5e_xdpsq         rq_xdpsq;
	struct mlx5e_txqsq         sq[MLX5E_MAX_NUM_TC];
	struct mlx5e_icosq         icosq;   /* internal control operations */
	bool                       xdp;/*是否支持xdp*/
	struct napi_struct         napi;
	struct device             *pdev;
	struct net_device         *netdev;
	__be32                     mkey_be;
	u8                         num_tc;
	u8                         lag_port;

	/* XDP_REDIRECT */
	struct mlx5e_xdpsq         xdpsq;

	/* AF_XDP zero-copy */
	struct mlx5e_rq            xskrq;
	struct mlx5e_xdpsq         xsksq;

	/* Async ICOSQ */
	struct mlx5e_icosq         async_icosq;
	/* async_icosq can be accessed from any CPU - the spinlock protects it. */
	spinlock_t                 async_icosq_lock;

	/* data path - accessed per napi poll */
	struct irq_desc *irq_desc;/*channel对应中断描述符*/
	struct mlx5e_ch_stats     *stats;

	/* control */
	struct mlx5e_priv         *priv;
	struct mlx5_core_dev      *mdev;
	struct hwtstamp_config    *tstamp;
	DECLARE_BITMAP(state, MLX5E_CHANNEL_NUM_STATES);
	int                        ix;/*channel编号*/
	int                        cpu;
};

struct mlx5e_channels {
	struct mlx5e_channel **c;
	unsigned int           num;
	struct mlx5e_params    params;
};

struct mlx5e_channel_stats {
	struct mlx5e_ch_stats ch;
	struct mlx5e_sq_stats sq[MLX5E_MAX_NUM_TC];
	struct mlx5e_rq_stats rq;
	struct mlx5e_rq_stats xskrq;
	struct mlx5e_xdpsq_stats rq_xdpsq;
	struct mlx5e_xdpsq_stats xdpsq;
	struct mlx5e_xdpsq_stats xsksq;
} ____cacheline_aligned_in_smp;

enum {
	MLX5E_STATE_OPENED,
	MLX5E_STATE_DESTROYING,
	MLX5E_STATE_XDP_TX_ENABLED,
	MLX5E_STATE_XDP_ACTIVE,
};

struct mlx5e_rqt {
	u32              rqtn;
	bool		 enabled;
};

struct mlx5e_tir {
	u32		  tirn;
	struct mlx5e_rqt  rqt;
	struct list_head  list;
};

enum {
	MLX5E_TC_PRIO = 0,
	MLX5E_NIC_PRIO
};

struct mlx5e_rss_params {
	u32	indirection_rqt[MLX5E_INDIR_RQT_SIZE];
	u32	rx_hash_fields[MLX5E_NUM_INDIR_TIRS];
	u8	toeplitz_hash_key[40];
	u8	hfunc;
};

struct mlx5e_modify_sq_param {
	int curr_state;
	int next_state;
	int rl_update;
	int rl_index;
};

#if IS_ENABLED(CONFIG_PCI_HYPERV_INTERFACE)
struct mlx5e_hv_vhca_stats_agent {
	struct mlx5_hv_vhca_agent *agent;
	struct delayed_work        work;
	u16                        delay;
	void                      *buf;
};
#endif

struct mlx5e_xsk {
	/* UMEMs are stored separately from channels, because we don't want to
	 * lose them when channels are recreated. The kernel also stores UMEMs,
	 * but it doesn't distinguish between zero-copy and non-zero-copy UMEMs,
	 * so rely on our mechanism.
	 */
	struct xdp_umem **umems;
	u16 refcnt;
	bool ever_used;
};

/* Temporary storage for variables that are allocated when struct mlx5e_priv is
 * initialized, and used where we can't allocate them because that functions
 * must not fail. Use with care and make sure the same variable is not used
 * simultaneously by multiple users.
 */
struct mlx5e_scratchpad {
	cpumask_var_t cpumask;
};

struct mlx5e_priv {
	/* priv data path fields - start */
	struct mlx5e_txqsq *txq2sq[MLX5E_MAX_NUM_CHANNELS * MLX5E_MAX_NUM_TC];
	int channel_tc2realtxq[MLX5E_MAX_NUM_CHANNELS][MLX5E_MAX_NUM_TC];
#ifdef CONFIG_MLX5_CORE_EN_DCB
	struct mlx5e_dcbx_dp       dcbx_dp;
#endif
	/* priv data path fields - end */

	u32                        msglevel;
	unsigned long              state;
	struct mutex               state_lock; /* Protects Interface state */
	struct mlx5e_rq            drop_rq;

	struct mlx5e_channels      channels;
	u32                        tisn[MLX5_MAX_PORTS][MLX5E_MAX_NUM_TC];
	struct mlx5e_rqt           indir_rqt;
	struct mlx5e_tir           indir_tir[MLX5E_NUM_INDIR_TIRS];
	struct mlx5e_tir           inner_indir_tir[MLX5E_NUM_INDIR_TIRS];
	struct mlx5e_tir           direct_tir[MLX5E_MAX_NUM_CHANNELS];
	struct mlx5e_tir           xsk_tir[MLX5E_MAX_NUM_CHANNELS];
	struct mlx5e_rss_params    rss_params;
	u32                        tx_rates[MLX5E_MAX_NUM_SQS];

	struct mlx5e_flow_steering fs;

	struct workqueue_struct    *wq;
	struct work_struct         update_carrier_work;
	struct work_struct         set_rx_mode_work;
	struct work_struct         tx_timeout_work;
	struct work_struct         update_stats_work;
	struct work_struct         monitor_counters_work;
	struct mlx5_nb             monitor_counters_nb;

	struct mlx5_core_dev      *mdev;
	struct net_device         *netdev;
	struct mlx5e_stats         stats;
	struct mlx5e_channel_stats channel_stats[MLX5E_MAX_NUM_CHANNELS];
	u16                        max_nch;//预设置的channel总数
	u8                         max_opened_tc;
	struct hwtstamp_config     tstamp;
	u16                        q_counter;
	u16                        drop_rq_q_counter;
	struct notifier_block      events_nb;

	struct udp_tunnel_nic_info nic_info;
#ifdef CONFIG_MLX5_CORE_EN_DCB
	struct mlx5e_dcbx          dcbx;
#endif

	const struct mlx5e_profile *profile;
	void                      *ppriv;
#ifdef CONFIG_MLX5_EN_IPSEC
	struct mlx5e_ipsec        *ipsec;
#endif
#ifdef CONFIG_MLX5_EN_TLS
	struct mlx5e_tls          *tls;
#endif
	struct devlink_health_reporter *tx_reporter;
	struct devlink_health_reporter *rx_reporter;
	struct devlink_port            dl_port;
	struct mlx5e_xsk           xsk;
#if IS_ENABLED(CONFIG_PCI_HYPERV_INTERFACE)
	struct mlx5e_hv_vhca_stats_agent stats_agent;
#endif
	struct mlx5e_scratchpad    scratchpad;
};

struct mlx5e_rx_handlers {
	mlx5e_fp_handle_rx_cqe handle_rx_cqe;
	mlx5e_fp_handle_rx_cqe handle_rx_cqe_mpwqe;
};

extern const struct mlx5e_rx_handlers mlx5e_rx_handlers_nic;

struct mlx5e_profile {
	int	(*init)(struct mlx5_core_dev *mdev,
			struct net_device *netdev,
			const struct mlx5e_profile *profile, void *ppriv);
	void	(*cleanup)(struct mlx5e_priv *priv);
	int	(*init_rx)(struct mlx5e_priv *priv);
	void	(*cleanup_rx)(struct mlx5e_priv *priv);
	int	(*init_tx)(struct mlx5e_priv *priv);
	void	(*cleanup_tx)(struct mlx5e_priv *priv);
	void	(*enable)(struct mlx5e_priv *priv);
	void	(*disable)(struct mlx5e_priv *priv);
	int	(*update_rx)(struct mlx5e_priv *priv);
	void	(*update_stats)(struct mlx5e_priv *priv);
	void	(*update_carrier)(struct mlx5e_priv *priv);
	unsigned int (*stats_grps_num)(struct mlx5e_priv *priv);
	mlx5e_stats_grp_t *stats_grps;
	const struct mlx5e_rx_handlers *rx_handlers;
	int	max_tc;
	u8	rq_groups;
};

void mlx5e_build_ptys2ethtool_map(void);

bool mlx5e_check_fragmented_striding_rq_cap(struct mlx5_core_dev *mdev);
bool mlx5e_striding_rq_possible(struct mlx5_core_dev *mdev,
				struct mlx5e_params *params);

void mlx5e_get_stats(struct net_device *dev, struct rtnl_link_stats64 *stats);
void mlx5e_fold_sw_stats64(struct mlx5e_priv *priv, struct rtnl_link_stats64 *s);

void mlx5e_init_l2_addr(struct mlx5e_priv *priv);
int mlx5e_self_test_num(struct mlx5e_priv *priv);
void mlx5e_self_test(struct net_device *ndev, struct ethtool_test *etest,
		     u64 *buf);
void mlx5e_set_rx_mode_work(struct work_struct *work);

int mlx5e_hwstamp_set(struct mlx5e_priv *priv, struct ifreq *ifr);
int mlx5e_hwstamp_get(struct mlx5e_priv *priv, struct ifreq *ifr);
int mlx5e_modify_rx_cqe_compression_locked(struct mlx5e_priv *priv, bool val);

int mlx5e_vlan_rx_add_vid(struct net_device *dev, __always_unused __be16 proto,
			  u16 vid);
int mlx5e_vlan_rx_kill_vid(struct net_device *dev, __always_unused __be16 proto,
			   u16 vid);
void mlx5e_timestamp_init(struct mlx5e_priv *priv);

struct mlx5e_redirect_rqt_param {
	bool is_rss;
	union {
		u32 rqn; /* Direct RQN (Non-RSS) */
		struct {
			u8 hfunc;
			struct mlx5e_channels *channels;
		} rss; /* RSS data */
	};
};

int mlx5e_redirect_rqt(struct mlx5e_priv *priv, u32 rqtn, int sz,
		       struct mlx5e_redirect_rqt_param rrp);
void mlx5e_build_indir_tir_ctx_hash(struct mlx5e_rss_params *rss_params,
				    const struct mlx5e_tirc_config *ttconfig,
				    void *tirc, bool inner);
void mlx5e_modify_tirs_hash(struct mlx5e_priv *priv, void *in);
struct mlx5e_tirc_config mlx5e_tirc_get_default_config(enum mlx5e_traffic_types tt);

struct mlx5e_xsk_param;

struct mlx5e_rq_param;
int mlx5e_open_rq(struct mlx5e_channel *c, struct mlx5e_params *params,
		  struct mlx5e_rq_param *param, struct mlx5e_xsk_param *xsk,
		  struct xdp_umem *umem, struct mlx5e_rq *rq);
int mlx5e_wait_for_min_rx_wqes(struct mlx5e_rq *rq, int wait_time);
void mlx5e_deactivate_rq(struct mlx5e_rq *rq);
void mlx5e_close_rq(struct mlx5e_rq *rq);

struct mlx5e_sq_param;
int mlx5e_open_icosq(struct mlx5e_channel *c, struct mlx5e_params *params,
		     struct mlx5e_sq_param *param, struct mlx5e_icosq *sq);
void mlx5e_close_icosq(struct mlx5e_icosq *sq);
int mlx5e_open_xdpsq(struct mlx5e_channel *c, struct mlx5e_params *params,
		     struct mlx5e_sq_param *param, struct xdp_umem *umem,
		     struct mlx5e_xdpsq *sq, bool is_redirect);
void mlx5e_close_xdpsq(struct mlx5e_xdpsq *sq);

struct mlx5e_cq_param;
int mlx5e_open_cq(struct mlx5e_channel *c, struct dim_cq_moder moder,
		  struct mlx5e_cq_param *param, struct mlx5e_cq *cq);
void mlx5e_close_cq(struct mlx5e_cq *cq);

int mlx5e_open_locked(struct net_device *netdev);
int mlx5e_close_locked(struct net_device *netdev);

int mlx5e_open_channels(struct mlx5e_priv *priv,
			struct mlx5e_channels *chs);
void mlx5e_close_channels(struct mlx5e_channels *chs);

/* Function pointer to be used to modify HW or kernel settings while
 * switching channels
 */
typedef int (*mlx5e_fp_preactivate)(struct mlx5e_priv *priv, void *context);
#define MLX5E_DEFINE_PREACTIVATE_WRAPPER_CTX(fn) \
int fn##_ctx(struct mlx5e_priv *priv, void *context) \
{ \
	return fn(priv); \
}
int mlx5e_safe_reopen_channels(struct mlx5e_priv *priv);
int mlx5e_safe_switch_channels(struct mlx5e_priv *priv,
			       struct mlx5e_channels *new_chs,
			       mlx5e_fp_preactivate preactivate,
			       void *context);
int mlx5e_num_channels_changed(struct mlx5e_priv *priv);
int mlx5e_num_channels_changed_ctx(struct mlx5e_priv *priv, void *context);
void mlx5e_activate_priv_channels(struct mlx5e_priv *priv);
void mlx5e_deactivate_priv_channels(struct mlx5e_priv *priv);

void mlx5e_build_default_indir_rqt(u32 *indirection_rqt, int len,
				   int num_channels);

void mlx5e_reset_tx_moderation(struct mlx5e_params *params, u8 cq_period_mode);
void mlx5e_reset_rx_moderation(struct mlx5e_params *params, u8 cq_period_mode);
void mlx5e_set_tx_cq_mode_params(struct mlx5e_params *params, u8 cq_period_mode);
void mlx5e_set_rx_cq_mode_params(struct mlx5e_params *params, u8 cq_period_mode);

void mlx5e_set_rq_type(struct mlx5_core_dev *mdev, struct mlx5e_params *params);
void mlx5e_init_rq_type_params(struct mlx5_core_dev *mdev,
			       struct mlx5e_params *params);
int mlx5e_modify_rq_state(struct mlx5e_rq *rq, int curr_state, int next_state);
void mlx5e_activate_rq(struct mlx5e_rq *rq);
void mlx5e_deactivate_rq(struct mlx5e_rq *rq);
void mlx5e_activate_icosq(struct mlx5e_icosq *icosq);
void mlx5e_deactivate_icosq(struct mlx5e_icosq *icosq);

int mlx5e_modify_sq(struct mlx5_core_dev *mdev, u32 sqn,
		    struct mlx5e_modify_sq_param *p);
void mlx5e_activate_txqsq(struct mlx5e_txqsq *sq);
void mlx5e_tx_disable_queue(struct netdev_queue *txq);

static inline bool mlx5_tx_swp_supported(struct mlx5_core_dev *mdev)
{
	return MLX5_CAP_ETH(mdev, swp) &&
		MLX5_CAP_ETH(mdev, swp_csum) && MLX5_CAP_ETH(mdev, swp_lso);
}

extern const struct ethtool_ops mlx5e_ethtool_ops;

int mlx5e_create_tir(struct mlx5_core_dev *mdev, struct mlx5e_tir *tir,
		     u32 *in);
void mlx5e_destroy_tir(struct mlx5_core_dev *mdev,
		       struct mlx5e_tir *tir);
int mlx5e_create_mdev_resources(struct mlx5_core_dev *mdev);
void mlx5e_destroy_mdev_resources(struct mlx5_core_dev *mdev);
int mlx5e_refresh_tirs(struct mlx5e_priv *priv, bool enable_uc_lb,
		       bool enable_mc_lb);
void mlx5e_mkey_set_relaxed_ordering(struct mlx5_core_dev *mdev, void *mkc);

/* common netdev helpers */
void mlx5e_create_q_counters(struct mlx5e_priv *priv);
void mlx5e_destroy_q_counters(struct mlx5e_priv *priv);
int mlx5e_open_drop_rq(struct mlx5e_priv *priv,
		       struct mlx5e_rq *drop_rq);
void mlx5e_close_drop_rq(struct mlx5e_rq *drop_rq);

int mlx5e_create_indirect_rqt(struct mlx5e_priv *priv);

int mlx5e_create_indirect_tirs(struct mlx5e_priv *priv, bool inner_ttc);
void mlx5e_destroy_indirect_tirs(struct mlx5e_priv *priv);

int mlx5e_create_direct_rqts(struct mlx5e_priv *priv, struct mlx5e_tir *tirs);
void mlx5e_destroy_direct_rqts(struct mlx5e_priv *priv, struct mlx5e_tir *tirs);
int mlx5e_create_direct_tirs(struct mlx5e_priv *priv, struct mlx5e_tir *tirs);
void mlx5e_destroy_direct_tirs(struct mlx5e_priv *priv, struct mlx5e_tir *tirs);
void mlx5e_destroy_rqt(struct mlx5e_priv *priv, struct mlx5e_rqt *rqt);

int mlx5e_create_tis(struct mlx5_core_dev *mdev, void *in, u32 *tisn);
void mlx5e_destroy_tis(struct mlx5_core_dev *mdev, u32 tisn);

int mlx5e_create_tises(struct mlx5e_priv *priv);
void mlx5e_destroy_tises(struct mlx5e_priv *priv);
int mlx5e_update_nic_rx(struct mlx5e_priv *priv);
void mlx5e_update_carrier(struct mlx5e_priv *priv);
int mlx5e_close(struct net_device *netdev);
int mlx5e_open(struct net_device *netdev);

void mlx5e_queue_update_stats(struct mlx5e_priv *priv);
int mlx5e_bits_invert(unsigned long a, int size);

int mlx5e_set_dev_port_mtu(struct mlx5e_priv *priv);
int mlx5e_set_dev_port_mtu_ctx(struct mlx5e_priv *priv, void *context);
int mlx5e_change_mtu(struct net_device *netdev, int new_mtu,
		     mlx5e_fp_preactivate preactivate);
void mlx5e_vxlan_set_netdev_info(struct mlx5e_priv *priv);

/* ethtool helpers */
void mlx5e_ethtool_get_drvinfo(struct mlx5e_priv *priv,
			       struct ethtool_drvinfo *drvinfo);
void mlx5e_ethtool_get_strings(struct mlx5e_priv *priv,
			       uint32_t stringset, uint8_t *data);
int mlx5e_ethtool_get_sset_count(struct mlx5e_priv *priv, int sset);
void mlx5e_ethtool_get_ethtool_stats(struct mlx5e_priv *priv,
				     struct ethtool_stats *stats, u64 *data);
void mlx5e_ethtool_get_ringparam(struct mlx5e_priv *priv,
				 struct ethtool_ringparam *param);
int mlx5e_ethtool_set_ringparam(struct mlx5e_priv *priv,
				struct ethtool_ringparam *param);
void mlx5e_ethtool_get_channels(struct mlx5e_priv *priv,
				struct ethtool_channels *ch);
int mlx5e_ethtool_set_channels(struct mlx5e_priv *priv,
			       struct ethtool_channels *ch);
int mlx5e_ethtool_get_coalesce(struct mlx5e_priv *priv,
			       struct ethtool_coalesce *coal);
int mlx5e_ethtool_set_coalesce(struct mlx5e_priv *priv,
			       struct ethtool_coalesce *coal);
int mlx5e_ethtool_get_link_ksettings(struct mlx5e_priv *priv,
				     struct ethtool_link_ksettings *link_ksettings);
int mlx5e_ethtool_set_link_ksettings(struct mlx5e_priv *priv,
				     const struct ethtool_link_ksettings *link_ksettings);
int mlx5e_get_rxfh(struct net_device *netdev, u32 *indir, u8 *key, u8 *hfunc);
int mlx5e_set_rxfh(struct net_device *dev, const u32 *indir, const u8 *key,
		   const u8 hfunc);
int mlx5e_get_rxnfc(struct net_device *dev, struct ethtool_rxnfc *info,
		    u32 *rule_locs);
int mlx5e_set_rxnfc(struct net_device *dev, struct ethtool_rxnfc *cmd);
u32 mlx5e_ethtool_get_rxfh_key_size(struct mlx5e_priv *priv);
u32 mlx5e_ethtool_get_rxfh_indir_size(struct mlx5e_priv *priv);
int mlx5e_ethtool_get_ts_info(struct mlx5e_priv *priv,
			      struct ethtool_ts_info *info);
int mlx5e_ethtool_flash_device(struct mlx5e_priv *priv,
			       struct ethtool_flash *flash);
void mlx5e_ethtool_get_pauseparam(struct mlx5e_priv *priv,
				  struct ethtool_pauseparam *pauseparam);
int mlx5e_ethtool_set_pauseparam(struct mlx5e_priv *priv,
				 struct ethtool_pauseparam *pauseparam);

/* mlx5e generic netdev management API */
int mlx5e_netdev_init(struct net_device *netdev,
		      struct mlx5e_priv *priv,
		      struct mlx5_core_dev *mdev,
		      const struct mlx5e_profile *profile,
		      void *ppriv);
void mlx5e_netdev_cleanup(struct net_device *netdev, struct mlx5e_priv *priv);
struct net_device*
mlx5e_create_netdev(struct mlx5_core_dev *mdev, const struct mlx5e_profile *profile,
		    int nch, void *ppriv);
int mlx5e_attach_netdev(struct mlx5e_priv *priv);
void mlx5e_detach_netdev(struct mlx5e_priv *priv);
void mlx5e_destroy_netdev(struct mlx5e_priv *priv);
void mlx5e_set_netdev_mtu_boundaries(struct mlx5e_priv *priv);
void mlx5e_build_nic_params(struct mlx5e_priv *priv,
			    struct mlx5e_xsk *xsk,
			    struct mlx5e_rss_params *rss_params,
			    struct mlx5e_params *params,
			    u16 mtu);
void mlx5e_build_rq_params(struct mlx5_core_dev *mdev,
			   struct mlx5e_params *params);
void mlx5e_build_rss_params(struct mlx5e_rss_params *rss_params,
			    u16 num_channels);
void mlx5e_rx_dim_work(struct work_struct *work);
void mlx5e_tx_dim_work(struct work_struct *work);

netdev_features_t mlx5e_features_check(struct sk_buff *skb,
				       struct net_device *netdev,
				       netdev_features_t features);
int mlx5e_set_features(struct net_device *netdev, netdev_features_t features);
#ifdef CONFIG_MLX5_ESWITCH
int mlx5e_set_vf_mac(struct net_device *dev, int vf, u8 *mac);
int mlx5e_set_vf_rate(struct net_device *dev, int vf, int min_tx_rate, int max_tx_rate);
int mlx5e_get_vf_config(struct net_device *dev, int vf, struct ifla_vf_info *ivi);
int mlx5e_get_vf_stats(struct net_device *dev, int vf, struct ifla_vf_stats *vf_stats);
#endif
#endif /* __MLX5_EN_H__ */<|MERGE_RESOLUTION|>--- conflicted
+++ resolved
@@ -601,11 +601,7 @@
 	struct dim         dim; /* Dynamic Interrupt Moderation */
 
 	/* XDP */
-<<<<<<< HEAD
-	struct bpf_prog       *xdp_prog;//此收队列对应的xdp程序
-=======
-	struct bpf_prog __rcu *xdp_prog;
->>>>>>> fb0155a0
+	struct bpf_prog __rcu *xdp_prog;//此收队列对应的xdp程序
 	struct mlx5e_xdpsq    *xdpsq;
 	DECLARE_BITMAP(flags, 8);
 	struct page_pool      *page_pool;
