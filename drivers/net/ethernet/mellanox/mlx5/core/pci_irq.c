--- conflicted
+++ resolved
@@ -140,12 +140,8 @@
 	kfree(irq);
 }
 
-<<<<<<< HEAD
 /*移除为vecidx号中断添加的nb通知回调*/
-static void irq_put(struct mlx5_irq *irq)
-=======
 int mlx5_irq_put(struct mlx5_irq *irq)
->>>>>>> 028192fe
 {
 	struct mlx5_irq_pool *pool = irq->pool;
 	int ret = 0;
