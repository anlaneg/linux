--- conflicted
+++ resolved
@@ -141,10 +141,6 @@
 	return ret;
 }
 
-<<<<<<< HEAD
-/*为vecidx号中断，添加通知回调*/
-static void irq_release(struct mlx5_irq *irq)
-=======
 /* mlx5_system_free_irq - Free an IRQ
  * @irq: IRQ to free
  *
@@ -155,7 +151,6 @@
  * see mlx5_irq_table_free_irqs().
  */
 static void mlx5_system_free_irq(struct mlx5_irq *irq)
->>>>>>> 9d1694dc
 {
 	struct mlx5_irq_pool *pool = irq->pool;
 #ifdef CONFIG_RFS_ACCEL
@@ -178,6 +173,7 @@
 		pci_msix_free_irq(pool->dev->pdev, irq->map);
 }
 
+/*为vecidx号中断，添加通知回调*/
 static void irq_release(struct mlx5_irq *irq)
 {
 	struct mlx5_irq_pool *pool = irq->pool;
