/*
 * Copyright (c) 2015, Mellanox Technologies. All rights reserved.
 *
 * This software is available to you under a choice of one of two
 * licenses.  You may choose to be licensed under the terms of the GNU
 * General Public License (GPL) Version 2, available from the file
 * COPYING in the main directory of this source tree, or the
 * OpenIB.org BSD license below:
 *
 *     Redistribution and use in source and binary forms, with or
 *     without modification, are permitted provided that the following
 *     conditions are met:
 *
 *      - Redistributions of source code must retain the above
 *        copyright notice, this list of conditions and the following
 *        disclaimer.
 *
 *      - Redistributions in binary form must reproduce the above
 *        copyright notice, this list of conditions and the following
 *        disclaimer in the documentation and/or other materials
 *        provided with the distribution.
 *
 * THE SOFTWARE IS PROVIDED "AS IS", WITHOUT WARRANTY OF ANY KIND,
 * EXPRESS OR IMPLIED, INCLUDING BUT NOT LIMITED TO THE WARRANTIES OF
 * MERCHANTABILITY, FITNESS FOR A PARTICULAR PURPOSE AND
 * NONINFRINGEMENT. IN NO EVENT SHALL THE AUTHORS OR COPYRIGHT HOLDERS
 * BE LIABLE FOR ANY CLAIM, DAMAGES OR OTHER LIABILITY, WHETHER IN AN
 * ACTION OF CONTRACT, TORT OR OTHERWISE, ARISING FROM, OUT OF OR IN
 * CONNECTION WITH THE SOFTWARE OR THE USE OR OTHER DEALINGS IN THE
 * SOFTWARE.
 */

#include <linux/mutex.h>
#include <linux/mlx5/driver.h>
#include <linux/mlx5/vport.h>
#include <linux/mlx5/eswitch.h>

#include "mlx5_core.h"
#include "fs_core.h"
#include "fs_cmd.h"
#include "diag/fs_tracepoint.h"
#include "accel/ipsec.h"
#include "fpga/ipsec.h"
#include "eswitch.h"

#define INIT_TREE_NODE_ARRAY_SIZE(...)	(sizeof((struct init_tree_node[]){__VA_ARGS__}) /\
					 sizeof(struct init_tree_node))

#define ADD_PRIO(num_prios_val, min_level_val, num_levels_val, caps_val,\
		 ...) {.type = FS_TYPE_PRIO,\
	.min_ft_level = min_level_val,\
	.num_levels = num_levels_val,\
	.num_leaf_prios = num_prios_val,\
	.caps = caps_val,\
	.children = (struct init_tree_node[]) {__VA_ARGS__},\
	.ar_size = INIT_TREE_NODE_ARRAY_SIZE(__VA_ARGS__) \
}

#define ADD_MULTIPLE_PRIO(num_prios_val, num_levels_val, ...)\
	ADD_PRIO(num_prios_val, 0, num_levels_val, {},\
		 __VA_ARGS__)\

#define ADD_NS(def_miss_act, ...) {.type = FS_TYPE_NAMESPACE,	\
	.def_miss_action = def_miss_act,\
	.children = (struct init_tree_node[]) {__VA_ARGS__},\
	.ar_size = INIT_TREE_NODE_ARRAY_SIZE(__VA_ARGS__) \
}

#define INIT_CAPS_ARRAY_SIZE(...) (sizeof((long[]){__VA_ARGS__}) /\
				   sizeof(long))

#define FS_CAP(cap) (__mlx5_bit_off(flow_table_nic_cap, cap))

#define FS_REQUIRED_CAPS(...) {.arr_sz = INIT_CAPS_ARRAY_SIZE(__VA_ARGS__), \
			       .caps = (long[]) {__VA_ARGS__} }

#define FS_CHAINING_CAPS  FS_REQUIRED_CAPS(FS_CAP(flow_table_properties_nic_receive.flow_modify_en), \
					   FS_CAP(flow_table_properties_nic_receive.modify_root), \
					   FS_CAP(flow_table_properties_nic_receive.identified_miss_table_mode), \
					   FS_CAP(flow_table_properties_nic_receive.flow_table_modify))

#define FS_CHAINING_CAPS_EGRESS                                                \
	FS_REQUIRED_CAPS(                                                      \
		FS_CAP(flow_table_properties_nic_transmit.flow_modify_en),     \
		FS_CAP(flow_table_properties_nic_transmit.modify_root),        \
		FS_CAP(flow_table_properties_nic_transmit                      \
			       .identified_miss_table_mode),                   \
		FS_CAP(flow_table_properties_nic_transmit.flow_table_modify))

#define LEFTOVERS_NUM_LEVELS 1
#define LEFTOVERS_NUM_PRIOS 1

#define BY_PASS_PRIO_NUM_LEVELS 1
#define BY_PASS_MIN_LEVEL (ETHTOOL_MIN_LEVEL + MLX5_BY_PASS_NUM_PRIOS +\
			   LEFTOVERS_NUM_PRIOS)

#define ETHTOOL_PRIO_NUM_LEVELS 1
#define ETHTOOL_NUM_PRIOS 11
#define ETHTOOL_MIN_LEVEL (KERNEL_MIN_LEVEL + ETHTOOL_NUM_PRIOS)
/* Vlan, mac, ttc, inner ttc, aRFS */
#define KERNEL_NIC_PRIO_NUM_LEVELS 5
#define KERNEL_NIC_NUM_PRIOS 1
/* One more level for tc */
#define KERNEL_MIN_LEVEL (KERNEL_NIC_PRIO_NUM_LEVELS + 1)

#define KERNEL_NIC_TC_NUM_PRIOS  1
#define KERNEL_NIC_TC_NUM_LEVELS 2

#define ANCHOR_NUM_LEVELS 1
#define ANCHOR_NUM_PRIOS 1
#define ANCHOR_MIN_LEVEL (BY_PASS_MIN_LEVEL + 1)

#define OFFLOADS_MAX_FT 1
#define OFFLOADS_NUM_PRIOS 1
#define OFFLOADS_MIN_LEVEL (ANCHOR_MIN_LEVEL + 1)

#define LAG_PRIO_NUM_LEVELS 1
#define LAG_NUM_PRIOS 1
#define LAG_MIN_LEVEL (OFFLOADS_MIN_LEVEL + 1)

struct node_caps {
	size_t	arr_sz;
	long	*caps;
};

static struct init_tree_node {
	enum fs_node_type	type;
	struct init_tree_node *children;
	int ar_size;
	struct node_caps caps;
	int min_ft_level;
	int num_leaf_prios;
	int prio;
	int num_levels;
	enum mlx5_flow_table_miss_action def_miss_action;
} root_fs = {
	.type = FS_TYPE_NAMESPACE,
	.ar_size = 7,
	  .children = (struct init_tree_node[]){
		  ADD_PRIO(0, BY_PASS_MIN_LEVEL, 0, FS_CHAINING_CAPS,
			   ADD_NS(MLX5_FLOW_TABLE_MISS_ACTION_DEF,
				  ADD_MULTIPLE_PRIO(MLX5_BY_PASS_NUM_PRIOS,
						    BY_PASS_PRIO_NUM_LEVELS))),
		  ADD_PRIO(0, LAG_MIN_LEVEL, 0, FS_CHAINING_CAPS,
			   ADD_NS(MLX5_FLOW_TABLE_MISS_ACTION_DEF,
				  ADD_MULTIPLE_PRIO(LAG_NUM_PRIOS,
						    LAG_PRIO_NUM_LEVELS))),
		  ADD_PRIO(0, OFFLOADS_MIN_LEVEL, 0, {},
			   ADD_NS(MLX5_FLOW_TABLE_MISS_ACTION_DEF,
				  ADD_MULTIPLE_PRIO(OFFLOADS_NUM_PRIOS,
						    OFFLOADS_MAX_FT))),
		  ADD_PRIO(0, ETHTOOL_MIN_LEVEL, 0, FS_CHAINING_CAPS,
			   ADD_NS(MLX5_FLOW_TABLE_MISS_ACTION_DEF,
				  ADD_MULTIPLE_PRIO(ETHTOOL_NUM_PRIOS,
						    ETHTOOL_PRIO_NUM_LEVELS))),
		  ADD_PRIO(0, KERNEL_MIN_LEVEL, 0, {},
			   ADD_NS(MLX5_FLOW_TABLE_MISS_ACTION_DEF,
				  ADD_MULTIPLE_PRIO(KERNEL_NIC_TC_NUM_PRIOS,
						    KERNEL_NIC_TC_NUM_LEVELS),
				  ADD_MULTIPLE_PRIO(KERNEL_NIC_NUM_PRIOS,
						    KERNEL_NIC_PRIO_NUM_LEVELS))),
		  ADD_PRIO(0, BY_PASS_MIN_LEVEL, 0, FS_CHAINING_CAPS,
			   ADD_NS(MLX5_FLOW_TABLE_MISS_ACTION_DEF,
				  ADD_MULTIPLE_PRIO(LEFTOVERS_NUM_PRIOS,
						    LEFTOVERS_NUM_LEVELS))),
		  ADD_PRIO(0, ANCHOR_MIN_LEVEL, 0, {},
			   ADD_NS(MLX5_FLOW_TABLE_MISS_ACTION_DEF,
				  ADD_MULTIPLE_PRIO(ANCHOR_NUM_PRIOS,
						    ANCHOR_NUM_LEVELS))),
	}
};

static struct init_tree_node egress_root_fs = {
	.type = FS_TYPE_NAMESPACE,
	.ar_size = 1,
	.children = (struct init_tree_node[]) {
		ADD_PRIO(0, MLX5_BY_PASS_NUM_PRIOS, 0,
			 FS_CHAINING_CAPS_EGRESS,
			 ADD_NS(MLX5_FLOW_TABLE_MISS_ACTION_DEF,
				ADD_MULTIPLE_PRIO(MLX5_BY_PASS_NUM_PRIOS,
						  BY_PASS_PRIO_NUM_LEVELS))),
	}
};

#define RDMA_RX_BYPASS_PRIO 0
#define RDMA_RX_KERNEL_PRIO 1
static struct init_tree_node rdma_rx_root_fs = {
	.type = FS_TYPE_NAMESPACE,
	.ar_size = 2,
	.children = (struct init_tree_node[]) {
		[RDMA_RX_BYPASS_PRIO] =
		ADD_PRIO(0, MLX5_BY_PASS_NUM_REGULAR_PRIOS, 0,
			 FS_CHAINING_CAPS,
			 ADD_NS(MLX5_FLOW_TABLE_MISS_ACTION_DEF,
				ADD_MULTIPLE_PRIO(MLX5_BY_PASS_NUM_REGULAR_PRIOS,
						  BY_PASS_PRIO_NUM_LEVELS))),
		[RDMA_RX_KERNEL_PRIO] =
		ADD_PRIO(0, MLX5_BY_PASS_NUM_REGULAR_PRIOS + 1, 0,
			 FS_CHAINING_CAPS,
			 ADD_NS(MLX5_FLOW_TABLE_MISS_ACTION_SWITCH_DOMAIN,
				ADD_MULTIPLE_PRIO(1, 1))),
	}
};

enum fs_i_lock_class {
	FS_LOCK_GRANDPARENT,
	FS_LOCK_PARENT,
	FS_LOCK_CHILD
};

static const struct rhashtable_params rhash_fte = {
	.key_len = sizeof_field(struct fs_fte, val),
	.key_offset = offsetof(struct fs_fte, val),
	.head_offset = offsetof(struct fs_fte, hash),
	.automatic_shrinking = true,
	.min_size = 1,
};

static const struct rhashtable_params rhash_fg = {
	.key_len = sizeof_field(struct mlx5_flow_group, mask),
	.key_offset = offsetof(struct mlx5_flow_group, mask),
	.head_offset = offsetof(struct mlx5_flow_group, hash),
	.automatic_shrinking = true,
	.min_size = 1,

};

static void del_hw_flow_table(struct fs_node *node);
static void del_hw_flow_group(struct fs_node *node);
static void del_hw_fte(struct fs_node *node);
static void del_sw_flow_table(struct fs_node *node);
static void del_sw_flow_group(struct fs_node *node);
static void del_sw_fte(struct fs_node *node);
static void del_sw_prio(struct fs_node *node);
static void del_sw_ns(struct fs_node *node);
/* Delete rule (destination) is special case that 
 * requires to lock the FTE for all the deletion process.
 */
static void del_sw_hw_rule(struct fs_node *node);
static bool mlx5_flow_dests_cmp(struct mlx5_flow_destination *d1,
				struct mlx5_flow_destination *d2);
static void cleanup_root_ns(struct mlx5_flow_root_namespace *root_ns);
static struct mlx5_flow_rule *
find_flow_rule(struct fs_fte *fte,
	       struct mlx5_flow_destination *dest);

static void tree_init_node(struct fs_node *node,
			   void (*del_hw_func)(struct fs_node *),
			   void (*del_sw_func)(struct fs_node *))
{
	refcount_set(&node->refcount, 1);
	INIT_LIST_HEAD(&node->list);
	INIT_LIST_HEAD(&node->children);
	init_rwsem(&node->lock);
	node->del_hw_func = del_hw_func;
	node->del_sw_func = del_sw_func;
	node->active = false;
}

//更新node的parent,root
static void tree_add_node(struct fs_node *node, struct fs_node *parent)
{
	//指向parent,parent引用增加
	if (parent)
		refcount_inc(&parent->refcount);
	//指向父节点
	node->parent = parent;

	/* Parent is the root */
	if (!parent)
		//无父节点时，指向自已
		node->root = node;
	else
		//使用父节点的root
		node->root = parent->root;
}

static int tree_get_node(struct fs_node *node)
{
	return refcount_inc_not_zero(&node->refcount);
}

static void nested_down_read_ref_node(struct fs_node *node,
				      enum fs_i_lock_class class)
{
	if (node) {
		down_read_nested(&node->lock, class);
		refcount_inc(&node->refcount);
	}
}

static void nested_down_write_ref_node(struct fs_node *node,
				       enum fs_i_lock_class class)
{
	if (node) {
		down_write_nested(&node->lock, class);
		refcount_inc(&node->refcount);
	}
}

static void down_write_ref_node(struct fs_node *node, bool locked)
{
	if (node) {
		if (!locked)
			down_write(&node->lock);
		refcount_inc(&node->refcount);
	}
}

static void up_read_ref_node(struct fs_node *node)
{
	refcount_dec(&node->refcount);
	up_read(&node->lock);
}

static void up_write_ref_node(struct fs_node *node, bool locked)
{
	refcount_dec(&node->refcount);
	if (!locked)
		up_write(&node->lock);
}

static void tree_put_node(struct fs_node *node, bool locked)
{
	struct fs_node *parent_node = node->parent;

	if (refcount_dec_and_test(&node->refcount)) {
		if (node->del_hw_func)
			node->del_hw_func(node);
		if (parent_node) {
			/* Only root namespace doesn't have parent and we just
			 * need to free its node.
			 */
			down_write_ref_node(parent_node, locked);
			list_del_init(&node->list);
			if (node->del_sw_func)
				node->del_sw_func(node);
			up_write_ref_node(parent_node, locked);
		} else {
			kfree(node);
		}
		node = NULL;
	}
	if (!node && parent_node)
		tree_put_node(parent_node, locked);
}

static int tree_remove_node(struct fs_node *node, bool locked)
{
	if (refcount_read(&node->refcount) > 1) {
		refcount_dec(&node->refcount);
		return -EEXIST;
	}
	tree_put_node(node, locked);
	return 0;
}

//返回指定prio的fs_prio
static struct fs_prio *find_prio(struct mlx5_flow_namespace *ns,
				 unsigned int prio)
{
	struct fs_prio *iter_prio;

	//遍历ns->node.children，每一个元素为iter_prio
	fs_for_each_prio(iter_prio, ns) {
		if (iter_prio->prio == prio)
			return iter_prio;
	}

	return NULL;
}

static bool check_valid_spec(const struct mlx5_flow_spec *spec)
{
	int i;

	for (i = 0; i < MLX5_ST_SZ_DW_MATCH_PARAM; i++)
		if (spec->match_value[i] & ~spec->match_criteria[i]) {
			pr_warn("mlx5_core: match_value differs from match_criteria\n");
			return false;
		}

	return true;
}

static struct mlx5_flow_root_namespace *find_root(struct fs_node *node)
{
	struct fs_node *root;
	struct mlx5_flow_namespace *ns;

	root = node->root;

	if (WARN_ON(root->type != FS_TYPE_NAMESPACE)) {
		pr_warn("mlx5: flow steering node is not in tree or garbaged\n");
		return NULL;
	}

	ns = container_of(root, struct mlx5_flow_namespace, node);
	return container_of(ns, struct mlx5_flow_root_namespace, ns);
}

static inline struct mlx5_flow_steering *get_steering(struct fs_node *node)
{
	struct mlx5_flow_root_namespace *root = find_root(node);

	if (root)
		return root->dev->priv.steering;
	return NULL;
}

static inline struct mlx5_core_dev *get_dev(struct fs_node *node)
{
	struct mlx5_flow_root_namespace *root = find_root(node);

	if (root)
		return root->dev;
	return NULL;
}

static void del_sw_ns(struct fs_node *node)
{
	kfree(node);
}

static void del_sw_prio(struct fs_node *node)
{
	kfree(node);
}

static void del_hw_flow_table(struct fs_node *node)
{
	struct mlx5_flow_root_namespace *root;
	struct mlx5_flow_table *ft;
	struct mlx5_core_dev *dev;
	int err;

	fs_get_obj(ft, node);
	dev = get_dev(&ft->node);
	root = find_root(&ft->node);
	trace_mlx5_fs_del_ft(ft);

	if (node->active) {
		err = root->cmds->destroy_flow_table(root, ft);
		if (err)
			mlx5_core_warn(dev, "flow steering can't destroy ft\n");
	}
}

static void del_sw_flow_table(struct fs_node *node)
{
	struct mlx5_flow_table *ft;
	struct fs_prio *prio;

	fs_get_obj(ft, node);

	rhltable_destroy(&ft->fgs_hash);
	fs_get_obj(prio, ft->node.parent);
	prio->num_ft--;
	kfree(ft);
}

static void modify_fte(struct fs_fte *fte)
{
	struct mlx5_flow_root_namespace *root;
	struct mlx5_flow_table *ft;
	struct mlx5_flow_group *fg;
	struct mlx5_core_dev *dev;
	int err;

	fs_get_obj(fg, fte->node.parent);
	fs_get_obj(ft, fg->node.parent);
	dev = get_dev(&fte->node);

	root = find_root(&ft->node);
	err = root->cmds->update_fte(root, ft, fg, fte->modify_mask, fte);
	if (err)
		mlx5_core_warn(dev,
			       "%s can't del rule fg id=%d fte_index=%d\n",
			       __func__, fg->id, fte->index);
	fte->modify_mask = 0;
}

static void del_sw_hw_rule(struct fs_node *node)
{
	struct mlx5_flow_rule *rule;
	struct fs_fte *fte;

	fs_get_obj(rule, node);
	fs_get_obj(fte, rule->node.parent);
	trace_mlx5_fs_del_rule(rule);
	if (rule->sw_action == MLX5_FLOW_CONTEXT_ACTION_FWD_NEXT_PRIO) {
		mutex_lock(&rule->dest_attr.ft->lock);
		list_del(&rule->next_ft);
		mutex_unlock(&rule->dest_attr.ft->lock);
	}

	if (rule->dest_attr.type == MLX5_FLOW_DESTINATION_TYPE_COUNTER  &&
	    --fte->dests_size) {
		fte->modify_mask |=
			BIT(MLX5_SET_FTE_MODIFY_ENABLE_MASK_ACTION) |
			BIT(MLX5_SET_FTE_MODIFY_ENABLE_MASK_FLOW_COUNTERS);
		fte->action.action &= ~MLX5_FLOW_CONTEXT_ACTION_COUNT;
		goto out;
	}

	if ((fte->action.action & MLX5_FLOW_CONTEXT_ACTION_FWD_DEST) &&
	    --fte->dests_size) {
		fte->modify_mask |=
			BIT(MLX5_SET_FTE_MODIFY_ENABLE_MASK_DESTINATION_LIST);
	}
out:
	kfree(rule);
}

static void del_hw_fte(struct fs_node *node)
{
	struct mlx5_flow_root_namespace *root;
	struct mlx5_flow_table *ft;
	struct mlx5_flow_group *fg;
	struct mlx5_core_dev *dev;
	struct fs_fte *fte;
	int err;

	fs_get_obj(fte, node);
	fs_get_obj(fg, fte->node.parent);
	fs_get_obj(ft, fg->node.parent);

	trace_mlx5_fs_del_fte(fte);
	dev = get_dev(&ft->node);
	root = find_root(&ft->node);
	if (node->active) {
		err = root->cmds->delete_fte(root, ft, fte);
		if (err)
			mlx5_core_warn(dev,
				       "flow steering can't delete fte in index %d of flow group id %d\n",
				       fte->index, fg->id);
		node->active = 0;
	}
}

static void del_sw_fte(struct fs_node *node)
{
	struct mlx5_flow_steering *steering = get_steering(node);
	struct mlx5_flow_group *fg;
	struct fs_fte *fte;
	int err;

	//转换为fte
	fs_get_obj(fte, node);
	//转换为fg
	fs_get_obj(fg, fte->node.parent);

	//自flow group中删除fte
	err = rhashtable_remove_fast(&fg->ftes_hash,
				     &fte->hash,
				     rhash_fte);
	WARN_ON(err);
	//释放id号
	ida_simple_remove(&fg->fte_allocator, fte->index - fg->start_index);
<<<<<<< HEAD

	//释放fte
	call_rcu(&fte->rcu, del_sw_fte_rcu);
=======
	kmem_cache_free(steering->ftes_cache, fte);
>>>>>>> b0be0eff
}

static void del_hw_flow_group(struct fs_node *node)
{
	struct mlx5_flow_root_namespace *root;
	struct mlx5_flow_group *fg;
	struct mlx5_flow_table *ft;
	struct mlx5_core_dev *dev;

	fs_get_obj(fg, node);
	fs_get_obj(ft, fg->node.parent);
	dev = get_dev(&ft->node);
	trace_mlx5_fs_del_fg(fg);

	root = find_root(&ft->node);
	if (fg->node.active && root->cmds->destroy_flow_group(root, ft, fg))
		mlx5_core_warn(dev, "flow steering can't destroy fg %d of ft %d\n",
			       fg->id, ft->id);
}

static void del_sw_flow_group(struct fs_node *node)
{
	struct mlx5_flow_steering *steering = get_steering(node);
	struct mlx5_flow_group *fg;
	struct mlx5_flow_table *ft;
	int err;

	fs_get_obj(fg, node);
	fs_get_obj(ft, fg->node.parent);

	rhashtable_destroy(&fg->ftes_hash);
	ida_destroy(&fg->fte_allocator);
	if (ft->autogroup.active && fg->max_ftes == ft->autogroup.group_size)
		ft->autogroup.num_groups--;
	err = rhltable_remove(&ft->fgs_hash,
			      &fg->hash,
			      rhash_fg);
	WARN_ON(err);
	kmem_cache_free(steering->fgs_cache, fg);
}

//将fte添加进flow group中
static int insert_fte(struct mlx5_flow_group *fg, struct fs_fte *fte)
{
	int index;
	int ret;

	//申请fte对应的index
	index = ida_simple_get(&fg->fte_allocator, 0, fg->max_ftes, GFP_KERNEL);
	if (index < 0)
		return index;

	fte->index = index + fg->start_index;
	//将fte添加入flow group中的hashtable中
	ret = rhashtable_insert_fast(&fg->ftes_hash,
				     &fte->hash,
				     rhash_fte);
	if (ret)
		goto err_ida_remove;

	//fte指向fg,同一fg上fte串成一条线（兄弟树）
	tree_add_node(&fte->node, &fg->node);
	list_add_tail(&fte->node.list, &fg->node.children);
	return 0;

err_ida_remove:
	ida_simple_remove(&fg->fte_allocator, index);
	return ret;
}

//申请并初始化fte
static struct fs_fte *alloc_fte(struct mlx5_flow_table *ft,
				const struct mlx5_flow_spec *spec,
				struct mlx5_flow_act *flow_act)
{
	struct mlx5_flow_steering *steering = get_steering(&ft->node);
	struct fs_fte *fte;

	//申请fte
	fte = kmem_cache_zalloc(steering->ftes_cache, GFP_KERNEL);
	if (!fte)
		return ERR_PTR(-ENOMEM);

	//将match_value填充到fte_val完成match字段填充
	memcpy(fte->val, &spec->match_value, sizeof(fte->val));
	fte->node.type =  FS_TYPE_FLOW_ENTRY;
	fte->action = *flow_act;
	fte->flow_context = spec->flow_context;

	tree_init_node(&fte->node, NULL, del_sw_fte);

	return fte;
}

static void dealloc_flow_group(struct mlx5_flow_steering *steering,
			       struct mlx5_flow_group *fg)
{
	rhashtable_destroy(&fg->ftes_hash);
	kmem_cache_free(steering->fgs_cache, fg);
}

//申请并初始化flow group
static struct mlx5_flow_group *alloc_flow_group(struct mlx5_flow_steering *steering,
						u8 match_criteria_enable,
						const void *match_criteria,
						int start_index/*group首个index*/,
						int end_index/*group末个index*/)
{
	struct mlx5_flow_group *fg;
	int ret;

	//申请flow group
	fg = kmem_cache_zalloc(steering->fgs_cache, GFP_KERNEL);
	if (!fg)
		return ERR_PTR(-ENOMEM);

	//初始化flow table entry 哈希表
	ret = rhashtable_init(&fg->ftes_hash, &rhash_fte);
	if (ret) {
		kmem_cache_free(steering->fgs_cache, fg);
		return ERR_PTR(ret);
	}

	ida_init(&fg->fte_allocator);
	fg->mask.match_criteria_enable = match_criteria_enable;
	memcpy(&fg->mask.match_criteria, match_criteria,
	       sizeof(fg->mask.match_criteria));
	fg->node.type =  FS_TYPE_FLOW_GROUP;
	fg->start_index = start_index;
	fg->max_ftes = end_index - start_index + 1;

	return fg;
}

//申请并加入flow group
static struct mlx5_flow_group *alloc_insert_flow_group(struct mlx5_flow_table *ft,
						       u8 match_criteria_enable/*开启标准mask匹配*/,
						       const void *match_criteria/*mask字段*/,
						       int start_index/*flow group起始index*/,
						       int end_index/*flow group结束index*/,
						       struct list_head *prev)
{
	struct mlx5_flow_steering *steering = get_steering(&ft->node);
	struct mlx5_flow_group *fg;
	int ret;

	//申请并初始化flow group
	fg = alloc_flow_group(steering, match_criteria_enable, match_criteria,
			      start_index, end_index);
	if (IS_ERR(fg))
		return fg;

	/* initialize refcnt, add to parent list */
	//将flow group加入到flow table
	ret = rhltable_insert(&ft->fgs_hash,
			      &fg->hash,
			      rhash_fg);
	if (ret) {
		dealloc_flow_group(steering, fg);
		return ERR_PTR(ret);
	}

	tree_init_node(&fg->node, del_hw_flow_group, del_sw_flow_group);
	tree_add_node(&fg->node, &ft->node);
	/* Add node to group list */
	list_add(&fg->node.list, prev);
	atomic_inc(&ft->node.version);

	return fg;
}

//申请并初始化flow table
static struct mlx5_flow_table *alloc_flow_table(int level, u16 vport, int max_fte,
						enum fs_flow_table_type table_type,
						enum fs_flow_table_op_mod op_mod,
						u32 flags)
{
	struct mlx5_flow_table *ft;
	int ret;

	ft  = kzalloc(sizeof(*ft), GFP_KERNEL);
	if (!ft)
		return ERR_PTR(-ENOMEM);

	ret = rhltable_init(&ft->fgs_hash, &rhash_fg);
	if (ret) {
		kfree(ft);
		return ERR_PTR(ret);
	}

	ft->level = level;
	ft->node.type = FS_TYPE_FLOW_TABLE;
	ft->op_mod = op_mod;
	ft->type = table_type;
	ft->vport = vport;
	ft->max_fte = max_fte;
	ft->flags = flags;
	INIT_LIST_HEAD(&ft->fwd_rules);
	mutex_init(&ft->lock);

	return ft;
}

/* If reverse is false, then we search for the first flow table in the
 * root sub-tree from start(closest from right), else we search for the
 * last flow table in the root sub-tree till start(closest from left).
 */
static struct mlx5_flow_table *find_closest_ft_recursive(struct fs_node  *root,
							 struct list_head *start,
							 bool reverse)
{
#define list_advance_entry(pos, reverse)		\
	((reverse) ? list_prev_entry(pos, list) : list_next_entry(pos, list))

#define list_for_each_advance_continue(pos, head, reverse)	\
	for (pos = list_advance_entry(pos, reverse);		\
	     &pos->list != (head);				\
	     pos = list_advance_entry(pos, reverse))

	struct fs_node *iter = list_entry(start, struct fs_node, list);
	struct mlx5_flow_table *ft = NULL;

	if (!root || root->type == FS_TYPE_PRIO_CHAINS)
		return NULL;

	list_for_each_advance_continue(iter, &root->children, reverse) {
		if (iter->type == FS_TYPE_FLOW_TABLE) {
			fs_get_obj(ft, iter);
			return ft;
		}
		ft = find_closest_ft_recursive(iter, &iter->children, reverse);
		if (ft)
			return ft;
	}

	return ft;
}

/* If reverse if false then return the first flow table in next priority of
 * prio in the tree, else return the last flow table in the previous priority
 * of prio in the tree.
 */
static struct mlx5_flow_table *find_closest_ft(struct fs_prio *prio, bool reverse)
{
	struct mlx5_flow_table *ft = NULL;
	struct fs_node *curr_node;
	struct fs_node *parent;

	parent = prio->node.parent;
	curr_node = &prio->node;
	while (!ft && parent) {
		ft = find_closest_ft_recursive(parent, &curr_node->list, reverse);
		curr_node = parent;
		parent = curr_node->parent;
	}
	return ft;
}

/* Assuming all the tree is locked by mutex chain lock */
static struct mlx5_flow_table *find_next_chained_ft(struct fs_prio *prio)
{
	return find_closest_ft(prio, false);
}

/* Assuming all the tree is locked by mutex chain lock */
static struct mlx5_flow_table *find_prev_chained_ft(struct fs_prio *prio)
{
	return find_closest_ft(prio, true);
}

static int connect_fts_in_prio(struct mlx5_core_dev *dev,
			       struct fs_prio *prio,
			       struct mlx5_flow_table *ft)
{
	struct mlx5_flow_root_namespace *root = find_root(&prio->node);
	struct mlx5_flow_table *iter;
	int i = 0;
	int err;

	fs_for_each_ft(iter, prio) {
		i++;
		err = root->cmds->modify_flow_table(root, iter, ft);
		if (err) {
			mlx5_core_warn(dev, "Failed to modify flow table %d\n",
				       iter->id);
			/* The driver is out of sync with the FW */
			if (i > 1)
				WARN_ON(true);
			return err;
		}
	}
	return 0;
}

/* Connect flow tables from previous priority of prio to ft */
static int connect_prev_fts(struct mlx5_core_dev *dev,
			    struct mlx5_flow_table *ft,
			    struct fs_prio *prio)
{
	struct mlx5_flow_table *prev_ft;

	prev_ft = find_prev_chained_ft(prio);
	if (prev_ft) {
		struct fs_prio *prev_prio;

		fs_get_obj(prev_prio, prev_ft->node.parent);
		return connect_fts_in_prio(dev, prev_prio, ft);
	}
	return 0;
}

static int update_root_ft_create(struct mlx5_flow_table *ft, struct fs_prio
				 *prio)
{
	struct mlx5_flow_root_namespace *root = find_root(&prio->node);
	struct mlx5_ft_underlay_qp *uqp;
	int min_level = INT_MAX;
	int err = 0;
	u32 qpn;

	if (root->root_ft)
		min_level = root->root_ft->level;

	if (ft->level >= min_level)
		return 0;

	if (list_empty(&root->underlay_qpns)) {
		/* Don't set any QPN (zero) in case QPN list is empty */
		qpn = 0;
		err = root->cmds->update_root_ft(root, ft, qpn, false);
	} else {
		list_for_each_entry(uqp, &root->underlay_qpns, list) {
			qpn = uqp->qpn;
			err = root->cmds->update_root_ft(root, ft,
							 qpn, false);
			if (err)
				break;
		}
	}

	if (err)
		mlx5_core_warn(root->dev,
			       "Update root flow table of id(%u) qpn(%d) failed\n",
			       ft->id, qpn);
	else
		root->root_ft = ft;

	return err;
}

static int _mlx5_modify_rule_destination(struct mlx5_flow_rule *rule,
					 struct mlx5_flow_destination *dest)
{
	struct mlx5_flow_root_namespace *root;
	struct mlx5_flow_table *ft;
	struct mlx5_flow_group *fg;
	struct fs_fte *fte;
	int modify_mask = BIT(MLX5_SET_FTE_MODIFY_ENABLE_MASK_DESTINATION_LIST);
	int err = 0;

	fs_get_obj(fte, rule->node.parent);
	if (!(fte->action.action & MLX5_FLOW_CONTEXT_ACTION_FWD_DEST))
		return -EINVAL;
	down_write_ref_node(&fte->node, false);
	fs_get_obj(fg, fte->node.parent);
	fs_get_obj(ft, fg->node.parent);

	memcpy(&rule->dest_attr, dest, sizeof(*dest));
	root = find_root(&ft->node);
	err = root->cmds->update_fte(root, ft, fg,
				     modify_mask, fte);
	up_write_ref_node(&fte->node, false);

	return err;
}

int mlx5_modify_rule_destination(struct mlx5_flow_handle *handle,
				 struct mlx5_flow_destination *new_dest,
				 struct mlx5_flow_destination *old_dest)
{
	int i;

	if (!old_dest) {
		if (handle->num_rules != 1)
			return -EINVAL;
		return _mlx5_modify_rule_destination(handle->rule[0],
						     new_dest);
	}

	for (i = 0; i < handle->num_rules; i++) {
		if (mlx5_flow_dests_cmp(new_dest, &handle->rule[i]->dest_attr))
			return _mlx5_modify_rule_destination(handle->rule[i],
							     new_dest);
	}

	return -EINVAL;
}

/* Modify/set FWD rules that point on old_next_ft to point on new_next_ft  */
static int connect_fwd_rules(struct mlx5_core_dev *dev,
			     struct mlx5_flow_table *new_next_ft,
			     struct mlx5_flow_table *old_next_ft)
{
	struct mlx5_flow_destination dest = {};
	struct mlx5_flow_rule *iter;
	int err = 0;

	/* new_next_ft and old_next_ft could be NULL only
	 * when we create/destroy the anchor flow table.
	 */
	if (!new_next_ft || !old_next_ft)
		return 0;

	dest.type = MLX5_FLOW_DESTINATION_TYPE_FLOW_TABLE;
	dest.ft = new_next_ft;

	mutex_lock(&old_next_ft->lock);
	list_splice_init(&old_next_ft->fwd_rules, &new_next_ft->fwd_rules);
	mutex_unlock(&old_next_ft->lock);
	list_for_each_entry(iter, &new_next_ft->fwd_rules, next_ft) {
		err = _mlx5_modify_rule_destination(iter, &dest);
		if (err)
			pr_err("mlx5_core: failed to modify rule to point on flow table %d\n",
			       new_next_ft->id);
	}
	return 0;
}

static int connect_flow_table(struct mlx5_core_dev *dev, struct mlx5_flow_table *ft,
			      struct fs_prio *prio)
{
	struct mlx5_flow_table *next_ft;
	int err = 0;

	/* Connect_prev_fts and update_root_ft_create are mutually exclusive */

	if (list_empty(&prio->node.children)) {
		err = connect_prev_fts(dev, ft, prio);
		if (err)
			return err;

		next_ft = find_next_chained_ft(prio);
		err = connect_fwd_rules(dev, ft, next_ft);
		if (err)
			return err;
	}

	if (MLX5_CAP_FLOWTABLE(dev,
			       flow_table_properties_nic_receive.modify_root))
		err = update_root_ft_create(ft, prio);
	return err;
}

static void list_add_flow_table(struct mlx5_flow_table *ft,
				struct fs_prio *prio)
{
	struct list_head *prev = &prio->node.children;
	struct mlx5_flow_table *iter;

	fs_for_each_ft(iter, prio) {
		if (iter->level > ft->level)
			break;
		prev = &iter->node.list;
	}
	list_add(&ft->node.list, prev);
}

static struct mlx5_flow_table *__mlx5_create_flow_table(struct mlx5_flow_namespace *ns,
							struct mlx5_flow_table_attr *ft_attr,
							enum fs_flow_table_op_mod op_mod,
							u16 vport)
{
	struct mlx5_flow_root_namespace *root = find_root(&ns->node);
	struct mlx5_flow_table *next_ft = NULL;
	struct fs_prio *fs_prio = NULL;
	struct mlx5_flow_table *ft;
	int log_table_sz;
	int err;

	if (!root) {
		pr_err("mlx5: flow steering failed to find root of namespace\n");
		return ERR_PTR(-ENODEV);
	}

	mutex_lock(&root->chain_lock);
	fs_prio = find_prio(ns, ft_attr->prio);
	if (!fs_prio) {
		err = -EINVAL;
		goto unlock_root;
	}
	if (ft_attr->level >= fs_prio->num_levels) {
		err = -ENOSPC;
		goto unlock_root;
	}
	/* The level is related to the
	 * priority level range.
	 */
	ft_attr->level += fs_prio->start_level;
	//创建flow table
	ft = alloc_flow_table(ft_attr->level,
			      vport,
			      ft_attr->max_fte ? roundup_pow_of_two(ft_attr->max_fte) : 0,
			      root->table_type,
			      op_mod, ft_attr->flags);
	if (IS_ERR(ft)) {
		err = PTR_ERR(ft);
		goto unlock_root;
	}

	tree_init_node(&ft->node, del_hw_flow_table, del_sw_flow_table);
	log_table_sz = ft->max_fte ? ilog2(ft->max_fte) : 0;
	//如果ft失配，则前往表next_ft执行匹配
	next_ft = find_next_chained_ft(fs_prio);
	ft->def_miss_action = ns->def_miss_action;
	err = root->cmds->create_flow_table(root, ft, log_table_sz, next_ft);
	if (err)
		goto free_ft;

	err = connect_flow_table(root->dev, ft, fs_prio);
	if (err)
		goto destroy_ft;
	ft->node.active = true;
	down_write_ref_node(&fs_prio->node, false);
	tree_add_node(&ft->node, &fs_prio->node);
	list_add_flow_table(ft, fs_prio);
	fs_prio->num_ft++;
	up_write_ref_node(&fs_prio->node, false);
	mutex_unlock(&root->chain_lock);
	trace_mlx5_fs_add_ft(ft);
	return ft;
destroy_ft:
	root->cmds->destroy_flow_table(root, ft);
free_ft:
	kfree(ft);
unlock_root:
	mutex_unlock(&root->chain_lock);
	return ERR_PTR(err);
}

struct mlx5_flow_table *mlx5_create_flow_table(struct mlx5_flow_namespace *ns,
					       struct mlx5_flow_table_attr *ft_attr)
{
	return __mlx5_create_flow_table(ns, ft_attr, FS_FT_OP_MOD_NORMAL, 0);
}

struct mlx5_flow_table *mlx5_create_vport_flow_table(struct mlx5_flow_namespace *ns,
						     int prio, int max_fte,
						     u32 level, u16 vport)
{
	struct mlx5_flow_table_attr ft_attr = {};

	ft_attr.max_fte = max_fte;
	ft_attr.level   = level;
	ft_attr.prio    = prio;

	return __mlx5_create_flow_table(ns, &ft_attr, FS_FT_OP_MOD_NORMAL, vport);
}

struct mlx5_flow_table*
mlx5_create_lag_demux_flow_table(struct mlx5_flow_namespace *ns,
				 int prio, u32 level)
{
	struct mlx5_flow_table_attr ft_attr = {};

	ft_attr.level = level;
	ft_attr.prio  = prio;
	return __mlx5_create_flow_table(ns, &ft_attr, FS_FT_OP_MOD_LAG_DEMUX, 0);
}
EXPORT_SYMBOL(mlx5_create_lag_demux_flow_table);

struct mlx5_flow_table*
mlx5_create_auto_grouped_flow_table(struct mlx5_flow_namespace *ns,
				    int prio,
				    int num_flow_table_entries,
				    int max_num_groups,
				    u32 level,
				    u32 flags)
{
	struct mlx5_flow_table_attr ft_attr = {};
	struct mlx5_flow_table *ft;

	if (max_num_groups > num_flow_table_entries)
		return ERR_PTR(-EINVAL);

	ft_attr.max_fte = num_flow_table_entries;
	ft_attr.prio    = prio;
	ft_attr.level   = level;
	ft_attr.flags   = flags;

	ft = mlx5_create_flow_table(ns, &ft_attr);
	if (IS_ERR(ft))
		return ft;

	ft->autogroup.active = true;
	ft->autogroup.required_groups = max_num_groups;
	/* We save place for flow groups in addition to max types */
	ft->autogroup.group_size = ft->max_fte / (max_num_groups + 1);

	return ft;
}
EXPORT_SYMBOL(mlx5_create_auto_grouped_flow_table);

struct mlx5_flow_group *mlx5_create_flow_group(struct mlx5_flow_table *ft,
					       u32 *fg_in)
{
	struct mlx5_flow_root_namespace *root = find_root(&ft->node);
	void *match_criteria = MLX5_ADDR_OF(create_flow_group_in,
					    fg_in, match_criteria);
	u8 match_criteria_enable = MLX5_GET(create_flow_group_in,
					    fg_in,
					    match_criteria_enable);
	int start_index = MLX5_GET(create_flow_group_in, fg_in,
				   start_flow_index);
	int end_index = MLX5_GET(create_flow_group_in, fg_in,
				 end_flow_index);
	struct mlx5_flow_group *fg;
	int err;

	if (ft->autogroup.active)
		return ERR_PTR(-EPERM);

	down_write_ref_node(&ft->node, false);
	fg = alloc_insert_flow_group(ft, match_criteria_enable, match_criteria,
				     start_index, end_index,
				     ft->node.children.prev);
	up_write_ref_node(&ft->node, false);
	if (IS_ERR(fg))
		return fg;

	err = root->cmds->create_flow_group(root, ft, fg_in, fg);
	if (err) {
		tree_put_node(&fg->node, false);
		return ERR_PTR(err);
	}
	trace_mlx5_fs_add_fg(fg);
	fg->node.active = true;

	return fg;
}

static struct mlx5_flow_rule *alloc_rule(struct mlx5_flow_destination *dest)
{
	struct mlx5_flow_rule *rule;

	rule = kzalloc(sizeof(*rule), GFP_KERNEL);
	if (!rule)
		return NULL;

	INIT_LIST_HEAD(&rule->next_ft);
	rule->node.type = FS_TYPE_FLOW_DEST;
	if (dest)
		memcpy(&rule->dest_attr, dest, sizeof(*dest));

	return rule;
}

//申请可容纳num_rules个rule的handle
static struct mlx5_flow_handle *alloc_handle(int num_rules)
{
	struct mlx5_flow_handle *handle;

	//申请handle,并使handle中的成员rule拥有num_rules个元素
	handle = kzalloc(struct_size(handle, rule, num_rules), GFP_KERNEL);
	if (!handle)
		return NULL;

	handle->num_rules = num_rules;

	return handle;
}

static void destroy_flow_handle(struct fs_fte *fte,
				struct mlx5_flow_handle *handle,
				struct mlx5_flow_destination *dest,
				int i)
{
	for (; --i >= 0;) {
		if (refcount_dec_and_test(&handle->rule[i]->node.refcount)) {
			fte->dests_size--;
			list_del(&handle->rule[i]->node.list);
			kfree(handle->rule[i]);
		}
	}
	kfree(handle);
}

static struct mlx5_flow_handle *
create_flow_handle(struct fs_fte *fte,
		   struct mlx5_flow_destination *dest,
		   int dest_num,
		   int *modify_mask,
		   bool *new_rule)
{
	struct mlx5_flow_handle *handle;
	struct mlx5_flow_rule *rule = NULL;
	static int count = BIT(MLX5_SET_FTE_MODIFY_ENABLE_MASK_FLOW_COUNTERS);
	static int dst = BIT(MLX5_SET_FTE_MODIFY_ENABLE_MASK_DESTINATION_LIST);
	int type;
	int i = 0;

	handle = alloc_handle((dest_num) ? dest_num : 1);
	if (!handle)
		return ERR_PTR(-ENOMEM);

	do {
		if (dest) {
			rule = find_flow_rule(fte, dest + i);
			if (rule) {
				refcount_inc(&rule->node.refcount);
				goto rule_found;
			}
		}

		//未找到对应的rule,创建rule
		*new_rule = true;
		rule = alloc_rule(dest + i);
		if (!rule)
			goto free_rules;

		/* Add dest to dests list- we need flow tables to be in the
		 * end of the list for forward to next prio rules.
		 */
		tree_init_node(&rule->node, NULL, del_sw_hw_rule);
		if (dest &&
		    dest[i].type != MLX5_FLOW_DESTINATION_TYPE_FLOW_TABLE)
			list_add(&rule->node.list, &fte->node.children);
		else
			list_add_tail(&rule->node.list, &fte->node.children);
		if (dest) {
			fte->dests_size++;

			type = dest[i].type ==
				MLX5_FLOW_DESTINATION_TYPE_COUNTER;
			*modify_mask |= type ? count : dst;
		}
rule_found:
		//填充handle对应的rule
		handle->rule[i] = rule;
	} while (++i < dest_num);

	return handle;

free_rules:
	destroy_flow_handle(fte, handle, dest, i);
	return ERR_PTR(-ENOMEM);
}

/* fte should not be deleted while calling this function */
static struct mlx5_flow_handle *
add_rule_fte(struct fs_fte *fte,
	     struct mlx5_flow_group *fg,
	     struct mlx5_flow_destination *dest,
	     int dest_num,
	     bool update_action)
{
	struct mlx5_flow_root_namespace *root;
	struct mlx5_flow_handle *handle;
	struct mlx5_flow_table *ft;
	int modify_mask = 0;
	int err;
	bool new_rule = false;

	handle = create_flow_handle(fte, dest, dest_num, &modify_mask,
				    &new_rule);
	if (IS_ERR(handle) || !new_rule)
		goto out;

	if (update_action)
		modify_mask |= BIT(MLX5_SET_FTE_MODIFY_ENABLE_MASK_ACTION);

	fs_get_obj(ft, fg->node.parent);
	root = find_root(&fg->node);

	//如果fte不存在，则创建，否则更新
	if (!(fte->status & FS_FTE_STATUS_EXISTING))
		err = root->cmds->create_fte(root, ft/*flow表项所属的flow table*/,
				fg/*flow表项所属的flow group*/, fte/*要加入的flow表项*/);
	else
		err = root->cmds->update_fte(root, ft, fg, modify_mask, fte);
	if (err)
		goto free_handle;

	fte->node.active = true;
	fte->status |= FS_FTE_STATUS_EXISTING;
	atomic_inc(&fte->node.version);

out:
	return handle;

free_handle:
	destroy_flow_handle(fte, handle, dest, handle->num_rules);
	return ERR_PTR(err);
}

static struct mlx5_flow_group *alloc_auto_flow_group(struct mlx5_flow_table  *ft,
						     const struct mlx5_flow_spec *spec)
{
	struct list_head *prev = &ft->node.children;
	struct mlx5_flow_group *fg;
	unsigned int candidate_index = 0;
	unsigned int group_size = 0;/*flow group的大小*/

	if (!ft->autogroup.active)
		return ERR_PTR(-ENOENT);

	if (ft->autogroup.num_groups < ft->autogroup.required_groups)
		group_size = ft->autogroup.group_size;

	/*  ft->max_fte == ft->autogroup.max_types */
	if (group_size == 0)
		group_size = 1;

	/* sorted by start_index */
	//确定candidate_index
	fs_for_each_fg(fg, ft) {
		if (candidate_index + group_size > fg->start_index)
			candidate_index = fg->start_index + fg->max_ftes;
		else
			break;
		prev = &fg->node.list;
	}

	if (candidate_index + group_size > ft->max_fte)
		return ERR_PTR(-ENOSPC);

	fg = alloc_insert_flow_group(ft,
				     spec->match_criteria_enable,
				     spec->match_criteria,
				     candidate_index,
				     candidate_index + group_size - 1,
				     prev);
	if (IS_ERR(fg))
		goto out;

	if (group_size == ft->autogroup.group_size)
		ft->autogroup.num_groups++;

out:
	return fg;
}

static int create_auto_flow_group(struct mlx5_flow_table *ft,
				  struct mlx5_flow_group *fg)
{
	struct mlx5_flow_root_namespace *root = find_root(&ft->node);
	int inlen = MLX5_ST_SZ_BYTES(create_flow_group_in);
	void *match_criteria_addr;
	u8 src_esw_owner_mask_on;
	void *misc;
	int err;
	u32 *in;

	in = kvzalloc(inlen, GFP_KERNEL);
	if (!in)
		return -ENOMEM;

	MLX5_SET(create_flow_group_in, in, match_criteria_enable,
		 fg->mask.match_criteria_enable);
	MLX5_SET(create_flow_group_in, in, start_flow_index, fg->start_index);
	MLX5_SET(create_flow_group_in, in, end_flow_index,   fg->start_index +
		 fg->max_ftes - 1);

	misc = MLX5_ADDR_OF(fte_match_param, fg->mask.match_criteria,
			    misc_parameters);
	src_esw_owner_mask_on = !!MLX5_GET(fte_match_set_misc, misc,
					 source_eswitch_owner_vhca_id);
	MLX5_SET(create_flow_group_in, in,
		 source_eswitch_owner_vhca_id_valid, src_esw_owner_mask_on);

	match_criteria_addr = MLX5_ADDR_OF(create_flow_group_in,
					   in, match_criteria);
	memcpy(match_criteria_addr, fg->mask.match_criteria,
	       sizeof(fg->mask.match_criteria));

	err = root->cmds->create_flow_group(root, ft, in, fg);
	if (!err) {
		fg->node.active = true;
		trace_mlx5_fs_add_fg(fg);
	}

	kvfree(in);
	return err;
}

static bool mlx5_flow_dests_cmp(struct mlx5_flow_destination *d1,
				struct mlx5_flow_destination *d2)
{
	if (d1->type == d2->type) {
		if ((d1->type == MLX5_FLOW_DESTINATION_TYPE_VPORT &&
		     d1->vport.num == d2->vport.num &&
		     d1->vport.flags == d2->vport.flags &&
		     ((d1->vport.flags & MLX5_FLOW_DEST_VPORT_VHCA_ID) ?
		      (d1->vport.vhca_id == d2->vport.vhca_id) : true) &&
		     ((d1->vport.flags & MLX5_FLOW_DEST_VPORT_REFORMAT_ID) ?
		      (d1->vport.pkt_reformat->id ==
		       d2->vport.pkt_reformat->id) : true)) ||
		    (d1->type == MLX5_FLOW_DESTINATION_TYPE_FLOW_TABLE &&
		     d1->ft == d2->ft) ||
		    (d1->type == MLX5_FLOW_DESTINATION_TYPE_TIR &&
		     d1->tir_num == d2->tir_num) ||
		    (d1->type == MLX5_FLOW_DESTINATION_TYPE_FLOW_TABLE_NUM &&
		     d1->ft_num == d2->ft_num))
			return true;
	}

	return false;
}

static struct mlx5_flow_rule *find_flow_rule(struct fs_fte *fte,
					     struct mlx5_flow_destination *dest)
{
	struct mlx5_flow_rule *rule;

	list_for_each_entry(rule, &fte->node.children, node.list) {
		if (mlx5_flow_dests_cmp(&rule->dest_attr, dest))
			return rule;
	}
	return NULL;
}

static bool check_conflicting_actions(u32 action1, u32 action2)
{
	u32 xored_actions = action1 ^ action2;

	/* if one rule only wants to count, it's ok */
	if (action1 == MLX5_FLOW_CONTEXT_ACTION_COUNT ||
	    action2 == MLX5_FLOW_CONTEXT_ACTION_COUNT)
		return false;

	if (xored_actions & (MLX5_FLOW_CONTEXT_ACTION_DROP  |
			     MLX5_FLOW_CONTEXT_ACTION_PACKET_REFORMAT |
			     MLX5_FLOW_CONTEXT_ACTION_DECAP |
			     MLX5_FLOW_CONTEXT_ACTION_MOD_HDR  |
			     MLX5_FLOW_CONTEXT_ACTION_VLAN_POP |
			     MLX5_FLOW_CONTEXT_ACTION_VLAN_PUSH |
			     MLX5_FLOW_CONTEXT_ACTION_VLAN_POP_2 |
			     MLX5_FLOW_CONTEXT_ACTION_VLAN_PUSH_2))
		return true;

	return false;
}

static int check_conflicting_ftes(struct fs_fte *fte,
				  const struct mlx5_flow_context *flow_context,
				  const struct mlx5_flow_act *flow_act)
{
	if (check_conflicting_actions(flow_act->action, fte->action.action)) {
		mlx5_core_warn(get_dev(&fte->node),
			       "Found two FTEs with conflicting actions\n");
		return -EEXIST;
	}

	if ((flow_context->flags & FLOW_CONTEXT_HAS_TAG) &&
	    fte->flow_context.flow_tag != flow_context->flow_tag) {
		mlx5_core_warn(get_dev(&fte->node),
			       "FTE flow tag %u already exists with different flow tag %u\n",
			       fte->flow_context.flow_tag,
			       flow_context->flow_tag);
		return -EEXIST;
	}

	return 0;
}

static struct mlx5_flow_handle *add_rule_fg(struct mlx5_flow_group *fg,
					    const struct mlx5_flow_spec *spec,
					    struct mlx5_flow_act *flow_act,
					    struct mlx5_flow_destination *dest,
					    int dest_num,
					    struct fs_fte *fte)
{
	struct mlx5_flow_handle *handle;
	int old_action;
	int i;
	int ret;

	ret = check_conflicting_ftes(fte, &spec->flow_context, flow_act);
	if (ret)
		return ERR_PTR(ret);

	old_action = fte->action.action;
	fte->action.action |= flow_act->action;
	handle = add_rule_fte(fte, fg, dest, dest_num,
			      old_action != flow_act->action);
	if (IS_ERR(handle)) {
		fte->action.action = old_action;
		return handle;
	}
	trace_mlx5_fs_set_fte(fte, false);

	for (i = 0; i < handle->num_rules; i++) {
		if (refcount_read(&handle->rule[i]->node.refcount) == 1) {
			tree_add_node(&handle->rule[i]->node, &fte->node);
			trace_mlx5_fs_add_rule(handle->rule[i]);
		}
	}
	return handle;
}

static bool counter_is_valid(u32 action)
{
	return (action & (MLX5_FLOW_CONTEXT_ACTION_DROP |
			  MLX5_FLOW_CONTEXT_ACTION_FWD_DEST));
}

static bool dest_is_valid(struct mlx5_flow_destination *dest,
			  u32 action,
			  struct mlx5_flow_table *ft)
{
	if (dest && (dest->type == MLX5_FLOW_DESTINATION_TYPE_COUNTER))
		return counter_is_valid(action);

	if (!(action & MLX5_FLOW_CONTEXT_ACTION_FWD_DEST))
		return true;

	if (!dest || ((dest->type ==
	    MLX5_FLOW_DESTINATION_TYPE_FLOW_TABLE) &&
	    (dest->ft->level <= ft->level)))
		return false;
	return true;
}

struct match_list {
	struct list_head	list;
	struct mlx5_flow_group *g;
};

struct match_list_head {
	struct list_head  list;
	struct match_list first;
};

static void free_match_list(struct match_list_head *head)
{
	if (!list_empty(&head->list)) {
		struct match_list *iter, *match_tmp;

		list_del(&head->first.list);
		tree_put_node(&head->first.g->node, false);
		list_for_each_entry_safe(iter, match_tmp, &head->list,
					 list) {
			tree_put_node(&iter->g->node, false);
			list_del(&iter->list);
			kfree(iter);
		}
	}
}

static int build_match_list(struct match_list_head *match_head,
			    struct mlx5_flow_table *ft,
			    const struct mlx5_flow_spec *spec)
{
	struct rhlist_head *tmp, *list;
	struct mlx5_flow_group *g;
	int err = 0;

	rcu_read_lock();
	INIT_LIST_HEAD(&match_head->list);
	/* Collect all fgs which has a matching match_criteria */
	list = rhltable_lookup(&ft->fgs_hash, spec, rhash_fg);
	/* RCU is atomic, we can't execute FW commands here */
	rhl_for_each_entry_rcu(g, tmp, list, hash) {
		struct match_list *curr_match;

		if (likely(list_empty(&match_head->list))) {
			if (!tree_get_node(&g->node))
				continue;
			match_head->first.g = g;
			list_add_tail(&match_head->first.list,
				      &match_head->list);
			continue;
		}

		curr_match = kmalloc(sizeof(*curr_match), GFP_ATOMIC);
		if (!curr_match) {
			free_match_list(match_head);
			err = -ENOMEM;
			goto out;
		}
		if (!tree_get_node(&g->node)) {
			kfree(curr_match);
			continue;
		}
		curr_match->g = g;
		list_add_tail(&curr_match->list, &match_head->list);
	}
out:
	rcu_read_unlock();
	return err;
}

static u64 matched_fgs_get_version(struct list_head *match_head)
{
	struct match_list *iter;
	u64 version = 0;

	list_for_each_entry(iter, match_head, list)
		version += (u64)atomic_read(&iter->g->node.version);
	return version;
}

static struct fs_fte *
lookup_fte_locked(struct mlx5_flow_group *g,
		  const u32 *match_value,
		  bool take_write)
{
	struct fs_fte *fte_tmp;

	if (take_write)
		nested_down_write_ref_node(&g->node, FS_LOCK_PARENT);
	else
		nested_down_read_ref_node(&g->node, FS_LOCK_PARENT);
	fte_tmp = rhashtable_lookup_fast(&g->ftes_hash, match_value,
					 rhash_fte);
	if (!fte_tmp || !tree_get_node(&fte_tmp->node)) {
		fte_tmp = NULL;
		goto out;
	}
	if (!fte_tmp->node.active) {
		tree_put_node(&fte_tmp->node, false);
		fte_tmp = NULL;
		goto out;
	}

	nested_down_write_ref_node(&fte_tmp->node, FS_LOCK_CHILD);
out:
	if (take_write)
		up_write_ref_node(&g->node, false);
	else
		up_read_ref_node(&g->node);
	return fte_tmp;
}

static struct mlx5_flow_handle *
try_add_to_existing_fg(struct mlx5_flow_table *ft,
		       struct list_head *match_head,
		       const struct mlx5_flow_spec *spec,
		       struct mlx5_flow_act *flow_act,
		       struct mlx5_flow_destination *dest,
		       int dest_num,
		       int ft_version)
{
	struct mlx5_flow_steering *steering = get_steering(&ft->node);
	struct mlx5_flow_group *g;
	struct mlx5_flow_handle *rule;
	struct match_list *iter;
	bool take_write = false;
	struct fs_fte *fte;
	u64  version;
	int err;

	fte = alloc_fte(ft, spec, flow_act);
	if (IS_ERR(fte))
		return  ERR_PTR(-ENOMEM);

search_again_locked:
	version = matched_fgs_get_version(match_head);
	if (flow_act->flags & FLOW_ACT_NO_APPEND)
		goto skip_search;
	/* Try to find a fg that already contains a matching fte */
	list_for_each_entry(iter, match_head, list) {
		struct fs_fte *fte_tmp;

		g = iter->g;
		fte_tmp = lookup_fte_locked(g, spec->match_value, take_write);
		if (!fte_tmp)
			continue;
		rule = add_rule_fg(g, spec, flow_act, dest, dest_num, fte_tmp);
		up_write_ref_node(&fte_tmp->node, false);
		tree_put_node(&fte_tmp->node, false);
		kmem_cache_free(steering->ftes_cache, fte);
		return rule;
	}

skip_search:
	/* No group with matching fte found, or we skipped the search.
	 * Try to add a new fte to any matching fg.
	 */

	/* Check the ft version, for case that new flow group
	 * was added while the fgs weren't locked
	 */
	if (atomic_read(&ft->node.version) != ft_version) {
		rule = ERR_PTR(-EAGAIN);
		goto out;
	}

	/* Check the fgs version, for case the new FTE with the
	 * same values was added while the fgs weren't locked
	 */
	if (version != matched_fgs_get_version(match_head)) {
		take_write = true;
		goto search_again_locked;
	}

	list_for_each_entry(iter, match_head, list) {
		g = iter->g;

		if (!g->node.active)
			continue;

		nested_down_write_ref_node(&g->node, FS_LOCK_PARENT);

		err = insert_fte(g, fte);
		if (err) {
			up_write_ref_node(&g->node, false);
			if (err == -ENOSPC)
				continue;
			kmem_cache_free(steering->ftes_cache, fte);
			return ERR_PTR(err);
		}

		nested_down_write_ref_node(&fte->node, FS_LOCK_CHILD);
		up_write_ref_node(&g->node, false);
		rule = add_rule_fg(g, spec, flow_act, dest, dest_num, fte);
		up_write_ref_node(&fte->node, false);
		tree_put_node(&fte->node, false);
		return rule;
	}
	rule = ERR_PTR(-ENOENT);
out:
	kmem_cache_free(steering->ftes_cache, fte);
	return rule;
}

static struct mlx5_flow_handle *
_mlx5_add_flow_rules(struct mlx5_flow_table *ft,
		     const struct mlx5_flow_spec *spec,
		     struct mlx5_flow_act *flow_act,
		     struct mlx5_flow_destination *dest,
		     int dest_num)

{
	struct mlx5_flow_steering *steering = get_steering(&ft->node);
	struct mlx5_flow_group *g;
	struct mlx5_flow_handle *rule;
	struct match_list_head match_head;
	bool take_write = false;
	struct fs_fte *fte;
	int version;
	int err;
	int i;

	if (!check_valid_spec(spec))
		return ERR_PTR(-EINVAL);

	for (i = 0; i < dest_num; i++) {
		if (!dest_is_valid(&dest[i], flow_act->action, ft))
			return ERR_PTR(-EINVAL);
	}
	nested_down_read_ref_node(&ft->node, FS_LOCK_GRANDPARENT);
search_again_locked:
	version = atomic_read(&ft->node.version);

	/* Collect all fgs which has a matching match_criteria */
	err = build_match_list(&match_head, ft, spec);
	if (err) {
		if (take_write)
			up_write_ref_node(&ft->node, false);
		else
			up_read_ref_node(&ft->node);
		return ERR_PTR(err);
	}

	if (!take_write)
		up_read_ref_node(&ft->node);

	rule = try_add_to_existing_fg(ft, &match_head.list, spec, flow_act, dest,
				      dest_num, version);
	free_match_list(&match_head);
	if (!IS_ERR(rule) ||
	    (PTR_ERR(rule) != -ENOENT && PTR_ERR(rule) != -EAGAIN)) {
		if (take_write)
			up_write_ref_node(&ft->node, false);
		return rule;
	}

	if (!take_write) {
		nested_down_write_ref_node(&ft->node, FS_LOCK_GRANDPARENT);
		take_write = true;
	}

	if (PTR_ERR(rule) == -EAGAIN ||
	    version != atomic_read(&ft->node.version))
		goto search_again_locked;

	//创建table group
	g = alloc_auto_flow_group(ft, spec);
	if (IS_ERR(g)) {
		rule = ERR_CAST(g);
		up_write_ref_node(&ft->node, false);
		return rule;
	}

	fte = alloc_fte(ft, spec, flow_act);
	if (IS_ERR(fte)) {
		up_write_ref_node(&ft->node, false);
		err = PTR_ERR(fte);
		goto err_alloc_fte;
	}

	nested_down_write_ref_node(&g->node, FS_LOCK_PARENT);
	up_write_ref_node(&ft->node, false);

	err = create_auto_flow_group(ft, g);
	if (err)
		goto err_release_fg;

	//申请并构造flow table entry
	//将fte加入到group中
	err = insert_fte(g, fte);
	if (err)
		goto err_release_fg;

	nested_down_write_ref_node(&fte->node, FS_LOCK_CHILD);
	up_write_ref_node(&g->node, false);
	rule = add_rule_fg(g, spec, flow_act, dest, dest_num, fte);
	up_write_ref_node(&fte->node, false);
	tree_put_node(&fte->node, false);
	tree_put_node(&g->node, false);
	return rule;

err_release_fg:
	up_write_ref_node(&g->node, false);
	kmem_cache_free(steering->ftes_cache, fte);
err_alloc_fte:
	tree_put_node(&g->node, false);
	return ERR_PTR(err);
}

static bool fwd_next_prio_supported(struct mlx5_flow_table *ft)
{
	return ((ft->type == FS_FT_NIC_RX) &&
		(MLX5_CAP_FLOWTABLE(get_dev(&ft->node), nic_rx_multi_path_tirs)));
}

struct mlx5_flow_handle *
mlx5_add_flow_rules(struct mlx5_flow_table *ft,
		    const struct mlx5_flow_spec *spec,
		    struct mlx5_flow_act *flow_act,
		    struct mlx5_flow_destination *dest,
		    int num_dest)
{
	struct mlx5_flow_root_namespace *root = find_root(&ft->node);
	struct mlx5_flow_destination gen_dest = {};
	struct mlx5_flow_table *next_ft = NULL;
	struct mlx5_flow_handle *handle = NULL;
	u32 sw_action = flow_act->action;
	struct fs_prio *prio;

	fs_get_obj(prio, ft->node.parent);
	if (flow_act->action == MLX5_FLOW_CONTEXT_ACTION_FWD_NEXT_PRIO) {
		if (!fwd_next_prio_supported(ft))
			return ERR_PTR(-EOPNOTSUPP);
		if (num_dest)
			return ERR_PTR(-EINVAL);
		mutex_lock(&root->chain_lock);
		next_ft = find_next_chained_ft(prio);
		if (next_ft) {
			gen_dest.type = MLX5_FLOW_DESTINATION_TYPE_FLOW_TABLE;
			gen_dest.ft = next_ft;
			dest = &gen_dest;
			num_dest = 1;
			flow_act->action = MLX5_FLOW_CONTEXT_ACTION_FWD_DEST;
		} else {
			mutex_unlock(&root->chain_lock);
			return ERR_PTR(-EOPNOTSUPP);
		}
	}

	handle = _mlx5_add_flow_rules(ft, spec, flow_act, dest, num_dest);

	if (sw_action == MLX5_FLOW_CONTEXT_ACTION_FWD_NEXT_PRIO) {
		if (!IS_ERR_OR_NULL(handle) &&
		    (list_empty(&handle->rule[0]->next_ft))) {
			mutex_lock(&next_ft->lock);
			list_add(&handle->rule[0]->next_ft,
				 &next_ft->fwd_rules);
			mutex_unlock(&next_ft->lock);
			handle->rule[0]->sw_action = MLX5_FLOW_CONTEXT_ACTION_FWD_NEXT_PRIO;
		}
		mutex_unlock(&root->chain_lock);
	}
	return handle;
}
EXPORT_SYMBOL(mlx5_add_flow_rules);

void mlx5_del_flow_rules(struct mlx5_flow_handle *handle)
{
	struct fs_fte *fte;
	int i;

	/* In order to consolidate the HW changes we lock the FTE for other
	 * changes, and increase its refcount, in order not to perform the
	 * "del" functions of the FTE. Will handle them here.
	 * The removal of the rules is done under locked FTE.
	 * After removing all the handle's rules, if there are remaining
	 * rules, it means we just need to modify the FTE in FW, and
	 * unlock/decrease the refcount we increased before.
	 * Otherwise, it means the FTE should be deleted. First delete the
	 * FTE in FW. Then, unlock the FTE, and proceed the tree_put_node of
	 * the FTE, which will handle the last decrease of the refcount, as
	 * well as required handling of its parent.
	 */
	fs_get_obj(fte, handle->rule[0]->node.parent);
	down_write_ref_node(&fte->node, false);
	for (i = handle->num_rules - 1; i >= 0; i--)
		tree_remove_node(&handle->rule[i]->node, true);
	if (fte->modify_mask && fte->dests_size) {
		modify_fte(fte);
		up_write_ref_node(&fte->node, false);
	} else {
		del_hw_fte(&fte->node);
		up_write(&fte->node.lock);
		tree_put_node(&fte->node, false);
	}
	kfree(handle);
}
EXPORT_SYMBOL(mlx5_del_flow_rules);

/* Assuming prio->node.children(flow tables) is sorted by level */
static struct mlx5_flow_table *find_next_ft(struct mlx5_flow_table *ft)
{
	struct fs_prio *prio;

	fs_get_obj(prio, ft->node.parent);

	if (!list_is_last(&ft->node.list, &prio->node.children))
		return list_next_entry(ft, node.list);
	return find_next_chained_ft(prio);
}

static int update_root_ft_destroy(struct mlx5_flow_table *ft)
{
	struct mlx5_flow_root_namespace *root = find_root(&ft->node);
	struct mlx5_ft_underlay_qp *uqp;
	struct mlx5_flow_table *new_root_ft = NULL;
	int err = 0;
	u32 qpn;

	if (root->root_ft != ft)
		return 0;

	new_root_ft = find_next_ft(ft);
	if (!new_root_ft) {
		root->root_ft = NULL;
		return 0;
	}

	if (list_empty(&root->underlay_qpns)) {
		/* Don't set any QPN (zero) in case QPN list is empty */
		qpn = 0;
		err = root->cmds->update_root_ft(root, new_root_ft,
						 qpn, false);
	} else {
		list_for_each_entry(uqp, &root->underlay_qpns, list) {
			qpn = uqp->qpn;
			err = root->cmds->update_root_ft(root,
							 new_root_ft, qpn,
							 false);
			if (err)
				break;
		}
	}

	if (err)
		mlx5_core_warn(root->dev,
			       "Update root flow table of id(%u) qpn(%d) failed\n",
			       ft->id, qpn);
	else
		root->root_ft = new_root_ft;

	return 0;
}

/* Connect flow table from previous priority to
 * the next flow table.
 */
static int disconnect_flow_table(struct mlx5_flow_table *ft)
{
	struct mlx5_core_dev *dev = get_dev(&ft->node);
	struct mlx5_flow_table *next_ft;
	struct fs_prio *prio;
	int err = 0;

	err = update_root_ft_destroy(ft);
	if (err)
		return err;

	fs_get_obj(prio, ft->node.parent);
	if  (!(list_first_entry(&prio->node.children,
				struct mlx5_flow_table,
				node.list) == ft))
		return 0;

	next_ft = find_next_chained_ft(prio);
	err = connect_fwd_rules(dev, next_ft, ft);
	if (err)
		return err;

	err = connect_prev_fts(dev, next_ft, prio);
	if (err)
		mlx5_core_warn(dev, "Failed to disconnect flow table %d\n",
			       ft->id);
	return err;
}

int mlx5_destroy_flow_table(struct mlx5_flow_table *ft)
{
	struct mlx5_flow_root_namespace *root = find_root(&ft->node);
	int err = 0;

	mutex_lock(&root->chain_lock);
	err = disconnect_flow_table(ft);
	if (err) {
		mutex_unlock(&root->chain_lock);
		return err;
	}
	if (tree_remove_node(&ft->node, false))
		mlx5_core_warn(get_dev(&ft->node), "Flow table %d wasn't destroyed, refcount > 1\n",
			       ft->id);
	mutex_unlock(&root->chain_lock);

	return err;
}
EXPORT_SYMBOL(mlx5_destroy_flow_table);

void mlx5_destroy_flow_group(struct mlx5_flow_group *fg)
{
	if (tree_remove_node(&fg->node, false))
		mlx5_core_warn(get_dev(&fg->node), "Flow group %d wasn't destroyed, refcount > 1\n",
			       fg->id);
}

struct mlx5_flow_namespace *mlx5_get_fdb_sub_ns(struct mlx5_core_dev *dev,
						int n)
{
	struct mlx5_flow_steering *steering = dev->priv.steering;

	if (!steering || !steering->fdb_sub_ns)
		return NULL;

	return steering->fdb_sub_ns[n];
}
EXPORT_SYMBOL(mlx5_get_fdb_sub_ns);

//依据namespace_type返回相应的namespace
struct mlx5_flow_namespace *mlx5_get_flow_namespace(struct mlx5_core_dev *dev,
						    enum mlx5_flow_namespace_type type)
{
	struct mlx5_flow_steering *steering = dev->priv.steering;
	struct mlx5_flow_root_namespace *root_ns;
	int prio = 0;
	struct fs_prio *fs_prio;
	struct mlx5_flow_namespace *ns;

	if (!steering)
		return NULL;

	switch (type) {
	case MLX5_FLOW_NAMESPACE_FDB:
		//fdb的返回fdb_root_ns
		if (steering->fdb_root_ns)
			return &steering->fdb_root_ns->ns;
		return NULL;
	case MLX5_FLOW_NAMESPACE_SNIFFER_RX:
		if (steering->sniffer_rx_root_ns)
			return &steering->sniffer_rx_root_ns->ns;
		return NULL;
	case MLX5_FLOW_NAMESPACE_SNIFFER_TX:
		if (steering->sniffer_tx_root_ns)
			return &steering->sniffer_tx_root_ns->ns;
		return NULL;
	default:
		break;
	}

	if (type == MLX5_FLOW_NAMESPACE_EGRESS) {
		root_ns = steering->egress_root_ns;
	} else if (type == MLX5_FLOW_NAMESPACE_RDMA_RX) {
		root_ns = steering->rdma_rx_root_ns;
		prio = RDMA_RX_BYPASS_PRIO;
	} else if (type == MLX5_FLOW_NAMESPACE_RDMA_RX_KERNEL) {
		root_ns = steering->rdma_rx_root_ns;
		prio = RDMA_RX_KERNEL_PRIO;
	} else { /* Must be NIC RX */
		root_ns = steering->root_ns;
		prio = type;
	}

	if (!root_ns)
		return NULL;

	//取对应的fs_prio
	fs_prio = find_prio(&root_ns->ns, prio);
	if (!fs_prio)
		return NULL;

	//取其下首个namespace
	ns = list_first_entry(&fs_prio->node.children,
			      typeof(*ns),
			      node.list);

	return ns;
}
EXPORT_SYMBOL(mlx5_get_flow_namespace);

struct mlx5_flow_namespace *mlx5_get_flow_vport_acl_namespace(struct mlx5_core_dev *dev,
							      enum mlx5_flow_namespace_type type,
							      int vport)
{
	struct mlx5_flow_steering *steering = dev->priv.steering;

	if (!steering || vport >= mlx5_eswitch_get_total_vports(dev))
		return NULL;

	switch (type) {
	case MLX5_FLOW_NAMESPACE_ESW_EGRESS:
		if (steering->esw_egress_root_ns &&
		    steering->esw_egress_root_ns[vport])
			return &steering->esw_egress_root_ns[vport]->ns;
		else
			return NULL;
	case MLX5_FLOW_NAMESPACE_ESW_INGRESS:
		if (steering->esw_ingress_root_ns &&
		    steering->esw_ingress_root_ns[vport])
			return &steering->esw_ingress_root_ns[vport]->ns;
		else
			return NULL;
	default:
		return NULL;
	}
}

//申请并初始化fs_prio
static struct fs_prio *_fs_create_prio(struct mlx5_flow_namespace *ns,
				       unsigned int prio,
				       int num_levels,
				       enum fs_node_type type)
{
	struct fs_prio *fs_prio;

	fs_prio = kzalloc(sizeof(*fs_prio), GFP_KERNEL);
	if (!fs_prio)
		return ERR_PTR(-ENOMEM);

	fs_prio->node.type = type;

	tree_init_node(&fs_prio->node, NULL, del_sw_prio);
	//将fs_prio指向ns
	tree_add_node(&fs_prio->node, &ns->node);
	fs_prio->num_levels = num_levels;
	fs_prio->prio = prio;
	//fs_prio加入ns
	list_add_tail(&fs_prio->node.list, &ns->node.children);

	return fs_prio;
}

//创建FS_TYPE_PRIO_CHAINS类型的fs_prio
static struct fs_prio *fs_create_prio_chained(struct mlx5_flow_namespace *ns,
					      unsigned int prio,
					      int num_levels)
{
	return _fs_create_prio(ns, prio, num_levels, FS_TYPE_PRIO_CHAINS);
}

//创建FS_TYPE_PRIO类型的fs_prio
static struct fs_prio *fs_create_prio(struct mlx5_flow_namespace *ns,
				      unsigned int prio, int num_levels)
{
	return _fs_create_prio(ns, prio, num_levels, FS_TYPE_PRIO);
}

static struct mlx5_flow_namespace *fs_init_namespace(struct mlx5_flow_namespace
						     *ns)
{
	ns->node.type = FS_TYPE_NAMESPACE;

	return ns;
}

//创建flow_namespace，并使其归属于prio
static struct mlx5_flow_namespace *fs_create_namespace(struct fs_prio *prio,
						       int def_miss_act)
{
	struct mlx5_flow_namespace	*ns;

	ns = kzalloc(sizeof(*ns), GFP_KERNEL);
	if (!ns)
		return ERR_PTR(-ENOMEM);

	fs_init_namespace(ns);
	ns->def_miss_action = def_miss_act;
	tree_init_node(&ns->node, NULL, del_sw_ns);
	tree_add_node(&ns->node, &prio->node);
	list_add_tail(&ns->node.list, &prio->node.children);

	return ns;
}

static int create_leaf_prios(struct mlx5_flow_namespace *ns, int prio,
			     struct init_tree_node *prio_metadata)
{
	struct fs_prio *fs_prio;
	int i;

	//创建多个fs_prio,优先级增加
	for (i = 0; i < prio_metadata->num_leaf_prios; i++) {
		fs_prio = fs_create_prio(ns, prio++, prio_metadata->num_levels);
		if (IS_ERR(fs_prio))
			return PTR_ERR(fs_prio);
	}
	return 0;
}

#define FLOW_TABLE_BIT_SZ 1
#define GET_FLOW_TABLE_CAP(dev, offset) \
	((be32_to_cpu(*((__be32 *)(dev->caps.hca_cur[MLX5_CAP_FLOW_TABLE]) +	\
			offset / 32)) >>					\
	  (32 - FLOW_TABLE_BIT_SZ - (offset & 0x1f))) & FLOW_TABLE_BIT_SZ)
static bool has_required_caps(struct mlx5_core_dev *dev, struct node_caps *caps)
{
	int i;

	for (i = 0; i < caps->arr_sz; i++) {
		if (!GET_FLOW_TABLE_CAP(dev, caps->caps[i]))
			return false;
	}
	return true;
}

static int init_root_tree_recursive(struct mlx5_flow_steering *steering,
				    struct init_tree_node *init_node,
				    struct fs_node *fs_parent_node,
				    struct init_tree_node *init_parent_node,
				    int prio)
{
	int max_ft_level = MLX5_CAP_FLOWTABLE(steering->dev,
					      flow_table_properties_nic_receive.
					      max_ft_level);
	struct mlx5_flow_namespace *fs_ns;
	struct fs_prio *fs_prio;
	struct fs_node *base;
	int i;
	int err;

	if (init_node->type == FS_TYPE_PRIO) {
		if ((init_node->min_ft_level > max_ft_level) ||
		    !has_required_caps(steering->dev, &init_node->caps))
			return 0;

		fs_get_obj(fs_ns, fs_parent_node);
		if (init_node->num_leaf_prios)
			return create_leaf_prios(fs_ns, prio, init_node);
		fs_prio = fs_create_prio(fs_ns, prio, init_node->num_levels);
		if (IS_ERR(fs_prio))
			return PTR_ERR(fs_prio);
		base = &fs_prio->node;
	} else if (init_node->type == FS_TYPE_NAMESPACE) {
		fs_get_obj(fs_prio, fs_parent_node);
		fs_ns = fs_create_namespace(fs_prio, init_node->def_miss_action);
		if (IS_ERR(fs_ns))
			return PTR_ERR(fs_ns);
		base = &fs_ns->node;
	} else {
		return -EINVAL;
	}
	prio = 0;
	for (i = 0; i < init_node->ar_size; i++) {
		err = init_root_tree_recursive(steering, &init_node->children[i],
					       base, init_node, prio);
		if (err)
			return err;
		if (init_node->children[i].type == FS_TYPE_PRIO &&
		    init_node->children[i].num_leaf_prios) {
			prio += init_node->children[i].num_leaf_prios;
		}
	}

	return 0;
}

static int init_root_tree(struct mlx5_flow_steering *steering,
			  struct init_tree_node *init_node,
			  struct fs_node *fs_parent_node)
{
	int i;
	struct mlx5_flow_namespace *fs_ns;
	int err;

	fs_get_obj(fs_ns, fs_parent_node);
	for (i = 0; i < init_node->ar_size; i++) {
		err = init_root_tree_recursive(steering, &init_node->children[i],
					       &fs_ns->node,
					       init_node, i);
		if (err)
			return err;
	}
	return 0;
}

//创建指定table_type的root_ns
static struct mlx5_flow_root_namespace
*create_root_ns(struct mlx5_flow_steering *steering,
		enum fs_flow_table_type table_type)
{
	//取此类型table对应的flow_cmds
	const struct mlx5_flow_cmds *cmds = mlx5_fs_cmd_get_default(table_type);
	struct mlx5_flow_root_namespace *root_ns;
	struct mlx5_flow_namespace *ns;

	if (mlx5_accel_ipsec_device_caps(steering->dev) & MLX5_ACCEL_IPSEC_CAP_DEVICE &&
	    (table_type == FS_FT_NIC_RX || table_type == FS_FT_NIC_TX))
		cmds = mlx5_fs_cmd_get_default_ipsec_fpga_cmds(table_type);

	/* Create the root namespace */
	root_ns = kzalloc(sizeof(*root_ns), GFP_KERNEL);
	if (!root_ns)
		return NULL;

	root_ns->dev = steering->dev;
	root_ns->table_type = table_type;
	root_ns->cmds = cmds;

	INIT_LIST_HEAD(&root_ns->underlay_qpns);

	ns = &root_ns->ns;
	fs_init_namespace(ns);
	mutex_init(&root_ns->chain_lock);
	tree_init_node(&ns->node, NULL, NULL);
	//此ns为root_ns
	tree_add_node(&ns->node, NULL);

	return root_ns;
}

static void set_prio_attrs_in_prio(struct fs_prio *prio, int acc_level);

static int set_prio_attrs_in_ns(struct mlx5_flow_namespace *ns, int acc_level)
{
	struct fs_prio *prio;

	fs_for_each_prio(prio, ns) {
		 /* This updates prio start_level and num_levels */
		set_prio_attrs_in_prio(prio, acc_level);
		acc_level += prio->num_levels;
	}
	return acc_level;
}

static void set_prio_attrs_in_prio(struct fs_prio *prio, int acc_level)
{
	struct mlx5_flow_namespace *ns;
	int acc_level_ns = acc_level;

	prio->start_level = acc_level;
	fs_for_each_ns(ns, prio) {
		/* This updates start_level and num_levels of ns's priority descendants */
		acc_level_ns = set_prio_attrs_in_ns(ns, acc_level);

		/* If this a prio with chains, and we can jump from one chain
		 * (namepsace) to another, so we accumulate the levels
		 */
		if (prio->node.type == FS_TYPE_PRIO_CHAINS)
			acc_level = acc_level_ns;
	}

	if (!prio->num_levels)
		prio->num_levels = acc_level_ns - prio->start_level;
	WARN_ON(prio->num_levels < acc_level_ns - prio->start_level);
}

static void set_prio_attrs(struct mlx5_flow_root_namespace *root_ns)
{
	struct mlx5_flow_namespace *ns = &root_ns->ns;
	struct fs_prio *prio;
	int start_level = 0;

	fs_for_each_prio(prio, ns) {
		set_prio_attrs_in_prio(prio, start_level);
		start_level += prio->num_levels;
	}
}

#define ANCHOR_PRIO 0
#define ANCHOR_SIZE 1
#define ANCHOR_LEVEL 0
static int create_anchor_flow_table(struct mlx5_flow_steering *steering)
{
	struct mlx5_flow_namespace *ns = NULL;
	struct mlx5_flow_table_attr ft_attr = {};
	struct mlx5_flow_table *ft;

	ns = mlx5_get_flow_namespace(steering->dev, MLX5_FLOW_NAMESPACE_ANCHOR);
	if (WARN_ON(!ns))
		return -EINVAL;

	ft_attr.max_fte = ANCHOR_SIZE;
	ft_attr.level   = ANCHOR_LEVEL;
	ft_attr.prio    = ANCHOR_PRIO;

	ft = mlx5_create_flow_table(ns, &ft_attr);
	if (IS_ERR(ft)) {
		mlx5_core_err(steering->dev, "Failed to create last anchor flow table");
		return PTR_ERR(ft);
	}
	return 0;
}

static int init_root_ns(struct mlx5_flow_steering *steering)
{
	int err;

	steering->root_ns = create_root_ns(steering, FS_FT_NIC_RX);
	if (!steering->root_ns)
		return -ENOMEM;

	err = init_root_tree(steering, &root_fs, &steering->root_ns->ns.node);
	if (err)
		goto out_err;

	set_prio_attrs(steering->root_ns);
	err = create_anchor_flow_table(steering);
	if (err)
		goto out_err;

	return 0;

out_err:
	cleanup_root_ns(steering->root_ns);
	steering->root_ns = NULL;
	return err;
}

static void clean_tree(struct fs_node *node)
{
	if (node) {
		struct fs_node *iter;
		struct fs_node *temp;

		tree_get_node(node);
		list_for_each_entry_safe(iter, temp, &node->children, list)
			clean_tree(iter);
		tree_put_node(node, false);
		tree_remove_node(node, false);
	}
}

static void cleanup_root_ns(struct mlx5_flow_root_namespace *root_ns)
{
	if (!root_ns)
		return;

	clean_tree(&root_ns->ns.node);
}

static void cleanup_egress_acls_root_ns(struct mlx5_core_dev *dev)
{
	struct mlx5_flow_steering *steering = dev->priv.steering;
	int i;

	if (!steering->esw_egress_root_ns)
		return;

	for (i = 0; i < mlx5_eswitch_get_total_vports(dev); i++)
		cleanup_root_ns(steering->esw_egress_root_ns[i]);

	kfree(steering->esw_egress_root_ns);
	steering->esw_egress_root_ns = NULL;
}

static void cleanup_ingress_acls_root_ns(struct mlx5_core_dev *dev)
{
	struct mlx5_flow_steering *steering = dev->priv.steering;
	int i;

	if (!steering->esw_ingress_root_ns)
		return;

	for (i = 0; i < mlx5_eswitch_get_total_vports(dev); i++)
		cleanup_root_ns(steering->esw_ingress_root_ns[i]);

	kfree(steering->esw_ingress_root_ns);
	steering->esw_ingress_root_ns = NULL;
}

void mlx5_cleanup_fs(struct mlx5_core_dev *dev)
{
	struct mlx5_flow_steering *steering = dev->priv.steering;

	cleanup_root_ns(steering->root_ns);
	cleanup_egress_acls_root_ns(dev);
	cleanup_ingress_acls_root_ns(dev);
	cleanup_root_ns(steering->fdb_root_ns);
	steering->fdb_root_ns = NULL;
	kfree(steering->fdb_sub_ns);
	steering->fdb_sub_ns = NULL;
	cleanup_root_ns(steering->sniffer_rx_root_ns);
	cleanup_root_ns(steering->sniffer_tx_root_ns);
	cleanup_root_ns(steering->rdma_rx_root_ns);
	cleanup_root_ns(steering->egress_root_ns);
	mlx5_cleanup_fc_stats(dev);
	kmem_cache_destroy(steering->ftes_cache);
	kmem_cache_destroy(steering->fgs_cache);
	kfree(steering);
}

static int init_sniffer_tx_root_ns(struct mlx5_flow_steering *steering)
{
	struct fs_prio *prio;

	steering->sniffer_tx_root_ns = create_root_ns(steering, FS_FT_SNIFFER_TX);
	if (!steering->sniffer_tx_root_ns)
		return -ENOMEM;

	/* Create single prio */
	prio = fs_create_prio(&steering->sniffer_tx_root_ns->ns, 0, 1);
	return PTR_ERR_OR_ZERO(prio);
}

static int init_sniffer_rx_root_ns(struct mlx5_flow_steering *steering)
{
	struct fs_prio *prio;

	steering->sniffer_rx_root_ns = create_root_ns(steering, FS_FT_SNIFFER_RX);
	if (!steering->sniffer_rx_root_ns)
		return -ENOMEM;

	/* Create single prio */
	prio = fs_create_prio(&steering->sniffer_rx_root_ns->ns, 0, 1);
	return PTR_ERR_OR_ZERO(prio);
}

static int init_rdma_rx_root_ns(struct mlx5_flow_steering *steering)
{
	int err;

	steering->rdma_rx_root_ns = create_root_ns(steering, FS_FT_RDMA_RX);
	if (!steering->rdma_rx_root_ns)
		return -ENOMEM;

	err = init_root_tree(steering, &rdma_rx_root_fs,
			     &steering->rdma_rx_root_ns->ns.node);
	if (err)
		goto out_err;

	set_prio_attrs(steering->rdma_rx_root_ns);

	return 0;

out_err:
	cleanup_root_ns(steering->rdma_rx_root_ns);
	steering->rdma_rx_root_ns = NULL;
	return err;
}

/* FT and tc chains are stored in the same array so we can re-use the
 * mlx5_get_fdb_sub_ns() and tc api for FT chains.
 * When creating a new ns for each chain store it in the first available slot.
 * Assume tc chains are created and stored first and only then the FT chain.
 */
//初始化fdb root namespace
static void store_fdb_sub_ns_prio_chain(struct mlx5_flow_steering *steering,
					struct mlx5_flow_namespace *ns)
{
	int chain = 0;

	while (steering->fdb_sub_ns[chain])
		++chain;

	steering->fdb_sub_ns[chain] = ns;
}

static int create_fdb_sub_ns_prio_chain(struct mlx5_flow_steering *steering,
					struct fs_prio *maj_prio)
{
	struct mlx5_flow_namespace *ns;
	struct fs_prio *min_prio;
	int prio;

	ns = fs_create_namespace(maj_prio, MLX5_FLOW_TABLE_MISS_ACTION_DEF);
	if (IS_ERR(ns))
		return PTR_ERR(ns);

	for (prio = 0; prio < FDB_TC_MAX_PRIO; prio++) {
		min_prio = fs_create_prio(ns, prio, FDB_TC_LEVELS_PER_PRIO);
		if (IS_ERR(min_prio))
			return PTR_ERR(min_prio);
	}

	store_fdb_sub_ns_prio_chain(steering, ns);

	return 0;
}

static int create_fdb_chains(struct mlx5_flow_steering *steering,
			     int fs_prio,
			     int chains)
{
	struct fs_prio *maj_prio;
	int levels;
	int chain;
	int err;

	//创建fdb_root_ns
	levels = FDB_TC_LEVELS_PER_PRIO * FDB_TC_MAX_PRIO * chains;
	maj_prio = fs_create_prio_chained(&steering->fdb_root_ns->ns,
					  fs_prio,
					  levels);
	if (IS_ERR(maj_prio))
		return PTR_ERR(maj_prio);

	for (chain = 0; chain < chains; chain++) {
		err = create_fdb_sub_ns_prio_chain(steering, maj_prio);
		if (err)
			return err;
	}

	return 0;
}

static int create_fdb_fast_path(struct mlx5_flow_steering *steering)
{
	int err;

	steering->fdb_sub_ns = kcalloc(FDB_NUM_CHAINS,
				       sizeof(*steering->fdb_sub_ns),
				       GFP_KERNEL);
	if (!steering->fdb_sub_ns)
		return -ENOMEM;

	err = create_fdb_chains(steering, FDB_TC_OFFLOAD, FDB_TC_MAX_CHAIN + 1);
	if (err)
		return err;

	err = create_fdb_chains(steering, FDB_FT_OFFLOAD, 1);
	if (err)
		return err;

	return 0;
}

static int init_fdb_root_ns(struct mlx5_flow_steering *steering)
{
	struct fs_prio *maj_prio;
	int err;

	steering->fdb_root_ns = create_root_ns(steering, FS_FT_FDB);
	if (!steering->fdb_root_ns)
		return -ENOMEM;

	//创建1级bypass_path prio，归属于fdb_root_ns
	maj_prio = fs_create_prio(&steering->fdb_root_ns->ns, FDB_BYPASS_PATH,
				  1);
	if (IS_ERR(maj_prio)) {
		err = PTR_ERR(maj_prio);
		goto out_err;
	}
	//创建level级fdb_fast_path prio,归属于fdb_root_ns
	err = create_fdb_fast_path(steering);
	if (err)
		goto out_err;

	//创建1级fdb_slow_path prio归属于fdb_root_ns
	maj_prio = fs_create_prio(&steering->fdb_root_ns->ns, FDB_SLOW_PATH, 1);
	if (IS_ERR(maj_prio)) {
		err = PTR_ERR(maj_prio);
		goto out_err;
	}

	set_prio_attrs(steering->fdb_root_ns);
	return 0;

out_err:
	cleanup_root_ns(steering->fdb_root_ns);
	kfree(steering->fdb_sub_ns);
	steering->fdb_sub_ns = NULL;
	steering->fdb_root_ns = NULL;
	return err;
}

static int init_egress_acl_root_ns(struct mlx5_flow_steering *steering, int vport)
{
	struct fs_prio *prio;

	steering->esw_egress_root_ns[vport] = create_root_ns(steering, FS_FT_ESW_EGRESS_ACL);
	if (!steering->esw_egress_root_ns[vport])
		return -ENOMEM;

	/* create 1 prio*/
	prio = fs_create_prio(&steering->esw_egress_root_ns[vport]->ns, 0, 1);
	return PTR_ERR_OR_ZERO(prio);
}

static int init_ingress_acl_root_ns(struct mlx5_flow_steering *steering, int vport)
{
	struct fs_prio *prio;

	steering->esw_ingress_root_ns[vport] = create_root_ns(steering, FS_FT_ESW_INGRESS_ACL);
	if (!steering->esw_ingress_root_ns[vport])
		return -ENOMEM;

	/* create 1 prio*/
	prio = fs_create_prio(&steering->esw_ingress_root_ns[vport]->ns, 0, 1);
	return PTR_ERR_OR_ZERO(prio);
}

static int init_egress_acls_root_ns(struct mlx5_core_dev *dev)
{
	struct mlx5_flow_steering *steering = dev->priv.steering;
	int total_vports = mlx5_eswitch_get_total_vports(dev);
	int err;
	int i;

	//创建egress_root_ns
	steering->esw_egress_root_ns =
			kcalloc(total_vports,
				sizeof(*steering->esw_egress_root_ns),
				GFP_KERNEL);
	if (!steering->esw_egress_root_ns)
		return -ENOMEM;

	//针对每个vport创建一个egress_acl root namesapce
	for (i = 0; i < total_vports; i++) {
		err = init_egress_acl_root_ns(steering, i);
		if (err)
			goto cleanup_root_ns;
	}

	return 0;

cleanup_root_ns:
	for (i--; i >= 0; i--)
		cleanup_root_ns(steering->esw_egress_root_ns[i]);
	kfree(steering->esw_egress_root_ns);
	steering->esw_egress_root_ns = NULL;
	return err;
}

static int init_ingress_acls_root_ns(struct mlx5_core_dev *dev)
{
	struct mlx5_flow_steering *steering = dev->priv.steering;
	int total_vports = mlx5_eswitch_get_total_vports(dev);
	int err;
	int i;

	steering->esw_ingress_root_ns =
			kcalloc(total_vports,
				sizeof(*steering->esw_ingress_root_ns),
				GFP_KERNEL);
	if (!steering->esw_ingress_root_ns)
		return -ENOMEM;

	for (i = 0; i < total_vports; i++) {
		err = init_ingress_acl_root_ns(steering, i);
		if (err)
			goto cleanup_root_ns;
	}

	return 0;

cleanup_root_ns:
	for (i--; i >= 0; i--)
		cleanup_root_ns(steering->esw_ingress_root_ns[i]);
	kfree(steering->esw_ingress_root_ns);
	steering->esw_ingress_root_ns = NULL;
	return err;
}

static int init_egress_root_ns(struct mlx5_flow_steering *steering)
{
	int err;

	steering->egress_root_ns = create_root_ns(steering,
						  FS_FT_NIC_TX);
	if (!steering->egress_root_ns)
		return -ENOMEM;

	err = init_root_tree(steering, &egress_root_fs,
			     &steering->egress_root_ns->ns.node);
	if (err)
		goto cleanup;
	set_prio_attrs(steering->egress_root_ns);
	return 0;
cleanup:
	cleanup_root_ns(steering->egress_root_ns);
	steering->egress_root_ns = NULL;
	return err;
}

int mlx5_init_fs(struct mlx5_core_dev *dev)
{
	struct mlx5_flow_steering *steering;
	int err = 0;

	err = mlx5_init_fc_stats(dev);
	if (err)
		return err;

	steering = kzalloc(sizeof(*steering), GFP_KERNEL);
	if (!steering)
		return -ENOMEM;
	steering->dev = dev;
	dev->priv.steering = steering;

	steering->fgs_cache = kmem_cache_create("mlx5_fs_fgs",
						sizeof(struct mlx5_flow_group), 0,
						0, NULL);
	steering->ftes_cache = kmem_cache_create("mlx5_fs_ftes", sizeof(struct fs_fte), 0,
						 0, NULL);
	if (!steering->ftes_cache || !steering->fgs_cache) {
		err = -ENOMEM;
		goto err;
	}

	if ((((MLX5_CAP_GEN(dev, port_type) == MLX5_CAP_PORT_TYPE_ETH) &&
	      (MLX5_CAP_GEN(dev, nic_flow_table))) ||
	     ((MLX5_CAP_GEN(dev, port_type) == MLX5_CAP_PORT_TYPE_IB) &&
	      MLX5_CAP_GEN(dev, ipoib_enhanced_offloads))) &&
	    MLX5_CAP_FLOWTABLE_NIC_RX(dev, ft_support)) {
		err = init_root_ns(steering);
		if (err)
			goto err;
	}

	if (MLX5_ESWITCH_MANAGER(dev)) {
		if (MLX5_CAP_ESW_FLOWTABLE_FDB(dev, ft_support)) {
			//初始化fdb root ns
			err = init_fdb_root_ns(steering);
			if (err)
				goto err;
		}
		if (MLX5_CAP_ESW_EGRESS_ACL(dev, ft_support)) {
			err = init_egress_acls_root_ns(dev);
			if (err)
				goto err;
		}
		if (MLX5_CAP_ESW_INGRESS_ACL(dev, ft_support)) {
			//针对每个vport创建一个ingress_acl root namespace
			err = init_ingress_acls_root_ns(dev);
			if (err)
				goto err;
		}
	}

	if (MLX5_CAP_FLOWTABLE_SNIFFER_RX(dev, ft_support)) {
		err = init_sniffer_rx_root_ns(steering);
		if (err)
			goto err;
	}

	if (MLX5_CAP_FLOWTABLE_SNIFFER_TX(dev, ft_support)) {
		err = init_sniffer_tx_root_ns(steering);
		if (err)
			goto err;
	}

	if (MLX5_CAP_FLOWTABLE_RDMA_RX(dev, ft_support) &&
	    MLX5_CAP_FLOWTABLE_RDMA_RX(dev, table_miss_action_domain)) {
		err = init_rdma_rx_root_ns(steering);
		if (err)
			goto err;
	}

	if (MLX5_IPSEC_DEV(dev) || MLX5_CAP_FLOWTABLE_NIC_TX(dev, ft_support)) {
		err = init_egress_root_ns(steering);
		if (err)
			goto err;
	}

	return 0;
err:
	mlx5_cleanup_fs(dev);
	return err;
}

int mlx5_fs_add_rx_underlay_qpn(struct mlx5_core_dev *dev, u32 underlay_qpn)
{
	struct mlx5_flow_root_namespace *root = dev->priv.steering->root_ns;
	struct mlx5_ft_underlay_qp *new_uqp;
	int err = 0;

	new_uqp = kzalloc(sizeof(*new_uqp), GFP_KERNEL);
	if (!new_uqp)
		return -ENOMEM;

	mutex_lock(&root->chain_lock);

	if (!root->root_ft) {
		err = -EINVAL;
		goto update_ft_fail;
	}

	err = root->cmds->update_root_ft(root, root->root_ft, underlay_qpn,
					 false);
	if (err) {
		mlx5_core_warn(dev, "Failed adding underlay QPN (%u) to root FT err(%d)\n",
			       underlay_qpn, err);
		goto update_ft_fail;
	}

	new_uqp->qpn = underlay_qpn;
	list_add_tail(&new_uqp->list, &root->underlay_qpns);

	mutex_unlock(&root->chain_lock);

	return 0;

update_ft_fail:
	mutex_unlock(&root->chain_lock);
	kfree(new_uqp);
	return err;
}
EXPORT_SYMBOL(mlx5_fs_add_rx_underlay_qpn);

int mlx5_fs_remove_rx_underlay_qpn(struct mlx5_core_dev *dev, u32 underlay_qpn)
{
	struct mlx5_flow_root_namespace *root = dev->priv.steering->root_ns;
	struct mlx5_ft_underlay_qp *uqp;
	bool found = false;
	int err = 0;

	mutex_lock(&root->chain_lock);
	list_for_each_entry(uqp, &root->underlay_qpns, list) {
		if (uqp->qpn == underlay_qpn) {
			found = true;
			break;
		}
	}

	if (!found) {
		mlx5_core_warn(dev, "Failed finding underlay qp (%u) in qpn list\n",
			       underlay_qpn);
		err = -EINVAL;
		goto out;
	}

	err = root->cmds->update_root_ft(root, root->root_ft, underlay_qpn,
					 true);
	if (err)
		mlx5_core_warn(dev, "Failed removing underlay QPN (%u) from root FT err(%d)\n",
			       underlay_qpn, err);

	list_del(&uqp->list);
	mutex_unlock(&root->chain_lock);
	kfree(uqp);

	return 0;

out:
	mutex_unlock(&root->chain_lock);
	return err;
}
EXPORT_SYMBOL(mlx5_fs_remove_rx_underlay_qpn);

static struct mlx5_flow_root_namespace
*get_root_namespace(struct mlx5_core_dev *dev, enum mlx5_flow_namespace_type ns_type)
{
	struct mlx5_flow_namespace *ns;

	if (ns_type == MLX5_FLOW_NAMESPACE_ESW_EGRESS ||
	    ns_type == MLX5_FLOW_NAMESPACE_ESW_INGRESS)
		ns = mlx5_get_flow_vport_acl_namespace(dev, ns_type, 0);
	else
		ns = mlx5_get_flow_namespace(dev, ns_type);
	if (!ns)
		return NULL;

	return find_root(&ns->node);
}

struct mlx5_modify_hdr *mlx5_modify_header_alloc(struct mlx5_core_dev *dev,
						 u8 ns_type, u8 num_actions,
						 void *modify_actions)
{
	struct mlx5_flow_root_namespace *root;
	struct mlx5_modify_hdr *modify_hdr;
	int err;

	root = get_root_namespace(dev, ns_type);
	if (!root)
		return ERR_PTR(-EOPNOTSUPP);

	modify_hdr = kzalloc(sizeof(*modify_hdr), GFP_KERNEL);
	if (!modify_hdr)
		return ERR_PTR(-ENOMEM);

	modify_hdr->ns_type = ns_type;
	err = root->cmds->modify_header_alloc(root, ns_type, num_actions,
					      modify_actions, modify_hdr);
	if (err) {
		kfree(modify_hdr);
		return ERR_PTR(err);
	}

	return modify_hdr;
}
EXPORT_SYMBOL(mlx5_modify_header_alloc);

void mlx5_modify_header_dealloc(struct mlx5_core_dev *dev,
				struct mlx5_modify_hdr *modify_hdr)
{
	struct mlx5_flow_root_namespace *root;

	root = get_root_namespace(dev, modify_hdr->ns_type);
	if (WARN_ON(!root))
		return;
	root->cmds->modify_header_dealloc(root, modify_hdr);
	kfree(modify_hdr);
}
EXPORT_SYMBOL(mlx5_modify_header_dealloc);

struct mlx5_pkt_reformat *mlx5_packet_reformat_alloc(struct mlx5_core_dev *dev,
						     int reformat_type,
						     size_t size,
						     void *reformat_data,
						     enum mlx5_flow_namespace_type ns_type)
{
	struct mlx5_pkt_reformat *pkt_reformat;
	struct mlx5_flow_root_namespace *root;
	int err;

	root = get_root_namespace(dev, ns_type);
	if (!root)
		return ERR_PTR(-EOPNOTSUPP);

	pkt_reformat = kzalloc(sizeof(*pkt_reformat), GFP_KERNEL);
	if (!pkt_reformat)
		return ERR_PTR(-ENOMEM);

	pkt_reformat->ns_type = ns_type;
	pkt_reformat->reformat_type = reformat_type;
	err = root->cmds->packet_reformat_alloc(root, reformat_type, size,
						reformat_data, ns_type,
						pkt_reformat);
	if (err) {
		kfree(pkt_reformat);
		return ERR_PTR(err);
	}

	return pkt_reformat;
}
EXPORT_SYMBOL(mlx5_packet_reformat_alloc);

void mlx5_packet_reformat_dealloc(struct mlx5_core_dev *dev,
				  struct mlx5_pkt_reformat *pkt_reformat)
{
	struct mlx5_flow_root_namespace *root;

	root = get_root_namespace(dev, pkt_reformat->ns_type);
	if (WARN_ON(!root))
		return;
	root->cmds->packet_reformat_dealloc(root, pkt_reformat);
	kfree(pkt_reformat);
}
EXPORT_SYMBOL(mlx5_packet_reformat_dealloc);

int mlx5_flow_namespace_set_peer(struct mlx5_flow_root_namespace *ns,
				 struct mlx5_flow_root_namespace *peer_ns)
{
	if (peer_ns && ns->mode != peer_ns->mode) {
		mlx5_core_err(ns->dev,
			      "Can't peer namespace of different steering mode\n");
		return -EINVAL;
	}

	return ns->cmds->set_peer(ns, peer_ns);
}

/* This function should be called only at init stage of the namespace.
 * It is not safe to call this function while steering operations
 * are executed in the namespace.
 */
int mlx5_flow_namespace_set_mode(struct mlx5_flow_namespace *ns,
				 enum mlx5_flow_steering_mode mode)
{
	struct mlx5_flow_root_namespace *root;
	const struct mlx5_flow_cmds *cmds;
	int err;

	root = find_root(&ns->node);
	if (&root->ns != ns)
	/* Can't set cmds to non root namespace */
		return -EINVAL;

	if (root->table_type != FS_FT_FDB)
		return -EOPNOTSUPP;

	if (root->mode == mode)
		return 0;

	if (mode == MLX5_FLOW_STEERING_MODE_SMFS)
		cmds = mlx5_fs_cmd_get_dr_cmds();
	else
		cmds = mlx5_fs_cmd_get_fw_cmds();
	if (!cmds)
		return -EOPNOTSUPP;

	err = cmds->create_ns(root);
	if (err) {
		mlx5_core_err(root->dev, "Failed to create flow namespace (%d)\n",
			      err);
		return err;
	}

	root->cmds->destroy_ns(root);
	root->cmds = cmds;
	root->mode = mode;

	return 0;
}<|MERGE_RESOLUTION|>--- conflicted
+++ resolved
@@ -557,13 +557,8 @@
 	WARN_ON(err);
 	//释放id号
 	ida_simple_remove(&fg->fte_allocator, fte->index - fg->start_index);
-<<<<<<< HEAD
-
 	//释放fte
-	call_rcu(&fte->rcu, del_sw_fte_rcu);
-=======
 	kmem_cache_free(steering->ftes_cache, fte);
->>>>>>> b0be0eff
 }
 
 static void del_hw_flow_group(struct fs_node *node)
