--- conflicted
+++ resolved
@@ -1067,11 +1067,7 @@
 	/* The level is related to the
 	 * priority level range.
 	 */
-<<<<<<< HEAD
-	ft_attr->level += fs_prio->start_level;
 	//创建flow table
-=======
->>>>>>> ccaaaf6f
 	ft = alloc_flow_table(ft_attr->level,
 			      vport,
 			      ft_attr->max_fte ? roundup_pow_of_two(ft_attr->max_fte) : 0,
@@ -1084,13 +1080,9 @@
 
 	tree_init_node(&ft->node, del_hw_flow_table, del_sw_flow_table);
 	log_table_sz = ft->max_fte ? ilog2(ft->max_fte) : 0;
-<<<<<<< HEAD
 	//如果ft失配，则前往表next_ft执行匹配
-	next_ft = find_next_chained_ft(fs_prio);
-=======
 	next_ft = unmanaged ? ft_attr->next_ft :
 			      find_next_chained_ft(fs_prio);
->>>>>>> ccaaaf6f
 	ft->def_miss_action = ns->def_miss_action;
 	err = root->cmds->create_flow_table(root, ft, log_table_sz, next_ft);
 	if (err)
@@ -1381,12 +1373,8 @@
 	struct list_head *prev = &ft->node.children;
 	u32 max_fte = ft->autogroup.max_fte;
 	unsigned int candidate_index = 0;
-<<<<<<< HEAD
 	unsigned int group_size = 0;/*flow group的大小*/
-=======
-	unsigned int group_size = 0;
 	struct mlx5_flow_group *fg;
->>>>>>> ccaaaf6f
 
 	if (!ft->autogroup.active)
 		return ERR_PTR(-ENOENT);
