/*
 * Copyright (c) 2015, Mellanox Technologies. All rights reserved.
 *
 * This software is available to you under a choice of one of two
 * licenses.  You may choose to be licensed under the terms of the GNU
 * General Public License (GPL) Version 2, available from the file
 * COPYING in the main directory of this source tree, or the
 * OpenIB.org BSD license below:
 *
 *     Redistribution and use in source and binary forms, with or
 *     without modification, are permitted provided that the following
 *     conditions are met:
 *
 *      - Redistributions of source code must retain the above
 *        copyright notice, this list of conditions and the following
 *        disclaimer.
 *
 *      - Redistributions in binary form must reproduce the above
 *        copyright notice, this list of conditions and the following
 *        disclaimer in the documentation and/or other materials
 *        provided with the distribution.
 *
 * THE SOFTWARE IS PROVIDED "AS IS", WITHOUT WARRANTY OF ANY KIND,
 * EXPRESS OR IMPLIED, INCLUDING BUT NOT LIMITED TO THE WARRANTIES OF
 * MERCHANTABILITY, FITNESS FOR A PARTICULAR PURPOSE AND
 * NONINFRINGEMENT. IN NO EVENT SHALL THE AUTHORS OR COPYRIGHT HOLDERS
 * BE LIABLE FOR ANY CLAIM, DAMAGES OR OTHER LIABILITY, WHETHER IN AN
 * ACTION OF CONTRACT, TORT OR OTHERWISE, ARISING FROM, OUT OF OR IN
 * CONNECTION WITH THE SOFTWARE OR THE USE OR OTHER DEALINGS IN THE
 * SOFTWARE.
 */

#include <linux/mutex.h>
#include <linux/mlx5/driver.h>
#include <linux/mlx5/vport.h>
#include <linux/mlx5/eswitch.h>

#include "mlx5_core.h"
#include "fs_core.h"
#include "fs_cmd.h"
#include "diag/fs_tracepoint.h"
#include "accel/ipsec.h"
#include "fpga/ipsec.h"
#include "eswitch.h"

#define INIT_TREE_NODE_ARRAY_SIZE(...)	(sizeof((struct init_tree_node[]){__VA_ARGS__}) /\
					 sizeof(struct init_tree_node))

#define ADD_PRIO(num_prios_val, min_level_val, num_levels_val, caps_val,\
		 ...) {.type = FS_TYPE_PRIO,\
	.min_ft_level = min_level_val,\
	.num_levels = num_levels_val,\
	.num_leaf_prios = num_prios_val,\
	.caps = caps_val,\
	.children = (struct init_tree_node[]) {__VA_ARGS__},\
	.ar_size = INIT_TREE_NODE_ARRAY_SIZE(__VA_ARGS__) \
}

#define ADD_MULTIPLE_PRIO(num_prios_val, num_levels_val, ...)\
	ADD_PRIO(num_prios_val, 0, num_levels_val, {},\
		 __VA_ARGS__)\

#define ADD_NS(def_miss_act, ...) {.type = FS_TYPE_NAMESPACE,	\
	.def_miss_action = def_miss_act,\
	.children = (struct init_tree_node[]) {__VA_ARGS__},\
	.ar_size = INIT_TREE_NODE_ARRAY_SIZE(__VA_ARGS__) \
}

#define INIT_CAPS_ARRAY_SIZE(...) (sizeof((long[]){__VA_ARGS__}) /\
				   sizeof(long))

#define FS_CAP(cap) (__mlx5_bit_off(flow_table_nic_cap, cap))

#define FS_REQUIRED_CAPS(...) {.arr_sz = INIT_CAPS_ARRAY_SIZE(__VA_ARGS__), \
			       .caps = (long[]) {__VA_ARGS__} }

#define FS_CHAINING_CAPS  FS_REQUIRED_CAPS(FS_CAP(flow_table_properties_nic_receive.flow_modify_en), \
					   FS_CAP(flow_table_properties_nic_receive.modify_root), \
					   FS_CAP(flow_table_properties_nic_receive.identified_miss_table_mode), \
					   FS_CAP(flow_table_properties_nic_receive.flow_table_modify))

#define FS_CHAINING_CAPS_EGRESS                                                \
	FS_REQUIRED_CAPS(                                                      \
		FS_CAP(flow_table_properties_nic_transmit.flow_modify_en),     \
		FS_CAP(flow_table_properties_nic_transmit.modify_root),        \
		FS_CAP(flow_table_properties_nic_transmit                      \
			       .identified_miss_table_mode),                   \
		FS_CAP(flow_table_properties_nic_transmit.flow_table_modify))

#define LEFTOVERS_NUM_LEVELS 1
#define LEFTOVERS_NUM_PRIOS 1

#define BY_PASS_PRIO_NUM_LEVELS 1
#define BY_PASS_MIN_LEVEL (ETHTOOL_MIN_LEVEL + MLX5_BY_PASS_NUM_PRIOS +\
			   LEFTOVERS_NUM_PRIOS)

#define ETHTOOL_PRIO_NUM_LEVELS 1
#define ETHTOOL_NUM_PRIOS 11
#define ETHTOOL_MIN_LEVEL (KERNEL_MIN_LEVEL + ETHTOOL_NUM_PRIOS)
/* Vlan, mac, ttc, inner ttc, aRFS */
#define KERNEL_NIC_PRIO_NUM_LEVELS 5
#define KERNEL_NIC_NUM_PRIOS 1
/* One more level for tc */
#define KERNEL_MIN_LEVEL (KERNEL_NIC_PRIO_NUM_LEVELS + 1)

#define KERNEL_NIC_TC_NUM_PRIOS  1
#define KERNEL_NIC_TC_NUM_LEVELS 2

#define ANCHOR_NUM_LEVELS 1
#define ANCHOR_NUM_PRIOS 1
#define ANCHOR_MIN_LEVEL (BY_PASS_MIN_LEVEL + 1)

#define OFFLOADS_MAX_FT 1
#define OFFLOADS_NUM_PRIOS 1
#define OFFLOADS_MIN_LEVEL (ANCHOR_MIN_LEVEL + 1)

#define LAG_PRIO_NUM_LEVELS 1
#define LAG_NUM_PRIOS 1
#define LAG_MIN_LEVEL (OFFLOADS_MIN_LEVEL + 1)

struct node_caps {
	size_t	arr_sz;
	long	*caps;
};

static struct init_tree_node {
	enum fs_node_type	type;
	struct init_tree_node *children;
	int ar_size;
	struct node_caps caps;
	int min_ft_level;
	int num_leaf_prios;
	int prio;
	int num_levels;
	enum mlx5_flow_table_miss_action def_miss_action;
} root_fs = {
	.type = FS_TYPE_NAMESPACE,
	.ar_size = 7,
	  .children = (struct init_tree_node[]){
		  ADD_PRIO(0, BY_PASS_MIN_LEVEL, 0, FS_CHAINING_CAPS,
			   ADD_NS(MLX5_FLOW_TABLE_MISS_ACTION_DEF,
				  ADD_MULTIPLE_PRIO(MLX5_BY_PASS_NUM_PRIOS,
						    BY_PASS_PRIO_NUM_LEVELS))),
		  ADD_PRIO(0, LAG_MIN_LEVEL, 0, FS_CHAINING_CAPS,
			   ADD_NS(MLX5_FLOW_TABLE_MISS_ACTION_DEF,
				  ADD_MULTIPLE_PRIO(LAG_NUM_PRIOS,
						    LAG_PRIO_NUM_LEVELS))),
		  ADD_PRIO(0, OFFLOADS_MIN_LEVEL, 0, {},
			   ADD_NS(MLX5_FLOW_TABLE_MISS_ACTION_DEF,
				  ADD_MULTIPLE_PRIO(OFFLOADS_NUM_PRIOS,
						    OFFLOADS_MAX_FT))),
		  ADD_PRIO(0, ETHTOOL_MIN_LEVEL, 0, FS_CHAINING_CAPS,
			   ADD_NS(MLX5_FLOW_TABLE_MISS_ACTION_DEF,
				  ADD_MULTIPLE_PRIO(ETHTOOL_NUM_PRIOS,
						    ETHTOOL_PRIO_NUM_LEVELS))),
		  ADD_PRIO(0, KERNEL_MIN_LEVEL, 0, {},
			   ADD_NS(MLX5_FLOW_TABLE_MISS_ACTION_DEF,
				  ADD_MULTIPLE_PRIO(KERNEL_NIC_TC_NUM_PRIOS,
						    KERNEL_NIC_TC_NUM_LEVELS),
				  ADD_MULTIPLE_PRIO(KERNEL_NIC_NUM_PRIOS,
						    KERNEL_NIC_PRIO_NUM_LEVELS))),
		  ADD_PRIO(0, BY_PASS_MIN_LEVEL, 0, FS_CHAINING_CAPS,
			   ADD_NS(MLX5_FLOW_TABLE_MISS_ACTION_DEF,
				  ADD_MULTIPLE_PRIO(LEFTOVERS_NUM_PRIOS,
						    LEFTOVERS_NUM_LEVELS))),
		  ADD_PRIO(0, ANCHOR_MIN_LEVEL, 0, {},
			   ADD_NS(MLX5_FLOW_TABLE_MISS_ACTION_DEF,
				  ADD_MULTIPLE_PRIO(ANCHOR_NUM_PRIOS,
						    ANCHOR_NUM_LEVELS))),
	}
};

static struct init_tree_node egress_root_fs = {
	.type = FS_TYPE_NAMESPACE,
	.ar_size = 1,
	.children = (struct init_tree_node[]) {
		ADD_PRIO(0, MLX5_BY_PASS_NUM_PRIOS, 0,
			 FS_CHAINING_CAPS_EGRESS,
			 ADD_NS(MLX5_FLOW_TABLE_MISS_ACTION_DEF,
				ADD_MULTIPLE_PRIO(MLX5_BY_PASS_NUM_PRIOS,
						  BY_PASS_PRIO_NUM_LEVELS))),
	}
};

#define RDMA_RX_BYPASS_PRIO 0
#define RDMA_RX_KERNEL_PRIO 1
static struct init_tree_node rdma_rx_root_fs = {
	.type = FS_TYPE_NAMESPACE,
	.ar_size = 2,
	.children = (struct init_tree_node[]) {
		[RDMA_RX_BYPASS_PRIO] =
		ADD_PRIO(0, MLX5_BY_PASS_NUM_REGULAR_PRIOS, 0,
			 FS_CHAINING_CAPS,
			 ADD_NS(MLX5_FLOW_TABLE_MISS_ACTION_DEF,
				ADD_MULTIPLE_PRIO(MLX5_BY_PASS_NUM_REGULAR_PRIOS,
						  BY_PASS_PRIO_NUM_LEVELS))),
		[RDMA_RX_KERNEL_PRIO] =
		ADD_PRIO(0, MLX5_BY_PASS_NUM_REGULAR_PRIOS + 1, 0,
			 FS_CHAINING_CAPS,
			 ADD_NS(MLX5_FLOW_TABLE_MISS_ACTION_SWITCH_DOMAIN,
				ADD_MULTIPLE_PRIO(1, 1))),
	}
};

enum fs_i_lock_class {
	FS_LOCK_GRANDPARENT,
	FS_LOCK_PARENT,
	FS_LOCK_CHILD
};

static const struct rhashtable_params rhash_fte = {
	.key_len = FIELD_SIZEOF(struct fs_fte, val),
	.key_offset = offsetof(struct fs_fte, val),
	.head_offset = offsetof(struct fs_fte, hash),
	.automatic_shrinking = true,
	.min_size = 1,
};

static const struct rhashtable_params rhash_fg = {
	.key_len = FIELD_SIZEOF(struct mlx5_flow_group, mask),
	.key_offset = offsetof(struct mlx5_flow_group, mask),
	.head_offset = offsetof(struct mlx5_flow_group, hash),
	.automatic_shrinking = true,
	.min_size = 1,

};

static void del_hw_flow_table(struct fs_node *node);
static void del_hw_flow_group(struct fs_node *node);
static void del_hw_fte(struct fs_node *node);
static void del_sw_flow_table(struct fs_node *node);
static void del_sw_flow_group(struct fs_node *node);
static void del_sw_fte(struct fs_node *node);
static void del_sw_prio(struct fs_node *node);
static void del_sw_ns(struct fs_node *node);
/* Delete rule (destination) is special case that 
 * requires to lock the FTE for all the deletion process.
 */
static void del_sw_hw_rule(struct fs_node *node);
static bool mlx5_flow_dests_cmp(struct mlx5_flow_destination *d1,
				struct mlx5_flow_destination *d2);
static void cleanup_root_ns(struct mlx5_flow_root_namespace *root_ns);
static struct mlx5_flow_rule *
find_flow_rule(struct fs_fte *fte,
	       struct mlx5_flow_destination *dest);

static void tree_init_node(struct fs_node *node,
			   void (*del_hw_func)(struct fs_node *),
			   void (*del_sw_func)(struct fs_node *))
{
	refcount_set(&node->refcount, 1);
	INIT_LIST_HEAD(&node->list);
	INIT_LIST_HEAD(&node->children);
	init_rwsem(&node->lock);
	node->del_hw_func = del_hw_func;
	node->del_sw_func = del_sw_func;
	node->active = false;
}

//更新node的parent,root
static void tree_add_node(struct fs_node *node, struct fs_node *parent)
{
	//指向parent,parent引用增加
	if (parent)
		refcount_inc(&parent->refcount);
	//指向父节点
	node->parent = parent;

	/* Parent is the root */
	if (!parent)
		//无父节点时，指向自已
		node->root = node;
	else
		//使用父节点的root
		node->root = parent->root;
}

static int tree_get_node(struct fs_node *node)
{
	return refcount_inc_not_zero(&node->refcount);
}

static void nested_down_read_ref_node(struct fs_node *node,
				      enum fs_i_lock_class class)
{
	if (node) {
		down_read_nested(&node->lock, class);
		refcount_inc(&node->refcount);
	}
}

static void nested_down_write_ref_node(struct fs_node *node,
				       enum fs_i_lock_class class)
{
	if (node) {
		down_write_nested(&node->lock, class);
		refcount_inc(&node->refcount);
	}
}

static void down_write_ref_node(struct fs_node *node, bool locked)
{
	if (node) {
		if (!locked)
			down_write(&node->lock);
		refcount_inc(&node->refcount);
	}
}

static void up_read_ref_node(struct fs_node *node)
{
	refcount_dec(&node->refcount);
	up_read(&node->lock);
}

static void up_write_ref_node(struct fs_node *node, bool locked)
{
	refcount_dec(&node->refcount);
	if (!locked)
		up_write(&node->lock);
}

static void tree_put_node(struct fs_node *node, bool locked)
{
	struct fs_node *parent_node = node->parent;

	if (refcount_dec_and_test(&node->refcount)) {
		if (node->del_hw_func)
			node->del_hw_func(node);
		if (parent_node) {
			/* Only root namespace doesn't have parent and we just
			 * need to free its node.
			 */
			down_write_ref_node(parent_node, locked);
			list_del_init(&node->list);
			if (node->del_sw_func)
				node->del_sw_func(node);
			up_write_ref_node(parent_node, locked);
		} else {
			kfree(node);
		}
		node = NULL;
	}
	if (!node && parent_node)
		tree_put_node(parent_node, locked);
}

static int tree_remove_node(struct fs_node *node, bool locked)
{
	if (refcount_read(&node->refcount) > 1) {
		refcount_dec(&node->refcount);
		return -EEXIST;
	}
	tree_put_node(node, locked);
	return 0;
}

//返回指定prio的fs_prio
static struct fs_prio *find_prio(struct mlx5_flow_namespace *ns,
				 unsigned int prio)
{
	struct fs_prio *iter_prio;

	//遍历ns->node.children，每一个元素为iter_prio
	fs_for_each_prio(iter_prio, ns) {
		if (iter_prio->prio == prio)
			return iter_prio;
	}

	return NULL;
}

static bool check_valid_spec(const struct mlx5_flow_spec *spec)
{
	int i;

	for (i = 0; i < MLX5_ST_SZ_DW_MATCH_PARAM; i++)
		if (spec->match_value[i] & ~spec->match_criteria[i]) {
			pr_warn("mlx5_core: match_value differs from match_criteria\n");
			return false;
		}

	return true;
}

static struct mlx5_flow_root_namespace *find_root(struct fs_node *node)
{
	struct fs_node *root;
	struct mlx5_flow_namespace *ns;

	root = node->root;

	if (WARN_ON(root->type != FS_TYPE_NAMESPACE)) {
		pr_warn("mlx5: flow steering node is not in tree or garbaged\n");
		return NULL;
	}

	ns = container_of(root, struct mlx5_flow_namespace, node);
	return container_of(ns, struct mlx5_flow_root_namespace, ns);
}

static inline struct mlx5_flow_steering *get_steering(struct fs_node *node)
{
	struct mlx5_flow_root_namespace *root = find_root(node);

	if (root)
		return root->dev->priv.steering;
	return NULL;
}

static inline struct mlx5_core_dev *get_dev(struct fs_node *node)
{
	struct mlx5_flow_root_namespace *root = find_root(node);

	if (root)
		return root->dev;
	return NULL;
}

static void del_sw_ns(struct fs_node *node)
{
	kfree(node);
}

static void del_sw_prio(struct fs_node *node)
{
	kfree(node);
}

static void del_hw_flow_table(struct fs_node *node)
{
	struct mlx5_flow_root_namespace *root;
	struct mlx5_flow_table *ft;
	struct mlx5_core_dev *dev;
	int err;

	fs_get_obj(ft, node);
	dev = get_dev(&ft->node);
	root = find_root(&ft->node);
	trace_mlx5_fs_del_ft(ft);

	if (node->active) {
		err = root->cmds->destroy_flow_table(root, ft);
		if (err)
			mlx5_core_warn(dev, "flow steering can't destroy ft\n");
	}
}

static void del_sw_flow_table(struct fs_node *node)
{
	struct mlx5_flow_table *ft;
	struct fs_prio *prio;

	fs_get_obj(ft, node);

	rhltable_destroy(&ft->fgs_hash);
	fs_get_obj(prio, ft->node.parent);
	prio->num_ft--;
	kfree(ft);
}

static void modify_fte(struct fs_fte *fte)
{
	struct mlx5_flow_root_namespace *root;
	struct mlx5_flow_table *ft;
	struct mlx5_flow_group *fg;
	struct mlx5_core_dev *dev;
	int err;

	fs_get_obj(fg, fte->node.parent);
	fs_get_obj(ft, fg->node.parent);
	dev = get_dev(&fte->node);

	root = find_root(&ft->node);
	err = root->cmds->update_fte(root, ft, fg, fte->modify_mask, fte);
	if (err)
		mlx5_core_warn(dev,
			       "%s can't del rule fg id=%d fte_index=%d\n",
			       __func__, fg->id, fte->index);
	fte->modify_mask = 0;
}

static void del_sw_hw_rule(struct fs_node *node)
{
	struct mlx5_flow_rule *rule;
	struct fs_fte *fte;

	fs_get_obj(rule, node);
	fs_get_obj(fte, rule->node.parent);
	trace_mlx5_fs_del_rule(rule);
	if (rule->sw_action == MLX5_FLOW_CONTEXT_ACTION_FWD_NEXT_PRIO) {
		mutex_lock(&rule->dest_attr.ft->lock);
		list_del(&rule->next_ft);
		mutex_unlock(&rule->dest_attr.ft->lock);
	}

	if (rule->dest_attr.type == MLX5_FLOW_DESTINATION_TYPE_COUNTER  &&
	    --fte->dests_size) {
		fte->modify_mask |=
			BIT(MLX5_SET_FTE_MODIFY_ENABLE_MASK_ACTION) |
			BIT(MLX5_SET_FTE_MODIFY_ENABLE_MASK_FLOW_COUNTERS);
		fte->action.action &= ~MLX5_FLOW_CONTEXT_ACTION_COUNT;
		goto out;
	}

	if ((fte->action.action & MLX5_FLOW_CONTEXT_ACTION_FWD_DEST) &&
	    --fte->dests_size) {
		fte->modify_mask |=
			BIT(MLX5_SET_FTE_MODIFY_ENABLE_MASK_DESTINATION_LIST);
	}
out:
	kfree(rule);
}

static void del_hw_fte(struct fs_node *node)
{
	struct mlx5_flow_root_namespace *root;
	struct mlx5_flow_table *ft;
	struct mlx5_flow_group *fg;
	struct mlx5_core_dev *dev;
	struct fs_fte *fte;
	int err;

	fs_get_obj(fte, node);
	fs_get_obj(fg, fte->node.parent);
	fs_get_obj(ft, fg->node.parent);

	trace_mlx5_fs_del_fte(fte);
	dev = get_dev(&ft->node);
	root = find_root(&ft->node);
	if (node->active) {
		err = root->cmds->delete_fte(root, ft, fte);
		if (err)
			mlx5_core_warn(dev,
				       "flow steering can't delete fte in index %d of flow group id %d\n",
				       fte->index, fg->id);
		node->active = 0;
	}
}

static void del_sw_fte(struct fs_node *node)
{
	struct mlx5_flow_steering *steering = get_steering(node);
	struct mlx5_flow_group *fg;
	struct fs_fte *fte;
	int err;

	//转换为fte
	fs_get_obj(fte, node);
	//转换为fg
	fs_get_obj(fg, fte->node.parent);

	//自flow group中删除fte
	err = rhashtable_remove_fast(&fg->ftes_hash,
				     &fte->hash,
				     rhash_fte);
	WARN_ON(err);
	//释放id号
	ida_simple_remove(&fg->fte_allocator, fte->index - fg->start_index);
	//释放fte
	kmem_cache_free(steering->ftes_cache, fte);
}

static void del_hw_flow_group(struct fs_node *node)
{
	struct mlx5_flow_root_namespace *root;
	struct mlx5_flow_group *fg;
	struct mlx5_flow_table *ft;
	struct mlx5_core_dev *dev;

	fs_get_obj(fg, node);
	fs_get_obj(ft, fg->node.parent);
	dev = get_dev(&ft->node);
	trace_mlx5_fs_del_fg(fg);

	root = find_root(&ft->node);
	if (fg->node.active && root->cmds->destroy_flow_group(root, ft, fg))
		mlx5_core_warn(dev, "flow steering can't destroy fg %d of ft %d\n",
			       fg->id, ft->id);
}

static void del_sw_flow_group(struct fs_node *node)
{
	struct mlx5_flow_steering *steering = get_steering(node);
	struct mlx5_flow_group *fg;
	struct mlx5_flow_table *ft;
	int err;

	fs_get_obj(fg, node);
	fs_get_obj(ft, fg->node.parent);

	rhashtable_destroy(&fg->ftes_hash);
	ida_destroy(&fg->fte_allocator);
	if (ft->autogroup.active)
		ft->autogroup.num_groups--;
	err = rhltable_remove(&ft->fgs_hash,
			      &fg->hash,
			      rhash_fg);
	WARN_ON(err);
	kmem_cache_free(steering->fgs_cache, fg);
}

//将fte添加进flow group中
static int insert_fte(struct mlx5_flow_group *fg, struct fs_fte *fte)
{
	int index;
	int ret;

	//申请fte对应的index
	index = ida_simple_get(&fg->fte_allocator, 0, fg->max_ftes, GFP_KERNEL);
	if (index < 0)
		return index;

	fte->index = index + fg->start_index;
	//将fte添加入flow group中的hashtable中
	ret = rhashtable_insert_fast(&fg->ftes_hash,
				     &fte->hash,
				     rhash_fte);
	if (ret)
		goto err_ida_remove;

	//fte指向fg,同一fg上fte串成一条线（兄弟树）
	tree_add_node(&fte->node, &fg->node);
	list_add_tail(&fte->node.list, &fg->node.children);
	return 0;

err_ida_remove:
	ida_simple_remove(&fg->fte_allocator, index);
	return ret;
}

//申请并初始化fte
static struct fs_fte *alloc_fte(struct mlx5_flow_table *ft,
				const struct mlx5_flow_spec *spec,
				struct mlx5_flow_act *flow_act)
{
	struct mlx5_flow_steering *steering = get_steering(&ft->node);
	struct fs_fte *fte;

	//申请fte
	fte = kmem_cache_zalloc(steering->ftes_cache, GFP_KERNEL);
	if (!fte)
		return ERR_PTR(-ENOMEM);

	//将match_value填充到fte_val完成match字段填充
	memcpy(fte->val, &spec->match_value, sizeof(fte->val));
	fte->node.type =  FS_TYPE_FLOW_ENTRY;
	fte->action = *flow_act;
	fte->flow_context = spec->flow_context;

	tree_init_node(&fte->node, NULL, del_sw_fte);

	return fte;
}

static void dealloc_flow_group(struct mlx5_flow_steering *steering,
			       struct mlx5_flow_group *fg)
{
	rhashtable_destroy(&fg->ftes_hash);
	kmem_cache_free(steering->fgs_cache, fg);
}

//申请并初始化flow group
static struct mlx5_flow_group *alloc_flow_group(struct mlx5_flow_steering *steering,
						u8 match_criteria_enable,
						const void *match_criteria,
						int start_index/*group首个index*/,
						int end_index/*group末个index*/)
{
	struct mlx5_flow_group *fg;
	int ret;

	//申请flow group
	fg = kmem_cache_zalloc(steering->fgs_cache, GFP_KERNEL);
	if (!fg)
		return ERR_PTR(-ENOMEM);

	//初始化flow table entry 哈希表
	ret = rhashtable_init(&fg->ftes_hash, &rhash_fte);
	if (ret) {
		kmem_cache_free(steering->fgs_cache, fg);
		return ERR_PTR(ret);
	}

	ida_init(&fg->fte_allocator);
	fg->mask.match_criteria_enable = match_criteria_enable;
	memcpy(&fg->mask.match_criteria, match_criteria,
	       sizeof(fg->mask.match_criteria));
	fg->node.type =  FS_TYPE_FLOW_GROUP;
	fg->start_index = start_index;
	fg->max_ftes = end_index - start_index + 1;

	return fg;
}

//申请并加入flow group
static struct mlx5_flow_group *alloc_insert_flow_group(struct mlx5_flow_table *ft,
						       u8 match_criteria_enable/*开启标准mask匹配*/,
						       const void *match_criteria/*mask字段*/,
						       int start_index/*flow group起始index*/,
						       int end_index/*flow group结束index*/,
						       struct list_head *prev)
{
	struct mlx5_flow_steering *steering = get_steering(&ft->node);
	struct mlx5_flow_group *fg;
	int ret;

	//申请并初始化flow group
	fg = alloc_flow_group(steering, match_criteria_enable, match_criteria,
			      start_index, end_index);
	if (IS_ERR(fg))
		return fg;

	/* initialize refcnt, add to parent list */
	//将flow group加入到flow table
	ret = rhltable_insert(&ft->fgs_hash,
			      &fg->hash,
			      rhash_fg);
	if (ret) {
		dealloc_flow_group(steering, fg);
		return ERR_PTR(ret);
	}

	tree_init_node(&fg->node, del_hw_flow_group, del_sw_flow_group);
	tree_add_node(&fg->node, &ft->node);
	/* Add node to group list */
	list_add(&fg->node.list, prev);
	atomic_inc(&ft->node.version);

	return fg;
}

//申请并初始化flow table
static struct mlx5_flow_table *alloc_flow_table(int level, u16 vport, int max_fte,
						enum fs_flow_table_type table_type,
						enum fs_flow_table_op_mod op_mod,
						u32 flags)
{
	struct mlx5_flow_table *ft;
	int ret;

	ft  = kzalloc(sizeof(*ft), GFP_KERNEL);
	if (!ft)
		return ERR_PTR(-ENOMEM);

	ret = rhltable_init(&ft->fgs_hash, &rhash_fg);
	if (ret) {
		kfree(ft);
		return ERR_PTR(ret);
	}

	ft->level = level;
	ft->node.type = FS_TYPE_FLOW_TABLE;
	ft->op_mod = op_mod;
	ft->type = table_type;
	ft->vport = vport;
	ft->max_fte = max_fte;
	ft->flags = flags;
	INIT_LIST_HEAD(&ft->fwd_rules);
	mutex_init(&ft->lock);

	return ft;
}

/* If reverse is false, then we search for the first flow table in the
 * root sub-tree from start(closest from right), else we search for the
 * last flow table in the root sub-tree till start(closest from left).
 */
static struct mlx5_flow_table *find_closest_ft_recursive(struct fs_node  *root,
							 struct list_head *start,
							 bool reverse)
{
#define list_advance_entry(pos, reverse)		\
	((reverse) ? list_prev_entry(pos, list) : list_next_entry(pos, list))

#define list_for_each_advance_continue(pos, head, reverse)	\
	for (pos = list_advance_entry(pos, reverse);		\
	     &pos->list != (head);				\
	     pos = list_advance_entry(pos, reverse))

	struct fs_node *iter = list_entry(start, struct fs_node, list);
	struct mlx5_flow_table *ft = NULL;

	if (!root || root->type == FS_TYPE_PRIO_CHAINS)
		return NULL;

	list_for_each_advance_continue(iter, &root->children, reverse) {
		if (iter->type == FS_TYPE_FLOW_TABLE) {
			fs_get_obj(ft, iter);
			return ft;
		}
		ft = find_closest_ft_recursive(iter, &iter->children, reverse);
		if (ft)
			return ft;
	}

	return ft;
}

/* If reverse if false then return the first flow table in next priority of
 * prio in the tree, else return the last flow table in the previous priority
 * of prio in the tree.
 */
static struct mlx5_flow_table *find_closest_ft(struct fs_prio *prio, bool reverse)
{
	struct mlx5_flow_table *ft = NULL;
	struct fs_node *curr_node;
	struct fs_node *parent;

	parent = prio->node.parent;
	curr_node = &prio->node;
	while (!ft && parent) {
		ft = find_closest_ft_recursive(parent, &curr_node->list, reverse);
		curr_node = parent;
		parent = curr_node->parent;
	}
	return ft;
}

/* Assuming all the tree is locked by mutex chain lock */
static struct mlx5_flow_table *find_next_chained_ft(struct fs_prio *prio)
{
	return find_closest_ft(prio, false);
}

/* Assuming all the tree is locked by mutex chain lock */
static struct mlx5_flow_table *find_prev_chained_ft(struct fs_prio *prio)
{
	return find_closest_ft(prio, true);
}

static int connect_fts_in_prio(struct mlx5_core_dev *dev,
			       struct fs_prio *prio,
			       struct mlx5_flow_table *ft)
{
	struct mlx5_flow_root_namespace *root = find_root(&prio->node);
	struct mlx5_flow_table *iter;
	int i = 0;
	int err;

	fs_for_each_ft(iter, prio) {
		i++;
		err = root->cmds->modify_flow_table(root, iter, ft);
		if (err) {
			mlx5_core_warn(dev, "Failed to modify flow table %d\n",
				       iter->id);
			/* The driver is out of sync with the FW */
			if (i > 1)
				WARN_ON(true);
			return err;
		}
	}
	return 0;
}

/* Connect flow tables from previous priority of prio to ft */
static int connect_prev_fts(struct mlx5_core_dev *dev,
			    struct mlx5_flow_table *ft,
			    struct fs_prio *prio)
{
	struct mlx5_flow_table *prev_ft;

	prev_ft = find_prev_chained_ft(prio);
	if (prev_ft) {
		struct fs_prio *prev_prio;

		fs_get_obj(prev_prio, prev_ft->node.parent);
		return connect_fts_in_prio(dev, prev_prio, ft);
	}
	return 0;
}

static int update_root_ft_create(struct mlx5_flow_table *ft, struct fs_prio
				 *prio)
{
	struct mlx5_flow_root_namespace *root = find_root(&prio->node);
	struct mlx5_ft_underlay_qp *uqp;
	int min_level = INT_MAX;
	int err = 0;
	u32 qpn;

	if (root->root_ft)
		min_level = root->root_ft->level;

	if (ft->level >= min_level)
		return 0;

	if (list_empty(&root->underlay_qpns)) {
		/* Don't set any QPN (zero) in case QPN list is empty */
		qpn = 0;
		err = root->cmds->update_root_ft(root, ft, qpn, false);
	} else {
		list_for_each_entry(uqp, &root->underlay_qpns, list) {
			qpn = uqp->qpn;
			err = root->cmds->update_root_ft(root, ft,
							 qpn, false);
			if (err)
				break;
		}
	}

	if (err)
		mlx5_core_warn(root->dev,
			       "Update root flow table of id(%u) qpn(%d) failed\n",
			       ft->id, qpn);
	else
		root->root_ft = ft;

	return err;
}

static int _mlx5_modify_rule_destination(struct mlx5_flow_rule *rule,
					 struct mlx5_flow_destination *dest)
{
	struct mlx5_flow_root_namespace *root;
	struct mlx5_flow_table *ft;
	struct mlx5_flow_group *fg;
	struct fs_fte *fte;
	int modify_mask = BIT(MLX5_SET_FTE_MODIFY_ENABLE_MASK_DESTINATION_LIST);
	int err = 0;

	fs_get_obj(fte, rule->node.parent);
	if (!(fte->action.action & MLX5_FLOW_CONTEXT_ACTION_FWD_DEST))
		return -EINVAL;
	down_write_ref_node(&fte->node, false);
	fs_get_obj(fg, fte->node.parent);
	fs_get_obj(ft, fg->node.parent);

	memcpy(&rule->dest_attr, dest, sizeof(*dest));
	root = find_root(&ft->node);
	err = root->cmds->update_fte(root, ft, fg,
				     modify_mask, fte);
	up_write_ref_node(&fte->node, false);

	return err;
}

int mlx5_modify_rule_destination(struct mlx5_flow_handle *handle,
				 struct mlx5_flow_destination *new_dest,
				 struct mlx5_flow_destination *old_dest)
{
	int i;

	if (!old_dest) {
		if (handle->num_rules != 1)
			return -EINVAL;
		return _mlx5_modify_rule_destination(handle->rule[0],
						     new_dest);
	}

	for (i = 0; i < handle->num_rules; i++) {
		if (mlx5_flow_dests_cmp(new_dest, &handle->rule[i]->dest_attr))
			return _mlx5_modify_rule_destination(handle->rule[i],
							     new_dest);
	}

	return -EINVAL;
}

/* Modify/set FWD rules that point on old_next_ft to point on new_next_ft  */
static int connect_fwd_rules(struct mlx5_core_dev *dev,
			     struct mlx5_flow_table *new_next_ft,
			     struct mlx5_flow_table *old_next_ft)
{
	struct mlx5_flow_destination dest = {};
	struct mlx5_flow_rule *iter;
	int err = 0;

	/* new_next_ft and old_next_ft could be NULL only
	 * when we create/destroy the anchor flow table.
	 */
	if (!new_next_ft || !old_next_ft)
		return 0;

	dest.type = MLX5_FLOW_DESTINATION_TYPE_FLOW_TABLE;
	dest.ft = new_next_ft;

	mutex_lock(&old_next_ft->lock);
	list_splice_init(&old_next_ft->fwd_rules, &new_next_ft->fwd_rules);
	mutex_unlock(&old_next_ft->lock);
	list_for_each_entry(iter, &new_next_ft->fwd_rules, next_ft) {
		err = _mlx5_modify_rule_destination(iter, &dest);
		if (err)
			pr_err("mlx5_core: failed to modify rule to point on flow table %d\n",
			       new_next_ft->id);
	}
	return 0;
}

static int connect_flow_table(struct mlx5_core_dev *dev, struct mlx5_flow_table *ft,
			      struct fs_prio *prio)
{
	struct mlx5_flow_table *next_ft;
	int err = 0;

	/* Connect_prev_fts and update_root_ft_create are mutually exclusive */

	if (list_empty(&prio->node.children)) {
		err = connect_prev_fts(dev, ft, prio);
		if (err)
			return err;

		next_ft = find_next_chained_ft(prio);
		err = connect_fwd_rules(dev, ft, next_ft);
		if (err)
			return err;
	}

	if (MLX5_CAP_FLOWTABLE(dev,
			       flow_table_properties_nic_receive.modify_root))
		err = update_root_ft_create(ft, prio);
	return err;
}

static void list_add_flow_table(struct mlx5_flow_table *ft,
				struct fs_prio *prio)
{
	struct list_head *prev = &prio->node.children;
	struct mlx5_flow_table *iter;

	fs_for_each_ft(iter, prio) {
		if (iter->level > ft->level)
			break;
		prev = &iter->node.list;
	}
	list_add(&ft->node.list, prev);
}

static struct mlx5_flow_table *__mlx5_create_flow_table(struct mlx5_flow_namespace *ns,
							struct mlx5_flow_table_attr *ft_attr,
							enum fs_flow_table_op_mod op_mod,
							u16 vport)
{
	struct mlx5_flow_root_namespace *root = find_root(&ns->node);
	struct mlx5_flow_table *next_ft = NULL;
	struct fs_prio *fs_prio = NULL;
	struct mlx5_flow_table *ft;
	int log_table_sz;
	int err;

	if (!root) {
		pr_err("mlx5: flow steering failed to find root of namespace\n");
		return ERR_PTR(-ENODEV);
	}

	mutex_lock(&root->chain_lock);
	fs_prio = find_prio(ns, ft_attr->prio);
	if (!fs_prio) {
		err = -EINVAL;
		goto unlock_root;
	}
	if (ft_attr->level >= fs_prio->num_levels) {
		err = -ENOSPC;
		goto unlock_root;
	}
	/* The level is related to the
	 * priority level range.
	 */
	ft_attr->level += fs_prio->start_level;
	//创建flow table
	ft = alloc_flow_table(ft_attr->level,
			      vport,
			      ft_attr->max_fte ? roundup_pow_of_two(ft_attr->max_fte) : 0,
			      root->table_type,
			      op_mod, ft_attr->flags);
	if (IS_ERR(ft)) {
		err = PTR_ERR(ft);
		goto unlock_root;
	}

	tree_init_node(&ft->node, del_hw_flow_table, del_sw_flow_table);
	log_table_sz = ft->max_fte ? ilog2(ft->max_fte) : 0;
	//如果ft失配，则前往表next_ft执行匹配
	next_ft = find_next_chained_ft(fs_prio);
	ft->def_miss_action = ns->def_miss_action;
	err = root->cmds->create_flow_table(root, ft, log_table_sz, next_ft);
	if (err)
		goto free_ft;

	err = connect_flow_table(root->dev, ft, fs_prio);
	if (err)
		goto destroy_ft;
	ft->node.active = true;
	down_write_ref_node(&fs_prio->node, false);
	tree_add_node(&ft->node, &fs_prio->node);
	list_add_flow_table(ft, fs_prio);
	fs_prio->num_ft++;
	up_write_ref_node(&fs_prio->node, false);
	mutex_unlock(&root->chain_lock);
	trace_mlx5_fs_add_ft(ft);
	return ft;
destroy_ft:
	root->cmds->destroy_flow_table(root, ft);
free_ft:
	kfree(ft);
unlock_root:
	mutex_unlock(&root->chain_lock);
	return ERR_PTR(err);
}

struct mlx5_flow_table *mlx5_create_flow_table(struct mlx5_flow_namespace *ns,
					       struct mlx5_flow_table_attr *ft_attr)
{
	return __mlx5_create_flow_table(ns, ft_attr, FS_FT_OP_MOD_NORMAL, 0);
}

struct mlx5_flow_table *mlx5_create_vport_flow_table(struct mlx5_flow_namespace *ns,
						     int prio, int max_fte,
						     u32 level, u16 vport)
{
	struct mlx5_flow_table_attr ft_attr = {};

	ft_attr.max_fte = max_fte;
	ft_attr.level   = level;
	ft_attr.prio    = prio;

	return __mlx5_create_flow_table(ns, &ft_attr, FS_FT_OP_MOD_NORMAL, vport);
}

struct mlx5_flow_table*
mlx5_create_lag_demux_flow_table(struct mlx5_flow_namespace *ns,
				 int prio, u32 level)
{
	struct mlx5_flow_table_attr ft_attr = {};

	ft_attr.level = level;
	ft_attr.prio  = prio;
	return __mlx5_create_flow_table(ns, &ft_attr, FS_FT_OP_MOD_LAG_DEMUX, 0);
}
EXPORT_SYMBOL(mlx5_create_lag_demux_flow_table);

struct mlx5_flow_table*
mlx5_create_auto_grouped_flow_table(struct mlx5_flow_namespace *ns,
				    int prio,
				    int num_flow_table_entries,
				    int max_num_groups,
				    u32 level,
				    u32 flags)
{
	struct mlx5_flow_table_attr ft_attr = {};
	struct mlx5_flow_table *ft;

	if (max_num_groups > num_flow_table_entries)
		return ERR_PTR(-EINVAL);

	ft_attr.max_fte = num_flow_table_entries;
	ft_attr.prio    = prio;
	ft_attr.level   = level;
	ft_attr.flags   = flags;

	ft = mlx5_create_flow_table(ns, &ft_attr);
	if (IS_ERR(ft))
		return ft;

	ft->autogroup.active = true;
	ft->autogroup.required_groups = max_num_groups;

	return ft;
}
EXPORT_SYMBOL(mlx5_create_auto_grouped_flow_table);

struct mlx5_flow_group *mlx5_create_flow_group(struct mlx5_flow_table *ft,
					       u32 *fg_in)
{
	struct mlx5_flow_root_namespace *root = find_root(&ft->node);
	void *match_criteria = MLX5_ADDR_OF(create_flow_group_in,
					    fg_in, match_criteria);
	u8 match_criteria_enable = MLX5_GET(create_flow_group_in,
					    fg_in,
					    match_criteria_enable);
	int start_index = MLX5_GET(create_flow_group_in, fg_in,
				   start_flow_index);
	int end_index = MLX5_GET(create_flow_group_in, fg_in,
				 end_flow_index);
	struct mlx5_flow_group *fg;
	int err;

	if (ft->autogroup.active)
		return ERR_PTR(-EPERM);

	down_write_ref_node(&ft->node, false);
	fg = alloc_insert_flow_group(ft, match_criteria_enable, match_criteria,
				     start_index, end_index,
				     ft->node.children.prev);
	up_write_ref_node(&ft->node, false);
	if (IS_ERR(fg))
		return fg;

	err = root->cmds->create_flow_group(root, ft, fg_in, fg);
	if (err) {
		tree_put_node(&fg->node, false);
		return ERR_PTR(err);
	}
	trace_mlx5_fs_add_fg(fg);
	fg->node.active = true;

	return fg;
}

static struct mlx5_flow_rule *alloc_rule(struct mlx5_flow_destination *dest)
{
	struct mlx5_flow_rule *rule;

	rule = kzalloc(sizeof(*rule), GFP_KERNEL);
	if (!rule)
		return NULL;

	INIT_LIST_HEAD(&rule->next_ft);
	rule->node.type = FS_TYPE_FLOW_DEST;
	if (dest)
		memcpy(&rule->dest_attr, dest, sizeof(*dest));

	return rule;
}

//申请可容纳num_rules个rule的handle
static struct mlx5_flow_handle *alloc_handle(int num_rules)
{
	struct mlx5_flow_handle *handle;

	//申请handle,并使handle中的成员rule拥有num_rules个元素
	handle = kzalloc(struct_size(handle, rule, num_rules), GFP_KERNEL);
	if (!handle)
		return NULL;

	handle->num_rules = num_rules;

	return handle;
}

static void destroy_flow_handle(struct fs_fte *fte,
				struct mlx5_flow_handle *handle,
				struct mlx5_flow_destination *dest,
				int i)
{
	for (; --i >= 0;) {
		if (refcount_dec_and_test(&handle->rule[i]->node.refcount)) {
			fte->dests_size--;
			list_del(&handle->rule[i]->node.list);
			kfree(handle->rule[i]);
		}
	}
	kfree(handle);
}

static struct mlx5_flow_handle *
create_flow_handle(struct fs_fte *fte,
		   struct mlx5_flow_destination *dest,
		   int dest_num,
		   int *modify_mask,
		   bool *new_rule)
{
	struct mlx5_flow_handle *handle;
	struct mlx5_flow_rule *rule = NULL;
	static int count = BIT(MLX5_SET_FTE_MODIFY_ENABLE_MASK_FLOW_COUNTERS);
	static int dst = BIT(MLX5_SET_FTE_MODIFY_ENABLE_MASK_DESTINATION_LIST);
	int type;
	int i = 0;

	handle = alloc_handle((dest_num) ? dest_num : 1);
	if (!handle)
		return ERR_PTR(-ENOMEM);

	do {
		if (dest) {
			rule = find_flow_rule(fte, dest + i);
			if (rule) {
				refcount_inc(&rule->node.refcount);
				goto rule_found;
			}
		}

		//未找到对应的rule,创建rule
		*new_rule = true;
		rule = alloc_rule(dest + i);
		if (!rule)
			goto free_rules;

		/* Add dest to dests list- we need flow tables to be in the
		 * end of the list for forward to next prio rules.
		 */
		tree_init_node(&rule->node, NULL, del_sw_hw_rule);
		if (dest &&
		    dest[i].type != MLX5_FLOW_DESTINATION_TYPE_FLOW_TABLE)
			list_add(&rule->node.list, &fte->node.children);
		else
			list_add_tail(&rule->node.list, &fte->node.children);
		if (dest) {
			fte->dests_size++;

			type = dest[i].type ==
				MLX5_FLOW_DESTINATION_TYPE_COUNTER;
			*modify_mask |= type ? count : dst;
		}
rule_found:
		//填充handle对应的rule
		handle->rule[i] = rule;
	} while (++i < dest_num);

	return handle;

free_rules:
	destroy_flow_handle(fte, handle, dest, i);
	return ERR_PTR(-ENOMEM);
}

/* fte should not be deleted while calling this function */
static struct mlx5_flow_handle *
add_rule_fte(struct fs_fte *fte,
	     struct mlx5_flow_group *fg,
	     struct mlx5_flow_destination *dest,
	     int dest_num,
	     bool update_action)
{
	struct mlx5_flow_root_namespace *root;
	struct mlx5_flow_handle *handle;
	struct mlx5_flow_table *ft;
	int modify_mask = 0;
	int err;
	bool new_rule = false;

	handle = create_flow_handle(fte, dest, dest_num, &modify_mask,
				    &new_rule);
	if (IS_ERR(handle) || !new_rule)
		goto out;

	if (update_action)
		modify_mask |= BIT(MLX5_SET_FTE_MODIFY_ENABLE_MASK_ACTION);

	fs_get_obj(ft, fg->node.parent);
	root = find_root(&fg->node);

	//如果fte不存在，则创建，否则更新
	if (!(fte->status & FS_FTE_STATUS_EXISTING))
		err = root->cmds->create_fte(root, ft/*flow表项所属的flow table*/,
				fg/*flow表项所属的flow group*/, fte/*要加入的flow表项*/);
	else
		err = root->cmds->update_fte(root, ft, fg, modify_mask, fte);
	if (err)
		goto free_handle;

	fte->node.active = true;
	fte->status |= FS_FTE_STATUS_EXISTING;
	atomic_inc(&fte->node.version);

out:
	return handle;

free_handle:
	destroy_flow_handle(fte, handle, dest, handle->num_rules);
	return ERR_PTR(err);
}

static struct mlx5_flow_group *alloc_auto_flow_group(struct mlx5_flow_table  *ft,
						     const struct mlx5_flow_spec *spec)
{
	struct list_head *prev = &ft->node.children;
	struct mlx5_flow_group *fg;
	unsigned int candidate_index = 0;
	unsigned int group_size = 0;/*flow group的大小*/

	if (!ft->autogroup.active)
		return ERR_PTR(-ENOENT);

	if (ft->autogroup.num_groups < ft->autogroup.required_groups)
		/* We save place for flow groups in addition to max types */
		group_size = ft->max_fte / (ft->autogroup.required_groups + 1);

	/*  ft->max_fte == ft->autogroup.max_types */
	if (group_size == 0)
		group_size = 1;

	/* sorted by start_index */
	//确定candidate_index
	fs_for_each_fg(fg, ft) {
		if (candidate_index + group_size > fg->start_index)
			candidate_index = fg->start_index + fg->max_ftes;
		else
			break;
		prev = &fg->node.list;
	}

	if (candidate_index + group_size > ft->max_fte)
		return ERR_PTR(-ENOSPC);

	fg = alloc_insert_flow_group(ft,
				     spec->match_criteria_enable,
				     spec->match_criteria,
				     candidate_index,
				     candidate_index + group_size - 1,
				     prev);
	if (IS_ERR(fg))
		goto out;

	ft->autogroup.num_groups++;

out:
	return fg;
}

static int create_auto_flow_group(struct mlx5_flow_table *ft,
				  struct mlx5_flow_group *fg)
{
	struct mlx5_flow_root_namespace *root = find_root(&ft->node);
	int inlen = MLX5_ST_SZ_BYTES(create_flow_group_in);
	void *match_criteria_addr;
	u8 src_esw_owner_mask_on;
	void *misc;
	int err;
	u32 *in;

	in = kvzalloc(inlen, GFP_KERNEL);
	if (!in)
		return -ENOMEM;

	MLX5_SET(create_flow_group_in, in, match_criteria_enable,
		 fg->mask.match_criteria_enable);
	MLX5_SET(create_flow_group_in, in, start_flow_index, fg->start_index);
	MLX5_SET(create_flow_group_in, in, end_flow_index,   fg->start_index +
		 fg->max_ftes - 1);

	misc = MLX5_ADDR_OF(fte_match_param, fg->mask.match_criteria,
			    misc_parameters);
	src_esw_owner_mask_on = !!MLX5_GET(fte_match_set_misc, misc,
					 source_eswitch_owner_vhca_id);
	MLX5_SET(create_flow_group_in, in,
		 source_eswitch_owner_vhca_id_valid, src_esw_owner_mask_on);

	match_criteria_addr = MLX5_ADDR_OF(create_flow_group_in,
					   in, match_criteria);
	memcpy(match_criteria_addr, fg->mask.match_criteria,
	       sizeof(fg->mask.match_criteria));

	err = root->cmds->create_flow_group(root, ft, in, fg);
	if (!err) {
		fg->node.active = true;
		trace_mlx5_fs_add_fg(fg);
	}

	kvfree(in);
	return err;
}

static bool mlx5_flow_dests_cmp(struct mlx5_flow_destination *d1,
				struct mlx5_flow_destination *d2)
{
	if (d1->type == d2->type) {
		if ((d1->type == MLX5_FLOW_DESTINATION_TYPE_VPORT &&
		     d1->vport.num == d2->vport.num &&
		     d1->vport.flags == d2->vport.flags &&
		     ((d1->vport.flags & MLX5_FLOW_DEST_VPORT_VHCA_ID) ?
		      (d1->vport.vhca_id == d2->vport.vhca_id) : true) &&
		     ((d1->vport.flags & MLX5_FLOW_DEST_VPORT_REFORMAT_ID) ?
		      (d1->vport.pkt_reformat->id ==
		       d2->vport.pkt_reformat->id) : true)) ||
		    (d1->type == MLX5_FLOW_DESTINATION_TYPE_FLOW_TABLE &&
		     d1->ft == d2->ft) ||
		    (d1->type == MLX5_FLOW_DESTINATION_TYPE_TIR &&
		     d1->tir_num == d2->tir_num) ||
		    (d1->type == MLX5_FLOW_DESTINATION_TYPE_FLOW_TABLE_NUM &&
		     d1->ft_num == d2->ft_num))
			return true;
	}

	return false;
}

static struct mlx5_flow_rule *find_flow_rule(struct fs_fte *fte,
					     struct mlx5_flow_destination *dest)
{
	struct mlx5_flow_rule *rule;

	list_for_each_entry(rule, &fte->node.children, node.list) {
		if (mlx5_flow_dests_cmp(&rule->dest_attr, dest))
			return rule;
	}
	return NULL;
}

static bool check_conflicting_actions(u32 action1, u32 action2)
{
	u32 xored_actions = action1 ^ action2;

	/* if one rule only wants to count, it's ok */
	if (action1 == MLX5_FLOW_CONTEXT_ACTION_COUNT ||
	    action2 == MLX5_FLOW_CONTEXT_ACTION_COUNT)
		return false;

	if (xored_actions & (MLX5_FLOW_CONTEXT_ACTION_DROP  |
			     MLX5_FLOW_CONTEXT_ACTION_PACKET_REFORMAT |
			     MLX5_FLOW_CONTEXT_ACTION_DECAP |
			     MLX5_FLOW_CONTEXT_ACTION_MOD_HDR  |
			     MLX5_FLOW_CONTEXT_ACTION_VLAN_POP |
			     MLX5_FLOW_CONTEXT_ACTION_VLAN_PUSH |
			     MLX5_FLOW_CONTEXT_ACTION_VLAN_POP_2 |
			     MLX5_FLOW_CONTEXT_ACTION_VLAN_PUSH_2))
		return true;

	return false;
}

static int check_conflicting_ftes(struct fs_fte *fte,
				  const struct mlx5_flow_context *flow_context,
				  const struct mlx5_flow_act *flow_act)
{
	if (check_conflicting_actions(flow_act->action, fte->action.action)) {
		mlx5_core_warn(get_dev(&fte->node),
			       "Found two FTEs with conflicting actions\n");
		return -EEXIST;
	}

	if ((flow_context->flags & FLOW_CONTEXT_HAS_TAG) &&
	    fte->flow_context.flow_tag != flow_context->flow_tag) {
		mlx5_core_warn(get_dev(&fte->node),
			       "FTE flow tag %u already exists with different flow tag %u\n",
			       fte->flow_context.flow_tag,
			       flow_context->flow_tag);
		return -EEXIST;
	}

	return 0;
}

static struct mlx5_flow_handle *add_rule_fg(struct mlx5_flow_group *fg,
					    const struct mlx5_flow_spec *spec,
					    struct mlx5_flow_act *flow_act,
					    struct mlx5_flow_destination *dest,
					    int dest_num,
					    struct fs_fte *fte)
{
	struct mlx5_flow_handle *handle;
	int old_action;
	int i;
	int ret;

	ret = check_conflicting_ftes(fte, &spec->flow_context, flow_act);
	if (ret)
		return ERR_PTR(ret);

	old_action = fte->action.action;
	fte->action.action |= flow_act->action;
	handle = add_rule_fte(fte, fg, dest, dest_num,
			      old_action != flow_act->action);
	if (IS_ERR(handle)) {
		fte->action.action = old_action;
		return handle;
	}
	trace_mlx5_fs_set_fte(fte, false);

	for (i = 0; i < handle->num_rules; i++) {
		if (refcount_read(&handle->rule[i]->node.refcount) == 1) {
			tree_add_node(&handle->rule[i]->node, &fte->node);
			trace_mlx5_fs_add_rule(handle->rule[i]);
		}
	}
	return handle;
}

static bool counter_is_valid(u32 action)
{
	return (action & (MLX5_FLOW_CONTEXT_ACTION_DROP |
			  MLX5_FLOW_CONTEXT_ACTION_FWD_DEST));
}

static bool dest_is_valid(struct mlx5_flow_destination *dest,
			  u32 action,
			  struct mlx5_flow_table *ft)
{
	if (dest && (dest->type == MLX5_FLOW_DESTINATION_TYPE_COUNTER))
		return counter_is_valid(action);

	if (!(action & MLX5_FLOW_CONTEXT_ACTION_FWD_DEST))
		return true;

	if (!dest || ((dest->type ==
	    MLX5_FLOW_DESTINATION_TYPE_FLOW_TABLE) &&
	    (dest->ft->level <= ft->level)))
		return false;
	return true;
}

struct match_list {
	struct list_head	list;
	struct mlx5_flow_group *g;
};

struct match_list_head {
	struct list_head  list;
	struct match_list first;
};

static void free_match_list(struct match_list_head *head)
{
	if (!list_empty(&head->list)) {
		struct match_list *iter, *match_tmp;

		list_del(&head->first.list);
		tree_put_node(&head->first.g->node, false);
		list_for_each_entry_safe(iter, match_tmp, &head->list,
					 list) {
			tree_put_node(&iter->g->node, false);
			list_del(&iter->list);
			kfree(iter);
		}
	}
}

static int build_match_list(struct match_list_head *match_head,
			    struct mlx5_flow_table *ft,
			    const struct mlx5_flow_spec *spec)
{
	struct rhlist_head *tmp, *list;
	struct mlx5_flow_group *g;
	int err = 0;

	rcu_read_lock();
	INIT_LIST_HEAD(&match_head->list);
	/* Collect all fgs which has a matching match_criteria */
	list = rhltable_lookup(&ft->fgs_hash, spec, rhash_fg);
	/* RCU is atomic, we can't execute FW commands here */
	rhl_for_each_entry_rcu(g, tmp, list, hash) {
		struct match_list *curr_match;

		if (likely(list_empty(&match_head->list))) {
			if (!tree_get_node(&g->node))
				continue;
			match_head->first.g = g;
			list_add_tail(&match_head->first.list,
				      &match_head->list);
			continue;
		}

		curr_match = kmalloc(sizeof(*curr_match), GFP_ATOMIC);
		if (!curr_match) {
			free_match_list(match_head);
			err = -ENOMEM;
			goto out;
		}
		if (!tree_get_node(&g->node)) {
			kfree(curr_match);
			continue;
		}
		curr_match->g = g;
		list_add_tail(&curr_match->list, &match_head->list);
	}
out:
	rcu_read_unlock();
	return err;
}

static u64 matched_fgs_get_version(struct list_head *match_head)
{
	struct match_list *iter;
	u64 version = 0;

	list_for_each_entry(iter, match_head, list)
		version += (u64)atomic_read(&iter->g->node.version);
	return version;
}

static struct fs_fte *
lookup_fte_locked(struct mlx5_flow_group *g,
		  const u32 *match_value,
		  bool take_write)
{
	struct fs_fte *fte_tmp;

	if (take_write)
		nested_down_write_ref_node(&g->node, FS_LOCK_PARENT);
	else
		nested_down_read_ref_node(&g->node, FS_LOCK_PARENT);
	fte_tmp = rhashtable_lookup_fast(&g->ftes_hash, match_value,
					 rhash_fte);
	if (!fte_tmp || !tree_get_node(&fte_tmp->node)) {
		fte_tmp = NULL;
		goto out;
	}
	if (!fte_tmp->node.active) {
		tree_put_node(&fte_tmp->node, false);
		fte_tmp = NULL;
		goto out;
	}

	nested_down_write_ref_node(&fte_tmp->node, FS_LOCK_CHILD);
out:
	if (take_write)
		up_write_ref_node(&g->node, false);
	else
		up_read_ref_node(&g->node);
	return fte_tmp;
}

static struct mlx5_flow_handle *
try_add_to_existing_fg(struct mlx5_flow_table *ft,
		       struct list_head *match_head,
		       const struct mlx5_flow_spec *spec,
		       struct mlx5_flow_act *flow_act,
		       struct mlx5_flow_destination *dest,
		       int dest_num,
		       int ft_version)
{
	struct mlx5_flow_steering *steering = get_steering(&ft->node);
	struct mlx5_flow_group *g;
	struct mlx5_flow_handle *rule;
	struct match_list *iter;
	bool take_write = false;
	struct fs_fte *fte;
	u64  version;
	int err;

	fte = alloc_fte(ft, spec, flow_act);
	if (IS_ERR(fte))
		return  ERR_PTR(-ENOMEM);

search_again_locked:
	version = matched_fgs_get_version(match_head);
	if (flow_act->flags & FLOW_ACT_NO_APPEND)
		goto skip_search;
	/* Try to find a fg that already contains a matching fte */
	list_for_each_entry(iter, match_head, list) {
		struct fs_fte *fte_tmp;

		g = iter->g;
		fte_tmp = lookup_fte_locked(g, spec->match_value, take_write);
		if (!fte_tmp)
			continue;
		rule = add_rule_fg(g, spec, flow_act, dest, dest_num, fte_tmp);
		up_write_ref_node(&fte_tmp->node, false);
		tree_put_node(&fte_tmp->node, false);
		kmem_cache_free(steering->ftes_cache, fte);
		return rule;
	}

skip_search:
	/* No group with matching fte found, or we skipped the search.
	 * Try to add a new fte to any matching fg.
	 */

	/* Check the ft version, for case that new flow group
	 * was added while the fgs weren't locked
	 */
	if (atomic_read(&ft->node.version) != ft_version) {
		rule = ERR_PTR(-EAGAIN);
		goto out;
	}

	/* Check the fgs version, for case the new FTE with the
	 * same values was added while the fgs weren't locked
	 */
	if (version != matched_fgs_get_version(match_head)) {
		take_write = true;
		goto search_again_locked;
	}

	list_for_each_entry(iter, match_head, list) {
		g = iter->g;

		if (!g->node.active)
			continue;

		nested_down_write_ref_node(&g->node, FS_LOCK_PARENT);

		err = insert_fte(g, fte);
		if (err) {
			up_write_ref_node(&g->node, false);
			if (err == -ENOSPC)
				continue;
			kmem_cache_free(steering->ftes_cache, fte);
			return ERR_PTR(err);
		}

		nested_down_write_ref_node(&fte->node, FS_LOCK_CHILD);
		up_write_ref_node(&g->node, false);
		rule = add_rule_fg(g, spec, flow_act, dest, dest_num, fte);
		up_write_ref_node(&fte->node, false);
		tree_put_node(&fte->node, false);
		return rule;
	}
	rule = ERR_PTR(-ENOENT);
out:
	kmem_cache_free(steering->ftes_cache, fte);
	return rule;
}

static struct mlx5_flow_handle *
_mlx5_add_flow_rules(struct mlx5_flow_table *ft,
		     const struct mlx5_flow_spec *spec,
		     struct mlx5_flow_act *flow_act,
		     struct mlx5_flow_destination *dest,
		     int dest_num)

{
	struct mlx5_flow_steering *steering = get_steering(&ft->node);
	struct mlx5_flow_group *g;
	struct mlx5_flow_handle *rule;
	struct match_list_head match_head;
	bool take_write = false;
	struct fs_fte *fte;
	int version;
	int err;
	int i;

	if (!check_valid_spec(spec))
		return ERR_PTR(-EINVAL);

	for (i = 0; i < dest_num; i++) {
		if (!dest_is_valid(&dest[i], flow_act->action, ft))
			return ERR_PTR(-EINVAL);
	}
	nested_down_read_ref_node(&ft->node, FS_LOCK_GRANDPARENT);
search_again_locked:
	version = atomic_read(&ft->node.version);

	/* Collect all fgs which has a matching match_criteria */
	err = build_match_list(&match_head, ft, spec);
	if (err) {
		if (take_write)
			up_write_ref_node(&ft->node, false);
		else
			up_read_ref_node(&ft->node);
		return ERR_PTR(err);
	}

	if (!take_write)
		up_read_ref_node(&ft->node);

	rule = try_add_to_existing_fg(ft, &match_head.list, spec, flow_act, dest,
				      dest_num, version);
	free_match_list(&match_head);
	if (!IS_ERR(rule) ||
	    (PTR_ERR(rule) != -ENOENT && PTR_ERR(rule) != -EAGAIN)) {
		if (take_write)
			up_write_ref_node(&ft->node, false);
		return rule;
	}

	if (!take_write) {
		nested_down_write_ref_node(&ft->node, FS_LOCK_GRANDPARENT);
		take_write = true;
	}

	if (PTR_ERR(rule) == -EAGAIN ||
	    version != atomic_read(&ft->node.version))
		goto search_again_locked;

	//创建table group
	g = alloc_auto_flow_group(ft, spec);
	if (IS_ERR(g)) {
		rule = ERR_CAST(g);
		up_write_ref_node(&ft->node, false);
		return rule;
	}

	nested_down_write_ref_node(&g->node, FS_LOCK_PARENT);
	up_write_ref_node(&ft->node, false);

	err = create_auto_flow_group(ft, g);
	if (err)
		goto err_release_fg;

	//申请并构造flow table entry
	fte = alloc_fte(ft, spec, flow_act);
	if (IS_ERR(fte)) {
		err = PTR_ERR(fte);
		goto err_release_fg;
	}

	//将fte加入到group中
	err = insert_fte(g, fte);
	if (err) {
		kmem_cache_free(steering->ftes_cache, fte);
		goto err_release_fg;
	}

	nested_down_write_ref_node(&fte->node, FS_LOCK_CHILD);
	up_write_ref_node(&g->node, false);
	rule = add_rule_fg(g, spec, flow_act, dest, dest_num, fte);
	up_write_ref_node(&fte->node, false);
	tree_put_node(&fte->node, false);
	tree_put_node(&g->node, false);
	return rule;

err_release_fg:
	up_write_ref_node(&g->node, false);
	tree_put_node(&g->node, false);
	return ERR_PTR(err);
}

static bool fwd_next_prio_supported(struct mlx5_flow_table *ft)
{
	return ((ft->type == FS_FT_NIC_RX) &&
		(MLX5_CAP_FLOWTABLE(get_dev(&ft->node), nic_rx_multi_path_tirs)));
}

struct mlx5_flow_handle *
mlx5_add_flow_rules(struct mlx5_flow_table *ft,
		    const struct mlx5_flow_spec *spec,
		    struct mlx5_flow_act *flow_act,
		    struct mlx5_flow_destination *dest,
		    int num_dest)
{
	struct mlx5_flow_root_namespace *root = find_root(&ft->node);
	struct mlx5_flow_destination gen_dest = {};
	struct mlx5_flow_table *next_ft = NULL;
	struct mlx5_flow_handle *handle = NULL;
	u32 sw_action = flow_act->action;
	struct fs_prio *prio;

	fs_get_obj(prio, ft->node.parent);
	if (flow_act->action == MLX5_FLOW_CONTEXT_ACTION_FWD_NEXT_PRIO) {
		if (!fwd_next_prio_supported(ft))
			return ERR_PTR(-EOPNOTSUPP);
		if (num_dest)
			return ERR_PTR(-EINVAL);
		mutex_lock(&root->chain_lock);
		next_ft = find_next_chained_ft(prio);
		if (next_ft) {
			gen_dest.type = MLX5_FLOW_DESTINATION_TYPE_FLOW_TABLE;
			gen_dest.ft = next_ft;
			dest = &gen_dest;
			num_dest = 1;
			flow_act->action = MLX5_FLOW_CONTEXT_ACTION_FWD_DEST;
		} else {
			mutex_unlock(&root->chain_lock);
			return ERR_PTR(-EOPNOTSUPP);
		}
	}

	handle = _mlx5_add_flow_rules(ft, spec, flow_act, dest, num_dest);

	if (sw_action == MLX5_FLOW_CONTEXT_ACTION_FWD_NEXT_PRIO) {
		if (!IS_ERR_OR_NULL(handle) &&
		    (list_empty(&handle->rule[0]->next_ft))) {
			mutex_lock(&next_ft->lock);
			list_add(&handle->rule[0]->next_ft,
				 &next_ft->fwd_rules);
			mutex_unlock(&next_ft->lock);
			handle->rule[0]->sw_action = MLX5_FLOW_CONTEXT_ACTION_FWD_NEXT_PRIO;
		}
		mutex_unlock(&root->chain_lock);
	}
	return handle;
}
EXPORT_SYMBOL(mlx5_add_flow_rules);

void mlx5_del_flow_rules(struct mlx5_flow_handle *handle)
{
	struct fs_fte *fte;
	int i;

	/* In order to consolidate the HW changes we lock the FTE for other
	 * changes, and increase its refcount, in order not to perform the
	 * "del" functions of the FTE. Will handle them here.
	 * The removal of the rules is done under locked FTE.
	 * After removing all the handle's rules, if there are remaining
	 * rules, it means we just need to modify the FTE in FW, and
	 * unlock/decrease the refcount we increased before.
	 * Otherwise, it means the FTE should be deleted. First delete the
	 * FTE in FW. Then, unlock the FTE, and proceed the tree_put_node of
	 * the FTE, which will handle the last decrease of the refcount, as
	 * well as required handling of its parent.
	 */
	fs_get_obj(fte, handle->rule[0]->node.parent);
	down_write_ref_node(&fte->node, false);
	for (i = handle->num_rules - 1; i >= 0; i--)
		tree_remove_node(&handle->rule[i]->node, true);
	if (fte->modify_mask && fte->dests_size) {
		modify_fte(fte);
		up_write_ref_node(&fte->node, false);
	} else {
		del_hw_fte(&fte->node);
		up_write(&fte->node.lock);
		tree_put_node(&fte->node, false);
	}
	kfree(handle);
}
EXPORT_SYMBOL(mlx5_del_flow_rules);

/* Assuming prio->node.children(flow tables) is sorted by level */
static struct mlx5_flow_table *find_next_ft(struct mlx5_flow_table *ft)
{
	struct fs_prio *prio;

	fs_get_obj(prio, ft->node.parent);

	if (!list_is_last(&ft->node.list, &prio->node.children))
		return list_next_entry(ft, node.list);
	return find_next_chained_ft(prio);
}

static int update_root_ft_destroy(struct mlx5_flow_table *ft)
{
	struct mlx5_flow_root_namespace *root = find_root(&ft->node);
	struct mlx5_ft_underlay_qp *uqp;
	struct mlx5_flow_table *new_root_ft = NULL;
	int err = 0;
	u32 qpn;

	if (root->root_ft != ft)
		return 0;

	new_root_ft = find_next_ft(ft);
	if (!new_root_ft) {
		root->root_ft = NULL;
		return 0;
	}

	if (list_empty(&root->underlay_qpns)) {
		/* Don't set any QPN (zero) in case QPN list is empty */
		qpn = 0;
		err = root->cmds->update_root_ft(root, new_root_ft,
						 qpn, false);
	} else {
		list_for_each_entry(uqp, &root->underlay_qpns, list) {
			qpn = uqp->qpn;
			err = root->cmds->update_root_ft(root,
							 new_root_ft, qpn,
							 false);
			if (err)
				break;
		}
	}

	if (err)
		mlx5_core_warn(root->dev,
			       "Update root flow table of id(%u) qpn(%d) failed\n",
			       ft->id, qpn);
	else
		root->root_ft = new_root_ft;

	return 0;
}

/* Connect flow table from previous priority to
 * the next flow table.
 */
static int disconnect_flow_table(struct mlx5_flow_table *ft)
{
	struct mlx5_core_dev *dev = get_dev(&ft->node);
	struct mlx5_flow_table *next_ft;
	struct fs_prio *prio;
	int err = 0;

	err = update_root_ft_destroy(ft);
	if (err)
		return err;

	fs_get_obj(prio, ft->node.parent);
	if  (!(list_first_entry(&prio->node.children,
				struct mlx5_flow_table,
				node.list) == ft))
		return 0;

	next_ft = find_next_chained_ft(prio);
	err = connect_fwd_rules(dev, next_ft, ft);
	if (err)
		return err;

	err = connect_prev_fts(dev, next_ft, prio);
	if (err)
		mlx5_core_warn(dev, "Failed to disconnect flow table %d\n",
			       ft->id);
	return err;
}

int mlx5_destroy_flow_table(struct mlx5_flow_table *ft)
{
	struct mlx5_flow_root_namespace *root = find_root(&ft->node);
	int err = 0;

	mutex_lock(&root->chain_lock);
	err = disconnect_flow_table(ft);
	if (err) {
		mutex_unlock(&root->chain_lock);
		return err;
	}
	if (tree_remove_node(&ft->node, false))
		mlx5_core_warn(get_dev(&ft->node), "Flow table %d wasn't destroyed, refcount > 1\n",
			       ft->id);
	mutex_unlock(&root->chain_lock);

	return err;
}
EXPORT_SYMBOL(mlx5_destroy_flow_table);

void mlx5_destroy_flow_group(struct mlx5_flow_group *fg)
{
	if (tree_remove_node(&fg->node, false))
		mlx5_core_warn(get_dev(&fg->node), "Flow group %d wasn't destroyed, refcount > 1\n",
			       fg->id);
}

struct mlx5_flow_namespace *mlx5_get_fdb_sub_ns(struct mlx5_core_dev *dev,
						int n)
{
	struct mlx5_flow_steering *steering = dev->priv.steering;

	if (!steering || !steering->fdb_sub_ns)
		return NULL;

	return steering->fdb_sub_ns[n];
}
EXPORT_SYMBOL(mlx5_get_fdb_sub_ns);

//依据namespace_type返回相应的namespace
struct mlx5_flow_namespace *mlx5_get_flow_namespace(struct mlx5_core_dev *dev,
						    enum mlx5_flow_namespace_type type)
{
	struct mlx5_flow_steering *steering = dev->priv.steering;
	struct mlx5_flow_root_namespace *root_ns;
	int prio = 0;
	struct fs_prio *fs_prio;
	struct mlx5_flow_namespace *ns;

	if (!steering)
		return NULL;

	switch (type) {
	case MLX5_FLOW_NAMESPACE_FDB:
		//fdb的返回fdb_root_ns
		if (steering->fdb_root_ns)
			return &steering->fdb_root_ns->ns;
		return NULL;
	case MLX5_FLOW_NAMESPACE_SNIFFER_RX:
		if (steering->sniffer_rx_root_ns)
			return &steering->sniffer_rx_root_ns->ns;
		return NULL;
	case MLX5_FLOW_NAMESPACE_SNIFFER_TX:
		if (steering->sniffer_tx_root_ns)
			return &steering->sniffer_tx_root_ns->ns;
		return NULL;
	default:
		break;
	}

	if (type == MLX5_FLOW_NAMESPACE_EGRESS) {
		root_ns = steering->egress_root_ns;
	} else if (type == MLX5_FLOW_NAMESPACE_RDMA_RX) {
		root_ns = steering->rdma_rx_root_ns;
		prio = RDMA_RX_BYPASS_PRIO;
	} else if (type == MLX5_FLOW_NAMESPACE_RDMA_RX_KERNEL) {
		root_ns = steering->rdma_rx_root_ns;
		prio = RDMA_RX_KERNEL_PRIO;
	} else { /* Must be NIC RX */
		root_ns = steering->root_ns;
		prio = type;
	}

	if (!root_ns)
		return NULL;

	//取对应的fs_prio
	fs_prio = find_prio(&root_ns->ns, prio);
	if (!fs_prio)
		return NULL;

	//取其下首个namespace
	ns = list_first_entry(&fs_prio->node.children,
			      typeof(*ns),
			      node.list);

	return ns;
}
EXPORT_SYMBOL(mlx5_get_flow_namespace);

struct mlx5_flow_namespace *mlx5_get_flow_vport_acl_namespace(struct mlx5_core_dev *dev,
							      enum mlx5_flow_namespace_type type,
							      int vport)
{
	struct mlx5_flow_steering *steering = dev->priv.steering;

	if (!steering || vport >= mlx5_eswitch_get_total_vports(dev))
		return NULL;

	switch (type) {
	case MLX5_FLOW_NAMESPACE_ESW_EGRESS:
		if (steering->esw_egress_root_ns &&
		    steering->esw_egress_root_ns[vport])
			return &steering->esw_egress_root_ns[vport]->ns;
		else
			return NULL;
	case MLX5_FLOW_NAMESPACE_ESW_INGRESS:
		if (steering->esw_ingress_root_ns &&
		    steering->esw_ingress_root_ns[vport])
			return &steering->esw_ingress_root_ns[vport]->ns;
		else
			return NULL;
	default:
		return NULL;
	}
}

//申请并初始化fs_prio
static struct fs_prio *_fs_create_prio(struct mlx5_flow_namespace *ns,
				       unsigned int prio,
				       int num_levels,
				       enum fs_node_type type)
{
	struct fs_prio *fs_prio;

	fs_prio = kzalloc(sizeof(*fs_prio), GFP_KERNEL);
	if (!fs_prio)
		return ERR_PTR(-ENOMEM);

	fs_prio->node.type = type;

	tree_init_node(&fs_prio->node, NULL, del_sw_prio);
	//将fs_prio指向ns
	tree_add_node(&fs_prio->node, &ns->node);
	fs_prio->num_levels = num_levels;
	fs_prio->prio = prio;
	//fs_prio加入ns
	list_add_tail(&fs_prio->node.list, &ns->node.children);

	return fs_prio;
}

//创建FS_TYPE_PRIO_CHAINS类型的fs_prio
static struct fs_prio *fs_create_prio_chained(struct mlx5_flow_namespace *ns,
					      unsigned int prio,
					      int num_levels)
{
	return _fs_create_prio(ns, prio, num_levels, FS_TYPE_PRIO_CHAINS);
}

//创建FS_TYPE_PRIO类型的fs_prio
static struct fs_prio *fs_create_prio(struct mlx5_flow_namespace *ns,
				      unsigned int prio, int num_levels)
{
	return _fs_create_prio(ns, prio, num_levels, FS_TYPE_PRIO);
}

static struct mlx5_flow_namespace *fs_init_namespace(struct mlx5_flow_namespace
						     *ns)
{
	ns->node.type = FS_TYPE_NAMESPACE;

	return ns;
}

<<<<<<< HEAD
//创建flow_namespace，并使其归属于prio
static struct mlx5_flow_namespace *fs_create_namespace(struct fs_prio *prio)
=======
static struct mlx5_flow_namespace *fs_create_namespace(struct fs_prio *prio,
						       int def_miss_act)
>>>>>>> 619e17cf
{
	struct mlx5_flow_namespace	*ns;

	ns = kzalloc(sizeof(*ns), GFP_KERNEL);
	if (!ns)
		return ERR_PTR(-ENOMEM);

	fs_init_namespace(ns);
	ns->def_miss_action = def_miss_act;
	tree_init_node(&ns->node, NULL, del_sw_ns);
	tree_add_node(&ns->node, &prio->node);
	list_add_tail(&ns->node.list, &prio->node.children);

	return ns;
}

static int create_leaf_prios(struct mlx5_flow_namespace *ns, int prio,
			     struct init_tree_node *prio_metadata)
{
	struct fs_prio *fs_prio;
	int i;

	//创建多个fs_prio,优先级增加
	for (i = 0; i < prio_metadata->num_leaf_prios; i++) {
		fs_prio = fs_create_prio(ns, prio++, prio_metadata->num_levels);
		if (IS_ERR(fs_prio))
			return PTR_ERR(fs_prio);
	}
	return 0;
}

#define FLOW_TABLE_BIT_SZ 1
#define GET_FLOW_TABLE_CAP(dev, offset) \
	((be32_to_cpu(*((__be32 *)(dev->caps.hca_cur[MLX5_CAP_FLOW_TABLE]) +	\
			offset / 32)) >>					\
	  (32 - FLOW_TABLE_BIT_SZ - (offset & 0x1f))) & FLOW_TABLE_BIT_SZ)
static bool has_required_caps(struct mlx5_core_dev *dev, struct node_caps *caps)
{
	int i;

	for (i = 0; i < caps->arr_sz; i++) {
		if (!GET_FLOW_TABLE_CAP(dev, caps->caps[i]))
			return false;
	}
	return true;
}

static int init_root_tree_recursive(struct mlx5_flow_steering *steering,
				    struct init_tree_node *init_node,
				    struct fs_node *fs_parent_node,
				    struct init_tree_node *init_parent_node,
				    int prio)
{
	int max_ft_level = MLX5_CAP_FLOWTABLE(steering->dev,
					      flow_table_properties_nic_receive.
					      max_ft_level);
	struct mlx5_flow_namespace *fs_ns;
	struct fs_prio *fs_prio;
	struct fs_node *base;
	int i;
	int err;

	if (init_node->type == FS_TYPE_PRIO) {
		if ((init_node->min_ft_level > max_ft_level) ||
		    !has_required_caps(steering->dev, &init_node->caps))
			return 0;

		fs_get_obj(fs_ns, fs_parent_node);
		if (init_node->num_leaf_prios)
			return create_leaf_prios(fs_ns, prio, init_node);
		fs_prio = fs_create_prio(fs_ns, prio, init_node->num_levels);
		if (IS_ERR(fs_prio))
			return PTR_ERR(fs_prio);
		base = &fs_prio->node;
	} else if (init_node->type == FS_TYPE_NAMESPACE) {
		fs_get_obj(fs_prio, fs_parent_node);
		fs_ns = fs_create_namespace(fs_prio, init_node->def_miss_action);
		if (IS_ERR(fs_ns))
			return PTR_ERR(fs_ns);
		base = &fs_ns->node;
	} else {
		return -EINVAL;
	}
	prio = 0;
	for (i = 0; i < init_node->ar_size; i++) {
		err = init_root_tree_recursive(steering, &init_node->children[i],
					       base, init_node, prio);
		if (err)
			return err;
		if (init_node->children[i].type == FS_TYPE_PRIO &&
		    init_node->children[i].num_leaf_prios) {
			prio += init_node->children[i].num_leaf_prios;
		}
	}

	return 0;
}

static int init_root_tree(struct mlx5_flow_steering *steering,
			  struct init_tree_node *init_node,
			  struct fs_node *fs_parent_node)
{
	int i;
	struct mlx5_flow_namespace *fs_ns;
	int err;

	fs_get_obj(fs_ns, fs_parent_node);
	for (i = 0; i < init_node->ar_size; i++) {
		err = init_root_tree_recursive(steering, &init_node->children[i],
					       &fs_ns->node,
					       init_node, i);
		if (err)
			return err;
	}
	return 0;
}

//创建指定table_type的root_ns
static struct mlx5_flow_root_namespace
*create_root_ns(struct mlx5_flow_steering *steering,
		enum fs_flow_table_type table_type)
{
	//取此类型table对应的flow_cmds
	const struct mlx5_flow_cmds *cmds = mlx5_fs_cmd_get_default(table_type);
	struct mlx5_flow_root_namespace *root_ns;
	struct mlx5_flow_namespace *ns;

	if (mlx5_accel_ipsec_device_caps(steering->dev) & MLX5_ACCEL_IPSEC_CAP_DEVICE &&
	    (table_type == FS_FT_NIC_RX || table_type == FS_FT_NIC_TX))
		cmds = mlx5_fs_cmd_get_default_ipsec_fpga_cmds(table_type);

	/* Create the root namespace */
	root_ns = kzalloc(sizeof(*root_ns), GFP_KERNEL);
	if (!root_ns)
		return NULL;

	root_ns->dev = steering->dev;
	root_ns->table_type = table_type;
	root_ns->cmds = cmds;

	INIT_LIST_HEAD(&root_ns->underlay_qpns);

	ns = &root_ns->ns;
	fs_init_namespace(ns);
	mutex_init(&root_ns->chain_lock);
	tree_init_node(&ns->node, NULL, NULL);
	//此ns为root_ns
	tree_add_node(&ns->node, NULL);

	return root_ns;
}

static void set_prio_attrs_in_prio(struct fs_prio *prio, int acc_level);

static int set_prio_attrs_in_ns(struct mlx5_flow_namespace *ns, int acc_level)
{
	struct fs_prio *prio;

	fs_for_each_prio(prio, ns) {
		 /* This updates prio start_level and num_levels */
		set_prio_attrs_in_prio(prio, acc_level);
		acc_level += prio->num_levels;
	}
	return acc_level;
}

static void set_prio_attrs_in_prio(struct fs_prio *prio, int acc_level)
{
	struct mlx5_flow_namespace *ns;
	int acc_level_ns = acc_level;

	prio->start_level = acc_level;
	fs_for_each_ns(ns, prio)
		/* This updates start_level and num_levels of ns's priority descendants */
		acc_level_ns = set_prio_attrs_in_ns(ns, acc_level);
	if (!prio->num_levels)
		prio->num_levels = acc_level_ns - prio->start_level;
	WARN_ON(prio->num_levels < acc_level_ns - prio->start_level);
}

static void set_prio_attrs(struct mlx5_flow_root_namespace *root_ns)
{
	struct mlx5_flow_namespace *ns = &root_ns->ns;
	struct fs_prio *prio;
	int start_level = 0;

	fs_for_each_prio(prio, ns) {
		set_prio_attrs_in_prio(prio, start_level);
		start_level += prio->num_levels;
	}
}

#define ANCHOR_PRIO 0
#define ANCHOR_SIZE 1
#define ANCHOR_LEVEL 0
static int create_anchor_flow_table(struct mlx5_flow_steering *steering)
{
	struct mlx5_flow_namespace *ns = NULL;
	struct mlx5_flow_table_attr ft_attr = {};
	struct mlx5_flow_table *ft;

	ns = mlx5_get_flow_namespace(steering->dev, MLX5_FLOW_NAMESPACE_ANCHOR);
	if (WARN_ON(!ns))
		return -EINVAL;

	ft_attr.max_fte = ANCHOR_SIZE;
	ft_attr.level   = ANCHOR_LEVEL;
	ft_attr.prio    = ANCHOR_PRIO;

	ft = mlx5_create_flow_table(ns, &ft_attr);
	if (IS_ERR(ft)) {
		mlx5_core_err(steering->dev, "Failed to create last anchor flow table");
		return PTR_ERR(ft);
	}
	return 0;
}

static int init_root_ns(struct mlx5_flow_steering *steering)
{
	int err;

	steering->root_ns = create_root_ns(steering, FS_FT_NIC_RX);
	if (!steering->root_ns)
		return -ENOMEM;

	err = init_root_tree(steering, &root_fs, &steering->root_ns->ns.node);
	if (err)
		goto out_err;

	set_prio_attrs(steering->root_ns);
	err = create_anchor_flow_table(steering);
	if (err)
		goto out_err;

	return 0;

out_err:
	cleanup_root_ns(steering->root_ns);
	steering->root_ns = NULL;
	return err;
}

static void clean_tree(struct fs_node *node)
{
	if (node) {
		struct fs_node *iter;
		struct fs_node *temp;

		tree_get_node(node);
		list_for_each_entry_safe(iter, temp, &node->children, list)
			clean_tree(iter);
		tree_put_node(node, false);
		tree_remove_node(node, false);
	}
}

static void cleanup_root_ns(struct mlx5_flow_root_namespace *root_ns)
{
	if (!root_ns)
		return;

	clean_tree(&root_ns->ns.node);
}

static void cleanup_egress_acls_root_ns(struct mlx5_core_dev *dev)
{
	struct mlx5_flow_steering *steering = dev->priv.steering;
	int i;

	if (!steering->esw_egress_root_ns)
		return;

	for (i = 0; i < mlx5_eswitch_get_total_vports(dev); i++)
		cleanup_root_ns(steering->esw_egress_root_ns[i]);

	kfree(steering->esw_egress_root_ns);
	steering->esw_egress_root_ns = NULL;
}

static void cleanup_ingress_acls_root_ns(struct mlx5_core_dev *dev)
{
	struct mlx5_flow_steering *steering = dev->priv.steering;
	int i;

	if (!steering->esw_ingress_root_ns)
		return;

	for (i = 0; i < mlx5_eswitch_get_total_vports(dev); i++)
		cleanup_root_ns(steering->esw_ingress_root_ns[i]);

	kfree(steering->esw_ingress_root_ns);
	steering->esw_ingress_root_ns = NULL;
}

void mlx5_cleanup_fs(struct mlx5_core_dev *dev)
{
	struct mlx5_flow_steering *steering = dev->priv.steering;

	cleanup_root_ns(steering->root_ns);
	cleanup_egress_acls_root_ns(dev);
	cleanup_ingress_acls_root_ns(dev);
	cleanup_root_ns(steering->fdb_root_ns);
	steering->fdb_root_ns = NULL;
	kfree(steering->fdb_sub_ns);
	steering->fdb_sub_ns = NULL;
	cleanup_root_ns(steering->sniffer_rx_root_ns);
	cleanup_root_ns(steering->sniffer_tx_root_ns);
	cleanup_root_ns(steering->rdma_rx_root_ns);
	cleanup_root_ns(steering->egress_root_ns);
	mlx5_cleanup_fc_stats(dev);
	kmem_cache_destroy(steering->ftes_cache);
	kmem_cache_destroy(steering->fgs_cache);
	kfree(steering);
}

static int init_sniffer_tx_root_ns(struct mlx5_flow_steering *steering)
{
	struct fs_prio *prio;

	steering->sniffer_tx_root_ns = create_root_ns(steering, FS_FT_SNIFFER_TX);
	if (!steering->sniffer_tx_root_ns)
		return -ENOMEM;

	/* Create single prio */
	prio = fs_create_prio(&steering->sniffer_tx_root_ns->ns, 0, 1);
	return PTR_ERR_OR_ZERO(prio);
}

static int init_sniffer_rx_root_ns(struct mlx5_flow_steering *steering)
{
	struct fs_prio *prio;

	steering->sniffer_rx_root_ns = create_root_ns(steering, FS_FT_SNIFFER_RX);
	if (!steering->sniffer_rx_root_ns)
		return -ENOMEM;

	/* Create single prio */
	prio = fs_create_prio(&steering->sniffer_rx_root_ns->ns, 0, 1);
	return PTR_ERR_OR_ZERO(prio);
}

static int init_rdma_rx_root_ns(struct mlx5_flow_steering *steering)
{
	int err;

	steering->rdma_rx_root_ns = create_root_ns(steering, FS_FT_RDMA_RX);
	if (!steering->rdma_rx_root_ns)
		return -ENOMEM;

	err = init_root_tree(steering, &rdma_rx_root_fs,
			     &steering->rdma_rx_root_ns->ns.node);
	if (err)
		goto out_err;

	set_prio_attrs(steering->rdma_rx_root_ns);

	return 0;

out_err:
	cleanup_root_ns(steering->rdma_rx_root_ns);
	steering->rdma_rx_root_ns = NULL;
	return err;
}

//初始化fdb root namespace
static int init_fdb_root_ns(struct mlx5_flow_steering *steering)
{
	struct mlx5_flow_namespace *ns;
	struct fs_prio *maj_prio;
	struct fs_prio *min_prio;
	int levels;
	int chain;
	int prio;
	int err;

	//创建fdb_root_ns
	steering->fdb_root_ns = create_root_ns(steering, FS_FT_FDB);
	if (!steering->fdb_root_ns)
		return -ENOMEM;

	steering->fdb_sub_ns = kzalloc(sizeof(steering->fdb_sub_ns) *
				       (FDB_MAX_CHAIN + 1), GFP_KERNEL);
	if (!steering->fdb_sub_ns)
		return -ENOMEM;

	//创建1级bypass_path prio，归属于fdb_root_ns
	maj_prio = fs_create_prio(&steering->fdb_root_ns->ns, FDB_BYPASS_PATH,
				  1);
	if (IS_ERR(maj_prio)) {
		err = PTR_ERR(maj_prio);
		goto out_err;
	}

	//创建level级fdb_fast_path prio,归属于fdb_root_ns
	levels = 2 * FDB_MAX_PRIO * (FDB_MAX_CHAIN + 1);
	maj_prio = fs_create_prio_chained(&steering->fdb_root_ns->ns,
					  FDB_FAST_PATH,
					  levels);
	if (IS_ERR(maj_prio)) {
		err = PTR_ERR(maj_prio);
		goto out_err;
	}

	for (chain = 0; chain <= FDB_MAX_CHAIN; chain++) {
		ns = fs_create_namespace(maj_prio, MLX5_FLOW_TABLE_MISS_ACTION_DEF);
		if (IS_ERR(ns)) {
			err = PTR_ERR(ns);
			goto out_err;
		}

		//创建2级prio归属于ns
		for (prio = 0; prio < FDB_MAX_PRIO * (chain + 1); prio++) {
			min_prio = fs_create_prio(ns, prio, 2);
			if (IS_ERR(min_prio)) {
				err = PTR_ERR(min_prio);
				goto out_err;
			}
		}

		steering->fdb_sub_ns[chain] = ns;
	}

	//创建1级fdb_slow_path prio归属于fdb_root_ns
	maj_prio = fs_create_prio(&steering->fdb_root_ns->ns, FDB_SLOW_PATH, 1);
	if (IS_ERR(maj_prio)) {
		err = PTR_ERR(maj_prio);
		goto out_err;
	}

	set_prio_attrs(steering->fdb_root_ns);
	return 0;

out_err:
	cleanup_root_ns(steering->fdb_root_ns);
	kfree(steering->fdb_sub_ns);
	steering->fdb_sub_ns = NULL;
	steering->fdb_root_ns = NULL;
	return err;
}

static int init_egress_acl_root_ns(struct mlx5_flow_steering *steering, int vport)
{
	struct fs_prio *prio;

	steering->esw_egress_root_ns[vport] = create_root_ns(steering, FS_FT_ESW_EGRESS_ACL);
	if (!steering->esw_egress_root_ns[vport])
		return -ENOMEM;

	/* create 1 prio*/
	prio = fs_create_prio(&steering->esw_egress_root_ns[vport]->ns, 0, 1);
	return PTR_ERR_OR_ZERO(prio);
}

static int init_ingress_acl_root_ns(struct mlx5_flow_steering *steering, int vport)
{
	struct fs_prio *prio;

	steering->esw_ingress_root_ns[vport] = create_root_ns(steering, FS_FT_ESW_INGRESS_ACL);
	if (!steering->esw_ingress_root_ns[vport])
		return -ENOMEM;

	/* create 1 prio*/
	prio = fs_create_prio(&steering->esw_ingress_root_ns[vport]->ns, 0, 1);
	return PTR_ERR_OR_ZERO(prio);
}

static int init_egress_acls_root_ns(struct mlx5_core_dev *dev)
{
	struct mlx5_flow_steering *steering = dev->priv.steering;
	int total_vports = mlx5_eswitch_get_total_vports(dev);
	int err;
	int i;

	//创建egress_root_ns
	steering->esw_egress_root_ns =
			kcalloc(total_vports,
				sizeof(*steering->esw_egress_root_ns),
				GFP_KERNEL);
	if (!steering->esw_egress_root_ns)
		return -ENOMEM;

	//针对每个vport创建一个egress_acl root namesapce
	for (i = 0; i < total_vports; i++) {
		err = init_egress_acl_root_ns(steering, i);
		if (err)
			goto cleanup_root_ns;
	}

	return 0;

cleanup_root_ns:
	for (i--; i >= 0; i--)
		cleanup_root_ns(steering->esw_egress_root_ns[i]);
	kfree(steering->esw_egress_root_ns);
	steering->esw_egress_root_ns = NULL;
	return err;
}

static int init_ingress_acls_root_ns(struct mlx5_core_dev *dev)
{
	struct mlx5_flow_steering *steering = dev->priv.steering;
	int total_vports = mlx5_eswitch_get_total_vports(dev);
	int err;
	int i;

	steering->esw_ingress_root_ns =
			kcalloc(total_vports,
				sizeof(*steering->esw_ingress_root_ns),
				GFP_KERNEL);
	if (!steering->esw_ingress_root_ns)
		return -ENOMEM;

	for (i = 0; i < total_vports; i++) {
		err = init_ingress_acl_root_ns(steering, i);
		if (err)
			goto cleanup_root_ns;
	}

	return 0;

cleanup_root_ns:
	for (i--; i >= 0; i--)
		cleanup_root_ns(steering->esw_ingress_root_ns[i]);
	kfree(steering->esw_ingress_root_ns);
	steering->esw_ingress_root_ns = NULL;
	return err;
}

static int init_egress_root_ns(struct mlx5_flow_steering *steering)
{
	int err;

	steering->egress_root_ns = create_root_ns(steering,
						  FS_FT_NIC_TX);
	if (!steering->egress_root_ns)
		return -ENOMEM;

	err = init_root_tree(steering, &egress_root_fs,
			     &steering->egress_root_ns->ns.node);
	if (err)
		goto cleanup;
	set_prio_attrs(steering->egress_root_ns);
	return 0;
cleanup:
	cleanup_root_ns(steering->egress_root_ns);
	steering->egress_root_ns = NULL;
	return err;
}

int mlx5_init_fs(struct mlx5_core_dev *dev)
{
	struct mlx5_flow_steering *steering;
	int err = 0;

	err = mlx5_init_fc_stats(dev);
	if (err)
		return err;

	steering = kzalloc(sizeof(*steering), GFP_KERNEL);
	if (!steering)
		return -ENOMEM;
	steering->dev = dev;
	dev->priv.steering = steering;

	steering->fgs_cache = kmem_cache_create("mlx5_fs_fgs",
						sizeof(struct mlx5_flow_group), 0,
						0, NULL);
	steering->ftes_cache = kmem_cache_create("mlx5_fs_ftes", sizeof(struct fs_fte), 0,
						 0, NULL);
	if (!steering->ftes_cache || !steering->fgs_cache) {
		err = -ENOMEM;
		goto err;
	}

	if ((((MLX5_CAP_GEN(dev, port_type) == MLX5_CAP_PORT_TYPE_ETH) &&
	      (MLX5_CAP_GEN(dev, nic_flow_table))) ||
	     ((MLX5_CAP_GEN(dev, port_type) == MLX5_CAP_PORT_TYPE_IB) &&
	      MLX5_CAP_GEN(dev, ipoib_enhanced_offloads))) &&
	    MLX5_CAP_FLOWTABLE_NIC_RX(dev, ft_support)) {
		err = init_root_ns(steering);
		if (err)
			goto err;
	}

	if (MLX5_ESWITCH_MANAGER(dev)) {
		if (MLX5_CAP_ESW_FLOWTABLE_FDB(dev, ft_support)) {
			//初始化fdb root ns
			err = init_fdb_root_ns(steering);
			if (err)
				goto err;
		}
		if (MLX5_CAP_ESW_EGRESS_ACL(dev, ft_support)) {
			err = init_egress_acls_root_ns(dev);
			if (err)
				goto err;
		}
		if (MLX5_CAP_ESW_INGRESS_ACL(dev, ft_support)) {
			//针对每个vport创建一个ingress_acl root namespace
			err = init_ingress_acls_root_ns(dev);
			if (err)
				goto err;
		}
	}

	if (MLX5_CAP_FLOWTABLE_SNIFFER_RX(dev, ft_support)) {
		err = init_sniffer_rx_root_ns(steering);
		if (err)
			goto err;
	}

	if (MLX5_CAP_FLOWTABLE_SNIFFER_TX(dev, ft_support)) {
		err = init_sniffer_tx_root_ns(steering);
		if (err)
			goto err;
	}

	if (MLX5_CAP_FLOWTABLE_RDMA_RX(dev, ft_support) &&
	    MLX5_CAP_FLOWTABLE_RDMA_RX(dev, table_miss_action_domain)) {
		err = init_rdma_rx_root_ns(steering);
		if (err)
			goto err;
	}

	if (MLX5_IPSEC_DEV(dev) || MLX5_CAP_FLOWTABLE_NIC_TX(dev, ft_support)) {
		err = init_egress_root_ns(steering);
		if (err)
			goto err;
	}

	return 0;
err:
	mlx5_cleanup_fs(dev);
	return err;
}

int mlx5_fs_add_rx_underlay_qpn(struct mlx5_core_dev *dev, u32 underlay_qpn)
{
	struct mlx5_flow_root_namespace *root = dev->priv.steering->root_ns;
	struct mlx5_ft_underlay_qp *new_uqp;
	int err = 0;

	new_uqp = kzalloc(sizeof(*new_uqp), GFP_KERNEL);
	if (!new_uqp)
		return -ENOMEM;

	mutex_lock(&root->chain_lock);

	if (!root->root_ft) {
		err = -EINVAL;
		goto update_ft_fail;
	}

	err = root->cmds->update_root_ft(root, root->root_ft, underlay_qpn,
					 false);
	if (err) {
		mlx5_core_warn(dev, "Failed adding underlay QPN (%u) to root FT err(%d)\n",
			       underlay_qpn, err);
		goto update_ft_fail;
	}

	new_uqp->qpn = underlay_qpn;
	list_add_tail(&new_uqp->list, &root->underlay_qpns);

	mutex_unlock(&root->chain_lock);

	return 0;

update_ft_fail:
	mutex_unlock(&root->chain_lock);
	kfree(new_uqp);
	return err;
}
EXPORT_SYMBOL(mlx5_fs_add_rx_underlay_qpn);

int mlx5_fs_remove_rx_underlay_qpn(struct mlx5_core_dev *dev, u32 underlay_qpn)
{
	struct mlx5_flow_root_namespace *root = dev->priv.steering->root_ns;
	struct mlx5_ft_underlay_qp *uqp;
	bool found = false;
	int err = 0;

	mutex_lock(&root->chain_lock);
	list_for_each_entry(uqp, &root->underlay_qpns, list) {
		if (uqp->qpn == underlay_qpn) {
			found = true;
			break;
		}
	}

	if (!found) {
		mlx5_core_warn(dev, "Failed finding underlay qp (%u) in qpn list\n",
			       underlay_qpn);
		err = -EINVAL;
		goto out;
	}

	err = root->cmds->update_root_ft(root, root->root_ft, underlay_qpn,
					 true);
	if (err)
		mlx5_core_warn(dev, "Failed removing underlay QPN (%u) from root FT err(%d)\n",
			       underlay_qpn, err);

	list_del(&uqp->list);
	mutex_unlock(&root->chain_lock);
	kfree(uqp);

	return 0;

out:
	mutex_unlock(&root->chain_lock);
	return err;
}
EXPORT_SYMBOL(mlx5_fs_remove_rx_underlay_qpn);

static struct mlx5_flow_root_namespace
*get_root_namespace(struct mlx5_core_dev *dev, enum mlx5_flow_namespace_type ns_type)
{
	struct mlx5_flow_namespace *ns;

	if (ns_type == MLX5_FLOW_NAMESPACE_ESW_EGRESS ||
	    ns_type == MLX5_FLOW_NAMESPACE_ESW_INGRESS)
		ns = mlx5_get_flow_vport_acl_namespace(dev, ns_type, 0);
	else
		ns = mlx5_get_flow_namespace(dev, ns_type);
	if (!ns)
		return NULL;

	return find_root(&ns->node);
}

struct mlx5_modify_hdr *mlx5_modify_header_alloc(struct mlx5_core_dev *dev,
						 u8 ns_type, u8 num_actions,
						 void *modify_actions)
{
	struct mlx5_flow_root_namespace *root;
	struct mlx5_modify_hdr *modify_hdr;
	int err;

	root = get_root_namespace(dev, ns_type);
	if (!root)
		return ERR_PTR(-EOPNOTSUPP);

	modify_hdr = kzalloc(sizeof(*modify_hdr), GFP_KERNEL);
	if (!modify_hdr)
		return ERR_PTR(-ENOMEM);

	modify_hdr->ns_type = ns_type;
	err = root->cmds->modify_header_alloc(root, ns_type, num_actions,
					      modify_actions, modify_hdr);
	if (err) {
		kfree(modify_hdr);
		return ERR_PTR(err);
	}

	return modify_hdr;
}
EXPORT_SYMBOL(mlx5_modify_header_alloc);

void mlx5_modify_header_dealloc(struct mlx5_core_dev *dev,
				struct mlx5_modify_hdr *modify_hdr)
{
	struct mlx5_flow_root_namespace *root;

	root = get_root_namespace(dev, modify_hdr->ns_type);
	if (WARN_ON(!root))
		return;
	root->cmds->modify_header_dealloc(root, modify_hdr);
	kfree(modify_hdr);
}
EXPORT_SYMBOL(mlx5_modify_header_dealloc);

struct mlx5_pkt_reformat *mlx5_packet_reformat_alloc(struct mlx5_core_dev *dev,
						     int reformat_type,
						     size_t size,
						     void *reformat_data,
						     enum mlx5_flow_namespace_type ns_type)
{
	struct mlx5_pkt_reformat *pkt_reformat;
	struct mlx5_flow_root_namespace *root;
	int err;

	root = get_root_namespace(dev, ns_type);
	if (!root)
		return ERR_PTR(-EOPNOTSUPP);

	pkt_reformat = kzalloc(sizeof(*pkt_reformat), GFP_KERNEL);
	if (!pkt_reformat)
		return ERR_PTR(-ENOMEM);

	pkt_reformat->ns_type = ns_type;
	pkt_reformat->reformat_type = reformat_type;
	err = root->cmds->packet_reformat_alloc(root, reformat_type, size,
						reformat_data, ns_type,
						pkt_reformat);
	if (err) {
		kfree(pkt_reformat);
		return ERR_PTR(err);
	}

	return pkt_reformat;
}
EXPORT_SYMBOL(mlx5_packet_reformat_alloc);

void mlx5_packet_reformat_dealloc(struct mlx5_core_dev *dev,
				  struct mlx5_pkt_reformat *pkt_reformat)
{
	struct mlx5_flow_root_namespace *root;

	root = get_root_namespace(dev, pkt_reformat->ns_type);
	if (WARN_ON(!root))
		return;
	root->cmds->packet_reformat_dealloc(root, pkt_reformat);
	kfree(pkt_reformat);
}
EXPORT_SYMBOL(mlx5_packet_reformat_dealloc);

int mlx5_flow_namespace_set_peer(struct mlx5_flow_root_namespace *ns,
				 struct mlx5_flow_root_namespace *peer_ns)
{
	if (peer_ns && ns->mode != peer_ns->mode) {
		mlx5_core_err(ns->dev,
			      "Can't peer namespace of different steering mode\n");
		return -EINVAL;
	}

	return ns->cmds->set_peer(ns, peer_ns);
}

/* This function should be called only at init stage of the namespace.
 * It is not safe to call this function while steering operations
 * are executed in the namespace.
 */
int mlx5_flow_namespace_set_mode(struct mlx5_flow_namespace *ns,
				 enum mlx5_flow_steering_mode mode)
{
	struct mlx5_flow_root_namespace *root;
	const struct mlx5_flow_cmds *cmds;
	int err;

	root = find_root(&ns->node);
	if (&root->ns != ns)
	/* Can't set cmds to non root namespace */
		return -EINVAL;

	if (root->table_type != FS_FT_FDB)
		return -EOPNOTSUPP;

	if (root->mode == mode)
		return 0;

	if (mode == MLX5_FLOW_STEERING_MODE_SMFS)
		cmds = mlx5_fs_cmd_get_dr_cmds();
	else
		cmds = mlx5_fs_cmd_get_fw_cmds();
	if (!cmds)
		return -EOPNOTSUPP;

	err = cmds->create_ns(root);
	if (err) {
		mlx5_core_err(root->dev, "Failed to create flow namespace (%d)\n",
			      err);
		return err;
	}

	root->cmds->destroy_ns(root);
	root->cmds = cmds;
	root->mode = mode;

	return 0;
}<|MERGE_RESOLUTION|>--- conflicted
+++ resolved
@@ -2238,13 +2238,9 @@
 	return ns;
 }
 
-<<<<<<< HEAD
 //创建flow_namespace，并使其归属于prio
-static struct mlx5_flow_namespace *fs_create_namespace(struct fs_prio *prio)
-=======
 static struct mlx5_flow_namespace *fs_create_namespace(struct fs_prio *prio,
 						       int def_miss_act)
->>>>>>> 619e17cf
 {
 	struct mlx5_flow_namespace	*ns;
 
