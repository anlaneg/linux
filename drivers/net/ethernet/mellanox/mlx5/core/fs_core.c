/*
 * Copyright (c) 2015, Mellanox Technologies. All rights reserved.
 *
 * This software is available to you under a choice of one of two
 * licenses.  You may choose to be licensed under the terms of the GNU
 * General Public License (GPL) Version 2, available from the file
 * COPYING in the main directory of this source tree, or the
 * OpenIB.org BSD license below:
 *
 *     Redistribution and use in source and binary forms, with or
 *     without modification, are permitted provided that the following
 *     conditions are met:
 *
 *      - Redistributions of source code must retain the above
 *        copyright notice, this list of conditions and the following
 *        disclaimer.
 *
 *      - Redistributions in binary form must reproduce the above
 *        copyright notice, this list of conditions and the following
 *        disclaimer in the documentation and/or other materials
 *        provided with the distribution.
 *
 * THE SOFTWARE IS PROVIDED "AS IS", WITHOUT WARRANTY OF ANY KIND,
 * EXPRESS OR IMPLIED, INCLUDING BUT NOT LIMITED TO THE WARRANTIES OF
 * MERCHANTABILITY, FITNESS FOR A PARTICULAR PURPOSE AND
 * NONINFRINGEMENT. IN NO EVENT SHALL THE AUTHORS OR COPYRIGHT HOLDERS
 * BE LIABLE FOR ANY CLAIM, DAMAGES OR OTHER LIABILITY, WHETHER IN AN
 * ACTION OF CONTRACT, TORT OR OTHERWISE, ARISING FROM, OUT OF OR IN
 * CONNECTION WITH THE SOFTWARE OR THE USE OR OTHER DEALINGS IN THE
 * SOFTWARE.
 */

#include <linux/mutex.h>
#include <linux/mlx5/driver.h>
#include <linux/mlx5/vport.h>
#include <linux/mlx5/eswitch.h>

#include "mlx5_core.h"
#include "fs_core.h"
#include "fs_cmd.h"
#include "diag/fs_tracepoint.h"
#include "accel/ipsec.h"
#include "fpga/ipsec.h"
#include "eswitch.h"

#define INIT_TREE_NODE_ARRAY_SIZE(...)	(sizeof((struct init_tree_node[]){__VA_ARGS__}) /\
					 sizeof(struct init_tree_node))

#define ADD_PRIO(num_prios_val, min_level_val, num_levels_val, caps_val,\
		 ...) {.type = FS_TYPE_PRIO,\
	.min_ft_level = min_level_val,\
	.num_levels = num_levels_val,\
	.num_leaf_prios = num_prios_val,\
	.caps = caps_val,\
	.children = (struct init_tree_node[]) {__VA_ARGS__},\
	.ar_size = INIT_TREE_NODE_ARRAY_SIZE(__VA_ARGS__) \
}

#define ADD_MULTIPLE_PRIO(num_prios_val, num_levels_val, ...)\
	ADD_PRIO(num_prios_val, 0, num_levels_val, {},\
		 __VA_ARGS__)\

#define ADD_NS(def_miss_act, ...) {.type = FS_TYPE_NAMESPACE,	\
	.def_miss_action = def_miss_act,\
	.children = (struct init_tree_node[]) {__VA_ARGS__},\
	.ar_size = INIT_TREE_NODE_ARRAY_SIZE(__VA_ARGS__) \
}

#define INIT_CAPS_ARRAY_SIZE(...) (sizeof((long[]){__VA_ARGS__}) /\
				   sizeof(long))

#define FS_CAP(cap) (__mlx5_bit_off(flow_table_nic_cap, cap))

#define FS_REQUIRED_CAPS(...) {.arr_sz = INIT_CAPS_ARRAY_SIZE(__VA_ARGS__), \
			       .caps = (long[]) {__VA_ARGS__} }

#define FS_CHAINING_CAPS  FS_REQUIRED_CAPS(FS_CAP(flow_table_properties_nic_receive.flow_modify_en), \
					   FS_CAP(flow_table_properties_nic_receive.modify_root), \
					   FS_CAP(flow_table_properties_nic_receive.identified_miss_table_mode), \
					   FS_CAP(flow_table_properties_nic_receive.flow_table_modify))

#define FS_CHAINING_CAPS_EGRESS                                                \
	FS_REQUIRED_CAPS(                                                      \
		FS_CAP(flow_table_properties_nic_transmit.flow_modify_en),     \
		FS_CAP(flow_table_properties_nic_transmit.modify_root),        \
		FS_CAP(flow_table_properties_nic_transmit                      \
			       .identified_miss_table_mode),                   \
		FS_CAP(flow_table_properties_nic_transmit.flow_table_modify))

#define FS_CHAINING_CAPS_RDMA_TX                                                \
	FS_REQUIRED_CAPS(                                                       \
		FS_CAP(flow_table_properties_nic_transmit_rdma.flow_modify_en), \
		FS_CAP(flow_table_properties_nic_transmit_rdma.modify_root),    \
		FS_CAP(flow_table_properties_nic_transmit_rdma                  \
			       .identified_miss_table_mode),                    \
		FS_CAP(flow_table_properties_nic_transmit_rdma                  \
			       .flow_table_modify))

#define LEFTOVERS_NUM_LEVELS 1
#define LEFTOVERS_NUM_PRIOS 1

#define BY_PASS_PRIO_NUM_LEVELS 1
#define BY_PASS_MIN_LEVEL (ETHTOOL_MIN_LEVEL + MLX5_BY_PASS_NUM_PRIOS +\
			   LEFTOVERS_NUM_PRIOS)

#define ETHTOOL_PRIO_NUM_LEVELS 1
#define ETHTOOL_NUM_PRIOS 11
#define ETHTOOL_MIN_LEVEL (KERNEL_MIN_LEVEL + ETHTOOL_NUM_PRIOS)
/* Vlan, mac, ttc, inner ttc, aRFS */
#define KERNEL_NIC_PRIO_NUM_LEVELS 5
#define KERNEL_NIC_NUM_PRIOS 1
/* One more level for tc */
#define KERNEL_MIN_LEVEL (KERNEL_NIC_PRIO_NUM_LEVELS + 1)

#define KERNEL_NIC_TC_NUM_PRIOS  1
#define KERNEL_NIC_TC_NUM_LEVELS 2

#define ANCHOR_NUM_LEVELS 1
#define ANCHOR_NUM_PRIOS 1
#define ANCHOR_MIN_LEVEL (BY_PASS_MIN_LEVEL + 1)

#define OFFLOADS_MAX_FT 2
#define OFFLOADS_NUM_PRIOS 2
#define OFFLOADS_MIN_LEVEL (ANCHOR_MIN_LEVEL + OFFLOADS_NUM_PRIOS)

#define LAG_PRIO_NUM_LEVELS 1
#define LAG_NUM_PRIOS 1
#define LAG_MIN_LEVEL (OFFLOADS_MIN_LEVEL + 1)

struct node_caps {
	size_t	arr_sz;
	long	*caps;
};

static struct init_tree_node {
	enum fs_node_type	type;
	struct init_tree_node *children;
	int ar_size;
	struct node_caps caps;
	int min_ft_level;
	int num_leaf_prios;
	int prio;
	int num_levels;
	enum mlx5_flow_table_miss_action def_miss_action;
} root_fs = {
	.type = FS_TYPE_NAMESPACE,
	.ar_size = 7,
	  .children = (struct init_tree_node[]){
		  ADD_PRIO(0, BY_PASS_MIN_LEVEL, 0, FS_CHAINING_CAPS,
			   ADD_NS(MLX5_FLOW_TABLE_MISS_ACTION_DEF,
				  ADD_MULTIPLE_PRIO(MLX5_BY_PASS_NUM_PRIOS,
						    BY_PASS_PRIO_NUM_LEVELS))),
		  ADD_PRIO(0, LAG_MIN_LEVEL, 0, FS_CHAINING_CAPS,
			   ADD_NS(MLX5_FLOW_TABLE_MISS_ACTION_DEF,
				  ADD_MULTIPLE_PRIO(LAG_NUM_PRIOS,
						    LAG_PRIO_NUM_LEVELS))),
		  ADD_PRIO(0, OFFLOADS_MIN_LEVEL, 0, FS_CHAINING_CAPS,
			   ADD_NS(MLX5_FLOW_TABLE_MISS_ACTION_DEF,
				  ADD_MULTIPLE_PRIO(OFFLOADS_NUM_PRIOS,
						    OFFLOADS_MAX_FT))),
		  ADD_PRIO(0, ETHTOOL_MIN_LEVEL, 0, FS_CHAINING_CAPS,
			   ADD_NS(MLX5_FLOW_TABLE_MISS_ACTION_DEF,
				  ADD_MULTIPLE_PRIO(ETHTOOL_NUM_PRIOS,
						    ETHTOOL_PRIO_NUM_LEVELS))),
		  ADD_PRIO(0, KERNEL_MIN_LEVEL, 0, {},
			   ADD_NS(MLX5_FLOW_TABLE_MISS_ACTION_DEF,
				  ADD_MULTIPLE_PRIO(KERNEL_NIC_TC_NUM_PRIOS,
						    KERNEL_NIC_TC_NUM_LEVELS),
				  ADD_MULTIPLE_PRIO(KERNEL_NIC_NUM_PRIOS,
						    KERNEL_NIC_PRIO_NUM_LEVELS))),
		  ADD_PRIO(0, BY_PASS_MIN_LEVEL, 0, FS_CHAINING_CAPS,
			   ADD_NS(MLX5_FLOW_TABLE_MISS_ACTION_DEF,
				  ADD_MULTIPLE_PRIO(LEFTOVERS_NUM_PRIOS,
						    LEFTOVERS_NUM_LEVELS))),
		  ADD_PRIO(0, ANCHOR_MIN_LEVEL, 0, {},
			   ADD_NS(MLX5_FLOW_TABLE_MISS_ACTION_DEF,
				  ADD_MULTIPLE_PRIO(ANCHOR_NUM_PRIOS,
						    ANCHOR_NUM_LEVELS))),
	}
};

static struct init_tree_node egress_root_fs = {
	.type = FS_TYPE_NAMESPACE,
	.ar_size = 1,
	.children = (struct init_tree_node[]) {
		ADD_PRIO(0, MLX5_BY_PASS_NUM_PRIOS, 0,
			 FS_CHAINING_CAPS_EGRESS,
			 ADD_NS(MLX5_FLOW_TABLE_MISS_ACTION_DEF,
				ADD_MULTIPLE_PRIO(MLX5_BY_PASS_NUM_PRIOS,
						  BY_PASS_PRIO_NUM_LEVELS))),
	}
};

#define RDMA_RX_BYPASS_PRIO 0
#define RDMA_RX_KERNEL_PRIO 1
static struct init_tree_node rdma_rx_root_fs = {
	.type = FS_TYPE_NAMESPACE,
	.ar_size = 2,
	.children = (struct init_tree_node[]) {
		[RDMA_RX_BYPASS_PRIO] =
		ADD_PRIO(0, MLX5_BY_PASS_NUM_REGULAR_PRIOS, 0,
			 FS_CHAINING_CAPS,
			 ADD_NS(MLX5_FLOW_TABLE_MISS_ACTION_DEF,
				ADD_MULTIPLE_PRIO(MLX5_BY_PASS_NUM_REGULAR_PRIOS,
						  BY_PASS_PRIO_NUM_LEVELS))),
		[RDMA_RX_KERNEL_PRIO] =
		ADD_PRIO(0, MLX5_BY_PASS_NUM_REGULAR_PRIOS + 1, 0,
			 FS_CHAINING_CAPS,
			 ADD_NS(MLX5_FLOW_TABLE_MISS_ACTION_SWITCH_DOMAIN,
				ADD_MULTIPLE_PRIO(1, 1))),
	}
};

static struct init_tree_node rdma_tx_root_fs = {
	.type = FS_TYPE_NAMESPACE,
	.ar_size = 1,
	.children = (struct init_tree_node[]) {
		ADD_PRIO(0, MLX5_BY_PASS_NUM_PRIOS, 0,
			 FS_CHAINING_CAPS_RDMA_TX,
			 ADD_NS(MLX5_FLOW_TABLE_MISS_ACTION_DEF,
				ADD_MULTIPLE_PRIO(MLX5_BY_PASS_NUM_PRIOS,
						  BY_PASS_PRIO_NUM_LEVELS))),
	}
};

enum fs_i_lock_class {
	FS_LOCK_GRANDPARENT,
	FS_LOCK_PARENT,
	FS_LOCK_CHILD
};

static const struct rhashtable_params rhash_fte = {
	.key_len = sizeof_field(struct fs_fte, val),
	.key_offset = offsetof(struct fs_fte, val),
	.head_offset = offsetof(struct fs_fte, hash),
	.automatic_shrinking = true,
	.min_size = 1,
};

//flow group采用mask做为key
static const struct rhashtable_params rhash_fg = {
	.key_len = sizeof_field(struct mlx5_flow_group, mask),
	.key_offset = offsetof(struct mlx5_flow_group, mask),
	.head_offset = offsetof(struct mlx5_flow_group, hash),
	.automatic_shrinking = true,
	.min_size = 1,

};

static void del_hw_flow_table(struct fs_node *node);
static void del_hw_flow_group(struct fs_node *node);
static void del_hw_fte(struct fs_node *node);
static void del_sw_flow_table(struct fs_node *node);
static void del_sw_flow_group(struct fs_node *node);
static void del_sw_fte(struct fs_node *node);
static void del_sw_prio(struct fs_node *node);
static void del_sw_ns(struct fs_node *node);
/* Delete rule (destination) is special case that 
 * requires to lock the FTE for all the deletion process.
 */
static void del_sw_hw_rule(struct fs_node *node);
static bool mlx5_flow_dests_cmp(struct mlx5_flow_destination *d1,
				struct mlx5_flow_destination *d2);
static void cleanup_root_ns(struct mlx5_flow_root_namespace *root_ns);
static struct mlx5_flow_rule *
find_flow_rule(struct fs_fte *fte,
	       struct mlx5_flow_destination *dest);

/*指明fs_node在删除时，要执行的硬件删除回调及软件删除回调*/
static void tree_init_node(struct fs_node *node,
			   void (*del_hw_func)(struct fs_node *),
			   void (*del_sw_func)(struct fs_node *))
{
	refcount_set(&node->refcount, 1);
	INIT_LIST_HEAD(&node->list);
	INIT_LIST_HEAD(&node->children);
	init_rwsem(&node->lock);
	node->del_hw_func = del_hw_func;
	node->del_sw_func = del_sw_func;
	node->active = false;
}

//更新node的parent,root
static void tree_add_node(struct fs_node *node, struct fs_node *parent)
{
	//指向parent,parent引用计数增加
	if (parent)
		refcount_inc(&parent->refcount);
	//指向父节点
	node->parent = parent;

	/* Parent is the root */
	if (!parent)
		//无父节点时，指向自已
		node->root = node;
	else
		//使用父节点的root
		node->root = parent->root;
}

static int tree_get_node(struct fs_node *node)
{
	return refcount_inc_not_zero(&node->refcount);
}

static void nested_down_read_ref_node(struct fs_node *node,
				      enum fs_i_lock_class class)
{
	if (node) {
		down_read_nested(&node->lock, class);
		refcount_inc(&node->refcount);
	}
}

static void nested_down_write_ref_node(struct fs_node *node,
				       enum fs_i_lock_class class)
{
	if (node) {
		down_write_nested(&node->lock, class);
		refcount_inc(&node->refcount);
	}
}

static void down_write_ref_node(struct fs_node *node, bool locked)
{
	if (node) {
		if (!locked)
			down_write(&node->lock);
		refcount_inc(&node->refcount);
	}
}

static void up_read_ref_node(struct fs_node *node)
{
	refcount_dec(&node->refcount);
	up_read(&node->lock);
}

static void up_write_ref_node(struct fs_node *node, bool locked)
{
	refcount_dec(&node->refcount);
	if (!locked)
		up_write(&node->lock);
}

static void tree_put_node(struct fs_node *node, bool locked)
{
	struct fs_node *parent_node = node->parent;

	if (refcount_dec_and_test(&node->refcount)) {
		if (node->del_hw_func)
			node->del_hw_func(node);
		if (parent_node) {
			down_write_ref_node(parent_node, locked);
			list_del_init(&node->list);
		}
		node->del_sw_func(node);
		if (parent_node)
			up_write_ref_node(parent_node, locked);
		node = NULL;
	}
	if (!node && parent_node)
		tree_put_node(parent_node, locked);
}

static int tree_remove_node(struct fs_node *node, bool locked)
{
	if (refcount_read(&node->refcount) > 1) {
		refcount_dec(&node->refcount);
		return -EEXIST;
	}
	tree_put_node(node, locked);
	return 0;
}

//返回指定prio的fs_prio
static struct fs_prio *find_prio(struct mlx5_flow_namespace *ns,
				 unsigned int prio)
{
	struct fs_prio *iter_prio;

	//遍历ns->node.children，每一个元素为iter_prio
	fs_for_each_prio(iter_prio, ns) {
		if (iter_prio->prio == prio)
			return iter_prio;
	}

	return NULL;
}

static bool check_valid_spec(const struct mlx5_flow_spec *spec)
{
	int i;

	for (i = 0; i < MLX5_ST_SZ_DW_MATCH_PARAM; i++)
		if (spec->match_value[i] & ~spec->match_criteria[i]) {
			pr_warn("mlx5_core: match_value differs from match_criteria\n");
			return false;
		}

	return true;
}

static struct mlx5_flow_root_namespace *find_root(struct fs_node *node)
{
	struct fs_node *root;
	struct mlx5_flow_namespace *ns;

	root = node->root;

	if (WARN_ON(root->type != FS_TYPE_NAMESPACE)) {
		pr_warn("mlx5: flow steering node is not in tree or garbaged\n");
		return NULL;
	}

	ns = container_of(root, struct mlx5_flow_namespace, node);
	return container_of(ns, struct mlx5_flow_root_namespace, ns);
}

static inline struct mlx5_flow_steering *get_steering(struct fs_node *node)
{
	struct mlx5_flow_root_namespace *root = find_root(node);

	if (root)
		return root->dev->priv.steering;
	return NULL;
}

static inline struct mlx5_core_dev *get_dev(struct fs_node *node)
{
	struct mlx5_flow_root_namespace *root = find_root(node);

	if (root)
		return root->dev;
	return NULL;
}

static void del_sw_ns(struct fs_node *node)
{
	kfree(node);
}

static void del_sw_prio(struct fs_node *node)
{
	kfree(node);
}

static void del_hw_flow_table(struct fs_node *node)
{
	struct mlx5_flow_root_namespace *root;
	struct mlx5_flow_table *ft;
	struct mlx5_core_dev *dev;
	int err;

	fs_get_obj(ft, node);
	dev = get_dev(&ft->node);
	root = find_root(&ft->node);
	trace_mlx5_fs_del_ft(ft);

	if (node->active) {
		err = root->cmds->destroy_flow_table(root, ft);
		if (err)
			mlx5_core_warn(dev, "flow steering can't destroy ft\n");
	}
}

static void del_sw_flow_table(struct fs_node *node)
{
	struct mlx5_flow_table *ft;
	struct fs_prio *prio;

	fs_get_obj(ft, node);

	rhltable_destroy(&ft->fgs_hash);
	if (ft->node.parent) {
		fs_get_obj(prio, ft->node.parent);
		prio->num_ft--;
	}
	kfree(ft);
}

static void modify_fte(struct fs_fte *fte)
{
	struct mlx5_flow_root_namespace *root;
	struct mlx5_flow_table *ft;
	struct mlx5_flow_group *fg;
	struct mlx5_core_dev *dev;
	int err;

	fs_get_obj(fg, fte->node.parent);
	fs_get_obj(ft, fg->node.parent);
	dev = get_dev(&fte->node);

	root = find_root(&ft->node);
	err = root->cmds->update_fte(root, ft, fg, fte->modify_mask, fte);
	if (err)
		mlx5_core_warn(dev,
			       "%s can't del rule fg id=%d fte_index=%d\n",
			       __func__, fg->id, fte->index);
	fte->modify_mask = 0;
}

static void del_sw_hw_rule(struct fs_node *node)
{
	struct mlx5_flow_rule *rule;
	struct fs_fte *fte;

	fs_get_obj(rule, node);
	fs_get_obj(fte, rule->node.parent);
	trace_mlx5_fs_del_rule(rule);
	if (rule->sw_action == MLX5_FLOW_CONTEXT_ACTION_FWD_NEXT_PRIO) {
		mutex_lock(&rule->dest_attr.ft->lock);
		list_del(&rule->next_ft);
		mutex_unlock(&rule->dest_attr.ft->lock);
	}

	if (rule->dest_attr.type == MLX5_FLOW_DESTINATION_TYPE_COUNTER  &&
	    --fte->dests_size) {
		fte->modify_mask |=
			BIT(MLX5_SET_FTE_MODIFY_ENABLE_MASK_ACTION) |
			BIT(MLX5_SET_FTE_MODIFY_ENABLE_MASK_FLOW_COUNTERS);
		fte->action.action &= ~MLX5_FLOW_CONTEXT_ACTION_COUNT;
		goto out;
	}

	if ((fte->action.action & MLX5_FLOW_CONTEXT_ACTION_FWD_DEST) &&
	    --fte->dests_size) {
		fte->modify_mask |=
			BIT(MLX5_SET_FTE_MODIFY_ENABLE_MASK_DESTINATION_LIST);
	}
out:
	kfree(rule);
}

static void del_hw_fte(struct fs_node *node)
{
	struct mlx5_flow_root_namespace *root;
	struct mlx5_flow_table *ft;
	struct mlx5_flow_group *fg;
	struct mlx5_core_dev *dev;
	struct fs_fte *fte;
	int err;

	fs_get_obj(fte, node);
	fs_get_obj(fg, fte->node.parent);
	fs_get_obj(ft, fg->node.parent);

	trace_mlx5_fs_del_fte(fte);
	dev = get_dev(&ft->node);
	root = find_root(&ft->node);
	if (node->active) {
		err = root->cmds->delete_fte(root, ft, fte);
		if (err)
			mlx5_core_warn(dev,
				       "flow steering can't delete fte in index %d of flow group id %d\n",
				       fte->index, fg->id);
		node->active = 0;
	}
}

static void del_sw_fte(struct fs_node *node)
{
	struct mlx5_flow_steering *steering = get_steering(node);
	struct mlx5_flow_group *fg;
	struct fs_fte *fte;
	int err;

	//转换为fte
	fs_get_obj(fte, node);
	//转换为fg
	fs_get_obj(fg, fte->node.parent);

	//自flow group中删除fte
	err = rhashtable_remove_fast(&fg->ftes_hash,
				     &fte->hash,
				     rhash_fte);
	WARN_ON(err);
	//释放id号
	ida_simple_remove(&fg->fte_allocator, fte->index - fg->start_index);
	//释放fte
	kmem_cache_free(steering->ftes_cache, fte);
}

static void del_hw_flow_group(struct fs_node *node)
{
	struct mlx5_flow_root_namespace *root;
	struct mlx5_flow_group *fg;
	struct mlx5_flow_table *ft;
	struct mlx5_core_dev *dev;

	fs_get_obj(fg, node);
	fs_get_obj(ft, fg->node.parent);
	dev = get_dev(&ft->node);
	trace_mlx5_fs_del_fg(fg);

	root = find_root(&ft->node);
	if (fg->node.active && root->cmds->destroy_flow_group(root, ft, fg))
		mlx5_core_warn(dev, "flow steering can't destroy fg %d of ft %d\n",
			       fg->id, ft->id);
}

static void del_sw_flow_group(struct fs_node *node)
{
	struct mlx5_flow_steering *steering = get_steering(node);
	struct mlx5_flow_group *fg;
	struct mlx5_flow_table *ft;
	int err;

	fs_get_obj(fg, node);
	fs_get_obj(ft, fg->node.parent);

	rhashtable_destroy(&fg->ftes_hash);
	ida_destroy(&fg->fte_allocator);
	if (ft->autogroup.active &&
	    fg->max_ftes == ft->autogroup.group_size &&
	    fg->start_index < ft->autogroup.max_fte)
		ft->autogroup.num_groups--;

	//移除hashtable中的flow group节点
	err = rhltable_remove(&ft->fgs_hash,
			      &fg->hash,
			      rhash_fg);
	WARN_ON(err);
	kmem_cache_free(steering->fgs_cache, fg);
}

//将fte添加进flow group中
static int insert_fte(struct mlx5_flow_group *fg, struct fs_fte *fte)
{
	int index;
	int ret;

	//申请fte对应的index
	index = ida_simple_get(&fg->fte_allocator, 0, fg->max_ftes, GFP_KERNEL);
	if (index < 0)
		return index;

	fte->index = index + fg->start_index;
	//将fte添加入flow group中的hashtable中
	ret = rhashtable_insert_fast(&fg->ftes_hash,
				     &fte->hash,
				     rhash_fte);
	if (ret)
		goto err_ida_remove;

	//fte指向fg,同一fg上fte串成一条线（兄弟树）
	tree_add_node(&fte->node, &fg->node);
	list_add_tail(&fte->node.list, &fg->node.children);
	return 0;

err_ida_remove:
	ida_simple_remove(&fg->fte_allocator, index);
	return ret;
}

//申请并初始化fte
static struct fs_fte *alloc_fte(struct mlx5_flow_table *ft,
				const struct mlx5_flow_spec *spec,
				struct mlx5_flow_act *flow_act)
{
	struct mlx5_flow_steering *steering = get_steering(&ft->node);
	struct fs_fte *fte;

	//申请fte
	fte = kmem_cache_zalloc(steering->ftes_cache, GFP_KERNEL);
	if (!fte)
		return ERR_PTR(-ENOMEM);

	//将match_value填充到fte_val完成match字段填充
	memcpy(fte->val, &spec->match_value, sizeof(fte->val));
	fte->node.type =  FS_TYPE_FLOW_ENTRY;
	fte->action = *flow_act;
	fte->flow_context = spec->flow_context;

	tree_init_node(&fte->node, NULL, del_sw_fte);

	return fte;
}

static void dealloc_flow_group(struct mlx5_flow_steering *steering,
			       struct mlx5_flow_group *fg)
{
	rhashtable_destroy(&fg->ftes_hash);
	kmem_cache_free(steering->fgs_cache, fg);
}

//申请并初始化一个flow group
static struct mlx5_flow_group *alloc_flow_group(struct mlx5_flow_steering *steering,
						u8 match_criteria_enable,
						const void *match_criteria/*mask字段*/,
						int start_index/*flow group中首个fte index*/,
						int end_index/*flow group 中最后一个fte index*/)
{
	struct mlx5_flow_group *fg;
	int ret;

	//申请flow group
	fg = kmem_cache_zalloc(steering->fgs_cache, GFP_KERNEL);
	if (!fg)
		return ERR_PTR(-ENOMEM);

	//初始化flow table entry 哈希表
	ret = rhashtable_init(&fg->ftes_hash, &rhash_fte);
	if (ret) {
		kmem_cache_free(steering->fgs_cache, fg);
		return ERR_PTR(ret);
	}

	ida_init(&fg->fte_allocator);
	fg->mask.match_criteria_enable = match_criteria_enable;
	memcpy(&fg->mask.match_criteria, match_criteria,
	       sizeof(fg->mask.match_criteria));
	fg->node.type =  FS_TYPE_FLOW_GROUP;
	fg->start_index = start_index;
	fg->max_ftes = end_index - start_index + 1;

	return fg;
}

//申请flow group并将其加入管理
static struct mlx5_flow_group *alloc_insert_flow_group(struct mlx5_flow_table *ft,
						       u8 match_criteria_enable/*开启标准mask匹配*/,
						       const void *match_criteria/*mask字段*/,
						       int start_index/*flow group起始index*/,
						       int end_index/*flow group结束index*/,
						       struct list_head *prev/*flow group插入位置，prev位于其前面*/)
{
	struct mlx5_flow_steering *steering = get_steering(&ft->node);
	struct mlx5_flow_group *fg;
	int ret;

	//申请并初始化flow group
	fg = alloc_flow_group(steering, match_criteria_enable, match_criteria,
			      start_index, end_index);
	if (IS_ERR(fg))
		return fg;

	/* initialize refcnt, add to parent list */
	//将此flow group加入到其对应的flow table中
	ret = rhltable_insert(&ft->fgs_hash,
			      &fg->hash,
			      rhash_fg);
	if (ret) {
		dealloc_flow_group(steering, fg);
		return ERR_PTR(ret);
	}

	tree_init_node(&fg->node, del_hw_flow_group, del_sw_flow_group);
	tree_add_node(&fg->node, &ft->node);
	/* Add node to group list */
	list_add(&fg->node.list, prev);
	//增加节点版本号
	atomic_inc(&ft->node.version);

	return fg;
}

//申请并初始化flow table
static struct mlx5_flow_table *alloc_flow_table(int level, u16 vport, int max_fte,
						enum fs_flow_table_type table_type,
						enum fs_flow_table_op_mod op_mod,
						u32 flags)
{
	struct mlx5_flow_table *ft;
	int ret;

	ft  = kzalloc(sizeof(*ft), GFP_KERNEL);
	if (!ft)
		return ERR_PTR(-ENOMEM);

	ret = rhltable_init(&ft->fgs_hash, &rhash_fg);
	if (ret) {
		kfree(ft);
		return ERR_PTR(ret);
	}

	ft->level = level;
	ft->node.type = FS_TYPE_FLOW_TABLE;
	ft->op_mod = op_mod;
	ft->type = table_type;
	ft->vport = vport;
	ft->max_fte = max_fte;
	ft->flags = flags;
	INIT_LIST_HEAD(&ft->fwd_rules);
	mutex_init(&ft->lock);

	return ft;
}

/* If reverse is false, then we search for the first flow table in the
 * root sub-tree from start(closest from right), else we search for the
 * last flow table in the root sub-tree till start(closest from left).
 */
static struct mlx5_flow_table *find_closest_ft_recursive(struct fs_node  *root,
							 struct list_head *start,
							 bool reverse)
{
#define list_advance_entry(pos, reverse)		\
	((reverse) ? list_prev_entry(pos, list) : list_next_entry(pos, list))

#define list_for_each_advance_continue(pos, head, reverse)	\
	for (pos = list_advance_entry(pos, reverse);		\
	     &pos->list != (head);				\
	     pos = list_advance_entry(pos, reverse))

	struct fs_node *iter = list_entry(start, struct fs_node, list);
	struct mlx5_flow_table *ft = NULL;

	if (!root || root->type == FS_TYPE_PRIO_CHAINS)
		return NULL;

	list_for_each_advance_continue(iter, &root->children, reverse) {
		if (iter->type == FS_TYPE_FLOW_TABLE) {
			fs_get_obj(ft, iter);
			return ft;
		}
		ft = find_closest_ft_recursive(iter, &iter->children, reverse);
		if (ft)
			return ft;
	}

	return ft;
}

/* If reverse if false then return the first flow table in next priority of
 * prio in the tree, else return the last flow table in the previous priority
 * of prio in the tree.
 */
static struct mlx5_flow_table *find_closest_ft(struct fs_prio *prio, bool reverse)
{
	struct mlx5_flow_table *ft = NULL;
	struct fs_node *curr_node;
	struct fs_node *parent;

	parent = prio->node.parent;
	curr_node = &prio->node;
	while (!ft && parent) {
		ft = find_closest_ft_recursive(parent, &curr_node->list, reverse);
		curr_node = parent;
		parent = curr_node->parent;
	}
	return ft;
}

/* Assuming all the tree is locked by mutex chain lock */
static struct mlx5_flow_table *find_next_chained_ft(struct fs_prio *prio)
{
	return find_closest_ft(prio, false);
}

/* Assuming all the tree is locked by mutex chain lock */
static struct mlx5_flow_table *find_prev_chained_ft(struct fs_prio *prio)
{
	return find_closest_ft(prio, true);
}

static int connect_fts_in_prio(struct mlx5_core_dev *dev,
			       struct fs_prio *prio,
			       struct mlx5_flow_table *ft)
{
	struct mlx5_flow_root_namespace *root = find_root(&prio->node);
	struct mlx5_flow_table *iter;
	int i = 0;
	int err;

	fs_for_each_ft(iter, prio) {
		i++;
		err = root->cmds->modify_flow_table(root, iter, ft);
		if (err) {
			mlx5_core_warn(dev, "Failed to modify flow table %d\n",
				       iter->id);
			/* The driver is out of sync with the FW */
			if (i > 1)
				WARN_ON(true);
			return err;
		}
	}
	return 0;
}

/* Connect flow tables from previous priority of prio to ft */
static int connect_prev_fts(struct mlx5_core_dev *dev,
			    struct mlx5_flow_table *ft,
			    struct fs_prio *prio)
{
	struct mlx5_flow_table *prev_ft;

	prev_ft = find_prev_chained_ft(prio);
	if (prev_ft) {
		struct fs_prio *prev_prio;

		fs_get_obj(prev_prio, prev_ft->node.parent);
		return connect_fts_in_prio(dev, prev_prio, ft);
	}
	return 0;
}

static int update_root_ft_create(struct mlx5_flow_table *ft, struct fs_prio
				 *prio)
{
	struct mlx5_flow_root_namespace *root = find_root(&prio->node);
	struct mlx5_ft_underlay_qp *uqp;
	int min_level = INT_MAX;
	int err = 0;
	u32 qpn;

	if (root->root_ft)
		min_level = root->root_ft->level;

	if (ft->level >= min_level)
		return 0;

	if (list_empty(&root->underlay_qpns)) {
		/* Don't set any QPN (zero) in case QPN list is empty */
		qpn = 0;
		err = root->cmds->update_root_ft(root, ft, qpn, false);
	} else {
		list_for_each_entry(uqp, &root->underlay_qpns, list) {
			qpn = uqp->qpn;
			err = root->cmds->update_root_ft(root, ft,
							 qpn, false);
			if (err)
				break;
		}
	}

	if (err)
		mlx5_core_warn(root->dev,
			       "Update root flow table of id(%u) qpn(%d) failed\n",
			       ft->id, qpn);
	else
		root->root_ft = ft;

	return err;
}

static int _mlx5_modify_rule_destination(struct mlx5_flow_rule *rule,
					 struct mlx5_flow_destination *dest)
{
	struct mlx5_flow_root_namespace *root;
	struct mlx5_flow_table *ft;
	struct mlx5_flow_group *fg;
	struct fs_fte *fte;
	int modify_mask = BIT(MLX5_SET_FTE_MODIFY_ENABLE_MASK_DESTINATION_LIST);
	int err = 0;

	fs_get_obj(fte, rule->node.parent);
	if (!(fte->action.action & MLX5_FLOW_CONTEXT_ACTION_FWD_DEST))
		return -EINVAL;
	down_write_ref_node(&fte->node, false);
	fs_get_obj(fg, fte->node.parent);
	fs_get_obj(ft, fg->node.parent);

	memcpy(&rule->dest_attr, dest, sizeof(*dest));
	root = find_root(&ft->node);
	err = root->cmds->update_fte(root, ft, fg,
				     modify_mask, fte);
	up_write_ref_node(&fte->node, false);

	return err;
}

int mlx5_modify_rule_destination(struct mlx5_flow_handle *handle,
				 struct mlx5_flow_destination *new_dest,
				 struct mlx5_flow_destination *old_dest)
{
	int i;

	if (!old_dest) {
		if (handle->num_rules != 1)
			return -EINVAL;
		return _mlx5_modify_rule_destination(handle->rule[0],
						     new_dest);
	}

	for (i = 0; i < handle->num_rules; i++) {
		if (mlx5_flow_dests_cmp(new_dest, &handle->rule[i]->dest_attr))
			return _mlx5_modify_rule_destination(handle->rule[i],
							     new_dest);
	}

	return -EINVAL;
}

/* Modify/set FWD rules that point on old_next_ft to point on new_next_ft  */
static int connect_fwd_rules(struct mlx5_core_dev *dev,
			     struct mlx5_flow_table *new_next_ft,
			     struct mlx5_flow_table *old_next_ft)
{
	struct mlx5_flow_destination dest = {};
	struct mlx5_flow_rule *iter;
	int err = 0;

	/* new_next_ft and old_next_ft could be NULL only
	 * when we create/destroy the anchor flow table.
	 */
	if (!new_next_ft || !old_next_ft)
		return 0;

	dest.type = MLX5_FLOW_DESTINATION_TYPE_FLOW_TABLE;
	dest.ft = new_next_ft;

	mutex_lock(&old_next_ft->lock);
	list_splice_init(&old_next_ft->fwd_rules, &new_next_ft->fwd_rules);
	mutex_unlock(&old_next_ft->lock);
	list_for_each_entry(iter, &new_next_ft->fwd_rules, next_ft) {
		err = _mlx5_modify_rule_destination(iter, &dest);
		if (err)
			pr_err("mlx5_core: failed to modify rule to point on flow table %d\n",
			       new_next_ft->id);
	}
	return 0;
}

static int connect_flow_table(struct mlx5_core_dev *dev, struct mlx5_flow_table *ft,
			      struct fs_prio *prio)
{
	struct mlx5_flow_table *next_ft;
	int err = 0;

	/* Connect_prev_fts and update_root_ft_create are mutually exclusive */

	if (list_empty(&prio->node.children)) {
		err = connect_prev_fts(dev, ft, prio);
		if (err)
			return err;

		next_ft = find_next_chained_ft(prio);
		err = connect_fwd_rules(dev, ft, next_ft);
		if (err)
			return err;
	}

	if (MLX5_CAP_FLOWTABLE(dev,
			       flow_table_properties_nic_receive.modify_root))
		err = update_root_ft_create(ft, prio);
	return err;
}

static void list_add_flow_table(struct mlx5_flow_table *ft,
				struct fs_prio *prio)
{
	struct list_head *prev = &prio->node.children;
	struct mlx5_flow_table *iter;

	fs_for_each_ft(iter, prio) {
		if (iter->level > ft->level)
			break;
		prev = &iter->node.list;
	}
	list_add(&ft->node.list, prev);
}

static struct mlx5_flow_table *__mlx5_create_flow_table(struct mlx5_flow_namespace *ns,
							struct mlx5_flow_table_attr *ft_attr,
							enum fs_flow_table_op_mod op_mod,
							u16 vport)
{
	struct mlx5_flow_root_namespace *root = find_root(&ns->node);
	bool unmanaged = ft_attr->flags & MLX5_FLOW_TABLE_UNMANAGED;
	struct mlx5_flow_table *next_ft;
	struct fs_prio *fs_prio = NULL;
	struct mlx5_flow_table *ft;
	int log_table_sz;
	int err;

	if (!root) {
		pr_err("mlx5: flow steering failed to find root of namespace\n");
		return ERR_PTR(-ENODEV);
	}

	mutex_lock(&root->chain_lock);
	fs_prio = find_prio(ns, ft_attr->prio);
	if (!fs_prio) {
		err = -EINVAL;
		goto unlock_root;
	}
	if (!unmanaged) {
		/* The level is related to the
		 * priority level range.
		 */
		if (ft_attr->level >= fs_prio->num_levels) {
			err = -ENOSPC;
			goto unlock_root;
		}

		ft_attr->level += fs_prio->start_level;
	}

	/* The level is related to the
	 * priority level range.
	 */
	//创建flow table
	ft = alloc_flow_table(ft_attr->level,
			      vport,
			      ft_attr->max_fte ? roundup_pow_of_two(ft_attr->max_fte) : 0,
			      root->table_type,
			      op_mod, ft_attr->flags);
	if (IS_ERR(ft)) {
		err = PTR_ERR(ft);
		goto unlock_root;
	}

	tree_init_node(&ft->node, del_hw_flow_table, del_sw_flow_table);
	log_table_sz = ft->max_fte ? ilog2(ft->max_fte) : 0;
	//如果ft失配，则前往表next_ft执行匹配
	next_ft = unmanaged ? ft_attr->next_ft :
			      find_next_chained_ft(fs_prio);
	ft->def_miss_action = ns->def_miss_action;
	err = root->cmds->create_flow_table(root, ft, log_table_sz, next_ft);
	if (err)
		goto free_ft;

	if (!unmanaged) {
		err = connect_flow_table(root->dev, ft, fs_prio);
		if (err)
			goto destroy_ft;
	}

	ft->node.active = true;
	down_write_ref_node(&fs_prio->node, false);
	if (!unmanaged) {
		tree_add_node(&ft->node, &fs_prio->node);
		list_add_flow_table(ft, fs_prio);
	} else {
		ft->node.root = fs_prio->node.root;
	}
	fs_prio->num_ft++;
	up_write_ref_node(&fs_prio->node, false);
	mutex_unlock(&root->chain_lock);
	trace_mlx5_fs_add_ft(ft);
	return ft;
destroy_ft:
	root->cmds->destroy_flow_table(root, ft);
free_ft:
	kfree(ft);
unlock_root:
	mutex_unlock(&root->chain_lock);
	return ERR_PTR(err);
}

struct mlx5_flow_table *mlx5_create_flow_table(struct mlx5_flow_namespace *ns,
					       struct mlx5_flow_table_attr *ft_attr)
{
	return __mlx5_create_flow_table(ns, ft_attr, FS_FT_OP_MOD_NORMAL, 0);
}

struct mlx5_flow_table *mlx5_create_vport_flow_table(struct mlx5_flow_namespace *ns,
						     int prio, int max_fte,
						     u32 level, u16 vport)
{
	struct mlx5_flow_table_attr ft_attr = {};

	ft_attr.max_fte = max_fte;
	ft_attr.level   = level;
	ft_attr.prio    = prio;

	return __mlx5_create_flow_table(ns, &ft_attr, FS_FT_OP_MOD_NORMAL, vport);
}

struct mlx5_flow_table*
mlx5_create_lag_demux_flow_table(struct mlx5_flow_namespace *ns,
				 int prio, u32 level)
{
	struct mlx5_flow_table_attr ft_attr = {};

	ft_attr.level = level;
	ft_attr.prio  = prio;
	return __mlx5_create_flow_table(ns, &ft_attr, FS_FT_OP_MOD_LAG_DEMUX, 0);
}
EXPORT_SYMBOL(mlx5_create_lag_demux_flow_table);

struct mlx5_flow_table*
mlx5_create_auto_grouped_flow_table(struct mlx5_flow_namespace *ns,
				    struct mlx5_flow_table_attr *ft_attr)
{
	int num_reserved_entries = ft_attr->autogroup.num_reserved_entries;
	int autogroups_max_fte = ft_attr->max_fte - num_reserved_entries;
	int max_num_groups = ft_attr->autogroup.max_num_groups;
	struct mlx5_flow_table *ft;

	if (max_num_groups > autogroups_max_fte)
		return ERR_PTR(-EINVAL);
	if (num_reserved_entries > ft_attr->max_fte)
		return ERR_PTR(-EINVAL);

	ft = mlx5_create_flow_table(ns, ft_attr);
	if (IS_ERR(ft))
		return ft;

	ft->autogroup.active = true;
	ft->autogroup.required_groups = max_num_groups;
	ft->autogroup.max_fte = autogroups_max_fte;
	/* We save place for flow groups in addition to max types */
	ft->autogroup.group_size = autogroups_max_fte / (max_num_groups + 1);

	return ft;
}
EXPORT_SYMBOL(mlx5_create_auto_grouped_flow_table);

struct mlx5_flow_group *mlx5_create_flow_group(struct mlx5_flow_table *ft,
					       u32 *fg_in)
{
	struct mlx5_flow_root_namespace *root = find_root(&ft->node);
	void *match_criteria = MLX5_ADDR_OF(create_flow_group_in,
					    fg_in, match_criteria);
	u8 match_criteria_enable = MLX5_GET(create_flow_group_in,
					    fg_in,
					    match_criteria_enable);
	int start_index = MLX5_GET(create_flow_group_in, fg_in,
				   start_flow_index);
	int end_index = MLX5_GET(create_flow_group_in, fg_in,
				 end_flow_index);
	struct mlx5_flow_group *fg;
	int err;

	if (ft->autogroup.active && start_index < ft->autogroup.max_fte)
		return ERR_PTR(-EPERM);

	down_write_ref_node(&ft->node, false);
	fg = alloc_insert_flow_group(ft, match_criteria_enable, match_criteria,
				     start_index, end_index,
				     ft->node.children.prev);
	up_write_ref_node(&ft->node, false);
	if (IS_ERR(fg))
		return fg;

	err = root->cmds->create_flow_group(root, ft, fg_in, fg);
	if (err) {
		tree_put_node(&fg->node, false);
		return ERR_PTR(err);
	}
	trace_mlx5_fs_add_fg(fg);
	fg->node.active = true;

	return fg;
}

//申请rule填充dest
static struct mlx5_flow_rule *alloc_rule(struct mlx5_flow_destination *dest)
{
	struct mlx5_flow_rule *rule;

	rule = kzalloc(sizeof(*rule), GFP_KERNEL);
	if (!rule)
		return NULL;

	INIT_LIST_HEAD(&rule->next_ft);
	rule->node.type = FS_TYPE_FLOW_DEST;
	if (dest)
		memcpy(&rule->dest_attr, dest, sizeof(*dest));

	return rule;
}

//申请可容纳num_rules个rule的handle
static struct mlx5_flow_handle *alloc_handle(int num_rules)
{
	struct mlx5_flow_handle *handle;

	//申请handle,并使handle中的成员rule拥有num_rules个元素
	handle = kzalloc(struct_size(handle, rule, num_rules), GFP_KERNEL);
	if (!handle)
		return NULL;

	handle->num_rules = num_rules;

	return handle;
}

static void destroy_flow_handle(struct fs_fte *fte,
				struct mlx5_flow_handle *handle,
				struct mlx5_flow_destination *dest,
				int i)
{
	for (; --i >= 0;) {
		if (refcount_dec_and_test(&handle->rule[i]->node.refcount)) {
			fte->dests_size--;
			list_del(&handle->rule[i]->node.list);
			kfree(handle->rule[i]);
		}
	}
	kfree(handle);
}

//创建flow handle用于指定多个flow destination
static struct mlx5_flow_handle *
create_flow_handle(struct fs_fte *fte,
		   struct mlx5_flow_destination *dest,
		   int dest_num,
		   int *modify_mask,
		   bool *new_rule/*出参，标记是否新创建了rule*/)
{
	struct mlx5_flow_handle *handle;
	struct mlx5_flow_rule *rule = NULL;
	static int count = BIT(MLX5_SET_FTE_MODIFY_ENABLE_MASK_FLOW_COUNTERS);
	static int dst = BIT(MLX5_SET_FTE_MODIFY_ENABLE_MASK_DESTINATION_LIST);
	int type;
	int i = 0;

	handle = alloc_handle((dest_num) ? dest_num : 1);
	if (!handle)
		return ERR_PTR(-ENOMEM);

	do {
		if (dest) {
			rule = find_flow_rule(fte, dest + i);
			if (rule) {
			    /*打到dest对应的rule*/
				refcount_inc(&rule->node.refcount);
				goto rule_found;
			}
		}

		//未找到dest对应的rule,创建rule
		*new_rule = true;
		rule = alloc_rule(dest + i);
		if (!rule)
			goto free_rules;

		/* Add dest to dests list- we need flow tables to be in the
		 * end of the list for forward to next prio rules.
		 */
		tree_init_node(&rule->node, NULL, del_sw_hw_rule);
		if (dest &&
		    dest[i].type != MLX5_FLOW_DESTINATION_TYPE_FLOW_TABLE)
			list_add(&rule->node.list, &fte->node.children);
		else
			list_add_tail(&rule->node.list, &fte->node.children);
		if (dest) {
			fte->dests_size++;

			type = dest[i].type ==
				MLX5_FLOW_DESTINATION_TYPE_COUNTER;
			*modify_mask |= type ? count : dst;
		}
rule_found:
		//填充handle对应的rule
		handle->rule[i] = rule;
	} while (++i < dest_num);

	return handle;

free_rules:
	destroy_flow_handle(fte, handle, dest, i);
	return ERR_PTR(-ENOMEM);
}

/* fte should not be deleted while calling this function */
/*指导fw创建此fte,并返 回此fte对应的destination*/
static struct mlx5_flow_handle *
add_rule_fte(struct fs_fte *fte,
	     struct mlx5_flow_group *fg,
	     struct mlx5_flow_destination *dest,
	     int dest_num,
	     bool update_action)
{
	struct mlx5_flow_root_namespace *root;
	struct mlx5_flow_handle *handle;
	struct mlx5_flow_table *ft;
	int modify_mask = 0;
	int err;
	bool new_rule = false;

	handle = create_flow_handle(fte, dest, dest_num, &modify_mask,
				    &new_rule);
	if (IS_ERR(handle) || !new_rule)
		goto out;

	if (update_action)
		modify_mask |= BIT(MLX5_SET_FTE_MODIFY_ENABLE_MASK_ACTION);

	/*取flow group对应的flow table*/
	fs_get_obj(ft, fg->node.parent);
	root = find_root(&fg->node);

	//如果fte不存在，则创建，否则更新
	if (!(fte->status & FS_FTE_STATUS_EXISTING))
		err = root->cmds->create_fte(root, ft/*flow表项所属的flow table*/,
				fg/*flow表项所属的flow group*/, fte/*要加入的flow表项*/);
	else
	    //fte已存在，指导fw执行更新
		err = root->cmds->update_fte(root, ft, fg, modify_mask, fte);
	if (err)
		goto free_handle;

	fte->node.active = true;
	fte->status |= FS_FTE_STATUS_EXISTING;
	atomic_inc(&fg->node.version);

out:
	return handle;

free_handle:
	destroy_flow_handle(fte, handle, dest, handle->num_rules);
	return ERR_PTR(err);
}

//创建auto flow group
static struct mlx5_flow_group *alloc_auto_flow_group(struct mlx5_flow_table  *ft,
						     const struct mlx5_flow_spec *spec)
{
	struct list_head *prev = &ft->node.children;
	u32 max_fte = ft->autogroup.max_fte;
	unsigned int candidate_index = 0;
	unsigned int group_size = 0;/*flow group的大小*/
	struct mlx5_flow_group *fg;

	if (!ft->autogroup.active)
		return ERR_PTR(-ENOENT);

	//确定flow group中可存放fte的大小
	if (ft->autogroup.num_groups < ft->autogroup.required_groups)
		group_size = ft->autogroup.group_size;

	/*  max_fte == ft->autogroup.max_types */
	if (group_size == 0)
		group_size = 1;

	/* sorted by start_index */
	//确定candidate_index,找一个空闲的可用index
	fs_for_each_fg(fg, ft) {
		if (candidate_index + group_size > fg->start_index)
			candidate_index = fg->start_index + fg->max_ftes;
		else
			break;
		prev = &fg->node.list;
	}

	//所有index均已分配出去
	if (candidate_index + group_size > max_fte)
		return ERR_PTR(-ENOSPC);

	fg = alloc_insert_flow_group(ft/*从属的flowtable*/,
				     spec->match_criteria_enable,
				     spec->match_criteria/*group关联的mask*/,
				     candidate_index/*flow group起始index*/,
				     candidate_index + group_size - 1/*flow group结束index*/,
				     prev/*flow group插入位置，位于其后*/);
	if (IS_ERR(fg))
		goto out;

	if (group_size == ft->autogroup.group_size)
		ft->autogroup.num_groups++;

out:
	return fg;
}

//向fw发送命令创建auto flow group
static int create_auto_flow_group(struct mlx5_flow_table *ft,
				  struct mlx5_flow_group *fg)
{
	struct mlx5_flow_root_namespace *root = find_root(&ft->node);
	int inlen = MLX5_ST_SZ_BYTES(create_flow_group_in);
	void *match_criteria_addr;
	u8 src_esw_owner_mask_on;
	void *misc;
	int err;
	u32 *in;

	in = kvzalloc(inlen, GFP_KERNEL);
	if (!in)
		return -ENOMEM;

	MLX5_SET(create_flow_group_in, in, match_criteria_enable,
		 fg->mask.match_criteria_enable);
	MLX5_SET(create_flow_group_in, in, start_flow_index, fg->start_index);
	MLX5_SET(create_flow_group_in, in, end_flow_index,   fg->start_index +
		 fg->max_ftes - 1);

	misc = MLX5_ADDR_OF(fte_match_param, fg->mask.match_criteria,
			    misc_parameters);
	src_esw_owner_mask_on = !!MLX5_GET(fte_match_set_misc, misc,
					 source_eswitch_owner_vhca_id);
	MLX5_SET(create_flow_group_in, in,
		 source_eswitch_owner_vhca_id_valid, src_esw_owner_mask_on);

	//填充flow group对应的掩码信息
	match_criteria_addr = MLX5_ADDR_OF(create_flow_group_in,
					   in, match_criteria);
	memcpy(match_criteria_addr, fg->mask.match_criteria,
	       sizeof(fg->mask.match_criteria));

	/*向fw发送命令完成flow group创建*/
	err = root->cmds->create_flow_group(root, ft, in/*填充好的数据*/, fg);
	if (!err) {
		fg->node.active = true;
		trace_mlx5_fs_add_fg(fg);
	}

	kvfree(in);
	return err;
}

static bool mlx5_flow_dests_cmp(struct mlx5_flow_destination *d1,
				struct mlx5_flow_destination *d2)
{
	if (d1->type == d2->type) {
		if ((d1->type == MLX5_FLOW_DESTINATION_TYPE_VPORT &&
		     d1->vport.num == d2->vport.num &&
		     d1->vport.flags == d2->vport.flags &&
		     ((d1->vport.flags & MLX5_FLOW_DEST_VPORT_VHCA_ID) ?
		      (d1->vport.vhca_id == d2->vport.vhca_id) : true) &&
		     ((d1->vport.flags & MLX5_FLOW_DEST_VPORT_REFORMAT_ID) ?
		      (d1->vport.pkt_reformat->id ==
		       d2->vport.pkt_reformat->id) : true)) ||
		    (d1->type == MLX5_FLOW_DESTINATION_TYPE_FLOW_TABLE &&
		     d1->ft == d2->ft) ||
		    (d1->type == MLX5_FLOW_DESTINATION_TYPE_TIR &&
		     d1->tir_num == d2->tir_num) ||
		    (d1->type == MLX5_FLOW_DESTINATION_TYPE_FLOW_TABLE_NUM &&
		     d1->ft_num == d2->ft_num))
			return true;
	}

	return false;
}

//通过给定的dest查找对应的rule
static struct mlx5_flow_rule *find_flow_rule(struct fs_fte *fte,
					     struct mlx5_flow_destination *dest)
{
	struct mlx5_flow_rule *rule;

	list_for_each_entry(rule, &fte->node.children, node.list) {
		if (mlx5_flow_dests_cmp(&rule->dest_attr, dest))
			return rule;
	}
	return NULL;
}

static bool check_conflicting_actions(u32 action1, u32 action2)
{
	u32 xored_actions = action1 ^ action2;

	/* if one rule only wants to count, it's ok */
	if (action1 == MLX5_FLOW_CONTEXT_ACTION_COUNT ||
	    action2 == MLX5_FLOW_CONTEXT_ACTION_COUNT)
		return false;

	if (xored_actions & (MLX5_FLOW_CONTEXT_ACTION_DROP  |
			     MLX5_FLOW_CONTEXT_ACTION_PACKET_REFORMAT |
			     MLX5_FLOW_CONTEXT_ACTION_DECAP |
			     MLX5_FLOW_CONTEXT_ACTION_MOD_HDR  |
			     MLX5_FLOW_CONTEXT_ACTION_VLAN_POP |
			     MLX5_FLOW_CONTEXT_ACTION_VLAN_PUSH |
			     MLX5_FLOW_CONTEXT_ACTION_VLAN_POP_2 |
			     MLX5_FLOW_CONTEXT_ACTION_VLAN_PUSH_2))
		return true;

	return false;
}

static int check_conflicting_ftes(struct fs_fte *fte,
				  const struct mlx5_flow_context *flow_context,
				  const struct mlx5_flow_act *flow_act)
{
	if (check_conflicting_actions(flow_act->action, fte->action.action)) {
		mlx5_core_warn(get_dev(&fte->node),
			       "Found two FTEs with conflicting actions\n");
		return -EEXIST;
	}

	if ((flow_context->flags & FLOW_CONTEXT_HAS_TAG) &&
	    fte->flow_context.flow_tag != flow_context->flow_tag) {
		mlx5_core_warn(get_dev(&fte->node),
			       "FTE flow tag %u already exists with different flow tag %u\n",
			       fte->flow_context.flow_tag,
			       flow_context->flow_tag);
		return -EEXIST;
	}

	return 0;
}

//添加fte进flow group
static struct mlx5_flow_handle *add_rule_fg(struct mlx5_flow_group *fg,
					    const struct mlx5_flow_spec *spec,
					    struct mlx5_flow_act *flow_act,
					    struct mlx5_flow_destination *dest,
					    int dest_num,
					    struct fs_fte *fte)
{
	struct mlx5_flow_handle *handle;
	int old_action;
	int i;
	int ret;

	ret = check_conflicting_ftes(fte, &spec->flow_context, flow_act);
	if (ret)
		return ERR_PTR(ret);

	old_action = fte->action.action;
	fte->action.action |= flow_act->action;
	handle = add_rule_fte(fte, fg, dest, dest_num,
			      old_action != flow_act->action);
	if (IS_ERR(handle)) {
		fte->action.action = old_action;
		return handle;
	}
	trace_mlx5_fs_set_fte(fte, false);

	for (i = 0; i < handle->num_rules; i++) {
		if (refcount_read(&handle->rule[i]->node.refcount) == 1) {
			tree_add_node(&handle->rule[i]->node, &fte->node);
			trace_mlx5_fs_add_rule(handle->rule[i]);
		}
	}
	return handle;
}

//counter动作只容许drop,fwd两种action
static bool counter_is_valid(u32 action)
{
	return (action & (MLX5_FLOW_CONTEXT_ACTION_DROP |
			  MLX5_FLOW_CONTEXT_ACTION_FWD_DEST));
}

static bool dest_is_valid(struct mlx5_flow_destination *dest,
			  struct mlx5_flow_act *flow_act,
			  struct mlx5_flow_table *ft)
{
	bool ignore_level = flow_act->flags & FLOW_ACT_IGNORE_FLOW_LEVEL;
	u32 action = flow_act->action;

	//检查counter action是否有效
	if (dest && (dest->type == MLX5_FLOW_DESTINATION_TYPE_COUNTER))
		return counter_is_valid(action);

	if (!(action & MLX5_FLOW_CONTEXT_ACTION_FWD_DEST))
		return true;

	if (ignore_level) {
		if (ft->type != FS_FT_FDB)
			return false;

		if (dest->type == MLX5_FLOW_DESTINATION_TYPE_FLOW_TABLE &&
		    dest->ft->type != FS_FT_FDB)
			return false;
	}

	if (!dest || ((dest->type ==
	    MLX5_FLOW_DESTINATION_TYPE_FLOW_TABLE) &&
	    (dest->ft->level <= ft->level && !ignore_level)))
		return false;
	return true;
}

struct match_list {
	struct list_head	list;
	struct mlx5_flow_group *g;
};

static void free_match_list(struct match_list *head, bool ft_locked)
{
	struct match_list *iter, *match_tmp;

	list_for_each_entry_safe(iter, match_tmp, &head->list,
				 list) {
		tree_put_node(&iter->g->node, ft_locked);
		list_del(&iter->list);
		kfree(iter);
	}
}

//通过spec对应的mask确认其对应的groups
static int build_match_list(struct match_list *match_head,
			    struct mlx5_flow_table *ft,
			    const struct mlx5_flow_spec *spec/*match_head对应的hash key*/,
			    bool ft_locked)
{
	struct rhlist_head *tmp, *list;
	struct mlx5_flow_group *g;
	int err = 0;

	rcu_read_lock();
	INIT_LIST_HEAD(&match_head->list);
	/* Collect all fgs which has a matching match_criteria */
	list = rhltable_lookup(&ft->fgs_hash, spec/*通过mask查找group*/, rhash_fg);
	/* RCU is atomic, we can't execute FW commands here */
	//遍历list上每个元素，其均 为flow group，且mask相等
	rhl_for_each_entry_rcu(g, tmp, list, hash) {
		struct match_list *curr_match;

		//跳过引用计数为0的node
		if (unlikely(!tree_get_node(&g->node)))
			continue;

		curr_match = kmalloc(sizeof(*curr_match), GFP_ATOMIC);
		if (!curr_match) {
		    /*内存申请失败*/
			free_match_list(match_head, ft_locked);
			err = -ENOMEM;
			goto out;
		}
		/*将flowgroupp串在match_head上*/
		curr_match->g = g;
		list_add_tail(&curr_match->list, &match_head->list);
	}
out:
	rcu_read_unlock();
	return err;
}

static u64 matched_fgs_get_version(struct list_head *match_head)
{
	struct match_list *iter;
	u64 version = 0;

	list_for_each_entry(iter, match_head, list)
		version += (u64)atomic_read(&iter->g->node.version);
	return version;
}

static struct fs_fte *
lookup_fte_locked(struct mlx5_flow_group *g,
		  const u32 *match_value/*待匹配的key*/,
		  bool take_write)
{
	struct fs_fte *fte_tmp;

	if (take_write)
		nested_down_write_ref_node(&g->node, FS_LOCK_PARENT);
	else
		nested_down_read_ref_node(&g->node, FS_LOCK_PARENT);
	//通过待匹配的key,查找fte
	fte_tmp = rhashtable_lookup_fast(&g->ftes_hash, match_value,
					 rhash_fte);
	if (!fte_tmp || !tree_get_node(&fte_tmp->node)) {
		fte_tmp = NULL;
		goto out;
	}
	if (!fte_tmp->node.active) {
		tree_put_node(&fte_tmp->node, false);
		fte_tmp = NULL;
		goto out;
	}

	nested_down_write_ref_node(&fte_tmp->node, FS_LOCK_CHILD);
out:
	if (take_write)
		up_write_ref_node(&g->node, false);
	else
		up_read_ref_node(&g->node);
	return fte_tmp;
}

static struct mlx5_flow_handle *
try_add_to_existing_fg(struct mlx5_flow_table *ft,
		       struct list_head *match_head,
		       const struct mlx5_flow_spec *spec,
		       struct mlx5_flow_act *flow_act,
		       struct mlx5_flow_destination *dest,
		       int dest_num,
		       int ft_version)
{
	struct mlx5_flow_steering *steering = get_steering(&ft->node);
	struct mlx5_flow_group *g;
	struct mlx5_flow_handle *rule;
	struct match_list *iter;
	bool take_write = false;
	struct fs_fte *fte;
	u64  version = 0;
	int err;

	//创建fte
	fte = alloc_fte(ft, spec, flow_act);
	if (IS_ERR(fte))
		return  ERR_PTR(-ENOMEM);

search_again_locked:
	if (flow_act->flags & FLOW_ACT_NO_APPEND)
		goto skip_search;
	version = matched_fgs_get_version(match_head);
	/* Try to find an fte with identical match value and attempt update its
	 * action.
	 */
	//遍历每个flow group
	list_for_each_entry(iter, match_head, list) {
		struct fs_fte *fte_tmp;

		g = iter->g;
		fte_tmp = lookup_fte_locked(g, spec->match_value, take_write);
		if (!fte_tmp)
			continue;
		/*当前group中存在与sepc->match_value匹配的fte*/
		rule = add_rule_fg(g, spec, flow_act, dest, dest_num, fte_tmp);
		up_write_ref_node(&fte_tmp->node, false);
		tree_put_node(&fte_tmp->node, false);
		kmem_cache_free(steering->ftes_cache, fte);
		return rule;
	}

skip_search:
	/* No group with matching fte found, or we skipped the search.
	 * Try to add a new fte to any matching fg.
	 */

	/* Check the ft version, for case that new flow group
	 * was added while the fgs weren't locked
	 */
	if (atomic_read(&ft->node.version) != ft_version) {
		rule = ERR_PTR(-EAGAIN);
		goto out;
	}

	/* Check the fgs version. If version have changed it could be that an
	 * FTE with the same match value was added while the fgs weren't
	 * locked.
	 */
	if (!(flow_act->flags & FLOW_ACT_NO_APPEND) &&
	    version != matched_fgs_get_version(match_head)) {
		take_write = true;
		goto search_again_locked;
	}

	list_for_each_entry(iter, match_head, list) {
		g = iter->g;

		if (!g->node.active)
			continue;

		nested_down_write_ref_node(&g->node, FS_LOCK_PARENT);

		err = insert_fte(g, fte);
		if (err) {
			up_write_ref_node(&g->node, false);
			if (err == -ENOSPC)
				continue;
			kmem_cache_free(steering->ftes_cache, fte);
			return ERR_PTR(err);
		}

		nested_down_write_ref_node(&fte->node, FS_LOCK_CHILD);
		up_write_ref_node(&g->node, false);
		rule = add_rule_fg(g, spec, flow_act, dest, dest_num, fte);
		up_write_ref_node(&fte->node, false);
		tree_put_node(&fte->node, false);
		return rule;
	}
	rule = ERR_PTR(-ENOENT);
out:
	kmem_cache_free(steering->ftes_cache, fte);
	return rule;
}

/*向ft中添加fte，返回其对应的flow_handle*/
static struct mlx5_flow_handle *
_mlx5_add_flow_rules(struct mlx5_flow_table *ft,
		     const struct mlx5_flow_spec *spec/*flow 匹配key及mask情况*/,
		     struct mlx5_flow_act *flow_act/*flow对应的action*/,
		     struct mlx5_flow_destination *dest/*flow目的地*/,
		     int dest_num/*dest数组大小*/)

{
	struct mlx5_flow_steering *steering = get_steering(&ft->node);
	struct mlx5_flow_handle *rule;
	struct match_list match_head;
	struct mlx5_flow_group *g;
	bool take_write = false;
	struct fs_fte *fte;
	int version;
	int err;
	int i;

	if (!check_valid_spec(spec))
		return ERR_PTR(-EINVAL);

	//检查dest是否合理
	for (i = 0; i < dest_num; i++) {
		if (!dest_is_valid(&dest[i], flow_act, ft))
			return ERR_PTR(-EINVAL);
	}
	nested_down_read_ref_node(&ft->node, FS_LOCK_GRANDPARENT);
search_again_locked:
	version = atomic_read(&ft->node.version);

	/* Collect all fgs which has a matching match_criteria */
	//在此table中取相同mask的flowgroup
	err = build_match_list(&match_head, ft, spec, take_write);
	if (err) {
		if (take_write)
			up_write_ref_node(&ft->node, false);
		else
			up_read_ref_node(&ft->node);
		return ERR_PTR(err);
	}

	if (!take_write)
		up_read_ref_node(&ft->node);

	//尝试将fte加入到一个已存在的fg中
	rule = try_add_to_existing_fg(ft, &match_head.list, spec, flow_act, dest,
				      dest_num, version);
	free_match_list(&match_head, take_write);
	if (!IS_ERR(rule) ||
	    (PTR_ERR(rule) != -ENOENT && PTR_ERR(rule) != -EAGAIN)) {
		if (take_write)
			up_write_ref_node(&ft->node, false);
		return rule;
	}

	if (!take_write) {
		nested_down_write_ref_node(&ft->node, FS_LOCK_GRANDPARENT);
		take_write = true;
	}

	if (PTR_ERR(rule) == -EAGAIN ||
	    version != atomic_read(&ft->node.version))
		goto search_again_locked;

	//申请table group
	g = alloc_auto_flow_group(ft, spec);
	if (IS_ERR(g)) {
		rule = ERR_CAST(g);
		up_write_ref_node(&ft->node, false);
		return rule;
	}

	//申请flow table entry
	fte = alloc_fte(ft, spec, flow_act);
	if (IS_ERR(fte)) {
		up_write_ref_node(&ft->node, false);
		err = PTR_ERR(fte);
		goto err_alloc_fte;
	}

	nested_down_write_ref_node(&g->node, FS_LOCK_PARENT);
	up_write_ref_node(&ft->node, false);

	//在fw中创建此auto flow group
	err = create_auto_flow_group(ft, g);
	if (err)
		goto err_release_fg;

	//将fte加入到flow group中
	err = insert_fte(g, fte);
	if (err)
		goto err_release_fg;

	nested_down_write_ref_node(&fte->node, FS_LOCK_CHILD);
	up_write_ref_node(&g->node, false);
	//添加fte到flow group
	rule = add_rule_fg(g, spec, flow_act, dest, dest_num, fte);
	up_write_ref_node(&fte->node, false);
	tree_put_node(&fte->node, false);
	tree_put_node(&g->node, false);
	return rule;

err_release_fg:
	up_write_ref_node(&g->node, false);
	kmem_cache_free(steering->ftes_cache, fte);
err_alloc_fte:
	tree_put_node(&g->node, false);
	return ERR_PTR(err);
}

static bool fwd_next_prio_supported(struct mlx5_flow_table *ft)
{
	return ((ft->type == FS_FT_NIC_RX) &&
		(MLX5_CAP_FLOWTABLE(get_dev(&ft->node), nic_rx_multi_path_tirs)));
}

struct mlx5_flow_handle *
mlx5_add_flow_rules(struct mlx5_flow_table *ft,
		    const struct mlx5_flow_spec *spec,
		    struct mlx5_flow_act *flow_act,
		    struct mlx5_flow_destination *dest,
		    int num_dest)
{
	struct mlx5_flow_root_namespace *root = find_root(&ft->node);
	static const struct mlx5_flow_spec zero_spec = {};
	struct mlx5_flow_destination gen_dest = {};
	struct mlx5_flow_table *next_ft = NULL;
	struct mlx5_flow_handle *handle = NULL;
	u32 sw_action = flow_act->action;
	struct fs_prio *prio;

	if (!spec)
		spec = &zero_spec;

	fs_get_obj(prio, ft->node.parent);
	if (flow_act->action == MLX5_FLOW_CONTEXT_ACTION_FWD_NEXT_PRIO) {
		if (!fwd_next_prio_supported(ft))
			return ERR_PTR(-EOPNOTSUPP);
		if (num_dest)
			return ERR_PTR(-EINVAL);
		mutex_lock(&root->chain_lock);
		next_ft = find_next_chained_ft(prio);
		if (next_ft) {
			gen_dest.type = MLX5_FLOW_DESTINATION_TYPE_FLOW_TABLE;
			gen_dest.ft = next_ft;
			dest = &gen_dest;
			num_dest = 1;
			flow_act->action = MLX5_FLOW_CONTEXT_ACTION_FWD_DEST;
		} else {
			mutex_unlock(&root->chain_lock);
			return ERR_PTR(-EOPNOTSUPP);
		}
	}

	handle = _mlx5_add_flow_rules(ft, spec, flow_act, dest, num_dest);

	if (sw_action == MLX5_FLOW_CONTEXT_ACTION_FWD_NEXT_PRIO) {
		if (!IS_ERR_OR_NULL(handle) &&
		    (list_empty(&handle->rule[0]->next_ft))) {
			mutex_lock(&next_ft->lock);
			list_add(&handle->rule[0]->next_ft,
				 &next_ft->fwd_rules);
			mutex_unlock(&next_ft->lock);
			handle->rule[0]->sw_action = MLX5_FLOW_CONTEXT_ACTION_FWD_NEXT_PRIO;
		}
		mutex_unlock(&root->chain_lock);
	}
	return handle;
}
EXPORT_SYMBOL(mlx5_add_flow_rules);

void mlx5_del_flow_rules(struct mlx5_flow_handle *handle)
{
	struct fs_fte *fte;
	int i;

	/* In order to consolidate the HW changes we lock the FTE for other
	 * changes, and increase its refcount, in order not to perform the
	 * "del" functions of the FTE. Will handle them here.
	 * The removal of the rules is done under locked FTE.
	 * After removing all the handle's rules, if there are remaining
	 * rules, it means we just need to modify the FTE in FW, and
	 * unlock/decrease the refcount we increased before.
	 * Otherwise, it means the FTE should be deleted. First delete the
	 * FTE in FW. Then, unlock the FTE, and proceed the tree_put_node of
	 * the FTE, which will handle the last decrease of the refcount, as
	 * well as required handling of its parent.
	 */
	fs_get_obj(fte, handle->rule[0]->node.parent);
	down_write_ref_node(&fte->node, false);
	for (i = handle->num_rules - 1; i >= 0; i--)
		tree_remove_node(&handle->rule[i]->node, true);
	if (fte->modify_mask && fte->dests_size) {
		modify_fte(fte);
		up_write_ref_node(&fte->node, false);
	} else {
		del_hw_fte(&fte->node);
		up_write(&fte->node.lock);
		tree_put_node(&fte->node, false);
	}
	kfree(handle);
}
EXPORT_SYMBOL(mlx5_del_flow_rules);

/* Assuming prio->node.children(flow tables) is sorted by level */
static struct mlx5_flow_table *find_next_ft(struct mlx5_flow_table *ft)
{
	struct fs_prio *prio;

	fs_get_obj(prio, ft->node.parent);

	if (!list_is_last(&ft->node.list, &prio->node.children))
		return list_next_entry(ft, node.list);
	return find_next_chained_ft(prio);
}

static int update_root_ft_destroy(struct mlx5_flow_table *ft)
{
	struct mlx5_flow_root_namespace *root = find_root(&ft->node);
	struct mlx5_ft_underlay_qp *uqp;
	struct mlx5_flow_table *new_root_ft = NULL;
	int err = 0;
	u32 qpn;

	if (root->root_ft != ft)
		return 0;

	new_root_ft = find_next_ft(ft);
	if (!new_root_ft) {
		root->root_ft = NULL;
		return 0;
	}

	if (list_empty(&root->underlay_qpns)) {
		/* Don't set any QPN (zero) in case QPN list is empty */
		qpn = 0;
		err = root->cmds->update_root_ft(root, new_root_ft,
						 qpn, false);
	} else {
		list_for_each_entry(uqp, &root->underlay_qpns, list) {
			qpn = uqp->qpn;
			err = root->cmds->update_root_ft(root,
							 new_root_ft, qpn,
							 false);
			if (err)
				break;
		}
	}

	if (err)
		mlx5_core_warn(root->dev,
			       "Update root flow table of id(%u) qpn(%d) failed\n",
			       ft->id, qpn);
	else
		root->root_ft = new_root_ft;

	return 0;
}

/* Connect flow table from previous priority to
 * the next flow table.
 */
static int disconnect_flow_table(struct mlx5_flow_table *ft)
{
	struct mlx5_core_dev *dev = get_dev(&ft->node);
	struct mlx5_flow_table *next_ft;
	struct fs_prio *prio;
	int err = 0;

	err = update_root_ft_destroy(ft);
	if (err)
		return err;

	fs_get_obj(prio, ft->node.parent);
	if  (!(list_first_entry(&prio->node.children,
				struct mlx5_flow_table,
				node.list) == ft))
		return 0;

	next_ft = find_next_chained_ft(prio);
	err = connect_fwd_rules(dev, next_ft, ft);
	if (err)
		return err;

	err = connect_prev_fts(dev, next_ft, prio);
	if (err)
		mlx5_core_warn(dev, "Failed to disconnect flow table %d\n",
			       ft->id);
	return err;
}

int mlx5_destroy_flow_table(struct mlx5_flow_table *ft)
{
	struct mlx5_flow_root_namespace *root = find_root(&ft->node);
	int err = 0;

	mutex_lock(&root->chain_lock);
	if (!(ft->flags & MLX5_FLOW_TABLE_UNMANAGED))
		err = disconnect_flow_table(ft);
	if (err) {
		mutex_unlock(&root->chain_lock);
		return err;
	}
	if (tree_remove_node(&ft->node, false))
		mlx5_core_warn(get_dev(&ft->node), "Flow table %d wasn't destroyed, refcount > 1\n",
			       ft->id);
	mutex_unlock(&root->chain_lock);

	return err;
}
EXPORT_SYMBOL(mlx5_destroy_flow_table);

void mlx5_destroy_flow_group(struct mlx5_flow_group *fg)
{
	if (tree_remove_node(&fg->node, false))
		mlx5_core_warn(get_dev(&fg->node), "Flow group %d wasn't destroyed, refcount > 1\n",
			       fg->id);
}

struct mlx5_flow_namespace *mlx5_get_fdb_sub_ns(struct mlx5_core_dev *dev,
						int n)
{
	struct mlx5_flow_steering *steering = dev->priv.steering;

	if (!steering || !steering->fdb_sub_ns)
		return NULL;

	return steering->fdb_sub_ns[n];
}
EXPORT_SYMBOL(mlx5_get_fdb_sub_ns);

//依据namespace_type返回相应的namespace
struct mlx5_flow_namespace *mlx5_get_flow_namespace(struct mlx5_core_dev *dev,
						    enum mlx5_flow_namespace_type type)
{
	struct mlx5_flow_steering *steering = dev->priv.steering;
	struct mlx5_flow_root_namespace *root_ns;
	int prio = 0;
	struct fs_prio *fs_prio;
	struct mlx5_flow_namespace *ns;

	if (!steering)
		return NULL;

	switch (type) {
	case MLX5_FLOW_NAMESPACE_FDB:
		//fdb的返回fdb_root_ns
		if (steering->fdb_root_ns)
			return &steering->fdb_root_ns->ns;
		return NULL;
	case MLX5_FLOW_NAMESPACE_SNIFFER_RX:
		if (steering->sniffer_rx_root_ns)
			return &steering->sniffer_rx_root_ns->ns;
		return NULL;
	case MLX5_FLOW_NAMESPACE_SNIFFER_TX:
		if (steering->sniffer_tx_root_ns)
			return &steering->sniffer_tx_root_ns->ns;
		return NULL;
	default:
		break;
	}

	if (type == MLX5_FLOW_NAMESPACE_EGRESS) {
		root_ns = steering->egress_root_ns;
	} else if (type == MLX5_FLOW_NAMESPACE_RDMA_RX) {
		root_ns = steering->rdma_rx_root_ns;
		prio = RDMA_RX_BYPASS_PRIO;
	} else if (type == MLX5_FLOW_NAMESPACE_RDMA_RX_KERNEL) {
		root_ns = steering->rdma_rx_root_ns;
		prio = RDMA_RX_KERNEL_PRIO;
	} else if (type == MLX5_FLOW_NAMESPACE_RDMA_TX) {
		root_ns = steering->rdma_tx_root_ns;
	} else { /* Must be NIC RX */
		root_ns = steering->root_ns;
		prio = type;
	}

	if (!root_ns)
		return NULL;

	//取对应的fs_prio
	fs_prio = find_prio(&root_ns->ns, prio);
	if (!fs_prio)
		return NULL;

	//取其下首个namespace
	ns = list_first_entry(&fs_prio->node.children,
			      typeof(*ns),
			      node.list);

	return ns;
}
EXPORT_SYMBOL(mlx5_get_flow_namespace);

struct mlx5_flow_namespace *mlx5_get_flow_vport_acl_namespace(struct mlx5_core_dev *dev,
							      enum mlx5_flow_namespace_type type,
							      int vport)
{
	struct mlx5_flow_steering *steering = dev->priv.steering;

	if (!steering || vport >= mlx5_eswitch_get_total_vports(dev))
		return NULL;

	switch (type) {
	case MLX5_FLOW_NAMESPACE_ESW_EGRESS:
		if (steering->esw_egress_root_ns &&
		    steering->esw_egress_root_ns[vport])
			return &steering->esw_egress_root_ns[vport]->ns;
		else
			return NULL;
	case MLX5_FLOW_NAMESPACE_ESW_INGRESS:
		if (steering->esw_ingress_root_ns &&
		    steering->esw_ingress_root_ns[vport])
			return &steering->esw_ingress_root_ns[vport]->ns;
		else
			return NULL;
	default:
		return NULL;
	}
}

//申请并初始化fs_prio
static struct fs_prio *_fs_create_prio(struct mlx5_flow_namespace *ns,
				       unsigned int prio,
				       int num_levels,
				       enum fs_node_type type)
{
	struct fs_prio *fs_prio;

	fs_prio = kzalloc(sizeof(*fs_prio), GFP_KERNEL);
	if (!fs_prio)
		return ERR_PTR(-ENOMEM);

	fs_prio->node.type = type;

	tree_init_node(&fs_prio->node, NULL, del_sw_prio);
	//将fs_prio指向ns
	tree_add_node(&fs_prio->node, &ns->node);
	fs_prio->num_levels = num_levels;
	fs_prio->prio = prio;
	//fs_prio加入ns
	list_add_tail(&fs_prio->node.list, &ns->node.children);

	return fs_prio;
}

//创建FS_TYPE_PRIO_CHAINS类型的fs_prio
static struct fs_prio *fs_create_prio_chained(struct mlx5_flow_namespace *ns,
					      unsigned int prio,
					      int num_levels)
{
	return _fs_create_prio(ns, prio, num_levels, FS_TYPE_PRIO_CHAINS);
}

//创建FS_TYPE_PRIO类型的fs_prio
static struct fs_prio *fs_create_prio(struct mlx5_flow_namespace *ns,
				      unsigned int prio, int num_levels)
{
	return _fs_create_prio(ns, prio, num_levels, FS_TYPE_PRIO);
}

static struct mlx5_flow_namespace *fs_init_namespace(struct mlx5_flow_namespace
						     *ns)
{
	ns->node.type = FS_TYPE_NAMESPACE;

	return ns;
}

//创建flow_namespace，并使其归属于prio
static struct mlx5_flow_namespace *fs_create_namespace(struct fs_prio *prio,
						       int def_miss_act)
{
	struct mlx5_flow_namespace	*ns;

	ns = kzalloc(sizeof(*ns), GFP_KERNEL);
	if (!ns)
		return ERR_PTR(-ENOMEM);

	fs_init_namespace(ns);
	ns->def_miss_action = def_miss_act;
	tree_init_node(&ns->node, NULL, del_sw_ns);
	tree_add_node(&ns->node, &prio->node);
	list_add_tail(&ns->node.list, &prio->node.children);

	return ns;
}

static int create_leaf_prios(struct mlx5_flow_namespace *ns, int prio,
			     struct init_tree_node *prio_metadata)
{
	struct fs_prio *fs_prio;
	int i;

	//创建多个fs_prio,优先级增加
	for (i = 0; i < prio_metadata->num_leaf_prios; i++) {
		fs_prio = fs_create_prio(ns, prio++, prio_metadata->num_levels);
		if (IS_ERR(fs_prio))
			return PTR_ERR(fs_prio);
	}
	return 0;
}

#define FLOW_TABLE_BIT_SZ 1
#define GET_FLOW_TABLE_CAP(dev, offset) \
	((be32_to_cpu(*((__be32 *)(dev->caps.hca_cur[MLX5_CAP_FLOW_TABLE]) +	\
			offset / 32)) >>					\
	  (32 - FLOW_TABLE_BIT_SZ - (offset & 0x1f))) & FLOW_TABLE_BIT_SZ)
static bool has_required_caps(struct mlx5_core_dev *dev, struct node_caps *caps)
{
	int i;

	for (i = 0; i < caps->arr_sz; i++) {
		if (!GET_FLOW_TABLE_CAP(dev, caps->caps[i]))
			return false;
	}
	return true;
}

static int init_root_tree_recursive(struct mlx5_flow_steering *steering,
				    struct init_tree_node *init_node,
				    struct fs_node *fs_parent_node,
				    struct init_tree_node *init_parent_node,
				    int prio)
{
	int max_ft_level = MLX5_CAP_FLOWTABLE(steering->dev,
					      flow_table_properties_nic_receive.
					      max_ft_level);
	struct mlx5_flow_namespace *fs_ns;
	struct fs_prio *fs_prio;
	struct fs_node *base;
	int i;
	int err;

	if (init_node->type == FS_TYPE_PRIO) {
		if ((init_node->min_ft_level > max_ft_level) ||
		    !has_required_caps(steering->dev, &init_node->caps))
			return 0;

		fs_get_obj(fs_ns, fs_parent_node);
		if (init_node->num_leaf_prios)
			return create_leaf_prios(fs_ns, prio, init_node);
		fs_prio = fs_create_prio(fs_ns, prio, init_node->num_levels);
		if (IS_ERR(fs_prio))
			return PTR_ERR(fs_prio);
		base = &fs_prio->node;
	} else if (init_node->type == FS_TYPE_NAMESPACE) {
		fs_get_obj(fs_prio, fs_parent_node);
		fs_ns = fs_create_namespace(fs_prio, init_node->def_miss_action);
		if (IS_ERR(fs_ns))
			return PTR_ERR(fs_ns);
		base = &fs_ns->node;
	} else {
		return -EINVAL;
	}
	prio = 0;
	for (i = 0; i < init_node->ar_size; i++) {
		err = init_root_tree_recursive(steering, &init_node->children[i],
					       base, init_node, prio);
		if (err)
			return err;
		if (init_node->children[i].type == FS_TYPE_PRIO &&
		    init_node->children[i].num_leaf_prios) {
			prio += init_node->children[i].num_leaf_prios;
		}
	}

	return 0;
}

static int init_root_tree(struct mlx5_flow_steering *steering,
			  struct init_tree_node *init_node,
			  struct fs_node *fs_parent_node)
{
	int i;
	struct mlx5_flow_namespace *fs_ns;
	int err;

	fs_get_obj(fs_ns, fs_parent_node);
	for (i = 0; i < init_node->ar_size; i++) {
		err = init_root_tree_recursive(steering, &init_node->children[i],
					       &fs_ns->node,
					       init_node, i);
		if (err)
			return err;
	}
	return 0;
}

<<<<<<< HEAD
//创建指定table_type的root_ns
=======
static void del_sw_root_ns(struct fs_node *node)
{
	struct mlx5_flow_root_namespace *root_ns;
	struct mlx5_flow_namespace *ns;

	fs_get_obj(ns, node);
	root_ns = container_of(ns, struct mlx5_flow_root_namespace, ns);
	mutex_destroy(&root_ns->chain_lock);
	kfree(node);
}

>>>>>>> 9cb1fd0e
static struct mlx5_flow_root_namespace
*create_root_ns(struct mlx5_flow_steering *steering,
		enum fs_flow_table_type table_type)
{
	//取此类型table对应的flow_cmds
	const struct mlx5_flow_cmds *cmds = mlx5_fs_cmd_get_default(table_type);
	struct mlx5_flow_root_namespace *root_ns;
	struct mlx5_flow_namespace *ns;

	if (mlx5_accel_ipsec_device_caps(steering->dev) & MLX5_ACCEL_IPSEC_CAP_DEVICE &&
	    (table_type == FS_FT_NIC_RX || table_type == FS_FT_NIC_TX))
		cmds = mlx5_fs_cmd_get_default_ipsec_fpga_cmds(table_type);

	/* Create the root namespace */
	root_ns = kzalloc(sizeof(*root_ns), GFP_KERNEL);
	if (!root_ns)
		return NULL;

	root_ns->dev = steering->dev;
	root_ns->table_type = table_type;
	root_ns->cmds = cmds;

	INIT_LIST_HEAD(&root_ns->underlay_qpns);

	ns = &root_ns->ns;
	fs_init_namespace(ns);
	mutex_init(&root_ns->chain_lock);
<<<<<<< HEAD
	tree_init_node(&ns->node, NULL, NULL);
	//此ns为root_ns
=======
	tree_init_node(&ns->node, NULL, del_sw_root_ns);
>>>>>>> 9cb1fd0e
	tree_add_node(&ns->node, NULL);

	return root_ns;
}

static void set_prio_attrs_in_prio(struct fs_prio *prio, int acc_level);

static int set_prio_attrs_in_ns(struct mlx5_flow_namespace *ns, int acc_level)
{
	struct fs_prio *prio;

	fs_for_each_prio(prio, ns) {
		 /* This updates prio start_level and num_levels */
		set_prio_attrs_in_prio(prio, acc_level);
		acc_level += prio->num_levels;
	}
	return acc_level;
}

static void set_prio_attrs_in_prio(struct fs_prio *prio, int acc_level)
{
	struct mlx5_flow_namespace *ns;
	int acc_level_ns = acc_level;

	prio->start_level = acc_level;
	fs_for_each_ns(ns, prio) {
		/* This updates start_level and num_levels of ns's priority descendants */
		acc_level_ns = set_prio_attrs_in_ns(ns, acc_level);

		/* If this a prio with chains, and we can jump from one chain
		 * (namepsace) to another, so we accumulate the levels
		 */
		if (prio->node.type == FS_TYPE_PRIO_CHAINS)
			acc_level = acc_level_ns;
	}

	if (!prio->num_levels)
		prio->num_levels = acc_level_ns - prio->start_level;
	WARN_ON(prio->num_levels < acc_level_ns - prio->start_level);
}

static void set_prio_attrs(struct mlx5_flow_root_namespace *root_ns)
{
	struct mlx5_flow_namespace *ns = &root_ns->ns;
	struct fs_prio *prio;
	int start_level = 0;

	fs_for_each_prio(prio, ns) {
		set_prio_attrs_in_prio(prio, start_level);
		start_level += prio->num_levels;
	}
}

#define ANCHOR_PRIO 0
#define ANCHOR_SIZE 1
#define ANCHOR_LEVEL 0
static int create_anchor_flow_table(struct mlx5_flow_steering *steering)
{
	struct mlx5_flow_namespace *ns = NULL;
	struct mlx5_flow_table_attr ft_attr = {};
	struct mlx5_flow_table *ft;

	ns = mlx5_get_flow_namespace(steering->dev, MLX5_FLOW_NAMESPACE_ANCHOR);
	if (WARN_ON(!ns))
		return -EINVAL;

	ft_attr.max_fte = ANCHOR_SIZE;
	ft_attr.level   = ANCHOR_LEVEL;
	ft_attr.prio    = ANCHOR_PRIO;

	ft = mlx5_create_flow_table(ns, &ft_attr);
	if (IS_ERR(ft)) {
		mlx5_core_err(steering->dev, "Failed to create last anchor flow table");
		return PTR_ERR(ft);
	}
	return 0;
}

static int init_root_ns(struct mlx5_flow_steering *steering)
{
	int err;

	steering->root_ns = create_root_ns(steering, FS_FT_NIC_RX);
	if (!steering->root_ns)
		return -ENOMEM;

	err = init_root_tree(steering, &root_fs, &steering->root_ns->ns.node);
	if (err)
		goto out_err;

	set_prio_attrs(steering->root_ns);
	err = create_anchor_flow_table(steering);
	if (err)
		goto out_err;

	return 0;

out_err:
	cleanup_root_ns(steering->root_ns);
	steering->root_ns = NULL;
	return err;
}

static void clean_tree(struct fs_node *node)
{
	if (node) {
		struct fs_node *iter;
		struct fs_node *temp;

		tree_get_node(node);
		list_for_each_entry_safe(iter, temp, &node->children, list)
			clean_tree(iter);
		tree_put_node(node, false);
		tree_remove_node(node, false);
	}
}

static void cleanup_root_ns(struct mlx5_flow_root_namespace *root_ns)
{
	if (!root_ns)
		return;

	clean_tree(&root_ns->ns.node);
}

static void cleanup_egress_acls_root_ns(struct mlx5_core_dev *dev)
{
	struct mlx5_flow_steering *steering = dev->priv.steering;
	int i;

	if (!steering->esw_egress_root_ns)
		return;

	for (i = 0; i < mlx5_eswitch_get_total_vports(dev); i++)
		cleanup_root_ns(steering->esw_egress_root_ns[i]);

	kfree(steering->esw_egress_root_ns);
	steering->esw_egress_root_ns = NULL;
}

static void cleanup_ingress_acls_root_ns(struct mlx5_core_dev *dev)
{
	struct mlx5_flow_steering *steering = dev->priv.steering;
	int i;

	if (!steering->esw_ingress_root_ns)
		return;

	for (i = 0; i < mlx5_eswitch_get_total_vports(dev); i++)
		cleanup_root_ns(steering->esw_ingress_root_ns[i]);

	kfree(steering->esw_ingress_root_ns);
	steering->esw_ingress_root_ns = NULL;
}

void mlx5_cleanup_fs(struct mlx5_core_dev *dev)
{
	struct mlx5_flow_steering *steering = dev->priv.steering;

	cleanup_root_ns(steering->root_ns);
	cleanup_egress_acls_root_ns(dev);
	cleanup_ingress_acls_root_ns(dev);
	cleanup_root_ns(steering->fdb_root_ns);
	steering->fdb_root_ns = NULL;
	kfree(steering->fdb_sub_ns);
	steering->fdb_sub_ns = NULL;
	cleanup_root_ns(steering->sniffer_rx_root_ns);
	cleanup_root_ns(steering->sniffer_tx_root_ns);
	cleanup_root_ns(steering->rdma_rx_root_ns);
	cleanup_root_ns(steering->rdma_tx_root_ns);
	cleanup_root_ns(steering->egress_root_ns);
	mlx5_cleanup_fc_stats(dev);
	kmem_cache_destroy(steering->ftes_cache);
	kmem_cache_destroy(steering->fgs_cache);
	kfree(steering);
}

static int init_sniffer_tx_root_ns(struct mlx5_flow_steering *steering)
{
	struct fs_prio *prio;

	steering->sniffer_tx_root_ns = create_root_ns(steering, FS_FT_SNIFFER_TX);
	if (!steering->sniffer_tx_root_ns)
		return -ENOMEM;

	/* Create single prio */
	prio = fs_create_prio(&steering->sniffer_tx_root_ns->ns, 0, 1);
	return PTR_ERR_OR_ZERO(prio);
}

static int init_sniffer_rx_root_ns(struct mlx5_flow_steering *steering)
{
	struct fs_prio *prio;

	steering->sniffer_rx_root_ns = create_root_ns(steering, FS_FT_SNIFFER_RX);
	if (!steering->sniffer_rx_root_ns)
		return -ENOMEM;

	/* Create single prio */
	prio = fs_create_prio(&steering->sniffer_rx_root_ns->ns, 0, 1);
	return PTR_ERR_OR_ZERO(prio);
}

static int init_rdma_rx_root_ns(struct mlx5_flow_steering *steering)
{
	int err;

	steering->rdma_rx_root_ns = create_root_ns(steering, FS_FT_RDMA_RX);
	if (!steering->rdma_rx_root_ns)
		return -ENOMEM;

	err = init_root_tree(steering, &rdma_rx_root_fs,
			     &steering->rdma_rx_root_ns->ns.node);
	if (err)
		goto out_err;

	set_prio_attrs(steering->rdma_rx_root_ns);

	return 0;

out_err:
	cleanup_root_ns(steering->rdma_rx_root_ns);
	steering->rdma_rx_root_ns = NULL;
	return err;
}

static int init_rdma_tx_root_ns(struct mlx5_flow_steering *steering)
{
	int err;

	steering->rdma_tx_root_ns = create_root_ns(steering, FS_FT_RDMA_TX);
	if (!steering->rdma_tx_root_ns)
		return -ENOMEM;

	err = init_root_tree(steering, &rdma_tx_root_fs,
			     &steering->rdma_tx_root_ns->ns.node);
	if (err)
		goto out_err;

	set_prio_attrs(steering->rdma_tx_root_ns);

	return 0;

out_err:
	cleanup_root_ns(steering->rdma_tx_root_ns);
	steering->rdma_tx_root_ns = NULL;
	return err;
}

/* FT and tc chains are stored in the same array so we can re-use the
 * mlx5_get_fdb_sub_ns() and tc api for FT chains.
 * When creating a new ns for each chain store it in the first available slot.
 * Assume tc chains are created and stored first and only then the FT chain.
 */
//初始化fdb root namespace
static void store_fdb_sub_ns_prio_chain(struct mlx5_flow_steering *steering,
					struct mlx5_flow_namespace *ns)
{
	int chain = 0;

	while (steering->fdb_sub_ns[chain])
		++chain;

	steering->fdb_sub_ns[chain] = ns;
}

static int create_fdb_sub_ns_prio_chain(struct mlx5_flow_steering *steering,
					struct fs_prio *maj_prio)
{
	struct mlx5_flow_namespace *ns;
	struct fs_prio *min_prio;
	int prio;

	ns = fs_create_namespace(maj_prio, MLX5_FLOW_TABLE_MISS_ACTION_DEF);
	if (IS_ERR(ns))
		return PTR_ERR(ns);

	for (prio = 0; prio < FDB_TC_MAX_PRIO; prio++) {
		min_prio = fs_create_prio(ns, prio, FDB_TC_LEVELS_PER_PRIO);
		if (IS_ERR(min_prio))
			return PTR_ERR(min_prio);
	}

	store_fdb_sub_ns_prio_chain(steering, ns);

	return 0;
}

static int create_fdb_chains(struct mlx5_flow_steering *steering,
			     int fs_prio,
			     int chains)
{
	struct fs_prio *maj_prio;
	int levels;
	int chain;
	int err;

	//创建fdb_root_ns
	levels = FDB_TC_LEVELS_PER_PRIO * FDB_TC_MAX_PRIO * chains;
	maj_prio = fs_create_prio_chained(&steering->fdb_root_ns->ns,
					  fs_prio,
					  levels);
	if (IS_ERR(maj_prio))
		return PTR_ERR(maj_prio);

	for (chain = 0; chain < chains; chain++) {
		err = create_fdb_sub_ns_prio_chain(steering, maj_prio);
		if (err)
			return err;
	}

	return 0;
}

static int create_fdb_fast_path(struct mlx5_flow_steering *steering)
{
	int err;

	steering->fdb_sub_ns = kcalloc(FDB_NUM_CHAINS,
				       sizeof(*steering->fdb_sub_ns),
				       GFP_KERNEL);
	if (!steering->fdb_sub_ns)
		return -ENOMEM;

	err = create_fdb_chains(steering, FDB_TC_OFFLOAD, FDB_TC_MAX_CHAIN + 1);
	if (err)
		return err;

	err = create_fdb_chains(steering, FDB_FT_OFFLOAD, 1);
	if (err)
		return err;

	return 0;
}

static int init_fdb_root_ns(struct mlx5_flow_steering *steering)
{
	struct fs_prio *maj_prio;
	int err;

	steering->fdb_root_ns = create_root_ns(steering, FS_FT_FDB);
	if (!steering->fdb_root_ns)
		return -ENOMEM;

	//创建1级bypass_path prio，归属于fdb_root_ns
	maj_prio = fs_create_prio(&steering->fdb_root_ns->ns, FDB_BYPASS_PATH,
				  1);
	if (IS_ERR(maj_prio)) {
		err = PTR_ERR(maj_prio);
		goto out_err;
	}
	//创建level级fdb_fast_path prio,归属于fdb_root_ns
	err = create_fdb_fast_path(steering);
	if (err)
		goto out_err;

	//创建1级fdb_slow_path prio归属于fdb_root_ns
	maj_prio = fs_create_prio(&steering->fdb_root_ns->ns, FDB_SLOW_PATH, 1);
	if (IS_ERR(maj_prio)) {
		err = PTR_ERR(maj_prio);
		goto out_err;
	}

	/* We put this priority last, knowing that nothing will get here
	 * unless explicitly forwarded to. This is possible because the
	 * slow path tables have catch all rules and nothing gets passed
	 * those tables.
	 */
	maj_prio = fs_create_prio(&steering->fdb_root_ns->ns, FDB_PER_VPORT, 1);
	if (IS_ERR(maj_prio)) {
		err = PTR_ERR(maj_prio);
		goto out_err;
	}

	set_prio_attrs(steering->fdb_root_ns);
	return 0;

out_err:
	cleanup_root_ns(steering->fdb_root_ns);
	kfree(steering->fdb_sub_ns);
	steering->fdb_sub_ns = NULL;
	steering->fdb_root_ns = NULL;
	return err;
}

static int init_egress_acl_root_ns(struct mlx5_flow_steering *steering, int vport)
{
	struct fs_prio *prio;

	steering->esw_egress_root_ns[vport] = create_root_ns(steering, FS_FT_ESW_EGRESS_ACL);
	if (!steering->esw_egress_root_ns[vport])
		return -ENOMEM;

	/* create 1 prio*/
	prio = fs_create_prio(&steering->esw_egress_root_ns[vport]->ns, 0, 1);
	return PTR_ERR_OR_ZERO(prio);
}

static int init_ingress_acl_root_ns(struct mlx5_flow_steering *steering, int vport)
{
	struct fs_prio *prio;

	steering->esw_ingress_root_ns[vport] = create_root_ns(steering, FS_FT_ESW_INGRESS_ACL);
	if (!steering->esw_ingress_root_ns[vport])
		return -ENOMEM;

	/* create 1 prio*/
	prio = fs_create_prio(&steering->esw_ingress_root_ns[vport]->ns, 0, 1);
	return PTR_ERR_OR_ZERO(prio);
}

static int init_egress_acls_root_ns(struct mlx5_core_dev *dev)
{
	struct mlx5_flow_steering *steering = dev->priv.steering;
	int total_vports = mlx5_eswitch_get_total_vports(dev);
	int err;
	int i;

	//创建egress_root_ns
	steering->esw_egress_root_ns =
			kcalloc(total_vports,
				sizeof(*steering->esw_egress_root_ns),
				GFP_KERNEL);
	if (!steering->esw_egress_root_ns)
		return -ENOMEM;

	//针对每个vport创建一个egress_acl root namesapce
	for (i = 0; i < total_vports; i++) {
		err = init_egress_acl_root_ns(steering, i);
		if (err)
			goto cleanup_root_ns;
	}

	return 0;

cleanup_root_ns:
	for (i--; i >= 0; i--)
		cleanup_root_ns(steering->esw_egress_root_ns[i]);
	kfree(steering->esw_egress_root_ns);
	steering->esw_egress_root_ns = NULL;
	return err;
}

static int init_ingress_acls_root_ns(struct mlx5_core_dev *dev)
{
	struct mlx5_flow_steering *steering = dev->priv.steering;
	int total_vports = mlx5_eswitch_get_total_vports(dev);
	int err;
	int i;

	steering->esw_ingress_root_ns =
			kcalloc(total_vports,
				sizeof(*steering->esw_ingress_root_ns),
				GFP_KERNEL);
	if (!steering->esw_ingress_root_ns)
		return -ENOMEM;

	for (i = 0; i < total_vports; i++) {
		err = init_ingress_acl_root_ns(steering, i);
		if (err)
			goto cleanup_root_ns;
	}

	return 0;

cleanup_root_ns:
	for (i--; i >= 0; i--)
		cleanup_root_ns(steering->esw_ingress_root_ns[i]);
	kfree(steering->esw_ingress_root_ns);
	steering->esw_ingress_root_ns = NULL;
	return err;
}

static int init_egress_root_ns(struct mlx5_flow_steering *steering)
{
	int err;

	steering->egress_root_ns = create_root_ns(steering,
						  FS_FT_NIC_TX);
	if (!steering->egress_root_ns)
		return -ENOMEM;

	err = init_root_tree(steering, &egress_root_fs,
			     &steering->egress_root_ns->ns.node);
	if (err)
		goto cleanup;
	set_prio_attrs(steering->egress_root_ns);
	return 0;
cleanup:
	cleanup_root_ns(steering->egress_root_ns);
	steering->egress_root_ns = NULL;
	return err;
}

int mlx5_init_fs(struct mlx5_core_dev *dev)
{
	struct mlx5_flow_steering *steering;
	int err = 0;

	err = mlx5_init_fc_stats(dev);
	if (err)
		return err;

	steering = kzalloc(sizeof(*steering), GFP_KERNEL);
	if (!steering)
		return -ENOMEM;
	steering->dev = dev;
	dev->priv.steering = steering;

	steering->fgs_cache = kmem_cache_create("mlx5_fs_fgs",
						sizeof(struct mlx5_flow_group), 0,
						0, NULL);
	steering->ftes_cache = kmem_cache_create("mlx5_fs_ftes", sizeof(struct fs_fte), 0,
						 0, NULL);
	if (!steering->ftes_cache || !steering->fgs_cache) {
		err = -ENOMEM;
		goto err;
	}

	if ((((MLX5_CAP_GEN(dev, port_type) == MLX5_CAP_PORT_TYPE_ETH) &&
	      (MLX5_CAP_GEN(dev, nic_flow_table))) ||
	     ((MLX5_CAP_GEN(dev, port_type) == MLX5_CAP_PORT_TYPE_IB) &&
	      MLX5_CAP_GEN(dev, ipoib_enhanced_offloads))) &&
	    MLX5_CAP_FLOWTABLE_NIC_RX(dev, ft_support)) {
		err = init_root_ns(steering);
		if (err)
			goto err;
	}

	if (MLX5_ESWITCH_MANAGER(dev)) {
		if (MLX5_CAP_ESW_FLOWTABLE_FDB(dev, ft_support)) {
			//初始化fdb root ns
			err = init_fdb_root_ns(steering);
			if (err)
				goto err;
		}
		if (MLX5_CAP_ESW_EGRESS_ACL(dev, ft_support)) {
			err = init_egress_acls_root_ns(dev);
			if (err)
				goto err;
		}
		if (MLX5_CAP_ESW_INGRESS_ACL(dev, ft_support)) {
			//针对每个vport创建一个ingress_acl root namespace
			err = init_ingress_acls_root_ns(dev);
			if (err)
				goto err;
		}
	}

	if (MLX5_CAP_FLOWTABLE_SNIFFER_RX(dev, ft_support)) {
		err = init_sniffer_rx_root_ns(steering);
		if (err)
			goto err;
	}

	if (MLX5_CAP_FLOWTABLE_SNIFFER_TX(dev, ft_support)) {
		err = init_sniffer_tx_root_ns(steering);
		if (err)
			goto err;
	}

	if (MLX5_CAP_FLOWTABLE_RDMA_RX(dev, ft_support) &&
	    MLX5_CAP_FLOWTABLE_RDMA_RX(dev, table_miss_action_domain)) {
		err = init_rdma_rx_root_ns(steering);
		if (err)
			goto err;
	}

	if (MLX5_CAP_FLOWTABLE_RDMA_TX(dev, ft_support)) {
		err = init_rdma_tx_root_ns(steering);
		if (err)
			goto err;
	}

	if (MLX5_IPSEC_DEV(dev) || MLX5_CAP_FLOWTABLE_NIC_TX(dev, ft_support)) {
		err = init_egress_root_ns(steering);
		if (err)
			goto err;
	}

	return 0;
err:
	mlx5_cleanup_fs(dev);
	return err;
}

int mlx5_fs_add_rx_underlay_qpn(struct mlx5_core_dev *dev, u32 underlay_qpn)
{
	struct mlx5_flow_root_namespace *root = dev->priv.steering->root_ns;
	struct mlx5_ft_underlay_qp *new_uqp;
	int err = 0;

	new_uqp = kzalloc(sizeof(*new_uqp), GFP_KERNEL);
	if (!new_uqp)
		return -ENOMEM;

	mutex_lock(&root->chain_lock);

	if (!root->root_ft) {
		err = -EINVAL;
		goto update_ft_fail;
	}

	err = root->cmds->update_root_ft(root, root->root_ft, underlay_qpn,
					 false);
	if (err) {
		mlx5_core_warn(dev, "Failed adding underlay QPN (%u) to root FT err(%d)\n",
			       underlay_qpn, err);
		goto update_ft_fail;
	}

	new_uqp->qpn = underlay_qpn;
	list_add_tail(&new_uqp->list, &root->underlay_qpns);

	mutex_unlock(&root->chain_lock);

	return 0;

update_ft_fail:
	mutex_unlock(&root->chain_lock);
	kfree(new_uqp);
	return err;
}
EXPORT_SYMBOL(mlx5_fs_add_rx_underlay_qpn);

int mlx5_fs_remove_rx_underlay_qpn(struct mlx5_core_dev *dev, u32 underlay_qpn)
{
	struct mlx5_flow_root_namespace *root = dev->priv.steering->root_ns;
	struct mlx5_ft_underlay_qp *uqp;
	bool found = false;
	int err = 0;

	mutex_lock(&root->chain_lock);
	list_for_each_entry(uqp, &root->underlay_qpns, list) {
		if (uqp->qpn == underlay_qpn) {
			found = true;
			break;
		}
	}

	if (!found) {
		mlx5_core_warn(dev, "Failed finding underlay qp (%u) in qpn list\n",
			       underlay_qpn);
		err = -EINVAL;
		goto out;
	}

	err = root->cmds->update_root_ft(root, root->root_ft, underlay_qpn,
					 true);
	if (err)
		mlx5_core_warn(dev, "Failed removing underlay QPN (%u) from root FT err(%d)\n",
			       underlay_qpn, err);

	list_del(&uqp->list);
	mutex_unlock(&root->chain_lock);
	kfree(uqp);

	return 0;

out:
	mutex_unlock(&root->chain_lock);
	return err;
}
EXPORT_SYMBOL(mlx5_fs_remove_rx_underlay_qpn);

static struct mlx5_flow_root_namespace
*get_root_namespace(struct mlx5_core_dev *dev, enum mlx5_flow_namespace_type ns_type)
{
	struct mlx5_flow_namespace *ns;

	if (ns_type == MLX5_FLOW_NAMESPACE_ESW_EGRESS ||
	    ns_type == MLX5_FLOW_NAMESPACE_ESW_INGRESS)
		ns = mlx5_get_flow_vport_acl_namespace(dev, ns_type, 0);
	else
		ns = mlx5_get_flow_namespace(dev, ns_type);
	if (!ns)
		return NULL;

	return find_root(&ns->node);
}

struct mlx5_modify_hdr *mlx5_modify_header_alloc(struct mlx5_core_dev *dev,
						 u8 ns_type, u8 num_actions,
						 void *modify_actions)
{
	struct mlx5_flow_root_namespace *root;
	struct mlx5_modify_hdr *modify_hdr;
	int err;

	root = get_root_namespace(dev, ns_type);
	if (!root)
		return ERR_PTR(-EOPNOTSUPP);

	modify_hdr = kzalloc(sizeof(*modify_hdr), GFP_KERNEL);
	if (!modify_hdr)
		return ERR_PTR(-ENOMEM);

	modify_hdr->ns_type = ns_type;
	err = root->cmds->modify_header_alloc(root, ns_type, num_actions,
					      modify_actions, modify_hdr);
	if (err) {
		kfree(modify_hdr);
		return ERR_PTR(err);
	}

	return modify_hdr;
}
EXPORT_SYMBOL(mlx5_modify_header_alloc);

void mlx5_modify_header_dealloc(struct mlx5_core_dev *dev,
				struct mlx5_modify_hdr *modify_hdr)
{
	struct mlx5_flow_root_namespace *root;

	root = get_root_namespace(dev, modify_hdr->ns_type);
	if (WARN_ON(!root))
		return;
	root->cmds->modify_header_dealloc(root, modify_hdr);
	kfree(modify_hdr);
}
EXPORT_SYMBOL(mlx5_modify_header_dealloc);

struct mlx5_pkt_reformat *mlx5_packet_reformat_alloc(struct mlx5_core_dev *dev,
						     int reformat_type,
						     size_t size,
						     void *reformat_data,
						     enum mlx5_flow_namespace_type ns_type)
{
	struct mlx5_pkt_reformat *pkt_reformat;
	struct mlx5_flow_root_namespace *root;
	int err;

	root = get_root_namespace(dev, ns_type);
	if (!root)
		return ERR_PTR(-EOPNOTSUPP);

	pkt_reformat = kzalloc(sizeof(*pkt_reformat), GFP_KERNEL);
	if (!pkt_reformat)
		return ERR_PTR(-ENOMEM);

	pkt_reformat->ns_type = ns_type;
	pkt_reformat->reformat_type = reformat_type;
	err = root->cmds->packet_reformat_alloc(root, reformat_type, size,
						reformat_data, ns_type,
						pkt_reformat);
	if (err) {
		kfree(pkt_reformat);
		return ERR_PTR(err);
	}

	return pkt_reformat;
}
EXPORT_SYMBOL(mlx5_packet_reformat_alloc);

void mlx5_packet_reformat_dealloc(struct mlx5_core_dev *dev,
				  struct mlx5_pkt_reformat *pkt_reformat)
{
	struct mlx5_flow_root_namespace *root;

	root = get_root_namespace(dev, pkt_reformat->ns_type);
	if (WARN_ON(!root))
		return;
	root->cmds->packet_reformat_dealloc(root, pkt_reformat);
	kfree(pkt_reformat);
}
EXPORT_SYMBOL(mlx5_packet_reformat_dealloc);

int mlx5_flow_namespace_set_peer(struct mlx5_flow_root_namespace *ns,
				 struct mlx5_flow_root_namespace *peer_ns)
{
	if (peer_ns && ns->mode != peer_ns->mode) {
		mlx5_core_err(ns->dev,
			      "Can't peer namespace of different steering mode\n");
		return -EINVAL;
	}

	return ns->cmds->set_peer(ns, peer_ns);
}

/* This function should be called only at init stage of the namespace.
 * It is not safe to call this function while steering operations
 * are executed in the namespace.
 */
int mlx5_flow_namespace_set_mode(struct mlx5_flow_namespace *ns,
				 enum mlx5_flow_steering_mode mode)
{
	struct mlx5_flow_root_namespace *root;
	const struct mlx5_flow_cmds *cmds;
	int err;

	root = find_root(&ns->node);
	if (&root->ns != ns)
	/* Can't set cmds to non root namespace */
		return -EINVAL;

	/*必须为flowtable*/
	if (root->table_type != FS_FT_FDB)
		return -EOPNOTSUPP;

	/*mode相等，不变更*/
	if (root->mode == mode)
		return 0;

	/*smfs下流方式，看echo smfs > /sys/class/net/$link/compat/devlink/steering_mode*/
	if (mode == MLX5_FLOW_STEERING_MODE_SMFS)
		cmds = mlx5_fs_cmd_get_dr_cmds();
	else
	    /*dmfs下流方式*/
		cmds = mlx5_fs_cmd_get_fw_cmds();
	if (!cmds)
		return -EOPNOTSUPP;

	err = cmds->create_ns(root);
	if (err) {
		mlx5_core_err(root->dev, "Failed to create flow namespace (%d)\n",
			      err);
		return err;
	}

	root->cmds->destroy_ns(root);
	root->cmds = cmds;
	root->mode = mode;

	return 0;
}<|MERGE_RESOLUTION|>--- conflicted
+++ resolved
@@ -2435,9 +2435,6 @@
 	return 0;
 }
 
-<<<<<<< HEAD
-//创建指定table_type的root_ns
-=======
 static void del_sw_root_ns(struct fs_node *node)
 {
 	struct mlx5_flow_root_namespace *root_ns;
@@ -2449,7 +2446,7 @@
 	kfree(node);
 }
 
->>>>>>> 9cb1fd0e
+//创建指定table_type的root_ns
 static struct mlx5_flow_root_namespace
 *create_root_ns(struct mlx5_flow_steering *steering,
 		enum fs_flow_table_type table_type)
@@ -2477,12 +2474,8 @@
 	ns = &root_ns->ns;
 	fs_init_namespace(ns);
 	mutex_init(&root_ns->chain_lock);
-<<<<<<< HEAD
-	tree_init_node(&ns->node, NULL, NULL);
+	tree_init_node(&ns->node, NULL, del_sw_root_ns);
 	//此ns为root_ns
-=======
-	tree_init_node(&ns->node, NULL, del_sw_root_ns);
->>>>>>> 9cb1fd0e
 	tree_add_node(&ns->node, NULL);
 
 	return root_ns;
