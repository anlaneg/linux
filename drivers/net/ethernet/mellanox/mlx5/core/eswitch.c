--- conflicted
+++ resolved
@@ -92,9 +92,6 @@
 	return dev->priv.eswitch;
 }
 
-<<<<<<< HEAD
-/*给定vf number返回对应的vport*/
-=======
 struct mlx5_eswitch *__must_check
 mlx5_devlink_eswitch_get(struct devlink *devlink)
 {
@@ -106,7 +103,7 @@
 	return __mlx5_devlink_eswitch_get(devlink, false);
 }
 
->>>>>>> 9d1694dc
+/*给定vf number返回对应的vport*/
 struct mlx5_vport *__must_check
 mlx5_eswitch_get_vport(struct mlx5_eswitch *esw, u16 vport_num)
 {
@@ -958,12 +955,8 @@
 	return ret;
 }
 
-<<<<<<< HEAD
 //禁用指定的vport
-void mlx5_esw_vport_disable(struct mlx5_eswitch *esw, u16 vport_num)
-=======
 void mlx5_esw_vport_disable(struct mlx5_eswitch *esw, struct mlx5_vport *vport)
->>>>>>> 9d1694dc
 {
 	u16 vport_num = vport->vport;
 
@@ -1756,12 +1749,8 @@
 
 	xa_init(&esw->vports);
 
-<<<<<<< HEAD
 	/*pf对应的vport为0号*/
-	err = mlx5_esw_vport_alloc(esw, dev, idx, MLX5_VPORT_PF);
-=======
 	err = mlx5_esw_vport_alloc(esw, idx, MLX5_VPORT_PF);
->>>>>>> 9d1694dc
 	if (err)
 		goto err;
 	if (esw->first_host_vport == MLX5_VPORT_PF)
@@ -1799,11 +1788,7 @@
 		idx++;
 	}
 
-<<<<<<< HEAD
 	/*初始化ecpf接口*/
-	if (mlx5_ecpf_vport_exists(dev)) {
-		err = mlx5_esw_vport_alloc(esw, dev, idx, MLX5_VPORT_ECPF);
-=======
 	if (mlx5_core_ec_sriov_enabled(esw->dev)) {
 		int ec_vf_base_num = mlx5_core_ec_vf_vport_base(dev);
 
@@ -1818,18 +1803,12 @@
 	if (mlx5_ecpf_vport_exists(dev) ||
 	    mlx5_core_is_ecpf_esw_manager(dev)) {
 		err = mlx5_esw_vport_alloc(esw, idx, MLX5_VPORT_ECPF);
->>>>>>> 9d1694dc
 		if (err)
 			goto err;
 		idx++;
 	}
-<<<<<<< HEAD
-
 	/*初始化uplink口*/
-	err = mlx5_esw_vport_alloc(esw, dev, idx, MLX5_VPORT_UPLINK);
-=======
 	err = mlx5_esw_vport_alloc(esw, idx, MLX5_VPORT_UPLINK);
->>>>>>> 9d1694dc
 	if (err)
 		goto err;
 	return 0;
