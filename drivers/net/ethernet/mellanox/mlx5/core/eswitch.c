/*
 * Copyright (c) 2015, Mellanox Technologies. All rights reserved.
 *
 * This software is available to you under a choice of one of two
 * licenses.  You may choose to be licensed under the terms of the GNU
 * General Public License (GPL) Version 2, available from the file
 * COPYING in the main directory of this source tree, or the
 * OpenIB.org BSD license below:
 *
 *     Redistribution and use in source and binary forms, with or
 *     without modification, are permitted provided that the following
 *     conditions are met:
 *
 *      - Redistributions of source code must retain the above
 *        copyright notice, this list of conditions and the following
 *        disclaimer.
 *
 *      - Redistributions in binary form must reproduce the above
 *        copyright notice, this list of conditions and the following
 *        disclaimer in the documentation and/or other materials
 *        provided with the distribution.
 *
 * THE SOFTWARE IS PROVIDED "AS IS", WITHOUT WARRANTY OF ANY KIND,
 * EXPRESS OR IMPLIED, INCLUDING BUT NOT LIMITED TO THE WARRANTIES OF
 * MERCHANTABILITY, FITNESS FOR A PARTICULAR PURPOSE AND
 * NONINFRINGEMENT. IN NO EVENT SHALL THE AUTHORS OR COPYRIGHT HOLDERS
 * BE LIABLE FOR ANY CLAIM, DAMAGES OR OTHER LIABILITY, WHETHER IN AN
 * ACTION OF CONTRACT, TORT OR OTHERWISE, ARISING FROM, OUT OF OR IN
 * CONNECTION WITH THE SOFTWARE OR THE USE OR OTHER DEALINGS IN THE
 * SOFTWARE.
 */

#include <linux/etherdevice.h>
#include <linux/mlx5/driver.h>
#include <linux/mlx5/mlx5_ifc.h>
#include <linux/mlx5/vport.h>
#include <linux/mlx5/fs.h>
#include "esw/acl/lgcy.h"
#include "mlx5_core.h"
#include "lib/eq.h"
#include "eswitch.h"
#include "fs_core.h"
#include "devlink.h"
#include "ecpf.h"
#include "en/mod_hdr.h"

enum {
	MLX5_ACTION_NONE = 0,
	MLX5_ACTION_ADD  = 1,
	MLX5_ACTION_DEL  = 2,
};

/* Vport UC/MC hash node */
struct vport_addr {
	struct l2addr_node     node;
	u8                     action;
	u16                    vport;
	struct mlx5_flow_handle *flow_rule;
	bool mpfs; /* UC MAC was added to MPFs */
	/* A flag indicating that mac was added due to mc promiscuous vport */
	bool mc_promisc;
};

static void esw_destroy_legacy_fdb_table(struct mlx5_eswitch *esw);
static void esw_cleanup_vepa_rules(struct mlx5_eswitch *esw);

static int mlx5_eswitch_check(const struct mlx5_core_dev *dev)
{
	if (MLX5_CAP_GEN(dev, port_type) != MLX5_CAP_PORT_TYPE_ETH)
		return -EOPNOTSUPP;

	if (!MLX5_ESWITCH_MANAGER(dev))
		return -EOPNOTSUPP;

	return 0;
}

struct mlx5_eswitch *mlx5_devlink_eswitch_get(struct devlink *devlink)
{
	struct mlx5_core_dev *dev = devlink_priv(devlink);
	int err;

	err = mlx5_eswitch_check(dev);
	if (err)
		return ERR_PTR(err);

	return dev->priv.eswitch;
}

struct mlx5_vport *__must_check
mlx5_eswitch_get_vport(struct mlx5_eswitch *esw, u16 vport_num)
{
	u16 idx;

	if (!esw || !MLX5_CAP_GEN(esw->dev, vport_group_manager))
		return ERR_PTR(-EPERM);

	idx = mlx5_eswitch_vport_num_to_index(esw, vport_num);

	if (idx > esw->total_vports - 1) {
		esw_debug(esw->dev, "vport out of range: num(0x%x), idx(0x%x)\n",
			  vport_num, idx);
		return ERR_PTR(-EINVAL);
	}

	return &esw->vports[idx];
}

static int arm_vport_context_events_cmd(struct mlx5_core_dev *dev, u16 vport,
					u32 events_mask)
{
	u32 in[MLX5_ST_SZ_DW(modify_nic_vport_context_in)] = {};
	void *nic_vport_ctx;

	MLX5_SET(modify_nic_vport_context_in, in,
		 opcode, MLX5_CMD_OP_MODIFY_NIC_VPORT_CONTEXT);
	MLX5_SET(modify_nic_vport_context_in, in, field_select.change_event, 1);
	MLX5_SET(modify_nic_vport_context_in, in, vport_number, vport);
	MLX5_SET(modify_nic_vport_context_in, in, other_vport, 1);
	nic_vport_ctx = MLX5_ADDR_OF(modify_nic_vport_context_in,
				     in, nic_vport_context);

	MLX5_SET(nic_vport_context, nic_vport_ctx, arm_change_event, 1);

	if (events_mask & MLX5_VPORT_UC_ADDR_CHANGE)
		MLX5_SET(nic_vport_context, nic_vport_ctx,
			 event_on_uc_address_change, 1);
	if (events_mask & MLX5_VPORT_MC_ADDR_CHANGE)
		MLX5_SET(nic_vport_context, nic_vport_ctx,
			 event_on_mc_address_change, 1);
	if (events_mask & MLX5_VPORT_PROMISC_CHANGE)
		MLX5_SET(nic_vport_context, nic_vport_ctx,
			 event_on_promisc_change, 1);

	return mlx5_cmd_exec_in(dev, modify_nic_vport_context, in);
}

/* E-Switch vport context HW commands */
int mlx5_eswitch_modify_esw_vport_context(struct mlx5_core_dev *dev, u16 vport,
					  bool other_vport, void *in)
{
	MLX5_SET(modify_esw_vport_context_in, in, opcode,
		 MLX5_CMD_OP_MODIFY_ESW_VPORT_CONTEXT);
	MLX5_SET(modify_esw_vport_context_in, in, vport_number, vport);
	MLX5_SET(modify_esw_vport_context_in, in, other_vport, other_vport);
	return mlx5_cmd_exec_in(dev, modify_esw_vport_context, in);
}

static int modify_esw_vport_cvlan(struct mlx5_core_dev *dev, u16 vport,
				  u16 vlan, u8 qos, u8 set_flags)
{
	u32 in[MLX5_ST_SZ_DW(modify_esw_vport_context_in)] = {};

	if (!MLX5_CAP_ESW(dev, vport_cvlan_strip) ||
	    !MLX5_CAP_ESW(dev, vport_cvlan_insert_if_not_exist))
		return -EOPNOTSUPP;

	esw_debug(dev, "Set Vport[%d] VLAN %d qos %d set=%x\n",
		  vport, vlan, qos, set_flags);

	if (set_flags & SET_VLAN_STRIP)
		MLX5_SET(modify_esw_vport_context_in, in,
			 esw_vport_context.vport_cvlan_strip, 1);

	if (set_flags & SET_VLAN_INSERT) {
		/* insert only if no vlan in packet */
		MLX5_SET(modify_esw_vport_context_in, in,
			 esw_vport_context.vport_cvlan_insert, 1);

		MLX5_SET(modify_esw_vport_context_in, in,
			 esw_vport_context.cvlan_pcp, qos);
		MLX5_SET(modify_esw_vport_context_in, in,
			 esw_vport_context.cvlan_id, vlan);
	}

	MLX5_SET(modify_esw_vport_context_in, in,
		 field_select.vport_cvlan_strip, 1);
	MLX5_SET(modify_esw_vport_context_in, in,
		 field_select.vport_cvlan_insert, 1);

	return mlx5_eswitch_modify_esw_vport_context(dev, vport, true, in);
}

/* E-Switch FDB */
static struct mlx5_flow_handle *
__esw_fdb_set_vport_rule(struct mlx5_eswitch *esw, u16 vport, bool rx_rule,
			 u8 mac_c[ETH_ALEN], u8 mac_v[ETH_ALEN])
{
	int match_header = (is_zero_ether_addr(mac_c) ? 0 :
			    MLX5_MATCH_OUTER_HEADERS);
	struct mlx5_flow_handle *flow_rule = NULL;
	struct mlx5_flow_act flow_act = {0};
	struct mlx5_flow_destination dest = {};
	struct mlx5_flow_spec *spec;
	void *mv_misc = NULL;
	void *mc_misc = NULL;
	u8 *dmac_v = NULL;
	u8 *dmac_c = NULL;

	if (rx_rule)
		match_header |= MLX5_MATCH_MISC_PARAMETERS;

	spec = kvzalloc(sizeof(*spec), GFP_KERNEL);
	if (!spec)
		return NULL;

	dmac_v = MLX5_ADDR_OF(fte_match_param, spec->match_value,
			      outer_headers.dmac_47_16);
	dmac_c = MLX5_ADDR_OF(fte_match_param, spec->match_criteria,
			      outer_headers.dmac_47_16);

	if (match_header & MLX5_MATCH_OUTER_HEADERS) {
		ether_addr_copy(dmac_v, mac_v);
		ether_addr_copy(dmac_c, mac_c);
	}

	if (match_header & MLX5_MATCH_MISC_PARAMETERS) {
		mv_misc  = MLX5_ADDR_OF(fte_match_param, spec->match_value,
					misc_parameters);
		mc_misc  = MLX5_ADDR_OF(fte_match_param, spec->match_criteria,
					misc_parameters);
		MLX5_SET(fte_match_set_misc, mv_misc, source_port, MLX5_VPORT_UPLINK);
		MLX5_SET_TO_ONES(fte_match_set_misc, mc_misc, source_port);
	}

	dest.type = MLX5_FLOW_DESTINATION_TYPE_VPORT;
	dest.vport.num = vport;

	esw_debug(esw->dev,
		  "\tFDB add rule dmac_v(%pM) dmac_c(%pM) -> vport(%d)\n",
		  dmac_v, dmac_c, vport);
	spec->match_criteria_enable = match_header;
	flow_act.action =  MLX5_FLOW_CONTEXT_ACTION_FWD_DEST;
	flow_rule =
		mlx5_add_flow_rules(esw->fdb_table.legacy.fdb, spec,
				    &flow_act, &dest, 1);
	if (IS_ERR(flow_rule)) {
		esw_warn(esw->dev,
			 "FDB: Failed to add flow rule: dmac_v(%pM) dmac_c(%pM) -> vport(%d), err(%ld)\n",
			 dmac_v, dmac_c, vport, PTR_ERR(flow_rule));
		flow_rule = NULL;
	}

	kvfree(spec);
	return flow_rule;
}

static struct mlx5_flow_handle *
esw_fdb_set_vport_rule(struct mlx5_eswitch *esw, u8 mac[ETH_ALEN], u16 vport)
{
	u8 mac_c[ETH_ALEN];

	eth_broadcast_addr(mac_c);
	return __esw_fdb_set_vport_rule(esw, vport, false, mac_c, mac);
}

static struct mlx5_flow_handle *
esw_fdb_set_vport_allmulti_rule(struct mlx5_eswitch *esw, u16 vport)
{
	u8 mac_c[ETH_ALEN];
	u8 mac_v[ETH_ALEN];

	eth_zero_addr(mac_c);
	eth_zero_addr(mac_v);
	mac_c[0] = 0x01;
	mac_v[0] = 0x01;
	return __esw_fdb_set_vport_rule(esw, vport, false, mac_c, mac_v);
}

static struct mlx5_flow_handle *
esw_fdb_set_vport_promisc_rule(struct mlx5_eswitch *esw, u16 vport)
{
	u8 mac_c[ETH_ALEN];
	u8 mac_v[ETH_ALEN];

	eth_zero_addr(mac_c);
	eth_zero_addr(mac_v);
	return __esw_fdb_set_vport_rule(esw, vport, true, mac_c, mac_v);
}

enum {
	LEGACY_VEPA_PRIO = 0,
	LEGACY_FDB_PRIO,
};

static int esw_create_legacy_vepa_table(struct mlx5_eswitch *esw)
{
	struct mlx5_flow_table_attr ft_attr = {};
	struct mlx5_core_dev *dev = esw->dev;
	struct mlx5_flow_namespace *root_ns;
	struct mlx5_flow_table *fdb;
	int err;

	root_ns = mlx5_get_fdb_sub_ns(dev, 0);
	if (!root_ns) {
		esw_warn(dev, "Failed to get FDB flow namespace\n");
		return -EOPNOTSUPP;
	}

	/* num FTE 2, num FG 2 */
	ft_attr.prio = LEGACY_VEPA_PRIO;
	ft_attr.max_fte = 2;
	ft_attr.autogroup.max_num_groups = 2;
	fdb = mlx5_create_auto_grouped_flow_table(root_ns, &ft_attr);
	if (IS_ERR(fdb)) {
		err = PTR_ERR(fdb);
		esw_warn(dev, "Failed to create VEPA FDB err %d\n", err);
		return err;
	}
	esw->fdb_table.legacy.vepa_fdb = fdb;

	return 0;
}

static int esw_create_legacy_fdb_table(struct mlx5_eswitch *esw)
{
	int inlen = MLX5_ST_SZ_BYTES(create_flow_group_in);
	struct mlx5_flow_table_attr ft_attr = {};
	struct mlx5_core_dev *dev = esw->dev;
	struct mlx5_flow_namespace *root_ns;
	struct mlx5_flow_table *fdb;
	struct mlx5_flow_group *g;
	void *match_criteria;
	int table_size;
	u32 *flow_group_in;
	u8 *dmac;
	int err = 0;

	esw_debug(dev, "Create FDB log_max_size(%d)\n",
		  MLX5_CAP_ESW_FLOWTABLE_FDB(dev, log_max_ft_size));

	root_ns = mlx5_get_fdb_sub_ns(dev, 0);
	if (!root_ns) {
		esw_warn(dev, "Failed to get FDB flow namespace\n");
		return -EOPNOTSUPP;
	}

	flow_group_in = kvzalloc(inlen, GFP_KERNEL);
	if (!flow_group_in)
		return -ENOMEM;

	table_size = BIT(MLX5_CAP_ESW_FLOWTABLE_FDB(dev, log_max_ft_size));
	ft_attr.max_fte = table_size;
	ft_attr.prio = LEGACY_FDB_PRIO;
	fdb = mlx5_create_flow_table(root_ns, &ft_attr);
	if (IS_ERR(fdb)) {
		err = PTR_ERR(fdb);
		esw_warn(dev, "Failed to create FDB Table err %d\n", err);
		goto out;
	}
	esw->fdb_table.legacy.fdb = fdb;

	/* Addresses group : Full match unicast/multicast addresses */
	MLX5_SET(create_flow_group_in, flow_group_in, match_criteria_enable,
		 MLX5_MATCH_OUTER_HEADERS);
	match_criteria = MLX5_ADDR_OF(create_flow_group_in, flow_group_in, match_criteria);
	dmac = MLX5_ADDR_OF(fte_match_param, match_criteria, outer_headers.dmac_47_16);
	MLX5_SET(create_flow_group_in, flow_group_in, start_flow_index, 0);
	/* Preserve 2 entries for allmulti and promisc rules*/
	MLX5_SET(create_flow_group_in, flow_group_in, end_flow_index, table_size - 3);
	eth_broadcast_addr(dmac);
	g = mlx5_create_flow_group(fdb, flow_group_in);
	if (IS_ERR(g)) {
		err = PTR_ERR(g);
		esw_warn(dev, "Failed to create flow group err(%d)\n", err);
		goto out;
	}
	esw->fdb_table.legacy.addr_grp = g;

	/* Allmulti group : One rule that forwards any mcast traffic */
	MLX5_SET(create_flow_group_in, flow_group_in, match_criteria_enable,
		 MLX5_MATCH_OUTER_HEADERS);
	MLX5_SET(create_flow_group_in, flow_group_in, start_flow_index, table_size - 2);
	MLX5_SET(create_flow_group_in, flow_group_in, end_flow_index, table_size - 2);
	eth_zero_addr(dmac);
	dmac[0] = 0x01;
	g = mlx5_create_flow_group(fdb, flow_group_in);
	if (IS_ERR(g)) {
		err = PTR_ERR(g);
		esw_warn(dev, "Failed to create allmulti flow group err(%d)\n", err);
		goto out;
	}
	esw->fdb_table.legacy.allmulti_grp = g;

	/* Promiscuous group :
	 * One rule that forward all unmatched traffic from previous groups
	 */
	eth_zero_addr(dmac);
	MLX5_SET(create_flow_group_in, flow_group_in, match_criteria_enable,
		 MLX5_MATCH_MISC_PARAMETERS);
	MLX5_SET_TO_ONES(fte_match_param, match_criteria, misc_parameters.source_port);
	MLX5_SET(create_flow_group_in, flow_group_in, start_flow_index, table_size - 1);
	MLX5_SET(create_flow_group_in, flow_group_in, end_flow_index, table_size - 1);
	g = mlx5_create_flow_group(fdb, flow_group_in);
	if (IS_ERR(g)) {
		err = PTR_ERR(g);
		esw_warn(dev, "Failed to create promisc flow group err(%d)\n", err);
		goto out;
	}
	esw->fdb_table.legacy.promisc_grp = g;

out:
	if (err)
		esw_destroy_legacy_fdb_table(esw);

	kvfree(flow_group_in);
	return err;
}

static void esw_destroy_legacy_vepa_table(struct mlx5_eswitch *esw)
{
	esw_debug(esw->dev, "Destroy VEPA Table\n");
	if (!esw->fdb_table.legacy.vepa_fdb)
		return;

	mlx5_destroy_flow_table(esw->fdb_table.legacy.vepa_fdb);
	esw->fdb_table.legacy.vepa_fdb = NULL;
}

static void esw_destroy_legacy_fdb_table(struct mlx5_eswitch *esw)
{
	esw_debug(esw->dev, "Destroy FDB Table\n");
	if (!esw->fdb_table.legacy.fdb)
		return;

	if (esw->fdb_table.legacy.promisc_grp)
		mlx5_destroy_flow_group(esw->fdb_table.legacy.promisc_grp);
	if (esw->fdb_table.legacy.allmulti_grp)
		mlx5_destroy_flow_group(esw->fdb_table.legacy.allmulti_grp);
	if (esw->fdb_table.legacy.addr_grp)
		mlx5_destroy_flow_group(esw->fdb_table.legacy.addr_grp);
	mlx5_destroy_flow_table(esw->fdb_table.legacy.fdb);

	esw->fdb_table.legacy.fdb = NULL;
	esw->fdb_table.legacy.addr_grp = NULL;
	esw->fdb_table.legacy.allmulti_grp = NULL;
	esw->fdb_table.legacy.promisc_grp = NULL;
}

static int esw_create_legacy_table(struct mlx5_eswitch *esw)
{
	int err;

	memset(&esw->fdb_table.legacy, 0, sizeof(struct legacy_fdb));

	err = esw_create_legacy_vepa_table(esw);
	if (err)
		return err;

	err = esw_create_legacy_fdb_table(esw);
	if (err)
		esw_destroy_legacy_vepa_table(esw);

	return err;
}

static void esw_destroy_legacy_table(struct mlx5_eswitch *esw)
{
	esw_cleanup_vepa_rules(esw);
	esw_destroy_legacy_fdb_table(esw);
	esw_destroy_legacy_vepa_table(esw);
}

#define MLX5_LEGACY_SRIOV_VPORT_EVENTS (MLX5_VPORT_UC_ADDR_CHANGE | \
					MLX5_VPORT_MC_ADDR_CHANGE | \
					MLX5_VPORT_PROMISC_CHANGE)

static int esw_legacy_enable(struct mlx5_eswitch *esw)
{
	struct mlx5_vport *vport;
	int ret, i;

	ret = esw_create_legacy_table(esw);
	if (ret)
		return ret;

	mlx5_esw_for_each_vf_vport(esw, i, vport, esw->esw_funcs.num_vfs)
		vport->info.link_state = MLX5_VPORT_ADMIN_STATE_AUTO;

	ret = mlx5_eswitch_enable_pf_vf_vports(esw, MLX5_LEGACY_SRIOV_VPORT_EVENTS);
	if (ret)
		esw_destroy_legacy_table(esw);
	return ret;
}

static void esw_legacy_disable(struct mlx5_eswitch *esw)
{
	struct esw_mc_addr *mc_promisc;

	mlx5_eswitch_disable_pf_vf_vports(esw);

	mc_promisc = &esw->mc_promisc;
	if (mc_promisc->uplink_rule)
		mlx5_del_flow_rules(mc_promisc->uplink_rule);

	esw_destroy_legacy_table(esw);
}

/* E-Switch vport UC/MC lists management */
typedef int (*vport_addr_action)(struct mlx5_eswitch *esw,
				 struct vport_addr *vaddr);

static int esw_add_uc_addr(struct mlx5_eswitch *esw, struct vport_addr *vaddr)
{
	u8 *mac = vaddr->node.addr;
	u16 vport = vaddr->vport;
	int err;

	/* Skip mlx5_mpfs_add_mac for eswitch_managers,
	 * it is already done by its netdev in mlx5e_execute_l2_action
	 */
	if (mlx5_esw_is_manager_vport(esw, vport))
		goto fdb_add;

	err = mlx5_mpfs_add_mac(esw->dev, mac);
	if (err) {
		esw_warn(esw->dev,
			 "Failed to add L2 table mac(%pM) for vport(0x%x), err(%d)\n",
			 mac, vport, err);
		return err;
	}
	vaddr->mpfs = true;

fdb_add:
	/* SRIOV is enabled: Forward UC MAC to vport */
	if (esw->fdb_table.legacy.fdb && esw->mode == MLX5_ESWITCH_LEGACY)
		vaddr->flow_rule = esw_fdb_set_vport_rule(esw, mac, vport);

	esw_debug(esw->dev, "\tADDED UC MAC: vport[%d] %pM fr(%p)\n",
		  vport, mac, vaddr->flow_rule);

	return 0;
}

static int esw_del_uc_addr(struct mlx5_eswitch *esw, struct vport_addr *vaddr)
{
	u8 *mac = vaddr->node.addr;
	u16 vport = vaddr->vport;
	int err = 0;

	/* Skip mlx5_mpfs_del_mac for eswitch managers,
	 * it is already done by its netdev in mlx5e_execute_l2_action
	 */
	if (!vaddr->mpfs || mlx5_esw_is_manager_vport(esw, vport))
		goto fdb_del;

	err = mlx5_mpfs_del_mac(esw->dev, mac);
	if (err)
		esw_warn(esw->dev,
			 "Failed to del L2 table mac(%pM) for vport(%d), err(%d)\n",
			 mac, vport, err);
	vaddr->mpfs = false;

fdb_del:
	if (vaddr->flow_rule)
		mlx5_del_flow_rules(vaddr->flow_rule);
	vaddr->flow_rule = NULL;

	return 0;
}

static void update_allmulti_vports(struct mlx5_eswitch *esw,
				   struct vport_addr *vaddr,
				   struct esw_mc_addr *esw_mc)
{
	u8 *mac = vaddr->node.addr;
	struct mlx5_vport *vport;
	u16 i, vport_num;

	mlx5_esw_for_all_vports(esw, i, vport) {
		struct hlist_head *vport_hash = vport->mc_list;
		struct vport_addr *iter_vaddr =
					l2addr_hash_find(vport_hash,
							 mac,
							 struct vport_addr);
		vport_num = vport->vport;
		if (IS_ERR_OR_NULL(vport->allmulti_rule) ||
		    vaddr->vport == vport_num)
			continue;
		switch (vaddr->action) {
		case MLX5_ACTION_ADD:
			if (iter_vaddr)
				continue;
			iter_vaddr = l2addr_hash_add(vport_hash, mac,
						     struct vport_addr,
						     GFP_KERNEL);
			if (!iter_vaddr) {
				esw_warn(esw->dev,
					 "ALL-MULTI: Failed to add MAC(%pM) to vport[%d] DB\n",
					 mac, vport_num);
				continue;
			}
			iter_vaddr->vport = vport_num;
			iter_vaddr->flow_rule =
					esw_fdb_set_vport_rule(esw,
							       mac,
							       vport_num);
			iter_vaddr->mc_promisc = true;
			break;
		case MLX5_ACTION_DEL:
			if (!iter_vaddr)
				continue;
			mlx5_del_flow_rules(iter_vaddr->flow_rule);
			l2addr_hash_del(iter_vaddr);
			break;
		}
	}
}

static int esw_add_mc_addr(struct mlx5_eswitch *esw, struct vport_addr *vaddr)
{
	struct hlist_head *hash = esw->mc_table;
	struct esw_mc_addr *esw_mc;
	u8 *mac = vaddr->node.addr;
	u16 vport = vaddr->vport;

	if (!esw->fdb_table.legacy.fdb)
		return 0;

	esw_mc = l2addr_hash_find(hash, mac, struct esw_mc_addr);
	if (esw_mc)
		goto add;

	esw_mc = l2addr_hash_add(hash, mac, struct esw_mc_addr, GFP_KERNEL);
	if (!esw_mc)
		return -ENOMEM;

	esw_mc->uplink_rule = /* Forward MC MAC to Uplink */
		esw_fdb_set_vport_rule(esw, mac, MLX5_VPORT_UPLINK);

	/* Add this multicast mac to all the mc promiscuous vports */
	update_allmulti_vports(esw, vaddr, esw_mc);

add:
	/* If the multicast mac is added as a result of mc promiscuous vport,
	 * don't increment the multicast ref count
	 */
	if (!vaddr->mc_promisc)
		esw_mc->refcnt++;

	/* Forward MC MAC to vport */
	vaddr->flow_rule = esw_fdb_set_vport_rule(esw, mac, vport);
	esw_debug(esw->dev,
		  "\tADDED MC MAC: vport[%d] %pM fr(%p) refcnt(%d) uplinkfr(%p)\n",
		  vport, mac, vaddr->flow_rule,
		  esw_mc->refcnt, esw_mc->uplink_rule);
	return 0;
}

static int esw_del_mc_addr(struct mlx5_eswitch *esw, struct vport_addr *vaddr)
{
	struct hlist_head *hash = esw->mc_table;
	struct esw_mc_addr *esw_mc;
	u8 *mac = vaddr->node.addr;
	u16 vport = vaddr->vport;

	if (!esw->fdb_table.legacy.fdb)
		return 0;

	esw_mc = l2addr_hash_find(hash, mac, struct esw_mc_addr);
	if (!esw_mc) {
		esw_warn(esw->dev,
			 "Failed to find eswitch MC addr for MAC(%pM) vport(%d)",
			 mac, vport);
		return -EINVAL;
	}
	esw_debug(esw->dev,
		  "\tDELETE MC MAC: vport[%d] %pM fr(%p) refcnt(%d) uplinkfr(%p)\n",
		  vport, mac, vaddr->flow_rule, esw_mc->refcnt,
		  esw_mc->uplink_rule);

	if (vaddr->flow_rule)
		mlx5_del_flow_rules(vaddr->flow_rule);
	vaddr->flow_rule = NULL;

	/* If the multicast mac is added as a result of mc promiscuous vport,
	 * don't decrement the multicast ref count.
	 */
	if (vaddr->mc_promisc || (--esw_mc->refcnt > 0))
		return 0;

	/* Remove this multicast mac from all the mc promiscuous vports */
	update_allmulti_vports(esw, vaddr, esw_mc);

	if (esw_mc->uplink_rule)
		mlx5_del_flow_rules(esw_mc->uplink_rule);

	l2addr_hash_del(esw_mc);
	return 0;
}

/* Apply vport UC/MC list to HW l2 table and FDB table */
static void esw_apply_vport_addr_list(struct mlx5_eswitch *esw,
				      struct mlx5_vport *vport, int list_type)
{
	bool is_uc = list_type == MLX5_NVPRT_LIST_TYPE_UC;
	vport_addr_action vport_addr_add;
	vport_addr_action vport_addr_del;
	struct vport_addr *addr;
	struct l2addr_node *node;
	struct hlist_head *hash;
	struct hlist_node *tmp;
	int hi;

	vport_addr_add = is_uc/*是否单播地址*/ ? esw_add_uc_addr :
				 esw_add_mc_addr;
	vport_addr_del = is_uc ? esw_del_uc_addr :
				 esw_del_mc_addr;

	hash = is_uc ? vport->uc_list : vport->mc_list;
	for_each_l2hash_node(node, tmp, hash, hi) {
		addr = container_of(node, struct vport_addr, node);
		switch (addr->action) {
		case MLX5_ACTION_ADD:
			vport_addr_add(esw, addr);
			addr->action = MLX5_ACTION_NONE;
			break;
		case MLX5_ACTION_DEL:
			vport_addr_del(esw, addr);
			l2addr_hash_del(addr);
			break;
		}
	}
}

/* Sync vport UC/MC list from vport context */
static void esw_update_vport_addr_list(struct mlx5_eswitch *esw,
				       struct mlx5_vport *vport, int list_type)
{
	bool is_uc = list_type == MLX5_NVPRT_LIST_TYPE_UC;
	u8 (*mac_list)[ETH_ALEN];
	struct l2addr_node *node;
	struct vport_addr *addr;
	struct hlist_head *hash;
	struct hlist_node *tmp;
	int size;
	int err;
	int hi;
	int i;

	size = is_uc ? MLX5_MAX_UC_PER_VPORT(esw->dev) :
		       MLX5_MAX_MC_PER_VPORT(esw->dev);

	mac_list = kcalloc(size, ETH_ALEN, GFP_KERNEL);
	if (!mac_list)
		return;

	hash = is_uc ? vport->uc_list : vport->mc_list;

	for_each_l2hash_node(node, tmp, hash, hi) {
		addr = container_of(node, struct vport_addr, node);
		addr->action = MLX5_ACTION_DEL;
	}

	if (!vport->enabled)
		goto out;

	err = mlx5_query_nic_vport_mac_list(esw->dev, vport->vport, list_type,
					    mac_list, &size);
	if (err)
		goto out;
	esw_debug(esw->dev, "vport[%d] context update %s list size (%d)\n",
		  vport->vport, is_uc ? "UC" : "MC", size);

	for (i = 0; i < size; i++) {
		if (is_uc && !is_valid_ether_addr(mac_list[i]))
			continue;

		if (!is_uc && !is_multicast_ether_addr(mac_list[i]))
			continue;

		addr = l2addr_hash_find(hash, mac_list[i], struct vport_addr);
		if (addr) {
			addr->action = MLX5_ACTION_NONE;
			/* If this mac was previously added because of allmulti
			 * promiscuous rx mode, its now converted to be original
			 * vport mac.
			 */
			if (addr->mc_promisc) {
				struct esw_mc_addr *esw_mc =
					l2addr_hash_find(esw->mc_table,
							 mac_list[i],
							 struct esw_mc_addr);
				if (!esw_mc) {
					esw_warn(esw->dev,
						 "Failed to MAC(%pM) in mcast DB\n",
						 mac_list[i]);
					continue;
				}
				esw_mc->refcnt++;
				addr->mc_promisc = false;
			}
			continue;
		}

		addr = l2addr_hash_add(hash, mac_list[i], struct vport_addr,
				       GFP_KERNEL);
		if (!addr) {
			esw_warn(esw->dev,
				 "Failed to add MAC(%pM) to vport[%d] DB\n",
				 mac_list[i], vport->vport);
			continue;
		}
		addr->vport = vport->vport;
		addr->action = MLX5_ACTION_ADD;
	}
out:
	kfree(mac_list);
}

/* Sync vport UC/MC list from vport context
 * Must be called after esw_update_vport_addr_list
 */
static void esw_update_vport_mc_promisc(struct mlx5_eswitch *esw,
					struct mlx5_vport *vport)
{
	struct l2addr_node *node;
	struct vport_addr *addr;
	struct hlist_head *hash;
	struct hlist_node *tmp;
	int hi;

	hash = vport->mc_list;

	for_each_l2hash_node(node, tmp, esw->mc_table, hi) {
		u8 *mac = node->addr;

		addr = l2addr_hash_find(hash, mac, struct vport_addr);
		if (addr) {
			if (addr->action == MLX5_ACTION_DEL)
				addr->action = MLX5_ACTION_NONE;
			continue;
		}
		addr = l2addr_hash_add(hash, mac, struct vport_addr,
				       GFP_KERNEL);
		if (!addr) {
			esw_warn(esw->dev,
				 "Failed to add allmulti MAC(%pM) to vport[%d] DB\n",
				 mac, vport->vport);
			continue;
		}
		addr->vport = vport->vport;
		addr->action = MLX5_ACTION_ADD;
		addr->mc_promisc = true;
	}
}

/* Apply vport rx mode to HW FDB table */
static void esw_apply_vport_rx_mode(struct mlx5_eswitch *esw,
				    struct mlx5_vport *vport,
				    bool promisc, bool mc_promisc)
{
	struct esw_mc_addr *allmulti_addr = &esw->mc_promisc;

	if (IS_ERR_OR_NULL(vport->allmulti_rule) != mc_promisc)
		goto promisc;

	if (mc_promisc) {
		vport->allmulti_rule =
			esw_fdb_set_vport_allmulti_rule(esw, vport->vport);
		if (!allmulti_addr->uplink_rule)
			allmulti_addr->uplink_rule =
				esw_fdb_set_vport_allmulti_rule(esw,
								MLX5_VPORT_UPLINK);
		allmulti_addr->refcnt++;
	} else if (vport->allmulti_rule) {
		mlx5_del_flow_rules(vport->allmulti_rule);
		vport->allmulti_rule = NULL;

		if (--allmulti_addr->refcnt > 0)
			goto promisc;

		if (allmulti_addr->uplink_rule)
			mlx5_del_flow_rules(allmulti_addr->uplink_rule);
		allmulti_addr->uplink_rule = NULL;
	}

promisc:
	if (IS_ERR_OR_NULL(vport->promisc_rule) != promisc)
		return;

	if (promisc) {
		vport->promisc_rule =
			esw_fdb_set_vport_promisc_rule(esw, vport->vport);
	} else if (vport->promisc_rule) {
		mlx5_del_flow_rules(vport->promisc_rule);
		vport->promisc_rule = NULL;
	}
}

/* Sync vport rx mode from vport context */
static void esw_update_vport_rx_mode(struct mlx5_eswitch *esw,
				     struct mlx5_vport *vport)
{
	int promisc_all = 0;
	int promisc_uc = 0;
	int promisc_mc = 0;
	int err;

	err = mlx5_query_nic_vport_promisc(esw->dev,
					   vport->vport,
					   &promisc_uc,
					   &promisc_mc,
					   &promisc_all);
	if (err)
		return;
	esw_debug(esw->dev, "vport[%d] context update rx mode promisc_all=%d, all_multi=%d\n",
		  vport->vport, promisc_all, promisc_mc);

	if (!vport->info.trusted || !vport->enabled) {
		promisc_uc = 0;
		promisc_mc = 0;
		promisc_all = 0;
	}

	esw_apply_vport_rx_mode(esw, vport, promisc_all,
				(promisc_all || promisc_mc));
}

static void esw_vport_change_handle_locked(struct mlx5_vport *vport)
{
	struct mlx5_core_dev *dev = vport->dev;
	struct mlx5_eswitch *esw = dev->priv.eswitch;
	u8 mac[ETH_ALEN];

	mlx5_query_nic_vport_mac_address(dev, vport->vport, true, mac);
	esw_debug(dev, "vport[%d] Context Changed: perm mac: %pM\n",
		  vport->vport, mac);

	if (vport->enabled_events & MLX5_VPORT_UC_ADDR_CHANGE) {
		esw_update_vport_addr_list(esw, vport, MLX5_NVPRT_LIST_TYPE_UC);
		esw_apply_vport_addr_list(esw, vport, MLX5_NVPRT_LIST_TYPE_UC);
	}

	if (vport->enabled_events & MLX5_VPORT_MC_ADDR_CHANGE)
		esw_update_vport_addr_list(esw, vport, MLX5_NVPRT_LIST_TYPE_MC);

	if (vport->enabled_events & MLX5_VPORT_PROMISC_CHANGE) {
		esw_update_vport_rx_mode(esw, vport);
		if (!IS_ERR_OR_NULL(vport->allmulti_rule))
			esw_update_vport_mc_promisc(esw, vport);
	}

	if (vport->enabled_events & (MLX5_VPORT_PROMISC_CHANGE | MLX5_VPORT_MC_ADDR_CHANGE))
		esw_apply_vport_addr_list(esw, vport, MLX5_NVPRT_LIST_TYPE_MC);

	esw_debug(esw->dev, "vport[%d] Context Changed: Done\n", vport->vport);
	if (vport->enabled)
		arm_vport_context_events_cmd(dev, vport->vport,
					     vport->enabled_events);
}

static void esw_vport_change_handler(struct work_struct *work)
{
	struct mlx5_vport *vport =
		container_of(work, struct mlx5_vport, vport_change_handler);
	struct mlx5_eswitch *esw = vport->dev->priv.eswitch;

	mutex_lock(&esw->state_lock);
	esw_vport_change_handle_locked(vport);
	mutex_unlock(&esw->state_lock);
}

static bool element_type_supported(struct mlx5_eswitch *esw, int type)
{
	const struct mlx5_core_dev *dev = esw->dev;

	switch (type) {
	case SCHEDULING_CONTEXT_ELEMENT_TYPE_TSAR:
		return MLX5_CAP_QOS(dev, esw_element_type) &
		       ELEMENT_TYPE_CAP_MASK_TASR;
	case SCHEDULING_CONTEXT_ELEMENT_TYPE_VPORT:
		return MLX5_CAP_QOS(dev, esw_element_type) &
		       ELEMENT_TYPE_CAP_MASK_VPORT;
	case SCHEDULING_CONTEXT_ELEMENT_TYPE_VPORT_TC:
		return MLX5_CAP_QOS(dev, esw_element_type) &
		       ELEMENT_TYPE_CAP_MASK_VPORT_TC;
	case SCHEDULING_CONTEXT_ELEMENT_TYPE_PARA_VPORT_TC:
		return MLX5_CAP_QOS(dev, esw_element_type) &
		       ELEMENT_TYPE_CAP_MASK_PARA_VPORT_TC;
	}
	return false;
}

/* Vport QoS management */
static void esw_create_tsar(struct mlx5_eswitch *esw)
{
	u32 tsar_ctx[MLX5_ST_SZ_DW(scheduling_context)] = {0};
	struct mlx5_core_dev *dev = esw->dev;
	__be32 *attr;
	int err;

	if (!MLX5_CAP_GEN(dev, qos) || !MLX5_CAP_QOS(dev, esw_scheduling))
		return;

	if (!element_type_supported(esw, SCHEDULING_CONTEXT_ELEMENT_TYPE_TSAR))
		return;

	if (esw->qos.enabled)
		return;

	MLX5_SET(scheduling_context, tsar_ctx, element_type,
		 SCHEDULING_CONTEXT_ELEMENT_TYPE_TSAR);

	attr = MLX5_ADDR_OF(scheduling_context, tsar_ctx, element_attributes);
	*attr = cpu_to_be32(TSAR_ELEMENT_TSAR_TYPE_DWRR << 16);

	err = mlx5_create_scheduling_element_cmd(dev,
						 SCHEDULING_HIERARCHY_E_SWITCH,
						 tsar_ctx,
						 &esw->qos.root_tsar_id);
	if (err) {
		esw_warn(esw->dev, "E-Switch create TSAR failed (%d)\n", err);
		return;
	}

	esw->qos.enabled = true;
}

static void esw_destroy_tsar(struct mlx5_eswitch *esw)
{
	int err;

	if (!esw->qos.enabled)
		return;

	err = mlx5_destroy_scheduling_element_cmd(esw->dev,
						  SCHEDULING_HIERARCHY_E_SWITCH,
						  esw->qos.root_tsar_id);
	if (err)
		esw_warn(esw->dev, "E-Switch destroy TSAR failed (%d)\n", err);

	esw->qos.enabled = false;
}

static int esw_vport_enable_qos(struct mlx5_eswitch *esw,
				struct mlx5_vport *vport,
				u32 initial_max_rate, u32 initial_bw_share)
{
	u32 sched_ctx[MLX5_ST_SZ_DW(scheduling_context)] = {0};
	struct mlx5_core_dev *dev = esw->dev;
	void *vport_elem;
	int err = 0;

	if (!esw->qos.enabled || !MLX5_CAP_GEN(dev, qos) ||
	    !MLX5_CAP_QOS(dev, esw_scheduling))
		return 0;

	if (vport->qos.enabled)
		return -EEXIST;

	MLX5_SET(scheduling_context, sched_ctx, element_type,
		 SCHEDULING_CONTEXT_ELEMENT_TYPE_VPORT);
	vport_elem = MLX5_ADDR_OF(scheduling_context, sched_ctx,
				  element_attributes);
	MLX5_SET(vport_element, vport_elem, vport_number, vport->vport);
	MLX5_SET(scheduling_context, sched_ctx, parent_element_id,
		 esw->qos.root_tsar_id);
	MLX5_SET(scheduling_context, sched_ctx, max_average_bw,
		 initial_max_rate);
	MLX5_SET(scheduling_context, sched_ctx, bw_share, initial_bw_share);

	err = mlx5_create_scheduling_element_cmd(dev,
						 SCHEDULING_HIERARCHY_E_SWITCH,
						 sched_ctx,
						 &vport->qos.esw_tsar_ix);
	if (err) {
		esw_warn(esw->dev, "E-Switch create TSAR vport element failed (vport=%d,err=%d)\n",
			 vport->vport, err);
		return err;
	}

	vport->qos.enabled = true;
	return 0;
}

static void esw_vport_disable_qos(struct mlx5_eswitch *esw,
				  struct mlx5_vport *vport)
{
	int err;

	if (!vport->qos.enabled)
		return;

	err = mlx5_destroy_scheduling_element_cmd(esw->dev,
						  SCHEDULING_HIERARCHY_E_SWITCH,
						  vport->qos.esw_tsar_ix);
	if (err)
		esw_warn(esw->dev, "E-Switch destroy TSAR vport element failed (vport=%d,err=%d)\n",
			 vport->vport, err);

	vport->qos.enabled = false;
}

static int esw_vport_qos_config(struct mlx5_eswitch *esw,
				struct mlx5_vport *vport,
				u32 max_rate, u32 bw_share)
{
	u32 sched_ctx[MLX5_ST_SZ_DW(scheduling_context)] = {0};
	struct mlx5_core_dev *dev = esw->dev;
	void *vport_elem;
	u32 bitmask = 0;
	int err = 0;

	if (!MLX5_CAP_GEN(dev, qos) || !MLX5_CAP_QOS(dev, esw_scheduling))
		return -EOPNOTSUPP;

	if (!vport->qos.enabled)
		return -EIO;

	MLX5_SET(scheduling_context, sched_ctx, element_type,
		 SCHEDULING_CONTEXT_ELEMENT_TYPE_VPORT);
	vport_elem = MLX5_ADDR_OF(scheduling_context, sched_ctx,
				  element_attributes);
	MLX5_SET(vport_element, vport_elem, vport_number, vport->vport);
	MLX5_SET(scheduling_context, sched_ctx, parent_element_id,
		 esw->qos.root_tsar_id);
	MLX5_SET(scheduling_context, sched_ctx, max_average_bw,
		 max_rate);
	MLX5_SET(scheduling_context, sched_ctx, bw_share, bw_share);
	bitmask |= MODIFY_SCHEDULING_ELEMENT_IN_MODIFY_BITMASK_MAX_AVERAGE_BW;
	bitmask |= MODIFY_SCHEDULING_ELEMENT_IN_MODIFY_BITMASK_BW_SHARE;

	err = mlx5_modify_scheduling_element_cmd(dev,
						 SCHEDULING_HIERARCHY_E_SWITCH,
						 sched_ctx,
						 vport->qos.esw_tsar_ix,
						 bitmask);
	if (err) {
		esw_warn(esw->dev, "E-Switch modify TSAR vport element failed (vport=%d,err=%d)\n",
			 vport->vport, err);
		return err;
	}

	return 0;
}

int mlx5_esw_modify_vport_rate(struct mlx5_eswitch *esw, u16 vport_num,
			       u32 rate_mbps)
{
	u32 ctx[MLX5_ST_SZ_DW(scheduling_context)] = {};
	struct mlx5_vport *vport;

	vport = mlx5_eswitch_get_vport(esw, vport_num);

	if (!vport->qos.enabled)
		return -EOPNOTSUPP;

	MLX5_SET(scheduling_context, ctx, max_average_bw, rate_mbps);

	return mlx5_modify_scheduling_element_cmd(esw->dev,
						  SCHEDULING_HIERARCHY_E_SWITCH,
						  ctx,
						  vport->qos.esw_tsar_ix,
						  MODIFY_SCHEDULING_ELEMENT_IN_MODIFY_BITMASK_MAX_AVERAGE_BW);
}

static void node_guid_gen_from_mac(u64 *node_guid, const u8 *mac)
{
	((u8 *)node_guid)[7] = mac[0];
	((u8 *)node_guid)[6] = mac[1];
	((u8 *)node_guid)[5] = mac[2];
	((u8 *)node_guid)[4] = 0xff;
	((u8 *)node_guid)[3] = 0xfe;
	((u8 *)node_guid)[2] = mac[3];
	((u8 *)node_guid)[1] = mac[4];
	((u8 *)node_guid)[0] = mac[5];
}

static int esw_vport_create_legacy_acl_tables(struct mlx5_eswitch *esw,
					      struct mlx5_vport *vport)
{
	int ret;

	/* Only non manager vports need ACL in legacy mode */
	if (mlx5_esw_is_manager_vport(esw, vport->vport))
		return 0;

	ret = esw_acl_ingress_lgcy_setup(esw, vport);
	if (ret)
		goto ingress_err;

	ret = esw_acl_egress_lgcy_setup(esw, vport);
	if (ret)
		goto egress_err;

	return 0;

egress_err:
	esw_acl_ingress_lgcy_cleanup(esw, vport);
ingress_err:
	return ret;
}

static int esw_vport_setup_acl(struct mlx5_eswitch *esw,
			       struct mlx5_vport *vport)
{
	if (esw->mode == MLX5_ESWITCH_LEGACY)
		return esw_vport_create_legacy_acl_tables(esw, vport);
	else
		return esw_vport_create_offloads_acl_tables(esw, vport);
}

static void esw_vport_destroy_legacy_acl_tables(struct mlx5_eswitch *esw,
						struct mlx5_vport *vport)

{
	if (mlx5_esw_is_manager_vport(esw, vport->vport))
		return;

	esw_acl_egress_lgcy_cleanup(esw, vport);
	esw_acl_ingress_lgcy_cleanup(esw, vport);
}

static void esw_vport_cleanup_acl(struct mlx5_eswitch *esw,
				  struct mlx5_vport *vport)
{
	if (esw->mode == MLX5_ESWITCH_LEGACY)
		esw_vport_destroy_legacy_acl_tables(esw, vport);
	else
		esw_vport_destroy_offloads_acl_tables(esw, vport);
}

static int esw_vport_setup(struct mlx5_eswitch *esw, struct mlx5_vport *vport)
{
	u16 vport_num = vport->vport;
	int flags;
	int err;

	err = esw_vport_setup_acl(esw, vport);
	if (err)
		return err;

	/* Attach vport to the eswitch rate limiter */
	esw_vport_enable_qos(esw, vport, vport->info.max_rate, vport->qos.bw_share);

	if (mlx5_esw_is_manager_vport(esw, vport_num))
		return 0;

	mlx5_modify_vport_admin_state(esw->dev,
				      MLX5_VPORT_STATE_OP_MOD_ESW_VPORT,
				      vport_num, 1,
				      vport->info.link_state);

	/* Host PF has its own mac/guid. */
	if (vport_num) {
		mlx5_modify_nic_vport_mac_address(esw->dev, vport_num,
						  vport->info.mac);
		mlx5_modify_nic_vport_node_guid(esw->dev, vport_num,
						vport->info.node_guid);
	}

	flags = (vport->info.vlan || vport->info.qos) ?
		SET_VLAN_STRIP | SET_VLAN_INSERT : 0;
	modify_esw_vport_cvlan(esw->dev, vport_num, vport->info.vlan,
			       vport->info.qos, flags);

	return 0;
}

/* Don't cleanup vport->info, it's needed to restore vport configuration */
static void esw_vport_cleanup(struct mlx5_eswitch *esw, struct mlx5_vport *vport)
{
	u16 vport_num = vport->vport;

	if (!mlx5_esw_is_manager_vport(esw, vport_num))
		mlx5_modify_vport_admin_state(esw->dev,
					      MLX5_VPORT_STATE_OP_MOD_ESW_VPORT,
					      vport_num, 1,
					      MLX5_VPORT_ADMIN_STATE_DOWN);

	esw_vport_disable_qos(esw, vport);
	esw_vport_cleanup_acl(esw, vport);
}

static int esw_enable_vport(struct mlx5_eswitch *esw, u16 vport_num,
			    enum mlx5_eswitch_vport_event enabled_events)
{
	struct mlx5_vport *vport;
	int ret;

	vport = mlx5_eswitch_get_vport(esw, vport_num);

	mutex_lock(&esw->state_lock);
	WARN_ON(vport->enabled);

	esw_debug(esw->dev, "Enabling VPORT(%d)\n", vport_num);

	ret = esw_vport_setup(esw, vport);
	if (ret)
		goto done;

	/* Sync with current vport context */
	vport->enabled_events = enabled_events;
	vport->enabled = true;

	/* Esw manager is trusted by default. Host PF (vport 0) is trusted as well
	 * in smartNIC as it's a vport group manager.
	 */
	if (mlx5_esw_is_manager_vport(esw, vport_num) ||
	    (!vport_num && mlx5_core_is_ecpf(esw->dev)))
		vport->info.trusted = true;

	esw_vport_change_handle_locked(vport);

	esw->enabled_vports++;
	esw_debug(esw->dev, "Enabled VPORT(%d)\n", vport_num);
done:
	mutex_unlock(&esw->state_lock);
	return ret;
}

//禁用指定的vport
static void esw_disable_vport(struct mlx5_eswitch *esw, u16 vport_num)
{
	struct mlx5_vport *vport;

	vport = mlx5_eswitch_get_vport(esw, vport_num);

	mutex_lock(&esw->state_lock);
	if (!vport->enabled)
		goto done;

	esw_debug(esw->dev, "Disabling vport(%d)\n", vport_num);
	/* Mark this vport as disabled to discard new events */
	vport->enabled = false;

	/* Disable events from this vport */
	arm_vport_context_events_cmd(esw->dev, vport->vport, 0);
	/* We don't assume VFs will cleanup after themselves.
	 * Calling vport change handler while vport is disabled will cleanup
	 * the vport resources.
	 */
	esw_vport_change_handle_locked(vport);
	vport->enabled_events = 0;
	esw_vport_cleanup(esw, vport);
	esw->enabled_vports--;

done:
	mutex_unlock(&esw->state_lock);
}

static int eswitch_vport_event(struct notifier_block *nb,
			       unsigned long type, void *data)
{
	struct mlx5_eswitch *esw = mlx5_nb_cof(nb, struct mlx5_eswitch, nb);
	struct mlx5_eqe *eqe = data;
	struct mlx5_vport *vport;
	u16 vport_num;

	vport_num = be16_to_cpu(eqe->data.vport_change.vport_num);
	vport = mlx5_eswitch_get_vport(esw, vport_num);
	if (!IS_ERR(vport))
		queue_work(esw->work_queue, &vport->vport_change_handler);
	return NOTIFY_OK;
}

/**
 * mlx5_esw_query_functions - Returns raw output about functions state
 * @dev:	Pointer to device to query
 *
 * mlx5_esw_query_functions() allocates and returns functions changed
 * raw output memory pointer from device on success. Otherwise returns ERR_PTR.
 * Caller must free the memory using kvfree() when valid pointer is returned.
 */
const u32 *mlx5_esw_query_functions(struct mlx5_core_dev *dev)
{
	int outlen = MLX5_ST_SZ_BYTES(query_esw_functions_out);
	u32 in[MLX5_ST_SZ_DW(query_esw_functions_in)] = {};
	u32 *out;
	int err;

	out = kvzalloc(outlen, GFP_KERNEL);
	if (!out)
		return ERR_PTR(-ENOMEM);

	MLX5_SET(query_esw_functions_in, in, opcode,
		 MLX5_CMD_OP_QUERY_ESW_FUNCTIONS);

	err = mlx5_cmd_exec_inout(dev, query_esw_functions, in, out);
	if (!err)
		return out;

	kvfree(out);
	return ERR_PTR(err);
}

static void mlx5_eswitch_event_handlers_register(struct mlx5_eswitch *esw)
{
	MLX5_NB_INIT(&esw->nb, eswitch_vport_event, NIC_VPORT_CHANGE);
	mlx5_eq_notifier_register(esw->dev, &esw->nb);

	if (esw->mode == MLX5_ESWITCH_OFFLOADS && mlx5_eswitch_is_funcs_handler(esw->dev)) {
		MLX5_NB_INIT(&esw->esw_funcs.nb, mlx5_esw_funcs_changed_handler,
			     ESW_FUNCTIONS_CHANGED);
		mlx5_eq_notifier_register(esw->dev, &esw->esw_funcs.nb);
	}
}

static void mlx5_eswitch_event_handlers_unregister(struct mlx5_eswitch *esw)
{
	if (esw->mode == MLX5_ESWITCH_OFFLOADS && mlx5_eswitch_is_funcs_handler(esw->dev))
		mlx5_eq_notifier_unregister(esw->dev, &esw->esw_funcs.nb);

	mlx5_eq_notifier_unregister(esw->dev, &esw->nb);

	flush_workqueue(esw->work_queue);
}

static void mlx5_eswitch_clear_vf_vports_info(struct mlx5_eswitch *esw)
{
	struct mlx5_vport *vport;
	int i;

	mlx5_esw_for_each_vf_vport(esw, i, vport, esw->esw_funcs.num_vfs) {
		memset(&vport->qos, 0, sizeof(vport->qos));
		memset(&vport->info, 0, sizeof(vport->info));
		vport->info.link_state = MLX5_VPORT_ADMIN_STATE_AUTO;
	}
}

/* Public E-Switch API */
#define ESW_ALLOWED(esw) ((esw) && MLX5_ESWITCH_MANAGER((esw)->dev))

int mlx5_eswitch_load_vport(struct mlx5_eswitch *esw, u16 vport_num,
			    enum mlx5_eswitch_vport_event enabled_events)
{
	int err;

	err = esw_enable_vport(esw, vport_num, enabled_events);
	if (err)
		return err;

	err = esw_offloads_load_rep(esw, vport_num);
	if (err)
		goto err_rep;

	return err;

err_rep:
	esw_disable_vport(esw, vport_num);
	return err;
}

void mlx5_eswitch_unload_vport(struct mlx5_eswitch *esw, u16 vport_num)
{
	esw_offloads_unload_rep(esw, vport_num);
	esw_disable_vport(esw, vport_num);
}

void mlx5_eswitch_unload_vf_vports(struct mlx5_eswitch *esw, u16 num_vfs)
{
	int i;

	mlx5_esw_for_each_vf_vport_num_reverse(esw, i, num_vfs)
		mlx5_eswitch_unload_vport(esw, i);
}

int mlx5_eswitch_load_vf_vports(struct mlx5_eswitch *esw, u16 num_vfs,
				enum mlx5_eswitch_vport_event enabled_events)
{
	int err;
	int i;

	mlx5_esw_for_each_vf_vport_num(esw, i, num_vfs) {
		err = mlx5_eswitch_load_vport(esw, i, enabled_events);
		if (err)
			goto vf_err;
	}

	return 0;

vf_err:
	mlx5_eswitch_unload_vf_vports(esw, i - 1);
	return err;
}

static int host_pf_enable_hca(struct mlx5_core_dev *dev)
{
	if (!mlx5_core_is_ecpf(dev))
		return 0;

	/* Once vport and representor are ready, take out the external host PF
	 * out of initializing state. Enabling HCA clears the iser->initializing
	 * bit and host PF driver loading can progress.
	 */
	return mlx5_cmd_host_pf_enable_hca(dev);
}

static void host_pf_disable_hca(struct mlx5_core_dev *dev)
{
	if (!mlx5_core_is_ecpf(dev))
		return;

	mlx5_cmd_host_pf_disable_hca(dev);
}

/* mlx5_eswitch_enable_pf_vf_vports() enables vports of PF, ECPF and VFs
 * whichever are present on the eswitch.
 */
//开启指定eswitch模式
int
mlx5_eswitch_enable_pf_vf_vports(struct mlx5_eswitch *esw,
				 enum mlx5_eswitch_vport_event enabled_events)
{
	int ret;

	/* Enable PF vport */
	ret = mlx5_eswitch_load_vport(esw, MLX5_VPORT_PF, enabled_events);
	if (ret)
		return ret;

	/* Enable external host PF HCA */
	ret = host_pf_enable_hca(esw->dev);
	if (ret)
		goto pf_hca_err;

	/* Enable ECPF vport */
	if (mlx5_ecpf_vport_exists(esw->dev)) {
		ret = mlx5_eswitch_load_vport(esw, MLX5_VPORT_ECPF, enabled_events);
		if (ret)
			goto ecpf_err;
	}

	/* Enable VF vports */
	ret = mlx5_eswitch_load_vf_vports(esw, esw->esw_funcs.num_vfs,
					  enabled_events);
	if (ret)
		goto vf_err;
	return 0;

vf_err:
	if (mlx5_ecpf_vport_exists(esw->dev))
		mlx5_eswitch_unload_vport(esw, MLX5_VPORT_ECPF);
ecpf_err:
	host_pf_disable_hca(esw->dev);
pf_hca_err:
	mlx5_eswitch_unload_vport(esw, MLX5_VPORT_PF);
	return ret;
}

/* mlx5_eswitch_disable_pf_vf_vports() disables vports of PF, ECPF and VFs
 * whichever are previously enabled on the eswitch.
 */
void mlx5_eswitch_disable_pf_vf_vports(struct mlx5_eswitch *esw)
{
	mlx5_eswitch_unload_vf_vports(esw, esw->esw_funcs.num_vfs);

	if (mlx5_ecpf_vport_exists(esw->dev))
		mlx5_eswitch_unload_vport(esw, MLX5_VPORT_ECPF);

	host_pf_disable_hca(esw->dev);
	mlx5_eswitch_unload_vport(esw, MLX5_VPORT_PF);
}

static void mlx5_eswitch_get_devlink_param(struct mlx5_eswitch *esw)
{
	struct devlink *devlink = priv_to_devlink(esw->dev);
	union devlink_param_value val;
	int err;

	err = devlink_param_driverinit_value_get(devlink,
						 MLX5_DEVLINK_PARAM_ID_ESW_LARGE_GROUP_NUM,
						 &val);
	if (!err) {
		esw->params.large_group_num = val.vu32;
	} else {
		esw_warn(esw->dev,
			 "Devlink can't get param fdb_large_groups, uses default (%d).\n",
			 ESW_OFFLOADS_DEFAULT_NUM_GROUPS);
		esw->params.large_group_num = ESW_OFFLOADS_DEFAULT_NUM_GROUPS;
	}
}

static void
mlx5_eswitch_update_num_of_vfs(struct mlx5_eswitch *esw, int num_vfs)
{
	const u32 *out;

	WARN_ON_ONCE(esw->mode != MLX5_ESWITCH_NONE);

	if (num_vfs < 0)
		return;

	if (!mlx5_core_is_ecpf_esw_manager(esw->dev)) {
		esw->esw_funcs.num_vfs = num_vfs;
		return;
	}

	out = mlx5_esw_query_functions(esw->dev);
	if (IS_ERR(out))
		return;

	esw->esw_funcs.num_vfs = MLX5_GET(query_esw_functions_out, out,
					  host_params_context.host_num_of_vfs);
	kvfree(out);
}

/**
 * mlx5_eswitch_enable_locked - Enable eswitch
 * @esw:	Pointer to eswitch
 * @mode:	Eswitch mode to enable
 * @num_vfs:	Enable eswitch for given number of VFs. This is optional.
 *		Valid value are 0, > 0 and MLX5_ESWITCH_IGNORE_NUM_VFS.
 *		Caller should pass num_vfs > 0 when enabling eswitch for
 *		vf vports. Caller should pass num_vfs = 0, when eswitch
 *		is enabled without sriov VFs or when caller
 *		is unaware of the sriov state of the host PF on ECPF based
 *		eswitch. Caller should pass < 0 when num_vfs should be
 *		completely ignored. This is typically the case when eswitch
 *		is enabled without sriov regardless of PF/ECPF system.
 * mlx5_eswitch_enable_locked() Enables eswitch in either legacy or offloads
 * mode. If num_vfs >=0 is provided, it setup VF related eswitch vports.
 * It returns 0 on success or error code on failure.
 */
int mlx5_eswitch_enable_locked(struct mlx5_eswitch *esw, int mode, int num_vfs)
{
	int err;

	lockdep_assert_held(&esw->mode_lock);

	if (!MLX5_CAP_ESW_FLOWTABLE_FDB(esw->dev, ft_support)) {
		esw_warn(esw->dev, "FDB is not supported, aborting ...\n");
		return -EOPNOTSUPP;
	}

	if (!MLX5_CAP_ESW_INGRESS_ACL(esw->dev, ft_support))
		esw_warn(esw->dev, "ingress ACL is not supported by FW\n");

	if (!MLX5_CAP_ESW_EGRESS_ACL(esw->dev, ft_support))
		esw_warn(esw->dev, "engress ACL is not supported by FW\n");

	mlx5_eswitch_get_devlink_param(esw);

	mlx5_eswitch_update_num_of_vfs(esw, num_vfs);

	esw_create_tsar(esw);

	esw->mode = mode;

	mlx5_lag_update(esw->dev);

	if (mode == MLX5_ESWITCH_LEGACY) {
		err = esw_legacy_enable(esw);
	} else {
<<<<<<< HEAD
		mlx5_reload_interface(esw->dev, MLX5_INTERFACE_PROTOCOL_ETH);
		mlx5_reload_interface(esw->dev, MLX5_INTERFACE_PROTOCOL_IB);
		//eswitch offload模式初始化
=======
		mlx5_rescan_drivers(esw->dev);
>>>>>>> e71ba945
		err = esw_offloads_enable(esw);
	}

	if (err)
		goto abort;

	mlx5_eswitch_event_handlers_register(esw);

	esw_info(esw->dev, "Enable: mode(%s), nvfs(%d), active vports(%d)\n",
		 mode == MLX5_ESWITCH_LEGACY ? "LEGACY" : "OFFLOADS",
		 esw->esw_funcs.num_vfs, esw->enabled_vports);

	return 0;

abort:
	esw->mode = MLX5_ESWITCH_NONE;

	if (mode == MLX5_ESWITCH_OFFLOADS)
		mlx5_rescan_drivers(esw->dev);

	esw_destroy_tsar(esw);
	return err;
}

/**
 * mlx5_eswitch_enable - Enable eswitch
 * @esw:	Pointer to eswitch
 * @num_vfs:	Enable eswitch swich for given number of VFs.
 *		Caller must pass num_vfs > 0 when enabling eswitch for
 *		vf vports.
 * mlx5_eswitch_enable() returns 0 on success or error code on failure.
 */
int mlx5_eswitch_enable(struct mlx5_eswitch *esw, int num_vfs)
{
	int ret;

	if (!ESW_ALLOWED(esw))
		return 0;

	mutex_lock(&esw->mode_lock);
	if (esw->mode == MLX5_ESWITCH_NONE) {
		ret = mlx5_eswitch_enable_locked(esw, MLX5_ESWITCH_LEGACY, num_vfs);
	} else {
		enum mlx5_eswitch_vport_event vport_events;

		vport_events = (esw->mode == MLX5_ESWITCH_LEGACY) ?
					MLX5_LEGACY_SRIOV_VPORT_EVENTS : MLX5_VPORT_UC_ADDR_CHANGE;
		ret = mlx5_eswitch_load_vf_vports(esw, num_vfs, vport_events);
		if (!ret)
			esw->esw_funcs.num_vfs = num_vfs;
	}
	mutex_unlock(&esw->mode_lock);
	return ret;
}

void mlx5_eswitch_disable_locked(struct mlx5_eswitch *esw, bool clear_vf)
{
	int old_mode;

	lockdep_assert_held_write(&esw->mode_lock);

	if (esw->mode == MLX5_ESWITCH_NONE)
		return;

	esw_info(esw->dev, "Disable: mode(%s), nvfs(%d), active vports(%d)\n",
		 esw->mode == MLX5_ESWITCH_LEGACY ? "LEGACY" : "OFFLOADS",
		 esw->esw_funcs.num_vfs, esw->enabled_vports);

	mlx5_eswitch_event_handlers_unregister(esw);

	//禁用所有vport
	if (esw->mode == MLX5_ESWITCH_LEGACY)
		esw_legacy_disable(esw);
	else if (esw->mode == MLX5_ESWITCH_OFFLOADS)
		esw_offloads_disable(esw);

	old_mode = esw->mode;
	esw->mode = MLX5_ESWITCH_NONE;

	mlx5_lag_update(esw->dev);

	if (old_mode == MLX5_ESWITCH_OFFLOADS)
		mlx5_rescan_drivers(esw->dev);

	esw_destroy_tsar(esw);

	if (clear_vf)
		mlx5_eswitch_clear_vf_vports_info(esw);
}

void mlx5_eswitch_disable(struct mlx5_eswitch *esw, bool clear_vf)
{
	if (!ESW_ALLOWED(esw))
		return;

	mutex_lock(&esw->mode_lock);
	mlx5_eswitch_disable_locked(esw, clear_vf);
	esw->esw_funcs.num_vfs = 0;
	mutex_unlock(&esw->mode_lock);
}

int mlx5_eswitch_init(struct mlx5_core_dev *dev)
{
	struct mlx5_eswitch *esw;
	struct mlx5_vport *vport;
	int total_vports;
	int err, i;

	if (!MLX5_VPORT_MANAGER(dev))
		return 0;

	total_vports = mlx5_eswitch_get_total_vports(dev);

	esw_info(dev,
		 "Total vports %d, per vport: max uc(%d) max mc(%d)\n",
		 total_vports,
		 MLX5_MAX_UC_PER_VPORT(dev),
		 MLX5_MAX_MC_PER_VPORT(dev));

	esw = kzalloc(sizeof(*esw), GFP_KERNEL);
	if (!esw)
		return -ENOMEM;

	esw->dev = dev;
	esw->manager_vport = mlx5_eswitch_manager_vport(dev);
	esw->first_host_vport = mlx5_eswitch_first_host_vport_num(dev);

	esw->work_queue = create_singlethread_workqueue("mlx5_esw_wq");
	if (!esw->work_queue) {
		err = -ENOMEM;
		goto abort;
	}

	esw->vports = kcalloc(total_vports, sizeof(struct mlx5_vport),
			      GFP_KERNEL);
	if (!esw->vports) {
		err = -ENOMEM;
		goto abort;
	}

	esw->total_vports = total_vports;

	err = esw_offloads_init_reps(esw);
	if (err)
		goto abort;

	mutex_init(&esw->offloads.encap_tbl_lock);
	hash_init(esw->offloads.encap_tbl);
	mutex_init(&esw->offloads.decap_tbl_lock);
	hash_init(esw->offloads.decap_tbl);
	mlx5e_mod_hdr_tbl_init(&esw->offloads.mod_hdr);
	atomic64_set(&esw->offloads.num_flows, 0);
	ida_init(&esw->offloads.vport_metadata_ida);
	mutex_init(&esw->state_lock);
	mutex_init(&esw->mode_lock);

	mlx5_esw_for_all_vports(esw, i, vport) {
		vport->vport = mlx5_eswitch_index_to_vport_num(esw, i);
		vport->info.link_state = MLX5_VPORT_ADMIN_STATE_AUTO;
		vport->dev = dev;
		INIT_WORK(&vport->vport_change_handler,
			  esw_vport_change_handler);
	}

	esw->enabled_vports = 0;
	esw->mode = MLX5_ESWITCH_NONE;
	esw->offloads.inline_mode = MLX5_INLINE_MODE_NONE;

	dev->priv.eswitch = esw;
	return 0;
abort:
	if (esw->work_queue)
		destroy_workqueue(esw->work_queue);
	esw_offloads_cleanup_reps(esw);
	kfree(esw->vports);
	kfree(esw);
	return err;
}

void mlx5_eswitch_cleanup(struct mlx5_eswitch *esw)
{
	if (!esw || !MLX5_VPORT_MANAGER(esw->dev))
		return;

	esw_info(esw->dev, "cleanup\n");

	esw->dev->priv.eswitch = NULL;
	destroy_workqueue(esw->work_queue);
	esw_offloads_cleanup_reps(esw);
	mutex_destroy(&esw->mode_lock);
	mutex_destroy(&esw->state_lock);
	ida_destroy(&esw->offloads.vport_metadata_ida);
	mlx5e_mod_hdr_tbl_destroy(&esw->offloads.mod_hdr);
	mutex_destroy(&esw->offloads.encap_tbl_lock);
	mutex_destroy(&esw->offloads.decap_tbl_lock);
	kfree(esw->vports);
	kfree(esw);
}

/* Vport Administration */
static int
mlx5_esw_set_vport_mac_locked(struct mlx5_eswitch *esw,
			      struct mlx5_vport *evport, const u8 *mac)
{
	u16 vport_num = evport->vport;
	u64 node_guid;
	int err = 0;

	if (is_multicast_ether_addr(mac))
		return -EINVAL;

	if (evport->info.spoofchk && !is_valid_ether_addr(mac))
		mlx5_core_warn(esw->dev,
			       "Set invalid MAC while spoofchk is on, vport(%d)\n",
			       vport_num);

	err = mlx5_modify_nic_vport_mac_address(esw->dev, vport_num, mac);
	if (err) {
		mlx5_core_warn(esw->dev,
			       "Failed to mlx5_modify_nic_vport_mac vport(%d) err=(%d)\n",
			       vport_num, err);
		return err;
	}

	node_guid_gen_from_mac(&node_guid, mac);
	err = mlx5_modify_nic_vport_node_guid(esw->dev, vport_num, node_guid);
	if (err)
		mlx5_core_warn(esw->dev,
			       "Failed to set vport %d node guid, err = %d. RDMA_CM will not function properly for this VF.\n",
			       vport_num, err);

	ether_addr_copy(evport->info.mac, mac);
	evport->info.node_guid = node_guid;
	if (evport->enabled && esw->mode == MLX5_ESWITCH_LEGACY)
		err = esw_acl_ingress_lgcy_setup(esw, evport);

	return err;
}

int mlx5_eswitch_set_vport_mac(struct mlx5_eswitch *esw,
			       u16 vport, const u8 *mac)
{
	struct mlx5_vport *evport = mlx5_eswitch_get_vport(esw, vport);
	int err = 0;

	if (IS_ERR(evport))
		return PTR_ERR(evport);

	mutex_lock(&esw->state_lock);
	err = mlx5_esw_set_vport_mac_locked(esw, evport, mac);
	mutex_unlock(&esw->state_lock);
	return err;
}

static bool
is_port_function_supported(const struct mlx5_eswitch *esw, u16 vport_num)
{
	return vport_num == MLX5_VPORT_PF ||
	       mlx5_eswitch_is_vf_vport(esw, vport_num);
}

int mlx5_devlink_port_function_hw_addr_get(struct devlink *devlink,
					   struct devlink_port *port,
					   u8 *hw_addr, int *hw_addr_len,
					   struct netlink_ext_ack *extack)
{
	struct mlx5_eswitch *esw;
	struct mlx5_vport *vport;
	int err = -EOPNOTSUPP;
	u16 vport_num;

	esw = mlx5_devlink_eswitch_get(devlink);
	if (IS_ERR(esw))
		return PTR_ERR(esw);

	vport_num = mlx5_esw_devlink_port_index_to_vport_num(port->index);
	if (!is_port_function_supported(esw, vport_num))
		return -EOPNOTSUPP;

	vport = mlx5_eswitch_get_vport(esw, vport_num);
	if (IS_ERR(vport)) {
		NL_SET_ERR_MSG_MOD(extack, "Invalid port");
		return PTR_ERR(vport);
	}

	mutex_lock(&esw->state_lock);
	if (vport->enabled) {
		ether_addr_copy(hw_addr, vport->info.mac);
		*hw_addr_len = ETH_ALEN;
		err = 0;
	}
	mutex_unlock(&esw->state_lock);
	return err;
}

int mlx5_devlink_port_function_hw_addr_set(struct devlink *devlink,
					   struct devlink_port *port,
					   const u8 *hw_addr, int hw_addr_len,
					   struct netlink_ext_ack *extack)
{
	struct mlx5_eswitch *esw;
	struct mlx5_vport *vport;
	int err = -EOPNOTSUPP;
	u16 vport_num;

	esw = mlx5_devlink_eswitch_get(devlink);
	if (IS_ERR(esw)) {
		NL_SET_ERR_MSG_MOD(extack, "Eswitch doesn't support set hw_addr");
		return PTR_ERR(esw);
	}

	vport_num = mlx5_esw_devlink_port_index_to_vport_num(port->index);
	if (!is_port_function_supported(esw, vport_num)) {
		NL_SET_ERR_MSG_MOD(extack, "Port doesn't support set hw_addr");
		return -EINVAL;
	}
	vport = mlx5_eswitch_get_vport(esw, vport_num);
	if (IS_ERR(vport)) {
		NL_SET_ERR_MSG_MOD(extack, "Invalid port");
		return PTR_ERR(vport);
	}

	mutex_lock(&esw->state_lock);
	if (vport->enabled)
		err = mlx5_esw_set_vport_mac_locked(esw, vport, hw_addr);
	else
		NL_SET_ERR_MSG_MOD(extack, "Eswitch vport is disabled");
	mutex_unlock(&esw->state_lock);
	return err;
}

int mlx5_eswitch_set_vport_state(struct mlx5_eswitch *esw,
				 u16 vport, int link_state)
{
	struct mlx5_vport *evport = mlx5_eswitch_get_vport(esw, vport);
	int opmod = MLX5_VPORT_STATE_OP_MOD_ESW_VPORT;
	int other_vport = 1;
	int err = 0;

	if (!ESW_ALLOWED(esw))
		return -EPERM;
	if (IS_ERR(evport))
		return PTR_ERR(evport);

	if (vport == MLX5_VPORT_UPLINK) {
		opmod = MLX5_VPORT_STATE_OP_MOD_UPLINK;
		other_vport = 0;
		vport = 0;
	}
	mutex_lock(&esw->state_lock);

	err = mlx5_modify_vport_admin_state(esw->dev, opmod, vport, other_vport, link_state);
	if (err) {
		mlx5_core_warn(esw->dev, "Failed to set vport %d link state, opmod = %d, err = %d",
			       vport, opmod, err);
		goto unlock;
	}

	evport->info.link_state = link_state;

unlock:
	mutex_unlock(&esw->state_lock);
	return err;
}

int mlx5_eswitch_get_vport_config(struct mlx5_eswitch *esw,
				  u16 vport, struct ifla_vf_info *ivi)
{
	struct mlx5_vport *evport = mlx5_eswitch_get_vport(esw, vport);

	if (IS_ERR(evport))
		return PTR_ERR(evport);

	memset(ivi, 0, sizeof(*ivi));
	ivi->vf = vport - 1;

	mutex_lock(&esw->state_lock);
	ether_addr_copy(ivi->mac, evport->info.mac);
	ivi->linkstate = evport->info.link_state;
	ivi->vlan = evport->info.vlan;
	ivi->qos = evport->info.qos;
	ivi->spoofchk = evport->info.spoofchk;
	ivi->trusted = evport->info.trusted;
	ivi->min_tx_rate = evport->info.min_rate;
	ivi->max_tx_rate = evport->info.max_rate;
	mutex_unlock(&esw->state_lock);

	return 0;
}

int __mlx5_eswitch_set_vport_vlan(struct mlx5_eswitch *esw,
				  u16 vport, u16 vlan, u8 qos, u8 set_flags)
{
	struct mlx5_vport *evport = mlx5_eswitch_get_vport(esw, vport);
	int err = 0;

	if (IS_ERR(evport))
		return PTR_ERR(evport);
	if (vlan > 4095 || qos > 7)
		return -EINVAL;

	err = modify_esw_vport_cvlan(esw->dev, vport, vlan, qos, set_flags);
	if (err)
		return err;

	evport->info.vlan = vlan;
	evport->info.qos = qos;
	if (evport->enabled && esw->mode == MLX5_ESWITCH_LEGACY) {
		err = esw_acl_ingress_lgcy_setup(esw, evport);
		if (err)
			return err;
		err = esw_acl_egress_lgcy_setup(esw, evport);
	}

	return err;
}

int mlx5_eswitch_set_vport_vlan(struct mlx5_eswitch *esw,
				u16 vport, u16 vlan, u8 qos)
{
	u8 set_flags = 0;
	int err;

	if (!ESW_ALLOWED(esw))
		return -EPERM;

	if (vlan || qos)
		set_flags = SET_VLAN_STRIP | SET_VLAN_INSERT;

	mutex_lock(&esw->state_lock);
	err = __mlx5_eswitch_set_vport_vlan(esw, vport, vlan, qos, set_flags);
	mutex_unlock(&esw->state_lock);

	return err;
}

int mlx5_eswitch_set_vport_spoofchk(struct mlx5_eswitch *esw,
				    u16 vport, bool spoofchk)
{
	struct mlx5_vport *evport = mlx5_eswitch_get_vport(esw, vport);
	bool pschk;
	int err = 0;

	if (!ESW_ALLOWED(esw))
		return -EPERM;
	if (IS_ERR(evport))
		return PTR_ERR(evport);

	mutex_lock(&esw->state_lock);
	pschk = evport->info.spoofchk;
	evport->info.spoofchk = spoofchk;
	if (pschk && !is_valid_ether_addr(evport->info.mac))
		mlx5_core_warn(esw->dev,
			       "Spoofchk in set while MAC is invalid, vport(%d)\n",
			       evport->vport);
	if (evport->enabled && esw->mode == MLX5_ESWITCH_LEGACY)
		err = esw_acl_ingress_lgcy_setup(esw, evport);
	if (err)
		evport->info.spoofchk = pschk;
	mutex_unlock(&esw->state_lock);

	return err;
}

static void esw_cleanup_vepa_rules(struct mlx5_eswitch *esw)
{
	if (esw->fdb_table.legacy.vepa_uplink_rule)
		mlx5_del_flow_rules(esw->fdb_table.legacy.vepa_uplink_rule);

	if (esw->fdb_table.legacy.vepa_star_rule)
		mlx5_del_flow_rules(esw->fdb_table.legacy.vepa_star_rule);

	esw->fdb_table.legacy.vepa_uplink_rule = NULL;
	esw->fdb_table.legacy.vepa_star_rule = NULL;
}

static int _mlx5_eswitch_set_vepa_locked(struct mlx5_eswitch *esw,
					 u8 setting)
{
	struct mlx5_flow_destination dest = {};
	struct mlx5_flow_act flow_act = {};
	struct mlx5_flow_handle *flow_rule;
	struct mlx5_flow_spec *spec;
	int err = 0;
	void *misc;

	if (!setting) {
		esw_cleanup_vepa_rules(esw);
		return 0;
	}

	if (esw->fdb_table.legacy.vepa_uplink_rule)
		return 0;

	spec = kvzalloc(sizeof(*spec), GFP_KERNEL);
	if (!spec)
		return -ENOMEM;

	/* Uplink rule forward uplink traffic to FDB */
	misc = MLX5_ADDR_OF(fte_match_param, spec->match_value, misc_parameters);
	MLX5_SET(fte_match_set_misc, misc, source_port, MLX5_VPORT_UPLINK);

	misc = MLX5_ADDR_OF(fte_match_param, spec->match_criteria, misc_parameters);
	MLX5_SET_TO_ONES(fte_match_set_misc, misc, source_port);

	spec->match_criteria_enable = MLX5_MATCH_MISC_PARAMETERS;
	dest.type = MLX5_FLOW_DESTINATION_TYPE_FLOW_TABLE;
	dest.ft = esw->fdb_table.legacy.fdb;
	flow_act.action = MLX5_FLOW_CONTEXT_ACTION_FWD_DEST;
	flow_rule = mlx5_add_flow_rules(esw->fdb_table.legacy.vepa_fdb, spec,
					&flow_act, &dest, 1);
	if (IS_ERR(flow_rule)) {
		err = PTR_ERR(flow_rule);
		goto out;
	} else {
		esw->fdb_table.legacy.vepa_uplink_rule = flow_rule;
	}

	/* Star rule to forward all traffic to uplink vport */
	memset(&dest, 0, sizeof(dest));
	dest.type = MLX5_FLOW_DESTINATION_TYPE_VPORT;
	dest.vport.num = MLX5_VPORT_UPLINK;
	flow_act.action = MLX5_FLOW_CONTEXT_ACTION_FWD_DEST;
	flow_rule = mlx5_add_flow_rules(esw->fdb_table.legacy.vepa_fdb, NULL,
					&flow_act, &dest, 1);
	if (IS_ERR(flow_rule)) {
		err = PTR_ERR(flow_rule);
		goto out;
	} else {
		esw->fdb_table.legacy.vepa_star_rule = flow_rule;
	}

out:
	kvfree(spec);
	if (err)
		esw_cleanup_vepa_rules(esw);
	return err;
}

int mlx5_eswitch_set_vepa(struct mlx5_eswitch *esw, u8 setting)
{
	int err = 0;

	if (!esw)
		return -EOPNOTSUPP;

	if (!ESW_ALLOWED(esw))
		return -EPERM;

	mutex_lock(&esw->state_lock);
	if (esw->mode != MLX5_ESWITCH_LEGACY) {
		err = -EOPNOTSUPP;
		goto out;
	}

	err = _mlx5_eswitch_set_vepa_locked(esw, setting);

out:
	mutex_unlock(&esw->state_lock);
	return err;
}

int mlx5_eswitch_get_vepa(struct mlx5_eswitch *esw, u8 *setting)
{
	if (!esw)
		return -EOPNOTSUPP;

	if (!ESW_ALLOWED(esw))
		return -EPERM;

	if (esw->mode != MLX5_ESWITCH_LEGACY)
		return -EOPNOTSUPP;

	*setting = esw->fdb_table.legacy.vepa_uplink_rule ? 1 : 0;
	return 0;
}

int mlx5_eswitch_set_vport_trust(struct mlx5_eswitch *esw,
				 u16 vport, bool setting)
{
	struct mlx5_vport *evport = mlx5_eswitch_get_vport(esw, vport);

	if (!ESW_ALLOWED(esw))
		return -EPERM;
	if (IS_ERR(evport))
		return PTR_ERR(evport);

	mutex_lock(&esw->state_lock);
	evport->info.trusted = setting;
	if (evport->enabled)
		esw_vport_change_handle_locked(evport);
	mutex_unlock(&esw->state_lock);

	return 0;
}

static u32 calculate_vports_min_rate_divider(struct mlx5_eswitch *esw)
{
	u32 fw_max_bw_share = MLX5_CAP_QOS(esw->dev, max_tsar_bw_share);
	struct mlx5_vport *evport;
	u32 max_guarantee = 0;
	int i;

	mlx5_esw_for_all_vports(esw, i, evport) {
		if (!evport->enabled || evport->info.min_rate < max_guarantee)
			continue;
		max_guarantee = evport->info.min_rate;
	}

	if (max_guarantee)
		return max_t(u32, max_guarantee / fw_max_bw_share, 1);
	return 0;
}

static int normalize_vports_min_rate(struct mlx5_eswitch *esw)
{
	u32 fw_max_bw_share = MLX5_CAP_QOS(esw->dev, max_tsar_bw_share);
	u32 divider = calculate_vports_min_rate_divider(esw);
	struct mlx5_vport *evport;
	u32 vport_max_rate;
	u32 vport_min_rate;
	u32 bw_share;
	int err;
	int i;

	mlx5_esw_for_all_vports(esw, i, evport) {
		if (!evport->enabled)
			continue;
		vport_min_rate = evport->info.min_rate;
		vport_max_rate = evport->info.max_rate;
		bw_share = 0;

		if (divider)
			bw_share = MLX5_RATE_TO_BW_SHARE(vport_min_rate,
							 divider,
							 fw_max_bw_share);

		if (bw_share == evport->qos.bw_share)
			continue;

		err = esw_vport_qos_config(esw, evport, vport_max_rate,
					   bw_share);
		if (!err)
			evport->qos.bw_share = bw_share;
		else
			return err;
	}

	return 0;
}

int mlx5_eswitch_set_vport_rate(struct mlx5_eswitch *esw, u16 vport,
				u32 max_rate, u32 min_rate)
{
	struct mlx5_vport *evport = mlx5_eswitch_get_vport(esw, vport);
	u32 fw_max_bw_share;
	u32 previous_min_rate;
	bool min_rate_supported;
	bool max_rate_supported;
	int err = 0;

	if (!ESW_ALLOWED(esw))
		return -EPERM;
	if (IS_ERR(evport))
		return PTR_ERR(evport);

	fw_max_bw_share = MLX5_CAP_QOS(esw->dev, max_tsar_bw_share);
	min_rate_supported = MLX5_CAP_QOS(esw->dev, esw_bw_share) &&
				fw_max_bw_share >= MLX5_MIN_BW_SHARE;
	max_rate_supported = MLX5_CAP_QOS(esw->dev, esw_rate_limit);

	if ((min_rate && !min_rate_supported) || (max_rate && !max_rate_supported))
		return -EOPNOTSUPP;

	mutex_lock(&esw->state_lock);

	if (min_rate == evport->info.min_rate)
		goto set_max_rate;

	previous_min_rate = evport->info.min_rate;
	evport->info.min_rate = min_rate;
	err = normalize_vports_min_rate(esw);
	if (err) {
		evport->info.min_rate = previous_min_rate;
		goto unlock;
	}

set_max_rate:
	if (max_rate == evport->info.max_rate)
		goto unlock;

	err = esw_vport_qos_config(esw, evport, max_rate, evport->qos.bw_share);
	if (!err)
		evport->info.max_rate = max_rate;

unlock:
	mutex_unlock(&esw->state_lock);
	return err;
}

static int mlx5_eswitch_query_vport_drop_stats(struct mlx5_core_dev *dev,
					       struct mlx5_vport *vport,
					       struct mlx5_vport_drop_stats *stats)
{
	struct mlx5_eswitch *esw = dev->priv.eswitch;
	u64 rx_discard_vport_down, tx_discard_vport_down;
	u64 bytes = 0;
	int err = 0;

	if (esw->mode != MLX5_ESWITCH_LEGACY)
		return 0;

	mutex_lock(&esw->state_lock);
	if (!vport->enabled)
		goto unlock;

	if (!IS_ERR_OR_NULL(vport->egress.legacy.drop_counter))
		mlx5_fc_query(dev, vport->egress.legacy.drop_counter,
			      &stats->rx_dropped, &bytes);

	if (vport->ingress.legacy.drop_counter)
		mlx5_fc_query(dev, vport->ingress.legacy.drop_counter,
			      &stats->tx_dropped, &bytes);

	if (!MLX5_CAP_GEN(dev, receive_discard_vport_down) &&
	    !MLX5_CAP_GEN(dev, transmit_discard_vport_down))
		goto unlock;

	err = mlx5_query_vport_down_stats(dev, vport->vport, 1,
					  &rx_discard_vport_down,
					  &tx_discard_vport_down);
	if (err)
		goto unlock;

	if (MLX5_CAP_GEN(dev, receive_discard_vport_down))
		stats->rx_dropped += rx_discard_vport_down;
	if (MLX5_CAP_GEN(dev, transmit_discard_vport_down))
		stats->tx_dropped += tx_discard_vport_down;

unlock:
	mutex_unlock(&esw->state_lock);
	return err;
}

int mlx5_eswitch_get_vport_stats(struct mlx5_eswitch *esw,
				 u16 vport_num,
				 struct ifla_vf_stats *vf_stats)
{
	struct mlx5_vport *vport = mlx5_eswitch_get_vport(esw, vport_num);
	int outlen = MLX5_ST_SZ_BYTES(query_vport_counter_out);
	u32 in[MLX5_ST_SZ_DW(query_vport_counter_in)] = {};
	struct mlx5_vport_drop_stats stats = {};
	int err = 0;
	u32 *out;

	if (IS_ERR(vport))
		return PTR_ERR(vport);

	out = kvzalloc(outlen, GFP_KERNEL);
	if (!out)
		return -ENOMEM;

	MLX5_SET(query_vport_counter_in, in, opcode,
		 MLX5_CMD_OP_QUERY_VPORT_COUNTER);
	MLX5_SET(query_vport_counter_in, in, op_mod, 0);
	MLX5_SET(query_vport_counter_in, in, vport_number, vport->vport);
	MLX5_SET(query_vport_counter_in, in, other_vport, 1);

	err = mlx5_cmd_exec_inout(esw->dev, query_vport_counter, in, out);
	if (err)
		goto free_out;

	#define MLX5_GET_CTR(p, x) \
		MLX5_GET64(query_vport_counter_out, p, x)

	memset(vf_stats, 0, sizeof(*vf_stats));
	vf_stats->rx_packets =
		MLX5_GET_CTR(out, received_eth_unicast.packets) +
		MLX5_GET_CTR(out, received_ib_unicast.packets) +
		MLX5_GET_CTR(out, received_eth_multicast.packets) +
		MLX5_GET_CTR(out, received_ib_multicast.packets) +
		MLX5_GET_CTR(out, received_eth_broadcast.packets);

	vf_stats->rx_bytes =
		MLX5_GET_CTR(out, received_eth_unicast.octets) +
		MLX5_GET_CTR(out, received_ib_unicast.octets) +
		MLX5_GET_CTR(out, received_eth_multicast.octets) +
		MLX5_GET_CTR(out, received_ib_multicast.octets) +
		MLX5_GET_CTR(out, received_eth_broadcast.octets);

	vf_stats->tx_packets =
		MLX5_GET_CTR(out, transmitted_eth_unicast.packets) +
		MLX5_GET_CTR(out, transmitted_ib_unicast.packets) +
		MLX5_GET_CTR(out, transmitted_eth_multicast.packets) +
		MLX5_GET_CTR(out, transmitted_ib_multicast.packets) +
		MLX5_GET_CTR(out, transmitted_eth_broadcast.packets);

	vf_stats->tx_bytes =
		MLX5_GET_CTR(out, transmitted_eth_unicast.octets) +
		MLX5_GET_CTR(out, transmitted_ib_unicast.octets) +
		MLX5_GET_CTR(out, transmitted_eth_multicast.octets) +
		MLX5_GET_CTR(out, transmitted_ib_multicast.octets) +
		MLX5_GET_CTR(out, transmitted_eth_broadcast.octets);

	vf_stats->multicast =
		MLX5_GET_CTR(out, received_eth_multicast.packets) +
		MLX5_GET_CTR(out, received_ib_multicast.packets);

	vf_stats->broadcast =
		MLX5_GET_CTR(out, received_eth_broadcast.packets);

	err = mlx5_eswitch_query_vport_drop_stats(esw->dev, vport, &stats);
	if (err)
		goto free_out;
	vf_stats->rx_dropped = stats.rx_dropped;
	vf_stats->tx_dropped = stats.tx_dropped;

free_out:
	kvfree(out);
	return err;
}

u8 mlx5_eswitch_mode(struct mlx5_core_dev *dev)
{
	struct mlx5_eswitch *esw = dev->priv.eswitch;

	return ESW_ALLOWED(esw) ? esw->mode : MLX5_ESWITCH_NONE;
}
EXPORT_SYMBOL_GPL(mlx5_eswitch_mode);

enum devlink_eswitch_encap_mode
mlx5_eswitch_get_encap_mode(const struct mlx5_core_dev *dev)
{
	struct mlx5_eswitch *esw;

	esw = dev->priv.eswitch;
	return ESW_ALLOWED(esw) ? esw->offloads.encap :
		DEVLINK_ESWITCH_ENCAP_MODE_NONE;
}
EXPORT_SYMBOL(mlx5_eswitch_get_encap_mode);

bool mlx5_esw_lag_prereq(struct mlx5_core_dev *dev0, struct mlx5_core_dev *dev1)
{
	if ((dev0->priv.eswitch->mode == MLX5_ESWITCH_NONE &&
	     dev1->priv.eswitch->mode == MLX5_ESWITCH_NONE) ||
	    (dev0->priv.eswitch->mode == MLX5_ESWITCH_OFFLOADS &&
	     dev1->priv.eswitch->mode == MLX5_ESWITCH_OFFLOADS))
		return true;

	return false;
}

bool mlx5_esw_multipath_prereq(struct mlx5_core_dev *dev0,
			       struct mlx5_core_dev *dev1)
{
	return (dev0->priv.eswitch->mode == MLX5_ESWITCH_OFFLOADS &&
		dev1->priv.eswitch->mode == MLX5_ESWITCH_OFFLOADS);
}

<|MERGE_RESOLUTION|>--- conflicted
+++ resolved
@@ -1643,13 +1643,8 @@
 	if (mode == MLX5_ESWITCH_LEGACY) {
 		err = esw_legacy_enable(esw);
 	} else {
-<<<<<<< HEAD
-		mlx5_reload_interface(esw->dev, MLX5_INTERFACE_PROTOCOL_ETH);
-		mlx5_reload_interface(esw->dev, MLX5_INTERFACE_PROTOCOL_IB);
+		mlx5_rescan_drivers(esw->dev);
 		//eswitch offload模式初始化
-=======
-		mlx5_rescan_drivers(esw->dev);
->>>>>>> e71ba945
 		err = esw_offloads_enable(esw);
 	}
 
