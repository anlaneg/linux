/*
 * Copyright (c) 2015, Mellanox Technologies. All rights reserved.
 *
 * This software is available to you under a choice of one of two
 * licenses.  You may choose to be licensed under the terms of the GNU
 * General Public License (GPL) Version 2, available from the file
 * COPYING in the main directory of this source tree, or the
 * OpenIB.org BSD license below:
 *
 *     Redistribution and use in source and binary forms, with or
 *     without modification, are permitted provided that the following
 *     conditions are met:
 *
 *      - Redistributions of source code must retain the above
 *        copyright notice, this list of conditions and the following
 *        disclaimer.
 *
 *      - Redistributions in binary form must reproduce the above
 *        copyright notice, this list of conditions and the following
 *        disclaimer in the documentation and/or other materials
 *        provided with the distribution.
 *
 * THE SOFTWARE IS PROVIDED "AS IS", WITHOUT WARRANTY OF ANY KIND,
 * EXPRESS OR IMPLIED, INCLUDING BUT NOT LIMITED TO THE WARRANTIES OF
 * MERCHANTABILITY, FITNESS FOR A PARTICULAR PURPOSE AND
 * NONINFRINGEMENT. IN NO EVENT SHALL THE AUTHORS OR COPYRIGHT HOLDERS
 * BE LIABLE FOR ANY CLAIM, DAMAGES OR OTHER LIABILITY, WHETHER IN AN
 * ACTION OF CONTRACT, TORT OR OTHERWISE, ARISING FROM, OUT OF OR IN
 * CONNECTION WITH THE SOFTWARE OR THE USE OR OTHER DEALINGS IN THE
 * SOFTWARE.
 */

#include <linux/etherdevice.h>
#include <linux/mlx5/driver.h>
#include <linux/mlx5/mlx5_ifc.h>
#include <linux/mlx5/vport.h>
#include <linux/mlx5/fs.h>
#include <linux/mlx5/mpfs.h>
#include <linux/debugfs.h>
#include "esw/acl/lgcy.h"
#include "esw/legacy.h"
#include "esw/qos.h"
#include "mlx5_core.h"
#include "lib/eq.h"
#include "eswitch.h"
#include "fs_core.h"
#include "devlink.h"
#include "ecpf.h"
#include "en/mod_hdr.h"

enum {
	MLX5_ACTION_NONE = 0,
	MLX5_ACTION_ADD  = 1,
	MLX5_ACTION_DEL  = 2,
};

/* Vport UC/MC hash node */
struct vport_addr {
	struct l2addr_node     node;
	u8                     action;
	u16                    vport;
	struct mlx5_flow_handle *flow_rule;
	bool mpfs; /* UC MAC was added to MPFs */
	/* A flag indicating that mac was added due to mc promiscuous vport */
	bool mc_promisc;
};

static int mlx5_eswitch_check(const struct mlx5_core_dev *dev)
{
	if (MLX5_CAP_GEN(dev, port_type) != MLX5_CAP_PORT_TYPE_ETH)
		return -EOPNOTSUPP;

	if (!MLX5_ESWITCH_MANAGER(dev))
		return -EOPNOTSUPP;

	return 0;
}

struct mlx5_eswitch *mlx5_devlink_eswitch_get(struct devlink *devlink)
{
	struct mlx5_core_dev *dev = devlink_priv(devlink);
	int err;

	err = mlx5_eswitch_check(dev);
	if (err)
		return ERR_PTR(err);

	return dev->priv.eswitch;
}

struct mlx5_vport *__must_check
mlx5_eswitch_get_vport(struct mlx5_eswitch *esw, u16 vport_num)
{
	struct mlx5_vport *vport;

	if (!esw || !MLX5_CAP_GEN(esw->dev, vport_group_manager))
		return ERR_PTR(-EPERM);

	vport = xa_load(&esw->vports, vport_num);
	if (!vport) {
		esw_debug(esw->dev, "vport out of range: num(0x%x)\n", vport_num);
		return ERR_PTR(-EINVAL);
	}
	return vport;
}

static int arm_vport_context_events_cmd(struct mlx5_core_dev *dev, u16 vport,
					u32 events_mask)
{
	u32 in[MLX5_ST_SZ_DW(modify_nic_vport_context_in)] = {};
	void *nic_vport_ctx;

	MLX5_SET(modify_nic_vport_context_in, in,
		 opcode, MLX5_CMD_OP_MODIFY_NIC_VPORT_CONTEXT);
	MLX5_SET(modify_nic_vport_context_in, in, field_select.change_event, 1);
	MLX5_SET(modify_nic_vport_context_in, in, vport_number, vport);
	MLX5_SET(modify_nic_vport_context_in, in, other_vport, 1);
	nic_vport_ctx = MLX5_ADDR_OF(modify_nic_vport_context_in,
				     in, nic_vport_context);

	MLX5_SET(nic_vport_context, nic_vport_ctx, arm_change_event, 1);

	if (events_mask & MLX5_VPORT_UC_ADDR_CHANGE)
		MLX5_SET(nic_vport_context, nic_vport_ctx,
			 event_on_uc_address_change, 1);
	if (events_mask & MLX5_VPORT_MC_ADDR_CHANGE)
		MLX5_SET(nic_vport_context, nic_vport_ctx,
			 event_on_mc_address_change, 1);
	if (events_mask & MLX5_VPORT_PROMISC_CHANGE)
		MLX5_SET(nic_vport_context, nic_vport_ctx,
			 event_on_promisc_change, 1);

	return mlx5_cmd_exec_in(dev, modify_nic_vport_context, in);
}

/* E-Switch vport context HW commands */
int mlx5_eswitch_modify_esw_vport_context(struct mlx5_core_dev *dev, u16 vport,
					  bool other_vport, void *in)
{
	MLX5_SET(modify_esw_vport_context_in, in, opcode,
		 MLX5_CMD_OP_MODIFY_ESW_VPORT_CONTEXT);
	MLX5_SET(modify_esw_vport_context_in, in, vport_number, vport);
	MLX5_SET(modify_esw_vport_context_in, in, other_vport, other_vport);
	return mlx5_cmd_exec_in(dev, modify_esw_vport_context, in);
}

static int modify_esw_vport_cvlan(struct mlx5_core_dev *dev, u16 vport,
				  u16 vlan, u8 qos, u8 set_flags)
{
	u32 in[MLX5_ST_SZ_DW(modify_esw_vport_context_in)] = {};

	if (!MLX5_CAP_ESW(dev, vport_cvlan_strip) ||
	    !MLX5_CAP_ESW(dev, vport_cvlan_insert_if_not_exist))
		return -EOPNOTSUPP;

	esw_debug(dev, "Set Vport[%d] VLAN %d qos %d set=%x\n",
		  vport, vlan, qos, set_flags);

	if (set_flags & SET_VLAN_STRIP)
		MLX5_SET(modify_esw_vport_context_in, in,
			 esw_vport_context.vport_cvlan_strip, 1);

	if (set_flags & SET_VLAN_INSERT) {
		/* insert only if no vlan in packet */
		MLX5_SET(modify_esw_vport_context_in, in,
			 esw_vport_context.vport_cvlan_insert, 1);

		MLX5_SET(modify_esw_vport_context_in, in,
			 esw_vport_context.cvlan_pcp, qos);
		MLX5_SET(modify_esw_vport_context_in, in,
			 esw_vport_context.cvlan_id, vlan);
	}

	MLX5_SET(modify_esw_vport_context_in, in,
		 field_select.vport_cvlan_strip, 1);
	MLX5_SET(modify_esw_vport_context_in, in,
		 field_select.vport_cvlan_insert, 1);

	return mlx5_eswitch_modify_esw_vport_context(dev, vport, true, in);
}

/* E-Switch FDB */
static struct mlx5_flow_handle *
__esw_fdb_set_vport_rule(struct mlx5_eswitch *esw, u16 vport, bool rx_rule,
			 u8 mac_c[ETH_ALEN], u8 mac_v[ETH_ALEN])
{
	int match_header = (is_zero_ether_addr(mac_c) ? 0 :
			    MLX5_MATCH_OUTER_HEADERS);
	struct mlx5_flow_handle *flow_rule = NULL;
	struct mlx5_flow_act flow_act = {0};
	struct mlx5_flow_destination dest = {};
	struct mlx5_flow_spec *spec;
	void *mv_misc = NULL;
	void *mc_misc = NULL;
	u8 *dmac_v = NULL;
	u8 *dmac_c = NULL;

	if (rx_rule)
		match_header |= MLX5_MATCH_MISC_PARAMETERS;

	spec = kvzalloc(sizeof(*spec), GFP_KERNEL);
	if (!spec)
		return NULL;

	dmac_v = MLX5_ADDR_OF(fte_match_param, spec->match_value,
			      outer_headers.dmac_47_16);
	dmac_c = MLX5_ADDR_OF(fte_match_param, spec->match_criteria,
			      outer_headers.dmac_47_16);

	if (match_header & MLX5_MATCH_OUTER_HEADERS) {
		ether_addr_copy(dmac_v, mac_v);
		ether_addr_copy(dmac_c, mac_c);
	}

	if (match_header & MLX5_MATCH_MISC_PARAMETERS) {
		mv_misc  = MLX5_ADDR_OF(fte_match_param, spec->match_value,
					misc_parameters);
		mc_misc  = MLX5_ADDR_OF(fte_match_param, spec->match_criteria,
					misc_parameters);
		MLX5_SET(fte_match_set_misc, mv_misc, source_port, MLX5_VPORT_UPLINK);
		MLX5_SET_TO_ONES(fte_match_set_misc, mc_misc, source_port);
	}

	dest.type = MLX5_FLOW_DESTINATION_TYPE_VPORT;
	dest.vport.num = vport;

	esw_debug(esw->dev,
		  "\tFDB add rule dmac_v(%pM) dmac_c(%pM) -> vport(%d)\n",
		  dmac_v, dmac_c, vport);
	spec->match_criteria_enable = match_header;
	flow_act.action =  MLX5_FLOW_CONTEXT_ACTION_FWD_DEST;
	flow_rule =
		mlx5_add_flow_rules(esw->fdb_table.legacy.fdb, spec,
				    &flow_act, &dest, 1);
	if (IS_ERR(flow_rule)) {
		esw_warn(esw->dev,
			 "FDB: Failed to add flow rule: dmac_v(%pM) dmac_c(%pM) -> vport(%d), err(%ld)\n",
			 dmac_v, dmac_c, vport, PTR_ERR(flow_rule));
		flow_rule = NULL;
	}

	kvfree(spec);
	return flow_rule;
}

static struct mlx5_flow_handle *
esw_fdb_set_vport_rule(struct mlx5_eswitch *esw, u8 mac[ETH_ALEN], u16 vport)
{
	u8 mac_c[ETH_ALEN];

	eth_broadcast_addr(mac_c);
	return __esw_fdb_set_vport_rule(esw, vport, false, mac_c, mac);
}

static struct mlx5_flow_handle *
esw_fdb_set_vport_allmulti_rule(struct mlx5_eswitch *esw, u16 vport)
{
	u8 mac_c[ETH_ALEN];
	u8 mac_v[ETH_ALEN];

	eth_zero_addr(mac_c);
	eth_zero_addr(mac_v);
	mac_c[0] = 0x01;
	mac_v[0] = 0x01;
	return __esw_fdb_set_vport_rule(esw, vport, false, mac_c, mac_v);
}

static struct mlx5_flow_handle *
esw_fdb_set_vport_promisc_rule(struct mlx5_eswitch *esw, u16 vport)
{
	u8 mac_c[ETH_ALEN];
	u8 mac_v[ETH_ALEN];

	eth_zero_addr(mac_c);
	eth_zero_addr(mac_v);
	return __esw_fdb_set_vport_rule(esw, vport, true, mac_c, mac_v);
}

/* E-Switch vport UC/MC lists management */
typedef int (*vport_addr_action)(struct mlx5_eswitch *esw,
				 struct vport_addr *vaddr);

static int esw_add_uc_addr(struct mlx5_eswitch *esw, struct vport_addr *vaddr)
{
	u8 *mac = vaddr->node.addr;
	u16 vport = vaddr->vport;
	int err;

	/* Skip mlx5_mpfs_add_mac for eswitch_managers,
	 * it is already done by its netdev in mlx5e_execute_l2_action
	 */
	if (mlx5_esw_is_manager_vport(esw, vport))
		goto fdb_add;

	err = mlx5_mpfs_add_mac(esw->dev, mac);
	if (err) {
		esw_warn(esw->dev,
			 "Failed to add L2 table mac(%pM) for vport(0x%x), err(%d)\n",
			 mac, vport, err);
		return err;
	}
	vaddr->mpfs = true;

fdb_add:
	/* SRIOV is enabled: Forward UC MAC to vport */
	if (esw->fdb_table.legacy.fdb && esw->mode == MLX5_ESWITCH_LEGACY)
		vaddr->flow_rule = esw_fdb_set_vport_rule(esw, mac, vport);

	esw_debug(esw->dev, "\tADDED UC MAC: vport[%d] %pM fr(%p)\n",
		  vport, mac, vaddr->flow_rule);

	return 0;
}

static int esw_del_uc_addr(struct mlx5_eswitch *esw, struct vport_addr *vaddr)
{
	u8 *mac = vaddr->node.addr;
	u16 vport = vaddr->vport;
	int err = 0;

	/* Skip mlx5_mpfs_del_mac for eswitch managers,
	 * it is already done by its netdev in mlx5e_execute_l2_action
	 */
	if (!vaddr->mpfs || mlx5_esw_is_manager_vport(esw, vport))
		goto fdb_del;

	err = mlx5_mpfs_del_mac(esw->dev, mac);
	if (err)
		esw_warn(esw->dev,
			 "Failed to del L2 table mac(%pM) for vport(%d), err(%d)\n",
			 mac, vport, err);
	vaddr->mpfs = false;

fdb_del:
	if (vaddr->flow_rule)
		mlx5_del_flow_rules(vaddr->flow_rule);
	vaddr->flow_rule = NULL;

	return 0;
}

static void update_allmulti_vports(struct mlx5_eswitch *esw,
				   struct vport_addr *vaddr,
				   struct esw_mc_addr *esw_mc)
{
	u8 *mac = vaddr->node.addr;
	struct mlx5_vport *vport;
	unsigned long i;
	u16 vport_num;

	mlx5_esw_for_each_vport(esw, i, vport) {
		struct hlist_head *vport_hash = vport->mc_list;
		struct vport_addr *iter_vaddr =
					l2addr_hash_find(vport_hash,
							 mac,
							 struct vport_addr);
		vport_num = vport->vport;
		if (IS_ERR_OR_NULL(vport->allmulti_rule) ||
		    vaddr->vport == vport_num)
			continue;
		switch (vaddr->action) {
		case MLX5_ACTION_ADD:
			if (iter_vaddr)
				continue;
			iter_vaddr = l2addr_hash_add(vport_hash, mac,
						     struct vport_addr,
						     GFP_KERNEL);
			if (!iter_vaddr) {
				esw_warn(esw->dev,
					 "ALL-MULTI: Failed to add MAC(%pM) to vport[%d] DB\n",
					 mac, vport_num);
				continue;
			}
			iter_vaddr->vport = vport_num;
			iter_vaddr->flow_rule =
					esw_fdb_set_vport_rule(esw,
							       mac,
							       vport_num);
			iter_vaddr->mc_promisc = true;
			break;
		case MLX5_ACTION_DEL:
			if (!iter_vaddr)
				continue;
			mlx5_del_flow_rules(iter_vaddr->flow_rule);
			l2addr_hash_del(iter_vaddr);
			break;
		}
	}
}

static int esw_add_mc_addr(struct mlx5_eswitch *esw, struct vport_addr *vaddr)
{
	struct hlist_head *hash = esw->mc_table;
	struct esw_mc_addr *esw_mc;
	u8 *mac = vaddr->node.addr;
	u16 vport = vaddr->vport;

	if (!esw->fdb_table.legacy.fdb)
		return 0;

	esw_mc = l2addr_hash_find(hash, mac, struct esw_mc_addr);
	if (esw_mc)
		goto add;

	esw_mc = l2addr_hash_add(hash, mac, struct esw_mc_addr, GFP_KERNEL);
	if (!esw_mc)
		return -ENOMEM;

	esw_mc->uplink_rule = /* Forward MC MAC to Uplink */
		esw_fdb_set_vport_rule(esw, mac, MLX5_VPORT_UPLINK);

	/* Add this multicast mac to all the mc promiscuous vports */
	update_allmulti_vports(esw, vaddr, esw_mc);

add:
	/* If the multicast mac is added as a result of mc promiscuous vport,
	 * don't increment the multicast ref count
	 */
	if (!vaddr->mc_promisc)
		esw_mc->refcnt++;

	/* Forward MC MAC to vport */
	vaddr->flow_rule = esw_fdb_set_vport_rule(esw, mac, vport);
	esw_debug(esw->dev,
		  "\tADDED MC MAC: vport[%d] %pM fr(%p) refcnt(%d) uplinkfr(%p)\n",
		  vport, mac, vaddr->flow_rule,
		  esw_mc->refcnt, esw_mc->uplink_rule);
	return 0;
}

static int esw_del_mc_addr(struct mlx5_eswitch *esw, struct vport_addr *vaddr)
{
	struct hlist_head *hash = esw->mc_table;
	struct esw_mc_addr *esw_mc;
	u8 *mac = vaddr->node.addr;
	u16 vport = vaddr->vport;

	if (!esw->fdb_table.legacy.fdb)
		return 0;

	esw_mc = l2addr_hash_find(hash, mac, struct esw_mc_addr);
	if (!esw_mc) {
		esw_warn(esw->dev,
			 "Failed to find eswitch MC addr for MAC(%pM) vport(%d)",
			 mac, vport);
		return -EINVAL;
	}
	esw_debug(esw->dev,
		  "\tDELETE MC MAC: vport[%d] %pM fr(%p) refcnt(%d) uplinkfr(%p)\n",
		  vport, mac, vaddr->flow_rule, esw_mc->refcnt,
		  esw_mc->uplink_rule);

	if (vaddr->flow_rule)
		mlx5_del_flow_rules(vaddr->flow_rule);
	vaddr->flow_rule = NULL;

	/* If the multicast mac is added as a result of mc promiscuous vport,
	 * don't decrement the multicast ref count.
	 */
	if (vaddr->mc_promisc || (--esw_mc->refcnt > 0))
		return 0;

	/* Remove this multicast mac from all the mc promiscuous vports */
	update_allmulti_vports(esw, vaddr, esw_mc);

	if (esw_mc->uplink_rule)
		mlx5_del_flow_rules(esw_mc->uplink_rule);

	l2addr_hash_del(esw_mc);
	return 0;
}

/* Apply vport UC/MC list to HW l2 table and FDB table */
static void esw_apply_vport_addr_list(struct mlx5_eswitch *esw,
				      struct mlx5_vport *vport, int list_type)
{
	bool is_uc = list_type == MLX5_NVPRT_LIST_TYPE_UC;
	vport_addr_action vport_addr_add;
	vport_addr_action vport_addr_del;
	struct vport_addr *addr;
	struct l2addr_node *node;
	struct hlist_head *hash;
	struct hlist_node *tmp;
	int hi;

	vport_addr_add = is_uc/*是否单播地址*/ ? esw_add_uc_addr :
				 esw_add_mc_addr;
	vport_addr_del = is_uc ? esw_del_uc_addr :
				 esw_del_mc_addr;

	hash = is_uc ? vport->uc_list : vport->mc_list;
	for_each_l2hash_node(node, tmp, hash, hi) {
		addr = container_of(node, struct vport_addr, node);
		switch (addr->action) {
		case MLX5_ACTION_ADD:
			vport_addr_add(esw, addr);
			addr->action = MLX5_ACTION_NONE;
			break;
		case MLX5_ACTION_DEL:
			vport_addr_del(esw, addr);
			l2addr_hash_del(addr);
			break;
		}
	}
}

/* Sync vport UC/MC list from vport context */
static void esw_update_vport_addr_list(struct mlx5_eswitch *esw,
				       struct mlx5_vport *vport, int list_type)
{
	bool is_uc = list_type == MLX5_NVPRT_LIST_TYPE_UC;
	u8 (*mac_list)[ETH_ALEN];
	struct l2addr_node *node;
	struct vport_addr *addr;
	struct hlist_head *hash;
	struct hlist_node *tmp;
	int size;
	int err;
	int hi;
	int i;

	size = is_uc ? MLX5_MAX_UC_PER_VPORT(esw->dev) :
		       MLX5_MAX_MC_PER_VPORT(esw->dev);

	mac_list = kcalloc(size, ETH_ALEN, GFP_KERNEL);
	if (!mac_list)
		return;

	hash = is_uc ? vport->uc_list : vport->mc_list;

	for_each_l2hash_node(node, tmp, hash, hi) {
		addr = container_of(node, struct vport_addr, node);
		addr->action = MLX5_ACTION_DEL;
	}

	if (!vport->enabled)
		goto out;

	err = mlx5_query_nic_vport_mac_list(esw->dev, vport->vport, list_type,
					    mac_list, &size);
	if (err)
		goto out;
	esw_debug(esw->dev, "vport[%d] context update %s list size (%d)\n",
		  vport->vport, is_uc ? "UC" : "MC", size);

	for (i = 0; i < size; i++) {
		if (is_uc && !is_valid_ether_addr(mac_list[i]))
			continue;

		if (!is_uc && !is_multicast_ether_addr(mac_list[i]))
			continue;

		addr = l2addr_hash_find(hash, mac_list[i], struct vport_addr);
		if (addr) {
			addr->action = MLX5_ACTION_NONE;
			/* If this mac was previously added because of allmulti
			 * promiscuous rx mode, its now converted to be original
			 * vport mac.
			 */
			if (addr->mc_promisc) {
				struct esw_mc_addr *esw_mc =
					l2addr_hash_find(esw->mc_table,
							 mac_list[i],
							 struct esw_mc_addr);
				if (!esw_mc) {
					esw_warn(esw->dev,
						 "Failed to MAC(%pM) in mcast DB\n",
						 mac_list[i]);
					continue;
				}
				esw_mc->refcnt++;
				addr->mc_promisc = false;
			}
			continue;
		}

		addr = l2addr_hash_add(hash, mac_list[i], struct vport_addr,
				       GFP_KERNEL);
		if (!addr) {
			esw_warn(esw->dev,
				 "Failed to add MAC(%pM) to vport[%d] DB\n",
				 mac_list[i], vport->vport);
			continue;
		}
		addr->vport = vport->vport;
		addr->action = MLX5_ACTION_ADD;
	}
out:
	kfree(mac_list);
}

/* Sync vport UC/MC list from vport context
 * Must be called after esw_update_vport_addr_list
 */
static void esw_update_vport_mc_promisc(struct mlx5_eswitch *esw,
					struct mlx5_vport *vport)
{
	struct l2addr_node *node;
	struct vport_addr *addr;
	struct hlist_head *hash;
	struct hlist_node *tmp;
	int hi;

	hash = vport->mc_list;

	for_each_l2hash_node(node, tmp, esw->mc_table, hi) {
		u8 *mac = node->addr;

		addr = l2addr_hash_find(hash, mac, struct vport_addr);
		if (addr) {
			if (addr->action == MLX5_ACTION_DEL)
				addr->action = MLX5_ACTION_NONE;
			continue;
		}
		addr = l2addr_hash_add(hash, mac, struct vport_addr,
				       GFP_KERNEL);
		if (!addr) {
			esw_warn(esw->dev,
				 "Failed to add allmulti MAC(%pM) to vport[%d] DB\n",
				 mac, vport->vport);
			continue;
		}
		addr->vport = vport->vport;
		addr->action = MLX5_ACTION_ADD;
		addr->mc_promisc = true;
	}
}

/* Apply vport rx mode to HW FDB table */
static void esw_apply_vport_rx_mode(struct mlx5_eswitch *esw,
				    struct mlx5_vport *vport,
				    bool promisc, bool mc_promisc)
{
	struct esw_mc_addr *allmulti_addr = &esw->mc_promisc;

	if (IS_ERR_OR_NULL(vport->allmulti_rule) != mc_promisc)
		goto promisc;

	if (mc_promisc) {
		vport->allmulti_rule =
			esw_fdb_set_vport_allmulti_rule(esw, vport->vport);
		if (!allmulti_addr->uplink_rule)
			allmulti_addr->uplink_rule =
				esw_fdb_set_vport_allmulti_rule(esw,
								MLX5_VPORT_UPLINK);
		allmulti_addr->refcnt++;
	} else if (vport->allmulti_rule) {
		mlx5_del_flow_rules(vport->allmulti_rule);
		vport->allmulti_rule = NULL;

		if (--allmulti_addr->refcnt > 0)
			goto promisc;

		if (allmulti_addr->uplink_rule)
			mlx5_del_flow_rules(allmulti_addr->uplink_rule);
		allmulti_addr->uplink_rule = NULL;
	}

promisc:
	if (IS_ERR_OR_NULL(vport->promisc_rule) != promisc)
		return;

	if (promisc) {
		vport->promisc_rule =
			esw_fdb_set_vport_promisc_rule(esw, vport->vport);
	} else if (vport->promisc_rule) {
		mlx5_del_flow_rules(vport->promisc_rule);
		vport->promisc_rule = NULL;
	}
}

/* Sync vport rx mode from vport context */
static void esw_update_vport_rx_mode(struct mlx5_eswitch *esw,
				     struct mlx5_vport *vport)
{
	int promisc_all = 0;
	int promisc_uc = 0;
	int promisc_mc = 0;
	int err;

	err = mlx5_query_nic_vport_promisc(esw->dev,
					   vport->vport,
					   &promisc_uc,
					   &promisc_mc,
					   &promisc_all);
	if (err)
		return;
	esw_debug(esw->dev, "vport[%d] context update rx mode promisc_all=%d, all_multi=%d\n",
		  vport->vport, promisc_all, promisc_mc);

	if (!vport->info.trusted || !vport->enabled) {
		promisc_uc = 0;
		promisc_mc = 0;
		promisc_all = 0;
	}

	esw_apply_vport_rx_mode(esw, vport, promisc_all,
				(promisc_all || promisc_mc));
}

void esw_vport_change_handle_locked(struct mlx5_vport *vport)
{
	struct mlx5_core_dev *dev = vport->dev;
	struct mlx5_eswitch *esw = dev->priv.eswitch;
	u8 mac[ETH_ALEN];

	mlx5_query_nic_vport_mac_address(dev, vport->vport, true, mac);
	esw_debug(dev, "vport[%d] Context Changed: perm mac: %pM\n",
		  vport->vport, mac);

	if (vport->enabled_events & MLX5_VPORT_UC_ADDR_CHANGE) {
		esw_update_vport_addr_list(esw, vport, MLX5_NVPRT_LIST_TYPE_UC);
		esw_apply_vport_addr_list(esw, vport, MLX5_NVPRT_LIST_TYPE_UC);
	}

	if (vport->enabled_events & MLX5_VPORT_MC_ADDR_CHANGE)
		esw_update_vport_addr_list(esw, vport, MLX5_NVPRT_LIST_TYPE_MC);

	if (vport->enabled_events & MLX5_VPORT_PROMISC_CHANGE) {
		esw_update_vport_rx_mode(esw, vport);
		if (!IS_ERR_OR_NULL(vport->allmulti_rule))
			esw_update_vport_mc_promisc(esw, vport);
	}

	if (vport->enabled_events & (MLX5_VPORT_PROMISC_CHANGE | MLX5_VPORT_MC_ADDR_CHANGE))
		esw_apply_vport_addr_list(esw, vport, MLX5_NVPRT_LIST_TYPE_MC);

	esw_debug(esw->dev, "vport[%d] Context Changed: Done\n", vport->vport);
	if (vport->enabled)
		arm_vport_context_events_cmd(dev, vport->vport,
					     vport->enabled_events);
}

static void esw_vport_change_handler(struct work_struct *work)
{
	struct mlx5_vport *vport =
		container_of(work, struct mlx5_vport, vport_change_handler);
	struct mlx5_eswitch *esw = vport->dev->priv.eswitch;

	mutex_lock(&esw->state_lock);
	esw_vport_change_handle_locked(vport);
	mutex_unlock(&esw->state_lock);
}

static void node_guid_gen_from_mac(u64 *node_guid, const u8 *mac)
{
	((u8 *)node_guid)[7] = mac[0];
	((u8 *)node_guid)[6] = mac[1];
	((u8 *)node_guid)[5] = mac[2];
	((u8 *)node_guid)[4] = 0xff;
	((u8 *)node_guid)[3] = 0xfe;
	((u8 *)node_guid)[2] = mac[3];
	((u8 *)node_guid)[1] = mac[4];
	((u8 *)node_guid)[0] = mac[5];
}

static int esw_vport_setup_acl(struct mlx5_eswitch *esw,
			       struct mlx5_vport *vport)
{
	if (esw->mode == MLX5_ESWITCH_LEGACY)
		return esw_legacy_vport_acl_setup(esw, vport);
	else
		return esw_vport_create_offloads_acl_tables(esw, vport);
}

static void esw_vport_cleanup_acl(struct mlx5_eswitch *esw,
				  struct mlx5_vport *vport)
{
	if (esw->mode == MLX5_ESWITCH_LEGACY)
		esw_legacy_vport_acl_cleanup(esw, vport);
	else
		esw_vport_destroy_offloads_acl_tables(esw, vport);
}

static int esw_vport_setup(struct mlx5_eswitch *esw, struct mlx5_vport *vport)
{
	u16 vport_num = vport->vport;
	int flags;
	int err;

	err = esw_vport_setup_acl(esw, vport);
	if (err)
		return err;

	if (mlx5_esw_is_manager_vport(esw, vport_num))
		return 0;

	mlx5_modify_vport_admin_state(esw->dev,
				      MLX5_VPORT_STATE_OP_MOD_ESW_VPORT,
				      vport_num, 1,
				      vport->info.link_state);

	/* Host PF has its own mac/guid. */
	if (vport_num) {
		mlx5_modify_nic_vport_mac_address(esw->dev, vport_num,
						  vport->info.mac);
		mlx5_modify_nic_vport_node_guid(esw->dev, vport_num,
						vport->info.node_guid);
	}

	flags = (vport->info.vlan || vport->info.qos) ?
		SET_VLAN_STRIP | SET_VLAN_INSERT : 0;
	modify_esw_vport_cvlan(esw->dev, vport_num, vport->info.vlan,
			       vport->info.qos, flags);

	return 0;
}

/* Don't cleanup vport->info, it's needed to restore vport configuration */
static void esw_vport_cleanup(struct mlx5_eswitch *esw, struct mlx5_vport *vport)
{
	u16 vport_num = vport->vport;

	if (!mlx5_esw_is_manager_vport(esw, vport_num))
		mlx5_modify_vport_admin_state(esw->dev,
					      MLX5_VPORT_STATE_OP_MOD_ESW_VPORT,
					      vport_num, 1,
					      MLX5_VPORT_ADMIN_STATE_DOWN);

	mlx5_esw_qos_vport_disable(esw, vport);
	esw_vport_cleanup_acl(esw, vport);
}

int mlx5_esw_vport_enable(struct mlx5_eswitch *esw, u16 vport_num,
			  enum mlx5_eswitch_vport_event enabled_events)
{
	struct mlx5_vport *vport;
	int ret;

	vport = mlx5_eswitch_get_vport(esw, vport_num);
	if (IS_ERR(vport))
		return PTR_ERR(vport);

	mutex_lock(&esw->state_lock);
	WARN_ON(vport->enabled);

	esw_debug(esw->dev, "Enabling VPORT(%d)\n", vport_num);

	ret = esw_vport_setup(esw, vport);
	if (ret)
		goto done;

	/* Sync with current vport context */
	vport->enabled_events = enabled_events;
	vport->enabled = true;

	/* Esw manager is trusted by default. Host PF (vport 0) is trusted as well
	 * in smartNIC as it's a vport group manager.
	 */
	if (mlx5_esw_is_manager_vport(esw, vport_num) ||
	    (!vport_num && mlx5_core_is_ecpf(esw->dev)))
		vport->info.trusted = true;

	if (!mlx5_esw_is_manager_vport(esw, vport->vport) &&
	    MLX5_CAP_GEN(esw->dev, vhca_resource_manager)) {
		ret = mlx5_esw_vport_vhca_id_set(esw, vport_num);
		if (ret)
			goto err_vhca_mapping;
	}

	/* External controller host PF has factory programmed MAC.
	 * Read it from the device.
	 */
	if (mlx5_core_is_ecpf(esw->dev) && vport_num == MLX5_VPORT_PF)
		mlx5_query_nic_vport_mac_address(esw->dev, vport_num, true, vport->info.mac);

	esw_vport_change_handle_locked(vport);

	esw->enabled_vports++;
	esw_debug(esw->dev, "Enabled VPORT(%d)\n", vport_num);
done:
	mutex_unlock(&esw->state_lock);
	return ret;

err_vhca_mapping:
	esw_vport_cleanup(esw, vport);
	mutex_unlock(&esw->state_lock);
	return ret;
}

//禁用指定的vport
void mlx5_esw_vport_disable(struct mlx5_eswitch *esw, u16 vport_num)
{
	struct mlx5_vport *vport;

	vport = mlx5_eswitch_get_vport(esw, vport_num);
	if (IS_ERR(vport))
		return;

	mutex_lock(&esw->state_lock);
	if (!vport->enabled)
		goto done;

	esw_debug(esw->dev, "Disabling vport(%d)\n", vport_num);
	/* Mark this vport as disabled to discard new events */
	vport->enabled = false;

	/* Disable events from this vport */
	arm_vport_context_events_cmd(esw->dev, vport->vport, 0);

	if (!mlx5_esw_is_manager_vport(esw, vport->vport) &&
	    MLX5_CAP_GEN(esw->dev, vhca_resource_manager))
		mlx5_esw_vport_vhca_id_clear(esw, vport_num);

	/* We don't assume VFs will cleanup after themselves.
	 * Calling vport change handler while vport is disabled will cleanup
	 * the vport resources.
	 */
	esw_vport_change_handle_locked(vport);
	vport->enabled_events = 0;
	esw_vport_cleanup(esw, vport);
	esw->enabled_vports--;

done:
	mutex_unlock(&esw->state_lock);
}

static int eswitch_vport_event(struct notifier_block *nb,
			       unsigned long type, void *data)
{
	struct mlx5_eswitch *esw = mlx5_nb_cof(nb, struct mlx5_eswitch, nb);
	struct mlx5_eqe *eqe = data;
	struct mlx5_vport *vport;
	u16 vport_num;

	vport_num = be16_to_cpu(eqe->data.vport_change.vport_num);
	vport = mlx5_eswitch_get_vport(esw, vport_num);
	if (!IS_ERR(vport))
		queue_work(esw->work_queue, &vport->vport_change_handler);
	return NOTIFY_OK;
}

/**
 * mlx5_esw_query_functions - Returns raw output about functions state
 * @dev:	Pointer to device to query
 *
 * mlx5_esw_query_functions() allocates and returns functions changed
 * raw output memory pointer from device on success. Otherwise returns ERR_PTR.
 * Caller must free the memory using kvfree() when valid pointer is returned.
 */
const u32 *mlx5_esw_query_functions(struct mlx5_core_dev *dev)
{
	int outlen = MLX5_ST_SZ_BYTES(query_esw_functions_out);
	u32 in[MLX5_ST_SZ_DW(query_esw_functions_in)] = {};
	u32 *out;
	int err;

	out = kvzalloc(outlen, GFP_KERNEL);
	if (!out)
		return ERR_PTR(-ENOMEM);

	MLX5_SET(query_esw_functions_in, in, opcode,
		 MLX5_CMD_OP_QUERY_ESW_FUNCTIONS);

	err = mlx5_cmd_exec(dev, in, sizeof(in), out, outlen);
	if (!err)
		return out;

	kvfree(out);
	return ERR_PTR(err);
}

static void mlx5_eswitch_event_handlers_register(struct mlx5_eswitch *esw)
{
	MLX5_NB_INIT(&esw->nb, eswitch_vport_event, NIC_VPORT_CHANGE);
	mlx5_eq_notifier_register(esw->dev, &esw->nb);

	if (esw->mode == MLX5_ESWITCH_OFFLOADS && mlx5_eswitch_is_funcs_handler(esw->dev)) {
		MLX5_NB_INIT(&esw->esw_funcs.nb, mlx5_esw_funcs_changed_handler,
			     ESW_FUNCTIONS_CHANGED);
		mlx5_eq_notifier_register(esw->dev, &esw->esw_funcs.nb);
	}
}

static void mlx5_eswitch_event_handlers_unregister(struct mlx5_eswitch *esw)
{
	if (esw->mode == MLX5_ESWITCH_OFFLOADS && mlx5_eswitch_is_funcs_handler(esw->dev))
		mlx5_eq_notifier_unregister(esw->dev, &esw->esw_funcs.nb);

	mlx5_eq_notifier_unregister(esw->dev, &esw->nb);

	flush_workqueue(esw->work_queue);
}

static void mlx5_eswitch_clear_vf_vports_info(struct mlx5_eswitch *esw)
{
	struct mlx5_vport *vport;
	unsigned long i;

	mlx5_esw_for_each_vf_vport(esw, i, vport, esw->esw_funcs.num_vfs) {
		memset(&vport->qos, 0, sizeof(vport->qos));
		memset(&vport->info, 0, sizeof(vport->info));
		vport->info.link_state = MLX5_VPORT_ADMIN_STATE_AUTO;
	}
}

/* Public E-Switch API */
int mlx5_eswitch_load_vport(struct mlx5_eswitch *esw, u16 vport_num,
			    enum mlx5_eswitch_vport_event enabled_events)
{
	int err;

	err = mlx5_esw_vport_enable(esw, vport_num, enabled_events);
	if (err)
		return err;

	mlx5_esw_vport_debugfs_create(esw, vport_num, false, 0);
	err = esw_offloads_load_rep(esw, vport_num);
	if (err)
		goto err_rep;

	return err;

err_rep:
	mlx5_esw_vport_debugfs_destroy(esw, vport_num);
	mlx5_esw_vport_disable(esw, vport_num);
	return err;
}

void mlx5_eswitch_unload_vport(struct mlx5_eswitch *esw, u16 vport_num)
{
	esw_offloads_unload_rep(esw, vport_num);
	mlx5_esw_vport_debugfs_destroy(esw, vport_num);
	mlx5_esw_vport_disable(esw, vport_num);
}

void mlx5_eswitch_unload_vf_vports(struct mlx5_eswitch *esw, u16 num_vfs)
{
	struct mlx5_vport *vport;
	unsigned long i;

	mlx5_esw_for_each_vf_vport(esw, i, vport, num_vfs) {
		if (!vport->enabled)
			continue;
		mlx5_eswitch_unload_vport(esw, vport->vport);
	}
}

int mlx5_eswitch_load_vf_vports(struct mlx5_eswitch *esw, u16 num_vfs,
				enum mlx5_eswitch_vport_event enabled_events)
{
	struct mlx5_vport *vport;
	unsigned long i;
	int err;

	mlx5_esw_for_each_vf_vport(esw, i, vport, num_vfs) {
		err = mlx5_eswitch_load_vport(esw, vport->vport, enabled_events);
		if (err)
			goto vf_err;
	}

	return 0;

vf_err:
	mlx5_eswitch_unload_vf_vports(esw, num_vfs);
	return err;
}

static int host_pf_enable_hca(struct mlx5_core_dev *dev)
{
	if (!mlx5_core_is_ecpf(dev))
		return 0;

	/* Once vport and representor are ready, take out the external host PF
	 * out of initializing state. Enabling HCA clears the iser->initializing
	 * bit and host PF driver loading can progress.
	 */
	return mlx5_cmd_host_pf_enable_hca(dev);
}

static void host_pf_disable_hca(struct mlx5_core_dev *dev)
{
	if (!mlx5_core_is_ecpf(dev))
		return;

	mlx5_cmd_host_pf_disable_hca(dev);
}

/* mlx5_eswitch_enable_pf_vf_vports() enables vports of PF, ECPF and VFs
 * whichever are present on the eswitch.
 */
//开启指定eswitch模式
int
mlx5_eswitch_enable_pf_vf_vports(struct mlx5_eswitch *esw,
				 enum mlx5_eswitch_vport_event enabled_events)
{
	int ret;

	/* Enable PF vport */
	ret = mlx5_eswitch_load_vport(esw, MLX5_VPORT_PF, enabled_events);
	if (ret)
		return ret;

	/* Enable external host PF HCA */
	ret = host_pf_enable_hca(esw->dev);
	if (ret)
		goto pf_hca_err;

	/* Enable ECPF vport */
	if (mlx5_ecpf_vport_exists(esw->dev)) {
		ret = mlx5_eswitch_load_vport(esw, MLX5_VPORT_ECPF, enabled_events);
		if (ret)
			goto ecpf_err;
	}

	/* Enable VF vports */
	ret = mlx5_eswitch_load_vf_vports(esw, esw->esw_funcs.num_vfs,
					  enabled_events);
	if (ret)
		goto vf_err;
	return 0;

vf_err:
	if (mlx5_ecpf_vport_exists(esw->dev))
		mlx5_eswitch_unload_vport(esw, MLX5_VPORT_ECPF);
ecpf_err:
	host_pf_disable_hca(esw->dev);
pf_hca_err:
	mlx5_eswitch_unload_vport(esw, MLX5_VPORT_PF);
	return ret;
}

/* mlx5_eswitch_disable_pf_vf_vports() disables vports of PF, ECPF and VFs
 * whichever are previously enabled on the eswitch.
 */
void mlx5_eswitch_disable_pf_vf_vports(struct mlx5_eswitch *esw)
{
	mlx5_eswitch_unload_vf_vports(esw, esw->esw_funcs.num_vfs);

	if (mlx5_ecpf_vport_exists(esw->dev))
		mlx5_eswitch_unload_vport(esw, MLX5_VPORT_ECPF);

	host_pf_disable_hca(esw->dev);
	mlx5_eswitch_unload_vport(esw, MLX5_VPORT_PF);
}

static void mlx5_eswitch_get_devlink_param(struct mlx5_eswitch *esw)
{
	struct devlink *devlink = priv_to_devlink(esw->dev);
	union devlink_param_value val;
	int err;

	err = devlink_param_driverinit_value_get(devlink,
						 MLX5_DEVLINK_PARAM_ID_ESW_LARGE_GROUP_NUM,
						 &val);
	if (!err) {
		esw->params.large_group_num = val.vu32;
	} else {
		esw_warn(esw->dev,
			 "Devlink can't get param fdb_large_groups, uses default (%d).\n",
			 ESW_OFFLOADS_DEFAULT_NUM_GROUPS);
		esw->params.large_group_num = ESW_OFFLOADS_DEFAULT_NUM_GROUPS;
	}
}

static void
mlx5_eswitch_update_num_of_vfs(struct mlx5_eswitch *esw, int num_vfs)
{
	const u32 *out;

	if (num_vfs < 0)
		return;

	if (!mlx5_core_is_ecpf_esw_manager(esw->dev)) {
		esw->esw_funcs.num_vfs = num_vfs;
		return;
	}

	out = mlx5_esw_query_functions(esw->dev);
	if (IS_ERR(out))
		return;

	esw->esw_funcs.num_vfs = MLX5_GET(query_esw_functions_out, out,
					  host_params_context.host_num_of_vfs);
	kvfree(out);
}

static void mlx5_esw_mode_change_notify(struct mlx5_eswitch *esw, u16 mode)
{
	struct mlx5_esw_event_info info = {};

	info.new_mode = mode;

	blocking_notifier_call_chain(&esw->n_head, 0, &info);
}

static int mlx5_esw_acls_ns_init(struct mlx5_eswitch *esw)
{
	struct mlx5_core_dev *dev = esw->dev;
	int total_vports;
	int err;

	if (esw->flags & MLX5_ESWITCH_VPORT_ACL_NS_CREATED)
		return 0;

	total_vports = mlx5_eswitch_get_total_vports(dev);

	if (MLX5_CAP_ESW_EGRESS_ACL(dev, ft_support)) {
		err = mlx5_fs_egress_acls_init(dev, total_vports);
		if (err)
			return err;
	} else {
		esw_warn(dev, "engress ACL is not supported by FW\n");
	}

	if (MLX5_CAP_ESW_INGRESS_ACL(dev, ft_support)) {
		err = mlx5_fs_ingress_acls_init(dev, total_vports);
		if (err)
			goto err;
	} else {
		esw_warn(dev, "ingress ACL is not supported by FW\n");
	}
	esw->flags |= MLX5_ESWITCH_VPORT_ACL_NS_CREATED;
	return 0;

err:
	if (MLX5_CAP_ESW_EGRESS_ACL(dev, ft_support))
		mlx5_fs_egress_acls_cleanup(dev);
	return err;
}

static void mlx5_esw_acls_ns_cleanup(struct mlx5_eswitch *esw)
{
	struct mlx5_core_dev *dev = esw->dev;

	esw->flags &= ~MLX5_ESWITCH_VPORT_ACL_NS_CREATED;
	if (MLX5_CAP_ESW_INGRESS_ACL(dev, ft_support))
		mlx5_fs_ingress_acls_cleanup(dev);
	if (MLX5_CAP_ESW_EGRESS_ACL(dev, ft_support))
		mlx5_fs_egress_acls_cleanup(dev);
}

/**
 * mlx5_eswitch_enable_locked - Enable eswitch
 * @esw:	Pointer to eswitch
 * @num_vfs:	Enable eswitch for given number of VFs. This is optional.
 *		Valid value are 0, > 0 and MLX5_ESWITCH_IGNORE_NUM_VFS.
 *		Caller should pass num_vfs > 0 when enabling eswitch for
 *		vf vports. Caller should pass num_vfs = 0, when eswitch
 *		is enabled without sriov VFs or when caller
 *		is unaware of the sriov state of the host PF on ECPF based
 *		eswitch. Caller should pass < 0 when num_vfs should be
 *		completely ignored. This is typically the case when eswitch
 *		is enabled without sriov regardless of PF/ECPF system.
 * mlx5_eswitch_enable_locked() Enables eswitch in either legacy or offloads
 * mode. If num_vfs >=0 is provided, it setup VF related eswitch vports.
 * It returns 0 on success or error code on failure.
 */
int mlx5_eswitch_enable_locked(struct mlx5_eswitch *esw, int num_vfs)
{
	int err;

	lockdep_assert_held(&esw->mode_lock);

	if (!MLX5_CAP_ESW_FLOWTABLE_FDB(esw->dev, ft_support)) {
		esw_warn(esw->dev, "FDB is not supported, aborting ...\n");
		return -EOPNOTSUPP;
	}

	mlx5_eswitch_get_devlink_param(esw);

	err = mlx5_esw_acls_ns_init(esw);
	if (err)
		return err;

	mlx5_eswitch_update_num_of_vfs(esw, num_vfs);

	if (esw->mode == MLX5_ESWITCH_LEGACY) {
		err = esw_legacy_enable(esw);
	} else {
		mlx5_rescan_drivers(esw->dev);
		//eswitch offload模式初始化
		err = esw_offloads_enable(esw);
	}

	if (err)
		goto abort;

	esw->fdb_table.flags |= MLX5_ESW_FDB_CREATED;

	mlx5_eswitch_event_handlers_register(esw);

	esw_info(esw->dev, "Enable: mode(%s), nvfs(%d), active vports(%d)\n",
		 esw->mode == MLX5_ESWITCH_LEGACY ? "LEGACY" : "OFFLOADS",
		 esw->esw_funcs.num_vfs, esw->enabled_vports);

	mlx5_esw_mode_change_notify(esw, esw->mode);

	return 0;

abort:
	mlx5_esw_acls_ns_cleanup(esw);
	return err;
}

/**
 * mlx5_eswitch_enable - Enable eswitch
 * @esw:	Pointer to eswitch
 * @num_vfs:	Enable eswitch switch for given number of VFs.
 *		Caller must pass num_vfs > 0 when enabling eswitch for
 *		vf vports.
 * mlx5_eswitch_enable() returns 0 on success or error code on failure.
 */
int mlx5_eswitch_enable(struct mlx5_eswitch *esw, int num_vfs)
{
	bool toggle_lag;
	int ret;

	if (!mlx5_esw_allowed(esw))
		return 0;

	devl_assert_locked(priv_to_devlink(esw->dev));

	toggle_lag = !mlx5_esw_is_fdb_created(esw);

	if (toggle_lag)
		mlx5_lag_disable_change(esw->dev);

	down_write(&esw->mode_lock);
	if (!mlx5_esw_is_fdb_created(esw)) {
		ret = mlx5_eswitch_enable_locked(esw, num_vfs);
	} else {
		enum mlx5_eswitch_vport_event vport_events;

		vport_events = (esw->mode == MLX5_ESWITCH_LEGACY) ?
					MLX5_LEGACY_SRIOV_VPORT_EVENTS : MLX5_VPORT_UC_ADDR_CHANGE;
		ret = mlx5_eswitch_load_vf_vports(esw, num_vfs, vport_events);
		if (!ret)
			esw->esw_funcs.num_vfs = num_vfs;
	}
	up_write(&esw->mode_lock);

	if (toggle_lag)
		mlx5_lag_enable_change(esw->dev);

	return ret;
}

/* When disabling sriov, free driver level resources. */
void mlx5_eswitch_disable_sriov(struct mlx5_eswitch *esw, bool clear_vf)
{
	if (!mlx5_esw_allowed(esw))
		return;

	devl_assert_locked(priv_to_devlink(esw->dev));
	down_write(&esw->mode_lock);
	/* If driver is unloaded, this function is called twice by remove_one()
	 * and mlx5_unload(). Prevent the second call.
	 */
	if (!esw->esw_funcs.num_vfs && !clear_vf)
		goto unlock;

	esw_info(esw->dev, "Unload vfs: mode(%s), nvfs(%d), active vports(%d)\n",
		 esw->mode == MLX5_ESWITCH_LEGACY ? "LEGACY" : "OFFLOADS",
		 esw->esw_funcs.num_vfs, esw->enabled_vports);

	mlx5_eswitch_unload_vf_vports(esw, esw->esw_funcs.num_vfs);
	if (clear_vf)
		mlx5_eswitch_clear_vf_vports_info(esw);
	/* If disabling sriov in switchdev mode, free meta rules here
	 * because it depends on num_vfs.
	 */
	if (esw->mode == MLX5_ESWITCH_OFFLOADS) {
		struct devlink *devlink = priv_to_devlink(esw->dev);

<<<<<<< HEAD
	//禁用所有vport
=======
		devl_rate_nodes_destroy(devlink);
	}
	/* Destroy legacy fdb when disabling sriov in legacy mode. */
>>>>>>> 97ee9d1c
	if (esw->mode == MLX5_ESWITCH_LEGACY)
		mlx5_eswitch_disable_locked(esw);

	esw->esw_funcs.num_vfs = 0;

unlock:
	up_write(&esw->mode_lock);
}

/* Free resources for corresponding eswitch mode. It is called by devlink
 * when changing eswitch mode or modprobe when unloading driver.
 */
void mlx5_eswitch_disable_locked(struct mlx5_eswitch *esw)
{
	struct devlink *devlink = priv_to_devlink(esw->dev);

	/* Notify eswitch users that it is exiting from current mode.
	 * So that it can do necessary cleanup before the eswitch is disabled.
	 */
	mlx5_esw_mode_change_notify(esw, MLX5_ESWITCH_LEGACY);

	mlx5_eswitch_event_handlers_unregister(esw);

	esw_info(esw->dev, "Disable: mode(%s), nvfs(%d), active vports(%d)\n",
		 esw->mode == MLX5_ESWITCH_LEGACY ? "LEGACY" : "OFFLOADS",
		 esw->esw_funcs.num_vfs, esw->enabled_vports);

	if (esw->fdb_table.flags & MLX5_ESW_FDB_CREATED) {
		esw->fdb_table.flags &= ~MLX5_ESW_FDB_CREATED;
		if (esw->mode == MLX5_ESWITCH_OFFLOADS)
			esw_offloads_disable(esw);
		else if (esw->mode == MLX5_ESWITCH_LEGACY)
			esw_legacy_disable(esw);
		mlx5_esw_acls_ns_cleanup(esw);
	}

	if (esw->mode == MLX5_ESWITCH_OFFLOADS)
		devl_rate_nodes_destroy(devlink);
}

void mlx5_eswitch_disable(struct mlx5_eswitch *esw)
{
	if (!mlx5_esw_allowed(esw))
		return;

	devl_assert_locked(priv_to_devlink(esw->dev));
	mlx5_lag_disable_change(esw->dev);
	down_write(&esw->mode_lock);
	mlx5_eswitch_disable_locked(esw);
	up_write(&esw->mode_lock);
	mlx5_lag_enable_change(esw->dev);
}

static int mlx5_query_hca_cap_host_pf(struct mlx5_core_dev *dev, void *out)
{
	u16 opmod = (MLX5_CAP_GENERAL << 1) | (HCA_CAP_OPMOD_GET_MAX & 0x01);
	u8 in[MLX5_ST_SZ_BYTES(query_hca_cap_in)] = {};

	MLX5_SET(query_hca_cap_in, in, opcode, MLX5_CMD_OP_QUERY_HCA_CAP);
	MLX5_SET(query_hca_cap_in, in, op_mod, opmod);
	MLX5_SET(query_hca_cap_in, in, function_id, MLX5_VPORT_PF);
	MLX5_SET(query_hca_cap_in, in, other_function, true);
	return mlx5_cmd_exec_inout(dev, query_hca_cap, in, out);
}

int mlx5_esw_sf_max_hpf_functions(struct mlx5_core_dev *dev, u16 *max_sfs, u16 *sf_base_id)

{
	int query_out_sz = MLX5_ST_SZ_BYTES(query_hca_cap_out);
	void *query_ctx;
	void *hca_caps;
	int err;

	if (!mlx5_core_is_ecpf(dev)) {
		*max_sfs = 0;
		return 0;
	}

	query_ctx = kzalloc(query_out_sz, GFP_KERNEL);
	if (!query_ctx)
		return -ENOMEM;

	err = mlx5_query_hca_cap_host_pf(dev, query_ctx);
	if (err)
		goto out_free;

	hca_caps = MLX5_ADDR_OF(query_hca_cap_out, query_ctx, capability);
	*max_sfs = MLX5_GET(cmd_hca_cap, hca_caps, max_num_sf);
	*sf_base_id = MLX5_GET(cmd_hca_cap, hca_caps, sf_base_id);

out_free:
	kfree(query_ctx);
	return err;
}

static int mlx5_esw_vport_alloc(struct mlx5_eswitch *esw, struct mlx5_core_dev *dev,
				int index, u16 vport_num)
{
	struct mlx5_vport *vport;
	int err;

	vport = kzalloc(sizeof(*vport), GFP_KERNEL);
	if (!vport)
		return -ENOMEM;

	vport->dev = esw->dev;
	vport->vport = vport_num;
	vport->index = index;
	vport->info.link_state = MLX5_VPORT_ADMIN_STATE_AUTO;
	INIT_WORK(&vport->vport_change_handler, esw_vport_change_handler);
	err = xa_insert(&esw->vports, vport_num, vport, GFP_KERNEL);
	if (err)
		goto insert_err;

	esw->total_vports++;
	return 0;

insert_err:
	kfree(vport);
	return err;
}

static void mlx5_esw_vport_free(struct mlx5_eswitch *esw, struct mlx5_vport *vport)
{
	xa_erase(&esw->vports, vport->vport);
	kfree(vport);
}

static void mlx5_esw_vports_cleanup(struct mlx5_eswitch *esw)
{
	struct mlx5_vport *vport;
	unsigned long i;

	mlx5_esw_for_each_vport(esw, i, vport)
		mlx5_esw_vport_free(esw, vport);
	xa_destroy(&esw->vports);
}

static int mlx5_esw_vports_init(struct mlx5_eswitch *esw)
{
	struct mlx5_core_dev *dev = esw->dev;
	u16 max_host_pf_sfs;
	u16 base_sf_num;
	int idx = 0;
	int err;
	int i;

	xa_init(&esw->vports);

	err = mlx5_esw_vport_alloc(esw, dev, idx, MLX5_VPORT_PF);
	if (err)
		goto err;
	if (esw->first_host_vport == MLX5_VPORT_PF)
		xa_set_mark(&esw->vports, idx, MLX5_ESW_VPT_HOST_FN);
	idx++;

	for (i = 0; i < mlx5_core_max_vfs(dev); i++) {
		err = mlx5_esw_vport_alloc(esw, dev, idx, idx);
		if (err)
			goto err;
		xa_set_mark(&esw->vports, idx, MLX5_ESW_VPT_VF);
		xa_set_mark(&esw->vports, idx, MLX5_ESW_VPT_HOST_FN);
		idx++;
	}
	base_sf_num = mlx5_sf_start_function_id(dev);
	for (i = 0; i < mlx5_sf_max_functions(dev); i++) {
		err = mlx5_esw_vport_alloc(esw, dev, idx, base_sf_num + i);
		if (err)
			goto err;
		xa_set_mark(&esw->vports, base_sf_num + i, MLX5_ESW_VPT_SF);
		idx++;
	}

	err = mlx5_esw_sf_max_hpf_functions(dev, &max_host_pf_sfs, &base_sf_num);
	if (err)
		goto err;
	for (i = 0; i < max_host_pf_sfs; i++) {
		err = mlx5_esw_vport_alloc(esw, dev, idx, base_sf_num + i);
		if (err)
			goto err;
		xa_set_mark(&esw->vports, base_sf_num + i, MLX5_ESW_VPT_SF);
		idx++;
	}

	if (mlx5_ecpf_vport_exists(dev)) {
		err = mlx5_esw_vport_alloc(esw, dev, idx, MLX5_VPORT_ECPF);
		if (err)
			goto err;
		idx++;
	}
	err = mlx5_esw_vport_alloc(esw, dev, idx, MLX5_VPORT_UPLINK);
	if (err)
		goto err;
	return 0;

err:
	mlx5_esw_vports_cleanup(esw);
	return err;
}

int mlx5_eswitch_init(struct mlx5_core_dev *dev)
{
	struct mlx5_eswitch *esw;
	int err;

	if (!MLX5_VPORT_MANAGER(dev))
		return 0;

	esw = kzalloc(sizeof(*esw), GFP_KERNEL);
	if (!esw)
		return -ENOMEM;

	esw->dev = dev;
	esw->manager_vport = mlx5_eswitch_manager_vport(dev);
	esw->first_host_vport = mlx5_eswitch_first_host_vport_num(dev);

	esw->work_queue = create_singlethread_workqueue("mlx5_esw_wq");
	if (!esw->work_queue) {
		err = -ENOMEM;
		goto abort;
	}

	err = mlx5_esw_vports_init(esw);
	if (err)
		goto abort;

	err = esw_offloads_init_reps(esw);
	if (err)
		goto reps_err;

	mutex_init(&esw->offloads.encap_tbl_lock);
	hash_init(esw->offloads.encap_tbl);
	mutex_init(&esw->offloads.decap_tbl_lock);
	hash_init(esw->offloads.decap_tbl);
	mlx5e_mod_hdr_tbl_init(&esw->offloads.mod_hdr);
	atomic64_set(&esw->offloads.num_flows, 0);
	ida_init(&esw->offloads.vport_metadata_ida);
	xa_init_flags(&esw->offloads.vhca_map, XA_FLAGS_ALLOC);
	mutex_init(&esw->state_lock);
	init_rwsem(&esw->mode_lock);
	refcount_set(&esw->qos.refcnt, 0);

	esw->enabled_vports = 0;
	esw->mode = MLX5_ESWITCH_LEGACY;
	esw->offloads.inline_mode = MLX5_INLINE_MODE_NONE;
	if (MLX5_CAP_ESW_FLOWTABLE_FDB(dev, reformat) &&
	    MLX5_CAP_ESW_FLOWTABLE_FDB(dev, decap))
		esw->offloads.encap = DEVLINK_ESWITCH_ENCAP_MODE_BASIC;
	else
		esw->offloads.encap = DEVLINK_ESWITCH_ENCAP_MODE_NONE;
	if (MLX5_ESWITCH_MANAGER(dev) &&
	    mlx5_esw_vport_match_metadata_supported(esw))
		esw->flags |= MLX5_ESWITCH_VPORT_MATCH_METADATA;

	dev->priv.eswitch = esw;
	BLOCKING_INIT_NOTIFIER_HEAD(&esw->n_head);

	esw->dbgfs = debugfs_create_dir("esw", mlx5_debugfs_get_dev_root(esw->dev));
	esw_info(dev,
		 "Total vports %d, per vport: max uc(%d) max mc(%d)\n",
		 esw->total_vports,
		 MLX5_MAX_UC_PER_VPORT(dev),
		 MLX5_MAX_MC_PER_VPORT(dev));
	return 0;

reps_err:
	mlx5_esw_vports_cleanup(esw);
abort:
	if (esw->work_queue)
		destroy_workqueue(esw->work_queue);
	kfree(esw);
	return err;
}

void mlx5_eswitch_cleanup(struct mlx5_eswitch *esw)
{
	if (!esw || !MLX5_VPORT_MANAGER(esw->dev))
		return;

	esw_info(esw->dev, "cleanup\n");

	debugfs_remove_recursive(esw->dbgfs);
	esw->dev->priv.eswitch = NULL;
	destroy_workqueue(esw->work_queue);
	WARN_ON(refcount_read(&esw->qos.refcnt));
	mutex_destroy(&esw->state_lock);
	WARN_ON(!xa_empty(&esw->offloads.vhca_map));
	xa_destroy(&esw->offloads.vhca_map);
	ida_destroy(&esw->offloads.vport_metadata_ida);
	mlx5e_mod_hdr_tbl_destroy(&esw->offloads.mod_hdr);
	mutex_destroy(&esw->offloads.encap_tbl_lock);
	mutex_destroy(&esw->offloads.decap_tbl_lock);
	esw_offloads_cleanup_reps(esw);
	mlx5_esw_vports_cleanup(esw);
	kfree(esw);
}

/* Vport Administration */
static int
mlx5_esw_set_vport_mac_locked(struct mlx5_eswitch *esw,
			      struct mlx5_vport *evport, const u8 *mac)
{
	u16 vport_num = evport->vport;
	u64 node_guid;
	int err = 0;

	if (is_multicast_ether_addr(mac))
		return -EINVAL;

	if (evport->info.spoofchk && !is_valid_ether_addr(mac))
		mlx5_core_warn(esw->dev,
			       "Set invalid MAC while spoofchk is on, vport(%d)\n",
			       vport_num);

	err = mlx5_modify_nic_vport_mac_address(esw->dev, vport_num, mac);
	if (err) {
		mlx5_core_warn(esw->dev,
			       "Failed to mlx5_modify_nic_vport_mac vport(%d) err=(%d)\n",
			       vport_num, err);
		return err;
	}

	node_guid_gen_from_mac(&node_guid, mac);
	err = mlx5_modify_nic_vport_node_guid(esw->dev, vport_num, node_guid);
	if (err)
		mlx5_core_warn(esw->dev,
			       "Failed to set vport %d node guid, err = %d. RDMA_CM will not function properly for this VF.\n",
			       vport_num, err);

	ether_addr_copy(evport->info.mac, mac);
	evport->info.node_guid = node_guid;
	if (evport->enabled && esw->mode == MLX5_ESWITCH_LEGACY)
		err = esw_acl_ingress_lgcy_setup(esw, evport);

	return err;
}

int mlx5_eswitch_set_vport_mac(struct mlx5_eswitch *esw,
			       u16 vport, const u8 *mac)
{
	struct mlx5_vport *evport = mlx5_eswitch_get_vport(esw, vport);
	int err = 0;

	if (IS_ERR(evport))
		return PTR_ERR(evport);

	mutex_lock(&esw->state_lock);
	err = mlx5_esw_set_vport_mac_locked(esw, evport, mac);
	mutex_unlock(&esw->state_lock);
	return err;
}

static bool mlx5_esw_check_port_type(struct mlx5_eswitch *esw, u16 vport_num, xa_mark_t mark)
{
	struct mlx5_vport *vport;

	vport = mlx5_eswitch_get_vport(esw, vport_num);
	if (IS_ERR(vport))
		return false;

	return xa_get_mark(&esw->vports, vport_num, mark);
}

bool mlx5_eswitch_is_vf_vport(struct mlx5_eswitch *esw, u16 vport_num)
{
	return mlx5_esw_check_port_type(esw, vport_num, MLX5_ESW_VPT_VF);
}

bool mlx5_esw_is_sf_vport(struct mlx5_eswitch *esw, u16 vport_num)
{
	return mlx5_esw_check_port_type(esw, vport_num, MLX5_ESW_VPT_SF);
}

int mlx5_eswitch_set_vport_state(struct mlx5_eswitch *esw,
				 u16 vport, int link_state)
{
	struct mlx5_vport *evport = mlx5_eswitch_get_vport(esw, vport);
	int opmod = MLX5_VPORT_STATE_OP_MOD_ESW_VPORT;
	int other_vport = 1;
	int err = 0;

	if (!mlx5_esw_allowed(esw))
		return -EPERM;
	if (IS_ERR(evport))
		return PTR_ERR(evport);

	if (vport == MLX5_VPORT_UPLINK) {
		opmod = MLX5_VPORT_STATE_OP_MOD_UPLINK;
		other_vport = 0;
		vport = 0;
	}
	mutex_lock(&esw->state_lock);
	if (esw->mode != MLX5_ESWITCH_LEGACY) {
		err = -EOPNOTSUPP;
		goto unlock;
	}

	err = mlx5_modify_vport_admin_state(esw->dev, opmod, vport, other_vport, link_state);
	if (err) {
		mlx5_core_warn(esw->dev, "Failed to set vport %d link state, opmod = %d, err = %d",
			       vport, opmod, err);
		goto unlock;
	}

	evport->info.link_state = link_state;

unlock:
	mutex_unlock(&esw->state_lock);
	return err;
}

int mlx5_eswitch_get_vport_config(struct mlx5_eswitch *esw,
				  u16 vport, struct ifla_vf_info *ivi)
{
	struct mlx5_vport *evport = mlx5_eswitch_get_vport(esw, vport);

	if (IS_ERR(evport))
		return PTR_ERR(evport);

	memset(ivi, 0, sizeof(*ivi));
	ivi->vf = vport - 1;

	mutex_lock(&esw->state_lock);
	ether_addr_copy(ivi->mac, evport->info.mac);
	ivi->linkstate = evport->info.link_state;
	ivi->vlan = evport->info.vlan;
	ivi->qos = evport->info.qos;
	ivi->spoofchk = evport->info.spoofchk;
	ivi->trusted = evport->info.trusted;
	if (evport->qos.enabled) {
		ivi->min_tx_rate = evport->qos.min_rate;
		ivi->max_tx_rate = evport->qos.max_rate;
	}
	mutex_unlock(&esw->state_lock);

	return 0;
}

int __mlx5_eswitch_set_vport_vlan(struct mlx5_eswitch *esw,
				  u16 vport, u16 vlan, u8 qos, u8 set_flags)
{
	struct mlx5_vport *evport = mlx5_eswitch_get_vport(esw, vport);
	int err = 0;

	if (IS_ERR(evport))
		return PTR_ERR(evport);
	if (vlan > 4095 || qos > 7)
		return -EINVAL;

	err = modify_esw_vport_cvlan(esw->dev, vport, vlan, qos, set_flags);
	if (err)
		return err;

	evport->info.vlan = vlan;
	evport->info.qos = qos;
	if (evport->enabled && esw->mode == MLX5_ESWITCH_LEGACY) {
		err = esw_acl_ingress_lgcy_setup(esw, evport);
		if (err)
			return err;
		err = esw_acl_egress_lgcy_setup(esw, evport);
	}

	return err;
}

int mlx5_eswitch_get_vport_stats(struct mlx5_eswitch *esw,
				 u16 vport_num,
				 struct ifla_vf_stats *vf_stats)
{
	struct mlx5_vport *vport = mlx5_eswitch_get_vport(esw, vport_num);
	int outlen = MLX5_ST_SZ_BYTES(query_vport_counter_out);
	u32 in[MLX5_ST_SZ_DW(query_vport_counter_in)] = {};
	struct mlx5_vport_drop_stats stats = {};
	int err = 0;
	u32 *out;

	if (IS_ERR(vport))
		return PTR_ERR(vport);

	out = kvzalloc(outlen, GFP_KERNEL);
	if (!out)
		return -ENOMEM;

	MLX5_SET(query_vport_counter_in, in, opcode,
		 MLX5_CMD_OP_QUERY_VPORT_COUNTER);
	MLX5_SET(query_vport_counter_in, in, op_mod, 0);
	MLX5_SET(query_vport_counter_in, in, vport_number, vport->vport);
	MLX5_SET(query_vport_counter_in, in, other_vport, 1);

	err = mlx5_cmd_exec_inout(esw->dev, query_vport_counter, in, out);
	if (err)
		goto free_out;

	#define MLX5_GET_CTR(p, x) \
		MLX5_GET64(query_vport_counter_out, p, x)

	memset(vf_stats, 0, sizeof(*vf_stats));
	vf_stats->rx_packets =
		MLX5_GET_CTR(out, received_eth_unicast.packets) +
		MLX5_GET_CTR(out, received_ib_unicast.packets) +
		MLX5_GET_CTR(out, received_eth_multicast.packets) +
		MLX5_GET_CTR(out, received_ib_multicast.packets) +
		MLX5_GET_CTR(out, received_eth_broadcast.packets);

	vf_stats->rx_bytes =
		MLX5_GET_CTR(out, received_eth_unicast.octets) +
		MLX5_GET_CTR(out, received_ib_unicast.octets) +
		MLX5_GET_CTR(out, received_eth_multicast.octets) +
		MLX5_GET_CTR(out, received_ib_multicast.octets) +
		MLX5_GET_CTR(out, received_eth_broadcast.octets);

	vf_stats->tx_packets =
		MLX5_GET_CTR(out, transmitted_eth_unicast.packets) +
		MLX5_GET_CTR(out, transmitted_ib_unicast.packets) +
		MLX5_GET_CTR(out, transmitted_eth_multicast.packets) +
		MLX5_GET_CTR(out, transmitted_ib_multicast.packets) +
		MLX5_GET_CTR(out, transmitted_eth_broadcast.packets);

	vf_stats->tx_bytes =
		MLX5_GET_CTR(out, transmitted_eth_unicast.octets) +
		MLX5_GET_CTR(out, transmitted_ib_unicast.octets) +
		MLX5_GET_CTR(out, transmitted_eth_multicast.octets) +
		MLX5_GET_CTR(out, transmitted_ib_multicast.octets) +
		MLX5_GET_CTR(out, transmitted_eth_broadcast.octets);

	vf_stats->multicast =
		MLX5_GET_CTR(out, received_eth_multicast.packets) +
		MLX5_GET_CTR(out, received_ib_multicast.packets);

	vf_stats->broadcast =
		MLX5_GET_CTR(out, received_eth_broadcast.packets);

	err = mlx5_esw_query_vport_drop_stats(esw->dev, vport, &stats);
	if (err)
		goto free_out;
	vf_stats->rx_dropped = stats.rx_dropped;
	vf_stats->tx_dropped = stats.tx_dropped;

free_out:
	kvfree(out);
	return err;
}

u8 mlx5_eswitch_mode(const struct mlx5_core_dev *dev)
{
	struct mlx5_eswitch *esw = dev->priv.eswitch;

	return mlx5_esw_allowed(esw) ? esw->mode : MLX5_ESWITCH_LEGACY;
}
EXPORT_SYMBOL_GPL(mlx5_eswitch_mode);

enum devlink_eswitch_encap_mode
mlx5_eswitch_get_encap_mode(const struct mlx5_core_dev *dev)
{
	struct mlx5_eswitch *esw;

	esw = dev->priv.eswitch;
	return (mlx5_eswitch_mode(dev) == MLX5_ESWITCH_OFFLOADS)  ? esw->offloads.encap :
		DEVLINK_ESWITCH_ENCAP_MODE_NONE;
}
EXPORT_SYMBOL(mlx5_eswitch_get_encap_mode);

bool mlx5_esw_multipath_prereq(struct mlx5_core_dev *dev0,
			       struct mlx5_core_dev *dev1)
{
	return (dev0->priv.eswitch->mode == MLX5_ESWITCH_OFFLOADS &&
		dev1->priv.eswitch->mode == MLX5_ESWITCH_OFFLOADS);
}

int mlx5_esw_event_notifier_register(struct mlx5_eswitch *esw, struct notifier_block *nb)
{
	return blocking_notifier_chain_register(&esw->n_head, nb);
}

void mlx5_esw_event_notifier_unregister(struct mlx5_eswitch *esw, struct notifier_block *nb)
{
	blocking_notifier_chain_unregister(&esw->n_head, nb);
}

/**
 * mlx5_esw_hold() - Try to take a read lock on esw mode lock.
 * @mdev: mlx5 core device.
 *
 * Should be called by esw resources callers.
 *
 * Return: true on success or false.
 */
bool mlx5_esw_hold(struct mlx5_core_dev *mdev)
{
	struct mlx5_eswitch *esw = mdev->priv.eswitch;

	/* e.g. VF doesn't have eswitch so nothing to do */
	if (!mlx5_esw_allowed(esw))
		return true;

	if (down_read_trylock(&esw->mode_lock) != 0)
		return true;

	return false;
}

/**
 * mlx5_esw_release() - Release a read lock on esw mode lock.
 * @mdev: mlx5 core device.
 */
void mlx5_esw_release(struct mlx5_core_dev *mdev)
{
	struct mlx5_eswitch *esw = mdev->priv.eswitch;

	if (mlx5_esw_allowed(esw))
		up_read(&esw->mode_lock);
}

/**
 * mlx5_esw_get() - Increase esw user count.
 * @mdev: mlx5 core device.
 */
void mlx5_esw_get(struct mlx5_core_dev *mdev)
{
	struct mlx5_eswitch *esw = mdev->priv.eswitch;

	if (mlx5_esw_allowed(esw))
		atomic64_inc(&esw->user_count);
}

/**
 * mlx5_esw_put() - Decrease esw user count.
 * @mdev: mlx5 core device.
 */
void mlx5_esw_put(struct mlx5_core_dev *mdev)
{
	struct mlx5_eswitch *esw = mdev->priv.eswitch;

	if (mlx5_esw_allowed(esw))
		atomic64_dec_if_positive(&esw->user_count);
}

/**
 * mlx5_esw_try_lock() - Take a write lock on esw mode lock.
 * @esw: eswitch device.
 *
 * Should be called by esw mode change routine.
 *
 * Return:
 * * 0       - esw mode if successfully locked and refcount is 0.
 * * -EBUSY  - refcount is not 0.
 * * -EINVAL - In the middle of switching mode or lock is already held.
 */
int mlx5_esw_try_lock(struct mlx5_eswitch *esw)
{
	if (down_write_trylock(&esw->mode_lock) == 0)
		return -EINVAL;

	if (atomic64_read(&esw->user_count) > 0) {
		up_write(&esw->mode_lock);
		return -EBUSY;
	}

	return esw->mode;
}

/**
 * mlx5_esw_unlock() - Release write lock on esw mode lock
 * @esw: eswitch device.
 */
void mlx5_esw_unlock(struct mlx5_eswitch *esw)
{
	up_write(&esw->mode_lock);
}

/**
 * mlx5_eswitch_get_total_vports - Get total vports of the eswitch
 *
 * @dev: Pointer to core device
 *
 * mlx5_eswitch_get_total_vports returns total number of eswitch vports.
 */
u16 mlx5_eswitch_get_total_vports(const struct mlx5_core_dev *dev)
{
	struct mlx5_eswitch *esw;

	esw = dev->priv.eswitch;
	return mlx5_esw_allowed(esw) ? esw->total_vports : 0;
}
EXPORT_SYMBOL_GPL(mlx5_eswitch_get_total_vports);

/**
 * mlx5_eswitch_get_core_dev - Get the mdev device
 * @esw : eswitch device.
 *
 * Return the mellanox core device which manages the eswitch.
 */
struct mlx5_core_dev *mlx5_eswitch_get_core_dev(struct mlx5_eswitch *esw)
{
	return mlx5_esw_allowed(esw) ? esw->dev : NULL;
}
EXPORT_SYMBOL(mlx5_eswitch_get_core_dev);<|MERGE_RESOLUTION|>--- conflicted
+++ resolved
@@ -1363,13 +1363,10 @@
 	if (esw->mode == MLX5_ESWITCH_OFFLOADS) {
 		struct devlink *devlink = priv_to_devlink(esw->dev);
 
-<<<<<<< HEAD
+		devl_rate_nodes_destroy(devlink);
+	}
+	/* Destroy legacy fdb when disabling sriov in legacy mode. */
 	//禁用所有vport
-=======
-		devl_rate_nodes_destroy(devlink);
-	}
-	/* Destroy legacy fdb when disabling sriov in legacy mode. */
->>>>>>> 97ee9d1c
 	if (esw->mode == MLX5_ESWITCH_LEGACY)
 		mlx5_eswitch_disable_locked(esw);
 
