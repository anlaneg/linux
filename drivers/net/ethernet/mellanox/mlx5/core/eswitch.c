/*
 * Copyright (c) 2015, Mellanox Technologies. All rights reserved.
 *
 * This software is available to you under a choice of one of two
 * licenses.  You may choose to be licensed under the terms of the GNU
 * General Public License (GPL) Version 2, available from the file
 * COPYING in the main directory of this source tree, or the
 * OpenIB.org BSD license below:
 *
 *     Redistribution and use in source and binary forms, with or
 *     without modification, are permitted provided that the following
 *     conditions are met:
 *
 *      - Redistributions of source code must retain the above
 *        copyright notice, this list of conditions and the following
 *        disclaimer.
 *
 *      - Redistributions in binary form must reproduce the above
 *        copyright notice, this list of conditions and the following
 *        disclaimer in the documentation and/or other materials
 *        provided with the distribution.
 *
 * THE SOFTWARE IS PROVIDED "AS IS", WITHOUT WARRANTY OF ANY KIND,
 * EXPRESS OR IMPLIED, INCLUDING BUT NOT LIMITED TO THE WARRANTIES OF
 * MERCHANTABILITY, FITNESS FOR A PARTICULAR PURPOSE AND
 * NONINFRINGEMENT. IN NO EVENT SHALL THE AUTHORS OR COPYRIGHT HOLDERS
 * BE LIABLE FOR ANY CLAIM, DAMAGES OR OTHER LIABILITY, WHETHER IN AN
 * ACTION OF CONTRACT, TORT OR OTHERWISE, ARISING FROM, OUT OF OR IN
 * CONNECTION WITH THE SOFTWARE OR THE USE OR OTHER DEALINGS IN THE
 * SOFTWARE.
 */

#include <linux/etherdevice.h>
#include <linux/mlx5/driver.h>
#include <linux/mlx5/mlx5_ifc.h>
#include <linux/mlx5/vport.h>
#include <linux/mlx5/fs.h>
#include "mlx5_core.h"
#include "lib/eq.h"
#include "eswitch.h"
#include "fs_core.h"
#include "ecpf.h"

enum {
	MLX5_ACTION_NONE = 0,
	MLX5_ACTION_ADD  = 1,
	MLX5_ACTION_DEL  = 2,
};

/* Vport UC/MC hash node */
struct vport_addr {
	struct l2addr_node     node;
	u8                     action;
	u16                    vport;
	struct mlx5_flow_handle *flow_rule;
	bool mpfs; /* UC MAC was added to MPFs */
	/* A flag indicating that mac was added due to mc promiscuous vport */
	bool mc_promisc;
};

enum {
	UC_ADDR_CHANGE = BIT(0),
	MC_ADDR_CHANGE = BIT(1),
	PROMISC_CHANGE = BIT(3),
};

static void esw_destroy_legacy_fdb_table(struct mlx5_eswitch *esw);
static void esw_cleanup_vepa_rules(struct mlx5_eswitch *esw);

/* Vport context events */
#define SRIOV_VPORT_EVENTS (UC_ADDR_CHANGE | \
			    MC_ADDR_CHANGE | \
			    PROMISC_CHANGE)

struct mlx5_vport *__must_check
mlx5_eswitch_get_vport(struct mlx5_eswitch *esw, u16 vport_num)
{
	u16 idx;

	if (!esw || !MLX5_CAP_GEN(esw->dev, vport_group_manager))
		return ERR_PTR(-EPERM);

	idx = mlx5_eswitch_vport_num_to_index(esw, vport_num);

	if (idx > esw->total_vports - 1) {
		esw_debug(esw->dev, "vport out of range: num(0x%x), idx(0x%x)\n",
			  vport_num, idx);
		return ERR_PTR(-EINVAL);
	}

	return &esw->vports[idx];
}

static int arm_vport_context_events_cmd(struct mlx5_core_dev *dev, u16 vport,
					u32 events_mask)
{
	int in[MLX5_ST_SZ_DW(modify_nic_vport_context_in)]   = {0};
	int out[MLX5_ST_SZ_DW(modify_nic_vport_context_out)] = {0};
	void *nic_vport_ctx;

	MLX5_SET(modify_nic_vport_context_in, in,
		 opcode, MLX5_CMD_OP_MODIFY_NIC_VPORT_CONTEXT);
	MLX5_SET(modify_nic_vport_context_in, in, field_select.change_event, 1);
	MLX5_SET(modify_nic_vport_context_in, in, vport_number, vport);
	MLX5_SET(modify_nic_vport_context_in, in, other_vport, 1);
	nic_vport_ctx = MLX5_ADDR_OF(modify_nic_vport_context_in,
				     in, nic_vport_context);

	MLX5_SET(nic_vport_context, nic_vport_ctx, arm_change_event, 1);

	if (events_mask & UC_ADDR_CHANGE)
		MLX5_SET(nic_vport_context, nic_vport_ctx,
			 event_on_uc_address_change, 1);
	if (events_mask & MC_ADDR_CHANGE)
		MLX5_SET(nic_vport_context, nic_vport_ctx,
			 event_on_mc_address_change, 1);
	if (events_mask & PROMISC_CHANGE)
		MLX5_SET(nic_vport_context, nic_vport_ctx,
			 event_on_promisc_change, 1);

	return mlx5_cmd_exec(dev, in, sizeof(in), out, sizeof(out));
}

/* E-Switch vport context HW commands */
static int modify_esw_vport_context_cmd(struct mlx5_core_dev *dev, u16 vport,
					void *in, int inlen)
{
	u32 out[MLX5_ST_SZ_DW(modify_esw_vport_context_out)] = {0};

	MLX5_SET(modify_esw_vport_context_in, in, opcode,
		 MLX5_CMD_OP_MODIFY_ESW_VPORT_CONTEXT);
	MLX5_SET(modify_esw_vport_context_in, in, vport_number, vport);
	MLX5_SET(modify_esw_vport_context_in, in, other_vport, 1);
	return mlx5_cmd_exec(dev, in, inlen, out, sizeof(out));
}

int mlx5_eswitch_modify_esw_vport_context(struct mlx5_eswitch *esw, u16 vport,
					  void *in, int inlen)
{
	return modify_esw_vport_context_cmd(esw->dev, vport, in, inlen);
}

static int query_esw_vport_context_cmd(struct mlx5_core_dev *dev, u16 vport,
				       void *out, int outlen)
{
	u32 in[MLX5_ST_SZ_DW(query_esw_vport_context_in)] = {};

	MLX5_SET(query_esw_vport_context_in, in, opcode,
		 MLX5_CMD_OP_QUERY_ESW_VPORT_CONTEXT);
	MLX5_SET(modify_esw_vport_context_in, in, vport_number, vport);
	MLX5_SET(modify_esw_vport_context_in, in, other_vport, 1);
	return mlx5_cmd_exec(dev, in, sizeof(in), out, outlen);
}

int mlx5_eswitch_query_esw_vport_context(struct mlx5_eswitch *esw, u16 vport,
					 void *out, int outlen)
{
	return query_esw_vport_context_cmd(esw->dev, vport, out, outlen);
}

static int modify_esw_vport_cvlan(struct mlx5_core_dev *dev, u16 vport,
				  u16 vlan, u8 qos, u8 set_flags)
{
	u32 in[MLX5_ST_SZ_DW(modify_esw_vport_context_in)] = {0};

	if (!MLX5_CAP_ESW(dev, vport_cvlan_strip) ||
	    !MLX5_CAP_ESW(dev, vport_cvlan_insert_if_not_exist))
		return -EOPNOTSUPP;

	esw_debug(dev, "Set Vport[%d] VLAN %d qos %d set=%x\n",
		  vport, vlan, qos, set_flags);

	if (set_flags & SET_VLAN_STRIP)
		MLX5_SET(modify_esw_vport_context_in, in,
			 esw_vport_context.vport_cvlan_strip, 1);

	if (set_flags & SET_VLAN_INSERT) {
		/* insert only if no vlan in packet */
		MLX5_SET(modify_esw_vport_context_in, in,
			 esw_vport_context.vport_cvlan_insert, 1);

		MLX5_SET(modify_esw_vport_context_in, in,
			 esw_vport_context.cvlan_pcp, qos);
		MLX5_SET(modify_esw_vport_context_in, in,
			 esw_vport_context.cvlan_id, vlan);
	}

	MLX5_SET(modify_esw_vport_context_in, in,
		 field_select.vport_cvlan_strip, 1);
	MLX5_SET(modify_esw_vport_context_in, in,
		 field_select.vport_cvlan_insert, 1);

	return modify_esw_vport_context_cmd(dev, vport, in, sizeof(in));
}

/* E-Switch FDB */
static struct mlx5_flow_handle *
__esw_fdb_set_vport_rule(struct mlx5_eswitch *esw, u16 vport, bool rx_rule,
			 u8 mac_c[ETH_ALEN], u8 mac_v[ETH_ALEN])
{
	int match_header = (is_zero_ether_addr(mac_c) ? 0 :
			    MLX5_MATCH_OUTER_HEADERS);
	struct mlx5_flow_handle *flow_rule = NULL;
	struct mlx5_flow_act flow_act = {0};
	struct mlx5_flow_destination dest = {};
	struct mlx5_flow_spec *spec;
	void *mv_misc = NULL;
	void *mc_misc = NULL;
	u8 *dmac_v = NULL;
	u8 *dmac_c = NULL;

	if (rx_rule)
		match_header |= MLX5_MATCH_MISC_PARAMETERS;

	spec = kvzalloc(sizeof(*spec), GFP_KERNEL);
	if (!spec)
		return NULL;

	dmac_v = MLX5_ADDR_OF(fte_match_param, spec->match_value,
			      outer_headers.dmac_47_16);
	dmac_c = MLX5_ADDR_OF(fte_match_param, spec->match_criteria,
			      outer_headers.dmac_47_16);

	if (match_header & MLX5_MATCH_OUTER_HEADERS) {
		ether_addr_copy(dmac_v, mac_v);
		ether_addr_copy(dmac_c, mac_c);
	}

	if (match_header & MLX5_MATCH_MISC_PARAMETERS) {
		mv_misc  = MLX5_ADDR_OF(fte_match_param, spec->match_value,
					misc_parameters);
		mc_misc  = MLX5_ADDR_OF(fte_match_param, spec->match_criteria,
					misc_parameters);
		MLX5_SET(fte_match_set_misc, mv_misc, source_port, MLX5_VPORT_UPLINK);
		MLX5_SET_TO_ONES(fte_match_set_misc, mc_misc, source_port);
	}

	dest.type = MLX5_FLOW_DESTINATION_TYPE_VPORT;
	dest.vport.num = vport;

	esw_debug(esw->dev,
		  "\tFDB add rule dmac_v(%pM) dmac_c(%pM) -> vport(%d)\n",
		  dmac_v, dmac_c, vport);
	spec->match_criteria_enable = match_header;
	flow_act.action =  MLX5_FLOW_CONTEXT_ACTION_FWD_DEST;
	flow_rule =
		mlx5_add_flow_rules(esw->fdb_table.legacy.fdb, spec,
				    &flow_act, &dest, 1);
	if (IS_ERR(flow_rule)) {
		esw_warn(esw->dev,
			 "FDB: Failed to add flow rule: dmac_v(%pM) dmac_c(%pM) -> vport(%d), err(%ld)\n",
			 dmac_v, dmac_c, vport, PTR_ERR(flow_rule));
		flow_rule = NULL;
	}

	kvfree(spec);
	return flow_rule;
}

static struct mlx5_flow_handle *
esw_fdb_set_vport_rule(struct mlx5_eswitch *esw, u8 mac[ETH_ALEN], u16 vport)
{
	u8 mac_c[ETH_ALEN];

	eth_broadcast_addr(mac_c);
	return __esw_fdb_set_vport_rule(esw, vport, false, mac_c, mac);
}

static struct mlx5_flow_handle *
esw_fdb_set_vport_allmulti_rule(struct mlx5_eswitch *esw, u16 vport)
{
	u8 mac_c[ETH_ALEN];
	u8 mac_v[ETH_ALEN];

	eth_zero_addr(mac_c);
	eth_zero_addr(mac_v);
	mac_c[0] = 0x01;
	mac_v[0] = 0x01;
	return __esw_fdb_set_vport_rule(esw, vport, false, mac_c, mac_v);
}

static struct mlx5_flow_handle *
esw_fdb_set_vport_promisc_rule(struct mlx5_eswitch *esw, u16 vport)
{
	u8 mac_c[ETH_ALEN];
	u8 mac_v[ETH_ALEN];

	eth_zero_addr(mac_c);
	eth_zero_addr(mac_v);
	return __esw_fdb_set_vport_rule(esw, vport, true, mac_c, mac_v);
}

enum {
	LEGACY_VEPA_PRIO = 0,
	LEGACY_FDB_PRIO,
};

static int esw_create_legacy_vepa_table(struct mlx5_eswitch *esw)
{
	struct mlx5_core_dev *dev = esw->dev;
	struct mlx5_flow_namespace *root_ns;
	struct mlx5_flow_table *fdb;
	int err;

	root_ns = mlx5_get_fdb_sub_ns(dev, 0);
	if (!root_ns) {
		esw_warn(dev, "Failed to get FDB flow namespace\n");
		return -EOPNOTSUPP;
	}

	/* num FTE 2, num FG 2 */
	fdb = mlx5_create_auto_grouped_flow_table(root_ns, LEGACY_VEPA_PRIO,
						  2, 2, 0, 0);
	if (IS_ERR(fdb)) {
		err = PTR_ERR(fdb);
		esw_warn(dev, "Failed to create VEPA FDB err %d\n", err);
		return err;
	}
	esw->fdb_table.legacy.vepa_fdb = fdb;

	return 0;
}

static int esw_create_legacy_fdb_table(struct mlx5_eswitch *esw)
{
	int inlen = MLX5_ST_SZ_BYTES(create_flow_group_in);
	struct mlx5_flow_table_attr ft_attr = {};
	struct mlx5_core_dev *dev = esw->dev;
	struct mlx5_flow_namespace *root_ns;
	struct mlx5_flow_table *fdb;
	struct mlx5_flow_group *g;
	void *match_criteria;
	int table_size;
	u32 *flow_group_in;
	u8 *dmac;
	int err = 0;

	esw_debug(dev, "Create FDB log_max_size(%d)\n",
		  MLX5_CAP_ESW_FLOWTABLE_FDB(dev, log_max_ft_size));

	root_ns = mlx5_get_fdb_sub_ns(dev, 0);
	if (!root_ns) {
		esw_warn(dev, "Failed to get FDB flow namespace\n");
		return -EOPNOTSUPP;
	}

	flow_group_in = kvzalloc(inlen, GFP_KERNEL);
	if (!flow_group_in)
		return -ENOMEM;

	table_size = BIT(MLX5_CAP_ESW_FLOWTABLE_FDB(dev, log_max_ft_size));
	ft_attr.max_fte = table_size;
	ft_attr.prio = LEGACY_FDB_PRIO;
	fdb = mlx5_create_flow_table(root_ns, &ft_attr);
	if (IS_ERR(fdb)) {
		err = PTR_ERR(fdb);
		esw_warn(dev, "Failed to create FDB Table err %d\n", err);
		goto out;
	}
	esw->fdb_table.legacy.fdb = fdb;

	/* Addresses group : Full match unicast/multicast addresses */
	MLX5_SET(create_flow_group_in, flow_group_in, match_criteria_enable,
		 MLX5_MATCH_OUTER_HEADERS);
	match_criteria = MLX5_ADDR_OF(create_flow_group_in, flow_group_in, match_criteria);
	dmac = MLX5_ADDR_OF(fte_match_param, match_criteria, outer_headers.dmac_47_16);
	MLX5_SET(create_flow_group_in, flow_group_in, start_flow_index, 0);
	/* Preserve 2 entries for allmulti and promisc rules*/
	MLX5_SET(create_flow_group_in, flow_group_in, end_flow_index, table_size - 3);
	eth_broadcast_addr(dmac);
	g = mlx5_create_flow_group(fdb, flow_group_in);
	if (IS_ERR(g)) {
		err = PTR_ERR(g);
		esw_warn(dev, "Failed to create flow group err(%d)\n", err);
		goto out;
	}
	esw->fdb_table.legacy.addr_grp = g;

	/* Allmulti group : One rule that forwards any mcast traffic */
	MLX5_SET(create_flow_group_in, flow_group_in, match_criteria_enable,
		 MLX5_MATCH_OUTER_HEADERS);
	MLX5_SET(create_flow_group_in, flow_group_in, start_flow_index, table_size - 2);
	MLX5_SET(create_flow_group_in, flow_group_in, end_flow_index, table_size - 2);
	eth_zero_addr(dmac);
	dmac[0] = 0x01;
	g = mlx5_create_flow_group(fdb, flow_group_in);
	if (IS_ERR(g)) {
		err = PTR_ERR(g);
		esw_warn(dev, "Failed to create allmulti flow group err(%d)\n", err);
		goto out;
	}
	esw->fdb_table.legacy.allmulti_grp = g;

	/* Promiscuous group :
	 * One rule that forward all unmatched traffic from previous groups
	 */
	eth_zero_addr(dmac);
	MLX5_SET(create_flow_group_in, flow_group_in, match_criteria_enable,
		 MLX5_MATCH_MISC_PARAMETERS);
	MLX5_SET_TO_ONES(fte_match_param, match_criteria, misc_parameters.source_port);
	MLX5_SET(create_flow_group_in, flow_group_in, start_flow_index, table_size - 1);
	MLX5_SET(create_flow_group_in, flow_group_in, end_flow_index, table_size - 1);
	g = mlx5_create_flow_group(fdb, flow_group_in);
	if (IS_ERR(g)) {
		err = PTR_ERR(g);
		esw_warn(dev, "Failed to create promisc flow group err(%d)\n", err);
		goto out;
	}
	esw->fdb_table.legacy.promisc_grp = g;

out:
	if (err)
		esw_destroy_legacy_fdb_table(esw);

	kvfree(flow_group_in);
	return err;
}

static void esw_destroy_legacy_vepa_table(struct mlx5_eswitch *esw)
{
	esw_debug(esw->dev, "Destroy VEPA Table\n");
	if (!esw->fdb_table.legacy.vepa_fdb)
		return;

	mlx5_destroy_flow_table(esw->fdb_table.legacy.vepa_fdb);
	esw->fdb_table.legacy.vepa_fdb = NULL;
}

static void esw_destroy_legacy_fdb_table(struct mlx5_eswitch *esw)
{
	esw_debug(esw->dev, "Destroy FDB Table\n");
	if (!esw->fdb_table.legacy.fdb)
		return;

	if (esw->fdb_table.legacy.promisc_grp)
		mlx5_destroy_flow_group(esw->fdb_table.legacy.promisc_grp);
	if (esw->fdb_table.legacy.allmulti_grp)
		mlx5_destroy_flow_group(esw->fdb_table.legacy.allmulti_grp);
	if (esw->fdb_table.legacy.addr_grp)
		mlx5_destroy_flow_group(esw->fdb_table.legacy.addr_grp);
	mlx5_destroy_flow_table(esw->fdb_table.legacy.fdb);

	esw->fdb_table.legacy.fdb = NULL;
	esw->fdb_table.legacy.addr_grp = NULL;
	esw->fdb_table.legacy.allmulti_grp = NULL;
	esw->fdb_table.legacy.promisc_grp = NULL;
}

static int esw_create_legacy_table(struct mlx5_eswitch *esw)
{
	int err;

	memset(&esw->fdb_table.legacy, 0, sizeof(struct legacy_fdb));

	err = esw_create_legacy_vepa_table(esw);
	if (err)
		return err;

	err = esw_create_legacy_fdb_table(esw);
	if (err)
		esw_destroy_legacy_vepa_table(esw);

	return err;
}

static void esw_destroy_legacy_table(struct mlx5_eswitch *esw)
{
	esw_cleanup_vepa_rules(esw);
	esw_destroy_legacy_fdb_table(esw);
	esw_destroy_legacy_vepa_table(esw);
}

/* E-Switch vport UC/MC lists management */
typedef int (*vport_addr_action)(struct mlx5_eswitch *esw,
				 struct vport_addr *vaddr);

static int esw_add_uc_addr(struct mlx5_eswitch *esw, struct vport_addr *vaddr)
{
	u8 *mac = vaddr->node.addr;
	u16 vport = vaddr->vport;
	int err;

	/* Skip mlx5_mpfs_add_mac for eswitch_managers,
	 * it is already done by its netdev in mlx5e_execute_l2_action
	 */
	if (esw->manager_vport == vport)
		goto fdb_add;

	err = mlx5_mpfs_add_mac(esw->dev, mac);
	if (err) {
		esw_warn(esw->dev,
			 "Failed to add L2 table mac(%pM) for vport(0x%x), err(%d)\n",
			 mac, vport, err);
		return err;
	}
	vaddr->mpfs = true;

fdb_add:
	/* SRIOV is enabled: Forward UC MAC to vport */
	if (esw->fdb_table.legacy.fdb && esw->mode == MLX5_ESWITCH_LEGACY)
		vaddr->flow_rule = esw_fdb_set_vport_rule(esw, mac, vport);

	esw_debug(esw->dev, "\tADDED UC MAC: vport[%d] %pM fr(%p)\n",
		  vport, mac, vaddr->flow_rule);

	return 0;
}

static int esw_del_uc_addr(struct mlx5_eswitch *esw, struct vport_addr *vaddr)
{
	u8 *mac = vaddr->node.addr;
	u16 vport = vaddr->vport;
	int err = 0;

	/* Skip mlx5_mpfs_del_mac for eswitch managerss,
	 * it is already done by its netdev in mlx5e_execute_l2_action
	 */
	if (!vaddr->mpfs || esw->manager_vport == vport)
		goto fdb_del;

	err = mlx5_mpfs_del_mac(esw->dev, mac);
	if (err)
		esw_warn(esw->dev,
			 "Failed to del L2 table mac(%pM) for vport(%d), err(%d)\n",
			 mac, vport, err);
	vaddr->mpfs = false;

fdb_del:
	if (vaddr->flow_rule)
		mlx5_del_flow_rules(vaddr->flow_rule);
	vaddr->flow_rule = NULL;

	return 0;
}

static void update_allmulti_vports(struct mlx5_eswitch *esw,
				   struct vport_addr *vaddr,
				   struct esw_mc_addr *esw_mc)
{
	u8 *mac = vaddr->node.addr;
	struct mlx5_vport *vport;
	u16 i, vport_num;

	mlx5_esw_for_all_vports(esw, i, vport) {
		struct hlist_head *vport_hash = vport->mc_list;
		struct vport_addr *iter_vaddr =
					l2addr_hash_find(vport_hash,
							 mac,
							 struct vport_addr);
		vport_num = vport->vport;
		if (IS_ERR_OR_NULL(vport->allmulti_rule) ||
		    vaddr->vport == vport_num)
			continue;
		switch (vaddr->action) {
		case MLX5_ACTION_ADD:
			if (iter_vaddr)
				continue;
			iter_vaddr = l2addr_hash_add(vport_hash, mac,
						     struct vport_addr,
						     GFP_KERNEL);
			if (!iter_vaddr) {
				esw_warn(esw->dev,
					 "ALL-MULTI: Failed to add MAC(%pM) to vport[%d] DB\n",
					 mac, vport_num);
				continue;
			}
			iter_vaddr->vport = vport_num;
			iter_vaddr->flow_rule =
					esw_fdb_set_vport_rule(esw,
							       mac,
							       vport_num);
			iter_vaddr->mc_promisc = true;
			break;
		case MLX5_ACTION_DEL:
			if (!iter_vaddr)
				continue;
			mlx5_del_flow_rules(iter_vaddr->flow_rule);
			l2addr_hash_del(iter_vaddr);
			break;
		}
	}
}

static int esw_add_mc_addr(struct mlx5_eswitch *esw, struct vport_addr *vaddr)
{
	struct hlist_head *hash = esw->mc_table;
	struct esw_mc_addr *esw_mc;
	u8 *mac = vaddr->node.addr;
	u16 vport = vaddr->vport;

	if (!esw->fdb_table.legacy.fdb)
		return 0;

	esw_mc = l2addr_hash_find(hash, mac, struct esw_mc_addr);
	if (esw_mc)
		goto add;

	esw_mc = l2addr_hash_add(hash, mac, struct esw_mc_addr, GFP_KERNEL);
	if (!esw_mc)
		return -ENOMEM;

	esw_mc->uplink_rule = /* Forward MC MAC to Uplink */
		esw_fdb_set_vport_rule(esw, mac, MLX5_VPORT_UPLINK);

	/* Add this multicast mac to all the mc promiscuous vports */
	update_allmulti_vports(esw, vaddr, esw_mc);

add:
	/* If the multicast mac is added as a result of mc promiscuous vport,
	 * don't increment the multicast ref count
	 */
	if (!vaddr->mc_promisc)
		esw_mc->refcnt++;

	/* Forward MC MAC to vport */
	vaddr->flow_rule = esw_fdb_set_vport_rule(esw, mac, vport);
	esw_debug(esw->dev,
		  "\tADDED MC MAC: vport[%d] %pM fr(%p) refcnt(%d) uplinkfr(%p)\n",
		  vport, mac, vaddr->flow_rule,
		  esw_mc->refcnt, esw_mc->uplink_rule);
	return 0;
}

static int esw_del_mc_addr(struct mlx5_eswitch *esw, struct vport_addr *vaddr)
{
	struct hlist_head *hash = esw->mc_table;
	struct esw_mc_addr *esw_mc;
	u8 *mac = vaddr->node.addr;
	u16 vport = vaddr->vport;

	if (!esw->fdb_table.legacy.fdb)
		return 0;

	esw_mc = l2addr_hash_find(hash, mac, struct esw_mc_addr);
	if (!esw_mc) {
		esw_warn(esw->dev,
			 "Failed to find eswitch MC addr for MAC(%pM) vport(%d)",
			 mac, vport);
		return -EINVAL;
	}
	esw_debug(esw->dev,
		  "\tDELETE MC MAC: vport[%d] %pM fr(%p) refcnt(%d) uplinkfr(%p)\n",
		  vport, mac, vaddr->flow_rule, esw_mc->refcnt,
		  esw_mc->uplink_rule);

	if (vaddr->flow_rule)
		mlx5_del_flow_rules(vaddr->flow_rule);
	vaddr->flow_rule = NULL;

	/* If the multicast mac is added as a result of mc promiscuous vport,
	 * don't decrement the multicast ref count.
	 */
	if (vaddr->mc_promisc || (--esw_mc->refcnt > 0))
		return 0;

	/* Remove this multicast mac from all the mc promiscuous vports */
	update_allmulti_vports(esw, vaddr, esw_mc);

	if (esw_mc->uplink_rule)
		mlx5_del_flow_rules(esw_mc->uplink_rule);

	l2addr_hash_del(esw_mc);
	return 0;
}

/* Apply vport UC/MC list to HW l2 table and FDB table */
static void esw_apply_vport_addr_list(struct mlx5_eswitch *esw,
				      struct mlx5_vport *vport, int list_type)
{
	bool is_uc = list_type == MLX5_NVPRT_LIST_TYPE_UC;
	vport_addr_action vport_addr_add;
	vport_addr_action vport_addr_del;
	struct vport_addr *addr;
	struct l2addr_node *node;
	struct hlist_head *hash;
	struct hlist_node *tmp;
	int hi;

	vport_addr_add = is_uc/*是否单播地址*/ ? esw_add_uc_addr :
				 esw_add_mc_addr;
	vport_addr_del = is_uc ? esw_del_uc_addr :
				 esw_del_mc_addr;

	hash = is_uc ? vport->uc_list : vport->mc_list;
	for_each_l2hash_node(node, tmp, hash, hi) {
		addr = container_of(node, struct vport_addr, node);
		switch (addr->action) {
		case MLX5_ACTION_ADD:
			vport_addr_add(esw, addr);
			addr->action = MLX5_ACTION_NONE;
			break;
		case MLX5_ACTION_DEL:
			vport_addr_del(esw, addr);
			l2addr_hash_del(addr);
			break;
		}
	}
}

/* Sync vport UC/MC list from vport context */
static void esw_update_vport_addr_list(struct mlx5_eswitch *esw,
				       struct mlx5_vport *vport, int list_type)
{
	bool is_uc = list_type == MLX5_NVPRT_LIST_TYPE_UC;
	u8 (*mac_list)[ETH_ALEN];
	struct l2addr_node *node;
	struct vport_addr *addr;
	struct hlist_head *hash;
	struct hlist_node *tmp;
	int size;
	int err;
	int hi;
	int i;

	size = is_uc ? MLX5_MAX_UC_PER_VPORT(esw->dev) :
		       MLX5_MAX_MC_PER_VPORT(esw->dev);

	mac_list = kcalloc(size, ETH_ALEN, GFP_KERNEL);
	if (!mac_list)
		return;

	hash = is_uc ? vport->uc_list : vport->mc_list;

	for_each_l2hash_node(node, tmp, hash, hi) {
		addr = container_of(node, struct vport_addr, node);
		addr->action = MLX5_ACTION_DEL;
	}

	if (!vport->enabled)
		goto out;

	err = mlx5_query_nic_vport_mac_list(esw->dev, vport->vport, list_type,
					    mac_list, &size);
	if (err)
		goto out;
	esw_debug(esw->dev, "vport[%d] context update %s list size (%d)\n",
		  vport->vport, is_uc ? "UC" : "MC", size);

	for (i = 0; i < size; i++) {
		if (is_uc && !is_valid_ether_addr(mac_list[i]))
			continue;

		if (!is_uc && !is_multicast_ether_addr(mac_list[i]))
			continue;

		addr = l2addr_hash_find(hash, mac_list[i], struct vport_addr);
		if (addr) {
			addr->action = MLX5_ACTION_NONE;
			/* If this mac was previously added because of allmulti
			 * promiscuous rx mode, its now converted to be original
			 * vport mac.
			 */
			if (addr->mc_promisc) {
				struct esw_mc_addr *esw_mc =
					l2addr_hash_find(esw->mc_table,
							 mac_list[i],
							 struct esw_mc_addr);
				if (!esw_mc) {
					esw_warn(esw->dev,
						 "Failed to MAC(%pM) in mcast DB\n",
						 mac_list[i]);
					continue;
				}
				esw_mc->refcnt++;
				addr->mc_promisc = false;
			}
			continue;
		}

		addr = l2addr_hash_add(hash, mac_list[i], struct vport_addr,
				       GFP_KERNEL);
		if (!addr) {
			esw_warn(esw->dev,
				 "Failed to add MAC(%pM) to vport[%d] DB\n",
				 mac_list[i], vport->vport);
			continue;
		}
		addr->vport = vport->vport;
		addr->action = MLX5_ACTION_ADD;
	}
out:
	kfree(mac_list);
}

/* Sync vport UC/MC list from vport context
 * Must be called after esw_update_vport_addr_list
 */
static void esw_update_vport_mc_promisc(struct mlx5_eswitch *esw,
					struct mlx5_vport *vport)
{
	struct l2addr_node *node;
	struct vport_addr *addr;
	struct hlist_head *hash;
	struct hlist_node *tmp;
	int hi;

	hash = vport->mc_list;

	for_each_l2hash_node(node, tmp, esw->mc_table, hi) {
		u8 *mac = node->addr;

		addr = l2addr_hash_find(hash, mac, struct vport_addr);
		if (addr) {
			if (addr->action == MLX5_ACTION_DEL)
				addr->action = MLX5_ACTION_NONE;
			continue;
		}
		addr = l2addr_hash_add(hash, mac, struct vport_addr,
				       GFP_KERNEL);
		if (!addr) {
			esw_warn(esw->dev,
				 "Failed to add allmulti MAC(%pM) to vport[%d] DB\n",
				 mac, vport->vport);
			continue;
		}
		addr->vport = vport->vport;
		addr->action = MLX5_ACTION_ADD;
		addr->mc_promisc = true;
	}
}

/* Apply vport rx mode to HW FDB table */
static void esw_apply_vport_rx_mode(struct mlx5_eswitch *esw,
				    struct mlx5_vport *vport,
				    bool promisc, bool mc_promisc)
{
	struct esw_mc_addr *allmulti_addr = &esw->mc_promisc;

	if (IS_ERR_OR_NULL(vport->allmulti_rule) != mc_promisc)
		goto promisc;

	if (mc_promisc) {
		vport->allmulti_rule =
			esw_fdb_set_vport_allmulti_rule(esw, vport->vport);
		if (!allmulti_addr->uplink_rule)
			allmulti_addr->uplink_rule =
				esw_fdb_set_vport_allmulti_rule(esw,
								MLX5_VPORT_UPLINK);
		allmulti_addr->refcnt++;
	} else if (vport->allmulti_rule) {
		mlx5_del_flow_rules(vport->allmulti_rule);
		vport->allmulti_rule = NULL;

		if (--allmulti_addr->refcnt > 0)
			goto promisc;

		if (allmulti_addr->uplink_rule)
			mlx5_del_flow_rules(allmulti_addr->uplink_rule);
		allmulti_addr->uplink_rule = NULL;
	}

promisc:
	if (IS_ERR_OR_NULL(vport->promisc_rule) != promisc)
		return;

	if (promisc) {
		vport->promisc_rule =
			esw_fdb_set_vport_promisc_rule(esw, vport->vport);
	} else if (vport->promisc_rule) {
		mlx5_del_flow_rules(vport->promisc_rule);
		vport->promisc_rule = NULL;
	}
}

/* Sync vport rx mode from vport context */
static void esw_update_vport_rx_mode(struct mlx5_eswitch *esw,
				     struct mlx5_vport *vport)
{
	int promisc_all = 0;
	int promisc_uc = 0;
	int promisc_mc = 0;
	int err;

	err = mlx5_query_nic_vport_promisc(esw->dev,
					   vport->vport,
					   &promisc_uc,
					   &promisc_mc,
					   &promisc_all);
	if (err)
		return;
	esw_debug(esw->dev, "vport[%d] context update rx mode promisc_all=%d, all_multi=%d\n",
		  vport->vport, promisc_all, promisc_mc);

	if (!vport->info.trusted || !vport->enabled) {
		promisc_uc = 0;
		promisc_mc = 0;
		promisc_all = 0;
	}

	esw_apply_vport_rx_mode(esw, vport, promisc_all,
				(promisc_all || promisc_mc));
}

static void esw_vport_change_handle_locked(struct mlx5_vport *vport)
{
	struct mlx5_core_dev *dev = vport->dev;
	struct mlx5_eswitch *esw = dev->priv.eswitch;
	u8 mac[ETH_ALEN];

	mlx5_query_nic_vport_mac_address(dev, vport->vport, true, mac);
	esw_debug(dev, "vport[%d] Context Changed: perm mac: %pM\n",
		  vport->vport, mac);

	if (vport->enabled_events & UC_ADDR_CHANGE) {
		esw_update_vport_addr_list(esw, vport, MLX5_NVPRT_LIST_TYPE_UC);
		esw_apply_vport_addr_list(esw, vport, MLX5_NVPRT_LIST_TYPE_UC);
	}

	if (vport->enabled_events & MC_ADDR_CHANGE)
		esw_update_vport_addr_list(esw, vport, MLX5_NVPRT_LIST_TYPE_MC);

	if (vport->enabled_events & PROMISC_CHANGE) {
		esw_update_vport_rx_mode(esw, vport);
		if (!IS_ERR_OR_NULL(vport->allmulti_rule))
			esw_update_vport_mc_promisc(esw, vport);
	}

	if (vport->enabled_events & (PROMISC_CHANGE | MC_ADDR_CHANGE))
		esw_apply_vport_addr_list(esw, vport, MLX5_NVPRT_LIST_TYPE_MC);

	esw_debug(esw->dev, "vport[%d] Context Changed: Done\n", vport->vport);
	if (vport->enabled)
		arm_vport_context_events_cmd(dev, vport->vport,
					     vport->enabled_events);
}

static void esw_vport_change_handler(struct work_struct *work)
{
	struct mlx5_vport *vport =
		container_of(work, struct mlx5_vport, vport_change_handler);
	struct mlx5_eswitch *esw = vport->dev->priv.eswitch;

	mutex_lock(&esw->state_lock);
	esw_vport_change_handle_locked(vport);
	mutex_unlock(&esw->state_lock);
}

int esw_vport_enable_egress_acl(struct mlx5_eswitch *esw,
				struct mlx5_vport *vport)
{
	int inlen = MLX5_ST_SZ_BYTES(create_flow_group_in);
	struct mlx5_flow_group *vlan_grp = NULL;
	struct mlx5_flow_group *drop_grp = NULL;
	struct mlx5_core_dev *dev = esw->dev;
	struct mlx5_flow_namespace *root_ns;
	struct mlx5_flow_table *acl;
	void *match_criteria;
	u32 *flow_group_in;
	/* The egress acl table contains 2 rules:
	 * 1)Allow traffic with vlan_tag=vst_vlan_id
	 * 2)Drop all other traffic.
	 */
	int table_size = 2;
	int err = 0;

	if (!MLX5_CAP_ESW_EGRESS_ACL(dev, ft_support))
		return -EOPNOTSUPP;

	if (!IS_ERR_OR_NULL(vport->egress.acl))
		return 0;

	esw_debug(dev, "Create vport[%d] egress ACL log_max_size(%d)\n",
		  vport->vport, MLX5_CAP_ESW_EGRESS_ACL(dev, log_max_ft_size));

	root_ns = mlx5_get_flow_vport_acl_namespace(dev, MLX5_FLOW_NAMESPACE_ESW_EGRESS,
			mlx5_eswitch_vport_num_to_index(esw, vport->vport));
	if (!root_ns) {
		esw_warn(dev, "Failed to get E-Switch egress flow namespace for vport (%d)\n", vport->vport);
		return -EOPNOTSUPP;
	}

	flow_group_in = kvzalloc(inlen, GFP_KERNEL);
	if (!flow_group_in)
		return -ENOMEM;

	acl = mlx5_create_vport_flow_table(root_ns, 0, table_size, 0, vport->vport);
	if (IS_ERR(acl)) {
		err = PTR_ERR(acl);
		esw_warn(dev, "Failed to create E-Switch vport[%d] egress flow Table, err(%d)\n",
			 vport->vport, err);
		goto out;
	}

	MLX5_SET(create_flow_group_in, flow_group_in, match_criteria_enable, MLX5_MATCH_OUTER_HEADERS);
	match_criteria = MLX5_ADDR_OF(create_flow_group_in, flow_group_in, match_criteria);
	MLX5_SET_TO_ONES(fte_match_param, match_criteria, outer_headers.cvlan_tag);
	MLX5_SET_TO_ONES(fte_match_param, match_criteria, outer_headers.first_vid);
	MLX5_SET(create_flow_group_in, flow_group_in, start_flow_index, 0);
	MLX5_SET(create_flow_group_in, flow_group_in, end_flow_index, 0);

	vlan_grp = mlx5_create_flow_group(acl, flow_group_in);
	if (IS_ERR(vlan_grp)) {
		err = PTR_ERR(vlan_grp);
		esw_warn(dev, "Failed to create E-Switch vport[%d] egress allowed vlans flow group, err(%d)\n",
			 vport->vport, err);
		goto out;
	}

	memset(flow_group_in, 0, inlen);
	MLX5_SET(create_flow_group_in, flow_group_in, start_flow_index, 1);
	MLX5_SET(create_flow_group_in, flow_group_in, end_flow_index, 1);
	drop_grp = mlx5_create_flow_group(acl, flow_group_in);
	if (IS_ERR(drop_grp)) {
		err = PTR_ERR(drop_grp);
		esw_warn(dev, "Failed to create E-Switch vport[%d] egress drop flow group, err(%d)\n",
			 vport->vport, err);
		goto out;
	}

	vport->egress.acl = acl;
	vport->egress.drop_grp = drop_grp;
	vport->egress.allowed_vlans_grp = vlan_grp;
out:
	kvfree(flow_group_in);
	if (err && !IS_ERR_OR_NULL(vlan_grp))
		mlx5_destroy_flow_group(vlan_grp);
	if (err && !IS_ERR_OR_NULL(acl))
		mlx5_destroy_flow_table(acl);
	return err;
}

void esw_vport_cleanup_egress_rules(struct mlx5_eswitch *esw,
				    struct mlx5_vport *vport)
{
	if (!IS_ERR_OR_NULL(vport->egress.allowed_vlan))
		mlx5_del_flow_rules(vport->egress.allowed_vlan);

	if (!IS_ERR_OR_NULL(vport->egress.drop_rule))
		mlx5_del_flow_rules(vport->egress.drop_rule);

	vport->egress.allowed_vlan = NULL;
	vport->egress.drop_rule = NULL;
}

void esw_vport_disable_egress_acl(struct mlx5_eswitch *esw,
				  struct mlx5_vport *vport)
{
	if (IS_ERR_OR_NULL(vport->egress.acl))
		return;

	esw_debug(esw->dev, "Destroy vport[%d] E-Switch egress ACL\n", vport->vport);

	esw_vport_cleanup_egress_rules(esw, vport);
	mlx5_destroy_flow_group(vport->egress.allowed_vlans_grp);
	mlx5_destroy_flow_group(vport->egress.drop_grp);
	mlx5_destroy_flow_table(vport->egress.acl);
	vport->egress.allowed_vlans_grp = NULL;
	vport->egress.drop_grp = NULL;
	vport->egress.acl = NULL;
}

int esw_vport_enable_ingress_acl(struct mlx5_eswitch *esw,
				 struct mlx5_vport *vport)
{
	int inlen = MLX5_ST_SZ_BYTES(create_flow_group_in);
	struct mlx5_core_dev *dev = esw->dev;
	struct mlx5_flow_namespace *root_ns;
	struct mlx5_flow_table *acl;
	struct mlx5_flow_group *g;
	void *match_criteria;
	u32 *flow_group_in;
	/* The ingress acl table contains 4 groups
	 * (2 active rules at the same time -
	 *      1 allow rule from one of the first 3 groups.
	 *      1 drop rule from the last group):
	 * 1)Allow untagged traffic with smac=original mac.
	 * 2)Allow untagged traffic.
	 * 3)Allow traffic with smac=original mac.
	 * 4)Drop all other traffic.
	 */
	int table_size = 4;
	int err = 0;

	if (!MLX5_CAP_ESW_INGRESS_ACL(dev, ft_support))
		return -EOPNOTSUPP;

	if (!IS_ERR_OR_NULL(vport->ingress.acl))
		return 0;

	esw_debug(dev, "Create vport[%d] ingress ACL log_max_size(%d)\n",
		  vport->vport, MLX5_CAP_ESW_INGRESS_ACL(dev, log_max_ft_size));

	root_ns = mlx5_get_flow_vport_acl_namespace(dev, MLX5_FLOW_NAMESPACE_ESW_INGRESS,
			mlx5_eswitch_vport_num_to_index(esw, vport->vport));
	if (!root_ns) {
		esw_warn(dev, "Failed to get E-Switch ingress flow namespace for vport (%d)\n", vport->vport);
		return -EOPNOTSUPP;
	}

	flow_group_in = kvzalloc(inlen, GFP_KERNEL);
	if (!flow_group_in)
		return -ENOMEM;

	acl = mlx5_create_vport_flow_table(root_ns, 0, table_size, 0, vport->vport);
	if (IS_ERR(acl)) {
		err = PTR_ERR(acl);
		esw_warn(dev, "Failed to create E-Switch vport[%d] ingress flow Table, err(%d)\n",
			 vport->vport, err);
		goto out;
	}
	vport->ingress.acl = acl;

	match_criteria = MLX5_ADDR_OF(create_flow_group_in, flow_group_in, match_criteria);

	MLX5_SET(create_flow_group_in, flow_group_in, match_criteria_enable, MLX5_MATCH_OUTER_HEADERS);
	MLX5_SET_TO_ONES(fte_match_param, match_criteria, outer_headers.cvlan_tag);
	MLX5_SET_TO_ONES(fte_match_param, match_criteria, outer_headers.smac_47_16);
	MLX5_SET_TO_ONES(fte_match_param, match_criteria, outer_headers.smac_15_0);
	MLX5_SET(create_flow_group_in, flow_group_in, start_flow_index, 0);
	MLX5_SET(create_flow_group_in, flow_group_in, end_flow_index, 0);

	g = mlx5_create_flow_group(acl, flow_group_in);
	if (IS_ERR(g)) {
		err = PTR_ERR(g);
		esw_warn(dev, "Failed to create E-Switch vport[%d] ingress untagged spoofchk flow group, err(%d)\n",
			 vport->vport, err);
		goto out;
	}
	vport->ingress.allow_untagged_spoofchk_grp = g;

	memset(flow_group_in, 0, inlen);
	MLX5_SET(create_flow_group_in, flow_group_in, match_criteria_enable, MLX5_MATCH_OUTER_HEADERS);
	MLX5_SET_TO_ONES(fte_match_param, match_criteria, outer_headers.cvlan_tag);
	MLX5_SET(create_flow_group_in, flow_group_in, start_flow_index, 1);
	MLX5_SET(create_flow_group_in, flow_group_in, end_flow_index, 1);

	g = mlx5_create_flow_group(acl, flow_group_in);
	if (IS_ERR(g)) {
		err = PTR_ERR(g);
		esw_warn(dev, "Failed to create E-Switch vport[%d] ingress untagged flow group, err(%d)\n",
			 vport->vport, err);
		goto out;
	}
	vport->ingress.allow_untagged_only_grp = g;

	memset(flow_group_in, 0, inlen);
	MLX5_SET(create_flow_group_in, flow_group_in, match_criteria_enable, MLX5_MATCH_OUTER_HEADERS);
	MLX5_SET_TO_ONES(fte_match_param, match_criteria, outer_headers.smac_47_16);
	MLX5_SET_TO_ONES(fte_match_param, match_criteria, outer_headers.smac_15_0);
	MLX5_SET(create_flow_group_in, flow_group_in, start_flow_index, 2);
	MLX5_SET(create_flow_group_in, flow_group_in, end_flow_index, 2);

	g = mlx5_create_flow_group(acl, flow_group_in);
	if (IS_ERR(g)) {
		err = PTR_ERR(g);
		esw_warn(dev, "Failed to create E-Switch vport[%d] ingress spoofchk flow group, err(%d)\n",
			 vport->vport, err);
		goto out;
	}
	vport->ingress.allow_spoofchk_only_grp = g;

	memset(flow_group_in, 0, inlen);
	MLX5_SET(create_flow_group_in, flow_group_in, start_flow_index, 3);
	MLX5_SET(create_flow_group_in, flow_group_in, end_flow_index, 3);

	g = mlx5_create_flow_group(acl, flow_group_in);
	if (IS_ERR(g)) {
		err = PTR_ERR(g);
		esw_warn(dev, "Failed to create E-Switch vport[%d] ingress drop flow group, err(%d)\n",
			 vport->vport, err);
		goto out;
	}
	vport->ingress.drop_grp = g;

out:
	if (err) {
		if (!IS_ERR_OR_NULL(vport->ingress.allow_spoofchk_only_grp))
			mlx5_destroy_flow_group(
					vport->ingress.allow_spoofchk_only_grp);
		if (!IS_ERR_OR_NULL(vport->ingress.allow_untagged_only_grp))
			mlx5_destroy_flow_group(
					vport->ingress.allow_untagged_only_grp);
		if (!IS_ERR_OR_NULL(vport->ingress.allow_untagged_spoofchk_grp))
			mlx5_destroy_flow_group(
				vport->ingress.allow_untagged_spoofchk_grp);
		if (!IS_ERR_OR_NULL(vport->ingress.acl))
			mlx5_destroy_flow_table(vport->ingress.acl);
	}

	kvfree(flow_group_in);
	return err;
}

void esw_vport_cleanup_ingress_rules(struct mlx5_eswitch *esw,
				     struct mlx5_vport *vport)
{
	//移除vport->ingress的drop_rule,allow_rule
	if (!IS_ERR_OR_NULL(vport->ingress.drop_rule))
		mlx5_del_flow_rules(vport->ingress.drop_rule);

	if (!IS_ERR_OR_NULL(vport->ingress.allow_rule))
		mlx5_del_flow_rules(vport->ingress.allow_rule);

	vport->ingress.drop_rule = NULL;
	vport->ingress.allow_rule = NULL;

	esw_vport_del_ingress_acl_modify_metadata(esw, vport);
}

void esw_vport_disable_ingress_acl(struct mlx5_eswitch *esw,
				   struct mlx5_vport *vport)
{
	if (IS_ERR_OR_NULL(vport->ingress.acl))
		return;

	esw_debug(esw->dev, "Destroy vport[%d] E-Switch ingress ACL\n", vport->vport);

	esw_vport_cleanup_ingress_rules(esw, vport);
	mlx5_destroy_flow_group(vport->ingress.allow_spoofchk_only_grp);
	mlx5_destroy_flow_group(vport->ingress.allow_untagged_only_grp);
	mlx5_destroy_flow_group(vport->ingress.allow_untagged_spoofchk_grp);
	mlx5_destroy_flow_group(vport->ingress.drop_grp);
	mlx5_destroy_flow_table(vport->ingress.acl);
	vport->ingress.acl = NULL;
	vport->ingress.drop_grp = NULL;
	vport->ingress.allow_spoofchk_only_grp = NULL;
	vport->ingress.allow_untagged_only_grp = NULL;
	vport->ingress.allow_untagged_spoofchk_grp = NULL;
}

static int esw_vport_ingress_config(struct mlx5_eswitch *esw,
				    struct mlx5_vport *vport)
{
	struct mlx5_fc *counter = vport->ingress.drop_counter;
	struct mlx5_flow_destination drop_ctr_dst = {0};
	struct mlx5_flow_destination *dst = NULL;
	struct mlx5_flow_act flow_act = {0};
	struct mlx5_flow_spec *spec;
	int dest_num = 0;
	int err = 0;
	u8 *smac_v;

	esw_vport_cleanup_ingress_rules(esw, vport);

	if (!vport->info.vlan && !vport->info.qos && !vport->info.spoofchk) {
		esw_vport_disable_ingress_acl(esw, vport);
		return 0;
	}

	err = esw_vport_enable_ingress_acl(esw, vport);
	if (err) {
		mlx5_core_warn(esw->dev,
			       "failed to enable ingress acl (%d) on vport[%d]\n",
			       err, vport->vport);
		return err;
	}

	esw_debug(esw->dev,
		  "vport[%d] configure ingress rules, vlan(%d) qos(%d)\n",
		  vport->vport, vport->info.vlan, vport->info.qos);

	spec = kvzalloc(sizeof(*spec), GFP_KERNEL);
	if (!spec) {
		err = -ENOMEM;
		goto out;
	}

	if (vport->info.vlan || vport->info.qos)
		MLX5_SET_TO_ONES(fte_match_param, spec->match_criteria, outer_headers.cvlan_tag);

	if (vport->info.spoofchk) {
		MLX5_SET_TO_ONES(fte_match_param, spec->match_criteria, outer_headers.smac_47_16);
		MLX5_SET_TO_ONES(fte_match_param, spec->match_criteria, outer_headers.smac_15_0);
		smac_v = MLX5_ADDR_OF(fte_match_param,
				      spec->match_value,
				      outer_headers.smac_47_16);
		ether_addr_copy(smac_v, vport->info.mac);
	}

	spec->match_criteria_enable = MLX5_MATCH_OUTER_HEADERS;
	flow_act.action = MLX5_FLOW_CONTEXT_ACTION_ALLOW;
	vport->ingress.allow_rule =
		mlx5_add_flow_rules(vport->ingress.acl, spec,
				    &flow_act, NULL, 0);
	if (IS_ERR(vport->ingress.allow_rule)) {
		err = PTR_ERR(vport->ingress.allow_rule);
		esw_warn(esw->dev,
			 "vport[%d] configure ingress allow rule, err(%d)\n",
			 vport->vport, err);
		vport->ingress.allow_rule = NULL;
		goto out;
	}

	memset(spec, 0, sizeof(*spec));
	flow_act.action = MLX5_FLOW_CONTEXT_ACTION_DROP;

	/* Attach drop flow counter */
	if (counter) {
		flow_act.action |= MLX5_FLOW_CONTEXT_ACTION_COUNT;
		drop_ctr_dst.type = MLX5_FLOW_DESTINATION_TYPE_COUNTER;
		drop_ctr_dst.counter_id = mlx5_fc_id(counter);
		dst = &drop_ctr_dst;
		dest_num++;
	}
	vport->ingress.drop_rule =
		mlx5_add_flow_rules(vport->ingress.acl, spec,
				    &flow_act, dst, dest_num);
	if (IS_ERR(vport->ingress.drop_rule)) {
		err = PTR_ERR(vport->ingress.drop_rule);
		esw_warn(esw->dev,
			 "vport[%d] configure ingress drop rule, err(%d)\n",
			 vport->vport, err);
		vport->ingress.drop_rule = NULL;
		goto out;
	}

out:
	if (err)
		esw_vport_cleanup_ingress_rules(esw, vport);
	kvfree(spec);
	return err;
}

static int esw_vport_egress_config(struct mlx5_eswitch *esw,
				   struct mlx5_vport *vport)
{
	struct mlx5_fc *counter = vport->egress.drop_counter;
	struct mlx5_flow_destination drop_ctr_dst = {0};
	struct mlx5_flow_destination *dst = NULL;
	struct mlx5_flow_act flow_act = {0};
	struct mlx5_flow_spec *spec;
	int dest_num = 0;
	int err = 0;

	esw_vport_cleanup_egress_rules(esw, vport);

	if (!vport->info.vlan && !vport->info.qos) {
		esw_vport_disable_egress_acl(esw, vport);
		return 0;
	}

	err = esw_vport_enable_egress_acl(esw, vport);
	if (err) {
		mlx5_core_warn(esw->dev,
			       "failed to enable egress acl (%d) on vport[%d]\n",
			       err, vport->vport);
		return err;
	}

	esw_debug(esw->dev,
		  "vport[%d] configure egress rules, vlan(%d) qos(%d)\n",
		  vport->vport, vport->info.vlan, vport->info.qos);

	spec = kvzalloc(sizeof(*spec), GFP_KERNEL);
	if (!spec) {
		err = -ENOMEM;
		goto out;
	}

	/* Allowed vlan rule */
	MLX5_SET_TO_ONES(fte_match_param, spec->match_criteria, outer_headers.cvlan_tag);
	MLX5_SET_TO_ONES(fte_match_param, spec->match_value, outer_headers.cvlan_tag);
	MLX5_SET_TO_ONES(fte_match_param, spec->match_criteria, outer_headers.first_vid);
	MLX5_SET(fte_match_param, spec->match_value, outer_headers.first_vid, vport->info.vlan);

	spec->match_criteria_enable = MLX5_MATCH_OUTER_HEADERS;
	flow_act.action = MLX5_FLOW_CONTEXT_ACTION_ALLOW;
	vport->egress.allowed_vlan =
		mlx5_add_flow_rules(vport->egress.acl, spec,
				    &flow_act, NULL, 0);
	if (IS_ERR(vport->egress.allowed_vlan)) {
		err = PTR_ERR(vport->egress.allowed_vlan);
		esw_warn(esw->dev,
			 "vport[%d] configure egress allowed vlan rule failed, err(%d)\n",
			 vport->vport, err);
		vport->egress.allowed_vlan = NULL;
		goto out;
	}

	/* Drop others rule (star rule) */
	memset(spec, 0, sizeof(*spec));
	flow_act.action = MLX5_FLOW_CONTEXT_ACTION_DROP;

	/* Attach egress drop flow counter */
	if (counter) {
		flow_act.action |= MLX5_FLOW_CONTEXT_ACTION_COUNT;
		drop_ctr_dst.type = MLX5_FLOW_DESTINATION_TYPE_COUNTER;
		drop_ctr_dst.counter_id = mlx5_fc_id(counter);
		dst = &drop_ctr_dst;
		dest_num++;
	}
	vport->egress.drop_rule =
		mlx5_add_flow_rules(vport->egress.acl, spec,
				    &flow_act, dst, dest_num);
	if (IS_ERR(vport->egress.drop_rule)) {
		err = PTR_ERR(vport->egress.drop_rule);
		esw_warn(esw->dev,
			 "vport[%d] configure egress drop rule failed, err(%d)\n",
			 vport->vport, err);
		vport->egress.drop_rule = NULL;
	}
out:
	kvfree(spec);
	return err;
}

/* Vport QoS management */
static int esw_create_tsar(struct mlx5_eswitch *esw)
{
	u32 tsar_ctx[MLX5_ST_SZ_DW(scheduling_context)] = {0};
	struct mlx5_core_dev *dev = esw->dev;
	int err;

	if (!MLX5_CAP_GEN(dev, qos) || !MLX5_CAP_QOS(dev, esw_scheduling))
		return 0;

	if (esw->qos.enabled)
		return -EEXIST;

	err = mlx5_create_scheduling_element_cmd(dev,
						 SCHEDULING_HIERARCHY_E_SWITCH,
						 tsar_ctx,
						 &esw->qos.root_tsar_id);
	if (err) {
		esw_warn(esw->dev, "E-Switch create TSAR failed (%d)\n", err);
		return err;
	}

	esw->qos.enabled = true;
	return 0;
}

static void esw_destroy_tsar(struct mlx5_eswitch *esw)
{
	int err;

	if (!esw->qos.enabled)
		return;

	err = mlx5_destroy_scheduling_element_cmd(esw->dev,
						  SCHEDULING_HIERARCHY_E_SWITCH,
						  esw->qos.root_tsar_id);
	if (err)
		esw_warn(esw->dev, "E-Switch destroy TSAR failed (%d)\n", err);

	esw->qos.enabled = false;
}

static int esw_vport_enable_qos(struct mlx5_eswitch *esw,
				struct mlx5_vport *vport,
				u32 initial_max_rate, u32 initial_bw_share)
{
	u32 sched_ctx[MLX5_ST_SZ_DW(scheduling_context)] = {0};
	struct mlx5_core_dev *dev = esw->dev;
	void *vport_elem;
	int err = 0;

	if (!esw->qos.enabled || !MLX5_CAP_GEN(dev, qos) ||
	    !MLX5_CAP_QOS(dev, esw_scheduling))
		return 0;

	if (vport->qos.enabled)
		return -EEXIST;

	MLX5_SET(scheduling_context, sched_ctx, element_type,
		 SCHEDULING_CONTEXT_ELEMENT_TYPE_VPORT);
	vport_elem = MLX5_ADDR_OF(scheduling_context, sched_ctx,
				  element_attributes);
	MLX5_SET(vport_element, vport_elem, vport_number, vport->vport);
	MLX5_SET(scheduling_context, sched_ctx, parent_element_id,
		 esw->qos.root_tsar_id);
	MLX5_SET(scheduling_context, sched_ctx, max_average_bw,
		 initial_max_rate);
	MLX5_SET(scheduling_context, sched_ctx, bw_share, initial_bw_share);

	err = mlx5_create_scheduling_element_cmd(dev,
						 SCHEDULING_HIERARCHY_E_SWITCH,
						 sched_ctx,
						 &vport->qos.esw_tsar_ix);
	if (err) {
		esw_warn(esw->dev, "E-Switch create TSAR vport element failed (vport=%d,err=%d)\n",
			 vport->vport, err);
		return err;
	}

	vport->qos.enabled = true;
	return 0;
}

static void esw_vport_disable_qos(struct mlx5_eswitch *esw,
				  struct mlx5_vport *vport)
{
	int err;

	if (!vport->qos.enabled)
		return;

	err = mlx5_destroy_scheduling_element_cmd(esw->dev,
						  SCHEDULING_HIERARCHY_E_SWITCH,
						  vport->qos.esw_tsar_ix);
	if (err)
		esw_warn(esw->dev, "E-Switch destroy TSAR vport element failed (vport=%d,err=%d)\n",
			 vport->vport, err);

	vport->qos.enabled = false;
}

static int esw_vport_qos_config(struct mlx5_eswitch *esw,
				struct mlx5_vport *vport,
				u32 max_rate, u32 bw_share)
{
	u32 sched_ctx[MLX5_ST_SZ_DW(scheduling_context)] = {0};
	struct mlx5_core_dev *dev = esw->dev;
	void *vport_elem;
	u32 bitmask = 0;
	int err = 0;

	if (!MLX5_CAP_GEN(dev, qos) || !MLX5_CAP_QOS(dev, esw_scheduling))
		return -EOPNOTSUPP;

	if (!vport->qos.enabled)
		return -EIO;

	MLX5_SET(scheduling_context, sched_ctx, element_type,
		 SCHEDULING_CONTEXT_ELEMENT_TYPE_VPORT);
	vport_elem = MLX5_ADDR_OF(scheduling_context, sched_ctx,
				  element_attributes);
	MLX5_SET(vport_element, vport_elem, vport_number, vport->vport);
	MLX5_SET(scheduling_context, sched_ctx, parent_element_id,
		 esw->qos.root_tsar_id);
	MLX5_SET(scheduling_context, sched_ctx, max_average_bw,
		 max_rate);
	MLX5_SET(scheduling_context, sched_ctx, bw_share, bw_share);
	bitmask |= MODIFY_SCHEDULING_ELEMENT_IN_MODIFY_BITMASK_MAX_AVERAGE_BW;
	bitmask |= MODIFY_SCHEDULING_ELEMENT_IN_MODIFY_BITMASK_BW_SHARE;

	err = mlx5_modify_scheduling_element_cmd(dev,
						 SCHEDULING_HIERARCHY_E_SWITCH,
						 sched_ctx,
						 vport->qos.esw_tsar_ix,
						 bitmask);
	if (err) {
		esw_warn(esw->dev, "E-Switch modify TSAR vport element failed (vport=%d,err=%d)\n",
			 vport->vport, err);
		return err;
	}

	return 0;
}

static void node_guid_gen_from_mac(u64 *node_guid, u8 mac[ETH_ALEN])
{
	((u8 *)node_guid)[7] = mac[0];
	((u8 *)node_guid)[6] = mac[1];
	((u8 *)node_guid)[5] = mac[2];
	((u8 *)node_guid)[4] = 0xff;
	((u8 *)node_guid)[3] = 0xfe;
	((u8 *)node_guid)[2] = mac[3];
	((u8 *)node_guid)[1] = mac[4];
	((u8 *)node_guid)[0] = mac[5];
}

static void esw_apply_vport_conf(struct mlx5_eswitch *esw,
				 struct mlx5_vport *vport)
{
	u16 vport_num = vport->vport;
	int flags;

	if (esw->manager_vport == vport_num)
		return;

	mlx5_modify_vport_admin_state(esw->dev,
				      MLX5_VPORT_STATE_OP_MOD_ESW_VPORT,
				      vport_num, 1,
				      vport->info.link_state);

	/* Host PF has its own mac/guid. */
	if (vport_num) {
		mlx5_modify_nic_vport_mac_address(esw->dev, vport_num,
						  vport->info.mac);
		mlx5_modify_nic_vport_node_guid(esw->dev, vport_num,
						vport->info.node_guid);
	}

	flags = (vport->info.vlan || vport->info.qos) ?
		SET_VLAN_STRIP | SET_VLAN_INSERT : 0;
	modify_esw_vport_cvlan(esw->dev, vport_num, vport->info.vlan, vport->info.qos,
			       flags);

	/* Only legacy mode needs ACLs */
	if (esw->mode == MLX5_ESWITCH_LEGACY) {
		esw_vport_ingress_config(esw, vport);
		esw_vport_egress_config(esw, vport);
	}
}

static void esw_vport_create_drop_counters(struct mlx5_vport *vport)
{
	struct mlx5_core_dev *dev = vport->dev;

	if (MLX5_CAP_ESW_INGRESS_ACL(dev, flow_counter)) {
		vport->ingress.drop_counter = mlx5_fc_create(dev, false);
		if (IS_ERR(vport->ingress.drop_counter)) {
			esw_warn(dev,
				 "vport[%d] configure ingress drop rule counter failed\n",
				 vport->vport);
			vport->ingress.drop_counter = NULL;
		}
	}

	if (MLX5_CAP_ESW_EGRESS_ACL(dev, flow_counter)) {
		vport->egress.drop_counter = mlx5_fc_create(dev, false);
		if (IS_ERR(vport->egress.drop_counter)) {
			esw_warn(dev,
				 "vport[%d] configure egress drop rule counter failed\n",
				 vport->vport);
			vport->egress.drop_counter = NULL;
		}
	}
}

static void esw_vport_destroy_drop_counters(struct mlx5_vport *vport)
{
	struct mlx5_core_dev *dev = vport->dev;

	if (vport->ingress.drop_counter)
		mlx5_fc_destroy(dev, vport->ingress.drop_counter);
	if (vport->egress.drop_counter)
		mlx5_fc_destroy(dev, vport->egress.drop_counter);
}

static void esw_enable_vport(struct mlx5_eswitch *esw, struct mlx5_vport *vport,
			     int enable_events)
{
	u16 vport_num = vport->vport;

	mutex_lock(&esw->state_lock);
	WARN_ON(vport->enabled);

	esw_debug(esw->dev, "Enabling VPORT(%d)\n", vport_num);

	/* Create steering drop counters for ingress and egress ACLs */
	if (vport_num && esw->mode == MLX5_ESWITCH_LEGACY)
		esw_vport_create_drop_counters(vport);

	/* Restore old vport configuration */
	esw_apply_vport_conf(esw, vport);

	/* Attach vport to the eswitch rate limiter */
	if (esw_vport_enable_qos(esw, vport, vport->info.max_rate,
				 vport->qos.bw_share))
		esw_warn(esw->dev, "Failed to attach vport %d to eswitch rate limiter", vport_num);

	/* Sync with current vport context */
	vport->enabled_events = enable_events;
	vport->enabled = true;

	/* Esw manager is trusted by default. Host PF (vport 0) is trusted as well
	 * in smartNIC as it's a vport group manager.
	 */
	if (esw->manager_vport == vport_num ||
	    (!vport_num && mlx5_core_is_ecpf(esw->dev)))
		vport->info.trusted = true;

	esw_vport_change_handle_locked(vport);

	esw->enabled_vports++;
	esw_debug(esw->dev, "Enabled VPORT(%d)\n", vport_num);
	mutex_unlock(&esw->state_lock);
}

static void esw_disable_vport(struct mlx5_eswitch *esw,
			      struct mlx5_vport *vport)
{
	u16 vport_num = vport->vport;

	if (!vport->enabled)
		return;

	esw_debug(esw->dev, "Disabling vport(%d)\n", vport_num);
	/* Mark this vport as disabled to discard new events */
	vport->enabled = false;

	/* Wait for current already scheduled events to complete */
	flush_workqueue(esw->work_queue);
	/* Disable events from this vport */
	arm_vport_context_events_cmd(esw->dev, vport->vport, 0);
	mutex_lock(&esw->state_lock);
	/* We don't assume VFs will cleanup after themselves.
	 * Calling vport change handler while vport is disabled will cleanup
	 * the vport resources.
	 */
	esw_vport_change_handle_locked(vport);
	vport->enabled_events = 0;
	esw_vport_disable_qos(esw, vport);
	if (esw->manager_vport != vport_num &&
	    esw->mode == MLX5_ESWITCH_LEGACY) {
		mlx5_modify_vport_admin_state(esw->dev,
					      MLX5_VPORT_STATE_OP_MOD_ESW_VPORT,
					      vport_num, 1,
					      MLX5_VPORT_ADMIN_STATE_DOWN);
		esw_vport_disable_egress_acl(esw, vport);
		esw_vport_disable_ingress_acl(esw, vport);
		esw_vport_destroy_drop_counters(vport);
	}
	esw->enabled_vports--;
	mutex_unlock(&esw->state_lock);
}

static int eswitch_vport_event(struct notifier_block *nb,
			       unsigned long type, void *data)
{
	struct mlx5_eswitch *esw = mlx5_nb_cof(nb, struct mlx5_eswitch, nb);
	struct mlx5_eqe *eqe = data;
	struct mlx5_vport *vport;
	u16 vport_num;

	vport_num = be16_to_cpu(eqe->data.vport_change.vport_num);
	vport = mlx5_eswitch_get_vport(esw, vport_num);
	if (IS_ERR(vport))
		return NOTIFY_OK;

	if (vport->enabled)
		queue_work(esw->work_queue, &vport->vport_change_handler);

	return NOTIFY_OK;
}

/**
 * mlx5_esw_query_functions - Returns raw output about functions state
 * @dev:	Pointer to device to query
 *
 * mlx5_esw_query_functions() allocates and returns functions changed
 * raw output memory pointer from device on success. Otherwise returns ERR_PTR.
 * Caller must free the memory using kvfree() when valid pointer is returned.
 */
const u32 *mlx5_esw_query_functions(struct mlx5_core_dev *dev)
{
	int outlen = MLX5_ST_SZ_BYTES(query_esw_functions_out);
	u32 in[MLX5_ST_SZ_DW(query_esw_functions_in)] = {};
	u32 *out;
	int err;

	out = kvzalloc(outlen, GFP_KERNEL);
	if (!out)
		return ERR_PTR(-ENOMEM);

	MLX5_SET(query_esw_functions_in, in, opcode,
		 MLX5_CMD_OP_QUERY_ESW_FUNCTIONS);

	err = mlx5_cmd_exec(dev, in, sizeof(in), out, outlen);
	if (!err)
		return out;

	kvfree(out);
	return ERR_PTR(err);
}

static void mlx5_eswitch_event_handlers_register(struct mlx5_eswitch *esw)
{
	MLX5_NB_INIT(&esw->nb, eswitch_vport_event, NIC_VPORT_CHANGE);
	mlx5_eq_notifier_register(esw->dev, &esw->nb);

	if (esw->mode == MLX5_ESWITCH_OFFLOADS && mlx5_eswitch_is_funcs_handler(esw->dev)) {
		MLX5_NB_INIT(&esw->esw_funcs.nb, mlx5_esw_funcs_changed_handler,
			     ESW_FUNCTIONS_CHANGED);
		mlx5_eq_notifier_register(esw->dev, &esw->esw_funcs.nb);
	}
}

static void mlx5_eswitch_event_handlers_unregister(struct mlx5_eswitch *esw)
{
	if (esw->mode == MLX5_ESWITCH_OFFLOADS && mlx5_eswitch_is_funcs_handler(esw->dev))
		mlx5_eq_notifier_unregister(esw->dev, &esw->esw_funcs.nb);

	mlx5_eq_notifier_unregister(esw->dev, &esw->nb);

	flush_workqueue(esw->work_queue);
}

/* Public E-Switch API */
#define ESW_ALLOWED(esw) ((esw) && MLX5_ESWITCH_MANAGER((esw)->dev))

<<<<<<< HEAD
int mlx5_eswitch_enable_sriov(struct mlx5_eswitch *esw, int nvfs/*开启的vf数目*/, int mode/*sriov模式*/)
=======
int mlx5_eswitch_enable(struct mlx5_eswitch *esw, int mode)
>>>>>>> 5f9e832c
{
	struct mlx5_vport *vport;
	int err;
	int i, enabled_events;

	if (!ESW_ALLOWED(esw) ||
	    !MLX5_CAP_ESW_FLOWTABLE_FDB(esw->dev, ft_support)) {
		esw_warn(esw->dev, "FDB is not supported, aborting ...\n");
		return -EOPNOTSUPP;
	}

	if (!MLX5_CAP_ESW_INGRESS_ACL(esw->dev, ft_support))
		esw_warn(esw->dev, "ingress ACL is not supported by FW\n");

	if (!MLX5_CAP_ESW_EGRESS_ACL(esw->dev, ft_support))
<<<<<<< HEAD
		esw_warn(esw->dev, "E-Switch engress ACL is not supported by FW\n");

	esw_info(esw->dev, "E-Switch enable SRIOV: nvfs(%d) mode (%d)\n", nvfs, mode);

	if (mode == SRIOV_OFFLOADS) {
		//开启sriov_offloads模式
		if (mlx5_core_is_ecpf_esw_manager(esw->dev)) {
			err = mlx5_query_host_params_num_vfs(esw->dev, &vf_nvports);
			if (err)
				return err;
			total_nvports = esw->total_vports;
		} else {
			vf_nvports = nvfs;
			total_nvports = nvfs + MLX5_SPECIAL_VPORTS(esw->dev);
		}
	}
=======
		esw_warn(esw->dev, "engress ACL is not supported by FW\n");
>>>>>>> 5f9e832c

	esw->mode = mode;

	mlx5_lag_update(esw->dev);

	if (mode == MLX5_ESWITCH_LEGACY) {
		err = esw_create_legacy_table(esw);
		if (err)
			goto abort;
	} else {
		mlx5_reload_interface(esw->dev, MLX5_INTERFACE_PROTOCOL_ETH);
		mlx5_reload_interface(esw->dev, MLX5_INTERFACE_PROTOCOL_IB);
		err = esw_offloads_init(esw);
	}

	if (err)
		goto abort;

	err = esw_create_tsar(esw);
	if (err)
		esw_warn(esw->dev, "Failed to create eswitch TSAR");

	enabled_events = (mode == MLX5_ESWITCH_LEGACY) ? SRIOV_VPORT_EVENTS :
		UC_ADDR_CHANGE;

	/* Enable PF vport */
	vport = mlx5_eswitch_get_vport(esw, MLX5_VPORT_PF);
	esw_enable_vport(esw, vport, enabled_events);

	/* Enable ECPF vports */
	if (mlx5_ecpf_vport_exists(esw->dev)) {
		vport = mlx5_eswitch_get_vport(esw, MLX5_VPORT_ECPF);
		esw_enable_vport(esw, vport, enabled_events);
	}

	/* Enable VF vports */
	mlx5_esw_for_each_vf_vport(esw, i, vport, esw->esw_funcs.num_vfs)
		esw_enable_vport(esw, vport, enabled_events);

	mlx5_eswitch_event_handlers_register(esw);

	esw_info(esw->dev, "Enable: mode(%s), nvfs(%d), active vports(%d)\n",
		 mode == MLX5_ESWITCH_LEGACY ? "LEGACY" : "OFFLOADS",
		 esw->esw_funcs.num_vfs, esw->enabled_vports);

	return 0;

abort:
	esw->mode = MLX5_ESWITCH_NONE;

	if (mode == MLX5_ESWITCH_OFFLOADS) {
		mlx5_reload_interface(esw->dev, MLX5_INTERFACE_PROTOCOL_IB);
		mlx5_reload_interface(esw->dev, MLX5_INTERFACE_PROTOCOL_ETH);
	}

	return err;
}

void mlx5_eswitch_disable(struct mlx5_eswitch *esw)
{
	struct esw_mc_addr *mc_promisc;
	struct mlx5_vport *vport;
	int old_mode;
	int i;

	if (!ESW_ALLOWED(esw) || esw->mode == MLX5_ESWITCH_NONE)
		return;

	esw_info(esw->dev, "Disable: mode(%s), nvfs(%d), active vports(%d)\n",
		 esw->mode == MLX5_ESWITCH_LEGACY ? "LEGACY" : "OFFLOADS",
		 esw->esw_funcs.num_vfs, esw->enabled_vports);

	mc_promisc = &esw->mc_promisc;
	mlx5_eswitch_event_handlers_unregister(esw);

	//禁用所有vport
	mlx5_esw_for_all_vports(esw, i, vport)
		esw_disable_vport(esw, vport);

	if (mc_promisc && mc_promisc->uplink_rule)
		mlx5_del_flow_rules(mc_promisc->uplink_rule);

	esw_destroy_tsar(esw);

	if (esw->mode == MLX5_ESWITCH_LEGACY)
		esw_destroy_legacy_table(esw);
	else if (esw->mode == MLX5_ESWITCH_OFFLOADS)
		esw_offloads_cleanup(esw);

	old_mode = esw->mode;
	esw->mode = MLX5_ESWITCH_NONE;

	mlx5_lag_update(esw->dev);

	if (old_mode == MLX5_ESWITCH_OFFLOADS) {
		mlx5_reload_interface(esw->dev, MLX5_INTERFACE_PROTOCOL_IB);
		mlx5_reload_interface(esw->dev, MLX5_INTERFACE_PROTOCOL_ETH);
	}
}

int mlx5_eswitch_init(struct mlx5_core_dev *dev)
{
	struct mlx5_eswitch *esw;
	struct mlx5_vport *vport;
	int total_vports;
	int err, i;

	if (!MLX5_VPORT_MANAGER(dev))
		return 0;

	total_vports = mlx5_eswitch_get_total_vports(dev);

	esw_info(dev,
		 "Total vports %d, per vport: max uc(%d) max mc(%d)\n",
		 total_vports,
		 MLX5_MAX_UC_PER_VPORT(dev),
		 MLX5_MAX_MC_PER_VPORT(dev));

	esw = kzalloc(sizeof(*esw), GFP_KERNEL);
	if (!esw)
		return -ENOMEM;

	esw->dev = dev;
	esw->manager_vport = mlx5_eswitch_manager_vport(dev);
	esw->first_host_vport = mlx5_eswitch_first_host_vport_num(dev);

	esw->work_queue = create_singlethread_workqueue("mlx5_esw_wq");
	if (!esw->work_queue) {
		err = -ENOMEM;
		goto abort;
	}

	esw->vports = kcalloc(total_vports, sizeof(struct mlx5_vport),
			      GFP_KERNEL);
	if (!esw->vports) {
		err = -ENOMEM;
		goto abort;
	}

	esw->total_vports = total_vports;

	err = esw_offloads_init_reps(esw);
	if (err)
		goto abort;

	hash_init(esw->offloads.encap_tbl);
	hash_init(esw->offloads.mod_hdr_tbl);
	mutex_init(&esw->state_lock);

	mlx5_esw_for_all_vports(esw, i, vport) {
		vport->vport = mlx5_eswitch_index_to_vport_num(esw, i);
		vport->info.link_state = MLX5_VPORT_ADMIN_STATE_AUTO;
		vport->dev = dev;
		INIT_WORK(&vport->vport_change_handler,
			  esw_vport_change_handler);
	}

	esw->enabled_vports = 0;
	esw->mode = MLX5_ESWITCH_NONE;
	esw->offloads.inline_mode = MLX5_INLINE_MODE_NONE;

	dev->priv.eswitch = esw;
	return 0;
abort:
	if (esw->work_queue)
		destroy_workqueue(esw->work_queue);
	esw_offloads_cleanup_reps(esw);
	kfree(esw->vports);
	kfree(esw);
	return err;
}

void mlx5_eswitch_cleanup(struct mlx5_eswitch *esw)
{
	if (!esw || !MLX5_VPORT_MANAGER(esw->dev))
		return;

	esw_info(esw->dev, "cleanup\n");

	esw->dev->priv.eswitch = NULL;
	destroy_workqueue(esw->work_queue);
	esw_offloads_cleanup_reps(esw);
	kfree(esw->vports);
	kfree(esw);
}

/* Vport Administration */
int mlx5_eswitch_set_vport_mac(struct mlx5_eswitch *esw,
			       u16 vport, u8 mac[ETH_ALEN])
{
	struct mlx5_vport *evport = mlx5_eswitch_get_vport(esw, vport);
	u64 node_guid;
	int err = 0;

	if (IS_ERR(evport))
		return PTR_ERR(evport);
	if (is_multicast_ether_addr(mac))
		return -EINVAL;

	mutex_lock(&esw->state_lock);

	if (evport->info.spoofchk && !is_valid_ether_addr(mac))
		mlx5_core_warn(esw->dev,
			       "Set invalid MAC while spoofchk is on, vport(%d)\n",
			       vport);

	err = mlx5_modify_nic_vport_mac_address(esw->dev, vport, mac);
	if (err) {
		mlx5_core_warn(esw->dev,
			       "Failed to mlx5_modify_nic_vport_mac vport(%d) err=(%d)\n",
			       vport, err);
		goto unlock;
	}

	node_guid_gen_from_mac(&node_guid, mac);
	err = mlx5_modify_nic_vport_node_guid(esw->dev, vport, node_guid);
	if (err)
		mlx5_core_warn(esw->dev,
			       "Failed to set vport %d node guid, err = %d. RDMA_CM will not function properly for this VF.\n",
			       vport, err);

	ether_addr_copy(evport->info.mac, mac);
	evport->info.node_guid = node_guid;
	if (evport->enabled && esw->mode == MLX5_ESWITCH_LEGACY)
		err = esw_vport_ingress_config(esw, evport);

unlock:
	mutex_unlock(&esw->state_lock);
	return err;
}

int mlx5_eswitch_set_vport_state(struct mlx5_eswitch *esw,
				 u16 vport, int link_state)
{
	struct mlx5_vport *evport = mlx5_eswitch_get_vport(esw, vport);
	int err = 0;

	if (!ESW_ALLOWED(esw))
		return -EPERM;
	if (IS_ERR(evport))
		return PTR_ERR(evport);

	mutex_lock(&esw->state_lock);

	err = mlx5_modify_vport_admin_state(esw->dev,
					    MLX5_VPORT_STATE_OP_MOD_ESW_VPORT,
					    vport, 1, link_state);
	if (err) {
		mlx5_core_warn(esw->dev,
			       "Failed to set vport %d link state, err = %d",
			       vport, err);
		goto unlock;
	}

	evport->info.link_state = link_state;

unlock:
	mutex_unlock(&esw->state_lock);
	return 0;
}

int mlx5_eswitch_get_vport_config(struct mlx5_eswitch *esw,
				  u16 vport, struct ifla_vf_info *ivi)
{
	struct mlx5_vport *evport = mlx5_eswitch_get_vport(esw, vport);

	if (IS_ERR(evport))
		return PTR_ERR(evport);

	memset(ivi, 0, sizeof(*ivi));
	ivi->vf = vport - 1;

	mutex_lock(&esw->state_lock);
	ether_addr_copy(ivi->mac, evport->info.mac);
	ivi->linkstate = evport->info.link_state;
	ivi->vlan = evport->info.vlan;
	ivi->qos = evport->info.qos;
	ivi->spoofchk = evport->info.spoofchk;
	ivi->trusted = evport->info.trusted;
	ivi->min_tx_rate = evport->info.min_rate;
	ivi->max_tx_rate = evport->info.max_rate;
	mutex_unlock(&esw->state_lock);

	return 0;
}

int __mlx5_eswitch_set_vport_vlan(struct mlx5_eswitch *esw,
				  u16 vport, u16 vlan, u8 qos, u8 set_flags)
{
	struct mlx5_vport *evport = mlx5_eswitch_get_vport(esw, vport);
	int err = 0;

	if (!ESW_ALLOWED(esw))
		return -EPERM;
	if (IS_ERR(evport))
		return PTR_ERR(evport);
	if (vlan > 4095 || qos > 7)
		return -EINVAL;

	mutex_lock(&esw->state_lock);

	err = modify_esw_vport_cvlan(esw->dev, vport, vlan, qos, set_flags);
	if (err)
		goto unlock;

	evport->info.vlan = vlan;
	evport->info.qos = qos;
	if (evport->enabled && esw->mode == MLX5_ESWITCH_LEGACY) {
		err = esw_vport_ingress_config(esw, evport);
		if (err)
			goto unlock;
		err = esw_vport_egress_config(esw, evport);
	}

unlock:
	mutex_unlock(&esw->state_lock);
	return err;
}

int mlx5_eswitch_set_vport_vlan(struct mlx5_eswitch *esw,
				u16 vport, u16 vlan, u8 qos)
{
	u8 set_flags = 0;

	if (vlan || qos)
		set_flags = SET_VLAN_STRIP | SET_VLAN_INSERT;

	return __mlx5_eswitch_set_vport_vlan(esw, vport, vlan, qos, set_flags);
}

int mlx5_eswitch_set_vport_spoofchk(struct mlx5_eswitch *esw,
				    u16 vport, bool spoofchk)
{
	struct mlx5_vport *evport = mlx5_eswitch_get_vport(esw, vport);
	bool pschk;
	int err = 0;

	if (!ESW_ALLOWED(esw))
		return -EPERM;
	if (IS_ERR(evport))
		return PTR_ERR(evport);

	mutex_lock(&esw->state_lock);
	pschk = evport->info.spoofchk;
	evport->info.spoofchk = spoofchk;
	if (pschk && !is_valid_ether_addr(evport->info.mac))
		mlx5_core_warn(esw->dev,
			       "Spoofchk in set while MAC is invalid, vport(%d)\n",
			       evport->vport);
	if (evport->enabled && esw->mode == MLX5_ESWITCH_LEGACY)
		err = esw_vport_ingress_config(esw, evport);
	if (err)
		evport->info.spoofchk = pschk;
	mutex_unlock(&esw->state_lock);

	return err;
}

static void esw_cleanup_vepa_rules(struct mlx5_eswitch *esw)
{
	if (esw->fdb_table.legacy.vepa_uplink_rule)
		mlx5_del_flow_rules(esw->fdb_table.legacy.vepa_uplink_rule);

	if (esw->fdb_table.legacy.vepa_star_rule)
		mlx5_del_flow_rules(esw->fdb_table.legacy.vepa_star_rule);

	esw->fdb_table.legacy.vepa_uplink_rule = NULL;
	esw->fdb_table.legacy.vepa_star_rule = NULL;
}

static int _mlx5_eswitch_set_vepa_locked(struct mlx5_eswitch *esw,
					 u8 setting)
{
	struct mlx5_flow_destination dest = {};
	struct mlx5_flow_act flow_act = {};
	struct mlx5_flow_handle *flow_rule;
	struct mlx5_flow_spec *spec;
	int err = 0;
	void *misc;

	if (!setting) {
		esw_cleanup_vepa_rules(esw);
		return 0;
	}

	if (esw->fdb_table.legacy.vepa_uplink_rule)
		return 0;

	spec = kvzalloc(sizeof(*spec), GFP_KERNEL);
	if (!spec)
		return -ENOMEM;

	/* Uplink rule forward uplink traffic to FDB */
	misc = MLX5_ADDR_OF(fte_match_param, spec->match_value, misc_parameters);
	MLX5_SET(fte_match_set_misc, misc, source_port, MLX5_VPORT_UPLINK);

	misc = MLX5_ADDR_OF(fte_match_param, spec->match_criteria, misc_parameters);
	MLX5_SET_TO_ONES(fte_match_set_misc, misc, source_port);

	spec->match_criteria_enable = MLX5_MATCH_MISC_PARAMETERS;
	dest.type = MLX5_FLOW_DESTINATION_TYPE_FLOW_TABLE;
	dest.ft = esw->fdb_table.legacy.fdb;
	flow_act.action = MLX5_FLOW_CONTEXT_ACTION_FWD_DEST;
	flow_rule = mlx5_add_flow_rules(esw->fdb_table.legacy.vepa_fdb, spec,
					&flow_act, &dest, 1);
	if (IS_ERR(flow_rule)) {
		err = PTR_ERR(flow_rule);
		goto out;
	} else {
		esw->fdb_table.legacy.vepa_uplink_rule = flow_rule;
	}

	/* Star rule to forward all traffic to uplink vport */
	memset(spec, 0, sizeof(*spec));
	memset(&dest, 0, sizeof(dest));
	dest.type = MLX5_FLOW_DESTINATION_TYPE_VPORT;
	dest.vport.num = MLX5_VPORT_UPLINK;
	flow_act.action = MLX5_FLOW_CONTEXT_ACTION_FWD_DEST;
	flow_rule = mlx5_add_flow_rules(esw->fdb_table.legacy.vepa_fdb, spec,
					&flow_act, &dest, 1);
	if (IS_ERR(flow_rule)) {
		err = PTR_ERR(flow_rule);
		goto out;
	} else {
		esw->fdb_table.legacy.vepa_star_rule = flow_rule;
	}

out:
	kvfree(spec);
	if (err)
		esw_cleanup_vepa_rules(esw);
	return err;
}

int mlx5_eswitch_set_vepa(struct mlx5_eswitch *esw, u8 setting)
{
	int err = 0;

	if (!esw)
		return -EOPNOTSUPP;

	if (!ESW_ALLOWED(esw))
		return -EPERM;

	mutex_lock(&esw->state_lock);
	if (esw->mode != MLX5_ESWITCH_LEGACY) {
		err = -EOPNOTSUPP;
		goto out;
	}

	err = _mlx5_eswitch_set_vepa_locked(esw, setting);

out:
	mutex_unlock(&esw->state_lock);
	return err;
}

int mlx5_eswitch_get_vepa(struct mlx5_eswitch *esw, u8 *setting)
{
	int err = 0;

	if (!esw)
		return -EOPNOTSUPP;

	if (!ESW_ALLOWED(esw))
		return -EPERM;

	mutex_lock(&esw->state_lock);
	if (esw->mode != MLX5_ESWITCH_LEGACY) {
		err = -EOPNOTSUPP;
		goto out;
	}

	*setting = esw->fdb_table.legacy.vepa_uplink_rule ? 1 : 0;

out:
	mutex_unlock(&esw->state_lock);
	return err;
}

int mlx5_eswitch_set_vport_trust(struct mlx5_eswitch *esw,
				 u16 vport, bool setting)
{
	struct mlx5_vport *evport = mlx5_eswitch_get_vport(esw, vport);

	if (!ESW_ALLOWED(esw))
		return -EPERM;
	if (IS_ERR(evport))
		return PTR_ERR(evport);

	mutex_lock(&esw->state_lock);
	evport->info.trusted = setting;
	if (evport->enabled)
		esw_vport_change_handle_locked(evport);
	mutex_unlock(&esw->state_lock);

	return 0;
}

static u32 calculate_vports_min_rate_divider(struct mlx5_eswitch *esw)
{
	u32 fw_max_bw_share = MLX5_CAP_QOS(esw->dev, max_tsar_bw_share);
	struct mlx5_vport *evport;
	u32 max_guarantee = 0;
	int i;

	mlx5_esw_for_all_vports(esw, i, evport) {
		if (!evport->enabled || evport->info.min_rate < max_guarantee)
			continue;
		max_guarantee = evport->info.min_rate;
	}

	return max_t(u32, max_guarantee / fw_max_bw_share, 1);
}

static int normalize_vports_min_rate(struct mlx5_eswitch *esw, u32 divider)
{
	u32 fw_max_bw_share = MLX5_CAP_QOS(esw->dev, max_tsar_bw_share);
	struct mlx5_vport *evport;
	u32 vport_max_rate;
	u32 vport_min_rate;
	u32 bw_share;
	int err;
	int i;

	mlx5_esw_for_all_vports(esw, i, evport) {
		if (!evport->enabled)
			continue;
		vport_min_rate = evport->info.min_rate;
		vport_max_rate = evport->info.max_rate;
		bw_share = MLX5_MIN_BW_SHARE;

		if (vport_min_rate)
			bw_share = MLX5_RATE_TO_BW_SHARE(vport_min_rate,
							 divider,
							 fw_max_bw_share);

		if (bw_share == evport->qos.bw_share)
			continue;

		err = esw_vport_qos_config(esw, evport, vport_max_rate,
					   bw_share);
		if (!err)
			evport->qos.bw_share = bw_share;
		else
			return err;
	}

	return 0;
}

int mlx5_eswitch_set_vport_rate(struct mlx5_eswitch *esw, u16 vport,
				u32 max_rate, u32 min_rate)
{
	struct mlx5_vport *evport = mlx5_eswitch_get_vport(esw, vport);
	u32 fw_max_bw_share;
	u32 previous_min_rate;
	u32 divider;
	bool min_rate_supported;
	bool max_rate_supported;
	int err = 0;

	if (!ESW_ALLOWED(esw))
		return -EPERM;
	if (IS_ERR(evport))
		return PTR_ERR(evport);

	fw_max_bw_share = MLX5_CAP_QOS(esw->dev, max_tsar_bw_share);
	min_rate_supported = MLX5_CAP_QOS(esw->dev, esw_bw_share) &&
				fw_max_bw_share >= MLX5_MIN_BW_SHARE;
	max_rate_supported = MLX5_CAP_QOS(esw->dev, esw_rate_limit);

	if ((min_rate && !min_rate_supported) || (max_rate && !max_rate_supported))
		return -EOPNOTSUPP;

	mutex_lock(&esw->state_lock);

	if (min_rate == evport->info.min_rate)
		goto set_max_rate;

	previous_min_rate = evport->info.min_rate;
	evport->info.min_rate = min_rate;
	divider = calculate_vports_min_rate_divider(esw);
	err = normalize_vports_min_rate(esw, divider);
	if (err) {
		evport->info.min_rate = previous_min_rate;
		goto unlock;
	}

set_max_rate:
	if (max_rate == evport->info.max_rate)
		goto unlock;

	err = esw_vport_qos_config(esw, evport, max_rate, evport->qos.bw_share);
	if (!err)
		evport->info.max_rate = max_rate;

unlock:
	mutex_unlock(&esw->state_lock);
	return err;
}

static int mlx5_eswitch_query_vport_drop_stats(struct mlx5_core_dev *dev,
					       struct mlx5_vport *vport,
					       struct mlx5_vport_drop_stats *stats)
{
	struct mlx5_eswitch *esw = dev->priv.eswitch;
	u64 rx_discard_vport_down, tx_discard_vport_down;
	u64 bytes = 0;
	int err = 0;

	if (!vport->enabled || esw->mode != MLX5_ESWITCH_LEGACY)
		return 0;

	if (vport->egress.drop_counter)
		mlx5_fc_query(dev, vport->egress.drop_counter,
			      &stats->rx_dropped, &bytes);

	if (vport->ingress.drop_counter)
		mlx5_fc_query(dev, vport->ingress.drop_counter,
			      &stats->tx_dropped, &bytes);

	if (!MLX5_CAP_GEN(dev, receive_discard_vport_down) &&
	    !MLX5_CAP_GEN(dev, transmit_discard_vport_down))
		return 0;

	err = mlx5_query_vport_down_stats(dev, vport->vport, 1,
					  &rx_discard_vport_down,
					  &tx_discard_vport_down);
	if (err)
		return err;

	if (MLX5_CAP_GEN(dev, receive_discard_vport_down))
		stats->rx_dropped += rx_discard_vport_down;
	if (MLX5_CAP_GEN(dev, transmit_discard_vport_down))
		stats->tx_dropped += tx_discard_vport_down;

	return 0;
}

int mlx5_eswitch_get_vport_stats(struct mlx5_eswitch *esw,
				 u16 vport_num,
				 struct ifla_vf_stats *vf_stats)
{
	struct mlx5_vport *vport = mlx5_eswitch_get_vport(esw, vport_num);
	int outlen = MLX5_ST_SZ_BYTES(query_vport_counter_out);
	u32 in[MLX5_ST_SZ_DW(query_vport_counter_in)] = {0};
	struct mlx5_vport_drop_stats stats = {0};
	int err = 0;
	u32 *out;

	if (IS_ERR(vport))
		return PTR_ERR(vport);

	out = kvzalloc(outlen, GFP_KERNEL);
	if (!out)
		return -ENOMEM;

	MLX5_SET(query_vport_counter_in, in, opcode,
		 MLX5_CMD_OP_QUERY_VPORT_COUNTER);
	MLX5_SET(query_vport_counter_in, in, op_mod, 0);
	MLX5_SET(query_vport_counter_in, in, vport_number, vport->vport);
	MLX5_SET(query_vport_counter_in, in, other_vport, 1);

	err = mlx5_cmd_exec(esw->dev, in, sizeof(in), out, outlen);
	if (err)
		goto free_out;

	#define MLX5_GET_CTR(p, x) \
		MLX5_GET64(query_vport_counter_out, p, x)

	memset(vf_stats, 0, sizeof(*vf_stats));
	vf_stats->rx_packets =
		MLX5_GET_CTR(out, received_eth_unicast.packets) +
		MLX5_GET_CTR(out, received_ib_unicast.packets) +
		MLX5_GET_CTR(out, received_eth_multicast.packets) +
		MLX5_GET_CTR(out, received_ib_multicast.packets) +
		MLX5_GET_CTR(out, received_eth_broadcast.packets);

	vf_stats->rx_bytes =
		MLX5_GET_CTR(out, received_eth_unicast.octets) +
		MLX5_GET_CTR(out, received_ib_unicast.octets) +
		MLX5_GET_CTR(out, received_eth_multicast.octets) +
		MLX5_GET_CTR(out, received_ib_multicast.octets) +
		MLX5_GET_CTR(out, received_eth_broadcast.octets);

	vf_stats->tx_packets =
		MLX5_GET_CTR(out, transmitted_eth_unicast.packets) +
		MLX5_GET_CTR(out, transmitted_ib_unicast.packets) +
		MLX5_GET_CTR(out, transmitted_eth_multicast.packets) +
		MLX5_GET_CTR(out, transmitted_ib_multicast.packets) +
		MLX5_GET_CTR(out, transmitted_eth_broadcast.packets);

	vf_stats->tx_bytes =
		MLX5_GET_CTR(out, transmitted_eth_unicast.octets) +
		MLX5_GET_CTR(out, transmitted_ib_unicast.octets) +
		MLX5_GET_CTR(out, transmitted_eth_multicast.octets) +
		MLX5_GET_CTR(out, transmitted_ib_multicast.octets) +
		MLX5_GET_CTR(out, transmitted_eth_broadcast.octets);

	vf_stats->multicast =
		MLX5_GET_CTR(out, received_eth_multicast.packets) +
		MLX5_GET_CTR(out, received_ib_multicast.packets);

	vf_stats->broadcast =
		MLX5_GET_CTR(out, received_eth_broadcast.packets);

	err = mlx5_eswitch_query_vport_drop_stats(esw->dev, vport, &stats);
	if (err)
		goto free_out;
	vf_stats->rx_dropped = stats.rx_dropped;
	vf_stats->tx_dropped = stats.tx_dropped;

free_out:
	kvfree(out);
	return err;
}

u8 mlx5_eswitch_mode(struct mlx5_eswitch *esw)
{
	return ESW_ALLOWED(esw) ? esw->mode : MLX5_ESWITCH_NONE;
}
EXPORT_SYMBOL_GPL(mlx5_eswitch_mode);

enum devlink_eswitch_encap_mode
mlx5_eswitch_get_encap_mode(const struct mlx5_core_dev *dev)
{
	struct mlx5_eswitch *esw;

	esw = dev->priv.eswitch;
	return ESW_ALLOWED(esw) ? esw->offloads.encap :
		DEVLINK_ESWITCH_ENCAP_MODE_NONE;
}
EXPORT_SYMBOL(mlx5_eswitch_get_encap_mode);

bool mlx5_esw_lag_prereq(struct mlx5_core_dev *dev0, struct mlx5_core_dev *dev1)
{
	if ((dev0->priv.eswitch->mode == MLX5_ESWITCH_NONE &&
	     dev1->priv.eswitch->mode == MLX5_ESWITCH_NONE) ||
	    (dev0->priv.eswitch->mode == MLX5_ESWITCH_OFFLOADS &&
	     dev1->priv.eswitch->mode == MLX5_ESWITCH_OFFLOADS))
		return true;

	return false;
}

bool mlx5_esw_multipath_prereq(struct mlx5_core_dev *dev0,
			       struct mlx5_core_dev *dev1)
{
	return (dev0->priv.eswitch->mode == MLX5_ESWITCH_OFFLOADS &&
		dev1->priv.eswitch->mode == MLX5_ESWITCH_OFFLOADS);
}

void mlx5_eswitch_update_num_of_vfs(struct mlx5_eswitch *esw, const int num_vfs)
{
	const u32 *out;

	WARN_ON_ONCE(esw->mode != MLX5_ESWITCH_NONE);

	if (!mlx5_core_is_ecpf_esw_manager(esw->dev)) {
		esw->esw_funcs.num_vfs = num_vfs;
		return;
	}

	out = mlx5_esw_query_functions(esw->dev);
	if (IS_ERR(out))
		return;

	esw->esw_funcs.num_vfs = MLX5_GET(query_esw_functions_out, out,
					  host_params_context.host_num_of_vfs);
	kvfree(out);
}<|MERGE_RESOLUTION|>--- conflicted
+++ resolved
@@ -1771,11 +1771,7 @@
 /* Public E-Switch API */
 #define ESW_ALLOWED(esw) ((esw) && MLX5_ESWITCH_MANAGER((esw)->dev))
 
-<<<<<<< HEAD
-int mlx5_eswitch_enable_sriov(struct mlx5_eswitch *esw, int nvfs/*开启的vf数目*/, int mode/*sriov模式*/)
-=======
 int mlx5_eswitch_enable(struct mlx5_eswitch *esw, int mode)
->>>>>>> 5f9e832c
 {
 	struct mlx5_vport *vport;
 	int err;
@@ -1791,26 +1787,7 @@
 		esw_warn(esw->dev, "ingress ACL is not supported by FW\n");
 
 	if (!MLX5_CAP_ESW_EGRESS_ACL(esw->dev, ft_support))
-<<<<<<< HEAD
-		esw_warn(esw->dev, "E-Switch engress ACL is not supported by FW\n");
-
-	esw_info(esw->dev, "E-Switch enable SRIOV: nvfs(%d) mode (%d)\n", nvfs, mode);
-
-	if (mode == SRIOV_OFFLOADS) {
-		//开启sriov_offloads模式
-		if (mlx5_core_is_ecpf_esw_manager(esw->dev)) {
-			err = mlx5_query_host_params_num_vfs(esw->dev, &vf_nvports);
-			if (err)
-				return err;
-			total_nvports = esw->total_vports;
-		} else {
-			vf_nvports = nvfs;
-			total_nvports = nvfs + MLX5_SPECIAL_VPORTS(esw->dev);
-		}
-	}
-=======
 		esw_warn(esw->dev, "engress ACL is not supported by FW\n");
->>>>>>> 5f9e832c
 
 	esw->mode = mode;
 
