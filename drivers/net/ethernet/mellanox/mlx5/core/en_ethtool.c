/*
 * Copyright (c) 2015, Mellanox Technologies. All rights reserved.
 *
 * This software is available to you under a choice of one of two
 * licenses.  You may choose to be licensed under the terms of the GNU
 * General Public License (GPL) Version 2, available from the file
 * COPYING in the main directory of this source tree, or the
 * OpenIB.org BSD license below:
 *
 *     Redistribution and use in source and binary forms, with or
 *     without modification, are permitted provided that the following
 *     conditions are met:
 *
 *      - Redistributions of source code must retain the above
 *        copyright notice, this list of conditions and the following
 *        disclaimer.
 *
 *      - Redistributions in binary form must reproduce the above
 *        copyright notice, this list of conditions and the following
 *        disclaimer in the documentation and/or other materials
 *        provided with the distribution.
 *
 * THE SOFTWARE IS PROVIDED "AS IS", WITHOUT WARRANTY OF ANY KIND,
 * EXPRESS OR IMPLIED, INCLUDING BUT NOT LIMITED TO THE WARRANTIES OF
 * MERCHANTABILITY, FITNESS FOR A PARTICULAR PURPOSE AND
 * NONINFRINGEMENT. IN NO EVENT SHALL THE AUTHORS OR COPYRIGHT HOLDERS
 * BE LIABLE FOR ANY CLAIM, DAMAGES OR OTHER LIABILITY, WHETHER IN AN
 * ACTION OF CONTRACT, TORT OR OTHERWISE, ARISING FROM, OUT OF OR IN
 * CONNECTION WITH THE SOFTWARE OR THE USE OR OTHER DEALINGS IN THE
 * SOFTWARE.
 */

#include "en.h"
#include "en/port.h"
#include "en/params.h"
#include "en/xsk/pool.h"
#include "lib/clock.h"

void mlx5e_ethtool_get_drvinfo(struct mlx5e_priv *priv,
			       struct ethtool_drvinfo *drvinfo)
{
	struct mlx5_core_dev *mdev = priv->mdev;

	strlcpy(drvinfo->driver, KBUILD_MODNAME, sizeof(drvinfo->driver));
	snprintf(drvinfo->fw_version, sizeof(drvinfo->fw_version),
		 "%d.%d.%04d (%.16s)",
		 fw_rev_maj(mdev), fw_rev_min(mdev), fw_rev_sub(mdev),
		 mdev->board_id);
	strlcpy(drvinfo->bus_info, dev_name(mdev->device),
		sizeof(drvinfo->bus_info));
}

static void mlx5e_get_drvinfo(struct net_device *dev,
			      struct ethtool_drvinfo *drvinfo)
{
	struct mlx5e_priv *priv = netdev_priv(dev);

	mlx5e_ethtool_get_drvinfo(priv, drvinfo);
}

struct ptys2ethtool_config {
	__ETHTOOL_DECLARE_LINK_MODE_MASK(supported);
	__ETHTOOL_DECLARE_LINK_MODE_MASK(advertised);
};

static
struct ptys2ethtool_config ptys2legacy_ethtool_table[MLX5E_LINK_MODES_NUMBER];
static
struct ptys2ethtool_config ptys2ext_ethtool_table[MLX5E_EXT_LINK_MODES_NUMBER];

#define MLX5_BUILD_PTYS2ETHTOOL_CONFIG(reg_, table, ...)                  \
	({                                                              \
		struct ptys2ethtool_config *cfg;                        \
		const unsigned int modes[] = { __VA_ARGS__ };           \
		unsigned int i, bit, idx;                               \
		cfg = &ptys2##table##_ethtool_table[reg_];		\
		bitmap_zero(cfg->supported,                             \
			    __ETHTOOL_LINK_MODE_MASK_NBITS);            \
		bitmap_zero(cfg->advertised,                            \
			    __ETHTOOL_LINK_MODE_MASK_NBITS);            \
		for (i = 0 ; i < ARRAY_SIZE(modes) ; ++i) {             \
			bit = modes[i] % 64;                            \
			idx = modes[i] / 64;                            \
			__set_bit(bit, &cfg->supported[idx]);           \
			__set_bit(bit, &cfg->advertised[idx]);          \
		}                                                       \
	})

void mlx5e_build_ptys2ethtool_map(void)
{
	memset(ptys2legacy_ethtool_table, 0, sizeof(ptys2legacy_ethtool_table));
	memset(ptys2ext_ethtool_table, 0, sizeof(ptys2ext_ethtool_table));
	MLX5_BUILD_PTYS2ETHTOOL_CONFIG(MLX5E_1000BASE_CX_SGMII, legacy,
				       ETHTOOL_LINK_MODE_1000baseKX_Full_BIT);
	MLX5_BUILD_PTYS2ETHTOOL_CONFIG(MLX5E_1000BASE_KX, legacy,
				       ETHTOOL_LINK_MODE_1000baseKX_Full_BIT);
	MLX5_BUILD_PTYS2ETHTOOL_CONFIG(MLX5E_10GBASE_CX4, legacy,
				       ETHTOOL_LINK_MODE_10000baseKX4_Full_BIT);
	MLX5_BUILD_PTYS2ETHTOOL_CONFIG(MLX5E_10GBASE_KX4, legacy,
				       ETHTOOL_LINK_MODE_10000baseKX4_Full_BIT);
	MLX5_BUILD_PTYS2ETHTOOL_CONFIG(MLX5E_10GBASE_KR, legacy,
				       ETHTOOL_LINK_MODE_10000baseKR_Full_BIT);
	MLX5_BUILD_PTYS2ETHTOOL_CONFIG(MLX5E_20GBASE_KR2, legacy,
				       ETHTOOL_LINK_MODE_20000baseKR2_Full_BIT);
	MLX5_BUILD_PTYS2ETHTOOL_CONFIG(MLX5E_40GBASE_CR4, legacy,
				       ETHTOOL_LINK_MODE_40000baseCR4_Full_BIT);
	MLX5_BUILD_PTYS2ETHTOOL_CONFIG(MLX5E_40GBASE_KR4, legacy,
				       ETHTOOL_LINK_MODE_40000baseKR4_Full_BIT);
	MLX5_BUILD_PTYS2ETHTOOL_CONFIG(MLX5E_56GBASE_R4, legacy,
				       ETHTOOL_LINK_MODE_56000baseKR4_Full_BIT);
	MLX5_BUILD_PTYS2ETHTOOL_CONFIG(MLX5E_10GBASE_CR, legacy,
				       ETHTOOL_LINK_MODE_10000baseKR_Full_BIT);
	MLX5_BUILD_PTYS2ETHTOOL_CONFIG(MLX5E_10GBASE_SR, legacy,
				       ETHTOOL_LINK_MODE_10000baseKR_Full_BIT);
	MLX5_BUILD_PTYS2ETHTOOL_CONFIG(MLX5E_10GBASE_ER, legacy,
				       ETHTOOL_LINK_MODE_10000baseKR_Full_BIT);
	MLX5_BUILD_PTYS2ETHTOOL_CONFIG(MLX5E_40GBASE_SR4, legacy,
				       ETHTOOL_LINK_MODE_40000baseSR4_Full_BIT);
	MLX5_BUILD_PTYS2ETHTOOL_CONFIG(MLX5E_40GBASE_LR4, legacy,
				       ETHTOOL_LINK_MODE_40000baseLR4_Full_BIT);
	MLX5_BUILD_PTYS2ETHTOOL_CONFIG(MLX5E_50GBASE_SR2, legacy,
				       ETHTOOL_LINK_MODE_50000baseSR2_Full_BIT);
	MLX5_BUILD_PTYS2ETHTOOL_CONFIG(MLX5E_100GBASE_CR4, legacy,
				       ETHTOOL_LINK_MODE_100000baseCR4_Full_BIT);
	MLX5_BUILD_PTYS2ETHTOOL_CONFIG(MLX5E_100GBASE_SR4, legacy,
				       ETHTOOL_LINK_MODE_100000baseSR4_Full_BIT);
	MLX5_BUILD_PTYS2ETHTOOL_CONFIG(MLX5E_100GBASE_KR4, legacy,
				       ETHTOOL_LINK_MODE_100000baseKR4_Full_BIT);
	MLX5_BUILD_PTYS2ETHTOOL_CONFIG(MLX5E_100GBASE_LR4, legacy,
				       ETHTOOL_LINK_MODE_100000baseLR4_ER4_Full_BIT);
	MLX5_BUILD_PTYS2ETHTOOL_CONFIG(MLX5E_10GBASE_T, legacy,
				       ETHTOOL_LINK_MODE_10000baseT_Full_BIT);
	MLX5_BUILD_PTYS2ETHTOOL_CONFIG(MLX5E_25GBASE_CR, legacy,
				       ETHTOOL_LINK_MODE_25000baseCR_Full_BIT);
	MLX5_BUILD_PTYS2ETHTOOL_CONFIG(MLX5E_25GBASE_KR, legacy,
				       ETHTOOL_LINK_MODE_25000baseKR_Full_BIT);
	MLX5_BUILD_PTYS2ETHTOOL_CONFIG(MLX5E_25GBASE_SR, legacy,
				       ETHTOOL_LINK_MODE_25000baseSR_Full_BIT);
	MLX5_BUILD_PTYS2ETHTOOL_CONFIG(MLX5E_50GBASE_CR2, legacy,
				       ETHTOOL_LINK_MODE_50000baseCR2_Full_BIT);
	MLX5_BUILD_PTYS2ETHTOOL_CONFIG(MLX5E_50GBASE_KR2, legacy,
				       ETHTOOL_LINK_MODE_50000baseKR2_Full_BIT);
	MLX5_BUILD_PTYS2ETHTOOL_CONFIG(MLX5E_SGMII_100M, ext,
				       ETHTOOL_LINK_MODE_100baseT_Full_BIT);
	MLX5_BUILD_PTYS2ETHTOOL_CONFIG(MLX5E_1000BASE_X_SGMII, ext,
				       ETHTOOL_LINK_MODE_1000baseT_Full_BIT,
				       ETHTOOL_LINK_MODE_1000baseKX_Full_BIT,
				       ETHTOOL_LINK_MODE_1000baseX_Full_BIT);
	MLX5_BUILD_PTYS2ETHTOOL_CONFIG(MLX5E_5GBASE_R, ext,
				       ETHTOOL_LINK_MODE_5000baseT_Full_BIT);
	MLX5_BUILD_PTYS2ETHTOOL_CONFIG(MLX5E_10GBASE_XFI_XAUI_1, ext,
				       ETHTOOL_LINK_MODE_10000baseT_Full_BIT,
				       ETHTOOL_LINK_MODE_10000baseKR_Full_BIT,
				       ETHTOOL_LINK_MODE_10000baseR_FEC_BIT,
				       ETHTOOL_LINK_MODE_10000baseCR_Full_BIT,
				       ETHTOOL_LINK_MODE_10000baseSR_Full_BIT,
				       ETHTOOL_LINK_MODE_10000baseLR_Full_BIT,
				       ETHTOOL_LINK_MODE_10000baseER_Full_BIT);
	MLX5_BUILD_PTYS2ETHTOOL_CONFIG(MLX5E_40GBASE_XLAUI_4_XLPPI_4, ext,
				       ETHTOOL_LINK_MODE_40000baseKR4_Full_BIT,
				       ETHTOOL_LINK_MODE_40000baseCR4_Full_BIT,
				       ETHTOOL_LINK_MODE_40000baseSR4_Full_BIT,
				       ETHTOOL_LINK_MODE_40000baseLR4_Full_BIT);
	MLX5_BUILD_PTYS2ETHTOOL_CONFIG(MLX5E_25GAUI_1_25GBASE_CR_KR, ext,
				       ETHTOOL_LINK_MODE_25000baseCR_Full_BIT,
				       ETHTOOL_LINK_MODE_25000baseKR_Full_BIT,
				       ETHTOOL_LINK_MODE_25000baseSR_Full_BIT);
	MLX5_BUILD_PTYS2ETHTOOL_CONFIG(MLX5E_50GAUI_2_LAUI_2_50GBASE_CR2_KR2,
				       ext,
				       ETHTOOL_LINK_MODE_50000baseCR2_Full_BIT,
				       ETHTOOL_LINK_MODE_50000baseKR2_Full_BIT,
				       ETHTOOL_LINK_MODE_50000baseSR2_Full_BIT);
	MLX5_BUILD_PTYS2ETHTOOL_CONFIG(MLX5E_50GAUI_1_LAUI_1_50GBASE_CR_KR, ext,
				       ETHTOOL_LINK_MODE_50000baseKR_Full_BIT,
				       ETHTOOL_LINK_MODE_50000baseSR_Full_BIT,
				       ETHTOOL_LINK_MODE_50000baseCR_Full_BIT,
				       ETHTOOL_LINK_MODE_50000baseLR_ER_FR_Full_BIT,
				       ETHTOOL_LINK_MODE_50000baseDR_Full_BIT);
	MLX5_BUILD_PTYS2ETHTOOL_CONFIG(MLX5E_CAUI_4_100GBASE_CR4_KR4, ext,
				       ETHTOOL_LINK_MODE_100000baseKR4_Full_BIT,
				       ETHTOOL_LINK_MODE_100000baseSR4_Full_BIT,
				       ETHTOOL_LINK_MODE_100000baseCR4_Full_BIT,
				       ETHTOOL_LINK_MODE_100000baseLR4_ER4_Full_BIT);
	MLX5_BUILD_PTYS2ETHTOOL_CONFIG(MLX5E_100GAUI_2_100GBASE_CR2_KR2, ext,
				       ETHTOOL_LINK_MODE_100000baseKR2_Full_BIT,
				       ETHTOOL_LINK_MODE_100000baseSR2_Full_BIT,
				       ETHTOOL_LINK_MODE_100000baseCR2_Full_BIT,
				       ETHTOOL_LINK_MODE_100000baseLR2_ER2_FR2_Full_BIT,
				       ETHTOOL_LINK_MODE_100000baseDR2_Full_BIT);
	MLX5_BUILD_PTYS2ETHTOOL_CONFIG(MLX5E_200GAUI_4_200GBASE_CR4_KR4, ext,
				       ETHTOOL_LINK_MODE_200000baseKR4_Full_BIT,
				       ETHTOOL_LINK_MODE_200000baseSR4_Full_BIT,
				       ETHTOOL_LINK_MODE_200000baseLR4_ER4_FR4_Full_BIT,
				       ETHTOOL_LINK_MODE_200000baseDR4_Full_BIT,
				       ETHTOOL_LINK_MODE_200000baseCR4_Full_BIT);
	MLX5_BUILD_PTYS2ETHTOOL_CONFIG(MLX5E_100GAUI_1_100GBASE_CR_KR, ext,
				       ETHTOOL_LINK_MODE_100000baseKR_Full_BIT,
				       ETHTOOL_LINK_MODE_100000baseSR_Full_BIT,
				       ETHTOOL_LINK_MODE_100000baseLR_ER_FR_Full_BIT,
				       ETHTOOL_LINK_MODE_100000baseDR_Full_BIT,
				       ETHTOOL_LINK_MODE_100000baseCR_Full_BIT);
	MLX5_BUILD_PTYS2ETHTOOL_CONFIG(MLX5E_200GAUI_2_200GBASE_CR2_KR2, ext,
				       ETHTOOL_LINK_MODE_200000baseKR2_Full_BIT,
				       ETHTOOL_LINK_MODE_200000baseSR2_Full_BIT,
				       ETHTOOL_LINK_MODE_200000baseLR2_ER2_FR2_Full_BIT,
				       ETHTOOL_LINK_MODE_200000baseDR2_Full_BIT,
				       ETHTOOL_LINK_MODE_200000baseCR2_Full_BIT);
	MLX5_BUILD_PTYS2ETHTOOL_CONFIG(MLX5E_400GAUI_4_400GBASE_CR4_KR4, ext,
				       ETHTOOL_LINK_MODE_400000baseKR4_Full_BIT,
				       ETHTOOL_LINK_MODE_400000baseSR4_Full_BIT,
				       ETHTOOL_LINK_MODE_400000baseLR4_ER4_FR4_Full_BIT,
				       ETHTOOL_LINK_MODE_400000baseDR4_Full_BIT,
				       ETHTOOL_LINK_MODE_400000baseCR4_Full_BIT);
}

static void mlx5e_ethtool_get_speed_arr(struct mlx5_core_dev *mdev,
					struct ptys2ethtool_config **arr,
					u32 *size)
{
	bool ext = mlx5e_ptys_ext_supported(mdev);

	*arr = ext ? ptys2ext_ethtool_table : ptys2legacy_ethtool_table;
	*size = ext ? ARRAY_SIZE(ptys2ext_ethtool_table) :
		      ARRAY_SIZE(ptys2legacy_ethtool_table);
}

typedef int (*mlx5e_pflag_handler)(struct net_device *netdev, bool enable);

struct pflag_desc {
	char name[ETH_GSTRING_LEN];
	mlx5e_pflag_handler handler;
};

static const struct pflag_desc mlx5e_priv_flags[MLX5E_NUM_PFLAGS];

int mlx5e_ethtool_get_sset_count(struct mlx5e_priv *priv, int sset)
{
	switch (sset) {
	case ETH_SS_STATS:
		//获取统计状态字符串数目
		return mlx5e_stats_total_num(priv);
	case ETH_SS_PRIV_FLAGS:
		return MLX5E_NUM_PFLAGS;
	case ETH_SS_TEST:
		return mlx5e_self_test_num(priv);
	default:
		return -EOPNOTSUPP;
	}
}

static int mlx5e_get_sset_count(struct net_device *dev, int sset)
{
	struct mlx5e_priv *priv = netdev_priv(dev);

	return mlx5e_ethtool_get_sset_count(priv, sset);
}

void mlx5e_ethtool_get_strings(struct mlx5e_priv *priv, u32 stringset, u8 *data)
{
	int i;

	switch (stringset) {
	case ETH_SS_PRIV_FLAGS:
		for (i = 0; i < MLX5E_NUM_PFLAGS; i++)
			strcpy(data + i * ETH_GSTRING_LEN,
			       mlx5e_priv_flags[i].name);
		break;

	case ETH_SS_TEST:
		for (i = 0; i < mlx5e_self_test_num(priv); i++)
			strcpy(data + i * ETH_GSTRING_LEN,
			       mlx5e_self_tests[i]);
		break;

	case ETH_SS_STATS:
		mlx5e_stats_fill_strings(priv, data);
		break;
	}
}

static void mlx5e_get_strings(struct net_device *dev, u32 stringset, u8 *data)
{
	struct mlx5e_priv *priv = netdev_priv(dev);

	mlx5e_ethtool_get_strings(priv, stringset, data);
}

void mlx5e_ethtool_get_ethtool_stats(struct mlx5e_priv *priv,
				     struct ethtool_stats *stats, u64 *data)
{
	int idx = 0;

	mutex_lock(&priv->state_lock);
	mlx5e_stats_update(priv);
	mutex_unlock(&priv->state_lock);

	mlx5e_stats_fill(priv, data, idx);
}

static void mlx5e_get_ethtool_stats(struct net_device *dev,
				    struct ethtool_stats *stats,
				    u64 *data)
{
	struct mlx5e_priv *priv = netdev_priv(dev);

	mlx5e_ethtool_get_ethtool_stats(priv, stats, data);
}

void mlx5e_ethtool_get_ringparam(struct mlx5e_priv *priv,
				 struct ethtool_ringparam *param)
{
	param->rx_max_pending = 1 << MLX5E_PARAMS_MAXIMUM_LOG_RQ_SIZE;
	param->tx_max_pending = 1 << MLX5E_PARAMS_MAXIMUM_LOG_SQ_SIZE;
	param->rx_pending     = 1 << priv->channels.params.log_rq_mtu_frames;
	param->tx_pending     = 1 << priv->channels.params.log_sq_size;
}

static void mlx5e_get_ringparam(struct net_device *dev,
				struct ethtool_ringparam *param)
{
	struct mlx5e_priv *priv = netdev_priv(dev);

	mlx5e_ethtool_get_ringparam(priv, param);
}

int mlx5e_ethtool_set_ringparam(struct mlx5e_priv *priv,
				struct ethtool_ringparam *param)
{
	struct mlx5e_channels new_channels = {};
	u8 log_rq_size;
	u8 log_sq_size;
	int err = 0;

	if (param->rx_jumbo_pending) {
		netdev_info(priv->netdev, "%s: rx_jumbo_pending not supported\n",
			    __func__);
		return -EINVAL;
	}
	if (param->rx_mini_pending) {
		netdev_info(priv->netdev, "%s: rx_mini_pending not supported\n",
			    __func__);
		return -EINVAL;
	}

	if (param->rx_pending < (1 << MLX5E_PARAMS_MINIMUM_LOG_RQ_SIZE)) {
		netdev_info(priv->netdev, "%s: rx_pending (%d) < min (%d)\n",
			    __func__, param->rx_pending,
			    1 << MLX5E_PARAMS_MINIMUM_LOG_RQ_SIZE);
		return -EINVAL;
	}

	if (param->tx_pending < (1 << MLX5E_PARAMS_MINIMUM_LOG_SQ_SIZE)) {
		netdev_info(priv->netdev, "%s: tx_pending (%d) < min (%d)\n",
			    __func__, param->tx_pending,
			    1 << MLX5E_PARAMS_MINIMUM_LOG_SQ_SIZE);
		return -EINVAL;
	}

	//rq,sq 队列大小
	log_rq_size = order_base_2(param->rx_pending);
	log_sq_size = order_base_2(param->tx_pending);

	if (log_rq_size == priv->channels.params.log_rq_mtu_frames &&
	    log_sq_size == priv->channels.params.log_sq_size)
		return 0;

	mutex_lock(&priv->state_lock);

	new_channels.params = priv->channels.params;
	new_channels.params.log_rq_mtu_frames = log_rq_size;
	new_channels.params.log_sq_size = log_sq_size;

	err = mlx5e_validate_params(priv, &new_channels.params);
	if (err)
		goto unlock;

	if (!test_bit(MLX5E_STATE_OPENED, &priv->state)) {
		priv->channels.params = new_channels.params;
		goto unlock;
	}

	err = mlx5e_safe_switch_channels(priv, &new_channels, NULL, NULL);

unlock:
	mutex_unlock(&priv->state_lock);

	return err;
}

static int mlx5e_set_ringparam(struct net_device *dev,
			       struct ethtool_ringparam *param)
{
	struct mlx5e_priv *priv = netdev_priv(dev);

	return mlx5e_ethtool_set_ringparam(priv, param);
}

//针填充max_combined,combined_count两项
void mlx5e_ethtool_get_channels(struct mlx5e_priv *priv,
				struct ethtool_channels *ch)
{
	mutex_lock(&priv->state_lock);

	ch->max_combined   = priv->max_nch;
	ch->combined_count = priv->channels.params.num_channels;
	if (priv->xsk.refcnt) {
		/* The upper half are XSK queues. */
		ch->max_combined *= 2;
		ch->combined_count *= 2;
	}

	mutex_unlock(&priv->state_lock);
}

static void mlx5e_get_channels(struct net_device *dev,
			       struct ethtool_channels *ch)
{
	struct mlx5e_priv *priv = netdev_priv(dev);

	mlx5e_ethtool_get_channels(priv, ch);
}

int mlx5e_ethtool_set_channels(struct mlx5e_priv *priv,
			       struct ethtool_channels *ch)
{
	struct mlx5e_params *cur_params = &priv->channels.params;
	unsigned int count = ch->combined_count;/*取要设置的channel数*/
	struct mlx5e_channels new_channels = {};
	bool arfs_enabled;
	int err = 0;

	if (!count) {
		netdev_info(priv->netdev, "%s: combined_count=0 not supported\n",
			    __func__);
		return -EINVAL;
	}

	//已设置为指定channel,不变更
	if (cur_params->num_channels == count)
		return 0;

	mutex_lock(&priv->state_lock);

	/* Don't allow changing the number of channels if there is an active
	 * XSK, because the numeration of the XSK and regular RQs will change.
	 */
	if (priv->xsk.refcnt) {
		err = -EINVAL;
		netdev_err(priv->netdev, "%s: AF_XDP is active, cannot change the number of channels\n",
			   __func__);
		goto out;
	}

<<<<<<< HEAD
	new_channels.params = priv->channels.params;
	//设置channel
=======
	/* Don't allow changing the number of channels if HTB offload is active,
	 * because the numeration of the QoS SQs will change, while per-queue
	 * qdiscs are attached.
	 */
	if (priv->htb.maj_id) {
		err = -EINVAL;
		netdev_err(priv->netdev, "%s: HTB offload is active, cannot change the number of channels\n",
			   __func__);
		goto out;
	}

	new_channels.params = *cur_params;
>>>>>>> 52e44129
	new_channels.params.num_channels = count;

	if (!test_bit(MLX5E_STATE_OPENED, &priv->state)) {
		struct mlx5e_params old_params;

		old_params = *cur_params;
		*cur_params = new_channels.params;
		err = mlx5e_num_channels_changed(priv);
		if (err)
			*cur_params = old_params;

		goto out;
	}

	arfs_enabled = priv->netdev->features & NETIF_F_NTUPLE;
	if (arfs_enabled)
		mlx5e_arfs_disable(priv);

	/* Switch to new channels, set new parameters and close old ones */
	err = mlx5e_safe_switch_channels(priv, &new_channels,
					 mlx5e_num_channels_changed_ctx, NULL);

	if (arfs_enabled) {
		int err2 = mlx5e_arfs_enable(priv);

		if (err2)
			netdev_err(priv->netdev, "%s: mlx5e_arfs_enable failed: %d\n",
				   __func__, err2);
	}

out:
	mutex_unlock(&priv->state_lock);

	return err;
}

static int mlx5e_set_channels(struct net_device *dev,
			      struct ethtool_channels *ch)
{
	struct mlx5e_priv *priv = netdev_priv(dev);

	return mlx5e_ethtool_set_channels(priv, ch);
}

int mlx5e_ethtool_get_coalesce(struct mlx5e_priv *priv,
			       struct ethtool_coalesce *coal)
{
	struct dim_cq_moder *rx_moder, *tx_moder;

	if (!MLX5_CAP_GEN(priv->mdev, cq_moderation))
		return -EOPNOTSUPP;

	rx_moder = &priv->channels.params.rx_cq_moderation;
	coal->rx_coalesce_usecs		= rx_moder->usec;
	coal->rx_max_coalesced_frames	= rx_moder->pkts;
	coal->use_adaptive_rx_coalesce	= priv->channels.params.rx_dim_enabled;

	tx_moder = &priv->channels.params.tx_cq_moderation;
	coal->tx_coalesce_usecs		= tx_moder->usec;
	coal->tx_max_coalesced_frames	= tx_moder->pkts;
	coal->use_adaptive_tx_coalesce	= priv->channels.params.tx_dim_enabled;

	return 0;
}

static int mlx5e_get_coalesce(struct net_device *netdev,
			      struct ethtool_coalesce *coal)
{
	struct mlx5e_priv *priv = netdev_priv(netdev);

	return mlx5e_ethtool_get_coalesce(priv, coal);
}

#define MLX5E_MAX_COAL_TIME		MLX5_MAX_CQ_PERIOD
#define MLX5E_MAX_COAL_FRAMES		MLX5_MAX_CQ_COUNT

static void
mlx5e_set_priv_channels_tx_coalesce(struct mlx5e_priv *priv, struct ethtool_coalesce *coal)
{
	struct mlx5_core_dev *mdev = priv->mdev;
	int tc;
	int i;

	for (i = 0; i < priv->channels.num; ++i) {
		struct mlx5e_channel *c = priv->channels.c[i];

		for (tc = 0; tc < c->num_tc; tc++) {
			mlx5_core_modify_cq_moderation(mdev,
						&c->sq[tc].cq.mcq,
						coal->tx_coalesce_usecs,
						coal->tx_max_coalesced_frames);
		}
	}
}

static void
mlx5e_set_priv_channels_rx_coalesce(struct mlx5e_priv *priv, struct ethtool_coalesce *coal)
{
	struct mlx5_core_dev *mdev = priv->mdev;
	int i;

	for (i = 0; i < priv->channels.num; ++i) {
		struct mlx5e_channel *c = priv->channels.c[i];

		mlx5_core_modify_cq_moderation(mdev, &c->rq.cq.mcq,
					       coal->rx_coalesce_usecs,
					       coal->rx_max_coalesced_frames);
	}
}

int mlx5e_ethtool_set_coalesce(struct mlx5e_priv *priv,
			       struct ethtool_coalesce *coal)
{
	struct dim_cq_moder *rx_moder, *tx_moder;
	struct mlx5_core_dev *mdev = priv->mdev;
	struct mlx5e_channels new_channels = {};
	bool reset_rx, reset_tx;
	int err = 0;

	if (!MLX5_CAP_GEN(mdev, cq_moderation))
		return -EOPNOTSUPP;

	if (coal->tx_coalesce_usecs > MLX5E_MAX_COAL_TIME ||
	    coal->rx_coalesce_usecs > MLX5E_MAX_COAL_TIME) {
		netdev_info(priv->netdev, "%s: maximum coalesce time supported is %lu usecs\n",
			    __func__, MLX5E_MAX_COAL_TIME);
		return -ERANGE;
	}

	if (coal->tx_max_coalesced_frames > MLX5E_MAX_COAL_FRAMES ||
	    coal->rx_max_coalesced_frames > MLX5E_MAX_COAL_FRAMES) {
		netdev_info(priv->netdev, "%s: maximum coalesced frames supported is %lu\n",
			    __func__, MLX5E_MAX_COAL_FRAMES);
		return -ERANGE;
	}

	mutex_lock(&priv->state_lock);
	new_channels.params = priv->channels.params;

	rx_moder          = &new_channels.params.rx_cq_moderation;
	rx_moder->usec    = coal->rx_coalesce_usecs;
	rx_moder->pkts    = coal->rx_max_coalesced_frames;
	new_channels.params.rx_dim_enabled = !!coal->use_adaptive_rx_coalesce;

	tx_moder          = &new_channels.params.tx_cq_moderation;
	tx_moder->usec    = coal->tx_coalesce_usecs;
	tx_moder->pkts    = coal->tx_max_coalesced_frames;
	new_channels.params.tx_dim_enabled = !!coal->use_adaptive_tx_coalesce;

	reset_rx = !!coal->use_adaptive_rx_coalesce != priv->channels.params.rx_dim_enabled;
	reset_tx = !!coal->use_adaptive_tx_coalesce != priv->channels.params.tx_dim_enabled;

	if (reset_rx) {
		u8 mode = MLX5E_GET_PFLAG(&new_channels.params,
					  MLX5E_PFLAG_RX_CQE_BASED_MODER);

		mlx5e_reset_rx_moderation(&new_channels.params, mode);
	}
	if (reset_tx) {
		u8 mode = MLX5E_GET_PFLAG(&new_channels.params,
					  MLX5E_PFLAG_TX_CQE_BASED_MODER);

		mlx5e_reset_tx_moderation(&new_channels.params, mode);
	}

	if (!test_bit(MLX5E_STATE_OPENED, &priv->state)) {
		priv->channels.params = new_channels.params;
		goto out;
	}

	if (!reset_rx && !reset_tx) {
		if (!coal->use_adaptive_rx_coalesce)
			mlx5e_set_priv_channels_rx_coalesce(priv, coal);
		if (!coal->use_adaptive_tx_coalesce)
			mlx5e_set_priv_channels_tx_coalesce(priv, coal);
		priv->channels.params = new_channels.params;
		goto out;
	}

	err = mlx5e_safe_switch_channels(priv, &new_channels, NULL, NULL);

out:
	mutex_unlock(&priv->state_lock);
	return err;
}

static int mlx5e_set_coalesce(struct net_device *netdev,
			      struct ethtool_coalesce *coal)
{
	struct mlx5e_priv *priv    = netdev_priv(netdev);

	return mlx5e_ethtool_set_coalesce(priv, coal);
}

static void ptys2ethtool_supported_link(struct mlx5_core_dev *mdev,
					unsigned long *supported_modes,
					u32 eth_proto_cap)
{
	unsigned long proto_cap = eth_proto_cap;
	struct ptys2ethtool_config *table;
	u32 max_size;
	int proto;

	mlx5e_ethtool_get_speed_arr(mdev, &table, &max_size);
	for_each_set_bit(proto, &proto_cap, max_size)
		bitmap_or(supported_modes, supported_modes,
			  table[proto].supported,
			  __ETHTOOL_LINK_MODE_MASK_NBITS);
}

static void ptys2ethtool_adver_link(unsigned long *advertising_modes,
				    u32 eth_proto_cap, bool ext)
{
	unsigned long proto_cap = eth_proto_cap;
	struct ptys2ethtool_config *table;
	u32 max_size;
	int proto;

	table = ext ? ptys2ext_ethtool_table : ptys2legacy_ethtool_table;
	max_size = ext ? ARRAY_SIZE(ptys2ext_ethtool_table) :
			 ARRAY_SIZE(ptys2legacy_ethtool_table);

	for_each_set_bit(proto, &proto_cap, max_size)
		bitmap_or(advertising_modes, advertising_modes,
			  table[proto].advertised,
			  __ETHTOOL_LINK_MODE_MASK_NBITS);
}

static const u32 pplm_fec_2_ethtool[] = {
	[MLX5E_FEC_NOFEC] = ETHTOOL_FEC_OFF,
	[MLX5E_FEC_FIRECODE] = ETHTOOL_FEC_BASER,
	[MLX5E_FEC_RS_528_514] = ETHTOOL_FEC_RS,
	[MLX5E_FEC_RS_544_514] = ETHTOOL_FEC_RS,
	[MLX5E_FEC_LLRS_272_257_1] = ETHTOOL_FEC_LLRS,
};

static u32 pplm2ethtool_fec(u_long fec_mode, unsigned long size)
{
	int mode = 0;

	if (!fec_mode)
		return ETHTOOL_FEC_AUTO;

	mode = find_first_bit(&fec_mode, size);

	if (mode < ARRAY_SIZE(pplm_fec_2_ethtool))
		return pplm_fec_2_ethtool[mode];

	return 0;
}

#define MLX5E_ADVERTISE_SUPPORTED_FEC(mlx5_fec, ethtool_fec)		\
	do {								\
		if (mlx5e_fec_in_caps(dev, 1 << (mlx5_fec)))		\
			__set_bit(ethtool_fec,				\
				  link_ksettings->link_modes.supported);\
	} while (0)

static const u32 pplm_fec_2_ethtool_linkmodes[] = {
	[MLX5E_FEC_NOFEC] = ETHTOOL_LINK_MODE_FEC_NONE_BIT,
	[MLX5E_FEC_FIRECODE] = ETHTOOL_LINK_MODE_FEC_BASER_BIT,
	[MLX5E_FEC_RS_528_514] = ETHTOOL_LINK_MODE_FEC_RS_BIT,
	[MLX5E_FEC_RS_544_514] = ETHTOOL_LINK_MODE_FEC_RS_BIT,
	[MLX5E_FEC_LLRS_272_257_1] = ETHTOOL_LINK_MODE_FEC_LLRS_BIT,
};

static int get_fec_supported_advertised(struct mlx5_core_dev *dev,
					struct ethtool_link_ksettings *link_ksettings)
{
	unsigned long active_fec_long;
	u32 active_fec;
	u32 bitn;
	int err;

	err = mlx5e_get_fec_mode(dev, &active_fec, NULL);
	if (err)
		return (err == -EOPNOTSUPP) ? 0 : err;

	MLX5E_ADVERTISE_SUPPORTED_FEC(MLX5E_FEC_NOFEC,
				      ETHTOOL_LINK_MODE_FEC_NONE_BIT);
	MLX5E_ADVERTISE_SUPPORTED_FEC(MLX5E_FEC_FIRECODE,
				      ETHTOOL_LINK_MODE_FEC_BASER_BIT);
	MLX5E_ADVERTISE_SUPPORTED_FEC(MLX5E_FEC_RS_528_514,
				      ETHTOOL_LINK_MODE_FEC_RS_BIT);
	MLX5E_ADVERTISE_SUPPORTED_FEC(MLX5E_FEC_LLRS_272_257_1,
				      ETHTOOL_LINK_MODE_FEC_LLRS_BIT);

	active_fec_long = active_fec;
	/* active fec is a bit set, find out which bit is set and
	 * advertise the corresponding ethtool bit
	 */
	bitn = find_first_bit(&active_fec_long, sizeof(active_fec_long) * BITS_PER_BYTE);
	if (bitn < ARRAY_SIZE(pplm_fec_2_ethtool_linkmodes))
		__set_bit(pplm_fec_2_ethtool_linkmodes[bitn],
			  link_ksettings->link_modes.advertising);

	return 0;
}

static void ptys2ethtool_supported_advertised_port(struct mlx5_core_dev *mdev,
						   struct ethtool_link_ksettings *link_ksettings,
						   u32 eth_proto_cap, u8 connector_type)
{
	if (!MLX5_CAP_PCAM_FEATURE(mdev, ptys_connector_type)) {
		if (eth_proto_cap & (MLX5E_PROT_MASK(MLX5E_10GBASE_CR)
				   | MLX5E_PROT_MASK(MLX5E_10GBASE_SR)
				   | MLX5E_PROT_MASK(MLX5E_40GBASE_CR4)
				   | MLX5E_PROT_MASK(MLX5E_40GBASE_SR4)
				   | MLX5E_PROT_MASK(MLX5E_100GBASE_SR4)
				   | MLX5E_PROT_MASK(MLX5E_1000BASE_CX_SGMII))) {
			ethtool_link_ksettings_add_link_mode(link_ksettings,
							     supported,
							     FIBRE);
			ethtool_link_ksettings_add_link_mode(link_ksettings,
							     advertising,
							     FIBRE);
		}

		if (eth_proto_cap & (MLX5E_PROT_MASK(MLX5E_100GBASE_KR4)
				   | MLX5E_PROT_MASK(MLX5E_40GBASE_KR4)
				   | MLX5E_PROT_MASK(MLX5E_10GBASE_KR)
				   | MLX5E_PROT_MASK(MLX5E_10GBASE_KX4)
				   | MLX5E_PROT_MASK(MLX5E_1000BASE_KX))) {
			ethtool_link_ksettings_add_link_mode(link_ksettings,
							     supported,
							     Backplane);
			ethtool_link_ksettings_add_link_mode(link_ksettings,
							     advertising,
							     Backplane);
		}
		return;
	}

	switch (connector_type) {
	case MLX5E_PORT_TP:
		ethtool_link_ksettings_add_link_mode(link_ksettings,
						     supported, TP);
		ethtool_link_ksettings_add_link_mode(link_ksettings,
						     advertising, TP);
		break;
	case MLX5E_PORT_AUI:
		ethtool_link_ksettings_add_link_mode(link_ksettings,
						     supported, AUI);
		ethtool_link_ksettings_add_link_mode(link_ksettings,
						     advertising, AUI);
		break;
	case MLX5E_PORT_BNC:
		ethtool_link_ksettings_add_link_mode(link_ksettings,
						     supported, BNC);
		ethtool_link_ksettings_add_link_mode(link_ksettings,
						     advertising, BNC);
		break;
	case MLX5E_PORT_MII:
		ethtool_link_ksettings_add_link_mode(link_ksettings,
						     supported, MII);
		ethtool_link_ksettings_add_link_mode(link_ksettings,
						     advertising, MII);
		break;
	case MLX5E_PORT_FIBRE:
		ethtool_link_ksettings_add_link_mode(link_ksettings,
						     supported, FIBRE);
		ethtool_link_ksettings_add_link_mode(link_ksettings,
						     advertising, FIBRE);
		break;
	case MLX5E_PORT_DA:
		ethtool_link_ksettings_add_link_mode(link_ksettings,
						     supported, Backplane);
		ethtool_link_ksettings_add_link_mode(link_ksettings,
						     advertising, Backplane);
		break;
	case MLX5E_PORT_NONE:
	case MLX5E_PORT_OTHER:
	default:
		break;
	}
}

static void get_speed_duplex(struct net_device *netdev,
			     u32 eth_proto_oper, bool force_legacy,
			     u16 data_rate_oper,
			     struct ethtool_link_ksettings *link_ksettings)
{
	struct mlx5e_priv *priv = netdev_priv(netdev);
	u32 speed = SPEED_UNKNOWN;
	u8 duplex = DUPLEX_UNKNOWN;

	if (!netif_carrier_ok(netdev))
		goto out;

	speed = mlx5e_port_ptys2speed(priv->mdev, eth_proto_oper, force_legacy);
	if (!speed) {
		if (data_rate_oper)
			speed = 100 * data_rate_oper;
		else
			speed = SPEED_UNKNOWN;
		goto out;
	}

	duplex = DUPLEX_FULL;

out:
	link_ksettings->base.speed = speed;
	link_ksettings->base.duplex = duplex;
}

static void get_supported(struct mlx5_core_dev *mdev, u32 eth_proto_cap,
			  struct ethtool_link_ksettings *link_ksettings)
{
	unsigned long *supported = link_ksettings->link_modes.supported;
	ptys2ethtool_supported_link(mdev, supported, eth_proto_cap);

	ethtool_link_ksettings_add_link_mode(link_ksettings, supported, Pause);
}

static void get_advertising(u32 eth_proto_cap, u8 tx_pause, u8 rx_pause,
			    struct ethtool_link_ksettings *link_ksettings,
			    bool ext)
{
	unsigned long *advertising = link_ksettings->link_modes.advertising;
	ptys2ethtool_adver_link(advertising, eth_proto_cap, ext);

	if (rx_pause)
		ethtool_link_ksettings_add_link_mode(link_ksettings, advertising, Pause);
	if (tx_pause ^ rx_pause)
		ethtool_link_ksettings_add_link_mode(link_ksettings, advertising, Asym_Pause);
}

static int ptys2connector_type[MLX5E_CONNECTOR_TYPE_NUMBER] = {
		[MLX5E_PORT_UNKNOWN]            = PORT_OTHER,
		[MLX5E_PORT_NONE]               = PORT_NONE,
		[MLX5E_PORT_TP]                 = PORT_TP,
		[MLX5E_PORT_AUI]                = PORT_AUI,
		[MLX5E_PORT_BNC]                = PORT_BNC,
		[MLX5E_PORT_MII]                = PORT_MII,
		[MLX5E_PORT_FIBRE]              = PORT_FIBRE,
		[MLX5E_PORT_DA]                 = PORT_DA,
		[MLX5E_PORT_OTHER]              = PORT_OTHER,
	};

static u8 get_connector_port(struct mlx5_core_dev *mdev, u32 eth_proto, u8 connector_type)
{
	if (MLX5_CAP_PCAM_FEATURE(mdev, ptys_connector_type))
		return ptys2connector_type[connector_type];

	if (eth_proto &
	    (MLX5E_PROT_MASK(MLX5E_10GBASE_SR)   |
	     MLX5E_PROT_MASK(MLX5E_40GBASE_SR4)  |
	     MLX5E_PROT_MASK(MLX5E_100GBASE_SR4) |
	     MLX5E_PROT_MASK(MLX5E_1000BASE_CX_SGMII))) {
		return PORT_FIBRE;
	}

	if (eth_proto &
	    (MLX5E_PROT_MASK(MLX5E_40GBASE_CR4) |
	     MLX5E_PROT_MASK(MLX5E_10GBASE_CR)  |
	     MLX5E_PROT_MASK(MLX5E_100GBASE_CR4))) {
		return PORT_DA;
	}

	if (eth_proto &
	    (MLX5E_PROT_MASK(MLX5E_10GBASE_KX4) |
	     MLX5E_PROT_MASK(MLX5E_10GBASE_KR)  |
	     MLX5E_PROT_MASK(MLX5E_40GBASE_KR4) |
	     MLX5E_PROT_MASK(MLX5E_100GBASE_KR4))) {
		return PORT_NONE;
	}

	return PORT_OTHER;
}

static void get_lp_advertising(struct mlx5_core_dev *mdev, u32 eth_proto_lp,
			       struct ethtool_link_ksettings *link_ksettings)
{
	unsigned long *lp_advertising = link_ksettings->link_modes.lp_advertising;
	bool ext = mlx5e_ptys_ext_supported(mdev);

	ptys2ethtool_adver_link(lp_advertising, eth_proto_lp, ext);
}

int mlx5e_ethtool_get_link_ksettings(struct mlx5e_priv *priv,
				     struct ethtool_link_ksettings *link_ksettings)
{
	struct mlx5_core_dev *mdev = priv->mdev;
	u32 out[MLX5_ST_SZ_DW(ptys_reg)] = {};
	u32 eth_proto_admin;
	u8 an_disable_admin;
	u16 data_rate_oper;
	u32 eth_proto_oper;
	u32 eth_proto_cap;
	u8 connector_type;
	u32 rx_pause = 0;
	u32 tx_pause = 0;
	u32 eth_proto_lp;
	bool admin_ext;
	u8 an_status;
	bool ext;
	int err;

	err = mlx5_query_port_ptys(mdev, out, sizeof(out), MLX5_PTYS_EN, 1);
	if (err) {
		netdev_err(priv->netdev, "%s: query port ptys failed: %d\n",
			   __func__, err);
		goto err_query_regs;
	}
	ext = !!MLX5_GET_ETH_PROTO(ptys_reg, out, true, eth_proto_capability);
	eth_proto_cap    = MLX5_GET_ETH_PROTO(ptys_reg, out, ext,
					      eth_proto_capability);
	eth_proto_admin  = MLX5_GET_ETH_PROTO(ptys_reg, out, ext,
					      eth_proto_admin);
	/* Fields: eth_proto_admin and ext_eth_proto_admin  are
	 * mutually exclusive. Hence try reading legacy advertising
	 * when extended advertising is zero.
	 * admin_ext indicates which proto_admin (ext vs. legacy)
	 * should be read and interpreted
	 */
	admin_ext = ext;
	if (ext && !eth_proto_admin) {
		eth_proto_admin  = MLX5_GET_ETH_PROTO(ptys_reg, out, false,
						      eth_proto_admin);
		admin_ext = false;
	}

	eth_proto_oper   = MLX5_GET_ETH_PROTO(ptys_reg, out, admin_ext,
					      eth_proto_oper);
	eth_proto_lp	    = MLX5_GET(ptys_reg, out, eth_proto_lp_advertise);
	an_disable_admin    = MLX5_GET(ptys_reg, out, an_disable_admin);
	an_status	    = MLX5_GET(ptys_reg, out, an_status);
	connector_type	    = MLX5_GET(ptys_reg, out, connector_type);
	data_rate_oper	    = MLX5_GET(ptys_reg, out, data_rate_oper);

	mlx5_query_port_pause(mdev, &rx_pause, &tx_pause);

	ethtool_link_ksettings_zero_link_mode(link_ksettings, supported);
	ethtool_link_ksettings_zero_link_mode(link_ksettings, advertising);

	get_supported(mdev, eth_proto_cap, link_ksettings);
	get_advertising(eth_proto_admin, tx_pause, rx_pause, link_ksettings,
			admin_ext);
	get_speed_duplex(priv->netdev, eth_proto_oper, !admin_ext,
			 data_rate_oper, link_ksettings);

	eth_proto_oper = eth_proto_oper ? eth_proto_oper : eth_proto_cap;
	connector_type = connector_type < MLX5E_CONNECTOR_TYPE_NUMBER ?
			 connector_type : MLX5E_PORT_UNKNOWN;
	link_ksettings->base.port = get_connector_port(mdev, eth_proto_oper, connector_type);
	ptys2ethtool_supported_advertised_port(mdev, link_ksettings, eth_proto_admin,
					       connector_type);
	get_lp_advertising(mdev, eth_proto_lp, link_ksettings);

	if (an_status == MLX5_AN_COMPLETE)
		ethtool_link_ksettings_add_link_mode(link_ksettings,
						     lp_advertising, Autoneg);

	link_ksettings->base.autoneg = an_disable_admin ? AUTONEG_DISABLE :
							  AUTONEG_ENABLE;
	ethtool_link_ksettings_add_link_mode(link_ksettings, supported,
					     Autoneg);

	err = get_fec_supported_advertised(mdev, link_ksettings);
	if (err) {
		netdev_dbg(priv->netdev, "%s: FEC caps query failed: %d\n",
			   __func__, err);
		err = 0; /* don't fail caps query because of FEC error */
	}

	if (!an_disable_admin)
		ethtool_link_ksettings_add_link_mode(link_ksettings,
						     advertising, Autoneg);

err_query_regs:
	return err;
}

static int mlx5e_get_link_ksettings(struct net_device *netdev,
				    struct ethtool_link_ksettings *link_ksettings)
{
	struct mlx5e_priv *priv = netdev_priv(netdev);

	return mlx5e_ethtool_get_link_ksettings(priv, link_ksettings);
}

static int mlx5e_speed_validate(struct net_device *netdev, bool ext,
				const unsigned long link_modes, u8 autoneg)
{
	/* Extended link-mode has no speed limitations. */
	if (ext)
		return 0;

	if ((link_modes & MLX5E_PROT_MASK(MLX5E_56GBASE_R4)) &&
	    autoneg != AUTONEG_ENABLE) {
		netdev_err(netdev, "%s: 56G link speed requires autoneg enabled\n",
			   __func__);
		return -EINVAL;
	}
	return 0;
}

static u32 mlx5e_ethtool2ptys_adver_link(const unsigned long *link_modes)
{
	u32 i, ptys_modes = 0;

	for (i = 0; i < MLX5E_LINK_MODES_NUMBER; ++i) {
		if (*ptys2legacy_ethtool_table[i].advertised == 0)
			continue;
		if (bitmap_intersects(ptys2legacy_ethtool_table[i].advertised,
				      link_modes,
				      __ETHTOOL_LINK_MODE_MASK_NBITS))
			ptys_modes |= MLX5E_PROT_MASK(i);
	}

	return ptys_modes;
}

static u32 mlx5e_ethtool2ptys_ext_adver_link(const unsigned long *link_modes)
{
	u32 i, ptys_modes = 0;
	unsigned long modes[2];

	for (i = 0; i < MLX5E_EXT_LINK_MODES_NUMBER; ++i) {
		if (ptys2ext_ethtool_table[i].advertised[0] == 0 &&
		    ptys2ext_ethtool_table[i].advertised[1] == 0)
			continue;
		memset(modes, 0, sizeof(modes));
		bitmap_and(modes, ptys2ext_ethtool_table[i].advertised,
			   link_modes, __ETHTOOL_LINK_MODE_MASK_NBITS);

		if (modes[0] == ptys2ext_ethtool_table[i].advertised[0] &&
		    modes[1] == ptys2ext_ethtool_table[i].advertised[1])
			ptys_modes |= MLX5E_PROT_MASK(i);
	}
	return ptys_modes;
}

static bool ext_link_mode_requested(const unsigned long *adver)
{
#define MLX5E_MIN_PTYS_EXT_LINK_MODE_BIT ETHTOOL_LINK_MODE_50000baseKR_Full_BIT
	int size = __ETHTOOL_LINK_MODE_MASK_NBITS - MLX5E_MIN_PTYS_EXT_LINK_MODE_BIT;
	__ETHTOOL_DECLARE_LINK_MODE_MASK(modes) = {0,};

	bitmap_set(modes, MLX5E_MIN_PTYS_EXT_LINK_MODE_BIT, size);
	return bitmap_intersects(modes, adver, __ETHTOOL_LINK_MODE_MASK_NBITS);
}

static bool ext_requested(u8 autoneg, const unsigned long *adver, bool ext_supported)
{
	bool ext_link_mode = ext_link_mode_requested(adver);

	return  autoneg == AUTONEG_ENABLE ? ext_link_mode : ext_supported;
}

int mlx5e_ethtool_set_link_ksettings(struct mlx5e_priv *priv,
				     const struct ethtool_link_ksettings *link_ksettings)
{
	struct mlx5_core_dev *mdev = priv->mdev;
	struct mlx5e_port_eth_proto eproto;
	const unsigned long *adver;
	bool an_changes = false;
	u8 an_disable_admin;
	bool ext_supported;
	u8 an_disable_cap;
	bool an_disable;
	u32 link_modes;
	u8 an_status;
	u8 autoneg;
	u32 speed;
	bool ext;
	int err;

	u32 (*ethtool2ptys_adver_func)(const unsigned long *adver);

	adver = link_ksettings->link_modes.advertising;
	autoneg = link_ksettings->base.autoneg;
	speed = link_ksettings->base.speed;

	ext_supported = mlx5e_ptys_ext_supported(mdev);
	ext = ext_requested(autoneg, adver, ext_supported);
	if (!ext_supported && ext)
		return -EOPNOTSUPP;

	ethtool2ptys_adver_func = ext ? mlx5e_ethtool2ptys_ext_adver_link :
				  mlx5e_ethtool2ptys_adver_link;
	err = mlx5_port_query_eth_proto(mdev, 1, ext, &eproto);
	if (err) {
		netdev_err(priv->netdev, "%s: query port eth proto failed: %d\n",
			   __func__, err);
		goto out;
	}
	link_modes = autoneg == AUTONEG_ENABLE ? ethtool2ptys_adver_func(adver) :
		mlx5e_port_speed2linkmodes(mdev, speed, !ext);

	err = mlx5e_speed_validate(priv->netdev, ext, link_modes, autoneg);
	if (err)
		goto out;

	link_modes = link_modes & eproto.cap;
	if (!link_modes) {
		netdev_err(priv->netdev, "%s: Not supported link mode(s) requested",
			   __func__);
		err = -EINVAL;
		goto out;
	}

	mlx5_port_query_eth_autoneg(mdev, &an_status, &an_disable_cap,
				    &an_disable_admin);

	an_disable = autoneg == AUTONEG_DISABLE;
	an_changes = ((!an_disable && an_disable_admin) ||
		      (an_disable && !an_disable_admin));

	if (!an_changes && link_modes == eproto.admin)
		goto out;

	mlx5_port_set_eth_ptys(mdev, an_disable, link_modes, ext);
	mlx5_toggle_port_link(mdev);

out:
	return err;
}

static int mlx5e_set_link_ksettings(struct net_device *netdev,
				    const struct ethtool_link_ksettings *link_ksettings)
{
	struct mlx5e_priv *priv = netdev_priv(netdev);

	return mlx5e_ethtool_set_link_ksettings(priv, link_ksettings);
}

u32 mlx5e_ethtool_get_rxfh_key_size(struct mlx5e_priv *priv)
{
	return sizeof(priv->rss_params.toeplitz_hash_key);
}

static u32 mlx5e_get_rxfh_key_size(struct net_device *netdev)
{
	struct mlx5e_priv *priv = netdev_priv(netdev);

	return mlx5e_ethtool_get_rxfh_key_size(priv);
}

u32 mlx5e_ethtool_get_rxfh_indir_size(struct mlx5e_priv *priv)
{
	return MLX5E_INDIR_RQT_SIZE;
}

static u32 mlx5e_get_rxfh_indir_size(struct net_device *netdev)
{
	struct mlx5e_priv *priv = netdev_priv(netdev);

	return mlx5e_ethtool_get_rxfh_indir_size(priv);
}

int mlx5e_get_rxfh(struct net_device *netdev, u32 *indir, u8 *key,
		   u8 *hfunc)
{
	struct mlx5e_priv *priv = netdev_priv(netdev);
	struct mlx5e_rss_params *rss = &priv->rss_params;

	if (indir)
		memcpy(indir, rss->indirection_rqt,
		       sizeof(rss->indirection_rqt));

	if (key)
		memcpy(key, rss->toeplitz_hash_key,
		       sizeof(rss->toeplitz_hash_key));

	if (hfunc)
		*hfunc = rss->hfunc;

	return 0;
}

int mlx5e_set_rxfh(struct net_device *dev, const u32 *indir,
		   const u8 *key, const u8 hfunc)
{
	struct mlx5e_priv *priv = netdev_priv(dev);
	struct mlx5e_rss_params *rss = &priv->rss_params;
	int inlen = MLX5_ST_SZ_BYTES(modify_tir_in);
	bool refresh_tirs = false;
	bool refresh_rqt = false;
	void *in;

	if ((hfunc != ETH_RSS_HASH_NO_CHANGE) &&
	    (hfunc != ETH_RSS_HASH_XOR) &&
	    (hfunc != ETH_RSS_HASH_TOP))
		return -EINVAL;

	in = kvzalloc(inlen, GFP_KERNEL);
	if (!in)
		return -ENOMEM;

	mutex_lock(&priv->state_lock);

	if (hfunc != ETH_RSS_HASH_NO_CHANGE && hfunc != rss->hfunc) {
		rss->hfunc = hfunc;
		refresh_rqt = true;
		refresh_tirs = true;
	}

	if (indir) {
		memcpy(rss->indirection_rqt, indir,
		       sizeof(rss->indirection_rqt));
		refresh_rqt = true;
	}

	if (key) {
		memcpy(rss->toeplitz_hash_key, key,
		       sizeof(rss->toeplitz_hash_key));
		refresh_tirs = refresh_tirs || rss->hfunc == ETH_RSS_HASH_TOP;
	}

	if (refresh_rqt && test_bit(MLX5E_STATE_OPENED, &priv->state)) {
		struct mlx5e_redirect_rqt_param rrp = {
			.is_rss = true,
			{
				.rss = {
					.hfunc = rss->hfunc,
					.channels  = &priv->channels,
				},
			},
		};
		u32 rqtn = priv->indir_rqt.rqtn;

		mlx5e_redirect_rqt(priv, rqtn, MLX5E_INDIR_RQT_SIZE, rrp);
	}

	if (refresh_tirs)
		mlx5e_modify_tirs_hash(priv, in);

	mutex_unlock(&priv->state_lock);

	kvfree(in);

	return 0;
}

#define MLX5E_PFC_PREVEN_AUTO_TOUT_MSEC		100
#define MLX5E_PFC_PREVEN_TOUT_MAX_MSEC		8000
#define MLX5E_PFC_PREVEN_MINOR_PRECENT		85
#define MLX5E_PFC_PREVEN_TOUT_MIN_MSEC		80
#define MLX5E_DEVICE_STALL_MINOR_WATERMARK(critical_tout) \
	max_t(u16, MLX5E_PFC_PREVEN_TOUT_MIN_MSEC, \
	      (critical_tout * MLX5E_PFC_PREVEN_MINOR_PRECENT) / 100)

static int mlx5e_get_pfc_prevention_tout(struct net_device *netdev,
					 u16 *pfc_prevention_tout)
{
	struct mlx5e_priv *priv    = netdev_priv(netdev);
	struct mlx5_core_dev *mdev = priv->mdev;

	if (!MLX5_CAP_PCAM_FEATURE((priv)->mdev, pfcc_mask) ||
	    !MLX5_CAP_DEBUG((priv)->mdev, stall_detect))
		return -EOPNOTSUPP;

	return mlx5_query_port_stall_watermark(mdev, pfc_prevention_tout, NULL);
}

static int mlx5e_set_pfc_prevention_tout(struct net_device *netdev,
					 u16 pfc_preven)
{
	struct mlx5e_priv *priv = netdev_priv(netdev);
	struct mlx5_core_dev *mdev = priv->mdev;
	u16 critical_tout;
	u16 minor;

	if (!MLX5_CAP_PCAM_FEATURE((priv)->mdev, pfcc_mask) ||
	    !MLX5_CAP_DEBUG((priv)->mdev, stall_detect))
		return -EOPNOTSUPP;

	critical_tout = (pfc_preven == PFC_STORM_PREVENTION_AUTO) ?
			MLX5E_PFC_PREVEN_AUTO_TOUT_MSEC :
			pfc_preven;

	if (critical_tout != PFC_STORM_PREVENTION_DISABLE &&
	    (critical_tout > MLX5E_PFC_PREVEN_TOUT_MAX_MSEC ||
	     critical_tout < MLX5E_PFC_PREVEN_TOUT_MIN_MSEC)) {
		netdev_info(netdev, "%s: pfc prevention tout not in range (%d-%d)\n",
			    __func__, MLX5E_PFC_PREVEN_TOUT_MIN_MSEC,
			    MLX5E_PFC_PREVEN_TOUT_MAX_MSEC);
		return -EINVAL;
	}

	minor = MLX5E_DEVICE_STALL_MINOR_WATERMARK(critical_tout);
	return mlx5_set_port_stall_watermark(mdev, critical_tout,
					     minor);
}

static int mlx5e_get_tunable(struct net_device *dev,
			     const struct ethtool_tunable *tuna,
			     void *data)
{
	int err;

	switch (tuna->id) {
	case ETHTOOL_PFC_PREVENTION_TOUT:
		err = mlx5e_get_pfc_prevention_tout(dev, data);
		break;
	default:
		err = -EINVAL;
		break;
	}

	return err;
}

static int mlx5e_set_tunable(struct net_device *dev,
			     const struct ethtool_tunable *tuna,
			     const void *data)
{
	struct mlx5e_priv *priv = netdev_priv(dev);
	int err;

	mutex_lock(&priv->state_lock);

	switch (tuna->id) {
	case ETHTOOL_PFC_PREVENTION_TOUT:
		err = mlx5e_set_pfc_prevention_tout(dev, *(u16 *)data);
		break;
	default:
		err = -EINVAL;
		break;
	}

	mutex_unlock(&priv->state_lock);
	return err;
}

static void mlx5e_get_pause_stats(struct net_device *netdev,
				  struct ethtool_pause_stats *pause_stats)
{
	struct mlx5e_priv *priv = netdev_priv(netdev);

	mlx5e_stats_pause_get(priv, pause_stats);
}

void mlx5e_ethtool_get_pauseparam(struct mlx5e_priv *priv,
				  struct ethtool_pauseparam *pauseparam)
{
	struct mlx5_core_dev *mdev = priv->mdev;
	int err;

	err = mlx5_query_port_pause(mdev, &pauseparam->rx_pause,
				    &pauseparam->tx_pause);
	if (err) {
		netdev_err(priv->netdev, "%s: mlx5_query_port_pause failed:0x%x\n",
			   __func__, err);
	}
}

static void mlx5e_get_pauseparam(struct net_device *netdev,
				 struct ethtool_pauseparam *pauseparam)
{
	struct mlx5e_priv *priv = netdev_priv(netdev);

	mlx5e_ethtool_get_pauseparam(priv, pauseparam);
}

int mlx5e_ethtool_set_pauseparam(struct mlx5e_priv *priv,
				 struct ethtool_pauseparam *pauseparam)
{
	struct mlx5_core_dev *mdev = priv->mdev;
	int err;

	if (!MLX5_CAP_GEN(mdev, vport_group_manager))
		return -EOPNOTSUPP;

	if (pauseparam->autoneg)
		return -EINVAL;

	err = mlx5_set_port_pause(mdev,
				  pauseparam->rx_pause ? 1 : 0,
				  pauseparam->tx_pause ? 1 : 0);
	if (err) {
		netdev_err(priv->netdev, "%s: mlx5_set_port_pause failed:0x%x\n",
			   __func__, err);
	}

	return err;
}

static int mlx5e_set_pauseparam(struct net_device *netdev,
				struct ethtool_pauseparam *pauseparam)
{
	struct mlx5e_priv *priv = netdev_priv(netdev);

	return mlx5e_ethtool_set_pauseparam(priv, pauseparam);
}

int mlx5e_ethtool_get_ts_info(struct mlx5e_priv *priv,
			      struct ethtool_ts_info *info)
{
	struct mlx5_core_dev *mdev = priv->mdev;

	info->phc_index = mlx5_clock_get_ptp_index(mdev);

	if (!MLX5_CAP_GEN(priv->mdev, device_frequency_khz) ||
	    info->phc_index == -1)
		return 0;

	info->so_timestamping = SOF_TIMESTAMPING_TX_HARDWARE |
				SOF_TIMESTAMPING_RX_HARDWARE |
				SOF_TIMESTAMPING_RAW_HARDWARE;

	info->tx_types = BIT(HWTSTAMP_TX_OFF) |
			 BIT(HWTSTAMP_TX_ON);

	info->rx_filters = BIT(HWTSTAMP_FILTER_NONE) |
			   BIT(HWTSTAMP_FILTER_ALL);

	return 0;
}

static int mlx5e_get_ts_info(struct net_device *dev,
			     struct ethtool_ts_info *info)
{
	struct mlx5e_priv *priv = netdev_priv(dev);

	return mlx5e_ethtool_get_ts_info(priv, info);
}

static __u32 mlx5e_get_wol_supported(struct mlx5_core_dev *mdev)
{
	__u32 ret = 0;

	if (MLX5_CAP_GEN(mdev, wol_g))
		ret |= WAKE_MAGIC;

	if (MLX5_CAP_GEN(mdev, wol_s))
		ret |= WAKE_MAGICSECURE;

	if (MLX5_CAP_GEN(mdev, wol_a))
		ret |= WAKE_ARP;

	if (MLX5_CAP_GEN(mdev, wol_b))
		ret |= WAKE_BCAST;

	if (MLX5_CAP_GEN(mdev, wol_m))
		ret |= WAKE_MCAST;

	if (MLX5_CAP_GEN(mdev, wol_u))
		ret |= WAKE_UCAST;

	if (MLX5_CAP_GEN(mdev, wol_p))
		ret |= WAKE_PHY;

	return ret;
}

static __u32 mlx5e_reformat_wol_mode_mlx5_to_linux(u8 mode)
{
	__u32 ret = 0;

	if (mode & MLX5_WOL_MAGIC)
		ret |= WAKE_MAGIC;

	if (mode & MLX5_WOL_SECURED_MAGIC)
		ret |= WAKE_MAGICSECURE;

	if (mode & MLX5_WOL_ARP)
		ret |= WAKE_ARP;

	if (mode & MLX5_WOL_BROADCAST)
		ret |= WAKE_BCAST;

	if (mode & MLX5_WOL_MULTICAST)
		ret |= WAKE_MCAST;

	if (mode & MLX5_WOL_UNICAST)
		ret |= WAKE_UCAST;

	if (mode & MLX5_WOL_PHY_ACTIVITY)
		ret |= WAKE_PHY;

	return ret;
}

static u8 mlx5e_reformat_wol_mode_linux_to_mlx5(__u32 mode)
{
	u8 ret = 0;

	if (mode & WAKE_MAGIC)
		ret |= MLX5_WOL_MAGIC;

	if (mode & WAKE_MAGICSECURE)
		ret |= MLX5_WOL_SECURED_MAGIC;

	if (mode & WAKE_ARP)
		ret |= MLX5_WOL_ARP;

	if (mode & WAKE_BCAST)
		ret |= MLX5_WOL_BROADCAST;

	if (mode & WAKE_MCAST)
		ret |= MLX5_WOL_MULTICAST;

	if (mode & WAKE_UCAST)
		ret |= MLX5_WOL_UNICAST;

	if (mode & WAKE_PHY)
		ret |= MLX5_WOL_PHY_ACTIVITY;

	return ret;
}

static void mlx5e_get_wol(struct net_device *netdev,
			  struct ethtool_wolinfo *wol)
{
	struct mlx5e_priv *priv = netdev_priv(netdev);
	struct mlx5_core_dev *mdev = priv->mdev;
	u8 mlx5_wol_mode;
	int err;

	memset(wol, 0, sizeof(*wol));

	wol->supported = mlx5e_get_wol_supported(mdev);
	if (!wol->supported)
		return;

	err = mlx5_query_port_wol(mdev, &mlx5_wol_mode);
	if (err)
		return;

	wol->wolopts = mlx5e_reformat_wol_mode_mlx5_to_linux(mlx5_wol_mode);
}

static int mlx5e_set_wol(struct net_device *netdev, struct ethtool_wolinfo *wol)
{
	struct mlx5e_priv *priv = netdev_priv(netdev);
	struct mlx5_core_dev *mdev = priv->mdev;
	__u32 wol_supported = mlx5e_get_wol_supported(mdev);
	u32 mlx5_wol_mode;

	if (!wol_supported)
		return -EOPNOTSUPP;

	if (wol->wolopts & ~wol_supported)
		return -EINVAL;

	mlx5_wol_mode = mlx5e_reformat_wol_mode_linux_to_mlx5(wol->wolopts);

	return mlx5_set_port_wol(mdev, mlx5_wol_mode);
}

static int mlx5e_get_fecparam(struct net_device *netdev,
			      struct ethtool_fecparam *fecparam)
{
	struct mlx5e_priv *priv = netdev_priv(netdev);
	struct mlx5_core_dev *mdev = priv->mdev;
	u16 fec_configured;
	u32 fec_active;
	int err;

	err = mlx5e_get_fec_mode(mdev, &fec_active, &fec_configured);

	if (err)
		return err;

	fecparam->active_fec = pplm2ethtool_fec((unsigned long)fec_active,
						sizeof(unsigned long) * BITS_PER_BYTE);

	if (!fecparam->active_fec)
		return -EOPNOTSUPP;

	fecparam->fec = pplm2ethtool_fec((unsigned long)fec_configured,
					 sizeof(unsigned long) * BITS_PER_BYTE);

	return 0;
}

static int mlx5e_set_fecparam(struct net_device *netdev,
			      struct ethtool_fecparam *fecparam)
{
	struct mlx5e_priv *priv = netdev_priv(netdev);
	struct mlx5_core_dev *mdev = priv->mdev;
	u16 fec_policy = 0;
	int mode;
	int err;

	if (bitmap_weight((unsigned long *)&fecparam->fec,
			  ETHTOOL_FEC_LLRS_BIT + 1) > 1)
		return -EOPNOTSUPP;

	for (mode = 0; mode < ARRAY_SIZE(pplm_fec_2_ethtool); mode++) {
		if (!(pplm_fec_2_ethtool[mode] & fecparam->fec))
			continue;
		fec_policy |= (1 << mode);
		break;
	}

	err = mlx5e_set_fec_mode(mdev, fec_policy);

	if (err)
		return err;

	mlx5_toggle_port_link(mdev);

	return 0;
}

static u32 mlx5e_get_msglevel(struct net_device *dev)
{
	return ((struct mlx5e_priv *)netdev_priv(dev))->msglevel;
}

static void mlx5e_set_msglevel(struct net_device *dev, u32 val)
{
	((struct mlx5e_priv *)netdev_priv(dev))->msglevel = val;
}

static int mlx5e_set_phys_id(struct net_device *dev,
			     enum ethtool_phys_id_state state)
{
	struct mlx5e_priv *priv = netdev_priv(dev);
	struct mlx5_core_dev *mdev = priv->mdev;
	u16 beacon_duration;

	if (!MLX5_CAP_GEN(mdev, beacon_led))
		return -EOPNOTSUPP;

	switch (state) {
	case ETHTOOL_ID_ACTIVE:
		beacon_duration = MLX5_BEACON_DURATION_INF;
		break;
	case ETHTOOL_ID_INACTIVE:
		beacon_duration = MLX5_BEACON_DURATION_OFF;
		break;
	default:
		return -EOPNOTSUPP;
	}

	return mlx5_set_port_beacon(mdev, beacon_duration);
}

static int mlx5e_get_module_info(struct net_device *netdev,
				 struct ethtool_modinfo *modinfo)
{
	struct mlx5e_priv *priv = netdev_priv(netdev);
	struct mlx5_core_dev *dev = priv->mdev;
	int size_read = 0;
	u8 data[4] = {0};

	size_read = mlx5_query_module_eeprom(dev, 0, 2, data);
	if (size_read < 2)
		return -EIO;

	/* data[0] = identifier byte */
	switch (data[0]) {
	case MLX5_MODULE_ID_QSFP:
		modinfo->type       = ETH_MODULE_SFF_8436;
		modinfo->eeprom_len = ETH_MODULE_SFF_8436_MAX_LEN;
		break;
	case MLX5_MODULE_ID_QSFP_PLUS:
	case MLX5_MODULE_ID_QSFP28:
		/* data[1] = revision id */
		if (data[0] == MLX5_MODULE_ID_QSFP28 || data[1] >= 0x3) {
			modinfo->type       = ETH_MODULE_SFF_8636;
			modinfo->eeprom_len = ETH_MODULE_SFF_8636_MAX_LEN;
		} else {
			modinfo->type       = ETH_MODULE_SFF_8436;
			modinfo->eeprom_len = ETH_MODULE_SFF_8436_MAX_LEN;
		}
		break;
	case MLX5_MODULE_ID_SFP:
		modinfo->type       = ETH_MODULE_SFF_8472;
		modinfo->eeprom_len = ETH_MODULE_SFF_8472_LEN;
		break;
	default:
		netdev_err(priv->netdev, "%s: cable type not recognized:0x%x\n",
			   __func__, data[0]);
		return -EINVAL;
	}

	return 0;
}

static int mlx5e_get_module_eeprom(struct net_device *netdev,
				   struct ethtool_eeprom *ee,
				   u8 *data)
{
	struct mlx5e_priv *priv = netdev_priv(netdev);
	struct mlx5_core_dev *mdev = priv->mdev;
	int offset = ee->offset;
	int size_read;
	int i = 0;

	if (!ee->len)
		return -EINVAL;

	memset(data, 0, ee->len);

	while (i < ee->len) {
		size_read = mlx5_query_module_eeprom(mdev, offset, ee->len - i,
						     data + i);

		if (!size_read)
			/* Done reading */
			return 0;

		if (size_read < 0) {
			netdev_err(priv->netdev, "%s: mlx5_query_eeprom failed:0x%x\n",
				   __func__, size_read);
			return 0;
		}

		i += size_read;
		offset += size_read;
	}

	return 0;
}

int mlx5e_ethtool_flash_device(struct mlx5e_priv *priv,
			       struct ethtool_flash *flash)
{
	struct mlx5_core_dev *mdev = priv->mdev;
	struct net_device *dev = priv->netdev;
	const struct firmware *fw;
	int err;

	if (flash->region != ETHTOOL_FLASH_ALL_REGIONS)
		return -EOPNOTSUPP;

	err = request_firmware_direct(&fw, flash->data, &dev->dev);
	if (err)
		return err;

	dev_hold(dev);
	rtnl_unlock();

	err = mlx5_firmware_flash(mdev, fw, NULL);
	release_firmware(fw);

	rtnl_lock();
	dev_put(dev);
	return err;
}

static int mlx5e_flash_device(struct net_device *dev,
			      struct ethtool_flash *flash)
{
	struct mlx5e_priv *priv = netdev_priv(dev);

	return mlx5e_ethtool_flash_device(priv, flash);
}

static int set_pflag_cqe_based_moder(struct net_device *netdev, bool enable,
				     bool is_rx_cq)
{
	struct mlx5e_priv *priv = netdev_priv(netdev);
	struct mlx5_core_dev *mdev = priv->mdev;
	struct mlx5e_channels new_channels = {};
	bool mode_changed;
	u8 cq_period_mode, current_cq_period_mode;

	cq_period_mode = enable ?
		MLX5_CQ_PERIOD_MODE_START_FROM_CQE :
		MLX5_CQ_PERIOD_MODE_START_FROM_EQE;
	current_cq_period_mode = is_rx_cq ?
		priv->channels.params.rx_cq_moderation.cq_period_mode :
		priv->channels.params.tx_cq_moderation.cq_period_mode;
	mode_changed = cq_period_mode != current_cq_period_mode;

	if (cq_period_mode == MLX5_CQ_PERIOD_MODE_START_FROM_CQE &&
	    !MLX5_CAP_GEN(mdev, cq_period_start_from_cqe))
		return -EOPNOTSUPP;

	if (!mode_changed)
		return 0;

	new_channels.params = priv->channels.params;
	if (is_rx_cq)
		mlx5e_set_rx_cq_mode_params(&new_channels.params, cq_period_mode);
	else
		mlx5e_set_tx_cq_mode_params(&new_channels.params, cq_period_mode);

	if (!test_bit(MLX5E_STATE_OPENED, &priv->state)) {
		priv->channels.params = new_channels.params;
		return 0;
	}

	return mlx5e_safe_switch_channels(priv, &new_channels, NULL, NULL);
}

static int set_pflag_tx_cqe_based_moder(struct net_device *netdev, bool enable)
{
	return set_pflag_cqe_based_moder(netdev, enable, false);
}

static int set_pflag_rx_cqe_based_moder(struct net_device *netdev, bool enable)
{
	return set_pflag_cqe_based_moder(netdev, enable, true);
}

int mlx5e_modify_rx_cqe_compression_locked(struct mlx5e_priv *priv, bool new_val)
{
	bool curr_val = MLX5E_GET_PFLAG(&priv->channels.params, MLX5E_PFLAG_RX_CQE_COMPRESS);
	struct mlx5e_channels new_channels = {};
	int err = 0;

	if (!MLX5_CAP_GEN(priv->mdev, cqe_compression))
		return new_val ? -EOPNOTSUPP : 0;

	if (curr_val == new_val)
		return 0;

	new_channels.params = priv->channels.params;
	MLX5E_SET_PFLAG(&new_channels.params, MLX5E_PFLAG_RX_CQE_COMPRESS, new_val);

	if (!test_bit(MLX5E_STATE_OPENED, &priv->state)) {
		priv->channels.params = new_channels.params;
		return 0;
	}

	err = mlx5e_safe_switch_channels(priv, &new_channels, NULL, NULL);
	if (err)
		return err;

	mlx5e_dbg(DRV, priv, "MLX5E: RxCqeCmprss was turned %s\n",
		  MLX5E_GET_PFLAG(&priv->channels.params,
				  MLX5E_PFLAG_RX_CQE_COMPRESS) ? "ON" : "OFF");

	return 0;
}

static int set_pflag_rx_cqe_compress(struct net_device *netdev,
				     bool enable)
{
	struct mlx5e_priv *priv = netdev_priv(netdev);
	struct mlx5_core_dev *mdev = priv->mdev;
	int err;

	if (!MLX5_CAP_GEN(mdev, cqe_compression))
		return -EOPNOTSUPP;

	if (enable && priv->tstamp.rx_filter != HWTSTAMP_FILTER_NONE) {
		netdev_err(netdev, "Can't enable cqe compression while timestamping is enabled.\n");
		return -EINVAL;
	}

	err = mlx5e_modify_rx_cqe_compression_locked(priv, enable);
	if (err)
		return err;

	priv->channels.params.rx_cqe_compress_def = enable;

	return 0;
}

static int set_pflag_rx_striding_rq(struct net_device *netdev, bool enable)
{
	struct mlx5e_priv *priv = netdev_priv(netdev);
	struct mlx5_core_dev *mdev = priv->mdev;
	struct mlx5e_channels new_channels = {};

	if (enable) {
		if (!mlx5e_check_fragmented_striding_rq_cap(mdev))
			return -EOPNOTSUPP;
		if (!mlx5e_striding_rq_possible(mdev, &priv->channels.params))
			return -EINVAL;
	} else if (priv->channels.params.lro_en) {
		netdev_warn(netdev, "Can't set legacy RQ with LRO, disable LRO first\n");
		return -EINVAL;
	}

	new_channels.params = priv->channels.params;

	MLX5E_SET_PFLAG(&new_channels.params, MLX5E_PFLAG_RX_STRIDING_RQ, enable);
	mlx5e_set_rq_type(mdev, &new_channels.params);

	if (!test_bit(MLX5E_STATE_OPENED, &priv->state)) {
		priv->channels.params = new_channels.params;
		return 0;
	}

	return mlx5e_safe_switch_channels(priv, &new_channels, NULL, NULL);
}

static int set_pflag_rx_no_csum_complete(struct net_device *netdev, bool enable)
{
	struct mlx5e_priv *priv = netdev_priv(netdev);
	struct mlx5e_channels *channels = &priv->channels;
	struct mlx5e_channel *c;
	int i;

	if (!test_bit(MLX5E_STATE_OPENED, &priv->state) ||
	    priv->channels.params.xdp_prog)
		return 0;

	for (i = 0; i < channels->num; i++) {
		c = channels->c[i];
		if (enable)
			__set_bit(MLX5E_RQ_STATE_NO_CSUM_COMPLETE, &c->rq.state);
		else
			__clear_bit(MLX5E_RQ_STATE_NO_CSUM_COMPLETE, &c->rq.state);
	}

	return 0;
}

static int set_pflag_tx_mpwqe_common(struct net_device *netdev, u32 flag, bool enable)
{
	struct mlx5e_priv *priv = netdev_priv(netdev);
	struct mlx5_core_dev *mdev = priv->mdev;
	struct mlx5e_channels new_channels = {};
	int err;

	if (enable && !MLX5_CAP_ETH(mdev, enhanced_multi_pkt_send_wqe))
		return -EOPNOTSUPP;

	new_channels.params = priv->channels.params;

	MLX5E_SET_PFLAG(&new_channels.params, flag, enable);

	if (!test_bit(MLX5E_STATE_OPENED, &priv->state)) {
		priv->channels.params = new_channels.params;
		return 0;
	}

	err = mlx5e_safe_switch_channels(priv, &new_channels, NULL, NULL);
	return err;
}

static int set_pflag_xdp_tx_mpwqe(struct net_device *netdev, bool enable)
{
	return set_pflag_tx_mpwqe_common(netdev, MLX5E_PFLAG_XDP_TX_MPWQE, enable);
}

static int set_pflag_skb_tx_mpwqe(struct net_device *netdev, bool enable)
{
	return set_pflag_tx_mpwqe_common(netdev, MLX5E_PFLAG_SKB_TX_MPWQE, enable);
}

static int set_pflag_tx_port_ts(struct net_device *netdev, bool enable)
{
	struct mlx5e_priv *priv = netdev_priv(netdev);
	struct mlx5_core_dev *mdev = priv->mdev;
	struct mlx5e_channels new_channels = {};
	int err;

	if (!MLX5_CAP_GEN(mdev, ts_cqe_to_dest_cqn))
		return -EOPNOTSUPP;

	/* Don't allow changing the PTP state if HTB offload is active, because
	 * the numeration of the QoS SQs will change, while per-queue qdiscs are
	 * attached.
	 */
	if (priv->htb.maj_id) {
		netdev_err(priv->netdev, "%s: HTB offload is active, cannot change the PTP state\n",
			   __func__);
		return -EINVAL;
	}

	new_channels.params = priv->channels.params;
	MLX5E_SET_PFLAG(&new_channels.params, MLX5E_PFLAG_TX_PORT_TS, enable);
	/* No need to verify SQ stop room as
	 * ptpsq.txqsq.stop_room <= generic_sq->stop_room, and both
	 * has the same log_sq_size.
	 */

	if (!test_bit(MLX5E_STATE_OPENED, &priv->state)) {
		struct mlx5e_params old_params;

		old_params = priv->channels.params;
		priv->channels.params = new_channels.params;
		err = mlx5e_num_channels_changed(priv);
		if (err)
			priv->channels.params = old_params;
		goto out;
	}

	err = mlx5e_safe_switch_channels(priv, &new_channels,
					 mlx5e_num_channels_changed_ctx, NULL);
out:
	if (!err)
		priv->port_ptp_opened = true;

	return err;
}

static const struct pflag_desc mlx5e_priv_flags[MLX5E_NUM_PFLAGS] = {
	{ "rx_cqe_moder",        set_pflag_rx_cqe_based_moder },
	{ "tx_cqe_moder",        set_pflag_tx_cqe_based_moder },
	{ "rx_cqe_compress",     set_pflag_rx_cqe_compress },
	{ "rx_striding_rq",      set_pflag_rx_striding_rq },
	{ "rx_no_csum_complete", set_pflag_rx_no_csum_complete },
	{ "xdp_tx_mpwqe",        set_pflag_xdp_tx_mpwqe },
	{ "skb_tx_mpwqe",        set_pflag_skb_tx_mpwqe },
	{ "tx_port_ts",          set_pflag_tx_port_ts },
};

static int mlx5e_handle_pflag(struct net_device *netdev,
			      u32 wanted_flags,
			      enum mlx5e_priv_flag flag)
{
	struct mlx5e_priv *priv = netdev_priv(netdev);
	bool enable = !!(wanted_flags & BIT(flag));
	u32 changes = wanted_flags ^ priv->channels.params.pflags;
	int err;

	if (!(changes & BIT(flag)))
		return 0;

	err = mlx5e_priv_flags[flag].handler(netdev, enable);
	if (err) {
		netdev_err(netdev, "%s private flag '%s' failed err %d\n",
			   enable ? "Enable" : "Disable", mlx5e_priv_flags[flag].name, err);
		return err;
	}

	MLX5E_SET_PFLAG(&priv->channels.params, flag, enable);
	return 0;
}

static int mlx5e_set_priv_flags(struct net_device *netdev, u32 pflags)
{
	struct mlx5e_priv *priv = netdev_priv(netdev);
	enum mlx5e_priv_flag pflag;
	int err;

	mutex_lock(&priv->state_lock);

	for (pflag = 0; pflag < MLX5E_NUM_PFLAGS; pflag++) {
		err = mlx5e_handle_pflag(netdev, pflags, pflag);
		if (err)
			break;
	}

	mutex_unlock(&priv->state_lock);

	/* Need to fix some features.. */
	netdev_update_features(netdev);

	return err;
}

static u32 mlx5e_get_priv_flags(struct net_device *netdev)
{
	struct mlx5e_priv *priv = netdev_priv(netdev);

	return priv->channels.params.pflags;
}

int mlx5e_get_rxnfc(struct net_device *dev, struct ethtool_rxnfc *info,
		    u32 *rule_locs)
{
	struct mlx5e_priv *priv = netdev_priv(dev);

	/* ETHTOOL_GRXRINGS is needed by ethtool -x which is not part
	 * of rxnfc. We keep this logic out of mlx5e_ethtool_get_rxnfc,
	 * to avoid breaking "ethtool -x" when mlx5e_ethtool_get_rxnfc
	 * is compiled out via CONFIG_MLX5_EN_RXNFC=n.
	 */
	if (info->cmd == ETHTOOL_GRXRINGS) {
		info->data = priv->channels.params.num_channels;
		return 0;
	}

	return mlx5e_ethtool_get_rxnfc(dev, info, rule_locs);
}

int mlx5e_set_rxnfc(struct net_device *dev, struct ethtool_rxnfc *cmd)
{
	return mlx5e_ethtool_set_rxnfc(dev, cmd);
}

const struct ethtool_ops mlx5e_ethtool_ops = {
	.supported_coalesce_params = ETHTOOL_COALESCE_USECS |
				     ETHTOOL_COALESCE_MAX_FRAMES |
				     ETHTOOL_COALESCE_USE_ADAPTIVE,
	.get_drvinfo       = mlx5e_get_drvinfo,
	.get_link          = ethtool_op_get_link,
	.get_strings       = mlx5e_get_strings,
	.get_sset_count    = mlx5e_get_sset_count,
	.get_ethtool_stats = mlx5e_get_ethtool_stats,
	.get_ringparam     = mlx5e_get_ringparam,
	.set_ringparam     = mlx5e_set_ringparam,
	.get_channels      = mlx5e_get_channels,
	.set_channels      = mlx5e_set_channels,
	.get_coalesce      = mlx5e_get_coalesce,
	.set_coalesce      = mlx5e_set_coalesce,
	.get_link_ksettings  = mlx5e_get_link_ksettings,
	.set_link_ksettings  = mlx5e_set_link_ksettings,
	.get_rxfh_key_size   = mlx5e_get_rxfh_key_size,
	.get_rxfh_indir_size = mlx5e_get_rxfh_indir_size,
	.get_rxfh          = mlx5e_get_rxfh,
	.set_rxfh          = mlx5e_set_rxfh,
	.get_rxnfc         = mlx5e_get_rxnfc,
	.set_rxnfc         = mlx5e_set_rxnfc,
	.get_tunable       = mlx5e_get_tunable,
	.set_tunable       = mlx5e_set_tunable,
	.get_pause_stats   = mlx5e_get_pause_stats,
	.get_pauseparam    = mlx5e_get_pauseparam,
	.set_pauseparam    = mlx5e_set_pauseparam,
	.get_ts_info       = mlx5e_get_ts_info,
	.set_phys_id       = mlx5e_set_phys_id,
	.get_wol	   = mlx5e_get_wol,
	.set_wol	   = mlx5e_set_wol,
	.get_module_info   = mlx5e_get_module_info,
	.get_module_eeprom = mlx5e_get_module_eeprom,
	.flash_device      = mlx5e_flash_device,
	.get_priv_flags    = mlx5e_get_priv_flags,
	.set_priv_flags    = mlx5e_set_priv_flags,
	.self_test         = mlx5e_self_test,
	.get_msglevel      = mlx5e_get_msglevel,
	.set_msglevel      = mlx5e_set_msglevel,
	.get_fecparam      = mlx5e_get_fecparam,
	.set_fecparam      = mlx5e_set_fecparam,
};<|MERGE_RESOLUTION|>--- conflicted
+++ resolved
@@ -451,10 +451,6 @@
 		goto out;
 	}
 
-<<<<<<< HEAD
-	new_channels.params = priv->channels.params;
-	//设置channel
-=======
 	/* Don't allow changing the number of channels if HTB offload is active,
 	 * because the numeration of the QoS SQs will change, while per-queue
 	 * qdiscs are attached.
@@ -467,7 +463,7 @@
 	}
 
 	new_channels.params = *cur_params;
->>>>>>> 52e44129
+	//设置channel
 	new_channels.params.num_channels = count;
 
 	if (!test_bit(MLX5E_STATE_OPENED, &priv->state)) {
