--- conflicted
+++ resolved
@@ -420,13 +420,8 @@
 			       struct ethtool_channels *ch)
 {
 	struct mlx5e_params *cur_params = &priv->channels.params;
-<<<<<<< HEAD
 	unsigned int count = ch->combined_count;/*取要设置的channel数*/
-	struct mlx5e_channels new_channels = {};
-=======
-	unsigned int count = ch->combined_count;
 	struct mlx5e_params new_params;
->>>>>>> 40226a3d
 	bool arfs_enabled;
 	bool opened;
 	int err = 0;
@@ -464,17 +459,9 @@
 		goto out;
 	}
 
-<<<<<<< HEAD
-	new_channels.params = *cur_params;
+	new_params = *cur_params;
 	//设置channel
-	new_channels.params.num_channels = count;
-
-	if (!test_bit(MLX5E_STATE_OPENED, &priv->state)) {
-		struct mlx5e_params old_params;
-=======
-	new_params = *cur_params;
 	new_params.num_channels = count;
->>>>>>> 40226a3d
 
 	opened = test_bit(MLX5E_STATE_OPENED, &priv->state);
 
