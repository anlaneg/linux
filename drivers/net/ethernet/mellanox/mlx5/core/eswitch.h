/*
 * Copyright (c) 2015, Mellanox Technologies, Ltd.  All rights reserved.
 *
 * This software is available to you under a choice of one of two
 * licenses.  You may choose to be licensed under the terms of the GNU
 * General Public License (GPL) Version 2, available from the file
 * COPYING in the main directory of this source tree, or the
 * OpenIB.org BSD license below:
 *
 *     Redistribution and use in source and binary forms, with or
 *     without modification, are permitted provided that the following
 *     conditions are met:
 *
 *      - Redistributions of source code must retain the above
 *        copyright notice, this list of conditions and the following
 *        disclaimer.
 *
 *      - Redistributions in binary form must reproduce the above
 *        copyright notice, this list of conditions and the following
 *        disclaimer in the documentation and/or other materials
 *        provided with the distribution.
 *
 * THE SOFTWARE IS PROVIDED "AS IS", WITHOUT WARRANTY OF ANY KIND,
 * EXPRESS OR IMPLIED, INCLUDING BUT NOT LIMITED TO THE WARRANTIES OF
 * MERCHANTABILITY, FITNESS FOR A PARTICULAR PURPOSE AND
 * NONINFRINGEMENT. IN NO EVENT SHALL THE AUTHORS OR COPYRIGHT HOLDERS
 * BE LIABLE FOR ANY CLAIM, DAMAGES OR OTHER LIABILITY, WHETHER IN AN
 * ACTION OF CONTRACT, TORT OR OTHERWISE, ARISING FROM, OUT OF OR IN
 * CONNECTION WITH THE SOFTWARE OR THE USE OR OTHER DEALINGS IN THE
 * SOFTWARE.
 */

#ifndef __MLX5_ESWITCH_H__
#define __MLX5_ESWITCH_H__

#include <linux/if_ether.h>
#include <linux/if_link.h>
#include <linux/atomic.h>
#include <linux/xarray.h>
#include <net/devlink.h>
#include <linux/mlx5/device.h>
#include <linux/mlx5/eswitch.h>
#include <linux/mlx5/vport.h>
#include <linux/mlx5/fs.h>
#include "lib/mpfs.h"
#include "lib/fs_chains.h"
#include "sf/sf.h"
#include "en/tc_ct.h"
#include "en/tc/sample.h"

enum mlx5_mapped_obj_type {
	MLX5_MAPPED_OBJ_CHAIN,
	MLX5_MAPPED_OBJ_SAMPLE,
	MLX5_MAPPED_OBJ_INT_PORT_METADATA,
	MLX5_MAPPED_OBJ_ACT_MISS,
};

struct mlx5_mapped_obj {
	enum mlx5_mapped_obj_type type;
	union {
		u32 chain;
		u64 act_miss_cookie;
		struct {
			u32 group_id;
			u32 rate;
			u32 trunc_size;
			u32 tunnel_id;
		} sample;
		u32 int_port_metadata;
	};
};

#ifdef CONFIG_MLX5_ESWITCH

#define ESW_OFFLOADS_DEFAULT_NUM_GROUPS 15

#define MLX5_MAX_UC_PER_VPORT(dev) \
	(1 << MLX5_CAP_GEN(dev, log_max_current_uc_list))

#define MLX5_MAX_MC_PER_VPORT(dev) \
	(1 << MLX5_CAP_GEN(dev, log_max_current_mc_list))

#define mlx5_esw_has_fwd_fdb(dev) \
	MLX5_CAP_ESW_FLOWTABLE(dev, fdb_multi_path_to_table)

#define esw_chains(esw) \
	((esw)->fdb_table.offloads.esw_chains_priv)

enum {
	MAPPING_TYPE_CHAIN,
	MAPPING_TYPE_TUNNEL,
	MAPPING_TYPE_TUNNEL_ENC_OPTS,
	MAPPING_TYPE_LABELS,
	MAPPING_TYPE_ZONE,
	MAPPING_TYPE_INT_PORT,
};

struct vport_ingress {
	struct mlx5_flow_table *acl;
	struct mlx5_flow_handle *allow_rule;
	struct {
		struct mlx5_flow_group *allow_spoofchk_only_grp;
		struct mlx5_flow_group *allow_untagged_spoofchk_grp;
		struct mlx5_flow_group *allow_untagged_only_grp;
		struct mlx5_flow_group *drop_grp;
		struct mlx5_flow_handle *drop_rule;
		struct mlx5_fc *drop_counter;
	} legacy;
	struct {
		/* Optional group to add an FTE to do internal priority
		 * tagging on ingress packets.
		 */
		struct mlx5_flow_group *metadata_prio_tag_grp;
		/* Group to add default match-all FTE entry to tag ingress
		 * packet with metadata.
		 */
		struct mlx5_flow_group *metadata_allmatch_grp;
		/* Optional group to add a drop all rule */
		struct mlx5_flow_group *drop_grp;
		struct mlx5_modify_hdr *modify_metadata;
		struct mlx5_flow_handle *modify_metadata_rule;
		struct mlx5_flow_handle *drop_rule;
	} offloads;
};

enum vport_egress_acl_type {
	VPORT_EGRESS_ACL_TYPE_DEFAULT,
	VPORT_EGRESS_ACL_TYPE_SHARED_FDB,
};

struct vport_egress {
	struct mlx5_flow_table *acl;
	enum vport_egress_acl_type type;
	struct mlx5_flow_handle  *allowed_vlan;
	struct mlx5_flow_group *vlan_grp;
	union {
		struct {
			struct mlx5_flow_group *drop_grp;
			struct mlx5_flow_handle *drop_rule;
			struct mlx5_fc *drop_counter;
		} legacy;
		struct {
			struct mlx5_flow_group *fwd_grp;
			struct mlx5_flow_handle *fwd_rule;
			struct xarray bounce_rules;
			struct mlx5_flow_group *bounce_grp;
		} offloads;
	};
};

struct mlx5_vport_drop_stats {
	u64 rx_dropped;
	u64 tx_dropped;
};

struct mlx5_vport_info {
	u8                      mac[ETH_ALEN];
	u16                     vlan;
	u64                     node_guid;
	int                     link_state;
	u8                      qos;
	u8                      spoofchk: 1;
	u8                      trusted: 1;
	u8                      roce_enabled: 1;
	u8                      mig_enabled: 1;
	u8                      ipsec_crypto_enabled: 1;
	u8                      ipsec_packet_enabled: 1;
};

/* Vport context events */
enum mlx5_eswitch_vport_event {
	MLX5_VPORT_UC_ADDR_CHANGE = BIT(0),
	MLX5_VPORT_MC_ADDR_CHANGE = BIT(1),
	MLX5_VPORT_PROMISC_CHANGE = BIT(3),
};

struct mlx5_vport;

struct mlx5_devlink_port {
	struct devlink_port dl_port;
	struct mlx5_vport *vport;
};

static inline void mlx5_devlink_port_init(struct mlx5_devlink_port *dl_port,
					  struct mlx5_vport *vport)
{
	dl_port->vport = vport;
}

static inline struct mlx5_devlink_port *mlx5_devlink_port_get(struct devlink_port *dl_port)
{
	return container_of(dl_port, struct mlx5_devlink_port, dl_port);
}

static inline struct mlx5_vport *mlx5_devlink_port_vport_get(struct devlink_port *dl_port)
{
	return mlx5_devlink_port_get(dl_port)->vport;
}

struct mlx5_vport {
	struct mlx5_core_dev    *dev;
	struct hlist_head       uc_list[MLX5_L2_ADDR_HASH_SIZE];
	struct hlist_head       mc_list[MLX5_L2_ADDR_HASH_SIZE];
	struct mlx5_flow_handle *promisc_rule;
	struct mlx5_flow_handle *allmulti_rule;
	struct work_struct      vport_change_handler;

	struct vport_ingress    ingress;
	struct vport_egress     egress;
	u32                     default_metadata;
	u32                     metadata;

	struct mlx5_vport_info  info;

	struct {
		bool            enabled;
		u32             esw_tsar_ix;
		u32             bw_share;
		u32 min_rate;
		u32 max_rate;
		struct mlx5_esw_rate_group *group;
	} qos;

	u16 vport;/*vport编号*/
	bool                    enabled;//标明此口被启用
	enum mlx5_eswitch_vport_event enabled_events;
<<<<<<< HEAD
	int index;/*vport在vports中对应的索引*/
	struct devlink_port *dl_port;
	struct dentry *dbgfs;
=======
	int index;
	struct mlx5_devlink_port *dl_port;
>>>>>>> 9d1694dc
};

struct mlx5_esw_indir_table;

struct mlx5_eswitch_fdb {
	union {
		struct legacy_fdb {
			struct mlx5_flow_table *fdb;
			struct mlx5_flow_group *addr_grp;
			struct mlx5_flow_group *allmulti_grp;
			struct mlx5_flow_group *promisc_grp;
			struct mlx5_flow_table *vepa_fdb;
			struct mlx5_flow_handle *vepa_uplink_rule;
			struct mlx5_flow_handle *vepa_star_rule;
		} legacy;

		//sriov_offloads模式时使用此结构
		struct offloads_fdb {
			struct mlx5_flow_namespace *ns;
			struct mlx5_flow_table *tc_miss_table;
			//FDB_SLOW_PATH_CHAIN chain对应的flow table
			struct mlx5_flow_table *slow_fdb;
			struct mlx5_flow_group *send_to_vport_grp;
			struct mlx5_flow_group *send_to_vport_meta_grp;
			struct mlx5_flow_group *peer_miss_grp;
			struct mlx5_flow_handle **peer_miss_rules[MLX5_MAX_PORTS];
			struct mlx5_flow_group *miss_grp;
			struct mlx5_flow_handle **send_to_vport_meta_rules;
			//单播报文失配时处理
			struct mlx5_flow_handle *miss_rule_uni;
			//组播报文失配时处理
			struct mlx5_flow_handle *miss_rule_multi;

			struct mlx5_fs_chains *esw_chains_priv;
			struct {
				DECLARE_HASHTABLE(table, 8);
				/* Protects vports.table */
				struct mutex lock;
			} vports;

			struct mlx5_esw_indir_table *indir;

		} offloads;
	};
	u32 flags;
};

struct mlx5_esw_offload {
	struct mlx5_flow_table *ft_offloads_restore;
	struct mlx5_flow_group *restore_group;
	struct mlx5_modify_hdr *restore_copy_hdr_id;
	struct mapping_ctx *reg_c0_obj_pool;

	struct mlx5_flow_table *ft_offloads;
	struct mlx5_flow_group *vport_rx_group;
	struct mlx5_flow_group *vport_rx_drop_group;
	struct mlx5_flow_handle *vport_rx_drop_rule;
	struct mlx5_flow_table *ft_ipsec_tx_pol;
	struct xarray vport_reps;
<<<<<<< HEAD
	//按索引取对应的rep口（uplink为最后一个）
	struct list_head peer_flows;
=======
	struct list_head peer_flows[MLX5_MAX_PORTS];
>>>>>>> 9d1694dc
	struct mutex peer_mutex;
	struct mutex encap_tbl_lock; /* protects encap_tbl */
	//hashtable,用于保存当前系统支持的隧道key及隧道类型
	DECLARE_HASHTABLE(encap_tbl, 8);
	struct mutex decap_tbl_lock; /* protects decap_tbl */
	DECLARE_HASHTABLE(decap_tbl, 8);
	//hashtable,用于保存当前系统遇到的actions
	struct mod_hdr_tbl mod_hdr;
	DECLARE_HASHTABLE(termtbl_tbl, 8);
	struct mutex termtbl_mutex; /* protects termtbl hash */
	struct xarray vhca_map;
	const struct mlx5_eswitch_rep_ops *rep_ops[NUM_REP_TYPES];
	u8 inline_mode;
	atomic64_t num_flows;
	u64 num_block_encap;
	u64 num_block_mode;
	enum devlink_eswitch_encap_mode encap;
	struct ida vport_metadata_ida;
	unsigned int host_number; /* ECPF supports one external host */
};

/* E-Switch MC FDB table hash node */
struct esw_mc_addr { /* SRIOV only */
	struct l2addr_node     node;
	struct mlx5_flow_handle *uplink_rule; /* Forward to uplink rule */
	u32                    refcnt;
};

struct mlx5_host_work {
	struct work_struct	work;
	struct mlx5_eswitch	*esw;
};

struct mlx5_esw_functions {
	struct mlx5_nb		nb;
	u16			num_vfs;
	u16			num_ec_vfs;
};

enum {
	MLX5_ESWITCH_VPORT_MATCH_METADATA = BIT(0),
	MLX5_ESWITCH_REG_C1_LOOPBACK_ENABLED = BIT(1),
	MLX5_ESWITCH_VPORT_ACL_NS_CREATED = BIT(2),
};

struct mlx5_esw_bridge_offloads;

enum {
	MLX5_ESW_FDB_CREATED = BIT(0),
};

struct dentry;

struct mlx5_eswitch {
	struct mlx5_core_dev    *dev;
	struct mlx5_nb          nb;
	struct mlx5_eswitch_fdb fdb_table;
	/* legacy data structures */
	struct hlist_head       mc_table[MLX5_L2_ADDR_HASH_SIZE];
	struct esw_mc_addr mc_promisc;
	/* end of legacy */
	struct dentry *debugfs_root;
	struct workqueue_struct *work_queue;
	struct xarray vports;//vport数组（0号为pf,1-max_vf为vf,sf_base_id开始为sf)
	u32 flags;
	int                     total_vports;//vports数组长度
	int                     enabled_vports;
	/* Synchronize between vport change events
	 * and async SRIOV admin state changes
	 */
	struct mutex            state_lock;

	/* Protects eswitch mode change that occurs via one or more
	 * user commands, i.e. sriov state change, devlink commands.
	 */
	struct rw_semaphore mode_lock;
	atomic64_t user_count;

	struct {
		u32             root_tsar_ix;
		struct mlx5_esw_rate_group *group0;
		struct list_head groups; /* Protected by esw->state_lock */

		/* Protected by esw->state_lock.
		 * Initially 0, meaning no QoS users and QoS is disabled.
		 */
		refcount_t refcnt;
	} qos;

	struct mlx5_esw_bridge_offloads *br_offloads;
	struct mlx5_esw_offload offloads;
	//sriov模式，当前有SRIOV_LEGACY,SRIOV_OFFLOADS两种模式
	int                     mode;
	u16                     manager_vport;
	u16                     first_host_vport;
	u8			num_peers;
	struct mlx5_esw_functions esw_funcs;
	struct {
		u32             large_group_num;
	}  params;
	struct blocking_notifier_head n_head;
<<<<<<< HEAD
	struct dentry *dbgfs;/*eswitch的debugfs根节点*/
=======
	struct xarray paired;
	struct mlx5_devcom_comp_dev *devcom;
	u16 enabled_ipsec_vf_count;
	bool eswitch_operation_in_progress;
>>>>>>> 9d1694dc
};

void esw_offloads_disable(struct mlx5_eswitch *esw);
int esw_offloads_enable(struct mlx5_eswitch *esw);
void esw_offloads_cleanup(struct mlx5_eswitch *esw);
int esw_offloads_init(struct mlx5_eswitch *esw);

struct mlx5_flow_handle *
mlx5_eswitch_add_send_to_vport_meta_rule(struct mlx5_eswitch *esw, u16 vport_num);
void mlx5_eswitch_del_send_to_vport_meta_rule(struct mlx5_flow_handle *rule);

bool mlx5_esw_vport_match_metadata_supported(const struct mlx5_eswitch *esw);
u32 mlx5_esw_match_metadata_alloc(struct mlx5_eswitch *esw);
void mlx5_esw_match_metadata_free(struct mlx5_eswitch *esw, u32 metadata);

int mlx5_esw_qos_modify_vport_rate(struct mlx5_eswitch *esw, u16 vport_num, u32 rate_mbps);

/* E-Switch API */
int mlx5_eswitch_init(struct mlx5_core_dev *dev);
void mlx5_eswitch_cleanup(struct mlx5_eswitch *esw);

#define MLX5_ESWITCH_IGNORE_NUM_VFS (-1)
int mlx5_eswitch_enable_locked(struct mlx5_eswitch *esw, int num_vfs);
int mlx5_eswitch_enable(struct mlx5_eswitch *esw, int num_vfs);
void mlx5_eswitch_disable_sriov(struct mlx5_eswitch *esw, bool clear_vf);
void mlx5_eswitch_disable_locked(struct mlx5_eswitch *esw);
void mlx5_eswitch_disable(struct mlx5_eswitch *esw);
void mlx5_esw_offloads_devcom_init(struct mlx5_eswitch *esw, u64 key);
void mlx5_esw_offloads_devcom_cleanup(struct mlx5_eswitch *esw);
bool mlx5_esw_offloads_devcom_is_ready(struct mlx5_eswitch *esw);
int mlx5_eswitch_set_vport_mac(struct mlx5_eswitch *esw,
			       u16 vport, const u8 *mac);
int mlx5_eswitch_set_vport_state(struct mlx5_eswitch *esw,
				 u16 vport, int link_state);
int mlx5_eswitch_set_vport_vlan(struct mlx5_eswitch *esw,
				u16 vport, u16 vlan, u8 qos);
int mlx5_eswitch_set_vport_spoofchk(struct mlx5_eswitch *esw,
				    u16 vport, bool spoofchk);
int mlx5_eswitch_set_vport_trust(struct mlx5_eswitch *esw,
				 u16 vport_num, bool setting);
int mlx5_eswitch_set_vport_rate(struct mlx5_eswitch *esw, u16 vport,
				u32 max_rate, u32 min_rate);
int mlx5_esw_qos_vport_update_group(struct mlx5_eswitch *esw,
				    struct mlx5_vport *vport,
				    struct mlx5_esw_rate_group *group,
				    struct netlink_ext_ack *extack);
int mlx5_eswitch_set_vepa(struct mlx5_eswitch *esw, u8 setting);
int mlx5_eswitch_get_vepa(struct mlx5_eswitch *esw, u8 *setting);
int mlx5_eswitch_get_vport_config(struct mlx5_eswitch *esw,
				  u16 vport, struct ifla_vf_info *ivi);
int mlx5_eswitch_get_vport_stats(struct mlx5_eswitch *esw,
				 u16 vport,
				 struct ifla_vf_stats *vf_stats);
void mlx5_eswitch_del_send_to_vport_rule(struct mlx5_flow_handle *rule);

int mlx5_eswitch_modify_esw_vport_context(struct mlx5_core_dev *dev, u16 vport,
					  bool other_vport, void *in);

struct mlx5_flow_spec;
struct mlx5_esw_flow_attr;
struct mlx5_termtbl_handle;

bool
mlx5_eswitch_termtbl_required(struct mlx5_eswitch *esw,
			      struct mlx5_flow_attr *attr,
			      struct mlx5_flow_act *flow_act,
			      struct mlx5_flow_spec *spec);

struct mlx5_flow_handle *
mlx5_eswitch_add_termtbl_rule(struct mlx5_eswitch *esw,
			      struct mlx5_flow_table *ft,
			      struct mlx5_flow_spec *spec,
			      struct mlx5_esw_flow_attr *attr,
			      struct mlx5_flow_act *flow_act,
			      struct mlx5_flow_destination *dest,
			      int num_dest);

void
mlx5_eswitch_termtbl_put(struct mlx5_eswitch *esw,
			 struct mlx5_termtbl_handle *tt);

void
mlx5_eswitch_clear_rule_source_port(struct mlx5_eswitch *esw, struct mlx5_flow_spec *spec);

struct mlx5_flow_handle *
mlx5_eswitch_add_offloaded_rule(struct mlx5_eswitch *esw,
				struct mlx5_flow_spec *spec,
				struct mlx5_flow_attr *attr);
struct mlx5_flow_handle *
mlx5_eswitch_add_fwd_rule(struct mlx5_eswitch *esw,
			  struct mlx5_flow_spec *spec,
			  struct mlx5_flow_attr *attr);
void
mlx5_eswitch_del_offloaded_rule(struct mlx5_eswitch *esw,
				struct mlx5_flow_handle *rule,
				struct mlx5_flow_attr *attr);
void
mlx5_eswitch_del_fwd_rule(struct mlx5_eswitch *esw,
			  struct mlx5_flow_handle *rule,
			  struct mlx5_flow_attr *attr);

struct mlx5_flow_handle *
mlx5_eswitch_create_vport_rx_rule(struct mlx5_eswitch *esw, u16 vport,
				  struct mlx5_flow_destination *dest);

enum {
	SET_VLAN_STRIP	= BIT(0),
	SET_VLAN_INSERT	= BIT(1)
};

enum mlx5_flow_match_level {
    //不匹配
	MLX5_MATCH_NONE	= MLX5_INLINE_MODE_NONE,
	//匹配2层
	MLX5_MATCH_L2	= MLX5_INLINE_MODE_L2,
	//匹配3层
	MLX5_MATCH_L3	= MLX5_INLINE_MODE_IP,
	//匹配到4层
	MLX5_MATCH_L4	= MLX5_INLINE_MODE_TCP_UDP,
};

/* current maximum for flow based vport multicasting */
#define MLX5_MAX_FLOW_FWD_VPORTS 32

enum {
	MLX5_ESW_DEST_ENCAP         = BIT(0),
	//标记encap信息有效
	MLX5_ESW_DEST_ENCAP_VALID   = BIT(1),
	MLX5_ESW_DEST_CHAIN_WITH_SRC_PORT_CHANGE  = BIT(2),
};

struct mlx5_esw_flow_attr {
	struct mlx5_eswitch_rep *in_rep;
	struct mlx5_core_dev	*in_mdev;
	struct mlx5_core_dev    *counter_dev;
	struct mlx5e_tc_int_port *dest_int_port;
	struct mlx5e_tc_int_port *int_port;

	int split_count;//port与 action间可能有多个，需要split到多个表？？？？
	int out_count;/*要输出的接口数，dests有效长度*/

	//存放要push的vlan信息
	__be16	vlan_proto[MLX5_FS_VLAN_DEPTH];
	u16	vlan_vid[MLX5_FS_VLAN_DEPTH];
	u8	vlan_prio[MLX5_FS_VLAN_DEPTH];
	u8	total_vlan;//vlan总数（外层vlan，内层vlan)
	struct {
<<<<<<< HEAD
		u32 flags;//接口标记，例如需要隧道封装，封装信息有效
		struct mlx5_eswitch_rep *rep;//目的端口
=======
		u32 flags;
		bool vport_valid;
		u16 vport;
>>>>>>> 9d1694dc
		struct mlx5_pkt_reformat *pkt_reformat;
		struct mlx5_core_dev *mdev;
		struct mlx5_termtbl_handle *termtbl;
		int src_port_rewrite_act_id;
	} dests[MLX5_MAX_FLOW_FWD_VPORTS];//记录输出信息
	struct mlx5_rx_tun_attr *rx_tun_attr;
	struct ethhdr eth;
	struct mlx5_pkt_reformat *decap_pkt_reformat;
};

int mlx5_devlink_eswitch_mode_set(struct devlink *devlink, u16 mode,
				  struct netlink_ext_ack *extack);
int mlx5_devlink_eswitch_mode_get(struct devlink *devlink, u16 *mode);
int mlx5_devlink_eswitch_inline_mode_set(struct devlink *devlink, u8 mode,
					 struct netlink_ext_ack *extack);
int mlx5_devlink_eswitch_inline_mode_get(struct devlink *devlink, u8 *mode);
int mlx5_devlink_eswitch_encap_mode_set(struct devlink *devlink,
					enum devlink_eswitch_encap_mode encap,
					struct netlink_ext_ack *extack);
int mlx5_devlink_eswitch_encap_mode_get(struct devlink *devlink,
					enum devlink_eswitch_encap_mode *encap);
int mlx5_devlink_port_fn_hw_addr_get(struct devlink_port *port,
				     u8 *hw_addr, int *hw_addr_len,
				     struct netlink_ext_ack *extack);
int mlx5_devlink_port_fn_hw_addr_set(struct devlink_port *port,
				     const u8 *hw_addr, int hw_addr_len,
				     struct netlink_ext_ack *extack);
int mlx5_devlink_port_fn_roce_get(struct devlink_port *port, bool *is_enabled,
				  struct netlink_ext_ack *extack);
int mlx5_devlink_port_fn_roce_set(struct devlink_port *port, bool enable,
				  struct netlink_ext_ack *extack);
int mlx5_devlink_port_fn_migratable_get(struct devlink_port *port, bool *is_enabled,
					struct netlink_ext_ack *extack);
int mlx5_devlink_port_fn_migratable_set(struct devlink_port *port, bool enable,
					struct netlink_ext_ack *extack);
#ifdef CONFIG_XFRM_OFFLOAD
int mlx5_devlink_port_fn_ipsec_crypto_get(struct devlink_port *port, bool *is_enabled,
					  struct netlink_ext_ack *extack);
int mlx5_devlink_port_fn_ipsec_crypto_set(struct devlink_port *port, bool enable,
					  struct netlink_ext_ack *extack);
int mlx5_devlink_port_fn_ipsec_packet_get(struct devlink_port *port, bool *is_enabled,
					  struct netlink_ext_ack *extack);
int mlx5_devlink_port_fn_ipsec_packet_set(struct devlink_port *port, bool enable,
					  struct netlink_ext_ack *extack);
#endif /* CONFIG_XFRM_OFFLOAD */
void *mlx5_eswitch_get_uplink_priv(struct mlx5_eswitch *esw, u8 rep_type);

int __mlx5_eswitch_set_vport_vlan(struct mlx5_eswitch *esw,
				  u16 vport, u16 vlan, u8 qos, u8 set_flags);

static inline bool esw_vst_mode_is_steering(struct mlx5_eswitch *esw)
{
	return (MLX5_CAP_ESW_EGRESS_ACL(esw->dev, pop_vlan) &&
		MLX5_CAP_ESW_INGRESS_ACL(esw->dev, push_vlan));
}

//检查dev对vlan action的支持
static inline bool mlx5_eswitch_vlan_actions_supported(struct mlx5_core_dev *dev,
						       u8 vlan_depth/*检查vlan的支持层数*/)
{
	bool ret = MLX5_CAP_ESW_FLOWTABLE_FDB(dev, pop_vlan) &&
		   MLX5_CAP_ESW_FLOWTABLE_FDB(dev, push_vlan);

	//如果仅要求1层vlan的支持，则直接返回结果
	if (vlan_depth == 1)
		return ret;

	//如果需要2层vlan的支持，则检查push_vlan2,pop_vlan2
	return  ret && MLX5_CAP_ESW_FLOWTABLE_FDB(dev, pop_vlan_2) &&
		MLX5_CAP_ESW_FLOWTABLE_FDB(dev, push_vlan_2);
}

bool mlx5_esw_multipath_prereq(struct mlx5_core_dev *dev0,
			       struct mlx5_core_dev *dev1);

const u32 *mlx5_esw_query_functions(struct mlx5_core_dev *dev);

#define MLX5_DEBUG_ESWITCH_MASK BIT(3)

#define esw_info(__dev, format, ...)			\
	dev_info((__dev)->device, "E-Switch: " format, ##__VA_ARGS__)

#define esw_warn(__dev, format, ...)			\
	dev_warn((__dev)->device, "E-Switch: " format, ##__VA_ARGS__)

#define esw_debug(dev, format, ...)				\
	mlx5_core_dbg_mask(dev, MLX5_DEBUG_ESWITCH_MASK, format, ##__VA_ARGS__)

static inline bool mlx5_esw_allowed(const struct mlx5_eswitch *esw)
{
	return esw && MLX5_ESWITCH_MANAGER(esw->dev);
}

static inline bool
mlx5_esw_is_manager_vport(const struct mlx5_eswitch *esw, u16 vport_num)
{
	return esw->manager_vport == vport_num;
}

static inline bool mlx5_esw_is_owner(struct mlx5_eswitch *esw, u16 vport_num,
				     u16 esw_owner_vhca_id)
{
	return esw_owner_vhca_id == MLX5_CAP_GEN(esw->dev, vhca_id) ||
		(vport_num == MLX5_VPORT_UPLINK && mlx5_lag_is_master(esw->dev));
}

static inline u16 mlx5_eswitch_first_host_vport_num(struct mlx5_core_dev *dev)
{
	return mlx5_core_is_ecpf_esw_manager(dev) ?
		MLX5_VPORT_PF : MLX5_VPORT_FIRST_VF;
}

static inline bool mlx5_eswitch_is_funcs_handler(const struct mlx5_core_dev *dev)
{
	return mlx5_core_is_ecpf_esw_manager(dev);
}

static inline unsigned int
mlx5_esw_vport_to_devlink_port_index(const struct mlx5_core_dev *dev,
				     u16 vport_num)
{
	return (MLX5_CAP_GEN(dev, vhca_id) << 16) | vport_num;
}

static inline u16
mlx5_esw_devlink_port_index_to_vport_num(unsigned int dl_port_index)
{
	return dl_port_index & 0xffff;
}

static inline bool mlx5_esw_is_fdb_created(struct mlx5_eswitch *esw)
{
	return esw->fdb_table.flags & MLX5_ESW_FDB_CREATED;
}

/* TODO: This mlx5e_tc function shouldn't be called by eswitch */
void mlx5e_tc_clean_fdb_peer_flows(struct mlx5_eswitch *esw);

/* Each mark identifies eswitch vport type.
 * MLX5_ESW_VPT_HOST_FN is used to identify both PF and VF ports using
 * a single mark.
 * MLX5_ESW_VPT_VF identifies a SRIOV VF vport.
 * MLX5_ESW_VPT_SF identifies SF vport.
 */
#define MLX5_ESW_VPT_HOST_FN XA_MARK_0
#define MLX5_ESW_VPT_VF XA_MARK_1
#define MLX5_ESW_VPT_SF XA_MARK_2

/* The vport iterator is valid only after vport are initialized in mlx5_eswitch_init.
 * Borrowed the idea from xa_for_each_marked() but with support for desired last element.
 */

#define mlx5_esw_for_each_vport(esw, index, vport) \
	xa_for_each(&((esw)->vports), index, vport)

#define mlx5_esw_for_each_entry_marked(xa, index, entry, last, filter)	\
	for (index = 0, entry = xa_find(xa, &index, last, filter); \
	     entry; entry = xa_find_after(xa, &index, last, filter))

#define mlx5_esw_for_each_vport_marked(esw, index, vport, last, filter)	\
	mlx5_esw_for_each_entry_marked(&((esw)->vports), index, vport, last, filter)

#define mlx5_esw_for_each_vf_vport(esw, index, vport, last)	\
	mlx5_esw_for_each_vport_marked(esw, index, vport, last, MLX5_ESW_VPT_VF)

#define mlx5_esw_for_each_host_func_vport(esw, index, vport, last)	\
	mlx5_esw_for_each_vport_marked(esw, index, vport, last, MLX5_ESW_VPT_HOST_FN)

/* This macro should only be used if EC SRIOV is enabled.
 *
 * Because there were no more marks available on the xarray this uses a
 * for_each_range approach. The range is only valid when EC SRIOV is enabled
 */
#define mlx5_esw_for_each_ec_vf_vport(esw, index, vport, last)		\
	xa_for_each_range(&((esw)->vports),				\
			  index,					\
			  vport,					\
			  MLX5_CAP_GEN_2((esw->dev), ec_vf_vport_base),	\
			  MLX5_CAP_GEN_2((esw->dev), ec_vf_vport_base) +\
			  (last) - 1)

struct mlx5_eswitch *__must_check
mlx5_devlink_eswitch_get(struct devlink *devlink);

struct mlx5_eswitch *mlx5_devlink_eswitch_nocheck_get(struct devlink *devlink);

struct mlx5_vport *__must_check
mlx5_eswitch_get_vport(struct mlx5_eswitch *esw, u16 vport_num);

bool mlx5_eswitch_is_vf_vport(struct mlx5_eswitch *esw, u16 vport_num);
bool mlx5_eswitch_is_pf_vf_vport(struct mlx5_eswitch *esw, u16 vport_num);
bool mlx5_esw_is_sf_vport(struct mlx5_eswitch *esw, u16 vport_num);

int mlx5_esw_funcs_changed_handler(struct notifier_block *nb, unsigned long type, void *data);

int
mlx5_eswitch_enable_pf_vf_vports(struct mlx5_eswitch *esw,
				 enum mlx5_eswitch_vport_event enabled_events);
void mlx5_eswitch_disable_pf_vf_vports(struct mlx5_eswitch *esw);

int mlx5_esw_vport_enable(struct mlx5_eswitch *esw, struct mlx5_vport *vport,
			  enum mlx5_eswitch_vport_event enabled_events);
void mlx5_esw_vport_disable(struct mlx5_eswitch *esw, struct mlx5_vport *vport);

int
esw_vport_create_offloads_acl_tables(struct mlx5_eswitch *esw,
				     struct mlx5_vport *vport);
void
esw_vport_destroy_offloads_acl_tables(struct mlx5_eswitch *esw,
				      struct mlx5_vport *vport);

struct esw_vport_tbl_namespace {
	int max_fte;
	int max_num_groups;
	u32 flags;
};

struct mlx5_vport_tbl_attr {
	u32 chain;
	u16 prio;
	u16 vport;
	struct esw_vport_tbl_namespace *vport_ns;
};

struct mlx5_flow_table *
mlx5_esw_vporttbl_get(struct mlx5_eswitch *esw, struct mlx5_vport_tbl_attr *attr);
void
mlx5_esw_vporttbl_put(struct mlx5_eswitch *esw, struct mlx5_vport_tbl_attr *attr);

struct mlx5_flow_handle *
esw_add_restore_rule(struct mlx5_eswitch *esw, u32 tag);

void mlx5_esw_set_flow_group_source_port(struct mlx5_eswitch *esw,
					 u32 *flow_group_in,
					 int match_params);

void mlx5_esw_set_spec_source_port(struct mlx5_eswitch *esw,
				   u16 vport,
				   struct mlx5_flow_spec *spec);

int mlx5_esw_offloads_init_pf_vf_rep(struct mlx5_eswitch *esw, struct mlx5_vport *vport);
void mlx5_esw_offloads_cleanup_pf_vf_rep(struct mlx5_eswitch *esw, struct mlx5_vport *vport);

int mlx5_esw_offloads_init_sf_rep(struct mlx5_eswitch *esw, struct mlx5_vport *vport,
				  struct mlx5_devlink_port *dl_port,
				  u32 controller, u32 sfnum);
void mlx5_esw_offloads_cleanup_sf_rep(struct mlx5_eswitch *esw, struct mlx5_vport *vport);

int mlx5_esw_offloads_load_rep(struct mlx5_eswitch *esw, struct mlx5_vport *vport);
void mlx5_esw_offloads_unload_rep(struct mlx5_eswitch *esw, struct mlx5_vport *vport);

int mlx5_eswitch_load_sf_vport(struct mlx5_eswitch *esw, u16 vport_num,
			       enum mlx5_eswitch_vport_event enabled_events,
			       struct mlx5_devlink_port *dl_port, u32 controller, u32 sfnum);
void mlx5_eswitch_unload_sf_vport(struct mlx5_eswitch *esw, u16 vport_num);

int mlx5_eswitch_load_vf_vports(struct mlx5_eswitch *esw, u16 num_vfs,
				enum mlx5_eswitch_vport_event enabled_events);
void mlx5_eswitch_unload_vf_vports(struct mlx5_eswitch *esw, u16 num_vfs);

int mlx5_esw_offloads_pf_vf_devlink_port_init(struct mlx5_eswitch *esw,
					      struct mlx5_vport *vport);
void mlx5_esw_offloads_pf_vf_devlink_port_cleanup(struct mlx5_eswitch *esw,
						  struct mlx5_vport *vport);

int mlx5_esw_offloads_sf_devlink_port_init(struct mlx5_eswitch *esw, struct mlx5_vport *vport,
					   struct mlx5_devlink_port *dl_port,
					   u32 controller, u32 sfnum);
void mlx5_esw_offloads_sf_devlink_port_cleanup(struct mlx5_eswitch *esw, struct mlx5_vport *vport);

int mlx5_esw_offloads_devlink_port_register(struct mlx5_eswitch *esw, struct mlx5_vport *vport);
void mlx5_esw_offloads_devlink_port_unregister(struct mlx5_eswitch *esw, struct mlx5_vport *vport);
struct devlink_port *mlx5_esw_offloads_devlink_port(struct mlx5_eswitch *esw, u16 vport_num);

int mlx5_esw_sf_max_hpf_functions(struct mlx5_core_dev *dev, u16 *max_sfs, u16 *sf_base_id);

int mlx5_esw_vport_vhca_id_set(struct mlx5_eswitch *esw, u16 vport_num);
void mlx5_esw_vport_vhca_id_clear(struct mlx5_eswitch *esw, u16 vport_num);
int mlx5_eswitch_vhca_id_to_vport(struct mlx5_eswitch *esw, u16 vhca_id, u16 *vport_num);

/**
 * mlx5_esw_event_info - Indicates eswitch mode changed/changing.
 *
 * @new_mode: New mode of eswitch.
 */
struct mlx5_esw_event_info {
	u16 new_mode;
};

int mlx5_esw_event_notifier_register(struct mlx5_eswitch *esw, struct notifier_block *n);
void mlx5_esw_event_notifier_unregister(struct mlx5_eswitch *esw, struct notifier_block *n);

bool mlx5_esw_hold(struct mlx5_core_dev *dev);
void mlx5_esw_release(struct mlx5_core_dev *dev);
void mlx5_esw_get(struct mlx5_core_dev *dev);
void mlx5_esw_put(struct mlx5_core_dev *dev);
int mlx5_esw_try_lock(struct mlx5_eswitch *esw);
int mlx5_esw_lock(struct mlx5_eswitch *esw);
void mlx5_esw_unlock(struct mlx5_eswitch *esw);

void esw_vport_change_handle_locked(struct mlx5_vport *vport);

bool mlx5_esw_offloads_controller_valid(const struct mlx5_eswitch *esw, u32 controller);

int mlx5_eswitch_offloads_single_fdb_add_one(struct mlx5_eswitch *master_esw,
					     struct mlx5_eswitch *slave_esw, int max_slaves);
void mlx5_eswitch_offloads_single_fdb_del_one(struct mlx5_eswitch *master_esw,
					      struct mlx5_eswitch *slave_esw);
int mlx5_eswitch_reload_reps(struct mlx5_eswitch *esw);

bool mlx5_eswitch_block_encap(struct mlx5_core_dev *dev);
void mlx5_eswitch_unblock_encap(struct mlx5_core_dev *dev);

int mlx5_eswitch_block_mode(struct mlx5_core_dev *dev);
void mlx5_eswitch_unblock_mode(struct mlx5_core_dev *dev);

static inline int mlx5_eswitch_num_vfs(struct mlx5_eswitch *esw)
{
	if (mlx5_esw_allowed(esw))
		return esw->esw_funcs.num_vfs;

	return 0;
}

static inline int mlx5_eswitch_get_npeers(struct mlx5_eswitch *esw)
{
	if (mlx5_esw_allowed(esw))
		return esw->num_peers;
	return 0;
}

static inline struct mlx5_flow_table *
mlx5_eswitch_get_slow_fdb(struct mlx5_eswitch *esw)
{
	return esw->fdb_table.offloads.slow_fdb;
}

int mlx5_eswitch_restore_ipsec_rule(struct mlx5_eswitch *esw, struct mlx5_flow_handle *rule,
				    struct mlx5_esw_flow_attr *esw_attr, int attr_idx);
bool mlx5_eswitch_block_ipsec(struct mlx5_core_dev *dev);
void mlx5_eswitch_unblock_ipsec(struct mlx5_core_dev *dev);
bool mlx5_esw_ipsec_vf_offload_supported(struct mlx5_core_dev *dev);
int mlx5_esw_ipsec_vf_offload_get(struct mlx5_core_dev *dev,
				  struct mlx5_vport *vport);
int mlx5_esw_ipsec_vf_crypto_offload_supported(struct mlx5_core_dev *dev,
					       u16 vport_num);
int mlx5_esw_ipsec_vf_crypto_offload_set(struct mlx5_eswitch *esw, struct mlx5_vport *vport,
					 bool enable);
int mlx5_esw_ipsec_vf_packet_offload_set(struct mlx5_eswitch *esw, struct mlx5_vport *vport,
					 bool enable);
int mlx5_esw_ipsec_vf_packet_offload_supported(struct mlx5_core_dev *dev,
					       u16 vport_num);
void mlx5_esw_vport_ipsec_offload_enable(struct mlx5_eswitch *esw);
void mlx5_esw_vport_ipsec_offload_disable(struct mlx5_eswitch *esw);

#else  /* CONFIG_MLX5_ESWITCH */
/* eswitch API stubs */
static inline int  mlx5_eswitch_init(struct mlx5_core_dev *dev) { return 0; }
static inline void mlx5_eswitch_cleanup(struct mlx5_eswitch *esw) {}
static inline int mlx5_eswitch_enable(struct mlx5_eswitch *esw, int num_vfs) { return 0; }
static inline void mlx5_eswitch_disable_sriov(struct mlx5_eswitch *esw, bool clear_vf) {}
static inline void mlx5_eswitch_disable(struct mlx5_eswitch *esw) {}
static inline void mlx5_esw_offloads_devcom_init(struct mlx5_eswitch *esw, u64 key) {}
static inline void mlx5_esw_offloads_devcom_cleanup(struct mlx5_eswitch *esw) {}
static inline bool mlx5_esw_offloads_devcom_is_ready(struct mlx5_eswitch *esw) { return false; }
static inline bool mlx5_eswitch_is_funcs_handler(struct mlx5_core_dev *dev) { return false; }
static inline
int mlx5_eswitch_set_vport_state(struct mlx5_eswitch *esw, u16 vport, int link_state) { return 0; }
static inline const u32 *mlx5_esw_query_functions(struct mlx5_core_dev *dev)
{
	return ERR_PTR(-EOPNOTSUPP);
}

static inline struct mlx5_flow_handle *
esw_add_restore_rule(struct mlx5_eswitch *esw, u32 tag)
{
	return ERR_PTR(-EOPNOTSUPP);
}

static inline unsigned int
mlx5_esw_vport_to_devlink_port_index(const struct mlx5_core_dev *dev,
				     u16 vport_num)
{
	return vport_num;
}

static inline int
mlx5_eswitch_offloads_single_fdb_add_one(struct mlx5_eswitch *master_esw,
					 struct mlx5_eswitch *slave_esw, int max_slaves)
{
	return 0;
}

static inline void
mlx5_eswitch_offloads_single_fdb_del_one(struct mlx5_eswitch *master_esw,
					 struct mlx5_eswitch *slave_esw) {}

static inline int mlx5_eswitch_get_npeers(struct mlx5_eswitch *esw) { return 0; }

static inline int
mlx5_eswitch_reload_reps(struct mlx5_eswitch *esw)
{
	return 0;
}

static inline bool mlx5_eswitch_block_encap(struct mlx5_core_dev *dev)
{
	return true;
}

static inline void mlx5_eswitch_unblock_encap(struct mlx5_core_dev *dev)
{
}

static inline int mlx5_eswitch_block_mode(struct mlx5_core_dev *dev) { return 0; }
static inline void mlx5_eswitch_unblock_mode(struct mlx5_core_dev *dev) {}
static inline bool mlx5_eswitch_block_ipsec(struct mlx5_core_dev *dev)
{
	return false;
}

static inline void mlx5_eswitch_unblock_ipsec(struct mlx5_core_dev *dev) {}
#endif /* CONFIG_MLX5_ESWITCH */

#endif /* __MLX5_ESWITCH_H__ */<|MERGE_RESOLUTION|>--- conflicted
+++ resolved
@@ -224,14 +224,8 @@
 	u16 vport;/*vport编号*/
 	bool                    enabled;//标明此口被启用
 	enum mlx5_eswitch_vport_event enabled_events;
-<<<<<<< HEAD
 	int index;/*vport在vports中对应的索引*/
-	struct devlink_port *dl_port;
-	struct dentry *dbgfs;
-=======
-	int index;
 	struct mlx5_devlink_port *dl_port;
->>>>>>> 9d1694dc
 };
 
 struct mlx5_esw_indir_table;
@@ -291,12 +285,8 @@
 	struct mlx5_flow_handle *vport_rx_drop_rule;
 	struct mlx5_flow_table *ft_ipsec_tx_pol;
 	struct xarray vport_reps;
-<<<<<<< HEAD
 	//按索引取对应的rep口（uplink为最后一个）
-	struct list_head peer_flows;
-=======
 	struct list_head peer_flows[MLX5_MAX_PORTS];
->>>>>>> 9d1694dc
 	struct mutex peer_mutex;
 	struct mutex encap_tbl_lock; /* protects encap_tbl */
 	//hashtable,用于保存当前系统支持的隧道key及隧道类型
@@ -398,14 +388,10 @@
 		u32             large_group_num;
 	}  params;
 	struct blocking_notifier_head n_head;
-<<<<<<< HEAD
-	struct dentry *dbgfs;/*eswitch的debugfs根节点*/
-=======
 	struct xarray paired;
 	struct mlx5_devcom_comp_dev *devcom;
 	u16 enabled_ipsec_vf_count;
 	bool eswitch_operation_in_progress;
->>>>>>> 9d1694dc
 };
 
 void esw_offloads_disable(struct mlx5_eswitch *esw);
@@ -553,14 +539,9 @@
 	u8	vlan_prio[MLX5_FS_VLAN_DEPTH];
 	u8	total_vlan;//vlan总数（外层vlan，内层vlan)
 	struct {
-<<<<<<< HEAD
 		u32 flags;//接口标记，例如需要隧道封装，封装信息有效
-		struct mlx5_eswitch_rep *rep;//目的端口
-=======
-		u32 flags;
 		bool vport_valid;
 		u16 vport;
->>>>>>> 9d1694dc
 		struct mlx5_pkt_reformat *pkt_reformat;
 		struct mlx5_core_dev *mdev;
 		struct mlx5_termtbl_handle *termtbl;
