/*
 * Copyright (c) 2015, Mellanox Technologies, Ltd.  All rights reserved.
 *
 * This software is available to you under a choice of one of two
 * licenses.  You may choose to be licensed under the terms of the GNU
 * General Public License (GPL) Version 2, available from the file
 * COPYING in the main directory of this source tree, or the
 * OpenIB.org BSD license below:
 *
 *     Redistribution and use in source and binary forms, with or
 *     without modification, are permitted provided that the following
 *     conditions are met:
 *
 *      - Redistributions of source code must retain the above
 *        copyright notice, this list of conditions and the following
 *        disclaimer.
 *
 *      - Redistributions in binary form must reproduce the above
 *        copyright notice, this list of conditions and the following
 *        disclaimer in the documentation and/or other materials
 *        provided with the distribution.
 *
 * THE SOFTWARE IS PROVIDED "AS IS", WITHOUT WARRANTY OF ANY KIND,
 * EXPRESS OR IMPLIED, INCLUDING BUT NOT LIMITED TO THE WARRANTIES OF
 * MERCHANTABILITY, FITNESS FOR A PARTICULAR PURPOSE AND
 * NONINFRINGEMENT. IN NO EVENT SHALL THE AUTHORS OR COPYRIGHT HOLDERS
 * BE LIABLE FOR ANY CLAIM, DAMAGES OR OTHER LIABILITY, WHETHER IN AN
 * ACTION OF CONTRACT, TORT OR OTHERWISE, ARISING FROM, OUT OF OR IN
 * CONNECTION WITH THE SOFTWARE OR THE USE OR OTHER DEALINGS IN THE
 * SOFTWARE.
 */

#ifndef __MLX5_ESWITCH_H__
#define __MLX5_ESWITCH_H__

#include <linux/if_ether.h>
#include <linux/if_link.h>
#include <linux/atomic.h>
#include <linux/xarray.h>
#include <net/devlink.h>
#include <linux/mlx5/device.h>
#include <linux/mlx5/eswitch.h>
#include <linux/mlx5/vport.h>
#include <linux/mlx5/fs.h>
#include "lib/mpfs.h"
#include "lib/fs_chains.h"
#include "sf/sf.h"
#include "en/tc_ct.h"

#ifdef CONFIG_MLX5_ESWITCH

#define ESW_OFFLOADS_DEFAULT_NUM_GROUPS 15

#define MLX5_MAX_UC_PER_VPORT(dev) \
	(1 << MLX5_CAP_GEN(dev, log_max_current_uc_list))

#define MLX5_MAX_MC_PER_VPORT(dev) \
	(1 << MLX5_CAP_GEN(dev, log_max_current_mc_list))

#define MLX5_MIN_BW_SHARE 1

#define MLX5_RATE_TO_BW_SHARE(rate, divider, limit) \
	min_t(u32, max_t(u32, (rate) / (divider), MLX5_MIN_BW_SHARE), limit)

#define mlx5_esw_has_fwd_fdb(dev) \
	MLX5_CAP_ESW_FLOWTABLE(dev, fdb_multi_path_to_table)

#define esw_chains(esw) \
	((esw)->fdb_table.offloads.esw_chains_priv)

struct vport_ingress {
	struct mlx5_flow_table *acl;
	struct mlx5_flow_handle *allow_rule;
	struct {
		struct mlx5_flow_group *allow_spoofchk_only_grp;
		struct mlx5_flow_group *allow_untagged_spoofchk_grp;
		struct mlx5_flow_group *allow_untagged_only_grp;
		struct mlx5_flow_group *drop_grp;
		struct mlx5_flow_handle *drop_rule;
		struct mlx5_fc *drop_counter;
	} legacy;
	struct {
		/* Optional group to add an FTE to do internal priority
		 * tagging on ingress packets.
		 */
		struct mlx5_flow_group *metadata_prio_tag_grp;
		/* Group to add default match-all FTE entry to tag ingress
		 * packet with metadata.
		 */
		struct mlx5_flow_group *metadata_allmatch_grp;
		struct mlx5_modify_hdr *modify_metadata;
		struct mlx5_flow_handle *modify_metadata_rule;
	} offloads;
};

struct vport_egress {
	struct mlx5_flow_table *acl;
	struct mlx5_flow_handle  *allowed_vlan;
	struct mlx5_flow_group *vlan_grp;
	union {
		struct {
			struct mlx5_flow_group *drop_grp;
			struct mlx5_flow_handle *drop_rule;
			struct mlx5_fc *drop_counter;
		} legacy;
		struct {
			struct mlx5_flow_group *fwd_grp;
			struct mlx5_flow_handle *fwd_rule;
		} offloads;
	};
};

struct mlx5_vport_drop_stats {
	u64 rx_dropped;
	u64 tx_dropped;
};

struct mlx5_vport_info {
	u8                      mac[ETH_ALEN];
	u16                     vlan;
	u8                      qos;
	u64                     node_guid;
	int                     link_state;
	u32                     min_rate;
	u32                     max_rate;
	bool                    spoofchk;
	bool                    trusted;
};

/* Vport context events */
enum mlx5_eswitch_vport_event {
	MLX5_VPORT_UC_ADDR_CHANGE = BIT(0),
	MLX5_VPORT_MC_ADDR_CHANGE = BIT(1),
	MLX5_VPORT_PROMISC_CHANGE = BIT(3),
};

struct mlx5_vport {
	struct mlx5_core_dev    *dev;
	int                     vport;//port id号
	struct hlist_head       uc_list[MLX5_L2_ADDR_HASH_SIZE];
	struct hlist_head       mc_list[MLX5_L2_ADDR_HASH_SIZE];
	struct mlx5_flow_handle *promisc_rule;
	struct mlx5_flow_handle *allmulti_rule;
	struct work_struct      vport_change_handler;

	struct vport_ingress    ingress;
	struct vport_egress     egress;
	u32                     default_metadata;
	u32                     metadata;

	struct mlx5_vport_info  info;

	struct {
		bool            enabled;
		u32             esw_tsar_ix;
		u32             bw_share;
	} qos;

	bool                    enabled;//标明此口被启用
	enum mlx5_eswitch_vport_event enabled_events;
	struct devlink_port *dl_port;
};

struct mlx5_esw_indir_table;

struct mlx5_eswitch_fdb {
	union {
		struct legacy_fdb {
			struct mlx5_flow_table *fdb;
			struct mlx5_flow_group *addr_grp;
			struct mlx5_flow_group *allmulti_grp;
			struct mlx5_flow_group *promisc_grp;
			struct mlx5_flow_table *vepa_fdb;
			struct mlx5_flow_handle *vepa_uplink_rule;
			struct mlx5_flow_handle *vepa_star_rule;
		} legacy;

		//sriov_offloads模式时使用此结构
		struct offloads_fdb {
			struct mlx5_flow_namespace *ns;
			//FDB_SLOW_PATH_CHAIN chain对应的flow table
			struct mlx5_flow_table *slow_fdb;
			struct mlx5_flow_group *send_to_vport_grp;
			struct mlx5_flow_group *send_to_vport_meta_grp;
			struct mlx5_flow_group *peer_miss_grp;
			struct mlx5_flow_handle **peer_miss_rules;
			struct mlx5_flow_group *miss_grp;
<<<<<<< HEAD
			//单播报文失配时处理
=======
			struct mlx5_flow_handle **send_to_vport_meta_rules;
>>>>>>> 52e44129
			struct mlx5_flow_handle *miss_rule_uni;
			//组播报文失配时处理
			struct mlx5_flow_handle *miss_rule_multi;
			int vlan_push_pop_refcount;

			struct mlx5_fs_chains *esw_chains_priv;
			struct {
				DECLARE_HASHTABLE(table, 8);
				/* Protects vports.table */
				struct mutex lock;
			} vports;

			struct mlx5_esw_indir_table *indir;

		} offloads;
	};
	u32 flags;
};

struct mlx5_esw_offload {
	struct mlx5_flow_table *ft_offloads_restore;
	struct mlx5_flow_group *restore_group;
	struct mlx5_modify_hdr *restore_copy_hdr_id;

	struct mlx5_flow_table *ft_offloads;
	struct mlx5_flow_group *vport_rx_group;
	//按索引取对应的rep口（uplink为最后一个）
	struct mlx5_eswitch_rep *vport_reps;
	struct list_head peer_flows;
	struct mutex peer_mutex;
	struct mutex encap_tbl_lock; /* protects encap_tbl */
	//hashtable,用于保存当前系统支持的隧道key及隧道类型
	DECLARE_HASHTABLE(encap_tbl, 8);
	struct mutex decap_tbl_lock; /* protects decap_tbl */
	DECLARE_HASHTABLE(decap_tbl, 8);
	//hashtable,用于保存当前系统遇到的actions
	struct mod_hdr_tbl mod_hdr;
	DECLARE_HASHTABLE(termtbl_tbl, 8);
	struct mutex termtbl_mutex; /* protects termtbl hash */
	struct xarray vhca_map;
	const struct mlx5_eswitch_rep_ops *rep_ops[NUM_REP_TYPES];
	u8 inline_mode;
	atomic64_t num_flows;
	enum devlink_eswitch_encap_mode encap;
	struct ida vport_metadata_ida;
	unsigned int host_number; /* ECPF supports one external host */
};

/* E-Switch MC FDB table hash node */
struct esw_mc_addr { /* SRIOV only */
	struct l2addr_node     node;
	struct mlx5_flow_handle *uplink_rule; /* Forward to uplink rule */
	u32                    refcnt;
};

struct mlx5_host_work {
	struct work_struct	work;
	struct mlx5_eswitch	*esw;
};

struct mlx5_esw_functions {
	struct mlx5_nb		nb;
	u16			num_vfs;
};

enum {
	MLX5_ESWITCH_VPORT_MATCH_METADATA = BIT(0),
	MLX5_ESWITCH_REG_C1_LOOPBACK_ENABLED = BIT(1),
};

struct mlx5_eswitch {
	struct mlx5_core_dev    *dev;
	struct mlx5_nb          nb;
	struct mlx5_eswitch_fdb fdb_table;
	/* legacy data structures */
	struct hlist_head       mc_table[MLX5_L2_ADDR_HASH_SIZE];
	struct esw_mc_addr mc_promisc;
	/* end of legacy */
	struct workqueue_struct *work_queue;
	struct mlx5_vport       *vports;//vport数组
	u32 flags;
	int                     total_vports;//vport总数
	int                     enabled_vports;
	/* Synchronize between vport change events
	 * and async SRIOV admin state changes
	 */
	struct mutex            state_lock;

	/* Protects eswitch mode change that occurs via one or more
	 * user commands, i.e. sriov state change, devlink commands.
	 */
	struct mutex mode_lock;

	struct {
		bool            enabled;
		u32             root_tsar_id;
	} qos;

	struct mlx5_esw_offload offloads;
	//sriov模式，当前有SRIOV_LEGACY,SRIOV_OFFLOADS两种模式
	int                     mode;
	u16                     manager_vport;
	u16                     first_host_vport;
	struct mlx5_esw_functions esw_funcs;
	struct {
		u32             large_group_num;
	}  params;
	struct blocking_notifier_head n_head;
};

void esw_offloads_disable(struct mlx5_eswitch *esw);
int esw_offloads_enable(struct mlx5_eswitch *esw);
void esw_offloads_cleanup_reps(struct mlx5_eswitch *esw);
int esw_offloads_init_reps(struct mlx5_eswitch *esw);

u32 mlx5_esw_match_metadata_alloc(struct mlx5_eswitch *esw);
void mlx5_esw_match_metadata_free(struct mlx5_eswitch *esw, u32 metadata);

int mlx5_esw_modify_vport_rate(struct mlx5_eswitch *esw, u16 vport_num,
			       u32 rate_mbps);

/* E-Switch API */
int mlx5_eswitch_init(struct mlx5_core_dev *dev);
void mlx5_eswitch_cleanup(struct mlx5_eswitch *esw);

#define MLX5_ESWITCH_IGNORE_NUM_VFS (-1)
int mlx5_eswitch_enable_locked(struct mlx5_eswitch *esw, int mode, int num_vfs);
int mlx5_eswitch_enable(struct mlx5_eswitch *esw, int num_vfs);
void mlx5_eswitch_disable_locked(struct mlx5_eswitch *esw, bool clear_vf);
void mlx5_eswitch_disable(struct mlx5_eswitch *esw, bool clear_vf);
int mlx5_eswitch_set_vport_mac(struct mlx5_eswitch *esw,
			       u16 vport, const u8 *mac);
int mlx5_eswitch_set_vport_state(struct mlx5_eswitch *esw,
				 u16 vport, int link_state);
int mlx5_eswitch_set_vport_vlan(struct mlx5_eswitch *esw,
				u16 vport, u16 vlan, u8 qos);
int mlx5_eswitch_set_vport_spoofchk(struct mlx5_eswitch *esw,
				    u16 vport, bool spoofchk);
int mlx5_eswitch_set_vport_trust(struct mlx5_eswitch *esw,
				 u16 vport_num, bool setting);
int mlx5_eswitch_set_vport_rate(struct mlx5_eswitch *esw, u16 vport,
				u32 max_rate, u32 min_rate);
int mlx5_eswitch_set_vepa(struct mlx5_eswitch *esw, u8 setting);
int mlx5_eswitch_get_vepa(struct mlx5_eswitch *esw, u8 *setting);
int mlx5_eswitch_get_vport_config(struct mlx5_eswitch *esw,
				  u16 vport, struct ifla_vf_info *ivi);
int mlx5_eswitch_get_vport_stats(struct mlx5_eswitch *esw,
				 u16 vport,
				 struct ifla_vf_stats *vf_stats);
void mlx5_eswitch_del_send_to_vport_rule(struct mlx5_flow_handle *rule);

int mlx5_eswitch_modify_esw_vport_context(struct mlx5_core_dev *dev, u16 vport,
					  bool other_vport, void *in);

struct mlx5_flow_spec;
struct mlx5_esw_flow_attr;
struct mlx5_termtbl_handle;

bool
mlx5_eswitch_termtbl_required(struct mlx5_eswitch *esw,
			      struct mlx5_flow_attr *attr,
			      struct mlx5_flow_act *flow_act,
			      struct mlx5_flow_spec *spec);

struct mlx5_flow_handle *
mlx5_eswitch_add_termtbl_rule(struct mlx5_eswitch *esw,
			      struct mlx5_flow_table *ft,
			      struct mlx5_flow_spec *spec,
			      struct mlx5_esw_flow_attr *attr,
			      struct mlx5_flow_act *flow_act,
			      struct mlx5_flow_destination *dest,
			      int num_dest);

void
mlx5_eswitch_termtbl_put(struct mlx5_eswitch *esw,
			 struct mlx5_termtbl_handle *tt);

struct mlx5_flow_handle *
mlx5_eswitch_add_offloaded_rule(struct mlx5_eswitch *esw,
				struct mlx5_flow_spec *spec,
				struct mlx5_flow_attr *attr);
struct mlx5_flow_handle *
mlx5_eswitch_add_fwd_rule(struct mlx5_eswitch *esw,
			  struct mlx5_flow_spec *spec,
			  struct mlx5_flow_attr *attr);
void
mlx5_eswitch_del_offloaded_rule(struct mlx5_eswitch *esw,
				struct mlx5_flow_handle *rule,
				struct mlx5_flow_attr *attr);
void
mlx5_eswitch_del_fwd_rule(struct mlx5_eswitch *esw,
			  struct mlx5_flow_handle *rule,
			  struct mlx5_flow_attr *attr);

struct mlx5_flow_handle *
mlx5_eswitch_create_vport_rx_rule(struct mlx5_eswitch *esw, u16 vport,
				  struct mlx5_flow_destination *dest);

enum {
	SET_VLAN_STRIP	= BIT(0),
	SET_VLAN_INSERT	= BIT(1)
};

enum mlx5_flow_match_level {
    //不匹配
	MLX5_MATCH_NONE	= MLX5_INLINE_MODE_NONE,
	//匹配2层
	MLX5_MATCH_L2	= MLX5_INLINE_MODE_L2,
	//匹配3层
	MLX5_MATCH_L3	= MLX5_INLINE_MODE_IP,
	//匹配到4层
	MLX5_MATCH_L4	= MLX5_INLINE_MODE_TCP_UDP,
};

/* current maximum for flow based vport multicasting */
#define MLX5_MAX_FLOW_FWD_VPORTS 2

enum {
	MLX5_ESW_DEST_ENCAP         = BIT(0),
	//标记encap信息有效
	MLX5_ESW_DEST_ENCAP_VALID   = BIT(1),
	MLX5_ESW_DEST_CHAIN_WITH_SRC_PORT_CHANGE  = BIT(2),
};

enum {
	MLX5_ESW_ATTR_FLAG_VLAN_HANDLED  = BIT(0),
	MLX5_ESW_ATTR_FLAG_SLOW_PATH     = BIT(1),
	MLX5_ESW_ATTR_FLAG_NO_IN_PORT    = BIT(2),
	MLX5_ESW_ATTR_FLAG_SRC_REWRITE   = BIT(3),
};

struct mlx5_esw_flow_attr {
	struct mlx5_eswitch_rep *in_rep;
	struct mlx5_core_dev	*in_mdev;
	struct mlx5_core_dev    *counter_dev;

	int split_count;//port与 action间可能有多个，需要split到多个表？？？？
	int out_count;/*要输出的接口数，dests有效长度*/

	//存放要push的vlan信息
	__be16	vlan_proto[MLX5_FS_VLAN_DEPTH];
	u16	vlan_vid[MLX5_FS_VLAN_DEPTH];
	u8	vlan_prio[MLX5_FS_VLAN_DEPTH];
	u8	total_vlan;//vlan总数（外层vlan，内层vlan)
	struct {
		u32 flags;//接口标记，例如需要隧道封装，封装信息有效
		struct mlx5_eswitch_rep *rep;//目的端口
		struct mlx5_pkt_reformat *pkt_reformat;
		struct mlx5_core_dev *mdev;
		struct mlx5_termtbl_handle *termtbl;
<<<<<<< HEAD
	} dests[MLX5_MAX_FLOW_FWD_VPORTS];//记录输出信息
=======
		int src_port_rewrite_act_id;
	} dests[MLX5_MAX_FLOW_FWD_VPORTS];
	struct mlx5_rx_tun_attr *rx_tun_attr;
>>>>>>> 52e44129
	struct mlx5_pkt_reformat *decap_pkt_reformat;
};

int mlx5_devlink_eswitch_mode_set(struct devlink *devlink, u16 mode,
				  struct netlink_ext_ack *extack);
int mlx5_devlink_eswitch_mode_get(struct devlink *devlink, u16 *mode);
int mlx5_devlink_eswitch_inline_mode_set(struct devlink *devlink, u8 mode,
					 struct netlink_ext_ack *extack);
int mlx5_devlink_eswitch_inline_mode_get(struct devlink *devlink, u8 *mode);
int mlx5_devlink_eswitch_encap_mode_set(struct devlink *devlink,
					enum devlink_eswitch_encap_mode encap,
					struct netlink_ext_ack *extack);
int mlx5_devlink_eswitch_encap_mode_get(struct devlink *devlink,
					enum devlink_eswitch_encap_mode *encap);
int mlx5_devlink_port_function_hw_addr_get(struct devlink *devlink,
					   struct devlink_port *port,
					   u8 *hw_addr, int *hw_addr_len,
					   struct netlink_ext_ack *extack);
int mlx5_devlink_port_function_hw_addr_set(struct devlink *devlink,
					   struct devlink_port *port,
					   const u8 *hw_addr, int hw_addr_len,
					   struct netlink_ext_ack *extack);

void *mlx5_eswitch_get_uplink_priv(struct mlx5_eswitch *esw, u8 rep_type);

int mlx5_eswitch_add_vlan_action(struct mlx5_eswitch *esw,
				 struct mlx5_flow_attr *attr);
int mlx5_eswitch_del_vlan_action(struct mlx5_eswitch *esw,
				 struct mlx5_flow_attr *attr);
int __mlx5_eswitch_set_vport_vlan(struct mlx5_eswitch *esw,
				  u16 vport, u16 vlan, u8 qos, u8 set_flags);

static inline bool mlx5_esw_qos_enabled(struct mlx5_eswitch *esw)
{
	return esw->qos.enabled;
}

//检查dev对vlan action的支持
static inline bool mlx5_eswitch_vlan_actions_supported(struct mlx5_core_dev *dev,
						       u8 vlan_depth/*检查vlan的支持层数*/)
{
	bool ret = MLX5_CAP_ESW_FLOWTABLE_FDB(dev, pop_vlan) &&
		   MLX5_CAP_ESW_FLOWTABLE_FDB(dev, push_vlan);

	//如果仅要求1层vlan的支持，则直接返回结果
	if (vlan_depth == 1)
		return ret;

	//如果需要2层vlan的支持，则检查push_vlan2,pop_vlan2
	return  ret && MLX5_CAP_ESW_FLOWTABLE_FDB(dev, pop_vlan_2) &&
		MLX5_CAP_ESW_FLOWTABLE_FDB(dev, push_vlan_2);
}

bool mlx5_esw_lag_prereq(struct mlx5_core_dev *dev0,
			 struct mlx5_core_dev *dev1);
bool mlx5_esw_multipath_prereq(struct mlx5_core_dev *dev0,
			       struct mlx5_core_dev *dev1);

const u32 *mlx5_esw_query_functions(struct mlx5_core_dev *dev);

#define MLX5_DEBUG_ESWITCH_MASK BIT(3)

#define esw_info(__dev, format, ...)			\
	dev_info((__dev)->device, "E-Switch: " format, ##__VA_ARGS__)

#define esw_warn(__dev, format, ...)			\
	dev_warn((__dev)->device, "E-Switch: " format, ##__VA_ARGS__)

#define esw_debug(dev, format, ...)				\
	mlx5_core_dbg_mask(dev, MLX5_DEBUG_ESWITCH_MASK, format, ##__VA_ARGS__)

/* The returned number is valid only when the dev is eswitch manager. */
static inline u16 mlx5_eswitch_manager_vport(struct mlx5_core_dev *dev)
{
	return mlx5_core_is_ecpf_esw_manager(dev) ?
		MLX5_VPORT_ECPF : MLX5_VPORT_PF;
}

static inline bool
mlx5_esw_is_manager_vport(const struct mlx5_eswitch *esw, u16 vport_num)
{
	return esw->manager_vport == vport_num;
}

static inline u16 mlx5_eswitch_first_host_vport_num(struct mlx5_core_dev *dev)
{
	return mlx5_core_is_ecpf_esw_manager(dev) ?
		MLX5_VPORT_PF : MLX5_VPORT_FIRST_VF;
}

static inline int mlx5_esw_sf_start_idx(const struct mlx5_eswitch *esw)
{
	/* PF and VF vports indices start from 0 to max_vfs */
	return MLX5_VPORT_PF_PLACEHOLDER + mlx5_core_max_vfs(esw->dev);
}

static inline int mlx5_esw_sf_end_idx(const struct mlx5_eswitch *esw)
{
	return mlx5_esw_sf_start_idx(esw) + mlx5_sf_max_functions(esw->dev);
}

static inline int
mlx5_esw_sf_vport_num_to_index(const struct mlx5_eswitch *esw, u16 vport_num)
{
	return vport_num - mlx5_sf_start_function_id(esw->dev) +
	       MLX5_VPORT_PF_PLACEHOLDER + mlx5_core_max_vfs(esw->dev);
}

static inline u16
mlx5_esw_sf_vport_index_to_num(const struct mlx5_eswitch *esw, int idx)
{
	return mlx5_sf_start_function_id(esw->dev) + idx -
	       (MLX5_VPORT_PF_PLACEHOLDER + mlx5_core_max_vfs(esw->dev));
}

static inline bool
mlx5_esw_is_sf_vport(const struct mlx5_eswitch *esw, u16 vport_num)
{
	return mlx5_sf_supported(esw->dev) &&
	       vport_num >= mlx5_sf_start_function_id(esw->dev) &&
	       (vport_num < (mlx5_sf_start_function_id(esw->dev) +
			     mlx5_sf_max_functions(esw->dev)));
}

static inline bool mlx5_eswitch_is_funcs_handler(const struct mlx5_core_dev *dev)
{
	return mlx5_core_is_ecpf_esw_manager(dev);
}

//uplink口的index（使用最后一个port)
static inline int mlx5_eswitch_uplink_idx(struct mlx5_eswitch *esw)
{
	/* Uplink always locate at the last element of the array.*/
	return esw->total_vports - 1;
}

static inline int mlx5_eswitch_ecpf_idx(struct mlx5_eswitch *esw)
{
	return esw->total_vports - 2;
}

static inline int mlx5_eswitch_vport_num_to_index(struct mlx5_eswitch *esw,
						  u16 vport_num)
{
	if (vport_num == MLX5_VPORT_ECPF) {
		if (!mlx5_ecpf_vport_exists(esw->dev))
			esw_warn(esw->dev, "ECPF vport doesn't exist!\n");
		return mlx5_eswitch_ecpf_idx(esw);
	}

	//uplink即为最后一个port
	if (vport_num == MLX5_VPORT_UPLINK)
		return mlx5_eswitch_uplink_idx(esw);

<<<<<<< HEAD
	//其它port均使用vport_num本身
=======
	if (mlx5_esw_is_sf_vport(esw, vport_num))
		return mlx5_esw_sf_vport_num_to_index(esw, vport_num);

	/* PF and VF vports start from 0 to max_vfs */
>>>>>>> 52e44129
	return vport_num;
}

static inline u16 mlx5_eswitch_index_to_vport_num(struct mlx5_eswitch *esw,
						  int index)
{
	if (index == mlx5_eswitch_ecpf_idx(esw) &&
	    mlx5_ecpf_vport_exists(esw->dev))
		return MLX5_VPORT_ECPF;

	if (index == mlx5_eswitch_uplink_idx(esw))
		return MLX5_VPORT_UPLINK;

	/* SF vports indices are after VFs and before ECPF */
	if (mlx5_sf_supported(esw->dev) &&
	    index > mlx5_core_max_vfs(esw->dev))
		return mlx5_esw_sf_vport_index_to_num(esw, index);

	/* PF and VF vports start from 0 to max_vfs */
	return index;
}

static inline unsigned int
mlx5_esw_vport_to_devlink_port_index(const struct mlx5_core_dev *dev,
				     u16 vport_num)
{
	return (MLX5_CAP_GEN(dev, vhca_id) << 16) | vport_num;
}

static inline u16
mlx5_esw_devlink_port_index_to_vport_num(unsigned int dl_port_index)
{
	return dl_port_index & 0xffff;
}

/* TODO: This mlx5e_tc function shouldn't be called by eswitch */
void mlx5e_tc_clean_fdb_peer_flows(struct mlx5_eswitch *esw);

/* The vport getter/iterator are only valid after esw->total_vports
 * and vport->vport are initialized in mlx5_eswitch_init.
 */
//遍历所有vports
#define mlx5_esw_for_all_vports(esw, i, vport)		\
	for ((i) = MLX5_VPORT_PF;			\
	     (vport) = &(esw)->vports[i],		\
	     (i) < (esw)->total_vports; (i)++)

#define mlx5_esw_for_all_vports_reverse(esw, i, vport)	\
	for ((i) = (esw)->total_vports - 1;		\
	     (vport) = &(esw)->vports[i],		\
	     (i) >= MLX5_VPORT_PF; (i)--)

#define mlx5_esw_for_each_vf_vport(esw, i, vport, nvfs)	\
	for ((i) = MLX5_VPORT_FIRST_VF;			\
	     (vport) = &(esw)->vports[(i)],		\
	     (i) <= (nvfs); (i)++)

#define mlx5_esw_for_each_vf_vport_reverse(esw, i, vport, nvfs)	\
	for ((i) = (nvfs);					\
	     (vport) = &(esw)->vports[(i)],			\
	     (i) >= MLX5_VPORT_FIRST_VF; (i)--)

/* The rep getter/iterator are only valid after esw->total_vports
 * and vport->vport are initialized in mlx5_eswitch_init.
 */
#define mlx5_esw_for_all_reps(esw, i, rep)			\
	for ((i) = MLX5_VPORT_PF;				\
	     (rep) = &(esw)->offloads.vport_reps[i],		\
	     (i) < (esw)->total_vports; (i)++)

#define mlx5_esw_for_each_vf_rep(esw, i, rep, nvfs)		\
	for ((i) = MLX5_VPORT_FIRST_VF;				\
	     (rep) = &(esw)->offloads.vport_reps[i],		\
	     (i) <= (nvfs); (i)++)

#define mlx5_esw_for_each_vf_rep_reverse(esw, i, rep, nvfs)	\
	for ((i) = (nvfs);					\
	     (rep) = &(esw)->offloads.vport_reps[i],		\
	     (i) >= MLX5_VPORT_FIRST_VF; (i)--)

#define mlx5_esw_for_each_vf_vport_num(esw, vport, nvfs)	\
	for ((vport) = MLX5_VPORT_FIRST_VF; (vport) <= (nvfs); (vport)++)

#define mlx5_esw_for_each_vf_vport_num_reverse(esw, vport, nvfs)	\
	for ((vport) = (nvfs); (vport) >= MLX5_VPORT_FIRST_VF; (vport)--)

/* Includes host PF (vport 0) if it's not esw manager. */
#define mlx5_esw_for_each_host_func_rep(esw, i, rep, nvfs)	\
	for ((i) = (esw)->first_host_vport;			\
	     (rep) = &(esw)->offloads.vport_reps[i],		\
	     (i) <= (nvfs); (i)++)

#define mlx5_esw_for_each_host_func_rep_reverse(esw, i, rep, nvfs)	\
	for ((i) = (nvfs);						\
	     (rep) = &(esw)->offloads.vport_reps[i],			\
	     (i) >= (esw)->first_host_vport; (i)--)

#define mlx5_esw_for_each_host_func_vport(esw, vport, nvfs)	\
	for ((vport) = (esw)->first_host_vport;			\
	     (vport) <= (nvfs); (vport)++)

#define mlx5_esw_for_each_host_func_vport_reverse(esw, vport, nvfs)	\
	for ((vport) = (nvfs);						\
	     (vport) >= (esw)->first_host_vport; (vport)--)

#define mlx5_esw_for_each_sf_rep(esw, i, rep)		\
	for ((i) = mlx5_esw_sf_start_idx(esw);		\
	     (rep) = &(esw)->offloads.vport_reps[(i)],	\
	     (i) < mlx5_esw_sf_end_idx(esw); (i++))

struct mlx5_eswitch *mlx5_devlink_eswitch_get(struct devlink *devlink);
struct mlx5_vport *__must_check
mlx5_eswitch_get_vport(struct mlx5_eswitch *esw, u16 vport_num);

bool mlx5_eswitch_is_vf_vport(const struct mlx5_eswitch *esw, u16 vport_num);

int mlx5_esw_funcs_changed_handler(struct notifier_block *nb, unsigned long type, void *data);

int
mlx5_eswitch_enable_pf_vf_vports(struct mlx5_eswitch *esw,
				 enum mlx5_eswitch_vport_event enabled_events);
void mlx5_eswitch_disable_pf_vf_vports(struct mlx5_eswitch *esw);

int mlx5_esw_vport_enable(struct mlx5_eswitch *esw, u16 vport_num,
			  enum mlx5_eswitch_vport_event enabled_events);
void mlx5_esw_vport_disable(struct mlx5_eswitch *esw, u16 vport_num);

int
esw_vport_create_offloads_acl_tables(struct mlx5_eswitch *esw,
				     struct mlx5_vport *vport);
void
esw_vport_destroy_offloads_acl_tables(struct mlx5_eswitch *esw,
				      struct mlx5_vport *vport);

int mlx5_esw_vport_tbl_get(struct mlx5_eswitch *esw);
void mlx5_esw_vport_tbl_put(struct mlx5_eswitch *esw);

struct mlx5_flow_handle *
esw_add_restore_rule(struct mlx5_eswitch *esw, u32 tag);
u32
esw_get_max_restore_tag(struct mlx5_eswitch *esw);

int esw_offloads_load_rep(struct mlx5_eswitch *esw, u16 vport_num);
void esw_offloads_unload_rep(struct mlx5_eswitch *esw, u16 vport_num);

int mlx5_esw_offloads_rep_load(struct mlx5_eswitch *esw, u16 vport_num);
void mlx5_esw_offloads_rep_unload(struct mlx5_eswitch *esw, u16 vport_num);

int mlx5_eswitch_load_vport(struct mlx5_eswitch *esw, u16 vport_num,
			    enum mlx5_eswitch_vport_event enabled_events);
void mlx5_eswitch_unload_vport(struct mlx5_eswitch *esw, u16 vport_num);

int mlx5_eswitch_load_vf_vports(struct mlx5_eswitch *esw, u16 num_vfs,
				enum mlx5_eswitch_vport_event enabled_events);
void mlx5_eswitch_unload_vf_vports(struct mlx5_eswitch *esw, u16 num_vfs);

int mlx5_esw_offloads_devlink_port_register(struct mlx5_eswitch *esw, u16 vport_num);
void mlx5_esw_offloads_devlink_port_unregister(struct mlx5_eswitch *esw, u16 vport_num);
struct devlink_port *mlx5_esw_offloads_devlink_port(struct mlx5_eswitch *esw, u16 vport_num);

int mlx5_esw_devlink_sf_port_register(struct mlx5_eswitch *esw, struct devlink_port *dl_port,
				      u16 vport_num, u32 sfnum);
void mlx5_esw_devlink_sf_port_unregister(struct mlx5_eswitch *esw, u16 vport_num);

int mlx5_esw_offloads_sf_vport_enable(struct mlx5_eswitch *esw, struct devlink_port *dl_port,
				      u16 vport_num, u32 sfnum);
void mlx5_esw_offloads_sf_vport_disable(struct mlx5_eswitch *esw, u16 vport_num);

int mlx5_esw_vport_vhca_id_set(struct mlx5_eswitch *esw, u16 vport_num);
void mlx5_esw_vport_vhca_id_clear(struct mlx5_eswitch *esw, u16 vport_num);
int mlx5_eswitch_vhca_id_to_vport(struct mlx5_eswitch *esw, u16 vhca_id, u16 *vport_num);

/**
 * mlx5_esw_event_info - Indicates eswitch mode changed/changing.
 *
 * @new_mode: New mode of eswitch.
 */
struct mlx5_esw_event_info {
	u16 new_mode;
};

int mlx5_esw_event_notifier_register(struct mlx5_eswitch *esw, struct notifier_block *n);
void mlx5_esw_event_notifier_unregister(struct mlx5_eswitch *esw, struct notifier_block *n);
#else  /* CONFIG_MLX5_ESWITCH */
/* eswitch API stubs */
static inline int  mlx5_eswitch_init(struct mlx5_core_dev *dev) { return 0; }
static inline void mlx5_eswitch_cleanup(struct mlx5_eswitch *esw) {}
static inline int mlx5_eswitch_enable(struct mlx5_eswitch *esw, int num_vfs) { return 0; }
static inline void mlx5_eswitch_disable(struct mlx5_eswitch *esw, bool clear_vf) {}
static inline bool mlx5_esw_lag_prereq(struct mlx5_core_dev *dev0, struct mlx5_core_dev *dev1) { return true; }
static inline bool mlx5_eswitch_is_funcs_handler(struct mlx5_core_dev *dev) { return false; }
static inline
int mlx5_eswitch_set_vport_state(struct mlx5_eswitch *esw, u16 vport, int link_state) { return 0; }
static inline const u32 *mlx5_esw_query_functions(struct mlx5_core_dev *dev)
{
	return ERR_PTR(-EOPNOTSUPP);
}

static inline struct mlx5_flow_handle *
esw_add_restore_rule(struct mlx5_eswitch *esw, u32 tag)
{
	return ERR_PTR(-EOPNOTSUPP);
}
#endif /* CONFIG_MLX5_ESWITCH */

#endif /* __MLX5_ESWITCH_H__ */<|MERGE_RESOLUTION|>--- conflicted
+++ resolved
@@ -185,11 +185,8 @@
 			struct mlx5_flow_group *peer_miss_grp;
 			struct mlx5_flow_handle **peer_miss_rules;
 			struct mlx5_flow_group *miss_grp;
-<<<<<<< HEAD
+			struct mlx5_flow_handle **send_to_vport_meta_rules;
 			//单播报文失配时处理
-=======
-			struct mlx5_flow_handle **send_to_vport_meta_rules;
->>>>>>> 52e44129
 			struct mlx5_flow_handle *miss_rule_uni;
 			//组播报文失配时处理
 			struct mlx5_flow_handle *miss_rule_multi;
@@ -440,13 +437,9 @@
 		struct mlx5_pkt_reformat *pkt_reformat;
 		struct mlx5_core_dev *mdev;
 		struct mlx5_termtbl_handle *termtbl;
-<<<<<<< HEAD
+		int src_port_rewrite_act_id;
 	} dests[MLX5_MAX_FLOW_FWD_VPORTS];//记录输出信息
-=======
-		int src_port_rewrite_act_id;
-	} dests[MLX5_MAX_FLOW_FWD_VPORTS];
 	struct mlx5_rx_tun_attr *rx_tun_attr;
->>>>>>> 52e44129
 	struct mlx5_pkt_reformat *decap_pkt_reformat;
 };
 
@@ -601,14 +594,11 @@
 	if (vport_num == MLX5_VPORT_UPLINK)
 		return mlx5_eswitch_uplink_idx(esw);
 
-<<<<<<< HEAD
-	//其它port均使用vport_num本身
-=======
 	if (mlx5_esw_is_sf_vport(esw, vport_num))
 		return mlx5_esw_sf_vport_num_to_index(esw, vport_num);
 
 	/* PF and VF vports start from 0 to max_vfs */
->>>>>>> 52e44129
+	//其它port均使用vport_num本身
 	return vport_num;
 }
 
