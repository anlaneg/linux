--- conflicted
+++ resolved
@@ -446,13 +446,10 @@
 	u16	prio;
 	u32	dest_chain;/*跳转到的目的chain*/
 	u32	flags;
-<<<<<<< HEAD
-	//flow的解析过程属性
-=======
 	struct mlx5_flow_table *fdb;
 	struct mlx5_flow_table *dest_ft;
 	struct mlx5_ct_attr ct_attr;
->>>>>>> b032227c
+	//flow的解析过程属性
 	struct mlx5e_tc_flow_parse_attr *parse_attr;
 };
 
