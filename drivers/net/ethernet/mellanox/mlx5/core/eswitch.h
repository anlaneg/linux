/*
 * Copyright (c) 2015, Mellanox Technologies, Ltd.  All rights reserved.
 *
 * This software is available to you under a choice of one of two
 * licenses.  You may choose to be licensed under the terms of the GNU
 * General Public License (GPL) Version 2, available from the file
 * COPYING in the main directory of this source tree, or the
 * OpenIB.org BSD license below:
 *
 *     Redistribution and use in source and binary forms, with or
 *     without modification, are permitted provided that the following
 *     conditions are met:
 *
 *      - Redistributions of source code must retain the above
 *        copyright notice, this list of conditions and the following
 *        disclaimer.
 *
 *      - Redistributions in binary form must reproduce the above
 *        copyright notice, this list of conditions and the following
 *        disclaimer in the documentation and/or other materials
 *        provided with the distribution.
 *
 * THE SOFTWARE IS PROVIDED "AS IS", WITHOUT WARRANTY OF ANY KIND,
 * EXPRESS OR IMPLIED, INCLUDING BUT NOT LIMITED TO THE WARRANTIES OF
 * MERCHANTABILITY, FITNESS FOR A PARTICULAR PURPOSE AND
 * NONINFRINGEMENT. IN NO EVENT SHALL THE AUTHORS OR COPYRIGHT HOLDERS
 * BE LIABLE FOR ANY CLAIM, DAMAGES OR OTHER LIABILITY, WHETHER IN AN
 * ACTION OF CONTRACT, TORT OR OTHERWISE, ARISING FROM, OUT OF OR IN
 * CONNECTION WITH THE SOFTWARE OR THE USE OR OTHER DEALINGS IN THE
 * SOFTWARE.
 */

#ifndef __MLX5_ESWITCH_H__
#define __MLX5_ESWITCH_H__

#include <linux/if_ether.h>
#include <linux/if_link.h>
#include <net/devlink.h>
#include <linux/mlx5/device.h>
#include <linux/mlx5/eswitch.h>
#include <linux/mlx5/vport.h>
#include <linux/mlx5/fs.h>
#include "lib/mpfs.h"

#ifdef CONFIG_MLX5_ESWITCH

#define MLX5_MAX_UC_PER_VPORT(dev) \
	(1 << MLX5_CAP_GEN(dev, log_max_current_uc_list))

#define MLX5_MAX_MC_PER_VPORT(dev) \
	(1 << MLX5_CAP_GEN(dev, log_max_current_mc_list))

#define MLX5_MIN_BW_SHARE 1

#define MLX5_RATE_TO_BW_SHARE(rate, divider, limit) \
	min_t(u32, max_t(u32, (rate) / (divider), MLX5_MIN_BW_SHARE), limit)

#define mlx5_esw_has_fwd_fdb(dev) \
	MLX5_CAP_ESW_FLOWTABLE(dev, fdb_multi_path_to_table)

#define FDB_MAX_CHAIN 3
#define FDB_SLOW_PATH_CHAIN (FDB_MAX_CHAIN + 1)
#define FDB_MAX_PRIO 16

struct vport_ingress {
	struct mlx5_flow_table *acl;
	struct mlx5_flow_group *allow_untagged_spoofchk_grp;
	struct mlx5_flow_group *allow_spoofchk_only_grp;
	struct mlx5_flow_group *allow_untagged_only_grp;
	struct mlx5_flow_group *drop_grp;
	int modify_metadata_id;
	struct mlx5_flow_handle  *modify_metadata_rule;
	struct mlx5_flow_handle  *allow_rule;
	struct mlx5_flow_handle  *drop_rule;
	struct mlx5_fc           *drop_counter;
};

struct vport_egress {
	struct mlx5_flow_table *acl;
	struct mlx5_flow_group *allowed_vlans_grp;
	struct mlx5_flow_group *drop_grp;
	struct mlx5_flow_handle  *allowed_vlan;
	struct mlx5_flow_handle  *drop_rule;
	struct mlx5_fc           *drop_counter;
};

struct mlx5_vport_drop_stats {
	u64 rx_dropped;
	u64 tx_dropped;
};

struct mlx5_vport_info {
	u8                      mac[ETH_ALEN];
	u16                     vlan;
	u8                      qos;
	u64                     node_guid;
	int                     link_state;
	u32                     min_rate;
	u32                     max_rate;
	bool                    spoofchk;
	bool                    trusted;
};

struct mlx5_vport {
	struct mlx5_core_dev    *dev;
	int                     vport;
	struct hlist_head       uc_list[MLX5_L2_ADDR_HASH_SIZE];
	struct hlist_head       mc_list[MLX5_L2_ADDR_HASH_SIZE];
	struct mlx5_flow_handle *promisc_rule;
	struct mlx5_flow_handle *allmulti_rule;
	struct work_struct      vport_change_handler;

	struct vport_ingress    ingress;
	struct vport_egress     egress;

	struct mlx5_vport_info  info;

	struct {
		bool            enabled;
		u32             esw_tsar_ix;
		u32             bw_share;
	} qos;

	bool                    enabled;//标明此口被禁用
	u16                     enabled_events;
};

enum offloads_fdb_flags {
	ESW_FDB_CHAINS_AND_PRIOS_SUPPORTED = BIT(0),
};

extern const unsigned int ESW_POOLS[4];

#define PRIO_LEVELS 2
struct mlx5_eswitch_fdb {
	union {
		struct legacy_fdb {
			struct mlx5_flow_table *fdb;
			struct mlx5_flow_group *addr_grp;
			struct mlx5_flow_group *allmulti_grp;
			struct mlx5_flow_group *promisc_grp;
			struct mlx5_flow_table *vepa_fdb;
			struct mlx5_flow_handle *vepa_uplink_rule;
			struct mlx5_flow_handle *vepa_star_rule;
		} legacy;

		//sriov_offloads模式时使用此结构
		struct offloads_fdb {
			//FDB_SLOW_PATH_CHAIN chain对应的flow table
			struct mlx5_flow_table *slow_fdb;
			struct mlx5_flow_group *send_to_vport_grp;
			struct mlx5_flow_group *peer_miss_grp;
			struct mlx5_flow_handle **peer_miss_rules;
			struct mlx5_flow_group *miss_grp;
			//单播报文失配时处理
			struct mlx5_flow_handle *miss_rule_uni;
			//组播报文失配时处理
			struct mlx5_flow_handle *miss_rule_multi;
			int vlan_push_pop_refcount;

			struct {
				struct mlx5_flow_table *fdb;
				u32 num_rules;//规则条数
			} fdb_prio[FDB_MAX_CHAIN + 1][FDB_MAX_PRIO + 1][PRIO_LEVELS];
			/* Protects fdb_prio table */
			struct mutex fdb_prio_lock;//保存fdb_prio的锁

			int fdb_left[ARRAY_SIZE(ESW_POOLS)];
		} offloads;
	};
	u32 flags;
};

struct mlx5_esw_offload {
	struct mlx5_flow_table *ft_offloads;
	struct mlx5_flow_group *vport_rx_group;
	//按索引取对应的rep口
	struct mlx5_eswitch_rep *vport_reps;
	struct list_head peer_flows;
	struct mutex peer_mutex;
	//hashtable,用于保存当前系统支持的隧道key及隧道类型
	DECLARE_HASHTABLE(encap_tbl, 8);
	//hashtable,用于保存当前系统遇到的actions
	DECLARE_HASHTABLE(mod_hdr_tbl, 8);
	DECLARE_HASHTABLE(termtbl_tbl, 8);
	struct mutex termtbl_mutex; /* protects termtbl hash */
	const struct mlx5_eswitch_rep_ops *rep_ops[NUM_REP_TYPES];
	u8 inline_mode;
	u64 num_flows;
	enum devlink_eswitch_encap_mode encap;
};

/* E-Switch MC FDB table hash node */
struct esw_mc_addr { /* SRIOV only */
	struct l2addr_node     node;
	struct mlx5_flow_handle *uplink_rule; /* Forward to uplink rule */
	u32                    refcnt;
};

struct mlx5_host_work {
	struct work_struct	work;
	struct mlx5_eswitch	*esw;
};

struct mlx5_esw_functions {
	struct mlx5_nb		nb;
	u16			num_vfs;
};

enum {
	MLX5_ESWITCH_VPORT_MATCH_METADATA = BIT(0),
};

struct mlx5_eswitch {
	struct mlx5_core_dev    *dev;
	struct mlx5_nb          nb;
	struct mlx5_eswitch_fdb fdb_table;
	struct hlist_head       mc_table[MLX5_L2_ADDR_HASH_SIZE];
	struct workqueue_struct *work_queue;
<<<<<<< HEAD
	struct mlx5_vport       *vports;//vport数组
	int                     total_vports;//vport总数
=======
	struct mlx5_vport       *vports;
	u32 flags;
	int                     total_vports;
>>>>>>> 5f9e832c
	int                     enabled_vports;
	/* Synchronize between vport change events
	 * and async SRIOV admin state changes
	 */
	struct mutex            state_lock;
	struct esw_mc_addr	mc_promisc;

	struct {
		bool            enabled;
		u32             root_tsar_id;
	} qos;

	struct mlx5_esw_offload offloads;
	//sriov模式，当前有SRIOV_LEGACY,SRIOV_OFFLOADS两种模式
	int                     mode;
	int                     nvports;
	u16                     manager_vport;
	u16                     first_host_vport;
	struct mlx5_esw_functions esw_funcs;
};

void esw_offloads_cleanup(struct mlx5_eswitch *esw);
int esw_offloads_init(struct mlx5_eswitch *esw);
void esw_offloads_cleanup_reps(struct mlx5_eswitch *esw);
int esw_offloads_init_reps(struct mlx5_eswitch *esw);
void esw_vport_cleanup_ingress_rules(struct mlx5_eswitch *esw,
				     struct mlx5_vport *vport);
int esw_vport_enable_ingress_acl(struct mlx5_eswitch *esw,
				 struct mlx5_vport *vport);
void esw_vport_cleanup_egress_rules(struct mlx5_eswitch *esw,
				    struct mlx5_vport *vport);
int esw_vport_enable_egress_acl(struct mlx5_eswitch *esw,
				struct mlx5_vport *vport);
void esw_vport_disable_egress_acl(struct mlx5_eswitch *esw,
				  struct mlx5_vport *vport);
void esw_vport_disable_ingress_acl(struct mlx5_eswitch *esw,
				   struct mlx5_vport *vport);
void esw_vport_del_ingress_acl_modify_metadata(struct mlx5_eswitch *esw,
					       struct mlx5_vport *vport);

/* E-Switch API */
int mlx5_eswitch_init(struct mlx5_core_dev *dev);
void mlx5_eswitch_cleanup(struct mlx5_eswitch *esw);
int mlx5_eswitch_enable(struct mlx5_eswitch *esw, int mode);
void mlx5_eswitch_disable(struct mlx5_eswitch *esw);
int mlx5_eswitch_set_vport_mac(struct mlx5_eswitch *esw,
			       u16 vport, u8 mac[ETH_ALEN]);
int mlx5_eswitch_set_vport_state(struct mlx5_eswitch *esw,
				 u16 vport, int link_state);
int mlx5_eswitch_set_vport_vlan(struct mlx5_eswitch *esw,
				u16 vport, u16 vlan, u8 qos);
int mlx5_eswitch_set_vport_spoofchk(struct mlx5_eswitch *esw,
				    u16 vport, bool spoofchk);
int mlx5_eswitch_set_vport_trust(struct mlx5_eswitch *esw,
				 u16 vport_num, bool setting);
int mlx5_eswitch_set_vport_rate(struct mlx5_eswitch *esw, u16 vport,
				u32 max_rate, u32 min_rate);
int mlx5_eswitch_set_vepa(struct mlx5_eswitch *esw, u8 setting);
int mlx5_eswitch_get_vepa(struct mlx5_eswitch *esw, u8 *setting);
int mlx5_eswitch_get_vport_config(struct mlx5_eswitch *esw,
				  u16 vport, struct ifla_vf_info *ivi);
int mlx5_eswitch_get_vport_stats(struct mlx5_eswitch *esw,
				 u16 vport,
				 struct ifla_vf_stats *vf_stats);
void mlx5_eswitch_del_send_to_vport_rule(struct mlx5_flow_handle *rule);

int mlx5_eswitch_modify_esw_vport_context(struct mlx5_eswitch *esw, u16 vport,
					  void *in, int inlen);
int mlx5_eswitch_query_esw_vport_context(struct mlx5_eswitch *esw, u16 vport,
					 void *out, int outlen);

struct mlx5_flow_spec;
struct mlx5_esw_flow_attr;
struct mlx5_termtbl_handle;

bool
mlx5_eswitch_termtbl_required(struct mlx5_eswitch *esw,
			      struct mlx5_flow_act *flow_act,
			      struct mlx5_flow_spec *spec);

struct mlx5_flow_handle *
mlx5_eswitch_add_termtbl_rule(struct mlx5_eswitch *esw,
			      struct mlx5_flow_table *ft,
			      struct mlx5_flow_spec *spec,
			      struct mlx5_esw_flow_attr *attr,
			      struct mlx5_flow_act *flow_act,
			      struct mlx5_flow_destination *dest,
			      int num_dest);

void
mlx5_eswitch_termtbl_put(struct mlx5_eswitch *esw,
			 struct mlx5_termtbl_handle *tt);

struct mlx5_flow_handle *
mlx5_eswitch_add_offloaded_rule(struct mlx5_eswitch *esw,
				struct mlx5_flow_spec *spec,
				struct mlx5_esw_flow_attr *attr);
struct mlx5_flow_handle *
mlx5_eswitch_add_fwd_rule(struct mlx5_eswitch *esw,
			  struct mlx5_flow_spec *spec,
			  struct mlx5_esw_flow_attr *attr);
void
mlx5_eswitch_del_offloaded_rule(struct mlx5_eswitch *esw,
				struct mlx5_flow_handle *rule,
				struct mlx5_esw_flow_attr *attr);
void
mlx5_eswitch_del_fwd_rule(struct mlx5_eswitch *esw,
			  struct mlx5_flow_handle *rule,
			  struct mlx5_esw_flow_attr *attr);

bool
mlx5_eswitch_prios_supported(struct mlx5_eswitch *esw);

u16
mlx5_eswitch_get_prio_range(struct mlx5_eswitch *esw);

u32
mlx5_eswitch_get_chain_range(struct mlx5_eswitch *esw);

struct mlx5_flow_handle *
mlx5_eswitch_create_vport_rx_rule(struct mlx5_eswitch *esw, u16 vport,
				  struct mlx5_flow_destination *dest);

enum {
	SET_VLAN_STRIP	= BIT(0),
	SET_VLAN_INSERT	= BIT(1)
};

enum mlx5_flow_match_level {
	MLX5_MATCH_NONE	= MLX5_INLINE_MODE_NONE,
	MLX5_MATCH_L2	= MLX5_INLINE_MODE_L2,
	MLX5_MATCH_L3	= MLX5_INLINE_MODE_IP,
	//匹配到4层
	MLX5_MATCH_L4	= MLX5_INLINE_MODE_TCP_UDP,
};

/* current maximum for flow based vport multicasting */
#define MLX5_MAX_FLOW_FWD_VPORTS 2

enum {
	MLX5_ESW_DEST_ENCAP         = BIT(0),
	//标记encap信息有效
	MLX5_ESW_DEST_ENCAP_VALID   = BIT(1),
};

struct mlx5_esw_flow_attr {
	struct mlx5_eswitch_rep *in_rep;
	struct mlx5_core_dev	*in_mdev;
	struct mlx5_core_dev    *counter_dev;

	int split_count;//port与 action间可能有多个，需要split到多个表？？？？
	int out_count;/*要输出的接口数，dests有效长度*/

	int	action;//要执行的action(看MLX5_FLOW_CONTEXT_ACTION）

	//存放要push的vlan信息
	__be16	vlan_proto[MLX5_FS_VLAN_DEPTH];
	u16	vlan_vid[MLX5_FS_VLAN_DEPTH];
	u8	vlan_prio[MLX5_FS_VLAN_DEPTH];
	u8	total_vlan;//vlan总数（外层vlan，内层vlan)
	bool	vlan_handled;
	struct {
		u32 flags;//接口标记，例如需要隧道封装，封装信息有效
		struct mlx5_eswitch_rep *rep;//目的端口
		struct mlx5_core_dev *mdev;
<<<<<<< HEAD
		u32 encap_id;//encap输出时的封装信息id
	} dests[MLX5_MAX_FLOW_FWD_VPORTS];//记录输出信息
	u32	mod_hdr_id;//修改头部对应的action信息 id
	u8	match_level;//非隧道解析层数（例如udp,tcp层）
	u8	tunnel_match_level;//隧道解析层数
	struct mlx5_fc *counter;//统计信息（由fw进行分配）
	u32	chain;//规则所属的chain索引
=======
		u32 encap_id;
		struct mlx5_termtbl_handle *termtbl;
	} dests[MLX5_MAX_FLOW_FWD_VPORTS];
	u32	mod_hdr_id;
	u8	match_level;
	u8	tunnel_match_level;
	struct mlx5_fc *counter;
	u32	chain;
>>>>>>> 5f9e832c
	u16	prio;
	u32	dest_chain;/*跳转到的目的chain*/
	//flow的解析过程属性
	struct mlx5e_tc_flow_parse_attr *parse_attr;
};

int mlx5_devlink_eswitch_mode_set(struct devlink *devlink, u16 mode,
				  struct netlink_ext_ack *extack);
int mlx5_devlink_eswitch_mode_get(struct devlink *devlink, u16 *mode);
int mlx5_devlink_eswitch_inline_mode_set(struct devlink *devlink, u8 mode,
					 struct netlink_ext_ack *extack);
int mlx5_devlink_eswitch_inline_mode_get(struct devlink *devlink, u8 *mode);
int mlx5_eswitch_inline_mode_get(struct mlx5_eswitch *esw, u8 *mode);
int mlx5_devlink_eswitch_encap_mode_set(struct devlink *devlink,
					enum devlink_eswitch_encap_mode encap,
					struct netlink_ext_ack *extack);
int mlx5_devlink_eswitch_encap_mode_get(struct devlink *devlink,
					enum devlink_eswitch_encap_mode *encap);
void *mlx5_eswitch_get_uplink_priv(struct mlx5_eswitch *esw, u8 rep_type);

int mlx5_eswitch_add_vlan_action(struct mlx5_eswitch *esw,
				 struct mlx5_esw_flow_attr *attr);
int mlx5_eswitch_del_vlan_action(struct mlx5_eswitch *esw,
				 struct mlx5_esw_flow_attr *attr);
int __mlx5_eswitch_set_vport_vlan(struct mlx5_eswitch *esw,
				  u16 vport, u16 vlan, u8 qos, u8 set_flags);

static inline bool mlx5_eswitch_vlan_actions_supported(struct mlx5_core_dev *dev,
						       u8 vlan_depth)
{
	bool ret = MLX5_CAP_ESW_FLOWTABLE_FDB(dev, pop_vlan) &&
		   MLX5_CAP_ESW_FLOWTABLE_FDB(dev, push_vlan);

	if (vlan_depth == 1)
		return ret;

	//2层vlan操作
	return  ret && MLX5_CAP_ESW_FLOWTABLE_FDB(dev, pop_vlan_2) &&
		MLX5_CAP_ESW_FLOWTABLE_FDB(dev, push_vlan_2);
}

bool mlx5_esw_lag_prereq(struct mlx5_core_dev *dev0,
			 struct mlx5_core_dev *dev1);
bool mlx5_esw_multipath_prereq(struct mlx5_core_dev *dev0,
			       struct mlx5_core_dev *dev1);

const u32 *mlx5_esw_query_functions(struct mlx5_core_dev *dev);

#define MLX5_DEBUG_ESWITCH_MASK BIT(3)

#define esw_info(__dev, format, ...)			\
	dev_info((__dev)->device, "E-Switch: " format, ##__VA_ARGS__)

#define esw_warn(__dev, format, ...)			\
	dev_warn((__dev)->device, "E-Switch: " format, ##__VA_ARGS__)

#define esw_debug(dev, format, ...)				\
	mlx5_core_dbg_mask(dev, MLX5_DEBUG_ESWITCH_MASK, format, ##__VA_ARGS__)

/* The returned number is valid only when the dev is eswitch manager. */
static inline u16 mlx5_eswitch_manager_vport(struct mlx5_core_dev *dev)
{
	return mlx5_core_is_ecpf_esw_manager(dev) ?
		MLX5_VPORT_ECPF : MLX5_VPORT_PF;
}

<<<<<<< HEAD
//uplink口的index（使用最后一个port)
=======
static inline u16 mlx5_eswitch_first_host_vport_num(struct mlx5_core_dev *dev)
{
	return mlx5_core_is_ecpf_esw_manager(dev) ?
		MLX5_VPORT_PF : MLX5_VPORT_FIRST_VF;
}

static inline bool mlx5_eswitch_is_funcs_handler(struct mlx5_core_dev *dev)
{
	/* Ideally device should have the functions changed supported
	 * capability regardless of it being ECPF or PF wherever such
	 * event should be processed such as on eswitch manager device.
	 * However, some ECPF based device might not have this capability
	 * set. Hence OR for ECPF check to cover such device.
	 */
	return MLX5_CAP_ESW(dev, esw_functions_changed) ||
	       mlx5_core_is_ecpf_esw_manager(dev);
}

>>>>>>> 5f9e832c
static inline int mlx5_eswitch_uplink_idx(struct mlx5_eswitch *esw)
{
	/* Uplink always locate at the last element of the array.*/
	return esw->total_vports - 1;
}

static inline int mlx5_eswitch_ecpf_idx(struct mlx5_eswitch *esw)
{
	return esw->total_vports - 2;
}

static inline int mlx5_eswitch_vport_num_to_index(struct mlx5_eswitch *esw,
						  u16 vport_num)
{
	if (vport_num == MLX5_VPORT_ECPF) {
		if (!mlx5_ecpf_vport_exists(esw->dev))
			esw_warn(esw->dev, "ECPF vport doesn't exist!\n");
		return mlx5_eswitch_ecpf_idx(esw);
	}

	//uplink即为最后一个port
	if (vport_num == MLX5_VPORT_UPLINK)
		return mlx5_eswitch_uplink_idx(esw);

	//其它port均使用vport_num本身
	return vport_num;
}

static inline u16 mlx5_eswitch_index_to_vport_num(struct mlx5_eswitch *esw,
						  int index)
{
	if (index == mlx5_eswitch_ecpf_idx(esw) &&
	    mlx5_ecpf_vport_exists(esw->dev))
		return MLX5_VPORT_ECPF;

	if (index == mlx5_eswitch_uplink_idx(esw))
		return MLX5_VPORT_UPLINK;

	return index;
}

/* TODO: This mlx5e_tc function shouldn't be called by eswitch */
void mlx5e_tc_clean_fdb_peer_flows(struct mlx5_eswitch *esw);

/* The vport getter/iterator are only valid after esw->total_vports
 * and vport->vport are initialized in mlx5_eswitch_init.
 */
#define mlx5_esw_for_all_vports(esw, i, vport)		\
	for ((i) = MLX5_VPORT_PF;			\
	     (vport) = &(esw)->vports[i],		\
	     (i) < (esw)->total_vports; (i)++)

#define mlx5_esw_for_each_vf_vport(esw, i, vport, nvfs)	\
	for ((i) = MLX5_VPORT_FIRST_VF;			\
	     (vport) = &(esw)->vports[(i)],		\
	     (i) <= (nvfs); (i)++)

#define mlx5_esw_for_each_vf_vport_reverse(esw, i, vport, nvfs)	\
	for ((i) = (nvfs);					\
	     (vport) = &(esw)->vports[(i)],			\
	     (i) >= MLX5_VPORT_FIRST_VF; (i)--)

/* The rep getter/iterator are only valid after esw->total_vports
 * and vport->vport are initialized in mlx5_eswitch_init.
 */
#define mlx5_esw_for_all_reps(esw, i, rep)			\
	for ((i) = MLX5_VPORT_PF;				\
	     (rep) = &(esw)->offloads.vport_reps[i],		\
	     (i) < (esw)->total_vports; (i)++)

#define mlx5_esw_for_each_vf_rep(esw, i, rep, nvfs)		\
	for ((i) = MLX5_VPORT_FIRST_VF;				\
	     (rep) = &(esw)->offloads.vport_reps[i],		\
	     (i) <= (nvfs); (i)++)

#define mlx5_esw_for_each_vf_rep_reverse(esw, i, rep, nvfs)	\
	for ((i) = (nvfs);					\
	     (rep) = &(esw)->offloads.vport_reps[i],		\
	     (i) >= MLX5_VPORT_FIRST_VF; (i)--)

#define mlx5_esw_for_each_vf_vport_num(esw, vport, nvfs)	\
	for ((vport) = MLX5_VPORT_FIRST_VF; (vport) <= (nvfs); (vport)++)

#define mlx5_esw_for_each_vf_vport_num_reverse(esw, vport, nvfs)	\
	for ((vport) = (nvfs); (vport) >= MLX5_VPORT_FIRST_VF; (vport)--)

/* Includes host PF (vport 0) if it's not esw manager. */
#define mlx5_esw_for_each_host_func_rep(esw, i, rep, nvfs)	\
	for ((i) = (esw)->first_host_vport;			\
	     (rep) = &(esw)->offloads.vport_reps[i],		\
	     (i) <= (nvfs); (i)++)

#define mlx5_esw_for_each_host_func_rep_reverse(esw, i, rep, nvfs)	\
	for ((i) = (nvfs);						\
	     (rep) = &(esw)->offloads.vport_reps[i],			\
	     (i) >= (esw)->first_host_vport; (i)--)

#define mlx5_esw_for_each_host_func_vport(esw, vport, nvfs)	\
	for ((vport) = (esw)->first_host_vport;			\
	     (vport) <= (nvfs); (vport)++)

#define mlx5_esw_for_each_host_func_vport_reverse(esw, vport, nvfs)	\
	for ((vport) = (nvfs);						\
	     (vport) >= (esw)->first_host_vport; (vport)--)

struct mlx5_vport *__must_check
mlx5_eswitch_get_vport(struct mlx5_eswitch *esw, u16 vport_num);

bool mlx5_eswitch_is_vf_vport(const struct mlx5_eswitch *esw, u16 vport_num);

void mlx5_eswitch_update_num_of_vfs(struct mlx5_eswitch *esw, const int num_vfs);
int mlx5_esw_funcs_changed_handler(struct notifier_block *nb, unsigned long type, void *data);

#else  /* CONFIG_MLX5_ESWITCH */
/* eswitch API stubs */
static inline int  mlx5_eswitch_init(struct mlx5_core_dev *dev) { return 0; }
static inline void mlx5_eswitch_cleanup(struct mlx5_eswitch *esw) {}
static inline int  mlx5_eswitch_enable(struct mlx5_eswitch *esw, int mode) { return 0; }
static inline void mlx5_eswitch_disable(struct mlx5_eswitch *esw) {}
static inline bool mlx5_esw_lag_prereq(struct mlx5_core_dev *dev0, struct mlx5_core_dev *dev1) { return true; }
static inline bool mlx5_eswitch_is_funcs_handler(struct mlx5_core_dev *dev) { return false; }
static inline const u32 *mlx5_esw_query_functions(struct mlx5_core_dev *dev)
{
	return ERR_PTR(-EOPNOTSUPP);
}

static inline void mlx5_eswitch_update_num_of_vfs(struct mlx5_eswitch *esw, const int num_vfs) {}

#define FDB_MAX_CHAIN 1
#define FDB_SLOW_PATH_CHAIN (FDB_MAX_CHAIN + 1)
#define FDB_MAX_PRIO 1

#endif /* CONFIG_MLX5_ESWITCH */

#endif /* __MLX5_ESWITCH_H__ */<|MERGE_RESOLUTION|>--- conflicted
+++ resolved
@@ -217,14 +217,9 @@
 	struct mlx5_eswitch_fdb fdb_table;
 	struct hlist_head       mc_table[MLX5_L2_ADDR_HASH_SIZE];
 	struct workqueue_struct *work_queue;
-<<<<<<< HEAD
 	struct mlx5_vport       *vports;//vport数组
+	u32 flags;
 	int                     total_vports;//vport总数
-=======
-	struct mlx5_vport       *vports;
-	u32 flags;
-	int                     total_vports;
->>>>>>> 5f9e832c
 	int                     enabled_vports;
 	/* Synchronize between vport change events
 	 * and async SRIOV admin state changes
@@ -390,24 +385,14 @@
 		u32 flags;//接口标记，例如需要隧道封装，封装信息有效
 		struct mlx5_eswitch_rep *rep;//目的端口
 		struct mlx5_core_dev *mdev;
-<<<<<<< HEAD
 		u32 encap_id;//encap输出时的封装信息id
+		struct mlx5_termtbl_handle *termtbl;
 	} dests[MLX5_MAX_FLOW_FWD_VPORTS];//记录输出信息
 	u32	mod_hdr_id;//修改头部对应的action信息 id
 	u8	match_level;//非隧道解析层数（例如udp,tcp层）
 	u8	tunnel_match_level;//隧道解析层数
 	struct mlx5_fc *counter;//统计信息（由fw进行分配）
 	u32	chain;//规则所属的chain索引
-=======
-		u32 encap_id;
-		struct mlx5_termtbl_handle *termtbl;
-	} dests[MLX5_MAX_FLOW_FWD_VPORTS];
-	u32	mod_hdr_id;
-	u8	match_level;
-	u8	tunnel_match_level;
-	struct mlx5_fc *counter;
-	u32	chain;
->>>>>>> 5f9e832c
 	u16	prio;
 	u32	dest_chain;/*跳转到的目的chain*/
 	//flow的解析过程属性
@@ -474,9 +459,6 @@
 		MLX5_VPORT_ECPF : MLX5_VPORT_PF;
 }
 
-<<<<<<< HEAD
-//uplink口的index（使用最后一个port)
-=======
 static inline u16 mlx5_eswitch_first_host_vport_num(struct mlx5_core_dev *dev)
 {
 	return mlx5_core_is_ecpf_esw_manager(dev) ?
@@ -495,7 +477,7 @@
 	       mlx5_core_is_ecpf_esw_manager(dev);
 }
 
->>>>>>> 5f9e832c
+//uplink口的index（使用最后一个port)
 static inline int mlx5_eswitch_uplink_idx(struct mlx5_eswitch *esw)
 {
 	/* Uplink always locate at the last element of the array.*/
