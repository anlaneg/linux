/*
 * Copyright (c) 2015, Mellanox Technologies, Ltd.  All rights reserved.
 *
 * This software is available to you under a choice of one of two
 * licenses.  You may choose to be licensed under the terms of the GNU
 * General Public License (GPL) Version 2, available from the file
 * COPYING in the main directory of this source tree, or the
 * OpenIB.org BSD license below:
 *
 *     Redistribution and use in source and binary forms, with or
 *     without modification, are permitted provided that the following
 *     conditions are met:
 *
 *      - Redistributions of source code must retain the above
 *        copyright notice, this list of conditions and the following
 *        disclaimer.
 *
 *      - Redistributions in binary form must reproduce the above
 *        copyright notice, this list of conditions and the following
 *        disclaimer in the documentation and/or other materials
 *        provided with the distribution.
 *
 * THE SOFTWARE IS PROVIDED "AS IS", WITHOUT WARRANTY OF ANY KIND,
 * EXPRESS OR IMPLIED, INCLUDING BUT NOT LIMITED TO THE WARRANTIES OF
 * MERCHANTABILITY, FITNESS FOR A PARTICULAR PURPOSE AND
 * NONINFRINGEMENT. IN NO EVENT SHALL THE AUTHORS OR COPYRIGHT HOLDERS
 * BE LIABLE FOR ANY CLAIM, DAMAGES OR OTHER LIABILITY, WHETHER IN AN
 * ACTION OF CONTRACT, TORT OR OTHERWISE, ARISING FROM, OUT OF OR IN
 * CONNECTION WITH THE SOFTWARE OR THE USE OR OTHER DEALINGS IN THE
 * SOFTWARE.
 */

#ifndef __MLX5_ESWITCH_H__
#define __MLX5_ESWITCH_H__

#include <linux/if_ether.h>
#include <linux/if_link.h>
#include <linux/atomic.h>
#include <net/devlink.h>
#include <linux/mlx5/device.h>
#include <linux/mlx5/eswitch.h>
#include <linux/mlx5/vport.h>
#include <linux/mlx5/fs.h>
#include "lib/mpfs.h"

#ifdef CONFIG_MLX5_ESWITCH

#define MLX5_MAX_UC_PER_VPORT(dev) \
	(1 << MLX5_CAP_GEN(dev, log_max_current_uc_list))

#define MLX5_MAX_MC_PER_VPORT(dev) \
	(1 << MLX5_CAP_GEN(dev, log_max_current_mc_list))

#define MLX5_MIN_BW_SHARE 1

#define MLX5_RATE_TO_BW_SHARE(rate, divider, limit) \
	min_t(u32, max_t(u32, (rate) / (divider), MLX5_MIN_BW_SHARE), limit)

#define mlx5_esw_has_fwd_fdb(dev) \
	MLX5_CAP_ESW_FLOWTABLE(dev, fdb_multi_path_to_table)

#define FDB_MAX_CHAIN 3
#define FDB_SLOW_PATH_CHAIN (FDB_MAX_CHAIN + 1)
#define FDB_MAX_PRIO 16

struct vport_ingress {
	struct mlx5_flow_table *acl;
	struct mlx5_flow_group *allow_untagged_spoofchk_grp;
	struct mlx5_flow_group *allow_spoofchk_only_grp;
	struct mlx5_flow_group *allow_untagged_only_grp;
	struct mlx5_flow_group *drop_grp;
	struct mlx5_modify_hdr   *modify_metadata;
	struct mlx5_flow_handle  *modify_metadata_rule;
	struct mlx5_flow_handle  *allow_rule;
	struct mlx5_flow_handle  *drop_rule;
	struct mlx5_fc           *drop_counter;
};

struct vport_egress {
	struct mlx5_flow_table *acl;
	struct mlx5_flow_group *allowed_vlans_grp;
	struct mlx5_flow_group *drop_grp;
	struct mlx5_flow_handle  *allowed_vlan;
	struct mlx5_flow_handle  *drop_rule;
	struct mlx5_fc           *drop_counter;
};

struct mlx5_vport_drop_stats {
	u64 rx_dropped;
	u64 tx_dropped;
};

struct mlx5_vport_info {
	u8                      mac[ETH_ALEN];
	u16                     vlan;
	u8                      qos;
	u64                     node_guid;
	int                     link_state;
	u32                     min_rate;
	u32                     max_rate;
	bool                    spoofchk;
	bool                    trusted;
};

/* Vport context events */
enum mlx5_eswitch_vport_event {
	MLX5_VPORT_UC_ADDR_CHANGE = BIT(0),
	MLX5_VPORT_MC_ADDR_CHANGE = BIT(1),
	MLX5_VPORT_PROMISC_CHANGE = BIT(3),
};

struct mlx5_vport {
	struct mlx5_core_dev    *dev;
	int                     vport;//port id号
	struct hlist_head       uc_list[MLX5_L2_ADDR_HASH_SIZE];
	struct hlist_head       mc_list[MLX5_L2_ADDR_HASH_SIZE];
	struct mlx5_flow_handle *promisc_rule;
	struct mlx5_flow_handle *allmulti_rule;
	struct work_struct      vport_change_handler;

	struct vport_ingress    ingress;
	struct vport_egress     egress;

	struct mlx5_vport_info  info;

	struct {
		bool            enabled;
		u32             esw_tsar_ix;
		u32             bw_share;
	} qos;

<<<<<<< HEAD
	bool                    enabled;//标明此口被启用
	u16                     enabled_events;
=======
	bool                    enabled;
	enum mlx5_eswitch_vport_event enabled_events;
>>>>>>> 619e17cf
};

enum offloads_fdb_flags {
	ESW_FDB_CHAINS_AND_PRIOS_SUPPORTED = BIT(0),
};

extern const unsigned int ESW_POOLS[4];

#define PRIO_LEVELS 2
struct mlx5_eswitch_fdb {
	union {
		struct legacy_fdb {
			struct mlx5_flow_table *fdb;
			struct mlx5_flow_group *addr_grp;
			struct mlx5_flow_group *allmulti_grp;
			struct mlx5_flow_group *promisc_grp;
			struct mlx5_flow_table *vepa_fdb;
			struct mlx5_flow_handle *vepa_uplink_rule;
			struct mlx5_flow_handle *vepa_star_rule;
		} legacy;

		//sriov_offloads模式时使用此结构
		struct offloads_fdb {
<<<<<<< HEAD
			//FDB_SLOW_PATH_CHAIN chain对应的flow table
=======
			struct mlx5_flow_namespace *ns;
>>>>>>> 619e17cf
			struct mlx5_flow_table *slow_fdb;
			struct mlx5_flow_group *send_to_vport_grp;
			struct mlx5_flow_group *peer_miss_grp;
			struct mlx5_flow_handle **peer_miss_rules;
			struct mlx5_flow_group *miss_grp;
			//单播报文失配时处理
			struct mlx5_flow_handle *miss_rule_uni;
			//组播报文失配时处理
			struct mlx5_flow_handle *miss_rule_multi;
			int vlan_push_pop_refcount;

			struct {
				struct mlx5_flow_table *fdb;
				u32 num_rules;//规则条数
			} fdb_prio[FDB_MAX_CHAIN + 1][FDB_MAX_PRIO + 1][PRIO_LEVELS];
			/* Protects fdb_prio table */
			struct mutex fdb_prio_lock;//保存fdb_prio的锁

			int fdb_left[ARRAY_SIZE(ESW_POOLS)];
		} offloads;
	};
	u32 flags;
};

struct mlx5_esw_offload {
	struct mlx5_flow_table *ft_offloads;
	struct mlx5_flow_group *vport_rx_group;
	//按索引取对应的rep口（uplink为最后一个）
	struct mlx5_eswitch_rep *vport_reps;
	struct list_head peer_flows;
	struct mutex peer_mutex;
<<<<<<< HEAD
	//hashtable,用于保存当前系统支持的隧道key及隧道类型
	DECLARE_HASHTABLE(encap_tbl, 8);
	//hashtable,用于保存当前系统遇到的actions
	DECLARE_HASHTABLE(mod_hdr_tbl, 8);
=======
	struct mutex encap_tbl_lock; /* protects encap_tbl */
	DECLARE_HASHTABLE(encap_tbl, 8);
	struct mod_hdr_tbl mod_hdr;
>>>>>>> 619e17cf
	DECLARE_HASHTABLE(termtbl_tbl, 8);
	struct mutex termtbl_mutex; /* protects termtbl hash */
	const struct mlx5_eswitch_rep_ops *rep_ops[NUM_REP_TYPES];
	u8 inline_mode;
	atomic64_t num_flows;
	enum devlink_eswitch_encap_mode encap;
};

/* E-Switch MC FDB table hash node */
struct esw_mc_addr { /* SRIOV only */
	struct l2addr_node     node;
	struct mlx5_flow_handle *uplink_rule; /* Forward to uplink rule */
	u32                    refcnt;
};

struct mlx5_host_work {
	struct work_struct	work;
	struct mlx5_eswitch	*esw;
};

struct mlx5_esw_functions {
	struct mlx5_nb		nb;
	u16			num_vfs;
};

enum {
	MLX5_ESWITCH_VPORT_MATCH_METADATA = BIT(0),
};

struct mlx5_eswitch {
	struct mlx5_core_dev    *dev;
	struct mlx5_nb          nb;
	/* legacy data structures */
	struct mlx5_eswitch_fdb fdb_table;
	struct hlist_head       mc_table[MLX5_L2_ADDR_HASH_SIZE];
	struct esw_mc_addr mc_promisc;
	/* end of legacy */
	struct workqueue_struct *work_queue;
	struct mlx5_vport       *vports;//vport数组
	u32 flags;
	int                     total_vports;//vport总数
	int                     enabled_vports;
	/* Synchronize between vport change events
	 * and async SRIOV admin state changes
	 */
	struct mutex            state_lock;

	struct {
		bool            enabled;
		u32             root_tsar_id;
	} qos;

	struct mlx5_esw_offload offloads;
	//sriov模式，当前有SRIOV_LEGACY,SRIOV_OFFLOADS两种模式
	int                     mode;
	int                     nvports;
	u16                     manager_vport;
	u16                     first_host_vport;
	struct mlx5_esw_functions esw_funcs;
};

void esw_offloads_disable(struct mlx5_eswitch *esw);
int esw_offloads_enable(struct mlx5_eswitch *esw);
void esw_offloads_cleanup_reps(struct mlx5_eswitch *esw);
int esw_offloads_init_reps(struct mlx5_eswitch *esw);
void esw_vport_cleanup_ingress_rules(struct mlx5_eswitch *esw,
				     struct mlx5_vport *vport);
int esw_vport_enable_ingress_acl(struct mlx5_eswitch *esw,
				 struct mlx5_vport *vport);
void esw_vport_cleanup_egress_rules(struct mlx5_eswitch *esw,
				    struct mlx5_vport *vport);
int esw_vport_enable_egress_acl(struct mlx5_eswitch *esw,
				struct mlx5_vport *vport);
void esw_vport_disable_egress_acl(struct mlx5_eswitch *esw,
				  struct mlx5_vport *vport);
void esw_vport_disable_ingress_acl(struct mlx5_eswitch *esw,
				   struct mlx5_vport *vport);
void esw_vport_del_ingress_acl_modify_metadata(struct mlx5_eswitch *esw,
					       struct mlx5_vport *vport);
int mlx5_esw_modify_vport_rate(struct mlx5_eswitch *esw, u16 vport_num,
			       u32 rate_mbps);

/* E-Switch API */
int mlx5_eswitch_init(struct mlx5_core_dev *dev);
void mlx5_eswitch_cleanup(struct mlx5_eswitch *esw);
int mlx5_eswitch_enable(struct mlx5_eswitch *esw, int mode);
void mlx5_eswitch_disable(struct mlx5_eswitch *esw);
int mlx5_eswitch_set_vport_mac(struct mlx5_eswitch *esw,
			       u16 vport, u8 mac[ETH_ALEN]);
int mlx5_eswitch_set_vport_state(struct mlx5_eswitch *esw,
				 u16 vport, int link_state);
int mlx5_eswitch_set_vport_vlan(struct mlx5_eswitch *esw,
				u16 vport, u16 vlan, u8 qos);
int mlx5_eswitch_set_vport_spoofchk(struct mlx5_eswitch *esw,
				    u16 vport, bool spoofchk);
int mlx5_eswitch_set_vport_trust(struct mlx5_eswitch *esw,
				 u16 vport_num, bool setting);
int mlx5_eswitch_set_vport_rate(struct mlx5_eswitch *esw, u16 vport,
				u32 max_rate, u32 min_rate);
int mlx5_eswitch_set_vepa(struct mlx5_eswitch *esw, u8 setting);
int mlx5_eswitch_get_vepa(struct mlx5_eswitch *esw, u8 *setting);
int mlx5_eswitch_get_vport_config(struct mlx5_eswitch *esw,
				  u16 vport, struct ifla_vf_info *ivi);
int mlx5_eswitch_get_vport_stats(struct mlx5_eswitch *esw,
				 u16 vport,
				 struct ifla_vf_stats *vf_stats);
void mlx5_eswitch_del_send_to_vport_rule(struct mlx5_flow_handle *rule);

int mlx5_eswitch_modify_esw_vport_context(struct mlx5_eswitch *esw, u16 vport,
					  void *in, int inlen);
int mlx5_eswitch_query_esw_vport_context(struct mlx5_eswitch *esw, u16 vport,
					 void *out, int outlen);

struct mlx5_flow_spec;
struct mlx5_esw_flow_attr;
struct mlx5_termtbl_handle;

bool
mlx5_eswitch_termtbl_required(struct mlx5_eswitch *esw,
			      struct mlx5_flow_act *flow_act,
			      struct mlx5_flow_spec *spec);

struct mlx5_flow_handle *
mlx5_eswitch_add_termtbl_rule(struct mlx5_eswitch *esw,
			      struct mlx5_flow_table *ft,
			      struct mlx5_flow_spec *spec,
			      struct mlx5_esw_flow_attr *attr,
			      struct mlx5_flow_act *flow_act,
			      struct mlx5_flow_destination *dest,
			      int num_dest);

void
mlx5_eswitch_termtbl_put(struct mlx5_eswitch *esw,
			 struct mlx5_termtbl_handle *tt);

struct mlx5_flow_handle *
mlx5_eswitch_add_offloaded_rule(struct mlx5_eswitch *esw,
				struct mlx5_flow_spec *spec,
				struct mlx5_esw_flow_attr *attr);
struct mlx5_flow_handle *
mlx5_eswitch_add_fwd_rule(struct mlx5_eswitch *esw,
			  struct mlx5_flow_spec *spec,
			  struct mlx5_esw_flow_attr *attr);
void
mlx5_eswitch_del_offloaded_rule(struct mlx5_eswitch *esw,
				struct mlx5_flow_handle *rule,
				struct mlx5_esw_flow_attr *attr);
void
mlx5_eswitch_del_fwd_rule(struct mlx5_eswitch *esw,
			  struct mlx5_flow_handle *rule,
			  struct mlx5_esw_flow_attr *attr);

bool
mlx5_eswitch_prios_supported(struct mlx5_eswitch *esw);

u16
mlx5_eswitch_get_prio_range(struct mlx5_eswitch *esw);

u32
mlx5_eswitch_get_chain_range(struct mlx5_eswitch *esw);

struct mlx5_flow_handle *
mlx5_eswitch_create_vport_rx_rule(struct mlx5_eswitch *esw, u16 vport,
				  struct mlx5_flow_destination *dest);

enum {
	SET_VLAN_STRIP	= BIT(0),
	SET_VLAN_INSERT	= BIT(1)
};

enum mlx5_flow_match_level {
	MLX5_MATCH_NONE	= MLX5_INLINE_MODE_NONE,
	MLX5_MATCH_L2	= MLX5_INLINE_MODE_L2,
	MLX5_MATCH_L3	= MLX5_INLINE_MODE_IP,
	//匹配到4层
	MLX5_MATCH_L4	= MLX5_INLINE_MODE_TCP_UDP,
};

/* current maximum for flow based vport multicasting */
#define MLX5_MAX_FLOW_FWD_VPORTS 2

enum {
	MLX5_ESW_DEST_ENCAP         = BIT(0),
	//标记encap信息有效
	MLX5_ESW_DEST_ENCAP_VALID   = BIT(1),
};

struct mlx5_esw_flow_attr {
	struct mlx5_eswitch_rep *in_rep;
	struct mlx5_core_dev	*in_mdev;
	struct mlx5_core_dev    *counter_dev;

	int split_count;//port与 action间可能有多个，需要split到多个表？？？？
	int out_count;/*要输出的接口数，dests有效长度*/

	int	action;//要执行的action(看MLX5_FLOW_CONTEXT_ACTION）

	//存放要push的vlan信息
	__be16	vlan_proto[MLX5_FS_VLAN_DEPTH];
	u16	vlan_vid[MLX5_FS_VLAN_DEPTH];
	u8	vlan_prio[MLX5_FS_VLAN_DEPTH];
	u8	total_vlan;//vlan总数（外层vlan，内层vlan)
	bool	vlan_handled;
	struct {
<<<<<<< HEAD
		u32 flags;//接口标记，例如需要隧道封装，封装信息有效
		struct mlx5_eswitch_rep *rep;//目的端口
		struct mlx5_core_dev *mdev;
		u32 encap_id;//encap输出时的封装信息id
		struct mlx5_termtbl_handle *termtbl;
	} dests[MLX5_MAX_FLOW_FWD_VPORTS];//记录输出信息
	u32	mod_hdr_id;//修改头部对应的action信息 id
	u8	inner_match_level;//非隧道解析层数（例如udp,tcp层）
	u8	outer_match_level;//隧道解析层数
	struct mlx5_fc *counter;//统计信息（由fw进行分配）
	u32	chain;//规则所属的chain索引
=======
		u32 flags;
		struct mlx5_eswitch_rep *rep;
		struct mlx5_pkt_reformat *pkt_reformat;
		struct mlx5_core_dev *mdev;
		struct mlx5_termtbl_handle *termtbl;
	} dests[MLX5_MAX_FLOW_FWD_VPORTS];
	struct  mlx5_modify_hdr *modify_hdr;
	u8	inner_match_level;
	u8	outer_match_level;
	struct mlx5_fc *counter;
	u32	chain;
>>>>>>> 619e17cf
	u16	prio;
	u32	dest_chain;/*跳转到的目的chain*/
	//flow的解析过程属性
	struct mlx5e_tc_flow_parse_attr *parse_attr;
};

int mlx5_devlink_eswitch_mode_set(struct devlink *devlink, u16 mode,
				  struct netlink_ext_ack *extack);
int mlx5_devlink_eswitch_mode_get(struct devlink *devlink, u16 *mode);
int mlx5_devlink_eswitch_inline_mode_set(struct devlink *devlink, u8 mode,
					 struct netlink_ext_ack *extack);
int mlx5_devlink_eswitch_inline_mode_get(struct devlink *devlink, u8 *mode);
int mlx5_eswitch_inline_mode_get(struct mlx5_eswitch *esw, u8 *mode);
int mlx5_devlink_eswitch_encap_mode_set(struct devlink *devlink,
					enum devlink_eswitch_encap_mode encap,
					struct netlink_ext_ack *extack);
int mlx5_devlink_eswitch_encap_mode_get(struct devlink *devlink,
					enum devlink_eswitch_encap_mode *encap);
void *mlx5_eswitch_get_uplink_priv(struct mlx5_eswitch *esw, u8 rep_type);

int mlx5_eswitch_add_vlan_action(struct mlx5_eswitch *esw,
				 struct mlx5_esw_flow_attr *attr);
int mlx5_eswitch_del_vlan_action(struct mlx5_eswitch *esw,
				 struct mlx5_esw_flow_attr *attr);
int __mlx5_eswitch_set_vport_vlan(struct mlx5_eswitch *esw,
				  u16 vport, u16 vlan, u8 qos, u8 set_flags);

static inline bool mlx5_eswitch_vlan_actions_supported(struct mlx5_core_dev *dev,
						       u8 vlan_depth)
{
	bool ret = MLX5_CAP_ESW_FLOWTABLE_FDB(dev, pop_vlan) &&
		   MLX5_CAP_ESW_FLOWTABLE_FDB(dev, push_vlan);

	if (vlan_depth == 1)
		return ret;

	//2层vlan操作
	return  ret && MLX5_CAP_ESW_FLOWTABLE_FDB(dev, pop_vlan_2) &&
		MLX5_CAP_ESW_FLOWTABLE_FDB(dev, push_vlan_2);
}

bool mlx5_esw_lag_prereq(struct mlx5_core_dev *dev0,
			 struct mlx5_core_dev *dev1);
bool mlx5_esw_multipath_prereq(struct mlx5_core_dev *dev0,
			       struct mlx5_core_dev *dev1);

const u32 *mlx5_esw_query_functions(struct mlx5_core_dev *dev);

#define MLX5_DEBUG_ESWITCH_MASK BIT(3)

#define esw_info(__dev, format, ...)			\
	dev_info((__dev)->device, "E-Switch: " format, ##__VA_ARGS__)

#define esw_warn(__dev, format, ...)			\
	dev_warn((__dev)->device, "E-Switch: " format, ##__VA_ARGS__)

#define esw_debug(dev, format, ...)				\
	mlx5_core_dbg_mask(dev, MLX5_DEBUG_ESWITCH_MASK, format, ##__VA_ARGS__)

/* The returned number is valid only when the dev is eswitch manager. */
static inline u16 mlx5_eswitch_manager_vport(struct mlx5_core_dev *dev)
{
	return mlx5_core_is_ecpf_esw_manager(dev) ?
		MLX5_VPORT_ECPF : MLX5_VPORT_PF;
}

static inline u16 mlx5_eswitch_first_host_vport_num(struct mlx5_core_dev *dev)
{
	return mlx5_core_is_ecpf_esw_manager(dev) ?
		MLX5_VPORT_PF : MLX5_VPORT_FIRST_VF;
}

static inline bool mlx5_eswitch_is_funcs_handler(struct mlx5_core_dev *dev)
{
	/* Ideally device should have the functions changed supported
	 * capability regardless of it being ECPF or PF wherever such
	 * event should be processed such as on eswitch manager device.
	 * However, some ECPF based device might not have this capability
	 * set. Hence OR for ECPF check to cover such device.
	 */
	return MLX5_CAP_ESW(dev, esw_functions_changed) ||
	       mlx5_core_is_ecpf_esw_manager(dev);
}

//uplink口的index（使用最后一个port)
static inline int mlx5_eswitch_uplink_idx(struct mlx5_eswitch *esw)
{
	/* Uplink always locate at the last element of the array.*/
	return esw->total_vports - 1;
}

static inline int mlx5_eswitch_ecpf_idx(struct mlx5_eswitch *esw)
{
	return esw->total_vports - 2;
}

static inline int mlx5_eswitch_vport_num_to_index(struct mlx5_eswitch *esw,
						  u16 vport_num)
{
	if (vport_num == MLX5_VPORT_ECPF) {
		if (!mlx5_ecpf_vport_exists(esw->dev))
			esw_warn(esw->dev, "ECPF vport doesn't exist!\n");
		return mlx5_eswitch_ecpf_idx(esw);
	}

	//uplink即为最后一个port
	if (vport_num == MLX5_VPORT_UPLINK)
		return mlx5_eswitch_uplink_idx(esw);

	//其它port均使用vport_num本身
	return vport_num;
}

static inline u16 mlx5_eswitch_index_to_vport_num(struct mlx5_eswitch *esw,
						  int index)
{
	if (index == mlx5_eswitch_ecpf_idx(esw) &&
	    mlx5_ecpf_vport_exists(esw->dev))
		return MLX5_VPORT_ECPF;

	if (index == mlx5_eswitch_uplink_idx(esw))
		return MLX5_VPORT_UPLINK;

	return index;
}

/* TODO: This mlx5e_tc function shouldn't be called by eswitch */
void mlx5e_tc_clean_fdb_peer_flows(struct mlx5_eswitch *esw);

/* The vport getter/iterator are only valid after esw->total_vports
 * and vport->vport are initialized in mlx5_eswitch_init.
 */
//遍历所有vports
#define mlx5_esw_for_all_vports(esw, i, vport)		\
	for ((i) = MLX5_VPORT_PF;			\
	     (vport) = &(esw)->vports[i],		\
	     (i) < (esw)->total_vports; (i)++)

#define mlx5_esw_for_all_vports_reverse(esw, i, vport)	\
	for ((i) = (esw)->total_vports - 1;		\
	     (vport) = &(esw)->vports[i],		\
	     (i) >= MLX5_VPORT_PF; (i)--)

#define mlx5_esw_for_each_vf_vport(esw, i, vport, nvfs)	\
	for ((i) = MLX5_VPORT_FIRST_VF;			\
	     (vport) = &(esw)->vports[(i)],		\
	     (i) <= (nvfs); (i)++)

#define mlx5_esw_for_each_vf_vport_reverse(esw, i, vport, nvfs)	\
	for ((i) = (nvfs);					\
	     (vport) = &(esw)->vports[(i)],			\
	     (i) >= MLX5_VPORT_FIRST_VF; (i)--)

/* The rep getter/iterator are only valid after esw->total_vports
 * and vport->vport are initialized in mlx5_eswitch_init.
 */
#define mlx5_esw_for_all_reps(esw, i, rep)			\
	for ((i) = MLX5_VPORT_PF;				\
	     (rep) = &(esw)->offloads.vport_reps[i],		\
	     (i) < (esw)->total_vports; (i)++)

#define mlx5_esw_for_each_vf_rep(esw, i, rep, nvfs)		\
	for ((i) = MLX5_VPORT_FIRST_VF;				\
	     (rep) = &(esw)->offloads.vport_reps[i],		\
	     (i) <= (nvfs); (i)++)

#define mlx5_esw_for_each_vf_rep_reverse(esw, i, rep, nvfs)	\
	for ((i) = (nvfs);					\
	     (rep) = &(esw)->offloads.vport_reps[i],		\
	     (i) >= MLX5_VPORT_FIRST_VF; (i)--)

#define mlx5_esw_for_each_vf_vport_num(esw, vport, nvfs)	\
	for ((vport) = MLX5_VPORT_FIRST_VF; (vport) <= (nvfs); (vport)++)

#define mlx5_esw_for_each_vf_vport_num_reverse(esw, vport, nvfs)	\
	for ((vport) = (nvfs); (vport) >= MLX5_VPORT_FIRST_VF; (vport)--)

/* Includes host PF (vport 0) if it's not esw manager. */
#define mlx5_esw_for_each_host_func_rep(esw, i, rep, nvfs)	\
	for ((i) = (esw)->first_host_vport;			\
	     (rep) = &(esw)->offloads.vport_reps[i],		\
	     (i) <= (nvfs); (i)++)

#define mlx5_esw_for_each_host_func_rep_reverse(esw, i, rep, nvfs)	\
	for ((i) = (nvfs);						\
	     (rep) = &(esw)->offloads.vport_reps[i],			\
	     (i) >= (esw)->first_host_vport; (i)--)

#define mlx5_esw_for_each_host_func_vport(esw, vport, nvfs)	\
	for ((vport) = (esw)->first_host_vport;			\
	     (vport) <= (nvfs); (vport)++)

#define mlx5_esw_for_each_host_func_vport_reverse(esw, vport, nvfs)	\
	for ((vport) = (nvfs);						\
	     (vport) >= (esw)->first_host_vport; (vport)--)

struct mlx5_vport *__must_check
mlx5_eswitch_get_vport(struct mlx5_eswitch *esw, u16 vport_num);

bool mlx5_eswitch_is_vf_vport(const struct mlx5_eswitch *esw, u16 vport_num);

void mlx5_eswitch_update_num_of_vfs(struct mlx5_eswitch *esw, const int num_vfs);
int mlx5_esw_funcs_changed_handler(struct notifier_block *nb, unsigned long type, void *data);

void
mlx5_eswitch_enable_pf_vf_vports(struct mlx5_eswitch *esw,
				 enum mlx5_eswitch_vport_event enabled_events);
void mlx5_eswitch_disable_pf_vf_vports(struct mlx5_eswitch *esw);

#else  /* CONFIG_MLX5_ESWITCH */
/* eswitch API stubs */
static inline int  mlx5_eswitch_init(struct mlx5_core_dev *dev) { return 0; }
static inline void mlx5_eswitch_cleanup(struct mlx5_eswitch *esw) {}
static inline int  mlx5_eswitch_enable(struct mlx5_eswitch *esw, int mode) { return 0; }
static inline void mlx5_eswitch_disable(struct mlx5_eswitch *esw) {}
static inline bool mlx5_esw_lag_prereq(struct mlx5_core_dev *dev0, struct mlx5_core_dev *dev1) { return true; }
static inline bool mlx5_eswitch_is_funcs_handler(struct mlx5_core_dev *dev) { return false; }
static inline const u32 *mlx5_esw_query_functions(struct mlx5_core_dev *dev)
{
	return ERR_PTR(-EOPNOTSUPP);
}

static inline void mlx5_eswitch_update_num_of_vfs(struct mlx5_eswitch *esw, const int num_vfs) {}

#define FDB_MAX_CHAIN 1
#define FDB_SLOW_PATH_CHAIN (FDB_MAX_CHAIN + 1)
#define FDB_MAX_PRIO 1

#endif /* CONFIG_MLX5_ESWITCH */

#endif /* __MLX5_ESWITCH_H__ */<|MERGE_RESOLUTION|>--- conflicted
+++ resolved
@@ -129,13 +129,8 @@
 		u32             bw_share;
 	} qos;
 
-<<<<<<< HEAD
 	bool                    enabled;//标明此口被启用
-	u16                     enabled_events;
-=======
-	bool                    enabled;
 	enum mlx5_eswitch_vport_event enabled_events;
->>>>>>> 619e17cf
 };
 
 enum offloads_fdb_flags {
@@ -159,11 +154,8 @@
 
 		//sriov_offloads模式时使用此结构
 		struct offloads_fdb {
-<<<<<<< HEAD
+			struct mlx5_flow_namespace *ns;
 			//FDB_SLOW_PATH_CHAIN chain对应的flow table
-=======
-			struct mlx5_flow_namespace *ns;
->>>>>>> 619e17cf
 			struct mlx5_flow_table *slow_fdb;
 			struct mlx5_flow_group *send_to_vport_grp;
 			struct mlx5_flow_group *peer_miss_grp;
@@ -195,16 +187,11 @@
 	struct mlx5_eswitch_rep *vport_reps;
 	struct list_head peer_flows;
 	struct mutex peer_mutex;
-<<<<<<< HEAD
+	struct mutex encap_tbl_lock; /* protects encap_tbl */
 	//hashtable,用于保存当前系统支持的隧道key及隧道类型
 	DECLARE_HASHTABLE(encap_tbl, 8);
 	//hashtable,用于保存当前系统遇到的actions
-	DECLARE_HASHTABLE(mod_hdr_tbl, 8);
-=======
-	struct mutex encap_tbl_lock; /* protects encap_tbl */
-	DECLARE_HASHTABLE(encap_tbl, 8);
 	struct mod_hdr_tbl mod_hdr;
->>>>>>> 619e17cf
 	DECLARE_HASHTABLE(termtbl_tbl, 8);
 	struct mutex termtbl_mutex; /* protects termtbl hash */
 	const struct mlx5_eswitch_rep_ops *rep_ops[NUM_REP_TYPES];
@@ -409,31 +396,17 @@
 	u8	total_vlan;//vlan总数（外层vlan，内层vlan)
 	bool	vlan_handled;
 	struct {
-<<<<<<< HEAD
 		u32 flags;//接口标记，例如需要隧道封装，封装信息有效
 		struct mlx5_eswitch_rep *rep;//目的端口
+		struct mlx5_pkt_reformat *pkt_reformat;
 		struct mlx5_core_dev *mdev;
-		u32 encap_id;//encap输出时的封装信息id
 		struct mlx5_termtbl_handle *termtbl;
 	} dests[MLX5_MAX_FLOW_FWD_VPORTS];//记录输出信息
-	u32	mod_hdr_id;//修改头部对应的action信息 id
+	struct  mlx5_modify_hdr *modify_hdr;//修改头部对应的action信息
 	u8	inner_match_level;//非隧道解析层数（例如udp,tcp层）
 	u8	outer_match_level;//隧道解析层数
 	struct mlx5_fc *counter;//统计信息（由fw进行分配）
 	u32	chain;//规则所属的chain索引
-=======
-		u32 flags;
-		struct mlx5_eswitch_rep *rep;
-		struct mlx5_pkt_reformat *pkt_reformat;
-		struct mlx5_core_dev *mdev;
-		struct mlx5_termtbl_handle *termtbl;
-	} dests[MLX5_MAX_FLOW_FWD_VPORTS];
-	struct  mlx5_modify_hdr *modify_hdr;
-	u8	inner_match_level;
-	u8	outer_match_level;
-	struct mlx5_fc *counter;
-	u32	chain;
->>>>>>> 619e17cf
 	u16	prio;
 	u32	dest_chain;/*跳转到的目的chain*/
 	//flow的解析过程属性
