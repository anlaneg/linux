/*
 * Copyright (c) 2015, Mellanox Technologies, Ltd.  All rights reserved.
 *
 * This software is available to you under a choice of one of two
 * licenses.  You may choose to be licensed under the terms of the GNU
 * General Public License (GPL) Version 2, available from the file
 * COPYING in the main directory of this source tree, or the
 * OpenIB.org BSD license below:
 *
 *     Redistribution and use in source and binary forms, with or
 *     without modification, are permitted provided that the following
 *     conditions are met:
 *
 *      - Redistributions of source code must retain the above
 *        copyright notice, this list of conditions and the following
 *        disclaimer.
 *
 *      - Redistributions in binary form must reproduce the above
 *        copyright notice, this list of conditions and the following
 *        disclaimer in the documentation and/or other materials
 *        provided with the distribution.
 *
 * THE SOFTWARE IS PROVIDED "AS IS", WITHOUT WARRANTY OF ANY KIND,
 * EXPRESS OR IMPLIED, INCLUDING BUT NOT LIMITED TO THE WARRANTIES OF
 * MERCHANTABILITY, FITNESS FOR A PARTICULAR PURPOSE AND
 * NONINFRINGEMENT. IN NO EVENT SHALL THE AUTHORS OR COPYRIGHT HOLDERS
 * BE LIABLE FOR ANY CLAIM, DAMAGES OR OTHER LIABILITY, WHETHER IN AN
 * ACTION OF CONTRACT, TORT OR OTHERWISE, ARISING FROM, OUT OF OR IN
 * CONNECTION WITH THE SOFTWARE OR THE USE OR OTHER DEALINGS IN THE
 * SOFTWARE.
 */

#ifndef __MLX5_ESWITCH_H__
#define __MLX5_ESWITCH_H__

#include <linux/if_ether.h>
#include <linux/if_link.h>
#include <linux/atomic.h>
#include <linux/xarray.h>
#include <net/devlink.h>
#include <linux/mlx5/device.h>
#include <linux/mlx5/eswitch.h>
#include <linux/mlx5/vport.h>
#include <linux/mlx5/fs.h>
#include "lib/mpfs.h"
#include "lib/fs_chains.h"
#include "sf/sf.h"
#include "en/tc_ct.h"
#include "en/tc/sample.h"

enum mlx5_mapped_obj_type {
	MLX5_MAPPED_OBJ_CHAIN,
	MLX5_MAPPED_OBJ_SAMPLE,
	MLX5_MAPPED_OBJ_INT_PORT_METADATA,
	MLX5_MAPPED_OBJ_ACT_MISS,
};

struct mlx5_mapped_obj {
	enum mlx5_mapped_obj_type type;
	union {
		u32 chain;
		u64 act_miss_cookie;
		struct {
			u32 group_id;
			u32 rate;
			u32 trunc_size;
			u32 tunnel_id;
		} sample;
		u32 int_port_metadata;
	};
};

#ifdef CONFIG_MLX5_ESWITCH

#define ESW_OFFLOADS_DEFAULT_NUM_GROUPS 15

#define MLX5_MAX_UC_PER_VPORT(dev) \
	(1 << MLX5_CAP_GEN(dev, log_max_current_uc_list))

#define MLX5_MAX_MC_PER_VPORT(dev) \
	(1 << MLX5_CAP_GEN(dev, log_max_current_mc_list))

#define mlx5_esw_has_fwd_fdb(dev) \
	MLX5_CAP_ESW_FLOWTABLE(dev, fdb_multi_path_to_table)

#define esw_chains(esw) \
	((esw)->fdb_table.offloads.esw_chains_priv)

enum {
	MAPPING_TYPE_CHAIN,
	MAPPING_TYPE_TUNNEL,
	MAPPING_TYPE_TUNNEL_ENC_OPTS,
	MAPPING_TYPE_LABELS,
	MAPPING_TYPE_ZONE,
	MAPPING_TYPE_INT_PORT,
};

struct vport_ingress {
	struct mlx5_flow_table *acl;
	struct mlx5_flow_handle *allow_rule;
	struct {
		struct mlx5_flow_group *allow_spoofchk_only_grp;
		struct mlx5_flow_group *allow_untagged_spoofchk_grp;
		struct mlx5_flow_group *allow_untagged_only_grp;
		struct mlx5_flow_group *drop_grp;
		struct mlx5_flow_handle *drop_rule;
		struct mlx5_fc *drop_counter;
	} legacy;
	struct {
		/* Optional group to add an FTE to do internal priority
		 * tagging on ingress packets.
		 */
		struct mlx5_flow_group *metadata_prio_tag_grp;
		/* Group to add default match-all FTE entry to tag ingress
		 * packet with metadata.
		 */
		struct mlx5_flow_group *metadata_allmatch_grp;
		/* Optional group to add a drop all rule */
		struct mlx5_flow_group *drop_grp;
		struct mlx5_modify_hdr *modify_metadata;
		struct mlx5_flow_handle *modify_metadata_rule;
		struct mlx5_flow_handle *drop_rule;
	} offloads;
};

enum vport_egress_acl_type {
	VPORT_EGRESS_ACL_TYPE_DEFAULT,
	VPORT_EGRESS_ACL_TYPE_SHARED_FDB,
};

struct vport_egress {
	struct mlx5_flow_table *acl;
	enum vport_egress_acl_type type;
	struct mlx5_flow_handle  *allowed_vlan;
	struct mlx5_flow_group *vlan_grp;
	union {
		struct {
			struct mlx5_flow_group *drop_grp;
			struct mlx5_flow_handle *drop_rule;
			struct mlx5_fc *drop_counter;
		} legacy;
		struct {
			struct mlx5_flow_group *fwd_grp;
			struct mlx5_flow_handle *fwd_rule;
			struct xarray bounce_rules;
			struct mlx5_flow_group *bounce_grp;
		} offloads;
	};
};

struct mlx5_vport_drop_stats {
	u64 rx_dropped;
	u64 tx_dropped;
};

struct mlx5_vport_info {
	u8                      mac[ETH_ALEN];
	u16                     vlan;
	u64                     node_guid;
	int                     link_state;
	u8                      qos;
	u8                      spoofchk: 1;
	u8                      trusted: 1;
	u8                      roce_enabled: 1;
	u8                      mig_enabled: 1;
	u8                      ipsec_crypto_enabled: 1;
	u8                      ipsec_packet_enabled: 1;
};

/* Vport context events */
enum mlx5_eswitch_vport_event {
	MLX5_VPORT_UC_ADDR_CHANGE = BIT(0),
	MLX5_VPORT_MC_ADDR_CHANGE = BIT(1),
	MLX5_VPORT_PROMISC_CHANGE = BIT(3),
};

struct mlx5_vport;

struct mlx5_devlink_port {
	struct devlink_port dl_port;
	struct mlx5_vport *vport;
};

static inline void mlx5_devlink_port_init(struct mlx5_devlink_port *dl_port,
					  struct mlx5_vport *vport)
{
	dl_port->vport = vport;
}

static inline struct mlx5_devlink_port *mlx5_devlink_port_get(struct devlink_port *dl_port)
{
	return container_of(dl_port, struct mlx5_devlink_port, dl_port);
}

static inline struct mlx5_vport *mlx5_devlink_port_vport_get(struct devlink_port *dl_port)
{
	return mlx5_devlink_port_get(dl_port)->vport;
}

struct mlx5_vport {
	struct mlx5_core_dev    *dev;
	struct hlist_head       uc_list[MLX5_L2_ADDR_HASH_SIZE];
	struct hlist_head       mc_list[MLX5_L2_ADDR_HASH_SIZE];
	struct mlx5_flow_handle *promisc_rule;
	struct mlx5_flow_handle *allmulti_rule;
	struct work_struct      vport_change_handler;

	struct vport_ingress    ingress;
	struct vport_egress     egress;
	u32                     default_metadata;
	u32                     metadata;

	struct mlx5_vport_info  info;

	/* Protected with the E-Switch qos domain lock. */
	struct {
		/* Vport scheduling element node. */
		struct mlx5_esw_sched_node *sched_node;
	} qos;

<<<<<<< HEAD
	u16 vport;/*vport编号*/
	bool                    enabled;//标明此口被启用
=======
	u16 vport;
	bool                    enabled;
	bool max_eqs_set;
>>>>>>> 155a3c00
	enum mlx5_eswitch_vport_event enabled_events;
	int index;/*vport在vports中对应的索引*/
	struct mlx5_devlink_port *dl_port;
};

struct mlx5_esw_indir_table;

struct mlx5_eswitch_fdb {
	union {
		struct legacy_fdb {
			struct mlx5_flow_table *fdb;
			struct mlx5_flow_group *addr_grp;
			struct mlx5_flow_group *allmulti_grp;
			struct mlx5_flow_group *promisc_grp;
			struct mlx5_flow_table *vepa_fdb;
			struct mlx5_flow_handle *vepa_uplink_rule;
			struct mlx5_flow_handle *vepa_star_rule;
		} legacy;

		//sriov_offloads模式时使用此结构
		struct offloads_fdb {
			struct mlx5_flow_namespace *ns;
			struct mlx5_flow_table *tc_miss_table;
			//FDB_SLOW_PATH_CHAIN chain对应的flow table
			struct mlx5_flow_table *slow_fdb;
			struct mlx5_flow_group *send_to_vport_grp;
			struct mlx5_flow_group *send_to_vport_meta_grp;
			struct mlx5_flow_group *peer_miss_grp;
			struct mlx5_flow_handle **peer_miss_rules[MLX5_MAX_PORTS];
			struct mlx5_flow_group *miss_grp;
			struct mlx5_flow_handle **send_to_vport_meta_rules;
			//单播报文失配时处理
			struct mlx5_flow_handle *miss_rule_uni;
			//组播报文失配时处理
			struct mlx5_flow_handle *miss_rule_multi;

			struct mlx5_fs_chains *esw_chains_priv;
			struct {
				DECLARE_HASHTABLE(table, 8);
				/* Protects vports.table */
				struct mutex lock;
			} vports;

			struct mlx5_esw_indir_table *indir;

		} offloads;
	};
	u32 flags;
};

struct mlx5_esw_offload {
	struct mlx5_flow_table *ft_offloads_restore;
	struct mlx5_flow_group *restore_group;
	struct mlx5_modify_hdr *restore_copy_hdr_id;
	struct mapping_ctx *reg_c0_obj_pool;

	struct mlx5_flow_table *ft_offloads;
	struct mlx5_flow_group *vport_rx_group;
	struct mlx5_flow_group *vport_rx_drop_group;
	struct mlx5_flow_handle *vport_rx_drop_rule;
	struct mlx5_flow_table *ft_ipsec_tx_pol;
	struct xarray vport_reps;
	//按索引取对应的rep口（uplink为最后一个）
	struct list_head peer_flows[MLX5_MAX_PORTS];
	struct mutex peer_mutex;
	struct mutex encap_tbl_lock; /* protects encap_tbl */
	//hashtable,用于保存当前系统支持的隧道key及隧道类型
	DECLARE_HASHTABLE(encap_tbl, 8);
	struct mutex decap_tbl_lock; /* protects decap_tbl */
	DECLARE_HASHTABLE(decap_tbl, 8);
	//hashtable,用于保存当前系统遇到的actions
	struct mod_hdr_tbl mod_hdr;
	DECLARE_HASHTABLE(termtbl_tbl, 8);
	struct mutex termtbl_mutex; /* protects termtbl hash */
	struct xarray vhca_map;
	const struct mlx5_eswitch_rep_ops *rep_ops[NUM_REP_TYPES];
	u8 inline_mode;
	atomic64_t num_flows;
	u64 num_block_encap;
	u64 num_block_mode;
	enum devlink_eswitch_encap_mode encap;
	struct ida vport_metadata_ida;
	unsigned int host_number; /* ECPF supports one external host */
};

/* E-Switch MC FDB table hash node */
struct esw_mc_addr { /* SRIOV only */
	struct l2addr_node     node;
	struct mlx5_flow_handle *uplink_rule; /* Forward to uplink rule */
	u32                    refcnt;
};

struct mlx5_host_work {
	struct work_struct	work;
	struct mlx5_eswitch	*esw;
};

struct mlx5_esw_functions {
	struct mlx5_nb		nb;
	u16			num_vfs;
	u16			num_ec_vfs;
};

enum {
	MLX5_ESWITCH_VPORT_MATCH_METADATA = BIT(0),
	MLX5_ESWITCH_REG_C1_LOOPBACK_ENABLED = BIT(1),
	MLX5_ESWITCH_VPORT_ACL_NS_CREATED = BIT(2),
};

struct mlx5_esw_bridge_offloads;

enum {
	MLX5_ESW_FDB_CREATED = BIT(0),
};

struct dentry;
struct mlx5_qos_domain;

struct mlx5_eswitch {
	struct mlx5_core_dev    *dev;
	struct mlx5_nb          nb;
	struct mlx5_eswitch_fdb fdb_table;
	/* legacy data structures */
	struct hlist_head       mc_table[MLX5_L2_ADDR_HASH_SIZE];
	struct esw_mc_addr mc_promisc;
	/* end of legacy */
	struct dentry *debugfs_root;
	struct workqueue_struct *work_queue;
	struct xarray vports;//vport数组（0号为pf,1-max_vf为vf,sf_base_id开始为sf)
	u32 flags;
	int                     total_vports;//vports数组长度
	int                     enabled_vports;
	/* Synchronize between vport change events
	 * and async SRIOV admin state changes
	 */
	struct mutex            state_lock;

	/* Protects eswitch mode change that occurs via one or more
	 * user commands, i.e. sriov state change, devlink commands.
	 */
	struct rw_semaphore mode_lock;
	atomic64_t user_count;

	/* Protected with the E-Switch qos domain lock. */
	struct {
		/* Initially 0, meaning no QoS users and QoS is disabled. */
		refcount_t refcnt;
		u32 root_tsar_ix;
		struct mlx5_qos_domain *domain;
		/* Contains all vports with QoS enabled but no explicit node.
		 * Cannot be NULL if QoS is enabled, but may be a fake node
		 * referencing the root TSAR if the esw doesn't support nodes.
		 */
		struct mlx5_esw_sched_node *node0;
	} qos;

	struct mlx5_esw_bridge_offloads *br_offloads;/*对应的bridge offload对象*/
	struct mlx5_esw_offload offloads;
	//sriov模式，当前有SRIOV_LEGACY,SRIOV_OFFLOADS两种模式
	int                     mode;
	u16                     manager_vport;
	u16                     first_host_vport;
	u8			num_peers;
	struct mlx5_esw_functions esw_funcs;
	struct {
		u32             large_group_num;
	}  params;
	struct blocking_notifier_head n_head;
	struct xarray paired;
	struct mlx5_devcom_comp_dev *devcom;
	u16 enabled_ipsec_vf_count;
	bool eswitch_operation_in_progress;
};

void esw_offloads_disable(struct mlx5_eswitch *esw);
int esw_offloads_enable(struct mlx5_eswitch *esw);
void esw_offloads_cleanup(struct mlx5_eswitch *esw);
int esw_offloads_init(struct mlx5_eswitch *esw);

struct mlx5_flow_handle *
mlx5_eswitch_add_send_to_vport_meta_rule(struct mlx5_eswitch *esw, u16 vport_num);
void mlx5_eswitch_del_send_to_vport_meta_rule(struct mlx5_flow_handle *rule);

bool mlx5_esw_vport_match_metadata_supported(const struct mlx5_eswitch *esw);
u32 mlx5_esw_match_metadata_alloc(struct mlx5_eswitch *esw);
void mlx5_esw_match_metadata_free(struct mlx5_eswitch *esw, u32 metadata);

int mlx5_esw_qos_modify_vport_rate(struct mlx5_eswitch *esw, u16 vport_num, u32 rate_mbps);

/* E-Switch API */
int mlx5_eswitch_init(struct mlx5_core_dev *dev);
void mlx5_eswitch_cleanup(struct mlx5_eswitch *esw);

#define MLX5_ESWITCH_IGNORE_NUM_VFS (-1)
int mlx5_eswitch_enable_locked(struct mlx5_eswitch *esw, int num_vfs);
int mlx5_eswitch_enable(struct mlx5_eswitch *esw, int num_vfs);
void mlx5_eswitch_disable_sriov(struct mlx5_eswitch *esw, bool clear_vf);
void mlx5_eswitch_disable_locked(struct mlx5_eswitch *esw);
void mlx5_eswitch_disable(struct mlx5_eswitch *esw);
void mlx5_esw_offloads_devcom_init(struct mlx5_eswitch *esw, u64 key);
void mlx5_esw_offloads_devcom_cleanup(struct mlx5_eswitch *esw);
bool mlx5_esw_offloads_devcom_is_ready(struct mlx5_eswitch *esw);
int mlx5_eswitch_set_vport_mac(struct mlx5_eswitch *esw,
			       u16 vport, const u8 *mac);
int mlx5_eswitch_set_vport_state(struct mlx5_eswitch *esw,
				 u16 vport, int link_state);
int mlx5_eswitch_set_vport_vlan(struct mlx5_eswitch *esw,
				u16 vport, u16 vlan, u8 qos);
int mlx5_eswitch_set_vport_spoofchk(struct mlx5_eswitch *esw,
				    u16 vport, bool spoofchk);
int mlx5_eswitch_set_vport_trust(struct mlx5_eswitch *esw,
				 u16 vport_num, bool setting);
int mlx5_eswitch_set_vport_rate(struct mlx5_eswitch *esw, u16 vport,
				u32 max_rate, u32 min_rate);
int mlx5_esw_qos_vport_update_parent(struct mlx5_vport *vport, struct mlx5_esw_sched_node *node,
				     struct netlink_ext_ack *extack);
int mlx5_eswitch_set_vepa(struct mlx5_eswitch *esw, u8 setting);
int mlx5_eswitch_get_vepa(struct mlx5_eswitch *esw, u8 *setting);
int mlx5_eswitch_get_vport_config(struct mlx5_eswitch *esw,
				  u16 vport, struct ifla_vf_info *ivi);
int mlx5_eswitch_get_vport_stats(struct mlx5_eswitch *esw,
				 u16 vport,
				 struct ifla_vf_stats *vf_stats);
void mlx5_eswitch_del_send_to_vport_rule(struct mlx5_flow_handle *rule);

int mlx5_eswitch_modify_esw_vport_context(struct mlx5_core_dev *dev, u16 vport,
					  bool other_vport, void *in);

struct mlx5_flow_spec;
struct mlx5_esw_flow_attr;
struct mlx5_termtbl_handle;

bool
mlx5_eswitch_termtbl_required(struct mlx5_eswitch *esw,
			      struct mlx5_flow_attr *attr,
			      struct mlx5_flow_act *flow_act,
			      struct mlx5_flow_spec *spec);

struct mlx5_flow_handle *
mlx5_eswitch_add_termtbl_rule(struct mlx5_eswitch *esw,
			      struct mlx5_flow_table *ft,
			      struct mlx5_flow_spec *spec,
			      struct mlx5_esw_flow_attr *attr,
			      struct mlx5_flow_act *flow_act,
			      struct mlx5_flow_destination *dest,
			      int num_dest);

void
mlx5_eswitch_termtbl_put(struct mlx5_eswitch *esw,
			 struct mlx5_termtbl_handle *tt);

void
mlx5_eswitch_clear_rule_source_port(struct mlx5_eswitch *esw, struct mlx5_flow_spec *spec);

struct mlx5_flow_handle *
mlx5_eswitch_add_offloaded_rule(struct mlx5_eswitch *esw,
				struct mlx5_flow_spec *spec,
				struct mlx5_flow_attr *attr);
struct mlx5_flow_handle *
mlx5_eswitch_add_fwd_rule(struct mlx5_eswitch *esw,
			  struct mlx5_flow_spec *spec,
			  struct mlx5_flow_attr *attr);
void
mlx5_eswitch_del_offloaded_rule(struct mlx5_eswitch *esw,
				struct mlx5_flow_handle *rule,
				struct mlx5_flow_attr *attr);
void
mlx5_eswitch_del_fwd_rule(struct mlx5_eswitch *esw,
			  struct mlx5_flow_handle *rule,
			  struct mlx5_flow_attr *attr);

struct mlx5_flow_handle *
mlx5_eswitch_create_vport_rx_rule(struct mlx5_eswitch *esw, u16 vport,
				  struct mlx5_flow_destination *dest);

enum {
	SET_VLAN_STRIP	= BIT(0),
	SET_VLAN_INSERT	= BIT(1)
};

enum mlx5_flow_match_level {
    //不匹配
	MLX5_MATCH_NONE	= MLX5_INLINE_MODE_NONE,
	//匹配2层
	MLX5_MATCH_L2	= MLX5_INLINE_MODE_L2,
	//匹配3层
	MLX5_MATCH_L3	= MLX5_INLINE_MODE_IP,
	//匹配到4层
	MLX5_MATCH_L4	= MLX5_INLINE_MODE_TCP_UDP,
};

/* current maximum for flow based vport multicasting */
#define MLX5_MAX_FLOW_FWD_VPORTS 32

enum {
	MLX5_ESW_DEST_ENCAP         = BIT(0),
	//标记encap信息有效
	MLX5_ESW_DEST_ENCAP_VALID   = BIT(1),
	MLX5_ESW_DEST_CHAIN_WITH_SRC_PORT_CHANGE  = BIT(2),
};

struct mlx5_esw_flow_attr {
	struct mlx5_eswitch_rep *in_rep;
	struct mlx5_core_dev	*in_mdev;
	struct mlx5_core_dev    *counter_dev;
	struct mlx5e_tc_int_port *dest_int_port;
	struct mlx5e_tc_int_port *int_port;

	int split_count;//port与 action间可能有多个，需要split到多个表？？？？
	int out_count;/*要输出的接口数，dests有效长度*/

	//存放要push的vlan信息
	__be16	vlan_proto[MLX5_FS_VLAN_DEPTH];
	u16	vlan_vid[MLX5_FS_VLAN_DEPTH];
	u8	vlan_prio[MLX5_FS_VLAN_DEPTH];
	u8	total_vlan;//vlan总数（外层vlan，内层vlan)
	struct {
		u32 flags;//接口标记，例如需要隧道封装，封装信息有效
		bool vport_valid;
		u16 vport;
		struct mlx5_pkt_reformat *pkt_reformat;
		struct mlx5_core_dev *mdev;
		struct mlx5_termtbl_handle *termtbl;
		int src_port_rewrite_act_id;
	} dests[MLX5_MAX_FLOW_FWD_VPORTS];//记录输出信息
	struct mlx5_rx_tun_attr *rx_tun_attr;
	struct ethhdr eth;
	struct mlx5_pkt_reformat *decap_pkt_reformat;
};

int mlx5_devlink_eswitch_mode_set(struct devlink *devlink, u16 mode,
				  struct netlink_ext_ack *extack);
int mlx5_devlink_eswitch_mode_get(struct devlink *devlink, u16 *mode);
int mlx5_devlink_eswitch_inline_mode_set(struct devlink *devlink, u8 mode,
					 struct netlink_ext_ack *extack);
int mlx5_devlink_eswitch_inline_mode_get(struct devlink *devlink, u8 *mode);
int mlx5_devlink_eswitch_encap_mode_set(struct devlink *devlink,
					enum devlink_eswitch_encap_mode encap,
					struct netlink_ext_ack *extack);
int mlx5_devlink_eswitch_encap_mode_get(struct devlink *devlink,
					enum devlink_eswitch_encap_mode *encap);
int mlx5_devlink_port_fn_hw_addr_get(struct devlink_port *port,
				     u8 *hw_addr, int *hw_addr_len,
				     struct netlink_ext_ack *extack);
int mlx5_devlink_port_fn_hw_addr_set(struct devlink_port *port,
				     const u8 *hw_addr, int hw_addr_len,
				     struct netlink_ext_ack *extack);
int mlx5_devlink_port_fn_roce_get(struct devlink_port *port, bool *is_enabled,
				  struct netlink_ext_ack *extack);
int mlx5_devlink_port_fn_roce_set(struct devlink_port *port, bool enable,
				  struct netlink_ext_ack *extack);
int mlx5_devlink_port_fn_migratable_get(struct devlink_port *port, bool *is_enabled,
					struct netlink_ext_ack *extack);
int mlx5_devlink_port_fn_migratable_set(struct devlink_port *port, bool enable,
					struct netlink_ext_ack *extack);
#ifdef CONFIG_XFRM_OFFLOAD
int mlx5_devlink_port_fn_ipsec_crypto_get(struct devlink_port *port, bool *is_enabled,
					  struct netlink_ext_ack *extack);
int mlx5_devlink_port_fn_ipsec_crypto_set(struct devlink_port *port, bool enable,
					  struct netlink_ext_ack *extack);
int mlx5_devlink_port_fn_ipsec_packet_get(struct devlink_port *port, bool *is_enabled,
					  struct netlink_ext_ack *extack);
int mlx5_devlink_port_fn_ipsec_packet_set(struct devlink_port *port, bool enable,
					  struct netlink_ext_ack *extack);
#endif /* CONFIG_XFRM_OFFLOAD */
int mlx5_devlink_port_fn_max_io_eqs_get(struct devlink_port *port,
					u32 *max_io_eqs,
					struct netlink_ext_ack *extack);
int mlx5_devlink_port_fn_max_io_eqs_set(struct devlink_port *port,
					u32 max_io_eqs,
					struct netlink_ext_ack *extack);
int mlx5_devlink_port_fn_max_io_eqs_set_sf_default(struct devlink_port *port,
						   struct netlink_ext_ack *extack);

void *mlx5_eswitch_get_uplink_priv(struct mlx5_eswitch *esw, u8 rep_type);

int __mlx5_eswitch_set_vport_vlan(struct mlx5_eswitch *esw,
				  u16 vport, u16 vlan, u8 qos, u8 set_flags);

static inline bool esw_vst_mode_is_steering(struct mlx5_eswitch *esw)
{
	return (MLX5_CAP_ESW_EGRESS_ACL(esw->dev, pop_vlan) &&
		MLX5_CAP_ESW_INGRESS_ACL(esw->dev, push_vlan));
}

//检查dev对vlan action的支持
static inline bool mlx5_eswitch_vlan_actions_supported(struct mlx5_core_dev *dev,
						       u8 vlan_depth/*检查vlan的支持层数*/)
{
	bool ret = MLX5_CAP_ESW_FLOWTABLE_FDB(dev, pop_vlan) &&
		   MLX5_CAP_ESW_FLOWTABLE_FDB(dev, push_vlan);

	//如果仅要求1层vlan的支持，则直接返回结果
	if (vlan_depth == 1)
		return ret;

	//如果需要2层vlan的支持，则检查push_vlan2,pop_vlan2
	return  ret && MLX5_CAP_ESW_FLOWTABLE_FDB(dev, pop_vlan_2) &&
		MLX5_CAP_ESW_FLOWTABLE_FDB(dev, push_vlan_2);
}

bool mlx5_esw_multipath_prereq(struct mlx5_core_dev *dev0,
			       struct mlx5_core_dev *dev1);

const u32 *mlx5_esw_query_functions(struct mlx5_core_dev *dev);

#define MLX5_DEBUG_ESWITCH_MASK BIT(3)

#define esw_info(__dev, format, ...)			\
	dev_info((__dev)->device, "E-Switch: " format, ##__VA_ARGS__)

#define esw_warn(__dev, format, ...)			\
	dev_warn((__dev)->device, "E-Switch: " format, ##__VA_ARGS__)

#define esw_debug(dev, format, ...)				\
	mlx5_core_dbg_mask(dev, MLX5_DEBUG_ESWITCH_MASK, format, ##__VA_ARGS__)

static inline bool mlx5_esw_allowed(const struct mlx5_eswitch *esw)
{
	return esw && MLX5_ESWITCH_MANAGER(esw->dev);
}

static inline bool
mlx5_esw_is_manager_vport(const struct mlx5_eswitch *esw, u16 vport_num)
{
	return esw->manager_vport == vport_num;
}

static inline bool mlx5_esw_is_owner(struct mlx5_eswitch *esw, u16 vport_num,
				     u16 esw_owner_vhca_id)
{
	return esw_owner_vhca_id == MLX5_CAP_GEN(esw->dev, vhca_id) ||
		(vport_num == MLX5_VPORT_UPLINK && mlx5_lag_is_master(esw->dev));
}

static inline u16 mlx5_eswitch_first_host_vport_num(struct mlx5_core_dev *dev)
{
	return mlx5_core_is_ecpf_esw_manager(dev) ?
		MLX5_VPORT_PF : MLX5_VPORT_FIRST_VF;
}

static inline bool mlx5_eswitch_is_funcs_handler(const struct mlx5_core_dev *dev)
{
	return mlx5_core_is_ecpf_esw_manager(dev);
}

static inline unsigned int
mlx5_esw_vport_to_devlink_port_index(const struct mlx5_core_dev *dev,
				     u16 vport_num)
{
	return (MLX5_CAP_GEN(dev, vhca_id) << 16) | vport_num;
}

static inline u16
mlx5_esw_devlink_port_index_to_vport_num(unsigned int dl_port_index)
{
	return dl_port_index & 0xffff;
}

static inline bool mlx5_esw_is_fdb_created(struct mlx5_eswitch *esw)
{
	return esw->fdb_table.flags & MLX5_ESW_FDB_CREATED;
}

/* TODO: This mlx5e_tc function shouldn't be called by eswitch */
void mlx5e_tc_clean_fdb_peer_flows(struct mlx5_eswitch *esw);

/* Each mark identifies eswitch vport type.
 * MLX5_ESW_VPT_HOST_FN is used to identify both PF and VF ports using
 * a single mark.
 * MLX5_ESW_VPT_VF identifies a SRIOV VF vport.
 * MLX5_ESW_VPT_SF identifies SF vport.
 */
#define MLX5_ESW_VPT_HOST_FN XA_MARK_0
#define MLX5_ESW_VPT_VF XA_MARK_1
#define MLX5_ESW_VPT_SF XA_MARK_2

/* The vport iterator is valid only after vport are initialized in mlx5_eswitch_init.
 * Borrowed the idea from xa_for_each_marked() but with support for desired last element.
 */

#define mlx5_esw_for_each_vport(esw, index, vport) \
	xa_for_each(&((esw)->vports), index, vport)

#define mlx5_esw_for_each_entry_marked(xa, index, entry, last, filter)	\
	for (index = 0, entry = xa_find(xa, &index, last, filter); \
	     entry; entry = xa_find_after(xa, &index, last, filter))

#define mlx5_esw_for_each_vport_marked(esw, index, vport, last, filter)	\
	mlx5_esw_for_each_entry_marked(&((esw)->vports), index, vport, last, filter)

#define mlx5_esw_for_each_vf_vport(esw, index, vport, last)	\
	mlx5_esw_for_each_vport_marked(esw, index, vport, last, MLX5_ESW_VPT_VF)

#define mlx5_esw_for_each_host_func_vport(esw, index, vport, last)	\
	mlx5_esw_for_each_vport_marked(esw, index, vport, last, MLX5_ESW_VPT_HOST_FN)

/* This macro should only be used if EC SRIOV is enabled.
 *
 * Because there were no more marks available on the xarray this uses a
 * for_each_range approach. The range is only valid when EC SRIOV is enabled
 */
#define mlx5_esw_for_each_ec_vf_vport(esw, index, vport, last)		\
	xa_for_each_range(&((esw)->vports),				\
			  index,					\
			  vport,					\
			  MLX5_CAP_GEN_2((esw->dev), ec_vf_vport_base),	\
			  MLX5_CAP_GEN_2((esw->dev), ec_vf_vport_base) +\
			  (last) - 1)

#define mlx5_esw_for_each_rep(esw, i, rep) \
	xa_for_each(&((esw)->offloads.vport_reps), i, rep)

struct mlx5_eswitch *__must_check
mlx5_devlink_eswitch_get(struct devlink *devlink);

struct mlx5_eswitch *mlx5_devlink_eswitch_nocheck_get(struct devlink *devlink);

struct mlx5_vport *__must_check
mlx5_eswitch_get_vport(struct mlx5_eswitch *esw, u16 vport_num);

bool mlx5_eswitch_is_vf_vport(struct mlx5_eswitch *esw, u16 vport_num);
bool mlx5_eswitch_is_pf_vf_vport(struct mlx5_eswitch *esw, u16 vport_num);
bool mlx5_esw_is_sf_vport(struct mlx5_eswitch *esw, u16 vport_num);

int mlx5_esw_funcs_changed_handler(struct notifier_block *nb, unsigned long type, void *data);

int
mlx5_eswitch_enable_pf_vf_vports(struct mlx5_eswitch *esw,
				 enum mlx5_eswitch_vport_event enabled_events);
void mlx5_eswitch_disable_pf_vf_vports(struct mlx5_eswitch *esw);

int mlx5_esw_vport_enable(struct mlx5_eswitch *esw, struct mlx5_vport *vport,
			  enum mlx5_eswitch_vport_event enabled_events);
void mlx5_esw_vport_disable(struct mlx5_eswitch *esw, struct mlx5_vport *vport);

int
esw_vport_create_offloads_acl_tables(struct mlx5_eswitch *esw,
				     struct mlx5_vport *vport);
void
esw_vport_destroy_offloads_acl_tables(struct mlx5_eswitch *esw,
				      struct mlx5_vport *vport);

struct esw_vport_tbl_namespace {
	int max_fte;
	int max_num_groups;
	u32 flags;
};

struct mlx5_vport_tbl_attr {
	u32 chain;
	u16 prio;
	u16 vport;
	struct esw_vport_tbl_namespace *vport_ns;
};

struct mlx5_flow_table *
mlx5_esw_vporttbl_get(struct mlx5_eswitch *esw, struct mlx5_vport_tbl_attr *attr);
void
mlx5_esw_vporttbl_put(struct mlx5_eswitch *esw, struct mlx5_vport_tbl_attr *attr);

struct mlx5_flow_handle *
esw_add_restore_rule(struct mlx5_eswitch *esw, u32 tag);

void mlx5_esw_set_flow_group_source_port(struct mlx5_eswitch *esw,
					 u32 *flow_group_in,
					 int match_params);

void mlx5_esw_set_spec_source_port(struct mlx5_eswitch *esw,
				   u16 vport,
				   struct mlx5_flow_spec *spec);

int mlx5_esw_offloads_init_pf_vf_rep(struct mlx5_eswitch *esw, struct mlx5_vport *vport);
void mlx5_esw_offloads_cleanup_pf_vf_rep(struct mlx5_eswitch *esw, struct mlx5_vport *vport);

int mlx5_esw_offloads_init_sf_rep(struct mlx5_eswitch *esw, struct mlx5_vport *vport,
				  struct mlx5_devlink_port *dl_port,
				  u32 controller, u32 sfnum);
void mlx5_esw_offloads_cleanup_sf_rep(struct mlx5_eswitch *esw, struct mlx5_vport *vport);

int mlx5_esw_offloads_load_rep(struct mlx5_eswitch *esw, struct mlx5_vport *vport);
void mlx5_esw_offloads_unload_rep(struct mlx5_eswitch *esw, struct mlx5_vport *vport);

int mlx5_eswitch_load_sf_vport(struct mlx5_eswitch *esw, u16 vport_num,
			       enum mlx5_eswitch_vport_event enabled_events,
			       struct mlx5_devlink_port *dl_port, u32 controller, u32 sfnum);
void mlx5_eswitch_unload_sf_vport(struct mlx5_eswitch *esw, u16 vport_num);

int mlx5_eswitch_load_vf_vports(struct mlx5_eswitch *esw, u16 num_vfs,
				enum mlx5_eswitch_vport_event enabled_events);
void mlx5_eswitch_unload_vf_vports(struct mlx5_eswitch *esw, u16 num_vfs);

int mlx5_esw_offloads_pf_vf_devlink_port_init(struct mlx5_eswitch *esw,
					      struct mlx5_vport *vport);
void mlx5_esw_offloads_pf_vf_devlink_port_cleanup(struct mlx5_eswitch *esw,
						  struct mlx5_vport *vport);

int mlx5_esw_offloads_sf_devlink_port_init(struct mlx5_eswitch *esw, struct mlx5_vport *vport,
					   struct mlx5_devlink_port *dl_port,
					   u32 controller, u32 sfnum);
void mlx5_esw_offloads_sf_devlink_port_cleanup(struct mlx5_eswitch *esw, struct mlx5_vport *vport);

int mlx5_esw_offloads_devlink_port_register(struct mlx5_eswitch *esw, struct mlx5_vport *vport);
void mlx5_esw_offloads_devlink_port_unregister(struct mlx5_vport *vport);
struct devlink_port *mlx5_esw_offloads_devlink_port(struct mlx5_eswitch *esw, u16 vport_num);

int mlx5_esw_sf_max_hpf_functions(struct mlx5_core_dev *dev, u16 *max_sfs, u16 *sf_base_id);

int mlx5_esw_vport_vhca_id_set(struct mlx5_eswitch *esw, u16 vport_num);
void mlx5_esw_vport_vhca_id_clear(struct mlx5_eswitch *esw, u16 vport_num);
int mlx5_eswitch_vhca_id_to_vport(struct mlx5_eswitch *esw, u16 vhca_id, u16 *vport_num);

/**
 * mlx5_esw_event_info - Indicates eswitch mode changed/changing.
 *
 * @new_mode: New mode of eswitch.
 */
struct mlx5_esw_event_info {
	u16 new_mode;
};

int mlx5_esw_event_notifier_register(struct mlx5_eswitch *esw, struct notifier_block *n);
void mlx5_esw_event_notifier_unregister(struct mlx5_eswitch *esw, struct notifier_block *n);

bool mlx5_esw_hold(struct mlx5_core_dev *dev);
void mlx5_esw_release(struct mlx5_core_dev *dev);
void mlx5_esw_get(struct mlx5_core_dev *dev);
void mlx5_esw_put(struct mlx5_core_dev *dev);
int mlx5_esw_try_lock(struct mlx5_eswitch *esw);
int mlx5_esw_lock(struct mlx5_eswitch *esw);
void mlx5_esw_unlock(struct mlx5_eswitch *esw);

void esw_vport_change_handle_locked(struct mlx5_vport *vport);

bool mlx5_esw_offloads_controller_valid(const struct mlx5_eswitch *esw, u32 controller);

int mlx5_eswitch_offloads_single_fdb_add_one(struct mlx5_eswitch *master_esw,
					     struct mlx5_eswitch *slave_esw, int max_slaves);
void mlx5_eswitch_offloads_single_fdb_del_one(struct mlx5_eswitch *master_esw,
					      struct mlx5_eswitch *slave_esw);
int mlx5_eswitch_reload_ib_reps(struct mlx5_eswitch *esw);

bool mlx5_eswitch_block_encap(struct mlx5_core_dev *dev);
void mlx5_eswitch_unblock_encap(struct mlx5_core_dev *dev);

int mlx5_eswitch_block_mode(struct mlx5_core_dev *dev);
void mlx5_eswitch_unblock_mode(struct mlx5_core_dev *dev);

static inline int mlx5_eswitch_num_vfs(struct mlx5_eswitch *esw)
{
	if (mlx5_esw_allowed(esw))
		return esw->esw_funcs.num_vfs;

	return 0;
}

static inline int mlx5_eswitch_get_npeers(struct mlx5_eswitch *esw)
{
	if (mlx5_esw_allowed(esw))
		return esw->num_peers;
	return 0;
}

static inline struct mlx5_flow_table *
mlx5_eswitch_get_slow_fdb(struct mlx5_eswitch *esw)
{
	return esw->fdb_table.offloads.slow_fdb;
}

int mlx5_eswitch_restore_ipsec_rule(struct mlx5_eswitch *esw, struct mlx5_flow_handle *rule,
				    struct mlx5_esw_flow_attr *esw_attr, int attr_idx);
bool mlx5_eswitch_block_ipsec(struct mlx5_core_dev *dev);
void mlx5_eswitch_unblock_ipsec(struct mlx5_core_dev *dev);
bool mlx5_esw_ipsec_vf_offload_supported(struct mlx5_core_dev *dev);
int mlx5_esw_ipsec_vf_offload_get(struct mlx5_core_dev *dev,
				  struct mlx5_vport *vport);
int mlx5_esw_ipsec_vf_crypto_offload_supported(struct mlx5_core_dev *dev,
					       u16 vport_num);
int mlx5_esw_ipsec_vf_crypto_offload_set(struct mlx5_eswitch *esw, struct mlx5_vport *vport,
					 bool enable);
int mlx5_esw_ipsec_vf_packet_offload_set(struct mlx5_eswitch *esw, struct mlx5_vport *vport,
					 bool enable);
int mlx5_esw_ipsec_vf_packet_offload_supported(struct mlx5_core_dev *dev,
					       u16 vport_num);
#else  /* CONFIG_MLX5_ESWITCH */
/* eswitch API stubs */
static inline int  mlx5_eswitch_init(struct mlx5_core_dev *dev) { return 0; }
static inline void mlx5_eswitch_cleanup(struct mlx5_eswitch *esw) {}
static inline int mlx5_eswitch_enable(struct mlx5_eswitch *esw, int num_vfs) { return 0; }
static inline void mlx5_eswitch_disable_sriov(struct mlx5_eswitch *esw, bool clear_vf) {}
static inline void mlx5_eswitch_disable(struct mlx5_eswitch *esw) {}
static inline void mlx5_esw_offloads_devcom_init(struct mlx5_eswitch *esw, u64 key) {}
static inline void mlx5_esw_offloads_devcom_cleanup(struct mlx5_eswitch *esw) {}
static inline bool mlx5_esw_offloads_devcom_is_ready(struct mlx5_eswitch *esw) { return false; }
static inline bool mlx5_eswitch_is_funcs_handler(struct mlx5_core_dev *dev) { return false; }
static inline
int mlx5_eswitch_set_vport_state(struct mlx5_eswitch *esw, u16 vport, int link_state) { return 0; }
static inline const u32 *mlx5_esw_query_functions(struct mlx5_core_dev *dev)
{
	return ERR_PTR(-EOPNOTSUPP);
}

static inline struct mlx5_flow_handle *
esw_add_restore_rule(struct mlx5_eswitch *esw, u32 tag)
{
	return ERR_PTR(-EOPNOTSUPP);
}

static inline unsigned int
mlx5_esw_vport_to_devlink_port_index(const struct mlx5_core_dev *dev,
				     u16 vport_num)
{
	return vport_num;
}

static inline int
mlx5_eswitch_offloads_single_fdb_add_one(struct mlx5_eswitch *master_esw,
					 struct mlx5_eswitch *slave_esw, int max_slaves)
{
	return 0;
}

static inline void
mlx5_eswitch_offloads_single_fdb_del_one(struct mlx5_eswitch *master_esw,
					 struct mlx5_eswitch *slave_esw) {}

static inline int mlx5_eswitch_get_npeers(struct mlx5_eswitch *esw) { return 0; }

static inline int
mlx5_eswitch_reload_ib_reps(struct mlx5_eswitch *esw)
{
	return 0;
}

static inline bool mlx5_eswitch_block_encap(struct mlx5_core_dev *dev)
{
	return true;
}

static inline void mlx5_eswitch_unblock_encap(struct mlx5_core_dev *dev)
{
}

static inline int mlx5_eswitch_block_mode(struct mlx5_core_dev *dev) { return 0; }
static inline void mlx5_eswitch_unblock_mode(struct mlx5_core_dev *dev) {}
static inline bool mlx5_eswitch_block_ipsec(struct mlx5_core_dev *dev)
{
	return false;
}

static inline void mlx5_eswitch_unblock_ipsec(struct mlx5_core_dev *dev) {}
#endif /* CONFIG_MLX5_ESWITCH */

#endif /* __MLX5_ESWITCH_H__ */<|MERGE_RESOLUTION|>--- conflicted
+++ resolved
@@ -218,14 +218,9 @@
 		struct mlx5_esw_sched_node *sched_node;
 	} qos;
 
-<<<<<<< HEAD
 	u16 vport;/*vport编号*/
 	bool                    enabled;//标明此口被启用
-=======
-	u16 vport;
-	bool                    enabled;
 	bool max_eqs_set;
->>>>>>> 155a3c00
 	enum mlx5_eswitch_vport_event enabled_events;
 	int index;/*vport在vports中对应的索引*/
 	struct mlx5_devlink_port *dl_port;
