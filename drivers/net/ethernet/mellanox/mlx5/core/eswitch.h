--- conflicted
+++ resolved
@@ -154,10 +154,6 @@
 
 struct mlx5_vport {
 	struct mlx5_core_dev    *dev;
-<<<<<<< HEAD
-	int                     vport;//port id号
-=======
->>>>>>> 40226a3d
 	struct hlist_head       uc_list[MLX5_L2_ADDR_HASH_SIZE];
 	struct hlist_head       mc_list[MLX5_L2_ADDR_HASH_SIZE];
 	struct mlx5_flow_handle *promisc_rule;
@@ -179,12 +175,8 @@
 		u32 max_rate;
 	} qos;
 
-<<<<<<< HEAD
+	u16 vport;
 	bool                    enabled;//标明此口被启用
-=======
-	u16 vport;
-	bool                    enabled;
->>>>>>> 40226a3d
 	enum mlx5_eswitch_vport_event enabled_events;
 	int index;
 	struct devlink_port *dl_port;
@@ -208,11 +200,8 @@
 		//sriov_offloads模式时使用此结构
 		struct offloads_fdb {
 			struct mlx5_flow_namespace *ns;
-<<<<<<< HEAD
+			struct mlx5_flow_table *tc_miss_table;
 			//FDB_SLOW_PATH_CHAIN chain对应的flow table
-=======
-			struct mlx5_flow_table *tc_miss_table;
->>>>>>> 40226a3d
 			struct mlx5_flow_table *slow_fdb;
 			struct mlx5_flow_group *send_to_vport_grp;
 			struct mlx5_flow_group *send_to_vport_meta_grp;
@@ -248,12 +237,8 @@
 
 	struct mlx5_flow_table *ft_offloads;
 	struct mlx5_flow_group *vport_rx_group;
-<<<<<<< HEAD
+	struct xarray vport_reps;
 	//按索引取对应的rep口（uplink为最后一个）
-	struct mlx5_eswitch_rep *vport_reps;
-=======
-	struct xarray vport_reps;
->>>>>>> 40226a3d
 	struct list_head peer_flows;
 	struct mutex peer_mutex;
 	struct mutex encap_tbl_lock; /* protects encap_tbl */
@@ -307,11 +292,7 @@
 	struct esw_mc_addr mc_promisc;
 	/* end of legacy */
 	struct workqueue_struct *work_queue;
-<<<<<<< HEAD
-	struct mlx5_vport       *vports;//vport数组
-=======
-	struct xarray vports;
->>>>>>> 40226a3d
+	struct xarray vports;//vport数组
 	u32 flags;
 	int                     total_vports;//vport总数
 	int                     enabled_vports;
@@ -594,61 +575,6 @@
 	return mlx5_core_is_ecpf_esw_manager(dev);
 }
 
-<<<<<<< HEAD
-//uplink口的index（使用最后一个port)
-static inline int mlx5_eswitch_uplink_idx(struct mlx5_eswitch *esw)
-{
-	/* Uplink always locate at the last element of the array.*/
-	return esw->total_vports - 1;
-}
-
-static inline int mlx5_eswitch_ecpf_idx(struct mlx5_eswitch *esw)
-{
-	return esw->total_vports - 2;
-}
-
-static inline int mlx5_eswitch_vport_num_to_index(struct mlx5_eswitch *esw,
-						  u16 vport_num)
-{
-	if (vport_num == MLX5_VPORT_ECPF) {
-		if (!mlx5_ecpf_vport_exists(esw->dev))
-			esw_warn(esw->dev, "ECPF vport doesn't exist!\n");
-		return mlx5_eswitch_ecpf_idx(esw);
-	}
-
-	//uplink即为最后一个port
-	if (vport_num == MLX5_VPORT_UPLINK)
-		return mlx5_eswitch_uplink_idx(esw);
-
-	if (mlx5_esw_is_sf_vport(esw, vport_num))
-		return mlx5_esw_sf_vport_num_to_index(esw, vport_num);
-
-	/* PF and VF vports start from 0 to max_vfs */
-	//其它port均使用vport_num本身
-	return vport_num;
-}
-
-static inline u16 mlx5_eswitch_index_to_vport_num(struct mlx5_eswitch *esw,
-						  int index)
-{
-	if (index == mlx5_eswitch_ecpf_idx(esw) &&
-	    mlx5_ecpf_vport_exists(esw->dev))
-		return MLX5_VPORT_ECPF;
-
-	if (index == mlx5_eswitch_uplink_idx(esw))
-		return MLX5_VPORT_UPLINK;
-
-	/* SF vports indices are after VFs and before ECPF */
-	if (mlx5_sf_supported(esw->dev) &&
-	    index > mlx5_core_max_vfs(esw->dev))
-		return mlx5_esw_sf_vport_index_to_num(esw, index);
-
-	/* PF and VF vports start from 0 to max_vfs */
-	return index;
-}
-
-=======
->>>>>>> 40226a3d
 static inline unsigned int
 mlx5_esw_vport_to_devlink_port_index(const struct mlx5_core_dev *dev,
 				     u16 vport_num)
@@ -671,38 +597,12 @@
  * MLX5_ESW_VPT_VF identifies a SRIOV VF vport.
  * MLX5_ESW_VPT_SF identifies SF vport.
  */
-<<<<<<< HEAD
-//遍历所有vports
-#define mlx5_esw_for_all_vports(esw, i, vport)		\
-	for ((i) = MLX5_VPORT_PF;			\
-	     (vport) = &(esw)->vports[i],		\
-	     (i) < (esw)->total_vports; (i)++)
-
-#define mlx5_esw_for_all_vports_reverse(esw, i, vport)	\
-	for ((i) = (esw)->total_vports - 1;		\
-	     (vport) = &(esw)->vports[i],		\
-	     (i) >= MLX5_VPORT_PF; (i)--)
-
-#define mlx5_esw_for_each_vf_vport(esw, i, vport, nvfs)	\
-	for ((i) = MLX5_VPORT_FIRST_VF;			\
-	     (vport) = &(esw)->vports[(i)],		\
-	     (i) <= (nvfs); (i)++)
-
-#define mlx5_esw_for_each_vf_vport_reverse(esw, i, vport, nvfs)	\
-	for ((i) = (nvfs);					\
-	     (vport) = &(esw)->vports[(i)],			\
-	     (i) >= MLX5_VPORT_FIRST_VF; (i)--)
-
-/* The rep getter/iterator are only valid after esw->total_vports
- * and vport->vport are initialized in mlx5_eswitch_init.
-=======
 #define MLX5_ESW_VPT_HOST_FN XA_MARK_0
 #define MLX5_ESW_VPT_VF XA_MARK_1
 #define MLX5_ESW_VPT_SF XA_MARK_2
 
 /* The vport iterator is valid only after vport are initialized in mlx5_eswitch_init.
  * Borrowed the idea from xa_for_each_marked() but with support for desired last element.
->>>>>>> 40226a3d
  */
 
 #define mlx5_esw_for_each_vport(esw, index, vport) \
