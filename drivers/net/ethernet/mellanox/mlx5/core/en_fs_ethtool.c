--- conflicted
+++ resolved
@@ -407,12 +407,8 @@
 	struct list_head *head = &ethtool->rules;
 	struct mlx5e_ethtool_rule *iter;
 
-<<<<<<< HEAD
-	list_for_each_entry(iter, &priv->fs.ethtool.rules, list) {
-	    /*按location从小到大进行排列*/
-=======
 	list_for_each_entry(iter, &ethtool->rules, list) {
->>>>>>> 97ee9d1c
+		/*按location从小到大进行排列*/
 		if (iter->flow_spec.location > rule->flow_spec.location)
 			break;
 		head = &iter->list;
@@ -556,12 +552,8 @@
 
 	eth_rule = find_ethtool_rule(priv, location);
 	if (eth_rule)
-<<<<<<< HEAD
-	    /*规则已存在，先删除掉*/
-		del_ethtool_rule(priv, eth_rule);
-=======
+		/*规则已存在，先删除掉*/
 		del_ethtool_rule(priv->fs, eth_rule);
->>>>>>> 97ee9d1c
 
 	/*规则不存在，先申请空的buffer*/
 	eth_rule = kzalloc(sizeof(*eth_rule), GFP_KERNEL);
@@ -698,13 +690,8 @@
 		return -ENOSPC;
 
 	if (fs->ring_cookie != RX_CLS_FLOW_DISC)
-<<<<<<< HEAD
-	    /*非丢包cookie,校验cookie*/
-		if (!mlx5e_qid_validate(priv->profile, &priv->channels.params,
-					fs->ring_cookie))
-=======
+		/*非丢包cookie,校验cookie*/
 		if (fs->ring_cookie >= priv->channels.params.num_channels)
->>>>>>> 97ee9d1c
 			return -EINVAL;
 
 	switch (flow_type_mask(fs->flow_type)) {
@@ -789,16 +776,8 @@
 
 	eth_rule->flow_spec = *fs;
 	eth_rule->eth_ft = eth_ft;
-<<<<<<< HEAD
-	if (!eth_ft->ft) {
-		err = -EINVAL;
-		goto del_ethtool_rule;
-	}
 
 	/*创建规则，将规则加入到fw*/
-=======
-
->>>>>>> 97ee9d1c
 	rule = add_ethtool_flow_rule(priv, eth_rule, eth_ft->ft, fs, rss_context);
 	if (IS_ERR(rule)) {
 		err = PTR_ERR(rule);
@@ -831,12 +810,8 @@
 		goto out;
 	}
 
-<<<<<<< HEAD
 	/*删除对应的规则*/
-	del_ethtool_rule(priv, eth_rule);
-=======
 	del_ethtool_rule(priv->fs, eth_rule);
->>>>>>> 97ee9d1c
 out:
 	return err;
 }
@@ -852,12 +827,8 @@
 	    /*流规则序号有误，返回失败*/
 		return -EINVAL;
 
-<<<<<<< HEAD
 	/*遍历fs.ethtool.rules*/
-	list_for_each_entry(eth_rule, &priv->fs.ethtool.rules, list) {
-=======
 	list_for_each_entry(eth_rule, &ethtool->rules, list) {
->>>>>>> 97ee9d1c
 		int index;
 
 		if (eth_rule->flow_spec.location != location)
@@ -1067,12 +1038,8 @@
 
 	switch (info->cmd) {
 	case ETHTOOL_GRXCLSRLCNT:
-<<<<<<< HEAD
-	    /*返回rx cls规则总数*/
-		info->rule_cnt = priv->fs.ethtool.tot_num_rules;
-=======
+		/*返回rx cls规则总数*/
 		info->rule_cnt = ethtool->tot_num_rules;
->>>>>>> 97ee9d1c
 		break;
 	case ETHTOOL_GRXCLSRULE:
 	    /*按rx cls规则索引填充规则内容到info*/
