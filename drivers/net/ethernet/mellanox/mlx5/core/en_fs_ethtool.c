/*
 * Copyright (c) 2016, Mellanox Technologies. All rights reserved.
 *
 * This software is available to you under a choice of one of two
 * licenses.  You may choose to be licensed under the terms of the GNU
 * General Public License (GPL) Version 2, available from the file
 * COPYING in the main directory of this source tree, or the
 * OpenIB.org BSD license below:
 *
 *     Redistribution and use in source and binary forms, with or
 *     without modification, are permitted provided that the following
 *     conditions are met:
 *
 *      - Redistributions of source code must retain the above
 *        copyright notice, this list of conditions and the following
 *        disclaimer.
 *
 *      - Redistributions in binary form must reproduce the above
 *        copyright notice, this list of conditions and the following
 *        disclaimer in the documentation and/or other materials
 *        provided with the distribution.
 *
 * THE SOFTWARE IS PROVIDED "AS IS", WITHOUT WARRANTY OF ANY KIND,
 * EXPRESS OR IMPLIED, INCLUDING BUT NOT LIMITED TO THE WARRANTIES OF
 * MERCHANTABILITY, FITNESS FOR A PARTICULAR PURPOSE AND
 * NONINFRINGEMENT. IN NO EVENT SHALL THE AUTHORS OR COPYRIGHT HOLDERS
 * BE LIABLE FOR ANY CLAIM, DAMAGES OR OTHER LIABILITY, WHETHER IN AN
 * ACTION OF CONTRACT, TORT OR OTHERWISE, ARISING FROM, OUT OF OR IN
 * CONNECTION WITH THE SOFTWARE OR THE USE OR OTHER DEALINGS IN THE
 * SOFTWARE.
 */

#include <linux/mlx5/fs.h>
#include "en.h"
#include "en/params.h"
#include "en/xsk/pool.h"
#include "en/fs_ethtool.h"

struct mlx5e_ethtool_table {
	struct mlx5_flow_table *ft;
	int                    num_rules;
};

#define ETHTOOL_NUM_L3_L4_FTS 7
#define ETHTOOL_NUM_L2_FTS 4

struct mlx5e_ethtool_steering {
	struct mlx5e_ethtool_table      l3_l4_ft[ETHTOOL_NUM_L3_L4_FTS];
	struct mlx5e_ethtool_table      l2_ft[ETHTOOL_NUM_L2_FTS];
	struct list_head                rules;
	int                             tot_num_rules;
};

static int flow_type_to_traffic_type(u32 flow_type);

static u32 flow_type_mask(u32 flow_type)
{
	return flow_type & ~(FLOW_EXT | FLOW_MAC_EXT | FLOW_RSS);
}

struct mlx5e_ethtool_rule {
	struct list_head             list;
	/*FD规则匹配条件*/
	struct ethtool_rx_flow_spec  flow_spec;
	/*下发的规则*/
	struct mlx5_flow_handle	     *rule;
	/*规则所属的flow table*/
	struct mlx5e_ethtool_table   *eth_ft;
	struct mlx5e_rss             *rss;
};

static void put_flow_table(struct mlx5e_ethtool_table *eth_ft)
{
	if (!--eth_ft->num_rules) {
		mlx5_destroy_flow_table(eth_ft->ft);
		eth_ft->ft = NULL;
	}
}

#define MLX5E_ETHTOOL_L3_L4_PRIO 0
#define MLX5E_ETHTOOL_L2_PRIO (MLX5E_ETHTOOL_L3_L4_PRIO + ETHTOOL_NUM_L3_L4_FTS)
#define MLX5E_ETHTOOL_NUM_ENTRIES 64000
#define MLX5E_ETHTOOL_NUM_GROUPS  10
static struct mlx5e_ethtool_table *get_flow_table(struct mlx5e_priv *priv,
						  struct ethtool_rx_flow_spec *fs,
						  int num_tuples/*要匹配的tuple数*/)
{
	struct mlx5e_ethtool_steering *ethtool = mlx5e_fs_get_ethtool(priv->fs);
	struct mlx5_flow_table_attr ft_attr = {};
	struct mlx5e_ethtool_table *eth_ft;
	struct mlx5_flow_namespace *ns;
	struct mlx5_flow_table *ft;
	int max_tuples;
	int table_size;
	int prio;

	switch (flow_type_mask(fs->flow_type)) {
	case TCP_V4_FLOW:
	case UDP_V4_FLOW:
	case TCP_V6_FLOW:
	case UDP_V6_FLOW:
	case IP_USER_FLOW:
	case IPV6_USER_FLOW:
		max_tuples = ETHTOOL_NUM_L3_L4_FTS;
		prio = MLX5E_ETHTOOL_L3_L4_PRIO + (max_tuples - num_tuples);
		eth_ft = &ethtool->l3_l4_ft[prio];
		break;
	case ETHER_FLOW:
		max_tuples = ETHTOOL_NUM_L2_FTS;
		prio = max_tuples - num_tuples;
		eth_ft = &ethtool->l2_ft[prio];
		prio += MLX5E_ETHTOOL_L2_PRIO;
		break;
	default:
		return ERR_PTR(-EINVAL);
	}

	eth_ft->num_rules++;
	if (eth_ft->ft)
		return eth_ft;

	/*创建eth_ft*/
	ns = mlx5_get_flow_namespace(priv->mdev,
				     MLX5_FLOW_NAMESPACE_ETHTOOL);
	if (!ns)
		return ERR_PTR(-EOPNOTSUPP);

	table_size = min_t(u32, BIT(MLX5_CAP_FLOWTABLE(priv->mdev,
						       flow_table_properties_nic_receive.log_max_ft_size)),
			   MLX5E_ETHTOOL_NUM_ENTRIES);

	ft_attr.prio = prio;
	ft_attr.max_fte = table_size;
	ft_attr.autogroup.max_num_groups = MLX5E_ETHTOOL_NUM_GROUPS;
	ft = mlx5_create_auto_grouped_flow_table(ns, &ft_attr);
	if (IS_ERR(ft))
		return (void *)ft;

	eth_ft->ft = ft;
	return eth_ft;
}

static void mask_spec(u8 *mask, u8 *val, size_t size)
{
	unsigned int i;

	for (i = 0; i < size; i++, mask++, val++)
		*((u8 *)val) = *((u8 *)mask) & *((u8 *)val);
}

#define MLX5E_FTE_SET(header_p, fld, v)  \
	MLX5_SET(fte_match_set_lyr_2_4, header_p, fld, v)

#define MLX5E_FTE_ADDR_OF(header_p, fld) \
	MLX5_ADDR_OF(fte_match_set_lyr_2_4, header_p, fld)

static void
set_ip4(void *headers_c, void *headers_v, __be32 ip4src_m,
	__be32 ip4src_v, __be32 ip4dst_m, __be32 ip4dst_v)
{
	if (ip4src_m) {
		memcpy(MLX5E_FTE_ADDR_OF(headers_v, src_ipv4_src_ipv6.ipv4_layout.ipv4),
		       &ip4src_v, sizeof(ip4src_v));
		memcpy(MLX5E_FTE_ADDR_OF(headers_c, src_ipv4_src_ipv6.ipv4_layout.ipv4),
		       &ip4src_m, sizeof(ip4src_m));
	}
	if (ip4dst_m) {
		memcpy(MLX5E_FTE_ADDR_OF(headers_v, dst_ipv4_dst_ipv6.ipv4_layout.ipv4),
		       &ip4dst_v, sizeof(ip4dst_v));
		memcpy(MLX5E_FTE_ADDR_OF(headers_c, dst_ipv4_dst_ipv6.ipv4_layout.ipv4),
		       &ip4dst_m, sizeof(ip4dst_m));
	}

	MLX5E_FTE_SET(headers_c, ethertype, 0xffff);
	MLX5E_FTE_SET(headers_v, ethertype, ETH_P_IP);
}

static void
set_ip6(void *headers_c, void *headers_v, __be32 ip6src_m[4],
	__be32 ip6src_v[4], __be32 ip6dst_m[4], __be32 ip6dst_v[4])
{
	u8 ip6_sz = MLX5_FLD_SZ_BYTES(ipv6_layout, ipv6);

	if (!ipv6_addr_any((struct in6_addr *)ip6src_m)) {
		memcpy(MLX5E_FTE_ADDR_OF(headers_v, src_ipv4_src_ipv6.ipv6_layout.ipv6),
		       ip6src_v, ip6_sz);
		memcpy(MLX5E_FTE_ADDR_OF(headers_c, src_ipv4_src_ipv6.ipv6_layout.ipv6),
		       ip6src_m, ip6_sz);
	}
	if (!ipv6_addr_any((struct in6_addr *)ip6dst_m)) {
		memcpy(MLX5E_FTE_ADDR_OF(headers_v, dst_ipv4_dst_ipv6.ipv6_layout.ipv6),
		       ip6dst_v, ip6_sz);
		memcpy(MLX5E_FTE_ADDR_OF(headers_c, dst_ipv4_dst_ipv6.ipv6_layout.ipv6),
		       ip6dst_m, ip6_sz);
	}

	MLX5E_FTE_SET(headers_c, ethertype, 0xffff);
	MLX5E_FTE_SET(headers_v, ethertype, ETH_P_IPV6);
}

static void
set_tcp(void *headers_c, void *headers_v, __be16 psrc_m, __be16 psrc_v,
	__be16 pdst_m, __be16 pdst_v)
{
	if (psrc_m) {
		MLX5E_FTE_SET(headers_c, tcp_sport, ntohs(psrc_m));
		MLX5E_FTE_SET(headers_v, tcp_sport, ntohs(psrc_v));
	}
	if (pdst_m) {
		MLX5E_FTE_SET(headers_c, tcp_dport, ntohs(pdst_m));
		MLX5E_FTE_SET(headers_v, tcp_dport, ntohs(pdst_v));
	}

	MLX5E_FTE_SET(headers_c, ip_protocol, 0xffff);
	MLX5E_FTE_SET(headers_v, ip_protocol, IPPROTO_TCP);
}

static void
set_udp(void *headers_c, void *headers_v, __be16 psrc_m, __be16 psrc_v,
	__be16 pdst_m, __be16 pdst_v)
{
	if (psrc_m) {
		MLX5E_FTE_SET(headers_c, udp_sport, ntohs(psrc_m));
		MLX5E_FTE_SET(headers_v, udp_sport, ntohs(psrc_v));
	}

	if (pdst_m) {
		MLX5E_FTE_SET(headers_c, udp_dport, ntohs(pdst_m));
		MLX5E_FTE_SET(headers_v, udp_dport, ntohs(pdst_v));
	}

	MLX5E_FTE_SET(headers_c, ip_protocol, 0xffff);
	MLX5E_FTE_SET(headers_v, ip_protocol, IPPROTO_UDP);
}

static void
parse_tcp4(void *headers_c, void *headers_v, struct ethtool_rx_flow_spec *fs)
{
	struct ethtool_tcpip4_spec *l4_mask = &fs->m_u.tcp_ip4_spec;
	struct ethtool_tcpip4_spec *l4_val  = &fs->h_u.tcp_ip4_spec;

	set_ip4(headers_c, headers_v, l4_mask->ip4src, l4_val->ip4src,
		l4_mask->ip4dst, l4_val->ip4dst);

	set_tcp(headers_c, headers_v, l4_mask->psrc, l4_val->psrc,
		l4_mask->pdst, l4_val->pdst);
}

static void
parse_udp4(void *headers_c, void *headers_v, struct ethtool_rx_flow_spec *fs)
{
	struct ethtool_tcpip4_spec *l4_mask = &fs->m_u.udp_ip4_spec;
	struct ethtool_tcpip4_spec *l4_val  = &fs->h_u.udp_ip4_spec;

	set_ip4(headers_c, headers_v, l4_mask->ip4src, l4_val->ip4src,
		l4_mask->ip4dst, l4_val->ip4dst);

	set_udp(headers_c, headers_v, l4_mask->psrc, l4_val->psrc,
		l4_mask->pdst, l4_val->pdst);
}

static void
parse_ip4(void *headers_c, void *headers_v, struct ethtool_rx_flow_spec *fs)
{
	struct ethtool_usrip4_spec *l3_mask = &fs->m_u.usr_ip4_spec;
	struct ethtool_usrip4_spec *l3_val  = &fs->h_u.usr_ip4_spec;

	set_ip4(headers_c, headers_v, l3_mask->ip4src, l3_val->ip4src,
		l3_mask->ip4dst, l3_val->ip4dst);

	if (l3_mask->proto) {
		MLX5E_FTE_SET(headers_c, ip_protocol, l3_mask->proto);
		MLX5E_FTE_SET(headers_v, ip_protocol, l3_val->proto);
	}
}

static void
parse_ip6(void *headers_c, void *headers_v, struct ethtool_rx_flow_spec *fs)
{
	struct ethtool_usrip6_spec *l3_mask = &fs->m_u.usr_ip6_spec;
	struct ethtool_usrip6_spec *l3_val  = &fs->h_u.usr_ip6_spec;

	set_ip6(headers_c, headers_v, l3_mask->ip6src,
		l3_val->ip6src, l3_mask->ip6dst, l3_val->ip6dst);

	if (l3_mask->l4_proto) {
		MLX5E_FTE_SET(headers_c, ip_protocol, l3_mask->l4_proto);
		MLX5E_FTE_SET(headers_v, ip_protocol, l3_val->l4_proto);
	}
}

static void
parse_tcp6(void *headers_c, void *headers_v, struct ethtool_rx_flow_spec *fs)
{
	struct ethtool_tcpip6_spec *l4_mask = &fs->m_u.tcp_ip6_spec;
	struct ethtool_tcpip6_spec *l4_val  = &fs->h_u.tcp_ip6_spec;

	set_ip6(headers_c, headers_v, l4_mask->ip6src,
		l4_val->ip6src, l4_mask->ip6dst, l4_val->ip6dst);

	set_tcp(headers_c, headers_v, l4_mask->psrc, l4_val->psrc,
		l4_mask->pdst, l4_val->pdst);
}

static void
parse_udp6(void *headers_c, void *headers_v, struct ethtool_rx_flow_spec *fs)
{
	struct ethtool_tcpip6_spec *l4_mask = &fs->m_u.udp_ip6_spec;
	struct ethtool_tcpip6_spec *l4_val  = &fs->h_u.udp_ip6_spec;

	set_ip6(headers_c, headers_v, l4_mask->ip6src,
		l4_val->ip6src, l4_mask->ip6dst, l4_val->ip6dst);

	set_udp(headers_c, headers_v, l4_mask->psrc, l4_val->psrc,
		l4_mask->pdst, l4_val->pdst);
}

static void
parse_ether(void *headers_c, void *headers_v, struct ethtool_rx_flow_spec *fs)
{
	struct ethhdr *eth_mask = &fs->m_u.ether_spec;
	struct ethhdr *eth_val = &fs->h_u.ether_spec;

	mask_spec((u8 *)eth_mask, (u8 *)eth_val, sizeof(*eth_mask));
	ether_addr_copy(MLX5E_FTE_ADDR_OF(headers_c, smac_47_16), eth_mask->h_source);
	ether_addr_copy(MLX5E_FTE_ADDR_OF(headers_v, smac_47_16), eth_val->h_source);
	ether_addr_copy(MLX5E_FTE_ADDR_OF(headers_c, dmac_47_16), eth_mask->h_dest);
	ether_addr_copy(MLX5E_FTE_ADDR_OF(headers_v, dmac_47_16), eth_val->h_dest);
	MLX5E_FTE_SET(headers_c, ethertype, ntohs(eth_mask->h_proto));
	MLX5E_FTE_SET(headers_v, ethertype, ntohs(eth_val->h_proto));
}

static void
set_cvlan(void *headers_c, void *headers_v, __be16 vlan_tci)
{
	MLX5E_FTE_SET(headers_c, cvlan_tag, 1);
	MLX5E_FTE_SET(headers_v, cvlan_tag, 1);
	MLX5E_FTE_SET(headers_c, first_vid, 0xfff);
	MLX5E_FTE_SET(headers_v, first_vid, ntohs(vlan_tci));
}

static void
set_dmac(void *headers_c, void *headers_v,
	 unsigned char m_dest[ETH_ALEN], unsigned char v_dest[ETH_ALEN])
{
	ether_addr_copy(MLX5E_FTE_ADDR_OF(headers_c, dmac_47_16), m_dest);
	ether_addr_copy(MLX5E_FTE_ADDR_OF(headers_v, dmac_47_16), v_dest);
}

static int set_flow_attrs(u32 *match_c, u32 *match_v,
			  struct ethtool_rx_flow_spec *fs)
{
	void *outer_headers_c = MLX5_ADDR_OF(fte_match_param, match_c,
					     outer_headers);
	void *outer_headers_v = MLX5_ADDR_OF(fte_match_param, match_v,
					     outer_headers);
	u32 flow_type = flow_type_mask(fs->flow_type);

	switch (flow_type) {
	case TCP_V4_FLOW:
		parse_tcp4(outer_headers_c, outer_headers_v, fs);
		break;
	case UDP_V4_FLOW:
		parse_udp4(outer_headers_c, outer_headers_v, fs);
		break;
	case IP_USER_FLOW:
		parse_ip4(outer_headers_c, outer_headers_v, fs);
		break;
	case TCP_V6_FLOW:
		parse_tcp6(outer_headers_c, outer_headers_v, fs);
		break;
	case UDP_V6_FLOW:
		parse_udp6(outer_headers_c, outer_headers_v, fs);
		break;
	case IPV6_USER_FLOW:
		parse_ip6(outer_headers_c, outer_headers_v, fs);
		break;
	case ETHER_FLOW:
		parse_ether(outer_headers_c, outer_headers_v, fs);
		break;
	default:
		return -EINVAL;
	}

	if ((fs->flow_type & FLOW_EXT) &&
	    (fs->m_ext.vlan_tci & cpu_to_be16(VLAN_VID_MASK)))
		set_cvlan(outer_headers_c, outer_headers_v, fs->h_ext.vlan_tci);

	if (fs->flow_type & FLOW_MAC_EXT &&
	    !is_zero_ether_addr(fs->m_ext.h_dest)) {
		mask_spec(fs->m_ext.h_dest, fs->h_ext.h_dest, ETH_ALEN);
		set_dmac(outer_headers_c, outer_headers_v, fs->m_ext.h_dest,
			 fs->h_ext.h_dest);
	}

	return 0;
}

static void add_rule_to_list(struct mlx5e_priv *priv,
			     struct mlx5e_ethtool_rule *rule)
{
	struct mlx5e_ethtool_steering *ethtool = mlx5e_fs_get_ethtool(priv->fs);
	struct list_head *head = &ethtool->rules;
	struct mlx5e_ethtool_rule *iter;

	list_for_each_entry(iter, &ethtool->rules, list) {
		/*按location从小到大进行排列*/
		if (iter->flow_spec.location > rule->flow_spec.location)
			break;
		head = &iter->list;
	}
	ethtool->tot_num_rules++;
	list_add(&rule->list, head);
}

static bool outer_header_zero(u32 *match_criteria)
{
	int size = MLX5_FLD_SZ_BYTES(fte_match_param, outer_headers);
	char *outer_headers_c = MLX5_ADDR_OF(fte_match_param, match_criteria,
					     outer_headers);

	return outer_headers_c[0] == 0 && !memcmp(outer_headers_c,
						  outer_headers_c + 1,
						  size - 1);
}

static int flow_get_tirn(struct mlx5e_priv *priv,
			 struct mlx5e_ethtool_rule *eth_rule,
			 struct ethtool_rx_flow_spec *fs,
			 u32 rss_context, u32 *tirn)
{
	if (fs->flow_type & FLOW_RSS) {
	    /*规则送指定queue*/
		struct mlx5e_packet_merge_param pkt_merge_param;
		struct mlx5e_rss *rss;
		u32 flow_type;
		int err;
		int tt;

		rss = mlx5e_rx_res_rss_get(priv->rx_res, rss_context);
		if (!rss)
			return -ENOENT;

		flow_type = flow_type_mask(fs->flow_type);
		tt = flow_type_to_traffic_type(flow_type);
		if (tt < 0)
			return -EINVAL;

		pkt_merge_param = priv->channels.params.packet_merge;
		err = mlx5e_rss_obtain_tirn(rss, tt, &pkt_merge_param, false, tirn);
		if (err)
			return err;
		eth_rule->rss = rss;
		mlx5e_rss_refcnt_inc(eth_rule->rss);
	} else {
		*tirn = mlx5e_rx_res_get_tirn_direct(priv->rx_res, fs->ring_cookie);
	}

	return 0;
}

static struct mlx5_flow_handle *
add_ethtool_flow_rule(struct mlx5e_priv *priv,
		      struct mlx5e_ethtool_rule *eth_rule,
		      struct mlx5_flow_table *ft,
		      struct ethtool_rx_flow_spec *fs, u32 rss_context)
{
	struct mlx5_flow_act flow_act = { .flags = FLOW_ACT_NO_APPEND };
	struct mlx5_flow_destination *dst = NULL;
	struct mlx5_flow_handle *rule;
	struct mlx5_flow_spec *spec;
	int err = 0;

	spec = kvzalloc(sizeof(*spec), GFP_KERNEL);
	if (!spec)
		return ERR_PTR(-ENOMEM);
	/*转换fs规则到spec*/
	err = set_flow_attrs(spec->match_criteria, spec->match_value,
			     fs);
	if (err)
		goto free;

	if (fs->ring_cookie == RX_CLS_FLOW_DISC) {
	    /*规则指明匹配后丢包*/
		flow_act.action = MLX5_FLOW_CONTEXT_ACTION_DROP;
	} else {
		dst = kzalloc(sizeof(*dst), GFP_KERNEL);
		if (!dst) {
			err = -ENOMEM;
			goto free;
		}

		err = flow_get_tirn(priv, eth_rule, fs, rss_context, &dst->tir_num);
		if (err)
			goto free;

		dst->type = MLX5_FLOW_DESTINATION_TYPE_TIR;
		flow_act.action = MLX5_FLOW_CONTEXT_ACTION_FWD_DEST;
	}

	spec->match_criteria_enable = (!outer_header_zero(spec->match_criteria));
	spec->flow_context.flow_tag = MLX5_FS_DEFAULT_FLOW_TAG;
	/*执行flow rule添加，最终下发到fw*/
	rule = mlx5_add_flow_rules(ft, spec, &flow_act, dst, dst ? 1 : 0);
	if (IS_ERR(rule)) {
		err = PTR_ERR(rule);
		netdev_err(priv->netdev, "%s: failed to add ethtool steering rule: %d\n",
			   __func__, err);
		goto free;
	}
free:
	kvfree(spec);
	kfree(dst);
	return err ? ERR_PTR(err) : rule;
}

static void del_ethtool_rule(struct mlx5e_flow_steering *fs,
			     struct mlx5e_ethtool_rule *eth_rule)
{
	struct mlx5e_ethtool_steering *ethtool = mlx5e_fs_get_ethtool(fs);
	if (eth_rule->rule)
		mlx5_del_flow_rules(eth_rule->rule);
	if (eth_rule->rss)
		mlx5e_rss_refcnt_dec(eth_rule->rss);
	list_del(&eth_rule->list);
	ethtool->tot_num_rules--;
	put_flow_table(eth_rule->eth_ft);
	kfree(eth_rule);
}

static struct mlx5e_ethtool_rule *find_ethtool_rule(struct mlx5e_priv *priv,
						    int location)
{
	struct mlx5e_ethtool_steering *ethtool = mlx5e_fs_get_ethtool(priv->fs);
	struct mlx5e_ethtool_rule *iter;

	list_for_each_entry(iter, &ethtool->rules, list) {
		if (iter->flow_spec.location == location)
			return iter;
	}
	return NULL;
}

static struct mlx5e_ethtool_rule *get_ethtool_rule(struct mlx5e_priv *priv,
						   int location)
{
	struct mlx5e_ethtool_rule *eth_rule;

	eth_rule = find_ethtool_rule(priv, location);
	if (eth_rule)
		/*规则已存在，先删除掉*/
		del_ethtool_rule(priv->fs, eth_rule);

	/*规则不存在，先申请空的buffer*/
	eth_rule = kzalloc(sizeof(*eth_rule), GFP_KERNEL);
	if (!eth_rule)
		return ERR_PTR(-ENOMEM);

	/*将规则串到priv下*/
	add_rule_to_list(priv, eth_rule);
	return eth_rule;
}

#define MAX_NUM_OF_ETHTOOL_RULES BIT(10)

#define all_ones(field) (field == (__force typeof(field))-1)
#define all_zeros_or_all_ones(field)		\
	((field) == 0 || (field) == (__force typeof(field))-1)

/*检查ethter要匹配几个tuple*/
static int validate_ethter(struct ethtool_rx_flow_spec *fs)
{
	struct ethhdr *eth_mask = &fs->m_u.ether_spec;
	int ntuples = 0;

	if (!is_zero_ether_addr(eth_mask->h_dest))
	    /*目的mac非零，要匹配的tuples增加*/
		ntuples++;
	if (!is_zero_ether_addr(eth_mask->h_source))
		ntuples++;
	if (eth_mask->h_proto)
		ntuples++;
	return ntuples;
}

static int validate_tcpudp4(struct ethtool_rx_flow_spec *fs)
{
	struct ethtool_tcpip4_spec *l4_mask = &fs->m_u.tcp_ip4_spec;
	int ntuples = 0;

	if (l4_mask->tos)
	    /*tos不得配置为0*/
		return -EINVAL;

	if (l4_mask->ip4src)
		ntuples++;
	if (l4_mask->ip4dst)
		ntuples++;
	if (l4_mask->psrc)
		ntuples++;
	if (l4_mask->pdst)
		ntuples++;
	/* Flow is TCP/UDP */
	return ++ntuples;
}

static int validate_ip4(struct ethtool_rx_flow_spec *fs)
{
	struct ethtool_usrip4_spec *l3_mask = &fs->m_u.usr_ip4_spec;
	int ntuples = 0;

	if (l3_mask->l4_4_bytes || l3_mask->tos ||
	    fs->h_u.usr_ip4_spec.ip_ver != ETH_RX_NFC_IP4)
		return -EINVAL;
	if (l3_mask->ip4src)
		ntuples++;
	if (l3_mask->ip4dst)
		ntuples++;
	if (l3_mask->proto)
		ntuples++;
	/* Flow is IPv4 */
	return ++ntuples;
}

static int validate_ip6(struct ethtool_rx_flow_spec *fs)
{
	struct ethtool_usrip6_spec *l3_mask = &fs->m_u.usr_ip6_spec;
	int ntuples = 0;

	if (l3_mask->l4_4_bytes || l3_mask->tclass)
		return -EINVAL;
	if (!ipv6_addr_any((struct in6_addr *)l3_mask->ip6src))
		ntuples++;

	if (!ipv6_addr_any((struct in6_addr *)l3_mask->ip6dst))
		ntuples++;
	if (l3_mask->l4_proto)
		ntuples++;
	/* Flow is IPv6 */
	return ++ntuples;
}

static int validate_tcpudp6(struct ethtool_rx_flow_spec *fs)
{
	struct ethtool_tcpip6_spec *l4_mask = &fs->m_u.tcp_ip6_spec;
	int ntuples = 0;

	if (l4_mask->tclass)
		return -EINVAL;

	if (!ipv6_addr_any((struct in6_addr *)l4_mask->ip6src))
		ntuples++;

	if (!ipv6_addr_any((struct in6_addr *)l4_mask->ip6dst))
		ntuples++;

	if (l4_mask->psrc)
		ntuples++;
	if (l4_mask->pdst)
		ntuples++;
	/* Flow is TCP/UDP */
	return ++ntuples;
}

static int validate_vlan(struct ethtool_rx_flow_spec *fs)
{
	if (fs->m_ext.vlan_etype ||
	    fs->m_ext.vlan_tci != cpu_to_be16(VLAN_VID_MASK))
		return -EINVAL;

	if (fs->m_ext.vlan_tci &&
	    (be16_to_cpu(fs->h_ext.vlan_tci) >= VLAN_N_VID))
		return -EINVAL;

	return 1;
}

static int validate_flow(struct mlx5e_priv *priv,
			 struct ethtool_rx_flow_spec *fs)
{
	int num_tuples = 0;
	int ret = 0;

	if (fs->location >= MAX_NUM_OF_ETHTOOL_RULES)
	    /*规则序号超限无效*/
		return -ENOSPC;

	if (fs->ring_cookie != RX_CLS_FLOW_DISC)
		/*非丢包cookie,校验cookie*/
		if (fs->ring_cookie >= priv->channels.params.num_channels)
			return -EINVAL;

	switch (flow_type_mask(fs->flow_type)) {
	case ETHER_FLOW:
		num_tuples += validate_ethter(fs);
		break;
	case TCP_V4_FLOW:
	case UDP_V4_FLOW:
		ret = validate_tcpudp4(fs);
		if (ret < 0)
			return ret;
		num_tuples += ret;
		break;
	case IP_USER_FLOW:
		ret = validate_ip4(fs);
		if (ret < 0)
			return ret;
		num_tuples += ret;
		break;
	case TCP_V6_FLOW:
	case UDP_V6_FLOW:
		ret = validate_tcpudp6(fs);
		if (ret < 0)
			return ret;
		num_tuples += ret;
		break;
	case IPV6_USER_FLOW:
		ret = validate_ip6(fs);
		if (ret < 0)
			return ret;
		num_tuples += ret;
		break;
	default:
		return -ENOTSUPP;
	}

	/*扩展匹配项*/
	if ((fs->flow_type & FLOW_EXT)) {
		ret = validate_vlan(fs);
		if (ret < 0)
			return ret;
		num_tuples += ret;
	}

	if (fs->flow_type & FLOW_MAC_EXT &&
	    !is_zero_ether_addr(fs->m_ext.h_dest))
		num_tuples++;

	/*返回有哪些字段需要匹配*/
	return num_tuples;
}

static int
mlx5e_ethtool_flow_replace(struct mlx5e_priv *priv,
			   struct ethtool_rx_flow_spec *fs/*要添加的规则*/, u32 rss_context/*规则action*/)
{
	struct mlx5e_ethtool_table *eth_ft;
	struct mlx5e_ethtool_rule *eth_rule;
	struct mlx5_flow_handle *rule;
	int num_tuples;
	int err;

	num_tuples = validate_flow(priv, fs);
	if (num_tuples <= 0) {
	    /*flow没有指定要匹配的字段或者校验不通过，返回*/
		netdev_warn(priv->netdev, "%s: flow is not valid %d\n",
			    __func__, num_tuples);
		return num_tuples < 0 ? num_tuples : -EINVAL;
	}

	/*获得规则对应的eth_ft*/
	eth_ft = get_flow_table(priv, fs, num_tuples);
	if (IS_ERR(eth_ft))
		return PTR_ERR(eth_ft);

	/*申请存入规则的空间*/
	eth_rule = get_ethtool_rule(priv, fs->location);
	if (IS_ERR(eth_rule)) {
		put_flow_table(eth_ft);
		return PTR_ERR(eth_rule);
	}

	eth_rule->flow_spec = *fs;
	eth_rule->eth_ft = eth_ft;

	/*创建规则，将规则加入到fw*/
	rule = add_ethtool_flow_rule(priv, eth_rule, eth_ft->ft, fs, rss_context);
	if (IS_ERR(rule)) {
		err = PTR_ERR(rule);
		goto del_ethtool_rule;
	}

	eth_rule->rule = rule;/*记录创建的规则*/

	return 0;

del_ethtool_rule:
	del_ethtool_rule(priv->fs, eth_rule);

	return err;
}

static int
mlx5e_ethtool_flow_remove(struct mlx5e_priv *priv, int location)
{
	struct mlx5e_ethtool_rule *eth_rule;
	int err = 0;

	if (location >= MAX_NUM_OF_ETHTOOL_RULES)
		return -ENOSPC;

	/*找到相应规则*/
	eth_rule = find_ethtool_rule(priv, location);
	if (!eth_rule) {
		err =  -ENOENT;
		goto out;
	}

	/*删除对应的规则*/
	del_ethtool_rule(priv->fs, eth_rule);
out:
	return err;
}

static int
mlx5e_ethtool_get_flow(struct mlx5e_priv *priv,
		       struct ethtool_rxnfc *info, int location/*规则序号*/)
{
	struct mlx5e_ethtool_steering *ethtool = mlx5e_fs_get_ethtool(priv->fs);
	struct mlx5e_ethtool_rule *eth_rule;

	if (location < 0 || location >= MAX_NUM_OF_ETHTOOL_RULES)
	    /*流规则序号有误，返回失败*/
		return -EINVAL;

	/*遍历fs.ethtool.rules*/
	list_for_each_entry(eth_rule, &ethtool->rules, list) {
		int index;

		if (eth_rule->flow_spec.location != location)
		    /*序号不匹配，继续*/
			continue;
		if (!info)
		    /*未指定待填充的变量，返回0*/
			return 0;

		/*填充info*/
		info->fs = eth_rule->flow_spec;
		if (!eth_rule->rss)
			return 0;

		/*此规则对应的queue index*/
		index = mlx5e_rx_res_rss_index(priv->rx_res, eth_rule->rss);
		if (index < 0)
		    /*返回错误码*/
			return index;
		info->rss_context = index;/*规则索引*/
		return 0;
	}

	return -ENOENT;
}

static int
mlx5e_ethtool_get_all_flows(struct mlx5e_priv *priv,
			    struct ethtool_rxnfc *info, u32 *rule_locs/*各规则对应的索引*/)
{
	int location = 0;
	int idx = 0;
	int err = 0;

	/*设置支持的最大flow条目数*/
	info->data = MAX_NUM_OF_ETHTOOL_RULES;
	while ((!err || err == -ENOENT) && idx < info->rule_cnt) {
	    /*二参数传入NULL，用于填充各规则对应的seq*/
		err = mlx5e_ethtool_get_flow(priv, NULL, location/*流规则序号*/);
		if (!err)
			rule_locs[idx++] = location;
		location++;
	}
	return err;
}

int mlx5e_ethtool_alloc(struct mlx5e_ethtool_steering **ethtool)
{
	*ethtool =  kvzalloc(sizeof(**ethtool), GFP_KERNEL);
	if (!*ethtool)
		return -ENOMEM;
	return 0;
}

void mlx5e_ethtool_free(struct mlx5e_ethtool_steering *ethtool)
{
	kvfree(ethtool);
}

void mlx5e_ethtool_cleanup_steering(struct mlx5e_flow_steering *fs)
{
	struct mlx5e_ethtool_steering *ethtool = mlx5e_fs_get_ethtool(fs);
	struct mlx5e_ethtool_rule *iter;
	struct mlx5e_ethtool_rule *temp;

	list_for_each_entry_safe(iter, temp, &ethtool->rules, list)
		del_ethtool_rule(fs, iter);
}

void mlx5e_ethtool_init_steering(struct mlx5e_flow_steering *fs)
{
	struct mlx5e_ethtool_steering *ethtool = mlx5e_fs_get_ethtool(fs);

	INIT_LIST_HEAD(&ethtool->rules);
}

static int flow_type_to_traffic_type(u32 flow_type)
{
	switch (flow_type) {
	case TCP_V4_FLOW:
		return MLX5_TT_IPV4_TCP;
	case TCP_V6_FLOW:
		return MLX5_TT_IPV6_TCP;
	case UDP_V4_FLOW:
		return MLX5_TT_IPV4_UDP;
	case UDP_V6_FLOW:
		return MLX5_TT_IPV6_UDP;
	case AH_V4_FLOW:
		return MLX5_TT_IPV4_IPSEC_AH;
	case AH_V6_FLOW:
		return MLX5_TT_IPV6_IPSEC_AH;
	case ESP_V4_FLOW:
		return MLX5_TT_IPV4_IPSEC_ESP;
	case ESP_V6_FLOW:
		return MLX5_TT_IPV6_IPSEC_ESP;
	case IPV4_FLOW:
	case IP_USER_FLOW:
		return MLX5_TT_IPV4;
	case IPV6_FLOW:
	case IPV6_USER_FLOW:
		return MLX5_TT_IPV6;
	default:
		return -EINVAL;
	}
}

int mlx5e_ethtool_set_rxfh_fields(struct mlx5e_priv *priv,
				  const struct ethtool_rxfh_fields *nfc,
				  struct netlink_ext_ack *extack)
{
	u8 rx_hash_field = 0;
	u32 flow_type = 0;
	u32 rss_idx;
	int err;
	int tt;

	rss_idx = nfc->rss_context;

	flow_type = flow_type_mask(nfc->flow_type);
	tt = flow_type_to_traffic_type(flow_type);
	if (tt < 0)
		return tt;

	/*  RSS does not support anything other than hashing to queues
	 *  on src IP, dest IP, TCP/UDP src port and TCP/UDP dest
	 *  port.
	 */
	if (flow_type != TCP_V4_FLOW &&
	    flow_type != TCP_V6_FLOW &&
	    flow_type != UDP_V4_FLOW &&
	    flow_type != UDP_V6_FLOW)
		/*rss仅支持以上flow type*/
		return -EOPNOTSUPP;

	if (nfc->data & ~(RXH_IP_SRC | RXH_IP_DST |
			  RXH_L4_B_0_1 | RXH_L4_B_2_3))
	    /*rss仅支持以上4种字段*/
		return -EOPNOTSUPP;

	/*设置用户请求的字段*/
	if (nfc->data & RXH_IP_SRC)
		rx_hash_field |= MLX5_HASH_FIELD_SEL_SRC_IP;
	if (nfc->data & RXH_IP_DST)
		rx_hash_field |= MLX5_HASH_FIELD_SEL_DST_IP;
	if (nfc->data & RXH_L4_B_0_1)
		rx_hash_field |= MLX5_HASH_FIELD_SEL_L4_SPORT;
	if (nfc->data & RXH_L4_B_2_3)
		rx_hash_field |= MLX5_HASH_FIELD_SEL_L4_DPORT;

	mutex_lock(&priv->state_lock);
	/*设置配置的rss hash字段*/
	err = mlx5e_rx_res_rss_set_hash_fields(priv->rx_res, rss_idx, tt, rx_hash_field);
	mutex_unlock(&priv->state_lock);

	return err;
}

int mlx5e_ethtool_get_rxfh_fields(struct mlx5e_priv *priv,
				  struct ethtool_rxfh_fields *nfc)
{
	int hash_field = 0;
	u32 flow_type = 0;
	u32 rss_idx;
	int tt;

	rss_idx = nfc->rss_context;

	flow_type = flow_type_mask(nfc->flow_type);
	/*通过flow type获得对应的traffic type*/
	tt = flow_type_to_traffic_type(flow_type);
	if (tt < 0)
		return tt;

	/*取此traffic type情况下，支持哪种字段*/
	hash_field = mlx5e_rx_res_rss_get_hash_fields(priv->rx_res, rss_idx, tt);
	if (hash_field < 0)
		return hash_field;

	nfc->data = 0;

	if (hash_field & MLX5_HASH_FIELD_SEL_SRC_IP)
		nfc->data |= RXH_IP_SRC;/*源ip*/
	if (hash_field & MLX5_HASH_FIELD_SEL_DST_IP)
		nfc->data |= RXH_IP_DST;/*目的ip*/
	if (hash_field & MLX5_HASH_FIELD_SEL_L4_SPORT)
		nfc->data |= RXH_L4_B_0_1;/*源port*/
	if (hash_field & MLX5_HASH_FIELD_SEL_L4_DPORT)
		nfc->data |= RXH_L4_B_2_3;/*目的port*/

	return 0;
}

int mlx5e_ethtool_set_rxnfc(struct mlx5e_priv *priv, struct ethtool_rxnfc *cmd)
{
	int err = 0;

	switch (cmd->cmd) {
	case ETHTOOL_SRXCLSRLINS:
	    /*添加rx class rule*/
		err = mlx5e_ethtool_flow_replace(priv, &cmd->fs, cmd->rss_context);
		break;
	case ETHTOOL_SRXCLSRLDEL:
	    /*移除指定索引的rx class rule*/
		err = mlx5e_ethtool_flow_remove(priv, cmd->fs.location);
		break;
<<<<<<< HEAD
	case ETHTOOL_SRXFH:
	    /*更新rss hash对应的字段*/
		err = mlx5e_set_rss_hash_opt(priv, cmd);
		break;
=======
>>>>>>> f2d282e1
	default:
		err = -EOPNOTSUPP;
		break;
	}

	return err;
}

int mlx5e_ethtool_get_rxnfc(struct mlx5e_priv *priv,
			    struct ethtool_rxnfc *info, u32 *rule_locs)
{
	struct mlx5e_ethtool_steering *ethtool = mlx5e_fs_get_ethtool(priv->fs);
	int err = 0;

	switch (info->cmd) {
	case ETHTOOL_GRXCLSRLCNT:
		/*返回rx cls规则总数*/
		info->rule_cnt = ethtool->tot_num_rules;
		break;
	case ETHTOOL_GRXCLSRULE:
	    /*按rx cls规则索引填充规则内容到info*/
		err = mlx5e_ethtool_get_flow(priv, info, info->fs.location);
		break;
	case ETHTOOL_GRXCLSRLALL:
	    /*返回所有rx cls规则索引*/
		err = mlx5e_ethtool_get_all_flows(priv, info, rule_locs);
		break;
<<<<<<< HEAD
	case ETHTOOL_GRXFH:
	    /*显示rx flow type支持的字段*/
		err =  mlx5e_get_rss_hash_opt(priv, info);
		break;
=======
>>>>>>> f2d282e1
	default:
		err = -EOPNOTSUPP;
		break;
	}

	return err;
}
<|MERGE_RESOLUTION|>--- conflicted
+++ resolved
@@ -1030,13 +1030,6 @@
 	    /*移除指定索引的rx class rule*/
 		err = mlx5e_ethtool_flow_remove(priv, cmd->fs.location);
 		break;
-<<<<<<< HEAD
-	case ETHTOOL_SRXFH:
-	    /*更新rss hash对应的字段*/
-		err = mlx5e_set_rss_hash_opt(priv, cmd);
-		break;
-=======
->>>>>>> f2d282e1
 	default:
 		err = -EOPNOTSUPP;
 		break;
@@ -1064,13 +1057,6 @@
 	    /*返回所有rx cls规则索引*/
 		err = mlx5e_ethtool_get_all_flows(priv, info, rule_locs);
 		break;
-<<<<<<< HEAD
-	case ETHTOOL_GRXFH:
-	    /*显示rx flow type支持的字段*/
-		err =  mlx5e_get_rss_hash_opt(priv, info);
-		break;
-=======
->>>>>>> f2d282e1
 	default:
 		err = -EOPNOTSUPP;
 		break;
