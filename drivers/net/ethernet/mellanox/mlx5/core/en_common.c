--- conflicted
+++ resolved
@@ -36,37 +36,6 @@
  * Global resources are common to all the netdevices created on the same nic.
  */
 
-<<<<<<< HEAD
-int mlx5e_create_tir(struct mlx5_core_dev *mdev, struct mlx5e_tir *tir/*出参，fw返回的tir数据*/, u32 *in)
-{
-	struct mlx5e_hw_objs *res = &mdev->mlx5e_res.hw_objs;
-	int err;
-
-	err = mlx5_core_create_tir(mdev, in, &tir->tirn);
-	if (err)
-		return err;
-
-	mutex_lock(&res->td.list_lock);
-	//将新创建的tir加入到mdev对应的tirs_list上
-	list_add(&tir->list, &res->td.tirs_list);
-	mutex_unlock(&res->td.list_lock);
-
-	return 0;
-}
-
-void mlx5e_destroy_tir(struct mlx5_core_dev *mdev,
-		       struct mlx5e_tir *tir)
-{
-	struct mlx5e_hw_objs *res = &mdev->mlx5e_res.hw_objs;
-
-	mutex_lock(&res->td.list_lock);
-	mlx5_core_destroy_tir(mdev, tir->tirn);
-	list_del(&tir->list);
-	mutex_unlock(&res->td.list_lock);
-}
-
-=======
->>>>>>> ce840177
 void mlx5e_mkey_set_relaxed_ordering(struct mlx5_core_dev *mdev, void *mkc)
 {
 	bool ro_pci_enable = pcie_relaxed_ordering_enabled(mdev->pdev);
