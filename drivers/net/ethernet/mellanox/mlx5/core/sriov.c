/*
 * Copyright (c) 2014, Mellanox Technologies inc.  All rights reserved.
 *
 * This software is available to you under a choice of one of two
 * licenses.  You may choose to be licensed under the terms of the GNU
 * General Public License (GPL) Version 2, available from the file
 * COPYING in the main directory of this source tree, or the
 * OpenIB.org BSD license below:
 *
 *     Redistribution and use in source and binary forms, with or
 *     without modification, are permitted provided that the following
 *     conditions are met:
 *
 *      - Redistributions of source code must retain the above
 *        copyright notice, this list of conditions and the following
 *        disclaimer.
 *
 *      - Redistributions in binary form must reproduce the above
 *        copyright notice, this list of conditions and the following
 *        disclaimer in the documentation and/or other materials
 *        provided with the distribution.
 *
 * THE SOFTWARE IS PROVIDED "AS IS", WITHOUT WARRANTY OF ANY KIND,
 * EXPRESS OR IMPLIED, INCLUDING BUT NOT LIMITED TO THE WARRANTIES OF
 * MERCHANTABILITY, FITNESS FOR A PARTICULAR PURPOSE AND
 * NONINFRINGEMENT. IN NO EVENT SHALL THE AUTHORS OR COPYRIGHT HOLDERS
 * BE LIABLE FOR ANY CLAIM, DAMAGES OR OTHER LIABILITY, WHETHER IN AN
 * ACTION OF CONTRACT, TORT OR OTHERWISE, ARISING FROM, OUT OF OR IN
 * CONNECTION WITH THE SOFTWARE OR THE USE OR OTHER DEALINGS IN THE
 * SOFTWARE.
 */

#include <linux/pci.h>
#include <linux/mlx5/driver.h>
#include <linux/mlx5/vport.h>
#include "mlx5_core.h"
#include "eswitch.h"

static int sriov_restore_guids(struct mlx5_core_dev *dev, int vf)
{
	struct mlx5_core_sriov *sriov = &dev->priv.sriov;
	struct mlx5_hca_vport_context *in;
	int err = 0;

	/* Restore sriov guid and policy settings */
	if (sriov->vfs_ctx[vf].node_guid ||
	    sriov->vfs_ctx[vf].port_guid ||
	    sriov->vfs_ctx[vf].policy != MLX5_POLICY_INVALID) {
		in = kzalloc(sizeof(*in), GFP_KERNEL);
		if (!in)
			return -ENOMEM;

		in->node_guid = sriov->vfs_ctx[vf].node_guid;
		in->port_guid = sriov->vfs_ctx[vf].port_guid;
		in->policy = sriov->vfs_ctx[vf].policy;
		in->field_select =
			!!(in->port_guid) * MLX5_HCA_VPORT_SEL_PORT_GUID |
			!!(in->node_guid) * MLX5_HCA_VPORT_SEL_NODE_GUID |
			!!(in->policy) * MLX5_HCA_VPORT_SEL_STATE_POLICY;

		err = mlx5_core_modify_hca_vport_context(dev, 1, 1, vf + 1, in);
		if (err)
			mlx5_core_warn(dev, "modify vport context failed, unable to restore VF %d settings\n", vf);

		kfree(in);
	}

	return err;
}

static int mlx5_device_enable_sriov(struct mlx5_core_dev *dev, int num_vfs)
{
	struct mlx5_core_sriov *sriov = &dev->priv.sriov;
	int err;
	int vf;

<<<<<<< HEAD
	if (sriov->enabled_vfs) {
		//需要先关闭所有vf,再开启vf
		mlx5_core_warn(dev,
			       "failed to enable SRIOV on device, already enabled with %d vfs\n",
			       sriov->enabled_vfs);
		return -EBUSY;
	}

	if (!MLX5_ESWITCH_MANAGER(dev))
		goto enable_vfs_hca;

	//开启num_vfs个vf
	err = mlx5_eswitch_enable_sriov(dev->priv.eswitch, num_vfs, SRIOV_LEGACY);
=======
	if (!MLX5_ESWITCH_MANAGER(dev))
		goto enable_vfs_hca;

	mlx5_eswitch_update_num_of_vfs(dev->priv.eswitch, num_vfs);
	err = mlx5_eswitch_enable(dev->priv.eswitch, MLX5_ESWITCH_LEGACY);
>>>>>>> 5f9e832c
	if (err) {
		mlx5_core_warn(dev,
			       "failed to enable eswitch SRIOV (%d)\n", err);
		return err;
	}

enable_vfs_hca:
	for (vf = 0; vf < num_vfs; vf++) {
		err = mlx5_core_enable_hca(dev, vf + 1);
		if (err) {
			mlx5_core_warn(dev, "failed to enable VF %d (%d)\n", vf, err);
			continue;
		}
		sriov->vfs_ctx[vf].enabled = 1;
		if (MLX5_CAP_GEN(dev, port_type) == MLX5_CAP_PORT_TYPE_IB) {
			err = sriov_restore_guids(dev, vf);
			if (err) {
				mlx5_core_warn(dev,
					       "failed to restore VF %d settings, err %d\n",
					       vf, err);
				continue;
			}
		}
		mlx5_core_dbg(dev, "successfully enabled VF* %d\n", vf);
	}

	return 0;
}

static void mlx5_device_disable_sriov(struct mlx5_core_dev *dev)
{
	struct mlx5_core_sriov *sriov = &dev->priv.sriov;
	int num_vfs = pci_num_vf(dev->pdev);
	int err;
	int vf;

	for (vf = num_vfs - 1; vf >= 0; vf--) {
		if (!sriov->vfs_ctx[vf].enabled)
			continue;
		err = mlx5_core_disable_hca(dev, vf + 1);
		if (err) {
			mlx5_core_warn(dev, "failed to disable VF %d\n", vf);
			continue;
		}
		sriov->vfs_ctx[vf].enabled = 0;
	}

	if (MLX5_ESWITCH_MANAGER(dev))
		mlx5_eswitch_disable(dev->priv.eswitch);

	if (mlx5_wait_for_pages(dev, &dev->priv.vfs_pages))
		mlx5_core_warn(dev, "timeout reclaiming VFs pages\n");
}

//实现num_vfs个vf开启
static int mlx5_sriov_enable(struct pci_dev *pdev, int num_vfs)
{
	struct mlx5_core_dev *dev  = pci_get_drvdata(pdev);
	int err;

	//设备开启
	err = mlx5_device_enable_sriov(dev, num_vfs);
	if (err) {
		mlx5_core_warn(dev, "mlx5_device_enable_sriov failed : %d\n", err);
		return err;
	}

	//pci开启
	err = pci_enable_sriov(pdev, num_vfs);
	if (err) {
		mlx5_core_warn(dev, "pci_enable_sriov failed : %d\n", err);
		mlx5_device_disable_sriov(dev);
	}
	return err;
}

static void mlx5_sriov_disable(struct pci_dev *pdev)
{
	struct mlx5_core_dev *dev  = pci_get_drvdata(pdev);

	pci_disable_sriov(pdev);
	mlx5_device_disable_sriov(dev);
}

int mlx5_core_sriov_configure(struct pci_dev *pdev, int num_vfs)
{
	struct mlx5_core_dev *dev  = pci_get_drvdata(pdev);
	struct mlx5_core_sriov *sriov = &dev->priv.sriov;
	int err = 0;

	mlx5_core_dbg(dev, "requested num_vfs %d\n", num_vfs);

	if (num_vfs)
		err = mlx5_sriov_enable(pdev, num_vfs);
	else
		//num_vfs为0，用户要求禁止sriov
		mlx5_sriov_disable(pdev);

	if (!err)
		sriov->num_vfs = num_vfs;
	return err ? err : num_vfs;
}

int mlx5_sriov_attach(struct mlx5_core_dev *dev)
{
	if (!mlx5_core_is_pf(dev) || !pci_num_vf(dev->pdev))
		return 0;

	/* If sriov VFs exist in PCI level, enable them in device level */
	return mlx5_device_enable_sriov(dev, pci_num_vf(dev->pdev));
}

void mlx5_sriov_detach(struct mlx5_core_dev *dev)
{
	if (!mlx5_core_is_pf(dev))
		return;

	mlx5_device_disable_sriov(dev);
}

static u16 mlx5_get_max_vfs(struct mlx5_core_dev *dev)
{
	u16 host_total_vfs;
	const u32 *out;

	if (mlx5_core_is_ecpf_esw_manager(dev)) {
		out = mlx5_esw_query_functions(dev);

		/* Old FW doesn't support getting total_vfs from esw func
		 * but supports getting it from pci_sriov.
		 */
		if (IS_ERR(out))
			goto done;
		host_total_vfs = MLX5_GET(query_esw_functions_out, out,
					  host_params_context.host_total_vfs);
		kvfree(out);
		if (host_total_vfs)
			return host_total_vfs;
	}

done:
	return pci_sriov_get_totalvfs(dev->pdev);
}

int mlx5_sriov_init(struct mlx5_core_dev *dev)
{
	struct mlx5_core_sriov *sriov = &dev->priv.sriov;
	struct pci_dev *pdev = dev->pdev;
	int total_vfs;

	if (!mlx5_core_is_pf(dev))
		return 0;

	total_vfs = pci_sriov_get_totalvfs(pdev);
	sriov->max_vfs = mlx5_get_max_vfs(dev);
	sriov->num_vfs = pci_num_vf(pdev);
	sriov->vfs_ctx = kcalloc(total_vfs, sizeof(*sriov->vfs_ctx), GFP_KERNEL);
	if (!sriov->vfs_ctx)
		return -ENOMEM;

	return 0;
}

void mlx5_sriov_cleanup(struct mlx5_core_dev *dev)
{
	struct mlx5_core_sriov *sriov = &dev->priv.sriov;

	if (!mlx5_core_is_pf(dev))
		return;

	kfree(sriov->vfs_ctx);
}<|MERGE_RESOLUTION|>--- conflicted
+++ resolved
@@ -74,27 +74,12 @@
 	int err;
 	int vf;
 
-<<<<<<< HEAD
-	if (sriov->enabled_vfs) {
-		//需要先关闭所有vf,再开启vf
-		mlx5_core_warn(dev,
-			       "failed to enable SRIOV on device, already enabled with %d vfs\n",
-			       sriov->enabled_vfs);
-		return -EBUSY;
-	}
-
 	if (!MLX5_ESWITCH_MANAGER(dev))
 		goto enable_vfs_hca;
 
+	mlx5_eswitch_update_num_of_vfs(dev->priv.eswitch, num_vfs);
 	//开启num_vfs个vf
-	err = mlx5_eswitch_enable_sriov(dev->priv.eswitch, num_vfs, SRIOV_LEGACY);
-=======
-	if (!MLX5_ESWITCH_MANAGER(dev))
-		goto enable_vfs_hca;
-
-	mlx5_eswitch_update_num_of_vfs(dev->priv.eswitch, num_vfs);
 	err = mlx5_eswitch_enable(dev->priv.eswitch, MLX5_ESWITCH_LEGACY);
->>>>>>> 5f9e832c
 	if (err) {
 		mlx5_core_warn(dev,
 			       "failed to enable eswitch SRIOV (%d)\n", err);
