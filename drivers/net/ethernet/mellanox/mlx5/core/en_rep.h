/*
 * Copyright (c) 2017, Mellanox Technologies. All rights reserved.
 *
 * This software is available to you under a choice of one of two
 * licenses.  You may choose to be licensed under the terms of the GNU
 * General Public License (GPL) Version 2, available from the file
 * COPYING in the main directory of this source tree, or the
 * OpenIB.org BSD license below:
 *
 *     Redistribution and use in source and binary forms, with or
 *     without modification, are permitted provided that the following
 *     conditions are met:
 *
 *      - Redistributions of source code must retain the above
 *        copyright notice, this list of conditions and the following
 *        disclaimer.
 *
 *      - Redistributions in binary form must reproduce the above
 *        copyright notice, this list of conditions and the following
 *        disclaimer in the documentation and/or other materials
 *        provided with the distribution.
 *
 * THE SOFTWARE IS PROVIDED "AS IS", WITHOUT WARRANTY OF ANY KIND,
 * EXPRESS OR IMPLIED, INCLUDING BUT NOT LIMITED TO THE WARRANTIES OF
 * MERCHANTABILITY, FITNESS FOR A PARTICULAR PURPOSE AND
 * NONINFRINGEMENT. IN NO EVENT SHALL THE AUTHORS OR COPYRIGHT HOLDERS
 * BE LIABLE FOR ANY CLAIM, DAMAGES OR OTHER LIABILITY, WHETHER IN AN
 * ACTION OF CONTRACT, TORT OR OTHERWISE, ARISING FROM, OUT OF OR IN
 * CONNECTION WITH THE SOFTWARE OR THE USE OR OTHER DEALINGS IN THE
 * SOFTWARE.
 */

#ifndef __MLX5E_REP_H__
#define __MLX5E_REP_H__

#include <net/ip_tunnels.h>
#include <linux/rhashtable.h>
#include <linux/mutex.h>
#include "eswitch.h"
#include "en.h"
#include "lib/port_tun.h"

#ifdef CONFIG_MLX5_ESWITCH
struct mlx5e_neigh_update_table {
	struct rhashtable       neigh_ht;
	/* Save the neigh hash entries in a list in addition to the hash table
	 * (neigh_ht). In order to iterate easily over the neigh entries.
	 * Used for stats query.
	 */
	struct list_head	neigh_list;
	/* protect lookup/remove operations */
	struct mutex		encap_lock;
	struct notifier_block   netevent_nb;
	struct delayed_work     neigh_stats_work;
	unsigned long           min_interval; /* jiffies */
};

struct mlx5_rep_uplink_priv {
	/* Filters DB - instantiated by the uplink representor and shared by
	 * the uplink's VFs
	 */
	struct rhashtable  tc_ht;

	/* indirect block callbacks are invoked on bind/unbind events
	 * on registered higher level devices (e.g. tunnel devices)
	 *
	 * tc_indr_block_cb_priv_list is used to lookup indirect callback
	 * private data
	 *
	 * netdevice_nb is the netdev events notifier - used to register
	 * tunnel devices for block events
	 *
	 */
	struct list_head	    tc_indr_block_priv_list;
	struct notifier_block	    netdevice_nb;

	struct mlx5_tun_entropy tun_entropy;

	/* protects unready_flows */
	struct mutex                unready_flows_lock;
	struct list_head            unready_flows;
	struct work_struct          reoffload_flows_work;
};

struct mlx5e_rep_priv {
	struct mlx5_eswitch_rep *rep;//所属的represent口
	struct mlx5e_neigh_update_table neigh_update;
	struct net_device      *netdev;
	struct mlx5_flow_handle *vport_rx_rule;
	struct list_head       vport_sqs_list;
	struct mlx5_rep_uplink_priv uplink_priv; /* valid for uplink rep */
	struct rtnl_link_stats64 prev_vf_vport_stats;
	struct devlink_port dl_port;
};

static inline
struct mlx5e_rep_priv *mlx5e_rep_to_rep_priv(struct mlx5_eswitch_rep *rep)
{
	return rep->rep_data[REP_ETH].priv;
}

struct mlx5e_neigh {
	struct net_device *dev;
	union {
		__be32	v4;
		struct in6_addr v6;
	} dst_ip;
	int family;
};

struct mlx5e_neigh_hash_entry {
	struct rhash_head rhash_node;
	struct mlx5e_neigh m_neigh;
	struct mlx5e_priv *priv;

	/* Save the neigh hash entry in a list on the representor in
	 * addition to the hash table. In order to iterate easily over the
	 * neighbour entries. Used for stats query.
	 */
	struct list_head neigh_list;

	/* protects encap list */
	spinlock_t encap_list_lock;
	/* encap list sharing the same neigh */
	struct list_head encap_list;

	/* valid only when the neigh reference is taken during
	 * neigh_update_work workqueue callback.
	 */
	struct neighbour *n;
	struct work_struct neigh_update_work;

	/* neigh hash entry can be deleted only when the refcount is zero.
	 * refcount is needed to avoid neigh hash entry removal by TC, while
	 * it's used by the neigh notification call.
	 */
	refcount_t refcnt;

	/* Save the last reported time offloaded trafic pass over one of the
	 * neigh hash entry flows. Use it to periodically update the neigh
	 * 'used' value and avoid neigh deleting by the kernel.
	 */
	unsigned long reported_lastuse;

	struct rcu_head rcu;
};

enum {
	/* set when the encap entry is successfully offloaded into HW */
	MLX5_ENCAP_ENTRY_VALID     = BIT(0),
};

struct mlx5e_encap_entry {
	/* attached neigh hash entry */
	struct mlx5e_neigh_hash_entry *nhe;
	/* neigh hash entry list of encaps sharing the same neigh */
	struct list_head encap_list;
	struct mlx5e_neigh m_neigh;
	/* a node of the eswitch encap hash table which keeping all the encap
	 * entries
	 */
	struct hlist_node encap_hlist;
	//需要执行encap的flow
	struct list_head flows;
<<<<<<< HEAD
	//唯一映射fw中encap_header数据
	u32 encap_id;
=======
	struct mlx5_pkt_reformat *pkt_reformat;
>>>>>>> 619e17cf
	const struct ip_tunnel_info *tun_info;
	unsigned char h_dest[ETH_ALEN];	/* destination eth addr	*/

	//encap后的输出设备
	struct net_device *out_dev;
	struct net_device *route_dev;
	struct mlx5e_tc_tunnel *tunnel;
	//隧道封装后，变更为vxlan类型
	int reformat_type;
	u8 flags;
	//隧道封装时使用的头部格式
	char *encap_header;
	int encap_size;
	refcount_t refcnt;
	struct completion res_ready;
	int compl_result;
	struct rcu_head rcu;
};

struct mlx5e_rep_sq {
	struct mlx5_flow_handle	*send_to_vport_rule;
	struct list_head	 list;
};

void mlx5e_rep_register_vport_reps(struct mlx5_core_dev *mdev);
void mlx5e_rep_unregister_vport_reps(struct mlx5_core_dev *mdev);
bool mlx5e_is_uplink_rep(struct mlx5e_priv *priv);
int mlx5e_add_sqs_fwd_rules(struct mlx5e_priv *priv);
void mlx5e_remove_sqs_fwd_rules(struct mlx5e_priv *priv);

void mlx5e_handle_rx_cqe_rep(struct mlx5e_rq *rq, struct mlx5_cqe64 *cqe);

int mlx5e_rep_encap_entry_attach(struct mlx5e_priv *priv,
				 struct mlx5e_encap_entry *e);
void mlx5e_rep_encap_entry_detach(struct mlx5e_priv *priv,
				  struct mlx5e_encap_entry *e);

void mlx5e_rep_queue_neigh_stats_work(struct mlx5e_priv *priv);

bool mlx5e_eswitch_rep(struct net_device *netdev);

#else /* CONFIG_MLX5_ESWITCH */
static inline bool mlx5e_is_uplink_rep(struct mlx5e_priv *priv) { return false; }
static inline int mlx5e_add_sqs_fwd_rules(struct mlx5e_priv *priv) { return 0; }
static inline void mlx5e_remove_sqs_fwd_rules(struct mlx5e_priv *priv) {}
#endif

static inline bool mlx5e_is_vport_rep(struct mlx5e_priv *priv)
{
	return (MLX5_ESWITCH_MANAGER(priv->mdev) && priv->ppriv);
}
#endif /* __MLX5E_REP_H__ */<|MERGE_RESOLUTION|>--- conflicted
+++ resolved
@@ -162,12 +162,8 @@
 	struct hlist_node encap_hlist;
 	//需要执行encap的flow
 	struct list_head flows;
-<<<<<<< HEAD
 	//唯一映射fw中encap_header数据
-	u32 encap_id;
-=======
 	struct mlx5_pkt_reformat *pkt_reformat;
->>>>>>> 619e17cf
 	const struct ip_tunnel_info *tun_info;
 	unsigned char h_dest[ETH_ALEN];	/* destination eth addr	*/
 
