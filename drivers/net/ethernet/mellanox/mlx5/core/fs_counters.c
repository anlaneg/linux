/*
 * Copyright (c) 2016, Mellanox Technologies. All rights reserved.
 *
 * This software is available to you under a choice of one of two
 * licenses.  You may choose to be licensed under the terms of the GNU
 * General Public License (GPL) Version 2, available from the file
 * COPYING in the main directory of this source tree, or the
 * OpenIB.org BSD license below:
 *
 *     Redistribution and use in source and binary forms, with or
 *     without modification, are permitted provided that the following
 *     conditions are met:
 *
 *      - Redistributions of source code must retain the above
 *        copyright notice, this list of conditions and the following
 *        disclaimer.
 *
 *      - Redistributions in binary form must reproduce the above
 *        copyright notice, this list of conditions and the following
 *        disclaimer in the documentation and/or other materials
 *        provided with the distribution.
 *
 * THE SOFTWARE IS PROVIDED "AS IS", WITHOUT WARRANTY OF ANY KIND,
 * EXPRESS OR IMPLIED, INCLUDING BUT NOT LIMITED TO THE WARRANTIES OF
 * MERCHANTABILITY, FITNESS FOR A PARTICULAR PURPOSE AND
 * NONINFRINGEMENT. IN NO EVENT SHALL THE AUTHORS OR COPYRIGHT HOLDERS
 * BE LIABLE FOR ANY CLAIM, DAMAGES OR OTHER LIABILITY, WHETHER IN AN
 * ACTION OF CONTRACT, TORT OR OTHERWISE, ARISING FROM, OUT OF OR IN
 * CONNECTION WITH THE SOFTWARE OR THE USE OR OTHER DEALINGS IN THE
 * SOFTWARE.
 */

#include <linux/mlx5/driver.h>
#include <linux/mlx5/fs.h>
#include <linux/rbtree.h>
#include "mlx5_core.h"
#include "fs_core.h"
#include "fs_cmd.h"

#define MLX5_FC_STATS_PERIOD msecs_to_jiffies(1000)
/* Max number of counters to query in bulk read is 32K */
#define MLX5_SW_MAX_COUNTERS_BULK BIT(15)
#define MLX5_SF_NUM_COUNTERS_BULK 6
#define MLX5_FC_POOL_MAX_THRESHOLD BIT(18)
#define MLX5_FC_POOL_USED_BUFF_RATIO 10

struct mlx5_fc_cache {
	u64 packets;//包数
	u64 bytes;//字节数
	u64 lastuse;//最后一次更新的时间（软件引入的变量）
};

struct mlx5_fc {
	struct list_head list;
	struct llist_node addlist;//要增加的flow counter
	struct llist_node dellist;

	/* last{packets,bytes} members are used when calculating the delta since
	 * last reading
	 */
	u64 lastpackets;
	u64 lastbytes;

	struct mlx5_fc_bulk *bulk;/*所属的flow counter批组*/
	u32 id;/*flow counter对应的唯一id,由fw分配*/
	bool aging;

	//缓存此fc的统计数据
	struct mlx5_fc_cache cache ____cacheline_aligned_in_smp;
};

static void mlx5_fc_pool_init(struct mlx5_fc_pool *fc_pool, struct mlx5_core_dev *dev);
static void mlx5_fc_pool_cleanup(struct mlx5_fc_pool *fc_pool);
static struct mlx5_fc *mlx5_fc_pool_acquire_counter(struct mlx5_fc_pool *fc_pool);
static void mlx5_fc_pool_release_counter(struct mlx5_fc_pool *fc_pool, struct mlx5_fc *fc);

/* locking scheme:
 *
 * It is the responsibility of the user to prevent concurrent calls or bad
 * ordering to mlx5_fc_create(), mlx5_fc_destroy() and accessing a reference
 * to struct mlx5_fc.
 * e.g en_tc.c is protected by RTNL lock of its caller, and will never call a
 * dump (access to struct mlx5_fc) after a counter is destroyed.
 *
 * access to counter list:
 * - create (user context)
 *   - mlx5_fc_create() only adds to an addlist to be used by
 *     mlx5_fc_stats_work(). addlist is a lockless single linked list
 *     that doesn't require any additional synchronization when adding single
 *     node.
 *   - spawn thread to do the actual destroy
 *
 * - destroy (user context)
 *   - add a counter to lockless dellist
 *   - spawn thread to do the actual del
 *
 * - dump (user context)
 *   user should not call dump after destroy
 *
 * - query (single thread workqueue context)
 *   destroy/dump - no conflict (see destroy)
 *   query/dump - packets and bytes might be inconsistent (since update is not
 *                atomic)
 *   query/create - no conflict (see create)
 *   since every create/destroy spawn the work, only after necessary time has
 *   elapsed, the thread will actually query the hardware.
 */

static struct list_head *mlx5_fc_counters_lookup_next(struct mlx5_core_dev *dev,
						      u32 id)
{
	struct mlx5_fc_stats *fc_stats = &dev->priv.fc_stats;
	unsigned long next_id = (unsigned long)id + 1;
	struct mlx5_fc *counter;
	unsigned long tmp;

	rcu_read_lock();
	/* skip counters that are in idr, but not yet in counters list */
	idr_for_each_entry_continue_ul(&fc_stats->counters_idr,
				       counter, tmp, next_id) {
		if (!list_empty(&counter->list))
			break;
	}
	rcu_read_unlock();

	return counter ? &counter->list : &fc_stats->counters;
}

//实现flow counter的新增
static void mlx5_fc_stats_insert(struct mlx5_core_dev *dev,
				 struct mlx5_fc *counter)
{
    /*找出counter可存放的位置*/
	struct list_head *next = mlx5_fc_counters_lookup_next(dev, counter->id);

	list_add_tail(&counter->list, next);
}

//实现flow counter的删除
static void mlx5_fc_stats_remove(struct mlx5_core_dev *dev,
				 struct mlx5_fc *counter)
{
	struct mlx5_fc_stats *fc_stats = &dev->priv.fc_stats;

	list_del(&counter->list);

	spin_lock(&fc_stats->counters_idr_lock);
	WARN_ON(!idr_remove(&fc_stats->counters_idr, counter->id));
	spin_unlock(&fc_stats->counters_idr_lock);
}

static int get_max_bulk_query_len(struct mlx5_core_dev *dev)
{
	int num_counters_bulk = mlx5_core_is_sf(dev) ?
					MLX5_SF_NUM_COUNTERS_BULK :
					MLX5_SW_MAX_COUNTERS_BULK;

	return min_t(int, num_counters_bulk,
		     (1 << MLX5_CAP_GEN(dev, log_max_flow_counter_bulk)));
}

//更新cache对应的统计数据
static void update_counter_cache(int index, u32 *bulk_raw_data,
				 struct mlx5_fc_cache *cache)
{
    //自bulk_raw_data中提取此fc的统计数据
	void *stats = MLX5_ADDR_OF(query_flow_counter_out, bulk_raw_data,
			     flow_statistics[index]);
	u64 packets = MLX5_GET64(traffic_counter, stats, packets);
	u64 bytes = MLX5_GET64(traffic_counter, stats, octets);

	//如果缓存的packets与当前取得的值无变化，则直接return,避免更新lastuse字段
	if (cache->packets == packets)
		return;

	cache->packets = packets;
	cache->bytes = bytes;
	cache->lastuse = jiffies;
}

/*请求更新first flow count至last_id对应flower counter之间的flow counter更新*/
static void mlx5_fc_stats_query_counter_range(struct mlx5_core_dev *dev,
					      struct mlx5_fc *first,
					      u32 last_id)
{
	struct mlx5_fc_stats *fc_stats = &dev->priv.fc_stats;
	bool query_more_counters = (first->id <= last_id);
	/*取设备支持的最大查询长度*/
	int max_bulk_len = get_max_bulk_query_len(dev);
	u32 *data = fc_stats->bulk_query_out;
	struct mlx5_fc *counter = first;
	u32 bulk_base_id;
	int bulk_len;
	int err;

	while (query_more_counters) {
		/* first id must be aligned to 4 when using bulk query */
		bulk_base_id = counter->id & ~0x3;

		/* number of counters to query inc. the last counter */
		bulk_len = min_t(int, max_bulk_len,
				 ALIGN(last_id - bulk_base_id + 1, 4));

		/*向fw请求flow counter查询*/
		err = mlx5_cmd_fc_bulk_query(dev, bulk_base_id, bulk_len,
					     data/*出参，结果集*/);
		if (err) {
			mlx5_core_err(dev, "Error doing bulk query: %d\n", err);
			return;
		}
		query_more_counters = false;

		/*更新fw查询结果到软件*/
		list_for_each_entry_from(counter, &fc_stats->counters, list) {
			int counter_index = counter->id - bulk_base_id;
			struct mlx5_fc_cache *cache = &counter->cache;

			if (counter->id >= bulk_base_id + bulk_len) {
				query_more_counters = true;
				break;
			}

			//更新counter的统计
			update_counter_cache(counter_index, data, cache);
		}
	}
}

static void mlx5_fc_free(struct mlx5_core_dev *dev, struct mlx5_fc *counter)
{
	mlx5_cmd_fc_free(dev, counter->id);
	kfree(counter);
}

static void mlx5_fc_release(struct mlx5_core_dev *dev, struct mlx5_fc *counter)
{
	struct mlx5_fc_stats *fc_stats = &dev->priv.fc_stats;

	if (counter->bulk)
		mlx5_fc_pool_release_counter(&fc_stats->fc_pool, counter);
	else
		mlx5_fc_free(dev, counter);
}

/*执行flow counter状态更新*/
static void mlx5_fc_stats_work(struct work_struct *work)
{
	struct mlx5_core_dev *dev = container_of(work, struct mlx5_core_dev,
						 priv.fc_stats.work.work);
	struct mlx5_fc_stats *fc_stats = &dev->priv.fc_stats;
	/* Take dellist first to ensure that counters cannot be deleted before
	 * they are inserted.
	 */
	struct llist_node *dellist = llist_del_all(&fc_stats->dellist);
	struct llist_node *addlist = llist_del_all(&fc_stats->addlist);
	struct mlx5_fc *counter = NULL, *last = NULL, *tmp;
	unsigned long now = jiffies;

	if (addlist || !list_empty(&fc_stats->counters))
	    //下次继续进行本任务
		queue_delayed_work(fc_stats->wq, &fc_stats->work,
				   fc_stats->sampling_interval);

	//遍历addlist上的counter,这些counter需要添加
	llist_for_each_entry(counter, addlist, addlist)
		mlx5_fc_stats_insert(dev, counter);

	//遍历dellist上的counter
	llist_for_each_entry_safe(counter, tmp, dellist, dellist) {
		mlx5_fc_stats_remove(dev, counter);

		mlx5_fc_release(dev, counter);
	}

	//未到下次查询时间，或者flow counter为空，则不执行
	if (time_before(now, fc_stats->next_query) ||
	    list_empty(&fc_stats->counters))
		return;

	//遍历并向fw查询这些counter的计数

	//取得最后一个flow counter
	last = list_last_entry(&fc_stats->counters, struct mlx5_fc, list);

	//取得首个flow counter
	counter = list_first_entry(&fc_stats->counters, struct mlx5_fc,
				   list);
	//执行flow counter更新
	if (counter)
		mlx5_fc_stats_query_counter_range(dev, counter, last->id);

	fc_stats->next_query = now + fc_stats->sampling_interval;
}

//申请一个 flow counter
static struct mlx5_fc *mlx5_fc_single_alloc(struct mlx5_core_dev *dev)
{
	struct mlx5_fc *counter;
	int err;

	//申请counter对应内存
	counter = kzalloc(sizeof(*counter), GFP_KERNEL);
	if (!counter)
		return ERR_PTR(-ENOMEM);

	//为counter分配id
	err = mlx5_cmd_fc_alloc(dev, &counter->id);
	if (err) {
		kfree(counter);
		return ERR_PTR(err);
	}

	return counter;
}

static struct mlx5_fc *mlx5_fc_acquire(struct mlx5_core_dev *dev, bool aging)
{
	struct mlx5_fc_stats *fc_stats = &dev->priv.fc_stats;
	struct mlx5_fc *counter;

	//批量申请
	if (aging && MLX5_CAP_GEN(dev, flow_counter_bulk_alloc) != 0) {
		counter = mlx5_fc_pool_acquire_counter(&fc_stats->fc_pool);
		if (!IS_ERR(counter))
			return counter;
	}

	//单个申请
	return mlx5_fc_single_alloc(dev);
}

<<<<<<< HEAD
//创建flow counter,并使fc_stats->wq执行
struct mlx5_fc *mlx5_fc_create(struct mlx5_core_dev *dev, bool aging)
=======
struct mlx5_fc *mlx5_fc_create_ex(struct mlx5_core_dev *dev, bool aging)
>>>>>>> ce840177
{
    //申请flow counter
	struct mlx5_fc *counter = mlx5_fc_acquire(dev, aging);
	struct mlx5_fc_stats *fc_stats = &dev->priv.fc_stats;
	int err;

	if (IS_ERR(counter))
		return counter;

	INIT_LIST_HEAD(&counter->list);
	counter->aging = aging;

	if (aging) {
		u32 id = counter->id;

		counter->cache.lastuse = jiffies;
		counter->lastbytes = counter->cache.bytes;
		counter->lastpackets = counter->cache.packets;

		idr_preload(GFP_KERNEL);
		spin_lock(&fc_stats->counters_idr_lock);

		err = idr_alloc_u32(&fc_stats->counters_idr, counter, &id, id,
				    GFP_NOWAIT);

		spin_unlock(&fc_stats->counters_idr_lock);
		idr_preload_end();
		if (err)
			goto err_out_alloc;

		//将counter加入到fc_stats->addlist中
		llist_add(&counter->addlist, &fc_stats->addlist);
	}

	return counter;

err_out_alloc:
	mlx5_fc_release(dev, counter);
	return ERR_PTR(err);
}

struct mlx5_fc *mlx5_fc_create(struct mlx5_core_dev *dev, bool aging)
{
	struct mlx5_fc *counter = mlx5_fc_create_ex(dev, aging);
	struct mlx5_fc_stats *fc_stats = &dev->priv.fc_stats;

	if (aging)
		mod_delayed_work(fc_stats->wq, &fc_stats->work, 0);
	return counter;
}
EXPORT_SYMBOL(mlx5_fc_create);

u32 mlx5_fc_id(struct mlx5_fc *counter)
{
	return counter->id;
}
EXPORT_SYMBOL(mlx5_fc_id);

//移除指定的flow counter
void mlx5_fc_destroy(struct mlx5_core_dev *dev, struct mlx5_fc *counter)
{
	struct mlx5_fc_stats *fc_stats = &dev->priv.fc_stats;

	if (!counter)
		return;

	if (counter->aging) {
		llist_add(&counter->dellist, &fc_stats->dellist);
		mod_delayed_work(fc_stats->wq, &fc_stats->work, 0);
		return;
	}

	mlx5_fc_release(dev, counter);
}
EXPORT_SYMBOL(mlx5_fc_destroy);

int mlx5_init_fc_stats(struct mlx5_core_dev *dev)
{
	struct mlx5_fc_stats *fc_stats = &dev->priv.fc_stats;
	int max_bulk_len;
	int max_out_len;

	spin_lock_init(&fc_stats->counters_idr_lock);
	idr_init(&fc_stats->counters_idr);
	INIT_LIST_HEAD(&fc_stats->counters);
	init_llist_head(&fc_stats->addlist);
	init_llist_head(&fc_stats->dellist);

	max_bulk_len = get_max_bulk_query_len(dev);
	max_out_len = mlx5_cmd_fc_get_bulk_query_out_len(max_bulk_len);
	fc_stats->bulk_query_out = kzalloc(max_out_len, GFP_KERNEL);
	if (!fc_stats->bulk_query_out)
		return -ENOMEM;

	fc_stats->wq = create_singlethread_workqueue("mlx5_fc");
	if (!fc_stats->wq)
		goto err_wq_create;

	fc_stats->sampling_interval = MLX5_FC_STATS_PERIOD;
	INIT_DELAYED_WORK(&fc_stats->work, mlx5_fc_stats_work);

	mlx5_fc_pool_init(&fc_stats->fc_pool, dev);
	return 0;

err_wq_create:
	kfree(fc_stats->bulk_query_out);
	return -ENOMEM;
}

void mlx5_cleanup_fc_stats(struct mlx5_core_dev *dev)
{
	struct mlx5_fc_stats *fc_stats = &dev->priv.fc_stats;
	struct llist_node *tmplist;
	struct mlx5_fc *counter;
	struct mlx5_fc *tmp;

	cancel_delayed_work_sync(&dev->priv.fc_stats.work);
	destroy_workqueue(dev->priv.fc_stats.wq);
	dev->priv.fc_stats.wq = NULL;

	tmplist = llist_del_all(&fc_stats->addlist);
	llist_for_each_entry_safe(counter, tmp, tmplist, addlist)
		mlx5_fc_release(dev, counter);

	list_for_each_entry_safe(counter, tmp, &fc_stats->counters, list)
		mlx5_fc_release(dev, counter);

	mlx5_fc_pool_cleanup(&fc_stats->fc_pool);
	idr_destroy(&fc_stats->counters_idr);
	kfree(fc_stats->bulk_query_out);
}

int mlx5_fc_query(struct mlx5_core_dev *dev, struct mlx5_fc *counter,
		  u64 *packets, u64 *bytes)
{
	return mlx5_cmd_fc_query(dev, counter->id, packets, bytes);
}
EXPORT_SYMBOL(mlx5_fc_query);

u64 mlx5_fc_query_lastuse(struct mlx5_fc *counter)
{
	return counter->cache.lastuse;
}

void mlx5_fc_query_cached(struct mlx5_fc *counter,
			  u64 *bytes, u64 *packets, u64 *lastuse)
{
	struct mlx5_fc_cache c;

	c = counter->cache;

	*bytes = c.bytes - counter->lastbytes;
	*packets = c.packets - counter->lastpackets;
	*lastuse = c.lastuse;

	counter->lastbytes = c.bytes;
	counter->lastpackets = c.packets;
}

void mlx5_fc_queue_stats_work(struct mlx5_core_dev *dev,
			      struct delayed_work *dwork,
			      unsigned long delay)
{
	struct mlx5_fc_stats *fc_stats = &dev->priv.fc_stats;

	queue_delayed_work(fc_stats->wq, dwork, delay);
}

void mlx5_fc_update_sampling_interval(struct mlx5_core_dev *dev,
				      unsigned long interval)
{
	struct mlx5_fc_stats *fc_stats = &dev->priv.fc_stats;

	fc_stats->sampling_interval = min_t(unsigned long, interval,
					    fc_stats->sampling_interval);
}

/* Flow counter bluks */

struct mlx5_fc_bulk {
	struct list_head pool_list;
	u32 base_id;
	int bulk_len;
	unsigned long *bitmask;/*指明这一批flow counter的分配情况*/
	struct mlx5_fc fcs[];
};

static void mlx5_fc_init(struct mlx5_fc *counter, struct mlx5_fc_bulk *bulk,
			 u32 id)
{
	counter->bulk = bulk;
	counter->id = id;
}

static int mlx5_fc_bulk_get_free_fcs_amount(struct mlx5_fc_bulk *bulk)
{
	return bitmap_weight(bulk->bitmask, bulk->bulk_len);
}

//创建一个/一批flow counter
static struct mlx5_fc_bulk *mlx5_fc_bulk_create(struct mlx5_core_dev *dev)
{
	enum mlx5_fc_bulk_alloc_bitmask alloc_bitmask;
	struct mlx5_fc_bulk *bulk;
	int err = -ENOMEM;
	int bulk_len;/*要申请的数目*/
	u32 base_id;
	int i;

	alloc_bitmask = MLX5_CAP_GEN(dev, flow_counter_bulk_alloc/*一批最大支持数目*/);
	bulk_len = alloc_bitmask > 0 ? MLX5_FC_BULK_NUM_FCS(alloc_bitmask) : 1;

	bulk = kvzalloc(struct_size(bulk, fcs, bulk_len), GFP_KERNEL);
	if (!bulk)
		goto err_alloc_bulk;

	bulk->bitmask = kvcalloc(BITS_TO_LONGS(bulk_len), sizeof(unsigned long),
				 GFP_KERNEL);
	if (!bulk->bitmask)
		goto err_alloc_bitmask;

	err = mlx5_cmd_fc_bulk_alloc(dev, alloc_bitmask, &base_id/*起始id*/);
	if (err)
		goto err_mlx5_cmd_bulk_alloc;

	//初始化申请一批flow counter
	bulk->base_id = base_id;
	bulk->bulk_len = bulk_len;
	for (i = 0; i < bulk_len; i++) {
		mlx5_fc_init(&bulk->fcs[i], bulk, base_id + i);
		set_bit(i, bulk->bitmask);
	}

	return bulk;

err_mlx5_cmd_bulk_alloc:
	kvfree(bulk->bitmask);
err_alloc_bitmask:
	kvfree(bulk);
err_alloc_bulk:
	return ERR_PTR(err);
}

static int
mlx5_fc_bulk_destroy(struct mlx5_core_dev *dev, struct mlx5_fc_bulk *bulk)
{
	if (mlx5_fc_bulk_get_free_fcs_amount(bulk) < bulk->bulk_len) {
		mlx5_core_err(dev, "Freeing bulk before all counters were released\n");
		return -EBUSY;
	}

	mlx5_cmd_fc_free(dev, bulk->base_id);
	kvfree(bulk->bitmask);
	kvfree(bulk);

	return 0;
}

static struct mlx5_fc *mlx5_fc_bulk_acquire_fc(struct mlx5_fc_bulk *bulk)
{
	int free_fc_index = find_first_bit(bulk->bitmask, bulk->bulk_len);

	if (free_fc_index >= bulk->bulk_len)
		return ERR_PTR(-ENOSPC);

	clear_bit(free_fc_index, bulk->bitmask);
	return &bulk->fcs[free_fc_index];
}

static int mlx5_fc_bulk_release_fc(struct mlx5_fc_bulk *bulk, struct mlx5_fc *fc)
{
	int fc_index = fc->id - bulk->base_id;

	if (test_bit(fc_index, bulk->bitmask))
		return -EINVAL;

	set_bit(fc_index, bulk->bitmask);
	return 0;
}

/* Flow counters pool API */

static void mlx5_fc_pool_init(struct mlx5_fc_pool *fc_pool, struct mlx5_core_dev *dev)
{
	fc_pool->dev = dev;
	mutex_init(&fc_pool->pool_lock);
	INIT_LIST_HEAD(&fc_pool->fully_used);
	INIT_LIST_HEAD(&fc_pool->partially_used);
	INIT_LIST_HEAD(&fc_pool->unused);
	fc_pool->available_fcs = 0;
	fc_pool->used_fcs = 0;
	fc_pool->threshold = 0;
}

static void mlx5_fc_pool_cleanup(struct mlx5_fc_pool *fc_pool)
{
	struct mlx5_core_dev *dev = fc_pool->dev;
	struct mlx5_fc_bulk *bulk;
	struct mlx5_fc_bulk *tmp;

	list_for_each_entry_safe(bulk, tmp, &fc_pool->fully_used, pool_list)
		mlx5_fc_bulk_destroy(dev, bulk);
	list_for_each_entry_safe(bulk, tmp, &fc_pool->partially_used, pool_list)
		mlx5_fc_bulk_destroy(dev, bulk);
	list_for_each_entry_safe(bulk, tmp, &fc_pool->unused, pool_list)
		mlx5_fc_bulk_destroy(dev, bulk);
}

static void mlx5_fc_pool_update_threshold(struct mlx5_fc_pool *fc_pool)
{
	fc_pool->threshold = min_t(int, MLX5_FC_POOL_MAX_THRESHOLD,
				   fc_pool->used_fcs / MLX5_FC_POOL_USED_BUFF_RATIO);
}

static struct mlx5_fc_bulk *
mlx5_fc_pool_alloc_new_bulk(struct mlx5_fc_pool *fc_pool)
{
	struct mlx5_core_dev *dev = fc_pool->dev;
	struct mlx5_fc_bulk *new_bulk;

	new_bulk = mlx5_fc_bulk_create(dev);
	if (!IS_ERR(new_bulk))
		fc_pool->available_fcs += new_bulk->bulk_len;
	mlx5_fc_pool_update_threshold(fc_pool);
	return new_bulk;
}

static void
mlx5_fc_pool_free_bulk(struct mlx5_fc_pool *fc_pool, struct mlx5_fc_bulk *bulk)
{
	struct mlx5_core_dev *dev = fc_pool->dev;

	fc_pool->available_fcs -= bulk->bulk_len;
	mlx5_fc_bulk_destroy(dev, bulk);
	mlx5_fc_pool_update_threshold(fc_pool);
}

static struct mlx5_fc *
mlx5_fc_pool_acquire_from_list(struct list_head *src_list,
			       struct list_head *next_list,
			       bool move_non_full_bulk)
{
	struct mlx5_fc_bulk *bulk;
	struct mlx5_fc *fc;

	if (list_empty(src_list))
		return ERR_PTR(-ENODATA);

	bulk = list_first_entry(src_list, struct mlx5_fc_bulk, pool_list);
	fc = mlx5_fc_bulk_acquire_fc(bulk);
	if (move_non_full_bulk || mlx5_fc_bulk_get_free_fcs_amount(bulk) == 0)
		list_move(&bulk->pool_list, next_list);
	return fc;
}

static struct mlx5_fc *
mlx5_fc_pool_acquire_counter(struct mlx5_fc_pool *fc_pool)
{
	struct mlx5_fc_bulk *new_bulk;
	struct mlx5_fc *fc;

	mutex_lock(&fc_pool->pool_lock);

	fc = mlx5_fc_pool_acquire_from_list(&fc_pool->partially_used,
					    &fc_pool->fully_used, false);
	if (IS_ERR(fc))
		fc = mlx5_fc_pool_acquire_from_list(&fc_pool->unused,
						    &fc_pool->partially_used,
						    true);
	if (IS_ERR(fc)) {
		new_bulk = mlx5_fc_pool_alloc_new_bulk(fc_pool);
		if (IS_ERR(new_bulk)) {
			fc = ERR_CAST(new_bulk);
			goto out;
		}
		fc = mlx5_fc_bulk_acquire_fc(new_bulk);
		list_add(&new_bulk->pool_list, &fc_pool->partially_used);
	}
	fc_pool->available_fcs--;
	fc_pool->used_fcs++;

out:
	mutex_unlock(&fc_pool->pool_lock);
	return fc;
}

static void
mlx5_fc_pool_release_counter(struct mlx5_fc_pool *fc_pool, struct mlx5_fc *fc)
{
	struct mlx5_core_dev *dev = fc_pool->dev;
	struct mlx5_fc_bulk *bulk = fc->bulk;
	int bulk_free_fcs_amount;

	mutex_lock(&fc_pool->pool_lock);

	if (mlx5_fc_bulk_release_fc(bulk, fc)) {
		mlx5_core_warn(dev, "Attempted to release a counter which is not acquired\n");
		goto unlock;
	}

	fc_pool->available_fcs++;
	fc_pool->used_fcs--;

	bulk_free_fcs_amount = mlx5_fc_bulk_get_free_fcs_amount(bulk);
	if (bulk_free_fcs_amount == 1)
		list_move_tail(&bulk->pool_list, &fc_pool->partially_used);
	if (bulk_free_fcs_amount == bulk->bulk_len) {
		list_del(&bulk->pool_list);
		if (fc_pool->available_fcs > fc_pool->threshold)
			mlx5_fc_pool_free_bulk(fc_pool, bulk);
		else
			list_add(&bulk->pool_list, &fc_pool->unused);
	}

unlock:
	mutex_unlock(&fc_pool->pool_lock);
}<|MERGE_RESOLUTION|>--- conflicted
+++ resolved
@@ -329,12 +329,8 @@
 	return mlx5_fc_single_alloc(dev);
 }
 
-<<<<<<< HEAD
 //创建flow counter,并使fc_stats->wq执行
-struct mlx5_fc *mlx5_fc_create(struct mlx5_core_dev *dev, bool aging)
-=======
 struct mlx5_fc *mlx5_fc_create_ex(struct mlx5_core_dev *dev, bool aging)
->>>>>>> ce840177
 {
     //申请flow counter
 	struct mlx5_fc *counter = mlx5_fc_acquire(dev, aging);
