--- conflicted
+++ resolved
@@ -44,112 +44,6 @@
 #define MLX5_FC_POOL_MAX_THRESHOLD BIT(18)
 #define MLX5_FC_POOL_USED_BUFF_RATIO 10
 
-<<<<<<< HEAD
-struct mlx5_fc_cache {
-	u64 packets;//包数
-	u64 bytes;//字节数
-	u64 lastuse;//最后一次更新的时间（软件引入的变量）
-};
-
-struct mlx5_fc {
-	struct list_head list;
-	struct llist_node addlist;//要增加的flow counter
-	struct llist_node dellist;
-
-	/* last{packets,bytes} members are used when calculating the delta since
-	 * last reading
-	 */
-	u64 lastpackets;
-	u64 lastbytes;
-
-	struct mlx5_fc_bulk *bulk;/*所属的flow counter批组*/
-	u32 id;/*flow counter对应的唯一id,由fw分配*/
-	bool aging;
-
-	//缓存此fc的统计数据
-	struct mlx5_fc_cache cache ____cacheline_aligned_in_smp;
-};
-
-static void mlx5_fc_pool_init(struct mlx5_fc_pool *fc_pool, struct mlx5_core_dev *dev);
-static void mlx5_fc_pool_cleanup(struct mlx5_fc_pool *fc_pool);
-static struct mlx5_fc *mlx5_fc_pool_acquire_counter(struct mlx5_fc_pool *fc_pool);
-static void mlx5_fc_pool_release_counter(struct mlx5_fc_pool *fc_pool, struct mlx5_fc *fc);
-
-/* locking scheme:
- *
- * It is the responsibility of the user to prevent concurrent calls or bad
- * ordering to mlx5_fc_create(), mlx5_fc_destroy() and accessing a reference
- * to struct mlx5_fc.
- * e.g en_tc.c is protected by RTNL lock of its caller, and will never call a
- * dump (access to struct mlx5_fc) after a counter is destroyed.
- *
- * access to counter list:
- * - create (user context)
- *   - mlx5_fc_create() only adds to an addlist to be used by
- *     mlx5_fc_stats_work(). addlist is a lockless single linked list
- *     that doesn't require any additional synchronization when adding single
- *     node.
- *   - spawn thread to do the actual destroy
- *
- * - destroy (user context)
- *   - add a counter to lockless dellist
- *   - spawn thread to do the actual del
- *
- * - dump (user context)
- *   user should not call dump after destroy
- *
- * - query (single thread workqueue context)
- *   destroy/dump - no conflict (see destroy)
- *   query/dump - packets and bytes might be inconsistent (since update is not
- *                atomic)
- *   query/create - no conflict (see create)
- *   since every create/destroy spawn the work, only after necessary time has
- *   elapsed, the thread will actually query the hardware.
- */
-
-static struct list_head *mlx5_fc_counters_lookup_next(struct mlx5_core_dev *dev,
-						      u32 id)
-{
-	struct mlx5_fc_stats *fc_stats = &dev->priv.fc_stats;
-	unsigned long next_id = (unsigned long)id + 1;
-	struct mlx5_fc *counter;
-	unsigned long tmp;
-
-	rcu_read_lock();
-	/* skip counters that are in idr, but not yet in counters list */
-	idr_for_each_entry_continue_ul(&fc_stats->counters_idr,
-				       counter, tmp, next_id) {
-		if (!list_empty(&counter->list))
-			break;
-	}
-	rcu_read_unlock();
-
-	return counter ? &counter->list : &fc_stats->counters;
-}
-
-//实现flow counter的新增
-static void mlx5_fc_stats_insert(struct mlx5_core_dev *dev,
-				 struct mlx5_fc *counter)
-{
-    /*找出counter可存放的位置*/
-	struct list_head *next = mlx5_fc_counters_lookup_next(dev, counter->id);
-
-	list_add_tail(&counter->list, next);
-}
-
-//实现flow counter的删除
-static void mlx5_fc_stats_remove(struct mlx5_core_dev *dev,
-				 struct mlx5_fc *counter)
-{
-	struct mlx5_fc_stats *fc_stats = &dev->priv.fc_stats;
-
-	list_del(&counter->list);
-
-	spin_lock(&fc_stats->counters_idr_lock);
-	WARN_ON(!idr_remove(&fc_stats->counters_idr, counter->id));
-	spin_unlock(&fc_stats->counters_idr_lock);
-}
-=======
 struct mlx5_fc_stats {
 	struct xarray counters;
 
@@ -167,7 +61,6 @@
 static void mlx5_fc_pool_cleanup(struct mlx5_fs_pool *fc_pool);
 static struct mlx5_fc *mlx5_fc_pool_acquire_counter(struct mlx5_fs_pool *fc_pool);
 static void mlx5_fc_pool_release_counter(struct mlx5_fs_pool *fc_pool, struct mlx5_fc *fc);
->>>>>>> 155a3c00
 
 static int get_init_bulk_query_len(struct mlx5_core_dev *dev)
 {
@@ -200,17 +93,6 @@
 	cache->lastuse = jiffies;
 }
 
-<<<<<<< HEAD
-/*请求更新first flow count至last_id对应flower counter之间的flow counter更新*/
-static void mlx5_fc_stats_query_counter_range(struct mlx5_core_dev *dev,
-					      struct mlx5_fc *first,
-					      u32 last_id)
-{
-	struct mlx5_fc_stats *fc_stats = &dev->priv.fc_stats;
-	bool query_more_counters = (first->id <= last_id);
-	/*取设备支持的最大查询长度*/
-	int cur_bulk_len = fc_stats->bulk_query_len;
-=======
 /* Synchronization notes
  *
  * Access to counter array:
@@ -229,12 +111,13 @@
  *   - destroy: destroyed counters will not be accessed, even if they are
  *              destroyed during a bulk query command.
  */
+/*请求更新first flow count至last_id对应flower counter之间的flow counter更新*/
 static void mlx5_fc_stats_query_all_counters(struct mlx5_core_dev *dev)
 {
 	struct mlx5_fc_stats *fc_stats = dev->priv.fc_stats;
+	/*取设备支持的最大查询长度*/
 	u32 bulk_len = fc_stats->bulk_query_len;
 	XA_STATE(xas, &fc_stats->counters, 0);
->>>>>>> 155a3c00
 	u32 *data = fc_stats->bulk_query_out;
 	struct mlx5_fc *counter;
 	u32 last_bulk_id = 0;
@@ -242,37 +125,6 @@
 	u32 bulk_base_id;
 	int err;
 
-<<<<<<< HEAD
-	while (query_more_counters) {
-		/* first id must be aligned to 4 when using bulk query */
-		bulk_base_id = counter->id & ~0x3;
-
-		/* number of counters to query inc. the last counter */
-		bulk_len = min_t(int, cur_bulk_len,
-				 ALIGN(last_id - bulk_base_id + 1, 4));
-
-		/*向fw请求flow counter查询*/
-		err = mlx5_cmd_fc_bulk_query(dev, bulk_base_id, bulk_len,
-					     data/*出参，结果集*/);
-		if (err) {
-			mlx5_core_err(dev, "Error doing bulk query: %d\n", err);
-			return;
-		}
-		query_more_counters = false;
-
-		/*更新fw查询结果到软件*/
-		list_for_each_entry_from(counter, &fc_stats->counters, list) {
-			int counter_index = counter->id - bulk_base_id;
-			struct mlx5_fc_cache *cache = &counter->cache;
-
-			if (counter->id >= bulk_base_id + bulk_len) {
-				query_more_counters = true;
-				break;
-			}
-
-			//更新counter的统计
-			update_counter_cache(counter_index, data, cache);
-=======
 	xas_lock(&xas);
 	xas_for_each(&xas, counter, U32_MAX) {
 		if (xas_retry(&xas, counter))
@@ -294,7 +146,6 @@
 			}
 			xas_lock(&xas);
 			continue;
->>>>>>> 155a3c00
 		}
 		/* Do not update counters added after bulk query was started. */
 		if (time_after64(bulk_query_time, counter->cache.lastuse))
@@ -347,79 +198,30 @@
 		       bulk_query_len);
 }
 
-<<<<<<< HEAD
-/*执行flow counter状态更新*/
-static void mlx5_fc_stats_work(struct work_struct *work)
-{
-	struct mlx5_core_dev *dev = container_of(work, struct mlx5_core_dev,
-						 priv.fc_stats.work.work);
-	struct mlx5_fc_stats *fc_stats = &dev->priv.fc_stats;
-	/* Take dellist first to ensure that counters cannot be deleted before
-	 * they are inserted.
-	 */
-	struct llist_node *dellist = llist_del_all(&fc_stats->dellist);
-	struct llist_node *addlist = llist_del_all(&fc_stats->addlist);
-	struct mlx5_fc *counter = NULL, *last = NULL, *tmp;
-	unsigned long now = jiffies;
-
-	if (addlist || !list_empty(&fc_stats->counters))
-	    //下次继续进行本任务
-		queue_delayed_work(fc_stats->wq, &fc_stats->work,
-				   fc_stats->sampling_interval);
-
-	//遍历addlist上的counter,这些counter需要添加
-	llist_for_each_entry(counter, addlist, addlist) {
-		mlx5_fc_stats_insert(dev, counter);
-		fc_stats->num_counters++;
-	}
-
-	//遍历dellist上的counter
-	llist_for_each_entry_safe(counter, tmp, dellist, dellist) {
-		mlx5_fc_stats_remove(dev, counter);
-=======
 static int mlx5_fc_num_counters(struct mlx5_fc_stats *fc_stats)
 {
 	struct mlx5_fc *counter;
 	int num_counters = 0;
 	unsigned long id;
->>>>>>> 155a3c00
 
 	xa_for_each(&fc_stats->counters, id, counter)
 		num_counters++;
 	return num_counters;
 }
 
+/*执行flow counter状态更新*/
 static void mlx5_fc_stats_work(struct work_struct *work)
 {
 	struct mlx5_fc_stats *fc_stats = container_of(work, struct mlx5_fc_stats,
 						      work.work);
 	struct mlx5_core_dev *dev = fc_stats->fc_pool.dev;
 
-<<<<<<< HEAD
-	//未到下次查询时间，或者flow counter为空，则不执行
-	if (time_before(now, fc_stats->next_query) ||
-	    list_empty(&fc_stats->counters))
-		return;
-
-	//遍历并向fw查询这些counter的计数
-
-	//取得最后一个flow counter
-	last = list_last_entry(&fc_stats->counters, struct mlx5_fc, list);
-
-	//取得首个flow counter
-	counter = list_first_entry(&fc_stats->counters, struct mlx5_fc,
-				   list);
-	//执行flow counter更新
-	if (counter)
-		mlx5_fc_stats_query_counter_range(dev, counter, last->id);
-=======
 	queue_delayed_work(fc_stats->wq, &fc_stats->work, fc_stats->sampling_interval);
 
 	/* Grow the bulk query buffer to max if not maxed and enough counters are present. */
 	if (unlikely(fc_stats->bulk_query_len < get_max_bulk_query_len(dev) &&
 		     mlx5_fc_num_counters(fc_stats) > get_init_bulk_query_len(dev)))
 		mlx5_fc_stats_bulk_query_buf_realloc(dev, get_max_bulk_query_len(dev));
->>>>>>> 155a3c00
 
 	mlx5_fc_stats_query_all_counters(dev);
 }
@@ -461,12 +263,8 @@
 	return mlx5_fc_single_alloc(dev);
 }
 
-<<<<<<< HEAD
 //创建flow counter,并使fc_stats->wq执行
-struct mlx5_fc *mlx5_fc_create_ex(struct mlx5_core_dev *dev, bool aging)
-=======
 struct mlx5_fc *mlx5_fc_create(struct mlx5_core_dev *dev, bool aging)
->>>>>>> 155a3c00
 {
     //申请flow counter
 	struct mlx5_fc *counter = mlx5_fc_acquire(dev, aging);
@@ -488,12 +286,6 @@
 		err = xa_err(xa_store(&fc_stats->counters, id, counter, GFP_KERNEL));
 		if (err != 0)
 			goto err_out_alloc;
-<<<<<<< HEAD
-
-		//将counter加入到fc_stats->addlist中
-		llist_add(&counter->addlist, &fc_stats->addlist);
-=======
->>>>>>> 155a3c00
 	}
 
 	return counter;
@@ -634,19 +426,7 @@
 					    fc_stats->sampling_interval);
 }
 
-<<<<<<< HEAD
-/* Flow counter bluks */
-
-struct mlx5_fc_bulk {
-	struct list_head pool_list;
-	u32 base_id;
-	int bulk_len;
-	unsigned long *bitmask;/*指明这一批flow counter的分配情况*/
-	struct mlx5_fc fcs[] __counted_by(bulk_len);
-};
-=======
 /* Flow counter bulks */
->>>>>>> 155a3c00
 
 static void mlx5_fc_init(struct mlx5_fc *counter, struct mlx5_fc_bulk *bulk,
 			 u32 id)
@@ -660,22 +440,13 @@
 	return counter->bulk->base_id;
 }
 
-<<<<<<< HEAD
 //创建一个/一批flow counter
-static struct mlx5_fc_bulk *mlx5_fc_bulk_create(struct mlx5_core_dev *dev)
-{
-	enum mlx5_fc_bulk_alloc_bitmask alloc_bitmask;
-	struct mlx5_fc_bulk *bulk;
-	int err = -ENOMEM;
-	int bulk_len;/*要申请的数目*/
-=======
 static struct mlx5_fs_bulk *mlx5_fc_bulk_create(struct mlx5_core_dev *dev,
 						void *pool_ctx)
 {
 	enum mlx5_fc_bulk_alloc_bitmask alloc_bitmask;
 	struct mlx5_fc_bulk *fc_bulk;
-	int bulk_len;
->>>>>>> 155a3c00
+	int bulk_len;/*要申请的数目*/
 	u32 base_id;
 	int i;
 
@@ -686,28 +457,15 @@
 	if (!fc_bulk)
 		return NULL;
 
-<<<<<<< HEAD
-	err = mlx5_cmd_fc_bulk_alloc(dev, alloc_bitmask, &base_id/*起始id*/);
-	if (err)
-		goto err_mlx5_cmd_bulk_alloc;
-
-	//初始化申请一批flow counter
-	bulk->base_id = base_id;
-	bulk->bulk_len = bulk_len;
-	for (i = 0; i < bulk_len; i++) {
-		mlx5_fc_init(&bulk->fcs[i], bulk, base_id + i);
-		set_bit(i, bulk->bitmask);
-	}
-=======
 	if (mlx5_fs_bulk_init(dev, &fc_bulk->fs_bulk, bulk_len))
 		goto fc_bulk_free;
 
-	if (mlx5_cmd_fc_bulk_alloc(dev, alloc_bitmask, &base_id))
+	if (mlx5_cmd_fc_bulk_alloc(dev, alloc_bitmask, &base_id/*起始id*/))
 		goto fs_bulk_cleanup;
+	//初始化申请一批flow counter
 	fc_bulk->base_id = base_id;
 	for (i = 0; i < bulk_len; i++)
 		mlx5_fc_init(&fc_bulk->fcs[i], fc_bulk, base_id + i);
->>>>>>> 155a3c00
 
 	refcount_set(&fc_bulk->hws_data.hws_action_refcount, 0);
 	mutex_init(&fc_bulk->hws_data.lock);
