// SPDX-License-Identifier: GPL-2.0 OR Linux-OpenIB
// Copyright (c) 2020 Mellanox Technologies.

#include <linux/mlx5/driver.h>
#include <linux/mlx5/mlx5_ifc.h>
#include <linux/mlx5/fs.h>

#include "lib/fs_chains.h"
#include "fs_ft_pool.h"
#include "en/mapping.h"
#include "fs_core.h"
#include "en_tc.h"

#define chains_lock(chains) ((chains)->lock)
#define chains_ht(chains) ((chains)->chains_ht)
#define prios_ht(chains) ((chains)->prios_ht)
#define chains_default_ft(chains) ((chains)->chains_default_ft)
#define chains_end_ft(chains) ((chains)->chains_end_ft)
#define FT_TBL_SZ (64 * 1024)

struct mlx5_fs_chains {
	struct mlx5_core_dev *dev;

	struct rhashtable chains_ht;
	struct rhashtable prios_ht;
	/* Protects above chains_ht and prios_ht */
	struct mutex lock;

	struct mlx5_flow_table *chains_default_ft;
	struct mlx5_flow_table *chains_end_ft;
	struct mapping_ctx *chains_mapping;

	enum mlx5_flow_namespace_type ns;
	u32 group_num;
	u32 flags;
	int fs_base_prio;
	int fs_base_level;
};

struct fs_chain {
	struct rhash_head node;

	u32 chain;

	int ref;
	int id;

	struct mlx5_fs_chains *chains;
	struct list_head prios_list;
	struct mlx5_flow_handle *restore_rule;
	struct mlx5_modify_hdr *miss_modify_hdr;
};

struct prio_key {
	u32 chain;
	u32 prio;
	u32 level;
};

struct prio {
	struct rhash_head node;
	struct list_head list;

	struct prio_key key;

	int ref;

	struct fs_chain *chain;
	struct mlx5_flow_table *ft;
	struct mlx5_flow_table *next_ft;
	struct mlx5_flow_group *miss_group;
	struct mlx5_flow_handle *miss_rule;
};

static const struct rhashtable_params chain_params = {
	.head_offset = offsetof(struct fs_chain, node),
	.key_offset = offsetof(struct fs_chain, chain),
	.key_len = sizeof_field(struct fs_chain, chain),
	.automatic_shrinking = true,
};

static const struct rhashtable_params prio_params = {
	.head_offset = offsetof(struct prio, node),
	.key_offset = offsetof(struct prio, key),
	.key_len = sizeof_field(struct prio, key),
	.automatic_shrinking = true,
};

bool mlx5_chains_prios_supported(struct mlx5_fs_chains *chains)
{
	return chains->flags & MLX5_CHAINS_AND_PRIOS_SUPPORTED;
}

bool mlx5_chains_ignore_flow_level_supported(struct mlx5_fs_chains *chains)
{
	return chains->flags & MLX5_CHAINS_IGNORE_FLOW_LEVEL_SUPPORTED;
}

bool mlx5_chains_backwards_supported(struct mlx5_fs_chains *chains)
{
	return mlx5_chains_prios_supported(chains) &&
	       mlx5_chains_ignore_flow_level_supported(chains);
}

u32 mlx5_chains_get_chain_range(struct mlx5_fs_chains *chains)
{
	if (!mlx5_chains_prios_supported(chains))
		return 1;/*不支持优先级*/

	if (mlx5_chains_ignore_flow_level_supported(chains))
		return UINT_MAX - 1;/*flow level将被忽略*/

	/* We should get here only for eswitch case */
	return FDB_TC_MAX_CHAIN;
}

u32 mlx5_chains_get_nf_ft_chain(struct mlx5_fs_chains *chains)
{
	return mlx5_chains_get_chain_range(chains) + 1;
}

u32 mlx5_chains_get_prio_range(struct mlx5_fs_chains *chains)
{
	if (mlx5_chains_ignore_flow_level_supported(chains))
		return UINT_MAX;/*flow level将会被忽略*/

	if (!chains->dev->priv.eswitch ||
	    chains->dev->priv.eswitch->mode != MLX5_ESWITCH_OFFLOADS)
		return 1;/*此情况下，仅支持1个优先级*/

	/* We should get here only for eswitch case */
	return FDB_TC_MAX_PRIO;
}

static unsigned int mlx5_chains_get_level_range(struct mlx5_fs_chains *chains)
{
	if (mlx5_chains_ignore_flow_level_supported(chains))
		return UINT_MAX;

	/* Same value for FDB and NIC RX tables */
	return FDB_TC_LEVELS_PER_PRIO;
}

void
mlx5_chains_set_end_ft(struct mlx5_fs_chains *chains,
		       struct mlx5_flow_table *ft)
{
	chains_end_ft(chains) = ft;
}

static struct mlx5_flow_table *
mlx5_chains_create_table(struct mlx5_fs_chains *chains,
			 u32 chain, u32 prio, u32 level)
{
	struct mlx5_flow_table_attr ft_attr = {};
	struct mlx5_flow_namespace *ns;
	struct mlx5_flow_table *ft;
	int sz;

	if (chains->flags & MLX5_CHAINS_FT_TUNNEL_SUPPORTED)
		ft_attr.flags |= (MLX5_FLOW_TABLE_TUNNEL_EN_REFORMAT |
				  MLX5_FLOW_TABLE_TUNNEL_EN_DECAP);

	sz = (chain == mlx5_chains_get_nf_ft_chain(chains)) ? FT_TBL_SZ : POOL_NEXT_SIZE;
	ft_attr.max_fte = sz;

	/* We use chains_default_ft(chains) as the table's next_ft till
	 * ignore_flow_level is allowed on FT creation and not just for FTEs.
	 * Instead caller should add an explicit miss rule if needed.
	 */
	ft_attr.next_ft = chains_default_ft(chains);

	/* The root table(chain 0, prio 1, level 0) is required to be
	 * connected to the previous fs_core managed prio.
	 * We always create it, as a managed table, in order to align with
	 * fs_core logic.
	 */
	if (!mlx5_chains_ignore_flow_level_supported(chains) ||
	    (chain == 0 && prio == 1 && level == 0)) {
		ft_attr.level = chains->fs_base_level;
		ft_attr.prio = chains->fs_base_prio + prio - 1;
		ns = (chains->ns == MLX5_FLOW_NAMESPACE_FDB) ?
			mlx5_get_fdb_sub_ns(chains->dev, chain) :
			mlx5_get_flow_namespace(chains->dev, chains->ns);
	} else {
		ft_attr.flags |= MLX5_FLOW_TABLE_UNMANAGED;
		ft_attr.prio = chains->fs_base_prio;
		/* Firmware doesn't allow us to create another level 0 table,
		 * so we create all unmanaged tables as level 1 (base + 1).
		 *
		 * To connect them, we use explicit miss rules with
		 * ignore_flow_level. Caller is responsible to create
		 * these rules (if needed).
		 */
		ft_attr.level = chains->fs_base_level + 1;
		ns = mlx5_get_flow_namespace(chains->dev, chains->ns);
	}

	ft_attr.autogroup.num_reserved_entries = 2;
	ft_attr.autogroup.max_num_groups = chains->group_num;
	ft = mlx5_create_auto_grouped_flow_table(ns, &ft_attr);
	if (IS_ERR(ft)) {
		mlx5_core_warn(chains->dev, "Failed to create chains table err %d (chain: %d, prio: %d, level: %d, size: %d)\n",
			       (int)PTR_ERR(ft), chain, prio, level, sz);
		return ft;
	}

	return ft;
}

static int
create_chain_restore(struct fs_chain *chain)
{
	struct mlx5_eswitch *esw = chain->chains->dev->priv.eswitch;
	u8 modact[MLX5_UN_SZ_BYTES(set_add_copy_action_in_auto)] = {};
	struct mlx5_fs_chains *chains = chain->chains;
	enum mlx5e_tc_attr_to_reg mapped_obj_to_reg;
	struct mlx5_modify_hdr *mod_hdr;
	u32 index;
	int err;

	if (chain->chain == mlx5_chains_get_nf_ft_chain(chains) ||
	    !mlx5_chains_prios_supported(chains) ||
	    !chains->chains_mapping)
		return 0;

	err = mlx5_chains_get_chain_mapping(chains, chain->chain, &index);
	if (err)
		return err;
	if (index == MLX5_FS_DEFAULT_FLOW_TAG) {
		/* we got the special default flow tag id, so we won't know
		 * if we actually marked the packet with the restore rule
		 * we create.
		 *
		 * This case isn't possible with MLX5_FS_DEFAULT_FLOW_TAG = 0.
		 */
		err = mlx5_chains_get_chain_mapping(chains, chain->chain, &index);
		mapping_remove(chains->chains_mapping, MLX5_FS_DEFAULT_FLOW_TAG);
		if (err)
			return err;
	}

	chain->id = index;

	if (chains->ns == MLX5_FLOW_NAMESPACE_FDB) {
		mapped_obj_to_reg = MAPPED_OBJ_TO_REG;
		chain->restore_rule = esw_add_restore_rule(esw, chain->id);
		if (IS_ERR(chain->restore_rule)) {
			err = PTR_ERR(chain->restore_rule);
			goto err_rule;
		}
	} else if (chains->ns == MLX5_FLOW_NAMESPACE_KERNEL) {
		/* For NIC RX we don't need a restore rule
		 * since we write the metadata to reg_b
		 * that is passed to SW directly.
		 */
		mapped_obj_to_reg = NIC_MAPPED_OBJ_TO_REG;
	} else {
		err = -EINVAL;
		goto err_rule;
	}

	MLX5_SET(set_action_in, modact, action_type, MLX5_ACTION_TYPE_SET);
	MLX5_SET(set_action_in, modact, field,
		 mlx5e_tc_attr_to_reg_mappings[mapped_obj_to_reg].mfield);
	MLX5_SET(set_action_in, modact, offset,
		 mlx5e_tc_attr_to_reg_mappings[mapped_obj_to_reg].moffset);
	MLX5_SET(set_action_in, modact, length,
		 mlx5e_tc_attr_to_reg_mappings[mapped_obj_to_reg].mlen == 32 ?
		 0 : mlx5e_tc_attr_to_reg_mappings[mapped_obj_to_reg].mlen);
	MLX5_SET(set_action_in, modact, data, chain->id);
	mod_hdr = mlx5_modify_header_alloc(chains->dev, chains->ns,
					   1, modact);
	if (IS_ERR(mod_hdr)) {
		err = PTR_ERR(mod_hdr);
		goto err_mod_hdr;
	}
	chain->miss_modify_hdr = mod_hdr;

	return 0;

err_mod_hdr:
	if (!IS_ERR_OR_NULL(chain->restore_rule))
		mlx5_del_flow_rules(chain->restore_rule);
err_rule:
	/* Datapath can't find this mapping, so we can safely remove it */
	mapping_remove(chains->chains_mapping, chain->id);
	return err;
}

static void destroy_chain_restore(struct fs_chain *chain)
{
	struct mlx5_fs_chains *chains = chain->chains;

	if (!chain->miss_modify_hdr)
		return;

	if (chain->restore_rule)
		mlx5_del_flow_rules(chain->restore_rule);

	mlx5_modify_header_dealloc(chains->dev, chain->miss_modify_hdr);
	mapping_remove(chains->chains_mapping, chain->id);
}

static struct fs_chain *
mlx5_chains_create_chain(struct mlx5_fs_chains *chains, u32 chain)
{
	struct fs_chain *chain_s = NULL;
	int err;

	chain_s = kvzalloc(sizeof(*chain_s), GFP_KERNEL);
	if (!chain_s)
		return ERR_PTR(-ENOMEM);

	chain_s->chains = chains;
	chain_s->chain = chain;
	INIT_LIST_HEAD(&chain_s->prios_list);

	err = create_chain_restore(chain_s);
	if (err)
		goto err_restore;

	err = rhashtable_insert_fast(&chains_ht(chains), &chain_s->node,
				     chain_params);
	if (err)
		goto err_insert;

	return chain_s;

err_insert:
	destroy_chain_restore(chain_s);
err_restore:
	kvfree(chain_s);
	return ERR_PTR(err);
}

static void
mlx5_chains_destroy_chain(struct fs_chain *chain)
{
	struct mlx5_fs_chains *chains = chain->chains;

	rhashtable_remove_fast(&chains_ht(chains), &chain->node,
			       chain_params);

	destroy_chain_restore(chain);
	kvfree(chain);
}

static struct fs_chain *
mlx5_chains_get_chain(struct mlx5_fs_chains *chains, u32 chain)
{
	struct fs_chain *chain_s;

	chain_s = rhashtable_lookup_fast(&chains_ht(chains), &chain,
					 chain_params);
	if (!chain_s) {
		chain_s = mlx5_chains_create_chain(chains, chain);
		if (IS_ERR(chain_s))
			return chain_s;
	}

	chain_s->ref++;

	return chain_s;
}

static struct mlx5_flow_handle *
mlx5_chains_add_miss_rule(struct fs_chain *chain,
			  struct mlx5_flow_table *ft,
			  struct mlx5_flow_table *next_ft)
{
	struct mlx5_fs_chains *chains = chain->chains;
	struct mlx5_flow_destination dest = {};
	struct mlx5_flow_act act = {};

	act.flags  = FLOW_ACT_NO_APPEND;
	if (mlx5_chains_ignore_flow_level_supported(chain->chains))
		act.flags |= FLOW_ACT_IGNORE_FLOW_LEVEL;

	act.action = MLX5_FLOW_CONTEXT_ACTION_FWD_DEST;
	dest.type  = MLX5_FLOW_DESTINATION_TYPE_FLOW_TABLE;
	dest.ft = next_ft;

	if (chains->chains_mapping && next_ft == chains_end_ft(chains) &&
	    chain->chain != mlx5_chains_get_nf_ft_chain(chains) &&
	    mlx5_chains_prios_supported(chains)) {
		act.modify_hdr = chain->miss_modify_hdr;
		act.action |= MLX5_FLOW_CONTEXT_ACTION_MOD_HDR;
	}

	return mlx5_add_flow_rules(ft, NULL, &act, &dest, 1);
}

static int
mlx5_chains_update_prio_prevs(struct prio *prio,
			      struct mlx5_flow_table *next_ft)
{
	struct mlx5_flow_handle *miss_rules[FDB_TC_LEVELS_PER_PRIO + 1] = {};
	struct fs_chain *chain = prio->chain;
	struct prio *pos;
	int n = 0, err;

	if (prio->key.level)
		return 0;

	/* Iterate in reverse order until reaching the level 0 rule of
	 * the previous priority, adding all the miss rules first, so we can
	 * revert them if any of them fails.
	 */
	pos = prio;
	list_for_each_entry_continue_reverse(pos,
					     &chain->prios_list,
					     list) {
		miss_rules[n] = mlx5_chains_add_miss_rule(chain,
							  pos->ft,
							  next_ft);
		if (IS_ERR(miss_rules[n])) {
			err = PTR_ERR(miss_rules[n]);
			goto err_prev_rule;
		}

		n++;
		if (!pos->key.level)
			break;
	}

	/* Success, delete old miss rules, and update the pointers. */
	n = 0;
	pos = prio;
	list_for_each_entry_continue_reverse(pos,
					     &chain->prios_list,
					     list) {
		mlx5_del_flow_rules(pos->miss_rule);

		pos->miss_rule = miss_rules[n];
		pos->next_ft = next_ft;

		n++;
		if (!pos->key.level)
			break;
	}

	return 0;

err_prev_rule:
	while (--n >= 0)
		mlx5_del_flow_rules(miss_rules[n]);

	return err;
}

static void
mlx5_chains_put_chain(struct fs_chain *chain)
{
	if (--chain->ref == 0)
		mlx5_chains_destroy_chain(chain);
}

static struct prio *
mlx5_chains_create_prio(struct mlx5_fs_chains *chains,
			u32 chain, u32 prio, u32 level)
{
	int inlen = MLX5_ST_SZ_BYTES(create_flow_group_in);
	struct mlx5_flow_handle *miss_rule;
	struct mlx5_flow_group *miss_group;
	struct mlx5_flow_table *next_ft;
	struct mlx5_flow_table *ft;
	struct fs_chain *chain_s;
	struct list_head *pos;
	struct prio *prio_s;
	u32 *flow_group_in;
	int err;

	chain_s = mlx5_chains_get_chain(chains, chain);
	if (IS_ERR(chain_s))
		return ERR_CAST(chain_s);

	prio_s = kvzalloc(sizeof(*prio_s), GFP_KERNEL);
	flow_group_in = kvzalloc(inlen, GFP_KERNEL);
	if (!prio_s || !flow_group_in) {
		err = -ENOMEM;
		goto err_alloc;
	}

	/* Chain's prio list is sorted by prio and level.
	 * And all levels of some prio point to the next prio's level 0.
	 * Example list (prio, level):
	 * (3,0)->(3,1)->(5,0)->(5,1)->(6,1)->(7,0)
	 * In hardware, we will we have the following pointers:
	 * (3,0) -> (5,0) -> (7,0) -> Slow path
	 * (3,1) -> (5,0)
	 * (5,1) -> (7,0)
	 * (6,1) -> (7,0)
	 */

	/* Default miss for each chain: */
	next_ft = (chain == mlx5_chains_get_nf_ft_chain(chains)) ?
		  chains_default_ft(chains) :
		  chains_end_ft(chains);
	list_for_each(pos, &chain_s->prios_list) {
		struct prio *p = list_entry(pos, struct prio, list);

		/* exit on first pos that is larger */
		if (prio < p->key.prio || (prio == p->key.prio &&
					   level < p->key.level)) {
			/* Get next level 0 table */
			next_ft = p->key.level == 0 ? p->ft : p->next_ft;
			break;
		}
	}

	ft = mlx5_chains_create_table(chains, chain, prio, level);
	if (IS_ERR(ft)) {
		err = PTR_ERR(ft);
		goto err_create;
	}

	MLX5_SET(create_flow_group_in, flow_group_in, start_flow_index,
		 ft->max_fte - 2);
	MLX5_SET(create_flow_group_in, flow_group_in, end_flow_index,
		 ft->max_fte - 1);
	miss_group = mlx5_create_flow_group(ft, flow_group_in);
	if (IS_ERR(miss_group)) {
		err = PTR_ERR(miss_group);
		goto err_group;
	}

	/* Add miss rule to next_ft */
	miss_rule = mlx5_chains_add_miss_rule(chain_s, ft, next_ft);
	if (IS_ERR(miss_rule)) {
		err = PTR_ERR(miss_rule);
		goto err_miss_rule;
	}

	prio_s->miss_group = miss_group;
	prio_s->miss_rule = miss_rule;
	prio_s->next_ft = next_ft;
	prio_s->chain = chain_s;
	prio_s->key.chain = chain;
	prio_s->key.prio = prio;
	prio_s->key.level = level;
	prio_s->ft = ft;

	err = rhashtable_insert_fast(&prios_ht(chains), &prio_s->node,
				     prio_params);
	if (err)
		goto err_insert;

	list_add(&prio_s->list, pos->prev);

	/* Table is ready, connect it */
	err = mlx5_chains_update_prio_prevs(prio_s, ft);
	if (err)
		goto err_update;

	kvfree(flow_group_in);
	return prio_s;

err_update:
	list_del(&prio_s->list);
	rhashtable_remove_fast(&prios_ht(chains), &prio_s->node,
			       prio_params);
err_insert:
	mlx5_del_flow_rules(miss_rule);
err_miss_rule:
	mlx5_destroy_flow_group(miss_group);
err_group:
	mlx5_destroy_flow_table(ft);
err_create:
err_alloc:
	kvfree(prio_s);
	kvfree(flow_group_in);
	mlx5_chains_put_chain(chain_s);
	return ERR_PTR(err);
}

static void
mlx5_chains_destroy_prio(struct mlx5_fs_chains *chains,
			 struct prio *prio)
{
	struct fs_chain *chain = prio->chain;

	WARN_ON(mlx5_chains_update_prio_prevs(prio,
					      prio->next_ft));

	list_del(&prio->list);
	rhashtable_remove_fast(&prios_ht(chains), &prio->node,
			       prio_params);
	mlx5_del_flow_rules(prio->miss_rule);
	mlx5_destroy_flow_group(prio->miss_group);
	mlx5_destroy_flow_table(prio->ft);
	mlx5_chains_put_chain(chain);
	kvfree(prio);
}

struct mlx5_flow_table *
mlx5_chains_get_table(struct mlx5_fs_chains *chains, u32 chain, u32 prio,
		      u32 level)
{
	struct mlx5_flow_table *prev_fts;
	struct prio *prio_s;
	struct prio_key key;
	int l = 0;

	if ((chain > mlx5_chains_get_chain_range(chains) &&
	     chain != mlx5_chains_get_nf_ft_chain(chains)) ||
	    prio > mlx5_chains_get_prio_range(chains) ||
	    level > mlx5_chains_get_level_range(chains))
		return ERR_PTR(-EOPNOTSUPP);

	/* create earlier levels for correct fs_core lookup when
	 * connecting tables.
	 */
	for (l = 0; l < level; l++) {
		prev_fts = mlx5_chains_get_table(chains, chain, prio, l);
		if (IS_ERR(prev_fts)) {
			prio_s = ERR_CAST(prev_fts);
			goto err_get_prevs;
		}
	}

	key.chain = chain;
	key.prio = prio;
	key.level = level;

	mutex_lock(&chains_lock(chains));
	prio_s = rhashtable_lookup_fast(&prios_ht(chains), &key,
					prio_params);
	if (!prio_s) {
		prio_s = mlx5_chains_create_prio(chains, chain,
						 prio, level);
		if (IS_ERR(prio_s))
			goto err_create_prio;
	}

	++prio_s->ref;
	mutex_unlock(&chains_lock(chains));

	return prio_s->ft;

err_create_prio:
	mutex_unlock(&chains_lock(chains));
err_get_prevs:
	while (--l >= 0)
		mlx5_chains_put_table(chains, chain, prio, l);
	return ERR_CAST(prio_s);
}

void
mlx5_chains_put_table(struct mlx5_fs_chains *chains, u32 chain, u32 prio,
		      u32 level)
{
	struct prio *prio_s;
	struct prio_key key;

	key.chain = chain;
	key.prio = prio;
	key.level = level;

	mutex_lock(&chains_lock(chains));
	prio_s = rhashtable_lookup_fast(&prios_ht(chains), &key,
					prio_params);
	if (!prio_s)
		goto err_get_prio;

	if (--prio_s->ref == 0)
		mlx5_chains_destroy_prio(chains, prio_s);
	mutex_unlock(&chains_lock(chains));

	while (level-- > 0)
		mlx5_chains_put_table(chains, chain, prio, level);

	return;

err_get_prio:
	mutex_unlock(&chains_lock(chains));
	WARN_ONCE(1,
		  "Couldn't find table: (chain: %d prio: %d level: %d)",
		  chain, prio, level);
}

struct mlx5_flow_table *
mlx5_chains_get_tc_end_ft(struct mlx5_fs_chains *chains)
{
	return chains_end_ft(chains);
}

struct mlx5_flow_table *
mlx5_chains_create_global_table(struct mlx5_fs_chains *chains)
{
	u32 chain, prio, level;
	int err;

	if (!mlx5_chains_ignore_flow_level_supported(chains)) {
		err = -EOPNOTSUPP;

		mlx5_core_warn(chains->dev,
			       "Couldn't create global flow table, ignore_flow_level not supported.");
		goto err_ignore;
	}

	chain = mlx5_chains_get_chain_range(chains),
	prio = mlx5_chains_get_prio_range(chains);
	level = mlx5_chains_get_level_range(chains);

	return mlx5_chains_create_table(chains, chain, prio, level);

err_ignore:
	return ERR_PTR(err);
}

void
mlx5_chains_destroy_global_table(struct mlx5_fs_chains *chains,
				 struct mlx5_flow_table *ft)
{
	mlx5_destroy_flow_table(ft);
}

static struct mlx5_fs_chains *
mlx5_chains_init(struct mlx5_core_dev *dev, struct mlx5_chains_attr *attr)
{
	struct mlx5_fs_chains *chains;
	int err;

	chains = kzalloc(sizeof(*chains), GFP_KERNEL);
	if (!chains)
		return ERR_PTR(-ENOMEM);

<<<<<<< HEAD
	max_flow_counter = (MLX5_CAP_GEN(dev, max_flow_counter_31_16) << 16) |
			    MLX5_CAP_GEN(dev, max_flow_counter_15_0);

	/*显示支持的最大core,最大group number,最大flow table size*/
	mlx5_core_dbg(dev,
		      "Init flow table chains, max counters(%d), groups(%d), max flow table size(%d)\n",
		      max_flow_counter, attr->max_grp_num, attr->max_ft_sz);

	chains_priv->dev = dev;
	chains_priv->flags = attr->flags;
	chains_priv->ns = attr->ns;
	chains_priv->group_num = attr->max_grp_num;
	chains_priv->chains_mapping = attr->mapping;
	tc_default_ft(chains_priv) = tc_end_ft(chains_priv) = attr->default_ft;
=======
	chains->dev = dev;
	chains->flags = attr->flags;
	chains->ns = attr->ns;
	chains->group_num = attr->max_grp_num;
	chains->chains_mapping = attr->mapping;
	chains->fs_base_prio = attr->fs_base_prio;
	chains->fs_base_level = attr->fs_base_level;
	chains_default_ft(chains) = chains_end_ft(chains) = attr->default_ft;
>>>>>>> 9d1694dc

	err = rhashtable_init(&chains_ht(chains), &chain_params);
	if (err)
		goto init_chains_ht_err;

	err = rhashtable_init(&prios_ht(chains), &prio_params);
	if (err)
		goto init_prios_ht_err;

	mutex_init(&chains_lock(chains));

	return chains;

init_prios_ht_err:
	rhashtable_destroy(&chains_ht(chains));
init_chains_ht_err:
	kfree(chains);
	return ERR_PTR(err);
}

static void
mlx5_chains_cleanup(struct mlx5_fs_chains *chains)
{
	mutex_destroy(&chains_lock(chains));
	rhashtable_destroy(&prios_ht(chains));
	rhashtable_destroy(&chains_ht(chains));

	kfree(chains);
}

struct mlx5_fs_chains *
mlx5_chains_create(struct mlx5_core_dev *dev, struct mlx5_chains_attr *attr)
{
	struct mlx5_fs_chains *chains;

	chains = mlx5_chains_init(dev, attr);

	return chains;
}

void
mlx5_chains_destroy(struct mlx5_fs_chains *chains)
{
	mlx5_chains_cleanup(chains);
}

int
mlx5_chains_get_chain_mapping(struct mlx5_fs_chains *chains, u32 chain,
			      u32 *chain_mapping)
{
	struct mapping_ctx *ctx = chains->chains_mapping;
	struct mlx5_mapped_obj mapped_obj = {};

	mapped_obj.type = MLX5_MAPPED_OBJ_CHAIN;
	mapped_obj.chain = chain;
	return mapping_add(ctx, &mapped_obj, chain_mapping);
}

int
mlx5_chains_put_chain_mapping(struct mlx5_fs_chains *chains, u32 chain_mapping)
{
	struct mapping_ctx *ctx = chains->chains_mapping;

	return mapping_remove(ctx, chain_mapping);
}

void
mlx5_chains_print_info(struct mlx5_fs_chains *chains)
{
	mlx5_core_dbg(chains->dev, "Flow table chains groups(%d)\n", chains->group_num);
}<|MERGE_RESOLUTION|>--- conflicted
+++ resolved
@@ -726,22 +726,6 @@
 	if (!chains)
 		return ERR_PTR(-ENOMEM);
 
-<<<<<<< HEAD
-	max_flow_counter = (MLX5_CAP_GEN(dev, max_flow_counter_31_16) << 16) |
-			    MLX5_CAP_GEN(dev, max_flow_counter_15_0);
-
-	/*显示支持的最大core,最大group number,最大flow table size*/
-	mlx5_core_dbg(dev,
-		      "Init flow table chains, max counters(%d), groups(%d), max flow table size(%d)\n",
-		      max_flow_counter, attr->max_grp_num, attr->max_ft_sz);
-
-	chains_priv->dev = dev;
-	chains_priv->flags = attr->flags;
-	chains_priv->ns = attr->ns;
-	chains_priv->group_num = attr->max_grp_num;
-	chains_priv->chains_mapping = attr->mapping;
-	tc_default_ft(chains_priv) = tc_end_ft(chains_priv) = attr->default_ft;
-=======
 	chains->dev = dev;
 	chains->flags = attr->flags;
 	chains->ns = attr->ns;
@@ -750,7 +734,6 @@
 	chains->fs_base_prio = attr->fs_base_prio;
 	chains->fs_base_level = attr->fs_base_level;
 	chains_default_ft(chains) = chains_end_ft(chains) = attr->default_ft;
->>>>>>> 9d1694dc
 
 	err = rhashtable_init(&chains_ht(chains), &chain_params);
 	if (err)
