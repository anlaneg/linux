/*
 * Copyright (c) 2016, Mellanox Technologies. All rights reserved.
 *
 * This software is available to you under a choice of one of two
 * licenses.  You may choose to be licensed under the terms of the GNU
 * General Public License (GPL) Version 2, available from the file
 * COPYING in the main directory of this source tree, or the
 * OpenIB.org BSD license below:
 *
 *     Redistribution and use in source and binary forms, with or
 *     without modification, are permitted provided that the following
 *     conditions are met:
 *
 *      - Redistributions of source code must retain the above
 *        copyright notice, this list of conditions and the following
 *        disclaimer.
 *
 *      - Redistributions in binary form must reproduce the above
 *        copyright notice, this list of conditions and the following
 *        disclaimer in the documentation and/or other materials
 *        provided with the distribution.
 *
 * THE SOFTWARE IS PROVIDED "AS IS", WITHOUT WARRANTY OF ANY KIND,
 * EXPRESS OR IMPLIED, INCLUDING BUT NOT LIMITED TO THE WARRANTIES OF
 * MERCHANTABILITY, FITNESS FOR A PARTICULAR PURPOSE AND
 * NONINFRINGEMENT. IN NO EVENT SHALL THE AUTHORS OR COPYRIGHT HOLDERS
 * BE LIABLE FOR ANY CLAIM, DAMAGES OR OTHER LIABILITY, WHETHER IN AN
 * ACTION OF CONTRACT, TORT OR OTHERWISE, ARISING FROM, OUT OF OR IN
 * CONNECTION WITH THE SOFTWARE OR THE USE OR OTHER DEALINGS IN THE
 * SOFTWARE.
 */

#include <net/flow_dissector.h>
#include <net/sch_generic.h>
#include <net/pkt_cls.h>
#include <net/tc_act/tc_gact.h>
#include <net/tc_act/tc_skbedit.h>
#include <linux/mlx5/fs.h>
#include <linux/mlx5/device.h>
#include <linux/rhashtable.h>
#include <net/tc_act/tc_mirred.h>
#include <net/tc_act/tc_vlan.h>
#include <net/tc_act/tc_tunnel_key.h>
#include <net/tc_act/tc_pedit.h>
#include <net/tc_act/tc_csum.h>
#include <net/arp.h>
#include <net/ipv6_stubs.h>
#include "en.h"
#include "en_rep.h"
#include "en_tc.h"
#include "eswitch.h"
#include "fs_core.h"
#include "en/port.h"
#include "en/tc_tun.h"
#include "lib/devcom.h"

struct mlx5_nic_flow_attr {
	u32 action;
	u32 flow_tag;
	u32 mod_hdr_id;
	u32 hairpin_tirn;
	u8 match_level;
	struct mlx5_flow_table	*hairpin_ft;
	struct mlx5_fc		*counter;
};

#define MLX5E_TC_FLOW_BASE (MLX5E_TC_LAST_EXPORTED_BIT + 1)

enum {
	MLX5E_TC_FLOW_INGRESS	= MLX5E_TC_INGRESS,
	MLX5E_TC_FLOW_EGRESS	= MLX5E_TC_EGRESS,
	MLX5E_TC_FLOW_ESWITCH	= MLX5E_TC_ESW_OFFLOAD,
	MLX5E_TC_FLOW_NIC	= MLX5E_TC_NIC_OFFLOAD,
	//标记流已被offloaded
	MLX5E_TC_FLOW_OFFLOADED	= BIT(MLX5E_TC_FLOW_BASE),
	MLX5E_TC_FLOW_HAIRPIN	= BIT(MLX5E_TC_FLOW_BASE + 1),
	MLX5E_TC_FLOW_HAIRPIN_RSS = BIT(MLX5E_TC_FLOW_BASE + 2),
	MLX5E_TC_FLOW_SLOW	  = BIT(MLX5E_TC_FLOW_BASE + 3),
	MLX5E_TC_FLOW_DUP         = BIT(MLX5E_TC_FLOW_BASE + 4),
	MLX5E_TC_FLOW_NOT_READY   = BIT(MLX5E_TC_FLOW_BASE + 5),
};

#define MLX5E_TC_MAX_SPLITS 1

/* Helper struct for accessing a struct containing list_head array.
 * Containing struct
 *   |- Helper array
 *      [0] Helper item 0
 *          |- list_head item 0
 *          |- index (0)
 *      [1] Helper item 1
 *          |- list_head item 1
 *          |- index (1)
 * To access the containing struct from one of the list_head items:
 * 1. Get the helper item from the list_head item using
 *    helper item =
 *        container_of(list_head item, helper struct type, list_head field)
 * 2. Get the contining struct from the helper item and its index in the array:
 *    containing struct =
 *        container_of(helper item, containing struct type, helper field[index])
 */
struct encap_flow_item {
	struct list_head list;
	int index;
};

struct mlx5e_tc_flow {
	struct rhash_head	node;
	struct mlx5e_priv	*priv;
	u64			cookie;
	u16			flags;
	struct mlx5_flow_handle *rule[MLX5E_TC_MAX_SPLITS + 1];
	/* Flow can be associated with multiple encap IDs.
	 * The number of encaps is bounded by the number of supported
	 * destinations.
	 */
	struct encap_flow_item encaps[MLX5_MAX_FLOW_FWD_VPORTS];
	struct mlx5e_tc_flow    *peer_flow;
	struct list_head	mod_hdr; /* flows sharing the same mod hdr ID */
	struct list_head	hairpin; /* flows sharing the same hairpin */
	struct list_head	peer;    /* flows with peer flow */
	struct list_head	unready; /* flows not ready to be offloaded (e.g due to missing route) */
	union {
		struct mlx5_esw_flow_attr esw_attr[0];
		struct mlx5_nic_flow_attr nic_attr[0];
	};
};

struct mlx5e_tc_flow_parse_attr {
	struct ip_tunnel_info tun_info[MLX5_MAX_FLOW_FWD_VPORTS];
	struct net_device *filter_dev;
	struct mlx5_flow_spec spec;
	int num_mod_hdr_actions;
	int max_mod_hdr_actions;
	void *mod_hdr_actions;
	int mirred_ifindex[MLX5_MAX_FLOW_FWD_VPORTS];
};

#define MLX5E_TC_TABLE_NUM_GROUPS 4
#define MLX5E_TC_TABLE_MAX_GROUP_SIZE BIT(16)

struct mlx5e_hairpin {
	struct mlx5_hairpin *pair;

	struct mlx5_core_dev *func_mdev;
	struct mlx5e_priv *func_priv;
	u32 tdn;
	u32 tirn;

	int num_channels;
	struct mlx5e_rqt indir_rqt;
	u32 indir_tirn[MLX5E_NUM_INDIR_TIRS];
	struct mlx5e_ttc_table ttc;
};

struct mlx5e_hairpin_entry {
	/* a node of a hash table which keeps all the  hairpin entries */
	struct hlist_node hairpin_hlist;

	/* flows sharing the same hairpin */
	struct list_head flows;

	u16 peer_vhca_id;
	u8 prio;
	struct mlx5e_hairpin *hp;
};

struct mod_hdr_key {
	int num_actions;
	void *actions;
};

struct mlx5e_mod_hdr_entry {
	/* a node of a hash table which keeps all the mod_hdr entries */
	struct hlist_node mod_hdr_hlist;

	/* flows sharing the same mod_hdr entry */
	struct list_head flows;

	struct mod_hdr_key key;

	u32 mod_hdr_id;
};

#define MLX5_MH_ACT_SZ MLX5_UN_SZ_BYTES(set_action_in_add_action_in_auto)

static inline u32 hash_mod_hdr_info(struct mod_hdr_key *key)
{
	return jhash(key->actions,
		     key->num_actions * MLX5_MH_ACT_SZ, 0);
}

static inline int cmp_mod_hdr_info(struct mod_hdr_key *a,
				   struct mod_hdr_key *b)
{
	if (a->num_actions != b->num_actions)
		return 1;

	return memcmp(a->actions, b->actions, a->num_actions * MLX5_MH_ACT_SZ);
}

static int mlx5e_attach_mod_hdr(struct mlx5e_priv *priv,
				struct mlx5e_tc_flow *flow,
				struct mlx5e_tc_flow_parse_attr *parse_attr)
{
	struct mlx5_eswitch *esw = priv->mdev->priv.eswitch;
	int num_actions, actions_size, namespace, err;
	struct mlx5e_mod_hdr_entry *mh;
	struct mod_hdr_key key;
	bool found = false;
	u32 hash_key;

	num_actions  = parse_attr->num_mod_hdr_actions;
	actions_size = MLX5_MH_ACT_SZ * num_actions;

	key.actions = parse_attr->mod_hdr_actions;
	key.num_actions = num_actions;

	hash_key = hash_mod_hdr_info(&key);

	if (flow->flags & MLX5E_TC_FLOW_ESWITCH) {
		namespace = MLX5_FLOW_NAMESPACE_FDB;
		hash_for_each_possible(esw->offloads.mod_hdr_tbl, mh,
				       mod_hdr_hlist, hash_key) {
			if (!cmp_mod_hdr_info(&mh->key, &key)) {
				found = true;
				break;
			}
		}
	} else {
		namespace = MLX5_FLOW_NAMESPACE_KERNEL;
		hash_for_each_possible(priv->fs.tc.mod_hdr_tbl, mh,
				       mod_hdr_hlist, hash_key) {
			if (!cmp_mod_hdr_info(&mh->key, &key)) {
				found = true;
				break;
			}
		}
	}

	if (found)
		goto attach_flow;

	mh = kzalloc(sizeof(*mh) + actions_size, GFP_KERNEL);
	if (!mh)
		return -ENOMEM;

	mh->key.actions = (void *)mh + sizeof(*mh);
	memcpy(mh->key.actions, key.actions, actions_size);
	mh->key.num_actions = num_actions;
	INIT_LIST_HEAD(&mh->flows);

	err = mlx5_modify_header_alloc(priv->mdev, namespace,
				       mh->key.num_actions,
				       mh->key.actions,
				       &mh->mod_hdr_id);
	if (err)
		goto out_err;

	if (flow->flags & MLX5E_TC_FLOW_ESWITCH)
		hash_add(esw->offloads.mod_hdr_tbl, &mh->mod_hdr_hlist, hash_key);
	else
		hash_add(priv->fs.tc.mod_hdr_tbl, &mh->mod_hdr_hlist, hash_key);

attach_flow:
	list_add(&flow->mod_hdr, &mh->flows);
	if (flow->flags & MLX5E_TC_FLOW_ESWITCH)
		flow->esw_attr->mod_hdr_id = mh->mod_hdr_id;
	else
		flow->nic_attr->mod_hdr_id = mh->mod_hdr_id;

	return 0;

out_err:
	kfree(mh);
	return err;
}

static void mlx5e_detach_mod_hdr(struct mlx5e_priv *priv,
				 struct mlx5e_tc_flow *flow)
{
	struct list_head *next = flow->mod_hdr.next;

	list_del(&flow->mod_hdr);

	if (list_empty(next)) {
		struct mlx5e_mod_hdr_entry *mh;

		mh = list_entry(next, struct mlx5e_mod_hdr_entry, flows);

		mlx5_modify_header_dealloc(priv->mdev, mh->mod_hdr_id);
		hash_del(&mh->mod_hdr_hlist);
		kfree(mh);
	}
}

static
struct mlx5_core_dev *mlx5e_hairpin_get_mdev(struct net *net, int ifindex)
{
	struct net_device *netdev;
	struct mlx5e_priv *priv;

	netdev = __dev_get_by_index(net, ifindex);
	priv = netdev_priv(netdev);
	return priv->mdev;
}

static int mlx5e_hairpin_create_transport(struct mlx5e_hairpin *hp)
{
	u32 in[MLX5_ST_SZ_DW(create_tir_in)] = {0};
	void *tirc;
	int err;

	err = mlx5_core_alloc_transport_domain(hp->func_mdev, &hp->tdn);
	if (err)
		goto alloc_tdn_err;

	tirc = MLX5_ADDR_OF(create_tir_in, in, ctx);

	MLX5_SET(tirc, tirc, disp_type, MLX5_TIRC_DISP_TYPE_DIRECT);
	MLX5_SET(tirc, tirc, inline_rqn, hp->pair->rqn[0]);
	MLX5_SET(tirc, tirc, transport_domain, hp->tdn);

	err = mlx5_core_create_tir(hp->func_mdev, in, MLX5_ST_SZ_BYTES(create_tir_in), &hp->tirn);
	if (err)
		goto create_tir_err;

	return 0;

create_tir_err:
	mlx5_core_dealloc_transport_domain(hp->func_mdev, hp->tdn);
alloc_tdn_err:
	return err;
}

static void mlx5e_hairpin_destroy_transport(struct mlx5e_hairpin *hp)
{
	mlx5_core_destroy_tir(hp->func_mdev, hp->tirn);
	mlx5_core_dealloc_transport_domain(hp->func_mdev, hp->tdn);
}

static void mlx5e_hairpin_fill_rqt_rqns(struct mlx5e_hairpin *hp, void *rqtc)
{
	u32 indirection_rqt[MLX5E_INDIR_RQT_SIZE], rqn;
	struct mlx5e_priv *priv = hp->func_priv;
	int i, ix, sz = MLX5E_INDIR_RQT_SIZE;

	mlx5e_build_default_indir_rqt(indirection_rqt, sz,
				      hp->num_channels);

	for (i = 0; i < sz; i++) {
		ix = i;
		if (priv->rss_params.hfunc == ETH_RSS_HASH_XOR)
			ix = mlx5e_bits_invert(i, ilog2(sz));
		ix = indirection_rqt[ix];
		rqn = hp->pair->rqn[ix];
		MLX5_SET(rqtc, rqtc, rq_num[i], rqn);
	}
}

static int mlx5e_hairpin_create_indirect_rqt(struct mlx5e_hairpin *hp)
{
	int inlen, err, sz = MLX5E_INDIR_RQT_SIZE;
	struct mlx5e_priv *priv = hp->func_priv;
	struct mlx5_core_dev *mdev = priv->mdev;
	void *rqtc;
	u32 *in;

	inlen = MLX5_ST_SZ_BYTES(create_rqt_in) + sizeof(u32) * sz;
	in = kvzalloc(inlen, GFP_KERNEL);
	if (!in)
		return -ENOMEM;

	rqtc = MLX5_ADDR_OF(create_rqt_in, in, rqt_context);

	MLX5_SET(rqtc, rqtc, rqt_actual_size, sz);
	MLX5_SET(rqtc, rqtc, rqt_max_size, sz);

	mlx5e_hairpin_fill_rqt_rqns(hp, rqtc);

	err = mlx5_core_create_rqt(mdev, in, inlen, &hp->indir_rqt.rqtn);
	if (!err)
		hp->indir_rqt.enabled = true;

	kvfree(in);
	return err;
}

static int mlx5e_hairpin_create_indirect_tirs(struct mlx5e_hairpin *hp)
{
	struct mlx5e_priv *priv = hp->func_priv;
	u32 in[MLX5_ST_SZ_DW(create_tir_in)];
	int tt, i, err;
	void *tirc;

	for (tt = 0; tt < MLX5E_NUM_INDIR_TIRS; tt++) {
		struct mlx5e_tirc_config ttconfig = mlx5e_tirc_get_default_config(tt);

		memset(in, 0, MLX5_ST_SZ_BYTES(create_tir_in));
		tirc = MLX5_ADDR_OF(create_tir_in, in, ctx);

		MLX5_SET(tirc, tirc, transport_domain, hp->tdn);
		MLX5_SET(tirc, tirc, disp_type, MLX5_TIRC_DISP_TYPE_INDIRECT);
		MLX5_SET(tirc, tirc, indirect_table, hp->indir_rqt.rqtn);
		mlx5e_build_indir_tir_ctx_hash(&priv->rss_params, &ttconfig, tirc, false);

		err = mlx5_core_create_tir(hp->func_mdev, in,
					   MLX5_ST_SZ_BYTES(create_tir_in), &hp->indir_tirn[tt]);
		if (err) {
			mlx5_core_warn(hp->func_mdev, "create indirect tirs failed, %d\n", err);
			goto err_destroy_tirs;
		}
	}
	return 0;

err_destroy_tirs:
	for (i = 0; i < tt; i++)
		mlx5_core_destroy_tir(hp->func_mdev, hp->indir_tirn[i]);
	return err;
}

static void mlx5e_hairpin_destroy_indirect_tirs(struct mlx5e_hairpin *hp)
{
	int tt;

	for (tt = 0; tt < MLX5E_NUM_INDIR_TIRS; tt++)
		mlx5_core_destroy_tir(hp->func_mdev, hp->indir_tirn[tt]);
}

static void mlx5e_hairpin_set_ttc_params(struct mlx5e_hairpin *hp,
					 struct ttc_params *ttc_params)
{
	struct mlx5_flow_table_attr *ft_attr = &ttc_params->ft_attr;
	int tt;

	memset(ttc_params, 0, sizeof(*ttc_params));

	ttc_params->any_tt_tirn = hp->tirn;

	for (tt = 0; tt < MLX5E_NUM_INDIR_TIRS; tt++)
		ttc_params->indir_tirn[tt] = hp->indir_tirn[tt];

	ft_attr->max_fte = MLX5E_NUM_TT;
	ft_attr->level = MLX5E_TC_TTC_FT_LEVEL;
	ft_attr->prio = MLX5E_TC_PRIO;
}

static int mlx5e_hairpin_rss_init(struct mlx5e_hairpin *hp)
{
	struct mlx5e_priv *priv = hp->func_priv;
	struct ttc_params ttc_params;
	int err;

	err = mlx5e_hairpin_create_indirect_rqt(hp);
	if (err)
		return err;

	err = mlx5e_hairpin_create_indirect_tirs(hp);
	if (err)
		goto err_create_indirect_tirs;

	mlx5e_hairpin_set_ttc_params(hp, &ttc_params);
	err = mlx5e_create_ttc_table(priv, &ttc_params, &hp->ttc);
	if (err)
		goto err_create_ttc_table;

	netdev_dbg(priv->netdev, "add hairpin: using %d channels rss ttc table id %x\n",
		   hp->num_channels, hp->ttc.ft.t->id);

	return 0;

err_create_ttc_table:
	mlx5e_hairpin_destroy_indirect_tirs(hp);
err_create_indirect_tirs:
	mlx5e_destroy_rqt(priv, &hp->indir_rqt);

	return err;
}

static void mlx5e_hairpin_rss_cleanup(struct mlx5e_hairpin *hp)
{
	struct mlx5e_priv *priv = hp->func_priv;

	mlx5e_destroy_ttc_table(priv, &hp->ttc);
	mlx5e_hairpin_destroy_indirect_tirs(hp);
	mlx5e_destroy_rqt(priv, &hp->indir_rqt);
}

static struct mlx5e_hairpin *
mlx5e_hairpin_create(struct mlx5e_priv *priv, struct mlx5_hairpin_params *params,
		     int peer_ifindex)
{
	struct mlx5_core_dev *func_mdev, *peer_mdev;
	struct mlx5e_hairpin *hp;
	struct mlx5_hairpin *pair;
	int err;

	hp = kzalloc(sizeof(*hp), GFP_KERNEL);
	if (!hp)
		return ERR_PTR(-ENOMEM);

	func_mdev = priv->mdev;
	peer_mdev = mlx5e_hairpin_get_mdev(dev_net(priv->netdev), peer_ifindex);

	pair = mlx5_core_hairpin_create(func_mdev, peer_mdev, params);
	if (IS_ERR(pair)) {
		err = PTR_ERR(pair);
		goto create_pair_err;
	}
	hp->pair = pair;
	hp->func_mdev = func_mdev;
	hp->func_priv = priv;
	hp->num_channels = params->num_channels;

	err = mlx5e_hairpin_create_transport(hp);
	if (err)
		goto create_transport_err;

	if (hp->num_channels > 1) {
		err = mlx5e_hairpin_rss_init(hp);
		if (err)
			goto rss_init_err;
	}

	return hp;

rss_init_err:
	mlx5e_hairpin_destroy_transport(hp);
create_transport_err:
	mlx5_core_hairpin_destroy(hp->pair);
create_pair_err:
	kfree(hp);
	return ERR_PTR(err);
}

static void mlx5e_hairpin_destroy(struct mlx5e_hairpin *hp)
{
	if (hp->num_channels > 1)
		mlx5e_hairpin_rss_cleanup(hp);
	mlx5e_hairpin_destroy_transport(hp);
	mlx5_core_hairpin_destroy(hp->pair);
	kvfree(hp);
}

static inline u32 hash_hairpin_info(u16 peer_vhca_id, u8 prio)
{
	return (peer_vhca_id << 16 | prio);
}

static struct mlx5e_hairpin_entry *mlx5e_hairpin_get(struct mlx5e_priv *priv,
						     u16 peer_vhca_id, u8 prio)
{
	struct mlx5e_hairpin_entry *hpe;
	u32 hash_key = hash_hairpin_info(peer_vhca_id, prio);

	hash_for_each_possible(priv->fs.tc.hairpin_tbl, hpe,
			       hairpin_hlist, hash_key) {
		if (hpe->peer_vhca_id == peer_vhca_id && hpe->prio == prio)
			return hpe;
	}

	return NULL;
}

#define UNKNOWN_MATCH_PRIO 8

static int mlx5e_hairpin_get_prio(struct mlx5e_priv *priv,
				  struct mlx5_flow_spec *spec, u8 *match_prio,
				  struct netlink_ext_ack *extack)
{
	void *headers_c, *headers_v;
	u8 prio_val, prio_mask = 0;
	bool vlan_present;

#ifdef CONFIG_MLX5_CORE_EN_DCB
	if (priv->dcbx_dp.trust_state != MLX5_QPTS_TRUST_PCP) {
		NL_SET_ERR_MSG_MOD(extack,
				   "only PCP trust state supported for hairpin");
		return -EOPNOTSUPP;
	}
#endif
	headers_c = MLX5_ADDR_OF(fte_match_param, spec->match_criteria, outer_headers);
	headers_v = MLX5_ADDR_OF(fte_match_param, spec->match_value, outer_headers);

	vlan_present = MLX5_GET(fte_match_set_lyr_2_4, headers_v, cvlan_tag);
	if (vlan_present) {
		prio_mask = MLX5_GET(fte_match_set_lyr_2_4, headers_c, first_prio);
		prio_val = MLX5_GET(fte_match_set_lyr_2_4, headers_v, first_prio);
	}

	if (!vlan_present || !prio_mask) {
		prio_val = UNKNOWN_MATCH_PRIO;
	} else if (prio_mask != 0x7) {
		NL_SET_ERR_MSG_MOD(extack,
				   "masked priority match not supported for hairpin");
		return -EOPNOTSUPP;
	}

	*match_prio = prio_val;
	return 0;
}

static int mlx5e_hairpin_flow_add(struct mlx5e_priv *priv,
				  struct mlx5e_tc_flow *flow,
				  struct mlx5e_tc_flow_parse_attr *parse_attr,
				  struct netlink_ext_ack *extack)
{
	int peer_ifindex = parse_attr->mirred_ifindex[0];
	struct mlx5_hairpin_params params;
	struct mlx5_core_dev *peer_mdev;
	struct mlx5e_hairpin_entry *hpe;
	struct mlx5e_hairpin *hp;
	u64 link_speed64;
	u32 link_speed;
	u8 match_prio;
	u16 peer_id;
	int err;

	peer_mdev = mlx5e_hairpin_get_mdev(dev_net(priv->netdev), peer_ifindex);
	if (!MLX5_CAP_GEN(priv->mdev, hairpin) || !MLX5_CAP_GEN(peer_mdev, hairpin)) {
		NL_SET_ERR_MSG_MOD(extack, "hairpin is not supported");
		return -EOPNOTSUPP;
	}

	peer_id = MLX5_CAP_GEN(peer_mdev, vhca_id);
	err = mlx5e_hairpin_get_prio(priv, &parse_attr->spec, &match_prio,
				     extack);
	if (err)
		return err;
	hpe = mlx5e_hairpin_get(priv, peer_id, match_prio);
	if (hpe)
		goto attach_flow;

	hpe = kzalloc(sizeof(*hpe), GFP_KERNEL);
	if (!hpe)
		return -ENOMEM;

	INIT_LIST_HEAD(&hpe->flows);
	hpe->peer_vhca_id = peer_id;
	hpe->prio = match_prio;

	params.log_data_size = 15;
	params.log_data_size = min_t(u8, params.log_data_size,
				     MLX5_CAP_GEN(priv->mdev, log_max_hairpin_wq_data_sz));
	params.log_data_size = max_t(u8, params.log_data_size,
				     MLX5_CAP_GEN(priv->mdev, log_min_hairpin_wq_data_sz));

	params.log_num_packets = params.log_data_size -
				 MLX5_MPWRQ_MIN_LOG_STRIDE_SZ(priv->mdev);
	params.log_num_packets = min_t(u8, params.log_num_packets,
				       MLX5_CAP_GEN(priv->mdev, log_max_hairpin_num_packets));

	params.q_counter = priv->q_counter;
	/* set hairpin pair per each 50Gbs share of the link */
	mlx5e_port_max_linkspeed(priv->mdev, &link_speed);
	link_speed = max_t(u32, link_speed, 50000);
	link_speed64 = link_speed;
	do_div(link_speed64, 50000);
	params.num_channels = link_speed64;

	hp = mlx5e_hairpin_create(priv, &params, peer_ifindex);
	if (IS_ERR(hp)) {
		err = PTR_ERR(hp);
		goto create_hairpin_err;
	}

	netdev_dbg(priv->netdev, "add hairpin: tirn %x rqn %x peer %s sqn %x prio %d (log) data %d packets %d\n",
		   hp->tirn, hp->pair->rqn[0],
		   dev_name(hp->pair->peer_mdev->device),
		   hp->pair->sqn[0], match_prio, params.log_data_size, params.log_num_packets);

	hpe->hp = hp;
	hash_add(priv->fs.tc.hairpin_tbl, &hpe->hairpin_hlist,
		 hash_hairpin_info(peer_id, match_prio));

attach_flow:
	if (hpe->hp->num_channels > 1) {
		flow->flags |= MLX5E_TC_FLOW_HAIRPIN_RSS;
		flow->nic_attr->hairpin_ft = hpe->hp->ttc.ft.t;
	} else {
		flow->nic_attr->hairpin_tirn = hpe->hp->tirn;
	}
	list_add(&flow->hairpin, &hpe->flows);

	return 0;

create_hairpin_err:
	kfree(hpe);
	return err;
}

static void mlx5e_hairpin_flow_del(struct mlx5e_priv *priv,
				   struct mlx5e_tc_flow *flow)
{
	struct list_head *next = flow->hairpin.next;

	list_del(&flow->hairpin);

	/* no more hairpin flows for us, release the hairpin pair */
	if (list_empty(next)) {
		struct mlx5e_hairpin_entry *hpe;

		hpe = list_entry(next, struct mlx5e_hairpin_entry, flows);

		netdev_dbg(priv->netdev, "del hairpin: peer %s\n",
			   dev_name(hpe->hp->pair->peer_mdev->device));

		mlx5e_hairpin_destroy(hpe->hp);
		hash_del(&hpe->hairpin_hlist);
		kfree(hpe);
	}
}

static int
mlx5e_tc_add_nic_flow(struct mlx5e_priv *priv,
		      struct mlx5e_tc_flow_parse_attr *parse_attr,
		      struct mlx5e_tc_flow *flow,
		      struct netlink_ext_ack *extack)
{
	struct mlx5_nic_flow_attr *attr = flow->nic_attr;
	struct mlx5_core_dev *dev = priv->mdev;
	struct mlx5_flow_destination dest[2] = {};
	struct mlx5_flow_act flow_act = {
		.action = attr->action,
		.flow_tag = attr->flow_tag,
		.reformat_id = 0,
		.flags    = FLOW_ACT_HAS_TAG | FLOW_ACT_NO_APPEND,
	};
	struct mlx5_fc *counter = NULL;
	bool table_created = false;
	int err, dest_ix = 0;

	if (flow->flags & MLX5E_TC_FLOW_HAIRPIN) {
		err = mlx5e_hairpin_flow_add(priv, flow, parse_attr, extack);
		if (err) {
			goto err_add_hairpin_flow;
		}
		if (flow->flags & MLX5E_TC_FLOW_HAIRPIN_RSS) {
			dest[dest_ix].type = MLX5_FLOW_DESTINATION_TYPE_FLOW_TABLE;
			dest[dest_ix].ft = attr->hairpin_ft;
		} else {
			dest[dest_ix].type = MLX5_FLOW_DESTINATION_TYPE_TIR;
			dest[dest_ix].tir_num = attr->hairpin_tirn;
		}
		dest_ix++;
	} else if (attr->action & MLX5_FLOW_CONTEXT_ACTION_FWD_DEST) {
		dest[dest_ix].type = MLX5_FLOW_DESTINATION_TYPE_FLOW_TABLE;
		dest[dest_ix].ft = priv->fs.vlan.ft.t;
		dest_ix++;
	}

	if (attr->action & MLX5_FLOW_CONTEXT_ACTION_COUNT) {
		counter = mlx5_fc_create(dev, true);
		if (IS_ERR(counter)) {
			err = PTR_ERR(counter);
			goto err_fc_create;
		}
		dest[dest_ix].type = MLX5_FLOW_DESTINATION_TYPE_COUNTER;
		dest[dest_ix].counter_id = mlx5_fc_id(counter);
		dest_ix++;
		attr->counter = counter;
	}

	if (attr->action & MLX5_FLOW_CONTEXT_ACTION_MOD_HDR) {
		err = mlx5e_attach_mod_hdr(priv, flow, parse_attr);
		flow_act.modify_id = attr->mod_hdr_id;
		kfree(parse_attr->mod_hdr_actions);
		if (err)
			goto err_create_mod_hdr_id;
	}

	if (IS_ERR_OR_NULL(priv->fs.tc.t)) {
		int tc_grp_size, tc_tbl_size;
		u32 max_flow_counter;

		max_flow_counter = (MLX5_CAP_GEN(dev, max_flow_counter_31_16) << 16) |
				    MLX5_CAP_GEN(dev, max_flow_counter_15_0);

		tc_grp_size = min_t(int, max_flow_counter, MLX5E_TC_TABLE_MAX_GROUP_SIZE);

		tc_tbl_size = min_t(int, tc_grp_size * MLX5E_TC_TABLE_NUM_GROUPS,
				    BIT(MLX5_CAP_FLOWTABLE_NIC_RX(dev, log_max_ft_size)));

		priv->fs.tc.t =
			mlx5_create_auto_grouped_flow_table(priv->fs.ns,
							    MLX5E_TC_PRIO,
							    tc_tbl_size,
							    MLX5E_TC_TABLE_NUM_GROUPS,
							    MLX5E_TC_FT_LEVEL, 0);
		if (IS_ERR(priv->fs.tc.t)) {
			NL_SET_ERR_MSG_MOD(extack,
					   "Failed to create tc offload table\n");
			netdev_err(priv->netdev,
				   "Failed to create tc offload table\n");
			err = PTR_ERR(priv->fs.tc.t);
			goto err_create_ft;
		}

		table_created = true;
	}

	if (attr->match_level != MLX5_MATCH_NONE)
		parse_attr->spec.match_criteria_enable = MLX5_MATCH_OUTER_HEADERS;

	flow->rule[0] = mlx5_add_flow_rules(priv->fs.tc.t, &parse_attr->spec,
					    &flow_act, dest, dest_ix);

	if (IS_ERR(flow->rule[0])) {
		err = PTR_ERR(flow->rule[0]);
		goto err_add_rule;
	}

	return 0;

err_add_rule:
	if (table_created) {
		mlx5_destroy_flow_table(priv->fs.tc.t);
		priv->fs.tc.t = NULL;
	}
err_create_ft:
	if (attr->action & MLX5_FLOW_CONTEXT_ACTION_MOD_HDR)
		mlx5e_detach_mod_hdr(priv, flow);
err_create_mod_hdr_id:
	mlx5_fc_destroy(dev, counter);
err_fc_create:
	if (flow->flags & MLX5E_TC_FLOW_HAIRPIN)
		mlx5e_hairpin_flow_del(priv, flow);
err_add_hairpin_flow:
	return err;
}

static void mlx5e_tc_del_nic_flow(struct mlx5e_priv *priv,
				  struct mlx5e_tc_flow *flow)
{
	struct mlx5_nic_flow_attr *attr = flow->nic_attr;
	struct mlx5_fc *counter = NULL;

	counter = attr->counter;
	mlx5_del_flow_rules(flow->rule[0]);
	mlx5_fc_destroy(priv->mdev, counter);

	if (!mlx5e_tc_num_filters(priv, MLX5E_TC_NIC_OFFLOAD)  && priv->fs.tc.t) {
		mlx5_destroy_flow_table(priv->fs.tc.t);
		priv->fs.tc.t = NULL;
	}

	if (attr->action & MLX5_FLOW_CONTEXT_ACTION_MOD_HDR)
		mlx5e_detach_mod_hdr(priv, flow);

	if (flow->flags & MLX5E_TC_FLOW_HAIRPIN)
		mlx5e_hairpin_flow_del(priv, flow);
}

static void mlx5e_detach_encap(struct mlx5e_priv *priv,
			       struct mlx5e_tc_flow *flow, int out_index);

static int mlx5e_attach_encap(struct mlx5e_priv *priv,
			      struct mlx5e_tc_flow *flow,
			      struct net_device *mirred_dev,
			      int out_index,
			      struct netlink_ext_ack *extack,
			      struct net_device **encap_dev,
			      bool *encap_valid);

static struct mlx5_flow_handle *
mlx5e_tc_offload_fdb_rules(struct mlx5_eswitch *esw,
			   struct mlx5e_tc_flow *flow,
			   struct mlx5_flow_spec *spec,
			   struct mlx5_esw_flow_attr *attr)
{
	struct mlx5_flow_handle *rule;

	rule = mlx5_eswitch_add_offloaded_rule(esw, spec, attr);
	if (IS_ERR(rule))
		return rule;

	if (attr->split_count) {
		flow->rule[1] = mlx5_eswitch_add_fwd_rule(esw, spec, attr);
		if (IS_ERR(flow->rule[1])) {
			mlx5_eswitch_del_offloaded_rule(esw, rule, attr);
			return flow->rule[1];
		}
	}

	flow->flags |= MLX5E_TC_FLOW_OFFLOADED;
	return rule;
}

static void
mlx5e_tc_unoffload_fdb_rules(struct mlx5_eswitch *esw,
			     struct mlx5e_tc_flow *flow,
			   struct mlx5_esw_flow_attr *attr)
{
	flow->flags &= ~MLX5E_TC_FLOW_OFFLOADED;

	if (attr->split_count)
		mlx5_eswitch_del_fwd_rule(esw, flow->rule[1], attr);

	mlx5_eswitch_del_offloaded_rule(esw, flow->rule[0], attr);
}

static struct mlx5_flow_handle *
mlx5e_tc_offload_to_slow_path(struct mlx5_eswitch *esw,
			      struct mlx5e_tc_flow *flow,
			      struct mlx5_flow_spec *spec,
			      struct mlx5_esw_flow_attr *slow_attr)
{
	struct mlx5_flow_handle *rule;

	memcpy(slow_attr, flow->esw_attr, sizeof(*slow_attr));
	slow_attr->action = MLX5_FLOW_CONTEXT_ACTION_FWD_DEST;
	slow_attr->split_count = 0;
	slow_attr->dest_chain = FDB_SLOW_PATH_CHAIN;

	rule = mlx5e_tc_offload_fdb_rules(esw, flow, spec, slow_attr);
	if (!IS_ERR(rule))
		flow->flags |= MLX5E_TC_FLOW_SLOW;

	return rule;
}

static void
mlx5e_tc_unoffload_from_slow_path(struct mlx5_eswitch *esw,
				  struct mlx5e_tc_flow *flow,
				  struct mlx5_esw_flow_attr *slow_attr)
{
	memcpy(slow_attr, flow->esw_attr, sizeof(*slow_attr));
	slow_attr->action = MLX5_FLOW_CONTEXT_ACTION_FWD_DEST;
	slow_attr->split_count = 0;
	slow_attr->dest_chain = FDB_SLOW_PATH_CHAIN;
	mlx5e_tc_unoffload_fdb_rules(esw, flow, slow_attr);
	flow->flags &= ~MLX5E_TC_FLOW_SLOW;
}

static void add_unready_flow(struct mlx5e_tc_flow *flow)
{
	struct mlx5_rep_uplink_priv *uplink_priv;
	struct mlx5e_rep_priv *rpriv;
	struct mlx5_eswitch *esw;

	esw = flow->priv->mdev->priv.eswitch;
	rpriv = mlx5_eswitch_get_uplink_priv(esw, REP_ETH);
	uplink_priv = &rpriv->uplink_priv;

	flow->flags |= MLX5E_TC_FLOW_NOT_READY;
	list_add_tail(&flow->unready, &uplink_priv->unready_flows);
}

static void remove_unready_flow(struct mlx5e_tc_flow *flow)
{
	list_del(&flow->unready);
	flow->flags &= ~MLX5E_TC_FLOW_NOT_READY;
}

static int
mlx5e_tc_add_fdb_flow(struct mlx5e_priv *priv,
		      struct mlx5e_tc_flow *flow,
		      struct netlink_ext_ack *extack)
{
	struct mlx5_eswitch *esw = priv->mdev->priv.eswitch;
	u32 max_chain = mlx5_eswitch_get_chain_range(esw);
	struct mlx5_esw_flow_attr *attr = flow->esw_attr;
	struct mlx5e_tc_flow_parse_attr *parse_attr = attr->parse_attr;
	u16 max_prio = mlx5_eswitch_get_prio_range(esw);
	struct net_device *out_dev, *encap_dev = NULL;
	struct mlx5_fc *counter = NULL;
	struct mlx5e_rep_priv *rpriv;
	struct mlx5e_priv *out_priv;
	bool encap_valid = true;
	int err = 0;
	int out_index;

	if (!mlx5_eswitch_prios_supported(esw) && attr->prio != 1) {
		NL_SET_ERR_MSG(extack, "E-switch priorities unsupported, upgrade FW");
		return -EOPNOTSUPP;
	}

	if (attr->chain > max_chain) {
		NL_SET_ERR_MSG(extack, "Requested chain is out of supported range");
		err = -EOPNOTSUPP;
		goto err_max_prio_chain;
	}

	if (attr->prio > max_prio) {
		NL_SET_ERR_MSG(extack, "Requested priority is out of supported range");
		err = -EOPNOTSUPP;
		goto err_max_prio_chain;
	}

	for (out_index = 0; out_index < MLX5_MAX_FLOW_FWD_VPORTS; out_index++) {
		int mirred_ifindex;

		if (!(attr->dests[out_index].flags & MLX5_ESW_DEST_ENCAP))
			continue;

		mirred_ifindex = parse_attr->mirred_ifindex[out_index];
		out_dev = __dev_get_by_index(dev_net(priv->netdev),
					     mirred_ifindex);
		err = mlx5e_attach_encap(priv, flow, out_dev, out_index,
					 extack, &encap_dev, &encap_valid);
		if (err)
			goto err_attach_encap;

		out_priv = netdev_priv(encap_dev);
		rpriv = out_priv->ppriv;
		attr->dests[out_index].rep = rpriv->rep;
		attr->dests[out_index].mdev = out_priv->mdev;
	}

	err = mlx5_eswitch_add_vlan_action(esw, attr);
	if (err)
		goto err_add_vlan;

	if (attr->action & MLX5_FLOW_CONTEXT_ACTION_MOD_HDR) {
		err = mlx5e_attach_mod_hdr(priv, flow, parse_attr);
		kfree(parse_attr->mod_hdr_actions);
		if (err)
			goto err_mod_hdr;
	}

	if (attr->action & MLX5_FLOW_CONTEXT_ACTION_COUNT) {
		counter = mlx5_fc_create(attr->counter_dev, true);
		if (IS_ERR(counter)) {
			err = PTR_ERR(counter);
			goto err_create_counter;
		}

		attr->counter = counter;
	}

	/* we get here if one of the following takes place:
	 * (1) there's no error
	 * (2) there's an encap action and we don't have valid neigh
	 */
	if (!encap_valid) {
		/* continue with goto slow path rule instead */
		struct mlx5_esw_flow_attr slow_attr;

		flow->rule[0] = mlx5e_tc_offload_to_slow_path(esw, flow, &parse_attr->spec, &slow_attr);
	} else {
		flow->rule[0] = mlx5e_tc_offload_fdb_rules(esw, flow, &parse_attr->spec, attr);
	}

	if (IS_ERR(flow->rule[0])) {
		err = PTR_ERR(flow->rule[0]);
		goto err_add_rule;
	}

	return 0;

err_add_rule:
	mlx5_fc_destroy(attr->counter_dev, counter);
err_create_counter:
	if (attr->action & MLX5_FLOW_CONTEXT_ACTION_MOD_HDR)
		mlx5e_detach_mod_hdr(priv, flow);
err_mod_hdr:
	mlx5_eswitch_del_vlan_action(esw, attr);
err_add_vlan:
	for (out_index = 0; out_index < MLX5_MAX_FLOW_FWD_VPORTS; out_index++)
		if (attr->dests[out_index].flags & MLX5_ESW_DEST_ENCAP)
			mlx5e_detach_encap(priv, flow, out_index);
err_attach_encap:
err_max_prio_chain:
	return err;
}

static void mlx5e_tc_del_fdb_flow(struct mlx5e_priv *priv,
				  struct mlx5e_tc_flow *flow)
{
	struct mlx5_eswitch *esw = priv->mdev->priv.eswitch;
	struct mlx5_esw_flow_attr *attr = flow->esw_attr;
	struct mlx5_esw_flow_attr slow_attr;
	int out_index;

	if (flow->flags & MLX5E_TC_FLOW_NOT_READY) {
		remove_unready_flow(flow);
		kvfree(attr->parse_attr);
		return;
	}

	if (flow->flags & MLX5E_TC_FLOW_OFFLOADED) {
		if (flow->flags & MLX5E_TC_FLOW_SLOW)
			mlx5e_tc_unoffload_from_slow_path(esw, flow, &slow_attr);
		else
			mlx5e_tc_unoffload_fdb_rules(esw, flow, attr);
	}

	mlx5_eswitch_del_vlan_action(esw, attr);

	for (out_index = 0; out_index < MLX5_MAX_FLOW_FWD_VPORTS; out_index++)
		if (attr->dests[out_index].flags & MLX5_ESW_DEST_ENCAP)
			mlx5e_detach_encap(priv, flow, out_index);
	kvfree(attr->parse_attr);

	if (attr->action & MLX5_FLOW_CONTEXT_ACTION_MOD_HDR)
		mlx5e_detach_mod_hdr(priv, flow);

	if (attr->action & MLX5_FLOW_CONTEXT_ACTION_COUNT)
		mlx5_fc_destroy(attr->counter_dev, attr->counter);
}

void mlx5e_tc_encap_flows_add(struct mlx5e_priv *priv,
			      struct mlx5e_encap_entry *e)
{
	struct mlx5_eswitch *esw = priv->mdev->priv.eswitch;
	struct mlx5_esw_flow_attr slow_attr, *esw_attr;
	struct mlx5_flow_handle *rule;
	struct mlx5_flow_spec *spec;
	struct encap_flow_item *efi;
	struct mlx5e_tc_flow *flow;
	int err;

	err = mlx5_packet_reformat_alloc(priv->mdev,
					 e->reformat_type,
					 e->encap_size, e->encap_header,
					 MLX5_FLOW_NAMESPACE_FDB,
					 &e->encap_id);
	if (err) {
		mlx5_core_warn(priv->mdev, "Failed to offload cached encapsulation header, %d\n",
			       err);
		return;
	}
	e->flags |= MLX5_ENCAP_ENTRY_VALID;
	mlx5e_rep_queue_neigh_stats_work(priv);

	list_for_each_entry(efi, &e->flows, list) {
		bool all_flow_encaps_valid = true;
		int i;

		flow = container_of(efi, struct mlx5e_tc_flow, encaps[efi->index]);
		esw_attr = flow->esw_attr;
		spec = &esw_attr->parse_attr->spec;

		esw_attr->dests[efi->index].encap_id = e->encap_id;
		esw_attr->dests[efi->index].flags |= MLX5_ESW_DEST_ENCAP_VALID;
		/* Flow can be associated with multiple encap entries.
		 * Before offloading the flow verify that all of them have
		 * a valid neighbour.
		 */
		for (i = 0; i < MLX5_MAX_FLOW_FWD_VPORTS; i++) {
			if (!(esw_attr->dests[i].flags & MLX5_ESW_DEST_ENCAP))
				continue;
			if (!(esw_attr->dests[i].flags & MLX5_ESW_DEST_ENCAP_VALID)) {
				all_flow_encaps_valid = false;
				break;
			}
		}
		/* Do not offload flows with unresolved neighbors */
		if (!all_flow_encaps_valid)
			continue;
		/* update from slow path rule to encap rule */
		rule = mlx5e_tc_offload_fdb_rules(esw, flow, spec, esw_attr);
		if (IS_ERR(rule)) {
			err = PTR_ERR(rule);
			mlx5_core_warn(priv->mdev, "Failed to update cached encapsulation flow, %d\n",
				       err);
			continue;
		}

		mlx5e_tc_unoffload_from_slow_path(esw, flow, &slow_attr);
		flow->flags |= MLX5E_TC_FLOW_OFFLOADED; /* was unset when slow path rule removed */
		flow->rule[0] = rule;
	}
}

void mlx5e_tc_encap_flows_del(struct mlx5e_priv *priv,
			      struct mlx5e_encap_entry *e)
{
	struct mlx5_eswitch *esw = priv->mdev->priv.eswitch;
	struct mlx5_esw_flow_attr slow_attr;
	struct mlx5_flow_handle *rule;
	struct mlx5_flow_spec *spec;
	struct encap_flow_item *efi;
	struct mlx5e_tc_flow *flow;
	int err;

	list_for_each_entry(efi, &e->flows, list) {
		flow = container_of(efi, struct mlx5e_tc_flow, encaps[efi->index]);
		spec = &flow->esw_attr->parse_attr->spec;

		/* update from encap rule to slow path rule */
		rule = mlx5e_tc_offload_to_slow_path(esw, flow, spec, &slow_attr);
		/* mark the flow's encap dest as non-valid */
		flow->esw_attr->dests[efi->index].flags &= ~MLX5_ESW_DEST_ENCAP_VALID;

		if (IS_ERR(rule)) {
			err = PTR_ERR(rule);
			mlx5_core_warn(priv->mdev, "Failed to update slow path (encap) flow, %d\n",
				       err);
			continue;
		}

		mlx5e_tc_unoffload_fdb_rules(esw, flow, flow->esw_attr);
		flow->flags |= MLX5E_TC_FLOW_OFFLOADED; /* was unset when fast path rule removed */
		flow->rule[0] = rule;
	}

	/* we know that the encap is valid */
	e->flags &= ~MLX5_ENCAP_ENTRY_VALID;
	mlx5_packet_reformat_dealloc(priv->mdev, e->encap_id);
}

static struct mlx5_fc *mlx5e_tc_get_counter(struct mlx5e_tc_flow *flow)
{
	if (flow->flags & MLX5E_TC_FLOW_ESWITCH)
		return flow->esw_attr->counter;
	else
		return flow->nic_attr->counter;
}

void mlx5e_tc_update_neigh_used_value(struct mlx5e_neigh_hash_entry *nhe)
{
	struct mlx5e_neigh *m_neigh = &nhe->m_neigh;
	u64 bytes, packets, lastuse = 0;
	struct mlx5e_tc_flow *flow;
	struct mlx5e_encap_entry *e;
	struct mlx5_fc *counter;
	struct neigh_table *tbl;
	bool neigh_used = false;
	struct neighbour *n;

	if (m_neigh->family == AF_INET)
		tbl = &arp_tbl;
#if IS_ENABLED(CONFIG_IPV6)
	else if (m_neigh->family == AF_INET6)
		tbl = &nd_tbl;
#endif
	else
		return;

	list_for_each_entry(e, &nhe->encap_list, encap_list) {
		struct encap_flow_item *efi;
		if (!(e->flags & MLX5_ENCAP_ENTRY_VALID))
			continue;
		list_for_each_entry(efi, &e->flows, list) {
			flow = container_of(efi, struct mlx5e_tc_flow,
					    encaps[efi->index]);
			if (flow->flags & MLX5E_TC_FLOW_OFFLOADED) {
				counter = mlx5e_tc_get_counter(flow);
				mlx5_fc_query_cached(counter, &bytes, &packets, &lastuse);
				if (time_after((unsigned long)lastuse, nhe->reported_lastuse)) {
					neigh_used = true;
					break;
				}
			}
		}
		if (neigh_used)
			break;
	}

	if (neigh_used) {
		nhe->reported_lastuse = jiffies;

		/* find the relevant neigh according to the cached device and
		 * dst ip pair
		 */
		n = neigh_lookup(tbl, &m_neigh->dst_ip, m_neigh->dev);
		if (!n)
			return;

		neigh_event_send(n, NULL);
		neigh_release(n);
	}
}

static void mlx5e_detach_encap(struct mlx5e_priv *priv,
			       struct mlx5e_tc_flow *flow, int out_index)
{
	struct list_head *next = flow->encaps[out_index].list.next;

	list_del(&flow->encaps[out_index].list);
	if (list_empty(next)) {
		struct mlx5e_encap_entry *e;

		e = list_entry(next, struct mlx5e_encap_entry, flows);
		mlx5e_rep_encap_entry_detach(netdev_priv(e->out_dev), e);

		if (e->flags & MLX5_ENCAP_ENTRY_VALID)
			mlx5_packet_reformat_dealloc(priv->mdev, e->encap_id);

		hash_del_rcu(&e->encap_hlist);
		kfree(e->encap_header);
		kfree(e);
	}
}

static void __mlx5e_tc_del_fdb_peer_flow(struct mlx5e_tc_flow *flow)
{
	struct mlx5_eswitch *esw = flow->priv->mdev->priv.eswitch;

	if (!(flow->flags & MLX5E_TC_FLOW_ESWITCH) ||
	    !(flow->flags & MLX5E_TC_FLOW_DUP))
		return;

	mutex_lock(&esw->offloads.peer_mutex);
	list_del(&flow->peer);
	mutex_unlock(&esw->offloads.peer_mutex);

	flow->flags &= ~MLX5E_TC_FLOW_DUP;

	mlx5e_tc_del_fdb_flow(flow->peer_flow->priv, flow->peer_flow);
	kvfree(flow->peer_flow);
	flow->peer_flow = NULL;
}

static void mlx5e_tc_del_fdb_peer_flow(struct mlx5e_tc_flow *flow)
{
	struct mlx5_core_dev *dev = flow->priv->mdev;
	struct mlx5_devcom *devcom = dev->priv.devcom;
	struct mlx5_eswitch *peer_esw;

	peer_esw = mlx5_devcom_get_peer_data(devcom, MLX5_DEVCOM_ESW_OFFLOADS);
	if (!peer_esw)
		return;

	__mlx5e_tc_del_fdb_peer_flow(flow);
	mlx5_devcom_release_peer_data(devcom, MLX5_DEVCOM_ESW_OFFLOADS);
}

static void mlx5e_tc_del_flow(struct mlx5e_priv *priv,
			      struct mlx5e_tc_flow *flow)
{
	if (flow->flags & MLX5E_TC_FLOW_ESWITCH) {
		mlx5e_tc_del_fdb_peer_flow(flow);
		mlx5e_tc_del_fdb_flow(priv, flow);
	} else {
		mlx5e_tc_del_nic_flow(priv, flow);
	}
}


static int parse_tunnel_attr(struct mlx5e_priv *priv,
			     struct mlx5_flow_spec *spec,
			     struct tc_cls_flower_offload *f,
			     struct net_device *filter_dev, u8 *match_level)
{
	struct netlink_ext_ack *extack = f->common.extack;
	void *headers_c = MLX5_ADDR_OF(fte_match_param, spec->match_criteria,
				       outer_headers);
	void *headers_v = MLX5_ADDR_OF(fte_match_param, spec->match_value,
				       outer_headers);
	struct flow_rule *rule = tc_cls_flower_offload_flow_rule(f);
	struct flow_match_control enc_control;
	int err;

	err = mlx5e_tc_tun_parse(filter_dev, priv, spec, f,
				 headers_c, headers_v, match_level);
	if (err) {
		NL_SET_ERR_MSG_MOD(extack,
				   "failed to parse tunnel attributes");
		return err;
	}

	flow_rule_match_enc_control(rule, &enc_control);

	if (enc_control.key->addr_type == FLOW_DISSECTOR_KEY_IPV4_ADDRS) {
		struct flow_match_ipv4_addrs match;

		//取规则中的key_ipv4_address字段
		flow_rule_match_enc_ipv4_addrs(rule, &match);
		//填充src_ipv4_src_ipv6.ipv4_layout.ipv4到headers_c
		MLX5_SET(fte_match_set_lyr_2_4, headers_c,
			 src_ipv4_src_ipv6.ipv4_layout.ipv4,
			 ntohl(match.mask->src));
		MLX5_SET(fte_match_set_lyr_2_4, headers_v,
			 src_ipv4_src_ipv6.ipv4_layout.ipv4,
			 ntohl(match.key->src));

		MLX5_SET(fte_match_set_lyr_2_4, headers_c,
			 dst_ipv4_dst_ipv6.ipv4_layout.ipv4,
			 ntohl(match.mask->dst));
		MLX5_SET(fte_match_set_lyr_2_4, headers_v,
			 dst_ipv4_dst_ipv6.ipv4_layout.ipv4,
			 ntohl(match.key->dst));

		MLX5_SET_TO_ONES(fte_match_set_lyr_2_4, headers_c, ethertype);
		MLX5_SET(fte_match_set_lyr_2_4, headers_v, ethertype, ETH_P_IP);
	} else if (enc_control.key->addr_type == FLOW_DISSECTOR_KEY_IPV6_ADDRS) {
		struct flow_match_ipv6_addrs match;

		flow_rule_match_enc_ipv6_addrs(rule, &match);
		memcpy(MLX5_ADDR_OF(fte_match_set_lyr_2_4, headers_c,
				    src_ipv4_src_ipv6.ipv6_layout.ipv6),
		       &match.mask->src, MLX5_FLD_SZ_BYTES(ipv6_layout, ipv6));
		memcpy(MLX5_ADDR_OF(fte_match_set_lyr_2_4, headers_v,
				    src_ipv4_src_ipv6.ipv6_layout.ipv6),
		       &match.key->src, MLX5_FLD_SZ_BYTES(ipv6_layout, ipv6));

		memcpy(MLX5_ADDR_OF(fte_match_set_lyr_2_4, headers_c,
				    dst_ipv4_dst_ipv6.ipv6_layout.ipv6),
		       &match.mask->dst, MLX5_FLD_SZ_BYTES(ipv6_layout, ipv6));
		memcpy(MLX5_ADDR_OF(fte_match_set_lyr_2_4, headers_v,
				    dst_ipv4_dst_ipv6.ipv6_layout.ipv6),
		       &match.key->dst, MLX5_FLD_SZ_BYTES(ipv6_layout, ipv6));

		MLX5_SET_TO_ONES(fte_match_set_lyr_2_4, headers_c, ethertype);
		MLX5_SET(fte_match_set_lyr_2_4, headers_v, ethertype, ETH_P_IPV6);
	}

	if (flow_rule_match_key(rule, FLOW_DISSECTOR_KEY_ENC_IP)) {
		struct flow_match_ip match;

		flow_rule_match_enc_ip(rule, &match);
		MLX5_SET(fte_match_set_lyr_2_4, headers_c, ip_ecn,
			 match.mask->tos & 0x3);
		MLX5_SET(fte_match_set_lyr_2_4, headers_v, ip_ecn,
			 match.key->tos & 0x3);

		MLX5_SET(fte_match_set_lyr_2_4, headers_c, ip_dscp,
			 match.mask->tos >> 2);
		MLX5_SET(fte_match_set_lyr_2_4, headers_v, ip_dscp,
			 match.key->tos  >> 2);

		MLX5_SET(fte_match_set_lyr_2_4, headers_c, ttl_hoplimit,
			 match.mask->ttl);
		MLX5_SET(fte_match_set_lyr_2_4, headers_v, ttl_hoplimit,
			 match.key->ttl);

		if (match.mask->ttl &&
		    !MLX5_CAP_ESW_FLOWTABLE_FDB
			(priv->mdev,
			 ft_field_support.outer_ipv4_ttl)) {
			NL_SET_ERR_MSG_MOD(extack,
					   "Matching on TTL is not supported");
			return -EOPNOTSUPP;
		}

	}

	/* Enforce DMAC when offloading incoming tunneled flows.
	 * Flow counters require a match on the DMAC.
	 */
	MLX5_SET_TO_ONES(fte_match_set_lyr_2_4, headers_c, dmac_47_16);
	MLX5_SET_TO_ONES(fte_match_set_lyr_2_4, headers_c, dmac_15_0);
	ether_addr_copy(MLX5_ADDR_OF(fte_match_set_lyr_2_4, headers_v,
				     dmac_47_16), priv->netdev->dev_addr);

	/* let software handle IP fragments */
	MLX5_SET(fte_match_set_lyr_2_4, headers_c, frag, 1);
	MLX5_SET(fte_match_set_lyr_2_4, headers_v, frag, 0);

	return 0;
}

static void *get_match_headers_criteria(u32 flags,
					struct mlx5_flow_spec *spec)
{
	return (flags & MLX5_FLOW_CONTEXT_ACTION_DECAP) ?
		MLX5_ADDR_OF(fte_match_param, spec->match_criteria,
			     inner_headers) :
		MLX5_ADDR_OF(fte_match_param, spec->match_criteria,
			     outer_headers);
}

static void *get_match_headers_value(u32 flags,
				     struct mlx5_flow_spec *spec)
{
	return (flags & MLX5_FLOW_CONTEXT_ACTION_DECAP) ?
		MLX5_ADDR_OF(fte_match_param, spec->match_value,
			     inner_headers) :
		MLX5_ADDR_OF(fte_match_param, spec->match_value,
			     outer_headers);
}

static int __parse_cls_flower(struct mlx5e_priv *priv,
			      struct mlx5_flow_spec *spec,
			      struct tc_cls_flower_offload *f,
			      struct net_device *filter_dev,
			      u8 *match_level, u8 *tunnel_match_level)
{
	struct netlink_ext_ack *extack = f->common.extack;
	void *headers_c = MLX5_ADDR_OF(fte_match_param, spec->match_criteria,
				       outer_headers);
	void *headers_v = MLX5_ADDR_OF(fte_match_param, spec->match_value,
				       outer_headers);
	void *misc_c = MLX5_ADDR_OF(fte_match_param, spec->match_criteria,
				    misc_parameters);
	void *misc_v = MLX5_ADDR_OF(fte_match_param, spec->match_value,
				    misc_parameters);
	struct flow_rule *rule = tc_cls_flower_offload_flow_rule(f);
	struct flow_dissector *dissector = rule->match.dissector;
	u16 addr_type = 0;
	u8 ip_proto = 0;

	*match_level = MLX5_MATCH_NONE;

	if (dissector->used_keys &
	    ~(BIT(FLOW_DISSECTOR_KEY_CONTROL) |
	      BIT(FLOW_DISSECTOR_KEY_BASIC) |
	      BIT(FLOW_DISSECTOR_KEY_ETH_ADDRS) |
	      BIT(FLOW_DISSECTOR_KEY_VLAN) |
	      BIT(FLOW_DISSECTOR_KEY_CVLAN) |
	      BIT(FLOW_DISSECTOR_KEY_IPV4_ADDRS) |
	      BIT(FLOW_DISSECTOR_KEY_IPV6_ADDRS) |
	      BIT(FLOW_DISSECTOR_KEY_PORTS) |
	      BIT(FLOW_DISSECTOR_KEY_ENC_KEYID) |
	      BIT(FLOW_DISSECTOR_KEY_ENC_IPV4_ADDRS) |
	      BIT(FLOW_DISSECTOR_KEY_ENC_IPV6_ADDRS) |
	      BIT(FLOW_DISSECTOR_KEY_ENC_PORTS)	|
	      BIT(FLOW_DISSECTOR_KEY_ENC_CONTROL) |
	      BIT(FLOW_DISSECTOR_KEY_TCP) |
	      BIT(FLOW_DISSECTOR_KEY_IP)  |
	      BIT(FLOW_DISSECTOR_KEY_ENC_IP))) {
		//遇到不支持的key,报错,不能offload到硬件
		NL_SET_ERR_MSG_MOD(extack, "Unsupported key");
		netdev_warn(priv->netdev, "Unsupported key used: 0x%x\n",
			    dissector->used_keys);
		return -EOPNOTSUPP;
	}

	if ((flow_rule_match_key(rule, FLOW_DISSECTOR_KEY_ENC_IPV4_ADDRS) ||
	     flow_rule_match_key(rule, FLOW_DISSECTOR_KEY_ENC_KEYID) ||
	     flow_rule_match_key(rule, FLOW_DISSECTOR_KEY_ENC_PORTS)) &&
	    flow_rule_match_key(rule, FLOW_DISSECTOR_KEY_ENC_CONTROL)) {
		struct flow_match_control match;

		//填充match control
		flow_rule_match_enc_control(rule, &match);
		switch (match.key->addr_type) {
		case FLOW_DISSECTOR_KEY_IPV4_ADDRS:
		case FLOW_DISSECTOR_KEY_IPV6_ADDRS:
			if (parse_tunnel_attr(priv, spec, f, filter_dev, tunnel_match_level))
				return -EOPNOTSUPP;
			break;
		default:
			return -EOPNOTSUPP;
		}

		/* In decap flow, header pointers should point to the inner
		 * headers, outer header were already set by parse_tunnel_attr
		 */
		headers_c = get_match_headers_criteria(MLX5_FLOW_CONTEXT_ACTION_DECAP,
						       spec);
		headers_v = get_match_headers_value(MLX5_FLOW_CONTEXT_ACTION_DECAP,
						    spec);
	}

	if (flow_rule_match_key(rule, FLOW_DISSECTOR_KEY_BASIC)) {
		struct flow_match_basic match;

		//取key_basic的key及mask填充进match
		flow_rule_match_basic(rule, &match);
		MLX5_SET(fte_match_set_lyr_2_4, headers_c, ethertype,
			 ntohs(match.mask->n_proto));
		MLX5_SET(fte_match_set_lyr_2_4, headers_v, ethertype,
			 ntohs(match.key->n_proto));

		if (match.mask->n_proto)
			*match_level = MLX5_MATCH_L2;
	}
	if (flow_rule_match_key(rule, FLOW_DISSECTOR_KEY_VLAN) ||
	    is_vlan_dev(filter_dev)) {
		struct flow_dissector_key_vlan filter_dev_mask;
		struct flow_dissector_key_vlan filter_dev_key;
		struct flow_match_vlan match;

		if (is_vlan_dev(filter_dev)) {
			match.key = &filter_dev_key;
			match.key->vlan_id = vlan_dev_vlan_id(filter_dev);
			match.key->vlan_tpid = vlan_dev_vlan_proto(filter_dev);
			match.key->vlan_priority = 0;
			match.mask = &filter_dev_mask;
			memset(match.mask, 0xff, sizeof(*match.mask));
			match.mask->vlan_priority = 0;
		} else {
			flow_rule_match_vlan(rule, &match);
		}
		if (match.mask->vlan_id ||
		    match.mask->vlan_priority ||
		    match.mask->vlan_tpid) {
			if (match.key->vlan_tpid == htons(ETH_P_8021AD)) {
				MLX5_SET(fte_match_set_lyr_2_4, headers_c,
					 svlan_tag, 1);
				MLX5_SET(fte_match_set_lyr_2_4, headers_v,
					 svlan_tag, 1);
			} else {
				MLX5_SET(fte_match_set_lyr_2_4, headers_c,
					 cvlan_tag, 1);
				MLX5_SET(fte_match_set_lyr_2_4, headers_v,
					 cvlan_tag, 1);
			}

			MLX5_SET(fte_match_set_lyr_2_4, headers_c, first_vid,
				 match.mask->vlan_id);
			MLX5_SET(fte_match_set_lyr_2_4, headers_v, first_vid,
				 match.key->vlan_id);

			MLX5_SET(fte_match_set_lyr_2_4, headers_c, first_prio,
				 match.mask->vlan_priority);
			MLX5_SET(fte_match_set_lyr_2_4, headers_v, first_prio,
				 match.key->vlan_priority);

			*match_level = MLX5_MATCH_L2;
		}
	} else if (*match_level != MLX5_MATCH_NONE) {
		MLX5_SET(fte_match_set_lyr_2_4, headers_c, svlan_tag, 1);
		MLX5_SET(fte_match_set_lyr_2_4, headers_c, cvlan_tag, 1);
		*match_level = MLX5_MATCH_L2;
	}

	if (flow_rule_match_key(rule, FLOW_DISSECTOR_KEY_CVLAN)) {
		struct flow_match_vlan match;

		flow_rule_match_cvlan(rule, &match);
		if (match.mask->vlan_id ||
		    match.mask->vlan_priority ||
		    match.mask->vlan_tpid) {
			if (match.key->vlan_tpid == htons(ETH_P_8021AD)) {
				MLX5_SET(fte_match_set_misc, misc_c,
					 outer_second_svlan_tag, 1);
				MLX5_SET(fte_match_set_misc, misc_v,
					 outer_second_svlan_tag, 1);
			} else {
				MLX5_SET(fte_match_set_misc, misc_c,
					 outer_second_cvlan_tag, 1);
				MLX5_SET(fte_match_set_misc, misc_v,
					 outer_second_cvlan_tag, 1);
			}

			MLX5_SET(fte_match_set_misc, misc_c, outer_second_vid,
				 match.mask->vlan_id);
			MLX5_SET(fte_match_set_misc, misc_v, outer_second_vid,
				 match.key->vlan_id);
			MLX5_SET(fte_match_set_misc, misc_c, outer_second_prio,
				 match.mask->vlan_priority);
			MLX5_SET(fte_match_set_misc, misc_v, outer_second_prio,
				 match.key->vlan_priority);

			*match_level = MLX5_MATCH_L2;
		}
	}

	if (flow_rule_match_key(rule, FLOW_DISSECTOR_KEY_ETH_ADDRS)) {
		struct flow_match_eth_addrs match;

		flow_rule_match_eth_addrs(rule, &match);
		ether_addr_copy(MLX5_ADDR_OF(fte_match_set_lyr_2_4, headers_c,
					     dmac_47_16),
				match.mask->dst);
		ether_addr_copy(MLX5_ADDR_OF(fte_match_set_lyr_2_4, headers_v,
					     dmac_47_16),
				match.key->dst);

		ether_addr_copy(MLX5_ADDR_OF(fte_match_set_lyr_2_4, headers_c,
					     smac_47_16),
				match.mask->src);
		ether_addr_copy(MLX5_ADDR_OF(fte_match_set_lyr_2_4, headers_v,
					     smac_47_16),
				match.key->src);

		if (!is_zero_ether_addr(match.mask->src) ||
		    !is_zero_ether_addr(match.mask->dst))
			*match_level = MLX5_MATCH_L2;
	}

	if (flow_rule_match_key(rule, FLOW_DISSECTOR_KEY_CONTROL)) {
		struct flow_match_control match;

		flow_rule_match_control(rule, &match);
		addr_type = match.key->addr_type;

		/* the HW doesn't support frag first/later */
		if (match.mask->flags & FLOW_DIS_FIRST_FRAG)
			return -EOPNOTSUPP;

		if (match.mask->flags & FLOW_DIS_IS_FRAGMENT) {
			MLX5_SET(fte_match_set_lyr_2_4, headers_c, frag, 1);
			MLX5_SET(fte_match_set_lyr_2_4, headers_v, frag,
				 match.key->flags & FLOW_DIS_IS_FRAGMENT);

			/* the HW doesn't need L3 inline to match on frag=no */
			if (!(match.key->flags & FLOW_DIS_IS_FRAGMENT))
				*match_level = MLX5_MATCH_L2;
	/* ***  L2 attributes parsing up to here *** */
			else
				*match_level = MLX5_MATCH_L3;
		}
	}

	if (flow_rule_match_key(rule, FLOW_DISSECTOR_KEY_BASIC)) {
		struct flow_match_basic match;

		flow_rule_match_basic(rule, &match);
		ip_proto = match.key->ip_proto;

		MLX5_SET(fte_match_set_lyr_2_4, headers_c, ip_protocol,
			 match.mask->ip_proto);
		MLX5_SET(fte_match_set_lyr_2_4, headers_v, ip_protocol,
			 match.key->ip_proto);

		if (match.mask->ip_proto)
			*match_level = MLX5_MATCH_L3;
	}

	if (addr_type == FLOW_DISSECTOR_KEY_IPV4_ADDRS) {
		struct flow_match_ipv4_addrs match;

		flow_rule_match_ipv4_addrs(rule, &match);
		memcpy(MLX5_ADDR_OF(fte_match_set_lyr_2_4, headers_c,
				    src_ipv4_src_ipv6.ipv4_layout.ipv4),
		       &match.mask->src, sizeof(match.mask->src));
		memcpy(MLX5_ADDR_OF(fte_match_set_lyr_2_4, headers_v,
				    src_ipv4_src_ipv6.ipv4_layout.ipv4),
		       &match.key->src, sizeof(match.key->src));
		memcpy(MLX5_ADDR_OF(fte_match_set_lyr_2_4, headers_c,
				    dst_ipv4_dst_ipv6.ipv4_layout.ipv4),
		       &match.mask->dst, sizeof(match.mask->dst));
		memcpy(MLX5_ADDR_OF(fte_match_set_lyr_2_4, headers_v,
				    dst_ipv4_dst_ipv6.ipv4_layout.ipv4),
		       &match.key->dst, sizeof(match.key->dst));

		if (match.mask->src || match.mask->dst)
			*match_level = MLX5_MATCH_L3;
	}

	if (addr_type == FLOW_DISSECTOR_KEY_IPV6_ADDRS) {
		struct flow_match_ipv6_addrs match;

		flow_rule_match_ipv6_addrs(rule, &match);
		memcpy(MLX5_ADDR_OF(fte_match_set_lyr_2_4, headers_c,
				    src_ipv4_src_ipv6.ipv6_layout.ipv6),
		       &match.mask->src, sizeof(match.mask->src));
		memcpy(MLX5_ADDR_OF(fte_match_set_lyr_2_4, headers_v,
				    src_ipv4_src_ipv6.ipv6_layout.ipv6),
		       &match.key->src, sizeof(match.key->src));

		memcpy(MLX5_ADDR_OF(fte_match_set_lyr_2_4, headers_c,
				    dst_ipv4_dst_ipv6.ipv6_layout.ipv6),
		       &match.mask->dst, sizeof(match.mask->dst));
		memcpy(MLX5_ADDR_OF(fte_match_set_lyr_2_4, headers_v,
				    dst_ipv4_dst_ipv6.ipv6_layout.ipv6),
		       &match.key->dst, sizeof(match.key->dst));

		if (ipv6_addr_type(&match.mask->src) != IPV6_ADDR_ANY ||
		    ipv6_addr_type(&match.mask->dst) != IPV6_ADDR_ANY)
			*match_level = MLX5_MATCH_L3;
	}

	if (flow_rule_match_key(rule, FLOW_DISSECTOR_KEY_IP)) {
		struct flow_match_ip match;

		flow_rule_match_ip(rule, &match);
		MLX5_SET(fte_match_set_lyr_2_4, headers_c, ip_ecn,
			 match.mask->tos & 0x3);
		MLX5_SET(fte_match_set_lyr_2_4, headers_v, ip_ecn,
			 match.key->tos & 0x3);

		MLX5_SET(fte_match_set_lyr_2_4, headers_c, ip_dscp,
			 match.mask->tos >> 2);
		MLX5_SET(fte_match_set_lyr_2_4, headers_v, ip_dscp,
			 match.key->tos  >> 2);

		MLX5_SET(fte_match_set_lyr_2_4, headers_c, ttl_hoplimit,
			 match.mask->ttl);
		MLX5_SET(fte_match_set_lyr_2_4, headers_v, ttl_hoplimit,
			 match.key->ttl);

		if (match.mask->ttl &&
		    !MLX5_CAP_ESW_FLOWTABLE_FDB(priv->mdev,
						ft_field_support.outer_ipv4_ttl)) {
			NL_SET_ERR_MSG_MOD(extack,
					   "Matching on TTL is not supported");
			return -EOPNOTSUPP;
		}

		if (match.mask->tos || match.mask->ttl)
			*match_level = MLX5_MATCH_L3;
	}

	/* ***  L3 attributes parsing up to here *** */

	if (flow_rule_match_key(rule, FLOW_DISSECTOR_KEY_PORTS)) {
		struct flow_match_ports match;

		flow_rule_match_ports(rule, &match);
		switch (ip_proto) {
		case IPPROTO_TCP:
			MLX5_SET(fte_match_set_lyr_2_4, headers_c,
				 tcp_sport, ntohs(match.mask->src));
			MLX5_SET(fte_match_set_lyr_2_4, headers_v,
				 tcp_sport, ntohs(match.key->src));

			MLX5_SET(fte_match_set_lyr_2_4, headers_c,
				 tcp_dport, ntohs(match.mask->dst));
			MLX5_SET(fte_match_set_lyr_2_4, headers_v,
				 tcp_dport, ntohs(match.key->dst));
			break;

		case IPPROTO_UDP:
			MLX5_SET(fte_match_set_lyr_2_4, headers_c,
				 udp_sport, ntohs(match.mask->src));
			MLX5_SET(fte_match_set_lyr_2_4, headers_v,
				 udp_sport, ntohs(match.key->src));

			MLX5_SET(fte_match_set_lyr_2_4, headers_c,
				 udp_dport, ntohs(match.mask->dst));
			MLX5_SET(fte_match_set_lyr_2_4, headers_v,
				 udp_dport, ntohs(match.key->dst));
			break;
		default:
			NL_SET_ERR_MSG_MOD(extack,
					   "Only UDP and TCP transports are supported for L4 matching");
			netdev_err(priv->netdev,
				   "Only UDP and TCP transport are supported\n");
			return -EINVAL;
		}

		if (match.mask->src || match.mask->dst)
			*match_level = MLX5_MATCH_L4;
	}

	if (flow_rule_match_key(rule, FLOW_DISSECTOR_KEY_TCP)) {
		struct flow_match_tcp match;

		flow_rule_match_tcp(rule, &match);
		MLX5_SET(fte_match_set_lyr_2_4, headers_c, tcp_flags,
			 ntohs(match.mask->flags));
		MLX5_SET(fte_match_set_lyr_2_4, headers_v, tcp_flags,
			 ntohs(match.key->flags));

		if (match.mask->flags)
			*match_level = MLX5_MATCH_L4;
	}

	return 0;
}

static int parse_cls_flower(struct mlx5e_priv *priv,
			    struct mlx5e_tc_flow *flow,
			    struct mlx5_flow_spec *spec,
			    struct tc_cls_flower_offload *f,
			    struct net_device *filter_dev)
{
	struct netlink_ext_ack *extack = f->common.extack;
	struct mlx5_core_dev *dev = priv->mdev;
	struct mlx5_eswitch *esw = dev->priv.eswitch;
	struct mlx5e_rep_priv *rpriv = priv->ppriv;
	u8 match_level, tunnel_match_level = MLX5_MATCH_NONE;
	struct mlx5_eswitch_rep *rep;
	int err;

	//flower规则转换
	err = __parse_cls_flower(priv, spec, f, filter_dev, &match_level, &tunnel_match_level);

	if (!err && (flow->flags & MLX5E_TC_FLOW_ESWITCH)) {
		rep = rpriv->rep;
		if (rep->vport != MLX5_VPORT_UPLINK &&
		    (esw->offloads.inline_mode != MLX5_INLINE_MODE_NONE &&
		    esw->offloads.inline_mode < match_level)) {
			NL_SET_ERR_MSG_MOD(extack,
					   "Flow is not offloaded due to min inline setting");
			netdev_warn(priv->netdev,
				    "Flow is not offloaded due to min inline setting, required %d actual %d\n",
				    match_level, esw->offloads.inline_mode);
			return -EOPNOTSUPP;
		}
	}

	if (flow->flags & MLX5E_TC_FLOW_ESWITCH) {
		flow->esw_attr->match_level = match_level;
		flow->esw_attr->tunnel_match_level = tunnel_match_level;
	} else {
		flow->nic_attr->match_level = match_level;
	}

	return err;
}

struct pedit_headers {
	struct ethhdr  eth;
	struct vlan_hdr vlan;
	struct iphdr   ip4;
	struct ipv6hdr ip6;
	struct tcphdr  tcp;
	struct udphdr  udp;
};

struct pedit_headers_action {
	struct pedit_headers	vals;
	struct pedit_headers	masks;
	u32			pedits;
};

static int pedit_header_offsets[] = {
	[FLOW_ACT_MANGLE_HDR_TYPE_ETH] = offsetof(struct pedit_headers, eth),
	[FLOW_ACT_MANGLE_HDR_TYPE_IP4] = offsetof(struct pedit_headers, ip4),
	[FLOW_ACT_MANGLE_HDR_TYPE_IP6] = offsetof(struct pedit_headers, ip6),
	[FLOW_ACT_MANGLE_HDR_TYPE_TCP] = offsetof(struct pedit_headers, tcp),
	[FLOW_ACT_MANGLE_HDR_TYPE_UDP] = offsetof(struct pedit_headers, udp),
};

//获取_htype类型对应的header指针
#define pedit_header(_ph, _htype) ((void *)(_ph) + pedit_header_offsets[_htype])

static int set_pedit_val(u8 hdr_type, u32 mask, u32 val, u32 offset,
			 struct pedit_headers_action *hdrs)
{
	u32 *curr_pmask, *curr_pval;

	curr_pmask = (u32 *)(pedit_header(&hdrs->masks, hdr_type) + offset);
	curr_pval  = (u32 *)(pedit_header(&hdrs->vals, hdr_type) + offset);

	//已设置，报错
	if (*curr_pmask & mask)  /* disallow acting twice on the same location */
		goto out_err;

	*curr_pmask |= mask;
	*curr_pval  |= (val & mask);

	return 0;

out_err:
	return -EOPNOTSUPP;
}

struct mlx5_fields {
	u8  field;
	u8  size;
	u32 offset;
	u32 match_offset;
};

#define OFFLOAD(fw_field, size, field, off, match_field) \
		{MLX5_ACTION_IN_FIELD_OUT_ ## fw_field, size, \
		 offsetof(struct pedit_headers, field) + (off), \
		 MLX5_BYTE_OFF(fte_match_set_lyr_2_4, match_field)}

/* masked values are the same and there are no rewrites that do not have a
 * match.
 */
#define SAME_VAL_MASK(type, valp, maskp, matchvalp, matchmaskp) ({ \
	type matchmaskx = *(type *)(matchmaskp); \
	type matchvalx = *(type *)(matchvalp); \
	type maskx = *(type *)(maskp); \
	type valx = *(type *)(valp); \
	\
	(valx & maskx) == (matchvalx & matchmaskx) && !(maskx & (maskx ^ \
								 matchmaskx)); \
})

static bool cmp_val_mask(void *valp, void *maskp, void *matchvalp,
			 void *matchmaskp, int size)
{
	bool same = false;

	switch (size) {
	case sizeof(u8):
		same = SAME_VAL_MASK(u8, valp, maskp, matchvalp, matchmaskp);
		break;
	case sizeof(u16):
		same = SAME_VAL_MASK(u16, valp, maskp, matchvalp, matchmaskp);
		break;
	case sizeof(u32):
		same = SAME_VAL_MASK(u32, valp, maskp, matchvalp, matchmaskp);
		break;
	}

	return same;
}

static struct mlx5_fields fields[] = {
	OFFLOAD(DMAC_47_16, 4, eth.h_dest[0], 0, dmac_47_16),
	OFFLOAD(DMAC_15_0,  2, eth.h_dest[4], 0, dmac_15_0),
	OFFLOAD(SMAC_47_16, 4, eth.h_source[0], 0, smac_47_16),
	OFFLOAD(SMAC_15_0,  2, eth.h_source[4], 0, smac_15_0),
	OFFLOAD(ETHERTYPE,  2, eth.h_proto, 0, ethertype),
	OFFLOAD(FIRST_VID,  2, vlan.h_vlan_TCI, 0, first_vid),

	OFFLOAD(IP_TTL, 1, ip4.ttl,   0, ttl_hoplimit),
	OFFLOAD(SIPV4,  4, ip4.saddr, 0, src_ipv4_src_ipv6.ipv4_layout.ipv4),
	OFFLOAD(DIPV4,  4, ip4.daddr, 0, dst_ipv4_dst_ipv6.ipv4_layout.ipv4),

	OFFLOAD(SIPV6_127_96, 4, ip6.saddr.s6_addr32[0], 0,
		src_ipv4_src_ipv6.ipv6_layout.ipv6[0]),
	OFFLOAD(SIPV6_95_64,  4, ip6.saddr.s6_addr32[1], 0,
		src_ipv4_src_ipv6.ipv6_layout.ipv6[4]),
	OFFLOAD(SIPV6_63_32,  4, ip6.saddr.s6_addr32[2], 0,
		src_ipv4_src_ipv6.ipv6_layout.ipv6[8]),
	OFFLOAD(SIPV6_31_0,   4, ip6.saddr.s6_addr32[3], 0,
		src_ipv4_src_ipv6.ipv6_layout.ipv6[12]),
	OFFLOAD(DIPV6_127_96, 4, ip6.daddr.s6_addr32[0], 0,
		dst_ipv4_dst_ipv6.ipv6_layout.ipv6[0]),
	OFFLOAD(DIPV6_95_64,  4, ip6.daddr.s6_addr32[1], 0,
		dst_ipv4_dst_ipv6.ipv6_layout.ipv6[4]),
	OFFLOAD(DIPV6_63_32,  4, ip6.daddr.s6_addr32[2], 0,
		dst_ipv4_dst_ipv6.ipv6_layout.ipv6[8]),
	OFFLOAD(DIPV6_31_0,   4, ip6.daddr.s6_addr32[3], 0,
		dst_ipv4_dst_ipv6.ipv6_layout.ipv6[12]),
	OFFLOAD(IPV6_HOPLIMIT, 1, ip6.hop_limit, 0, ttl_hoplimit),

	OFFLOAD(TCP_SPORT, 2, tcp.source,  0, tcp_sport),
	OFFLOAD(TCP_DPORT, 2, tcp.dest,    0, tcp_dport),
	OFFLOAD(TCP_FLAGS, 1, tcp.ack_seq, 5, tcp_flags),

	OFFLOAD(UDP_SPORT, 2, udp.source, 0, udp_sport),
	OFFLOAD(UDP_DPORT, 2, udp.dest,   0, udp_dport),
};

/* On input attr->max_mod_hdr_actions tells how many HW actions can be parsed at
 * max from the SW pedit action. On success, attr->num_mod_hdr_actions
 * says how many HW actions were actually parsed.
 */
static int offload_pedit_fields(struct pedit_headers_action *hdrs,
				struct mlx5e_tc_flow_parse_attr *parse_attr,
				u32 *action_flags,
				struct netlink_ext_ack *extack)
{
	struct pedit_headers *set_masks, *add_masks, *set_vals, *add_vals;
	void *headers_c = get_match_headers_criteria(*action_flags,
						     &parse_attr->spec);
	void *headers_v = get_match_headers_value(*action_flags,
						  &parse_attr->spec);
	int i, action_size, nactions, max_actions, first, last, next_z;
	void *s_masks_p, *a_masks_p, *vals_p;
	struct mlx5_fields *f;
	u8 cmd, field_bsize;
	u32 s_mask, a_mask;
	unsigned long mask;
	__be32 mask_be32;
	__be16 mask_be16;
	void *action;

	set_masks = &hdrs[0].masks;
	add_masks = &hdrs[1].masks;
	set_vals = &hdrs[0].vals;
	add_vals = &hdrs[1].vals;

	action_size = MLX5_UN_SZ_BYTES(set_action_in_add_action_in_auto);
	action = parse_attr->mod_hdr_actions +
		 parse_attr->num_mod_hdr_actions * action_size;

	max_actions = parse_attr->max_mod_hdr_actions;
	nactions = parse_attr->num_mod_hdr_actions;

	for (i = 0; i < ARRAY_SIZE(fields); i++) {
		bool skip;

		f = &fields[i];
		/* avoid seeing bits set from previous iterations */
		s_mask = 0;
		a_mask = 0;

		s_masks_p = (void *)set_masks + f->offset;
		a_masks_p = (void *)add_masks + f->offset;

		memcpy(&s_mask, s_masks_p, f->size);
		memcpy(&a_mask, a_masks_p, f->size);

		if (!s_mask && !a_mask) /* nothing to offload here */
			continue;

		if (s_mask && a_mask) {
			NL_SET_ERR_MSG_MOD(extack,
					   "can't set and add to the same HW field");
			printk(KERN_WARNING "mlx5: can't set and add to the same HW field (%x)\n", f->field);
			return -EOPNOTSUPP;
		}

		if (nactions == max_actions) {
			NL_SET_ERR_MSG_MOD(extack,
					   "too many pedit actions, can't offload");
			printk(KERN_WARNING "mlx5: parsed %d pedit actions, can't do more\n", nactions);
			return -EOPNOTSUPP;
		}

		skip = false;
		if (s_mask) {
			void *match_mask = headers_c + f->match_offset;
			void *match_val = headers_v + f->match_offset;

			cmd  = MLX5_ACTION_TYPE_SET;
			mask = s_mask;
			vals_p = (void *)set_vals + f->offset;
			/* don't rewrite if we have a match on the same value */
			if (cmp_val_mask(vals_p, s_masks_p, match_val,
					 match_mask, f->size))
				skip = true;
			/* clear to denote we consumed this field */
			memset(s_masks_p, 0, f->size);
		} else {
			u32 zero = 0;

			cmd  = MLX5_ACTION_TYPE_ADD;
			mask = a_mask;
			vals_p = (void *)add_vals + f->offset;
			/* add 0 is no change */
			if (!memcmp(vals_p, &zero, f->size))
				skip = true;
			/* clear to denote we consumed this field */
			memset(a_masks_p, 0, f->size);
		}
		if (skip)
			continue;

		field_bsize = f->size * BITS_PER_BYTE;

		if (field_bsize == 32) {
			mask_be32 = *(__be32 *)&mask;
			mask = (__force unsigned long)cpu_to_le32(be32_to_cpu(mask_be32));
		} else if (field_bsize == 16) {
			mask_be16 = *(__be16 *)&mask;
			mask = (__force unsigned long)cpu_to_le16(be16_to_cpu(mask_be16));
		}

		first = find_first_bit(&mask, field_bsize);
		next_z = find_next_zero_bit(&mask, field_bsize, first);
		last  = find_last_bit(&mask, field_bsize);
		if (first < next_z && next_z < last) {
			NL_SET_ERR_MSG_MOD(extack,
					   "rewrite of few sub-fields isn't supported");
			printk(KERN_WARNING "mlx5: rewrite of few sub-fields (mask %lx) isn't offloaded\n",
			       mask);
			return -EOPNOTSUPP;
		}

		MLX5_SET(set_action_in, action, action_type, cmd);
		MLX5_SET(set_action_in, action, field, f->field);

		if (cmd == MLX5_ACTION_TYPE_SET) {
			MLX5_SET(set_action_in, action, offset, first);
			/* length is num of bits to be written, zero means length of 32 */
			MLX5_SET(set_action_in, action, length, (last - first + 1));
		}

		if (field_bsize == 32)
			MLX5_SET(set_action_in, action, data, ntohl(*(__be32 *)vals_p) >> first);
		else if (field_bsize == 16)
			MLX5_SET(set_action_in, action, data, ntohs(*(__be16 *)vals_p) >> first);
		else if (field_bsize == 8)
			MLX5_SET(set_action_in, action, data, *(u8 *)vals_p >> first);

		action += action_size;
		nactions++;
	}

	parse_attr->num_mod_hdr_actions = nactions;
	return 0;
}

static int mlx5e_flow_namespace_max_modify_action(struct mlx5_core_dev *mdev,
						  int namespace)
{
	if (namespace == MLX5_FLOW_NAMESPACE_FDB) /* FDB offloading */
		return MLX5_CAP_ESW_FLOWTABLE_FDB(mdev, max_modify_header_actions);
	else /* namespace is MLX5_FLOW_NAMESPACE_KERNEL - NIC offloading */
		return MLX5_CAP_FLOWTABLE_NIC_RX(mdev, max_modify_header_actions);
}

static int alloc_mod_hdr_actions(struct mlx5e_priv *priv,
				 struct pedit_headers_action *hdrs,
				 int namespace,
				 struct mlx5e_tc_flow_parse_attr *parse_attr)
{
	int nkeys, action_size, max_actions;

	nkeys = hdrs[TCA_PEDIT_KEY_EX_CMD_SET].pedits +
		hdrs[TCA_PEDIT_KEY_EX_CMD_ADD].pedits;
	action_size = MLX5_UN_SZ_BYTES(set_action_in_add_action_in_auto);

	max_actions = mlx5e_flow_namespace_max_modify_action(priv->mdev, namespace);
	/* can get up to crazingly 16 HW actions in 32 bits pedit SW key */
	max_actions = min(max_actions, nkeys * 16);

	parse_attr->mod_hdr_actions = kcalloc(max_actions, action_size, GFP_KERNEL);
	if (!parse_attr->mod_hdr_actions)
		return -ENOMEM;

	parse_attr->max_mod_hdr_actions = max_actions;
	return 0;
}

static const struct pedit_headers zero_masks = {};

static int parse_tc_pedit_action(struct mlx5e_priv *priv,
				 const struct flow_action_entry *act, int namespace,
				 struct mlx5e_tc_flow_parse_attr *parse_attr,
				 struct pedit_headers_action *hdrs,
				 struct netlink_ext_ack *extack)
{
	u8 cmd = (act->id == FLOW_ACTION_MANGLE) ? 0 : 1;
	int err = -EOPNOTSUPP;
	u32 mask, val, offset;
	u8 htype;

	htype = act->mangle.htype;
	err = -EOPNOTSUPP; /* can't be all optimistic */

	if (htype == FLOW_ACT_MANGLE_UNSPEC) {
		NL_SET_ERR_MSG_MOD(extack, "legacy pedit isn't offloaded");
		goto out_err;
	}

	if (!mlx5e_flow_namespace_max_modify_action(priv->mdev, namespace)) {
		NL_SET_ERR_MSG_MOD(extack,
				   "The pedit offload action is not supported");
		goto out_err;
	}

	mask = act->mangle.mask;
	val = act->mangle.val;
	offset = act->mangle.offset;

	//填充hdrs[cmd]
	err = set_pedit_val(htype, ~mask, val, offset, &hdrs[cmd]);
	if (err)
		goto out_err;

	hdrs[cmd].pedits++;

	return 0;
out_err:
	return err;
}

static int alloc_tc_pedit_action(struct mlx5e_priv *priv, int namespace,
				 struct mlx5e_tc_flow_parse_attr *parse_attr,
				 struct pedit_headers_action *hdrs,
				 u32 *action_flags,
				 struct netlink_ext_ack *extack)
{
	struct pedit_headers *cmd_masks;
	int err;
	u8 cmd;

	if (!parse_attr->mod_hdr_actions) {
		err = alloc_mod_hdr_actions(priv, hdrs, namespace, parse_attr);
		if (err)
			goto out_err;
	}

	err = offload_pedit_fields(hdrs, parse_attr, action_flags, extack);
	if (err < 0)
		goto out_dealloc_parsed_actions;

	for (cmd = 0; cmd < __PEDIT_CMD_MAX; cmd++) {
		cmd_masks = &hdrs[cmd].masks;
		if (memcmp(cmd_masks, &zero_masks, sizeof(zero_masks))) {
			NL_SET_ERR_MSG_MOD(extack,
					   "attempt to offload an unsupported field");
			netdev_warn(priv->netdev, "attempt to offload an unsupported field (cmd %d)\n", cmd);
			print_hex_dump(KERN_WARNING, "mask: ", DUMP_PREFIX_ADDRESS,
				       16, 1, cmd_masks, sizeof(zero_masks), true);
			err = -EOPNOTSUPP;
			goto out_dealloc_parsed_actions;
		}
	}

	return 0;

out_dealloc_parsed_actions:
	kfree(parse_attr->mod_hdr_actions);
out_err:
	return err;
}

static bool csum_offload_supported(struct mlx5e_priv *priv,
				   u32 action,
				   u32 update_flags,
				   struct netlink_ext_ack *extack)
{
	u32 prot_flags = TCA_CSUM_UPDATE_FLAG_IPV4HDR | TCA_CSUM_UPDATE_FLAG_TCP |
			 TCA_CSUM_UPDATE_FLAG_UDP;

	/*  The HW recalcs checksums only if re-writing headers */
	if (!(action & MLX5_FLOW_CONTEXT_ACTION_MOD_HDR)) {
		NL_SET_ERR_MSG_MOD(extack,
				   "TC csum action is only offloaded with pedit");
		netdev_warn(priv->netdev,
			    "TC csum action is only offloaded with pedit\n");
		return false;
	}

	if (update_flags & ~prot_flags) {
		NL_SET_ERR_MSG_MOD(extack,
				   "can't offload TC csum action for some header/s");
		netdev_warn(priv->netdev,
			    "can't offload TC csum action for some header/s - flags %#x\n",
			    update_flags);
		return false;
	}

	return true;
}

struct ip_ttl_word {
	__u8	ttl;
	__u8	protocol;
	__sum16	check;
};

struct ipv6_hoplimit_word {
	__be16	payload_len;
	__u8	nexthdr;
	__u8	hop_limit;
};

static bool is_action_keys_supported(const struct flow_action_entry *act)
{
	u32 mask, offset;
	u8 htype;

	htype = act->mangle.htype;
	offset = act->mangle.offset;
	mask = ~act->mangle.mask;
	/* For IPv4 & IPv6 header check 4 byte word,
	 * to determine that modified fields
	 * are NOT ttl & hop_limit only.
	 */
	if (htype == FLOW_ACT_MANGLE_HDR_TYPE_IP4) {
		struct ip_ttl_word *ttl_word =
			(struct ip_ttl_word *)&mask;

		if (offset != offsetof(struct iphdr, ttl) ||
		    ttl_word->protocol ||
		    ttl_word->check) {
			return true;
		}
	} else if (htype == FLOW_ACT_MANGLE_HDR_TYPE_IP6) {
		struct ipv6_hoplimit_word *hoplimit_word =
			(struct ipv6_hoplimit_word *)&mask;

		if (offset != offsetof(struct ipv6hdr, payload_len) ||
		    hoplimit_word->payload_len ||
		    hoplimit_word->nexthdr) {
			return true;
		}
	}
	return false;
}

static bool modify_header_match_supported(struct mlx5_flow_spec *spec,
					  struct flow_action *flow_action,
					  u32 actions,
					  struct netlink_ext_ack *extack)
{
	const struct flow_action_entry *act;
	bool modify_ip_header;
	void *headers_v;
	u16 ethertype;
	u8 ip_proto;
	int i;

	headers_v = get_match_headers_value(actions, spec);
	ethertype = MLX5_GET(fte_match_set_lyr_2_4, headers_v, ethertype);

	/* for non-IP we only re-write MACs, so we're okay */
	if (ethertype != ETH_P_IP && ethertype != ETH_P_IPV6)
		goto out_ok;

	modify_ip_header = false;
	flow_action_for_each(i, act, flow_action) {
		if (act->id != FLOW_ACTION_MANGLE &&
		    act->id != FLOW_ACTION_ADD)
			continue;

		if (is_action_keys_supported(act)) {
			modify_ip_header = true;
			break;
		}
	}

	ip_proto = MLX5_GET(fte_match_set_lyr_2_4, headers_v, ip_protocol);
	if (modify_ip_header && ip_proto != IPPROTO_TCP &&
	    ip_proto != IPPROTO_UDP && ip_proto != IPPROTO_ICMP) {
		NL_SET_ERR_MSG_MOD(extack,
				   "can't offload re-write of non TCP/UDP");
		pr_info("can't offload re-write of ip proto %d\n", ip_proto);
		return false;
	}

out_ok:
	return true;
}

static bool actions_match_supported(struct mlx5e_priv *priv,
				    struct flow_action *flow_action,
				    struct mlx5e_tc_flow_parse_attr *parse_attr,
				    struct mlx5e_tc_flow *flow,
				    struct netlink_ext_ack *extack)
{
	u32 actions;

	if (flow->flags & MLX5E_TC_FLOW_ESWITCH)
		actions = flow->esw_attr->action;
	else
		actions = flow->nic_attr->action;

	if (flow->flags & MLX5E_TC_FLOW_EGRESS &&
	    !((actions & MLX5_FLOW_CONTEXT_ACTION_DECAP) ||
	      (actions & MLX5_FLOW_CONTEXT_ACTION_VLAN_POP)))
		return false;

	if (actions & MLX5_FLOW_CONTEXT_ACTION_MOD_HDR)
		return modify_header_match_supported(&parse_attr->spec,
						     flow_action, actions,
						     extack);

	return true;
}

static bool same_hw_devs(struct mlx5e_priv *priv, struct mlx5e_priv *peer_priv)
{
	struct mlx5_core_dev *fmdev, *pmdev;
	u64 fsystem_guid, psystem_guid;

	fmdev = priv->mdev;
	pmdev = peer_priv->mdev;

	fsystem_guid = mlx5_query_nic_system_image_guid(fmdev);
	psystem_guid = mlx5_query_nic_system_image_guid(pmdev);

	return (fsystem_guid == psystem_guid);
}

static int add_vlan_rewrite_action(struct mlx5e_priv *priv, int namespace,
				   const struct flow_action_entry *act,
				   struct mlx5e_tc_flow_parse_attr *parse_attr,
				   struct pedit_headers_action *hdrs,
				   u32 *action, struct netlink_ext_ack *extack)
{
	u16 mask16 = VLAN_VID_MASK;
	u16 val16 = act->vlan.vid & VLAN_VID_MASK;
	const struct flow_action_entry pedit_act = {
		.id = FLOW_ACTION_MANGLE,
		.mangle.htype = FLOW_ACT_MANGLE_HDR_TYPE_ETH,
		.mangle.offset = offsetof(struct vlan_ethhdr, h_vlan_TCI),
		.mangle.mask = ~(u32)be16_to_cpu(*(__be16 *)&mask16),
		.mangle.val = (u32)be16_to_cpu(*(__be16 *)&val16),
	};
	u8 match_prio_mask, match_prio_val;
	void *headers_c, *headers_v;
	int err;

	headers_c = get_match_headers_criteria(*action, &parse_attr->spec);
	headers_v = get_match_headers_value(*action, &parse_attr->spec);

	if (!(MLX5_GET(fte_match_set_lyr_2_4, headers_c, cvlan_tag) &&
	      MLX5_GET(fte_match_set_lyr_2_4, headers_v, cvlan_tag))) {
		NL_SET_ERR_MSG_MOD(extack,
				   "VLAN rewrite action must have VLAN protocol match");
		return -EOPNOTSUPP;
	}

	match_prio_mask = MLX5_GET(fte_match_set_lyr_2_4, headers_c, first_prio);
	match_prio_val = MLX5_GET(fte_match_set_lyr_2_4, headers_v, first_prio);
	if (act->vlan.prio != (match_prio_val & match_prio_mask)) {
		NL_SET_ERR_MSG_MOD(extack,
				   "Changing VLAN prio is not supported");
		return -EOPNOTSUPP;
	}

	err = parse_tc_pedit_action(priv, &pedit_act, namespace, parse_attr,
				    hdrs, NULL);
	*action |= MLX5_FLOW_CONTEXT_ACTION_MOD_HDR;

	return err;
}

static int
add_vlan_prio_tag_rewrite_action(struct mlx5e_priv *priv,
				 struct mlx5e_tc_flow_parse_attr *parse_attr,
				 struct pedit_headers_action *hdrs,
				 u32 *action, struct netlink_ext_ack *extack)
{
	const struct flow_action_entry prio_tag_act = {
		.vlan.vid = 0,
		.vlan.prio =
			MLX5_GET(fte_match_set_lyr_2_4,
				 get_match_headers_value(*action,
							 &parse_attr->spec),
				 first_prio) &
			MLX5_GET(fte_match_set_lyr_2_4,
				 get_match_headers_criteria(*action,
							    &parse_attr->spec),
				 first_prio),
	};

	return add_vlan_rewrite_action(priv, MLX5_FLOW_NAMESPACE_FDB,
				       &prio_tag_act, parse_attr, hdrs, action,
				       extack);
}

static int parse_tc_nic_actions(struct mlx5e_priv *priv,
				struct flow_action *flow_action,
				struct mlx5e_tc_flow_parse_attr *parse_attr,
				struct mlx5e_tc_flow *flow,
				struct netlink_ext_ack *extack)
{
	struct mlx5_nic_flow_attr *attr = flow->nic_attr;
	struct pedit_headers_action hdrs[2] = {};
	const struct flow_action_entry *act;
	u32 action = 0;
	int err, i;

	if (!flow_action_has_entries(flow_action))
		return -EINVAL;

	attr->flow_tag = MLX5_FS_DEFAULT_FLOW_TAG;

	flow_action_for_each(i, act, flow_action) {
		switch (act->id) {
		case FLOW_ACTION_DROP:
			action |= MLX5_FLOW_CONTEXT_ACTION_DROP;
			if (MLX5_CAP_FLOWTABLE(priv->mdev,
					       flow_table_properties_nic_receive.flow_counter))
				action |= MLX5_FLOW_CONTEXT_ACTION_COUNT;
			break;
		case FLOW_ACTION_MANGLE:
		case FLOW_ACTION_ADD:
			err = parse_tc_pedit_action(priv, act, MLX5_FLOW_NAMESPACE_KERNEL,
						    parse_attr, hdrs, extack);
			if (err)
				return err;

			action |= MLX5_FLOW_CONTEXT_ACTION_MOD_HDR |
				  MLX5_FLOW_CONTEXT_ACTION_FWD_DEST;
			break;
		case FLOW_ACTION_VLAN_MANGLE:
			err = add_vlan_rewrite_action(priv,
						      MLX5_FLOW_NAMESPACE_KERNEL,
						      act, parse_attr, hdrs,
						      &action, extack);
			if (err)
				return err;

			break;
		case FLOW_ACTION_CSUM:
			if (csum_offload_supported(priv, action,
						   act->csum_flags,
						   extack))
				break;

			return -EOPNOTSUPP;
		case FLOW_ACTION_REDIRECT: {
			struct net_device *peer_dev = act->dev;

			if (priv->netdev->netdev_ops == peer_dev->netdev_ops &&
			    same_hw_devs(priv, netdev_priv(peer_dev))) {
				parse_attr->mirred_ifindex[0] = peer_dev->ifindex;
				flow->flags |= MLX5E_TC_FLOW_HAIRPIN;
				action |= MLX5_FLOW_CONTEXT_ACTION_FWD_DEST |
					  MLX5_FLOW_CONTEXT_ACTION_COUNT;
			} else {
				NL_SET_ERR_MSG_MOD(extack,
						   "device is not on same HW, can't offload");
				netdev_warn(priv->netdev, "device %s not on same HW, can't offload\n",
					    peer_dev->name);
				return -EINVAL;
			}
			}
			break;
		case FLOW_ACTION_MARK: {
			u32 mark = act->mark;

			if (mark & ~MLX5E_TC_FLOW_ID_MASK) {
				NL_SET_ERR_MSG_MOD(extack,
						   "Bad flow mark - only 16 bit is supported");
				return -EINVAL;
			}

			attr->flow_tag = mark;
			action |= MLX5_FLOW_CONTEXT_ACTION_FWD_DEST;
			}
			break;
		default:
			NL_SET_ERR_MSG_MOD(extack, "The offload action is not supported");
			return -EOPNOTSUPP;
		}
	}

	if (hdrs[TCA_PEDIT_KEY_EX_CMD_SET].pedits ||
	    hdrs[TCA_PEDIT_KEY_EX_CMD_ADD].pedits) {
		err = alloc_tc_pedit_action(priv, MLX5_FLOW_NAMESPACE_KERNEL,
					    parse_attr, hdrs, &action, extack);
		if (err)
			return err;
		/* in case all pedit actions are skipped, remove the MOD_HDR
		 * flag.
		 */
		if (parse_attr->num_mod_hdr_actions == 0) {
			action &= ~MLX5_FLOW_CONTEXT_ACTION_MOD_HDR;
			kfree(parse_attr->mod_hdr_actions);
		}
	}

	attr->action = action;
	if (!actions_match_supported(priv, flow_action, parse_attr, flow, extack))
		return -EOPNOTSUPP;

	return 0;
}

struct encap_key {
	struct ip_tunnel_key *ip_tun_key;
	int tunnel_type;
};

static inline int cmp_encap_info(struct encap_key *a,
				 struct encap_key *b)
{
	return memcmp(a->ip_tun_key, b->ip_tun_key, sizeof(*a->ip_tun_key)) ||
	       a->tunnel_type != b->tunnel_type;
}

static inline int hash_encap_info(struct encap_key *key)
{
	return jhash(key->ip_tun_key, sizeof(*key->ip_tun_key),
		     key->tunnel_type);
}


static bool is_merged_eswitch_dev(struct mlx5e_priv *priv,
				  struct net_device *peer_netdev)
{
	struct mlx5e_priv *peer_priv;

	peer_priv = netdev_priv(peer_netdev);

	return (MLX5_CAP_ESW(priv->mdev, merged_eswitch) &&
		mlx5e_eswitch_rep(priv->netdev) &&
		mlx5e_eswitch_rep(peer_netdev) &&
		same_hw_devs(priv, peer_priv));
}



static int mlx5e_attach_encap(struct mlx5e_priv *priv,
			      struct mlx5e_tc_flow *flow,
			      struct net_device *mirred_dev,
			      int out_index,
			      struct netlink_ext_ack *extack,
			      struct net_device **encap_dev,
			      bool *encap_valid)
{
	struct mlx5_eswitch *esw = priv->mdev->priv.eswitch;
	struct mlx5_esw_flow_attr *attr = flow->esw_attr;
	struct mlx5e_tc_flow_parse_attr *parse_attr;
	struct ip_tunnel_info *tun_info;
	struct encap_key key, e_key;
	struct mlx5e_encap_entry *e;
	unsigned short family;
	uintptr_t hash_key;
	bool found = false;
	int err = 0;

	parse_attr = attr->parse_attr;
	tun_info = &parse_attr->tun_info[out_index];
	family = ip_tunnel_info_af(tun_info);
	key.ip_tun_key = &tun_info->key;
	key.tunnel_type = mlx5e_tc_tun_get_type(mirred_dev);

	hash_key = hash_encap_info(&key);

	hash_for_each_possible_rcu(esw->offloads.encap_tbl, e,
				   encap_hlist, hash_key) {
		e_key.ip_tun_key = &e->tun_info.key;
		e_key.tunnel_type = e->tunnel_type;
		if (!cmp_encap_info(&e_key, &key)) {
			found = true;
			break;
		}
	}

	/* must verify if encap is valid or not */
	if (found)
		goto attach_flow;

	e = kzalloc(sizeof(*e), GFP_KERNEL);
	if (!e)
		return -ENOMEM;

	e->tun_info = *tun_info;
	err = mlx5e_tc_tun_init_encap_attr(mirred_dev, priv, e, extack);
	if (err)
		goto out_err;

	INIT_LIST_HEAD(&e->flows);

	if (family == AF_INET)
		err = mlx5e_tc_tun_create_header_ipv4(priv, mirred_dev, e);
	else if (family == AF_INET6)
		err = mlx5e_tc_tun_create_header_ipv6(priv, mirred_dev, e);

	if (err)
		goto out_err;

	hash_add_rcu(esw->offloads.encap_tbl, &e->encap_hlist, hash_key);

attach_flow:
	list_add(&flow->encaps[out_index].list, &e->flows);
	flow->encaps[out_index].index = out_index;
	*encap_dev = e->out_dev;
	if (e->flags & MLX5_ENCAP_ENTRY_VALID) {
		attr->dests[out_index].encap_id = e->encap_id;
		attr->dests[out_index].flags |= MLX5_ESW_DEST_ENCAP_VALID;
		*encap_valid = true;
	} else {
		*encap_valid = false;
	}

	return err;

out_err:
	kfree(e);
	return err;
}

static int parse_tc_vlan_action(struct mlx5e_priv *priv,
				const struct flow_action_entry *act,
				struct mlx5_esw_flow_attr *attr,
				u32 *action)
{
	u8 vlan_idx = attr->total_vlan;

	if (vlan_idx >= MLX5_FS_VLAN_DEPTH)
		return -EOPNOTSUPP;

	switch (act->id) {
	case FLOW_ACTION_VLAN_POP:
		if (vlan_idx) {
			if (!mlx5_eswitch_vlan_actions_supported(priv->mdev,
								 MLX5_FS_VLAN_DEPTH))
				return -EOPNOTSUPP;

			*action |= MLX5_FLOW_CONTEXT_ACTION_VLAN_POP_2;
		} else {
			*action |= MLX5_FLOW_CONTEXT_ACTION_VLAN_POP;
		}
		break;
	case FLOW_ACTION_VLAN_PUSH:
		attr->vlan_vid[vlan_idx] = act->vlan.vid;
		attr->vlan_prio[vlan_idx] = act->vlan.prio;
		attr->vlan_proto[vlan_idx] = act->vlan.proto;
		if (!attr->vlan_proto[vlan_idx])
			attr->vlan_proto[vlan_idx] = htons(ETH_P_8021Q);

		if (vlan_idx) {
			if (!mlx5_eswitch_vlan_actions_supported(priv->mdev,
								 MLX5_FS_VLAN_DEPTH))
				return -EOPNOTSUPP;

			*action |= MLX5_FLOW_CONTEXT_ACTION_VLAN_PUSH_2;
		} else {
			if (!mlx5_eswitch_vlan_actions_supported(priv->mdev, 1) &&
			    (act->vlan.proto != htons(ETH_P_8021Q) ||
			     act->vlan.prio))
				return -EOPNOTSUPP;

			*action |= MLX5_FLOW_CONTEXT_ACTION_VLAN_PUSH;
		}
		break;
	default:
		return -EINVAL;
	}

	attr->total_vlan = vlan_idx + 1;

	return 0;
}

static int add_vlan_push_action(struct mlx5e_priv *priv,
				struct mlx5_esw_flow_attr *attr,
				struct net_device **out_dev,
				u32 *action)
{
	struct net_device *vlan_dev = *out_dev;
	struct flow_action_entry vlan_act = {
		.id = FLOW_ACTION_VLAN_PUSH,
		.vlan.vid = vlan_dev_vlan_id(vlan_dev),
		.vlan.proto = vlan_dev_vlan_proto(vlan_dev),
		.vlan.prio = 0,
	};
	int err;

	err = parse_tc_vlan_action(priv, &vlan_act, attr, action);
	if (err)
		return err;

	*out_dev = dev_get_by_index_rcu(dev_net(vlan_dev),
					dev_get_iflink(vlan_dev));
	if (is_vlan_dev(*out_dev))
		err = add_vlan_push_action(priv, attr, out_dev, action);

	return err;
}

static int add_vlan_pop_action(struct mlx5e_priv *priv,
			       struct mlx5_esw_flow_attr *attr,
			       u32 *action)
{
	int nest_level = vlan_get_encap_level(attr->parse_attr->filter_dev);
	struct flow_action_entry vlan_act = {
		.id = FLOW_ACTION_VLAN_POP,
	};
	int err = 0;

	while (nest_level--) {
		err = parse_tc_vlan_action(priv, &vlan_act, attr, action);
		if (err)
			return err;
	}

	return err;
}

//解析tc对应的action
static int parse_tc_fdb_actions(struct mlx5e_priv *priv,
				struct flow_action *flow_action,
				struct mlx5e_tc_flow *flow,
				struct netlink_ext_ack *extack)
{
	struct pedit_headers_action hdrs[2] = {};
	struct mlx5_eswitch *esw = priv->mdev->priv.eswitch;
	struct mlx5_esw_flow_attr *attr = flow->esw_attr;
	struct mlx5e_tc_flow_parse_attr *parse_attr = attr->parse_attr;
	struct mlx5e_rep_priv *rpriv = priv->ppriv;
	const struct ip_tunnel_info *info = NULL;
	const struct flow_action_entry *act;
	bool encap = false;
	u32 action = 0;
	int err, i;

	//如果无action,则返回
	if (!flow_action_has_entries(flow_action))
		return -EINVAL;

<<<<<<< HEAD
	attr->in_rep = rpriv->rep;
	attr->in_mdev = priv->mdev;

	//遍历所有action
=======
>>>>>>> 4b972a01
	flow_action_for_each(i, act, flow_action) {
		switch (act->id) {
		case FLOW_ACTION_DROP:
			//drop action
			action |= MLX5_FLOW_CONTEXT_ACTION_DROP |
				  MLX5_FLOW_CONTEXT_ACTION_COUNT;
			break;
		case FLOW_ACTION_MANGLE:
		case FLOW_ACTION_ADD:
			err = parse_tc_pedit_action(priv, act, MLX5_FLOW_NAMESPACE_FDB,
						    parse_attr, hdrs, extack);
			if (err)
				return err;

			action |= MLX5_FLOW_CONTEXT_ACTION_MOD_HDR;
			attr->split_count = attr->out_count;
			break;
		case FLOW_ACTION_CSUM:
			if (csum_offload_supported(priv, action,
						   act->csum_flags, extack))
				break;

			return -EOPNOTSUPP;
		case FLOW_ACTION_REDIRECT:
		case FLOW_ACTION_MIRRED: {
			//处理redirect
			struct mlx5e_priv *out_priv;
			struct net_device *out_dev;

			out_dev = act->dev;
			if (!out_dev) {
				/* out_dev is NULL when filters with
				 * non-existing mirred device are replayed to
				 * the driver.
				 */
				return -EINVAL;
			}

			//output接口不能超过数量限制
			if (attr->out_count >= MLX5_MAX_FLOW_FWD_VPORTS) {
				NL_SET_ERR_MSG_MOD(extack,
						   "can't support more output ports, can't offload forwarding");
				pr_err("can't support more than %d output ports, can't offload forwarding\n",
				       attr->out_count);
				return -EOPNOTSUPP;
			}

			action |= MLX5_FLOW_CONTEXT_ACTION_FWD_DEST |
				  MLX5_FLOW_CONTEXT_ACTION_COUNT;
			if (netdev_port_same_parent_id(priv->netdev,
						       out_dev) ||
			    is_merged_eswitch_dev(priv, out_dev)) {
				struct mlx5_eswitch *esw = priv->mdev->priv.eswitch;
				struct net_device *uplink_dev = mlx5_eswitch_uplink_get_proto_dev(esw, REP_ETH);
				struct net_device *uplink_upper = netdev_master_upper_dev_get(uplink_dev);

				if (uplink_upper &&
				    netif_is_lag_master(uplink_upper) &&
				    uplink_upper == out_dev)
					out_dev = uplink_dev;

				if (is_vlan_dev(out_dev)) {
					err = add_vlan_push_action(priv, attr,
								   &out_dev,
								   &action);
					if (err)
						return err;
				}
				if (is_vlan_dev(parse_attr->filter_dev)) {
					err = add_vlan_pop_action(priv, attr,
								  &action);
					if (err)
						return err;
				}

				if (!mlx5e_eswitch_rep(out_dev))
					return -EOPNOTSUPP;

				out_priv = netdev_priv(out_dev);
				rpriv = out_priv->ppriv;
				attr->dests[attr->out_count].rep = rpriv->rep;
				attr->dests[attr->out_count].mdev = out_priv->mdev;
				attr->out_count++;
			} else if (encap) {
				parse_attr->mirred_ifindex[attr->out_count] =
					out_dev->ifindex;
				parse_attr->tun_info[attr->out_count] = *info;
				encap = false;
				attr->dests[attr->out_count].flags |=
					MLX5_ESW_DEST_ENCAP;
				attr->out_count++;
				/* attr->dests[].rep is resolved when we
				 * handle encap
				 */
			} else if (parse_attr->filter_dev != priv->netdev) {
				/* All mlx5 devices are called to configure
				 * high level device filters. Therefore, the
				 * *attempt* to  install a filter on invalid
				 * eswitch should not trigger an explicit error
				 */
				return -EINVAL;
			} else {
				NL_SET_ERR_MSG_MOD(extack,
						   "devices are not on same switch HW, can't offload forwarding");
				pr_err("devices %s %s not on same switch HW, can't offload forwarding\n",
				       priv->netdev->name, out_dev->name);
				return -EINVAL;
			}
			}
			break;
		case FLOW_ACTION_TUNNEL_ENCAP:
			info = act->tunnel;
			if (info)
				encap = true;
			else
				return -EOPNOTSUPP;

			break;
		case FLOW_ACTION_VLAN_PUSH:
		case FLOW_ACTION_VLAN_POP:
			if (act->id == FLOW_ACTION_VLAN_PUSH &&
			    (action & MLX5_FLOW_CONTEXT_ACTION_VLAN_POP)) {
				/* Replace vlan pop+push with vlan modify */
				action &= ~MLX5_FLOW_CONTEXT_ACTION_VLAN_POP;
				err = add_vlan_rewrite_action(priv,
							      MLX5_FLOW_NAMESPACE_FDB,
							      act, parse_attr, hdrs,
							      &action, extack);
			} else {
				err = parse_tc_vlan_action(priv, act, attr, &action);
			}
			if (err)
				return err;

			attr->split_count = attr->out_count;
			break;
		case FLOW_ACTION_VLAN_MANGLE:
			err = add_vlan_rewrite_action(priv,
						      MLX5_FLOW_NAMESPACE_FDB,
						      act, parse_attr, hdrs,
						      &action, extack);
			if (err)
				return err;

			attr->split_count = attr->out_count;
			break;
		case FLOW_ACTION_TUNNEL_DECAP:
			action |= MLX5_FLOW_CONTEXT_ACTION_DECAP;
			break;
		case FLOW_ACTION_GOTO: {
			u32 dest_chain = act->chain_index;
			u32 max_chain = mlx5_eswitch_get_chain_range(esw);

			if (dest_chain <= attr->chain) {
				NL_SET_ERR_MSG(extack, "Goto earlier chain isn't supported");
				return -EOPNOTSUPP;
			}
			if (dest_chain > max_chain) {
				NL_SET_ERR_MSG(extack, "Requested destination chain is out of supported range");
				return -EOPNOTSUPP;
			}
			action |= MLX5_FLOW_CONTEXT_ACTION_COUNT;
			attr->dest_chain = dest_chain;
			break;
			}
		default:
			NL_SET_ERR_MSG_MOD(extack, "The offload action is not supported");
			return -EOPNOTSUPP;
		}
	}

	if (MLX5_CAP_GEN(esw->dev, prio_tag_required) &&
	    action & MLX5_FLOW_CONTEXT_ACTION_VLAN_POP) {
		/* For prio tag mode, replace vlan pop with rewrite vlan prio
		 * tag rewrite.
		 */
		action &= ~MLX5_FLOW_CONTEXT_ACTION_VLAN_POP;
		err = add_vlan_prio_tag_rewrite_action(priv, parse_attr, hdrs,
						       &action, extack);
		if (err)
			return err;
	}

	if (hdrs[TCA_PEDIT_KEY_EX_CMD_SET].pedits ||
	    hdrs[TCA_PEDIT_KEY_EX_CMD_ADD].pedits) {
		err = alloc_tc_pedit_action(priv, MLX5_FLOW_NAMESPACE_FDB,
					    parse_attr, hdrs, &action, extack);
		if (err)
			return err;
		/* in case all pedit actions are skipped, remove the MOD_HDR
		 * flag. we might have set split_count either by pedit or
		 * pop/push. if there is no pop/push either, reset it too.
		 */
		if (parse_attr->num_mod_hdr_actions == 0) {
			action &= ~MLX5_FLOW_CONTEXT_ACTION_MOD_HDR;
			kfree(parse_attr->mod_hdr_actions);
			if (!((action & MLX5_FLOW_CONTEXT_ACTION_VLAN_POP) ||
			      (action & MLX5_FLOW_CONTEXT_ACTION_VLAN_PUSH)))
				attr->split_count = 0;
		}
	}

	attr->action = action;
	if (!actions_match_supported(priv, flow_action, parse_attr, flow, extack))
		return -EOPNOTSUPP;

	if (attr->dest_chain) {
		if (attr->action & MLX5_FLOW_CONTEXT_ACTION_FWD_DEST) {
			NL_SET_ERR_MSG(extack, "Mirroring goto chain rules isn't supported");
			return -EOPNOTSUPP;
		}
		attr->action |= MLX5_FLOW_CONTEXT_ACTION_FWD_DEST;
	}

	if (attr->split_count > 0 && !mlx5_esw_has_fwd_fdb(priv->mdev)) {
		NL_SET_ERR_MSG_MOD(extack,
				   "current firmware doesn't support split rule for port mirroring");
		netdev_warn_once(priv->netdev, "current firmware doesn't support split rule for port mirroring\n");
		return -EOPNOTSUPP;
	}

	return 0;
}

static void get_flags(int flags, u16 *flow_flags)
{
	u16 __flow_flags = 0;

	if (flags & MLX5E_TC_INGRESS)
		__flow_flags |= MLX5E_TC_FLOW_INGRESS;
	if (flags & MLX5E_TC_EGRESS)
		__flow_flags |= MLX5E_TC_FLOW_EGRESS;

	if (flags & MLX5E_TC_ESW_OFFLOAD)
		__flow_flags |= MLX5E_TC_FLOW_ESWITCH;
	if (flags & MLX5E_TC_NIC_OFFLOAD)
		__flow_flags |= MLX5E_TC_FLOW_NIC;

	*flow_flags = __flow_flags;
}

static const struct rhashtable_params tc_ht_params = {
	.head_offset = offsetof(struct mlx5e_tc_flow, node),
	.key_offset = offsetof(struct mlx5e_tc_flow, cookie),
	.key_len = sizeof(((struct mlx5e_tc_flow *)0)->cookie),
	.automatic_shrinking = true,
};

static struct rhashtable *get_tc_ht(struct mlx5e_priv *priv, int flags)
{
	struct mlx5_eswitch *esw = priv->mdev->priv.eswitch;
	struct mlx5e_rep_priv *uplink_rpriv;

	if (flags & MLX5E_TC_ESW_OFFLOAD) {
		uplink_rpriv = mlx5_eswitch_get_uplink_priv(esw, REP_ETH);
		return &uplink_rpriv->uplink_priv.tc_ht;
	} else /* NIC offload */
		return &priv->fs.tc.ht;
}

static bool is_peer_flow_needed(struct mlx5e_tc_flow *flow)
{
	struct mlx5_esw_flow_attr *attr = flow->esw_attr;
	bool is_rep_ingress = attr->in_rep->vport != MLX5_VPORT_UPLINK &&
			      flow->flags & MLX5E_TC_FLOW_INGRESS;
	bool act_is_encap = !!(attr->action &
			       MLX5_FLOW_CONTEXT_ACTION_PACKET_REFORMAT);
	bool esw_paired = mlx5_devcom_is_paired(attr->in_mdev->priv.devcom,
						MLX5_DEVCOM_ESW_OFFLOADS);

	if (!esw_paired)
		return false;

	if ((mlx5_lag_is_sriov(attr->in_mdev) ||
	     mlx5_lag_is_multipath(attr->in_mdev)) &&
	    (is_rep_ingress || act_is_encap))
		return true;

	return false;
}

//创建的mlx5 evswitch tc flow
static int
mlx5e_alloc_flow(struct mlx5e_priv *priv, int attr_size,
		 struct tc_cls_flower_offload *f, u16 flow_flags,
		 struct mlx5e_tc_flow_parse_attr **__parse_attr,
		 struct mlx5e_tc_flow **__flow)
{
	struct mlx5e_tc_flow_parse_attr *parse_attr;
	struct mlx5e_tc_flow *flow;
	int err;

	flow = kzalloc(sizeof(*flow) + attr_size, GFP_KERNEL);
	parse_attr = kvzalloc(sizeof(*parse_attr), GFP_KERNEL);
	if (!parse_attr || !flow) {
		err = -ENOMEM;
		goto err_free;
	}

	flow->cookie = f->cookie;
	flow->flags = flow_flags;
	flow->priv = priv;

	*__flow = flow;
	*__parse_attr = parse_attr;

	return 0;

err_free:
	kfree(flow);
	kvfree(parse_attr);
	return err;
}

static void
mlx5e_flow_esw_attr_init(struct mlx5_esw_flow_attr *esw_attr,
			 struct mlx5e_priv *priv,
			 struct mlx5e_tc_flow_parse_attr *parse_attr,
			 struct tc_cls_flower_offload *f,
			 struct mlx5_eswitch_rep *in_rep,
			 struct mlx5_core_dev *in_mdev)
{
	struct mlx5_eswitch *esw = priv->mdev->priv.eswitch;

	esw_attr->parse_attr = parse_attr;
	esw_attr->chain = f->common.chain_index;
	esw_attr->prio = TC_H_MAJ(f->common.prio) >> 16;

	esw_attr->in_rep = in_rep;
	esw_attr->in_mdev = in_mdev;

	if (MLX5_CAP_ESW(esw->dev, counter_eswitch_affinity) ==
	    MLX5_COUNTER_SOURCE_ESWITCH)
		esw_attr->counter_dev = in_mdev;
	else
		esw_attr->counter_dev = priv->mdev;
}

static struct mlx5e_tc_flow *
__mlx5e_add_fdb_flow(struct mlx5e_priv *priv,
		     struct tc_cls_flower_offload *f,
		     u16 flow_flags,
		     struct net_device *filter_dev,
		     struct mlx5_eswitch_rep *in_rep,
		     struct mlx5_core_dev *in_mdev)
{
	struct flow_rule *rule = tc_cls_flower_offload_flow_rule(f);
	struct netlink_ext_ack *extack = f->common.extack;
	struct mlx5e_tc_flow_parse_attr *parse_attr;
	struct mlx5e_tc_flow *flow;
	int attr_size, err;

	flow_flags |= MLX5E_TC_FLOW_ESWITCH;
	attr_size  = sizeof(struct mlx5_esw_flow_attr);
	err = mlx5e_alloc_flow(priv, attr_size, f, flow_flags,
			       &parse_attr, &flow);
	if (err)
		goto out;

	parse_attr->filter_dev = filter_dev;
	mlx5e_flow_esw_attr_init(flow->esw_attr,
				 priv, parse_attr,
				 f, in_rep, in_mdev);

	err = parse_cls_flower(flow->priv, flow, &parse_attr->spec,
			       f, filter_dev);
	if (err)
		goto err_free;

	err = parse_tc_fdb_actions(priv, &rule->action, flow, extack);
	if (err)
		goto err_free;

	err = mlx5e_tc_add_fdb_flow(priv, flow, extack);
	if (err) {
		if (!(err == -ENETUNREACH && mlx5_lag_is_multipath(in_mdev)))
			goto err_free;

		add_unready_flow(flow);
	}

	return flow;

err_free:
	kfree(flow);
	kvfree(parse_attr);
out:
	return ERR_PTR(err);
}

static int mlx5e_tc_add_fdb_peer_flow(struct tc_cls_flower_offload *f,
				      struct mlx5e_tc_flow *flow,
				      u16 flow_flags)
{
	struct mlx5e_priv *priv = flow->priv, *peer_priv;
	struct mlx5_eswitch *esw = priv->mdev->priv.eswitch, *peer_esw;
	struct mlx5_devcom *devcom = priv->mdev->priv.devcom;
	struct mlx5e_tc_flow_parse_attr *parse_attr;
	struct mlx5e_rep_priv *peer_urpriv;
	struct mlx5e_tc_flow *peer_flow;
	struct mlx5_core_dev *in_mdev;
	int err = 0;

	peer_esw = mlx5_devcom_get_peer_data(devcom, MLX5_DEVCOM_ESW_OFFLOADS);
	if (!peer_esw)
		return -ENODEV;

	peer_urpriv = mlx5_eswitch_get_uplink_priv(peer_esw, REP_ETH);
	peer_priv = netdev_priv(peer_urpriv->netdev);

	/* in_mdev is assigned of which the packet originated from.
	 * So packets redirected to uplink use the same mdev of the
	 * original flow and packets redirected from uplink use the
	 * peer mdev.
	 */
	if (flow->esw_attr->in_rep->vport == MLX5_VPORT_UPLINK)
		in_mdev = peer_priv->mdev;
	else
		in_mdev = priv->mdev;

	parse_attr = flow->esw_attr->parse_attr;
	peer_flow = __mlx5e_add_fdb_flow(peer_priv, f, flow_flags,
					 parse_attr->filter_dev,
					 flow->esw_attr->in_rep, in_mdev);
	if (IS_ERR(peer_flow)) {
		err = PTR_ERR(peer_flow);
		goto out;
	}

	flow->peer_flow = peer_flow;
	flow->flags |= MLX5E_TC_FLOW_DUP;
	mutex_lock(&esw->offloads.peer_mutex);
	list_add_tail(&flow->peer, &esw->offloads.peer_flows);
	mutex_unlock(&esw->offloads.peer_mutex);

out:
	mlx5_devcom_release_peer_data(devcom, MLX5_DEVCOM_ESW_OFFLOADS);
	return err;
}

static int
mlx5e_add_fdb_flow(struct mlx5e_priv *priv,
		   struct tc_cls_flower_offload *f,
		   u16 flow_flags,
		   struct net_device *filter_dev,
		   struct mlx5e_tc_flow **__flow)
{
	struct mlx5e_rep_priv *rpriv = priv->ppriv;
	struct mlx5_eswitch_rep *in_rep = rpriv->rep;
	struct mlx5_core_dev *in_mdev = priv->mdev;
	struct mlx5e_tc_flow *flow;
	int err;

	flow = __mlx5e_add_fdb_flow(priv, f, flow_flags, filter_dev, in_rep,
				    in_mdev);
	if (IS_ERR(flow))
		return PTR_ERR(flow);

	if (is_peer_flow_needed(flow)) {
		err = mlx5e_tc_add_fdb_peer_flow(f, flow, flow_flags);
		if (err) {
			mlx5e_tc_del_fdb_flow(priv, flow);
			goto out;
		}
	}

	*__flow = flow;

	return 0;

out:
	return err;
}

static int
mlx5e_add_nic_flow(struct mlx5e_priv *priv,
		   struct tc_cls_flower_offload *f,
		   u16 flow_flags,
		   struct net_device *filter_dev,
		   struct mlx5e_tc_flow **__flow)
{
	struct flow_rule *rule = tc_cls_flower_offload_flow_rule(f);
	struct netlink_ext_ack *extack = f->common.extack;
	struct mlx5e_tc_flow_parse_attr *parse_attr;
	struct mlx5e_tc_flow *flow;
	int attr_size, err;

	/* multi-chain not supported for NIC rules */
	if (!tc_cls_can_offload_and_chain0(priv->netdev, &f->common))
		return -EOPNOTSUPP;

	flow_flags |= MLX5E_TC_FLOW_NIC;
	attr_size  = sizeof(struct mlx5_nic_flow_attr);
	err = mlx5e_alloc_flow(priv, attr_size, f, flow_flags,
			       &parse_attr, &flow);
	if (err)
		goto out;

	parse_attr->filter_dev = filter_dev;
	err = parse_cls_flower(flow->priv, flow, &parse_attr->spec,
			       f, filter_dev);
	if (err)
		goto err_free;

	err = parse_tc_nic_actions(priv, &rule->action, parse_attr, flow, extack);
	if (err)
		goto err_free;

	err = mlx5e_tc_add_nic_flow(priv, parse_attr, flow, extack);
	if (err)
		goto err_free;

	flow->flags |= MLX5E_TC_FLOW_OFFLOADED;
	kvfree(parse_attr);
	*__flow = flow;

	return 0;

err_free:
	kfree(flow);
	kvfree(parse_attr);
out:
	return err;
}

//添加flower规则
static int
mlx5e_tc_add_flow(struct mlx5e_priv *priv,
		  struct tc_cls_flower_offload *f,
		  int flags,
		  struct net_device *filter_dev,
		  struct mlx5e_tc_flow **flow)
{
	struct mlx5_eswitch *esw = priv->mdev->priv.eswitch;
	u16 flow_flags;
	int err;

	get_flags(flags, &flow_flags);

	//检查是否开启了dev的tc offload
	if (!tc_can_offload_extack(priv->netdev, f->common.extack))
		return -EOPNOTSUPP;

	//eswitch的mode为sriov_offloads，则add_fdb_flow
	if (esw && esw->mode == SRIOV_OFFLOADS)
		err = mlx5e_add_fdb_flow(priv, f, flow_flags,
					 filter_dev, flow);
	else
		err = mlx5e_add_nic_flow(priv, f, flow_flags,
					 filter_dev, flow);

	return err;
}

//处理flower规则配置
int mlx5e_configure_flower(struct net_device *dev, struct mlx5e_priv *priv,
			   struct tc_cls_flower_offload *f, int flags)
{
	struct netlink_ext_ack *extack = f->common.extack;
	struct rhashtable *tc_ht = get_tc_ht(priv, flags);
	struct mlx5e_tc_flow *flow;
	int err = 0;

	//flow已存在，则添加失败
	flow = rhashtable_lookup_fast(tc_ht, &f->cookie, tc_ht_params);
	if (flow) {
		NL_SET_ERR_MSG_MOD(extack,
				   "flow cookie already exists, ignoring");
		netdev_warn_once(priv->netdev,
				 "flow cookie %lx already exists, ignoring\n",
				 f->cookie);
		err = -EEXIST;
		goto out;
	}

	//执行flow添加
	err = mlx5e_tc_add_flow(priv, f/*要添加的flow*/, flags, dev, &flow);
	if (err)
		goto out;

	//添加映射方便确定是否已添加
	err = rhashtable_insert_fast(tc_ht, &flow->node, tc_ht_params);
	if (err)
		goto err_free;

	return 0;

err_free:
	mlx5e_tc_del_flow(priv, flow);
	kfree(flow);
out:
	return err;
}

#define DIRECTION_MASK (MLX5E_TC_INGRESS | MLX5E_TC_EGRESS)
#define FLOW_DIRECTION_MASK (MLX5E_TC_FLOW_INGRESS | MLX5E_TC_FLOW_EGRESS)

static bool same_flow_direction(struct mlx5e_tc_flow *flow, int flags)
{
	if ((flow->flags & FLOW_DIRECTION_MASK) == (flags & DIRECTION_MASK))
		return true;

	return false;
}

int mlx5e_delete_flower(struct net_device *dev, struct mlx5e_priv *priv,
			struct tc_cls_flower_offload *f, int flags)
{
	struct rhashtable *tc_ht = get_tc_ht(priv, flags);
	struct mlx5e_tc_flow *flow;

	flow = rhashtable_lookup_fast(tc_ht, &f->cookie, tc_ht_params);
	if (!flow || !same_flow_direction(flow, flags))
		return -EINVAL;

	rhashtable_remove_fast(tc_ht, &flow->node, tc_ht_params);

	mlx5e_tc_del_flow(priv, flow);

	kfree(flow);

	return 0;
}

int mlx5e_stats_flower(struct net_device *dev, struct mlx5e_priv *priv,
		       struct tc_cls_flower_offload *f, int flags)
{
	struct mlx5_devcom *devcom = priv->mdev->priv.devcom;
	struct rhashtable *tc_ht = get_tc_ht(priv, flags);
	struct mlx5_eswitch *peer_esw;
	struct mlx5e_tc_flow *flow;
	struct mlx5_fc *counter;
	u64 lastuse = 0;
	u64 packets = 0;
	u64 bytes = 0;

	flow = rhashtable_lookup_fast(tc_ht, &f->cookie, tc_ht_params);
	if (!flow || !same_flow_direction(flow, flags))
		return -EINVAL;

	if (flow->flags & MLX5E_TC_FLOW_OFFLOADED) {
		counter = mlx5e_tc_get_counter(flow);
		if (!counter)
			return 0;

		mlx5_fc_query_cached(counter, &bytes, &packets, &lastuse);
	}

	/* Under multipath it's possible for one rule to be currently
	 * un-offloaded while the other rule is offloaded.
	 */
	peer_esw = mlx5_devcom_get_peer_data(devcom, MLX5_DEVCOM_ESW_OFFLOADS);
	if (!peer_esw)
		goto out;

	if ((flow->flags & MLX5E_TC_FLOW_DUP) &&
	    (flow->peer_flow->flags & MLX5E_TC_FLOW_OFFLOADED)) {
		u64 bytes2;
		u64 packets2;
		u64 lastuse2;

		counter = mlx5e_tc_get_counter(flow->peer_flow);
		if (!counter)
			goto no_peer_counter;
		mlx5_fc_query_cached(counter, &bytes2, &packets2, &lastuse2);

		bytes += bytes2;
		packets += packets2;
		lastuse = max_t(u64, lastuse, lastuse2);
	}

no_peer_counter:
	mlx5_devcom_release_peer_data(devcom, MLX5_DEVCOM_ESW_OFFLOADS);
out:
	flow_stats_update(&f->stats, bytes, packets, lastuse);

	return 0;
}

static void mlx5e_tc_hairpin_update_dead_peer(struct mlx5e_priv *priv,
					      struct mlx5e_priv *peer_priv)
{
	struct mlx5_core_dev *peer_mdev = peer_priv->mdev;
	struct mlx5e_hairpin_entry *hpe;
	u16 peer_vhca_id;
	int bkt;

	if (!same_hw_devs(priv, peer_priv))
		return;

	peer_vhca_id = MLX5_CAP_GEN(peer_mdev, vhca_id);

	hash_for_each(priv->fs.tc.hairpin_tbl, bkt, hpe, hairpin_hlist) {
		if (hpe->peer_vhca_id == peer_vhca_id)
			hpe->hp->pair->peer_gone = true;
	}
}

static int mlx5e_tc_netdev_event(struct notifier_block *this,
				 unsigned long event, void *ptr)
{
	struct net_device *ndev = netdev_notifier_info_to_dev(ptr);
	struct mlx5e_flow_steering *fs;
	struct mlx5e_priv *peer_priv;
	struct mlx5e_tc_table *tc;
	struct mlx5e_priv *priv;

	if (ndev->netdev_ops != &mlx5e_netdev_ops ||
	    event != NETDEV_UNREGISTER ||
	    ndev->reg_state == NETREG_REGISTERED)
		return NOTIFY_DONE;

	tc = container_of(this, struct mlx5e_tc_table, netdevice_nb);
	fs = container_of(tc, struct mlx5e_flow_steering, tc);
	priv = container_of(fs, struct mlx5e_priv, fs);
	peer_priv = netdev_priv(ndev);
	if (priv == peer_priv ||
	    !(priv->netdev->features & NETIF_F_HW_TC))
		return NOTIFY_DONE;

	mlx5e_tc_hairpin_update_dead_peer(priv, peer_priv);

	return NOTIFY_DONE;
}

int mlx5e_tc_nic_init(struct mlx5e_priv *priv)
{
	struct mlx5e_tc_table *tc = &priv->fs.tc;
	int err;

	hash_init(tc->mod_hdr_tbl);
	hash_init(tc->hairpin_tbl);

	err = rhashtable_init(&tc->ht, &tc_ht_params);
	if (err)
		return err;

	tc->netdevice_nb.notifier_call = mlx5e_tc_netdev_event;
	if (register_netdevice_notifier(&tc->netdevice_nb)) {
		tc->netdevice_nb.notifier_call = NULL;
		mlx5_core_warn(priv->mdev, "Failed to register netdev notifier\n");
	}

	return err;
}

static void _mlx5e_tc_del_flow(void *ptr, void *arg)
{
	struct mlx5e_tc_flow *flow = ptr;
	struct mlx5e_priv *priv = flow->priv;

	mlx5e_tc_del_flow(priv, flow);
	kfree(flow);
}

void mlx5e_tc_nic_cleanup(struct mlx5e_priv *priv)
{
	struct mlx5e_tc_table *tc = &priv->fs.tc;

	if (tc->netdevice_nb.notifier_call)
		unregister_netdevice_notifier(&tc->netdevice_nb);

	rhashtable_destroy(&tc->ht);

	if (!IS_ERR_OR_NULL(tc->t)) {
		mlx5_destroy_flow_table(tc->t);
		tc->t = NULL;
	}
}

int mlx5e_tc_esw_init(struct rhashtable *tc_ht)
{
	return rhashtable_init(tc_ht, &tc_ht_params);
}

void mlx5e_tc_esw_cleanup(struct rhashtable *tc_ht)
{
	rhashtable_free_and_destroy(tc_ht, _mlx5e_tc_del_flow, NULL);
}

int mlx5e_tc_num_filters(struct mlx5e_priv *priv, int flags)
{
	struct rhashtable *tc_ht = get_tc_ht(priv, flags);

	return atomic_read(&tc_ht->nelems);
}

void mlx5e_tc_clean_fdb_peer_flows(struct mlx5_eswitch *esw)
{
	struct mlx5e_tc_flow *flow, *tmp;

	list_for_each_entry_safe(flow, tmp, &esw->offloads.peer_flows, peer)
		__mlx5e_tc_del_fdb_peer_flow(flow);
}

void mlx5e_tc_reoffload_flows_work(struct work_struct *work)
{
	struct mlx5_rep_uplink_priv *rpriv =
		container_of(work, struct mlx5_rep_uplink_priv,
			     reoffload_flows_work);
	struct mlx5e_tc_flow *flow, *tmp;

	rtnl_lock();
	list_for_each_entry_safe(flow, tmp, &rpriv->unready_flows, unready) {
		if (!mlx5e_tc_add_fdb_flow(flow->priv, flow, NULL))
			remove_unready_flow(flow);
	}
	rtnl_unlock();
}<|MERGE_RESOLUTION|>--- conflicted
+++ resolved
@@ -2824,13 +2824,7 @@
 	if (!flow_action_has_entries(flow_action))
 		return -EINVAL;
 
-<<<<<<< HEAD
-	attr->in_rep = rpriv->rep;
-	attr->in_mdev = priv->mdev;
-
 	//遍历所有action
-=======
->>>>>>> 4b972a01
 	flow_action_for_each(i, act, flow_action) {
 		switch (act->id) {
 		case FLOW_ACTION_DROP:
