/*
 * Copyright (c) 2016, Mellanox Technologies. All rights reserved.
 *
 * This software is available to you under a choice of one of two
 * licenses.  You may choose to be licensed under the terms of the GNU
 * General Public License (GPL) Version 2, available from the file
 * COPYING in the main directory of this source tree, or the
 * OpenIB.org BSD license below:
 *
 *     Redistribution and use in source and binary forms, with or
 *     without modification, are permitted provided that the following
 *     conditions are met:
 *
 *      - Redistributions of source code must retain the above
 *        copyright notice, this list of conditions and the following
 *        disclaimer.
 *
 *      - Redistributions in binary form must reproduce the above
 *        copyright notice, this list of conditions and the following
 *        disclaimer in the documentation and/or other materials
 *        provided with the distribution.
 *
 * THE SOFTWARE IS PROVIDED "AS IS", WITHOUT WARRANTY OF ANY KIND,
 * EXPRESS OR IMPLIED, INCLUDING BUT NOT LIMITED TO THE WARRANTIES OF
 * MERCHANTABILITY, FITNESS FOR A PARTICULAR PURPOSE AND
 * NONINFRINGEMENT. IN NO EVENT SHALL THE AUTHORS OR COPYRIGHT HOLDERS
 * BE LIABLE FOR ANY CLAIM, DAMAGES OR OTHER LIABILITY, WHETHER IN AN
 * ACTION OF CONTRACT, TORT OR OTHERWISE, ARISING FROM, OUT OF OR IN
 * CONNECTION WITH THE SOFTWARE OR THE USE OR OTHER DEALINGS IN THE
 * SOFTWARE.
 */

#include <net/flow_dissector.h>
#include <net/flow_offload.h>
#include <net/sch_generic.h>
#include <net/pkt_cls.h>
#include <net/tc_act/tc_gact.h>
#include <net/tc_act/tc_skbedit.h>
#include <linux/mlx5/fs.h>
#include <linux/mlx5/device.h>
#include <linux/rhashtable.h>
#include <linux/refcount.h>
#include <linux/completion.h>
#include <net/tc_act/tc_mirred.h>
#include <net/tc_act/tc_vlan.h>
#include <net/tc_act/tc_tunnel_key.h>
#include <net/tc_act/tc_pedit.h>
#include <net/tc_act/tc_csum.h>
#include <net/tc_act/tc_mpls.h>
#include <net/arp.h>
#include <net/ipv6_stubs.h>
#include <net/bareudp.h>
#include <net/bonding.h>
#include "en.h"
#include "en_rep.h"
#include "en/rep/tc.h"
#include "en/rep/neigh.h"
#include "en_tc.h"
#include "eswitch.h"
#include "esw/chains.h"
#include "fs_core.h"
#include "en/port.h"
#include "en/tc_tun.h"
#include "en/mapping.h"
#include "en/tc_ct.h"
#include "lib/devcom.h"
#include "lib/geneve.h"
#include "diag/en_tc_tracepoint.h"

#define MLX5_MH_ACT_SZ MLX5_UN_SZ_BYTES(set_add_copy_action_in_auto)

struct mlx5_nic_flow_attr {
	u32 action;
	u32 flow_tag;
	struct mlx5_modify_hdr *modify_hdr;
	u32 hairpin_tirn;
	u8 match_level;
	struct mlx5_flow_table	*hairpin_ft;
	struct mlx5_fc		*counter;
};

#define MLX5E_TC_FLOW_BASE (MLX5E_TC_FLAG_LAST_EXPORTED_BIT + 1)

enum {
	MLX5E_TC_FLOW_FLAG_INGRESS	= MLX5E_TC_FLAG_INGRESS_BIT,
	MLX5E_TC_FLOW_FLAG_EGRESS	= MLX5E_TC_FLAG_EGRESS_BIT,
	MLX5E_TC_FLOW_FLAG_ESWITCH	= MLX5E_TC_FLAG_ESW_OFFLOAD_BIT,
	MLX5E_TC_FLOW_FLAG_FT		= MLX5E_TC_FLAG_FT_OFFLOAD_BIT,
	MLX5E_TC_FLOW_FLAG_NIC		= MLX5E_TC_FLAG_NIC_OFFLOAD_BIT,
	//标记流已被offloaded
	MLX5E_TC_FLOW_FLAG_OFFLOADED	= MLX5E_TC_FLOW_BASE,
	MLX5E_TC_FLOW_FLAG_HAIRPIN	= MLX5E_TC_FLOW_BASE + 1,
	MLX5E_TC_FLOW_FLAG_HAIRPIN_RSS	= MLX5E_TC_FLOW_BASE + 2,
	MLX5E_TC_FLOW_FLAG_SLOW		= MLX5E_TC_FLOW_BASE + 3,
	MLX5E_TC_FLOW_FLAG_DUP		= MLX5E_TC_FLOW_BASE + 4,
	MLX5E_TC_FLOW_FLAG_NOT_READY	= MLX5E_TC_FLOW_BASE + 5,
	MLX5E_TC_FLOW_FLAG_DELETED	= MLX5E_TC_FLOW_BASE + 6,
	//标记为ct相关的flow
	MLX5E_TC_FLOW_FLAG_CT		= MLX5E_TC_FLOW_BASE + 7,
	MLX5E_TC_FLOW_FLAG_L3_TO_L2_DECAP = MLX5E_TC_FLOW_BASE + 8,
};

#define MLX5E_TC_MAX_SPLITS 1

/* Helper struct for accessing a struct containing list_head array.
 * Containing struct
 *   |- Helper array
 *      [0] Helper item 0
 *          |- list_head item 0
 *          |- index (0)
 *      [1] Helper item 1
 *          |- list_head item 1
 *          |- index (1)
 * To access the containing struct from one of the list_head items:
 * 1. Get the helper item from the list_head item using
 *    helper item =
 *        container_of(list_head item, helper struct type, list_head field)
 * 2. Get the contining struct from the helper item and its index in the array:
 *    containing struct =
 *        container_of(helper item, containing struct type, helper field[index])
 */
struct encap_flow_item {
	struct mlx5e_encap_entry *e; /* attached encap instance */
	struct list_head list;
	int index;
};

struct mlx5e_tc_flow {
	struct rhash_head	node;
	struct mlx5e_priv	*priv;
	u64			cookie;
	unsigned long		flags;
	struct mlx5_flow_handle *rule[MLX5E_TC_MAX_SPLITS + 1];

	/* flows sharing the same reformat object - currently mpls decap */
	struct list_head l3_to_l2_reformat;
	struct mlx5e_decap_entry *decap_reformat;

	/* Flow can be associated with multiple encap IDs.
	 * The number of encaps is bounded by the number of supported
	 * destinations.
	 */
	//用于挂接在输出port对应的encap信息上
	struct encap_flow_item encaps[MLX5_MAX_FLOW_FWD_VPORTS];
	struct mlx5e_tc_flow    *peer_flow;
	struct mlx5e_mod_hdr_entry *mh; /* attached mod header instance */
	//使相同的mod_hdr_id挂接在一起
	struct list_head	mod_hdr; /* flows sharing the same mod hdr ID */
	struct mlx5e_hairpin_entry *hpe; /* attached hairpin instance */
	struct list_head	hairpin; /* flows sharing the same hairpin */
	struct list_head	peer;    /* flows with peer flow */
	struct list_head	unready; /* flows not ready to be offloaded (e.g due to missing route) */
	struct net_device	*orig_dev; /* netdev adding flow first */
	int			tmp_efi_index;
	struct list_head	tmp_list; /* temporary flow list used by neigh update */
	refcount_t		refcnt;
	struct rcu_head		rcu_head;
	struct completion	init_done;
	int tunnel_id; /* the mapped tunnel id of this flow */

	union {
		struct mlx5_esw_flow_attr esw_attr[0];
		struct mlx5_nic_flow_attr nic_attr[0];
	};
};

struct mlx5e_tc_flow_parse_attr {
	//第n个出接口对应的tunnel_info
	const struct ip_tunnel_info *tun_info[MLX5_MAX_FLOW_FWD_VPORTS];
	struct net_device *filter_dev;
	//规则的match信息
	struct mlx5_flow_spec spec;
	//mod_hdr_actions数组大小
	struct mlx5e_tc_mod_hdr_acts mod_hdr_acts;
	//第n个出接口对应的ifindex
	int mirred_ifindex[MLX5_MAX_FLOW_FWD_VPORTS];
	struct ethhdr eth;
};

#define MLX5E_TC_TABLE_NUM_GROUPS 4
#define MLX5E_TC_TABLE_MAX_GROUP_SIZE BIT(16)

struct mlx5e_tc_attr_to_reg_mapping mlx5e_tc_attr_to_reg_mappings[] = {
	[CHAIN_TO_REG] = {
		.mfield = MLX5_ACTION_IN_FIELD_METADATA_REG_C_0,
		.moffset = 0,
		.mlen = 2,
	},
	[TUNNEL_TO_REG] = {
		.mfield = MLX5_ACTION_IN_FIELD_METADATA_REG_C_1,
		.moffset = 3,
		.mlen = 1,
		.soffset = MLX5_BYTE_OFF(fte_match_param,
					 misc_parameters_2.metadata_reg_c_1),
	},
	[ZONE_TO_REG] = zone_to_reg_ct,
	[CTSTATE_TO_REG] = ctstate_to_reg_ct,
	[MARK_TO_REG] = mark_to_reg_ct,
	[LABELS_TO_REG] = labels_to_reg_ct,
	[FTEID_TO_REG] = fteid_to_reg_ct,
	[TUPLEID_TO_REG] = tupleid_to_reg_ct,
};

static void mlx5e_put_flow_tunnel_id(struct mlx5e_tc_flow *flow);

void
mlx5e_tc_match_to_reg_match(struct mlx5_flow_spec *spec,
			    enum mlx5e_tc_attr_to_reg type,
			    u32 data,
			    u32 mask)
{
	int soffset = mlx5e_tc_attr_to_reg_mappings[type].soffset;
	int match_len = mlx5e_tc_attr_to_reg_mappings[type].mlen;
	void *headers_c = spec->match_criteria;
	void *headers_v = spec->match_value;
	void *fmask, *fval;

	fmask = headers_c + soffset;
	fval = headers_v + soffset;

	mask = (__force u32)(cpu_to_be32(mask)) >> (32 - (match_len * 8));
	data = (__force u32)(cpu_to_be32(data)) >> (32 - (match_len * 8));

	memcpy(fmask, &mask, match_len);
	memcpy(fval, &data, match_len);

	spec->match_criteria_enable |= MLX5_MATCH_MISC_PARAMETERS_2;
}

int
mlx5e_tc_match_to_reg_set(struct mlx5_core_dev *mdev,
			  struct mlx5e_tc_mod_hdr_acts *mod_hdr_acts,
			  enum mlx5e_tc_attr_to_reg type,
			  u32 data)
{
	int moffset = mlx5e_tc_attr_to_reg_mappings[type].moffset;
	int mfield = mlx5e_tc_attr_to_reg_mappings[type].mfield;
	int mlen = mlx5e_tc_attr_to_reg_mappings[type].mlen;
	char *modact;
	int err;

	err = alloc_mod_hdr_actions(mdev, MLX5_FLOW_NAMESPACE_FDB,
				    mod_hdr_acts);
	if (err)
		return err;

	modact = mod_hdr_acts->actions +
		 (mod_hdr_acts->num_actions * MLX5_MH_ACT_SZ);

	/* Firmware has 5bit length field and 0 means 32bits */
	if (mlen == 4)
		mlen = 0;

	MLX5_SET(set_action_in, modact, action_type, MLX5_ACTION_TYPE_SET);
	MLX5_SET(set_action_in, modact, field, mfield);
	MLX5_SET(set_action_in, modact, offset, moffset * 8);
	MLX5_SET(set_action_in, modact, length, mlen * 8);
	MLX5_SET(set_action_in, modact, data, data);
	mod_hdr_acts->num_actions++;

	return 0;
}

struct mlx5e_hairpin {
	struct mlx5_hairpin *pair;

	struct mlx5_core_dev *func_mdev;
	struct mlx5e_priv *func_priv;
	u32 tdn;
	u32 tirn;

	int num_channels;
	struct mlx5e_rqt indir_rqt;
	u32 indir_tirn[MLX5E_NUM_INDIR_TIRS];
	struct mlx5e_ttc_table ttc;
};

struct mlx5e_hairpin_entry {
	/* a node of a hash table which keeps all the  hairpin entries */
	struct hlist_node hairpin_hlist;

	/* protects flows list */
	spinlock_t flows_lock;
	/* flows sharing the same hairpin */
	struct list_head flows;
	/* hpe's that were not fully initialized when dead peer update event
	 * function traversed them.
	 */
	struct list_head dead_peer_wait_list;

	u16 peer_vhca_id;
	u8 prio;
	struct mlx5e_hairpin *hp;
	refcount_t refcnt;
	struct completion res_ready;
};

struct mod_hdr_key {
	int num_actions;
	void *actions;
};

struct mlx5e_mod_hdr_entry {
	/* a node of a hash table which keeps all the mod_hdr entries */
	struct hlist_node mod_hdr_hlist;

	/* protects flows list */
	spinlock_t flows_lock;
	/* flows sharing the same mod_hdr entry */
	struct list_head flows;

	//修改对应的action
	struct mod_hdr_key key;

    //修改id(由firmware申请获得）
	struct mlx5_modify_hdr *modify_hdr;

	refcount_t refcnt;
	struct completion res_ready;
	int compl_result;
};

static void mlx5e_tc_del_flow(struct mlx5e_priv *priv,
			      struct mlx5e_tc_flow *flow);

static struct mlx5e_tc_flow *mlx5e_flow_get(struct mlx5e_tc_flow *flow)
{
	if (!flow || !refcount_inc_not_zero(&flow->refcnt))
		return ERR_PTR(-EINVAL);
	return flow;
}

static void mlx5e_flow_put(struct mlx5e_priv *priv,
			   struct mlx5e_tc_flow *flow)
{
	if (refcount_dec_and_test(&flow->refcnt)) {
		mlx5e_tc_del_flow(priv, flow);
		kfree_rcu(flow, rcu_head);
	}
}

static void __flow_flag_set(struct mlx5e_tc_flow *flow, unsigned long flag)
{
	/* Complete all memory stores before setting bit. */
	smp_mb__before_atomic();
	set_bit(flag, &flow->flags);
}

#define flow_flag_set(flow, flag) __flow_flag_set(flow, MLX5E_TC_FLOW_FLAG_##flag)

static bool __flow_flag_test_and_set(struct mlx5e_tc_flow *flow,
				     unsigned long flag)
{
	/* test_and_set_bit() provides all necessary barriers */
	return test_and_set_bit(flag, &flow->flags);
}

#define flow_flag_test_and_set(flow, flag)			\
	__flow_flag_test_and_set(flow,				\
				 MLX5E_TC_FLOW_FLAG_##flag)

static void __flow_flag_clear(struct mlx5e_tc_flow *flow, unsigned long flag)
{
	/* Complete all memory stores before clearing bit. */
	smp_mb__before_atomic();
	clear_bit(flag, &flow->flags);
}

#define flow_flag_clear(flow, flag) __flow_flag_clear(flow, \
						      MLX5E_TC_FLOW_FLAG_##flag)

//检查flag标记是否存在
static bool __flow_flag_test(struct mlx5e_tc_flow *flow, unsigned long flag)
{
	bool ret = test_bit(flag, &flow->flags);

	/* Read fields of flow structure only after checking flags. */
	smp_mb__after_atomic();
	return ret;
}

//检查是否存在MLX5E_TC_FLOW_FLAG_XX 标记
#define flow_flag_test(flow, flag) __flow_flag_test(flow, \
						    MLX5E_TC_FLOW_FLAG_##flag)

static bool mlx5e_is_eswitch_flow(struct mlx5e_tc_flow *flow)
{
	return flow_flag_test(flow, ESWITCH);
}

static bool mlx5e_is_ft_flow(struct mlx5e_tc_flow *flow)
{
	return flow_flag_test(flow, FT);
}

static bool mlx5e_is_offloaded_flow(struct mlx5e_tc_flow *flow)
{
	return flow_flag_test(flow, OFFLOADED);
}

static inline u32 hash_mod_hdr_info(struct mod_hdr_key *key)
{
	return jhash(key->actions,
		     key->num_actions * MLX5_MH_ACT_SZ, 0);
}

static inline int cmp_mod_hdr_info(struct mod_hdr_key *a,
				   struct mod_hdr_key *b)
{
	if (a->num_actions != b->num_actions)
		return 1;

	return memcmp(a->actions, b->actions, a->num_actions * MLX5_MH_ACT_SZ);
}

static struct mod_hdr_tbl *
get_mod_hdr_table(struct mlx5e_priv *priv, int namespace)
{
	struct mlx5_eswitch *esw = priv->mdev->priv.eswitch;

	return namespace == MLX5_FLOW_NAMESPACE_FDB ? &esw->offloads.mod_hdr :
		&priv->fs.tc.mod_hdr;
}

static struct mlx5e_mod_hdr_entry *
mlx5e_mod_hdr_get(struct mod_hdr_tbl *tbl, struct mod_hdr_key *key, u32 hash_key)
{
	struct mlx5e_mod_hdr_entry *mh, *found = NULL;

	hash_for_each_possible(tbl->hlist, mh, mod_hdr_hlist, hash_key) {
		if (!cmp_mod_hdr_info(&mh->key, key)) {
			refcount_inc(&mh->refcnt);
			found = mh;
			break;
		}
	}

	return found;
}

static void mlx5e_mod_hdr_put(struct mlx5e_priv *priv,
			      struct mlx5e_mod_hdr_entry *mh,
			      int namespace)
{
	struct mod_hdr_tbl *tbl = get_mod_hdr_table(priv, namespace);

	if (!refcount_dec_and_mutex_lock(&mh->refcnt, &tbl->lock))
		return;
	hash_del(&mh->mod_hdr_hlist);
	mutex_unlock(&tbl->lock);

	WARN_ON(!list_empty(&mh->flows));
	if (mh->compl_result > 0)
		mlx5_modify_header_dealloc(priv->mdev, mh->modify_hdr);

	kfree(mh);
}

static int get_flow_name_space(struct mlx5e_tc_flow *flow)
{
	return mlx5e_is_eswitch_flow(flow) ?
		MLX5_FLOW_NAMESPACE_FDB : MLX5_FLOW_NAMESPACE_KERNEL;
}
//向fw申请mod_hdr_id,用于使具有相同action的flow使用相同的mod_hdr_id
static int mlx5e_attach_mod_hdr(struct mlx5e_priv *priv,
				struct mlx5e_tc_flow *flow,
				struct mlx5e_tc_flow_parse_attr *parse_attr)
{
	int num_actions, actions_size, namespace, err;
	struct mlx5e_mod_hdr_entry *mh;
	struct mod_hdr_tbl *tbl;
	struct mod_hdr_key key;
	u32 hash_key;

	num_actions  = parse_attr->mod_hdr_acts.num_actions;
	actions_size = MLX5_MH_ACT_SZ * num_actions;

	key.actions = parse_attr->mod_hdr_acts.actions;
	key.num_actions = num_actions;

	hash_key = hash_mod_hdr_info(&key);

	namespace = get_flow_name_space(flow);
	tbl = get_mod_hdr_table(priv, namespace);

	mutex_lock(&tbl->lock);
	mh = mlx5e_mod_hdr_get(tbl, &key, hash_key);
	if (mh) {
		mutex_unlock(&tbl->lock);
		wait_for_completion(&mh->res_ready);

		if (mh->compl_result < 0) {
			err = -EREMOTEIO;
			goto attach_header_err;
		}
		goto attach_flow;
	}

	//未查找到flow,执行创建
	mh = kzalloc(sizeof(*mh) + actions_size, GFP_KERNEL);
	if (!mh) {
		mutex_unlock(&tbl->lock);
		return -ENOMEM;
	}

	//填充actions
	mh->key.actions = (void *)mh + sizeof(*mh);
	memcpy(mh->key.actions, key.actions, actions_size);
	mh->key.num_actions = num_actions;
	spin_lock_init(&mh->flows_lock);
	INIT_LIST_HEAD(&mh->flows);
	refcount_set(&mh->refcnt, 1);
	init_completion(&mh->res_ready);

	hash_add(tbl->hlist, &mh->mod_hdr_hlist, hash_key);
	mutex_unlock(&tbl->lock);

	//向fw申请对应的mod_hdr_id
	mh->modify_hdr = mlx5_modify_header_alloc(priv->mdev, namespace,
						  mh->key.num_actions,
						  mh->key.actions);
	if (IS_ERR(mh->modify_hdr)) {
		err = PTR_ERR(mh->modify_hdr);
		mh->compl_result = err;
		goto alloc_header_err;
	}
	mh->compl_result = 1;
	complete_all(&mh->res_ready);

attach_flow:
	flow->mh = mh;
	spin_lock(&mh->flows_lock);
	list_add(&flow->mod_hdr, &mh->flows);
	spin_unlock(&mh->flows_lock);
	if (mlx5e_is_eswitch_flow(flow))
		flow->esw_attr->modify_hdr = mh->modify_hdr;
	else
		flow->nic_attr->modify_hdr = mh->modify_hdr;

	return 0;

alloc_header_err:
	complete_all(&mh->res_ready);
attach_header_err:
	mlx5e_mod_hdr_put(priv, mh, namespace);
	return err;
}

static void mlx5e_detach_mod_hdr(struct mlx5e_priv *priv,
				 struct mlx5e_tc_flow *flow)
{
	/* flow wasn't fully initialized */
	if (!flow->mh)
		return;

	spin_lock(&flow->mh->flows_lock);
	list_del(&flow->mod_hdr);
	spin_unlock(&flow->mh->flows_lock);

	mlx5e_mod_hdr_put(priv, flow->mh, get_flow_name_space(flow));
	flow->mh = NULL;
}

static
struct mlx5_core_dev *mlx5e_hairpin_get_mdev(struct net *net, int ifindex)
{
	struct net_device *netdev;
	struct mlx5e_priv *priv;

	netdev = __dev_get_by_index(net, ifindex);
	priv = netdev_priv(netdev);
	return priv->mdev;
}

static int mlx5e_hairpin_create_transport(struct mlx5e_hairpin *hp)
{
	u32 in[MLX5_ST_SZ_DW(create_tir_in)] = {};
	void *tirc;
	int err;

	err = mlx5_core_alloc_transport_domain(hp->func_mdev, &hp->tdn);
	if (err)
		goto alloc_tdn_err;

	tirc = MLX5_ADDR_OF(create_tir_in, in, ctx);

	MLX5_SET(tirc, tirc, disp_type, MLX5_TIRC_DISP_TYPE_DIRECT);
	MLX5_SET(tirc, tirc, inline_rqn, hp->pair->rqn[0]);
	MLX5_SET(tirc, tirc, transport_domain, hp->tdn);

	err = mlx5_core_create_tir(hp->func_mdev, in, &hp->tirn);
	if (err)
		goto create_tir_err;

	return 0;

create_tir_err:
	mlx5_core_dealloc_transport_domain(hp->func_mdev, hp->tdn);
alloc_tdn_err:
	return err;
}

static void mlx5e_hairpin_destroy_transport(struct mlx5e_hairpin *hp)
{
	mlx5_core_destroy_tir(hp->func_mdev, hp->tirn);
	mlx5_core_dealloc_transport_domain(hp->func_mdev, hp->tdn);
}

static void mlx5e_hairpin_fill_rqt_rqns(struct mlx5e_hairpin *hp, void *rqtc)
{
	u32 indirection_rqt[MLX5E_INDIR_RQT_SIZE], rqn;
	struct mlx5e_priv *priv = hp->func_priv;
	int i, ix, sz = MLX5E_INDIR_RQT_SIZE;

	mlx5e_build_default_indir_rqt(indirection_rqt, sz,
				      hp->num_channels);

	for (i = 0; i < sz; i++) {
		ix = i;
		if (priv->rss_params.hfunc == ETH_RSS_HASH_XOR)
			ix = mlx5e_bits_invert(i, ilog2(sz));
		ix = indirection_rqt[ix];
		rqn = hp->pair->rqn[ix];
		MLX5_SET(rqtc, rqtc, rq_num[i], rqn);
	}
}

static int mlx5e_hairpin_create_indirect_rqt(struct mlx5e_hairpin *hp)
{
	int inlen, err, sz = MLX5E_INDIR_RQT_SIZE;
	struct mlx5e_priv *priv = hp->func_priv;
	struct mlx5_core_dev *mdev = priv->mdev;
	void *rqtc;
	u32 *in;

	inlen = MLX5_ST_SZ_BYTES(create_rqt_in) + sizeof(u32) * sz;
	in = kvzalloc(inlen, GFP_KERNEL);
	if (!in)
		return -ENOMEM;

	rqtc = MLX5_ADDR_OF(create_rqt_in, in, rqt_context);

	MLX5_SET(rqtc, rqtc, rqt_actual_size, sz);
	MLX5_SET(rqtc, rqtc, rqt_max_size, sz);

	mlx5e_hairpin_fill_rqt_rqns(hp, rqtc);

	err = mlx5_core_create_rqt(mdev, in, inlen, &hp->indir_rqt.rqtn);
	if (!err)
		hp->indir_rqt.enabled = true;

	kvfree(in);
	return err;
}

static int mlx5e_hairpin_create_indirect_tirs(struct mlx5e_hairpin *hp)
{
	struct mlx5e_priv *priv = hp->func_priv;
	u32 in[MLX5_ST_SZ_DW(create_tir_in)];
	int tt, i, err;
	void *tirc;

	for (tt = 0; tt < MLX5E_NUM_INDIR_TIRS; tt++) {
		struct mlx5e_tirc_config ttconfig = mlx5e_tirc_get_default_config(tt);

		memset(in, 0, MLX5_ST_SZ_BYTES(create_tir_in));
		tirc = MLX5_ADDR_OF(create_tir_in, in, ctx);

		MLX5_SET(tirc, tirc, transport_domain, hp->tdn);
		MLX5_SET(tirc, tirc, disp_type, MLX5_TIRC_DISP_TYPE_INDIRECT);
		MLX5_SET(tirc, tirc, indirect_table, hp->indir_rqt.rqtn);
		mlx5e_build_indir_tir_ctx_hash(&priv->rss_params, &ttconfig, tirc, false);

		err = mlx5_core_create_tir(hp->func_mdev, in,
					   &hp->indir_tirn[tt]);
		if (err) {
			mlx5_core_warn(hp->func_mdev, "create indirect tirs failed, %d\n", err);
			goto err_destroy_tirs;
		}
	}
	return 0;

err_destroy_tirs:
	for (i = 0; i < tt; i++)
		mlx5_core_destroy_tir(hp->func_mdev, hp->indir_tirn[i]);
	return err;
}

static void mlx5e_hairpin_destroy_indirect_tirs(struct mlx5e_hairpin *hp)
{
	int tt;

	for (tt = 0; tt < MLX5E_NUM_INDIR_TIRS; tt++)
		mlx5_core_destroy_tir(hp->func_mdev, hp->indir_tirn[tt]);
}

static void mlx5e_hairpin_set_ttc_params(struct mlx5e_hairpin *hp,
					 struct ttc_params *ttc_params)
{
	struct mlx5_flow_table_attr *ft_attr = &ttc_params->ft_attr;
	int tt;

	memset(ttc_params, 0, sizeof(*ttc_params));

	ttc_params->any_tt_tirn = hp->tirn;

	for (tt = 0; tt < MLX5E_NUM_INDIR_TIRS; tt++)
		ttc_params->indir_tirn[tt] = hp->indir_tirn[tt];

	ft_attr->max_fte = MLX5E_TTC_TABLE_SIZE;
	ft_attr->level = MLX5E_TC_TTC_FT_LEVEL;
	ft_attr->prio = MLX5E_TC_PRIO;
}

static int mlx5e_hairpin_rss_init(struct mlx5e_hairpin *hp)
{
	struct mlx5e_priv *priv = hp->func_priv;
	struct ttc_params ttc_params;
	int err;

	err = mlx5e_hairpin_create_indirect_rqt(hp);
	if (err)
		return err;

	err = mlx5e_hairpin_create_indirect_tirs(hp);
	if (err)
		goto err_create_indirect_tirs;

	mlx5e_hairpin_set_ttc_params(hp, &ttc_params);
	err = mlx5e_create_ttc_table(priv, &ttc_params, &hp->ttc);
	if (err)
		goto err_create_ttc_table;

	netdev_dbg(priv->netdev, "add hairpin: using %d channels rss ttc table id %x\n",
		   hp->num_channels, hp->ttc.ft.t->id);

	return 0;

err_create_ttc_table:
	mlx5e_hairpin_destroy_indirect_tirs(hp);
err_create_indirect_tirs:
	mlx5e_destroy_rqt(priv, &hp->indir_rqt);

	return err;
}

static void mlx5e_hairpin_rss_cleanup(struct mlx5e_hairpin *hp)
{
	struct mlx5e_priv *priv = hp->func_priv;

	mlx5e_destroy_ttc_table(priv, &hp->ttc);
	mlx5e_hairpin_destroy_indirect_tirs(hp);
	mlx5e_destroy_rqt(priv, &hp->indir_rqt);
}

static struct mlx5e_hairpin *
mlx5e_hairpin_create(struct mlx5e_priv *priv, struct mlx5_hairpin_params *params,
		     int peer_ifindex)
{
	struct mlx5_core_dev *func_mdev, *peer_mdev;
	struct mlx5e_hairpin *hp;
	struct mlx5_hairpin *pair;
	int err;

	hp = kzalloc(sizeof(*hp), GFP_KERNEL);
	if (!hp)
		return ERR_PTR(-ENOMEM);

	func_mdev = priv->mdev;
	peer_mdev = mlx5e_hairpin_get_mdev(dev_net(priv->netdev), peer_ifindex);

	pair = mlx5_core_hairpin_create(func_mdev, peer_mdev, params);
	if (IS_ERR(pair)) {
		err = PTR_ERR(pair);
		goto create_pair_err;
	}
	hp->pair = pair;
	hp->func_mdev = func_mdev;
	hp->func_priv = priv;
	hp->num_channels = params->num_channels;

	err = mlx5e_hairpin_create_transport(hp);
	if (err)
		goto create_transport_err;

	if (hp->num_channels > 1) {
		err = mlx5e_hairpin_rss_init(hp);
		if (err)
			goto rss_init_err;
	}

	return hp;

rss_init_err:
	mlx5e_hairpin_destroy_transport(hp);
create_transport_err:
	mlx5_core_hairpin_destroy(hp->pair);
create_pair_err:
	kfree(hp);
	return ERR_PTR(err);
}

static void mlx5e_hairpin_destroy(struct mlx5e_hairpin *hp)
{
	if (hp->num_channels > 1)
		mlx5e_hairpin_rss_cleanup(hp);
	mlx5e_hairpin_destroy_transport(hp);
	mlx5_core_hairpin_destroy(hp->pair);
	kvfree(hp);
}

static inline u32 hash_hairpin_info(u16 peer_vhca_id, u8 prio)
{
	return (peer_vhca_id << 16 | prio);
}

static struct mlx5e_hairpin_entry *mlx5e_hairpin_get(struct mlx5e_priv *priv,
						     u16 peer_vhca_id, u8 prio)
{
	struct mlx5e_hairpin_entry *hpe;
	u32 hash_key = hash_hairpin_info(peer_vhca_id, prio);

	hash_for_each_possible(priv->fs.tc.hairpin_tbl, hpe,
			       hairpin_hlist, hash_key) {
		if (hpe->peer_vhca_id == peer_vhca_id && hpe->prio == prio) {
			refcount_inc(&hpe->refcnt);
			return hpe;
		}
	}

	return NULL;
}

static void mlx5e_hairpin_put(struct mlx5e_priv *priv,
			      struct mlx5e_hairpin_entry *hpe)
{
	/* no more hairpin flows for us, release the hairpin pair */
	if (!refcount_dec_and_mutex_lock(&hpe->refcnt, &priv->fs.tc.hairpin_tbl_lock))
		return;
	hash_del(&hpe->hairpin_hlist);
	mutex_unlock(&priv->fs.tc.hairpin_tbl_lock);

	if (!IS_ERR_OR_NULL(hpe->hp)) {
		netdev_dbg(priv->netdev, "del hairpin: peer %s\n",
			   dev_name(hpe->hp->pair->peer_mdev->device));

		mlx5e_hairpin_destroy(hpe->hp);
	}

	WARN_ON(!list_empty(&hpe->flows));
	kfree(hpe);
}

#define UNKNOWN_MATCH_PRIO 8

static int mlx5e_hairpin_get_prio(struct mlx5e_priv *priv,
				  struct mlx5_flow_spec *spec, u8 *match_prio,
				  struct netlink_ext_ack *extack)
{
	void *headers_c, *headers_v;
	u8 prio_val, prio_mask = 0;
	bool vlan_present;

#ifdef CONFIG_MLX5_CORE_EN_DCB
	if (priv->dcbx_dp.trust_state != MLX5_QPTS_TRUST_PCP) {
		NL_SET_ERR_MSG_MOD(extack,
				   "only PCP trust state supported for hairpin");
		return -EOPNOTSUPP;
	}
#endif
	headers_c = MLX5_ADDR_OF(fte_match_param, spec->match_criteria, outer_headers);
	headers_v = MLX5_ADDR_OF(fte_match_param, spec->match_value, outer_headers);

	vlan_present = MLX5_GET(fte_match_set_lyr_2_4, headers_v, cvlan_tag);
	if (vlan_present) {
		prio_mask = MLX5_GET(fte_match_set_lyr_2_4, headers_c, first_prio);
		prio_val = MLX5_GET(fte_match_set_lyr_2_4, headers_v, first_prio);
	}

	if (!vlan_present || !prio_mask) {
		prio_val = UNKNOWN_MATCH_PRIO;
	} else if (prio_mask != 0x7) {
		NL_SET_ERR_MSG_MOD(extack,
				   "masked priority match not supported for hairpin");
		return -EOPNOTSUPP;
	}

	*match_prio = prio_val;
	return 0;
}

static int mlx5e_hairpin_flow_add(struct mlx5e_priv *priv,
				  struct mlx5e_tc_flow *flow,
				  struct mlx5e_tc_flow_parse_attr *parse_attr,
				  struct netlink_ext_ack *extack)
{
	int peer_ifindex = parse_attr->mirred_ifindex[0];
	struct mlx5_hairpin_params params;
	struct mlx5_core_dev *peer_mdev;
	struct mlx5e_hairpin_entry *hpe;
	struct mlx5e_hairpin *hp;
	u64 link_speed64;
	u32 link_speed;
	u8 match_prio;
	u16 peer_id;
	int err;

	peer_mdev = mlx5e_hairpin_get_mdev(dev_net(priv->netdev), peer_ifindex);
	if (!MLX5_CAP_GEN(priv->mdev, hairpin) || !MLX5_CAP_GEN(peer_mdev, hairpin)) {
		NL_SET_ERR_MSG_MOD(extack, "hairpin is not supported");
		return -EOPNOTSUPP;
	}

	peer_id = MLX5_CAP_GEN(peer_mdev, vhca_id);
	err = mlx5e_hairpin_get_prio(priv, &parse_attr->spec, &match_prio,
				     extack);
	if (err)
		return err;

	mutex_lock(&priv->fs.tc.hairpin_tbl_lock);
	hpe = mlx5e_hairpin_get(priv, peer_id, match_prio);
	if (hpe) {
		mutex_unlock(&priv->fs.tc.hairpin_tbl_lock);
		wait_for_completion(&hpe->res_ready);

		if (IS_ERR(hpe->hp)) {
			err = -EREMOTEIO;
			goto out_err;
		}
		goto attach_flow;
	}

	hpe = kzalloc(sizeof(*hpe), GFP_KERNEL);
	if (!hpe) {
		mutex_unlock(&priv->fs.tc.hairpin_tbl_lock);
		return -ENOMEM;
	}

	spin_lock_init(&hpe->flows_lock);
	INIT_LIST_HEAD(&hpe->flows);
	INIT_LIST_HEAD(&hpe->dead_peer_wait_list);
	hpe->peer_vhca_id = peer_id;
	hpe->prio = match_prio;
	refcount_set(&hpe->refcnt, 1);
	init_completion(&hpe->res_ready);

	hash_add(priv->fs.tc.hairpin_tbl, &hpe->hairpin_hlist,
		 hash_hairpin_info(peer_id, match_prio));
	mutex_unlock(&priv->fs.tc.hairpin_tbl_lock);

	params.log_data_size = 15;
	params.log_data_size = min_t(u8, params.log_data_size,
				     MLX5_CAP_GEN(priv->mdev, log_max_hairpin_wq_data_sz));
	params.log_data_size = max_t(u8, params.log_data_size,
				     MLX5_CAP_GEN(priv->mdev, log_min_hairpin_wq_data_sz));

	params.log_num_packets = params.log_data_size -
				 MLX5_MPWRQ_MIN_LOG_STRIDE_SZ(priv->mdev);
	params.log_num_packets = min_t(u8, params.log_num_packets,
				       MLX5_CAP_GEN(priv->mdev, log_max_hairpin_num_packets));

	params.q_counter = priv->q_counter;
	/* set hairpin pair per each 50Gbs share of the link */
	mlx5e_port_max_linkspeed(priv->mdev, &link_speed);
	link_speed = max_t(u32, link_speed, 50000);
	link_speed64 = link_speed;
	do_div(link_speed64, 50000);
	params.num_channels = link_speed64;

	hp = mlx5e_hairpin_create(priv, &params, peer_ifindex);
	hpe->hp = hp;
	complete_all(&hpe->res_ready);
	if (IS_ERR(hp)) {
		err = PTR_ERR(hp);
		goto out_err;
	}

	netdev_dbg(priv->netdev, "add hairpin: tirn %x rqn %x peer %s sqn %x prio %d (log) data %d packets %d\n",
		   hp->tirn, hp->pair->rqn[0],
		   dev_name(hp->pair->peer_mdev->device),
		   hp->pair->sqn[0], match_prio, params.log_data_size, params.log_num_packets);

attach_flow:
	if (hpe->hp->num_channels > 1) {
		flow_flag_set(flow, HAIRPIN_RSS);
		flow->nic_attr->hairpin_ft = hpe->hp->ttc.ft.t;
	} else {
		flow->nic_attr->hairpin_tirn = hpe->hp->tirn;
	}

	flow->hpe = hpe;
	spin_lock(&hpe->flows_lock);
	list_add(&flow->hairpin, &hpe->flows);
	spin_unlock(&hpe->flows_lock);

	return 0;

out_err:
	mlx5e_hairpin_put(priv, hpe);
	return err;
}

static void mlx5e_hairpin_flow_del(struct mlx5e_priv *priv,
				   struct mlx5e_tc_flow *flow)
{
	/* flow wasn't fully initialized */
	if (!flow->hpe)
		return;

	spin_lock(&flow->hpe->flows_lock);
	list_del(&flow->hairpin);
	spin_unlock(&flow->hpe->flows_lock);

	mlx5e_hairpin_put(priv, flow->hpe);
	flow->hpe = NULL;
}

static int
mlx5e_tc_add_nic_flow(struct mlx5e_priv *priv,
		      struct mlx5e_tc_flow_parse_attr *parse_attr,
		      struct mlx5e_tc_flow *flow,
		      struct netlink_ext_ack *extack)
{
	struct mlx5_flow_context *flow_context = &parse_attr->spec.flow_context;
	struct mlx5_nic_flow_attr *attr = flow->nic_attr;
	struct mlx5_core_dev *dev = priv->mdev;
	struct mlx5_flow_destination dest[2] = {};
	struct mlx5_flow_act flow_act = {
		.action = attr->action,
		.flags    = FLOW_ACT_NO_APPEND,
	};
	struct mlx5_fc *counter = NULL;
	int err, dest_ix = 0;

	flow_context->flags |= FLOW_CONTEXT_HAS_TAG;
	flow_context->flow_tag = attr->flow_tag;

	if (flow_flag_test(flow, HAIRPIN)) {
		err = mlx5e_hairpin_flow_add(priv, flow, parse_attr, extack);
		if (err)
			return err;

		if (flow_flag_test(flow, HAIRPIN_RSS)) {
			dest[dest_ix].type = MLX5_FLOW_DESTINATION_TYPE_FLOW_TABLE;
			dest[dest_ix].ft = attr->hairpin_ft;
		} else {
			dest[dest_ix].type = MLX5_FLOW_DESTINATION_TYPE_TIR;
			dest[dest_ix].tir_num = attr->hairpin_tirn;
		}
		dest_ix++;
	} else if (attr->action & MLX5_FLOW_CONTEXT_ACTION_FWD_DEST) {
		dest[dest_ix].type = MLX5_FLOW_DESTINATION_TYPE_FLOW_TABLE;
		dest[dest_ix].ft = priv->fs.vlan.ft.t;
		dest_ix++;
	}

	if (attr->action & MLX5_FLOW_CONTEXT_ACTION_COUNT) {
		counter = mlx5_fc_create(dev, true);
		if (IS_ERR(counter))
			return PTR_ERR(counter);

		dest[dest_ix].type = MLX5_FLOW_DESTINATION_TYPE_COUNTER;
		dest[dest_ix].counter_id = mlx5_fc_id(counter);
		dest_ix++;
		attr->counter = counter;
	}

	if (attr->action & MLX5_FLOW_CONTEXT_ACTION_MOD_HDR) {
		err = mlx5e_attach_mod_hdr(priv, flow, parse_attr);
		flow_act.modify_hdr = attr->modify_hdr;
		dealloc_mod_hdr_actions(&parse_attr->mod_hdr_acts);
		if (err)
			return err;
	}

	mutex_lock(&priv->fs.tc.t_lock);
	if (IS_ERR_OR_NULL(priv->fs.tc.t)) {
		struct mlx5_flow_table_attr ft_attr = {};
		int tc_grp_size, tc_tbl_size, tc_num_grps;
		u32 max_flow_counter;

		max_flow_counter = (MLX5_CAP_GEN(dev, max_flow_counter_31_16) << 16) |
				    MLX5_CAP_GEN(dev, max_flow_counter_15_0);

		tc_grp_size = min_t(int, max_flow_counter, MLX5E_TC_TABLE_MAX_GROUP_SIZE);

		tc_tbl_size = min_t(int, tc_grp_size * MLX5E_TC_TABLE_NUM_GROUPS,
				    BIT(MLX5_CAP_FLOWTABLE_NIC_RX(dev, log_max_ft_size)));
		tc_num_grps = MLX5E_TC_TABLE_NUM_GROUPS;

		ft_attr.prio = MLX5E_TC_PRIO;
		ft_attr.max_fte = tc_tbl_size;
		ft_attr.level = MLX5E_TC_FT_LEVEL;
		ft_attr.autogroup.max_num_groups = tc_num_grps;
		priv->fs.tc.t =
			mlx5_create_auto_grouped_flow_table(priv->fs.ns,
							    &ft_attr);
		if (IS_ERR(priv->fs.tc.t)) {
			mutex_unlock(&priv->fs.tc.t_lock);
			NL_SET_ERR_MSG_MOD(extack,
					   "Failed to create tc offload table");
			netdev_err(priv->netdev,
				   "Failed to create tc offload table\n");
			return PTR_ERR(priv->fs.tc.t);
		}
	}

	if (attr->match_level != MLX5_MATCH_NONE)
		parse_attr->spec.match_criteria_enable |= MLX5_MATCH_OUTER_HEADERS;

	flow->rule[0] = mlx5_add_flow_rules(priv->fs.tc.t, &parse_attr->spec,
					    &flow_act, dest, dest_ix);
	mutex_unlock(&priv->fs.tc.t_lock);

	return PTR_ERR_OR_ZERO(flow->rule[0]);
}

static void mlx5e_tc_del_nic_flow(struct mlx5e_priv *priv,
				  struct mlx5e_tc_flow *flow)
{
	struct mlx5_nic_flow_attr *attr = flow->nic_attr;
	struct mlx5_fc *counter = NULL;

	counter = attr->counter;
	if (!IS_ERR_OR_NULL(flow->rule[0]))
		mlx5_del_flow_rules(flow->rule[0]);
	mlx5_fc_destroy(priv->mdev, counter);

	mutex_lock(&priv->fs.tc.t_lock);
	if (!mlx5e_tc_num_filters(priv, MLX5_TC_FLAG(NIC_OFFLOAD)) && priv->fs.tc.t) {
		mlx5_destroy_flow_table(priv->fs.tc.t);
		priv->fs.tc.t = NULL;
	}
	mutex_unlock(&priv->fs.tc.t_lock);

	if (attr->action & MLX5_FLOW_CONTEXT_ACTION_MOD_HDR)
		mlx5e_detach_mod_hdr(priv, flow);

	if (flow_flag_test(flow, HAIRPIN))
		mlx5e_hairpin_flow_del(priv, flow);
}

static void mlx5e_detach_encap(struct mlx5e_priv *priv,
			       struct mlx5e_tc_flow *flow, int out_index);

static int mlx5e_attach_encap(struct mlx5e_priv *priv,
			      struct mlx5e_tc_flow *flow,
			      struct net_device *mirred_dev,
			      int out_index,
			      struct netlink_ext_ack *extack,
			      struct net_device **encap_dev,
			      bool *encap_valid);
static int mlx5e_attach_decap(struct mlx5e_priv *priv,
			      struct mlx5e_tc_flow *flow,
			      struct netlink_ext_ack *extack);
static void mlx5e_detach_decap(struct mlx5e_priv *priv,
			       struct mlx5e_tc_flow *flow);

static struct mlx5_flow_handle *
mlx5e_tc_offload_fdb_rules(struct mlx5_eswitch *esw,
			   struct mlx5e_tc_flow *flow,
			   struct mlx5_flow_spec *spec,
			   struct mlx5_esw_flow_attr *attr)
{
	struct mlx5e_tc_mod_hdr_acts *mod_hdr_acts;
	struct mlx5_flow_handle *rule;

	if (flow_flag_test(flow, CT)) {
	    //ct对应的flow下发
		mod_hdr_acts = &attr->parse_attr->mod_hdr_acts;

		return mlx5_tc_ct_flow_offload(flow->priv, flow, spec, attr,
					       mod_hdr_acts);
	}

	//非ct相关的flow下发
	rule = mlx5_eswitch_add_offloaded_rule(esw, spec, attr);
	if (IS_ERR(rule))
		return rule;

	if (attr->split_count) {
		flow->rule[1] = mlx5_eswitch_add_fwd_rule(esw, spec, attr);
		if (IS_ERR(flow->rule[1])) {
			mlx5_eswitch_del_offloaded_rule(esw, rule, attr);
			return flow->rule[1];
		}
	}

	return rule;
}

static void
mlx5e_tc_unoffload_fdb_rules(struct mlx5_eswitch *esw,
			     struct mlx5e_tc_flow *flow,
			     struct mlx5_esw_flow_attr *attr)
{
	flow_flag_clear(flow, OFFLOADED);

	if (flow_flag_test(flow, CT)) {
		mlx5_tc_ct_delete_flow(flow->priv, flow, attr);
		return;
	}

	if (attr->split_count)
		mlx5_eswitch_del_fwd_rule(esw, flow->rule[1], attr);

	mlx5_eswitch_del_offloaded_rule(esw, flow->rule[0], attr);
}

static struct mlx5_flow_handle *
mlx5e_tc_offload_to_slow_path(struct mlx5_eswitch *esw,
			      struct mlx5e_tc_flow *flow,
			      struct mlx5_flow_spec *spec)
{
	struct mlx5_esw_flow_attr slow_attr;
	struct mlx5_flow_handle *rule;

	memcpy(&slow_attr, flow->esw_attr, sizeof(slow_attr));
	slow_attr.action = MLX5_FLOW_CONTEXT_ACTION_FWD_DEST;
	slow_attr.split_count = 0;
	slow_attr.flags |= MLX5_ESW_ATTR_FLAG_SLOW_PATH;

	rule = mlx5e_tc_offload_fdb_rules(esw, flow, spec, &slow_attr);
	if (!IS_ERR(rule))
		flow_flag_set(flow, SLOW);

	return rule;
}

static void
mlx5e_tc_unoffload_from_slow_path(struct mlx5_eswitch *esw,
				  struct mlx5e_tc_flow *flow)
{
	struct mlx5_esw_flow_attr slow_attr;

	memcpy(&slow_attr, flow->esw_attr, sizeof(slow_attr));
	slow_attr.action = MLX5_FLOW_CONTEXT_ACTION_FWD_DEST;
	slow_attr.split_count = 0;
	slow_attr.flags |= MLX5_ESW_ATTR_FLAG_SLOW_PATH;
	mlx5e_tc_unoffload_fdb_rules(esw, flow, &slow_attr);
	flow_flag_clear(flow, SLOW);
}

/* Caller must obtain uplink_priv->unready_flows_lock mutex before calling this
 * function.
 */
static void unready_flow_add(struct mlx5e_tc_flow *flow,
			     struct list_head *unready_flows)
{
	flow_flag_set(flow, NOT_READY);
	list_add_tail(&flow->unready, unready_flows);
}

/* Caller must obtain uplink_priv->unready_flows_lock mutex before calling this
 * function.
 */
static void unready_flow_del(struct mlx5e_tc_flow *flow)
{
	list_del(&flow->unready);
	flow_flag_clear(flow, NOT_READY);
}

static void add_unready_flow(struct mlx5e_tc_flow *flow)
{
	struct mlx5_rep_uplink_priv *uplink_priv;
	struct mlx5e_rep_priv *rpriv;
	struct mlx5_eswitch *esw;

	esw = flow->priv->mdev->priv.eswitch;
	rpriv = mlx5_eswitch_get_uplink_priv(esw, REP_ETH);
	uplink_priv = &rpriv->uplink_priv;

	mutex_lock(&uplink_priv->unready_flows_lock);
	unready_flow_add(flow, &uplink_priv->unready_flows);
	mutex_unlock(&uplink_priv->unready_flows_lock);
}

static void remove_unready_flow(struct mlx5e_tc_flow *flow)
{
	struct mlx5_rep_uplink_priv *uplink_priv;
	struct mlx5e_rep_priv *rpriv;
	struct mlx5_eswitch *esw;

	esw = flow->priv->mdev->priv.eswitch;
	rpriv = mlx5_eswitch_get_uplink_priv(esw, REP_ETH);
	uplink_priv = &rpriv->uplink_priv;

	mutex_lock(&uplink_priv->unready_flows_lock);
	unready_flow_del(flow);
	mutex_unlock(&uplink_priv->unready_flows_lock);
}

static int
mlx5e_tc_add_fdb_flow(struct mlx5e_priv *priv,
		      struct mlx5e_tc_flow *flow,
		      struct netlink_ext_ack *extack)
{
	struct mlx5_eswitch *esw = priv->mdev->priv.eswitch;
	struct mlx5_esw_flow_attr *attr = flow->esw_attr;
	struct mlx5e_tc_flow_parse_attr *parse_attr = attr->parse_attr;
	struct net_device *out_dev, *encap_dev = NULL;
	struct mlx5_fc *counter = NULL;
	struct mlx5e_rep_priv *rpriv;
	struct mlx5e_priv *out_priv;
	bool encap_valid = true;
	u32 max_prio, max_chain;
	int err = 0;
	int out_index;

	if (!mlx5_esw_chains_prios_supported(esw) && attr->prio != 1) {
		NL_SET_ERR_MSG_MOD(extack,
				   "E-switch priorities unsupported, upgrade FW");
		return -EOPNOTSUPP;
	}

	/* We check chain range only for tc flows.
	 * For ft flows, we checked attr->chain was originally 0 and set it to
	 * FDB_FT_CHAIN which is outside tc range.
	 * See mlx5e_rep_setup_ft_cb().
	 */
	max_chain = mlx5_esw_chains_get_chain_range(esw);
	if (!mlx5e_is_ft_flow(flow) && attr->chain > max_chain) {
		NL_SET_ERR_MSG_MOD(extack,
				   "Requested chain is out of supported range");
		return -EOPNOTSUPP;
	}

	max_prio = mlx5_esw_chains_get_prio_range(esw);
	if (attr->prio > max_prio) {
		NL_SET_ERR_MSG_MOD(extack,
				   "Requested priority is out of supported range");
		return -EOPNOTSUPP;
	}

<<<<<<< HEAD
	//遍历需要forward的所有vport（仅处理需要隧道封装port)
=======
	if (flow_flag_test(flow, L3_TO_L2_DECAP)) {
		err = mlx5e_attach_decap(priv, flow, extack);
		if (err)
			return err;
	}

>>>>>>> 64677779
	for (out_index = 0; out_index < MLX5_MAX_FLOW_FWD_VPORTS; out_index++) {
		int mirred_ifindex;

		//跳过不需要encap的port
		if (!(attr->dests[out_index].flags & MLX5_ESW_DEST_ENCAP))
			continue;

		//取出需要output的out_dev
		mirred_ifindex = parse_attr->mirred_ifindex[out_index];
		out_dev = __dev_get_by_index(dev_net(priv->netdev),
					     mirred_ifindex);
		//针对encap流，生成相应的encap header并使flow与其关联（通过fw生成encap_id来关联）
		err = mlx5e_attach_encap(priv, flow/*规则*/, out_dev/*对应的出接口*/, out_index/*output port编号*/,
					 extack, &encap_dev, &encap_valid);
		if (err)
			return err;

		out_priv = netdev_priv(encap_dev);
		rpriv = out_priv->ppriv;
		attr->dests[out_index].rep = rpriv->rep;
		attr->dests[out_index].mdev = out_priv->mdev;
	}

	//处理vlan相关的action
	err = mlx5_eswitch_add_vlan_action(esw, attr);
	if (err)
		return err;

	if (attr->action & MLX5_FLOW_CONTEXT_ACTION_MOD_HDR &&
	    !(attr->ct_attr.ct_action & TCA_CT_ACT_CLEAR)) {
		//需要修改报文头部
		err = mlx5e_attach_mod_hdr(priv, flow, parse_attr);
		dealloc_mod_hdr_actions(&parse_attr->mod_hdr_acts);
		if (err)
			return err;
	}

	//处理需要统计计数的action
	if (attr->action & MLX5_FLOW_CONTEXT_ACTION_COUNT) {
		counter = mlx5_fc_create(attr->counter_dev, true);
		if (IS_ERR(counter))
			return PTR_ERR(counter);

		attr->counter = counter;
	}

	/* we get here if one of the following takes place:
	 * (1) there's no error
	 * (2) there's an encap action and we don't have valid neigh
	 */
	if (!encap_valid)
		//隧道封装的失败的流，无有效neighbour信息
		flow->rule[0] = mlx5e_tc_offload_to_slow_path(esw, flow, &parse_attr->spec);
	else
		//执行下发
		flow->rule[0] = mlx5e_tc_offload_fdb_rules(esw, flow, &parse_attr->spec, attr);

	if (IS_ERR(flow->rule[0]))
		return PTR_ERR(flow->rule[0]);
	else
		flow_flag_set(flow, OFFLOADED);

	return 0;
}

static bool mlx5_flow_has_geneve_opt(struct mlx5e_tc_flow *flow)
{
	struct mlx5_flow_spec *spec = &flow->esw_attr->parse_attr->spec;
	void *headers_v = MLX5_ADDR_OF(fte_match_param,
				       spec->match_value,
				       misc_parameters_3);
	u32 geneve_tlv_opt_0_data = MLX5_GET(fte_match_set_misc3,
					     headers_v,
					     geneve_tlv_option_0_data);

	return !!geneve_tlv_opt_0_data;
}

static void mlx5e_tc_del_fdb_flow(struct mlx5e_priv *priv,
				  struct mlx5e_tc_flow *flow)
{
	struct mlx5_eswitch *esw = priv->mdev->priv.eswitch;
	struct mlx5_esw_flow_attr *attr = flow->esw_attr;
	int out_index;

	mlx5e_put_flow_tunnel_id(flow);

	if (flow_flag_test(flow, NOT_READY)) {
		remove_unready_flow(flow);
		kvfree(attr->parse_attr);
		return;
	}

	if (mlx5e_is_offloaded_flow(flow)) {
		if (flow_flag_test(flow, SLOW))
			mlx5e_tc_unoffload_from_slow_path(esw, flow);
		else
			mlx5e_tc_unoffload_fdb_rules(esw, flow, attr);
	}

	if (mlx5_flow_has_geneve_opt(flow))
		mlx5_geneve_tlv_option_del(priv->mdev->geneve);

	mlx5_eswitch_del_vlan_action(esw, attr);

	for (out_index = 0; out_index < MLX5_MAX_FLOW_FWD_VPORTS; out_index++)
		if (attr->dests[out_index].flags & MLX5_ESW_DEST_ENCAP) {
			mlx5e_detach_encap(priv, flow, out_index);
			kfree(attr->parse_attr->tun_info[out_index]);
		}
	kvfree(attr->parse_attr);

	if (attr->action & MLX5_FLOW_CONTEXT_ACTION_MOD_HDR)
		mlx5e_detach_mod_hdr(priv, flow);

	if (attr->action & MLX5_FLOW_CONTEXT_ACTION_COUNT)
		mlx5_fc_destroy(attr->counter_dev, attr->counter);

	if (flow_flag_test(flow, L3_TO_L2_DECAP))
		mlx5e_detach_decap(priv, flow);
}

void mlx5e_tc_encap_flows_add(struct mlx5e_priv *priv,
			      struct mlx5e_encap_entry *e,
			      struct list_head *flow_list)
{
	struct mlx5_eswitch *esw = priv->mdev->priv.eswitch;
	struct mlx5_esw_flow_attr *esw_attr;
	struct mlx5_flow_handle *rule;
	struct mlx5_flow_spec *spec;
	struct mlx5e_tc_flow *flow;
	int err;

	e->pkt_reformat = mlx5_packet_reformat_alloc(priv->mdev,
						     e->reformat_type,
						     e->encap_size, e->encap_header,
						     MLX5_FLOW_NAMESPACE_FDB);
	if (IS_ERR(e->pkt_reformat)) {
		mlx5_core_warn(priv->mdev, "Failed to offload cached encapsulation header, %lu\n",
			       PTR_ERR(e->pkt_reformat));
		return;
	}
	e->flags |= MLX5_ENCAP_ENTRY_VALID;
	mlx5e_rep_queue_neigh_stats_work(priv);

	list_for_each_entry(flow, flow_list, tmp_list) {
		bool all_flow_encaps_valid = true;
		int i;

		if (!mlx5e_is_offloaded_flow(flow))
			continue;
		esw_attr = flow->esw_attr;
		spec = &esw_attr->parse_attr->spec;

		esw_attr->dests[flow->tmp_efi_index].pkt_reformat = e->pkt_reformat;
		esw_attr->dests[flow->tmp_efi_index].flags |= MLX5_ESW_DEST_ENCAP_VALID;
		/* Flow can be associated with multiple encap entries.
		 * Before offloading the flow verify that all of them have
		 * a valid neighbour.
		 */
		for (i = 0; i < MLX5_MAX_FLOW_FWD_VPORTS; i++) {
			if (!(esw_attr->dests[i].flags & MLX5_ESW_DEST_ENCAP))
				continue;
			if (!(esw_attr->dests[i].flags & MLX5_ESW_DEST_ENCAP_VALID)) {
				all_flow_encaps_valid = false;
				break;
			}
		}
		/* Do not offload flows with unresolved neighbors */
		if (!all_flow_encaps_valid)
			continue;
		/* update from slow path rule to encap rule */
		rule = mlx5e_tc_offload_fdb_rules(esw, flow, spec, esw_attr);
		if (IS_ERR(rule)) {
			err = PTR_ERR(rule);
			mlx5_core_warn(priv->mdev, "Failed to update cached encapsulation flow, %d\n",
				       err);
			continue;
		}

		mlx5e_tc_unoffload_from_slow_path(esw, flow);
		flow->rule[0] = rule;
		/* was unset when slow path rule removed */
		flow_flag_set(flow, OFFLOADED);
	}
}

void mlx5e_tc_encap_flows_del(struct mlx5e_priv *priv,
			      struct mlx5e_encap_entry *e,
			      struct list_head *flow_list)
{
	struct mlx5_eswitch *esw = priv->mdev->priv.eswitch;
	struct mlx5_flow_handle *rule;
	struct mlx5_flow_spec *spec;
	struct mlx5e_tc_flow *flow;
	int err;

	list_for_each_entry(flow, flow_list, tmp_list) {
		if (!mlx5e_is_offloaded_flow(flow))
			continue;
		spec = &flow->esw_attr->parse_attr->spec;

		/* update from encap rule to slow path rule */
		rule = mlx5e_tc_offload_to_slow_path(esw, flow, spec);
		/* mark the flow's encap dest as non-valid */
		flow->esw_attr->dests[flow->tmp_efi_index].flags &= ~MLX5_ESW_DEST_ENCAP_VALID;

		if (IS_ERR(rule)) {
			err = PTR_ERR(rule);
			mlx5_core_warn(priv->mdev, "Failed to update slow path (encap) flow, %d\n",
				       err);
			continue;
		}

		mlx5e_tc_unoffload_fdb_rules(esw, flow, flow->esw_attr);
		flow->rule[0] = rule;
		/* was unset when fast path rule removed */
		flow_flag_set(flow, OFFLOADED);
	}

	/* we know that the encap is valid */
	e->flags &= ~MLX5_ENCAP_ENTRY_VALID;
	mlx5_packet_reformat_dealloc(priv->mdev, e->pkt_reformat);
}

static struct mlx5_fc *mlx5e_tc_get_counter(struct mlx5e_tc_flow *flow)
{
	if (mlx5e_is_eswitch_flow(flow))
		return flow->esw_attr->counter;
	else
		return flow->nic_attr->counter;
}

/* Takes reference to all flows attached to encap and adds the flows to
 * flow_list using 'tmp_list' list_head in mlx5e_tc_flow.
 */
void mlx5e_take_all_encap_flows(struct mlx5e_encap_entry *e, struct list_head *flow_list)
{
	struct encap_flow_item *efi;
	struct mlx5e_tc_flow *flow;

	list_for_each_entry(efi, &e->flows, list) {
		flow = container_of(efi, struct mlx5e_tc_flow, encaps[efi->index]);
		if (IS_ERR(mlx5e_flow_get(flow)))
			continue;
		wait_for_completion(&flow->init_done);

		flow->tmp_efi_index = efi->index;
		list_add(&flow->tmp_list, flow_list);
	}
}

/* Iterate over tmp_list of flows attached to flow_list head. */
void mlx5e_put_encap_flow_list(struct mlx5e_priv *priv, struct list_head *flow_list)
{
	struct mlx5e_tc_flow *flow, *tmp;

	list_for_each_entry_safe(flow, tmp, flow_list, tmp_list)
		mlx5e_flow_put(priv, flow);
}

static struct mlx5e_encap_entry *
mlx5e_get_next_valid_encap(struct mlx5e_neigh_hash_entry *nhe,
			   struct mlx5e_encap_entry *e)
{
	struct mlx5e_encap_entry *next = NULL;

retry:
	rcu_read_lock();

	/* find encap with non-zero reference counter value */
	for (next = e ?
		     list_next_or_null_rcu(&nhe->encap_list,
					   &e->encap_list,
					   struct mlx5e_encap_entry,
					   encap_list) :
		     list_first_or_null_rcu(&nhe->encap_list,
					    struct mlx5e_encap_entry,
					    encap_list);
	     next;
	     next = list_next_or_null_rcu(&nhe->encap_list,
					  &next->encap_list,
					  struct mlx5e_encap_entry,
					  encap_list))
		if (mlx5e_encap_take(next))
			break;

	rcu_read_unlock();

	/* release starting encap */
	if (e)
		mlx5e_encap_put(netdev_priv(e->out_dev), e);
	if (!next)
		return next;

	/* wait for encap to be fully initialized */
	wait_for_completion(&next->res_ready);
	/* continue searching if encap entry is not in valid state after completion */
	if (!(next->flags & MLX5_ENCAP_ENTRY_VALID)) {
		e = next;
		goto retry;
	}

	return next;
}

void mlx5e_tc_update_neigh_used_value(struct mlx5e_neigh_hash_entry *nhe)
{
	struct mlx5e_neigh *m_neigh = &nhe->m_neigh;
	struct mlx5e_encap_entry *e = NULL;
	struct mlx5e_tc_flow *flow;
	struct mlx5_fc *counter;
	struct neigh_table *tbl;
	bool neigh_used = false;
	struct neighbour *n;
	u64 lastuse;

	if (m_neigh->family == AF_INET)
		tbl = &arp_tbl;
#if IS_ENABLED(CONFIG_IPV6)
	else if (m_neigh->family == AF_INET6)
		tbl = ipv6_stub->nd_tbl;
#endif
	else
		return;

	/* mlx5e_get_next_valid_encap() releases previous encap before returning
	 * next one.
	 */
	while ((e = mlx5e_get_next_valid_encap(nhe, e)) != NULL) {
		struct mlx5e_priv *priv = netdev_priv(e->out_dev);
		struct encap_flow_item *efi, *tmp;
		struct mlx5_eswitch *esw;
		LIST_HEAD(flow_list);

		esw = priv->mdev->priv.eswitch;
		mutex_lock(&esw->offloads.encap_tbl_lock);
		list_for_each_entry_safe(efi, tmp, &e->flows, list) {
			flow = container_of(efi, struct mlx5e_tc_flow,
					    encaps[efi->index]);
			if (IS_ERR(mlx5e_flow_get(flow)))
				continue;
			list_add(&flow->tmp_list, &flow_list);

			if (mlx5e_is_offloaded_flow(flow)) {
				counter = mlx5e_tc_get_counter(flow);
				lastuse = mlx5_fc_query_lastuse(counter);
				if (time_after((unsigned long)lastuse, nhe->reported_lastuse)) {
					neigh_used = true;
					break;
				}
			}
		}
		mutex_unlock(&esw->offloads.encap_tbl_lock);

		mlx5e_put_encap_flow_list(priv, &flow_list);
		if (neigh_used) {
			/* release current encap before breaking the loop */
			mlx5e_encap_put(priv, e);
			break;
		}
	}

	trace_mlx5e_tc_update_neigh_used_value(nhe, neigh_used);

	if (neigh_used) {
		nhe->reported_lastuse = jiffies;

		/* find the relevant neigh according to the cached device and
		 * dst ip pair
		 */
		n = neigh_lookup(tbl, &m_neigh->dst_ip, m_neigh->dev);
		if (!n)
			return;

		neigh_event_send(n, NULL);
		neigh_release(n);
	}
}

static void mlx5e_encap_dealloc(struct mlx5e_priv *priv, struct mlx5e_encap_entry *e)
{
	WARN_ON(!list_empty(&e->flows));

	if (e->compl_result > 0) {
		mlx5e_rep_encap_entry_detach(netdev_priv(e->out_dev), e);

		if (e->flags & MLX5_ENCAP_ENTRY_VALID)
			mlx5_packet_reformat_dealloc(priv->mdev, e->pkt_reformat);
	}

	kfree(e->tun_info);
	kfree(e->encap_header);
	kfree_rcu(e, rcu);
}

static void mlx5e_decap_dealloc(struct mlx5e_priv *priv,
				struct mlx5e_decap_entry *d)
{
	WARN_ON(!list_empty(&d->flows));

	if (!d->compl_result)
		mlx5_packet_reformat_dealloc(priv->mdev, d->pkt_reformat);

	kfree_rcu(d, rcu);
}

void mlx5e_encap_put(struct mlx5e_priv *priv, struct mlx5e_encap_entry *e)
{
	struct mlx5_eswitch *esw = priv->mdev->priv.eswitch;

	if (!refcount_dec_and_mutex_lock(&e->refcnt, &esw->offloads.encap_tbl_lock))
		return;
	hash_del_rcu(&e->encap_hlist);
	mutex_unlock(&esw->offloads.encap_tbl_lock);

	mlx5e_encap_dealloc(priv, e);
}

static void mlx5e_decap_put(struct mlx5e_priv *priv, struct mlx5e_decap_entry *d)
{
	struct mlx5_eswitch *esw = priv->mdev->priv.eswitch;

	if (!refcount_dec_and_mutex_lock(&d->refcnt, &esw->offloads.decap_tbl_lock))
		return;
	hash_del_rcu(&d->hlist);
	mutex_unlock(&esw->offloads.decap_tbl_lock);

	mlx5e_decap_dealloc(priv, d);
}

static void mlx5e_detach_encap(struct mlx5e_priv *priv,
			       struct mlx5e_tc_flow *flow, int out_index)
{
	struct mlx5e_encap_entry *e = flow->encaps[out_index].e;
	struct mlx5_eswitch *esw = priv->mdev->priv.eswitch;

	/* flow wasn't fully initialized */
	if (!e)
		return;

	mutex_lock(&esw->offloads.encap_tbl_lock);
	list_del(&flow->encaps[out_index].list);
	flow->encaps[out_index].e = NULL;
	if (!refcount_dec_and_test(&e->refcnt)) {
		mutex_unlock(&esw->offloads.encap_tbl_lock);
		return;
	}
	hash_del_rcu(&e->encap_hlist);
	mutex_unlock(&esw->offloads.encap_tbl_lock);

	mlx5e_encap_dealloc(priv, e);
}

static void mlx5e_detach_decap(struct mlx5e_priv *priv,
			       struct mlx5e_tc_flow *flow)
{
	struct mlx5_eswitch *esw = priv->mdev->priv.eswitch;
	struct mlx5e_decap_entry *d = flow->decap_reformat;

	if (!d)
		return;

	mutex_lock(&esw->offloads.decap_tbl_lock);
	list_del(&flow->l3_to_l2_reformat);
	flow->decap_reformat = NULL;

	if (!refcount_dec_and_test(&d->refcnt)) {
		mutex_unlock(&esw->offloads.decap_tbl_lock);
		return;
	}
	hash_del_rcu(&d->hlist);
	mutex_unlock(&esw->offloads.decap_tbl_lock);

	mlx5e_decap_dealloc(priv, d);
}

static void __mlx5e_tc_del_fdb_peer_flow(struct mlx5e_tc_flow *flow)
{
	struct mlx5_eswitch *esw = flow->priv->mdev->priv.eswitch;

	if (!flow_flag_test(flow, ESWITCH) ||
	    !flow_flag_test(flow, DUP))
		return;

	mutex_lock(&esw->offloads.peer_mutex);
	list_del(&flow->peer);
	mutex_unlock(&esw->offloads.peer_mutex);

	flow_flag_clear(flow, DUP);

	if (refcount_dec_and_test(&flow->peer_flow->refcnt)) {
		mlx5e_tc_del_fdb_flow(flow->peer_flow->priv, flow->peer_flow);
		kfree(flow->peer_flow);
	}

	flow->peer_flow = NULL;
}

static void mlx5e_tc_del_fdb_peer_flow(struct mlx5e_tc_flow *flow)
{
	struct mlx5_core_dev *dev = flow->priv->mdev;
	struct mlx5_devcom *devcom = dev->priv.devcom;
	struct mlx5_eswitch *peer_esw;

	peer_esw = mlx5_devcom_get_peer_data(devcom, MLX5_DEVCOM_ESW_OFFLOADS);
	if (!peer_esw)
		return;

	__mlx5e_tc_del_fdb_peer_flow(flow);
	mlx5_devcom_release_peer_data(devcom, MLX5_DEVCOM_ESW_OFFLOADS);
}

static void mlx5e_tc_del_flow(struct mlx5e_priv *priv,
			      struct mlx5e_tc_flow *flow)
{
	if (mlx5e_is_eswitch_flow(flow)) {
		mlx5e_tc_del_fdb_peer_flow(flow);
		mlx5e_tc_del_fdb_flow(priv, flow);
	} else {
		mlx5e_tc_del_nic_flow(priv, flow);
	}
}

static int flow_has_tc_fwd_action(struct flow_cls_offload *f)
{
	struct flow_rule *rule = flow_cls_offload_flow_rule(f);
	struct flow_action *flow_action = &rule->action;
	const struct flow_action_entry *act;
	int i;

	flow_action_for_each(i, act, flow_action) {
		switch (act->id) {
		case FLOW_ACTION_GOTO:
			return true;
		default:
			continue;
		}
	}

	return false;
}

static int
enc_opts_is_dont_care_or_full_match(struct mlx5e_priv *priv,
				    struct flow_dissector_key_enc_opts *opts,
				    struct netlink_ext_ack *extack,
				    bool *dont_care)
{
	struct geneve_opt *opt;
	int off = 0;

	*dont_care = true;

	while (opts->len > off) {
		opt = (struct geneve_opt *)&opts->data[off];

		if (!(*dont_care) || opt->opt_class || opt->type ||
		    memchr_inv(opt->opt_data, 0, opt->length * 4)) {
			*dont_care = false;

			if (opt->opt_class != htons(U16_MAX) ||
			    opt->type != U8_MAX) {
				NL_SET_ERR_MSG(extack,
					       "Partial match of tunnel options in chain > 0 isn't supported");
				netdev_warn(priv->netdev,
					    "Partial match of tunnel options in chain > 0 isn't supported");
				return -EOPNOTSUPP;
			}
		}

		off += sizeof(struct geneve_opt) + opt->length * 4;
	}

	return 0;
}

#define COPY_DISSECTOR(rule, diss_key, dst)\
({ \
	struct flow_rule *__rule = (rule);\
	typeof(dst) __dst = dst;\
\
	memcpy(__dst,\
	       skb_flow_dissector_target(__rule->match.dissector,\
					 diss_key,\
					 __rule->match.key),\
	       sizeof(*__dst));\
})

static int mlx5e_get_flow_tunnel_id(struct mlx5e_priv *priv,
				    struct mlx5e_tc_flow *flow,
				    struct flow_cls_offload *f,
				    struct net_device *filter_dev)
{
	struct flow_rule *rule = flow_cls_offload_flow_rule(f);
	struct netlink_ext_ack *extack = f->common.extack;
	struct mlx5_esw_flow_attr *attr = flow->esw_attr;
	struct mlx5e_tc_mod_hdr_acts *mod_hdr_acts;
	struct flow_match_enc_opts enc_opts_match;
	struct tunnel_match_enc_opts tun_enc_opts;
	struct mlx5_rep_uplink_priv *uplink_priv;
	struct mlx5e_rep_priv *uplink_rpriv;
	struct tunnel_match_key tunnel_key;
	bool enc_opts_is_dont_care = true;
	u32 tun_id, enc_opts_id = 0;
	struct mlx5_eswitch *esw;
	u32 value, mask;
	int err;

	esw = priv->mdev->priv.eswitch;
	uplink_rpriv = mlx5_eswitch_get_uplink_priv(esw, REP_ETH);
	uplink_priv = &uplink_rpriv->uplink_priv;

	memset(&tunnel_key, 0, sizeof(tunnel_key));
	COPY_DISSECTOR(rule, FLOW_DISSECTOR_KEY_ENC_CONTROL,
		       &tunnel_key.enc_control);
	if (tunnel_key.enc_control.addr_type == FLOW_DISSECTOR_KEY_IPV4_ADDRS)
		COPY_DISSECTOR(rule, FLOW_DISSECTOR_KEY_ENC_IPV4_ADDRS,
			       &tunnel_key.enc_ipv4);
	else
		COPY_DISSECTOR(rule, FLOW_DISSECTOR_KEY_ENC_IPV6_ADDRS,
			       &tunnel_key.enc_ipv6);
	COPY_DISSECTOR(rule, FLOW_DISSECTOR_KEY_ENC_IP, &tunnel_key.enc_ip);
	COPY_DISSECTOR(rule, FLOW_DISSECTOR_KEY_ENC_PORTS,
		       &tunnel_key.enc_tp);
	COPY_DISSECTOR(rule, FLOW_DISSECTOR_KEY_ENC_KEYID,
		       &tunnel_key.enc_key_id);
	tunnel_key.filter_ifindex = filter_dev->ifindex;

	err = mapping_add(uplink_priv->tunnel_mapping, &tunnel_key, &tun_id);
	if (err)
		return err;

	flow_rule_match_enc_opts(rule, &enc_opts_match);
	err = enc_opts_is_dont_care_or_full_match(priv,
						  enc_opts_match.mask,
						  extack,
						  &enc_opts_is_dont_care);
	if (err)
		goto err_enc_opts;

	if (!enc_opts_is_dont_care) {
		memset(&tun_enc_opts, 0, sizeof(tun_enc_opts));
		memcpy(&tun_enc_opts.key, enc_opts_match.key,
		       sizeof(*enc_opts_match.key));
		memcpy(&tun_enc_opts.mask, enc_opts_match.mask,
		       sizeof(*enc_opts_match.mask));

		err = mapping_add(uplink_priv->tunnel_enc_opts_mapping,
				  &tun_enc_opts, &enc_opts_id);
		if (err)
			goto err_enc_opts;
	}

	value = tun_id << ENC_OPTS_BITS | enc_opts_id;
	mask = enc_opts_id ? TUNNEL_ID_MASK :
			     (TUNNEL_ID_MASK & ~ENC_OPTS_BITS_MASK);

	if (attr->chain) {
		mlx5e_tc_match_to_reg_match(&attr->parse_attr->spec,
					    TUNNEL_TO_REG, value, mask);
	} else {
		mod_hdr_acts = &attr->parse_attr->mod_hdr_acts;
		err = mlx5e_tc_match_to_reg_set(priv->mdev,
						mod_hdr_acts,
						TUNNEL_TO_REG, value);
		if (err)
			goto err_set;

		attr->action |= MLX5_FLOW_CONTEXT_ACTION_MOD_HDR;
	}

	flow->tunnel_id = value;
	return 0;

err_set:
	if (enc_opts_id)
		mapping_remove(uplink_priv->tunnel_enc_opts_mapping,
			       enc_opts_id);
err_enc_opts:
	mapping_remove(uplink_priv->tunnel_mapping, tun_id);
	return err;
}

static void mlx5e_put_flow_tunnel_id(struct mlx5e_tc_flow *flow)
{
	u32 enc_opts_id = flow->tunnel_id & ENC_OPTS_BITS_MASK;
	u32 tun_id = flow->tunnel_id >> ENC_OPTS_BITS;
	struct mlx5_rep_uplink_priv *uplink_priv;
	struct mlx5e_rep_priv *uplink_rpriv;
	struct mlx5_eswitch *esw;

	esw = flow->priv->mdev->priv.eswitch;
	uplink_rpriv = mlx5_eswitch_get_uplink_priv(esw, REP_ETH);
	uplink_priv = &uplink_rpriv->uplink_priv;

	if (tun_id)
		mapping_remove(uplink_priv->tunnel_mapping, tun_id);
	if (enc_opts_id)
		mapping_remove(uplink_priv->tunnel_enc_opts_mapping,
			       enc_opts_id);
}

u32 mlx5e_tc_get_flow_tun_id(struct mlx5e_tc_flow *flow)
{
	return flow->tunnel_id;
}

void mlx5e_tc_set_ethertype(struct mlx5_core_dev *mdev,
			    struct flow_match_basic *match, bool outer,
			    void *headers_c, void *headers_v)
{
	bool ip_version_cap;

	ip_version_cap = outer ?
		MLX5_CAP_FLOWTABLE_NIC_RX(mdev,
					  ft_field_support.outer_ip_version) :
		MLX5_CAP_FLOWTABLE_NIC_RX(mdev,
					  ft_field_support.inner_ip_version);

	if (ip_version_cap && match->mask->n_proto == htons(0xFFFF) &&
	    (match->key->n_proto == htons(ETH_P_IP) ||
	     match->key->n_proto == htons(ETH_P_IPV6))) {
		MLX5_SET_TO_ONES(fte_match_set_lyr_2_4, headers_c, ip_version);
		MLX5_SET(fte_match_set_lyr_2_4, headers_v, ip_version,
			 match->key->n_proto == htons(ETH_P_IP) ? 4 : 6);
	} else {
		MLX5_SET(fte_match_set_lyr_2_4, headers_c, ethertype,
			 ntohs(match->mask->n_proto));
		MLX5_SET(fte_match_set_lyr_2_4, headers_v, ethertype,
			 ntohs(match->key->n_proto));
	}
}

static int parse_tunnel_attr(struct mlx5e_priv *priv,
			     struct mlx5e_tc_flow *flow,
			     struct mlx5_flow_spec *spec,
			     struct flow_cls_offload *f,
			     struct net_device *filter_dev,
			     u8 *match_level,
			     bool *match_inner)
{
	struct mlx5_eswitch *esw = priv->mdev->priv.eswitch;
	struct netlink_ext_ack *extack = f->common.extack;
	bool needs_mapping, sets_mapping;
	int err;

	if (!mlx5e_is_eswitch_flow(flow))
		return -EOPNOTSUPP;

	needs_mapping = !!flow->esw_attr->chain;
	sets_mapping = !flow->esw_attr->chain && flow_has_tc_fwd_action(f);
	*match_inner = !needs_mapping;

	if ((needs_mapping || sets_mapping) &&
	    !mlx5_eswitch_reg_c1_loopback_enabled(esw)) {
		NL_SET_ERR_MSG(extack,
			       "Chains on tunnel devices isn't supported without register loopback support");
		netdev_warn(priv->netdev,
			    "Chains on tunnel devices isn't supported without register loopback support");
		return -EOPNOTSUPP;
	}

	if (!flow->esw_attr->chain) {
		err = mlx5e_tc_tun_parse(filter_dev, priv, spec, f,
					 match_level);
		if (err) {
			NL_SET_ERR_MSG_MOD(extack,
					   "Failed to parse tunnel attributes");
			netdev_warn(priv->netdev,
				    "Failed to parse tunnel attributes");
			return err;
		}

		/* With mpls over udp we decapsulate using packet reformat
		 * object
		 */
		if (!netif_is_bareudp(filter_dev))
			flow->esw_attr->action |= MLX5_FLOW_CONTEXT_ACTION_DECAP;
	}

	if (!needs_mapping && !sets_mapping)
		return 0;

	return mlx5e_get_flow_tunnel_id(priv, flow, f, filter_dev);
}

static void *get_match_inner_headers_criteria(struct mlx5_flow_spec *spec)
{
	return MLX5_ADDR_OF(fte_match_param, spec->match_criteria,
			    inner_headers);
}

static void *get_match_inner_headers_value(struct mlx5_flow_spec *spec)
{
	return MLX5_ADDR_OF(fte_match_param, spec->match_value,
			    inner_headers);
}

static void *get_match_outer_headers_criteria(struct mlx5_flow_spec *spec)
{
	return MLX5_ADDR_OF(fte_match_param, spec->match_criteria,
			    outer_headers);
}

static void *get_match_outer_headers_value(struct mlx5_flow_spec *spec)
{
	return MLX5_ADDR_OF(fte_match_param, spec->match_value,
			    outer_headers);
}

static void *get_match_headers_value(u32 flags,
				     struct mlx5_flow_spec *spec)
{
	return (flags & MLX5_FLOW_CONTEXT_ACTION_DECAP) ?
		get_match_inner_headers_value(spec) :
		get_match_outer_headers_value(spec);
}

static void *get_match_headers_criteria(u32 flags,
					struct mlx5_flow_spec *spec)
{
	return (flags & MLX5_FLOW_CONTEXT_ACTION_DECAP) ?
		get_match_inner_headers_criteria(spec) :
		get_match_outer_headers_criteria(spec);
}

static int mlx5e_flower_parse_meta(struct net_device *filter_dev,
				   struct flow_cls_offload *f)
{
	struct flow_rule *rule = flow_cls_offload_flow_rule(f);
	struct netlink_ext_ack *extack = f->common.extack;
	struct net_device *ingress_dev;
	struct flow_match_meta match;

	if (!flow_rule_match_key(rule, FLOW_DISSECTOR_KEY_META))
		return 0;

	flow_rule_match_meta(rule, &match);
	if (match.mask->ingress_ifindex != 0xFFFFFFFF) {
		NL_SET_ERR_MSG_MOD(extack, "Unsupported ingress ifindex mask");
		return -EOPNOTSUPP;
	}

	ingress_dev = __dev_get_by_index(dev_net(filter_dev),
					 match.key->ingress_ifindex);
	if (!ingress_dev) {
		NL_SET_ERR_MSG_MOD(extack,
				   "Can't find the ingress port to match on");
		return -ENOENT;
	}

	if (ingress_dev != filter_dev) {
		NL_SET_ERR_MSG_MOD(extack,
				   "Can't match on the ingress filter port");
		return -EOPNOTSUPP;
	}

	return 0;
}

<<<<<<< HEAD
//解析f中的数据至spec
=======
static bool skip_key_basic(struct net_device *filter_dev,
			   struct flow_cls_offload *f)
{
	/* When doing mpls over udp decap, the user needs to provide
	 * MPLS_UC as the protocol in order to be able to match on mpls
	 * label fields.  However, the actual ethertype is IP so we want to
	 * avoid matching on this, otherwise we'll fail the match.
	 */
	if (netif_is_bareudp(filter_dev) && f->common.chain_index == 0)
		return true;

	return false;
}

>>>>>>> 64677779
static int __parse_cls_flower(struct mlx5e_priv *priv,
			      struct mlx5e_tc_flow *flow,
			      struct mlx5_flow_spec *spec,
			      struct flow_cls_offload *f,
			      struct net_device *filter_dev,
			      u8 *inner_match_level/*出参，非隧道匹配到哪一层*/, u8 *outer_match_level/*出参，隧道匹配到哪一层*/)
{
	struct netlink_ext_ack *extack = f->common.extack;
	//外层头部
	void *headers_c = MLX5_ADDR_OF(fte_match_param, spec->match_criteria,
				       outer_headers);
	void *headers_v = MLX5_ADDR_OF(fte_match_param, spec->match_value,
				       outer_headers);

	//其它参数
	void *misc_c = MLX5_ADDR_OF(fte_match_param, spec->match_criteria,
				    misc_parameters);
	void *misc_v = MLX5_ADDR_OF(fte_match_param, spec->match_value,
				    misc_parameters);
	struct flow_rule *rule = flow_cls_offload_flow_rule(f);
	struct flow_dissector *dissector = rule->match.dissector;
	u16 addr_type = 0;
	u8 ip_proto = 0;
	u8 *match_level;
	int err;

	match_level = outer_match_level;

	if (dissector->used_keys &
	    ~(BIT(FLOW_DISSECTOR_KEY_META) |
	      BIT(FLOW_DISSECTOR_KEY_CONTROL) |
	      BIT(FLOW_DISSECTOR_KEY_BASIC) |
	      BIT(FLOW_DISSECTOR_KEY_ETH_ADDRS) |
	      BIT(FLOW_DISSECTOR_KEY_VLAN) |
	      BIT(FLOW_DISSECTOR_KEY_CVLAN) |
	      BIT(FLOW_DISSECTOR_KEY_IPV4_ADDRS) |
	      BIT(FLOW_DISSECTOR_KEY_IPV6_ADDRS) |
	      BIT(FLOW_DISSECTOR_KEY_PORTS) |
	      BIT(FLOW_DISSECTOR_KEY_ENC_KEYID) |
	      BIT(FLOW_DISSECTOR_KEY_ENC_IPV4_ADDRS) |
	      BIT(FLOW_DISSECTOR_KEY_ENC_IPV6_ADDRS) |
	      BIT(FLOW_DISSECTOR_KEY_ENC_PORTS)	|
	      BIT(FLOW_DISSECTOR_KEY_ENC_CONTROL) |
	      BIT(FLOW_DISSECTOR_KEY_TCP) |
	      BIT(FLOW_DISSECTOR_KEY_IP)  |
	      BIT(FLOW_DISSECTOR_KEY_CT) |
	      BIT(FLOW_DISSECTOR_KEY_ENC_IP) |
<<<<<<< HEAD
	      BIT(FLOW_DISSECTOR_KEY_ENC_OPTS))) {
		//遇到不支持的key,报错,不能offload到硬件
=======
	      BIT(FLOW_DISSECTOR_KEY_ENC_OPTS) |
	      BIT(FLOW_DISSECTOR_KEY_MPLS))) {
>>>>>>> 64677779
		NL_SET_ERR_MSG_MOD(extack, "Unsupported key");
		netdev_warn(priv->netdev, "Unsupported key used: 0x%x\n",
			    dissector->used_keys);
		return -EOPNOTSUPP;
	}

	//如果有隧道报文匹配（ipaddr,keyid,ports,control字段），则填充outer_headers
	if (mlx5e_get_tc_tun(filter_dev)) {
		bool match_inner = false;

		//填充隧道ip地址,port及key
		err = parse_tunnel_attr(priv, flow, spec, f, filter_dev,
					outer_match_level, &match_inner);
		if (err)
			return err;

		if (match_inner) {
			/* header pointers should point to the inner headers
			 * if the packet was decapsulated already.
			 * outer headers are set by parse_tunnel_attr.
			 */
			match_level = inner_match_level;
			//隧道已解析完，切换至inner_headers
			headers_c = get_match_inner_headers_criteria(spec);
			headers_v = get_match_inner_headers_value(spec);
		}
	}

	err = mlx5e_flower_parse_meta(filter_dev, f);
	if (err)
		return err;

	if (flow_rule_match_key(rule, FLOW_DISSECTOR_KEY_BASIC) &&
	    !skip_key_basic(filter_dev, f)) {
		struct flow_match_basic match;

		//取key_basic的key及mask填充进match(ethertype字段）
		flow_rule_match_basic(rule, &match);
		mlx5e_tc_set_ethertype(priv->mdev, &match,
				       match_level == outer_match_level,
				       headers_c, headers_v);

		if (match.mask->n_proto)
			*match_level = MLX5_MATCH_L2;
	}
	if (flow_rule_match_key(rule, FLOW_DISSECTOR_KEY_VLAN) ||
	    is_vlan_dev(filter_dev)) {
		struct flow_dissector_key_vlan filter_dev_mask;
		struct flow_dissector_key_vlan filter_dev_key;
		struct flow_match_vlan match;

		if (is_vlan_dev(filter_dev)) {
			match.key = &filter_dev_key;
			match.key->vlan_id = vlan_dev_vlan_id(filter_dev);
			match.key->vlan_tpid = vlan_dev_vlan_proto(filter_dev);
			match.key->vlan_priority = 0;
			match.mask = &filter_dev_mask;
			memset(match.mask, 0xff, sizeof(*match.mask));
			match.mask->vlan_priority = 0;
		} else {
			flow_rule_match_vlan(rule, &match);
		}
		if (match.mask->vlan_id ||
		    match.mask->vlan_priority ||
		    match.mask->vlan_tpid) {
			if (match.key->vlan_tpid == htons(ETH_P_8021AD)) {
				MLX5_SET(fte_match_set_lyr_2_4, headers_c,
					 svlan_tag, 1);
				MLX5_SET(fte_match_set_lyr_2_4, headers_v,
					 svlan_tag, 1);
			} else {
				MLX5_SET(fte_match_set_lyr_2_4, headers_c,
					 cvlan_tag, 1);
				MLX5_SET(fte_match_set_lyr_2_4, headers_v,
					 cvlan_tag, 1);
			}

			MLX5_SET(fte_match_set_lyr_2_4, headers_c, first_vid,
				 match.mask->vlan_id);
			MLX5_SET(fte_match_set_lyr_2_4, headers_v, first_vid,
				 match.key->vlan_id);

			MLX5_SET(fte_match_set_lyr_2_4, headers_c, first_prio,
				 match.mask->vlan_priority);
			MLX5_SET(fte_match_set_lyr_2_4, headers_v, first_prio,
				 match.key->vlan_priority);

			*match_level = MLX5_MATCH_L2;
		}
	} else if (*match_level != MLX5_MATCH_NONE) {
		/* cvlan_tag enabled in match criteria and
		 * disabled in match value means both S & C tags
		 * don't exist (untagged of both)
		 */
		MLX5_SET(fte_match_set_lyr_2_4, headers_c, cvlan_tag, 1);
		*match_level = MLX5_MATCH_L2;
	}

	if (flow_rule_match_key(rule, FLOW_DISSECTOR_KEY_CVLAN)) {
		struct flow_match_vlan match;

		flow_rule_match_cvlan(rule, &match);
		if (match.mask->vlan_id ||
		    match.mask->vlan_priority ||
		    match.mask->vlan_tpid) {
			if (match.key->vlan_tpid == htons(ETH_P_8021AD)) {
				MLX5_SET(fte_match_set_misc, misc_c,
					 outer_second_svlan_tag, 1);
				MLX5_SET(fte_match_set_misc, misc_v,
					 outer_second_svlan_tag, 1);
			} else {
				MLX5_SET(fte_match_set_misc, misc_c,
					 outer_second_cvlan_tag, 1);
				MLX5_SET(fte_match_set_misc, misc_v,
					 outer_second_cvlan_tag, 1);
			}

			MLX5_SET(fte_match_set_misc, misc_c, outer_second_vid,
				 match.mask->vlan_id);
			MLX5_SET(fte_match_set_misc, misc_v, outer_second_vid,
				 match.key->vlan_id);
			MLX5_SET(fte_match_set_misc, misc_c, outer_second_prio,
				 match.mask->vlan_priority);
			MLX5_SET(fte_match_set_misc, misc_v, outer_second_prio,
				 match.key->vlan_priority);

			*match_level = MLX5_MATCH_L2;
		}
	}

	if (flow_rule_match_key(rule, FLOW_DISSECTOR_KEY_ETH_ADDRS)) {
		struct flow_match_eth_addrs match;

		flow_rule_match_eth_addrs(rule, &match);
		ether_addr_copy(MLX5_ADDR_OF(fte_match_set_lyr_2_4, headers_c,
					     dmac_47_16),
				match.mask->dst);
		ether_addr_copy(MLX5_ADDR_OF(fte_match_set_lyr_2_4, headers_v,
					     dmac_47_16),
				match.key->dst);

		ether_addr_copy(MLX5_ADDR_OF(fte_match_set_lyr_2_4, headers_c,
					     smac_47_16),
				match.mask->src);
		ether_addr_copy(MLX5_ADDR_OF(fte_match_set_lyr_2_4, headers_v,
					     smac_47_16),
				match.key->src);

		if (!is_zero_ether_addr(match.mask->src) ||
		    !is_zero_ether_addr(match.mask->dst))
			*match_level = MLX5_MATCH_L2;
	}

	if (flow_rule_match_key(rule, FLOW_DISSECTOR_KEY_CONTROL)) {
		struct flow_match_control match;

		flow_rule_match_control(rule, &match);
		addr_type = match.key->addr_type;

		/* the HW doesn't support frag first/later */
		if (match.mask->flags & FLOW_DIS_FIRST_FRAG)
			return -EOPNOTSUPP;

		if (match.mask->flags & FLOW_DIS_IS_FRAGMENT) {
			MLX5_SET(fte_match_set_lyr_2_4, headers_c, frag, 1);
			MLX5_SET(fte_match_set_lyr_2_4, headers_v, frag,
				 match.key->flags & FLOW_DIS_IS_FRAGMENT);

			/* the HW doesn't need L3 inline to match on frag=no */
			if (!(match.key->flags & FLOW_DIS_IS_FRAGMENT))
				*match_level = MLX5_MATCH_L2;
	/* ***  L2 attributes parsing up to here *** */
			else
				*match_level = MLX5_MATCH_L3;
		}
	}

	if (flow_rule_match_key(rule, FLOW_DISSECTOR_KEY_BASIC)) {
		struct flow_match_basic match;

		flow_rule_match_basic(rule, &match);
		ip_proto = match.key->ip_proto;

		MLX5_SET(fte_match_set_lyr_2_4, headers_c, ip_protocol,
			 match.mask->ip_proto);
		MLX5_SET(fte_match_set_lyr_2_4, headers_v, ip_protocol,
			 match.key->ip_proto);

		if (match.mask->ip_proto)
			*match_level = MLX5_MATCH_L3;
	}

	if (addr_type == FLOW_DISSECTOR_KEY_IPV4_ADDRS) {
		struct flow_match_ipv4_addrs match;

		flow_rule_match_ipv4_addrs(rule, &match);
		memcpy(MLX5_ADDR_OF(fte_match_set_lyr_2_4, headers_c,
				    src_ipv4_src_ipv6.ipv4_layout.ipv4),
		       &match.mask->src, sizeof(match.mask->src));
		memcpy(MLX5_ADDR_OF(fte_match_set_lyr_2_4, headers_v,
				    src_ipv4_src_ipv6.ipv4_layout.ipv4),
		       &match.key->src, sizeof(match.key->src));
		memcpy(MLX5_ADDR_OF(fte_match_set_lyr_2_4, headers_c,
				    dst_ipv4_dst_ipv6.ipv4_layout.ipv4),
		       &match.mask->dst, sizeof(match.mask->dst));
		memcpy(MLX5_ADDR_OF(fte_match_set_lyr_2_4, headers_v,
				    dst_ipv4_dst_ipv6.ipv4_layout.ipv4),
		       &match.key->dst, sizeof(match.key->dst));

		if (match.mask->src || match.mask->dst)
			*match_level = MLX5_MATCH_L3;
	}

	if (addr_type == FLOW_DISSECTOR_KEY_IPV6_ADDRS) {
		struct flow_match_ipv6_addrs match;

		flow_rule_match_ipv6_addrs(rule, &match);
		memcpy(MLX5_ADDR_OF(fte_match_set_lyr_2_4, headers_c,
				    src_ipv4_src_ipv6.ipv6_layout.ipv6),
		       &match.mask->src, sizeof(match.mask->src));
		memcpy(MLX5_ADDR_OF(fte_match_set_lyr_2_4, headers_v,
				    src_ipv4_src_ipv6.ipv6_layout.ipv6),
		       &match.key->src, sizeof(match.key->src));

		memcpy(MLX5_ADDR_OF(fte_match_set_lyr_2_4, headers_c,
				    dst_ipv4_dst_ipv6.ipv6_layout.ipv6),
		       &match.mask->dst, sizeof(match.mask->dst));
		memcpy(MLX5_ADDR_OF(fte_match_set_lyr_2_4, headers_v,
				    dst_ipv4_dst_ipv6.ipv6_layout.ipv6),
		       &match.key->dst, sizeof(match.key->dst));

		if (ipv6_addr_type(&match.mask->src) != IPV6_ADDR_ANY ||
		    ipv6_addr_type(&match.mask->dst) != IPV6_ADDR_ANY)
			*match_level = MLX5_MATCH_L3;
	}

	if (flow_rule_match_key(rule, FLOW_DISSECTOR_KEY_IP)) {
		struct flow_match_ip match;

		flow_rule_match_ip(rule, &match);
		MLX5_SET(fte_match_set_lyr_2_4, headers_c, ip_ecn,
			 match.mask->tos & 0x3);
		MLX5_SET(fte_match_set_lyr_2_4, headers_v, ip_ecn,
			 match.key->tos & 0x3);

		MLX5_SET(fte_match_set_lyr_2_4, headers_c, ip_dscp,
			 match.mask->tos >> 2);
		MLX5_SET(fte_match_set_lyr_2_4, headers_v, ip_dscp,
			 match.key->tos  >> 2);

		MLX5_SET(fte_match_set_lyr_2_4, headers_c, ttl_hoplimit,
			 match.mask->ttl);
		MLX5_SET(fte_match_set_lyr_2_4, headers_v, ttl_hoplimit,
			 match.key->ttl);

		if (match.mask->ttl &&
		    !MLX5_CAP_ESW_FLOWTABLE_FDB(priv->mdev,
						ft_field_support.outer_ipv4_ttl)) {
			NL_SET_ERR_MSG_MOD(extack,
					   "Matching on TTL is not supported");
			return -EOPNOTSUPP;
		}

		if (match.mask->tos || match.mask->ttl)
			*match_level = MLX5_MATCH_L3;
	}

	/* ***  L3 attributes parsing up to here *** */

	if (flow_rule_match_key(rule, FLOW_DISSECTOR_KEY_PORTS)) {
		struct flow_match_ports match;

		flow_rule_match_ports(rule, &match);
		switch (ip_proto) {
		case IPPROTO_TCP:
			MLX5_SET(fte_match_set_lyr_2_4, headers_c,
				 tcp_sport, ntohs(match.mask->src));
			MLX5_SET(fte_match_set_lyr_2_4, headers_v,
				 tcp_sport, ntohs(match.key->src));

			MLX5_SET(fte_match_set_lyr_2_4, headers_c,
				 tcp_dport, ntohs(match.mask->dst));
			MLX5_SET(fte_match_set_lyr_2_4, headers_v,
				 tcp_dport, ntohs(match.key->dst));
			break;

		case IPPROTO_UDP:
			MLX5_SET(fte_match_set_lyr_2_4, headers_c,
				 udp_sport, ntohs(match.mask->src));
			MLX5_SET(fte_match_set_lyr_2_4, headers_v,
				 udp_sport, ntohs(match.key->src));

			MLX5_SET(fte_match_set_lyr_2_4, headers_c,
				 udp_dport, ntohs(match.mask->dst));
			MLX5_SET(fte_match_set_lyr_2_4, headers_v,
				 udp_dport, ntohs(match.key->dst));
			break;
		default:
			NL_SET_ERR_MSG_MOD(extack,
					   "Only UDP and TCP transports are supported for L4 matching");
			netdev_err(priv->netdev,
				   "Only UDP and TCP transport are supported\n");
			return -EINVAL;
		}

		if (match.mask->src || match.mask->dst)
			*match_level = MLX5_MATCH_L4;
	}

	if (flow_rule_match_key(rule, FLOW_DISSECTOR_KEY_TCP)) {
		struct flow_match_tcp match;

		flow_rule_match_tcp(rule, &match);
		MLX5_SET(fte_match_set_lyr_2_4, headers_c, tcp_flags,
			 ntohs(match.mask->flags));
		MLX5_SET(fte_match_set_lyr_2_4, headers_v, tcp_flags,
			 ntohs(match.key->flags));

		if (match.mask->flags)
			*match_level = MLX5_MATCH_L4;
	}

	return 0;
}

static int parse_cls_flower(struct mlx5e_priv *priv,
			    struct mlx5e_tc_flow *flow,
			    struct mlx5_flow_spec *spec,
			    struct flow_cls_offload *f,
			    struct net_device *filter_dev)
{
	u8 inner_match_level, outer_match_level, non_tunnel_match_level;
	struct netlink_ext_ack *extack = f->common.extack;
	struct mlx5_core_dev *dev = priv->mdev;
	struct mlx5_eswitch *esw = dev->priv.eswitch;
	struct mlx5e_rep_priv *rpriv = priv->ppriv;
	struct mlx5_eswitch_rep *rep;
	bool is_eswitch_flow;
	int err;

	//非隧道匹配到哪一层，隧道匹配到哪一层
	inner_match_level = MLX5_MATCH_NONE;
	outer_match_level = MLX5_MATCH_NONE;

	//flower规则转换
	err = __parse_cls_flower(priv, flow, spec, f, filter_dev,
				 &inner_match_level, &outer_match_level);
	non_tunnel_match_level = (inner_match_level == MLX5_MATCH_NONE) ?
				 outer_match_level : inner_match_level;

	is_eswitch_flow = mlx5e_is_eswitch_flow(flow);
	if (!err && is_eswitch_flow) {
		rep = rpriv->rep;
		if (rep->vport != MLX5_VPORT_UPLINK &&
		    (esw->offloads.inline_mode != MLX5_INLINE_MODE_NONE &&
		    esw->offloads.inline_mode < non_tunnel_match_level)) {
			//esw offload支持的解析层数不如match_level深，故报错
			NL_SET_ERR_MSG_MOD(extack,
					   "Flow is not offloaded due to min inline setting");
			netdev_warn(priv->netdev,
				    "Flow is not offloaded due to min inline setting, required %d actual %d\n",
				    non_tunnel_match_level, esw->offloads.inline_mode);
			return -EOPNOTSUPP;
		}
	}

	if (is_eswitch_flow) {
		flow->esw_attr->inner_match_level = inner_match_level;
		flow->esw_attr->outer_match_level = outer_match_level;
	} else {
		flow->nic_attr->match_level = non_tunnel_match_level;
	}

	return err;
}

struct pedit_headers {
	struct ethhdr  eth;
	struct vlan_hdr vlan;
	struct iphdr   ip4;
	struct ipv6hdr ip6;
	struct tcphdr  tcp;
	struct udphdr  udp;
};

struct pedit_headers_action {
	//待修改字段key及mask
	struct pedit_headers	vals;
	struct pedit_headers	masks;
	u32			pedits;//修改字段数目
};

//各层可修改字段在pedit_headers中的offset
static int pedit_header_offsets[] = {
	[FLOW_ACT_MANGLE_HDR_TYPE_ETH] = offsetof(struct pedit_headers, eth),
	[FLOW_ACT_MANGLE_HDR_TYPE_IP4] = offsetof(struct pedit_headers, ip4),
	[FLOW_ACT_MANGLE_HDR_TYPE_IP6] = offsetof(struct pedit_headers, ip6),
	[FLOW_ACT_MANGLE_HDR_TYPE_TCP] = offsetof(struct pedit_headers, tcp),
	[FLOW_ACT_MANGLE_HDR_TYPE_UDP] = offsetof(struct pedit_headers, udp),
};

//获取_htype类型对应的header指针
#define pedit_header(_ph, _htype) ((void *)(_ph) + pedit_header_offsets[_htype])

static int set_pedit_val(u8 hdr_type/*指定采用哪个layer*/, u32 mask, u32 val, u32 offset/*指定layer中的offset*/,
			 struct pedit_headers_action *hdrs/*为指定字段设置修改后的值*/)
{
	u32 *curr_pmask, *curr_pval;

	//取待修改字段的mask,val地起地址
	curr_pmask = (u32 *)(pedit_header(&hdrs->masks, hdr_type) + offset);
	curr_pval  = (u32 *)(pedit_header(&hdrs->vals, hdr_type) + offset);

	//已设置，报错
	if (*curr_pmask & mask)  /* disallow acting twice on the same location */
		goto out_err;

	//为基填充要设置的值
	*curr_pmask |= mask;
	*curr_pval  |= (val & mask);

	return 0;

out_err:
	return -EOPNOTSUPP;
}

struct mlx5_fields {
	u8  field;
	u8  field_bsize;
	u32 field_mask;
	u32 offset;
	u32 match_offset;
};

#define OFFLOAD(fw_field, field_bsize, field_mask, field, off, match_field) \
		{MLX5_ACTION_IN_FIELD_OUT_ ## fw_field, field_bsize, field_mask, \
		 offsetof(struct pedit_headers, field) + (off), \
		 MLX5_BYTE_OFF(fte_match_set_lyr_2_4, match_field)}

/* masked values are the same and there are no rewrites that do not have a
 * match.
 */
#define SAME_VAL_MASK(type, valp, maskp, matchvalp, matchmaskp) ({ \
	type matchmaskx = *(type *)(matchmaskp); \
	type matchvalx = *(type *)(matchvalp); \
	type maskx = *(type *)(maskp); \
	type valx = *(type *)(valp); \
	\
	(valx & maskx) == (matchvalx & matchmaskx) && !(maskx & (maskx ^ \
								 matchmaskx)); \
})

static bool cmp_val_mask(void *valp, void *maskp, void *matchvalp,
			 void *matchmaskp, u8 bsize)
{
	bool same = false;

	switch (bsize) {
	case 8:
		same = SAME_VAL_MASK(u8, valp, maskp, matchvalp, matchmaskp);
		break;
	case 16:
		same = SAME_VAL_MASK(u16, valp, maskp, matchvalp, matchmaskp);
		break;
	case 32:
		same = SAME_VAL_MASK(u32, valp, maskp, matchvalp, matchmaskp);
		break;
	}

	return same;
}

static struct mlx5_fields fields[] = {
	OFFLOAD(DMAC_47_16, 32, U32_MAX, eth.h_dest[0], 0, dmac_47_16),
	OFFLOAD(DMAC_15_0,  16, U16_MAX, eth.h_dest[4], 0, dmac_15_0),
	OFFLOAD(SMAC_47_16, 32, U32_MAX, eth.h_source[0], 0, smac_47_16),
	OFFLOAD(SMAC_15_0,  16, U16_MAX, eth.h_source[4], 0, smac_15_0),
	OFFLOAD(ETHERTYPE,  16, U16_MAX, eth.h_proto, 0, ethertype),
	OFFLOAD(FIRST_VID,  16, U16_MAX, vlan.h_vlan_TCI, 0, first_vid),

	OFFLOAD(IP_DSCP, 8,    0xfc, ip4.tos,   0, ip_dscp),
	OFFLOAD(IP_TTL,  8,  U8_MAX, ip4.ttl,   0, ttl_hoplimit),
	OFFLOAD(SIPV4,  32, U32_MAX, ip4.saddr, 0, src_ipv4_src_ipv6.ipv4_layout.ipv4),
	OFFLOAD(DIPV4,  32, U32_MAX, ip4.daddr, 0, dst_ipv4_dst_ipv6.ipv4_layout.ipv4),

	OFFLOAD(SIPV6_127_96, 32, U32_MAX, ip6.saddr.s6_addr32[0], 0,
		src_ipv4_src_ipv6.ipv6_layout.ipv6[0]),
	OFFLOAD(SIPV6_95_64,  32, U32_MAX, ip6.saddr.s6_addr32[1], 0,
		src_ipv4_src_ipv6.ipv6_layout.ipv6[4]),
	OFFLOAD(SIPV6_63_32,  32, U32_MAX, ip6.saddr.s6_addr32[2], 0,
		src_ipv4_src_ipv6.ipv6_layout.ipv6[8]),
	OFFLOAD(SIPV6_31_0,   32, U32_MAX, ip6.saddr.s6_addr32[3], 0,
		src_ipv4_src_ipv6.ipv6_layout.ipv6[12]),
	OFFLOAD(DIPV6_127_96, 32, U32_MAX, ip6.daddr.s6_addr32[0], 0,
		dst_ipv4_dst_ipv6.ipv6_layout.ipv6[0]),
	OFFLOAD(DIPV6_95_64,  32, U32_MAX, ip6.daddr.s6_addr32[1], 0,
		dst_ipv4_dst_ipv6.ipv6_layout.ipv6[4]),
	OFFLOAD(DIPV6_63_32,  32, U32_MAX, ip6.daddr.s6_addr32[2], 0,
		dst_ipv4_dst_ipv6.ipv6_layout.ipv6[8]),
	OFFLOAD(DIPV6_31_0,   32, U32_MAX, ip6.daddr.s6_addr32[3], 0,
		dst_ipv4_dst_ipv6.ipv6_layout.ipv6[12]),
	OFFLOAD(IPV6_HOPLIMIT, 8,  U8_MAX, ip6.hop_limit, 0, ttl_hoplimit),

	OFFLOAD(TCP_SPORT, 16, U16_MAX, tcp.source,  0, tcp_sport),
	OFFLOAD(TCP_DPORT, 16, U16_MAX, tcp.dest,    0, tcp_dport),
	/* in linux iphdr tcp_flags is 8 bits long */
	OFFLOAD(TCP_FLAGS,  8,  U8_MAX, tcp.ack_seq, 5, tcp_flags),

	OFFLOAD(UDP_SPORT, 16, U16_MAX, udp.source, 0, udp_sport),
	OFFLOAD(UDP_DPORT, 16, U16_MAX, udp.dest,   0, udp_dport),
};

static int offload_pedit_fields(struct mlx5e_priv *priv,
				int namespace,
				struct pedit_headers_action *hdrs,
				struct mlx5e_tc_flow_parse_attr *parse_attr,
				u32 *action_flags,
				struct netlink_ext_ack *extack)
{
	struct pedit_headers *set_masks, *add_masks, *set_vals, *add_vals;
	int i, action_size, first, last, next_z;
	void *headers_c, *headers_v, *action, *vals_p;
	u32 *s_masks_p, *a_masks_p, s_mask, a_mask;
	struct mlx5e_tc_mod_hdr_acts *mod_acts;
	struct mlx5_fields *f;
	unsigned long mask;
	__be32 mask_be32;
	__be16 mask_be16;
	int err;
	u8 cmd;

	mod_acts = &parse_attr->mod_hdr_acts;
	headers_c = get_match_headers_criteria(*action_flags, &parse_attr->spec);
	headers_v = get_match_headers_value(*action_flags, &parse_attr->spec);

	set_masks = &hdrs[0].masks;
	add_masks = &hdrs[1].masks;
	set_vals = &hdrs[0].vals;
	add_vals = &hdrs[1].vals;

	action_size = MLX5_UN_SZ_BYTES(set_add_copy_action_in_auto);

	for (i = 0; i < ARRAY_SIZE(fields); i++) {
		bool skip;

		f = &fields[i];
		/* avoid seeing bits set from previous iterations */
		s_mask = 0;
		a_mask = 0;

		s_masks_p = (void *)set_masks + f->offset;
		a_masks_p = (void *)add_masks + f->offset;

		s_mask = *s_masks_p & f->field_mask;
		a_mask = *a_masks_p & f->field_mask;

		//都没有，忽略此字段
		if (!s_mask && !a_mask) /* nothing to offload here */
			continue;

		//都有，则配置有错
		if (s_mask && a_mask) {
			NL_SET_ERR_MSG_MOD(extack,
					   "can't set and add to the same HW field");
			printk(KERN_WARNING "mlx5: can't set and add to the same HW field (%x)\n", f->field);
			return -EOPNOTSUPP;
		}

		skip = false;
		if (s_mask) {
			//set方式offload
			void *match_mask = headers_c + f->match_offset;
			void *match_val = headers_v + f->match_offset;

			cmd  = MLX5_ACTION_TYPE_SET;
			mask = s_mask;
			vals_p = (void *)set_vals + f->offset;
			/* don't rewrite if we have a match on the same value */
			if (cmp_val_mask(vals_p, s_masks_p, match_val,
					 match_mask, f->field_bsize))
				skip = true;
			/* clear to denote we consumed this field */
			*s_masks_p &= ~f->field_mask;
		} else {
			cmd  = MLX5_ACTION_TYPE_ADD;
			mask = a_mask;
			vals_p = (void *)add_vals + f->offset;
			/* add 0 is no change */
			if ((*(u32 *)vals_p & f->field_mask) == 0)
				skip = true;
			/* clear to denote we consumed this field */
			*a_masks_p &= ~f->field_mask;
		}
		if (skip)
			continue;

		if (f->field_bsize == 32) {
			mask_be32 = (__force __be32)(mask);
			mask = (__force unsigned long)cpu_to_le32(be32_to_cpu(mask_be32));
		} else if (f->field_bsize == 16) {
			mask_be32 = (__force __be32)(mask);
			mask_be16 = *(__be16 *)&mask_be32;
			mask = (__force unsigned long)cpu_to_le16(be16_to_cpu(mask_be16));
		}

		first = find_first_bit(&mask, f->field_bsize);
		next_z = find_next_zero_bit(&mask, f->field_bsize, first);
		last  = find_last_bit(&mask, f->field_bsize);
		if (first < next_z && next_z < last) {
			NL_SET_ERR_MSG_MOD(extack,
					   "rewrite of few sub-fields isn't supported");
			printk(KERN_WARNING "mlx5: rewrite of few sub-fields (mask %lx) isn't offloaded\n",
			       mask);
			return -EOPNOTSUPP;
		}

		err = alloc_mod_hdr_actions(priv->mdev, namespace, mod_acts);
		if (err) {
			NL_SET_ERR_MSG_MOD(extack,
					   "too many pedit actions, can't offload");
			mlx5_core_warn(priv->mdev,
				       "mlx5: parsed %d pedit actions, can't do more\n",
				       mod_acts->num_actions);
			return err;
		}

		action = mod_acts->actions +
			 (mod_acts->num_actions * action_size);
		MLX5_SET(set_action_in, action, action_type, cmd);
		MLX5_SET(set_action_in, action, field, f->field);

		if (cmd == MLX5_ACTION_TYPE_SET) {
			int start;

			/* if field is bit sized it can start not from first bit */
			start = find_first_bit((unsigned long *)&f->field_mask,
					       f->field_bsize);

			MLX5_SET(set_action_in, action, offset, first - start);
			/* length is num of bits to be written, zero means length of 32 */
			MLX5_SET(set_action_in, action, length, (last - first + 1));
		}

		if (f->field_bsize == 32)
			MLX5_SET(set_action_in, action, data, ntohl(*(__be32 *)vals_p) >> first);
		else if (f->field_bsize == 16)
			MLX5_SET(set_action_in, action, data, ntohs(*(__be16 *)vals_p) >> first);
		else if (f->field_bsize == 8)
			MLX5_SET(set_action_in, action, data, *(u8 *)vals_p >> first);

		++mod_acts->num_actions;
	}

	return 0;
}

static int mlx5e_flow_namespace_max_modify_action(struct mlx5_core_dev *mdev,
						  int namespace)
{
	if (namespace == MLX5_FLOW_NAMESPACE_FDB) /* FDB offloading */
		return MLX5_CAP_ESW_FLOWTABLE_FDB(mdev, max_modify_header_actions);
	else /* namespace is MLX5_FLOW_NAMESPACE_KERNEL - NIC offloading */
		return MLX5_CAP_FLOWTABLE_NIC_RX(mdev, max_modify_header_actions);
}

//申请mod_hdr_actions空间
int alloc_mod_hdr_actions(struct mlx5_core_dev *mdev,
			  int namespace,
			  struct mlx5e_tc_mod_hdr_acts *mod_hdr_acts)
{
	int action_size, new_num_actions, max_hw_actions;
	size_t new_sz, old_sz;
	void *ret;

	if (mod_hdr_acts->num_actions < mod_hdr_acts->max_actions)
		return 0;

	action_size = MLX5_UN_SZ_BYTES(set_add_copy_action_in_auto);

	max_hw_actions = mlx5e_flow_namespace_max_modify_action(mdev,
								namespace);
	new_num_actions = min(max_hw_actions,
			      mod_hdr_acts->actions ?
			      mod_hdr_acts->max_actions * 2 : 1);
	if (mod_hdr_acts->max_actions == new_num_actions)
		return -ENOSPC;

	new_sz = action_size * new_num_actions;
	old_sz = mod_hdr_acts->max_actions * action_size;
	ret = krealloc(mod_hdr_acts->actions, new_sz, GFP_KERNEL);
	if (!ret)
		return -ENOMEM;

	memset(ret + old_sz, 0, new_sz - old_sz);
	mod_hdr_acts->actions = ret;
	mod_hdr_acts->max_actions = new_num_actions;

	return 0;
}

void dealloc_mod_hdr_actions(struct mlx5e_tc_mod_hdr_acts *mod_hdr_acts)
{
	kfree(mod_hdr_acts->actions);
	mod_hdr_acts->actions = NULL;
	mod_hdr_acts->num_actions = 0;
	mod_hdr_acts->max_actions = 0;
}

static const struct pedit_headers zero_masks = {};

<<<<<<< HEAD
//将act中的参数填充到hdrs中
static int parse_tc_pedit_action(struct mlx5e_priv *priv,
				 const struct flow_action_entry *act, int namespace,
				 struct pedit_headers_action *hdrs,
				 struct netlink_ext_ack *extack)
=======
static int
parse_pedit_to_modify_hdr(struct mlx5e_priv *priv,
			  const struct flow_action_entry *act, int namespace,
			  struct mlx5e_tc_flow_parse_attr *parse_attr,
			  struct pedit_headers_action *hdrs,
			  struct netlink_ext_ack *extack)
>>>>>>> 64677779
{
	u8 cmd = (act->id == FLOW_ACTION_MANGLE) ? 0/*报文内容修改*/ : 1/*报文字段增加固定值*/;
	int err = -EOPNOTSUPP;
	u32 mask, val, offset;
	u8 htype;

	htype = act->mangle.htype;
	err = -EOPNOTSUPP; /* can't be all optimistic */

	if (htype == FLOW_ACT_MANGLE_UNSPEC) {
		//未指明修改的报文头部类型
		NL_SET_ERR_MSG_MOD(extack, "legacy pedit isn't offloaded");
		goto out_err;
	}

	if (!mlx5e_flow_namespace_max_modify_action(priv->mdev, namespace)) {
		NL_SET_ERR_MSG_MOD(extack,
				   "The pedit offload action is not supported");
		goto out_err;
	}

	mask = act->mangle.mask;
	val = act->mangle.val;
	offset = act->mangle.offset;

	//填充hdrs[cmd]
	err = set_pedit_val(htype, ~mask/*原值mask是取的反码，这里更正过来*/, val, offset, &hdrs[cmd]);
	if (err)
		goto out_err;

	hdrs[cmd].pedits++;

	return 0;
out_err:
	return err;
}

static int
parse_pedit_to_reformat(struct mlx5e_priv *priv,
			const struct flow_action_entry *act,
			struct mlx5e_tc_flow_parse_attr *parse_attr,
			struct netlink_ext_ack *extack)
{
	u32 mask, val, offset;
	u32 *p;

	if (act->id != FLOW_ACTION_MANGLE)
		return -EOPNOTSUPP;

	if (act->mangle.htype != FLOW_ACT_MANGLE_HDR_TYPE_ETH) {
		NL_SET_ERR_MSG_MOD(extack, "Only Ethernet modification is supported");
		return -EOPNOTSUPP;
	}

	mask = ~act->mangle.mask;
	val = act->mangle.val;
	offset = act->mangle.offset;
	p = (u32 *)&parse_attr->eth;
	*(p + (offset >> 2)) |= (val & mask);

	return 0;
}

static int parse_tc_pedit_action(struct mlx5e_priv *priv,
				 const struct flow_action_entry *act, int namespace,
				 struct mlx5e_tc_flow_parse_attr *parse_attr,
				 struct pedit_headers_action *hdrs,
				 struct mlx5e_tc_flow *flow,
				 struct netlink_ext_ack *extack)
{
	if (flow && flow_flag_test(flow, L3_TO_L2_DECAP))
		return parse_pedit_to_reformat(priv, act, parse_attr, extack);

	return parse_pedit_to_modify_hdr(priv, act, namespace,
					 parse_attr, hdrs, extack);
}

static int alloc_tc_pedit_action(struct mlx5e_priv *priv, int namespace,
				 struct mlx5e_tc_flow_parse_attr *parse_attr,
				 struct pedit_headers_action *hdrs,
				 u32 *action_flags,
				 struct netlink_ext_ack *extack)
{
	struct pedit_headers *cmd_masks;
	int err;
	u8 cmd;

	err = offload_pedit_fields(priv, namespace, hdrs, parse_attr,
				   action_flags, extack);
	if (err < 0)
		goto out_dealloc_parsed_actions;

	for (cmd = 0; cmd < __PEDIT_CMD_MAX; cmd++) {
		cmd_masks = &hdrs[cmd].masks;
		if (memcmp(cmd_masks, &zero_masks, sizeof(zero_masks))) {
			NL_SET_ERR_MSG_MOD(extack,
					   "attempt to offload an unsupported field");
			netdev_warn(priv->netdev, "attempt to offload an unsupported field (cmd %d)\n", cmd);
			print_hex_dump(KERN_WARNING, "mask: ", DUMP_PREFIX_ADDRESS,
				       16, 1, cmd_masks, sizeof(zero_masks), true);
			err = -EOPNOTSUPP;
			goto out_dealloc_parsed_actions;
		}
	}

	return 0;

out_dealloc_parsed_actions:
	dealloc_mod_hdr_actions(&parse_attr->mod_hdr_acts);
	return err;
}

//检查要求的checksum更新当前是否支持
static bool csum_offload_supported(struct mlx5e_priv *priv,
				   u32 action,
				   u32 update_flags/*要求的checksum更新*/,
				   struct netlink_ext_ack *extack)
{
	//目前支持ipv4hdr,tcp,udp的checksum更新
	u32 prot_flags = TCA_CSUM_UPDATE_FLAG_IPV4HDR | TCA_CSUM_UPDATE_FLAG_TCP |
			 TCA_CSUM_UPDATE_FLAG_UDP;

	/*  The HW recalcs checksums only if re-writing headers */
	if (!(action & MLX5_FLOW_CONTEXT_ACTION_MOD_HDR)) {
		//仅执行了头部修改，才能启用checksum重算
		NL_SET_ERR_MSG_MOD(extack,
				   "TC csum action is only offloaded with pedit");
		netdev_warn(priv->netdev,
			    "TC csum action is only offloaded with pedit\n");
		return false;
	}

	if (update_flags & ~prot_flags) {
		//遇到了不支持的checksum更新
		NL_SET_ERR_MSG_MOD(extack,
				   "can't offload TC csum action for some header/s");
		netdev_warn(priv->netdev,
			    "can't offload TC csum action for some header/s - flags %#x\n",
			    update_flags);
		return false;
	}

	return true;
}

struct ip_ttl_word {
	__u8	ttl;
	__u8	protocol;
	__sum16	check;
};

struct ipv6_hoplimit_word {
	__be16	payload_len;
	__u8	nexthdr;
	__u8	hop_limit;
};

static int is_action_keys_supported(const struct flow_action_entry *act,
				    bool ct_flow, bool *modify_ip_header,
				    struct netlink_ext_ack *extack)
{
	u32 mask, offset;
	u8 htype;

	htype = act->mangle.htype;
	offset = act->mangle.offset;
	mask = ~act->mangle.mask;
	/* For IPv4 & IPv6 header check 4 byte word,
	 * to determine that modified fields
	 * are NOT ttl & hop_limit only.
	 */
	if (htype == FLOW_ACT_MANGLE_HDR_TYPE_IP4) {
		struct ip_ttl_word *ttl_word =
			(struct ip_ttl_word *)&mask;

		if (offset != offsetof(struct iphdr, ttl) ||
		    ttl_word->protocol ||
		    ttl_word->check) {
			*modify_ip_header = true;
		}

		if (ct_flow && offset >= offsetof(struct iphdr, saddr)) {
			NL_SET_ERR_MSG_MOD(extack,
					   "can't offload re-write of ipv4 address with action ct");
			return -EOPNOTSUPP;
		}
	} else if (htype == FLOW_ACT_MANGLE_HDR_TYPE_IP6) {
		struct ipv6_hoplimit_word *hoplimit_word =
			(struct ipv6_hoplimit_word *)&mask;

		if (offset != offsetof(struct ipv6hdr, payload_len) ||
		    hoplimit_word->payload_len ||
		    hoplimit_word->nexthdr) {
			*modify_ip_header = true;
		}

		if (ct_flow && offset >= offsetof(struct ipv6hdr, saddr)) {
			NL_SET_ERR_MSG_MOD(extack,
					   "can't offload re-write of ipv6 address with action ct");
			return -EOPNOTSUPP;
		}
	} else if (ct_flow && (htype == FLOW_ACT_MANGLE_HDR_TYPE_TCP ||
			       htype == FLOW_ACT_MANGLE_HDR_TYPE_UDP)) {
		NL_SET_ERR_MSG_MOD(extack,
				   "can't offload re-write of transport header ports with action ct");
		return -EOPNOTSUPP;
	}

	return 0;
}

static bool modify_header_match_supported(struct mlx5_flow_spec *spec,
					  struct flow_action *flow_action,
					  u32 actions, bool ct_flow,
					  struct netlink_ext_ack *extack)
{
	const struct flow_action_entry *act;
	bool modify_ip_header;
	void *headers_c;
	void *headers_v;
	u16 ethertype;
	u8 ip_proto;
	int i, err;

	headers_c = get_match_headers_criteria(actions, spec);
	headers_v = get_match_headers_value(actions, spec);
	ethertype = MLX5_GET(fte_match_set_lyr_2_4, headers_v, ethertype);

	/* for non-IP we only re-write MACs, so we're okay */
	if (MLX5_GET(fte_match_set_lyr_2_4, headers_c, ip_version) == 0 &&
	    ethertype != ETH_P_IP && ethertype != ETH_P_IPV6)
		goto out_ok;

	modify_ip_header = false;
	flow_action_for_each(i, act, flow_action) {
		if (act->id != FLOW_ACTION_MANGLE &&
		    act->id != FLOW_ACTION_ADD)
			continue;

		err = is_action_keys_supported(act, ct_flow,
					       &modify_ip_header, extack);
		if (err)
			return err;
	}

	ip_proto = MLX5_GET(fte_match_set_lyr_2_4, headers_v, ip_protocol);
	if (modify_ip_header && ip_proto != IPPROTO_TCP &&
	    ip_proto != IPPROTO_UDP && ip_proto != IPPROTO_ICMP) {
		NL_SET_ERR_MSG_MOD(extack,
				   "can't offload re-write of non TCP/UDP");
		pr_info("can't offload re-write of ip proto %d\n", ip_proto);
		return false;
	}

out_ok:
	return true;
}

static bool actions_match_supported(struct mlx5e_priv *priv,
				    struct flow_action *flow_action,
				    struct mlx5e_tc_flow_parse_attr *parse_attr,
				    struct mlx5e_tc_flow *flow,
				    struct netlink_ext_ack *extack)
{
	bool ct_flow;
	u32 actions;

	ct_flow = flow_flag_test(flow, CT);
	if (mlx5e_is_eswitch_flow(flow)) {
		actions = flow->esw_attr->action;

		if (flow->esw_attr->split_count && ct_flow) {
			/* All registers used by ct are cleared when using
			 * split rules.
			 */
			NL_SET_ERR_MSG_MOD(extack,
					   "Can't offload mirroring with action ct");
			return false;
		}
	} else {
		actions = flow->nic_attr->action;
	}

	if (actions & MLX5_FLOW_CONTEXT_ACTION_MOD_HDR)
		return modify_header_match_supported(&parse_attr->spec,
						     flow_action, actions,
						     ct_flow, extack);

	return true;
}

static bool same_port_devs(struct mlx5e_priv *priv, struct mlx5e_priv *peer_priv)
{
	return priv->mdev == peer_priv->mdev;
}

static bool same_hw_devs(struct mlx5e_priv *priv, struct mlx5e_priv *peer_priv)
{
	struct mlx5_core_dev *fmdev, *pmdev;
	u64 fsystem_guid, psystem_guid;

	fmdev = priv->mdev;
	pmdev = peer_priv->mdev;

	fsystem_guid = mlx5_query_nic_system_image_guid(fmdev);
	psystem_guid = mlx5_query_nic_system_image_guid(pmdev);

	return (fsystem_guid == psystem_guid);
}

static int add_vlan_rewrite_action(struct mlx5e_priv *priv, int namespace,
				   const struct flow_action_entry *act,
				   struct mlx5e_tc_flow_parse_attr *parse_attr,
				   struct pedit_headers_action *hdrs,
				   u32 *action, struct netlink_ext_ack *extack)
{
	u16 mask16 = VLAN_VID_MASK;
	u16 val16 = act->vlan.vid & VLAN_VID_MASK;
	const struct flow_action_entry pedit_act = {
		.id = FLOW_ACTION_MANGLE,
		.mangle.htype = FLOW_ACT_MANGLE_HDR_TYPE_ETH,
		.mangle.offset = offsetof(struct vlan_ethhdr, h_vlan_TCI),
		.mangle.mask = ~(u32)be16_to_cpu(*(__be16 *)&mask16),
		.mangle.val = (u32)be16_to_cpu(*(__be16 *)&val16),
	};
	u8 match_prio_mask, match_prio_val;
	void *headers_c, *headers_v;
	int err;

	headers_c = get_match_headers_criteria(*action, &parse_attr->spec);
	headers_v = get_match_headers_value(*action, &parse_attr->spec);

	if (!(MLX5_GET(fte_match_set_lyr_2_4, headers_c, cvlan_tag) &&
	      MLX5_GET(fte_match_set_lyr_2_4, headers_v, cvlan_tag))) {
		NL_SET_ERR_MSG_MOD(extack,
				   "VLAN rewrite action must have VLAN protocol match");
		return -EOPNOTSUPP;
	}

	match_prio_mask = MLX5_GET(fte_match_set_lyr_2_4, headers_c, first_prio);
	match_prio_val = MLX5_GET(fte_match_set_lyr_2_4, headers_v, first_prio);
	if (act->vlan.prio != (match_prio_val & match_prio_mask)) {
		NL_SET_ERR_MSG_MOD(extack,
				   "Changing VLAN prio is not supported");
		return -EOPNOTSUPP;
	}

	err = parse_tc_pedit_action(priv, &pedit_act, namespace, parse_attr, hdrs, NULL, extack);
	*action |= MLX5_FLOW_CONTEXT_ACTION_MOD_HDR;

	return err;
}

static int
add_vlan_prio_tag_rewrite_action(struct mlx5e_priv *priv,
				 struct mlx5e_tc_flow_parse_attr *parse_attr,
				 struct pedit_headers_action *hdrs,
				 u32 *action, struct netlink_ext_ack *extack)
{
	const struct flow_action_entry prio_tag_act = {
		.vlan.vid = 0,
		.vlan.prio =
			MLX5_GET(fte_match_set_lyr_2_4,
				 get_match_headers_value(*action,
							 &parse_attr->spec),
				 first_prio) &
			MLX5_GET(fte_match_set_lyr_2_4,
				 get_match_headers_criteria(*action,
							    &parse_attr->spec),
				 first_prio),
	};

	return add_vlan_rewrite_action(priv, MLX5_FLOW_NAMESPACE_FDB,
				       &prio_tag_act, parse_attr, hdrs, action,
				       extack);
}

static int parse_tc_nic_actions(struct mlx5e_priv *priv,
				struct flow_action *flow_action,
				struct mlx5e_tc_flow_parse_attr *parse_attr,
				struct mlx5e_tc_flow *flow,
				struct netlink_ext_ack *extack)
{
	struct mlx5_nic_flow_attr *attr = flow->nic_attr;
	struct pedit_headers_action hdrs[2] = {};
	const struct flow_action_entry *act;
	u32 action = 0;
	int err, i;

	if (!flow_action_has_entries(flow_action))
		return -EINVAL;

	if (!flow_action_hw_stats_check(flow_action, extack,
					FLOW_ACTION_HW_STATS_DELAYED_BIT))
		return -EOPNOTSUPP;

	attr->flow_tag = MLX5_FS_DEFAULT_FLOW_TAG;

	flow_action_for_each(i, act, flow_action) {
		switch (act->id) {
		case FLOW_ACTION_ACCEPT:
			action |= MLX5_FLOW_CONTEXT_ACTION_FWD_DEST |
				  MLX5_FLOW_CONTEXT_ACTION_COUNT;
			break;
		case FLOW_ACTION_DROP:
			action |= MLX5_FLOW_CONTEXT_ACTION_DROP;
			if (MLX5_CAP_FLOWTABLE(priv->mdev,
					       flow_table_properties_nic_receive.flow_counter))
				action |= MLX5_FLOW_CONTEXT_ACTION_COUNT;
			break;
		case FLOW_ACTION_MANGLE:
		case FLOW_ACTION_ADD:
			err = parse_tc_pedit_action(priv, act, MLX5_FLOW_NAMESPACE_KERNEL,
						    parse_attr, hdrs, NULL, extack);
			if (err)
				return err;

			action |= MLX5_FLOW_CONTEXT_ACTION_MOD_HDR |
				  MLX5_FLOW_CONTEXT_ACTION_FWD_DEST;
			break;
		case FLOW_ACTION_VLAN_MANGLE:
			err = add_vlan_rewrite_action(priv,
						      MLX5_FLOW_NAMESPACE_KERNEL,
						      act, parse_attr, hdrs,
						      &action, extack);
			if (err)
				return err;

			break;
		case FLOW_ACTION_CSUM:
			if (csum_offload_supported(priv, action,
						   act->csum_flags,
						   extack))
				break;

			return -EOPNOTSUPP;
		case FLOW_ACTION_REDIRECT: {
			struct net_device *peer_dev = act->dev;

			if (priv->netdev->netdev_ops == peer_dev->netdev_ops &&
			    same_hw_devs(priv, netdev_priv(peer_dev))) {
				parse_attr->mirred_ifindex[0] = peer_dev->ifindex;
				flow_flag_set(flow, HAIRPIN);
				action |= MLX5_FLOW_CONTEXT_ACTION_FWD_DEST |
					  MLX5_FLOW_CONTEXT_ACTION_COUNT;
			} else {
				NL_SET_ERR_MSG_MOD(extack,
						   "device is not on same HW, can't offload");
				netdev_warn(priv->netdev, "device %s not on same HW, can't offload\n",
					    peer_dev->name);
				return -EINVAL;
			}
			}
			break;
		case FLOW_ACTION_MARK: {
			u32 mark = act->mark;

			if (mark & ~MLX5E_TC_FLOW_ID_MASK) {
				NL_SET_ERR_MSG_MOD(extack,
						   "Bad flow mark - only 16 bit is supported");
				return -EINVAL;
			}

			attr->flow_tag = mark;
			action |= MLX5_FLOW_CONTEXT_ACTION_FWD_DEST;
			}
			break;
		default:
			NL_SET_ERR_MSG_MOD(extack, "The offload action is not supported");
			return -EOPNOTSUPP;
		}
	}

	if (hdrs[TCA_PEDIT_KEY_EX_CMD_SET].pedits ||
	    hdrs[TCA_PEDIT_KEY_EX_CMD_ADD].pedits) {
		err = alloc_tc_pedit_action(priv, MLX5_FLOW_NAMESPACE_KERNEL,
					    parse_attr, hdrs, &action, extack);
		if (err)
			return err;
		/* in case all pedit actions are skipped, remove the MOD_HDR
		 * flag.
		 */
		if (parse_attr->mod_hdr_acts.num_actions == 0) {
			action &= ~MLX5_FLOW_CONTEXT_ACTION_MOD_HDR;
			dealloc_mod_hdr_actions(&parse_attr->mod_hdr_acts);
		}
	}

	attr->action = action;
	if (!actions_match_supported(priv, flow_action, parse_attr, flow, extack))
		return -EOPNOTSUPP;

	return 0;
}

struct encap_key {
	const struct ip_tunnel_key *ip_tun_key;
	struct mlx5e_tc_tunnel *tc_tunnel;
};

static inline int cmp_encap_info(struct encap_key *a,
				 struct encap_key *b)
{
	return memcmp(a->ip_tun_key, b->ip_tun_key, sizeof(*a->ip_tun_key)) ||
	       a->tc_tunnel->tunnel_type != b->tc_tunnel->tunnel_type;
}

static inline int cmp_decap_info(struct mlx5e_decap_key *a,
				 struct mlx5e_decap_key *b)
{
	return memcmp(&a->key, &b->key, sizeof(b->key));
}

static inline int hash_encap_info(struct encap_key *key)
{
	return jhash(key->ip_tun_key, sizeof(*key->ip_tun_key),
		     key->tc_tunnel->tunnel_type);
}

static inline int hash_decap_info(struct mlx5e_decap_key *key)
{
	return jhash(&key->key, sizeof(key->key), 0);
}

static bool is_merged_eswitch_vfs(struct mlx5e_priv *priv,
				  struct net_device *peer_netdev)
{
	struct mlx5e_priv *peer_priv;

	peer_priv = netdev_priv(peer_netdev);

	return (MLX5_CAP_ESW(priv->mdev, merged_eswitch) &&
		mlx5e_eswitch_vf_rep(priv->netdev) &&
		mlx5e_eswitch_vf_rep(peer_netdev) &&
		same_hw_devs(priv, peer_priv));
}

bool mlx5e_encap_take(struct mlx5e_encap_entry *e)
{
	return refcount_inc_not_zero(&e->refcnt);
}

static bool mlx5e_decap_take(struct mlx5e_decap_entry *e)
{
	return refcount_inc_not_zero(&e->refcnt);
}

static struct mlx5e_encap_entry *
mlx5e_encap_get(struct mlx5e_priv *priv, struct encap_key *key,
		uintptr_t hash_key)
{
	struct mlx5_eswitch *esw = priv->mdev->priv.eswitch;
	struct mlx5e_encap_entry *e;
	struct encap_key e_key;

	hash_for_each_possible_rcu(esw->offloads.encap_tbl, e,
				   encap_hlist, hash_key) {
		e_key.ip_tun_key = &e->tun_info->key;
		e_key.tc_tunnel = e->tunnel;
		if (!cmp_encap_info(&e_key, key) &&
		    mlx5e_encap_take(e))
			return e;
	}

	return NULL;
}

static struct mlx5e_decap_entry *
mlx5e_decap_get(struct mlx5e_priv *priv, struct mlx5e_decap_key *key,
		uintptr_t hash_key)
{
	struct mlx5_eswitch *esw = priv->mdev->priv.eswitch;
	struct mlx5e_decap_key r_key;
	struct mlx5e_decap_entry *e;

	hash_for_each_possible_rcu(esw->offloads.decap_tbl, e,
				   hlist, hash_key) {
		r_key = e->key;
		if (!cmp_decap_info(&r_key, key) &&
		    mlx5e_decap_take(e))
			return e;
	}
	return NULL;
}

static struct ip_tunnel_info *dup_tun_info(const struct ip_tunnel_info *tun_info)
{
	size_t tun_size = sizeof(*tun_info) + tun_info->options_len;

	return kmemdup(tun_info, tun_size, GFP_KERNEL);
}

static bool is_duplicated_encap_entry(struct mlx5e_priv *priv,
				      struct mlx5e_tc_flow *flow,
				      int out_index,
				      struct mlx5e_encap_entry *e,
				      struct netlink_ext_ack *extack)
{
	int i;

	for (i = 0; i < out_index; i++) {
		if (flow->encaps[i].e != e)
			continue;
		NL_SET_ERR_MSG_MOD(extack, "can't duplicate encap action");
		netdev_err(priv->netdev, "can't duplicate encap action\n");
		return true;
	}

	return false;
}

//将flow attach到指定的encap_id上，如果此id不存在向fw申请
static int mlx5e_attach_encap(struct mlx5e_priv *priv,
			      struct mlx5e_tc_flow *flow,
			      struct net_device *mirred_dev,
			      int out_index,
			      struct netlink_ext_ack *extack,
			      struct net_device **encap_dev,
			      bool *encap_valid/*出参，指定封装信息有效*/)
{
	struct mlx5_eswitch *esw = priv->mdev->priv.eswitch;
	struct mlx5_esw_flow_attr *attr = flow->esw_attr;
	struct mlx5e_tc_flow_parse_attr *parse_attr;
	const struct ip_tunnel_info *tun_info;
	struct encap_key key;
	struct mlx5e_encap_entry *e;
	unsigned short family;
	uintptr_t hash_key;
	int err = 0;

	parse_attr = attr->parse_attr;
	//为隧道准备的tunnel参数
	tun_info = parse_attr->tun_info[out_index];
	family = ip_tunnel_info_af(tun_info);
	key.ip_tun_key = &tun_info->key;
	key.tc_tunnel = mlx5e_get_tc_tun(mirred_dev);
	if (!key.tc_tunnel) {
		NL_SET_ERR_MSG_MOD(extack, "Unsupported tunnel");
		return -EOPNOTSUPP;
	}

	hash_key = hash_encap_info(&key);

	mutex_lock(&esw->offloads.encap_tbl_lock);
	e = mlx5e_encap_get(priv, &key, hash_key);

	/* must verify if encap is valid or not */
	if (e) {
		/* Check that entry was not already attached to this flow */
		if (is_duplicated_encap_entry(priv, flow, out_index, e, extack)) {
			err = -EOPNOTSUPP;
			goto out_err;
		}

		mutex_unlock(&esw->offloads.encap_tbl_lock);
		wait_for_completion(&e->res_ready);

		/* Protect against concurrent neigh update. */
		mutex_lock(&esw->offloads.encap_tbl_lock);
		if (e->compl_result < 0) {
			err = -EREMOTEIO;
			goto out_err;
		}
		goto attach_flow;
	}

	//未发现此tunnel，创建它并分配encap_id号，再实现挂接
	e = kzalloc(sizeof(*e), GFP_KERNEL);
	if (!e) {
		err = -ENOMEM;
		goto out_err;
	}

	refcount_set(&e->refcnt, 1);
	init_completion(&e->res_ready);

	tun_info = dup_tun_info(tun_info);
	if (!tun_info) {
		err = -ENOMEM;
		goto out_err_init;
	}
	e->tun_info = tun_info;
	err = mlx5e_tc_tun_init_encap_attr(mirred_dev, priv, e, extack);
	if (err)
		goto out_err_init;

	INIT_LIST_HEAD(&e->flows);
	hash_add_rcu(esw->offloads.encap_tbl, &e->encap_hlist, hash_key);
	mutex_unlock(&esw->offloads.encap_tbl_lock);

	if (family == AF_INET)
		//产生ipv4头部
		err = mlx5e_tc_tun_create_header_ipv4(priv, mirred_dev, e);
	else if (family == AF_INET6)
		err = mlx5e_tc_tun_create_header_ipv6(priv, mirred_dev, e);

	/* Protect against concurrent neigh update. */
	mutex_lock(&esw->offloads.encap_tbl_lock);
	complete_all(&e->res_ready);
	if (err) {
		e->compl_result = err;
		goto out_err;
	}
	e->compl_result = 1;

attach_flow:
	flow->encaps[out_index].e = e;
	//挂接给对应的encap info上
	list_add(&flow->encaps[out_index].list, &e->flows);
	flow->encaps[out_index].index = out_index;
	*encap_dev = e->out_dev;
	if (e->flags & MLX5_ENCAP_ENTRY_VALID) {
		attr->dests[out_index].pkt_reformat = e->pkt_reformat;
		attr->dests[out_index].flags |= MLX5_ESW_DEST_ENCAP_VALID;
		*encap_valid = true;
	} else {
		*encap_valid = false;
	}
	mutex_unlock(&esw->offloads.encap_tbl_lock);

	return err;

out_err:
	mutex_unlock(&esw->offloads.encap_tbl_lock);
	if (e)
		mlx5e_encap_put(priv, e);
	return err;

out_err_init:
	mutex_unlock(&esw->offloads.encap_tbl_lock);
	kfree(tun_info);
	kfree(e);
	return err;
}

static int mlx5e_attach_decap(struct mlx5e_priv *priv,
			      struct mlx5e_tc_flow *flow,
			      struct netlink_ext_ack *extack)
{
	struct mlx5_eswitch *esw = priv->mdev->priv.eswitch;
	struct mlx5_esw_flow_attr *attr = flow->esw_attr;
	struct mlx5e_tc_flow_parse_attr *parse_attr;
	struct mlx5e_decap_entry *d;
	struct mlx5e_decap_key key;
	uintptr_t hash_key;
	int err = 0;

	parse_attr = attr->parse_attr;
	if (sizeof(parse_attr->eth) > MLX5_CAP_ESW(priv->mdev, max_encap_header_size)) {
		NL_SET_ERR_MSG_MOD(extack,
				   "encap header larger than max supported");
		return -EOPNOTSUPP;
	}

	key.key = parse_attr->eth;
	hash_key = hash_decap_info(&key);
	mutex_lock(&esw->offloads.decap_tbl_lock);
	d = mlx5e_decap_get(priv, &key, hash_key);
	if (d) {
		mutex_unlock(&esw->offloads.decap_tbl_lock);
		wait_for_completion(&d->res_ready);
		mutex_lock(&esw->offloads.decap_tbl_lock);
		if (d->compl_result) {
			err = -EREMOTEIO;
			goto out_free;
		}
		goto found;
	}

	d = kzalloc(sizeof(*d), GFP_KERNEL);
	if (!d) {
		err = -ENOMEM;
		goto out_err;
	}

	d->key = key;
	refcount_set(&d->refcnt, 1);
	init_completion(&d->res_ready);
	INIT_LIST_HEAD(&d->flows);
	hash_add_rcu(esw->offloads.decap_tbl, &d->hlist, hash_key);
	mutex_unlock(&esw->offloads.decap_tbl_lock);

	d->pkt_reformat = mlx5_packet_reformat_alloc(priv->mdev,
						     MLX5_REFORMAT_TYPE_L3_TUNNEL_TO_L2,
						     sizeof(parse_attr->eth),
						     &parse_attr->eth,
						     MLX5_FLOW_NAMESPACE_FDB);
	if (IS_ERR(d->pkt_reformat)) {
		err = PTR_ERR(d->pkt_reformat);
		d->compl_result = err;
	}
	mutex_lock(&esw->offloads.decap_tbl_lock);
	complete_all(&d->res_ready);
	if (err)
		goto out_free;

found:
	flow->decap_reformat = d;
	attr->decap_pkt_reformat = d->pkt_reformat;
	list_add(&flow->l3_to_l2_reformat, &d->flows);
	mutex_unlock(&esw->offloads.decap_tbl_lock);
	return 0;

out_free:
	mutex_unlock(&esw->offloads.decap_tbl_lock);
	mlx5e_decap_put(priv, d);
	return err;

out_err:
	mutex_unlock(&esw->offloads.decap_tbl_lock);
	return err;
}

static int parse_tc_vlan_action(struct mlx5e_priv *priv,
				const struct flow_action_entry *act,
				struct mlx5_esw_flow_attr *attr,
				u32 *action)
{
	u8 vlan_idx = attr->total_vlan;

	if (vlan_idx >= MLX5_FS_VLAN_DEPTH)
		return -EOPNOTSUPP;

	switch (act->id) {
	case FLOW_ACTION_VLAN_POP:
		if (vlan_idx) {
			//非0，vlan_idx已存在，直接pop
			if (!mlx5_eswitch_vlan_actions_supported(priv->mdev,
								 MLX5_FS_VLAN_DEPTH))
				return -EOPNOTSUPP;

			*action |= MLX5_FLOW_CONTEXT_ACTION_VLAN_POP_2;
		} else {
			*action |= MLX5_FLOW_CONTEXT_ACTION_VLAN_POP;
		}
		break;
	case FLOW_ACTION_VLAN_PUSH:
		//设置指定vlan_idx的vlan信息（用于push)
		attr->vlan_vid[vlan_idx] = act->vlan.vid;
		attr->vlan_prio[vlan_idx] = act->vlan.prio;
		attr->vlan_proto[vlan_idx] = act->vlan.proto;
		if (!attr->vlan_proto[vlan_idx])
			attr->vlan_proto[vlan_idx] = htons(ETH_P_8021Q);

		if (vlan_idx) {
			//非0，检查是否支持双层vlan操作
			if (!mlx5_eswitch_vlan_actions_supported(priv->mdev,
								 MLX5_FS_VLAN_DEPTH))
				return -EOPNOTSUPP;

			*action |= MLX5_FLOW_CONTEXT_ACTION_VLAN_PUSH_2;
		} else {
			//为0，push单层vlan情况
			if (!mlx5_eswitch_vlan_actions_supported(priv->mdev, 1) &&
			    (act->vlan.proto != htons(ETH_P_8021Q) ||
			     act->vlan.prio))
				return -EOPNOTSUPP;

			*action |= MLX5_FLOW_CONTEXT_ACTION_VLAN_PUSH;
		}
		break;
	default:
		return -EINVAL;
	}

	attr->total_vlan = vlan_idx + 1;

	return 0;
}

static struct net_device *get_fdb_out_dev(struct net_device *uplink_dev,
					  struct net_device *out_dev)
{
	struct net_device *fdb_out_dev = out_dev;
	struct net_device *uplink_upper;

	rcu_read_lock();
	uplink_upper = netdev_master_upper_dev_get_rcu(uplink_dev);
	if (uplink_upper && netif_is_lag_master(uplink_upper) &&
	    uplink_upper == out_dev) {
		fdb_out_dev = uplink_dev;
	} else if (netif_is_lag_master(out_dev)) {
		fdb_out_dev = bond_option_active_slave_get_rcu(netdev_priv(out_dev));
		if (fdb_out_dev &&
		    (!mlx5e_eswitch_rep(fdb_out_dev) ||
		     !netdev_port_same_parent_id(fdb_out_dev, uplink_dev)))
			fdb_out_dev = NULL;
	}
	rcu_read_unlock();
	return fdb_out_dev;
}

static int add_vlan_push_action(struct mlx5e_priv *priv,
				struct mlx5_esw_flow_attr *attr,
				struct net_device **out_dev,
				u32 *action)
{
	struct net_device *vlan_dev = *out_dev;
	//生成需添加vlan
	struct flow_action_entry vlan_act = {
		.id = FLOW_ACTION_VLAN_PUSH,
		.vlan.vid = vlan_dev_vlan_id(vlan_dev),
		.vlan.proto = vlan_dev_vlan_proto(vlan_dev),
		.vlan.prio = 0,
	};
	int err;

	//解析vlan_act，并填充到attr中（添加push vlan)
	err = parse_tc_vlan_action(priv, &vlan_act, attr, action);
	if (err)
		return err;

	*out_dev = dev_get_by_index_rcu(dev_net(vlan_dev),
					dev_get_iflink(vlan_dev));
	if (is_vlan_dev(*out_dev))
		err = add_vlan_push_action(priv, attr, out_dev, action);

	return err;
}

//向attr中添加vlan pop action
static int add_vlan_pop_action(struct mlx5e_priv *priv,
			       struct mlx5_esw_flow_attr *attr,
			       u32 *action)
{
	struct flow_action_entry vlan_act = {
		.id = FLOW_ACTION_VLAN_POP,
	};
	int nest_level, err = 0;

	nest_level = attr->parse_attr->filter_dev->lower_level -
						priv->netdev->lower_level;
	while (nest_level--) {
		err = parse_tc_vlan_action(priv, &vlan_act, attr, action);
		if (err)
			return err;
	}

	return err;
}

static bool same_hw_reps(struct mlx5e_priv *priv,
			 struct net_device *peer_netdev)
{
	struct mlx5e_priv *peer_priv;

	peer_priv = netdev_priv(peer_netdev);

	return mlx5e_eswitch_rep(priv->netdev) &&
	       mlx5e_eswitch_rep(peer_netdev) &&
	       same_hw_devs(priv, peer_priv);
}

static bool is_lag_dev(struct mlx5e_priv *priv,
		       struct net_device *peer_netdev)
{
	return ((mlx5_lag_is_sriov(priv->mdev) ||
		 mlx5_lag_is_multipath(priv->mdev)) &&
		 same_hw_reps(priv, peer_netdev));
}

bool mlx5e_is_valid_eswitch_fwd_dev(struct mlx5e_priv *priv,
				    struct net_device *out_dev)
{
	if (is_merged_eswitch_vfs(priv, out_dev))
		return true;

	if (is_lag_dev(priv, out_dev))
		return true;

	return mlx5e_eswitch_rep(out_dev) &&
	       same_port_devs(priv, netdev_priv(out_dev));
}

static bool is_duplicated_output_device(struct net_device *dev,
					struct net_device *out_dev,
					int *ifindexes, int if_count,
					struct netlink_ext_ack *extack)
{
	int i;

	for (i = 0; i < if_count; i++) {
		if (ifindexes[i] == out_dev->ifindex) {
			NL_SET_ERR_MSG_MOD(extack,
					   "can't duplicate output to same device");
			netdev_err(dev, "can't duplicate output to same device: %s\n",
				   out_dev->name);
			return true;
		}
	}

	return false;
}

static int mlx5_validate_goto_chain(struct mlx5_eswitch *esw,
				    struct mlx5e_tc_flow *flow,
				    const struct flow_action_entry *act,
				    u32 actions,
				    struct netlink_ext_ack *extack)
{
	u32 max_chain = mlx5_esw_chains_get_chain_range(esw);
	struct mlx5_esw_flow_attr *attr = flow->esw_attr;
	bool ft_flow = mlx5e_is_ft_flow(flow);
	u32 dest_chain = act->chain_index;

	if (ft_flow) {
		NL_SET_ERR_MSG_MOD(extack, "Goto action is not supported");
		return -EOPNOTSUPP;
	}

	if (!mlx5_esw_chains_backwards_supported(esw) &&
	    dest_chain <= attr->chain) {
		NL_SET_ERR_MSG_MOD(extack,
				   "Goto lower numbered chain isn't supported");
		return -EOPNOTSUPP;
	}
	if (dest_chain > max_chain) {
		NL_SET_ERR_MSG_MOD(extack,
				   "Requested destination chain is out of supported range");
		return -EOPNOTSUPP;
	}

	if (actions & (MLX5_FLOW_CONTEXT_ACTION_PACKET_REFORMAT |
		       MLX5_FLOW_CONTEXT_ACTION_DECAP) &&
	    !MLX5_CAP_ESW_FLOWTABLE_FDB(esw->dev, reformat_and_fwd_to_table)) {
		NL_SET_ERR_MSG_MOD(extack,
				   "Goto chain is not allowed if action has reformat or decap");
		return -EOPNOTSUPP;
	}

	return 0;
}

static int verify_uplink_forwarding(struct mlx5e_priv *priv,
				    struct mlx5e_tc_flow *flow,
				    struct net_device *out_dev,
				    struct netlink_ext_ack *extack)
{
	struct mlx5_eswitch *esw = priv->mdev->priv.eswitch;
	struct mlx5_esw_flow_attr *attr = flow->esw_attr;
	struct mlx5e_rep_priv *rep_priv;

	/* Forwarding non encapsulated traffic between
	 * uplink ports is allowed only if
	 * termination_table_raw_traffic cap is set.
	 *
	 * Input vport was stored esw_attr->in_rep.
	 * In LAG case, *priv* is the private data of
	 * uplink which may be not the input vport.
	 */
	rep_priv = mlx5e_rep_to_rep_priv(attr->in_rep);

	if (!(mlx5e_eswitch_uplink_rep(rep_priv->netdev) &&
	      mlx5e_eswitch_uplink_rep(out_dev)))
		return 0;

	if (!MLX5_CAP_ESW_FLOWTABLE_FDB(esw->dev,
					termination_table_raw_traffic)) {
		NL_SET_ERR_MSG_MOD(extack,
				   "devices are both uplink, can't offload forwarding");
			pr_err("devices %s %s are both uplink, can't offload forwarding\n",
			       priv->netdev->name, out_dev->name);
			return -EOPNOTSUPP;
	} else if (out_dev != rep_priv->netdev) {
		NL_SET_ERR_MSG_MOD(extack,
				   "devices are not the same uplink, can't offload forwarding");
		pr_err("devices %s %s are both uplink but not the same, can't offload forwarding\n",
		       priv->netdev->name, out_dev->name);
		return -EOPNOTSUPP;
	}
	return 0;
}

//解析tc对应的action
static int parse_tc_fdb_actions(struct mlx5e_priv *priv,
				struct flow_action *flow_action,
				struct mlx5e_tc_flow *flow,
				struct netlink_ext_ack *extack,
				struct net_device *filter_dev)
{
	//共2个元素，0表示修改，1表示add
	struct pedit_headers_action hdrs[2] = {};
	struct mlx5_eswitch *esw = priv->mdev->priv.eswitch;
	struct mlx5_esw_flow_attr *attr = flow->esw_attr;
	struct mlx5e_tc_flow_parse_attr *parse_attr = attr->parse_attr;
	struct mlx5e_rep_priv *rpriv = priv->ppriv;
	const struct ip_tunnel_info *info = NULL;
	int ifindexes[MLX5_MAX_FLOW_FWD_VPORTS];
	bool ft_flow = mlx5e_is_ft_flow(flow);
	const struct flow_action_entry *act;
	bool encap = false, decap = false;
	u32 action = attr->action;
	int err, i, if_count = 0;
	bool mpls_push = false;

	//如果无action,则返回
	if (!flow_action_has_entries(flow_action))
		return -EINVAL;

	if (!flow_action_hw_stats_check(flow_action, extack,
					FLOW_ACTION_HW_STATS_DELAYED_BIT))
		return -EOPNOTSUPP;

	//遍历所有action
	flow_action_for_each(i, act, flow_action) {
		switch (act->id) {
		case FLOW_ACTION_DROP:
			//添加drop action
			action |= MLX5_FLOW_CONTEXT_ACTION_DROP |
				  MLX5_FLOW_CONTEXT_ACTION_COUNT;
			break;
		case FLOW_ACTION_MPLS_PUSH:
			if (!MLX5_CAP_ESW_FLOWTABLE_FDB(priv->mdev,
							reformat_l2_to_l3_tunnel) ||
			    act->mpls_push.proto != htons(ETH_P_MPLS_UC)) {
				NL_SET_ERR_MSG_MOD(extack,
						   "mpls push is supported only for mpls_uc protocol");
				return -EOPNOTSUPP;
			}
			mpls_push = true;
			break;
		case FLOW_ACTION_MPLS_POP:
			/* we only support mpls pop if it is the first action
			 * and the filter net device is bareudp. Subsequent
			 * actions can be pedit and the last can be mirred
			 * egress redirect.
			 */
			if (i) {
				NL_SET_ERR_MSG_MOD(extack,
						   "mpls pop supported only as first action");
				return -EOPNOTSUPP;
			}
			if (!netif_is_bareudp(filter_dev)) {
				NL_SET_ERR_MSG_MOD(extack,
						   "mpls pop supported only on bareudp devices");
				return -EOPNOTSUPP;
			}

			parse_attr->eth.h_proto = act->mpls_pop.proto;
			action |= MLX5_FLOW_CONTEXT_ACTION_PACKET_REFORMAT;
			flow_flag_set(flow, L3_TO_L2_DECAP);
			break;
		case FLOW_ACTION_MANGLE:
		case FLOW_ACTION_ADD:
			//转换为头部修改
			err = parse_tc_pedit_action(priv, act, MLX5_FLOW_NAMESPACE_FDB,
<<<<<<< HEAD
						    hdrs/*出参，要设置的值*/, extack);
=======
						    parse_attr, hdrs, flow, extack);
>>>>>>> 64677779
			if (err)
				return err;

			if (!flow_flag_test(flow, L3_TO_L2_DECAP)) {
				action |= MLX5_FLOW_CONTEXT_ACTION_MOD_HDR;
				attr->split_count = attr->out_count;
			}
			break;
		case FLOW_ACTION_CSUM:
			//checksum不需要下发，执行检查
			if (csum_offload_supported(priv, action,
						   act->csum_flags, extack))
				break;

			return -EOPNOTSUPP;
		case FLOW_ACTION_REDIRECT:
		case FLOW_ACTION_MIRRED: {
			//处理redirect
			struct mlx5e_priv *out_priv;
			struct net_device *out_dev;

			out_dev = act->dev;/*报文输出接口*/
			if (!out_dev) {
				/* out_dev is NULL when filters with
				 * non-existing mirred device are replayed to
				 * the driver.
				 */
				return -EINVAL;
			}

			if (mpls_push && !netif_is_bareudp(out_dev)) {
				NL_SET_ERR_MSG_MOD(extack,
						   "mpls is supported only through a bareudp device");
				return -EOPNOTSUPP;
			}

			if (ft_flow && out_dev == priv->netdev) {
				/* Ignore forward to self rules generated
				 * by adding both mlx5 devs to the flow table
				 * block on a normal nft offload setup.
				 */
				return -EOPNOTSUPP;
			}

			//output接口不能超过数量限制
			if (attr->out_count >= MLX5_MAX_FLOW_FWD_VPORTS) {
				NL_SET_ERR_MSG_MOD(extack,
						   "can't support more output ports, can't offload forwarding");
				netdev_warn(priv->netdev,
					    "can't support more than %d output ports, can't offload forwarding\n",
					    attr->out_count);
				return -EOPNOTSUPP;
			}

			action |= MLX5_FLOW_CONTEXT_ACTION_FWD_DEST |
				  MLX5_FLOW_CONTEXT_ACTION_COUNT;
			if (encap) {
				parse_attr->mirred_ifindex[attr->out_count] =
					out_dev->ifindex;
				parse_attr->tun_info[attr->out_count] = dup_tun_info(info);
				if (!parse_attr->tun_info[attr->out_count])
					return -ENOMEM;
				encap = false;
				attr->dests[attr->out_count].flags |=
					MLX5_ESW_DEST_ENCAP;
				attr->out_count++;
				/* attr->dests[].rep is resolved when we
				 * handle encap
				 */
			} else if (netdev_port_same_parent_id(priv->netdev, out_dev)) {
				//out_dev与netdev属于同一设备
				struct mlx5_eswitch *esw = priv->mdev->priv.eswitch;
				struct net_device *uplink_dev = mlx5_eswitch_uplink_get_proto_dev(esw, REP_ETH);

				if (is_duplicated_output_device(priv->netdev,
								out_dev,
								ifindexes,
								if_count,
								extack))
					return -EOPNOTSUPP;

				ifindexes[if_count] = out_dev->ifindex;
				if_count++;

				out_dev = get_fdb_out_dev(uplink_dev, out_dev);
				if (!out_dev)
					return -ENODEV;

				if (is_vlan_dev(out_dev)) {
					//出接口有vlan,添加vlan
					err = add_vlan_push_action(priv, attr,
								   &out_dev,
								   &action);
					if (err)
						return err;
				}

				if (is_vlan_dev(parse_attr->filter_dev)) {
					err = add_vlan_pop_action(priv, attr,
								  &action);
					if (err)
						return err;
				}

				err = verify_uplink_forwarding(priv, flow, out_dev, extack);
				if (err)
					return err;

				//出接口设备必须为rep口
				if (!mlx5e_is_valid_eswitch_fwd_dev(priv, out_dev)) {
					NL_SET_ERR_MSG_MOD(extack,
							   "devices are not on same switch HW, can't offload forwarding");
					return -EOPNOTSUPP;
				}

				out_priv = netdev_priv(out_dev);
				rpriv = out_priv->ppriv;
				attr->dests[attr->out_count].rep = rpriv->rep;
				attr->dests[attr->out_count].mdev = out_priv->mdev;
				attr->out_count++;
			} else if (parse_attr->filter_dev != priv->netdev) {
				/* All mlx5 devices are called to configure
				 * high level device filters. Therefore, the
				 * *attempt* to  install a filter on invalid
				 * eswitch should not trigger an explicit error
				 */
				return -EINVAL;
			} else {
				//非同一个switch hardware,无法forwarding
				NL_SET_ERR_MSG_MOD(extack,
						   "devices are not on same switch HW, can't offload forwarding");
				netdev_warn(priv->netdev,
					    "devices %s %s not on same switch HW, can't offload forwarding\n",
					    priv->netdev->name,
					    out_dev->name);
				return -EINVAL;
			}
			}
			break;
		case FLOW_ACTION_TUNNEL_ENCAP:
			//隧道封装，记录下要封装的tunnel_info
			info = act->tunnel;
			if (info)
				encap = true;
			else
				return -EOPNOTSUPP;

			break;
		case FLOW_ACTION_VLAN_PUSH:
		case FLOW_ACTION_VLAN_POP:
			//vlan push 与 vlan pop
			if (act->id == FLOW_ACTION_VLAN_PUSH &&
			    (action & MLX5_FLOW_CONTEXT_ACTION_VLAN_POP)) {
				/* Replace vlan pop+push with vlan modify */
				action &= ~MLX5_FLOW_CONTEXT_ACTION_VLAN_POP;
				err = add_vlan_rewrite_action(priv,
							      MLX5_FLOW_NAMESPACE_FDB,
							      act, parse_attr, hdrs,
							      &action, extack);
			} else {
				err = parse_tc_vlan_action(priv, act, attr, &action);
			}
			if (err)
				return err;

			attr->split_count = attr->out_count;
			break;
		case FLOW_ACTION_VLAN_MANGLE:
			//vlan 修改
			err = add_vlan_rewrite_action(priv,
						      MLX5_FLOW_NAMESPACE_FDB,
						      act, parse_attr, hdrs,
						      &action, extack);
			if (err)
				return err;

			attr->split_count = attr->out_count;
			break;
		case FLOW_ACTION_TUNNEL_DECAP:
			decap = true;
			break;
		case FLOW_ACTION_GOTO:
			//跳转到指定chain
			err = mlx5_validate_goto_chain(esw, flow, act, action,
						       extack);
			if (err)
				return err;

			action |= MLX5_FLOW_CONTEXT_ACTION_COUNT;
			attr->dest_chain = act->chain_index;
			break;
		case FLOW_ACTION_CT:
			err = mlx5_tc_ct_parse_action(priv, attr, act, extack);
			if (err)
				return err;

			flow_flag_set(flow, CT);
			break;
		default:
			NL_SET_ERR_MSG_MOD(extack, "The offload action is not supported");
			return -EOPNOTSUPP;
		}
	}

	if (MLX5_CAP_GEN(esw->dev, prio_tag_required) &&
	    action & MLX5_FLOW_CONTEXT_ACTION_VLAN_POP) {
		/* For prio tag mode, replace vlan pop with rewrite vlan prio
		 * tag rewrite.
		 */
		action &= ~MLX5_FLOW_CONTEXT_ACTION_VLAN_POP;
		err = add_vlan_prio_tag_rewrite_action(priv, parse_attr, hdrs,
						       &action, extack);
		if (err)
			return err;
	}

	//有报文修改或add操作
	if (hdrs[TCA_PEDIT_KEY_EX_CMD_SET].pedits ||
	    hdrs[TCA_PEDIT_KEY_EX_CMD_ADD].pedits) {
		err = alloc_tc_pedit_action(priv, MLX5_FLOW_NAMESPACE_FDB,
					    parse_attr, hdrs, &action, extack);
		if (err)
			return err;
		/* in case all pedit actions are skipped, remove the MOD_HDR
		 * flag. we might have set split_count either by pedit or
		 * pop/push. if there is no pop/push either, reset it too.
		 */
		if (parse_attr->mod_hdr_acts.num_actions == 0) {
			//所有modify均被跳过，清掉action
			action &= ~MLX5_FLOW_CONTEXT_ACTION_MOD_HDR;
			dealloc_mod_hdr_actions(&parse_attr->mod_hdr_acts);
			if (!((action & MLX5_FLOW_CONTEXT_ACTION_VLAN_POP) ||
			      (action & MLX5_FLOW_CONTEXT_ACTION_VLAN_PUSH)))
				attr->split_count = 0;
		}
	}

	attr->action = action;
	if (!actions_match_supported(priv, flow_action, parse_attr, flow, extack))
		return -EOPNOTSUPP;

	if (attr->dest_chain) {
		if (decap) {
			/* It can be supported if we'll create a mapping for
			 * the tunnel device only (without tunnel), and set
			 * this tunnel id with this decap flow.
			 *
			 * On restore (miss), we'll just set this saved tunnel
			 * device.
			 */

			NL_SET_ERR_MSG(extack,
				       "Decap with goto isn't supported");
			netdev_warn(priv->netdev,
				    "Decap with goto isn't supported");
			return -EOPNOTSUPP;
		}

		if (attr->action & MLX5_FLOW_CONTEXT_ACTION_FWD_DEST) {
			NL_SET_ERR_MSG_MOD(extack,
					   "Mirroring goto chain rules isn't supported");
			return -EOPNOTSUPP;
		}
		attr->action |= MLX5_FLOW_CONTEXT_ACTION_FWD_DEST;
	}

	if (!(attr->action &
	      (MLX5_FLOW_CONTEXT_ACTION_FWD_DEST | MLX5_FLOW_CONTEXT_ACTION_DROP))) {
		NL_SET_ERR_MSG_MOD(extack,
				   "Rule must have at least one forward/drop action");
		return -EOPNOTSUPP;
	}

	if (attr->split_count > 0 && !mlx5_esw_has_fwd_fdb(priv->mdev)) {
		NL_SET_ERR_MSG_MOD(extack,
				   "current firmware doesn't support split rule for port mirroring");
		netdev_warn_once(priv->netdev, "current firmware doesn't support split rule for port mirroring\n");
		return -EOPNOTSUPP;
	}

	return 0;
}

static void get_flags(int flags, unsigned long *flow_flags)
{
	unsigned long __flow_flags = 0;

	if (flags & MLX5_TC_FLAG(INGRESS))
		__flow_flags |= BIT(MLX5E_TC_FLOW_FLAG_INGRESS);
	if (flags & MLX5_TC_FLAG(EGRESS))
		__flow_flags |= BIT(MLX5E_TC_FLOW_FLAG_EGRESS);

	if (flags & MLX5_TC_FLAG(ESW_OFFLOAD))
		__flow_flags |= BIT(MLX5E_TC_FLOW_FLAG_ESWITCH);
	if (flags & MLX5_TC_FLAG(NIC_OFFLOAD))
		__flow_flags |= BIT(MLX5E_TC_FLOW_FLAG_NIC);
	if (flags & MLX5_TC_FLAG(FT_OFFLOAD))
		__flow_flags |= BIT(MLX5E_TC_FLOW_FLAG_FT);

	*flow_flags = __flow_flags;
}

static const struct rhashtable_params tc_ht_params = {
	.head_offset = offsetof(struct mlx5e_tc_flow, node),
	.key_offset = offsetof(struct mlx5e_tc_flow, cookie),
	.key_len = sizeof(((struct mlx5e_tc_flow *)0)->cookie),
	.automatic_shrinking = true,
};

static struct rhashtable *get_tc_ht(struct mlx5e_priv *priv,
				    unsigned long flags)
{
	struct mlx5_eswitch *esw = priv->mdev->priv.eswitch;
	struct mlx5e_rep_priv *uplink_rpriv;

	if (flags & MLX5_TC_FLAG(ESW_OFFLOAD)) {
		uplink_rpriv = mlx5_eswitch_get_uplink_priv(esw, REP_ETH);
		return &uplink_rpriv->uplink_priv.tc_ht;
	} else /* NIC offload */
		return &priv->fs.tc.ht;
}

static bool is_peer_flow_needed(struct mlx5e_tc_flow *flow)
{
	struct mlx5_esw_flow_attr *attr = flow->esw_attr;
	bool is_rep_ingress = attr->in_rep->vport != MLX5_VPORT_UPLINK &&
		flow_flag_test(flow, INGRESS);
	bool act_is_encap = !!(attr->action &
			       MLX5_FLOW_CONTEXT_ACTION_PACKET_REFORMAT);
	bool esw_paired = mlx5_devcom_is_paired(attr->in_mdev->priv.devcom,
						MLX5_DEVCOM_ESW_OFFLOADS);

	if (!esw_paired)
		return false;

	if ((mlx5_lag_is_sriov(attr->in_mdev) ||
	     mlx5_lag_is_multipath(attr->in_mdev)) &&
	    (is_rep_ingress || act_is_encap))
		return true;

	return false;
}

//创建的mlx5 evswitch tc flow
static int
mlx5e_alloc_flow(struct mlx5e_priv *priv, int attr_size,
		 struct flow_cls_offload *f, unsigned long flow_flags,
		 struct mlx5e_tc_flow_parse_attr **__parse_attr/*出参，申请的parse_attr*/,
		 struct mlx5e_tc_flow **__flow/*出参，申请的flow*/)
{
	struct mlx5e_tc_flow_parse_attr *parse_attr;
	struct mlx5e_tc_flow *flow;
	int out_index, err;

	//申请flow内存及其私有数据大小
	flow = kzalloc(sizeof(*flow) + attr_size, GFP_KERNEL);
	//申请flow对应的parse结果
	parse_attr = kvzalloc(sizeof(*parse_attr), GFP_KERNEL);
	if (!parse_attr || !flow) {
		err = -ENOMEM;
		goto err_free;
	}

	flow->cookie = f->cookie;
	flow->flags = flow_flags;
	flow->priv = priv;
	for (out_index = 0; out_index < MLX5_MAX_FLOW_FWD_VPORTS; out_index++)
		INIT_LIST_HEAD(&flow->encaps[out_index].list);
	INIT_LIST_HEAD(&flow->mod_hdr);
	INIT_LIST_HEAD(&flow->hairpin);
	INIT_LIST_HEAD(&flow->l3_to_l2_reformat);
	refcount_set(&flow->refcnt, 1);
	init_completion(&flow->init_done);

	*__flow = flow;
	*__parse_attr = parse_attr;

	return 0;

err_free:
	kfree(flow);
	kvfree(parse_attr);
	return err;
}

static void
mlx5e_flow_esw_attr_init(struct mlx5_esw_flow_attr *esw_attr,
			 struct mlx5e_priv *priv,
			 struct mlx5e_tc_flow_parse_attr *parse_attr,
			 struct flow_cls_offload *f,
			 struct mlx5_eswitch_rep *in_rep,
			 struct mlx5_core_dev *in_mdev)
{
	struct mlx5_eswitch *esw = priv->mdev->priv.eswitch;

	esw_attr->parse_attr = parse_attr;
	esw_attr->chain = f->common.chain_index;
	esw_attr->prio = f->common.prio;

	esw_attr->in_rep = in_rep;
	esw_attr->in_mdev = in_mdev;

	if (MLX5_CAP_ESW(esw->dev, counter_eswitch_affinity) ==
	    MLX5_COUNTER_SOURCE_ESWITCH)
		esw_attr->counter_dev = in_mdev;
	else
		esw_attr->counter_dev = priv->mdev;
}

static struct mlx5e_tc_flow *
__mlx5e_add_fdb_flow(struct mlx5e_priv *priv,
		     struct flow_cls_offload *f,
		     unsigned long flow_flags,
		     struct net_device *filter_dev,
		     struct mlx5_eswitch_rep *in_rep,
		     struct mlx5_core_dev *in_mdev)
{
	struct flow_rule *rule = flow_cls_offload_flow_rule(f);
	struct netlink_ext_ack *extack = f->common.extack;
	struct mlx5e_tc_flow_parse_attr *parse_attr;
	struct mlx5e_tc_flow *flow;
	int attr_size, err;

	flow_flags |= BIT(MLX5E_TC_FLOW_FLAG_ESWITCH);
	//申请初始化flow,parse_attr
	attr_size  = sizeof(struct mlx5_esw_flow_attr);
	err = mlx5e_alloc_flow(priv, attr_size, f, flow_flags,
			       &parse_attr, &flow);
	if (err)
		goto out;

	parse_attr->filter_dev = filter_dev;
	mlx5e_flow_esw_attr_init(flow->esw_attr,
				 priv, parse_attr,
				 f, in_rep, in_mdev);

	//解析flower对应的key,mask到parse_attr->spec中
	err = parse_cls_flower(flow->priv, flow, &parse_attr->spec,
			       f, filter_dev);
	if (err)
		goto err_free;

<<<<<<< HEAD
	//解析action
	err = parse_tc_fdb_actions(priv, &rule->action, flow, extack);
=======
	err = parse_tc_fdb_actions(priv, &rule->action, flow, extack, filter_dev);
>>>>>>> 64677779
	if (err)
		goto err_free;

	err = mlx5_tc_ct_parse_match(priv, &parse_attr->spec, f, extack);
	if (err)
		goto err_free;

	//将解析好的内容（flow）添加进fdb
	err = mlx5e_tc_add_fdb_flow(priv, flow, extack);
	complete_all(&flow->init_done);
	if (err) {
		if (!(err == -ENETUNREACH && mlx5_lag_is_multipath(in_mdev)))
			goto err_free;

		add_unready_flow(flow);
	}

	return flow;

err_free:
	mlx5e_flow_put(priv, flow);
out:
	return ERR_PTR(err);
}

static int mlx5e_tc_add_fdb_peer_flow(struct flow_cls_offload *f,
				      struct mlx5e_tc_flow *flow,
				      unsigned long flow_flags)
{
	struct mlx5e_priv *priv = flow->priv, *peer_priv;
	struct mlx5_eswitch *esw = priv->mdev->priv.eswitch, *peer_esw;
	struct mlx5_devcom *devcom = priv->mdev->priv.devcom;
	struct mlx5e_tc_flow_parse_attr *parse_attr;
	struct mlx5e_rep_priv *peer_urpriv;
	struct mlx5e_tc_flow *peer_flow;
	struct mlx5_core_dev *in_mdev;
	int err = 0;

	peer_esw = mlx5_devcom_get_peer_data(devcom, MLX5_DEVCOM_ESW_OFFLOADS);
	if (!peer_esw)
		return -ENODEV;

	peer_urpriv = mlx5_eswitch_get_uplink_priv(peer_esw, REP_ETH);
	peer_priv = netdev_priv(peer_urpriv->netdev);

	/* in_mdev is assigned of which the packet originated from.
	 * So packets redirected to uplink use the same mdev of the
	 * original flow and packets redirected from uplink use the
	 * peer mdev.
	 */
	if (flow->esw_attr->in_rep->vport == MLX5_VPORT_UPLINK)
		in_mdev = peer_priv->mdev;
	else
		in_mdev = priv->mdev;

	parse_attr = flow->esw_attr->parse_attr;
	peer_flow = __mlx5e_add_fdb_flow(peer_priv, f, flow_flags,
					 parse_attr->filter_dev,
					 flow->esw_attr->in_rep, in_mdev);
	if (IS_ERR(peer_flow)) {
		err = PTR_ERR(peer_flow);
		goto out;
	}

	flow->peer_flow = peer_flow;
	flow_flag_set(flow, DUP);
	mutex_lock(&esw->offloads.peer_mutex);
	list_add_tail(&flow->peer, &esw->offloads.peer_flows);
	mutex_unlock(&esw->offloads.peer_mutex);

out:
	mlx5_devcom_release_peer_data(devcom, MLX5_DEVCOM_ESW_OFFLOADS);
	return err;
}

//驱动offload流入口
static int
mlx5e_add_fdb_flow(struct mlx5e_priv *priv,
		   struct flow_cls_offload *f/*要offload的流*/,
		   unsigned long flow_flags,
		   struct net_device *filter_dev,
		   struct mlx5e_tc_flow **__flow)
{
	struct mlx5e_rep_priv *rpriv = priv->ppriv;
	struct mlx5_eswitch_rep *in_rep = rpriv->rep;
	struct mlx5_core_dev *in_mdev = priv->mdev;
	struct mlx5e_tc_flow *flow;
	int err;

	flow = __mlx5e_add_fdb_flow(priv, f, flow_flags, filter_dev, in_rep,
				    in_mdev);
	if (IS_ERR(flow))
		return PTR_ERR(flow);

	if (is_peer_flow_needed(flow)) {
		//vf lag 场景
		err = mlx5e_tc_add_fdb_peer_flow(f, flow, flow_flags);
		if (err) {
			mlx5e_tc_del_fdb_flow(priv, flow);
			goto out;
		}
	}

	*__flow = flow;

	return 0;

out:
	return err;
}

static int
mlx5e_add_nic_flow(struct mlx5e_priv *priv,
		   struct flow_cls_offload *f,
		   unsigned long flow_flags,
		   struct net_device *filter_dev,
		   struct mlx5e_tc_flow **__flow)
{
	struct flow_rule *rule = flow_cls_offload_flow_rule(f);
	struct netlink_ext_ack *extack = f->common.extack;
	struct mlx5e_tc_flow_parse_attr *parse_attr;
	struct mlx5e_tc_flow *flow;
	int attr_size, err;

	/* multi-chain not supported for NIC rules */
	if (!tc_cls_can_offload_and_chain0(priv->netdev, &f->common))
		return -EOPNOTSUPP;

	flow_flags |= BIT(MLX5E_TC_FLOW_FLAG_NIC);
	attr_size  = sizeof(struct mlx5_nic_flow_attr);
	err = mlx5e_alloc_flow(priv, attr_size, f, flow_flags,
			       &parse_attr, &flow);
	if (err)
		goto out;

	parse_attr->filter_dev = filter_dev;
	err = parse_cls_flower(flow->priv, flow, &parse_attr->spec,
			       f, filter_dev);
	if (err)
		goto err_free;

	err = parse_tc_nic_actions(priv, &rule->action, parse_attr, flow, extack);
	if (err)
		goto err_free;

	err = mlx5e_tc_add_nic_flow(priv, parse_attr, flow, extack);
	if (err)
		goto err_free;

	flow_flag_set(flow, OFFLOADED);
	kvfree(parse_attr);
	*__flow = flow;

	return 0;

err_free:
	mlx5e_flow_put(priv, flow);
	kvfree(parse_attr);
out:
	return err;
}

//添加flower规则
static int
mlx5e_tc_add_flow(struct mlx5e_priv *priv,
		  struct flow_cls_offload *f,
		  unsigned long flags,
		  struct net_device *filter_dev,
		  struct mlx5e_tc_flow **flow)
{
	struct mlx5_eswitch *esw = priv->mdev->priv.eswitch;
	unsigned long flow_flags;
	int err;

	get_flags(flags, &flow_flags);

	//检查dev是否开启了tc offload
	if (!tc_can_offload_extack(priv->netdev, f->common.extack))
		return -EOPNOTSUPP;

	//eswitch的mode为sriov_offloads，则add_fdb_flow
	if (esw && esw->mode == MLX5_ESWITCH_OFFLOADS)
		err = mlx5e_add_fdb_flow(priv, f, flow_flags,
					 filter_dev, flow);
	else
		err = mlx5e_add_nic_flow(priv, f, flow_flags,
					 filter_dev, flow);

	return err;
}

<<<<<<< HEAD
//处理flower规则配置
=======
static bool is_flow_rule_duplicate_allowed(struct net_device *dev,
					   struct mlx5e_rep_priv *rpriv)
{
	/* Offloaded flow rule is allowed to duplicate on non-uplink representor
	 * sharing tc block with other slaves of a lag device.
	 */
	return netif_is_lag_port(dev) && rpriv->rep->vport != MLX5_VPORT_UPLINK;
}

>>>>>>> 64677779
int mlx5e_configure_flower(struct net_device *dev, struct mlx5e_priv *priv,
			   struct flow_cls_offload *f/*要offload的flower*/, unsigned long flags)
{
	struct netlink_ext_ack *extack = f->common.extack;
	struct rhashtable *tc_ht = get_tc_ht(priv, flags);
	struct mlx5e_rep_priv *rpriv = priv->ppriv;
	struct mlx5e_tc_flow *flow;
	int err = 0;

	//flow已存在，则添加失败
	rcu_read_lock();
	flow = rhashtable_lookup(tc_ht, &f->cookie, tc_ht_params);
	rcu_read_unlock();
	if (flow) {
<<<<<<< HEAD
		//设置错误消息到ext_ack，以便netlink返回回去
=======
		/* Same flow rule offloaded to non-uplink representor sharing tc block,
		 * just return 0.
		 */
		if (is_flow_rule_duplicate_allowed(dev, rpriv) && flow->orig_dev != dev)
			goto out;

>>>>>>> 64677779
		NL_SET_ERR_MSG_MOD(extack,
				   "flow cookie already exists, ignoring");
		netdev_warn_once(priv->netdev,
				 "flow cookie %lx already exists, ignoring\n",
				 f->cookie);
		err = -EEXIST;
		goto out;
	}

	trace_mlx5e_configure_flower(f);
	//执行flow添加
	err = mlx5e_tc_add_flow(priv, f/*要添加的flow*/, flags, dev, &flow);
	if (err)
		goto out;

<<<<<<< HEAD
	//添加映射方便确定是否已添加
=======
	/* Flow rule offloaded to non-uplink representor sharing tc block,
	 * set the flow's owner dev.
	 */
	if (is_flow_rule_duplicate_allowed(dev, rpriv))
		flow->orig_dev = dev;

>>>>>>> 64677779
	err = rhashtable_lookup_insert_fast(tc_ht, &flow->node, tc_ht_params);
	if (err)
		goto err_free;

	return 0;

err_free:
	mlx5e_flow_put(priv, flow);
out:
	return err;
}

static bool same_flow_direction(struct mlx5e_tc_flow *flow, int flags)
{
	bool dir_ingress = !!(flags & MLX5_TC_FLAG(INGRESS));
	bool dir_egress = !!(flags & MLX5_TC_FLAG(EGRESS));

	return flow_flag_test(flow, INGRESS) == dir_ingress &&
		flow_flag_test(flow, EGRESS) == dir_egress;
}

int mlx5e_delete_flower(struct net_device *dev, struct mlx5e_priv *priv,
			struct flow_cls_offload *f, unsigned long flags)
{
	struct rhashtable *tc_ht = get_tc_ht(priv, flags);
	struct mlx5e_tc_flow *flow;
	int err;

	rcu_read_lock();
	flow = rhashtable_lookup(tc_ht, &f->cookie, tc_ht_params);
	if (!flow || !same_flow_direction(flow, flags)) {
		err = -EINVAL;
		goto errout;
	}

	/* Only delete the flow if it doesn't have MLX5E_TC_FLOW_DELETED flag
	 * set.
	 */
	if (flow_flag_test_and_set(flow, DELETED)) {
		err = -EINVAL;
		goto errout;
	}
	rhashtable_remove_fast(tc_ht, &flow->node, tc_ht_params);
	rcu_read_unlock();

	trace_mlx5e_delete_flower(f);
	mlx5e_flow_put(priv, flow);

	return 0;

errout:
	rcu_read_unlock();
	return err;
}

int mlx5e_stats_flower(struct net_device *dev, struct mlx5e_priv *priv,
		       struct flow_cls_offload *f, unsigned long flags)
{
	struct mlx5_devcom *devcom = priv->mdev->priv.devcom;
	struct rhashtable *tc_ht = get_tc_ht(priv, flags);
	struct mlx5_eswitch *peer_esw;
	struct mlx5e_tc_flow *flow;
	struct mlx5_fc *counter;
	u64 lastuse = 0;
	u64 packets = 0;
	u64 bytes = 0;
	int err = 0;

	rcu_read_lock();
	flow = mlx5e_flow_get(rhashtable_lookup(tc_ht, &f->cookie,
						tc_ht_params));
	rcu_read_unlock();
	if (IS_ERR(flow))
		return PTR_ERR(flow);

	if (!same_flow_direction(flow, flags)) {
		err = -EINVAL;
		goto errout;
	}

	if (mlx5e_is_offloaded_flow(flow) || flow_flag_test(flow, CT)) {
		counter = mlx5e_tc_get_counter(flow);
		if (!counter)
			goto errout;

		mlx5_fc_query_cached(counter, &bytes, &packets, &lastuse);
	}

	/* Under multipath it's possible for one rule to be currently
	 * un-offloaded while the other rule is offloaded.
	 */
	peer_esw = mlx5_devcom_get_peer_data(devcom, MLX5_DEVCOM_ESW_OFFLOADS);
	if (!peer_esw)
		goto out;

	if (flow_flag_test(flow, DUP) &&
	    flow_flag_test(flow->peer_flow, OFFLOADED)) {
		u64 bytes2;
		u64 packets2;
		u64 lastuse2;

		counter = mlx5e_tc_get_counter(flow->peer_flow);
		if (!counter)
			goto no_peer_counter;
		mlx5_fc_query_cached(counter, &bytes2, &packets2, &lastuse2);

		bytes += bytes2;
		packets += packets2;
		lastuse = max_t(u64, lastuse, lastuse2);
	}

no_peer_counter:
	mlx5_devcom_release_peer_data(devcom, MLX5_DEVCOM_ESW_OFFLOADS);
out:
	flow_stats_update(&f->stats, bytes, packets, lastuse,
			  FLOW_ACTION_HW_STATS_DELAYED);
	trace_mlx5e_stats_flower(f);
errout:
	mlx5e_flow_put(priv, flow);
	return err;
}

static int apply_police_params(struct mlx5e_priv *priv, u32 rate,
			       struct netlink_ext_ack *extack)
{
	struct mlx5e_rep_priv *rpriv = priv->ppriv;
	struct mlx5_eswitch *esw;
	u16 vport_num;
	u32 rate_mbps;
	int err;

	vport_num = rpriv->rep->vport;
	if (vport_num >= MLX5_VPORT_ECPF) {
		NL_SET_ERR_MSG_MOD(extack,
				   "Ingress rate limit is supported only for Eswitch ports connected to VFs");
		return -EOPNOTSUPP;
	}

	esw = priv->mdev->priv.eswitch;
	/* rate is given in bytes/sec.
	 * First convert to bits/sec and then round to the nearest mbit/secs.
	 * mbit means million bits.
	 * Moreover, if rate is non zero we choose to configure to a minimum of
	 * 1 mbit/sec.
	 */
	rate_mbps = rate ? max_t(u32, (rate * 8 + 500000) / 1000000, 1) : 0;
	err = mlx5_esw_modify_vport_rate(esw, vport_num, rate_mbps);
	if (err)
		NL_SET_ERR_MSG_MOD(extack, "failed applying action to hardware");

	return err;
}

static int scan_tc_matchall_fdb_actions(struct mlx5e_priv *priv,
					struct flow_action *flow_action,
					struct netlink_ext_ack *extack)
{
	struct mlx5e_rep_priv *rpriv = priv->ppriv;
	const struct flow_action_entry *act;
	int err;
	int i;

	if (!flow_action_has_entries(flow_action)) {
		NL_SET_ERR_MSG_MOD(extack, "matchall called with no action");
		return -EINVAL;
	}

	if (!flow_offload_has_one_action(flow_action)) {
		NL_SET_ERR_MSG_MOD(extack, "matchall policing support only a single action");
		return -EOPNOTSUPP;
	}

	if (!flow_action_basic_hw_stats_check(flow_action, extack))
		return -EOPNOTSUPP;

	flow_action_for_each(i, act, flow_action) {
		switch (act->id) {
		case FLOW_ACTION_POLICE:
			err = apply_police_params(priv, act->police.rate_bytes_ps, extack);
			if (err)
				return err;

			rpriv->prev_vf_vport_stats = priv->stats.vf_vport;
			break;
		default:
			NL_SET_ERR_MSG_MOD(extack, "mlx5 supports only police action for matchall");
			return -EOPNOTSUPP;
		}
	}

	return 0;
}

int mlx5e_tc_configure_matchall(struct mlx5e_priv *priv,
				struct tc_cls_matchall_offload *ma)
{
	struct mlx5_eswitch *esw = priv->mdev->priv.eswitch;
	struct netlink_ext_ack *extack = ma->common.extack;

	if (!mlx5_esw_qos_enabled(esw)) {
		NL_SET_ERR_MSG_MOD(extack, "QoS is not supported on this device");
		return -EOPNOTSUPP;
	}

	if (ma->common.prio != 1) {
		NL_SET_ERR_MSG_MOD(extack, "only priority 1 is supported");
		return -EINVAL;
	}

	return scan_tc_matchall_fdb_actions(priv, &ma->rule->action, extack);
}

int mlx5e_tc_delete_matchall(struct mlx5e_priv *priv,
			     struct tc_cls_matchall_offload *ma)
{
	struct netlink_ext_ack *extack = ma->common.extack;

	return apply_police_params(priv, 0, extack);
}

void mlx5e_tc_stats_matchall(struct mlx5e_priv *priv,
			     struct tc_cls_matchall_offload *ma)
{
	struct mlx5e_rep_priv *rpriv = priv->ppriv;
	struct rtnl_link_stats64 cur_stats;
	u64 dbytes;
	u64 dpkts;

	cur_stats = priv->stats.vf_vport;
	dpkts = cur_stats.rx_packets - rpriv->prev_vf_vport_stats.rx_packets;
	dbytes = cur_stats.rx_bytes - rpriv->prev_vf_vport_stats.rx_bytes;
	rpriv->prev_vf_vport_stats = cur_stats;
	flow_stats_update(&ma->stats, dbytes, dpkts, jiffies,
			  FLOW_ACTION_HW_STATS_DELAYED);
}

static void mlx5e_tc_hairpin_update_dead_peer(struct mlx5e_priv *priv,
					      struct mlx5e_priv *peer_priv)
{
	struct mlx5_core_dev *peer_mdev = peer_priv->mdev;
	struct mlx5e_hairpin_entry *hpe, *tmp;
	LIST_HEAD(init_wait_list);
	u16 peer_vhca_id;
	int bkt;

	if (!same_hw_devs(priv, peer_priv))
		return;

	peer_vhca_id = MLX5_CAP_GEN(peer_mdev, vhca_id);

	mutex_lock(&priv->fs.tc.hairpin_tbl_lock);
	hash_for_each(priv->fs.tc.hairpin_tbl, bkt, hpe, hairpin_hlist)
		if (refcount_inc_not_zero(&hpe->refcnt))
			list_add(&hpe->dead_peer_wait_list, &init_wait_list);
	mutex_unlock(&priv->fs.tc.hairpin_tbl_lock);

	list_for_each_entry_safe(hpe, tmp, &init_wait_list, dead_peer_wait_list) {
		wait_for_completion(&hpe->res_ready);
		if (!IS_ERR_OR_NULL(hpe->hp) && hpe->peer_vhca_id == peer_vhca_id)
			hpe->hp->pair->peer_gone = true;

		mlx5e_hairpin_put(priv, hpe);
	}
}

static int mlx5e_tc_netdev_event(struct notifier_block *this,
				 unsigned long event, void *ptr)
{
	struct net_device *ndev = netdev_notifier_info_to_dev(ptr);
	struct mlx5e_flow_steering *fs;
	struct mlx5e_priv *peer_priv;
	struct mlx5e_tc_table *tc;
	struct mlx5e_priv *priv;

	if (ndev->netdev_ops != &mlx5e_netdev_ops ||
	    event != NETDEV_UNREGISTER ||
	    ndev->reg_state == NETREG_REGISTERED)
		return NOTIFY_DONE;

	tc = container_of(this, struct mlx5e_tc_table, netdevice_nb);
	fs = container_of(tc, struct mlx5e_flow_steering, tc);
	priv = container_of(fs, struct mlx5e_priv, fs);
	peer_priv = netdev_priv(ndev);
	if (priv == peer_priv ||
	    !(priv->netdev->features & NETIF_F_HW_TC))
		return NOTIFY_DONE;

	mlx5e_tc_hairpin_update_dead_peer(priv, peer_priv);

	return NOTIFY_DONE;
}

int mlx5e_tc_nic_init(struct mlx5e_priv *priv)
{
	struct mlx5e_tc_table *tc = &priv->fs.tc;
	int err;

	mutex_init(&tc->t_lock);
	mutex_init(&tc->mod_hdr.lock);
	hash_init(tc->mod_hdr.hlist);
	mutex_init(&tc->hairpin_tbl_lock);
	hash_init(tc->hairpin_tbl);

	err = rhashtable_init(&tc->ht, &tc_ht_params);
	if (err)
		return err;

	tc->netdevice_nb.notifier_call = mlx5e_tc_netdev_event;
	err = register_netdevice_notifier_dev_net(priv->netdev,
						  &tc->netdevice_nb,
						  &tc->netdevice_nn);
	if (err) {
		tc->netdevice_nb.notifier_call = NULL;
		mlx5_core_warn(priv->mdev, "Failed to register netdev notifier\n");
	}

	return err;
}

static void _mlx5e_tc_del_flow(void *ptr, void *arg)
{
	struct mlx5e_tc_flow *flow = ptr;
	struct mlx5e_priv *priv = flow->priv;

	mlx5e_tc_del_flow(priv, flow);
	kfree(flow);
}

void mlx5e_tc_nic_cleanup(struct mlx5e_priv *priv)
{
	struct mlx5e_tc_table *tc = &priv->fs.tc;

	if (tc->netdevice_nb.notifier_call)
		unregister_netdevice_notifier_dev_net(priv->netdev,
						      &tc->netdevice_nb,
						      &tc->netdevice_nn);

	mutex_destroy(&tc->mod_hdr.lock);
	mutex_destroy(&tc->hairpin_tbl_lock);

	rhashtable_destroy(&tc->ht);

	if (!IS_ERR_OR_NULL(tc->t)) {
		mlx5_destroy_flow_table(tc->t);
		tc->t = NULL;
	}
	mutex_destroy(&tc->t_lock);
}

int mlx5e_tc_esw_init(struct rhashtable *tc_ht)
{
	const size_t sz_enc_opts = sizeof(struct tunnel_match_enc_opts);
	struct mlx5_rep_uplink_priv *uplink_priv;
	struct mlx5e_rep_priv *priv;
	struct mapping_ctx *mapping;
	int err;

	uplink_priv = container_of(tc_ht, struct mlx5_rep_uplink_priv, tc_ht);
	priv = container_of(uplink_priv, struct mlx5e_rep_priv, uplink_priv);

	err = mlx5_tc_ct_init(uplink_priv);
	if (err)
		goto err_ct;

	mapping = mapping_create(sizeof(struct tunnel_match_key),
				 TUNNEL_INFO_BITS_MASK, true);
	if (IS_ERR(mapping)) {
		err = PTR_ERR(mapping);
		goto err_tun_mapping;
	}
	uplink_priv->tunnel_mapping = mapping;

	mapping = mapping_create(sz_enc_opts, ENC_OPTS_BITS_MASK, true);
	if (IS_ERR(mapping)) {
		err = PTR_ERR(mapping);
		goto err_enc_opts_mapping;
	}
	uplink_priv->tunnel_enc_opts_mapping = mapping;

	err = rhashtable_init(tc_ht, &tc_ht_params);
	if (err)
		goto err_ht_init;

	return err;

err_ht_init:
	mapping_destroy(uplink_priv->tunnel_enc_opts_mapping);
err_enc_opts_mapping:
	mapping_destroy(uplink_priv->tunnel_mapping);
err_tun_mapping:
	mlx5_tc_ct_clean(uplink_priv);
err_ct:
	netdev_warn(priv->netdev,
		    "Failed to initialize tc (eswitch), err: %d", err);
	return err;
}

void mlx5e_tc_esw_cleanup(struct rhashtable *tc_ht)
{
	struct mlx5_rep_uplink_priv *uplink_priv;

	rhashtable_free_and_destroy(tc_ht, _mlx5e_tc_del_flow, NULL);

	uplink_priv = container_of(tc_ht, struct mlx5_rep_uplink_priv, tc_ht);
	mapping_destroy(uplink_priv->tunnel_enc_opts_mapping);
	mapping_destroy(uplink_priv->tunnel_mapping);

	mlx5_tc_ct_clean(uplink_priv);
}

int mlx5e_tc_num_filters(struct mlx5e_priv *priv, unsigned long flags)
{
	struct rhashtable *tc_ht = get_tc_ht(priv, flags);

	return atomic_read(&tc_ht->nelems);
}

void mlx5e_tc_clean_fdb_peer_flows(struct mlx5_eswitch *esw)
{
	struct mlx5e_tc_flow *flow, *tmp;

	list_for_each_entry_safe(flow, tmp, &esw->offloads.peer_flows, peer)
		__mlx5e_tc_del_fdb_peer_flow(flow);
}

void mlx5e_tc_reoffload_flows_work(struct work_struct *work)
{
	struct mlx5_rep_uplink_priv *rpriv =
		container_of(work, struct mlx5_rep_uplink_priv,
			     reoffload_flows_work);
	struct mlx5e_tc_flow *flow, *tmp;

	mutex_lock(&rpriv->unready_flows_lock);
	list_for_each_entry_safe(flow, tmp, &rpriv->unready_flows, unready) {
		if (!mlx5e_tc_add_fdb_flow(flow->priv, flow, NULL))
			unready_flow_del(flow);
	}
	mutex_unlock(&rpriv->unready_flows_lock);
}

static int mlx5e_setup_tc_cls_flower(struct mlx5e_priv *priv,
				     struct flow_cls_offload *cls_flower,
				     unsigned long flags)
{
	switch (cls_flower->command) {
	case FLOW_CLS_REPLACE:
		return mlx5e_configure_flower(priv->netdev, priv, cls_flower,
					      flags);
	case FLOW_CLS_DESTROY:
		return mlx5e_delete_flower(priv->netdev, priv, cls_flower,
					   flags);
	case FLOW_CLS_STATS:
		return mlx5e_stats_flower(priv->netdev, priv, cls_flower,
					  flags);
	default:
		return -EOPNOTSUPP;
	}
}

int mlx5e_setup_tc_block_cb(enum tc_setup_type type, void *type_data,
			    void *cb_priv)
{
	unsigned long flags = MLX5_TC_FLAG(INGRESS) | MLX5_TC_FLAG(NIC_OFFLOAD);
	struct mlx5e_priv *priv = cb_priv;

	switch (type) {
	case TC_SETUP_CLSFLOWER:
		return mlx5e_setup_tc_cls_flower(priv, type_data, flags);
	default:
		return -EOPNOTSUPP;
	}
}<|MERGE_RESOLUTION|>--- conflicted
+++ resolved
@@ -1332,16 +1332,13 @@
 		return -EOPNOTSUPP;
 	}
 
-<<<<<<< HEAD
-	//遍历需要forward的所有vport（仅处理需要隧道封装port)
-=======
 	if (flow_flag_test(flow, L3_TO_L2_DECAP)) {
 		err = mlx5e_attach_decap(priv, flow, extack);
 		if (err)
 			return err;
 	}
 
->>>>>>> 64677779
+	//遍历需要forward的所有vport（仅处理需要隧道封装port)
 	for (out_index = 0; out_index < MLX5_MAX_FLOW_FWD_VPORTS; out_index++) {
 		int mirred_ifindex;
 
@@ -2203,9 +2200,6 @@
 	return 0;
 }
 
-<<<<<<< HEAD
-//解析f中的数据至spec
-=======
 static bool skip_key_basic(struct net_device *filter_dev,
 			   struct flow_cls_offload *f)
 {
@@ -2220,7 +2214,7 @@
 	return false;
 }
 
->>>>>>> 64677779
+//解析f中的数据至spec
 static int __parse_cls_flower(struct mlx5e_priv *priv,
 			      struct mlx5e_tc_flow *flow,
 			      struct mlx5_flow_spec *spec,
@@ -2268,13 +2262,9 @@
 	      BIT(FLOW_DISSECTOR_KEY_IP)  |
 	      BIT(FLOW_DISSECTOR_KEY_CT) |
 	      BIT(FLOW_DISSECTOR_KEY_ENC_IP) |
-<<<<<<< HEAD
-	      BIT(FLOW_DISSECTOR_KEY_ENC_OPTS))) {
-		//遇到不支持的key,报错,不能offload到硬件
-=======
 	      BIT(FLOW_DISSECTOR_KEY_ENC_OPTS) |
 	      BIT(FLOW_DISSECTOR_KEY_MPLS))) {
->>>>>>> 64677779
+		//遇到不支持的key,报错,不能offload到硬件
 		NL_SET_ERR_MSG_MOD(extack, "Unsupported key");
 		netdev_warn(priv->netdev, "Unsupported key used: 0x%x\n",
 			    dissector->used_keys);
@@ -2986,20 +2976,13 @@
 
 static const struct pedit_headers zero_masks = {};
 
-<<<<<<< HEAD
 //将act中的参数填充到hdrs中
-static int parse_tc_pedit_action(struct mlx5e_priv *priv,
-				 const struct flow_action_entry *act, int namespace,
-				 struct pedit_headers_action *hdrs,
-				 struct netlink_ext_ack *extack)
-=======
 static int
 parse_pedit_to_modify_hdr(struct mlx5e_priv *priv,
 			  const struct flow_action_entry *act, int namespace,
 			  struct mlx5e_tc_flow_parse_attr *parse_attr,
 			  struct pedit_headers_action *hdrs,
 			  struct netlink_ext_ack *extack)
->>>>>>> 64677779
 {
 	u8 cmd = (act->id == FLOW_ACTION_MANGLE) ? 0/*报文内容修改*/ : 1/*报文字段增加固定值*/;
 	int err = -EOPNOTSUPP;
@@ -4146,11 +4129,7 @@
 		case FLOW_ACTION_ADD:
 			//转换为头部修改
 			err = parse_tc_pedit_action(priv, act, MLX5_FLOW_NAMESPACE_FDB,
-<<<<<<< HEAD
-						    hdrs/*出参，要设置的值*/, extack);
-=======
-						    parse_attr, hdrs, flow, extack);
->>>>>>> 64677779
+						    parse_attr, hdrs/*出参，要设置的值*/, flow, extack);
 			if (err)
 				return err;
 
@@ -4593,12 +4572,8 @@
 	if (err)
 		goto err_free;
 
-<<<<<<< HEAD
 	//解析action
-	err = parse_tc_fdb_actions(priv, &rule->action, flow, extack);
-=======
 	err = parse_tc_fdb_actions(priv, &rule->action, flow, extack, filter_dev);
->>>>>>> 64677779
 	if (err)
 		goto err_free;
 
@@ -4790,9 +4765,6 @@
 	return err;
 }
 
-<<<<<<< HEAD
-//处理flower规则配置
-=======
 static bool is_flow_rule_duplicate_allowed(struct net_device *dev,
 					   struct mlx5e_rep_priv *rpriv)
 {
@@ -4802,7 +4774,7 @@
 	return netif_is_lag_port(dev) && rpriv->rep->vport != MLX5_VPORT_UPLINK;
 }
 
->>>>>>> 64677779
+//处理flower规则配置
 int mlx5e_configure_flower(struct net_device *dev, struct mlx5e_priv *priv,
 			   struct flow_cls_offload *f/*要offload的flower*/, unsigned long flags)
 {
@@ -4817,16 +4789,13 @@
 	flow = rhashtable_lookup(tc_ht, &f->cookie, tc_ht_params);
 	rcu_read_unlock();
 	if (flow) {
-<<<<<<< HEAD
-		//设置错误消息到ext_ack，以便netlink返回回去
-=======
 		/* Same flow rule offloaded to non-uplink representor sharing tc block,
 		 * just return 0.
 		 */
 		if (is_flow_rule_duplicate_allowed(dev, rpriv) && flow->orig_dev != dev)
 			goto out;
 
->>>>>>> 64677779
+		//设置错误消息到ext_ack，以便netlink返回回去
 		NL_SET_ERR_MSG_MOD(extack,
 				   "flow cookie already exists, ignoring");
 		netdev_warn_once(priv->netdev,
@@ -4842,16 +4811,13 @@
 	if (err)
 		goto out;
 
-<<<<<<< HEAD
-	//添加映射方便确定是否已添加
-=======
 	/* Flow rule offloaded to non-uplink representor sharing tc block,
 	 * set the flow's owner dev.
 	 */
 	if (is_flow_rule_duplicate_allowed(dev, rpriv))
 		flow->orig_dev = dev;
 
->>>>>>> 64677779
+	//添加映射方便确定是否已添加
 	err = rhashtable_lookup_insert_fast(tc_ht, &flow->node, tc_ht_params);
 	if (err)
 		goto err_free;
