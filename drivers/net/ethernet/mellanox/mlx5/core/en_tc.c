--- conflicted
+++ resolved
@@ -1837,9 +1837,6 @@
 			     outer_headers);
 }
 
-<<<<<<< HEAD
-//解析f中的数据至spec
-=======
 static int mlx5e_flower_parse_meta(struct net_device *filter_dev,
 				   struct flow_cls_offload *f)
 {
@@ -1874,7 +1871,7 @@
 	return 0;
 }
 
->>>>>>> ccaaaf6f
+//解析f中的数据至spec
 static int __parse_cls_flower(struct mlx5e_priv *priv,
 			      struct mlx5_flow_spec *spec,
 			      struct flow_cls_offload *f,
