/*
 * Copyright (c) 2016, Mellanox Technologies. All rights reserved.
 *
 * This software is available to you under a choice of one of two
 * licenses.  You may choose to be licensed under the terms of the GNU
 * General Public License (GPL) Version 2, available from the file
 * COPYING in the main directory of this source tree, or the
 * OpenIB.org BSD license below:
 *
 *     Redistribution and use in source and binary forms, with or
 *     without modification, are permitted provided that the following
 *     conditions are met:
 *
 *      - Redistributions of source code must retain the above
 *        copyright notice, this list of conditions and the following
 *        disclaimer.
 *
 *      - Redistributions in binary form must reproduce the above
 *        copyright notice, this list of conditions and the following
 *        disclaimer in the documentation and/or other materials
 *        provided with the distribution.
 *
 * THE SOFTWARE IS PROVIDED "AS IS", WITHOUT WARRANTY OF ANY KIND,
 * EXPRESS OR IMPLIED, INCLUDING BUT NOT LIMITED TO THE WARRANTIES OF
 * MERCHANTABILITY, FITNESS FOR A PARTICULAR PURPOSE AND
 * NONINFRINGEMENT. IN NO EVENT SHALL THE AUTHORS OR COPYRIGHT HOLDERS
 * BE LIABLE FOR ANY CLAIM, DAMAGES OR OTHER LIABILITY, WHETHER IN AN
 * ACTION OF CONTRACT, TORT OR OTHERWISE, ARISING FROM, OUT OF OR IN
 * CONNECTION WITH THE SOFTWARE OR THE USE OR OTHER DEALINGS IN THE
 * SOFTWARE.
 */

#include <net/flow_dissector.h>
#include <net/flow_offload.h>
#include <net/sch_generic.h>
#include <net/pkt_cls.h>
#include <net/tc_act/tc_gact.h>
#include <net/tc_act/tc_skbedit.h>
#include <linux/mlx5/fs.h>
#include <linux/mlx5/device.h>
#include <linux/rhashtable.h>
#include <linux/refcount.h>
#include <linux/completion.h>
#include <net/tc_act/tc_mirred.h>
#include <net/tc_act/tc_vlan.h>
#include <net/tc_act/tc_tunnel_key.h>
#include <net/tc_act/tc_pedit.h>
#include <net/tc_act/tc_csum.h>
#include <net/tc_act/tc_mpls.h>
#include <net/psample.h>
#include <net/arp.h>
#include <net/ipv6_stubs.h>
#include <net/bareudp.h>
#include <net/bonding.h>
#include "en.h"
#include "en_rep.h"
#include "en/rep/tc.h"
#include "en/rep/neigh.h"
#include "en_tc.h"
#include "eswitch.h"
#include "fs_core.h"
#include "en/port.h"
#include "en/tc_tun.h"
#include "en/mapping.h"
#include "en/tc_ct.h"
#include "en/mod_hdr.h"
#include "en/tc_priv.h"
#include "en/tc_tun_encap.h"
#include "esw/sample.h"
#include "lib/devcom.h"
#include "lib/geneve.h"
#include "lib/fs_chains.h"
#include "diag/en_tc_tracepoint.h"
#include <asm/div64.h>

#define nic_chains(priv) ((priv)->fs.tc.chains)
#define MLX5_MH_ACT_SZ MLX5_UN_SZ_BYTES(set_add_copy_action_in_auto)

#define MLX5E_TC_TABLE_NUM_GROUPS 4
#define MLX5E_TC_TABLE_MAX_GROUP_SIZE BIT(18)

struct mlx5e_tc_attr_to_reg_mapping mlx5e_tc_attr_to_reg_mappings[] = {
	[CHAIN_TO_REG] = {
		.mfield = MLX5_ACTION_IN_FIELD_METADATA_REG_C_0,
		.moffset = 0,
		.mlen = 16,
	},
	[VPORT_TO_REG] = {
		.mfield = MLX5_ACTION_IN_FIELD_METADATA_REG_C_0,
		.moffset = 16,
		.mlen = 16,
	},
	[TUNNEL_TO_REG] = {
		.mfield = MLX5_ACTION_IN_FIELD_METADATA_REG_C_1,
		.moffset = 8,
		.mlen = ESW_TUN_OPTS_BITS + ESW_TUN_ID_BITS,
		.soffset = MLX5_BYTE_OFF(fte_match_param,
					 misc_parameters_2.metadata_reg_c_1),
	},
	[ZONE_TO_REG] = zone_to_reg_ct,
	[ZONE_RESTORE_TO_REG] = zone_restore_to_reg_ct,
	[CTSTATE_TO_REG] = ctstate_to_reg_ct,
	[MARK_TO_REG] = mark_to_reg_ct,
	[LABELS_TO_REG] = labels_to_reg_ct,
	[FTEID_TO_REG] = fteid_to_reg_ct,
	/* For NIC rules we store the retore metadata directly
	 * into reg_b that is passed to SW since we don't
	 * jump between steering domains.
	 */
	[NIC_CHAIN_TO_REG] = {
		.mfield = MLX5_ACTION_IN_FIELD_METADATA_REG_B,
		.moffset = 0,
		.mlen = 16,
	},
	[NIC_ZONE_RESTORE_TO_REG] = nic_zone_restore_to_reg_ct,
};

/* To avoid false lock dependency warning set the tc_ht lock
 * class different than the lock class of the ht being used when deleting
 * last flow from a group and then deleting a group, we get into del_sw_flow_group()
 * which call rhashtable_destroy on fg->ftes_hash which will take ht->mutex but
 * it's different than the ht->mutex here.
 */
static struct lock_class_key tc_ht_lock_key;

static void mlx5e_put_flow_tunnel_id(struct mlx5e_tc_flow *flow);

void
mlx5e_tc_match_to_reg_match(struct mlx5_flow_spec *spec,
			    enum mlx5e_tc_attr_to_reg type,
			    u32 val,
			    u32 mask)
{
	void *headers_c = spec->match_criteria, *headers_v = spec->match_value, *fmask, *fval;
	int soffset = mlx5e_tc_attr_to_reg_mappings[type].soffset;
	int moffset = mlx5e_tc_attr_to_reg_mappings[type].moffset;
	int match_len = mlx5e_tc_attr_to_reg_mappings[type].mlen;
	u32 max_mask = GENMASK(match_len - 1, 0);
	__be32 curr_mask_be, curr_val_be;
	u32 curr_mask, curr_val;

	fmask = headers_c + soffset;
	fval = headers_v + soffset;

	memcpy(&curr_mask_be, fmask, 4);
	memcpy(&curr_val_be, fval, 4);

	curr_mask = be32_to_cpu(curr_mask_be);
	curr_val = be32_to_cpu(curr_val_be);

	//move to correct offset
	WARN_ON(mask > max_mask);
	mask <<= moffset;
	val <<= moffset;
	max_mask <<= moffset;

	//zero val and mask
	curr_mask &= ~max_mask;
	curr_val &= ~max_mask;

	//add current to mask
	curr_mask |= mask;
	curr_val |= val;

	//back to be32 and write
	curr_mask_be = cpu_to_be32(curr_mask);
	curr_val_be = cpu_to_be32(curr_val);

	memcpy(fmask, &curr_mask_be, 4);
	memcpy(fval, &curr_val_be, 4);

	spec->match_criteria_enable |= MLX5_MATCH_MISC_PARAMETERS_2;
}

void
mlx5e_tc_match_to_reg_get_match(struct mlx5_flow_spec *spec,
				enum mlx5e_tc_attr_to_reg type,
				u32 *val,
				u32 *mask)
{
	void *headers_c = spec->match_criteria, *headers_v = spec->match_value, *fmask, *fval;
	int soffset = mlx5e_tc_attr_to_reg_mappings[type].soffset;
	int moffset = mlx5e_tc_attr_to_reg_mappings[type].moffset;
	int match_len = mlx5e_tc_attr_to_reg_mappings[type].mlen;
	u32 max_mask = GENMASK(match_len - 1, 0);
	__be32 curr_mask_be, curr_val_be;
	u32 curr_mask, curr_val;

	fmask = headers_c + soffset;
	fval = headers_v + soffset;

	memcpy(&curr_mask_be, fmask, 4);
	memcpy(&curr_val_be, fval, 4);

	curr_mask = be32_to_cpu(curr_mask_be);
	curr_val = be32_to_cpu(curr_val_be);

	*mask = (curr_mask >> moffset) & max_mask;
	*val = (curr_val >> moffset) & max_mask;
}

int
mlx5e_tc_match_to_reg_set_and_get_id(struct mlx5_core_dev *mdev,
				     struct mlx5e_tc_mod_hdr_acts *mod_hdr_acts,
				     enum mlx5_flow_namespace_type ns,
				     enum mlx5e_tc_attr_to_reg type,
				     u32 data)
{
	int moffset = mlx5e_tc_attr_to_reg_mappings[type].moffset;
	int mfield = mlx5e_tc_attr_to_reg_mappings[type].mfield;
	int mlen = mlx5e_tc_attr_to_reg_mappings[type].mlen;
	char *modact;
	int err;

	err = alloc_mod_hdr_actions(mdev, ns, mod_hdr_acts);
	if (err)
		return err;

	modact = mod_hdr_acts->actions +
		 (mod_hdr_acts->num_actions * MLX5_MH_ACT_SZ);

	/* Firmware has 5bit length field and 0 means 32bits */
	if (mlen == 32)
		mlen = 0;

	MLX5_SET(set_action_in, modact, action_type, MLX5_ACTION_TYPE_SET);
	MLX5_SET(set_action_in, modact, field, mfield);
	MLX5_SET(set_action_in, modact, offset, moffset);
	MLX5_SET(set_action_in, modact, length, mlen);
	MLX5_SET(set_action_in, modact, data, data);
	err = mod_hdr_acts->num_actions;
	mod_hdr_acts->num_actions++;

	return err;
}

static struct mlx5_tc_ct_priv *
get_ct_priv(struct mlx5e_priv *priv)
{
	struct mlx5_eswitch *esw = priv->mdev->priv.eswitch;
	struct mlx5_rep_uplink_priv *uplink_priv;
	struct mlx5e_rep_priv *uplink_rpriv;

	if (is_mdev_switchdev_mode(priv->mdev)) {
		uplink_rpriv = mlx5_eswitch_get_uplink_priv(esw, REP_ETH);
		uplink_priv = &uplink_rpriv->uplink_priv;

		return uplink_priv->ct_priv;
	}

	return priv->fs.tc.ct;
}

#if IS_ENABLED(CONFIG_MLX5_TC_SAMPLE)
static struct mlx5_esw_psample *
get_sample_priv(struct mlx5e_priv *priv)
{
	struct mlx5_eswitch *esw = priv->mdev->priv.eswitch;
	struct mlx5_rep_uplink_priv *uplink_priv;
	struct mlx5e_rep_priv *uplink_rpriv;

	if (is_mdev_switchdev_mode(priv->mdev)) {
		uplink_rpriv = mlx5_eswitch_get_uplink_priv(esw, REP_ETH);
		uplink_priv = &uplink_rpriv->uplink_priv;

		return uplink_priv->esw_psample;
	}

	return NULL;
}
#endif

struct mlx5_flow_handle *
mlx5_tc_rule_insert(struct mlx5e_priv *priv,
		    struct mlx5_flow_spec *spec,
		    struct mlx5_flow_attr *attr)
{
	struct mlx5_eswitch *esw = priv->mdev->priv.eswitch;

	if (is_mdev_switchdev_mode(priv->mdev))
		return mlx5_eswitch_add_offloaded_rule(esw, spec, attr);

	return	mlx5e_add_offloaded_nic_rule(priv, spec, attr);
}

void
mlx5_tc_rule_delete(struct mlx5e_priv *priv,
		    struct mlx5_flow_handle *rule,
		    struct mlx5_flow_attr *attr)
{
	struct mlx5_eswitch *esw = priv->mdev->priv.eswitch;

	if (is_mdev_switchdev_mode(priv->mdev)) {
		mlx5_eswitch_del_offloaded_rule(esw, rule, attr);

		return;
	}

	mlx5e_del_offloaded_nic_rule(priv, rule, attr);
}

int
mlx5e_tc_match_to_reg_set(struct mlx5_core_dev *mdev,
			  struct mlx5e_tc_mod_hdr_acts *mod_hdr_acts,
			  enum mlx5_flow_namespace_type ns,
			  enum mlx5e_tc_attr_to_reg type,
			  u32 data)
{
	int ret = mlx5e_tc_match_to_reg_set_and_get_id(mdev, mod_hdr_acts, ns, type, data);

	return ret < 0 ? ret : 0;
}

void mlx5e_tc_match_to_reg_mod_hdr_change(struct mlx5_core_dev *mdev,
					  struct mlx5e_tc_mod_hdr_acts *mod_hdr_acts,
					  enum mlx5e_tc_attr_to_reg type,
					  int act_id, u32 data)
{
	int moffset = mlx5e_tc_attr_to_reg_mappings[type].moffset;
	int mfield = mlx5e_tc_attr_to_reg_mappings[type].mfield;
	int mlen = mlx5e_tc_attr_to_reg_mappings[type].mlen;
	char *modact;

	modact = mod_hdr_acts->actions + (act_id * MLX5_MH_ACT_SZ);

	/* Firmware has 5bit length field and 0 means 32bits */
	if (mlen == 32)
		mlen = 0;

	MLX5_SET(set_action_in, modact, action_type, MLX5_ACTION_TYPE_SET);
	MLX5_SET(set_action_in, modact, field, mfield);
	MLX5_SET(set_action_in, modact, offset, moffset);
	MLX5_SET(set_action_in, modact, length, mlen);
	MLX5_SET(set_action_in, modact, data, data);
}

struct mlx5e_hairpin {
	struct mlx5_hairpin *pair;

	struct mlx5_core_dev *func_mdev;
	struct mlx5e_priv *func_priv;
	u32 tdn;
	u32 tirn;

	int num_channels;
	struct mlx5e_rqt indir_rqt;
	u32 indir_tirn[MLX5E_NUM_INDIR_TIRS];
	struct mlx5e_ttc_table ttc;
};

struct mlx5e_hairpin_entry {
	/* a node of a hash table which keeps all the  hairpin entries */
	struct hlist_node hairpin_hlist;

	/* protects flows list */
	spinlock_t flows_lock;
	/* flows sharing the same hairpin */
	struct list_head flows;
	/* hpe's that were not fully initialized when dead peer update event
	 * function traversed them.
	 */
	struct list_head dead_peer_wait_list;

	u16 peer_vhca_id;
	u8 prio;
	struct mlx5e_hairpin *hp;
	refcount_t refcnt;
	struct completion res_ready;
};

static void mlx5e_tc_del_flow(struct mlx5e_priv *priv,
			      struct mlx5e_tc_flow *flow);

struct mlx5e_tc_flow *mlx5e_flow_get(struct mlx5e_tc_flow *flow)
{
	if (!flow || !refcount_inc_not_zero(&flow->refcnt))
		return ERR_PTR(-EINVAL);
	return flow;
}

void mlx5e_flow_put(struct mlx5e_priv *priv, struct mlx5e_tc_flow *flow)
{
	if (refcount_dec_and_test(&flow->refcnt)) {
		mlx5e_tc_del_flow(priv, flow);
		kfree_rcu(flow, rcu_head);
	}
}

bool mlx5e_is_eswitch_flow(struct mlx5e_tc_flow *flow)
{
	return flow_flag_test(flow, ESWITCH);
}

static bool mlx5e_is_ft_flow(struct mlx5e_tc_flow *flow)
{
	return flow_flag_test(flow, FT);
}

bool mlx5e_is_offloaded_flow(struct mlx5e_tc_flow *flow)
{
	return flow_flag_test(flow, OFFLOADED);
}

static int get_flow_name_space(struct mlx5e_tc_flow *flow)
{
	return mlx5e_is_eswitch_flow(flow) ?
		MLX5_FLOW_NAMESPACE_FDB : MLX5_FLOW_NAMESPACE_KERNEL;
}

static struct mod_hdr_tbl *
get_mod_hdr_table(struct mlx5e_priv *priv, struct mlx5e_tc_flow *flow)
{
	struct mlx5_eswitch *esw = priv->mdev->priv.eswitch;

	return get_flow_name_space(flow) == MLX5_FLOW_NAMESPACE_FDB ?
		&esw->offloads.mod_hdr :
		&priv->fs.tc.mod_hdr;
}

//向fw申请mod_hdr_id,用于使具有相同action的flow使用相同的mod_hdr_id
static int mlx5e_attach_mod_hdr(struct mlx5e_priv *priv,
				struct mlx5e_tc_flow *flow,
				struct mlx5e_tc_flow_parse_attr *parse_attr)
{
	struct mlx5_modify_hdr *modify_hdr;
	struct mlx5e_mod_hdr_handle *mh;

	mh = mlx5e_mod_hdr_attach(priv->mdev, get_mod_hdr_table(priv, flow),
				  get_flow_name_space(flow),
				  &parse_attr->mod_hdr_acts);
	if (IS_ERR(mh))
		return PTR_ERR(mh);

	modify_hdr = mlx5e_mod_hdr_get(mh);
	flow->attr->modify_hdr = modify_hdr;
	flow->mh = mh;

	return 0;
}

static void mlx5e_detach_mod_hdr(struct mlx5e_priv *priv,
				 struct mlx5e_tc_flow *flow)
{
	/* flow wasn't fully initialized */
	if (!flow->mh)
		return;

	mlx5e_mod_hdr_detach(priv->mdev, get_mod_hdr_table(priv, flow),
			     flow->mh);
	flow->mh = NULL;
}

static
struct mlx5_core_dev *mlx5e_hairpin_get_mdev(struct net *net, int ifindex)
{
	struct net_device *netdev;
	struct mlx5e_priv *priv;

	netdev = __dev_get_by_index(net, ifindex);
	priv = netdev_priv(netdev);
	return priv->mdev;
}

static int mlx5e_hairpin_create_transport(struct mlx5e_hairpin *hp)
{
	u32 in[MLX5_ST_SZ_DW(create_tir_in)] = {};
	void *tirc;
	int err;

	err = mlx5_core_alloc_transport_domain(hp->func_mdev, &hp->tdn);
	if (err)
		goto alloc_tdn_err;

	tirc = MLX5_ADDR_OF(create_tir_in, in, ctx);

	MLX5_SET(tirc, tirc, disp_type, MLX5_TIRC_DISP_TYPE_DIRECT);
	MLX5_SET(tirc, tirc, inline_rqn, hp->pair->rqn[0]);
	MLX5_SET(tirc, tirc, transport_domain, hp->tdn);

	err = mlx5_core_create_tir(hp->func_mdev, in, &hp->tirn);
	if (err)
		goto create_tir_err;

	return 0;

create_tir_err:
	mlx5_core_dealloc_transport_domain(hp->func_mdev, hp->tdn);
alloc_tdn_err:
	return err;
}

static void mlx5e_hairpin_destroy_transport(struct mlx5e_hairpin *hp)
{
	mlx5_core_destroy_tir(hp->func_mdev, hp->tirn);
	mlx5_core_dealloc_transport_domain(hp->func_mdev, hp->tdn);
}

static int mlx5e_hairpin_fill_rqt_rqns(struct mlx5e_hairpin *hp, void *rqtc)
{
	struct mlx5e_priv *priv = hp->func_priv;
	int i, ix, sz = MLX5E_INDIR_RQT_SIZE;
	u32 *indirection_rqt, rqn;

	indirection_rqt = kcalloc(sz, sizeof(*indirection_rqt), GFP_KERNEL);
	if (!indirection_rqt)
		return -ENOMEM;

	mlx5e_build_default_indir_rqt(indirection_rqt, sz,
				      hp->num_channels);

	for (i = 0; i < sz; i++) {
		ix = i;
		if (priv->rss_params.hfunc == ETH_RSS_HASH_XOR)
			ix = mlx5e_bits_invert(i, ilog2(sz));
		ix = indirection_rqt[ix];
		rqn = hp->pair->rqn[ix];
		MLX5_SET(rqtc, rqtc, rq_num[i], rqn);
	}

	kfree(indirection_rqt);
	return 0;
}

static int mlx5e_hairpin_create_indirect_rqt(struct mlx5e_hairpin *hp)
{
	int inlen, err, sz = MLX5E_INDIR_RQT_SIZE;
	struct mlx5e_priv *priv = hp->func_priv;
	struct mlx5_core_dev *mdev = priv->mdev;
	void *rqtc;
	u32 *in;

	inlen = MLX5_ST_SZ_BYTES(create_rqt_in) + sizeof(u32) * sz;
	in = kvzalloc(inlen, GFP_KERNEL);
	if (!in)
		return -ENOMEM;

	rqtc = MLX5_ADDR_OF(create_rqt_in, in, rqt_context);

	MLX5_SET(rqtc, rqtc, rqt_actual_size, sz);
	MLX5_SET(rqtc, rqtc, rqt_max_size, sz);

	err = mlx5e_hairpin_fill_rqt_rqns(hp, rqtc);
	if (err)
		goto out;

	err = mlx5_core_create_rqt(mdev, in, inlen, &hp->indir_rqt.rqtn);
	if (!err)
		hp->indir_rqt.enabled = true;

out:
	kvfree(in);
	return err;
}

static int mlx5e_hairpin_create_indirect_tirs(struct mlx5e_hairpin *hp)
{
	struct mlx5e_priv *priv = hp->func_priv;
	u32 in[MLX5_ST_SZ_DW(create_tir_in)];
	int tt, i, err;
	void *tirc;

	for (tt = 0; tt < MLX5E_NUM_INDIR_TIRS; tt++) {
		struct mlx5e_tirc_config ttconfig = mlx5e_tirc_get_default_config(tt);

		memset(in, 0, MLX5_ST_SZ_BYTES(create_tir_in));
		tirc = MLX5_ADDR_OF(create_tir_in, in, ctx);

		MLX5_SET(tirc, tirc, transport_domain, hp->tdn);
		MLX5_SET(tirc, tirc, disp_type, MLX5_TIRC_DISP_TYPE_INDIRECT);
		MLX5_SET(tirc, tirc, indirect_table, hp->indir_rqt.rqtn);
		mlx5e_build_indir_tir_ctx_hash(&priv->rss_params, &ttconfig, tirc, false);

		err = mlx5_core_create_tir(hp->func_mdev, in,
					   &hp->indir_tirn[tt]);
		if (err) {
			mlx5_core_warn(hp->func_mdev, "create indirect tirs failed, %d\n", err);
			goto err_destroy_tirs;
		}
	}
	return 0;

err_destroy_tirs:
	for (i = 0; i < tt; i++)
		mlx5_core_destroy_tir(hp->func_mdev, hp->indir_tirn[i]);
	return err;
}

static void mlx5e_hairpin_destroy_indirect_tirs(struct mlx5e_hairpin *hp)
{
	int tt;

	for (tt = 0; tt < MLX5E_NUM_INDIR_TIRS; tt++)
		mlx5_core_destroy_tir(hp->func_mdev, hp->indir_tirn[tt]);
}

static void mlx5e_hairpin_set_ttc_params(struct mlx5e_hairpin *hp,
					 struct ttc_params *ttc_params)
{
	struct mlx5_flow_table_attr *ft_attr = &ttc_params->ft_attr;
	int tt;

	memset(ttc_params, 0, sizeof(*ttc_params));

	ttc_params->any_tt_tirn = hp->tirn;

	for (tt = 0; tt < MLX5E_NUM_INDIR_TIRS; tt++)
		ttc_params->indir_tirn[tt] = hp->indir_tirn[tt];

	ft_attr->max_fte = MLX5E_TTC_TABLE_SIZE;
	ft_attr->level = MLX5E_TC_TTC_FT_LEVEL;
	ft_attr->prio = MLX5E_TC_PRIO;
}

static int mlx5e_hairpin_rss_init(struct mlx5e_hairpin *hp)
{
	struct mlx5e_priv *priv = hp->func_priv;
	struct ttc_params ttc_params;
	int err;

	err = mlx5e_hairpin_create_indirect_rqt(hp);
	if (err)
		return err;

	err = mlx5e_hairpin_create_indirect_tirs(hp);
	if (err)
		goto err_create_indirect_tirs;

	mlx5e_hairpin_set_ttc_params(hp, &ttc_params);
	err = mlx5e_create_ttc_table(priv, &ttc_params, &hp->ttc);
	if (err)
		goto err_create_ttc_table;

	netdev_dbg(priv->netdev, "add hairpin: using %d channels rss ttc table id %x\n",
		   hp->num_channels, hp->ttc.ft.t->id);

	return 0;

err_create_ttc_table:
	mlx5e_hairpin_destroy_indirect_tirs(hp);
err_create_indirect_tirs:
	mlx5e_destroy_rqt(priv, &hp->indir_rqt);

	return err;
}

static void mlx5e_hairpin_rss_cleanup(struct mlx5e_hairpin *hp)
{
	struct mlx5e_priv *priv = hp->func_priv;

	mlx5e_destroy_ttc_table(priv, &hp->ttc);
	mlx5e_hairpin_destroy_indirect_tirs(hp);
	mlx5e_destroy_rqt(priv, &hp->indir_rqt);
}

static struct mlx5e_hairpin *
mlx5e_hairpin_create(struct mlx5e_priv *priv, struct mlx5_hairpin_params *params,
		     int peer_ifindex)
{
	struct mlx5_core_dev *func_mdev, *peer_mdev;
	struct mlx5e_hairpin *hp;
	struct mlx5_hairpin *pair;
	int err;

	hp = kzalloc(sizeof(*hp), GFP_KERNEL);
	if (!hp)
		return ERR_PTR(-ENOMEM);

	func_mdev = priv->mdev;
	peer_mdev = mlx5e_hairpin_get_mdev(dev_net(priv->netdev), peer_ifindex);

	pair = mlx5_core_hairpin_create(func_mdev, peer_mdev, params);
	if (IS_ERR(pair)) {
		err = PTR_ERR(pair);
		goto create_pair_err;
	}
	hp->pair = pair;
	hp->func_mdev = func_mdev;
	hp->func_priv = priv;
	hp->num_channels = params->num_channels;

	err = mlx5e_hairpin_create_transport(hp);
	if (err)
		goto create_transport_err;

	if (hp->num_channels > 1) {
		err = mlx5e_hairpin_rss_init(hp);
		if (err)
			goto rss_init_err;
	}

	return hp;

rss_init_err:
	mlx5e_hairpin_destroy_transport(hp);
create_transport_err:
	mlx5_core_hairpin_destroy(hp->pair);
create_pair_err:
	kfree(hp);
	return ERR_PTR(err);
}

static void mlx5e_hairpin_destroy(struct mlx5e_hairpin *hp)
{
	if (hp->num_channels > 1)
		mlx5e_hairpin_rss_cleanup(hp);
	mlx5e_hairpin_destroy_transport(hp);
	mlx5_core_hairpin_destroy(hp->pair);
	kvfree(hp);
}

static inline u32 hash_hairpin_info(u16 peer_vhca_id, u8 prio)
{
	return (peer_vhca_id << 16 | prio);
}

static struct mlx5e_hairpin_entry *mlx5e_hairpin_get(struct mlx5e_priv *priv,
						     u16 peer_vhca_id, u8 prio)
{
	struct mlx5e_hairpin_entry *hpe;
	u32 hash_key = hash_hairpin_info(peer_vhca_id, prio);

	hash_for_each_possible(priv->fs.tc.hairpin_tbl, hpe,
			       hairpin_hlist, hash_key) {
		if (hpe->peer_vhca_id == peer_vhca_id && hpe->prio == prio) {
			refcount_inc(&hpe->refcnt);
			return hpe;
		}
	}

	return NULL;
}

static void mlx5e_hairpin_put(struct mlx5e_priv *priv,
			      struct mlx5e_hairpin_entry *hpe)
{
	/* no more hairpin flows for us, release the hairpin pair */
	if (!refcount_dec_and_mutex_lock(&hpe->refcnt, &priv->fs.tc.hairpin_tbl_lock))
		return;
	hash_del(&hpe->hairpin_hlist);
	mutex_unlock(&priv->fs.tc.hairpin_tbl_lock);

	if (!IS_ERR_OR_NULL(hpe->hp)) {
		netdev_dbg(priv->netdev, "del hairpin: peer %s\n",
			   dev_name(hpe->hp->pair->peer_mdev->device));

		mlx5e_hairpin_destroy(hpe->hp);
	}

	WARN_ON(!list_empty(&hpe->flows));
	kfree(hpe);
}

#define UNKNOWN_MATCH_PRIO 8

static int mlx5e_hairpin_get_prio(struct mlx5e_priv *priv,
				  struct mlx5_flow_spec *spec, u8 *match_prio,
				  struct netlink_ext_ack *extack)
{
	void *headers_c, *headers_v;
	u8 prio_val, prio_mask = 0;
	bool vlan_present;

#ifdef CONFIG_MLX5_CORE_EN_DCB
	if (priv->dcbx_dp.trust_state != MLX5_QPTS_TRUST_PCP) {
		NL_SET_ERR_MSG_MOD(extack,
				   "only PCP trust state supported for hairpin");
		return -EOPNOTSUPP;
	}
#endif
	headers_c = MLX5_ADDR_OF(fte_match_param, spec->match_criteria, outer_headers);
	headers_v = MLX5_ADDR_OF(fte_match_param, spec->match_value, outer_headers);

	vlan_present = MLX5_GET(fte_match_set_lyr_2_4, headers_v, cvlan_tag);
	if (vlan_present) {
		prio_mask = MLX5_GET(fte_match_set_lyr_2_4, headers_c, first_prio);
		prio_val = MLX5_GET(fte_match_set_lyr_2_4, headers_v, first_prio);
	}

	if (!vlan_present || !prio_mask) {
		prio_val = UNKNOWN_MATCH_PRIO;
	} else if (prio_mask != 0x7) {
		NL_SET_ERR_MSG_MOD(extack,
				   "masked priority match not supported for hairpin");
		return -EOPNOTSUPP;
	}

	*match_prio = prio_val;
	return 0;
}

static int mlx5e_hairpin_flow_add(struct mlx5e_priv *priv,
				  struct mlx5e_tc_flow *flow,
				  struct mlx5e_tc_flow_parse_attr *parse_attr,
				  struct netlink_ext_ack *extack)
{
	int peer_ifindex = parse_attr->mirred_ifindex[0];
	struct mlx5_hairpin_params params;
	struct mlx5_core_dev *peer_mdev;
	struct mlx5e_hairpin_entry *hpe;
	struct mlx5e_hairpin *hp;
	u64 link_speed64;
	u32 link_speed;
	u8 match_prio;
	u16 peer_id;
	int err;

	peer_mdev = mlx5e_hairpin_get_mdev(dev_net(priv->netdev), peer_ifindex);
	if (!MLX5_CAP_GEN(priv->mdev, hairpin) || !MLX5_CAP_GEN(peer_mdev, hairpin)) {
		NL_SET_ERR_MSG_MOD(extack, "hairpin is not supported");
		return -EOPNOTSUPP;
	}

	peer_id = MLX5_CAP_GEN(peer_mdev, vhca_id);
	err = mlx5e_hairpin_get_prio(priv, &parse_attr->spec, &match_prio,
				     extack);
	if (err)
		return err;

	mutex_lock(&priv->fs.tc.hairpin_tbl_lock);
	hpe = mlx5e_hairpin_get(priv, peer_id, match_prio);
	if (hpe) {
		mutex_unlock(&priv->fs.tc.hairpin_tbl_lock);
		wait_for_completion(&hpe->res_ready);

		if (IS_ERR(hpe->hp)) {
			err = -EREMOTEIO;
			goto out_err;
		}
		goto attach_flow;
	}

	hpe = kzalloc(sizeof(*hpe), GFP_KERNEL);
	if (!hpe) {
		mutex_unlock(&priv->fs.tc.hairpin_tbl_lock);
		return -ENOMEM;
	}

	spin_lock_init(&hpe->flows_lock);
	INIT_LIST_HEAD(&hpe->flows);
	INIT_LIST_HEAD(&hpe->dead_peer_wait_list);
	hpe->peer_vhca_id = peer_id;
	hpe->prio = match_prio;
	refcount_set(&hpe->refcnt, 1);
	init_completion(&hpe->res_ready);

	hash_add(priv->fs.tc.hairpin_tbl, &hpe->hairpin_hlist,
		 hash_hairpin_info(peer_id, match_prio));
	mutex_unlock(&priv->fs.tc.hairpin_tbl_lock);

	params.log_data_size = 16;
	params.log_data_size = min_t(u8, params.log_data_size,
				     MLX5_CAP_GEN(priv->mdev, log_max_hairpin_wq_data_sz));
	params.log_data_size = max_t(u8, params.log_data_size,
				     MLX5_CAP_GEN(priv->mdev, log_min_hairpin_wq_data_sz));

	params.log_num_packets = params.log_data_size -
				 MLX5_MPWRQ_MIN_LOG_STRIDE_SZ(priv->mdev);
	params.log_num_packets = min_t(u8, params.log_num_packets,
				       MLX5_CAP_GEN(priv->mdev, log_max_hairpin_num_packets));

	params.q_counter = priv->q_counter;
	/* set hairpin pair per each 50Gbs share of the link */
	mlx5e_port_max_linkspeed(priv->mdev, &link_speed);
	link_speed = max_t(u32, link_speed, 50000);
	link_speed64 = link_speed;
	do_div(link_speed64, 50000);
	params.num_channels = link_speed64;

	hp = mlx5e_hairpin_create(priv, &params, peer_ifindex);
	hpe->hp = hp;
	complete_all(&hpe->res_ready);
	if (IS_ERR(hp)) {
		err = PTR_ERR(hp);
		goto out_err;
	}

	netdev_dbg(priv->netdev, "add hairpin: tirn %x rqn %x peer %s sqn %x prio %d (log) data %d packets %d\n",
		   hp->tirn, hp->pair->rqn[0],
		   dev_name(hp->pair->peer_mdev->device),
		   hp->pair->sqn[0], match_prio, params.log_data_size, params.log_num_packets);

attach_flow:
	if (hpe->hp->num_channels > 1) {
		flow_flag_set(flow, HAIRPIN_RSS);
		flow->attr->nic_attr->hairpin_ft = hpe->hp->ttc.ft.t;
	} else {
		flow->attr->nic_attr->hairpin_tirn = hpe->hp->tirn;
	}

	flow->hpe = hpe;
	spin_lock(&hpe->flows_lock);
	list_add(&flow->hairpin, &hpe->flows);
	spin_unlock(&hpe->flows_lock);

	return 0;

out_err:
	mlx5e_hairpin_put(priv, hpe);
	return err;
}

static void mlx5e_hairpin_flow_del(struct mlx5e_priv *priv,
				   struct mlx5e_tc_flow *flow)
{
	/* flow wasn't fully initialized */
	if (!flow->hpe)
		return;

	spin_lock(&flow->hpe->flows_lock);
	list_del(&flow->hairpin);
	spin_unlock(&flow->hpe->flows_lock);

	mlx5e_hairpin_put(priv, flow->hpe);
	flow->hpe = NULL;
}

struct mlx5_flow_handle *
mlx5e_add_offloaded_nic_rule(struct mlx5e_priv *priv,
			     struct mlx5_flow_spec *spec,
			     struct mlx5_flow_attr *attr)
{
	struct mlx5_flow_context *flow_context = &spec->flow_context;
	struct mlx5_fs_chains *nic_chains = nic_chains(priv);
	struct mlx5_nic_flow_attr *nic_attr = attr->nic_attr;
	struct mlx5e_tc_table *tc = &priv->fs.tc;
	struct mlx5_flow_destination dest[2] = {};
	struct mlx5_flow_act flow_act = {
		.action = attr->action,
		.flags    = FLOW_ACT_NO_APPEND,
	};
	struct mlx5_flow_handle *rule;
	struct mlx5_flow_table *ft;
	int dest_ix = 0;

	flow_context->flags |= FLOW_CONTEXT_HAS_TAG;
	flow_context->flow_tag = nic_attr->flow_tag;

	if (attr->dest_ft) {
		dest[dest_ix].type = MLX5_FLOW_DESTINATION_TYPE_FLOW_TABLE;
		dest[dest_ix].ft = attr->dest_ft;
		dest_ix++;
	} else if (nic_attr->hairpin_ft) {
		dest[dest_ix].type = MLX5_FLOW_DESTINATION_TYPE_FLOW_TABLE;
		dest[dest_ix].ft = nic_attr->hairpin_ft;
		dest_ix++;
	} else if (nic_attr->hairpin_tirn) {
		dest[dest_ix].type = MLX5_FLOW_DESTINATION_TYPE_TIR;
		dest[dest_ix].tir_num = nic_attr->hairpin_tirn;
		dest_ix++;
	} else if (attr->action & MLX5_FLOW_CONTEXT_ACTION_FWD_DEST) {
		dest[dest_ix].type = MLX5_FLOW_DESTINATION_TYPE_FLOW_TABLE;
		if (attr->dest_chain) {
			dest[dest_ix].ft = mlx5_chains_get_table(nic_chains,
								 attr->dest_chain, 1,
								 MLX5E_TC_FT_LEVEL);
			if (IS_ERR(dest[dest_ix].ft))
				return ERR_CAST(dest[dest_ix].ft);
		} else {
			dest[dest_ix].ft = mlx5e_vlan_get_flowtable(priv->fs.vlan);
		}
		dest_ix++;
	}

	if (dest[0].type == MLX5_FLOW_DESTINATION_TYPE_FLOW_TABLE &&
	    MLX5_CAP_FLOWTABLE_NIC_RX(priv->mdev, ignore_flow_level))
		flow_act.flags |= FLOW_ACT_IGNORE_FLOW_LEVEL;

	if (flow_act.action & MLX5_FLOW_CONTEXT_ACTION_COUNT) {
		dest[dest_ix].type = MLX5_FLOW_DESTINATION_TYPE_COUNTER;
		dest[dest_ix].counter_id = mlx5_fc_id(attr->counter);
		dest_ix++;
	}

	if (attr->action & MLX5_FLOW_CONTEXT_ACTION_MOD_HDR)
		flow_act.modify_hdr = attr->modify_hdr;

	mutex_lock(&tc->t_lock);
	if (IS_ERR_OR_NULL(tc->t)) {
		/* Create the root table here if doesn't exist yet */
		tc->t =
			mlx5_chains_get_table(nic_chains, 0, 1, MLX5E_TC_FT_LEVEL);

		if (IS_ERR(tc->t)) {
			mutex_unlock(&tc->t_lock);
			netdev_err(priv->netdev,
				   "Failed to create tc offload table\n");
			rule = ERR_CAST(priv->fs.tc.t);
			goto err_ft_get;
		}
	}
	mutex_unlock(&tc->t_lock);

	if (attr->chain || attr->prio)
		ft = mlx5_chains_get_table(nic_chains,
					   attr->chain, attr->prio,
					   MLX5E_TC_FT_LEVEL);
	else
		ft = attr->ft;

	if (IS_ERR(ft)) {
		rule = ERR_CAST(ft);
		goto err_ft_get;
	}

	if (attr->outer_match_level != MLX5_MATCH_NONE)
		spec->match_criteria_enable |= MLX5_MATCH_OUTER_HEADERS;

	rule = mlx5_add_flow_rules(ft, spec,
				   &flow_act, dest, dest_ix);
	if (IS_ERR(rule))
		goto err_rule;

	return rule;

err_rule:
	if (attr->chain || attr->prio)
		mlx5_chains_put_table(nic_chains,
				      attr->chain, attr->prio,
				      MLX5E_TC_FT_LEVEL);
err_ft_get:
	if (attr->dest_chain)
		mlx5_chains_put_table(nic_chains,
				      attr->dest_chain, 1,
				      MLX5E_TC_FT_LEVEL);

	return ERR_CAST(rule);
}

static int
mlx5e_tc_add_nic_flow(struct mlx5e_priv *priv,
		      struct mlx5e_tc_flow_parse_attr *parse_attr,
		      struct mlx5e_tc_flow *flow,
		      struct netlink_ext_ack *extack)
{
	struct mlx5_flow_attr *attr = flow->attr;
	struct mlx5_core_dev *dev = priv->mdev;
	struct mlx5_fc *counter = NULL;
	int err;

	if (flow_flag_test(flow, HAIRPIN)) {
		err = mlx5e_hairpin_flow_add(priv, flow, parse_attr, extack);
		if (err)
			return err;
	}

	if (attr->action & MLX5_FLOW_CONTEXT_ACTION_COUNT) {
		counter = mlx5_fc_create(dev, true);
		if (IS_ERR(counter))
			return PTR_ERR(counter);

		attr->counter = counter;
	}

	if (attr->action & MLX5_FLOW_CONTEXT_ACTION_MOD_HDR) {
		err = mlx5e_attach_mod_hdr(priv, flow, parse_attr);
		dealloc_mod_hdr_actions(&parse_attr->mod_hdr_acts);
		if (err)
			return err;
	}

	if (flow_flag_test(flow, CT))
		flow->rule[0] = mlx5_tc_ct_flow_offload(get_ct_priv(priv), flow, &parse_attr->spec,
							attr, &parse_attr->mod_hdr_acts);
	else
		flow->rule[0] = mlx5e_add_offloaded_nic_rule(priv, &parse_attr->spec,
							     attr);

	return PTR_ERR_OR_ZERO(flow->rule[0]);
}

void mlx5e_del_offloaded_nic_rule(struct mlx5e_priv *priv,
				  struct mlx5_flow_handle *rule,
				  struct mlx5_flow_attr *attr)
{
	struct mlx5_fs_chains *nic_chains = nic_chains(priv);

	mlx5_del_flow_rules(rule);

	if (attr->chain || attr->prio)
		mlx5_chains_put_table(nic_chains, attr->chain, attr->prio,
				      MLX5E_TC_FT_LEVEL);

	if (attr->dest_chain)
		mlx5_chains_put_table(nic_chains, attr->dest_chain, 1,
				      MLX5E_TC_FT_LEVEL);
}

static void mlx5e_tc_del_nic_flow(struct mlx5e_priv *priv,
				  struct mlx5e_tc_flow *flow)
{
	struct mlx5_flow_attr *attr = flow->attr;
	struct mlx5e_tc_table *tc = &priv->fs.tc;

	flow_flag_clear(flow, OFFLOADED);

	if (flow_flag_test(flow, CT))
		mlx5_tc_ct_delete_flow(get_ct_priv(flow->priv), flow, attr);
	else if (!IS_ERR_OR_NULL(flow->rule[0]))
		mlx5e_del_offloaded_nic_rule(priv, flow->rule[0], attr);

	/* Remove root table if no rules are left to avoid
	 * extra steering hops.
	 */
	mutex_lock(&priv->fs.tc.t_lock);
	if (!mlx5e_tc_num_filters(priv, MLX5_TC_FLAG(NIC_OFFLOAD)) &&
	    !IS_ERR_OR_NULL(tc->t)) {
		mlx5_chains_put_table(nic_chains(priv), 0, 1, MLX5E_TC_FT_LEVEL);
		priv->fs.tc.t = NULL;
	}
	mutex_unlock(&priv->fs.tc.t_lock);

	kvfree(attr->parse_attr);

	if (attr->action & MLX5_FLOW_CONTEXT_ACTION_MOD_HDR)
		mlx5e_detach_mod_hdr(priv, flow);

	mlx5_fc_destroy(priv->mdev, attr->counter);

	if (flow_flag_test(flow, HAIRPIN))
		mlx5e_hairpin_flow_del(priv, flow);

	kfree(flow->attr);
}

struct mlx5_flow_handle *
mlx5e_tc_offload_fdb_rules(struct mlx5_eswitch *esw,
			   struct mlx5e_tc_flow *flow,
			   struct mlx5_flow_spec *spec,
			   struct mlx5_flow_attr *attr)
{
	struct mlx5e_tc_mod_hdr_acts *mod_hdr_acts;
	struct mlx5_flow_handle *rule;

	if (attr->flags & MLX5_ESW_ATTR_FLAG_SLOW_PATH)
		return mlx5_eswitch_add_offloaded_rule(esw, spec, attr);

	if (flow_flag_test(flow, CT)) {
	    //ct对应的flow下发
		mod_hdr_acts = &attr->parse_attr->mod_hdr_acts;

		rule = mlx5_tc_ct_flow_offload(get_ct_priv(flow->priv),
					       flow, spec, attr,
					       mod_hdr_acts);
#if IS_ENABLED(CONFIG_MLX5_TC_SAMPLE)
	} else if (flow_flag_test(flow, SAMPLE)) {
		rule = mlx5_esw_sample_offload(get_sample_priv(flow->priv), spec, attr);
#endif
	} else {
		rule = mlx5_eswitch_add_offloaded_rule(esw, spec, attr);
	}

<<<<<<< HEAD
	//非ct相关的flow下发
	rule = mlx5_eswitch_add_offloaded_rule(esw, spec, attr);
=======
>>>>>>> 40226a3d
	if (IS_ERR(rule))
		return rule;

	if (attr->esw_attr->split_count) {
		flow->rule[1] = mlx5_eswitch_add_fwd_rule(esw, spec, attr);
		if (IS_ERR(flow->rule[1])) {
			if (flow_flag_test(flow, CT))
				mlx5_tc_ct_delete_flow(get_ct_priv(flow->priv), flow, attr);
			else
				mlx5_eswitch_del_offloaded_rule(esw, rule, attr);
			return flow->rule[1];
		}
	}

	return rule;
}

void mlx5e_tc_unoffload_fdb_rules(struct mlx5_eswitch *esw,
				  struct mlx5e_tc_flow *flow,
				  struct mlx5_flow_attr *attr)
{
	flow_flag_clear(flow, OFFLOADED);

	if (attr->flags & MLX5_ESW_ATTR_FLAG_SLOW_PATH)
		goto offload_rule_0;

	if (flow_flag_test(flow, CT)) {
		mlx5_tc_ct_delete_flow(get_ct_priv(flow->priv), flow, attr);
		return;
	}

#if IS_ENABLED(CONFIG_MLX5_TC_SAMPLE)
	if (flow_flag_test(flow, SAMPLE)) {
		mlx5_esw_sample_unoffload(get_sample_priv(flow->priv), flow->rule[0], attr);
		return;
	}
#endif

	if (attr->esw_attr->split_count)
		mlx5_eswitch_del_fwd_rule(esw, flow->rule[1], attr);

offload_rule_0:
	mlx5_eswitch_del_offloaded_rule(esw, flow->rule[0], attr);
}

struct mlx5_flow_handle *
mlx5e_tc_offload_to_slow_path(struct mlx5_eswitch *esw,
			      struct mlx5e_tc_flow *flow,
			      struct mlx5_flow_spec *spec)
{
	struct mlx5_flow_attr *slow_attr;
	struct mlx5_flow_handle *rule;

	slow_attr = mlx5_alloc_flow_attr(MLX5_FLOW_NAMESPACE_FDB);
	if (!slow_attr)
		return ERR_PTR(-ENOMEM);

	memcpy(slow_attr, flow->attr, ESW_FLOW_ATTR_SZ);
	slow_attr->action = MLX5_FLOW_CONTEXT_ACTION_FWD_DEST;
	slow_attr->esw_attr->split_count = 0;
	slow_attr->flags |= MLX5_ESW_ATTR_FLAG_SLOW_PATH;

	rule = mlx5e_tc_offload_fdb_rules(esw, flow, spec, slow_attr);
	if (!IS_ERR(rule))
		flow_flag_set(flow, SLOW);

	kfree(slow_attr);

	return rule;
}

void mlx5e_tc_unoffload_from_slow_path(struct mlx5_eswitch *esw,
				       struct mlx5e_tc_flow *flow)
{
	struct mlx5_flow_attr *slow_attr;

	slow_attr = mlx5_alloc_flow_attr(MLX5_FLOW_NAMESPACE_FDB);
	if (!slow_attr) {
		mlx5_core_warn(flow->priv->mdev, "Unable to alloc attr to unoffload slow path rule\n");
		return;
	}

	memcpy(slow_attr, flow->attr, ESW_FLOW_ATTR_SZ);
	slow_attr->action = MLX5_FLOW_CONTEXT_ACTION_FWD_DEST;
	slow_attr->esw_attr->split_count = 0;
	slow_attr->flags |= MLX5_ESW_ATTR_FLAG_SLOW_PATH;
	mlx5e_tc_unoffload_fdb_rules(esw, flow, slow_attr);
	flow_flag_clear(flow, SLOW);
	kfree(slow_attr);
}

/* Caller must obtain uplink_priv->unready_flows_lock mutex before calling this
 * function.
 */
static void unready_flow_add(struct mlx5e_tc_flow *flow,
			     struct list_head *unready_flows)
{
	flow_flag_set(flow, NOT_READY);
	list_add_tail(&flow->unready, unready_flows);
}

/* Caller must obtain uplink_priv->unready_flows_lock mutex before calling this
 * function.
 */
static void unready_flow_del(struct mlx5e_tc_flow *flow)
{
	list_del(&flow->unready);
	flow_flag_clear(flow, NOT_READY);
}

static void add_unready_flow(struct mlx5e_tc_flow *flow)
{
	struct mlx5_rep_uplink_priv *uplink_priv;
	struct mlx5e_rep_priv *rpriv;
	struct mlx5_eswitch *esw;

	esw = flow->priv->mdev->priv.eswitch;
	rpriv = mlx5_eswitch_get_uplink_priv(esw, REP_ETH);
	uplink_priv = &rpriv->uplink_priv;

	mutex_lock(&uplink_priv->unready_flows_lock);
	unready_flow_add(flow, &uplink_priv->unready_flows);
	mutex_unlock(&uplink_priv->unready_flows_lock);
}

static void remove_unready_flow(struct mlx5e_tc_flow *flow)
{
	struct mlx5_rep_uplink_priv *uplink_priv;
	struct mlx5e_rep_priv *rpriv;
	struct mlx5_eswitch *esw;

	esw = flow->priv->mdev->priv.eswitch;
	rpriv = mlx5_eswitch_get_uplink_priv(esw, REP_ETH);
	uplink_priv = &rpriv->uplink_priv;

	mutex_lock(&uplink_priv->unready_flows_lock);
	unready_flow_del(flow);
	mutex_unlock(&uplink_priv->unready_flows_lock);
}

static bool same_hw_devs(struct mlx5e_priv *priv, struct mlx5e_priv *peer_priv);

bool mlx5e_tc_is_vf_tunnel(struct net_device *out_dev, struct net_device *route_dev)
{
	struct mlx5_core_dev *out_mdev, *route_mdev;
	struct mlx5e_priv *out_priv, *route_priv;

	out_priv = netdev_priv(out_dev);
	out_mdev = out_priv->mdev;
	route_priv = netdev_priv(route_dev);
	route_mdev = route_priv->mdev;

	if (out_mdev->coredev_type != MLX5_COREDEV_PF ||
	    route_mdev->coredev_type != MLX5_COREDEV_VF)
		return false;

	return same_hw_devs(out_priv, route_priv);
}

int mlx5e_tc_query_route_vport(struct net_device *out_dev, struct net_device *route_dev, u16 *vport)
{
	struct mlx5e_priv *out_priv, *route_priv;
	struct mlx5_core_dev *route_mdev;
	struct mlx5_eswitch *esw;
	u16 vhca_id;
	int err;

	out_priv = netdev_priv(out_dev);
	esw = out_priv->mdev->priv.eswitch;
	route_priv = netdev_priv(route_dev);
	route_mdev = route_priv->mdev;

	vhca_id = MLX5_CAP_GEN(route_mdev, vhca_id);
	err = mlx5_eswitch_vhca_id_to_vport(esw, vhca_id, vport);
	return err;
}

int mlx5e_tc_add_flow_mod_hdr(struct mlx5e_priv *priv,
			      struct mlx5e_tc_flow_parse_attr *parse_attr,
			      struct mlx5e_tc_flow *flow)
{
	struct mlx5e_tc_mod_hdr_acts *mod_hdr_acts = &parse_attr->mod_hdr_acts;
	struct mlx5_modify_hdr *mod_hdr;

	mod_hdr = mlx5_modify_header_alloc(priv->mdev,
					   get_flow_name_space(flow),
					   mod_hdr_acts->num_actions,
					   mod_hdr_acts->actions);
	if (IS_ERR(mod_hdr))
		return PTR_ERR(mod_hdr);

	WARN_ON(flow->attr->modify_hdr);
	flow->attr->modify_hdr = mod_hdr;

	return 0;
}

static int
mlx5e_tc_add_fdb_flow(struct mlx5e_priv *priv,
		      struct mlx5e_tc_flow *flow,
		      struct netlink_ext_ack *extack)
{
	struct mlx5_eswitch *esw = priv->mdev->priv.eswitch;
	struct mlx5e_tc_flow_parse_attr *parse_attr;
	struct mlx5_flow_attr *attr = flow->attr;
	bool vf_tun = false, encap_valid = true;
	struct net_device *encap_dev = NULL;
	struct mlx5_esw_flow_attr *esw_attr;
	struct mlx5_fc *counter = NULL;
	struct mlx5e_rep_priv *rpriv;
	struct mlx5e_priv *out_priv;
	u32 max_prio, max_chain;
	int err = 0;
	int out_index;

	/* We check chain range only for tc flows.
	 * For ft flows, we checked attr->chain was originally 0 and set it to
	 * FDB_FT_CHAIN which is outside tc range.
	 * See mlx5e_rep_setup_ft_cb().
	 */
	max_chain = mlx5_chains_get_chain_range(esw_chains(esw));
	if (!mlx5e_is_ft_flow(flow) && attr->chain > max_chain) {
		NL_SET_ERR_MSG_MOD(extack,
				   "Requested chain is out of supported range");
		err = -EOPNOTSUPP;
		goto err_out;
	}

	max_prio = mlx5_chains_get_prio_range(esw_chains(esw));
	if (attr->prio > max_prio) {
		NL_SET_ERR_MSG_MOD(extack,
				   "Requested priority is out of supported range");
		err = -EOPNOTSUPP;
		goto err_out;
	}

	if (flow_flag_test(flow, TUN_RX)) {
		err = mlx5e_attach_decap_route(priv, flow);
		if (err)
			goto err_out;
	}

	if (flow_flag_test(flow, L3_TO_L2_DECAP)) {
		err = mlx5e_attach_decap(priv, flow, extack);
		if (err)
			goto err_out;
	}

	parse_attr = attr->parse_attr;
	esw_attr = attr->esw_attr;

	//遍历需要forward的所有vport（仅处理需要隧道封装port)
	for (out_index = 0; out_index < MLX5_MAX_FLOW_FWD_VPORTS; out_index++) {
		struct net_device *out_dev;
		int mirred_ifindex;

		//跳过不需要encap的port
		if (!(esw_attr->dests[out_index].flags & MLX5_ESW_DEST_ENCAP))
			continue;

		//取出需要output的out_dev
		mirred_ifindex = parse_attr->mirred_ifindex[out_index];
<<<<<<< HEAD
		out_dev = __dev_get_by_index(dev_net(priv->netdev),
					     mirred_ifindex);
		//针对encap流，生成相应的encap header并使flow与其关联（通过fw生成encap_id来关联）
		err = mlx5e_attach_encap(priv, flow/*规则*/, out_dev/*对应的出接口*/, out_index/*output port编号*/,
=======
		out_dev = dev_get_by_index(dev_net(priv->netdev), mirred_ifindex);
		if (!out_dev) {
			NL_SET_ERR_MSG_MOD(extack, "Requested mirred device not found");
			err = -ENODEV;
			goto err_out;
		}
		err = mlx5e_attach_encap(priv, flow, out_dev, out_index,
>>>>>>> 40226a3d
					 extack, &encap_dev, &encap_valid);
		dev_put(out_dev);
		if (err)
			goto err_out;

		if (esw_attr->dests[out_index].flags &
		    MLX5_ESW_DEST_CHAIN_WITH_SRC_PORT_CHANGE)
			vf_tun = true;
		out_priv = netdev_priv(encap_dev);
		rpriv = out_priv->ppriv;
		esw_attr->dests[out_index].rep = rpriv->rep;
		esw_attr->dests[out_index].mdev = out_priv->mdev;
	}

<<<<<<< HEAD
	//处理vlan相关的action
=======
	if (vf_tun && esw_attr->out_count > 1) {
		NL_SET_ERR_MSG_MOD(extack, "VF tunnel encap with mirroring is not supported");
		err = -EOPNOTSUPP;
		goto err_out;
	}

>>>>>>> 40226a3d
	err = mlx5_eswitch_add_vlan_action(esw, attr);
	if (err)
		goto err_out;

	if (attr->action & MLX5_FLOW_CONTEXT_ACTION_MOD_HDR &&
	    !(attr->ct_attr.ct_action & TCA_CT_ACT_CLEAR)) {
		//需要修改报文头部
		if (vf_tun) {
			err = mlx5e_tc_add_flow_mod_hdr(priv, parse_attr, flow);
			if (err)
				goto err_out;
		} else {
			err = mlx5e_attach_mod_hdr(priv, flow, parse_attr);
			if (err)
				goto err_out;
		}
	}

	//处理需要统计计数的action
	if (attr->action & MLX5_FLOW_CONTEXT_ACTION_COUNT) {
		counter = mlx5_fc_create(esw_attr->counter_dev, true);
		if (IS_ERR(counter)) {
			err = PTR_ERR(counter);
			goto err_out;
		}

		attr->counter = counter;
	}

	/* we get here if one of the following takes place:
	 * (1) there's no error
	 * (2) there's an encap action and we don't have valid neigh
	 */
	if (!encap_valid)
		//隧道封装的失败的流，无有效neighbour信息
		flow->rule[0] = mlx5e_tc_offload_to_slow_path(esw, flow, &parse_attr->spec);
	else
		//执行下发
		flow->rule[0] = mlx5e_tc_offload_fdb_rules(esw, flow, &parse_attr->spec, attr);

	if (IS_ERR(flow->rule[0])) {
		err = PTR_ERR(flow->rule[0]);
		goto err_out;
	}
	flow_flag_set(flow, OFFLOADED);

	return 0;

err_out:
	flow_flag_set(flow, FAILED);
	return err;
}

static bool mlx5_flow_has_geneve_opt(struct mlx5e_tc_flow *flow)
{
	struct mlx5_flow_spec *spec = &flow->attr->parse_attr->spec;
	void *headers_v = MLX5_ADDR_OF(fte_match_param,
				       spec->match_value,
				       misc_parameters_3);
	u32 geneve_tlv_opt_0_data = MLX5_GET(fte_match_set_misc3,
					     headers_v,
					     geneve_tlv_option_0_data);

	return !!geneve_tlv_opt_0_data;
}

static void mlx5e_tc_del_fdb_flow(struct mlx5e_priv *priv,
				  struct mlx5e_tc_flow *flow)
{
	struct mlx5_eswitch *esw = priv->mdev->priv.eswitch;
	struct mlx5_flow_attr *attr = flow->attr;
	struct mlx5_esw_flow_attr *esw_attr;
	bool vf_tun = false;
	int out_index;

	esw_attr = attr->esw_attr;
	mlx5e_put_flow_tunnel_id(flow);

	if (flow_flag_test(flow, NOT_READY))
		remove_unready_flow(flow);

	if (mlx5e_is_offloaded_flow(flow)) {
		if (flow_flag_test(flow, SLOW))
			mlx5e_tc_unoffload_from_slow_path(esw, flow);
		else
			mlx5e_tc_unoffload_fdb_rules(esw, flow, attr);
	}

	if (mlx5_flow_has_geneve_opt(flow))
		mlx5_geneve_tlv_option_del(priv->mdev->geneve);

	mlx5_eswitch_del_vlan_action(esw, attr);

	if (flow->decap_route)
		mlx5e_detach_decap_route(priv, flow);

	for (out_index = 0; out_index < MLX5_MAX_FLOW_FWD_VPORTS; out_index++) {
		if (esw_attr->dests[out_index].flags &
		    MLX5_ESW_DEST_CHAIN_WITH_SRC_PORT_CHANGE)
			vf_tun = true;
		if (esw_attr->dests[out_index].flags & MLX5_ESW_DEST_ENCAP) {
			mlx5e_detach_encap(priv, flow, out_index);
			kfree(attr->parse_attr->tun_info[out_index]);
		}
	}

	mlx5_tc_ct_match_del(get_ct_priv(priv), &flow->attr->ct_attr);

	if (attr->action & MLX5_FLOW_CONTEXT_ACTION_MOD_HDR) {
		dealloc_mod_hdr_actions(&attr->parse_attr->mod_hdr_acts);
		if (vf_tun && attr->modify_hdr)
			mlx5_modify_header_dealloc(priv->mdev, attr->modify_hdr);
		else
			mlx5e_detach_mod_hdr(priv, flow);
	}
	kvfree(attr->parse_attr);
	kvfree(attr->esw_attr->rx_tun_attr);

	if (attr->action & MLX5_FLOW_CONTEXT_ACTION_COUNT)
		mlx5_fc_destroy(esw_attr->counter_dev, attr->counter);

	if (flow_flag_test(flow, L3_TO_L2_DECAP))
		mlx5e_detach_decap(priv, flow);

	kfree(flow->attr->esw_attr->sample);
	kfree(flow->attr);
}

struct mlx5_fc *mlx5e_tc_get_counter(struct mlx5e_tc_flow *flow)
{
	return flow->attr->counter;
}

/* Iterate over tmp_list of flows attached to flow_list head. */
void mlx5e_put_flow_list(struct mlx5e_priv *priv, struct list_head *flow_list)
{
	struct mlx5e_tc_flow *flow, *tmp;

	list_for_each_entry_safe(flow, tmp, flow_list, tmp_list)
		mlx5e_flow_put(priv, flow);
}

static void __mlx5e_tc_del_fdb_peer_flow(struct mlx5e_tc_flow *flow)
{
	struct mlx5_eswitch *esw = flow->priv->mdev->priv.eswitch;

	if (!flow_flag_test(flow, ESWITCH) ||
	    !flow_flag_test(flow, DUP))
		return;

	mutex_lock(&esw->offloads.peer_mutex);
	list_del(&flow->peer);
	mutex_unlock(&esw->offloads.peer_mutex);

	flow_flag_clear(flow, DUP);

	if (refcount_dec_and_test(&flow->peer_flow->refcnt)) {
		mlx5e_tc_del_fdb_flow(flow->peer_flow->priv, flow->peer_flow);
		kfree(flow->peer_flow);
	}

	flow->peer_flow = NULL;
}

static void mlx5e_tc_del_fdb_peer_flow(struct mlx5e_tc_flow *flow)
{
	struct mlx5_core_dev *dev = flow->priv->mdev;
	struct mlx5_devcom *devcom = dev->priv.devcom;
	struct mlx5_eswitch *peer_esw;

	peer_esw = mlx5_devcom_get_peer_data(devcom, MLX5_DEVCOM_ESW_OFFLOADS);
	if (!peer_esw)
		return;

	__mlx5e_tc_del_fdb_peer_flow(flow);
	mlx5_devcom_release_peer_data(devcom, MLX5_DEVCOM_ESW_OFFLOADS);
}

static void mlx5e_tc_del_flow(struct mlx5e_priv *priv,
			      struct mlx5e_tc_flow *flow)
{
	if (mlx5e_is_eswitch_flow(flow)) {
		mlx5e_tc_del_fdb_peer_flow(flow);
		mlx5e_tc_del_fdb_flow(priv, flow);
	} else {
		mlx5e_tc_del_nic_flow(priv, flow);
	}
}

static int flow_has_tc_fwd_action(struct flow_cls_offload *f)
{
	struct flow_rule *rule = flow_cls_offload_flow_rule(f);
	struct flow_action *flow_action = &rule->action;
	const struct flow_action_entry *act;
	int i;

	flow_action_for_each(i, act, flow_action) {
		switch (act->id) {
		case FLOW_ACTION_GOTO:
			return true;
		default:
			continue;
		}
	}

	return false;
}

static int
enc_opts_is_dont_care_or_full_match(struct mlx5e_priv *priv,
				    struct flow_dissector_key_enc_opts *opts,
				    struct netlink_ext_ack *extack,
				    bool *dont_care)
{
	struct geneve_opt *opt;
	int off = 0;

	*dont_care = true;

	while (opts->len > off) {
		opt = (struct geneve_opt *)&opts->data[off];

		if (!(*dont_care) || opt->opt_class || opt->type ||
		    memchr_inv(opt->opt_data, 0, opt->length * 4)) {
			*dont_care = false;

			if (opt->opt_class != htons(U16_MAX) ||
			    opt->type != U8_MAX) {
				NL_SET_ERR_MSG(extack,
					       "Partial match of tunnel options in chain > 0 isn't supported");
				netdev_warn(priv->netdev,
					    "Partial match of tunnel options in chain > 0 isn't supported");
				return -EOPNOTSUPP;
			}
		}

		off += sizeof(struct geneve_opt) + opt->length * 4;
	}

	return 0;
}

#define COPY_DISSECTOR(rule, diss_key, dst)\
({ \
	struct flow_rule *__rule = (rule);\
	typeof(dst) __dst = dst;\
\
	memcpy(__dst,\
	       skb_flow_dissector_target(__rule->match.dissector,\
					 diss_key,\
					 __rule->match.key),\
	       sizeof(*__dst));\
})

static int mlx5e_get_flow_tunnel_id(struct mlx5e_priv *priv,
				    struct mlx5e_tc_flow *flow,
				    struct flow_cls_offload *f,
				    struct net_device *filter_dev)
{
	struct flow_rule *rule = flow_cls_offload_flow_rule(f);
	struct netlink_ext_ack *extack = f->common.extack;
	struct mlx5e_tc_mod_hdr_acts *mod_hdr_acts;
	struct flow_match_enc_opts enc_opts_match;
	struct tunnel_match_enc_opts tun_enc_opts;
	struct mlx5_rep_uplink_priv *uplink_priv;
	struct mlx5_flow_attr *attr = flow->attr;
	struct mlx5e_rep_priv *uplink_rpriv;
	struct tunnel_match_key tunnel_key;
	bool enc_opts_is_dont_care = true;
	u32 tun_id, enc_opts_id = 0;
	struct mlx5_eswitch *esw;
	u32 value, mask;
	int err;

	esw = priv->mdev->priv.eswitch;
	uplink_rpriv = mlx5_eswitch_get_uplink_priv(esw, REP_ETH);
	uplink_priv = &uplink_rpriv->uplink_priv;

	memset(&tunnel_key, 0, sizeof(tunnel_key));
	COPY_DISSECTOR(rule, FLOW_DISSECTOR_KEY_ENC_CONTROL,
		       &tunnel_key.enc_control);
	if (tunnel_key.enc_control.addr_type == FLOW_DISSECTOR_KEY_IPV4_ADDRS)
		COPY_DISSECTOR(rule, FLOW_DISSECTOR_KEY_ENC_IPV4_ADDRS,
			       &tunnel_key.enc_ipv4);
	else
		COPY_DISSECTOR(rule, FLOW_DISSECTOR_KEY_ENC_IPV6_ADDRS,
			       &tunnel_key.enc_ipv6);
	COPY_DISSECTOR(rule, FLOW_DISSECTOR_KEY_ENC_IP, &tunnel_key.enc_ip);
	COPY_DISSECTOR(rule, FLOW_DISSECTOR_KEY_ENC_PORTS,
		       &tunnel_key.enc_tp);
	COPY_DISSECTOR(rule, FLOW_DISSECTOR_KEY_ENC_KEYID,
		       &tunnel_key.enc_key_id);
	tunnel_key.filter_ifindex = filter_dev->ifindex;

	err = mapping_add(uplink_priv->tunnel_mapping, &tunnel_key, &tun_id);
	if (err)
		return err;

	flow_rule_match_enc_opts(rule, &enc_opts_match);
	err = enc_opts_is_dont_care_or_full_match(priv,
						  enc_opts_match.mask,
						  extack,
						  &enc_opts_is_dont_care);
	if (err)
		goto err_enc_opts;

	if (!enc_opts_is_dont_care) {
		memset(&tun_enc_opts, 0, sizeof(tun_enc_opts));
		memcpy(&tun_enc_opts.key, enc_opts_match.key,
		       sizeof(*enc_opts_match.key));
		memcpy(&tun_enc_opts.mask, enc_opts_match.mask,
		       sizeof(*enc_opts_match.mask));

		err = mapping_add(uplink_priv->tunnel_enc_opts_mapping,
				  &tun_enc_opts, &enc_opts_id);
		if (err)
			goto err_enc_opts;
	}

	value = tun_id << ENC_OPTS_BITS | enc_opts_id;
	mask = enc_opts_id ? TUNNEL_ID_MASK :
			     (TUNNEL_ID_MASK & ~ENC_OPTS_BITS_MASK);

	if (attr->chain) {
		mlx5e_tc_match_to_reg_match(&attr->parse_attr->spec,
					    TUNNEL_TO_REG, value, mask);
	} else {
		mod_hdr_acts = &attr->parse_attr->mod_hdr_acts;
		err = mlx5e_tc_match_to_reg_set(priv->mdev,
						mod_hdr_acts, MLX5_FLOW_NAMESPACE_FDB,
						TUNNEL_TO_REG, value);
		if (err)
			goto err_set;

		attr->action |= MLX5_FLOW_CONTEXT_ACTION_MOD_HDR;
	}

	flow->tunnel_id = value;
	return 0;

err_set:
	if (enc_opts_id)
		mapping_remove(uplink_priv->tunnel_enc_opts_mapping,
			       enc_opts_id);
err_enc_opts:
	mapping_remove(uplink_priv->tunnel_mapping, tun_id);
	return err;
}

static void mlx5e_put_flow_tunnel_id(struct mlx5e_tc_flow *flow)
{
	u32 enc_opts_id = flow->tunnel_id & ENC_OPTS_BITS_MASK;
	u32 tun_id = flow->tunnel_id >> ENC_OPTS_BITS;
	struct mlx5_rep_uplink_priv *uplink_priv;
	struct mlx5e_rep_priv *uplink_rpriv;
	struct mlx5_eswitch *esw;

	esw = flow->priv->mdev->priv.eswitch;
	uplink_rpriv = mlx5_eswitch_get_uplink_priv(esw, REP_ETH);
	uplink_priv = &uplink_rpriv->uplink_priv;

	if (tun_id)
		mapping_remove(uplink_priv->tunnel_mapping, tun_id);
	if (enc_opts_id)
		mapping_remove(uplink_priv->tunnel_enc_opts_mapping,
			       enc_opts_id);
}

u32 mlx5e_tc_get_flow_tun_id(struct mlx5e_tc_flow *flow)
{
	return flow->tunnel_id;
}

void mlx5e_tc_set_ethertype(struct mlx5_core_dev *mdev,
			    struct flow_match_basic *match, bool outer,
			    void *headers_c, void *headers_v)
{
	bool ip_version_cap;

	ip_version_cap = outer ?
		MLX5_CAP_FLOWTABLE_NIC_RX(mdev,
					  ft_field_support.outer_ip_version) :
		MLX5_CAP_FLOWTABLE_NIC_RX(mdev,
					  ft_field_support.inner_ip_version);

	if (ip_version_cap && match->mask->n_proto == htons(0xFFFF) &&
	    (match->key->n_proto == htons(ETH_P_IP) ||
	     match->key->n_proto == htons(ETH_P_IPV6))) {
		MLX5_SET_TO_ONES(fte_match_set_lyr_2_4, headers_c, ip_version);
		MLX5_SET(fte_match_set_lyr_2_4, headers_v, ip_version,
			 match->key->n_proto == htons(ETH_P_IP) ? 4 : 6);
	} else {
		MLX5_SET(fte_match_set_lyr_2_4, headers_c, ethertype,
			 ntohs(match->mask->n_proto));
		MLX5_SET(fte_match_set_lyr_2_4, headers_v, ethertype,
			 ntohs(match->key->n_proto));
	}
}

u8 mlx5e_tc_get_ip_version(struct mlx5_flow_spec *spec, bool outer)
{
	void *headers_v;
	u16 ethertype;
	u8 ip_version;

	if (outer)
		headers_v = MLX5_ADDR_OF(fte_match_param, spec->match_value, outer_headers);
	else
		headers_v = MLX5_ADDR_OF(fte_match_param, spec->match_value, inner_headers);

	ip_version = MLX5_GET(fte_match_set_lyr_2_4, headers_v, ip_version);
	/* Return ip_version converted from ethertype anyway */
	if (!ip_version) {
		ethertype = MLX5_GET(fte_match_set_lyr_2_4, headers_v, ethertype);
		if (ethertype == ETH_P_IP || ethertype == ETH_P_ARP)
			ip_version = 4;
		else if (ethertype == ETH_P_IPV6)
			ip_version = 6;
	}
	return ip_version;
}

static int parse_tunnel_attr(struct mlx5e_priv *priv,
			     struct mlx5e_tc_flow *flow,
			     struct mlx5_flow_spec *spec,
			     struct flow_cls_offload *f,
			     struct net_device *filter_dev,
			     u8 *match_level,
			     bool *match_inner)
{
	struct mlx5e_tc_tunnel *tunnel = mlx5e_get_tc_tun(filter_dev);
	struct mlx5_eswitch *esw = priv->mdev->priv.eswitch;
	struct netlink_ext_ack *extack = f->common.extack;
	bool needs_mapping, sets_mapping;
	int err;

	if (!mlx5e_is_eswitch_flow(flow))
		return -EOPNOTSUPP;

	needs_mapping = !!flow->attr->chain;
	sets_mapping = !flow->attr->chain && flow_has_tc_fwd_action(f);
	*match_inner = !needs_mapping;

	if ((needs_mapping || sets_mapping) &&
	    !mlx5_eswitch_reg_c1_loopback_enabled(esw)) {
		NL_SET_ERR_MSG(extack,
			       "Chains on tunnel devices isn't supported without register loopback support");
		netdev_warn(priv->netdev,
			    "Chains on tunnel devices isn't supported without register loopback support");
		return -EOPNOTSUPP;
	}

	if (!flow->attr->chain) {
		err = mlx5e_tc_tun_parse(filter_dev, priv, spec, f,
					 match_level);
		if (err) {
			NL_SET_ERR_MSG_MOD(extack,
					   "Failed to parse tunnel attributes");
			netdev_warn(priv->netdev,
				    "Failed to parse tunnel attributes");
			return err;
		}

		/* With mpls over udp we decapsulate using packet reformat
		 * object
		 */
		if (!netif_is_bareudp(filter_dev))
			flow->attr->action |= MLX5_FLOW_CONTEXT_ACTION_DECAP;
		err = mlx5e_tc_set_attr_rx_tun(flow, spec);
		if (err)
			return err;
	} else if (tunnel && tunnel->tunnel_type == MLX5E_TC_TUNNEL_TYPE_VXLAN) {
		struct mlx5_flow_spec *tmp_spec;

		tmp_spec = kvzalloc(sizeof(*tmp_spec), GFP_KERNEL);
		if (!tmp_spec) {
			NL_SET_ERR_MSG_MOD(extack, "Failed to allocate memory for vxlan tmp spec");
			netdev_warn(priv->netdev, "Failed to allocate memory for vxlan tmp spec");
			return -ENOMEM;
		}
		memcpy(tmp_spec, spec, sizeof(*tmp_spec));

		err = mlx5e_tc_tun_parse(filter_dev, priv, tmp_spec, f, match_level);
		if (err) {
			kvfree(tmp_spec);
			NL_SET_ERR_MSG_MOD(extack, "Failed to parse tunnel attributes");
			netdev_warn(priv->netdev, "Failed to parse tunnel attributes");
			return err;
		}
		err = mlx5e_tc_set_attr_rx_tun(flow, tmp_spec);
		kvfree(tmp_spec);
		if (err)
			return err;
	}

	if (!needs_mapping && !sets_mapping)
		return 0;

	return mlx5e_get_flow_tunnel_id(priv, flow, f, filter_dev);
}

static void *get_match_inner_headers_criteria(struct mlx5_flow_spec *spec)
{
	return MLX5_ADDR_OF(fte_match_param, spec->match_criteria,
			    inner_headers);
}

static void *get_match_inner_headers_value(struct mlx5_flow_spec *spec)
{
	return MLX5_ADDR_OF(fte_match_param, spec->match_value,
			    inner_headers);
}

static void *get_match_outer_headers_criteria(struct mlx5_flow_spec *spec)
{
	return MLX5_ADDR_OF(fte_match_param, spec->match_criteria,
			    outer_headers);
}

static void *get_match_outer_headers_value(struct mlx5_flow_spec *spec)
{
	return MLX5_ADDR_OF(fte_match_param, spec->match_value,
			    outer_headers);
}

static void *get_match_headers_value(u32 flags,
				     struct mlx5_flow_spec *spec)
{
	return (flags & MLX5_FLOW_CONTEXT_ACTION_DECAP) ?
		get_match_inner_headers_value(spec) :
		get_match_outer_headers_value(spec);
}

static void *get_match_headers_criteria(u32 flags,
					struct mlx5_flow_spec *spec)
{
	return (flags & MLX5_FLOW_CONTEXT_ACTION_DECAP) ?
		get_match_inner_headers_criteria(spec) :
		get_match_outer_headers_criteria(spec);
}

static int mlx5e_flower_parse_meta(struct net_device *filter_dev,
				   struct flow_cls_offload *f)
{
	struct flow_rule *rule = flow_cls_offload_flow_rule(f);
	struct netlink_ext_ack *extack = f->common.extack;
	struct net_device *ingress_dev;
	struct flow_match_meta match;

	if (!flow_rule_match_key(rule, FLOW_DISSECTOR_KEY_META))
		return 0;

	flow_rule_match_meta(rule, &match);
	if (!match.mask->ingress_ifindex)
		return 0;

	if (match.mask->ingress_ifindex != 0xFFFFFFFF) {
		NL_SET_ERR_MSG_MOD(extack, "Unsupported ingress ifindex mask");
		return -EOPNOTSUPP;
	}

	ingress_dev = __dev_get_by_index(dev_net(filter_dev),
					 match.key->ingress_ifindex);
	if (!ingress_dev) {
		NL_SET_ERR_MSG_MOD(extack,
				   "Can't find the ingress port to match on");
		return -ENOENT;
	}

	if (ingress_dev != filter_dev) {
		NL_SET_ERR_MSG_MOD(extack,
				   "Can't match on the ingress filter port");
		return -EOPNOTSUPP;
	}

	return 0;
}

static bool skip_key_basic(struct net_device *filter_dev,
			   struct flow_cls_offload *f)
{
	/* When doing mpls over udp decap, the user needs to provide
	 * MPLS_UC as the protocol in order to be able to match on mpls
	 * label fields.  However, the actual ethertype is IP so we want to
	 * avoid matching on this, otherwise we'll fail the match.
	 */
	if (netif_is_bareudp(filter_dev) && f->common.chain_index == 0)
		return true;

	return false;
}

//解析f中的数据至spec
static int __parse_cls_flower(struct mlx5e_priv *priv,
			      struct mlx5e_tc_flow *flow,
			      struct mlx5_flow_spec *spec,
			      struct flow_cls_offload *f,
			      struct net_device *filter_dev,
			      u8 *inner_match_level/*出参，非隧道匹配到哪一层*/, u8 *outer_match_level/*出参，隧道匹配到哪一层*/)
{
	struct netlink_ext_ack *extack = f->common.extack;
	//外层头部
	void *headers_c = MLX5_ADDR_OF(fte_match_param, spec->match_criteria,
				       outer_headers);
	void *headers_v = MLX5_ADDR_OF(fte_match_param, spec->match_value,
				       outer_headers);

	//其它参数
	void *misc_c = MLX5_ADDR_OF(fte_match_param, spec->match_criteria,
				    misc_parameters);
	void *misc_v = MLX5_ADDR_OF(fte_match_param, spec->match_value,
				    misc_parameters);
	void *misc_c_3 = MLX5_ADDR_OF(fte_match_param, spec->match_criteria,
				    misc_parameters_3);
	void *misc_v_3 = MLX5_ADDR_OF(fte_match_param, spec->match_value,
				    misc_parameters_3);
	struct flow_rule *rule = flow_cls_offload_flow_rule(f);
	struct flow_dissector *dissector = rule->match.dissector;
	enum fs_flow_table_type fs_type;
	u16 addr_type = 0;
	u8 ip_proto = 0;
	u8 *match_level;
	int err;

	fs_type = mlx5e_is_eswitch_flow(flow) ? FS_FT_FDB : FS_FT_NIC_RX;
	match_level = outer_match_level;

	if (dissector->used_keys &
	    ~(BIT(FLOW_DISSECTOR_KEY_META) |
	      BIT(FLOW_DISSECTOR_KEY_CONTROL) |
	      BIT(FLOW_DISSECTOR_KEY_BASIC) |
	      BIT(FLOW_DISSECTOR_KEY_ETH_ADDRS) |
	      BIT(FLOW_DISSECTOR_KEY_VLAN) |
	      BIT(FLOW_DISSECTOR_KEY_CVLAN) |
	      BIT(FLOW_DISSECTOR_KEY_IPV4_ADDRS) |
	      BIT(FLOW_DISSECTOR_KEY_IPV6_ADDRS) |
	      BIT(FLOW_DISSECTOR_KEY_PORTS) |
	      BIT(FLOW_DISSECTOR_KEY_ENC_KEYID) |
	      BIT(FLOW_DISSECTOR_KEY_ENC_IPV4_ADDRS) |
	      BIT(FLOW_DISSECTOR_KEY_ENC_IPV6_ADDRS) |
	      BIT(FLOW_DISSECTOR_KEY_ENC_PORTS)	|
	      BIT(FLOW_DISSECTOR_KEY_ENC_CONTROL) |
	      BIT(FLOW_DISSECTOR_KEY_TCP) |
	      BIT(FLOW_DISSECTOR_KEY_IP)  |
	      BIT(FLOW_DISSECTOR_KEY_CT) |
	      BIT(FLOW_DISSECTOR_KEY_ENC_IP) |
	      BIT(FLOW_DISSECTOR_KEY_ENC_OPTS) |
	      BIT(FLOW_DISSECTOR_KEY_ICMP) |
	      BIT(FLOW_DISSECTOR_KEY_MPLS))) {
		//遇到不支持的key,报错,不能offload到硬件
		NL_SET_ERR_MSG_MOD(extack, "Unsupported key");
		netdev_dbg(priv->netdev, "Unsupported key used: 0x%x\n",
			   dissector->used_keys);
		return -EOPNOTSUPP;
	}

	//如果有隧道报文匹配（ipaddr,keyid,ports,control字段），则填充outer_headers
	if (mlx5e_get_tc_tun(filter_dev)) {
		bool match_inner = false;

		//填充隧道ip地址,port及key
		err = parse_tunnel_attr(priv, flow, spec, f, filter_dev,
					outer_match_level, &match_inner);
		if (err)
			return err;

		if (match_inner) {
			/* header pointers should point to the inner headers
			 * if the packet was decapsulated already.
			 * outer headers are set by parse_tunnel_attr.
			 */
			match_level = inner_match_level;
			//隧道已解析完，切换至inner_headers
			headers_c = get_match_inner_headers_criteria(spec);
			headers_v = get_match_inner_headers_value(spec);
		}
	}

	err = mlx5e_flower_parse_meta(filter_dev, f);
	if (err)
		return err;

	if (flow_rule_match_key(rule, FLOW_DISSECTOR_KEY_BASIC) &&
	    !skip_key_basic(filter_dev, f)) {
		struct flow_match_basic match;

		//取key_basic的key及mask填充进match(ethertype字段）
		flow_rule_match_basic(rule, &match);
		mlx5e_tc_set_ethertype(priv->mdev, &match,
				       match_level == outer_match_level,
				       headers_c, headers_v);

		if (match.mask->n_proto)
			*match_level = MLX5_MATCH_L2;
	}
	if (flow_rule_match_key(rule, FLOW_DISSECTOR_KEY_VLAN) ||
	    is_vlan_dev(filter_dev)) {
		struct flow_dissector_key_vlan filter_dev_mask;
		struct flow_dissector_key_vlan filter_dev_key;
		struct flow_match_vlan match;

		if (is_vlan_dev(filter_dev)) {
			match.key = &filter_dev_key;
			match.key->vlan_id = vlan_dev_vlan_id(filter_dev);
			match.key->vlan_tpid = vlan_dev_vlan_proto(filter_dev);
			match.key->vlan_priority = 0;
			match.mask = &filter_dev_mask;
			memset(match.mask, 0xff, sizeof(*match.mask));
			match.mask->vlan_priority = 0;
		} else {
			flow_rule_match_vlan(rule, &match);
		}
		if (match.mask->vlan_id ||
		    match.mask->vlan_priority ||
		    match.mask->vlan_tpid) {
			if (match.key->vlan_tpid == htons(ETH_P_8021AD)) {
				MLX5_SET(fte_match_set_lyr_2_4, headers_c,
					 svlan_tag, 1);
				MLX5_SET(fte_match_set_lyr_2_4, headers_v,
					 svlan_tag, 1);
			} else {
				MLX5_SET(fte_match_set_lyr_2_4, headers_c,
					 cvlan_tag, 1);
				MLX5_SET(fte_match_set_lyr_2_4, headers_v,
					 cvlan_tag, 1);
			}

			MLX5_SET(fte_match_set_lyr_2_4, headers_c, first_vid,
				 match.mask->vlan_id);
			MLX5_SET(fte_match_set_lyr_2_4, headers_v, first_vid,
				 match.key->vlan_id);

			MLX5_SET(fte_match_set_lyr_2_4, headers_c, first_prio,
				 match.mask->vlan_priority);
			MLX5_SET(fte_match_set_lyr_2_4, headers_v, first_prio,
				 match.key->vlan_priority);

			*match_level = MLX5_MATCH_L2;
		}
	} else if (*match_level != MLX5_MATCH_NONE) {
		/* cvlan_tag enabled in match criteria and
		 * disabled in match value means both S & C tags
		 * don't exist (untagged of both)
		 */
		MLX5_SET(fte_match_set_lyr_2_4, headers_c, cvlan_tag, 1);
		*match_level = MLX5_MATCH_L2;
	}

	if (flow_rule_match_key(rule, FLOW_DISSECTOR_KEY_CVLAN)) {
		struct flow_match_vlan match;

		flow_rule_match_cvlan(rule, &match);
		if (match.mask->vlan_id ||
		    match.mask->vlan_priority ||
		    match.mask->vlan_tpid) {
			if (!MLX5_CAP_FLOWTABLE_TYPE(priv->mdev, ft_field_support.outer_second_vid,
						     fs_type)) {
				NL_SET_ERR_MSG_MOD(extack,
						   "Matching on CVLAN is not supported");
				return -EOPNOTSUPP;
			}

			if (match.key->vlan_tpid == htons(ETH_P_8021AD)) {
				MLX5_SET(fte_match_set_misc, misc_c,
					 outer_second_svlan_tag, 1);
				MLX5_SET(fte_match_set_misc, misc_v,
					 outer_second_svlan_tag, 1);
			} else {
				MLX5_SET(fte_match_set_misc, misc_c,
					 outer_second_cvlan_tag, 1);
				MLX5_SET(fte_match_set_misc, misc_v,
					 outer_second_cvlan_tag, 1);
			}

			MLX5_SET(fte_match_set_misc, misc_c, outer_second_vid,
				 match.mask->vlan_id);
			MLX5_SET(fte_match_set_misc, misc_v, outer_second_vid,
				 match.key->vlan_id);
			MLX5_SET(fte_match_set_misc, misc_c, outer_second_prio,
				 match.mask->vlan_priority);
			MLX5_SET(fte_match_set_misc, misc_v, outer_second_prio,
				 match.key->vlan_priority);

			*match_level = MLX5_MATCH_L2;
			spec->match_criteria_enable |= MLX5_MATCH_MISC_PARAMETERS;
		}
	}

	if (flow_rule_match_key(rule, FLOW_DISSECTOR_KEY_ETH_ADDRS)) {
		struct flow_match_eth_addrs match;

		flow_rule_match_eth_addrs(rule, &match);
		ether_addr_copy(MLX5_ADDR_OF(fte_match_set_lyr_2_4, headers_c,
					     dmac_47_16),
				match.mask->dst);
		ether_addr_copy(MLX5_ADDR_OF(fte_match_set_lyr_2_4, headers_v,
					     dmac_47_16),
				match.key->dst);

		ether_addr_copy(MLX5_ADDR_OF(fte_match_set_lyr_2_4, headers_c,
					     smac_47_16),
				match.mask->src);
		ether_addr_copy(MLX5_ADDR_OF(fte_match_set_lyr_2_4, headers_v,
					     smac_47_16),
				match.key->src);

		if (!is_zero_ether_addr(match.mask->src) ||
		    !is_zero_ether_addr(match.mask->dst))
			*match_level = MLX5_MATCH_L2;
	}

	if (flow_rule_match_key(rule, FLOW_DISSECTOR_KEY_CONTROL)) {
		struct flow_match_control match;

		flow_rule_match_control(rule, &match);
		addr_type = match.key->addr_type;

		/* the HW doesn't support frag first/later */
		if (match.mask->flags & FLOW_DIS_FIRST_FRAG)
			return -EOPNOTSUPP;

		if (match.mask->flags & FLOW_DIS_IS_FRAGMENT) {
			MLX5_SET(fte_match_set_lyr_2_4, headers_c, frag, 1);
			MLX5_SET(fte_match_set_lyr_2_4, headers_v, frag,
				 match.key->flags & FLOW_DIS_IS_FRAGMENT);

			/* the HW doesn't need L3 inline to match on frag=no */
			if (!(match.key->flags & FLOW_DIS_IS_FRAGMENT))
				*match_level = MLX5_MATCH_L2;
	/* ***  L2 attributes parsing up to here *** */
			else
				*match_level = MLX5_MATCH_L3;
		}
	}

	if (flow_rule_match_key(rule, FLOW_DISSECTOR_KEY_BASIC)) {
		struct flow_match_basic match;

		flow_rule_match_basic(rule, &match);
		ip_proto = match.key->ip_proto;

		MLX5_SET(fte_match_set_lyr_2_4, headers_c, ip_protocol,
			 match.mask->ip_proto);
		MLX5_SET(fte_match_set_lyr_2_4, headers_v, ip_protocol,
			 match.key->ip_proto);

		if (match.mask->ip_proto)
			*match_level = MLX5_MATCH_L3;
	}

	if (addr_type == FLOW_DISSECTOR_KEY_IPV4_ADDRS) {
		struct flow_match_ipv4_addrs match;

		flow_rule_match_ipv4_addrs(rule, &match);
		memcpy(MLX5_ADDR_OF(fte_match_set_lyr_2_4, headers_c,
				    src_ipv4_src_ipv6.ipv4_layout.ipv4),
		       &match.mask->src, sizeof(match.mask->src));
		memcpy(MLX5_ADDR_OF(fte_match_set_lyr_2_4, headers_v,
				    src_ipv4_src_ipv6.ipv4_layout.ipv4),
		       &match.key->src, sizeof(match.key->src));
		memcpy(MLX5_ADDR_OF(fte_match_set_lyr_2_4, headers_c,
				    dst_ipv4_dst_ipv6.ipv4_layout.ipv4),
		       &match.mask->dst, sizeof(match.mask->dst));
		memcpy(MLX5_ADDR_OF(fte_match_set_lyr_2_4, headers_v,
				    dst_ipv4_dst_ipv6.ipv4_layout.ipv4),
		       &match.key->dst, sizeof(match.key->dst));

		if (match.mask->src || match.mask->dst)
			*match_level = MLX5_MATCH_L3;
	}

	if (addr_type == FLOW_DISSECTOR_KEY_IPV6_ADDRS) {
		struct flow_match_ipv6_addrs match;

		flow_rule_match_ipv6_addrs(rule, &match);
		memcpy(MLX5_ADDR_OF(fte_match_set_lyr_2_4, headers_c,
				    src_ipv4_src_ipv6.ipv6_layout.ipv6),
		       &match.mask->src, sizeof(match.mask->src));
		memcpy(MLX5_ADDR_OF(fte_match_set_lyr_2_4, headers_v,
				    src_ipv4_src_ipv6.ipv6_layout.ipv6),
		       &match.key->src, sizeof(match.key->src));

		memcpy(MLX5_ADDR_OF(fte_match_set_lyr_2_4, headers_c,
				    dst_ipv4_dst_ipv6.ipv6_layout.ipv6),
		       &match.mask->dst, sizeof(match.mask->dst));
		memcpy(MLX5_ADDR_OF(fte_match_set_lyr_2_4, headers_v,
				    dst_ipv4_dst_ipv6.ipv6_layout.ipv6),
		       &match.key->dst, sizeof(match.key->dst));

		if (ipv6_addr_type(&match.mask->src) != IPV6_ADDR_ANY ||
		    ipv6_addr_type(&match.mask->dst) != IPV6_ADDR_ANY)
			*match_level = MLX5_MATCH_L3;
	}

	if (flow_rule_match_key(rule, FLOW_DISSECTOR_KEY_IP)) {
		struct flow_match_ip match;

		flow_rule_match_ip(rule, &match);
		MLX5_SET(fte_match_set_lyr_2_4, headers_c, ip_ecn,
			 match.mask->tos & 0x3);
		MLX5_SET(fte_match_set_lyr_2_4, headers_v, ip_ecn,
			 match.key->tos & 0x3);

		MLX5_SET(fte_match_set_lyr_2_4, headers_c, ip_dscp,
			 match.mask->tos >> 2);
		MLX5_SET(fte_match_set_lyr_2_4, headers_v, ip_dscp,
			 match.key->tos  >> 2);

		MLX5_SET(fte_match_set_lyr_2_4, headers_c, ttl_hoplimit,
			 match.mask->ttl);
		MLX5_SET(fte_match_set_lyr_2_4, headers_v, ttl_hoplimit,
			 match.key->ttl);

		if (match.mask->ttl &&
		    !MLX5_CAP_ESW_FLOWTABLE_FDB(priv->mdev,
						ft_field_support.outer_ipv4_ttl)) {
			NL_SET_ERR_MSG_MOD(extack,
					   "Matching on TTL is not supported");
			return -EOPNOTSUPP;
		}

		if (match.mask->tos || match.mask->ttl)
			*match_level = MLX5_MATCH_L3;
	}

	/* ***  L3 attributes parsing up to here *** */

	if (flow_rule_match_key(rule, FLOW_DISSECTOR_KEY_PORTS)) {
		struct flow_match_ports match;

		flow_rule_match_ports(rule, &match);
		switch (ip_proto) {
		case IPPROTO_TCP:
			MLX5_SET(fte_match_set_lyr_2_4, headers_c,
				 tcp_sport, ntohs(match.mask->src));
			MLX5_SET(fte_match_set_lyr_2_4, headers_v,
				 tcp_sport, ntohs(match.key->src));

			MLX5_SET(fte_match_set_lyr_2_4, headers_c,
				 tcp_dport, ntohs(match.mask->dst));
			MLX5_SET(fte_match_set_lyr_2_4, headers_v,
				 tcp_dport, ntohs(match.key->dst));
			break;

		case IPPROTO_UDP:
			MLX5_SET(fte_match_set_lyr_2_4, headers_c,
				 udp_sport, ntohs(match.mask->src));
			MLX5_SET(fte_match_set_lyr_2_4, headers_v,
				 udp_sport, ntohs(match.key->src));

			MLX5_SET(fte_match_set_lyr_2_4, headers_c,
				 udp_dport, ntohs(match.mask->dst));
			MLX5_SET(fte_match_set_lyr_2_4, headers_v,
				 udp_dport, ntohs(match.key->dst));
			break;
		default:
			NL_SET_ERR_MSG_MOD(extack,
					   "Only UDP and TCP transports are supported for L4 matching");
			netdev_err(priv->netdev,
				   "Only UDP and TCP transport are supported\n");
			return -EINVAL;
		}

		if (match.mask->src || match.mask->dst)
			*match_level = MLX5_MATCH_L4;
	}

	if (flow_rule_match_key(rule, FLOW_DISSECTOR_KEY_TCP)) {
		struct flow_match_tcp match;

		flow_rule_match_tcp(rule, &match);
		MLX5_SET(fte_match_set_lyr_2_4, headers_c, tcp_flags,
			 ntohs(match.mask->flags));
		MLX5_SET(fte_match_set_lyr_2_4, headers_v, tcp_flags,
			 ntohs(match.key->flags));

		if (match.mask->flags)
			*match_level = MLX5_MATCH_L4;
	}
	if (flow_rule_match_key(rule, FLOW_DISSECTOR_KEY_ICMP)) {
		struct flow_match_icmp match;

		flow_rule_match_icmp(rule, &match);
		switch (ip_proto) {
		case IPPROTO_ICMP:
			if (!(MLX5_CAP_GEN(priv->mdev, flex_parser_protocols) &
			      MLX5_FLEX_PROTO_ICMP))
				return -EOPNOTSUPP;
			MLX5_SET(fte_match_set_misc3, misc_c_3, icmp_type,
				 match.mask->type);
			MLX5_SET(fte_match_set_misc3, misc_v_3, icmp_type,
				 match.key->type);
			MLX5_SET(fte_match_set_misc3, misc_c_3, icmp_code,
				 match.mask->code);
			MLX5_SET(fte_match_set_misc3, misc_v_3, icmp_code,
				 match.key->code);
			break;
		case IPPROTO_ICMPV6:
			if (!(MLX5_CAP_GEN(priv->mdev, flex_parser_protocols) &
			      MLX5_FLEX_PROTO_ICMPV6))
				return -EOPNOTSUPP;
			MLX5_SET(fte_match_set_misc3, misc_c_3, icmpv6_type,
				 match.mask->type);
			MLX5_SET(fte_match_set_misc3, misc_v_3, icmpv6_type,
				 match.key->type);
			MLX5_SET(fte_match_set_misc3, misc_c_3, icmpv6_code,
				 match.mask->code);
			MLX5_SET(fte_match_set_misc3, misc_v_3, icmpv6_code,
				 match.key->code);
			break;
		default:
			NL_SET_ERR_MSG_MOD(extack,
					   "Code and type matching only with ICMP and ICMPv6");
			netdev_err(priv->netdev,
				   "Code and type matching only with ICMP and ICMPv6\n");
			return -EINVAL;
		}
		if (match.mask->code || match.mask->type) {
			*match_level = MLX5_MATCH_L4;
			spec->match_criteria_enable |= MLX5_MATCH_MISC_PARAMETERS_3;
		}
	}
	/* Currenlty supported only for MPLS over UDP */
	if (flow_rule_match_key(rule, FLOW_DISSECTOR_KEY_MPLS) &&
	    !netif_is_bareudp(filter_dev)) {
		NL_SET_ERR_MSG_MOD(extack,
				   "Matching on MPLS is supported only for MPLS over UDP");
		netdev_err(priv->netdev,
			   "Matching on MPLS is supported only for MPLS over UDP\n");
		return -EOPNOTSUPP;
	}

	return 0;
}

static int parse_cls_flower(struct mlx5e_priv *priv,
			    struct mlx5e_tc_flow *flow,
			    struct mlx5_flow_spec *spec,
			    struct flow_cls_offload *f,
			    struct net_device *filter_dev)
{
	u8 inner_match_level, outer_match_level, non_tunnel_match_level;
	struct netlink_ext_ack *extack = f->common.extack;
	struct mlx5_core_dev *dev = priv->mdev;
	struct mlx5_eswitch *esw = dev->priv.eswitch;
	struct mlx5e_rep_priv *rpriv = priv->ppriv;
	struct mlx5_eswitch_rep *rep;
	bool is_eswitch_flow;
	int err;

	//非隧道匹配到哪一层，隧道匹配到哪一层
	inner_match_level = MLX5_MATCH_NONE;
	outer_match_level = MLX5_MATCH_NONE;

	//flower规则转换
	err = __parse_cls_flower(priv, flow, spec, f, filter_dev,
				 &inner_match_level, &outer_match_level);
	non_tunnel_match_level = (inner_match_level == MLX5_MATCH_NONE) ?
				 outer_match_level : inner_match_level;

	is_eswitch_flow = mlx5e_is_eswitch_flow(flow);
	if (!err && is_eswitch_flow) {
		rep = rpriv->rep;
		if (rep->vport != MLX5_VPORT_UPLINK &&
		    (esw->offloads.inline_mode != MLX5_INLINE_MODE_NONE &&
		    esw->offloads.inline_mode < non_tunnel_match_level)) {
			//esw offload支持的解析层数不如match_level深，故报错
			NL_SET_ERR_MSG_MOD(extack,
					   "Flow is not offloaded due to min inline setting");
			netdev_warn(priv->netdev,
				    "Flow is not offloaded due to min inline setting, required %d actual %d\n",
				    non_tunnel_match_level, esw->offloads.inline_mode);
			return -EOPNOTSUPP;
		}
	}

	flow->attr->inner_match_level = inner_match_level;
	flow->attr->outer_match_level = outer_match_level;


	return err;
}

struct pedit_headers {
	struct ethhdr  eth;
	struct vlan_hdr vlan;
	struct iphdr   ip4;
	struct ipv6hdr ip6;
	struct tcphdr  tcp;
	struct udphdr  udp;
};

struct pedit_headers_action {
	//待修改字段key及mask
	struct pedit_headers	vals;
	struct pedit_headers	masks;
	u32			pedits;//修改字段数目
};

//各层可修改字段在pedit_headers中的offset
static int pedit_header_offsets[] = {
	[FLOW_ACT_MANGLE_HDR_TYPE_ETH] = offsetof(struct pedit_headers, eth),
	[FLOW_ACT_MANGLE_HDR_TYPE_IP4] = offsetof(struct pedit_headers, ip4),
	[FLOW_ACT_MANGLE_HDR_TYPE_IP6] = offsetof(struct pedit_headers, ip6),
	[FLOW_ACT_MANGLE_HDR_TYPE_TCP] = offsetof(struct pedit_headers, tcp),
	[FLOW_ACT_MANGLE_HDR_TYPE_UDP] = offsetof(struct pedit_headers, udp),
};

//获取_htype类型对应的header指针
#define pedit_header(_ph, _htype) ((void *)(_ph) + pedit_header_offsets[_htype])

static int set_pedit_val(u8 hdr_type/*指定采用哪个layer*/, u32 mask, u32 val, u32 offset/*指定layer中的offset*/,
			 struct pedit_headers_action *hdrs/*为指定字段设置修改后的值*/)
{
	u32 *curr_pmask, *curr_pval;

	//取待修改字段的mask,val地起地址
	curr_pmask = (u32 *)(pedit_header(&hdrs->masks, hdr_type) + offset);
	curr_pval  = (u32 *)(pedit_header(&hdrs->vals, hdr_type) + offset);

	//已设置，报错
	if (*curr_pmask & mask)  /* disallow acting twice on the same location */
		goto out_err;

	//为基填充要设置的值
	*curr_pmask |= mask;
	*curr_pval  |= (val & mask);

	return 0;

out_err:
	return -EOPNOTSUPP;
}

struct mlx5_fields {
	u8  field;
	u8  field_bsize;
	u32 field_mask;
	u32 offset;
	u32 match_offset;
};

#define OFFLOAD(fw_field, field_bsize, field_mask, field, off, match_field) \
		{MLX5_ACTION_IN_FIELD_OUT_ ## fw_field, field_bsize, field_mask, \
		 offsetof(struct pedit_headers, field) + (off), \
		 MLX5_BYTE_OFF(fte_match_set_lyr_2_4, match_field)}

/* masked values are the same and there are no rewrites that do not have a
 * match.
 */
#define SAME_VAL_MASK(type, valp, maskp, matchvalp, matchmaskp) ({ \
	type matchmaskx = *(type *)(matchmaskp); \
	type matchvalx = *(type *)(matchvalp); \
	type maskx = *(type *)(maskp); \
	type valx = *(type *)(valp); \
	\
	(valx & maskx) == (matchvalx & matchmaskx) && !(maskx & (maskx ^ \
								 matchmaskx)); \
})

static bool cmp_val_mask(void *valp, void *maskp, void *matchvalp,
			 void *matchmaskp, u8 bsize)
{
	bool same = false;

	switch (bsize) {
	case 8:
		same = SAME_VAL_MASK(u8, valp, maskp, matchvalp, matchmaskp);
		break;
	case 16:
		same = SAME_VAL_MASK(u16, valp, maskp, matchvalp, matchmaskp);
		break;
	case 32:
		same = SAME_VAL_MASK(u32, valp, maskp, matchvalp, matchmaskp);
		break;
	}

	return same;
}

static struct mlx5_fields fields[] = {
	OFFLOAD(DMAC_47_16, 32, U32_MAX, eth.h_dest[0], 0, dmac_47_16),
	OFFLOAD(DMAC_15_0,  16, U16_MAX, eth.h_dest[4], 0, dmac_15_0),
	OFFLOAD(SMAC_47_16, 32, U32_MAX, eth.h_source[0], 0, smac_47_16),
	OFFLOAD(SMAC_15_0,  16, U16_MAX, eth.h_source[4], 0, smac_15_0),
	OFFLOAD(ETHERTYPE,  16, U16_MAX, eth.h_proto, 0, ethertype),
	OFFLOAD(FIRST_VID,  16, U16_MAX, vlan.h_vlan_TCI, 0, first_vid),

	OFFLOAD(IP_DSCP, 8,    0xfc, ip4.tos,   0, ip_dscp),
	OFFLOAD(IP_TTL,  8,  U8_MAX, ip4.ttl,   0, ttl_hoplimit),
	OFFLOAD(SIPV4,  32, U32_MAX, ip4.saddr, 0, src_ipv4_src_ipv6.ipv4_layout.ipv4),
	OFFLOAD(DIPV4,  32, U32_MAX, ip4.daddr, 0, dst_ipv4_dst_ipv6.ipv4_layout.ipv4),

	OFFLOAD(SIPV6_127_96, 32, U32_MAX, ip6.saddr.s6_addr32[0], 0,
		src_ipv4_src_ipv6.ipv6_layout.ipv6[0]),
	OFFLOAD(SIPV6_95_64,  32, U32_MAX, ip6.saddr.s6_addr32[1], 0,
		src_ipv4_src_ipv6.ipv6_layout.ipv6[4]),
	OFFLOAD(SIPV6_63_32,  32, U32_MAX, ip6.saddr.s6_addr32[2], 0,
		src_ipv4_src_ipv6.ipv6_layout.ipv6[8]),
	OFFLOAD(SIPV6_31_0,   32, U32_MAX, ip6.saddr.s6_addr32[3], 0,
		src_ipv4_src_ipv6.ipv6_layout.ipv6[12]),
	OFFLOAD(DIPV6_127_96, 32, U32_MAX, ip6.daddr.s6_addr32[0], 0,
		dst_ipv4_dst_ipv6.ipv6_layout.ipv6[0]),
	OFFLOAD(DIPV6_95_64,  32, U32_MAX, ip6.daddr.s6_addr32[1], 0,
		dst_ipv4_dst_ipv6.ipv6_layout.ipv6[4]),
	OFFLOAD(DIPV6_63_32,  32, U32_MAX, ip6.daddr.s6_addr32[2], 0,
		dst_ipv4_dst_ipv6.ipv6_layout.ipv6[8]),
	OFFLOAD(DIPV6_31_0,   32, U32_MAX, ip6.daddr.s6_addr32[3], 0,
		dst_ipv4_dst_ipv6.ipv6_layout.ipv6[12]),
	OFFLOAD(IPV6_HOPLIMIT, 8,  U8_MAX, ip6.hop_limit, 0, ttl_hoplimit),
	OFFLOAD(IP_DSCP, 16,  0xc00f, ip6, 0, ip_dscp),

	OFFLOAD(TCP_SPORT, 16, U16_MAX, tcp.source,  0, tcp_sport),
	OFFLOAD(TCP_DPORT, 16, U16_MAX, tcp.dest,    0, tcp_dport),
	/* in linux iphdr tcp_flags is 8 bits long */
	OFFLOAD(TCP_FLAGS,  8,  U8_MAX, tcp.ack_seq, 5, tcp_flags),

	OFFLOAD(UDP_SPORT, 16, U16_MAX, udp.source, 0, udp_sport),
	OFFLOAD(UDP_DPORT, 16, U16_MAX, udp.dest,   0, udp_dport),
};

static unsigned long mask_to_le(unsigned long mask, int size)
{
	__be32 mask_be32;
	__be16 mask_be16;

	if (size == 32) {
		mask_be32 = (__force __be32)(mask);
		mask = (__force unsigned long)cpu_to_le32(be32_to_cpu(mask_be32));
	} else if (size == 16) {
		mask_be32 = (__force __be32)(mask);
		mask_be16 = *(__be16 *)&mask_be32;
		mask = (__force unsigned long)cpu_to_le16(be16_to_cpu(mask_be16));
	}

	return mask;
}
static int offload_pedit_fields(struct mlx5e_priv *priv,
				int namespace,
				struct pedit_headers_action *hdrs,
				struct mlx5e_tc_flow_parse_attr *parse_attr,
				u32 *action_flags,
				struct netlink_ext_ack *extack)
{
	struct pedit_headers *set_masks, *add_masks, *set_vals, *add_vals;
	int i, action_size, first, last, next_z;
	void *headers_c, *headers_v, *action, *vals_p;
	u32 *s_masks_p, *a_masks_p, s_mask, a_mask;
	struct mlx5e_tc_mod_hdr_acts *mod_acts;
	struct mlx5_fields *f;
	unsigned long mask, field_mask;
	int err;
	u8 cmd;

	mod_acts = &parse_attr->mod_hdr_acts;
	headers_c = get_match_headers_criteria(*action_flags, &parse_attr->spec);
	headers_v = get_match_headers_value(*action_flags, &parse_attr->spec);

	set_masks = &hdrs[0].masks;
	add_masks = &hdrs[1].masks;
	set_vals = &hdrs[0].vals;
	add_vals = &hdrs[1].vals;

	action_size = MLX5_UN_SZ_BYTES(set_add_copy_action_in_auto);

	for (i = 0; i < ARRAY_SIZE(fields); i++) {
		bool skip;

		f = &fields[i];
		/* avoid seeing bits set from previous iterations */
		s_mask = 0;
		a_mask = 0;

		s_masks_p = (void *)set_masks + f->offset;
		a_masks_p = (void *)add_masks + f->offset;

		s_mask = *s_masks_p & f->field_mask;
		a_mask = *a_masks_p & f->field_mask;

		//都没有，忽略此字段
		if (!s_mask && !a_mask) /* nothing to offload here */
			continue;

		//都有，则配置有错
		if (s_mask && a_mask) {
			NL_SET_ERR_MSG_MOD(extack,
					   "can't set and add to the same HW field");
			printk(KERN_WARNING "mlx5: can't set and add to the same HW field (%x)\n", f->field);
			return -EOPNOTSUPP;
		}

		skip = false;
		if (s_mask) {
			//set方式offload
			void *match_mask = headers_c + f->match_offset;
			void *match_val = headers_v + f->match_offset;

			cmd  = MLX5_ACTION_TYPE_SET;
			mask = s_mask;
			vals_p = (void *)set_vals + f->offset;
			/* don't rewrite if we have a match on the same value */
			if (cmp_val_mask(vals_p, s_masks_p, match_val,
					 match_mask, f->field_bsize))
				skip = true;
			/* clear to denote we consumed this field */
			*s_masks_p &= ~f->field_mask;
		} else {
			cmd  = MLX5_ACTION_TYPE_ADD;
			mask = a_mask;
			vals_p = (void *)add_vals + f->offset;
			/* add 0 is no change */
			if ((*(u32 *)vals_p & f->field_mask) == 0)
				skip = true;
			/* clear to denote we consumed this field */
			*a_masks_p &= ~f->field_mask;
		}
		if (skip)
			continue;

		mask = mask_to_le(mask, f->field_bsize);

		first = find_first_bit(&mask, f->field_bsize);
		next_z = find_next_zero_bit(&mask, f->field_bsize, first);
		last  = find_last_bit(&mask, f->field_bsize);
		if (first < next_z && next_z < last) {
			NL_SET_ERR_MSG_MOD(extack,
					   "rewrite of few sub-fields isn't supported");
			printk(KERN_WARNING "mlx5: rewrite of few sub-fields (mask %lx) isn't offloaded\n",
			       mask);
			return -EOPNOTSUPP;
		}

		err = alloc_mod_hdr_actions(priv->mdev, namespace, mod_acts);
		if (err) {
			NL_SET_ERR_MSG_MOD(extack,
					   "too many pedit actions, can't offload");
			mlx5_core_warn(priv->mdev,
				       "mlx5: parsed %d pedit actions, can't do more\n",
				       mod_acts->num_actions);
			return err;
		}

		action = mod_acts->actions +
			 (mod_acts->num_actions * action_size);
		MLX5_SET(set_action_in, action, action_type, cmd);
		MLX5_SET(set_action_in, action, field, f->field);

		if (cmd == MLX5_ACTION_TYPE_SET) {
			int start;

			field_mask = mask_to_le(f->field_mask, f->field_bsize);

			/* if field is bit sized it can start not from first bit */
			start = find_first_bit(&field_mask, f->field_bsize);

			MLX5_SET(set_action_in, action, offset, first - start);
			/* length is num of bits to be written, zero means length of 32 */
			MLX5_SET(set_action_in, action, length, (last - first + 1));
		}

		if (f->field_bsize == 32)
			MLX5_SET(set_action_in, action, data, ntohl(*(__be32 *)vals_p) >> first);
		else if (f->field_bsize == 16)
			MLX5_SET(set_action_in, action, data, ntohs(*(__be16 *)vals_p) >> first);
		else if (f->field_bsize == 8)
			MLX5_SET(set_action_in, action, data, *(u8 *)vals_p >> first);

		++mod_acts->num_actions;
	}

	return 0;
}

static int mlx5e_flow_namespace_max_modify_action(struct mlx5_core_dev *mdev,
						  int namespace)
{
	if (namespace == MLX5_FLOW_NAMESPACE_FDB) /* FDB offloading */
		return MLX5_CAP_ESW_FLOWTABLE_FDB(mdev, max_modify_header_actions);
	else /* namespace is MLX5_FLOW_NAMESPACE_KERNEL - NIC offloading */
		return MLX5_CAP_FLOWTABLE_NIC_RX(mdev, max_modify_header_actions);
}

//申请mod_hdr_actions空间
int alloc_mod_hdr_actions(struct mlx5_core_dev *mdev,
			  int namespace,
			  struct mlx5e_tc_mod_hdr_acts *mod_hdr_acts)
{
	int action_size, new_num_actions, max_hw_actions;
	size_t new_sz, old_sz;
	void *ret;

	if (mod_hdr_acts->num_actions < mod_hdr_acts->max_actions)
		return 0;

	action_size = MLX5_UN_SZ_BYTES(set_add_copy_action_in_auto);

	max_hw_actions = mlx5e_flow_namespace_max_modify_action(mdev,
								namespace);
	new_num_actions = min(max_hw_actions,
			      mod_hdr_acts->actions ?
			      mod_hdr_acts->max_actions * 2 : 1);
	if (mod_hdr_acts->max_actions == new_num_actions)
		return -ENOSPC;

	new_sz = action_size * new_num_actions;
	old_sz = mod_hdr_acts->max_actions * action_size;
	ret = krealloc(mod_hdr_acts->actions, new_sz, GFP_KERNEL);
	if (!ret)
		return -ENOMEM;

	memset(ret + old_sz, 0, new_sz - old_sz);
	mod_hdr_acts->actions = ret;
	mod_hdr_acts->max_actions = new_num_actions;

	return 0;
}

void dealloc_mod_hdr_actions(struct mlx5e_tc_mod_hdr_acts *mod_hdr_acts)
{
	kfree(mod_hdr_acts->actions);
	mod_hdr_acts->actions = NULL;
	mod_hdr_acts->num_actions = 0;
	mod_hdr_acts->max_actions = 0;
}

static const struct pedit_headers zero_masks = {};

//将act中的参数填充到hdrs中
static int
parse_pedit_to_modify_hdr(struct mlx5e_priv *priv,
			  const struct flow_action_entry *act, int namespace,
			  struct mlx5e_tc_flow_parse_attr *parse_attr,
			  struct pedit_headers_action *hdrs,
			  struct netlink_ext_ack *extack)
{
	u8 cmd = (act->id == FLOW_ACTION_MANGLE) ? 0/*报文内容修改*/ : 1/*报文字段增加固定值*/;
	int err = -EOPNOTSUPP;
	u32 mask, val, offset;
	u8 htype;

	htype = act->mangle.htype;
	err = -EOPNOTSUPP; /* can't be all optimistic */

	if (htype == FLOW_ACT_MANGLE_UNSPEC) {
		//未指明修改的报文头部类型
		NL_SET_ERR_MSG_MOD(extack, "legacy pedit isn't offloaded");
		goto out_err;
	}

	if (!mlx5e_flow_namespace_max_modify_action(priv->mdev, namespace)) {
		NL_SET_ERR_MSG_MOD(extack,
				   "The pedit offload action is not supported");
		goto out_err;
	}

	mask = act->mangle.mask;
	val = act->mangle.val;
	offset = act->mangle.offset;

	//填充hdrs[cmd]
	err = set_pedit_val(htype, ~mask/*原值mask是取的反码，这里更正过来*/, val, offset, &hdrs[cmd]);
	if (err)
		goto out_err;

	hdrs[cmd].pedits++;

	return 0;
out_err:
	return err;
}

static int
parse_pedit_to_reformat(struct mlx5e_priv *priv,
			const struct flow_action_entry *act,
			struct mlx5e_tc_flow_parse_attr *parse_attr,
			struct netlink_ext_ack *extack)
{
	u32 mask, val, offset;
	u32 *p;

	if (act->id != FLOW_ACTION_MANGLE)
		return -EOPNOTSUPP;

	if (act->mangle.htype != FLOW_ACT_MANGLE_HDR_TYPE_ETH) {
		NL_SET_ERR_MSG_MOD(extack, "Only Ethernet modification is supported");
		return -EOPNOTSUPP;
	}

	mask = ~act->mangle.mask;
	val = act->mangle.val;
	offset = act->mangle.offset;
	p = (u32 *)&parse_attr->eth;
	*(p + (offset >> 2)) |= (val & mask);

	return 0;
}

static int parse_tc_pedit_action(struct mlx5e_priv *priv,
				 const struct flow_action_entry *act, int namespace,
				 struct mlx5e_tc_flow_parse_attr *parse_attr,
				 struct pedit_headers_action *hdrs,
				 struct mlx5e_tc_flow *flow,
				 struct netlink_ext_ack *extack)
{
	if (flow && flow_flag_test(flow, L3_TO_L2_DECAP))
		return parse_pedit_to_reformat(priv, act, parse_attr, extack);

	return parse_pedit_to_modify_hdr(priv, act, namespace,
					 parse_attr, hdrs, extack);
}

static int alloc_tc_pedit_action(struct mlx5e_priv *priv, int namespace,
				 struct mlx5e_tc_flow_parse_attr *parse_attr,
				 struct pedit_headers_action *hdrs,
				 u32 *action_flags,
				 struct netlink_ext_ack *extack)
{
	struct pedit_headers *cmd_masks;
	int err;
	u8 cmd;

	err = offload_pedit_fields(priv, namespace, hdrs, parse_attr,
				   action_flags, extack);
	if (err < 0)
		goto out_dealloc_parsed_actions;

	for (cmd = 0; cmd < __PEDIT_CMD_MAX; cmd++) {
		cmd_masks = &hdrs[cmd].masks;
		if (memcmp(cmd_masks, &zero_masks, sizeof(zero_masks))) {
			NL_SET_ERR_MSG_MOD(extack,
					   "attempt to offload an unsupported field");
			netdev_warn(priv->netdev, "attempt to offload an unsupported field (cmd %d)\n", cmd);
			print_hex_dump(KERN_WARNING, "mask: ", DUMP_PREFIX_ADDRESS,
				       16, 1, cmd_masks, sizeof(zero_masks), true);
			err = -EOPNOTSUPP;
			goto out_dealloc_parsed_actions;
		}
	}

	return 0;

out_dealloc_parsed_actions:
	dealloc_mod_hdr_actions(&parse_attr->mod_hdr_acts);
	return err;
}

//检查要求的checksum更新当前是否支持
static bool csum_offload_supported(struct mlx5e_priv *priv,
				   u32 action,
				   u32 update_flags/*要求的checksum更新*/,
				   struct netlink_ext_ack *extack)
{
	//目前支持ipv4hdr,tcp,udp的checksum更新
	u32 prot_flags = TCA_CSUM_UPDATE_FLAG_IPV4HDR | TCA_CSUM_UPDATE_FLAG_TCP |
			 TCA_CSUM_UPDATE_FLAG_UDP;

	/*  The HW recalcs checksums only if re-writing headers */
	if (!(action & MLX5_FLOW_CONTEXT_ACTION_MOD_HDR)) {
		//仅执行了头部修改，才能启用checksum重算
		NL_SET_ERR_MSG_MOD(extack,
				   "TC csum action is only offloaded with pedit");
		netdev_warn(priv->netdev,
			    "TC csum action is only offloaded with pedit\n");
		return false;
	}

	if (update_flags & ~prot_flags) {
		//遇到了不支持的checksum更新
		NL_SET_ERR_MSG_MOD(extack,
				   "can't offload TC csum action for some header/s");
		netdev_warn(priv->netdev,
			    "can't offload TC csum action for some header/s - flags %#x\n",
			    update_flags);
		return false;
	}

	return true;
}

struct ip_ttl_word {
	__u8	ttl;
	__u8	protocol;
	__sum16	check;
};

struct ipv6_hoplimit_word {
	__be16	payload_len;
	__u8	nexthdr;
	__u8	hop_limit;
};

static int is_action_keys_supported(const struct flow_action_entry *act,
				    bool ct_flow, bool *modify_ip_header,
				    bool *modify_tuple,
				    struct netlink_ext_ack *extack)
{
	u32 mask, offset;
	u8 htype;

	htype = act->mangle.htype;
	offset = act->mangle.offset;
	mask = ~act->mangle.mask;
	/* For IPv4 & IPv6 header check 4 byte word,
	 * to determine that modified fields
	 * are NOT ttl & hop_limit only.
	 */
	if (htype == FLOW_ACT_MANGLE_HDR_TYPE_IP4) {
		struct ip_ttl_word *ttl_word =
			(struct ip_ttl_word *)&mask;

		if (offset != offsetof(struct iphdr, ttl) ||
		    ttl_word->protocol ||
		    ttl_word->check) {
			*modify_ip_header = true;
		}

		if (offset >= offsetof(struct iphdr, saddr))
			*modify_tuple = true;

		if (ct_flow && *modify_tuple) {
			NL_SET_ERR_MSG_MOD(extack,
					   "can't offload re-write of ipv4 address with action ct");
			return -EOPNOTSUPP;
		}
	} else if (htype == FLOW_ACT_MANGLE_HDR_TYPE_IP6) {
		struct ipv6_hoplimit_word *hoplimit_word =
			(struct ipv6_hoplimit_word *)&mask;

		if (offset != offsetof(struct ipv6hdr, payload_len) ||
		    hoplimit_word->payload_len ||
		    hoplimit_word->nexthdr) {
			*modify_ip_header = true;
		}

		if (ct_flow && offset >= offsetof(struct ipv6hdr, saddr))
			*modify_tuple = true;

		if (ct_flow && *modify_tuple) {
			NL_SET_ERR_MSG_MOD(extack,
					   "can't offload re-write of ipv6 address with action ct");
			return -EOPNOTSUPP;
		}
	} else if (htype == FLOW_ACT_MANGLE_HDR_TYPE_TCP ||
		   htype == FLOW_ACT_MANGLE_HDR_TYPE_UDP) {
		*modify_tuple = true;
		if (ct_flow) {
			NL_SET_ERR_MSG_MOD(extack,
					   "can't offload re-write of transport header ports with action ct");
			return -EOPNOTSUPP;
		}
	}

	return 0;
}

static bool modify_tuple_supported(bool modify_tuple, bool ct_clear,
				   bool ct_flow, struct netlink_ext_ack *extack,
				   struct mlx5e_priv *priv,
				   struct mlx5_flow_spec *spec)
{
	if (!modify_tuple || ct_clear)
		return true;

	if (ct_flow) {
		NL_SET_ERR_MSG_MOD(extack,
				   "can't offload tuple modification with non-clear ct()");
		netdev_info(priv->netdev,
			    "can't offload tuple modification with non-clear ct()");
		return false;
	}

	/* Add ct_state=-trk match so it will be offloaded for non ct flows
	 * (or after clear action), as otherwise, since the tuple is changed,
	 * we can't restore ct state
	 */
	if (mlx5_tc_ct_add_no_trk_match(spec)) {
		NL_SET_ERR_MSG_MOD(extack,
				   "can't offload tuple modification with ct matches and no ct(clear) action");
		netdev_info(priv->netdev,
			    "can't offload tuple modification with ct matches and no ct(clear) action");
		return false;
	}

	return true;
}

static bool modify_header_match_supported(struct mlx5e_priv *priv,
					  struct mlx5_flow_spec *spec,
					  struct flow_action *flow_action,
					  u32 actions, bool ct_flow,
					  bool ct_clear,
					  struct netlink_ext_ack *extack)
{
	const struct flow_action_entry *act;
	bool modify_ip_header, modify_tuple;
	void *headers_c;
	void *headers_v;
	u16 ethertype;
	u8 ip_proto;
	int i, err;

	headers_c = get_match_headers_criteria(actions, spec);
	headers_v = get_match_headers_value(actions, spec);
	ethertype = MLX5_GET(fte_match_set_lyr_2_4, headers_v, ethertype);

	/* for non-IP we only re-write MACs, so we're okay */
	if (MLX5_GET(fte_match_set_lyr_2_4, headers_c, ip_version) == 0 &&
	    ethertype != ETH_P_IP && ethertype != ETH_P_IPV6)
		goto out_ok;

	modify_ip_header = false;
	modify_tuple = false;
	flow_action_for_each(i, act, flow_action) {
		if (act->id != FLOW_ACTION_MANGLE &&
		    act->id != FLOW_ACTION_ADD)
			continue;

		err = is_action_keys_supported(act, ct_flow,
					       &modify_ip_header,
					       &modify_tuple, extack);
		if (err)
			return err;
	}

	if (!modify_tuple_supported(modify_tuple, ct_clear, ct_flow, extack,
				    priv, spec))
		return false;

	ip_proto = MLX5_GET(fte_match_set_lyr_2_4, headers_v, ip_protocol);
	if (modify_ip_header && ip_proto != IPPROTO_TCP &&
	    ip_proto != IPPROTO_UDP && ip_proto != IPPROTO_ICMP) {
		NL_SET_ERR_MSG_MOD(extack,
				   "can't offload re-write of non TCP/UDP");
		netdev_info(priv->netdev, "can't offload re-write of ip proto %d\n",
			    ip_proto);
		return false;
	}

out_ok:
	return true;
}

static bool actions_match_supported(struct mlx5e_priv *priv,
				    struct flow_action *flow_action,
				    struct mlx5e_tc_flow_parse_attr *parse_attr,
				    struct mlx5e_tc_flow *flow,
				    struct netlink_ext_ack *extack)
{
	bool ct_flow = false, ct_clear = false;
	u32 actions;

	ct_clear = flow->attr->ct_attr.ct_action &
		TCA_CT_ACT_CLEAR;
	ct_flow = flow_flag_test(flow, CT) && !ct_clear;
	actions = flow->attr->action;

	if (mlx5e_is_eswitch_flow(flow)) {
		if (flow->attr->esw_attr->split_count && ct_flow &&
		    !MLX5_CAP_GEN(flow->attr->esw_attr->in_mdev, reg_c_preserve)) {
			/* All registers used by ct are cleared when using
			 * split rules.
			 */
			NL_SET_ERR_MSG_MOD(extack,
					   "Can't offload mirroring with action ct");
			return false;
		}
	}

	if (actions & MLX5_FLOW_CONTEXT_ACTION_MOD_HDR)
		return modify_header_match_supported(priv, &parse_attr->spec,
						     flow_action, actions,
						     ct_flow, ct_clear,
						     extack);

	return true;
}

static bool same_port_devs(struct mlx5e_priv *priv, struct mlx5e_priv *peer_priv)
{
	return priv->mdev == peer_priv->mdev;
}

static bool same_hw_devs(struct mlx5e_priv *priv, struct mlx5e_priv *peer_priv)
{
	struct mlx5_core_dev *fmdev, *pmdev;
	u64 fsystem_guid, psystem_guid;

	fmdev = priv->mdev;
	pmdev = peer_priv->mdev;

	fsystem_guid = mlx5_query_nic_system_image_guid(fmdev);
	psystem_guid = mlx5_query_nic_system_image_guid(pmdev);

	return (fsystem_guid == psystem_guid);
}

static bool same_vf_reps(struct mlx5e_priv *priv,
			 struct net_device *out_dev)
{
	return mlx5e_eswitch_vf_rep(priv->netdev) &&
	       priv->netdev == out_dev;
}

static int add_vlan_rewrite_action(struct mlx5e_priv *priv, int namespace,
				   const struct flow_action_entry *act,
				   struct mlx5e_tc_flow_parse_attr *parse_attr,
				   struct pedit_headers_action *hdrs,
				   u32 *action, struct netlink_ext_ack *extack)
{
	u16 mask16 = VLAN_VID_MASK;
	u16 val16 = act->vlan.vid & VLAN_VID_MASK;
	const struct flow_action_entry pedit_act = {
		.id = FLOW_ACTION_MANGLE,
		.mangle.htype = FLOW_ACT_MANGLE_HDR_TYPE_ETH,
		.mangle.offset = offsetof(struct vlan_ethhdr, h_vlan_TCI),
		.mangle.mask = ~(u32)be16_to_cpu(*(__be16 *)&mask16),
		.mangle.val = (u32)be16_to_cpu(*(__be16 *)&val16),
	};
	u8 match_prio_mask, match_prio_val;
	void *headers_c, *headers_v;
	int err;

	headers_c = get_match_headers_criteria(*action, &parse_attr->spec);
	headers_v = get_match_headers_value(*action, &parse_attr->spec);

	if (!(MLX5_GET(fte_match_set_lyr_2_4, headers_c, cvlan_tag) &&
	      MLX5_GET(fte_match_set_lyr_2_4, headers_v, cvlan_tag))) {
		NL_SET_ERR_MSG_MOD(extack,
				   "VLAN rewrite action must have VLAN protocol match");
		return -EOPNOTSUPP;
	}

	match_prio_mask = MLX5_GET(fte_match_set_lyr_2_4, headers_c, first_prio);
	match_prio_val = MLX5_GET(fte_match_set_lyr_2_4, headers_v, first_prio);
	if (act->vlan.prio != (match_prio_val & match_prio_mask)) {
		NL_SET_ERR_MSG_MOD(extack,
				   "Changing VLAN prio is not supported");
		return -EOPNOTSUPP;
	}

	err = parse_tc_pedit_action(priv, &pedit_act, namespace, parse_attr, hdrs, NULL, extack);
	*action |= MLX5_FLOW_CONTEXT_ACTION_MOD_HDR;

	return err;
}

static int
add_vlan_prio_tag_rewrite_action(struct mlx5e_priv *priv,
				 struct mlx5e_tc_flow_parse_attr *parse_attr,
				 struct pedit_headers_action *hdrs,
				 u32 *action, struct netlink_ext_ack *extack)
{
	const struct flow_action_entry prio_tag_act = {
		.vlan.vid = 0,
		.vlan.prio =
			MLX5_GET(fte_match_set_lyr_2_4,
				 get_match_headers_value(*action,
							 &parse_attr->spec),
				 first_prio) &
			MLX5_GET(fte_match_set_lyr_2_4,
				 get_match_headers_criteria(*action,
							    &parse_attr->spec),
				 first_prio),
	};

	return add_vlan_rewrite_action(priv, MLX5_FLOW_NAMESPACE_FDB,
				       &prio_tag_act, parse_attr, hdrs, action,
				       extack);
}

static int validate_goto_chain(struct mlx5e_priv *priv,
			       struct mlx5e_tc_flow *flow,
			       const struct flow_action_entry *act,
			       u32 actions,
			       struct netlink_ext_ack *extack)
{
	bool is_esw = mlx5e_is_eswitch_flow(flow);
	struct mlx5_flow_attr *attr = flow->attr;
	bool ft_flow = mlx5e_is_ft_flow(flow);
	u32 dest_chain = act->chain_index;
	struct mlx5_fs_chains *chains;
	struct mlx5_eswitch *esw;
	u32 reformat_and_fwd;
	u32 max_chain;

	esw = priv->mdev->priv.eswitch;
	chains = is_esw ? esw_chains(esw) : nic_chains(priv);
	max_chain = mlx5_chains_get_chain_range(chains);
	reformat_and_fwd = is_esw ?
			   MLX5_CAP_ESW_FLOWTABLE_FDB(priv->mdev, reformat_and_fwd_to_table) :
			   MLX5_CAP_FLOWTABLE_NIC_RX(priv->mdev, reformat_and_fwd_to_table);

	if (ft_flow) {
		NL_SET_ERR_MSG_MOD(extack, "Goto action is not supported");
		return -EOPNOTSUPP;
	}

	if (!mlx5_chains_backwards_supported(chains) &&
	    dest_chain <= attr->chain) {
		NL_SET_ERR_MSG_MOD(extack,
				   "Goto lower numbered chain isn't supported");
		return -EOPNOTSUPP;
	}

	if (dest_chain > max_chain) {
		NL_SET_ERR_MSG_MOD(extack,
				   "Requested destination chain is out of supported range");
		return -EOPNOTSUPP;
	}

	if (actions & (MLX5_FLOW_CONTEXT_ACTION_PACKET_REFORMAT |
		       MLX5_FLOW_CONTEXT_ACTION_DECAP) &&
	    !reformat_and_fwd) {
		NL_SET_ERR_MSG_MOD(extack,
				   "Goto chain is not allowed if action has reformat or decap");
		return -EOPNOTSUPP;
	}

	return 0;
}

static int parse_tc_nic_actions(struct mlx5e_priv *priv,
				struct flow_action *flow_action,
				struct mlx5e_tc_flow_parse_attr *parse_attr,
				struct mlx5e_tc_flow *flow,
				struct netlink_ext_ack *extack)
{
	struct mlx5_flow_attr *attr = flow->attr;
	struct pedit_headers_action hdrs[2] = {};
	const struct flow_action_entry *act;
	struct mlx5_nic_flow_attr *nic_attr;
	u32 action = 0;
	int err, i;

	if (!flow_action_has_entries(flow_action))
		return -EINVAL;

	if (!flow_action_hw_stats_check(flow_action, extack,
					FLOW_ACTION_HW_STATS_DELAYED_BIT))
		return -EOPNOTSUPP;

	nic_attr = attr->nic_attr;

	nic_attr->flow_tag = MLX5_FS_DEFAULT_FLOW_TAG;

	flow_action_for_each(i, act, flow_action) {
		switch (act->id) {
		case FLOW_ACTION_ACCEPT:
			action |= MLX5_FLOW_CONTEXT_ACTION_FWD_DEST |
				  MLX5_FLOW_CONTEXT_ACTION_COUNT;
			break;
		case FLOW_ACTION_DROP:
			action |= MLX5_FLOW_CONTEXT_ACTION_DROP;
			if (MLX5_CAP_FLOWTABLE(priv->mdev,
					       flow_table_properties_nic_receive.flow_counter))
				action |= MLX5_FLOW_CONTEXT_ACTION_COUNT;
			break;
		case FLOW_ACTION_MANGLE:
		case FLOW_ACTION_ADD:
			err = parse_tc_pedit_action(priv, act, MLX5_FLOW_NAMESPACE_KERNEL,
						    parse_attr, hdrs, NULL, extack);
			if (err)
				return err;

			action |= MLX5_FLOW_CONTEXT_ACTION_MOD_HDR;
			break;
		case FLOW_ACTION_VLAN_MANGLE:
			err = add_vlan_rewrite_action(priv,
						      MLX5_FLOW_NAMESPACE_KERNEL,
						      act, parse_attr, hdrs,
						      &action, extack);
			if (err)
				return err;

			break;
		case FLOW_ACTION_CSUM:
			if (csum_offload_supported(priv, action,
						   act->csum_flags,
						   extack))
				break;

			return -EOPNOTSUPP;
		case FLOW_ACTION_REDIRECT: {
			struct net_device *peer_dev = act->dev;

			if (priv->netdev->netdev_ops == peer_dev->netdev_ops &&
			    same_hw_devs(priv, netdev_priv(peer_dev))) {
				parse_attr->mirred_ifindex[0] = peer_dev->ifindex;
				flow_flag_set(flow, HAIRPIN);
				action |= MLX5_FLOW_CONTEXT_ACTION_FWD_DEST |
					  MLX5_FLOW_CONTEXT_ACTION_COUNT;
			} else {
				NL_SET_ERR_MSG_MOD(extack,
						   "device is not on same HW, can't offload");
				netdev_warn(priv->netdev, "device %s not on same HW, can't offload\n",
					    peer_dev->name);
				return -EINVAL;
			}
			}
			break;
		case FLOW_ACTION_MARK: {
			u32 mark = act->mark;

			if (mark & ~MLX5E_TC_FLOW_ID_MASK) {
				NL_SET_ERR_MSG_MOD(extack,
						   "Bad flow mark - only 16 bit is supported");
				return -EINVAL;
			}

			nic_attr->flow_tag = mark;
			action |= MLX5_FLOW_CONTEXT_ACTION_FWD_DEST;
			}
			break;
		case FLOW_ACTION_GOTO:
			err = validate_goto_chain(priv, flow, act, action,
						  extack);
			if (err)
				return err;

			action |= MLX5_FLOW_CONTEXT_ACTION_COUNT;
			attr->dest_chain = act->chain_index;
			break;
		case FLOW_ACTION_CT:
			err = mlx5_tc_ct_parse_action(get_ct_priv(priv), attr, act, extack);
			if (err)
				return err;

			flow_flag_set(flow, CT);
			break;
		default:
			NL_SET_ERR_MSG_MOD(extack, "The offload action is not supported");
			return -EOPNOTSUPP;
		}
	}

	if (hdrs[TCA_PEDIT_KEY_EX_CMD_SET].pedits ||
	    hdrs[TCA_PEDIT_KEY_EX_CMD_ADD].pedits) {
		err = alloc_tc_pedit_action(priv, MLX5_FLOW_NAMESPACE_KERNEL,
					    parse_attr, hdrs, &action, extack);
		if (err)
			return err;
		/* in case all pedit actions are skipped, remove the MOD_HDR
		 * flag.
		 */
		if (parse_attr->mod_hdr_acts.num_actions == 0) {
			action &= ~MLX5_FLOW_CONTEXT_ACTION_MOD_HDR;
			dealloc_mod_hdr_actions(&parse_attr->mod_hdr_acts);
		}
	}

	attr->action = action;

	if (attr->dest_chain) {
		if (attr->action & MLX5_FLOW_CONTEXT_ACTION_FWD_DEST) {
			NL_SET_ERR_MSG(extack, "Mirroring goto chain rules isn't supported");
			return -EOPNOTSUPP;
		}
		attr->action |= MLX5_FLOW_CONTEXT_ACTION_FWD_DEST;
	}

	if (attr->action & MLX5_FLOW_CONTEXT_ACTION_MOD_HDR)
		attr->action |= MLX5_FLOW_CONTEXT_ACTION_FWD_DEST;

	if (!actions_match_supported(priv, flow_action, parse_attr, flow, extack))
		return -EOPNOTSUPP;

	return 0;
}

static bool is_merged_eswitch_vfs(struct mlx5e_priv *priv,
				  struct net_device *peer_netdev)
{
	struct mlx5e_priv *peer_priv;

	peer_priv = netdev_priv(peer_netdev);

	return (MLX5_CAP_ESW(priv->mdev, merged_eswitch) &&
		mlx5e_eswitch_vf_rep(priv->netdev) &&
		mlx5e_eswitch_vf_rep(peer_netdev) &&
		same_hw_devs(priv, peer_priv));
}

static int parse_tc_vlan_action(struct mlx5e_priv *priv,
				const struct flow_action_entry *act,
				struct mlx5_esw_flow_attr *attr,
				u32 *action)
{
	u8 vlan_idx = attr->total_vlan;

	if (vlan_idx >= MLX5_FS_VLAN_DEPTH)
		return -EOPNOTSUPP;

	switch (act->id) {
	case FLOW_ACTION_VLAN_POP:
		if (vlan_idx) {
			//非0，vlan_idx已存在，直接pop
			if (!mlx5_eswitch_vlan_actions_supported(priv->mdev,
								 MLX5_FS_VLAN_DEPTH))
				return -EOPNOTSUPP;

			*action |= MLX5_FLOW_CONTEXT_ACTION_VLAN_POP_2;
		} else {
			*action |= MLX5_FLOW_CONTEXT_ACTION_VLAN_POP;
		}
		break;
	case FLOW_ACTION_VLAN_PUSH:
		//设置指定vlan_idx的vlan信息（用于push)
		attr->vlan_vid[vlan_idx] = act->vlan.vid;
		attr->vlan_prio[vlan_idx] = act->vlan.prio;
		attr->vlan_proto[vlan_idx] = act->vlan.proto;
		if (!attr->vlan_proto[vlan_idx])
			attr->vlan_proto[vlan_idx] = htons(ETH_P_8021Q);

		if (vlan_idx) {
			//非0，检查是否支持双层vlan操作
			if (!mlx5_eswitch_vlan_actions_supported(priv->mdev,
								 MLX5_FS_VLAN_DEPTH))
				return -EOPNOTSUPP;

			*action |= MLX5_FLOW_CONTEXT_ACTION_VLAN_PUSH_2;
		} else {
			//为0，push单层vlan情况
			if (!mlx5_eswitch_vlan_actions_supported(priv->mdev, 1) &&
			    (act->vlan.proto != htons(ETH_P_8021Q) ||
			     act->vlan.prio))
				return -EOPNOTSUPP;

			*action |= MLX5_FLOW_CONTEXT_ACTION_VLAN_PUSH;
		}
		break;
	default:
		return -EINVAL;
	}

	attr->total_vlan = vlan_idx + 1;

	return 0;
}

static struct net_device *get_fdb_out_dev(struct net_device *uplink_dev,
					  struct net_device *out_dev)
{
	struct net_device *fdb_out_dev = out_dev;
	struct net_device *uplink_upper;

	rcu_read_lock();
	uplink_upper = netdev_master_upper_dev_get_rcu(uplink_dev);
	if (uplink_upper && netif_is_lag_master(uplink_upper) &&
	    uplink_upper == out_dev) {
		fdb_out_dev = uplink_dev;
	} else if (netif_is_lag_master(out_dev)) {
		fdb_out_dev = bond_option_active_slave_get_rcu(netdev_priv(out_dev));
		if (fdb_out_dev &&
		    (!mlx5e_eswitch_rep(fdb_out_dev) ||
		     !netdev_port_same_parent_id(fdb_out_dev, uplink_dev)))
			fdb_out_dev = NULL;
	}
	rcu_read_unlock();
	return fdb_out_dev;
}

static int add_vlan_push_action(struct mlx5e_priv *priv,
				struct mlx5_flow_attr *attr,
				struct net_device **out_dev,
				u32 *action)
{
	struct net_device *vlan_dev = *out_dev;
	//生成需添加vlan
	struct flow_action_entry vlan_act = {
		.id = FLOW_ACTION_VLAN_PUSH,
		.vlan.vid = vlan_dev_vlan_id(vlan_dev),
		.vlan.proto = vlan_dev_vlan_proto(vlan_dev),
		.vlan.prio = 0,
	};
	int err;

	//解析vlan_act，并填充到attr中（添加push vlan)
	err = parse_tc_vlan_action(priv, &vlan_act, attr->esw_attr, action);
	if (err)
		return err;

	rcu_read_lock();
	*out_dev = dev_get_by_index_rcu(dev_net(vlan_dev), dev_get_iflink(vlan_dev));
	rcu_read_unlock();
	if (!*out_dev)
		return -ENODEV;

	if (is_vlan_dev(*out_dev))
		err = add_vlan_push_action(priv, attr, out_dev, action);

	return err;
}

//向attr中添加vlan pop action
static int add_vlan_pop_action(struct mlx5e_priv *priv,
			       struct mlx5_flow_attr *attr,
			       u32 *action)
{
	struct flow_action_entry vlan_act = {
		.id = FLOW_ACTION_VLAN_POP,
	};
	int nest_level, err = 0;

	nest_level = attr->parse_attr->filter_dev->lower_level -
						priv->netdev->lower_level;
	while (nest_level--) {
		err = parse_tc_vlan_action(priv, &vlan_act, attr->esw_attr, action);
		if (err)
			return err;
	}

	return err;
}

static bool same_hw_reps(struct mlx5e_priv *priv,
			 struct net_device *peer_netdev)
{
	struct mlx5e_priv *peer_priv;

	peer_priv = netdev_priv(peer_netdev);

	return mlx5e_eswitch_rep(priv->netdev) &&
	       mlx5e_eswitch_rep(peer_netdev) &&
	       same_hw_devs(priv, peer_priv);
}

static bool is_lag_dev(struct mlx5e_priv *priv,
		       struct net_device *peer_netdev)
{
	return ((mlx5_lag_is_sriov(priv->mdev) ||
		 mlx5_lag_is_multipath(priv->mdev)) &&
		 same_hw_reps(priv, peer_netdev));
}

bool mlx5e_is_valid_eswitch_fwd_dev(struct mlx5e_priv *priv,
				    struct net_device *out_dev)
{
	if (is_merged_eswitch_vfs(priv, out_dev))
		return true;

	if (is_lag_dev(priv, out_dev))
		return true;

	return mlx5e_eswitch_rep(out_dev) &&
	       same_port_devs(priv, netdev_priv(out_dev));
}

static bool is_duplicated_output_device(struct net_device *dev,
					struct net_device *out_dev,
					int *ifindexes, int if_count,
					struct netlink_ext_ack *extack)
{
	int i;

	for (i = 0; i < if_count; i++) {
		if (ifindexes[i] == out_dev->ifindex) {
			NL_SET_ERR_MSG_MOD(extack,
					   "can't duplicate output to same device");
			netdev_err(dev, "can't duplicate output to same device: %s\n",
				   out_dev->name);
			return true;
		}
	}

	return false;
}

static int verify_uplink_forwarding(struct mlx5e_priv *priv,
				    struct mlx5e_tc_flow *flow,
				    struct net_device *out_dev,
				    struct netlink_ext_ack *extack)
{
	struct mlx5_esw_flow_attr *attr = flow->attr->esw_attr;
	struct mlx5_eswitch *esw = priv->mdev->priv.eswitch;
	struct mlx5e_rep_priv *rep_priv;

	/* Forwarding non encapsulated traffic between
	 * uplink ports is allowed only if
	 * termination_table_raw_traffic cap is set.
	 *
	 * Input vport was stored attr->in_rep.
	 * In LAG case, *priv* is the private data of
	 * uplink which may be not the input vport.
	 */
	rep_priv = mlx5e_rep_to_rep_priv(attr->in_rep);

	if (!(mlx5e_eswitch_uplink_rep(rep_priv->netdev) &&
	      mlx5e_eswitch_uplink_rep(out_dev)))
		return 0;

	if (!MLX5_CAP_ESW_FLOWTABLE_FDB(esw->dev,
					termination_table_raw_traffic)) {
		NL_SET_ERR_MSG_MOD(extack,
				   "devices are both uplink, can't offload forwarding");
			pr_err("devices %s %s are both uplink, can't offload forwarding\n",
			       priv->netdev->name, out_dev->name);
			return -EOPNOTSUPP;
	} else if (out_dev != rep_priv->netdev) {
		NL_SET_ERR_MSG_MOD(extack,
				   "devices are not the same uplink, can't offload forwarding");
		pr_err("devices %s %s are both uplink but not the same, can't offload forwarding\n",
		       priv->netdev->name, out_dev->name);
		return -EOPNOTSUPP;
	}
	return 0;
}

//解析tc对应的action
static int parse_tc_fdb_actions(struct mlx5e_priv *priv,
				struct flow_action *flow_action,
				struct mlx5e_tc_flow *flow,
				struct netlink_ext_ack *extack,
				struct net_device *filter_dev)
{
	//共2个元素，0表示修改，1表示add
	struct pedit_headers_action hdrs[2] = {};
	struct mlx5_eswitch *esw = priv->mdev->priv.eswitch;
	struct mlx5e_tc_flow_parse_attr *parse_attr;
	struct mlx5e_rep_priv *rpriv = priv->ppriv;
	const struct ip_tunnel_info *info = NULL;
	struct mlx5_flow_attr *attr = flow->attr;
	int ifindexes[MLX5_MAX_FLOW_FWD_VPORTS];
	bool ft_flow = mlx5e_is_ft_flow(flow);
	const struct flow_action_entry *act;
	struct mlx5_esw_flow_attr *esw_attr;
	struct mlx5_sample_attr sample = {};
	bool encap = false, decap = false;
	u32 action = attr->action;
	int err, i, if_count = 0;
	bool mpls_push = false;

	//如果无action,则返回
	if (!flow_action_has_entries(flow_action))
		return -EINVAL;

	if (!flow_action_hw_stats_check(flow_action, extack,
					FLOW_ACTION_HW_STATS_DELAYED_BIT))
		return -EOPNOTSUPP;

	esw_attr = attr->esw_attr;
	parse_attr = attr->parse_attr;

	//遍历所有action
	flow_action_for_each(i, act, flow_action) {
		switch (act->id) {
		case FLOW_ACTION_DROP:
			//添加drop action
			action |= MLX5_FLOW_CONTEXT_ACTION_DROP |
				  MLX5_FLOW_CONTEXT_ACTION_COUNT;
			break;
		case FLOW_ACTION_TRAP:
		    /*处理trap action*/
			if (!flow_offload_has_one_action(flow_action)) {
				NL_SET_ERR_MSG_MOD(extack,
						   "action trap is supported as a sole action only");
				return -EOPNOTSUPP;
			}
			action |= (MLX5_FLOW_CONTEXT_ACTION_FWD_DEST |
				   MLX5_FLOW_CONTEXT_ACTION_COUNT);
			attr->flags |= MLX5_ESW_ATTR_FLAG_SLOW_PATH;
			break;
		case FLOW_ACTION_MPLS_PUSH:
			if (!MLX5_CAP_ESW_FLOWTABLE_FDB(priv->mdev,
							reformat_l2_to_l3_tunnel) ||
			    act->mpls_push.proto != htons(ETH_P_MPLS_UC)) {
				NL_SET_ERR_MSG_MOD(extack,
						   "mpls push is supported only for mpls_uc protocol");
				return -EOPNOTSUPP;
			}
			mpls_push = true;
			break;
		case FLOW_ACTION_MPLS_POP:
			/* we only support mpls pop if it is the first action
			 * and the filter net device is bareudp. Subsequent
			 * actions can be pedit and the last can be mirred
			 * egress redirect.
			 */
			if (i) {
				NL_SET_ERR_MSG_MOD(extack,
						   "mpls pop supported only as first action");
				return -EOPNOTSUPP;
			}
			if (!netif_is_bareudp(filter_dev)) {
				NL_SET_ERR_MSG_MOD(extack,
						   "mpls pop supported only on bareudp devices");
				return -EOPNOTSUPP;
			}

			parse_attr->eth.h_proto = act->mpls_pop.proto;
			action |= MLX5_FLOW_CONTEXT_ACTION_PACKET_REFORMAT;
			flow_flag_set(flow, L3_TO_L2_DECAP);
			break;
		case FLOW_ACTION_MANGLE:
		case FLOW_ACTION_ADD:
			//转换为头部修改
			err = parse_tc_pedit_action(priv, act, MLX5_FLOW_NAMESPACE_FDB,
						    parse_attr, hdrs/*出参，要设置的值*/, flow, extack);
			if (err)
				return err;

			if (!flow_flag_test(flow, L3_TO_L2_DECAP)) {
				action |= MLX5_FLOW_CONTEXT_ACTION_MOD_HDR;
				esw_attr->split_count = esw_attr->out_count;
			}
			break;
		case FLOW_ACTION_CSUM:
			//checksum不需要下发，执行检查
			if (csum_offload_supported(priv, action,
						   act->csum_flags, extack))
				break;

			return -EOPNOTSUPP;
		case FLOW_ACTION_REDIRECT:
		case FLOW_ACTION_MIRRED: {
			//处理redirect
			struct mlx5e_priv *out_priv;
			struct net_device *out_dev;

			out_dev = act->dev;/*报文输出接口*/
			if (!out_dev) {
				/* out_dev is NULL when filters with
				 * non-existing mirred device are replayed to
				 * the driver.
				 */
				return -EINVAL;
			}

			if (mpls_push && !netif_is_bareudp(out_dev)) {
				NL_SET_ERR_MSG_MOD(extack,
						   "mpls is supported only through a bareudp device");
				return -EOPNOTSUPP;
			}

			if (ft_flow && out_dev == priv->netdev) {
				/* Ignore forward to self rules generated
				 * by adding both mlx5 devs to the flow table
				 * block on a normal nft offload setup.
				 */
				return -EOPNOTSUPP;
			}

			//output接口不能超过数量限制
			if (esw_attr->out_count >= MLX5_MAX_FLOW_FWD_VPORTS) {
				NL_SET_ERR_MSG_MOD(extack,
						   "can't support more output ports, can't offload forwarding");
				netdev_warn(priv->netdev,
					    "can't support more than %d output ports, can't offload forwarding\n",
					    esw_attr->out_count);
				return -EOPNOTSUPP;
			}

			action |= MLX5_FLOW_CONTEXT_ACTION_FWD_DEST |
				  MLX5_FLOW_CONTEXT_ACTION_COUNT;
			if (encap) {
				parse_attr->mirred_ifindex[esw_attr->out_count] =
					out_dev->ifindex;
				parse_attr->tun_info[esw_attr->out_count] =
					mlx5e_dup_tun_info(info);
				if (!parse_attr->tun_info[esw_attr->out_count])
					return -ENOMEM;
				encap = false;
				esw_attr->dests[esw_attr->out_count].flags |=
					MLX5_ESW_DEST_ENCAP;
				esw_attr->out_count++;
				/* attr->dests[].rep is resolved when we
				 * handle encap
				 */
			} else if (netdev_port_same_parent_id(priv->netdev, out_dev)) {
				//out_dev与netdev属于同一设备
				struct mlx5_eswitch *esw = priv->mdev->priv.eswitch;
				struct net_device *uplink_dev = mlx5_eswitch_uplink_get_proto_dev(esw, REP_ETH);

				if (is_duplicated_output_device(priv->netdev,
								out_dev,
								ifindexes,
								if_count,
								extack))
					return -EOPNOTSUPP;

				ifindexes[if_count] = out_dev->ifindex;
				if_count++;

				out_dev = get_fdb_out_dev(uplink_dev, out_dev);
				if (!out_dev)
					return -ENODEV;

				if (is_vlan_dev(out_dev)) {
					//出接口有vlan,添加vlan
					err = add_vlan_push_action(priv, attr,
								   &out_dev,
								   &action);
					if (err)
						return err;
				}

				if (is_vlan_dev(parse_attr->filter_dev)) {
					err = add_vlan_pop_action(priv, attr,
								  &action);
					if (err)
						return err;
				}

				err = verify_uplink_forwarding(priv, flow, out_dev, extack);
				if (err)
					return err;

				//出接口设备必须为rep口
				if (!mlx5e_is_valid_eswitch_fwd_dev(priv, out_dev)) {
					NL_SET_ERR_MSG_MOD(extack,
							   "devices are not on same switch HW, can't offload forwarding");
					return -EOPNOTSUPP;
				}

				if (same_vf_reps(priv, out_dev)) {
					NL_SET_ERR_MSG_MOD(extack,
							   "can't forward from a VF to itself");
					return -EOPNOTSUPP;
				}

				out_priv = netdev_priv(out_dev);
				rpriv = out_priv->ppriv;
				esw_attr->dests[esw_attr->out_count].rep = rpriv->rep;
				esw_attr->dests[esw_attr->out_count].mdev = out_priv->mdev;
				esw_attr->out_count++;
			} else if (parse_attr->filter_dev != priv->netdev) {
				/* All mlx5 devices are called to configure
				 * high level device filters. Therefore, the
				 * *attempt* to  install a filter on invalid
				 * eswitch should not trigger an explicit error
				 */
				return -EINVAL;
			} else {
				//非同一个switch hardware,无法forwarding
				NL_SET_ERR_MSG_MOD(extack,
						   "devices are not on same switch HW, can't offload forwarding");
				netdev_warn(priv->netdev,
					    "devices %s %s not on same switch HW, can't offload forwarding\n",
					    priv->netdev->name,
					    out_dev->name);
				return -EINVAL;
			}
			}
			break;
		case FLOW_ACTION_TUNNEL_ENCAP:
			//隧道封装，记录下要封装的tunnel_info
			info = act->tunnel;
			if (info)
				encap = true;
			else
				return -EOPNOTSUPP;

			break;
		case FLOW_ACTION_VLAN_PUSH:
		case FLOW_ACTION_VLAN_POP:
			//vlan push 与 vlan pop
			if (act->id == FLOW_ACTION_VLAN_PUSH &&
			    (action & MLX5_FLOW_CONTEXT_ACTION_VLAN_POP)) {
				/* Replace vlan pop+push with vlan modify */
				action &= ~MLX5_FLOW_CONTEXT_ACTION_VLAN_POP;
				err = add_vlan_rewrite_action(priv,
							      MLX5_FLOW_NAMESPACE_FDB,
							      act, parse_attr, hdrs,
							      &action, extack);
			} else {
				err = parse_tc_vlan_action(priv, act, esw_attr, &action);
			}
			if (err)
				return err;

			esw_attr->split_count = esw_attr->out_count;
			break;
		case FLOW_ACTION_VLAN_MANGLE:
			//vlan 修改
			err = add_vlan_rewrite_action(priv,
						      MLX5_FLOW_NAMESPACE_FDB,
						      act, parse_attr, hdrs,
						      &action, extack);
			if (err)
				return err;

			esw_attr->split_count = esw_attr->out_count;
			break;
		case FLOW_ACTION_TUNNEL_DECAP:
		    /*指明隧道解封装action*/
			decap = true;
			break;
		case FLOW_ACTION_GOTO:
			//跳转到指定chain
			err = validate_goto_chain(priv, flow, act, action,
						  extack);
			if (err)
				return err;

			action |= MLX5_FLOW_CONTEXT_ACTION_COUNT;
			attr->dest_chain = act->chain_index;
			break;
		case FLOW_ACTION_CT:
<<<<<<< HEAD
		    //解析ct action
=======
			if (flow_flag_test(flow, SAMPLE)) {
				NL_SET_ERR_MSG_MOD(extack, "Sample action with connection tracking is not supported");
				return -EOPNOTSUPP;
			}
>>>>>>> 40226a3d
			err = mlx5_tc_ct_parse_action(get_ct_priv(priv), attr, act, extack);
			if (err)
				return err;

			flow_flag_set(flow, CT);
			esw_attr->split_count = esw_attr->out_count;
			break;
		case FLOW_ACTION_SAMPLE:
			if (flow_flag_test(flow, CT)) {
				NL_SET_ERR_MSG_MOD(extack, "Sample action with connection tracking is not supported");
				return -EOPNOTSUPP;
			}
			sample.rate = act->sample.rate;
			sample.group_num = act->sample.psample_group->group_num;
			if (act->sample.truncate)
				sample.trunc_size = act->sample.trunc_size;
			flow_flag_set(flow, SAMPLE);
			break;
		default:
		    /*不支持其它action*/
			NL_SET_ERR_MSG_MOD(extack, "The offload action is not supported");
			return -EOPNOTSUPP;
		}
	}

	/* always set IP version for indirect table handling */
	attr->ip_version = mlx5e_tc_get_ip_version(&parse_attr->spec, true);

	if (MLX5_CAP_GEN(esw->dev, prio_tag_required) &&
	    action & MLX5_FLOW_CONTEXT_ACTION_VLAN_POP) {
		/* For prio tag mode, replace vlan pop with rewrite vlan prio
		 * tag rewrite.
		 */
		action &= ~MLX5_FLOW_CONTEXT_ACTION_VLAN_POP;
		err = add_vlan_prio_tag_rewrite_action(priv, parse_attr, hdrs,
						       &action, extack);
		if (err)
			return err;
	}

	//有报文修改或add操作
	if (hdrs[TCA_PEDIT_KEY_EX_CMD_SET].pedits ||
	    hdrs[TCA_PEDIT_KEY_EX_CMD_ADD].pedits) {
		err = alloc_tc_pedit_action(priv, MLX5_FLOW_NAMESPACE_FDB,
					    parse_attr, hdrs, &action, extack);
		if (err)
			return err;
		/* in case all pedit actions are skipped, remove the MOD_HDR
		 * flag. we might have set split_count either by pedit or
		 * pop/push. if there is no pop/push either, reset it too.
		 */
		if (parse_attr->mod_hdr_acts.num_actions == 0) {
			//所有modify均被跳过，清掉action
			action &= ~MLX5_FLOW_CONTEXT_ACTION_MOD_HDR;
			dealloc_mod_hdr_actions(&parse_attr->mod_hdr_acts);
			if (!((action & MLX5_FLOW_CONTEXT_ACTION_VLAN_POP) ||
			      (action & MLX5_FLOW_CONTEXT_ACTION_VLAN_PUSH)))
				esw_attr->split_count = 0;
		}
	}

	attr->action = action;
	if (!actions_match_supported(priv, flow_action, parse_attr, flow, extack))
		return -EOPNOTSUPP;

	if (attr->dest_chain) {
		if (decap) {
			/* It can be supported if we'll create a mapping for
			 * the tunnel device only (without tunnel), and set
			 * this tunnel id with this decap flow.
			 *
			 * On restore (miss), we'll just set this saved tunnel
			 * device.
			 */

			NL_SET_ERR_MSG(extack,
				       "Decap with goto isn't supported");
			netdev_warn(priv->netdev,
				    "Decap with goto isn't supported");
			return -EOPNOTSUPP;
		}

		attr->action |= MLX5_FLOW_CONTEXT_ACTION_FWD_DEST;
	}

	if (!(attr->action &
	      (MLX5_FLOW_CONTEXT_ACTION_FWD_DEST | MLX5_FLOW_CONTEXT_ACTION_DROP))) {
		NL_SET_ERR_MSG_MOD(extack,
				   "Rule must have at least one forward/drop action");
		return -EOPNOTSUPP;
	}

	if (esw_attr->split_count > 0 && !mlx5_esw_has_fwd_fdb(priv->mdev)) {
		NL_SET_ERR_MSG_MOD(extack,
				   "current firmware doesn't support split rule for port mirroring");
		netdev_warn_once(priv->netdev, "current firmware doesn't support split rule for port mirroring\n");
		return -EOPNOTSUPP;
	}

	/* Allocate sample attribute only when there is a sample action and
	 * no errors after parsing.
	 */
	if (flow_flag_test(flow, SAMPLE)) {
		esw_attr->sample = kzalloc(sizeof(*esw_attr->sample), GFP_KERNEL);
		if (!esw_attr->sample)
			return -ENOMEM;
		*esw_attr->sample = sample;
	}

	return 0;
}

static void get_flags(int flags, unsigned long *flow_flags)
{
	unsigned long __flow_flags = 0;

	if (flags & MLX5_TC_FLAG(INGRESS))
		__flow_flags |= BIT(MLX5E_TC_FLOW_FLAG_INGRESS);
	if (flags & MLX5_TC_FLAG(EGRESS))
		__flow_flags |= BIT(MLX5E_TC_FLOW_FLAG_EGRESS);

	if (flags & MLX5_TC_FLAG(ESW_OFFLOAD))
		__flow_flags |= BIT(MLX5E_TC_FLOW_FLAG_ESWITCH);
	if (flags & MLX5_TC_FLAG(NIC_OFFLOAD))
		__flow_flags |= BIT(MLX5E_TC_FLOW_FLAG_NIC);
	if (flags & MLX5_TC_FLAG(FT_OFFLOAD))
		__flow_flags |= BIT(MLX5E_TC_FLOW_FLAG_FT);

	*flow_flags = __flow_flags;
}

static const struct rhashtable_params tc_ht_params = {
	.head_offset = offsetof(struct mlx5e_tc_flow, node),
	.key_offset = offsetof(struct mlx5e_tc_flow, cookie),
	.key_len = sizeof(((struct mlx5e_tc_flow *)0)->cookie),
	.automatic_shrinking = true,
};

static struct rhashtable *get_tc_ht(struct mlx5e_priv *priv,
				    unsigned long flags)
{
	struct mlx5_eswitch *esw = priv->mdev->priv.eswitch;
	struct mlx5e_rep_priv *uplink_rpriv;

	if (flags & MLX5_TC_FLAG(ESW_OFFLOAD)) {
		uplink_rpriv = mlx5_eswitch_get_uplink_priv(esw, REP_ETH);
		return &uplink_rpriv->uplink_priv.tc_ht;
	} else /* NIC offload */
		return &priv->fs.tc.ht;
}

static bool is_peer_flow_needed(struct mlx5e_tc_flow *flow)
{
	struct mlx5_esw_flow_attr *esw_attr = flow->attr->esw_attr;
	struct mlx5_flow_attr *attr = flow->attr;
	bool is_rep_ingress = esw_attr->in_rep->vport != MLX5_VPORT_UPLINK &&
		flow_flag_test(flow, INGRESS);
	bool act_is_encap = !!(attr->action &
			       MLX5_FLOW_CONTEXT_ACTION_PACKET_REFORMAT);
	bool esw_paired = mlx5_devcom_is_paired(esw_attr->in_mdev->priv.devcom,
						MLX5_DEVCOM_ESW_OFFLOADS);

	if (!esw_paired)
		return false;

	if ((mlx5_lag_is_sriov(esw_attr->in_mdev) ||
	     mlx5_lag_is_multipath(esw_attr->in_mdev)) &&
	    (is_rep_ingress || act_is_encap))
		return true;

	return false;
}

struct mlx5_flow_attr *
mlx5_alloc_flow_attr(enum mlx5_flow_namespace_type type)
{
	u32 ex_attr_size = (type == MLX5_FLOW_NAMESPACE_FDB)  ?
				sizeof(struct mlx5_esw_flow_attr) :
				sizeof(struct mlx5_nic_flow_attr);
	struct mlx5_flow_attr *attr;

	return kzalloc(sizeof(*attr) + ex_attr_size, GFP_KERNEL);
}

//创建的mlx5 evswitch tc flow
static int
mlx5e_alloc_flow(struct mlx5e_priv *priv, int attr_size,
		 struct flow_cls_offload *f, unsigned long flow_flags,
		 struct mlx5e_tc_flow_parse_attr **__parse_attr/*出参，申请的parse_attr*/,
		 struct mlx5e_tc_flow **__flow/*出参，申请的flow*/)
{
	struct mlx5e_tc_flow_parse_attr *parse_attr;
	struct mlx5_flow_attr *attr;
	struct mlx5e_tc_flow *flow;
	int err = -ENOMEM;
	int out_index;

	//申请flow内存及其私有数据大小
	flow = kzalloc(sizeof(*flow), GFP_KERNEL);
	//申请flow对应的parse结果
	parse_attr = kvzalloc(sizeof(*parse_attr), GFP_KERNEL);
	if (!parse_attr || !flow)
		goto err_free;

	flow->flags = flow_flags;
	flow->cookie = f->cookie;
	flow->priv = priv;

	attr = mlx5_alloc_flow_attr(get_flow_name_space(flow));
	if (!attr)
		goto err_free;

	flow->attr = attr;

	for (out_index = 0; out_index < MLX5_MAX_FLOW_FWD_VPORTS; out_index++)
		INIT_LIST_HEAD(&flow->encaps[out_index].list);
	INIT_LIST_HEAD(&flow->hairpin);
	INIT_LIST_HEAD(&flow->l3_to_l2_reformat);
	refcount_set(&flow->refcnt, 1);
	init_completion(&flow->init_done);

	*__flow = flow;
	*__parse_attr = parse_attr;

	return 0;

err_free:
	kfree(flow);
	kvfree(parse_attr);
	return err;
}

static void
mlx5e_flow_attr_init(struct mlx5_flow_attr *attr,
		     struct mlx5e_tc_flow_parse_attr *parse_attr,
		     struct flow_cls_offload *f)
{
	attr->parse_attr = parse_attr;
	attr->chain = f->common.chain_index;
	attr->prio = f->common.prio;
}

static void
mlx5e_flow_esw_attr_init(struct mlx5_flow_attr *attr,
			 struct mlx5e_priv *priv,
			 struct mlx5e_tc_flow_parse_attr *parse_attr,
			 struct flow_cls_offload *f,
			 struct mlx5_eswitch_rep *in_rep,
			 struct mlx5_core_dev *in_mdev)
{
	struct mlx5_eswitch *esw = priv->mdev->priv.eswitch;
	struct mlx5_esw_flow_attr *esw_attr = attr->esw_attr;

	mlx5e_flow_attr_init(attr, parse_attr, f);

	esw_attr->in_rep = in_rep;
	esw_attr->in_mdev = in_mdev;

	if (MLX5_CAP_ESW(esw->dev, counter_eswitch_affinity) ==
	    MLX5_COUNTER_SOURCE_ESWITCH)
		esw_attr->counter_dev = in_mdev;
	else
		esw_attr->counter_dev = priv->mdev;
}

static struct mlx5e_tc_flow *
__mlx5e_add_fdb_flow(struct mlx5e_priv *priv,
		     struct flow_cls_offload *f,
		     unsigned long flow_flags,
		     struct net_device *filter_dev,
		     struct mlx5_eswitch_rep *in_rep,
		     struct mlx5_core_dev *in_mdev)
{
	struct flow_rule *rule = flow_cls_offload_flow_rule(f);
	struct netlink_ext_ack *extack = f->common.extack;
	struct mlx5e_tc_flow_parse_attr *parse_attr;
	struct mlx5e_tc_flow *flow;
	int attr_size, err;

	flow_flags |= BIT(MLX5E_TC_FLOW_FLAG_ESWITCH);
	//申请初始化flow,parse_attr
	attr_size  = sizeof(struct mlx5_esw_flow_attr);
	err = mlx5e_alloc_flow(priv, attr_size, f, flow_flags,
			       &parse_attr, &flow);
	if (err)
		goto out;

	parse_attr->filter_dev = filter_dev;
	mlx5e_flow_esw_attr_init(flow->attr,
				 priv, parse_attr,
				 f, in_rep, in_mdev);

	//解析flower对应的key,mask到parse_attr->spec中
	err = parse_cls_flower(flow->priv, flow, &parse_attr->spec,
			       f, filter_dev);
	if (err)
		goto err_free;

	/* actions validation depends on parsing the ct matches first */
	err = mlx5_tc_ct_match_add(get_ct_priv(priv), &parse_attr->spec, f,
				   &flow->attr->ct_attr, extack);
	if (err)
		goto err_free;

	err = parse_tc_fdb_actions(priv, &rule->action, flow, extack, filter_dev);
	if (err)
		goto err_free;

	//将解析好的内容（flow）添加进fdb
	err = mlx5e_tc_add_fdb_flow(priv, flow, extack);
	complete_all(&flow->init_done);
	if (err) {
		if (!(err == -ENETUNREACH && mlx5_lag_is_multipath(in_mdev)))
			goto err_free;

		add_unready_flow(flow);
	}

	return flow;

err_free:
	mlx5e_flow_put(priv, flow);
out:
	return ERR_PTR(err);
}

static int mlx5e_tc_add_fdb_peer_flow(struct flow_cls_offload *f,
				      struct mlx5e_tc_flow *flow,
				      unsigned long flow_flags)
{
	struct mlx5e_priv *priv = flow->priv, *peer_priv;
	struct mlx5_eswitch *esw = priv->mdev->priv.eswitch, *peer_esw;
	struct mlx5_esw_flow_attr *attr = flow->attr->esw_attr;
	struct mlx5_devcom *devcom = priv->mdev->priv.devcom;
	struct mlx5e_tc_flow_parse_attr *parse_attr;
	struct mlx5e_rep_priv *peer_urpriv;
	struct mlx5e_tc_flow *peer_flow;
	struct mlx5_core_dev *in_mdev;
	int err = 0;

	peer_esw = mlx5_devcom_get_peer_data(devcom, MLX5_DEVCOM_ESW_OFFLOADS);
	if (!peer_esw)
		return -ENODEV;

	peer_urpriv = mlx5_eswitch_get_uplink_priv(peer_esw, REP_ETH);
	peer_priv = netdev_priv(peer_urpriv->netdev);

	/* in_mdev is assigned of which the packet originated from.
	 * So packets redirected to uplink use the same mdev of the
	 * original flow and packets redirected from uplink use the
	 * peer mdev.
	 */
	if (attr->in_rep->vport == MLX5_VPORT_UPLINK)
		in_mdev = peer_priv->mdev;
	else
		in_mdev = priv->mdev;

	parse_attr = flow->attr->parse_attr;
	peer_flow = __mlx5e_add_fdb_flow(peer_priv, f, flow_flags,
					 parse_attr->filter_dev,
					 attr->in_rep, in_mdev);
	if (IS_ERR(peer_flow)) {
		err = PTR_ERR(peer_flow);
		goto out;
	}

	flow->peer_flow = peer_flow;
	flow_flag_set(flow, DUP);
	mutex_lock(&esw->offloads.peer_mutex);
	list_add_tail(&flow->peer, &esw->offloads.peer_flows);
	mutex_unlock(&esw->offloads.peer_mutex);

out:
	mlx5_devcom_release_peer_data(devcom, MLX5_DEVCOM_ESW_OFFLOADS);
	return err;
}

//驱动offload流入口
static int
mlx5e_add_fdb_flow(struct mlx5e_priv *priv,
		   struct flow_cls_offload *f/*要offload的流*/,
		   unsigned long flow_flags,
		   struct net_device *filter_dev,
		   struct mlx5e_tc_flow **__flow)
{
	struct mlx5e_rep_priv *rpriv = priv->ppriv;
	struct mlx5_eswitch_rep *in_rep = rpriv->rep;
	struct mlx5_core_dev *in_mdev = priv->mdev;
	struct mlx5e_tc_flow *flow;
	int err;

	flow = __mlx5e_add_fdb_flow(priv, f, flow_flags, filter_dev, in_rep,
				    in_mdev);
	if (IS_ERR(flow))
		return PTR_ERR(flow);

	if (is_peer_flow_needed(flow)) {
		//vf lag 场景
		err = mlx5e_tc_add_fdb_peer_flow(f, flow, flow_flags);
		if (err) {
			mlx5e_tc_del_fdb_flow(priv, flow);
			goto out;
		}
	}

	*__flow = flow;

	return 0;

out:
	return err;
}

static int
mlx5e_add_nic_flow(struct mlx5e_priv *priv,
		   struct flow_cls_offload *f,
		   unsigned long flow_flags,
		   struct net_device *filter_dev,
		   struct mlx5e_tc_flow **__flow)
{
	struct flow_rule *rule = flow_cls_offload_flow_rule(f);
	struct netlink_ext_ack *extack = f->common.extack;
	struct mlx5e_tc_flow_parse_attr *parse_attr;
	struct mlx5e_tc_flow *flow;
	int attr_size, err;

	if (!MLX5_CAP_FLOWTABLE_NIC_RX(priv->mdev, ignore_flow_level)) {
		if (!tc_cls_can_offload_and_chain0(priv->netdev, &f->common))
			return -EOPNOTSUPP;
	} else if (!tc_can_offload_extack(priv->netdev, f->common.extack)) {
		return -EOPNOTSUPP;
	}

	flow_flags |= BIT(MLX5E_TC_FLOW_FLAG_NIC);
	attr_size  = sizeof(struct mlx5_nic_flow_attr);
	err = mlx5e_alloc_flow(priv, attr_size, f, flow_flags,
			       &parse_attr, &flow);
	if (err)
		goto out;

	parse_attr->filter_dev = filter_dev;
	mlx5e_flow_attr_init(flow->attr, parse_attr, f);

	err = parse_cls_flower(flow->priv, flow, &parse_attr->spec,
			       f, filter_dev);
	if (err)
		goto err_free;

	err = mlx5_tc_ct_match_add(get_ct_priv(priv), &parse_attr->spec, f,
				   &flow->attr->ct_attr, extack);
	if (err)
		goto err_free;

	err = parse_tc_nic_actions(priv, &rule->action, parse_attr, flow, extack);
	if (err)
		goto err_free;

	err = mlx5e_tc_add_nic_flow(priv, parse_attr, flow, extack);
	if (err)
		goto err_free;

	flow_flag_set(flow, OFFLOADED);
	*__flow = flow;

	return 0;

err_free:
	flow_flag_set(flow, FAILED);
	dealloc_mod_hdr_actions(&parse_attr->mod_hdr_acts);
	mlx5e_flow_put(priv, flow);
out:
	return err;
}

//添加flower规则
static int
mlx5e_tc_add_flow(struct mlx5e_priv *priv,
		  struct flow_cls_offload *f,
		  unsigned long flags,
		  struct net_device *filter_dev,
		  struct mlx5e_tc_flow **flow)
{
	struct mlx5_eswitch *esw = priv->mdev->priv.eswitch;
	unsigned long flow_flags;
	int err;

	get_flags(flags, &flow_flags);

	//检查dev是否开启了tc offload
	if (!tc_can_offload_extack(priv->netdev, f->common.extack))
		return -EOPNOTSUPP;

	//eswitch的mode为sriov_offloads，则add_fdb_flow
	if (esw && esw->mode == MLX5_ESWITCH_OFFLOADS)
		err = mlx5e_add_fdb_flow(priv, f, flow_flags,
					 filter_dev, flow);
	else
		err = mlx5e_add_nic_flow(priv, f, flow_flags,
					 filter_dev, flow);

	return err;
}

static bool is_flow_rule_duplicate_allowed(struct net_device *dev,
					   struct mlx5e_rep_priv *rpriv)
{
	/* Offloaded flow rule is allowed to duplicate on non-uplink representor
	 * sharing tc block with other slaves of a lag device. Rpriv can be NULL if this
	 * function is called from NIC mode.
	 */
	return netif_is_lag_port(dev) && rpriv && rpriv->rep->vport != MLX5_VPORT_UPLINK;
}

//处理flower规则配置
int mlx5e_configure_flower(struct net_device *dev, struct mlx5e_priv *priv,
			   struct flow_cls_offload *f/*要offload的flower*/, unsigned long flags)
{
	struct netlink_ext_ack *extack = f->common.extack;
	struct rhashtable *tc_ht = get_tc_ht(priv, flags);
	struct mlx5e_rep_priv *rpriv = priv->ppriv;
	struct mlx5e_tc_flow *flow;
	int err = 0;

<<<<<<< HEAD
	//flow已存在，则添加失败
=======
	if (!mlx5_esw_hold(priv->mdev))
		return -EAGAIN;

	mlx5_esw_get(priv->mdev);

>>>>>>> 40226a3d
	rcu_read_lock();
	flow = rhashtable_lookup(tc_ht, &f->cookie, tc_ht_params);
	if (flow) {
		/* Same flow rule offloaded to non-uplink representor sharing tc block,
		 * just return 0.
		 */
		if (is_flow_rule_duplicate_allowed(dev, rpriv) && flow->orig_dev != dev)
			goto rcu_unlock;

		//设置错误消息到ext_ack，以便netlink返回回去
		NL_SET_ERR_MSG_MOD(extack,
				   "flow cookie already exists, ignoring");
		netdev_warn_once(priv->netdev,
				 "flow cookie %lx already exists, ignoring\n",
				 f->cookie);
		err = -EEXIST;
		goto rcu_unlock;
	}
rcu_unlock:
	rcu_read_unlock();
	if (flow)
		goto out;

	trace_mlx5e_configure_flower(f);
	//执行flow添加
	err = mlx5e_tc_add_flow(priv, f/*要添加的flow*/, flags, dev, &flow);
	if (err)
		goto out;

	/* Flow rule offloaded to non-uplink representor sharing tc block,
	 * set the flow's owner dev.
	 */
	if (is_flow_rule_duplicate_allowed(dev, rpriv))
		flow->orig_dev = dev;

	//添加映射方便确定是否已添加
	err = rhashtable_lookup_insert_fast(tc_ht, &flow->node, tc_ht_params);
	if (err)
		goto err_free;

	mlx5_esw_release(priv->mdev);
	return 0;

err_free:
	mlx5e_flow_put(priv, flow);
out:
	mlx5_esw_put(priv->mdev);
	mlx5_esw_release(priv->mdev);
	return err;
}

static bool same_flow_direction(struct mlx5e_tc_flow *flow, int flags)
{
	bool dir_ingress = !!(flags & MLX5_TC_FLAG(INGRESS));
	bool dir_egress = !!(flags & MLX5_TC_FLAG(EGRESS));

	return flow_flag_test(flow, INGRESS) == dir_ingress &&
		flow_flag_test(flow, EGRESS) == dir_egress;
}

int mlx5e_delete_flower(struct net_device *dev, struct mlx5e_priv *priv,
			struct flow_cls_offload *f, unsigned long flags)
{
	struct rhashtable *tc_ht = get_tc_ht(priv, flags);
	struct mlx5e_tc_flow *flow;
	int err;

	rcu_read_lock();
	flow = rhashtable_lookup(tc_ht, &f->cookie, tc_ht_params);
	if (!flow || !same_flow_direction(flow, flags)) {
		err = -EINVAL;
		goto errout;
	}

	/* Only delete the flow if it doesn't have MLX5E_TC_FLOW_DELETED flag
	 * set.
	 */
	if (flow_flag_test_and_set(flow, DELETED)) {
		err = -EINVAL;
		goto errout;
	}
	rhashtable_remove_fast(tc_ht, &flow->node, tc_ht_params);
	rcu_read_unlock();

	trace_mlx5e_delete_flower(f);
	mlx5e_flow_put(priv, flow);

	mlx5_esw_put(priv->mdev);
	return 0;

errout:
	rcu_read_unlock();
	return err;
}

int mlx5e_stats_flower(struct net_device *dev, struct mlx5e_priv *priv,
		       struct flow_cls_offload *f, unsigned long flags)
{
	struct mlx5_devcom *devcom = priv->mdev->priv.devcom;
	struct rhashtable *tc_ht = get_tc_ht(priv, flags);
	struct mlx5_eswitch *peer_esw;
	struct mlx5e_tc_flow *flow;
	struct mlx5_fc *counter;
	u64 lastuse = 0;
	u64 packets = 0;
	u64 bytes = 0;
	int err = 0;

	rcu_read_lock();
	flow = mlx5e_flow_get(rhashtable_lookup(tc_ht, &f->cookie,
						tc_ht_params));
	rcu_read_unlock();
	if (IS_ERR(flow))
		return PTR_ERR(flow);

	if (!same_flow_direction(flow, flags)) {
		err = -EINVAL;
		goto errout;
	}

	if (mlx5e_is_offloaded_flow(flow) || flow_flag_test(flow, CT)) {
		counter = mlx5e_tc_get_counter(flow);
		if (!counter)
			goto errout;

		mlx5_fc_query_cached(counter, &bytes, &packets, &lastuse);
	}

	/* Under multipath it's possible for one rule to be currently
	 * un-offloaded while the other rule is offloaded.
	 */
	peer_esw = mlx5_devcom_get_peer_data(devcom, MLX5_DEVCOM_ESW_OFFLOADS);
	if (!peer_esw)
		goto out;

	if (flow_flag_test(flow, DUP) &&
	    flow_flag_test(flow->peer_flow, OFFLOADED)) {
		u64 bytes2;
		u64 packets2;
		u64 lastuse2;

		counter = mlx5e_tc_get_counter(flow->peer_flow);
		if (!counter)
			goto no_peer_counter;
		mlx5_fc_query_cached(counter, &bytes2, &packets2, &lastuse2);

		bytes += bytes2;
		packets += packets2;
		lastuse = max_t(u64, lastuse, lastuse2);
	}

no_peer_counter:
	mlx5_devcom_release_peer_data(devcom, MLX5_DEVCOM_ESW_OFFLOADS);
out:
	flow_stats_update(&f->stats, bytes, packets, 0, lastuse,
			  FLOW_ACTION_HW_STATS_DELAYED);
	trace_mlx5e_stats_flower(f);
errout:
	mlx5e_flow_put(priv, flow);
	return err;
}

static int apply_police_params(struct mlx5e_priv *priv, u64 rate,
			       struct netlink_ext_ack *extack)
{
	struct mlx5e_rep_priv *rpriv = priv->ppriv;
	struct mlx5_eswitch *esw;
	u32 rate_mbps = 0;
	u16 vport_num;
	int err;

	vport_num = rpriv->rep->vport;
	if (vport_num >= MLX5_VPORT_ECPF) {
		NL_SET_ERR_MSG_MOD(extack,
				   "Ingress rate limit is supported only for Eswitch ports connected to VFs");
		return -EOPNOTSUPP;
	}

	esw = priv->mdev->priv.eswitch;
	/* rate is given in bytes/sec.
	 * First convert to bits/sec and then round to the nearest mbit/secs.
	 * mbit means million bits.
	 * Moreover, if rate is non zero we choose to configure to a minimum of
	 * 1 mbit/sec.
	 */
	if (rate) {
		rate = (rate * BITS_PER_BYTE) + 500000;
		do_div(rate, 1000000);
		rate_mbps = max_t(u32, rate, 1);
	}

	err = mlx5_esw_modify_vport_rate(esw, vport_num, rate_mbps);
	if (err)
		NL_SET_ERR_MSG_MOD(extack, "failed applying action to hardware");

	return err;
}

static int scan_tc_matchall_fdb_actions(struct mlx5e_priv *priv,
					struct flow_action *flow_action,
					struct netlink_ext_ack *extack)
{
	struct mlx5e_rep_priv *rpriv = priv->ppriv;
	const struct flow_action_entry *act;
	int err;
	int i;

	if (!flow_action_has_entries(flow_action)) {
		NL_SET_ERR_MSG_MOD(extack, "matchall called with no action");
		return -EINVAL;
	}

	if (!flow_offload_has_one_action(flow_action)) {
		NL_SET_ERR_MSG_MOD(extack, "matchall policing support only a single action");
		return -EOPNOTSUPP;
	}

	if (!flow_action_basic_hw_stats_check(flow_action, extack))
		return -EOPNOTSUPP;

	flow_action_for_each(i, act, flow_action) {
		switch (act->id) {
		case FLOW_ACTION_POLICE:
			if (act->police.rate_pkt_ps) {
				NL_SET_ERR_MSG_MOD(extack, "QoS offload not support packets per second");
				return -EOPNOTSUPP;
			}
			err = apply_police_params(priv, act->police.rate_bytes_ps, extack);
			if (err)
				return err;

			rpriv->prev_vf_vport_stats = priv->stats.vf_vport;
			break;
		default:
			NL_SET_ERR_MSG_MOD(extack, "mlx5 supports only police action for matchall");
			return -EOPNOTSUPP;
		}
	}

	return 0;
}

int mlx5e_tc_configure_matchall(struct mlx5e_priv *priv,
				struct tc_cls_matchall_offload *ma)
{
	struct mlx5_eswitch *esw = priv->mdev->priv.eswitch;
	struct netlink_ext_ack *extack = ma->common.extack;

	if (!mlx5_esw_qos_enabled(esw)) {
		NL_SET_ERR_MSG_MOD(extack, "QoS is not supported on this device");
		return -EOPNOTSUPP;
	}

	if (ma->common.prio != 1) {
		NL_SET_ERR_MSG_MOD(extack, "only priority 1 is supported");
		return -EINVAL;
	}

	return scan_tc_matchall_fdb_actions(priv, &ma->rule->action, extack);
}

int mlx5e_tc_delete_matchall(struct mlx5e_priv *priv,
			     struct tc_cls_matchall_offload *ma)
{
	struct netlink_ext_ack *extack = ma->common.extack;

	return apply_police_params(priv, 0, extack);
}

void mlx5e_tc_stats_matchall(struct mlx5e_priv *priv,
			     struct tc_cls_matchall_offload *ma)
{
	struct mlx5e_rep_priv *rpriv = priv->ppriv;
	struct rtnl_link_stats64 cur_stats;
	u64 dbytes;
	u64 dpkts;

	cur_stats = priv->stats.vf_vport;
	dpkts = cur_stats.rx_packets - rpriv->prev_vf_vport_stats.rx_packets;
	dbytes = cur_stats.rx_bytes - rpriv->prev_vf_vport_stats.rx_bytes;
	rpriv->prev_vf_vport_stats = cur_stats;
	flow_stats_update(&ma->stats, dbytes, dpkts, 0, jiffies,
			  FLOW_ACTION_HW_STATS_DELAYED);
}

static void mlx5e_tc_hairpin_update_dead_peer(struct mlx5e_priv *priv,
					      struct mlx5e_priv *peer_priv)
{
	struct mlx5_core_dev *peer_mdev = peer_priv->mdev;
	struct mlx5e_hairpin_entry *hpe, *tmp;
	LIST_HEAD(init_wait_list);
	u16 peer_vhca_id;
	int bkt;

	if (!same_hw_devs(priv, peer_priv))
		return;

	peer_vhca_id = MLX5_CAP_GEN(peer_mdev, vhca_id);

	mutex_lock(&priv->fs.tc.hairpin_tbl_lock);
	hash_for_each(priv->fs.tc.hairpin_tbl, bkt, hpe, hairpin_hlist)
		if (refcount_inc_not_zero(&hpe->refcnt))
			list_add(&hpe->dead_peer_wait_list, &init_wait_list);
	mutex_unlock(&priv->fs.tc.hairpin_tbl_lock);

	list_for_each_entry_safe(hpe, tmp, &init_wait_list, dead_peer_wait_list) {
		wait_for_completion(&hpe->res_ready);
		if (!IS_ERR_OR_NULL(hpe->hp) && hpe->peer_vhca_id == peer_vhca_id)
			mlx5_core_hairpin_clear_dead_peer(hpe->hp->pair);

		mlx5e_hairpin_put(priv, hpe);
	}
}

static int mlx5e_tc_netdev_event(struct notifier_block *this,
				 unsigned long event, void *ptr)
{
	struct net_device *ndev = netdev_notifier_info_to_dev(ptr);
	struct mlx5e_flow_steering *fs;
	struct mlx5e_priv *peer_priv;
	struct mlx5e_tc_table *tc;
	struct mlx5e_priv *priv;

	if (ndev->netdev_ops != &mlx5e_netdev_ops ||
	    event != NETDEV_UNREGISTER ||
	    ndev->reg_state == NETREG_REGISTERED)
		return NOTIFY_DONE;

	tc = container_of(this, struct mlx5e_tc_table, netdevice_nb);
	fs = container_of(tc, struct mlx5e_flow_steering, tc);
	priv = container_of(fs, struct mlx5e_priv, fs);
	peer_priv = netdev_priv(ndev);
	if (priv == peer_priv ||
	    !(priv->netdev->features & NETIF_F_HW_TC))
		return NOTIFY_DONE;

	mlx5e_tc_hairpin_update_dead_peer(priv, peer_priv);

	return NOTIFY_DONE;
}

static int mlx5e_tc_nic_get_ft_size(struct mlx5_core_dev *dev)
{
	int tc_grp_size, tc_tbl_size;
	u32 max_flow_counter;

	max_flow_counter = (MLX5_CAP_GEN(dev, max_flow_counter_31_16) << 16) |
			    MLX5_CAP_GEN(dev, max_flow_counter_15_0);

	tc_grp_size = min_t(int, max_flow_counter, MLX5E_TC_TABLE_MAX_GROUP_SIZE);

	tc_tbl_size = min_t(int, tc_grp_size * MLX5E_TC_TABLE_NUM_GROUPS,
			    BIT(MLX5_CAP_FLOWTABLE_NIC_RX(dev, log_max_ft_size)));

	return tc_tbl_size;
}

int mlx5e_tc_nic_init(struct mlx5e_priv *priv)
{
	struct mlx5e_tc_table *tc = &priv->fs.tc;
	struct mlx5_core_dev *dev = priv->mdev;
	struct mapping_ctx *chains_mapping;
	struct mlx5_chains_attr attr = {};
	int err;

	mlx5e_mod_hdr_tbl_init(&tc->mod_hdr);
	mutex_init(&tc->t_lock);
	mutex_init(&tc->hairpin_tbl_lock);
	hash_init(tc->hairpin_tbl);

	err = rhashtable_init(&tc->ht, &tc_ht_params);
	if (err)
		return err;

	lockdep_set_class(&tc->ht.mutex, &tc_ht_lock_key);

	chains_mapping = mapping_create(sizeof(struct mlx5_mapped_obj),
					MLX5E_TC_TABLE_CHAIN_TAG_MASK, true);
	if (IS_ERR(chains_mapping)) {
		err = PTR_ERR(chains_mapping);
		goto err_mapping;
	}
	tc->mapping = chains_mapping;

	if (MLX5_CAP_FLOWTABLE_NIC_RX(priv->mdev, ignore_flow_level))
		attr.flags = MLX5_CHAINS_AND_PRIOS_SUPPORTED |
			MLX5_CHAINS_IGNORE_FLOW_LEVEL_SUPPORTED;
	attr.ns = MLX5_FLOW_NAMESPACE_KERNEL;
	attr.max_ft_sz = mlx5e_tc_nic_get_ft_size(dev);
	attr.max_grp_num = MLX5E_TC_TABLE_NUM_GROUPS;
	attr.default_ft = mlx5e_vlan_get_flowtable(priv->fs.vlan);
	attr.mapping = chains_mapping;

	tc->chains = mlx5_chains_create(dev, &attr);
	if (IS_ERR(tc->chains)) {
		err = PTR_ERR(tc->chains);
		goto err_chains;
	}

	tc->ct = mlx5_tc_ct_init(priv, tc->chains, &priv->fs.tc.mod_hdr,
				 MLX5_FLOW_NAMESPACE_KERNEL);

	tc->netdevice_nb.notifier_call = mlx5e_tc_netdev_event;
	err = register_netdevice_notifier_dev_net(priv->netdev,
						  &tc->netdevice_nb,
						  &tc->netdevice_nn);
	if (err) {
		tc->netdevice_nb.notifier_call = NULL;
		mlx5_core_warn(priv->mdev, "Failed to register netdev notifier\n");
		goto err_reg;
	}

	return 0;

err_reg:
	mlx5_tc_ct_clean(tc->ct);
	mlx5_chains_destroy(tc->chains);
err_chains:
	mapping_destroy(chains_mapping);
err_mapping:
	rhashtable_destroy(&tc->ht);
	return err;
}

static void _mlx5e_tc_del_flow(void *ptr, void *arg)
{
	struct mlx5e_tc_flow *flow = ptr;
	struct mlx5e_priv *priv = flow->priv;

	mlx5e_tc_del_flow(priv, flow);
	kfree(flow);
}

void mlx5e_tc_nic_cleanup(struct mlx5e_priv *priv)
{
	struct mlx5e_tc_table *tc = &priv->fs.tc;

	if (tc->netdevice_nb.notifier_call)
		unregister_netdevice_notifier_dev_net(priv->netdev,
						      &tc->netdevice_nb,
						      &tc->netdevice_nn);

	mlx5e_mod_hdr_tbl_destroy(&tc->mod_hdr);
	mutex_destroy(&tc->hairpin_tbl_lock);

	rhashtable_free_and_destroy(&tc->ht, _mlx5e_tc_del_flow, NULL);

	if (!IS_ERR_OR_NULL(tc->t)) {
		mlx5_chains_put_table(tc->chains, 0, 1, MLX5E_TC_FT_LEVEL);
		tc->t = NULL;
	}
	mutex_destroy(&tc->t_lock);

	mlx5_tc_ct_clean(tc->ct);
	mapping_destroy(tc->mapping);
	mlx5_chains_destroy(tc->chains);
}

int mlx5e_tc_esw_init(struct rhashtable *tc_ht)
{
	const size_t sz_enc_opts = sizeof(struct tunnel_match_enc_opts);
	struct mlx5_rep_uplink_priv *uplink_priv;
	struct mlx5e_rep_priv *rpriv;
	struct mapping_ctx *mapping;
	struct mlx5_eswitch *esw;
	struct mlx5e_priv *priv;
	int err = 0;

	uplink_priv = container_of(tc_ht, struct mlx5_rep_uplink_priv, tc_ht);
	rpriv = container_of(uplink_priv, struct mlx5e_rep_priv, uplink_priv);
	priv = netdev_priv(rpriv->netdev);
	esw = priv->mdev->priv.eswitch;

	uplink_priv->ct_priv = mlx5_tc_ct_init(netdev_priv(priv->netdev),
					       esw_chains(esw),
					       &esw->offloads.mod_hdr,
					       MLX5_FLOW_NAMESPACE_FDB);

#if IS_ENABLED(CONFIG_MLX5_TC_SAMPLE)
	uplink_priv->esw_psample = mlx5_esw_sample_init(netdev_priv(priv->netdev));
#endif

	mapping = mapping_create(sizeof(struct tunnel_match_key),
				 TUNNEL_INFO_BITS_MASK, true);
	if (IS_ERR(mapping)) {
		err = PTR_ERR(mapping);
		goto err_tun_mapping;
	}
	uplink_priv->tunnel_mapping = mapping;

	/* 0xFFF is reserved for stack devices slow path table mark */
	mapping = mapping_create(sz_enc_opts, ENC_OPTS_BITS_MASK - 1, true);
	if (IS_ERR(mapping)) {
		err = PTR_ERR(mapping);
		goto err_enc_opts_mapping;
	}
	uplink_priv->tunnel_enc_opts_mapping = mapping;

	err = rhashtable_init(tc_ht, &tc_ht_params);
	if (err)
		goto err_ht_init;

	lockdep_set_class(&tc_ht->mutex, &tc_ht_lock_key);

	uplink_priv->encap = mlx5e_tc_tun_init(priv);
	if (IS_ERR(uplink_priv->encap)) {
		err = PTR_ERR(uplink_priv->encap);
		goto err_register_fib_notifier;
	}

	return 0;

err_register_fib_notifier:
	rhashtable_destroy(tc_ht);
err_ht_init:
	mapping_destroy(uplink_priv->tunnel_enc_opts_mapping);
err_enc_opts_mapping:
	mapping_destroy(uplink_priv->tunnel_mapping);
err_tun_mapping:
#if IS_ENABLED(CONFIG_MLX5_TC_SAMPLE)
	mlx5_esw_sample_cleanup(uplink_priv->esw_psample);
#endif
	mlx5_tc_ct_clean(uplink_priv->ct_priv);
	netdev_warn(priv->netdev,
		    "Failed to initialize tc (eswitch), err: %d", err);
	return err;
}

void mlx5e_tc_esw_cleanup(struct rhashtable *tc_ht)
{
	struct mlx5_rep_uplink_priv *uplink_priv;

	uplink_priv = container_of(tc_ht, struct mlx5_rep_uplink_priv, tc_ht);

	rhashtable_free_and_destroy(tc_ht, _mlx5e_tc_del_flow, NULL);
	mlx5e_tc_tun_cleanup(uplink_priv->encap);

	mapping_destroy(uplink_priv->tunnel_enc_opts_mapping);
	mapping_destroy(uplink_priv->tunnel_mapping);

#if IS_ENABLED(CONFIG_MLX5_TC_SAMPLE)
	mlx5_esw_sample_cleanup(uplink_priv->esw_psample);
#endif
	mlx5_tc_ct_clean(uplink_priv->ct_priv);
}

int mlx5e_tc_num_filters(struct mlx5e_priv *priv, unsigned long flags)
{
	struct rhashtable *tc_ht = get_tc_ht(priv, flags);

	return atomic_read(&tc_ht->nelems);
}

void mlx5e_tc_clean_fdb_peer_flows(struct mlx5_eswitch *esw)
{
	struct mlx5e_tc_flow *flow, *tmp;

	list_for_each_entry_safe(flow, tmp, &esw->offloads.peer_flows, peer)
		__mlx5e_tc_del_fdb_peer_flow(flow);
}

void mlx5e_tc_reoffload_flows_work(struct work_struct *work)
{
	struct mlx5_rep_uplink_priv *rpriv =
		container_of(work, struct mlx5_rep_uplink_priv,
			     reoffload_flows_work);
	struct mlx5e_tc_flow *flow, *tmp;

	mutex_lock(&rpriv->unready_flows_lock);
	list_for_each_entry_safe(flow, tmp, &rpriv->unready_flows, unready) {
		if (!mlx5e_tc_add_fdb_flow(flow->priv, flow, NULL))
			unready_flow_del(flow);
	}
	mutex_unlock(&rpriv->unready_flows_lock);
}

static int mlx5e_setup_tc_cls_flower(struct mlx5e_priv *priv,
				     struct flow_cls_offload *cls_flower,
				     unsigned long flags)
{
	switch (cls_flower->command) {
	case FLOW_CLS_REPLACE:
		return mlx5e_configure_flower(priv->netdev, priv, cls_flower,
					      flags);
	case FLOW_CLS_DESTROY:
		return mlx5e_delete_flower(priv->netdev, priv, cls_flower,
					   flags);
	case FLOW_CLS_STATS:
		return mlx5e_stats_flower(priv->netdev, priv, cls_flower,
					  flags);
	default:
		return -EOPNOTSUPP;
	}
}

int mlx5e_setup_tc_block_cb(enum tc_setup_type type, void *type_data,
			    void *cb_priv)
{
	unsigned long flags = MLX5_TC_FLAG(INGRESS);
	struct mlx5e_priv *priv = cb_priv;

	if (!priv->netdev || !netif_device_present(priv->netdev))
		return -EOPNOTSUPP;

	if (mlx5e_is_uplink_rep(priv))
		flags |= MLX5_TC_FLAG(ESW_OFFLOAD);
	else
		flags |= MLX5_TC_FLAG(NIC_OFFLOAD);

	switch (type) {
	case TC_SETUP_CLSFLOWER:
		return mlx5e_setup_tc_cls_flower(priv, type_data, flags);
	default:
		return -EOPNOTSUPP;
	}
}

bool mlx5e_tc_update_skb(struct mlx5_cqe64 *cqe,
			 struct sk_buff *skb)
{
#if IS_ENABLED(CONFIG_NET_TC_SKB_EXT)
	u32 chain = 0, chain_tag, reg_b, zone_restore_id;
	struct mlx5e_priv *priv = netdev_priv(skb->dev);
	struct mlx5e_tc_table *tc = &priv->fs.tc;
	struct mlx5_mapped_obj mapped_obj;
	struct tc_skb_ext *tc_skb_ext;
	int err;

	reg_b = be32_to_cpu(cqe->ft_metadata);

	chain_tag = reg_b & MLX5E_TC_TABLE_CHAIN_TAG_MASK;

	err = mapping_find(tc->mapping, chain_tag, &mapped_obj);
	if (err) {
		netdev_dbg(priv->netdev,
			   "Couldn't find chain for chain tag: %d, err: %d\n",
			   chain_tag, err);
		return false;
	}

	if (mapped_obj.type == MLX5_MAPPED_OBJ_CHAIN) {
		chain = mapped_obj.chain;
		tc_skb_ext = tc_skb_ext_alloc(skb);
		if (WARN_ON(!tc_skb_ext))
			return false;

		tc_skb_ext->chain = chain;

		zone_restore_id = (reg_b >> REG_MAPPING_MOFFSET(NIC_ZONE_RESTORE_TO_REG)) &
			ESW_ZONE_ID_MASK;

		if (!mlx5e_tc_ct_restore_flow(tc->ct, skb,
					      zone_restore_id))
			return false;
	} else {
		netdev_dbg(priv->netdev, "Invalid mapped object type: %d\n", mapped_obj.type);
		return false;
	}
#endif /* CONFIG_NET_TC_SKB_EXT */

	return true;
}<|MERGE_RESOLUTION|>--- conflicted
+++ resolved
@@ -1149,11 +1149,7 @@
 		rule = mlx5_eswitch_add_offloaded_rule(esw, spec, attr);
 	}
 
-<<<<<<< HEAD
 	//非ct相关的flow下发
-	rule = mlx5_eswitch_add_offloaded_rule(esw, spec, attr);
-=======
->>>>>>> 40226a3d
 	if (IS_ERR(rule))
 		return rule;
 
@@ -1416,20 +1412,14 @@
 
 		//取出需要output的out_dev
 		mirred_ifindex = parse_attr->mirred_ifindex[out_index];
-<<<<<<< HEAD
-		out_dev = __dev_get_by_index(dev_net(priv->netdev),
-					     mirred_ifindex);
-		//针对encap流，生成相应的encap header并使flow与其关联（通过fw生成encap_id来关联）
-		err = mlx5e_attach_encap(priv, flow/*规则*/, out_dev/*对应的出接口*/, out_index/*output port编号*/,
-=======
 		out_dev = dev_get_by_index(dev_net(priv->netdev), mirred_ifindex);
 		if (!out_dev) {
 			NL_SET_ERR_MSG_MOD(extack, "Requested mirred device not found");
 			err = -ENODEV;
 			goto err_out;
 		}
-		err = mlx5e_attach_encap(priv, flow, out_dev, out_index,
->>>>>>> 40226a3d
+		//针对encap流，生成相应的encap header并使flow与其关联（通过fw生成encap_id来关联）
+		err = mlx5e_attach_encap(priv, flow/*规则*/, out_dev/*对应的出接口*/, out_index/*output port编号*/,
 					 extack, &encap_dev, &encap_valid);
 		dev_put(out_dev);
 		if (err)
@@ -1444,16 +1434,13 @@
 		esw_attr->dests[out_index].mdev = out_priv->mdev;
 	}
 
-<<<<<<< HEAD
-	//处理vlan相关的action
-=======
 	if (vf_tun && esw_attr->out_count > 1) {
 		NL_SET_ERR_MSG_MOD(extack, "VF tunnel encap with mirroring is not supported");
 		err = -EOPNOTSUPP;
 		goto err_out;
 	}
 
->>>>>>> 40226a3d
+	//处理vlan相关的action
 	err = mlx5_eswitch_add_vlan_action(esw, attr);
 	if (err)
 		goto err_out;
@@ -4051,14 +4038,11 @@
 			attr->dest_chain = act->chain_index;
 			break;
 		case FLOW_ACTION_CT:
-<<<<<<< HEAD
-		    //解析ct action
-=======
 			if (flow_flag_test(flow, SAMPLE)) {
 				NL_SET_ERR_MSG_MOD(extack, "Sample action with connection tracking is not supported");
 				return -EOPNOTSUPP;
 			}
->>>>>>> 40226a3d
+		    	//解析ct action
 			err = mlx5_tc_ct_parse_action(get_ct_priv(priv), attr, act, extack);
 			if (err)
 				return err;
@@ -4582,15 +4566,12 @@
 	struct mlx5e_tc_flow *flow;
 	int err = 0;
 
-<<<<<<< HEAD
-	//flow已存在，则添加失败
-=======
 	if (!mlx5_esw_hold(priv->mdev))
 		return -EAGAIN;
 
 	mlx5_esw_get(priv->mdev);
 
->>>>>>> 40226a3d
+	//flow已存在，则添加失败
 	rcu_read_lock();
 	flow = rhashtable_lookup(tc_ht, &f->cookie, tc_ht_params);
 	if (flow) {
