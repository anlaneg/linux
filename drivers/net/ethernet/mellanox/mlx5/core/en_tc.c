--- conflicted
+++ resolved
@@ -144,13 +144,7 @@
 	//用于挂接在输出port对应的encap信息上
 	struct encap_flow_item encaps[MLX5_MAX_FLOW_FWD_VPORTS];
 	struct mlx5e_tc_flow    *peer_flow;
-<<<<<<< HEAD
-	struct mlx5e_mod_hdr_entry *mh; /* attached mod header instance */
-	//使相同的mod_hdr_id挂接在一起
-	struct list_head	mod_hdr; /* flows sharing the same mod hdr ID */
-=======
 	struct mlx5e_mod_hdr_handle *mh; /* attached mod header instance */
->>>>>>> 00e4db51
 	struct mlx5e_hairpin_entry *hpe; /* attached hairpin instance */
 	struct list_head	hairpin; /* flows sharing the same hairpin */
 	struct list_head	peer;    /* flows with peer flow */
@@ -322,34 +316,6 @@
 	struct completion res_ready;
 };
 
-<<<<<<< HEAD
-struct mod_hdr_key {
-	int num_actions;
-	void *actions;
-};
-
-struct mlx5e_mod_hdr_entry {
-	/* a node of a hash table which keeps all the mod_hdr entries */
-	struct hlist_node mod_hdr_hlist;
-
-	/* protects flows list */
-	spinlock_t flows_lock;
-	/* flows sharing the same mod_hdr entry */
-	struct list_head flows;
-
-	//修改对应的action
-	struct mod_hdr_key key;
-
-    //修改id(由firmware申请获得）
-	struct mlx5_modify_hdr *modify_hdr;
-
-	refcount_t refcnt;
-	struct completion res_ready;
-	int compl_result;
-};
-
-=======
->>>>>>> 00e4db51
 static void mlx5e_tc_del_flow(struct mlx5e_priv *priv,
 			      struct mlx5e_tc_flow *flow);
 
@@ -444,115 +410,11 @@
 		&priv->fs.tc.mod_hdr;
 }
 
-<<<<<<< HEAD
-static struct mlx5e_mod_hdr_entry *
-mlx5e_mod_hdr_get(struct mod_hdr_tbl *tbl, struct mod_hdr_key *key, u32 hash_key)
-{
-	struct mlx5e_mod_hdr_entry *mh, *found = NULL;
-
-	hash_for_each_possible(tbl->hlist, mh, mod_hdr_hlist, hash_key) {
-		if (!cmp_mod_hdr_info(&mh->key, key)) {
-			refcount_inc(&mh->refcnt);
-			found = mh;
-			break;
-		}
-	}
-
-	return found;
-}
-
-static void mlx5e_mod_hdr_put(struct mlx5e_priv *priv,
-			      struct mlx5e_mod_hdr_entry *mh,
-			      int namespace)
-{
-	struct mod_hdr_tbl *tbl = get_mod_hdr_table(priv, namespace);
-
-	if (!refcount_dec_and_mutex_lock(&mh->refcnt, &tbl->lock))
-		return;
-	hash_del(&mh->mod_hdr_hlist);
-	mutex_unlock(&tbl->lock);
-
-	WARN_ON(!list_empty(&mh->flows));
-	if (mh->compl_result > 0)
-		mlx5_modify_header_dealloc(priv->mdev, mh->modify_hdr);
-
-	kfree(mh);
-}
-
-static int get_flow_name_space(struct mlx5e_tc_flow *flow)
-{
-	return mlx5e_is_eswitch_flow(flow) ?
-		MLX5_FLOW_NAMESPACE_FDB : MLX5_FLOW_NAMESPACE_KERNEL;
-}
 //向fw申请mod_hdr_id,用于使具有相同action的flow使用相同的mod_hdr_id
-=======
->>>>>>> 00e4db51
 static int mlx5e_attach_mod_hdr(struct mlx5e_priv *priv,
 				struct mlx5e_tc_flow *flow,
 				struct mlx5e_tc_flow_parse_attr *parse_attr)
 {
-<<<<<<< HEAD
-	int num_actions, actions_size, namespace, err;
-	struct mlx5e_mod_hdr_entry *mh;
-	struct mod_hdr_tbl *tbl;
-	struct mod_hdr_key key;
-	u32 hash_key;
-
-	num_actions  = parse_attr->mod_hdr_acts.num_actions;
-	actions_size = MLX5_MH_ACT_SZ * num_actions;
-
-	key.actions = parse_attr->mod_hdr_acts.actions;
-	key.num_actions = num_actions;
-
-	hash_key = hash_mod_hdr_info(&key);
-
-	namespace = get_flow_name_space(flow);
-	tbl = get_mod_hdr_table(priv, namespace);
-
-	mutex_lock(&tbl->lock);
-	mh = mlx5e_mod_hdr_get(tbl, &key, hash_key);
-	if (mh) {
-		mutex_unlock(&tbl->lock);
-		wait_for_completion(&mh->res_ready);
-
-		if (mh->compl_result < 0) {
-			err = -EREMOTEIO;
-			goto attach_header_err;
-		}
-		goto attach_flow;
-	}
-
-	//未查找到flow,执行创建
-	mh = kzalloc(sizeof(*mh) + actions_size, GFP_KERNEL);
-	if (!mh) {
-		mutex_unlock(&tbl->lock);
-		return -ENOMEM;
-	}
-
-	//填充actions
-	mh->key.actions = (void *)mh + sizeof(*mh);
-	memcpy(mh->key.actions, key.actions, actions_size);
-	mh->key.num_actions = num_actions;
-	spin_lock_init(&mh->flows_lock);
-	INIT_LIST_HEAD(&mh->flows);
-	refcount_set(&mh->refcnt, 1);
-	init_completion(&mh->res_ready);
-
-	hash_add(tbl->hlist, &mh->mod_hdr_hlist, hash_key);
-	mutex_unlock(&tbl->lock);
-
-	//向fw申请对应的mod_hdr_id
-	mh->modify_hdr = mlx5_modify_header_alloc(priv->mdev, namespace,
-						  mh->key.num_actions,
-						  mh->key.actions);
-	if (IS_ERR(mh->modify_hdr)) {
-		err = PTR_ERR(mh->modify_hdr);
-		mh->compl_result = err;
-		goto alloc_header_err;
-	}
-	mh->compl_result = 1;
-	complete_all(&mh->res_ready);
-=======
 	struct mlx5_modify_hdr *modify_hdr;
 	struct mlx5e_mod_hdr_handle *mh;
 
@@ -561,7 +423,6 @@
 				  &parse_attr->mod_hdr_acts);
 	if (IS_ERR(mh))
 		return PTR_ERR(mh);
->>>>>>> 00e4db51
 
 	modify_hdr = mlx5e_mod_hdr_get(mh);
 	if (mlx5e_is_eswitch_flow(flow))
@@ -4627,15 +4488,6 @@
 	if (err)
 		goto err_free;
 
-<<<<<<< HEAD
-	//解析action
-	err = parse_tc_fdb_actions(priv, &rule->action, flow, extack, filter_dev);
-	if (err)
-		goto err_free;
-
-	//解析ct匹配项
-	err = mlx5_tc_ct_parse_match(priv, &parse_attr->spec, f, extack);
-=======
 	/* actions validation depends on parsing the ct matches first */
 	err = mlx5_tc_ct_parse_match(priv, &parse_attr->spec, f,
 				     &flow->esw_attr->ct_attr, extack);
@@ -4643,7 +4495,6 @@
 		goto err_free;
 
 	err = parse_tc_fdb_actions(priv, &rule->action, flow, extack, filter_dev);
->>>>>>> 00e4db51
 	if (err)
 		goto err_free;
 
