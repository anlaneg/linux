--- conflicted
+++ resolved
@@ -3035,17 +3035,14 @@
 	return NULL;
 }
 
-<<<<<<< HEAD
+static struct ip_tunnel_info *dup_tun_info(const struct ip_tunnel_info *tun_info)
+{
+	size_t tun_size = sizeof(*tun_info) + tun_info->options_len;
+
+	return kmemdup(tun_info, tun_size, GFP_KERNEL);
+}
+
 //将flow attach到指定的encap_id上，如果此id不存在向fw申请
-=======
-static struct ip_tunnel_info *dup_tun_info(const struct ip_tunnel_info *tun_info)
-{
-	size_t tun_size = sizeof(*tun_info) + tun_info->options_len;
-
-	return kmemdup(tun_info, tun_size, GFP_KERNEL);
-}
-
->>>>>>> 56cfd250
 static int mlx5e_attach_encap(struct mlx5e_priv *priv,
 			      struct mlx5e_tc_flow *flow,
 			      struct net_device *mirred_dev,
