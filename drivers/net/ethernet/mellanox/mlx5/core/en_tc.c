--- conflicted
+++ resolved
@@ -3058,9 +3058,6 @@
 	return kmemdup(tun_info, tun_size, GFP_KERNEL);
 }
 
-<<<<<<< HEAD
-//将flow attach到指定的encap_id上，如果此id不存在向fw申请
-=======
 static bool is_duplicated_encap_entry(struct mlx5e_priv *priv,
 				      struct mlx5e_tc_flow *flow,
 				      int out_index,
@@ -3080,7 +3077,7 @@
 	return false;
 }
 
->>>>>>> b0be0eff
+//将flow attach到指定的encap_id上，如果此id不存在向fw申请
 static int mlx5e_attach_encap(struct mlx5e_priv *priv,
 			      struct mlx5e_tc_flow *flow,
 			      struct net_device *mirred_dev,
@@ -3319,9 +3316,6 @@
 	       same_hw_devs(priv, netdev_priv(out_dev));
 }
 
-<<<<<<< HEAD
-//解析tc对应的action
-=======
 static bool is_duplicated_output_device(struct net_device *dev,
 					struct net_device *out_dev,
 					int *ifindexes, int if_count,
@@ -3342,7 +3336,7 @@
 	return false;
 }
 
->>>>>>> b0be0eff
+//解析tc对应的action
 static int parse_tc_fdb_actions(struct mlx5e_priv *priv,
 				struct flow_action *flow_action,
 				struct mlx5e_tc_flow *flow,
@@ -3358,12 +3352,8 @@
 	int ifindexes[MLX5_MAX_FLOW_FWD_VPORTS];
 	bool ft_flow = mlx5e_is_ft_flow(flow);
 	const struct flow_action_entry *act;
-<<<<<<< HEAD
+	int err, i, if_count = 0;
 	bool encap = false;/*需要隧道封装*/
-=======
-	int err, i, if_count = 0;
-	bool encap = false;
->>>>>>> b0be0eff
 	u32 action = 0;
 
 	//如果无action,则返回
