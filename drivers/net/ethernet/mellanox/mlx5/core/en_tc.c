--- conflicted
+++ resolved
@@ -2658,14 +2658,9 @@
 //获取_htype类型对应的header指针
 #define pedit_header(_ph, _htype) ((void *)(_ph) + pedit_header_offsets[_htype])
 
-<<<<<<< HEAD
 static int set_pedit_val(u8 hdr_type/*指定采用哪个layer*/, u32 mask, u32 val, u32 offset/*指定layer中的offset*/,
-			 struct pedit_headers_action *hdrs/*为指定字段设置修改后的值*/)
-=======
-static int set_pedit_val(u8 hdr_type, u32 mask, u32 val, u32 offset,
-			 struct pedit_headers_action *hdrs,
+			 struct pedit_headers_action *hdrs/*为指定字段设置修改后的值*/,
 			 struct netlink_ext_ack *extack)
->>>>>>> ce840177
 {
 	u32 *curr_pmask, *curr_pval;
 
@@ -2673,14 +2668,10 @@
 	curr_pmask = (u32 *)(pedit_header(&hdrs->masks, hdr_type) + offset);
 	curr_pval  = (u32 *)(pedit_header(&hdrs->vals, hdr_type) + offset);
 
-<<<<<<< HEAD
 	//已设置，报错
-	if (*curr_pmask & mask)  /* disallow acting twice on the same location */
-=======
 	if (*curr_pmask & mask) { /* disallow acting twice on the same location */
 		NL_SET_ERR_MSG_MOD(extack,
 				   "curr_pmask and new mask same. Acting twice on same location");
->>>>>>> ce840177
 		goto out_err;
 	}
 
@@ -3022,12 +3013,8 @@
 	val = act->mangle.val;
 	offset = act->mangle.offset;
 
-<<<<<<< HEAD
 	//填充hdrs[cmd]
-	err = set_pedit_val(htype, ~mask/*原值mask是取的反码，这里更正过来*/, val, offset, &hdrs[cmd]);
-=======
-	err = set_pedit_val(htype, ~mask, val, offset, &hdrs[cmd], extack);
->>>>>>> ce840177
+	err = set_pedit_val(htype, ~mask/*原值mask是取的反码，这里更正过来*/, val, offset, &hdrs[cmd], extack);
 	if (err)
 		goto out_err;
 
@@ -3812,12 +3799,8 @@
 	};
 	int err;
 
-<<<<<<< HEAD
 	//解析vlan_act，并填充到attr中（添加push vlan)
-	err = parse_tc_vlan_action(priv, &vlan_act, attr->esw_attr, action);
-=======
 	err = parse_tc_vlan_action(priv, &vlan_act, attr->esw_attr, action, extack);
->>>>>>> ce840177
 	if (err)
 		return err;
 
@@ -3948,9 +3931,6 @@
 	return 0;
 }
 
-<<<<<<< HEAD
-//解析tc对应的action
-=======
 int mlx5e_set_fwd_to_int_port_actions(struct mlx5e_priv *priv,
 				      struct mlx5_flow_attr *attr,
 				      int ifindex,
@@ -3990,7 +3970,7 @@
 	return 0;
 }
 
->>>>>>> ce840177
+//解析tc对应的action
 static int parse_tc_fdb_actions(struct mlx5e_priv *priv,
 				struct flow_action *flow_action,
 				struct mlx5e_tc_flow *flow,
@@ -4014,13 +3994,9 @@
 	bool ptype_host = false;
 	bool mpls_push = false;
 
-<<<<<<< HEAD
 	//如果无action,则返回
-	if (!flow_action_has_entries(flow_action))
-=======
 	if (!flow_action_has_entries(flow_action)) {
 		NL_SET_ERR_MSG_MOD(extack, "Flow action doesn't have any entries");
->>>>>>> ce840177
 		return -EINVAL;
 	}
 
@@ -4387,13 +4363,9 @@
 			flow_flag_set(flow, SAMPLE);
 			break;
 		default:
-<<<<<<< HEAD
-		    /*不支持其它action*/
-			NL_SET_ERR_MSG_MOD(extack, "The offload action is not supported");
-=======
+			/*不支持其它action*/
 			NL_SET_ERR_MSG_MOD(extack,
 					   "The offload action is not supported in FDB action");
->>>>>>> ce840177
 			return -EOPNOTSUPP;
 		}
 	}
@@ -4421,30 +4393,6 @@
 			return err;
 	}
 
-<<<<<<< HEAD
-	//有报文修改或add操作
-	if (hdrs[TCA_PEDIT_KEY_EX_CMD_SET].pedits ||
-	    hdrs[TCA_PEDIT_KEY_EX_CMD_ADD].pedits) {
-		err = alloc_tc_pedit_action(priv, MLX5_FLOW_NAMESPACE_FDB,
-					    parse_attr, hdrs, &action, extack);
-		if (err)
-			return err;
-		/* in case all pedit actions are skipped, remove the MOD_HDR
-		 * flag. we might have set split_count either by pedit or
-		 * pop/push. if there is no pop/push either, reset it too.
-		 */
-		if (parse_attr->mod_hdr_acts.num_actions == 0) {
-			//所有modify均被跳过，清掉action
-			action &= ~MLX5_FLOW_CONTEXT_ACTION_MOD_HDR;
-			dealloc_mod_hdr_actions(&parse_attr->mod_hdr_acts);
-			if (!((action & MLX5_FLOW_CONTEXT_ACTION_VLAN_POP) ||
-			      (action & MLX5_FLOW_CONTEXT_ACTION_VLAN_PUSH)))
-				esw_attr->split_count = 0;
-		}
-	}
-
-=======
->>>>>>> ce840177
 	attr->action = action;
 
 	err = actions_prepare_mod_hdr_actions(priv, flow, attr, hdrs, extack);
