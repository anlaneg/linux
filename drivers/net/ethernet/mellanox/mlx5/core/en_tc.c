--- conflicted
+++ resolved
@@ -670,16 +670,10 @@
 		&tc->mod_hdr;
 }
 
-<<<<<<< HEAD
 //向fw申请mod_hdr_id,用于使具有相同action的flow使用相同的mod_hdr_id
-static int mlx5e_attach_mod_hdr(struct mlx5e_priv *priv,
-				struct mlx5e_tc_flow *flow,
-				struct mlx5e_tc_flow_parse_attr *parse_attr)
-=======
 int mlx5e_tc_attach_mod_hdr(struct mlx5e_priv *priv,
 			    struct mlx5e_tc_flow *flow,
 			    struct mlx5_flow_attr *attr)
->>>>>>> fe15c26e
 {
 	struct mlx5e_mod_hdr_handle *mh;
 
@@ -1998,37 +1992,10 @@
 	if (err)
 		goto err_out;
 
-<<<<<<< HEAD
-	//处理vlan相关的action
-	err = mlx5_eswitch_add_vlan_action(esw, attr);
-	if (err)
-		goto err_out;
-
-	if (attr->action & MLX5_FLOW_CONTEXT_ACTION_MOD_HDR) {
-		if (vf_tun) {
-			err = mlx5e_tc_add_flow_mod_hdr(priv, flow, attr);
-			if (err)
-				goto err_out;
-		} else {
-			err = mlx5e_attach_mod_hdr(priv, flow, parse_attr);
-			if (err)
-				goto err_out;
-		}
-	}
-
-	//处理需要统计计数的action
-	if (attr->action & MLX5_FLOW_CONTEXT_ACTION_COUNT) {
-		err = alloc_flow_attr_counter(esw_attr->counter_dev, attr);
-		if (err)
-			goto err_out;
-	}
-
-=======
 	err = mlx5e_tc_act_stats_add_flow(get_act_stats_handle(priv), flow);
 	if (err)
 		goto err_out;
 
->>>>>>> fe15c26e
 	/* we get here if one of the following takes place:
 	 * (1) there's no error
 	 * (2) there's an encap action and we don't have valid neigh
@@ -4498,9 +4465,6 @@
 	return attr;
 }
 
-<<<<<<< HEAD
-//创建的mlx5 evswitch tc flow
-=======
 static void
 mlx5_free_flow_attr(struct mlx5e_tc_flow *flow, struct mlx5_flow_attr *attr)
 {
@@ -4524,7 +4488,7 @@
 	}
 }
 
->>>>>>> fe15c26e
+//创建的mlx5 evswitch tc flow
 static int
 mlx5e_alloc_flow(struct mlx5e_priv *priv, int attr_size,
 		 struct flow_cls_offload *f, unsigned long flow_flags,
@@ -4650,16 +4614,7 @@
 	if (err)
 		goto err_free;
 
-<<<<<<< HEAD
-	if (flow->attr->lag.count) {
-		err = mlx5_lag_add_mpesw_rule(esw->dev);
-		if (err)
-			goto err_free;
-	}
-
 	//将解析好的内容（flow）添加进fdb
-=======
->>>>>>> fe15c26e
 	err = mlx5e_tc_add_fdb_flow(priv, flow, extack);
 	complete_all(&flow->init_done);
 	if (err) {
