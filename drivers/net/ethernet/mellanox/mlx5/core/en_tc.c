/*
 * Copyright (c) 2016, Mellanox Technologies. All rights reserved.
 *
 * This software is available to you under a choice of one of two
 * licenses.  You may choose to be licensed under the terms of the GNU
 * General Public License (GPL) Version 2, available from the file
 * COPYING in the main directory of this source tree, or the
 * OpenIB.org BSD license below:
 *
 *     Redistribution and use in source and binary forms, with or
 *     without modification, are permitted provided that the following
 *     conditions are met:
 *
 *      - Redistributions of source code must retain the above
 *        copyright notice, this list of conditions and the following
 *        disclaimer.
 *
 *      - Redistributions in binary form must reproduce the above
 *        copyright notice, this list of conditions and the following
 *        disclaimer in the documentation and/or other materials
 *        provided with the distribution.
 *
 * THE SOFTWARE IS PROVIDED "AS IS", WITHOUT WARRANTY OF ANY KIND,
 * EXPRESS OR IMPLIED, INCLUDING BUT NOT LIMITED TO THE WARRANTIES OF
 * MERCHANTABILITY, FITNESS FOR A PARTICULAR PURPOSE AND
 * NONINFRINGEMENT. IN NO EVENT SHALL THE AUTHORS OR COPYRIGHT HOLDERS
 * BE LIABLE FOR ANY CLAIM, DAMAGES OR OTHER LIABILITY, WHETHER IN AN
 * ACTION OF CONTRACT, TORT OR OTHERWISE, ARISING FROM, OUT OF OR IN
 * CONNECTION WITH THE SOFTWARE OR THE USE OR OTHER DEALINGS IN THE
 * SOFTWARE.
 */

#include <net/flow_dissector.h>
#include <net/sch_generic.h>
#include <net/pkt_cls.h>
#include <net/tc_act/tc_gact.h>
#include <net/tc_act/tc_skbedit.h>
#include <linux/mlx5/fs.h>
#include <linux/mlx5/device.h>
#include <linux/rhashtable.h>
#include <linux/refcount.h>
#include <linux/completion.h>
#include <net/tc_act/tc_mirred.h>
#include <net/tc_act/tc_vlan.h>
#include <net/tc_act/tc_tunnel_key.h>
#include <net/tc_act/tc_pedit.h>
#include <net/tc_act/tc_csum.h>
#include <net/arp.h>
#include <net/ipv6_stubs.h>
#include "en.h"
#include "en_rep.h"
#include "en_tc.h"
#include "eswitch.h"
#include "fs_core.h"
#include "en/port.h"
#include "en/tc_tun.h"
#include "lib/devcom.h"
#include "lib/geneve.h"
#include "diag/en_tc_tracepoint.h"

struct mlx5_nic_flow_attr {
	u32 action;
	u32 flow_tag;
	struct mlx5_modify_hdr *modify_hdr;
	u32 hairpin_tirn;
	u8 match_level;
	struct mlx5_flow_table	*hairpin_ft;
	struct mlx5_fc		*counter;
};

#define MLX5E_TC_FLOW_BASE (MLX5E_TC_FLAG_LAST_EXPORTED_BIT + 1)

enum {
	MLX5E_TC_FLOW_FLAG_INGRESS	= MLX5E_TC_FLAG_INGRESS_BIT,
	MLX5E_TC_FLOW_FLAG_EGRESS	= MLX5E_TC_FLAG_EGRESS_BIT,
	MLX5E_TC_FLOW_FLAG_ESWITCH	= MLX5E_TC_FLAG_ESW_OFFLOAD_BIT,
	MLX5E_TC_FLOW_FLAG_FT		= MLX5E_TC_FLAG_FT_OFFLOAD_BIT,
	MLX5E_TC_FLOW_FLAG_NIC		= MLX5E_TC_FLAG_NIC_OFFLOAD_BIT,
	//标记流已被offloaded
	MLX5E_TC_FLOW_FLAG_OFFLOADED	= MLX5E_TC_FLOW_BASE,
	MLX5E_TC_FLOW_FLAG_HAIRPIN	= MLX5E_TC_FLOW_BASE + 1,
	MLX5E_TC_FLOW_FLAG_HAIRPIN_RSS	= MLX5E_TC_FLOW_BASE + 2,
	MLX5E_TC_FLOW_FLAG_SLOW		= MLX5E_TC_FLOW_BASE + 3,
	MLX5E_TC_FLOW_FLAG_DUP		= MLX5E_TC_FLOW_BASE + 4,
	MLX5E_TC_FLOW_FLAG_NOT_READY	= MLX5E_TC_FLOW_BASE + 5,
	MLX5E_TC_FLOW_FLAG_DELETED	= MLX5E_TC_FLOW_BASE + 6,
};

#define MLX5E_TC_MAX_SPLITS 1

/* Helper struct for accessing a struct containing list_head array.
 * Containing struct
 *   |- Helper array
 *      [0] Helper item 0
 *          |- list_head item 0
 *          |- index (0)
 *      [1] Helper item 1
 *          |- list_head item 1
 *          |- index (1)
 * To access the containing struct from one of the list_head items:
 * 1. Get the helper item from the list_head item using
 *    helper item =
 *        container_of(list_head item, helper struct type, list_head field)
 * 2. Get the contining struct from the helper item and its index in the array:
 *    containing struct =
 *        container_of(helper item, containing struct type, helper field[index])
 */
struct encap_flow_item {
	struct mlx5e_encap_entry *e; /* attached encap instance */
	struct list_head list;
	int index;
};

struct mlx5e_tc_flow {
	struct rhash_head	node;
	struct mlx5e_priv	*priv;
	u64			cookie;
	unsigned long		flags;
	struct mlx5_flow_handle *rule[MLX5E_TC_MAX_SPLITS + 1];
	/* Flow can be associated with multiple encap IDs.
	 * The number of encaps is bounded by the number of supported
	 * destinations.
	 */
	//用于挂接在输出port对应的encap信息上
	struct encap_flow_item encaps[MLX5_MAX_FLOW_FWD_VPORTS];
	struct mlx5e_tc_flow    *peer_flow;
	struct mlx5e_mod_hdr_entry *mh; /* attached mod header instance */
	//使相同的mod_hdr_id挂接在一起
	struct list_head	mod_hdr; /* flows sharing the same mod hdr ID */
	struct mlx5e_hairpin_entry *hpe; /* attached hairpin instance */
	struct list_head	hairpin; /* flows sharing the same hairpin */
	struct list_head	peer;    /* flows with peer flow */
	struct list_head	unready; /* flows not ready to be offloaded (e.g due to missing route) */
	int			tmp_efi_index;
	struct list_head	tmp_list; /* temporary flow list used by neigh update */
	refcount_t		refcnt;
	struct rcu_head		rcu_head;
	struct completion	init_done;
	union {
		struct mlx5_esw_flow_attr esw_attr[0];
		struct mlx5_nic_flow_attr nic_attr[0];
	};
};

struct mlx5e_tc_flow_parse_attr {
	//第n个出接口对应的tunnel_info
	const struct ip_tunnel_info *tun_info[MLX5_MAX_FLOW_FWD_VPORTS];
	struct net_device *filter_dev;
	//规则的match信息
	struct mlx5_flow_spec spec;
	//有效的mod_hdr_actions大小
	int num_mod_hdr_actions;
	//mod_hdr_actions数组大小
	int max_mod_hdr_actions;
	void *mod_hdr_actions;
	//第n个出接口对应的ifindex
	int mirred_ifindex[MLX5_MAX_FLOW_FWD_VPORTS];
};

#define MLX5E_TC_TABLE_NUM_GROUPS 4
#define MLX5E_TC_TABLE_MAX_GROUP_SIZE BIT(16)

struct mlx5e_hairpin {
	struct mlx5_hairpin *pair;

	struct mlx5_core_dev *func_mdev;
	struct mlx5e_priv *func_priv;
	u32 tdn;
	u32 tirn;

	int num_channels;
	struct mlx5e_rqt indir_rqt;
	u32 indir_tirn[MLX5E_NUM_INDIR_TIRS];
	struct mlx5e_ttc_table ttc;
};

struct mlx5e_hairpin_entry {
	/* a node of a hash table which keeps all the  hairpin entries */
	struct hlist_node hairpin_hlist;

	/* protects flows list */
	spinlock_t flows_lock;
	/* flows sharing the same hairpin */
	struct list_head flows;
	/* hpe's that were not fully initialized when dead peer update event
	 * function traversed them.
	 */
	struct list_head dead_peer_wait_list;

	u16 peer_vhca_id;
	u8 prio;
	struct mlx5e_hairpin *hp;
	refcount_t refcnt;
	struct completion res_ready;
};

struct mod_hdr_key {
	int num_actions;
	void *actions;
};

struct mlx5e_mod_hdr_entry {
	/* a node of a hash table which keeps all the mod_hdr entries */
	struct hlist_node mod_hdr_hlist;

	/* protects flows list */
	spinlock_t flows_lock;
	/* flows sharing the same mod_hdr entry */
	struct list_head flows;

	//修改对应的action
	struct mod_hdr_key key;

    //修改id(由firmware申请获得）
	struct mlx5_modify_hdr *modify_hdr;

	refcount_t refcnt;
	struct completion res_ready;
	int compl_result;
};

#define MLX5_MH_ACT_SZ MLX5_UN_SZ_BYTES(set_action_in_add_action_in_auto)

static void mlx5e_tc_del_flow(struct mlx5e_priv *priv,
			      struct mlx5e_tc_flow *flow);

static struct mlx5e_tc_flow *mlx5e_flow_get(struct mlx5e_tc_flow *flow)
{
	if (!flow || !refcount_inc_not_zero(&flow->refcnt))
		return ERR_PTR(-EINVAL);
	return flow;
}

static void mlx5e_flow_put(struct mlx5e_priv *priv,
			   struct mlx5e_tc_flow *flow)
{
	if (refcount_dec_and_test(&flow->refcnt)) {
		mlx5e_tc_del_flow(priv, flow);
		kfree_rcu(flow, rcu_head);
	}
}

static void __flow_flag_set(struct mlx5e_tc_flow *flow, unsigned long flag)
{
	/* Complete all memory stores before setting bit. */
	smp_mb__before_atomic();
	set_bit(flag, &flow->flags);
}

#define flow_flag_set(flow, flag) __flow_flag_set(flow, MLX5E_TC_FLOW_FLAG_##flag)

static bool __flow_flag_test_and_set(struct mlx5e_tc_flow *flow,
				     unsigned long flag)
{
	/* test_and_set_bit() provides all necessary barriers */
	return test_and_set_bit(flag, &flow->flags);
}

#define flow_flag_test_and_set(flow, flag)			\
	__flow_flag_test_and_set(flow,				\
				 MLX5E_TC_FLOW_FLAG_##flag)

static void __flow_flag_clear(struct mlx5e_tc_flow *flow, unsigned long flag)
{
	/* Complete all memory stores before clearing bit. */
	smp_mb__before_atomic();
	clear_bit(flag, &flow->flags);
}

#define flow_flag_clear(flow, flag) __flow_flag_clear(flow, \
						      MLX5E_TC_FLOW_FLAG_##flag)

static bool __flow_flag_test(struct mlx5e_tc_flow *flow, unsigned long flag)
{
	bool ret = test_bit(flag, &flow->flags);

	/* Read fields of flow structure only after checking flags. */
	smp_mb__after_atomic();
	return ret;
}

#define flow_flag_test(flow, flag) __flow_flag_test(flow, \
						    MLX5E_TC_FLOW_FLAG_##flag)

static bool mlx5e_is_eswitch_flow(struct mlx5e_tc_flow *flow)
{
	return flow_flag_test(flow, ESWITCH);
}

static bool mlx5e_is_ft_flow(struct mlx5e_tc_flow *flow)
{
	return flow_flag_test(flow, FT);
}

static bool mlx5e_is_offloaded_flow(struct mlx5e_tc_flow *flow)
{
	return flow_flag_test(flow, OFFLOADED);
}

static inline u32 hash_mod_hdr_info(struct mod_hdr_key *key)
{
	return jhash(key->actions,
		     key->num_actions * MLX5_MH_ACT_SZ, 0);
}

static inline int cmp_mod_hdr_info(struct mod_hdr_key *a,
				   struct mod_hdr_key *b)
{
	if (a->num_actions != b->num_actions)
		return 1;

	return memcmp(a->actions, b->actions, a->num_actions * MLX5_MH_ACT_SZ);
}

static struct mod_hdr_tbl *
get_mod_hdr_table(struct mlx5e_priv *priv, int namespace)
{
	struct mlx5_eswitch *esw = priv->mdev->priv.eswitch;

	return namespace == MLX5_FLOW_NAMESPACE_FDB ? &esw->offloads.mod_hdr :
		&priv->fs.tc.mod_hdr;
}

static struct mlx5e_mod_hdr_entry *
mlx5e_mod_hdr_get(struct mod_hdr_tbl *tbl, struct mod_hdr_key *key, u32 hash_key)
{
	struct mlx5e_mod_hdr_entry *mh, *found = NULL;

	hash_for_each_possible(tbl->hlist, mh, mod_hdr_hlist, hash_key) {
		if (!cmp_mod_hdr_info(&mh->key, key)) {
			refcount_inc(&mh->refcnt);
			found = mh;
			break;
		}
	}

	return found;
}

static void mlx5e_mod_hdr_put(struct mlx5e_priv *priv,
			      struct mlx5e_mod_hdr_entry *mh,
			      int namespace)
{
	struct mod_hdr_tbl *tbl = get_mod_hdr_table(priv, namespace);

	if (!refcount_dec_and_mutex_lock(&mh->refcnt, &tbl->lock))
		return;
	hash_del(&mh->mod_hdr_hlist);
	mutex_unlock(&tbl->lock);

	WARN_ON(!list_empty(&mh->flows));
	if (mh->compl_result > 0)
		mlx5_modify_header_dealloc(priv->mdev, mh->modify_hdr);

	kfree(mh);
}

static int get_flow_name_space(struct mlx5e_tc_flow *flow)
{
	return mlx5e_is_eswitch_flow(flow) ?
		MLX5_FLOW_NAMESPACE_FDB : MLX5_FLOW_NAMESPACE_KERNEL;
}
//向fw申请mod_hdr_id,用于使具有相同action的flow使用相同的mod_hdr_id
static int mlx5e_attach_mod_hdr(struct mlx5e_priv *priv,
				struct mlx5e_tc_flow *flow,
				struct mlx5e_tc_flow_parse_attr *parse_attr)
{
	int num_actions, actions_size, namespace, err;
	struct mlx5e_mod_hdr_entry *mh;
	struct mod_hdr_tbl *tbl;
	struct mod_hdr_key key;
	u32 hash_key;

	num_actions  = parse_attr->num_mod_hdr_actions;
	actions_size = MLX5_MH_ACT_SZ * num_actions;

	key.actions = parse_attr->mod_hdr_actions;
	key.num_actions = num_actions;

	hash_key = hash_mod_hdr_info(&key);

	namespace = get_flow_name_space(flow);
	tbl = get_mod_hdr_table(priv, namespace);

	mutex_lock(&tbl->lock);
	mh = mlx5e_mod_hdr_get(tbl, &key, hash_key);
	if (mh) {
		mutex_unlock(&tbl->lock);
		wait_for_completion(&mh->res_ready);

		if (mh->compl_result < 0) {
			err = -EREMOTEIO;
			goto attach_header_err;
		}
		goto attach_flow;
	}

	//未查找到flow,执行创建
	mh = kzalloc(sizeof(*mh) + actions_size, GFP_KERNEL);
	if (!mh) {
		mutex_unlock(&tbl->lock);
		return -ENOMEM;
	}

	//填充actions
	mh->key.actions = (void *)mh + sizeof(*mh);
	memcpy(mh->key.actions, key.actions, actions_size);
	mh->key.num_actions = num_actions;
	spin_lock_init(&mh->flows_lock);
	INIT_LIST_HEAD(&mh->flows);
	refcount_set(&mh->refcnt, 1);
	init_completion(&mh->res_ready);

	hash_add(tbl->hlist, &mh->mod_hdr_hlist, hash_key);
	mutex_unlock(&tbl->lock);

	//向fw申请对应的mod_hdr_id
	mh->modify_hdr = mlx5_modify_header_alloc(priv->mdev, namespace,
						  mh->key.num_actions,
						  mh->key.actions);
	if (IS_ERR(mh->modify_hdr)) {
		err = PTR_ERR(mh->modify_hdr);
		mh->compl_result = err;
		goto alloc_header_err;
	}
	mh->compl_result = 1;
	complete_all(&mh->res_ready);

attach_flow:
	flow->mh = mh;
	spin_lock(&mh->flows_lock);
	list_add(&flow->mod_hdr, &mh->flows);
	spin_unlock(&mh->flows_lock);
	if (mlx5e_is_eswitch_flow(flow))
		flow->esw_attr->modify_hdr = mh->modify_hdr;
	else
		flow->nic_attr->modify_hdr = mh->modify_hdr;

	return 0;

alloc_header_err:
	complete_all(&mh->res_ready);
attach_header_err:
	mlx5e_mod_hdr_put(priv, mh, namespace);
	return err;
}

static void mlx5e_detach_mod_hdr(struct mlx5e_priv *priv,
				 struct mlx5e_tc_flow *flow)
{
	/* flow wasn't fully initialized */
	if (!flow->mh)
		return;

	spin_lock(&flow->mh->flows_lock);
	list_del(&flow->mod_hdr);
	spin_unlock(&flow->mh->flows_lock);

	mlx5e_mod_hdr_put(priv, flow->mh, get_flow_name_space(flow));
	flow->mh = NULL;
}

static
struct mlx5_core_dev *mlx5e_hairpin_get_mdev(struct net *net, int ifindex)
{
	struct net_device *netdev;
	struct mlx5e_priv *priv;

	netdev = __dev_get_by_index(net, ifindex);
	priv = netdev_priv(netdev);
	return priv->mdev;
}

static int mlx5e_hairpin_create_transport(struct mlx5e_hairpin *hp)
{
	u32 in[MLX5_ST_SZ_DW(create_tir_in)] = {0};
	void *tirc;
	int err;

	err = mlx5_core_alloc_transport_domain(hp->func_mdev, &hp->tdn);
	if (err)
		goto alloc_tdn_err;

	tirc = MLX5_ADDR_OF(create_tir_in, in, ctx);

	MLX5_SET(tirc, tirc, disp_type, MLX5_TIRC_DISP_TYPE_DIRECT);
	MLX5_SET(tirc, tirc, inline_rqn, hp->pair->rqn[0]);
	MLX5_SET(tirc, tirc, transport_domain, hp->tdn);

	err = mlx5_core_create_tir(hp->func_mdev, in, MLX5_ST_SZ_BYTES(create_tir_in), &hp->tirn);
	if (err)
		goto create_tir_err;

	return 0;

create_tir_err:
	mlx5_core_dealloc_transport_domain(hp->func_mdev, hp->tdn);
alloc_tdn_err:
	return err;
}

static void mlx5e_hairpin_destroy_transport(struct mlx5e_hairpin *hp)
{
	mlx5_core_destroy_tir(hp->func_mdev, hp->tirn);
	mlx5_core_dealloc_transport_domain(hp->func_mdev, hp->tdn);
}

static void mlx5e_hairpin_fill_rqt_rqns(struct mlx5e_hairpin *hp, void *rqtc)
{
	u32 indirection_rqt[MLX5E_INDIR_RQT_SIZE], rqn;
	struct mlx5e_priv *priv = hp->func_priv;
	int i, ix, sz = MLX5E_INDIR_RQT_SIZE;

	mlx5e_build_default_indir_rqt(indirection_rqt, sz,
				      hp->num_channels);

	for (i = 0; i < sz; i++) {
		ix = i;
		if (priv->rss_params.hfunc == ETH_RSS_HASH_XOR)
			ix = mlx5e_bits_invert(i, ilog2(sz));
		ix = indirection_rqt[ix];
		rqn = hp->pair->rqn[ix];
		MLX5_SET(rqtc, rqtc, rq_num[i], rqn);
	}
}

static int mlx5e_hairpin_create_indirect_rqt(struct mlx5e_hairpin *hp)
{
	int inlen, err, sz = MLX5E_INDIR_RQT_SIZE;
	struct mlx5e_priv *priv = hp->func_priv;
	struct mlx5_core_dev *mdev = priv->mdev;
	void *rqtc;
	u32 *in;

	inlen = MLX5_ST_SZ_BYTES(create_rqt_in) + sizeof(u32) * sz;
	in = kvzalloc(inlen, GFP_KERNEL);
	if (!in)
		return -ENOMEM;

	rqtc = MLX5_ADDR_OF(create_rqt_in, in, rqt_context);

	MLX5_SET(rqtc, rqtc, rqt_actual_size, sz);
	MLX5_SET(rqtc, rqtc, rqt_max_size, sz);

	mlx5e_hairpin_fill_rqt_rqns(hp, rqtc);

	err = mlx5_core_create_rqt(mdev, in, inlen, &hp->indir_rqt.rqtn);
	if (!err)
		hp->indir_rqt.enabled = true;

	kvfree(in);
	return err;
}

static int mlx5e_hairpin_create_indirect_tirs(struct mlx5e_hairpin *hp)
{
	struct mlx5e_priv *priv = hp->func_priv;
	u32 in[MLX5_ST_SZ_DW(create_tir_in)];
	int tt, i, err;
	void *tirc;

	for (tt = 0; tt < MLX5E_NUM_INDIR_TIRS; tt++) {
		struct mlx5e_tirc_config ttconfig = mlx5e_tirc_get_default_config(tt);

		memset(in, 0, MLX5_ST_SZ_BYTES(create_tir_in));
		tirc = MLX5_ADDR_OF(create_tir_in, in, ctx);

		MLX5_SET(tirc, tirc, transport_domain, hp->tdn);
		MLX5_SET(tirc, tirc, disp_type, MLX5_TIRC_DISP_TYPE_INDIRECT);
		MLX5_SET(tirc, tirc, indirect_table, hp->indir_rqt.rqtn);
		mlx5e_build_indir_tir_ctx_hash(&priv->rss_params, &ttconfig, tirc, false);

		err = mlx5_core_create_tir(hp->func_mdev, in,
					   MLX5_ST_SZ_BYTES(create_tir_in), &hp->indir_tirn[tt]);
		if (err) {
			mlx5_core_warn(hp->func_mdev, "create indirect tirs failed, %d\n", err);
			goto err_destroy_tirs;
		}
	}
	return 0;

err_destroy_tirs:
	for (i = 0; i < tt; i++)
		mlx5_core_destroy_tir(hp->func_mdev, hp->indir_tirn[i]);
	return err;
}

static void mlx5e_hairpin_destroy_indirect_tirs(struct mlx5e_hairpin *hp)
{
	int tt;

	for (tt = 0; tt < MLX5E_NUM_INDIR_TIRS; tt++)
		mlx5_core_destroy_tir(hp->func_mdev, hp->indir_tirn[tt]);
}

static void mlx5e_hairpin_set_ttc_params(struct mlx5e_hairpin *hp,
					 struct ttc_params *ttc_params)
{
	struct mlx5_flow_table_attr *ft_attr = &ttc_params->ft_attr;
	int tt;

	memset(ttc_params, 0, sizeof(*ttc_params));

	ttc_params->any_tt_tirn = hp->tirn;

	for (tt = 0; tt < MLX5E_NUM_INDIR_TIRS; tt++)
		ttc_params->indir_tirn[tt] = hp->indir_tirn[tt];

	ft_attr->max_fte = MLX5E_NUM_TT;
	ft_attr->level = MLX5E_TC_TTC_FT_LEVEL;
	ft_attr->prio = MLX5E_TC_PRIO;
}

static int mlx5e_hairpin_rss_init(struct mlx5e_hairpin *hp)
{
	struct mlx5e_priv *priv = hp->func_priv;
	struct ttc_params ttc_params;
	int err;

	err = mlx5e_hairpin_create_indirect_rqt(hp);
	if (err)
		return err;

	err = mlx5e_hairpin_create_indirect_tirs(hp);
	if (err)
		goto err_create_indirect_tirs;

	mlx5e_hairpin_set_ttc_params(hp, &ttc_params);
	err = mlx5e_create_ttc_table(priv, &ttc_params, &hp->ttc);
	if (err)
		goto err_create_ttc_table;

	netdev_dbg(priv->netdev, "add hairpin: using %d channels rss ttc table id %x\n",
		   hp->num_channels, hp->ttc.ft.t->id);

	return 0;

err_create_ttc_table:
	mlx5e_hairpin_destroy_indirect_tirs(hp);
err_create_indirect_tirs:
	mlx5e_destroy_rqt(priv, &hp->indir_rqt);

	return err;
}

static void mlx5e_hairpin_rss_cleanup(struct mlx5e_hairpin *hp)
{
	struct mlx5e_priv *priv = hp->func_priv;

	mlx5e_destroy_ttc_table(priv, &hp->ttc);
	mlx5e_hairpin_destroy_indirect_tirs(hp);
	mlx5e_destroy_rqt(priv, &hp->indir_rqt);
}

static struct mlx5e_hairpin *
mlx5e_hairpin_create(struct mlx5e_priv *priv, struct mlx5_hairpin_params *params,
		     int peer_ifindex)
{
	struct mlx5_core_dev *func_mdev, *peer_mdev;
	struct mlx5e_hairpin *hp;
	struct mlx5_hairpin *pair;
	int err;

	hp = kzalloc(sizeof(*hp), GFP_KERNEL);
	if (!hp)
		return ERR_PTR(-ENOMEM);

	func_mdev = priv->mdev;
	peer_mdev = mlx5e_hairpin_get_mdev(dev_net(priv->netdev), peer_ifindex);

	pair = mlx5_core_hairpin_create(func_mdev, peer_mdev, params);
	if (IS_ERR(pair)) {
		err = PTR_ERR(pair);
		goto create_pair_err;
	}
	hp->pair = pair;
	hp->func_mdev = func_mdev;
	hp->func_priv = priv;
	hp->num_channels = params->num_channels;

	err = mlx5e_hairpin_create_transport(hp);
	if (err)
		goto create_transport_err;

	if (hp->num_channels > 1) {
		err = mlx5e_hairpin_rss_init(hp);
		if (err)
			goto rss_init_err;
	}

	return hp;

rss_init_err:
	mlx5e_hairpin_destroy_transport(hp);
create_transport_err:
	mlx5_core_hairpin_destroy(hp->pair);
create_pair_err:
	kfree(hp);
	return ERR_PTR(err);
}

static void mlx5e_hairpin_destroy(struct mlx5e_hairpin *hp)
{
	if (hp->num_channels > 1)
		mlx5e_hairpin_rss_cleanup(hp);
	mlx5e_hairpin_destroy_transport(hp);
	mlx5_core_hairpin_destroy(hp->pair);
	kvfree(hp);
}

static inline u32 hash_hairpin_info(u16 peer_vhca_id, u8 prio)
{
	return (peer_vhca_id << 16 | prio);
}

static struct mlx5e_hairpin_entry *mlx5e_hairpin_get(struct mlx5e_priv *priv,
						     u16 peer_vhca_id, u8 prio)
{
	struct mlx5e_hairpin_entry *hpe;
	u32 hash_key = hash_hairpin_info(peer_vhca_id, prio);

	hash_for_each_possible(priv->fs.tc.hairpin_tbl, hpe,
			       hairpin_hlist, hash_key) {
		if (hpe->peer_vhca_id == peer_vhca_id && hpe->prio == prio) {
			refcount_inc(&hpe->refcnt);
			return hpe;
		}
	}

	return NULL;
}

static void mlx5e_hairpin_put(struct mlx5e_priv *priv,
			      struct mlx5e_hairpin_entry *hpe)
{
	/* no more hairpin flows for us, release the hairpin pair */
	if (!refcount_dec_and_mutex_lock(&hpe->refcnt, &priv->fs.tc.hairpin_tbl_lock))
		return;
	hash_del(&hpe->hairpin_hlist);
	mutex_unlock(&priv->fs.tc.hairpin_tbl_lock);

	if (!IS_ERR_OR_NULL(hpe->hp)) {
		netdev_dbg(priv->netdev, "del hairpin: peer %s\n",
			   dev_name(hpe->hp->pair->peer_mdev->device));

		mlx5e_hairpin_destroy(hpe->hp);
	}

	WARN_ON(!list_empty(&hpe->flows));
	kfree(hpe);
}

#define UNKNOWN_MATCH_PRIO 8

static int mlx5e_hairpin_get_prio(struct mlx5e_priv *priv,
				  struct mlx5_flow_spec *spec, u8 *match_prio,
				  struct netlink_ext_ack *extack)
{
	void *headers_c, *headers_v;
	u8 prio_val, prio_mask = 0;
	bool vlan_present;

#ifdef CONFIG_MLX5_CORE_EN_DCB
	if (priv->dcbx_dp.trust_state != MLX5_QPTS_TRUST_PCP) {
		NL_SET_ERR_MSG_MOD(extack,
				   "only PCP trust state supported for hairpin");
		return -EOPNOTSUPP;
	}
#endif
	headers_c = MLX5_ADDR_OF(fte_match_param, spec->match_criteria, outer_headers);
	headers_v = MLX5_ADDR_OF(fte_match_param, spec->match_value, outer_headers);

	vlan_present = MLX5_GET(fte_match_set_lyr_2_4, headers_v, cvlan_tag);
	if (vlan_present) {
		prio_mask = MLX5_GET(fte_match_set_lyr_2_4, headers_c, first_prio);
		prio_val = MLX5_GET(fte_match_set_lyr_2_4, headers_v, first_prio);
	}

	if (!vlan_present || !prio_mask) {
		prio_val = UNKNOWN_MATCH_PRIO;
	} else if (prio_mask != 0x7) {
		NL_SET_ERR_MSG_MOD(extack,
				   "masked priority match not supported for hairpin");
		return -EOPNOTSUPP;
	}

	*match_prio = prio_val;
	return 0;
}

static int mlx5e_hairpin_flow_add(struct mlx5e_priv *priv,
				  struct mlx5e_tc_flow *flow,
				  struct mlx5e_tc_flow_parse_attr *parse_attr,
				  struct netlink_ext_ack *extack)
{
	int peer_ifindex = parse_attr->mirred_ifindex[0];
	struct mlx5_hairpin_params params;
	struct mlx5_core_dev *peer_mdev;
	struct mlx5e_hairpin_entry *hpe;
	struct mlx5e_hairpin *hp;
	u64 link_speed64;
	u32 link_speed;
	u8 match_prio;
	u16 peer_id;
	int err;

	peer_mdev = mlx5e_hairpin_get_mdev(dev_net(priv->netdev), peer_ifindex);
	if (!MLX5_CAP_GEN(priv->mdev, hairpin) || !MLX5_CAP_GEN(peer_mdev, hairpin)) {
		NL_SET_ERR_MSG_MOD(extack, "hairpin is not supported");
		return -EOPNOTSUPP;
	}

	peer_id = MLX5_CAP_GEN(peer_mdev, vhca_id);
	err = mlx5e_hairpin_get_prio(priv, &parse_attr->spec, &match_prio,
				     extack);
	if (err)
		return err;

	mutex_lock(&priv->fs.tc.hairpin_tbl_lock);
	hpe = mlx5e_hairpin_get(priv, peer_id, match_prio);
	if (hpe) {
		mutex_unlock(&priv->fs.tc.hairpin_tbl_lock);
		wait_for_completion(&hpe->res_ready);

		if (IS_ERR(hpe->hp)) {
			err = -EREMOTEIO;
			goto out_err;
		}
		goto attach_flow;
	}

	hpe = kzalloc(sizeof(*hpe), GFP_KERNEL);
	if (!hpe) {
		mutex_unlock(&priv->fs.tc.hairpin_tbl_lock);
		return -ENOMEM;
	}

	spin_lock_init(&hpe->flows_lock);
	INIT_LIST_HEAD(&hpe->flows);
	INIT_LIST_HEAD(&hpe->dead_peer_wait_list);
	hpe->peer_vhca_id = peer_id;
	hpe->prio = match_prio;
	refcount_set(&hpe->refcnt, 1);
	init_completion(&hpe->res_ready);

	hash_add(priv->fs.tc.hairpin_tbl, &hpe->hairpin_hlist,
		 hash_hairpin_info(peer_id, match_prio));
	mutex_unlock(&priv->fs.tc.hairpin_tbl_lock);

	params.log_data_size = 15;
	params.log_data_size = min_t(u8, params.log_data_size,
				     MLX5_CAP_GEN(priv->mdev, log_max_hairpin_wq_data_sz));
	params.log_data_size = max_t(u8, params.log_data_size,
				     MLX5_CAP_GEN(priv->mdev, log_min_hairpin_wq_data_sz));

	params.log_num_packets = params.log_data_size -
				 MLX5_MPWRQ_MIN_LOG_STRIDE_SZ(priv->mdev);
	params.log_num_packets = min_t(u8, params.log_num_packets,
				       MLX5_CAP_GEN(priv->mdev, log_max_hairpin_num_packets));

	params.q_counter = priv->q_counter;
	/* set hairpin pair per each 50Gbs share of the link */
	mlx5e_port_max_linkspeed(priv->mdev, &link_speed);
	link_speed = max_t(u32, link_speed, 50000);
	link_speed64 = link_speed;
	do_div(link_speed64, 50000);
	params.num_channels = link_speed64;

	hp = mlx5e_hairpin_create(priv, &params, peer_ifindex);
	hpe->hp = hp;
	complete_all(&hpe->res_ready);
	if (IS_ERR(hp)) {
		err = PTR_ERR(hp);
		goto out_err;
	}

	netdev_dbg(priv->netdev, "add hairpin: tirn %x rqn %x peer %s sqn %x prio %d (log) data %d packets %d\n",
		   hp->tirn, hp->pair->rqn[0],
		   dev_name(hp->pair->peer_mdev->device),
		   hp->pair->sqn[0], match_prio, params.log_data_size, params.log_num_packets);

attach_flow:
	if (hpe->hp->num_channels > 1) {
		flow_flag_set(flow, HAIRPIN_RSS);
		flow->nic_attr->hairpin_ft = hpe->hp->ttc.ft.t;
	} else {
		flow->nic_attr->hairpin_tirn = hpe->hp->tirn;
	}

	flow->hpe = hpe;
	spin_lock(&hpe->flows_lock);
	list_add(&flow->hairpin, &hpe->flows);
	spin_unlock(&hpe->flows_lock);

	return 0;

out_err:
	mlx5e_hairpin_put(priv, hpe);
	return err;
}

static void mlx5e_hairpin_flow_del(struct mlx5e_priv *priv,
				   struct mlx5e_tc_flow *flow)
{
	/* flow wasn't fully initialized */
	if (!flow->hpe)
		return;

	spin_lock(&flow->hpe->flows_lock);
	list_del(&flow->hairpin);
	spin_unlock(&flow->hpe->flows_lock);

	mlx5e_hairpin_put(priv, flow->hpe);
	flow->hpe = NULL;
}

static int
mlx5e_tc_add_nic_flow(struct mlx5e_priv *priv,
		      struct mlx5e_tc_flow_parse_attr *parse_attr,
		      struct mlx5e_tc_flow *flow,
		      struct netlink_ext_ack *extack)
{
	struct mlx5_flow_context *flow_context = &parse_attr->spec.flow_context;
	struct mlx5_nic_flow_attr *attr = flow->nic_attr;
	struct mlx5_core_dev *dev = priv->mdev;
	struct mlx5_flow_destination dest[2] = {};
	struct mlx5_flow_act flow_act = {
		.action = attr->action,
		.flags    = FLOW_ACT_NO_APPEND,
	};
	struct mlx5_fc *counter = NULL;
	int err, dest_ix = 0;

	flow_context->flags |= FLOW_CONTEXT_HAS_TAG;
	flow_context->flow_tag = attr->flow_tag;

	if (flow_flag_test(flow, HAIRPIN)) {
		err = mlx5e_hairpin_flow_add(priv, flow, parse_attr, extack);
		if (err)
			return err;

		if (flow_flag_test(flow, HAIRPIN_RSS)) {
			dest[dest_ix].type = MLX5_FLOW_DESTINATION_TYPE_FLOW_TABLE;
			dest[dest_ix].ft = attr->hairpin_ft;
		} else {
			dest[dest_ix].type = MLX5_FLOW_DESTINATION_TYPE_TIR;
			dest[dest_ix].tir_num = attr->hairpin_tirn;
		}
		dest_ix++;
	} else if (attr->action & MLX5_FLOW_CONTEXT_ACTION_FWD_DEST) {
		dest[dest_ix].type = MLX5_FLOW_DESTINATION_TYPE_FLOW_TABLE;
		dest[dest_ix].ft = priv->fs.vlan.ft.t;
		dest_ix++;
	}

	if (attr->action & MLX5_FLOW_CONTEXT_ACTION_COUNT) {
		counter = mlx5_fc_create(dev, true);
		if (IS_ERR(counter))
			return PTR_ERR(counter);

		dest[dest_ix].type = MLX5_FLOW_DESTINATION_TYPE_COUNTER;
		dest[dest_ix].counter_id = mlx5_fc_id(counter);
		dest_ix++;
		attr->counter = counter;
	}

	if (attr->action & MLX5_FLOW_CONTEXT_ACTION_MOD_HDR) {
		err = mlx5e_attach_mod_hdr(priv, flow, parse_attr);
		flow_act.modify_hdr = attr->modify_hdr;
		kfree(parse_attr->mod_hdr_actions);
		if (err)
			return err;
	}

	mutex_lock(&priv->fs.tc.t_lock);
	if (IS_ERR_OR_NULL(priv->fs.tc.t)) {
		int tc_grp_size, tc_tbl_size;
		u32 max_flow_counter;

		max_flow_counter = (MLX5_CAP_GEN(dev, max_flow_counter_31_16) << 16) |
				    MLX5_CAP_GEN(dev, max_flow_counter_15_0);

		tc_grp_size = min_t(int, max_flow_counter, MLX5E_TC_TABLE_MAX_GROUP_SIZE);

		tc_tbl_size = min_t(int, tc_grp_size * MLX5E_TC_TABLE_NUM_GROUPS,
				    BIT(MLX5_CAP_FLOWTABLE_NIC_RX(dev, log_max_ft_size)));

		priv->fs.tc.t =
			mlx5_create_auto_grouped_flow_table(priv->fs.ns,
							    MLX5E_TC_PRIO,
							    tc_tbl_size,
							    MLX5E_TC_TABLE_NUM_GROUPS,
							    MLX5E_TC_FT_LEVEL, 0);
		if (IS_ERR(priv->fs.tc.t)) {
			mutex_unlock(&priv->fs.tc.t_lock);
			NL_SET_ERR_MSG_MOD(extack,
					   "Failed to create tc offload table\n");
			netdev_err(priv->netdev,
				   "Failed to create tc offload table\n");
			return PTR_ERR(priv->fs.tc.t);
		}
	}

	if (attr->match_level != MLX5_MATCH_NONE)
		parse_attr->spec.match_criteria_enable |= MLX5_MATCH_OUTER_HEADERS;

	flow->rule[0] = mlx5_add_flow_rules(priv->fs.tc.t, &parse_attr->spec,
					    &flow_act, dest, dest_ix);
	mutex_unlock(&priv->fs.tc.t_lock);

	return PTR_ERR_OR_ZERO(flow->rule[0]);
}

static void mlx5e_tc_del_nic_flow(struct mlx5e_priv *priv,
				  struct mlx5e_tc_flow *flow)
{
	struct mlx5_nic_flow_attr *attr = flow->nic_attr;
	struct mlx5_fc *counter = NULL;

	counter = attr->counter;
	if (!IS_ERR_OR_NULL(flow->rule[0]))
		mlx5_del_flow_rules(flow->rule[0]);
	mlx5_fc_destroy(priv->mdev, counter);

	mutex_lock(&priv->fs.tc.t_lock);
	if (!mlx5e_tc_num_filters(priv, MLX5_TC_FLAG(NIC_OFFLOAD)) && priv->fs.tc.t) {
		mlx5_destroy_flow_table(priv->fs.tc.t);
		priv->fs.tc.t = NULL;
	}
	mutex_unlock(&priv->fs.tc.t_lock);

	if (attr->action & MLX5_FLOW_CONTEXT_ACTION_MOD_HDR)
		mlx5e_detach_mod_hdr(priv, flow);

	if (flow_flag_test(flow, HAIRPIN))
		mlx5e_hairpin_flow_del(priv, flow);
}

static void mlx5e_detach_encap(struct mlx5e_priv *priv,
			       struct mlx5e_tc_flow *flow, int out_index);

static int mlx5e_attach_encap(struct mlx5e_priv *priv,
			      struct mlx5e_tc_flow *flow,
			      struct net_device *mirred_dev,
			      int out_index,
			      struct netlink_ext_ack *extack,
			      struct net_device **encap_dev,
			      bool *encap_valid);

static struct mlx5_flow_handle *
mlx5e_tc_offload_fdb_rules(struct mlx5_eswitch *esw,
			   struct mlx5e_tc_flow *flow,
			   struct mlx5_flow_spec *spec,
			   struct mlx5_esw_flow_attr *attr)
{
	struct mlx5_flow_handle *rule;

	rule = mlx5_eswitch_add_offloaded_rule(esw, spec, attr);
	if (IS_ERR(rule))
		return rule;

	if (attr->split_count) {
		flow->rule[1] = mlx5_eswitch_add_fwd_rule(esw, spec, attr);
		if (IS_ERR(flow->rule[1])) {
			mlx5_eswitch_del_offloaded_rule(esw, rule, attr);
			return flow->rule[1];
		}
	}

	return rule;
}

static void
mlx5e_tc_unoffload_fdb_rules(struct mlx5_eswitch *esw,
			     struct mlx5e_tc_flow *flow,
			   struct mlx5_esw_flow_attr *attr)
{
	flow_flag_clear(flow, OFFLOADED);

	if (attr->split_count)
		mlx5_eswitch_del_fwd_rule(esw, flow->rule[1], attr);

	mlx5_eswitch_del_offloaded_rule(esw, flow->rule[0], attr);
}

static struct mlx5_flow_handle *
mlx5e_tc_offload_to_slow_path(struct mlx5_eswitch *esw,
			      struct mlx5e_tc_flow *flow,
			      struct mlx5_flow_spec *spec,
			      struct mlx5_esw_flow_attr *slow_attr)
{
	struct mlx5_flow_handle *rule;

	memcpy(slow_attr, flow->esw_attr, sizeof(*slow_attr));
	slow_attr->action = MLX5_FLOW_CONTEXT_ACTION_FWD_DEST;
	slow_attr->split_count = 0;
	slow_attr->dest_chain = FDB_TC_SLOW_PATH_CHAIN;

	rule = mlx5e_tc_offload_fdb_rules(esw, flow, spec, slow_attr);
	if (!IS_ERR(rule))
		flow_flag_set(flow, SLOW);

	return rule;
}

static void
mlx5e_tc_unoffload_from_slow_path(struct mlx5_eswitch *esw,
				  struct mlx5e_tc_flow *flow,
				  struct mlx5_esw_flow_attr *slow_attr)
{
	memcpy(slow_attr, flow->esw_attr, sizeof(*slow_attr));
	slow_attr->action = MLX5_FLOW_CONTEXT_ACTION_FWD_DEST;
	slow_attr->split_count = 0;
	slow_attr->dest_chain = FDB_TC_SLOW_PATH_CHAIN;
	mlx5e_tc_unoffload_fdb_rules(esw, flow, slow_attr);
	flow_flag_clear(flow, SLOW);
}

/* Caller must obtain uplink_priv->unready_flows_lock mutex before calling this
 * function.
 */
static void unready_flow_add(struct mlx5e_tc_flow *flow,
			     struct list_head *unready_flows)
{
	flow_flag_set(flow, NOT_READY);
	list_add_tail(&flow->unready, unready_flows);
}

/* Caller must obtain uplink_priv->unready_flows_lock mutex before calling this
 * function.
 */
static void unready_flow_del(struct mlx5e_tc_flow *flow)
{
	list_del(&flow->unready);
	flow_flag_clear(flow, NOT_READY);
}

static void add_unready_flow(struct mlx5e_tc_flow *flow)
{
	struct mlx5_rep_uplink_priv *uplink_priv;
	struct mlx5e_rep_priv *rpriv;
	struct mlx5_eswitch *esw;

	esw = flow->priv->mdev->priv.eswitch;
	rpriv = mlx5_eswitch_get_uplink_priv(esw, REP_ETH);
	uplink_priv = &rpriv->uplink_priv;

	mutex_lock(&uplink_priv->unready_flows_lock);
	unready_flow_add(flow, &uplink_priv->unready_flows);
	mutex_unlock(&uplink_priv->unready_flows_lock);
}

static void remove_unready_flow(struct mlx5e_tc_flow *flow)
{
	struct mlx5_rep_uplink_priv *uplink_priv;
	struct mlx5e_rep_priv *rpriv;
	struct mlx5_eswitch *esw;

	esw = flow->priv->mdev->priv.eswitch;
	rpriv = mlx5_eswitch_get_uplink_priv(esw, REP_ETH);
	uplink_priv = &rpriv->uplink_priv;

	mutex_lock(&uplink_priv->unready_flows_lock);
	unready_flow_del(flow);
	mutex_unlock(&uplink_priv->unready_flows_lock);
}

static int
mlx5e_tc_add_fdb_flow(struct mlx5e_priv *priv,
		      struct mlx5e_tc_flow *flow,
		      struct netlink_ext_ack *extack)
{
	struct mlx5_eswitch *esw = priv->mdev->priv.eswitch;
	u32 max_chain = mlx5_eswitch_get_chain_range(esw);
	struct mlx5_esw_flow_attr *attr = flow->esw_attr;
	struct mlx5e_tc_flow_parse_attr *parse_attr = attr->parse_attr;
	u16 max_prio = mlx5_eswitch_get_prio_range(esw);
	struct net_device *out_dev, *encap_dev = NULL;
	struct mlx5_fc *counter = NULL;
	struct mlx5e_rep_priv *rpriv;
	struct mlx5e_priv *out_priv;
	bool encap_valid = true;
	int err = 0;
	int out_index;

	if (!mlx5_eswitch_prios_supported(esw) && attr->prio != 1) {
		NL_SET_ERR_MSG(extack, "E-switch priorities unsupported, upgrade FW");
		return -EOPNOTSUPP;
	}

	/* We check chain range only for tc flows.
	 * For ft flows, we checked attr->chain was originally 0 and set it to
	 * FDB_FT_CHAIN which is outside tc range.
	 * See mlx5e_rep_setup_ft_cb().
	 */
	if (!mlx5e_is_ft_flow(flow) && attr->chain > max_chain) {
		NL_SET_ERR_MSG(extack, "Requested chain is out of supported range");
		return -EOPNOTSUPP;
	}

	if (attr->prio > max_prio) {
		NL_SET_ERR_MSG(extack, "Requested priority is out of supported range");
		return -EOPNOTSUPP;
	}

	//遍历需要forward的所有vport（仅处理需要隧道封装port)
	for (out_index = 0; out_index < MLX5_MAX_FLOW_FWD_VPORTS; out_index++) {
		int mirred_ifindex;

		//跳过不需要encap的port
		if (!(attr->dests[out_index].flags & MLX5_ESW_DEST_ENCAP))
			continue;

		//取出需要output的out_dev
		mirred_ifindex = parse_attr->mirred_ifindex[out_index];
		out_dev = __dev_get_by_index(dev_net(priv->netdev),
					     mirred_ifindex);
		//针对encap流，生成相应的encap header并使flow与其关联（通过fw生成encap_id来关联）
		err = mlx5e_attach_encap(priv, flow/*规则*/, out_dev/*对应的出接口*/, out_index/*output port编号*/,
					 extack, &encap_dev, &encap_valid);
		if (err)
			return err;

		out_priv = netdev_priv(encap_dev);
		rpriv = out_priv->ppriv;
		attr->dests[out_index].rep = rpriv->rep;
		attr->dests[out_index].mdev = out_priv->mdev;
	}

	//处理vlan相关的action
	err = mlx5_eswitch_add_vlan_action(esw, attr);
	if (err)
		return err;

	if (attr->action & MLX5_FLOW_CONTEXT_ACTION_MOD_HDR) {
		//需要修改报文头部
		err = mlx5e_attach_mod_hdr(priv, flow, parse_attr);
		kfree(parse_attr->mod_hdr_actions);
		if (err)
			return err;
	}

	//处理需要统计计数的action
	if (attr->action & MLX5_FLOW_CONTEXT_ACTION_COUNT) {
		counter = mlx5_fc_create(attr->counter_dev, true);
		if (IS_ERR(counter))
			return PTR_ERR(counter);

		attr->counter = counter;
	}

	/* we get here if one of the following takes place:
	 * (1) there's no error
	 * (2) there's an encap action and we don't have valid neigh
	 */
	if (!encap_valid) {
		//隧道封装的失败的流，无有效neighbour信息
		/* continue with goto slow path rule instead */
		struct mlx5_esw_flow_attr slow_attr;

		flow->rule[0] = mlx5e_tc_offload_to_slow_path(esw, flow, &parse_attr->spec, &slow_attr);
	} else {
		//执行下发
		flow->rule[0] = mlx5e_tc_offload_fdb_rules(esw, flow, &parse_attr->spec, attr);
	}

	if (IS_ERR(flow->rule[0]))
		return PTR_ERR(flow->rule[0]);
	else
		flow_flag_set(flow, OFFLOADED);

	return 0;
}

static bool mlx5_flow_has_geneve_opt(struct mlx5e_tc_flow *flow)
{
	struct mlx5_flow_spec *spec = &flow->esw_attr->parse_attr->spec;
	void *headers_v = MLX5_ADDR_OF(fte_match_param,
				       spec->match_value,
				       misc_parameters_3);
	u32 geneve_tlv_opt_0_data = MLX5_GET(fte_match_set_misc3,
					     headers_v,
					     geneve_tlv_option_0_data);

	return !!geneve_tlv_opt_0_data;
}

static void mlx5e_tc_del_fdb_flow(struct mlx5e_priv *priv,
				  struct mlx5e_tc_flow *flow)
{
	struct mlx5_eswitch *esw = priv->mdev->priv.eswitch;
	struct mlx5_esw_flow_attr *attr = flow->esw_attr;
	struct mlx5_esw_flow_attr slow_attr;
	int out_index;

	if (flow_flag_test(flow, NOT_READY)) {
		remove_unready_flow(flow);
		kvfree(attr->parse_attr);
		return;
	}

	if (mlx5e_is_offloaded_flow(flow)) {
		if (flow_flag_test(flow, SLOW))
			mlx5e_tc_unoffload_from_slow_path(esw, flow, &slow_attr);
		else
			mlx5e_tc_unoffload_fdb_rules(esw, flow, attr);
	}

	if (mlx5_flow_has_geneve_opt(flow))
		mlx5_geneve_tlv_option_del(priv->mdev->geneve);

	mlx5_eswitch_del_vlan_action(esw, attr);

	for (out_index = 0; out_index < MLX5_MAX_FLOW_FWD_VPORTS; out_index++)
		if (attr->dests[out_index].flags & MLX5_ESW_DEST_ENCAP) {
			mlx5e_detach_encap(priv, flow, out_index);
			kfree(attr->parse_attr->tun_info[out_index]);
		}
	kvfree(attr->parse_attr);

	if (attr->action & MLX5_FLOW_CONTEXT_ACTION_MOD_HDR)
		mlx5e_detach_mod_hdr(priv, flow);

	if (attr->action & MLX5_FLOW_CONTEXT_ACTION_COUNT)
		mlx5_fc_destroy(attr->counter_dev, attr->counter);
}

void mlx5e_tc_encap_flows_add(struct mlx5e_priv *priv,
			      struct mlx5e_encap_entry *e,
			      struct list_head *flow_list)
{
	struct mlx5_eswitch *esw = priv->mdev->priv.eswitch;
	struct mlx5_esw_flow_attr slow_attr, *esw_attr;
	struct mlx5_flow_handle *rule;
	struct mlx5_flow_spec *spec;
	struct mlx5e_tc_flow *flow;
	int err;

	e->pkt_reformat = mlx5_packet_reformat_alloc(priv->mdev,
						     e->reformat_type,
						     e->encap_size, e->encap_header,
						     MLX5_FLOW_NAMESPACE_FDB);
	if (IS_ERR(e->pkt_reformat)) {
		mlx5_core_warn(priv->mdev, "Failed to offload cached encapsulation header, %lu\n",
			       PTR_ERR(e->pkt_reformat));
		return;
	}
	e->flags |= MLX5_ENCAP_ENTRY_VALID;
	mlx5e_rep_queue_neigh_stats_work(priv);

	list_for_each_entry(flow, flow_list, tmp_list) {
		bool all_flow_encaps_valid = true;
		int i;

		if (!mlx5e_is_offloaded_flow(flow))
			continue;
		esw_attr = flow->esw_attr;
		spec = &esw_attr->parse_attr->spec;

		esw_attr->dests[flow->tmp_efi_index].pkt_reformat = e->pkt_reformat;
		esw_attr->dests[flow->tmp_efi_index].flags |= MLX5_ESW_DEST_ENCAP_VALID;
		/* Flow can be associated with multiple encap entries.
		 * Before offloading the flow verify that all of them have
		 * a valid neighbour.
		 */
		for (i = 0; i < MLX5_MAX_FLOW_FWD_VPORTS; i++) {
			if (!(esw_attr->dests[i].flags & MLX5_ESW_DEST_ENCAP))
				continue;
			if (!(esw_attr->dests[i].flags & MLX5_ESW_DEST_ENCAP_VALID)) {
				all_flow_encaps_valid = false;
				break;
			}
		}
		/* Do not offload flows with unresolved neighbors */
		if (!all_flow_encaps_valid)
			continue;
		/* update from slow path rule to encap rule */
		rule = mlx5e_tc_offload_fdb_rules(esw, flow, spec, esw_attr);
		if (IS_ERR(rule)) {
			err = PTR_ERR(rule);
			mlx5_core_warn(priv->mdev, "Failed to update cached encapsulation flow, %d\n",
				       err);
			continue;
		}

		mlx5e_tc_unoffload_from_slow_path(esw, flow, &slow_attr);
		flow->rule[0] = rule;
		/* was unset when slow path rule removed */
		flow_flag_set(flow, OFFLOADED);
	}
}

void mlx5e_tc_encap_flows_del(struct mlx5e_priv *priv,
			      struct mlx5e_encap_entry *e,
			      struct list_head *flow_list)
{
	struct mlx5_eswitch *esw = priv->mdev->priv.eswitch;
	struct mlx5_esw_flow_attr slow_attr;
	struct mlx5_flow_handle *rule;
	struct mlx5_flow_spec *spec;
	struct mlx5e_tc_flow *flow;
	int err;

	list_for_each_entry(flow, flow_list, tmp_list) {
		if (!mlx5e_is_offloaded_flow(flow))
			continue;
		spec = &flow->esw_attr->parse_attr->spec;

		/* update from encap rule to slow path rule */
		rule = mlx5e_tc_offload_to_slow_path(esw, flow, spec, &slow_attr);
		/* mark the flow's encap dest as non-valid */
		flow->esw_attr->dests[flow->tmp_efi_index].flags &= ~MLX5_ESW_DEST_ENCAP_VALID;

		if (IS_ERR(rule)) {
			err = PTR_ERR(rule);
			mlx5_core_warn(priv->mdev, "Failed to update slow path (encap) flow, %d\n",
				       err);
			continue;
		}

		mlx5e_tc_unoffload_fdb_rules(esw, flow, flow->esw_attr);
		flow->rule[0] = rule;
		/* was unset when fast path rule removed */
		flow_flag_set(flow, OFFLOADED);
	}

	/* we know that the encap is valid */
	e->flags &= ~MLX5_ENCAP_ENTRY_VALID;
	mlx5_packet_reformat_dealloc(priv->mdev, e->pkt_reformat);
}

static struct mlx5_fc *mlx5e_tc_get_counter(struct mlx5e_tc_flow *flow)
{
	if (mlx5e_is_eswitch_flow(flow))
		return flow->esw_attr->counter;
	else
		return flow->nic_attr->counter;
}

/* Takes reference to all flows attached to encap and adds the flows to
 * flow_list using 'tmp_list' list_head in mlx5e_tc_flow.
 */
void mlx5e_take_all_encap_flows(struct mlx5e_encap_entry *e, struct list_head *flow_list)
{
	struct encap_flow_item *efi;
	struct mlx5e_tc_flow *flow;

	list_for_each_entry(efi, &e->flows, list) {
		flow = container_of(efi, struct mlx5e_tc_flow, encaps[efi->index]);
		if (IS_ERR(mlx5e_flow_get(flow)))
			continue;
		wait_for_completion(&flow->init_done);

		flow->tmp_efi_index = efi->index;
		list_add(&flow->tmp_list, flow_list);
	}
}

/* Iterate over tmp_list of flows attached to flow_list head. */
void mlx5e_put_encap_flow_list(struct mlx5e_priv *priv, struct list_head *flow_list)
{
	struct mlx5e_tc_flow *flow, *tmp;

	list_for_each_entry_safe(flow, tmp, flow_list, tmp_list)
		mlx5e_flow_put(priv, flow);
}

static struct mlx5e_encap_entry *
mlx5e_get_next_valid_encap(struct mlx5e_neigh_hash_entry *nhe,
			   struct mlx5e_encap_entry *e)
{
	struct mlx5e_encap_entry *next = NULL;

retry:
	rcu_read_lock();

	/* find encap with non-zero reference counter value */
	for (next = e ?
		     list_next_or_null_rcu(&nhe->encap_list,
					   &e->encap_list,
					   struct mlx5e_encap_entry,
					   encap_list) :
		     list_first_or_null_rcu(&nhe->encap_list,
					    struct mlx5e_encap_entry,
					    encap_list);
	     next;
	     next = list_next_or_null_rcu(&nhe->encap_list,
					  &next->encap_list,
					  struct mlx5e_encap_entry,
					  encap_list))
		if (mlx5e_encap_take(next))
			break;

	rcu_read_unlock();

	/* release starting encap */
	if (e)
		mlx5e_encap_put(netdev_priv(e->out_dev), e);
	if (!next)
		return next;

	/* wait for encap to be fully initialized */
	wait_for_completion(&next->res_ready);
	/* continue searching if encap entry is not in valid state after completion */
	if (!(next->flags & MLX5_ENCAP_ENTRY_VALID)) {
		e = next;
		goto retry;
	}

	return next;
}

void mlx5e_tc_update_neigh_used_value(struct mlx5e_neigh_hash_entry *nhe)
{
	struct mlx5e_neigh *m_neigh = &nhe->m_neigh;
	struct mlx5e_encap_entry *e = NULL;
	struct mlx5e_tc_flow *flow;
	struct mlx5_fc *counter;
	struct neigh_table *tbl;
	bool neigh_used = false;
	struct neighbour *n;
	u64 lastuse;

	if (m_neigh->family == AF_INET)
		tbl = &arp_tbl;
#if IS_ENABLED(CONFIG_IPV6)
	else if (m_neigh->family == AF_INET6)
		tbl = ipv6_stub->nd_tbl;
#endif
	else
		return;

	/* mlx5e_get_next_valid_encap() releases previous encap before returning
	 * next one.
	 */
	while ((e = mlx5e_get_next_valid_encap(nhe, e)) != NULL) {
		struct mlx5e_priv *priv = netdev_priv(e->out_dev);
		struct encap_flow_item *efi, *tmp;
		struct mlx5_eswitch *esw;
		LIST_HEAD(flow_list);

		esw = priv->mdev->priv.eswitch;
		mutex_lock(&esw->offloads.encap_tbl_lock);
		list_for_each_entry_safe(efi, tmp, &e->flows, list) {
			flow = container_of(efi, struct mlx5e_tc_flow,
					    encaps[efi->index]);
			if (IS_ERR(mlx5e_flow_get(flow)))
				continue;
			list_add(&flow->tmp_list, &flow_list);

			if (mlx5e_is_offloaded_flow(flow)) {
				counter = mlx5e_tc_get_counter(flow);
				lastuse = mlx5_fc_query_lastuse(counter);
				if (time_after((unsigned long)lastuse, nhe->reported_lastuse)) {
					neigh_used = true;
					break;
				}
			}
		}
		mutex_unlock(&esw->offloads.encap_tbl_lock);

		mlx5e_put_encap_flow_list(priv, &flow_list);
		if (neigh_used) {
			/* release current encap before breaking the loop */
			mlx5e_encap_put(priv, e);
			break;
		}
	}

	trace_mlx5e_tc_update_neigh_used_value(nhe, neigh_used);

	if (neigh_used) {
		nhe->reported_lastuse = jiffies;

		/* find the relevant neigh according to the cached device and
		 * dst ip pair
		 */
		n = neigh_lookup(tbl, &m_neigh->dst_ip, m_neigh->dev);
		if (!n)
			return;

		neigh_event_send(n, NULL);
		neigh_release(n);
	}
}

static void mlx5e_encap_dealloc(struct mlx5e_priv *priv, struct mlx5e_encap_entry *e)
{
	WARN_ON(!list_empty(&e->flows));

	if (e->compl_result > 0) {
		mlx5e_rep_encap_entry_detach(netdev_priv(e->out_dev), e);

		if (e->flags & MLX5_ENCAP_ENTRY_VALID)
			mlx5_packet_reformat_dealloc(priv->mdev, e->pkt_reformat);
	}

	kfree(e->tun_info);
	kfree(e->encap_header);
	kfree_rcu(e, rcu);
}

void mlx5e_encap_put(struct mlx5e_priv *priv, struct mlx5e_encap_entry *e)
{
	struct mlx5_eswitch *esw = priv->mdev->priv.eswitch;

	if (!refcount_dec_and_mutex_lock(&e->refcnt, &esw->offloads.encap_tbl_lock))
		return;
	hash_del_rcu(&e->encap_hlist);
	mutex_unlock(&esw->offloads.encap_tbl_lock);

	mlx5e_encap_dealloc(priv, e);
}

static void mlx5e_detach_encap(struct mlx5e_priv *priv,
			       struct mlx5e_tc_flow *flow, int out_index)
{
	struct mlx5e_encap_entry *e = flow->encaps[out_index].e;
	struct mlx5_eswitch *esw = priv->mdev->priv.eswitch;

	/* flow wasn't fully initialized */
	if (!e)
		return;

	mutex_lock(&esw->offloads.encap_tbl_lock);
	list_del(&flow->encaps[out_index].list);
	flow->encaps[out_index].e = NULL;
	if (!refcount_dec_and_test(&e->refcnt)) {
		mutex_unlock(&esw->offloads.encap_tbl_lock);
		return;
	}
	hash_del_rcu(&e->encap_hlist);
	mutex_unlock(&esw->offloads.encap_tbl_lock);

	mlx5e_encap_dealloc(priv, e);
}

static void __mlx5e_tc_del_fdb_peer_flow(struct mlx5e_tc_flow *flow)
{
	struct mlx5_eswitch *esw = flow->priv->mdev->priv.eswitch;

	if (!flow_flag_test(flow, ESWITCH) ||
	    !flow_flag_test(flow, DUP))
		return;

	mutex_lock(&esw->offloads.peer_mutex);
	list_del(&flow->peer);
	mutex_unlock(&esw->offloads.peer_mutex);

	flow_flag_clear(flow, DUP);

	if (refcount_dec_and_test(&flow->peer_flow->refcnt)) {
		mlx5e_tc_del_fdb_flow(flow->peer_flow->priv, flow->peer_flow);
		kfree(flow->peer_flow);
	}

	flow->peer_flow = NULL;
}

static void mlx5e_tc_del_fdb_peer_flow(struct mlx5e_tc_flow *flow)
{
	struct mlx5_core_dev *dev = flow->priv->mdev;
	struct mlx5_devcom *devcom = dev->priv.devcom;
	struct mlx5_eswitch *peer_esw;

	peer_esw = mlx5_devcom_get_peer_data(devcom, MLX5_DEVCOM_ESW_OFFLOADS);
	if (!peer_esw)
		return;

	__mlx5e_tc_del_fdb_peer_flow(flow);
	mlx5_devcom_release_peer_data(devcom, MLX5_DEVCOM_ESW_OFFLOADS);
}

static void mlx5e_tc_del_flow(struct mlx5e_priv *priv,
			      struct mlx5e_tc_flow *flow)
{
	if (mlx5e_is_eswitch_flow(flow)) {
		mlx5e_tc_del_fdb_peer_flow(flow);
		mlx5e_tc_del_fdb_flow(priv, flow);
	} else {
		mlx5e_tc_del_nic_flow(priv, flow);
	}
}


static int parse_tunnel_attr(struct mlx5e_priv *priv,
			     struct mlx5_flow_spec *spec,
			     struct flow_cls_offload *f,
			     struct net_device *filter_dev, u8 *match_level/*出参，隧道匹配到哪一层？*/)
{
	struct netlink_ext_ack *extack = f->common.extack;
	//当前解析隧道属性，故指向outer_headers（填充掩码）
	void *headers_c = MLX5_ADDR_OF(fte_match_param, spec->match_criteria,
				       outer_headers);
	void *headers_v = MLX5_ADDR_OF(fte_match_param, spec->match_value,
				       outer_headers);
	struct flow_rule *rule = flow_cls_offload_flow_rule(f);
	int err;

	err = mlx5e_tc_tun_parse(filter_dev, priv, spec, f,
				 headers_c, headers_v, match_level);
	if (err) {
		NL_SET_ERR_MSG_MOD(extack,
				   "failed to parse tunnel attributes");
		return err;
	}

	if (flow_rule_match_key(rule, FLOW_DISSECTOR_KEY_ENC_CONTROL)) {
		struct flow_match_control match;
		u16 addr_type;

		flow_rule_match_enc_control(rule, &match);
		addr_type = match.key->addr_type;

		/* For tunnel addr_type used same key id`s as for non-tunnel */
		if (addr_type == FLOW_DISSECTOR_KEY_IPV4_ADDRS) {
			struct flow_match_ipv4_addrs match;

			flow_rule_match_enc_ipv4_addrs(rule, &match);
			MLX5_SET(fte_match_set_lyr_2_4, headers_c,
				 src_ipv4_src_ipv6.ipv4_layout.ipv4,
				 ntohl(match.mask->src));
			MLX5_SET(fte_match_set_lyr_2_4, headers_v,
				 src_ipv4_src_ipv6.ipv4_layout.ipv4,
				 ntohl(match.key->src));

			MLX5_SET(fte_match_set_lyr_2_4, headers_c,
				 dst_ipv4_dst_ipv6.ipv4_layout.ipv4,
				 ntohl(match.mask->dst));
			MLX5_SET(fte_match_set_lyr_2_4, headers_v,
				 dst_ipv4_dst_ipv6.ipv4_layout.ipv4,
				 ntohl(match.key->dst));

			MLX5_SET_TO_ONES(fte_match_set_lyr_2_4, headers_c,
					 ethertype);
			MLX5_SET(fte_match_set_lyr_2_4, headers_v, ethertype,
				 ETH_P_IP);
		} else if (addr_type == FLOW_DISSECTOR_KEY_IPV6_ADDRS) {
			struct flow_match_ipv6_addrs match;

			flow_rule_match_enc_ipv6_addrs(rule, &match);
			memcpy(MLX5_ADDR_OF(fte_match_set_lyr_2_4, headers_c,
					    src_ipv4_src_ipv6.ipv6_layout.ipv6),
			       &match.mask->src, MLX5_FLD_SZ_BYTES(ipv6_layout,
								   ipv6));
			memcpy(MLX5_ADDR_OF(fte_match_set_lyr_2_4, headers_v,
					    src_ipv4_src_ipv6.ipv6_layout.ipv6),
			       &match.key->src, MLX5_FLD_SZ_BYTES(ipv6_layout,
								  ipv6));

			memcpy(MLX5_ADDR_OF(fte_match_set_lyr_2_4, headers_c,
					    dst_ipv4_dst_ipv6.ipv6_layout.ipv6),
			       &match.mask->dst, MLX5_FLD_SZ_BYTES(ipv6_layout,
								   ipv6));
			memcpy(MLX5_ADDR_OF(fte_match_set_lyr_2_4, headers_v,
					    dst_ipv4_dst_ipv6.ipv6_layout.ipv6),
			       &match.key->dst, MLX5_FLD_SZ_BYTES(ipv6_layout,
								  ipv6));

			MLX5_SET_TO_ONES(fte_match_set_lyr_2_4, headers_c,
					 ethertype);
			MLX5_SET(fte_match_set_lyr_2_4, headers_v, ethertype,
				 ETH_P_IPV6);
		}
	}

	if (flow_rule_match_key(rule, FLOW_DISSECTOR_KEY_ENC_IP)) {
		struct flow_match_ip match;

		flow_rule_match_enc_ip(rule, &match);
		MLX5_SET(fte_match_set_lyr_2_4, headers_c, ip_ecn,
			 match.mask->tos & 0x3);
		MLX5_SET(fte_match_set_lyr_2_4, headers_v, ip_ecn,
			 match.key->tos & 0x3);

		MLX5_SET(fte_match_set_lyr_2_4, headers_c, ip_dscp,
			 match.mask->tos >> 2);
		MLX5_SET(fte_match_set_lyr_2_4, headers_v, ip_dscp,
			 match.key->tos  >> 2);

		MLX5_SET(fte_match_set_lyr_2_4, headers_c, ttl_hoplimit,
			 match.mask->ttl);
		MLX5_SET(fte_match_set_lyr_2_4, headers_v, ttl_hoplimit,
			 match.key->ttl);

		if (match.mask->ttl &&
		    !MLX5_CAP_ESW_FLOWTABLE_FDB
			(priv->mdev,
			 ft_field_support.outer_ipv4_ttl)) {
			NL_SET_ERR_MSG_MOD(extack,
					   "Matching on TTL is not supported");
			return -EOPNOTSUPP;
		}

	}

	/* Enforce DMAC when offloading incoming tunneled flows.
	 * Flow counters require a match on the DMAC.
	 */
	MLX5_SET_TO_ONES(fte_match_set_lyr_2_4, headers_c, dmac_47_16);
	MLX5_SET_TO_ONES(fte_match_set_lyr_2_4, headers_c, dmac_15_0);
	ether_addr_copy(MLX5_ADDR_OF(fte_match_set_lyr_2_4, headers_v,
				     dmac_47_16), priv->netdev->dev_addr);

	/* let software handle IP fragments */
	MLX5_SET(fte_match_set_lyr_2_4, headers_c, frag, 1);
	MLX5_SET(fte_match_set_lyr_2_4, headers_v, frag, 0);

	return 0;
}

//依据flags返回不同的match头部
static void *get_match_headers_criteria(u32 flags,
					struct mlx5_flow_spec *spec)
{
	return (flags & MLX5_FLOW_CONTEXT_ACTION_DECAP) ?
			//隧道解封装，返回inner_headers
		MLX5_ADDR_OF(fte_match_param, spec->match_criteria,
			     inner_headers) :
			//非隧道解封装，返回outer_headers
		MLX5_ADDR_OF(fte_match_param, spec->match_criteria,
			     outer_headers);
}

static void *get_match_headers_value(u32 flags,
				     struct mlx5_flow_spec *spec)
{
	return (flags & MLX5_FLOW_CONTEXT_ACTION_DECAP) ?
		MLX5_ADDR_OF(fte_match_param, spec->match_value,
			     inner_headers) :
		MLX5_ADDR_OF(fte_match_param, spec->match_value,
			     outer_headers);
}

//解析f中的数据至spec
static int __parse_cls_flower(struct mlx5e_priv *priv,
			      struct mlx5_flow_spec *spec,
			      struct flow_cls_offload *f,
			      struct net_device *filter_dev,
			      u8 *inner_match_level/*出参，非隧道匹配到哪一层*/, u8 *outer_match_level/*出参，隧道匹配到哪一层*/)
{
	struct netlink_ext_ack *extack = f->common.extack;
	//外层头部
	void *headers_c = MLX5_ADDR_OF(fte_match_param, spec->match_criteria,
				       outer_headers);
	void *headers_v = MLX5_ADDR_OF(fte_match_param, spec->match_value,
				       outer_headers);

	//其它参数
	void *misc_c = MLX5_ADDR_OF(fte_match_param, spec->match_criteria,
				    misc_parameters);
	void *misc_v = MLX5_ADDR_OF(fte_match_param, spec->match_value,
				    misc_parameters);
	struct flow_rule *rule = flow_cls_offload_flow_rule(f);
	struct flow_dissector *dissector = rule->match.dissector;
	u16 addr_type = 0;
	u8 ip_proto = 0;
	u8 *match_level;

	match_level = outer_match_level;

	if (dissector->used_keys &
	    ~(BIT(FLOW_DISSECTOR_KEY_META) |
	      BIT(FLOW_DISSECTOR_KEY_CONTROL) |
	      BIT(FLOW_DISSECTOR_KEY_BASIC) |
	      BIT(FLOW_DISSECTOR_KEY_ETH_ADDRS) |
	      BIT(FLOW_DISSECTOR_KEY_VLAN) |
	      BIT(FLOW_DISSECTOR_KEY_CVLAN) |
	      BIT(FLOW_DISSECTOR_KEY_IPV4_ADDRS) |
	      BIT(FLOW_DISSECTOR_KEY_IPV6_ADDRS) |
	      BIT(FLOW_DISSECTOR_KEY_PORTS) |
	      BIT(FLOW_DISSECTOR_KEY_ENC_KEYID) |
	      BIT(FLOW_DISSECTOR_KEY_ENC_IPV4_ADDRS) |
	      BIT(FLOW_DISSECTOR_KEY_ENC_IPV6_ADDRS) |
	      BIT(FLOW_DISSECTOR_KEY_ENC_PORTS)	|
	      BIT(FLOW_DISSECTOR_KEY_ENC_CONTROL) |
	      BIT(FLOW_DISSECTOR_KEY_TCP) |
	      BIT(FLOW_DISSECTOR_KEY_IP)  |
	      BIT(FLOW_DISSECTOR_KEY_ENC_IP) |
	      BIT(FLOW_DISSECTOR_KEY_ENC_OPTS))) {
		//遇到不支持的key,报错,不能offload到硬件
		NL_SET_ERR_MSG_MOD(extack, "Unsupported key");
		netdev_warn(priv->netdev, "Unsupported key used: 0x%x\n",
			    dissector->used_keys);
		return -EOPNOTSUPP;
	}

	//如果有隧道报文匹配（ipaddr,keyid,ports,control字段），则填充outer_headers
	if (mlx5e_get_tc_tun(filter_dev)) {
		//填充隧道ip地址,port及key
		if (parse_tunnel_attr(priv, spec, f, filter_dev,
				      outer_match_level))
			return -EOPNOTSUPP;

		/* At this point, header pointers should point to the inner
		 * headers, outer header were already set by parse_tunnel_attr
		 */
		match_level = inner_match_level;
		//隧道已解析完，切换至inner_headers
		headers_c = get_match_headers_criteria(MLX5_FLOW_CONTEXT_ACTION_DECAP,
						       spec);
		headers_v = get_match_headers_value(MLX5_FLOW_CONTEXT_ACTION_DECAP,
						    spec);
	}

	if (flow_rule_match_key(rule, FLOW_DISSECTOR_KEY_BASIC)) {
		struct flow_match_basic match;

		//取key_basic的key及mask填充进match(ethertype字段）
		flow_rule_match_basic(rule, &match);
		MLX5_SET(fte_match_set_lyr_2_4, headers_c, ethertype,
			 ntohs(match.mask->n_proto));
		MLX5_SET(fte_match_set_lyr_2_4, headers_v, ethertype,
			 ntohs(match.key->n_proto));

		if (match.mask->n_proto)
			*match_level = MLX5_MATCH_L2;
	}
	if (flow_rule_match_key(rule, FLOW_DISSECTOR_KEY_VLAN) ||
	    is_vlan_dev(filter_dev)) {
		struct flow_dissector_key_vlan filter_dev_mask;
		struct flow_dissector_key_vlan filter_dev_key;
		struct flow_match_vlan match;

		if (is_vlan_dev(filter_dev)) {
			match.key = &filter_dev_key;
			match.key->vlan_id = vlan_dev_vlan_id(filter_dev);
			match.key->vlan_tpid = vlan_dev_vlan_proto(filter_dev);
			match.key->vlan_priority = 0;
			match.mask = &filter_dev_mask;
			memset(match.mask, 0xff, sizeof(*match.mask));
			match.mask->vlan_priority = 0;
		} else {
			flow_rule_match_vlan(rule, &match);
		}
		if (match.mask->vlan_id ||
		    match.mask->vlan_priority ||
		    match.mask->vlan_tpid) {
			if (match.key->vlan_tpid == htons(ETH_P_8021AD)) {
				MLX5_SET(fte_match_set_lyr_2_4, headers_c,
					 svlan_tag, 1);
				MLX5_SET(fte_match_set_lyr_2_4, headers_v,
					 svlan_tag, 1);
			} else {
				MLX5_SET(fte_match_set_lyr_2_4, headers_c,
					 cvlan_tag, 1);
				MLX5_SET(fte_match_set_lyr_2_4, headers_v,
					 cvlan_tag, 1);
			}

			MLX5_SET(fte_match_set_lyr_2_4, headers_c, first_vid,
				 match.mask->vlan_id);
			MLX5_SET(fte_match_set_lyr_2_4, headers_v, first_vid,
				 match.key->vlan_id);

			MLX5_SET(fte_match_set_lyr_2_4, headers_c, first_prio,
				 match.mask->vlan_priority);
			MLX5_SET(fte_match_set_lyr_2_4, headers_v, first_prio,
				 match.key->vlan_priority);

			*match_level = MLX5_MATCH_L2;
		}
	} else if (*match_level != MLX5_MATCH_NONE) {
		/* cvlan_tag enabled in match criteria and
		 * disabled in match value means both S & C tags
		 * don't exist (untagged of both)
		 */
		MLX5_SET(fte_match_set_lyr_2_4, headers_c, cvlan_tag, 1);
		*match_level = MLX5_MATCH_L2;
	}

	if (flow_rule_match_key(rule, FLOW_DISSECTOR_KEY_CVLAN)) {
		struct flow_match_vlan match;

		flow_rule_match_cvlan(rule, &match);
		if (match.mask->vlan_id ||
		    match.mask->vlan_priority ||
		    match.mask->vlan_tpid) {
			if (match.key->vlan_tpid == htons(ETH_P_8021AD)) {
				MLX5_SET(fte_match_set_misc, misc_c,
					 outer_second_svlan_tag, 1);
				MLX5_SET(fte_match_set_misc, misc_v,
					 outer_second_svlan_tag, 1);
			} else {
				MLX5_SET(fte_match_set_misc, misc_c,
					 outer_second_cvlan_tag, 1);
				MLX5_SET(fte_match_set_misc, misc_v,
					 outer_second_cvlan_tag, 1);
			}

			MLX5_SET(fte_match_set_misc, misc_c, outer_second_vid,
				 match.mask->vlan_id);
			MLX5_SET(fte_match_set_misc, misc_v, outer_second_vid,
				 match.key->vlan_id);
			MLX5_SET(fte_match_set_misc, misc_c, outer_second_prio,
				 match.mask->vlan_priority);
			MLX5_SET(fte_match_set_misc, misc_v, outer_second_prio,
				 match.key->vlan_priority);

			*match_level = MLX5_MATCH_L2;
		}
	}

	if (flow_rule_match_key(rule, FLOW_DISSECTOR_KEY_ETH_ADDRS)) {
		struct flow_match_eth_addrs match;

		flow_rule_match_eth_addrs(rule, &match);
		ether_addr_copy(MLX5_ADDR_OF(fte_match_set_lyr_2_4, headers_c,
					     dmac_47_16),
				match.mask->dst);
		ether_addr_copy(MLX5_ADDR_OF(fte_match_set_lyr_2_4, headers_v,
					     dmac_47_16),
				match.key->dst);

		ether_addr_copy(MLX5_ADDR_OF(fte_match_set_lyr_2_4, headers_c,
					     smac_47_16),
				match.mask->src);
		ether_addr_copy(MLX5_ADDR_OF(fte_match_set_lyr_2_4, headers_v,
					     smac_47_16),
				match.key->src);

		if (!is_zero_ether_addr(match.mask->src) ||
		    !is_zero_ether_addr(match.mask->dst))
			*match_level = MLX5_MATCH_L2;
	}

	if (flow_rule_match_key(rule, FLOW_DISSECTOR_KEY_CONTROL)) {
		struct flow_match_control match;

		flow_rule_match_control(rule, &match);
		addr_type = match.key->addr_type;

		/* the HW doesn't support frag first/later */
		if (match.mask->flags & FLOW_DIS_FIRST_FRAG)
			return -EOPNOTSUPP;

		if (match.mask->flags & FLOW_DIS_IS_FRAGMENT) {
			MLX5_SET(fte_match_set_lyr_2_4, headers_c, frag, 1);
			MLX5_SET(fte_match_set_lyr_2_4, headers_v, frag,
				 match.key->flags & FLOW_DIS_IS_FRAGMENT);

			/* the HW doesn't need L3 inline to match on frag=no */
			if (!(match.key->flags & FLOW_DIS_IS_FRAGMENT))
				*match_level = MLX5_MATCH_L2;
	/* ***  L2 attributes parsing up to here *** */
			else
				*match_level = MLX5_MATCH_L3;
		}
	}

	if (flow_rule_match_key(rule, FLOW_DISSECTOR_KEY_BASIC)) {
		struct flow_match_basic match;

		flow_rule_match_basic(rule, &match);
		ip_proto = match.key->ip_proto;

		MLX5_SET(fte_match_set_lyr_2_4, headers_c, ip_protocol,
			 match.mask->ip_proto);
		MLX5_SET(fte_match_set_lyr_2_4, headers_v, ip_protocol,
			 match.key->ip_proto);

		if (match.mask->ip_proto)
			*match_level = MLX5_MATCH_L3;
	}

	if (addr_type == FLOW_DISSECTOR_KEY_IPV4_ADDRS) {
		struct flow_match_ipv4_addrs match;

		flow_rule_match_ipv4_addrs(rule, &match);
		memcpy(MLX5_ADDR_OF(fte_match_set_lyr_2_4, headers_c,
				    src_ipv4_src_ipv6.ipv4_layout.ipv4),
		       &match.mask->src, sizeof(match.mask->src));
		memcpy(MLX5_ADDR_OF(fte_match_set_lyr_2_4, headers_v,
				    src_ipv4_src_ipv6.ipv4_layout.ipv4),
		       &match.key->src, sizeof(match.key->src));
		memcpy(MLX5_ADDR_OF(fte_match_set_lyr_2_4, headers_c,
				    dst_ipv4_dst_ipv6.ipv4_layout.ipv4),
		       &match.mask->dst, sizeof(match.mask->dst));
		memcpy(MLX5_ADDR_OF(fte_match_set_lyr_2_4, headers_v,
				    dst_ipv4_dst_ipv6.ipv4_layout.ipv4),
		       &match.key->dst, sizeof(match.key->dst));

		if (match.mask->src || match.mask->dst)
			*match_level = MLX5_MATCH_L3;
	}

	if (addr_type == FLOW_DISSECTOR_KEY_IPV6_ADDRS) {
		struct flow_match_ipv6_addrs match;

		flow_rule_match_ipv6_addrs(rule, &match);
		memcpy(MLX5_ADDR_OF(fte_match_set_lyr_2_4, headers_c,
				    src_ipv4_src_ipv6.ipv6_layout.ipv6),
		       &match.mask->src, sizeof(match.mask->src));
		memcpy(MLX5_ADDR_OF(fte_match_set_lyr_2_4, headers_v,
				    src_ipv4_src_ipv6.ipv6_layout.ipv6),
		       &match.key->src, sizeof(match.key->src));

		memcpy(MLX5_ADDR_OF(fte_match_set_lyr_2_4, headers_c,
				    dst_ipv4_dst_ipv6.ipv6_layout.ipv6),
		       &match.mask->dst, sizeof(match.mask->dst));
		memcpy(MLX5_ADDR_OF(fte_match_set_lyr_2_4, headers_v,
				    dst_ipv4_dst_ipv6.ipv6_layout.ipv6),
		       &match.key->dst, sizeof(match.key->dst));

		if (ipv6_addr_type(&match.mask->src) != IPV6_ADDR_ANY ||
		    ipv6_addr_type(&match.mask->dst) != IPV6_ADDR_ANY)
			*match_level = MLX5_MATCH_L3;
	}

	if (flow_rule_match_key(rule, FLOW_DISSECTOR_KEY_IP)) {
		struct flow_match_ip match;

		flow_rule_match_ip(rule, &match);
		MLX5_SET(fte_match_set_lyr_2_4, headers_c, ip_ecn,
			 match.mask->tos & 0x3);
		MLX5_SET(fte_match_set_lyr_2_4, headers_v, ip_ecn,
			 match.key->tos & 0x3);

		MLX5_SET(fte_match_set_lyr_2_4, headers_c, ip_dscp,
			 match.mask->tos >> 2);
		MLX5_SET(fte_match_set_lyr_2_4, headers_v, ip_dscp,
			 match.key->tos  >> 2);

		MLX5_SET(fte_match_set_lyr_2_4, headers_c, ttl_hoplimit,
			 match.mask->ttl);
		MLX5_SET(fte_match_set_lyr_2_4, headers_v, ttl_hoplimit,
			 match.key->ttl);

		if (match.mask->ttl &&
		    !MLX5_CAP_ESW_FLOWTABLE_FDB(priv->mdev,
						ft_field_support.outer_ipv4_ttl)) {
			NL_SET_ERR_MSG_MOD(extack,
					   "Matching on TTL is not supported");
			return -EOPNOTSUPP;
		}

		if (match.mask->tos || match.mask->ttl)
			*match_level = MLX5_MATCH_L3;
	}

	/* ***  L3 attributes parsing up to here *** */

	if (flow_rule_match_key(rule, FLOW_DISSECTOR_KEY_PORTS)) {
		struct flow_match_ports match;

		flow_rule_match_ports(rule, &match);
		switch (ip_proto) {
		case IPPROTO_TCP:
			MLX5_SET(fte_match_set_lyr_2_4, headers_c,
				 tcp_sport, ntohs(match.mask->src));
			MLX5_SET(fte_match_set_lyr_2_4, headers_v,
				 tcp_sport, ntohs(match.key->src));

			MLX5_SET(fte_match_set_lyr_2_4, headers_c,
				 tcp_dport, ntohs(match.mask->dst));
			MLX5_SET(fte_match_set_lyr_2_4, headers_v,
				 tcp_dport, ntohs(match.key->dst));
			break;

		case IPPROTO_UDP:
			MLX5_SET(fte_match_set_lyr_2_4, headers_c,
				 udp_sport, ntohs(match.mask->src));
			MLX5_SET(fte_match_set_lyr_2_4, headers_v,
				 udp_sport, ntohs(match.key->src));

			MLX5_SET(fte_match_set_lyr_2_4, headers_c,
				 udp_dport, ntohs(match.mask->dst));
			MLX5_SET(fte_match_set_lyr_2_4, headers_v,
				 udp_dport, ntohs(match.key->dst));
			break;
		default:
			NL_SET_ERR_MSG_MOD(extack,
					   "Only UDP and TCP transports are supported for L4 matching");
			netdev_err(priv->netdev,
				   "Only UDP and TCP transport are supported\n");
			return -EINVAL;
		}

		if (match.mask->src || match.mask->dst)
			*match_level = MLX5_MATCH_L4;
	}

	if (flow_rule_match_key(rule, FLOW_DISSECTOR_KEY_TCP)) {
		struct flow_match_tcp match;

		flow_rule_match_tcp(rule, &match);
		MLX5_SET(fte_match_set_lyr_2_4, headers_c, tcp_flags,
			 ntohs(match.mask->flags));
		MLX5_SET(fte_match_set_lyr_2_4, headers_v, tcp_flags,
			 ntohs(match.key->flags));

		if (match.mask->flags)
			*match_level = MLX5_MATCH_L4;
	}

	return 0;
}

static int parse_cls_flower(struct mlx5e_priv *priv,
			    struct mlx5e_tc_flow *flow,
			    struct mlx5_flow_spec *spec,
			    struct flow_cls_offload *f,
			    struct net_device *filter_dev)
{
	u8 inner_match_level, outer_match_level, non_tunnel_match_level;
	struct netlink_ext_ack *extack = f->common.extack;
	struct mlx5_core_dev *dev = priv->mdev;
	struct mlx5_eswitch *esw = dev->priv.eswitch;
	struct mlx5e_rep_priv *rpriv = priv->ppriv;
	struct mlx5_eswitch_rep *rep;
	bool is_eswitch_flow;
	int err;

	//非隧道匹配到哪一层，隧道匹配到哪一层
	inner_match_level = MLX5_MATCH_NONE;
	outer_match_level = MLX5_MATCH_NONE;

	//flower规则转换
	err = __parse_cls_flower(priv, spec, f, filter_dev, &inner_match_level,
				 &outer_match_level);
	non_tunnel_match_level = (inner_match_level == MLX5_MATCH_NONE) ?
				 outer_match_level : inner_match_level;

	is_eswitch_flow = mlx5e_is_eswitch_flow(flow);
	if (!err && is_eswitch_flow) {
		rep = rpriv->rep;
		if (rep->vport != MLX5_VPORT_UPLINK &&
		    (esw->offloads.inline_mode != MLX5_INLINE_MODE_NONE &&
		    esw->offloads.inline_mode < non_tunnel_match_level)) {
			//esw offload支持的解析层数不如match_level深，故报错
			NL_SET_ERR_MSG_MOD(extack,
					   "Flow is not offloaded due to min inline setting");
			netdev_warn(priv->netdev,
				    "Flow is not offloaded due to min inline setting, required %d actual %d\n",
				    non_tunnel_match_level, esw->offloads.inline_mode);
			return -EOPNOTSUPP;
		}
	}

	if (is_eswitch_flow) {
		flow->esw_attr->inner_match_level = inner_match_level;
		flow->esw_attr->outer_match_level = outer_match_level;
	} else {
		flow->nic_attr->match_level = non_tunnel_match_level;
	}

	return err;
}

struct pedit_headers {
	struct ethhdr  eth;
	struct vlan_hdr vlan;
	struct iphdr   ip4;
	struct ipv6hdr ip6;
	struct tcphdr  tcp;
	struct udphdr  udp;
};

struct pedit_headers_action {
	//待修改字段key及mask
	struct pedit_headers	vals;
	struct pedit_headers	masks;
	u32			pedits;//修改字段数目
};

//各层可修改字段在pedit_headers中的offset
static int pedit_header_offsets[] = {
	[FLOW_ACT_MANGLE_HDR_TYPE_ETH] = offsetof(struct pedit_headers, eth),
	[FLOW_ACT_MANGLE_HDR_TYPE_IP4] = offsetof(struct pedit_headers, ip4),
	[FLOW_ACT_MANGLE_HDR_TYPE_IP6] = offsetof(struct pedit_headers, ip6),
	[FLOW_ACT_MANGLE_HDR_TYPE_TCP] = offsetof(struct pedit_headers, tcp),
	[FLOW_ACT_MANGLE_HDR_TYPE_UDP] = offsetof(struct pedit_headers, udp),
};

//获取_htype类型对应的header指针
#define pedit_header(_ph, _htype) ((void *)(_ph) + pedit_header_offsets[_htype])

static int set_pedit_val(u8 hdr_type/*指定采用哪个layer*/, u32 mask, u32 val, u32 offset/*指定layer中的offset*/,
			 struct pedit_headers_action *hdrs/*为指定字段设置修改后的值*/)
{
	u32 *curr_pmask, *curr_pval;

	//取待修改字段的mask,val地起地址
	curr_pmask = (u32 *)(pedit_header(&hdrs->masks, hdr_type) + offset);
	curr_pval  = (u32 *)(pedit_header(&hdrs->vals, hdr_type) + offset);

	//已设置，报错
	if (*curr_pmask & mask)  /* disallow acting twice on the same location */
		goto out_err;

	//为基填充要设置的值
	*curr_pmask |= mask;
	*curr_pval  |= (val & mask);

	return 0;

out_err:
	return -EOPNOTSUPP;
}

struct mlx5_fields {
	u8  field;
	u8  field_bsize;
	u32 field_mask;
	u32 offset;
	u32 match_offset;
};

#define OFFLOAD(fw_field, field_bsize, field_mask, field, off, match_field) \
		{MLX5_ACTION_IN_FIELD_OUT_ ## fw_field, field_bsize, field_mask, \
		 offsetof(struct pedit_headers, field) + (off), \
		 MLX5_BYTE_OFF(fte_match_set_lyr_2_4, match_field)}

/* masked values are the same and there are no rewrites that do not have a
 * match.
 */
#define SAME_VAL_MASK(type, valp, maskp, matchvalp, matchmaskp) ({ \
	type matchmaskx = *(type *)(matchmaskp); \
	type matchvalx = *(type *)(matchvalp); \
	type maskx = *(type *)(maskp); \
	type valx = *(type *)(valp); \
	\
	(valx & maskx) == (matchvalx & matchmaskx) && !(maskx & (maskx ^ \
								 matchmaskx)); \
})

static bool cmp_val_mask(void *valp, void *maskp, void *matchvalp,
			 void *matchmaskp, u8 bsize)
{
	bool same = false;

	switch (bsize) {
	case 8:
		same = SAME_VAL_MASK(u8, valp, maskp, matchvalp, matchmaskp);
		break;
	case 16:
		same = SAME_VAL_MASK(u16, valp, maskp, matchvalp, matchmaskp);
		break;
	case 32:
		same = SAME_VAL_MASK(u32, valp, maskp, matchvalp, matchmaskp);
		break;
	}

	return same;
}

static struct mlx5_fields fields[] = {
	OFFLOAD(DMAC_47_16, 32, U32_MAX, eth.h_dest[0], 0, dmac_47_16),
	OFFLOAD(DMAC_15_0,  16, U16_MAX, eth.h_dest[4], 0, dmac_15_0),
	OFFLOAD(SMAC_47_16, 32, U32_MAX, eth.h_source[0], 0, smac_47_16),
	OFFLOAD(SMAC_15_0,  16, U16_MAX, eth.h_source[4], 0, smac_15_0),
	OFFLOAD(ETHERTYPE,  16, U16_MAX, eth.h_proto, 0, ethertype),
	OFFLOAD(FIRST_VID,  16, U16_MAX, vlan.h_vlan_TCI, 0, first_vid),

	OFFLOAD(IP_DSCP, 8,    0xfc, ip4.tos,   0, ip_dscp),
	OFFLOAD(IP_TTL,  8,  U8_MAX, ip4.ttl,   0, ttl_hoplimit),
	OFFLOAD(SIPV4,  32, U32_MAX, ip4.saddr, 0, src_ipv4_src_ipv6.ipv4_layout.ipv4),
	OFFLOAD(DIPV4,  32, U32_MAX, ip4.daddr, 0, dst_ipv4_dst_ipv6.ipv4_layout.ipv4),

	OFFLOAD(SIPV6_127_96, 32, U32_MAX, ip6.saddr.s6_addr32[0], 0,
		src_ipv4_src_ipv6.ipv6_layout.ipv6[0]),
	OFFLOAD(SIPV6_95_64,  32, U32_MAX, ip6.saddr.s6_addr32[1], 0,
		src_ipv4_src_ipv6.ipv6_layout.ipv6[4]),
	OFFLOAD(SIPV6_63_32,  32, U32_MAX, ip6.saddr.s6_addr32[2], 0,
		src_ipv4_src_ipv6.ipv6_layout.ipv6[8]),
	OFFLOAD(SIPV6_31_0,   32, U32_MAX, ip6.saddr.s6_addr32[3], 0,
		src_ipv4_src_ipv6.ipv6_layout.ipv6[12]),
	OFFLOAD(DIPV6_127_96, 32, U32_MAX, ip6.daddr.s6_addr32[0], 0,
		dst_ipv4_dst_ipv6.ipv6_layout.ipv6[0]),
	OFFLOAD(DIPV6_95_64,  32, U32_MAX, ip6.daddr.s6_addr32[1], 0,
		dst_ipv4_dst_ipv6.ipv6_layout.ipv6[4]),
	OFFLOAD(DIPV6_63_32,  32, U32_MAX, ip6.daddr.s6_addr32[2], 0,
		dst_ipv4_dst_ipv6.ipv6_layout.ipv6[8]),
	OFFLOAD(DIPV6_31_0,   32, U32_MAX, ip6.daddr.s6_addr32[3], 0,
		dst_ipv4_dst_ipv6.ipv6_layout.ipv6[12]),
	OFFLOAD(IPV6_HOPLIMIT, 8,  U8_MAX, ip6.hop_limit, 0, ttl_hoplimit),

	OFFLOAD(TCP_SPORT, 16, U16_MAX, tcp.source,  0, tcp_sport),
	OFFLOAD(TCP_DPORT, 16, U16_MAX, tcp.dest,    0, tcp_dport),
	/* in linux iphdr tcp_flags is 8 bits long */
	OFFLOAD(TCP_FLAGS,  8,  U8_MAX, tcp.ack_seq, 5, tcp_flags),

	OFFLOAD(UDP_SPORT, 16, U16_MAX, udp.source, 0, udp_sport),
	OFFLOAD(UDP_DPORT, 16, U16_MAX, udp.dest,   0, udp_dport),
};

/* On input attr->max_mod_hdr_actions tells how many HW actions can be parsed at
 * max from the SW pedit action. On success, attr->num_mod_hdr_actions
 * says how many HW actions were actually parsed.
 */
static int offload_pedit_fields(struct pedit_headers_action *hdrs,
				struct mlx5e_tc_flow_parse_attr *parse_attr,
				u32 *action_flags,
				struct netlink_ext_ack *extack)
{
	struct pedit_headers *set_masks, *add_masks, *set_vals, *add_vals;
	int i, action_size, nactions, max_actions, first, last, next_z;
	void *headers_c, *headers_v, *action, *vals_p;
	u32 *s_masks_p, *a_masks_p, s_mask, a_mask;
	struct mlx5_fields *f;
	unsigned long mask;
	__be32 mask_be32;
	__be16 mask_be16;
	u8 cmd;

	headers_c = get_match_headers_criteria(*action_flags, &parse_attr->spec);
	headers_v = get_match_headers_value(*action_flags, &parse_attr->spec);

	set_masks = &hdrs[0].masks;
	add_masks = &hdrs[1].masks;
	set_vals = &hdrs[0].vals;
	add_vals = &hdrs[1].vals;

	action_size = MLX5_UN_SZ_BYTES(set_action_in_add_action_in_auto);
	action = parse_attr->mod_hdr_actions +
		 parse_attr->num_mod_hdr_actions * action_size;

	max_actions = parse_attr->max_mod_hdr_actions;
	nactions = parse_attr->num_mod_hdr_actions;

	for (i = 0; i < ARRAY_SIZE(fields); i++) {
		bool skip;

		f = &fields[i];
		/* avoid seeing bits set from previous iterations */
		s_mask = 0;
		a_mask = 0;

		s_masks_p = (void *)set_masks + f->offset;
		a_masks_p = (void *)add_masks + f->offset;

		s_mask = *s_masks_p & f->field_mask;
		a_mask = *a_masks_p & f->field_mask;

		//都没有，忽略此字段
		if (!s_mask && !a_mask) /* nothing to offload here */
			continue;

		//都有，则配置有错
		if (s_mask && a_mask) {
			NL_SET_ERR_MSG_MOD(extack,
					   "can't set and add to the same HW field");
			printk(KERN_WARNING "mlx5: can't set and add to the same HW field (%x)\n", f->field);
			return -EOPNOTSUPP;
		}

		//起过支持的最大action数，报错
		if (nactions == max_actions) {
			NL_SET_ERR_MSG_MOD(extack,
					   "too many pedit actions, can't offload");
			printk(KERN_WARNING "mlx5: parsed %d pedit actions, can't do more\n", nactions);
			return -EOPNOTSUPP;
		}

		skip = false;
		if (s_mask) {
			//set方式offload
			void *match_mask = headers_c + f->match_offset;
			void *match_val = headers_v + f->match_offset;

			cmd  = MLX5_ACTION_TYPE_SET;
			mask = s_mask;
			vals_p = (void *)set_vals + f->offset;
			/* don't rewrite if we have a match on the same value */
			if (cmp_val_mask(vals_p, s_masks_p, match_val,
					 match_mask, f->field_bsize))
				skip = true;
			/* clear to denote we consumed this field */
			*s_masks_p &= ~f->field_mask;
		} else {
<<<<<<< HEAD
			//add offload方式
			u32 zero = 0;

=======
>>>>>>> e42617b8
			cmd  = MLX5_ACTION_TYPE_ADD;
			mask = a_mask;
			vals_p = (void *)add_vals + f->offset;
			/* add 0 is no change */
			if ((*(u32 *)vals_p & f->field_mask) == 0)
				skip = true;
			/* clear to denote we consumed this field */
			*a_masks_p &= ~f->field_mask;
		}
		if (skip)
			continue;

		if (f->field_bsize == 32) {
			mask_be32 = *(__be32 *)&mask;
			mask = (__force unsigned long)cpu_to_le32(be32_to_cpu(mask_be32));
		} else if (f->field_bsize == 16) {
			mask_be16 = *(__be16 *)&mask;
			mask = (__force unsigned long)cpu_to_le16(be16_to_cpu(mask_be16));
		}

		first = find_first_bit(&mask, f->field_bsize);
		next_z = find_next_zero_bit(&mask, f->field_bsize, first);
		last  = find_last_bit(&mask, f->field_bsize);
		if (first < next_z && next_z < last) {
			NL_SET_ERR_MSG_MOD(extack,
					   "rewrite of few sub-fields isn't supported");
			printk(KERN_WARNING "mlx5: rewrite of few sub-fields (mask %lx) isn't offloaded\n",
			       mask);
			return -EOPNOTSUPP;
		}

		MLX5_SET(set_action_in, action, action_type, cmd);
		MLX5_SET(set_action_in, action, field, f->field);

		if (cmd == MLX5_ACTION_TYPE_SET) {
			int start;

			/* if field is bit sized it can start not from first bit */
			start = find_first_bit((unsigned long *)&f->field_mask,
					       f->field_bsize);

			MLX5_SET(set_action_in, action, offset, first - start);
			/* length is num of bits to be written, zero means length of 32 */
			MLX5_SET(set_action_in, action, length, (last - first + 1));
		}

		if (f->field_bsize == 32)
			MLX5_SET(set_action_in, action, data, ntohl(*(__be32 *)vals_p) >> first);
		else if (f->field_bsize == 16)
			MLX5_SET(set_action_in, action, data, ntohs(*(__be16 *)vals_p) >> first);
		else if (f->field_bsize == 8)
			MLX5_SET(set_action_in, action, data, *(u8 *)vals_p >> first);

		action += action_size;
		nactions++;
	}

	parse_attr->num_mod_hdr_actions = nactions;
	return 0;
}

static int mlx5e_flow_namespace_max_modify_action(struct mlx5_core_dev *mdev,
						  int namespace)
{
	if (namespace == MLX5_FLOW_NAMESPACE_FDB) /* FDB offloading */
		return MLX5_CAP_ESW_FLOWTABLE_FDB(mdev, max_modify_header_actions);
	else /* namespace is MLX5_FLOW_NAMESPACE_KERNEL - NIC offloading */
		return MLX5_CAP_FLOWTABLE_NIC_RX(mdev, max_modify_header_actions);
}

//申请mod_hdr_actions空间
static int alloc_mod_hdr_actions(struct mlx5e_priv *priv,
				 struct pedit_headers_action *hdrs,
				 int namespace,
				 struct mlx5e_tc_flow_parse_attr *parse_attr)
{
	int nkeys, action_size, max_actions;

	//需修改的字段数
	nkeys = hdrs[TCA_PEDIT_KEY_EX_CMD_SET].pedits +
		hdrs[TCA_PEDIT_KEY_EX_CMD_ADD].pedits;
	action_size = MLX5_UN_SZ_BYTES(set_action_in_add_action_in_auto);

	max_actions = mlx5e_flow_namespace_max_modify_action(priv->mdev, namespace);
	/* can get up to crazingly 16 HW actions in 32 bits pedit SW key */
	max_actions = min(max_actions, nkeys * 16);

	parse_attr->mod_hdr_actions = kcalloc(max_actions, action_size, GFP_KERNEL);
	if (!parse_attr->mod_hdr_actions)
		return -ENOMEM;

	parse_attr->max_mod_hdr_actions = max_actions;
	return 0;
}

static const struct pedit_headers zero_masks = {};

//将act中的参数填充到hdrs中
static int parse_tc_pedit_action(struct mlx5e_priv *priv,
				 const struct flow_action_entry *act, int namespace,
				 struct mlx5e_tc_flow_parse_attr *parse_attr,
				 struct pedit_headers_action *hdrs,
				 struct netlink_ext_ack *extack)
{
	u8 cmd = (act->id == FLOW_ACTION_MANGLE) ? 0/*报文内容修改*/ : 1/*报文字段增加固定值*/;
	int err = -EOPNOTSUPP;
	u32 mask, val, offset;
	u8 htype;

	htype = act->mangle.htype;
	err = -EOPNOTSUPP; /* can't be all optimistic */

	if (htype == FLOW_ACT_MANGLE_UNSPEC) {
		//未指明修改的报文头部类型
		NL_SET_ERR_MSG_MOD(extack, "legacy pedit isn't offloaded");
		goto out_err;
	}

	if (!mlx5e_flow_namespace_max_modify_action(priv->mdev, namespace)) {
		NL_SET_ERR_MSG_MOD(extack,
				   "The pedit offload action is not supported");
		goto out_err;
	}

	mask = act->mangle.mask;
	val = act->mangle.val;
	offset = act->mangle.offset;

	//填充hdrs[cmd]
	err = set_pedit_val(htype, ~mask/*原值mask是取的反码，这里更正过来*/, val, offset, &hdrs[cmd]);
	if (err)
		goto out_err;

	hdrs[cmd].pedits++;

	return 0;
out_err:
	return err;
}

static int alloc_tc_pedit_action(struct mlx5e_priv *priv, int namespace,
				 struct mlx5e_tc_flow_parse_attr *parse_attr,
				 struct pedit_headers_action *hdrs,
				 u32 *action_flags,
				 struct netlink_ext_ack *extack)
{
	struct pedit_headers *cmd_masks;
	int err;
	u8 cmd;

	//如申请	mod_hdr_actions,则为其申请空间
	if (!parse_attr->mod_hdr_actions) {
		err = alloc_mod_hdr_actions(priv, hdrs, namespace, parse_attr);
		if (err)
			goto out_err;
	}

	err = offload_pedit_fields(hdrs, parse_attr, action_flags, extack);
	if (err < 0)
		goto out_dealloc_parsed_actions;

	for (cmd = 0; cmd < __PEDIT_CMD_MAX; cmd++) {
		cmd_masks = &hdrs[cmd].masks;
		if (memcmp(cmd_masks, &zero_masks, sizeof(zero_masks))) {
			NL_SET_ERR_MSG_MOD(extack,
					   "attempt to offload an unsupported field");
			netdev_warn(priv->netdev, "attempt to offload an unsupported field (cmd %d)\n", cmd);
			print_hex_dump(KERN_WARNING, "mask: ", DUMP_PREFIX_ADDRESS,
				       16, 1, cmd_masks, sizeof(zero_masks), true);
			err = -EOPNOTSUPP;
			goto out_dealloc_parsed_actions;
		}
	}

	return 0;

out_dealloc_parsed_actions:
	kfree(parse_attr->mod_hdr_actions);
out_err:
	return err;
}

//检查要求的checksum更新当前是否支持
static bool csum_offload_supported(struct mlx5e_priv *priv,
				   u32 action,
				   u32 update_flags/*要求的checksum更新*/,
				   struct netlink_ext_ack *extack)
{
	//目前支持ipv4hdr,tcp,udp的checksum更新
	u32 prot_flags = TCA_CSUM_UPDATE_FLAG_IPV4HDR | TCA_CSUM_UPDATE_FLAG_TCP |
			 TCA_CSUM_UPDATE_FLAG_UDP;

	/*  The HW recalcs checksums only if re-writing headers */
	if (!(action & MLX5_FLOW_CONTEXT_ACTION_MOD_HDR)) {
		//仅执行了头部修改，才能启用checksum重算
		NL_SET_ERR_MSG_MOD(extack,
				   "TC csum action is only offloaded with pedit");
		netdev_warn(priv->netdev,
			    "TC csum action is only offloaded with pedit\n");
		return false;
	}

	if (update_flags & ~prot_flags) {
		//遇到了不支持的checksum更新
		NL_SET_ERR_MSG_MOD(extack,
				   "can't offload TC csum action for some header/s");
		netdev_warn(priv->netdev,
			    "can't offload TC csum action for some header/s - flags %#x\n",
			    update_flags);
		return false;
	}

	return true;
}

struct ip_ttl_word {
	__u8	ttl;
	__u8	protocol;
	__sum16	check;
};

struct ipv6_hoplimit_word {
	__be16	payload_len;
	__u8	nexthdr;
	__u8	hop_limit;
};

static bool is_action_keys_supported(const struct flow_action_entry *act)
{
	u32 mask, offset;
	u8 htype;

	htype = act->mangle.htype;
	offset = act->mangle.offset;
	mask = ~act->mangle.mask;
	/* For IPv4 & IPv6 header check 4 byte word,
	 * to determine that modified fields
	 * are NOT ttl & hop_limit only.
	 */
	if (htype == FLOW_ACT_MANGLE_HDR_TYPE_IP4) {
		struct ip_ttl_word *ttl_word =
			(struct ip_ttl_word *)&mask;

		if (offset != offsetof(struct iphdr, ttl) ||
		    ttl_word->protocol ||
		    ttl_word->check) {
			return true;
		}
	} else if (htype == FLOW_ACT_MANGLE_HDR_TYPE_IP6) {
		struct ipv6_hoplimit_word *hoplimit_word =
			(struct ipv6_hoplimit_word *)&mask;

		if (offset != offsetof(struct ipv6hdr, payload_len) ||
		    hoplimit_word->payload_len ||
		    hoplimit_word->nexthdr) {
			return true;
		}
	}
	return false;
}

static bool modify_header_match_supported(struct mlx5_flow_spec *spec,
					  struct flow_action *flow_action,
					  u32 actions,
					  struct netlink_ext_ack *extack)
{
	const struct flow_action_entry *act;
	bool modify_ip_header;
	void *headers_v;
	u16 ethertype;
	u8 ip_proto;
	int i;

	headers_v = get_match_headers_value(actions, spec);
	ethertype = MLX5_GET(fte_match_set_lyr_2_4, headers_v, ethertype);

	/* for non-IP we only re-write MACs, so we're okay */
	if (ethertype != ETH_P_IP && ethertype != ETH_P_IPV6)
		goto out_ok;

	modify_ip_header = false;
	flow_action_for_each(i, act, flow_action) {
		if (act->id != FLOW_ACTION_MANGLE &&
		    act->id != FLOW_ACTION_ADD)
			continue;

		if (is_action_keys_supported(act)) {
			modify_ip_header = true;
			break;
		}
	}

	ip_proto = MLX5_GET(fte_match_set_lyr_2_4, headers_v, ip_protocol);
	if (modify_ip_header && ip_proto != IPPROTO_TCP &&
	    ip_proto != IPPROTO_UDP && ip_proto != IPPROTO_ICMP) {
		NL_SET_ERR_MSG_MOD(extack,
				   "can't offload re-write of non TCP/UDP");
		pr_info("can't offload re-write of ip proto %d\n", ip_proto);
		return false;
	}

out_ok:
	return true;
}

static bool actions_match_supported(struct mlx5e_priv *priv,
				    struct flow_action *flow_action,
				    struct mlx5e_tc_flow_parse_attr *parse_attr,
				    struct mlx5e_tc_flow *flow,
				    struct netlink_ext_ack *extack)
{
	u32 actions;

	if (mlx5e_is_eswitch_flow(flow))
		actions = flow->esw_attr->action;
	else
		actions = flow->nic_attr->action;

	if (flow_flag_test(flow, EGRESS) &&
	    !((actions & MLX5_FLOW_CONTEXT_ACTION_DECAP) ||
	      (actions & MLX5_FLOW_CONTEXT_ACTION_VLAN_POP) ||
	      (actions & MLX5_FLOW_CONTEXT_ACTION_DROP)))
		return false;

	if (actions & MLX5_FLOW_CONTEXT_ACTION_MOD_HDR)
		return modify_header_match_supported(&parse_attr->spec,
						     flow_action, actions,
						     extack);

	return true;
}

static bool same_hw_devs(struct mlx5e_priv *priv, struct mlx5e_priv *peer_priv)
{
	struct mlx5_core_dev *fmdev, *pmdev;
	u64 fsystem_guid, psystem_guid;

	fmdev = priv->mdev;
	pmdev = peer_priv->mdev;

	fsystem_guid = mlx5_query_nic_system_image_guid(fmdev);
	psystem_guid = mlx5_query_nic_system_image_guid(pmdev);

	return (fsystem_guid == psystem_guid);
}

static int add_vlan_rewrite_action(struct mlx5e_priv *priv, int namespace,
				   const struct flow_action_entry *act,
				   struct mlx5e_tc_flow_parse_attr *parse_attr,
				   struct pedit_headers_action *hdrs,
				   u32 *action, struct netlink_ext_ack *extack)
{
	u16 mask16 = VLAN_VID_MASK;
	u16 val16 = act->vlan.vid & VLAN_VID_MASK;
	const struct flow_action_entry pedit_act = {
		.id = FLOW_ACTION_MANGLE,
		.mangle.htype = FLOW_ACT_MANGLE_HDR_TYPE_ETH,
		.mangle.offset = offsetof(struct vlan_ethhdr, h_vlan_TCI),
		.mangle.mask = ~(u32)be16_to_cpu(*(__be16 *)&mask16),
		.mangle.val = (u32)be16_to_cpu(*(__be16 *)&val16),
	};
	u8 match_prio_mask, match_prio_val;
	void *headers_c, *headers_v;
	int err;

	headers_c = get_match_headers_criteria(*action, &parse_attr->spec);
	headers_v = get_match_headers_value(*action, &parse_attr->spec);

	if (!(MLX5_GET(fte_match_set_lyr_2_4, headers_c, cvlan_tag) &&
	      MLX5_GET(fte_match_set_lyr_2_4, headers_v, cvlan_tag))) {
		NL_SET_ERR_MSG_MOD(extack,
				   "VLAN rewrite action must have VLAN protocol match");
		return -EOPNOTSUPP;
	}

	match_prio_mask = MLX5_GET(fte_match_set_lyr_2_4, headers_c, first_prio);
	match_prio_val = MLX5_GET(fte_match_set_lyr_2_4, headers_v, first_prio);
	if (act->vlan.prio != (match_prio_val & match_prio_mask)) {
		NL_SET_ERR_MSG_MOD(extack,
				   "Changing VLAN prio is not supported");
		return -EOPNOTSUPP;
	}

	err = parse_tc_pedit_action(priv, &pedit_act, namespace, parse_attr,
				    hdrs, NULL);
	*action |= MLX5_FLOW_CONTEXT_ACTION_MOD_HDR;

	return err;
}

static int
add_vlan_prio_tag_rewrite_action(struct mlx5e_priv *priv,
				 struct mlx5e_tc_flow_parse_attr *parse_attr,
				 struct pedit_headers_action *hdrs,
				 u32 *action, struct netlink_ext_ack *extack)
{
	const struct flow_action_entry prio_tag_act = {
		.vlan.vid = 0,
		.vlan.prio =
			MLX5_GET(fte_match_set_lyr_2_4,
				 get_match_headers_value(*action,
							 &parse_attr->spec),
				 first_prio) &
			MLX5_GET(fte_match_set_lyr_2_4,
				 get_match_headers_criteria(*action,
							    &parse_attr->spec),
				 first_prio),
	};

	return add_vlan_rewrite_action(priv, MLX5_FLOW_NAMESPACE_FDB,
				       &prio_tag_act, parse_attr, hdrs, action,
				       extack);
}

static int parse_tc_nic_actions(struct mlx5e_priv *priv,
				struct flow_action *flow_action,
				struct mlx5e_tc_flow_parse_attr *parse_attr,
				struct mlx5e_tc_flow *flow,
				struct netlink_ext_ack *extack)
{
	struct mlx5_nic_flow_attr *attr = flow->nic_attr;
	struct pedit_headers_action hdrs[2] = {};
	const struct flow_action_entry *act;
	u32 action = 0;
	int err, i;

	if (!flow_action_has_entries(flow_action))
		return -EINVAL;

	attr->flow_tag = MLX5_FS_DEFAULT_FLOW_TAG;

	flow_action_for_each(i, act, flow_action) {
		switch (act->id) {
		case FLOW_ACTION_DROP:
			action |= MLX5_FLOW_CONTEXT_ACTION_DROP;
			if (MLX5_CAP_FLOWTABLE(priv->mdev,
					       flow_table_properties_nic_receive.flow_counter))
				action |= MLX5_FLOW_CONTEXT_ACTION_COUNT;
			break;
		case FLOW_ACTION_MANGLE:
		case FLOW_ACTION_ADD:
			err = parse_tc_pedit_action(priv, act, MLX5_FLOW_NAMESPACE_KERNEL,
						    parse_attr, hdrs, extack);
			if (err)
				return err;

			action |= MLX5_FLOW_CONTEXT_ACTION_MOD_HDR |
				  MLX5_FLOW_CONTEXT_ACTION_FWD_DEST;
			break;
		case FLOW_ACTION_VLAN_MANGLE:
			err = add_vlan_rewrite_action(priv,
						      MLX5_FLOW_NAMESPACE_KERNEL,
						      act, parse_attr, hdrs,
						      &action, extack);
			if (err)
				return err;

			break;
		case FLOW_ACTION_CSUM:
			if (csum_offload_supported(priv, action,
						   act->csum_flags,
						   extack))
				break;

			return -EOPNOTSUPP;
		case FLOW_ACTION_REDIRECT: {
			struct net_device *peer_dev = act->dev;

			if (priv->netdev->netdev_ops == peer_dev->netdev_ops &&
			    same_hw_devs(priv, netdev_priv(peer_dev))) {
				parse_attr->mirred_ifindex[0] = peer_dev->ifindex;
				flow_flag_set(flow, HAIRPIN);
				action |= MLX5_FLOW_CONTEXT_ACTION_FWD_DEST |
					  MLX5_FLOW_CONTEXT_ACTION_COUNT;
			} else {
				NL_SET_ERR_MSG_MOD(extack,
						   "device is not on same HW, can't offload");
				netdev_warn(priv->netdev, "device %s not on same HW, can't offload\n",
					    peer_dev->name);
				return -EINVAL;
			}
			}
			break;
		case FLOW_ACTION_MARK: {
			u32 mark = act->mark;

			if (mark & ~MLX5E_TC_FLOW_ID_MASK) {
				NL_SET_ERR_MSG_MOD(extack,
						   "Bad flow mark - only 16 bit is supported");
				return -EINVAL;
			}

			attr->flow_tag = mark;
			action |= MLX5_FLOW_CONTEXT_ACTION_FWD_DEST;
			}
			break;
		default:
			NL_SET_ERR_MSG_MOD(extack, "The offload action is not supported");
			return -EOPNOTSUPP;
		}
	}

	if (hdrs[TCA_PEDIT_KEY_EX_CMD_SET].pedits ||
	    hdrs[TCA_PEDIT_KEY_EX_CMD_ADD].pedits) {
		err = alloc_tc_pedit_action(priv, MLX5_FLOW_NAMESPACE_KERNEL,
					    parse_attr, hdrs, &action, extack);
		if (err)
			return err;
		/* in case all pedit actions are skipped, remove the MOD_HDR
		 * flag.
		 */
		if (parse_attr->num_mod_hdr_actions == 0) {
			action &= ~MLX5_FLOW_CONTEXT_ACTION_MOD_HDR;
			kfree(parse_attr->mod_hdr_actions);
		}
	}

	attr->action = action;
	if (!actions_match_supported(priv, flow_action, parse_attr, flow, extack))
		return -EOPNOTSUPP;

	return 0;
}

struct encap_key {
	const struct ip_tunnel_key *ip_tun_key;
	struct mlx5e_tc_tunnel *tc_tunnel;
};

static inline int cmp_encap_info(struct encap_key *a,
				 struct encap_key *b)
{
	return memcmp(a->ip_tun_key, b->ip_tun_key, sizeof(*a->ip_tun_key)) ||
	       a->tc_tunnel->tunnel_type != b->tc_tunnel->tunnel_type;
}

static inline int hash_encap_info(struct encap_key *key)
{
	return jhash(key->ip_tun_key, sizeof(*key->ip_tun_key),
		     key->tc_tunnel->tunnel_type);
}


static bool is_merged_eswitch_dev(struct mlx5e_priv *priv,
				  struct net_device *peer_netdev)
{
	struct mlx5e_priv *peer_priv;

	peer_priv = netdev_priv(peer_netdev);

	return (MLX5_CAP_ESW(priv->mdev, merged_eswitch) &&
		mlx5e_eswitch_rep(priv->netdev) &&
		mlx5e_eswitch_rep(peer_netdev) &&
		same_hw_devs(priv, peer_priv));
}



bool mlx5e_encap_take(struct mlx5e_encap_entry *e)
{
	return refcount_inc_not_zero(&e->refcnt);
}

static struct mlx5e_encap_entry *
mlx5e_encap_get(struct mlx5e_priv *priv, struct encap_key *key,
		uintptr_t hash_key)
{
	struct mlx5_eswitch *esw = priv->mdev->priv.eswitch;
	struct mlx5e_encap_entry *e;
	struct encap_key e_key;

	hash_for_each_possible_rcu(esw->offloads.encap_tbl, e,
				   encap_hlist, hash_key) {
		e_key.ip_tun_key = &e->tun_info->key;
		e_key.tc_tunnel = e->tunnel;
		if (!cmp_encap_info(&e_key, key) &&
		    mlx5e_encap_take(e))
			return e;
	}

	return NULL;
}

static struct ip_tunnel_info *dup_tun_info(const struct ip_tunnel_info *tun_info)
{
	size_t tun_size = sizeof(*tun_info) + tun_info->options_len;

	return kmemdup(tun_info, tun_size, GFP_KERNEL);
}

//将flow attach到指定的encap_id上，如果此id不存在向fw申请
static int mlx5e_attach_encap(struct mlx5e_priv *priv,
			      struct mlx5e_tc_flow *flow,
			      struct net_device *mirred_dev,
			      int out_index,
			      struct netlink_ext_ack *extack,
			      struct net_device **encap_dev,
			      bool *encap_valid/*出参，指定封装信息有效*/)
{
	struct mlx5_eswitch *esw = priv->mdev->priv.eswitch;
	struct mlx5_esw_flow_attr *attr = flow->esw_attr;
	struct mlx5e_tc_flow_parse_attr *parse_attr;
	const struct ip_tunnel_info *tun_info;
	struct encap_key key;
	struct mlx5e_encap_entry *e;
	unsigned short family;
	uintptr_t hash_key;
	int err = 0;

	parse_attr = attr->parse_attr;
	//为隧道准备的tunnel参数
	tun_info = parse_attr->tun_info[out_index];
	family = ip_tunnel_info_af(tun_info);
	key.ip_tun_key = &tun_info->key;
	key.tc_tunnel = mlx5e_get_tc_tun(mirred_dev);
	if (!key.tc_tunnel) {
		NL_SET_ERR_MSG_MOD(extack, "Unsupported tunnel");
		return -EOPNOTSUPP;
	}

	hash_key = hash_encap_info(&key);

	mutex_lock(&esw->offloads.encap_tbl_lock);
	e = mlx5e_encap_get(priv, &key, hash_key);

	/* must verify if encap is valid or not */
	if (e) {
		mutex_unlock(&esw->offloads.encap_tbl_lock);
		wait_for_completion(&e->res_ready);

		/* Protect against concurrent neigh update. */
		mutex_lock(&esw->offloads.encap_tbl_lock);
		if (e->compl_result < 0) {
			err = -EREMOTEIO;
			goto out_err;
		}
		goto attach_flow;
	}

	//未发现此tunnel，创建它并分配encap_id号，再实现挂接
	e = kzalloc(sizeof(*e), GFP_KERNEL);
	if (!e) {
		err = -ENOMEM;
		goto out_err;
	}

	refcount_set(&e->refcnt, 1);
	init_completion(&e->res_ready);

	tun_info = dup_tun_info(tun_info);
	if (!tun_info) {
		err = -ENOMEM;
		goto out_err_init;
	}
	e->tun_info = tun_info;
	err = mlx5e_tc_tun_init_encap_attr(mirred_dev, priv, e, extack);
	if (err)
		goto out_err_init;

	INIT_LIST_HEAD(&e->flows);
	hash_add_rcu(esw->offloads.encap_tbl, &e->encap_hlist, hash_key);
	mutex_unlock(&esw->offloads.encap_tbl_lock);

	if (family == AF_INET)
		//产生ipv4头部
		err = mlx5e_tc_tun_create_header_ipv4(priv, mirred_dev, e);
	else if (family == AF_INET6)
		err = mlx5e_tc_tun_create_header_ipv6(priv, mirred_dev, e);

	/* Protect against concurrent neigh update. */
	mutex_lock(&esw->offloads.encap_tbl_lock);
	complete_all(&e->res_ready);
	if (err) {
		e->compl_result = err;
		goto out_err;
	}
	e->compl_result = 1;

attach_flow:
	flow->encaps[out_index].e = e;
	//挂接给对应的encap info上
	list_add(&flow->encaps[out_index].list, &e->flows);
	flow->encaps[out_index].index = out_index;
	*encap_dev = e->out_dev;
	if (e->flags & MLX5_ENCAP_ENTRY_VALID) {
		attr->dests[out_index].pkt_reformat = e->pkt_reformat;
		attr->dests[out_index].flags |= MLX5_ESW_DEST_ENCAP_VALID;
		*encap_valid = true;
	} else {
		*encap_valid = false;
	}
	mutex_unlock(&esw->offloads.encap_tbl_lock);

	return err;

out_err:
	mutex_unlock(&esw->offloads.encap_tbl_lock);
	if (e)
		mlx5e_encap_put(priv, e);
	return err;

out_err_init:
	mutex_unlock(&esw->offloads.encap_tbl_lock);
	kfree(tun_info);
	kfree(e);
	return err;
}

static int parse_tc_vlan_action(struct mlx5e_priv *priv,
				const struct flow_action_entry *act,
				struct mlx5_esw_flow_attr *attr,
				u32 *action)
{
	u8 vlan_idx = attr->total_vlan;

	if (vlan_idx >= MLX5_FS_VLAN_DEPTH)
		return -EOPNOTSUPP;

	switch (act->id) {
	case FLOW_ACTION_VLAN_POP:
		if (vlan_idx) {
			//非0，vlan_idx已存在，直接pop
			if (!mlx5_eswitch_vlan_actions_supported(priv->mdev,
								 MLX5_FS_VLAN_DEPTH))
				return -EOPNOTSUPP;

			*action |= MLX5_FLOW_CONTEXT_ACTION_VLAN_POP_2;
		} else {
			*action |= MLX5_FLOW_CONTEXT_ACTION_VLAN_POP;
		}
		break;
	case FLOW_ACTION_VLAN_PUSH:
		//设置指定vlan_idx的vlan信息（用于push)
		attr->vlan_vid[vlan_idx] = act->vlan.vid;
		attr->vlan_prio[vlan_idx] = act->vlan.prio;
		attr->vlan_proto[vlan_idx] = act->vlan.proto;
		if (!attr->vlan_proto[vlan_idx])
			attr->vlan_proto[vlan_idx] = htons(ETH_P_8021Q);

		if (vlan_idx) {
			//非0，检查是否支持双层vlan操作
			if (!mlx5_eswitch_vlan_actions_supported(priv->mdev,
								 MLX5_FS_VLAN_DEPTH))
				return -EOPNOTSUPP;

			*action |= MLX5_FLOW_CONTEXT_ACTION_VLAN_PUSH_2;
		} else {
			//为0，push单层vlan情况
			if (!mlx5_eswitch_vlan_actions_supported(priv->mdev, 1) &&
			    (act->vlan.proto != htons(ETH_P_8021Q) ||
			     act->vlan.prio))
				return -EOPNOTSUPP;

			*action |= MLX5_FLOW_CONTEXT_ACTION_VLAN_PUSH;
		}
		break;
	default:
		return -EINVAL;
	}

	attr->total_vlan = vlan_idx + 1;

	return 0;
}

static int add_vlan_push_action(struct mlx5e_priv *priv,
				struct mlx5_esw_flow_attr *attr,
				struct net_device **out_dev,
				u32 *action)
{
	struct net_device *vlan_dev = *out_dev;
	//生成需添加vlan
	struct flow_action_entry vlan_act = {
		.id = FLOW_ACTION_VLAN_PUSH,
		.vlan.vid = vlan_dev_vlan_id(vlan_dev),
		.vlan.proto = vlan_dev_vlan_proto(vlan_dev),
		.vlan.prio = 0,
	};
	int err;

	//解析vlan_act，并填充到attr中（添加push vlan)
	err = parse_tc_vlan_action(priv, &vlan_act, attr, action);
	if (err)
		return err;

	*out_dev = dev_get_by_index_rcu(dev_net(vlan_dev),
					dev_get_iflink(vlan_dev));
	if (is_vlan_dev(*out_dev))
		err = add_vlan_push_action(priv, attr, out_dev, action);

	return err;
}

//向attr中添加vlan pop action
static int add_vlan_pop_action(struct mlx5e_priv *priv,
			       struct mlx5_esw_flow_attr *attr,
			       u32 *action)
{
	int nest_level = attr->parse_attr->filter_dev->lower_level;
	struct flow_action_entry vlan_act = {
		.id = FLOW_ACTION_VLAN_POP,
	};
	int err = 0;

	while (nest_level--) {
		err = parse_tc_vlan_action(priv, &vlan_act, attr, action);
		if (err)
			return err;
	}

	return err;
}

bool mlx5e_is_valid_eswitch_fwd_dev(struct mlx5e_priv *priv,
				    struct net_device *out_dev)
{
	if (is_merged_eswitch_dev(priv, out_dev))
		return true;

	return mlx5e_eswitch_rep(out_dev) &&
	       same_hw_devs(priv, netdev_priv(out_dev));
}

//解析tc对应的action
static int parse_tc_fdb_actions(struct mlx5e_priv *priv,
				struct flow_action *flow_action,
				struct mlx5e_tc_flow *flow,
				struct netlink_ext_ack *extack)
{
	//共2个元素，0表示修改，1表示add
	struct pedit_headers_action hdrs[2] = {};
	struct mlx5_eswitch *esw = priv->mdev->priv.eswitch;
	struct mlx5_esw_flow_attr *attr = flow->esw_attr;
	struct mlx5e_tc_flow_parse_attr *parse_attr = attr->parse_attr;
	struct mlx5e_rep_priv *rpriv = priv->ppriv;
	const struct ip_tunnel_info *info = NULL;
	bool ft_flow = mlx5e_is_ft_flow(flow);
	const struct flow_action_entry *act;
	bool encap = false;/*需要隧道封装*/
	u32 action = 0;
	int err, i;

	//如果无action,则返回
	if (!flow_action_has_entries(flow_action))
		return -EINVAL;

	//遍历所有action
	flow_action_for_each(i, act, flow_action) {
		switch (act->id) {
		case FLOW_ACTION_DROP:
			//添加drop action
			action |= MLX5_FLOW_CONTEXT_ACTION_DROP |
				  MLX5_FLOW_CONTEXT_ACTION_COUNT;
			break;
		case FLOW_ACTION_MANGLE:
		case FLOW_ACTION_ADD:
			//转换为头部修改
			err = parse_tc_pedit_action(priv, act, MLX5_FLOW_NAMESPACE_FDB,
						    parse_attr, hdrs/*出参，要设置的值*/, extack);
			if (err)
				return err;

			action |= MLX5_FLOW_CONTEXT_ACTION_MOD_HDR;
			attr->split_count = attr->out_count;
			break;
		case FLOW_ACTION_CSUM:
			//checksum不需要下发，执行检查
			if (csum_offload_supported(priv, action,
						   act->csum_flags, extack))
				break;

			return -EOPNOTSUPP;
		case FLOW_ACTION_REDIRECT:
		case FLOW_ACTION_MIRRED: {
			//处理redirect
			struct mlx5e_priv *out_priv;
			struct net_device *out_dev;

			out_dev = act->dev;/*报文输出接口*/
			if (!out_dev) {
				/* out_dev is NULL when filters with
				 * non-existing mirred device are replayed to
				 * the driver.
				 */
				return -EINVAL;
			}

<<<<<<< HEAD
			//output接口不能超过数量限制
=======
			if (ft_flow && out_dev == priv->netdev) {
				/* Ignore forward to self rules generated
				 * by adding both mlx5 devs to the flow table
				 * block on a normal nft offload setup.
				 */
				return -EOPNOTSUPP;
			}

>>>>>>> e42617b8
			if (attr->out_count >= MLX5_MAX_FLOW_FWD_VPORTS) {
				NL_SET_ERR_MSG_MOD(extack,
						   "can't support more output ports, can't offload forwarding");
				pr_err("can't support more than %d output ports, can't offload forwarding\n",
				       attr->out_count);
				return -EOPNOTSUPP;
			}

			action |= MLX5_FLOW_CONTEXT_ACTION_FWD_DEST |
				  MLX5_FLOW_CONTEXT_ACTION_COUNT;
<<<<<<< HEAD
			//out_dev与netdev属于同一设备
			if (netdev_port_same_parent_id(priv->netdev, out_dev)) {
=======
			if (encap) {
				parse_attr->mirred_ifindex[attr->out_count] =
					out_dev->ifindex;
				parse_attr->tun_info[attr->out_count] = dup_tun_info(info);
				if (!parse_attr->tun_info[attr->out_count])
					return -ENOMEM;
				encap = false;
				attr->dests[attr->out_count].flags |=
					MLX5_ESW_DEST_ENCAP;
				attr->out_count++;
				/* attr->dests[].rep is resolved when we
				 * handle encap
				 */
			} else if (netdev_port_same_parent_id(priv->netdev, out_dev)) {
>>>>>>> e42617b8
				struct mlx5_eswitch *esw = priv->mdev->priv.eswitch;
				struct net_device *uplink_dev = mlx5_eswitch_uplink_get_proto_dev(esw, REP_ETH);
				struct net_device *uplink_upper;

				rcu_read_lock();
				uplink_upper =
					netdev_master_upper_dev_get_rcu(uplink_dev);
				if (uplink_upper &&
				    netif_is_lag_master(uplink_upper) &&
				    uplink_upper == out_dev)
					out_dev = uplink_dev;
				rcu_read_unlock();

				if (is_vlan_dev(out_dev)) {
					//出接口有vlan,添加vlan
					err = add_vlan_push_action(priv, attr,
								   &out_dev,
								   &action);
					if (err)
						return err;
				}

				if (is_vlan_dev(parse_attr->filter_dev)) {
					err = add_vlan_pop_action(priv, attr,
								  &action);
					if (err)
						return err;
				}

				//出接口设备必须为rep口
				if (!mlx5e_is_valid_eswitch_fwd_dev(priv, out_dev)) {
					NL_SET_ERR_MSG_MOD(extack,
							   "devices are not on same switch HW, can't offload forwarding");
					pr_err("devices %s %s not on same switch HW, can't offload forwarding\n",
					       priv->netdev->name, out_dev->name);
					return -EOPNOTSUPP;
				}

				out_priv = netdev_priv(out_dev);
				rpriv = out_priv->ppriv;
				attr->dests[attr->out_count].rep = rpriv->rep;
				attr->dests[attr->out_count].mdev = out_priv->mdev;
				attr->out_count++;
<<<<<<< HEAD
			} else if (encap) {
				//报文需要tunnel封装，记录封装信息
				parse_attr->mirred_ifindex[attr->out_count] =
					out_dev->ifindex;
				parse_attr->tun_info[attr->out_count] = dup_tun_info(info);
				if (!parse_attr->tun_info[attr->out_count])
					return -ENOMEM;
				encap = false;
				//指明输出时需要隧道封装
				attr->dests[attr->out_count].flags |=
					MLX5_ESW_DEST_ENCAP;
				attr->out_count++;
				/* attr->dests[].rep is resolved when we
				 * handle encap
				 */
=======
>>>>>>> e42617b8
			} else if (parse_attr->filter_dev != priv->netdev) {
				/* All mlx5 devices are called to configure
				 * high level device filters. Therefore, the
				 * *attempt* to  install a filter on invalid
				 * eswitch should not trigger an explicit error
				 */
				return -EINVAL;
			} else {
				//非同一个switch hardware,无法forwarding
				NL_SET_ERR_MSG_MOD(extack,
						   "devices are not on same switch HW, can't offload forwarding");
				pr_err("devices %s %s not on same switch HW, can't offload forwarding\n",
				       priv->netdev->name, out_dev->name);
				return -EINVAL;
			}
			}
			break;
		case FLOW_ACTION_TUNNEL_ENCAP:
			//隧道封装，记录下要封装的tunnel_info
			info = act->tunnel;
			if (info)
				encap = true;
			else
				return -EOPNOTSUPP;

			break;
		case FLOW_ACTION_VLAN_PUSH:
		case FLOW_ACTION_VLAN_POP:
			//vlan push 与 vlan pop
			if (act->id == FLOW_ACTION_VLAN_PUSH &&
			    (action & MLX5_FLOW_CONTEXT_ACTION_VLAN_POP)) {
				/* Replace vlan pop+push with vlan modify */
				action &= ~MLX5_FLOW_CONTEXT_ACTION_VLAN_POP;
				err = add_vlan_rewrite_action(priv,
							      MLX5_FLOW_NAMESPACE_FDB,
							      act, parse_attr, hdrs,
							      &action, extack);
			} else {
				err = parse_tc_vlan_action(priv, act, attr, &action);
			}
			if (err)
				return err;

			attr->split_count = attr->out_count;
			break;
		case FLOW_ACTION_VLAN_MANGLE:
			//vlan 修改
			err = add_vlan_rewrite_action(priv,
						      MLX5_FLOW_NAMESPACE_FDB,
						      act, parse_attr, hdrs,
						      &action, extack);
			if (err)
				return err;

			attr->split_count = attr->out_count;
			break;
		case FLOW_ACTION_TUNNEL_DECAP:
			action |= MLX5_FLOW_CONTEXT_ACTION_DECAP;
			break;
		case FLOW_ACTION_GOTO: {
			//跳转到指定chain
			u32 dest_chain = act->chain_index;
			u32 max_chain = mlx5_eswitch_get_chain_range(esw);

			if (ft_flow) {
				NL_SET_ERR_MSG_MOD(extack, "Goto action is not supported");
				return -EOPNOTSUPP;
			}
			if (dest_chain <= attr->chain) {
				NL_SET_ERR_MSG(extack, "Goto earlier chain isn't supported");
				return -EOPNOTSUPP;
			}
			if (dest_chain > max_chain) {
				NL_SET_ERR_MSG(extack, "Requested destination chain is out of supported range");
				return -EOPNOTSUPP;
			}
			action |= MLX5_FLOW_CONTEXT_ACTION_COUNT;
			attr->dest_chain = dest_chain;
			break;
			}
		default:
			NL_SET_ERR_MSG_MOD(extack, "The offload action is not supported");
			return -EOPNOTSUPP;
		}
	}

	if (MLX5_CAP_GEN(esw->dev, prio_tag_required) &&
	    action & MLX5_FLOW_CONTEXT_ACTION_VLAN_POP) {
		/* For prio tag mode, replace vlan pop with rewrite vlan prio
		 * tag rewrite.
		 */
		action &= ~MLX5_FLOW_CONTEXT_ACTION_VLAN_POP;
		err = add_vlan_prio_tag_rewrite_action(priv, parse_attr, hdrs,
						       &action, extack);
		if (err)
			return err;
	}

	//有报文修改或add操作
	if (hdrs[TCA_PEDIT_KEY_EX_CMD_SET].pedits ||
	    hdrs[TCA_PEDIT_KEY_EX_CMD_ADD].pedits) {
		err = alloc_tc_pedit_action(priv, MLX5_FLOW_NAMESPACE_FDB,
					    parse_attr, hdrs, &action, extack);
		if (err)
			return err;
		/* in case all pedit actions are skipped, remove the MOD_HDR
		 * flag. we might have set split_count either by pedit or
		 * pop/push. if there is no pop/push either, reset it too.
		 */
		if (parse_attr->num_mod_hdr_actions == 0) {
			//所有modify均被跳过，清掉action
			action &= ~MLX5_FLOW_CONTEXT_ACTION_MOD_HDR;
			kfree(parse_attr->mod_hdr_actions);
			if (!((action & MLX5_FLOW_CONTEXT_ACTION_VLAN_POP) ||
			      (action & MLX5_FLOW_CONTEXT_ACTION_VLAN_PUSH)))
				attr->split_count = 0;
		}
	}

	attr->action = action;
	if (!actions_match_supported(priv, flow_action, parse_attr, flow, extack))
		return -EOPNOTSUPP;

	if (attr->dest_chain) {
		if (attr->action & MLX5_FLOW_CONTEXT_ACTION_FWD_DEST) {
			NL_SET_ERR_MSG(extack, "Mirroring goto chain rules isn't supported");
			return -EOPNOTSUPP;
		}
		attr->action |= MLX5_FLOW_CONTEXT_ACTION_FWD_DEST;
	}

	if (!(attr->action &
	      (MLX5_FLOW_CONTEXT_ACTION_FWD_DEST | MLX5_FLOW_CONTEXT_ACTION_DROP))) {
		NL_SET_ERR_MSG(extack, "Rule must have at least one forward/drop action");
		return -EOPNOTSUPP;
	}

	if (attr->split_count > 0 && !mlx5_esw_has_fwd_fdb(priv->mdev)) {
		NL_SET_ERR_MSG_MOD(extack,
				   "current firmware doesn't support split rule for port mirroring");
		netdev_warn_once(priv->netdev, "current firmware doesn't support split rule for port mirroring\n");
		return -EOPNOTSUPP;
	}

	return 0;
}

static void get_flags(int flags, unsigned long *flow_flags)
{
	unsigned long __flow_flags = 0;

	if (flags & MLX5_TC_FLAG(INGRESS))
		__flow_flags |= BIT(MLX5E_TC_FLOW_FLAG_INGRESS);
	if (flags & MLX5_TC_FLAG(EGRESS))
		__flow_flags |= BIT(MLX5E_TC_FLOW_FLAG_EGRESS);

	if (flags & MLX5_TC_FLAG(ESW_OFFLOAD))
		__flow_flags |= BIT(MLX5E_TC_FLOW_FLAG_ESWITCH);
	if (flags & MLX5_TC_FLAG(NIC_OFFLOAD))
		__flow_flags |= BIT(MLX5E_TC_FLOW_FLAG_NIC);
	if (flags & MLX5_TC_FLAG(FT_OFFLOAD))
		__flow_flags |= BIT(MLX5E_TC_FLOW_FLAG_FT);

	*flow_flags = __flow_flags;
}

static const struct rhashtable_params tc_ht_params = {
	.head_offset = offsetof(struct mlx5e_tc_flow, node),
	.key_offset = offsetof(struct mlx5e_tc_flow, cookie),
	.key_len = sizeof(((struct mlx5e_tc_flow *)0)->cookie),
	.automatic_shrinking = true,
};

static struct rhashtable *get_tc_ht(struct mlx5e_priv *priv,
				    unsigned long flags)
{
	struct mlx5_eswitch *esw = priv->mdev->priv.eswitch;
	struct mlx5e_rep_priv *uplink_rpriv;

	if (flags & MLX5_TC_FLAG(ESW_OFFLOAD)) {
		uplink_rpriv = mlx5_eswitch_get_uplink_priv(esw, REP_ETH);
		return &uplink_rpriv->uplink_priv.tc_ht;
	} else /* NIC offload */
		return &priv->fs.tc.ht;
}

static bool is_peer_flow_needed(struct mlx5e_tc_flow *flow)
{
	struct mlx5_esw_flow_attr *attr = flow->esw_attr;
	bool is_rep_ingress = attr->in_rep->vport != MLX5_VPORT_UPLINK &&
		flow_flag_test(flow, INGRESS);
	bool act_is_encap = !!(attr->action &
			       MLX5_FLOW_CONTEXT_ACTION_PACKET_REFORMAT);
	bool esw_paired = mlx5_devcom_is_paired(attr->in_mdev->priv.devcom,
						MLX5_DEVCOM_ESW_OFFLOADS);

	if (!esw_paired)
		return false;

	if ((mlx5_lag_is_sriov(attr->in_mdev) ||
	     mlx5_lag_is_multipath(attr->in_mdev)) &&
	    (is_rep_ingress || act_is_encap))
		return true;

	return false;
}

//创建的mlx5 evswitch tc flow
static int
mlx5e_alloc_flow(struct mlx5e_priv *priv, int attr_size,
		 struct flow_cls_offload *f, unsigned long flow_flags,
		 struct mlx5e_tc_flow_parse_attr **__parse_attr/*出参，申请的parse_attr*/,
		 struct mlx5e_tc_flow **__flow/*出参，申请的flow*/)
{
	struct mlx5e_tc_flow_parse_attr *parse_attr;
	struct mlx5e_tc_flow *flow;
	int out_index, err;

	//申请flow内存及其私有数据大小
	flow = kzalloc(sizeof(*flow) + attr_size, GFP_KERNEL);
	//申请flow对应的parse结果
	parse_attr = kvzalloc(sizeof(*parse_attr), GFP_KERNEL);
	if (!parse_attr || !flow) {
		err = -ENOMEM;
		goto err_free;
	}

	flow->cookie = f->cookie;
	flow->flags = flow_flags;
	flow->priv = priv;
	for (out_index = 0; out_index < MLX5_MAX_FLOW_FWD_VPORTS; out_index++)
		INIT_LIST_HEAD(&flow->encaps[out_index].list);
	INIT_LIST_HEAD(&flow->mod_hdr);
	INIT_LIST_HEAD(&flow->hairpin);
	refcount_set(&flow->refcnt, 1);
	init_completion(&flow->init_done);

	*__flow = flow;
	*__parse_attr = parse_attr;

	return 0;

err_free:
	kfree(flow);
	kvfree(parse_attr);
	return err;
}

static void
mlx5e_flow_esw_attr_init(struct mlx5_esw_flow_attr *esw_attr,
			 struct mlx5e_priv *priv,
			 struct mlx5e_tc_flow_parse_attr *parse_attr,
			 struct flow_cls_offload *f,
			 struct mlx5_eswitch_rep *in_rep,
			 struct mlx5_core_dev *in_mdev)
{
	struct mlx5_eswitch *esw = priv->mdev->priv.eswitch;

	esw_attr->parse_attr = parse_attr;
	esw_attr->chain = f->common.chain_index;
	esw_attr->prio = f->common.prio;

	esw_attr->in_rep = in_rep;
	esw_attr->in_mdev = in_mdev;

	if (MLX5_CAP_ESW(esw->dev, counter_eswitch_affinity) ==
	    MLX5_COUNTER_SOURCE_ESWITCH)
		esw_attr->counter_dev = in_mdev;
	else
		esw_attr->counter_dev = priv->mdev;
}

static struct mlx5e_tc_flow *
__mlx5e_add_fdb_flow(struct mlx5e_priv *priv,
		     struct flow_cls_offload *f,
		     unsigned long flow_flags,
		     struct net_device *filter_dev,
		     struct mlx5_eswitch_rep *in_rep,
		     struct mlx5_core_dev *in_mdev)
{
	struct flow_rule *rule = flow_cls_offload_flow_rule(f);
	struct netlink_ext_ack *extack = f->common.extack;
	struct mlx5e_tc_flow_parse_attr *parse_attr;
	struct mlx5e_tc_flow *flow;
	int attr_size, err;

	flow_flags |= BIT(MLX5E_TC_FLOW_FLAG_ESWITCH);
	//申请初始化flow,parse_attr
	attr_size  = sizeof(struct mlx5_esw_flow_attr);
	err = mlx5e_alloc_flow(priv, attr_size, f, flow_flags,
			       &parse_attr, &flow);
	if (err)
		goto out;

	parse_attr->filter_dev = filter_dev;
	mlx5e_flow_esw_attr_init(flow->esw_attr,
				 priv, parse_attr,
				 f, in_rep, in_mdev);

	//解析flower对应的key,mask到parse_attr->spec中
	err = parse_cls_flower(flow->priv, flow, &parse_attr->spec,
			       f, filter_dev);
	if (err)
		goto err_free;

	//解析action
	err = parse_tc_fdb_actions(priv, &rule->action, flow, extack);
	if (err)
		goto err_free;

	//将解析好的内容（flow）添加进fdb
	err = mlx5e_tc_add_fdb_flow(priv, flow, extack);
	complete_all(&flow->init_done);
	if (err) {
		if (!(err == -ENETUNREACH && mlx5_lag_is_multipath(in_mdev)))
			goto err_free;

		add_unready_flow(flow);
	}

	return flow;

err_free:
	mlx5e_flow_put(priv, flow);
out:
	return ERR_PTR(err);
}

static int mlx5e_tc_add_fdb_peer_flow(struct flow_cls_offload *f,
				      struct mlx5e_tc_flow *flow,
				      unsigned long flow_flags)
{
	struct mlx5e_priv *priv = flow->priv, *peer_priv;
	struct mlx5_eswitch *esw = priv->mdev->priv.eswitch, *peer_esw;
	struct mlx5_devcom *devcom = priv->mdev->priv.devcom;
	struct mlx5e_tc_flow_parse_attr *parse_attr;
	struct mlx5e_rep_priv *peer_urpriv;
	struct mlx5e_tc_flow *peer_flow;
	struct mlx5_core_dev *in_mdev;
	int err = 0;

	peer_esw = mlx5_devcom_get_peer_data(devcom, MLX5_DEVCOM_ESW_OFFLOADS);
	if (!peer_esw)
		return -ENODEV;

	peer_urpriv = mlx5_eswitch_get_uplink_priv(peer_esw, REP_ETH);
	peer_priv = netdev_priv(peer_urpriv->netdev);

	/* in_mdev is assigned of which the packet originated from.
	 * So packets redirected to uplink use the same mdev of the
	 * original flow and packets redirected from uplink use the
	 * peer mdev.
	 */
	if (flow->esw_attr->in_rep->vport == MLX5_VPORT_UPLINK)
		in_mdev = peer_priv->mdev;
	else
		in_mdev = priv->mdev;

	parse_attr = flow->esw_attr->parse_attr;
	peer_flow = __mlx5e_add_fdb_flow(peer_priv, f, flow_flags,
					 parse_attr->filter_dev,
					 flow->esw_attr->in_rep, in_mdev);
	if (IS_ERR(peer_flow)) {
		err = PTR_ERR(peer_flow);
		goto out;
	}

	flow->peer_flow = peer_flow;
	flow_flag_set(flow, DUP);
	mutex_lock(&esw->offloads.peer_mutex);
	list_add_tail(&flow->peer, &esw->offloads.peer_flows);
	mutex_unlock(&esw->offloads.peer_mutex);

out:
	mlx5_devcom_release_peer_data(devcom, MLX5_DEVCOM_ESW_OFFLOADS);
	return err;
}

//驱动offload流入口
static int
mlx5e_add_fdb_flow(struct mlx5e_priv *priv,
		   struct flow_cls_offload *f/*要offload的流*/,
		   unsigned long flow_flags,
		   struct net_device *filter_dev,
		   struct mlx5e_tc_flow **__flow)
{
	struct mlx5e_rep_priv *rpriv = priv->ppriv;
	struct mlx5_eswitch_rep *in_rep = rpriv->rep;
	struct mlx5_core_dev *in_mdev = priv->mdev;
	struct mlx5e_tc_flow *flow;
	int err;

	flow = __mlx5e_add_fdb_flow(priv, f, flow_flags, filter_dev, in_rep,
				    in_mdev);
	if (IS_ERR(flow))
		return PTR_ERR(flow);

	if (is_peer_flow_needed(flow)) {
		//vf lag 场景
		err = mlx5e_tc_add_fdb_peer_flow(f, flow, flow_flags);
		if (err) {
			mlx5e_tc_del_fdb_flow(priv, flow);
			goto out;
		}
	}

	*__flow = flow;

	return 0;

out:
	return err;
}

static int
mlx5e_add_nic_flow(struct mlx5e_priv *priv,
		   struct flow_cls_offload *f,
		   unsigned long flow_flags,
		   struct net_device *filter_dev,
		   struct mlx5e_tc_flow **__flow)
{
	struct flow_rule *rule = flow_cls_offload_flow_rule(f);
	struct netlink_ext_ack *extack = f->common.extack;
	struct mlx5e_tc_flow_parse_attr *parse_attr;
	struct mlx5e_tc_flow *flow;
	int attr_size, err;

	/* multi-chain not supported for NIC rules */
	if (!tc_cls_can_offload_and_chain0(priv->netdev, &f->common))
		return -EOPNOTSUPP;

	flow_flags |= BIT(MLX5E_TC_FLOW_FLAG_NIC);
	attr_size  = sizeof(struct mlx5_nic_flow_attr);
	err = mlx5e_alloc_flow(priv, attr_size, f, flow_flags,
			       &parse_attr, &flow);
	if (err)
		goto out;

	parse_attr->filter_dev = filter_dev;
	err = parse_cls_flower(flow->priv, flow, &parse_attr->spec,
			       f, filter_dev);
	if (err)
		goto err_free;

	err = parse_tc_nic_actions(priv, &rule->action, parse_attr, flow, extack);
	if (err)
		goto err_free;

	err = mlx5e_tc_add_nic_flow(priv, parse_attr, flow, extack);
	if (err)
		goto err_free;

	flow_flag_set(flow, OFFLOADED);
	kvfree(parse_attr);
	*__flow = flow;

	return 0;

err_free:
	mlx5e_flow_put(priv, flow);
	kvfree(parse_attr);
out:
	return err;
}

//添加flower规则
static int
mlx5e_tc_add_flow(struct mlx5e_priv *priv,
		  struct flow_cls_offload *f,
		  unsigned long flags,
		  struct net_device *filter_dev,
		  struct mlx5e_tc_flow **flow)
{
	struct mlx5_eswitch *esw = priv->mdev->priv.eswitch;
	unsigned long flow_flags;
	int err;

	get_flags(flags, &flow_flags);

	//检查dev是否开启了tc offload
	if (!tc_can_offload_extack(priv->netdev, f->common.extack))
		return -EOPNOTSUPP;

	//eswitch的mode为sriov_offloads，则add_fdb_flow
	if (esw && esw->mode == MLX5_ESWITCH_OFFLOADS)
		err = mlx5e_add_fdb_flow(priv, f, flow_flags,
					 filter_dev, flow);
	else
		err = mlx5e_add_nic_flow(priv, f, flow_flags,
					 filter_dev, flow);

	return err;
}

//处理flower规则配置
int mlx5e_configure_flower(struct net_device *dev, struct mlx5e_priv *priv,
			   struct flow_cls_offload *f/*要offload的flower*/, unsigned long flags)
{
	struct netlink_ext_ack *extack = f->common.extack;
	struct rhashtable *tc_ht = get_tc_ht(priv, flags);
	struct mlx5e_tc_flow *flow;
	int err = 0;

	//flow已存在，则添加失败
	rcu_read_lock();
	flow = rhashtable_lookup(tc_ht, &f->cookie, tc_ht_params);
	rcu_read_unlock();
	if (flow) {
		//设置错误消息到ext_ack，以便netlink返回回去
		NL_SET_ERR_MSG_MOD(extack,
				   "flow cookie already exists, ignoring");
		netdev_warn_once(priv->netdev,
				 "flow cookie %lx already exists, ignoring\n",
				 f->cookie);
		err = -EEXIST;
		goto out;
	}

	trace_mlx5e_configure_flower(f);
	//执行flow添加
	err = mlx5e_tc_add_flow(priv, f/*要添加的flow*/, flags, dev, &flow);
	if (err)
		goto out;

	//添加映射方便确定是否已添加
	err = rhashtable_lookup_insert_fast(tc_ht, &flow->node, tc_ht_params);
	if (err)
		goto err_free;

	return 0;

err_free:
	mlx5e_flow_put(priv, flow);
out:
	return err;
}

static bool same_flow_direction(struct mlx5e_tc_flow *flow, int flags)
{
	bool dir_ingress = !!(flags & MLX5_TC_FLAG(INGRESS));
	bool dir_egress = !!(flags & MLX5_TC_FLAG(EGRESS));

	return flow_flag_test(flow, INGRESS) == dir_ingress &&
		flow_flag_test(flow, EGRESS) == dir_egress;
}

int mlx5e_delete_flower(struct net_device *dev, struct mlx5e_priv *priv,
			struct flow_cls_offload *f, unsigned long flags)
{
	struct rhashtable *tc_ht = get_tc_ht(priv, flags);
	struct mlx5e_tc_flow *flow;
	int err;

	rcu_read_lock();
	flow = rhashtable_lookup(tc_ht, &f->cookie, tc_ht_params);
	if (!flow || !same_flow_direction(flow, flags)) {
		err = -EINVAL;
		goto errout;
	}

	/* Only delete the flow if it doesn't have MLX5E_TC_FLOW_DELETED flag
	 * set.
	 */
	if (flow_flag_test_and_set(flow, DELETED)) {
		err = -EINVAL;
		goto errout;
	}
	rhashtable_remove_fast(tc_ht, &flow->node, tc_ht_params);
	rcu_read_unlock();

	trace_mlx5e_delete_flower(f);
	mlx5e_flow_put(priv, flow);

	return 0;

errout:
	rcu_read_unlock();
	return err;
}

int mlx5e_stats_flower(struct net_device *dev, struct mlx5e_priv *priv,
		       struct flow_cls_offload *f, unsigned long flags)
{
	struct mlx5_devcom *devcom = priv->mdev->priv.devcom;
	struct rhashtable *tc_ht = get_tc_ht(priv, flags);
	struct mlx5_eswitch *peer_esw;
	struct mlx5e_tc_flow *flow;
	struct mlx5_fc *counter;
	u64 lastuse = 0;
	u64 packets = 0;
	u64 bytes = 0;
	int err = 0;

	rcu_read_lock();
	flow = mlx5e_flow_get(rhashtable_lookup(tc_ht, &f->cookie,
						tc_ht_params));
	rcu_read_unlock();
	if (IS_ERR(flow))
		return PTR_ERR(flow);

	if (!same_flow_direction(flow, flags)) {
		err = -EINVAL;
		goto errout;
	}

	if (mlx5e_is_offloaded_flow(flow)) {
		counter = mlx5e_tc_get_counter(flow);
		if (!counter)
			goto errout;

		mlx5_fc_query_cached(counter, &bytes, &packets, &lastuse);
	}

	/* Under multipath it's possible for one rule to be currently
	 * un-offloaded while the other rule is offloaded.
	 */
	peer_esw = mlx5_devcom_get_peer_data(devcom, MLX5_DEVCOM_ESW_OFFLOADS);
	if (!peer_esw)
		goto out;

	if (flow_flag_test(flow, DUP) &&
	    flow_flag_test(flow->peer_flow, OFFLOADED)) {
		u64 bytes2;
		u64 packets2;
		u64 lastuse2;

		counter = mlx5e_tc_get_counter(flow->peer_flow);
		if (!counter)
			goto no_peer_counter;
		mlx5_fc_query_cached(counter, &bytes2, &packets2, &lastuse2);

		bytes += bytes2;
		packets += packets2;
		lastuse = max_t(u64, lastuse, lastuse2);
	}

no_peer_counter:
	mlx5_devcom_release_peer_data(devcom, MLX5_DEVCOM_ESW_OFFLOADS);
out:
	flow_stats_update(&f->stats, bytes, packets, lastuse);
	trace_mlx5e_stats_flower(f);
errout:
	mlx5e_flow_put(priv, flow);
	return err;
}

static int apply_police_params(struct mlx5e_priv *priv, u32 rate,
			       struct netlink_ext_ack *extack)
{
	struct mlx5e_rep_priv *rpriv = priv->ppriv;
	struct mlx5_eswitch *esw;
	u16 vport_num;
	u32 rate_mbps;
	int err;

	esw = priv->mdev->priv.eswitch;
	/* rate is given in bytes/sec.
	 * First convert to bits/sec and then round to the nearest mbit/secs.
	 * mbit means million bits.
	 * Moreover, if rate is non zero we choose to configure to a minimum of
	 * 1 mbit/sec.
	 */
	rate_mbps = rate ? max_t(u32, (rate * 8 + 500000) / 1000000, 1) : 0;
	vport_num = rpriv->rep->vport;

	err = mlx5_esw_modify_vport_rate(esw, vport_num, rate_mbps);
	if (err)
		NL_SET_ERR_MSG_MOD(extack, "failed applying action to hardware");

	return err;
}

static int scan_tc_matchall_fdb_actions(struct mlx5e_priv *priv,
					struct flow_action *flow_action,
					struct netlink_ext_ack *extack)
{
	struct mlx5e_rep_priv *rpriv = priv->ppriv;
	const struct flow_action_entry *act;
	int err;
	int i;

	if (!flow_action_has_entries(flow_action)) {
		NL_SET_ERR_MSG_MOD(extack, "matchall called with no action");
		return -EINVAL;
	}

	if (!flow_offload_has_one_action(flow_action)) {
		NL_SET_ERR_MSG_MOD(extack, "matchall policing support only a single action");
		return -EOPNOTSUPP;
	}

	flow_action_for_each(i, act, flow_action) {
		switch (act->id) {
		case FLOW_ACTION_POLICE:
			err = apply_police_params(priv, act->police.rate_bytes_ps, extack);
			if (err)
				return err;

			rpriv->prev_vf_vport_stats = priv->stats.vf_vport;
			break;
		default:
			NL_SET_ERR_MSG_MOD(extack, "mlx5 supports only police action for matchall");
			return -EOPNOTSUPP;
		}
	}

	return 0;
}

int mlx5e_tc_configure_matchall(struct mlx5e_priv *priv,
				struct tc_cls_matchall_offload *ma)
{
	struct netlink_ext_ack *extack = ma->common.extack;

	if (ma->common.prio != 1) {
		NL_SET_ERR_MSG_MOD(extack, "only priority 1 is supported");
		return -EINVAL;
	}

	return scan_tc_matchall_fdb_actions(priv, &ma->rule->action, extack);
}

int mlx5e_tc_delete_matchall(struct mlx5e_priv *priv,
			     struct tc_cls_matchall_offload *ma)
{
	struct netlink_ext_ack *extack = ma->common.extack;

	return apply_police_params(priv, 0, extack);
}

void mlx5e_tc_stats_matchall(struct mlx5e_priv *priv,
			     struct tc_cls_matchall_offload *ma)
{
	struct mlx5e_rep_priv *rpriv = priv->ppriv;
	struct rtnl_link_stats64 cur_stats;
	u64 dbytes;
	u64 dpkts;

	cur_stats = priv->stats.vf_vport;
	dpkts = cur_stats.rx_packets - rpriv->prev_vf_vport_stats.rx_packets;
	dbytes = cur_stats.rx_bytes - rpriv->prev_vf_vport_stats.rx_bytes;
	rpriv->prev_vf_vport_stats = cur_stats;
	flow_stats_update(&ma->stats, dpkts, dbytes, jiffies);
}

static void mlx5e_tc_hairpin_update_dead_peer(struct mlx5e_priv *priv,
					      struct mlx5e_priv *peer_priv)
{
	struct mlx5_core_dev *peer_mdev = peer_priv->mdev;
	struct mlx5e_hairpin_entry *hpe, *tmp;
	LIST_HEAD(init_wait_list);
	u16 peer_vhca_id;
	int bkt;

	if (!same_hw_devs(priv, peer_priv))
		return;

	peer_vhca_id = MLX5_CAP_GEN(peer_mdev, vhca_id);

	mutex_lock(&priv->fs.tc.hairpin_tbl_lock);
	hash_for_each(priv->fs.tc.hairpin_tbl, bkt, hpe, hairpin_hlist)
		if (refcount_inc_not_zero(&hpe->refcnt))
			list_add(&hpe->dead_peer_wait_list, &init_wait_list);
	mutex_unlock(&priv->fs.tc.hairpin_tbl_lock);

	list_for_each_entry_safe(hpe, tmp, &init_wait_list, dead_peer_wait_list) {
		wait_for_completion(&hpe->res_ready);
		if (!IS_ERR_OR_NULL(hpe->hp) && hpe->peer_vhca_id == peer_vhca_id)
			hpe->hp->pair->peer_gone = true;

		mlx5e_hairpin_put(priv, hpe);
	}
}

static int mlx5e_tc_netdev_event(struct notifier_block *this,
				 unsigned long event, void *ptr)
{
	struct net_device *ndev = netdev_notifier_info_to_dev(ptr);
	struct mlx5e_flow_steering *fs;
	struct mlx5e_priv *peer_priv;
	struct mlx5e_tc_table *tc;
	struct mlx5e_priv *priv;

	if (ndev->netdev_ops != &mlx5e_netdev_ops ||
	    event != NETDEV_UNREGISTER ||
	    ndev->reg_state == NETREG_REGISTERED)
		return NOTIFY_DONE;

	tc = container_of(this, struct mlx5e_tc_table, netdevice_nb);
	fs = container_of(tc, struct mlx5e_flow_steering, tc);
	priv = container_of(fs, struct mlx5e_priv, fs);
	peer_priv = netdev_priv(ndev);
	if (priv == peer_priv ||
	    !(priv->netdev->features & NETIF_F_HW_TC))
		return NOTIFY_DONE;

	mlx5e_tc_hairpin_update_dead_peer(priv, peer_priv);

	return NOTIFY_DONE;
}

int mlx5e_tc_nic_init(struct mlx5e_priv *priv)
{
	struct mlx5e_tc_table *tc = &priv->fs.tc;
	int err;

	mutex_init(&tc->t_lock);
	mutex_init(&tc->mod_hdr.lock);
	hash_init(tc->mod_hdr.hlist);
	mutex_init(&tc->hairpin_tbl_lock);
	hash_init(tc->hairpin_tbl);

	err = rhashtable_init(&tc->ht, &tc_ht_params);
	if (err)
		return err;

	tc->netdevice_nb.notifier_call = mlx5e_tc_netdev_event;
	if (register_netdevice_notifier(&tc->netdevice_nb)) {
		tc->netdevice_nb.notifier_call = NULL;
		mlx5_core_warn(priv->mdev, "Failed to register netdev notifier\n");
	}

	return err;
}

static void _mlx5e_tc_del_flow(void *ptr, void *arg)
{
	struct mlx5e_tc_flow *flow = ptr;
	struct mlx5e_priv *priv = flow->priv;

	mlx5e_tc_del_flow(priv, flow);
	kfree(flow);
}

void mlx5e_tc_nic_cleanup(struct mlx5e_priv *priv)
{
	struct mlx5e_tc_table *tc = &priv->fs.tc;

	if (tc->netdevice_nb.notifier_call)
		unregister_netdevice_notifier(&tc->netdevice_nb);

	mutex_destroy(&tc->mod_hdr.lock);
	mutex_destroy(&tc->hairpin_tbl_lock);

	rhashtable_destroy(&tc->ht);

	if (!IS_ERR_OR_NULL(tc->t)) {
		mlx5_destroy_flow_table(tc->t);
		tc->t = NULL;
	}
	mutex_destroy(&tc->t_lock);
}

int mlx5e_tc_esw_init(struct rhashtable *tc_ht)
{
	return rhashtable_init(tc_ht, &tc_ht_params);
}

void mlx5e_tc_esw_cleanup(struct rhashtable *tc_ht)
{
	rhashtable_free_and_destroy(tc_ht, _mlx5e_tc_del_flow, NULL);
}

int mlx5e_tc_num_filters(struct mlx5e_priv *priv, unsigned long flags)
{
	struct rhashtable *tc_ht = get_tc_ht(priv, flags);

	return atomic_read(&tc_ht->nelems);
}

void mlx5e_tc_clean_fdb_peer_flows(struct mlx5_eswitch *esw)
{
	struct mlx5e_tc_flow *flow, *tmp;

	list_for_each_entry_safe(flow, tmp, &esw->offloads.peer_flows, peer)
		__mlx5e_tc_del_fdb_peer_flow(flow);
}

void mlx5e_tc_reoffload_flows_work(struct work_struct *work)
{
	struct mlx5_rep_uplink_priv *rpriv =
		container_of(work, struct mlx5_rep_uplink_priv,
			     reoffload_flows_work);
	struct mlx5e_tc_flow *flow, *tmp;

	mutex_lock(&rpriv->unready_flows_lock);
	list_for_each_entry_safe(flow, tmp, &rpriv->unready_flows, unready) {
		if (!mlx5e_tc_add_fdb_flow(flow->priv, flow, NULL))
			unready_flow_del(flow);
	}
	mutex_unlock(&rpriv->unready_flows_lock);
}<|MERGE_RESOLUTION|>--- conflicted
+++ resolved
@@ -2468,12 +2468,6 @@
 			/* clear to denote we consumed this field */
 			*s_masks_p &= ~f->field_mask;
 		} else {
-<<<<<<< HEAD
-			//add offload方式
-			u32 zero = 0;
-
-=======
->>>>>>> e42617b8
 			cmd  = MLX5_ACTION_TYPE_ADD;
 			mask = a_mask;
 			vals_p = (void *)add_vals + f->offset;
@@ -3361,9 +3355,6 @@
 				return -EINVAL;
 			}
 
-<<<<<<< HEAD
-			//output接口不能超过数量限制
-=======
 			if (ft_flow && out_dev == priv->netdev) {
 				/* Ignore forward to self rules generated
 				 * by adding both mlx5 devs to the flow table
@@ -3372,7 +3363,7 @@
 				return -EOPNOTSUPP;
 			}
 
->>>>>>> e42617b8
+			//output接口不能超过数量限制
 			if (attr->out_count >= MLX5_MAX_FLOW_FWD_VPORTS) {
 				NL_SET_ERR_MSG_MOD(extack,
 						   "can't support more output ports, can't offload forwarding");
@@ -3383,10 +3374,6 @@
 
 			action |= MLX5_FLOW_CONTEXT_ACTION_FWD_DEST |
 				  MLX5_FLOW_CONTEXT_ACTION_COUNT;
-<<<<<<< HEAD
-			//out_dev与netdev属于同一设备
-			if (netdev_port_same_parent_id(priv->netdev, out_dev)) {
-=======
 			if (encap) {
 				parse_attr->mirred_ifindex[attr->out_count] =
 					out_dev->ifindex;
@@ -3401,7 +3388,7 @@
 				 * handle encap
 				 */
 			} else if (netdev_port_same_parent_id(priv->netdev, out_dev)) {
->>>>>>> e42617b8
+				//out_dev与netdev属于同一设备
 				struct mlx5_eswitch *esw = priv->mdev->priv.eswitch;
 				struct net_device *uplink_dev = mlx5_eswitch_uplink_get_proto_dev(esw, REP_ETH);
 				struct net_device *uplink_upper;
@@ -3445,24 +3432,6 @@
 				attr->dests[attr->out_count].rep = rpriv->rep;
 				attr->dests[attr->out_count].mdev = out_priv->mdev;
 				attr->out_count++;
-<<<<<<< HEAD
-			} else if (encap) {
-				//报文需要tunnel封装，记录封装信息
-				parse_attr->mirred_ifindex[attr->out_count] =
-					out_dev->ifindex;
-				parse_attr->tun_info[attr->out_count] = dup_tun_info(info);
-				if (!parse_attr->tun_info[attr->out_count])
-					return -ENOMEM;
-				encap = false;
-				//指明输出时需要隧道封装
-				attr->dests[attr->out_count].flags |=
-					MLX5_ESW_DEST_ENCAP;
-				attr->out_count++;
-				/* attr->dests[].rep is resolved when we
-				 * handle encap
-				 */
-=======
->>>>>>> e42617b8
 			} else if (parse_attr->filter_dev != priv->netdev) {
 				/* All mlx5 devices are called to configure
 				 * high level device filters. Therefore, the
