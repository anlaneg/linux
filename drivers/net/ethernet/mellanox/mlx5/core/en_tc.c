/*
 * Copyright (c) 2016, Mellanox Technologies. All rights reserved.
 *
 * This software is available to you under a choice of one of two
 * licenses.  You may choose to be licensed under the terms of the GNU
 * General Public License (GPL) Version 2, available from the file
 * COPYING in the main directory of this source tree, or the
 * OpenIB.org BSD license below:
 *
 *     Redistribution and use in source and binary forms, with or
 *     without modification, are permitted provided that the following
 *     conditions are met:
 *
 *      - Redistributions of source code must retain the above
 *        copyright notice, this list of conditions and the following
 *        disclaimer.
 *
 *      - Redistributions in binary form must reproduce the above
 *        copyright notice, this list of conditions and the following
 *        disclaimer in the documentation and/or other materials
 *        provided with the distribution.
 *
 * THE SOFTWARE IS PROVIDED "AS IS", WITHOUT WARRANTY OF ANY KIND,
 * EXPRESS OR IMPLIED, INCLUDING BUT NOT LIMITED TO THE WARRANTIES OF
 * MERCHANTABILITY, FITNESS FOR A PARTICULAR PURPOSE AND
 * NONINFRINGEMENT. IN NO EVENT SHALL THE AUTHORS OR COPYRIGHT HOLDERS
 * BE LIABLE FOR ANY CLAIM, DAMAGES OR OTHER LIABILITY, WHETHER IN AN
 * ACTION OF CONTRACT, TORT OR OTHERWISE, ARISING FROM, OUT OF OR IN
 * CONNECTION WITH THE SOFTWARE OR THE USE OR OTHER DEALINGS IN THE
 * SOFTWARE.
 */

#include <net/flow_dissector.h>
#include <net/flow_offload.h>
#include <net/sch_generic.h>
#include <net/pkt_cls.h>
#include <linux/mlx5/fs.h>
#include <linux/mlx5/device.h>
#include <linux/rhashtable.h>
#include <linux/refcount.h>
#include <linux/completion.h>
#include <net/arp.h>
#include <net/ipv6_stubs.h>
#include <net/bareudp.h>
#include <net/bonding.h>
#include "en.h"
#include "en/tc/post_act.h"
#include "en_rep.h"
#include "en/rep/tc.h"
#include "en/rep/neigh.h"
#include "en_tc.h"
#include "eswitch.h"
#include "fs_core.h"
#include "en/port.h"
#include "en/tc_tun.h"
#include "en/mapping.h"
#include "en/tc_ct.h"
#include "en/mod_hdr.h"
#include "en/tc_tun_encap.h"
#include "en/tc/sample.h"
#include "en/tc/act/act.h"
#include "lib/devcom.h"
#include "lib/geneve.h"
#include "lib/fs_chains.h"
#include "diag/en_tc_tracepoint.h"
#include <asm/div64.h>
#include "lag/lag.h"
#include "lag/mp.h"

#define MLX5E_TC_TABLE_NUM_GROUPS 4
#define MLX5E_TC_TABLE_MAX_GROUP_SIZE BIT(18)

struct mlx5e_tc_attr_to_reg_mapping mlx5e_tc_attr_to_reg_mappings[] = {
	[CHAIN_TO_REG] = {
		.mfield = MLX5_ACTION_IN_FIELD_METADATA_REG_C_0,
		.moffset = 0,
		.mlen = 16,
	},
	[VPORT_TO_REG] = {
		.mfield = MLX5_ACTION_IN_FIELD_METADATA_REG_C_0,
		.moffset = 16,
		.mlen = 16,
	},
	[TUNNEL_TO_REG] = {
		.mfield = MLX5_ACTION_IN_FIELD_METADATA_REG_C_1,
		.moffset = 8,
		.mlen = ESW_TUN_OPTS_BITS + ESW_TUN_ID_BITS,
		.soffset = MLX5_BYTE_OFF(fte_match_param,
					 misc_parameters_2.metadata_reg_c_1),
	},
	[ZONE_TO_REG] = zone_to_reg_ct,
	[ZONE_RESTORE_TO_REG] = zone_restore_to_reg_ct,
	[CTSTATE_TO_REG] = ctstate_to_reg_ct,
	[MARK_TO_REG] = mark_to_reg_ct,
	[LABELS_TO_REG] = labels_to_reg_ct,
	[FTEID_TO_REG] = fteid_to_reg_ct,
	/* For NIC rules we store the restore metadata directly
	 * into reg_b that is passed to SW since we don't
	 * jump between steering domains.
	 */
	[NIC_CHAIN_TO_REG] = {
		.mfield = MLX5_ACTION_IN_FIELD_METADATA_REG_B,
		.moffset = 0,
		.mlen = 16,
	},
	[NIC_ZONE_RESTORE_TO_REG] = nic_zone_restore_to_reg_ct,
};

/* To avoid false lock dependency warning set the tc_ht lock
 * class different than the lock class of the ht being used when deleting
 * last flow from a group and then deleting a group, we get into del_sw_flow_group()
 * which call rhashtable_destroy on fg->ftes_hash which will take ht->mutex but
 * it's different than the ht->mutex here.
 */
static struct lock_class_key tc_ht_lock_key;

static void mlx5e_put_flow_tunnel_id(struct mlx5e_tc_flow *flow);
static void free_flow_post_acts(struct mlx5e_tc_flow *flow);

void
mlx5e_tc_match_to_reg_match(struct mlx5_flow_spec *spec,
			    enum mlx5e_tc_attr_to_reg type,
			    u32 val,
			    u32 mask)
{
	void *headers_c = spec->match_criteria, *headers_v = spec->match_value, *fmask, *fval;
	int soffset = mlx5e_tc_attr_to_reg_mappings[type].soffset;
	int moffset = mlx5e_tc_attr_to_reg_mappings[type].moffset;
	int match_len = mlx5e_tc_attr_to_reg_mappings[type].mlen;
	u32 max_mask = GENMASK(match_len - 1, 0);
	__be32 curr_mask_be, curr_val_be;
	u32 curr_mask, curr_val;

	fmask = headers_c + soffset;
	fval = headers_v + soffset;

	memcpy(&curr_mask_be, fmask, 4);
	memcpy(&curr_val_be, fval, 4);

	curr_mask = be32_to_cpu(curr_mask_be);
	curr_val = be32_to_cpu(curr_val_be);

	//move to correct offset
	WARN_ON(mask > max_mask);
	mask <<= moffset;
	val <<= moffset;
	max_mask <<= moffset;

	//zero val and mask
	curr_mask &= ~max_mask;
	curr_val &= ~max_mask;

	//add current to mask
	curr_mask |= mask;
	curr_val |= val;

	//back to be32 and write
	curr_mask_be = cpu_to_be32(curr_mask);
	curr_val_be = cpu_to_be32(curr_val);

	memcpy(fmask, &curr_mask_be, 4);
	memcpy(fval, &curr_val_be, 4);

	spec->match_criteria_enable |= MLX5_MATCH_MISC_PARAMETERS_2;
}

void
mlx5e_tc_match_to_reg_get_match(struct mlx5_flow_spec *spec,
				enum mlx5e_tc_attr_to_reg type,
				u32 *val,
				u32 *mask)
{
	void *headers_c = spec->match_criteria, *headers_v = spec->match_value, *fmask, *fval;
	int soffset = mlx5e_tc_attr_to_reg_mappings[type].soffset;
	int moffset = mlx5e_tc_attr_to_reg_mappings[type].moffset;
	int match_len = mlx5e_tc_attr_to_reg_mappings[type].mlen;
	u32 max_mask = GENMASK(match_len - 1, 0);
	__be32 curr_mask_be, curr_val_be;
	u32 curr_mask, curr_val;

	fmask = headers_c + soffset;
	fval = headers_v + soffset;

	memcpy(&curr_mask_be, fmask, 4);
	memcpy(&curr_val_be, fval, 4);

	curr_mask = be32_to_cpu(curr_mask_be);
	curr_val = be32_to_cpu(curr_val_be);

	*mask = (curr_mask >> moffset) & max_mask;
	*val = (curr_val >> moffset) & max_mask;
}

int
mlx5e_tc_match_to_reg_set_and_get_id(struct mlx5_core_dev *mdev,
				     struct mlx5e_tc_mod_hdr_acts *mod_hdr_acts,
				     enum mlx5_flow_namespace_type ns,
				     enum mlx5e_tc_attr_to_reg type,
				     u32 data)
{
	int moffset = mlx5e_tc_attr_to_reg_mappings[type].moffset;
	int mfield = mlx5e_tc_attr_to_reg_mappings[type].mfield;
	int mlen = mlx5e_tc_attr_to_reg_mappings[type].mlen;
	char *modact;
	int err;

	modact = mlx5e_mod_hdr_alloc(mdev, ns, mod_hdr_acts);
	if (IS_ERR(modact))
		return PTR_ERR(modact);

	/* Firmware has 5bit length field and 0 means 32bits */
	if (mlen == 32)
		mlen = 0;

	MLX5_SET(set_action_in, modact, action_type, MLX5_ACTION_TYPE_SET);
	MLX5_SET(set_action_in, modact, field, mfield);
	MLX5_SET(set_action_in, modact, offset, moffset);
	MLX5_SET(set_action_in, modact, length, mlen);
	MLX5_SET(set_action_in, modact, data, data);
	err = mod_hdr_acts->num_actions;
	mod_hdr_acts->num_actions++;

	return err;
}

struct mlx5e_tc_int_port_priv *
mlx5e_get_int_port_priv(struct mlx5e_priv *priv)
{
	struct mlx5_eswitch *esw = priv->mdev->priv.eswitch;
	struct mlx5_rep_uplink_priv *uplink_priv;
	struct mlx5e_rep_priv *uplink_rpriv;

	if (is_mdev_switchdev_mode(priv->mdev)) {
		uplink_rpriv = mlx5_eswitch_get_uplink_priv(esw, REP_ETH);
		uplink_priv = &uplink_rpriv->uplink_priv;

		return uplink_priv->int_port_priv;
	}

	return NULL;
}

static struct mlx5_tc_ct_priv *
get_ct_priv(struct mlx5e_priv *priv)
{
	struct mlx5_eswitch *esw = priv->mdev->priv.eswitch;
	struct mlx5_rep_uplink_priv *uplink_priv;
	struct mlx5e_rep_priv *uplink_rpriv;

	if (is_mdev_switchdev_mode(priv->mdev)) {
		uplink_rpriv = mlx5_eswitch_get_uplink_priv(esw, REP_ETH);
		uplink_priv = &uplink_rpriv->uplink_priv;

		return uplink_priv->ct_priv;
	}

	return priv->fs.tc.ct;
}

static struct mlx5e_tc_psample *
get_sample_priv(struct mlx5e_priv *priv)
{
	struct mlx5_eswitch *esw = priv->mdev->priv.eswitch;
	struct mlx5_rep_uplink_priv *uplink_priv;
	struct mlx5e_rep_priv *uplink_rpriv;

	if (is_mdev_switchdev_mode(priv->mdev)) {
		uplink_rpriv = mlx5_eswitch_get_uplink_priv(esw, REP_ETH);
		uplink_priv = &uplink_rpriv->uplink_priv;

		return uplink_priv->tc_psample;
	}

	return NULL;
}

static struct mlx5e_post_act *
get_post_action(struct mlx5e_priv *priv)
{
	struct mlx5_eswitch *esw = priv->mdev->priv.eswitch;
	struct mlx5_rep_uplink_priv *uplink_priv;
	struct mlx5e_rep_priv *uplink_rpriv;

	if (is_mdev_switchdev_mode(priv->mdev)) {
		uplink_rpriv = mlx5_eswitch_get_uplink_priv(esw, REP_ETH);
		uplink_priv = &uplink_rpriv->uplink_priv;

		return uplink_priv->post_act;
	}

	return priv->fs.tc.post_act;
}

struct mlx5_flow_handle *
mlx5_tc_rule_insert(struct mlx5e_priv *priv,
		    struct mlx5_flow_spec *spec,
		    struct mlx5_flow_attr *attr)
{
	struct mlx5_eswitch *esw = priv->mdev->priv.eswitch;

	if (is_mdev_switchdev_mode(priv->mdev))
		return mlx5_eswitch_add_offloaded_rule(esw, spec, attr);

	return	mlx5e_add_offloaded_nic_rule(priv, spec, attr);
}

void
mlx5_tc_rule_delete(struct mlx5e_priv *priv,
		    struct mlx5_flow_handle *rule,
		    struct mlx5_flow_attr *attr)
{
	struct mlx5_eswitch *esw = priv->mdev->priv.eswitch;

	if (is_mdev_switchdev_mode(priv->mdev)) {
		mlx5_eswitch_del_offloaded_rule(esw, rule, attr);
		return;
	}

	mlx5e_del_offloaded_nic_rule(priv, rule, attr);
}

struct mlx5_flow_handle *
mlx5e_tc_rule_offload(struct mlx5e_priv *priv,
		      struct mlx5_flow_spec *spec,
		      struct mlx5_flow_attr *attr)
{
	struct mlx5_eswitch *esw = priv->mdev->priv.eswitch;

	if (attr->flags & MLX5_ATTR_FLAG_CT) {
		struct mlx5e_tc_mod_hdr_acts *mod_hdr_acts =
			&attr->parse_attr->mod_hdr_acts;

		return mlx5_tc_ct_flow_offload(get_ct_priv(priv),
					       spec, attr,
					       mod_hdr_acts);
	}

	if (!is_mdev_switchdev_mode(priv->mdev))
		return mlx5e_add_offloaded_nic_rule(priv, spec, attr);

	if (attr->flags & MLX5_ATTR_FLAG_SAMPLE)
		return mlx5e_tc_sample_offload(get_sample_priv(priv), spec, attr);

	return mlx5_eswitch_add_offloaded_rule(esw, spec, attr);
}

void
mlx5e_tc_rule_unoffload(struct mlx5e_priv *priv,
			struct mlx5_flow_handle *rule,
			struct mlx5_flow_attr *attr)
{
	struct mlx5_eswitch *esw = priv->mdev->priv.eswitch;

	if (attr->flags & MLX5_ATTR_FLAG_CT) {
		mlx5_tc_ct_delete_flow(get_ct_priv(priv), attr);
		return;
	}

	if (!is_mdev_switchdev_mode(priv->mdev)) {
		mlx5e_del_offloaded_nic_rule(priv, rule, attr);
		return;
	}

	if (attr->flags & MLX5_ATTR_FLAG_SAMPLE) {
		mlx5e_tc_sample_unoffload(get_sample_priv(priv), rule, attr);
		return;
	}

	mlx5_eswitch_del_offloaded_rule(esw, rule, attr);
}

int
mlx5e_tc_match_to_reg_set(struct mlx5_core_dev *mdev,
			  struct mlx5e_tc_mod_hdr_acts *mod_hdr_acts,
			  enum mlx5_flow_namespace_type ns,
			  enum mlx5e_tc_attr_to_reg type,
			  u32 data)
{
	int ret = mlx5e_tc_match_to_reg_set_and_get_id(mdev, mod_hdr_acts, ns, type, data);

	return ret < 0 ? ret : 0;
}

void mlx5e_tc_match_to_reg_mod_hdr_change(struct mlx5_core_dev *mdev,
					  struct mlx5e_tc_mod_hdr_acts *mod_hdr_acts,
					  enum mlx5e_tc_attr_to_reg type,
					  int act_id, u32 data)
{
	int moffset = mlx5e_tc_attr_to_reg_mappings[type].moffset;
	int mfield = mlx5e_tc_attr_to_reg_mappings[type].mfield;
	int mlen = mlx5e_tc_attr_to_reg_mappings[type].mlen;
	char *modact;

	modact = mlx5e_mod_hdr_get_item(mod_hdr_acts, act_id);

	/* Firmware has 5bit length field and 0 means 32bits */
	if (mlen == 32)
		mlen = 0;

	MLX5_SET(set_action_in, modact, action_type, MLX5_ACTION_TYPE_SET);
	MLX5_SET(set_action_in, modact, field, mfield);
	MLX5_SET(set_action_in, modact, offset, moffset);
	MLX5_SET(set_action_in, modact, length, mlen);
	MLX5_SET(set_action_in, modact, data, data);
}

struct mlx5e_hairpin {
	struct mlx5_hairpin *pair;

	struct mlx5_core_dev *func_mdev;
	struct mlx5e_priv *func_priv;
	u32 tdn;
	struct mlx5e_tir direct_tir;

	int num_channels;
	struct mlx5e_rqt indir_rqt;
	struct mlx5e_tir indir_tir[MLX5E_NUM_INDIR_TIRS];
	struct mlx5_ttc_table *ttc;
};

struct mlx5e_hairpin_entry {
	/* a node of a hash table which keeps all the  hairpin entries */
	struct hlist_node hairpin_hlist;

	/* protects flows list */
	spinlock_t flows_lock;
	/* flows sharing the same hairpin */
	struct list_head flows;
	/* hpe's that were not fully initialized when dead peer update event
	 * function traversed them.
	 */
	struct list_head dead_peer_wait_list;

	u16 peer_vhca_id;
	u8 prio;
	struct mlx5e_hairpin *hp;
	refcount_t refcnt;
	struct completion res_ready;
};

static void mlx5e_tc_del_flow(struct mlx5e_priv *priv,
			      struct mlx5e_tc_flow *flow);

struct mlx5e_tc_flow *mlx5e_flow_get(struct mlx5e_tc_flow *flow)
{
	if (!flow || !refcount_inc_not_zero(&flow->refcnt))
		return ERR_PTR(-EINVAL);
	return flow;
}

void mlx5e_flow_put(struct mlx5e_priv *priv, struct mlx5e_tc_flow *flow)
{
	if (refcount_dec_and_test(&flow->refcnt)) {
		mlx5e_tc_del_flow(priv, flow);
		kfree_rcu(flow, rcu_head);
	}
}

bool mlx5e_is_eswitch_flow(struct mlx5e_tc_flow *flow)
{
	return flow_flag_test(flow, ESWITCH);
}

bool mlx5e_is_ft_flow(struct mlx5e_tc_flow *flow)
{
	return flow_flag_test(flow, FT);
}

bool mlx5e_is_offloaded_flow(struct mlx5e_tc_flow *flow)
{
	return flow_flag_test(flow, OFFLOADED);
}

int mlx5e_get_flow_namespace(struct mlx5e_tc_flow *flow)
{
	return mlx5e_is_eswitch_flow(flow) ?
		MLX5_FLOW_NAMESPACE_FDB : MLX5_FLOW_NAMESPACE_KERNEL;
}

static struct mod_hdr_tbl *
get_mod_hdr_table(struct mlx5e_priv *priv, struct mlx5e_tc_flow *flow)
{
	struct mlx5_eswitch *esw = priv->mdev->priv.eswitch;

	return mlx5e_get_flow_namespace(flow) == MLX5_FLOW_NAMESPACE_FDB ?
		&esw->offloads.mod_hdr :
		&priv->fs.tc.mod_hdr;
}

//向fw申请mod_hdr_id,用于使具有相同action的flow使用相同的mod_hdr_id
static int mlx5e_attach_mod_hdr(struct mlx5e_priv *priv,
				struct mlx5e_tc_flow *flow,
				struct mlx5e_tc_flow_parse_attr *parse_attr)
{
	struct mlx5_modify_hdr *modify_hdr;
	struct mlx5e_mod_hdr_handle *mh;

	mh = mlx5e_mod_hdr_attach(priv->mdev, get_mod_hdr_table(priv, flow),
				  mlx5e_get_flow_namespace(flow),
				  &parse_attr->mod_hdr_acts);
	if (IS_ERR(mh))
		return PTR_ERR(mh);

	modify_hdr = mlx5e_mod_hdr_get(mh);
	flow->attr->modify_hdr = modify_hdr;
	flow->mh = mh;

	return 0;
}

static void mlx5e_detach_mod_hdr(struct mlx5e_priv *priv,
				 struct mlx5e_tc_flow *flow)
{
	/* flow wasn't fully initialized */
	if (!flow->mh)
		return;

	mlx5e_mod_hdr_detach(priv->mdev, get_mod_hdr_table(priv, flow),
			     flow->mh);
	flow->mh = NULL;
}

static
struct mlx5_core_dev *mlx5e_hairpin_get_mdev(struct net *net, int ifindex)
{
	struct mlx5_core_dev *mdev;
	struct net_device *netdev;
	struct mlx5e_priv *priv;

	netdev = dev_get_by_index(net, ifindex);
	if (!netdev)
		return ERR_PTR(-ENODEV);

	priv = netdev_priv(netdev);
	mdev = priv->mdev;
	dev_put(netdev);

	/* Mirred tc action holds a refcount on the ifindex net_device (see
	 * net/sched/act_mirred.c:tcf_mirred_get_dev). So, it's okay to continue using mdev
	 * after dev_put(netdev), while we're in the context of adding a tc flow.
	 *
	 * The mdev pointer corresponds to the peer/out net_device of a hairpin. It is then
	 * stored in a hairpin object, which exists until all flows, that refer to it, get
	 * removed.
	 *
	 * On the other hand, after a hairpin object has been created, the peer net_device may
	 * be removed/unbound while there are still some hairpin flows that are using it. This
	 * case is handled by mlx5e_tc_hairpin_update_dead_peer, which is hooked to
	 * NETDEV_UNREGISTER event of the peer net_device.
	 */
	return mdev;
}

static int mlx5e_hairpin_create_transport(struct mlx5e_hairpin *hp)
{
	struct mlx5e_tir_builder *builder;
	int err;

	builder = mlx5e_tir_builder_alloc(false);
	if (!builder)
		return -ENOMEM;

	err = mlx5_core_alloc_transport_domain(hp->func_mdev, &hp->tdn);
	if (err)
		goto out;

	mlx5e_tir_builder_build_inline(builder, hp->tdn, hp->pair->rqn[0]);
	err = mlx5e_tir_init(&hp->direct_tir, builder, hp->func_mdev, false);
	if (err)
		goto create_tir_err;

out:
	mlx5e_tir_builder_free(builder);
	return err;

create_tir_err:
	mlx5_core_dealloc_transport_domain(hp->func_mdev, hp->tdn);

	goto out;
}

static void mlx5e_hairpin_destroy_transport(struct mlx5e_hairpin *hp)
{
	mlx5e_tir_destroy(&hp->direct_tir);
	mlx5_core_dealloc_transport_domain(hp->func_mdev, hp->tdn);
}

static int mlx5e_hairpin_create_indirect_rqt(struct mlx5e_hairpin *hp)
{
	struct mlx5e_priv *priv = hp->func_priv;
	struct mlx5_core_dev *mdev = priv->mdev;
	struct mlx5e_rss_params_indir *indir;
	int err;

	indir = kvmalloc(sizeof(*indir), GFP_KERNEL);
	if (!indir)
		return -ENOMEM;

	mlx5e_rss_params_indir_init_uniform(indir, hp->num_channels);
	err = mlx5e_rqt_init_indir(&hp->indir_rqt, mdev, hp->pair->rqn, hp->num_channels,
				   mlx5e_rx_res_get_current_hash(priv->rx_res).hfunc,
				   indir);

	kvfree(indir);
	return err;
}

static int mlx5e_hairpin_create_indirect_tirs(struct mlx5e_hairpin *hp)
{
	struct mlx5e_priv *priv = hp->func_priv;
	struct mlx5e_rss_params_hash rss_hash;
	enum mlx5_traffic_types tt, max_tt;
	struct mlx5e_tir_builder *builder;
	int err = 0;

	builder = mlx5e_tir_builder_alloc(false);
	if (!builder)
		return -ENOMEM;

	rss_hash = mlx5e_rx_res_get_current_hash(priv->rx_res);

	for (tt = 0; tt < MLX5E_NUM_INDIR_TIRS; tt++) {
		struct mlx5e_rss_params_traffic_type rss_tt;

		rss_tt = mlx5e_rss_get_default_tt_config(tt);

		mlx5e_tir_builder_build_rqt(builder, hp->tdn,
					    mlx5e_rqt_get_rqtn(&hp->indir_rqt),
					    false);
		mlx5e_tir_builder_build_rss(builder, &rss_hash, &rss_tt, false);

		err = mlx5e_tir_init(&hp->indir_tir[tt], builder, hp->func_mdev, false);
		if (err) {
			mlx5_core_warn(hp->func_mdev, "create indirect tirs failed, %d\n", err);
			goto err_destroy_tirs;
		}

		mlx5e_tir_builder_clear(builder);
	}

out:
	mlx5e_tir_builder_free(builder);
	return err;

err_destroy_tirs:
	max_tt = tt;
	for (tt = 0; tt < max_tt; tt++)
		mlx5e_tir_destroy(&hp->indir_tir[tt]);

	goto out;
}

static void mlx5e_hairpin_destroy_indirect_tirs(struct mlx5e_hairpin *hp)
{
	int tt;

	for (tt = 0; tt < MLX5E_NUM_INDIR_TIRS; tt++)
		mlx5e_tir_destroy(&hp->indir_tir[tt]);
}

static void mlx5e_hairpin_set_ttc_params(struct mlx5e_hairpin *hp,
					 struct ttc_params *ttc_params)
{
	struct mlx5_flow_table_attr *ft_attr = &ttc_params->ft_attr;
	int tt;

	memset(ttc_params, 0, sizeof(*ttc_params));

	ttc_params->ns = mlx5_get_flow_namespace(hp->func_mdev,
						 MLX5_FLOW_NAMESPACE_KERNEL);
	for (tt = 0; tt < MLX5_NUM_TT; tt++) {
		ttc_params->dests[tt].type = MLX5_FLOW_DESTINATION_TYPE_TIR;
		ttc_params->dests[tt].tir_num =
			tt == MLX5_TT_ANY ?
				mlx5e_tir_get_tirn(&hp->direct_tir) :
				mlx5e_tir_get_tirn(&hp->indir_tir[tt]);
	}

	ft_attr->level = MLX5E_TC_TTC_FT_LEVEL;
	ft_attr->prio = MLX5E_TC_PRIO;
}

static int mlx5e_hairpin_rss_init(struct mlx5e_hairpin *hp)
{
	struct mlx5e_priv *priv = hp->func_priv;
	struct ttc_params ttc_params;
	int err;

	err = mlx5e_hairpin_create_indirect_rqt(hp);
	if (err)
		return err;

	err = mlx5e_hairpin_create_indirect_tirs(hp);
	if (err)
		goto err_create_indirect_tirs;

	mlx5e_hairpin_set_ttc_params(hp, &ttc_params);
	hp->ttc = mlx5_create_ttc_table(priv->mdev, &ttc_params);
	if (IS_ERR(hp->ttc)) {
		err = PTR_ERR(hp->ttc);
		goto err_create_ttc_table;
	}

	netdev_dbg(priv->netdev, "add hairpin: using %d channels rss ttc table id %x\n",
		   hp->num_channels,
		   mlx5_get_ttc_flow_table(priv->fs.ttc)->id);

	return 0;

err_create_ttc_table:
	mlx5e_hairpin_destroy_indirect_tirs(hp);
err_create_indirect_tirs:
	mlx5e_rqt_destroy(&hp->indir_rqt);

	return err;
}

static void mlx5e_hairpin_rss_cleanup(struct mlx5e_hairpin *hp)
{
	mlx5_destroy_ttc_table(hp->ttc);
	mlx5e_hairpin_destroy_indirect_tirs(hp);
	mlx5e_rqt_destroy(&hp->indir_rqt);
}

static struct mlx5e_hairpin *
mlx5e_hairpin_create(struct mlx5e_priv *priv, struct mlx5_hairpin_params *params,
		     int peer_ifindex)
{
	struct mlx5_core_dev *func_mdev, *peer_mdev;
	struct mlx5e_hairpin *hp;
	struct mlx5_hairpin *pair;
	int err;

	hp = kzalloc(sizeof(*hp), GFP_KERNEL);
	if (!hp)
		return ERR_PTR(-ENOMEM);

	func_mdev = priv->mdev;
	peer_mdev = mlx5e_hairpin_get_mdev(dev_net(priv->netdev), peer_ifindex);
	if (IS_ERR(peer_mdev)) {
		err = PTR_ERR(peer_mdev);
		goto create_pair_err;
	}

	pair = mlx5_core_hairpin_create(func_mdev, peer_mdev, params);
	if (IS_ERR(pair)) {
		err = PTR_ERR(pair);
		goto create_pair_err;
	}
	hp->pair = pair;
	hp->func_mdev = func_mdev;
	hp->func_priv = priv;
	hp->num_channels = params->num_channels;

	err = mlx5e_hairpin_create_transport(hp);
	if (err)
		goto create_transport_err;

	if (hp->num_channels > 1) {
		err = mlx5e_hairpin_rss_init(hp);
		if (err)
			goto rss_init_err;
	}

	return hp;

rss_init_err:
	mlx5e_hairpin_destroy_transport(hp);
create_transport_err:
	mlx5_core_hairpin_destroy(hp->pair);
create_pair_err:
	kfree(hp);
	return ERR_PTR(err);
}

static void mlx5e_hairpin_destroy(struct mlx5e_hairpin *hp)
{
	if (hp->num_channels > 1)
		mlx5e_hairpin_rss_cleanup(hp);
	mlx5e_hairpin_destroy_transport(hp);
	mlx5_core_hairpin_destroy(hp->pair);
	kvfree(hp);
}

static inline u32 hash_hairpin_info(u16 peer_vhca_id, u8 prio)
{
	return (peer_vhca_id << 16 | prio);
}

static struct mlx5e_hairpin_entry *mlx5e_hairpin_get(struct mlx5e_priv *priv,
						     u16 peer_vhca_id, u8 prio)
{
	struct mlx5e_hairpin_entry *hpe;
	u32 hash_key = hash_hairpin_info(peer_vhca_id, prio);

	hash_for_each_possible(priv->fs.tc.hairpin_tbl, hpe,
			       hairpin_hlist, hash_key) {
		if (hpe->peer_vhca_id == peer_vhca_id && hpe->prio == prio) {
			refcount_inc(&hpe->refcnt);
			return hpe;
		}
	}

	return NULL;
}

static void mlx5e_hairpin_put(struct mlx5e_priv *priv,
			      struct mlx5e_hairpin_entry *hpe)
{
	/* no more hairpin flows for us, release the hairpin pair */
	if (!refcount_dec_and_mutex_lock(&hpe->refcnt, &priv->fs.tc.hairpin_tbl_lock))
		return;
	hash_del(&hpe->hairpin_hlist);
	mutex_unlock(&priv->fs.tc.hairpin_tbl_lock);

	if (!IS_ERR_OR_NULL(hpe->hp)) {
		netdev_dbg(priv->netdev, "del hairpin: peer %s\n",
			   dev_name(hpe->hp->pair->peer_mdev->device));

		mlx5e_hairpin_destroy(hpe->hp);
	}

	WARN_ON(!list_empty(&hpe->flows));
	kfree(hpe);
}

#define UNKNOWN_MATCH_PRIO 8

static int mlx5e_hairpin_get_prio(struct mlx5e_priv *priv,
				  struct mlx5_flow_spec *spec, u8 *match_prio,
				  struct netlink_ext_ack *extack)
{
	void *headers_c, *headers_v;
	u8 prio_val, prio_mask = 0;
	bool vlan_present;

#ifdef CONFIG_MLX5_CORE_EN_DCB
	if (priv->dcbx_dp.trust_state != MLX5_QPTS_TRUST_PCP) {
		NL_SET_ERR_MSG_MOD(extack,
				   "only PCP trust state supported for hairpin");
		return -EOPNOTSUPP;
	}
#endif
	headers_c = MLX5_ADDR_OF(fte_match_param, spec->match_criteria, outer_headers);
	headers_v = MLX5_ADDR_OF(fte_match_param, spec->match_value, outer_headers);

	vlan_present = MLX5_GET(fte_match_set_lyr_2_4, headers_v, cvlan_tag);
	if (vlan_present) {
		prio_mask = MLX5_GET(fte_match_set_lyr_2_4, headers_c, first_prio);
		prio_val = MLX5_GET(fte_match_set_lyr_2_4, headers_v, first_prio);
	}

	if (!vlan_present || !prio_mask) {
		prio_val = UNKNOWN_MATCH_PRIO;
	} else if (prio_mask != 0x7) {
		NL_SET_ERR_MSG_MOD(extack,
				   "masked priority match not supported for hairpin");
		return -EOPNOTSUPP;
	}

	*match_prio = prio_val;
	return 0;
}

static int mlx5e_hairpin_flow_add(struct mlx5e_priv *priv,
				  struct mlx5e_tc_flow *flow,
				  struct mlx5e_tc_flow_parse_attr *parse_attr,
				  struct netlink_ext_ack *extack)
{
	int peer_ifindex = parse_attr->mirred_ifindex[0];
	struct mlx5_hairpin_params params;
	struct mlx5_core_dev *peer_mdev;
	struct mlx5e_hairpin_entry *hpe;
	struct mlx5e_hairpin *hp;
	u64 link_speed64;
	u32 link_speed;
	u8 match_prio;
	u16 peer_id;
	int err;

	peer_mdev = mlx5e_hairpin_get_mdev(dev_net(priv->netdev), peer_ifindex);
	if (IS_ERR(peer_mdev)) {
		NL_SET_ERR_MSG_MOD(extack, "invalid ifindex of mirred device");
		return PTR_ERR(peer_mdev);
	}

	if (!MLX5_CAP_GEN(priv->mdev, hairpin) || !MLX5_CAP_GEN(peer_mdev, hairpin)) {
		NL_SET_ERR_MSG_MOD(extack, "hairpin is not supported");
		return -EOPNOTSUPP;
	}

	peer_id = MLX5_CAP_GEN(peer_mdev, vhca_id);
	err = mlx5e_hairpin_get_prio(priv, &parse_attr->spec, &match_prio,
				     extack);
	if (err)
		return err;

	mutex_lock(&priv->fs.tc.hairpin_tbl_lock);
	hpe = mlx5e_hairpin_get(priv, peer_id, match_prio);
	if (hpe) {
		mutex_unlock(&priv->fs.tc.hairpin_tbl_lock);
		wait_for_completion(&hpe->res_ready);

		if (IS_ERR(hpe->hp)) {
			err = -EREMOTEIO;
			goto out_err;
		}
		goto attach_flow;
	}

	hpe = kzalloc(sizeof(*hpe), GFP_KERNEL);
	if (!hpe) {
		mutex_unlock(&priv->fs.tc.hairpin_tbl_lock);
		return -ENOMEM;
	}

	spin_lock_init(&hpe->flows_lock);
	INIT_LIST_HEAD(&hpe->flows);
	INIT_LIST_HEAD(&hpe->dead_peer_wait_list);
	hpe->peer_vhca_id = peer_id;
	hpe->prio = match_prio;
	refcount_set(&hpe->refcnt, 1);
	init_completion(&hpe->res_ready);

	hash_add(priv->fs.tc.hairpin_tbl, &hpe->hairpin_hlist,
		 hash_hairpin_info(peer_id, match_prio));
	mutex_unlock(&priv->fs.tc.hairpin_tbl_lock);

	params.log_data_size = 16;
	params.log_data_size = min_t(u8, params.log_data_size,
				     MLX5_CAP_GEN(priv->mdev, log_max_hairpin_wq_data_sz));
	params.log_data_size = max_t(u8, params.log_data_size,
				     MLX5_CAP_GEN(priv->mdev, log_min_hairpin_wq_data_sz));

	params.log_num_packets = params.log_data_size -
				 MLX5_MPWRQ_MIN_LOG_STRIDE_SZ(priv->mdev);
	params.log_num_packets = min_t(u8, params.log_num_packets,
				       MLX5_CAP_GEN(priv->mdev, log_max_hairpin_num_packets));

	params.q_counter = priv->q_counter;
	/* set hairpin pair per each 50Gbs share of the link */
	mlx5e_port_max_linkspeed(priv->mdev, &link_speed);
	link_speed = max_t(u32, link_speed, 50000);
	link_speed64 = link_speed;
	do_div(link_speed64, 50000);
	params.num_channels = link_speed64;

	hp = mlx5e_hairpin_create(priv, &params, peer_ifindex);
	hpe->hp = hp;
	complete_all(&hpe->res_ready);
	if (IS_ERR(hp)) {
		err = PTR_ERR(hp);
		goto out_err;
	}

	netdev_dbg(priv->netdev, "add hairpin: tirn %x rqn %x peer %s sqn %x prio %d (log) data %d packets %d\n",
		   mlx5e_tir_get_tirn(&hp->direct_tir), hp->pair->rqn[0],
		   dev_name(hp->pair->peer_mdev->device),
		   hp->pair->sqn[0], match_prio, params.log_data_size, params.log_num_packets);

attach_flow:
	if (hpe->hp->num_channels > 1) {
		flow_flag_set(flow, HAIRPIN_RSS);
		flow->attr->nic_attr->hairpin_ft =
			mlx5_get_ttc_flow_table(hpe->hp->ttc);
	} else {
		flow->attr->nic_attr->hairpin_tirn = mlx5e_tir_get_tirn(&hpe->hp->direct_tir);
	}

	flow->hpe = hpe;
	spin_lock(&hpe->flows_lock);
	list_add(&flow->hairpin, &hpe->flows);
	spin_unlock(&hpe->flows_lock);

	return 0;

out_err:
	mlx5e_hairpin_put(priv, hpe);
	return err;
}

static void mlx5e_hairpin_flow_del(struct mlx5e_priv *priv,
				   struct mlx5e_tc_flow *flow)
{
	/* flow wasn't fully initialized */
	if (!flow->hpe)
		return;

	spin_lock(&flow->hpe->flows_lock);
	list_del(&flow->hairpin);
	spin_unlock(&flow->hpe->flows_lock);

	mlx5e_hairpin_put(priv, flow->hpe);
	flow->hpe = NULL;
}

struct mlx5_flow_handle *
mlx5e_add_offloaded_nic_rule(struct mlx5e_priv *priv,
			     struct mlx5_flow_spec *spec,
			     struct mlx5_flow_attr *attr)
{
	struct mlx5_flow_context *flow_context = &spec->flow_context;
	struct mlx5_fs_chains *nic_chains = mlx5e_nic_chains(priv);
	struct mlx5_nic_flow_attr *nic_attr = attr->nic_attr;
	struct mlx5e_tc_table *tc = &priv->fs.tc;
	struct mlx5_flow_destination dest[2] = {};
	struct mlx5_flow_act flow_act = {
		.action = attr->action,
		.flags    = FLOW_ACT_NO_APPEND,
	};
	struct mlx5_flow_handle *rule;
	struct mlx5_flow_table *ft;
	int dest_ix = 0;

	flow_context->flags |= FLOW_CONTEXT_HAS_TAG;
	flow_context->flow_tag = nic_attr->flow_tag;

	if (attr->dest_ft) {
		dest[dest_ix].type = MLX5_FLOW_DESTINATION_TYPE_FLOW_TABLE;
		dest[dest_ix].ft = attr->dest_ft;
		dest_ix++;
	} else if (nic_attr->hairpin_ft) {
		dest[dest_ix].type = MLX5_FLOW_DESTINATION_TYPE_FLOW_TABLE;
		dest[dest_ix].ft = nic_attr->hairpin_ft;
		dest_ix++;
	} else if (nic_attr->hairpin_tirn) {
		dest[dest_ix].type = MLX5_FLOW_DESTINATION_TYPE_TIR;
		dest[dest_ix].tir_num = nic_attr->hairpin_tirn;
		dest_ix++;
	} else if (attr->action & MLX5_FLOW_CONTEXT_ACTION_FWD_DEST) {
		dest[dest_ix].type = MLX5_FLOW_DESTINATION_TYPE_FLOW_TABLE;
		if (attr->dest_chain) {
			dest[dest_ix].ft = mlx5_chains_get_table(nic_chains,
								 attr->dest_chain, 1,
								 MLX5E_TC_FT_LEVEL);
			if (IS_ERR(dest[dest_ix].ft))
				return ERR_CAST(dest[dest_ix].ft);
		} else {
			dest[dest_ix].ft = mlx5e_vlan_get_flowtable(priv->fs.vlan);
		}
		dest_ix++;
	}

	if (dest[0].type == MLX5_FLOW_DESTINATION_TYPE_FLOW_TABLE &&
	    MLX5_CAP_FLOWTABLE_NIC_RX(priv->mdev, ignore_flow_level))
		flow_act.flags |= FLOW_ACT_IGNORE_FLOW_LEVEL;

	if (flow_act.action & MLX5_FLOW_CONTEXT_ACTION_COUNT) {
		dest[dest_ix].type = MLX5_FLOW_DESTINATION_TYPE_COUNTER;
		dest[dest_ix].counter_id = mlx5_fc_id(attr->counter);
		dest_ix++;
	}

	if (attr->action & MLX5_FLOW_CONTEXT_ACTION_MOD_HDR)
		flow_act.modify_hdr = attr->modify_hdr;

	mutex_lock(&tc->t_lock);
	if (IS_ERR_OR_NULL(tc->t)) {
		/* Create the root table here if doesn't exist yet */
		tc->t =
			mlx5_chains_get_table(nic_chains, 0, 1, MLX5E_TC_FT_LEVEL);

		if (IS_ERR(tc->t)) {
			mutex_unlock(&tc->t_lock);
			netdev_err(priv->netdev,
				   "Failed to create tc offload table\n");
			rule = ERR_CAST(priv->fs.tc.t);
			goto err_ft_get;
		}
	}
	mutex_unlock(&tc->t_lock);

	if (attr->chain || attr->prio)
		ft = mlx5_chains_get_table(nic_chains,
					   attr->chain, attr->prio,
					   MLX5E_TC_FT_LEVEL);
	else
		ft = attr->ft;

	if (IS_ERR(ft)) {
		rule = ERR_CAST(ft);
		goto err_ft_get;
	}

	if (attr->outer_match_level != MLX5_MATCH_NONE)
		spec->match_criteria_enable |= MLX5_MATCH_OUTER_HEADERS;

	rule = mlx5_add_flow_rules(ft, spec,
				   &flow_act, dest, dest_ix);
	if (IS_ERR(rule))
		goto err_rule;

	return rule;

err_rule:
	if (attr->chain || attr->prio)
		mlx5_chains_put_table(nic_chains,
				      attr->chain, attr->prio,
				      MLX5E_TC_FT_LEVEL);
err_ft_get:
	if (attr->dest_chain)
		mlx5_chains_put_table(nic_chains,
				      attr->dest_chain, 1,
				      MLX5E_TC_FT_LEVEL);

	return ERR_CAST(rule);
}

static int
alloc_flow_attr_counter(struct mlx5_core_dev *counter_dev,
			struct mlx5_flow_attr *attr)

{
	struct mlx5_fc *counter;

	counter = mlx5_fc_create(counter_dev, true);
	if (IS_ERR(counter))
		return PTR_ERR(counter);

	attr->counter = counter;
	return 0;
}

static int
mlx5e_tc_add_nic_flow(struct mlx5e_priv *priv,
		      struct mlx5e_tc_flow *flow,
		      struct netlink_ext_ack *extack)
{
	struct mlx5e_tc_flow_parse_attr *parse_attr;
	struct mlx5_flow_attr *attr = flow->attr;
	struct mlx5_core_dev *dev = priv->mdev;
	int err;

	parse_attr = attr->parse_attr;

	if (flow_flag_test(flow, HAIRPIN)) {
		err = mlx5e_hairpin_flow_add(priv, flow, parse_attr, extack);
		if (err)
			return err;
	}

	if (attr->action & MLX5_FLOW_CONTEXT_ACTION_COUNT) {
		err = alloc_flow_attr_counter(dev, attr);
		if (err)
			return err;
	}

	if (attr->action & MLX5_FLOW_CONTEXT_ACTION_MOD_HDR) {
		err = mlx5e_attach_mod_hdr(priv, flow, parse_attr);
		mlx5e_mod_hdr_dealloc(&parse_attr->mod_hdr_acts);
		if (err)
			return err;
	}

	if (attr->flags & MLX5_ATTR_FLAG_CT)
		flow->rule[0] = mlx5_tc_ct_flow_offload(get_ct_priv(priv), &parse_attr->spec,
							attr, &parse_attr->mod_hdr_acts);
	else
		flow->rule[0] = mlx5e_add_offloaded_nic_rule(priv, &parse_attr->spec,
							     attr);

	return PTR_ERR_OR_ZERO(flow->rule[0]);
}

void mlx5e_del_offloaded_nic_rule(struct mlx5e_priv *priv,
				  struct mlx5_flow_handle *rule,
				  struct mlx5_flow_attr *attr)
{
	struct mlx5_fs_chains *nic_chains = mlx5e_nic_chains(priv);

	mlx5_del_flow_rules(rule);

	if (attr->chain || attr->prio)
		mlx5_chains_put_table(nic_chains, attr->chain, attr->prio,
				      MLX5E_TC_FT_LEVEL);

	if (attr->dest_chain)
		mlx5_chains_put_table(nic_chains, attr->dest_chain, 1,
				      MLX5E_TC_FT_LEVEL);
}

static void mlx5e_tc_del_nic_flow(struct mlx5e_priv *priv,
				  struct mlx5e_tc_flow *flow)
{
	struct mlx5_flow_attr *attr = flow->attr;
	struct mlx5e_tc_table *tc = &priv->fs.tc;

	flow_flag_clear(flow, OFFLOADED);

	if (attr->flags & MLX5_ATTR_FLAG_CT)
		mlx5_tc_ct_delete_flow(get_ct_priv(flow->priv), attr);
	else if (!IS_ERR_OR_NULL(flow->rule[0]))
		mlx5e_del_offloaded_nic_rule(priv, flow->rule[0], attr);

	/* Remove root table if no rules are left to avoid
	 * extra steering hops.
	 */
	mutex_lock(&priv->fs.tc.t_lock);
	if (!mlx5e_tc_num_filters(priv, MLX5_TC_FLAG(NIC_OFFLOAD)) &&
	    !IS_ERR_OR_NULL(tc->t)) {
		mlx5_chains_put_table(mlx5e_nic_chains(priv), 0, 1, MLX5E_TC_FT_LEVEL);
		priv->fs.tc.t = NULL;
	}
	mutex_unlock(&priv->fs.tc.t_lock);

	if (attr->action & MLX5_FLOW_CONTEXT_ACTION_MOD_HDR)
		mlx5e_detach_mod_hdr(priv, flow);

	if (attr->action & MLX5_FLOW_CONTEXT_ACTION_COUNT)
		mlx5_fc_destroy(priv->mdev, attr->counter);

	if (flow_flag_test(flow, HAIRPIN))
		mlx5e_hairpin_flow_del(priv, flow);

	free_flow_post_acts(flow);

	kvfree(attr->parse_attr);
	kfree(flow->attr);
}

struct mlx5_flow_handle *
mlx5e_tc_offload_fdb_rules(struct mlx5_eswitch *esw,
			   struct mlx5e_tc_flow *flow,
			   struct mlx5_flow_spec *spec,
			   struct mlx5_flow_attr *attr)
{
	struct mlx5_flow_handle *rule;

	if (attr->flags & MLX5_ATTR_FLAG_SLOW_PATH)
		return mlx5_eswitch_add_offloaded_rule(esw, spec, attr);

<<<<<<< HEAD
	if (flow_flag_test(flow, CT)) {
	    //ct对应的flow下发
		mod_hdr_acts = &attr->parse_attr->mod_hdr_acts;

		rule = mlx5_tc_ct_flow_offload(get_ct_priv(flow->priv),
					       flow, spec, attr,
					       mod_hdr_acts);
	} else if (flow_flag_test(flow, SAMPLE)) {
		rule = mlx5e_tc_sample_offload(get_sample_priv(flow->priv), spec, attr,
					       mlx5e_tc_get_flow_tun_id(flow));
	} else {
		rule = mlx5_eswitch_add_offloaded_rule(esw, spec, attr);
	}
=======
	rule = mlx5e_tc_rule_offload(flow->priv, spec, attr);
>>>>>>> 028192fe

	//非ct相关的flow下发
	if (IS_ERR(rule))
		return rule;

	if (attr->esw_attr->split_count) {
		flow->rule[1] = mlx5_eswitch_add_fwd_rule(esw, spec, attr);
		if (IS_ERR(flow->rule[1]))
			goto err_rule1;
	}

	return rule;

err_rule1:
	mlx5e_tc_rule_unoffload(flow->priv, rule, attr);
	return flow->rule[1];
}

void mlx5e_tc_unoffload_fdb_rules(struct mlx5_eswitch *esw,
				  struct mlx5e_tc_flow *flow,
				  struct mlx5_flow_attr *attr)
{
	flow_flag_clear(flow, OFFLOADED);

	if (attr->flags & MLX5_ATTR_FLAG_SLOW_PATH)
		return mlx5_eswitch_del_offloaded_rule(esw, flow->rule[0], attr);

	if (attr->esw_attr->split_count)
		mlx5_eswitch_del_fwd_rule(esw, flow->rule[1], attr);

	mlx5e_tc_rule_unoffload(flow->priv, flow->rule[0], attr);
}

struct mlx5_flow_handle *
mlx5e_tc_offload_to_slow_path(struct mlx5_eswitch *esw,
			      struct mlx5e_tc_flow *flow,
			      struct mlx5_flow_spec *spec)
{
	struct mlx5_flow_attr *slow_attr;
	struct mlx5_flow_handle *rule;

	slow_attr = mlx5_alloc_flow_attr(MLX5_FLOW_NAMESPACE_FDB);
	if (!slow_attr)
		return ERR_PTR(-ENOMEM);

	memcpy(slow_attr, flow->attr, ESW_FLOW_ATTR_SZ);
	slow_attr->action = MLX5_FLOW_CONTEXT_ACTION_FWD_DEST;
	slow_attr->esw_attr->split_count = 0;
	slow_attr->flags |= MLX5_ATTR_FLAG_SLOW_PATH;

	rule = mlx5e_tc_offload_fdb_rules(esw, flow, spec, slow_attr);
	if (!IS_ERR(rule))
		flow_flag_set(flow, SLOW);

	kfree(slow_attr);

	return rule;
}

void mlx5e_tc_unoffload_from_slow_path(struct mlx5_eswitch *esw,
				       struct mlx5e_tc_flow *flow)
{
	struct mlx5_flow_attr *slow_attr;

	slow_attr = mlx5_alloc_flow_attr(MLX5_FLOW_NAMESPACE_FDB);
	if (!slow_attr) {
		mlx5_core_warn(flow->priv->mdev, "Unable to alloc attr to unoffload slow path rule\n");
		return;
	}

	memcpy(slow_attr, flow->attr, ESW_FLOW_ATTR_SZ);
	slow_attr->action = MLX5_FLOW_CONTEXT_ACTION_FWD_DEST;
	slow_attr->esw_attr->split_count = 0;
	slow_attr->flags |= MLX5_ATTR_FLAG_SLOW_PATH;
	mlx5e_tc_unoffload_fdb_rules(esw, flow, slow_attr);
	flow_flag_clear(flow, SLOW);
	kfree(slow_attr);
}

/* Caller must obtain uplink_priv->unready_flows_lock mutex before calling this
 * function.
 */
static void unready_flow_add(struct mlx5e_tc_flow *flow,
			     struct list_head *unready_flows)
{
	flow_flag_set(flow, NOT_READY);
	list_add_tail(&flow->unready, unready_flows);
}

/* Caller must obtain uplink_priv->unready_flows_lock mutex before calling this
 * function.
 */
static void unready_flow_del(struct mlx5e_tc_flow *flow)
{
	list_del(&flow->unready);
	flow_flag_clear(flow, NOT_READY);
}

static void add_unready_flow(struct mlx5e_tc_flow *flow)
{
	struct mlx5_rep_uplink_priv *uplink_priv;
	struct mlx5e_rep_priv *rpriv;
	struct mlx5_eswitch *esw;

	esw = flow->priv->mdev->priv.eswitch;
	rpriv = mlx5_eswitch_get_uplink_priv(esw, REP_ETH);
	uplink_priv = &rpriv->uplink_priv;

	mutex_lock(&uplink_priv->unready_flows_lock);
	unready_flow_add(flow, &uplink_priv->unready_flows);
	mutex_unlock(&uplink_priv->unready_flows_lock);
}

static void remove_unready_flow(struct mlx5e_tc_flow *flow)
{
	struct mlx5_rep_uplink_priv *uplink_priv;
	struct mlx5e_rep_priv *rpriv;
	struct mlx5_eswitch *esw;

	esw = flow->priv->mdev->priv.eswitch;
	rpriv = mlx5_eswitch_get_uplink_priv(esw, REP_ETH);
	uplink_priv = &rpriv->uplink_priv;

	mutex_lock(&uplink_priv->unready_flows_lock);
	unready_flow_del(flow);
	mutex_unlock(&uplink_priv->unready_flows_lock);
}

bool mlx5e_tc_is_vf_tunnel(struct net_device *out_dev, struct net_device *route_dev)
{
	struct mlx5_core_dev *out_mdev, *route_mdev;
	struct mlx5e_priv *out_priv, *route_priv;

	out_priv = netdev_priv(out_dev);
	out_mdev = out_priv->mdev;
	route_priv = netdev_priv(route_dev);
	route_mdev = route_priv->mdev;

	if (out_mdev->coredev_type != MLX5_COREDEV_PF ||
	    route_mdev->coredev_type != MLX5_COREDEV_VF)
		return false;

	return mlx5e_same_hw_devs(out_priv, route_priv);
}

int mlx5e_tc_query_route_vport(struct net_device *out_dev, struct net_device *route_dev, u16 *vport)
{
	struct mlx5e_priv *out_priv, *route_priv;
	struct mlx5_devcom *devcom = NULL;
	struct mlx5_core_dev *route_mdev;
	struct mlx5_eswitch *esw;
	u16 vhca_id;
	int err;

	out_priv = netdev_priv(out_dev);
	esw = out_priv->mdev->priv.eswitch;
	route_priv = netdev_priv(route_dev);
	route_mdev = route_priv->mdev;

	vhca_id = MLX5_CAP_GEN(route_mdev, vhca_id);
	if (mlx5_lag_is_active(out_priv->mdev)) {
		/* In lag case we may get devices from different eswitch instances.
		 * If we failed to get vport num, it means, mostly, that we on the wrong
		 * eswitch.
		 */
		err = mlx5_eswitch_vhca_id_to_vport(esw, vhca_id, vport);
		if (err != -ENOENT)
			return err;

		devcom = out_priv->mdev->priv.devcom;
		esw = mlx5_devcom_get_peer_data(devcom, MLX5_DEVCOM_ESW_OFFLOADS);
		if (!esw)
			return -ENODEV;
	}

	err = mlx5_eswitch_vhca_id_to_vport(esw, vhca_id, vport);
	if (devcom)
		mlx5_devcom_release_peer_data(devcom, MLX5_DEVCOM_ESW_OFFLOADS);
	return err;
}

int mlx5e_tc_add_flow_mod_hdr(struct mlx5e_priv *priv,
			      struct mlx5e_tc_flow *flow,
			      struct mlx5_flow_attr *attr)
{
	struct mlx5e_tc_mod_hdr_acts *mod_hdr_acts = &attr->parse_attr->mod_hdr_acts;
	struct mlx5_modify_hdr *mod_hdr;

	mod_hdr = mlx5_modify_header_alloc(priv->mdev,
					   mlx5e_get_flow_namespace(flow),
					   mod_hdr_acts->num_actions,
					   mod_hdr_acts->actions);
	if (IS_ERR(mod_hdr))
		return PTR_ERR(mod_hdr);

	WARN_ON(attr->modify_hdr);
	attr->modify_hdr = mod_hdr;

	return 0;
}

static int
set_encap_dests(struct mlx5e_priv *priv,
		struct mlx5e_tc_flow *flow,
		struct mlx5_flow_attr *attr,
		struct netlink_ext_ack *extack,
		bool *encap_valid,
		bool *vf_tun)
{
	struct mlx5e_tc_flow_parse_attr *parse_attr;
	struct mlx5_esw_flow_attr *esw_attr;
	struct net_device *encap_dev = NULL;
	struct mlx5e_rep_priv *rpriv;
	struct mlx5e_priv *out_priv;
	int out_index;
	int err = 0;

	if (!mlx5e_is_eswitch_flow(flow))
		return 0;

	parse_attr = attr->parse_attr;
	esw_attr = attr->esw_attr;
	*vf_tun = false;
	*encap_valid = true;

	for (out_index = 0; out_index < MLX5_MAX_FLOW_FWD_VPORTS; out_index++) {
		struct net_device *out_dev;
		int mirred_ifindex;

		if (!(esw_attr->dests[out_index].flags & MLX5_ESW_DEST_ENCAP))
			continue;

		mirred_ifindex = parse_attr->mirred_ifindex[out_index];
		out_dev = dev_get_by_index(dev_net(priv->netdev), mirred_ifindex);
		if (!out_dev) {
			NL_SET_ERR_MSG_MOD(extack, "Requested mirred device not found");
			err = -ENODEV;
			goto out;
		}
		err = mlx5e_attach_encap(priv, flow, attr, out_dev, out_index,
					 extack, &encap_dev, encap_valid);
		dev_put(out_dev);
		if (err)
			goto out;

		if (esw_attr->dests[out_index].flags &
		    MLX5_ESW_DEST_CHAIN_WITH_SRC_PORT_CHANGE &&
		    !esw_attr->dest_int_port)
			*vf_tun = true;

		out_priv = netdev_priv(encap_dev);
		rpriv = out_priv->ppriv;
		esw_attr->dests[out_index].rep = rpriv->rep;
		esw_attr->dests[out_index].mdev = out_priv->mdev;
	}

	if (*vf_tun && esw_attr->out_count > 1) {
		NL_SET_ERR_MSG_MOD(extack, "VF tunnel encap with mirroring is not supported");
		err = -EOPNOTSUPP;
		goto out;
	}

out:
	return err;
}

static void
clean_encap_dests(struct mlx5e_priv *priv,
		  struct mlx5e_tc_flow *flow,
		  struct mlx5_flow_attr *attr,
		  bool *vf_tun)
{
	struct mlx5_esw_flow_attr *esw_attr;
	int out_index;

	if (!mlx5e_is_eswitch_flow(flow))
		return;

	esw_attr = attr->esw_attr;
	*vf_tun = false;

	for (out_index = 0; out_index < MLX5_MAX_FLOW_FWD_VPORTS; out_index++) {
		if (!(esw_attr->dests[out_index].flags & MLX5_ESW_DEST_ENCAP))
			continue;

		if (esw_attr->dests[out_index].flags &
		    MLX5_ESW_DEST_CHAIN_WITH_SRC_PORT_CHANGE &&
		    !esw_attr->dest_int_port)
			*vf_tun = true;

		mlx5e_detach_encap(priv, flow, attr, out_index);
		kfree(attr->parse_attr->tun_info[out_index]);
	}
}

static int
mlx5e_tc_add_fdb_flow(struct mlx5e_priv *priv,
		      struct mlx5e_tc_flow *flow,
		      struct netlink_ext_ack *extack)
{
	struct mlx5_eswitch *esw = priv->mdev->priv.eswitch;
	struct mlx5e_tc_flow_parse_attr *parse_attr;
	struct mlx5_flow_attr *attr = flow->attr;
	struct mlx5_esw_flow_attr *esw_attr;
	bool vf_tun, encap_valid;
	u32 max_prio, max_chain;
	int err = 0;

	parse_attr = attr->parse_attr;
	esw_attr = attr->esw_attr;

	/* We check chain range only for tc flows.
	 * For ft flows, we checked attr->chain was originally 0 and set it to
	 * FDB_FT_CHAIN which is outside tc range.
	 * See mlx5e_rep_setup_ft_cb().
	 */
	max_chain = mlx5_chains_get_chain_range(esw_chains(esw));
	if (!mlx5e_is_ft_flow(flow) && attr->chain > max_chain) {
		NL_SET_ERR_MSG_MOD(extack,
				   "Requested chain is out of supported range");
		err = -EOPNOTSUPP;
		goto err_out;
	}

	max_prio = mlx5_chains_get_prio_range(esw_chains(esw));
	if (attr->prio > max_prio) {
		NL_SET_ERR_MSG_MOD(extack,
				   "Requested priority is out of supported range");
		err = -EOPNOTSUPP;
		goto err_out;
	}

	if (flow_flag_test(flow, TUN_RX)) {
		err = mlx5e_attach_decap_route(priv, flow);
		if (err)
			goto err_out;

		if (!attr->chain && esw_attr->int_port &&
		    attr->action & MLX5_FLOW_CONTEXT_ACTION_FWD_DEST) {
			/* If decap route device is internal port, change the
			 * source vport value in reg_c0 back to uplink just in
			 * case the rule performs goto chain > 0. If we have a miss
			 * on chain > 0 we want the metadata regs to hold the
			 * chain id so SW will resume handling of this packet
			 * from the proper chain.
			 */
			u32 metadata = mlx5_eswitch_get_vport_metadata_for_set(esw,
									esw_attr->in_rep->vport);

			err = mlx5e_tc_match_to_reg_set(priv->mdev, &parse_attr->mod_hdr_acts,
							MLX5_FLOW_NAMESPACE_FDB, VPORT_TO_REG,
							metadata);
			if (err)
				goto err_out;

			attr->action |= MLX5_FLOW_CONTEXT_ACTION_MOD_HDR;
		}
	}

	if (flow_flag_test(flow, L3_TO_L2_DECAP)) {
		err = mlx5e_attach_decap(priv, flow, extack);
		if (err)
			goto err_out;
	}

	if (netif_is_ovs_master(parse_attr->filter_dev)) {
		struct mlx5e_tc_int_port *int_port;

		if (attr->chain) {
			NL_SET_ERR_MSG_MOD(extack,
					   "Internal port rule is only supported on chain 0");
			err = -EOPNOTSUPP;
			goto err_out;
		}

		if (attr->dest_chain) {
			NL_SET_ERR_MSG_MOD(extack,
					   "Internal port rule offload doesn't support goto action");
			err = -EOPNOTSUPP;
			goto err_out;
		}

		int_port = mlx5e_tc_int_port_get(mlx5e_get_int_port_priv(priv),
						 parse_attr->filter_dev->ifindex,
						 flow_flag_test(flow, EGRESS) ?
						 MLX5E_TC_INT_PORT_EGRESS :
						 MLX5E_TC_INT_PORT_INGRESS);
<<<<<<< HEAD
		if (IS_ERR(int_port))
			return PTR_ERR(int_port);

		esw_attr->int_port = int_port;
	}

	//遍历需要forward的所有vport（仅处理需要隧道封装port)
	for (out_index = 0; out_index < MLX5_MAX_FLOW_FWD_VPORTS; out_index++) {
		struct net_device *out_dev;
		int mirred_ifindex;

		//跳过不需要encap的port
		if (!(esw_attr->dests[out_index].flags & MLX5_ESW_DEST_ENCAP))
			continue;

		//取出需要output的out_dev
		mirred_ifindex = parse_attr->mirred_ifindex[out_index];
		out_dev = dev_get_by_index(dev_net(priv->netdev), mirred_ifindex);
		if (!out_dev) {
			NL_SET_ERR_MSG_MOD(extack, "Requested mirred device not found");
			err = -ENODEV;
			goto err_out;
		}
		//针对encap流，生成相应的encap header并使flow与其关联（通过fw生成encap_id来关联）
		err = mlx5e_attach_encap(priv, flow/*规则*/, out_dev/*对应的出接口*/, out_index/*output port编号*/,
					 extack, &encap_dev, &encap_valid);
		dev_put(out_dev);
		if (err)
			goto err_out;
=======
		if (IS_ERR(int_port)) {
			err = PTR_ERR(int_port);
			goto err_out;
		}
>>>>>>> 028192fe

		esw_attr->int_port = int_port;
	}

	err = set_encap_dests(priv, flow, attr, extack, &encap_valid, &vf_tun);
	if (err)
		goto err_out;

	//处理vlan相关的action
	err = mlx5_eswitch_add_vlan_action(esw, attr);
	if (err)
		goto err_out;

<<<<<<< HEAD
	if (attr->action & MLX5_FLOW_CONTEXT_ACTION_MOD_HDR &&
	    !(attr->ct_attr.ct_action & TCA_CT_ACT_CLEAR)) {
		//需要修改报文头部
=======
	if (attr->action & MLX5_FLOW_CONTEXT_ACTION_MOD_HDR) {
>>>>>>> 028192fe
		if (vf_tun) {
			err = mlx5e_tc_add_flow_mod_hdr(priv, flow, attr);
			if (err)
				goto err_out;
		} else {
			err = mlx5e_attach_mod_hdr(priv, flow, parse_attr);
			if (err)
				goto err_out;
		}
	}

	//处理需要统计计数的action
	if (attr->action & MLX5_FLOW_CONTEXT_ACTION_COUNT) {
		err = alloc_flow_attr_counter(esw_attr->counter_dev, attr);
		if (err)
			goto err_out;
	}

	/* we get here if one of the following takes place:
	 * (1) there's no error
	 * (2) there's an encap action and we don't have valid neigh
	 */
<<<<<<< HEAD
	if (!encap_valid)
		//隧道封装的失败的流，无有效neighbour信息
=======
	if (!encap_valid || flow_flag_test(flow, SLOW))
>>>>>>> 028192fe
		flow->rule[0] = mlx5e_tc_offload_to_slow_path(esw, flow, &parse_attr->spec);
	else
		//执行下发
		flow->rule[0] = mlx5e_tc_offload_fdb_rules(esw, flow, &parse_attr->spec, attr);

	if (IS_ERR(flow->rule[0])) {
		err = PTR_ERR(flow->rule[0]);
		goto err_out;
	}
	flow_flag_set(flow, OFFLOADED);

	return 0;

err_out:
	flow_flag_set(flow, FAILED);
	return err;
}

static bool mlx5_flow_has_geneve_opt(struct mlx5e_tc_flow *flow)
{
	struct mlx5_flow_spec *spec = &flow->attr->parse_attr->spec;
	void *headers_v = MLX5_ADDR_OF(fte_match_param,
				       spec->match_value,
				       misc_parameters_3);
	u32 geneve_tlv_opt_0_data = MLX5_GET(fte_match_set_misc3,
					     headers_v,
					     geneve_tlv_option_0_data);

	return !!geneve_tlv_opt_0_data;
}

static void mlx5e_tc_del_fdb_flow(struct mlx5e_priv *priv,
				  struct mlx5e_tc_flow *flow)
{
	struct mlx5_eswitch *esw = priv->mdev->priv.eswitch;
	struct mlx5_flow_attr *attr = flow->attr;
	struct mlx5_esw_flow_attr *esw_attr;
	bool vf_tun;

	esw_attr = attr->esw_attr;
	mlx5e_put_flow_tunnel_id(flow);

	if (flow_flag_test(flow, NOT_READY))
		remove_unready_flow(flow);

	if (mlx5e_is_offloaded_flow(flow)) {
		if (flow_flag_test(flow, SLOW))
			mlx5e_tc_unoffload_from_slow_path(esw, flow);
		else
			mlx5e_tc_unoffload_fdb_rules(esw, flow, attr);
	}
	complete_all(&flow->del_hw_done);

	if (mlx5_flow_has_geneve_opt(flow))
		mlx5_geneve_tlv_option_del(priv->mdev->geneve);

	mlx5_eswitch_del_vlan_action(esw, attr);

	if (flow->decap_route)
		mlx5e_detach_decap_route(priv, flow);

	clean_encap_dests(priv, flow, attr, &vf_tun);

	mlx5_tc_ct_match_del(get_ct_priv(priv), &flow->attr->ct_attr);

	if (attr->action & MLX5_FLOW_CONTEXT_ACTION_MOD_HDR) {
		mlx5e_mod_hdr_dealloc(&attr->parse_attr->mod_hdr_acts);
		if (vf_tun && attr->modify_hdr)
			mlx5_modify_header_dealloc(priv->mdev, attr->modify_hdr);
		else
			mlx5e_detach_mod_hdr(priv, flow);
	}

	if (attr->action & MLX5_FLOW_CONTEXT_ACTION_COUNT)
		mlx5_fc_destroy(esw_attr->counter_dev, attr->counter);

	if (esw_attr->int_port)
		mlx5e_tc_int_port_put(mlx5e_get_int_port_priv(priv), esw_attr->int_port);

	if (esw_attr->dest_int_port)
		mlx5e_tc_int_port_put(mlx5e_get_int_port_priv(priv), esw_attr->dest_int_port);

	if (flow_flag_test(flow, L3_TO_L2_DECAP))
		mlx5e_detach_decap(priv, flow);

	free_flow_post_acts(flow);

	kvfree(attr->esw_attr->rx_tun_attr);
	kvfree(attr->parse_attr);
	kfree(flow->attr);
}

struct mlx5_fc *mlx5e_tc_get_counter(struct mlx5e_tc_flow *flow)
{
	struct mlx5_flow_attr *attr;

	attr = list_first_entry(&flow->attrs, struct mlx5_flow_attr, list);
	return attr->counter;
}

/* Iterate over tmp_list of flows attached to flow_list head. */
void mlx5e_put_flow_list(struct mlx5e_priv *priv, struct list_head *flow_list)
{
	struct mlx5e_tc_flow *flow, *tmp;

	list_for_each_entry_safe(flow, tmp, flow_list, tmp_list)
		mlx5e_flow_put(priv, flow);
}

static void __mlx5e_tc_del_fdb_peer_flow(struct mlx5e_tc_flow *flow)
{
	struct mlx5_eswitch *esw = flow->priv->mdev->priv.eswitch;

	if (!flow_flag_test(flow, ESWITCH) ||
	    !flow_flag_test(flow, DUP))
		return;

	mutex_lock(&esw->offloads.peer_mutex);
	list_del(&flow->peer);
	mutex_unlock(&esw->offloads.peer_mutex);

	flow_flag_clear(flow, DUP);

	if (refcount_dec_and_test(&flow->peer_flow->refcnt)) {
		mlx5e_tc_del_fdb_flow(flow->peer_flow->priv, flow->peer_flow);
		kfree(flow->peer_flow);
	}

	flow->peer_flow = NULL;
}

static void mlx5e_tc_del_fdb_peer_flow(struct mlx5e_tc_flow *flow)
{
	struct mlx5_core_dev *dev = flow->priv->mdev;
	struct mlx5_devcom *devcom = dev->priv.devcom;
	struct mlx5_eswitch *peer_esw;

	peer_esw = mlx5_devcom_get_peer_data(devcom, MLX5_DEVCOM_ESW_OFFLOADS);
	if (!peer_esw)
		return;

	__mlx5e_tc_del_fdb_peer_flow(flow);
	mlx5_devcom_release_peer_data(devcom, MLX5_DEVCOM_ESW_OFFLOADS);
}

static void mlx5e_tc_del_flow(struct mlx5e_priv *priv,
			      struct mlx5e_tc_flow *flow)
{
	if (mlx5e_is_eswitch_flow(flow)) {
		mlx5e_tc_del_fdb_peer_flow(flow);
		mlx5e_tc_del_fdb_flow(priv, flow);
	} else {
		mlx5e_tc_del_nic_flow(priv, flow);
	}
}

static bool flow_requires_tunnel_mapping(u32 chain, struct flow_cls_offload *f)
{
	struct flow_rule *rule = flow_cls_offload_flow_rule(f);
	struct flow_action *flow_action = &rule->action;
	const struct flow_action_entry *act;
	int i;

	if (chain)
		return false;

	flow_action_for_each(i, act, flow_action) {
		switch (act->id) {
		case FLOW_ACTION_GOTO:
			return true;
		case FLOW_ACTION_SAMPLE:
			return true;
		default:
			continue;
		}
	}

	return false;
}

static int
enc_opts_is_dont_care_or_full_match(struct mlx5e_priv *priv,
				    struct flow_dissector_key_enc_opts *opts,
				    struct netlink_ext_ack *extack,
				    bool *dont_care)
{
	struct geneve_opt *opt;
	int off = 0;

	*dont_care = true;

	while (opts->len > off) {
		opt = (struct geneve_opt *)&opts->data[off];

		if (!(*dont_care) || opt->opt_class || opt->type ||
		    memchr_inv(opt->opt_data, 0, opt->length * 4)) {
			*dont_care = false;

			if (opt->opt_class != htons(U16_MAX) ||
			    opt->type != U8_MAX) {
				NL_SET_ERR_MSG_MOD(extack,
						   "Partial match of tunnel options in chain > 0 isn't supported");
				netdev_warn(priv->netdev,
					    "Partial match of tunnel options in chain > 0 isn't supported");
				return -EOPNOTSUPP;
			}
		}

		off += sizeof(struct geneve_opt) + opt->length * 4;
	}

	return 0;
}

#define COPY_DISSECTOR(rule, diss_key, dst)\
({ \
	struct flow_rule *__rule = (rule);\
	typeof(dst) __dst = dst;\
\
	memcpy(__dst,\
	       skb_flow_dissector_target(__rule->match.dissector,\
					 diss_key,\
					 __rule->match.key),\
	       sizeof(*__dst));\
})

static int mlx5e_get_flow_tunnel_id(struct mlx5e_priv *priv,
				    struct mlx5e_tc_flow *flow,
				    struct flow_cls_offload *f,
				    struct net_device *filter_dev)
{
	struct flow_rule *rule = flow_cls_offload_flow_rule(f);
	struct netlink_ext_ack *extack = f->common.extack;
	struct mlx5e_tc_mod_hdr_acts *mod_hdr_acts;
	struct flow_match_enc_opts enc_opts_match;
	struct tunnel_match_enc_opts tun_enc_opts;
	struct mlx5_rep_uplink_priv *uplink_priv;
	struct mlx5_flow_attr *attr = flow->attr;
	struct mlx5e_rep_priv *uplink_rpriv;
	struct tunnel_match_key tunnel_key;
	bool enc_opts_is_dont_care = true;
	u32 tun_id, enc_opts_id = 0;
	struct mlx5_eswitch *esw;
	u32 value, mask;
	int err;

	esw = priv->mdev->priv.eswitch;
	uplink_rpriv = mlx5_eswitch_get_uplink_priv(esw, REP_ETH);
	uplink_priv = &uplink_rpriv->uplink_priv;

	memset(&tunnel_key, 0, sizeof(tunnel_key));
	COPY_DISSECTOR(rule, FLOW_DISSECTOR_KEY_ENC_CONTROL,
		       &tunnel_key.enc_control);
	if (tunnel_key.enc_control.addr_type == FLOW_DISSECTOR_KEY_IPV4_ADDRS)
		COPY_DISSECTOR(rule, FLOW_DISSECTOR_KEY_ENC_IPV4_ADDRS,
			       &tunnel_key.enc_ipv4);
	else
		COPY_DISSECTOR(rule, FLOW_DISSECTOR_KEY_ENC_IPV6_ADDRS,
			       &tunnel_key.enc_ipv6);
	COPY_DISSECTOR(rule, FLOW_DISSECTOR_KEY_ENC_IP, &tunnel_key.enc_ip);
	COPY_DISSECTOR(rule, FLOW_DISSECTOR_KEY_ENC_PORTS,
		       &tunnel_key.enc_tp);
	COPY_DISSECTOR(rule, FLOW_DISSECTOR_KEY_ENC_KEYID,
		       &tunnel_key.enc_key_id);
	tunnel_key.filter_ifindex = filter_dev->ifindex;

	err = mapping_add(uplink_priv->tunnel_mapping, &tunnel_key, &tun_id);
	if (err)
		return err;

	flow_rule_match_enc_opts(rule, &enc_opts_match);
	err = enc_opts_is_dont_care_or_full_match(priv,
						  enc_opts_match.mask,
						  extack,
						  &enc_opts_is_dont_care);
	if (err)
		goto err_enc_opts;

	if (!enc_opts_is_dont_care) {
		memset(&tun_enc_opts, 0, sizeof(tun_enc_opts));
		memcpy(&tun_enc_opts.key, enc_opts_match.key,
		       sizeof(*enc_opts_match.key));
		memcpy(&tun_enc_opts.mask, enc_opts_match.mask,
		       sizeof(*enc_opts_match.mask));

		err = mapping_add(uplink_priv->tunnel_enc_opts_mapping,
				  &tun_enc_opts, &enc_opts_id);
		if (err)
			goto err_enc_opts;
	}

	value = tun_id << ENC_OPTS_BITS | enc_opts_id;
	mask = enc_opts_id ? TUNNEL_ID_MASK :
			     (TUNNEL_ID_MASK & ~ENC_OPTS_BITS_MASK);

	if (attr->chain) {
		mlx5e_tc_match_to_reg_match(&attr->parse_attr->spec,
					    TUNNEL_TO_REG, value, mask);
	} else {
		mod_hdr_acts = &attr->parse_attr->mod_hdr_acts;
		err = mlx5e_tc_match_to_reg_set(priv->mdev,
						mod_hdr_acts, MLX5_FLOW_NAMESPACE_FDB,
						TUNNEL_TO_REG, value);
		if (err)
			goto err_set;

		attr->action |= MLX5_FLOW_CONTEXT_ACTION_MOD_HDR;
	}

	flow->attr->tunnel_id = value;
	return 0;

err_set:
	if (enc_opts_id)
		mapping_remove(uplink_priv->tunnel_enc_opts_mapping,
			       enc_opts_id);
err_enc_opts:
	mapping_remove(uplink_priv->tunnel_mapping, tun_id);
	return err;
}

static void mlx5e_put_flow_tunnel_id(struct mlx5e_tc_flow *flow)
{
	u32 enc_opts_id = flow->attr->tunnel_id & ENC_OPTS_BITS_MASK;
	u32 tun_id = flow->attr->tunnel_id >> ENC_OPTS_BITS;
	struct mlx5_rep_uplink_priv *uplink_priv;
	struct mlx5e_rep_priv *uplink_rpriv;
	struct mlx5_eswitch *esw;

	esw = flow->priv->mdev->priv.eswitch;
	uplink_rpriv = mlx5_eswitch_get_uplink_priv(esw, REP_ETH);
	uplink_priv = &uplink_rpriv->uplink_priv;

	if (tun_id)
		mapping_remove(uplink_priv->tunnel_mapping, tun_id);
	if (enc_opts_id)
		mapping_remove(uplink_priv->tunnel_enc_opts_mapping,
			       enc_opts_id);
}

void mlx5e_tc_set_ethertype(struct mlx5_core_dev *mdev,
			    struct flow_match_basic *match, bool outer,
			    void *headers_c, void *headers_v)
{
	bool ip_version_cap;

	ip_version_cap = outer ?
		MLX5_CAP_FLOWTABLE_NIC_RX(mdev,
					  ft_field_support.outer_ip_version) :
		MLX5_CAP_FLOWTABLE_NIC_RX(mdev,
					  ft_field_support.inner_ip_version);

	if (ip_version_cap && match->mask->n_proto == htons(0xFFFF) &&
	    (match->key->n_proto == htons(ETH_P_IP) ||
	     match->key->n_proto == htons(ETH_P_IPV6))) {
		MLX5_SET_TO_ONES(fte_match_set_lyr_2_4, headers_c, ip_version);
		MLX5_SET(fte_match_set_lyr_2_4, headers_v, ip_version,
			 match->key->n_proto == htons(ETH_P_IP) ? 4 : 6);
	} else {
		MLX5_SET(fte_match_set_lyr_2_4, headers_c, ethertype,
			 ntohs(match->mask->n_proto));
		MLX5_SET(fte_match_set_lyr_2_4, headers_v, ethertype,
			 ntohs(match->key->n_proto));
	}
}

u8 mlx5e_tc_get_ip_version(struct mlx5_flow_spec *spec, bool outer)
{
	void *headers_v;
	u16 ethertype;
	u8 ip_version;

	if (outer)
		headers_v = MLX5_ADDR_OF(fte_match_param, spec->match_value, outer_headers);
	else
		headers_v = MLX5_ADDR_OF(fte_match_param, spec->match_value, inner_headers);

	ip_version = MLX5_GET(fte_match_set_lyr_2_4, headers_v, ip_version);
	/* Return ip_version converted from ethertype anyway */
	if (!ip_version) {
		ethertype = MLX5_GET(fte_match_set_lyr_2_4, headers_v, ethertype);
		if (ethertype == ETH_P_IP || ethertype == ETH_P_ARP)
			ip_version = 4;
		else if (ethertype == ETH_P_IPV6)
			ip_version = 6;
	}
	return ip_version;
}

/* Tunnel device follows RFC 6040, see include/net/inet_ecn.h.
 * And changes inner ip_ecn depending on inner and outer ip_ecn as follows:
 *      +---------+----------------------------------------+
 *      |Arriving |         Arriving Outer Header          |
 *      |   Inner +---------+---------+---------+----------+
 *      |  Header | Not-ECT | ECT(0)  | ECT(1)  |   CE     |
 *      +---------+---------+---------+---------+----------+
 *      | Not-ECT | Not-ECT | Not-ECT | Not-ECT | <drop>   |
 *      |  ECT(0) |  ECT(0) | ECT(0)  | ECT(1)  |   CE*    |
 *      |  ECT(1) |  ECT(1) | ECT(1)  | ECT(1)* |   CE*    |
 *      |    CE   |   CE    |  CE     | CE      |   CE     |
 *      +---------+---------+---------+---------+----------+
 *
 * Tc matches on inner after decapsulation on tunnel device, but hw offload matches
 * the inner ip_ecn value before hardware decap action.
 *
 * Cells marked are changed from original inner packet ip_ecn value during decap, and
 * so matching those values on inner ip_ecn before decap will fail.
 *
 * The following helper allows offload when inner ip_ecn won't be changed by outer ip_ecn,
 * except for the outer ip_ecn = CE, where in all cases inner ip_ecn will be changed to CE,
 * and such we can drop the inner ip_ecn=CE match.
 */

static int mlx5e_tc_verify_tunnel_ecn(struct mlx5e_priv *priv,
				      struct flow_cls_offload *f,
				      bool *match_inner_ecn)
{
	u8 outer_ecn_mask = 0, outer_ecn_key = 0, inner_ecn_mask = 0, inner_ecn_key = 0;
	struct flow_rule *rule = flow_cls_offload_flow_rule(f);
	struct netlink_ext_ack *extack = f->common.extack;
	struct flow_match_ip match;

	*match_inner_ecn = true;

	if (flow_rule_match_key(rule, FLOW_DISSECTOR_KEY_ENC_IP)) {
		flow_rule_match_enc_ip(rule, &match);
		outer_ecn_key = match.key->tos & INET_ECN_MASK;
		outer_ecn_mask = match.mask->tos & INET_ECN_MASK;
	}

	if (flow_rule_match_key(rule, FLOW_DISSECTOR_KEY_IP)) {
		flow_rule_match_ip(rule, &match);
		inner_ecn_key = match.key->tos & INET_ECN_MASK;
		inner_ecn_mask = match.mask->tos & INET_ECN_MASK;
	}

	if (outer_ecn_mask != 0 && outer_ecn_mask != INET_ECN_MASK) {
		NL_SET_ERR_MSG_MOD(extack, "Partial match on enc_tos ecn bits isn't supported");
		netdev_warn(priv->netdev, "Partial match on enc_tos ecn bits isn't supported");
		return -EOPNOTSUPP;
	}

	if (!outer_ecn_mask) {
		if (!inner_ecn_mask)
			return 0;

		NL_SET_ERR_MSG_MOD(extack,
				   "Matching on tos ecn bits without also matching enc_tos ecn bits isn't supported");
		netdev_warn(priv->netdev,
			    "Matching on tos ecn bits without also matching enc_tos ecn bits isn't supported");
		return -EOPNOTSUPP;
	}

	if (inner_ecn_mask && inner_ecn_mask != INET_ECN_MASK) {
		NL_SET_ERR_MSG_MOD(extack,
				   "Partial match on tos ecn bits with match on enc_tos ecn bits isn't supported");
		netdev_warn(priv->netdev,
			    "Partial match on tos ecn bits with match on enc_tos ecn bits isn't supported");
		return -EOPNOTSUPP;
	}

	if (!inner_ecn_mask)
		return 0;

	/* Both inner and outer have full mask on ecn */

	if (outer_ecn_key == INET_ECN_ECT_1) {
		/* inner ecn might change by DECAP action */

		NL_SET_ERR_MSG_MOD(extack, "Match on enc_tos ecn = ECT(1) isn't supported");
		netdev_warn(priv->netdev, "Match on enc_tos ecn = ECT(1) isn't supported");
		return -EOPNOTSUPP;
	}

	if (outer_ecn_key != INET_ECN_CE)
		return 0;

	if (inner_ecn_key != INET_ECN_CE) {
		/* Can't happen in software, as packet ecn will be changed to CE after decap */
		NL_SET_ERR_MSG_MOD(extack,
				   "Match on tos enc_tos ecn = CE while match on tos ecn != CE isn't supported");
		netdev_warn(priv->netdev,
			    "Match on tos enc_tos ecn = CE while match on tos ecn != CE isn't supported");
		return -EOPNOTSUPP;
	}

	/* outer ecn = CE, inner ecn = CE, as decap will change inner ecn to CE in anycase,
	 * drop match on inner ecn
	 */
	*match_inner_ecn = false;

	return 0;
}

static int parse_tunnel_attr(struct mlx5e_priv *priv,
			     struct mlx5e_tc_flow *flow,
			     struct mlx5_flow_spec *spec,
			     struct flow_cls_offload *f,
			     struct net_device *filter_dev,
			     u8 *match_level,
			     bool *match_inner)
{
	struct mlx5e_tc_tunnel *tunnel = mlx5e_get_tc_tun(filter_dev);
	struct mlx5_eswitch *esw = priv->mdev->priv.eswitch;
	struct netlink_ext_ack *extack = f->common.extack;
	bool needs_mapping, sets_mapping;
	int err;

	if (!mlx5e_is_eswitch_flow(flow)) {
		NL_SET_ERR_MSG_MOD(extack, "Match on tunnel is not supported");
		return -EOPNOTSUPP;
	}

	needs_mapping = !!flow->attr->chain;
	sets_mapping = flow_requires_tunnel_mapping(flow->attr->chain, f);
	*match_inner = !needs_mapping;

	if ((needs_mapping || sets_mapping) &&
	    !mlx5_eswitch_reg_c1_loopback_enabled(esw)) {
		NL_SET_ERR_MSG_MOD(extack,
				   "Chains on tunnel devices isn't supported without register loopback support");
		netdev_warn(priv->netdev,
			    "Chains on tunnel devices isn't supported without register loopback support");
		return -EOPNOTSUPP;
	}

	if (!flow->attr->chain) {
		err = mlx5e_tc_tun_parse(filter_dev, priv, spec, f,
					 match_level);
		if (err) {
			NL_SET_ERR_MSG_MOD(extack,
					   "Failed to parse tunnel attributes");
			netdev_warn(priv->netdev,
				    "Failed to parse tunnel attributes");
			return err;
		}

		/* With mpls over udp we decapsulate using packet reformat
		 * object
		 */
		if (!netif_is_bareudp(filter_dev))
			flow->attr->action |= MLX5_FLOW_CONTEXT_ACTION_DECAP;
		err = mlx5e_tc_set_attr_rx_tun(flow, spec);
		if (err)
			return err;
	} else if (tunnel && tunnel->tunnel_type == MLX5E_TC_TUNNEL_TYPE_VXLAN) {
		struct mlx5_flow_spec *tmp_spec;

		tmp_spec = kvzalloc(sizeof(*tmp_spec), GFP_KERNEL);
		if (!tmp_spec) {
			NL_SET_ERR_MSG_MOD(extack, "Failed to allocate memory for vxlan tmp spec");
			netdev_warn(priv->netdev, "Failed to allocate memory for vxlan tmp spec");
			return -ENOMEM;
		}
		memcpy(tmp_spec, spec, sizeof(*tmp_spec));

		err = mlx5e_tc_tun_parse(filter_dev, priv, tmp_spec, f, match_level);
		if (err) {
			kvfree(tmp_spec);
			NL_SET_ERR_MSG_MOD(extack, "Failed to parse tunnel attributes");
			netdev_warn(priv->netdev, "Failed to parse tunnel attributes");
			return err;
		}
		err = mlx5e_tc_set_attr_rx_tun(flow, tmp_spec);
		kvfree(tmp_spec);
		if (err)
			return err;
	}

	if (!needs_mapping && !sets_mapping)
		return 0;

	return mlx5e_get_flow_tunnel_id(priv, flow, f, filter_dev);
}

static void *get_match_inner_headers_criteria(struct mlx5_flow_spec *spec)
{
	return MLX5_ADDR_OF(fte_match_param, spec->match_criteria,
			    inner_headers);
}

static void *get_match_inner_headers_value(struct mlx5_flow_spec *spec)
{
	return MLX5_ADDR_OF(fte_match_param, spec->match_value,
			    inner_headers);
}

static void *get_match_outer_headers_criteria(struct mlx5_flow_spec *spec)
{
	return MLX5_ADDR_OF(fte_match_param, spec->match_criteria,
			    outer_headers);
}

static void *get_match_outer_headers_value(struct mlx5_flow_spec *spec)
{
	return MLX5_ADDR_OF(fte_match_param, spec->match_value,
			    outer_headers);
}

void *mlx5e_get_match_headers_value(u32 flags, struct mlx5_flow_spec *spec)
{
	return (flags & MLX5_FLOW_CONTEXT_ACTION_DECAP) ?
		get_match_inner_headers_value(spec) :
		get_match_outer_headers_value(spec);
}

void *mlx5e_get_match_headers_criteria(u32 flags, struct mlx5_flow_spec *spec)
{
	return (flags & MLX5_FLOW_CONTEXT_ACTION_DECAP) ?
		get_match_inner_headers_criteria(spec) :
		get_match_outer_headers_criteria(spec);
}

static int mlx5e_flower_parse_meta(struct net_device *filter_dev,
				   struct flow_cls_offload *f)
{
	struct flow_rule *rule = flow_cls_offload_flow_rule(f);
	struct netlink_ext_ack *extack = f->common.extack;
	struct net_device *ingress_dev;
	struct flow_match_meta match;

	if (!flow_rule_match_key(rule, FLOW_DISSECTOR_KEY_META))
		return 0;

	flow_rule_match_meta(rule, &match);
	if (!match.mask->ingress_ifindex)
		return 0;

	if (match.mask->ingress_ifindex != 0xFFFFFFFF) {
		NL_SET_ERR_MSG_MOD(extack, "Unsupported ingress ifindex mask");
		return -EOPNOTSUPP;
	}

	ingress_dev = __dev_get_by_index(dev_net(filter_dev),
					 match.key->ingress_ifindex);
	if (!ingress_dev) {
		NL_SET_ERR_MSG_MOD(extack,
				   "Can't find the ingress port to match on");
		return -ENOENT;
	}

	if (ingress_dev != filter_dev) {
		NL_SET_ERR_MSG_MOD(extack,
				   "Can't match on the ingress filter port");
		return -EOPNOTSUPP;
	}

	return 0;
}

static bool skip_key_basic(struct net_device *filter_dev,
			   struct flow_cls_offload *f)
{
	/* When doing mpls over udp decap, the user needs to provide
	 * MPLS_UC as the protocol in order to be able to match on mpls
	 * label fields.  However, the actual ethertype is IP so we want to
	 * avoid matching on this, otherwise we'll fail the match.
	 */
	if (netif_is_bareudp(filter_dev) && f->common.chain_index == 0)
		return true;

	return false;
}

//解析f中的数据至spec
static int __parse_cls_flower(struct mlx5e_priv *priv,
			      struct mlx5e_tc_flow *flow,
			      struct mlx5_flow_spec *spec,
			      struct flow_cls_offload *f,
			      struct net_device *filter_dev,
			      u8 *inner_match_level/*出参，非隧道匹配到哪一层*/, u8 *outer_match_level/*出参，隧道匹配到哪一层*/)
{
	struct netlink_ext_ack *extack = f->common.extack;
	//外层头部
	void *headers_c = MLX5_ADDR_OF(fte_match_param, spec->match_criteria,
				       outer_headers);
	void *headers_v = MLX5_ADDR_OF(fte_match_param, spec->match_value,
				       outer_headers);

	//其它参数
	void *misc_c = MLX5_ADDR_OF(fte_match_param, spec->match_criteria,
				    misc_parameters);
	void *misc_v = MLX5_ADDR_OF(fte_match_param, spec->match_value,
				    misc_parameters);
	void *misc_c_3 = MLX5_ADDR_OF(fte_match_param, spec->match_criteria,
				    misc_parameters_3);
	void *misc_v_3 = MLX5_ADDR_OF(fte_match_param, spec->match_value,
				    misc_parameters_3);
	struct flow_rule *rule = flow_cls_offload_flow_rule(f);
	struct flow_dissector *dissector = rule->match.dissector;
	enum fs_flow_table_type fs_type;
	bool match_inner_ecn = true;
	u16 addr_type = 0;
	u8 ip_proto = 0;
	u8 *match_level;
	int err;

	fs_type = mlx5e_is_eswitch_flow(flow) ? FS_FT_FDB : FS_FT_NIC_RX;
	match_level = outer_match_level;

	if (dissector->used_keys &
	    ~(BIT(FLOW_DISSECTOR_KEY_META) |
	      BIT(FLOW_DISSECTOR_KEY_CONTROL) |
	      BIT(FLOW_DISSECTOR_KEY_BASIC) |
	      BIT(FLOW_DISSECTOR_KEY_ETH_ADDRS) |
	      BIT(FLOW_DISSECTOR_KEY_VLAN) |
	      BIT(FLOW_DISSECTOR_KEY_CVLAN) |
	      BIT(FLOW_DISSECTOR_KEY_IPV4_ADDRS) |
	      BIT(FLOW_DISSECTOR_KEY_IPV6_ADDRS) |
	      BIT(FLOW_DISSECTOR_KEY_PORTS) |
	      BIT(FLOW_DISSECTOR_KEY_ENC_KEYID) |
	      BIT(FLOW_DISSECTOR_KEY_ENC_IPV4_ADDRS) |
	      BIT(FLOW_DISSECTOR_KEY_ENC_IPV6_ADDRS) |
	      BIT(FLOW_DISSECTOR_KEY_ENC_PORTS)	|
	      BIT(FLOW_DISSECTOR_KEY_ENC_CONTROL) |
	      BIT(FLOW_DISSECTOR_KEY_TCP) |
	      BIT(FLOW_DISSECTOR_KEY_IP)  |
	      BIT(FLOW_DISSECTOR_KEY_CT) |
	      BIT(FLOW_DISSECTOR_KEY_ENC_IP) |
	      BIT(FLOW_DISSECTOR_KEY_ENC_OPTS) |
	      BIT(FLOW_DISSECTOR_KEY_ICMP) |
	      BIT(FLOW_DISSECTOR_KEY_MPLS))) {
		//遇到不支持的key,报错,不能offload到硬件
		NL_SET_ERR_MSG_MOD(extack, "Unsupported key");
		netdev_dbg(priv->netdev, "Unsupported key used: 0x%x\n",
			   dissector->used_keys);
		return -EOPNOTSUPP;
	}

	//如果有隧道报文匹配（ipaddr,keyid,ports,control字段），则填充outer_headers
	if (mlx5e_get_tc_tun(filter_dev)) {
		bool match_inner = false;

		//填充隧道ip地址,port及key
		err = parse_tunnel_attr(priv, flow, spec, f, filter_dev,
					outer_match_level, &match_inner);
		if (err)
			return err;

		if (match_inner) {
			/* header pointers should point to the inner headers
			 * if the packet was decapsulated already.
			 * outer headers are set by parse_tunnel_attr.
			 */
			match_level = inner_match_level;
			//隧道已解析完，切换至inner_headers
			headers_c = get_match_inner_headers_criteria(spec);
			headers_v = get_match_inner_headers_value(spec);
		}

		err = mlx5e_tc_verify_tunnel_ecn(priv, f, &match_inner_ecn);
		if (err)
			return err;
	}

	err = mlx5e_flower_parse_meta(filter_dev, f);
	if (err)
		return err;

	if (flow_rule_match_key(rule, FLOW_DISSECTOR_KEY_BASIC) &&
	    !skip_key_basic(filter_dev, f)) {
		struct flow_match_basic match;

		//取key_basic的key及mask填充进match(ethertype字段）
		flow_rule_match_basic(rule, &match);
		mlx5e_tc_set_ethertype(priv->mdev, &match,
				       match_level == outer_match_level,
				       headers_c, headers_v);

		if (match.mask->n_proto)
			*match_level = MLX5_MATCH_L2;
	}
	if (flow_rule_match_key(rule, FLOW_DISSECTOR_KEY_VLAN) ||
	    is_vlan_dev(filter_dev)) {
		struct flow_dissector_key_vlan filter_dev_mask;
		struct flow_dissector_key_vlan filter_dev_key;
		struct flow_match_vlan match;

		if (is_vlan_dev(filter_dev)) {
			match.key = &filter_dev_key;
			match.key->vlan_id = vlan_dev_vlan_id(filter_dev);
			match.key->vlan_tpid = vlan_dev_vlan_proto(filter_dev);
			match.key->vlan_priority = 0;
			match.mask = &filter_dev_mask;
			memset(match.mask, 0xff, sizeof(*match.mask));
			match.mask->vlan_priority = 0;
		} else {
			flow_rule_match_vlan(rule, &match);
		}
		if (match.mask->vlan_id ||
		    match.mask->vlan_priority ||
		    match.mask->vlan_tpid) {
			if (match.key->vlan_tpid == htons(ETH_P_8021AD)) {
				MLX5_SET(fte_match_set_lyr_2_4, headers_c,
					 svlan_tag, 1);
				MLX5_SET(fte_match_set_lyr_2_4, headers_v,
					 svlan_tag, 1);
			} else {
				MLX5_SET(fte_match_set_lyr_2_4, headers_c,
					 cvlan_tag, 1);
				MLX5_SET(fte_match_set_lyr_2_4, headers_v,
					 cvlan_tag, 1);
			}

			MLX5_SET(fte_match_set_lyr_2_4, headers_c, first_vid,
				 match.mask->vlan_id);
			MLX5_SET(fte_match_set_lyr_2_4, headers_v, first_vid,
				 match.key->vlan_id);

			MLX5_SET(fte_match_set_lyr_2_4, headers_c, first_prio,
				 match.mask->vlan_priority);
			MLX5_SET(fte_match_set_lyr_2_4, headers_v, first_prio,
				 match.key->vlan_priority);

			*match_level = MLX5_MATCH_L2;
		}
	} else if (*match_level != MLX5_MATCH_NONE) {
		/* cvlan_tag enabled in match criteria and
		 * disabled in match value means both S & C tags
		 * don't exist (untagged of both)
		 */
		MLX5_SET(fte_match_set_lyr_2_4, headers_c, cvlan_tag, 1);
		*match_level = MLX5_MATCH_L2;
	}

	if (flow_rule_match_key(rule, FLOW_DISSECTOR_KEY_CVLAN)) {
		struct flow_match_vlan match;

		flow_rule_match_cvlan(rule, &match);
		if (match.mask->vlan_id ||
		    match.mask->vlan_priority ||
		    match.mask->vlan_tpid) {
			if (!MLX5_CAP_FLOWTABLE_TYPE(priv->mdev, ft_field_support.outer_second_vid,
						     fs_type)) {
				NL_SET_ERR_MSG_MOD(extack,
						   "Matching on CVLAN is not supported");
				return -EOPNOTSUPP;
			}

			if (match.key->vlan_tpid == htons(ETH_P_8021AD)) {
				MLX5_SET(fte_match_set_misc, misc_c,
					 outer_second_svlan_tag, 1);
				MLX5_SET(fte_match_set_misc, misc_v,
					 outer_second_svlan_tag, 1);
			} else {
				MLX5_SET(fte_match_set_misc, misc_c,
					 outer_second_cvlan_tag, 1);
				MLX5_SET(fte_match_set_misc, misc_v,
					 outer_second_cvlan_tag, 1);
			}

			MLX5_SET(fte_match_set_misc, misc_c, outer_second_vid,
				 match.mask->vlan_id);
			MLX5_SET(fte_match_set_misc, misc_v, outer_second_vid,
				 match.key->vlan_id);
			MLX5_SET(fte_match_set_misc, misc_c, outer_second_prio,
				 match.mask->vlan_priority);
			MLX5_SET(fte_match_set_misc, misc_v, outer_second_prio,
				 match.key->vlan_priority);

			*match_level = MLX5_MATCH_L2;
			spec->match_criteria_enable |= MLX5_MATCH_MISC_PARAMETERS;
		}
	}

	if (flow_rule_match_key(rule, FLOW_DISSECTOR_KEY_ETH_ADDRS)) {
		struct flow_match_eth_addrs match;

		flow_rule_match_eth_addrs(rule, &match);
		ether_addr_copy(MLX5_ADDR_OF(fte_match_set_lyr_2_4, headers_c,
					     dmac_47_16),
				match.mask->dst);
		ether_addr_copy(MLX5_ADDR_OF(fte_match_set_lyr_2_4, headers_v,
					     dmac_47_16),
				match.key->dst);

		ether_addr_copy(MLX5_ADDR_OF(fte_match_set_lyr_2_4, headers_c,
					     smac_47_16),
				match.mask->src);
		ether_addr_copy(MLX5_ADDR_OF(fte_match_set_lyr_2_4, headers_v,
					     smac_47_16),
				match.key->src);

		if (!is_zero_ether_addr(match.mask->src) ||
		    !is_zero_ether_addr(match.mask->dst))
			*match_level = MLX5_MATCH_L2;
	}

	if (flow_rule_match_key(rule, FLOW_DISSECTOR_KEY_CONTROL)) {
		struct flow_match_control match;

		flow_rule_match_control(rule, &match);
		addr_type = match.key->addr_type;

		/* the HW doesn't support frag first/later */
		if (match.mask->flags & FLOW_DIS_FIRST_FRAG) {
			NL_SET_ERR_MSG_MOD(extack, "Match on frag first/later is not supported");
			return -EOPNOTSUPP;
		}

		if (match.mask->flags & FLOW_DIS_IS_FRAGMENT) {
			MLX5_SET(fte_match_set_lyr_2_4, headers_c, frag, 1);
			MLX5_SET(fte_match_set_lyr_2_4, headers_v, frag,
				 match.key->flags & FLOW_DIS_IS_FRAGMENT);

			/* the HW doesn't need L3 inline to match on frag=no */
			if (!(match.key->flags & FLOW_DIS_IS_FRAGMENT))
				*match_level = MLX5_MATCH_L2;
	/* ***  L2 attributes parsing up to here *** */
			else
				*match_level = MLX5_MATCH_L3;
		}
	}

	if (flow_rule_match_key(rule, FLOW_DISSECTOR_KEY_BASIC)) {
		struct flow_match_basic match;

		flow_rule_match_basic(rule, &match);
		ip_proto = match.key->ip_proto;

		MLX5_SET(fte_match_set_lyr_2_4, headers_c, ip_protocol,
			 match.mask->ip_proto);
		MLX5_SET(fte_match_set_lyr_2_4, headers_v, ip_protocol,
			 match.key->ip_proto);

		if (match.mask->ip_proto)
			*match_level = MLX5_MATCH_L3;
	}

	if (addr_type == FLOW_DISSECTOR_KEY_IPV4_ADDRS) {
		struct flow_match_ipv4_addrs match;

		flow_rule_match_ipv4_addrs(rule, &match);
		memcpy(MLX5_ADDR_OF(fte_match_set_lyr_2_4, headers_c,
				    src_ipv4_src_ipv6.ipv4_layout.ipv4),
		       &match.mask->src, sizeof(match.mask->src));
		memcpy(MLX5_ADDR_OF(fte_match_set_lyr_2_4, headers_v,
				    src_ipv4_src_ipv6.ipv4_layout.ipv4),
		       &match.key->src, sizeof(match.key->src));
		memcpy(MLX5_ADDR_OF(fte_match_set_lyr_2_4, headers_c,
				    dst_ipv4_dst_ipv6.ipv4_layout.ipv4),
		       &match.mask->dst, sizeof(match.mask->dst));
		memcpy(MLX5_ADDR_OF(fte_match_set_lyr_2_4, headers_v,
				    dst_ipv4_dst_ipv6.ipv4_layout.ipv4),
		       &match.key->dst, sizeof(match.key->dst));

		if (match.mask->src || match.mask->dst)
			*match_level = MLX5_MATCH_L3;
	}

	if (addr_type == FLOW_DISSECTOR_KEY_IPV6_ADDRS) {
		struct flow_match_ipv6_addrs match;

		flow_rule_match_ipv6_addrs(rule, &match);
		memcpy(MLX5_ADDR_OF(fte_match_set_lyr_2_4, headers_c,
				    src_ipv4_src_ipv6.ipv6_layout.ipv6),
		       &match.mask->src, sizeof(match.mask->src));
		memcpy(MLX5_ADDR_OF(fte_match_set_lyr_2_4, headers_v,
				    src_ipv4_src_ipv6.ipv6_layout.ipv6),
		       &match.key->src, sizeof(match.key->src));

		memcpy(MLX5_ADDR_OF(fte_match_set_lyr_2_4, headers_c,
				    dst_ipv4_dst_ipv6.ipv6_layout.ipv6),
		       &match.mask->dst, sizeof(match.mask->dst));
		memcpy(MLX5_ADDR_OF(fte_match_set_lyr_2_4, headers_v,
				    dst_ipv4_dst_ipv6.ipv6_layout.ipv6),
		       &match.key->dst, sizeof(match.key->dst));

		if (ipv6_addr_type(&match.mask->src) != IPV6_ADDR_ANY ||
		    ipv6_addr_type(&match.mask->dst) != IPV6_ADDR_ANY)
			*match_level = MLX5_MATCH_L3;
	}

	if (flow_rule_match_key(rule, FLOW_DISSECTOR_KEY_IP)) {
		struct flow_match_ip match;

		flow_rule_match_ip(rule, &match);
		if (match_inner_ecn) {
			MLX5_SET(fte_match_set_lyr_2_4, headers_c, ip_ecn,
				 match.mask->tos & 0x3);
			MLX5_SET(fte_match_set_lyr_2_4, headers_v, ip_ecn,
				 match.key->tos & 0x3);
		}

		MLX5_SET(fte_match_set_lyr_2_4, headers_c, ip_dscp,
			 match.mask->tos >> 2);
		MLX5_SET(fte_match_set_lyr_2_4, headers_v, ip_dscp,
			 match.key->tos  >> 2);

		MLX5_SET(fte_match_set_lyr_2_4, headers_c, ttl_hoplimit,
			 match.mask->ttl);
		MLX5_SET(fte_match_set_lyr_2_4, headers_v, ttl_hoplimit,
			 match.key->ttl);

		if (match.mask->ttl &&
		    !MLX5_CAP_ESW_FLOWTABLE_FDB(priv->mdev,
						ft_field_support.outer_ipv4_ttl)) {
			NL_SET_ERR_MSG_MOD(extack,
					   "Matching on TTL is not supported");
			return -EOPNOTSUPP;
		}

		if (match.mask->tos || match.mask->ttl)
			*match_level = MLX5_MATCH_L3;
	}

	/* ***  L3 attributes parsing up to here *** */

	if (flow_rule_match_key(rule, FLOW_DISSECTOR_KEY_PORTS)) {
		struct flow_match_ports match;

		flow_rule_match_ports(rule, &match);
		switch (ip_proto) {
		case IPPROTO_TCP:
			MLX5_SET(fte_match_set_lyr_2_4, headers_c,
				 tcp_sport, ntohs(match.mask->src));
			MLX5_SET(fte_match_set_lyr_2_4, headers_v,
				 tcp_sport, ntohs(match.key->src));

			MLX5_SET(fte_match_set_lyr_2_4, headers_c,
				 tcp_dport, ntohs(match.mask->dst));
			MLX5_SET(fte_match_set_lyr_2_4, headers_v,
				 tcp_dport, ntohs(match.key->dst));
			break;

		case IPPROTO_UDP:
			MLX5_SET(fte_match_set_lyr_2_4, headers_c,
				 udp_sport, ntohs(match.mask->src));
			MLX5_SET(fte_match_set_lyr_2_4, headers_v,
				 udp_sport, ntohs(match.key->src));

			MLX5_SET(fte_match_set_lyr_2_4, headers_c,
				 udp_dport, ntohs(match.mask->dst));
			MLX5_SET(fte_match_set_lyr_2_4, headers_v,
				 udp_dport, ntohs(match.key->dst));
			break;
		default:
			NL_SET_ERR_MSG_MOD(extack,
					   "Only UDP and TCP transports are supported for L4 matching");
			netdev_err(priv->netdev,
				   "Only UDP and TCP transport are supported\n");
			return -EINVAL;
		}

		if (match.mask->src || match.mask->dst)
			*match_level = MLX5_MATCH_L4;
	}

	if (flow_rule_match_key(rule, FLOW_DISSECTOR_KEY_TCP)) {
		struct flow_match_tcp match;

		flow_rule_match_tcp(rule, &match);
		MLX5_SET(fte_match_set_lyr_2_4, headers_c, tcp_flags,
			 ntohs(match.mask->flags));
		MLX5_SET(fte_match_set_lyr_2_4, headers_v, tcp_flags,
			 ntohs(match.key->flags));

		if (match.mask->flags)
			*match_level = MLX5_MATCH_L4;
	}
	if (flow_rule_match_key(rule, FLOW_DISSECTOR_KEY_ICMP)) {
		struct flow_match_icmp match;

		flow_rule_match_icmp(rule, &match);
		switch (ip_proto) {
		case IPPROTO_ICMP:
			if (!(MLX5_CAP_GEN(priv->mdev, flex_parser_protocols) &
			      MLX5_FLEX_PROTO_ICMP)) {
				NL_SET_ERR_MSG_MOD(extack,
						   "Match on Flex protocols for ICMP is not supported");
				return -EOPNOTSUPP;
			}
			MLX5_SET(fte_match_set_misc3, misc_c_3, icmp_type,
				 match.mask->type);
			MLX5_SET(fte_match_set_misc3, misc_v_3, icmp_type,
				 match.key->type);
			MLX5_SET(fte_match_set_misc3, misc_c_3, icmp_code,
				 match.mask->code);
			MLX5_SET(fte_match_set_misc3, misc_v_3, icmp_code,
				 match.key->code);
			break;
		case IPPROTO_ICMPV6:
			if (!(MLX5_CAP_GEN(priv->mdev, flex_parser_protocols) &
			      MLX5_FLEX_PROTO_ICMPV6)) {
				NL_SET_ERR_MSG_MOD(extack,
						   "Match on Flex protocols for ICMPV6 is not supported");
				return -EOPNOTSUPP;
			}
			MLX5_SET(fte_match_set_misc3, misc_c_3, icmpv6_type,
				 match.mask->type);
			MLX5_SET(fte_match_set_misc3, misc_v_3, icmpv6_type,
				 match.key->type);
			MLX5_SET(fte_match_set_misc3, misc_c_3, icmpv6_code,
				 match.mask->code);
			MLX5_SET(fte_match_set_misc3, misc_v_3, icmpv6_code,
				 match.key->code);
			break;
		default:
			NL_SET_ERR_MSG_MOD(extack,
					   "Code and type matching only with ICMP and ICMPv6");
			netdev_err(priv->netdev,
				   "Code and type matching only with ICMP and ICMPv6\n");
			return -EINVAL;
		}
		if (match.mask->code || match.mask->type) {
			*match_level = MLX5_MATCH_L4;
			spec->match_criteria_enable |= MLX5_MATCH_MISC_PARAMETERS_3;
		}
	}
	/* Currently supported only for MPLS over UDP */
	if (flow_rule_match_key(rule, FLOW_DISSECTOR_KEY_MPLS) &&
	    !netif_is_bareudp(filter_dev)) {
		NL_SET_ERR_MSG_MOD(extack,
				   "Matching on MPLS is supported only for MPLS over UDP");
		netdev_err(priv->netdev,
			   "Matching on MPLS is supported only for MPLS over UDP\n");
		return -EOPNOTSUPP;
	}

	return 0;
}

static int parse_cls_flower(struct mlx5e_priv *priv,
			    struct mlx5e_tc_flow *flow,
			    struct mlx5_flow_spec *spec,
			    struct flow_cls_offload *f,
			    struct net_device *filter_dev)
{
	u8 inner_match_level, outer_match_level, non_tunnel_match_level;
	struct netlink_ext_ack *extack = f->common.extack;
	struct mlx5_core_dev *dev = priv->mdev;
	struct mlx5_eswitch *esw = dev->priv.eswitch;
	struct mlx5e_rep_priv *rpriv = priv->ppriv;
	struct mlx5_eswitch_rep *rep;
	bool is_eswitch_flow;
	int err;

	//非隧道匹配到哪一层，隧道匹配到哪一层
	inner_match_level = MLX5_MATCH_NONE;
	outer_match_level = MLX5_MATCH_NONE;

	//flower规则转换
	err = __parse_cls_flower(priv, flow, spec, f, filter_dev,
				 &inner_match_level, &outer_match_level);
	non_tunnel_match_level = (inner_match_level == MLX5_MATCH_NONE) ?
				 outer_match_level : inner_match_level;

	is_eswitch_flow = mlx5e_is_eswitch_flow(flow);
	if (!err && is_eswitch_flow) {
		rep = rpriv->rep;
		if (rep->vport != MLX5_VPORT_UPLINK &&
		    (esw->offloads.inline_mode != MLX5_INLINE_MODE_NONE &&
		    esw->offloads.inline_mode < non_tunnel_match_level)) {
			//esw offload支持的解析层数不如match_level深，故报错
			NL_SET_ERR_MSG_MOD(extack,
					   "Flow is not offloaded due to min inline setting");
			netdev_warn(priv->netdev,
				    "Flow is not offloaded due to min inline setting, required %d actual %d\n",
				    non_tunnel_match_level, esw->offloads.inline_mode);
			return -EOPNOTSUPP;
		}
	}

	flow->attr->inner_match_level = inner_match_level;
	flow->attr->outer_match_level = outer_match_level;


	return err;
}

<<<<<<< HEAD
struct pedit_headers {
	struct ethhdr  eth;
	struct vlan_hdr vlan;
	struct iphdr   ip4;
	struct ipv6hdr ip6;
	struct tcphdr  tcp;
	struct udphdr  udp;
};

struct pedit_headers_action {
	//待修改字段key及mask
	struct pedit_headers	vals;
	struct pedit_headers	masks;
	u32			pedits;//修改字段数目
};

//各层可修改字段在pedit_headers中的offset
static int pedit_header_offsets[] = {
	[FLOW_ACT_MANGLE_HDR_TYPE_ETH] = offsetof(struct pedit_headers, eth),
	[FLOW_ACT_MANGLE_HDR_TYPE_IP4] = offsetof(struct pedit_headers, ip4),
	[FLOW_ACT_MANGLE_HDR_TYPE_IP6] = offsetof(struct pedit_headers, ip6),
	[FLOW_ACT_MANGLE_HDR_TYPE_TCP] = offsetof(struct pedit_headers, tcp),
	[FLOW_ACT_MANGLE_HDR_TYPE_UDP] = offsetof(struct pedit_headers, udp),
};

//获取_htype类型对应的header指针
#define pedit_header(_ph, _htype) ((void *)(_ph) + pedit_header_offsets[_htype])

static int set_pedit_val(u8 hdr_type/*指定采用哪个layer*/, u32 mask, u32 val, u32 offset/*指定layer中的offset*/,
			 struct pedit_headers_action *hdrs/*为指定字段设置修改后的值*/,
			 struct netlink_ext_ack *extack)
{
	u32 *curr_pmask, *curr_pval;

	//取待修改字段的mask,val地起地址
	curr_pmask = (u32 *)(pedit_header(&hdrs->masks, hdr_type) + offset);
	curr_pval  = (u32 *)(pedit_header(&hdrs->vals, hdr_type) + offset);

	//已设置，报错
	if (*curr_pmask & mask) { /* disallow acting twice on the same location */
		NL_SET_ERR_MSG_MOD(extack,
				   "curr_pmask and new mask same. Acting twice on same location");
		goto out_err;
	}

	//为基填充要设置的值
	*curr_pmask |= mask;
	*curr_pval  |= (val & mask);

	return 0;

out_err:
	return -EOPNOTSUPP;
}

=======
>>>>>>> 028192fe
struct mlx5_fields {
	u8  field;
	u8  field_bsize;
	u32 field_mask;
	u32 offset;
	u32 match_offset;
};

#define OFFLOAD(fw_field, field_bsize, field_mask, field, off, match_field) \
		{MLX5_ACTION_IN_FIELD_OUT_ ## fw_field, field_bsize, field_mask, \
		 offsetof(struct pedit_headers, field) + (off), \
		 MLX5_BYTE_OFF(fte_match_set_lyr_2_4, match_field)}

/* masked values are the same and there are no rewrites that do not have a
 * match.
 */
#define SAME_VAL_MASK(type, valp, maskp, matchvalp, matchmaskp) ({ \
	type matchmaskx = *(type *)(matchmaskp); \
	type matchvalx = *(type *)(matchvalp); \
	type maskx = *(type *)(maskp); \
	type valx = *(type *)(valp); \
	\
	(valx & maskx) == (matchvalx & matchmaskx) && !(maskx & (maskx ^ \
								 matchmaskx)); \
})

static bool cmp_val_mask(void *valp, void *maskp, void *matchvalp,
			 void *matchmaskp, u8 bsize)
{
	bool same = false;

	switch (bsize) {
	case 8:
		same = SAME_VAL_MASK(u8, valp, maskp, matchvalp, matchmaskp);
		break;
	case 16:
		same = SAME_VAL_MASK(u16, valp, maskp, matchvalp, matchmaskp);
		break;
	case 32:
		same = SAME_VAL_MASK(u32, valp, maskp, matchvalp, matchmaskp);
		break;
	}

	return same;
}

static struct mlx5_fields fields[] = {
	OFFLOAD(DMAC_47_16, 32, U32_MAX, eth.h_dest[0], 0, dmac_47_16),
	OFFLOAD(DMAC_15_0,  16, U16_MAX, eth.h_dest[4], 0, dmac_15_0),
	OFFLOAD(SMAC_47_16, 32, U32_MAX, eth.h_source[0], 0, smac_47_16),
	OFFLOAD(SMAC_15_0,  16, U16_MAX, eth.h_source[4], 0, smac_15_0),
	OFFLOAD(ETHERTYPE,  16, U16_MAX, eth.h_proto, 0, ethertype),
	OFFLOAD(FIRST_VID,  16, U16_MAX, vlan.h_vlan_TCI, 0, first_vid),

	OFFLOAD(IP_DSCP, 8,    0xfc, ip4.tos,   0, ip_dscp),
	OFFLOAD(IP_TTL,  8,  U8_MAX, ip4.ttl,   0, ttl_hoplimit),
	OFFLOAD(SIPV4,  32, U32_MAX, ip4.saddr, 0, src_ipv4_src_ipv6.ipv4_layout.ipv4),
	OFFLOAD(DIPV4,  32, U32_MAX, ip4.daddr, 0, dst_ipv4_dst_ipv6.ipv4_layout.ipv4),

	OFFLOAD(SIPV6_127_96, 32, U32_MAX, ip6.saddr.s6_addr32[0], 0,
		src_ipv4_src_ipv6.ipv6_layout.ipv6[0]),
	OFFLOAD(SIPV6_95_64,  32, U32_MAX, ip6.saddr.s6_addr32[1], 0,
		src_ipv4_src_ipv6.ipv6_layout.ipv6[4]),
	OFFLOAD(SIPV6_63_32,  32, U32_MAX, ip6.saddr.s6_addr32[2], 0,
		src_ipv4_src_ipv6.ipv6_layout.ipv6[8]),
	OFFLOAD(SIPV6_31_0,   32, U32_MAX, ip6.saddr.s6_addr32[3], 0,
		src_ipv4_src_ipv6.ipv6_layout.ipv6[12]),
	OFFLOAD(DIPV6_127_96, 32, U32_MAX, ip6.daddr.s6_addr32[0], 0,
		dst_ipv4_dst_ipv6.ipv6_layout.ipv6[0]),
	OFFLOAD(DIPV6_95_64,  32, U32_MAX, ip6.daddr.s6_addr32[1], 0,
		dst_ipv4_dst_ipv6.ipv6_layout.ipv6[4]),
	OFFLOAD(DIPV6_63_32,  32, U32_MAX, ip6.daddr.s6_addr32[2], 0,
		dst_ipv4_dst_ipv6.ipv6_layout.ipv6[8]),
	OFFLOAD(DIPV6_31_0,   32, U32_MAX, ip6.daddr.s6_addr32[3], 0,
		dst_ipv4_dst_ipv6.ipv6_layout.ipv6[12]),
	OFFLOAD(IPV6_HOPLIMIT, 8,  U8_MAX, ip6.hop_limit, 0, ttl_hoplimit),
	OFFLOAD(IP_DSCP, 16,  0xc00f, ip6, 0, ip_dscp),

	OFFLOAD(TCP_SPORT, 16, U16_MAX, tcp.source,  0, tcp_sport),
	OFFLOAD(TCP_DPORT, 16, U16_MAX, tcp.dest,    0, tcp_dport),
	/* in linux iphdr tcp_flags is 8 bits long */
	OFFLOAD(TCP_FLAGS,  8,  U8_MAX, tcp.ack_seq, 5, tcp_flags),

	OFFLOAD(UDP_SPORT, 16, U16_MAX, udp.source, 0, udp_sport),
	OFFLOAD(UDP_DPORT, 16, U16_MAX, udp.dest,   0, udp_dport),
};

static unsigned long mask_to_le(unsigned long mask, int size)
{
	__be32 mask_be32;
	__be16 mask_be16;

	if (size == 32) {
		mask_be32 = (__force __be32)(mask);
		mask = (__force unsigned long)cpu_to_le32(be32_to_cpu(mask_be32));
	} else if (size == 16) {
		mask_be32 = (__force __be32)(mask);
		mask_be16 = *(__be16 *)&mask_be32;
		mask = (__force unsigned long)cpu_to_le16(be16_to_cpu(mask_be16));
	}

	return mask;
}

static int offload_pedit_fields(struct mlx5e_priv *priv,
				int namespace,
				struct mlx5e_tc_flow_parse_attr *parse_attr,
				u32 *action_flags,
				struct netlink_ext_ack *extack)
{
	struct pedit_headers *set_masks, *add_masks, *set_vals, *add_vals;
	struct pedit_headers_action *hdrs = parse_attr->hdrs;
	void *headers_c, *headers_v, *action, *vals_p;
	u32 *s_masks_p, *a_masks_p, s_mask, a_mask;
	struct mlx5e_tc_mod_hdr_acts *mod_acts;
	unsigned long mask, field_mask;
	int i, first, last, next_z;
	struct mlx5_fields *f;
	u8 cmd;

	mod_acts = &parse_attr->mod_hdr_acts;
	headers_c = mlx5e_get_match_headers_criteria(*action_flags, &parse_attr->spec);
	headers_v = mlx5e_get_match_headers_value(*action_flags, &parse_attr->spec);

	set_masks = &hdrs[0].masks;
	add_masks = &hdrs[1].masks;
	set_vals = &hdrs[0].vals;
	add_vals = &hdrs[1].vals;

	for (i = 0; i < ARRAY_SIZE(fields); i++) {
		bool skip;

		f = &fields[i];
		/* avoid seeing bits set from previous iterations */
		s_mask = 0;
		a_mask = 0;

		s_masks_p = (void *)set_masks + f->offset;
		a_masks_p = (void *)add_masks + f->offset;

		s_mask = *s_masks_p & f->field_mask;
		a_mask = *a_masks_p & f->field_mask;

		//都没有，忽略此字段
		if (!s_mask && !a_mask) /* nothing to offload here */
			continue;

		//都有，则配置有错
		if (s_mask && a_mask) {
			NL_SET_ERR_MSG_MOD(extack,
					   "can't set and add to the same HW field");
			netdev_warn(priv->netdev,
				    "mlx5: can't set and add to the same HW field (%x)\n",
				    f->field);
			return -EOPNOTSUPP;
		}

		skip = false;
		if (s_mask) {
			//set方式offload
			void *match_mask = headers_c + f->match_offset;
			void *match_val = headers_v + f->match_offset;

			cmd  = MLX5_ACTION_TYPE_SET;
			mask = s_mask;
			vals_p = (void *)set_vals + f->offset;
			/* don't rewrite if we have a match on the same value */
			if (cmp_val_mask(vals_p, s_masks_p, match_val,
					 match_mask, f->field_bsize))
				skip = true;
			/* clear to denote we consumed this field */
			*s_masks_p &= ~f->field_mask;
		} else {
			cmd  = MLX5_ACTION_TYPE_ADD;
			mask = a_mask;
			vals_p = (void *)add_vals + f->offset;
			/* add 0 is no change */
			if ((*(u32 *)vals_p & f->field_mask) == 0)
				skip = true;
			/* clear to denote we consumed this field */
			*a_masks_p &= ~f->field_mask;
		}
		if (skip)
			continue;

		mask = mask_to_le(mask, f->field_bsize);

		first = find_first_bit(&mask, f->field_bsize);
		next_z = find_next_zero_bit(&mask, f->field_bsize, first);
		last  = find_last_bit(&mask, f->field_bsize);
		if (first < next_z && next_z < last) {
			NL_SET_ERR_MSG_MOD(extack,
					   "rewrite of few sub-fields isn't supported");
			netdev_warn(priv->netdev,
				    "mlx5: rewrite of few sub-fields (mask %lx) isn't offloaded\n",
				    mask);
			return -EOPNOTSUPP;
		}

		action = mlx5e_mod_hdr_alloc(priv->mdev, namespace, mod_acts);
		if (IS_ERR(action)) {
			NL_SET_ERR_MSG_MOD(extack,
					   "too many pedit actions, can't offload");
			mlx5_core_warn(priv->mdev,
				       "mlx5: parsed %d pedit actions, can't do more\n",
				       mod_acts->num_actions);
			return PTR_ERR(action);
		}

		MLX5_SET(set_action_in, action, action_type, cmd);
		MLX5_SET(set_action_in, action, field, f->field);

		if (cmd == MLX5_ACTION_TYPE_SET) {
			int start;

			field_mask = mask_to_le(f->field_mask, f->field_bsize);

			/* if field is bit sized it can start not from first bit */
			start = find_first_bit(&field_mask, f->field_bsize);

			MLX5_SET(set_action_in, action, offset, first - start);
			/* length is num of bits to be written, zero means length of 32 */
			MLX5_SET(set_action_in, action, length, (last - first + 1));
		}

		if (f->field_bsize == 32)
			MLX5_SET(set_action_in, action, data, ntohl(*(__be32 *)vals_p) >> first);
		else if (f->field_bsize == 16)
			MLX5_SET(set_action_in, action, data, ntohs(*(__be16 *)vals_p) >> first);
		else if (f->field_bsize == 8)
			MLX5_SET(set_action_in, action, data, *(u8 *)vals_p >> first);

		++mod_acts->num_actions;
	}

	return 0;
}

<<<<<<< HEAD
static int mlx5e_flow_namespace_max_modify_action(struct mlx5_core_dev *mdev,
						  int namespace)
{
	if (namespace == MLX5_FLOW_NAMESPACE_FDB) /* FDB offloading */
		return MLX5_CAP_ESW_FLOWTABLE_FDB(mdev, max_modify_header_actions);
	else /* namespace is MLX5_FLOW_NAMESPACE_KERNEL - NIC offloading */
		return MLX5_CAP_FLOWTABLE_NIC_RX(mdev, max_modify_header_actions);
}

//申请mod_hdr_actions空间
int alloc_mod_hdr_actions(struct mlx5_core_dev *mdev,
			  int namespace,
			  struct mlx5e_tc_mod_hdr_acts *mod_hdr_acts)
{
	int action_size, new_num_actions, max_hw_actions;
	size_t new_sz, old_sz;
	void *ret;

	if (mod_hdr_acts->num_actions < mod_hdr_acts->max_actions)
		return 0;

	action_size = MLX5_UN_SZ_BYTES(set_add_copy_action_in_auto);

	max_hw_actions = mlx5e_flow_namespace_max_modify_action(mdev,
								namespace);
	new_num_actions = min(max_hw_actions,
			      mod_hdr_acts->actions ?
			      mod_hdr_acts->max_actions * 2 : 1);
	if (mod_hdr_acts->max_actions == new_num_actions)
		return -ENOSPC;

	new_sz = action_size * new_num_actions;
	old_sz = mod_hdr_acts->max_actions * action_size;
	ret = krealloc(mod_hdr_acts->actions, new_sz, GFP_KERNEL);
	if (!ret)
		return -ENOMEM;

	memset(ret + old_sz, 0, new_sz - old_sz);
	mod_hdr_acts->actions = ret;
	mod_hdr_acts->max_actions = new_num_actions;

	return 0;
}

void dealloc_mod_hdr_actions(struct mlx5e_tc_mod_hdr_acts *mod_hdr_acts)
{
	kfree(mod_hdr_acts->actions);
	mod_hdr_acts->actions = NULL;
	mod_hdr_acts->num_actions = 0;
	mod_hdr_acts->max_actions = 0;
}

static const struct pedit_headers zero_masks = {};

//将act中的参数填充到hdrs中
static int
parse_pedit_to_modify_hdr(struct mlx5e_priv *priv,
			  const struct flow_action_entry *act, int namespace,
			  struct mlx5e_tc_flow_parse_attr *parse_attr,
			  struct pedit_headers_action *hdrs,
			  struct netlink_ext_ack *extack)
{
	u8 cmd = (act->id == FLOW_ACTION_MANGLE) ? 0/*报文内容修改*/ : 1/*报文字段增加固定值*/;
	int err = -EOPNOTSUPP;
	u32 mask, val, offset;
	u8 htype;

	htype = act->mangle.htype;
	err = -EOPNOTSUPP; /* can't be all optimistic */

	if (htype == FLOW_ACT_MANGLE_UNSPEC) {
		//未指明修改的报文头部类型
		NL_SET_ERR_MSG_MOD(extack, "legacy pedit isn't offloaded");
		goto out_err;
	}

	if (!mlx5e_flow_namespace_max_modify_action(priv->mdev, namespace)) {
		NL_SET_ERR_MSG_MOD(extack,
				   "The pedit offload action is not supported");
		goto out_err;
	}

	mask = act->mangle.mask;
	val = act->mangle.val;
	offset = act->mangle.offset;

	//填充hdrs[cmd]
	err = set_pedit_val(htype, ~mask/*原值mask是取的反码，这里更正过来*/, val, offset, &hdrs[cmd], extack);
	if (err)
		goto out_err;

	hdrs[cmd].pedits++;

	return 0;
out_err:
	return err;
}

static int
parse_pedit_to_reformat(const struct flow_action_entry *act,
			struct mlx5e_tc_flow_parse_attr *parse_attr,
			struct netlink_ext_ack *extack)
=======
static const struct pedit_headers zero_masks = {};

static int verify_offload_pedit_fields(struct mlx5e_priv *priv,
				       struct mlx5e_tc_flow_parse_attr *parse_attr,
				       struct netlink_ext_ack *extack)
>>>>>>> 028192fe
{
	struct pedit_headers *cmd_masks;
	u8 cmd;

	for (cmd = 0; cmd < __PEDIT_CMD_MAX; cmd++) {
		cmd_masks = &parse_attr->hdrs[cmd].masks;
		if (memcmp(cmd_masks, &zero_masks, sizeof(zero_masks))) {
			NL_SET_ERR_MSG_MOD(extack, "attempt to offload an unsupported field");
			netdev_warn(priv->netdev, "attempt to offload an unsupported field (cmd %d)\n", cmd);
			print_hex_dump(KERN_WARNING, "mask: ", DUMP_PREFIX_ADDRESS,
				       16, 1, cmd_masks, sizeof(zero_masks), true);
			return -EOPNOTSUPP;
		}
	}

	return 0;
}

static int alloc_tc_pedit_action(struct mlx5e_priv *priv, int namespace,
				 struct mlx5e_tc_flow_parse_attr *parse_attr,
				 u32 *action_flags,
				 struct netlink_ext_ack *extack)
{
	int err;

	err = offload_pedit_fields(priv, namespace, parse_attr, action_flags, extack);
	if (err)
		goto out_dealloc_parsed_actions;

	err = verify_offload_pedit_fields(priv, parse_attr, extack);
	if (err)
		goto out_dealloc_parsed_actions;

	return 0;

out_dealloc_parsed_actions:
	mlx5e_mod_hdr_dealloc(&parse_attr->mod_hdr_acts);
	return err;
}

<<<<<<< HEAD
//检查要求的checksum更新当前是否支持
static bool csum_offload_supported(struct mlx5e_priv *priv,
				   u32 action,
				   u32 update_flags/*要求的checksum更新*/,
				   struct netlink_ext_ack *extack)
{
	//目前支持ipv4hdr,tcp,udp的checksum更新
	u32 prot_flags = TCA_CSUM_UPDATE_FLAG_IPV4HDR | TCA_CSUM_UPDATE_FLAG_TCP |
			 TCA_CSUM_UPDATE_FLAG_UDP;

	/*  The HW recalcs checksums only if re-writing headers */
	if (!(action & MLX5_FLOW_CONTEXT_ACTION_MOD_HDR)) {
		//仅执行了头部修改，才能启用checksum重算
		NL_SET_ERR_MSG_MOD(extack,
				   "TC csum action is only offloaded with pedit");
		netdev_warn(priv->netdev,
			    "TC csum action is only offloaded with pedit\n");
		return false;
	}

	if (update_flags & ~prot_flags) {
		//遇到了不支持的checksum更新
		NL_SET_ERR_MSG_MOD(extack,
				   "can't offload TC csum action for some header/s");
		netdev_warn(priv->netdev,
			    "can't offload TC csum action for some header/s - flags %#x\n",
			    update_flags);
		return false;
	}

	return true;
}

=======
>>>>>>> 028192fe
struct ip_ttl_word {
	__u8	ttl;
	__u8	protocol;
	__sum16	check;
};

struct ipv6_hoplimit_word {
	__be16	payload_len;
	__u8	nexthdr;
	__u8	hop_limit;
};

static bool
is_action_keys_supported(const struct flow_action_entry *act, bool ct_flow,
			 bool *modify_ip_header, bool *modify_tuple,
			 struct netlink_ext_ack *extack)
{
	u32 mask, offset;
	u8 htype;

	htype = act->mangle.htype;
	offset = act->mangle.offset;
	mask = ~act->mangle.mask;
	/* For IPv4 & IPv6 header check 4 byte word,
	 * to determine that modified fields
	 * are NOT ttl & hop_limit only.
	 */
	if (htype == FLOW_ACT_MANGLE_HDR_TYPE_IP4) {
		struct ip_ttl_word *ttl_word =
			(struct ip_ttl_word *)&mask;

		if (offset != offsetof(struct iphdr, ttl) ||
		    ttl_word->protocol ||
		    ttl_word->check) {
			*modify_ip_header = true;
		}

		if (offset >= offsetof(struct iphdr, saddr))
			*modify_tuple = true;

		if (ct_flow && *modify_tuple) {
			NL_SET_ERR_MSG_MOD(extack,
					   "can't offload re-write of ipv4 address with action ct");
			return false;
		}
	} else if (htype == FLOW_ACT_MANGLE_HDR_TYPE_IP6) {
		struct ipv6_hoplimit_word *hoplimit_word =
			(struct ipv6_hoplimit_word *)&mask;

		if (offset != offsetof(struct ipv6hdr, payload_len) ||
		    hoplimit_word->payload_len ||
		    hoplimit_word->nexthdr) {
			*modify_ip_header = true;
		}

		if (ct_flow && offset >= offsetof(struct ipv6hdr, saddr))
			*modify_tuple = true;

		if (ct_flow && *modify_tuple) {
			NL_SET_ERR_MSG_MOD(extack,
					   "can't offload re-write of ipv6 address with action ct");
			return false;
		}
	} else if (htype == FLOW_ACT_MANGLE_HDR_TYPE_TCP ||
		   htype == FLOW_ACT_MANGLE_HDR_TYPE_UDP) {
		*modify_tuple = true;
		if (ct_flow) {
			NL_SET_ERR_MSG_MOD(extack,
					   "can't offload re-write of transport header ports with action ct");
			return false;
		}
	}

	return true;
}

static bool modify_tuple_supported(bool modify_tuple, bool ct_clear,
				   bool ct_flow, struct netlink_ext_ack *extack,
				   struct mlx5e_priv *priv,
				   struct mlx5_flow_spec *spec)
{
	if (!modify_tuple || ct_clear)
		return true;

	if (ct_flow) {
		NL_SET_ERR_MSG_MOD(extack,
				   "can't offload tuple modification with non-clear ct()");
		netdev_info(priv->netdev,
			    "can't offload tuple modification with non-clear ct()");
		return false;
	}

	/* Add ct_state=-trk match so it will be offloaded for non ct flows
	 * (or after clear action), as otherwise, since the tuple is changed,
	 * we can't restore ct state
	 */
	if (mlx5_tc_ct_add_no_trk_match(spec)) {
		NL_SET_ERR_MSG_MOD(extack,
				   "can't offload tuple modification with ct matches and no ct(clear) action");
		netdev_info(priv->netdev,
			    "can't offload tuple modification with ct matches and no ct(clear) action");
		return false;
	}

	return true;
}

static bool modify_header_match_supported(struct mlx5e_priv *priv,
					  struct mlx5_flow_spec *spec,
					  struct flow_action *flow_action,
					  u32 actions, bool ct_flow,
					  bool ct_clear,
					  struct netlink_ext_ack *extack)
{
	const struct flow_action_entry *act;
	bool modify_ip_header, modify_tuple;
	void *headers_c;
	void *headers_v;
	u16 ethertype;
	u8 ip_proto;
	int i;

	headers_c = mlx5e_get_match_headers_criteria(actions, spec);
	headers_v = mlx5e_get_match_headers_value(actions, spec);
	ethertype = MLX5_GET(fte_match_set_lyr_2_4, headers_v, ethertype);

	/* for non-IP we only re-write MACs, so we're okay */
	if (MLX5_GET(fte_match_set_lyr_2_4, headers_c, ip_version) == 0 &&
	    ethertype != ETH_P_IP && ethertype != ETH_P_IPV6)
		goto out_ok;

	modify_ip_header = false;
	modify_tuple = false;
	flow_action_for_each(i, act, flow_action) {
		if (act->id != FLOW_ACTION_MANGLE &&
		    act->id != FLOW_ACTION_ADD)
			continue;

		if (!is_action_keys_supported(act, ct_flow,
					      &modify_ip_header,
					      &modify_tuple, extack))
			return false;
	}

	if (!modify_tuple_supported(modify_tuple, ct_clear, ct_flow, extack,
				    priv, spec))
		return false;

	ip_proto = MLX5_GET(fte_match_set_lyr_2_4, headers_v, ip_protocol);
	if (modify_ip_header && ip_proto != IPPROTO_TCP &&
	    ip_proto != IPPROTO_UDP && ip_proto != IPPROTO_ICMP) {
		NL_SET_ERR_MSG_MOD(extack,
				   "can't offload re-write of non TCP/UDP");
		netdev_info(priv->netdev, "can't offload re-write of ip proto %d\n",
			    ip_proto);
		return false;
	}

out_ok:
	return true;
}

static bool
actions_match_supported_fdb(struct mlx5e_priv *priv,
			    struct mlx5e_tc_flow_parse_attr *parse_attr,
			    struct mlx5e_tc_flow *flow,
			    struct netlink_ext_ack *extack)
{
	struct mlx5_esw_flow_attr *esw_attr = flow->attr->esw_attr;
	bool ct_flow, ct_clear;

	ct_clear = flow->attr->ct_attr.ct_action & TCA_CT_ACT_CLEAR;
	ct_flow = flow_flag_test(flow, CT) && !ct_clear;

	if (esw_attr->split_count && ct_flow &&
	    !MLX5_CAP_GEN(esw_attr->in_mdev, reg_c_preserve)) {
		/* All registers used by ct are cleared when using
		 * split rules.
		 */
		NL_SET_ERR_MSG_MOD(extack, "Can't offload mirroring with action ct");
		return false;
	}

	if (esw_attr->split_count > 0 && !mlx5_esw_has_fwd_fdb(priv->mdev)) {
		NL_SET_ERR_MSG_MOD(extack,
				   "current firmware doesn't support split rule for port mirroring");
		netdev_warn_once(priv->netdev,
				 "current firmware doesn't support split rule for port mirroring\n");
		return false;
	}

	return true;
}

static bool
actions_match_supported(struct mlx5e_priv *priv,
			struct flow_action *flow_action,
			u32 actions,
			struct mlx5e_tc_flow_parse_attr *parse_attr,
			struct mlx5e_tc_flow *flow,
			struct netlink_ext_ack *extack)
{
	bool ct_flow, ct_clear;

	ct_clear = flow->attr->ct_attr.ct_action & TCA_CT_ACT_CLEAR;
	ct_flow = flow_flag_test(flow, CT) && !ct_clear;

	if (!(actions &
	      (MLX5_FLOW_CONTEXT_ACTION_FWD_DEST | MLX5_FLOW_CONTEXT_ACTION_DROP))) {
		NL_SET_ERR_MSG_MOD(extack, "Rule must have at least one forward/drop action");
		return false;
	}

	if (!(~actions &
	      (MLX5_FLOW_CONTEXT_ACTION_FWD_DEST | MLX5_FLOW_CONTEXT_ACTION_DROP))) {
		NL_SET_ERR_MSG_MOD(extack, "Rule cannot support forward+drop action");
		return false;
	}

	if (actions & MLX5_FLOW_CONTEXT_ACTION_MOD_HDR &&
	    actions & MLX5_FLOW_CONTEXT_ACTION_DROP) {
		NL_SET_ERR_MSG_MOD(extack, "Drop with modify header action is not supported");
		return false;
	}

	if (!(~actions &
	      (MLX5_FLOW_CONTEXT_ACTION_FWD_DEST | MLX5_FLOW_CONTEXT_ACTION_DROP))) {
		NL_SET_ERR_MSG_MOD(extack, "Rule cannot support forward+drop action");
		return false;
	}

	if (actions & MLX5_FLOW_CONTEXT_ACTION_MOD_HDR &&
	    actions & MLX5_FLOW_CONTEXT_ACTION_DROP) {
		NL_SET_ERR_MSG_MOD(extack, "Drop with modify header action is not supported");
		return false;
	}

	if (actions & MLX5_FLOW_CONTEXT_ACTION_MOD_HDR &&
	    !modify_header_match_supported(priv, &parse_attr->spec, flow_action,
					   actions, ct_flow, ct_clear, extack))
		return false;

	if (mlx5e_is_eswitch_flow(flow) &&
	    !actions_match_supported_fdb(priv, parse_attr, flow, extack))
		return false;

	return true;
}

static bool same_port_devs(struct mlx5e_priv *priv, struct mlx5e_priv *peer_priv)
{
	return priv->mdev == peer_priv->mdev;
}

bool mlx5e_same_hw_devs(struct mlx5e_priv *priv, struct mlx5e_priv *peer_priv)
{
	struct mlx5_core_dev *fmdev, *pmdev;
	u64 fsystem_guid, psystem_guid;

	fmdev = priv->mdev;
	pmdev = peer_priv->mdev;

	fsystem_guid = mlx5_query_nic_system_image_guid(fmdev);
	psystem_guid = mlx5_query_nic_system_image_guid(pmdev);

	return (fsystem_guid == psystem_guid);
}

static int
actions_prepare_mod_hdr_actions(struct mlx5e_priv *priv,
				struct mlx5e_tc_flow *flow,
				struct mlx5_flow_attr *attr,
				struct netlink_ext_ack *extack)
{
	struct mlx5e_tc_flow_parse_attr *parse_attr = attr->parse_attr;
	struct pedit_headers_action *hdrs = parse_attr->hdrs;
	enum mlx5_flow_namespace_type ns_type;
	int err;

	if (!hdrs[TCA_PEDIT_KEY_EX_CMD_SET].pedits &&
	    !hdrs[TCA_PEDIT_KEY_EX_CMD_ADD].pedits)
		return 0;

	ns_type = mlx5e_get_flow_namespace(flow);

	err = alloc_tc_pedit_action(priv, ns_type, parse_attr, &attr->action, extack);
	if (err)
		return err;

	if (parse_attr->mod_hdr_acts.num_actions > 0)
		return 0;

	/* In case all pedit actions are skipped, remove the MOD_HDR flag. */
	attr->action &= ~MLX5_FLOW_CONTEXT_ACTION_MOD_HDR;
	mlx5e_mod_hdr_dealloc(&parse_attr->mod_hdr_acts);

	if (ns_type != MLX5_FLOW_NAMESPACE_FDB)
		return 0;

	if (!((attr->action & MLX5_FLOW_CONTEXT_ACTION_VLAN_POP) ||
	      (attr->action & MLX5_FLOW_CONTEXT_ACTION_VLAN_PUSH)))
		attr->esw_attr->split_count = 0;

	return 0;
}

static struct mlx5_flow_attr*
mlx5e_clone_flow_attr_for_post_act(struct mlx5_flow_attr *attr,
				   enum mlx5_flow_namespace_type ns_type)
{
	struct mlx5e_tc_flow_parse_attr *parse_attr;
	u32 attr_sz = ns_to_attr_sz(ns_type);
	struct mlx5_flow_attr *attr2;

	attr2 = mlx5_alloc_flow_attr(ns_type);
	parse_attr = kvzalloc(sizeof(*parse_attr), GFP_KERNEL);
	if (!attr2 || !parse_attr) {
		kvfree(parse_attr);
		kfree(attr2);
		return NULL;
	}

	memcpy(attr2, attr, attr_sz);
	INIT_LIST_HEAD(&attr2->list);
	parse_attr->filter_dev = attr->parse_attr->filter_dev;
	attr2->action = 0;
	attr2->flags = 0;
	attr2->parse_attr = parse_attr;
	return attr2;
}

static struct mlx5_core_dev *
get_flow_counter_dev(struct mlx5e_tc_flow *flow)
{
	return mlx5e_is_eswitch_flow(flow) ? flow->attr->esw_attr->counter_dev : flow->priv->mdev;
}

struct mlx5_flow_attr *
mlx5e_tc_get_encap_attr(struct mlx5e_tc_flow *flow)
{
	struct mlx5_esw_flow_attr *esw_attr;
	struct mlx5_flow_attr *attr;
	int i;

	list_for_each_entry(attr, &flow->attrs, list) {
		esw_attr = attr->esw_attr;
		for (i = 0; i < MLX5_MAX_FLOW_FWD_VPORTS; i++) {
			if (esw_attr->dests[i].flags & MLX5_ESW_DEST_ENCAP)
				return attr;
		}
	}

	return NULL;
}

void
mlx5e_tc_unoffload_flow_post_acts(struct mlx5e_tc_flow *flow)
{
	struct mlx5e_post_act *post_act = get_post_action(flow->priv);
	struct mlx5_flow_attr *attr;

	list_for_each_entry(attr, &flow->attrs, list) {
		if (list_is_last(&attr->list, &flow->attrs))
			break;

		mlx5e_tc_post_act_unoffload(post_act, attr->post_act_handle);
	}
}

static void
free_flow_post_acts(struct mlx5e_tc_flow *flow)
{
	struct mlx5_core_dev *counter_dev = get_flow_counter_dev(flow);
	struct mlx5e_post_act *post_act = get_post_action(flow->priv);
	struct mlx5_flow_attr *attr, *tmp;
	bool vf_tun;

	list_for_each_entry_safe(attr, tmp, &flow->attrs, list) {
		if (list_is_last(&attr->list, &flow->attrs))
			break;

		if (attr->post_act_handle)
			mlx5e_tc_post_act_del(post_act, attr->post_act_handle);

		clean_encap_dests(flow->priv, flow, attr, &vf_tun);

		if (attr->action & MLX5_FLOW_CONTEXT_ACTION_COUNT)
			mlx5_fc_destroy(counter_dev, attr->counter);

		if (attr->action & MLX5_FLOW_CONTEXT_ACTION_MOD_HDR) {
			mlx5e_mod_hdr_dealloc(&attr->parse_attr->mod_hdr_acts);
			if (attr->modify_hdr)
				mlx5_modify_header_dealloc(flow->priv->mdev, attr->modify_hdr);
		}

		list_del(&attr->list);
		kvfree(attr->parse_attr);
		kfree(attr);
	}
}

int
mlx5e_tc_offload_flow_post_acts(struct mlx5e_tc_flow *flow)
{
	struct mlx5e_post_act *post_act = get_post_action(flow->priv);
	struct mlx5_flow_attr *attr;
	int err = 0;

	list_for_each_entry(attr, &flow->attrs, list) {
		if (list_is_last(&attr->list, &flow->attrs))
			break;

		err = mlx5e_tc_post_act_offload(post_act, attr->post_act_handle);
		if (err)
			break;
	}

	return err;
}

/* TC filter rule HW translation:
 *
 * +---------------------+
 * + ft prio (tc chain)  +
 * + original match      +
 * +---------------------+
 *           |
 *           | if multi table action
 *           |
 *           v
 * +---------------------+
 * + post act ft         |<----.
 * + match fte id        |     | split on multi table action
 * + do actions          |-----'
 * +---------------------+
 *           |
 *           |
 *           v
 * Do rest of the actions after last multi table action.
 */
static int
alloc_flow_post_acts(struct mlx5e_tc_flow *flow, struct netlink_ext_ack *extack)
{
	struct mlx5e_post_act *post_act = get_post_action(flow->priv);
	struct mlx5_flow_attr *attr, *next_attr = NULL;
	struct mlx5e_post_act_handle *handle;
	bool vf_tun, encap_valid = true;
	int err;

	/* This is going in reverse order as needed.
	 * The first entry is the last attribute.
	 */
	list_for_each_entry(attr, &flow->attrs, list) {
		if (!next_attr) {
			/* Set counter action on last post act rule. */
			attr->action |= MLX5_FLOW_CONTEXT_ACTION_COUNT;
		} else {
			err = mlx5e_tc_act_set_next_post_act(flow, attr, next_attr);
			if (err)
				goto out_free;
		}

		/* Don't add post_act rule for first attr (last in the list).
		 * It's being handled by the caller.
		 */
		if (list_is_last(&attr->list, &flow->attrs))
			break;

		err = set_encap_dests(flow->priv, flow, attr, extack, &encap_valid, &vf_tun);
		if (err)
			goto out_free;

		if (!encap_valid)
			flow_flag_set(flow, SLOW);

		err = actions_prepare_mod_hdr_actions(flow->priv, flow, attr, extack);
		if (err)
			goto out_free;

		if (attr->action & MLX5_FLOW_CONTEXT_ACTION_MOD_HDR) {
			err = mlx5e_tc_add_flow_mod_hdr(flow->priv, flow, attr);
			if (err)
				goto out_free;
		}

		if (attr->action & MLX5_FLOW_CONTEXT_ACTION_COUNT) {
			err = alloc_flow_attr_counter(get_flow_counter_dev(flow), attr);
			if (err)
				goto out_free;
		}

		handle = mlx5e_tc_post_act_add(post_act, attr);
		if (IS_ERR(handle)) {
			err = PTR_ERR(handle);
			goto out_free;
		}

		attr->post_act_handle = handle;
		next_attr = attr;
	}

	if (flow_flag_test(flow, SLOW))
		goto out;

	err = mlx5e_tc_offload_flow_post_acts(flow);
	if (err)
		goto out_free;

out:
	return 0;

out_free:
	free_flow_post_acts(flow);
	return err;
}

static int
parse_tc_actions(struct mlx5e_tc_act_parse_state *parse_state,
		 struct flow_action *flow_action)
{
	struct netlink_ext_ack *extack = parse_state->extack;
	struct mlx5e_tc_flow_action flow_action_reorder;
	struct mlx5e_tc_flow *flow = parse_state->flow;
	struct mlx5_flow_attr *attr = flow->attr;
	enum mlx5_flow_namespace_type ns_type;
	struct mlx5e_priv *priv = flow->priv;
	struct flow_action_entry *act, **_act;
	struct mlx5e_tc_act *tc_act;
	int err, i;

	flow_action_reorder.num_entries = flow_action->num_entries;
	flow_action_reorder.entries = kcalloc(flow_action->num_entries,
					      sizeof(flow_action), GFP_KERNEL);
	if (!flow_action_reorder.entries)
		return -ENOMEM;

	mlx5e_tc_act_reorder_flow_actions(flow_action, &flow_action_reorder);

	ns_type = mlx5e_get_flow_namespace(flow);
	list_add(&attr->list, &flow->attrs);

<<<<<<< HEAD
	switch (act->id) {
	case FLOW_ACTION_VLAN_POP:
		if (vlan_idx) {
			//非0，vlan_idx已存在，直接pop
			if (!mlx5_eswitch_vlan_actions_supported(priv->mdev,
								 MLX5_FS_VLAN_DEPTH)) {
				NL_SET_ERR_MSG_MOD(extack,
						   "vlan pop action is not supported");
				return -EOPNOTSUPP;
			}
=======
	flow_action_for_each(i, _act, &flow_action_reorder) {
		act = *_act;
		tc_act = mlx5e_tc_act_get(act->id, ns_type);
		if (!tc_act) {
			NL_SET_ERR_MSG_MOD(extack, "Not implemented offload action");
			err = -EOPNOTSUPP;
			goto out_free;
		}
>>>>>>> 028192fe

		if (!tc_act->can_offload(parse_state, act, i, attr)) {
			err = -EOPNOTSUPP;
			goto out_free;
		}
<<<<<<< HEAD
		break;
	case FLOW_ACTION_VLAN_PUSH:
		//设置指定vlan_idx的vlan信息（用于push)
		attr->vlan_vid[vlan_idx] = act->vlan.vid;
		attr->vlan_prio[vlan_idx] = act->vlan.prio;
		attr->vlan_proto[vlan_idx] = act->vlan.proto;
		if (!attr->vlan_proto[vlan_idx])
			attr->vlan_proto[vlan_idx] = htons(ETH_P_8021Q);

		if (vlan_idx) {
			//非0，检查是否支持双层vlan操作
			if (!mlx5_eswitch_vlan_actions_supported(priv->mdev,
								 MLX5_FS_VLAN_DEPTH)) {
				NL_SET_ERR_MSG_MOD(extack,
						   "vlan push action is not supported for vlan depth > 1");
				return -EOPNOTSUPP;
			}

			*action |= MLX5_FLOW_CONTEXT_ACTION_VLAN_PUSH_2;
		} else {
			//为0，push单层vlan情况
			if (!mlx5_eswitch_vlan_actions_supported(priv->mdev, 1) &&
			    (act->vlan.proto != htons(ETH_P_8021Q) ||
			     act->vlan.prio)) {
				NL_SET_ERR_MSG_MOD(extack,
						   "vlan push action is not supported");
				return -EOPNOTSUPP;
=======

		err = tc_act->parse_action(parse_state, act, priv, attr);
		if (err)
			goto out_free;

		parse_state->actions |= attr->action;

		/* Split attr for multi table act if not the last act. */
		if (tc_act->is_multi_table_act &&
		    tc_act->is_multi_table_act(priv, act, attr) &&
		    i < flow_action_reorder.num_entries - 1) {
			err = mlx5e_tc_act_post_parse(parse_state, flow_action, attr, ns_type);
			if (err)
				goto out_free;

			attr = mlx5e_clone_flow_attr_for_post_act(flow->attr, ns_type);
			if (!attr) {
				err = -ENOMEM;
				goto out_free;
>>>>>>> 028192fe
			}

			list_add(&attr->list, &flow->attrs);
		}
	}

	kfree(flow_action_reorder.entries);

	err = mlx5e_tc_act_post_parse(parse_state, flow_action, attr, ns_type);
	if (err)
		goto out_free_post_acts;

	err = alloc_flow_post_acts(flow, extack);
	if (err)
		goto out_free_post_acts;

	return 0;

out_free:
	kfree(flow_action_reorder.entries);
out_free_post_acts:
	free_flow_post_acts(flow);

	return err;
}

static int
flow_action_supported(struct flow_action *flow_action,
		      struct netlink_ext_ack *extack)
{
	if (!flow_action_has_entries(flow_action)) {
		NL_SET_ERR_MSG_MOD(extack, "Flow action doesn't have any entries");
		return -EINVAL;
	}

	if (!flow_action_hw_stats_check(flow_action, extack,
					FLOW_ACTION_HW_STATS_DELAYED_BIT)) {
		NL_SET_ERR_MSG_MOD(extack, "Flow action HW stats type is not supported");
		return -EOPNOTSUPP;
	}

	return 0;
}

static int
parse_tc_nic_actions(struct mlx5e_priv *priv,
		     struct flow_action *flow_action,
		     struct mlx5e_tc_flow *flow,
		     struct netlink_ext_ack *extack)
{
<<<<<<< HEAD
	struct net_device *vlan_dev = *out_dev;
	//生成需添加vlan
	struct flow_action_entry vlan_act = {
		.id = FLOW_ACTION_VLAN_PUSH,
		.vlan.vid = vlan_dev_vlan_id(vlan_dev),
		.vlan.proto = vlan_dev_vlan_proto(vlan_dev),
		.vlan.prio = 0,
	};
	int err;

	//解析vlan_act，并填充到attr中（添加push vlan)
	err = parse_tc_vlan_action(priv, &vlan_act, attr->esw_attr, action, extack);
=======
	struct mlx5e_tc_act_parse_state *parse_state;
	struct mlx5e_tc_flow_parse_attr *parse_attr;
	struct mlx5_flow_attr *attr = flow->attr;
	int err;

	err = flow_action_supported(flow_action, extack);
>>>>>>> 028192fe
	if (err)
		return err;

	attr->nic_attr->flow_tag = MLX5_FS_DEFAULT_FLOW_TAG;
	parse_attr = attr->parse_attr;
	parse_state = &parse_attr->parse_state;
	mlx5e_tc_act_init_parse_state(parse_state, flow, flow_action, extack);
	parse_state->ct_priv = get_ct_priv(priv);

	err = parse_tc_actions(parse_state, flow_action);
	if (err)
		return err;

	err = actions_prepare_mod_hdr_actions(priv, flow, attr, extack);
	if (err)
		return err;

	if (!actions_match_supported(priv, flow_action, parse_state->actions,
				     parse_attr, flow, extack))
		return -EOPNOTSUPP;

	return 0;
}

<<<<<<< HEAD
//向attr中添加vlan pop action
static int add_vlan_pop_action(struct mlx5e_priv *priv,
			       struct mlx5_flow_attr *attr,
			       u32 *action,
			       struct netlink_ext_ack *extack)
=======
static bool is_merged_eswitch_vfs(struct mlx5e_priv *priv,
				  struct net_device *peer_netdev)
>>>>>>> 028192fe
{
	struct mlx5e_priv *peer_priv;

	peer_priv = netdev_priv(peer_netdev);

	return (MLX5_CAP_ESW(priv->mdev, merged_eswitch) &&
		mlx5e_eswitch_vf_rep(priv->netdev) &&
		mlx5e_eswitch_vf_rep(peer_netdev) &&
		mlx5e_same_hw_devs(priv, peer_priv));
}

static bool same_hw_reps(struct mlx5e_priv *priv,
			 struct net_device *peer_netdev)
{
	struct mlx5e_priv *peer_priv;

	peer_priv = netdev_priv(peer_netdev);

	return mlx5e_eswitch_rep(priv->netdev) &&
	       mlx5e_eswitch_rep(peer_netdev) &&
	       mlx5e_same_hw_devs(priv, peer_priv);
}

static bool is_lag_dev(struct mlx5e_priv *priv,
		       struct net_device *peer_netdev)
{
	return ((mlx5_lag_is_sriov(priv->mdev) ||
		 mlx5_lag_is_multipath(priv->mdev)) &&
		 same_hw_reps(priv, peer_netdev));
}

bool mlx5e_is_valid_eswitch_fwd_dev(struct mlx5e_priv *priv,
				    struct net_device *out_dev)
{
	if (is_merged_eswitch_vfs(priv, out_dev))
		return true;

	if (is_lag_dev(priv, out_dev))
		return true;

	return mlx5e_eswitch_rep(out_dev) &&
	       same_port_devs(priv, netdev_priv(out_dev));
}

int mlx5e_set_fwd_to_int_port_actions(struct mlx5e_priv *priv,
				      struct mlx5_flow_attr *attr,
				      int ifindex,
				      enum mlx5e_tc_int_port_type type,
				      u32 *action,
				      int out_index)
{
	struct mlx5_esw_flow_attr *esw_attr = attr->esw_attr;
	struct mlx5e_tc_int_port_priv *int_port_priv;
	struct mlx5e_tc_flow_parse_attr *parse_attr;
	struct mlx5e_tc_int_port *dest_int_port;
	int err;

	parse_attr = attr->parse_attr;
	int_port_priv = mlx5e_get_int_port_priv(priv);

	dest_int_port = mlx5e_tc_int_port_get(int_port_priv, ifindex, type);
	if (IS_ERR(dest_int_port))
		return PTR_ERR(dest_int_port);

	err = mlx5e_tc_match_to_reg_set(priv->mdev, &parse_attr->mod_hdr_acts,
					MLX5_FLOW_NAMESPACE_FDB, VPORT_TO_REG,
					mlx5e_tc_int_port_get_metadata(dest_int_port));
	if (err) {
		mlx5e_tc_int_port_put(int_port_priv, dest_int_port);
		return err;
	}

	*action |= MLX5_FLOW_CONTEXT_ACTION_MOD_HDR;

	esw_attr->dest_int_port = dest_int_port;
	esw_attr->dests[out_index].flags |= MLX5_ESW_DEST_CHAIN_WITH_SRC_PORT_CHANGE;

	/* Forward to root fdb for matching against the new source vport */
	attr->dest_chain = 0;

	return 0;
}

<<<<<<< HEAD
//解析tc对应的action
static int parse_tc_fdb_actions(struct mlx5e_priv *priv,
				struct flow_action *flow_action,
				struct mlx5e_tc_flow *flow,
				struct netlink_ext_ack *extack)
{
	//共2个元素，0表示修改，1表示add
	struct pedit_headers_action hdrs[2] = {};
	struct mlx5_eswitch *esw = priv->mdev->priv.eswitch;
=======
static int
parse_tc_fdb_actions(struct mlx5e_priv *priv,
		     struct flow_action *flow_action,
		     struct mlx5e_tc_flow *flow,
		     struct netlink_ext_ack *extack)
{
	struct mlx5e_tc_act_parse_state *parse_state;
>>>>>>> 028192fe
	struct mlx5e_tc_flow_parse_attr *parse_attr;
	struct mlx5_flow_attr *attr = flow->attr;
	struct mlx5_esw_flow_attr *esw_attr;
<<<<<<< HEAD
	bool encap = false, decap = false;
	u32 action = attr->action;
	int err, i, if_count = 0;
	bool ptype_host = false;
	bool mpls_push = false;

	//如果无action,则返回
	if (!flow_action_has_entries(flow_action)) {
		NL_SET_ERR_MSG_MOD(extack, "Flow action doesn't have any entries");
		return -EINVAL;
	}
=======
	int err;
>>>>>>> 028192fe

	err = flow_action_supported(flow_action, extack);
	if (err)
		return err;

	esw_attr = attr->esw_attr;
	parse_attr = attr->parse_attr;
	parse_state = &parse_attr->parse_state;
	mlx5e_tc_act_init_parse_state(parse_state, flow, flow_action, extack);
	parse_state->ct_priv = get_ct_priv(priv);

<<<<<<< HEAD
	//遍历所有action
	flow_action_for_each(i, act, flow_action) {
		switch (act->id) {
		case FLOW_ACTION_ACCEPT:
			action |= MLX5_FLOW_CONTEXT_ACTION_FWD_DEST |
				MLX5_FLOW_CONTEXT_ACTION_COUNT;
			attr->flags |= MLX5_ESW_ATTR_FLAG_ACCEPT;
			break;
		case FLOW_ACTION_PTYPE:
			if (act->ptype != PACKET_HOST) {
				NL_SET_ERR_MSG_MOD(extack,
						   "skbedit ptype is only supported with type host");
				return -EOPNOTSUPP;
			}

			ptype_host = true;
			break;
		case FLOW_ACTION_DROP:
			//添加drop action
			action |= MLX5_FLOW_CONTEXT_ACTION_DROP |
				  MLX5_FLOW_CONTEXT_ACTION_COUNT;
			break;
		case FLOW_ACTION_TRAP:
		    /*处理trap action*/
			if (!flow_offload_has_one_action(flow_action)) {
				NL_SET_ERR_MSG_MOD(extack,
						   "action trap is supported as a sole action only");
				return -EOPNOTSUPP;
			}
			action |= (MLX5_FLOW_CONTEXT_ACTION_FWD_DEST |
				   MLX5_FLOW_CONTEXT_ACTION_COUNT);
			attr->flags |= MLX5_ESW_ATTR_FLAG_SLOW_PATH;
			break;
		case FLOW_ACTION_MPLS_PUSH:
			if (!MLX5_CAP_ESW_FLOWTABLE_FDB(priv->mdev,
							reformat_l2_to_l3_tunnel) ||
			    act->mpls_push.proto != htons(ETH_P_MPLS_UC)) {
				NL_SET_ERR_MSG_MOD(extack,
						   "mpls push is supported only for mpls_uc protocol");
				return -EOPNOTSUPP;
			}
			mpls_push = true;
			break;
		case FLOW_ACTION_MPLS_POP:
			/* we only support mpls pop if it is the first action
			 * and the filter net device is bareudp. Subsequent
			 * actions can be pedit and the last can be mirred
			 * egress redirect.
			 */
			if (i) {
				NL_SET_ERR_MSG_MOD(extack,
						   "mpls pop supported only as first action");
				return -EOPNOTSUPP;
			}
			if (!netif_is_bareudp(parse_attr->filter_dev)) {
				NL_SET_ERR_MSG_MOD(extack,
						   "mpls pop supported only on bareudp devices");
				return -EOPNOTSUPP;
			}

			parse_attr->eth.h_proto = act->mpls_pop.proto;
			action |= MLX5_FLOW_CONTEXT_ACTION_PACKET_REFORMAT;
			flow_flag_set(flow, L3_TO_L2_DECAP);
			break;
		case FLOW_ACTION_MANGLE:
		case FLOW_ACTION_ADD:
			//转换为头部修改
			err = parse_tc_pedit_action(priv, act, MLX5_FLOW_NAMESPACE_FDB,
						    parse_attr, hdrs/*出参，要设置的值*/, flow, extack);
			if (err)
				return err;

			if (!flow_flag_test(flow, L3_TO_L2_DECAP)) {
				action |= MLX5_FLOW_CONTEXT_ACTION_MOD_HDR;
				esw_attr->split_count = esw_attr->out_count;
			}
			break;
		case FLOW_ACTION_CSUM:
			//checksum不需要下发，执行检查
			if (csum_offload_supported(priv, action,
						   act->csum_flags, extack))
				break;

			return -EOPNOTSUPP;
		case FLOW_ACTION_REDIRECT_INGRESS: {
			struct net_device *out_dev;

			out_dev = act->dev;
			if (!out_dev)
				return -EOPNOTSUPP;

			if (!netif_is_ovs_master(out_dev)) {
				NL_SET_ERR_MSG_MOD(extack,
						   "redirect to ingress is supported only for OVS internal ports");
				return -EOPNOTSUPP;
			}

			if (netif_is_ovs_master(parse_attr->filter_dev)) {
				NL_SET_ERR_MSG_MOD(extack,
						   "redirect to ingress is not supported from internal port");
				return -EOPNOTSUPP;
			}

			if (!ptype_host) {
				NL_SET_ERR_MSG_MOD(extack,
						   "redirect to int port ingress requires ptype=host action");
				return -EOPNOTSUPP;
			}

			if (esw_attr->out_count) {
				NL_SET_ERR_MSG_MOD(extack,
						   "redirect to int port ingress is supported only as single destination");
				return -EOPNOTSUPP;
			}

			action |= MLX5_FLOW_CONTEXT_ACTION_FWD_DEST |
				  MLX5_FLOW_CONTEXT_ACTION_COUNT;

			err = mlx5e_set_fwd_to_int_port_actions(priv, attr, out_dev->ifindex,
								MLX5E_TC_INT_PORT_INGRESS,
								&action, esw_attr->out_count);
			if (err)
				return err;

			esw_attr->out_count++;

			break;
		}
		case FLOW_ACTION_REDIRECT:
		case FLOW_ACTION_MIRRED: {
			//处理redirect
			struct mlx5e_priv *out_priv;
			struct net_device *out_dev;

			out_dev = act->dev;/*报文输出接口*/
			if (!out_dev) {
				/* out_dev is NULL when filters with
				 * non-existing mirred device are replayed to
				 * the driver.
				 */
				return -EINVAL;
			}

			if (mpls_push && !netif_is_bareudp(out_dev)) {
				NL_SET_ERR_MSG_MOD(extack,
						   "mpls is supported only through a bareudp device");
				return -EOPNOTSUPP;
			}

			if (ft_flow && out_dev == priv->netdev) {
				/* Ignore forward to self rules generated
				 * by adding both mlx5 devs to the flow table
				 * block on a normal nft offload setup.
				 */
				return -EOPNOTSUPP;
			}

			//output接口不能超过数量限制
			if (esw_attr->out_count >= MLX5_MAX_FLOW_FWD_VPORTS) {
				NL_SET_ERR_MSG_MOD(extack,
						   "can't support more output ports, can't offload forwarding");
				netdev_warn(priv->netdev,
					    "can't support more than %d output ports, can't offload forwarding\n",
					    esw_attr->out_count);
				return -EOPNOTSUPP;
			}

			action |= MLX5_FLOW_CONTEXT_ACTION_FWD_DEST |
				  MLX5_FLOW_CONTEXT_ACTION_COUNT;
			if (encap) {
				parse_attr->mirred_ifindex[esw_attr->out_count] =
					out_dev->ifindex;
				parse_attr->tun_info[esw_attr->out_count] =
					mlx5e_dup_tun_info(info);
				if (!parse_attr->tun_info[esw_attr->out_count])
					return -ENOMEM;
				encap = false;
				esw_attr->dests[esw_attr->out_count].flags |=
					MLX5_ESW_DEST_ENCAP;
				esw_attr->out_count++;
				/* attr->dests[].rep is resolved when we
				 * handle encap
				 */
			} else if (netdev_port_same_parent_id(priv->netdev, out_dev)) {
				//out_dev与netdev属于同一设备
				struct mlx5_eswitch *esw = priv->mdev->priv.eswitch;
				struct net_device *uplink_dev = mlx5_eswitch_uplink_get_proto_dev(esw, REP_ETH);

				if (is_duplicated_output_device(priv->netdev,
								out_dev,
								ifindexes,
								if_count,
								extack))
					return -EOPNOTSUPP;

				ifindexes[if_count] = out_dev->ifindex;
				if_count++;

				out_dev = get_fdb_out_dev(uplink_dev, out_dev);
				if (!out_dev)
					return -ENODEV;

				if (is_vlan_dev(out_dev)) {
					//出接口有vlan,添加vlan
					err = add_vlan_push_action(priv, attr,
								   &out_dev,
								   &action, extack);
					if (err)
						return err;
				}

				if (is_vlan_dev(parse_attr->filter_dev)) {
					err = add_vlan_pop_action(priv, attr,
								  &action, extack);
					if (err)
						return err;
				}

				if (netif_is_macvlan(out_dev))
					out_dev = macvlan_dev_real_dev(out_dev);

				err = verify_uplink_forwarding(priv, flow, out_dev, extack);
				if (err)
					return err;

				//出接口设备必须为rep口
				if (!mlx5e_is_valid_eswitch_fwd_dev(priv, out_dev)) {
					NL_SET_ERR_MSG_MOD(extack,
							   "devices are not on same switch HW, can't offload forwarding");
					return -EOPNOTSUPP;
				}

				if (same_vf_reps(priv, out_dev)) {
					NL_SET_ERR_MSG_MOD(extack,
							   "can't forward from a VF to itself");
					return -EOPNOTSUPP;
				}

				out_priv = netdev_priv(out_dev);
				rpriv = out_priv->ppriv;
				esw_attr->dests[esw_attr->out_count].rep = rpriv->rep;
				esw_attr->dests[esw_attr->out_count].mdev = out_priv->mdev;
				esw_attr->out_count++;
			} else if (netif_is_ovs_master(out_dev)) {
				err = mlx5e_set_fwd_to_int_port_actions(priv, attr,
									out_dev->ifindex,
									MLX5E_TC_INT_PORT_EGRESS,
									&action,
									esw_attr->out_count);
				if (err)
					return err;

				esw_attr->out_count++;
			} else if (parse_attr->filter_dev != priv->netdev) {
				/* All mlx5 devices are called to configure
				 * high level device filters. Therefore, the
				 * *attempt* to  install a filter on invalid
				 * eswitch should not trigger an explicit error
				 */
				return -EINVAL;
			} else {
				//非同一个switch hardware,无法forwarding
				NL_SET_ERR_MSG_MOD(extack,
						   "devices are not on same switch HW, can't offload forwarding");
				netdev_warn(priv->netdev,
					    "devices %s %s not on same switch HW, can't offload forwarding\n",
					    priv->netdev->name,
					    out_dev->name);
				return -EOPNOTSUPP;
			}
			}
			break;
		case FLOW_ACTION_TUNNEL_ENCAP:
			//隧道封装，记录下要封装的tunnel_info
			info = act->tunnel;
			if (info) {
				encap = true;
			} else {
				NL_SET_ERR_MSG_MOD(extack,
						   "Zero tunnel attributes is not supported");
				return -EOPNOTSUPP;
			}

			break;
		case FLOW_ACTION_VLAN_PUSH:
		case FLOW_ACTION_VLAN_POP:
			//vlan push 与 vlan pop
			if (act->id == FLOW_ACTION_VLAN_PUSH &&
			    (action & MLX5_FLOW_CONTEXT_ACTION_VLAN_POP)) {
				/* Replace vlan pop+push with vlan modify */
				action &= ~MLX5_FLOW_CONTEXT_ACTION_VLAN_POP;
				err = add_vlan_rewrite_action(priv,
							      MLX5_FLOW_NAMESPACE_FDB,
							      act, parse_attr, hdrs,
							      &action, extack);
			} else {
				err = parse_tc_vlan_action(priv, act, esw_attr, &action, extack);
			}
			if (err)
				return err;

			esw_attr->split_count = esw_attr->out_count;
			break;
		case FLOW_ACTION_VLAN_MANGLE:
			//vlan 修改
			err = add_vlan_rewrite_action(priv,
						      MLX5_FLOW_NAMESPACE_FDB,
						      act, parse_attr, hdrs,
						      &action, extack);
			if (err)
				return err;

			esw_attr->split_count = esw_attr->out_count;
			break;
		case FLOW_ACTION_TUNNEL_DECAP:
		    /*指明隧道解封装action*/
			decap = true;
			break;
		case FLOW_ACTION_GOTO:
			//跳转到指定chain
			err = validate_goto_chain(priv, flow, act, action,
						  extack);
			if (err)
				return err;

			action |= MLX5_FLOW_CONTEXT_ACTION_FWD_DEST |
				  MLX5_FLOW_CONTEXT_ACTION_COUNT;
			attr->dest_chain = act->chain_index;
			break;
		case FLOW_ACTION_CT:
			if (flow_flag_test(flow, SAMPLE)) {
				NL_SET_ERR_MSG_MOD(extack, "Sample action with connection tracking is not supported");
				return -EOPNOTSUPP;
			}
		    	//解析ct action
			err = mlx5_tc_ct_parse_action(get_ct_priv(priv), attr, act, extack);
			if (err)
				return err;

			flow_flag_set(flow, CT);
			esw_attr->split_count = esw_attr->out_count;
			break;
		case FLOW_ACTION_SAMPLE:
			if (flow_flag_test(flow, CT)) {
				NL_SET_ERR_MSG_MOD(extack, "Sample action with connection tracking is not supported");
				return -EOPNOTSUPP;
			}
			sample_attr.rate = act->sample.rate;
			sample_attr.group_num = act->sample.psample_group->group_num;
			if (act->sample.truncate)
				sample_attr.trunc_size = act->sample.trunc_size;
			flow_flag_set(flow, SAMPLE);
			break;
		default:
			/*不支持其它action*/
			NL_SET_ERR_MSG_MOD(extack,
					   "The offload action is not supported in FDB action");
			return -EOPNOTSUPP;
		}
	}
=======
	err = parse_tc_actions(parse_state, flow_action);
	if (err)
		return err;
>>>>>>> 028192fe

	/* Forward to/from internal port can only have 1 dest */
	if ((netif_is_ovs_master(parse_attr->filter_dev) || esw_attr->dest_int_port) &&
	    esw_attr->out_count > 1) {
		NL_SET_ERR_MSG_MOD(extack,
				   "Rules with internal port can have only one destination");
		return -EOPNOTSUPP;
	}

	err = actions_prepare_mod_hdr_actions(priv, flow, attr, extack);
	if (err)
		return err;

	if (!actions_match_supported(priv, flow_action, parse_state->actions,
				     parse_attr, flow, extack))
		return -EOPNOTSUPP;

	return 0;
}

static void get_flags(int flags, unsigned long *flow_flags)
{
	unsigned long __flow_flags = 0;

	if (flags & MLX5_TC_FLAG(INGRESS))
		__flow_flags |= BIT(MLX5E_TC_FLOW_FLAG_INGRESS);
	if (flags & MLX5_TC_FLAG(EGRESS))
		__flow_flags |= BIT(MLX5E_TC_FLOW_FLAG_EGRESS);

	if (flags & MLX5_TC_FLAG(ESW_OFFLOAD))
		__flow_flags |= BIT(MLX5E_TC_FLOW_FLAG_ESWITCH);
	if (flags & MLX5_TC_FLAG(NIC_OFFLOAD))
		__flow_flags |= BIT(MLX5E_TC_FLOW_FLAG_NIC);
	if (flags & MLX5_TC_FLAG(FT_OFFLOAD))
		__flow_flags |= BIT(MLX5E_TC_FLOW_FLAG_FT);

	*flow_flags = __flow_flags;
}

static const struct rhashtable_params tc_ht_params = {
	.head_offset = offsetof(struct mlx5e_tc_flow, node),
	.key_offset = offsetof(struct mlx5e_tc_flow, cookie),
	.key_len = sizeof(((struct mlx5e_tc_flow *)0)->cookie),
	.automatic_shrinking = true,
};

static struct rhashtable *get_tc_ht(struct mlx5e_priv *priv,
				    unsigned long flags)
{
	struct mlx5e_rep_priv *rpriv;

	if (flags & MLX5_TC_FLAG(ESW_OFFLOAD)) {
		rpriv = priv->ppriv;
		return &rpriv->tc_ht;
	} else /* NIC offload */
		return &priv->fs.tc.ht;
}

static bool is_peer_flow_needed(struct mlx5e_tc_flow *flow)
{
	struct mlx5_esw_flow_attr *esw_attr = flow->attr->esw_attr;
	struct mlx5_flow_attr *attr = flow->attr;
	bool is_rep_ingress = esw_attr->in_rep->vport != MLX5_VPORT_UPLINK &&
		flow_flag_test(flow, INGRESS);
	bool act_is_encap = !!(attr->action &
			       MLX5_FLOW_CONTEXT_ACTION_PACKET_REFORMAT);
	bool esw_paired = mlx5_devcom_is_paired(esw_attr->in_mdev->priv.devcom,
						MLX5_DEVCOM_ESW_OFFLOADS);

	if (!esw_paired)
		return false;

	if ((mlx5_lag_is_sriov(esw_attr->in_mdev) ||
	     mlx5_lag_is_multipath(esw_attr->in_mdev)) &&
	    (is_rep_ingress || act_is_encap))
		return true;

	return false;
}

struct mlx5_flow_attr *
mlx5_alloc_flow_attr(enum mlx5_flow_namespace_type type)
{
	u32 ex_attr_size = (type == MLX5_FLOW_NAMESPACE_FDB)  ?
				sizeof(struct mlx5_esw_flow_attr) :
				sizeof(struct mlx5_nic_flow_attr);
	struct mlx5_flow_attr *attr;

	attr = kzalloc(sizeof(*attr) + ex_attr_size, GFP_KERNEL);
	if (!attr)
		return attr;

	INIT_LIST_HEAD(&attr->list);
	return attr;
}

//创建的mlx5 evswitch tc flow
static int
mlx5e_alloc_flow(struct mlx5e_priv *priv, int attr_size,
		 struct flow_cls_offload *f, unsigned long flow_flags,
		 struct mlx5e_tc_flow_parse_attr **__parse_attr/*出参，申请的parse_attr*/,
		 struct mlx5e_tc_flow **__flow/*出参，申请的flow*/)
{
	struct mlx5e_tc_flow_parse_attr *parse_attr;
	struct mlx5_flow_attr *attr;
	struct mlx5e_tc_flow *flow;
	int err = -ENOMEM;
	int out_index;

	//申请flow内存及其私有数据大小
	flow = kzalloc(sizeof(*flow), GFP_KERNEL);
	//申请flow对应的parse结果
	parse_attr = kvzalloc(sizeof(*parse_attr), GFP_KERNEL);
	if (!parse_attr || !flow)
		goto err_free;

	flow->flags = flow_flags;
	flow->cookie = f->cookie;
	flow->priv = priv;

	attr = mlx5_alloc_flow_attr(mlx5e_get_flow_namespace(flow));
	if (!attr)
		goto err_free;

	flow->attr = attr;

	for (out_index = 0; out_index < MLX5_MAX_FLOW_FWD_VPORTS; out_index++)
		INIT_LIST_HEAD(&flow->encaps[out_index].list);
	INIT_LIST_HEAD(&flow->hairpin);
	INIT_LIST_HEAD(&flow->l3_to_l2_reformat);
	INIT_LIST_HEAD(&flow->attrs);
	refcount_set(&flow->refcnt, 1);
	init_completion(&flow->init_done);
	init_completion(&flow->del_hw_done);

	*__flow = flow;
	*__parse_attr = parse_attr;

	return 0;

err_free:
	kfree(flow);
	kvfree(parse_attr);
	return err;
}

static void
mlx5e_flow_attr_init(struct mlx5_flow_attr *attr,
		     struct mlx5e_tc_flow_parse_attr *parse_attr,
		     struct flow_cls_offload *f)
{
	attr->parse_attr = parse_attr;
	attr->chain = f->common.chain_index;
	attr->prio = f->common.prio;
}

static void
mlx5e_flow_esw_attr_init(struct mlx5_flow_attr *attr,
			 struct mlx5e_priv *priv,
			 struct mlx5e_tc_flow_parse_attr *parse_attr,
			 struct flow_cls_offload *f,
			 struct mlx5_eswitch_rep *in_rep,
			 struct mlx5_core_dev *in_mdev)
{
	struct mlx5_eswitch *esw = priv->mdev->priv.eswitch;
	struct mlx5_esw_flow_attr *esw_attr = attr->esw_attr;

	mlx5e_flow_attr_init(attr, parse_attr, f);

	esw_attr->in_rep = in_rep;
	esw_attr->in_mdev = in_mdev;

	if (MLX5_CAP_ESW(esw->dev, counter_eswitch_affinity) ==
	    MLX5_COUNTER_SOURCE_ESWITCH)
		esw_attr->counter_dev = in_mdev;
	else
		esw_attr->counter_dev = priv->mdev;
}

static struct mlx5e_tc_flow *
__mlx5e_add_fdb_flow(struct mlx5e_priv *priv,
		     struct flow_cls_offload *f,
		     unsigned long flow_flags,
		     struct net_device *filter_dev,
		     struct mlx5_eswitch_rep *in_rep,
		     struct mlx5_core_dev *in_mdev)
{
	struct flow_rule *rule = flow_cls_offload_flow_rule(f);
	struct netlink_ext_ack *extack = f->common.extack;
	struct mlx5e_tc_flow_parse_attr *parse_attr;
	struct mlx5e_tc_flow *flow;
	int attr_size, err;

	flow_flags |= BIT(MLX5E_TC_FLOW_FLAG_ESWITCH);
	//申请初始化flow,parse_attr
	attr_size  = sizeof(struct mlx5_esw_flow_attr);
	err = mlx5e_alloc_flow(priv, attr_size, f, flow_flags,
			       &parse_attr, &flow);
	if (err)
		goto out;

	parse_attr->filter_dev = filter_dev;
	mlx5e_flow_esw_attr_init(flow->attr,
				 priv, parse_attr,
				 f, in_rep, in_mdev);

	//解析flower对应的key,mask到parse_attr->spec中
	err = parse_cls_flower(flow->priv, flow, &parse_attr->spec,
			       f, filter_dev);
	if (err)
		goto err_free;

	/* actions validation depends on parsing the ct matches first */
	err = mlx5_tc_ct_match_add(get_ct_priv(priv), &parse_attr->spec, f,
				   &flow->attr->ct_attr, extack);
	if (err)
		goto err_free;

	/* always set IP version for indirect table handling */
	flow->attr->ip_version = mlx5e_tc_get_ip_version(&parse_attr->spec, true);

	err = parse_tc_fdb_actions(priv, &rule->action, flow, extack);
	if (err)
		goto err_free;

	//将解析好的内容（flow）添加进fdb
	err = mlx5e_tc_add_fdb_flow(priv, flow, extack);
	complete_all(&flow->init_done);
	if (err) {
		if (!(err == -ENETUNREACH && mlx5_lag_is_multipath(in_mdev)))
			goto err_free;

		add_unready_flow(flow);
	}

	return flow;

err_free:
	mlx5e_flow_put(priv, flow);
out:
	return ERR_PTR(err);
}

static int mlx5e_tc_add_fdb_peer_flow(struct flow_cls_offload *f,
				      struct mlx5e_tc_flow *flow,
				      unsigned long flow_flags)
{
	struct mlx5e_priv *priv = flow->priv, *peer_priv;
	struct mlx5_eswitch *esw = priv->mdev->priv.eswitch, *peer_esw;
	struct mlx5_esw_flow_attr *attr = flow->attr->esw_attr;
	struct mlx5_devcom *devcom = priv->mdev->priv.devcom;
	struct mlx5e_tc_flow_parse_attr *parse_attr;
	struct mlx5e_rep_priv *peer_urpriv;
	struct mlx5e_tc_flow *peer_flow;
	struct mlx5_core_dev *in_mdev;
	int err = 0;

	peer_esw = mlx5_devcom_get_peer_data(devcom, MLX5_DEVCOM_ESW_OFFLOADS);
	if (!peer_esw)
		return -ENODEV;

	peer_urpriv = mlx5_eswitch_get_uplink_priv(peer_esw, REP_ETH);
	peer_priv = netdev_priv(peer_urpriv->netdev);

	/* in_mdev is assigned of which the packet originated from.
	 * So packets redirected to uplink use the same mdev of the
	 * original flow and packets redirected from uplink use the
	 * peer mdev.
	 */
	if (attr->in_rep->vport == MLX5_VPORT_UPLINK)
		in_mdev = peer_priv->mdev;
	else
		in_mdev = priv->mdev;

	parse_attr = flow->attr->parse_attr;
	peer_flow = __mlx5e_add_fdb_flow(peer_priv, f, flow_flags,
					 parse_attr->filter_dev,
					 attr->in_rep, in_mdev);
	if (IS_ERR(peer_flow)) {
		err = PTR_ERR(peer_flow);
		goto out;
	}

	flow->peer_flow = peer_flow;
	flow_flag_set(flow, DUP);
	mutex_lock(&esw->offloads.peer_mutex);
	list_add_tail(&flow->peer, &esw->offloads.peer_flows);
	mutex_unlock(&esw->offloads.peer_mutex);

out:
	mlx5_devcom_release_peer_data(devcom, MLX5_DEVCOM_ESW_OFFLOADS);
	return err;
}

//驱动offload流入口
static int
mlx5e_add_fdb_flow(struct mlx5e_priv *priv,
		   struct flow_cls_offload *f/*要offload的流*/,
		   unsigned long flow_flags,
		   struct net_device *filter_dev,
		   struct mlx5e_tc_flow **__flow)
{
	struct mlx5e_rep_priv *rpriv = priv->ppriv;
	struct mlx5_eswitch_rep *in_rep = rpriv->rep;
	struct mlx5_core_dev *in_mdev = priv->mdev;
	struct mlx5e_tc_flow *flow;
	int err;

	flow = __mlx5e_add_fdb_flow(priv, f, flow_flags, filter_dev, in_rep,
				    in_mdev);
	if (IS_ERR(flow))
		return PTR_ERR(flow);

	if (is_peer_flow_needed(flow)) {
		//vf lag 场景
		err = mlx5e_tc_add_fdb_peer_flow(f, flow, flow_flags);
		if (err) {
			mlx5e_tc_del_fdb_flow(priv, flow);
			goto out;
		}
	}

	*__flow = flow;

	return 0;

out:
	return err;
}

static int
mlx5e_add_nic_flow(struct mlx5e_priv *priv,
		   struct flow_cls_offload *f,
		   unsigned long flow_flags,
		   struct net_device *filter_dev,
		   struct mlx5e_tc_flow **__flow)
{
	struct flow_rule *rule = flow_cls_offload_flow_rule(f);
	struct netlink_ext_ack *extack = f->common.extack;
	struct mlx5e_tc_flow_parse_attr *parse_attr;
	struct mlx5e_tc_flow *flow;
	int attr_size, err;

	if (!MLX5_CAP_FLOWTABLE_NIC_RX(priv->mdev, ignore_flow_level)) {
		if (!tc_cls_can_offload_and_chain0(priv->netdev, &f->common))
			return -EOPNOTSUPP;
	} else if (!tc_can_offload_extack(priv->netdev, f->common.extack)) {
		return -EOPNOTSUPP;
	}

	flow_flags |= BIT(MLX5E_TC_FLOW_FLAG_NIC);
	attr_size  = sizeof(struct mlx5_nic_flow_attr);
	err = mlx5e_alloc_flow(priv, attr_size, f, flow_flags,
			       &parse_attr, &flow);
	if (err)
		goto out;

	parse_attr->filter_dev = filter_dev;
	mlx5e_flow_attr_init(flow->attr, parse_attr, f);

	err = parse_cls_flower(flow->priv, flow, &parse_attr->spec,
			       f, filter_dev);
	if (err)
		goto err_free;

	err = mlx5_tc_ct_match_add(get_ct_priv(priv), &parse_attr->spec, f,
				   &flow->attr->ct_attr, extack);
	if (err)
		goto err_free;

	err = parse_tc_nic_actions(priv, &rule->action, flow, extack);
	if (err)
		goto err_free;

	err = mlx5e_tc_add_nic_flow(priv, flow, extack);
	if (err)
		goto err_free;

	flow_flag_set(flow, OFFLOADED);
	*__flow = flow;

	return 0;

err_free:
	flow_flag_set(flow, FAILED);
	mlx5e_mod_hdr_dealloc(&parse_attr->mod_hdr_acts);
	mlx5e_flow_put(priv, flow);
out:
	return err;
}

//添加flower规则
static int
mlx5e_tc_add_flow(struct mlx5e_priv *priv,
		  struct flow_cls_offload *f,
		  unsigned long flags,
		  struct net_device *filter_dev,
		  struct mlx5e_tc_flow **flow)
{
	struct mlx5_eswitch *esw = priv->mdev->priv.eswitch;
	unsigned long flow_flags;
	int err;

	get_flags(flags, &flow_flags);

	//检查dev是否开启了tc offload
	if (!tc_can_offload_extack(priv->netdev, f->common.extack))
		return -EOPNOTSUPP;

	//eswitch的mode为sriov_offloads，则add_fdb_flow
	if (esw && esw->mode == MLX5_ESWITCH_OFFLOADS)
		err = mlx5e_add_fdb_flow(priv, f, flow_flags,
					 filter_dev, flow);
	else
		err = mlx5e_add_nic_flow(priv, f, flow_flags,
					 filter_dev, flow);

	return err;
}

static bool is_flow_rule_duplicate_allowed(struct net_device *dev,
					   struct mlx5e_rep_priv *rpriv)
{
	/* Offloaded flow rule is allowed to duplicate on non-uplink representor
	 * sharing tc block with other slaves of a lag device. Rpriv can be NULL if this
	 * function is called from NIC mode.
	 */
	return netif_is_lag_port(dev) && rpriv && rpriv->rep->vport != MLX5_VPORT_UPLINK;
}

//处理flower规则配置
int mlx5e_configure_flower(struct net_device *dev, struct mlx5e_priv *priv,
			   struct flow_cls_offload *f/*要offload的flower*/, unsigned long flags)
{
	struct netlink_ext_ack *extack = f->common.extack;
	struct rhashtable *tc_ht = get_tc_ht(priv, flags);
	struct mlx5e_rep_priv *rpriv = priv->ppriv;
	struct mlx5e_tc_flow *flow;
	int err = 0;

	if (!mlx5_esw_hold(priv->mdev))
		return -EAGAIN;

	mlx5_esw_get(priv->mdev);

	//flow已存在，则添加失败
	rcu_read_lock();
	flow = rhashtable_lookup(tc_ht, &f->cookie, tc_ht_params);
	if (flow) {
		/* Same flow rule offloaded to non-uplink representor sharing tc block,
		 * just return 0.
		 */
		if (is_flow_rule_duplicate_allowed(dev, rpriv) && flow->orig_dev != dev)
			goto rcu_unlock;

		//设置错误消息到ext_ack，以便netlink返回回去
		NL_SET_ERR_MSG_MOD(extack,
				   "flow cookie already exists, ignoring");
		netdev_warn_once(priv->netdev,
				 "flow cookie %lx already exists, ignoring\n",
				 f->cookie);
		err = -EEXIST;
		goto rcu_unlock;
	}
rcu_unlock:
	rcu_read_unlock();
	if (flow)
		goto out;

	trace_mlx5e_configure_flower(f);
	//执行flow添加
	err = mlx5e_tc_add_flow(priv, f/*要添加的flow*/, flags, dev, &flow);
	if (err)
		goto out;

	/* Flow rule offloaded to non-uplink representor sharing tc block,
	 * set the flow's owner dev.
	 */
	if (is_flow_rule_duplicate_allowed(dev, rpriv))
		flow->orig_dev = dev;

	//添加映射方便确定是否已添加
	err = rhashtable_lookup_insert_fast(tc_ht, &flow->node, tc_ht_params);
	if (err)
		goto err_free;

	mlx5_esw_release(priv->mdev);
	return 0;

err_free:
	mlx5e_flow_put(priv, flow);
out:
	mlx5_esw_put(priv->mdev);
	mlx5_esw_release(priv->mdev);
	return err;
}

static bool same_flow_direction(struct mlx5e_tc_flow *flow, int flags)
{
	bool dir_ingress = !!(flags & MLX5_TC_FLAG(INGRESS));
	bool dir_egress = !!(flags & MLX5_TC_FLAG(EGRESS));

	return flow_flag_test(flow, INGRESS) == dir_ingress &&
		flow_flag_test(flow, EGRESS) == dir_egress;
}

int mlx5e_delete_flower(struct net_device *dev, struct mlx5e_priv *priv,
			struct flow_cls_offload *f, unsigned long flags)
{
	struct rhashtable *tc_ht = get_tc_ht(priv, flags);
	struct mlx5e_tc_flow *flow;
	int err;

	rcu_read_lock();
	flow = rhashtable_lookup(tc_ht, &f->cookie, tc_ht_params);
	if (!flow || !same_flow_direction(flow, flags)) {
		err = -EINVAL;
		goto errout;
	}

	/* Only delete the flow if it doesn't have MLX5E_TC_FLOW_DELETED flag
	 * set.
	 */
	if (flow_flag_test_and_set(flow, DELETED)) {
		err = -EINVAL;
		goto errout;
	}
	rhashtable_remove_fast(tc_ht, &flow->node, tc_ht_params);
	rcu_read_unlock();

	trace_mlx5e_delete_flower(f);
	mlx5e_flow_put(priv, flow);

	mlx5_esw_put(priv->mdev);
	return 0;

errout:
	rcu_read_unlock();
	return err;
}

int mlx5e_stats_flower(struct net_device *dev, struct mlx5e_priv *priv,
		       struct flow_cls_offload *f, unsigned long flags)
{
	struct mlx5_devcom *devcom = priv->mdev->priv.devcom;
	struct rhashtable *tc_ht = get_tc_ht(priv, flags);
	struct mlx5_eswitch *peer_esw;
	struct mlx5e_tc_flow *flow;
	struct mlx5_fc *counter;
	u64 lastuse = 0;
	u64 packets = 0;
	u64 bytes = 0;
	int err = 0;

	rcu_read_lock();
	flow = mlx5e_flow_get(rhashtable_lookup(tc_ht, &f->cookie,
						tc_ht_params));
	rcu_read_unlock();
	if (IS_ERR(flow))
		return PTR_ERR(flow);

	if (!same_flow_direction(flow, flags)) {
		err = -EINVAL;
		goto errout;
	}

	if (mlx5e_is_offloaded_flow(flow) || flow_flag_test(flow, CT)) {
		counter = mlx5e_tc_get_counter(flow);
		if (!counter)
			goto errout;

		mlx5_fc_query_cached(counter, &bytes, &packets, &lastuse);
	}

	/* Under multipath it's possible for one rule to be currently
	 * un-offloaded while the other rule is offloaded.
	 */
	peer_esw = mlx5_devcom_get_peer_data(devcom, MLX5_DEVCOM_ESW_OFFLOADS);
	if (!peer_esw)
		goto out;

	if (flow_flag_test(flow, DUP) &&
	    flow_flag_test(flow->peer_flow, OFFLOADED)) {
		u64 bytes2;
		u64 packets2;
		u64 lastuse2;

		counter = mlx5e_tc_get_counter(flow->peer_flow);
		if (!counter)
			goto no_peer_counter;
		mlx5_fc_query_cached(counter, &bytes2, &packets2, &lastuse2);

		bytes += bytes2;
		packets += packets2;
		lastuse = max_t(u64, lastuse, lastuse2);
	}

no_peer_counter:
	mlx5_devcom_release_peer_data(devcom, MLX5_DEVCOM_ESW_OFFLOADS);
out:
	flow_stats_update(&f->stats, bytes, packets, 0, lastuse,
			  FLOW_ACTION_HW_STATS_DELAYED);
	trace_mlx5e_stats_flower(f);
errout:
	mlx5e_flow_put(priv, flow);
	return err;
}

static int apply_police_params(struct mlx5e_priv *priv, u64 rate,
			       struct netlink_ext_ack *extack)
{
	struct mlx5e_rep_priv *rpriv = priv->ppriv;
	struct mlx5_eswitch *esw;
	u32 rate_mbps = 0;
	u16 vport_num;
	int err;

	vport_num = rpriv->rep->vport;
	if (vport_num >= MLX5_VPORT_ECPF) {
		NL_SET_ERR_MSG_MOD(extack,
				   "Ingress rate limit is supported only for Eswitch ports connected to VFs");
		return -EOPNOTSUPP;
	}

	esw = priv->mdev->priv.eswitch;
	/* rate is given in bytes/sec.
	 * First convert to bits/sec and then round to the nearest mbit/secs.
	 * mbit means million bits.
	 * Moreover, if rate is non zero we choose to configure to a minimum of
	 * 1 mbit/sec.
	 */
	if (rate) {
		rate = (rate * BITS_PER_BYTE) + 500000;
		do_div(rate, 1000000);
		rate_mbps = max_t(u32, rate, 1);
	}

	err = mlx5_esw_qos_modify_vport_rate(esw, vport_num, rate_mbps);
	if (err)
		NL_SET_ERR_MSG_MOD(extack, "failed applying action to hardware");

	return err;
}

static int mlx5e_policer_validate(const struct flow_action *action,
				  const struct flow_action_entry *act,
				  struct netlink_ext_ack *extack)
{
	if (act->police.exceed.act_id != FLOW_ACTION_DROP) {
		NL_SET_ERR_MSG_MOD(extack,
				   "Offload not supported when exceed action is not drop");
		return -EOPNOTSUPP;
	}

	if (act->police.notexceed.act_id != FLOW_ACTION_PIPE &&
	    act->police.notexceed.act_id != FLOW_ACTION_ACCEPT) {
		NL_SET_ERR_MSG_MOD(extack,
				   "Offload not supported when conform action is not pipe or ok");
		return -EOPNOTSUPP;
	}

	if (act->police.notexceed.act_id == FLOW_ACTION_ACCEPT &&
	    !flow_action_is_last_entry(action, act)) {
		NL_SET_ERR_MSG_MOD(extack,
				   "Offload not supported when conform action is ok, but action is not last");
		return -EOPNOTSUPP;
	}

	if (act->police.peakrate_bytes_ps ||
	    act->police.avrate || act->police.overhead) {
		NL_SET_ERR_MSG_MOD(extack,
				   "Offload not supported when peakrate/avrate/overhead is configured");
		return -EOPNOTSUPP;
	}

	if (act->police.rate_pkt_ps) {
		NL_SET_ERR_MSG_MOD(extack,
				   "QoS offload not support packets per second");
		return -EOPNOTSUPP;
	}

	return 0;
}

static int scan_tc_matchall_fdb_actions(struct mlx5e_priv *priv,
					struct flow_action *flow_action,
					struct netlink_ext_ack *extack)
{
	struct mlx5e_rep_priv *rpriv = priv->ppriv;
	const struct flow_action_entry *act;
	int err;
	int i;

	if (!flow_action_has_entries(flow_action)) {
		NL_SET_ERR_MSG_MOD(extack, "matchall called with no action");
		return -EINVAL;
	}

	if (!flow_offload_has_one_action(flow_action)) {
		NL_SET_ERR_MSG_MOD(extack, "matchall policing support only a single action");
		return -EOPNOTSUPP;
	}

	if (!flow_action_basic_hw_stats_check(flow_action, extack)) {
		NL_SET_ERR_MSG_MOD(extack, "Flow action HW stats type is not supported");
		return -EOPNOTSUPP;
	}

	flow_action_for_each(i, act, flow_action) {
		switch (act->id) {
		case FLOW_ACTION_POLICE:
			err = mlx5e_policer_validate(flow_action, act, extack);
			if (err)
				return err;

			err = apply_police_params(priv, act->police.rate_bytes_ps, extack);
			if (err)
				return err;

			rpriv->prev_vf_vport_stats = priv->stats.vf_vport;
			break;
		default:
			NL_SET_ERR_MSG_MOD(extack, "mlx5 supports only police action for matchall");
			return -EOPNOTSUPP;
		}
	}

	return 0;
}

int mlx5e_tc_configure_matchall(struct mlx5e_priv *priv,
				struct tc_cls_matchall_offload *ma)
{
	struct netlink_ext_ack *extack = ma->common.extack;

	if (ma->common.prio != 1) {
		NL_SET_ERR_MSG_MOD(extack, "only priority 1 is supported");
		return -EINVAL;
	}

	return scan_tc_matchall_fdb_actions(priv, &ma->rule->action, extack);
}

int mlx5e_tc_delete_matchall(struct mlx5e_priv *priv,
			     struct tc_cls_matchall_offload *ma)
{
	struct netlink_ext_ack *extack = ma->common.extack;

	return apply_police_params(priv, 0, extack);
}

void mlx5e_tc_stats_matchall(struct mlx5e_priv *priv,
			     struct tc_cls_matchall_offload *ma)
{
	struct mlx5e_rep_priv *rpriv = priv->ppriv;
	struct rtnl_link_stats64 cur_stats;
	u64 dbytes;
	u64 dpkts;

	cur_stats = priv->stats.vf_vport;
	dpkts = cur_stats.rx_packets - rpriv->prev_vf_vport_stats.rx_packets;
	dbytes = cur_stats.rx_bytes - rpriv->prev_vf_vport_stats.rx_bytes;
	rpriv->prev_vf_vport_stats = cur_stats;
	flow_stats_update(&ma->stats, dbytes, dpkts, 0, jiffies,
			  FLOW_ACTION_HW_STATS_DELAYED);
}

static void mlx5e_tc_hairpin_update_dead_peer(struct mlx5e_priv *priv,
					      struct mlx5e_priv *peer_priv)
{
	struct mlx5_core_dev *peer_mdev = peer_priv->mdev;
	struct mlx5e_hairpin_entry *hpe, *tmp;
	LIST_HEAD(init_wait_list);
	u16 peer_vhca_id;
	int bkt;

	if (!mlx5e_same_hw_devs(priv, peer_priv))
		return;

	peer_vhca_id = MLX5_CAP_GEN(peer_mdev, vhca_id);

	mutex_lock(&priv->fs.tc.hairpin_tbl_lock);
	hash_for_each(priv->fs.tc.hairpin_tbl, bkt, hpe, hairpin_hlist)
		if (refcount_inc_not_zero(&hpe->refcnt))
			list_add(&hpe->dead_peer_wait_list, &init_wait_list);
	mutex_unlock(&priv->fs.tc.hairpin_tbl_lock);

	list_for_each_entry_safe(hpe, tmp, &init_wait_list, dead_peer_wait_list) {
		wait_for_completion(&hpe->res_ready);
		if (!IS_ERR_OR_NULL(hpe->hp) && hpe->peer_vhca_id == peer_vhca_id)
			mlx5_core_hairpin_clear_dead_peer(hpe->hp->pair);

		mlx5e_hairpin_put(priv, hpe);
	}
}

static int mlx5e_tc_netdev_event(struct notifier_block *this,
				 unsigned long event, void *ptr)
{
	struct net_device *ndev = netdev_notifier_info_to_dev(ptr);
	struct mlx5e_flow_steering *fs;
	struct mlx5e_priv *peer_priv;
	struct mlx5e_tc_table *tc;
	struct mlx5e_priv *priv;

	if (ndev->netdev_ops != &mlx5e_netdev_ops ||
	    event != NETDEV_UNREGISTER ||
	    ndev->reg_state == NETREG_REGISTERED)
		return NOTIFY_DONE;

	tc = container_of(this, struct mlx5e_tc_table, netdevice_nb);
	fs = container_of(tc, struct mlx5e_flow_steering, tc);
	priv = container_of(fs, struct mlx5e_priv, fs);
	peer_priv = netdev_priv(ndev);
	if (priv == peer_priv ||
	    !(priv->netdev->features & NETIF_F_HW_TC))
		return NOTIFY_DONE;

	mlx5e_tc_hairpin_update_dead_peer(priv, peer_priv);

	return NOTIFY_DONE;
}

static int mlx5e_tc_nic_get_ft_size(struct mlx5_core_dev *dev)
{
	int tc_grp_size, tc_tbl_size;
	u32 max_flow_counter;

	max_flow_counter = (MLX5_CAP_GEN(dev, max_flow_counter_31_16) << 16) |
			    MLX5_CAP_GEN(dev, max_flow_counter_15_0);

	tc_grp_size = min_t(int, max_flow_counter, MLX5E_TC_TABLE_MAX_GROUP_SIZE);

	tc_tbl_size = min_t(int, tc_grp_size * MLX5E_TC_TABLE_NUM_GROUPS,
			    BIT(MLX5_CAP_FLOWTABLE_NIC_RX(dev, log_max_ft_size)));

	return tc_tbl_size;
}

int mlx5e_tc_nic_init(struct mlx5e_priv *priv)
{
	struct mlx5e_tc_table *tc = &priv->fs.tc;
	struct mlx5_core_dev *dev = priv->mdev;
	struct mapping_ctx *chains_mapping;
	struct mlx5_chains_attr attr = {};
	u64 mapping_id;
	int err;

	mlx5e_mod_hdr_tbl_init(&tc->mod_hdr);
	mutex_init(&tc->t_lock);
	mutex_init(&tc->hairpin_tbl_lock);
	hash_init(tc->hairpin_tbl);

	err = rhashtable_init(&tc->ht, &tc_ht_params);
	if (err)
		return err;

	lockdep_set_class(&tc->ht.mutex, &tc_ht_lock_key);

	mapping_id = mlx5_query_nic_system_image_guid(dev);

	chains_mapping = mapping_create_for_id(mapping_id, MAPPING_TYPE_CHAIN,
					       sizeof(struct mlx5_mapped_obj),
					       MLX5E_TC_TABLE_CHAIN_TAG_MASK, true);

	if (IS_ERR(chains_mapping)) {
		err = PTR_ERR(chains_mapping);
		goto err_mapping;
	}
	tc->mapping = chains_mapping;

	if (MLX5_CAP_FLOWTABLE_NIC_RX(priv->mdev, ignore_flow_level))
		attr.flags = MLX5_CHAINS_AND_PRIOS_SUPPORTED |
			MLX5_CHAINS_IGNORE_FLOW_LEVEL_SUPPORTED;
	attr.ns = MLX5_FLOW_NAMESPACE_KERNEL;
	attr.max_ft_sz = mlx5e_tc_nic_get_ft_size(dev);
	attr.max_grp_num = MLX5E_TC_TABLE_NUM_GROUPS;
	attr.default_ft = mlx5e_vlan_get_flowtable(priv->fs.vlan);
	attr.mapping = chains_mapping;

	tc->chains = mlx5_chains_create(dev, &attr);
	if (IS_ERR(tc->chains)) {
		err = PTR_ERR(tc->chains);
		goto err_chains;
	}

	tc->post_act = mlx5e_tc_post_act_init(priv, tc->chains, MLX5_FLOW_NAMESPACE_KERNEL);
	tc->ct = mlx5_tc_ct_init(priv, tc->chains, &priv->fs.tc.mod_hdr,
				 MLX5_FLOW_NAMESPACE_KERNEL, tc->post_act);

	tc->netdevice_nb.notifier_call = mlx5e_tc_netdev_event;
	err = register_netdevice_notifier_dev_net(priv->netdev,
						  &tc->netdevice_nb,
						  &tc->netdevice_nn);
	if (err) {
		tc->netdevice_nb.notifier_call = NULL;
		mlx5_core_warn(priv->mdev, "Failed to register netdev notifier\n");
		goto err_reg;
	}

	return 0;

err_reg:
	mlx5_tc_ct_clean(tc->ct);
	mlx5e_tc_post_act_destroy(tc->post_act);
	mlx5_chains_destroy(tc->chains);
err_chains:
	mapping_destroy(chains_mapping);
err_mapping:
	rhashtable_destroy(&tc->ht);
	return err;
}

static void _mlx5e_tc_del_flow(void *ptr, void *arg)
{
	struct mlx5e_tc_flow *flow = ptr;
	struct mlx5e_priv *priv = flow->priv;

	mlx5e_tc_del_flow(priv, flow);
	kfree(flow);
}

void mlx5e_tc_nic_cleanup(struct mlx5e_priv *priv)
{
	struct mlx5e_tc_table *tc = &priv->fs.tc;

	if (tc->netdevice_nb.notifier_call)
		unregister_netdevice_notifier_dev_net(priv->netdev,
						      &tc->netdevice_nb,
						      &tc->netdevice_nn);

	mlx5e_mod_hdr_tbl_destroy(&tc->mod_hdr);
	mutex_destroy(&tc->hairpin_tbl_lock);

	rhashtable_free_and_destroy(&tc->ht, _mlx5e_tc_del_flow, NULL);

	if (!IS_ERR_OR_NULL(tc->t)) {
		mlx5_chains_put_table(tc->chains, 0, 1, MLX5E_TC_FT_LEVEL);
		tc->t = NULL;
	}
	mutex_destroy(&tc->t_lock);

	mlx5_tc_ct_clean(tc->ct);
	mlx5e_tc_post_act_destroy(tc->post_act);
	mapping_destroy(tc->mapping);
	mlx5_chains_destroy(tc->chains);
}

int mlx5e_tc_ht_init(struct rhashtable *tc_ht)
{
	int err;

	err = rhashtable_init(tc_ht, &tc_ht_params);
	if (err)
		return err;

	lockdep_set_class(&tc_ht->mutex, &tc_ht_lock_key);

	return 0;
}

void mlx5e_tc_ht_cleanup(struct rhashtable *tc_ht)
{
	rhashtable_free_and_destroy(tc_ht, _mlx5e_tc_del_flow, NULL);
}

int mlx5e_tc_esw_init(struct mlx5_rep_uplink_priv *uplink_priv)
{
	const size_t sz_enc_opts = sizeof(struct tunnel_match_enc_opts);
	struct mlx5e_rep_priv *rpriv;
	struct mapping_ctx *mapping;
	struct mlx5_eswitch *esw;
	struct mlx5e_priv *priv;
	u64 mapping_id;
	int err = 0;

	rpriv = container_of(uplink_priv, struct mlx5e_rep_priv, uplink_priv);
	priv = netdev_priv(rpriv->netdev);
	esw = priv->mdev->priv.eswitch;

	uplink_priv->post_act = mlx5e_tc_post_act_init(priv, esw_chains(esw),
						       MLX5_FLOW_NAMESPACE_FDB);
	uplink_priv->ct_priv = mlx5_tc_ct_init(netdev_priv(priv->netdev),
					       esw_chains(esw),
					       &esw->offloads.mod_hdr,
					       MLX5_FLOW_NAMESPACE_FDB,
					       uplink_priv->post_act);

	uplink_priv->int_port_priv = mlx5e_tc_int_port_init(netdev_priv(priv->netdev));

	uplink_priv->tc_psample = mlx5e_tc_sample_init(esw, uplink_priv->post_act);

	mapping_id = mlx5_query_nic_system_image_guid(esw->dev);

	mapping = mapping_create_for_id(mapping_id, MAPPING_TYPE_TUNNEL,
					sizeof(struct tunnel_match_key),
					TUNNEL_INFO_BITS_MASK, true);

	if (IS_ERR(mapping)) {
		err = PTR_ERR(mapping);
		goto err_tun_mapping;
	}
	uplink_priv->tunnel_mapping = mapping;

	/* Two last values are reserved for stack devices slow path table mark
	 * and bridge ingress push mark.
	 */
	mapping = mapping_create_for_id(mapping_id, MAPPING_TYPE_TUNNEL_ENC_OPTS,
					sz_enc_opts, ENC_OPTS_BITS_MASK - 2, true);
	if (IS_ERR(mapping)) {
		err = PTR_ERR(mapping);
		goto err_enc_opts_mapping;
	}
	uplink_priv->tunnel_enc_opts_mapping = mapping;

	uplink_priv->encap = mlx5e_tc_tun_init(priv);
	if (IS_ERR(uplink_priv->encap)) {
		err = PTR_ERR(uplink_priv->encap);
		goto err_register_fib_notifier;
	}

	return 0;

err_register_fib_notifier:
	mapping_destroy(uplink_priv->tunnel_enc_opts_mapping);
err_enc_opts_mapping:
	mapping_destroy(uplink_priv->tunnel_mapping);
err_tun_mapping:
	mlx5e_tc_sample_cleanup(uplink_priv->tc_psample);
	mlx5e_tc_int_port_cleanup(uplink_priv->int_port_priv);
	mlx5_tc_ct_clean(uplink_priv->ct_priv);
	netdev_warn(priv->netdev,
		    "Failed to initialize tc (eswitch), err: %d", err);
	mlx5e_tc_post_act_destroy(uplink_priv->post_act);
	return err;
}

void mlx5e_tc_esw_cleanup(struct mlx5_rep_uplink_priv *uplink_priv)
{
	mlx5e_tc_tun_cleanup(uplink_priv->encap);

	mapping_destroy(uplink_priv->tunnel_enc_opts_mapping);
	mapping_destroy(uplink_priv->tunnel_mapping);

	mlx5e_tc_sample_cleanup(uplink_priv->tc_psample);
	mlx5e_tc_int_port_cleanup(uplink_priv->int_port_priv);
	mlx5_tc_ct_clean(uplink_priv->ct_priv);
	mlx5e_tc_post_act_destroy(uplink_priv->post_act);
}

int mlx5e_tc_num_filters(struct mlx5e_priv *priv, unsigned long flags)
{
	struct rhashtable *tc_ht = get_tc_ht(priv, flags);

	return atomic_read(&tc_ht->nelems);
}

void mlx5e_tc_clean_fdb_peer_flows(struct mlx5_eswitch *esw)
{
	struct mlx5e_tc_flow *flow, *tmp;

	list_for_each_entry_safe(flow, tmp, &esw->offloads.peer_flows, peer)
		__mlx5e_tc_del_fdb_peer_flow(flow);
}

void mlx5e_tc_reoffload_flows_work(struct work_struct *work)
{
	struct mlx5_rep_uplink_priv *rpriv =
		container_of(work, struct mlx5_rep_uplink_priv,
			     reoffload_flows_work);
	struct mlx5e_tc_flow *flow, *tmp;

	mutex_lock(&rpriv->unready_flows_lock);
	list_for_each_entry_safe(flow, tmp, &rpriv->unready_flows, unready) {
		if (!mlx5e_tc_add_fdb_flow(flow->priv, flow, NULL))
			unready_flow_del(flow);
	}
	mutex_unlock(&rpriv->unready_flows_lock);
}

static int mlx5e_setup_tc_cls_flower(struct mlx5e_priv *priv,
				     struct flow_cls_offload *cls_flower,
				     unsigned long flags)
{
	switch (cls_flower->command) {
	case FLOW_CLS_REPLACE:
		return mlx5e_configure_flower(priv->netdev, priv, cls_flower,
					      flags);
	case FLOW_CLS_DESTROY:
		return mlx5e_delete_flower(priv->netdev, priv, cls_flower,
					   flags);
	case FLOW_CLS_STATS:
		return mlx5e_stats_flower(priv->netdev, priv, cls_flower,
					  flags);
	default:
		return -EOPNOTSUPP;
	}
}

int mlx5e_setup_tc_block_cb(enum tc_setup_type type, void *type_data,
			    void *cb_priv)
{
	unsigned long flags = MLX5_TC_FLAG(INGRESS);
	struct mlx5e_priv *priv = cb_priv;

	if (!priv->netdev || !netif_device_present(priv->netdev))
		return -EOPNOTSUPP;

	if (mlx5e_is_uplink_rep(priv))
		flags |= MLX5_TC_FLAG(ESW_OFFLOAD);
	else
		flags |= MLX5_TC_FLAG(NIC_OFFLOAD);

	switch (type) {
	case TC_SETUP_CLSFLOWER:
		return mlx5e_setup_tc_cls_flower(priv, type_data, flags);
	default:
		return -EOPNOTSUPP;
	}
}

bool mlx5e_tc_update_skb(struct mlx5_cqe64 *cqe,
			 struct sk_buff *skb)
{
#if IS_ENABLED(CONFIG_NET_TC_SKB_EXT)
	u32 chain = 0, chain_tag, reg_b, zone_restore_id;
	struct mlx5e_priv *priv = netdev_priv(skb->dev);
	struct mlx5e_tc_table *tc = &priv->fs.tc;
	struct mlx5_mapped_obj mapped_obj;
	struct tc_skb_ext *tc_skb_ext;
	int err;

	reg_b = be32_to_cpu(cqe->ft_metadata);

	chain_tag = reg_b & MLX5E_TC_TABLE_CHAIN_TAG_MASK;

	err = mapping_find(tc->mapping, chain_tag, &mapped_obj);
	if (err) {
		netdev_dbg(priv->netdev,
			   "Couldn't find chain for chain tag: %d, err: %d\n",
			   chain_tag, err);
		return false;
	}

	if (mapped_obj.type == MLX5_MAPPED_OBJ_CHAIN) {
		chain = mapped_obj.chain;
		tc_skb_ext = tc_skb_ext_alloc(skb);
		if (WARN_ON(!tc_skb_ext))
			return false;

		tc_skb_ext->chain = chain;

		zone_restore_id = (reg_b >> REG_MAPPING_MOFFSET(NIC_ZONE_RESTORE_TO_REG)) &
			ESW_ZONE_ID_MASK;

		if (!mlx5e_tc_ct_restore_flow(tc->ct, skb,
					      zone_restore_id))
			return false;
	} else {
		netdev_dbg(priv->netdev, "Invalid mapped object type: %d\n", mapped_obj.type);
		return false;
	}
#endif /* CONFIG_NET_TC_SKB_EXT */

	return true;
}<|MERGE_RESOLUTION|>--- conflicted
+++ resolved
@@ -1229,23 +1229,7 @@
 	if (attr->flags & MLX5_ATTR_FLAG_SLOW_PATH)
 		return mlx5_eswitch_add_offloaded_rule(esw, spec, attr);
 
-<<<<<<< HEAD
-	if (flow_flag_test(flow, CT)) {
-	    //ct对应的flow下发
-		mod_hdr_acts = &attr->parse_attr->mod_hdr_acts;
-
-		rule = mlx5_tc_ct_flow_offload(get_ct_priv(flow->priv),
-					       flow, spec, attr,
-					       mod_hdr_acts);
-	} else if (flow_flag_test(flow, SAMPLE)) {
-		rule = mlx5e_tc_sample_offload(get_sample_priv(flow->priv), spec, attr,
-					       mlx5e_tc_get_flow_tun_id(flow));
-	} else {
-		rule = mlx5_eswitch_add_offloaded_rule(esw, spec, attr);
-	}
-=======
 	rule = mlx5e_tc_rule_offload(flow->priv, spec, attr);
->>>>>>> 028192fe
 
 	//非ct相关的flow下发
 	if (IS_ERR(rule))
@@ -1633,42 +1617,10 @@
 						 flow_flag_test(flow, EGRESS) ?
 						 MLX5E_TC_INT_PORT_EGRESS :
 						 MLX5E_TC_INT_PORT_INGRESS);
-<<<<<<< HEAD
-		if (IS_ERR(int_port))
-			return PTR_ERR(int_port);
-
-		esw_attr->int_port = int_port;
-	}
-
-	//遍历需要forward的所有vport（仅处理需要隧道封装port)
-	for (out_index = 0; out_index < MLX5_MAX_FLOW_FWD_VPORTS; out_index++) {
-		struct net_device *out_dev;
-		int mirred_ifindex;
-
-		//跳过不需要encap的port
-		if (!(esw_attr->dests[out_index].flags & MLX5_ESW_DEST_ENCAP))
-			continue;
-
-		//取出需要output的out_dev
-		mirred_ifindex = parse_attr->mirred_ifindex[out_index];
-		out_dev = dev_get_by_index(dev_net(priv->netdev), mirred_ifindex);
-		if (!out_dev) {
-			NL_SET_ERR_MSG_MOD(extack, "Requested mirred device not found");
-			err = -ENODEV;
-			goto err_out;
-		}
-		//针对encap流，生成相应的encap header并使flow与其关联（通过fw生成encap_id来关联）
-		err = mlx5e_attach_encap(priv, flow/*规则*/, out_dev/*对应的出接口*/, out_index/*output port编号*/,
-					 extack, &encap_dev, &encap_valid);
-		dev_put(out_dev);
-		if (err)
-			goto err_out;
-=======
 		if (IS_ERR(int_port)) {
 			err = PTR_ERR(int_port);
 			goto err_out;
 		}
->>>>>>> 028192fe
 
 		esw_attr->int_port = int_port;
 	}
@@ -1682,13 +1634,7 @@
 	if (err)
 		goto err_out;
 
-<<<<<<< HEAD
-	if (attr->action & MLX5_FLOW_CONTEXT_ACTION_MOD_HDR &&
-	    !(attr->ct_attr.ct_action & TCA_CT_ACT_CLEAR)) {
-		//需要修改报文头部
-=======
 	if (attr->action & MLX5_FLOW_CONTEXT_ACTION_MOD_HDR) {
->>>>>>> 028192fe
 		if (vf_tun) {
 			err = mlx5e_tc_add_flow_mod_hdr(priv, flow, attr);
 			if (err)
@@ -1711,12 +1657,8 @@
 	 * (1) there's no error
 	 * (2) there's an encap action and we don't have valid neigh
 	 */
-<<<<<<< HEAD
-	if (!encap_valid)
+	if (!encap_valid || flow_flag_test(flow, SLOW))
 		//隧道封装的失败的流，无有效neighbour信息
-=======
-	if (!encap_valid || flow_flag_test(flow, SLOW))
->>>>>>> 028192fe
 		flow->rule[0] = mlx5e_tc_offload_to_slow_path(esw, flow, &parse_attr->spec);
 	else
 		//执行下发
@@ -2887,64 +2829,6 @@
 	return err;
 }
 
-<<<<<<< HEAD
-struct pedit_headers {
-	struct ethhdr  eth;
-	struct vlan_hdr vlan;
-	struct iphdr   ip4;
-	struct ipv6hdr ip6;
-	struct tcphdr  tcp;
-	struct udphdr  udp;
-};
-
-struct pedit_headers_action {
-	//待修改字段key及mask
-	struct pedit_headers	vals;
-	struct pedit_headers	masks;
-	u32			pedits;//修改字段数目
-};
-
-//各层可修改字段在pedit_headers中的offset
-static int pedit_header_offsets[] = {
-	[FLOW_ACT_MANGLE_HDR_TYPE_ETH] = offsetof(struct pedit_headers, eth),
-	[FLOW_ACT_MANGLE_HDR_TYPE_IP4] = offsetof(struct pedit_headers, ip4),
-	[FLOW_ACT_MANGLE_HDR_TYPE_IP6] = offsetof(struct pedit_headers, ip6),
-	[FLOW_ACT_MANGLE_HDR_TYPE_TCP] = offsetof(struct pedit_headers, tcp),
-	[FLOW_ACT_MANGLE_HDR_TYPE_UDP] = offsetof(struct pedit_headers, udp),
-};
-
-//获取_htype类型对应的header指针
-#define pedit_header(_ph, _htype) ((void *)(_ph) + pedit_header_offsets[_htype])
-
-static int set_pedit_val(u8 hdr_type/*指定采用哪个layer*/, u32 mask, u32 val, u32 offset/*指定layer中的offset*/,
-			 struct pedit_headers_action *hdrs/*为指定字段设置修改后的值*/,
-			 struct netlink_ext_ack *extack)
-{
-	u32 *curr_pmask, *curr_pval;
-
-	//取待修改字段的mask,val地起地址
-	curr_pmask = (u32 *)(pedit_header(&hdrs->masks, hdr_type) + offset);
-	curr_pval  = (u32 *)(pedit_header(&hdrs->vals, hdr_type) + offset);
-
-	//已设置，报错
-	if (*curr_pmask & mask) { /* disallow acting twice on the same location */
-		NL_SET_ERR_MSG_MOD(extack,
-				   "curr_pmask and new mask same. Acting twice on same location");
-		goto out_err;
-	}
-
-	//为基填充要设置的值
-	*curr_pmask |= mask;
-	*curr_pval  |= (val & mask);
-
-	return 0;
-
-out_err:
-	return -EOPNOTSUPP;
-}
-
-=======
->>>>>>> 028192fe
 struct mlx5_fields {
 	u8  field;
 	u8  field_bsize;
@@ -3183,116 +3067,11 @@
 	return 0;
 }
 
-<<<<<<< HEAD
-static int mlx5e_flow_namespace_max_modify_action(struct mlx5_core_dev *mdev,
-						  int namespace)
-{
-	if (namespace == MLX5_FLOW_NAMESPACE_FDB) /* FDB offloading */
-		return MLX5_CAP_ESW_FLOWTABLE_FDB(mdev, max_modify_header_actions);
-	else /* namespace is MLX5_FLOW_NAMESPACE_KERNEL - NIC offloading */
-		return MLX5_CAP_FLOWTABLE_NIC_RX(mdev, max_modify_header_actions);
-}
-
-//申请mod_hdr_actions空间
-int alloc_mod_hdr_actions(struct mlx5_core_dev *mdev,
-			  int namespace,
-			  struct mlx5e_tc_mod_hdr_acts *mod_hdr_acts)
-{
-	int action_size, new_num_actions, max_hw_actions;
-	size_t new_sz, old_sz;
-	void *ret;
-
-	if (mod_hdr_acts->num_actions < mod_hdr_acts->max_actions)
-		return 0;
-
-	action_size = MLX5_UN_SZ_BYTES(set_add_copy_action_in_auto);
-
-	max_hw_actions = mlx5e_flow_namespace_max_modify_action(mdev,
-								namespace);
-	new_num_actions = min(max_hw_actions,
-			      mod_hdr_acts->actions ?
-			      mod_hdr_acts->max_actions * 2 : 1);
-	if (mod_hdr_acts->max_actions == new_num_actions)
-		return -ENOSPC;
-
-	new_sz = action_size * new_num_actions;
-	old_sz = mod_hdr_acts->max_actions * action_size;
-	ret = krealloc(mod_hdr_acts->actions, new_sz, GFP_KERNEL);
-	if (!ret)
-		return -ENOMEM;
-
-	memset(ret + old_sz, 0, new_sz - old_sz);
-	mod_hdr_acts->actions = ret;
-	mod_hdr_acts->max_actions = new_num_actions;
-
-	return 0;
-}
-
-void dealloc_mod_hdr_actions(struct mlx5e_tc_mod_hdr_acts *mod_hdr_acts)
-{
-	kfree(mod_hdr_acts->actions);
-	mod_hdr_acts->actions = NULL;
-	mod_hdr_acts->num_actions = 0;
-	mod_hdr_acts->max_actions = 0;
-}
-
-static const struct pedit_headers zero_masks = {};
-
-//将act中的参数填充到hdrs中
-static int
-parse_pedit_to_modify_hdr(struct mlx5e_priv *priv,
-			  const struct flow_action_entry *act, int namespace,
-			  struct mlx5e_tc_flow_parse_attr *parse_attr,
-			  struct pedit_headers_action *hdrs,
-			  struct netlink_ext_ack *extack)
-{
-	u8 cmd = (act->id == FLOW_ACTION_MANGLE) ? 0/*报文内容修改*/ : 1/*报文字段增加固定值*/;
-	int err = -EOPNOTSUPP;
-	u32 mask, val, offset;
-	u8 htype;
-
-	htype = act->mangle.htype;
-	err = -EOPNOTSUPP; /* can't be all optimistic */
-
-	if (htype == FLOW_ACT_MANGLE_UNSPEC) {
-		//未指明修改的报文头部类型
-		NL_SET_ERR_MSG_MOD(extack, "legacy pedit isn't offloaded");
-		goto out_err;
-	}
-
-	if (!mlx5e_flow_namespace_max_modify_action(priv->mdev, namespace)) {
-		NL_SET_ERR_MSG_MOD(extack,
-				   "The pedit offload action is not supported");
-		goto out_err;
-	}
-
-	mask = act->mangle.mask;
-	val = act->mangle.val;
-	offset = act->mangle.offset;
-
-	//填充hdrs[cmd]
-	err = set_pedit_val(htype, ~mask/*原值mask是取的反码，这里更正过来*/, val, offset, &hdrs[cmd], extack);
-	if (err)
-		goto out_err;
-
-	hdrs[cmd].pedits++;
-
-	return 0;
-out_err:
-	return err;
-}
-
-static int
-parse_pedit_to_reformat(const struct flow_action_entry *act,
-			struct mlx5e_tc_flow_parse_attr *parse_attr,
-			struct netlink_ext_ack *extack)
-=======
 static const struct pedit_headers zero_masks = {};
 
 static int verify_offload_pedit_fields(struct mlx5e_priv *priv,
 				       struct mlx5e_tc_flow_parse_attr *parse_attr,
 				       struct netlink_ext_ack *extack)
->>>>>>> 028192fe
 {
 	struct pedit_headers *cmd_masks;
 	u8 cmd;
@@ -3333,42 +3112,6 @@
 	return err;
 }
 
-<<<<<<< HEAD
-//检查要求的checksum更新当前是否支持
-static bool csum_offload_supported(struct mlx5e_priv *priv,
-				   u32 action,
-				   u32 update_flags/*要求的checksum更新*/,
-				   struct netlink_ext_ack *extack)
-{
-	//目前支持ipv4hdr,tcp,udp的checksum更新
-	u32 prot_flags = TCA_CSUM_UPDATE_FLAG_IPV4HDR | TCA_CSUM_UPDATE_FLAG_TCP |
-			 TCA_CSUM_UPDATE_FLAG_UDP;
-
-	/*  The HW recalcs checksums only if re-writing headers */
-	if (!(action & MLX5_FLOW_CONTEXT_ACTION_MOD_HDR)) {
-		//仅执行了头部修改，才能启用checksum重算
-		NL_SET_ERR_MSG_MOD(extack,
-				   "TC csum action is only offloaded with pedit");
-		netdev_warn(priv->netdev,
-			    "TC csum action is only offloaded with pedit\n");
-		return false;
-	}
-
-	if (update_flags & ~prot_flags) {
-		//遇到了不支持的checksum更新
-		NL_SET_ERR_MSG_MOD(extack,
-				   "can't offload TC csum action for some header/s");
-		netdev_warn(priv->netdev,
-			    "can't offload TC csum action for some header/s - flags %#x\n",
-			    update_flags);
-		return false;
-	}
-
-	return true;
-}
-
-=======
->>>>>>> 028192fe
 struct ip_ttl_word {
 	__u8	ttl;
 	__u8	protocol;
@@ -3910,18 +3653,6 @@
 	ns_type = mlx5e_get_flow_namespace(flow);
 	list_add(&attr->list, &flow->attrs);
 
-<<<<<<< HEAD
-	switch (act->id) {
-	case FLOW_ACTION_VLAN_POP:
-		if (vlan_idx) {
-			//非0，vlan_idx已存在，直接pop
-			if (!mlx5_eswitch_vlan_actions_supported(priv->mdev,
-								 MLX5_FS_VLAN_DEPTH)) {
-				NL_SET_ERR_MSG_MOD(extack,
-						   "vlan pop action is not supported");
-				return -EOPNOTSUPP;
-			}
-=======
 	flow_action_for_each(i, _act, &flow_action_reorder) {
 		act = *_act;
 		tc_act = mlx5e_tc_act_get(act->id, ns_type);
@@ -3930,41 +3661,11 @@
 			err = -EOPNOTSUPP;
 			goto out_free;
 		}
->>>>>>> 028192fe
 
 		if (!tc_act->can_offload(parse_state, act, i, attr)) {
 			err = -EOPNOTSUPP;
 			goto out_free;
 		}
-<<<<<<< HEAD
-		break;
-	case FLOW_ACTION_VLAN_PUSH:
-		//设置指定vlan_idx的vlan信息（用于push)
-		attr->vlan_vid[vlan_idx] = act->vlan.vid;
-		attr->vlan_prio[vlan_idx] = act->vlan.prio;
-		attr->vlan_proto[vlan_idx] = act->vlan.proto;
-		if (!attr->vlan_proto[vlan_idx])
-			attr->vlan_proto[vlan_idx] = htons(ETH_P_8021Q);
-
-		if (vlan_idx) {
-			//非0，检查是否支持双层vlan操作
-			if (!mlx5_eswitch_vlan_actions_supported(priv->mdev,
-								 MLX5_FS_VLAN_DEPTH)) {
-				NL_SET_ERR_MSG_MOD(extack,
-						   "vlan push action is not supported for vlan depth > 1");
-				return -EOPNOTSUPP;
-			}
-
-			*action |= MLX5_FLOW_CONTEXT_ACTION_VLAN_PUSH_2;
-		} else {
-			//为0，push单层vlan情况
-			if (!mlx5_eswitch_vlan_actions_supported(priv->mdev, 1) &&
-			    (act->vlan.proto != htons(ETH_P_8021Q) ||
-			     act->vlan.prio)) {
-				NL_SET_ERR_MSG_MOD(extack,
-						   "vlan push action is not supported");
-				return -EOPNOTSUPP;
-=======
 
 		err = tc_act->parse_action(parse_state, act, priv, attr);
 		if (err)
@@ -3984,7 +3685,6 @@
 			if (!attr) {
 				err = -ENOMEM;
 				goto out_free;
->>>>>>> 028192fe
 			}
 
 			list_add(&attr->list, &flow->attrs);
@@ -4035,27 +3735,12 @@
 		     struct mlx5e_tc_flow *flow,
 		     struct netlink_ext_ack *extack)
 {
-<<<<<<< HEAD
-	struct net_device *vlan_dev = *out_dev;
-	//生成需添加vlan
-	struct flow_action_entry vlan_act = {
-		.id = FLOW_ACTION_VLAN_PUSH,
-		.vlan.vid = vlan_dev_vlan_id(vlan_dev),
-		.vlan.proto = vlan_dev_vlan_proto(vlan_dev),
-		.vlan.prio = 0,
-	};
-	int err;
-
-	//解析vlan_act，并填充到attr中（添加push vlan)
-	err = parse_tc_vlan_action(priv, &vlan_act, attr->esw_attr, action, extack);
-=======
 	struct mlx5e_tc_act_parse_state *parse_state;
 	struct mlx5e_tc_flow_parse_attr *parse_attr;
 	struct mlx5_flow_attr *attr = flow->attr;
 	int err;
 
 	err = flow_action_supported(flow_action, extack);
->>>>>>> 028192fe
 	if (err)
 		return err;
 
@@ -4080,16 +3765,8 @@
 	return 0;
 }
 
-<<<<<<< HEAD
-//向attr中添加vlan pop action
-static int add_vlan_pop_action(struct mlx5e_priv *priv,
-			       struct mlx5_flow_attr *attr,
-			       u32 *action,
-			       struct netlink_ext_ack *extack)
-=======
 static bool is_merged_eswitch_vfs(struct mlx5e_priv *priv,
 				  struct net_device *peer_netdev)
->>>>>>> 028192fe
 {
 	struct mlx5e_priv *peer_priv;
 
@@ -4173,17 +3850,6 @@
 	return 0;
 }
 
-<<<<<<< HEAD
-//解析tc对应的action
-static int parse_tc_fdb_actions(struct mlx5e_priv *priv,
-				struct flow_action *flow_action,
-				struct mlx5e_tc_flow *flow,
-				struct netlink_ext_ack *extack)
-{
-	//共2个元素，0表示修改，1表示add
-	struct pedit_headers_action hdrs[2] = {};
-	struct mlx5_eswitch *esw = priv->mdev->priv.eswitch;
-=======
 static int
 parse_tc_fdb_actions(struct mlx5e_priv *priv,
 		     struct flow_action *flow_action,
@@ -4191,25 +3857,10 @@
 		     struct netlink_ext_ack *extack)
 {
 	struct mlx5e_tc_act_parse_state *parse_state;
->>>>>>> 028192fe
 	struct mlx5e_tc_flow_parse_attr *parse_attr;
 	struct mlx5_flow_attr *attr = flow->attr;
 	struct mlx5_esw_flow_attr *esw_attr;
-<<<<<<< HEAD
-	bool encap = false, decap = false;
-	u32 action = attr->action;
-	int err, i, if_count = 0;
-	bool ptype_host = false;
-	bool mpls_push = false;
-
-	//如果无action,则返回
-	if (!flow_action_has_entries(flow_action)) {
-		NL_SET_ERR_MSG_MOD(extack, "Flow action doesn't have any entries");
-		return -EINVAL;
-	}
-=======
 	int err;
->>>>>>> 028192fe
 
 	err = flow_action_supported(flow_action, extack);
 	if (err)
@@ -4221,372 +3872,9 @@
 	mlx5e_tc_act_init_parse_state(parse_state, flow, flow_action, extack);
 	parse_state->ct_priv = get_ct_priv(priv);
 
-<<<<<<< HEAD
-	//遍历所有action
-	flow_action_for_each(i, act, flow_action) {
-		switch (act->id) {
-		case FLOW_ACTION_ACCEPT:
-			action |= MLX5_FLOW_CONTEXT_ACTION_FWD_DEST |
-				MLX5_FLOW_CONTEXT_ACTION_COUNT;
-			attr->flags |= MLX5_ESW_ATTR_FLAG_ACCEPT;
-			break;
-		case FLOW_ACTION_PTYPE:
-			if (act->ptype != PACKET_HOST) {
-				NL_SET_ERR_MSG_MOD(extack,
-						   "skbedit ptype is only supported with type host");
-				return -EOPNOTSUPP;
-			}
-
-			ptype_host = true;
-			break;
-		case FLOW_ACTION_DROP:
-			//添加drop action
-			action |= MLX5_FLOW_CONTEXT_ACTION_DROP |
-				  MLX5_FLOW_CONTEXT_ACTION_COUNT;
-			break;
-		case FLOW_ACTION_TRAP:
-		    /*处理trap action*/
-			if (!flow_offload_has_one_action(flow_action)) {
-				NL_SET_ERR_MSG_MOD(extack,
-						   "action trap is supported as a sole action only");
-				return -EOPNOTSUPP;
-			}
-			action |= (MLX5_FLOW_CONTEXT_ACTION_FWD_DEST |
-				   MLX5_FLOW_CONTEXT_ACTION_COUNT);
-			attr->flags |= MLX5_ESW_ATTR_FLAG_SLOW_PATH;
-			break;
-		case FLOW_ACTION_MPLS_PUSH:
-			if (!MLX5_CAP_ESW_FLOWTABLE_FDB(priv->mdev,
-							reformat_l2_to_l3_tunnel) ||
-			    act->mpls_push.proto != htons(ETH_P_MPLS_UC)) {
-				NL_SET_ERR_MSG_MOD(extack,
-						   "mpls push is supported only for mpls_uc protocol");
-				return -EOPNOTSUPP;
-			}
-			mpls_push = true;
-			break;
-		case FLOW_ACTION_MPLS_POP:
-			/* we only support mpls pop if it is the first action
-			 * and the filter net device is bareudp. Subsequent
-			 * actions can be pedit and the last can be mirred
-			 * egress redirect.
-			 */
-			if (i) {
-				NL_SET_ERR_MSG_MOD(extack,
-						   "mpls pop supported only as first action");
-				return -EOPNOTSUPP;
-			}
-			if (!netif_is_bareudp(parse_attr->filter_dev)) {
-				NL_SET_ERR_MSG_MOD(extack,
-						   "mpls pop supported only on bareudp devices");
-				return -EOPNOTSUPP;
-			}
-
-			parse_attr->eth.h_proto = act->mpls_pop.proto;
-			action |= MLX5_FLOW_CONTEXT_ACTION_PACKET_REFORMAT;
-			flow_flag_set(flow, L3_TO_L2_DECAP);
-			break;
-		case FLOW_ACTION_MANGLE:
-		case FLOW_ACTION_ADD:
-			//转换为头部修改
-			err = parse_tc_pedit_action(priv, act, MLX5_FLOW_NAMESPACE_FDB,
-						    parse_attr, hdrs/*出参，要设置的值*/, flow, extack);
-			if (err)
-				return err;
-
-			if (!flow_flag_test(flow, L3_TO_L2_DECAP)) {
-				action |= MLX5_FLOW_CONTEXT_ACTION_MOD_HDR;
-				esw_attr->split_count = esw_attr->out_count;
-			}
-			break;
-		case FLOW_ACTION_CSUM:
-			//checksum不需要下发，执行检查
-			if (csum_offload_supported(priv, action,
-						   act->csum_flags, extack))
-				break;
-
-			return -EOPNOTSUPP;
-		case FLOW_ACTION_REDIRECT_INGRESS: {
-			struct net_device *out_dev;
-
-			out_dev = act->dev;
-			if (!out_dev)
-				return -EOPNOTSUPP;
-
-			if (!netif_is_ovs_master(out_dev)) {
-				NL_SET_ERR_MSG_MOD(extack,
-						   "redirect to ingress is supported only for OVS internal ports");
-				return -EOPNOTSUPP;
-			}
-
-			if (netif_is_ovs_master(parse_attr->filter_dev)) {
-				NL_SET_ERR_MSG_MOD(extack,
-						   "redirect to ingress is not supported from internal port");
-				return -EOPNOTSUPP;
-			}
-
-			if (!ptype_host) {
-				NL_SET_ERR_MSG_MOD(extack,
-						   "redirect to int port ingress requires ptype=host action");
-				return -EOPNOTSUPP;
-			}
-
-			if (esw_attr->out_count) {
-				NL_SET_ERR_MSG_MOD(extack,
-						   "redirect to int port ingress is supported only as single destination");
-				return -EOPNOTSUPP;
-			}
-
-			action |= MLX5_FLOW_CONTEXT_ACTION_FWD_DEST |
-				  MLX5_FLOW_CONTEXT_ACTION_COUNT;
-
-			err = mlx5e_set_fwd_to_int_port_actions(priv, attr, out_dev->ifindex,
-								MLX5E_TC_INT_PORT_INGRESS,
-								&action, esw_attr->out_count);
-			if (err)
-				return err;
-
-			esw_attr->out_count++;
-
-			break;
-		}
-		case FLOW_ACTION_REDIRECT:
-		case FLOW_ACTION_MIRRED: {
-			//处理redirect
-			struct mlx5e_priv *out_priv;
-			struct net_device *out_dev;
-
-			out_dev = act->dev;/*报文输出接口*/
-			if (!out_dev) {
-				/* out_dev is NULL when filters with
-				 * non-existing mirred device are replayed to
-				 * the driver.
-				 */
-				return -EINVAL;
-			}
-
-			if (mpls_push && !netif_is_bareudp(out_dev)) {
-				NL_SET_ERR_MSG_MOD(extack,
-						   "mpls is supported only through a bareudp device");
-				return -EOPNOTSUPP;
-			}
-
-			if (ft_flow && out_dev == priv->netdev) {
-				/* Ignore forward to self rules generated
-				 * by adding both mlx5 devs to the flow table
-				 * block on a normal nft offload setup.
-				 */
-				return -EOPNOTSUPP;
-			}
-
-			//output接口不能超过数量限制
-			if (esw_attr->out_count >= MLX5_MAX_FLOW_FWD_VPORTS) {
-				NL_SET_ERR_MSG_MOD(extack,
-						   "can't support more output ports, can't offload forwarding");
-				netdev_warn(priv->netdev,
-					    "can't support more than %d output ports, can't offload forwarding\n",
-					    esw_attr->out_count);
-				return -EOPNOTSUPP;
-			}
-
-			action |= MLX5_FLOW_CONTEXT_ACTION_FWD_DEST |
-				  MLX5_FLOW_CONTEXT_ACTION_COUNT;
-			if (encap) {
-				parse_attr->mirred_ifindex[esw_attr->out_count] =
-					out_dev->ifindex;
-				parse_attr->tun_info[esw_attr->out_count] =
-					mlx5e_dup_tun_info(info);
-				if (!parse_attr->tun_info[esw_attr->out_count])
-					return -ENOMEM;
-				encap = false;
-				esw_attr->dests[esw_attr->out_count].flags |=
-					MLX5_ESW_DEST_ENCAP;
-				esw_attr->out_count++;
-				/* attr->dests[].rep is resolved when we
-				 * handle encap
-				 */
-			} else if (netdev_port_same_parent_id(priv->netdev, out_dev)) {
-				//out_dev与netdev属于同一设备
-				struct mlx5_eswitch *esw = priv->mdev->priv.eswitch;
-				struct net_device *uplink_dev = mlx5_eswitch_uplink_get_proto_dev(esw, REP_ETH);
-
-				if (is_duplicated_output_device(priv->netdev,
-								out_dev,
-								ifindexes,
-								if_count,
-								extack))
-					return -EOPNOTSUPP;
-
-				ifindexes[if_count] = out_dev->ifindex;
-				if_count++;
-
-				out_dev = get_fdb_out_dev(uplink_dev, out_dev);
-				if (!out_dev)
-					return -ENODEV;
-
-				if (is_vlan_dev(out_dev)) {
-					//出接口有vlan,添加vlan
-					err = add_vlan_push_action(priv, attr,
-								   &out_dev,
-								   &action, extack);
-					if (err)
-						return err;
-				}
-
-				if (is_vlan_dev(parse_attr->filter_dev)) {
-					err = add_vlan_pop_action(priv, attr,
-								  &action, extack);
-					if (err)
-						return err;
-				}
-
-				if (netif_is_macvlan(out_dev))
-					out_dev = macvlan_dev_real_dev(out_dev);
-
-				err = verify_uplink_forwarding(priv, flow, out_dev, extack);
-				if (err)
-					return err;
-
-				//出接口设备必须为rep口
-				if (!mlx5e_is_valid_eswitch_fwd_dev(priv, out_dev)) {
-					NL_SET_ERR_MSG_MOD(extack,
-							   "devices are not on same switch HW, can't offload forwarding");
-					return -EOPNOTSUPP;
-				}
-
-				if (same_vf_reps(priv, out_dev)) {
-					NL_SET_ERR_MSG_MOD(extack,
-							   "can't forward from a VF to itself");
-					return -EOPNOTSUPP;
-				}
-
-				out_priv = netdev_priv(out_dev);
-				rpriv = out_priv->ppriv;
-				esw_attr->dests[esw_attr->out_count].rep = rpriv->rep;
-				esw_attr->dests[esw_attr->out_count].mdev = out_priv->mdev;
-				esw_attr->out_count++;
-			} else if (netif_is_ovs_master(out_dev)) {
-				err = mlx5e_set_fwd_to_int_port_actions(priv, attr,
-									out_dev->ifindex,
-									MLX5E_TC_INT_PORT_EGRESS,
-									&action,
-									esw_attr->out_count);
-				if (err)
-					return err;
-
-				esw_attr->out_count++;
-			} else if (parse_attr->filter_dev != priv->netdev) {
-				/* All mlx5 devices are called to configure
-				 * high level device filters. Therefore, the
-				 * *attempt* to  install a filter on invalid
-				 * eswitch should not trigger an explicit error
-				 */
-				return -EINVAL;
-			} else {
-				//非同一个switch hardware,无法forwarding
-				NL_SET_ERR_MSG_MOD(extack,
-						   "devices are not on same switch HW, can't offload forwarding");
-				netdev_warn(priv->netdev,
-					    "devices %s %s not on same switch HW, can't offload forwarding\n",
-					    priv->netdev->name,
-					    out_dev->name);
-				return -EOPNOTSUPP;
-			}
-			}
-			break;
-		case FLOW_ACTION_TUNNEL_ENCAP:
-			//隧道封装，记录下要封装的tunnel_info
-			info = act->tunnel;
-			if (info) {
-				encap = true;
-			} else {
-				NL_SET_ERR_MSG_MOD(extack,
-						   "Zero tunnel attributes is not supported");
-				return -EOPNOTSUPP;
-			}
-
-			break;
-		case FLOW_ACTION_VLAN_PUSH:
-		case FLOW_ACTION_VLAN_POP:
-			//vlan push 与 vlan pop
-			if (act->id == FLOW_ACTION_VLAN_PUSH &&
-			    (action & MLX5_FLOW_CONTEXT_ACTION_VLAN_POP)) {
-				/* Replace vlan pop+push with vlan modify */
-				action &= ~MLX5_FLOW_CONTEXT_ACTION_VLAN_POP;
-				err = add_vlan_rewrite_action(priv,
-							      MLX5_FLOW_NAMESPACE_FDB,
-							      act, parse_attr, hdrs,
-							      &action, extack);
-			} else {
-				err = parse_tc_vlan_action(priv, act, esw_attr, &action, extack);
-			}
-			if (err)
-				return err;
-
-			esw_attr->split_count = esw_attr->out_count;
-			break;
-		case FLOW_ACTION_VLAN_MANGLE:
-			//vlan 修改
-			err = add_vlan_rewrite_action(priv,
-						      MLX5_FLOW_NAMESPACE_FDB,
-						      act, parse_attr, hdrs,
-						      &action, extack);
-			if (err)
-				return err;
-
-			esw_attr->split_count = esw_attr->out_count;
-			break;
-		case FLOW_ACTION_TUNNEL_DECAP:
-		    /*指明隧道解封装action*/
-			decap = true;
-			break;
-		case FLOW_ACTION_GOTO:
-			//跳转到指定chain
-			err = validate_goto_chain(priv, flow, act, action,
-						  extack);
-			if (err)
-				return err;
-
-			action |= MLX5_FLOW_CONTEXT_ACTION_FWD_DEST |
-				  MLX5_FLOW_CONTEXT_ACTION_COUNT;
-			attr->dest_chain = act->chain_index;
-			break;
-		case FLOW_ACTION_CT:
-			if (flow_flag_test(flow, SAMPLE)) {
-				NL_SET_ERR_MSG_MOD(extack, "Sample action with connection tracking is not supported");
-				return -EOPNOTSUPP;
-			}
-		    	//解析ct action
-			err = mlx5_tc_ct_parse_action(get_ct_priv(priv), attr, act, extack);
-			if (err)
-				return err;
-
-			flow_flag_set(flow, CT);
-			esw_attr->split_count = esw_attr->out_count;
-			break;
-		case FLOW_ACTION_SAMPLE:
-			if (flow_flag_test(flow, CT)) {
-				NL_SET_ERR_MSG_MOD(extack, "Sample action with connection tracking is not supported");
-				return -EOPNOTSUPP;
-			}
-			sample_attr.rate = act->sample.rate;
-			sample_attr.group_num = act->sample.psample_group->group_num;
-			if (act->sample.truncate)
-				sample_attr.trunc_size = act->sample.trunc_size;
-			flow_flag_set(flow, SAMPLE);
-			break;
-		default:
-			/*不支持其它action*/
-			NL_SET_ERR_MSG_MOD(extack,
-					   "The offload action is not supported in FDB action");
-			return -EOPNOTSUPP;
-		}
-	}
-=======
 	err = parse_tc_actions(parse_state, flow_action);
 	if (err)
 		return err;
->>>>>>> 028192fe
 
 	/* Forward to/from internal port can only have 1 dest */
 	if ((netif_is_ovs_master(parse_attr->filter_dev) || esw_attr->dest_int_port) &&
