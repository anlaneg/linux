--- conflicted
+++ resolved
@@ -1855,12 +1855,8 @@
 	 * (1) there's no error
 	 * (2) there's an encap action and we don't have valid neigh
 	 */
-<<<<<<< HEAD
-	if (!encap_valid || flow_flag_test(flow, SLOW))
+	if (flow_flag_test(flow, SLOW))
 		//隧道封装的失败的流，无有效neighbour信息
-=======
-	if (flow_flag_test(flow, SLOW))
->>>>>>> 97ee9d1c
 		flow->rule[0] = mlx5e_tc_offload_to_slow_path(esw, flow, &parse_attr->spec);
 	else
 		//执行下发
@@ -4346,16 +4342,13 @@
 	if (err)
 		goto err_free;
 
-<<<<<<< HEAD
-	//将解析好的内容（flow）添加进fdb
-=======
 	if (flow->attr->lag.count) {
 		err = mlx5_lag_add_mpesw_rule(esw->dev);
 		if (err)
 			goto err_free;
 	}
 
->>>>>>> 97ee9d1c
+	//将解析好的内容（flow）添加进fdb
 	err = mlx5e_tc_add_fdb_flow(priv, flow, extack);
 	complete_all(&flow->init_done);
 	if (err) {
