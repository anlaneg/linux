/*
 * Copyright (c) 2015-2016, Mellanox Technologies. All rights reserved.
 *
 * This software is available to you under a choice of one of two
 * licenses.  You may choose to be licensed under the terms of the GNU
 * General Public License (GPL) Version 2, available from the file
 * COPYING in the main directory of this source tree, or the
 * OpenIB.org BSD license below:
 *
 *     Redistribution and use in source and binary forms, with or
 *     without modification, are permitted provided that the following
 *     conditions are met:
 *
 *      - Redistributions of source code must retain the above
 *        copyright notice, this list of conditions and the following
 *        disclaimer.
 *
 *      - Redistributions in binary form must reproduce the above
 *        copyright notice, this list of conditions and the following
 *        disclaimer in the documentation and/or other materials
 *        provided with the distribution.
 *
 * THE SOFTWARE IS PROVIDED "AS IS", WITHOUT WARRANTY OF ANY KIND,
 * EXPRESS OR IMPLIED, INCLUDING BUT NOT LIMITED TO THE WARRANTIES OF
 * MERCHANTABILITY, FITNESS FOR A PARTICULAR PURPOSE AND
 * NONINFRINGEMENT. IN NO EVENT SHALL THE AUTHORS OR COPYRIGHT HOLDERS
 * BE LIABLE FOR ANY CLAIM, DAMAGES OR OTHER LIABILITY, WHETHER IN AN
 * ACTION OF CONTRACT, TORT OR OTHERWISE, ARISING FROM, OUT OF OR IN
 * CONNECTION WITH THE SOFTWARE OR THE USE OR OTHER DEALINGS IN THE
 * SOFTWARE.
 */

#include <net/tc_act/tc_gact.h>
#include <linux/mlx5/fs.h>
#include <net/vxlan.h>
#include <net/geneve.h>
#include <linux/bpf.h>
#include <linux/debugfs.h>
#include <linux/if_bridge.h>
#include <linux/filter.h>
#include <net/page_pool/types.h>
#include <net/pkt_sched.h>
#include <net/xdp_sock_drv.h>
#include "eswitch.h"
#include "en.h"
#include "en/txrx.h"
#include "en_tc.h"
#include "en_rep.h"
#include "en_accel/ipsec.h"
#include "en_accel/macsec.h"
#include "en_accel/en_accel.h"
#include "en_accel/ktls.h"
#include "lib/vxlan.h"
#include "lib/clock.h"
#include "en/port.h"
#include "en/xdp.h"
#include "lib/eq.h"
#include "en/monitor_stats.h"
#include "en/health.h"
#include "en/params.h"
#include "en/xsk/pool.h"
#include "en/xsk/setup.h"
#include "en/xsk/rx.h"
#include "en/xsk/tx.h"
#include "en/hv_vhca_stats.h"
#include "en/devlink.h"
#include "lib/mlx5.h"
#include "en/ptp.h"
#include "en/htb.h"
#include "qos.h"
#include "en/trap.h"
#include "lib/devcom.h"

bool mlx5e_check_fragmented_striding_rq_cap(struct mlx5_core_dev *mdev, u8 page_shift,
					    enum mlx5e_mpwrq_umr_mode umr_mode)
{
	u16 umr_wqebbs, max_wqebbs;
	bool striding_rq_umr;

	striding_rq_umr = MLX5_CAP_GEN(mdev, striding_rq) && MLX5_CAP_GEN(mdev, umr_ptr_rlky) &&
			  MLX5_CAP_ETH(mdev, reg_umr_sq);
	if (!striding_rq_umr)
		return false;

	umr_wqebbs = mlx5e_mpwrq_umr_wqebbs(mdev, page_shift, umr_mode);
	max_wqebbs = mlx5e_get_max_sq_aligned_wqebbs(mdev);
	/* Sanity check; should never happen, because mlx5e_mpwrq_umr_wqebbs is
	 * calculated from mlx5e_get_max_sq_aligned_wqebbs.
	 */
	if (WARN_ON(umr_wqebbs > max_wqebbs))
		return false;

	return true;
}

void mlx5e_update_carrier(struct mlx5e_priv *priv)
{
	struct mlx5_core_dev *mdev = priv->mdev;
	u8 port_state;
	bool up;

	port_state = mlx5_query_vport_state(mdev,
					    MLX5_VPORT_STATE_OP_MOD_VNIC_VPORT,
					    0);

	up = port_state == VPORT_STATE_UP;
	if (up == netif_carrier_ok(priv->netdev))
		netif_carrier_event(priv->netdev);
	if (up) {
		netdev_info(priv->netdev, "Link up\n");
		netif_carrier_on(priv->netdev);
	} else {
		netdev_info(priv->netdev, "Link down\n");
		netif_carrier_off(priv->netdev);
	}
}

static void mlx5e_update_carrier_work(struct work_struct *work)
{
	struct mlx5e_priv *priv = container_of(work, struct mlx5e_priv,
					       update_carrier_work);

	mutex_lock(&priv->state_lock);
	if (test_bit(MLX5E_STATE_OPENED, &priv->state))
		if (priv->profile->update_carrier)
			priv->profile->update_carrier(priv);
	mutex_unlock(&priv->state_lock);
}

static void mlx5e_update_stats_work(struct work_struct *work)
{
	struct mlx5e_priv *priv = container_of(work, struct mlx5e_priv,
					       update_stats_work);

	mutex_lock(&priv->state_lock);
	priv->profile->update_stats(priv);
	mutex_unlock(&priv->state_lock);
}

void mlx5e_queue_update_stats(struct mlx5e_priv *priv)
{
	if (!priv->profile->update_stats)
		return;

	if (unlikely(test_bit(MLX5E_STATE_DESTROYING, &priv->state)))
		return;

	queue_work(priv->wq, &priv->update_stats_work);
}

static int async_event(struct notifier_block *nb, unsigned long event, void *data)
{
	struct mlx5e_priv *priv = container_of(nb, struct mlx5e_priv, events_nb);
	struct mlx5_eqe   *eqe = data;

	if (event != MLX5_EVENT_TYPE_PORT_CHANGE)
		return NOTIFY_DONE;

	switch (eqe->sub_type) {
	case MLX5_PORT_CHANGE_SUBTYPE_DOWN:
	case MLX5_PORT_CHANGE_SUBTYPE_ACTIVE:
		queue_work(priv->wq, &priv->update_carrier_work);
		break;
	default:
		return NOTIFY_DONE;
	}

	return NOTIFY_OK;
}

static void mlx5e_enable_async_events(struct mlx5e_priv *priv)
{
	priv->events_nb.notifier_call = async_event;
	mlx5_notifier_register(priv->mdev, &priv->events_nb);
}

static void mlx5e_disable_async_events(struct mlx5e_priv *priv)
{
	mlx5_notifier_unregister(priv->mdev, &priv->events_nb);
}

static int mlx5e_devcom_event_mpv(int event, void *my_data, void *event_data)
{
	struct mlx5e_priv *slave_priv = my_data;

	switch (event) {
	case MPV_DEVCOM_MASTER_UP:
		mlx5_devcom_comp_set_ready(slave_priv->devcom, true);
		break;
	case MPV_DEVCOM_MASTER_DOWN:
		/* no need for comp set ready false since we unregister after
		 * and it hurts cleanup flow.
		 */
		break;
	case MPV_DEVCOM_IPSEC_MASTER_UP:
	case MPV_DEVCOM_IPSEC_MASTER_DOWN:
		mlx5e_ipsec_handle_mpv_event(event, my_data, event_data);
		break;
	}

	return 0;
}

static int mlx5e_devcom_init_mpv(struct mlx5e_priv *priv, u64 *data)
{
	priv->devcom = mlx5_devcom_register_component(priv->mdev->priv.devc,
						      MLX5_DEVCOM_MPV,
						      *data,
						      mlx5e_devcom_event_mpv,
						      priv);
	if (IS_ERR_OR_NULL(priv->devcom))
		return -EOPNOTSUPP;

	if (mlx5_core_is_mp_master(priv->mdev)) {
		mlx5_devcom_send_event(priv->devcom, MPV_DEVCOM_MASTER_UP,
				       MPV_DEVCOM_MASTER_UP, priv);
		mlx5e_ipsec_send_event(priv, MPV_DEVCOM_IPSEC_MASTER_UP);
	}

	return 0;
}

static void mlx5e_devcom_cleanup_mpv(struct mlx5e_priv *priv)
{
	if (IS_ERR_OR_NULL(priv->devcom))
		return;

	if (mlx5_core_is_mp_master(priv->mdev)) {
		mlx5_devcom_send_event(priv->devcom, MPV_DEVCOM_MASTER_DOWN,
				       MPV_DEVCOM_MASTER_DOWN, priv);
		mlx5e_ipsec_send_event(priv, MPV_DEVCOM_IPSEC_MASTER_DOWN);
	}

	mlx5_devcom_unregister_component(priv->devcom);
}

static int blocking_event(struct notifier_block *nb, unsigned long event, void *data)
{
	struct mlx5e_priv *priv = container_of(nb, struct mlx5e_priv, blocking_events_nb);
	struct mlx5_devlink_trap_event_ctx *trap_event_ctx = data;
	int err;

	switch (event) {
	case MLX5_DRIVER_EVENT_TYPE_TRAP:
		err = mlx5e_handle_trap_event(priv, trap_event_ctx->trap);
		if (err) {
			trap_event_ctx->err = err;
			return NOTIFY_BAD;
		}
		break;
	case MLX5_DRIVER_EVENT_AFFILIATION_DONE:
		if (mlx5e_devcom_init_mpv(priv, data))
			return NOTIFY_BAD;
		break;
	case MLX5_DRIVER_EVENT_AFFILIATION_REMOVED:
		mlx5e_devcom_cleanup_mpv(priv);
		break;
	default:
		return NOTIFY_DONE;
	}
	return NOTIFY_OK;
}

static void mlx5e_enable_blocking_events(struct mlx5e_priv *priv)
{
	priv->blocking_events_nb.notifier_call = blocking_event;
	mlx5_blocking_notifier_register(priv->mdev, &priv->blocking_events_nb);
}

static void mlx5e_disable_blocking_events(struct mlx5e_priv *priv)
{
	mlx5_blocking_notifier_unregister(priv->mdev, &priv->blocking_events_nb);
}

static u16 mlx5e_mpwrq_umr_octowords(u32 entries, enum mlx5e_mpwrq_umr_mode umr_mode)
{
	u8 umr_entry_size = mlx5e_mpwrq_umr_entry_size(umr_mode);
	u32 sz;

	sz = ALIGN(entries * umr_entry_size, MLX5_UMR_FLEX_ALIGNMENT);

	return sz / MLX5_OCTWORD;
}

static inline void mlx5e_build_umr_wqe(struct mlx5e_rq *rq,
				       struct mlx5e_icosq *sq,
				       struct mlx5e_umr_wqe *wqe)
{
	struct mlx5_wqe_ctrl_seg      *cseg = &wqe->ctrl;
	struct mlx5_wqe_umr_ctrl_seg *ucseg = &wqe->uctrl;
	u16 octowords;
	u8 ds_cnt;

	ds_cnt = DIV_ROUND_UP(mlx5e_mpwrq_umr_wqe_sz(rq->mdev, rq->mpwqe.page_shift,
						     rq->mpwqe.umr_mode),
			      MLX5_SEND_WQE_DS);

	cseg->qpn_ds    = cpu_to_be32((sq->sqn << MLX5_WQE_CTRL_QPN_SHIFT) |
				      ds_cnt);
	cseg->umr_mkey  = rq->mpwqe.umr_mkey_be;

	ucseg->flags = MLX5_UMR_TRANSLATION_OFFSET_EN | MLX5_UMR_INLINE;
	octowords = mlx5e_mpwrq_umr_octowords(rq->mpwqe.pages_per_wqe, rq->mpwqe.umr_mode);
	ucseg->xlt_octowords = cpu_to_be16(octowords);
	ucseg->mkey_mask     = cpu_to_be64(MLX5_MKEY_MASK_FREE);
}

static int mlx5e_rq_shampo_hd_alloc(struct mlx5e_rq *rq, int node)
{
	rq->mpwqe.shampo = kvzalloc_node(sizeof(*rq->mpwqe.shampo),
					 GFP_KERNEL, node);
	if (!rq->mpwqe.shampo)
		return -ENOMEM;
	return 0;
}

static void mlx5e_rq_shampo_hd_free(struct mlx5e_rq *rq)
{
	kvfree(rq->mpwqe.shampo);
}

static int mlx5e_rq_shampo_hd_info_alloc(struct mlx5e_rq *rq, int node)
{
	struct mlx5e_shampo_hd *shampo = rq->mpwqe.shampo;

	shampo->bitmap = bitmap_zalloc_node(shampo->hd_per_wq, GFP_KERNEL,
					    node);
	shampo->info = kvzalloc_node(array_size(shampo->hd_per_wq,
						sizeof(*shampo->info)),
				     GFP_KERNEL, node);
	shampo->pages = kvzalloc_node(array_size(shampo->hd_per_wq,
						 sizeof(*shampo->pages)),
				     GFP_KERNEL, node);
	if (!shampo->bitmap || !shampo->info || !shampo->pages)
		goto err_nomem;

	return 0;

err_nomem:
	kvfree(shampo->info);
	kvfree(shampo->bitmap);
	kvfree(shampo->pages);

	return -ENOMEM;
}

static void mlx5e_rq_shampo_hd_info_free(struct mlx5e_rq *rq)
{
	kvfree(rq->mpwqe.shampo->bitmap);
	kvfree(rq->mpwqe.shampo->info);
	kvfree(rq->mpwqe.shampo->pages);
}

static int mlx5e_rq_alloc_mpwqe_info(struct mlx5e_rq *rq, int node)
{
	int wq_sz = mlx5_wq_ll_get_size(&rq->mpwqe.wq);
	size_t alloc_size;

	alloc_size = array_size(wq_sz, struct_size(rq->mpwqe.info,
						   alloc_units.frag_pages,
						   rq->mpwqe.pages_per_wqe));

	rq->mpwqe.info = kvzalloc_node(alloc_size, GFP_KERNEL, node);
	if (!rq->mpwqe.info)
		return -ENOMEM;

	/* For deferred page release (release right before alloc), make sure
	 * that on first round release is not called.
	 */
	for (int i = 0; i < wq_sz; i++) {
		struct mlx5e_mpw_info *wi = mlx5e_get_mpw_info(rq, i);

		bitmap_fill(wi->skip_release_bitmap, rq->mpwqe.pages_per_wqe);
	}

	mlx5e_build_umr_wqe(rq, rq->icosq, &rq->mpwqe.umr_wqe);

	return 0;
}


static u8 mlx5e_mpwrq_access_mode(enum mlx5e_mpwrq_umr_mode umr_mode)
{
	switch (umr_mode) {
	case MLX5E_MPWRQ_UMR_MODE_ALIGNED:
		return MLX5_MKC_ACCESS_MODE_MTT;
	case MLX5E_MPWRQ_UMR_MODE_UNALIGNED:
		return MLX5_MKC_ACCESS_MODE_KSM;
	case MLX5E_MPWRQ_UMR_MODE_OVERSIZED:
		return MLX5_MKC_ACCESS_MODE_KLMS;
	case MLX5E_MPWRQ_UMR_MODE_TRIPLE:
		return MLX5_MKC_ACCESS_MODE_KSM;
	}
	WARN_ONCE(1, "MPWRQ UMR mode %d is not known\n", umr_mode);
	return 0;
}

static int mlx5e_create_umr_mkey(struct mlx5_core_dev *mdev,
				 u32 npages, u8 page_shift, u32 *umr_mkey,
				 dma_addr_t filler_addr,
				 enum mlx5e_mpwrq_umr_mode umr_mode,
				 u32 xsk_chunk_size)
{
	struct mlx5_mtt *mtt;
	struct mlx5_ksm *ksm;
	struct mlx5_klm *klm;
	u32 octwords;
	int inlen;
	void *mkc;
	u32 *in;
	int err;
	int i;

	if ((umr_mode == MLX5E_MPWRQ_UMR_MODE_UNALIGNED ||
	     umr_mode == MLX5E_MPWRQ_UMR_MODE_TRIPLE) &&
	    !MLX5_CAP_GEN(mdev, fixed_buffer_size)) {
		mlx5_core_warn(mdev, "Unaligned AF_XDP requires fixed_buffer_size capability\n");
		return -EINVAL;
	}

	octwords = mlx5e_mpwrq_umr_octowords(npages, umr_mode);

	inlen = MLX5_FLEXIBLE_INLEN(mdev, MLX5_ST_SZ_BYTES(create_mkey_in),
				    MLX5_OCTWORD, octwords);
	if (inlen < 0)
		return inlen;

	in = kvzalloc(inlen, GFP_KERNEL);
	if (!in)
		return -ENOMEM;

	mkc = MLX5_ADDR_OF(create_mkey_in, in, memory_key_mkey_entry);

	MLX5_SET(mkc, mkc, free, 1);
	MLX5_SET(mkc, mkc, umr_en, 1);
	MLX5_SET(mkc, mkc, lw, 1);
	MLX5_SET(mkc, mkc, lr, 1);
	MLX5_SET(mkc, mkc, access_mode_1_0, mlx5e_mpwrq_access_mode(umr_mode));
	mlx5e_mkey_set_relaxed_ordering(mdev, mkc);
	MLX5_SET(mkc, mkc, qpn, 0xffffff);
	MLX5_SET(mkc, mkc, pd, mdev->mlx5e_res.hw_objs.pdn);
	MLX5_SET64(mkc, mkc, len, npages << page_shift);
	MLX5_SET(mkc, mkc, translations_octword_size, octwords);
	if (umr_mode == MLX5E_MPWRQ_UMR_MODE_TRIPLE)
		MLX5_SET(mkc, mkc, log_page_size, page_shift - 2);
	else if (umr_mode != MLX5E_MPWRQ_UMR_MODE_OVERSIZED)
		MLX5_SET(mkc, mkc, log_page_size, page_shift);
	MLX5_SET(create_mkey_in, in, translations_octword_actual_size, octwords);

	/* Initialize the mkey with all MTTs pointing to a default
	 * page (filler_addr). When the channels are activated, UMR
	 * WQEs will redirect the RX WQEs to the actual memory from
	 * the RQ's pool, while the gaps (wqe_overflow) remain mapped
	 * to the default page.
	 */
	switch (umr_mode) {
	case MLX5E_MPWRQ_UMR_MODE_OVERSIZED:
		klm = MLX5_ADDR_OF(create_mkey_in, in, klm_pas_mtt);
		for (i = 0; i < npages; i++) {
			klm[i << 1] = (struct mlx5_klm) {
				.va = cpu_to_be64(filler_addr),
				.bcount = cpu_to_be32(xsk_chunk_size),
				.key = cpu_to_be32(mdev->mlx5e_res.hw_objs.mkey),
			};
			klm[(i << 1) + 1] = (struct mlx5_klm) {
				.va = cpu_to_be64(filler_addr),
				.bcount = cpu_to_be32((1 << page_shift) - xsk_chunk_size),
				.key = cpu_to_be32(mdev->mlx5e_res.hw_objs.mkey),
			};
		}
		break;
	case MLX5E_MPWRQ_UMR_MODE_UNALIGNED:
		ksm = MLX5_ADDR_OF(create_mkey_in, in, klm_pas_mtt);
		for (i = 0; i < npages; i++)
			ksm[i] = (struct mlx5_ksm) {
				.key = cpu_to_be32(mdev->mlx5e_res.hw_objs.mkey),
				.va = cpu_to_be64(filler_addr),
			};
		break;
	case MLX5E_MPWRQ_UMR_MODE_ALIGNED:
		mtt = MLX5_ADDR_OF(create_mkey_in, in, klm_pas_mtt);
		for (i = 0; i < npages; i++)
			mtt[i] = (struct mlx5_mtt) {
				.ptag = cpu_to_be64(filler_addr),
			};
		break;
	case MLX5E_MPWRQ_UMR_MODE_TRIPLE:
		ksm = MLX5_ADDR_OF(create_mkey_in, in, klm_pas_mtt);
		for (i = 0; i < npages * 4; i++) {
			ksm[i] = (struct mlx5_ksm) {
				.key = cpu_to_be32(mdev->mlx5e_res.hw_objs.mkey),
				.va = cpu_to_be64(filler_addr),
			};
		}
		break;
	}

	err = mlx5_core_create_mkey(mdev, umr_mkey, in, inlen);

	kvfree(in);
	return err;
}

static int mlx5e_create_umr_klm_mkey(struct mlx5_core_dev *mdev,
				     u64 nentries,
				     u32 *umr_mkey)
{
	int inlen;
	void *mkc;
	u32 *in;
	int err;

	inlen = MLX5_ST_SZ_BYTES(create_mkey_in);

	in = kvzalloc(inlen, GFP_KERNEL);
	if (!in)
		return -ENOMEM;

	mkc = MLX5_ADDR_OF(create_mkey_in, in, memory_key_mkey_entry);

	MLX5_SET(mkc, mkc, free, 1);
	MLX5_SET(mkc, mkc, umr_en, 1);
	MLX5_SET(mkc, mkc, lw, 1);
	MLX5_SET(mkc, mkc, lr, 1);
	MLX5_SET(mkc, mkc, access_mode_1_0, MLX5_MKC_ACCESS_MODE_KLMS);
	mlx5e_mkey_set_relaxed_ordering(mdev, mkc);
	MLX5_SET(mkc, mkc, qpn, 0xffffff);
	MLX5_SET(mkc, mkc, pd, mdev->mlx5e_res.hw_objs.pdn);
	MLX5_SET(mkc, mkc, translations_octword_size, nentries);
	MLX5_SET(mkc, mkc, length64, 1);
	err = mlx5_core_create_mkey(mdev, umr_mkey, in, inlen);

	kvfree(in);
	return err;
}

static int mlx5e_create_rq_umr_mkey(struct mlx5_core_dev *mdev, struct mlx5e_rq *rq)
{
	u32 xsk_chunk_size = rq->xsk_pool ? rq->xsk_pool->chunk_size : 0;
	u32 wq_size = mlx5_wq_ll_get_size(&rq->mpwqe.wq);
	u32 num_entries, max_num_entries;
	u32 umr_mkey;
	int err;

	max_num_entries = mlx5e_mpwrq_max_num_entries(mdev, rq->mpwqe.umr_mode);

	/* Shouldn't overflow, the result is at most MLX5E_MAX_RQ_NUM_MTTS. */
	if (WARN_ON_ONCE(check_mul_overflow(wq_size, (u32)rq->mpwqe.mtts_per_wqe,
					    &num_entries) ||
			 num_entries > max_num_entries))
		mlx5_core_err(mdev, "%s: multiplication overflow: %u * %u > %u\n",
			      __func__, wq_size, rq->mpwqe.mtts_per_wqe,
			      max_num_entries);

	err = mlx5e_create_umr_mkey(mdev, num_entries, rq->mpwqe.page_shift,
				    &umr_mkey, rq->wqe_overflow.addr,
				    rq->mpwqe.umr_mode, xsk_chunk_size);
	rq->mpwqe.umr_mkey_be = cpu_to_be32(umr_mkey);
	return err;
}

static int mlx5e_create_rq_hd_umr_mkey(struct mlx5_core_dev *mdev,
				       struct mlx5e_rq *rq)
{
	u32 max_klm_size = BIT(MLX5_CAP_GEN(mdev, log_max_klm_list_size));

	if (max_klm_size < rq->mpwqe.shampo->hd_per_wq) {
		mlx5_core_err(mdev, "max klm list size 0x%x is smaller than shampo header buffer list size 0x%x\n",
			      max_klm_size, rq->mpwqe.shampo->hd_per_wq);
		return -EINVAL;
	}
	return mlx5e_create_umr_klm_mkey(mdev, rq->mpwqe.shampo->hd_per_wq,
					 &rq->mpwqe.shampo->mkey);
}

static void mlx5e_init_frags_partition(struct mlx5e_rq *rq)
{
	struct mlx5e_wqe_frag_info next_frag = {};
	struct mlx5e_wqe_frag_info *prev = NULL;
	int i;

	WARN_ON(rq->xsk_pool);

	next_frag.frag_page = &rq->wqe.alloc_units->frag_pages[0];

	/* Skip first release due to deferred release. */
	next_frag.flags = BIT(MLX5E_WQE_FRAG_SKIP_RELEASE);

	for (i = 0; i < mlx5_wq_cyc_get_size(&rq->wqe.wq); i++) {
		struct mlx5e_rq_frag_info *frag_info = &rq->wqe.info.arr[0];
		struct mlx5e_wqe_frag_info *frag =
			&rq->wqe.frags[i << rq->wqe.info.log_num_frags];
		int f;

		for (f = 0; f < rq->wqe.info.num_frags; f++, frag++) {
			if (next_frag.offset + frag_info[f].frag_stride > PAGE_SIZE) {
				/* Pages are assigned at runtime. */
				next_frag.frag_page++;
				next_frag.offset = 0;
				if (prev)
					prev->flags |= BIT(MLX5E_WQE_FRAG_LAST_IN_PAGE);
			}
			*frag = next_frag;

			/* prepare next */
			next_frag.offset += frag_info[f].frag_stride;
			prev = frag;
		}
	}

	if (prev)
		prev->flags |= BIT(MLX5E_WQE_FRAG_LAST_IN_PAGE);
}

static void mlx5e_init_xsk_buffs(struct mlx5e_rq *rq)
{
	int i;

	/* Assumptions used by XSK batched allocator. */
	WARN_ON(rq->wqe.info.num_frags != 1);
	WARN_ON(rq->wqe.info.log_num_frags != 0);
	WARN_ON(rq->wqe.info.arr[0].frag_stride != PAGE_SIZE);

	/* Considering the above assumptions a fragment maps to a single
	 * xsk_buff.
	 */
	for (i = 0; i < mlx5_wq_cyc_get_size(&rq->wqe.wq); i++) {
		rq->wqe.frags[i].xskp = &rq->wqe.alloc_units->xsk_buffs[i];

		/* Skip first release due to deferred release as WQES are
		 * not allocated yet.
		 */
		rq->wqe.frags[i].flags |= BIT(MLX5E_WQE_FRAG_SKIP_RELEASE);
	}
}

static int mlx5e_init_wqe_alloc_info(struct mlx5e_rq *rq, int node)
{
	int wq_sz = mlx5_wq_cyc_get_size(&rq->wqe.wq);
	int len = wq_sz << rq->wqe.info.log_num_frags;
	struct mlx5e_wqe_frag_info *frags;
	union mlx5e_alloc_units *aus;
	int aus_sz;

	if (rq->xsk_pool)
		aus_sz = sizeof(*aus->xsk_buffs);
	else
		aus_sz = sizeof(*aus->frag_pages);

	aus = kvzalloc_node(array_size(len, aus_sz), GFP_KERNEL, node);
	if (!aus)
		return -ENOMEM;

	frags = kvzalloc_node(array_size(len, sizeof(*frags)), GFP_KERNEL, node);
	if (!frags) {
		kvfree(aus);
		return -ENOMEM;
	}

	rq->wqe.alloc_units = aus;
	rq->wqe.frags = frags;

	if (rq->xsk_pool)
		mlx5e_init_xsk_buffs(rq);
	else
		mlx5e_init_frags_partition(rq);

	return 0;
}

static void mlx5e_free_wqe_alloc_info(struct mlx5e_rq *rq)
{
	kvfree(rq->wqe.frags);
	kvfree(rq->wqe.alloc_units);
}

static void mlx5e_rq_err_cqe_work(struct work_struct *recover_work)
{
	struct mlx5e_rq *rq = container_of(recover_work, struct mlx5e_rq, recover_work);

	mlx5e_reporter_rq_cqe_err(rq);
}

static int mlx5e_alloc_mpwqe_rq_drop_page(struct mlx5e_rq *rq)
{
	rq->wqe_overflow.page = alloc_page(GFP_KERNEL);
	if (!rq->wqe_overflow.page)
		return -ENOMEM;

	rq->wqe_overflow.addr = dma_map_page(rq->pdev, rq->wqe_overflow.page, 0,
					     PAGE_SIZE, rq->buff.map_dir);
	if (dma_mapping_error(rq->pdev, rq->wqe_overflow.addr)) {
		__free_page(rq->wqe_overflow.page);
		return -ENOMEM;
	}
	return 0;
}

static void mlx5e_free_mpwqe_rq_drop_page(struct mlx5e_rq *rq)
{
	 dma_unmap_page(rq->pdev, rq->wqe_overflow.addr, PAGE_SIZE,
			rq->buff.map_dir);
	 __free_page(rq->wqe_overflow.page);
}

static int mlx5e_init_rxq_rq(struct mlx5e_channel *c, struct mlx5e_params *params,
			     u32 xdp_frag_size, struct mlx5e_rq *rq)
{
	struct mlx5_core_dev *mdev = c->mdev;
	int err;

	rq->wq_type      = params->rq_wq_type;
	rq->pdev         = c->pdev;
	rq->netdev       = c->netdev;
	rq->priv         = c->priv;
	rq->tstamp       = c->tstamp;
	rq->clock        = &mdev->clock;
	rq->icosq        = &c->icosq;
	rq->ix           = c->ix;
	rq->channel      = c;
	rq->mdev         = mdev;
	rq->hw_mtu =
		MLX5E_SW2HW_MTU(params, params->sw_mtu) - ETH_FCS_LEN * !params->scatter_fcs_en;
	rq->xdpsq        = &c->rq_xdpsq;
	rq->stats        = &c->priv->channel_stats[c->ix]->rq;
	rq->ptp_cyc2time = mlx5_rq_ts_translator(mdev);
	err = mlx5e_rq_set_handlers(rq, params, NULL);
	if (err)
		return err;

	return __xdp_rxq_info_reg(&rq->xdp_rxq, rq->netdev, rq->ix, c->napi.napi_id,
				  xdp_frag_size);
}

static int mlx5_rq_shampo_alloc(struct mlx5_core_dev *mdev,
				struct mlx5e_params *params,
				struct mlx5e_rq_param *rqp,
				struct mlx5e_rq *rq,
				u32 *pool_size,
				int node)
{
	void *wqc = MLX5_ADDR_OF(rqc, rqp->rqc, wq);
	int wq_size;
	int err;

	if (!test_bit(MLX5E_RQ_STATE_SHAMPO, &rq->state))
		return 0;
	err = mlx5e_rq_shampo_hd_alloc(rq, node);
	if (err)
		goto out;
	rq->mpwqe.shampo->hd_per_wq =
		mlx5e_shampo_hd_per_wq(mdev, params, rqp);
	err = mlx5e_create_rq_hd_umr_mkey(mdev, rq);
	if (err)
		goto err_shampo_hd;
	err = mlx5e_rq_shampo_hd_info_alloc(rq, node);
	if (err)
		goto err_shampo_info;
	rq->hw_gro_data = kvzalloc_node(sizeof(*rq->hw_gro_data), GFP_KERNEL, node);
	if (!rq->hw_gro_data) {
		err = -ENOMEM;
		goto err_hw_gro_data;
	}
	rq->mpwqe.shampo->key =
		cpu_to_be32(rq->mpwqe.shampo->mkey);
	rq->mpwqe.shampo->hd_per_wqe =
		mlx5e_shampo_hd_per_wqe(mdev, params, rqp);
	wq_size = BIT(MLX5_GET(wq, wqc, log_wq_sz));
	*pool_size += (rq->mpwqe.shampo->hd_per_wqe * wq_size) /
		     MLX5E_SHAMPO_WQ_HEADER_PER_PAGE;
	return 0;

err_hw_gro_data:
	mlx5e_rq_shampo_hd_info_free(rq);
err_shampo_info:
	mlx5_core_destroy_mkey(mdev, rq->mpwqe.shampo->mkey);
err_shampo_hd:
	mlx5e_rq_shampo_hd_free(rq);
out:
	return err;
}

static void mlx5e_rq_free_shampo(struct mlx5e_rq *rq)
{
	if (!test_bit(MLX5E_RQ_STATE_SHAMPO, &rq->state))
		return;

	kvfree(rq->hw_gro_data);
	mlx5e_rq_shampo_hd_info_free(rq);
	mlx5_core_destroy_mkey(rq->mdev, rq->mpwqe.shampo->mkey);
	mlx5e_rq_shampo_hd_free(rq);
}

static int mlx5e_alloc_rq(struct mlx5e_params *params,
			  struct mlx5e_xsk_param *xsk,
			  struct mlx5e_rq_param *rqp,
			  int node, struct mlx5e_rq *rq)
{
	struct mlx5_core_dev *mdev = rq->mdev;
	void *rqc = rqp->rqc;
	void *rqc_wq = MLX5_ADDR_OF(rqc, rqc, wq);
	u32 pool_size;
	int wq_sz;
	int err;
	int i;

	rqp->wq.db_numa_node = node;
	INIT_WORK(&rq->recover_work, mlx5e_rq_err_cqe_work);

	if (params->xdp_prog)
		bpf_prog_inc(params->xdp_prog);
	RCU_INIT_POINTER(rq->xdp_prog, params->xdp_prog);

	rq->buff.map_dir = params->xdp_prog ? DMA_BIDIRECTIONAL : DMA_FROM_DEVICE;
	rq->buff.headroom = mlx5e_get_rq_headroom(mdev, params, xsk);
	pool_size = 1 << params->log_rq_mtu_frames;

	rq->mkey_be = cpu_to_be32(mdev->mlx5e_res.hw_objs.mkey);

	switch (rq->wq_type) {
	case MLX5_WQ_TYPE_LINKED_LIST_STRIDING_RQ:
		err = mlx5_wq_ll_create(mdev, &rqp->wq, rqc_wq, &rq->mpwqe.wq,
					&rq->wq_ctrl);
		if (err)
			goto err_rq_xdp_prog;

		err = mlx5e_alloc_mpwqe_rq_drop_page(rq);
		if (err)
			goto err_rq_wq_destroy;

		rq->mpwqe.wq.db = &rq->mpwqe.wq.db[MLX5_RCV_DBR];

		wq_sz = mlx5_wq_ll_get_size(&rq->mpwqe.wq);

		rq->mpwqe.page_shift = mlx5e_mpwrq_page_shift(mdev, xsk);
		rq->mpwqe.umr_mode = mlx5e_mpwrq_umr_mode(mdev, xsk);
		rq->mpwqe.pages_per_wqe =
			mlx5e_mpwrq_pages_per_wqe(mdev, rq->mpwqe.page_shift,
						  rq->mpwqe.umr_mode);
		rq->mpwqe.umr_wqebbs =
			mlx5e_mpwrq_umr_wqebbs(mdev, rq->mpwqe.page_shift,
					       rq->mpwqe.umr_mode);
		rq->mpwqe.mtts_per_wqe =
			mlx5e_mpwrq_mtts_per_wqe(mdev, rq->mpwqe.page_shift,
						 rq->mpwqe.umr_mode);

		pool_size = rq->mpwqe.pages_per_wqe <<
			mlx5e_mpwqe_get_log_rq_size(mdev, params, xsk);

		if (!mlx5e_rx_mpwqe_is_linear_skb(mdev, params, xsk) && params->xdp_prog)
			pool_size *= 2; /* additional page per packet for the linear part */

		rq->mpwqe.log_stride_sz = mlx5e_mpwqe_get_log_stride_size(mdev, params, xsk);
		rq->mpwqe.num_strides =
			BIT(mlx5e_mpwqe_get_log_num_strides(mdev, params, xsk));
		rq->mpwqe.min_wqe_bulk = mlx5e_mpwqe_get_min_wqe_bulk(wq_sz);

		rq->buff.frame0_sz = (1 << rq->mpwqe.log_stride_sz);

		err = mlx5e_create_rq_umr_mkey(mdev, rq);
		if (err)
			goto err_rq_drop_page;

		err = mlx5e_rq_alloc_mpwqe_info(rq, node);
		if (err)
			goto err_rq_mkey;

		err = mlx5_rq_shampo_alloc(mdev, params, rqp, rq, &pool_size, node);
		if (err)
			goto err_free_mpwqe_info;

		break;
	default: /* MLX5_WQ_TYPE_CYCLIC */
		err = mlx5_wq_cyc_create(mdev, &rqp->wq, rqc_wq, &rq->wqe.wq,
					 &rq->wq_ctrl);
		if (err)
			goto err_rq_xdp_prog;

		rq->wqe.wq.db = &rq->wqe.wq.db[MLX5_RCV_DBR];

		wq_sz = mlx5_wq_cyc_get_size(&rq->wqe.wq);

		rq->wqe.info = rqp->frags_info;
		rq->buff.frame0_sz = rq->wqe.info.arr[0].frag_stride;

		err = mlx5e_init_wqe_alloc_info(rq, node);
		if (err)
			goto err_rq_wq_destroy;
	}

	if (xsk) {
		err = xdp_rxq_info_reg_mem_model(&rq->xdp_rxq,
						 MEM_TYPE_XSK_BUFF_POOL, NULL);
		xsk_pool_set_rxq_info(rq->xsk_pool, &rq->xdp_rxq);
	} else {
		/* Create a page_pool and register it with rxq */
		struct page_pool_params pp_params = { 0 };

		pp_params.order     = 0;
		pp_params.flags     = PP_FLAG_DMA_MAP | PP_FLAG_DMA_SYNC_DEV;
		pp_params.pool_size = pool_size;
		pp_params.nid       = node;
		pp_params.dev       = rq->pdev;
		pp_params.napi      = rq->cq.napi;
		pp_params.netdev    = rq->netdev;
		pp_params.dma_dir   = rq->buff.map_dir;
		pp_params.max_len   = PAGE_SIZE;

		/* page_pool can be used even when there is no rq->xdp_prog,
		 * given page_pool does not handle DMA mapping there is no
		 * required state to clear. And page_pool gracefully handle
		 * elevated refcnt.
		 */
		rq->page_pool = page_pool_create(&pp_params);
		if (IS_ERR(rq->page_pool)) {
			err = PTR_ERR(rq->page_pool);
			rq->page_pool = NULL;
			goto err_free_by_rq_type;
		}
		if (xdp_rxq_info_is_reg(&rq->xdp_rxq))
			err = xdp_rxq_info_reg_mem_model(&rq->xdp_rxq,
							 MEM_TYPE_PAGE_POOL, rq->page_pool);
	}
	if (err)
		goto err_destroy_page_pool;

	for (i = 0; i < wq_sz; i++) {
		if (rq->wq_type == MLX5_WQ_TYPE_LINKED_LIST_STRIDING_RQ) {
			struct mlx5e_rx_wqe_ll *wqe =
				mlx5_wq_ll_get_wqe(&rq->mpwqe.wq, i);
			u32 byte_count =
				rq->mpwqe.num_strides << rq->mpwqe.log_stride_sz;
			u64 dma_offset = mul_u32_u32(i, rq->mpwqe.mtts_per_wqe) <<
				rq->mpwqe.page_shift;
			u16 headroom = test_bit(MLX5E_RQ_STATE_SHAMPO, &rq->state) ?
				       0 : rq->buff.headroom;

			wqe->data[0].addr = cpu_to_be64(dma_offset + headroom);
			wqe->data[0].byte_count = cpu_to_be32(byte_count);
			wqe->data[0].lkey = rq->mpwqe.umr_mkey_be;
		} else {
			struct mlx5e_rx_wqe_cyc *wqe =
				mlx5_wq_cyc_get_wqe(&rq->wqe.wq, i);
			int f;

			for (f = 0; f < rq->wqe.info.num_frags; f++) {
				u32 frag_size = rq->wqe.info.arr[f].frag_size |
					MLX5_HW_START_PADDING;

				wqe->data[f].byte_count = cpu_to_be32(frag_size);
				wqe->data[f].lkey = rq->mkey_be;
			}
			/* check if num_frags is not a pow of two */
			if (rq->wqe.info.num_frags < (1 << rq->wqe.info.log_num_frags)) {
				wqe->data[f].byte_count = 0;
				wqe->data[f].lkey = params->terminate_lkey_be;
				wqe->data[f].addr = 0;
			}
		}
	}

	INIT_WORK(&rq->dim.work, mlx5e_rx_dim_work);

	switch (params->rx_cq_moderation.cq_period_mode) {
	case MLX5_CQ_PERIOD_MODE_START_FROM_CQE:
		rq->dim.mode = DIM_CQ_PERIOD_MODE_START_FROM_CQE;
		break;
	case MLX5_CQ_PERIOD_MODE_START_FROM_EQE:
	default:
		rq->dim.mode = DIM_CQ_PERIOD_MODE_START_FROM_EQE;
	}

	return 0;

err_destroy_page_pool:
	page_pool_destroy(rq->page_pool);
err_free_by_rq_type:
	switch (rq->wq_type) {
	case MLX5_WQ_TYPE_LINKED_LIST_STRIDING_RQ:
		mlx5e_rq_free_shampo(rq);
err_free_mpwqe_info:
		kvfree(rq->mpwqe.info);
err_rq_mkey:
		mlx5_core_destroy_mkey(mdev, be32_to_cpu(rq->mpwqe.umr_mkey_be));
err_rq_drop_page:
		mlx5e_free_mpwqe_rq_drop_page(rq);
		break;
	default: /* MLX5_WQ_TYPE_CYCLIC */
		mlx5e_free_wqe_alloc_info(rq);
	}
err_rq_wq_destroy:
	mlx5_wq_destroy(&rq->wq_ctrl);
err_rq_xdp_prog:
	if (params->xdp_prog)
		bpf_prog_put(params->xdp_prog);

	return err;
}

static void mlx5e_free_rq(struct mlx5e_rq *rq)
{
	struct bpf_prog *old_prog;

	if (xdp_rxq_info_is_reg(&rq->xdp_rxq)) {
		old_prog = rcu_dereference_protected(rq->xdp_prog,
						     lockdep_is_held(&rq->priv->state_lock));
		if (old_prog)
			bpf_prog_put(old_prog);
	}

	switch (rq->wq_type) {
	case MLX5_WQ_TYPE_LINKED_LIST_STRIDING_RQ:
		kvfree(rq->mpwqe.info);
		mlx5_core_destroy_mkey(rq->mdev, be32_to_cpu(rq->mpwqe.umr_mkey_be));
		mlx5e_free_mpwqe_rq_drop_page(rq);
		mlx5e_rq_free_shampo(rq);
		break;
	default: /* MLX5_WQ_TYPE_CYCLIC */
		mlx5e_free_wqe_alloc_info(rq);
	}

	xdp_rxq_info_unreg(&rq->xdp_rxq);
	page_pool_destroy(rq->page_pool);
	mlx5_wq_destroy(&rq->wq_ctrl);
}

int mlx5e_create_rq(struct mlx5e_rq *rq, struct mlx5e_rq_param *param)
{
	struct mlx5_core_dev *mdev = rq->mdev;
	u8 ts_format;
	void *in;
	void *rqc;
	void *wq;
	int inlen;
	int err;

	inlen = MLX5_ST_SZ_BYTES(create_rq_in) +
		sizeof(u64) * rq->wq_ctrl.buf.npages;
	in = kvzalloc(inlen, GFP_KERNEL);
	if (!in)
		return -ENOMEM;

	ts_format = mlx5_is_real_time_rq(mdev) ?
			    MLX5_TIMESTAMP_FORMAT_REAL_TIME :
			    MLX5_TIMESTAMP_FORMAT_FREE_RUNNING;
	rqc = MLX5_ADDR_OF(create_rq_in, in, ctx);
	wq  = MLX5_ADDR_OF(rqc, rqc, wq);

	memcpy(rqc, param->rqc, sizeof(param->rqc));

	MLX5_SET(rqc,  rqc, cqn,		rq->cq.mcq.cqn);
	MLX5_SET(rqc,  rqc, state,		MLX5_RQC_STATE_RST);
	MLX5_SET(rqc,  rqc, ts_format,		ts_format);
	MLX5_SET(wq,   wq,  log_wq_pg_sz,	rq->wq_ctrl.buf.page_shift -
						MLX5_ADAPTER_PAGE_SHIFT);
	MLX5_SET64(wq, wq,  dbr_addr,		rq->wq_ctrl.db.dma);

	if (test_bit(MLX5E_RQ_STATE_SHAMPO, &rq->state)) {
		MLX5_SET(wq, wq, log_headers_buffer_entry_num,
			 order_base_2(rq->mpwqe.shampo->hd_per_wq));
		MLX5_SET(wq, wq, headers_mkey, rq->mpwqe.shampo->mkey);
	}

	mlx5_fill_page_frag_array(&rq->wq_ctrl.buf,
				  (__be64 *)MLX5_ADDR_OF(wq, wq, pas));

	err = mlx5_core_create_rq(mdev, in, inlen, &rq->rqn);

	kvfree(in);

	return err;
}

static int mlx5e_modify_rq_state(struct mlx5e_rq *rq, int curr_state, int next_state)
{
	struct mlx5_core_dev *mdev = rq->mdev;

	void *in;
	void *rqc;
	int inlen;
	int err;

	inlen = MLX5_ST_SZ_BYTES(modify_rq_in);
	in = kvzalloc(inlen, GFP_KERNEL);
	if (!in)
		return -ENOMEM;

	if (curr_state == MLX5_RQC_STATE_RST && next_state == MLX5_RQC_STATE_RDY)
		mlx5e_rqwq_reset(rq);

	rqc = MLX5_ADDR_OF(modify_rq_in, in, ctx);

	MLX5_SET(modify_rq_in, in, rq_state, curr_state);
	MLX5_SET(rqc, rqc, state, next_state);

	err = mlx5_core_modify_rq(mdev, rq->rqn, in);

	kvfree(in);

	return err;
}

static void mlx5e_flush_rq_cq(struct mlx5e_rq *rq)
{
	struct mlx5_cqwq *cqwq = &rq->cq.wq;
	struct mlx5_cqe64 *cqe;

	if (test_bit(MLX5E_RQ_STATE_MINI_CQE_ENHANCED, &rq->state)) {
		while ((cqe = mlx5_cqwq_get_cqe_enahnced_comp(cqwq)))
			mlx5_cqwq_pop(cqwq);
	} else {
		while ((cqe = mlx5_cqwq_get_cqe(cqwq)))
			mlx5_cqwq_pop(cqwq);
	}

	mlx5_cqwq_update_db_record(cqwq);
}

int mlx5e_flush_rq(struct mlx5e_rq *rq, int curr_state)
{
	struct net_device *dev = rq->netdev;
	int err;

	err = mlx5e_modify_rq_state(rq, curr_state, MLX5_RQC_STATE_RST);
	if (err) {
		netdev_err(dev, "Failed to move rq 0x%x to reset\n", rq->rqn);
		return err;
	}

	mlx5e_free_rx_descs(rq);
	mlx5e_flush_rq_cq(rq);

	err = mlx5e_modify_rq_state(rq, MLX5_RQC_STATE_RST, MLX5_RQC_STATE_RDY);
	if (err) {
		netdev_err(dev, "Failed to move rq 0x%x to ready\n", rq->rqn);
		return err;
	}

	return 0;
}

static int mlx5e_modify_rq_vsd(struct mlx5e_rq *rq, bool vsd)
{
	struct mlx5_core_dev *mdev = rq->mdev;
	void *in;
	void *rqc;
	int inlen;
	int err;

	inlen = MLX5_ST_SZ_BYTES(modify_rq_in);
	in = kvzalloc(inlen, GFP_KERNEL);
	if (!in)
		return -ENOMEM;

	rqc = MLX5_ADDR_OF(modify_rq_in, in, ctx);

	MLX5_SET(modify_rq_in, in, rq_state, MLX5_RQC_STATE_RDY);
	MLX5_SET64(modify_rq_in, in, modify_bitmask,
		   MLX5_MODIFY_RQ_IN_MODIFY_BITMASK_VSD);
	MLX5_SET(rqc, rqc, vsd, vsd);
	MLX5_SET(rqc, rqc, state, MLX5_RQC_STATE_RDY);

	err = mlx5_core_modify_rq(mdev, rq->rqn, in);

	kvfree(in);

	return err;
}

void mlx5e_destroy_rq(struct mlx5e_rq *rq)
{
	mlx5_core_destroy_rq(rq->mdev, rq->rqn);
}

int mlx5e_wait_for_min_rx_wqes(struct mlx5e_rq *rq, int wait_time)
{
	unsigned long exp_time = jiffies + msecs_to_jiffies(wait_time);

	u16 min_wqes = mlx5_min_rx_wqes(rq->wq_type, mlx5e_rqwq_get_size(rq));

	do {
		if (mlx5e_rqwq_get_cur_sz(rq) >= min_wqes)
			return 0;

		msleep(20);
	} while (time_before(jiffies, exp_time));

	netdev_warn(rq->netdev, "Failed to get min RX wqes on Channel[%d] RQN[0x%x] wq cur_sz(%d) min_rx_wqes(%d)\n",
		    rq->ix, rq->rqn, mlx5e_rqwq_get_cur_sz(rq), min_wqes);

	mlx5e_reporter_rx_timeout(rq);
	return -ETIMEDOUT;
}

void mlx5e_free_rx_missing_descs(struct mlx5e_rq *rq)
{
	struct mlx5_wq_ll *wq;
	u16 head;
	int i;

	if (rq->wq_type != MLX5_WQ_TYPE_LINKED_LIST_STRIDING_RQ)
		return;

	wq = &rq->mpwqe.wq;
	head = wq->head;

	/* Release WQEs that are in missing state: they have been
	 * popped from the list after completion but were not freed
	 * due to deferred release.
	 * Also free the linked-list reserved entry, hence the "+ 1".
	 */
	for (i = 0; i < mlx5_wq_ll_missing(wq) + 1; i++) {
		rq->dealloc_wqe(rq, head);
		head = mlx5_wq_ll_get_wqe_next_ix(wq, head);
	}

	if (test_bit(MLX5E_RQ_STATE_SHAMPO, &rq->state)) {
		u16 len;

		len = (rq->mpwqe.shampo->pi - rq->mpwqe.shampo->ci) &
		      (rq->mpwqe.shampo->hd_per_wq - 1);
		mlx5e_shampo_dealloc_hd(rq, len, rq->mpwqe.shampo->ci, false);
		rq->mpwqe.shampo->pi = rq->mpwqe.shampo->ci;
	}

	rq->mpwqe.actual_wq_head = wq->head;
	rq->mpwqe.umr_in_progress = 0;
	rq->mpwqe.umr_completed = 0;
}

void mlx5e_free_rx_descs(struct mlx5e_rq *rq)
{
	__be16 wqe_ix_be;
	u16 wqe_ix;

	if (rq->wq_type == MLX5_WQ_TYPE_LINKED_LIST_STRIDING_RQ) {
		struct mlx5_wq_ll *wq = &rq->mpwqe.wq;

		mlx5e_free_rx_missing_descs(rq);

		while (!mlx5_wq_ll_is_empty(wq)) {
			struct mlx5e_rx_wqe_ll *wqe;

			wqe_ix_be = *wq->tail_next;
			wqe_ix    = be16_to_cpu(wqe_ix_be);
			wqe       = mlx5_wq_ll_get_wqe(wq, wqe_ix);
			rq->dealloc_wqe(rq, wqe_ix);
			mlx5_wq_ll_pop(wq, wqe_ix_be,
				       &wqe->next.next_wqe_index);
		}

		if (test_bit(MLX5E_RQ_STATE_SHAMPO, &rq->state))
			mlx5e_shampo_dealloc_hd(rq, rq->mpwqe.shampo->hd_per_wq,
						0, true);
	} else {
		struct mlx5_wq_cyc *wq = &rq->wqe.wq;
		u16 missing = mlx5_wq_cyc_missing(wq);
		u16 head = mlx5_wq_cyc_get_head(wq);

		while (!mlx5_wq_cyc_is_empty(wq)) {
			wqe_ix = mlx5_wq_cyc_get_tail(wq);
			rq->dealloc_wqe(rq, wqe_ix);
			mlx5_wq_cyc_pop(wq);
		}
		/* Missing slots might also contain unreleased pages due to
		 * deferred release.
		 */
		while (missing--) {
			wqe_ix = mlx5_wq_cyc_ctr2ix(wq, head++);
			rq->dealloc_wqe(rq, wqe_ix);
		}
	}

}

int mlx5e_open_rq(struct mlx5e_params *params, struct mlx5e_rq_param *param,
		  struct mlx5e_xsk_param *xsk, int node,
		  struct mlx5e_rq *rq)
{
	struct mlx5_core_dev *mdev = rq->mdev;
	int err;

	if (params->packet_merge.type == MLX5E_PACKET_MERGE_SHAMPO)
		__set_bit(MLX5E_RQ_STATE_SHAMPO, &rq->state);

	err = mlx5e_alloc_rq(params, xsk, param, node, rq);
	if (err)
		return err;

	err = mlx5e_create_rq(rq, param);
	if (err)
		goto err_free_rq;

	err = mlx5e_modify_rq_state(rq, MLX5_RQC_STATE_RST, MLX5_RQC_STATE_RDY);
	if (err)
		goto err_destroy_rq;

	if (MLX5_CAP_ETH(mdev, cqe_checksum_full))
		__set_bit(MLX5E_RQ_STATE_CSUM_FULL, &rq->state);

	if (params->rx_dim_enabled)
		__set_bit(MLX5E_RQ_STATE_DIM, &rq->state);

	/* We disable csum_complete when XDP is enabled since
	 * XDP programs might manipulate packets which will render
	 * skb->checksum incorrect.
	 */
	if (MLX5E_GET_PFLAG(params, MLX5E_PFLAG_RX_NO_CSUM_COMPLETE) || params->xdp_prog)
		__set_bit(MLX5E_RQ_STATE_NO_CSUM_COMPLETE, &rq->state);

	/* For CQE compression on striding RQ, use stride index provided by
	 * HW if capability is supported.
	 */
	if (MLX5E_GET_PFLAG(params, MLX5E_PFLAG_RX_STRIDING_RQ) &&
	    MLX5_CAP_GEN(mdev, mini_cqe_resp_stride_index))
		__set_bit(MLX5E_RQ_STATE_MINI_CQE_HW_STRIDX, &rq->state);

	/* For enhanced CQE compression packet processing. decompress
	 * session according to the enhanced layout.
	 */
	if (MLX5E_GET_PFLAG(params, MLX5E_PFLAG_RX_CQE_COMPRESS) &&
	    MLX5_CAP_GEN(mdev, enhanced_cqe_compression))
		__set_bit(MLX5E_RQ_STATE_MINI_CQE_ENHANCED, &rq->state);

	return 0;

err_destroy_rq:
	mlx5e_destroy_rq(rq);
err_free_rq:
	mlx5e_free_rq(rq);

	return err;
}

void mlx5e_activate_rq(struct mlx5e_rq *rq)
{
	set_bit(MLX5E_RQ_STATE_ENABLED, &rq->state);
}

void mlx5e_deactivate_rq(struct mlx5e_rq *rq)
{
	clear_bit(MLX5E_RQ_STATE_ENABLED, &rq->state);
	synchronize_net(); /* Sync with NAPI to prevent mlx5e_post_rx_wqes. */
}

void mlx5e_close_rq(struct mlx5e_rq *rq)
{
	cancel_work_sync(&rq->dim.work);
	cancel_work_sync(&rq->recover_work);
	mlx5e_destroy_rq(rq);
	mlx5e_free_rx_descs(rq);
	mlx5e_free_rq(rq);
}

u32 mlx5e_profile_get_tisn(struct mlx5_core_dev *mdev,
			   struct mlx5e_priv *priv,
			   const struct mlx5e_profile *profile,
			   u8 lag_port, u8 tc)
{
	if (profile->get_tisn)
		return profile->get_tisn(mdev, priv, lag_port, tc);

	return mdev->mlx5e_res.hw_objs.tisn[lag_port][tc];
}

static void mlx5e_free_xdpsq_db(struct mlx5e_xdpsq *sq)
{
	kvfree(sq->db.xdpi_fifo.xi);
	kvfree(sq->db.wqe_info);
}

static int mlx5e_alloc_xdpsq_fifo(struct mlx5e_xdpsq *sq, int numa)
{
	struct mlx5e_xdp_info_fifo *xdpi_fifo = &sq->db.xdpi_fifo;
	int wq_sz        = mlx5_wq_cyc_get_size(&sq->wq);
	int entries;
	size_t size;

	/* upper bound for maximum num of entries of all xmit_modes. */
	entries = roundup_pow_of_two(wq_sz * MLX5_SEND_WQEBB_NUM_DS *
				     MLX5E_XDP_FIFO_ENTRIES2DS_MAX_RATIO);

	size = array_size(sizeof(*xdpi_fifo->xi), entries);
	xdpi_fifo->xi = kvzalloc_node(size, GFP_KERNEL, numa);
	if (!xdpi_fifo->xi)
		return -ENOMEM;

	xdpi_fifo->pc   = &sq->xdpi_fifo_pc;
	xdpi_fifo->cc   = &sq->xdpi_fifo_cc;
	xdpi_fifo->mask = entries - 1;

	return 0;
}

static int mlx5e_alloc_xdpsq_db(struct mlx5e_xdpsq *sq, int numa)
{
	int wq_sz = mlx5_wq_cyc_get_size(&sq->wq);
	size_t size;
	int err;

	size = array_size(sizeof(*sq->db.wqe_info), wq_sz);
	sq->db.wqe_info = kvzalloc_node(size, GFP_KERNEL, numa);
	if (!sq->db.wqe_info)
		return -ENOMEM;

	err = mlx5e_alloc_xdpsq_fifo(sq, numa);
	if (err) {
		mlx5e_free_xdpsq_db(sq);
		return err;
	}

	return 0;
}

static int mlx5e_alloc_xdpsq(struct mlx5e_channel *c,
			     struct mlx5e_params *params,
			     struct xsk_buff_pool *xsk_pool,
			     struct mlx5e_sq_param *param,
			     struct mlx5e_xdpsq *sq,
			     bool is_redirect)
{
	void *sqc_wq               = MLX5_ADDR_OF(sqc, param->sqc, wq);
	struct mlx5_core_dev *mdev = c->mdev;
	struct mlx5_wq_cyc *wq = &sq->wq;
	int err;

	sq->pdev      = c->pdev;
	sq->mkey_be   = c->mkey_be;
	sq->channel   = c;
	sq->uar_map   = mdev->mlx5e_res.hw_objs.bfreg.map;
	sq->min_inline_mode = params->tx_min_inline_mode;
	sq->hw_mtu    = MLX5E_SW2HW_MTU(params, params->sw_mtu) - ETH_FCS_LEN;
	sq->xsk_pool  = xsk_pool;

	sq->stats = sq->xsk_pool ?
		&c->priv->channel_stats[c->ix]->xsksq :
		is_redirect ?
			&c->priv->channel_stats[c->ix]->xdpsq :
			&c->priv->channel_stats[c->ix]->rq_xdpsq;
	sq->stop_room = param->is_mpw ? mlx5e_stop_room_for_mpwqe(mdev) :
					mlx5e_stop_room_for_max_wqe(mdev);
	sq->max_sq_mpw_wqebbs = mlx5e_get_max_sq_aligned_wqebbs(mdev);

	param->wq.db_numa_node = cpu_to_node(c->cpu);
	err = mlx5_wq_cyc_create(mdev, &param->wq, sqc_wq, wq, &sq->wq_ctrl);
	if (err)
		return err;
	wq->db = &wq->db[MLX5_SND_DBR];

	err = mlx5e_alloc_xdpsq_db(sq, cpu_to_node(c->cpu));
	if (err)
		goto err_sq_wq_destroy;

	return 0;

err_sq_wq_destroy:
	mlx5_wq_destroy(&sq->wq_ctrl);

	return err;
}

static void mlx5e_free_xdpsq(struct mlx5e_xdpsq *sq)
{
	mlx5e_free_xdpsq_db(sq);
	mlx5_wq_destroy(&sq->wq_ctrl);
}

static void mlx5e_free_icosq_db(struct mlx5e_icosq *sq)
{
	kvfree(sq->db.wqe_info);
}

static int mlx5e_alloc_icosq_db(struct mlx5e_icosq *sq, int numa)
{
	int wq_sz = mlx5_wq_cyc_get_size(&sq->wq);
	size_t size;

	size = array_size(wq_sz, sizeof(*sq->db.wqe_info));
	sq->db.wqe_info = kvzalloc_node(size, GFP_KERNEL, numa);
	if (!sq->db.wqe_info)
		return -ENOMEM;

	return 0;
}

static void mlx5e_icosq_err_cqe_work(struct work_struct *recover_work)
{
	struct mlx5e_icosq *sq = container_of(recover_work, struct mlx5e_icosq,
					      recover_work);

	mlx5e_reporter_icosq_cqe_err(sq);
}

static void mlx5e_async_icosq_err_cqe_work(struct work_struct *recover_work)
{
	struct mlx5e_icosq *sq = container_of(recover_work, struct mlx5e_icosq,
					      recover_work);

	/* Not implemented yet. */

	netdev_warn(sq->channel->netdev, "async_icosq recovery is not implemented\n");
}

static int mlx5e_alloc_icosq(struct mlx5e_channel *c,
			     struct mlx5e_sq_param *param,
			     struct mlx5e_icosq *sq,
			     work_func_t recover_work_func)
{
	void *sqc_wq               = MLX5_ADDR_OF(sqc, param->sqc, wq);
	struct mlx5_core_dev *mdev = c->mdev;
	struct mlx5_wq_cyc *wq = &sq->wq;
	int err;

	sq->channel   = c;
	sq->uar_map   = mdev->mlx5e_res.hw_objs.bfreg.map;
	sq->reserved_room = param->stop_room;

	param->wq.db_numa_node = cpu_to_node(c->cpu);
	err = mlx5_wq_cyc_create(mdev, &param->wq, sqc_wq, wq, &sq->wq_ctrl);
	if (err)
		return err;
	wq->db = &wq->db[MLX5_SND_DBR];

	err = mlx5e_alloc_icosq_db(sq, cpu_to_node(c->cpu));
	if (err)
		goto err_sq_wq_destroy;

	INIT_WORK(&sq->recover_work, recover_work_func);

	return 0;

err_sq_wq_destroy:
	mlx5_wq_destroy(&sq->wq_ctrl);

	return err;
}

static void mlx5e_free_icosq(struct mlx5e_icosq *sq)
{
	mlx5e_free_icosq_db(sq);
	mlx5_wq_destroy(&sq->wq_ctrl);
}

void mlx5e_free_txqsq_db(struct mlx5e_txqsq *sq)
{
	kvfree(sq->db.wqe_info);
	kvfree(sq->db.skb_fifo.fifo);
	kvfree(sq->db.dma_fifo);
}

int mlx5e_alloc_txqsq_db(struct mlx5e_txqsq *sq, int numa)
{
	int wq_sz = mlx5_wq_cyc_get_size(&sq->wq);
	int df_sz = wq_sz * MLX5_SEND_WQEBB_NUM_DS;

	sq->db.dma_fifo = kvzalloc_node(array_size(df_sz,
						   sizeof(*sq->db.dma_fifo)),
					GFP_KERNEL, numa);
	sq->db.skb_fifo.fifo = kvzalloc_node(array_size(df_sz,
							sizeof(*sq->db.skb_fifo.fifo)),
					GFP_KERNEL, numa);
	sq->db.wqe_info = kvzalloc_node(array_size(wq_sz,
						   sizeof(*sq->db.wqe_info)),
					GFP_KERNEL, numa);
	if (!sq->db.dma_fifo || !sq->db.skb_fifo.fifo || !sq->db.wqe_info) {
		mlx5e_free_txqsq_db(sq);
		return -ENOMEM;
	}

	sq->dma_fifo_mask = df_sz - 1;

	sq->db.skb_fifo.pc   = &sq->skb_fifo_pc;
	sq->db.skb_fifo.cc   = &sq->skb_fifo_cc;
	sq->db.skb_fifo.mask = df_sz - 1;

	return 0;
}

static int mlx5e_alloc_txqsq(struct mlx5e_channel *c,
			     int txq_ix,
			     struct mlx5e_params *params,
			     struct mlx5e_sq_param *param,
			     struct mlx5e_txqsq *sq,
			     int tc)
{
	void *sqc_wq               = MLX5_ADDR_OF(sqc, param->sqc, wq);
	struct mlx5_core_dev *mdev = c->mdev;
	struct mlx5_wq_cyc *wq = &sq->wq;
	int err;

	sq->pdev      = c->pdev;
	sq->clock     = &mdev->clock;
	sq->mkey_be   = c->mkey_be;
	sq->netdev    = c->netdev;
	sq->mdev      = c->mdev;
	sq->channel   = c;
	sq->priv      = c->priv;
	sq->ch_ix     = c->ix;
	sq->txq_ix    = txq_ix;
	sq->uar_map   = mdev->mlx5e_res.hw_objs.bfreg.map;
	sq->min_inline_mode = params->tx_min_inline_mode;
	sq->hw_mtu    = MLX5E_SW2HW_MTU(params, params->sw_mtu);
	sq->max_sq_mpw_wqebbs = mlx5e_get_max_sq_aligned_wqebbs(mdev);
	INIT_WORK(&sq->recover_work, mlx5e_tx_err_cqe_work);
	if (!MLX5_CAP_ETH(mdev, wqe_vlan_insert))
		set_bit(MLX5E_SQ_STATE_VLAN_NEED_L2_INLINE, &sq->state);
	if (mlx5_ipsec_device_caps(c->priv->mdev))
		set_bit(MLX5E_SQ_STATE_IPSEC, &sq->state);
	if (param->is_mpw)
		set_bit(MLX5E_SQ_STATE_MPWQE, &sq->state);
	sq->stop_room = param->stop_room;
	sq->ptp_cyc2time = mlx5_sq_ts_translator(mdev);

	param->wq.db_numa_node = cpu_to_node(c->cpu);
	err = mlx5_wq_cyc_create(mdev, &param->wq, sqc_wq, wq, &sq->wq_ctrl);
	if (err)
		return err;
	wq->db    = &wq->db[MLX5_SND_DBR];

	err = mlx5e_alloc_txqsq_db(sq, cpu_to_node(c->cpu));
	if (err)
		goto err_sq_wq_destroy;

	INIT_WORK(&sq->dim.work, mlx5e_tx_dim_work);
	sq->dim.mode = params->tx_cq_moderation.cq_period_mode;

	return 0;

err_sq_wq_destroy:
	mlx5_wq_destroy(&sq->wq_ctrl);

	return err;
}

void mlx5e_free_txqsq(struct mlx5e_txqsq *sq)
{
	mlx5e_free_txqsq_db(sq);
	mlx5_wq_destroy(&sq->wq_ctrl);
}

static int mlx5e_create_sq(struct mlx5_core_dev *mdev,
			   struct mlx5e_sq_param *param,
			   struct mlx5e_create_sq_param *csp,
			   u32 *sqn)
{
	u8 ts_format;
	void *in;
	void *sqc;
	void *wq;
	int inlen;
	int err;

	inlen = MLX5_ST_SZ_BYTES(create_sq_in) +
		sizeof(u64) * csp->wq_ctrl->buf.npages;
	in = kvzalloc(inlen, GFP_KERNEL);
	if (!in)
		return -ENOMEM;

	ts_format = mlx5_is_real_time_sq(mdev) ?
			    MLX5_TIMESTAMP_FORMAT_REAL_TIME :
			    MLX5_TIMESTAMP_FORMAT_FREE_RUNNING;
	sqc = MLX5_ADDR_OF(create_sq_in, in, ctx);
	wq = MLX5_ADDR_OF(sqc, sqc, wq);

	memcpy(sqc, param->sqc, sizeof(param->sqc));
	MLX5_SET(sqc,  sqc, tis_lst_sz, csp->tis_lst_sz);
	MLX5_SET(sqc,  sqc, tis_num_0, csp->tisn);
	MLX5_SET(sqc,  sqc, cqn, csp->cqn);
	MLX5_SET(sqc,  sqc, ts_cqe_to_dest_cqn, csp->ts_cqe_to_dest_cqn);
	MLX5_SET(sqc,  sqc, ts_format, ts_format);


	if (MLX5_CAP_ETH(mdev, wqe_inline_mode) == MLX5_CAP_INLINE_MODE_VPORT_CONTEXT)
		MLX5_SET(sqc,  sqc, min_wqe_inline_mode, csp->min_inline_mode);

	MLX5_SET(sqc,  sqc, state, MLX5_SQC_STATE_RST);
	MLX5_SET(sqc,  sqc, flush_in_error_en, 1);

	MLX5_SET(wq,   wq, wq_type,       MLX5_WQ_TYPE_CYCLIC);
	MLX5_SET(wq,   wq, uar_page,      mdev->mlx5e_res.hw_objs.bfreg.index);
	MLX5_SET(wq,   wq, log_wq_pg_sz,  csp->wq_ctrl->buf.page_shift -
					  MLX5_ADAPTER_PAGE_SHIFT);
	MLX5_SET64(wq, wq, dbr_addr,      csp->wq_ctrl->db.dma);

	mlx5_fill_page_frag_array(&csp->wq_ctrl->buf,
				  (__be64 *)MLX5_ADDR_OF(wq, wq, pas));

	err = mlx5_core_create_sq(mdev, in, inlen, sqn);

	kvfree(in);

	return err;
}

int mlx5e_modify_sq(struct mlx5_core_dev *mdev, u32 sqn,
		    struct mlx5e_modify_sq_param *p)
{
	u64 bitmask = 0;
	void *in;
	void *sqc;
	int inlen;
	int err;

	inlen = MLX5_ST_SZ_BYTES(modify_sq_in);
	in = kvzalloc(inlen, GFP_KERNEL);
	if (!in)
		return -ENOMEM;

	sqc = MLX5_ADDR_OF(modify_sq_in, in, ctx);

	MLX5_SET(modify_sq_in, in, sq_state, p->curr_state);
	MLX5_SET(sqc, sqc, state, p->next_state);
	if (p->rl_update && p->next_state == MLX5_SQC_STATE_RDY) {
		bitmask |= 1;
		MLX5_SET(sqc, sqc, packet_pacing_rate_limit_index, p->rl_index);
	}
	if (p->qos_update && p->next_state == MLX5_SQC_STATE_RDY) {
		bitmask |= 1 << 2;
		MLX5_SET(sqc, sqc, qos_queue_group_id, p->qos_queue_group_id);
	}
	MLX5_SET64(modify_sq_in, in, modify_bitmask, bitmask);

	err = mlx5_core_modify_sq(mdev, sqn, in);

	kvfree(in);

	return err;
}

static void mlx5e_destroy_sq(struct mlx5_core_dev *mdev, u32 sqn)
{
	mlx5_core_destroy_sq(mdev, sqn);
}

int mlx5e_create_sq_rdy(struct mlx5_core_dev *mdev,
			struct mlx5e_sq_param *param,
			struct mlx5e_create_sq_param *csp,
			u16 qos_queue_group_id,
			u32 *sqn)
{
	struct mlx5e_modify_sq_param msp = {0};
	int err;

	err = mlx5e_create_sq(mdev, param, csp, sqn);
	if (err)
		return err;

	msp.curr_state = MLX5_SQC_STATE_RST;
	msp.next_state = MLX5_SQC_STATE_RDY;
	if (qos_queue_group_id) {
		msp.qos_update = true;
		msp.qos_queue_group_id = qos_queue_group_id;
	}
	err = mlx5e_modify_sq(mdev, *sqn, &msp);
	if (err)
		mlx5e_destroy_sq(mdev, *sqn);

	return err;
}

static int mlx5e_set_sq_maxrate(struct net_device *dev,
				struct mlx5e_txqsq *sq, u32 rate);

int mlx5e_open_txqsq(struct mlx5e_channel *c, u32 tisn, int txq_ix,
		     struct mlx5e_params *params, struct mlx5e_sq_param *param,
		     struct mlx5e_txqsq *sq, int tc, u16 qos_queue_group_id,
		     struct mlx5e_sq_stats *sq_stats)
{
	struct mlx5e_create_sq_param csp = {};
	u32 tx_rate;
	int err;

	err = mlx5e_alloc_txqsq(c, txq_ix, params, param, sq, tc);
	if (err)
		return err;

	sq->stats = sq_stats;

	csp.tisn            = tisn;
	csp.tis_lst_sz      = 1;
	csp.cqn             = sq->cq.mcq.cqn;
	csp.wq_ctrl         = &sq->wq_ctrl;
	csp.min_inline_mode = sq->min_inline_mode;
	err = mlx5e_create_sq_rdy(c->mdev, param, &csp, qos_queue_group_id, &sq->sqn);
	if (err)
		goto err_free_txqsq;

	tx_rate = c->priv->tx_rates[sq->txq_ix];
	if (tx_rate)
		mlx5e_set_sq_maxrate(c->netdev, sq, tx_rate);

	if (params->tx_dim_enabled)
		sq->state |= BIT(MLX5E_SQ_STATE_DIM);

	return 0;

err_free_txqsq:
	mlx5e_free_txqsq(sq);

	return err;
}

void mlx5e_activate_txqsq(struct mlx5e_txqsq *sq)
{
	sq->txq = netdev_get_tx_queue(sq->netdev, sq->txq_ix);
	set_bit(MLX5E_SQ_STATE_ENABLED, &sq->state);
	netdev_tx_reset_queue(sq->txq);
	netif_tx_start_queue(sq->txq);
}

void mlx5e_tx_disable_queue(struct netdev_queue *txq)
{
	__netif_tx_lock_bh(txq);
	netif_tx_stop_queue(txq);
	__netif_tx_unlock_bh(txq);
}

void mlx5e_deactivate_txqsq(struct mlx5e_txqsq *sq)
{
	struct mlx5_wq_cyc *wq = &sq->wq;

	clear_bit(MLX5E_SQ_STATE_ENABLED, &sq->state);
	synchronize_net(); /* Sync with NAPI to prevent netif_tx_wake_queue. */

	mlx5e_tx_disable_queue(sq->txq);

	/* last doorbell out, godspeed .. */
	if (mlx5e_wqc_has_room_for(wq, sq->cc, sq->pc, 1)) {
		u16 pi = mlx5_wq_cyc_ctr2ix(wq, sq->pc);
		struct mlx5e_tx_wqe *nop;

		sq->db.wqe_info[pi] = (struct mlx5e_tx_wqe_info) {
			.num_wqebbs = 1,
		};

		nop = mlx5e_post_nop(wq, sq->sqn, &sq->pc);
		mlx5e_notify_hw(wq, sq->pc, sq->uar_map, &nop->ctrl);
	}
}

void mlx5e_close_txqsq(struct mlx5e_txqsq *sq)
{
	struct mlx5_core_dev *mdev = sq->mdev;
	struct mlx5_rate_limit rl = {0};

	cancel_work_sync(&sq->dim.work);
	cancel_work_sync(&sq->recover_work);
	mlx5e_destroy_sq(mdev, sq->sqn);
	if (sq->rate_limit) {
		rl.rate = sq->rate_limit;
		mlx5_rl_remove_rate(mdev, &rl);
	}
	mlx5e_free_txqsq_descs(sq);
	mlx5e_free_txqsq(sq);
}

void mlx5e_tx_err_cqe_work(struct work_struct *recover_work)
{
	struct mlx5e_txqsq *sq = container_of(recover_work, struct mlx5e_txqsq,
					      recover_work);

	mlx5e_reporter_tx_err_cqe(sq);
}

static int mlx5e_open_icosq(struct mlx5e_channel *c, struct mlx5e_params *params,
			    struct mlx5e_sq_param *param, struct mlx5e_icosq *sq,
			    work_func_t recover_work_func)
{
	struct mlx5e_create_sq_param csp = {};
	int err;

	err = mlx5e_alloc_icosq(c, param, sq, recover_work_func);
	if (err)
		return err;

	csp.cqn             = sq->cq.mcq.cqn;
	csp.wq_ctrl         = &sq->wq_ctrl;
	csp.min_inline_mode = params->tx_min_inline_mode;
	err = mlx5e_create_sq_rdy(c->mdev, param, &csp, 0, &sq->sqn);
	if (err)
		goto err_free_icosq;

	if (param->is_tls) {
		sq->ktls_resync = mlx5e_ktls_rx_resync_create_resp_list();
		if (IS_ERR(sq->ktls_resync)) {
			err = PTR_ERR(sq->ktls_resync);
			goto err_destroy_icosq;
		}
	}
	return 0;

err_destroy_icosq:
	mlx5e_destroy_sq(c->mdev, sq->sqn);
err_free_icosq:
	mlx5e_free_icosq(sq);

	return err;
}

void mlx5e_activate_icosq(struct mlx5e_icosq *icosq)
{
	set_bit(MLX5E_SQ_STATE_ENABLED, &icosq->state);
}

void mlx5e_deactivate_icosq(struct mlx5e_icosq *icosq)
{
	clear_bit(MLX5E_SQ_STATE_ENABLED, &icosq->state);
	synchronize_net(); /* Sync with NAPI. */
}

static void mlx5e_close_icosq(struct mlx5e_icosq *sq)
{
	struct mlx5e_channel *c = sq->channel;

	if (sq->ktls_resync)
		mlx5e_ktls_rx_resync_destroy_resp_list(sq->ktls_resync);
	mlx5e_destroy_sq(c->mdev, sq->sqn);
	mlx5e_free_icosq_descs(sq);
	mlx5e_free_icosq(sq);
}

int mlx5e_open_xdpsq(struct mlx5e_channel *c, struct mlx5e_params *params,
		     struct mlx5e_sq_param *param, struct xsk_buff_pool *xsk_pool,
		     struct mlx5e_xdpsq *sq, bool is_redirect)
{
	struct mlx5e_create_sq_param csp = {};
	int err;

	err = mlx5e_alloc_xdpsq(c, params, xsk_pool, param, sq, is_redirect);
	if (err)
		return err;

	csp.tis_lst_sz      = 1;
	csp.tisn            = mlx5e_profile_get_tisn(c->mdev, c->priv, c->priv->profile,
						     c->lag_port, 0); /* tc = 0 */
	csp.cqn             = sq->cq.mcq.cqn;
	csp.wq_ctrl         = &sq->wq_ctrl;
	csp.min_inline_mode = sq->min_inline_mode;
	set_bit(MLX5E_SQ_STATE_ENABLED, &sq->state);

	if (param->is_xdp_mb)
		set_bit(MLX5E_SQ_STATE_XDP_MULTIBUF, &sq->state);

	err = mlx5e_create_sq_rdy(c->mdev, param, &csp, 0, &sq->sqn);
	if (err)
		goto err_free_xdpsq;

	mlx5e_set_xmit_fp(sq, param->is_mpw);

	if (!param->is_mpw && !test_bit(MLX5E_SQ_STATE_XDP_MULTIBUF, &sq->state)) {
		unsigned int ds_cnt = MLX5E_TX_WQE_EMPTY_DS_COUNT + 1;
		unsigned int inline_hdr_sz = 0;
		int i;

		if (sq->min_inline_mode != MLX5_INLINE_MODE_NONE) {
			inline_hdr_sz = MLX5E_XDP_MIN_INLINE;
			ds_cnt++;
		}

		/* Pre initialize fixed WQE fields */
		for (i = 0; i < mlx5_wq_cyc_get_size(&sq->wq); i++) {
			struct mlx5e_tx_wqe      *wqe  = mlx5_wq_cyc_get_wqe(&sq->wq, i);
			struct mlx5_wqe_ctrl_seg *cseg = &wqe->ctrl;
			struct mlx5_wqe_eth_seg  *eseg = &wqe->eth;

			sq->db.wqe_info[i] = (struct mlx5e_xdp_wqe_info) {
				.num_wqebbs = 1,
				.num_pkts   = 1,
			};

			cseg->qpn_ds = cpu_to_be32((sq->sqn << 8) | ds_cnt);
			eseg->inline_hdr.sz = cpu_to_be16(inline_hdr_sz);
		}
	}

	return 0;

err_free_xdpsq:
	clear_bit(MLX5E_SQ_STATE_ENABLED, &sq->state);
	mlx5e_free_xdpsq(sq);

	return err;
}

void mlx5e_close_xdpsq(struct mlx5e_xdpsq *sq)
{
	struct mlx5e_channel *c = sq->channel;

	clear_bit(MLX5E_SQ_STATE_ENABLED, &sq->state);
	synchronize_net(); /* Sync with NAPI. */

	mlx5e_destroy_sq(c->mdev, sq->sqn);
	mlx5e_free_xdpsq_descs(sq);
	mlx5e_free_xdpsq(sq);
}

static int mlx5e_alloc_cq_common(struct mlx5_core_dev *mdev,
				 struct net_device *netdev,
				 struct workqueue_struct *workqueue,
				 struct mlx5e_cq_param *param,
				 struct mlx5e_cq *cq)
{
	struct mlx5_core_cq *mcq = &cq->mcq;
	int err;
	u32 i;

	err = mlx5_cqwq_create(mdev, &param->wq, param->cqc, &cq->wq,
			       &cq->wq_ctrl);
	if (err)
		return err;

	mcq->cqe_sz     = 64;
	mcq->set_ci_db  = cq->wq_ctrl.db.db;
	mcq->arm_db     = cq->wq_ctrl.db.db + 1;
	*mcq->set_ci_db = 0;
	*mcq->arm_db    = 0;
	mcq->vector     = param->eq_ix;
	mcq->comp       = mlx5e_completion_event;
	mcq->event      = mlx5e_cq_error_event;

	for (i = 0; i < mlx5_cqwq_get_size(&cq->wq); i++) {
		struct mlx5_cqe64 *cqe = mlx5_cqwq_get_wqe(&cq->wq, i);

		cqe->op_own = 0xf1;
		cqe->validity_iteration_count = 0xff;
	}

	cq->mdev = mdev;
	cq->netdev = netdev;
	cq->workqueue = workqueue;

	return 0;
}

static int mlx5e_alloc_cq(struct mlx5_core_dev *mdev,
			  struct mlx5e_cq_param *param,
			  struct mlx5e_create_cq_param *ccp,
			  struct mlx5e_cq *cq)
{
	int err;

	param->wq.buf_numa_node = ccp->node;
	param->wq.db_numa_node  = ccp->node;
	param->eq_ix            = ccp->ix;

	err = mlx5e_alloc_cq_common(mdev, ccp->netdev, ccp->wq, param, cq);

	cq->napi     = ccp->napi;
	cq->ch_stats = ccp->ch_stats;

	return err;
}

static void mlx5e_free_cq(struct mlx5e_cq *cq)
{
	mlx5_wq_destroy(&cq->wq_ctrl);
}

static int mlx5e_create_cq(struct mlx5e_cq *cq, struct mlx5e_cq_param *param)
{
	u32 out[MLX5_ST_SZ_DW(create_cq_out)];
	struct mlx5_core_dev *mdev = cq->mdev;
	struct mlx5_core_cq *mcq = &cq->mcq;

	void *in;
	void *cqc;
	int inlen;
	int eqn;
	int err;

	err = mlx5_comp_eqn_get(mdev, param->eq_ix, &eqn);
	if (err)
		return err;

	inlen = MLX5_ST_SZ_BYTES(create_cq_in) +
		sizeof(u64) * cq->wq_ctrl.buf.npages;
	in = kvzalloc(inlen, GFP_KERNEL);
	if (!in)
		return -ENOMEM;

	cqc = MLX5_ADDR_OF(create_cq_in, in, cq_context);

	memcpy(cqc, param->cqc, sizeof(param->cqc));

	mlx5_fill_page_frag_array(&cq->wq_ctrl.buf,
				  (__be64 *)MLX5_ADDR_OF(create_cq_in, in, pas));

	MLX5_SET(cqc,   cqc, cq_period_mode, param->cq_period_mode);
        /*指定此待创建cq对应的eq*/
	MLX5_SET(cqc,   cqc, c_eqn_or_apu_element, eqn);
	MLX5_SET(cqc,   cqc, uar_page,      mdev->priv.uar->index);
	MLX5_SET(cqc,   cqc, log_page_size, cq->wq_ctrl.buf.page_shift -
					    MLX5_ADAPTER_PAGE_SHIFT);
	MLX5_SET64(cqc, cqc, dbr_addr,      cq->wq_ctrl.db.dma);

	err = mlx5_core_create_cq(mdev, mcq, in, inlen, out, sizeof(out));

	kvfree(in);

	if (err)
		return err;

	mlx5e_cq_arm(cq);

	return 0;
}

static void mlx5e_destroy_cq(struct mlx5e_cq *cq)
{
	mlx5_core_destroy_cq(cq->mdev, &cq->mcq);
}

int mlx5e_open_cq(struct mlx5_core_dev *mdev, struct dim_cq_moder moder,
		  struct mlx5e_cq_param *param, struct mlx5e_create_cq_param *ccp,
		  struct mlx5e_cq *cq)
{
	int err;

	err = mlx5e_alloc_cq(mdev, param, ccp, cq);
	if (err)
		return err;

	err = mlx5e_create_cq(cq, param);
	if (err)
		goto err_free_cq;

	if (MLX5_CAP_GEN(mdev, cq_moderation))
		mlx5_core_modify_cq_moderation(mdev, &cq->mcq, moder.usec, moder.pkts);
	return 0;

err_free_cq:
	mlx5e_free_cq(cq);

	return err;
}

void mlx5e_close_cq(struct mlx5e_cq *cq)
{
	mlx5e_destroy_cq(cq);
	mlx5e_free_cq(cq);
}

static int mlx5e_open_tx_cqs(struct mlx5e_channel *c,
			     struct mlx5e_params *params,
			     struct mlx5e_create_cq_param *ccp,
			     struct mlx5e_channel_param *cparam)
{
	int err;
	int tc;

	for (tc = 0; tc < c->num_tc; tc++) {
		err = mlx5e_open_cq(c->mdev, params->tx_cq_moderation, &cparam->txq_sq.cqp,
				    ccp, &c->sq[tc].cq);
		if (err)
			goto err_close_tx_cqs;
	}

	return 0;

err_close_tx_cqs:
	for (tc--; tc >= 0; tc--)
		mlx5e_close_cq(&c->sq[tc].cq);

	return err;
}

static void mlx5e_close_tx_cqs(struct mlx5e_channel *c)
{
	int tc;

	for (tc = 0; tc < c->num_tc; tc++)
		mlx5e_close_cq(&c->sq[tc].cq);
}

static int mlx5e_mqprio_txq_to_tc(struct netdev_tc_txq *tc_to_txq, unsigned int txq)
{
	int tc;

	for (tc = 0; tc < TC_MAX_QUEUE; tc++)
		if (txq - tc_to_txq[tc].offset < tc_to_txq[tc].count)
			return tc;

	WARN(1, "Unexpected TCs configuration. No match found for txq %u", txq);
	return -ENOENT;
}

static int mlx5e_txq_get_qos_node_hw_id(struct mlx5e_params *params, int txq_ix,
					u32 *hw_id)
{
	int tc;

	if (params->mqprio.mode != TC_MQPRIO_MODE_CHANNEL) {
		*hw_id = 0;
		return 0;
	}

	tc = mlx5e_mqprio_txq_to_tc(params->mqprio.tc_to_txq, txq_ix);
	if (tc < 0)
		return tc;

	if (tc >= params->mqprio.num_tc) {
		WARN(1, "Unexpected TCs configuration. tc %d is out of range of %u",
		     tc, params->mqprio.num_tc);
		return -EINVAL;
	}

	*hw_id = params->mqprio.channel.hw_id[tc];
	return 0;
}

static int mlx5e_open_sqs(struct mlx5e_channel *c,
			  struct mlx5e_params *params,
			  struct mlx5e_channel_param *cparam)
{
	int err, tc;

	for (tc = 0; tc < mlx5e_get_dcb_num_tc(params); tc++) {
		int txq_ix = c->ix + tc * params->num_channels;
		u32 qos_queue_group_id;
		u32 tisn;

		tisn = mlx5e_profile_get_tisn(c->mdev, c->priv, c->priv->profile,
					      c->lag_port, tc);
		err = mlx5e_txq_get_qos_node_hw_id(params, txq_ix, &qos_queue_group_id);
		if (err)
			goto err_close_sqs;

		err = mlx5e_open_txqsq(c, tisn, txq_ix,
				       params, &cparam->txq_sq, &c->sq[tc], tc,
				       qos_queue_group_id,
				       &c->priv->channel_stats[c->ix]->sq[tc]);
		if (err)
			goto err_close_sqs;
	}

	return 0;

err_close_sqs:
	for (tc--; tc >= 0; tc--)
		mlx5e_close_txqsq(&c->sq[tc]);

	return err;
}

static void mlx5e_close_sqs(struct mlx5e_channel *c)
{
	int tc;

	for (tc = 0; tc < c->num_tc; tc++)
		mlx5e_close_txqsq(&c->sq[tc]);
}

static int mlx5e_set_sq_maxrate(struct net_device *dev,
				struct mlx5e_txqsq *sq, u32 rate)
{
	struct mlx5e_priv *priv = netdev_priv(dev);
	struct mlx5_core_dev *mdev = priv->mdev;
	struct mlx5e_modify_sq_param msp = {0};
	struct mlx5_rate_limit rl = {0};
	u16 rl_index = 0;
	int err;

	if (rate == sq->rate_limit)
		/* nothing to do */
		return 0;

	if (sq->rate_limit) {
		rl.rate = sq->rate_limit;
		/* remove current rl index to free space to next ones */
		mlx5_rl_remove_rate(mdev, &rl);
	}

	sq->rate_limit = 0;

	if (rate) {
		rl.rate = rate;
		err = mlx5_rl_add_rate(mdev, &rl_index, &rl);
		if (err) {
			netdev_err(dev, "Failed configuring rate %u: %d\n",
				   rate, err);
			return err;
		}
	}

	msp.curr_state = MLX5_SQC_STATE_RDY;
	msp.next_state = MLX5_SQC_STATE_RDY;
	msp.rl_index   = rl_index;
	msp.rl_update  = true;
	err = mlx5e_modify_sq(mdev, sq->sqn, &msp);
	if (err) {
		netdev_err(dev, "Failed configuring rate %u: %d\n",
			   rate, err);
		/* remove the rate from the table */
		if (rate)
			mlx5_rl_remove_rate(mdev, &rl);
		return err;
	}

	sq->rate_limit = rate;
	return 0;
}

static int mlx5e_set_tx_maxrate(struct net_device *dev, int index, u32 rate)
{
	struct mlx5e_priv *priv = netdev_priv(dev);
	struct mlx5_core_dev *mdev = priv->mdev;
	struct mlx5e_txqsq *sq = priv->txq2sq[index];
	int err = 0;

	if (!mlx5_rl_is_supported(mdev)) {
		netdev_err(dev, "Rate limiting is not supported on this device\n");
		return -EINVAL;
	}

	/* rate is given in Mb/sec, HW config is in Kb/sec */
	rate = rate << 10;

	/* Check whether rate in valid range, 0 is always valid */
	if (rate && !mlx5_rl_is_in_range(mdev, rate)) {
		netdev_err(dev, "TX rate %u, is not in range\n", rate);
		return -ERANGE;
	}

	mutex_lock(&priv->state_lock);
	if (test_bit(MLX5E_STATE_OPENED, &priv->state))
		err = mlx5e_set_sq_maxrate(dev, sq, rate);
	if (!err)
		priv->tx_rates[index] = rate;
	mutex_unlock(&priv->state_lock);

	return err;
}

static int mlx5e_open_rxq_rq(struct mlx5e_channel *c, struct mlx5e_params *params,
			     struct mlx5e_rq_param *rq_params)
{
	int err;

	err = mlx5e_init_rxq_rq(c, params, rq_params->xdp_frag_size, &c->rq);
	if (err)
		return err;

	return mlx5e_open_rq(params, rq_params, NULL, cpu_to_node(c->cpu), &c->rq);
}

static int mlx5e_open_queues(struct mlx5e_channel *c,
			     struct mlx5e_params *params,
			     struct mlx5e_channel_param *cparam)
{
	struct dim_cq_moder icocq_moder = {0, 0};
	struct mlx5e_create_cq_param ccp;
	int err;

	mlx5e_build_create_cq_param(&ccp, c);

	err = mlx5e_open_cq(c->mdev, icocq_moder, &cparam->async_icosq.cqp, &ccp,
			    &c->async_icosq.cq);
	if (err)
		return err;

	err = mlx5e_open_cq(c->mdev, icocq_moder, &cparam->icosq.cqp, &ccp,
			    &c->icosq.cq);
	if (err)
		goto err_close_async_icosq_cq;

	err = mlx5e_open_tx_cqs(c, params, &ccp, cparam);
	if (err)
		goto err_close_icosq_cq;

	err = mlx5e_open_cq(c->mdev, params->tx_cq_moderation, &cparam->xdp_sq.cqp, &ccp,
			    &c->xdpsq.cq);
	if (err)
		goto err_close_tx_cqs;

	err = mlx5e_open_cq(c->mdev, params->rx_cq_moderation, &cparam->rq.cqp, &ccp,
			    &c->rq.cq);
	if (err)
		goto err_close_xdp_tx_cqs;

	err = c->xdp ? mlx5e_open_cq(c->mdev, params->tx_cq_moderation, &cparam->xdp_sq.cqp,
				     &ccp, &c->rq_xdpsq.cq) : 0;
	if (err)
		goto err_close_rx_cq;

	spin_lock_init(&c->async_icosq_lock);

	err = mlx5e_open_icosq(c, params, &cparam->async_icosq, &c->async_icosq,
			       mlx5e_async_icosq_err_cqe_work);
	if (err)
		goto err_close_xdpsq_cq;

	mutex_init(&c->icosq_recovery_lock);

	err = mlx5e_open_icosq(c, params, &cparam->icosq, &c->icosq,
			       mlx5e_icosq_err_cqe_work);
	if (err)
		goto err_close_async_icosq;

	err = mlx5e_open_sqs(c, params, cparam);
	if (err)
		goto err_close_icosq;

	err = mlx5e_open_rxq_rq(c, params, &cparam->rq);
	if (err)
		goto err_close_sqs;

	if (c->xdp) {
		err = mlx5e_open_xdpsq(c, params, &cparam->xdp_sq, NULL,
				       &c->rq_xdpsq, false);
		if (err)
			goto err_close_rq;
	}

	err = mlx5e_open_xdpsq(c, params, &cparam->xdp_sq, NULL, &c->xdpsq, true);
	if (err)
		goto err_close_xdp_sq;

	return 0;

err_close_xdp_sq:
	if (c->xdp)
		mlx5e_close_xdpsq(&c->rq_xdpsq);

err_close_rq:
	mlx5e_close_rq(&c->rq);

err_close_sqs:
	mlx5e_close_sqs(c);

err_close_icosq:
	mlx5e_close_icosq(&c->icosq);

err_close_async_icosq:
	mlx5e_close_icosq(&c->async_icosq);

err_close_xdpsq_cq:
	if (c->xdp)
		mlx5e_close_cq(&c->rq_xdpsq.cq);

err_close_rx_cq:
	mlx5e_close_cq(&c->rq.cq);

err_close_xdp_tx_cqs:
	mlx5e_close_cq(&c->xdpsq.cq);

err_close_tx_cqs:
	mlx5e_close_tx_cqs(c);

err_close_icosq_cq:
	mlx5e_close_cq(&c->icosq.cq);

err_close_async_icosq_cq:
	mlx5e_close_cq(&c->async_icosq.cq);

	return err;
}

static void mlx5e_close_queues(struct mlx5e_channel *c)
{
	mlx5e_close_xdpsq(&c->xdpsq);
	if (c->xdp)
		mlx5e_close_xdpsq(&c->rq_xdpsq);
	/* The same ICOSQ is used for UMRs for both RQ and XSKRQ. */
	cancel_work_sync(&c->icosq.recover_work);
	mlx5e_close_rq(&c->rq);
	mlx5e_close_sqs(c);
	mlx5e_close_icosq(&c->icosq);
	mutex_destroy(&c->icosq_recovery_lock);
	mlx5e_close_icosq(&c->async_icosq);
	if (c->xdp)
		mlx5e_close_cq(&c->rq_xdpsq.cq);
	mlx5e_close_cq(&c->rq.cq);
	mlx5e_close_cq(&c->xdpsq.cq);
	mlx5e_close_tx_cqs(c);
	mlx5e_close_cq(&c->icosq.cq);
	mlx5e_close_cq(&c->async_icosq.cq);
}

static u8 mlx5e_enumerate_lag_port(struct mlx5_core_dev *mdev, int ix)
{
	u16 port_aff_bias = mlx5_core_is_pf(mdev) ? 0 : MLX5_CAP_GEN(mdev, vhca_id);

	return (ix + port_aff_bias) % mlx5e_get_num_lag_ports(mdev);
}

static int mlx5e_channel_stats_alloc(struct mlx5e_priv *priv, int ix, int cpu)
{
	if (ix > priv->stats_nch)  {
		netdev_warn(priv->netdev, "Unexpected channel stats index %d > %d\n", ix,
			    priv->stats_nch);
		return -EINVAL;
	}

	if (priv->channel_stats[ix])
		return 0;

	/* Asymmetric dynamic memory allocation.
	 * Freed in mlx5e_priv_arrays_free, not on channel closure.
	 */
	netdev_dbg(priv->netdev, "Creating channel stats %d\n", ix);
	priv->channel_stats[ix] = kvzalloc_node(sizeof(**priv->channel_stats),
						GFP_KERNEL, cpu_to_node(cpu));
	if (!priv->channel_stats[ix])
		return -ENOMEM;
	priv->stats_nch++;

	return 0;
}

void mlx5e_trigger_napi_icosq(struct mlx5e_channel *c)
{
	spin_lock_bh(&c->async_icosq_lock);
	mlx5e_trigger_irq(&c->async_icosq);
	spin_unlock_bh(&c->async_icosq_lock);
}

void mlx5e_trigger_napi_sched(struct napi_struct *napi)
{
	local_bh_disable();
	napi_schedule(napi);
	local_bh_enable();
}

static int mlx5e_open_channel(struct mlx5e_priv *priv, int ix,
			      struct mlx5e_params *params,
			      struct mlx5e_channel_param *cparam,
			      struct xsk_buff_pool *xsk_pool,
			      struct mlx5e_channel **cp)
{
	int cpu = mlx5_comp_vector_get_cpu(priv->mdev, ix);
	struct net_device *netdev = priv->netdev;
	struct mlx5e_xsk_param xsk;
	struct mlx5e_channel *c;
	unsigned int irq;
	int err;

	err = mlx5_comp_irqn_get(priv->mdev, ix, &irq);
	if (err)
		return err;

	err = mlx5e_channel_stats_alloc(priv, ix, cpu);
	if (err)
		return err;

	c = kvzalloc_node(sizeof(*c), GFP_KERNEL, cpu_to_node(cpu));
	if (!c)
		return -ENOMEM;

	c->priv     = priv;
	c->mdev     = priv->mdev;
	c->tstamp   = &priv->tstamp;
	c->ix       = ix;/*channel索引号*/
	c->cpu      = cpu;
	c->pdev     = mlx5_core_dma_dev(priv->mdev);
	c->netdev   = priv->netdev;
	c->mkey_be  = cpu_to_be32(priv->mdev->mlx5e_res.hw_objs.mkey);
	c->num_tc   = mlx5e_get_dcb_num_tc(params);/*channel中tc的数量*/
	c->xdp      = !!params->xdp_prog;
	c->stats    = &priv->channel_stats[ix]->ch;
	c->aff_mask = irq_get_effective_affinity_mask(irq);
	c->lag_port = mlx5e_enumerate_lag_port(priv->mdev, ix);

	//为此netdev的注册收包回调（软中断触发后被调用）
	netif_napi_add(netdev, &c->napi, mlx5e_napi_poll);

	err = mlx5e_open_queues(c, params, cparam);
	if (unlikely(err))
		goto err_napi_del;

	if (xsk_pool) {
		mlx5e_build_xsk_param(xsk_pool, &xsk);
		err = mlx5e_open_xsk(priv, params, &xsk, xsk_pool, c);
		if (unlikely(err))
			goto err_close_queues;
	}

	*cp = c;

	return 0;

err_close_queues:
	mlx5e_close_queues(c);

err_napi_del:
	netif_napi_del(&c->napi);

	kvfree(c);

	return err;
}

static void mlx5e_activate_channel(struct mlx5e_channel *c)
{
	int tc;

	napi_enable(&c->napi);

	for (tc = 0; tc < c->num_tc; tc++)
		mlx5e_activate_txqsq(&c->sq[tc]);
	mlx5e_activate_icosq(&c->icosq);
	mlx5e_activate_icosq(&c->async_icosq);

	if (test_bit(MLX5E_CHANNEL_STATE_XSK, c->state))
		mlx5e_activate_xsk(c);
	else
		mlx5e_activate_rq(&c->rq);
}

static void mlx5e_deactivate_channel(struct mlx5e_channel *c)
{
	int tc;

	if (test_bit(MLX5E_CHANNEL_STATE_XSK, c->state))
		mlx5e_deactivate_xsk(c);
	else
		mlx5e_deactivate_rq(&c->rq);

	mlx5e_deactivate_icosq(&c->async_icosq);
	mlx5e_deactivate_icosq(&c->icosq);
	for (tc = 0; tc < c->num_tc; tc++)
		mlx5e_deactivate_txqsq(&c->sq[tc]);
	mlx5e_qos_deactivate_queues(c);

	napi_disable(&c->napi);
}

static void mlx5e_close_channel(struct mlx5e_channel *c)
{
	if (test_bit(MLX5E_CHANNEL_STATE_XSK, c->state))
		mlx5e_close_xsk(c);
	mlx5e_close_queues(c);
	mlx5e_qos_close_queues(c);
	netif_napi_del(&c->napi);

	kvfree(c);
}

int mlx5e_open_channels(struct mlx5e_priv *priv,
			struct mlx5e_channels *chs)
{
	struct mlx5e_channel_param *cparam;
	int err = -ENOMEM;
	int i;

	/*设置channel数目*/
	chs->num = chs->params.num_channels;

	/*申请对应数目的channel*/
	chs->c = kcalloc(chs->num, sizeof(struct mlx5e_channel *), GFP_KERNEL);
	cparam = kvzalloc(sizeof(struct mlx5e_channel_param), GFP_KERNEL);
	if (!chs->c || !cparam)
		goto err_free;

	err = mlx5e_build_channel_param(priv->mdev, &chs->params, priv->q_counter, cparam);
	if (err)
		goto err_free;

	for (i = 0; i < chs->num; i++) {
		struct xsk_buff_pool *xsk_pool = NULL;

		if (chs->params.xdp_prog)
			xsk_pool = mlx5e_xsk_get_pool(&chs->params, chs->params.xsk, i);

		/*打开第i个channel*/
		err = mlx5e_open_channel(priv, i/*channel编号*/, &chs->params, cparam, xsk_pool, &chs->c[i]/*第i个channle*/);
		if (err)
			goto err_close_channels;
	}

	if (MLX5E_GET_PFLAG(&chs->params, MLX5E_PFLAG_TX_PORT_TS) || chs->params.ptp_rx) {
		err = mlx5e_ptp_open(priv, &chs->params, chs->c[0]->lag_port, &chs->ptp);
		if (err)
			goto err_close_channels;
	}

	if (priv->htb) {
		err = mlx5e_qos_open_queues(priv, chs);
		if (err)
			goto err_close_ptp;
	}

	mlx5e_health_channels_update(priv);
	kvfree(cparam);
	return 0;

err_close_ptp:
	if (chs->ptp)
		mlx5e_ptp_close(chs->ptp);

err_close_channels:
	for (i--; i >= 0; i--)
		mlx5e_close_channel(chs->c[i]);

err_free:
	kfree(chs->c);
	kvfree(cparam);
	chs->num = 0;
	return err;
}

static void mlx5e_activate_channels(struct mlx5e_priv *priv, struct mlx5e_channels *chs)
{
	int i;

	for (i = 0; i < chs->num; i++)
		mlx5e_activate_channel(chs->c[i]);

	if (priv->htb)
		mlx5e_qos_activate_queues(priv);

	for (i = 0; i < chs->num; i++)
		mlx5e_trigger_napi_icosq(chs->c[i]);

	if (chs->ptp)
		mlx5e_ptp_activate_channel(chs->ptp);
}

static int mlx5e_wait_channels_min_rx_wqes(struct mlx5e_channels *chs)
{
	int err = 0;
	int i;

	for (i = 0; i < chs->num; i++) {
		int timeout = err ? 0 : MLX5E_RQ_WQES_TIMEOUT;
		struct mlx5e_channel *c = chs->c[i];

		if (test_bit(MLX5E_CHANNEL_STATE_XSK, c->state))
			continue;

		err |= mlx5e_wait_for_min_rx_wqes(&c->rq, timeout);

		/* Don't wait on the XSK RQ, because the newer xdpsock sample
		 * doesn't provide any Fill Ring entries at the setup stage.
		 */
	}

	return err ? -ETIMEDOUT : 0;
}

static void mlx5e_deactivate_channels(struct mlx5e_channels *chs)
{
	int i;

	if (chs->ptp)
		mlx5e_ptp_deactivate_channel(chs->ptp);

	for (i = 0; i < chs->num; i++)
		mlx5e_deactivate_channel(chs->c[i]);
}

void mlx5e_close_channels(struct mlx5e_channels *chs)
{
	int i;

	ASSERT_RTNL();
	if (chs->ptp) {
		mlx5e_ptp_close(chs->ptp);
		chs->ptp = NULL;
	}
	for (i = 0; i < chs->num; i++)
		mlx5e_close_channel(chs->c[i]);

	kfree(chs->c);
	chs->num = 0;
}

static int mlx5e_modify_tirs_packet_merge(struct mlx5e_priv *priv)
{
	struct mlx5e_rx_res *res = priv->rx_res;

	return mlx5e_rx_res_packet_merge_set_param(res, &priv->channels.params.packet_merge);
}

static MLX5E_DEFINE_PREACTIVATE_WRAPPER_CTX(mlx5e_modify_tirs_packet_merge);

static int mlx5e_set_mtu(struct mlx5_core_dev *mdev,
			 struct mlx5e_params *params, u16 mtu)
{
	u16 hw_mtu = MLX5E_SW2HW_MTU(params, mtu);
	int err;

	err = mlx5_set_port_mtu(mdev, hw_mtu, 1);
	if (err)
		return err;

	/* Update vport context MTU */
	mlx5_modify_nic_vport_mtu(mdev, hw_mtu);
	return 0;
}

static void mlx5e_query_mtu(struct mlx5_core_dev *mdev,
			    struct mlx5e_params *params, u16 *mtu)
{
	u16 hw_mtu = 0;
	int err;

	err = mlx5_query_nic_vport_mtu(mdev, &hw_mtu);
	if (err || !hw_mtu) /* fallback to port oper mtu */
		mlx5_query_port_oper_mtu(mdev, &hw_mtu, 1);

	*mtu = MLX5E_HW2SW_MTU(params, hw_mtu);
}

int mlx5e_set_dev_port_mtu(struct mlx5e_priv *priv)
{
	struct mlx5e_params *params = &priv->channels.params;
	struct net_device *netdev = priv->netdev;
	struct mlx5_core_dev *mdev = priv->mdev;
	u16 mtu;
	int err;

	err = mlx5e_set_mtu(mdev, params, params->sw_mtu);
	if (err)
		return err;

	mlx5e_query_mtu(mdev, params, &mtu);
	if (mtu != params->sw_mtu)
		netdev_warn(netdev, "%s: VPort MTU %d is different than netdev mtu %d\n",
			    __func__, mtu, params->sw_mtu);

	params->sw_mtu = mtu;
	return 0;
}

MLX5E_DEFINE_PREACTIVATE_WRAPPER_CTX(mlx5e_set_dev_port_mtu);

void mlx5e_set_netdev_mtu_boundaries(struct mlx5e_priv *priv)
{
	struct mlx5e_params *params = &priv->channels.params;
	struct net_device *netdev   = priv->netdev;
	struct mlx5_core_dev *mdev  = priv->mdev;
	u16 max_mtu;

	/* MTU range: 68 - hw-specific max */
	netdev->min_mtu = ETH_MIN_MTU;

	mlx5_query_port_max_mtu(mdev, &max_mtu, 1);
	netdev->max_mtu = min_t(unsigned int, MLX5E_HW2SW_MTU(params, max_mtu),
				ETH_MAX_MTU);
}

static int mlx5e_netdev_set_tcs(struct net_device *netdev, u16 nch, u8 ntc,
				struct netdev_tc_txq *tc_to_txq)
{
	int tc, err;

	netdev_reset_tc(netdev);

	if (ntc == 1)
		return 0;

	err = netdev_set_num_tc(netdev, ntc);
	if (err) {
		netdev_WARN(netdev, "netdev_set_num_tc failed (%d), ntc = %d\n", err, ntc);
		return err;
	}

	for (tc = 0; tc < ntc; tc++) {
		u16 count, offset;

		count = tc_to_txq[tc].count;
		offset = tc_to_txq[tc].offset;
		netdev_set_tc_queue(netdev, tc, count, offset);
	}

	return 0;
}

int mlx5e_update_tx_netdev_queues(struct mlx5e_priv *priv)
{
	int nch, ntc, num_txqs, err;
	int qos_queues = 0;

	if (priv->htb)
		qos_queues = mlx5e_htb_cur_leaf_nodes(priv->htb);

	nch = priv->channels.params.num_channels;
	ntc = mlx5e_get_dcb_num_tc(&priv->channels.params);
	num_txqs = nch * ntc + qos_queues;
	if (MLX5E_GET_PFLAG(&priv->channels.params, MLX5E_PFLAG_TX_PORT_TS))
		num_txqs += ntc;

	netdev_dbg(priv->netdev, "Setting num_txqs %d\n", num_txqs);
	err = netif_set_real_num_tx_queues(priv->netdev, num_txqs);
	if (err)
		netdev_warn(priv->netdev, "netif_set_real_num_tx_queues failed, %d\n", err);

	return err;
}

static int mlx5e_update_netdev_queues(struct mlx5e_priv *priv)
{
	struct netdev_tc_txq old_tc_to_txq[TC_MAX_QUEUE], *tc_to_txq;
	struct net_device *netdev = priv->netdev;
	int old_num_txqs, old_ntc;
	int nch, ntc;
	int err;
	int i;

	old_num_txqs = netdev->real_num_tx_queues;
	old_ntc = netdev->num_tc ? : 1;
	for (i = 0; i < ARRAY_SIZE(old_tc_to_txq); i++)
		old_tc_to_txq[i] = netdev->tc_to_txq[i];

	nch = priv->channels.params.num_channels;
	ntc = priv->channels.params.mqprio.num_tc;
	tc_to_txq = priv->channels.params.mqprio.tc_to_txq;

	err = mlx5e_netdev_set_tcs(netdev, nch, ntc, tc_to_txq);
	if (err)
		goto err_out;
	err = mlx5e_update_tx_netdev_queues(priv);
	if (err)
		goto err_tcs;
	err = netif_set_real_num_rx_queues(netdev, nch);
	if (err) {
		netdev_warn(netdev, "netif_set_real_num_rx_queues failed, %d\n", err);
		goto err_txqs;
	}

	return 0;

err_txqs:
	/* netif_set_real_num_rx_queues could fail only when nch increased. Only
	 * one of nch and ntc is changed in this function. That means, the call
	 * to netif_set_real_num_tx_queues below should not fail, because it
	 * decreases the number of TX queues.
	 */
	WARN_ON_ONCE(netif_set_real_num_tx_queues(netdev, old_num_txqs));

err_tcs:
	WARN_ON_ONCE(mlx5e_netdev_set_tcs(netdev, old_num_txqs / old_ntc, old_ntc,
					  old_tc_to_txq));
err_out:
	return err;
}

static MLX5E_DEFINE_PREACTIVATE_WRAPPER_CTX(mlx5e_update_netdev_queues);

static void mlx5e_set_default_xps_cpumasks(struct mlx5e_priv *priv,
					   struct mlx5e_params *params)
{
	struct mlx5_core_dev *mdev = priv->mdev;
	int num_comp_vectors, ix, irq;

	num_comp_vectors = mlx5_comp_vectors_max(mdev);

	for (ix = 0; ix < params->num_channels; ix++) {
		cpumask_clear(priv->scratchpad.cpumask);

		for (irq = ix; irq < num_comp_vectors; irq += params->num_channels) {
			int cpu = mlx5_comp_vector_get_cpu(mdev, irq);

			cpumask_set_cpu(cpu, priv->scratchpad.cpumask);
		}

		netif_set_xps_queue(priv->netdev, priv->scratchpad.cpumask, ix);
	}
}

static int mlx5e_num_channels_changed(struct mlx5e_priv *priv)
{
	u16 count = priv->channels.params.num_channels;
	int err;

	err = mlx5e_update_netdev_queues(priv);
	if (err)
		return err;

	mlx5e_set_default_xps_cpumasks(priv, &priv->channels.params);

	/* This function may be called on attach, before priv->rx_res is created. */
	if (priv->rx_res) {
		mlx5e_rx_res_rss_update_num_channels(priv->rx_res, count);

		if (!netif_is_rxfh_configured(priv->netdev))
			mlx5e_rx_res_rss_set_indir_uniform(priv->rx_res, count);
	}

	return 0;
}

MLX5E_DEFINE_PREACTIVATE_WRAPPER_CTX(mlx5e_num_channels_changed);

static void mlx5e_build_txq_maps(struct mlx5e_priv *priv)
{
	int i, ch, tc, num_tc;

	ch = priv->channels.num;
	num_tc = mlx5e_get_dcb_num_tc(&priv->channels.params);

	for (i = 0; i < ch; i++) {
		for (tc = 0; tc < num_tc; tc++) {
			struct mlx5e_channel *c = priv->channels.c[i];
			struct mlx5e_txqsq *sq = &c->sq[tc];

			priv->txq2sq[sq->txq_ix] = sq;
		}
	}

	if (!priv->channels.ptp)
		goto out;

	if (!test_bit(MLX5E_PTP_STATE_TX, priv->channels.ptp->state))
		goto out;

	for (tc = 0; tc < num_tc; tc++) {
		struct mlx5e_ptp *c = priv->channels.ptp;
		struct mlx5e_txqsq *sq = &c->ptpsq[tc].txqsq;

		priv->txq2sq[sq->txq_ix] = sq;
	}

out:
	/* Make the change to txq2sq visible before the queue is started.
	 * As mlx5e_xmit runs under a spinlock, there is an implicit ACQUIRE,
	 * which pairs with this barrier.
	 */
	smp_wmb();
}

void mlx5e_activate_priv_channels(struct mlx5e_priv *priv)
{
	mlx5e_build_txq_maps(priv);
	mlx5e_activate_channels(priv, &priv->channels);
	mlx5e_xdp_tx_enable(priv);

	/* dev_watchdog() wants all TX queues to be started when the carrier is
	 * OK, including the ones in range real_num_tx_queues..num_tx_queues-1.
	 * Make it happy to avoid TX timeout false alarms.
	 */
	netif_tx_start_all_queues(priv->netdev);

	if (mlx5e_is_vport_rep(priv))
		mlx5e_rep_activate_channels(priv);

	set_bit(MLX5E_STATE_CHANNELS_ACTIVE, &priv->state);

	mlx5e_wait_channels_min_rx_wqes(&priv->channels);

	if (priv->rx_res)
		mlx5e_rx_res_channels_activate(priv->rx_res, &priv->channels);
}

static void mlx5e_cancel_tx_timeout_work(struct mlx5e_priv *priv)
{
	WARN_ON_ONCE(test_bit(MLX5E_STATE_CHANNELS_ACTIVE, &priv->state));
	if (current_work() != &priv->tx_timeout_work)
		cancel_work_sync(&priv->tx_timeout_work);
}

void mlx5e_deactivate_priv_channels(struct mlx5e_priv *priv)
{
	if (priv->rx_res)
		mlx5e_rx_res_channels_deactivate(priv->rx_res);

	clear_bit(MLX5E_STATE_CHANNELS_ACTIVE, &priv->state);
	mlx5e_cancel_tx_timeout_work(priv);

	if (mlx5e_is_vport_rep(priv))
		mlx5e_rep_deactivate_channels(priv);

	/* The results of ndo_select_queue are unreliable, while netdev config
	 * is being changed (real_num_tx_queues, num_tc). Stop all queues to
	 * prevent ndo_start_xmit from being called, so that it can assume that
	 * the selected queue is always valid.
	 */
	netif_tx_disable(priv->netdev);

	mlx5e_xdp_tx_disable(priv);
	mlx5e_deactivate_channels(&priv->channels);
}

static int mlx5e_switch_priv_params(struct mlx5e_priv *priv,
				    struct mlx5e_params *new_params,
				    mlx5e_fp_preactivate preactivate,
				    void *context)
{
	struct mlx5e_params old_params;

	old_params = priv->channels.params;
	priv->channels.params = *new_params;

	if (preactivate) {
		int err;

		err = preactivate(priv, context);
		if (err) {
			priv->channels.params = old_params;
			return err;
		}
	}

	return 0;
}

static int mlx5e_switch_priv_channels(struct mlx5e_priv *priv,
				      struct mlx5e_channels *new_chs,
				      mlx5e_fp_preactivate preactivate,
				      void *context)
{
	struct net_device *netdev = priv->netdev;
	struct mlx5e_channels old_chs;
	int carrier_ok;
	int err = 0;

	carrier_ok = netif_carrier_ok(netdev);
	netif_carrier_off(netdev);

	mlx5e_deactivate_priv_channels(priv);

	old_chs = priv->channels;
	priv->channels = *new_chs;

	/* New channels are ready to roll, call the preactivate hook if needed
	 * to modify HW settings or update kernel parameters.
	 */
	if (preactivate) {
		err = preactivate(priv, context);
		if (err) {
			priv->channels = old_chs;
			goto out;
		}
	}

	mlx5e_close_channels(&old_chs);
	priv->profile->update_rx(priv);

	mlx5e_selq_apply(&priv->selq);
out:
	mlx5e_activate_priv_channels(priv);

	/* return carrier back if needed */
	if (carrier_ok)
		netif_carrier_on(netdev);

	return err;
}

int mlx5e_safe_switch_params(struct mlx5e_priv *priv,
			     struct mlx5e_params *params,
			     mlx5e_fp_preactivate preactivate,
			     void *context, bool reset)
{
	struct mlx5e_channels *new_chs;
	int err;

	reset &= test_bit(MLX5E_STATE_OPENED, &priv->state);
	if (!reset)
		return mlx5e_switch_priv_params(priv, params, preactivate, context);

	new_chs = kzalloc(sizeof(*new_chs), GFP_KERNEL);
	if (!new_chs)
		return -ENOMEM;
	new_chs->params = *params;

	mlx5e_selq_prepare_params(&priv->selq, &new_chs->params);

	err = mlx5e_open_channels(priv, new_chs);
	if (err)
		goto err_cancel_selq;

	err = mlx5e_switch_priv_channels(priv, new_chs, preactivate, context);
	if (err)
		goto err_close;

	kfree(new_chs);
	return 0;

err_close:
	mlx5e_close_channels(new_chs);

err_cancel_selq:
	mlx5e_selq_cancel(&priv->selq);
	kfree(new_chs);
	return err;
}

int mlx5e_safe_reopen_channels(struct mlx5e_priv *priv)
{
	return mlx5e_safe_switch_params(priv, &priv->channels.params, NULL, NULL, true);
}

void mlx5e_timestamp_init(struct mlx5e_priv *priv)
{
	priv->tstamp.tx_type   = HWTSTAMP_TX_OFF;
	priv->tstamp.rx_filter = HWTSTAMP_FILTER_NONE;
}

static void mlx5e_modify_admin_state(struct mlx5_core_dev *mdev,
				     enum mlx5_port_status state)
{
	struct mlx5_eswitch *esw = mdev->priv.eswitch;
	int vport_admin_state;

	mlx5_set_port_admin_status(mdev, state);

	if (mlx5_eswitch_mode(mdev) == MLX5_ESWITCH_OFFLOADS ||
	    !MLX5_CAP_GEN(mdev, uplink_follow))
		return;

	if (state == MLX5_PORT_UP)
		vport_admin_state = MLX5_VPORT_ADMIN_STATE_AUTO;
	else
		vport_admin_state = MLX5_VPORT_ADMIN_STATE_DOWN;

	mlx5_eswitch_set_vport_state(esw, MLX5_VPORT_UPLINK, vport_admin_state);
}

int mlx5e_open_locked(struct net_device *netdev)
{
	struct mlx5e_priv *priv = netdev_priv(netdev);
	int err;

	mlx5e_selq_prepare_params(&priv->selq, &priv->channels.params);

	set_bit(MLX5E_STATE_OPENED, &priv->state);

	err = mlx5e_open_channels(priv, &priv->channels);
	if (err)
		goto err_clear_state_opened_flag;

	err = priv->profile->update_rx(priv);
	if (err)
		goto err_close_channels;

	mlx5e_selq_apply(&priv->selq);
	mlx5e_activate_priv_channels(priv);
	mlx5e_apply_traps(priv, true);
	if (priv->profile->update_carrier)
		priv->profile->update_carrier(priv);

	mlx5e_queue_update_stats(priv);
	return 0;

err_close_channels:
	mlx5e_close_channels(&priv->channels);
err_clear_state_opened_flag:
	clear_bit(MLX5E_STATE_OPENED, &priv->state);
	mlx5e_selq_cancel(&priv->selq);
	return err;
}

int mlx5e_open(struct net_device *netdev)
{
	struct mlx5e_priv *priv = netdev_priv(netdev);
	int err;

	mutex_lock(&priv->state_lock);
	err = mlx5e_open_locked(netdev);
	if (!err)
		mlx5e_modify_admin_state(priv->mdev, MLX5_PORT_UP);
	mutex_unlock(&priv->state_lock);

	return err;
}

int mlx5e_close_locked(struct net_device *netdev)
{
	struct mlx5e_priv *priv = netdev_priv(netdev);

	/* May already be CLOSED in case a previous configuration operation
	 * (e.g RX/TX queue size change) that involves close&open failed.
	 */
	if (!test_bit(MLX5E_STATE_OPENED, &priv->state))
		return 0;

	mlx5e_apply_traps(priv, false);
	clear_bit(MLX5E_STATE_OPENED, &priv->state);

	netif_carrier_off(priv->netdev);
	mlx5e_deactivate_priv_channels(priv);
	mlx5e_close_channels(&priv->channels);

	return 0;
}

int mlx5e_close(struct net_device *netdev)
{
	struct mlx5e_priv *priv = netdev_priv(netdev);
	int err;

	if (!netif_device_present(netdev))
		return -ENODEV;

	mutex_lock(&priv->state_lock);
	mlx5e_modify_admin_state(priv->mdev, MLX5_PORT_DOWN);
	err = mlx5e_close_locked(netdev);
	mutex_unlock(&priv->state_lock);

	return err;
}

static void mlx5e_free_drop_rq(struct mlx5e_rq *rq)
{
	mlx5_wq_destroy(&rq->wq_ctrl);
}

static int mlx5e_alloc_drop_rq(struct mlx5_core_dev *mdev,
			       struct mlx5e_rq *rq,
			       struct mlx5e_rq_param *param)
{
	void *rqc = param->rqc;
	void *rqc_wq = MLX5_ADDR_OF(rqc, rqc, wq);
	int err;

	param->wq.db_numa_node = param->wq.buf_numa_node;

	err = mlx5_wq_cyc_create(mdev, &param->wq, rqc_wq, &rq->wqe.wq,
				 &rq->wq_ctrl);
	if (err)
		return err;

	/* Mark as unused given "Drop-RQ" packets never reach XDP */
	xdp_rxq_info_unused(&rq->xdp_rxq);

	rq->mdev = mdev;

	return 0;
}

static int mlx5e_alloc_drop_cq(struct mlx5e_priv *priv,
			       struct mlx5e_cq *cq,
			       struct mlx5e_cq_param *param)
{
	struct mlx5_core_dev *mdev = priv->mdev;

	param->wq.buf_numa_node = dev_to_node(mlx5_core_dma_dev(mdev));
	param->wq.db_numa_node  = dev_to_node(mlx5_core_dma_dev(mdev));

	return mlx5e_alloc_cq_common(priv->mdev, priv->netdev, priv->wq, param, cq);
}

int mlx5e_open_drop_rq(struct mlx5e_priv *priv,
		       struct mlx5e_rq *drop_rq)
{
	struct mlx5_core_dev *mdev = priv->mdev;
	struct mlx5e_cq_param cq_param = {};
	struct mlx5e_rq_param rq_param = {};
	struct mlx5e_cq *cq = &drop_rq->cq;
	int err;

	mlx5e_build_drop_rq_param(mdev, priv->drop_rq_q_counter, &rq_param);

	err = mlx5e_alloc_drop_cq(priv, cq, &cq_param);
	if (err)
		return err;

	err = mlx5e_create_cq(cq, &cq_param);
	if (err)
		goto err_free_cq;

	err = mlx5e_alloc_drop_rq(mdev, drop_rq, &rq_param);
	if (err)
		goto err_destroy_cq;

	err = mlx5e_create_rq(drop_rq, &rq_param);
	if (err)
		goto err_free_rq;

	err = mlx5e_modify_rq_state(drop_rq, MLX5_RQC_STATE_RST, MLX5_RQC_STATE_RDY);
	if (err)
		mlx5_core_warn(priv->mdev, "modify_rq_state failed, rx_if_down_packets won't be counted %d\n", err);

	return 0;

err_free_rq:
	mlx5e_free_drop_rq(drop_rq);

err_destroy_cq:
	mlx5e_destroy_cq(cq);

err_free_cq:
	mlx5e_free_cq(cq);

	return err;
}

void mlx5e_close_drop_rq(struct mlx5e_rq *drop_rq)
{
	mlx5e_destroy_rq(drop_rq);
	mlx5e_free_drop_rq(drop_rq);
	mlx5e_destroy_cq(&drop_rq->cq);
	mlx5e_free_cq(&drop_rq->cq);
}

static void mlx5e_cleanup_nic_tx(struct mlx5e_priv *priv)
{
	if (priv->mqprio_rl) {
		mlx5e_mqprio_rl_cleanup(priv->mqprio_rl);
		mlx5e_mqprio_rl_free(priv->mqprio_rl);
		priv->mqprio_rl = NULL;
	}
	mlx5e_accel_cleanup_tx(priv);
}

static int mlx5e_modify_channels_vsd(struct mlx5e_channels *chs, bool vsd)
{
	int err;
	int i;

	for (i = 0; i < chs->num; i++) {
		err = mlx5e_modify_rq_vsd(&chs->c[i]->rq, vsd);
		if (err)
			return err;
	}
	if (chs->ptp && test_bit(MLX5E_PTP_STATE_RX, chs->ptp->state))
		return mlx5e_modify_rq_vsd(&chs->ptp->rq, vsd);

	return 0;
}

/*默认初始化为每个tc可发任意队列*/
static void mlx5e_mqprio_build_default_tc_to_txq(struct netdev_tc_txq *tc_to_txq,
						 int ntc, int nch)
{
	int tc;

	memset(tc_to_txq, 0, sizeof(*tc_to_txq) * TC_MAX_QUEUE);

	/* Map netdev TCs to offset 0.
	 * We have our own UP to TXQ mapping for DCB mode of QoS
	 */
	for (tc = 0; tc < ntc; tc++) {
		tc_to_txq[tc] = (struct netdev_tc_txq) {
			.count = nch,
			.offset = 0,
		};
	}
}

static void mlx5e_mqprio_build_tc_to_txq(struct netdev_tc_txq *tc_to_txq,
					 struct tc_mqprio_qopt *qopt)
{
	int tc;

	for (tc = 0; tc < TC_MAX_QUEUE; tc++) {
		tc_to_txq[tc] = (struct netdev_tc_txq) {
			.count = qopt->count[tc],
			.offset = qopt->offset[tc],
		};
	}
}

static void mlx5e_params_mqprio_dcb_set(struct mlx5e_params *params, u8 num_tc)
{
	params->mqprio.mode = TC_MQPRIO_MODE_DCB;
	params->mqprio.num_tc = num_tc;
	mlx5e_mqprio_build_default_tc_to_txq(params->mqprio.tc_to_txq, num_tc,
					     params->num_channels);
}

static void mlx5e_mqprio_rl_update_params(struct mlx5e_params *params,
					  struct mlx5e_mqprio_rl *rl)
{
	int tc;

	for (tc = 0; tc < TC_MAX_QUEUE; tc++) {
		u32 hw_id = 0;

		if (rl)
			mlx5e_mqprio_rl_get_node_hw_id(rl, tc, &hw_id);
		params->mqprio.channel.hw_id[tc] = hw_id;
	}
}

static void mlx5e_params_mqprio_channel_set(struct mlx5e_params *params,
					    struct tc_mqprio_qopt_offload *mqprio,
					    struct mlx5e_mqprio_rl *rl)
{
	int tc;

	params->mqprio.mode = TC_MQPRIO_MODE_CHANNEL;
	params->mqprio.num_tc = mqprio->qopt.num_tc;

	for (tc = 0; tc < TC_MAX_QUEUE; tc++)
		params->mqprio.channel.max_rate[tc] = mqprio->max_rate[tc];

	mlx5e_mqprio_rl_update_params(params, rl);
	mlx5e_mqprio_build_tc_to_txq(params->mqprio.tc_to_txq, &mqprio->qopt);
}

static void mlx5e_params_mqprio_reset(struct mlx5e_params *params)
{
	mlx5e_params_mqprio_dcb_set(params, 1);
}

static int mlx5e_setup_tc_mqprio_dcb(struct mlx5e_priv *priv,
				     struct tc_mqprio_qopt *mqprio)
{
	struct mlx5e_params new_params;
	u8 tc = mqprio->num_tc;/*支持的tc数目*/
	int err;

	mqprio->hw = TC_MQPRIO_HW_OFFLOAD_TCS;

<<<<<<< HEAD
	/*检查tc num是否合适*/
	if (tc && tc != MLX5E_MAX_NUM_TC)
=======
	if (tc && tc != MLX5_MAX_NUM_TC)
>>>>>>> 9d1694dc
		return -EINVAL;

	new_params = priv->channels.params;
	mlx5e_params_mqprio_dcb_set(&new_params, tc ? tc : 1);

	err = mlx5e_safe_switch_params(priv, &new_params,
				       mlx5e_num_channels_changed_ctx, NULL, true);

	if (!err && priv->mqprio_rl) {
		mlx5e_mqprio_rl_cleanup(priv->mqprio_rl);
		mlx5e_mqprio_rl_free(priv->mqprio_rl);
		priv->mqprio_rl = NULL;
	}

	priv->max_opened_tc = max_t(u8, priv->max_opened_tc,
				    mlx5e_get_dcb_num_tc(&priv->channels.params));
	return err;
}

static int mlx5e_mqprio_channel_validate(struct mlx5e_priv *priv,
					 struct tc_mqprio_qopt_offload *mqprio)
{
	struct net_device *netdev = priv->netdev;
	struct mlx5e_ptp *ptp_channel;
	int agg_count = 0;
	int i;

	ptp_channel = priv->channels.ptp;
	if (ptp_channel && test_bit(MLX5E_PTP_STATE_TX, ptp_channel->state)) {
		netdev_err(netdev,
			   "Cannot activate MQPRIO mode channel since it conflicts with TX port TS\n");
		return -EINVAL;
	}

	if (mqprio->qopt.offset[0] != 0 || mqprio->qopt.num_tc < 1 ||
	    mqprio->qopt.num_tc > MLX5E_MAX_NUM_MQPRIO_CH_TC)
		return -EINVAL;

	for (i = 0; i < mqprio->qopt.num_tc; i++) {
		if (!mqprio->qopt.count[i]) {
			netdev_err(netdev, "Zero size for queue-group (%d) is not supported\n", i);
			return -EINVAL;
		}
		if (mqprio->min_rate[i]) {
			/*此模式当前不支持min rate*/
			netdev_err(netdev, "Min tx rate is not supported\n");
			return -EINVAL;
		}

		/*支持最大rate*/
		if (mqprio->max_rate[i]) {
			int err;

			err = mlx5e_qos_bytes_rate_check(priv->mdev, mqprio->max_rate[i]);
			if (err)
				return err;
		}

		if (mqprio->qopt.offset[i] != agg_count) {
			netdev_err(netdev, "Discontinuous queues config is not supported\n");
			return -EINVAL;
		}
		agg_count += mqprio->qopt.count[i];
	}

	if (priv->channels.params.num_channels != agg_count) {
		netdev_err(netdev, "Num of queues (%d) does not match available (%d)\n",
			   agg_count, priv->channels.params.num_channels);
		return -EINVAL;
	}

	return 0;
}

static bool mlx5e_mqprio_rate_limit(u8 num_tc, u64 max_rate[])
{
	int tc;

	for (tc = 0; tc < num_tc; tc++)
		if (max_rate[tc])
			return true;
	return false;
}

static struct mlx5e_mqprio_rl *mlx5e_mqprio_rl_create(struct mlx5_core_dev *mdev,
						      u8 num_tc, u64 max_rate[])
{
	struct mlx5e_mqprio_rl *rl;
	int err;

	if (!mlx5e_mqprio_rate_limit(num_tc, max_rate))
		return NULL;

	rl = mlx5e_mqprio_rl_alloc();
	if (!rl)
		return ERR_PTR(-ENOMEM);

	err = mlx5e_mqprio_rl_init(rl, mdev, num_tc, max_rate);
	if (err) {
		mlx5e_mqprio_rl_free(rl);
		return ERR_PTR(err);
	}

	return rl;
}

static int mlx5e_setup_tc_mqprio_channel(struct mlx5e_priv *priv,
					 struct tc_mqprio_qopt_offload *mqprio)
{
	mlx5e_fp_preactivate preactivate;
	struct mlx5e_params new_params;
	struct mlx5e_mqprio_rl *rl;
	bool nch_changed;
	int err;

	err = mlx5e_mqprio_channel_validate(priv, mqprio);
	if (err)
		return err;

	rl = mlx5e_mqprio_rl_create(priv->mdev, mqprio->qopt.num_tc, mqprio->max_rate);
	if (IS_ERR(rl))
		return PTR_ERR(rl);

	new_params = priv->channels.params;
	mlx5e_params_mqprio_channel_set(&new_params, mqprio, rl);

	nch_changed = mlx5e_get_dcb_num_tc(&priv->channels.params) > 1;
	preactivate = nch_changed ? mlx5e_num_channels_changed_ctx :
		mlx5e_update_netdev_queues_ctx;
	err = mlx5e_safe_switch_params(priv, &new_params, preactivate, NULL, true);
	if (err) {
		if (rl) {
			mlx5e_mqprio_rl_cleanup(rl);
			mlx5e_mqprio_rl_free(rl);
		}
		return err;
	}

	if (priv->mqprio_rl) {
		mlx5e_mqprio_rl_cleanup(priv->mqprio_rl);
		mlx5e_mqprio_rl_free(priv->mqprio_rl);
	}
	priv->mqprio_rl = rl;

	return 0;
}

static int mlx5e_setup_tc_mqprio(struct mlx5e_priv *priv,
				 struct tc_mqprio_qopt_offload *mqprio)
{
	/* MQPRIO is another toplevel qdisc that can't be attached
	 * simultaneously with the offloaded HTB.
	 */
	if (WARN_ON(mlx5e_selq_is_htb_enabled(&priv->selq)))
		return -EINVAL;

	switch (mqprio->mode) {
	case TC_MQPRIO_MODE_DCB:
		return mlx5e_setup_tc_mqprio_dcb(priv, &mqprio->qopt);
	case TC_MQPRIO_MODE_CHANNEL:
		return mlx5e_setup_tc_mqprio_channel(priv, mqprio);
	default:
		return -EOPNOTSUPP;
	}
}

static LIST_HEAD(mlx5e_block_cb_list);

static int mlx5e_setup_tc(struct net_device *dev, enum tc_setup_type type,
			  void *type_data)
{
	struct mlx5e_priv *priv = netdev_priv(dev);
	bool tc_unbind = false;
	int err;

	if (type == TC_SETUP_BLOCK &&
	    ((struct flow_block_offload *)type_data)->command == FLOW_BLOCK_UNBIND)
		tc_unbind = true;

	if (!netif_device_present(dev) && !tc_unbind)
		return -ENODEV;

	switch (type) {
	case TC_SETUP_BLOCK: {
		struct flow_block_offload *f = type_data;

		f->unlocked_driver_cb = true;
		return flow_block_cb_setup_simple(type_data,
						  &mlx5e_block_cb_list,
						  mlx5e_setup_tc_block_cb,
						  priv, priv, true);
	}
	case TC_SETUP_QDISC_MQPRIO:
		/*针对mqprio进行卸载*/
		mutex_lock(&priv->state_lock);
		err = mlx5e_setup_tc_mqprio(priv, type_data);
		mutex_unlock(&priv->state_lock);
		return err;
	case TC_SETUP_QDISC_HTB:
		mutex_lock(&priv->state_lock);
		err = mlx5e_htb_setup_tc(priv, type_data);
		mutex_unlock(&priv->state_lock);
		return err;
	default:
		return -EOPNOTSUPP;
	}
}

void mlx5e_fold_sw_stats64(struct mlx5e_priv *priv, struct rtnl_link_stats64 *s)
{
	int i;

	for (i = 0; i < priv->stats_nch; i++) {
		struct mlx5e_channel_stats *channel_stats = priv->channel_stats[i];
		struct mlx5e_rq_stats *xskrq_stats = &channel_stats->xskrq;
		struct mlx5e_rq_stats *rq_stats = &channel_stats->rq;
		int j;

		s->rx_packets   += rq_stats->packets + xskrq_stats->packets;
		s->rx_bytes     += rq_stats->bytes + xskrq_stats->bytes;
		s->multicast    += rq_stats->mcast_packets + xskrq_stats->mcast_packets;

		for (j = 0; j < priv->max_opened_tc; j++) {
			struct mlx5e_sq_stats *sq_stats = &channel_stats->sq[j];

			s->tx_packets    += sq_stats->packets;
			s->tx_bytes      += sq_stats->bytes;
			s->tx_dropped    += sq_stats->dropped;
		}
	}
	if (priv->tx_ptp_opened) {
		for (i = 0; i < priv->max_opened_tc; i++) {
			struct mlx5e_sq_stats *sq_stats = &priv->ptp_stats.sq[i];

			s->tx_packets    += sq_stats->packets;
			s->tx_bytes      += sq_stats->bytes;
			s->tx_dropped    += sq_stats->dropped;
		}
	}
	if (priv->rx_ptp_opened) {
		struct mlx5e_rq_stats *rq_stats = &priv->ptp_stats.rq;

		s->rx_packets   += rq_stats->packets;
		s->rx_bytes     += rq_stats->bytes;
		s->multicast    += rq_stats->mcast_packets;
	}
}

void
mlx5e_get_stats(struct net_device *dev, struct rtnl_link_stats64 *stats)
{
	struct mlx5e_priv *priv = netdev_priv(dev);
	struct mlx5e_pport_stats *pstats = &priv->stats.pport;

	if (!netif_device_present(dev))
		return;

	/* In switchdev mode, monitor counters doesn't monitor
	 * rx/tx stats of 802_3. The update stats mechanism
	 * should keep the 802_3 layout counters updated
	 */
	if (!mlx5e_monitor_counter_supported(priv) ||
	    mlx5e_is_uplink_rep(priv)) {
		/* update HW stats in background for next time */
		mlx5e_queue_update_stats(priv);
	}

	if (mlx5e_is_uplink_rep(priv)) {
		struct mlx5e_vport_stats *vstats = &priv->stats.vport;

		stats->rx_packets = PPORT_802_3_GET(pstats, a_frames_received_ok);
		stats->rx_bytes   = PPORT_802_3_GET(pstats, a_octets_received_ok);
		stats->tx_packets = PPORT_802_3_GET(pstats, a_frames_transmitted_ok);
		stats->tx_bytes   = PPORT_802_3_GET(pstats, a_octets_transmitted_ok);

		/* vport multicast also counts packets that are dropped due to steering
		 * or rx out of buffer
		 */
		stats->multicast = VPORT_COUNTER_GET(vstats, received_eth_multicast.packets);
	} else {
		mlx5e_fold_sw_stats64(priv, stats);
	}

	stats->rx_dropped = priv->stats.qcnt.rx_out_of_buffer;

	stats->rx_length_errors =
		PPORT_802_3_GET(pstats, a_in_range_length_errors) +
		PPORT_802_3_GET(pstats, a_out_of_range_length_field) +
		PPORT_802_3_GET(pstats, a_frame_too_long_errors) +
		VNIC_ENV_GET(&priv->stats.vnic, eth_wqe_too_small);
	stats->rx_crc_errors =
		PPORT_802_3_GET(pstats, a_frame_check_sequence_errors);
	stats->rx_frame_errors = PPORT_802_3_GET(pstats, a_alignment_errors);
	stats->tx_aborted_errors = PPORT_2863_GET(pstats, if_out_discards);
	stats->rx_errors = stats->rx_length_errors + stats->rx_crc_errors +
			   stats->rx_frame_errors;
	stats->tx_errors = stats->tx_aborted_errors + stats->tx_carrier_errors;
}

static void mlx5e_nic_set_rx_mode(struct mlx5e_priv *priv)
{
	if (mlx5e_is_uplink_rep(priv))
		return; /* no rx mode for uplink rep */

	queue_work(priv->wq, &priv->set_rx_mode_work);
}

static void mlx5e_set_rx_mode(struct net_device *dev)
{
	struct mlx5e_priv *priv = netdev_priv(dev);

	mlx5e_nic_set_rx_mode(priv);
}

static int mlx5e_set_mac(struct net_device *netdev, void *addr)
{
	struct mlx5e_priv *priv = netdev_priv(netdev);
	struct sockaddr *saddr = addr;

	if (!is_valid_ether_addr(saddr->sa_data))
		return -EADDRNOTAVAIL;

	netif_addr_lock_bh(netdev);
	eth_hw_addr_set(netdev, saddr->sa_data);
	netif_addr_unlock_bh(netdev);

	mlx5e_nic_set_rx_mode(priv);

	return 0;
}

#define MLX5E_SET_FEATURE(features, feature, enable)	\
	do {						\
		if (enable)				\
			*features |= feature;		\
		else					\
			*features &= ~feature;		\
	} while (0)

typedef int (*mlx5e_feature_handler)(struct net_device *netdev, bool enable);

static int set_feature_lro(struct net_device *netdev, bool enable)
{
	struct mlx5e_priv *priv = netdev_priv(netdev);
	struct mlx5_core_dev *mdev = priv->mdev;
	struct mlx5e_params *cur_params;
	struct mlx5e_params new_params;
	bool reset = true;
	int err = 0;

	mutex_lock(&priv->state_lock);

	cur_params = &priv->channels.params;
	new_params = *cur_params;

	if (enable)
		new_params.packet_merge.type = MLX5E_PACKET_MERGE_LRO;
	else if (new_params.packet_merge.type == MLX5E_PACKET_MERGE_LRO)
		new_params.packet_merge.type = MLX5E_PACKET_MERGE_NONE;
	else
		goto out;

	if (!(cur_params->packet_merge.type == MLX5E_PACKET_MERGE_SHAMPO &&
	      new_params.packet_merge.type == MLX5E_PACKET_MERGE_LRO)) {
		if (cur_params->rq_wq_type == MLX5_WQ_TYPE_LINKED_LIST_STRIDING_RQ) {
			if (mlx5e_rx_mpwqe_is_linear_skb(mdev, cur_params, NULL) ==
			    mlx5e_rx_mpwqe_is_linear_skb(mdev, &new_params, NULL))
				reset = false;
		}
	}

	err = mlx5e_safe_switch_params(priv, &new_params,
				       mlx5e_modify_tirs_packet_merge_ctx, NULL, reset);
out:
	mutex_unlock(&priv->state_lock);
	return err;
}

static int set_feature_hw_gro(struct net_device *netdev, bool enable)
{
	struct mlx5e_priv *priv = netdev_priv(netdev);
	struct mlx5e_params new_params;
	bool reset = true;
	int err = 0;

	mutex_lock(&priv->state_lock);
	new_params = priv->channels.params;

	if (enable) {
		new_params.packet_merge.type = MLX5E_PACKET_MERGE_SHAMPO;
		new_params.packet_merge.shampo.match_criteria_type =
			MLX5_RQC_SHAMPO_MATCH_CRITERIA_TYPE_EXTENDED;
		new_params.packet_merge.shampo.alignment_granularity =
			MLX5_RQC_SHAMPO_NO_MATCH_ALIGNMENT_GRANULARITY_STRIDE;
	} else if (new_params.packet_merge.type == MLX5E_PACKET_MERGE_SHAMPO) {
		new_params.packet_merge.type = MLX5E_PACKET_MERGE_NONE;
	} else {
		goto out;
	}

	err = mlx5e_safe_switch_params(priv, &new_params, NULL, NULL, reset);
out:
	mutex_unlock(&priv->state_lock);
	return err;
}

static int set_feature_cvlan_filter(struct net_device *netdev, bool enable)
{
	struct mlx5e_priv *priv = netdev_priv(netdev);

	if (enable)
		mlx5e_enable_cvlan_filter(priv->fs,
					  !!(priv->netdev->flags & IFF_PROMISC));
	else
		mlx5e_disable_cvlan_filter(priv->fs,
					   !!(priv->netdev->flags & IFF_PROMISC));

	return 0;
}

static int set_feature_hw_tc(struct net_device *netdev, bool enable)
{
	struct mlx5e_priv *priv = netdev_priv(netdev);
	int err = 0;

#if IS_ENABLED(CONFIG_MLX5_CLS_ACT)
	int tc_flag = mlx5e_is_uplink_rep(priv) ? MLX5_TC_FLAG(ESW_OFFLOAD) :
						  MLX5_TC_FLAG(NIC_OFFLOAD);
	if (!enable && mlx5e_tc_num_filters(priv, tc_flag)) {
		netdev_err(netdev,
			   "Active offloaded tc filters, can't turn hw_tc_offload off\n");
		return -EINVAL;
	}
#endif

	mutex_lock(&priv->state_lock);
	if (!enable && mlx5e_selq_is_htb_enabled(&priv->selq)) {
		netdev_err(netdev, "Active HTB offload, can't turn hw_tc_offload off\n");
		err = -EINVAL;
	}
	mutex_unlock(&priv->state_lock);

	return err;
}

static int set_feature_rx_all(struct net_device *netdev, bool enable)
{
	struct mlx5e_priv *priv = netdev_priv(netdev);
	struct mlx5_core_dev *mdev = priv->mdev;

	return mlx5_set_port_fcs(mdev, !enable);
}

static int mlx5e_set_rx_port_ts(struct mlx5_core_dev *mdev, bool enable)
{
	u32 in[MLX5_ST_SZ_DW(pcmr_reg)] = {};
	bool supported, curr_state;
	int err;

	if (!MLX5_CAP_GEN(mdev, ports_check))
		return 0;

	err = mlx5_query_ports_check(mdev, in, sizeof(in));
	if (err)
		return err;

	supported = MLX5_GET(pcmr_reg, in, rx_ts_over_crc_cap);
	curr_state = MLX5_GET(pcmr_reg, in, rx_ts_over_crc);

	if (!supported || enable == curr_state)
		return 0;

	MLX5_SET(pcmr_reg, in, local_port, 1);
	MLX5_SET(pcmr_reg, in, rx_ts_over_crc, enable);

	return mlx5_set_ports_check(mdev, in, sizeof(in));
}

static int mlx5e_set_rx_port_ts_wrap(struct mlx5e_priv *priv, void *ctx)
{
	struct mlx5_core_dev *mdev = priv->mdev;
	bool enable = *(bool *)ctx;

	return mlx5e_set_rx_port_ts(mdev, enable);
}

static int set_feature_rx_fcs(struct net_device *netdev, bool enable)
{
	struct mlx5e_priv *priv = netdev_priv(netdev);
	struct mlx5e_channels *chs = &priv->channels;
	struct mlx5e_params new_params;
	int err;
	bool rx_ts_over_crc = !enable;

	mutex_lock(&priv->state_lock);

	new_params = chs->params;
	new_params.scatter_fcs_en = enable;
	err = mlx5e_safe_switch_params(priv, &new_params, mlx5e_set_rx_port_ts_wrap,
				       &rx_ts_over_crc, true);
	mutex_unlock(&priv->state_lock);
	return err;
}

static int set_feature_rx_vlan(struct net_device *netdev, bool enable)
{
	struct mlx5e_priv *priv = netdev_priv(netdev);
	int err = 0;

	mutex_lock(&priv->state_lock);

	mlx5e_fs_set_vlan_strip_disable(priv->fs, !enable);
	priv->channels.params.vlan_strip_disable = !enable;

	if (!test_bit(MLX5E_STATE_OPENED, &priv->state))
		goto unlock;

	err = mlx5e_modify_channels_vsd(&priv->channels, !enable);
	if (err) {
		mlx5e_fs_set_vlan_strip_disable(priv->fs, enable);
		priv->channels.params.vlan_strip_disable = enable;
	}
unlock:
	mutex_unlock(&priv->state_lock);

	return err;
}

int mlx5e_vlan_rx_add_vid(struct net_device *dev, __be16 proto, u16 vid)
{
	struct mlx5e_priv *priv = netdev_priv(dev);
	struct mlx5e_flow_steering *fs = priv->fs;

	if (mlx5e_is_uplink_rep(priv))
		return 0; /* no vlan table for uplink rep */

	return mlx5e_fs_vlan_rx_add_vid(fs, dev, proto, vid);
}

int mlx5e_vlan_rx_kill_vid(struct net_device *dev, __be16 proto, u16 vid)
{
	struct mlx5e_priv *priv = netdev_priv(dev);
	struct mlx5e_flow_steering *fs = priv->fs;

	if (mlx5e_is_uplink_rep(priv))
		return 0; /* no vlan table for uplink rep */

	return mlx5e_fs_vlan_rx_kill_vid(fs, dev, proto, vid);
}

#ifdef CONFIG_MLX5_EN_ARFS
static int set_feature_arfs(struct net_device *netdev, bool enable)
{
	struct mlx5e_priv *priv = netdev_priv(netdev);
	int err;

	if (enable)
		err = mlx5e_arfs_enable(priv->fs);
	else
		err = mlx5e_arfs_disable(priv->fs);

	return err;
}
#endif

static int mlx5e_handle_feature(struct net_device *netdev,
				netdev_features_t *features,
				netdev_features_t feature,
				mlx5e_feature_handler feature_handler)
{
	netdev_features_t changes = *features ^ netdev->features;
	bool enable = !!(*features & feature);
	int err;

	if (!(changes & feature))
	    /*此功能没有变更，退出*/
		return 0;

	/*处理此功能变更*/
	err = feature_handler(netdev, enable);
	if (err) {
		MLX5E_SET_FEATURE(features, feature, !enable);
		netdev_err(netdev, "%s feature %pNF failed, err %d\n",
			   enable ? "Enable" : "Disable", &feature, err);
		return err;
	}

	return 0;
}

void mlx5e_set_xdp_feature(struct net_device *netdev)
{
	struct mlx5e_priv *priv = netdev_priv(netdev);
	struct mlx5e_params *params = &priv->channels.params;
	xdp_features_t val;

	if (params->packet_merge.type != MLX5E_PACKET_MERGE_NONE) {
		xdp_clear_features_flag(netdev);
		return;
	}

	val = NETDEV_XDP_ACT_BASIC | NETDEV_XDP_ACT_REDIRECT |
	      NETDEV_XDP_ACT_XSK_ZEROCOPY |
	      NETDEV_XDP_ACT_RX_SG |
	      NETDEV_XDP_ACT_NDO_XMIT |
	      NETDEV_XDP_ACT_NDO_XMIT_SG;
	xdp_set_features_flag(netdev, val);
}

int mlx5e_set_features(struct net_device *netdev, netdev_features_t features)
{
	netdev_features_t oper_features = features;
	int err = 0;

#define MLX5E_HANDLE_FEATURE(feature, handler) \
	mlx5e_handle_feature(netdev, &oper_features, feature, handler)

	err |= MLX5E_HANDLE_FEATURE(NETIF_F_LRO, set_feature_lro);
	err |= MLX5E_HANDLE_FEATURE(NETIF_F_GRO_HW, set_feature_hw_gro);
	err |= MLX5E_HANDLE_FEATURE(NETIF_F_HW_VLAN_CTAG_FILTER,
				    set_feature_cvlan_filter);
	err |= MLX5E_HANDLE_FEATURE(NETIF_F_HW_TC, set_feature_hw_tc);
	err |= MLX5E_HANDLE_FEATURE(NETIF_F_RXALL, set_feature_rx_all);
	err |= MLX5E_HANDLE_FEATURE(NETIF_F_RXFCS, set_feature_rx_fcs);
	err |= MLX5E_HANDLE_FEATURE(NETIF_F_HW_VLAN_CTAG_RX, set_feature_rx_vlan);
#ifdef CONFIG_MLX5_EN_ARFS
	err |= MLX5E_HANDLE_FEATURE(NETIF_F_NTUPLE, set_feature_arfs);
#endif
	err |= MLX5E_HANDLE_FEATURE(NETIF_F_HW_TLS_RX, mlx5e_ktls_set_feature_rx);

	if (err) {
		netdev->features = oper_features;
		return -EINVAL;
	}

	/* update XDP supported features */
	mlx5e_set_xdp_feature(netdev);

	return 0;
}

static netdev_features_t mlx5e_fix_uplink_rep_features(struct net_device *netdev,
						       netdev_features_t features)
{
	features &= ~NETIF_F_HW_TLS_RX;
	if (netdev->features & NETIF_F_HW_TLS_RX)
		netdev_warn(netdev, "Disabling hw_tls_rx, not supported in switchdev mode\n");

	features &= ~NETIF_F_HW_TLS_TX;
	if (netdev->features & NETIF_F_HW_TLS_TX)
		netdev_warn(netdev, "Disabling hw_tls_tx, not supported in switchdev mode\n");

	features &= ~NETIF_F_NTUPLE;
	if (netdev->features & NETIF_F_NTUPLE)
		netdev_warn(netdev, "Disabling ntuple, not supported in switchdev mode\n");

	features &= ~NETIF_F_GRO_HW;
	if (netdev->features & NETIF_F_GRO_HW)
		netdev_warn(netdev, "Disabling HW_GRO, not supported in switchdev mode\n");

	features &= ~NETIF_F_HW_VLAN_CTAG_FILTER;
	if (netdev->features & NETIF_F_HW_VLAN_CTAG_FILTER)
		netdev_warn(netdev, "Disabling HW_VLAN CTAG FILTERING, not supported in switchdev mode\n");

	return features;
}

static netdev_features_t mlx5e_fix_features(struct net_device *netdev,
					    netdev_features_t features)
{
	struct mlx5e_priv *priv = netdev_priv(netdev);
	struct mlx5e_vlan_table *vlan;
	struct mlx5e_params *params;

	if (!netif_device_present(netdev))
		return features;

	vlan = mlx5e_fs_get_vlan(priv->fs);
	mutex_lock(&priv->state_lock);
	params = &priv->channels.params;
	if (!vlan ||
	    !bitmap_empty(mlx5e_vlan_get_active_svlans(vlan), VLAN_N_VID)) {
		/* HW strips the outer C-tag header, this is a problem
		 * for S-tag traffic.
		 */
		features &= ~NETIF_F_HW_VLAN_CTAG_RX;
		if (!params->vlan_strip_disable)
			netdev_warn(netdev, "Dropping C-tag vlan stripping offload due to S-tag vlan\n");
	}

	if (!MLX5E_GET_PFLAG(params, MLX5E_PFLAG_RX_STRIDING_RQ)) {
		if (features & NETIF_F_LRO) {
			netdev_warn(netdev, "Disabling LRO, not supported in legacy RQ\n");
			features &= ~NETIF_F_LRO;
		}
		if (features & NETIF_F_GRO_HW) {
			netdev_warn(netdev, "Disabling HW-GRO, not supported in legacy RQ\n");
			features &= ~NETIF_F_GRO_HW;
		}
	}

	if (params->xdp_prog) {
		if (features & NETIF_F_LRO) {
			netdev_warn(netdev, "LRO is incompatible with XDP\n");
			features &= ~NETIF_F_LRO;
		}
		if (features & NETIF_F_GRO_HW) {
			netdev_warn(netdev, "HW GRO is incompatible with XDP\n");
			features &= ~NETIF_F_GRO_HW;
		}
	}

	if (priv->xsk.refcnt) {
		if (features & NETIF_F_LRO) {
			netdev_warn(netdev, "LRO is incompatible with AF_XDP (%u XSKs are active)\n",
				    priv->xsk.refcnt);
			features &= ~NETIF_F_LRO;
		}
		if (features & NETIF_F_GRO_HW) {
			netdev_warn(netdev, "HW GRO is incompatible with AF_XDP (%u XSKs are active)\n",
				    priv->xsk.refcnt);
			features &= ~NETIF_F_GRO_HW;
		}
	}

	if (MLX5E_GET_PFLAG(params, MLX5E_PFLAG_RX_CQE_COMPRESS)) {
		features &= ~NETIF_F_RXHASH;
		if (netdev->features & NETIF_F_RXHASH)
			netdev_warn(netdev, "Disabling rxhash, not supported when CQE compress is active\n");

		if (features & NETIF_F_GRO_HW) {
			netdev_warn(netdev, "Disabling HW-GRO, not supported when CQE compress is active\n");
			features &= ~NETIF_F_GRO_HW;
		}
	}

	if (mlx5e_is_uplink_rep(priv)) {
		features = mlx5e_fix_uplink_rep_features(netdev, features);
		features |= NETIF_F_NETNS_LOCAL;
	} else {
		features &= ~NETIF_F_NETNS_LOCAL;
	}

	mutex_unlock(&priv->state_lock);

	return features;
}

static bool mlx5e_xsk_validate_mtu(struct net_device *netdev,
				   struct mlx5e_channels *chs,
				   struct mlx5e_params *new_params,
				   struct mlx5_core_dev *mdev)
{
	u16 ix;

	for (ix = 0; ix < chs->params.num_channels; ix++) {
		struct xsk_buff_pool *xsk_pool =
			mlx5e_xsk_get_pool(&chs->params, chs->params.xsk, ix);
		struct mlx5e_xsk_param xsk;
		int max_xdp_mtu;

		if (!xsk_pool)
			continue;

		mlx5e_build_xsk_param(xsk_pool, &xsk);
		max_xdp_mtu = mlx5e_xdp_max_mtu(new_params, &xsk);

		/* Validate XSK params and XDP MTU in advance */
		if (!mlx5e_validate_xsk_param(new_params, &xsk, mdev) ||
		    new_params->sw_mtu > max_xdp_mtu) {
			u32 hr = mlx5e_get_linear_rq_headroom(new_params, &xsk);
			int max_mtu_frame, max_mtu_page, max_mtu;

			/* Two criteria must be met:
			 * 1. HW MTU + all headrooms <= XSK frame size.
			 * 2. Size of SKBs allocated on XDP_PASS <= PAGE_SIZE.
			 */
			max_mtu_frame = MLX5E_HW2SW_MTU(new_params, xsk.chunk_size - hr);
			max_mtu_page = MLX5E_HW2SW_MTU(new_params, SKB_MAX_HEAD(0));
			max_mtu = min3(max_mtu_frame, max_mtu_page, max_xdp_mtu);

			netdev_err(netdev, "MTU %d is too big for an XSK running on channel %u or its redirection XDP program. Try MTU <= %d\n",
				   new_params->sw_mtu, ix, max_mtu);
			return false;
		}
	}

	return true;
}

static bool mlx5e_params_validate_xdp(struct net_device *netdev,
				      struct mlx5_core_dev *mdev,
				      struct mlx5e_params *params)
{
	bool is_linear;

	/* No XSK params: AF_XDP can't be enabled yet at the point of setting
	 * the XDP program.
	 */
	is_linear = params->rq_wq_type == MLX5_WQ_TYPE_CYCLIC ?
		mlx5e_rx_is_linear_skb(mdev, params, NULL) :
		mlx5e_rx_mpwqe_is_linear_skb(mdev, params, NULL);

	if (!is_linear) {
		if (!params->xdp_prog->aux->xdp_has_frags) {
			netdev_warn(netdev, "MTU(%d) > %d, too big for an XDP program not aware of multi buffer\n",
				    params->sw_mtu,
				    mlx5e_xdp_max_mtu(params, NULL));
			return false;
		}
		if (params->rq_wq_type == MLX5_WQ_TYPE_LINKED_LIST_STRIDING_RQ &&
		    !mlx5e_verify_params_rx_mpwqe_strides(mdev, params, NULL)) {
			netdev_warn(netdev, "XDP is not allowed with striding RQ and MTU(%d) > %d\n",
				    params->sw_mtu,
				    mlx5e_xdp_max_mtu(params, NULL));
			return false;
		}
	}

	return true;
}

int mlx5e_change_mtu(struct net_device *netdev, int new_mtu,
		     mlx5e_fp_preactivate preactivate)
{
	struct mlx5e_priv *priv = netdev_priv(netdev);
	struct mlx5e_params new_params;
	struct mlx5e_params *params;
	bool reset = true;
	int err = 0;

	mutex_lock(&priv->state_lock);

	params = &priv->channels.params;

	new_params = *params;
	new_params.sw_mtu = new_mtu;
	err = mlx5e_validate_params(priv->mdev, &new_params);
	if (err)
		goto out;

	if (new_params.xdp_prog && !mlx5e_params_validate_xdp(netdev, priv->mdev,
							      &new_params)) {
		err = -EINVAL;
		goto out;
	}

	if (priv->xsk.refcnt &&
	    !mlx5e_xsk_validate_mtu(netdev, &priv->channels,
				    &new_params, priv->mdev)) {
		err = -EINVAL;
		goto out;
	}

	if (params->packet_merge.type == MLX5E_PACKET_MERGE_LRO)
		reset = false;

	if (params->rq_wq_type == MLX5_WQ_TYPE_LINKED_LIST_STRIDING_RQ &&
	    params->packet_merge.type != MLX5E_PACKET_MERGE_SHAMPO) {
		bool is_linear_old = mlx5e_rx_mpwqe_is_linear_skb(priv->mdev, params, NULL);
		bool is_linear_new = mlx5e_rx_mpwqe_is_linear_skb(priv->mdev,
								  &new_params, NULL);
		u8 sz_old = mlx5e_mpwqe_get_log_rq_size(priv->mdev, params, NULL);
		u8 sz_new = mlx5e_mpwqe_get_log_rq_size(priv->mdev, &new_params, NULL);

		/* Always reset in linear mode - hw_mtu is used in data path.
		 * Check that the mode was non-linear and didn't change.
		 * If XSK is active, XSK RQs are linear.
		 * Reset if the RQ size changed, even if it's non-linear.
		 */
		if (!is_linear_old && !is_linear_new && !priv->xsk.refcnt &&
		    sz_old == sz_new)
			reset = false;
	}

	err = mlx5e_safe_switch_params(priv, &new_params, preactivate, NULL, reset);

out:
	netdev->mtu = params->sw_mtu;
	mutex_unlock(&priv->state_lock);
	return err;
}

static int mlx5e_change_nic_mtu(struct net_device *netdev, int new_mtu)
{
	return mlx5e_change_mtu(netdev, new_mtu, mlx5e_set_dev_port_mtu_ctx);
}

int mlx5e_ptp_rx_manage_fs_ctx(struct mlx5e_priv *priv, void *ctx)
{
	bool set  = *(bool *)ctx;

	return mlx5e_ptp_rx_manage_fs(priv, set);
}

static int mlx5e_hwstamp_config_no_ptp_rx(struct mlx5e_priv *priv, bool rx_filter)
{
	bool rx_cqe_compress_def = priv->channels.params.rx_cqe_compress_def;
	int err;

	if (!rx_filter)
		/* Reset CQE compression to Admin default */
		return mlx5e_modify_rx_cqe_compression_locked(priv, rx_cqe_compress_def, false);

	if (!MLX5E_GET_PFLAG(&priv->channels.params, MLX5E_PFLAG_RX_CQE_COMPRESS))
		return 0;

	/* Disable CQE compression */
	netdev_warn(priv->netdev, "Disabling RX cqe compression\n");
	err = mlx5e_modify_rx_cqe_compression_locked(priv, false, true);
	if (err)
		netdev_err(priv->netdev, "Failed disabling cqe compression err=%d\n", err);

	return err;
}

static int mlx5e_hwstamp_config_ptp_rx(struct mlx5e_priv *priv, bool ptp_rx)
{
	struct mlx5e_params new_params;

	if (ptp_rx == priv->channels.params.ptp_rx)
		return 0;

	new_params = priv->channels.params;
	new_params.ptp_rx = ptp_rx;
	return mlx5e_safe_switch_params(priv, &new_params, mlx5e_ptp_rx_manage_fs_ctx,
					&new_params.ptp_rx, true);
}

int mlx5e_hwstamp_set(struct mlx5e_priv *priv, struct ifreq *ifr)
{
	struct hwtstamp_config config;
	bool rx_cqe_compress_def;
	bool ptp_rx;
	int err;

	if (!MLX5_CAP_GEN(priv->mdev, device_frequency_khz) ||
	    (mlx5_clock_get_ptp_index(priv->mdev) == -1))
		return -EOPNOTSUPP;

	if (copy_from_user(&config, ifr->ifr_data, sizeof(config)))
		return -EFAULT;

	/* TX HW timestamp */
	switch (config.tx_type) {
	case HWTSTAMP_TX_OFF:
	case HWTSTAMP_TX_ON:
		break;
	default:
		return -ERANGE;
	}

	mutex_lock(&priv->state_lock);
	rx_cqe_compress_def = priv->channels.params.rx_cqe_compress_def;

	/* RX HW timestamp */
	switch (config.rx_filter) {
	case HWTSTAMP_FILTER_NONE:
		ptp_rx = false;
		break;
	case HWTSTAMP_FILTER_ALL:
	case HWTSTAMP_FILTER_SOME:
	case HWTSTAMP_FILTER_PTP_V1_L4_EVENT:
	case HWTSTAMP_FILTER_PTP_V1_L4_SYNC:
	case HWTSTAMP_FILTER_PTP_V1_L4_DELAY_REQ:
	case HWTSTAMP_FILTER_PTP_V2_L4_EVENT:
	case HWTSTAMP_FILTER_PTP_V2_L4_SYNC:
	case HWTSTAMP_FILTER_PTP_V2_L4_DELAY_REQ:
	case HWTSTAMP_FILTER_PTP_V2_L2_EVENT:
	case HWTSTAMP_FILTER_PTP_V2_L2_SYNC:
	case HWTSTAMP_FILTER_PTP_V2_L2_DELAY_REQ:
	case HWTSTAMP_FILTER_PTP_V2_EVENT:
	case HWTSTAMP_FILTER_PTP_V2_SYNC:
	case HWTSTAMP_FILTER_PTP_V2_DELAY_REQ:
	case HWTSTAMP_FILTER_NTP_ALL:
		config.rx_filter = HWTSTAMP_FILTER_ALL;
		/* ptp_rx is set if both HW TS is set and CQE
		 * compression is set
		 */
		ptp_rx = rx_cqe_compress_def;
		break;
	default:
		err = -ERANGE;
		goto err_unlock;
	}

	if (!mlx5e_profile_feature_cap(priv->profile, PTP_RX))
		err = mlx5e_hwstamp_config_no_ptp_rx(priv,
						     config.rx_filter != HWTSTAMP_FILTER_NONE);
	else
		err = mlx5e_hwstamp_config_ptp_rx(priv, ptp_rx);
	if (err)
		goto err_unlock;

	memcpy(&priv->tstamp, &config, sizeof(config));
	mutex_unlock(&priv->state_lock);

	/* might need to fix some features */
	netdev_update_features(priv->netdev);

	return copy_to_user(ifr->ifr_data, &config,
			    sizeof(config)) ? -EFAULT : 0;
err_unlock:
	mutex_unlock(&priv->state_lock);
	return err;
}

int mlx5e_hwstamp_get(struct mlx5e_priv *priv, struct ifreq *ifr)
{
	struct hwtstamp_config *cfg = &priv->tstamp;

	if (!MLX5_CAP_GEN(priv->mdev, device_frequency_khz))
		return -EOPNOTSUPP;

	return copy_to_user(ifr->ifr_data, cfg, sizeof(*cfg)) ? -EFAULT : 0;
}

static int mlx5e_ioctl(struct net_device *dev, struct ifreq *ifr, int cmd)
{
	struct mlx5e_priv *priv = netdev_priv(dev);

	switch (cmd) {
	case SIOCSHWTSTAMP:
		return mlx5e_hwstamp_set(priv, ifr);
	case SIOCGHWTSTAMP:
		return mlx5e_hwstamp_get(priv, ifr);
	default:
		return -EOPNOTSUPP;
	}
}

#ifdef CONFIG_MLX5_ESWITCH
int mlx5e_set_vf_mac(struct net_device *dev, int vf, u8 *mac)
{
	struct mlx5e_priv *priv = netdev_priv(dev);
	struct mlx5_core_dev *mdev = priv->mdev;

	return mlx5_eswitch_set_vport_mac(mdev->priv.eswitch, vf + 1, mac);
}

static int mlx5e_set_vf_vlan(struct net_device *dev, int vf, u16 vlan, u8 qos,
			     __be16 vlan_proto)
{
	struct mlx5e_priv *priv = netdev_priv(dev);
	struct mlx5_core_dev *mdev = priv->mdev;

	if (vlan_proto != htons(ETH_P_8021Q))
		return -EPROTONOSUPPORT;

	return mlx5_eswitch_set_vport_vlan(mdev->priv.eswitch, vf + 1,
					   vlan, qos);
}

static int mlx5e_set_vf_spoofchk(struct net_device *dev, int vf, bool setting)
{
	struct mlx5e_priv *priv = netdev_priv(dev);
	struct mlx5_core_dev *mdev = priv->mdev;

	return mlx5_eswitch_set_vport_spoofchk(mdev->priv.eswitch, vf + 1, setting);
}

/*设置vf trust*/
static int mlx5e_set_vf_trust(struct net_device *dev, int vf, bool setting)
{
	struct mlx5e_priv *priv = netdev_priv(dev);
	struct mlx5_core_dev *mdev = priv->mdev;

	return mlx5_eswitch_set_vport_trust(mdev->priv.eswitch, vf + 1, setting);
}

int mlx5e_set_vf_rate(struct net_device *dev, int vf, int min_tx_rate,
		      int max_tx_rate)
{
	struct mlx5e_priv *priv = netdev_priv(dev);
	struct mlx5_core_dev *mdev = priv->mdev;

	return mlx5_eswitch_set_vport_rate(mdev->priv.eswitch, vf + 1,
					   max_tx_rate, min_tx_rate);
}

static int mlx5_vport_link2ifla(u8 esw_link)
{
	switch (esw_link) {
	case MLX5_VPORT_ADMIN_STATE_DOWN:
		return IFLA_VF_LINK_STATE_DISABLE;
	case MLX5_VPORT_ADMIN_STATE_UP:
		return IFLA_VF_LINK_STATE_ENABLE;
	}
	return IFLA_VF_LINK_STATE_AUTO;
}

static int mlx5_ifla_link2vport(u8 ifla_link)
{
	switch (ifla_link) {
	case IFLA_VF_LINK_STATE_DISABLE:
		return MLX5_VPORT_ADMIN_STATE_DOWN;
	case IFLA_VF_LINK_STATE_ENABLE:
		return MLX5_VPORT_ADMIN_STATE_UP;
	}
	return MLX5_VPORT_ADMIN_STATE_AUTO;
}

static int mlx5e_set_vf_link_state(struct net_device *dev, int vf,
				   int link_state)
{
	struct mlx5e_priv *priv = netdev_priv(dev);
	struct mlx5_core_dev *mdev = priv->mdev;

	if (mlx5e_is_uplink_rep(priv))
		return -EOPNOTSUPP;

	return mlx5_eswitch_set_vport_state(mdev->priv.eswitch, vf + 1,
					    mlx5_ifla_link2vport(link_state));
}

/*获取vf配置信息*/
int mlx5e_get_vf_config(struct net_device *dev,
			int vf, struct ifla_vf_info *ivi)
{
	struct mlx5e_priv *priv = netdev_priv(dev);
	struct mlx5_core_dev *mdev = priv->mdev;
	int err;

	if (!netif_device_present(dev))
		return -EOPNOTSUPP;

	err = mlx5_eswitch_get_vport_config(mdev->priv.eswitch, vf + 1/*vf编号从1开始，但kernel从零开始*/, ivi);
	if (err)
		return err;
	ivi->linkstate = mlx5_vport_link2ifla(ivi->linkstate);
	return 0;
}

int mlx5e_get_vf_stats(struct net_device *dev,
		       int vf, struct ifla_vf_stats *vf_stats)
{
	struct mlx5e_priv *priv = netdev_priv(dev);
	struct mlx5_core_dev *mdev = priv->mdev;

	return mlx5_eswitch_get_vport_stats(mdev->priv.eswitch, vf + 1,
					    vf_stats);
}

static bool
mlx5e_has_offload_stats(const struct net_device *dev, int attr_id)
{
	struct mlx5e_priv *priv = netdev_priv(dev);

	if (!netif_device_present(dev))
		return false;

	if (!mlx5e_is_uplink_rep(priv))
		return false;

	return mlx5e_rep_has_offload_stats(dev, attr_id);
}

static int
mlx5e_get_offload_stats(int attr_id, const struct net_device *dev,
			void *sp)
{
	struct mlx5e_priv *priv = netdev_priv(dev);

	if (!mlx5e_is_uplink_rep(priv))
		return -EOPNOTSUPP;

	return mlx5e_rep_get_offload_stats(attr_id, dev, sp);
}
#endif

static bool mlx5e_tunnel_proto_supported_tx(struct mlx5_core_dev *mdev, u8 proto_type)
{
	switch (proto_type) {
	case IPPROTO_GRE:
		return MLX5_CAP_ETH(mdev, tunnel_stateless_gre);
	case IPPROTO_IPIP:
	case IPPROTO_IPV6:
		return (MLX5_CAP_ETH(mdev, tunnel_stateless_ip_over_ip) ||
			MLX5_CAP_ETH(mdev, tunnel_stateless_ip_over_ip_tx));
	default:
		return false;
	}
}

static bool mlx5e_gre_tunnel_inner_proto_offload_supported(struct mlx5_core_dev *mdev,
							   struct sk_buff *skb)
{
	switch (skb->inner_protocol) {
	case htons(ETH_P_IP):
	case htons(ETH_P_IPV6):
	case htons(ETH_P_TEB):
		return true;
	case htons(ETH_P_MPLS_UC):
	case htons(ETH_P_MPLS_MC):
		return MLX5_CAP_ETH(mdev, tunnel_stateless_mpls_over_gre);
	}
	return false;
}

static netdev_features_t mlx5e_tunnel_features_check(struct mlx5e_priv *priv,
						     struct sk_buff *skb,
						     netdev_features_t features)
{
	unsigned int offset = 0;
	struct udphdr *udph;
	u8 proto;
	u16 port;

	switch (vlan_get_protocol(skb)) {
	case htons(ETH_P_IP):
	    //取l4层协议
		proto = ip_hdr(skb)->protocol;
		break;
	case htons(ETH_P_IPV6):
		proto = ipv6_find_hdr(skb, &offset, -1, NULL, NULL);
		break;
	default:
		goto out;
	}

	switch (proto) {
	case IPPROTO_GRE:
		if (mlx5e_gre_tunnel_inner_proto_offload_supported(priv->mdev, skb))
			return features;
		break;
	case IPPROTO_IPIP:
	case IPPROTO_IPV6:
		if (mlx5e_tunnel_proto_supported_tx(priv->mdev, IPPROTO_IPIP))
			return features;
		break;
	case IPPROTO_UDP:
	    //取udp报文的目的port
		udph = udp_hdr(skb);
		port = be16_to_cpu(udph->dest);

		/* Verify if UDP port is being offloaded by HW */
		if (mlx5_vxlan_lookup_port(priv->mdev->vxlan, port))
			return features;

#if IS_ENABLED(CONFIG_GENEVE)
		/* Support Geneve offload for default UDP port */
		if (port == GENEVE_UDP_PORT && mlx5_geneve_tx_allowed(priv->mdev))
			return features;
#endif
		break;
#ifdef CONFIG_MLX5_EN_IPSEC
	case IPPROTO_ESP:
		return mlx5e_ipsec_feature_check(skb, features);
#endif
	}

out:
	/* Disable CSUM and GSO if the udp dport is not offloaded by HW */
	return features & ~(NETIF_F_CSUM_MASK | NETIF_F_GSO_MASK);
}

netdev_features_t mlx5e_features_check(struct sk_buff *skb,
				       struct net_device *netdev,
				       netdev_features_t features)
{
	struct mlx5e_priv *priv = netdev_priv(netdev);

	features = vlan_features_check(skb, features);
	features = vxlan_features_check(skb, features);

	/* Validate if the tunneled packet is being offloaded by HW */
	if (skb->encapsulation &&
	    (features & NETIF_F_CSUM_MASK || features & NETIF_F_GSO_MASK))
		return mlx5e_tunnel_features_check(priv, skb, features);

	return features;
}

/*tx timeout work工作函数*/
static void mlx5e_tx_timeout_work(struct work_struct *work)
{
	struct mlx5e_priv *priv = container_of(work, struct mlx5e_priv,
					       tx_timeout_work);
	struct net_device *netdev = priv->netdev;
	int i;

	/* Take rtnl_lock to ensure no change in netdev->real_num_tx_queues
	 * through this flow. However, channel closing flows have to wait for
	 * this work to finish while holding rtnl lock too. So either get the
	 * lock or find that channels are being closed for other reason and
	 * this work is not relevant anymore.
	 */
	while (!rtnl_trylock()) {
		if (!test_bit(MLX5E_STATE_CHANNELS_ACTIVE, &priv->state))
			return;
		msleep(20);
	}

	/*设备状态未开启，则解锁离开*/
	if (!test_bit(MLX5E_STATE_OPENED, &priv->state))
		goto unlock;

	/*遍历每个tx队列*/
	for (i = 0; i < netdev->real_num_tx_queues; i++) {
		struct netdev_queue *dev_queue =
			netdev_get_tx_queue(netdev, i);
		struct mlx5e_txqsq *sq = priv->txq2sq[i];

		/*忽略掉未stop的tx队列*/
		if (!netif_xmit_stopped(dev_queue))
			continue;

		/*获取tx timeout的超时*/
		if (mlx5e_reporter_tx_timeout(sq))
		/* break if tried to reopened channels */
			break;
	}

unlock:
	rtnl_unlock();
}

//监测tx queue超时
static void mlx5e_tx_timeout(struct net_device *dev, unsigned int txqueue/*超时队列id*/)
{
	struct mlx5e_priv *priv = netdev_priv(dev);

	netdev_err(dev, "TX timeout detected\n");
	/*将timeout work加入到wq*/
	queue_work(priv->wq, &priv->tx_timeout_work);
}

static int mlx5e_xdp_allowed(struct net_device *netdev, struct mlx5_core_dev *mdev,
			     struct mlx5e_params *params)
{
	if (params->packet_merge.type != MLX5E_PACKET_MERGE_NONE) {
		netdev_warn(netdev, "can't set XDP while HW-GRO/LRO is on, disable them first\n");
		return -EINVAL;
	}

	if (!mlx5e_params_validate_xdp(netdev, mdev, params))
		return -EINVAL;

	return 0;
}

static void mlx5e_rq_replace_xdp_prog(struct mlx5e_rq *rq, struct bpf_prog *prog)
{
	struct bpf_prog *old_prog;

	old_prog = rcu_replace_pointer(rq->xdp_prog, prog,
				       lockdep_is_held(&rq->priv->state_lock));
	if (old_prog)
		bpf_prog_put(old_prog);
}

static int mlx5e_xdp_set(struct net_device *netdev, struct bpf_prog *prog)
{
	struct mlx5e_priv *priv = netdev_priv(netdev);
	struct mlx5e_params new_params;
	struct bpf_prog *old_prog;
	int err = 0;
	bool reset;
	int i;

	mutex_lock(&priv->state_lock);

	new_params = priv->channels.params;
	new_params.xdp_prog = prog;

	if (prog) {
		err = mlx5e_xdp_allowed(netdev, priv->mdev, &new_params);
		if (err)
			goto unlock;
	}

	/* no need for full reset when exchanging programs */
	reset = (!priv->channels.params.xdp_prog || !prog);

	old_prog = priv->channels.params.xdp_prog;

	err = mlx5e_safe_switch_params(priv, &new_params, NULL, NULL, reset);
	if (err)
		goto unlock;

	if (old_prog)
		bpf_prog_put(old_prog);

	if (!test_bit(MLX5E_STATE_OPENED, &priv->state) || reset)
		goto unlock;

	/* exchanging programs w/o reset, we update ref counts on behalf
	 * of the channels RQs here.
	 */
	bpf_prog_add(prog, priv->channels.num);
	for (i = 0; i < priv->channels.num; i++) {
		struct mlx5e_channel *c = priv->channels.c[i];

		mlx5e_rq_replace_xdp_prog(&c->rq, prog);
		if (test_bit(MLX5E_CHANNEL_STATE_XSK, c->state)) {
			bpf_prog_inc(prog);
			mlx5e_rq_replace_xdp_prog(&c->xskrq, prog);
		}
	}

unlock:
	mutex_unlock(&priv->state_lock);

	/* Need to fix some features. */
	if (!err)
		netdev_update_features(netdev);

	return err;
}

//XDP程序处理
static int mlx5e_xdp(struct net_device *dev, struct netdev_bpf *xdp)
{
	switch (xdp->command) {
	case XDP_SETUP_PROG:
	    //设置xdp程序
		return mlx5e_xdp_set(dev, xdp->prog);
	case XDP_SETUP_XSK_POOL:
		/*使能xsk pool，以支持zero copy*/
		return mlx5e_xsk_setup_pool(dev, xdp->xsk.pool,
					    xdp->xsk.queue_id);
	default:
		return -EINVAL;
	}
}

#ifdef CONFIG_MLX5_ESWITCH
static int mlx5e_bridge_getlink(struct sk_buff *skb, u32 pid, u32 seq,
				struct net_device *dev, u32 filter_mask,
				int nlflags)
{
	struct mlx5e_priv *priv = netdev_priv(dev);
	struct mlx5_core_dev *mdev = priv->mdev;
	u8 mode, setting;
	int err;

	err = mlx5_eswitch_get_vepa(mdev->priv.eswitch, &setting);
	if (err)
		return err;
	mode = setting ? BRIDGE_MODE_VEPA : BRIDGE_MODE_VEB;
	return ndo_dflt_bridge_getlink(skb, pid, seq, dev,
				       mode,
				       0, 0, nlflags, filter_mask, NULL);
}

static int mlx5e_bridge_setlink(struct net_device *dev, struct nlmsghdr *nlh,
				u16 flags, struct netlink_ext_ack *extack)
{
	struct mlx5e_priv *priv = netdev_priv(dev);
	struct mlx5_core_dev *mdev = priv->mdev;
	struct nlattr *attr, *br_spec;
	u16 mode = BRIDGE_MODE_UNDEF;
	u8 setting;
	int rem;

	br_spec = nlmsg_find_attr(nlh, sizeof(struct ifinfomsg), IFLA_AF_SPEC);
	if (!br_spec)
		return -EINVAL;

	/*当前仅支持对bridge mode进行设置*/
	nla_for_each_nested(attr, br_spec, rem) {
		if (nla_type(attr) != IFLA_BRIDGE_MODE)
			continue;

		mode = nla_get_u16(attr);
		if (mode > BRIDGE_MODE_VEPA)
			return -EINVAL;

		break;
	}

	if (mode == BRIDGE_MODE_UNDEF)
		return -EINVAL;

	setting = (mode == BRIDGE_MODE_VEPA) ?  1 : 0;
	return mlx5_eswitch_set_vepa(mdev->priv.eswitch, setting);
}
#endif

const struct net_device_ops mlx5e_netdev_ops = {
	.ndo_open                = mlx5e_open,
	.ndo_stop                = mlx5e_close,
	.ndo_start_xmit          = mlx5e_xmit,
	//tc offload处理
	.ndo_setup_tc            = mlx5e_setup_tc,
	.ndo_select_queue        = mlx5e_select_queue,
	.ndo_get_stats64         = mlx5e_get_stats,
	.ndo_set_rx_mode         = mlx5e_set_rx_mode,
	.ndo_set_mac_address     = mlx5e_set_mac,
	.ndo_vlan_rx_add_vid     = mlx5e_vlan_rx_add_vid,
	.ndo_vlan_rx_kill_vid    = mlx5e_vlan_rx_kill_vid,
	/*设备功能设置*/
	.ndo_set_features        = mlx5e_set_features,
	.ndo_fix_features        = mlx5e_fix_features,
	.ndo_change_mtu          = mlx5e_change_nic_mtu,
	.ndo_eth_ioctl            = mlx5e_ioctl,
	.ndo_set_tx_maxrate      = mlx5e_set_tx_maxrate,
	.ndo_features_check      = mlx5e_features_check,
	.ndo_tx_timeout          = mlx5e_tx_timeout,
	.ndo_bpf		 = mlx5e_xdp,
	.ndo_xdp_xmit            = mlx5e_xdp_xmit,
	.ndo_xsk_wakeup          = mlx5e_xsk_wakeup,
#ifdef CONFIG_MLX5_EN_ARFS
	.ndo_rx_flow_steer	 = mlx5e_rx_flow_steer,
#endif
#ifdef CONFIG_MLX5_ESWITCH
	.ndo_bridge_setlink      = mlx5e_bridge_setlink,
	.ndo_bridge_getlink      = mlx5e_bridge_getlink,

	/* SRIOV E-Switch NDOs */
	.ndo_set_vf_mac          = mlx5e_set_vf_mac,
	.ndo_set_vf_vlan         = mlx5e_set_vf_vlan,
	.ndo_set_vf_spoofchk     = mlx5e_set_vf_spoofchk,
	.ndo_set_vf_trust        = mlx5e_set_vf_trust,
	.ndo_set_vf_rate         = mlx5e_set_vf_rate,
	.ndo_get_vf_config       = mlx5e_get_vf_config,
	.ndo_set_vf_link_state   = mlx5e_set_vf_link_state,
	.ndo_get_vf_stats        = mlx5e_get_vf_stats,
	.ndo_has_offload_stats   = mlx5e_has_offload_stats,
	.ndo_get_offload_stats   = mlx5e_get_offload_stats,
#endif
};

static u32 mlx5e_choose_lro_timeout(struct mlx5_core_dev *mdev, u32 wanted_timeout)
{
	int i;

	/* The supported periods are organized in ascending order */
	for (i = 0; i < MLX5E_LRO_TIMEOUT_ARR_SIZE - 1; i++)
		if (MLX5_CAP_ETH(mdev, lro_timer_supported_periods[i]) >= wanted_timeout)
			break;

	return MLX5_CAP_ETH(mdev, lro_timer_supported_periods[i]);
}

void mlx5e_build_nic_params(struct mlx5e_priv *priv, struct mlx5e_xsk *xsk, u16 mtu)
{
	struct mlx5e_params *params = &priv->channels.params;
	struct mlx5_core_dev *mdev = priv->mdev;
	u8 rx_cq_period_mode;

	params->sw_mtu = mtu;
	params->hard_mtu = MLX5E_ETH_HARD_MTU;
	params->num_channels = min_t(unsigned int, MLX5E_MAX_NUM_CHANNELS / 2,
				     priv->max_nch);
	mlx5e_params_mqprio_reset(params);

	/* SQ */
	params->log_sq_size = is_kdump_kernel() ?
		MLX5E_PARAMS_MINIMUM_LOG_SQ_SIZE :
		MLX5E_PARAMS_DEFAULT_LOG_SQ_SIZE;
	MLX5E_SET_PFLAG(params, MLX5E_PFLAG_SKB_TX_MPWQE, mlx5e_tx_mpwqe_supported(mdev));

	/* XDP SQ */
	MLX5E_SET_PFLAG(params, MLX5E_PFLAG_XDP_TX_MPWQE, mlx5e_tx_mpwqe_supported(mdev));

	/* set CQE compression */
	params->rx_cqe_compress_def = false;
	if (MLX5_CAP_GEN(mdev, cqe_compression) &&
	    MLX5_CAP_GEN(mdev, vport_group_manager))
		params->rx_cqe_compress_def = slow_pci_heuristic(mdev);

	MLX5E_SET_PFLAG(params, MLX5E_PFLAG_RX_CQE_COMPRESS, params->rx_cqe_compress_def);
	MLX5E_SET_PFLAG(params, MLX5E_PFLAG_RX_NO_CSUM_COMPLETE, false);

	/* RQ */
	mlx5e_build_rq_params(mdev, params);

	params->terminate_lkey_be = mlx5_core_get_terminate_scatter_list_mkey(mdev);

	params->packet_merge.timeout = mlx5e_choose_lro_timeout(mdev, MLX5E_DEFAULT_LRO_TIMEOUT);

	/* CQ moderation params */
	rx_cq_period_mode = MLX5_CAP_GEN(mdev, cq_period_start_from_cqe) ?
			MLX5_CQ_PERIOD_MODE_START_FROM_CQE :
			MLX5_CQ_PERIOD_MODE_START_FROM_EQE;
	params->rx_dim_enabled = MLX5_CAP_GEN(mdev, cq_moderation);
	params->tx_dim_enabled = MLX5_CAP_GEN(mdev, cq_moderation);
	mlx5e_set_rx_cq_mode_params(params, rx_cq_period_mode);
	mlx5e_set_tx_cq_mode_params(params, MLX5_CQ_PERIOD_MODE_START_FROM_EQE);

	/* TX inline */
	mlx5_query_min_inline(mdev, &params->tx_min_inline_mode);

	/* AF_XDP */
	params->xsk = xsk;

	/* Do not update netdev->features directly in here
	 * on mlx5e_attach_netdev() we will call mlx5e_update_features()
	 * To update netdev->features please modify mlx5e_fix_features()
	 */
}

static void mlx5e_set_netdev_dev_addr(struct net_device *netdev)
{
	struct mlx5e_priv *priv = netdev_priv(netdev);
	u8 addr[ETH_ALEN];

	mlx5_query_mac_address(priv->mdev, addr);
	if (is_zero_ether_addr(addr) &&
	    !MLX5_CAP_GEN(priv->mdev, vport_group_manager)) {
		eth_hw_addr_random(netdev);
		mlx5_core_info(priv->mdev, "Assigned random MAC address %pM\n", netdev->dev_addr);
		return;
	}

	eth_hw_addr_set(netdev, addr);
}

static int mlx5e_vxlan_set_port(struct net_device *netdev, unsigned int table,
				unsigned int entry, struct udp_tunnel_info *ti)
{
	struct mlx5e_priv *priv = netdev_priv(netdev);

	/*增加vxlan设备port信息*/
	return mlx5_vxlan_add_port(priv->mdev->vxlan, ntohs(ti->port));
}

static int mlx5e_vxlan_unset_port(struct net_device *netdev, unsigned int table,
				  unsigned int entry, struct udp_tunnel_info *ti)
{
	struct mlx5e_priv *priv = netdev_priv(netdev);

	return mlx5_vxlan_del_port(priv->mdev->vxlan, ntohs(ti->port));
}

void mlx5e_vxlan_set_netdev_info(struct mlx5e_priv *priv)
{
	if (!mlx5_vxlan_allowed(priv->mdev->vxlan))
		return;

	priv->nic_info.set_port = mlx5e_vxlan_set_port;
	priv->nic_info.unset_port = mlx5e_vxlan_unset_port;
	priv->nic_info.flags = UDP_TUNNEL_NIC_INFO_MAY_SLEEP |
				UDP_TUNNEL_NIC_INFO_STATIC_IANA_VXLAN;
	priv->nic_info.tables[0].tunnel_types = UDP_TUNNEL_TYPE_VXLAN;
	/* Don't count the space hard-coded to the IANA port */
	priv->nic_info.tables[0].n_entries =
		mlx5_vxlan_max_udp_ports(priv->mdev) - 1;

	priv->netdev->udp_tunnel_nic_info = &priv->nic_info;
}

static bool mlx5e_tunnel_any_tx_proto_supported(struct mlx5_core_dev *mdev)
{
	int tt;

	for (tt = 0; tt < MLX5_NUM_TUNNEL_TT; tt++) {
		if (mlx5e_tunnel_proto_supported_tx(mdev, mlx5_get_proto_by_tunnel_type(tt)))
			return true;
	}
	return (mlx5_vxlan_allowed(mdev->vxlan) || mlx5_geneve_tx_allowed(mdev));
}

static void mlx5e_build_nic_netdev(struct net_device *netdev)
{
	struct mlx5e_priv *priv = netdev_priv(netdev);
	struct mlx5_core_dev *mdev = priv->mdev;
	bool fcs_supported;
	bool fcs_enabled;

	SET_NETDEV_DEV(netdev, mdev->device);

	netdev->netdev_ops = &mlx5e_netdev_ops;
	netdev->xdp_metadata_ops = &mlx5e_xdp_metadata_ops;
	netdev->xsk_tx_metadata_ops = &mlx5e_xsk_tx_metadata_ops;

	mlx5e_dcbnl_build_netdev(netdev);

	netdev->watchdog_timeo    = 15 * HZ;

	netdev->ethtool_ops	  = &mlx5e_ethtool_ops;

	netdev->vlan_features    |= NETIF_F_SG;
	netdev->vlan_features    |= NETIF_F_HW_CSUM;
	netdev->vlan_features    |= NETIF_F_HW_MACSEC;
	netdev->vlan_features    |= NETIF_F_GRO;
	netdev->vlan_features    |= NETIF_F_TSO;
	netdev->vlan_features    |= NETIF_F_TSO6;
	netdev->vlan_features    |= NETIF_F_RXCSUM;
	netdev->vlan_features    |= NETIF_F_RXHASH;
	netdev->vlan_features    |= NETIF_F_GSO_PARTIAL;

	netdev->mpls_features    |= NETIF_F_SG;
	netdev->mpls_features    |= NETIF_F_HW_CSUM;
	netdev->mpls_features    |= NETIF_F_TSO;
	netdev->mpls_features    |= NETIF_F_TSO6;

	netdev->hw_enc_features  |= NETIF_F_HW_VLAN_CTAG_TX;
	netdev->hw_enc_features  |= NETIF_F_HW_VLAN_CTAG_RX;

	/* Tunneled LRO is not supported in the driver, and the same RQs are
	 * shared between inner and outer TIRs, so the driver can't disable LRO
	 * for inner TIRs while having it enabled for outer TIRs. Due to this,
	 * block LRO altogether if the firmware declares tunneled LRO support.
	 */
	if (!!MLX5_CAP_ETH(mdev, lro_cap) &&
	    !MLX5_CAP_ETH(mdev, tunnel_lro_vxlan) &&
	    !MLX5_CAP_ETH(mdev, tunnel_lro_gre) &&
	    mlx5e_check_fragmented_striding_rq_cap(mdev, PAGE_SHIFT,
						   MLX5E_MPWRQ_UMR_MODE_ALIGNED))
		netdev->vlan_features    |= NETIF_F_LRO;

	netdev->hw_features       = netdev->vlan_features;
	netdev->hw_features      |= NETIF_F_HW_VLAN_CTAG_TX;
	netdev->hw_features      |= NETIF_F_HW_VLAN_CTAG_RX;
	netdev->hw_features      |= NETIF_F_HW_VLAN_CTAG_FILTER;
	netdev->hw_features      |= NETIF_F_HW_VLAN_STAG_TX;

	if (mlx5e_tunnel_any_tx_proto_supported(mdev)) {
		netdev->hw_enc_features |= NETIF_F_HW_CSUM;
		netdev->hw_enc_features |= NETIF_F_TSO;
		netdev->hw_enc_features |= NETIF_F_TSO6;
		netdev->hw_enc_features |= NETIF_F_GSO_PARTIAL;
	}

	if (mlx5_vxlan_allowed(mdev->vxlan) || mlx5_geneve_tx_allowed(mdev)) {
		netdev->hw_features     |= NETIF_F_GSO_UDP_TUNNEL |
					   NETIF_F_GSO_UDP_TUNNEL_CSUM;
		netdev->hw_enc_features |= NETIF_F_GSO_UDP_TUNNEL |
					   NETIF_F_GSO_UDP_TUNNEL_CSUM;
		netdev->gso_partial_features = NETIF_F_GSO_UDP_TUNNEL_CSUM;
		netdev->vlan_features |= NETIF_F_GSO_UDP_TUNNEL |
					 NETIF_F_GSO_UDP_TUNNEL_CSUM;
	}

	if (mlx5e_tunnel_proto_supported_tx(mdev, IPPROTO_GRE)) {
		netdev->hw_features     |= NETIF_F_GSO_GRE |
					   NETIF_F_GSO_GRE_CSUM;
		netdev->hw_enc_features |= NETIF_F_GSO_GRE |
					   NETIF_F_GSO_GRE_CSUM;
		netdev->gso_partial_features |= NETIF_F_GSO_GRE |
						NETIF_F_GSO_GRE_CSUM;
	}

	if (mlx5e_tunnel_proto_supported_tx(mdev, IPPROTO_IPIP)) {
		netdev->hw_features |= NETIF_F_GSO_IPXIP4 |
				       NETIF_F_GSO_IPXIP6;
		netdev->hw_enc_features |= NETIF_F_GSO_IPXIP4 |
					   NETIF_F_GSO_IPXIP6;
		netdev->gso_partial_features |= NETIF_F_GSO_IPXIP4 |
						NETIF_F_GSO_IPXIP6;
	}

	netdev->gso_partial_features             |= NETIF_F_GSO_UDP_L4;
	netdev->hw_features                      |= NETIF_F_GSO_UDP_L4;

	mlx5_query_port_fcs(mdev, &fcs_supported, &fcs_enabled);

	if (fcs_supported)
		netdev->hw_features |= NETIF_F_RXALL;

	if (MLX5_CAP_ETH(mdev, scatter_fcs))
		netdev->hw_features |= NETIF_F_RXFCS;

	if (mlx5_qos_is_supported(mdev))
		netdev->hw_features |= NETIF_F_HW_TC;

	netdev->features          = netdev->hw_features;

	/* Defaults */
	if (fcs_enabled)
		netdev->features  &= ~NETIF_F_RXALL;
	netdev->features  &= ~NETIF_F_LRO;
	netdev->features  &= ~NETIF_F_GRO_HW;
	netdev->features  &= ~NETIF_F_RXFCS;

#define FT_CAP(f) MLX5_CAP_FLOWTABLE(mdev, flow_table_properties_nic_receive.f)
	if (FT_CAP(flow_modify_en) &&
	    FT_CAP(modify_root) &&
	    FT_CAP(identified_miss_table_mode) &&
	    FT_CAP(flow_table_modify)) {
#if IS_ENABLED(CONFIG_MLX5_CLS_ACT)
		netdev->hw_features      |= NETIF_F_HW_TC;
#endif
#ifdef CONFIG_MLX5_EN_ARFS
		netdev->hw_features	 |= NETIF_F_NTUPLE;
#endif
	}

	netdev->features         |= NETIF_F_HIGHDMA;
	netdev->features         |= NETIF_F_HW_VLAN_STAG_FILTER;

	netdev->priv_flags       |= IFF_UNICAST_FLT;

	netif_set_tso_max_size(netdev, GSO_MAX_SIZE);
	mlx5e_set_xdp_feature(netdev);
	mlx5e_set_netdev_dev_addr(netdev);
	mlx5e_macsec_build_netdev(priv);
	mlx5e_ipsec_build_netdev(priv);
	mlx5e_ktls_build_netdev(priv);
}

void mlx5e_create_q_counters(struct mlx5e_priv *priv)
{
	u32 out[MLX5_ST_SZ_DW(alloc_q_counter_out)] = {};
	u32 in[MLX5_ST_SZ_DW(alloc_q_counter_in)] = {};
	struct mlx5_core_dev *mdev = priv->mdev;
	int err;

	MLX5_SET(alloc_q_counter_in, in, opcode, MLX5_CMD_OP_ALLOC_Q_COUNTER);
	err = mlx5_cmd_exec_inout(mdev, alloc_q_counter, in, out);
	if (!err)
		priv->q_counter =
			MLX5_GET(alloc_q_counter_out, out, counter_set_id);

	err = mlx5_cmd_exec_inout(mdev, alloc_q_counter, in, out);
	if (!err)
		priv->drop_rq_q_counter =
			MLX5_GET(alloc_q_counter_out, out, counter_set_id);
}

void mlx5e_destroy_q_counters(struct mlx5e_priv *priv)
{
	u32 in[MLX5_ST_SZ_DW(dealloc_q_counter_in)] = {};

	MLX5_SET(dealloc_q_counter_in, in, opcode,
		 MLX5_CMD_OP_DEALLOC_Q_COUNTER);
	if (priv->q_counter) {
		MLX5_SET(dealloc_q_counter_in, in, counter_set_id,
			 priv->q_counter);
		mlx5_cmd_exec_in(priv->mdev, dealloc_q_counter, in);
	}

	if (priv->drop_rq_q_counter) {
		MLX5_SET(dealloc_q_counter_in, in, counter_set_id,
			 priv->drop_rq_q_counter);
		mlx5_cmd_exec_in(priv->mdev, dealloc_q_counter, in);
	}
}

static int mlx5e_nic_init(struct mlx5_core_dev *mdev,
			  struct net_device *netdev)
{
	const bool take_rtnl = netdev->reg_state == NETREG_REGISTERED;
	struct mlx5e_priv *priv = netdev_priv(netdev);
	struct mlx5e_flow_steering *fs;
	int err;

	//将设备的channel置为最大值priv->max_nch
	mlx5e_build_nic_params(priv, &priv->xsk, netdev->mtu);
	mlx5e_vxlan_set_netdev_info(priv);

	mlx5e_timestamp_init(priv);

	priv->dfs_root = debugfs_create_dir("nic",
					    mlx5_debugfs_get_dev_root(mdev));

	fs = mlx5e_fs_init(priv->profile, mdev,
			   !test_bit(MLX5E_STATE_DESTROYING, &priv->state),
			   priv->dfs_root);
	if (!fs) {
		err = -ENOMEM;
		mlx5_core_err(mdev, "FS initialization failed, %d\n", err);
		debugfs_remove_recursive(priv->dfs_root);
		return err;
	}
	priv->fs = fs;

	err = mlx5e_ktls_init(priv);
	if (err)
		mlx5_core_err(mdev, "TLS initialization failed, %d\n", err);

	mlx5e_health_create_reporters(priv);

	/* If netdev is already registered (e.g. move from uplink to nic profile),
	 * RTNL lock must be held before triggering netdev notifiers.
	 */
	if (take_rtnl)
		rtnl_lock();

	/* update XDP supported features */
	mlx5e_set_xdp_feature(netdev);

	if (take_rtnl)
		rtnl_unlock();

	return 0;
}

static void mlx5e_nic_cleanup(struct mlx5e_priv *priv)
{
	mlx5e_health_destroy_reporters(priv);
	mlx5e_ktls_cleanup(priv);
	mlx5e_fs_cleanup(priv->fs);
	debugfs_remove_recursive(priv->dfs_root);
	priv->fs = NULL;
}

static int mlx5e_init_nic_rx(struct mlx5e_priv *priv)
{
	struct mlx5_core_dev *mdev = priv->mdev;
	enum mlx5e_rx_res_features features;
	int err;

	mlx5e_create_q_counters(priv);

	err = mlx5e_open_drop_rq(priv, &priv->drop_rq);
	if (err) {
		mlx5_core_err(mdev, "open drop rq failed, %d\n", err);
		goto err_destroy_q_counters;
	}

	features = MLX5E_RX_RES_FEATURE_PTP;
	if (mlx5_tunnel_inner_ft_supported(mdev))
		features |= MLX5E_RX_RES_FEATURE_INNER_FT;

	priv->rx_res = mlx5e_rx_res_create(priv->mdev, features, priv->max_nch, priv->drop_rq.rqn,
					   &priv->channels.params.packet_merge,
					   priv->channels.params.num_channels);
	if (IS_ERR(priv->rx_res)) {
		err = PTR_ERR(priv->rx_res);
		priv->rx_res = NULL;
		mlx5_core_err(mdev, "create rx resources failed, %d\n", err);
		goto err_close_drop_rq;
	}

	err = mlx5e_create_flow_steering(priv->fs, priv->rx_res, priv->profile,
					 priv->netdev);
	if (err) {
		mlx5_core_warn(mdev, "create flow steering failed, %d\n", err);
		goto err_destroy_rx_res;
	}

	err = mlx5e_tc_nic_init(priv);
	if (err)
		goto err_destroy_flow_steering;

	err = mlx5e_accel_init_rx(priv);
	if (err)
		goto err_tc_nic_cleanup;

#ifdef CONFIG_MLX5_EN_ARFS
	priv->netdev->rx_cpu_rmap =  mlx5_eq_table_get_rmap(priv->mdev);
#endif

	return 0;

err_tc_nic_cleanup:
	mlx5e_tc_nic_cleanup(priv);
err_destroy_flow_steering:
	mlx5e_destroy_flow_steering(priv->fs, !!(priv->netdev->hw_features & NETIF_F_NTUPLE),
				    priv->profile);
err_destroy_rx_res:
	mlx5e_rx_res_destroy(priv->rx_res);
	priv->rx_res = NULL;
err_close_drop_rq:
	mlx5e_close_drop_rq(&priv->drop_rq);
err_destroy_q_counters:
	mlx5e_destroy_q_counters(priv);
	return err;
}

static void mlx5e_cleanup_nic_rx(struct mlx5e_priv *priv)
{
	mlx5e_accel_cleanup_rx(priv);
	mlx5e_tc_nic_cleanup(priv);
	mlx5e_destroy_flow_steering(priv->fs, !!(priv->netdev->hw_features & NETIF_F_NTUPLE),
				    priv->profile);
	mlx5e_rx_res_destroy(priv->rx_res);
	priv->rx_res = NULL;
	mlx5e_close_drop_rq(&priv->drop_rq);
	mlx5e_destroy_q_counters(priv);
}

static void mlx5e_set_mqprio_rl(struct mlx5e_priv *priv)
{
	struct mlx5e_params *params;
	struct mlx5e_mqprio_rl *rl;

	params = &priv->channels.params;
	if (params->mqprio.mode != TC_MQPRIO_MODE_CHANNEL)
		return;

	rl = mlx5e_mqprio_rl_create(priv->mdev, params->mqprio.num_tc,
				    params->mqprio.channel.max_rate);
	if (IS_ERR(rl))
		rl = NULL;
	priv->mqprio_rl = rl;
	mlx5e_mqprio_rl_update_params(params, rl);
}

static int mlx5e_init_nic_tx(struct mlx5e_priv *priv)
{
	int err;

	err = mlx5e_accel_init_tx(priv);
	if (err)
		return err;

	mlx5e_set_mqprio_rl(priv);
	mlx5e_dcbnl_initialize(priv);
	return 0;
}

static void mlx5e_nic_enable(struct mlx5e_priv *priv)
{
	struct net_device *netdev = priv->netdev;
	struct mlx5_core_dev *mdev = priv->mdev;
	int err;

	mlx5e_fs_init_l2_addr(priv->fs, netdev);
	mlx5e_ipsec_init(priv);

	err = mlx5e_macsec_init(priv);
	if (err)
		mlx5_core_err(mdev, "MACsec initialization failed, %d\n", err);

	/* Marking the link as currently not needed by the Driver */
	if (!netif_running(netdev))
		mlx5e_modify_admin_state(mdev, MLX5_PORT_DOWN);

	mlx5e_set_netdev_mtu_boundaries(priv);
	mlx5e_set_dev_port_mtu(priv);

	mlx5_lag_add_netdev(mdev, netdev);

	mlx5e_enable_async_events(priv);
	mlx5e_enable_blocking_events(priv);
	if (mlx5e_monitor_counter_supported(priv))
		mlx5e_monitor_counter_init(priv);

	mlx5e_hv_vhca_stats_create(priv);
	if (netdev->reg_state != NETREG_REGISTERED)
		return;
	mlx5e_dcbnl_init_app(priv);

	mlx5e_nic_set_rx_mode(priv);

	rtnl_lock();
	if (netif_running(netdev))
		mlx5e_open(netdev);
	udp_tunnel_nic_reset_ntf(priv->netdev);
	netif_device_attach(netdev);
	rtnl_unlock();
}

static void mlx5e_nic_disable(struct mlx5e_priv *priv)
{
	struct mlx5_core_dev *mdev = priv->mdev;

	if (priv->netdev->reg_state == NETREG_REGISTERED)
		mlx5e_dcbnl_delete_app(priv);

	rtnl_lock();
	if (netif_running(priv->netdev))
		mlx5e_close(priv->netdev);
	netif_device_detach(priv->netdev);
	rtnl_unlock();

	mlx5e_nic_set_rx_mode(priv);

	mlx5e_hv_vhca_stats_destroy(priv);
	if (mlx5e_monitor_counter_supported(priv))
		mlx5e_monitor_counter_cleanup(priv);

	mlx5e_disable_blocking_events(priv);
	if (priv->en_trap) {
		mlx5e_deactivate_trap(priv);
		mlx5e_close_trap(priv->en_trap);
		priv->en_trap = NULL;
	}
	mlx5e_disable_async_events(priv);
	mlx5_lag_remove_netdev(mdev, priv->netdev);
	mlx5_vxlan_reset_to_default(mdev->vxlan);
	mlx5e_macsec_cleanup(priv);
	mlx5e_ipsec_cleanup(priv);
}

int mlx5e_update_nic_rx(struct mlx5e_priv *priv)
{
	return mlx5e_refresh_tirs(priv, false, false);
}

static const struct mlx5e_profile mlx5e_nic_profile = {
	.init		   = mlx5e_nic_init,
	.cleanup	   = mlx5e_nic_cleanup,
	.init_rx	   = mlx5e_init_nic_rx,
	.cleanup_rx	   = mlx5e_cleanup_nic_rx,
	.init_tx	   = mlx5e_init_nic_tx,
	.cleanup_tx	   = mlx5e_cleanup_nic_tx,
	.enable		   = mlx5e_nic_enable,
	.disable	   = mlx5e_nic_disable,
	.update_rx	   = mlx5e_update_nic_rx,
	.update_stats	   = mlx5e_stats_update_ndo_stats,
	.update_carrier	   = mlx5e_update_carrier,
	.rx_handlers       = &mlx5e_rx_handlers_nic,
	.max_tc		   = MLX5_MAX_NUM_TC,
	.stats_grps	   = mlx5e_nic_stats_grps,
	.stats_grps_num	   = mlx5e_nic_stats_grps_num,
	.features          = BIT(MLX5E_PROFILE_FEATURE_PTP_RX) |
		BIT(MLX5E_PROFILE_FEATURE_PTP_TX) |
		BIT(MLX5E_PROFILE_FEATURE_QOS_HTB) |
		BIT(MLX5E_PROFILE_FEATURE_FS_VLAN) |
		BIT(MLX5E_PROFILE_FEATURE_FS_TC),
};

static int mlx5e_profile_max_num_channels(struct mlx5_core_dev *mdev,
					  const struct mlx5e_profile *profile)
{
	int nch;

	nch = mlx5e_get_max_num_channels(mdev);

	if (profile->max_nch_limit)
		nch = min_t(int, nch, profile->max_nch_limit(mdev));
	return nch;
}

static unsigned int
mlx5e_calc_max_nch(struct mlx5_core_dev *mdev, struct net_device *netdev,
		   const struct mlx5e_profile *profile)

{
	unsigned int max_nch, tmp;

	/* core resources */
	max_nch = mlx5e_profile_max_num_channels(mdev, profile);

	/* netdev rx queues */
	max_nch = min_t(unsigned int, max_nch, netdev->num_rx_queues);

	/* netdev tx queues */
	tmp = netdev->num_tx_queues;
	if (mlx5_qos_is_supported(mdev))
		tmp -= mlx5e_qos_max_leaf_nodes(mdev);
	if (MLX5_CAP_GEN(mdev, ts_cqe_to_dest_cqn))
		tmp -= profile->max_tc;
	tmp = tmp / profile->max_tc;
	max_nch = min_t(unsigned int, max_nch, tmp);

	return max_nch;
}

int mlx5e_get_pf_num_tirs(struct mlx5_core_dev *mdev)
{
	/* Indirect TIRS: 2 sets of TTCs (inner + outer steering)
	 * and 1 set of direct TIRS
	 */
	return 2 * MLX5E_NUM_INDIR_TIRS
		+ mlx5e_profile_max_num_channels(mdev, &mlx5e_nic_profile);
}

void mlx5e_set_rx_mode_work(struct work_struct *work)
{
	struct mlx5e_priv *priv = container_of(work, struct mlx5e_priv,
					       set_rx_mode_work);

	return mlx5e_fs_set_rx_mode_work(priv->fs, priv->netdev);
}

/* mlx5e generic netdev management API (move to en_common.c) */
int mlx5e_priv_init(struct mlx5e_priv *priv,
		    const struct mlx5e_profile *profile,
		    struct net_device *netdev,
		    struct mlx5_core_dev *mdev)
{
	int nch, num_txqs, node;
	int err;

	num_txqs = netdev->num_tx_queues;
	nch = mlx5e_calc_max_nch(mdev, netdev, profile);
	node = dev_to_node(mlx5_core_dma_dev(mdev));

	/* priv init */
	priv->mdev        = mdev;
	priv->netdev      = netdev;
	priv->max_nch     = nch;
	priv->max_opened_tc = 1;

	if (!alloc_cpumask_var(&priv->scratchpad.cpumask, GFP_KERNEL))
		return -ENOMEM;

	mutex_init(&priv->state_lock);

	err = mlx5e_selq_init(&priv->selq, &priv->state_lock);
	if (err)
		goto err_free_cpumask;

	INIT_WORK(&priv->update_carrier_work, mlx5e_update_carrier_work);
	INIT_WORK(&priv->set_rx_mode_work, mlx5e_set_rx_mode_work);
	INIT_WORK(&priv->tx_timeout_work, mlx5e_tx_timeout_work);
	INIT_WORK(&priv->update_stats_work, mlx5e_update_stats_work);

	/*创建单线程wq*/
	priv->wq = create_singlethread_workqueue("mlx5e");
	if (!priv->wq)
		goto err_free_selq;

	priv->txq2sq = kcalloc_node(num_txqs, sizeof(*priv->txq2sq), GFP_KERNEL, node);
	if (!priv->txq2sq)
		goto err_destroy_workqueue;

	priv->tx_rates = kcalloc_node(num_txqs, sizeof(*priv->tx_rates), GFP_KERNEL, node);
	if (!priv->tx_rates)
		goto err_free_txq2sq;

	priv->channel_stats =
		kcalloc_node(nch, sizeof(*priv->channel_stats), GFP_KERNEL, node);
	if (!priv->channel_stats)
		goto err_free_tx_rates;

	return 0;

err_free_tx_rates:
	kfree(priv->tx_rates);
err_free_txq2sq:
	kfree(priv->txq2sq);
err_destroy_workqueue:
	destroy_workqueue(priv->wq);
err_free_selq:
	mlx5e_selq_cleanup(&priv->selq);
err_free_cpumask:
	free_cpumask_var(priv->scratchpad.cpumask);
	return -ENOMEM;
}

void mlx5e_priv_cleanup(struct mlx5e_priv *priv)
{
	int i;

	/* bail if change profile failed and also rollback failed */
	if (!priv->mdev)
		return;

	for (i = 0; i < priv->stats_nch; i++)
		kvfree(priv->channel_stats[i]);
	kfree(priv->channel_stats);
	kfree(priv->tx_rates);
	kfree(priv->txq2sq);
	destroy_workqueue(priv->wq);
	mutex_lock(&priv->state_lock);
	mlx5e_selq_cleanup(&priv->selq);
	mutex_unlock(&priv->state_lock);
	free_cpumask_var(priv->scratchpad.cpumask);

	for (i = 0; i < priv->htb_max_qos_sqs; i++)
		kfree(priv->htb_qos_sq_stats[i]);
	kvfree(priv->htb_qos_sq_stats);

	memset(priv, 0, sizeof(*priv));
}

static unsigned int mlx5e_get_max_num_txqs(struct mlx5_core_dev *mdev,
					   const struct mlx5e_profile *profile)
{
	unsigned int nch, ptp_txqs, qos_txqs;

	nch = mlx5e_profile_max_num_channels(mdev, profile);

	ptp_txqs = MLX5_CAP_GEN(mdev, ts_cqe_to_dest_cqn) &&
		mlx5e_profile_feature_cap(profile, PTP_TX) ?
		profile->max_tc : 0;

	qos_txqs = mlx5_qos_is_supported(mdev) &&
		mlx5e_profile_feature_cap(profile, QOS_HTB) ?
		mlx5e_qos_max_leaf_nodes(mdev) : 0;

	return nch * profile->max_tc + ptp_txqs + qos_txqs;
}

static unsigned int mlx5e_get_max_num_rxqs(struct mlx5_core_dev *mdev,
					   const struct mlx5e_profile *profile)
{
	return mlx5e_profile_max_num_channels(mdev, profile);
}

//mlx依据profile创建网络设备
struct net_device *
mlx5e_create_netdev(struct mlx5_core_dev *mdev, const struct mlx5e_profile *profile)
{
	struct net_device *netdev;
	unsigned int txqs, rxqs;
	int err;

	txqs = mlx5e_get_max_num_txqs(mdev, profile);
	rxqs = mlx5e_get_max_num_rxqs(mdev, profile);

	//申请netdev设备
	netdev = alloc_etherdev_mqs(sizeof(struct mlx5e_priv), txqs, rxqs);
	if (!netdev) {
		mlx5_core_err(mdev, "alloc_etherdev_mqs() failed\n");
		return NULL;
	}

	//初始化netdev设备
	err = mlx5e_priv_init(netdev_priv(netdev), profile, netdev, mdev);
	if (err) {
		mlx5_core_err(mdev, "mlx5e_priv_init failed, err=%d\n", err);
		goto err_free_netdev;
	}

	netif_carrier_off(netdev);
	netif_tx_disable(netdev);
	dev_net_set(netdev, mlx5_core_net(mdev));

	return netdev;

err_free_netdev:
	free_netdev(netdev);

	return NULL;
}

static void mlx5e_update_features(struct net_device *netdev)
{
	if (netdev->reg_state != NETREG_REGISTERED)
		return; /* features will be updated on netdev registration */

	rtnl_lock();
	netdev_update_features(netdev);
	rtnl_unlock();
}

static void mlx5e_reset_channels(struct net_device *netdev)
{
	netdev_reset_tc(netdev);
}

int mlx5e_attach_netdev(struct mlx5e_priv *priv)
{
	const bool take_rtnl = priv->netdev->reg_state == NETREG_REGISTERED;
	const struct mlx5e_profile *profile = priv->profile;
	int max_nch;
	int err;

	clear_bit(MLX5E_STATE_DESTROYING, &priv->state);
	if (priv->fs)
		mlx5e_fs_set_state_destroy(priv->fs,
					   !test_bit(MLX5E_STATE_DESTROYING, &priv->state));

	/* Validate the max_wqe_size_sq capability. */
	if (WARN_ON_ONCE(mlx5e_get_max_sq_wqebbs(priv->mdev) < MLX5E_MAX_TX_WQEBBS)) {
		mlx5_core_warn(priv->mdev, "MLX5E: Max SQ WQEBBs firmware capability: %u, needed %u\n",
			       mlx5e_get_max_sq_wqebbs(priv->mdev), (unsigned int)MLX5E_MAX_TX_WQEBBS);
		return -EIO;
	}

	/* max number of channels may have changed */
	max_nch = mlx5e_calc_max_nch(priv->mdev, priv->netdev, profile);
	if (priv->channels.params.num_channels > max_nch) {
		mlx5_core_warn(priv->mdev, "MLX5E: Reducing number of channels to %d\n", max_nch);
		/* Reducing the number of channels - RXFH has to be reset, and
		 * mlx5e_num_channels_changed below will build the RQT.
		 */
		priv->netdev->priv_flags &= ~IFF_RXFH_CONFIGURED;
		priv->channels.params.num_channels = max_nch;
		if (priv->channels.params.mqprio.mode == TC_MQPRIO_MODE_CHANNEL) {
			mlx5_core_warn(priv->mdev, "MLX5E: Disabling MQPRIO channel mode\n");
			mlx5e_params_mqprio_reset(&priv->channels.params);
		}
	}
	if (max_nch != priv->max_nch) {
		mlx5_core_warn(priv->mdev,
			       "MLX5E: Updating max number of channels from %u to %u\n",
			       priv->max_nch, max_nch);
		priv->max_nch = max_nch;
	}

	/* 1. Set the real number of queues in the kernel the first time.
	 * 2. Set our default XPS cpumask.
	 * 3. Build the RQT.
	 *
	 * rtnl_lock is required by netif_set_real_num_*_queues in case the
	 * netdev has been registered by this point (if this function was called
	 * in the reload or resume flow).
	 */
	if (take_rtnl)
		rtnl_lock();
	err = mlx5e_num_channels_changed(priv);
	if (take_rtnl)
		rtnl_unlock();
	if (err)
		goto out;

	err = profile->init_tx(priv);
	if (err)
		goto out;

	//初始化rx队列相关
	err = profile->init_rx(priv);
	if (err)
		goto err_cleanup_tx;

	if (profile->enable)
		profile->enable(priv);

	mlx5e_update_features(priv->netdev);

	return 0;

err_cleanup_tx:
	profile->cleanup_tx(priv);

out:
	mlx5e_reset_channels(priv->netdev);
	set_bit(MLX5E_STATE_DESTROYING, &priv->state);
	if (priv->fs)
		mlx5e_fs_set_state_destroy(priv->fs,
					   !test_bit(MLX5E_STATE_DESTROYING, &priv->state));
	cancel_work_sync(&priv->update_stats_work);
	return err;
}

void mlx5e_detach_netdev(struct mlx5e_priv *priv)
{
	const struct mlx5e_profile *profile = priv->profile;

	set_bit(MLX5E_STATE_DESTROYING, &priv->state);
	if (priv->fs)
		mlx5e_fs_set_state_destroy(priv->fs,
					   !test_bit(MLX5E_STATE_DESTROYING, &priv->state));

	if (profile->disable)
		profile->disable(priv);
	flush_workqueue(priv->wq);

	profile->cleanup_rx(priv);
	profile->cleanup_tx(priv);
	mlx5e_reset_channels(priv->netdev);
	cancel_work_sync(&priv->update_stats_work);
}

static int
mlx5e_netdev_init_profile(struct net_device *netdev, struct mlx5_core_dev *mdev,
			  const struct mlx5e_profile *new_profile, void *new_ppriv)
{
	struct mlx5e_priv *priv = netdev_priv(netdev);
	int err;

	err = mlx5e_priv_init(priv, new_profile, netdev, mdev);
	if (err) {
		mlx5_core_err(mdev, "mlx5e_priv_init failed, err=%d\n", err);
		return err;
	}
	netif_carrier_off(netdev);
	priv->profile = new_profile;
	priv->ppriv = new_ppriv;
	err = new_profile->init(priv->mdev, priv->netdev);
	if (err)
		goto priv_cleanup;

	return 0;

priv_cleanup:
	mlx5e_priv_cleanup(priv);
	return err;
}

static int
mlx5e_netdev_attach_profile(struct net_device *netdev, struct mlx5_core_dev *mdev,
			    const struct mlx5e_profile *new_profile, void *new_ppriv)
{
	struct mlx5e_priv *priv = netdev_priv(netdev);
	int err;

	err = mlx5e_netdev_init_profile(netdev, mdev, new_profile, new_ppriv);
	if (err)
		return err;

	err = mlx5e_attach_netdev(priv);
	if (err)
		goto profile_cleanup;
	return err;

profile_cleanup:
	new_profile->cleanup(priv);
	mlx5e_priv_cleanup(priv);
	return err;
}

int mlx5e_netdev_change_profile(struct mlx5e_priv *priv,
				const struct mlx5e_profile *new_profile, void *new_ppriv)
{
	const struct mlx5e_profile *orig_profile = priv->profile;
	struct net_device *netdev = priv->netdev;
	struct mlx5_core_dev *mdev = priv->mdev;
	void *orig_ppriv = priv->ppriv;
	int err, rollback_err;

	/* cleanup old profile */
	mlx5e_detach_netdev(priv);
	priv->profile->cleanup(priv);
	mlx5e_priv_cleanup(priv);

	if (mdev->state == MLX5_DEVICE_STATE_INTERNAL_ERROR) {
		mlx5e_netdev_init_profile(netdev, mdev, new_profile, new_ppriv);
		set_bit(MLX5E_STATE_DESTROYING, &priv->state);
		return -EIO;
	}

	err = mlx5e_netdev_attach_profile(netdev, mdev, new_profile, new_ppriv);
	if (err) { /* roll back to original profile */
		netdev_warn(netdev, "%s: new profile init failed, %d\n", __func__, err);
		goto rollback;
	}

	return 0;

rollback:
	rollback_err = mlx5e_netdev_attach_profile(netdev, mdev, orig_profile, orig_ppriv);
	if (rollback_err)
		netdev_err(netdev, "%s: failed to rollback to orig profile, %d\n",
			   __func__, rollback_err);
	return err;
}

void mlx5e_netdev_attach_nic_profile(struct mlx5e_priv *priv)
{
	mlx5e_netdev_change_profile(priv, &mlx5e_nic_profile, NULL);
}

void mlx5e_destroy_netdev(struct mlx5e_priv *priv)
{
	struct net_device *netdev = priv->netdev;

	mlx5e_priv_cleanup(priv);
	free_netdev(netdev);
}

static int mlx5e_resume(struct auxiliary_device *adev)
{
	struct mlx5_adev *edev = container_of(adev, struct mlx5_adev, adev);
	struct mlx5e_dev *mlx5e_dev = auxiliary_get_drvdata(adev);
	struct mlx5e_priv *priv = mlx5e_dev->priv;
	struct net_device *netdev = priv->netdev;
	struct mlx5_core_dev *mdev = edev->mdev;
	int err;

	if (netif_device_present(netdev))
		return 0;

	err = mlx5e_create_mdev_resources(mdev);
	if (err)
		return err;

	err = mlx5e_attach_netdev(priv);
	if (err) {
		mlx5e_destroy_mdev_resources(mdev);
		return err;
	}

	return 0;
}

static int _mlx5e_suspend(struct auxiliary_device *adev)
{
	struct mlx5e_dev *mlx5e_dev = auxiliary_get_drvdata(adev);
	struct mlx5e_priv *priv = mlx5e_dev->priv;
	struct net_device *netdev = priv->netdev;
	struct mlx5_core_dev *mdev = priv->mdev;

	if (!netif_device_present(netdev)) {
		if (test_bit(MLX5E_STATE_DESTROYING, &priv->state))
			mlx5e_destroy_mdev_resources(mdev);
		return -ENODEV;
	}

	mlx5e_detach_netdev(priv);
	mlx5e_destroy_mdev_resources(mdev);
	return 0;
}

static int mlx5e_suspend(struct auxiliary_device *adev, pm_message_t state)
{
	return _mlx5e_suspend(adev);
}

static int _mlx5e_probe(struct auxiliary_device *adev)
{
	struct mlx5_adev *edev = container_of(adev, struct mlx5_adev, adev);
	const struct mlx5e_profile *profile = &mlx5e_nic_profile;
	struct mlx5_core_dev *mdev = edev->mdev;
	struct mlx5e_dev *mlx5e_dev;
	struct net_device *netdev;
	struct mlx5e_priv *priv;
	int err;

	mlx5e_dev = mlx5e_create_devlink(&adev->dev, mdev);
	if (IS_ERR(mlx5e_dev))
		return PTR_ERR(mlx5e_dev);
	auxiliary_set_drvdata(adev, mlx5e_dev);

	err = mlx5e_devlink_port_register(mlx5e_dev, mdev);
	if (err) {
		mlx5_core_err(mdev, "mlx5e_devlink_port_register failed, %d\n", err);
		goto err_devlink_unregister;
	}

	//按nic模式初始化netdev
	netdev = mlx5e_create_netdev(mdev, profile);
	if (!netdev) {
		mlx5_core_err(mdev, "mlx5e_create_netdev failed\n");
		err = -ENOMEM;
		goto err_devlink_port_unregister;
	}
	SET_NETDEV_DEVLINK_PORT(netdev, &mlx5e_dev->dl_port);

	mlx5e_build_nic_netdev(netdev);

	priv = netdev_priv(netdev);
	mlx5e_dev->priv = priv;

	priv->profile = profile;
	priv->ppriv = NULL;

	err = profile->init(mdev, netdev);
	if (err) {
		mlx5_core_err(mdev, "mlx5e_nic_profile init failed, %d\n", err);
		goto err_destroy_netdev;
	}

	err = mlx5e_resume(adev);
	if (err) {
		mlx5_core_err(mdev, "mlx5e_resume failed, %d\n", err);
		goto err_profile_cleanup;
	}

	err = register_netdev(netdev);
	if (err) {
		mlx5_core_err(mdev, "register_netdev failed, %d\n", err);
		goto err_resume;
	}

	mlx5e_dcbnl_init_app(priv);
	mlx5_core_uplink_netdev_set(mdev, netdev);
	mlx5e_params_print_info(mdev, &priv->channels.params);
	return 0;

err_resume:
	_mlx5e_suspend(adev);
err_profile_cleanup:
	profile->cleanup(priv);
err_destroy_netdev:
	mlx5e_destroy_netdev(priv);
err_devlink_port_unregister:
	mlx5e_devlink_port_unregister(mlx5e_dev);
err_devlink_unregister:
	mlx5e_destroy_devlink(mlx5e_dev);
	return err;
}

static int mlx5e_probe(struct auxiliary_device *adev,
		       const struct auxiliary_device_id *id)
{
	return _mlx5e_probe(adev);
}

static void mlx5e_remove(struct auxiliary_device *adev)
{
	struct mlx5e_dev *mlx5e_dev = auxiliary_get_drvdata(adev);
	struct mlx5e_priv *priv = mlx5e_dev->priv;

	mlx5_core_uplink_netdev_set(priv->mdev, NULL);
	mlx5e_dcbnl_delete_app(priv);
	unregister_netdev(priv->netdev);
	_mlx5e_suspend(adev);
	priv->profile->cleanup(priv);
	mlx5e_destroy_netdev(priv);
	mlx5e_devlink_port_unregister(mlx5e_dev);
	mlx5e_destroy_devlink(mlx5e_dev);
}

static const struct auxiliary_device_id mlx5e_id_table[] = {
	{ .name = MLX5_ADEV_NAME ".eth", },
	{},
};

MODULE_DEVICE_TABLE(auxiliary, mlx5e_id_table);

static struct auxiliary_driver mlx5e_driver = {
	.name = "eth",
	.probe = mlx5e_probe,
	.remove = mlx5e_remove,
	.suspend = mlx5e_suspend,
	.resume = mlx5e_resume,
	.id_table = mlx5e_id_table,
};

int mlx5e_init(void)
{
	int ret;

	mlx5e_build_ptys2ethtool_map();
	ret = auxiliary_driver_register(&mlx5e_driver);
	if (ret)
		return ret;

	ret = mlx5e_rep_init();
	if (ret)
		auxiliary_driver_unregister(&mlx5e_driver);
	return ret;
}

void mlx5e_cleanup(void)
{
	mlx5e_rep_cleanup();
	auxiliary_driver_unregister(&mlx5e_driver);
}<|MERGE_RESOLUTION|>--- conflicted
+++ resolved
@@ -3494,12 +3494,8 @@
 
 	mqprio->hw = TC_MQPRIO_HW_OFFLOAD_TCS;
 
-<<<<<<< HEAD
 	/*检查tc num是否合适*/
-	if (tc && tc != MLX5E_MAX_NUM_TC)
-=======
 	if (tc && tc != MLX5_MAX_NUM_TC)
->>>>>>> 9d1694dc
 		return -EINVAL;
 
 	new_params = priv->channels.params;
