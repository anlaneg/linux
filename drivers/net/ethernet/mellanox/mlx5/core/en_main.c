--- conflicted
+++ resolved
@@ -1714,14 +1714,6 @@
 	int err;
 	u32 i;
 
-<<<<<<< HEAD
-	/*取eq对应的中断号*/
-	err = mlx5_vector2eqn(mdev, param->eq_ix, &eqn_not_used, &irqn);
-	if (err)
-		return err;
-
-=======
->>>>>>> ce840177
 	err = mlx5_cqwq_create(mdev, &param->wq, param->cqc, &cq->wq,
 			       &cq->wq_ctrl);
 	if (err)
@@ -1803,12 +1795,8 @@
 				  (__be64 *)MLX5_ADDR_OF(create_cq_in, in, pas));
 
 	MLX5_SET(cqc,   cqc, cq_period_mode, param->cq_period_mode);
-<<<<<<< HEAD
         /*指定此待创建cq对应的eq*/
-	MLX5_SET(cqc,   cqc, c_eqn,         eqn);
-=======
 	MLX5_SET(cqc,   cqc, c_eqn_or_apu_element, eqn);
->>>>>>> ce840177
 	MLX5_SET(cqc,   cqc, uar_page,      mdev->priv.uar->index);
 	MLX5_SET(cqc,   cqc, log_page_size, cq->wq_ctrl.buf.page_shift -
 					    MLX5_ADAPTER_PAGE_SHIFT);
@@ -2217,13 +2205,8 @@
 	c->cpu      = cpu;
 	c->pdev     = mlx5_core_dma_dev(priv->mdev);
 	c->netdev   = priv->netdev;
-<<<<<<< HEAD
-	c->mkey_be  = cpu_to_be32(priv->mdev->mlx5e_res.hw_objs.mkey.key);
-	c->num_tc   = params->num_tc;/*channel中tc的数量*/
-=======
 	c->mkey_be  = cpu_to_be32(priv->mdev->mlx5e_res.hw_objs.mkey);
-	c->num_tc   = mlx5e_get_dcb_num_tc(params);
->>>>>>> ce840177
+	c->num_tc   = mlx5e_get_dcb_num_tc(params);/*channel中tc的数量*/
 	c->xdp      = !!params->xdp_prog;
 	c->stats    = &priv->channel_stats[ix].ch;
 	c->aff_mask = irq_get_effective_affinity_mask(irq);
@@ -3112,19 +3095,6 @@
 
 	memset(tc_to_txq, 0, sizeof(*tc_to_txq) * TC_MAX_QUEUE);
 
-<<<<<<< HEAD
-	//填充priv->indir_tir
-	for (tt = 0; tt < MLX5E_NUM_INDIR_TIRS; tt++) {
-		memset(in, 0, inlen);
-		tir = &priv->indir_tir[tt];
-		tirc = MLX5_ADDR_OF(create_tir_in, in, ctx);
-		mlx5e_build_indir_tir_ctx(priv, tt, tirc);
-		err = mlx5e_create_tir(priv->mdev, tir, in);
-		if (err) {
-			mlx5_core_warn(priv->mdev, "create indirect tirs failed, %d\n", err);
-			goto err_destroy_inner_tirs;
-		}
-=======
 	/* Map netdev TCs to offset 0.
 	 * We have our own UP to TXQ mapping for DCB mode of QoS
 	 */
@@ -3133,7 +3103,6 @@
 			.count = nch,
 			.offset = 0,
 		};
->>>>>>> ce840177
 	}
 }
 
@@ -3142,25 +3111,11 @@
 {
 	int tc;
 
-<<<<<<< HEAD
-	//填充priv->inner_indir_tirs
-	for (i = 0; i < MLX5E_NUM_INDIR_TIRS; i++) {
-		memset(in, 0, inlen);
-		tir = &priv->inner_indir_tir[i];
-		tirc = MLX5_ADDR_OF(create_tir_in, in, ctx);
-		mlx5e_build_inner_indir_tir_ctx(priv, i, tirc);
-		err = mlx5e_create_tir(priv->mdev, tir, in);
-		if (err) {
-			mlx5_core_warn(priv->mdev, "create inner indirect tirs failed, %d\n", err);
-			goto err_destroy_inner_tirs;
-		}
-=======
 	for (tc = 0; tc < TC_MAX_QUEUE; tc++) {
 		tc_to_txq[tc] = (struct netdev_tc_txq) {
 			.count = qopt->count[tc],
 			.offset = qopt->offset[tc],
 		};
->>>>>>> ce840177
 	}
 }
 
@@ -3279,20 +3234,9 @@
 {
 	mlx5e_fp_preactivate preactivate;
 	struct mlx5e_params new_params;
-<<<<<<< HEAD
-	u8 tc = mqprio->num_tc;
-	int err = 0;
-
-	mqprio->hw = TC_MQPRIO_HW_OFFLOAD_TCS;
-
-	//tc取值必须为8
-	if (tc && tc != MLX5E_MAX_NUM_TC)
-		return -EINVAL;
-=======
 	struct mlx5e_mqprio_rl *rl;
 	bool nch_changed;
 	int err;
->>>>>>> ce840177
 
 	err = mlx5e_mqprio_channel_validate(priv, mqprio);
 	if (err)
@@ -3413,15 +3357,10 @@
 						  priv, priv, true);
 	}
 	case TC_SETUP_QDISC_MQPRIO:
-<<<<<<< HEAD
-		//setup mqprio
-		return mlx5e_setup_tc_mqprio(priv, type_data);
-=======
 		mutex_lock(&priv->state_lock);
 		err = mlx5e_setup_tc_mqprio(priv, type_data);
 		mutex_unlock(&priv->state_lock);
 		return err;
->>>>>>> ce840177
 	case TC_SETUP_QDISC_HTB:
 		mutex_lock(&priv->state_lock);
 		err = mlx5e_setup_tc_htb(priv, type_data);
@@ -5277,12 +5216,8 @@
 		return NULL;
 	}
 
-<<<<<<< HEAD
 	//初始化netdev设备
-	err = mlx5e_priv_init(netdev_priv(netdev), netdev, mdev);
-=======
 	err = mlx5e_priv_init(netdev_priv(netdev), profile, netdev, mdev);
->>>>>>> ce840177
 	if (err) {
 		mlx5_core_err(mdev, "mlx5e_priv_init failed, err=%d\n", err);
 		goto err_free_netdev;
