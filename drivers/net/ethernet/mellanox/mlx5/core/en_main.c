--- conflicted
+++ resolved
@@ -5301,18 +5301,9 @@
 	struct mlx5e_priv *priv = netdev_priv(netdev);
 	int err;
 
-<<<<<<< HEAD
-	err = mlx5e_netdev_init(netdev, priv, mdev, profile, ppriv);
-	if (err)
-		return err;
-
 	//将设备的channel置为最大值priv->max_nch
-	mlx5e_build_nic_params(priv, &priv->xsk, rss, &priv->channels.params,
-			       netdev->mtu);
-=======
 	mlx5e_build_nic_params(priv, &priv->xsk, netdev->mtu);
 	mlx5e_vxlan_set_netdev_info(priv);
->>>>>>> 52e44129
 
 	mlx5e_timestamp_init(priv);
 
@@ -5591,42 +5582,22 @@
 	memset(priv, 0, sizeof(*priv));
 }
 
-<<<<<<< HEAD
 //mlx依据profile创建网络设备
-struct net_device *mlx5e_create_netdev(struct mlx5_core_dev *mdev,
-				       const struct mlx5e_profile *profile,
-				       int nch,
-				       void *ppriv)
-=======
 struct net_device *
 mlx5e_create_netdev(struct mlx5_core_dev *mdev, unsigned int txqs, unsigned int rxqs)
->>>>>>> 52e44129
 {
 	struct net_device *netdev;
 	int err;
 
-<<<<<<< HEAD
-	if (MLX5_CAP_GEN(mdev, ts_cqe_to_dest_cqn))
-		ptp_txqs = profile->max_tc;
-
 	//申请netdev设备
-	netdev = alloc_etherdev_mqs(sizeof(struct mlx5e_priv),
-				    nch * profile->max_tc + ptp_txqs,
-				    nch * profile->rq_groups);
-=======
 	netdev = alloc_etherdev_mqs(sizeof(struct mlx5e_priv), txqs, rxqs);
->>>>>>> 52e44129
 	if (!netdev) {
 		mlx5_core_err(mdev, "alloc_etherdev_mqs() failed\n");
 		return NULL;
 	}
 
-<<<<<<< HEAD
 	//初始化netdev设备
-	err = profile->init(mdev, netdev, profile, ppriv);
-=======
 	err = mlx5e_priv_init(netdev_priv(netdev), netdev, mdev);
->>>>>>> 52e44129
 	if (err) {
 		mlx5_core_err(mdev, "mlx5e_priv_init failed, err=%d\n", err);
 		goto err_free_netdev;
@@ -5856,16 +5827,13 @@
 	int err;
 	int nch;
 
-<<<<<<< HEAD
-	//按nic模式初始化netdev
-=======
 	if (MLX5_CAP_GEN(mdev, ts_cqe_to_dest_cqn))
 		ptp_txqs = profile->max_tc;
 
 	if (mlx5_qos_is_supported(mdev))
 		qos_sqs = mlx5e_qos_max_leaf_nodes(mdev);
 
->>>>>>> 52e44129
+	//按nic模式初始化netdev
 	nch = mlx5e_get_max_num_channels(mdev);
 	txqs = nch * profile->max_tc + ptp_txqs + qos_sqs;
 	rxqs = nch * profile->rq_groups;
