/*
 * Copyright (c) 2015-2016, Mellanox Technologies. All rights reserved.
 *
 * This software is available to you under a choice of one of two
 * licenses.  You may choose to be licensed under the terms of the GNU
 * General Public License (GPL) Version 2, available from the file
 * COPYING in the main directory of this source tree, or the
 * OpenIB.org BSD license below:
 *
 *     Redistribution and use in source and binary forms, with or
 *     without modification, are permitted provided that the following
 *     conditions are met:
 *
 *      - Redistributions of source code must retain the above
 *        copyright notice, this list of conditions and the following
 *        disclaimer.
 *
 *      - Redistributions in binary form must reproduce the above
 *        copyright notice, this list of conditions and the following
 *        disclaimer in the documentation and/or other materials
 *        provided with the distribution.
 *
 * THE SOFTWARE IS PROVIDED "AS IS", WITHOUT WARRANTY OF ANY KIND,
 * EXPRESS OR IMPLIED, INCLUDING BUT NOT LIMITED TO THE WARRANTIES OF
 * MERCHANTABILITY, FITNESS FOR A PARTICULAR PURPOSE AND
 * NONINFRINGEMENT. IN NO EVENT SHALL THE AUTHORS OR COPYRIGHT HOLDERS
 * BE LIABLE FOR ANY CLAIM, DAMAGES OR OTHER LIABILITY, WHETHER IN AN
 * ACTION OF CONTRACT, TORT OR OTHERWISE, ARISING FROM, OUT OF OR IN
 * CONNECTION WITH THE SOFTWARE OR THE USE OR OTHER DEALINGS IN THE
 * SOFTWARE.
 */

#include <net/tc_act/tc_gact.h>
#include <net/pkt_cls.h>
#include <linux/mlx5/fs.h>
#include <net/vxlan.h>
#include <net/geneve.h>
#include <linux/bpf.h>
#include <linux/if_bridge.h>
#include <net/page_pool.h>
#include <net/xdp_sock_drv.h>
#include "eswitch.h"
#include "en.h"
#include "en/txrx.h"
#include "en_tc.h"
#include "en_rep.h"
#include "en_accel/ipsec.h"
#include "en_accel/en_accel.h"
#include "en_accel/tls.h"
#include "accel/ipsec.h"
#include "accel/tls.h"
#include "lib/vxlan.h"
#include "lib/clock.h"
#include "en/port.h"
#include "en/xdp.h"
#include "lib/eq.h"
#include "en/monitor_stats.h"
#include "en/health.h"
#include "en/params.h"
#include "en/xsk/pool.h"
#include "en/xsk/setup.h"
#include "en/xsk/rx.h"
#include "en/xsk/tx.h"
#include "en/hv_vhca_stats.h"
#include "en/devlink.h"
#include "lib/mlx5.h"
#include "en/ptp.h"

bool mlx5e_check_fragmented_striding_rq_cap(struct mlx5_core_dev *mdev)
{
	bool striding_rq_umr = MLX5_CAP_GEN(mdev, striding_rq) &&
		MLX5_CAP_GEN(mdev, umr_ptr_rlky) &&
		MLX5_CAP_ETH(mdev, reg_umr_sq);
	u16 max_wqe_sz_cap = MLX5_CAP_GEN(mdev, max_wqe_sz_sq);
	bool inline_umr = MLX5E_UMR_WQE_INLINE_SZ <= max_wqe_sz_cap;

	if (!striding_rq_umr)
		return false;
	if (!inline_umr) {
		mlx5_core_warn(mdev, "Cannot support Striding RQ: UMR WQE size (%d) exceeds maximum supported (%d).\n",
			       (int)MLX5E_UMR_WQE_INLINE_SZ, max_wqe_sz_cap);
		return false;
	}
	return true;
}

void mlx5e_init_rq_type_params(struct mlx5_core_dev *mdev,
			       struct mlx5e_params *params)
{
	params->log_rq_mtu_frames = is_kdump_kernel() ?
		MLX5E_PARAMS_MINIMUM_LOG_RQ_SIZE :
		MLX5E_PARAMS_DEFAULT_LOG_RQ_SIZE;

	mlx5_core_info(mdev, "MLX5E: StrdRq(%d) RqSz(%ld) StrdSz(%ld) RxCqeCmprss(%d)\n",
		       params->rq_wq_type == MLX5_WQ_TYPE_LINKED_LIST_STRIDING_RQ,
		       params->rq_wq_type == MLX5_WQ_TYPE_LINKED_LIST_STRIDING_RQ ?
		       BIT(mlx5e_mpwqe_get_log_rq_size(params, NULL)) :
		       BIT(params->log_rq_mtu_frames),
		       BIT(mlx5e_mpwqe_get_log_stride_size(mdev, params, NULL)),
		       MLX5E_GET_PFLAG(params, MLX5E_PFLAG_RX_CQE_COMPRESS));
}

bool mlx5e_striding_rq_possible(struct mlx5_core_dev *mdev,
				struct mlx5e_params *params)
{
	if (!mlx5e_check_fragmented_striding_rq_cap(mdev))
		return false;

	if (MLX5_IPSEC_DEV(mdev))
		return false;

	if (params->xdp_prog) {
		/* XSK params are not considered here. If striding RQ is in use,
		 * and an XSK is being opened, mlx5e_rx_mpwqe_is_linear_skb will
		 * be called with the known XSK params.
		 */
		if (!mlx5e_rx_mpwqe_is_linear_skb(mdev, params, NULL))
			return false;
	}

	return true;
}

void mlx5e_set_rq_type(struct mlx5_core_dev *mdev, struct mlx5e_params *params)
{
	params->rq_wq_type = mlx5e_striding_rq_possible(mdev, params) &&
		MLX5E_GET_PFLAG(params, MLX5E_PFLAG_RX_STRIDING_RQ) ?
		MLX5_WQ_TYPE_LINKED_LIST_STRIDING_RQ :
		MLX5_WQ_TYPE_CYCLIC;
}

void mlx5e_update_carrier(struct mlx5e_priv *priv)
{
	struct mlx5_core_dev *mdev = priv->mdev;
	u8 port_state;

	port_state = mlx5_query_vport_state(mdev,
					    MLX5_VPORT_STATE_OP_MOD_VNIC_VPORT,
					    0);

	if (port_state == VPORT_STATE_UP) {
		netdev_info(priv->netdev, "Link up\n");
		netif_carrier_on(priv->netdev);
	} else {
		netdev_info(priv->netdev, "Link down\n");
		netif_carrier_off(priv->netdev);
	}
}

static void mlx5e_update_carrier_work(struct work_struct *work)
{
	struct mlx5e_priv *priv = container_of(work, struct mlx5e_priv,
					       update_carrier_work);

	mutex_lock(&priv->state_lock);
	if (test_bit(MLX5E_STATE_OPENED, &priv->state))
		if (priv->profile->update_carrier)
			priv->profile->update_carrier(priv);
	mutex_unlock(&priv->state_lock);
}

static void mlx5e_update_stats_work(struct work_struct *work)
{
	struct mlx5e_priv *priv = container_of(work, struct mlx5e_priv,
					       update_stats_work);

	mutex_lock(&priv->state_lock);
	priv->profile->update_stats(priv);
	mutex_unlock(&priv->state_lock);
}

void mlx5e_queue_update_stats(struct mlx5e_priv *priv)
{
	if (!priv->profile->update_stats)
		return;

	if (unlikely(test_bit(MLX5E_STATE_DESTROYING, &priv->state)))
		return;

	queue_work(priv->wq, &priv->update_stats_work);
}

static int async_event(struct notifier_block *nb, unsigned long event, void *data)
{
	struct mlx5e_priv *priv = container_of(nb, struct mlx5e_priv, events_nb);
	struct mlx5_eqe   *eqe = data;

	if (event != MLX5_EVENT_TYPE_PORT_CHANGE)
		return NOTIFY_DONE;

	switch (eqe->sub_type) {
	case MLX5_PORT_CHANGE_SUBTYPE_DOWN:
	case MLX5_PORT_CHANGE_SUBTYPE_ACTIVE:
		queue_work(priv->wq, &priv->update_carrier_work);
		break;
	default:
		return NOTIFY_DONE;
	}

	return NOTIFY_OK;
}

static void mlx5e_enable_async_events(struct mlx5e_priv *priv)
{
	priv->events_nb.notifier_call = async_event;
	mlx5_notifier_register(priv->mdev, &priv->events_nb);
}

static void mlx5e_disable_async_events(struct mlx5e_priv *priv)
{
	mlx5_notifier_unregister(priv->mdev, &priv->events_nb);
}

static inline void mlx5e_build_umr_wqe(struct mlx5e_rq *rq,
				       struct mlx5e_icosq *sq,
				       struct mlx5e_umr_wqe *wqe)
{
	struct mlx5_wqe_ctrl_seg      *cseg = &wqe->ctrl;
	struct mlx5_wqe_umr_ctrl_seg *ucseg = &wqe->uctrl;
	u8 ds_cnt = DIV_ROUND_UP(MLX5E_UMR_WQE_INLINE_SZ, MLX5_SEND_WQE_DS);

	cseg->qpn_ds    = cpu_to_be32((sq->sqn << MLX5_WQE_CTRL_QPN_SHIFT) |
				      ds_cnt);
	cseg->umr_mkey  = rq->mkey_be;

	ucseg->flags = MLX5_UMR_TRANSLATION_OFFSET_EN | MLX5_UMR_INLINE;
	ucseg->xlt_octowords =
		cpu_to_be16(MLX5_MTT_OCTW(MLX5_MPWRQ_PAGES_PER_WQE));
	ucseg->mkey_mask     = cpu_to_be64(MLX5_MKEY_MASK_FREE);
}

static int mlx5e_rq_alloc_mpwqe_info(struct mlx5e_rq *rq,
				     struct mlx5e_channel *c)
{
	int wq_sz = mlx5_wq_ll_get_size(&rq->mpwqe.wq);

	rq->mpwqe.info = kvzalloc_node(array_size(wq_sz,
						  sizeof(*rq->mpwqe.info)),
				       GFP_KERNEL, cpu_to_node(c->cpu));
	if (!rq->mpwqe.info)
		return -ENOMEM;

	mlx5e_build_umr_wqe(rq, &c->icosq, &rq->mpwqe.umr_wqe);

	return 0;
}

static int mlx5e_create_umr_mkey(struct mlx5_core_dev *mdev,
				 u64 npages, u8 page_shift,
				 struct mlx5_core_mkey *umr_mkey,
				 dma_addr_t filler_addr)
{
	struct mlx5_mtt *mtt;
	int inlen;
	void *mkc;
	u32 *in;
	int err;
	int i;

	inlen = MLX5_ST_SZ_BYTES(create_mkey_in) + sizeof(*mtt) * npages;

	in = kvzalloc(inlen, GFP_KERNEL);
	if (!in)
		return -ENOMEM;

	mkc = MLX5_ADDR_OF(create_mkey_in, in, memory_key_mkey_entry);

	MLX5_SET(mkc, mkc, free, 1);
	MLX5_SET(mkc, mkc, umr_en, 1);
	MLX5_SET(mkc, mkc, lw, 1);
	MLX5_SET(mkc, mkc, lr, 1);
	MLX5_SET(mkc, mkc, access_mode_1_0, MLX5_MKC_ACCESS_MODE_MTT);
	mlx5e_mkey_set_relaxed_ordering(mdev, mkc);
	MLX5_SET(mkc, mkc, qpn, 0xffffff);
	MLX5_SET(mkc, mkc, pd, mdev->mlx5e_res.pdn);
	MLX5_SET64(mkc, mkc, len, npages << page_shift);
	MLX5_SET(mkc, mkc, translations_octword_size,
		 MLX5_MTT_OCTW(npages));
	MLX5_SET(mkc, mkc, log_page_size, page_shift);
	MLX5_SET(create_mkey_in, in, translations_octword_actual_size,
		 MLX5_MTT_OCTW(npages));

	/* Initialize the mkey with all MTTs pointing to a default
	 * page (filler_addr). When the channels are activated, UMR
	 * WQEs will redirect the RX WQEs to the actual memory from
	 * the RQ's pool, while the gaps (wqe_overflow) remain mapped
	 * to the default page.
	 */
	mtt = MLX5_ADDR_OF(create_mkey_in, in, klm_pas_mtt);
	for (i = 0 ; i < npages ; i++)
		mtt[i].ptag = cpu_to_be64(filler_addr);

	err = mlx5_core_create_mkey(mdev, umr_mkey, in, inlen);

	kvfree(in);
	return err;
}

static int mlx5e_create_rq_umr_mkey(struct mlx5_core_dev *mdev, struct mlx5e_rq *rq)
{
	u64 num_mtts = MLX5E_REQUIRED_MTTS(mlx5_wq_ll_get_size(&rq->mpwqe.wq));

	return mlx5e_create_umr_mkey(mdev, num_mtts, PAGE_SHIFT, &rq->umr_mkey,
				     rq->wqe_overflow.addr);
}

static inline u64 mlx5e_get_mpwqe_offset(struct mlx5e_rq *rq, u16 wqe_ix)
{
	return (wqe_ix << MLX5E_LOG_ALIGNED_MPWQE_PPW) << PAGE_SHIFT;
}

static void mlx5e_init_frags_partition(struct mlx5e_rq *rq)
{
	struct mlx5e_wqe_frag_info next_frag = {};
	struct mlx5e_wqe_frag_info *prev = NULL;
	int i;

	next_frag.di = &rq->wqe.di[0];

	for (i = 0; i < mlx5_wq_cyc_get_size(&rq->wqe.wq); i++) {
		struct mlx5e_rq_frag_info *frag_info = &rq->wqe.info.arr[0];
		struct mlx5e_wqe_frag_info *frag =
			&rq->wqe.frags[i << rq->wqe.info.log_num_frags];
		int f;

		for (f = 0; f < rq->wqe.info.num_frags; f++, frag++) {
			if (next_frag.offset + frag_info[f].frag_stride > PAGE_SIZE) {
				next_frag.di++;
				next_frag.offset = 0;
				if (prev)
					prev->last_in_page = true;
			}
			*frag = next_frag;

			/* prepare next */
			next_frag.offset += frag_info[f].frag_stride;
			prev = frag;
		}
	}

	if (prev)
		prev->last_in_page = true;
}

static int mlx5e_init_di_list(struct mlx5e_rq *rq,
			      int wq_sz, int cpu)
{
	int len = wq_sz << rq->wqe.info.log_num_frags;

	rq->wqe.di = kvzalloc_node(array_size(len, sizeof(*rq->wqe.di)),
				   GFP_KERNEL, cpu_to_node(cpu));
	if (!rq->wqe.di)
		return -ENOMEM;

	mlx5e_init_frags_partition(rq);

	return 0;
}

static void mlx5e_free_di_list(struct mlx5e_rq *rq)
{
	kvfree(rq->wqe.di);
}

static void mlx5e_rq_err_cqe_work(struct work_struct *recover_work)
{
	struct mlx5e_rq *rq = container_of(recover_work, struct mlx5e_rq, recover_work);

	mlx5e_reporter_rq_cqe_err(rq);
}

static int mlx5e_alloc_mpwqe_rq_drop_page(struct mlx5e_rq *rq)
{
	rq->wqe_overflow.page = alloc_page(GFP_KERNEL);
	if (!rq->wqe_overflow.page)
		return -ENOMEM;

	rq->wqe_overflow.addr = dma_map_page(rq->pdev, rq->wqe_overflow.page, 0,
					     PAGE_SIZE, rq->buff.map_dir);
	if (dma_mapping_error(rq->pdev, rq->wqe_overflow.addr)) {
		__free_page(rq->wqe_overflow.page);
		return -ENOMEM;
	}
	return 0;
}

static void mlx5e_free_mpwqe_rq_drop_page(struct mlx5e_rq *rq)
{
	 dma_unmap_page(rq->pdev, rq->wqe_overflow.addr, PAGE_SIZE,
			rq->buff.map_dir);
	 __free_page(rq->wqe_overflow.page);
}

static int mlx5e_alloc_rq(struct mlx5e_channel *c,
			  struct mlx5e_params *params,
			  struct mlx5e_xsk_param *xsk,
			  struct xsk_buff_pool *xsk_pool,
			  struct mlx5e_rq_param *rqp,
			  struct mlx5e_rq *rq)
{
	struct page_pool_params pp_params = { 0 };
	struct mlx5_core_dev *mdev = c->mdev;
	void *rqc = rqp->rqc;
	void *rqc_wq = MLX5_ADDR_OF(rqc, rqc, wq);
	u32 rq_xdp_ix;
	u32 pool_size;
	int wq_sz;
	int err;
	int i;

	rqp->wq.db_numa_node = cpu_to_node(c->cpu);

	rq->wq_type = params->rq_wq_type;
	rq->pdev    = c->pdev;
	rq->netdev  = c->netdev;
	rq->priv    = c->priv;
	rq->tstamp  = c->tstamp;
	rq->clock   = &mdev->clock;
	rq->icosq   = &c->icosq;
	rq->ix      = c->ix;
	rq->mdev    = mdev;
	rq->hw_mtu  = MLX5E_SW2HW_MTU(params, params->sw_mtu);
	rq->xdpsq   = &c->rq_xdpsq;
	rq->xsk_pool = xsk_pool;

	if (rq->xsk_pool)
		rq->stats = &c->priv->channel_stats[c->ix].xskrq;
	else
		rq->stats = &c->priv->channel_stats[c->ix].rq;
	INIT_WORK(&rq->recover_work, mlx5e_rq_err_cqe_work);

	if (params->xdp_prog)
		bpf_prog_inc(params->xdp_prog);
	RCU_INIT_POINTER(rq->xdp_prog, params->xdp_prog);

	rq_xdp_ix = rq->ix;
	if (xsk)
		rq_xdp_ix += params->num_channels * MLX5E_RQ_GROUP_XSK;
	err = xdp_rxq_info_reg(&rq->xdp_rxq, rq->netdev, rq_xdp_ix, 0);
	if (err < 0)
		goto err_rq_xdp_prog;

	rq->buff.map_dir = params->xdp_prog ? DMA_BIDIRECTIONAL : DMA_FROM_DEVICE;
	rq->buff.headroom = mlx5e_get_rq_headroom(mdev, params, xsk);
	pool_size = 1 << params->log_rq_mtu_frames;

	switch (rq->wq_type) {
	case MLX5_WQ_TYPE_LINKED_LIST_STRIDING_RQ:
		err = mlx5_wq_ll_create(mdev, &rqp->wq, rqc_wq, &rq->mpwqe.wq,
					&rq->wq_ctrl);
		if (err)
			goto err_rq_xdp;

		err = mlx5e_alloc_mpwqe_rq_drop_page(rq);
		if (err)
			goto err_rq_wq_destroy;

		rq->mpwqe.wq.db = &rq->mpwqe.wq.db[MLX5_RCV_DBR];

		wq_sz = mlx5_wq_ll_get_size(&rq->mpwqe.wq);

		pool_size = MLX5_MPWRQ_PAGES_PER_WQE <<
			mlx5e_mpwqe_get_log_rq_size(params, xsk);

		rq->mpwqe.log_stride_sz = mlx5e_mpwqe_get_log_stride_size(mdev, params, xsk);
		rq->mpwqe.num_strides =
			BIT(mlx5e_mpwqe_get_log_num_strides(mdev, params, xsk));

		rq->buff.frame0_sz = (1 << rq->mpwqe.log_stride_sz);

		err = mlx5e_create_rq_umr_mkey(mdev, rq);
		if (err)
			goto err_rq_drop_page;
		rq->mkey_be = cpu_to_be32(rq->umr_mkey.key);

		err = mlx5e_rq_alloc_mpwqe_info(rq, c);
		if (err)
			goto err_rq_mkey;
		break;
	default: /* MLX5_WQ_TYPE_CYCLIC */
		err = mlx5_wq_cyc_create(mdev, &rqp->wq, rqc_wq, &rq->wqe.wq,
					 &rq->wq_ctrl);
		if (err)
			goto err_rq_xdp;

		rq->wqe.wq.db = &rq->wqe.wq.db[MLX5_RCV_DBR];

		wq_sz = mlx5_wq_cyc_get_size(&rq->wqe.wq);

		rq->wqe.info = rqp->frags_info;
		rq->buff.frame0_sz = rq->wqe.info.arr[0].frag_stride;

		rq->wqe.frags =
			kvzalloc_node(array_size(sizeof(*rq->wqe.frags),
					(wq_sz << rq->wqe.info.log_num_frags)),
				      GFP_KERNEL, cpu_to_node(c->cpu));
		if (!rq->wqe.frags) {
			err = -ENOMEM;
			goto err_rq_wq_destroy;
		}

		err = mlx5e_init_di_list(rq, wq_sz, c->cpu);
		if (err)
			goto err_rq_frags;

		rq->mkey_be = c->mkey_be;
	}

	err = mlx5e_rq_set_handlers(rq, params, xsk);
	if (err)
		goto err_free_by_rq_type;

	if (xsk) {
		err = xdp_rxq_info_reg_mem_model(&rq->xdp_rxq,
						 MEM_TYPE_XSK_BUFF_POOL, NULL);
		xsk_pool_set_rxq_info(rq->xsk_pool, &rq->xdp_rxq);
	} else {
		/* Create a page_pool and register it with rxq */
		pp_params.order     = 0;
		pp_params.flags     = 0; /* No-internal DMA mapping in page_pool */
		pp_params.pool_size = pool_size;
		pp_params.nid       = cpu_to_node(c->cpu);
		pp_params.dev       = c->pdev;
		pp_params.dma_dir   = rq->buff.map_dir;

		/* page_pool can be used even when there is no rq->xdp_prog,
		 * given page_pool does not handle DMA mapping there is no
		 * required state to clear. And page_pool gracefully handle
		 * elevated refcnt.
		 */
		rq->page_pool = page_pool_create(&pp_params);
		if (IS_ERR(rq->page_pool)) {
			err = PTR_ERR(rq->page_pool);
			rq->page_pool = NULL;
			goto err_free_by_rq_type;
		}
		err = xdp_rxq_info_reg_mem_model(&rq->xdp_rxq,
						 MEM_TYPE_PAGE_POOL, rq->page_pool);
	}
	if (err)
		goto err_free_by_rq_type;

	for (i = 0; i < wq_sz; i++) {
		if (rq->wq_type == MLX5_WQ_TYPE_LINKED_LIST_STRIDING_RQ) {
			struct mlx5e_rx_wqe_ll *wqe =
				mlx5_wq_ll_get_wqe(&rq->mpwqe.wq, i);
			u32 byte_count =
				rq->mpwqe.num_strides << rq->mpwqe.log_stride_sz;
			u64 dma_offset = mlx5e_get_mpwqe_offset(rq, i);

			wqe->data[0].addr = cpu_to_be64(dma_offset + rq->buff.headroom);
			wqe->data[0].byte_count = cpu_to_be32(byte_count);
			wqe->data[0].lkey = rq->mkey_be;
		} else {
			struct mlx5e_rx_wqe_cyc *wqe =
				mlx5_wq_cyc_get_wqe(&rq->wqe.wq, i);
			int f;

			for (f = 0; f < rq->wqe.info.num_frags; f++) {
				u32 frag_size = rq->wqe.info.arr[f].frag_size |
					MLX5_HW_START_PADDING;

				wqe->data[f].byte_count = cpu_to_be32(frag_size);
				wqe->data[f].lkey = rq->mkey_be;
			}
			/* check if num_frags is not a pow of two */
			if (rq->wqe.info.num_frags < (1 << rq->wqe.info.log_num_frags)) {
				wqe->data[f].byte_count = 0;
				wqe->data[f].lkey = cpu_to_be32(MLX5_INVALID_LKEY);
				wqe->data[f].addr = 0;
			}
		}
	}

	INIT_WORK(&rq->dim.work, mlx5e_rx_dim_work);

	switch (params->rx_cq_moderation.cq_period_mode) {
	case MLX5_CQ_PERIOD_MODE_START_FROM_CQE:
		rq->dim.mode = DIM_CQ_PERIOD_MODE_START_FROM_CQE;
		break;
	case MLX5_CQ_PERIOD_MODE_START_FROM_EQE:
	default:
		rq->dim.mode = DIM_CQ_PERIOD_MODE_START_FROM_EQE;
	}

	rq->page_cache.head = 0;
	rq->page_cache.tail = 0;

	return 0;

err_free_by_rq_type:
	switch (rq->wq_type) {
	case MLX5_WQ_TYPE_LINKED_LIST_STRIDING_RQ:
		kvfree(rq->mpwqe.info);
err_rq_mkey:
		mlx5_core_destroy_mkey(mdev, &rq->umr_mkey);
err_rq_drop_page:
		mlx5e_free_mpwqe_rq_drop_page(rq);
		break;
	default: /* MLX5_WQ_TYPE_CYCLIC */
		mlx5e_free_di_list(rq);
err_rq_frags:
		kvfree(rq->wqe.frags);
	}
err_rq_wq_destroy:
	mlx5_wq_destroy(&rq->wq_ctrl);
err_rq_xdp:
	xdp_rxq_info_unreg(&rq->xdp_rxq);
err_rq_xdp_prog:
	if (params->xdp_prog)
		bpf_prog_put(params->xdp_prog);

	return err;
}

static void mlx5e_free_rq(struct mlx5e_rq *rq)
{
	struct bpf_prog *old_prog;
	int i;

	old_prog = rcu_dereference_protected(rq->xdp_prog,
					     lockdep_is_held(&rq->priv->state_lock));
	if (old_prog)
		bpf_prog_put(old_prog);

	switch (rq->wq_type) {
	case MLX5_WQ_TYPE_LINKED_LIST_STRIDING_RQ:
		kvfree(rq->mpwqe.info);
		mlx5_core_destroy_mkey(rq->mdev, &rq->umr_mkey);
		mlx5e_free_mpwqe_rq_drop_page(rq);
		break;
	default: /* MLX5_WQ_TYPE_CYCLIC */
		kvfree(rq->wqe.frags);
		mlx5e_free_di_list(rq);
	}

	for (i = rq->page_cache.head; i != rq->page_cache.tail;
	     i = (i + 1) & (MLX5E_CACHE_SIZE - 1)) {
		struct mlx5e_dma_info *dma_info = &rq->page_cache.page_cache[i];

		/* With AF_XDP, page_cache is not used, so this loop is not
		 * entered, and it's safe to call mlx5e_page_release_dynamic
		 * directly.
		 */
		mlx5e_page_release_dynamic(rq, dma_info, false);
	}

	xdp_rxq_info_unreg(&rq->xdp_rxq);
	page_pool_destroy(rq->page_pool);
	mlx5_wq_destroy(&rq->wq_ctrl);
}

static int mlx5e_create_rq(struct mlx5e_rq *rq,
			   struct mlx5e_rq_param *param)
{
	struct mlx5_core_dev *mdev = rq->mdev;

	void *in;
	void *rqc;
	void *wq;
	int inlen;
	int err;

	inlen = MLX5_ST_SZ_BYTES(create_rq_in) +
		sizeof(u64) * rq->wq_ctrl.buf.npages;
	in = kvzalloc(inlen, GFP_KERNEL);
	if (!in)
		return -ENOMEM;

	rqc = MLX5_ADDR_OF(create_rq_in, in, ctx);
	wq  = MLX5_ADDR_OF(rqc, rqc, wq);

	memcpy(rqc, param->rqc, sizeof(param->rqc));

	MLX5_SET(rqc,  rqc, cqn,		rq->cq.mcq.cqn);
	MLX5_SET(rqc,  rqc, state,		MLX5_RQC_STATE_RST);
	MLX5_SET(wq,   wq,  log_wq_pg_sz,	rq->wq_ctrl.buf.page_shift -
						MLX5_ADAPTER_PAGE_SHIFT);
	MLX5_SET64(wq, wq,  dbr_addr,		rq->wq_ctrl.db.dma);

	mlx5_fill_page_frag_array(&rq->wq_ctrl.buf,
				  (__be64 *)MLX5_ADDR_OF(wq, wq, pas));

	err = mlx5_core_create_rq(mdev, in, inlen, &rq->rqn);

	kvfree(in);

	return err;
}

int mlx5e_modify_rq_state(struct mlx5e_rq *rq, int curr_state, int next_state)
{
	struct mlx5_core_dev *mdev = rq->mdev;

	void *in;
	void *rqc;
	int inlen;
	int err;

	inlen = MLX5_ST_SZ_BYTES(modify_rq_in);
	in = kvzalloc(inlen, GFP_KERNEL);
	if (!in)
		return -ENOMEM;

	if (curr_state == MLX5_RQC_STATE_RST && next_state == MLX5_RQC_STATE_RDY)
		mlx5e_rqwq_reset(rq);

	rqc = MLX5_ADDR_OF(modify_rq_in, in, ctx);

	MLX5_SET(modify_rq_in, in, rq_state, curr_state);
	MLX5_SET(rqc, rqc, state, next_state);

	err = mlx5_core_modify_rq(mdev, rq->rqn, in);

	kvfree(in);

	return err;
}

static int mlx5e_modify_rq_scatter_fcs(struct mlx5e_rq *rq, bool enable)
{
	struct mlx5_core_dev *mdev = rq->mdev;

	void *in;
	void *rqc;
	int inlen;
	int err;

	inlen = MLX5_ST_SZ_BYTES(modify_rq_in);
	in = kvzalloc(inlen, GFP_KERNEL);
	if (!in)
		return -ENOMEM;

	rqc = MLX5_ADDR_OF(modify_rq_in, in, ctx);

	MLX5_SET(modify_rq_in, in, rq_state, MLX5_RQC_STATE_RDY);
	MLX5_SET64(modify_rq_in, in, modify_bitmask,
		   MLX5_MODIFY_RQ_IN_MODIFY_BITMASK_SCATTER_FCS);
	MLX5_SET(rqc, rqc, scatter_fcs, enable);
	MLX5_SET(rqc, rqc, state, MLX5_RQC_STATE_RDY);

	err = mlx5_core_modify_rq(mdev, rq->rqn, in);

	kvfree(in);

	return err;
}

static int mlx5e_modify_rq_vsd(struct mlx5e_rq *rq, bool vsd)
{
	struct mlx5_core_dev *mdev = rq->mdev;
	void *in;
	void *rqc;
	int inlen;
	int err;

	inlen = MLX5_ST_SZ_BYTES(modify_rq_in);
	in = kvzalloc(inlen, GFP_KERNEL);
	if (!in)
		return -ENOMEM;

	rqc = MLX5_ADDR_OF(modify_rq_in, in, ctx);

	MLX5_SET(modify_rq_in, in, rq_state, MLX5_RQC_STATE_RDY);
	MLX5_SET64(modify_rq_in, in, modify_bitmask,
		   MLX5_MODIFY_RQ_IN_MODIFY_BITMASK_VSD);
	MLX5_SET(rqc, rqc, vsd, vsd);
	MLX5_SET(rqc, rqc, state, MLX5_RQC_STATE_RDY);

	err = mlx5_core_modify_rq(mdev, rq->rqn, in);

	kvfree(in);

	return err;
}

static void mlx5e_destroy_rq(struct mlx5e_rq *rq)
{
	mlx5_core_destroy_rq(rq->mdev, rq->rqn);
}

int mlx5e_wait_for_min_rx_wqes(struct mlx5e_rq *rq, int wait_time)
{
	unsigned long exp_time = jiffies + msecs_to_jiffies(wait_time);

	u16 min_wqes = mlx5_min_rx_wqes(rq->wq_type, mlx5e_rqwq_get_size(rq));

	do {
		if (mlx5e_rqwq_get_cur_sz(rq) >= min_wqes)
			return 0;

		msleep(20);
	} while (time_before(jiffies, exp_time));

	netdev_warn(rq->netdev, "Failed to get min RX wqes on Channel[%d] RQN[0x%x] wq cur_sz(%d) min_rx_wqes(%d)\n",
		    rq->ix, rq->rqn, mlx5e_rqwq_get_cur_sz(rq), min_wqes);

	mlx5e_reporter_rx_timeout(rq);
	return -ETIMEDOUT;
}

void mlx5e_free_rx_in_progress_descs(struct mlx5e_rq *rq)
{
	struct mlx5_wq_ll *wq;
	u16 head;
	int i;

	if (rq->wq_type != MLX5_WQ_TYPE_LINKED_LIST_STRIDING_RQ)
		return;

	wq = &rq->mpwqe.wq;
	head = wq->head;

	/* Outstanding UMR WQEs (in progress) start at wq->head */
	for (i = 0; i < rq->mpwqe.umr_in_progress; i++) {
		rq->dealloc_wqe(rq, head);
		head = mlx5_wq_ll_get_wqe_next_ix(wq, head);
	}

	rq->mpwqe.actual_wq_head = wq->head;
	rq->mpwqe.umr_in_progress = 0;
	rq->mpwqe.umr_completed = 0;
}

void mlx5e_free_rx_descs(struct mlx5e_rq *rq)
{
	__be16 wqe_ix_be;
	u16 wqe_ix;

	if (rq->wq_type == MLX5_WQ_TYPE_LINKED_LIST_STRIDING_RQ) {
		struct mlx5_wq_ll *wq = &rq->mpwqe.wq;

		mlx5e_free_rx_in_progress_descs(rq);

		while (!mlx5_wq_ll_is_empty(wq)) {
			struct mlx5e_rx_wqe_ll *wqe;

			wqe_ix_be = *wq->tail_next;
			wqe_ix    = be16_to_cpu(wqe_ix_be);
			wqe       = mlx5_wq_ll_get_wqe(wq, wqe_ix);
			rq->dealloc_wqe(rq, wqe_ix);
			mlx5_wq_ll_pop(wq, wqe_ix_be,
				       &wqe->next.next_wqe_index);
		}
	} else {
		struct mlx5_wq_cyc *wq = &rq->wqe.wq;

		while (!mlx5_wq_cyc_is_empty(wq)) {
			wqe_ix = mlx5_wq_cyc_get_tail(wq);
			rq->dealloc_wqe(rq, wqe_ix);
			mlx5_wq_cyc_pop(wq);
		}
	}

}

int mlx5e_open_rq(struct mlx5e_channel *c, struct mlx5e_params *params,
		  struct mlx5e_rq_param *param, struct mlx5e_xsk_param *xsk,
		  struct xsk_buff_pool *xsk_pool, struct mlx5e_rq *rq)
{
	int err;

	err = mlx5e_alloc_rq(c, params, xsk, xsk_pool, param, rq);
	if (err)
		return err;

	err = mlx5e_create_rq(rq, param);
	if (err)
		goto err_free_rq;

	err = mlx5e_modify_rq_state(rq, MLX5_RQC_STATE_RST, MLX5_RQC_STATE_RDY);
	if (err)
		goto err_destroy_rq;

	if (mlx5e_is_tls_on(c->priv) && !mlx5_accel_is_ktls_device(c->mdev))
		__set_bit(MLX5E_RQ_STATE_FPGA_TLS, &c->rq.state); /* must be FPGA */

	if (MLX5_CAP_ETH(c->mdev, cqe_checksum_full))
		__set_bit(MLX5E_RQ_STATE_CSUM_FULL, &c->rq.state);

	if (params->rx_dim_enabled)
		__set_bit(MLX5E_RQ_STATE_AM, &c->rq.state);

	/* We disable csum_complete when XDP is enabled since
	 * XDP programs might manipulate packets which will render
	 * skb->checksum incorrect.
	 */
	if (MLX5E_GET_PFLAG(params, MLX5E_PFLAG_RX_NO_CSUM_COMPLETE) || c->xdp)
		__set_bit(MLX5E_RQ_STATE_NO_CSUM_COMPLETE, &c->rq.state);

	/* For CQE compression on striding RQ, use stride index provided by
	 * HW if capability is supported.
	 */
	if (MLX5E_GET_PFLAG(params, MLX5E_PFLAG_RX_STRIDING_RQ) &&
	    MLX5_CAP_GEN(c->mdev, mini_cqe_resp_stride_index))
		__set_bit(MLX5E_RQ_STATE_MINI_CQE_HW_STRIDX, &c->rq.state);

	return 0;

err_destroy_rq:
	mlx5e_destroy_rq(rq);
err_free_rq:
	mlx5e_free_rq(rq);

	return err;
}

void mlx5e_activate_rq(struct mlx5e_rq *rq)
{
	set_bit(MLX5E_RQ_STATE_ENABLED, &rq->state);
	mlx5e_trigger_irq(rq->icosq);
}

void mlx5e_deactivate_rq(struct mlx5e_rq *rq)
{
	clear_bit(MLX5E_RQ_STATE_ENABLED, &rq->state);
	synchronize_rcu(); /* Sync with NAPI to prevent mlx5e_post_rx_wqes. */
}

void mlx5e_close_rq(struct mlx5e_rq *rq)
{
	cancel_work_sync(&rq->dim.work);
	cancel_work_sync(&rq->icosq->recover_work);
	cancel_work_sync(&rq->recover_work);
	mlx5e_destroy_rq(rq);
	mlx5e_free_rx_descs(rq);
	mlx5e_free_rq(rq);
}

static void mlx5e_free_xdpsq_db(struct mlx5e_xdpsq *sq)
{
	kvfree(sq->db.xdpi_fifo.xi);
	kvfree(sq->db.wqe_info);
}

static int mlx5e_alloc_xdpsq_fifo(struct mlx5e_xdpsq *sq, int numa)
{
	struct mlx5e_xdp_info_fifo *xdpi_fifo = &sq->db.xdpi_fifo;
	int wq_sz        = mlx5_wq_cyc_get_size(&sq->wq);
	int dsegs_per_wq = wq_sz * MLX5_SEND_WQEBB_NUM_DS;

	xdpi_fifo->xi = kvzalloc_node(sizeof(*xdpi_fifo->xi) * dsegs_per_wq,
				      GFP_KERNEL, numa);
	if (!xdpi_fifo->xi)
		return -ENOMEM;

	xdpi_fifo->pc   = &sq->xdpi_fifo_pc;
	xdpi_fifo->cc   = &sq->xdpi_fifo_cc;
	xdpi_fifo->mask = dsegs_per_wq - 1;

	return 0;
}

static int mlx5e_alloc_xdpsq_db(struct mlx5e_xdpsq *sq, int numa)
{
	int wq_sz = mlx5_wq_cyc_get_size(&sq->wq);
	int err;

	sq->db.wqe_info = kvzalloc_node(sizeof(*sq->db.wqe_info) * wq_sz,
					GFP_KERNEL, numa);
	if (!sq->db.wqe_info)
		return -ENOMEM;

	err = mlx5e_alloc_xdpsq_fifo(sq, numa);
	if (err) {
		mlx5e_free_xdpsq_db(sq);
		return err;
	}

	return 0;
}

static int mlx5e_alloc_xdpsq(struct mlx5e_channel *c,
			     struct mlx5e_params *params,
			     struct xsk_buff_pool *xsk_pool,
			     struct mlx5e_sq_param *param,
			     struct mlx5e_xdpsq *sq,
			     bool is_redirect)
{
	void *sqc_wq               = MLX5_ADDR_OF(sqc, param->sqc, wq);
	struct mlx5_core_dev *mdev = c->mdev;
	struct mlx5_wq_cyc *wq = &sq->wq;
	int err;

	sq->pdev      = c->pdev;
	sq->mkey_be   = c->mkey_be;
	sq->channel   = c;
	sq->uar_map   = mdev->mlx5e_res.bfreg.map;
	sq->min_inline_mode = params->tx_min_inline_mode;
	sq->hw_mtu    = MLX5E_SW2HW_MTU(params, params->sw_mtu);
	sq->xsk_pool  = xsk_pool;

	sq->stats = sq->xsk_pool ?
		&c->priv->channel_stats[c->ix].xsksq :
		is_redirect ?
			&c->priv->channel_stats[c->ix].xdpsq :
			&c->priv->channel_stats[c->ix].rq_xdpsq;

	param->wq.db_numa_node = cpu_to_node(c->cpu);
	err = mlx5_wq_cyc_create(mdev, &param->wq, sqc_wq, wq, &sq->wq_ctrl);
	if (err)
		return err;
	wq->db = &wq->db[MLX5_SND_DBR];

	err = mlx5e_alloc_xdpsq_db(sq, cpu_to_node(c->cpu));
	if (err)
		goto err_sq_wq_destroy;

	return 0;

err_sq_wq_destroy:
	mlx5_wq_destroy(&sq->wq_ctrl);

	return err;
}

static void mlx5e_free_xdpsq(struct mlx5e_xdpsq *sq)
{
	mlx5e_free_xdpsq_db(sq);
	mlx5_wq_destroy(&sq->wq_ctrl);
}

static void mlx5e_free_icosq_db(struct mlx5e_icosq *sq)
{
	kvfree(sq->db.wqe_info);
}

static int mlx5e_alloc_icosq_db(struct mlx5e_icosq *sq, int numa)
{
	int wq_sz = mlx5_wq_cyc_get_size(&sq->wq);
	size_t size;

	size = array_size(wq_sz, sizeof(*sq->db.wqe_info));
	sq->db.wqe_info = kvzalloc_node(size, GFP_KERNEL, numa);
	if (!sq->db.wqe_info)
		return -ENOMEM;

	return 0;
}

static void mlx5e_icosq_err_cqe_work(struct work_struct *recover_work)
{
	struct mlx5e_icosq *sq = container_of(recover_work, struct mlx5e_icosq,
					      recover_work);

	mlx5e_reporter_icosq_cqe_err(sq);
}

static int mlx5e_alloc_icosq(struct mlx5e_channel *c,
			     struct mlx5e_sq_param *param,
			     struct mlx5e_icosq *sq)
{
	void *sqc_wq               = MLX5_ADDR_OF(sqc, param->sqc, wq);
	struct mlx5_core_dev *mdev = c->mdev;
	struct mlx5_wq_cyc *wq = &sq->wq;
	int err;

	sq->channel   = c;
	sq->uar_map   = mdev->mlx5e_res.bfreg.map;

	param->wq.db_numa_node = cpu_to_node(c->cpu);
	err = mlx5_wq_cyc_create(mdev, &param->wq, sqc_wq, wq, &sq->wq_ctrl);
	if (err)
		return err;
	wq->db = &wq->db[MLX5_SND_DBR];

	err = mlx5e_alloc_icosq_db(sq, cpu_to_node(c->cpu));
	if (err)
		goto err_sq_wq_destroy;

	INIT_WORK(&sq->recover_work, mlx5e_icosq_err_cqe_work);

	return 0;

err_sq_wq_destroy:
	mlx5_wq_destroy(&sq->wq_ctrl);

	return err;
}

static void mlx5e_free_icosq(struct mlx5e_icosq *sq)
{
	mlx5e_free_icosq_db(sq);
	mlx5_wq_destroy(&sq->wq_ctrl);
}

void mlx5e_free_txqsq_db(struct mlx5e_txqsq *sq)
{
	kvfree(sq->db.wqe_info);
	kvfree(sq->db.skb_fifo.fifo);
	kvfree(sq->db.dma_fifo);
}

int mlx5e_alloc_txqsq_db(struct mlx5e_txqsq *sq, int numa)
{
	int wq_sz = mlx5_wq_cyc_get_size(&sq->wq);
	int df_sz = wq_sz * MLX5_SEND_WQEBB_NUM_DS;

	sq->db.dma_fifo = kvzalloc_node(array_size(df_sz,
						   sizeof(*sq->db.dma_fifo)),
					GFP_KERNEL, numa);
	sq->db.skb_fifo.fifo = kvzalloc_node(array_size(df_sz,
							sizeof(*sq->db.skb_fifo.fifo)),
					GFP_KERNEL, numa);
	sq->db.wqe_info = kvzalloc_node(array_size(wq_sz,
						   sizeof(*sq->db.wqe_info)),
					GFP_KERNEL, numa);
	if (!sq->db.dma_fifo || !sq->db.skb_fifo.fifo || !sq->db.wqe_info) {
		mlx5e_free_txqsq_db(sq);
		return -ENOMEM;
	}

	sq->dma_fifo_mask = df_sz - 1;

	sq->db.skb_fifo.pc   = &sq->skb_fifo_pc;
	sq->db.skb_fifo.cc   = &sq->skb_fifo_cc;
	sq->db.skb_fifo.mask = df_sz - 1;

	return 0;
}

static int mlx5e_alloc_txqsq(struct mlx5e_channel *c,
			     int txq_ix,
			     struct mlx5e_params *params,
			     struct mlx5e_sq_param *param,
			     struct mlx5e_txqsq *sq,
			     int tc)
{
	void *sqc_wq               = MLX5_ADDR_OF(sqc, param->sqc, wq);
	struct mlx5_core_dev *mdev = c->mdev;
	struct mlx5_wq_cyc *wq = &sq->wq;
	int err;

	sq->pdev      = c->pdev;
	sq->tstamp    = c->tstamp;
	sq->clock     = &mdev->clock;
	sq->mkey_be   = c->mkey_be;
	sq->netdev    = c->netdev;
	sq->mdev      = c->mdev;
	sq->priv      = c->priv;
	sq->ch_ix     = c->ix;
	sq->txq_ix    = txq_ix;
	sq->uar_map   = mdev->mlx5e_res.bfreg.map;
	sq->min_inline_mode = params->tx_min_inline_mode;
	sq->hw_mtu    = MLX5E_SW2HW_MTU(params, params->sw_mtu);
	sq->stats     = &c->priv->channel_stats[c->ix].sq[tc];
	INIT_WORK(&sq->recover_work, mlx5e_tx_err_cqe_work);
	if (!MLX5_CAP_ETH(mdev, wqe_vlan_insert))
		set_bit(MLX5E_SQ_STATE_VLAN_NEED_L2_INLINE, &sq->state);
	if (MLX5_IPSEC_DEV(c->priv->mdev))
		set_bit(MLX5E_SQ_STATE_IPSEC, &sq->state);
	if (mlx5_accel_is_tls_device(c->priv->mdev))
		set_bit(MLX5E_SQ_STATE_TLS, &sq->state);
	if (param->is_mpw)
		set_bit(MLX5E_SQ_STATE_MPWQE, &sq->state);
	sq->stop_room = param->stop_room;

	param->wq.db_numa_node = cpu_to_node(c->cpu);
	err = mlx5_wq_cyc_create(mdev, &param->wq, sqc_wq, wq, &sq->wq_ctrl);
	if (err)
		return err;
	wq->db    = &wq->db[MLX5_SND_DBR];

	err = mlx5e_alloc_txqsq_db(sq, cpu_to_node(c->cpu));
	if (err)
		goto err_sq_wq_destroy;

	INIT_WORK(&sq->dim.work, mlx5e_tx_dim_work);
	sq->dim.mode = params->tx_cq_moderation.cq_period_mode;

	return 0;

err_sq_wq_destroy:
	mlx5_wq_destroy(&sq->wq_ctrl);

	return err;
}

void mlx5e_free_txqsq(struct mlx5e_txqsq *sq)
{
	mlx5e_free_txqsq_db(sq);
	mlx5_wq_destroy(&sq->wq_ctrl);
}

static int mlx5e_create_sq(struct mlx5_core_dev *mdev,
			   struct mlx5e_sq_param *param,
			   struct mlx5e_create_sq_param *csp,
			   u32 *sqn)
{
	void *in;
	void *sqc;
	void *wq;
	int inlen;
	int err;

	inlen = MLX5_ST_SZ_BYTES(create_sq_in) +
		sizeof(u64) * csp->wq_ctrl->buf.npages;
	in = kvzalloc(inlen, GFP_KERNEL);
	if (!in)
		return -ENOMEM;

	sqc = MLX5_ADDR_OF(create_sq_in, in, ctx);
	wq = MLX5_ADDR_OF(sqc, sqc, wq);

	memcpy(sqc, param->sqc, sizeof(param->sqc));
	MLX5_SET(sqc,  sqc, tis_lst_sz, csp->tis_lst_sz);
	MLX5_SET(sqc,  sqc, tis_num_0, csp->tisn);
	MLX5_SET(sqc,  sqc, cqn, csp->cqn);
	MLX5_SET(sqc,  sqc, ts_cqe_to_dest_cqn, csp->ts_cqe_to_dest_cqn);

	if (MLX5_CAP_ETH(mdev, wqe_inline_mode) == MLX5_CAP_INLINE_MODE_VPORT_CONTEXT)
		MLX5_SET(sqc,  sqc, min_wqe_inline_mode, csp->min_inline_mode);

	MLX5_SET(sqc,  sqc, state, MLX5_SQC_STATE_RST);
	MLX5_SET(sqc,  sqc, flush_in_error_en, 1);

	MLX5_SET(wq,   wq, wq_type,       MLX5_WQ_TYPE_CYCLIC);
	MLX5_SET(wq,   wq, uar_page,      mdev->mlx5e_res.bfreg.index);
	MLX5_SET(wq,   wq, log_wq_pg_sz,  csp->wq_ctrl->buf.page_shift -
					  MLX5_ADAPTER_PAGE_SHIFT);
	MLX5_SET64(wq, wq, dbr_addr,      csp->wq_ctrl->db.dma);

	mlx5_fill_page_frag_array(&csp->wq_ctrl->buf,
				  (__be64 *)MLX5_ADDR_OF(wq, wq, pas));

	err = mlx5_core_create_sq(mdev, in, inlen, sqn);

	kvfree(in);

	return err;
}

int mlx5e_modify_sq(struct mlx5_core_dev *mdev, u32 sqn,
		    struct mlx5e_modify_sq_param *p)
{
	void *in;
	void *sqc;
	int inlen;
	int err;

	inlen = MLX5_ST_SZ_BYTES(modify_sq_in);
	in = kvzalloc(inlen, GFP_KERNEL);
	if (!in)
		return -ENOMEM;

	sqc = MLX5_ADDR_OF(modify_sq_in, in, ctx);

	MLX5_SET(modify_sq_in, in, sq_state, p->curr_state);
	MLX5_SET(sqc, sqc, state, p->next_state);
	if (p->rl_update && p->next_state == MLX5_SQC_STATE_RDY) {
		MLX5_SET64(modify_sq_in, in, modify_bitmask, 1);
		MLX5_SET(sqc,  sqc, packet_pacing_rate_limit_index, p->rl_index);
	}

	err = mlx5_core_modify_sq(mdev, sqn, in);

	kvfree(in);

	return err;
}

static void mlx5e_destroy_sq(struct mlx5_core_dev *mdev, u32 sqn)
{
	mlx5_core_destroy_sq(mdev, sqn);
}

int mlx5e_create_sq_rdy(struct mlx5_core_dev *mdev,
			struct mlx5e_sq_param *param,
			struct mlx5e_create_sq_param *csp,
			u32 *sqn)
{
	struct mlx5e_modify_sq_param msp = {0};
	int err;

	err = mlx5e_create_sq(mdev, param, csp, sqn);
	if (err)
		return err;

	msp.curr_state = MLX5_SQC_STATE_RST;
	msp.next_state = MLX5_SQC_STATE_RDY;
	err = mlx5e_modify_sq(mdev, *sqn, &msp);
	if (err)
		mlx5e_destroy_sq(mdev, *sqn);

	return err;
}

static int mlx5e_set_sq_maxrate(struct net_device *dev,
				struct mlx5e_txqsq *sq, u32 rate);

static int mlx5e_open_txqsq(struct mlx5e_channel *c,
			    u32 tisn,
			    int txq_ix,
			    struct mlx5e_params *params,
			    struct mlx5e_sq_param *param,
			    struct mlx5e_txqsq *sq,
			    int tc)
{
	struct mlx5e_create_sq_param csp = {};
	u32 tx_rate;
	int err;

	err = mlx5e_alloc_txqsq(c, txq_ix, params, param, sq, tc);
	if (err)
		return err;

	csp.tisn            = tisn;
	csp.tis_lst_sz      = 1;
	csp.cqn             = sq->cq.mcq.cqn;
	csp.wq_ctrl         = &sq->wq_ctrl;
	csp.min_inline_mode = sq->min_inline_mode;
	err = mlx5e_create_sq_rdy(c->mdev, param, &csp, &sq->sqn);
	if (err)
		goto err_free_txqsq;

	tx_rate = c->priv->tx_rates[sq->txq_ix];
	if (tx_rate)
		mlx5e_set_sq_maxrate(c->netdev, sq, tx_rate);

	if (params->tx_dim_enabled)
		sq->state |= BIT(MLX5E_SQ_STATE_AM);

	return 0;

err_free_txqsq:
	mlx5e_free_txqsq(sq);

	return err;
}

void mlx5e_activate_txqsq(struct mlx5e_txqsq *sq)
{
	sq->txq = netdev_get_tx_queue(sq->netdev, sq->txq_ix);
	set_bit(MLX5E_SQ_STATE_ENABLED, &sq->state);
	netdev_tx_reset_queue(sq->txq);
	netif_tx_start_queue(sq->txq);
}

void mlx5e_tx_disable_queue(struct netdev_queue *txq)
{
	__netif_tx_lock_bh(txq);
	netif_tx_stop_queue(txq);
	__netif_tx_unlock_bh(txq);
}

void mlx5e_deactivate_txqsq(struct mlx5e_txqsq *sq)
{
	struct mlx5_wq_cyc *wq = &sq->wq;

	clear_bit(MLX5E_SQ_STATE_ENABLED, &sq->state);
	synchronize_rcu(); /* Sync with NAPI to prevent netif_tx_wake_queue. */

	mlx5e_tx_disable_queue(sq->txq);

	/* last doorbell out, godspeed .. */
	if (mlx5e_wqc_has_room_for(wq, sq->cc, sq->pc, 1)) {
		u16 pi = mlx5_wq_cyc_ctr2ix(wq, sq->pc);
		struct mlx5e_tx_wqe *nop;

		sq->db.wqe_info[pi] = (struct mlx5e_tx_wqe_info) {
			.num_wqebbs = 1,
		};

		nop = mlx5e_post_nop(wq, sq->sqn, &sq->pc);
		mlx5e_notify_hw(wq, sq->pc, sq->uar_map, &nop->ctrl);
	}
}

static void mlx5e_close_txqsq(struct mlx5e_txqsq *sq)
{
	struct mlx5_core_dev *mdev = sq->mdev;
	struct mlx5_rate_limit rl = {0};

	cancel_work_sync(&sq->dim.work);
	cancel_work_sync(&sq->recover_work);
	mlx5e_destroy_sq(mdev, sq->sqn);
	if (sq->rate_limit) {
		rl.rate = sq->rate_limit;
		mlx5_rl_remove_rate(mdev, &rl);
	}
	mlx5e_free_txqsq_descs(sq);
	mlx5e_free_txqsq(sq);
}

void mlx5e_tx_err_cqe_work(struct work_struct *recover_work)
{
	struct mlx5e_txqsq *sq = container_of(recover_work, struct mlx5e_txqsq,
					      recover_work);

	mlx5e_reporter_tx_err_cqe(sq);
}

int mlx5e_open_icosq(struct mlx5e_channel *c, struct mlx5e_params *params,
		     struct mlx5e_sq_param *param, struct mlx5e_icosq *sq)
{
	struct mlx5e_create_sq_param csp = {};
	int err;

	err = mlx5e_alloc_icosq(c, param, sq);
	if (err)
		return err;

	csp.cqn             = sq->cq.mcq.cqn;
	csp.wq_ctrl         = &sq->wq_ctrl;
	csp.min_inline_mode = params->tx_min_inline_mode;
	err = mlx5e_create_sq_rdy(c->mdev, param, &csp, &sq->sqn);
	if (err)
		goto err_free_icosq;

	return 0;

err_free_icosq:
	mlx5e_free_icosq(sq);

	return err;
}

void mlx5e_activate_icosq(struct mlx5e_icosq *icosq)
{
	set_bit(MLX5E_SQ_STATE_ENABLED, &icosq->state);
}

void mlx5e_deactivate_icosq(struct mlx5e_icosq *icosq)
{
	clear_bit(MLX5E_SQ_STATE_ENABLED, &icosq->state);
	synchronize_rcu(); /* Sync with NAPI. */
}

void mlx5e_close_icosq(struct mlx5e_icosq *sq)
{
	struct mlx5e_channel *c = sq->channel;

	mlx5e_destroy_sq(c->mdev, sq->sqn);
	mlx5e_free_icosq_descs(sq);
	mlx5e_free_icosq(sq);
}

int mlx5e_open_xdpsq(struct mlx5e_channel *c, struct mlx5e_params *params,
		     struct mlx5e_sq_param *param, struct xsk_buff_pool *xsk_pool,
		     struct mlx5e_xdpsq *sq, bool is_redirect)
{
	struct mlx5e_create_sq_param csp = {};
	int err;

	err = mlx5e_alloc_xdpsq(c, params, xsk_pool, param, sq, is_redirect);
	if (err)
		return err;

	csp.tis_lst_sz      = 1;
	csp.tisn            = c->priv->tisn[c->lag_port][0]; /* tc = 0 */
	csp.cqn             = sq->cq.mcq.cqn;
	csp.wq_ctrl         = &sq->wq_ctrl;
	csp.min_inline_mode = sq->min_inline_mode;
	set_bit(MLX5E_SQ_STATE_ENABLED, &sq->state);
	err = mlx5e_create_sq_rdy(c->mdev, param, &csp, &sq->sqn);
	if (err)
		goto err_free_xdpsq;

	mlx5e_set_xmit_fp(sq, param->is_mpw);

	if (!param->is_mpw) {
		unsigned int ds_cnt = MLX5E_XDP_TX_DS_COUNT;
		unsigned int inline_hdr_sz = 0;
		int i;

		if (sq->min_inline_mode != MLX5_INLINE_MODE_NONE) {
			inline_hdr_sz = MLX5E_XDP_MIN_INLINE;
			ds_cnt++;
		}

		/* Pre initialize fixed WQE fields */
		for (i = 0; i < mlx5_wq_cyc_get_size(&sq->wq); i++) {
			struct mlx5e_tx_wqe      *wqe  = mlx5_wq_cyc_get_wqe(&sq->wq, i);
			struct mlx5_wqe_ctrl_seg *cseg = &wqe->ctrl;
			struct mlx5_wqe_eth_seg  *eseg = &wqe->eth;
			struct mlx5_wqe_data_seg *dseg;

			sq->db.wqe_info[i] = (struct mlx5e_xdp_wqe_info) {
				.num_wqebbs = 1,
				.num_pkts   = 1,
			};

			cseg->qpn_ds = cpu_to_be32((sq->sqn << 8) | ds_cnt);
			eseg->inline_hdr.sz = cpu_to_be16(inline_hdr_sz);

			dseg = (struct mlx5_wqe_data_seg *)cseg + (ds_cnt - 1);
			dseg->lkey = sq->mkey_be;
		}
	}

	return 0;

err_free_xdpsq:
	clear_bit(MLX5E_SQ_STATE_ENABLED, &sq->state);
	mlx5e_free_xdpsq(sq);

	return err;
}

void mlx5e_close_xdpsq(struct mlx5e_xdpsq *sq)
{
	struct mlx5e_channel *c = sq->channel;

	clear_bit(MLX5E_SQ_STATE_ENABLED, &sq->state);
	synchronize_rcu(); /* Sync with NAPI. */

	mlx5e_destroy_sq(c->mdev, sq->sqn);
	mlx5e_free_xdpsq_descs(sq);
	mlx5e_free_xdpsq(sq);
}

static int mlx5e_alloc_cq_common(struct mlx5e_priv *priv,
				 struct mlx5e_cq_param *param,
				 struct mlx5e_cq *cq)
{
	struct mlx5_core_dev *mdev = priv->mdev;
	struct mlx5_core_cq *mcq = &cq->mcq;
	int eqn_not_used;
	unsigned int irqn;
	int err;
	u32 i;

	/*取eq对应的中断号*/
	err = mlx5_vector2eqn(mdev, param->eq_ix, &eqn_not_used, &irqn);
	if (err)
		return err;

	err = mlx5_cqwq_create(mdev, &param->wq, param->cqc, &cq->wq,
			       &cq->wq_ctrl);
	if (err)
		return err;

	mcq->cqe_sz     = 64;
	mcq->set_ci_db  = cq->wq_ctrl.db.db;
	mcq->arm_db     = cq->wq_ctrl.db.db + 1;
	*mcq->set_ci_db = 0;
	*mcq->arm_db    = 0;
	mcq->vector     = param->eq_ix;
	mcq->comp       = mlx5e_completion_event;
	mcq->event      = mlx5e_cq_error_event;
	mcq->irqn       = irqn;

	for (i = 0; i < mlx5_cqwq_get_size(&cq->wq); i++) {
		struct mlx5_cqe64 *cqe = mlx5_cqwq_get_wqe(&cq->wq, i);

		cqe->op_own = 0xf1;
	}

	cq->mdev = mdev;
	cq->netdev = priv->netdev;
	cq->priv = priv;

	return 0;
}

static int mlx5e_alloc_cq(struct mlx5e_priv *priv,
			  struct mlx5e_cq_param *param,
			  struct mlx5e_create_cq_param *ccp,
			  struct mlx5e_cq *cq)
{
	int err;

	param->wq.buf_numa_node = ccp->node;
	param->wq.db_numa_node  = ccp->node;
	param->eq_ix            = ccp->ix;

	err = mlx5e_alloc_cq_common(priv, param, cq);

	cq->napi     = ccp->napi;
	cq->ch_stats = ccp->ch_stats;

	return err;
}

static void mlx5e_free_cq(struct mlx5e_cq *cq)
{
	mlx5_wq_destroy(&cq->wq_ctrl);
}

static int mlx5e_create_cq(struct mlx5e_cq *cq, struct mlx5e_cq_param *param)
{
	u32 out[MLX5_ST_SZ_DW(create_cq_out)];
	struct mlx5_core_dev *mdev = cq->mdev;
	struct mlx5_core_cq *mcq = &cq->mcq;

	void *in;
	void *cqc;
	int inlen;
	unsigned int irqn_not_used;
	int eqn;
	int err;

	err = mlx5_vector2eqn(mdev, param->eq_ix, &eqn, &irqn_not_used);
	if (err)
		return err;

	inlen = MLX5_ST_SZ_BYTES(create_cq_in) +
		sizeof(u64) * cq->wq_ctrl.buf.npages;
	in = kvzalloc(inlen, GFP_KERNEL);
	if (!in)
		return -ENOMEM;

	cqc = MLX5_ADDR_OF(create_cq_in, in, cq_context);

	memcpy(cqc, param->cqc, sizeof(param->cqc));

	mlx5_fill_page_frag_array(&cq->wq_ctrl.buf,
				  (__be64 *)MLX5_ADDR_OF(create_cq_in, in, pas));

	MLX5_SET(cqc,   cqc, cq_period_mode, param->cq_period_mode);
        /*指定此待创建cq对应的eq*/
	MLX5_SET(cqc,   cqc, c_eqn,         eqn);
	MLX5_SET(cqc,   cqc, uar_page,      mdev->priv.uar->index);
	MLX5_SET(cqc,   cqc, log_page_size, cq->wq_ctrl.buf.page_shift -
					    MLX5_ADAPTER_PAGE_SHIFT);
	MLX5_SET64(cqc, cqc, dbr_addr,      cq->wq_ctrl.db.dma);

	err = mlx5_core_create_cq(mdev, mcq, in, inlen, out, sizeof(out));

	kvfree(in);

	if (err)
		return err;

	mlx5e_cq_arm(cq);

	return 0;
}

static void mlx5e_destroy_cq(struct mlx5e_cq *cq)
{
	mlx5_core_destroy_cq(cq->mdev, &cq->mcq);
}

int mlx5e_open_cq(struct mlx5e_priv *priv, struct dim_cq_moder moder,
		  struct mlx5e_cq_param *param, struct mlx5e_create_cq_param *ccp,
		  struct mlx5e_cq *cq)
{
	struct mlx5_core_dev *mdev = priv->mdev;
	int err;

	err = mlx5e_alloc_cq(priv, param, ccp, cq);
	if (err)
		return err;

	err = mlx5e_create_cq(cq, param);
	if (err)
		goto err_free_cq;

	if (MLX5_CAP_GEN(mdev, cq_moderation))
		mlx5_core_modify_cq_moderation(mdev, &cq->mcq, moder.usec, moder.pkts);
	return 0;

err_free_cq:
	mlx5e_free_cq(cq);

	return err;
}

void mlx5e_close_cq(struct mlx5e_cq *cq)
{
	mlx5e_destroy_cq(cq);
	mlx5e_free_cq(cq);
}

static int mlx5e_open_tx_cqs(struct mlx5e_channel *c,
			     struct mlx5e_params *params,
			     struct mlx5e_create_cq_param *ccp,
			     struct mlx5e_channel_param *cparam)
{
	int err;
	int tc;

	for (tc = 0; tc < c->num_tc; tc++) {
		err = mlx5e_open_cq(c->priv, params->tx_cq_moderation, &cparam->txq_sq.cqp,
				    ccp, &c->sq[tc].cq);
		if (err)
			goto err_close_tx_cqs;
	}

	return 0;

err_close_tx_cqs:
	for (tc--; tc >= 0; tc--)
		mlx5e_close_cq(&c->sq[tc].cq);

	return err;
}

static void mlx5e_close_tx_cqs(struct mlx5e_channel *c)
{
	int tc;

	for (tc = 0; tc < c->num_tc; tc++)
		mlx5e_close_cq(&c->sq[tc].cq);
}

static int mlx5e_open_sqs(struct mlx5e_channel *c,
			  struct mlx5e_params *params,
			  struct mlx5e_channel_param *cparam)
{
	int err, tc;

	for (tc = 0; tc < params->num_tc; tc++) {
		int txq_ix = c->ix + tc * params->num_channels;

		err = mlx5e_open_txqsq(c, c->priv->tisn[c->lag_port][tc], txq_ix,
				       params, &cparam->txq_sq, &c->sq[tc], tc);
		if (err)
			goto err_close_sqs;
	}

	return 0;

err_close_sqs:
	for (tc--; tc >= 0; tc--)
		mlx5e_close_txqsq(&c->sq[tc]);

	return err;
}

static void mlx5e_close_sqs(struct mlx5e_channel *c)
{
	int tc;

	for (tc = 0; tc < c->num_tc; tc++)
		mlx5e_close_txqsq(&c->sq[tc]);
}

static int mlx5e_set_sq_maxrate(struct net_device *dev,
				struct mlx5e_txqsq *sq, u32 rate)
{
	struct mlx5e_priv *priv = netdev_priv(dev);
	struct mlx5_core_dev *mdev = priv->mdev;
	struct mlx5e_modify_sq_param msp = {0};
	struct mlx5_rate_limit rl = {0};
	u16 rl_index = 0;
	int err;

	if (rate == sq->rate_limit)
		/* nothing to do */
		return 0;

	if (sq->rate_limit) {
		rl.rate = sq->rate_limit;
		/* remove current rl index to free space to next ones */
		mlx5_rl_remove_rate(mdev, &rl);
	}

	sq->rate_limit = 0;

	if (rate) {
		rl.rate = rate;
		err = mlx5_rl_add_rate(mdev, &rl_index, &rl);
		if (err) {
			netdev_err(dev, "Failed configuring rate %u: %d\n",
				   rate, err);
			return err;
		}
	}

	msp.curr_state = MLX5_SQC_STATE_RDY;
	msp.next_state = MLX5_SQC_STATE_RDY;
	msp.rl_index   = rl_index;
	msp.rl_update  = true;
	err = mlx5e_modify_sq(mdev, sq->sqn, &msp);
	if (err) {
		netdev_err(dev, "Failed configuring rate %u: %d\n",
			   rate, err);
		/* remove the rate from the table */
		if (rate)
			mlx5_rl_remove_rate(mdev, &rl);
		return err;
	}

	sq->rate_limit = rate;
	return 0;
}

static int mlx5e_set_tx_maxrate(struct net_device *dev, int index, u32 rate)
{
	struct mlx5e_priv *priv = netdev_priv(dev);
	struct mlx5_core_dev *mdev = priv->mdev;
	struct mlx5e_txqsq *sq = priv->txq2sq[index];
	int err = 0;

	if (!mlx5_rl_is_supported(mdev)) {
		netdev_err(dev, "Rate limiting is not supported on this device\n");
		return -EINVAL;
	}

	/* rate is given in Mb/sec, HW config is in Kb/sec */
	rate = rate << 10;

	/* Check whether rate in valid range, 0 is always valid */
	if (rate && !mlx5_rl_is_in_range(mdev, rate)) {
		netdev_err(dev, "TX rate %u, is not in range\n", rate);
		return -ERANGE;
	}

	mutex_lock(&priv->state_lock);
	if (test_bit(MLX5E_STATE_OPENED, &priv->state))
		err = mlx5e_set_sq_maxrate(dev, sq, rate);
	if (!err)
		priv->tx_rates[index] = rate;
	mutex_unlock(&priv->state_lock);

	return err;
}

void mlx5e_build_create_cq_param(struct mlx5e_create_cq_param *ccp, struct mlx5e_channel *c)
{
	*ccp = (struct mlx5e_create_cq_param) {
		.napi = &c->napi,
		.ch_stats = c->stats,
		.node = cpu_to_node(c->cpu),
		.ix = c->ix,
	};
}

static int mlx5e_open_queues(struct mlx5e_channel *c,
			     struct mlx5e_params *params,
			     struct mlx5e_channel_param *cparam)
{
	struct dim_cq_moder icocq_moder = {0, 0};
	struct mlx5e_create_cq_param ccp;
	int err;

	mlx5e_build_create_cq_param(&ccp, c);

	err = mlx5e_open_cq(c->priv, icocq_moder, &cparam->icosq.cqp, &ccp,
			    &c->async_icosq.cq);
	if (err)
		return err;

	err = mlx5e_open_cq(c->priv, icocq_moder, &cparam->async_icosq.cqp, &ccp,
			    &c->icosq.cq);
	if (err)
		goto err_close_async_icosq_cq;

	err = mlx5e_open_tx_cqs(c, params, &ccp, cparam);
	if (err)
		goto err_close_icosq_cq;

	err = mlx5e_open_cq(c->priv, params->tx_cq_moderation, &cparam->xdp_sq.cqp, &ccp,
			    &c->xdpsq.cq);
	if (err)
		goto err_close_tx_cqs;

	err = mlx5e_open_cq(c->priv, params->rx_cq_moderation, &cparam->rq.cqp, &ccp,
			    &c->rq.cq);
	if (err)
		goto err_close_xdp_tx_cqs;

	err = c->xdp ? mlx5e_open_cq(c->priv, params->tx_cq_moderation, &cparam->xdp_sq.cqp,
				     &ccp, &c->rq_xdpsq.cq) : 0;
	if (err)
		goto err_close_rx_cq;

	napi_enable(&c->napi);

	spin_lock_init(&c->async_icosq_lock);

	err = mlx5e_open_icosq(c, params, &cparam->async_icosq, &c->async_icosq);
	if (err)
		goto err_disable_napi;

	err = mlx5e_open_icosq(c, params, &cparam->icosq, &c->icosq);
	if (err)
		goto err_close_async_icosq;

	err = mlx5e_open_sqs(c, params, cparam);
	if (err)
		goto err_close_icosq;

	if (c->xdp) {
		err = mlx5e_open_xdpsq(c, params, &cparam->xdp_sq, NULL,
				       &c->rq_xdpsq, false);
		if (err)
			goto err_close_sqs;
	}

	err = mlx5e_open_rq(c, params, &cparam->rq, NULL, NULL, &c->rq);
	if (err)
		goto err_close_xdp_sq;

	err = mlx5e_open_xdpsq(c, params, &cparam->xdp_sq, NULL, &c->xdpsq, true);
	if (err)
		goto err_close_rq;

	return 0;

err_close_rq:
	mlx5e_close_rq(&c->rq);

err_close_xdp_sq:
	if (c->xdp)
		mlx5e_close_xdpsq(&c->rq_xdpsq);

err_close_sqs:
	mlx5e_close_sqs(c);

err_close_icosq:
	mlx5e_close_icosq(&c->icosq);

err_close_async_icosq:
	mlx5e_close_icosq(&c->async_icosq);

err_disable_napi:
	napi_disable(&c->napi);

	if (c->xdp)
		mlx5e_close_cq(&c->rq_xdpsq.cq);

err_close_rx_cq:
	mlx5e_close_cq(&c->rq.cq);

err_close_xdp_tx_cqs:
	mlx5e_close_cq(&c->xdpsq.cq);

err_close_tx_cqs:
	mlx5e_close_tx_cqs(c);

err_close_icosq_cq:
	mlx5e_close_cq(&c->icosq.cq);

err_close_async_icosq_cq:
	mlx5e_close_cq(&c->async_icosq.cq);

	return err;
}

static void mlx5e_close_queues(struct mlx5e_channel *c)
{
	mlx5e_close_xdpsq(&c->xdpsq);
	mlx5e_close_rq(&c->rq);
	if (c->xdp)
		mlx5e_close_xdpsq(&c->rq_xdpsq);
	mlx5e_close_sqs(c);
	mlx5e_close_icosq(&c->icosq);
	mlx5e_close_icosq(&c->async_icosq);
	napi_disable(&c->napi);
	if (c->xdp)
		mlx5e_close_cq(&c->rq_xdpsq.cq);
	mlx5e_close_cq(&c->rq.cq);
	mlx5e_close_cq(&c->xdpsq.cq);
	mlx5e_close_tx_cqs(c);
	mlx5e_close_cq(&c->icosq.cq);
	mlx5e_close_cq(&c->async_icosq.cq);
}

static u8 mlx5e_enumerate_lag_port(struct mlx5_core_dev *mdev, int ix)
{
	u16 port_aff_bias = mlx5_core_is_pf(mdev) ? 0 : MLX5_CAP_GEN(mdev, vhca_id);

	return (ix + port_aff_bias) % mlx5e_get_num_lag_ports(mdev);
}

static int mlx5e_open_channel(struct mlx5e_priv *priv, int ix,
			      struct mlx5e_params *params,
			      struct mlx5e_channel_param *cparam,
			      struct xsk_buff_pool *xsk_pool,
			      struct mlx5e_channel **cp)
{
	int cpu = cpumask_first(mlx5_comp_irq_get_affinity_mask(priv->mdev, ix));
	struct net_device *netdev = priv->netdev;
	struct mlx5e_xsk_param xsk;
	struct mlx5e_channel *c;
	unsigned int irq;
	int err;
	int eqn;

	err = mlx5_vector2eqn(priv->mdev, ix, &eqn, &irq);
	if (err)
		return err;

	c = kvzalloc_node(sizeof(*c), GFP_KERNEL, cpu_to_node(cpu));
	if (!c)
		return -ENOMEM;

	c->priv     = priv;
	c->mdev     = priv->mdev;
	c->tstamp   = &priv->tstamp;
	c->ix       = ix;/*channel索引号*/
	c->cpu      = cpu;
	c->pdev     = mlx5_core_dma_dev(priv->mdev);
	c->netdev   = priv->netdev;
	c->mkey_be  = cpu_to_be32(priv->mdev->mlx5e_res.mkey.key);
	c->num_tc   = params->num_tc;/*channel中tc的数量*/
	c->xdp      = !!params->xdp_prog;
	c->stats    = &priv->channel_stats[ix].ch;
<<<<<<< HEAD
	c->irq_desc = irq_to_desc(irq);/*channel对应的中断描述符*/
=======
	c->aff_mask = irq_get_effective_affinity_mask(irq);
>>>>>>> e71ba945
	c->lag_port = mlx5e_enumerate_lag_port(priv->mdev, ix);

	//为此netdev的注册收包回调（软中断触发后被调用）
	netif_napi_add(netdev, &c->napi, mlx5e_napi_poll, 64);

	err = mlx5e_open_queues(c, params, cparam);
	if (unlikely(err))
		goto err_napi_del;

	if (xsk_pool) {
		mlx5e_build_xsk_param(xsk_pool, &xsk);
		err = mlx5e_open_xsk(priv, params, &xsk, xsk_pool, c);
		if (unlikely(err))
			goto err_close_queues;
	}

	*cp = c;

	return 0;

err_close_queues:
	mlx5e_close_queues(c);

err_napi_del:
	netif_napi_del(&c->napi);

	kvfree(c);

	return err;
}

static void mlx5e_activate_channel(struct mlx5e_channel *c)
{
	int tc;

	for (tc = 0; tc < c->num_tc; tc++)
		mlx5e_activate_txqsq(&c->sq[tc]);
	mlx5e_activate_icosq(&c->icosq);
	mlx5e_activate_icosq(&c->async_icosq);
	mlx5e_activate_rq(&c->rq);

	if (test_bit(MLX5E_CHANNEL_STATE_XSK, c->state))
		mlx5e_activate_xsk(c);
}

static void mlx5e_deactivate_channel(struct mlx5e_channel *c)
{
	int tc;

	if (test_bit(MLX5E_CHANNEL_STATE_XSK, c->state))
		mlx5e_deactivate_xsk(c);

	mlx5e_deactivate_rq(&c->rq);
	mlx5e_deactivate_icosq(&c->async_icosq);
	mlx5e_deactivate_icosq(&c->icosq);
	for (tc = 0; tc < c->num_tc; tc++)
		mlx5e_deactivate_txqsq(&c->sq[tc]);
}

static void mlx5e_close_channel(struct mlx5e_channel *c)
{
	if (test_bit(MLX5E_CHANNEL_STATE_XSK, c->state))
		mlx5e_close_xsk(c);
	mlx5e_close_queues(c);
	netif_napi_del(&c->napi);

	kvfree(c);
}

#define DEFAULT_FRAG_SIZE (2048)

static void mlx5e_build_rq_frags_info(struct mlx5_core_dev *mdev,
				      struct mlx5e_params *params,
				      struct mlx5e_xsk_param *xsk,
				      struct mlx5e_rq_frags_info *info)
{
	u32 byte_count = MLX5E_SW2HW_MTU(params, params->sw_mtu);
	int frag_size_max = DEFAULT_FRAG_SIZE;
	u32 buf_size = 0;
	int i;

#ifdef CONFIG_MLX5_EN_IPSEC
	if (MLX5_IPSEC_DEV(mdev))
		byte_count += MLX5E_METADATA_ETHER_LEN;
#endif

	if (mlx5e_rx_is_linear_skb(params, xsk)) {
		int frag_stride;

		frag_stride = mlx5e_rx_get_linear_frag_sz(params, xsk);
		frag_stride = roundup_pow_of_two(frag_stride);

		info->arr[0].frag_size = byte_count;
		info->arr[0].frag_stride = frag_stride;
		info->num_frags = 1;
		info->wqe_bulk = PAGE_SIZE / frag_stride;
		goto out;
	}

	if (byte_count > PAGE_SIZE +
	    (MLX5E_MAX_RX_FRAGS - 1) * frag_size_max)
		frag_size_max = PAGE_SIZE;

	i = 0;
	while (buf_size < byte_count) {
		int frag_size = byte_count - buf_size;

		if (i < MLX5E_MAX_RX_FRAGS - 1)
			frag_size = min(frag_size, frag_size_max);

		info->arr[i].frag_size = frag_size;
		info->arr[i].frag_stride = roundup_pow_of_two(frag_size);

		buf_size += frag_size;
		i++;
	}
	info->num_frags = i;
	/* number of different wqes sharing a page */
	info->wqe_bulk = 1 + (info->num_frags % 2);

out:
	info->wqe_bulk = max_t(u8, info->wqe_bulk, 8);
	info->log_num_frags = order_base_2(info->num_frags);
}

static inline u8 mlx5e_get_rqwq_log_stride(u8 wq_type, int ndsegs)
{
	int sz = sizeof(struct mlx5_wqe_data_seg) * ndsegs;

	switch (wq_type) {
	case MLX5_WQ_TYPE_LINKED_LIST_STRIDING_RQ:
		sz += sizeof(struct mlx5e_rx_wqe_ll);
		break;
	default: /* MLX5_WQ_TYPE_CYCLIC */
		sz += sizeof(struct mlx5e_rx_wqe_cyc);
	}

	return order_base_2(sz);
}

static u8 mlx5e_get_rq_log_wq_sz(void *rqc)
{
	void *wq = MLX5_ADDR_OF(rqc, rqc, wq);

	return MLX5_GET(wq, wq, log_wq_sz);
}

void mlx5e_build_rq_param(struct mlx5e_priv *priv,
			  struct mlx5e_params *params,
			  struct mlx5e_xsk_param *xsk,
			  struct mlx5e_rq_param *param)
{
	struct mlx5_core_dev *mdev = priv->mdev;
	void *rqc = param->rqc;
	void *wq = MLX5_ADDR_OF(rqc, rqc, wq);
	int ndsegs = 1;

	switch (params->rq_wq_type) {
	case MLX5_WQ_TYPE_LINKED_LIST_STRIDING_RQ:
		MLX5_SET(wq, wq, log_wqe_num_of_strides,
			 mlx5e_mpwqe_get_log_num_strides(mdev, params, xsk) -
			 MLX5_MPWQE_LOG_NUM_STRIDES_BASE);
		MLX5_SET(wq, wq, log_wqe_stride_size,
			 mlx5e_mpwqe_get_log_stride_size(mdev, params, xsk) -
			 MLX5_MPWQE_LOG_STRIDE_SZ_BASE);
		MLX5_SET(wq, wq, log_wq_sz, mlx5e_mpwqe_get_log_rq_size(params, xsk));
		break;
	default: /* MLX5_WQ_TYPE_CYCLIC */
		MLX5_SET(wq, wq, log_wq_sz, params->log_rq_mtu_frames);
		mlx5e_build_rq_frags_info(mdev, params, xsk, &param->frags_info);
		ndsegs = param->frags_info.num_frags;
	}

	MLX5_SET(wq, wq, wq_type,          params->rq_wq_type);
	MLX5_SET(wq, wq, end_padding_mode, MLX5_WQ_END_PAD_MODE_ALIGN);
	MLX5_SET(wq, wq, log_wq_stride,
		 mlx5e_get_rqwq_log_stride(params->rq_wq_type, ndsegs));
	MLX5_SET(wq, wq, pd,               mdev->mlx5e_res.pdn);
	MLX5_SET(rqc, rqc, counter_set_id, priv->q_counter);
	MLX5_SET(rqc, rqc, vsd,            params->vlan_strip_disable);
	MLX5_SET(rqc, rqc, scatter_fcs,    params->scatter_fcs_en);

	param->wq.buf_numa_node = dev_to_node(mlx5_core_dma_dev(mdev));
	mlx5e_build_rx_cq_param(priv, params, xsk, &param->cqp);
}

static void mlx5e_build_drop_rq_param(struct mlx5e_priv *priv,
				      struct mlx5e_rq_param *param)
{
	struct mlx5_core_dev *mdev = priv->mdev;
	void *rqc = param->rqc;
	void *wq = MLX5_ADDR_OF(rqc, rqc, wq);

	MLX5_SET(wq, wq, wq_type, MLX5_WQ_TYPE_CYCLIC);
	MLX5_SET(wq, wq, log_wq_stride,
		 mlx5e_get_rqwq_log_stride(MLX5_WQ_TYPE_CYCLIC, 1));
	MLX5_SET(rqc, rqc, counter_set_id, priv->drop_rq_q_counter);

	param->wq.buf_numa_node = dev_to_node(mlx5_core_dma_dev(mdev));
}

void mlx5e_build_sq_param_common(struct mlx5e_priv *priv,
				 struct mlx5e_sq_param *param)
{
	void *sqc = param->sqc;
	void *wq = MLX5_ADDR_OF(sqc, sqc, wq);

	MLX5_SET(wq, wq, log_wq_stride, ilog2(MLX5_SEND_WQE_BB));
	MLX5_SET(wq, wq, pd,            priv->mdev->mlx5e_res.pdn);

	param->wq.buf_numa_node = dev_to_node(mlx5_core_dma_dev(priv->mdev));
}

static void mlx5e_build_sq_param(struct mlx5e_priv *priv,
				 struct mlx5e_params *params,
				 struct mlx5e_sq_param *param)
{
	void *sqc = param->sqc;
	void *wq = MLX5_ADDR_OF(sqc, sqc, wq);
	bool allow_swp;

	allow_swp = mlx5_geneve_tx_allowed(priv->mdev) ||
		    !!MLX5_IPSEC_DEV(priv->mdev);
	mlx5e_build_sq_param_common(priv, param);
	MLX5_SET(wq, wq, log_wq_sz, params->log_sq_size);
	MLX5_SET(sqc, sqc, allow_swp, allow_swp);
	param->is_mpw = MLX5E_GET_PFLAG(params, MLX5E_PFLAG_SKB_TX_MPWQE);
	param->stop_room = mlx5e_calc_sq_stop_room(priv->mdev, params);
	mlx5e_build_tx_cq_param(priv, params, &param->cqp);
}

static void mlx5e_build_common_cq_param(struct mlx5e_priv *priv,
					struct mlx5e_cq_param *param)
{
	void *cqc = param->cqc;

	MLX5_SET(cqc, cqc, uar_page, priv->mdev->priv.uar->index);
	if (MLX5_CAP_GEN(priv->mdev, cqe_128_always) && cache_line_size() >= 128)
		MLX5_SET(cqc, cqc, cqe_sz, CQE_STRIDE_128_PAD);
}

void mlx5e_build_rx_cq_param(struct mlx5e_priv *priv,
			     struct mlx5e_params *params,
			     struct mlx5e_xsk_param *xsk,
			     struct mlx5e_cq_param *param)
{
	struct mlx5_core_dev *mdev = priv->mdev;
	bool hw_stridx = false;
	void *cqc = param->cqc;
	u8 log_cq_size;

	switch (params->rq_wq_type) {
	case MLX5_WQ_TYPE_LINKED_LIST_STRIDING_RQ:
		log_cq_size = mlx5e_mpwqe_get_log_rq_size(params, xsk) +
			mlx5e_mpwqe_get_log_num_strides(mdev, params, xsk);
		hw_stridx = MLX5_CAP_GEN(mdev, mini_cqe_resp_stride_index);
		break;
	default: /* MLX5_WQ_TYPE_CYCLIC */
		log_cq_size = params->log_rq_mtu_frames;
	}

	MLX5_SET(cqc, cqc, log_cq_size, log_cq_size);
	if (MLX5E_GET_PFLAG(params, MLX5E_PFLAG_RX_CQE_COMPRESS)) {
		MLX5_SET(cqc, cqc, mini_cqe_res_format, hw_stridx ?
			 MLX5_CQE_FORMAT_CSUM_STRIDX : MLX5_CQE_FORMAT_CSUM);
		MLX5_SET(cqc, cqc, cqe_comp_en, 1);
	}

	mlx5e_build_common_cq_param(priv, param);
	param->cq_period_mode = params->rx_cq_moderation.cq_period_mode;
}

void mlx5e_build_tx_cq_param(struct mlx5e_priv *priv,
			     struct mlx5e_params *params,
			     struct mlx5e_cq_param *param)
{
	void *cqc = param->cqc;

	MLX5_SET(cqc, cqc, log_cq_size, params->log_sq_size);

	mlx5e_build_common_cq_param(priv, param);
	param->cq_period_mode = params->tx_cq_moderation.cq_period_mode;
}

void mlx5e_build_ico_cq_param(struct mlx5e_priv *priv,
			      u8 log_wq_size,
			      struct mlx5e_cq_param *param)
{
	void *cqc = param->cqc;

	MLX5_SET(cqc, cqc, log_cq_size, log_wq_size);

	mlx5e_build_common_cq_param(priv, param);

	param->cq_period_mode = DIM_CQ_PERIOD_MODE_START_FROM_EQE;
}

void mlx5e_build_icosq_param(struct mlx5e_priv *priv,
			     u8 log_wq_size,
			     struct mlx5e_sq_param *param)
{
	void *sqc = param->sqc;
	void *wq = MLX5_ADDR_OF(sqc, sqc, wq);

	mlx5e_build_sq_param_common(priv, param);

	MLX5_SET(wq, wq, log_wq_sz, log_wq_size);
	MLX5_SET(sqc, sqc, reg_umr, MLX5_CAP_ETH(priv->mdev, reg_umr_sq));
	mlx5e_build_ico_cq_param(priv, log_wq_size, &param->cqp);
}

void mlx5e_build_xdpsq_param(struct mlx5e_priv *priv,
			     struct mlx5e_params *params,
			     struct mlx5e_sq_param *param)
{
	void *sqc = param->sqc;
	void *wq = MLX5_ADDR_OF(sqc, sqc, wq);

	mlx5e_build_sq_param_common(priv, param);
	MLX5_SET(wq, wq, log_wq_sz, params->log_sq_size);
	param->is_mpw = MLX5E_GET_PFLAG(params, MLX5E_PFLAG_XDP_TX_MPWQE);
	mlx5e_build_tx_cq_param(priv, params, &param->cqp);
}

static u8 mlx5e_build_icosq_log_wq_sz(struct mlx5e_params *params,
				      struct mlx5e_rq_param *rqp)
{
	switch (params->rq_wq_type) {
	case MLX5_WQ_TYPE_LINKED_LIST_STRIDING_RQ:
		return order_base_2(MLX5E_UMR_WQEBBS) +
			mlx5e_get_rq_log_wq_sz(rqp->rqc);
	default: /* MLX5_WQ_TYPE_CYCLIC */
		return MLX5E_PARAMS_MINIMUM_LOG_SQ_SIZE;
	}
}

static u8 mlx5e_build_async_icosq_log_wq_sz(struct net_device *netdev)
{
	if (netdev->hw_features & NETIF_F_HW_TLS_RX)
		return MLX5E_PARAMS_DEFAULT_LOG_SQ_SIZE;

	return MLX5E_PARAMS_MINIMUM_LOG_SQ_SIZE;
}

static void mlx5e_build_channel_param(struct mlx5e_priv *priv,
				      struct mlx5e_params *params,
				      struct mlx5e_channel_param *cparam)
{
	u8 icosq_log_wq_sz, async_icosq_log_wq_sz;

	mlx5e_build_rq_param(priv, params, NULL, &cparam->rq);

	icosq_log_wq_sz = mlx5e_build_icosq_log_wq_sz(params, &cparam->rq);
	async_icosq_log_wq_sz = mlx5e_build_async_icosq_log_wq_sz(priv->netdev);

	mlx5e_build_sq_param(priv, params, &cparam->txq_sq);
	mlx5e_build_xdpsq_param(priv, params, &cparam->xdp_sq);
	mlx5e_build_icosq_param(priv, icosq_log_wq_sz, &cparam->icosq);
	mlx5e_build_icosq_param(priv, async_icosq_log_wq_sz, &cparam->async_icosq);
}

int mlx5e_open_channels(struct mlx5e_priv *priv,
			struct mlx5e_channels *chs)
{
	struct mlx5e_channel_param *cparam;
	int err = -ENOMEM;
	int i;

	/*设置channel数目*/
	chs->num = chs->params.num_channels;

	/*申请对应数目的channel*/
	chs->c = kcalloc(chs->num, sizeof(struct mlx5e_channel *), GFP_KERNEL);
	cparam = kvzalloc(sizeof(struct mlx5e_channel_param), GFP_KERNEL);
	if (!chs->c || !cparam)
		goto err_free;

	mlx5e_build_channel_param(priv, &chs->params, cparam);
	for (i = 0; i < chs->num; i++) {
		struct xsk_buff_pool *xsk_pool = NULL;

		if (chs->params.xdp_prog)
			xsk_pool = mlx5e_xsk_get_pool(&chs->params, chs->params.xsk, i);

		/*打开第i个channel*/
		err = mlx5e_open_channel(priv, i/*channel编号*/, &chs->params, cparam, xsk_pool, &chs->c[i]/*第i个channle*/);
		if (err)
			goto err_close_channels;
	}

	if (MLX5E_GET_PFLAG(&chs->params, MLX5E_PFLAG_TX_PORT_TS)) {
		err = mlx5e_port_ptp_open(priv, &chs->params, chs->c[0]->lag_port,
					  &chs->port_ptp);
		if (err)
			goto err_close_channels;
	}

	mlx5e_health_channels_update(priv);
	kvfree(cparam);
	return 0;

err_close_channels:
	for (i--; i >= 0; i--)
		mlx5e_close_channel(chs->c[i]);

err_free:
	kfree(chs->c);
	kvfree(cparam);
	chs->num = 0;
	return err;
}

static void mlx5e_activate_channels(struct mlx5e_channels *chs)
{
	int i;

	for (i = 0; i < chs->num; i++)
		mlx5e_activate_channel(chs->c[i]);

	if (chs->port_ptp)
		mlx5e_ptp_activate_channel(chs->port_ptp);
}

#define MLX5E_RQ_WQES_TIMEOUT 20000 /* msecs */

static int mlx5e_wait_channels_min_rx_wqes(struct mlx5e_channels *chs)
{
	int err = 0;
	int i;

	for (i = 0; i < chs->num; i++) {
		int timeout = err ? 0 : MLX5E_RQ_WQES_TIMEOUT;

		err |= mlx5e_wait_for_min_rx_wqes(&chs->c[i]->rq, timeout);

		/* Don't wait on the XSK RQ, because the newer xdpsock sample
		 * doesn't provide any Fill Ring entries at the setup stage.
		 */
	}

	return err ? -ETIMEDOUT : 0;
}

static void mlx5e_deactivate_channels(struct mlx5e_channels *chs)
{
	int i;

	if (chs->port_ptp)
		mlx5e_ptp_deactivate_channel(chs->port_ptp);

	for (i = 0; i < chs->num; i++)
		mlx5e_deactivate_channel(chs->c[i]);
}

void mlx5e_close_channels(struct mlx5e_channels *chs)
{
	int i;

	if (chs->port_ptp)
		mlx5e_port_ptp_close(chs->port_ptp);

	for (i = 0; i < chs->num; i++)
		mlx5e_close_channel(chs->c[i]);

	kfree(chs->c);
	chs->num = 0;
}

static int
mlx5e_create_rqt(struct mlx5e_priv *priv, int sz, struct mlx5e_rqt *rqt)
{
	struct mlx5_core_dev *mdev = priv->mdev;
	void *rqtc;
	int inlen;
	int err;
	u32 *in;
	int i;

	inlen = MLX5_ST_SZ_BYTES(create_rqt_in) + sizeof(u32) * sz;
	in = kvzalloc(inlen, GFP_KERNEL);
	if (!in)
		return -ENOMEM;

	rqtc = MLX5_ADDR_OF(create_rqt_in, in, rqt_context);

	MLX5_SET(rqtc, rqtc, rqt_actual_size, sz);
	MLX5_SET(rqtc, rqtc, rqt_max_size, sz);

	for (i = 0; i < sz; i++)
		MLX5_SET(rqtc, rqtc, rq_num[i], priv->drop_rq.rqn);

	err = mlx5_core_create_rqt(mdev, in, inlen, &rqt->rqtn);
	if (!err)
		rqt->enabled = true;

	kvfree(in);
	return err;
}

void mlx5e_destroy_rqt(struct mlx5e_priv *priv, struct mlx5e_rqt *rqt)
{
	rqt->enabled = false;
	mlx5_core_destroy_rqt(priv->mdev, rqt->rqtn);
}

int mlx5e_create_indirect_rqt(struct mlx5e_priv *priv)
{
	struct mlx5e_rqt *rqt = &priv->indir_rqt;
	int err;

	err = mlx5e_create_rqt(priv, MLX5E_INDIR_RQT_SIZE, rqt);
	if (err)
		mlx5_core_warn(priv->mdev, "create indirect rqts failed, %d\n", err);
	return err;
}

int mlx5e_create_direct_rqts(struct mlx5e_priv *priv, struct mlx5e_tir *tirs)
{
	int err;
	int ix;

	for (ix = 0; ix < priv->max_nch; ix++) {
		err = mlx5e_create_rqt(priv, 1 /*size */, &tirs[ix].rqt);
		if (unlikely(err))
			goto err_destroy_rqts;
	}

	return 0;

err_destroy_rqts:
	mlx5_core_warn(priv->mdev, "create rqts failed, %d\n", err);
	for (ix--; ix >= 0; ix--)
		mlx5e_destroy_rqt(priv, &tirs[ix].rqt);

	return err;
}

void mlx5e_destroy_direct_rqts(struct mlx5e_priv *priv, struct mlx5e_tir *tirs)
{
	int i;

	for (i = 0; i < priv->max_nch; i++)
		mlx5e_destroy_rqt(priv, &tirs[i].rqt);
}

static int mlx5e_rx_hash_fn(int hfunc)
{
	return (hfunc == ETH_RSS_HASH_TOP) ?
	       MLX5_RX_HASH_FN_TOEPLITZ :
	       MLX5_RX_HASH_FN_INVERTED_XOR8;
}

int mlx5e_bits_invert(unsigned long a, int size)
{
	int inv = 0;
	int i;

	for (i = 0; i < size; i++)
		inv |= (test_bit(size - i - 1, &a) ? 1 : 0) << i;

	return inv;
}

static void mlx5e_fill_rqt_rqns(struct mlx5e_priv *priv, int sz,
				struct mlx5e_redirect_rqt_param rrp, void *rqtc)
{
	int i;

	for (i = 0; i < sz; i++) {
		u32 rqn;

		if (rrp.is_rss) {
			int ix = i;

			if (rrp.rss.hfunc == ETH_RSS_HASH_XOR)
				ix = mlx5e_bits_invert(i, ilog2(sz));

			ix = priv->rss_params.indirection_rqt[ix];
			rqn = rrp.rss.channels->c[ix]->rq.rqn;
		} else {
			rqn = rrp.rqn;
		}
		MLX5_SET(rqtc, rqtc, rq_num[i], rqn);
	}
}

int mlx5e_redirect_rqt(struct mlx5e_priv *priv, u32 rqtn, int sz,
		       struct mlx5e_redirect_rqt_param rrp)
{
	struct mlx5_core_dev *mdev = priv->mdev;
	void *rqtc;
	int inlen;
	u32 *in;
	int err;

	inlen = MLX5_ST_SZ_BYTES(modify_rqt_in) + sizeof(u32) * sz;
	in = kvzalloc(inlen, GFP_KERNEL);
	if (!in)
		return -ENOMEM;

	rqtc = MLX5_ADDR_OF(modify_rqt_in, in, ctx);

	MLX5_SET(rqtc, rqtc, rqt_actual_size, sz);
	MLX5_SET(modify_rqt_in, in, bitmask.rqn_list, 1);
	mlx5e_fill_rqt_rqns(priv, sz, rrp, rqtc);
	err = mlx5_core_modify_rqt(mdev, rqtn, in, inlen);

	kvfree(in);
	return err;
}

static u32 mlx5e_get_direct_rqn(struct mlx5e_priv *priv, int ix,
				struct mlx5e_redirect_rqt_param rrp)
{
	if (!rrp.is_rss)
		return rrp.rqn;

	if (ix >= rrp.rss.channels->num)
		return priv->drop_rq.rqn;

	return rrp.rss.channels->c[ix]->rq.rqn;
}

static void mlx5e_redirect_rqts(struct mlx5e_priv *priv,
				struct mlx5e_redirect_rqt_param rrp)
{
	u32 rqtn;
	int ix;

	if (priv->indir_rqt.enabled) {
		/* RSS RQ table */
		rqtn = priv->indir_rqt.rqtn;
		mlx5e_redirect_rqt(priv, rqtn, MLX5E_INDIR_RQT_SIZE, rrp);
	}

	for (ix = 0; ix < priv->max_nch; ix++) {
		struct mlx5e_redirect_rqt_param direct_rrp = {
			.is_rss = false,
			{
				.rqn    = mlx5e_get_direct_rqn(priv, ix, rrp)
			},
		};

		/* Direct RQ Tables */
		if (!priv->direct_tir[ix].rqt.enabled)
			continue;

		rqtn = priv->direct_tir[ix].rqt.rqtn;
		mlx5e_redirect_rqt(priv, rqtn, 1, direct_rrp);
	}
}

static void mlx5e_redirect_rqts_to_channels(struct mlx5e_priv *priv,
					    struct mlx5e_channels *chs)
{
	struct mlx5e_redirect_rqt_param rrp = {
		.is_rss        = true,
		{
			.rss = {
				.channels  = chs,
				.hfunc     = priv->rss_params.hfunc,
			}
		},
	};

	mlx5e_redirect_rqts(priv, rrp);
}

static void mlx5e_redirect_rqts_to_drop(struct mlx5e_priv *priv)
{
	struct mlx5e_redirect_rqt_param drop_rrp = {
		.is_rss = false,
		{
			.rqn = priv->drop_rq.rqn,
		},
	};

	mlx5e_redirect_rqts(priv, drop_rrp);
}

static const struct mlx5e_tirc_config tirc_default_config[MLX5E_NUM_INDIR_TIRS] = {
	[MLX5E_TT_IPV4_TCP] = { .l3_prot_type = MLX5_L3_PROT_TYPE_IPV4,
				.l4_prot_type = MLX5_L4_PROT_TYPE_TCP,
				.rx_hash_fields = MLX5_HASH_IP_L4PORTS,
	},
	[MLX5E_TT_IPV6_TCP] = { .l3_prot_type = MLX5_L3_PROT_TYPE_IPV6,
				.l4_prot_type = MLX5_L4_PROT_TYPE_TCP,
				.rx_hash_fields = MLX5_HASH_IP_L4PORTS,
	},
	[MLX5E_TT_IPV4_UDP] = { .l3_prot_type = MLX5_L3_PROT_TYPE_IPV4,
				.l4_prot_type = MLX5_L4_PROT_TYPE_UDP,
				.rx_hash_fields = MLX5_HASH_IP_L4PORTS,
	},
	[MLX5E_TT_IPV6_UDP] = { .l3_prot_type = MLX5_L3_PROT_TYPE_IPV6,
				.l4_prot_type = MLX5_L4_PROT_TYPE_UDP,
				.rx_hash_fields = MLX5_HASH_IP_L4PORTS,
	},
	[MLX5E_TT_IPV4_IPSEC_AH] = { .l3_prot_type = MLX5_L3_PROT_TYPE_IPV4,
				     .l4_prot_type = 0,
				     .rx_hash_fields = MLX5_HASH_IP_IPSEC_SPI,
	},
	[MLX5E_TT_IPV6_IPSEC_AH] = { .l3_prot_type = MLX5_L3_PROT_TYPE_IPV6,
				     .l4_prot_type = 0,
				     .rx_hash_fields = MLX5_HASH_IP_IPSEC_SPI,
	},
	[MLX5E_TT_IPV4_IPSEC_ESP] = { .l3_prot_type = MLX5_L3_PROT_TYPE_IPV4,
				      .l4_prot_type = 0,
				      .rx_hash_fields = MLX5_HASH_IP_IPSEC_SPI,
	},
	[MLX5E_TT_IPV6_IPSEC_ESP] = { .l3_prot_type = MLX5_L3_PROT_TYPE_IPV6,
				      .l4_prot_type = 0,
				      .rx_hash_fields = MLX5_HASH_IP_IPSEC_SPI,
	},
	[MLX5E_TT_IPV4] = { .l3_prot_type = MLX5_L3_PROT_TYPE_IPV4,
			    .l4_prot_type = 0,
			    .rx_hash_fields = MLX5_HASH_IP,
	},
	[MLX5E_TT_IPV6] = { .l3_prot_type = MLX5_L3_PROT_TYPE_IPV6,
			    .l4_prot_type = 0,
			    .rx_hash_fields = MLX5_HASH_IP,
	},
};

struct mlx5e_tirc_config mlx5e_tirc_get_default_config(enum mlx5e_traffic_types tt)
{
	return tirc_default_config[tt];
}

static void mlx5e_build_tir_ctx_lro(struct mlx5e_params *params, void *tirc)
{
	if (!params->lro_en)
		return;

#define ROUGH_MAX_L2_L3_HDR_SZ 256

	MLX5_SET(tirc, tirc, lro_enable_mask,
		 MLX5_TIRC_LRO_ENABLE_MASK_IPV4_LRO |
		 MLX5_TIRC_LRO_ENABLE_MASK_IPV6_LRO);
	MLX5_SET(tirc, tirc, lro_max_ip_payload_size,
		 (MLX5E_PARAMS_DEFAULT_LRO_WQE_SZ - ROUGH_MAX_L2_L3_HDR_SZ) >> 8);
	MLX5_SET(tirc, tirc, lro_timeout_period_usecs, params->lro_timeout);
}

void mlx5e_build_indir_tir_ctx_hash(struct mlx5e_rss_params *rss_params,
				    const struct mlx5e_tirc_config *ttconfig,
				    void *tirc, bool inner)
{
	void *hfso = inner ? MLX5_ADDR_OF(tirc, tirc, rx_hash_field_selector_inner) :
			     MLX5_ADDR_OF(tirc, tirc, rx_hash_field_selector_outer);

	MLX5_SET(tirc, tirc, rx_hash_fn, mlx5e_rx_hash_fn(rss_params->hfunc));
	if (rss_params->hfunc == ETH_RSS_HASH_TOP) {
		void *rss_key = MLX5_ADDR_OF(tirc, tirc,
					     rx_hash_toeplitz_key);
		size_t len = MLX5_FLD_SZ_BYTES(tirc,
					       rx_hash_toeplitz_key);

		MLX5_SET(tirc, tirc, rx_hash_symmetric, 1);
		memcpy(rss_key, rss_params->toeplitz_hash_key, len);
	}
	MLX5_SET(rx_hash_field_select, hfso, l3_prot_type,
		 ttconfig->l3_prot_type);
	MLX5_SET(rx_hash_field_select, hfso, l4_prot_type,
		 ttconfig->l4_prot_type);
	MLX5_SET(rx_hash_field_select, hfso, selected_fields,
		 ttconfig->rx_hash_fields);
}

static void mlx5e_update_rx_hash_fields(struct mlx5e_tirc_config *ttconfig,
					enum mlx5e_traffic_types tt,
					u32 rx_hash_fields)
{
	*ttconfig                = tirc_default_config[tt];
	ttconfig->rx_hash_fields = rx_hash_fields;
}

void mlx5e_modify_tirs_hash(struct mlx5e_priv *priv, void *in)
{
	void *tirc = MLX5_ADDR_OF(modify_tir_in, in, ctx);
	struct mlx5e_rss_params *rss = &priv->rss_params;
	struct mlx5_core_dev *mdev = priv->mdev;
	int ctxlen = MLX5_ST_SZ_BYTES(tirc);
	struct mlx5e_tirc_config ttconfig;
	int tt;

	MLX5_SET(modify_tir_in, in, bitmask.hash, 1);

	for (tt = 0; tt < MLX5E_NUM_INDIR_TIRS; tt++) {
		memset(tirc, 0, ctxlen);
		mlx5e_update_rx_hash_fields(&ttconfig, tt,
					    rss->rx_hash_fields[tt]);
		mlx5e_build_indir_tir_ctx_hash(rss, &ttconfig, tirc, false);
		mlx5_core_modify_tir(mdev, priv->indir_tir[tt].tirn, in);
	}

	/* Verify inner tirs resources allocated */
	if (!priv->inner_indir_tir[0].tirn)
		return;

	for (tt = 0; tt < MLX5E_NUM_INDIR_TIRS; tt++) {
		memset(tirc, 0, ctxlen);
		mlx5e_update_rx_hash_fields(&ttconfig, tt,
					    rss->rx_hash_fields[tt]);
		mlx5e_build_indir_tir_ctx_hash(rss, &ttconfig, tirc, true);
		mlx5_core_modify_tir(mdev, priv->inner_indir_tir[tt].tirn, in);
	}
}

static int mlx5e_modify_tirs_lro(struct mlx5e_priv *priv)
{
	struct mlx5_core_dev *mdev = priv->mdev;

	void *in;
	void *tirc;
	int inlen;
	int err;
	int tt;
	int ix;

	inlen = MLX5_ST_SZ_BYTES(modify_tir_in);
	in = kvzalloc(inlen, GFP_KERNEL);
	if (!in)
		return -ENOMEM;

	MLX5_SET(modify_tir_in, in, bitmask.lro, 1);
	tirc = MLX5_ADDR_OF(modify_tir_in, in, ctx);

	mlx5e_build_tir_ctx_lro(&priv->channels.params, tirc);

	for (tt = 0; tt < MLX5E_NUM_INDIR_TIRS; tt++) {
		err = mlx5_core_modify_tir(mdev, priv->indir_tir[tt].tirn, in);
		if (err)
			goto free_in;
	}

	for (ix = 0; ix < priv->max_nch; ix++) {
		err = mlx5_core_modify_tir(mdev, priv->direct_tir[ix].tirn, in);
		if (err)
			goto free_in;
	}

free_in:
	kvfree(in);

	return err;
}

static MLX5E_DEFINE_PREACTIVATE_WRAPPER_CTX(mlx5e_modify_tirs_lro);

static int mlx5e_set_mtu(struct mlx5_core_dev *mdev,
			 struct mlx5e_params *params, u16 mtu)
{
	u16 hw_mtu = MLX5E_SW2HW_MTU(params, mtu);
	int err;

	err = mlx5_set_port_mtu(mdev, hw_mtu, 1);
	if (err)
		return err;

	/* Update vport context MTU */
	mlx5_modify_nic_vport_mtu(mdev, hw_mtu);
	return 0;
}

static void mlx5e_query_mtu(struct mlx5_core_dev *mdev,
			    struct mlx5e_params *params, u16 *mtu)
{
	u16 hw_mtu = 0;
	int err;

	err = mlx5_query_nic_vport_mtu(mdev, &hw_mtu);
	if (err || !hw_mtu) /* fallback to port oper mtu */
		mlx5_query_port_oper_mtu(mdev, &hw_mtu, 1);

	*mtu = MLX5E_HW2SW_MTU(params, hw_mtu);
}

int mlx5e_set_dev_port_mtu(struct mlx5e_priv *priv)
{
	struct mlx5e_params *params = &priv->channels.params;
	struct net_device *netdev = priv->netdev;
	struct mlx5_core_dev *mdev = priv->mdev;
	u16 mtu;
	int err;

	err = mlx5e_set_mtu(mdev, params, params->sw_mtu);
	if (err)
		return err;

	mlx5e_query_mtu(mdev, params, &mtu);
	if (mtu != params->sw_mtu)
		netdev_warn(netdev, "%s: VPort MTU %d is different than netdev mtu %d\n",
			    __func__, mtu, params->sw_mtu);

	params->sw_mtu = mtu;
	return 0;
}

MLX5E_DEFINE_PREACTIVATE_WRAPPER_CTX(mlx5e_set_dev_port_mtu);

void mlx5e_set_netdev_mtu_boundaries(struct mlx5e_priv *priv)
{
	struct mlx5e_params *params = &priv->channels.params;
	struct net_device *netdev   = priv->netdev;
	struct mlx5_core_dev *mdev  = priv->mdev;
	u16 max_mtu;

	/* MTU range: 68 - hw-specific max */
	netdev->min_mtu = ETH_MIN_MTU;

	mlx5_query_port_max_mtu(mdev, &max_mtu, 1);
	netdev->max_mtu = min_t(unsigned int, MLX5E_HW2SW_MTU(params, max_mtu),
				ETH_MAX_MTU);
}

static void mlx5e_netdev_set_tcs(struct net_device *netdev, u16 nch, u8 ntc)
{
	int tc;

	netdev_reset_tc(netdev);

	if (ntc == 1)
		return;

	netdev_set_num_tc(netdev, ntc);

	/* Map netdev TCs to offset 0
	 * We have our own UP to TXQ mapping for QoS
	 */
	for (tc = 0; tc < ntc; tc++)
		netdev_set_tc_queue(netdev, tc, nch, 0);
}

static int mlx5e_update_netdev_queues(struct mlx5e_priv *priv)
{
	struct net_device *netdev = priv->netdev;
	int num_txqs, num_rxqs, nch, ntc;
	int old_num_txqs, old_ntc;
	int err;

	old_num_txqs = netdev->real_num_tx_queues;
	old_ntc = netdev->num_tc;

	nch = priv->channels.params.num_channels;
	ntc = priv->channels.params.num_tc;
	num_txqs = nch * ntc;
	if (MLX5E_GET_PFLAG(&priv->channels.params, MLX5E_PFLAG_TX_PORT_TS))
		num_txqs += ntc;
	num_rxqs = nch * priv->profile->rq_groups;

	mlx5e_netdev_set_tcs(netdev, nch, ntc);

	err = netif_set_real_num_tx_queues(netdev, num_txqs);
	if (err) {
		netdev_warn(netdev, "netif_set_real_num_tx_queues failed, %d\n", err);
		goto err_tcs;
	}
	err = netif_set_real_num_rx_queues(netdev, num_rxqs);
	if (err) {
		netdev_warn(netdev, "netif_set_real_num_rx_queues failed, %d\n", err);
		goto err_txqs;
	}

	return 0;

err_txqs:
	/* netif_set_real_num_rx_queues could fail only when nch increased. Only
	 * one of nch and ntc is changed in this function. That means, the call
	 * to netif_set_real_num_tx_queues below should not fail, because it
	 * decreases the number of TX queues.
	 */
	WARN_ON_ONCE(netif_set_real_num_tx_queues(netdev, old_num_txqs));

err_tcs:
	mlx5e_netdev_set_tcs(netdev, old_num_txqs / old_ntc, old_ntc);
	return err;
}

static void mlx5e_set_default_xps_cpumasks(struct mlx5e_priv *priv,
					   struct mlx5e_params *params)
{
	struct mlx5_core_dev *mdev = priv->mdev;
	int num_comp_vectors, ix, irq;

	num_comp_vectors = mlx5_comp_vectors_count(mdev);

	for (ix = 0; ix < params->num_channels; ix++) {
		cpumask_clear(priv->scratchpad.cpumask);

		for (irq = ix; irq < num_comp_vectors; irq += params->num_channels) {
			int cpu = cpumask_first(mlx5_comp_irq_get_affinity_mask(mdev, irq));

			cpumask_set_cpu(cpu, priv->scratchpad.cpumask);
		}

		netif_set_xps_queue(priv->netdev, priv->scratchpad.cpumask, ix);
	}
}

int mlx5e_num_channels_changed(struct mlx5e_priv *priv)
{
	u16 count = priv->channels.params.num_channels;
	int err;

	err = mlx5e_update_netdev_queues(priv);
	if (err)
		return err;

	mlx5e_set_default_xps_cpumasks(priv, &priv->channels.params);

	if (!netif_is_rxfh_configured(priv->netdev))
		mlx5e_build_default_indir_rqt(priv->rss_params.indirection_rqt,
					      MLX5E_INDIR_RQT_SIZE, count);

	return 0;
}

MLX5E_DEFINE_PREACTIVATE_WRAPPER_CTX(mlx5e_num_channels_changed);

static void mlx5e_build_txq_maps(struct mlx5e_priv *priv)
{
	int i, ch, tc, num_tc;

	ch = priv->channels.num;
	num_tc = priv->channels.params.num_tc;

	for (i = 0; i < ch; i++) {
		for (tc = 0; tc < num_tc; tc++) {
			struct mlx5e_channel *c = priv->channels.c[i];
			struct mlx5e_txqsq *sq = &c->sq[tc];

			priv->txq2sq[sq->txq_ix] = sq;
			priv->channel_tc2realtxq[i][tc] = i + tc * ch;
		}
	}

	if (!priv->channels.port_ptp)
		return;

	for (tc = 0; tc < num_tc; tc++) {
		struct mlx5e_port_ptp *c = priv->channels.port_ptp;
		struct mlx5e_txqsq *sq = &c->ptpsq[tc].txqsq;

		priv->txq2sq[sq->txq_ix] = sq;
		priv->port_ptp_tc2realtxq[tc] = priv->num_tc_x_num_ch + tc;
	}
}

static void mlx5e_update_num_tc_x_num_ch(struct mlx5e_priv *priv)
{
	/* Sync with mlx5e_select_queue. */
	WRITE_ONCE(priv->num_tc_x_num_ch,
		   priv->channels.params.num_tc * priv->channels.num);
}

void mlx5e_activate_priv_channels(struct mlx5e_priv *priv)
{
	mlx5e_update_num_tc_x_num_ch(priv);
	mlx5e_build_txq_maps(priv);
	mlx5e_activate_channels(&priv->channels);
	mlx5e_xdp_tx_enable(priv);
	netif_tx_start_all_queues(priv->netdev);

	if (mlx5e_is_vport_rep(priv))
		mlx5e_add_sqs_fwd_rules(priv);

	mlx5e_wait_channels_min_rx_wqes(&priv->channels);
	mlx5e_redirect_rqts_to_channels(priv, &priv->channels);

	mlx5e_xsk_redirect_rqts_to_channels(priv, &priv->channels);
}

void mlx5e_deactivate_priv_channels(struct mlx5e_priv *priv)
{
	mlx5e_xsk_redirect_rqts_to_drop(priv, &priv->channels);

	mlx5e_redirect_rqts_to_drop(priv);

	if (mlx5e_is_vport_rep(priv))
		mlx5e_remove_sqs_fwd_rules(priv);

	/* FIXME: This is a W/A only for tx timeout watch dog false alarm when
	 * polling for inactive tx queues.
	 */
	netif_tx_stop_all_queues(priv->netdev);
	netif_tx_disable(priv->netdev);
	mlx5e_xdp_tx_disable(priv);
	mlx5e_deactivate_channels(&priv->channels);
}

static int mlx5e_switch_priv_channels(struct mlx5e_priv *priv,
				      struct mlx5e_channels *new_chs,
				      mlx5e_fp_preactivate preactivate,
				      void *context)
{
	struct net_device *netdev = priv->netdev;
	struct mlx5e_channels old_chs;
	int carrier_ok;
	int err = 0;

	carrier_ok = netif_carrier_ok(netdev);
	netif_carrier_off(netdev);

	mlx5e_deactivate_priv_channels(priv);

	old_chs = priv->channels;
	priv->channels = *new_chs;

	/* New channels are ready to roll, call the preactivate hook if needed
	 * to modify HW settings or update kernel parameters.
	 */
	if (preactivate) {
		err = preactivate(priv, context);
		if (err) {
			priv->channels = old_chs;
			goto out;
		}
	}

	mlx5e_close_channels(&old_chs);
	priv->profile->update_rx(priv);

out:
	mlx5e_activate_priv_channels(priv);

	/* return carrier back if needed */
	if (carrier_ok)
		netif_carrier_on(netdev);

	return err;
}

int mlx5e_safe_switch_channels(struct mlx5e_priv *priv,
			       struct mlx5e_channels *new_chs,
			       mlx5e_fp_preactivate preactivate,
			       void *context)
{
	int err;

	err = mlx5e_open_channels(priv, new_chs);
	if (err)
		return err;

	err = mlx5e_switch_priv_channels(priv, new_chs, preactivate, context);
	if (err)
		goto err_close;

	return 0;

err_close:
	mlx5e_close_channels(new_chs);

	return err;
}

int mlx5e_safe_reopen_channels(struct mlx5e_priv *priv)
{
	struct mlx5e_channels new_channels = {};

	new_channels.params = priv->channels.params;
	return mlx5e_safe_switch_channels(priv, &new_channels, NULL, NULL);
}

void mlx5e_timestamp_init(struct mlx5e_priv *priv)
{
	priv->tstamp.tx_type   = HWTSTAMP_TX_OFF;
	priv->tstamp.rx_filter = HWTSTAMP_FILTER_NONE;
}

static void mlx5e_modify_admin_state(struct mlx5_core_dev *mdev,
				     enum mlx5_port_status state)
{
	struct mlx5_eswitch *esw = mdev->priv.eswitch;
	int vport_admin_state;

	mlx5_set_port_admin_status(mdev, state);

	if (mlx5_eswitch_mode(mdev) != MLX5_ESWITCH_LEGACY)
		return;

	if (state == MLX5_PORT_UP)
		vport_admin_state = MLX5_VPORT_ADMIN_STATE_AUTO;
	else
		vport_admin_state = MLX5_VPORT_ADMIN_STATE_DOWN;

	mlx5_eswitch_set_vport_state(esw, MLX5_VPORT_UPLINK, vport_admin_state);
}

int mlx5e_open_locked(struct net_device *netdev)
{
	struct mlx5e_priv *priv = netdev_priv(netdev);
	int err;

	set_bit(MLX5E_STATE_OPENED, &priv->state);

	err = mlx5e_open_channels(priv, &priv->channels);
	if (err)
		goto err_clear_state_opened_flag;

	priv->profile->update_rx(priv);
	mlx5e_activate_priv_channels(priv);
	if (priv->profile->update_carrier)
		priv->profile->update_carrier(priv);

	mlx5e_queue_update_stats(priv);
	return 0;

err_clear_state_opened_flag:
	clear_bit(MLX5E_STATE_OPENED, &priv->state);
	return err;
}

int mlx5e_open(struct net_device *netdev)
{
	struct mlx5e_priv *priv = netdev_priv(netdev);
	int err;

	mutex_lock(&priv->state_lock);
	err = mlx5e_open_locked(netdev);
	if (!err)
		mlx5e_modify_admin_state(priv->mdev, MLX5_PORT_UP);
	mutex_unlock(&priv->state_lock);

	return err;
}

int mlx5e_close_locked(struct net_device *netdev)
{
	struct mlx5e_priv *priv = netdev_priv(netdev);

	/* May already be CLOSED in case a previous configuration operation
	 * (e.g RX/TX queue size change) that involves close&open failed.
	 */
	if (!test_bit(MLX5E_STATE_OPENED, &priv->state))
		return 0;

	clear_bit(MLX5E_STATE_OPENED, &priv->state);

	netif_carrier_off(priv->netdev);
	mlx5e_deactivate_priv_channels(priv);
	mlx5e_close_channels(&priv->channels);

	return 0;
}

int mlx5e_close(struct net_device *netdev)
{
	struct mlx5e_priv *priv = netdev_priv(netdev);
	int err;

	if (!netif_device_present(netdev))
		return -ENODEV;

	mutex_lock(&priv->state_lock);
	mlx5e_modify_admin_state(priv->mdev, MLX5_PORT_DOWN);
	err = mlx5e_close_locked(netdev);
	mutex_unlock(&priv->state_lock);

	return err;
}

static void mlx5e_free_drop_rq(struct mlx5e_rq *rq)
{
	mlx5_wq_destroy(&rq->wq_ctrl);
}

static int mlx5e_alloc_drop_rq(struct mlx5_core_dev *mdev,
			       struct mlx5e_rq *rq,
			       struct mlx5e_rq_param *param)
{
	void *rqc = param->rqc;
	void *rqc_wq = MLX5_ADDR_OF(rqc, rqc, wq);
	int err;

	param->wq.db_numa_node = param->wq.buf_numa_node;

	err = mlx5_wq_cyc_create(mdev, &param->wq, rqc_wq, &rq->wqe.wq,
				 &rq->wq_ctrl);
	if (err)
		return err;

	/* Mark as unused given "Drop-RQ" packets never reach XDP */
	xdp_rxq_info_unused(&rq->xdp_rxq);

	rq->mdev = mdev;

	return 0;
}

static int mlx5e_alloc_drop_cq(struct mlx5e_priv *priv,
			       struct mlx5e_cq *cq,
			       struct mlx5e_cq_param *param)
{
	struct mlx5_core_dev *mdev = priv->mdev;

	param->wq.buf_numa_node = dev_to_node(mlx5_core_dma_dev(mdev));
	param->wq.db_numa_node  = dev_to_node(mlx5_core_dma_dev(mdev));

	return mlx5e_alloc_cq_common(priv, param, cq);
}

int mlx5e_open_drop_rq(struct mlx5e_priv *priv,
		       struct mlx5e_rq *drop_rq)
{
	struct mlx5_core_dev *mdev = priv->mdev;
	struct mlx5e_cq_param cq_param = {};
	struct mlx5e_rq_param rq_param = {};
	struct mlx5e_cq *cq = &drop_rq->cq;
	int err;

	mlx5e_build_drop_rq_param(priv, &rq_param);

	err = mlx5e_alloc_drop_cq(priv, cq, &cq_param);
	if (err)
		return err;

	err = mlx5e_create_cq(cq, &cq_param);
	if (err)
		goto err_free_cq;

	err = mlx5e_alloc_drop_rq(mdev, drop_rq, &rq_param);
	if (err)
		goto err_destroy_cq;

	err = mlx5e_create_rq(drop_rq, &rq_param);
	if (err)
		goto err_free_rq;

	err = mlx5e_modify_rq_state(drop_rq, MLX5_RQC_STATE_RST, MLX5_RQC_STATE_RDY);
	if (err)
		mlx5_core_warn(priv->mdev, "modify_rq_state failed, rx_if_down_packets won't be counted %d\n", err);

	return 0;

err_free_rq:
	mlx5e_free_drop_rq(drop_rq);

err_destroy_cq:
	mlx5e_destroy_cq(cq);

err_free_cq:
	mlx5e_free_cq(cq);

	return err;
}

void mlx5e_close_drop_rq(struct mlx5e_rq *drop_rq)
{
	mlx5e_destroy_rq(drop_rq);
	mlx5e_free_drop_rq(drop_rq);
	mlx5e_destroy_cq(&drop_rq->cq);
	mlx5e_free_cq(&drop_rq->cq);
}

int mlx5e_create_tis(struct mlx5_core_dev *mdev, void *in, u32 *tisn)
{
	void *tisc = MLX5_ADDR_OF(create_tis_in, in, ctx);

	MLX5_SET(tisc, tisc, transport_domain, mdev->mlx5e_res.td.tdn);

	if (MLX5_GET(tisc, tisc, tls_en))
		MLX5_SET(tisc, tisc, pd, mdev->mlx5e_res.pdn);

	if (mlx5_lag_is_lacp_owner(mdev))
		MLX5_SET(tisc, tisc, strict_lag_tx_port_affinity, 1);

	return mlx5_core_create_tis(mdev, in, tisn);
}

void mlx5e_destroy_tis(struct mlx5_core_dev *mdev, u32 tisn)
{
	mlx5_core_destroy_tis(mdev, tisn);
}

void mlx5e_destroy_tises(struct mlx5e_priv *priv)
{
	int tc, i;

	for (i = 0; i < mlx5e_get_num_lag_ports(priv->mdev); i++)
		for (tc = 0; tc < priv->profile->max_tc; tc++)
			mlx5e_destroy_tis(priv->mdev, priv->tisn[i][tc]);
}

static bool mlx5e_lag_should_assign_affinity(struct mlx5_core_dev *mdev)
{
	return MLX5_CAP_GEN(mdev, lag_tx_port_affinity) && mlx5e_get_num_lag_ports(mdev) > 1;
}

int mlx5e_create_tises(struct mlx5e_priv *priv)
{
	int tc, i;
	int err;

	for (i = 0; i < mlx5e_get_num_lag_ports(priv->mdev); i++) {
		for (tc = 0; tc < priv->profile->max_tc; tc++) {
			u32 in[MLX5_ST_SZ_DW(create_tis_in)] = {};
			void *tisc;

			tisc = MLX5_ADDR_OF(create_tis_in, in, ctx);

			MLX5_SET(tisc, tisc, prio, tc << 1);

			if (mlx5e_lag_should_assign_affinity(priv->mdev))
				MLX5_SET(tisc, tisc, lag_tx_port_affinity, i + 1);

			err = mlx5e_create_tis(priv->mdev, in, &priv->tisn[i][tc]);
			if (err)
				goto err_close_tises;
		}
	}

	return 0;

err_close_tises:
	for (; i >= 0; i--) {
		for (tc--; tc >= 0; tc--)
			mlx5e_destroy_tis(priv->mdev, priv->tisn[i][tc]);
		tc = priv->profile->max_tc;
	}

	return err;
}

static void mlx5e_cleanup_nic_tx(struct mlx5e_priv *priv)
{
	mlx5e_destroy_tises(priv);
}

static void mlx5e_build_indir_tir_ctx_common(struct mlx5e_priv *priv,
					     u32 rqtn, u32 *tirc)
{
	MLX5_SET(tirc, tirc, transport_domain, priv->mdev->mlx5e_res.td.tdn);
	MLX5_SET(tirc, tirc, disp_type, MLX5_TIRC_DISP_TYPE_INDIRECT);
	MLX5_SET(tirc, tirc, indirect_table, rqtn);
	MLX5_SET(tirc, tirc, tunneled_offload_en,
		 priv->channels.params.tunneled_offload_en);

	mlx5e_build_tir_ctx_lro(&priv->channels.params, tirc);
}

static void mlx5e_build_indir_tir_ctx(struct mlx5e_priv *priv,
				      enum mlx5e_traffic_types tt,
				      u32 *tirc)
{
	mlx5e_build_indir_tir_ctx_common(priv, priv->indir_rqt.rqtn, tirc);
	mlx5e_build_indir_tir_ctx_hash(&priv->rss_params,
				       &tirc_default_config[tt], tirc, false);
}

static void mlx5e_build_direct_tir_ctx(struct mlx5e_priv *priv, u32 rqtn, u32 *tirc)
{
	mlx5e_build_indir_tir_ctx_common(priv, rqtn, tirc);
	MLX5_SET(tirc, tirc, rx_hash_fn, MLX5_RX_HASH_FN_INVERTED_XOR8);
}

static void mlx5e_build_inner_indir_tir_ctx(struct mlx5e_priv *priv,
					    enum mlx5e_traffic_types tt,
					    u32 *tirc)
{
	mlx5e_build_indir_tir_ctx_common(priv, priv->indir_rqt.rqtn, tirc);
	mlx5e_build_indir_tir_ctx_hash(&priv->rss_params,
				       &tirc_default_config[tt], tirc, true);
}

int mlx5e_create_indirect_tirs(struct mlx5e_priv *priv, bool inner_ttc)
{
	struct mlx5e_tir *tir;
	void *tirc;
	int inlen;
	int i = 0;
	int err;
	u32 *in;
	int tt;

	inlen = MLX5_ST_SZ_BYTES(create_tir_in);
	in = kvzalloc(inlen, GFP_KERNEL);
	if (!in)
		return -ENOMEM;

	//填充priv->indir_tir
	for (tt = 0; tt < MLX5E_NUM_INDIR_TIRS; tt++) {
		memset(in, 0, inlen);
		tir = &priv->indir_tir[tt];
		tirc = MLX5_ADDR_OF(create_tir_in, in, ctx);
		mlx5e_build_indir_tir_ctx(priv, tt, tirc);
		err = mlx5e_create_tir(priv->mdev, tir, in);
		if (err) {
			mlx5_core_warn(priv->mdev, "create indirect tirs failed, %d\n", err);
			goto err_destroy_inner_tirs;
		}
	}

	if (!inner_ttc || !mlx5e_tunnel_inner_ft_supported(priv->mdev))
		goto out;

	//填充priv->inner_indir_tirs
	for (i = 0; i < MLX5E_NUM_INDIR_TIRS; i++) {
		memset(in, 0, inlen);
		tir = &priv->inner_indir_tir[i];
		tirc = MLX5_ADDR_OF(create_tir_in, in, ctx);
		mlx5e_build_inner_indir_tir_ctx(priv, i, tirc);
		err = mlx5e_create_tir(priv->mdev, tir, in);
		if (err) {
			mlx5_core_warn(priv->mdev, "create inner indirect tirs failed, %d\n", err);
			goto err_destroy_inner_tirs;
		}
	}

out:
	kvfree(in);

	return 0;

err_destroy_inner_tirs:
	for (i--; i >= 0; i--)
		mlx5e_destroy_tir(priv->mdev, &priv->inner_indir_tir[i]);

	for (tt--; tt >= 0; tt--)
		mlx5e_destroy_tir(priv->mdev, &priv->indir_tir[tt]);

	kvfree(in);

	return err;
}

int mlx5e_create_direct_tirs(struct mlx5e_priv *priv, struct mlx5e_tir *tirs)
{
	struct mlx5e_tir *tir;
	void *tirc;
	int inlen;
	int err = 0;
	u32 *in;
	int ix;

	inlen = MLX5_ST_SZ_BYTES(create_tir_in);
	in = kvzalloc(inlen, GFP_KERNEL);
	if (!in)
		return -ENOMEM;

	for (ix = 0; ix < priv->max_nch; ix++) {
		memset(in, 0, inlen);
		tir = &tirs[ix];
		tirc = MLX5_ADDR_OF(create_tir_in, in, ctx);
		mlx5e_build_direct_tir_ctx(priv, tir->rqt.rqtn, tirc);
		err = mlx5e_create_tir(priv->mdev, tir, in);
		if (unlikely(err))
			goto err_destroy_ch_tirs;
	}

	goto out;

err_destroy_ch_tirs:
	mlx5_core_warn(priv->mdev, "create tirs failed, %d\n", err);
	for (ix--; ix >= 0; ix--)
		mlx5e_destroy_tir(priv->mdev, &tirs[ix]);

out:
	kvfree(in);

	return err;
}

void mlx5e_destroy_indirect_tirs(struct mlx5e_priv *priv)
{
	int i;

	for (i = 0; i < MLX5E_NUM_INDIR_TIRS; i++)
		mlx5e_destroy_tir(priv->mdev, &priv->indir_tir[i]);

	/* Verify inner tirs resources allocated */
	if (!priv->inner_indir_tir[0].tirn)
		return;

	for (i = 0; i < MLX5E_NUM_INDIR_TIRS; i++)
		mlx5e_destroy_tir(priv->mdev, &priv->inner_indir_tir[i]);
}

void mlx5e_destroy_direct_tirs(struct mlx5e_priv *priv, struct mlx5e_tir *tirs)
{
	int i;

	for (i = 0; i < priv->max_nch; i++)
		mlx5e_destroy_tir(priv->mdev, &tirs[i]);
}

static int mlx5e_modify_channels_scatter_fcs(struct mlx5e_channels *chs, bool enable)
{
	int err = 0;
	int i;

	for (i = 0; i < chs->num; i++) {
		err = mlx5e_modify_rq_scatter_fcs(&chs->c[i]->rq, enable);
		if (err)
			return err;
	}

	return 0;
}

static int mlx5e_modify_channels_vsd(struct mlx5e_channels *chs, bool vsd)
{
	int err = 0;
	int i;

	for (i = 0; i < chs->num; i++) {
		err = mlx5e_modify_rq_vsd(&chs->c[i]->rq, vsd);
		if (err)
			return err;
	}

	return 0;
}

static int mlx5e_setup_tc_mqprio(struct mlx5e_priv *priv,
				 struct tc_mqprio_qopt *mqprio)
{
	struct mlx5e_channels new_channels = {};
	u8 tc = mqprio->num_tc;
	int err = 0;

	mqprio->hw = TC_MQPRIO_HW_OFFLOAD_TCS;

	//tc取值必须为8
	if (tc && tc != MLX5E_MAX_NUM_TC)
		return -EINVAL;

	mutex_lock(&priv->state_lock);

	new_channels.params = priv->channels.params;
	new_channels.params.num_tc = tc ? tc : 1;

	if (!test_bit(MLX5E_STATE_OPENED, &priv->state)) {
		priv->channels.params = new_channels.params;
		goto out;
	}

	err = mlx5e_safe_switch_channels(priv, &new_channels,
					 mlx5e_num_channels_changed_ctx, NULL);
	if (err)
		goto out;

	priv->max_opened_tc = max_t(u8, priv->max_opened_tc,
				    new_channels.params.num_tc);
out:
	mutex_unlock(&priv->state_lock);
	return err;
}

static LIST_HEAD(mlx5e_block_cb_list);

static int mlx5e_setup_tc(struct net_device *dev, enum tc_setup_type type,
			  void *type_data)
{
	struct mlx5e_priv *priv = netdev_priv(dev);

	switch (type) {
	case TC_SETUP_BLOCK: {
		struct flow_block_offload *f = type_data;

		f->unlocked_driver_cb = true;
		return flow_block_cb_setup_simple(type_data,
						  &mlx5e_block_cb_list,
						  mlx5e_setup_tc_block_cb,
						  priv, priv, true);
	}
	case TC_SETUP_QDISC_MQPRIO:
		//setup mqprio
		return mlx5e_setup_tc_mqprio(priv, type_data);
	default:
		return -EOPNOTSUPP;
	}
}

void mlx5e_fold_sw_stats64(struct mlx5e_priv *priv, struct rtnl_link_stats64 *s)
{
	int i;

	for (i = 0; i < priv->max_nch; i++) {
		struct mlx5e_channel_stats *channel_stats = &priv->channel_stats[i];
		struct mlx5e_rq_stats *xskrq_stats = &channel_stats->xskrq;
		struct mlx5e_rq_stats *rq_stats = &channel_stats->rq;
		int j;

		s->rx_packets   += rq_stats->packets + xskrq_stats->packets;
		s->rx_bytes     += rq_stats->bytes + xskrq_stats->bytes;
		s->multicast    += rq_stats->mcast_packets + xskrq_stats->mcast_packets;

		for (j = 0; j < priv->max_opened_tc; j++) {
			struct mlx5e_sq_stats *sq_stats = &channel_stats->sq[j];

			s->tx_packets    += sq_stats->packets;
			s->tx_bytes      += sq_stats->bytes;
			s->tx_dropped    += sq_stats->dropped;
		}
	}
}

void
mlx5e_get_stats(struct net_device *dev, struct rtnl_link_stats64 *stats)
{
	struct mlx5e_priv *priv = netdev_priv(dev);
	struct mlx5e_pport_stats *pstats = &priv->stats.pport;

	/* In switchdev mode, monitor counters doesn't monitor
	 * rx/tx stats of 802_3. The update stats mechanism
	 * should keep the 802_3 layout counters updated
	 */
	if (!mlx5e_monitor_counter_supported(priv) ||
	    mlx5e_is_uplink_rep(priv)) {
		/* update HW stats in background for next time */
		mlx5e_queue_update_stats(priv);
	}

	if (mlx5e_is_uplink_rep(priv)) {
		stats->rx_packets = PPORT_802_3_GET(pstats, a_frames_received_ok);
		stats->rx_bytes   = PPORT_802_3_GET(pstats, a_octets_received_ok);
		stats->tx_packets = PPORT_802_3_GET(pstats, a_frames_transmitted_ok);
		stats->tx_bytes   = PPORT_802_3_GET(pstats, a_octets_transmitted_ok);
	} else {
		mlx5e_fold_sw_stats64(priv, stats);
	}

	stats->rx_dropped = priv->stats.qcnt.rx_out_of_buffer;

	stats->rx_length_errors =
		PPORT_802_3_GET(pstats, a_in_range_length_errors) +
		PPORT_802_3_GET(pstats, a_out_of_range_length_field) +
		PPORT_802_3_GET(pstats, a_frame_too_long_errors);
	stats->rx_crc_errors =
		PPORT_802_3_GET(pstats, a_frame_check_sequence_errors);
	stats->rx_frame_errors = PPORT_802_3_GET(pstats, a_alignment_errors);
	stats->tx_aborted_errors = PPORT_2863_GET(pstats, if_out_discards);
	stats->rx_errors = stats->rx_length_errors + stats->rx_crc_errors +
			   stats->rx_frame_errors;
	stats->tx_errors = stats->tx_aborted_errors + stats->tx_carrier_errors;
}

static void mlx5e_set_rx_mode(struct net_device *dev)
{
	struct mlx5e_priv *priv = netdev_priv(dev);

	queue_work(priv->wq, &priv->set_rx_mode_work);
}

static int mlx5e_set_mac(struct net_device *netdev, void *addr)
{
	struct mlx5e_priv *priv = netdev_priv(netdev);
	struct sockaddr *saddr = addr;

	if (!is_valid_ether_addr(saddr->sa_data))
		return -EADDRNOTAVAIL;

	netif_addr_lock_bh(netdev);
	ether_addr_copy(netdev->dev_addr, saddr->sa_data);
	netif_addr_unlock_bh(netdev);

	queue_work(priv->wq, &priv->set_rx_mode_work);

	return 0;
}

#define MLX5E_SET_FEATURE(features, feature, enable)	\
	do {						\
		if (enable)				\
			*features |= feature;		\
		else					\
			*features &= ~feature;		\
	} while (0)

typedef int (*mlx5e_feature_handler)(struct net_device *netdev, bool enable);

static int set_feature_lro(struct net_device *netdev, bool enable)
{
	struct mlx5e_priv *priv = netdev_priv(netdev);
	struct mlx5_core_dev *mdev = priv->mdev;
	struct mlx5e_channels new_channels = {};
	struct mlx5e_params *old_params;
	int err = 0;
	bool reset;

	mutex_lock(&priv->state_lock);

	if (enable && priv->xsk.refcnt) {
		netdev_warn(netdev, "LRO is incompatible with AF_XDP (%hu XSKs are active)\n",
			    priv->xsk.refcnt);
		err = -EINVAL;
		goto out;
	}

	old_params = &priv->channels.params;
	if (enable && !MLX5E_GET_PFLAG(old_params, MLX5E_PFLAG_RX_STRIDING_RQ)) {
		netdev_warn(netdev, "can't set LRO with legacy RQ\n");
		err = -EINVAL;
		goto out;
	}

	reset = test_bit(MLX5E_STATE_OPENED, &priv->state);

	new_channels.params = *old_params;
	new_channels.params.lro_en = enable;

	if (old_params->rq_wq_type != MLX5_WQ_TYPE_CYCLIC) {
		if (mlx5e_rx_mpwqe_is_linear_skb(mdev, old_params, NULL) ==
		    mlx5e_rx_mpwqe_is_linear_skb(mdev, &new_channels.params, NULL))
			reset = false;
	}

	if (!reset) {
		*old_params = new_channels.params;
		err = mlx5e_modify_tirs_lro(priv);
		goto out;
	}

	err = mlx5e_safe_switch_channels(priv, &new_channels,
					 mlx5e_modify_tirs_lro_ctx, NULL);
out:
	mutex_unlock(&priv->state_lock);
	return err;
}

static int set_feature_cvlan_filter(struct net_device *netdev, bool enable)
{
	struct mlx5e_priv *priv = netdev_priv(netdev);

	if (enable)
		mlx5e_enable_cvlan_filter(priv);
	else
		mlx5e_disable_cvlan_filter(priv);

	return 0;
}

#if IS_ENABLED(CONFIG_MLX5_CLS_ACT)
static int set_feature_tc_num_filters(struct net_device *netdev, bool enable)
{
	struct mlx5e_priv *priv = netdev_priv(netdev);

	if (!enable && mlx5e_tc_num_filters(priv, MLX5_TC_FLAG(NIC_OFFLOAD))) {
		netdev_err(netdev,
			   "Active offloaded tc filters, can't turn hw_tc_offload off\n");
		return -EINVAL;
	}

	return 0;
}
#endif

static int set_feature_rx_all(struct net_device *netdev, bool enable)
{
	struct mlx5e_priv *priv = netdev_priv(netdev);
	struct mlx5_core_dev *mdev = priv->mdev;

	return mlx5_set_port_fcs(mdev, !enable);
}

static int set_feature_rx_fcs(struct net_device *netdev, bool enable)
{
	struct mlx5e_priv *priv = netdev_priv(netdev);
	int err;

	mutex_lock(&priv->state_lock);

	priv->channels.params.scatter_fcs_en = enable;
	err = mlx5e_modify_channels_scatter_fcs(&priv->channels, enable);
	if (err)
		priv->channels.params.scatter_fcs_en = !enable;

	mutex_unlock(&priv->state_lock);

	return err;
}

static int set_feature_rx_vlan(struct net_device *netdev, bool enable)
{
	struct mlx5e_priv *priv = netdev_priv(netdev);
	int err = 0;

	mutex_lock(&priv->state_lock);

	priv->channels.params.vlan_strip_disable = !enable;
	if (!test_bit(MLX5E_STATE_OPENED, &priv->state))
		goto unlock;

	err = mlx5e_modify_channels_vsd(&priv->channels, !enable);
	if (err)
		priv->channels.params.vlan_strip_disable = enable;

unlock:
	mutex_unlock(&priv->state_lock);

	return err;
}

#ifdef CONFIG_MLX5_EN_ARFS
static int set_feature_arfs(struct net_device *netdev, bool enable)
{
	struct mlx5e_priv *priv = netdev_priv(netdev);
	int err;

	if (enable)
		err = mlx5e_arfs_enable(priv);
	else
		err = mlx5e_arfs_disable(priv);

	return err;
}
#endif

static int mlx5e_handle_feature(struct net_device *netdev,
				netdev_features_t *features,
				netdev_features_t wanted_features,
				netdev_features_t feature,
				mlx5e_feature_handler feature_handler)
{
	netdev_features_t changes = wanted_features ^ netdev->features;
	bool enable = !!(wanted_features & feature);
	int err;

	if (!(changes & feature))
		return 0;

	err = feature_handler(netdev, enable);
	if (err) {
		netdev_err(netdev, "%s feature %pNF failed, err %d\n",
			   enable ? "Enable" : "Disable", &feature, err);
		return err;
	}

	MLX5E_SET_FEATURE(features, feature, enable);
	return 0;
}

int mlx5e_set_features(struct net_device *netdev, netdev_features_t features)
{
	netdev_features_t oper_features = netdev->features;
	int err = 0;

#define MLX5E_HANDLE_FEATURE(feature, handler) \
	mlx5e_handle_feature(netdev, &oper_features, features, feature, handler)

	err |= MLX5E_HANDLE_FEATURE(NETIF_F_LRO, set_feature_lro);
	err |= MLX5E_HANDLE_FEATURE(NETIF_F_HW_VLAN_CTAG_FILTER,
				    set_feature_cvlan_filter);
#if IS_ENABLED(CONFIG_MLX5_CLS_ACT)
	err |= MLX5E_HANDLE_FEATURE(NETIF_F_HW_TC, set_feature_tc_num_filters);
#endif
	err |= MLX5E_HANDLE_FEATURE(NETIF_F_RXALL, set_feature_rx_all);
	err |= MLX5E_HANDLE_FEATURE(NETIF_F_RXFCS, set_feature_rx_fcs);
	err |= MLX5E_HANDLE_FEATURE(NETIF_F_HW_VLAN_CTAG_RX, set_feature_rx_vlan);
#ifdef CONFIG_MLX5_EN_ARFS
	err |= MLX5E_HANDLE_FEATURE(NETIF_F_NTUPLE, set_feature_arfs);
#endif
	err |= MLX5E_HANDLE_FEATURE(NETIF_F_HW_TLS_RX, mlx5e_ktls_set_feature_rx);

	if (err) {
		netdev->features = oper_features;
		return -EINVAL;
	}

	return 0;
}

static netdev_features_t mlx5e_fix_features(struct net_device *netdev,
					    netdev_features_t features)
{
	struct mlx5e_priv *priv = netdev_priv(netdev);
	struct mlx5e_params *params;

	mutex_lock(&priv->state_lock);
	params = &priv->channels.params;
	if (!bitmap_empty(priv->fs.vlan.active_svlans, VLAN_N_VID)) {
		/* HW strips the outer C-tag header, this is a problem
		 * for S-tag traffic.
		 */
		features &= ~NETIF_F_HW_VLAN_CTAG_RX;
		if (!params->vlan_strip_disable)
			netdev_warn(netdev, "Dropping C-tag vlan stripping offload due to S-tag vlan\n");
	}
	if (!MLX5E_GET_PFLAG(params, MLX5E_PFLAG_RX_STRIDING_RQ)) {
		if (features & NETIF_F_LRO) {
			netdev_warn(netdev, "Disabling LRO, not supported in legacy RQ\n");
			features &= ~NETIF_F_LRO;
		}
	}

	if (MLX5E_GET_PFLAG(params, MLX5E_PFLAG_RX_CQE_COMPRESS)) {
		features &= ~NETIF_F_RXHASH;
		if (netdev->features & NETIF_F_RXHASH)
			netdev_warn(netdev, "Disabling rxhash, not supported when CQE compress is active\n");
	}

	mutex_unlock(&priv->state_lock);

	return features;
}

static bool mlx5e_xsk_validate_mtu(struct net_device *netdev,
				   struct mlx5e_channels *chs,
				   struct mlx5e_params *new_params,
				   struct mlx5_core_dev *mdev)
{
	u16 ix;

	for (ix = 0; ix < chs->params.num_channels; ix++) {
		struct xsk_buff_pool *xsk_pool =
			mlx5e_xsk_get_pool(&chs->params, chs->params.xsk, ix);
		struct mlx5e_xsk_param xsk;

		if (!xsk_pool)
			continue;

		mlx5e_build_xsk_param(xsk_pool, &xsk);

		if (!mlx5e_validate_xsk_param(new_params, &xsk, mdev)) {
			u32 hr = mlx5e_get_linear_rq_headroom(new_params, &xsk);
			int max_mtu_frame, max_mtu_page, max_mtu;

			/* Two criteria must be met:
			 * 1. HW MTU + all headrooms <= XSK frame size.
			 * 2. Size of SKBs allocated on XDP_PASS <= PAGE_SIZE.
			 */
			max_mtu_frame = MLX5E_HW2SW_MTU(new_params, xsk.chunk_size - hr);
			max_mtu_page = mlx5e_xdp_max_mtu(new_params, &xsk);
			max_mtu = min(max_mtu_frame, max_mtu_page);

			netdev_err(netdev, "MTU %d is too big for an XSK running on channel %hu. Try MTU <= %d\n",
				   new_params->sw_mtu, ix, max_mtu);
			return false;
		}
	}

	return true;
}

int mlx5e_change_mtu(struct net_device *netdev, int new_mtu,
		     mlx5e_fp_preactivate preactivate)
{
	struct mlx5e_priv *priv = netdev_priv(netdev);
	struct mlx5e_channels new_channels = {};
	struct mlx5e_params *params;
	int err = 0;
	bool reset;

	mutex_lock(&priv->state_lock);

	params = &priv->channels.params;

	reset = !params->lro_en;
	reset = reset && test_bit(MLX5E_STATE_OPENED, &priv->state);

	new_channels.params = *params;
	new_channels.params.sw_mtu = new_mtu;
	err = mlx5e_validate_params(priv, &new_channels.params);
	if (err)
		goto out;

	if (params->xdp_prog &&
	    !mlx5e_rx_is_linear_skb(&new_channels.params, NULL)) {
		netdev_err(netdev, "MTU(%d) > %d is not allowed while XDP enabled\n",
			   new_mtu, mlx5e_xdp_max_mtu(params, NULL));
		err = -EINVAL;
		goto out;
	}

	if (priv->xsk.refcnt &&
	    !mlx5e_xsk_validate_mtu(netdev, &priv->channels,
				    &new_channels.params, priv->mdev)) {
		err = -EINVAL;
		goto out;
	}

	if (params->rq_wq_type == MLX5_WQ_TYPE_LINKED_LIST_STRIDING_RQ) {
		bool is_linear = mlx5e_rx_mpwqe_is_linear_skb(priv->mdev,
							      &new_channels.params,
							      NULL);
		u8 ppw_old = mlx5e_mpwqe_log_pkts_per_wqe(params, NULL);
		u8 ppw_new = mlx5e_mpwqe_log_pkts_per_wqe(&new_channels.params, NULL);

		/* If XSK is active, XSK RQs are linear. */
		is_linear |= priv->xsk.refcnt;

		/* Always reset in linear mode - hw_mtu is used in data path. */
		reset = reset && (is_linear || (ppw_old != ppw_new));
	}

	if (!reset) {
		params->sw_mtu = new_mtu;
		if (preactivate)
			preactivate(priv, NULL);
		netdev->mtu = params->sw_mtu;
		goto out;
	}

	err = mlx5e_safe_switch_channels(priv, &new_channels, preactivate, NULL);
	if (err)
		goto out;

	netdev->mtu = new_channels.params.sw_mtu;

out:
	mutex_unlock(&priv->state_lock);
	return err;
}

static int mlx5e_change_nic_mtu(struct net_device *netdev, int new_mtu)
{
	return mlx5e_change_mtu(netdev, new_mtu, mlx5e_set_dev_port_mtu_ctx);
}

int mlx5e_hwstamp_set(struct mlx5e_priv *priv, struct ifreq *ifr)
{
	struct hwtstamp_config config;
	int err;

	if (!MLX5_CAP_GEN(priv->mdev, device_frequency_khz) ||
	    (mlx5_clock_get_ptp_index(priv->mdev) == -1))
		return -EOPNOTSUPP;

	if (copy_from_user(&config, ifr->ifr_data, sizeof(config)))
		return -EFAULT;

	/* TX HW timestamp */
	switch (config.tx_type) {
	case HWTSTAMP_TX_OFF:
	case HWTSTAMP_TX_ON:
		break;
	default:
		return -ERANGE;
	}

	mutex_lock(&priv->state_lock);
	/* RX HW timestamp */
	switch (config.rx_filter) {
	case HWTSTAMP_FILTER_NONE:
		/* Reset CQE compression to Admin default */
		mlx5e_modify_rx_cqe_compression_locked(priv, priv->channels.params.rx_cqe_compress_def);
		break;
	case HWTSTAMP_FILTER_ALL:
	case HWTSTAMP_FILTER_SOME:
	case HWTSTAMP_FILTER_PTP_V1_L4_EVENT:
	case HWTSTAMP_FILTER_PTP_V1_L4_SYNC:
	case HWTSTAMP_FILTER_PTP_V1_L4_DELAY_REQ:
	case HWTSTAMP_FILTER_PTP_V2_L4_EVENT:
	case HWTSTAMP_FILTER_PTP_V2_L4_SYNC:
	case HWTSTAMP_FILTER_PTP_V2_L4_DELAY_REQ:
	case HWTSTAMP_FILTER_PTP_V2_L2_EVENT:
	case HWTSTAMP_FILTER_PTP_V2_L2_SYNC:
	case HWTSTAMP_FILTER_PTP_V2_L2_DELAY_REQ:
	case HWTSTAMP_FILTER_PTP_V2_EVENT:
	case HWTSTAMP_FILTER_PTP_V2_SYNC:
	case HWTSTAMP_FILTER_PTP_V2_DELAY_REQ:
	case HWTSTAMP_FILTER_NTP_ALL:
		/* Disable CQE compression */
		if (MLX5E_GET_PFLAG(&priv->channels.params, MLX5E_PFLAG_RX_CQE_COMPRESS))
			netdev_warn(priv->netdev, "Disabling RX cqe compression\n");
		err = mlx5e_modify_rx_cqe_compression_locked(priv, false);
		if (err) {
			netdev_err(priv->netdev, "Failed disabling cqe compression err=%d\n", err);
			mutex_unlock(&priv->state_lock);
			return err;
		}
		config.rx_filter = HWTSTAMP_FILTER_ALL;
		break;
	default:
		mutex_unlock(&priv->state_lock);
		return -ERANGE;
	}

	memcpy(&priv->tstamp, &config, sizeof(config));
	mutex_unlock(&priv->state_lock);

	/* might need to fix some features */
	netdev_update_features(priv->netdev);

	return copy_to_user(ifr->ifr_data, &config,
			    sizeof(config)) ? -EFAULT : 0;
}

int mlx5e_hwstamp_get(struct mlx5e_priv *priv, struct ifreq *ifr)
{
	struct hwtstamp_config *cfg = &priv->tstamp;

	if (!MLX5_CAP_GEN(priv->mdev, device_frequency_khz))
		return -EOPNOTSUPP;

	return copy_to_user(ifr->ifr_data, cfg, sizeof(*cfg)) ? -EFAULT : 0;
}

static int mlx5e_ioctl(struct net_device *dev, struct ifreq *ifr, int cmd)
{
	struct mlx5e_priv *priv = netdev_priv(dev);

	switch (cmd) {
	case SIOCSHWTSTAMP:
		return mlx5e_hwstamp_set(priv, ifr);
	case SIOCGHWTSTAMP:
		return mlx5e_hwstamp_get(priv, ifr);
	default:
		return -EOPNOTSUPP;
	}
}

#ifdef CONFIG_MLX5_ESWITCH
int mlx5e_set_vf_mac(struct net_device *dev, int vf, u8 *mac)
{
	struct mlx5e_priv *priv = netdev_priv(dev);
	struct mlx5_core_dev *mdev = priv->mdev;

	return mlx5_eswitch_set_vport_mac(mdev->priv.eswitch, vf + 1, mac);
}

static int mlx5e_set_vf_vlan(struct net_device *dev, int vf, u16 vlan, u8 qos,
			     __be16 vlan_proto)
{
	struct mlx5e_priv *priv = netdev_priv(dev);
	struct mlx5_core_dev *mdev = priv->mdev;

	if (vlan_proto != htons(ETH_P_8021Q))
		return -EPROTONOSUPPORT;

	return mlx5_eswitch_set_vport_vlan(mdev->priv.eswitch, vf + 1,
					   vlan, qos);
}

static int mlx5e_set_vf_spoofchk(struct net_device *dev, int vf, bool setting)
{
	struct mlx5e_priv *priv = netdev_priv(dev);
	struct mlx5_core_dev *mdev = priv->mdev;

	return mlx5_eswitch_set_vport_spoofchk(mdev->priv.eswitch, vf + 1, setting);
}

static int mlx5e_set_vf_trust(struct net_device *dev, int vf, bool setting)
{
	struct mlx5e_priv *priv = netdev_priv(dev);
	struct mlx5_core_dev *mdev = priv->mdev;

	return mlx5_eswitch_set_vport_trust(mdev->priv.eswitch, vf + 1, setting);
}

int mlx5e_set_vf_rate(struct net_device *dev, int vf, int min_tx_rate,
		      int max_tx_rate)
{
	struct mlx5e_priv *priv = netdev_priv(dev);
	struct mlx5_core_dev *mdev = priv->mdev;

	return mlx5_eswitch_set_vport_rate(mdev->priv.eswitch, vf + 1,
					   max_tx_rate, min_tx_rate);
}

static int mlx5_vport_link2ifla(u8 esw_link)
{
	switch (esw_link) {
	case MLX5_VPORT_ADMIN_STATE_DOWN:
		return IFLA_VF_LINK_STATE_DISABLE;
	case MLX5_VPORT_ADMIN_STATE_UP:
		return IFLA_VF_LINK_STATE_ENABLE;
	}
	return IFLA_VF_LINK_STATE_AUTO;
}

static int mlx5_ifla_link2vport(u8 ifla_link)
{
	switch (ifla_link) {
	case IFLA_VF_LINK_STATE_DISABLE:
		return MLX5_VPORT_ADMIN_STATE_DOWN;
	case IFLA_VF_LINK_STATE_ENABLE:
		return MLX5_VPORT_ADMIN_STATE_UP;
	}
	return MLX5_VPORT_ADMIN_STATE_AUTO;
}

static int mlx5e_set_vf_link_state(struct net_device *dev, int vf,
				   int link_state)
{
	struct mlx5e_priv *priv = netdev_priv(dev);
	struct mlx5_core_dev *mdev = priv->mdev;

	return mlx5_eswitch_set_vport_state(mdev->priv.eswitch, vf + 1,
					    mlx5_ifla_link2vport(link_state));
}

int mlx5e_get_vf_config(struct net_device *dev,
			int vf, struct ifla_vf_info *ivi)
{
	struct mlx5e_priv *priv = netdev_priv(dev);
	struct mlx5_core_dev *mdev = priv->mdev;
	int err;

	err = mlx5_eswitch_get_vport_config(mdev->priv.eswitch, vf + 1, ivi);
	if (err)
		return err;
	ivi->linkstate = mlx5_vport_link2ifla(ivi->linkstate);
	return 0;
}

int mlx5e_get_vf_stats(struct net_device *dev,
		       int vf, struct ifla_vf_stats *vf_stats)
{
	struct mlx5e_priv *priv = netdev_priv(dev);
	struct mlx5_core_dev *mdev = priv->mdev;

	return mlx5_eswitch_get_vport_stats(mdev->priv.eswitch, vf + 1,
					    vf_stats);
}
#endif

static bool mlx5e_tunnel_proto_supported_tx(struct mlx5_core_dev *mdev, u8 proto_type)
{
	switch (proto_type) {
	case IPPROTO_GRE:
		return MLX5_CAP_ETH(mdev, tunnel_stateless_gre);
	case IPPROTO_IPIP:
	case IPPROTO_IPV6:
		return (MLX5_CAP_ETH(mdev, tunnel_stateless_ip_over_ip) ||
			MLX5_CAP_ETH(mdev, tunnel_stateless_ip_over_ip_tx));
	default:
		return false;
	}
}

static bool mlx5e_gre_tunnel_inner_proto_offload_supported(struct mlx5_core_dev *mdev,
							   struct sk_buff *skb)
{
	switch (skb->inner_protocol) {
	case htons(ETH_P_IP):
	case htons(ETH_P_IPV6):
	case htons(ETH_P_TEB):
		return true;
	case htons(ETH_P_MPLS_UC):
	case htons(ETH_P_MPLS_MC):
		return MLX5_CAP_ETH(mdev, tunnel_stateless_mpls_over_gre);
	}
	return false;
}

static netdev_features_t mlx5e_tunnel_features_check(struct mlx5e_priv *priv,
						     struct sk_buff *skb,
						     netdev_features_t features)
{
	unsigned int offset = 0;
	struct udphdr *udph;
	u8 proto;
	u16 port;

	switch (vlan_get_protocol(skb)) {
	case htons(ETH_P_IP):
	    //取l4层协议
		proto = ip_hdr(skb)->protocol;
		break;
	case htons(ETH_P_IPV6):
		proto = ipv6_find_hdr(skb, &offset, -1, NULL, NULL);
		break;
	default:
		goto out;
	}

	switch (proto) {
	case IPPROTO_GRE:
		if (mlx5e_gre_tunnel_inner_proto_offload_supported(priv->mdev, skb))
			return features;
		break;
	case IPPROTO_IPIP:
	case IPPROTO_IPV6:
		if (mlx5e_tunnel_proto_supported_tx(priv->mdev, IPPROTO_IPIP))
			return features;
		break;
	case IPPROTO_UDP:
	    //取udp报文的目的port
		udph = udp_hdr(skb);
		port = be16_to_cpu(udph->dest);

		/* Verify if UDP port is being offloaded by HW */
		if (mlx5_vxlan_lookup_port(priv->mdev->vxlan, port))
			return features;

#if IS_ENABLED(CONFIG_GENEVE)
		/* Support Geneve offload for default UDP port */
		if (port == GENEVE_UDP_PORT && mlx5_geneve_tx_allowed(priv->mdev))
			return features;
#endif
	}

out:
	/* Disable CSUM and GSO if the udp dport is not offloaded by HW */
	return features & ~(NETIF_F_CSUM_MASK | NETIF_F_GSO_MASK);
}

netdev_features_t mlx5e_features_check(struct sk_buff *skb,
				       struct net_device *netdev,
				       netdev_features_t features)
{
	struct mlx5e_priv *priv = netdev_priv(netdev);

	features = vlan_features_check(skb, features);
	features = vxlan_features_check(skb, features);

#ifdef CONFIG_MLX5_EN_IPSEC
	if (mlx5e_ipsec_feature_check(skb, netdev, features))
		return features;
#endif

	/* Validate if the tunneled packet is being offloaded by HW */
	if (skb->encapsulation &&
	    (features & NETIF_F_CSUM_MASK || features & NETIF_F_GSO_MASK))
		return mlx5e_tunnel_features_check(priv, skb, features);

	return features;
}

static void mlx5e_tx_timeout_work(struct work_struct *work)
{
	struct mlx5e_priv *priv = container_of(work, struct mlx5e_priv,
					       tx_timeout_work);
	struct net_device *netdev = priv->netdev;
	int i;

	rtnl_lock();
	mutex_lock(&priv->state_lock);

	if (!test_bit(MLX5E_STATE_OPENED, &priv->state))
		goto unlock;

	for (i = 0; i < netdev->real_num_tx_queues; i++) {
		struct netdev_queue *dev_queue =
			netdev_get_tx_queue(netdev, i);
		struct mlx5e_txqsq *sq = priv->txq2sq[i];

		if (!netif_xmit_stopped(dev_queue))
			continue;

		if (mlx5e_reporter_tx_timeout(sq))
		/* break if tried to reopened channels */
			break;
	}

unlock:
	mutex_unlock(&priv->state_lock);
	rtnl_unlock();
}

//监测tx queue超时
static void mlx5e_tx_timeout(struct net_device *dev, unsigned int txqueue)
{
	struct mlx5e_priv *priv = netdev_priv(dev);

	netdev_err(dev, "TX timeout detected\n");
	queue_work(priv->wq, &priv->tx_timeout_work);
}

static int mlx5e_xdp_allowed(struct mlx5e_priv *priv, struct bpf_prog *prog)
{
	struct net_device *netdev = priv->netdev;
	struct mlx5e_channels new_channels = {};

	if (priv->channels.params.lro_en) {
		netdev_warn(netdev, "can't set XDP while LRO is on, disable LRO first\n");
		return -EINVAL;
	}

	if (MLX5_IPSEC_DEV(priv->mdev)) {
		netdev_warn(netdev, "can't set XDP with IPSec offload\n");
		return -EINVAL;
	}

	new_channels.params = priv->channels.params;
	new_channels.params.xdp_prog = prog;

	/* No XSK params: AF_XDP can't be enabled yet at the point of setting
	 * the XDP program.
	 */
	if (!mlx5e_rx_is_linear_skb(&new_channels.params, NULL)) {
		netdev_warn(netdev, "XDP is not allowed with MTU(%d) > %d\n",
			    new_channels.params.sw_mtu,
			    mlx5e_xdp_max_mtu(&new_channels.params, NULL));
		return -EINVAL;
	}

	return 0;
}

static void mlx5e_rq_replace_xdp_prog(struct mlx5e_rq *rq, struct bpf_prog *prog)
{
	struct bpf_prog *old_prog;

	old_prog = rcu_replace_pointer(rq->xdp_prog, prog,
				       lockdep_is_held(&rq->priv->state_lock));
	if (old_prog)
		bpf_prog_put(old_prog);
}

static int mlx5e_xdp_set(struct net_device *netdev, struct bpf_prog *prog)
{
	struct mlx5e_priv *priv = netdev_priv(netdev);
	struct bpf_prog *old_prog;
	bool reset, was_opened;
	int err = 0;
	int i;

	mutex_lock(&priv->state_lock);

	if (prog) {
		err = mlx5e_xdp_allowed(priv, prog);
		if (err)
			goto unlock;
	}

	was_opened = test_bit(MLX5E_STATE_OPENED, &priv->state);
	/* no need for full reset when exchanging programs */
	reset = (!priv->channels.params.xdp_prog || !prog);

	if (was_opened && !reset)
		/* num_channels is invariant here, so we can take the
		 * batched reference right upfront.
		 */
		bpf_prog_add(prog, priv->channels.num);

	if (was_opened && reset) {
		struct mlx5e_channels new_channels = {};

		new_channels.params = priv->channels.params;
		new_channels.params.xdp_prog = prog;
		mlx5e_set_rq_type(priv->mdev, &new_channels.params);
		old_prog = priv->channels.params.xdp_prog;

		err = mlx5e_safe_switch_channels(priv, &new_channels, NULL, NULL);
		if (err)
			goto unlock;
	} else {
		/* exchange programs, extra prog reference we got from caller
		 * as long as we don't fail from this point onwards.
		 */
		old_prog = xchg(&priv->channels.params.xdp_prog, prog);
	}

	if (old_prog)
		bpf_prog_put(old_prog);

	if (!was_opened && reset) /* change RQ type according to priv->xdp_prog */
		mlx5e_set_rq_type(priv->mdev, &priv->channels.params);

	if (!was_opened || reset)
		goto unlock;

	/* exchanging programs w/o reset, we update ref counts on behalf
	 * of the channels RQs here.
	 */
	for (i = 0; i < priv->channels.num; i++) {
		struct mlx5e_channel *c = priv->channels.c[i];

		mlx5e_rq_replace_xdp_prog(&c->rq, prog);
		if (test_bit(MLX5E_CHANNEL_STATE_XSK, c->state))
			mlx5e_rq_replace_xdp_prog(&c->xskrq, prog);
	}

unlock:
	mutex_unlock(&priv->state_lock);
	return err;
}

//XDP程序处理
static int mlx5e_xdp(struct net_device *dev, struct netdev_bpf *xdp)
{
	switch (xdp->command) {
	case XDP_SETUP_PROG:
	    //设置xdp程序
		return mlx5e_xdp_set(dev, xdp->prog);
	case XDP_SETUP_XSK_POOL:
		return mlx5e_xsk_setup_pool(dev, xdp->xsk.pool,
					    xdp->xsk.queue_id);
	default:
		return -EINVAL;
	}
}

#ifdef CONFIG_MLX5_ESWITCH
static int mlx5e_bridge_getlink(struct sk_buff *skb, u32 pid, u32 seq,
				struct net_device *dev, u32 filter_mask,
				int nlflags)
{
	struct mlx5e_priv *priv = netdev_priv(dev);
	struct mlx5_core_dev *mdev = priv->mdev;
	u8 mode, setting;
	int err;

	err = mlx5_eswitch_get_vepa(mdev->priv.eswitch, &setting);
	if (err)
		return err;
	mode = setting ? BRIDGE_MODE_VEPA : BRIDGE_MODE_VEB;
	return ndo_dflt_bridge_getlink(skb, pid, seq, dev,
				       mode,
				       0, 0, nlflags, filter_mask, NULL);
}

static int mlx5e_bridge_setlink(struct net_device *dev, struct nlmsghdr *nlh,
				u16 flags, struct netlink_ext_ack *extack)
{
	struct mlx5e_priv *priv = netdev_priv(dev);
	struct mlx5_core_dev *mdev = priv->mdev;
	struct nlattr *attr, *br_spec;
	u16 mode = BRIDGE_MODE_UNDEF;
	u8 setting;
	int rem;

	br_spec = nlmsg_find_attr(nlh, sizeof(struct ifinfomsg), IFLA_AF_SPEC);
	if (!br_spec)
		return -EINVAL;

	nla_for_each_nested(attr, br_spec, rem) {
		if (nla_type(attr) != IFLA_BRIDGE_MODE)
			continue;

		if (nla_len(attr) < sizeof(mode))
			return -EINVAL;

		mode = nla_get_u16(attr);
		if (mode > BRIDGE_MODE_VEPA)
			return -EINVAL;

		break;
	}

	if (mode == BRIDGE_MODE_UNDEF)
		return -EINVAL;

	setting = (mode == BRIDGE_MODE_VEPA) ?  1 : 0;
	return mlx5_eswitch_set_vepa(mdev->priv.eswitch, setting);
}
#endif

const struct net_device_ops mlx5e_netdev_ops = {
	.ndo_open                = mlx5e_open,
	.ndo_stop                = mlx5e_close,
	.ndo_start_xmit          = mlx5e_xmit,
	//tc offload处理
	.ndo_setup_tc            = mlx5e_setup_tc,
	.ndo_select_queue        = mlx5e_select_queue,
	.ndo_get_stats64         = mlx5e_get_stats,
	.ndo_set_rx_mode         = mlx5e_set_rx_mode,
	.ndo_set_mac_address     = mlx5e_set_mac,
	.ndo_vlan_rx_add_vid     = mlx5e_vlan_rx_add_vid,
	.ndo_vlan_rx_kill_vid    = mlx5e_vlan_rx_kill_vid,
	.ndo_set_features        = mlx5e_set_features,
	.ndo_fix_features        = mlx5e_fix_features,
	.ndo_change_mtu          = mlx5e_change_nic_mtu,
	.ndo_do_ioctl            = mlx5e_ioctl,
	.ndo_set_tx_maxrate      = mlx5e_set_tx_maxrate,
	.ndo_udp_tunnel_add      = udp_tunnel_nic_add_port,
	.ndo_udp_tunnel_del      = udp_tunnel_nic_del_port,
	.ndo_features_check      = mlx5e_features_check,
	.ndo_tx_timeout          = mlx5e_tx_timeout,
	.ndo_bpf		 = mlx5e_xdp,
	.ndo_xdp_xmit            = mlx5e_xdp_xmit,
	.ndo_xsk_wakeup          = mlx5e_xsk_wakeup,
#ifdef CONFIG_MLX5_EN_ARFS
	.ndo_rx_flow_steer	 = mlx5e_rx_flow_steer,
#endif
#ifdef CONFIG_MLX5_ESWITCH
	.ndo_bridge_setlink      = mlx5e_bridge_setlink,
	.ndo_bridge_getlink      = mlx5e_bridge_getlink,

	/* SRIOV E-Switch NDOs */
	.ndo_set_vf_mac          = mlx5e_set_vf_mac,
	.ndo_set_vf_vlan         = mlx5e_set_vf_vlan,
	.ndo_set_vf_spoofchk     = mlx5e_set_vf_spoofchk,
	.ndo_set_vf_trust        = mlx5e_set_vf_trust,
	.ndo_set_vf_rate         = mlx5e_set_vf_rate,
	.ndo_get_vf_config       = mlx5e_get_vf_config,
	.ndo_set_vf_link_state   = mlx5e_set_vf_link_state,
	.ndo_get_vf_stats        = mlx5e_get_vf_stats,
#endif
	.ndo_get_devlink_port    = mlx5e_get_devlink_port,
};

void mlx5e_build_default_indir_rqt(u32 *indirection_rqt, int len,
				   int num_channels)
{
	int i;

	for (i = 0; i < len; i++)
		indirection_rqt[i] = i % num_channels;
}

static bool slow_pci_heuristic(struct mlx5_core_dev *mdev)
{
	u32 link_speed = 0;
	u32 pci_bw = 0;

	mlx5e_port_max_linkspeed(mdev, &link_speed);
	pci_bw = pcie_bandwidth_available(mdev->pdev, NULL, NULL, NULL);
	mlx5_core_dbg_once(mdev, "Max link speed = %d, PCI BW = %d\n",
			   link_speed, pci_bw);

#define MLX5E_SLOW_PCI_RATIO (2)

	return link_speed && pci_bw &&
		link_speed > MLX5E_SLOW_PCI_RATIO * pci_bw;
}

static struct dim_cq_moder mlx5e_get_def_tx_moderation(u8 cq_period_mode)
{
	struct dim_cq_moder moder;

	moder.cq_period_mode = cq_period_mode;
	moder.pkts = MLX5E_PARAMS_DEFAULT_TX_CQ_MODERATION_PKTS;
	moder.usec = MLX5E_PARAMS_DEFAULT_TX_CQ_MODERATION_USEC;
	if (cq_period_mode == MLX5_CQ_PERIOD_MODE_START_FROM_CQE)
		moder.usec = MLX5E_PARAMS_DEFAULT_TX_CQ_MODERATION_USEC_FROM_CQE;

	return moder;
}

static struct dim_cq_moder mlx5e_get_def_rx_moderation(u8 cq_period_mode)
{
	struct dim_cq_moder moder;

	moder.cq_period_mode = cq_period_mode;
	moder.pkts = MLX5E_PARAMS_DEFAULT_RX_CQ_MODERATION_PKTS;
	moder.usec = MLX5E_PARAMS_DEFAULT_RX_CQ_MODERATION_USEC;
	if (cq_period_mode == MLX5_CQ_PERIOD_MODE_START_FROM_CQE)
		moder.usec = MLX5E_PARAMS_DEFAULT_RX_CQ_MODERATION_USEC_FROM_CQE;

	return moder;
}

static u8 mlx5_to_net_dim_cq_period_mode(u8 cq_period_mode)
{
	return cq_period_mode == MLX5_CQ_PERIOD_MODE_START_FROM_CQE ?
		DIM_CQ_PERIOD_MODE_START_FROM_CQE :
		DIM_CQ_PERIOD_MODE_START_FROM_EQE;
}

void mlx5e_reset_tx_moderation(struct mlx5e_params *params, u8 cq_period_mode)
{
	if (params->tx_dim_enabled) {
		u8 dim_period_mode = mlx5_to_net_dim_cq_period_mode(cq_period_mode);

		params->tx_cq_moderation = net_dim_get_def_tx_moderation(dim_period_mode);
	} else {
		params->tx_cq_moderation = mlx5e_get_def_tx_moderation(cq_period_mode);
	}
}

void mlx5e_reset_rx_moderation(struct mlx5e_params *params, u8 cq_period_mode)
{
	if (params->rx_dim_enabled) {
		u8 dim_period_mode = mlx5_to_net_dim_cq_period_mode(cq_period_mode);

		params->rx_cq_moderation = net_dim_get_def_rx_moderation(dim_period_mode);
	} else {
		params->rx_cq_moderation = mlx5e_get_def_rx_moderation(cq_period_mode);
	}
}

void mlx5e_set_tx_cq_mode_params(struct mlx5e_params *params, u8 cq_period_mode)
{
	mlx5e_reset_tx_moderation(params, cq_period_mode);
	MLX5E_SET_PFLAG(params, MLX5E_PFLAG_TX_CQE_BASED_MODER,
			params->tx_cq_moderation.cq_period_mode ==
				MLX5_CQ_PERIOD_MODE_START_FROM_CQE);
}

void mlx5e_set_rx_cq_mode_params(struct mlx5e_params *params, u8 cq_period_mode)
{
	mlx5e_reset_rx_moderation(params, cq_period_mode);
	MLX5E_SET_PFLAG(params, MLX5E_PFLAG_RX_CQE_BASED_MODER,
			params->rx_cq_moderation.cq_period_mode ==
				MLX5_CQ_PERIOD_MODE_START_FROM_CQE);
}

static u32 mlx5e_choose_lro_timeout(struct mlx5_core_dev *mdev, u32 wanted_timeout)
{
	int i;

	/* The supported periods are organized in ascending order */
	for (i = 0; i < MLX5E_LRO_TIMEOUT_ARR_SIZE - 1; i++)
		if (MLX5_CAP_ETH(mdev, lro_timer_supported_periods[i]) >= wanted_timeout)
			break;

	return MLX5_CAP_ETH(mdev, lro_timer_supported_periods[i]);
}

void mlx5e_build_rq_params(struct mlx5_core_dev *mdev,
			   struct mlx5e_params *params)
{
	/* Prefer Striding RQ, unless any of the following holds:
	 * - Striding RQ configuration is not possible/supported.
	 * - Slow PCI heuristic.
	 * - Legacy RQ would use linear SKB while Striding RQ would use non-linear.
	 *
	 * No XSK params: checking the availability of striding RQ in general.
	 */
	if (!slow_pci_heuristic(mdev) &&
	    mlx5e_striding_rq_possible(mdev, params) &&
	    (mlx5e_rx_mpwqe_is_linear_skb(mdev, params, NULL) ||
	     !mlx5e_rx_is_linear_skb(params, NULL)))
		MLX5E_SET_PFLAG(params, MLX5E_PFLAG_RX_STRIDING_RQ, true);
	mlx5e_set_rq_type(mdev, params);
	mlx5e_init_rq_type_params(mdev, params);
}

void mlx5e_build_rss_params(struct mlx5e_rss_params *rss_params,
			    u16 num_channels)
{
	enum mlx5e_traffic_types tt;

	rss_params->hfunc = ETH_RSS_HASH_TOP;
	netdev_rss_key_fill(rss_params->toeplitz_hash_key,
			    sizeof(rss_params->toeplitz_hash_key));
	mlx5e_build_default_indir_rqt(rss_params->indirection_rqt,
				      MLX5E_INDIR_RQT_SIZE, num_channels);
	for (tt = 0; tt < MLX5E_NUM_INDIR_TIRS; tt++)
		rss_params->rx_hash_fields[tt] =
			tirc_default_config[tt].rx_hash_fields;
}

void mlx5e_build_nic_params(struct mlx5e_priv *priv,
			    struct mlx5e_xsk *xsk,
			    struct mlx5e_rss_params *rss_params,
			    struct mlx5e_params *params,
			    u16 mtu)
{
	struct mlx5_core_dev *mdev = priv->mdev;
	u8 rx_cq_period_mode;

	params->sw_mtu = mtu;
	params->hard_mtu = MLX5E_ETH_HARD_MTU;
	params->num_channels = min_t(unsigned int, MLX5E_MAX_NUM_CHANNELS / 2,
				     priv->max_nch);
	params->num_tc       = 1;

	/* SQ */
	params->log_sq_size = is_kdump_kernel() ?
		MLX5E_PARAMS_MINIMUM_LOG_SQ_SIZE :
		MLX5E_PARAMS_DEFAULT_LOG_SQ_SIZE;
	MLX5E_SET_PFLAG(params, MLX5E_PFLAG_SKB_TX_MPWQE,
			MLX5_CAP_ETH(mdev, enhanced_multi_pkt_send_wqe));

	/* XDP SQ */
	MLX5E_SET_PFLAG(params, MLX5E_PFLAG_XDP_TX_MPWQE,
			MLX5_CAP_ETH(mdev, enhanced_multi_pkt_send_wqe));

	/* set CQE compression */
	params->rx_cqe_compress_def = false;
	if (MLX5_CAP_GEN(mdev, cqe_compression) &&
	    MLX5_CAP_GEN(mdev, vport_group_manager))
		params->rx_cqe_compress_def = slow_pci_heuristic(mdev);

	MLX5E_SET_PFLAG(params, MLX5E_PFLAG_RX_CQE_COMPRESS, params->rx_cqe_compress_def);
	MLX5E_SET_PFLAG(params, MLX5E_PFLAG_RX_NO_CSUM_COMPLETE, false);

	/* RQ */
	mlx5e_build_rq_params(mdev, params);

	/* HW LRO */
	if (MLX5_CAP_ETH(mdev, lro_cap) &&
	    params->rq_wq_type == MLX5_WQ_TYPE_LINKED_LIST_STRIDING_RQ) {
		/* No XSK params: checking the availability of striding RQ in general. */
		if (!mlx5e_rx_mpwqe_is_linear_skb(mdev, params, NULL))
			params->lro_en = !slow_pci_heuristic(mdev);
	}
	params->lro_timeout = mlx5e_choose_lro_timeout(mdev, MLX5E_DEFAULT_LRO_TIMEOUT);

	/* CQ moderation params */
	rx_cq_period_mode = MLX5_CAP_GEN(mdev, cq_period_start_from_cqe) ?
			MLX5_CQ_PERIOD_MODE_START_FROM_CQE :
			MLX5_CQ_PERIOD_MODE_START_FROM_EQE;
	params->rx_dim_enabled = MLX5_CAP_GEN(mdev, cq_moderation);
	params->tx_dim_enabled = MLX5_CAP_GEN(mdev, cq_moderation);
	mlx5e_set_rx_cq_mode_params(params, rx_cq_period_mode);
	mlx5e_set_tx_cq_mode_params(params, MLX5_CQ_PERIOD_MODE_START_FROM_EQE);

	/* TX inline */
	mlx5_query_min_inline(mdev, &params->tx_min_inline_mode);

	/* RSS */
	mlx5e_build_rss_params(rss_params, params->num_channels);
	params->tunneled_offload_en =
		mlx5e_tunnel_inner_ft_supported(mdev);

	/* AF_XDP */
	params->xsk = xsk;
}

static void mlx5e_set_netdev_dev_addr(struct net_device *netdev)
{
	struct mlx5e_priv *priv = netdev_priv(netdev);

	mlx5_query_mac_address(priv->mdev, netdev->dev_addr);
	if (is_zero_ether_addr(netdev->dev_addr) &&
	    !MLX5_CAP_GEN(priv->mdev, vport_group_manager)) {
		eth_hw_addr_random(netdev);
		mlx5_core_info(priv->mdev, "Assigned random MAC address %pM\n", netdev->dev_addr);
	}
}

static int mlx5e_vxlan_set_port(struct net_device *netdev, unsigned int table,
				unsigned int entry, struct udp_tunnel_info *ti)
{
	struct mlx5e_priv *priv = netdev_priv(netdev);

	return mlx5_vxlan_add_port(priv->mdev->vxlan, ntohs(ti->port));
}

static int mlx5e_vxlan_unset_port(struct net_device *netdev, unsigned int table,
				  unsigned int entry, struct udp_tunnel_info *ti)
{
	struct mlx5e_priv *priv = netdev_priv(netdev);

	return mlx5_vxlan_del_port(priv->mdev->vxlan, ntohs(ti->port));
}

void mlx5e_vxlan_set_netdev_info(struct mlx5e_priv *priv)
{
	if (!mlx5_vxlan_allowed(priv->mdev->vxlan))
		return;

	priv->nic_info.set_port = mlx5e_vxlan_set_port;
	priv->nic_info.unset_port = mlx5e_vxlan_unset_port;
	priv->nic_info.flags = UDP_TUNNEL_NIC_INFO_MAY_SLEEP |
				UDP_TUNNEL_NIC_INFO_STATIC_IANA_VXLAN;
	priv->nic_info.tables[0].tunnel_types = UDP_TUNNEL_TYPE_VXLAN;
	/* Don't count the space hard-coded to the IANA port */
	priv->nic_info.tables[0].n_entries =
		mlx5_vxlan_max_udp_ports(priv->mdev) - 1;

	priv->netdev->udp_tunnel_nic_info = &priv->nic_info;
}

static bool mlx5e_tunnel_any_tx_proto_supported(struct mlx5_core_dev *mdev)
{
	int tt;

	for (tt = 0; tt < MLX5E_NUM_TUNNEL_TT; tt++) {
		if (mlx5e_tunnel_proto_supported_tx(mdev, mlx5e_get_proto_by_tunnel_type(tt)))
			return true;
	}
	return (mlx5_vxlan_allowed(mdev->vxlan) || mlx5_geneve_tx_allowed(mdev));
}

static void mlx5e_build_nic_netdev(struct net_device *netdev)
{
	struct mlx5e_priv *priv = netdev_priv(netdev);
	struct mlx5_core_dev *mdev = priv->mdev;
	bool fcs_supported;
	bool fcs_enabled;

	SET_NETDEV_DEV(netdev, mdev->device);

	netdev->netdev_ops = &mlx5e_netdev_ops;

	mlx5e_dcbnl_build_netdev(netdev);

	netdev->watchdog_timeo    = 15 * HZ;

	netdev->ethtool_ops	  = &mlx5e_ethtool_ops;

	netdev->vlan_features    |= NETIF_F_SG;
	netdev->vlan_features    |= NETIF_F_HW_CSUM;
	netdev->vlan_features    |= NETIF_F_GRO;
	netdev->vlan_features    |= NETIF_F_TSO;
	netdev->vlan_features    |= NETIF_F_TSO6;
	netdev->vlan_features    |= NETIF_F_RXCSUM;
	netdev->vlan_features    |= NETIF_F_RXHASH;

	netdev->mpls_features    |= NETIF_F_SG;
	netdev->mpls_features    |= NETIF_F_HW_CSUM;
	netdev->mpls_features    |= NETIF_F_TSO;
	netdev->mpls_features    |= NETIF_F_TSO6;

	netdev->hw_enc_features  |= NETIF_F_HW_VLAN_CTAG_TX;
	netdev->hw_enc_features  |= NETIF_F_HW_VLAN_CTAG_RX;

	if (!!MLX5_CAP_ETH(mdev, lro_cap) &&
	    mlx5e_check_fragmented_striding_rq_cap(mdev))
		netdev->vlan_features    |= NETIF_F_LRO;

	netdev->hw_features       = netdev->vlan_features;
	netdev->hw_features      |= NETIF_F_HW_VLAN_CTAG_TX;
	netdev->hw_features      |= NETIF_F_HW_VLAN_CTAG_RX;
	netdev->hw_features      |= NETIF_F_HW_VLAN_CTAG_FILTER;
	netdev->hw_features      |= NETIF_F_HW_VLAN_STAG_TX;

	mlx5e_vxlan_set_netdev_info(priv);

	if (mlx5e_tunnel_any_tx_proto_supported(mdev)) {
		netdev->hw_enc_features |= NETIF_F_HW_CSUM;
		netdev->hw_enc_features |= NETIF_F_TSO;
		netdev->hw_enc_features |= NETIF_F_TSO6;
		netdev->hw_enc_features |= NETIF_F_GSO_PARTIAL;
	}

	if (mlx5_vxlan_allowed(mdev->vxlan) || mlx5_geneve_tx_allowed(mdev)) {
		netdev->hw_features     |= NETIF_F_GSO_UDP_TUNNEL |
					   NETIF_F_GSO_UDP_TUNNEL_CSUM;
		netdev->hw_enc_features |= NETIF_F_GSO_UDP_TUNNEL |
					   NETIF_F_GSO_UDP_TUNNEL_CSUM;
		netdev->gso_partial_features = NETIF_F_GSO_UDP_TUNNEL_CSUM;
		netdev->vlan_features |= NETIF_F_GSO_UDP_TUNNEL |
					 NETIF_F_GSO_UDP_TUNNEL_CSUM;
	}

	if (mlx5e_tunnel_proto_supported_tx(mdev, IPPROTO_GRE)) {
		netdev->hw_features     |= NETIF_F_GSO_GRE |
					   NETIF_F_GSO_GRE_CSUM;
		netdev->hw_enc_features |= NETIF_F_GSO_GRE |
					   NETIF_F_GSO_GRE_CSUM;
		netdev->gso_partial_features |= NETIF_F_GSO_GRE |
						NETIF_F_GSO_GRE_CSUM;
	}

	if (mlx5e_tunnel_proto_supported_tx(mdev, IPPROTO_IPIP)) {
		netdev->hw_features |= NETIF_F_GSO_IPXIP4 |
				       NETIF_F_GSO_IPXIP6;
		netdev->hw_enc_features |= NETIF_F_GSO_IPXIP4 |
					   NETIF_F_GSO_IPXIP6;
		netdev->gso_partial_features |= NETIF_F_GSO_IPXIP4 |
						NETIF_F_GSO_IPXIP6;
	}

	netdev->hw_features	                 |= NETIF_F_GSO_PARTIAL;
	netdev->gso_partial_features             |= NETIF_F_GSO_UDP_L4;
	netdev->hw_features                      |= NETIF_F_GSO_UDP_L4;
	netdev->features                         |= NETIF_F_GSO_UDP_L4;

	mlx5_query_port_fcs(mdev, &fcs_supported, &fcs_enabled);

	if (fcs_supported)
		netdev->hw_features |= NETIF_F_RXALL;

	if (MLX5_CAP_ETH(mdev, scatter_fcs))
		netdev->hw_features |= NETIF_F_RXFCS;

	netdev->features          = netdev->hw_features;
	if (!priv->channels.params.lro_en)
		netdev->features  &= ~NETIF_F_LRO;

	if (fcs_enabled)
		netdev->features  &= ~NETIF_F_RXALL;

	if (!priv->channels.params.scatter_fcs_en)
		netdev->features  &= ~NETIF_F_RXFCS;

	/* prefere CQE compression over rxhash */
	if (MLX5E_GET_PFLAG(&priv->channels.params, MLX5E_PFLAG_RX_CQE_COMPRESS))
		netdev->features &= ~NETIF_F_RXHASH;

#define FT_CAP(f) MLX5_CAP_FLOWTABLE(mdev, flow_table_properties_nic_receive.f)
	if (FT_CAP(flow_modify_en) &&
	    FT_CAP(modify_root) &&
	    FT_CAP(identified_miss_table_mode) &&
	    FT_CAP(flow_table_modify)) {
#ifdef CONFIG_MLX5_ESWITCH
		netdev->hw_features      |= NETIF_F_HW_TC;
#endif
#ifdef CONFIG_MLX5_EN_ARFS
		netdev->hw_features	 |= NETIF_F_NTUPLE;
#endif
	}

	netdev->features         |= NETIF_F_HIGHDMA;
	netdev->features         |= NETIF_F_HW_VLAN_STAG_FILTER;

	netdev->priv_flags       |= IFF_UNICAST_FLT;

	mlx5e_set_netdev_dev_addr(netdev);
	mlx5e_ipsec_build_netdev(priv);
	mlx5e_tls_build_netdev(priv);
}

void mlx5e_create_q_counters(struct mlx5e_priv *priv)
{
	u32 out[MLX5_ST_SZ_DW(alloc_q_counter_out)] = {};
	u32 in[MLX5_ST_SZ_DW(alloc_q_counter_in)] = {};
	struct mlx5_core_dev *mdev = priv->mdev;
	int err;

	MLX5_SET(alloc_q_counter_in, in, opcode, MLX5_CMD_OP_ALLOC_Q_COUNTER);
	err = mlx5_cmd_exec_inout(mdev, alloc_q_counter, in, out);
	if (!err)
		priv->q_counter =
			MLX5_GET(alloc_q_counter_out, out, counter_set_id);

	err = mlx5_cmd_exec_inout(mdev, alloc_q_counter, in, out);
	if (!err)
		priv->drop_rq_q_counter =
			MLX5_GET(alloc_q_counter_out, out, counter_set_id);
}

void mlx5e_destroy_q_counters(struct mlx5e_priv *priv)
{
	u32 in[MLX5_ST_SZ_DW(dealloc_q_counter_in)] = {};

	MLX5_SET(dealloc_q_counter_in, in, opcode,
		 MLX5_CMD_OP_DEALLOC_Q_COUNTER);
	if (priv->q_counter) {
		MLX5_SET(dealloc_q_counter_in, in, counter_set_id,
			 priv->q_counter);
		mlx5_cmd_exec_in(priv->mdev, dealloc_q_counter, in);
	}

	if (priv->drop_rq_q_counter) {
		MLX5_SET(dealloc_q_counter_in, in, counter_set_id,
			 priv->drop_rq_q_counter);
		mlx5_cmd_exec_in(priv->mdev, dealloc_q_counter, in);
	}
}

static int mlx5e_nic_init(struct mlx5_core_dev *mdev,
			  struct net_device *netdev,
			  const struct mlx5e_profile *profile,
			  void *ppriv)
{
	struct mlx5e_priv *priv = netdev_priv(netdev);
	struct mlx5e_rss_params *rss = &priv->rss_params;
	int err;

	err = mlx5e_netdev_init(netdev, priv, mdev, profile, ppriv);
	if (err)
		return err;

	//将设备的channel置为最大值priv->max_nch
	mlx5e_build_nic_params(priv, &priv->xsk, rss, &priv->channels.params,
			       netdev->mtu);

	mlx5e_timestamp_init(priv);

	err = mlx5e_ipsec_init(priv);
	if (err)
		mlx5_core_err(mdev, "IPSec initialization failed, %d\n", err);
	err = mlx5e_tls_init(priv);
	if (err)
		mlx5_core_err(mdev, "TLS initialization failed, %d\n", err);
	mlx5e_build_nic_netdev(netdev);
	err = mlx5e_devlink_port_register(priv);
	if (err)
		mlx5_core_err(mdev, "mlx5e_devlink_port_register failed, %d\n", err);
	mlx5e_health_create_reporters(priv);

	return 0;
}

static void mlx5e_nic_cleanup(struct mlx5e_priv *priv)
{
	mlx5e_health_destroy_reporters(priv);
	mlx5e_devlink_port_unregister(priv);
	mlx5e_tls_cleanup(priv);
	mlx5e_ipsec_cleanup(priv);
	mlx5e_netdev_cleanup(priv->netdev, priv);
}

static int mlx5e_init_nic_rx(struct mlx5e_priv *priv)
{
	struct mlx5_core_dev *mdev = priv->mdev;
	int err;

	mlx5e_create_q_counters(priv);

	err = mlx5e_open_drop_rq(priv, &priv->drop_rq);
	if (err) {
		mlx5_core_err(mdev, "open drop rq failed, %d\n", err);
		goto err_destroy_q_counters;
	}

	err = mlx5e_create_indirect_rqt(priv);
	if (err)
		goto err_close_drop_rq;

	err = mlx5e_create_direct_rqts(priv, priv->direct_tir);
	if (err)
		goto err_destroy_indirect_rqts;

	err = mlx5e_create_indirect_tirs(priv, true);
	if (err)
		goto err_destroy_direct_rqts;

	err = mlx5e_create_direct_tirs(priv, priv->direct_tir);
	if (err)
		goto err_destroy_indirect_tirs;

	err = mlx5e_create_direct_rqts(priv, priv->xsk_tir);
	if (unlikely(err))
		goto err_destroy_direct_tirs;

	err = mlx5e_create_direct_tirs(priv, priv->xsk_tir);
	if (unlikely(err))
		goto err_destroy_xsk_rqts;

	err = mlx5e_create_flow_steering(priv);
	if (err) {
		mlx5_core_warn(mdev, "create flow steering failed, %d\n", err);
		goto err_destroy_xsk_tirs;
	}

	err = mlx5e_tc_nic_init(priv);
	if (err)
		goto err_destroy_flow_steering;

	err = mlx5e_accel_init_rx(priv);
	if (err)
		goto err_tc_nic_cleanup;

#ifdef CONFIG_MLX5_EN_ARFS
	priv->netdev->rx_cpu_rmap =  mlx5_eq_table_get_rmap(priv->mdev);
#endif

	return 0;

err_tc_nic_cleanup:
	mlx5e_tc_nic_cleanup(priv);
err_destroy_flow_steering:
	mlx5e_destroy_flow_steering(priv);
err_destroy_xsk_tirs:
	mlx5e_destroy_direct_tirs(priv, priv->xsk_tir);
err_destroy_xsk_rqts:
	mlx5e_destroy_direct_rqts(priv, priv->xsk_tir);
err_destroy_direct_tirs:
	mlx5e_destroy_direct_tirs(priv, priv->direct_tir);
err_destroy_indirect_tirs:
	mlx5e_destroy_indirect_tirs(priv);
err_destroy_direct_rqts:
	mlx5e_destroy_direct_rqts(priv, priv->direct_tir);
err_destroy_indirect_rqts:
	mlx5e_destroy_rqt(priv, &priv->indir_rqt);
err_close_drop_rq:
	mlx5e_close_drop_rq(&priv->drop_rq);
err_destroy_q_counters:
	mlx5e_destroy_q_counters(priv);
	return err;
}

static void mlx5e_cleanup_nic_rx(struct mlx5e_priv *priv)
{
	mlx5e_accel_cleanup_rx(priv);
	mlx5e_tc_nic_cleanup(priv);
	mlx5e_destroy_flow_steering(priv);
	mlx5e_destroy_direct_tirs(priv, priv->xsk_tir);
	mlx5e_destroy_direct_rqts(priv, priv->xsk_tir);
	mlx5e_destroy_direct_tirs(priv, priv->direct_tir);
	mlx5e_destroy_indirect_tirs(priv);
	mlx5e_destroy_direct_rqts(priv, priv->direct_tir);
	mlx5e_destroy_rqt(priv, &priv->indir_rqt);
	mlx5e_close_drop_rq(&priv->drop_rq);
	mlx5e_destroy_q_counters(priv);
}

static int mlx5e_init_nic_tx(struct mlx5e_priv *priv)
{
	int err;

	err = mlx5e_create_tises(priv);
	if (err) {
		mlx5_core_warn(priv->mdev, "create tises failed, %d\n", err);
		return err;
	}

	mlx5e_dcbnl_initialize(priv);
	return 0;
}

static void mlx5e_nic_enable(struct mlx5e_priv *priv)
{
	struct net_device *netdev = priv->netdev;
	struct mlx5_core_dev *mdev = priv->mdev;

	mlx5e_init_l2_addr(priv);

	/* Marking the link as currently not needed by the Driver */
	if (!netif_running(netdev))
		mlx5e_modify_admin_state(mdev, MLX5_PORT_DOWN);

	mlx5e_set_netdev_mtu_boundaries(priv);
	mlx5e_set_dev_port_mtu(priv);

	mlx5_lag_add(mdev, netdev);

	mlx5e_enable_async_events(priv);
	if (mlx5e_monitor_counter_supported(priv))
		mlx5e_monitor_counter_init(priv);

	mlx5e_hv_vhca_stats_create(priv);
	if (netdev->reg_state != NETREG_REGISTERED)
		return;
	mlx5e_dcbnl_init_app(priv);

	queue_work(priv->wq, &priv->set_rx_mode_work);

	rtnl_lock();
	if (netif_running(netdev))
		mlx5e_open(netdev);
	udp_tunnel_nic_reset_ntf(priv->netdev);
	netif_device_attach(netdev);
	rtnl_unlock();
}

static void mlx5e_nic_disable(struct mlx5e_priv *priv)
{
	struct mlx5_core_dev *mdev = priv->mdev;

	if (priv->netdev->reg_state == NETREG_REGISTERED)
		mlx5e_dcbnl_delete_app(priv);

	rtnl_lock();
	if (netif_running(priv->netdev))
		mlx5e_close(priv->netdev);
	netif_device_detach(priv->netdev);
	rtnl_unlock();

	queue_work(priv->wq, &priv->set_rx_mode_work);

	mlx5e_hv_vhca_stats_destroy(priv);
	if (mlx5e_monitor_counter_supported(priv))
		mlx5e_monitor_counter_cleanup(priv);

	mlx5e_disable_async_events(priv);
	mlx5_lag_remove(mdev);
	mlx5_vxlan_reset_to_default(mdev->vxlan);
}

int mlx5e_update_nic_rx(struct mlx5e_priv *priv)
{
	return mlx5e_refresh_tirs(priv, false, false);
}

static const struct mlx5e_profile mlx5e_nic_profile = {
	.init		   = mlx5e_nic_init,
	.cleanup	   = mlx5e_nic_cleanup,
	.init_rx	   = mlx5e_init_nic_rx,
	.cleanup_rx	   = mlx5e_cleanup_nic_rx,
	.init_tx	   = mlx5e_init_nic_tx,
	.cleanup_tx	   = mlx5e_cleanup_nic_tx,
	.enable		   = mlx5e_nic_enable,
	.disable	   = mlx5e_nic_disable,
	.update_rx	   = mlx5e_update_nic_rx,
	.update_stats	   = mlx5e_stats_update_ndo_stats,
	.update_carrier	   = mlx5e_update_carrier,
	.rx_handlers       = &mlx5e_rx_handlers_nic,
	.max_tc		   = MLX5E_MAX_NUM_TC,
	.rq_groups	   = MLX5E_NUM_RQ_GROUPS(XSK),
	.stats_grps	   = mlx5e_nic_stats_grps,
	.stats_grps_num	   = mlx5e_nic_stats_grps_num,
};

/* mlx5e generic netdev management API (move to en_common.c) */

/* mlx5e_netdev_init/cleanup must be called from profile->init/cleanup callbacks */
int mlx5e_netdev_init(struct net_device *netdev,
		      struct mlx5e_priv *priv,
		      struct mlx5_core_dev *mdev,
		      const struct mlx5e_profile *profile,
		      void *ppriv)
{
	/* priv init */
	priv->mdev        = mdev;
	priv->netdev      = netdev;
	priv->profile     = profile;
	priv->ppriv       = ppriv;
	priv->msglevel    = MLX5E_MSG_LEVEL;
	priv->max_nch     = netdev->num_rx_queues / max_t(u8, profile->rq_groups, 1);
	priv->max_opened_tc = 1;

	if (!alloc_cpumask_var(&priv->scratchpad.cpumask, GFP_KERNEL))
		return -ENOMEM;

	mutex_init(&priv->state_lock);
	INIT_WORK(&priv->update_carrier_work, mlx5e_update_carrier_work);
	INIT_WORK(&priv->set_rx_mode_work, mlx5e_set_rx_mode_work);
	INIT_WORK(&priv->tx_timeout_work, mlx5e_tx_timeout_work);
	INIT_WORK(&priv->update_stats_work, mlx5e_update_stats_work);

	priv->wq = create_singlethread_workqueue("mlx5e");
	if (!priv->wq)
		goto err_free_cpumask;

	/* netdev init */
	netif_carrier_off(netdev);

	return 0;

err_free_cpumask:
	free_cpumask_var(priv->scratchpad.cpumask);

	return -ENOMEM;
}

void mlx5e_netdev_cleanup(struct net_device *netdev, struct mlx5e_priv *priv)
{
	destroy_workqueue(priv->wq);
	free_cpumask_var(priv->scratchpad.cpumask);
}

//mlx依据profile创建网络设备
struct net_device *mlx5e_create_netdev(struct mlx5_core_dev *mdev,
				       const struct mlx5e_profile *profile,
				       int nch,
				       void *ppriv)
{
	struct net_device *netdev;
	unsigned int ptp_txqs = 0;
	int err;

<<<<<<< HEAD
	//申请netdev设备
=======
	if (MLX5_CAP_GEN(mdev, ts_cqe_to_dest_cqn))
		ptp_txqs = profile->max_tc;

>>>>>>> e71ba945
	netdev = alloc_etherdev_mqs(sizeof(struct mlx5e_priv),
				    nch * profile->max_tc + ptp_txqs,
				    nch * profile->rq_groups);
	if (!netdev) {
		mlx5_core_err(mdev, "alloc_etherdev_mqs() failed\n");
		return NULL;
	}

	//初始化netdev设备
	err = profile->init(mdev, netdev, profile, ppriv);
	if (err) {
		mlx5_core_err(mdev, "failed to init mlx5e profile %d\n", err);
		goto err_free_netdev;
	}

	return netdev;

err_free_netdev:
	free_netdev(netdev);

	return NULL;
}

int mlx5e_attach_netdev(struct mlx5e_priv *priv)
{
	const bool take_rtnl = priv->netdev->reg_state == NETREG_REGISTERED;
	const struct mlx5e_profile *profile;
	int max_nch;
	int err;

	profile = priv->profile;
	clear_bit(MLX5E_STATE_DESTROYING, &priv->state);

	/* max number of channels may have changed */
	max_nch = mlx5e_get_max_num_channels(priv->mdev);
	if (priv->channels.params.num_channels > max_nch) {
		mlx5_core_warn(priv->mdev, "MLX5E: Reducing number of channels to %d\n", max_nch);
		/* Reducing the number of channels - RXFH has to be reset, and
		 * mlx5e_num_channels_changed below will build the RQT.
		 */
		priv->netdev->priv_flags &= ~IFF_RXFH_CONFIGURED;
		priv->channels.params.num_channels = max_nch;
	}
	/* 1. Set the real number of queues in the kernel the first time.
	 * 2. Set our default XPS cpumask.
	 * 3. Build the RQT.
	 *
	 * rtnl_lock is required by netif_set_real_num_*_queues in case the
	 * netdev has been registered by this point (if this function was called
	 * in the reload or resume flow).
	 */
	if (take_rtnl)
		rtnl_lock();
	err = mlx5e_num_channels_changed(priv);
	if (take_rtnl)
		rtnl_unlock();
	if (err)
		goto out;

	err = profile->init_tx(priv);
	if (err)
		goto out;

	//初始化rx队列相关
	err = profile->init_rx(priv);
	if (err)
		goto err_cleanup_tx;

	if (profile->enable)
		profile->enable(priv);

	return 0;

err_cleanup_tx:
	profile->cleanup_tx(priv);

out:
	set_bit(MLX5E_STATE_DESTROYING, &priv->state);
	cancel_work_sync(&priv->update_stats_work);
	return err;
}

void mlx5e_detach_netdev(struct mlx5e_priv *priv)
{
	const struct mlx5e_profile *profile = priv->profile;

	set_bit(MLX5E_STATE_DESTROYING, &priv->state);

	if (profile->disable)
		profile->disable(priv);
	flush_workqueue(priv->wq);

	profile->cleanup_rx(priv);
	profile->cleanup_tx(priv);
	cancel_work_sync(&priv->update_stats_work);
}

void mlx5e_destroy_netdev(struct mlx5e_priv *priv)
{
	const struct mlx5e_profile *profile = priv->profile;
	struct net_device *netdev = priv->netdev;

	if (profile->cleanup)
		profile->cleanup(priv);
	free_netdev(netdev);
}

static int mlx5e_resume(struct auxiliary_device *adev)
{
	struct mlx5_adev *edev = container_of(adev, struct mlx5_adev, adev);
	struct mlx5e_priv *priv = dev_get_drvdata(&adev->dev);
	struct net_device *netdev = priv->netdev;
	struct mlx5_core_dev *mdev = edev->mdev;
	int err;

	if (netif_device_present(netdev))
		return 0;

	err = mlx5e_create_mdev_resources(mdev);
	if (err)
		return err;

	err = mlx5e_attach_netdev(priv);
	if (err) {
		mlx5e_destroy_mdev_resources(mdev);
		return err;
	}

	return 0;
}

static int mlx5e_suspend(struct auxiliary_device *adev, pm_message_t state)
{
	struct mlx5e_priv *priv = dev_get_drvdata(&adev->dev);
	struct net_device *netdev = priv->netdev;
	struct mlx5_core_dev *mdev = priv->mdev;

	if (!netif_device_present(netdev))
		return -ENODEV;

	mlx5e_detach_netdev(priv);
	mlx5e_destroy_mdev_resources(mdev);
	return 0;
}

static int mlx5e_probe(struct auxiliary_device *adev,
		       const struct auxiliary_device_id *id)
{
	struct mlx5_adev *edev = container_of(adev, struct mlx5_adev, adev);
	struct mlx5_core_dev *mdev = edev->mdev;
	struct net_device *netdev;
	pm_message_t state = {};
	void *priv;
	int err;
	int nch;

<<<<<<< HEAD
	err = mlx5e_check_required_hca_cap(mdev);
	if (err)
		return NULL;

#ifdef CONFIG_MLX5_ESWITCH
	if (MLX5_ESWITCH_MANAGER(mdev) &&
	    mlx5_eswitch_mode(mdev->priv.eswitch) == MLX5_ESWITCH_OFFLOADS) {
		mlx5e_rep_register_vport_reps(mdev);
		return mdev;
	}
#endif

	//按nic模式初始化netdev
=======
>>>>>>> e71ba945
	nch = mlx5e_get_max_num_channels(mdev);
	netdev = mlx5e_create_netdev(mdev, &mlx5e_nic_profile, nch, NULL);
	if (!netdev) {
		mlx5_core_err(mdev, "mlx5e_create_netdev failed\n");
		return -ENOMEM;
	}

	dev_net_set(netdev, mlx5_core_net(mdev));
	priv = netdev_priv(netdev);
	dev_set_drvdata(&adev->dev, priv);

	err = mlx5e_resume(adev);
	if (err) {
		mlx5_core_err(mdev, "mlx5e_resume failed, %d\n", err);
		goto err_destroy_netdev;
	}

	err = register_netdev(netdev);
	if (err) {
		mlx5_core_err(mdev, "register_netdev failed, %d\n", err);
		goto err_resume;
	}

	mlx5e_devlink_port_type_eth_set(priv);

	mlx5e_dcbnl_init_app(priv);
	return 0;

err_resume:
	mlx5e_suspend(adev, state);
err_destroy_netdev:
	mlx5e_destroy_netdev(priv);
	return err;
}

static void mlx5e_remove(struct auxiliary_device *adev)
{
	struct mlx5e_priv *priv = dev_get_drvdata(&adev->dev);
	pm_message_t state = {};

	mlx5e_dcbnl_delete_app(priv);
	unregister_netdev(priv->netdev);
	mlx5e_suspend(adev, state);
	mlx5e_destroy_netdev(priv);
}

<<<<<<< HEAD
static struct mlx5_interface mlx5e_interface = {
	//增加以太网类型设备netdev(nic模式）
	.add       = mlx5e_add,
	//移除以太网类型设备
	.remove    = mlx5e_remove,
	.attach    = mlx5e_attach,
	.detach    = mlx5e_detach,
	.protocol  = MLX5_INTERFACE_PROTOCOL_ETH,
=======
static const struct auxiliary_device_id mlx5e_id_table[] = {
	{ .name = MLX5_ADEV_NAME ".eth", },
	{},
};

MODULE_DEVICE_TABLE(auxiliary, mlx5e_id_table);

static struct auxiliary_driver mlx5e_driver = {
	.name = "eth",
	.probe = mlx5e_probe,
	.remove = mlx5e_remove,
	.suspend = mlx5e_suspend,
	.resume = mlx5e_resume,
	.id_table = mlx5e_id_table,
>>>>>>> e71ba945
};

int mlx5e_init(void)
{
	int ret;

	mlx5e_ipsec_build_inverse_table();
	mlx5e_build_ptys2ethtool_map();
	ret = mlx5e_rep_init();
	if (ret)
		return ret;

	ret = auxiliary_driver_register(&mlx5e_driver);
	if (ret)
		mlx5e_rep_cleanup();
	return ret;
}

void mlx5e_cleanup(void)
{
	auxiliary_driver_unregister(&mlx5e_driver);
	mlx5e_rep_cleanup();
}<|MERGE_RESOLUTION|>--- conflicted
+++ resolved
@@ -1989,11 +1989,7 @@
 	c->num_tc   = params->num_tc;/*channel中tc的数量*/
 	c->xdp      = !!params->xdp_prog;
 	c->stats    = &priv->channel_stats[ix].ch;
-<<<<<<< HEAD
-	c->irq_desc = irq_to_desc(irq);/*channel对应的中断描述符*/
-=======
 	c->aff_mask = irq_get_effective_affinity_mask(irq);
->>>>>>> e71ba945
 	c->lag_port = mlx5e_enumerate_lag_port(priv->mdev, ix);
 
 	//为此netdev的注册收包回调（软中断触发后被调用）
@@ -5395,13 +5391,10 @@
 	unsigned int ptp_txqs = 0;
 	int err;
 
-<<<<<<< HEAD
-	//申请netdev设备
-=======
 	if (MLX5_CAP_GEN(mdev, ts_cqe_to_dest_cqn))
 		ptp_txqs = profile->max_tc;
 
->>>>>>> e71ba945
+	//申请netdev设备
 	netdev = alloc_etherdev_mqs(sizeof(struct mlx5e_priv),
 				    nch * profile->max_tc + ptp_txqs,
 				    nch * profile->rq_groups);
@@ -5558,22 +5551,7 @@
 	int err;
 	int nch;
 
-<<<<<<< HEAD
-	err = mlx5e_check_required_hca_cap(mdev);
-	if (err)
-		return NULL;
-
-#ifdef CONFIG_MLX5_ESWITCH
-	if (MLX5_ESWITCH_MANAGER(mdev) &&
-	    mlx5_eswitch_mode(mdev->priv.eswitch) == MLX5_ESWITCH_OFFLOADS) {
-		mlx5e_rep_register_vport_reps(mdev);
-		return mdev;
-	}
-#endif
-
 	//按nic模式初始化netdev
-=======
->>>>>>> e71ba945
 	nch = mlx5e_get_max_num_channels(mdev);
 	netdev = mlx5e_create_netdev(mdev, &mlx5e_nic_profile, nch, NULL);
 	if (!netdev) {
@@ -5620,16 +5598,6 @@
 	mlx5e_destroy_netdev(priv);
 }
 
-<<<<<<< HEAD
-static struct mlx5_interface mlx5e_interface = {
-	//增加以太网类型设备netdev(nic模式）
-	.add       = mlx5e_add,
-	//移除以太网类型设备
-	.remove    = mlx5e_remove,
-	.attach    = mlx5e_attach,
-	.detach    = mlx5e_detach,
-	.protocol  = MLX5_INTERFACE_PROTOCOL_ETH,
-=======
 static const struct auxiliary_device_id mlx5e_id_table[] = {
 	{ .name = MLX5_ADEV_NAME ".eth", },
 	{},
@@ -5644,7 +5612,6 @@
 	.suspend = mlx5e_suspend,
 	.resume = mlx5e_resume,
 	.id_table = mlx5e_id_table,
->>>>>>> e71ba945
 };
 
 int mlx5e_init(void)
