--- conflicted
+++ resolved
@@ -1964,14 +1964,7 @@
 	c->irq_desc = irq_to_desc(irq);/*channel对应的中断描述符*/
 	c->lag_port = mlx5e_enumerate_lag_port(priv->mdev, ix);
 
-<<<<<<< HEAD
-	err = mlx5e_alloc_xps_cpumask(c, params);
-	if (err)
-		goto err_free_channel;
-
 	//为此netdev的注册收包回调（软中断触发后被调用）
-=======
->>>>>>> b032227c
 	netif_napi_add(netdev, &c->napi, mlx5e_napi_poll, 64);
 
 	err = mlx5e_open_queues(c, params, cparam);
