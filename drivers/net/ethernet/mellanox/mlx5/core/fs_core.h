--- conflicted
+++ resolved
@@ -188,13 +188,8 @@
 };
 
 struct mlx5_flow_handle {
-<<<<<<< HEAD
 	int num_rules;//rule数组大小
-	struct mlx5_flow_rule *rule[];/*记录目标*/
-=======
-	int num_rules;
-	struct mlx5_flow_rule *rule[] __counted_by(num_rules);
->>>>>>> 9d1694dc
+	struct mlx5_flow_rule *rule[] __counted_by(num_rules);/*记录目标*/
 };
 
 /* Type of children is mlx5_flow_group */
