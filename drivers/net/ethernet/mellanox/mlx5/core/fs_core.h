--- conflicted
+++ resolved
@@ -186,11 +186,8 @@
 	u32				dests_size;
 	//索引号（id+group->start_index)
 	u32				index;
-<<<<<<< HEAD
+	struct mlx5_flow_context	flow_context;
 	//flow table entry的对应的动作
-=======
-	struct mlx5_flow_context	flow_context;
->>>>>>> 5f9e832c
 	struct mlx5_flow_act		action;
 	enum fs_fte_status		status;
 	struct mlx5_fc			*counter;
