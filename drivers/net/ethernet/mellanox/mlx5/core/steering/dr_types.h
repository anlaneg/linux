--- conflicted
+++ resolved
@@ -733,12 +733,7 @@
 			struct mlx5dr_domain *dmn;
 			struct mlx5dr_icm_chunk *chunk;
 			u8 *data;
-<<<<<<< HEAD
-			u32 data_size;
 			u16 num_of_actions;/*action数目(结合data提供action)*/
-=======
-			u16 num_of_actions;
->>>>>>> e71ba945
 			u32 index;
 			u8 allow_rx:1;
 			u8 allow_tx:1;
