/* SPDX-License-Identifier: GPL-2.0 OR Linux-OpenIB */
/* Copyright (c) 2019, Mellanox Technologies */

#ifndef	_DR_TYPES_
#define	_DR_TYPES_

#include <linux/mlx5/driver.h>
#include <linux/refcount.h>
#include "fs_core.h"
#include "wq.h"
#include "lib/mlx5.h"
#include "mlx5_ifc_dr.h"
#include "mlx5dr.h"

#define DR_RULE_MAX_STES 18
#define DR_ACTION_MAX_STES 5
#define WIRE_PORT 0xFFFF
#define DR_STE_SVLAN 0x1
#define DR_STE_CVLAN 0x2
#define DR_SZ_MATCH_PARAM (MLX5_ST_SZ_DW_MATCH_PARAM * 4)
#define DR_NUM_OF_FLEX_PARSERS 8
#define DR_STE_MAX_FLEX_0_ID 3
#define DR_STE_MAX_FLEX_1_ID 7

#define mlx5dr_err(dmn, arg...) mlx5_core_err((dmn)->mdev, ##arg)
#define mlx5dr_info(dmn, arg...) mlx5_core_info((dmn)->mdev, ##arg)
#define mlx5dr_dbg(dmn, arg...) mlx5_core_dbg((dmn)->mdev, ##arg)

static inline bool dr_is_flex_parser_0_id(u8 parser_id)
{
	return parser_id <= DR_STE_MAX_FLEX_0_ID;
}

static inline bool dr_is_flex_parser_1_id(u8 parser_id)
{
	return parser_id > DR_STE_MAX_FLEX_0_ID;
}

enum mlx5dr_icm_chunk_size {
	DR_CHUNK_SIZE_1,
	DR_CHUNK_SIZE_MIN = DR_CHUNK_SIZE_1, /* keep updated when changing */
	DR_CHUNK_SIZE_2,
	DR_CHUNK_SIZE_4,
	DR_CHUNK_SIZE_8,
	DR_CHUNK_SIZE_16,
	DR_CHUNK_SIZE_32,
	DR_CHUNK_SIZE_64,
	DR_CHUNK_SIZE_128,
	DR_CHUNK_SIZE_256,
	DR_CHUNK_SIZE_512,
	DR_CHUNK_SIZE_1K,
	DR_CHUNK_SIZE_2K,
	DR_CHUNK_SIZE_4K,
	DR_CHUNK_SIZE_8K,
	DR_CHUNK_SIZE_16K,
	DR_CHUNK_SIZE_32K,
	DR_CHUNK_SIZE_64K,
	DR_CHUNK_SIZE_128K,
	DR_CHUNK_SIZE_256K,
	DR_CHUNK_SIZE_512K,
	DR_CHUNK_SIZE_1024K,
	DR_CHUNK_SIZE_2048K,
	DR_CHUNK_SIZE_MAX,
};

enum mlx5dr_icm_type {
	DR_ICM_TYPE_STE,
	DR_ICM_TYPE_MODIFY_ACTION,
};

static inline enum mlx5dr_icm_chunk_size
mlx5dr_icm_next_higher_chunk(enum mlx5dr_icm_chunk_size chunk)
{
	chunk += 2;
	if (chunk < DR_CHUNK_SIZE_MAX)
		return chunk;

	return DR_CHUNK_SIZE_MAX;
}

enum {
	DR_STE_SIZE = 64,
	DR_STE_SIZE_CTRL = 32,
	DR_STE_SIZE_TAG = 16,
	DR_STE_SIZE_MASK = 16,
};

enum {
	DR_STE_SIZE_REDUCED = DR_STE_SIZE - DR_STE_SIZE_MASK,
};

enum mlx5dr_ste_ctx_action_cap {
	DR_STE_CTX_ACTION_CAP_NONE = 0,
	DR_STE_CTX_ACTION_CAP_RX_ENCAP = 1 << 0,
};

enum {
	DR_MODIFY_ACTION_SIZE = 8,
};

enum mlx5dr_matcher_criteria {
	DR_MATCHER_CRITERIA_EMPTY = 0,
	DR_MATCHER_CRITERIA_OUTER = 1 << 0,
	DR_MATCHER_CRITERIA_MISC = 1 << 1,
	DR_MATCHER_CRITERIA_INNER = 1 << 2,
	DR_MATCHER_CRITERIA_MISC2 = 1 << 3,
	DR_MATCHER_CRITERIA_MISC3 = 1 << 4,
	DR_MATCHER_CRITERIA_MISC4 = 1 << 5,
	DR_MATCHER_CRITERIA_MAX = 1 << 6,
};

enum mlx5dr_action_type {
	DR_ACTION_TYP_TNL_L2_TO_L2,
	DR_ACTION_TYP_L2_TO_TNL_L2,
	DR_ACTION_TYP_TNL_L3_TO_L2,
	DR_ACTION_TYP_L2_TO_TNL_L3,
	DR_ACTION_TYP_DROP,
	DR_ACTION_TYP_QP,
	DR_ACTION_TYP_FT,
	DR_ACTION_TYP_CTR,
	DR_ACTION_TYP_TAG,
	DR_ACTION_TYP_MODIFY_HDR,
	DR_ACTION_TYP_VPORT,
	DR_ACTION_TYP_POP_VLAN,
	DR_ACTION_TYP_PUSH_VLAN,
	DR_ACTION_TYP_INSERT_HDR,
	DR_ACTION_TYP_SAMPLER,
	DR_ACTION_TYP_MAX,
};

enum mlx5dr_ipv {
	DR_RULE_IPV4,
	DR_RULE_IPV6,
	DR_RULE_IPV_MAX,
};

struct mlx5dr_icm_pool;
struct mlx5dr_icm_chunk;
struct mlx5dr_icm_buddy_mem;
struct mlx5dr_ste_htbl;
struct mlx5dr_match_param;
struct mlx5dr_cmd_caps;
struct mlx5dr_matcher_rx_tx;
struct mlx5dr_ste_ctx;

struct mlx5dr_ste {
	u8 *hw_ste;
	/* refcount: indicates the num of rules that using this ste */
	u32 refcount;

	/* attached to the miss_list head at each htbl entry */
	struct list_head miss_list_node;

	/* each rule member that uses this ste attached here */
	struct list_head rule_list;

	/* this ste is member of htbl */
	struct mlx5dr_ste_htbl *htbl;

	struct mlx5dr_ste_htbl *next_htbl;

	/* this ste is part of a rule, located in ste's chain */
	u8 ste_chain_location;
};

struct mlx5dr_ste_htbl_ctrl {
	/* total number of valid entries belonging to this hash table. This
	 * includes the non collision and collision entries
	 */
	unsigned int num_of_valid_entries;

	/* total number of collisions entries attached to this table */
	unsigned int num_of_collisions;
	unsigned int increase_threshold;
	u8 may_grow:1;
};

struct mlx5dr_ste_htbl {
	u16 lu_type;
	u16 byte_mask;
	u32 refcount;
	struct mlx5dr_icm_chunk *chunk;
	struct mlx5dr_ste *ste_arr;
	u8 *hw_ste_arr;

	struct list_head *miss_list;

	enum mlx5dr_icm_chunk_size chunk_size;
	struct mlx5dr_ste *pointing_ste;

	struct mlx5dr_ste_htbl_ctrl ctrl;
};

struct mlx5dr_ste_send_info {
	struct mlx5dr_ste *ste;
	struct list_head send_list;
	u16 size;
	u16 offset;
	u8 data_cont[DR_STE_SIZE];
	u8 *data;
};

void mlx5dr_send_fill_and_append_ste_send_info(struct mlx5dr_ste *ste, u16 size,
					       u16 offset, u8 *data,
					       struct mlx5dr_ste_send_info *ste_info,
					       struct list_head *send_list,
					       bool copy_data);

struct mlx5dr_ste_build {
	u8 inner:1;
	u8 rx:1;
	u8 vhca_id_valid:1;
	struct mlx5dr_domain *dmn;
	struct mlx5dr_cmd_caps *caps;
	u16 lu_type;
	u16 byte_mask;
	u8 bit_mask[DR_STE_SIZE_MASK];
	int (*ste_build_tag_func)(struct mlx5dr_match_param *spec,
				  struct mlx5dr_ste_build *sb,
				  u8 *tag);
};

struct mlx5dr_ste_htbl *
mlx5dr_ste_htbl_alloc(struct mlx5dr_icm_pool *pool,
		      enum mlx5dr_icm_chunk_size chunk_size,
		      u16 lu_type, u16 byte_mask);

int mlx5dr_ste_htbl_free(struct mlx5dr_ste_htbl *htbl);

static inline void mlx5dr_htbl_put(struct mlx5dr_ste_htbl *htbl)
{
	htbl->refcount--;
	if (!htbl->refcount)
		mlx5dr_ste_htbl_free(htbl);
}

static inline void mlx5dr_htbl_get(struct mlx5dr_ste_htbl *htbl)
{
	htbl->refcount++;
}

/* STE utils */
u32 mlx5dr_ste_calc_hash_index(u8 *hw_ste_p, struct mlx5dr_ste_htbl *htbl);
void mlx5dr_ste_set_miss_addr(struct mlx5dr_ste_ctx *ste_ctx,
			      u8 *hw_ste, u64 miss_addr);
void mlx5dr_ste_set_hit_addr(struct mlx5dr_ste_ctx *ste_ctx,
			     u8 *hw_ste, u64 icm_addr, u32 ht_size);
void mlx5dr_ste_set_hit_addr_by_next_htbl(struct mlx5dr_ste_ctx *ste_ctx,
					  u8 *hw_ste,
					  struct mlx5dr_ste_htbl *next_htbl);
void mlx5dr_ste_set_bit_mask(u8 *hw_ste_p, u8 *bit_mask);
bool mlx5dr_ste_is_last_in_rule(struct mlx5dr_matcher_rx_tx *nic_matcher,
				u8 ste_location);
u64 mlx5dr_ste_get_icm_addr(struct mlx5dr_ste *ste);
u64 mlx5dr_ste_get_mr_addr(struct mlx5dr_ste *ste);
struct list_head *mlx5dr_ste_get_miss_list(struct mlx5dr_ste *ste);

#define MLX5DR_MAX_VLANS 2

struct mlx5dr_ste_actions_attr {
	u32	modify_index;
	u16	modify_actions;
	u32	decap_index;
	u16	decap_actions;
	u8	decap_with_vlan:1;
	u64	final_icm_addr;
	u32	flow_tag;
	u32	ctr_id;
	u16	gvmi;
	u16	hit_gvmi;
	struct {
		u32	id;
		u32	size;
		u8	param_0;
		u8	param_1;
	} reformat;
	struct {
		int	count;
		u32	headers[MLX5DR_MAX_VLANS];
	} vlans;
};

void mlx5dr_ste_set_actions_rx(struct mlx5dr_ste_ctx *ste_ctx,
			       struct mlx5dr_domain *dmn,
			       u8 *action_type_set,
			       u8 *last_ste,
			       struct mlx5dr_ste_actions_attr *attr,
			       u32 *added_stes);
void mlx5dr_ste_set_actions_tx(struct mlx5dr_ste_ctx *ste_ctx,
			       struct mlx5dr_domain *dmn,
			       u8 *action_type_set,
			       u8 *last_ste,
			       struct mlx5dr_ste_actions_attr *attr,
			       u32 *added_stes);

void mlx5dr_ste_set_action_set(struct mlx5dr_ste_ctx *ste_ctx,
			       __be64 *hw_action,
			       u8 hw_field,
			       u8 shifter,
			       u8 length,
			       u32 data);
void mlx5dr_ste_set_action_add(struct mlx5dr_ste_ctx *ste_ctx,
			       __be64 *hw_action,
			       u8 hw_field,
			       u8 shifter,
			       u8 length,
			       u32 data);
void mlx5dr_ste_set_action_copy(struct mlx5dr_ste_ctx *ste_ctx,
				__be64 *hw_action,
				u8 dst_hw_field,
				u8 dst_shifter,
				u8 dst_len,
				u8 src_hw_field,
				u8 src_shifter);
int mlx5dr_ste_set_action_decap_l3_list(struct mlx5dr_ste_ctx *ste_ctx,
					void *data,
					u32 data_sz,
					u8 *hw_action,
					u32 hw_action_sz,
					u16 *used_hw_action_num);

const struct mlx5dr_ste_action_modify_field *
mlx5dr_ste_conv_modify_hdr_sw_field(struct mlx5dr_ste_ctx *ste_ctx, u16 sw_field);

struct mlx5dr_ste_ctx *mlx5dr_ste_get_ctx(u8 version);
void mlx5dr_ste_free(struct mlx5dr_ste *ste,
		     struct mlx5dr_matcher *matcher,
		     struct mlx5dr_matcher_rx_tx *nic_matcher);
static inline void mlx5dr_ste_put(struct mlx5dr_ste *ste,
				  struct mlx5dr_matcher *matcher,
				  struct mlx5dr_matcher_rx_tx *nic_matcher)
{
	ste->refcount--;
	if (!ste->refcount)
		mlx5dr_ste_free(ste, matcher, nic_matcher);
}

/* initial as 0, increased only when ste appears in a new rule */
static inline void mlx5dr_ste_get(struct mlx5dr_ste *ste)
{
	ste->refcount++;
}

static inline bool mlx5dr_ste_is_not_used(struct mlx5dr_ste *ste)
{
	return !ste->refcount;
}

bool mlx5dr_ste_equal_tag(void *src, void *dst);
int mlx5dr_ste_create_next_htbl(struct mlx5dr_matcher *matcher,
				struct mlx5dr_matcher_rx_tx *nic_matcher,
				struct mlx5dr_ste *ste,
				u8 *cur_hw_ste,
				enum mlx5dr_icm_chunk_size log_table_size);

/* STE build functions */
int mlx5dr_ste_build_pre_check(struct mlx5dr_domain *dmn,
			       u8 match_criteria,
			       struct mlx5dr_match_param *mask,
			       struct mlx5dr_match_param *value);
int mlx5dr_ste_build_ste_arr(struct mlx5dr_matcher *matcher,
			     struct mlx5dr_matcher_rx_tx *nic_matcher,
			     struct mlx5dr_match_param *value,
			     u8 *ste_arr);
void mlx5dr_ste_build_eth_l2_src_dst(struct mlx5dr_ste_ctx *ste_ctx,
				     struct mlx5dr_ste_build *builder,
				     struct mlx5dr_match_param *mask,
				     bool inner, bool rx);
void mlx5dr_ste_build_eth_l3_ipv4_5_tuple(struct mlx5dr_ste_ctx *ste_ctx,
					  struct mlx5dr_ste_build *sb,
					  struct mlx5dr_match_param *mask,
					  bool inner, bool rx);
void mlx5dr_ste_build_eth_l3_ipv4_misc(struct mlx5dr_ste_ctx *ste_ctx,
				       struct mlx5dr_ste_build *sb,
				       struct mlx5dr_match_param *mask,
				       bool inner, bool rx);
void mlx5dr_ste_build_eth_l3_ipv6_dst(struct mlx5dr_ste_ctx *ste_ctx,
				      struct mlx5dr_ste_build *sb,
				      struct mlx5dr_match_param *mask,
				      bool inner, bool rx);
void mlx5dr_ste_build_eth_l3_ipv6_src(struct mlx5dr_ste_ctx *ste_ctx,
				      struct mlx5dr_ste_build *sb,
				      struct mlx5dr_match_param *mask,
				      bool inner, bool rx);
void mlx5dr_ste_build_eth_l2_src(struct mlx5dr_ste_ctx *ste_ctx,
				 struct mlx5dr_ste_build *sb,
				 struct mlx5dr_match_param *mask,
				 bool inner, bool rx);
void mlx5dr_ste_build_eth_l2_dst(struct mlx5dr_ste_ctx *ste_ctx,
				 struct mlx5dr_ste_build *sb,
				 struct mlx5dr_match_param *mask,
				 bool inner, bool rx);
void mlx5dr_ste_build_eth_l2_tnl(struct mlx5dr_ste_ctx *ste_ctx,
				 struct mlx5dr_ste_build *sb,
				 struct mlx5dr_match_param *mask,
				 bool inner, bool rx);
void mlx5dr_ste_build_eth_ipv6_l3_l4(struct mlx5dr_ste_ctx *ste_ctx,
				     struct mlx5dr_ste_build *sb,
				     struct mlx5dr_match_param *mask,
				     bool inner, bool rx);
void mlx5dr_ste_build_eth_l4_misc(struct mlx5dr_ste_ctx *ste_ctx,
				  struct mlx5dr_ste_build *sb,
				  struct mlx5dr_match_param *mask,
				  bool inner, bool rx);
void mlx5dr_ste_build_tnl_gre(struct mlx5dr_ste_ctx *ste_ctx,
			      struct mlx5dr_ste_build *sb,
			      struct mlx5dr_match_param *mask,
			      bool inner, bool rx);
void mlx5dr_ste_build_mpls(struct mlx5dr_ste_ctx *ste_ctx,
			   struct mlx5dr_ste_build *sb,
			   struct mlx5dr_match_param *mask,
			   bool inner, bool rx);
void mlx5dr_ste_build_tnl_mpls(struct mlx5dr_ste_ctx *ste_ctx,
			       struct mlx5dr_ste_build *sb,
			       struct mlx5dr_match_param *mask,
			       bool inner, bool rx);
void mlx5dr_ste_build_tnl_mpls_over_gre(struct mlx5dr_ste_ctx *ste_ctx,
					struct mlx5dr_ste_build *sb,
					struct mlx5dr_match_param *mask,
					struct mlx5dr_cmd_caps *caps,
					bool inner, bool rx);
void mlx5dr_ste_build_tnl_mpls_over_udp(struct mlx5dr_ste_ctx *ste_ctx,
					struct mlx5dr_ste_build *sb,
					struct mlx5dr_match_param *mask,
					struct mlx5dr_cmd_caps *caps,
					bool inner, bool rx);
void mlx5dr_ste_build_icmp(struct mlx5dr_ste_ctx *ste_ctx,
			   struct mlx5dr_ste_build *sb,
			   struct mlx5dr_match_param *mask,
			   struct mlx5dr_cmd_caps *caps,
			   bool inner, bool rx);
void mlx5dr_ste_build_tnl_vxlan_gpe(struct mlx5dr_ste_ctx *ste_ctx,
				    struct mlx5dr_ste_build *sb,
				    struct mlx5dr_match_param *mask,
				    bool inner, bool rx);
void mlx5dr_ste_build_tnl_geneve(struct mlx5dr_ste_ctx *ste_ctx,
				 struct mlx5dr_ste_build *sb,
				 struct mlx5dr_match_param *mask,
				 bool inner, bool rx);
void mlx5dr_ste_build_tnl_geneve_tlv_opt(struct mlx5dr_ste_ctx *ste_ctx,
					 struct mlx5dr_ste_build *sb,
					 struct mlx5dr_match_param *mask,
					 struct mlx5dr_cmd_caps *caps,
					 bool inner, bool rx);
void mlx5dr_ste_build_tnl_gtpu(struct mlx5dr_ste_ctx *ste_ctx,
			       struct mlx5dr_ste_build *sb,
			       struct mlx5dr_match_param *mask,
			       bool inner, bool rx);
void mlx5dr_ste_build_tnl_gtpu_flex_parser_0(struct mlx5dr_ste_ctx *ste_ctx,
					     struct mlx5dr_ste_build *sb,
					     struct mlx5dr_match_param *mask,
					     struct mlx5dr_cmd_caps *caps,
					     bool inner, bool rx);
void mlx5dr_ste_build_tnl_gtpu_flex_parser_1(struct mlx5dr_ste_ctx *ste_ctx,
					     struct mlx5dr_ste_build *sb,
					     struct mlx5dr_match_param *mask,
					     struct mlx5dr_cmd_caps *caps,
					     bool inner, bool rx);
void mlx5dr_ste_build_general_purpose(struct mlx5dr_ste_ctx *ste_ctx,
				      struct mlx5dr_ste_build *sb,
				      struct mlx5dr_match_param *mask,
				      bool inner, bool rx);
void mlx5dr_ste_build_register_0(struct mlx5dr_ste_ctx *ste_ctx,
				 struct mlx5dr_ste_build *sb,
				 struct mlx5dr_match_param *mask,
				 bool inner, bool rx);
void mlx5dr_ste_build_register_1(struct mlx5dr_ste_ctx *ste_ctx,
				 struct mlx5dr_ste_build *sb,
				 struct mlx5dr_match_param *mask,
				 bool inner, bool rx);
void mlx5dr_ste_build_src_gvmi_qpn(struct mlx5dr_ste_ctx *ste_ctx,
				   struct mlx5dr_ste_build *sb,
				   struct mlx5dr_match_param *mask,
				   struct mlx5dr_domain *dmn,
				   bool inner, bool rx);
void mlx5dr_ste_build_flex_parser_0(struct mlx5dr_ste_ctx *ste_ctx,
				    struct mlx5dr_ste_build *sb,
				    struct mlx5dr_match_param *mask,
				    bool inner, bool rx);
void mlx5dr_ste_build_flex_parser_1(struct mlx5dr_ste_ctx *ste_ctx,
				    struct mlx5dr_ste_build *sb,
				    struct mlx5dr_match_param *mask,
				    bool inner, bool rx);
void mlx5dr_ste_build_empty_always_hit(struct mlx5dr_ste_build *sb, bool rx);

/* Actions utils */
int mlx5dr_actions_build_ste_arr(struct mlx5dr_matcher *matcher,
				 struct mlx5dr_matcher_rx_tx *nic_matcher,
				 struct mlx5dr_action *actions[],
				 u32 num_actions,
				 u8 *ste_arr,
				 u32 *new_hw_ste_arr_sz);

struct mlx5dr_match_spec {
	u32 smac_47_16;		/* Source MAC address of incoming packet */
	/* Incoming packet Ethertype - this is the Ethertype
	 * following the last VLAN tag of the packet
	 */
	u32 ethertype:16;
	u32 smac_15_0:16;	/* Source MAC address of incoming packet */
	u32 dmac_47_16;		/* Destination MAC address of incoming packet */
	/* VLAN ID of first VLAN tag in the incoming packet.
	 * Valid only when cvlan_tag==1 or svlan_tag==1
	 */
	u32 first_vid:12;
	/* CFI bit of first VLAN tag in the incoming packet.
	 * Valid only when cvlan_tag==1 or svlan_tag==1
	 */
	u32 first_cfi:1;
	/* Priority of first VLAN tag in the incoming packet.
	 * Valid only when cvlan_tag==1 or svlan_tag==1
	 */
	u32 first_prio:3;
	u32 dmac_15_0:16;	/* Destination MAC address of incoming packet */
	/* TCP flags. ;Bit 0: FIN;Bit 1: SYN;Bit 2: RST;Bit 3: PSH;Bit 4: ACK;
	 *             Bit 5: URG;Bit 6: ECE;Bit 7: CWR;Bit 8: NS
	 */
	u32 tcp_flags:9;
	u32 ip_version:4;	/* IP version */
	u32 frag:1;		/* Packet is an IP fragment */
	/* The first vlan in the packet is s-vlan (0x8a88).
	 * cvlan_tag and svlan_tag cannot be set together
	 */
	u32 svlan_tag:1;
	/* The first vlan in the packet is c-vlan (0x8100).
	 * cvlan_tag and svlan_tag cannot be set together
	 */
	u32 cvlan_tag:1;
	/* Explicit Congestion Notification derived from
	 * Traffic Class/TOS field of IPv6/v4
	 */
	u32 ip_ecn:2;
	/* Differentiated Services Code Point derived from
	 * Traffic Class/TOS field of IPv6/v4
	 */
	u32 ip_dscp:6;
	u32 ip_protocol:8;	/* IP protocol */
	/* TCP destination port.
	 * tcp and udp sport/dport are mutually exclusive
	 */
	u32 tcp_dport:16;
	/* TCP source port.;tcp and udp sport/dport are mutually exclusive */
	u32 tcp_sport:16;
	u32 ttl_hoplimit:8;
	u32 reserved:24;
	/* UDP destination port.;tcp and udp sport/dport are mutually exclusive */
	u32 udp_dport:16;
	/* UDP source port.;tcp and udp sport/dport are mutually exclusive */
	u32 udp_sport:16;
	/* IPv6 source address of incoming packets
	 * For IPv4 address use bits 31:0 (rest of the bits are reserved)
	 * This field should be qualified by an appropriate ethertype
	 */
	u32 src_ip_127_96;
	/* IPv6 source address of incoming packets
	 * For IPv4 address use bits 31:0 (rest of the bits are reserved)
	 * This field should be qualified by an appropriate ethertype
	 */
	u32 src_ip_95_64;
	/* IPv6 source address of incoming packets
	 * For IPv4 address use bits 31:0 (rest of the bits are reserved)
	 * This field should be qualified by an appropriate ethertype
	 */
	u32 src_ip_63_32;
	/* IPv6 source address of incoming packets
	 * For IPv4 address use bits 31:0 (rest of the bits are reserved)
	 * This field should be qualified by an appropriate ethertype
	 */
	u32 src_ip_31_0;
	/* IPv6 destination address of incoming packets
	 * For IPv4 address use bits 31:0 (rest of the bits are reserved)
	 * This field should be qualified by an appropriate ethertype
	 */
	u32 dst_ip_127_96;
	/* IPv6 destination address of incoming packets
	 * For IPv4 address use bits 31:0 (rest of the bits are reserved)
	 * This field should be qualified by an appropriate ethertype
	 */
	u32 dst_ip_95_64;
	/* IPv6 destination address of incoming packets
	 * For IPv4 address use bits 31:0 (rest of the bits are reserved)
	 * This field should be qualified by an appropriate ethertype
	 */
	u32 dst_ip_63_32;
	/* IPv6 destination address of incoming packets
	 * For IPv4 address use bits 31:0 (rest of the bits are reserved)
	 * This field should be qualified by an appropriate ethertype
	 */
	u32 dst_ip_31_0;
};

struct mlx5dr_match_misc {
	u32 source_sqn:24;		/* Source SQN */
	u32 source_vhca_port:4;
	/* used with GRE, sequence number exist when gre_s_present == 1 */
	u32 gre_s_present:1;
	/* used with GRE, key exist when gre_k_present == 1 */
	u32 gre_k_present:1;
	u32 reserved_auto1:1;
	/* used with GRE, checksum exist when gre_c_present == 1 */
	u32 gre_c_present:1;
	/* Source port.;0xffff determines wire port */
	u32 source_port:16;
	u32 source_eswitch_owner_vhca_id:16;
	/* VLAN ID of first VLAN tag the inner header of the incoming packet.
	 * Valid only when inner_second_cvlan_tag ==1 or inner_second_svlan_tag ==1
	 */
	u32 inner_second_vid:12;
	/* CFI bit of first VLAN tag in the inner header of the incoming packet.
	 * Valid only when inner_second_cvlan_tag ==1 or inner_second_svlan_tag ==1
	 */
	u32 inner_second_cfi:1;
	/* Priority of second VLAN tag in the inner header of the incoming packet.
	 * Valid only when inner_second_cvlan_tag ==1 or inner_second_svlan_tag ==1
	 */
	u32 inner_second_prio:3;
	/* VLAN ID of first VLAN tag the outer header of the incoming packet.
	 * Valid only when outer_second_cvlan_tag ==1 or outer_second_svlan_tag ==1
	 */
	u32 outer_second_vid:12;
	/* CFI bit of first VLAN tag in the outer header of the incoming packet.
	 * Valid only when outer_second_cvlan_tag ==1 or outer_second_svlan_tag ==1
	 */
	u32 outer_second_cfi:1;
	/* Priority of second VLAN tag in the outer header of the incoming packet.
	 * Valid only when outer_second_cvlan_tag ==1 or outer_second_svlan_tag ==1
	 */
	u32 outer_second_prio:3;
	u32 gre_protocol:16;		/* GRE Protocol (outer) */
	u32 reserved_auto3:12;
	/* The second vlan in the inner header of the packet is s-vlan (0x8a88).
	 * inner_second_cvlan_tag and inner_second_svlan_tag cannot be set together
	 */
	u32 inner_second_svlan_tag:1;
	/* The second vlan in the outer header of the packet is s-vlan (0x8a88).
	 * outer_second_cvlan_tag and outer_second_svlan_tag cannot be set together
	 */
	u32 outer_second_svlan_tag:1;
	/* The second vlan in the inner header of the packet is c-vlan (0x8100).
	 * inner_second_cvlan_tag and inner_second_svlan_tag cannot be set together
	 */
	u32 inner_second_cvlan_tag:1;
	/* The second vlan in the outer header of the packet is c-vlan (0x8100).
	 * outer_second_cvlan_tag and outer_second_svlan_tag cannot be set together
	 */
	u32 outer_second_cvlan_tag:1;
	u32 gre_key_l:8;		/* GRE Key [7:0] (outer) */
	u32 gre_key_h:24;		/* GRE Key[31:8] (outer) */
	u32 reserved_auto4:8;
	u32 vxlan_vni:24;		/* VXLAN VNI (outer) */
	u32 geneve_oam:1;		/* GENEVE OAM field (outer) */
	u32 reserved_auto5:7;
	u32 geneve_vni:24;		/* GENEVE VNI field (outer) */
	u32 outer_ipv6_flow_label:20;	/* Flow label of incoming IPv6 packet (outer) */
	u32 reserved_auto6:12;
	u32 inner_ipv6_flow_label:20;	/* Flow label of incoming IPv6 packet (inner) */
	u32 reserved_auto7:12;
	u32 geneve_protocol_type:16;	/* GENEVE protocol type (outer) */
	u32 geneve_opt_len:6;		/* GENEVE OptLen (outer) */
	u32 reserved_auto8:10;
	u32 bth_dst_qp:24;		/* Destination QP in BTH header */
	u32 reserved_auto9:8;
	u8 reserved_auto10[20];
};

struct mlx5dr_match_misc2 {
	u32 outer_first_mpls_ttl:8;		/* First MPLS TTL (outer) */
	u32 outer_first_mpls_s_bos:1;		/* First MPLS S_BOS (outer) */
	u32 outer_first_mpls_exp:3;		/* First MPLS EXP (outer) */
	u32 outer_first_mpls_label:20;		/* First MPLS LABEL (outer) */
	u32 inner_first_mpls_ttl:8;		/* First MPLS TTL (inner) */
	u32 inner_first_mpls_s_bos:1;		/* First MPLS S_BOS (inner) */
	u32 inner_first_mpls_exp:3;		/* First MPLS EXP (inner) */
	u32 inner_first_mpls_label:20;		/* First MPLS LABEL (inner) */
	u32 outer_first_mpls_over_gre_ttl:8;	/* last MPLS TTL (outer) */
	u32 outer_first_mpls_over_gre_s_bos:1;	/* last MPLS S_BOS (outer) */
	u32 outer_first_mpls_over_gre_exp:3;	/* last MPLS EXP (outer) */
	u32 outer_first_mpls_over_gre_label:20;	/* last MPLS LABEL (outer) */
	u32 outer_first_mpls_over_udp_ttl:8;	/* last MPLS TTL (outer) */
	u32 outer_first_mpls_over_udp_s_bos:1;	/* last MPLS S_BOS (outer) */
	u32 outer_first_mpls_over_udp_exp:3;	/* last MPLS EXP (outer) */
	u32 outer_first_mpls_over_udp_label:20;	/* last MPLS LABEL (outer) */
	u32 metadata_reg_c_7;			/* metadata_reg_c_7 */
	u32 metadata_reg_c_6;			/* metadata_reg_c_6 */
	u32 metadata_reg_c_5;			/* metadata_reg_c_5 */
	u32 metadata_reg_c_4;			/* metadata_reg_c_4 */
	u32 metadata_reg_c_3;			/* metadata_reg_c_3 */
	u32 metadata_reg_c_2;			/* metadata_reg_c_2 */
	u32 metadata_reg_c_1;			/* metadata_reg_c_1 */
	u32 metadata_reg_c_0;			/* metadata_reg_c_0 */
	u32 metadata_reg_a;			/* metadata_reg_a */
	u8 reserved_auto2[12];
};

struct mlx5dr_match_misc3 {
	u32 inner_tcp_seq_num;
	u32 outer_tcp_seq_num;
	u32 inner_tcp_ack_num;
	u32 outer_tcp_ack_num;
	u32 outer_vxlan_gpe_vni:24;
	u32 reserved_auto1:8;
	u32 reserved_auto2:16;
	u32 outer_vxlan_gpe_flags:8;
	u32 outer_vxlan_gpe_next_protocol:8;
	u32 icmpv4_header_data;
	u32 icmpv6_header_data;
	u8 icmpv6_code;
	u8 icmpv6_type;
	u8 icmpv4_code;
	u8 icmpv4_type;
	u32 geneve_tlv_option_0_data;
	u8 gtpu_msg_flags;
	u8 gtpu_msg_type;
	u32 gtpu_teid;
	u32 gtpu_dw_2;
	u32 gtpu_first_ext_dw_0;
	u32 gtpu_dw_0;
};

struct mlx5dr_match_misc4 {
	u32 prog_sample_field_value_0;
	u32 prog_sample_field_id_0;
	u32 prog_sample_field_value_1;
	u32 prog_sample_field_id_1;
	u32 prog_sample_field_value_2;
	u32 prog_sample_field_id_2;
	u32 prog_sample_field_value_3;
	u32 prog_sample_field_id_3;
};

struct mlx5dr_match_param {
	struct mlx5dr_match_spec outer;
	struct mlx5dr_match_misc misc;
	struct mlx5dr_match_spec inner;
	struct mlx5dr_match_misc2 misc2;
	struct mlx5dr_match_misc3 misc3;
	struct mlx5dr_match_misc4 misc4;
};

#define DR_MASK_IS_ICMPV4_SET(_misc3) ((_misc3)->icmpv4_type || \
				       (_misc3)->icmpv4_code || \
				       (_misc3)->icmpv4_header_data)

struct mlx5dr_esw_caps {
	u64 drop_icm_address_rx;
	u64 drop_icm_address_tx;
	u64 uplink_icm_address_rx;
	u64 uplink_icm_address_tx;
	u8 sw_owner:1;
	u8 sw_owner_v2:1;
};

struct mlx5dr_cmd_vport_cap {
	u16 vport_gvmi;
	u16 vhca_gvmi;
	u64 icm_address_rx;
	u64 icm_address_tx;
	u32 num;
};

struct mlx5dr_roce_cap {
	u8 roce_en:1;
	u8 fl_rc_qp_when_roce_disabled:1;
	u8 fl_rc_qp_when_roce_enabled:1;
};

struct mlx5dr_cmd_caps {
	u16 gvmi;
	u64 nic_rx_drop_address;
	u64 nic_tx_drop_address;
	u64 nic_tx_allow_address;
	u64 esw_rx_drop_address;
	u64 esw_tx_drop_address;
	u32 log_icm_size;
	u64 hdr_modify_icm_addr;
	u32 flex_protocols;
	u8 flex_parser_id_icmp_dw0;
	u8 flex_parser_id_icmp_dw1;
	u8 flex_parser_id_icmpv6_dw0;
	u8 flex_parser_id_icmpv6_dw1;
	u8 flex_parser_id_geneve_tlv_option_0;
	u8 flex_parser_id_mpls_over_gre;
	u8 flex_parser_id_mpls_over_udp;
	u8 flex_parser_id_gtpu_dw_0;
	u8 flex_parser_id_gtpu_teid;
	u8 flex_parser_id_gtpu_dw_2;
	u8 flex_parser_id_gtpu_first_ext_dw_0;
	u8 max_ft_level;
	u16 roce_min_src_udp;
	u8 num_esw_ports;
	u8 sw_format_ver;
	bool eswitch_manager;
	bool rx_sw_owner;
	bool tx_sw_owner;
	bool fdb_sw_owner;
	u8 rx_sw_owner_v2:1;
	u8 tx_sw_owner_v2:1;
	u8 fdb_sw_owner_v2:1;
	u32 num_vports;
	struct mlx5dr_esw_caps esw_caps;
	struct mlx5dr_cmd_vport_cap *vports_caps;
	bool prio_tag_required;
	struct mlx5dr_roce_cap roce_caps;
	u8 isolate_vl_tc:1;
};

struct mlx5dr_domain_rx_tx {
	u64 drop_icm_addr;
	u64 default_icm_addr;
	enum mlx5dr_ste_entry_type ste_type;
	struct mutex mutex; /* protect rx/tx domain */
};

struct mlx5dr_domain_info {
	bool supp_sw_steering;
	u32 max_inline_size;
	u32 max_send_wr;
	u32 max_log_sw_icm_sz;
	u32 max_log_action_icm_sz;
	struct mlx5dr_domain_rx_tx rx;
	struct mlx5dr_domain_rx_tx tx;
	struct mlx5dr_cmd_caps caps;
};

struct mlx5dr_domain_cache {
	struct mlx5dr_fw_recalc_cs_ft **recalc_cs_ft;
};

struct mlx5dr_domain {
	struct mlx5dr_domain *peer_dmn;
	struct mlx5_core_dev *mdev;
	u32 pdn;
	struct mlx5_uars_page *uar;
	enum mlx5dr_domain_type type;
	refcount_t refcount;
	struct mlx5dr_icm_pool *ste_icm_pool;
	struct mlx5dr_icm_pool *action_icm_pool;
	struct mlx5dr_send_ring *send_ring;
	struct mlx5dr_domain_info info;
	struct mlx5dr_domain_cache cache;
	struct mlx5dr_ste_ctx *ste_ctx;
};

struct mlx5dr_table_rx_tx {
	struct mlx5dr_ste_htbl *s_anchor;
	struct mlx5dr_domain_rx_tx *nic_dmn;
	u64 default_icm_addr;
};

struct mlx5dr_table {
	struct mlx5dr_domain *dmn;
	struct mlx5dr_table_rx_tx rx;
	struct mlx5dr_table_rx_tx tx;
	u32 level;
	u32 table_type;
	u32 table_id;
	u32 flags;
	struct list_head matcher_list;
	struct mlx5dr_action *miss_action;
	refcount_t refcount;
};

struct mlx5dr_matcher_rx_tx {
	struct mlx5dr_ste_htbl *s_htbl;
	struct mlx5dr_ste_htbl *e_anchor;
	struct mlx5dr_ste_build *ste_builder;
	struct mlx5dr_ste_build ste_builder_arr[DR_RULE_IPV_MAX]
					       [DR_RULE_IPV_MAX]
					       [DR_RULE_MAX_STES];
	u8 num_of_builders;
	u8 num_of_builders_arr[DR_RULE_IPV_MAX][DR_RULE_IPV_MAX];
	u64 default_icm_addr;
	struct mlx5dr_table_rx_tx *nic_tbl;
};

struct mlx5dr_matcher {
	struct mlx5dr_table *tbl;
	struct mlx5dr_matcher_rx_tx rx;
	struct mlx5dr_matcher_rx_tx tx;
	struct list_head matcher_list;
	u32 prio;
	struct mlx5dr_match_param mask;
	u8 match_criteria;
	refcount_t refcount;
	struct mlx5dv_flow_matcher *dv_matcher;
};

struct mlx5dr_rule_member {
	struct mlx5dr_ste *ste;
	/* attached to mlx5dr_rule via this */
	struct list_head list;
	/* attached to mlx5dr_ste via this */
	struct list_head use_ste_list;
};

struct mlx5dr_ste_action_modify_field {
	u16 hw_field;
	u8 start;
	u8 end;
	u8 l3_type;
	u8 l4_type;
};

struct mlx5dr_action_rewrite {
	struct mlx5dr_domain *dmn;
	struct mlx5dr_icm_chunk *chunk;
	u8 *data;
	u16 num_of_actions;
	u32 index;
	u8 allow_rx:1;
	u8 allow_tx:1;
	u8 modify_ttl:1;
};

struct mlx5dr_action_reformat {
	struct mlx5dr_domain *dmn;
	u32 id;
	u32 size;
	u8 param_0;
	u8 param_1;
};

struct mlx5dr_action_sampler {
	struct mlx5dr_domain *dmn;
	u64 rx_icm_addr;
	u64 tx_icm_addr;
	u32 sampler_id;
};

struct mlx5dr_action_dest_tbl {
	u8 is_fw_tbl:1;
	union {
		struct mlx5dr_table *tbl;
		struct {
			struct mlx5dr_domain *dmn;
			u32 id;
			u32 group_id;
			enum fs_flow_table_type type;
			u64 rx_icm_addr;
			u64 tx_icm_addr;
			struct mlx5dr_action **ref_actions;
			u32 num_of_ref_actions;
		} fw_tbl;
	};
};

struct mlx5dr_action_ctr {
	u32 ctr_id;
	u32 offeset;
};

struct mlx5dr_action_vport {
	struct mlx5dr_domain *dmn;
	struct mlx5dr_cmd_vport_cap *caps;
};

struct mlx5dr_action_push_vlan {
	u32 vlan_hdr; /* tpid_pcp_dei_vid */
};

struct mlx5dr_action_flow_tag {
	u32 flow_tag;
};

struct mlx5dr_action {
	enum mlx5dr_action_type action_type;
	refcount_t refcount;

	union {
<<<<<<< HEAD
		struct {
			struct mlx5dr_domain *dmn;
			struct mlx5dr_icm_chunk *chunk;
			u8 *data;
			u16 num_of_actions;/*action数目(结合data提供action)*/
			u32 index;
			u8 allow_rx:1;
			u8 allow_tx:1;
			//是否修改ttl
			u8 modify_ttl:1;
		} rewrite;
		struct {
			struct mlx5dr_domain *dmn;
			u32 reformat_id;
			u32 reformat_size;
		} reformat;
		struct {
			u8 is_fw_tbl:1;
			union {
				struct mlx5dr_table *tbl;
				struct {
					struct mlx5dr_domain *dmn;
					u32 id;
					u32 group_id;
					enum fs_flow_table_type type;
					u64 rx_icm_addr;
					u64 tx_icm_addr;
					struct mlx5dr_action **ref_actions;
					u32 num_of_ref_actions;
				} fw_tbl;
			};
		} dest_tbl;
		struct {
			u32 ctr_id;
			u32 offeset;
		} ctr;
		struct {
			struct mlx5dr_domain *dmn;
			struct mlx5dr_cmd_vport_cap *caps;
		} vport;
		struct {
			u32 vlan_hdr; /* tpid_pcp_dei_vid */
		} push_vlan;
		u32 flow_tag;
=======
		void *data;
		struct mlx5dr_action_rewrite *rewrite;
		struct mlx5dr_action_reformat *reformat;
		struct mlx5dr_action_sampler *sampler;
		struct mlx5dr_action_dest_tbl *dest_tbl;
		struct mlx5dr_action_ctr *ctr;
		struct mlx5dr_action_vport *vport;
		struct mlx5dr_action_push_vlan *push_vlan;
		struct mlx5dr_action_flow_tag *flow_tag;
>>>>>>> 40226a3d
	};
};

enum mlx5dr_connect_type {
	CONNECT_HIT	= 1,
	CONNECT_MISS	= 2,
};

struct mlx5dr_htbl_connect_info {
	enum mlx5dr_connect_type type;
	union {
		struct mlx5dr_ste_htbl *hit_next_htbl;
		u64 miss_icm_addr;
	};
};

struct mlx5dr_rule_rx_tx {
	struct list_head rule_members_list;
	struct mlx5dr_matcher_rx_tx *nic_matcher;
};

struct mlx5dr_rule {
	struct mlx5dr_matcher *matcher;
	struct mlx5dr_rule_rx_tx rx;
	struct mlx5dr_rule_rx_tx tx;
	struct list_head rule_actions_list;
	u32 flow_source;
};

void mlx5dr_rule_update_rule_member(struct mlx5dr_ste *new_ste,
				    struct mlx5dr_ste *ste);

struct mlx5dr_icm_chunk {
	struct mlx5dr_icm_buddy_mem *buddy_mem;
	struct list_head chunk_list;
	u32 rkey;
	u32 num_of_entries;
	u32 byte_size;
	u64 icm_addr;
	u64 mr_addr;

	/* indicates the index of this chunk in the whole memory,
	 * used for deleting the chunk from the buddy
	 */
	unsigned int seg;

	/* Memory optimisation */
	struct mlx5dr_ste *ste_arr;
	u8 *hw_ste_arr;
	struct list_head *miss_list;
};

static inline void mlx5dr_domain_nic_lock(struct mlx5dr_domain_rx_tx *nic_dmn)
{
	mutex_lock(&nic_dmn->mutex);
}

static inline void mlx5dr_domain_nic_unlock(struct mlx5dr_domain_rx_tx *nic_dmn)
{
	mutex_unlock(&nic_dmn->mutex);
}

static inline void mlx5dr_domain_lock(struct mlx5dr_domain *dmn)
{
	mlx5dr_domain_nic_lock(&dmn->info.rx);
	mlx5dr_domain_nic_lock(&dmn->info.tx);
}

static inline void mlx5dr_domain_unlock(struct mlx5dr_domain *dmn)
{
	mlx5dr_domain_nic_unlock(&dmn->info.tx);
	mlx5dr_domain_nic_unlock(&dmn->info.rx);
}

int mlx5dr_matcher_select_builders(struct mlx5dr_matcher *matcher,
				   struct mlx5dr_matcher_rx_tx *nic_matcher,
				   enum mlx5dr_ipv outer_ipv,
				   enum mlx5dr_ipv inner_ipv);

static inline int
mlx5dr_icm_pool_dm_type_to_entry_size(enum mlx5dr_icm_type icm_type)
{
	if (icm_type == DR_ICM_TYPE_STE)
		return DR_STE_SIZE;

	return DR_MODIFY_ACTION_SIZE;
}

static inline u32
mlx5dr_icm_pool_chunk_size_to_entries(enum mlx5dr_icm_chunk_size chunk_size)
{
	return 1 << chunk_size;
}

static inline int
mlx5dr_icm_pool_chunk_size_to_byte(enum mlx5dr_icm_chunk_size chunk_size,
				   enum mlx5dr_icm_type icm_type)
{
	int num_of_entries;
	int entry_size;

	entry_size = mlx5dr_icm_pool_dm_type_to_entry_size(icm_type);
	num_of_entries = mlx5dr_icm_pool_chunk_size_to_entries(chunk_size);

	return entry_size * num_of_entries;
}

static inline struct mlx5dr_cmd_vport_cap *
mlx5dr_get_vport_cap(struct mlx5dr_cmd_caps *caps, u32 vport)
{
	if (!caps->vports_caps ||
	    (vport >= caps->num_vports && vport != WIRE_PORT))
		return NULL;

	if (vport == WIRE_PORT)
		vport = caps->num_vports;

	return &caps->vports_caps[vport];
}

struct mlx5dr_cmd_query_flow_table_details {
	u8 status;
	u8 level;
	u64 sw_owner_icm_root_1;
	u64 sw_owner_icm_root_0;
};

struct mlx5dr_cmd_create_flow_table_attr {
	u32 table_type;
	u64 icm_addr_rx;
	u64 icm_addr_tx;
	u8 level;
	bool sw_owner;
	bool term_tbl;
	bool decap_en;
	bool reformat_en;
};

/* internal API functions */
int mlx5dr_cmd_query_device(struct mlx5_core_dev *mdev,
			    struct mlx5dr_cmd_caps *caps);
int mlx5dr_cmd_query_esw_vport_context(struct mlx5_core_dev *mdev,
				       bool other_vport, u16 vport_number,
				       u64 *icm_address_rx,
				       u64 *icm_address_tx);
int mlx5dr_cmd_query_gvmi(struct mlx5_core_dev *mdev,
			  bool other_vport, u16 vport_number, u16 *gvmi);
int mlx5dr_cmd_query_esw_caps(struct mlx5_core_dev *mdev,
			      struct mlx5dr_esw_caps *caps);
int mlx5dr_cmd_query_flow_sampler(struct mlx5_core_dev *dev,
				  u32 sampler_id,
				  u64 *rx_icm_addr,
				  u64 *tx_icm_addr);
int mlx5dr_cmd_sync_steering(struct mlx5_core_dev *mdev);
int mlx5dr_cmd_set_fte_modify_and_vport(struct mlx5_core_dev *mdev,
					u32 table_type,
					u32 table_id,
					u32 group_id,
					u32 modify_header_id,
					u32 vport_id);
int mlx5dr_cmd_del_flow_table_entry(struct mlx5_core_dev *mdev,
				    u32 table_type,
				    u32 table_id);
int mlx5dr_cmd_alloc_modify_header(struct mlx5_core_dev *mdev,
				   u32 table_type,
				   u8 num_of_actions,
				   u64 *actions,
				   u32 *modify_header_id);
int mlx5dr_cmd_dealloc_modify_header(struct mlx5_core_dev *mdev,
				     u32 modify_header_id);
int mlx5dr_cmd_create_empty_flow_group(struct mlx5_core_dev *mdev,
				       u32 table_type,
				       u32 table_id,
				       u32 *group_id);
int mlx5dr_cmd_destroy_flow_group(struct mlx5_core_dev *mdev,
				  u32 table_type,
				  u32 table_id,
				  u32 group_id);
int mlx5dr_cmd_create_flow_table(struct mlx5_core_dev *mdev,
				 struct mlx5dr_cmd_create_flow_table_attr *attr,
				 u64 *fdb_rx_icm_addr,
				 u32 *table_id);
int mlx5dr_cmd_destroy_flow_table(struct mlx5_core_dev *mdev,
				  u32 table_id,
				  u32 table_type);
int mlx5dr_cmd_query_flow_table(struct mlx5_core_dev *dev,
				enum fs_flow_table_type type,
				u32 table_id,
				struct mlx5dr_cmd_query_flow_table_details *output);
int mlx5dr_cmd_create_reformat_ctx(struct mlx5_core_dev *mdev,
				   enum mlx5_reformat_ctx_type rt,
				   u8 reformat_param_0,
				   u8 reformat_param_1,
				   size_t reformat_size,
				   void *reformat_data,
				   u32 *reformat_id);
void mlx5dr_cmd_destroy_reformat_ctx(struct mlx5_core_dev *mdev,
				     u32 reformat_id);

struct mlx5dr_cmd_gid_attr {
	u8 gid[16];
	u8 mac[6];
	u32 roce_ver;
};

struct mlx5dr_cmd_qp_create_attr {
	u32 page_id;
	u32 pdn;
	u32 cqn;
	u32 pm_state;
	u32 service_type;
	u32 buff_umem_id;
	u32 db_umem_id;
	u32 sq_wqe_cnt;
	u32 rq_wqe_cnt;
	u32 rq_wqe_shift;
	u8 isolate_vl_tc:1;
};

int mlx5dr_cmd_query_gid(struct mlx5_core_dev *mdev, u8 vhca_port_num,
			 u16 index, struct mlx5dr_cmd_gid_attr *attr);

struct mlx5dr_icm_pool *mlx5dr_icm_pool_create(struct mlx5dr_domain *dmn,
					       enum mlx5dr_icm_type icm_type);
void mlx5dr_icm_pool_destroy(struct mlx5dr_icm_pool *pool);

struct mlx5dr_icm_chunk *
mlx5dr_icm_alloc_chunk(struct mlx5dr_icm_pool *pool,
		       enum mlx5dr_icm_chunk_size chunk_size);
void mlx5dr_icm_free_chunk(struct mlx5dr_icm_chunk *chunk);

void mlx5dr_ste_prepare_for_postsend(struct mlx5dr_ste_ctx *ste_ctx,
				     u8 *hw_ste_p, u32 ste_size);
int mlx5dr_ste_htbl_init_and_postsend(struct mlx5dr_domain *dmn,
				      struct mlx5dr_domain_rx_tx *nic_dmn,
				      struct mlx5dr_ste_htbl *htbl,
				      struct mlx5dr_htbl_connect_info *connect_info,
				      bool update_hw_ste);
void mlx5dr_ste_set_formatted_ste(struct mlx5dr_ste_ctx *ste_ctx,
				  u16 gvmi,
				  struct mlx5dr_domain_rx_tx *nic_dmn,
				  struct mlx5dr_ste_htbl *htbl,
				  u8 *formatted_ste,
				  struct mlx5dr_htbl_connect_info *connect_info);
void mlx5dr_ste_copy_param(u8 match_criteria,
			   struct mlx5dr_match_param *set_param,
			   struct mlx5dr_match_parameters *mask);

struct mlx5dr_qp {
	struct mlx5_core_dev *mdev;
	struct mlx5_wq_qp wq;
	struct mlx5_uars_page *uar;
	struct mlx5_wq_ctrl wq_ctrl;
	u32 qpn;
	struct {
		unsigned int pc;
		unsigned int cc;
		unsigned int size;
		unsigned int *wqe_head;
		unsigned int wqe_cnt;
	} sq;
	struct {
		unsigned int pc;
		unsigned int cc;
		unsigned int size;
		unsigned int wqe_cnt;
	} rq;
	int max_inline_data;
};

struct mlx5dr_cq {
	struct mlx5_core_dev *mdev;
	struct mlx5_cqwq wq;
	struct mlx5_wq_ctrl wq_ctrl;
	struct mlx5_core_cq mcq;
	struct mlx5dr_qp *qp;
};

struct mlx5dr_mr {
	struct mlx5_core_dev *mdev;
	struct mlx5_core_mkey mkey;
	dma_addr_t dma_addr;
	void *addr;
	size_t size;
};

#define MAX_SEND_CQE		64
#define MIN_READ_SYNC		64

struct mlx5dr_send_ring {
	struct mlx5dr_cq *cq;
	struct mlx5dr_qp *qp;
	struct mlx5dr_mr *mr;
	/* How much wqes are waiting for completion */
	u32 pending_wqe;
	/* Signal request per this trash hold value */
	u16 signal_th;
	/* Each post_send_size less than max_post_send_size */
	u32 max_post_send_size;
	/* manage the send queue */
	u32 tx_head;
	void *buf;
	u32 buf_size;
	u8 sync_buff[MIN_READ_SYNC];
	struct mlx5dr_mr *sync_mr;
	spinlock_t lock; /* Protect the data path of the send ring */
};

int mlx5dr_send_ring_alloc(struct mlx5dr_domain *dmn);
void mlx5dr_send_ring_free(struct mlx5dr_domain *dmn,
			   struct mlx5dr_send_ring *send_ring);
int mlx5dr_send_ring_force_drain(struct mlx5dr_domain *dmn);
int mlx5dr_send_postsend_ste(struct mlx5dr_domain *dmn,
			     struct mlx5dr_ste *ste,
			     u8 *data,
			     u16 size,
			     u16 offset);
int mlx5dr_send_postsend_htbl(struct mlx5dr_domain *dmn,
			      struct mlx5dr_ste_htbl *htbl,
			      u8 *formatted_ste, u8 *mask);
int mlx5dr_send_postsend_formatted_htbl(struct mlx5dr_domain *dmn,
					struct mlx5dr_ste_htbl *htbl,
					u8 *ste_init_data,
					bool update_hw_ste);
int mlx5dr_send_postsend_action(struct mlx5dr_domain *dmn,
				struct mlx5dr_action *action);

struct mlx5dr_cmd_ft_info {
	u32 id;
	u16 vport;
	enum fs_flow_table_type type;
};

struct mlx5dr_cmd_flow_destination_hw_info {
	enum mlx5_flow_destination_type type;
	union {
		u32 tir_num;
		u32 ft_num;
		u32 ft_id;
		u32 counter_id;
		u32 sampler_id;
		struct {
			u16 num;
			u16 vhca_id;
			u32 reformat_id;
			u8 flags;
		} vport;
	};
};

struct mlx5dr_cmd_fte_info {
	u32 dests_size;
	u32 index;
	struct mlx5_flow_context flow_context;
	u32 *val;
	struct mlx5_flow_act action;
	struct mlx5dr_cmd_flow_destination_hw_info *dest_arr;
};

int mlx5dr_cmd_set_fte(struct mlx5_core_dev *dev,
		       int opmod, int modify_mask,
		       struct mlx5dr_cmd_ft_info *ft,
		       u32 group_id,
		       struct mlx5dr_cmd_fte_info *fte);

bool mlx5dr_ste_supp_ttl_cs_recalc(struct mlx5dr_cmd_caps *caps);

struct mlx5dr_fw_recalc_cs_ft {
	u64 rx_icm_addr;
	u32 table_id;
	u32 group_id;
	u32 modify_hdr_id;
};

struct mlx5dr_fw_recalc_cs_ft *
mlx5dr_fw_create_recalc_cs_ft(struct mlx5dr_domain *dmn, u32 vport_num);
void mlx5dr_fw_destroy_recalc_cs_ft(struct mlx5dr_domain *dmn,
				    struct mlx5dr_fw_recalc_cs_ft *recalc_cs_ft);
int mlx5dr_domain_cache_get_recalc_cs_ft_addr(struct mlx5dr_domain *dmn,
					      u32 vport_num,
					      u64 *rx_icm_addr);
int mlx5dr_fw_create_md_tbl(struct mlx5dr_domain *dmn,
			    struct mlx5dr_cmd_flow_destination_hw_info *dest,
			    int num_dest,
			    bool reformat_req,
			    u32 *tbl_id,
			    u32 *group_id);
void mlx5dr_fw_destroy_md_tbl(struct mlx5dr_domain *dmn, u32 tbl_id,
			      u32 group_id);
#endif  /* _DR_TYPES_H_ */<|MERGE_RESOLUTION|>--- conflicted
+++ resolved
@@ -967,52 +967,6 @@
 	refcount_t refcount;
 
 	union {
-<<<<<<< HEAD
-		struct {
-			struct mlx5dr_domain *dmn;
-			struct mlx5dr_icm_chunk *chunk;
-			u8 *data;
-			u16 num_of_actions;/*action数目(结合data提供action)*/
-			u32 index;
-			u8 allow_rx:1;
-			u8 allow_tx:1;
-			//是否修改ttl
-			u8 modify_ttl:1;
-		} rewrite;
-		struct {
-			struct mlx5dr_domain *dmn;
-			u32 reformat_id;
-			u32 reformat_size;
-		} reformat;
-		struct {
-			u8 is_fw_tbl:1;
-			union {
-				struct mlx5dr_table *tbl;
-				struct {
-					struct mlx5dr_domain *dmn;
-					u32 id;
-					u32 group_id;
-					enum fs_flow_table_type type;
-					u64 rx_icm_addr;
-					u64 tx_icm_addr;
-					struct mlx5dr_action **ref_actions;
-					u32 num_of_ref_actions;
-				} fw_tbl;
-			};
-		} dest_tbl;
-		struct {
-			u32 ctr_id;
-			u32 offeset;
-		} ctr;
-		struct {
-			struct mlx5dr_domain *dmn;
-			struct mlx5dr_cmd_vport_cap *caps;
-		} vport;
-		struct {
-			u32 vlan_hdr; /* tpid_pcp_dei_vid */
-		} push_vlan;
-		u32 flow_tag;
-=======
 		void *data;
 		struct mlx5dr_action_rewrite *rewrite;
 		struct mlx5dr_action_reformat *reformat;
@@ -1022,7 +976,6 @@
 		struct mlx5dr_action_vport *vport;
 		struct mlx5dr_action_push_vlan *push_vlan;
 		struct mlx5dr_action_flow_tag *flow_tag;
->>>>>>> 40226a3d
 	};
 };
 
