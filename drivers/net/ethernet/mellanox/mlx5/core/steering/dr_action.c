// SPDX-License-Identifier: GPL-2.0 OR Linux-OpenIB
/* Copyright (c) 2019 Mellanox Technologies. */

#include "dr_types.h"

enum dr_action_domain {
	DR_ACTION_DOMAIN_NIC_INGRESS,
	DR_ACTION_DOMAIN_NIC_EGRESS,
	DR_ACTION_DOMAIN_FDB_INGRESS,
	DR_ACTION_DOMAIN_FDB_EGRESS,
	DR_ACTION_DOMAIN_MAX,
};

enum dr_action_valid_state {
	DR_ACTION_STATE_ERR,
	DR_ACTION_STATE_NO_ACTION,
	DR_ACTION_STATE_REFORMAT,
	DR_ACTION_STATE_MODIFY_HDR,
	DR_ACTION_STATE_MODIFY_VLAN,
	DR_ACTION_STATE_NON_TERM,
	DR_ACTION_STATE_TERM,
	DR_ACTION_STATE_MAX,
};

static const enum dr_action_valid_state
next_action_state[DR_ACTION_DOMAIN_MAX][DR_ACTION_STATE_MAX][DR_ACTION_TYP_MAX] = {
	[DR_ACTION_DOMAIN_NIC_INGRESS] = {
		[DR_ACTION_STATE_NO_ACTION] = {
			[DR_ACTION_TYP_DROP]		= DR_ACTION_STATE_TERM,
			[DR_ACTION_TYP_QP]		= DR_ACTION_STATE_TERM,
			[DR_ACTION_TYP_FT]		= DR_ACTION_STATE_TERM,
			[DR_ACTION_TYP_TAG]		= DR_ACTION_STATE_NON_TERM,
			[DR_ACTION_TYP_CTR]		= DR_ACTION_STATE_NON_TERM,
			[DR_ACTION_TYP_TNL_L2_TO_L2]	= DR_ACTION_STATE_REFORMAT,
			[DR_ACTION_TYP_TNL_L3_TO_L2]	= DR_ACTION_STATE_REFORMAT,
			[DR_ACTION_TYP_MODIFY_HDR]	= DR_ACTION_STATE_MODIFY_HDR,
			[DR_ACTION_TYP_POP_VLAN]	= DR_ACTION_STATE_MODIFY_VLAN,
		},
		[DR_ACTION_STATE_REFORMAT] = {
			[DR_ACTION_TYP_DROP]		= DR_ACTION_STATE_TERM,
			[DR_ACTION_TYP_QP]		= DR_ACTION_STATE_TERM,
			[DR_ACTION_TYP_FT]		= DR_ACTION_STATE_TERM,
			[DR_ACTION_TYP_TAG]		= DR_ACTION_STATE_REFORMAT,
			[DR_ACTION_TYP_CTR]		= DR_ACTION_STATE_REFORMAT,
			[DR_ACTION_TYP_MODIFY_HDR]	= DR_ACTION_STATE_MODIFY_HDR,
			[DR_ACTION_TYP_POP_VLAN]	= DR_ACTION_STATE_MODIFY_VLAN,
		},
		[DR_ACTION_STATE_MODIFY_HDR] = {
			[DR_ACTION_TYP_DROP]		= DR_ACTION_STATE_TERM,
			[DR_ACTION_TYP_QP]		= DR_ACTION_STATE_TERM,
			[DR_ACTION_TYP_FT]		= DR_ACTION_STATE_TERM,
			[DR_ACTION_TYP_TAG]		= DR_ACTION_STATE_MODIFY_HDR,
			[DR_ACTION_TYP_CTR]		= DR_ACTION_STATE_MODIFY_HDR,
		},
		[DR_ACTION_STATE_MODIFY_VLAN] = {
			[DR_ACTION_TYP_DROP]		= DR_ACTION_STATE_TERM,
			[DR_ACTION_TYP_QP]		= DR_ACTION_STATE_TERM,
			[DR_ACTION_TYP_FT]		= DR_ACTION_STATE_TERM,
			[DR_ACTION_TYP_TAG]		= DR_ACTION_STATE_MODIFY_VLAN,
			[DR_ACTION_TYP_CTR]		= DR_ACTION_STATE_MODIFY_VLAN,
			[DR_ACTION_TYP_POP_VLAN]	= DR_ACTION_STATE_MODIFY_VLAN,
			[DR_ACTION_TYP_MODIFY_HDR]	= DR_ACTION_STATE_MODIFY_HDR,
		},
		[DR_ACTION_STATE_NON_TERM] = {
			[DR_ACTION_TYP_DROP]		= DR_ACTION_STATE_TERM,
			[DR_ACTION_TYP_QP]		= DR_ACTION_STATE_TERM,
			[DR_ACTION_TYP_FT]		= DR_ACTION_STATE_TERM,
			[DR_ACTION_TYP_TAG]		= DR_ACTION_STATE_NON_TERM,
			[DR_ACTION_TYP_CTR]		= DR_ACTION_STATE_NON_TERM,
			[DR_ACTION_TYP_TNL_L2_TO_L2]	= DR_ACTION_STATE_REFORMAT,
			[DR_ACTION_TYP_TNL_L3_TO_L2]	= DR_ACTION_STATE_REFORMAT,
			[DR_ACTION_TYP_MODIFY_HDR]	= DR_ACTION_STATE_MODIFY_HDR,
			[DR_ACTION_TYP_POP_VLAN]	= DR_ACTION_STATE_MODIFY_VLAN,
		},
		[DR_ACTION_STATE_TERM] = {
			[DR_ACTION_TYP_CTR]		= DR_ACTION_STATE_TERM,
		},
	},
	[DR_ACTION_DOMAIN_NIC_EGRESS] = {
		[DR_ACTION_STATE_NO_ACTION] = {
			[DR_ACTION_TYP_DROP]		= DR_ACTION_STATE_TERM,
			[DR_ACTION_TYP_FT]		= DR_ACTION_STATE_TERM,
			[DR_ACTION_TYP_CTR]		= DR_ACTION_STATE_NON_TERM,
			[DR_ACTION_TYP_L2_TO_TNL_L2]	= DR_ACTION_STATE_REFORMAT,
			[DR_ACTION_TYP_L2_TO_TNL_L3]	= DR_ACTION_STATE_REFORMAT,
			[DR_ACTION_TYP_MODIFY_HDR]	= DR_ACTION_STATE_MODIFY_HDR,
			[DR_ACTION_TYP_PUSH_VLAN]	= DR_ACTION_STATE_MODIFY_VLAN,
		},
		[DR_ACTION_STATE_REFORMAT] = {
			[DR_ACTION_TYP_DROP]		= DR_ACTION_STATE_TERM,
			[DR_ACTION_TYP_FT]		= DR_ACTION_STATE_TERM,
			[DR_ACTION_TYP_CTR]		= DR_ACTION_STATE_REFORMAT,
		},
		[DR_ACTION_STATE_MODIFY_HDR] = {
			[DR_ACTION_TYP_DROP]		= DR_ACTION_STATE_TERM,
			[DR_ACTION_TYP_FT]		= DR_ACTION_STATE_TERM,
			[DR_ACTION_TYP_CTR]		= DR_ACTION_STATE_MODIFY_HDR,
			[DR_ACTION_TYP_L2_TO_TNL_L2]	= DR_ACTION_STATE_REFORMAT,
			[DR_ACTION_TYP_L2_TO_TNL_L3]	= DR_ACTION_STATE_REFORMAT,
			[DR_ACTION_TYP_PUSH_VLAN]	= DR_ACTION_STATE_MODIFY_VLAN,
		},
		[DR_ACTION_STATE_MODIFY_VLAN] = {
			[DR_ACTION_TYP_DROP]		= DR_ACTION_STATE_TERM,
			[DR_ACTION_TYP_FT]		= DR_ACTION_STATE_TERM,
			[DR_ACTION_TYP_CTR]		= DR_ACTION_STATE_MODIFY_VLAN,
			[DR_ACTION_TYP_PUSH_VLAN]	= DR_ACTION_STATE_MODIFY_VLAN,
			[DR_ACTION_TYP_L2_TO_TNL_L2]	= DR_ACTION_STATE_REFORMAT,
			[DR_ACTION_TYP_L2_TO_TNL_L3]	= DR_ACTION_STATE_REFORMAT,
		},
		[DR_ACTION_STATE_NON_TERM] = {
			[DR_ACTION_TYP_DROP]		= DR_ACTION_STATE_TERM,
			[DR_ACTION_TYP_FT]		= DR_ACTION_STATE_TERM,
			[DR_ACTION_TYP_CTR]		= DR_ACTION_STATE_NON_TERM,
			[DR_ACTION_TYP_L2_TO_TNL_L2]	= DR_ACTION_STATE_REFORMAT,
			[DR_ACTION_TYP_L2_TO_TNL_L3]	= DR_ACTION_STATE_REFORMAT,
			[DR_ACTION_TYP_MODIFY_HDR]	= DR_ACTION_STATE_MODIFY_HDR,
			[DR_ACTION_TYP_PUSH_VLAN]	= DR_ACTION_STATE_MODIFY_VLAN,
		},
		[DR_ACTION_STATE_TERM] = {
			[DR_ACTION_TYP_CTR]		= DR_ACTION_STATE_TERM,
		},
	},
	[DR_ACTION_DOMAIN_FDB_INGRESS] = {
		[DR_ACTION_STATE_NO_ACTION] = {
			[DR_ACTION_TYP_DROP]		= DR_ACTION_STATE_TERM,
			[DR_ACTION_TYP_FT]		= DR_ACTION_STATE_TERM,
			[DR_ACTION_TYP_CTR]		= DR_ACTION_STATE_NON_TERM,
			[DR_ACTION_TYP_TNL_L2_TO_L2]	= DR_ACTION_STATE_REFORMAT,
			[DR_ACTION_TYP_TNL_L3_TO_L2]	= DR_ACTION_STATE_REFORMAT,
			[DR_ACTION_TYP_MODIFY_HDR]	= DR_ACTION_STATE_MODIFY_HDR,
			[DR_ACTION_TYP_POP_VLAN]	= DR_ACTION_STATE_MODIFY_VLAN,
			[DR_ACTION_TYP_VPORT]		= DR_ACTION_STATE_TERM,
		},
		[DR_ACTION_STATE_REFORMAT] = {
			[DR_ACTION_TYP_DROP]		= DR_ACTION_STATE_TERM,
			[DR_ACTION_TYP_FT]		= DR_ACTION_STATE_TERM,
			[DR_ACTION_TYP_CTR]		= DR_ACTION_STATE_REFORMAT,
			[DR_ACTION_TYP_MODIFY_HDR]	= DR_ACTION_STATE_MODIFY_HDR,
			[DR_ACTION_TYP_POP_VLAN]	= DR_ACTION_STATE_MODIFY_VLAN,
			[DR_ACTION_TYP_VPORT]		= DR_ACTION_STATE_TERM,
		},
		[DR_ACTION_STATE_MODIFY_HDR] = {
			[DR_ACTION_TYP_DROP]		= DR_ACTION_STATE_TERM,
			[DR_ACTION_TYP_FT]		= DR_ACTION_STATE_TERM,
			[DR_ACTION_TYP_CTR]		= DR_ACTION_STATE_MODIFY_HDR,
			[DR_ACTION_TYP_VPORT]		= DR_ACTION_STATE_TERM,
		},
		[DR_ACTION_STATE_MODIFY_VLAN] = {
			[DR_ACTION_TYP_DROP]		= DR_ACTION_STATE_TERM,
			[DR_ACTION_TYP_FT]		= DR_ACTION_STATE_TERM,
			[DR_ACTION_TYP_POP_VLAN]	= DR_ACTION_STATE_MODIFY_VLAN,
			[DR_ACTION_TYP_CTR]		= DR_ACTION_STATE_MODIFY_VLAN,
			[DR_ACTION_TYP_VPORT]		= DR_ACTION_STATE_TERM,
			[DR_ACTION_TYP_MODIFY_HDR]	= DR_ACTION_STATE_MODIFY_HDR,
		},
		[DR_ACTION_STATE_NON_TERM] = {
			[DR_ACTION_TYP_DROP]		= DR_ACTION_STATE_TERM,
			[DR_ACTION_TYP_FT]		= DR_ACTION_STATE_TERM,
			[DR_ACTION_TYP_CTR]		= DR_ACTION_STATE_NON_TERM,
			[DR_ACTION_TYP_TNL_L2_TO_L2]	= DR_ACTION_STATE_REFORMAT,
			[DR_ACTION_TYP_TNL_L3_TO_L2]	= DR_ACTION_STATE_REFORMAT,
			[DR_ACTION_TYP_MODIFY_HDR]	= DR_ACTION_STATE_MODIFY_HDR,
			[DR_ACTION_TYP_POP_VLAN]	= DR_ACTION_STATE_MODIFY_VLAN,
			[DR_ACTION_TYP_VPORT]		= DR_ACTION_STATE_TERM,
		},
		[DR_ACTION_STATE_TERM] = {
			[DR_ACTION_TYP_CTR]		= DR_ACTION_STATE_TERM,
		},
	},
	[DR_ACTION_DOMAIN_FDB_EGRESS] = {
		[DR_ACTION_STATE_NO_ACTION] = {
			[DR_ACTION_TYP_DROP]		= DR_ACTION_STATE_TERM,
			[DR_ACTION_TYP_FT]		= DR_ACTION_STATE_TERM,
			[DR_ACTION_TYP_CTR]		= DR_ACTION_STATE_NON_TERM,
			[DR_ACTION_TYP_MODIFY_HDR]	= DR_ACTION_STATE_MODIFY_HDR,
			[DR_ACTION_TYP_L2_TO_TNL_L2]	= DR_ACTION_STATE_REFORMAT,
			[DR_ACTION_TYP_L2_TO_TNL_L3]	= DR_ACTION_STATE_REFORMAT,
			[DR_ACTION_TYP_PUSH_VLAN]	= DR_ACTION_STATE_MODIFY_VLAN,
			[DR_ACTION_TYP_VPORT]		= DR_ACTION_STATE_TERM,
		},
		[DR_ACTION_STATE_REFORMAT] = {
			[DR_ACTION_TYP_DROP]		= DR_ACTION_STATE_TERM,
			[DR_ACTION_TYP_FT]		= DR_ACTION_STATE_TERM,
			[DR_ACTION_TYP_CTR]		= DR_ACTION_STATE_REFORMAT,
			[DR_ACTION_TYP_VPORT]		= DR_ACTION_STATE_TERM,
		},
		[DR_ACTION_STATE_MODIFY_HDR] = {
			[DR_ACTION_TYP_DROP]		= DR_ACTION_STATE_TERM,
			[DR_ACTION_TYP_FT]		= DR_ACTION_STATE_TERM,
			[DR_ACTION_TYP_CTR]		= DR_ACTION_STATE_MODIFY_HDR,
			[DR_ACTION_TYP_L2_TO_TNL_L2]	= DR_ACTION_STATE_REFORMAT,
			[DR_ACTION_TYP_L2_TO_TNL_L3]	= DR_ACTION_STATE_REFORMAT,
			[DR_ACTION_TYP_PUSH_VLAN]	= DR_ACTION_STATE_MODIFY_VLAN,
			[DR_ACTION_TYP_VPORT]		= DR_ACTION_STATE_TERM,
		},
		[DR_ACTION_STATE_MODIFY_VLAN] = {
			[DR_ACTION_TYP_DROP]		= DR_ACTION_STATE_TERM,
			[DR_ACTION_TYP_FT]		= DR_ACTION_STATE_TERM,
			[DR_ACTION_TYP_PUSH_VLAN]	= DR_ACTION_STATE_MODIFY_VLAN,
			[DR_ACTION_TYP_CTR]		= DR_ACTION_STATE_MODIFY_VLAN,
			[DR_ACTION_TYP_L2_TO_TNL_L2]	= DR_ACTION_STATE_REFORMAT,
			[DR_ACTION_TYP_L2_TO_TNL_L3]	= DR_ACTION_STATE_REFORMAT,
			[DR_ACTION_TYP_VPORT]		= DR_ACTION_STATE_TERM,
		},
		[DR_ACTION_STATE_NON_TERM] = {
			[DR_ACTION_TYP_DROP]		= DR_ACTION_STATE_TERM,
			[DR_ACTION_TYP_FT]		= DR_ACTION_STATE_TERM,
			[DR_ACTION_TYP_CTR]		= DR_ACTION_STATE_NON_TERM,
			[DR_ACTION_TYP_MODIFY_HDR]	= DR_ACTION_STATE_MODIFY_HDR,
			[DR_ACTION_TYP_L2_TO_TNL_L2]	= DR_ACTION_STATE_REFORMAT,
			[DR_ACTION_TYP_L2_TO_TNL_L3]	= DR_ACTION_STATE_REFORMAT,
			[DR_ACTION_TYP_PUSH_VLAN]	= DR_ACTION_STATE_MODIFY_VLAN,
			[DR_ACTION_TYP_VPORT]		= DR_ACTION_STATE_TERM,
		},
		[DR_ACTION_STATE_TERM] = {
			[DR_ACTION_TYP_CTR]		= DR_ACTION_STATE_TERM,
		},
	},
};

<<<<<<< HEAD
struct dr_action_modify_field_conv {
	u16 hw_field;//硬件字段名称
	u8 start;
	u8 end;
	u8 l3_type;
	u8 l4_type;
};

static const struct dr_action_modify_field_conv dr_action_conv_arr[] = {
    //src mac信息
	[MLX5_ACTION_IN_FIELD_OUT_SMAC_47_16] = {
		.hw_field = MLX5DR_ACTION_MDFY_HW_FLD_L2_1, .start = 16, .end = 47,
	},
	[MLX5_ACTION_IN_FIELD_OUT_SMAC_15_0] = {
		.hw_field = MLX5DR_ACTION_MDFY_HW_FLD_L2_1, .start = 0, .end = 15,
	},
	//ethertype信息
	[MLX5_ACTION_IN_FIELD_OUT_ETHERTYPE] = {
		.hw_field = MLX5DR_ACTION_MDFY_HW_FLD_L2_2, .start = 32, .end = 47,
	},
	//dst mac信息
	[MLX5_ACTION_IN_FIELD_OUT_DMAC_47_16] = {
		.hw_field = MLX5DR_ACTION_MDFY_HW_FLD_L2_0, .start = 16, .end = 47,
	},
	[MLX5_ACTION_IN_FIELD_OUT_DMAC_15_0] = {
		.hw_field = MLX5DR_ACTION_MDFY_HW_FLD_L2_0, .start = 0, .end = 15,
	},
	//ip层dscp
	[MLX5_ACTION_IN_FIELD_OUT_IP_DSCP] = {
		.hw_field = MLX5DR_ACTION_MDFY_HW_FLD_L3_1, .start = 0, .end = 5,
	},
	//
	[MLX5_ACTION_IN_FIELD_OUT_TCP_FLAGS] = {
		.hw_field = MLX5DR_ACTION_MDFY_HW_FLD_L4_0, .start = 48, .end = 56,
		.l4_type = MLX5DR_ACTION_MDFY_HW_HDR_L4_TCP,
	},
	[MLX5_ACTION_IN_FIELD_OUT_TCP_SPORT] = {
		.hw_field = MLX5DR_ACTION_MDFY_HW_FLD_L4_0, .start = 0, .end = 15,
		.l4_type = MLX5DR_ACTION_MDFY_HW_HDR_L4_TCP,
	},
	[MLX5_ACTION_IN_FIELD_OUT_TCP_DPORT] = {
		.hw_field = MLX5DR_ACTION_MDFY_HW_FLD_L4_0, .start = 16, .end = 31,
		.l4_type = MLX5DR_ACTION_MDFY_HW_HDR_L4_TCP,
	},
	[MLX5_ACTION_IN_FIELD_OUT_IP_TTL] = {
		.hw_field = MLX5DR_ACTION_MDFY_HW_FLD_L3_1, .start = 8, .end = 15,
		.l3_type = MLX5DR_ACTION_MDFY_HW_HDR_L3_IPV4,
	},
	[MLX5_ACTION_IN_FIELD_OUT_IPV6_HOPLIMIT] = {
		.hw_field = MLX5DR_ACTION_MDFY_HW_FLD_L3_1, .start = 8, .end = 15,
		.l3_type = MLX5DR_ACTION_MDFY_HW_HDR_L3_IPV6,
	},
	[MLX5_ACTION_IN_FIELD_OUT_UDP_SPORT] = {
		.hw_field = MLX5DR_ACTION_MDFY_HW_FLD_L4_0, .start = 0, .end = 15,
		.l4_type = MLX5DR_ACTION_MDFY_HW_HDR_L4_UDP,
	},
	[MLX5_ACTION_IN_FIELD_OUT_UDP_DPORT] = {
		.hw_field = MLX5DR_ACTION_MDFY_HW_FLD_L4_0, .start = 16, .end = 31,
		.l4_type = MLX5DR_ACTION_MDFY_HW_HDR_L4_UDP,
	},
	[MLX5_ACTION_IN_FIELD_OUT_SIPV6_127_96] = {
		.hw_field = MLX5DR_ACTION_MDFY_HW_FLD_L3_3, .start = 32, .end = 63,
		.l3_type = MLX5DR_ACTION_MDFY_HW_HDR_L3_IPV6,
	},
	[MLX5_ACTION_IN_FIELD_OUT_SIPV6_95_64] = {
		.hw_field = MLX5DR_ACTION_MDFY_HW_FLD_L3_3, .start = 0, .end = 31,
		.l3_type = MLX5DR_ACTION_MDFY_HW_HDR_L3_IPV6,
	},
	[MLX5_ACTION_IN_FIELD_OUT_SIPV6_63_32] = {
		.hw_field = MLX5DR_ACTION_MDFY_HW_FLD_L3_4, .start = 32, .end = 63,
		.l3_type = MLX5DR_ACTION_MDFY_HW_HDR_L3_IPV6,
	},
	[MLX5_ACTION_IN_FIELD_OUT_SIPV6_31_0] = {
		.hw_field = MLX5DR_ACTION_MDFY_HW_FLD_L3_4, .start = 0, .end = 31,
		.l3_type = MLX5DR_ACTION_MDFY_HW_HDR_L3_IPV6,
	},
	[MLX5_ACTION_IN_FIELD_OUT_DIPV6_127_96] = {
		.hw_field = MLX5DR_ACTION_MDFY_HW_FLD_L3_0, .start = 32, .end = 63,
		.l3_type = MLX5DR_ACTION_MDFY_HW_HDR_L3_IPV6,
	},
	[MLX5_ACTION_IN_FIELD_OUT_DIPV6_95_64] = {
		.hw_field = MLX5DR_ACTION_MDFY_HW_FLD_L3_0, .start = 0, .end = 31,
		.l3_type = MLX5DR_ACTION_MDFY_HW_HDR_L3_IPV6,
	},
	[MLX5_ACTION_IN_FIELD_OUT_DIPV6_63_32] = {
		.hw_field = MLX5DR_ACTION_MDFY_HW_FLD_L3_2, .start = 32, .end = 63,
		.l3_type = MLX5DR_ACTION_MDFY_HW_HDR_L3_IPV6,
	},
	[MLX5_ACTION_IN_FIELD_OUT_DIPV6_31_0] = {
		.hw_field = MLX5DR_ACTION_MDFY_HW_FLD_L3_2, .start = 0, .end = 31,
		.l3_type = MLX5DR_ACTION_MDFY_HW_HDR_L3_IPV6,
	},
	[MLX5_ACTION_IN_FIELD_OUT_SIPV4] = {
		.hw_field = MLX5DR_ACTION_MDFY_HW_FLD_L3_0, .start = 0, .end = 31,
		.l3_type = MLX5DR_ACTION_MDFY_HW_HDR_L3_IPV4,
	},
	[MLX5_ACTION_IN_FIELD_OUT_DIPV4] = {
		.hw_field = MLX5DR_ACTION_MDFY_HW_FLD_L3_0, .start = 32, .end = 63,
		.l3_type = MLX5DR_ACTION_MDFY_HW_HDR_L3_IPV4,
	},
	//寄存器取值（1个metadata寄存器，3个64位寄存器）
	[MLX5_ACTION_IN_FIELD_METADATA_REG_A] = {
		.hw_field = MLX5DR_ACTION_MDFY_HW_FLD_METADATA, .start = 0, .end = 31,
	},
	[MLX5_ACTION_IN_FIELD_METADATA_REG_B] = {
		.hw_field = MLX5DR_ACTION_MDFY_HW_FLD_METADATA, .start = 32, .end = 63,
	},
	[MLX5_ACTION_IN_FIELD_METADATA_REG_C_0] = {
		.hw_field = MLX5DR_ACTION_MDFY_HW_FLD_REG_0, .start = 32, .end = 63,
	},
	[MLX5_ACTION_IN_FIELD_METADATA_REG_C_1] = {
		.hw_field = MLX5DR_ACTION_MDFY_HW_FLD_REG_0, .start = 0, .end = 31,
	},
	[MLX5_ACTION_IN_FIELD_METADATA_REG_C_2] = {
		.hw_field = MLX5DR_ACTION_MDFY_HW_FLD_REG_1, .start = 32, .end = 63,
	},
	[MLX5_ACTION_IN_FIELD_METADATA_REG_C_3] = {
		.hw_field = MLX5DR_ACTION_MDFY_HW_FLD_REG_1, .start = 0, .end = 31,
	},
	[MLX5_ACTION_IN_FIELD_METADATA_REG_C_4] = {
		.hw_field = MLX5DR_ACTION_MDFY_HW_FLD_REG_2, .start = 32, .end = 63,
	},
	[MLX5_ACTION_IN_FIELD_METADATA_REG_C_5] = {
		.hw_field = MLX5DR_ACTION_MDFY_HW_FLD_REG_2, .start = 0, .end = 31,
	},
	//tcp seq 编号
	[MLX5_ACTION_IN_FIELD_OUT_TCP_SEQ_NUM] = {
		.hw_field = MLX5DR_ACTION_MDFY_HW_FLD_L4_1, .start = 32, .end = 63,
	},
	//tcp ack 编号
	[MLX5_ACTION_IN_FIELD_OUT_TCP_ACK_NUM] = {
		.hw_field = MLX5DR_ACTION_MDFY_HW_FLD_L4_1, .start = 0, .end = 31,
	},
	//首个vlan id
	[MLX5_ACTION_IN_FIELD_OUT_FIRST_VID] = {
		.hw_field = MLX5DR_ACTION_MDFY_HW_FLD_L2_2, .start = 0, .end = 15,
	},
};

#define MAX_VLANS 2
struct dr_action_vlan_info {
	int	count;
	u32	headers[MAX_VLANS];
};

struct dr_action_apply_attr {
	u32	modify_index;
	u16	modify_actions;
	u32	decap_index;
	u16	decap_actions;
	u8	decap_with_vlan:1;
	u64	final_icm_addr;
	u32	flow_tag;
	u32	ctr_id;
	u16	gvmi;
	u16	hit_gvmi;
	u32	reformat_id;
	u32	reformat_size;
	struct	dr_action_vlan_info vlans;
};

=======
>>>>>>> 52e44129
static int
dr_action_reformat_to_action_type(enum mlx5dr_action_reformat_type reformat_type,
				  enum mlx5dr_action_type *action_type)
{
	switch (reformat_type) {
	case DR_ACTION_REFORMAT_TYP_TNL_L2_TO_L2:
		*action_type = DR_ACTION_TYP_TNL_L2_TO_L2;
		break;
	case DR_ACTION_REFORMAT_TYP_L2_TO_TNL_L2:
		*action_type = DR_ACTION_TYP_L2_TO_TNL_L2;
		break;
	case DR_ACTION_REFORMAT_TYP_TNL_L3_TO_L2:
		*action_type = DR_ACTION_TYP_TNL_L3_TO_L2;
		break;
	case DR_ACTION_REFORMAT_TYP_L2_TO_TNL_L3:
		*action_type = DR_ACTION_TYP_L2_TO_TNL_L3;
		break;
	default:
		return -EINVAL;
	}

	return 0;
}

/* Apply the actions on the rule STE array starting from the last_ste.
 * Actions might require more than one STE, new_num_stes will return
 * the new size of the STEs array, rule with actions.
 */
static void dr_actions_apply(struct mlx5dr_domain *dmn,
			     enum mlx5dr_ste_entry_type ste_type,
			     u8 *action_type_set,
			     u8 *last_ste,
			     struct mlx5dr_ste_actions_attr *attr,
			     u32 *new_num_stes)
{
	struct mlx5dr_ste_ctx *ste_ctx = dmn->ste_ctx;
	u32 added_stes = 0;

	if (ste_type == MLX5DR_STE_TYPE_RX)
		mlx5dr_ste_set_actions_rx(ste_ctx, dmn, action_type_set,
					  last_ste, attr, &added_stes);
	else
		mlx5dr_ste_set_actions_tx(ste_ctx, dmn, action_type_set,
					  last_ste, attr, &added_stes);

	*new_num_stes += added_stes;
}

static enum dr_action_domain
dr_action_get_action_domain(enum mlx5dr_domain_type domain,
			    enum mlx5dr_ste_entry_type ste_type)
{
	switch (domain) {
	case MLX5DR_DOMAIN_TYPE_NIC_RX:
		return DR_ACTION_DOMAIN_NIC_INGRESS;
	case MLX5DR_DOMAIN_TYPE_NIC_TX:
		return DR_ACTION_DOMAIN_NIC_EGRESS;
	case MLX5DR_DOMAIN_TYPE_FDB:
		if (ste_type == MLX5DR_STE_TYPE_RX)
			return DR_ACTION_DOMAIN_FDB_INGRESS;
		return DR_ACTION_DOMAIN_FDB_EGRESS;
	default:
		WARN_ON(true);
		return DR_ACTION_DOMAIN_MAX;
	}
}

static
int dr_action_validate_and_get_next_state(enum dr_action_domain action_domain,
					  u32 action_type,
					  u32 *state)
{
	u32 cur_state = *state;

	/* Check action state machine is valid */
	*state = next_action_state[action_domain][cur_state][action_type];

	if (*state == DR_ACTION_STATE_ERR)
		return -EOPNOTSUPP;

	return 0;
}

static int dr_action_handle_cs_recalc(struct mlx5dr_domain *dmn,
				      struct mlx5dr_action *dest_action,
				      u64 *final_icm_addr)
{
	int ret;

	switch (dest_action->action_type) {
	case DR_ACTION_TYP_FT:
		/* Allow destination flow table only if table is a terminating
		 * table, since there is an *assumption* that in such case FW
		 * will recalculate the CS.
		 */
		if (dest_action->dest_tbl.is_fw_tbl) {
			*final_icm_addr = dest_action->dest_tbl.fw_tbl.rx_icm_addr;
		} else {
			mlx5dr_dbg(dmn,
				   "Destination FT should be terminating when modify TTL is used\n");
			return -EINVAL;
		}
		break;

	case DR_ACTION_TYP_VPORT:
		/* If destination is vport we will get the FW flow table
		 * that recalculates the CS and forwards to the vport.
		 */
		ret = mlx5dr_domain_cache_get_recalc_cs_ft_addr(dest_action->vport.dmn,
								dest_action->vport.caps->num,
								final_icm_addr);
		if (ret) {
			mlx5dr_err(dmn, "Failed to get FW cs recalc flow table\n");
			return ret;
		}
		break;

	default:
		break;
	}

	return 0;
}

#define WITH_VLAN_NUM_HW_ACTIONS 6

int mlx5dr_actions_build_ste_arr(struct mlx5dr_matcher *matcher,
				 struct mlx5dr_matcher_rx_tx *nic_matcher,
				 struct mlx5dr_action *actions[],
				 u32 num_actions,
				 u8 *ste_arr,
				 u32 *new_hw_ste_arr_sz)
{
	struct mlx5dr_domain_rx_tx *nic_dmn = nic_matcher->nic_tbl->nic_dmn;
	bool rx_rule = nic_dmn->ste_type == MLX5DR_STE_TYPE_RX;
	struct mlx5dr_domain *dmn = matcher->tbl->dmn;
	u8 action_type_set[DR_ACTION_TYP_MAX] = {};
	struct mlx5dr_ste_actions_attr attr = {};
	struct mlx5dr_action *dest_action = NULL;
	u32 state = DR_ACTION_STATE_NO_ACTION;
	enum dr_action_domain action_domain;
	bool recalc_cs_required = false;
	u8 *last_ste;
	int i, ret;

	attr.gvmi = dmn->info.caps.gvmi;
	attr.hit_gvmi = dmn->info.caps.gvmi;
	attr.final_icm_addr = nic_dmn->default_icm_addr;
	action_domain = dr_action_get_action_domain(dmn->type, nic_dmn->ste_type);

	for (i = 0; i < num_actions; i++) {
		struct mlx5dr_action *action;
		int max_actions_type = 1;
		u32 action_type;

		action = actions[i];
		action_type = action->action_type;

		switch (action_type) {
		case DR_ACTION_TYP_DROP:
			attr.final_icm_addr = nic_dmn->drop_icm_addr;
			break;
		case DR_ACTION_TYP_FT:
			dest_action = action;
			if (!action->dest_tbl.is_fw_tbl) {
				if (action->dest_tbl.tbl->dmn != dmn) {
					mlx5dr_err(dmn,
						   "Destination table belongs to a different domain\n");
					goto out_invalid_arg;
				}
				if (action->dest_tbl.tbl->level <= matcher->tbl->level) {
					mlx5_core_warn_once(dmn->mdev,
							    "Connecting table to a lower/same level destination table\n");
					mlx5dr_dbg(dmn,
						   "Connecting table at level %d to a destination table at level %d\n",
						   matcher->tbl->level,
						   action->dest_tbl.tbl->level);
				}
				attr.final_icm_addr = rx_rule ?
					action->dest_tbl.tbl->rx.s_anchor->chunk->icm_addr :
					action->dest_tbl.tbl->tx.s_anchor->chunk->icm_addr;
			} else {
				struct mlx5dr_cmd_query_flow_table_details output;
				int ret;

				/* get the relevant addresses */
				if (!action->dest_tbl.fw_tbl.rx_icm_addr) {
					ret = mlx5dr_cmd_query_flow_table(dmn->mdev,
									  action->dest_tbl.fw_tbl.type,
									  action->dest_tbl.fw_tbl.id,
									  &output);
					if (!ret) {
						action->dest_tbl.fw_tbl.tx_icm_addr =
							output.sw_owner_icm_root_1;
						action->dest_tbl.fw_tbl.rx_icm_addr =
							output.sw_owner_icm_root_0;
					} else {
						mlx5dr_err(dmn,
							   "Failed mlx5_cmd_query_flow_table ret: %d\n",
							   ret);
						return ret;
					}
				}
				attr.final_icm_addr = rx_rule ?
					action->dest_tbl.fw_tbl.rx_icm_addr :
					action->dest_tbl.fw_tbl.tx_icm_addr;
			}
			break;
		case DR_ACTION_TYP_QP:
			mlx5dr_info(dmn, "Domain doesn't support QP\n");
			goto out_invalid_arg;
		case DR_ACTION_TYP_CTR:
			attr.ctr_id = action->ctr.ctr_id +
				action->ctr.offeset;
			break;
		case DR_ACTION_TYP_TAG:
			attr.flow_tag = action->flow_tag;
			break;
		case DR_ACTION_TYP_TNL_L2_TO_L2:
			break;
		case DR_ACTION_TYP_TNL_L3_TO_L2:
			attr.decap_index = action->rewrite.index;
			attr.decap_actions = action->rewrite.num_of_actions;
			attr.decap_with_vlan =
				attr.decap_actions == WITH_VLAN_NUM_HW_ACTIONS;
			break;
		case DR_ACTION_TYP_MODIFY_HDR:
			attr.modify_index = action->rewrite.index;
			attr.modify_actions = action->rewrite.num_of_actions;
			recalc_cs_required = action->rewrite.modify_ttl &&
					     !mlx5dr_ste_supp_ttl_cs_recalc(&dmn->info.caps);
			break;
		case DR_ACTION_TYP_L2_TO_TNL_L2:
		case DR_ACTION_TYP_L2_TO_TNL_L3:
			attr.reformat_size = action->reformat.reformat_size;
			attr.reformat_id = action->reformat.reformat_id;
			break;
		case DR_ACTION_TYP_VPORT:
			attr.hit_gvmi = action->vport.caps->vhca_gvmi;
			dest_action = action;
			if (rx_rule) {
				/* Loopback on WIRE vport is not supported */
				if (action->vport.caps->num == WIRE_PORT)
					goto out_invalid_arg;

				attr.final_icm_addr = action->vport.caps->icm_address_rx;
			} else {
				attr.final_icm_addr = action->vport.caps->icm_address_tx;
			}
			break;
		case DR_ACTION_TYP_POP_VLAN:
			max_actions_type = MLX5DR_MAX_VLANS;
			attr.vlans.count++;
			break;
		case DR_ACTION_TYP_PUSH_VLAN:
			max_actions_type = MLX5DR_MAX_VLANS;
			if (attr.vlans.count == MLX5DR_MAX_VLANS)
				return -EINVAL;

			attr.vlans.headers[attr.vlans.count++] = action->push_vlan.vlan_hdr;
			break;
		default:
			goto out_invalid_arg;
		}

		/* Check action duplication */
		if (++action_type_set[action_type] > max_actions_type) {
			mlx5dr_err(dmn, "Action type %d supports only max %d time(s)\n",
				   action_type, max_actions_type);
			goto out_invalid_arg;
		}

		/* Check action state machine is valid */
		if (dr_action_validate_and_get_next_state(action_domain,
							  action_type,
							  &state)) {
			mlx5dr_err(dmn, "Invalid action sequence provided\n");
			return -EOPNOTSUPP;
		}
	}

	*new_hw_ste_arr_sz = nic_matcher->num_of_builders;
	last_ste = ste_arr + DR_STE_SIZE * (nic_matcher->num_of_builders - 1);

	/* Due to a HW bug in some devices, modifying TTL on RX flows will
	 * cause an incorrect checksum calculation. In this case we will
	 * use a FW table to recalculate.
	 */
	if (dmn->type == MLX5DR_DOMAIN_TYPE_FDB &&
	    rx_rule && recalc_cs_required && dest_action) {
		ret = dr_action_handle_cs_recalc(dmn, dest_action, &attr.final_icm_addr);
		if (ret) {
			mlx5dr_err(dmn,
				   "Failed to handle checksum recalculation err %d\n",
				   ret);
			return ret;
		}
	}

	dr_actions_apply(dmn,
			 nic_dmn->ste_type,
			 action_type_set,
			 last_ste,
			 &attr,
			 new_hw_ste_arr_sz);

	return 0;

out_invalid_arg:
	return -EINVAL;
}

<<<<<<< HEAD
#define CVLAN_ETHERTYPE 0x8100
#define SVLAN_ETHERTYPE 0x88a8
#define HDR_LEN_L2_ONLY 14
#define HDR_LEN_L2_VLAN 18
#define REWRITE_HW_ACTION_NUM 6

static int dr_actions_l2_rewrite(struct mlx5dr_domain *dmn,
				 struct mlx5dr_action *action,
				 void *data, size_t data_sz)
{
	struct mlx5_ifc_l2_hdr_bits *l2_hdr = data;
	u64 ops[REWRITE_HW_ACTION_NUM] = {};
	u32 hdr_fld_4b;
	u16 hdr_fld_2b;
	u16 vlan_type;
	bool vlan;
	int i = 0;
	int ret;

	vlan = (data_sz != HDR_LEN_L2_ONLY);

	/* dmac_47_16 */
	MLX5_SET(dr_action_hw_set, ops + i,
		 opcode, MLX5DR_ACTION_MDFY_HW_OP_SET);
	MLX5_SET(dr_action_hw_set, ops + i,
		 destination_length, 0);
	MLX5_SET(dr_action_hw_set, ops + i,
		 destination_field_code, MLX5DR_ACTION_MDFY_HW_FLD_L2_0);
	MLX5_SET(dr_action_hw_set, ops + i,
		 destination_left_shifter, 16);
	hdr_fld_4b = MLX5_GET(l2_hdr, l2_hdr, dmac_47_16);
	MLX5_SET(dr_action_hw_set, ops + i,
		 inline_data, hdr_fld_4b);
	i++;

	/* smac_47_16 */
	MLX5_SET(dr_action_hw_set, ops + i,
		 opcode, MLX5DR_ACTION_MDFY_HW_OP_SET);
	MLX5_SET(dr_action_hw_set, ops + i,
		 destination_length, 0);
	MLX5_SET(dr_action_hw_set, ops + i,
		 destination_field_code, MLX5DR_ACTION_MDFY_HW_FLD_L2_1);
	MLX5_SET(dr_action_hw_set, ops + i,
		 destination_left_shifter, 16);
	hdr_fld_4b = (MLX5_GET(l2_hdr, l2_hdr, smac_31_0) >> 16 |
		      MLX5_GET(l2_hdr, l2_hdr, smac_47_32) << 16);
	MLX5_SET(dr_action_hw_set, ops + i,
		 inline_data, hdr_fld_4b);
	i++;

	/* dmac_15_0 */
	MLX5_SET(dr_action_hw_set, ops + i,
		 opcode, MLX5DR_ACTION_MDFY_HW_OP_SET);
	MLX5_SET(dr_action_hw_set, ops + i,
		 destination_length, 16);
	MLX5_SET(dr_action_hw_set, ops + i,
		 destination_field_code, MLX5DR_ACTION_MDFY_HW_FLD_L2_0);
	MLX5_SET(dr_action_hw_set, ops + i,
		 destination_left_shifter, 0);
	hdr_fld_2b = MLX5_GET(l2_hdr, l2_hdr, dmac_15_0);
	MLX5_SET(dr_action_hw_set, ops + i,
		 inline_data, hdr_fld_2b);
	i++;

	/* ethertype + (optional) vlan */
	MLX5_SET(dr_action_hw_set, ops + i,
		 opcode, MLX5DR_ACTION_MDFY_HW_OP_SET);
	MLX5_SET(dr_action_hw_set, ops + i,
		 destination_field_code, MLX5DR_ACTION_MDFY_HW_FLD_L2_2);
	MLX5_SET(dr_action_hw_set, ops + i,
		 destination_left_shifter, 32);
	if (!vlan) {
		hdr_fld_2b = MLX5_GET(l2_hdr, l2_hdr, ethertype);
		MLX5_SET(dr_action_hw_set, ops + i, inline_data, hdr_fld_2b);
		MLX5_SET(dr_action_hw_set, ops + i, destination_length, 16);
	} else {
	    /*执行vlan封装*/
		hdr_fld_2b = MLX5_GET(l2_hdr, l2_hdr, ethertype);
		vlan_type = hdr_fld_2b == SVLAN_ETHERTYPE ? DR_STE_SVLAN : DR_STE_CVLAN;
		hdr_fld_2b = MLX5_GET(l2_hdr, l2_hdr, vlan);
		hdr_fld_4b = (vlan_type << 16) | hdr_fld_2b;
		MLX5_SET(dr_action_hw_set, ops + i, inline_data, hdr_fld_4b);
		MLX5_SET(dr_action_hw_set, ops + i, destination_length, 18);
	}
	i++;

	/* smac_15_0 */
	MLX5_SET(dr_action_hw_set, ops + i,
		 opcode, MLX5DR_ACTION_MDFY_HW_OP_SET);
	MLX5_SET(dr_action_hw_set, ops + i,
		 destination_length, 16);
	MLX5_SET(dr_action_hw_set, ops + i,
		 destination_field_code, MLX5DR_ACTION_MDFY_HW_FLD_L2_1);
	MLX5_SET(dr_action_hw_set, ops + i,
		 destination_left_shifter, 0);
	hdr_fld_2b = MLX5_GET(l2_hdr, l2_hdr, smac_31_0);
	MLX5_SET(dr_action_hw_set, ops + i,
		 inline_data, hdr_fld_2b);
	i++;

	if (vlan) {
		MLX5_SET(dr_action_hw_set, ops + i,
			 opcode, MLX5DR_ACTION_MDFY_HW_OP_SET);
		hdr_fld_2b = MLX5_GET(l2_hdr, l2_hdr, vlan_type);
		MLX5_SET(dr_action_hw_set, ops + i,
			 inline_data, hdr_fld_2b);
		MLX5_SET(dr_action_hw_set, ops + i,
			 destination_length, 16);
		MLX5_SET(dr_action_hw_set, ops + i,
			 destination_field_code, MLX5DR_ACTION_MDFY_HW_FLD_L2_2);
		MLX5_SET(dr_action_hw_set, ops + i,
			 destination_left_shifter, 0);
		i++;
	}

	action->rewrite.data = (void *)ops;
	action->rewrite.num_of_actions = i;

	ret = mlx5dr_send_postsend_action(dmn, action);
	if (ret) {
		mlx5dr_dbg(dmn, "Writing encapsulation action to ICM failed\n");
		return ret;
	}

	return 0;
}

=======
>>>>>>> 52e44129
static struct mlx5dr_action *
dr_action_create_generic(enum mlx5dr_action_type action_type)
{
	struct mlx5dr_action *action;

	action = kzalloc(sizeof(*action), GFP_KERNEL);
	if (!action)
		return NULL;

	action->action_type = action_type;
	refcount_set(&action->refcount, 1);

	return action;
}

struct mlx5dr_action *mlx5dr_action_create_drop(void)
{
	return dr_action_create_generic(DR_ACTION_TYP_DROP);
}

struct mlx5dr_action *
mlx5dr_action_create_dest_table_num(struct mlx5dr_domain *dmn, u32 table_num)
{
	struct mlx5dr_action *action;

	action = dr_action_create_generic(DR_ACTION_TYP_FT);
	if (!action)
		return NULL;

	action->dest_tbl.is_fw_tbl = true;
	action->dest_tbl.fw_tbl.dmn = dmn;
	action->dest_tbl.fw_tbl.id = table_num;
	action->dest_tbl.fw_tbl.type = FS_FT_FDB;
	refcount_inc(&dmn->refcount);

	return action;
}

struct mlx5dr_action *
mlx5dr_action_create_dest_table(struct mlx5dr_table *tbl)
{
	struct mlx5dr_action *action;

	refcount_inc(&tbl->refcount);

	action = dr_action_create_generic(DR_ACTION_TYP_FT);
	if (!action)
		goto dec_ref;

	action->dest_tbl.tbl = tbl;

	return action;

dec_ref:
	refcount_dec(&tbl->refcount);
	return NULL;
}

struct mlx5dr_action *
mlx5dr_action_create_mult_dest_tbl(struct mlx5dr_domain *dmn,
				   struct mlx5dr_action_dest *dests,
				   u32 num_of_dests)
{
	struct mlx5dr_cmd_flow_destination_hw_info *hw_dests;
	struct mlx5dr_action **ref_actions;
	struct mlx5dr_action *action;
	bool reformat_req = false;
	u32 num_of_ref = 0;
	int ret;
	int i;

	if (dmn->type != MLX5DR_DOMAIN_TYPE_FDB) {
		mlx5dr_err(dmn, "Multiple destination support is for FDB only\n");
		return NULL;
	}

	hw_dests = kzalloc(sizeof(*hw_dests) * num_of_dests, GFP_KERNEL);
	if (!hw_dests)
		return NULL;

	ref_actions = kzalloc(sizeof(*ref_actions) * num_of_dests * 2, GFP_KERNEL);
	if (!ref_actions)
		goto free_hw_dests;

	for (i = 0; i < num_of_dests; i++) {
		struct mlx5dr_action *reformat_action = dests[i].reformat;
		struct mlx5dr_action *dest_action = dests[i].dest;

		ref_actions[num_of_ref++] = dest_action;

		switch (dest_action->action_type) {
		case DR_ACTION_TYP_VPORT:
			hw_dests[i].vport.flags = MLX5_FLOW_DEST_VPORT_VHCA_ID;
			hw_dests[i].type = MLX5_FLOW_DESTINATION_TYPE_VPORT;
			hw_dests[i].vport.num = dest_action->vport.caps->num;
			hw_dests[i].vport.vhca_id = dest_action->vport.caps->vhca_gvmi;
			if (reformat_action) {
				reformat_req = true;
				hw_dests[i].vport.reformat_id =
					reformat_action->reformat.reformat_id;
				ref_actions[num_of_ref++] = reformat_action;
				hw_dests[i].vport.flags |= MLX5_FLOW_DEST_VPORT_REFORMAT_ID;
			}
			break;

		case DR_ACTION_TYP_FT:
			hw_dests[i].type = MLX5_FLOW_DESTINATION_TYPE_FLOW_TABLE;
			if (dest_action->dest_tbl.is_fw_tbl)
				hw_dests[i].ft_id = dest_action->dest_tbl.fw_tbl.id;
			else
				hw_dests[i].ft_id = dest_action->dest_tbl.tbl->table_id;
			break;

		default:
			mlx5dr_dbg(dmn, "Invalid multiple destinations action\n");
			goto free_ref_actions;
		}
	}

	action = dr_action_create_generic(DR_ACTION_TYP_FT);
	if (!action)
		goto free_ref_actions;

	ret = mlx5dr_fw_create_md_tbl(dmn,
				      hw_dests,
				      num_of_dests,
				      reformat_req,
				      &action->dest_tbl.fw_tbl.id,
				      &action->dest_tbl.fw_tbl.group_id);
	if (ret)
		goto free_action;

	refcount_inc(&dmn->refcount);

	for (i = 0; i < num_of_ref; i++)
		refcount_inc(&ref_actions[i]->refcount);

	action->dest_tbl.is_fw_tbl = true;
	action->dest_tbl.fw_tbl.dmn = dmn;
	action->dest_tbl.fw_tbl.type = FS_FT_FDB;
	action->dest_tbl.fw_tbl.ref_actions = ref_actions;
	action->dest_tbl.fw_tbl.num_of_ref_actions = num_of_ref;

	kfree(hw_dests);

	return action;

free_action:
	kfree(action);
free_ref_actions:
	kfree(ref_actions);
free_hw_dests:
	kfree(hw_dests);
	return NULL;
}

struct mlx5dr_action *
mlx5dr_action_create_dest_flow_fw_table(struct mlx5dr_domain *dmn,
					struct mlx5_flow_table *ft)
{
	struct mlx5dr_action *action;

	action = dr_action_create_generic(DR_ACTION_TYP_FT);
	if (!action)
		return NULL;

	action->dest_tbl.is_fw_tbl = 1;
	action->dest_tbl.fw_tbl.type = ft->type;
	action->dest_tbl.fw_tbl.id = ft->id;
	action->dest_tbl.fw_tbl.dmn = dmn;

	refcount_inc(&dmn->refcount);

	return action;
}

struct mlx5dr_action *
mlx5dr_action_create_flow_counter(u32 counter_id)
{
	struct mlx5dr_action *action;

	action = dr_action_create_generic(DR_ACTION_TYP_CTR);
	if (!action)
		return NULL;

	action->ctr.ctr_id = counter_id;

	return action;
}

struct mlx5dr_action *mlx5dr_action_create_tag(u32 tag_value)
{
	struct mlx5dr_action *action;

	action = dr_action_create_generic(DR_ACTION_TYP_TAG);
	if (!action)
		return NULL;

	action->flow_tag = tag_value & 0xffffff;

	return action;
}

static int
dr_action_verify_reformat_params(enum mlx5dr_action_type reformat_type,
				 struct mlx5dr_domain *dmn,
				 size_t data_sz,
				 void *data)
{
	if ((!data && data_sz) || (data && !data_sz) || reformat_type >
		DR_ACTION_TYP_L2_TO_TNL_L3) {
		mlx5dr_dbg(dmn, "Invalid reformat parameter!\n");
		goto out_err;
	}

	if (dmn->type == MLX5DR_DOMAIN_TYPE_FDB)
		return 0;

	if (dmn->type == MLX5DR_DOMAIN_TYPE_NIC_RX) {
		if (reformat_type != DR_ACTION_TYP_TNL_L2_TO_L2 &&
		    reformat_type != DR_ACTION_TYP_TNL_L3_TO_L2) {
			mlx5dr_dbg(dmn, "Action reformat type not support on RX domain\n");
			goto out_err;
		}
	} else if (dmn->type == MLX5DR_DOMAIN_TYPE_NIC_TX) {
		if (reformat_type != DR_ACTION_TYP_L2_TO_TNL_L2 &&
		    reformat_type != DR_ACTION_TYP_L2_TO_TNL_L3) {
			mlx5dr_dbg(dmn, "Action reformat type not support on TX domain\n");
			goto out_err;
		}
	}

	return 0;

out_err:
	return -EINVAL;
}

#define ACTION_CACHE_LINE_SIZE 64

static int
dr_action_create_reformat_action(struct mlx5dr_domain *dmn,
				 size_t data_sz, void *data,
				 struct mlx5dr_action *action)
{
	u32 reformat_id;
	int ret;

	switch (action->action_type) {
	case DR_ACTION_TYP_L2_TO_TNL_L2:
	case DR_ACTION_TYP_L2_TO_TNL_L3:
	{
		enum mlx5_reformat_ctx_type rt;

		if (action->action_type == DR_ACTION_TYP_L2_TO_TNL_L2)
			rt = MLX5_REFORMAT_TYPE_L2_TO_L2_TUNNEL;
		else
			rt = MLX5_REFORMAT_TYPE_L2_TO_L3_TUNNEL;

		ret = mlx5dr_cmd_create_reformat_ctx(dmn->mdev, rt, data_sz, data,
						     &reformat_id);
		if (ret)
			return ret;

		action->reformat.reformat_id = reformat_id;
		action->reformat.reformat_size = data_sz;
		return 0;
	}
	case DR_ACTION_TYP_TNL_L2_TO_L2:
	{
		return 0;
	}
	case DR_ACTION_TYP_TNL_L3_TO_L2:
	{
		u8 hw_actions[ACTION_CACHE_LINE_SIZE] = {};
		int ret;

		ret = mlx5dr_ste_set_action_decap_l3_list(dmn->ste_ctx,
							  data, data_sz,
							  hw_actions,
							  ACTION_CACHE_LINE_SIZE,
							  &action->rewrite.num_of_actions);
		if (ret) {
			mlx5dr_dbg(dmn, "Failed creating decap l3 action list\n");
			return ret;
		}

		action->rewrite.chunk = mlx5dr_icm_alloc_chunk(dmn->action_icm_pool,
							       DR_CHUNK_SIZE_8);
		if (!action->rewrite.chunk) {
			mlx5dr_dbg(dmn, "Failed allocating modify header chunk\n");
			return -ENOMEM;
		}

		action->rewrite.data = (void *)hw_actions;
		action->rewrite.index = (action->rewrite.chunk->icm_addr -
					 dmn->info.caps.hdr_modify_icm_addr) /
					 ACTION_CACHE_LINE_SIZE;

		ret = mlx5dr_send_postsend_action(dmn, action);
		if (ret) {
			mlx5dr_dbg(dmn, "Writing decap l3 actions to ICM failed\n");
			mlx5dr_icm_free_chunk(action->rewrite.chunk);
			return ret;
		}
		return 0;
	}
	default:
		mlx5dr_info(dmn, "Reformat type is not supported %d\n", action->action_type);
		return -EINVAL;
	}
}

#define CVLAN_ETHERTYPE 0x8100
#define SVLAN_ETHERTYPE 0x88a8

struct mlx5dr_action *mlx5dr_action_create_pop_vlan(void)
{
	return dr_action_create_generic(DR_ACTION_TYP_POP_VLAN);
}

struct mlx5dr_action *mlx5dr_action_create_push_vlan(struct mlx5dr_domain *dmn,
						     __be32 vlan_hdr)
{
	u32 vlan_hdr_h = ntohl(vlan_hdr);
	u16 ethertype = vlan_hdr_h >> 16;
	struct mlx5dr_action *action;

	if (ethertype != SVLAN_ETHERTYPE && ethertype != CVLAN_ETHERTYPE) {
		mlx5dr_dbg(dmn, "Invalid vlan ethertype\n");
		return NULL;
	}

	action = dr_action_create_generic(DR_ACTION_TYP_PUSH_VLAN);
	if (!action)
		return NULL;

	action->push_vlan.vlan_hdr = vlan_hdr_h;
	return action;
}

struct mlx5dr_action *
mlx5dr_action_create_packet_reformat(struct mlx5dr_domain *dmn,
				     enum mlx5dr_action_reformat_type reformat_type,
				     size_t data_sz,
				     void *data)
{
	enum mlx5dr_action_type action_type;
	struct mlx5dr_action *action;
	int ret;

	refcount_inc(&dmn->refcount);

	/* General checks */
	ret = dr_action_reformat_to_action_type(reformat_type, &action_type);
	if (ret) {
		mlx5dr_dbg(dmn, "Invalid reformat_type provided\n");
		goto dec_ref;
	}

	ret = dr_action_verify_reformat_params(action_type, dmn, data_sz, data);
	if (ret)
		goto dec_ref;

	action = dr_action_create_generic(action_type);
	if (!action)
		goto dec_ref;

	action->reformat.dmn = dmn;

	ret = dr_action_create_reformat_action(dmn,
					       data_sz,
					       data,
					       action);
	if (ret) {
		mlx5dr_dbg(dmn, "Failed creating reformat action %d\n", ret);
		goto free_action;
	}

	return action;

free_action:
	kfree(action);
dec_ref:
	refcount_dec(&dmn->refcount);
	return NULL;
}

<<<<<<< HEAD
//取此sw_field对应的硬件信息
static const struct dr_action_modify_field_conv *
dr_action_modify_get_hw_info(u16 sw_field)
{
	const struct dr_action_modify_field_conv *hw_action_info;

	//检查software字段索引是否合法
	if (sw_field >= ARRAY_SIZE(dr_action_conv_arr))
		goto not_found;

	hw_action_info = &dr_action_conv_arr[sw_field];
	if (!hw_action_info->end && !hw_action_info->start)
		goto not_found;

	return hw_action_info;

not_found:
	return NULL;
}

=======
>>>>>>> 52e44129
static int
dr_action_modify_sw_to_hw_add(struct mlx5dr_domain *dmn,
			      __be64 *sw_action,
			      __be64 *hw_action,
			      const struct mlx5dr_ste_action_modify_field **ret_hw_info)
{
	const struct mlx5dr_ste_action_modify_field *hw_action_info;
	u8 max_length;
	u16 sw_field;
	u32 data;

	/* Get SW modify action data */
	sw_field = MLX5_GET(set_action_in, sw_action, field);
	data = MLX5_GET(set_action_in, sw_action, data);

	/* Convert SW data to HW modify action format */
	hw_action_info = mlx5dr_ste_conv_modify_hdr_sw_field(dmn->ste_ctx, sw_field);
	if (!hw_action_info) {
		mlx5dr_dbg(dmn, "Modify add action invalid field given\n");
		return -EINVAL;
	}

	max_length = hw_action_info->end - hw_action_info->start + 1;

	mlx5dr_ste_set_action_add(dmn->ste_ctx,
				  hw_action,
				  hw_action_info->hw_field,
				  hw_action_info->start,
				  max_length,
				  data);

	*ret_hw_info = hw_action_info;

	return 0;
}

static int
dr_action_modify_sw_to_hw_set(struct mlx5dr_domain *dmn,
			      __be64 *sw_action,
			      __be64 *hw_action,
			      const struct mlx5dr_ste_action_modify_field **ret_hw_info)
{
	const struct mlx5dr_ste_action_modify_field *hw_action_info;
	u8 offset, length, max_length;
	u16 sw_field;
	u32 data;

	/* Get SW modify action data */
	length = MLX5_GET(set_action_in, sw_action, length);
	offset = MLX5_GET(set_action_in, sw_action, offset);
	sw_field = MLX5_GET(set_action_in, sw_action, field);
	data = MLX5_GET(set_action_in, sw_action, data);/*取要设置的数据*/

	/* Convert SW data to HW modify action format */
	hw_action_info = mlx5dr_ste_conv_modify_hdr_sw_field(dmn->ste_ctx, sw_field);
	if (!hw_action_info) {
		mlx5dr_dbg(dmn, "Modify set action invalid field given\n");
		return -EINVAL;
	}

	/* PRM defines that length zero specific length of 32bits */
	length = length ? length : 32;

	//取硬件最大长度
	max_length = hw_action_info->end - hw_action_info->start + 1;

	if (length + offset > max_length) {
		mlx5dr_dbg(dmn, "Modify action length + offset exceeds limit\n");
		return -EINVAL;
	}

<<<<<<< HEAD
	MLX5_SET(dr_action_hw_set, hw_action,
		 opcode, MLX5DR_ACTION_MDFY_HW_OP_SET);

	MLX5_SET(dr_action_hw_set, hw_action, destination_field_code,
		 hw_action_info->hw_field);

	MLX5_SET(dr_action_hw_set, hw_action, destination_left_shifter,
		 hw_action_info->start + offset);

	MLX5_SET(dr_action_hw_set, hw_action, destination_length,
		 length == 32 ? 0 : length);

	//设置要设置的对应的数据
	MLX5_SET(dr_action_hw_set, hw_action, inline_data, data);
=======
	mlx5dr_ste_set_action_set(dmn->ste_ctx,
				  hw_action,
				  hw_action_info->hw_field,
				  hw_action_info->start + offset,
				  length,
				  data);
>>>>>>> 52e44129

	*ret_hw_info = hw_action_info;

	return 0;
}

static int
dr_action_modify_sw_to_hw_copy(struct mlx5dr_domain *dmn,
			       __be64 *sw_action,
			       __be64 *hw_action,
			       const struct mlx5dr_ste_action_modify_field **ret_dst_hw_info,
			       const struct mlx5dr_ste_action_modify_field **ret_src_hw_info)
{
	u8 src_offset, dst_offset, src_max_length, dst_max_length, length;
	const struct mlx5dr_ste_action_modify_field *hw_dst_action_info;
	const struct mlx5dr_ste_action_modify_field *hw_src_action_info;
	u16 src_field, dst_field;

	/* Get SW modify action data */
	src_field = MLX5_GET(copy_action_in, sw_action, src_field);
	dst_field = MLX5_GET(copy_action_in, sw_action, dst_field);
	src_offset = MLX5_GET(copy_action_in, sw_action, src_offset);
	dst_offset = MLX5_GET(copy_action_in, sw_action, dst_offset);
	length = MLX5_GET(copy_action_in, sw_action, length);

	/* Convert SW data to HW modify action format */
	hw_src_action_info = mlx5dr_ste_conv_modify_hdr_sw_field(dmn->ste_ctx, src_field);
	hw_dst_action_info = mlx5dr_ste_conv_modify_hdr_sw_field(dmn->ste_ctx, dst_field);
	if (!hw_src_action_info || !hw_dst_action_info) {
		mlx5dr_dbg(dmn, "Modify copy action invalid field given\n");
		return -EINVAL;
	}

	/* PRM defines that length zero specific length of 32bits */
	length = length ? length : 32;

	src_max_length = hw_src_action_info->end -
			 hw_src_action_info->start + 1;
	dst_max_length = hw_dst_action_info->end -
			 hw_dst_action_info->start + 1;

	if (length + src_offset > src_max_length ||
	    length + dst_offset > dst_max_length) {
		mlx5dr_dbg(dmn, "Modify action length + offset exceeds limit\n");
		return -EINVAL;
	}

	mlx5dr_ste_set_action_copy(dmn->ste_ctx,
				   hw_action,
				   hw_dst_action_info->hw_field,
				   hw_dst_action_info->start + dst_offset,
				   length,
				   hw_src_action_info->hw_field,
				   hw_src_action_info->start + src_offset);

	*ret_dst_hw_info = hw_dst_action_info;
	*ret_src_hw_info = hw_src_action_info;

	return 0;
}

static int
dr_action_modify_sw_to_hw(struct mlx5dr_domain *dmn,
			  __be64 *sw_action,
			  __be64 *hw_action,
			  const struct mlx5dr_ste_action_modify_field **ret_dst_hw_info,
			  const struct mlx5dr_ste_action_modify_field **ret_src_hw_info)
{
	u8 action;
	int ret;

	*hw_action = 0;
	*ret_src_hw_info = NULL;

	/* Get SW modify action type */
	action = MLX5_GET(set_action_in, sw_action, action_type);

	switch (action) {
	case MLX5_ACTION_TYPE_SET:
	    /*内容修改*/
		ret = dr_action_modify_sw_to_hw_set(dmn, sw_action,
						    hw_action,
						    ret_dst_hw_info);
		break;

	case MLX5_ACTION_TYPE_ADD:
		ret = dr_action_modify_sw_to_hw_add(dmn, sw_action,
						    hw_action,
						    ret_dst_hw_info);
		break;

	case MLX5_ACTION_TYPE_COPY:
		ret = dr_action_modify_sw_to_hw_copy(dmn, sw_action,
						     hw_action,
						     ret_dst_hw_info,
						     ret_src_hw_info);
		break;

	default:
		mlx5dr_info(dmn, "Unsupported action_type for modify action\n");
		ret = -EOPNOTSUPP;
	}

	return ret;
}

static int
dr_action_modify_check_set_field_limitation(struct mlx5dr_action *action,
					    const __be64 *sw_action)
{
	u16 sw_field = MLX5_GET(set_action_in, sw_action, field);
	struct mlx5dr_domain *dmn = action->rewrite.dmn;

	if (sw_field == MLX5_ACTION_IN_FIELD_METADATA_REG_A) {
		action->rewrite.allow_rx = 0;
		if (dmn->type != MLX5DR_DOMAIN_TYPE_NIC_TX) {
			mlx5dr_dbg(dmn, "Unsupported field %d for RX/FDB set action\n",
				   sw_field);
			return -EINVAL;
		}
	} else if (sw_field == MLX5_ACTION_IN_FIELD_METADATA_REG_B) {
		action->rewrite.allow_tx = 0;
		if (dmn->type != MLX5DR_DOMAIN_TYPE_NIC_RX) {
			mlx5dr_dbg(dmn, "Unsupported field %d for TX/FDB set action\n",
				   sw_field);
			return -EINVAL;
		}
	}

	if (!action->rewrite.allow_rx && !action->rewrite.allow_tx) {
		mlx5dr_dbg(dmn, "Modify SET actions not supported on both RX and TX\n");
		return -EINVAL;
	}

	return 0;
}

static int
dr_action_modify_check_add_field_limitation(struct mlx5dr_action *action,
					    const __be64 *sw_action)
{
	u16 sw_field = MLX5_GET(set_action_in, sw_action, field);
	struct mlx5dr_domain *dmn = action->rewrite.dmn;

	if (sw_field != MLX5_ACTION_IN_FIELD_OUT_IP_TTL &&
	    sw_field != MLX5_ACTION_IN_FIELD_OUT_IPV6_HOPLIMIT &&
	    sw_field != MLX5_ACTION_IN_FIELD_OUT_TCP_SEQ_NUM &&
	    sw_field != MLX5_ACTION_IN_FIELD_OUT_TCP_ACK_NUM) {
		mlx5dr_dbg(dmn, "Unsupported field %d for add action\n",
			   sw_field);
		return -EINVAL;
	}

	return 0;
}

static int
dr_action_modify_check_copy_field_limitation(struct mlx5dr_action *action,
					     const __be64 *sw_action)
{
	struct mlx5dr_domain *dmn = action->rewrite.dmn;
	u16 sw_fields[2];
	int i;

	sw_fields[0] = MLX5_GET(copy_action_in, sw_action, src_field);
	sw_fields[1] = MLX5_GET(copy_action_in, sw_action, dst_field);

	for (i = 0; i < 2; i++) {
		if (sw_fields[i] == MLX5_ACTION_IN_FIELD_METADATA_REG_A) {
			action->rewrite.allow_rx = 0;
			if (dmn->type != MLX5DR_DOMAIN_TYPE_NIC_TX) {
				mlx5dr_dbg(dmn, "Unsupported field %d for RX/FDB set action\n",
					   sw_fields[i]);
				return -EINVAL;
			}
		} else if (sw_fields[i] == MLX5_ACTION_IN_FIELD_METADATA_REG_B) {
			action->rewrite.allow_tx = 0;
			if (dmn->type != MLX5DR_DOMAIN_TYPE_NIC_RX) {
				mlx5dr_dbg(dmn, "Unsupported field %d for TX/FDB set action\n",
					   sw_fields[i]);
				return -EINVAL;
			}
		}
	}

	if (!action->rewrite.allow_rx && !action->rewrite.allow_tx) {
		mlx5dr_dbg(dmn, "Modify copy actions not supported on both RX and TX\n");
		return -EINVAL;
	}

	return 0;
}

static int
dr_action_modify_check_field_limitation(struct mlx5dr_action *action,
					const __be64 *sw_action)
{
	struct mlx5dr_domain *dmn = action->rewrite.dmn;
	u8 action_type;
	int ret;

	action_type = MLX5_GET(set_action_in, sw_action, action_type);

	switch (action_type) {
	case MLX5_ACTION_TYPE_SET:
		ret = dr_action_modify_check_set_field_limitation(action,
								  sw_action);
		break;

	case MLX5_ACTION_TYPE_ADD:
		ret = dr_action_modify_check_add_field_limitation(action,
								  sw_action);
		break;

	case MLX5_ACTION_TYPE_COPY:
		ret = dr_action_modify_check_copy_field_limitation(action,
								   sw_action);
		break;

	default:
		mlx5dr_info(dmn, "Unsupported action %d modify action\n",
			    action_type);
		ret = -EOPNOTSUPP;
	}

	return ret;
}

static bool
dr_action_modify_check_is_ttl_modify(const void *sw_action)
{
	u16 sw_field = MLX5_GET(set_action_in, sw_action, field);

	return sw_field == MLX5_ACTION_IN_FIELD_OUT_IP_TTL;
}

static int dr_actions_convert_modify_header(struct mlx5dr_action *action,
					    u32 max_hw_actions,
					    u32 num_sw_actions,
					    __be64 sw_actions[],
					    __be64 hw_actions[],
					    u32 *num_hw_actions,
					    bool *modify_ttl)
{
	const struct mlx5dr_ste_action_modify_field *hw_dst_action_info;
	const struct mlx5dr_ste_action_modify_field *hw_src_action_info;
	struct mlx5dr_domain *dmn = action->rewrite.dmn;
	int ret, i, hw_idx = 0;
	__be64 *sw_action;
	__be64 hw_action;
	u16 hw_field = 0;
	u32 l3_type = 0;
	u32 l4_type = 0;

	*modify_ttl = false;

	action->rewrite.allow_rx = 1;
	action->rewrite.allow_tx = 1;

	//遍历每个sw的actions
	for (i = 0; i < num_sw_actions; i++) {
		sw_action = &sw_actions[i];

		ret = dr_action_modify_check_field_limitation(action,
							      sw_action);
		if (ret)
			return ret;

		if (!(*modify_ttl))
			*modify_ttl = dr_action_modify_check_is_ttl_modify(sw_action);

		/* Convert SW action to HW action */
		ret = dr_action_modify_sw_to_hw(dmn,
						sw_action,
						&hw_action,
						&hw_dst_action_info,
						&hw_src_action_info);
		if (ret)
			return ret;

		/* Due to a HW limitation we cannot modify 2 different L3 types */
		if (l3_type && hw_dst_action_info->l3_type &&
		    hw_dst_action_info->l3_type != l3_type) {
			mlx5dr_dbg(dmn, "Action list can't support two different L3 types\n");
			return -EINVAL;
		}
		if (hw_dst_action_info->l3_type)
			l3_type = hw_dst_action_info->l3_type;

		/* Due to a HW limitation we cannot modify two different L4 types */
		if (l4_type && hw_dst_action_info->l4_type &&
		    hw_dst_action_info->l4_type != l4_type) {
			mlx5dr_dbg(dmn, "Action list can't support two different L4 types\n");
			return -EINVAL;
		}
		if (hw_dst_action_info->l4_type)
			l4_type = hw_dst_action_info->l4_type;

		/* HW reads and executes two actions at once this means we
		 * need to create a gap if two actions access the same field
		 */
		if ((hw_idx % 2) && (hw_field == hw_dst_action_info->hw_field ||
				     (hw_src_action_info &&
				      hw_field == hw_src_action_info->hw_field))) {
			/* Check if after gap insertion the total number of HW
			 * modify actions doesn't exceeds the limit
			 */
			hw_idx++;
			if ((num_sw_actions + hw_idx - i) >= max_hw_actions) {
				mlx5dr_dbg(dmn, "Modify header action number exceeds HW limit\n");
				return -EINVAL;
			}
		}
		hw_field = hw_dst_action_info->hw_field;

		hw_actions[hw_idx] = hw_action;
		hw_idx++;
	}

	*num_hw_actions = hw_idx;

	return 0;
}

static int dr_action_create_modify_action(struct mlx5dr_domain *dmn,
					  size_t actions_sz,
					  __be64 actions[],
					  struct mlx5dr_action *action)
{
	struct mlx5dr_icm_chunk *chunk;
	u32 max_hw_actions;
	u32 num_hw_actions;
	u32 num_sw_actions;
	__be64 *hw_actions;
	bool modify_ttl/*是否修改ttl*/;
	int ret;

	num_sw_actions = actions_sz / DR_MODIFY_ACTION_SIZE;
	max_hw_actions = mlx5dr_icm_pool_chunk_size_to_entries(DR_CHUNK_SIZE_16);

	if (num_sw_actions > max_hw_actions) {
		mlx5dr_dbg(dmn, "Max number of actions %d exceeds limit %d\n",
			   num_sw_actions, max_hw_actions);
		return -EINVAL;
	}

	chunk = mlx5dr_icm_alloc_chunk(dmn->action_icm_pool, DR_CHUNK_SIZE_16);
	if (!chunk)
		return -ENOMEM;

	/*申请存放hw_actions*/
	hw_actions = kcalloc(1, max_hw_actions * DR_MODIFY_ACTION_SIZE, GFP_KERNEL);
	if (!hw_actions) {
		ret = -ENOMEM;
		goto free_chunk;
	}

	ret = dr_actions_convert_modify_header(action,
					       max_hw_actions,
					       num_sw_actions,
					       actions,
					       hw_actions,
					       &num_hw_actions/*出参，hw action的数目*/,
					       &modify_ttl);
	if (ret)
		goto free_hw_actions;

	action->rewrite.chunk = chunk;
	action->rewrite.modify_ttl = modify_ttl;
	action->rewrite.data = (u8 *)hw_actions;
	action->rewrite.num_of_actions = num_hw_actions;
	action->rewrite.index = (chunk->icm_addr -
				 dmn->info.caps.hdr_modify_icm_addr) /
				 ACTION_CACHE_LINE_SIZE;

	ret = mlx5dr_send_postsend_action(dmn, action);
	if (ret)
		goto free_hw_actions;

	return 0;

free_hw_actions:
	kfree(hw_actions);
free_chunk:
	mlx5dr_icm_free_chunk(chunk);
	return ret;
}

struct mlx5dr_action *
mlx5dr_action_create_modify_header(struct mlx5dr_domain *dmn,
				   u32 flags,
				   size_t actions_sz,
				   __be64 actions[])
{
	struct mlx5dr_action *action;
	int ret = 0;

	refcount_inc(&dmn->refcount);

	if (actions_sz % DR_MODIFY_ACTION_SIZE) {
		mlx5dr_dbg(dmn, "Invalid modify actions size provided\n");
		goto dec_ref;
	}

	action = dr_action_create_generic(DR_ACTION_TYP_MODIFY_HDR);
	if (!action)
		goto dec_ref;

	action->rewrite.dmn = dmn;

	ret = dr_action_create_modify_action(dmn,
					     actions_sz,
					     actions,
					     action);
	if (ret) {
		mlx5dr_dbg(dmn, "Failed creating modify header action %d\n", ret);
		goto free_action;
	}

	return action;

free_action:
	kfree(action);
dec_ref:
	refcount_dec(&dmn->refcount);
	return NULL;
}

struct mlx5dr_action *
mlx5dr_action_create_dest_vport(struct mlx5dr_domain *dmn,
				u32 vport, u8 vhca_id_valid,
				u16 vhca_id)
{
	struct mlx5dr_cmd_vport_cap *vport_cap;
	struct mlx5dr_domain *vport_dmn;
	struct mlx5dr_action *action;
	u8 peer_vport;

	peer_vport = vhca_id_valid && (vhca_id != dmn->info.caps.gvmi);
	vport_dmn = peer_vport ? dmn->peer_dmn : dmn;
	if (!vport_dmn) {
		mlx5dr_dbg(dmn, "No peer vport domain for given vhca_id\n");
		return NULL;
	}

	if (vport_dmn->type != MLX5DR_DOMAIN_TYPE_FDB) {
		mlx5dr_dbg(dmn, "Domain doesn't support vport actions\n");
		return NULL;
	}

	vport_cap = mlx5dr_get_vport_cap(&vport_dmn->info.caps, vport);
	if (!vport_cap) {
		mlx5dr_dbg(dmn, "Failed to get vport %d caps\n", vport);
		return NULL;
	}

	action = dr_action_create_generic(DR_ACTION_TYP_VPORT);
	if (!action)
		return NULL;

	action->vport.dmn = vport_dmn;
	action->vport.caps = vport_cap;

	return action;
}

int mlx5dr_action_destroy(struct mlx5dr_action *action)
{
	if (refcount_read(&action->refcount) > 1)
		return -EBUSY;

	switch (action->action_type) {
	case DR_ACTION_TYP_FT:
		if (action->dest_tbl.is_fw_tbl)
			refcount_dec(&action->dest_tbl.fw_tbl.dmn->refcount);
		else
			refcount_dec(&action->dest_tbl.tbl->refcount);

		if (action->dest_tbl.is_fw_tbl &&
		    action->dest_tbl.fw_tbl.num_of_ref_actions) {
			struct mlx5dr_action **ref_actions;
			int i;

			ref_actions = action->dest_tbl.fw_tbl.ref_actions;
			for (i = 0; i < action->dest_tbl.fw_tbl.num_of_ref_actions; i++)
				refcount_dec(&ref_actions[i]->refcount);

			kfree(ref_actions);

			mlx5dr_fw_destroy_md_tbl(action->dest_tbl.fw_tbl.dmn,
						 action->dest_tbl.fw_tbl.id,
						 action->dest_tbl.fw_tbl.group_id);
		}
		break;
	case DR_ACTION_TYP_TNL_L2_TO_L2:
		refcount_dec(&action->reformat.dmn->refcount);
		break;
	case DR_ACTION_TYP_TNL_L3_TO_L2:
		mlx5dr_icm_free_chunk(action->rewrite.chunk);
		refcount_dec(&action->reformat.dmn->refcount);
		break;
	case DR_ACTION_TYP_L2_TO_TNL_L2:
	case DR_ACTION_TYP_L2_TO_TNL_L3:
		mlx5dr_cmd_destroy_reformat_ctx((action->reformat.dmn)->mdev,
						action->reformat.reformat_id);
		refcount_dec(&action->reformat.dmn->refcount);
		break;
	case DR_ACTION_TYP_MODIFY_HDR:
		mlx5dr_icm_free_chunk(action->rewrite.chunk);
		kfree(action->rewrite.data);
		refcount_dec(&action->rewrite.dmn->refcount);
		break;
	default:
		break;
	}

	kfree(action);
	return 0;
}<|MERGE_RESOLUTION|>--- conflicted
+++ resolved
@@ -218,170 +218,6 @@
 	},
 };
 
-<<<<<<< HEAD
-struct dr_action_modify_field_conv {
-	u16 hw_field;//硬件字段名称
-	u8 start;
-	u8 end;
-	u8 l3_type;
-	u8 l4_type;
-};
-
-static const struct dr_action_modify_field_conv dr_action_conv_arr[] = {
-    //src mac信息
-	[MLX5_ACTION_IN_FIELD_OUT_SMAC_47_16] = {
-		.hw_field = MLX5DR_ACTION_MDFY_HW_FLD_L2_1, .start = 16, .end = 47,
-	},
-	[MLX5_ACTION_IN_FIELD_OUT_SMAC_15_0] = {
-		.hw_field = MLX5DR_ACTION_MDFY_HW_FLD_L2_1, .start = 0, .end = 15,
-	},
-	//ethertype信息
-	[MLX5_ACTION_IN_FIELD_OUT_ETHERTYPE] = {
-		.hw_field = MLX5DR_ACTION_MDFY_HW_FLD_L2_2, .start = 32, .end = 47,
-	},
-	//dst mac信息
-	[MLX5_ACTION_IN_FIELD_OUT_DMAC_47_16] = {
-		.hw_field = MLX5DR_ACTION_MDFY_HW_FLD_L2_0, .start = 16, .end = 47,
-	},
-	[MLX5_ACTION_IN_FIELD_OUT_DMAC_15_0] = {
-		.hw_field = MLX5DR_ACTION_MDFY_HW_FLD_L2_0, .start = 0, .end = 15,
-	},
-	//ip层dscp
-	[MLX5_ACTION_IN_FIELD_OUT_IP_DSCP] = {
-		.hw_field = MLX5DR_ACTION_MDFY_HW_FLD_L3_1, .start = 0, .end = 5,
-	},
-	//
-	[MLX5_ACTION_IN_FIELD_OUT_TCP_FLAGS] = {
-		.hw_field = MLX5DR_ACTION_MDFY_HW_FLD_L4_0, .start = 48, .end = 56,
-		.l4_type = MLX5DR_ACTION_MDFY_HW_HDR_L4_TCP,
-	},
-	[MLX5_ACTION_IN_FIELD_OUT_TCP_SPORT] = {
-		.hw_field = MLX5DR_ACTION_MDFY_HW_FLD_L4_0, .start = 0, .end = 15,
-		.l4_type = MLX5DR_ACTION_MDFY_HW_HDR_L4_TCP,
-	},
-	[MLX5_ACTION_IN_FIELD_OUT_TCP_DPORT] = {
-		.hw_field = MLX5DR_ACTION_MDFY_HW_FLD_L4_0, .start = 16, .end = 31,
-		.l4_type = MLX5DR_ACTION_MDFY_HW_HDR_L4_TCP,
-	},
-	[MLX5_ACTION_IN_FIELD_OUT_IP_TTL] = {
-		.hw_field = MLX5DR_ACTION_MDFY_HW_FLD_L3_1, .start = 8, .end = 15,
-		.l3_type = MLX5DR_ACTION_MDFY_HW_HDR_L3_IPV4,
-	},
-	[MLX5_ACTION_IN_FIELD_OUT_IPV6_HOPLIMIT] = {
-		.hw_field = MLX5DR_ACTION_MDFY_HW_FLD_L3_1, .start = 8, .end = 15,
-		.l3_type = MLX5DR_ACTION_MDFY_HW_HDR_L3_IPV6,
-	},
-	[MLX5_ACTION_IN_FIELD_OUT_UDP_SPORT] = {
-		.hw_field = MLX5DR_ACTION_MDFY_HW_FLD_L4_0, .start = 0, .end = 15,
-		.l4_type = MLX5DR_ACTION_MDFY_HW_HDR_L4_UDP,
-	},
-	[MLX5_ACTION_IN_FIELD_OUT_UDP_DPORT] = {
-		.hw_field = MLX5DR_ACTION_MDFY_HW_FLD_L4_0, .start = 16, .end = 31,
-		.l4_type = MLX5DR_ACTION_MDFY_HW_HDR_L4_UDP,
-	},
-	[MLX5_ACTION_IN_FIELD_OUT_SIPV6_127_96] = {
-		.hw_field = MLX5DR_ACTION_MDFY_HW_FLD_L3_3, .start = 32, .end = 63,
-		.l3_type = MLX5DR_ACTION_MDFY_HW_HDR_L3_IPV6,
-	},
-	[MLX5_ACTION_IN_FIELD_OUT_SIPV6_95_64] = {
-		.hw_field = MLX5DR_ACTION_MDFY_HW_FLD_L3_3, .start = 0, .end = 31,
-		.l3_type = MLX5DR_ACTION_MDFY_HW_HDR_L3_IPV6,
-	},
-	[MLX5_ACTION_IN_FIELD_OUT_SIPV6_63_32] = {
-		.hw_field = MLX5DR_ACTION_MDFY_HW_FLD_L3_4, .start = 32, .end = 63,
-		.l3_type = MLX5DR_ACTION_MDFY_HW_HDR_L3_IPV6,
-	},
-	[MLX5_ACTION_IN_FIELD_OUT_SIPV6_31_0] = {
-		.hw_field = MLX5DR_ACTION_MDFY_HW_FLD_L3_4, .start = 0, .end = 31,
-		.l3_type = MLX5DR_ACTION_MDFY_HW_HDR_L3_IPV6,
-	},
-	[MLX5_ACTION_IN_FIELD_OUT_DIPV6_127_96] = {
-		.hw_field = MLX5DR_ACTION_MDFY_HW_FLD_L3_0, .start = 32, .end = 63,
-		.l3_type = MLX5DR_ACTION_MDFY_HW_HDR_L3_IPV6,
-	},
-	[MLX5_ACTION_IN_FIELD_OUT_DIPV6_95_64] = {
-		.hw_field = MLX5DR_ACTION_MDFY_HW_FLD_L3_0, .start = 0, .end = 31,
-		.l3_type = MLX5DR_ACTION_MDFY_HW_HDR_L3_IPV6,
-	},
-	[MLX5_ACTION_IN_FIELD_OUT_DIPV6_63_32] = {
-		.hw_field = MLX5DR_ACTION_MDFY_HW_FLD_L3_2, .start = 32, .end = 63,
-		.l3_type = MLX5DR_ACTION_MDFY_HW_HDR_L3_IPV6,
-	},
-	[MLX5_ACTION_IN_FIELD_OUT_DIPV6_31_0] = {
-		.hw_field = MLX5DR_ACTION_MDFY_HW_FLD_L3_2, .start = 0, .end = 31,
-		.l3_type = MLX5DR_ACTION_MDFY_HW_HDR_L3_IPV6,
-	},
-	[MLX5_ACTION_IN_FIELD_OUT_SIPV4] = {
-		.hw_field = MLX5DR_ACTION_MDFY_HW_FLD_L3_0, .start = 0, .end = 31,
-		.l3_type = MLX5DR_ACTION_MDFY_HW_HDR_L3_IPV4,
-	},
-	[MLX5_ACTION_IN_FIELD_OUT_DIPV4] = {
-		.hw_field = MLX5DR_ACTION_MDFY_HW_FLD_L3_0, .start = 32, .end = 63,
-		.l3_type = MLX5DR_ACTION_MDFY_HW_HDR_L3_IPV4,
-	},
-	//寄存器取值（1个metadata寄存器，3个64位寄存器）
-	[MLX5_ACTION_IN_FIELD_METADATA_REG_A] = {
-		.hw_field = MLX5DR_ACTION_MDFY_HW_FLD_METADATA, .start = 0, .end = 31,
-	},
-	[MLX5_ACTION_IN_FIELD_METADATA_REG_B] = {
-		.hw_field = MLX5DR_ACTION_MDFY_HW_FLD_METADATA, .start = 32, .end = 63,
-	},
-	[MLX5_ACTION_IN_FIELD_METADATA_REG_C_0] = {
-		.hw_field = MLX5DR_ACTION_MDFY_HW_FLD_REG_0, .start = 32, .end = 63,
-	},
-	[MLX5_ACTION_IN_FIELD_METADATA_REG_C_1] = {
-		.hw_field = MLX5DR_ACTION_MDFY_HW_FLD_REG_0, .start = 0, .end = 31,
-	},
-	[MLX5_ACTION_IN_FIELD_METADATA_REG_C_2] = {
-		.hw_field = MLX5DR_ACTION_MDFY_HW_FLD_REG_1, .start = 32, .end = 63,
-	},
-	[MLX5_ACTION_IN_FIELD_METADATA_REG_C_3] = {
-		.hw_field = MLX5DR_ACTION_MDFY_HW_FLD_REG_1, .start = 0, .end = 31,
-	},
-	[MLX5_ACTION_IN_FIELD_METADATA_REG_C_4] = {
-		.hw_field = MLX5DR_ACTION_MDFY_HW_FLD_REG_2, .start = 32, .end = 63,
-	},
-	[MLX5_ACTION_IN_FIELD_METADATA_REG_C_5] = {
-		.hw_field = MLX5DR_ACTION_MDFY_HW_FLD_REG_2, .start = 0, .end = 31,
-	},
-	//tcp seq 编号
-	[MLX5_ACTION_IN_FIELD_OUT_TCP_SEQ_NUM] = {
-		.hw_field = MLX5DR_ACTION_MDFY_HW_FLD_L4_1, .start = 32, .end = 63,
-	},
-	//tcp ack 编号
-	[MLX5_ACTION_IN_FIELD_OUT_TCP_ACK_NUM] = {
-		.hw_field = MLX5DR_ACTION_MDFY_HW_FLD_L4_1, .start = 0, .end = 31,
-	},
-	//首个vlan id
-	[MLX5_ACTION_IN_FIELD_OUT_FIRST_VID] = {
-		.hw_field = MLX5DR_ACTION_MDFY_HW_FLD_L2_2, .start = 0, .end = 15,
-	},
-};
-
-#define MAX_VLANS 2
-struct dr_action_vlan_info {
-	int	count;
-	u32	headers[MAX_VLANS];
-};
-
-struct dr_action_apply_attr {
-	u32	modify_index;
-	u16	modify_actions;
-	u32	decap_index;
-	u16	decap_actions;
-	u8	decap_with_vlan:1;
-	u64	final_icm_addr;
-	u32	flow_tag;
-	u32	ctr_id;
-	u16	gvmi;
-	u16	hit_gvmi;
-	u32	reformat_id;
-	u32	reformat_size;
-	struct	dr_action_vlan_info vlans;
-};
-
-=======
->>>>>>> 52e44129
 static int
 dr_action_reformat_to_action_type(enum mlx5dr_action_reformat_type reformat_type,
 				  enum mlx5dr_action_type *action_type)
@@ -694,136 +530,6 @@
 	return -EINVAL;
 }
 
-<<<<<<< HEAD
-#define CVLAN_ETHERTYPE 0x8100
-#define SVLAN_ETHERTYPE 0x88a8
-#define HDR_LEN_L2_ONLY 14
-#define HDR_LEN_L2_VLAN 18
-#define REWRITE_HW_ACTION_NUM 6
-
-static int dr_actions_l2_rewrite(struct mlx5dr_domain *dmn,
-				 struct mlx5dr_action *action,
-				 void *data, size_t data_sz)
-{
-	struct mlx5_ifc_l2_hdr_bits *l2_hdr = data;
-	u64 ops[REWRITE_HW_ACTION_NUM] = {};
-	u32 hdr_fld_4b;
-	u16 hdr_fld_2b;
-	u16 vlan_type;
-	bool vlan;
-	int i = 0;
-	int ret;
-
-	vlan = (data_sz != HDR_LEN_L2_ONLY);
-
-	/* dmac_47_16 */
-	MLX5_SET(dr_action_hw_set, ops + i,
-		 opcode, MLX5DR_ACTION_MDFY_HW_OP_SET);
-	MLX5_SET(dr_action_hw_set, ops + i,
-		 destination_length, 0);
-	MLX5_SET(dr_action_hw_set, ops + i,
-		 destination_field_code, MLX5DR_ACTION_MDFY_HW_FLD_L2_0);
-	MLX5_SET(dr_action_hw_set, ops + i,
-		 destination_left_shifter, 16);
-	hdr_fld_4b = MLX5_GET(l2_hdr, l2_hdr, dmac_47_16);
-	MLX5_SET(dr_action_hw_set, ops + i,
-		 inline_data, hdr_fld_4b);
-	i++;
-
-	/* smac_47_16 */
-	MLX5_SET(dr_action_hw_set, ops + i,
-		 opcode, MLX5DR_ACTION_MDFY_HW_OP_SET);
-	MLX5_SET(dr_action_hw_set, ops + i,
-		 destination_length, 0);
-	MLX5_SET(dr_action_hw_set, ops + i,
-		 destination_field_code, MLX5DR_ACTION_MDFY_HW_FLD_L2_1);
-	MLX5_SET(dr_action_hw_set, ops + i,
-		 destination_left_shifter, 16);
-	hdr_fld_4b = (MLX5_GET(l2_hdr, l2_hdr, smac_31_0) >> 16 |
-		      MLX5_GET(l2_hdr, l2_hdr, smac_47_32) << 16);
-	MLX5_SET(dr_action_hw_set, ops + i,
-		 inline_data, hdr_fld_4b);
-	i++;
-
-	/* dmac_15_0 */
-	MLX5_SET(dr_action_hw_set, ops + i,
-		 opcode, MLX5DR_ACTION_MDFY_HW_OP_SET);
-	MLX5_SET(dr_action_hw_set, ops + i,
-		 destination_length, 16);
-	MLX5_SET(dr_action_hw_set, ops + i,
-		 destination_field_code, MLX5DR_ACTION_MDFY_HW_FLD_L2_0);
-	MLX5_SET(dr_action_hw_set, ops + i,
-		 destination_left_shifter, 0);
-	hdr_fld_2b = MLX5_GET(l2_hdr, l2_hdr, dmac_15_0);
-	MLX5_SET(dr_action_hw_set, ops + i,
-		 inline_data, hdr_fld_2b);
-	i++;
-
-	/* ethertype + (optional) vlan */
-	MLX5_SET(dr_action_hw_set, ops + i,
-		 opcode, MLX5DR_ACTION_MDFY_HW_OP_SET);
-	MLX5_SET(dr_action_hw_set, ops + i,
-		 destination_field_code, MLX5DR_ACTION_MDFY_HW_FLD_L2_2);
-	MLX5_SET(dr_action_hw_set, ops + i,
-		 destination_left_shifter, 32);
-	if (!vlan) {
-		hdr_fld_2b = MLX5_GET(l2_hdr, l2_hdr, ethertype);
-		MLX5_SET(dr_action_hw_set, ops + i, inline_data, hdr_fld_2b);
-		MLX5_SET(dr_action_hw_set, ops + i, destination_length, 16);
-	} else {
-	    /*执行vlan封装*/
-		hdr_fld_2b = MLX5_GET(l2_hdr, l2_hdr, ethertype);
-		vlan_type = hdr_fld_2b == SVLAN_ETHERTYPE ? DR_STE_SVLAN : DR_STE_CVLAN;
-		hdr_fld_2b = MLX5_GET(l2_hdr, l2_hdr, vlan);
-		hdr_fld_4b = (vlan_type << 16) | hdr_fld_2b;
-		MLX5_SET(dr_action_hw_set, ops + i, inline_data, hdr_fld_4b);
-		MLX5_SET(dr_action_hw_set, ops + i, destination_length, 18);
-	}
-	i++;
-
-	/* smac_15_0 */
-	MLX5_SET(dr_action_hw_set, ops + i,
-		 opcode, MLX5DR_ACTION_MDFY_HW_OP_SET);
-	MLX5_SET(dr_action_hw_set, ops + i,
-		 destination_length, 16);
-	MLX5_SET(dr_action_hw_set, ops + i,
-		 destination_field_code, MLX5DR_ACTION_MDFY_HW_FLD_L2_1);
-	MLX5_SET(dr_action_hw_set, ops + i,
-		 destination_left_shifter, 0);
-	hdr_fld_2b = MLX5_GET(l2_hdr, l2_hdr, smac_31_0);
-	MLX5_SET(dr_action_hw_set, ops + i,
-		 inline_data, hdr_fld_2b);
-	i++;
-
-	if (vlan) {
-		MLX5_SET(dr_action_hw_set, ops + i,
-			 opcode, MLX5DR_ACTION_MDFY_HW_OP_SET);
-		hdr_fld_2b = MLX5_GET(l2_hdr, l2_hdr, vlan_type);
-		MLX5_SET(dr_action_hw_set, ops + i,
-			 inline_data, hdr_fld_2b);
-		MLX5_SET(dr_action_hw_set, ops + i,
-			 destination_length, 16);
-		MLX5_SET(dr_action_hw_set, ops + i,
-			 destination_field_code, MLX5DR_ACTION_MDFY_HW_FLD_L2_2);
-		MLX5_SET(dr_action_hw_set, ops + i,
-			 destination_left_shifter, 0);
-		i++;
-	}
-
-	action->rewrite.data = (void *)ops;
-	action->rewrite.num_of_actions = i;
-
-	ret = mlx5dr_send_postsend_action(dmn, action);
-	if (ret) {
-		mlx5dr_dbg(dmn, "Writing encapsulation action to ICM failed\n");
-		return ret;
-	}
-
-	return 0;
-}
-
-=======
->>>>>>> 52e44129
 static struct mlx5dr_action *
 dr_action_create_generic(enum mlx5dr_action_type action_type)
 {
@@ -1212,29 +918,6 @@
 	return NULL;
 }
 
-<<<<<<< HEAD
-//取此sw_field对应的硬件信息
-static const struct dr_action_modify_field_conv *
-dr_action_modify_get_hw_info(u16 sw_field)
-{
-	const struct dr_action_modify_field_conv *hw_action_info;
-
-	//检查software字段索引是否合法
-	if (sw_field >= ARRAY_SIZE(dr_action_conv_arr))
-		goto not_found;
-
-	hw_action_info = &dr_action_conv_arr[sw_field];
-	if (!hw_action_info->end && !hw_action_info->start)
-		goto not_found;
-
-	return hw_action_info;
-
-not_found:
-	return NULL;
-}
-
-=======
->>>>>>> 52e44129
 static int
 dr_action_modify_sw_to_hw_add(struct mlx5dr_domain *dmn,
 			      __be64 *sw_action,
@@ -1306,29 +989,12 @@
 		return -EINVAL;
 	}
 
-<<<<<<< HEAD
-	MLX5_SET(dr_action_hw_set, hw_action,
-		 opcode, MLX5DR_ACTION_MDFY_HW_OP_SET);
-
-	MLX5_SET(dr_action_hw_set, hw_action, destination_field_code,
-		 hw_action_info->hw_field);
-
-	MLX5_SET(dr_action_hw_set, hw_action, destination_left_shifter,
-		 hw_action_info->start + offset);
-
-	MLX5_SET(dr_action_hw_set, hw_action, destination_length,
-		 length == 32 ? 0 : length);
-
-	//设置要设置的对应的数据
-	MLX5_SET(dr_action_hw_set, hw_action, inline_data, data);
-=======
 	mlx5dr_ste_set_action_set(dmn->ste_ctx,
 				  hw_action,
 				  hw_action_info->hw_field,
 				  hw_action_info->start + offset,
 				  length,
 				  data);
->>>>>>> 52e44129
 
 	*ret_hw_info = hw_action_info;
 
