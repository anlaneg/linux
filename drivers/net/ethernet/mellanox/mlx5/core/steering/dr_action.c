// SPDX-License-Identifier: GPL-2.0 OR Linux-OpenIB
/* Copyright (c) 2019 Mellanox Technologies. */

#include "dr_types.h"
#include "dr_ste.h"

enum dr_action_domain {
	DR_ACTION_DOMAIN_NIC_INGRESS,
	DR_ACTION_DOMAIN_NIC_EGRESS,
	DR_ACTION_DOMAIN_FDB_INGRESS,
	DR_ACTION_DOMAIN_FDB_EGRESS,
	DR_ACTION_DOMAIN_MAX,
};

enum dr_action_valid_state {
	DR_ACTION_STATE_ERR,
	DR_ACTION_STATE_NO_ACTION,
	DR_ACTION_STATE_ENCAP,
	DR_ACTION_STATE_DECAP,
	DR_ACTION_STATE_MODIFY_HDR,
	DR_ACTION_STATE_POP_VLAN,
	DR_ACTION_STATE_PUSH_VLAN,
	DR_ACTION_STATE_NON_TERM,
	DR_ACTION_STATE_TERM,
	DR_ACTION_STATE_ASO,
	DR_ACTION_STATE_MAX,
};

static const char * const action_type_to_str[] = {
	[DR_ACTION_TYP_TNL_L2_TO_L2] = "DR_ACTION_TYP_TNL_L2_TO_L2",
	[DR_ACTION_TYP_L2_TO_TNL_L2] = "DR_ACTION_TYP_L2_TO_TNL_L2",
	[DR_ACTION_TYP_TNL_L3_TO_L2] = "DR_ACTION_TYP_TNL_L3_TO_L2",
	[DR_ACTION_TYP_L2_TO_TNL_L3] = "DR_ACTION_TYP_L2_TO_TNL_L3",
	[DR_ACTION_TYP_DROP] = "DR_ACTION_TYP_DROP",
	[DR_ACTION_TYP_QP] = "DR_ACTION_TYP_QP",
	[DR_ACTION_TYP_FT] = "DR_ACTION_TYP_FT",
	[DR_ACTION_TYP_CTR] = "DR_ACTION_TYP_CTR",
	[DR_ACTION_TYP_TAG] = "DR_ACTION_TYP_TAG",
	[DR_ACTION_TYP_MODIFY_HDR] = "DR_ACTION_TYP_MODIFY_HDR",
	[DR_ACTION_TYP_VPORT] = "DR_ACTION_TYP_VPORT",
	[DR_ACTION_TYP_POP_VLAN] = "DR_ACTION_TYP_POP_VLAN",
	[DR_ACTION_TYP_PUSH_VLAN] = "DR_ACTION_TYP_PUSH_VLAN",
	[DR_ACTION_TYP_SAMPLER] = "DR_ACTION_TYP_SAMPLER",
	[DR_ACTION_TYP_INSERT_HDR] = "DR_ACTION_TYP_INSERT_HDR",
	[DR_ACTION_TYP_REMOVE_HDR] = "DR_ACTION_TYP_REMOVE_HDR",
	[DR_ACTION_TYP_ASO_FLOW_METER] = "DR_ACTION_TYP_ASO_FLOW_METER",
	[DR_ACTION_TYP_MAX] = "DR_ACTION_UNKNOWN",
};

static const char *dr_action_id_to_str(enum mlx5dr_action_type action_id)
{
	if (action_id > DR_ACTION_TYP_MAX)
		action_id = DR_ACTION_TYP_MAX;
	return action_type_to_str[action_id];
}

static const enum dr_action_valid_state
next_action_state[DR_ACTION_DOMAIN_MAX][DR_ACTION_STATE_MAX][DR_ACTION_TYP_MAX] = {
	[DR_ACTION_DOMAIN_NIC_INGRESS] = {
		[DR_ACTION_STATE_NO_ACTION] = {
			[DR_ACTION_TYP_DROP]		= DR_ACTION_STATE_TERM,
			[DR_ACTION_TYP_QP]		= DR_ACTION_STATE_TERM,
			[DR_ACTION_TYP_FT]		= DR_ACTION_STATE_TERM,
			[DR_ACTION_TYP_SAMPLER]		= DR_ACTION_STATE_TERM,
			[DR_ACTION_TYP_TAG]		= DR_ACTION_STATE_NON_TERM,
			[DR_ACTION_TYP_CTR]		= DR_ACTION_STATE_NON_TERM,
			[DR_ACTION_TYP_TNL_L2_TO_L2]	= DR_ACTION_STATE_DECAP,
			[DR_ACTION_TYP_TNL_L3_TO_L2]	= DR_ACTION_STATE_DECAP,
			[DR_ACTION_TYP_L2_TO_TNL_L2]	= DR_ACTION_STATE_ENCAP,
			[DR_ACTION_TYP_L2_TO_TNL_L3]	= DR_ACTION_STATE_ENCAP,
			[DR_ACTION_TYP_INSERT_HDR]	= DR_ACTION_STATE_ENCAP,
			[DR_ACTION_TYP_REMOVE_HDR]	= DR_ACTION_STATE_DECAP,
			[DR_ACTION_TYP_MODIFY_HDR]	= DR_ACTION_STATE_MODIFY_HDR,
			[DR_ACTION_TYP_POP_VLAN]	= DR_ACTION_STATE_POP_VLAN,
			[DR_ACTION_TYP_PUSH_VLAN]	= DR_ACTION_STATE_PUSH_VLAN,
			[DR_ACTION_TYP_ASO_FLOW_METER]	= DR_ACTION_STATE_ASO,
		},
		[DR_ACTION_STATE_DECAP] = {
			[DR_ACTION_TYP_DROP]		= DR_ACTION_STATE_TERM,
			[DR_ACTION_TYP_QP]		= DR_ACTION_STATE_TERM,
			[DR_ACTION_TYP_FT]		= DR_ACTION_STATE_TERM,
			[DR_ACTION_TYP_SAMPLER]		= DR_ACTION_STATE_TERM,
			[DR_ACTION_TYP_TAG]		= DR_ACTION_STATE_DECAP,
			[DR_ACTION_TYP_CTR]		= DR_ACTION_STATE_DECAP,
			[DR_ACTION_TYP_L2_TO_TNL_L2]	= DR_ACTION_STATE_ENCAP,
			[DR_ACTION_TYP_L2_TO_TNL_L3]	= DR_ACTION_STATE_ENCAP,
			[DR_ACTION_TYP_INSERT_HDR]	= DR_ACTION_STATE_ENCAP,
			[DR_ACTION_TYP_MODIFY_HDR]	= DR_ACTION_STATE_MODIFY_HDR,
			[DR_ACTION_TYP_POP_VLAN]	= DR_ACTION_STATE_POP_VLAN,
			[DR_ACTION_TYP_PUSH_VLAN]	= DR_ACTION_STATE_PUSH_VLAN,
			[DR_ACTION_TYP_ASO_FLOW_METER]	= DR_ACTION_STATE_ASO,
		},
		[DR_ACTION_STATE_ENCAP] = {
			[DR_ACTION_TYP_DROP]		= DR_ACTION_STATE_TERM,
			[DR_ACTION_TYP_QP]		= DR_ACTION_STATE_TERM,
			[DR_ACTION_TYP_FT]		= DR_ACTION_STATE_TERM,
			[DR_ACTION_TYP_SAMPLER]		= DR_ACTION_STATE_TERM,
			[DR_ACTION_TYP_TAG]		= DR_ACTION_STATE_ENCAP,
			[DR_ACTION_TYP_CTR]		= DR_ACTION_STATE_ENCAP,
			[DR_ACTION_TYP_ASO_FLOW_METER]	= DR_ACTION_STATE_ASO,
		},
		[DR_ACTION_STATE_MODIFY_HDR] = {
			[DR_ACTION_TYP_DROP]		= DR_ACTION_STATE_TERM,
			[DR_ACTION_TYP_QP]		= DR_ACTION_STATE_TERM,
			[DR_ACTION_TYP_FT]		= DR_ACTION_STATE_TERM,
			[DR_ACTION_TYP_SAMPLER]		= DR_ACTION_STATE_TERM,
			[DR_ACTION_TYP_TAG]		= DR_ACTION_STATE_MODIFY_HDR,
			[DR_ACTION_TYP_CTR]		= DR_ACTION_STATE_MODIFY_HDR,
			[DR_ACTION_TYP_L2_TO_TNL_L2]	= DR_ACTION_STATE_ENCAP,
			[DR_ACTION_TYP_L2_TO_TNL_L3]	= DR_ACTION_STATE_ENCAP,
			[DR_ACTION_TYP_INSERT_HDR]	= DR_ACTION_STATE_ENCAP,
			[DR_ACTION_TYP_PUSH_VLAN]	= DR_ACTION_STATE_PUSH_VLAN,
			[DR_ACTION_TYP_ASO_FLOW_METER]	= DR_ACTION_STATE_ASO,
		},
		[DR_ACTION_STATE_POP_VLAN] = {
			[DR_ACTION_TYP_DROP]		= DR_ACTION_STATE_TERM,
			[DR_ACTION_TYP_QP]		= DR_ACTION_STATE_TERM,
			[DR_ACTION_TYP_FT]		= DR_ACTION_STATE_TERM,
			[DR_ACTION_TYP_SAMPLER]		= DR_ACTION_STATE_TERM,
			[DR_ACTION_TYP_TAG]		= DR_ACTION_STATE_POP_VLAN,
			[DR_ACTION_TYP_CTR]		= DR_ACTION_STATE_POP_VLAN,
			[DR_ACTION_TYP_POP_VLAN]	= DR_ACTION_STATE_POP_VLAN,
			[DR_ACTION_TYP_MODIFY_HDR]	= DR_ACTION_STATE_MODIFY_HDR,
			[DR_ACTION_TYP_L2_TO_TNL_L2]	= DR_ACTION_STATE_ENCAP,
			[DR_ACTION_TYP_L2_TO_TNL_L3]	= DR_ACTION_STATE_ENCAP,
			[DR_ACTION_TYP_INSERT_HDR]	= DR_ACTION_STATE_ENCAP,
			[DR_ACTION_TYP_ASO_FLOW_METER]	= DR_ACTION_STATE_ASO,
		},
		[DR_ACTION_STATE_PUSH_VLAN] = {
			[DR_ACTION_TYP_QP]		= DR_ACTION_STATE_TERM,
			[DR_ACTION_TYP_FT]		= DR_ACTION_STATE_TERM,
			[DR_ACTION_TYP_SAMPLER]		= DR_ACTION_STATE_TERM,
			[DR_ACTION_TYP_TAG]		= DR_ACTION_STATE_PUSH_VLAN,
			[DR_ACTION_TYP_CTR]		= DR_ACTION_STATE_PUSH_VLAN,
			[DR_ACTION_TYP_PUSH_VLAN]	= DR_ACTION_STATE_PUSH_VLAN,
			[DR_ACTION_TYP_L2_TO_TNL_L2]	= DR_ACTION_STATE_ENCAP,
			[DR_ACTION_TYP_L2_TO_TNL_L3]	= DR_ACTION_STATE_ENCAP,
			[DR_ACTION_TYP_ASO_FLOW_METER]	= DR_ACTION_STATE_ASO,
		},
		[DR_ACTION_STATE_NON_TERM] = {
			[DR_ACTION_TYP_DROP]		= DR_ACTION_STATE_TERM,
			[DR_ACTION_TYP_QP]		= DR_ACTION_STATE_TERM,
			[DR_ACTION_TYP_FT]		= DR_ACTION_STATE_TERM,
			[DR_ACTION_TYP_SAMPLER]		= DR_ACTION_STATE_TERM,
			[DR_ACTION_TYP_TAG]		= DR_ACTION_STATE_NON_TERM,
			[DR_ACTION_TYP_CTR]		= DR_ACTION_STATE_NON_TERM,
			[DR_ACTION_TYP_TNL_L2_TO_L2]	= DR_ACTION_STATE_DECAP,
			[DR_ACTION_TYP_TNL_L3_TO_L2]	= DR_ACTION_STATE_DECAP,
			[DR_ACTION_TYP_L2_TO_TNL_L2]	= DR_ACTION_STATE_ENCAP,
			[DR_ACTION_TYP_L2_TO_TNL_L3]	= DR_ACTION_STATE_ENCAP,
			[DR_ACTION_TYP_INSERT_HDR]	= DR_ACTION_STATE_ENCAP,
			[DR_ACTION_TYP_REMOVE_HDR]	= DR_ACTION_STATE_DECAP,
			[DR_ACTION_TYP_MODIFY_HDR]	= DR_ACTION_STATE_MODIFY_HDR,
			[DR_ACTION_TYP_POP_VLAN]	= DR_ACTION_STATE_POP_VLAN,
			[DR_ACTION_TYP_PUSH_VLAN]	= DR_ACTION_STATE_PUSH_VLAN,
			[DR_ACTION_TYP_ASO_FLOW_METER]	= DR_ACTION_STATE_ASO,
		},
		[DR_ACTION_STATE_ASO] = {
			[DR_ACTION_TYP_DROP]		= DR_ACTION_STATE_TERM,
			[DR_ACTION_TYP_QP]		= DR_ACTION_STATE_TERM,
			[DR_ACTION_TYP_FT]		= DR_ACTION_STATE_TERM,
			[DR_ACTION_TYP_CTR]             = DR_ACTION_STATE_ASO,
		},
		[DR_ACTION_STATE_TERM] = {
			[DR_ACTION_TYP_CTR]		= DR_ACTION_STATE_TERM,
		},
	},
	[DR_ACTION_DOMAIN_NIC_EGRESS] = {
		[DR_ACTION_STATE_NO_ACTION] = {
			[DR_ACTION_TYP_DROP]		= DR_ACTION_STATE_TERM,
			[DR_ACTION_TYP_FT]		= DR_ACTION_STATE_TERM,
			[DR_ACTION_TYP_SAMPLER]		= DR_ACTION_STATE_TERM,
			[DR_ACTION_TYP_CTR]		= DR_ACTION_STATE_NON_TERM,
			[DR_ACTION_TYP_L2_TO_TNL_L2]	= DR_ACTION_STATE_ENCAP,
			[DR_ACTION_TYP_L2_TO_TNL_L3]	= DR_ACTION_STATE_ENCAP,
			[DR_ACTION_TYP_INSERT_HDR]	= DR_ACTION_STATE_ENCAP,
			[DR_ACTION_TYP_REMOVE_HDR]	= DR_ACTION_STATE_DECAP,
			[DR_ACTION_TYP_MODIFY_HDR]	= DR_ACTION_STATE_MODIFY_HDR,
			[DR_ACTION_TYP_PUSH_VLAN]	= DR_ACTION_STATE_PUSH_VLAN,
			[DR_ACTION_TYP_POP_VLAN]	= DR_ACTION_STATE_POP_VLAN,
			[DR_ACTION_TYP_ASO_FLOW_METER]	= DR_ACTION_STATE_ASO,
		},
		[DR_ACTION_STATE_DECAP] = {
			[DR_ACTION_TYP_DROP]		= DR_ACTION_STATE_TERM,
			[DR_ACTION_TYP_FT]		= DR_ACTION_STATE_TERM,
			[DR_ACTION_TYP_SAMPLER]		= DR_ACTION_STATE_TERM,
			[DR_ACTION_TYP_CTR]		= DR_ACTION_STATE_DECAP,
			[DR_ACTION_TYP_ASO_FLOW_METER]	= DR_ACTION_STATE_ASO,
		},
		[DR_ACTION_STATE_ENCAP] = {
			[DR_ACTION_TYP_DROP]		= DR_ACTION_STATE_TERM,
			[DR_ACTION_TYP_FT]		= DR_ACTION_STATE_TERM,
			[DR_ACTION_TYP_SAMPLER]		= DR_ACTION_STATE_TERM,
			[DR_ACTION_TYP_CTR]		= DR_ACTION_STATE_ENCAP,
			[DR_ACTION_TYP_ASO_FLOW_METER]	= DR_ACTION_STATE_ASO,
		},
		[DR_ACTION_STATE_MODIFY_HDR] = {
			[DR_ACTION_TYP_DROP]		= DR_ACTION_STATE_TERM,
			[DR_ACTION_TYP_FT]		= DR_ACTION_STATE_TERM,
			[DR_ACTION_TYP_SAMPLER]		= DR_ACTION_STATE_TERM,
			[DR_ACTION_TYP_CTR]		= DR_ACTION_STATE_MODIFY_HDR,
			[DR_ACTION_TYP_L2_TO_TNL_L2]	= DR_ACTION_STATE_ENCAP,
			[DR_ACTION_TYP_L2_TO_TNL_L3]	= DR_ACTION_STATE_ENCAP,
			[DR_ACTION_TYP_INSERT_HDR]	= DR_ACTION_STATE_ENCAP,
			[DR_ACTION_TYP_PUSH_VLAN]	= DR_ACTION_STATE_PUSH_VLAN,
			[DR_ACTION_TYP_ASO_FLOW_METER]	= DR_ACTION_STATE_ASO,
		},
		[DR_ACTION_STATE_POP_VLAN] = {
			[DR_ACTION_TYP_FT]		= DR_ACTION_STATE_TERM,
			[DR_ACTION_TYP_SAMPLER]		= DR_ACTION_STATE_TERM,
			[DR_ACTION_TYP_CTR]		= DR_ACTION_STATE_POP_VLAN,
			[DR_ACTION_TYP_POP_VLAN]	= DR_ACTION_STATE_POP_VLAN,
			[DR_ACTION_TYP_PUSH_VLAN]	= DR_ACTION_STATE_PUSH_VLAN,
			[DR_ACTION_TYP_MODIFY_HDR]	= DR_ACTION_STATE_MODIFY_HDR,
			[DR_ACTION_TYP_L2_TO_TNL_L2]	= DR_ACTION_STATE_ENCAP,
			[DR_ACTION_TYP_L2_TO_TNL_L3]	= DR_ACTION_STATE_ENCAP,
			[DR_ACTION_TYP_INSERT_HDR]	= DR_ACTION_STATE_ENCAP,
			[DR_ACTION_TYP_ASO_FLOW_METER]	= DR_ACTION_STATE_ASO,
		},
		[DR_ACTION_STATE_PUSH_VLAN] = {
			[DR_ACTION_TYP_DROP]		= DR_ACTION_STATE_TERM,
			[DR_ACTION_TYP_FT]		= DR_ACTION_STATE_TERM,
			[DR_ACTION_TYP_SAMPLER]		= DR_ACTION_STATE_TERM,
			[DR_ACTION_TYP_CTR]		= DR_ACTION_STATE_PUSH_VLAN,
			[DR_ACTION_TYP_PUSH_VLAN]	= DR_ACTION_STATE_PUSH_VLAN,
			[DR_ACTION_TYP_L2_TO_TNL_L2]	= DR_ACTION_STATE_ENCAP,
			[DR_ACTION_TYP_L2_TO_TNL_L3]	= DR_ACTION_STATE_ENCAP,
			[DR_ACTION_TYP_INSERT_HDR]	= DR_ACTION_STATE_ENCAP,
			[DR_ACTION_TYP_ASO_FLOW_METER]	= DR_ACTION_STATE_ASO,
		},
		[DR_ACTION_STATE_NON_TERM] = {
			[DR_ACTION_TYP_DROP]		= DR_ACTION_STATE_TERM,
			[DR_ACTION_TYP_FT]		= DR_ACTION_STATE_TERM,
			[DR_ACTION_TYP_SAMPLER]		= DR_ACTION_STATE_TERM,
			[DR_ACTION_TYP_CTR]		= DR_ACTION_STATE_NON_TERM,
			[DR_ACTION_TYP_L2_TO_TNL_L2]	= DR_ACTION_STATE_ENCAP,
			[DR_ACTION_TYP_L2_TO_TNL_L3]	= DR_ACTION_STATE_ENCAP,
			[DR_ACTION_TYP_INSERT_HDR]	= DR_ACTION_STATE_ENCAP,
			[DR_ACTION_TYP_REMOVE_HDR]	= DR_ACTION_STATE_DECAP,
			[DR_ACTION_TYP_MODIFY_HDR]	= DR_ACTION_STATE_MODIFY_HDR,
			[DR_ACTION_TYP_PUSH_VLAN]	= DR_ACTION_STATE_PUSH_VLAN,
			[DR_ACTION_TYP_POP_VLAN]	= DR_ACTION_STATE_POP_VLAN,
			[DR_ACTION_TYP_ASO_FLOW_METER]	= DR_ACTION_STATE_ASO,
		},
		[DR_ACTION_STATE_ASO] = {
			[DR_ACTION_TYP_L2_TO_TNL_L2]    = DR_ACTION_STATE_ENCAP,
			[DR_ACTION_TYP_L2_TO_TNL_L3]    = DR_ACTION_STATE_ENCAP,
			[DR_ACTION_TYP_MODIFY_HDR]      = DR_ACTION_STATE_MODIFY_HDR,
			[DR_ACTION_TYP_PUSH_VLAN]       = DR_ACTION_STATE_PUSH_VLAN,
			[DR_ACTION_TYP_CTR]             = DR_ACTION_STATE_ASO,
			[DR_ACTION_TYP_DROP]            = DR_ACTION_STATE_TERM,
			[DR_ACTION_TYP_FT]              = DR_ACTION_STATE_TERM,
		},
		[DR_ACTION_STATE_TERM] = {
			[DR_ACTION_TYP_CTR]		= DR_ACTION_STATE_TERM,
		},
	},
	[DR_ACTION_DOMAIN_FDB_INGRESS] = {
		[DR_ACTION_STATE_NO_ACTION] = {
			[DR_ACTION_TYP_DROP]		= DR_ACTION_STATE_TERM,
			[DR_ACTION_TYP_FT]		= DR_ACTION_STATE_TERM,
			[DR_ACTION_TYP_SAMPLER]		= DR_ACTION_STATE_TERM,
			[DR_ACTION_TYP_CTR]		= DR_ACTION_STATE_NON_TERM,
			[DR_ACTION_TYP_TNL_L2_TO_L2]	= DR_ACTION_STATE_DECAP,
			[DR_ACTION_TYP_TNL_L3_TO_L2]	= DR_ACTION_STATE_DECAP,
			[DR_ACTION_TYP_L2_TO_TNL_L2]	= DR_ACTION_STATE_ENCAP,
			[DR_ACTION_TYP_L2_TO_TNL_L3]	= DR_ACTION_STATE_ENCAP,
			[DR_ACTION_TYP_INSERT_HDR]	= DR_ACTION_STATE_ENCAP,
			[DR_ACTION_TYP_REMOVE_HDR]	= DR_ACTION_STATE_DECAP,
			[DR_ACTION_TYP_MODIFY_HDR]	= DR_ACTION_STATE_MODIFY_HDR,
			[DR_ACTION_TYP_PUSH_VLAN]	= DR_ACTION_STATE_PUSH_VLAN,
			[DR_ACTION_TYP_POP_VLAN]	= DR_ACTION_STATE_POP_VLAN,
			[DR_ACTION_TYP_VPORT]		= DR_ACTION_STATE_TERM,
			[DR_ACTION_TYP_ASO_FLOW_METER]	= DR_ACTION_STATE_ASO,
		},
		[DR_ACTION_STATE_DECAP] = {
			[DR_ACTION_TYP_DROP]		= DR_ACTION_STATE_TERM,
			[DR_ACTION_TYP_FT]		= DR_ACTION_STATE_TERM,
			[DR_ACTION_TYP_CTR]		= DR_ACTION_STATE_DECAP,
			[DR_ACTION_TYP_SAMPLER]		= DR_ACTION_STATE_TERM,
			[DR_ACTION_TYP_MODIFY_HDR]	= DR_ACTION_STATE_MODIFY_HDR,
			[DR_ACTION_TYP_VPORT]		= DR_ACTION_STATE_TERM,
			[DR_ACTION_TYP_L2_TO_TNL_L2]	= DR_ACTION_STATE_ENCAP,
			[DR_ACTION_TYP_L2_TO_TNL_L3]	= DR_ACTION_STATE_ENCAP,
			[DR_ACTION_TYP_INSERT_HDR]	= DR_ACTION_STATE_ENCAP,
			[DR_ACTION_TYP_POP_VLAN]	= DR_ACTION_STATE_POP_VLAN,
			[DR_ACTION_TYP_PUSH_VLAN]	= DR_ACTION_STATE_PUSH_VLAN,
			[DR_ACTION_TYP_ASO_FLOW_METER]	= DR_ACTION_STATE_ASO,
		},
		[DR_ACTION_STATE_ENCAP] = {
			[DR_ACTION_TYP_DROP]		= DR_ACTION_STATE_TERM,
			[DR_ACTION_TYP_QP]		= DR_ACTION_STATE_TERM,
			[DR_ACTION_TYP_FT]		= DR_ACTION_STATE_TERM,
			[DR_ACTION_TYP_VPORT]		= DR_ACTION_STATE_TERM,
			[DR_ACTION_TYP_SAMPLER]		= DR_ACTION_STATE_TERM,
			[DR_ACTION_TYP_CTR]		= DR_ACTION_STATE_ENCAP,
			[DR_ACTION_TYP_ASO_FLOW_METER]	= DR_ACTION_STATE_ASO,
		},
		[DR_ACTION_STATE_MODIFY_HDR] = {
			[DR_ACTION_TYP_DROP]		= DR_ACTION_STATE_TERM,
			[DR_ACTION_TYP_FT]		= DR_ACTION_STATE_TERM,
			[DR_ACTION_TYP_SAMPLER]		= DR_ACTION_STATE_TERM,
			[DR_ACTION_TYP_CTR]		= DR_ACTION_STATE_MODIFY_HDR,
			[DR_ACTION_TYP_VPORT]		= DR_ACTION_STATE_TERM,
			[DR_ACTION_TYP_L2_TO_TNL_L2]	= DR_ACTION_STATE_ENCAP,
			[DR_ACTION_TYP_L2_TO_TNL_L3]	= DR_ACTION_STATE_ENCAP,
			[DR_ACTION_TYP_INSERT_HDR]	= DR_ACTION_STATE_ENCAP,
			[DR_ACTION_TYP_PUSH_VLAN]	= DR_ACTION_STATE_PUSH_VLAN,
			[DR_ACTION_TYP_ASO_FLOW_METER]	= DR_ACTION_STATE_ASO,
		},
		[DR_ACTION_STATE_POP_VLAN] = {
			[DR_ACTION_TYP_DROP]		= DR_ACTION_STATE_TERM,
			[DR_ACTION_TYP_FT]		= DR_ACTION_STATE_TERM,
			[DR_ACTION_TYP_SAMPLER]		= DR_ACTION_STATE_TERM,
			[DR_ACTION_TYP_POP_VLAN]	= DR_ACTION_STATE_POP_VLAN,
			[DR_ACTION_TYP_CTR]		= DR_ACTION_STATE_POP_VLAN,
			[DR_ACTION_TYP_VPORT]		= DR_ACTION_STATE_TERM,
			[DR_ACTION_TYP_MODIFY_HDR]	= DR_ACTION_STATE_MODIFY_HDR,
			[DR_ACTION_TYP_L2_TO_TNL_L2]	= DR_ACTION_STATE_ENCAP,
			[DR_ACTION_TYP_L2_TO_TNL_L3]	= DR_ACTION_STATE_ENCAP,
			[DR_ACTION_TYP_INSERT_HDR]	= DR_ACTION_STATE_ENCAP,
			[DR_ACTION_TYP_ASO_FLOW_METER]	= DR_ACTION_STATE_ASO,
		},
		[DR_ACTION_STATE_PUSH_VLAN] = {
			[DR_ACTION_TYP_DROP]		= DR_ACTION_STATE_TERM,
			[DR_ACTION_TYP_FT]		= DR_ACTION_STATE_TERM,
			[DR_ACTION_TYP_SAMPLER]		= DR_ACTION_STATE_TERM,
			[DR_ACTION_TYP_PUSH_VLAN]	= DR_ACTION_STATE_PUSH_VLAN,
			[DR_ACTION_TYP_CTR]		= DR_ACTION_STATE_PUSH_VLAN,
			[DR_ACTION_TYP_VPORT]		= DR_ACTION_STATE_TERM,
			[DR_ACTION_TYP_MODIFY_HDR]	= DR_ACTION_STATE_MODIFY_HDR,
			[DR_ACTION_TYP_L2_TO_TNL_L2]	= DR_ACTION_STATE_ENCAP,
			[DR_ACTION_TYP_L2_TO_TNL_L3]	= DR_ACTION_STATE_ENCAP,
			[DR_ACTION_TYP_INSERT_HDR]	= DR_ACTION_STATE_ENCAP,
			[DR_ACTION_TYP_ASO_FLOW_METER]	= DR_ACTION_STATE_ASO,
		},
		[DR_ACTION_STATE_NON_TERM] = {
			[DR_ACTION_TYP_DROP]		= DR_ACTION_STATE_TERM,
			[DR_ACTION_TYP_FT]		= DR_ACTION_STATE_TERM,
			[DR_ACTION_TYP_SAMPLER]		= DR_ACTION_STATE_TERM,
			[DR_ACTION_TYP_CTR]		= DR_ACTION_STATE_NON_TERM,
			[DR_ACTION_TYP_TNL_L2_TO_L2]	= DR_ACTION_STATE_DECAP,
			[DR_ACTION_TYP_TNL_L3_TO_L2]	= DR_ACTION_STATE_DECAP,
			[DR_ACTION_TYP_L2_TO_TNL_L2]	= DR_ACTION_STATE_ENCAP,
			[DR_ACTION_TYP_L2_TO_TNL_L3]	= DR_ACTION_STATE_ENCAP,
			[DR_ACTION_TYP_INSERT_HDR]	= DR_ACTION_STATE_ENCAP,
			[DR_ACTION_TYP_REMOVE_HDR]	= DR_ACTION_STATE_DECAP,
			[DR_ACTION_TYP_MODIFY_HDR]	= DR_ACTION_STATE_MODIFY_HDR,
			[DR_ACTION_TYP_POP_VLAN]	= DR_ACTION_STATE_POP_VLAN,
			[DR_ACTION_TYP_PUSH_VLAN]	= DR_ACTION_STATE_PUSH_VLAN,
			[DR_ACTION_TYP_VPORT]		= DR_ACTION_STATE_TERM,
			[DR_ACTION_TYP_ASO_FLOW_METER]	= DR_ACTION_STATE_ASO,
		},
		[DR_ACTION_STATE_ASO] = {
			[DR_ACTION_TYP_DROP]		= DR_ACTION_STATE_TERM,
			[DR_ACTION_TYP_FT]		= DR_ACTION_STATE_TERM,
			[DR_ACTION_TYP_VPORT]           = DR_ACTION_STATE_TERM,
			[DR_ACTION_TYP_CTR]             = DR_ACTION_STATE_ASO,
		},
		[DR_ACTION_STATE_TERM] = {
			[DR_ACTION_TYP_CTR]		= DR_ACTION_STATE_TERM,
		},
	},
	[DR_ACTION_DOMAIN_FDB_EGRESS] = {
		[DR_ACTION_STATE_NO_ACTION] = {
			[DR_ACTION_TYP_DROP]		= DR_ACTION_STATE_TERM,
			[DR_ACTION_TYP_FT]		= DR_ACTION_STATE_TERM,
			[DR_ACTION_TYP_SAMPLER]		= DR_ACTION_STATE_TERM,
			[DR_ACTION_TYP_CTR]		= DR_ACTION_STATE_NON_TERM,
			[DR_ACTION_TYP_MODIFY_HDR]	= DR_ACTION_STATE_MODIFY_HDR,
			[DR_ACTION_TYP_L2_TO_TNL_L2]	= DR_ACTION_STATE_ENCAP,
			[DR_ACTION_TYP_L2_TO_TNL_L3]	= DR_ACTION_STATE_ENCAP,
			[DR_ACTION_TYP_INSERT_HDR]	= DR_ACTION_STATE_ENCAP,
			[DR_ACTION_TYP_REMOVE_HDR]	= DR_ACTION_STATE_DECAP,
			[DR_ACTION_TYP_PUSH_VLAN]	= DR_ACTION_STATE_PUSH_VLAN,
			[DR_ACTION_TYP_POP_VLAN]	= DR_ACTION_STATE_POP_VLAN,
			[DR_ACTION_TYP_VPORT]		= DR_ACTION_STATE_TERM,
			[DR_ACTION_TYP_ASO_FLOW_METER]	= DR_ACTION_STATE_ASO,
		},
		[DR_ACTION_STATE_DECAP] = {
			[DR_ACTION_TYP_DROP]		= DR_ACTION_STATE_TERM,
			[DR_ACTION_TYP_FT]		= DR_ACTION_STATE_TERM,
			[DR_ACTION_TYP_CTR]		= DR_ACTION_STATE_DECAP,
			[DR_ACTION_TYP_VPORT]		= DR_ACTION_STATE_TERM,
			[DR_ACTION_TYP_SAMPLER]		= DR_ACTION_STATE_TERM,
			[DR_ACTION_TYP_ASO_FLOW_METER]  = DR_ACTION_STATE_ASO,
		},
		[DR_ACTION_STATE_ENCAP] = {
			[DR_ACTION_TYP_DROP]		= DR_ACTION_STATE_TERM,
			[DR_ACTION_TYP_FT]		= DR_ACTION_STATE_TERM,
			[DR_ACTION_TYP_CTR]		= DR_ACTION_STATE_ENCAP,
			[DR_ACTION_TYP_SAMPLER]		= DR_ACTION_STATE_TERM,
			[DR_ACTION_TYP_VPORT]		= DR_ACTION_STATE_TERM,
			[DR_ACTION_TYP_ASO_FLOW_METER]  = DR_ACTION_STATE_ASO,
		},
		[DR_ACTION_STATE_MODIFY_HDR] = {
			[DR_ACTION_TYP_DROP]		= DR_ACTION_STATE_TERM,
			[DR_ACTION_TYP_FT]		= DR_ACTION_STATE_TERM,
			[DR_ACTION_TYP_SAMPLER]		= DR_ACTION_STATE_TERM,
			[DR_ACTION_TYP_CTR]		= DR_ACTION_STATE_MODIFY_HDR,
			[DR_ACTION_TYP_L2_TO_TNL_L2]	= DR_ACTION_STATE_ENCAP,
			[DR_ACTION_TYP_L2_TO_TNL_L3]	= DR_ACTION_STATE_ENCAP,
			[DR_ACTION_TYP_INSERT_HDR]	= DR_ACTION_STATE_ENCAP,
			[DR_ACTION_TYP_PUSH_VLAN]	= DR_ACTION_STATE_PUSH_VLAN,
			[DR_ACTION_TYP_VPORT]		= DR_ACTION_STATE_TERM,
			[DR_ACTION_TYP_ASO_FLOW_METER]	= DR_ACTION_STATE_ASO,
		},
		[DR_ACTION_STATE_POP_VLAN] = {
			[DR_ACTION_TYP_FT]		= DR_ACTION_STATE_TERM,
			[DR_ACTION_TYP_SAMPLER]		= DR_ACTION_STATE_TERM,
			[DR_ACTION_TYP_CTR]		= DR_ACTION_STATE_POP_VLAN,
			[DR_ACTION_TYP_POP_VLAN]	= DR_ACTION_STATE_POP_VLAN,
			[DR_ACTION_TYP_PUSH_VLAN]	= DR_ACTION_STATE_PUSH_VLAN,
			[DR_ACTION_TYP_MODIFY_HDR]	= DR_ACTION_STATE_MODIFY_HDR,
			[DR_ACTION_TYP_L2_TO_TNL_L2]	= DR_ACTION_STATE_ENCAP,
			[DR_ACTION_TYP_L2_TO_TNL_L3]	= DR_ACTION_STATE_ENCAP,
			[DR_ACTION_TYP_INSERT_HDR]	= DR_ACTION_STATE_ENCAP,
			[DR_ACTION_TYP_VPORT]		= DR_ACTION_STATE_TERM,
			[DR_ACTION_TYP_ASO_FLOW_METER]  = DR_ACTION_STATE_ASO,
		},
		[DR_ACTION_STATE_PUSH_VLAN] = {
			[DR_ACTION_TYP_DROP]		= DR_ACTION_STATE_TERM,
			[DR_ACTION_TYP_FT]		= DR_ACTION_STATE_TERM,
			[DR_ACTION_TYP_SAMPLER]		= DR_ACTION_STATE_TERM,
			[DR_ACTION_TYP_PUSH_VLAN]	= DR_ACTION_STATE_PUSH_VLAN,
			[DR_ACTION_TYP_CTR]		= DR_ACTION_STATE_PUSH_VLAN,
			[DR_ACTION_TYP_L2_TO_TNL_L2]	= DR_ACTION_STATE_ENCAP,
			[DR_ACTION_TYP_L2_TO_TNL_L3]	= DR_ACTION_STATE_ENCAP,
			[DR_ACTION_TYP_INSERT_HDR]	= DR_ACTION_STATE_ENCAP,
			[DR_ACTION_TYP_VPORT]		= DR_ACTION_STATE_TERM,
			[DR_ACTION_TYP_ASO_FLOW_METER]  = DR_ACTION_STATE_ASO,
		},
		[DR_ACTION_STATE_NON_TERM] = {
			[DR_ACTION_TYP_DROP]		= DR_ACTION_STATE_TERM,
			[DR_ACTION_TYP_FT]		= DR_ACTION_STATE_TERM,
			[DR_ACTION_TYP_SAMPLER]		= DR_ACTION_STATE_TERM,
			[DR_ACTION_TYP_CTR]		= DR_ACTION_STATE_NON_TERM,
			[DR_ACTION_TYP_MODIFY_HDR]	= DR_ACTION_STATE_MODIFY_HDR,
			[DR_ACTION_TYP_L2_TO_TNL_L2]	= DR_ACTION_STATE_ENCAP,
			[DR_ACTION_TYP_L2_TO_TNL_L3]	= DR_ACTION_STATE_ENCAP,
			[DR_ACTION_TYP_INSERT_HDR]	= DR_ACTION_STATE_ENCAP,
			[DR_ACTION_TYP_REMOVE_HDR]	= DR_ACTION_STATE_DECAP,
			[DR_ACTION_TYP_PUSH_VLAN]	= DR_ACTION_STATE_PUSH_VLAN,
			[DR_ACTION_TYP_POP_VLAN]	= DR_ACTION_STATE_POP_VLAN,
			[DR_ACTION_TYP_VPORT]		= DR_ACTION_STATE_TERM,
			[DR_ACTION_TYP_ASO_FLOW_METER]  = DR_ACTION_STATE_ASO,
		},
		[DR_ACTION_STATE_ASO] = {
			[DR_ACTION_TYP_L2_TO_TNL_L2]    = DR_ACTION_STATE_ENCAP,
			[DR_ACTION_TYP_L2_TO_TNL_L3]    = DR_ACTION_STATE_ENCAP,
			[DR_ACTION_TYP_MODIFY_HDR]      = DR_ACTION_STATE_MODIFY_HDR,
			[DR_ACTION_TYP_PUSH_VLAN]       = DR_ACTION_STATE_PUSH_VLAN,
			[DR_ACTION_TYP_DROP]		= DR_ACTION_STATE_TERM,
			[DR_ACTION_TYP_FT]		= DR_ACTION_STATE_TERM,
			[DR_ACTION_TYP_VPORT]           = DR_ACTION_STATE_TERM,
			[DR_ACTION_TYP_CTR]             = DR_ACTION_STATE_ASO,
		},
		[DR_ACTION_STATE_TERM] = {
			[DR_ACTION_TYP_CTR]		= DR_ACTION_STATE_TERM,
		},
	},
};

static int
dr_action_reformat_to_action_type(enum mlx5dr_action_reformat_type reformat_type,
				  enum mlx5dr_action_type *action_type)
{
	switch (reformat_type) {
	case DR_ACTION_REFORMAT_TYP_TNL_L2_TO_L2:
		*action_type = DR_ACTION_TYP_TNL_L2_TO_L2;
		break;
	case DR_ACTION_REFORMAT_TYP_L2_TO_TNL_L2:
		*action_type = DR_ACTION_TYP_L2_TO_TNL_L2;
		break;
	case DR_ACTION_REFORMAT_TYP_TNL_L3_TO_L2:
		*action_type = DR_ACTION_TYP_TNL_L3_TO_L2;
		break;
	case DR_ACTION_REFORMAT_TYP_L2_TO_TNL_L3:
		*action_type = DR_ACTION_TYP_L2_TO_TNL_L3;
		break;
	case DR_ACTION_REFORMAT_TYP_INSERT_HDR:
		*action_type = DR_ACTION_TYP_INSERT_HDR;
		break;
	case DR_ACTION_REFORMAT_TYP_REMOVE_HDR:
		*action_type = DR_ACTION_TYP_REMOVE_HDR;
		break;
	default:
		return -EINVAL;
	}

	return 0;
}

/* Apply the actions on the rule STE array starting from the last_ste.
 * Actions might require more than one STE, new_num_stes will return
 * the new size of the STEs array, rule with actions.
 */
static void dr_actions_apply(struct mlx5dr_domain *dmn,
			     enum mlx5dr_domain_nic_type nic_type,
			     u8 *action_type_set,
			     u8 *last_ste,
			     struct mlx5dr_ste_actions_attr *attr,
			     u32 *new_num_stes)
{
	struct mlx5dr_ste_ctx *ste_ctx = dmn->ste_ctx;
	u32 added_stes = 0;

	if (nic_type == DR_DOMAIN_NIC_TYPE_RX)
		mlx5dr_ste_set_actions_rx(ste_ctx, dmn, action_type_set,
					  last_ste, attr, &added_stes);
	else
		mlx5dr_ste_set_actions_tx(ste_ctx, dmn, action_type_set,
					  last_ste, attr, &added_stes);

	*new_num_stes += added_stes;
}

static enum dr_action_domain
dr_action_get_action_domain(enum mlx5dr_domain_type domain,
			    enum mlx5dr_domain_nic_type nic_type)
{
	switch (domain) {
	case MLX5DR_DOMAIN_TYPE_NIC_RX:
		return DR_ACTION_DOMAIN_NIC_INGRESS;
	case MLX5DR_DOMAIN_TYPE_NIC_TX:
		return DR_ACTION_DOMAIN_NIC_EGRESS;
	case MLX5DR_DOMAIN_TYPE_FDB:
		if (nic_type == DR_DOMAIN_NIC_TYPE_RX)
			return DR_ACTION_DOMAIN_FDB_INGRESS;
		return DR_ACTION_DOMAIN_FDB_EGRESS;
	default:
		WARN_ON(true);
		return DR_ACTION_DOMAIN_MAX;
	}
}

static
int dr_action_validate_and_get_next_state(enum dr_action_domain action_domain,
					  u32 action_type,
					  u32 *state)
{
	u32 cur_state = *state;

	/* Check action state machine is valid */
	*state = next_action_state[action_domain][cur_state][action_type];

	if (*state == DR_ACTION_STATE_ERR)
		return -EOPNOTSUPP;

	return 0;
}

static int dr_action_handle_cs_recalc(struct mlx5dr_domain *dmn,
				      struct mlx5dr_action *dest_action,
				      u64 *final_icm_addr)
{
	int ret;

	switch (dest_action->action_type) {
	case DR_ACTION_TYP_FT:
		/* Allow destination flow table only if table is a terminating
		 * table, since there is an *assumption* that in such case FW
		 * will recalculate the CS.
		 */
		if (dest_action->dest_tbl->is_fw_tbl) {
			*final_icm_addr = dest_action->dest_tbl->fw_tbl.rx_icm_addr;
		} else {
			mlx5dr_dbg(dmn,
				   "Destination FT should be terminating when modify TTL is used\n");
			return -EINVAL;
		}
		break;

	case DR_ACTION_TYP_VPORT:
		/* If destination is vport we will get the FW flow table
		 * that recalculates the CS and forwards to the vport.
		 */
		ret = mlx5dr_domain_get_recalc_cs_ft_addr(dest_action->vport->dmn,
							  dest_action->vport->caps->num,
							  final_icm_addr);
		if (ret) {
			mlx5dr_err(dmn, "Failed to get FW cs recalc flow table\n");
			return ret;
		}
		break;

	default:
		break;
	}

	return 0;
}

static void dr_action_modify_ttl_adjust(struct mlx5dr_domain *dmn,
					struct mlx5dr_ste_actions_attr *attr,
					bool rx_rule,
					bool *recalc_cs_required)
{
	*recalc_cs_required = false;

	/* if device supports csum recalculation - no adjustment needed */
	if (mlx5dr_ste_supp_ttl_cs_recalc(&dmn->info.caps))
		return;

	/* no adjustment needed on TX rules */
	if (!rx_rule)
		return;

	if (!MLX5_CAP_ESW_FLOWTABLE(dmn->mdev, fdb_ipv4_ttl_modify)) {
		/* Ignore the modify TTL action.
		 * It is always kept as last HW action.
		 */
		attr->modify_actions--;
		return;
	}

	if (dmn->type == MLX5DR_DOMAIN_TYPE_FDB)
		/* Due to a HW bug on some devices, modifying TTL on RX flows
		 * will cause an incorrect checksum calculation. In such cases
		 * we will use a FW table to recalculate the checksum.
		 */
		*recalc_cs_required = true;
}

static void dr_action_print_sequence(struct mlx5dr_domain *dmn,
				     struct mlx5dr_action *actions[],
				     int last_idx)
{
	int i;

	for (i = 0; i <= last_idx; i++)
		mlx5dr_err(dmn, "< %s (%d) > ",
			   dr_action_id_to_str(actions[i]->action_type),
			   actions[i]->action_type);
}

#define WITH_VLAN_NUM_HW_ACTIONS 6

int mlx5dr_actions_build_ste_arr(struct mlx5dr_matcher *matcher,
				 struct mlx5dr_matcher_rx_tx *nic_matcher,
				 struct mlx5dr_action *actions[],
				 u32 num_actions,
				 u8 *ste_arr,
				 u32 *new_hw_ste_arr_sz)
{
	struct mlx5dr_domain_rx_tx *nic_dmn = nic_matcher->nic_tbl->nic_dmn;
	bool rx_rule = nic_dmn->type == DR_DOMAIN_NIC_TYPE_RX;
	struct mlx5dr_domain *dmn = matcher->tbl->dmn;
	u8 action_type_set[DR_ACTION_TYP_MAX] = {};
	struct mlx5dr_ste_actions_attr attr = {};
	struct mlx5dr_action *dest_action = NULL;
	u32 state = DR_ACTION_STATE_NO_ACTION;
	enum dr_action_domain action_domain;
	bool recalc_cs_required = false;
	u8 *last_ste;
	int i, ret;

	attr.gvmi = dmn->info.caps.gvmi;
	attr.hit_gvmi = dmn->info.caps.gvmi;
	attr.final_icm_addr = nic_dmn->default_icm_addr;
	action_domain = dr_action_get_action_domain(dmn->type, nic_dmn->type);

	for (i = 0; i < num_actions; i++) {
		struct mlx5dr_action_dest_tbl *dest_tbl;
		struct mlx5dr_icm_chunk *chunk;
		struct mlx5dr_action *action;
		int max_actions_type = 1;
		u32 action_type;

		action = actions[i];
		action_type = action->action_type;

		switch (action_type) {
		case DR_ACTION_TYP_DROP:
			attr.final_icm_addr = nic_dmn->drop_icm_addr;
			break;
		case DR_ACTION_TYP_FT:
			dest_action = action;
			dest_tbl = action->dest_tbl;
			if (!dest_tbl->is_fw_tbl) {
				if (dest_tbl->tbl->dmn != dmn) {
					mlx5dr_err(dmn,
						   "Destination table belongs to a different domain\n");
					return -EINVAL;
				}
				if (dest_tbl->tbl->level <= matcher->tbl->level) {
					mlx5_core_dbg_once(dmn->mdev,
							   "Connecting table to a lower/same level destination table\n");
					mlx5dr_dbg(dmn,
						   "Connecting table at level %d to a destination table at level %d\n",
						   matcher->tbl->level,
						   dest_tbl->tbl->level);
				}
				chunk = rx_rule ? dest_tbl->tbl->rx.s_anchor->chunk :
					dest_tbl->tbl->tx.s_anchor->chunk;
				attr.final_icm_addr = mlx5dr_icm_pool_get_chunk_icm_addr(chunk);
			} else {
				struct mlx5dr_cmd_query_flow_table_details output;
				int ret;

				/* get the relevant addresses */
				if (!action->dest_tbl->fw_tbl.rx_icm_addr) {
					ret = mlx5dr_cmd_query_flow_table(dmn->mdev,
									  dest_tbl->fw_tbl.type,
									  dest_tbl->fw_tbl.id,
									  &output);
					if (!ret) {
						dest_tbl->fw_tbl.tx_icm_addr =
							output.sw_owner_icm_root_1;
						dest_tbl->fw_tbl.rx_icm_addr =
							output.sw_owner_icm_root_0;
					} else {
						mlx5dr_err(dmn,
							   "Failed mlx5_cmd_query_flow_table ret: %d\n",
							   ret);
						return ret;
					}
				}
				attr.final_icm_addr = rx_rule ?
					dest_tbl->fw_tbl.rx_icm_addr :
					dest_tbl->fw_tbl.tx_icm_addr;
			}
			break;
		case DR_ACTION_TYP_QP:
			mlx5dr_info(dmn, "Domain doesn't support QP\n");
			return -EOPNOTSUPP;
		case DR_ACTION_TYP_CTR:
			attr.ctr_id = action->ctr->ctr_id +
				action->ctr->offset;
			break;
		case DR_ACTION_TYP_TAG:
			attr.flow_tag = action->flow_tag->flow_tag;
			break;
		case DR_ACTION_TYP_TNL_L2_TO_L2:
			break;
		case DR_ACTION_TYP_TNL_L3_TO_L2:
			attr.decap_index = action->rewrite->index;
			attr.decap_actions = action->rewrite->num_of_actions;
			attr.decap_with_vlan =
				attr.decap_actions == WITH_VLAN_NUM_HW_ACTIONS;
			break;
		case DR_ACTION_TYP_MODIFY_HDR:
			attr.modify_index = action->rewrite->index;
			attr.modify_actions = action->rewrite->num_of_actions;
			if (action->rewrite->modify_ttl)
				dr_action_modify_ttl_adjust(dmn, &attr, rx_rule,
							    &recalc_cs_required);
			break;
		case DR_ACTION_TYP_L2_TO_TNL_L2:
		case DR_ACTION_TYP_L2_TO_TNL_L3:
			if (rx_rule &&
			    !(dmn->ste_ctx->actions_caps & DR_STE_CTX_ACTION_CAP_RX_ENCAP)) {
				mlx5dr_info(dmn, "Device doesn't support Encap on RX\n");
				return -EOPNOTSUPP;
			}
			attr.reformat.size = action->reformat->size;
			attr.reformat.id = action->reformat->id;
			break;
		case DR_ACTION_TYP_SAMPLER:
			attr.final_icm_addr = rx_rule ? action->sampler->rx_icm_addr :
							action->sampler->tx_icm_addr;
			break;
		case DR_ACTION_TYP_VPORT:
			attr.hit_gvmi = action->vport->caps->vhca_gvmi;
			dest_action = action;
			attr.final_icm_addr = rx_rule ?
				action->vport->caps->icm_address_rx :
				action->vport->caps->icm_address_tx;
			break;
		case DR_ACTION_TYP_POP_VLAN:
			if (!rx_rule && !(dmn->ste_ctx->actions_caps &
					  DR_STE_CTX_ACTION_CAP_TX_POP)) {
				mlx5dr_dbg(dmn, "Device doesn't support POP VLAN action on TX\n");
				return -EOPNOTSUPP;
			}

			max_actions_type = MLX5DR_MAX_VLANS;
			attr.vlans.count++;
			break;
		case DR_ACTION_TYP_PUSH_VLAN:
			if (rx_rule && !(dmn->ste_ctx->actions_caps &
					 DR_STE_CTX_ACTION_CAP_RX_PUSH)) {
				mlx5dr_dbg(dmn, "Device doesn't support PUSH VLAN action on RX\n");
				return -EOPNOTSUPP;
			}

			max_actions_type = MLX5DR_MAX_VLANS;
			if (attr.vlans.count == MLX5DR_MAX_VLANS) {
				mlx5dr_dbg(dmn, "Max VLAN push/pop count exceeded\n");
				return -EINVAL;
			}

			attr.vlans.headers[attr.vlans.count++] = action->push_vlan->vlan_hdr;
			break;
		case DR_ACTION_TYP_INSERT_HDR:
		case DR_ACTION_TYP_REMOVE_HDR:
			attr.reformat.size = action->reformat->size;
			attr.reformat.id = action->reformat->id;
			attr.reformat.param_0 = action->reformat->param_0;
			attr.reformat.param_1 = action->reformat->param_1;
			break;
		case DR_ACTION_TYP_ASO_FLOW_METER:
			attr.aso_flow_meter.obj_id = action->aso->obj_id;
			attr.aso_flow_meter.offset = action->aso->offset;
			attr.aso_flow_meter.dest_reg_id = action->aso->dest_reg_id;
			attr.aso_flow_meter.init_color = action->aso->init_color;
			break;
		default:
			mlx5dr_err(dmn, "Unsupported action type %d\n", action_type);
			return -EINVAL;
		}

		/* Check action duplication */
		if (++action_type_set[action_type] > max_actions_type) {
			mlx5dr_err(dmn, "Action type %d supports only max %d time(s)\n",
				   action_type, max_actions_type);
			return -EINVAL;
		}

		/* Check action state machine is valid */
		if (dr_action_validate_and_get_next_state(action_domain,
							  action_type,
							  &state)) {
			mlx5dr_err(dmn, "Invalid action (gvmi: %d, is_rx: %d) sequence provided:",
				   attr.gvmi, rx_rule);
			dr_action_print_sequence(dmn, actions, i);
			return -EOPNOTSUPP;
		}
	}

	*new_hw_ste_arr_sz = nic_matcher->num_of_builders;
	last_ste = ste_arr + DR_STE_SIZE * (nic_matcher->num_of_builders - 1);

	if (recalc_cs_required && dest_action) {
		ret = dr_action_handle_cs_recalc(dmn, dest_action, &attr.final_icm_addr);
		if (ret) {
			mlx5dr_err(dmn,
				   "Failed to handle checksum recalculation err %d\n",
				   ret);
			return ret;
		}
	}

	dr_actions_apply(dmn,
			 nic_dmn->type,
			 action_type_set,
			 last_ste,
			 &attr,
			 new_hw_ste_arr_sz);

	return 0;
}

static unsigned int action_size[DR_ACTION_TYP_MAX] = {
	[DR_ACTION_TYP_TNL_L2_TO_L2] = sizeof(struct mlx5dr_action_reformat),
	[DR_ACTION_TYP_L2_TO_TNL_L2] = sizeof(struct mlx5dr_action_reformat),
	[DR_ACTION_TYP_TNL_L3_TO_L2] = sizeof(struct mlx5dr_action_rewrite),
	[DR_ACTION_TYP_L2_TO_TNL_L3] = sizeof(struct mlx5dr_action_reformat),
	[DR_ACTION_TYP_FT]           = sizeof(struct mlx5dr_action_dest_tbl),
	[DR_ACTION_TYP_CTR]          = sizeof(struct mlx5dr_action_ctr),
	[DR_ACTION_TYP_TAG]          = sizeof(struct mlx5dr_action_flow_tag),
	[DR_ACTION_TYP_MODIFY_HDR]   = sizeof(struct mlx5dr_action_rewrite),
	[DR_ACTION_TYP_VPORT]        = sizeof(struct mlx5dr_action_vport),
	[DR_ACTION_TYP_PUSH_VLAN]    = sizeof(struct mlx5dr_action_push_vlan),
	[DR_ACTION_TYP_INSERT_HDR]   = sizeof(struct mlx5dr_action_reformat),
	[DR_ACTION_TYP_REMOVE_HDR]   = sizeof(struct mlx5dr_action_reformat),
	[DR_ACTION_TYP_SAMPLER]      = sizeof(struct mlx5dr_action_sampler),
	[DR_ACTION_TYP_ASO_FLOW_METER] = sizeof(struct mlx5dr_action_aso_flow_meter),
};

static struct mlx5dr_action *
dr_action_create_generic(enum mlx5dr_action_type action_type)
{
	struct mlx5dr_action *action;
	int extra_size;

	if (action_type < DR_ACTION_TYP_MAX)
		extra_size = action_size[action_type];
	else
		return NULL;

	action = kzalloc(sizeof(*action) + extra_size, GFP_KERNEL);
	if (!action)
		return NULL;

	action->action_type = action_type;
	refcount_set(&action->refcount, 1);
	action->data = action + 1;

	return action;
}

struct mlx5dr_action *mlx5dr_action_create_drop(void)
{
	return dr_action_create_generic(DR_ACTION_TYP_DROP);
}

struct mlx5dr_action *
mlx5dr_action_create_dest_table_num(struct mlx5dr_domain *dmn, u32 table_num)
{
	struct mlx5dr_action *action;

	action = dr_action_create_generic(DR_ACTION_TYP_FT);
	if (!action)
		return NULL;

	action->dest_tbl->is_fw_tbl = true;
	action->dest_tbl->fw_tbl.dmn = dmn;
	action->dest_tbl->fw_tbl.id = table_num;
	action->dest_tbl->fw_tbl.type = FS_FT_FDB;
	refcount_inc(&dmn->refcount);

	return action;
}

struct mlx5dr_action *
mlx5dr_action_create_dest_table(struct mlx5dr_table *tbl)
{
	struct mlx5dr_action *action;

	refcount_inc(&tbl->refcount);

	action = dr_action_create_generic(DR_ACTION_TYP_FT);
	if (!action)
		goto dec_ref;

	action->dest_tbl->tbl = tbl;

	return action;

dec_ref:
	refcount_dec(&tbl->refcount);
	return NULL;
}

struct mlx5dr_action *
mlx5dr_action_create_mult_dest_tbl(struct mlx5dr_domain *dmn,
				   struct mlx5dr_action_dest *dests,
				   u32 num_of_dests,
				   bool ignore_flow_level,
				   u32 flow_source)
{
	struct mlx5dr_cmd_flow_destination_hw_info *hw_dests;
	struct mlx5dr_action **ref_actions;
	struct mlx5dr_action *action;
	bool reformat_req = false;
	u32 num_of_ref = 0;
	u32 ref_act_cnt;
	int ret;
	int i;

	if (dmn->type != MLX5DR_DOMAIN_TYPE_FDB) {
		mlx5dr_err(dmn, "Multiple destination support is for FDB only\n");
		return NULL;
	}

	hw_dests = kcalloc(num_of_dests, sizeof(*hw_dests), GFP_KERNEL);
	if (!hw_dests)
		return NULL;

	if (unlikely(check_mul_overflow(num_of_dests, 2u, &ref_act_cnt)))
		goto free_hw_dests;

	ref_actions = kcalloc(ref_act_cnt, sizeof(*ref_actions), GFP_KERNEL);
	if (!ref_actions)
		goto free_hw_dests;

	for (i = 0; i < num_of_dests; i++) {
		struct mlx5dr_action *reformat_action = dests[i].reformat;
		struct mlx5dr_action *dest_action = dests[i].dest;

		ref_actions[num_of_ref++] = dest_action;

		switch (dest_action->action_type) {
		case DR_ACTION_TYP_VPORT:
			hw_dests[i].vport.flags = MLX5_FLOW_DEST_VPORT_VHCA_ID;
			hw_dests[i].type = MLX5_FLOW_DESTINATION_TYPE_VPORT;
			hw_dests[i].vport.num = dest_action->vport->caps->num;
			hw_dests[i].vport.vhca_id = dest_action->vport->caps->vhca_gvmi;
			if (reformat_action) {
				reformat_req = true;
				hw_dests[i].vport.reformat_id =
					reformat_action->reformat->id;
				ref_actions[num_of_ref++] = reformat_action;
				hw_dests[i].vport.flags |= MLX5_FLOW_DEST_VPORT_REFORMAT_ID;
			}
			break;

		case DR_ACTION_TYP_FT:
			hw_dests[i].type = MLX5_FLOW_DESTINATION_TYPE_FLOW_TABLE;
			if (dest_action->dest_tbl->is_fw_tbl)
				hw_dests[i].ft_id = dest_action->dest_tbl->fw_tbl.id;
			else
				hw_dests[i].ft_id = dest_action->dest_tbl->tbl->table_id;
			break;

		default:
			mlx5dr_dbg(dmn, "Invalid multiple destinations action\n");
			goto free_ref_actions;
		}
	}

	action = dr_action_create_generic(DR_ACTION_TYP_FT);
	if (!action)
		goto free_ref_actions;

	ret = mlx5dr_fw_create_md_tbl(dmn,
				      hw_dests,
				      num_of_dests,
				      reformat_req,
				      &action->dest_tbl->fw_tbl.id,
				      &action->dest_tbl->fw_tbl.group_id,
				      ignore_flow_level,
				      flow_source);
	if (ret)
		goto free_action;

	refcount_inc(&dmn->refcount);

	for (i = 0; i < num_of_ref; i++)
		refcount_inc(&ref_actions[i]->refcount);

	action->dest_tbl->is_fw_tbl = true;
	action->dest_tbl->fw_tbl.dmn = dmn;
	action->dest_tbl->fw_tbl.type = FS_FT_FDB;
	action->dest_tbl->fw_tbl.ref_actions = ref_actions;
	action->dest_tbl->fw_tbl.num_of_ref_actions = num_of_ref;

	kfree(hw_dests);

	return action;

free_action:
	kfree(action);
free_ref_actions:
	kfree(ref_actions);
free_hw_dests:
	kfree(hw_dests);
	return NULL;
}

struct mlx5dr_action *
mlx5dr_action_create_dest_flow_fw_table(struct mlx5dr_domain *dmn,
					struct mlx5_flow_table *ft)
{
	struct mlx5dr_action *action;

	action = dr_action_create_generic(DR_ACTION_TYP_FT);
	if (!action)
		return NULL;

	action->dest_tbl->is_fw_tbl = 1;
	action->dest_tbl->fw_tbl.type = ft->type;
	action->dest_tbl->fw_tbl.id = ft->id;
	action->dest_tbl->fw_tbl.dmn = dmn;

	refcount_inc(&dmn->refcount);

	return action;
}

struct mlx5dr_action *
mlx5dr_action_create_flow_counter(u32 counter_id)
{
	struct mlx5dr_action *action;

	action = dr_action_create_generic(DR_ACTION_TYP_CTR);
	if (!action)
		return NULL;

	action->ctr->ctr_id = counter_id;

	return action;
}

struct mlx5dr_action *mlx5dr_action_create_tag(u32 tag_value)
{
	struct mlx5dr_action *action;

	action = dr_action_create_generic(DR_ACTION_TYP_TAG);
	if (!action)
		return NULL;

	action->flow_tag->flow_tag = tag_value & 0xffffff;

	return action;
}

struct mlx5dr_action *
mlx5dr_action_create_flow_sampler(struct mlx5dr_domain *dmn, u32 sampler_id)
{
	struct mlx5dr_action *action;
	u64 icm_rx, icm_tx;
	int ret;

	ret = mlx5dr_cmd_query_flow_sampler(dmn->mdev, sampler_id,
					    &icm_rx, &icm_tx);
	if (ret)
		return NULL;

	action = dr_action_create_generic(DR_ACTION_TYP_SAMPLER);
	if (!action)
		return NULL;

	action->sampler->dmn = dmn;
	action->sampler->sampler_id = sampler_id;
	action->sampler->rx_icm_addr = icm_rx;
	action->sampler->tx_icm_addr = icm_tx;

	refcount_inc(&dmn->refcount);
	return action;
}

static int
dr_action_verify_reformat_params(enum mlx5dr_action_type reformat_type,
				 struct mlx5dr_domain *dmn,
				 u8 reformat_param_0,
				 u8 reformat_param_1,
				 size_t data_sz,
				 void *data)
{
	if (reformat_type == DR_ACTION_TYP_INSERT_HDR) {
		if ((!data && data_sz) || (data && !data_sz) ||
		    MLX5_CAP_GEN_2(dmn->mdev, max_reformat_insert_size) < data_sz ||
		    MLX5_CAP_GEN_2(dmn->mdev, max_reformat_insert_offset) < reformat_param_1) {
			mlx5dr_dbg(dmn, "Invalid reformat parameters for INSERT_HDR\n");
			goto out_err;
		}
	} else if (reformat_type == DR_ACTION_TYP_REMOVE_HDR) {
		if (data ||
		    MLX5_CAP_GEN_2(dmn->mdev, max_reformat_remove_size) < data_sz ||
		    MLX5_CAP_GEN_2(dmn->mdev, max_reformat_remove_offset) < reformat_param_1) {
			mlx5dr_dbg(dmn, "Invalid reformat parameters for REMOVE_HDR\n");
			goto out_err;
		}
	} else if (reformat_param_0 || reformat_param_1 ||
		   reformat_type > DR_ACTION_TYP_REMOVE_HDR) {
		mlx5dr_dbg(dmn, "Invalid reformat parameters\n");
		goto out_err;
	}

	if (dmn->type == MLX5DR_DOMAIN_TYPE_FDB)
		return 0;

	if (dmn->type == MLX5DR_DOMAIN_TYPE_NIC_RX) {
		if (reformat_type != DR_ACTION_TYP_TNL_L2_TO_L2 &&
		    reformat_type != DR_ACTION_TYP_TNL_L3_TO_L2) {
			mlx5dr_dbg(dmn, "Action reformat type not support on RX domain\n");
			goto out_err;
		}
	} else if (dmn->type == MLX5DR_DOMAIN_TYPE_NIC_TX) {
		if (reformat_type != DR_ACTION_TYP_L2_TO_TNL_L2 &&
		    reformat_type != DR_ACTION_TYP_L2_TO_TNL_L3) {
			mlx5dr_dbg(dmn, "Action reformat type not support on TX domain\n");
			goto out_err;
		}
	}

	return 0;

out_err:
	return -EINVAL;
}

#define ACTION_CACHE_LINE_SIZE 64

static int
dr_action_create_reformat_action(struct mlx5dr_domain *dmn,
				 u8 reformat_param_0, u8 reformat_param_1,
				 size_t data_sz, void *data,
				 struct mlx5dr_action *action)
{
	u32 reformat_id;
	int ret;

	switch (action->action_type) {
	case DR_ACTION_TYP_L2_TO_TNL_L2:
	case DR_ACTION_TYP_L2_TO_TNL_L3:
	{
		enum mlx5_reformat_ctx_type rt;

		if (action->action_type == DR_ACTION_TYP_L2_TO_TNL_L2)
			rt = MLX5_REFORMAT_TYPE_L2_TO_L2_TUNNEL;
		else
			rt = MLX5_REFORMAT_TYPE_L2_TO_L3_TUNNEL;

		ret = mlx5dr_cmd_create_reformat_ctx(dmn->mdev, rt, 0, 0,
						     data_sz, data,
						     &reformat_id);
		if (ret)
			return ret;

		action->reformat->id = reformat_id;
		action->reformat->size = data_sz;
		return 0;
	}
	case DR_ACTION_TYP_TNL_L2_TO_L2:
	{
		return 0;
	}
	case DR_ACTION_TYP_TNL_L3_TO_L2:
	{
		u8 hw_actions[ACTION_CACHE_LINE_SIZE] = {};
		int ret;

		ret = mlx5dr_ste_set_action_decap_l3_list(dmn->ste_ctx,
							  data, data_sz,
							  hw_actions,
							  ACTION_CACHE_LINE_SIZE,
							  &action->rewrite->num_of_actions);
		if (ret) {
			mlx5dr_dbg(dmn, "Failed creating decap l3 action list\n");
			return ret;
		}

		action->rewrite->chunk = mlx5dr_icm_alloc_chunk(dmn->action_icm_pool,
								DR_CHUNK_SIZE_8);
		if (!action->rewrite->chunk) {
			mlx5dr_dbg(dmn, "Failed allocating modify header chunk\n");
			return -ENOMEM;
		}

		action->rewrite->data = (void *)hw_actions;
		action->rewrite->index = (mlx5dr_icm_pool_get_chunk_icm_addr
					  (action->rewrite->chunk) -
					 dmn->info.caps.hdr_modify_icm_addr) /
					 ACTION_CACHE_LINE_SIZE;

		ret = mlx5dr_send_postsend_action(dmn, action);
		if (ret) {
			mlx5dr_dbg(dmn, "Writing decap l3 actions to ICM failed\n");
			mlx5dr_icm_free_chunk(action->rewrite->chunk);
			return ret;
		}
		return 0;
	}
	case DR_ACTION_TYP_INSERT_HDR:
		ret = mlx5dr_cmd_create_reformat_ctx(dmn->mdev,
						     MLX5_REFORMAT_TYPE_INSERT_HDR,
						     reformat_param_0,
						     reformat_param_1,
						     data_sz, data,
						     &reformat_id);
		if (ret)
			return ret;

		action->reformat->id = reformat_id;
		action->reformat->size = data_sz;
		action->reformat->param_0 = reformat_param_0;
		action->reformat->param_1 = reformat_param_1;
		return 0;
	case DR_ACTION_TYP_REMOVE_HDR:
		action->reformat->id = 0;
		action->reformat->size = data_sz;
		action->reformat->param_0 = reformat_param_0;
		action->reformat->param_1 = reformat_param_1;
		return 0;
	default:
		mlx5dr_info(dmn, "Reformat type is not supported %d\n", action->action_type);
		return -EINVAL;
	}
}

#define CVLAN_ETHERTYPE 0x8100
#define SVLAN_ETHERTYPE 0x88a8

struct mlx5dr_action *mlx5dr_action_create_pop_vlan(void)
{
	return dr_action_create_generic(DR_ACTION_TYP_POP_VLAN);
}

struct mlx5dr_action *mlx5dr_action_create_push_vlan(struct mlx5dr_domain *dmn,
						     __be32 vlan_hdr)
{
	u32 vlan_hdr_h = ntohl(vlan_hdr);
	u16 ethertype = vlan_hdr_h >> 16;
	struct mlx5dr_action *action;

	if (ethertype != SVLAN_ETHERTYPE && ethertype != CVLAN_ETHERTYPE) {
		mlx5dr_dbg(dmn, "Invalid vlan ethertype\n");
		return NULL;
	}

	action = dr_action_create_generic(DR_ACTION_TYP_PUSH_VLAN);
	if (!action)
		return NULL;

	action->push_vlan->vlan_hdr = vlan_hdr_h;
	return action;
}

struct mlx5dr_action *
mlx5dr_action_create_packet_reformat(struct mlx5dr_domain *dmn,
				     enum mlx5dr_action_reformat_type reformat_type,
				     u8 reformat_param_0,
				     u8 reformat_param_1,
				     size_t data_sz,
				     void *data)
{
	enum mlx5dr_action_type action_type;
	struct mlx5dr_action *action;
	int ret;

	refcount_inc(&dmn->refcount);

	/* General checks */
	ret = dr_action_reformat_to_action_type(reformat_type, &action_type);
	if (ret) {
		mlx5dr_dbg(dmn, "Invalid reformat_type provided\n");
		goto dec_ref;
	}

	ret = dr_action_verify_reformat_params(action_type, dmn,
					       reformat_param_0, reformat_param_1,
					       data_sz, data);
	if (ret)
		goto dec_ref;

	action = dr_action_create_generic(action_type);
	if (!action)
		goto dec_ref;

	action->reformat->dmn = dmn;

	ret = dr_action_create_reformat_action(dmn,
					       reformat_param_0,
					       reformat_param_1,
					       data_sz,
					       data,
					       action);
	if (ret) {
		mlx5dr_dbg(dmn, "Failed creating reformat action %d\n", ret);
		goto free_action;
	}

	return action;

free_action:
	kfree(action);
dec_ref:
	refcount_dec(&dmn->refcount);
	return NULL;
}

static int
dr_action_modify_sw_to_hw_add(struct mlx5dr_domain *dmn,
			      __be64 *sw_action,
			      __be64 *hw_action,
			      const struct mlx5dr_ste_action_modify_field **ret_hw_info)
{
	const struct mlx5dr_ste_action_modify_field *hw_action_info;
	u8 max_length;
	u16 sw_field;
	u32 data;

	/* Get SW modify action data */
	sw_field = MLX5_GET(set_action_in, sw_action, field);
	data = MLX5_GET(set_action_in, sw_action, data);

	/* Convert SW data to HW modify action format */
	hw_action_info = mlx5dr_ste_conv_modify_hdr_sw_field(dmn->ste_ctx, sw_field);
	if (!hw_action_info) {
		mlx5dr_dbg(dmn, "Modify add action invalid field given\n");
		return -EINVAL;
	}

	max_length = hw_action_info->end - hw_action_info->start + 1;

	mlx5dr_ste_set_action_add(dmn->ste_ctx,
				  hw_action,
				  hw_action_info->hw_field,
				  hw_action_info->start,
				  max_length,
				  data);

	*ret_hw_info = hw_action_info;

	return 0;
}

static int
dr_action_modify_sw_to_hw_set(struct mlx5dr_domain *dmn,
			      __be64 *sw_action,
			      __be64 *hw_action,
			      const struct mlx5dr_ste_action_modify_field **ret_hw_info)
{
	const struct mlx5dr_ste_action_modify_field *hw_action_info;
	u8 offset, length, max_length;
	u16 sw_field;
	u32 data;

	/* Get SW modify action data */
	length = MLX5_GET(set_action_in, sw_action, length);
	offset = MLX5_GET(set_action_in, sw_action, offset);
	sw_field = MLX5_GET(set_action_in, sw_action, field);
	data = MLX5_GET(set_action_in, sw_action, data);/*取要设置的数据*/

	/* Convert SW data to HW modify action format */
	hw_action_info = mlx5dr_ste_conv_modify_hdr_sw_field(dmn->ste_ctx, sw_field);
	if (!hw_action_info) {
		mlx5dr_dbg(dmn, "Modify set action invalid field given\n");
		return -EINVAL;
	}

	/* PRM defines that length zero specific length of 32bits */
	length = length ? length : 32;

	//取硬件最大长度
	max_length = hw_action_info->end - hw_action_info->start + 1;

	if (length + offset > max_length) {
		mlx5dr_dbg(dmn, "Modify action length + offset exceeds limit\n");
		return -EINVAL;
	}

	mlx5dr_ste_set_action_set(dmn->ste_ctx,
				  hw_action,
				  hw_action_info->hw_field,
				  hw_action_info->start + offset,
				  length,
				  data);

	*ret_hw_info = hw_action_info;

	return 0;
}

static int
dr_action_modify_sw_to_hw_copy(struct mlx5dr_domain *dmn,
			       __be64 *sw_action,
			       __be64 *hw_action,
			       const struct mlx5dr_ste_action_modify_field **ret_dst_hw_info,
			       const struct mlx5dr_ste_action_modify_field **ret_src_hw_info)
{
	u8 src_offset, dst_offset, src_max_length, dst_max_length, length;
	const struct mlx5dr_ste_action_modify_field *hw_dst_action_info;
	const struct mlx5dr_ste_action_modify_field *hw_src_action_info;
	u16 src_field, dst_field;

	/* Get SW modify action data */
	src_field = MLX5_GET(copy_action_in, sw_action, src_field);
	dst_field = MLX5_GET(copy_action_in, sw_action, dst_field);
	src_offset = MLX5_GET(copy_action_in, sw_action, src_offset);
	dst_offset = MLX5_GET(copy_action_in, sw_action, dst_offset);
	length = MLX5_GET(copy_action_in, sw_action, length);

	/* Convert SW data to HW modify action format */
	hw_src_action_info = mlx5dr_ste_conv_modify_hdr_sw_field(dmn->ste_ctx, src_field);
	hw_dst_action_info = mlx5dr_ste_conv_modify_hdr_sw_field(dmn->ste_ctx, dst_field);
	if (!hw_src_action_info || !hw_dst_action_info) {
		mlx5dr_dbg(dmn, "Modify copy action invalid field given\n");
		return -EINVAL;
	}

	/* PRM defines that length zero specific length of 32bits */
	length = length ? length : 32;

	src_max_length = hw_src_action_info->end -
			 hw_src_action_info->start + 1;
	dst_max_length = hw_dst_action_info->end -
			 hw_dst_action_info->start + 1;

	if (length + src_offset > src_max_length ||
	    length + dst_offset > dst_max_length) {
		mlx5dr_dbg(dmn, "Modify action length + offset exceeds limit\n");
		return -EINVAL;
	}

	mlx5dr_ste_set_action_copy(dmn->ste_ctx,
				   hw_action,
				   hw_dst_action_info->hw_field,
				   hw_dst_action_info->start + dst_offset,
				   length,
				   hw_src_action_info->hw_field,
				   hw_src_action_info->start + src_offset);

	*ret_dst_hw_info = hw_dst_action_info;
	*ret_src_hw_info = hw_src_action_info;

	return 0;
}

static int
dr_action_modify_sw_to_hw(struct mlx5dr_domain *dmn,
			  __be64 *sw_action,
			  __be64 *hw_action,
			  const struct mlx5dr_ste_action_modify_field **ret_dst_hw_info,
			  const struct mlx5dr_ste_action_modify_field **ret_src_hw_info)
{
	u8 action;
	int ret;

	*hw_action = 0;
	*ret_src_hw_info = NULL;

	/* Get SW modify action type */
	action = MLX5_GET(set_action_in, sw_action, action_type);

	switch (action) {
	case MLX5_ACTION_TYPE_SET:
	    /*内容修改*/
		ret = dr_action_modify_sw_to_hw_set(dmn, sw_action,
						    hw_action,
						    ret_dst_hw_info);
		break;

	case MLX5_ACTION_TYPE_ADD:
		ret = dr_action_modify_sw_to_hw_add(dmn, sw_action,
						    hw_action,
						    ret_dst_hw_info);
		break;

	case MLX5_ACTION_TYPE_COPY:
		ret = dr_action_modify_sw_to_hw_copy(dmn, sw_action,
						     hw_action,
						     ret_dst_hw_info,
						     ret_src_hw_info);
		break;

	default:
		mlx5dr_info(dmn, "Unsupported action_type for modify action\n");
		ret = -EOPNOTSUPP;
	}

	return ret;
}

static int
dr_action_modify_check_set_field_limitation(struct mlx5dr_action *action,
					    const __be64 *sw_action)
{
	u16 sw_field = MLX5_GET(set_action_in, sw_action, field);
	struct mlx5dr_domain *dmn = action->rewrite->dmn;

	if (sw_field == MLX5_ACTION_IN_FIELD_METADATA_REG_A) {
		action->rewrite->allow_rx = 0;
		if (dmn->type != MLX5DR_DOMAIN_TYPE_NIC_TX) {
			mlx5dr_dbg(dmn, "Unsupported field %d for RX/FDB set action\n",
				   sw_field);
			return -EINVAL;
		}
	} else if (sw_field == MLX5_ACTION_IN_FIELD_METADATA_REG_B) {
		action->rewrite->allow_tx = 0;
		if (dmn->type != MLX5DR_DOMAIN_TYPE_NIC_RX) {
			mlx5dr_dbg(dmn, "Unsupported field %d for TX/FDB set action\n",
				   sw_field);
			return -EINVAL;
		}
	}

	if (!action->rewrite->allow_rx && !action->rewrite->allow_tx) {
		mlx5dr_dbg(dmn, "Modify SET actions not supported on both RX and TX\n");
		return -EINVAL;
	}

	return 0;
}

static int
dr_action_modify_check_add_field_limitation(struct mlx5dr_action *action,
					    const __be64 *sw_action)
{
	u16 sw_field = MLX5_GET(set_action_in, sw_action, field);
	struct mlx5dr_domain *dmn = action->rewrite->dmn;

	if (sw_field != MLX5_ACTION_IN_FIELD_OUT_IP_TTL &&
	    sw_field != MLX5_ACTION_IN_FIELD_OUT_IPV6_HOPLIMIT &&
	    sw_field != MLX5_ACTION_IN_FIELD_OUT_TCP_SEQ_NUM &&
	    sw_field != MLX5_ACTION_IN_FIELD_OUT_TCP_ACK_NUM) {
		mlx5dr_dbg(dmn, "Unsupported field %d for add action\n",
			   sw_field);
		return -EINVAL;
	}

	return 0;
}

static int
dr_action_modify_check_copy_field_limitation(struct mlx5dr_action *action,
					     const __be64 *sw_action)
{
	struct mlx5dr_domain *dmn = action->rewrite->dmn;
	u16 sw_fields[2];
	int i;

	sw_fields[0] = MLX5_GET(copy_action_in, sw_action, src_field);
	sw_fields[1] = MLX5_GET(copy_action_in, sw_action, dst_field);

	for (i = 0; i < 2; i++) {
		if (sw_fields[i] == MLX5_ACTION_IN_FIELD_METADATA_REG_A) {
			action->rewrite->allow_rx = 0;
			if (dmn->type != MLX5DR_DOMAIN_TYPE_NIC_TX) {
				mlx5dr_dbg(dmn, "Unsupported field %d for RX/FDB set action\n",
					   sw_fields[i]);
				return -EINVAL;
			}
		} else if (sw_fields[i] == MLX5_ACTION_IN_FIELD_METADATA_REG_B) {
			action->rewrite->allow_tx = 0;
			if (dmn->type != MLX5DR_DOMAIN_TYPE_NIC_RX) {
				mlx5dr_dbg(dmn, "Unsupported field %d for TX/FDB set action\n",
					   sw_fields[i]);
				return -EINVAL;
			}
		}
	}

	if (!action->rewrite->allow_rx && !action->rewrite->allow_tx) {
		mlx5dr_dbg(dmn, "Modify copy actions not supported on both RX and TX\n");
		return -EINVAL;
	}

	return 0;
}

static int
dr_action_modify_check_field_limitation(struct mlx5dr_action *action,
					const __be64 *sw_action)
{
	struct mlx5dr_domain *dmn = action->rewrite->dmn;
	u8 action_type;
	int ret;

	action_type = MLX5_GET(set_action_in, sw_action, action_type);

	switch (action_type) {
	case MLX5_ACTION_TYPE_SET:
		ret = dr_action_modify_check_set_field_limitation(action,
								  sw_action);
		break;

	case MLX5_ACTION_TYPE_ADD:
		ret = dr_action_modify_check_add_field_limitation(action,
								  sw_action);
		break;

	case MLX5_ACTION_TYPE_COPY:
		ret = dr_action_modify_check_copy_field_limitation(action,
								   sw_action);
		break;

	default:
		mlx5dr_info(dmn, "Unsupported action %d modify action\n",
			    action_type);
		ret = -EOPNOTSUPP;
	}

	return ret;
}

static bool
dr_action_modify_check_is_ttl_modify(const void *sw_action)
{
	u16 sw_field = MLX5_GET(set_action_in, sw_action, field);

	return sw_field == MLX5_ACTION_IN_FIELD_OUT_IP_TTL;
}

static int dr_actions_convert_modify_header(struct mlx5dr_action *action,
					    u32 max_hw_actions,
					    u32 num_sw_actions,
					    __be64 sw_actions[],
					    __be64 hw_actions[],
					    u32 *num_hw_actions,
					    bool *modify_ttl)
{
	const struct mlx5dr_ste_action_modify_field *hw_dst_action_info;
	const struct mlx5dr_ste_action_modify_field *hw_src_action_info;
	struct mlx5dr_domain *dmn = action->rewrite->dmn;
	__be64 *modify_ttl_sw_action = NULL;
	int ret, i, hw_idx = 0;
	__be64 *sw_action;
	__be64 hw_action;
	u16 hw_field = 0;
	u32 l3_type = 0;
	u32 l4_type = 0;

	*modify_ttl = false;

	action->rewrite->allow_rx = 1;
	action->rewrite->allow_tx = 1;

<<<<<<< HEAD
	//遍历每个sw的actions
	for (i = 0; i < num_sw_actions; i++) {
		sw_action = &sw_actions[i];
=======
	for (i = 0; i < num_sw_actions || modify_ttl_sw_action; i++) {
		/* modify TTL is handled separately, as a last action */
		if (i == num_sw_actions) {
			sw_action = modify_ttl_sw_action;
			modify_ttl_sw_action = NULL;
		} else {
			sw_action = &sw_actions[i];
		}
>>>>>>> 97ee9d1c

		ret = dr_action_modify_check_field_limitation(action,
							      sw_action);
		if (ret)
			return ret;

		if (!(*modify_ttl) &&
		    dr_action_modify_check_is_ttl_modify(sw_action)) {
			modify_ttl_sw_action = sw_action;
			*modify_ttl = true;
			continue;
		}

		/* Convert SW action to HW action */
		ret = dr_action_modify_sw_to_hw(dmn,
						sw_action,
						&hw_action,
						&hw_dst_action_info,
						&hw_src_action_info);
		if (ret)
			return ret;

		/* Due to a HW limitation we cannot modify 2 different L3 types */
		if (l3_type && hw_dst_action_info->l3_type &&
		    hw_dst_action_info->l3_type != l3_type) {
			mlx5dr_dbg(dmn, "Action list can't support two different L3 types\n");
			return -EINVAL;
		}
		if (hw_dst_action_info->l3_type)
			l3_type = hw_dst_action_info->l3_type;

		/* Due to a HW limitation we cannot modify two different L4 types */
		if (l4_type && hw_dst_action_info->l4_type &&
		    hw_dst_action_info->l4_type != l4_type) {
			mlx5dr_dbg(dmn, "Action list can't support two different L4 types\n");
			return -EINVAL;
		}
		if (hw_dst_action_info->l4_type)
			l4_type = hw_dst_action_info->l4_type;

		/* HW reads and executes two actions at once this means we
		 * need to create a gap if two actions access the same field
		 */
		if ((hw_idx % 2) && (hw_field == hw_dst_action_info->hw_field ||
				     (hw_src_action_info &&
				      hw_field == hw_src_action_info->hw_field))) {
			/* Check if after gap insertion the total number of HW
			 * modify actions doesn't exceeds the limit
			 */
			hw_idx++;
			if (hw_idx >= max_hw_actions) {
				mlx5dr_dbg(dmn, "Modify header action number exceeds HW limit\n");
				return -EINVAL;
			}
		}
		hw_field = hw_dst_action_info->hw_field;

		hw_actions[hw_idx] = hw_action;
		hw_idx++;
	}

	/* if the resulting HW actions list is empty, add NOP action */
	if (!hw_idx)
		hw_idx++;

	*num_hw_actions = hw_idx;

	return 0;
}

static int dr_action_create_modify_action(struct mlx5dr_domain *dmn,
					  size_t actions_sz,
					  __be64 actions[],
					  struct mlx5dr_action *action)
{
	struct mlx5dr_icm_chunk *chunk;
	u32 max_hw_actions;
	u32 num_hw_actions;
	u32 num_sw_actions;
	__be64 *hw_actions;
	bool modify_ttl/*是否修改ttl*/;
	int ret;

	num_sw_actions = actions_sz / DR_MODIFY_ACTION_SIZE;
	max_hw_actions = mlx5dr_icm_pool_chunk_size_to_entries(DR_CHUNK_SIZE_16);

	if (num_sw_actions > max_hw_actions) {
		mlx5dr_dbg(dmn, "Max number of actions %d exceeds limit %d\n",
			   num_sw_actions, max_hw_actions);
		return -EINVAL;
	}

	chunk = mlx5dr_icm_alloc_chunk(dmn->action_icm_pool, DR_CHUNK_SIZE_16);
	if (!chunk)
		return -ENOMEM;

	/*申请存放hw_actions*/
	hw_actions = kcalloc(1, max_hw_actions * DR_MODIFY_ACTION_SIZE, GFP_KERNEL);
	if (!hw_actions) {
		ret = -ENOMEM;
		goto free_chunk;
	}

	ret = dr_actions_convert_modify_header(action,
					       max_hw_actions,
					       num_sw_actions,
					       actions,
					       hw_actions,
					       &num_hw_actions/*出参，hw action的数目*/,
					       &modify_ttl);
	if (ret)
		goto free_hw_actions;

	action->rewrite->chunk = chunk;
	action->rewrite->modify_ttl = modify_ttl;
	action->rewrite->data = (u8 *)hw_actions;
	action->rewrite->num_of_actions = num_hw_actions;
	action->rewrite->index = (mlx5dr_icm_pool_get_chunk_icm_addr(chunk) -
				  dmn->info.caps.hdr_modify_icm_addr) /
				  ACTION_CACHE_LINE_SIZE;

	ret = mlx5dr_send_postsend_action(dmn, action);
	if (ret)
		goto free_hw_actions;

	return 0;

free_hw_actions:
	kfree(hw_actions);
free_chunk:
	mlx5dr_icm_free_chunk(chunk);
	return ret;
}

struct mlx5dr_action *
mlx5dr_action_create_modify_header(struct mlx5dr_domain *dmn,
				   u32 flags,
				   size_t actions_sz,
				   __be64 actions[])
{
	struct mlx5dr_action *action;
	int ret = 0;

	refcount_inc(&dmn->refcount);

	if (actions_sz % DR_MODIFY_ACTION_SIZE) {
		mlx5dr_dbg(dmn, "Invalid modify actions size provided\n");
		goto dec_ref;
	}

	action = dr_action_create_generic(DR_ACTION_TYP_MODIFY_HDR);
	if (!action)
		goto dec_ref;

	action->rewrite->dmn = dmn;

	ret = dr_action_create_modify_action(dmn,
					     actions_sz,
					     actions,
					     action);
	if (ret) {
		mlx5dr_dbg(dmn, "Failed creating modify header action %d\n", ret);
		goto free_action;
	}

	return action;

free_action:
	kfree(action);
dec_ref:
	refcount_dec(&dmn->refcount);
	return NULL;
}

struct mlx5dr_action *
mlx5dr_action_create_dest_vport(struct mlx5dr_domain *dmn,
				u16 vport, u8 vhca_id_valid,
				u16 vhca_id)
{
	struct mlx5dr_cmd_vport_cap *vport_cap;
	struct mlx5dr_domain *vport_dmn;
	struct mlx5dr_action *action;
	u8 peer_vport;

	peer_vport = vhca_id_valid && (vhca_id != dmn->info.caps.gvmi);
	vport_dmn = peer_vport ? dmn->peer_dmn : dmn;
	if (!vport_dmn) {
		mlx5dr_dbg(dmn, "No peer vport domain for given vhca_id\n");
		return NULL;
	}

	if (vport_dmn->type != MLX5DR_DOMAIN_TYPE_FDB) {
		mlx5dr_dbg(dmn, "Domain doesn't support vport actions\n");
		return NULL;
	}

	vport_cap = mlx5dr_domain_get_vport_cap(vport_dmn, vport);
	if (!vport_cap) {
		mlx5dr_err(dmn,
			   "Failed to get vport 0x%x caps - vport is disabled or invalid\n",
			   vport);
		return NULL;
	}

	action = dr_action_create_generic(DR_ACTION_TYP_VPORT);
	if (!action)
		return NULL;

	action->vport->dmn = vport_dmn;
	action->vport->caps = vport_cap;

	return action;
}

struct mlx5dr_action *
mlx5dr_action_create_aso(struct mlx5dr_domain *dmn, u32 obj_id,
			 u8 dest_reg_id, u8 aso_type,
			 u8 init_color, u8 meter_id)
{
	struct mlx5dr_action *action;

	if (aso_type != MLX5_EXE_ASO_FLOW_METER)
		return NULL;

	if (init_color > MLX5_FLOW_METER_COLOR_UNDEFINED)
		return NULL;

	action = dr_action_create_generic(DR_ACTION_TYP_ASO_FLOW_METER);
	if (!action)
		return NULL;

	action->aso->obj_id = obj_id;
	action->aso->offset = meter_id;
	action->aso->dest_reg_id = dest_reg_id;
	action->aso->init_color = init_color;
	action->aso->dmn = dmn;

	refcount_inc(&dmn->refcount);

	return action;
}

int mlx5dr_action_destroy(struct mlx5dr_action *action)
{
	if (WARN_ON_ONCE(refcount_read(&action->refcount) > 1))
		return -EBUSY;

	switch (action->action_type) {
	case DR_ACTION_TYP_FT:
		if (action->dest_tbl->is_fw_tbl)
			refcount_dec(&action->dest_tbl->fw_tbl.dmn->refcount);
		else
			refcount_dec(&action->dest_tbl->tbl->refcount);

		if (action->dest_tbl->is_fw_tbl &&
		    action->dest_tbl->fw_tbl.num_of_ref_actions) {
			struct mlx5dr_action **ref_actions;
			int i;

			ref_actions = action->dest_tbl->fw_tbl.ref_actions;
			for (i = 0; i < action->dest_tbl->fw_tbl.num_of_ref_actions; i++)
				refcount_dec(&ref_actions[i]->refcount);

			kfree(ref_actions);

			mlx5dr_fw_destroy_md_tbl(action->dest_tbl->fw_tbl.dmn,
						 action->dest_tbl->fw_tbl.id,
						 action->dest_tbl->fw_tbl.group_id);
		}
		break;
	case DR_ACTION_TYP_TNL_L2_TO_L2:
	case DR_ACTION_TYP_REMOVE_HDR:
		refcount_dec(&action->reformat->dmn->refcount);
		break;
	case DR_ACTION_TYP_TNL_L3_TO_L2:
		mlx5dr_icm_free_chunk(action->rewrite->chunk);
		refcount_dec(&action->rewrite->dmn->refcount);
		break;
	case DR_ACTION_TYP_L2_TO_TNL_L2:
	case DR_ACTION_TYP_L2_TO_TNL_L3:
	case DR_ACTION_TYP_INSERT_HDR:
		mlx5dr_cmd_destroy_reformat_ctx((action->reformat->dmn)->mdev,
						action->reformat->id);
		refcount_dec(&action->reformat->dmn->refcount);
		break;
	case DR_ACTION_TYP_MODIFY_HDR:
		mlx5dr_icm_free_chunk(action->rewrite->chunk);
		kfree(action->rewrite->data);
		refcount_dec(&action->rewrite->dmn->refcount);
		break;
	case DR_ACTION_TYP_SAMPLER:
		refcount_dec(&action->sampler->dmn->refcount);
		break;
	case DR_ACTION_TYP_ASO_FLOW_METER:
		refcount_dec(&action->aso->dmn->refcount);
		break;
	default:
		break;
	}

	kfree(action);
	return 0;
}<|MERGE_RESOLUTION|>--- conflicted
+++ resolved
@@ -1679,11 +1679,7 @@
 	action->rewrite->allow_rx = 1;
 	action->rewrite->allow_tx = 1;
 
-<<<<<<< HEAD
 	//遍历每个sw的actions
-	for (i = 0; i < num_sw_actions; i++) {
-		sw_action = &sw_actions[i];
-=======
 	for (i = 0; i < num_sw_actions || modify_ttl_sw_action; i++) {
 		/* modify TTL is handled separately, as a last action */
 		if (i == num_sw_actions) {
@@ -1692,7 +1688,6 @@
 		} else {
 			sw_action = &sw_actions[i];
 		}
->>>>>>> 97ee9d1c
 
 		ret = dr_action_modify_check_field_limitation(action,
 							      sw_action);
