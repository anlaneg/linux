// SPDX-License-Identifier: GPL-2.0 OR Linux-OpenIB
/* Copyright (c) 2019 Mellanox Technologies */

#include <devlink.h>

#include "mlx5_core.h"
#include "fs_core.h"
#include "eswitch.h"

static int mlx5_devlink_flash_update(struct devlink *devlink,
				     const char *file_name,
				     const char *component,
				     struct netlink_ext_ack *extack)
{
	struct mlx5_core_dev *dev = devlink_priv(devlink);
	const struct firmware *fw;
	int err;

	if (component)
		return -EOPNOTSUPP;

	err = request_firmware_direct(&fw, file_name, &dev->pdev->dev);
	if (err)
		return err;

	return mlx5_firmware_flash(dev, fw, extack);
}

static u8 mlx5_fw_ver_major(u32 version)
{
	return (version >> 24) & 0xff;
}

static u8 mlx5_fw_ver_minor(u32 version)
{
	return (version >> 16) & 0xff;
}

static u16 mlx5_fw_ver_subminor(u32 version)
{
	return version & 0xffff;
}

#define DEVLINK_FW_STRING_LEN 32

static int
mlx5_devlink_info_get(struct devlink *devlink, struct devlink_info_req *req,
		      struct netlink_ext_ack *extack)
{
	struct mlx5_core_dev *dev = devlink_priv(devlink);
	char version_str[DEVLINK_FW_STRING_LEN];
	u32 running_fw, stored_fw;
	int err;

	err = devlink_info_driver_name_put(req, DRIVER_NAME);
	if (err)
		return err;

	err = devlink_info_version_fixed_put(req, "fw.psid", dev->board_id);
	if (err)
		return err;

	err = mlx5_fw_version_query(dev, &running_fw, &stored_fw);
	if (err)
		return err;

	snprintf(version_str, sizeof(version_str), "%d.%d.%04d",
		 mlx5_fw_ver_major(running_fw), mlx5_fw_ver_minor(running_fw),
		 mlx5_fw_ver_subminor(running_fw));
	err = devlink_info_version_running_put(req, "fw.version", version_str);
	if (err)
		return err;

	/* no pending version, return running (stored) version */
	if (stored_fw == 0)
		stored_fw = running_fw;

	snprintf(version_str, sizeof(version_str), "%d.%d.%04d",
		 mlx5_fw_ver_major(stored_fw), mlx5_fw_ver_minor(stored_fw),
		 mlx5_fw_ver_subminor(stored_fw));
	err = devlink_info_version_stored_put(req, "fw.version", version_str);
	if (err)
		return err;

	return 0;
}

<<<<<<< HEAD
//mlx5的devlink操作集
=======
static int mlx5_devlink_reload_down(struct devlink *devlink, bool netns_change,
				    struct netlink_ext_ack *extack)
{
	struct mlx5_core_dev *dev = devlink_priv(devlink);

	return mlx5_unload_one(dev, false);
}

static int mlx5_devlink_reload_up(struct devlink *devlink,
				  struct netlink_ext_ack *extack)
{
	struct mlx5_core_dev *dev = devlink_priv(devlink);

	return mlx5_load_one(dev, false);
}

>>>>>>> e42617b8
static const struct devlink_ops mlx5_devlink_ops = {
#ifdef CONFIG_MLX5_ESWITCH
	.eswitch_mode_set = mlx5_devlink_eswitch_mode_set,
	.eswitch_mode_get = mlx5_devlink_eswitch_mode_get,
	.eswitch_inline_mode_set = mlx5_devlink_eswitch_inline_mode_set,
	.eswitch_inline_mode_get = mlx5_devlink_eswitch_inline_mode_get,
	.eswitch_encap_mode_set = mlx5_devlink_eswitch_encap_mode_set,
	.eswitch_encap_mode_get = mlx5_devlink_eswitch_encap_mode_get,
#endif
	.flash_update = mlx5_devlink_flash_update,
	.info_get = mlx5_devlink_info_get,
	.reload_down = mlx5_devlink_reload_down,
	.reload_up = mlx5_devlink_reload_up,
};

struct devlink *mlx5_devlink_alloc(void)
{
	return devlink_alloc(&mlx5_devlink_ops, sizeof(struct mlx5_core_dev));
}

void mlx5_devlink_free(struct devlink *devlink)
{
	devlink_free(devlink);
}

static int mlx5_devlink_fs_mode_validate(struct devlink *devlink, u32 id,
					 union devlink_param_value val,
					 struct netlink_ext_ack *extack)
{
	struct mlx5_core_dev *dev = devlink_priv(devlink);
	char *value = val.vstr;
	int err = 0;

	if (!strcmp(value, "dmfs")) {
		return 0;
	} else if (!strcmp(value, "smfs")) {
		u8 eswitch_mode;
		bool smfs_cap;

		eswitch_mode = mlx5_eswitch_mode(dev->priv.eswitch);
		smfs_cap = mlx5_fs_dr_is_supported(dev);

		if (!smfs_cap) {
			err = -EOPNOTSUPP;
			NL_SET_ERR_MSG_MOD(extack,
					   "Software managed steering is not supported by current device");
		}

		else if (eswitch_mode == MLX5_ESWITCH_OFFLOADS) {
			NL_SET_ERR_MSG_MOD(extack,
					   "Software managed steering is not supported when eswitch offloads enabled.");
			err = -EOPNOTSUPP;
		}
	} else {
		NL_SET_ERR_MSG_MOD(extack,
				   "Bad parameter: supported values are [\"dmfs\", \"smfs\"]");
		err = -EINVAL;
	}

	return err;
}

static int mlx5_devlink_fs_mode_set(struct devlink *devlink, u32 id,
				    struct devlink_param_gset_ctx *ctx)
{
	struct mlx5_core_dev *dev = devlink_priv(devlink);
	enum mlx5_flow_steering_mode mode;

	if (!strcmp(ctx->val.vstr, "smfs"))
		mode = MLX5_FLOW_STEERING_MODE_SMFS;
	else
		mode = MLX5_FLOW_STEERING_MODE_DMFS;
	dev->priv.steering->mode = mode;

	return 0;
}

static int mlx5_devlink_fs_mode_get(struct devlink *devlink, u32 id,
				    struct devlink_param_gset_ctx *ctx)
{
	struct mlx5_core_dev *dev = devlink_priv(devlink);

	if (dev->priv.steering->mode == MLX5_FLOW_STEERING_MODE_SMFS)
		strcpy(ctx->val.vstr, "smfs");
	else
		strcpy(ctx->val.vstr, "dmfs");
	return 0;
}

enum mlx5_devlink_param_id {
	MLX5_DEVLINK_PARAM_ID_BASE = DEVLINK_PARAM_GENERIC_ID_MAX,
	MLX5_DEVLINK_PARAM_FLOW_STEERING_MODE,
};

static int mlx5_devlink_enable_roce_validate(struct devlink *devlink, u32 id,
					     union devlink_param_value val,
					     struct netlink_ext_ack *extack)
{
	struct mlx5_core_dev *dev = devlink_priv(devlink);
	bool new_state = val.vbool;

	if (new_state && !MLX5_CAP_GEN(dev, roce)) {
		NL_SET_ERR_MSG_MOD(extack, "Device doesn't support RoCE");
		return -EOPNOTSUPP;
	}

	return 0;
}

static const struct devlink_param mlx5_devlink_params[] = {
	DEVLINK_PARAM_DRIVER(MLX5_DEVLINK_PARAM_FLOW_STEERING_MODE,
			     "flow_steering_mode", DEVLINK_PARAM_TYPE_STRING,
			     BIT(DEVLINK_PARAM_CMODE_RUNTIME),
			     mlx5_devlink_fs_mode_get, mlx5_devlink_fs_mode_set,
			     mlx5_devlink_fs_mode_validate),
	DEVLINK_PARAM_GENERIC(ENABLE_ROCE, BIT(DEVLINK_PARAM_CMODE_DRIVERINIT),
			      NULL, NULL, mlx5_devlink_enable_roce_validate),
};

static void mlx5_devlink_set_params_init_values(struct devlink *devlink)
{
	struct mlx5_core_dev *dev = devlink_priv(devlink);
	union devlink_param_value value;

	if (dev->priv.steering->mode == MLX5_FLOW_STEERING_MODE_DMFS)
		strcpy(value.vstr, "dmfs");
	else
		strcpy(value.vstr, "smfs");
	devlink_param_driverinit_value_set(devlink,
					   MLX5_DEVLINK_PARAM_FLOW_STEERING_MODE,
					   value);

	value.vbool = MLX5_CAP_GEN(dev, roce);
	devlink_param_driverinit_value_set(devlink,
					   DEVLINK_PARAM_GENERIC_ID_ENABLE_ROCE,
					   value);
}

int mlx5_devlink_register(struct devlink *devlink, struct device *dev)
{
	int err;

	err = devlink_register(devlink, dev);
	if (err)
		return err;

	err = devlink_params_register(devlink, mlx5_devlink_params,
				      ARRAY_SIZE(mlx5_devlink_params));
	if (err)
		goto params_reg_err;
	mlx5_devlink_set_params_init_values(devlink);
	devlink_params_publish(devlink);
	devlink_reload_enable(devlink);
	return 0;

params_reg_err:
	devlink_unregister(devlink);
	return err;
}

void mlx5_devlink_unregister(struct devlink *devlink)
{
	devlink_reload_disable(devlink);
	devlink_params_unregister(devlink, mlx5_devlink_params,
				  ARRAY_SIZE(mlx5_devlink_params));
	devlink_unregister(devlink);
}<|MERGE_RESOLUTION|>--- conflicted
+++ resolved
@@ -85,9 +85,6 @@
 	return 0;
 }
 
-<<<<<<< HEAD
-//mlx5的devlink操作集
-=======
 static int mlx5_devlink_reload_down(struct devlink *devlink, bool netns_change,
 				    struct netlink_ext_ack *extack)
 {
@@ -104,7 +101,7 @@
 	return mlx5_load_one(dev, false);
 }
 
->>>>>>> e42617b8
+//mlx5的devlink操作集
 static const struct devlink_ops mlx5_devlink_ops = {
 #ifdef CONFIG_MLX5_ESWITCH
 	.eswitch_mode_set = mlx5_devlink_eswitch_mode_set,
