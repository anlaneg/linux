--- conflicted
+++ resolved
@@ -648,14 +648,10 @@
 	return mlx5_cmd_exec(dev, in, sizeof(in), out, sizeof(out));
 }
 
-<<<<<<< HEAD
 //向fw申请一个flow counter id
-int mlx5_cmd_fc_alloc(struct mlx5_core_dev *dev, u32 *id)
-=======
 int mlx5_cmd_fc_bulk_alloc(struct mlx5_core_dev *dev,
 			   enum mlx5_fc_bulk_alloc_bitmask alloc_bitmask,
 			   u32 *id)
->>>>>>> 619e17cf
 {
 	u32 in[MLX5_ST_SZ_DW(alloc_flow_counter_in)]   = {0};
 	u32 out[MLX5_ST_SZ_DW(alloc_flow_counter_out)] = {0};
@@ -730,41 +726,13 @@
 	return mlx5_cmd_exec(dev, in, sizeof(in), out, outlen);
 }
 
-<<<<<<< HEAD
-void mlx5_cmd_fc_bulk_get(struct mlx5_core_dev *dev,
-			  struct mlx5_cmd_fc_bulk *b, u32 id,
-			  u64 *packets, u64 *bytes)
-{
-	int index = id - b->id;
-	void *stats;
-
-	if (index < 0 || index >= b->num) {
-		mlx5_core_warn(dev, "Flow counter id (0x%x) out of range (0x%x..0x%x). Counter ignored.\n",
-			       id, b->id, b->id + b->num - 1);
-		return;
-	}
-
-	stats = MLX5_ADDR_OF(query_flow_counter_out, b->out,
-			     flow_statistics[index]);
-	*packets = MLX5_GET64(traffic_counter, stats, packets);
-	*bytes = MLX5_GET64(traffic_counter, stats, octets);
-}
-
 //知会fw初始化encap_header,返回对应的encap_id
-int mlx5_packet_reformat_alloc(struct mlx5_core_dev *dev,
-			       int reformat_type,
-			       size_t size,
-			       void *reformat_data,
-			       enum mlx5_flow_namespace_type namespace,
-			       u32 *packet_reformat_id)
-=======
 static int mlx5_cmd_packet_reformat_alloc(struct mlx5_flow_root_namespace *ns,
 					  int reformat_type,
 					  size_t size,
 					  void *reformat_data,
 					  enum mlx5_flow_namespace_type namespace,
 					  struct mlx5_pkt_reformat *pkt_reformat)
->>>>>>> 619e17cf
 {
 	u32 out[MLX5_ST_SZ_DW(alloc_packet_reformat_context_out)];
 	struct mlx5_core_dev *dev = ns->dev;
@@ -833,16 +801,10 @@
 	mlx5_cmd_exec(dev, in, sizeof(in), out, sizeof(out));
 }
 
-<<<<<<< HEAD
-int mlx5_modify_header_alloc(struct mlx5_core_dev *dev,
-			     u8 namespace, u8 num_actions,
-			     void *modify_actions, u32 *modify_header_id/*向fw申请mh_id*/)
-=======
 static int mlx5_cmd_modify_header_alloc(struct mlx5_flow_root_namespace *ns,
 					u8 namespace, u8 num_actions,
 					void *modify_actions,
-					struct mlx5_modify_hdr *modify_hdr)
->>>>>>> 619e17cf
+					struct mlx5_modify_hdr *modify_hdr/*向fw申请mh_id*/)
 {
 	u32 out[MLX5_ST_SZ_DW(alloc_modify_header_context_out)];
 	int max_actions, actions_size, inlen, err;
@@ -899,12 +861,8 @@
 	memset(out, 0, sizeof(out));
 	err = mlx5_cmd_exec(dev, in, inlen, out, sizeof(out));
 
-<<<<<<< HEAD
 	//获得header_id
-	*modify_header_id = MLX5_GET(alloc_modify_header_context_out, out, modify_header_id);
-=======
 	modify_hdr->id = MLX5_GET(alloc_modify_header_context_out, out, modify_header_id);
->>>>>>> 619e17cf
 	kfree(in);
 	return err;
 }
