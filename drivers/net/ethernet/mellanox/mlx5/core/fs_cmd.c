--- conflicted
+++ resolved
@@ -968,9 +968,6 @@
 	mlx5_cmd_exec_in(dev, dealloc_modify_header_context, in);
 }
 
-<<<<<<< HEAD
-//dmfs下流表方式（旧的下流方式）已支持的table type的cmds处理
-=======
 static int mlx5_cmd_destroy_match_definer(struct mlx5_flow_root_namespace *ns,
 					  int definer_id)
 {
@@ -1010,7 +1007,7 @@
 	return err ? err : MLX5_GET(general_obj_out_cmd_hdr, out, obj_id);
 }
 
->>>>>>> ce840177
+//dmfs下流表方式（旧的下流方式）已支持的table type的cmds处理
 static const struct mlx5_flow_cmds mlx5_flow_cmds = {
 	//告知fw创建flow table
 	.create_flow_table = mlx5_cmd_create_flow_table,
@@ -1079,11 +1076,8 @@
 	case FS_FT_NIC_TX:
 	case FS_FT_RDMA_RX:
 	case FS_FT_RDMA_TX:
-<<<<<<< HEAD
+	case FS_FT_PORT_SEL:
 		//对支持的table type返回对应的cmds
-=======
-	case FS_FT_PORT_SEL:
->>>>>>> ce840177
 		return mlx5_fs_cmd_get_fw_cmds();
 	default:
 		return mlx5_fs_cmd_get_stub_cmds();
