/*
 * Copyright (c) 2015, Mellanox Technologies. All rights reserved.
 *
 * This software is available to you under a choice of one of two
 * licenses.  You may choose to be licensed under the terms of the GNU
 * General Public License (GPL) Version 2, available from the file
 * COPYING in the main directory of this source tree, or the
 * OpenIB.org BSD license below:
 *
 *     Redistribution and use in source and binary forms, with or
 *     without modification, are permitted provided that the following
 *     conditions are met:
 *
 *      - Redistributions of source code must retain the above
 *        copyright notice, this list of conditions and the following
 *        disclaimer.
 *
 *      - Redistributions in binary form must reproduce the above
 *        copyright notice, this list of conditions and the following
 *        disclaimer in the documentation and/or other materials
 *        provided with the distribution.
 *
 * THE SOFTWARE IS PROVIDED "AS IS", WITHOUT WARRANTY OF ANY KIND,
 * EXPRESS OR IMPLIED, INCLUDING BUT NOT LIMITED TO THE WARRANTIES OF
 * MERCHANTABILITY, FITNESS FOR A PARTICULAR PURPOSE AND
 * NONINFRINGEMENT. IN NO EVENT SHALL THE AUTHORS OR COPYRIGHT HOLDERS
 * BE LIABLE FOR ANY CLAIM, DAMAGES OR OTHER LIABILITY, WHETHER IN AN
 * ACTION OF CONTRACT, TORT OR OTHERWISE, ARISING FROM, OUT OF OR IN
 * CONNECTION WITH THE SOFTWARE OR THE USE OR OTHER DEALINGS IN THE
 * SOFTWARE.
 */

#include <linux/mlx5/driver.h>
#include <linux/mlx5/device.h>
#include <linux/mlx5/mlx5_ifc.h>

#include "fs_core.h"
#include "fs_cmd.h"
#include "fs_ft_pool.h"
#include "mlx5_core.h"
#include "eswitch.h"

static int mlx5_cmd_stub_update_root_ft(struct mlx5_flow_root_namespace *ns,
					struct mlx5_flow_table *ft,
					u32 underlay_qpn,
					bool disconnect)
{
	return 0;
}

static int mlx5_cmd_stub_create_flow_table(struct mlx5_flow_root_namespace *ns,
					   struct mlx5_flow_table *ft,
					   struct mlx5_flow_table_attr *ft_attr,
					   struct mlx5_flow_table *next_ft)
{
	int max_fte = ft_attr->max_fte;

	ft->max_fte = max_fte ? roundup_pow_of_two(max_fte) : 1;

	return 0;
}

static int mlx5_cmd_stub_destroy_flow_table(struct mlx5_flow_root_namespace *ns,
					    struct mlx5_flow_table *ft)
{
	return 0;
}

static int mlx5_cmd_stub_modify_flow_table(struct mlx5_flow_root_namespace *ns,
					   struct mlx5_flow_table *ft,
					   struct mlx5_flow_table *next_ft)
{
	return 0;
}

static int mlx5_cmd_stub_create_flow_group(struct mlx5_flow_root_namespace *ns,
					   struct mlx5_flow_table *ft,
					   u32 *in,
					   struct mlx5_flow_group *fg)
{
	return 0;
}

static int mlx5_cmd_stub_destroy_flow_group(struct mlx5_flow_root_namespace *ns,
					    struct mlx5_flow_table *ft,
					    struct mlx5_flow_group *fg)
{
	return 0;
}

static int mlx5_cmd_stub_create_fte(struct mlx5_flow_root_namespace *ns,
				    struct mlx5_flow_table *ft,
				    struct mlx5_flow_group *group,
				    struct fs_fte *fte)
{
	return 0;
}

static int mlx5_cmd_stub_update_fte(struct mlx5_flow_root_namespace *ns,
				    struct mlx5_flow_table *ft,
				    struct mlx5_flow_group *group,
				    int modify_mask,
				    struct fs_fte *fte)
{
	return -EOPNOTSUPP;
}

static int mlx5_cmd_stub_delete_fte(struct mlx5_flow_root_namespace *ns,
				    struct mlx5_flow_table *ft,
				    struct fs_fte *fte)
{
	return 0;
}

static int mlx5_cmd_stub_packet_reformat_alloc(struct mlx5_flow_root_namespace *ns,
					       struct mlx5_pkt_reformat_params *params,
					       enum mlx5_flow_namespace_type namespace,
					       struct mlx5_pkt_reformat *pkt_reformat)
{
	return 0;
}

static void mlx5_cmd_stub_packet_reformat_dealloc(struct mlx5_flow_root_namespace *ns,
						  struct mlx5_pkt_reformat *pkt_reformat)
{
}

static int mlx5_cmd_stub_modify_header_alloc(struct mlx5_flow_root_namespace *ns,
					     u8 namespace, u8 num_actions,
					     void *modify_actions,
					     struct mlx5_modify_hdr *modify_hdr)
{
	return 0;
}

static void mlx5_cmd_stub_modify_header_dealloc(struct mlx5_flow_root_namespace *ns,
						struct mlx5_modify_hdr *modify_hdr)
{
}

static int mlx5_cmd_stub_set_peer(struct mlx5_flow_root_namespace *ns,
				  struct mlx5_flow_root_namespace *peer_ns,
				  u16 peer_vhca_id)
{
	return 0;
}

static int mlx5_cmd_stub_create_ns(struct mlx5_flow_root_namespace *ns)
{
	return 0;
}

static int mlx5_cmd_stub_destroy_ns(struct mlx5_flow_root_namespace *ns)
{
	return 0;
}

static u32 mlx5_cmd_stub_get_capabilities(struct mlx5_flow_root_namespace *ns,
					  enum fs_flow_table_type ft_type)
{
	return 0;
}

static int mlx5_cmd_set_slave_root_fdb(struct mlx5_core_dev *master,
				       struct mlx5_core_dev *slave,
				       bool ft_id_valid,
				       u32 ft_id)
{
	u32 out[MLX5_ST_SZ_DW(set_flow_table_root_out)] = {};
	u32 in[MLX5_ST_SZ_DW(set_flow_table_root_in)] = {};
	struct mlx5_flow_root_namespace *root;
	struct mlx5_flow_namespace *ns;

	MLX5_SET(set_flow_table_root_in, in, opcode,
		 MLX5_CMD_OP_SET_FLOW_TABLE_ROOT);
	MLX5_SET(set_flow_table_root_in, in, table_type,
		 FS_FT_FDB);
	if (ft_id_valid) {
		MLX5_SET(set_flow_table_root_in, in,
			 table_eswitch_owner_vhca_id_valid, 1);
		MLX5_SET(set_flow_table_root_in, in,
			 table_eswitch_owner_vhca_id,
			 MLX5_CAP_GEN(master, vhca_id));
		MLX5_SET(set_flow_table_root_in, in, table_id,
			 ft_id);
	} else {
		ns = mlx5_get_flow_namespace(slave,
					     MLX5_FLOW_NAMESPACE_FDB);
		root = find_root(&ns->node);
		MLX5_SET(set_flow_table_root_in, in, table_id,
			 root->root_ft->id);
	}

	return mlx5_cmd_exec(slave, in, sizeof(in), out, sizeof(out));
}

static int
mlx5_cmd_stub_destroy_match_definer(struct mlx5_flow_root_namespace *ns,
				    int definer_id)
{
	return 0;
}

static int
mlx5_cmd_stub_create_match_definer(struct mlx5_flow_root_namespace *ns,
				   u16 format_id, u32 *match_mask)
{
	return 0;
}

static int mlx5_cmd_update_root_ft(struct mlx5_flow_root_namespace *ns,
				   struct mlx5_flow_table *ft, u32 underlay_qpn,
				   bool disconnect)
{
	u32 in[MLX5_ST_SZ_DW(set_flow_table_root_in)] = {};
	struct mlx5_core_dev *dev = ns->dev;
	int err;

	if ((MLX5_CAP_GEN(dev, port_type) == MLX5_CAP_PORT_TYPE_IB) &&
	    underlay_qpn == 0 &&
	    (ft->type != FS_FT_RDMA_RX && ft->type != FS_FT_RDMA_TX))
		return 0;

	if (ft->type == FS_FT_FDB &&
	    mlx5_lag_is_shared_fdb(dev) &&
	    !mlx5_lag_is_master(dev))
		return 0;

	MLX5_SET(set_flow_table_root_in, in, opcode,
		 MLX5_CMD_OP_SET_FLOW_TABLE_ROOT);
	MLX5_SET(set_flow_table_root_in, in, table_type, ft->type);

	if (disconnect)
		MLX5_SET(set_flow_table_root_in, in, op_mod, 1);
	else
		MLX5_SET(set_flow_table_root_in, in, table_id, ft->id);

	MLX5_SET(set_flow_table_root_in, in, underlay_qpn, underlay_qpn);
	MLX5_SET(set_flow_table_root_in, in, vport_number, ft->vport);
	MLX5_SET(set_flow_table_root_in, in, other_vport,
		 !!(ft->flags & MLX5_FLOW_TABLE_OTHER_VPORT));

	err = mlx5_cmd_exec_in(dev, set_flow_table_root, in);
	if (!err &&
	    ft->type == FS_FT_FDB &&
	    mlx5_lag_is_shared_fdb(dev) &&
	    mlx5_lag_is_master(dev)) {
		struct mlx5_core_dev *peer_dev;
		int i, j;

		mlx5_lag_for_each_peer_mdev(dev, peer_dev, i) {
			err = mlx5_cmd_set_slave_root_fdb(dev, peer_dev, !disconnect,
							  (!disconnect) ? ft->id : 0);
			if (err && !disconnect) {
				mlx5_lag_for_each_peer_mdev(dev, peer_dev, j) {
					if (j < i)
						mlx5_cmd_set_slave_root_fdb(dev, peer_dev, 1,
									    ns->root_ft->id);
					else
						break;
				}

				MLX5_SET(set_flow_table_root_in, in, op_mod, 0);
				MLX5_SET(set_flow_table_root_in, in, table_id,
					 ns->root_ft->id);
				mlx5_cmd_exec_in(dev, set_flow_table_root, in);
			}
			if (err)
				break;
		}

	}

	return err;
}

static int mlx5_cmd_create_flow_table(struct mlx5_flow_root_namespace *ns,
				      struct mlx5_flow_table *ft,
				      struct mlx5_flow_table_attr *ft_attr,
				      /*如果非0,则ft表失配后，此表匹配，为0，则前往默认表项匹配*/
				      struct mlx5_flow_table *next_ft)
{
	int en_encap = !!(ft->flags & MLX5_FLOW_TABLE_TUNNEL_EN_REFORMAT);
	int en_decap = !!(ft->flags & MLX5_FLOW_TABLE_TUNNEL_EN_DECAP);
	int term = !!(ft->flags & MLX5_FLOW_TABLE_TERMINATION);
	u32 out[MLX5_ST_SZ_DW(create_flow_table_out)] = {};
	u32 in[MLX5_ST_SZ_DW(create_flow_table_in)] = {};
	struct mlx5_core_dev *dev = ns->dev;
	unsigned int size;
	int err;

	size = mlx5_ft_pool_get_avail_sz(dev, ft->type, ft_attr->max_fte);
	if (!size)
		return -ENOSPC;

	//请求firmware创建一个新的flow table,它会返回一个handle，用于将来操作这个flow table
	MLX5_SET(create_flow_table_in, in, opcode,
		 MLX5_CMD_OP_CREATE_FLOW_TABLE);

	MLX5_SET(create_flow_table_in, in, uid, ft_attr->uid);
	//table在转发中的角色，目前有0 NIC_RX 1 NIC_TX,4 Eswitch_fdb等
	MLX5_SET(create_flow_table_in, in, table_type, ft->type);
	MLX5_SET(create_flow_table_in, in, flow_table_context.level, ft->level);
	MLX5_SET(create_flow_table_in, in, flow_table_context.log_size, size ? ilog2(size) : 0);
	MLX5_SET(create_flow_table_in, in, vport_number, ft->vport);
	MLX5_SET(create_flow_table_in, in, other_vport,
		 !!(ft->flags & MLX5_FLOW_TABLE_OTHER_VPORT));

	MLX5_SET(create_flow_table_in, in, flow_table_context.decap_en,
		 en_decap);
	MLX5_SET(create_flow_table_in, in, flow_table_context.reformat_en,
		 en_encap);
	MLX5_SET(create_flow_table_in, in, flow_table_context.termination_table,
		 term);

	switch (ft->op_mod) {
	case FS_FT_OP_MOD_NORMAL:
		if (next_ft) {
			//指定table miss后行为，1：跳载到指定的表执行匹配,见miss_table_id
			MLX5_SET(create_flow_table_in, in,
				 flow_table_context.table_miss_action,
				 MLX5_FLOW_TABLE_MISS_ACTION_FWD);
			//设置表项失配后，需要匹配的table
			MLX5_SET(create_flow_table_in, in,
				 flow_table_context.table_miss_id, next_ft->id);
		} else {
			//如果表项失配，前往default表进行匹配
			MLX5_SET(create_flow_table_in, in,
				 flow_table_context.table_miss_action,
				 ft->def_miss_action);
		}
		break;

	case FS_FT_OP_MOD_LAG_DEMUX:
		MLX5_SET(create_flow_table_in, in, op_mod, 0x1);
		if (next_ft)
			MLX5_SET(create_flow_table_in, in,
				 flow_table_context.lag_master_next_table_id,
				 next_ft->id);
		break;
	}

	err = mlx5_cmd_exec_inout(dev, create_flow_table, in, out);
	if (!err) {
		ft->id = MLX5_GET(create_flow_table_out, out,
				  table_id);
		ft->max_fte = size;
	} else {
		mlx5_ft_pool_put_sz(ns->dev, size);
	}

	return err;
}

static int mlx5_cmd_destroy_flow_table(struct mlx5_flow_root_namespace *ns,
				       struct mlx5_flow_table *ft)
{
	u32 in[MLX5_ST_SZ_DW(destroy_flow_table_in)] = {};
	struct mlx5_core_dev *dev = ns->dev;
	int err;

	MLX5_SET(destroy_flow_table_in, in, opcode,
		 MLX5_CMD_OP_DESTROY_FLOW_TABLE);
	MLX5_SET(destroy_flow_table_in, in, table_type, ft->type);
	MLX5_SET(destroy_flow_table_in, in, table_id, ft->id);
	MLX5_SET(destroy_flow_table_in, in, vport_number, ft->vport);
	MLX5_SET(destroy_flow_table_in, in, other_vport,
		 !!(ft->flags & MLX5_FLOW_TABLE_OTHER_VPORT));

	err = mlx5_cmd_exec_in(dev, destroy_flow_table, in);
	if (!err)
		mlx5_ft_pool_put_sz(ns->dev, ft->max_fte);

	return err;
}

static int mlx5_cmd_modify_flow_table(struct mlx5_flow_root_namespace *ns,
				      struct mlx5_flow_table *ft,
				      struct mlx5_flow_table *next_ft)
{
	u32 in[MLX5_ST_SZ_DW(modify_flow_table_in)] = {};
	struct mlx5_core_dev *dev = ns->dev;

	MLX5_SET(modify_flow_table_in, in, opcode,
		 MLX5_CMD_OP_MODIFY_FLOW_TABLE);
	MLX5_SET(modify_flow_table_in, in, table_type, ft->type);
	MLX5_SET(modify_flow_table_in, in, table_id, ft->id);

	if (ft->op_mod == FS_FT_OP_MOD_LAG_DEMUX) {
		MLX5_SET(modify_flow_table_in, in, modify_field_select,
			 MLX5_MODIFY_FLOW_TABLE_LAG_NEXT_TABLE_ID);
		if (next_ft) {
			MLX5_SET(modify_flow_table_in, in,
				 flow_table_context.lag_master_next_table_id, next_ft->id);
		} else {
			MLX5_SET(modify_flow_table_in, in,
				 flow_table_context.lag_master_next_table_id, 0);
		}
	} else {
		MLX5_SET(modify_flow_table_in, in, vport_number, ft->vport);
		MLX5_SET(modify_flow_table_in, in, other_vport,
			 !!(ft->flags & MLX5_FLOW_TABLE_OTHER_VPORT));
		MLX5_SET(modify_flow_table_in, in, modify_field_select,
			 MLX5_MODIFY_FLOW_TABLE_MISS_TABLE_ID);
		if (next_ft) {
			MLX5_SET(modify_flow_table_in, in,
				 flow_table_context.table_miss_action,
				 MLX5_FLOW_TABLE_MISS_ACTION_FWD);
			MLX5_SET(modify_flow_table_in, in,
				 flow_table_context.table_miss_id,
				 next_ft->id);
		} else {
			MLX5_SET(modify_flow_table_in, in,
				 flow_table_context.table_miss_action,
				 ft->def_miss_action);
		}
	}

	return mlx5_cmd_exec_in(dev, modify_flow_table, in);
}

//告知fw创建新的flow group
static int mlx5_cmd_create_flow_group(struct mlx5_flow_root_namespace *ns,
				      struct mlx5_flow_table *ft,
				      u32 *in,
				      struct mlx5_flow_group *fg)
{
	u32 out[MLX5_ST_SZ_DW(create_flow_group_out)] = {};
	struct mlx5_core_dev *dev = ns->dev;
	int err;

	MLX5_SET(create_flow_group_in, in, opcode,
		 MLX5_CMD_OP_CREATE_FLOW_GROUP);
	MLX5_SET(create_flow_group_in, in, table_type, ft->type);
	MLX5_SET(create_flow_group_in, in, table_id, ft->id);
	MLX5_SET(create_flow_group_in, in, vport_number, ft->vport);
	MLX5_SET(create_flow_group_in, in, other_vport,
		 !!(ft->flags & MLX5_FLOW_TABLE_OTHER_VPORT));
	err = mlx5_cmd_exec_inout(dev, create_flow_group, in, out);
	if (!err)
		fg->id = MLX5_GET(create_flow_group_out, out,
				  group_id);
	return err;
}

static int mlx5_cmd_destroy_flow_group(struct mlx5_flow_root_namespace *ns,
				       struct mlx5_flow_table *ft,
				       struct mlx5_flow_group *fg)
{
	u32 in[MLX5_ST_SZ_DW(destroy_flow_group_in)] = {};
	struct mlx5_core_dev *dev = ns->dev;

	MLX5_SET(destroy_flow_group_in, in, opcode,
		 MLX5_CMD_OP_DESTROY_FLOW_GROUP);
	MLX5_SET(destroy_flow_group_in, in, table_type, ft->type);
	MLX5_SET(destroy_flow_group_in, in, table_id, ft->id);
	MLX5_SET(destroy_flow_group_in, in, group_id, fg->id);
	MLX5_SET(destroy_flow_group_in, in, vport_number, ft->vport);
	MLX5_SET(destroy_flow_group_in, in, other_vport,
		 !!(ft->flags & MLX5_FLOW_TABLE_OTHER_VPORT));
	return mlx5_cmd_exec_in(dev, destroy_flow_group, in);
}

static int mlx5_set_extended_dest(struct mlx5_core_dev *dev,
				  struct fs_fte *fte, bool *extended_dest)
{
	int fw_log_max_fdb_encap_uplink =
		MLX5_CAP_ESW(dev, log_max_fdb_encap_uplink);
	int num_fwd_destinations = 0;
	struct mlx5_flow_rule *dst;
	int num_encap = 0;

	*extended_dest = false;
	if (!(fte->act_dests.action.action & MLX5_FLOW_CONTEXT_ACTION_FWD_DEST))
		return 0;

	list_for_each_entry(dst, &fte->node.children, node.list) {
		if (dst->dest_attr.type == MLX5_FLOW_DESTINATION_TYPE_COUNTER ||
		    dst->dest_attr.type == MLX5_FLOW_DESTINATION_TYPE_NONE)
			continue;
		if ((dst->dest_attr.type == MLX5_FLOW_DESTINATION_TYPE_VPORT ||
		     dst->dest_attr.type == MLX5_FLOW_DESTINATION_TYPE_UPLINK) &&
		    dst->dest_attr.vport.flags & MLX5_FLOW_DEST_VPORT_REFORMAT_ID)
			num_encap++;
		num_fwd_destinations++;
	}
	if (num_fwd_destinations > 1 && num_encap > 0)
		*extended_dest = true;

	if (*extended_dest && !fw_log_max_fdb_encap_uplink) {
		mlx5_core_warn(dev, "FW does not support extended destination");
		return -EOPNOTSUPP;
	}
	if (num_encap > (1 << fw_log_max_fdb_encap_uplink)) {
		mlx5_core_warn(dev, "FW does not support more than %d encaps",
			       1 << fw_log_max_fdb_encap_uplink);
		return -EOPNOTSUPP;
	}

	return 0;
}

static void
mlx5_cmd_set_fte_flow_meter(struct fs_fte *fte, void *in_flow_context)
{
	void *exe_aso_ctrl;
	void *execute_aso;

	execute_aso = MLX5_ADDR_OF(flow_context, in_flow_context,
				   execute_aso[0]);
	MLX5_SET(execute_aso, execute_aso, valid, 1);
	MLX5_SET(execute_aso, execute_aso, aso_object_id,
		 fte->act_dests.action.exe_aso.object_id);

	exe_aso_ctrl = MLX5_ADDR_OF(execute_aso, execute_aso, exe_aso_ctrl);
	MLX5_SET(exe_aso_ctrl_flow_meter, exe_aso_ctrl, return_reg_id,
		 fte->act_dests.action.exe_aso.return_reg_id);
	MLX5_SET(exe_aso_ctrl_flow_meter, exe_aso_ctrl, aso_type,
		 fte->act_dests.action.exe_aso.type);
	MLX5_SET(exe_aso_ctrl_flow_meter, exe_aso_ctrl, init_color,
		 fte->act_dests.action.exe_aso.flow_meter.init_color);
	MLX5_SET(exe_aso_ctrl_flow_meter, exe_aso_ctrl, meter_id,
		 fte->act_dests.action.exe_aso.flow_meter.meter_idx);
}

//填充flow table entry表项，并与firmware进行通信
static int mlx5_cmd_set_fte(struct mlx5_core_dev *dev,
			    int opmod, int modify_mask,
			    struct mlx5_flow_table *ft,
			    unsigned group_id,
			    struct fs_fte *fte)
{
	u32 out[MLX5_ST_SZ_DW(set_fte_out)] = {0};
	bool extended_dest = false;
	struct mlx5_flow_rule *dst;
	void *in_flow_context, *vlan;
	void *in_match_value;
	u32 reformat_id = 0;
	unsigned int inlen;
	int dst_cnt_size;
	u32 *in, action;
	void *in_dests;
	int err;

	if (mlx5_set_extended_dest(dev, fte, &extended_dest))
		return -EOPNOTSUPP;

	if (!extended_dest)
		dst_cnt_size = MLX5_ST_SZ_BYTES(dest_format_struct);
	else
		dst_cnt_size = MLX5_ST_SZ_BYTES(extended_dest_format);

	inlen = MLX5_ST_SZ_BYTES(set_fte_in) + fte->act_dests.dests_size * dst_cnt_size;
	in = kvzalloc(inlen, GFP_KERNEL);
	if (!in)
		return -ENOMEM;

	MLX5_SET(set_fte_in, in, opcode, MLX5_CMD_OP_SET_FLOW_TABLE_ENTRY);
	/*0表示set new Entry;1表示修改entry*/
	MLX5_SET(set_fte_in, in, op_mod, opmod);
	/**
	 * Bit Mask indicates which fields for already existing fields to modify Valid only when op_mod==modify
		Bit 0: action
		Bit 1: flow_tag
		Bit 2: Destination_List - (Size and List)
		Bit 3: Flow_Counters - (Size and List)
		Bit 4: encap_id
	 */
	MLX5_SET(set_fte_in, in, modify_enable_mask, modify_mask);
	/*
	 * Table’s role in packet processing 0x0: NIC receive
		0x1: NIC transmit
		0x2: E-Switch egress ACL
		0x3: E-Switch ingress ACL 0x4: E-Switch FDB
		0x5: Nic Sniffer Rx
		0x6: Nic Sniffer Tx
		0x7: NIC_RX_RDMA 0x8: NIC_TX_RDMA
	 * */
	MLX5_SET(set_fte_in, in, table_type, ft->type);
	/*flow所属的table*/
	MLX5_SET(set_fte_in, in, table_id,   ft->id);
	/*flow在group中的位置*/
	MLX5_SET(set_fte_in, in, flow_index, fte->index);
	MLX5_SET(set_fte_in, in, ignore_flow_level,
		 !!(fte->act_dests.action.flags & FLOW_ACT_IGNORE_FLOW_LEVEL));

	MLX5_SET(set_fte_in, in, vport_number, ft->vport);
	MLX5_SET(set_fte_in, in, other_vport,
		 !!(ft->flags & MLX5_FLOW_TABLE_OTHER_VPORT));

	/*构造flow_context*/
	in_flow_context = MLX5_ADDR_OF(set_fte_in, in, flow_context);
	MLX5_SET(flow_context, in_flow_context, group_id, group_id);/*flow所属的group*/

	MLX5_SET(flow_context, in_flow_context, flow_tag,
		 fte->act_dests.flow_context.flow_tag);
	MLX5_SET(flow_context, in_flow_context, flow_source,
		 fte->act_dests.flow_context.flow_source);
	MLX5_SET(flow_context, in_flow_context, uplink_hairpin_en,
		 !!(fte->act_dests.flow_context.flags & FLOW_CONTEXT_UPLINK_HAIRPIN_EN));

	MLX5_SET(flow_context, in_flow_context, extended_destination,
		 extended_dest);

	action = fte->act_dests.action.action;
	if (extended_dest)
		action &= ~MLX5_FLOW_CONTEXT_ACTION_PACKET_REFORMAT;

	MLX5_SET(flow_context, in_flow_context, action, action);

	if (!extended_dest && fte->act_dests.action.pkt_reformat) {
		struct mlx5_pkt_reformat *pkt_reformat =
			fte->act_dests.action.pkt_reformat;

		err = mlx5_fs_get_packet_reformat_id(pkt_reformat,
						     &reformat_id);
		if (err) {
			mlx5_core_err(dev,
				      "Unsupported pkt_reformat type (%d)\n",
				      pkt_reformat->reformat_type);
			goto err_out;
		}
	}

	MLX5_SET(flow_context, in_flow_context, packet_reformat_id,
		 reformat_id);

	if (fte->act_dests.action.modify_hdr) {
		if (fte->act_dests.action.modify_hdr->owner == MLX5_FLOW_RESOURCE_OWNER_SW) {
			mlx5_core_err(dev, "Can't use SW-owned modify_hdr in FW-owned table\n");
			err = -EOPNOTSUPP;
			goto err_out;
		}

		MLX5_SET(flow_context, in_flow_context, modify_header_id,
			 fte->act_dests.action.modify_hdr->id);
	}

	MLX5_SET(flow_context, in_flow_context, encrypt_decrypt_type,
		 fte->act_dests.action.crypto.type);
	MLX5_SET(flow_context, in_flow_context, encrypt_decrypt_obj_id,
		 fte->act_dests.action.crypto.obj_id);

	vlan = MLX5_ADDR_OF(flow_context, in_flow_context, push_vlan);

	MLX5_SET(vlan, vlan, ethtype, fte->act_dests.action.vlan[0].ethtype);
	MLX5_SET(vlan, vlan, vid, fte->act_dests.action.vlan[0].vid);
	MLX5_SET(vlan, vlan, prio, fte->act_dests.action.vlan[0].prio);

	vlan = MLX5_ADDR_OF(flow_context, in_flow_context, push_vlan_2);

	MLX5_SET(vlan, vlan, ethtype, fte->act_dests.action.vlan[1].ethtype);
	MLX5_SET(vlan, vlan, vid, fte->act_dests.action.vlan[1].vid);
	MLX5_SET(vlan, vlan, prio, fte->act_dests.action.vlan[1].prio);

	in_match_value = MLX5_ADDR_OF(flow_context, in_flow_context,
				      match_value);
	memcpy(in_match_value, &fte->val, sizeof(fte->val));

	in_dests = MLX5_ADDR_OF(flow_context, in_flow_context, destination);
	if (fte->act_dests.action.action & MLX5_FLOW_CONTEXT_ACTION_FWD_DEST) {
		int list_size = 0;

		list_for_each_entry(dst, &fte->node.children, node.list) {
			enum mlx5_flow_destination_type type = dst->dest_attr.type;
			enum mlx5_ifc_flow_destination_type ifc_type;
			unsigned int id;

			if (type == MLX5_FLOW_DESTINATION_TYPE_COUNTER)
				continue;

			switch (type) {
			case MLX5_FLOW_DESTINATION_TYPE_NONE:
				continue;
			case MLX5_FLOW_DESTINATION_TYPE_FLOW_TABLE_NUM:
				id = dst->dest_attr.ft_num;
				ifc_type = MLX5_IFC_FLOW_DESTINATION_TYPE_FLOW_TABLE;
				break;
			case MLX5_FLOW_DESTINATION_TYPE_FLOW_TABLE:
				id = dst->dest_attr.ft->id;
				ifc_type = MLX5_IFC_FLOW_DESTINATION_TYPE_FLOW_TABLE;
				break;
			case MLX5_FLOW_DESTINATION_TYPE_UPLINK:
			case MLX5_FLOW_DESTINATION_TYPE_VPORT:
				MLX5_SET(dest_format_struct, in_dests,
					 destination_eswitch_owner_vhca_id_valid,
					 !!(dst->dest_attr.vport.flags &
					    MLX5_FLOW_DEST_VPORT_VHCA_ID));
				MLX5_SET(dest_format_struct, in_dests,
					 destination_eswitch_owner_vhca_id,
					 dst->dest_attr.vport.vhca_id);
				if (type == MLX5_FLOW_DESTINATION_TYPE_UPLINK) {
					/* destination_id is reserved */
					id = 0;
					ifc_type = MLX5_IFC_FLOW_DESTINATION_TYPE_UPLINK;
					break;
				}
				ifc_type = MLX5_IFC_FLOW_DESTINATION_TYPE_VPORT;
				id = dst->dest_attr.vport.num;
				if (extended_dest &&
				    dst->dest_attr.vport.pkt_reformat) {
					MLX5_SET(dest_format_struct, in_dests,
						 packet_reformat,
						 !!(dst->dest_attr.vport.flags &
						    MLX5_FLOW_DEST_VPORT_REFORMAT_ID));
					MLX5_SET(extended_dest_format, in_dests,
						 packet_reformat_id,
						 dst->dest_attr.vport.pkt_reformat->id);
				}
				break;
			case MLX5_FLOW_DESTINATION_TYPE_FLOW_SAMPLER:
				id = dst->dest_attr.sampler_id;
				ifc_type = MLX5_IFC_FLOW_DESTINATION_TYPE_FLOW_SAMPLER;
				break;
			case MLX5_FLOW_DESTINATION_TYPE_TABLE_TYPE:
				MLX5_SET(dest_format_struct, in_dests,
					 destination_table_type, dst->dest_attr.ft->type);
				id = dst->dest_attr.ft->id;
				ifc_type = MLX5_IFC_FLOW_DESTINATION_TYPE_TABLE_TYPE;
				break;
			default:
				id = dst->dest_attr.tir_num;
				ifc_type = MLX5_IFC_FLOW_DESTINATION_TYPE_TIR;
			}

			MLX5_SET(dest_format_struct, in_dests, destination_type,
				 ifc_type);
			MLX5_SET(dest_format_struct, in_dests, destination_id, id);
			in_dests += dst_cnt_size;
			list_size++;
		}

		MLX5_SET(flow_context, in_flow_context, destination_list_size,
			 list_size);
	}

	if (fte->act_dests.action.action & MLX5_FLOW_CONTEXT_ACTION_COUNT) {
		int max_list_size = BIT(MLX5_CAP_FLOWTABLE_TYPE(dev,
					log_max_flow_counter,
					ft->type));
		int list_size = 0;

		list_for_each_entry(dst, &fte->node.children, node.list) {
			if (dst->dest_attr.type !=
			    MLX5_FLOW_DESTINATION_TYPE_COUNTER)
				continue;

			MLX5_SET(flow_counter_list, in_dests, flow_counter_id,
				 mlx5_fc_id(dst->dest_attr.counter));
			in_dests += dst_cnt_size;
			list_size++;
		}
		if (list_size > max_list_size) {
			err = -EINVAL;
			goto err_out;
		}

		MLX5_SET(flow_context, in_flow_context, flow_counter_list_size,
			 list_size);
	}

	if (fte->act_dests.action.action & MLX5_FLOW_CONTEXT_ACTION_EXECUTE_ASO) {
		if (fte->act_dests.action.exe_aso.type == MLX5_EXE_ASO_FLOW_METER) {
			mlx5_cmd_set_fte_flow_meter(fte, in_flow_context);
		} else {
			err = -EOPNOTSUPP;
			goto err_out;
		}
	}

	//发给firmware进行处理
	err = mlx5_cmd_exec(dev, in, inlen, out, sizeof(out));
err_out:
	kvfree(in);
	return err;
}

/*新增flow table entry*/
static int mlx5_cmd_create_fte(struct mlx5_flow_root_namespace *ns,
			       struct mlx5_flow_table *ft/*flow table*/,
			       struct mlx5_flow_group *group/*flow group*/,
			       struct fs_fte *fte)
{
	struct mlx5_core_dev *dev = ns->dev;
	unsigned int group_id = group->id;

	return mlx5_cmd_set_fte(dev, 0/*设置新的entry*/, 0/*表示不修改任何字段*/, ft, group_id, fte);
}

static int mlx5_cmd_update_fte(struct mlx5_flow_root_namespace *ns,
			       struct mlx5_flow_table *ft,
			       struct mlx5_flow_group *fg,
			       int modify_mask,
			       struct fs_fte *fte)
{
	int opmod;
	struct mlx5_core_dev *dev = ns->dev;
	int atomic_mod_cap = MLX5_CAP_FLOWTABLE(dev,
						flow_table_properties_nic_receive.
						flow_modify_en);
	if (!atomic_mod_cap)
		return -EOPNOTSUPP;
	opmod = 1;

	return	mlx5_cmd_set_fte(dev, opmod, modify_mask, ft, fg->id, fte);
}

static int mlx5_cmd_delete_fte(struct mlx5_flow_root_namespace *ns,
			       struct mlx5_flow_table *ft,
			       struct fs_fte *fte)
{
	u32 in[MLX5_ST_SZ_DW(delete_fte_in)] = {};
	struct mlx5_core_dev *dev = ns->dev;

	MLX5_SET(delete_fte_in, in, opcode, MLX5_CMD_OP_DELETE_FLOW_TABLE_ENTRY);
	MLX5_SET(delete_fte_in, in, table_type, ft->type);
	MLX5_SET(delete_fte_in, in, table_id, ft->id);
	MLX5_SET(delete_fte_in, in, flow_index, fte->index);
	MLX5_SET(delete_fte_in, in, vport_number, ft->vport);
	MLX5_SET(delete_fte_in, in, other_vport,
		 !!(ft->flags & MLX5_FLOW_TABLE_OTHER_VPORT));

	return mlx5_cmd_exec_in(dev, delete_fte, in);
}

//向fw申请一个/一组 flow counter id
int mlx5_cmd_fc_bulk_alloc(struct mlx5_core_dev *dev,
			   enum mlx5_fc_bulk_alloc_bitmask alloc_bitmask,
			   u32 *id)
{
	u32 out[MLX5_ST_SZ_DW(alloc_flow_counter_out)] = {};
	u32 in[MLX5_ST_SZ_DW(alloc_flow_counter_in)] = {};
	int err;

	MLX5_SET(alloc_flow_counter_in, in, opcode,
		 MLX5_CMD_OP_ALLOC_FLOW_COUNTER);
	MLX5_SET(alloc_flow_counter_in, in, flow_counter_bulk, alloc_bitmask);

	err = mlx5_cmd_exec_inout(dev, alloc_flow_counter, in, out);
	if (!err)
		*id = MLX5_GET(alloc_flow_counter_out, out, flow_counter_id);
	return err;
}

//向fw申请一个flow counter对应的id号
int mlx5_cmd_fc_alloc(struct mlx5_core_dev *dev, u32 *id)
{
	return mlx5_cmd_fc_bulk_alloc(dev, 0, id);
}

int mlx5_cmd_fc_free(struct mlx5_core_dev *dev, u32 id)
{
	u32 in[MLX5_ST_SZ_DW(dealloc_flow_counter_in)] = {};

	MLX5_SET(dealloc_flow_counter_in, in, opcode,
		 MLX5_CMD_OP_DEALLOC_FLOW_COUNTER);
	MLX5_SET(dealloc_flow_counter_in, in, flow_counter_id, id);
	return mlx5_cmd_exec_in(dev, dealloc_flow_counter, in);
}

int mlx5_cmd_fc_query(struct mlx5_core_dev *dev, u32 id,
		      u64 *packets, u64 *bytes)
{
	u32 out[MLX5_ST_SZ_BYTES(query_flow_counter_out) +
		MLX5_ST_SZ_BYTES(traffic_counter)] = {};
	u32 in[MLX5_ST_SZ_DW(query_flow_counter_in)] = {};
	void *stats;
	int err = 0;

	MLX5_SET(query_flow_counter_in, in, opcode,
		 MLX5_CMD_OP_QUERY_FLOW_COUNTER);
	MLX5_SET(query_flow_counter_in, in, op_mod, 0);
	MLX5_SET(query_flow_counter_in, in, flow_counter_id, id);
	err = mlx5_cmd_exec(dev, in, sizeof(in), out, sizeof(out));
	if (err)
		return err;

	stats = MLX5_ADDR_OF(query_flow_counter_out, out, flow_statistics);
	*packets = MLX5_GET64(traffic_counter, stats, packets);
	*bytes = MLX5_GET64(traffic_counter, stats, octets);
	return 0;
}

int mlx5_cmd_fc_get_bulk_query_out_len(int bulk_len)
{
	return MLX5_ST_SZ_BYTES(query_flow_counter_out) +
		MLX5_ST_SZ_BYTES(traffic_counter) * bulk_len;
}

int mlx5_cmd_fc_bulk_query(struct mlx5_core_dev *dev, u32 base_id, int bulk_len,
			   u32 *out)
{
	int outlen = mlx5_cmd_fc_get_bulk_query_out_len(bulk_len);
	u32 in[MLX5_ST_SZ_DW(query_flow_counter_in)] = {};

	MLX5_SET(query_flow_counter_in, in, opcode,
		 MLX5_CMD_OP_QUERY_FLOW_COUNTER);
	MLX5_SET(query_flow_counter_in, in, flow_counter_id, base_id);
	MLX5_SET(query_flow_counter_in, in, num_of_counters, bulk_len);
	return mlx5_cmd_exec(dev, in, sizeof(in), out, outlen);
}

//知会fw初始化encap_header,返回对应的encap_id
static int mlx5_cmd_packet_reformat_alloc(struct mlx5_flow_root_namespace *ns,
					  struct mlx5_pkt_reformat_params *params,
					  enum mlx5_flow_namespace_type namespace,
					  struct mlx5_pkt_reformat *pkt_reformat)
{
	u32 out[MLX5_ST_SZ_DW(alloc_packet_reformat_context_out)] = {};
	struct mlx5_core_dev *dev = ns->dev;
	void *packet_reformat_context_in;
	int max_encap_size;
	void *reformat;
	int inlen;
	int err;
	u32 *in;

	if (namespace == MLX5_FLOW_NAMESPACE_FDB ||
	    namespace == MLX5_FLOW_NAMESPACE_FDB_BYPASS)
		max_encap_size = MLX5_CAP_ESW(dev, max_encap_header_size);
	else
		max_encap_size = MLX5_CAP_FLOWTABLE(dev, max_encap_header_size);

	if (params->size > max_encap_size) {
		mlx5_core_warn(dev, "encap size %zd too big, max supported is %d\n",
			       params->size, max_encap_size);
		return -EINVAL;
	}

	in = kzalloc(MLX5_ST_SZ_BYTES(alloc_packet_reformat_context_in) +
		     params->size, GFP_KERNEL);
	if (!in)
		return -ENOMEM;

	packet_reformat_context_in = MLX5_ADDR_OF(alloc_packet_reformat_context_in,
						  in, packet_reformat_context);
	reformat = MLX5_ADDR_OF(packet_reformat_context_in,
				packet_reformat_context_in,
				reformat_data);
	inlen = reformat - (void *)in + params->size;

	MLX5_SET(alloc_packet_reformat_context_in, in, opcode,
		 MLX5_CMD_OP_ALLOC_PACKET_REFORMAT_CONTEXT);
	MLX5_SET(packet_reformat_context_in, packet_reformat_context_in,
		 reformat_data_size, params->size);
	MLX5_SET(packet_reformat_context_in, packet_reformat_context_in,
		 reformat_type, params->type);
	MLX5_SET(packet_reformat_context_in, packet_reformat_context_in,
		 reformat_param_0, params->param_0);
	MLX5_SET(packet_reformat_context_in, packet_reformat_context_in,
		 reformat_param_1, params->param_1);
	if (params->data && params->size)
		//填充encap头部格式
		memcpy(reformat, params->data, params->size);
	err = mlx5_cmd_exec(dev, in, inlen, out, sizeof(out));

	pkt_reformat->id = MLX5_GET(alloc_packet_reformat_context_out,
				    out, packet_reformat_id);
	pkt_reformat->owner = MLX5_FLOW_RESOURCE_OWNER_FW;

	kfree(in);
	return err;
}

static void mlx5_cmd_packet_reformat_dealloc(struct mlx5_flow_root_namespace *ns,
					     struct mlx5_pkt_reformat *pkt_reformat)
{
	u32 in[MLX5_ST_SZ_DW(dealloc_packet_reformat_context_in)] = {};
	struct mlx5_core_dev *dev = ns->dev;

	MLX5_SET(dealloc_packet_reformat_context_in, in, opcode,
		 MLX5_CMD_OP_DEALLOC_PACKET_REFORMAT_CONTEXT);
	MLX5_SET(dealloc_packet_reformat_context_in, in, packet_reformat_id,
		 pkt_reformat->id);

	mlx5_cmd_exec_in(dev, dealloc_packet_reformat_context, in);
}

static int mlx5_cmd_modify_header_alloc(struct mlx5_flow_root_namespace *ns,
					u8 namespace, u8 num_actions,
					void *modify_actions,
					struct mlx5_modify_hdr *modify_hdr/*向fw申请mh_id*/)
{
	u32 out[MLX5_ST_SZ_DW(alloc_modify_header_context_out)] = {};
	int max_actions, actions_size, inlen, err;
	struct mlx5_core_dev *dev = ns->dev;
	void *actions_in;
	u8 table_type;
	u32 *in;

	switch (namespace) {
	case MLX5_FLOW_NAMESPACE_FDB:
	case MLX5_FLOW_NAMESPACE_FDB_BYPASS:
		max_actions = MLX5_CAP_ESW_FLOWTABLE_FDB(dev, max_modify_header_actions);
		table_type = FS_FT_FDB;
		break;
	case MLX5_FLOW_NAMESPACE_KERNEL_RX_MACSEC:
	case MLX5_FLOW_NAMESPACE_KERNEL:
	case MLX5_FLOW_NAMESPACE_BYPASS:
		max_actions = MLX5_CAP_FLOWTABLE_NIC_RX(dev, max_modify_header_actions);
		table_type = FS_FT_NIC_RX;
		break;
	case MLX5_FLOW_NAMESPACE_EGRESS:
	case MLX5_FLOW_NAMESPACE_EGRESS_IPSEC:
	case MLX5_FLOW_NAMESPACE_EGRESS_MACSEC:
		max_actions = MLX5_CAP_FLOWTABLE_NIC_TX(dev, max_modify_header_actions);
		table_type = FS_FT_NIC_TX;
		break;
	case MLX5_FLOW_NAMESPACE_ESW_INGRESS:
		max_actions = MLX5_CAP_ESW_INGRESS_ACL(dev, max_modify_header_actions);
		table_type = FS_FT_ESW_INGRESS_ACL;
		break;
	case MLX5_FLOW_NAMESPACE_RDMA_TX_MACSEC:
	case MLX5_FLOW_NAMESPACE_RDMA_TX:
		max_actions = MLX5_CAP_FLOWTABLE_RDMA_TX(dev, max_modify_header_actions);
		table_type = FS_FT_RDMA_TX;
		break;
	default:
		return -EOPNOTSUPP;
	}

	if (num_actions > max_actions) {
		mlx5_core_warn(dev, "too many modify header actions %d, max supported %d\n",
			       num_actions, max_actions);
		return -EOPNOTSUPP;
	}

	actions_size = MLX5_UN_SZ_BYTES(set_add_copy_action_in_auto) * num_actions;
	inlen = MLX5_ST_SZ_BYTES(alloc_modify_header_context_in) + actions_size;

	in = kzalloc(inlen, GFP_KERNEL);
	if (!in)
		return -ENOMEM;

	//构造alloc_modify_header_context消息
	MLX5_SET(alloc_modify_header_context_in, in, opcode,
		 MLX5_CMD_OP_ALLOC_MODIFY_HEADER_CONTEXT);
	MLX5_SET(alloc_modify_header_context_in, in, table_type, table_type);
	MLX5_SET(alloc_modify_header_context_in, in, num_of_actions, num_actions);

	actions_in = MLX5_ADDR_OF(alloc_modify_header_context_in, in, actions);
	memcpy(actions_in, modify_actions, actions_size);

	//调用fw命令，并读取fw响应
	err = mlx5_cmd_exec(dev, in, inlen, out, sizeof(out));

	//获得header_id
	modify_hdr->id = MLX5_GET(alloc_modify_header_context_out, out, modify_header_id);
	modify_hdr->owner = MLX5_FLOW_RESOURCE_OWNER_FW;
	kfree(in);
	return err;
}

static void mlx5_cmd_modify_header_dealloc(struct mlx5_flow_root_namespace *ns,
					   struct mlx5_modify_hdr *modify_hdr)
{
	u32 in[MLX5_ST_SZ_DW(dealloc_modify_header_context_in)] = {};
	struct mlx5_core_dev *dev = ns->dev;

	MLX5_SET(dealloc_modify_header_context_in, in, opcode,
		 MLX5_CMD_OP_DEALLOC_MODIFY_HEADER_CONTEXT);
	MLX5_SET(dealloc_modify_header_context_in, in, modify_header_id,
		 modify_hdr->id);

	mlx5_cmd_exec_in(dev, dealloc_modify_header_context, in);
}

static int mlx5_cmd_destroy_match_definer(struct mlx5_flow_root_namespace *ns,
					  int definer_id)
{
	u32 in[MLX5_ST_SZ_DW(general_obj_in_cmd_hdr)] = {};
	u32 out[MLX5_ST_SZ_DW(general_obj_out_cmd_hdr)];

	MLX5_SET(general_obj_in_cmd_hdr, in, opcode,
		 MLX5_CMD_OP_DESTROY_GENERAL_OBJECT);
	MLX5_SET(general_obj_in_cmd_hdr, in, obj_type,
		 MLX5_OBJ_TYPE_MATCH_DEFINER);
	MLX5_SET(general_obj_in_cmd_hdr, in, obj_id, definer_id);

	return mlx5_cmd_exec(ns->dev, in, sizeof(in), out, sizeof(out));
}

static int mlx5_cmd_create_match_definer(struct mlx5_flow_root_namespace *ns,
					 u16 format_id, u32 *match_mask)
{
	u32 out[MLX5_ST_SZ_DW(create_match_definer_out)] = {};
	u32 in[MLX5_ST_SZ_DW(create_match_definer_in)] = {};
	struct mlx5_core_dev *dev = ns->dev;
	void *ptr;
	int err;

	MLX5_SET(create_match_definer_in, in, general_obj_in_cmd_hdr.opcode,
		 MLX5_CMD_OP_CREATE_GENERAL_OBJECT);
	MLX5_SET(create_match_definer_in, in, general_obj_in_cmd_hdr.obj_type,
		 MLX5_OBJ_TYPE_MATCH_DEFINER);

	ptr = MLX5_ADDR_OF(create_match_definer_in, in, obj_context);
	MLX5_SET(match_definer, ptr, format_id, format_id);

	ptr = MLX5_ADDR_OF(match_definer, ptr, match_mask);
	memcpy(ptr, match_mask, MLX5_FLD_SZ_BYTES(match_definer, match_mask));

	err = mlx5_cmd_exec_inout(dev, create_match_definer, in, out);
	return err ? err : MLX5_GET(general_obj_out_cmd_hdr, out, obj_id);
}

static u32 mlx5_cmd_get_capabilities(struct mlx5_flow_root_namespace *ns,
				     enum fs_flow_table_type ft_type)
{
	return MLX5_FLOW_STEERING_CAP_DUPLICATE_MATCH;
}

//dmfs下流表方式（旧的下流方式）已支持的table type的cmds处理
static const struct mlx5_flow_cmds mlx5_flow_cmds = {
	//告知fw创建flow table
	.create_flow_table = mlx5_cmd_create_flow_table,
	.destroy_flow_table = mlx5_cmd_destroy_flow_table,
	.modify_flow_table = mlx5_cmd_modify_flow_table,
	//告知fw创建flow group
	.create_flow_group = mlx5_cmd_create_flow_group,
	.destroy_flow_group = mlx5_cmd_destroy_flow_group,
	//告知fw创建flow table entry
	.create_fte = mlx5_cmd_create_fte,
	.update_fte = mlx5_cmd_update_fte,
	.delete_fte = mlx5_cmd_delete_fte,
	.update_root_ft = mlx5_cmd_update_root_ft,
	.packet_reformat_alloc = mlx5_cmd_packet_reformat_alloc,
	.packet_reformat_dealloc = mlx5_cmd_packet_reformat_dealloc,
	.modify_header_alloc = mlx5_cmd_modify_header_alloc,
	.modify_header_dealloc = mlx5_cmd_modify_header_dealloc,
	.create_match_definer = mlx5_cmd_create_match_definer,
	.destroy_match_definer = mlx5_cmd_destroy_match_definer,
	.set_peer = mlx5_cmd_stub_set_peer,
	.create_ns = mlx5_cmd_stub_create_ns,
	.destroy_ns = mlx5_cmd_stub_destroy_ns,
	.get_capabilities = mlx5_cmd_get_capabilities,
};

//暂不支持的table type的cmds处理（打桩）
static const struct mlx5_flow_cmds mlx5_flow_cmd_stubs = {
	.create_flow_table = mlx5_cmd_stub_create_flow_table,
	.destroy_flow_table = mlx5_cmd_stub_destroy_flow_table,
	.modify_flow_table = mlx5_cmd_stub_modify_flow_table,
	.create_flow_group = mlx5_cmd_stub_create_flow_group,
	.destroy_flow_group = mlx5_cmd_stub_destroy_flow_group,
	.create_fte = mlx5_cmd_stub_create_fte,
	.update_fte = mlx5_cmd_stub_update_fte,
	.delete_fte = mlx5_cmd_stub_delete_fte,
	.update_root_ft = mlx5_cmd_stub_update_root_ft,
	.packet_reformat_alloc = mlx5_cmd_stub_packet_reformat_alloc,
	.packet_reformat_dealloc = mlx5_cmd_stub_packet_reformat_dealloc,
	.modify_header_alloc = mlx5_cmd_stub_modify_header_alloc,
	.modify_header_dealloc = mlx5_cmd_stub_modify_header_dealloc,
	.create_match_definer = mlx5_cmd_stub_create_match_definer,
	.destroy_match_definer = mlx5_cmd_stub_destroy_match_definer,
	.set_peer = mlx5_cmd_stub_set_peer,
	.create_ns = mlx5_cmd_stub_create_ns,
	.destroy_ns = mlx5_cmd_stub_destroy_ns,
	.get_capabilities = mlx5_cmd_stub_get_capabilities,
};

const struct mlx5_flow_cmds *mlx5_fs_cmd_get_fw_cmds(void)
{
	return &mlx5_flow_cmds;
}

static const struct mlx5_flow_cmds *mlx5_fs_cmd_get_stub_cmds(void)
{
	return &mlx5_flow_cmd_stubs;
}

const struct mlx5_flow_cmds *mlx5_fs_cmd_get_default(enum fs_flow_table_type type)
{
	switch (type) {
	case FS_FT_NIC_RX:
	case FS_FT_ESW_EGRESS_ACL:
	case FS_FT_ESW_INGRESS_ACL:
	case FS_FT_FDB:
	case FS_FT_SNIFFER_RX:
	case FS_FT_SNIFFER_TX:
	case FS_FT_NIC_TX:
	case FS_FT_RDMA_RX:
	case FS_FT_RDMA_TX:
	case FS_FT_PORT_SEL:
<<<<<<< HEAD
		//对支持的table type返回对应的cmds
=======
	case FS_FT_RDMA_TRANSPORT_RX:
	case FS_FT_RDMA_TRANSPORT_TX:
>>>>>>> 155a3c00
		return mlx5_fs_cmd_get_fw_cmds();
	default:
		return mlx5_fs_cmd_get_stub_cmds();
	}
}

int mlx5_fs_cmd_set_l2table_entry_silent(struct mlx5_core_dev *dev, u8 silent_mode)
{
	u32 in[MLX5_ST_SZ_DW(set_l2_table_entry_in)] = {};

	if (silent_mode && !MLX5_CAP_GEN(dev, silent_mode))
		return -EOPNOTSUPP;

	MLX5_SET(set_l2_table_entry_in, in, opcode, MLX5_CMD_OP_SET_L2_TABLE_ENTRY);
	MLX5_SET(set_l2_table_entry_in, in, silent_mode_valid, 1);
	MLX5_SET(set_l2_table_entry_in, in, silent_mode, silent_mode);

	return mlx5_cmd_exec_in(dev, set_l2_table_entry, in);
}

int mlx5_fs_cmd_set_tx_flow_table_root(struct mlx5_core_dev *dev, u32 ft_id, bool disconnect)
{
	u32 out[MLX5_ST_SZ_DW(set_flow_table_root_out)] = {};
	u32 in[MLX5_ST_SZ_DW(set_flow_table_root_in)] = {};

	if (disconnect && MLX5_CAP_FLOWTABLE_NIC_TX(dev, reset_root_to_default))
		return -EOPNOTSUPP;

	MLX5_SET(set_flow_table_root_in, in, opcode,
		 MLX5_CMD_OP_SET_FLOW_TABLE_ROOT);
	MLX5_SET(set_flow_table_root_in, in, table_type,
		 FS_FT_NIC_TX);
	if (disconnect)
		MLX5_SET(set_flow_table_root_in, in, op_mod, 1);
	else
		MLX5_SET(set_flow_table_root_in, in, table_id, ft_id);

	return mlx5_cmd_exec(dev, in, sizeof(in), out, sizeof(out));
}<|MERGE_RESOLUTION|>--- conflicted
+++ resolved
@@ -1182,12 +1182,9 @@
 	case FS_FT_RDMA_RX:
 	case FS_FT_RDMA_TX:
 	case FS_FT_PORT_SEL:
-<<<<<<< HEAD
-		//对支持的table type返回对应的cmds
-=======
 	case FS_FT_RDMA_TRANSPORT_RX:
 	case FS_FT_RDMA_TRANSPORT_TX:
->>>>>>> 155a3c00
+		//对支持的table type返回对应的cmds
 		return mlx5_fs_cmd_get_fw_cmds();
 	default:
 		return mlx5_fs_cmd_get_stub_cmds();
