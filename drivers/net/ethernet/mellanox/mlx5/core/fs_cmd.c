--- conflicted
+++ resolved
@@ -182,12 +182,8 @@
 
 static int mlx5_cmd_create_flow_table(struct mlx5_flow_root_namespace *ns,
 				      struct mlx5_flow_table *ft,
-<<<<<<< HEAD
-				      unsigned int log_size,
-					  /*如果非0,则ft表失配后，此表匹配，为0，则前往默认表项匹配*/
-=======
 				      unsigned int size,
->>>>>>> 40226a3d
+				      /*如果非0,则ft表失配后，此表匹配，为0，则前往默认表项匹配*/
 				      struct mlx5_flow_table *next_ft)
 {
 	int en_encap = !!(ft->flags & MLX5_FLOW_TABLE_TUNNEL_EN_REFORMAT);
@@ -198,16 +194,13 @@
 	struct mlx5_core_dev *dev = ns->dev;
 	int err;
 
-<<<<<<< HEAD
-	//请求firmware创建一个新的flow table,它会返回一个handle，用于将来操作这个flow table
-=======
 	if (size != POOL_NEXT_SIZE)
 		size = roundup_pow_of_two(size);
 	size = mlx5_ft_pool_get_avail_sz(dev, ft->type, size);
 	if (!size)
 		return -ENOSPC;
 
->>>>>>> 40226a3d
+	//请求firmware创建一个新的flow table,它会返回一个handle，用于将来操作这个flow table
 	MLX5_SET(create_flow_table_in, in, opcode,
 		 MLX5_CMD_OP_CREATE_FLOW_TABLE);
 
@@ -787,16 +780,10 @@
 	MLX5_SET(packet_reformat_context_in, packet_reformat_context_in,
 		 reformat_param_0, params->param_0);
 	MLX5_SET(packet_reformat_context_in, packet_reformat_context_in,
-<<<<<<< HEAD
-		 reformat_type, reformat_type);
-	//填充encap头部格式
-	memcpy(reformat, reformat_data, size);
-=======
 		 reformat_param_1, params->param_1);
 	if (params->data && params->size)
+		//填充encap头部格式
 		memcpy(reformat, params->data, params->size);
->>>>>>> 40226a3d
-
 	err = mlx5_cmd_exec(dev, in, inlen, out, sizeof(out));
 
 	pkt_reformat->id = MLX5_GET(alloc_packet_reformat_context_out,
