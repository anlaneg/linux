--- conflicted
+++ resolved
@@ -69,19 +69,10 @@
 	MLX5_CMD_DELIVERY_STAT_CMD_DESCR_ERR		= 0x10,
 };
 
-<<<<<<< HEAD
-static struct mlx5_cmd_work_ent *alloc_cmd(struct mlx5_cmd *cmd,
-					   struct mlx5_cmd_msg *in,
-					   struct mlx5_cmd_msg *out,
-					   void *uout, int uout_size,
-					   mlx5_cmd_cbk_t cbk/*回调函数*/,
-					   void *context, int page_queue)
-=======
 static struct mlx5_cmd_work_ent *
 cmd_alloc_ent(struct mlx5_cmd *cmd, struct mlx5_cmd_msg *in,
 	      struct mlx5_cmd_msg *out, void *uout, int uout_size,
 	      mlx5_cmd_cbk_t cbk, void *context, int page_queue)
->>>>>>> c4d6fe73
 {
 	gfp_t alloc_flags = cbk ? GFP_ATOMIC : GFP_KERNEL;
 	struct mlx5_cmd_work_ent *ent;
@@ -865,15 +856,6 @@
 	struct mlx5_core_dev *dev = container_of(ent->cmd, struct mlx5_core_dev,
 						 cmd);
 
-<<<<<<< HEAD
-	//fw处理消息超时
-	ent->ret = -ETIMEDOUT;
-
-	//显示cmd超时未响应警告
-	mlx5_core_warn(dev, "%s(0x%x) timeout. Will cause a leak of a command resource\n",
-		       mlx5_command_str(msg_to_opcode(ent->in)),
-		       msg_to_opcode(ent->in));
-=======
 	mlx5_cmd_eq_recover(dev);
 
 	/* Maybe got handled by eq recover ? */
@@ -886,7 +868,6 @@
 	ent->ret = -ETIMEDOUT;
 	mlx5_core_warn(dev, "cmd[%d]: %s(0x%x) Async, timeout. Will cause a leak of a command resource\n",
 		       ent->idx, mlx5_command_str(msg_to_opcode(ent->in)), msg_to_opcode(ent->in));
->>>>>>> c4d6fe73
 	mlx5_cmd_comp_handler(dev, 1UL << ent->idx, true);
 
 out:
@@ -991,14 +972,9 @@
 	ent->ts1 = ktime_get_ns();
 	cmd_mode = cmd->mode;
 
-<<<<<<< HEAD
-	if (ent->callback)
-		//将ent->cb_timeout_work加入到work中，使其cb_timeout超时运行
-		schedule_delayed_work(&ent->cb_timeout_work, cb_timeout);
-=======
+	//将ent->cb_timeout_work加入到work中，使其cb_timeout超时运行
 	if (ent->callback && schedule_delayed_work(&ent->cb_timeout_work, cb_timeout))
 		cmd_ent_get(ent);
->>>>>>> c4d6fe73
 	set_bit(MLX5_CMD_ENT_STATE_PENDING_COMP, &ent->state);
 
 	/* Skip sending command to fw if internal error */
@@ -1098,12 +1074,8 @@
 		ent->ret = -ECANCELED;
 		goto out_err;
 	}
-<<<<<<< HEAD
 	//让出cpu等待完成
-	if (cmd->mode == CMD_MODE_POLLING || ent->polling) {
-=======
 	if (cmd->mode == CMD_MODE_POLLING || ent->polling)
->>>>>>> c4d6fe73
 		wait_for_completion(&ent->done);
 	else if (!wait_for_completion_timeout(&ent->done, timeout))
 		wait_func_handle_exec_timeout(dev, ent);
@@ -1146,13 +1118,8 @@
 	if (callback && page_queue)
 		return -EINVAL;
 
-<<<<<<< HEAD
-	ent = alloc_cmd(cmd, in, out, uout, uout_size, callback/*cmd回调*/, context,
-			page_queue);
-=======
 	ent = cmd_alloc_ent(cmd, in, out, uout, uout_size,
-			    callback, context, page_queue);
->>>>>>> c4d6fe73
+			    callback/*cmd回调*/, context, page_queue);
 	if (IS_ERR(ent))
 		return PTR_ERR(ent);
 
@@ -1641,11 +1608,7 @@
 				continue;
 			}
 
-<<<<<<< HEAD
-			if (ent->callback)
-				//取消cb的超时处理work
-				cancel_delayed_work(&ent->cb_timeout_work);
-=======
+			//取消cb的超时处理work
 			if (ent->callback && cancel_delayed_work(&ent->cb_timeout_work))
 				cmd_ent_put(ent); /* timeout work was canceled */
 
@@ -1654,7 +1617,6 @@
 			    dev->state == MLX5_DEVICE_STATE_INTERNAL_ERROR)
 				cmd_ent_put(ent);
 
->>>>>>> c4d6fe73
 			if (ent->page_queue)
 				sem = &cmd->pages_sem;
 			else
