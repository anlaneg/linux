--- conflicted
+++ resolved
@@ -996,15 +996,12 @@
 	struct mlx5_cmd *cmd = &dev->cmd;
 	int err;
 
-<<<<<<< HEAD
-	//让出cpu等待完成
-=======
 	if (!wait_for_completion_timeout(&ent->handling, timeout) &&
 	    cancel_work_sync(&ent->work)) {
 		ent->ret = -ECANCELED;
 		goto out_err;
 	}
->>>>>>> 9cb1fd0e
+	//让出cpu等待完成
 	if (cmd->mode == CMD_MODE_POLLING || ent->polling) {
 		wait_for_completion(&ent->done);
 	} else if (!wait_for_completion_timeout(&ent->done, timeout)) {
