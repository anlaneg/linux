--- conflicted
+++ resolved
@@ -191,12 +191,8 @@
 	}
 
 	if (nh_dev0 == nh_dev1) {
-<<<<<<< HEAD
 		/*两个下一跳设备相同，不能构成lag,跳出*/
-		mlx5_core_warn(ldev->pf[MLX5_LAG_P1].dev,
-=======
 		mlx5_core_warn(ldev->pf[idx].dev,
->>>>>>> 155a3c00
 			       "Multipath offload doesn't support routes with multiple nexthops of the same device");
 		return;
 	}
