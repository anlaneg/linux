--- conflicted
+++ resolved
@@ -76,14 +76,9 @@
 	return active_port;
 }
 
-<<<<<<< HEAD
 //发送消息给firmware创建lag
-static int mlx5_cmd_create_lag(struct mlx5_core_dev *dev, u8 *ports, int mode,
-			       unsigned long flags)
-=======
 static int mlx5_cmd_create_lag(struct mlx5_core_dev *dev, struct mlx5_lag *ldev,
 			       int mode, unsigned long flags)
->>>>>>> 155a3c00
 {
 	bool fdb_sel_mode = test_bit(MLX5_LAG_MODE_FLAG_FDB_SEL_MODE_NATIVE,
 				     &flags);
@@ -122,12 +117,8 @@
 	return mlx5_cmd_exec_in(dev, create_lag, in);
 }
 
-<<<<<<< HEAD
 /*发消息给fw,修改lag*/
-static int mlx5_cmd_modify_lag(struct mlx5_core_dev *dev, u8 num_ports,
-=======
 static int mlx5_cmd_modify_lag(struct mlx5_core_dev *dev, struct mlx5_lag *ldev,
->>>>>>> 155a3c00
 			       u8 *ports)
 {
 	u32 in[MLX5_ST_SZ_DW(modify_lag_in)] = {};
@@ -426,12 +417,8 @@
 {
 	int i;
 
-<<<<<<< HEAD
 	/*是否有pf存在has_drop*/
-	for (i = 0; i < ldev->ports; i++)
-=======
 	mlx5_ldev_for_each(i, 0, ldev)
->>>>>>> 155a3c00
 		if (ldev->pf[i].has_drop)
 			return true;
 	return false;
@@ -1125,19 +1112,10 @@
 	int i;
 
 	mutex_lock(&ldev->lock);
-<<<<<<< HEAD
-	for (i = 0; i < ldev->ports; i++) {
-		if (ldev->pf[i].dev) {
-			/*取此设备的devcom_comp*/
-			devcom = ldev->pf[i].dev->priv.hca_devcom_comp;
-			break;
-		}
-	}
-=======
 	i = mlx5_get_next_ldev_func(ldev, 0);
 	if (i < MLX5_MAX_PORTS)
+		/*取此设备的devcom_comp*/
 		devcom = ldev->pf[i].dev->priv.hca_devcom_comp;
->>>>>>> 155a3c00
 	mutex_unlock(&ldev->lock);
 	return devcom;
 }
@@ -1209,11 +1187,6 @@
 	rcu_read_lock();
 	/*遍历init中所有bond*/
 	for_each_netdev_in_bond_rcu(upper, ndev_tmp) {
-<<<<<<< HEAD
-		idx = mlx5_lag_dev_get_netdev_idx(ldev, ndev_tmp);
-		if (idx >= 0) {
-			/*获得slave结构体*/
-=======
 		mlx5_ldev_for_each(i, 0, ldev) {
 			if (ldev->pf[i].netdev == ndev_tmp) {
 				idx++;
@@ -1221,7 +1194,6 @@
 			}
 		}
 		if (i < MLX5_MAX_PORTS) {
->>>>>>> 155a3c00
 			slave = bond_slave_get_rcu(ndev_tmp);
 			if (slave)
 				has_inactive |= bond_is_slave_inactive(slave);
@@ -1418,27 +1390,14 @@
 static void mlx5_ldev_remove_mdev(struct mlx5_lag *ldev,
 				  struct mlx5_core_dev *dev)
 {
-<<<<<<< HEAD
-	int i;
-
-	for (i = 0; i < ldev->ports; i++)
-		if (ldev->pf[i].dev == dev)
-			break;/*找到此设备，跳出*/
-
-	if (i == ldev->ports)
-		return;/*lag中无此设备，跳出*/
-
-	/*移除此成员dev*/
-	ldev->pf[i].dev = NULL;
-=======
 	int fn;
 
 	fn = mlx5_get_dev_index(dev);
 	if (ldev->pf[fn].dev != dev)
 		return;
 
+	/*移除此成员dev*/
 	ldev->pf[fn].dev = NULL;
->>>>>>> 155a3c00
 	dev->priv.lag = NULL;
 }
 
