--- conflicted
+++ resolved
@@ -853,12 +853,8 @@
 		napi = &droq->napi;
 		dev_dbg(&octeon_dev->pci_dev->dev, "netif_napi_add netdev:%llx oct:%llx\n",
 			(u64)netdev, (u64)octeon_dev);
-<<<<<<< HEAD
 		//注册驱动的轮循接口liquidio_napi_poll
-		netif_napi_add(netdev, napi, liquidio_napi_poll, 64);
-=======
 		netif_napi_add(netdev, napi, liquidio_napi_poll);
->>>>>>> 97ee9d1c
 
 		/* designate a CPU for this droq */
 		droq->cpu_id = cpu_id;
