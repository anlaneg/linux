--- conflicted
+++ resolved
@@ -1768,9 +1768,6 @@
 			}
 		}
 
-<<<<<<< HEAD
-		//创建skb,存放我们收取的报文rxbuf->frag
-=======
 		if (likely(!meta.portid)) {
 			netdev = dp->netdev;
 		} else if (meta.portid == NFP_META_PORT_ID_CTRL) {
@@ -1794,7 +1791,7 @@
 			nfp_repr_inc_rx_stats(netdev, pkt_len);
 		}
 
->>>>>>> 58c3f14f
+		//创建skb,存放我们收取的报文rxbuf->frag
 		skb = build_skb(rxbuf->frag, true_bufsz);
 		if (unlikely(!skb)) {
 			nfp_net_rx_drop(dp, r_vec, rx_ring, rxbuf, NULL);
@@ -1814,24 +1811,7 @@
 		//向网卡队列归还一个frag
 		nfp_net_rx_give_one(dp, rx_ring, new_frag, new_dma_addr);
 
-<<<<<<< HEAD
-		if (likely(!meta.portid)) {
-			netdev = dp->netdev;
-		} else {
-			struct nfp_net *nn;
-
-			nn = netdev_priv(dp->netdev);
-			netdev = nfp_app_repr_get(nn->app, meta.portid);
-			if (unlikely(!netdev)) {
-				nfp_net_rx_drop(dp, r_vec, rx_ring, NULL, skb);
-				continue;
-			}
-			nfp_repr_inc_rx_stats(netdev, pkt_len);
-		}
-
 		//使skb指向报文起始位置
-=======
->>>>>>> 58c3f14f
 		skb_reserve(skb, pkt_off);
 		skb_put(skb, pkt_len);//指出报文长度
 
