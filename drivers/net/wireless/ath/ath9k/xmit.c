/*
 * Copyright (c) 2008-2009 Atheros Communications Inc.
 *
 * Permission to use, copy, modify, and/or distribute this software for any
 * purpose with or without fee is hereby granted, provided that the above
 * copyright notice and this permission notice appear in all copies.
 *
 * THE SOFTWARE IS PROVIDED "AS IS" AND THE AUTHOR DISCLAIMS ALL WARRANTIES
 * WITH REGARD TO THIS SOFTWARE INCLUDING ALL IMPLIED WARRANTIES OF
 * MERCHANTABILITY AND FITNESS. IN NO EVENT SHALL THE AUTHOR BE LIABLE FOR
 * ANY SPECIAL, DIRECT, INDIRECT, OR CONSEQUENTIAL DAMAGES OR ANY DAMAGES
 * WHATSOEVER RESULTING FROM LOSS OF USE, DATA OR PROFITS, WHETHER IN AN
 * ACTION OF CONTRACT, NEGLIGENCE OR OTHER TORTIOUS ACTION, ARISING OUT OF
 * OR IN CONNECTION WITH THE USE OR PERFORMANCE OF THIS SOFTWARE.
 */

#include "ath9k.h"
#include "ar9003_mac.h"

#define BITS_PER_BYTE           8
#define OFDM_PLCP_BITS          22
#define HT_RC_2_MCS(_rc)        ((_rc) & 0x1f)
#define HT_RC_2_STREAMS(_rc)    ((((_rc) & 0x78) >> 3) + 1)
#define L_STF                   8
#define L_LTF                   8
#define L_SIG                   4
#define HT_SIG                  8
#define HT_STF                  4
#define HT_LTF(_ns)             (4 * (_ns))
#define SYMBOL_TIME(_ns)        ((_ns) << 2) /* ns * 4 us */
#define SYMBOL_TIME_HALFGI(_ns) (((_ns) * 18 + 4) / 5)  /* ns * 3.6 us */
#define NUM_SYMBOLS_PER_USEC(_usec) (_usec >> 2)
#define NUM_SYMBOLS_PER_USEC_HALFGI(_usec) (((_usec*5)-4)/18)

#define OFDM_SIFS_TIME    	    16

static u16 bits_per_symbol[][2] = {
	/* 20MHz 40MHz */
	{    26,   54 },     /*  0: BPSK */
	{    52,  108 },     /*  1: QPSK 1/2 */
	{    78,  162 },     /*  2: QPSK 3/4 */
	{   104,  216 },     /*  3: 16-QAM 1/2 */
	{   156,  324 },     /*  4: 16-QAM 3/4 */
	{   208,  432 },     /*  5: 64-QAM 2/3 */
	{   234,  486 },     /*  6: 64-QAM 3/4 */
	{   260,  540 },     /*  7: 64-QAM 5/6 */
};

#define IS_HT_RATE(_rate)     ((_rate) & 0x80)

static void ath_tx_send_ht_normal(struct ath_softc *sc, struct ath_txq *txq,
				  struct ath_atx_tid *tid,
				  struct list_head *bf_head);
static void ath_tx_complete_buf(struct ath_softc *sc, struct ath_buf *bf,
				struct ath_txq *txq, struct list_head *bf_q,
				struct ath_tx_status *ts, int txok, int sendbar);
static void ath_tx_txqaddbuf(struct ath_softc *sc, struct ath_txq *txq,
			     struct list_head *head);
static void ath_buf_set_rate(struct ath_softc *sc, struct ath_buf *bf);
static int ath_tx_num_badfrms(struct ath_softc *sc, struct ath_buf *bf,
			      struct ath_tx_status *ts, int txok);
static void ath_tx_rc_status(struct ath_buf *bf, struct ath_tx_status *ts,
			     int nbad, int txok, bool update_rc);

enum {
	MCS_HT20,
	MCS_HT20_SGI,
	MCS_HT40,
	MCS_HT40_SGI,
};

static int ath_max_4ms_framelen[4][32] = {
	[MCS_HT20] = {
		3212,  6432,  9648,  12864,  19300,  25736,  28952,  32172,
		6424,  12852, 19280, 25708,  38568,  51424,  57852,  64280,
		9628,  19260, 28896, 38528,  57792,  65532,  65532,  65532,
		12828, 25656, 38488, 51320,  65532,  65532,  65532,  65532,
	},
	[MCS_HT20_SGI] = {
		3572,  7144,  10720,  14296,  21444,  28596,  32172,  35744,
		7140,  14284, 21428,  28568,  42856,  57144,  64288,  65532,
		10700, 21408, 32112,  42816,  64228,  65532,  65532,  65532,
		14256, 28516, 42780,  57040,  65532,  65532,  65532,  65532,
	},
	[MCS_HT40] = {
		6680,  13360,  20044,  26724,  40092,  53456,  60140,  65532,
		13348, 26700,  40052,  53400,  65532,  65532,  65532,  65532,
		20004, 40008,  60016,  65532,  65532,  65532,  65532,  65532,
		26644, 53292,  65532,  65532,  65532,  65532,  65532,  65532,
	},
	[MCS_HT40_SGI] = {
		7420,  14844,  22272,  29696,  44544,  59396,  65532,  65532,
		14832, 29668,  44504,  59340,  65532,  65532,  65532,  65532,
		22232, 44464,  65532,  65532,  65532,  65532,  65532,  65532,
		29616, 59232,  65532,  65532,  65532,  65532,  65532,  65532,
	}
};

/*********************/
/* Aggregation logic */
/*********************/

static void ath_tx_queue_tid(struct ath_txq *txq, struct ath_atx_tid *tid)
{
	struct ath_atx_ac *ac = tid->ac;

	if (tid->paused)
		return;

	if (tid->sched)
		return;

	tid->sched = true;
	list_add_tail(&tid->list, &ac->tid_q);

	if (ac->sched)
		return;

	ac->sched = true;
	list_add_tail(&ac->list, &txq->axq_acq);
}

static void ath_tx_pause_tid(struct ath_softc *sc, struct ath_atx_tid *tid)
{
	struct ath_txq *txq = &sc->tx.txq[tid->ac->qnum];

	spin_lock_bh(&txq->axq_lock);
	tid->paused++;
	spin_unlock_bh(&txq->axq_lock);
}

static void ath_tx_resume_tid(struct ath_softc *sc, struct ath_atx_tid *tid)
{
	struct ath_txq *txq = &sc->tx.txq[tid->ac->qnum];

	BUG_ON(tid->paused <= 0);
	spin_lock_bh(&txq->axq_lock);

	tid->paused--;

	if (tid->paused > 0)
		goto unlock;

	if (list_empty(&tid->buf_q))
		goto unlock;

	ath_tx_queue_tid(txq, tid);
	ath_txq_schedule(sc, txq);
unlock:
	spin_unlock_bh(&txq->axq_lock);
}

static void ath_tx_flush_tid(struct ath_softc *sc, struct ath_atx_tid *tid)
{
	struct ath_txq *txq = &sc->tx.txq[tid->ac->qnum];
	struct ath_buf *bf;
	struct list_head bf_head;
	INIT_LIST_HEAD(&bf_head);

	BUG_ON(tid->paused <= 0);
	spin_lock_bh(&txq->axq_lock);

	tid->paused--;

	if (tid->paused > 0) {
		spin_unlock_bh(&txq->axq_lock);
		return;
	}

	while (!list_empty(&tid->buf_q)) {
		bf = list_first_entry(&tid->buf_q, struct ath_buf, list);
		BUG_ON(bf_isretried(bf));
		list_move_tail(&bf->list, &bf_head);
		ath_tx_send_ht_normal(sc, txq, tid, &bf_head);
	}

	spin_unlock_bh(&txq->axq_lock);
}

static void ath_tx_update_baw(struct ath_softc *sc, struct ath_atx_tid *tid,
			      int seqno)
{
	int index, cindex;

	index  = ATH_BA_INDEX(tid->seq_start, seqno);
	cindex = (tid->baw_head + index) & (ATH_TID_MAX_BUFS - 1);

	tid->tx_buf[cindex] = NULL;

	while (tid->baw_head != tid->baw_tail && !tid->tx_buf[tid->baw_head]) {
		INCR(tid->seq_start, IEEE80211_SEQ_MAX);
		INCR(tid->baw_head, ATH_TID_MAX_BUFS);
	}
}

static void ath_tx_addto_baw(struct ath_softc *sc, struct ath_atx_tid *tid,
			     struct ath_buf *bf)
{
	int index, cindex;

	if (bf_isretried(bf))
		return;

	index  = ATH_BA_INDEX(tid->seq_start, bf->bf_seqno);
	cindex = (tid->baw_head + index) & (ATH_TID_MAX_BUFS - 1);

	BUG_ON(tid->tx_buf[cindex] != NULL);
	tid->tx_buf[cindex] = bf;

	if (index >= ((tid->baw_tail - tid->baw_head) &
		(ATH_TID_MAX_BUFS - 1))) {
		tid->baw_tail = cindex;
		INCR(tid->baw_tail, ATH_TID_MAX_BUFS);
	}
}

/*
 * TODO: For frame(s) that are in the retry state, we will reuse the
 * sequence number(s) without setting the retry bit. The
 * alternative is to give up on these and BAR the receiver's window
 * forward.
 */
static void ath_tid_drain(struct ath_softc *sc, struct ath_txq *txq,
			  struct ath_atx_tid *tid)

{
	struct ath_buf *bf;
	struct list_head bf_head;
	struct ath_tx_status ts;

	memset(&ts, 0, sizeof(ts));
	INIT_LIST_HEAD(&bf_head);

	for (;;) {
		if (list_empty(&tid->buf_q))
			break;

		bf = list_first_entry(&tid->buf_q, struct ath_buf, list);
		list_move_tail(&bf->list, &bf_head);

		if (bf_isretried(bf))
			ath_tx_update_baw(sc, tid, bf->bf_seqno);

		spin_unlock(&txq->axq_lock);
		ath_tx_complete_buf(sc, bf, txq, &bf_head, &ts, 0, 0);
		spin_lock(&txq->axq_lock);
	}

	tid->seq_next = tid->seq_start;
	tid->baw_tail = tid->baw_head;
}

static void ath_tx_set_retry(struct ath_softc *sc, struct ath_txq *txq,
			     struct ath_buf *bf)
{
	struct sk_buff *skb;
	struct ieee80211_hdr *hdr;

	bf->bf_state.bf_type |= BUF_RETRY;
	bf->bf_retries++;
	TX_STAT_INC(txq->axq_qnum, a_retries);

	skb = bf->bf_mpdu;
	hdr = (struct ieee80211_hdr *)skb->data;
	hdr->frame_control |= cpu_to_le16(IEEE80211_FCTL_RETRY);
}

static struct ath_buf *ath_tx_get_buffer(struct ath_softc *sc)
{
	struct ath_buf *bf = NULL;

	spin_lock_bh(&sc->tx.txbuflock);

	if (unlikely(list_empty(&sc->tx.txbuf))) {
		spin_unlock_bh(&sc->tx.txbuflock);
		return NULL;
	}

	bf = list_first_entry(&sc->tx.txbuf, struct ath_buf, list);
	list_del(&bf->list);

	spin_unlock_bh(&sc->tx.txbuflock);

	return bf;
}

static void ath_tx_return_buffer(struct ath_softc *sc, struct ath_buf *bf)
{
	spin_lock_bh(&sc->tx.txbuflock);
	list_add_tail(&bf->list, &sc->tx.txbuf);
	spin_unlock_bh(&sc->tx.txbuflock);
}

static struct ath_buf* ath_clone_txbuf(struct ath_softc *sc, struct ath_buf *bf)
{
	struct ath_buf *tbf;

	tbf = ath_tx_get_buffer(sc);
	if (WARN_ON(!tbf))
		return NULL;

	ATH_TXBUF_RESET(tbf);

	tbf->aphy = bf->aphy;
	tbf->bf_mpdu = bf->bf_mpdu;
	tbf->bf_buf_addr = bf->bf_buf_addr;
	memcpy(tbf->bf_desc, bf->bf_desc, sc->sc_ah->caps.tx_desc_len);
	tbf->bf_state = bf->bf_state;
	tbf->bf_dmacontext = bf->bf_dmacontext;

	return tbf;
}

static void ath_tx_complete_aggr(struct ath_softc *sc, struct ath_txq *txq,
				 struct ath_buf *bf, struct list_head *bf_q,
				 struct ath_tx_status *ts, int txok)
{
	struct ath_node *an = NULL;
	struct sk_buff *skb;
	struct ieee80211_sta *sta;
	struct ieee80211_hw *hw;
	struct ieee80211_hdr *hdr;
	struct ieee80211_tx_info *tx_info;
	struct ath_atx_tid *tid = NULL;
	struct ath_buf *bf_next, *bf_last = bf->bf_lastbf;
	struct list_head bf_head, bf_pending;
	u16 seq_st = 0, acked_cnt = 0, txfail_cnt = 0;
	u32 ba[WME_BA_BMP_SIZE >> 5];
	int isaggr, txfail, txpending, sendbar = 0, needreset = 0, nbad = 0;
	bool rc_update = true;

	skb = bf->bf_mpdu;
	hdr = (struct ieee80211_hdr *)skb->data;

	tx_info = IEEE80211_SKB_CB(skb);
	hw = bf->aphy->hw;

	rcu_read_lock();

	/* XXX: use ieee80211_find_sta! */
	sta = ieee80211_find_sta_by_hw(hw, hdr->addr1);
	if (!sta) {
		rcu_read_unlock();
		return;
	}

	an = (struct ath_node *)sta->drv_priv;
	tid = ATH_AN_2_TID(an, bf->bf_tidno);

	isaggr = bf_isaggr(bf);
	memset(ba, 0, WME_BA_BMP_SIZE >> 3);

	if (isaggr && txok) {
		if (ts->ts_flags & ATH9K_TX_BA) {
			seq_st = ts->ts_seqnum;
			memcpy(ba, &ts->ba_low, WME_BA_BMP_SIZE >> 3);
		} else {
			/*
			 * AR5416 can become deaf/mute when BA
			 * issue happens. Chip needs to be reset.
			 * But AP code may have sychronization issues
			 * when perform internal reset in this routine.
			 * Only enable reset in STA mode for now.
			 */
			if (sc->sc_ah->opmode == NL80211_IFTYPE_STATION)
				needreset = 1;
		}
	}

	INIT_LIST_HEAD(&bf_pending);
	INIT_LIST_HEAD(&bf_head);

	nbad = ath_tx_num_badfrms(sc, bf, ts, txok);
	while (bf) {
		txfail = txpending = 0;
		bf_next = bf->bf_next;

		if (ATH_BA_ISSET(ba, ATH_BA_INDEX(seq_st, bf->bf_seqno))) {
			/* transmit completion, subframe is
			 * acked by block ack */
			acked_cnt++;
		} else if (!isaggr && txok) {
			/* transmit completion */
			acked_cnt++;
		} else {
			if (!(tid->state & AGGR_CLEANUP) &&
			    !bf_last->bf_tx_aborted) {
				if (bf->bf_retries < ATH_MAX_SW_RETRIES) {
					ath_tx_set_retry(sc, txq, bf);
					txpending = 1;
				} else {
					bf->bf_state.bf_type |= BUF_XRETRY;
					txfail = 1;
					sendbar = 1;
					txfail_cnt++;
				}
			} else {
				/*
				 * cleanup in progress, just fail
				 * the un-acked sub-frames
				 */
				txfail = 1;
			}
		}

		if (!(sc->sc_ah->caps.hw_caps & ATH9K_HW_CAP_EDMA) &&
		    bf_next == NULL) {
			/*
			 * Make sure the last desc is reclaimed if it
			 * not a holding desc.
			 */
			if (!bf_last->bf_stale)
				list_move_tail(&bf->list, &bf_head);
			else
				INIT_LIST_HEAD(&bf_head);
		} else {
			BUG_ON(list_empty(bf_q));
			list_move_tail(&bf->list, &bf_head);
		}

		if (!txpending) {
			/*
			 * complete the acked-ones/xretried ones; update
			 * block-ack window
			 */
			spin_lock_bh(&txq->axq_lock);
			ath_tx_update_baw(sc, tid, bf->bf_seqno);
			spin_unlock_bh(&txq->axq_lock);

			if (rc_update && (acked_cnt == 1 || txfail_cnt == 1)) {
				ath_tx_rc_status(bf, ts, nbad, txok, true);
				rc_update = false;
			} else {
				ath_tx_rc_status(bf, ts, nbad, txok, false);
			}

			ath_tx_complete_buf(sc, bf, txq, &bf_head, ts,
				!txfail, sendbar);
		} else {
			/* retry the un-acked ones */
			if (!(sc->sc_ah->caps.hw_caps & ATH9K_HW_CAP_EDMA)) {
				if (bf->bf_next == NULL && bf_last->bf_stale) {
					struct ath_buf *tbf;

					tbf = ath_clone_txbuf(sc, bf_last);
					/*
					 * Update tx baw and complete the
					 * frame with failed status if we
					 * run out of tx buf.
					 */
					if (!tbf) {
						spin_lock_bh(&txq->axq_lock);
						ath_tx_update_baw(sc, tid,
								bf->bf_seqno);
						spin_unlock_bh(&txq->axq_lock);

						bf->bf_state.bf_type |=
							BUF_XRETRY;
						ath_tx_rc_status(bf, ts, nbad,
								0, false);
						ath_tx_complete_buf(sc, bf, txq,
								    &bf_head,
								    ts, 0, 0);
						break;
					}

					ath9k_hw_cleartxdesc(sc->sc_ah,
							     tbf->bf_desc);
					list_add_tail(&tbf->list, &bf_head);
				} else {
					/*
					 * Clear descriptor status words for
					 * software retry
					 */
					ath9k_hw_cleartxdesc(sc->sc_ah,
							     bf->bf_desc);
				}
			}

			/*
			 * Put this buffer to the temporary pending
			 * queue to retain ordering
			 */
			list_splice_tail_init(&bf_head, &bf_pending);
		}

		bf = bf_next;
	}

	if (tid->state & AGGR_CLEANUP) {
		if (tid->baw_head == tid->baw_tail) {
			tid->state &= ~AGGR_ADDBA_COMPLETE;
			tid->state &= ~AGGR_CLEANUP;

			/* send buffered frames as singles */
			ath_tx_flush_tid(sc, tid);
		}
		rcu_read_unlock();
		return;
	}

	/* prepend un-acked frames to the beginning of the pending frame queue */
	if (!list_empty(&bf_pending)) {
		spin_lock_bh(&txq->axq_lock);
		list_splice(&bf_pending, &tid->buf_q);
		ath_tx_queue_tid(txq, tid);
		spin_unlock_bh(&txq->axq_lock);
	}

	rcu_read_unlock();

	if (needreset)
		ath_reset(sc, false);
}

static u32 ath_lookup_rate(struct ath_softc *sc, struct ath_buf *bf,
			   struct ath_atx_tid *tid)
{
	struct sk_buff *skb;
	struct ieee80211_tx_info *tx_info;
	struct ieee80211_tx_rate *rates;
	u32 max_4ms_framelen, frmlen;
	u16 aggr_limit, legacy = 0;
	int i;

	skb = bf->bf_mpdu;
	tx_info = IEEE80211_SKB_CB(skb);
	rates = tx_info->control.rates;

	/*
	 * Find the lowest frame length among the rate series that will have a
	 * 4ms transmit duration.
	 * TODO - TXOP limit needs to be considered.
	 */
	max_4ms_framelen = ATH_AMPDU_LIMIT_MAX;

	for (i = 0; i < 4; i++) {
		if (rates[i].count) {
			int modeidx;
			if (!(rates[i].flags & IEEE80211_TX_RC_MCS)) {
				legacy = 1;
				break;
			}

			if (rates[i].flags & IEEE80211_TX_RC_40_MHZ_WIDTH)
				modeidx = MCS_HT40;
			else
				modeidx = MCS_HT20;

			if (rates[i].flags & IEEE80211_TX_RC_SHORT_GI)
				modeidx++;

			frmlen = ath_max_4ms_framelen[modeidx][rates[i].idx];
			max_4ms_framelen = min(max_4ms_framelen, frmlen);
		}
	}

	/*
	 * limit aggregate size by the minimum rate if rate selected is
	 * not a probe rate, if rate selected is a probe rate then
	 * avoid aggregation of this packet.
	 */
	if (tx_info->flags & IEEE80211_TX_CTL_RATE_CTRL_PROBE || legacy)
		return 0;

	if (sc->sc_flags & SC_OP_BT_PRIORITY_DETECTED)
		aggr_limit = min((max_4ms_framelen * 3) / 8,
				 (u32)ATH_AMPDU_LIMIT_MAX);
	else
		aggr_limit = min(max_4ms_framelen,
				 (u32)ATH_AMPDU_LIMIT_MAX);

	/*
	 * h/w can accept aggregates upto 16 bit lengths (65535).
	 * The IE, however can hold upto 65536, which shows up here
	 * as zero. Ignore 65536 since we  are constrained by hw.
	 */
	if (tid->an->maxampdu)
		aggr_limit = min(aggr_limit, tid->an->maxampdu);

	return aggr_limit;
}

/*
 * Returns the number of delimiters to be added to
 * meet the minimum required mpdudensity.
 */
static int ath_compute_num_delims(struct ath_softc *sc, struct ath_atx_tid *tid,
				  struct ath_buf *bf, u16 frmlen)
{
	struct sk_buff *skb = bf->bf_mpdu;
	struct ieee80211_tx_info *tx_info = IEEE80211_SKB_CB(skb);
	u32 nsymbits, nsymbols;
	u16 minlen;
	u8 flags, rix;
	int width, streams, half_gi, ndelim, mindelim;

	/* Select standard number of delimiters based on frame length alone */
	ndelim = ATH_AGGR_GET_NDELIM(frmlen);

	/*
	 * If encryption enabled, hardware requires some more padding between
	 * subframes.
	 * TODO - this could be improved to be dependent on the rate.
	 *      The hardware can keep up at lower rates, but not higher rates
	 */
	if (bf->bf_keytype != ATH9K_KEY_TYPE_CLEAR)
		ndelim += ATH_AGGR_ENCRYPTDELIM;

	/*
	 * Convert desired mpdu density from microeconds to bytes based
	 * on highest rate in rate series (i.e. first rate) to determine
	 * required minimum length for subframe. Take into account
	 * whether high rate is 20 or 40Mhz and half or full GI.
	 *
	 * If there is no mpdu density restriction, no further calculation
	 * is needed.
	 */

	if (tid->an->mpdudensity == 0)
		return ndelim;

	rix = tx_info->control.rates[0].idx;
	flags = tx_info->control.rates[0].flags;
	width = (flags & IEEE80211_TX_RC_40_MHZ_WIDTH) ? 1 : 0;
	half_gi = (flags & IEEE80211_TX_RC_SHORT_GI) ? 1 : 0;

	if (half_gi)
		nsymbols = NUM_SYMBOLS_PER_USEC_HALFGI(tid->an->mpdudensity);
	else
		nsymbols = NUM_SYMBOLS_PER_USEC(tid->an->mpdudensity);

	if (nsymbols == 0)
		nsymbols = 1;

	streams = HT_RC_2_STREAMS(rix);
	nsymbits = bits_per_symbol[rix % 8][width] * streams;
	minlen = (nsymbols * nsymbits) / BITS_PER_BYTE;

	if (frmlen < minlen) {
		mindelim = (minlen - frmlen) / ATH_AGGR_DELIM_SZ;
		ndelim = max(mindelim, ndelim);
	}

	return ndelim;
}

static enum ATH_AGGR_STATUS ath_tx_form_aggr(struct ath_softc *sc,
					     struct ath_txq *txq,
					     struct ath_atx_tid *tid,
					     struct list_head *bf_q)
{
#define PADBYTES(_len) ((4 - ((_len) % 4)) % 4)
	struct ath_buf *bf, *bf_first, *bf_prev = NULL;
	int rl = 0, nframes = 0, ndelim, prev_al = 0;
	u16 aggr_limit = 0, al = 0, bpad = 0,
		al_delta, h_baw = tid->baw_size / 2;
	enum ATH_AGGR_STATUS status = ATH_AGGR_DONE;

	bf_first = list_first_entry(&tid->buf_q, struct ath_buf, list);

	do {
		bf = list_first_entry(&tid->buf_q, struct ath_buf, list);

		/* do not step over block-ack window */
		if (!BAW_WITHIN(tid->seq_start, tid->baw_size, bf->bf_seqno)) {
			status = ATH_AGGR_BAW_CLOSED;
			break;
		}

		if (!rl) {
			aggr_limit = ath_lookup_rate(sc, bf, tid);
			rl = 1;
		}

		/* do not exceed aggregation limit */
		al_delta = ATH_AGGR_DELIM_SZ + bf->bf_frmlen;

		if (nframes &&
		    (aggr_limit < (al + bpad + al_delta + prev_al))) {
			status = ATH_AGGR_LIMITED;
			break;
		}

		/* do not exceed subframe limit */
		if (nframes >= min((int)h_baw, ATH_AMPDU_SUBFRAME_DEFAULT)) {
			status = ATH_AGGR_LIMITED;
			break;
		}
		nframes++;

		/* add padding for previous frame to aggregation length */
		al += bpad + al_delta;

		/*
		 * Get the delimiters needed to meet the MPDU
		 * density for this node.
		 */
		ndelim = ath_compute_num_delims(sc, tid, bf_first, bf->bf_frmlen);
		bpad = PADBYTES(al_delta) + (ndelim << 2);

		bf->bf_next = NULL;
		ath9k_hw_set_desc_link(sc->sc_ah, bf->bf_desc, 0);

		/* link buffers of this frame to the aggregate */
		ath_tx_addto_baw(sc, tid, bf);
		ath9k_hw_set11n_aggr_middle(sc->sc_ah, bf->bf_desc, ndelim);
		list_move_tail(&bf->list, bf_q);
		if (bf_prev) {
			bf_prev->bf_next = bf;
			ath9k_hw_set_desc_link(sc->sc_ah, bf_prev->bf_desc,
					       bf->bf_daddr);
		}
		bf_prev = bf;

	} while (!list_empty(&tid->buf_q));

	bf_first->bf_al = al;
	bf_first->bf_nframes = nframes;

	return status;
#undef PADBYTES
}

static void ath_tx_sched_aggr(struct ath_softc *sc, struct ath_txq *txq,
			      struct ath_atx_tid *tid)
{
	struct ath_buf *bf;
	enum ATH_AGGR_STATUS status;
	struct list_head bf_q;

	do {
		if (list_empty(&tid->buf_q))
			return;

		INIT_LIST_HEAD(&bf_q);

		status = ath_tx_form_aggr(sc, txq, tid, &bf_q);

		/*
		 * no frames picked up to be aggregated;
		 * block-ack window is not open.
		 */
		if (list_empty(&bf_q))
			break;

		bf = list_first_entry(&bf_q, struct ath_buf, list);
		bf->bf_lastbf = list_entry(bf_q.prev, struct ath_buf, list);

		/* if only one frame, send as non-aggregate */
		if (bf->bf_nframes == 1) {
			bf->bf_state.bf_type &= ~BUF_AGGR;
			ath9k_hw_clr11n_aggr(sc->sc_ah, bf->bf_desc);
			ath_buf_set_rate(sc, bf);
			ath_tx_txqaddbuf(sc, txq, &bf_q);
			continue;
		}

		/* setup first desc of aggregate */
		bf->bf_state.bf_type |= BUF_AGGR;
		ath_buf_set_rate(sc, bf);
		ath9k_hw_set11n_aggr_first(sc->sc_ah, bf->bf_desc, bf->bf_al);

		/* anchor last desc of aggregate */
		ath9k_hw_set11n_aggr_last(sc->sc_ah, bf->bf_lastbf->bf_desc);

		ath_tx_txqaddbuf(sc, txq, &bf_q);
		TX_STAT_INC(txq->axq_qnum, a_aggr);

	} while (txq->axq_depth < ATH_AGGR_MIN_QDEPTH &&
		 status != ATH_AGGR_BAW_CLOSED);
}

void ath_tx_aggr_start(struct ath_softc *sc, struct ieee80211_sta *sta,
		       u16 tid, u16 *ssn)
{
	struct ath_atx_tid *txtid;
	struct ath_node *an;

	an = (struct ath_node *)sta->drv_priv;
	txtid = ATH_AN_2_TID(an, tid);
	txtid->state |= AGGR_ADDBA_PROGRESS;
	ath_tx_pause_tid(sc, txtid);
	*ssn = txtid->seq_start;
}

void ath_tx_aggr_stop(struct ath_softc *sc, struct ieee80211_sta *sta, u16 tid)
{
	struct ath_node *an = (struct ath_node *)sta->drv_priv;
	struct ath_atx_tid *txtid = ATH_AN_2_TID(an, tid);
	struct ath_txq *txq = &sc->tx.txq[txtid->ac->qnum];
	struct ath_tx_status ts;
	struct ath_buf *bf;
	struct list_head bf_head;

	memset(&ts, 0, sizeof(ts));
	INIT_LIST_HEAD(&bf_head);

	if (txtid->state & AGGR_CLEANUP)
		return;

	if (!(txtid->state & AGGR_ADDBA_COMPLETE)) {
		txtid->state &= ~AGGR_ADDBA_PROGRESS;
		return;
	}

	ath_tx_pause_tid(sc, txtid);

	/* drop all software retried frames and mark this TID */
	spin_lock_bh(&txq->axq_lock);
	while (!list_empty(&txtid->buf_q)) {
		bf = list_first_entry(&txtid->buf_q, struct ath_buf, list);
		if (!bf_isretried(bf)) {
			/*
			 * NB: it's based on the assumption that
			 * software retried frame will always stay
			 * at the head of software queue.
			 */
			break;
		}
		list_move_tail(&bf->list, &bf_head);
		ath_tx_update_baw(sc, txtid, bf->bf_seqno);
		ath_tx_complete_buf(sc, bf, txq, &bf_head, &ts, 0, 0);
	}
	spin_unlock_bh(&txq->axq_lock);

	if (txtid->baw_head != txtid->baw_tail) {
		txtid->state |= AGGR_CLEANUP;
	} else {
		txtid->state &= ~AGGR_ADDBA_COMPLETE;
		ath_tx_flush_tid(sc, txtid);
	}
}

void ath_tx_aggr_resume(struct ath_softc *sc, struct ieee80211_sta *sta, u16 tid)
{
	struct ath_atx_tid *txtid;
	struct ath_node *an;

	an = (struct ath_node *)sta->drv_priv;

	if (sc->sc_flags & SC_OP_TXAGGR) {
		txtid = ATH_AN_2_TID(an, tid);
		txtid->baw_size =
			IEEE80211_MIN_AMPDU_BUF << sta->ht_cap.ampdu_factor;
		txtid->state |= AGGR_ADDBA_COMPLETE;
		txtid->state &= ~AGGR_ADDBA_PROGRESS;
		ath_tx_resume_tid(sc, txtid);
	}
}

bool ath_tx_aggr_check(struct ath_softc *sc, struct ath_node *an, u8 tidno)
{
	struct ath_atx_tid *txtid;

	if (!(sc->sc_flags & SC_OP_TXAGGR))
		return false;

	txtid = ATH_AN_2_TID(an, tidno);

	if (!(txtid->state & (AGGR_ADDBA_COMPLETE | AGGR_ADDBA_PROGRESS)))
			return true;
	return false;
}

/********************/
/* Queue Management */
/********************/

static void ath_txq_drain_pending_buffers(struct ath_softc *sc,
					  struct ath_txq *txq)
{
	struct ath_atx_ac *ac, *ac_tmp;
	struct ath_atx_tid *tid, *tid_tmp;

	list_for_each_entry_safe(ac, ac_tmp, &txq->axq_acq, list) {
		list_del(&ac->list);
		ac->sched = false;
		list_for_each_entry_safe(tid, tid_tmp, &ac->tid_q, list) {
			list_del(&tid->list);
			tid->sched = false;
			ath_tid_drain(sc, txq, tid);
		}
	}
}

struct ath_txq *ath_txq_setup(struct ath_softc *sc, int qtype, int subtype)
{
	struct ath_hw *ah = sc->sc_ah;
	struct ath_common *common = ath9k_hw_common(ah);
	struct ath9k_tx_queue_info qi;
	int qnum, i;

	memset(&qi, 0, sizeof(qi));
	qi.tqi_subtype = subtype;
	qi.tqi_aifs = ATH9K_TXQ_USEDEFAULT;
	qi.tqi_cwmin = ATH9K_TXQ_USEDEFAULT;
	qi.tqi_cwmax = ATH9K_TXQ_USEDEFAULT;
	qi.tqi_physCompBuf = 0;

	/*
	 * Enable interrupts only for EOL and DESC conditions.
	 * We mark tx descriptors to receive a DESC interrupt
	 * when a tx queue gets deep; otherwise waiting for the
	 * EOL to reap descriptors.  Note that this is done to
	 * reduce interrupt load and this only defers reaping
	 * descriptors, never transmitting frames.  Aside from
	 * reducing interrupts this also permits more concurrency.
	 * The only potential downside is if the tx queue backs
	 * up in which case the top half of the kernel may backup
	 * due to a lack of tx descriptors.
	 *
	 * The UAPSD queue is an exception, since we take a desc-
	 * based intr on the EOSP frames.
	 */
	if (ah->caps.hw_caps & ATH9K_HW_CAP_EDMA) {
		qi.tqi_qflags = TXQ_FLAG_TXOKINT_ENABLE |
				TXQ_FLAG_TXERRINT_ENABLE;
	} else {
		if (qtype == ATH9K_TX_QUEUE_UAPSD)
			qi.tqi_qflags = TXQ_FLAG_TXDESCINT_ENABLE;
		else
			qi.tqi_qflags = TXQ_FLAG_TXEOLINT_ENABLE |
					TXQ_FLAG_TXDESCINT_ENABLE;
	}
	qnum = ath9k_hw_setuptxqueue(ah, qtype, &qi);
	if (qnum == -1) {
		/*
		 * NB: don't print a message, this happens
		 * normally on parts with too few tx queues
		 */
		return NULL;
	}
	if (qnum >= ARRAY_SIZE(sc->tx.txq)) {
		ath_print(common, ATH_DBG_FATAL,
			  "qnum %u out of range, max %u!\n",
			  qnum, (unsigned int)ARRAY_SIZE(sc->tx.txq));
		ath9k_hw_releasetxqueue(ah, qnum);
		return NULL;
	}
	if (!ATH_TXQ_SETUP(sc, qnum)) {
		struct ath_txq *txq = &sc->tx.txq[qnum];

		txq->axq_qnum = qnum;
		txq->axq_link = NULL;
		INIT_LIST_HEAD(&txq->axq_q);
		INIT_LIST_HEAD(&txq->axq_acq);
		spin_lock_init(&txq->axq_lock);
		txq->axq_depth = 0;
		txq->axq_tx_inprogress = false;
		sc->tx.txqsetup |= 1<<qnum;

		txq->txq_headidx = txq->txq_tailidx = 0;
		for (i = 0; i < ATH_TXFIFO_DEPTH; i++)
			INIT_LIST_HEAD(&txq->txq_fifo[i]);
		INIT_LIST_HEAD(&txq->txq_fifo_pending);
	}
	return &sc->tx.txq[qnum];
}

int ath_tx_get_qnum(struct ath_softc *sc, int qtype, int haltype)
{
	int qnum;

	switch (qtype) {
	case ATH9K_TX_QUEUE_DATA:
		if (haltype >= ARRAY_SIZE(sc->tx.hwq_map)) {
			ath_print(ath9k_hw_common(sc->sc_ah), ATH_DBG_FATAL,
				  "HAL AC %u out of range, max %zu!\n",
				  haltype, ARRAY_SIZE(sc->tx.hwq_map));
			return -1;
		}
		qnum = sc->tx.hwq_map[haltype];
		break;
	case ATH9K_TX_QUEUE_BEACON:
		qnum = sc->beacon.beaconq;
		break;
	case ATH9K_TX_QUEUE_CAB:
		qnum = sc->beacon.cabq->axq_qnum;
		break;
	default:
		qnum = -1;
	}
	return qnum;
}

struct ath_txq *ath_test_get_txq(struct ath_softc *sc, struct sk_buff *skb)
{
	struct ath_txq *txq = NULL;
	u16 skb_queue = skb_get_queue_mapping(skb);
	int qnum;

	qnum = ath_get_hal_qnum(skb_queue, sc);
	txq = &sc->tx.txq[qnum];

	spin_lock_bh(&txq->axq_lock);

	if (txq->axq_depth >= (ATH_TXBUF - 20)) {
		ath_print(ath9k_hw_common(sc->sc_ah), ATH_DBG_XMIT,
			  "TX queue: %d is full, depth: %d\n",
			  qnum, txq->axq_depth);
		ath_mac80211_stop_queue(sc, skb_queue);
		txq->stopped = 1;
		spin_unlock_bh(&txq->axq_lock);
		return NULL;
	}

	spin_unlock_bh(&txq->axq_lock);

	return txq;
}

int ath_txq_update(struct ath_softc *sc, int qnum,
		   struct ath9k_tx_queue_info *qinfo)
{
	struct ath_hw *ah = sc->sc_ah;
	int error = 0;
	struct ath9k_tx_queue_info qi;

	if (qnum == sc->beacon.beaconq) {
		/*
		 * XXX: for beacon queue, we just save the parameter.
		 * It will be picked up by ath_beaconq_config when
		 * it's necessary.
		 */
		sc->beacon.beacon_qi = *qinfo;
		return 0;
	}

	BUG_ON(sc->tx.txq[qnum].axq_qnum != qnum);

	ath9k_hw_get_txq_props(ah, qnum, &qi);
	qi.tqi_aifs = qinfo->tqi_aifs;
	qi.tqi_cwmin = qinfo->tqi_cwmin;
	qi.tqi_cwmax = qinfo->tqi_cwmax;
	qi.tqi_burstTime = qinfo->tqi_burstTime;
	qi.tqi_readyTime = qinfo->tqi_readyTime;

	if (!ath9k_hw_set_txq_props(ah, qnum, &qi)) {
		ath_print(ath9k_hw_common(sc->sc_ah), ATH_DBG_FATAL,
			  "Unable to update hardware queue %u!\n", qnum);
		error = -EIO;
	} else {
		ath9k_hw_resettxqueue(ah, qnum);
	}

	return error;
}

int ath_cabq_update(struct ath_softc *sc)
{
	struct ath9k_tx_queue_info qi;
	int qnum = sc->beacon.cabq->axq_qnum;

	ath9k_hw_get_txq_props(sc->sc_ah, qnum, &qi);
	/*
	 * Ensure the readytime % is within the bounds.
	 */
	if (sc->config.cabqReadytime < ATH9K_READY_TIME_LO_BOUND)
		sc->config.cabqReadytime = ATH9K_READY_TIME_LO_BOUND;
	else if (sc->config.cabqReadytime > ATH9K_READY_TIME_HI_BOUND)
		sc->config.cabqReadytime = ATH9K_READY_TIME_HI_BOUND;

	qi.tqi_readyTime = (sc->beacon_interval *
			    sc->config.cabqReadytime) / 100;
	ath_txq_update(sc, qnum, &qi);

	return 0;
}

/*
 * Drain a given TX queue (could be Beacon or Data)
 *
 * This assumes output has been stopped and
 * we do not need to block ath_tx_tasklet.
 */
void ath_draintxq(struct ath_softc *sc, struct ath_txq *txq, bool retry_tx)
{
	struct ath_buf *bf, *lastbf;
	struct list_head bf_head;
	struct ath_tx_status ts;

	memset(&ts, 0, sizeof(ts));
	INIT_LIST_HEAD(&bf_head);

	for (;;) {
		spin_lock_bh(&txq->axq_lock);

		if (sc->sc_ah->caps.hw_caps & ATH9K_HW_CAP_EDMA) {
			if (list_empty(&txq->txq_fifo[txq->txq_tailidx])) {
				txq->txq_headidx = txq->txq_tailidx = 0;
				spin_unlock_bh(&txq->axq_lock);
				break;
			} else {
				bf = list_first_entry(&txq->txq_fifo[txq->txq_tailidx],
						      struct ath_buf, list);
			}
		} else {
			if (list_empty(&txq->axq_q)) {
				txq->axq_link = NULL;
				spin_unlock_bh(&txq->axq_lock);
				break;
			}
			bf = list_first_entry(&txq->axq_q, struct ath_buf,
					      list);

			if (bf->bf_stale) {
				list_del(&bf->list);
				spin_unlock_bh(&txq->axq_lock);

				ath_tx_return_buffer(sc, bf);
				continue;
			}
		}

		lastbf = bf->bf_lastbf;
		if (!retry_tx)
			lastbf->bf_tx_aborted = true;

		if (sc->sc_ah->caps.hw_caps & ATH9K_HW_CAP_EDMA) {
			list_cut_position(&bf_head,
					  &txq->txq_fifo[txq->txq_tailidx],
					  &lastbf->list);
			INCR(txq->txq_tailidx, ATH_TXFIFO_DEPTH);
		} else {
			/* remove ath_buf's of the same mpdu from txq */
			list_cut_position(&bf_head, &txq->axq_q, &lastbf->list);
		}

		txq->axq_depth--;

		spin_unlock_bh(&txq->axq_lock);

		if (bf_isampdu(bf))
			ath_tx_complete_aggr(sc, txq, bf, &bf_head, &ts, 0);
		else
			ath_tx_complete_buf(sc, bf, txq, &bf_head, &ts, 0, 0);
	}

	spin_lock_bh(&txq->axq_lock);
	txq->axq_tx_inprogress = false;
	spin_unlock_bh(&txq->axq_lock);

	/* flush any pending frames if aggregation is enabled */
	if (sc->sc_flags & SC_OP_TXAGGR) {
		if (!retry_tx) {
			spin_lock_bh(&txq->axq_lock);
			ath_txq_drain_pending_buffers(sc, txq);
			spin_unlock_bh(&txq->axq_lock);
		}
	}

	if (sc->sc_ah->caps.hw_caps & ATH9K_HW_CAP_EDMA) {
		spin_lock_bh(&txq->axq_lock);
		while (!list_empty(&txq->txq_fifo_pending)) {
			bf = list_first_entry(&txq->txq_fifo_pending,
					      struct ath_buf, list);
			list_cut_position(&bf_head,
					  &txq->txq_fifo_pending,
					  &bf->bf_lastbf->list);
			spin_unlock_bh(&txq->axq_lock);

			if (bf_isampdu(bf))
				ath_tx_complete_aggr(sc, txq, bf, &bf_head,
						     &ts, 0);
			else
				ath_tx_complete_buf(sc, bf, txq, &bf_head,
						    &ts, 0, 0);
			spin_lock_bh(&txq->axq_lock);
		}
		spin_unlock_bh(&txq->axq_lock);
	}
}

void ath_drain_all_txq(struct ath_softc *sc, bool retry_tx)
{
	struct ath_hw *ah = sc->sc_ah;
	struct ath_common *common = ath9k_hw_common(sc->sc_ah);
	struct ath_txq *txq;
	int i, npend = 0;

	if (sc->sc_flags & SC_OP_INVALID)
		return;

	/* Stop beacon queue */
	ath9k_hw_stoptxdma(sc->sc_ah, sc->beacon.beaconq);

	/* Stop data queues */
	for (i = 0; i < ATH9K_NUM_TX_QUEUES; i++) {
		if (ATH_TXQ_SETUP(sc, i)) {
			txq = &sc->tx.txq[i];
			ath9k_hw_stoptxdma(ah, txq->axq_qnum);
			npend += ath9k_hw_numtxpending(ah, txq->axq_qnum);
		}
	}

	if (npend) {
		int r;

		ath_print(common, ATH_DBG_FATAL,
			  "Unable to stop TxDMA. Reset HAL!\n");

		spin_lock_bh(&sc->sc_resetlock);
		r = ath9k_hw_reset(ah, sc->sc_ah->curchan, false);
		if (r)
			ath_print(common, ATH_DBG_FATAL,
				  "Unable to reset hardware; reset status %d\n",
				  r);
		spin_unlock_bh(&sc->sc_resetlock);
	}

	for (i = 0; i < ATH9K_NUM_TX_QUEUES; i++) {
		if (ATH_TXQ_SETUP(sc, i))
			ath_draintxq(sc, &sc->tx.txq[i], retry_tx);
	}
}

void ath_tx_cleanupq(struct ath_softc *sc, struct ath_txq *txq)
{
	ath9k_hw_releasetxqueue(sc->sc_ah, txq->axq_qnum);
	sc->tx.txqsetup &= ~(1<<txq->axq_qnum);
}

void ath_txq_schedule(struct ath_softc *sc, struct ath_txq *txq)
{
	struct ath_atx_ac *ac;
	struct ath_atx_tid *tid;

	if (list_empty(&txq->axq_acq))
		return;

	ac = list_first_entry(&txq->axq_acq, struct ath_atx_ac, list);
	list_del(&ac->list);
	ac->sched = false;

	do {
		if (list_empty(&ac->tid_q))
			return;

		tid = list_first_entry(&ac->tid_q, struct ath_atx_tid, list);
		list_del(&tid->list);
		tid->sched = false;

		if (tid->paused)
			continue;

		ath_tx_sched_aggr(sc, txq, tid);

		/*
		 * add tid to round-robin queue if more frames
		 * are pending for the tid
		 */
		if (!list_empty(&tid->buf_q))
			ath_tx_queue_tid(txq, tid);

		break;
	} while (!list_empty(&ac->tid_q));

	if (!list_empty(&ac->tid_q)) {
		if (!ac->sched) {
			ac->sched = true;
			list_add_tail(&ac->list, &txq->axq_acq);
		}
	}
}

int ath_tx_setup(struct ath_softc *sc, int haltype)
{
	struct ath_txq *txq;

	if (haltype >= ARRAY_SIZE(sc->tx.hwq_map)) {
		ath_print(ath9k_hw_common(sc->sc_ah), ATH_DBG_FATAL,
			  "HAL AC %u out of range, max %zu!\n",
			 haltype, ARRAY_SIZE(sc->tx.hwq_map));
		return 0;
	}
	txq = ath_txq_setup(sc, ATH9K_TX_QUEUE_DATA, haltype);
	if (txq != NULL) {
		sc->tx.hwq_map[haltype] = txq->axq_qnum;
		return 1;
	} else
		return 0;
}

/***********/
/* TX, DMA */
/***********/

/*
 * Insert a chain of ath_buf (descriptors) on a txq and
 * assume the descriptors are already chained together by caller.
 */
static void ath_tx_txqaddbuf(struct ath_softc *sc, struct ath_txq *txq,
			     struct list_head *head)
{
	struct ath_hw *ah = sc->sc_ah;
	struct ath_common *common = ath9k_hw_common(ah);
	struct ath_buf *bf;

	/*
	 * Insert the frame on the outbound list and
	 * pass it on to the hardware.
	 */

	if (list_empty(head))
		return;

	bf = list_first_entry(head, struct ath_buf, list);

	ath_print(common, ATH_DBG_QUEUE,
		  "qnum: %d, txq depth: %d\n", txq->axq_qnum, txq->axq_depth);

	if (sc->sc_ah->caps.hw_caps & ATH9K_HW_CAP_EDMA) {
		if (txq->axq_depth >= ATH_TXFIFO_DEPTH) {
			list_splice_tail_init(head, &txq->txq_fifo_pending);
			return;
		}
		if (!list_empty(&txq->txq_fifo[txq->txq_headidx]))
			ath_print(common, ATH_DBG_XMIT,
				  "Initializing tx fifo %d which "
				  "is non-empty\n",
				  txq->txq_headidx);
		INIT_LIST_HEAD(&txq->txq_fifo[txq->txq_headidx]);
		list_splice_init(head, &txq->txq_fifo[txq->txq_headidx]);
		INCR(txq->txq_headidx, ATH_TXFIFO_DEPTH);
		ath9k_hw_puttxbuf(ah, txq->axq_qnum, bf->bf_daddr);
		ath_print(common, ATH_DBG_XMIT,
			  "TXDP[%u] = %llx (%p)\n",
			  txq->axq_qnum, ito64(bf->bf_daddr), bf->bf_desc);
	} else {
		list_splice_tail_init(head, &txq->axq_q);

		if (txq->axq_link == NULL) {
			ath9k_hw_puttxbuf(ah, txq->axq_qnum, bf->bf_daddr);
			ath_print(common, ATH_DBG_XMIT,
					"TXDP[%u] = %llx (%p)\n",
					txq->axq_qnum, ito64(bf->bf_daddr),
					bf->bf_desc);
		} else {
			*txq->axq_link = bf->bf_daddr;
			ath_print(common, ATH_DBG_XMIT,
					"link[%u] (%p)=%llx (%p)\n",
					txq->axq_qnum, txq->axq_link,
					ito64(bf->bf_daddr), bf->bf_desc);
		}
		ath9k_hw_get_desc_link(ah, bf->bf_lastbf->bf_desc,
				       &txq->axq_link);
		ath9k_hw_txstart(ah, txq->axq_qnum);
	}
	txq->axq_depth++;
}

static void ath_tx_send_ampdu(struct ath_softc *sc, struct ath_atx_tid *tid,
			      struct list_head *bf_head,
			      struct ath_tx_control *txctl)
{
	struct ath_buf *bf;

	bf = list_first_entry(bf_head, struct ath_buf, list);
	bf->bf_state.bf_type |= BUF_AMPDU;
	TX_STAT_INC(txctl->txq->axq_qnum, a_queued);

	/*
	 * Do not queue to h/w when any of the following conditions is true:
	 * - there are pending frames in software queue
	 * - the TID is currently paused for ADDBA/BAR request
	 * - seqno is not within block-ack window
	 * - h/w queue depth exceeds low water mark
	 */
	if (!list_empty(&tid->buf_q) || tid->paused ||
	    !BAW_WITHIN(tid->seq_start, tid->baw_size, bf->bf_seqno) ||
	    txctl->txq->axq_depth >= ATH_AGGR_MIN_QDEPTH) {
		/*
		 * Add this frame to software queue for scheduling later
		 * for aggregation.
		 */
		list_move_tail(&bf->list, &tid->buf_q);
		ath_tx_queue_tid(txctl->txq, tid);
		return;
	}

	/* Add sub-frame to BAW */
	ath_tx_addto_baw(sc, tid, bf);

	/* Queue to h/w without aggregation */
	bf->bf_nframes = 1;
	bf->bf_lastbf = bf;
	ath_buf_set_rate(sc, bf);
	ath_tx_txqaddbuf(sc, txctl->txq, bf_head);
}

static void ath_tx_send_ht_normal(struct ath_softc *sc, struct ath_txq *txq,
				  struct ath_atx_tid *tid,
				  struct list_head *bf_head)
{
	struct ath_buf *bf;

	bf = list_first_entry(bf_head, struct ath_buf, list);
	bf->bf_state.bf_type &= ~BUF_AMPDU;

	/* update starting sequence number for subsequent ADDBA request */
	INCR(tid->seq_start, IEEE80211_SEQ_MAX);

	bf->bf_nframes = 1;
	bf->bf_lastbf = bf;
	ath_buf_set_rate(sc, bf);
	ath_tx_txqaddbuf(sc, txq, bf_head);
	TX_STAT_INC(txq->axq_qnum, queued);
}

static void ath_tx_send_normal(struct ath_softc *sc, struct ath_txq *txq,
			       struct list_head *bf_head)
{
	struct ath_buf *bf;

	bf = list_first_entry(bf_head, struct ath_buf, list);

	bf->bf_lastbf = bf;
	bf->bf_nframes = 1;
	ath_buf_set_rate(sc, bf);
	ath_tx_txqaddbuf(sc, txq, bf_head);
	TX_STAT_INC(txq->axq_qnum, queued);
}

static enum ath9k_pkt_type get_hw_packet_type(struct sk_buff *skb)
{
	struct ieee80211_hdr *hdr;
	enum ath9k_pkt_type htype;
	__le16 fc;

	hdr = (struct ieee80211_hdr *)skb->data;
	fc = hdr->frame_control;

	if (ieee80211_is_beacon(fc))
		htype = ATH9K_PKT_TYPE_BEACON;
	else if (ieee80211_is_probe_resp(fc))
		htype = ATH9K_PKT_TYPE_PROBE_RESP;
	else if (ieee80211_is_atim(fc))
		htype = ATH9K_PKT_TYPE_ATIM;
	else if (ieee80211_is_pspoll(fc))
		htype = ATH9K_PKT_TYPE_PSPOLL;
	else
		htype = ATH9K_PKT_TYPE_NORMAL;

	return htype;
}

static int get_hw_crypto_keytype(struct sk_buff *skb)
{
	struct ieee80211_tx_info *tx_info = IEEE80211_SKB_CB(skb);

	if (tx_info->control.hw_key) {
		if (tx_info->control.hw_key->alg == ALG_WEP)
			return ATH9K_KEY_TYPE_WEP;
		else if (tx_info->control.hw_key->alg == ALG_TKIP)
			return ATH9K_KEY_TYPE_TKIP;
		else if (tx_info->control.hw_key->alg == ALG_CCMP)
			return ATH9K_KEY_TYPE_AES;
	}

	return ATH9K_KEY_TYPE_CLEAR;
}

static void assign_aggr_tid_seqno(struct sk_buff *skb,
				  struct ath_buf *bf)
{
	struct ieee80211_tx_info *tx_info = IEEE80211_SKB_CB(skb);
	struct ieee80211_hdr *hdr;
	struct ath_node *an;
	struct ath_atx_tid *tid;
	__le16 fc;
	u8 *qc;

	if (!tx_info->control.sta)
		return;

	an = (struct ath_node *)tx_info->control.sta->drv_priv;
	hdr = (struct ieee80211_hdr *)skb->data;
	fc = hdr->frame_control;

	if (ieee80211_is_data_qos(fc)) {
		qc = ieee80211_get_qos_ctl(hdr);
		bf->bf_tidno = qc[0] & 0xf;
	}

	/*
	 * For HT capable stations, we save tidno for later use.
	 * We also override seqno set by upper layer with the one
	 * in tx aggregation state.
	 */
	tid = ATH_AN_2_TID(an, bf->bf_tidno);
	hdr->seq_ctrl = cpu_to_le16(tid->seq_next << IEEE80211_SEQ_SEQ_SHIFT);
	bf->bf_seqno = tid->seq_next;
	INCR(tid->seq_next, IEEE80211_SEQ_MAX);
}

static int setup_tx_flags(struct sk_buff *skb, bool use_ldpc)
{
	struct ieee80211_tx_info *tx_info = IEEE80211_SKB_CB(skb);
	int flags = 0;

	flags |= ATH9K_TXDESC_CLRDMASK; /* needed for crypto errors */
	flags |= ATH9K_TXDESC_INTREQ;

	if (tx_info->flags & IEEE80211_TX_CTL_NO_ACK)
		flags |= ATH9K_TXDESC_NOACK;

	if (use_ldpc)
		flags |= ATH9K_TXDESC_LDPC;

	return flags;
}

/*
 * rix - rate index
 * pktlen - total bytes (delims + data + fcs + pads + pad delims)
 * width  - 0 for 20 MHz, 1 for 40 MHz
 * half_gi - to use 4us v/s 3.6 us for symbol time
 */
static u32 ath_pkt_duration(struct ath_softc *sc, u8 rix, struct ath_buf *bf,
			    int width, int half_gi, bool shortPreamble)
{
	u32 nbits, nsymbits, duration, nsymbols;
	int streams, pktlen;

	pktlen = bf_isaggr(bf) ? bf->bf_al : bf->bf_frmlen;

	/* find number of symbols: PLCP + data */
	streams = HT_RC_2_STREAMS(rix);
	nbits = (pktlen << 3) + OFDM_PLCP_BITS;
	nsymbits = bits_per_symbol[rix % 8][width] * streams;
	nsymbols = (nbits + nsymbits - 1) / nsymbits;

	if (!half_gi)
		duration = SYMBOL_TIME(nsymbols);
	else
		duration = SYMBOL_TIME_HALFGI(nsymbols);

	/* addup duration for legacy/ht training and signal fields */
	duration += L_STF + L_LTF + L_SIG + HT_SIG + HT_STF + HT_LTF(streams);

	return duration;
}

static void ath_buf_set_rate(struct ath_softc *sc, struct ath_buf *bf)
{
	struct ath_common *common = ath9k_hw_common(sc->sc_ah);
	struct ath9k_11n_rate_series series[4];
	struct sk_buff *skb;
	struct ieee80211_tx_info *tx_info;
	struct ieee80211_tx_rate *rates;
	const struct ieee80211_rate *rate;
	struct ieee80211_hdr *hdr;
	int i, flags = 0;
	u8 rix = 0, ctsrate = 0;
	bool is_pspoll;

	memset(series, 0, sizeof(struct ath9k_11n_rate_series) * 4);

	skb = bf->bf_mpdu;
	tx_info = IEEE80211_SKB_CB(skb);
	rates = tx_info->control.rates;
	hdr = (struct ieee80211_hdr *)skb->data;
	is_pspoll = ieee80211_is_pspoll(hdr->frame_control);

	/*
	 * We check if Short Preamble is needed for the CTS rate by
	 * checking the BSS's global flag.
	 * But for the rate series, IEEE80211_TX_RC_USE_SHORT_PREAMBLE is used.
	 */
	rate = ieee80211_get_rts_cts_rate(sc->hw, tx_info);
	ctsrate = rate->hw_value;
	if (sc->sc_flags & SC_OP_PREAMBLE_SHORT)
		ctsrate |= rate->hw_value_short;

	for (i = 0; i < 4; i++) {
		bool is_40, is_sgi, is_sp;
		int phy;

		if (!rates[i].count || (rates[i].idx < 0))
			continue;

		rix = rates[i].idx;
		series[i].Tries = rates[i].count;
		series[i].ChSel = common->tx_chainmask;

		if ((sc->config.ath_aggr_prot && bf_isaggr(bf)) ||
		    (rates[i].flags & IEEE80211_TX_RC_USE_RTS_CTS)) {
			series[i].RateFlags |= ATH9K_RATESERIES_RTS_CTS;
			flags |= ATH9K_TXDESC_RTSENA;
		} else if (rates[i].flags & IEEE80211_TX_RC_USE_CTS_PROTECT) {
			series[i].RateFlags |= ATH9K_RATESERIES_RTS_CTS;
			flags |= ATH9K_TXDESC_CTSENA;
		}

		if (rates[i].flags & IEEE80211_TX_RC_40_MHZ_WIDTH)
			series[i].RateFlags |= ATH9K_RATESERIES_2040;
		if (rates[i].flags & IEEE80211_TX_RC_SHORT_GI)
			series[i].RateFlags |= ATH9K_RATESERIES_HALFGI;

		is_sgi = !!(rates[i].flags & IEEE80211_TX_RC_SHORT_GI);
		is_40 = !!(rates[i].flags & IEEE80211_TX_RC_40_MHZ_WIDTH);
		is_sp = !!(rates[i].flags & IEEE80211_TX_RC_USE_SHORT_PREAMBLE);

		if (rates[i].flags & IEEE80211_TX_RC_MCS) {
			/* MCS rates */
			series[i].Rate = rix | 0x80;
			series[i].PktDuration = ath_pkt_duration(sc, rix, bf,
				 is_40, is_sgi, is_sp);
			if (rix < 8 && (tx_info->flags & IEEE80211_TX_CTL_STBC))
				series[i].RateFlags |= ATH9K_RATESERIES_STBC;
			continue;
		}

		/* legcay rates */
		if ((tx_info->band == IEEE80211_BAND_2GHZ) &&
		    !(rate->flags & IEEE80211_RATE_ERP_G))
			phy = WLAN_RC_PHY_CCK;
		else
			phy = WLAN_RC_PHY_OFDM;

		rate = &sc->sbands[tx_info->band].bitrates[rates[i].idx];
		series[i].Rate = rate->hw_value;
		if (rate->hw_value_short) {
			if (rates[i].flags & IEEE80211_TX_RC_USE_SHORT_PREAMBLE)
				series[i].Rate |= rate->hw_value_short;
		} else {
			is_sp = false;
		}

		series[i].PktDuration = ath9k_hw_computetxtime(sc->sc_ah,
			phy, rate->bitrate * 100, bf->bf_frmlen, rix, is_sp);
	}

	/* For AR5416 - RTS cannot be followed by a frame larger than 8K */
	if (bf_isaggr(bf) && (bf->bf_al > sc->sc_ah->caps.rts_aggr_limit))
		flags &= ~ATH9K_TXDESC_RTSENA;

	/* ATH9K_TXDESC_RTSENA and ATH9K_TXDESC_CTSENA are mutually exclusive. */
	if (flags & ATH9K_TXDESC_RTSENA)
		flags &= ~ATH9K_TXDESC_CTSENA;

	/* set dur_update_en for l-sig computation except for PS-Poll frames */
	ath9k_hw_set11n_ratescenario(sc->sc_ah, bf->bf_desc,
				     bf->bf_lastbf->bf_desc,
				     !is_pspoll, ctsrate,
				     0, series, 4, flags);

	if (sc->config.ath_aggr_prot && flags)
		ath9k_hw_set11n_burstduration(sc->sc_ah, bf->bf_desc, 8192);
}

static int ath_tx_setup_buffer(struct ieee80211_hw *hw, struct ath_buf *bf,
				struct sk_buff *skb,
				struct ath_tx_control *txctl)
{
	struct ath_wiphy *aphy = hw->priv;
	struct ath_softc *sc = aphy->sc;
	struct ieee80211_tx_info *tx_info = IEEE80211_SKB_CB(skb);
	struct ieee80211_hdr *hdr = (struct ieee80211_hdr *)skb->data;
	int hdrlen;
	__le16 fc;
	int padpos, padsize;
	bool use_ldpc = false;

	tx_info->pad[0] = 0;
	switch (txctl->frame_type) {
	case ATH9K_IFT_NOT_INTERNAL:
		break;
	case ATH9K_IFT_PAUSE:
		tx_info->pad[0] |= ATH_TX_INFO_FRAME_TYPE_PAUSE;
		/* fall through */
	case ATH9K_IFT_UNPAUSE:
		tx_info->pad[0] |= ATH_TX_INFO_FRAME_TYPE_INTERNAL;
		break;
	}
	hdrlen = ieee80211_get_hdrlen_from_skb(skb);
	fc = hdr->frame_control;

	ATH_TXBUF_RESET(bf);

	bf->aphy = aphy;
	bf->bf_frmlen = skb->len + FCS_LEN;
	/* Remove the padding size from bf_frmlen, if any */
	padpos = ath9k_cmn_padpos(hdr->frame_control);
	padsize = padpos & 3;
	if (padsize && skb->len>padpos+padsize) {
		bf->bf_frmlen -= padsize;
	}

	if (conf_is_ht(&hw->conf)) {
		bf->bf_state.bf_type |= BUF_HT;
		if (tx_info->flags & IEEE80211_TX_CTL_LDPC)
			use_ldpc = true;
	}

	bf->bf_flags = setup_tx_flags(skb, use_ldpc);

	bf->bf_keytype = get_hw_crypto_keytype(skb);
	if (bf->bf_keytype != ATH9K_KEY_TYPE_CLEAR) {
		bf->bf_frmlen += tx_info->control.hw_key->icv_len;
		bf->bf_keyix = tx_info->control.hw_key->hw_key_idx;
	} else {
		bf->bf_keyix = ATH9K_TXKEYIX_INVALID;
	}

	if (ieee80211_is_data_qos(fc) && bf_isht(bf) &&
	    (sc->sc_flags & SC_OP_TXAGGR))
		assign_aggr_tid_seqno(skb, bf);

	bf->bf_mpdu = skb;

	bf->bf_dmacontext = dma_map_single(sc->dev, skb->data,
					   skb->len, DMA_TO_DEVICE);
	if (unlikely(dma_mapping_error(sc->dev, bf->bf_dmacontext))) {
		bf->bf_mpdu = NULL;
		ath_print(ath9k_hw_common(sc->sc_ah), ATH_DBG_FATAL,
			  "dma_mapping_error() on TX\n");
		return -ENOMEM;
	}

	bf->bf_buf_addr = bf->bf_dmacontext;

	/* tag if this is a nullfunc frame to enable PS when AP acks it */
	if (ieee80211_is_nullfunc(fc) && ieee80211_has_pm(fc)) {
		bf->bf_isnullfunc = true;
		sc->ps_flags &= ~PS_NULLFUNC_COMPLETED;
	} else
		bf->bf_isnullfunc = false;

	return 0;
}

/* FIXME: tx power */
static void ath_tx_start_dma(struct ath_softc *sc, struct ath_buf *bf,
			     struct ath_tx_control *txctl)
{
	struct sk_buff *skb = bf->bf_mpdu;
	struct ieee80211_tx_info *tx_info =  IEEE80211_SKB_CB(skb);
	struct ieee80211_hdr *hdr = (struct ieee80211_hdr *)skb->data;
	struct ath_node *an = NULL;
	struct list_head bf_head;
	struct ath_desc *ds;
	struct ath_atx_tid *tid;
	struct ath_hw *ah = sc->sc_ah;
	int frm_type;
	__le16 fc;

	frm_type = get_hw_packet_type(skb);
	fc = hdr->frame_control;

	INIT_LIST_HEAD(&bf_head);
	list_add_tail(&bf->list, &bf_head);

	ds = bf->bf_desc;
	ath9k_hw_set_desc_link(ah, ds, 0);

	ath9k_hw_set11n_txdesc(ah, ds, bf->bf_frmlen, frm_type, MAX_RATE_POWER,
			       bf->bf_keyix, bf->bf_keytype, bf->bf_flags);

	ath9k_hw_filltxdesc(ah, ds,
			    skb->len,	/* segment length */
			    true,	/* first segment */
			    true,	/* last segment */
			    ds,		/* first descriptor */
			    bf->bf_buf_addr,
			    txctl->txq->axq_qnum);

	spin_lock_bh(&txctl->txq->axq_lock);

	if (bf_isht(bf) && (sc->sc_flags & SC_OP_TXAGGR) &&
	    tx_info->control.sta) {
		an = (struct ath_node *)tx_info->control.sta->drv_priv;
		tid = ATH_AN_2_TID(an, bf->bf_tidno);

		if (!ieee80211_is_data_qos(fc)) {
			ath_tx_send_normal(sc, txctl->txq, &bf_head);
			goto tx_done;
		}

		if (tx_info->flags & IEEE80211_TX_CTL_AMPDU) {
			/*
			 * Try aggregation if it's a unicast data frame
			 * and the destination is HT capable.
			 */
			ath_tx_send_ampdu(sc, tid, &bf_head, txctl);
		} else {
			/*
			 * Send this frame as regular when ADDBA
			 * exchange is neither complete nor pending.
			 */
			ath_tx_send_ht_normal(sc, txctl->txq,
					      tid, &bf_head);
		}
	} else {
		ath_tx_send_normal(sc, txctl->txq, &bf_head);
	}

tx_done:
	spin_unlock_bh(&txctl->txq->axq_lock);
}

/* Upon failure caller should free skb */
int ath_tx_start(struct ieee80211_hw *hw, struct sk_buff *skb,
		 struct ath_tx_control *txctl)
{
	struct ath_wiphy *aphy = hw->priv;
	struct ath_softc *sc = aphy->sc;
	struct ath_common *common = ath9k_hw_common(sc->sc_ah);
	struct ath_buf *bf;
	int r;

	bf = ath_tx_get_buffer(sc);
	if (!bf) {
		ath_print(common, ATH_DBG_XMIT, "TX buffers are full\n");
		return -1;
	}

	r = ath_tx_setup_buffer(hw, bf, skb, txctl);
	if (unlikely(r)) {
		struct ath_txq *txq = txctl->txq;

		ath_print(common, ATH_DBG_FATAL, "TX mem alloc failure\n");

		/* upon ath_tx_processq() this TX queue will be resumed, we
		 * guarantee this will happen by knowing beforehand that
		 * we will at least have to run TX completionon one buffer
		 * on the queue */
		spin_lock_bh(&txq->axq_lock);
		if (sc->tx.txq[txq->axq_qnum].axq_depth > 1) {
			ath_mac80211_stop_queue(sc, skb_get_queue_mapping(skb));
			txq->stopped = 1;
		}
		spin_unlock_bh(&txq->axq_lock);

		ath_tx_return_buffer(sc, bf);

		return r;
	}

	ath_tx_start_dma(sc, bf, txctl);

	return 0;
}

void ath_tx_cabq(struct ieee80211_hw *hw, struct sk_buff *skb)
{
	struct ath_wiphy *aphy = hw->priv;
	struct ath_softc *sc = aphy->sc;
	struct ath_common *common = ath9k_hw_common(sc->sc_ah);
	struct ieee80211_hdr *hdr = (struct ieee80211_hdr *) skb->data;
	int padpos, padsize;
	struct ieee80211_tx_info *info = IEEE80211_SKB_CB(skb);
	struct ath_tx_control txctl;

	memset(&txctl, 0, sizeof(struct ath_tx_control));

	/*
	 * As a temporary workaround, assign seq# here; this will likely need
	 * to be cleaned up to work better with Beacon transmission and virtual
	 * BSSes.
	 */
	if (info->flags & IEEE80211_TX_CTL_ASSIGN_SEQ) {
		if (info->flags & IEEE80211_TX_CTL_FIRST_FRAGMENT)
			sc->tx.seq_no += 0x10;
		hdr->seq_ctrl &= cpu_to_le16(IEEE80211_SCTL_FRAG);
		hdr->seq_ctrl |= cpu_to_le16(sc->tx.seq_no);
	}

	/* Add the padding after the header if this is not already done */
	padpos = ath9k_cmn_padpos(hdr->frame_control);
	padsize = padpos & 3;
	if (padsize && skb->len>padpos) {
		if (skb_headroom(skb) < padsize) {
			ath_print(common, ATH_DBG_XMIT,
				  "TX CABQ padding failed\n");
			dev_kfree_skb_any(skb);
			return;
		}
		skb_push(skb, padsize);
		memmove(skb->data, skb->data + padsize, padpos);
	}

	txctl.txq = sc->beacon.cabq;

	ath_print(common, ATH_DBG_XMIT,
		  "transmitting CABQ packet, skb: %p\n", skb);

	if (ath_tx_start(hw, skb, &txctl) != 0) {
		ath_print(common, ATH_DBG_XMIT, "CABQ TX failed\n");
		goto exit;
	}

	return;
exit:
	dev_kfree_skb_any(skb);
}

/*****************/
/* TX Completion */
/*****************/

static void ath_tx_complete(struct ath_softc *sc, struct sk_buff *skb,
			    struct ath_wiphy *aphy, int tx_flags)
{
	struct ieee80211_hw *hw = sc->hw;
	struct ieee80211_tx_info *tx_info = IEEE80211_SKB_CB(skb);
	struct ath_common *common = ath9k_hw_common(sc->sc_ah);
	struct ieee80211_hdr * hdr = (struct ieee80211_hdr *)skb->data;
	int padpos, padsize;

	ath_print(common, ATH_DBG_XMIT, "TX complete: skb: %p\n", skb);

	if (aphy)
		hw = aphy->hw;

	if (tx_flags & ATH_TX_BAR)
		tx_info->flags |= IEEE80211_TX_STAT_AMPDU_NO_BACK;

	if (!(tx_flags & (ATH_TX_ERROR | ATH_TX_XRETRY))) {
		/* Frame was ACKed */
		tx_info->flags |= IEEE80211_TX_STAT_ACK;
	}

	padpos = ath9k_cmn_padpos(hdr->frame_control);
	padsize = padpos & 3;
	if (padsize && skb->len>padpos+padsize) {
		/*
		 * Remove MAC header padding before giving the frame back to
		 * mac80211.
		 */
		memmove(skb->data + padsize, skb->data, padpos);
		skb_pull(skb, padsize);
	}

	if (sc->ps_flags & PS_WAIT_FOR_TX_ACK) {
		sc->ps_flags &= ~PS_WAIT_FOR_TX_ACK;
		ath_print(common, ATH_DBG_PS,
			  "Going back to sleep after having "
			  "received TX status (0x%lx)\n",
			sc->ps_flags & (PS_WAIT_FOR_BEACON |
					PS_WAIT_FOR_CAB |
					PS_WAIT_FOR_PSPOLL_DATA |
					PS_WAIT_FOR_TX_ACK));
	}

	if (unlikely(tx_info->pad[0] & ATH_TX_INFO_FRAME_TYPE_INTERNAL))
		ath9k_tx_status(hw, skb);
	else
		ieee80211_tx_status(hw, skb);
}

static void ath_tx_complete_buf(struct ath_softc *sc, struct ath_buf *bf,
				struct ath_txq *txq, struct list_head *bf_q,
				struct ath_tx_status *ts, int txok, int sendbar)
{
	struct sk_buff *skb = bf->bf_mpdu;
	unsigned long flags;
	int tx_flags = 0;

	if (sendbar)
		tx_flags = ATH_TX_BAR;

	if (!txok) {
		tx_flags |= ATH_TX_ERROR;

		if (bf_isxretried(bf))
			tx_flags |= ATH_TX_XRETRY;
	}

	dma_unmap_single(sc->dev, bf->bf_dmacontext, skb->len, DMA_TO_DEVICE);
	ath_tx_complete(sc, skb, bf->aphy, tx_flags);
	ath_debug_stat_tx(sc, txq, bf, ts);

	/*
	 * Return the list of ath_buf of this mpdu to free queue
	 */
	spin_lock_irqsave(&sc->tx.txbuflock, flags);
	list_splice_tail_init(bf_q, &sc->tx.txbuf);
	spin_unlock_irqrestore(&sc->tx.txbuflock, flags);
}

static int ath_tx_num_badfrms(struct ath_softc *sc, struct ath_buf *bf,
			      struct ath_tx_status *ts, int txok)
{
	u16 seq_st = 0;
	u32 ba[WME_BA_BMP_SIZE >> 5];
	int ba_index;
	int nbad = 0;
	int isaggr = 0;

	if (bf->bf_tx_aborted)
		return 0;

	isaggr = bf_isaggr(bf);
	if (isaggr) {
		seq_st = ts->ts_seqnum;
		memcpy(ba, &ts->ba_low, WME_BA_BMP_SIZE >> 3);
	}

	while (bf) {
		ba_index = ATH_BA_INDEX(seq_st, bf->bf_seqno);
		if (!txok || (isaggr && !ATH_BA_ISSET(ba, ba_index)))
			nbad++;

		bf = bf->bf_next;
	}

	return nbad;
}

static void ath_tx_rc_status(struct ath_buf *bf, struct ath_tx_status *ts,
			     int nbad, int txok, bool update_rc)
{
	struct sk_buff *skb = bf->bf_mpdu;
	struct ieee80211_hdr *hdr = (struct ieee80211_hdr *)skb->data;
	struct ieee80211_tx_info *tx_info = IEEE80211_SKB_CB(skb);
	struct ieee80211_hw *hw = bf->aphy->hw;
	u8 i, tx_rateindex;

	if (txok)
		tx_info->status.ack_signal = ts->ts_rssi;

	tx_rateindex = ts->ts_rateindex;
	WARN_ON(tx_rateindex >= hw->max_rates);

	if (ts->ts_status & ATH9K_TXERR_FILT)
		tx_info->flags |= IEEE80211_TX_STAT_TX_FILTERED;
	if ((tx_info->flags & IEEE80211_TX_CTL_AMPDU) && update_rc)
		tx_info->flags |= IEEE80211_TX_STAT_AMPDU;

	if ((ts->ts_status & ATH9K_TXERR_FILT) == 0 &&
	    (bf->bf_flags & ATH9K_TXDESC_NOACK) == 0 && update_rc) {
		if (ieee80211_is_data(hdr->frame_control)) {
			if (ts->ts_flags &
			    (ATH9K_TX_DATA_UNDERRUN | ATH9K_TX_DELIM_UNDERRUN))
				tx_info->pad[0] |= ATH_TX_INFO_UNDERRUN;
			if ((ts->ts_status & ATH9K_TXERR_XRETRY) ||
			    (ts->ts_status & ATH9K_TXERR_FIFO))
				tx_info->pad[0] |= ATH_TX_INFO_XRETRY;
			tx_info->status.ampdu_len = bf->bf_nframes;
			tx_info->status.ampdu_ack_len = bf->bf_nframes - nbad;
		}
	}

	for (i = tx_rateindex + 1; i < hw->max_rates; i++) {
		tx_info->status.rates[i].count = 0;
		tx_info->status.rates[i].idx = -1;
	}

	tx_info->status.rates[tx_rateindex].count = bf->bf_retries + 1;
}

static void ath_wake_mac80211_queue(struct ath_softc *sc, struct ath_txq *txq)
{
	int qnum;

	spin_lock_bh(&txq->axq_lock);
	if (txq->stopped &&
	    sc->tx.txq[txq->axq_qnum].axq_depth <= (ATH_TXBUF - 20)) {
		qnum = ath_get_mac80211_qnum(txq->axq_qnum, sc);
		if (qnum != -1) {
			ath_mac80211_start_queue(sc, qnum);
			txq->stopped = 0;
		}
	}
	spin_unlock_bh(&txq->axq_lock);
}

static void ath_tx_processq(struct ath_softc *sc, struct ath_txq *txq)
{
	struct ath_hw *ah = sc->sc_ah;
	struct ath_common *common = ath9k_hw_common(ah);
	struct ath_buf *bf, *lastbf, *bf_held = NULL;
	struct list_head bf_head;
	struct ath_desc *ds;
	struct ath_tx_status ts;
	int txok;
	int status;

	ath_print(common, ATH_DBG_QUEUE, "tx queue %d (%x), link %p\n",
		  txq->axq_qnum, ath9k_hw_gettxbuf(sc->sc_ah, txq->axq_qnum),
		  txq->axq_link);

	for (;;) {
		spin_lock_bh(&txq->axq_lock);
		if (list_empty(&txq->axq_q)) {
			txq->axq_link = NULL;
			spin_unlock_bh(&txq->axq_lock);
			break;
		}
		bf = list_first_entry(&txq->axq_q, struct ath_buf, list);

		/*
		 * There is a race condition that a BH gets scheduled
		 * after sw writes TxE and before hw re-load the last
		 * descriptor to get the newly chained one.
		 * Software must keep the last DONE descriptor as a
		 * holding descriptor - software does so by marking
		 * it with the STALE flag.
		 */
		bf_held = NULL;
		if (bf->bf_stale) {
			bf_held = bf;
			if (list_is_last(&bf_held->list, &txq->axq_q)) {
				spin_unlock_bh(&txq->axq_lock);
				break;
			} else {
				bf = list_entry(bf_held->list.next,
						struct ath_buf, list);
			}
		}

		lastbf = bf->bf_lastbf;
		ds = lastbf->bf_desc;

		memset(&ts, 0, sizeof(ts));
		status = ath9k_hw_txprocdesc(ah, ds, &ts);
		if (status == -EINPROGRESS) {
			spin_unlock_bh(&txq->axq_lock);
			break;
		}

		/*
		 * We now know the nullfunc frame has been ACKed so we
		 * can disable RX.
		 */
		if (bf->bf_isnullfunc &&
		    (ts.ts_status & ATH9K_TX_ACKED)) {
			if ((sc->ps_flags & PS_ENABLED))
				ath9k_enable_ps(sc);
			else
				sc->ps_flags |= PS_NULLFUNC_COMPLETED;
		}

		/*
		 * Remove ath_buf's of the same transmit unit from txq,
		 * however leave the last descriptor back as the holding
		 * descriptor for hw.
		 */
		lastbf->bf_stale = true;
		INIT_LIST_HEAD(&bf_head);
		if (!list_is_singular(&lastbf->list))
			list_cut_position(&bf_head,
				&txq->axq_q, lastbf->list.prev);

		txq->axq_depth--;
		txok = !(ts.ts_status & ATH9K_TXERR_MASK);
		txq->axq_tx_inprogress = false;
		if (bf_held)
			list_del(&bf_held->list);
		spin_unlock_bh(&txq->axq_lock);

		if (bf_held)
			ath_tx_return_buffer(sc, bf_held);

		if (!bf_isampdu(bf)) {
			/*
			 * This frame is sent out as a single frame.
			 * Use hardware retry status for this frame.
			 */
			bf->bf_retries = ts.ts_longretry;
			if (ts.ts_status & ATH9K_TXERR_XRETRY)
				bf->bf_state.bf_type |= BUF_XRETRY;
			ath_tx_rc_status(bf, &ts, 0, txok, true);
		}

		if (bf_isampdu(bf))
			ath_tx_complete_aggr(sc, txq, bf, &bf_head, &ts, txok);
		else
			ath_tx_complete_buf(sc, bf, txq, &bf_head, &ts, txok, 0);

		ath_wake_mac80211_queue(sc, txq);

		spin_lock_bh(&txq->axq_lock);
		if (sc->sc_flags & SC_OP_TXAGGR)
			ath_txq_schedule(sc, txq);
		spin_unlock_bh(&txq->axq_lock);
	}
}

static void ath_tx_complete_poll_work(struct work_struct *work)
{
	struct ath_softc *sc = container_of(work, struct ath_softc,
			tx_complete_work.work);
	struct ath_txq *txq;
	int i;
	bool needreset = false;

	for (i = 0; i < ATH9K_NUM_TX_QUEUES; i++)
		if (ATH_TXQ_SETUP(sc, i)) {
			txq = &sc->tx.txq[i];
			spin_lock_bh(&txq->axq_lock);
			if (txq->axq_depth) {
				if (txq->axq_tx_inprogress) {
					needreset = true;
					spin_unlock_bh(&txq->axq_lock);
					break;
				} else {
					txq->axq_tx_inprogress = true;
				}
			}
			spin_unlock_bh(&txq->axq_lock);
		}

	if (needreset) {
		ath_print(ath9k_hw_common(sc->sc_ah), ATH_DBG_RESET,
			  "tx hung, resetting the chip\n");
		ath9k_ps_wakeup(sc);
		ath_reset(sc, false);
		ath9k_ps_restore(sc);
	}

	ieee80211_queue_delayed_work(sc->hw, &sc->tx_complete_work,
			msecs_to_jiffies(ATH_TX_COMPLETE_POLL_INT));
}



void ath_tx_tasklet(struct ath_softc *sc)
{
	int i;
	u32 qcumask = ((1 << ATH9K_NUM_TX_QUEUES) - 1);

	ath9k_hw_gettxintrtxqs(sc->sc_ah, &qcumask);

	for (i = 0; i < ATH9K_NUM_TX_QUEUES; i++) {
		if (ATH_TXQ_SETUP(sc, i) && (qcumask & (1 << i)))
			ath_tx_processq(sc, &sc->tx.txq[i]);
	}
}

void ath_tx_edma_tasklet(struct ath_softc *sc)
{
	struct ath_tx_status txs;
	struct ath_common *common = ath9k_hw_common(sc->sc_ah);
	struct ath_hw *ah = sc->sc_ah;
	struct ath_txq *txq;
	struct ath_buf *bf, *lastbf;
	struct list_head bf_head;
	int status;
	int txok;

	for (;;) {
		status = ath9k_hw_txprocdesc(ah, NULL, (void *)&txs);
		if (status == -EINPROGRESS)
			break;
		if (status == -EIO) {
			ath_print(common, ATH_DBG_XMIT,
				  "Error processing tx status\n");
			break;
		}

		/* Skip beacon completions */
		if (txs.qid == sc->beacon.beaconq)
			continue;

		txq = &sc->tx.txq[txs.qid];

		spin_lock_bh(&txq->axq_lock);
		if (list_empty(&txq->txq_fifo[txq->txq_tailidx])) {
			spin_unlock_bh(&txq->axq_lock);
			return;
		}

		bf = list_first_entry(&txq->txq_fifo[txq->txq_tailidx],
				      struct ath_buf, list);
		lastbf = bf->bf_lastbf;

		INIT_LIST_HEAD(&bf_head);
		list_cut_position(&bf_head, &txq->txq_fifo[txq->txq_tailidx],
				  &lastbf->list);
		INCR(txq->txq_tailidx, ATH_TXFIFO_DEPTH);
		txq->axq_depth--;
		txq->axq_tx_inprogress = false;
		spin_unlock_bh(&txq->axq_lock);

		txok = !(txs.ts_status & ATH9K_TXERR_MASK);

		if (!bf_isampdu(bf)) {
			bf->bf_retries = txs.ts_longretry;
			if (txs.ts_status & ATH9K_TXERR_XRETRY)
				bf->bf_state.bf_type |= BUF_XRETRY;
			ath_tx_rc_status(bf, &txs, 0, txok, true);
		}

		if (bf_isampdu(bf))
			ath_tx_complete_aggr(sc, txq, bf, &bf_head, &txs, txok);
		else
			ath_tx_complete_buf(sc, bf, txq, &bf_head,
					    &txs, txok, 0);

<<<<<<< HEAD
=======
		ath_wake_mac80211_queue(sc, txq);

>>>>>>> adfba3c7
		spin_lock_bh(&txq->axq_lock);
		if (!list_empty(&txq->txq_fifo_pending)) {
			INIT_LIST_HEAD(&bf_head);
			bf = list_first_entry(&txq->txq_fifo_pending,
				struct ath_buf, list);
			list_cut_position(&bf_head, &txq->txq_fifo_pending,
				&bf->bf_lastbf->list);
			ath_tx_txqaddbuf(sc, txq, &bf_head);
		} else if (sc->sc_flags & SC_OP_TXAGGR)
			ath_txq_schedule(sc, txq);
		spin_unlock_bh(&txq->axq_lock);
	}
}

/*****************/
/* Init, Cleanup */
/*****************/

static int ath_txstatus_setup(struct ath_softc *sc, int size)
{
	struct ath_descdma *dd = &sc->txsdma;
	u8 txs_len = sc->sc_ah->caps.txs_len;

	dd->dd_desc_len = size * txs_len;
	dd->dd_desc = dma_alloc_coherent(sc->dev, dd->dd_desc_len,
					 &dd->dd_desc_paddr, GFP_KERNEL);
	if (!dd->dd_desc)
		return -ENOMEM;

	return 0;
}

static int ath_tx_edma_init(struct ath_softc *sc)
{
	int err;

	err = ath_txstatus_setup(sc, ATH_TXSTATUS_RING_SIZE);
	if (!err)
		ath9k_hw_setup_statusring(sc->sc_ah, sc->txsdma.dd_desc,
					  sc->txsdma.dd_desc_paddr,
					  ATH_TXSTATUS_RING_SIZE);

	return err;
}

static void ath_tx_edma_cleanup(struct ath_softc *sc)
{
	struct ath_descdma *dd = &sc->txsdma;

	dma_free_coherent(sc->dev, dd->dd_desc_len, dd->dd_desc,
			  dd->dd_desc_paddr);
}

int ath_tx_init(struct ath_softc *sc, int nbufs)
{
	struct ath_common *common = ath9k_hw_common(sc->sc_ah);
	int error = 0;

	spin_lock_init(&sc->tx.txbuflock);

	error = ath_descdma_setup(sc, &sc->tx.txdma, &sc->tx.txbuf,
				  "tx", nbufs, 1, 1);
	if (error != 0) {
		ath_print(common, ATH_DBG_FATAL,
			  "Failed to allocate tx descriptors: %d\n", error);
		goto err;
	}

	error = ath_descdma_setup(sc, &sc->beacon.bdma, &sc->beacon.bbuf,
				  "beacon", ATH_BCBUF, 1, 1);
	if (error != 0) {
		ath_print(common, ATH_DBG_FATAL,
			  "Failed to allocate beacon descriptors: %d\n", error);
		goto err;
	}

	INIT_DELAYED_WORK(&sc->tx_complete_work, ath_tx_complete_poll_work);

	if (sc->sc_ah->caps.hw_caps & ATH9K_HW_CAP_EDMA) {
		error = ath_tx_edma_init(sc);
		if (error)
			goto err;
	}

err:
	if (error != 0)
		ath_tx_cleanup(sc);

	return error;
}

void ath_tx_cleanup(struct ath_softc *sc)
{
	if (sc->beacon.bdma.dd_desc_len != 0)
		ath_descdma_cleanup(sc, &sc->beacon.bdma, &sc->beacon.bbuf);

	if (sc->tx.txdma.dd_desc_len != 0)
		ath_descdma_cleanup(sc, &sc->tx.txdma, &sc->tx.txbuf);

	if (sc->sc_ah->caps.hw_caps & ATH9K_HW_CAP_EDMA)
		ath_tx_edma_cleanup(sc);
}

void ath_tx_node_init(struct ath_softc *sc, struct ath_node *an)
{
	struct ath_atx_tid *tid;
	struct ath_atx_ac *ac;
	int tidno, acno;

	for (tidno = 0, tid = &an->tid[tidno];
	     tidno < WME_NUM_TID;
	     tidno++, tid++) {
		tid->an        = an;
		tid->tidno     = tidno;
		tid->seq_start = tid->seq_next = 0;
		tid->baw_size  = WME_MAX_BA;
		tid->baw_head  = tid->baw_tail = 0;
		tid->sched     = false;
		tid->paused    = false;
		tid->state &= ~AGGR_CLEANUP;
		INIT_LIST_HEAD(&tid->buf_q);
		acno = TID_TO_WME_AC(tidno);
		tid->ac = &an->ac[acno];
		tid->state &= ~AGGR_ADDBA_COMPLETE;
		tid->state &= ~AGGR_ADDBA_PROGRESS;
	}

	for (acno = 0, ac = &an->ac[acno];
	     acno < WME_NUM_AC; acno++, ac++) {
		ac->sched    = false;
		INIT_LIST_HEAD(&ac->tid_q);

		switch (acno) {
		case WME_AC_BE:
			ac->qnum = ath_tx_get_qnum(sc,
				   ATH9K_TX_QUEUE_DATA, ATH9K_WME_AC_BE);
			break;
		case WME_AC_BK:
			ac->qnum = ath_tx_get_qnum(sc,
				   ATH9K_TX_QUEUE_DATA, ATH9K_WME_AC_BK);
			break;
		case WME_AC_VI:
			ac->qnum = ath_tx_get_qnum(sc,
				   ATH9K_TX_QUEUE_DATA, ATH9K_WME_AC_VI);
			break;
		case WME_AC_VO:
			ac->qnum = ath_tx_get_qnum(sc,
				   ATH9K_TX_QUEUE_DATA, ATH9K_WME_AC_VO);
			break;
		}
	}
}

void ath_tx_node_cleanup(struct ath_softc *sc, struct ath_node *an)
{
	int i;
	struct ath_atx_ac *ac, *ac_tmp;
	struct ath_atx_tid *tid, *tid_tmp;
	struct ath_txq *txq;

	for (i = 0; i < ATH9K_NUM_TX_QUEUES; i++) {
		if (ATH_TXQ_SETUP(sc, i)) {
			txq = &sc->tx.txq[i];

			spin_lock_bh(&txq->axq_lock);

			list_for_each_entry_safe(ac,
					ac_tmp, &txq->axq_acq, list) {
				tid = list_first_entry(&ac->tid_q,
						struct ath_atx_tid, list);
				if (tid && tid->an != an)
					continue;
				list_del(&ac->list);
				ac->sched = false;

				list_for_each_entry_safe(tid,
						tid_tmp, &ac->tid_q, list) {
					list_del(&tid->list);
					tid->sched = false;
					ath_tid_drain(sc, txq, tid);
					tid->state &= ~AGGR_ADDBA_COMPLETE;
					tid->state &= ~AGGR_CLEANUP;
				}
			}

			spin_unlock_bh(&txq->axq_lock);
		}
	}
}<|MERGE_RESOLUTION|>--- conflicted
+++ resolved
@@ -2290,11 +2290,8 @@
 			ath_tx_complete_buf(sc, bf, txq, &bf_head,
 					    &txs, txok, 0);
 
-<<<<<<< HEAD
-=======
 		ath_wake_mac80211_queue(sc, txq);
 
->>>>>>> adfba3c7
 		spin_lock_bh(&txq->axq_lock);
 		if (!list_empty(&txq->txq_fifo_pending)) {
 			INIT_LIST_HEAD(&bf_head);
