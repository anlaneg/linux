--- conflicted
+++ resolved
@@ -103,10 +103,7 @@
 				  msecs_to_jiffies(MWIFIEX_SCAN_DELAY_MSEC));
 			adapter->scan_delay_cnt++;
 		}
-<<<<<<< HEAD
-=======
 		queue_work(priv->adapter->workqueue, &priv->adapter->main_work);
->>>>>>> 42fb0b02
 	} else {
 		/*
 		 * Tx data queue is empty. Get scan command from scan_pending_q
