--- conflicted
+++ resolved
@@ -5881,13 +5881,8 @@
 	struct rtw89_wow_param wow;
 
 	/* napi structure */
-<<<<<<< HEAD
-	struct net_device netdev;
+	struct net_device *netdev;
 	struct napi_struct napi;/*收包需要*/
-=======
-	struct net_device *netdev;
-	struct napi_struct napi;
->>>>>>> 155a3c00
 	int napi_budget_countdown;
 
 	struct rtw89_debugfs *debugfs;
