// SPDX-License-Identifier: GPL-2.0 OR BSD-3-Clause
/* Copyright(c) 2019-2020  Realtek Corporation
 */
#include <linux/ip.h>
#include <linux/udp.h>

#include "cam.h"
#include "chan.h"
#include "coex.h"
#include "core.h"
#include "efuse.h"
#include "fw.h"
#include "mac.h"
#include "phy.h"
#include "ps.h"
#include "reg.h"
#include "sar.h"
#include "ser.h"
#include "txrx.h"
#include "util.h"
#include "wow.h"

static bool rtw89_disable_ps_mode;
module_param_named(disable_ps_mode, rtw89_disable_ps_mode, bool, 0644);
MODULE_PARM_DESC(disable_ps_mode, "Set Y to disable low power mode");

#define RTW89_DEF_CHAN(_freq, _hw_val, _flags, _band)	\
	{ .center_freq = _freq, .hw_value = _hw_val, .flags = _flags, .band = _band, }
#define RTW89_DEF_CHAN_2G(_freq, _hw_val)	\
	RTW89_DEF_CHAN(_freq, _hw_val, 0, NL80211_BAND_2GHZ)
#define RTW89_DEF_CHAN_5G(_freq, _hw_val)	\
	RTW89_DEF_CHAN(_freq, _hw_val, 0, NL80211_BAND_5GHZ)
#define RTW89_DEF_CHAN_5G_NO_HT40MINUS(_freq, _hw_val)	\
	RTW89_DEF_CHAN(_freq, _hw_val, IEEE80211_CHAN_NO_HT40MINUS, NL80211_BAND_5GHZ)
#define RTW89_DEF_CHAN_6G(_freq, _hw_val)	\
	RTW89_DEF_CHAN(_freq, _hw_val, 0, NL80211_BAND_6GHZ)

static struct ieee80211_channel rtw89_channels_2ghz[] = {
	RTW89_DEF_CHAN_2G(2412, 1),
	RTW89_DEF_CHAN_2G(2417, 2),
	RTW89_DEF_CHAN_2G(2422, 3),
	RTW89_DEF_CHAN_2G(2427, 4),
	RTW89_DEF_CHAN_2G(2432, 5),
	RTW89_DEF_CHAN_2G(2437, 6),
	RTW89_DEF_CHAN_2G(2442, 7),
	RTW89_DEF_CHAN_2G(2447, 8),
	RTW89_DEF_CHAN_2G(2452, 9),
	RTW89_DEF_CHAN_2G(2457, 10),
	RTW89_DEF_CHAN_2G(2462, 11),
	RTW89_DEF_CHAN_2G(2467, 12),
	RTW89_DEF_CHAN_2G(2472, 13),
	RTW89_DEF_CHAN_2G(2484, 14),
};

static struct ieee80211_channel rtw89_channels_5ghz[] = {
	RTW89_DEF_CHAN_5G(5180, 36),
	RTW89_DEF_CHAN_5G(5200, 40),
	RTW89_DEF_CHAN_5G(5220, 44),
	RTW89_DEF_CHAN_5G(5240, 48),
	RTW89_DEF_CHAN_5G(5260, 52),
	RTW89_DEF_CHAN_5G(5280, 56),
	RTW89_DEF_CHAN_5G(5300, 60),
	RTW89_DEF_CHAN_5G(5320, 64),
	RTW89_DEF_CHAN_5G(5500, 100),
	RTW89_DEF_CHAN_5G(5520, 104),
	RTW89_DEF_CHAN_5G(5540, 108),
	RTW89_DEF_CHAN_5G(5560, 112),
	RTW89_DEF_CHAN_5G(5580, 116),
	RTW89_DEF_CHAN_5G(5600, 120),
	RTW89_DEF_CHAN_5G(5620, 124),
	RTW89_DEF_CHAN_5G(5640, 128),
	RTW89_DEF_CHAN_5G(5660, 132),
	RTW89_DEF_CHAN_5G(5680, 136),
	RTW89_DEF_CHAN_5G(5700, 140),
	RTW89_DEF_CHAN_5G(5720, 144),
	RTW89_DEF_CHAN_5G(5745, 149),
	RTW89_DEF_CHAN_5G(5765, 153),
	RTW89_DEF_CHAN_5G(5785, 157),
	RTW89_DEF_CHAN_5G(5805, 161),
	RTW89_DEF_CHAN_5G_NO_HT40MINUS(5825, 165),
	RTW89_DEF_CHAN_5G(5845, 169),
	RTW89_DEF_CHAN_5G(5865, 173),
	RTW89_DEF_CHAN_5G(5885, 177),
};

static_assert(RTW89_5GHZ_UNII4_START_INDEX + RTW89_5GHZ_UNII4_CHANNEL_NUM ==
	      ARRAY_SIZE(rtw89_channels_5ghz));

static struct ieee80211_channel rtw89_channels_6ghz[] = {
	RTW89_DEF_CHAN_6G(5955, 1),
	RTW89_DEF_CHAN_6G(5975, 5),
	RTW89_DEF_CHAN_6G(5995, 9),
	RTW89_DEF_CHAN_6G(6015, 13),
	RTW89_DEF_CHAN_6G(6035, 17),
	RTW89_DEF_CHAN_6G(6055, 21),
	RTW89_DEF_CHAN_6G(6075, 25),
	RTW89_DEF_CHAN_6G(6095, 29),
	RTW89_DEF_CHAN_6G(6115, 33),
	RTW89_DEF_CHAN_6G(6135, 37),
	RTW89_DEF_CHAN_6G(6155, 41),
	RTW89_DEF_CHAN_6G(6175, 45),
	RTW89_DEF_CHAN_6G(6195, 49),
	RTW89_DEF_CHAN_6G(6215, 53),
	RTW89_DEF_CHAN_6G(6235, 57),
	RTW89_DEF_CHAN_6G(6255, 61),
	RTW89_DEF_CHAN_6G(6275, 65),
	RTW89_DEF_CHAN_6G(6295, 69),
	RTW89_DEF_CHAN_6G(6315, 73),
	RTW89_DEF_CHAN_6G(6335, 77),
	RTW89_DEF_CHAN_6G(6355, 81),
	RTW89_DEF_CHAN_6G(6375, 85),
	RTW89_DEF_CHAN_6G(6395, 89),
	RTW89_DEF_CHAN_6G(6415, 93),
	RTW89_DEF_CHAN_6G(6435, 97),
	RTW89_DEF_CHAN_6G(6455, 101),
	RTW89_DEF_CHAN_6G(6475, 105),
	RTW89_DEF_CHAN_6G(6495, 109),
	RTW89_DEF_CHAN_6G(6515, 113),
	RTW89_DEF_CHAN_6G(6535, 117),
	RTW89_DEF_CHAN_6G(6555, 121),
	RTW89_DEF_CHAN_6G(6575, 125),
	RTW89_DEF_CHAN_6G(6595, 129),
	RTW89_DEF_CHAN_6G(6615, 133),
	RTW89_DEF_CHAN_6G(6635, 137),
	RTW89_DEF_CHAN_6G(6655, 141),
	RTW89_DEF_CHAN_6G(6675, 145),
	RTW89_DEF_CHAN_6G(6695, 149),
	RTW89_DEF_CHAN_6G(6715, 153),
	RTW89_DEF_CHAN_6G(6735, 157),
	RTW89_DEF_CHAN_6G(6755, 161),
	RTW89_DEF_CHAN_6G(6775, 165),
	RTW89_DEF_CHAN_6G(6795, 169),
	RTW89_DEF_CHAN_6G(6815, 173),
	RTW89_DEF_CHAN_6G(6835, 177),
	RTW89_DEF_CHAN_6G(6855, 181),
	RTW89_DEF_CHAN_6G(6875, 185),
	RTW89_DEF_CHAN_6G(6895, 189),
	RTW89_DEF_CHAN_6G(6915, 193),
	RTW89_DEF_CHAN_6G(6935, 197),
	RTW89_DEF_CHAN_6G(6955, 201),
	RTW89_DEF_CHAN_6G(6975, 205),
	RTW89_DEF_CHAN_6G(6995, 209),
	RTW89_DEF_CHAN_6G(7015, 213),
	RTW89_DEF_CHAN_6G(7035, 217),
	RTW89_DEF_CHAN_6G(7055, 221),
	RTW89_DEF_CHAN_6G(7075, 225),
	RTW89_DEF_CHAN_6G(7095, 229),
	RTW89_DEF_CHAN_6G(7115, 233),
};

static struct ieee80211_rate rtw89_bitrates[] = {
	{ .bitrate = 10,  .hw_value = 0x00, },
	{ .bitrate = 20,  .hw_value = 0x01, },
	{ .bitrate = 55,  .hw_value = 0x02, },
	{ .bitrate = 110, .hw_value = 0x03, },
	{ .bitrate = 60,  .hw_value = 0x04, },
	{ .bitrate = 90,  .hw_value = 0x05, },
	{ .bitrate = 120, .hw_value = 0x06, },
	{ .bitrate = 180, .hw_value = 0x07, },
	{ .bitrate = 240, .hw_value = 0x08, },
	{ .bitrate = 360, .hw_value = 0x09, },
	{ .bitrate = 480, .hw_value = 0x0a, },
	{ .bitrate = 540, .hw_value = 0x0b, },
};

static const struct ieee80211_iface_limit rtw89_iface_limits[] = {
	{
		.max = 1,
		.types = BIT(NL80211_IFTYPE_STATION),
	},
	{
		.max = 1,
		.types = BIT(NL80211_IFTYPE_P2P_CLIENT) |
			 BIT(NL80211_IFTYPE_P2P_GO) |
			 BIT(NL80211_IFTYPE_AP),
	},
};

static const struct ieee80211_iface_limit rtw89_iface_limits_mcc[] = {
	{
		.max = 1,
		.types = BIT(NL80211_IFTYPE_STATION),
	},
	{
		.max = 1,
		.types = BIT(NL80211_IFTYPE_P2P_CLIENT) |
			 BIT(NL80211_IFTYPE_P2P_GO),
	},
};

static const struct ieee80211_iface_combination rtw89_iface_combs[] = {
	{
		.limits = rtw89_iface_limits,
		.n_limits = ARRAY_SIZE(rtw89_iface_limits),
		.max_interfaces = RTW89_MAX_INTERFACE_NUM,
		.num_different_channels = 1,
	},
	{
		.limits = rtw89_iface_limits_mcc,
		.n_limits = ARRAY_SIZE(rtw89_iface_limits_mcc),
		.max_interfaces = RTW89_MAX_INTERFACE_NUM,
		.num_different_channels = 2,
	},
};

static const u8 rtw89_ext_capa_sta[] = {
	[2] = WLAN_EXT_CAPA3_MULTI_BSSID_SUPPORT,
	[7] = WLAN_EXT_CAPA8_OPMODE_NOTIF,
};

static const struct wiphy_iftype_ext_capab rtw89_iftypes_ext_capa[] = {
	{
		.iftype = NL80211_IFTYPE_STATION,
		.extended_capabilities = rtw89_ext_capa_sta,
		.extended_capabilities_mask = rtw89_ext_capa_sta,
		.extended_capabilities_len = sizeof(rtw89_ext_capa_sta),
		/* relevant only if EHT is supported */
		.eml_capabilities = 0,
		.mld_capa_and_ops = 0,
	},
};

#define RTW89_6GHZ_SPAN_HEAD 6145
#define RTW89_6GHZ_SPAN_IDX(center_freq) \
	((((int)(center_freq) - RTW89_6GHZ_SPAN_HEAD) / 5) / 2)

#define RTW89_DECL_6GHZ_SPAN(center_freq, subband_l, subband_h) \
	[RTW89_6GHZ_SPAN_IDX(center_freq)] = { \
		.sar_subband_low = RTW89_SAR_6GHZ_ ## subband_l, \
		.sar_subband_high = RTW89_SAR_6GHZ_ ## subband_h, \
		.acpi_sar_subband_low = RTW89_ACPI_SAR_6GHZ_ ## subband_l, \
		.acpi_sar_subband_high = RTW89_ACPI_SAR_6GHZ_ ## subband_h, \
		.ant_gain_subband_low = RTW89_ANT_GAIN_6GHZ_ ## subband_l, \
		.ant_gain_subband_high = RTW89_ANT_GAIN_6GHZ_ ## subband_h, \
	}

/* Since 6GHz subbands are not edge aligned, some cases span two subbands.
 * In the following, we describe each of them with rtw89_6ghz_span.
 */
static const struct rtw89_6ghz_span rtw89_overlapping_6ghz[] = {
	RTW89_DECL_6GHZ_SPAN(6145, SUBBAND_5_L, SUBBAND_5_H),
	RTW89_DECL_6GHZ_SPAN(6165, SUBBAND_5_L, SUBBAND_5_H),
	RTW89_DECL_6GHZ_SPAN(6185, SUBBAND_5_L, SUBBAND_5_H),
	RTW89_DECL_6GHZ_SPAN(6505, SUBBAND_6, SUBBAND_7_L),
	RTW89_DECL_6GHZ_SPAN(6525, SUBBAND_6, SUBBAND_7_L),
	RTW89_DECL_6GHZ_SPAN(6545, SUBBAND_6, SUBBAND_7_L),
	RTW89_DECL_6GHZ_SPAN(6665, SUBBAND_7_L, SUBBAND_7_H),
	RTW89_DECL_6GHZ_SPAN(6705, SUBBAND_7_L, SUBBAND_7_H),
	RTW89_DECL_6GHZ_SPAN(6825, SUBBAND_7_H, SUBBAND_8),
	RTW89_DECL_6GHZ_SPAN(6865, SUBBAND_7_H, SUBBAND_8),
	RTW89_DECL_6GHZ_SPAN(6875, SUBBAND_7_H, SUBBAND_8),
	RTW89_DECL_6GHZ_SPAN(6885, SUBBAND_7_H, SUBBAND_8),
};

const struct rtw89_6ghz_span *
rtw89_get_6ghz_span(struct rtw89_dev *rtwdev, u32 center_freq)
{
	int idx;

	if (center_freq >= RTW89_6GHZ_SPAN_HEAD) {
		idx = RTW89_6GHZ_SPAN_IDX(center_freq);
		/* To decrease size of rtw89_overlapping_6ghz[],
		 * RTW89_6GHZ_SPAN_IDX() truncates the leading NULLs
		 * to make first span as index 0 of the table. So, if center
		 * frequency is less than the first one, it will get netative.
		 */
		if (idx >= 0 && idx < ARRAY_SIZE(rtw89_overlapping_6ghz))
			return &rtw89_overlapping_6ghz[idx];
	}

	return NULL;
}

bool rtw89_ra_report_to_bitrate(struct rtw89_dev *rtwdev, u8 rpt_rate, u16 *bitrate)
{
	struct ieee80211_rate rate;

	if (unlikely(rpt_rate >= ARRAY_SIZE(rtw89_bitrates))) {
		rtw89_debug(rtwdev, RTW89_DBG_UNEXP, "invalid rpt rate %d\n", rpt_rate);
		return false;
	}

	rate = rtw89_bitrates[rpt_rate];
	*bitrate = rate.bitrate;

	return true;
}

static const struct ieee80211_supported_band rtw89_sband_2ghz = {
	.band		= NL80211_BAND_2GHZ,
	.channels	= rtw89_channels_2ghz,
	.n_channels	= ARRAY_SIZE(rtw89_channels_2ghz),
	.bitrates	= rtw89_bitrates,
	.n_bitrates	= ARRAY_SIZE(rtw89_bitrates),
	.ht_cap		= {0},
	.vht_cap	= {0},
};

static const struct ieee80211_supported_band rtw89_sband_5ghz = {
	.band		= NL80211_BAND_5GHZ,
	.channels	= rtw89_channels_5ghz,
	.n_channels	= ARRAY_SIZE(rtw89_channels_5ghz),

	/* 5G has no CCK rates, 1M/2M/5.5M/11M */
	.bitrates	= rtw89_bitrates + 4,
	.n_bitrates	= ARRAY_SIZE(rtw89_bitrates) - 4,
	.ht_cap		= {0},
	.vht_cap	= {0},
};

static const struct ieee80211_supported_band rtw89_sband_6ghz = {
	.band		= NL80211_BAND_6GHZ,
	.channels	= rtw89_channels_6ghz,
	.n_channels	= ARRAY_SIZE(rtw89_channels_6ghz),

	/* 6G has no CCK rates, 1M/2M/5.5M/11M */
	.bitrates	= rtw89_bitrates + 4,
	.n_bitrates	= ARRAY_SIZE(rtw89_bitrates) - 4,
};

static void rtw89_traffic_stats_accu(struct rtw89_dev *rtwdev,
				     struct rtw89_traffic_stats *stats,
				     struct sk_buff *skb, bool tx)
{
	struct ieee80211_hdr *hdr = (struct ieee80211_hdr *)skb->data;

	if (tx && ieee80211_is_assoc_req(hdr->frame_control))
		rtw89_wow_parse_akm(rtwdev, skb);

	if (!ieee80211_is_data(hdr->frame_control))
		return;

	if (is_broadcast_ether_addr(hdr->addr1) ||
	    is_multicast_ether_addr(hdr->addr1))
		return;

	if (tx) {
		stats->tx_cnt++;
		stats->tx_unicast += skb->len;
	} else {
		stats->rx_cnt++;
		stats->rx_unicast += skb->len;
	}
}

void rtw89_get_default_chandef(struct cfg80211_chan_def *chandef)
{
	cfg80211_chandef_create(chandef, &rtw89_channels_2ghz[0],
				NL80211_CHAN_NO_HT);
}

void rtw89_get_channel_params(const struct cfg80211_chan_def *chandef,
			      struct rtw89_chan *chan)
{
	struct ieee80211_channel *channel = chandef->chan;
	enum nl80211_chan_width width = chandef->width;
	u32 primary_freq, center_freq;
	u8 center_chan;
	u8 bandwidth = RTW89_CHANNEL_WIDTH_20;
	u32 offset;
	u8 band;

	center_chan = channel->hw_value;
	primary_freq = channel->center_freq;
	center_freq = chandef->center_freq1;

	switch (width) {
	case NL80211_CHAN_WIDTH_20_NOHT:
	case NL80211_CHAN_WIDTH_20:
		bandwidth = RTW89_CHANNEL_WIDTH_20;
		break;
	case NL80211_CHAN_WIDTH_40:
		bandwidth = RTW89_CHANNEL_WIDTH_40;
		if (primary_freq > center_freq) {
			center_chan -= 2;
		} else {
			center_chan += 2;
		}
		break;
	case NL80211_CHAN_WIDTH_80:
	case NL80211_CHAN_WIDTH_160:
		bandwidth = nl_to_rtw89_bandwidth(width);
		if (primary_freq > center_freq) {
			offset = (primary_freq - center_freq - 10) / 20;
			center_chan -= 2 + offset * 4;
		} else {
			offset = (center_freq - primary_freq - 10) / 20;
			center_chan += 2 + offset * 4;
		}
		break;
	default:
		center_chan = 0;
		break;
	}

	switch (channel->band) {
	default:
	case NL80211_BAND_2GHZ:
		band = RTW89_BAND_2G;
		break;
	case NL80211_BAND_5GHZ:
		band = RTW89_BAND_5G;
		break;
	case NL80211_BAND_6GHZ:
		band = RTW89_BAND_6G;
		break;
	}

	rtw89_chan_create(chan, center_chan, channel->hw_value, band, bandwidth);
}

static void __rtw89_core_set_chip_txpwr(struct rtw89_dev *rtwdev,
					const struct rtw89_chan *chan,
					enum rtw89_phy_idx phy_idx)
{
	const struct rtw89_chip_info *chip = rtwdev->chip;
	bool entity_active;

	entity_active = rtw89_get_entity_state(rtwdev, phy_idx);
	if (!entity_active)
		return;

	chip->ops->set_txpwr(rtwdev, chan, phy_idx);
}

void rtw89_core_set_chip_txpwr(struct rtw89_dev *rtwdev)
{
	const struct rtw89_chan *chan;

	chan = rtw89_mgnt_chan_get(rtwdev, 0);
	__rtw89_core_set_chip_txpwr(rtwdev, chan, RTW89_PHY_0);

	if (!rtwdev->support_mlo)
		return;

	chan = rtw89_mgnt_chan_get(rtwdev, 1);
	__rtw89_core_set_chip_txpwr(rtwdev, chan, RTW89_PHY_1);
}

static void __rtw89_set_channel(struct rtw89_dev *rtwdev,
				const struct rtw89_chan *chan,
				enum rtw89_mac_idx mac_idx,
				enum rtw89_phy_idx phy_idx)
{
	const struct rtw89_chip_info *chip = rtwdev->chip;
	const struct rtw89_chan_rcd *chan_rcd;
	struct rtw89_channel_help_params bak;
	bool entity_active;

	entity_active = rtw89_get_entity_state(rtwdev, phy_idx);

	chan_rcd = rtw89_chan_rcd_get_by_chan(chan);

	rtw89_chip_set_channel_prepare(rtwdev, &bak, chan, mac_idx, phy_idx);

	chip->ops->set_channel(rtwdev, chan, mac_idx, phy_idx);

	chip->ops->set_txpwr(rtwdev, chan, phy_idx);

	rtw89_chip_set_channel_done(rtwdev, &bak, chan, mac_idx, phy_idx);

	if (!entity_active || chan_rcd->band_changed) {
		rtw89_btc_ntfy_switch_band(rtwdev, phy_idx, chan->band_type);
		rtw89_chip_rfk_band_changed(rtwdev, phy_idx, chan);
	}

	rtw89_set_entity_state(rtwdev, phy_idx, true);
}

int rtw89_set_channel(struct rtw89_dev *rtwdev)
{
	const struct rtw89_chan *chan;
	enum rtw89_entity_mode mode;

	mode = rtw89_entity_recalc(rtwdev);
	if (mode < 0 || mode >= NUM_OF_RTW89_ENTITY_MODE) {
		WARN(1, "Invalid ent mode: %d\n", mode);
		return -EINVAL;
	}

	chan = rtw89_mgnt_chan_get(rtwdev, 0);
	__rtw89_set_channel(rtwdev, chan, RTW89_MAC_0, RTW89_PHY_0);

	if (!rtwdev->support_mlo)
		return 0;

	chan = rtw89_mgnt_chan_get(rtwdev, 1);
	__rtw89_set_channel(rtwdev, chan, RTW89_MAC_1, RTW89_PHY_1);

	return 0;
}

static enum rtw89_core_tx_type
rtw89_core_get_tx_type(struct rtw89_dev *rtwdev,
		       struct sk_buff *skb)
{
	struct ieee80211_hdr *hdr = (void *)skb->data;
	__le16 fc = hdr->frame_control;

	if (ieee80211_is_mgmt(fc) || ieee80211_is_nullfunc(fc))
		return RTW89_CORE_TX_TYPE_MGMT;

	return RTW89_CORE_TX_TYPE_DATA;
}

static void
rtw89_core_tx_update_ampdu_info(struct rtw89_dev *rtwdev,
				struct rtw89_core_tx_request *tx_req,
				enum btc_pkt_type pkt_type)
{
	struct rtw89_sta_link *rtwsta_link = tx_req->rtwsta_link;
	struct rtw89_tx_desc_info *desc_info = &tx_req->desc_info;
	struct ieee80211_link_sta *link_sta;
	struct sk_buff *skb = tx_req->skb;
	struct rtw89_sta *rtwsta;
	u8 ampdu_num;
	u8 tid;

	if (pkt_type == PACKET_EAPOL) {
		desc_info->bk = true;
		return;
	}

	if (!(IEEE80211_SKB_CB(skb)->flags & IEEE80211_TX_CTL_AMPDU))
		return;

	if (!rtwsta_link) {
		rtw89_warn(rtwdev, "cannot set ampdu info without sta\n");
		return;
	}

	tid = skb->priority & IEEE80211_QOS_CTL_TAG1D_MASK;
	rtwsta = rtwsta_link->rtwsta;

	rcu_read_lock();

	link_sta = rtw89_sta_rcu_dereference_link(rtwsta_link, false);
	ampdu_num = (u8)((rtwsta->ampdu_params[tid].agg_num ?
			  rtwsta->ampdu_params[tid].agg_num :
			  4 << link_sta->ht_cap.ampdu_factor) - 1);

	desc_info->agg_en = true;
	desc_info->ampdu_density = link_sta->ht_cap.ampdu_density;
	desc_info->ampdu_num = ampdu_num;

	rcu_read_unlock();
}

static void
rtw89_core_tx_update_sec_key(struct rtw89_dev *rtwdev,
			     struct rtw89_core_tx_request *tx_req)
{
	struct rtw89_cam_info *cam_info = &rtwdev->cam_info;
	const struct rtw89_chip_info *chip = rtwdev->chip;
	const struct rtw89_sec_cam_entry *sec_cam;
	struct ieee80211_tx_info *info;
	struct ieee80211_key_conf *key;
	struct rtw89_tx_desc_info *desc_info = &tx_req->desc_info;
	struct sk_buff *skb = tx_req->skb;
	u8 sec_type = RTW89_SEC_KEY_TYPE_NONE;
	u8 sec_cam_idx;
	u64 pn64;

	info = IEEE80211_SKB_CB(skb);
	key = info->control.hw_key;
	sec_cam_idx = key->hw_key_idx;
	sec_cam = cam_info->sec_entries[sec_cam_idx];
	if (!sec_cam) {
		rtw89_warn(rtwdev, "sec cam entry is empty\n");
		return;
	}

	switch (key->cipher) {
	case WLAN_CIPHER_SUITE_WEP40:
		sec_type = RTW89_SEC_KEY_TYPE_WEP40;
		break;
	case WLAN_CIPHER_SUITE_WEP104:
		sec_type = RTW89_SEC_KEY_TYPE_WEP104;
		break;
	case WLAN_CIPHER_SUITE_TKIP:
		sec_type = RTW89_SEC_KEY_TYPE_TKIP;
		break;
	case WLAN_CIPHER_SUITE_CCMP:
		sec_type = RTW89_SEC_KEY_TYPE_CCMP128;
		break;
	case WLAN_CIPHER_SUITE_CCMP_256:
		sec_type = RTW89_SEC_KEY_TYPE_CCMP256;
		break;
	case WLAN_CIPHER_SUITE_GCMP:
		sec_type = RTW89_SEC_KEY_TYPE_GCMP128;
		break;
	case WLAN_CIPHER_SUITE_GCMP_256:
		sec_type = RTW89_SEC_KEY_TYPE_GCMP256;
		break;
	default:
		rtw89_warn(rtwdev, "key cipher not supported %d\n", key->cipher);
		return;
	}

	desc_info->sec_en = true;
	desc_info->sec_keyid = key->keyidx;
	desc_info->sec_type = sec_type;
	desc_info->sec_cam_idx = sec_cam->sec_cam_idx;

	if (!chip->hw_sec_hdr)
		return;

	pn64 = atomic64_inc_return(&key->tx_pn);
	desc_info->sec_seq[0] = pn64;
	desc_info->sec_seq[1] = pn64 >> 8;
	desc_info->sec_seq[2] = pn64 >> 16;
	desc_info->sec_seq[3] = pn64 >> 24;
	desc_info->sec_seq[4] = pn64 >> 32;
	desc_info->sec_seq[5] = pn64 >> 40;
	desc_info->wp_offset = 1; /* in unit of 8 bytes for security header */
}

static u16 rtw89_core_get_mgmt_rate(struct rtw89_dev *rtwdev,
				    struct rtw89_core_tx_request *tx_req,
				    const struct rtw89_chan *chan)
{
	struct sk_buff *skb = tx_req->skb;
	struct rtw89_vif_link *rtwvif_link = tx_req->rtwvif_link;
	struct rtw89_sta_link *rtwsta_link = tx_req->rtwsta_link;
	struct ieee80211_tx_info *tx_info = IEEE80211_SKB_CB(skb);
	struct ieee80211_vif *vif = tx_info->control.vif;
	struct ieee80211_bss_conf *bss_conf;
	u16 lowest_rate;
	u16 rate;

	if (tx_info->flags & IEEE80211_TX_CTL_NO_CCK_RATE ||
	    (vif && vif->p2p))
		lowest_rate = RTW89_HW_RATE_OFDM6;
	else if (chan->band_type == RTW89_BAND_2G)
		lowest_rate = RTW89_HW_RATE_CCK1;
	else
		lowest_rate = RTW89_HW_RATE_OFDM6;

	if (!rtwvif_link)
		return lowest_rate;

	rcu_read_lock();

	bss_conf = rtw89_vif_rcu_dereference_link(rtwvif_link, false);
	if (!bss_conf->basic_rates || !rtwsta_link) {
		rate = lowest_rate;
		goto out;
	}

	rate = __ffs(bss_conf->basic_rates) + lowest_rate;

out:
	rcu_read_unlock();

	return rate;
}

static u8 rtw89_core_tx_get_mac_id(struct rtw89_dev *rtwdev,
				   struct rtw89_core_tx_request *tx_req)
{
	struct rtw89_tx_desc_info *desc_info = &tx_req->desc_info;
	struct rtw89_vif_link *rtwvif_link = tx_req->rtwvif_link;
	struct rtw89_sta_link *rtwsta_link = tx_req->rtwsta_link;

	if (desc_info->mlo && !desc_info->sw_mld) {
		if (rtwsta_link)
			return rtw89_sta_get_main_macid(rtwsta_link->rtwsta);
		else
			return rtw89_vif_get_main_macid(rtwvif_link->rtwvif);
	}

	if (!rtwsta_link)
		return rtwvif_link->mac_id;

	return rtwsta_link->mac_id;
}

static void rtw89_core_tx_update_llc_hdr(struct rtw89_dev *rtwdev,
					 struct rtw89_tx_desc_info *desc_info,
					 struct sk_buff *skb)
{
	struct ieee80211_hdr *hdr = (void *)skb->data;
	__le16 fc = hdr->frame_control;

	desc_info->hdr_llc_len = ieee80211_hdrlen(fc);
	desc_info->hdr_llc_len >>= 1; /* in unit of 2 bytes */
}

static void
rtw89_core_tx_update_mgmt_info(struct rtw89_dev *rtwdev,
			       struct rtw89_core_tx_request *tx_req)
{
	const struct rtw89_chip_info *chip = rtwdev->chip;
	struct rtw89_vif_link *rtwvif_link = tx_req->rtwvif_link;
	struct rtw89_tx_desc_info *desc_info = &tx_req->desc_info;
	const struct rtw89_chan *chan = rtw89_chan_get(rtwdev,
						       rtwvif_link->chanctx_idx);
	struct sk_buff *skb = tx_req->skb;
	u8 qsel, ch_dma;

	qsel = rtw89_core_get_qsel_mgmt(rtwdev, tx_req);
	ch_dma = rtw89_core_get_ch_dma(rtwdev, qsel);

	desc_info->qsel = qsel;
	desc_info->ch_dma = ch_dma;
	desc_info->port = desc_info->hiq ? rtwvif_link->port : 0;
	desc_info->mac_id = rtw89_core_tx_get_mac_id(rtwdev, tx_req);
	desc_info->hw_ssn_sel = RTW89_MGMT_HW_SSN_SEL;
	desc_info->hw_seq_mode = RTW89_MGMT_HW_SEQ_MODE;

	/* fixed data rate for mgmt frames */
	desc_info->en_wd_info = true;
	desc_info->use_rate = true;
	desc_info->dis_data_fb = true;
	desc_info->data_rate = rtw89_core_get_mgmt_rate(rtwdev, tx_req, chan);

	if (chip->hw_mgmt_tx_encrypt && IEEE80211_SKB_CB(skb)->control.hw_key) {
		rtw89_core_tx_update_sec_key(rtwdev, tx_req);
		rtw89_core_tx_update_llc_hdr(rtwdev, desc_info, skb);
	}

	rtw89_debug(rtwdev, RTW89_DBG_TXRX,
		    "tx mgmt frame with rate 0x%x on channel %d (band %d, bw %d)\n",
		    desc_info->data_rate, chan->channel, chan->band_type,
		    chan->band_width);
}

static void
rtw89_core_tx_update_h2c_info(struct rtw89_dev *rtwdev,
			      struct rtw89_core_tx_request *tx_req)
{
	struct rtw89_tx_desc_info *desc_info = &tx_req->desc_info;

	desc_info->is_bmc = false;
	desc_info->wd_page = false;
	desc_info->ch_dma = RTW89_DMA_H2C;
}

static void rtw89_core_get_no_ul_ofdma_htc(struct rtw89_dev *rtwdev, __le32 *htc,
					   const struct rtw89_chan *chan)
{
	static const u8 rtw89_bandwidth_to_om[] = {
		[RTW89_CHANNEL_WIDTH_20] = HTC_OM_CHANNEL_WIDTH_20,
		[RTW89_CHANNEL_WIDTH_40] = HTC_OM_CHANNEL_WIDTH_40,
		[RTW89_CHANNEL_WIDTH_80] = HTC_OM_CHANNEL_WIDTH_80,
		[RTW89_CHANNEL_WIDTH_160] = HTC_OM_CHANNEL_WIDTH_160_OR_80_80,
		[RTW89_CHANNEL_WIDTH_80_80] = HTC_OM_CHANNEL_WIDTH_160_OR_80_80,
	};
	const struct rtw89_chip_info *chip = rtwdev->chip;
	struct rtw89_hal *hal = &rtwdev->hal;
	u8 om_bandwidth;

	if (!chip->dis_2g_40m_ul_ofdma ||
	    chan->band_type != RTW89_BAND_2G ||
	    chan->band_width != RTW89_CHANNEL_WIDTH_40)
		return;

	om_bandwidth = chan->band_width < ARRAY_SIZE(rtw89_bandwidth_to_om) ?
		       rtw89_bandwidth_to_om[chan->band_width] : 0;
	*htc = le32_encode_bits(RTW89_HTC_VARIANT_HE, RTW89_HTC_MASK_VARIANT) |
	       le32_encode_bits(RTW89_HTC_VARIANT_HE_CID_OM, RTW89_HTC_MASK_CTL_ID) |
	       le32_encode_bits(hal->rx_nss - 1, RTW89_HTC_MASK_HTC_OM_RX_NSS) |
	       le32_encode_bits(om_bandwidth, RTW89_HTC_MASK_HTC_OM_CH_WIDTH) |
	       le32_encode_bits(1, RTW89_HTC_MASK_HTC_OM_UL_MU_DIS) |
	       le32_encode_bits(hal->tx_nss - 1, RTW89_HTC_MASK_HTC_OM_TX_NSTS) |
	       le32_encode_bits(0, RTW89_HTC_MASK_HTC_OM_ER_SU_DIS) |
	       le32_encode_bits(0, RTW89_HTC_MASK_HTC_OM_DL_MU_MIMO_RR) |
	       le32_encode_bits(0, RTW89_HTC_MASK_HTC_OM_UL_MU_DATA_DIS);
}

static bool
__rtw89_core_tx_check_he_qos_htc(struct rtw89_dev *rtwdev,
				 struct rtw89_core_tx_request *tx_req,
				 enum btc_pkt_type pkt_type)
{
	struct rtw89_sta_link *rtwsta_link = tx_req->rtwsta_link;
	struct sk_buff *skb = tx_req->skb;
	struct ieee80211_hdr *hdr = (void *)skb->data;
	struct ieee80211_link_sta *link_sta;
	__le16 fc = hdr->frame_control;

	/* AP IOT issue with EAPoL, ARP and DHCP */
	if (pkt_type < PACKET_MAX)
		return false;

	if (!rtwsta_link)
		return false;

	rcu_read_lock();

	link_sta = rtw89_sta_rcu_dereference_link(rtwsta_link, false);
	if (!link_sta->he_cap.has_he) {
		rcu_read_unlock();
		return false;
	}

	rcu_read_unlock();

	if (!ieee80211_is_data_qos(fc))
		return false;

	if (skb_headroom(skb) < IEEE80211_HT_CTL_LEN)
		return false;

	if (rtwsta_link && rtwsta_link->ra_report.might_fallback_legacy)
		return false;

	return true;
}

static void
__rtw89_core_tx_adjust_he_qos_htc(struct rtw89_dev *rtwdev,
				  struct rtw89_core_tx_request *tx_req)
{
	struct rtw89_sta_link *rtwsta_link = tx_req->rtwsta_link;
	struct sk_buff *skb = tx_req->skb;
	struct ieee80211_hdr *hdr = (void *)skb->data;
	__le16 fc = hdr->frame_control;
	void *data;
	__le32 *htc;
	u8 *qc;
	int hdr_len;

	hdr_len = ieee80211_has_a4(fc) ? 32 : 26;
	data = skb_push(skb, IEEE80211_HT_CTL_LEN);
	memmove(data, data + IEEE80211_HT_CTL_LEN, hdr_len);

	hdr = data;
	htc = data + hdr_len;
	hdr->frame_control |= cpu_to_le16(IEEE80211_FCTL_ORDER);
	*htc = rtwsta_link->htc_template ? rtwsta_link->htc_template :
	       le32_encode_bits(RTW89_HTC_VARIANT_HE, RTW89_HTC_MASK_VARIANT) |
	       le32_encode_bits(RTW89_HTC_VARIANT_HE_CID_CAS, RTW89_HTC_MASK_CTL_ID);

	qc = data + hdr_len - IEEE80211_QOS_CTL_LEN;
	qc[0] |= IEEE80211_QOS_CTL_EOSP;
}

static void
rtw89_core_tx_update_he_qos_htc(struct rtw89_dev *rtwdev,
				struct rtw89_core_tx_request *tx_req,
				enum btc_pkt_type pkt_type)
{
	struct rtw89_tx_desc_info *desc_info = &tx_req->desc_info;
	struct rtw89_vif_link *rtwvif_link = tx_req->rtwvif_link;

	if (!__rtw89_core_tx_check_he_qos_htc(rtwdev, tx_req, pkt_type))
		goto desc_bk;

	__rtw89_core_tx_adjust_he_qos_htc(rtwdev, tx_req);

	desc_info->pkt_size += IEEE80211_HT_CTL_LEN;
	desc_info->a_ctrl_bsr = true;

desc_bk:
	if (!rtwvif_link || rtwvif_link->last_a_ctrl == desc_info->a_ctrl_bsr)
		return;

	rtwvif_link->last_a_ctrl = desc_info->a_ctrl_bsr;
	desc_info->bk = true;
}

static u16 rtw89_core_get_data_rate(struct rtw89_dev *rtwdev,
				    struct rtw89_core_tx_request *tx_req)
{
	struct rtw89_vif_link *rtwvif_link = tx_req->rtwvif_link;
	struct rtw89_sta_link *rtwsta_link = tx_req->rtwsta_link;
	struct ieee80211_vif *vif = rtwvif_link_to_vif(rtwvif_link);
	struct rtw89_phy_rate_pattern *rate_pattern = &rtwvif_link->rate_pattern;
	enum rtw89_chanctx_idx idx = rtwvif_link->chanctx_idx;
	const struct rtw89_chan *chan = rtw89_chan_get(rtwdev, idx);
	struct ieee80211_link_sta *link_sta;
	u16 lowest_rate;
	u16 rate;

	if (rate_pattern->enable)
		return rate_pattern->rate;

	if (vif->p2p)
		lowest_rate = RTW89_HW_RATE_OFDM6;
	else if (chan->band_type == RTW89_BAND_2G)
		lowest_rate = RTW89_HW_RATE_CCK1;
	else
		lowest_rate = RTW89_HW_RATE_OFDM6;

	if (!rtwsta_link)
		return lowest_rate;

	rcu_read_lock();

	link_sta = rtw89_sta_rcu_dereference_link(rtwsta_link, false);
	if (!link_sta->supp_rates[chan->band_type]) {
		rate = lowest_rate;
		goto out;
	}

	rate = __ffs(link_sta->supp_rates[chan->band_type]) + lowest_rate;

out:
	rcu_read_unlock();

	return rate;
}

static void
rtw89_core_tx_update_data_info(struct rtw89_dev *rtwdev,
			       struct rtw89_core_tx_request *tx_req)
{
	struct rtw89_vif_link *rtwvif_link = tx_req->rtwvif_link;
	struct rtw89_sta_link *rtwsta_link = tx_req->rtwsta_link;
	struct rtw89_tx_desc_info *desc_info = &tx_req->desc_info;
	struct sk_buff *skb = tx_req->skb;
	u8 tid, tid_indicate;
	u8 qsel, ch_dma;

	tid = skb->priority & IEEE80211_QOS_CTL_TAG1D_MASK;
	tid_indicate = rtw89_core_get_tid_indicate(rtwdev, tid);
	qsel = desc_info->hiq ? RTW89_TX_QSEL_B0_HI : rtw89_core_get_qsel(rtwdev, tid);
	ch_dma = rtw89_core_get_ch_dma(rtwdev, qsel);

	desc_info->ch_dma = ch_dma;
	desc_info->tid_indicate = tid_indicate;
	desc_info->qsel = qsel;
	desc_info->mac_id = rtw89_core_tx_get_mac_id(rtwdev, tx_req);
	desc_info->port = desc_info->hiq ? rtwvif_link->port : 0;
	desc_info->er_cap = rtwsta_link ? rtwsta_link->er_cap : false;
	desc_info->stbc = rtwsta_link ? rtwsta_link->ra.stbc_cap : false;
	desc_info->ldpc = rtwsta_link ? rtwsta_link->ra.ldpc_cap : false;

	/* enable wd_info for AMPDU */
	desc_info->en_wd_info = true;

	if (IEEE80211_SKB_CB(skb)->control.hw_key)
		rtw89_core_tx_update_sec_key(rtwdev, tx_req);

	desc_info->data_retry_lowest_rate = rtw89_core_get_data_rate(rtwdev, tx_req);
}

static enum btc_pkt_type
rtw89_core_tx_btc_spec_pkt_notify(struct rtw89_dev *rtwdev,
				  struct rtw89_core_tx_request *tx_req)
{
	struct wiphy *wiphy = rtwdev->hw->wiphy;
	struct sk_buff *skb = tx_req->skb;
	struct udphdr *udphdr;

	if (IEEE80211_SKB_CB(skb)->control.flags & IEEE80211_TX_CTRL_PORT_CTRL_PROTO) {
		wiphy_work_queue(wiphy, &rtwdev->btc.eapol_notify_work);
		return PACKET_EAPOL;
	}

	if (skb->protocol == htons(ETH_P_ARP)) {
		wiphy_work_queue(wiphy, &rtwdev->btc.arp_notify_work);
		return PACKET_ARP;
	}

	if (skb->protocol == htons(ETH_P_IP) &&
	    ip_hdr(skb)->protocol == IPPROTO_UDP) {
		udphdr = udp_hdr(skb);
		if (((udphdr->source == htons(67) && udphdr->dest == htons(68)) ||
		     (udphdr->source == htons(68) && udphdr->dest == htons(67))) &&
		    skb->len > 282) {
			wiphy_work_queue(wiphy, &rtwdev->btc.dhcp_notify_work);
			return PACKET_DHCP;
		}
	}

	if (skb->protocol == htons(ETH_P_IP) &&
	    ip_hdr(skb)->protocol == IPPROTO_ICMP) {
		wiphy_work_queue(wiphy, &rtwdev->btc.icmp_notify_work);
		return PACKET_ICMP;
	}

	return PACKET_MAX;
}

static void
rtw89_core_tx_wake(struct rtw89_dev *rtwdev,
		   struct rtw89_core_tx_request *tx_req)
{
	const struct rtw89_chip_info *chip = rtwdev->chip;

	if (!RTW89_CHK_FW_FEATURE(TX_WAKE, &rtwdev->fw))
		return;

	if (!test_bit(RTW89_FLAG_LOW_POWER_MODE, rtwdev->flags))
		return;

	if (chip->chip_id != RTL8852C &&
	    tx_req->tx_type != RTW89_CORE_TX_TYPE_MGMT)
		return;

	rtw89_mac_notify_wake(rtwdev);
}

static void
rtw89_core_tx_update_desc_info(struct rtw89_dev *rtwdev,
			       struct rtw89_core_tx_request *tx_req)
{
	struct rtw89_tx_desc_info *desc_info = &tx_req->desc_info;
	struct sk_buff *skb = tx_req->skb;
	struct ieee80211_tx_info *info = IEEE80211_SKB_CB(skb);
	struct ieee80211_hdr *hdr = (void *)skb->data;
	struct rtw89_addr_cam_entry *addr_cam;
	enum rtw89_core_tx_type tx_type;
	enum btc_pkt_type pkt_type;
	bool upd_wlan_hdr = false;
	bool is_bmc;
	u16 seq;

	if (tx_req->sta)
		desc_info->mlo = tx_req->sta->mlo;
	else if (tx_req->vif)
		desc_info->mlo = ieee80211_vif_is_mld(tx_req->vif);

	seq = (le16_to_cpu(hdr->seq_ctrl) & IEEE80211_SCTL_SEQ) >> 4;
	if (tx_req->tx_type != RTW89_CORE_TX_TYPE_FWCMD) {
		tx_type = rtw89_core_get_tx_type(rtwdev, skb);
		tx_req->tx_type = tx_type;

		addr_cam = rtw89_get_addr_cam_of(tx_req->rtwvif_link,
						 tx_req->rtwsta_link);
		if (addr_cam->valid && desc_info->mlo)
			upd_wlan_hdr = true;
	}
	is_bmc = (is_broadcast_ether_addr(hdr->addr1) ||
		  is_multicast_ether_addr(hdr->addr1));

	desc_info->seq = seq;
	desc_info->pkt_size = skb->len;
	desc_info->is_bmc = is_bmc;
	desc_info->wd_page = true;
	desc_info->hiq = info->flags & IEEE80211_TX_CTL_SEND_AFTER_DTIM;
	desc_info->upd_wlan_hdr = upd_wlan_hdr;

	switch (tx_req->tx_type) {
	case RTW89_CORE_TX_TYPE_MGMT:
		rtw89_core_tx_update_mgmt_info(rtwdev, tx_req);
		break;
	case RTW89_CORE_TX_TYPE_DATA:
		rtw89_core_tx_update_data_info(rtwdev, tx_req);
		pkt_type = rtw89_core_tx_btc_spec_pkt_notify(rtwdev, tx_req);
		rtw89_core_tx_update_he_qos_htc(rtwdev, tx_req, pkt_type);
		rtw89_core_tx_update_ampdu_info(rtwdev, tx_req, pkt_type);
		rtw89_core_tx_update_llc_hdr(rtwdev, desc_info, skb);
		break;
	case RTW89_CORE_TX_TYPE_FWCMD:
		rtw89_core_tx_update_h2c_info(rtwdev, tx_req);
		break;
	}
}

void rtw89_core_tx_kick_off(struct rtw89_dev *rtwdev, u8 qsel)
{
	u8 ch_dma;

	ch_dma = rtw89_core_get_ch_dma(rtwdev, qsel);

	rtw89_hci_tx_kick_off(rtwdev, ch_dma);
}

int rtw89_core_tx_kick_off_and_wait(struct rtw89_dev *rtwdev, struct sk_buff *skb,
				    int qsel, unsigned int timeout)
{
	struct rtw89_tx_skb_data *skb_data = RTW89_TX_SKB_CB(skb);
	struct rtw89_tx_wait_info *wait;
	unsigned long time_left;
	int ret = 0;

	wait = kzalloc(sizeof(*wait), GFP_KERNEL);
	if (!wait) {
		rtw89_core_tx_kick_off(rtwdev, qsel);
		return 0;
	}

	init_completion(&wait->completion);
	rcu_assign_pointer(skb_data->wait, wait);

	rtw89_core_tx_kick_off(rtwdev, qsel);
	time_left = wait_for_completion_timeout(&wait->completion,
						msecs_to_jiffies(timeout));
	if (time_left == 0)
		ret = -ETIMEDOUT;
	else if (!wait->tx_done)
		ret = -EAGAIN;

	rcu_assign_pointer(skb_data->wait, NULL);
	kfree_rcu(wait, rcu_head);

	return ret;
}

int rtw89_h2c_tx(struct rtw89_dev *rtwdev,
		 struct sk_buff *skb, bool fwdl)
{
	struct rtw89_core_tx_request tx_req = {0};
	u32 cnt;
	int ret;

	if (!test_bit(RTW89_FLAG_POWERON, rtwdev->flags)) {
		rtw89_debug(rtwdev, RTW89_DBG_FW,
			    "ignore h2c due to power is off with firmware state=%d\n",
			    test_bit(RTW89_FLAG_FW_RDY, rtwdev->flags));
		dev_kfree_skb(skb);
		return 0;
	}

	tx_req.skb = skb;
	tx_req.tx_type = RTW89_CORE_TX_TYPE_FWCMD;
	if (fwdl)
		tx_req.desc_info.fw_dl = true;

	rtw89_core_tx_update_desc_info(rtwdev, &tx_req);

	if (!fwdl)
		rtw89_hex_dump(rtwdev, RTW89_DBG_FW, "H2C: ", skb->data, skb->len);

	cnt = rtw89_hci_check_and_reclaim_tx_resource(rtwdev, RTW89_TXCH_CH12);
	if (cnt == 0) {
		rtw89_err(rtwdev, "no tx fwcmd resource\n");
		return -ENOSPC;
	}

	ret = rtw89_hci_tx_write(rtwdev, &tx_req);
	if (ret) {
		rtw89_err(rtwdev, "failed to transmit skb to HCI\n");
		return ret;
	}
	rtw89_hci_tx_kick_off(rtwdev, RTW89_TXCH_CH12);

	return 0;
}

static int rtw89_core_tx_write_link(struct rtw89_dev *rtwdev,
				    struct rtw89_vif_link *rtwvif_link,
				    struct rtw89_sta_link *rtwsta_link,
				    struct sk_buff *skb, int *qsel, bool sw_mld)
{
	struct ieee80211_sta *sta = rtwsta_link_to_sta_safe(rtwsta_link);
	struct ieee80211_vif *vif = rtwvif_link_to_vif(rtwvif_link);
	struct rtw89_vif *rtwvif = rtwvif_link->rtwvif;
	struct rtw89_core_tx_request tx_req = {};
	int ret;

	tx_req.skb = skb;
	tx_req.vif = vif;
	tx_req.sta = sta;
	tx_req.rtwvif_link = rtwvif_link;
	tx_req.rtwsta_link = rtwsta_link;
	tx_req.desc_info.sw_mld = sw_mld;

	rtw89_traffic_stats_accu(rtwdev, &rtwdev->stats, skb, true);
	rtw89_traffic_stats_accu(rtwdev, &rtwvif->stats, skb, true);
	rtw89_core_tx_update_desc_info(rtwdev, &tx_req);
	rtw89_core_tx_wake(rtwdev, &tx_req);

	ret = rtw89_hci_tx_write(rtwdev, &tx_req);
	if (ret) {
		rtw89_err(rtwdev, "failed to transmit skb to HCI\n");
		return ret;
	}

	if (qsel)
		*qsel = tx_req.desc_info.qsel;

	return 0;
}

int rtw89_core_tx_write(struct rtw89_dev *rtwdev, struct ieee80211_vif *vif,
			struct ieee80211_sta *sta, struct sk_buff *skb, int *qsel)
{
	struct rtw89_sta *rtwsta = sta_to_rtwsta_safe(sta);
	struct rtw89_vif *rtwvif = vif_to_rtwvif(vif);
	struct rtw89_sta_link *rtwsta_link = NULL;
	struct rtw89_vif_link *rtwvif_link;

	if (rtwsta) {
		rtwsta_link = rtw89_get_designated_link(rtwsta);
		if (unlikely(!rtwsta_link)) {
			rtw89_err(rtwdev, "tx: find no sta designated link\n");
			return -ENOLINK;
		}

		rtwvif_link = rtwsta_link->rtwvif_link;
	} else {
		rtwvif_link = rtw89_get_designated_link(rtwvif);
		if (unlikely(!rtwvif_link)) {
			rtw89_err(rtwdev, "tx: find no vif designated link\n");
			return -ENOLINK;
		}
	}

	return rtw89_core_tx_write_link(rtwdev, rtwvif_link, rtwsta_link, skb, qsel, false);
}

static __le32 rtw89_build_txwd_body0(struct rtw89_tx_desc_info *desc_info)
{
	u32 dword = FIELD_PREP(RTW89_TXWD_BODY0_WP_OFFSET, desc_info->wp_offset) |
		    FIELD_PREP(RTW89_TXWD_BODY0_WD_INFO_EN, desc_info->en_wd_info) |
		    FIELD_PREP(RTW89_TXWD_BODY0_CHANNEL_DMA, desc_info->ch_dma) |
		    FIELD_PREP(RTW89_TXWD_BODY0_HDR_LLC_LEN, desc_info->hdr_llc_len) |
		    FIELD_PREP(RTW89_TXWD_BODY0_WD_PAGE, desc_info->wd_page) |
		    FIELD_PREP(RTW89_TXWD_BODY0_FW_DL, desc_info->fw_dl) |
		    FIELD_PREP(RTW89_TXWD_BODY0_HW_SSN_SEL, desc_info->hw_ssn_sel) |
		    FIELD_PREP(RTW89_TXWD_BODY0_HW_SSN_MODE, desc_info->hw_seq_mode);

	return cpu_to_le32(dword);
}

static __le32 rtw89_build_txwd_body0_v1(struct rtw89_tx_desc_info *desc_info)
{
	u32 dword = FIELD_PREP(RTW89_TXWD_BODY0_WP_OFFSET_V1, desc_info->wp_offset) |
		    FIELD_PREP(RTW89_TXWD_BODY0_WD_INFO_EN, desc_info->en_wd_info) |
		    FIELD_PREP(RTW89_TXWD_BODY0_CHANNEL_DMA, desc_info->ch_dma) |
		    FIELD_PREP(RTW89_TXWD_BODY0_HDR_LLC_LEN, desc_info->hdr_llc_len) |
		    FIELD_PREP(RTW89_TXWD_BODY0_WD_PAGE, desc_info->wd_page) |
		    FIELD_PREP(RTW89_TXWD_BODY0_FW_DL, desc_info->fw_dl);

	return cpu_to_le32(dword);
}

static __le32 rtw89_build_txwd_body1_v1(struct rtw89_tx_desc_info *desc_info)
{
	u32 dword = FIELD_PREP(RTW89_TXWD_BODY1_ADDR_INFO_NUM, desc_info->addr_info_nr) |
		    FIELD_PREP(RTW89_TXWD_BODY1_SEC_KEYID, desc_info->sec_keyid) |
		    FIELD_PREP(RTW89_TXWD_BODY1_SEC_TYPE, desc_info->sec_type);

	return cpu_to_le32(dword);
}

static __le32 rtw89_build_txwd_body2(struct rtw89_tx_desc_info *desc_info)
{
	u32 dword = FIELD_PREP(RTW89_TXWD_BODY2_TID_INDICATE, desc_info->tid_indicate) |
		    FIELD_PREP(RTW89_TXWD_BODY2_QSEL, desc_info->qsel) |
		    FIELD_PREP(RTW89_TXWD_BODY2_TXPKT_SIZE, desc_info->pkt_size) |
		    FIELD_PREP(RTW89_TXWD_BODY2_MACID, desc_info->mac_id);

	return cpu_to_le32(dword);
}

static __le32 rtw89_build_txwd_body3(struct rtw89_tx_desc_info *desc_info)
{
	u32 dword = FIELD_PREP(RTW89_TXWD_BODY3_SW_SEQ, desc_info->seq) |
		    FIELD_PREP(RTW89_TXWD_BODY3_AGG_EN, desc_info->agg_en) |
		    FIELD_PREP(RTW89_TXWD_BODY3_BK, desc_info->bk);

	return cpu_to_le32(dword);
}

static __le32 rtw89_build_txwd_body4(struct rtw89_tx_desc_info *desc_info)
{
	u32 dword = FIELD_PREP(RTW89_TXWD_BODY4_SEC_IV_L0, desc_info->sec_seq[0]) |
		    FIELD_PREP(RTW89_TXWD_BODY4_SEC_IV_L1, desc_info->sec_seq[1]);

	return cpu_to_le32(dword);
}

static __le32 rtw89_build_txwd_body5(struct rtw89_tx_desc_info *desc_info)
{
	u32 dword = FIELD_PREP(RTW89_TXWD_BODY5_SEC_IV_H2, desc_info->sec_seq[2]) |
		    FIELD_PREP(RTW89_TXWD_BODY5_SEC_IV_H3, desc_info->sec_seq[3]) |
		    FIELD_PREP(RTW89_TXWD_BODY5_SEC_IV_H4, desc_info->sec_seq[4]) |
		    FIELD_PREP(RTW89_TXWD_BODY5_SEC_IV_H5, desc_info->sec_seq[5]);

	return cpu_to_le32(dword);
}

static __le32 rtw89_build_txwd_body7_v1(struct rtw89_tx_desc_info *desc_info)
{
	u32 dword = FIELD_PREP(RTW89_TXWD_BODY7_USE_RATE_V1, desc_info->use_rate) |
		    FIELD_PREP(RTW89_TXWD_BODY7_DATA_RATE, desc_info->data_rate);

	return cpu_to_le32(dword);
}

static __le32 rtw89_build_txwd_info0(struct rtw89_tx_desc_info *desc_info)
{
	u32 dword = FIELD_PREP(RTW89_TXWD_INFO0_USE_RATE, desc_info->use_rate) |
		    FIELD_PREP(RTW89_TXWD_INFO0_DATA_RATE, desc_info->data_rate) |
		    FIELD_PREP(RTW89_TXWD_INFO0_DATA_STBC, desc_info->stbc) |
		    FIELD_PREP(RTW89_TXWD_INFO0_DATA_LDPC, desc_info->ldpc) |
		    FIELD_PREP(RTW89_TXWD_INFO0_DISDATAFB, desc_info->dis_data_fb) |
		    FIELD_PREP(RTW89_TXWD_INFO0_MULTIPORT_ID, desc_info->port);

	return cpu_to_le32(dword);
}

static __le32 rtw89_build_txwd_info0_v1(struct rtw89_tx_desc_info *desc_info)
{
	u32 dword = FIELD_PREP(RTW89_TXWD_INFO0_DATA_STBC, desc_info->stbc) |
		    FIELD_PREP(RTW89_TXWD_INFO0_DATA_LDPC, desc_info->ldpc) |
		    FIELD_PREP(RTW89_TXWD_INFO0_DISDATAFB, desc_info->dis_data_fb) |
		    FIELD_PREP(RTW89_TXWD_INFO0_MULTIPORT_ID, desc_info->port) |
		    FIELD_PREP(RTW89_TXWD_INFO0_DATA_ER, desc_info->er_cap) |
		    FIELD_PREP(RTW89_TXWD_INFO0_DATA_BW_ER, 0);

	return cpu_to_le32(dword);
}

static __le32 rtw89_build_txwd_info1(struct rtw89_tx_desc_info *desc_info)
{
	u32 dword = FIELD_PREP(RTW89_TXWD_INFO1_MAX_AGGNUM, desc_info->ampdu_num) |
		    FIELD_PREP(RTW89_TXWD_INFO1_A_CTRL_BSR, desc_info->a_ctrl_bsr) |
		    FIELD_PREP(RTW89_TXWD_INFO1_DATA_RTY_LOWEST_RATE,
			       desc_info->data_retry_lowest_rate);

	return cpu_to_le32(dword);
}

static __le32 rtw89_build_txwd_info2(struct rtw89_tx_desc_info *desc_info)
{
	u32 dword = FIELD_PREP(RTW89_TXWD_INFO2_AMPDU_DENSITY, desc_info->ampdu_density) |
		    FIELD_PREP(RTW89_TXWD_INFO2_SEC_TYPE, desc_info->sec_type) |
		    FIELD_PREP(RTW89_TXWD_INFO2_SEC_HW_ENC, desc_info->sec_en) |
		    FIELD_PREP(RTW89_TXWD_INFO2_SEC_CAM_IDX, desc_info->sec_cam_idx);

	return cpu_to_le32(dword);
}

static __le32 rtw89_build_txwd_info2_v1(struct rtw89_tx_desc_info *desc_info)
{
	u32 dword = FIELD_PREP(RTW89_TXWD_INFO2_AMPDU_DENSITY, desc_info->ampdu_density) |
		    FIELD_PREP(RTW89_TXWD_INFO2_FORCE_KEY_EN, desc_info->sec_en) |
		    FIELD_PREP(RTW89_TXWD_INFO2_SEC_CAM_IDX, desc_info->sec_cam_idx);

	return cpu_to_le32(dword);
}

static __le32 rtw89_build_txwd_info4(struct rtw89_tx_desc_info *desc_info)
{
	bool rts_en = !desc_info->is_bmc;
	u32 dword = FIELD_PREP(RTW89_TXWD_INFO4_RTS_EN, rts_en) |
		    FIELD_PREP(RTW89_TXWD_INFO4_HW_RTS_EN, 1);

	return cpu_to_le32(dword);
}

void rtw89_core_fill_txdesc(struct rtw89_dev *rtwdev,
			    struct rtw89_tx_desc_info *desc_info,
			    void *txdesc)
{
	struct rtw89_txwd_body *txwd_body = (struct rtw89_txwd_body *)txdesc;
	struct rtw89_txwd_info *txwd_info;

	txwd_body->dword0 = rtw89_build_txwd_body0(desc_info);
	txwd_body->dword2 = rtw89_build_txwd_body2(desc_info);
	txwd_body->dword3 = rtw89_build_txwd_body3(desc_info);

	if (!desc_info->en_wd_info)
		return;

	txwd_info = (struct rtw89_txwd_info *)(txwd_body + 1);
	txwd_info->dword0 = rtw89_build_txwd_info0(desc_info);
	txwd_info->dword1 = rtw89_build_txwd_info1(desc_info);
	txwd_info->dword2 = rtw89_build_txwd_info2(desc_info);
	txwd_info->dword4 = rtw89_build_txwd_info4(desc_info);

}
EXPORT_SYMBOL(rtw89_core_fill_txdesc);

void rtw89_core_fill_txdesc_v1(struct rtw89_dev *rtwdev,
			       struct rtw89_tx_desc_info *desc_info,
			       void *txdesc)
{
	struct rtw89_txwd_body_v1 *txwd_body = (struct rtw89_txwd_body_v1 *)txdesc;
	struct rtw89_txwd_info *txwd_info;

	txwd_body->dword0 = rtw89_build_txwd_body0_v1(desc_info);
	txwd_body->dword1 = rtw89_build_txwd_body1_v1(desc_info);
	txwd_body->dword2 = rtw89_build_txwd_body2(desc_info);
	txwd_body->dword3 = rtw89_build_txwd_body3(desc_info);
	if (desc_info->sec_en) {
		txwd_body->dword4 = rtw89_build_txwd_body4(desc_info);
		txwd_body->dword5 = rtw89_build_txwd_body5(desc_info);
	}
	txwd_body->dword7 = rtw89_build_txwd_body7_v1(desc_info);

	if (!desc_info->en_wd_info)
		return;

	txwd_info = (struct rtw89_txwd_info *)(txwd_body + 1);
	txwd_info->dword0 = rtw89_build_txwd_info0_v1(desc_info);
	txwd_info->dword1 = rtw89_build_txwd_info1(desc_info);
	txwd_info->dword2 = rtw89_build_txwd_info2_v1(desc_info);
	txwd_info->dword4 = rtw89_build_txwd_info4(desc_info);
}
EXPORT_SYMBOL(rtw89_core_fill_txdesc_v1);

static __le32 rtw89_build_txwd_body0_v2(struct rtw89_tx_desc_info *desc_info)
{
	u32 dword = FIELD_PREP(BE_TXD_BODY0_WP_OFFSET_V1, desc_info->wp_offset) |
		    FIELD_PREP(BE_TXD_BODY0_WDINFO_EN, desc_info->en_wd_info) |
		    FIELD_PREP(BE_TXD_BODY0_CH_DMA, desc_info->ch_dma) |
		    FIELD_PREP(BE_TXD_BODY0_HDR_LLC_LEN, desc_info->hdr_llc_len) |
		    FIELD_PREP(BE_TXD_BODY0_WD_PAGE, desc_info->wd_page);

	return cpu_to_le32(dword);
}

static __le32 rtw89_build_txwd_body1_v2(struct rtw89_tx_desc_info *desc_info)
{
	u32 dword = FIELD_PREP(BE_TXD_BODY1_ADDR_INFO_NUM, desc_info->addr_info_nr) |
		    FIELD_PREP(BE_TXD_BODY1_SEC_KEYID, desc_info->sec_keyid) |
		    FIELD_PREP(BE_TXD_BODY1_SEC_TYPE, desc_info->sec_type);

	return cpu_to_le32(dword);
}

static __le32 rtw89_build_txwd_body2_v2(struct rtw89_tx_desc_info *desc_info)
{
	u32 dword = FIELD_PREP(BE_TXD_BODY2_TID_IND, desc_info->tid_indicate) |
		    FIELD_PREP(BE_TXD_BODY2_QSEL, desc_info->qsel) |
		    FIELD_PREP(BE_TXD_BODY2_TXPKTSIZE, desc_info->pkt_size) |
		    FIELD_PREP(BE_TXD_BODY2_AGG_EN, desc_info->agg_en) |
		    FIELD_PREP(BE_TXD_BODY2_BK, desc_info->bk) |
		    FIELD_PREP(BE_TXD_BODY2_MACID, desc_info->mac_id);

	return cpu_to_le32(dword);
}

static __le32 rtw89_build_txwd_body3_v2(struct rtw89_tx_desc_info *desc_info)
{
	u32 dword = FIELD_PREP(BE_TXD_BODY3_WIFI_SEQ, desc_info->seq) |
		    FIELD_PREP(BE_TXD_BODY3_MLO_FLAG, desc_info->mlo) |
		    FIELD_PREP(BE_TXD_BODY3_IS_MLD_SW_EN, desc_info->sw_mld);

	return cpu_to_le32(dword);
}

static __le32 rtw89_build_txwd_body4_v2(struct rtw89_tx_desc_info *desc_info)
{
	u32 dword = FIELD_PREP(BE_TXD_BODY4_SEC_IV_L0, desc_info->sec_seq[0]) |
		    FIELD_PREP(BE_TXD_BODY4_SEC_IV_L1, desc_info->sec_seq[1]);

	return cpu_to_le32(dword);
}

static __le32 rtw89_build_txwd_body5_v2(struct rtw89_tx_desc_info *desc_info)
{
	u32 dword = FIELD_PREP(BE_TXD_BODY5_SEC_IV_H2, desc_info->sec_seq[2]) |
		    FIELD_PREP(BE_TXD_BODY5_SEC_IV_H3, desc_info->sec_seq[3]) |
		    FIELD_PREP(BE_TXD_BODY5_SEC_IV_H4, desc_info->sec_seq[4]) |
		    FIELD_PREP(BE_TXD_BODY5_SEC_IV_H5, desc_info->sec_seq[5]);

	return cpu_to_le32(dword);
}

static __le32 rtw89_build_txwd_body6_v2(struct rtw89_tx_desc_info *desc_info)
{
	u32 dword = FIELD_PREP(BE_TXD_BODY6_UPD_WLAN_HDR, desc_info->upd_wlan_hdr);

	return cpu_to_le32(dword);
}

static __le32 rtw89_build_txwd_body7_v2(struct rtw89_tx_desc_info *desc_info)
{
	u32 dword = FIELD_PREP(BE_TXD_BODY7_USERATE_SEL, desc_info->use_rate) |
		    FIELD_PREP(BE_TXD_BODY7_DATA_ER, desc_info->er_cap) |
		    FIELD_PREP(BE_TXD_BODY7_DATA_BW_ER, 0) |
		    FIELD_PREP(BE_TXD_BODY7_DATARATE, desc_info->data_rate);

	return cpu_to_le32(dword);
}

static __le32 rtw89_build_txwd_info0_v2(struct rtw89_tx_desc_info *desc_info)
{
	u32 dword = FIELD_PREP(BE_TXD_INFO0_DATA_STBC, desc_info->stbc) |
		    FIELD_PREP(BE_TXD_INFO0_DATA_LDPC, desc_info->ldpc) |
		    FIELD_PREP(BE_TXD_INFO0_DISDATAFB, desc_info->dis_data_fb) |
		    FIELD_PREP(BE_TXD_INFO0_MULTIPORT_ID, desc_info->port);

	return cpu_to_le32(dword);
}

static __le32 rtw89_build_txwd_info1_v2(struct rtw89_tx_desc_info *desc_info)
{
	u32 dword = FIELD_PREP(BE_TXD_INFO1_MAX_AGG_NUM, desc_info->ampdu_num) |
		    FIELD_PREP(BE_TXD_INFO1_A_CTRL_BSR, desc_info->a_ctrl_bsr) |
		    FIELD_PREP(BE_TXD_INFO1_DATA_RTY_LOWEST_RATE,
			       desc_info->data_retry_lowest_rate);

	return cpu_to_le32(dword);
}

static __le32 rtw89_build_txwd_info2_v2(struct rtw89_tx_desc_info *desc_info)
{
	u32 dword = FIELD_PREP(BE_TXD_INFO2_AMPDU_DENSITY, desc_info->ampdu_density) |
		    FIELD_PREP(BE_TXD_INFO2_FORCE_KEY_EN, desc_info->sec_en) |
		    FIELD_PREP(BE_TXD_INFO2_SEC_CAM_IDX, desc_info->sec_cam_idx);

	return cpu_to_le32(dword);
}

static __le32 rtw89_build_txwd_info4_v2(struct rtw89_tx_desc_info *desc_info)
{
	bool rts_en = !desc_info->is_bmc;
	u32 dword = FIELD_PREP(BE_TXD_INFO4_RTS_EN, rts_en) |
		    FIELD_PREP(BE_TXD_INFO4_HW_RTS_EN, 1);

	return cpu_to_le32(dword);
}

void rtw89_core_fill_txdesc_v2(struct rtw89_dev *rtwdev,
			       struct rtw89_tx_desc_info *desc_info,
			       void *txdesc)
{
	struct rtw89_txwd_body_v2 *txwd_body = txdesc;
	struct rtw89_txwd_info_v2 *txwd_info;

	txwd_body->dword0 = rtw89_build_txwd_body0_v2(desc_info);
	txwd_body->dword1 = rtw89_build_txwd_body1_v2(desc_info);
	txwd_body->dword2 = rtw89_build_txwd_body2_v2(desc_info);
	txwd_body->dword3 = rtw89_build_txwd_body3_v2(desc_info);
	if (desc_info->sec_en) {
		txwd_body->dword4 = rtw89_build_txwd_body4_v2(desc_info);
		txwd_body->dword5 = rtw89_build_txwd_body5_v2(desc_info);
	}
	txwd_body->dword6 = rtw89_build_txwd_body6_v2(desc_info);
	txwd_body->dword7 = rtw89_build_txwd_body7_v2(desc_info);

	if (!desc_info->en_wd_info)
		return;

	txwd_info = (struct rtw89_txwd_info_v2 *)(txwd_body + 1);
	txwd_info->dword0 = rtw89_build_txwd_info0_v2(desc_info);
	txwd_info->dword1 = rtw89_build_txwd_info1_v2(desc_info);
	txwd_info->dword2 = rtw89_build_txwd_info2_v2(desc_info);
	txwd_info->dword4 = rtw89_build_txwd_info4_v2(desc_info);
}
EXPORT_SYMBOL(rtw89_core_fill_txdesc_v2);

static __le32 rtw89_build_txwd_fwcmd0_v1(struct rtw89_tx_desc_info *desc_info)
{
	u32 dword = FIELD_PREP(AX_RXD_RPKT_LEN_MASK, desc_info->pkt_size) |
		    FIELD_PREP(AX_RXD_RPKT_TYPE_MASK, desc_info->fw_dl ?
						      RTW89_CORE_RX_TYPE_FWDL :
						      RTW89_CORE_RX_TYPE_H2C);

	return cpu_to_le32(dword);
}

void rtw89_core_fill_txdesc_fwcmd_v1(struct rtw89_dev *rtwdev,
				     struct rtw89_tx_desc_info *desc_info,
				     void *txdesc)
{
	struct rtw89_rxdesc_short *txwd_v1 = (struct rtw89_rxdesc_short *)txdesc;

	txwd_v1->dword0 = rtw89_build_txwd_fwcmd0_v1(desc_info);
}
EXPORT_SYMBOL(rtw89_core_fill_txdesc_fwcmd_v1);

static __le32 rtw89_build_txwd_fwcmd0_v2(struct rtw89_tx_desc_info *desc_info)
{
	u32 dword = FIELD_PREP(BE_RXD_RPKT_LEN_MASK, desc_info->pkt_size) |
		    FIELD_PREP(BE_RXD_RPKT_TYPE_MASK, desc_info->fw_dl ?
						      RTW89_CORE_RX_TYPE_FWDL :
						      RTW89_CORE_RX_TYPE_H2C);

	return cpu_to_le32(dword);
}

void rtw89_core_fill_txdesc_fwcmd_v2(struct rtw89_dev *rtwdev,
				     struct rtw89_tx_desc_info *desc_info,
				     void *txdesc)
{
	struct rtw89_rxdesc_short_v2 *txwd_v2 = (struct rtw89_rxdesc_short_v2 *)txdesc;

	txwd_v2->dword0 = rtw89_build_txwd_fwcmd0_v2(desc_info);
}
EXPORT_SYMBOL(rtw89_core_fill_txdesc_fwcmd_v2);

static int rtw89_core_rx_process_mac_ppdu(struct rtw89_dev *rtwdev,
					  struct sk_buff *skb,
					  struct rtw89_rx_phy_ppdu *phy_ppdu)
{
	const struct rtw89_chip_info *chip = rtwdev->chip;
	const struct rtw89_rxinfo *rxinfo = (const struct rtw89_rxinfo *)skb->data;
	const struct rtw89_rxinfo_user *user;
	enum rtw89_chip_gen chip_gen = rtwdev->chip->chip_gen;
	int rx_cnt_size = RTW89_PPDU_MAC_RX_CNT_SIZE;
	bool rx_cnt_valid = false;
	bool invalid = false;
	u8 plcp_size = 0;
	u8 *phy_sts;
	u8 usr_num;
	int i;

	if (chip_gen == RTW89_CHIP_BE) {
		invalid = le32_get_bits(rxinfo->w0, RTW89_RXINFO_W0_INVALID_V1);
		rx_cnt_size = RTW89_PPDU_MAC_RX_CNT_SIZE_V1;
	}

	if (invalid)
		return -EINVAL;

	rx_cnt_valid = le32_get_bits(rxinfo->w0, RTW89_RXINFO_W0_RX_CNT_VLD);
	if (chip_gen == RTW89_CHIP_BE) {
		plcp_size = le32_get_bits(rxinfo->w0, RTW89_RXINFO_W0_PLCP_LEN_V1) << 3;
		usr_num = le32_get_bits(rxinfo->w0, RTW89_RXINFO_W0_USR_NUM_V1);
	} else {
		plcp_size = le32_get_bits(rxinfo->w1, RTW89_RXINFO_W1_PLCP_LEN) << 3;
		usr_num = le32_get_bits(rxinfo->w0, RTW89_RXINFO_W0_USR_NUM);
	}
	if (usr_num > chip->ppdu_max_usr) {
		rtw89_warn(rtwdev, "Invalid user number (%d) in mac info\n",
			   usr_num);
		return -EINVAL;
	}

	for (i = 0; i < usr_num; i++) {
		user = &rxinfo->user[i];
		if (!le32_get_bits(user->w0, RTW89_RXINFO_USER_MAC_ID_VALID))
			continue;
		/* For WiFi 7 chips, RXWD.mac_id of PPDU status is not set
		 * by hardware, so update mac_id by rxinfo_user[].mac_id.
		 */
		if (chip_gen == RTW89_CHIP_BE)
			phy_ppdu->mac_id =
				le32_get_bits(user->w0, RTW89_RXINFO_USER_MACID);
		phy_ppdu->has_data =
			le32_get_bits(user->w0, RTW89_RXINFO_USER_DATA);
		phy_ppdu->has_bcn =
			le32_get_bits(user->w0, RTW89_RXINFO_USER_BCN);
		break;
	}

	phy_sts = skb->data + RTW89_PPDU_MAC_INFO_SIZE;
	phy_sts += usr_num * RTW89_PPDU_MAC_INFO_USR_SIZE;
	/* 8-byte alignment */
	if (usr_num & BIT(0))
		phy_sts += RTW89_PPDU_MAC_INFO_USR_SIZE;
	if (rx_cnt_valid)
		phy_sts += rx_cnt_size;
	phy_sts += plcp_size;

	if (phy_sts > skb->data + skb->len)
		return -EINVAL;

	phy_ppdu->buf = phy_sts;
	phy_ppdu->len = skb->data + skb->len - phy_sts;

	return 0;
}

static u8 rtw89_get_data_rate_nss(struct rtw89_dev *rtwdev, u16 data_rate)
{
	u8 data_rate_mode;

	data_rate_mode = rtw89_get_data_rate_mode(rtwdev, data_rate);
	switch (data_rate_mode) {
	case DATA_RATE_MODE_NON_HT:
		return 1;
	case DATA_RATE_MODE_HT:
		return rtw89_get_data_ht_nss(rtwdev, data_rate) + 1;
	case DATA_RATE_MODE_VHT:
	case DATA_RATE_MODE_HE:
	case DATA_RATE_MODE_EHT:
		return rtw89_get_data_nss(rtwdev, data_rate) + 1;
	default:
		rtw89_warn(rtwdev, "invalid RX rate mode %d\n", data_rate_mode);
		return 0;
	}
}

static void rtw89_core_rx_process_phy_ppdu_iter(void *data,
						struct ieee80211_sta *sta)
{
	struct rtw89_rx_phy_ppdu *phy_ppdu = (struct rtw89_rx_phy_ppdu *)data;
	struct rtw89_sta *rtwsta = sta_to_rtwsta(sta);
	struct rtw89_dev *rtwdev = rtwsta->rtwdev;
	struct rtw89_hal *hal = &rtwdev->hal;
	struct rtw89_sta_link *rtwsta_link;
	u8 ant_num = hal->ant_diversity ? 2 : rtwdev->chip->rf_path_num;
	u8 ant_pos = U8_MAX;
	u8 evm_pos = 0;
	int i;

	rtwsta_link = rtw89_sta_get_link_inst(rtwsta, phy_ppdu->phy_idx);
	if (unlikely(!rtwsta_link))
		return;

	if (rtwsta_link->mac_id != phy_ppdu->mac_id || !phy_ppdu->to_self)
		return;

	if (hal->ant_diversity && hal->antenna_rx) {
		ant_pos = __ffs(hal->antenna_rx);
		evm_pos = ant_pos;
	}

	ewma_rssi_add(&rtwsta_link->avg_rssi, phy_ppdu->rssi_avg);

	if (ant_pos < ant_num) {
		ewma_rssi_add(&rtwsta_link->rssi[ant_pos], phy_ppdu->rssi[0]);
	} else {
		for (i = 0; i < rtwdev->chip->rf_path_num; i++)
			ewma_rssi_add(&rtwsta_link->rssi[i], phy_ppdu->rssi[i]);
	}

	if (phy_ppdu->ofdm.has && (phy_ppdu->has_data || phy_ppdu->has_bcn)) {
		ewma_snr_add(&rtwsta_link->avg_snr, phy_ppdu->ofdm.avg_snr);
		if (rtw89_get_data_rate_nss(rtwdev, phy_ppdu->rate) == 1) {
			ewma_evm_add(&rtwsta_link->evm_1ss, phy_ppdu->ofdm.evm_min);
		} else {
			ewma_evm_add(&rtwsta_link->evm_min[evm_pos],
				     phy_ppdu->ofdm.evm_min);
			ewma_evm_add(&rtwsta_link->evm_max[evm_pos],
				     phy_ppdu->ofdm.evm_max);
		}
	}
}

#define VAR_LEN 0xff
#define VAR_LEN_UNIT 8
static u16 rtw89_core_get_phy_status_ie_len(struct rtw89_dev *rtwdev,
					    const struct rtw89_phy_sts_iehdr *iehdr)
{
	static const u8 physts_ie_len_tabs[RTW89_CHIP_GEN_NUM][32] = {
		[RTW89_CHIP_AX] = {
			16, 32, 24, 24, 8, 8, 8, 8, VAR_LEN, 8, VAR_LEN, 176, VAR_LEN,
			VAR_LEN, VAR_LEN, VAR_LEN, VAR_LEN, VAR_LEN, 16, 24, VAR_LEN,
			VAR_LEN, VAR_LEN, 0, 24, 24, 24, 24, 32, 32, 32, 32
		},
		[RTW89_CHIP_BE] = {
			32, 40, 24, 24, 8, 8, 8, 8, VAR_LEN, 8, VAR_LEN, 176, VAR_LEN,
			VAR_LEN, VAR_LEN, VAR_LEN, VAR_LEN, VAR_LEN, 16, 24, VAR_LEN,
			VAR_LEN, VAR_LEN, 0, 24, 24, 24, 24, 32, 32, 32, 32
		},
	};
	const u8 *physts_ie_len_tab;
	u16 ie_len;
	u8 ie;

	physts_ie_len_tab = physts_ie_len_tabs[rtwdev->chip->chip_gen];

	ie = le32_get_bits(iehdr->w0, RTW89_PHY_STS_IEHDR_TYPE);
	if (physts_ie_len_tab[ie] != VAR_LEN)
		ie_len = physts_ie_len_tab[ie];
	else
		ie_len = le32_get_bits(iehdr->w0, RTW89_PHY_STS_IEHDR_LEN) * VAR_LEN_UNIT;

	return ie_len;
}

static void rtw89_core_parse_phy_status_ie01_v2(struct rtw89_dev *rtwdev,
						const struct rtw89_phy_sts_iehdr *iehdr,
						struct rtw89_rx_phy_ppdu *phy_ppdu)
{
	const struct rtw89_phy_sts_ie01_v2 *ie;
	u8 *rpl_fd = phy_ppdu->rpl_fd;

	ie = (const struct rtw89_phy_sts_ie01_v2 *)iehdr;
	rpl_fd[RF_PATH_A] = le32_get_bits(ie->w8, RTW89_PHY_STS_IE01_V2_W8_RPL_FD_A);
	rpl_fd[RF_PATH_B] = le32_get_bits(ie->w8, RTW89_PHY_STS_IE01_V2_W8_RPL_FD_B);
	rpl_fd[RF_PATH_C] = le32_get_bits(ie->w9, RTW89_PHY_STS_IE01_V2_W9_RPL_FD_C);
	rpl_fd[RF_PATH_D] = le32_get_bits(ie->w9, RTW89_PHY_STS_IE01_V2_W9_RPL_FD_D);

	phy_ppdu->bw_idx = le32_get_bits(ie->w5, RTW89_PHY_STS_IE01_V2_W5_BW_IDX);
}

static void rtw89_core_parse_phy_status_ie01(struct rtw89_dev *rtwdev,
					     const struct rtw89_phy_sts_iehdr *iehdr,
					     struct rtw89_rx_phy_ppdu *phy_ppdu)
{
	const struct rtw89_phy_sts_ie01 *ie = (const struct rtw89_phy_sts_ie01 *)iehdr;
	s16 cfo;
	u32 t;

	phy_ppdu->chan_idx = le32_get_bits(ie->w0, RTW89_PHY_STS_IE01_W0_CH_IDX);

	if (rtwdev->hw->conf.flags & IEEE80211_CONF_MONITOR) {
		phy_ppdu->ldpc = le32_get_bits(ie->w2, RTW89_PHY_STS_IE01_W2_LDPC);
		phy_ppdu->stbc = le32_get_bits(ie->w2, RTW89_PHY_STS_IE01_W2_STBC);
	}

	if (!phy_ppdu->hdr_2_en)
		phy_ppdu->rx_path_en =
			le32_get_bits(ie->w0, RTW89_PHY_STS_IE01_W0_RX_PATH_EN);

	if (phy_ppdu->rate < RTW89_HW_RATE_OFDM6)
		return;

	if (!phy_ppdu->to_self)
		return;

	phy_ppdu->rpl_avg = le32_get_bits(ie->w0, RTW89_PHY_STS_IE01_W0_RSSI_AVG_FD);
	phy_ppdu->ofdm.avg_snr = le32_get_bits(ie->w2, RTW89_PHY_STS_IE01_W2_AVG_SNR);
	phy_ppdu->ofdm.evm_max = le32_get_bits(ie->w2, RTW89_PHY_STS_IE01_W2_EVM_MAX);
	phy_ppdu->ofdm.evm_min = le32_get_bits(ie->w2, RTW89_PHY_STS_IE01_W2_EVM_MIN);
	phy_ppdu->ofdm.has = true;

	/* sign conversion for S(12,2) */
	if (rtwdev->chip->cfo_src_fd) {
		t = le32_get_bits(ie->w1, RTW89_PHY_STS_IE01_W1_FD_CFO);
		cfo = sign_extend32(t, 11);
	} else {
		t = le32_get_bits(ie->w1, RTW89_PHY_STS_IE01_W1_PREMB_CFO);
		cfo = sign_extend32(t, 11);
	}

	rtw89_phy_cfo_parse(rtwdev, cfo, phy_ppdu);

	if (rtwdev->chip->chip_gen == RTW89_CHIP_BE)
		rtw89_core_parse_phy_status_ie01_v2(rtwdev, iehdr, phy_ppdu);
}

static void rtw89_core_parse_phy_status_ie00(struct rtw89_dev *rtwdev,
					     const struct rtw89_phy_sts_iehdr *iehdr,
					     struct rtw89_rx_phy_ppdu *phy_ppdu)
{
	const struct rtw89_phy_sts_ie00 *ie = (const struct rtw89_phy_sts_ie00 *)iehdr;
	u16 tmp_rpl;

	tmp_rpl = le32_get_bits(ie->w0, RTW89_PHY_STS_IE00_W0_RPL);
	phy_ppdu->rpl_avg = tmp_rpl >> 1;
}

static void rtw89_core_parse_phy_status_ie00_v2(struct rtw89_dev *rtwdev,
						const struct rtw89_phy_sts_iehdr *iehdr,
						struct rtw89_rx_phy_ppdu *phy_ppdu)
{
	const struct rtw89_phy_sts_ie00_v2 *ie;
	u8 *rpl_path = phy_ppdu->rpl_path;
	u16 tmp_rpl[RF_PATH_MAX];
	u8 i;

	ie = (const struct rtw89_phy_sts_ie00_v2 *)iehdr;
	tmp_rpl[RF_PATH_A] = le32_get_bits(ie->w4, RTW89_PHY_STS_IE00_V2_W4_RPL_TD_A);
	tmp_rpl[RF_PATH_B] = le32_get_bits(ie->w4, RTW89_PHY_STS_IE00_V2_W4_RPL_TD_B);
	tmp_rpl[RF_PATH_C] = le32_get_bits(ie->w4, RTW89_PHY_STS_IE00_V2_W4_RPL_TD_C);
	tmp_rpl[RF_PATH_D] = le32_get_bits(ie->w5, RTW89_PHY_STS_IE00_V2_W5_RPL_TD_D);

	for (i = 0; i < RF_PATH_MAX; i++)
		rpl_path[i] = tmp_rpl[i] >> 1;
}

static int rtw89_core_process_phy_status_ie(struct rtw89_dev *rtwdev,
					    const struct rtw89_phy_sts_iehdr *iehdr,
					    struct rtw89_rx_phy_ppdu *phy_ppdu)
{
	u8 ie;

	ie = le32_get_bits(iehdr->w0, RTW89_PHY_STS_IEHDR_TYPE);

	switch (ie) {
	case RTW89_PHYSTS_IE00_CMN_CCK:
		rtw89_core_parse_phy_status_ie00(rtwdev, iehdr, phy_ppdu);
		if (rtwdev->chip->chip_gen == RTW89_CHIP_BE)
			rtw89_core_parse_phy_status_ie00_v2(rtwdev, iehdr, phy_ppdu);
		break;
	case RTW89_PHYSTS_IE01_CMN_OFDM:
		rtw89_core_parse_phy_status_ie01(rtwdev, iehdr, phy_ppdu);
		break;
	default:
		break;
	}

	return 0;
}

static void rtw89_core_update_phy_ppdu_hdr_v2(struct rtw89_rx_phy_ppdu *phy_ppdu)
{
	const struct rtw89_phy_sts_hdr_v2 *hdr = phy_ppdu->buf + PHY_STS_HDR_LEN;

	phy_ppdu->rx_path_en = le32_get_bits(hdr->w0, RTW89_PHY_STS_HDR_V2_W0_PATH_EN);
}

static void rtw89_core_update_phy_ppdu(struct rtw89_rx_phy_ppdu *phy_ppdu)
{
	const struct rtw89_phy_sts_hdr *hdr = phy_ppdu->buf;
	u8 *rssi = phy_ppdu->rssi;

	phy_ppdu->ie = le32_get_bits(hdr->w0, RTW89_PHY_STS_HDR_W0_IE_MAP);
	phy_ppdu->rssi_avg = le32_get_bits(hdr->w0, RTW89_PHY_STS_HDR_W0_RSSI_AVG);
	rssi[RF_PATH_A] = le32_get_bits(hdr->w1, RTW89_PHY_STS_HDR_W1_RSSI_A);
	rssi[RF_PATH_B] = le32_get_bits(hdr->w1, RTW89_PHY_STS_HDR_W1_RSSI_B);
	rssi[RF_PATH_C] = le32_get_bits(hdr->w1, RTW89_PHY_STS_HDR_W1_RSSI_C);
	rssi[RF_PATH_D] = le32_get_bits(hdr->w1, RTW89_PHY_STS_HDR_W1_RSSI_D);

	phy_ppdu->hdr_2_en = le32_get_bits(hdr->w0, RTW89_PHY_STS_HDR_W0_HDR_2_EN);
	if (phy_ppdu->hdr_2_en)
		rtw89_core_update_phy_ppdu_hdr_v2(phy_ppdu);
}

static int rtw89_core_rx_process_phy_ppdu(struct rtw89_dev *rtwdev,
					  struct rtw89_rx_phy_ppdu *phy_ppdu)
{
	const struct rtw89_phy_sts_hdr *hdr = phy_ppdu->buf;
	u32 len_from_header;
	bool physts_valid;

	physts_valid = le32_get_bits(hdr->w0, RTW89_PHY_STS_HDR_W0_VALID);
	if (!physts_valid)
		return -EINVAL;

	len_from_header = le32_get_bits(hdr->w0, RTW89_PHY_STS_HDR_W0_LEN) << 3;

	if (rtwdev->chip->chip_gen == RTW89_CHIP_BE)
		len_from_header += PHY_STS_HDR_LEN;

	if (len_from_header != phy_ppdu->len) {
		rtw89_debug(rtwdev, RTW89_DBG_UNEXP, "phy ppdu len mismatch\n");
		return -EINVAL;
	}
	rtw89_core_update_phy_ppdu(phy_ppdu);

	return 0;
}

static int rtw89_core_rx_parse_phy_sts(struct rtw89_dev *rtwdev,
				       struct rtw89_rx_phy_ppdu *phy_ppdu)
{
	u16 ie_len;
	void *pos, *end;

	/* mark invalid reports and bypass them */
	if (phy_ppdu->ie < RTW89_CCK_PKT)
		return -EINVAL;

	pos = phy_ppdu->buf + PHY_STS_HDR_LEN;
	end = phy_ppdu->buf + phy_ppdu->len;
	while (pos < end) {
		const struct rtw89_phy_sts_iehdr *iehdr = pos;

		ie_len = rtw89_core_get_phy_status_ie_len(rtwdev, iehdr);
		rtw89_core_process_phy_status_ie(rtwdev, iehdr, phy_ppdu);
		pos += ie_len;
		if (pos > end || ie_len == 0) {
			rtw89_debug(rtwdev, RTW89_DBG_TXRX,
				    "phy status parse failed\n");
			return -EINVAL;
		}
	}

	rtw89_chip_convert_rpl_to_rssi(rtwdev, phy_ppdu);
	rtw89_phy_antdiv_parse(rtwdev, phy_ppdu);

	return 0;
}

static void rtw89_core_rx_process_phy_sts(struct rtw89_dev *rtwdev,
					  struct rtw89_rx_phy_ppdu *phy_ppdu)
{
	int ret;

	ret = rtw89_core_rx_parse_phy_sts(rtwdev, phy_ppdu);
	if (ret)
		rtw89_debug(rtwdev, RTW89_DBG_TXRX, "parse phy sts failed\n");
	else
		phy_ppdu->valid = true;

	ieee80211_iterate_stations_atomic(rtwdev->hw,
					  rtw89_core_rx_process_phy_ppdu_iter,
					  phy_ppdu);
}

static u8 rtw89_rxdesc_to_nl_he_gi(struct rtw89_dev *rtwdev,
				   u8 desc_info_gi,
				   bool rx_status)
{
	switch (desc_info_gi) {
	case RTW89_GILTF_SGI_4XHE08:
	case RTW89_GILTF_2XHE08:
	case RTW89_GILTF_1XHE08:
		return NL80211_RATE_INFO_HE_GI_0_8;
	case RTW89_GILTF_2XHE16:
	case RTW89_GILTF_1XHE16:
		return NL80211_RATE_INFO_HE_GI_1_6;
	case RTW89_GILTF_LGI_4XHE32:
		return NL80211_RATE_INFO_HE_GI_3_2;
	default:
		rtw89_warn(rtwdev, "invalid gi_ltf=%d", desc_info_gi);
		if (rx_status)
			return NL80211_RATE_INFO_HE_GI_3_2;
		return U8_MAX;
	}
}

static u8 rtw89_rxdesc_to_nl_eht_gi(struct rtw89_dev *rtwdev,
				    u8 desc_info_gi,
				    bool rx_status)
{
	switch (desc_info_gi) {
	case RTW89_GILTF_SGI_4XHE08:
	case RTW89_GILTF_2XHE08:
	case RTW89_GILTF_1XHE08:
		return NL80211_RATE_INFO_EHT_GI_0_8;
	case RTW89_GILTF_2XHE16:
	case RTW89_GILTF_1XHE16:
		return NL80211_RATE_INFO_EHT_GI_1_6;
	case RTW89_GILTF_LGI_4XHE32:
		return NL80211_RATE_INFO_EHT_GI_3_2;
	default:
		rtw89_warn(rtwdev, "invalid gi_ltf=%d", desc_info_gi);
		if (rx_status)
			return NL80211_RATE_INFO_EHT_GI_3_2;
		return U8_MAX;
	}
}

static u8 rtw89_rxdesc_to_nl_he_eht_gi(struct rtw89_dev *rtwdev,
				       u8 desc_info_gi,
				       bool rx_status, bool eht)
{
	return eht ? rtw89_rxdesc_to_nl_eht_gi(rtwdev, desc_info_gi, rx_status) :
		     rtw89_rxdesc_to_nl_he_gi(rtwdev, desc_info_gi, rx_status);
}

static
bool rtw89_check_rx_statu_gi_match(struct ieee80211_rx_status *status, u8 gi_ltf,
				   bool eht)
{
	if (eht)
		return status->eht.gi == gi_ltf;

	return status->he_gi == gi_ltf;
}

static bool rtw89_core_rx_ppdu_match(struct rtw89_dev *rtwdev,
				     struct rtw89_rx_desc_info *desc_info,
				     struct ieee80211_rx_status *status)
{
	u8 band = desc_info->bb_sel ? RTW89_PHY_1 : RTW89_PHY_0;
	u8 data_rate_mode, bw, rate_idx = MASKBYTE0, gi_ltf;
	bool eht = false;
	u16 data_rate;
	bool ret;

	data_rate = desc_info->data_rate;
	data_rate_mode = rtw89_get_data_rate_mode(rtwdev, data_rate);
	if (data_rate_mode == DATA_RATE_MODE_NON_HT) {
		rate_idx = rtw89_get_data_not_ht_idx(rtwdev, data_rate);
		/* rate_idx is still hardware value here */
	} else if (data_rate_mode == DATA_RATE_MODE_HT) {
		rate_idx = rtw89_get_data_ht_mcs(rtwdev, data_rate);
	} else if (data_rate_mode == DATA_RATE_MODE_VHT ||
		   data_rate_mode == DATA_RATE_MODE_HE ||
		   data_rate_mode == DATA_RATE_MODE_EHT) {
		rate_idx = rtw89_get_data_mcs(rtwdev, data_rate);
	} else {
		rtw89_warn(rtwdev, "invalid RX rate mode %d\n", data_rate_mode);
	}

	eht = data_rate_mode == DATA_RATE_MODE_EHT;
	bw = rtw89_hw_to_rate_info_bw(desc_info->bw);
	gi_ltf = rtw89_rxdesc_to_nl_he_eht_gi(rtwdev, desc_info->gi_ltf, false, eht);
	ret = rtwdev->ppdu_sts.curr_rx_ppdu_cnt[band] == desc_info->ppdu_cnt &&
	      status->rate_idx == rate_idx &&
	      rtw89_check_rx_statu_gi_match(status, gi_ltf, eht) &&
	      status->bw == bw;

	return ret;
}

struct rtw89_vif_rx_stats_iter_data {
	struct rtw89_dev *rtwdev;
	struct rtw89_rx_phy_ppdu *phy_ppdu;
	struct rtw89_rx_desc_info *desc_info;
	struct sk_buff *skb;
	const u8 *bssid;
};

static void rtw89_stats_trigger_frame(struct rtw89_dev *rtwdev,
				      struct rtw89_vif_link *rtwvif_link,
				      struct ieee80211_bss_conf *bss_conf,
				      struct sk_buff *skb)
{
	struct ieee80211_trigger *tf = (struct ieee80211_trigger *)skb->data;
	struct ieee80211_vif *vif = rtwvif_link_to_vif(rtwvif_link);
	struct rtw89_vif *rtwvif = rtwvif_link->rtwvif;
	u8 *pos, *end, type, tf_bw;
	u16 aid, tf_rua;

	if (!ether_addr_equal(bss_conf->bssid, tf->ta) ||
	    rtwvif_link->wifi_role != RTW89_WIFI_ROLE_STATION ||
	    rtwvif_link->net_type == RTW89_NET_TYPE_NO_LINK)
		return;

	type = le64_get_bits(tf->common_info, IEEE80211_TRIGGER_TYPE_MASK);
	if (type != IEEE80211_TRIGGER_TYPE_BASIC && type != IEEE80211_TRIGGER_TYPE_MU_BAR)
		return;

	end = (u8 *)tf + skb->len;
	pos = tf->variable;

	while (end - pos >= RTW89_TF_BASIC_USER_INFO_SZ) {
		aid = RTW89_GET_TF_USER_INFO_AID12(pos);
		tf_rua = RTW89_GET_TF_USER_INFO_RUA(pos);
		tf_bw = le64_get_bits(tf->common_info, IEEE80211_TRIGGER_ULBW_MASK);
		rtw89_debug(rtwdev, RTW89_DBG_TXRX,
			    "[TF] aid: %d, ul_mcs: %d, rua: %d, bw: %d\n",
			    aid, RTW89_GET_TF_USER_INFO_UL_MCS(pos),
			    tf_rua, tf_bw);

		if (aid == RTW89_TF_PAD)
			break;

		if (aid == vif->cfg.aid) {
			enum nl80211_he_ru_alloc rua;

			rtwvif->stats.rx_tf_acc++;
			rtwdev->stats.rx_tf_acc++;

			/* The following only required for HE trigger frame, but we
			 * cannot use UL HE-SIG-A2 reserved subfield to identify it
			 * since some 11ax APs will fill it with all 0s, which will
			 * be misunderstood as EHT trigger frame.
			 */
			if (bss_conf->eht_support)
				break;

			rua = rtw89_he_rua_to_ru_alloc(tf_rua >> 1);

			if (tf_bw == IEEE80211_TRIGGER_ULBW_160_80P80MHZ &&
			    rua <= NL80211_RATE_INFO_HE_RU_ALLOC_106)
				rtwvif_link->pwr_diff_en = true;
			break;
		}

		pos += RTW89_TF_BASIC_USER_INFO_SZ;
	}
}

static void rtw89_cancel_6ghz_probe_work(struct wiphy *wiphy, struct wiphy_work *work)
{
	struct rtw89_dev *rtwdev = container_of(work, struct rtw89_dev,
						cancel_6ghz_probe_work);
	struct list_head *pkt_list = rtwdev->scan_info.pkt_list;
	struct rtw89_pktofld_info *info;

	lockdep_assert_wiphy(wiphy);

	if (!rtwdev->scanning)
		return;

	list_for_each_entry(info, &pkt_list[NL80211_BAND_6GHZ], list) {
		if (!info->cancel || !test_bit(info->id, rtwdev->pkt_offload))
			continue;

		rtw89_fw_h2c_del_pkt_offload(rtwdev, info->id);

		/* Don't delete/free info from pkt_list at this moment. Let it
		 * be deleted/freed in rtw89_release_pkt_list() after scanning,
		 * since if during scanning, pkt_list is accessed in bottom half.
		 */
	}
}

static void rtw89_core_cancel_6ghz_probe_tx(struct rtw89_dev *rtwdev,
					    struct sk_buff *skb)
{
	struct ieee80211_rx_status *rx_status = IEEE80211_SKB_RXCB(skb);
	struct ieee80211_mgmt *mgmt = (struct ieee80211_mgmt *)skb->data;
	struct list_head *pkt_list = rtwdev->scan_info.pkt_list;
	struct rtw89_pktofld_info *info;
	const u8 *ies = mgmt->u.beacon.variable, *ssid_ie;
	bool queue_work = false;

	if (rx_status->band != NL80211_BAND_6GHZ)
		return;

	ssid_ie = cfg80211_find_ie(WLAN_EID_SSID, ies, skb->len);

	list_for_each_entry(info, &pkt_list[NL80211_BAND_6GHZ], list) {
		if (ether_addr_equal(info->bssid, mgmt->bssid)) {
			info->cancel = true;
			queue_work = true;
			continue;
		}

		if (!ssid_ie || ssid_ie[1] != info->ssid_len || info->ssid_len == 0)
			continue;

		if (memcmp(&ssid_ie[2], info->ssid, info->ssid_len) == 0) {
			info->cancel = true;
			queue_work = true;
		}
	}

	if (queue_work)
		wiphy_work_queue(rtwdev->hw->wiphy, &rtwdev->cancel_6ghz_probe_work);
}

static void rtw89_vif_sync_bcn_tsf(struct rtw89_vif_link *rtwvif_link,
				   struct ieee80211_hdr *hdr, size_t len)
{
	struct ieee80211_mgmt *mgmt = (typeof(mgmt))hdr;

	if (len < offsetof(typeof(*mgmt), u.beacon.variable))
		return;

	WRITE_ONCE(rtwvif_link->sync_bcn_tsf, le64_to_cpu(mgmt->u.beacon.timestamp));
}

static void rtw89_vif_rx_stats_iter(void *data, u8 *mac,
				    struct ieee80211_vif *vif)
{
	struct rtw89_vif_rx_stats_iter_data *iter_data = data;
	struct rtw89_dev *rtwdev = iter_data->rtwdev;
	struct rtw89_vif *rtwvif = vif_to_rtwvif(vif);
	struct rtw89_pkt_stat *pkt_stat = &rtwdev->phystat.cur_pkt_stat;
	struct rtw89_rx_desc_info *desc_info = iter_data->desc_info;
	struct sk_buff *skb = iter_data->skb;
	struct ieee80211_rx_status *rx_status = IEEE80211_SKB_RXCB(skb);
	struct ieee80211_hdr *hdr = (struct ieee80211_hdr *)skb->data;
	struct rtw89_rx_phy_ppdu *phy_ppdu = iter_data->phy_ppdu;
	bool is_mld = ieee80211_vif_is_mld(vif);
	struct ieee80211_bss_conf *bss_conf;
	struct rtw89_vif_link *rtwvif_link;
	const u8 *bssid = iter_data->bssid;

	if (rtwdev->scanning &&
	    (ieee80211_is_beacon(hdr->frame_control) ||
	     ieee80211_is_probe_resp(hdr->frame_control)))
		rtw89_core_cancel_6ghz_probe_tx(rtwdev, skb);

	rcu_read_lock();

	rtwvif_link = rtw89_vif_get_link_inst(rtwvif, desc_info->bb_sel);
	if (unlikely(!rtwvif_link))
		goto out;

	bss_conf = rtw89_vif_rcu_dereference_link(rtwvif_link, false);
	if (!bss_conf->bssid)
		goto out;

	if (ieee80211_is_trigger(hdr->frame_control)) {
		rtw89_stats_trigger_frame(rtwdev, rtwvif_link, bss_conf, skb);
		goto out;
	}

	if (!ether_addr_equal(bss_conf->bssid, bssid))
		goto out;

	if (is_mld) {
		rx_status->link_valid = true;
		rx_status->link_id = rtwvif_link->link_id;
	}

	if (ieee80211_is_beacon(hdr->frame_control)) {
		if (vif->type == NL80211_IFTYPE_STATION &&
		    !test_bit(RTW89_FLAG_WOWLAN, rtwdev->flags)) {
			rtw89_vif_sync_bcn_tsf(rtwvif_link, hdr, skb->len);
			rtw89_fw_h2c_rssi_offload(rtwdev, phy_ppdu);
		}
		pkt_stat->beacon_nr++;

		if (phy_ppdu) {
			ewma_rssi_add(&rtwdev->phystat.bcn_rssi, phy_ppdu->rssi_avg);
			if (!test_bit(RTW89_FLAG_LOW_POWER_MODE, rtwdev->flags))
				rtwvif_link->bcn_bw_idx = phy_ppdu->bw_idx;
		}

		pkt_stat->beacon_rate = desc_info->data_rate;
	}

	if (!ether_addr_equal(bss_conf->addr, hdr->addr1))
		goto out;

	if (desc_info->data_rate < RTW89_HW_RATE_NR)
		pkt_stat->rx_rate_cnt[desc_info->data_rate]++;

	rtw89_traffic_stats_accu(rtwdev, &rtwvif->stats, skb, false);

out:
	rcu_read_unlock();
}

static void rtw89_core_rx_stats(struct rtw89_dev *rtwdev,
				struct rtw89_rx_phy_ppdu *phy_ppdu,
				struct rtw89_rx_desc_info *desc_info,
				struct sk_buff *skb)
{
	struct rtw89_vif_rx_stats_iter_data iter_data;

	rtw89_traffic_stats_accu(rtwdev, &rtwdev->stats, skb, false);

	iter_data.rtwdev = rtwdev;
	iter_data.phy_ppdu = phy_ppdu;
	iter_data.desc_info = desc_info;
	iter_data.skb = skb;
	iter_data.bssid = get_hdr_bssid((struct ieee80211_hdr *)skb->data);
	rtw89_iterate_vifs_bh(rtwdev, rtw89_vif_rx_stats_iter, &iter_data);
}

static void rtw89_correct_cck_chan(struct rtw89_dev *rtwdev,
				   struct ieee80211_rx_status *status)
{
	const struct rtw89_chan_rcd *rcd =
		rtw89_chan_rcd_get(rtwdev, RTW89_CHANCTX_0);
	u16 chan = rcd->prev_primary_channel;
	u8 band = rtw89_hw_to_nl80211_band(rcd->prev_band_type);

	if (status->band != NL80211_BAND_2GHZ &&
	    status->encoding == RX_ENC_LEGACY &&
	    status->rate_idx < RTW89_HW_RATE_OFDM6) {
		status->freq = ieee80211_channel_to_frequency(chan, band);
		status->band = band;
	}
}

static void rtw89_core_hw_to_sband_rate(struct ieee80211_rx_status *rx_status)
{
	if (rx_status->band == NL80211_BAND_2GHZ ||
	    rx_status->encoding != RX_ENC_LEGACY)
		return;

	/* Some control frames' freq(ACKs in this case) are reported wrong due
	 * to FW notify timing, set to lowest rate to prevent overflow.
	 */
	if (rx_status->rate_idx < RTW89_HW_RATE_OFDM6) {
		rx_status->rate_idx = 0;
		return;
	}

	/* No 4 CCK rates for non-2G */
	rx_status->rate_idx -= 4;
}

static
void rtw89_core_update_rx_status_by_ppdu(struct rtw89_dev *rtwdev,
					 struct ieee80211_rx_status *rx_status,
					 struct rtw89_rx_phy_ppdu *phy_ppdu)
{
	if (!(rtwdev->hw->conf.flags & IEEE80211_CONF_MONITOR))
		return;

	if (!phy_ppdu)
		return;

	if (phy_ppdu->ldpc)
		rx_status->enc_flags |= RX_ENC_FLAG_LDPC;
	if (phy_ppdu->stbc)
		rx_status->enc_flags |= u8_encode_bits(1, RX_ENC_FLAG_STBC_MASK);
}

static const u8 rx_status_bw_to_radiotap_eht_usig[] = {
	[RATE_INFO_BW_20] = IEEE80211_RADIOTAP_EHT_USIG_COMMON_BW_20MHZ,
	[RATE_INFO_BW_5] = U8_MAX,
	[RATE_INFO_BW_10] = U8_MAX,
	[RATE_INFO_BW_40] = IEEE80211_RADIOTAP_EHT_USIG_COMMON_BW_40MHZ,
	[RATE_INFO_BW_80] = IEEE80211_RADIOTAP_EHT_USIG_COMMON_BW_80MHZ,
	[RATE_INFO_BW_160] = IEEE80211_RADIOTAP_EHT_USIG_COMMON_BW_160MHZ,
	[RATE_INFO_BW_HE_RU] = U8_MAX,
	[RATE_INFO_BW_320] = IEEE80211_RADIOTAP_EHT_USIG_COMMON_BW_320MHZ_1,
	[RATE_INFO_BW_EHT_RU] = U8_MAX,
};

static void rtw89_core_update_radiotap_eht(struct rtw89_dev *rtwdev,
					   struct sk_buff *skb,
					   struct ieee80211_rx_status *rx_status)
{
	struct ieee80211_radiotap_eht_usig *usig;
	struct ieee80211_radiotap_eht *eht;
	struct ieee80211_radiotap_tlv *tlv;
	int eht_len = struct_size(eht, user_info, 1);
	int usig_len = sizeof(*usig);
	int len;
	u8 bw;

	len = sizeof(*tlv) + ALIGN(eht_len, 4) +
	      sizeof(*tlv) + ALIGN(usig_len, 4);

	rx_status->flag |= RX_FLAG_RADIOTAP_TLV_AT_END;
	skb_reset_mac_header(skb);

	/* EHT */
	tlv = skb_push(skb, len);
	memset(tlv, 0, len);
	tlv->type = cpu_to_le16(IEEE80211_RADIOTAP_EHT);
	tlv->len = cpu_to_le16(eht_len);

	eht = (struct ieee80211_radiotap_eht *)tlv->data;
	eht->known = cpu_to_le32(IEEE80211_RADIOTAP_EHT_KNOWN_GI);
	eht->data[0] =
		le32_encode_bits(rx_status->eht.gi, IEEE80211_RADIOTAP_EHT_DATA0_GI);

	eht->user_info[0] =
		cpu_to_le32(IEEE80211_RADIOTAP_EHT_USER_INFO_MCS_KNOWN |
			    IEEE80211_RADIOTAP_EHT_USER_INFO_NSS_KNOWN_O |
			    IEEE80211_RADIOTAP_EHT_USER_INFO_CODING_KNOWN);
	eht->user_info[0] |=
		le32_encode_bits(rx_status->rate_idx, IEEE80211_RADIOTAP_EHT_USER_INFO_MCS) |
		le32_encode_bits(rx_status->nss, IEEE80211_RADIOTAP_EHT_USER_INFO_NSS_O);
	if (rx_status->enc_flags & RX_ENC_FLAG_LDPC)
		eht->user_info[0] |=
			cpu_to_le32(IEEE80211_RADIOTAP_EHT_USER_INFO_CODING);

	/* U-SIG */
	tlv = (void *)tlv + sizeof(*tlv) + ALIGN(eht_len, 4);
	tlv->type = cpu_to_le16(IEEE80211_RADIOTAP_EHT_USIG);
	tlv->len = cpu_to_le16(usig_len);

	if (rx_status->bw >= ARRAY_SIZE(rx_status_bw_to_radiotap_eht_usig))
		return;

	bw = rx_status_bw_to_radiotap_eht_usig[rx_status->bw];
	if (bw == U8_MAX)
		return;

	usig = (struct ieee80211_radiotap_eht_usig *)tlv->data;
	usig->common =
		le32_encode_bits(1, IEEE80211_RADIOTAP_EHT_USIG_COMMON_BW_KNOWN) |
		le32_encode_bits(bw, IEEE80211_RADIOTAP_EHT_USIG_COMMON_BW);
}

static void rtw89_core_update_radiotap(struct rtw89_dev *rtwdev,
				       struct sk_buff *skb,
				       struct ieee80211_rx_status *rx_status)
{
	static const struct ieee80211_radiotap_he known_he = {
		.data1 = cpu_to_le16(IEEE80211_RADIOTAP_HE_DATA1_DATA_MCS_KNOWN |
				     IEEE80211_RADIOTAP_HE_DATA1_CODING_KNOWN |
				     IEEE80211_RADIOTAP_HE_DATA1_STBC_KNOWN |
				     IEEE80211_RADIOTAP_HE_DATA1_BW_RU_ALLOC_KNOWN),
		.data2 = cpu_to_le16(IEEE80211_RADIOTAP_HE_DATA2_GI_KNOWN),
	};
	struct ieee80211_radiotap_he *he;

	if (!(rtwdev->hw->conf.flags & IEEE80211_CONF_MONITOR))
		return;

	if (rx_status->encoding == RX_ENC_HE) {
		rx_status->flag |= RX_FLAG_RADIOTAP_HE;
		he = skb_push(skb, sizeof(*he));
		*he = known_he;
	} else if (rx_status->encoding == RX_ENC_EHT) {
		rtw89_core_update_radiotap_eht(rtwdev, skb, rx_status);
	}
}

static void rtw89_core_validate_rx_signal(struct ieee80211_rx_status *rx_status)
{
	if (!rx_status->signal)
		rx_status->flag |= RX_FLAG_NO_SIGNAL_VAL;
}

static void rtw89_core_update_rx_freq_from_ie(struct rtw89_dev *rtwdev,
					      struct sk_buff *skb,
					      struct ieee80211_rx_status *rx_status)
{
	struct ieee80211_mgmt *mgmt = (struct ieee80211_mgmt *)skb->data;
	size_t hdr_len, ielen;
	u8 *variable;
	int chan;

	if (!rtwdev->chip->rx_freq_frome_ie)
		return;

	if (!rtwdev->scanning)
		return;

	if (ieee80211_is_beacon(mgmt->frame_control)) {
		variable = mgmt->u.beacon.variable;
		hdr_len = offsetof(struct ieee80211_mgmt,
				   u.beacon.variable);
	} else if (ieee80211_is_probe_resp(mgmt->frame_control)) {
		variable = mgmt->u.probe_resp.variable;
		hdr_len = offsetof(struct ieee80211_mgmt,
				   u.probe_resp.variable);
	} else {
		return;
	}

	if (skb->len > hdr_len)
		ielen = skb->len - hdr_len;
	else
		return;

	/* The parsing code for both 2GHz and 5GHz bands is the same in this
	 * function.
	 */
	chan = cfg80211_get_ies_channel_number(variable, ielen, NL80211_BAND_2GHZ);
	if (chan == -1)
		return;

	rx_status->band = chan > 14 ? RTW89_BAND_5G : RTW89_BAND_2G;
	rx_status->freq = ieee80211_channel_to_frequency(chan, rx_status->band);
}

static void rtw89_core_rx_to_mac80211(struct rtw89_dev *rtwdev,
				      struct rtw89_rx_phy_ppdu *phy_ppdu,
				      struct rtw89_rx_desc_info *desc_info,
				      struct sk_buff *skb_ppdu/*收到的报文*/,
				      struct ieee80211_rx_status *rx_status)
{
	struct napi_struct *napi = &rtwdev->napi;

	/* In low power mode, napi isn't scheduled. Receive it to netif. */
	if (unlikely(!napi_is_scheduled(napi)))
		napi = NULL;

	rtw89_core_hw_to_sband_rate(rx_status);
	rtw89_core_rx_stats(rtwdev, phy_ppdu, desc_info, skb_ppdu);
	rtw89_core_update_rx_status_by_ppdu(rtwdev, rx_status, phy_ppdu);
	rtw89_core_update_radiotap(rtwdev, skb_ppdu, rx_status);
	rtw89_core_validate_rx_signal(rx_status);
	rtw89_core_update_rx_freq_from_ie(rtwdev, skb_ppdu, rx_status);

	/* In low power mode, it does RX in thread context. */
	local_bh_disable();
	/*送iee80211报文*/
	ieee80211_rx_napi(rtwdev->hw, NULL, skb_ppdu, napi);
	local_bh_enable();
	rtwdev->napi_budget_countdown--;
}

static void rtw89_core_rx_pending_skb(struct rtw89_dev *rtwdev,
				      struct rtw89_rx_phy_ppdu *phy_ppdu,
				      struct rtw89_rx_desc_info *desc_info,
				      struct sk_buff *skb)
{
	/*取band*/
	u8 band = desc_info->bb_sel ? RTW89_PHY_1 : RTW89_PHY_0;
	int curr = rtwdev->ppdu_sts.curr_rx_ppdu_cnt[band];
	struct sk_buff *skb_ppdu = NULL, *tmp;
	struct ieee80211_rx_status *rx_status;

	if (curr > RTW89_MAX_PPDU_CNT)
		return;

	/*遍历rx_queue[band]链表*/
	skb_queue_walk_safe(&rtwdev->ppdu_sts.rx_queue[band], skb_ppdu, tmp) {
		skb_unlink(skb_ppdu, &rtwdev->ppdu_sts.rx_queue[band]);/*移除*/
		rx_status = IEEE80211_SKB_RXCB(skb_ppdu);
		if (rtw89_core_rx_ppdu_match(rtwdev, desc_info, rx_status))
			rtw89_chip_query_ppdu(rtwdev, phy_ppdu, rx_status);
		rtw89_correct_cck_chan(rtwdev, rx_status);
		rtw89_core_rx_to_mac80211(rtwdev, phy_ppdu, desc_info, skb_ppdu, rx_status);
	}
}

static void rtw89_core_rx_process_ppdu_sts(struct rtw89_dev *rtwdev,
					   struct rtw89_rx_desc_info *desc_info,
					   struct sk_buff *skb)
{
	struct rtw89_rx_phy_ppdu phy_ppdu = {.buf = skb->data, .valid = false,
					     .len = skb->len,
					     .to_self = desc_info->addr1_match,
					     .rate = desc_info->data_rate,
					     .mac_id = desc_info->mac_id,
					     .phy_idx = desc_info->bb_sel};
	int ret;

	if (desc_info->mac_info_valid) {
		ret = rtw89_core_rx_process_mac_ppdu(rtwdev, skb, &phy_ppdu);
		if (ret)
			goto out;
	}

	ret = rtw89_core_rx_process_phy_ppdu(rtwdev, &phy_ppdu);
	if (ret)
		goto out;

	rtw89_core_rx_process_phy_sts(rtwdev, &phy_ppdu);

out:
	rtw89_core_rx_pending_skb(rtwdev, &phy_ppdu, desc_info, skb);
	dev_kfree_skb_any(skb);
}

static void rtw89_core_rx_process_report(struct rtw89_dev *rtwdev,
					 struct rtw89_rx_desc_info *desc_info,
					 struct sk_buff *skb)
{
	switch (desc_info->pkt_type) {
	case RTW89_CORE_RX_TYPE_C2H:
		rtw89_fw_c2h_irqsafe(rtwdev, skb);
		break;
	case RTW89_CORE_RX_TYPE_PPDU_STAT:
		rtw89_core_rx_process_ppdu_sts(rtwdev, desc_info, skb);
		break;
	default:
		/*不处理其它类型报文*/
		rtw89_debug(rtwdev, RTW89_DBG_TXRX, "unhandled pkt_type=%d\n",
			    desc_info->pkt_type);
		dev_kfree_skb_any(skb);
		break;
	}
}

void rtw89_core_query_rxdesc(struct rtw89_dev *rtwdev,
			     struct rtw89_rx_desc_info *desc_info,
			     u8 *data/*源数据*/, u32 data_offset/*针对源数据的offset*/)
{
	const struct rtw89_chip_info *chip = rtwdev->chip;
	struct rtw89_rxdesc_short *rxd_s;
	struct rtw89_rxdesc_long *rxd_l;
	u8 shift_len, drv_info_len;

	rxd_s = (struct rtw89_rxdesc_short *)(data + data_offset);
	/*取报文长度*/
	desc_info->pkt_size = le32_get_bits(rxd_s->dword0, AX_RXD_RPKT_LEN_MASK);
	desc_info->drv_info_size = le32_get_bits(rxd_s->dword0, AX_RXD_DRV_INFO_SIZE_MASK);
	desc_info->long_rxdesc = le32_get_bits(rxd_s->dword0,  AX_RXD_LONG_RXD);
	/*取报文类型*/
	desc_info->pkt_type = le32_get_bits(rxd_s->dword0,  AX_RXD_RPKT_TYPE_MASK);
	desc_info->mac_info_valid = le32_get_bits(rxd_s->dword0, AX_RXD_MAC_INFO_VLD);
	if (chip->chip_id == RTL8852C)
		desc_info->bw = le32_get_bits(rxd_s->dword1, AX_RXD_BW_v1_MASK);
	else
		desc_info->bw = le32_get_bits(rxd_s->dword1, AX_RXD_BW_MASK);
	desc_info->data_rate = le32_get_bits(rxd_s->dword1, AX_RXD_RX_DATARATE_MASK);
	desc_info->gi_ltf = le32_get_bits(rxd_s->dword1, AX_RXD_RX_GI_LTF_MASK);
	desc_info->user_id = le32_get_bits(rxd_s->dword1, AX_RXD_USER_ID_MASK);
	desc_info->sr_en = le32_get_bits(rxd_s->dword1, AX_RXD_SR_EN);
	desc_info->ppdu_cnt = le32_get_bits(rxd_s->dword1, AX_RXD_PPDU_CNT_MASK);
	desc_info->ppdu_type = le32_get_bits(rxd_s->dword1, AX_RXD_PPDU_TYPE_MASK);
	desc_info->free_run_cnt = le32_get_bits(rxd_s->dword2, AX_RXD_FREERUN_CNT_MASK);
	desc_info->icv_err = le32_get_bits(rxd_s->dword3, AX_RXD_ICV_ERR);
	desc_info->crc32_err = le32_get_bits(rxd_s->dword3, AX_RXD_CRC32_ERR);
	desc_info->hw_dec = le32_get_bits(rxd_s->dword3, AX_RXD_HW_DEC);
	desc_info->sw_dec = le32_get_bits(rxd_s->dword3, AX_RXD_SW_DEC);
	desc_info->addr1_match = le32_get_bits(rxd_s->dword3, AX_RXD_A1_MATCH);

	/*desc_info->shift未赋值*/
	shift_len = desc_info->shift << 1; /* 2-byte unit */
	drv_info_len = desc_info->drv_info_size << 3; /* 8-byte unit */
	desc_info->offset = data_offset + shift_len + drv_info_len;
	/*rxd的长度是可变的,故记录rxd_len*/
	if (desc_info->long_rxdesc)
		desc_info->rxd_len = sizeof(struct rtw89_rxdesc_long);
	else
		desc_info->rxd_len = sizeof(struct rtw89_rxdesc_short);
	/*利用此字段标记描述信息获取成功*/
	desc_info->ready = true;

	if (!desc_info->long_rxdesc)
		return;

	rxd_l = (struct rtw89_rxdesc_long *)(data + data_offset);
	desc_info->frame_type = le32_get_bits(rxd_l->dword4, AX_RXD_TYPE_MASK);
	desc_info->addr_cam_valid = le32_get_bits(rxd_l->dword5, AX_RXD_ADDR_CAM_VLD);
	desc_info->addr_cam_id = le32_get_bits(rxd_l->dword5, AX_RXD_ADDR_CAM_MASK);
	desc_info->sec_cam_id = le32_get_bits(rxd_l->dword5, AX_RXD_SEC_CAM_IDX_MASK);
	desc_info->mac_id = le32_get_bits(rxd_l->dword5, AX_RXD_MAC_ID_MASK);
	desc_info->rx_pl_id = le32_get_bits(rxd_l->dword5, AX_RXD_RX_PL_ID_MASK);
}
EXPORT_SYMBOL(rtw89_core_query_rxdesc);

void rtw89_core_query_rxdesc_v2(struct rtw89_dev *rtwdev,
				struct rtw89_rx_desc_info *desc_info,
				u8 *data, u32 data_offset)
{
	struct rtw89_rxdesc_phy_rpt_v2 *rxd_rpt;
	struct rtw89_rxdesc_short_v2 *rxd_s;
	struct rtw89_rxdesc_long_v2 *rxd_l;
	u16 shift_len, drv_info_len, phy_rtp_len, hdr_cnv_len;

	rxd_s = (struct rtw89_rxdesc_short_v2 *)(data + data_offset);

	desc_info->pkt_size = le32_get_bits(rxd_s->dword0, BE_RXD_RPKT_LEN_MASK);
	desc_info->drv_info_size = le32_get_bits(rxd_s->dword0, BE_RXD_DRV_INFO_SZ_MASK);
	desc_info->phy_rpt_size = le32_get_bits(rxd_s->dword0, BE_RXD_PHY_RPT_SZ_MASK);
	desc_info->hdr_cnv_size = le32_get_bits(rxd_s->dword0, BE_RXD_HDR_CNV_SZ_MASK);
	desc_info->shift = le32_get_bits(rxd_s->dword0, BE_RXD_SHIFT_MASK);
	desc_info->long_rxdesc = le32_get_bits(rxd_s->dword0, BE_RXD_LONG_RXD);
	desc_info->pkt_type = le32_get_bits(rxd_s->dword0, BE_RXD_RPKT_TYPE_MASK);
	desc_info->bb_sel = le32_get_bits(rxd_s->dword0, BE_RXD_BB_SEL);
	if (desc_info->pkt_type == RTW89_CORE_RX_TYPE_PPDU_STAT)
		desc_info->mac_info_valid = true;

	desc_info->frame_type = le32_get_bits(rxd_s->dword2, BE_RXD_TYPE_MASK);
	desc_info->mac_id = le32_get_bits(rxd_s->dword2, BE_RXD_MAC_ID_MASK);
	desc_info->addr_cam_valid = le32_get_bits(rxd_s->dword2, BE_RXD_ADDR_CAM_VLD);

	desc_info->icv_err = le32_get_bits(rxd_s->dword3, BE_RXD_ICV_ERR);
	desc_info->crc32_err = le32_get_bits(rxd_s->dword3, BE_RXD_CRC32_ERR);
	desc_info->hw_dec = le32_get_bits(rxd_s->dword3, BE_RXD_HW_DEC);
	desc_info->sw_dec = le32_get_bits(rxd_s->dword3, BE_RXD_SW_DEC);
	desc_info->addr1_match = le32_get_bits(rxd_s->dword3, BE_RXD_A1_MATCH);

	desc_info->bw = le32_get_bits(rxd_s->dword4, BE_RXD_BW_MASK);
	desc_info->data_rate = le32_get_bits(rxd_s->dword4, BE_RXD_RX_DATARATE_MASK);
	desc_info->gi_ltf = le32_get_bits(rxd_s->dword4, BE_RXD_RX_GI_LTF_MASK);
	desc_info->ppdu_cnt = le32_get_bits(rxd_s->dword4, BE_RXD_PPDU_CNT_MASK);
	desc_info->ppdu_type = le32_get_bits(rxd_s->dword4, BE_RXD_PPDU_TYPE_MASK);

	desc_info->free_run_cnt = le32_to_cpu(rxd_s->dword5);

	shift_len = desc_info->shift << 1; /* 2-byte unit */
	drv_info_len = desc_info->drv_info_size << 3; /* 8-byte unit */
	phy_rtp_len = desc_info->phy_rpt_size << 3; /* 8-byte unit */
	hdr_cnv_len = desc_info->hdr_cnv_size << 4; /* 16-byte unit */
	desc_info->offset = data_offset + shift_len + drv_info_len +
			    phy_rtp_len + hdr_cnv_len;

	if (desc_info->long_rxdesc)
		desc_info->rxd_len = sizeof(struct rtw89_rxdesc_long_v2);
	else
		desc_info->rxd_len = sizeof(struct rtw89_rxdesc_short_v2);
	desc_info->ready = true;

	if (phy_rtp_len == sizeof(*rxd_rpt)) {
		rxd_rpt = (struct rtw89_rxdesc_phy_rpt_v2 *)(data + data_offset +
							     desc_info->rxd_len);
		desc_info->rssi = le32_get_bits(rxd_rpt->dword0, BE_RXD_PHY_RSSI);
	}

	if (!desc_info->long_rxdesc)
		return;

	rxd_l = (struct rtw89_rxdesc_long_v2 *)(data + data_offset);

	desc_info->sr_en = le32_get_bits(rxd_l->dword6, BE_RXD_SR_EN);
	desc_info->user_id = le32_get_bits(rxd_l->dword6, BE_RXD_USER_ID_MASK);
	desc_info->addr_cam_id = le32_get_bits(rxd_l->dword6, BE_RXD_ADDR_CAM_MASK);
	desc_info->sec_cam_id = le32_get_bits(rxd_l->dword6, BE_RXD_SEC_CAM_IDX_MASK);

	desc_info->rx_pl_id = le32_get_bits(rxd_l->dword7, BE_RXD_RX_PL_ID_MASK);
}
EXPORT_SYMBOL(rtw89_core_query_rxdesc_v2);

struct rtw89_core_iter_rx_status {
	struct rtw89_dev *rtwdev;
	struct ieee80211_rx_status *rx_status;
	struct rtw89_rx_desc_info *desc_info;
	u8 mac_id;
};

static
void rtw89_core_stats_sta_rx_status_iter(void *data, struct ieee80211_sta *sta)
{
	struct rtw89_core_iter_rx_status *iter_data =
				(struct rtw89_core_iter_rx_status *)data;
	struct ieee80211_rx_status *rx_status = iter_data->rx_status;
	struct rtw89_rx_desc_info *desc_info = iter_data->desc_info;
	struct rtw89_sta *rtwsta = sta_to_rtwsta(sta);
	struct rtw89_sta_link *rtwsta_link;
	u8 mac_id = iter_data->mac_id;

	rtwsta_link = rtw89_sta_get_link_inst(rtwsta, desc_info->bb_sel);
	if (unlikely(!rtwsta_link))
		return;

	if (mac_id != rtwsta_link->mac_id)
		return;

	rtwsta_link->rx_status = *rx_status;
	rtwsta_link->rx_hw_rate = desc_info->data_rate;
}

static void rtw89_core_stats_sta_rx_status(struct rtw89_dev *rtwdev,
					   struct rtw89_rx_desc_info *desc_info,
					   struct ieee80211_rx_status *rx_status)
{
	struct rtw89_core_iter_rx_status iter_data;

	if (!desc_info->addr1_match || !desc_info->long_rxdesc)
		return;

	if (desc_info->frame_type != RTW89_RX_TYPE_DATA)
		/*非数据类报文直接返回*/
		return;

	iter_data.rtwdev = rtwdev;
	iter_data.rx_status = rx_status;
	iter_data.desc_info = desc_info;
	iter_data.mac_id = desc_info->mac_id;
	ieee80211_iterate_stations_atomic(rtwdev->hw,
					  rtw89_core_stats_sta_rx_status_iter,
					  &iter_data);
}

static void rtw89_core_update_rx_status(struct rtw89_dev *rtwdev,
					struct rtw89_rx_desc_info *desc_info,
					struct ieee80211_rx_status *rx_status)
{
	const struct cfg80211_chan_def *chandef =
		rtw89_chandef_get(rtwdev, RTW89_CHANCTX_0);
	u16 data_rate;
	u8 data_rate_mode;
	bool eht = false;
	u8 gi;

	/* currently using single PHY */
	rx_status->freq = chandef->chan->center_freq;
	rx_status->band = chandef->chan->band;

	if (rtwdev->scanning &&
	    RTW89_CHK_FW_FEATURE(SCAN_OFFLOAD, &rtwdev->fw)) {
		const struct rtw89_chan *cur = rtw89_scan_chan_get(rtwdev);
		u8 chan = cur->primary_channel;
		u8 band = cur->band_type;
		enum nl80211_band nl_band;

		nl_band = rtw89_hw_to_nl80211_band(band);
		rx_status->freq = ieee80211_channel_to_frequency(chan, nl_band);
		rx_status->band = nl_band;
	}

	if (desc_info->icv_err || desc_info->crc32_err)
		rx_status->flag |= RX_FLAG_FAILED_FCS_CRC;

	if (desc_info->hw_dec &&
	    !(desc_info->sw_dec || desc_info->icv_err))
		rx_status->flag |= RX_FLAG_DECRYPTED;

	rx_status->bw = rtw89_hw_to_rate_info_bw(desc_info->bw);

	data_rate = desc_info->data_rate;
	data_rate_mode = rtw89_get_data_rate_mode(rtwdev, data_rate);
	if (data_rate_mode == DATA_RATE_MODE_NON_HT) {
		rx_status->encoding = RX_ENC_LEGACY;
		rx_status->rate_idx = rtw89_get_data_not_ht_idx(rtwdev, data_rate);
		/* convert rate_idx after we get the correct band */
	} else if (data_rate_mode == DATA_RATE_MODE_HT) {
		rx_status->encoding = RX_ENC_HT;
		rx_status->rate_idx = rtw89_get_data_ht_mcs(rtwdev, data_rate);
		if (desc_info->gi_ltf)
			rx_status->enc_flags |= RX_ENC_FLAG_SHORT_GI;
	} else if (data_rate_mode == DATA_RATE_MODE_VHT) {
		rx_status->encoding = RX_ENC_VHT;
		rx_status->rate_idx = rtw89_get_data_mcs(rtwdev, data_rate);
		rx_status->nss = rtw89_get_data_nss(rtwdev, data_rate) + 1;
		if (desc_info->gi_ltf)
			rx_status->enc_flags |= RX_ENC_FLAG_SHORT_GI;
	} else if (data_rate_mode == DATA_RATE_MODE_HE) {
		rx_status->encoding = RX_ENC_HE;
		rx_status->rate_idx = rtw89_get_data_mcs(rtwdev, data_rate);
		rx_status->nss = rtw89_get_data_nss(rtwdev, data_rate) + 1;
	} else if (data_rate_mode == DATA_RATE_MODE_EHT) {
		rx_status->encoding = RX_ENC_EHT;
		rx_status->rate_idx = rtw89_get_data_mcs(rtwdev, data_rate);
		rx_status->nss = rtw89_get_data_nss(rtwdev, data_rate) + 1;
		eht = true;
	} else {
		rtw89_warn(rtwdev, "invalid RX rate mode %d\n", data_rate_mode);
	}

	/* he_gi is used to match ppdu, so we always fill it. */
	gi = rtw89_rxdesc_to_nl_he_eht_gi(rtwdev, desc_info->gi_ltf, true, eht);
	if (eht)
		rx_status->eht.gi = gi;
	else
		rx_status->he_gi = gi;
	rx_status->flag |= RX_FLAG_MACTIME_START;
	rx_status->mactime = desc_info->free_run_cnt;

	rtw89_chip_phy_rpt_to_rssi(rtwdev, desc_info, rx_status);
	rtw89_core_stats_sta_rx_status(rtwdev, desc_info, rx_status);
}

static enum rtw89_ps_mode rtw89_update_ps_mode(struct rtw89_dev *rtwdev)
{
	const struct rtw89_chip_info *chip = rtwdev->chip;

	if (rtw89_disable_ps_mode || !chip->ps_mode_supported ||
	    RTW89_CHK_FW_FEATURE(NO_DEEP_PS, &rtwdev->fw))
		return RTW89_PS_MODE_NONE;

	if ((chip->ps_mode_supported & BIT(RTW89_PS_MODE_PWR_GATED)) &&
	    !RTW89_CHK_FW_FEATURE(NO_LPS_PG, &rtwdev->fw))
		return RTW89_PS_MODE_PWR_GATED;

	if (chip->ps_mode_supported & BIT(RTW89_PS_MODE_CLK_GATED))
		return RTW89_PS_MODE_CLK_GATED;

	if (chip->ps_mode_supported & BIT(RTW89_PS_MODE_RFOFF))
		return RTW89_PS_MODE_RFOFF;

	return RTW89_PS_MODE_NONE;
}

static void rtw89_core_flush_ppdu_rx_queue(struct rtw89_dev *rtwdev,
					   struct rtw89_rx_desc_info *desc_info)
{
	struct rtw89_ppdu_sts_info *ppdu_sts = &rtwdev->ppdu_sts;
	u8 band = desc_info->bb_sel ? RTW89_PHY_1 : RTW89_PHY_0;
	struct ieee80211_rx_status *rx_status;
	struct sk_buff *skb_ppdu, *tmp;

	/*遍历rx_queu,将其上所有元素均送入802.11协议栈*/
	skb_queue_walk_safe(&ppdu_sts->rx_queue[band], skb_ppdu, tmp) {
		skb_unlink(skb_ppdu, &ppdu_sts->rx_queue[band]);
		rx_status = IEEE80211_SKB_RXCB(skb_ppdu);
		rtw89_core_rx_to_mac80211(rtwdev, NULL, desc_info, skb_ppdu, rx_status);
	}
}

static
void rtw89_core_rx_pkt_hdl(struct rtw89_dev *rtwdev, const struct sk_buff *skb,
			   const struct rtw89_rx_desc_info *desc)
{
	struct ieee80211_hdr *hdr = (struct ieee80211_hdr *)skb->data;
	struct rtw89_sta_link *rtwsta_link;
	struct ieee80211_sta *sta;
	struct rtw89_sta *rtwsta;
	u8 macid = desc->mac_id;

	if (!refcount_read(&rtwdev->refcount_ap_info))
		return;

	rcu_read_lock();

	rtwsta_link = rtw89_assoc_link_rcu_dereference(rtwdev, macid);
	if (!rtwsta_link)
		goto out;

	rtwsta = rtwsta_link->rtwsta;
	if (!test_bit(RTW89_REMOTE_STA_IN_PS, rtwsta->flags))
		goto out;

	sta = rtwsta_to_sta(rtwsta);
	if (ieee80211_is_pspoll(hdr->frame_control))
		ieee80211_sta_pspoll(sta);
	else if (ieee80211_has_pm(hdr->frame_control) &&
		 (ieee80211_is_data_qos(hdr->frame_control) ||
		  ieee80211_is_qos_nullfunc(hdr->frame_control)))
		ieee80211_sta_uapsd_trigger(sta, ieee80211_get_tid(hdr));

out:
	rcu_read_unlock();
}

void rtw89_core_rx(struct rtw89_dev *rtwdev,
		   struct rtw89_rx_desc_info *desc_info/*此报文相关的描述信息*/,
		   struct sk_buff *skb/*收到的报文*/)
{
	struct ieee80211_rx_status *rx_status;
	struct rtw89_ppdu_sts_info *ppdu_sts = &rtwdev->ppdu_sts;
	u8 ppdu_cnt = desc_info->ppdu_cnt;
	u8 band = desc_info->bb_sel ? RTW89_PHY_1 : RTW89_PHY_0;

	if (desc_info->pkt_type != RTW89_CORE_RX_TYPE_WIFI) {
		/*所有非wifi报文自此处进入*/
		rtw89_core_rx_process_report(rtwdev, desc_info, skb);
		return;
	}

	if (ppdu_sts->curr_rx_ppdu_cnt[band] != ppdu_cnt) {
		/*刷rx_queue数组中所有元素到802.11协议栈*/
		rtw89_core_flush_ppdu_rx_queue(rtwdev, desc_info);
		ppdu_sts->curr_rx_ppdu_cnt[band] = ppdu_cnt;
	}

	rx_status = IEEE80211_SKB_RXCB(skb);
	memset(rx_status, 0, sizeof(*rx_status));
	rtw89_core_update_rx_status(rtwdev, desc_info, rx_status);
	rtw89_core_rx_pkt_hdl(rtwdev, skb, desc_info);
	if (desc_info->long_rxdesc &&
	    BIT(desc_info->frame_type) & PPDU_FILTER_BITMAP)
		/*长描述符情况下,管理类及数据类报文挂在rx_queue上,rtw89_core_rx_pending_skb/FLUSH 处理此报文*/
		skb_queue_tail(&ppdu_sts->rx_queue[band], skb);
	else
		rtw89_core_rx_to_mac80211(rtwdev, NULL, desc_info, skb, rx_status);
}
EXPORT_SYMBOL(rtw89_core_rx);

void rtw89_core_napi_start(struct rtw89_dev *rtwdev)
{
	if (test_and_set_bit(RTW89_FLAG_NAPI_RUNNING, rtwdev->flags))
		return;

	napi_enable(&rtwdev->napi);
}
EXPORT_SYMBOL(rtw89_core_napi_start);

void rtw89_core_napi_stop(struct rtw89_dev *rtwdev)
{
	if (!test_and_clear_bit(RTW89_FLAG_NAPI_RUNNING, rtwdev->flags))
		return;

	napi_synchronize(&rtwdev->napi);
	napi_disable(&rtwdev->napi);
}
EXPORT_SYMBOL(rtw89_core_napi_stop);

int rtw89_core_napi_init(struct rtw89_dev *rtwdev)
{
<<<<<<< HEAD
	init_dummy_netdev(&rtwdev->netdev);
	/*设置poll函数*/
	netif_napi_add(&rtwdev->netdev, &rtwdev->napi,
=======
	rtwdev->netdev = alloc_netdev_dummy(0);
	if (!rtwdev->netdev)
		return -ENOMEM;

	netif_napi_add(rtwdev->netdev, &rtwdev->napi,
>>>>>>> 155a3c00
		       rtwdev->hci.ops->napi_poll);
	return 0;
}
EXPORT_SYMBOL(rtw89_core_napi_init);

void rtw89_core_napi_deinit(struct rtw89_dev *rtwdev)
{
	rtw89_core_napi_stop(rtwdev);
	netif_napi_del(&rtwdev->napi);
	free_netdev(rtwdev->netdev);
}
EXPORT_SYMBOL(rtw89_core_napi_deinit);

static void rtw89_core_ba_work(struct work_struct *work)
{
	struct rtw89_dev *rtwdev =
		container_of(work, struct rtw89_dev, ba_work);
	struct rtw89_txq *rtwtxq, *tmp;
	int ret;

	spin_lock_bh(&rtwdev->ba_lock);
	list_for_each_entry_safe(rtwtxq, tmp, &rtwdev->ba_list, list) {
		struct ieee80211_txq *txq = rtw89_txq_to_txq(rtwtxq);
		struct ieee80211_sta *sta = txq->sta;
		struct rtw89_sta *rtwsta = sta_to_rtwsta_safe(sta);
		u8 tid = txq->tid;

		if (!sta) {
			rtw89_warn(rtwdev, "cannot start BA without sta\n");
			goto skip_ba_work;
		}

		if (rtwsta->disassoc) {
			rtw89_debug(rtwdev, RTW89_DBG_TXRX,
				    "cannot start BA with disassoc sta\n");
			goto skip_ba_work;
		}

		ret = ieee80211_start_tx_ba_session(sta, tid, 0);
		if (ret) {
			rtw89_debug(rtwdev, RTW89_DBG_TXRX,
				    "failed to setup BA session for %pM:%2d: %d\n",
				    sta->addr, tid, ret);
			if (ret == -EINVAL)
				set_bit(RTW89_TXQ_F_BLOCK_BA, &rtwtxq->flags);
		}
skip_ba_work:
		list_del_init(&rtwtxq->list);
	}
	spin_unlock_bh(&rtwdev->ba_lock);
}

void rtw89_core_free_sta_pending_ba(struct rtw89_dev *rtwdev,
				    struct ieee80211_sta *sta)
{
	struct rtw89_txq *rtwtxq, *tmp;

	spin_lock_bh(&rtwdev->ba_lock);
	list_for_each_entry_safe(rtwtxq, tmp, &rtwdev->ba_list, list) {
		struct ieee80211_txq *txq = rtw89_txq_to_txq(rtwtxq);

		if (sta == txq->sta)
			list_del_init(&rtwtxq->list);
	}
	spin_unlock_bh(&rtwdev->ba_lock);
}

void rtw89_core_free_sta_pending_forbid_ba(struct rtw89_dev *rtwdev,
					   struct ieee80211_sta *sta)
{
	struct rtw89_txq *rtwtxq, *tmp;

	spin_lock_bh(&rtwdev->ba_lock);
	list_for_each_entry_safe(rtwtxq, tmp, &rtwdev->forbid_ba_list, list) {
		struct ieee80211_txq *txq = rtw89_txq_to_txq(rtwtxq);

		if (sta == txq->sta) {
			clear_bit(RTW89_TXQ_F_FORBID_BA, &rtwtxq->flags);
			list_del_init(&rtwtxq->list);
		}
	}
	spin_unlock_bh(&rtwdev->ba_lock);
}

void rtw89_core_free_sta_pending_roc_tx(struct rtw89_dev *rtwdev,
					struct ieee80211_sta *sta)
{
	struct rtw89_sta *rtwsta = sta_to_rtwsta(sta);
	struct sk_buff *skb, *tmp;

	skb_queue_walk_safe(&rtwsta->roc_queue, skb, tmp) {
		skb_unlink(skb, &rtwsta->roc_queue);
		dev_kfree_skb_any(skb);
	}
}

static void rtw89_core_stop_tx_ba_session(struct rtw89_dev *rtwdev,
					  struct rtw89_txq *rtwtxq)
{
	struct ieee80211_txq *txq = rtw89_txq_to_txq(rtwtxq);
	struct ieee80211_sta *sta = txq->sta;
	struct rtw89_sta *rtwsta = sta_to_rtwsta_safe(sta);

	if (unlikely(!rtwsta) || unlikely(rtwsta->disassoc))
		return;

	if (!test_bit(RTW89_TXQ_F_AMPDU, &rtwtxq->flags) ||
	    test_bit(RTW89_TXQ_F_FORBID_BA, &rtwtxq->flags))
		return;

	spin_lock_bh(&rtwdev->ba_lock);
	if (!test_and_set_bit(RTW89_TXQ_F_FORBID_BA, &rtwtxq->flags))
		list_add_tail(&rtwtxq->list, &rtwdev->forbid_ba_list);
	spin_unlock_bh(&rtwdev->ba_lock);

	ieee80211_stop_tx_ba_session(sta, txq->tid);
	cancel_delayed_work(&rtwdev->forbid_ba_work);
	ieee80211_queue_delayed_work(rtwdev->hw, &rtwdev->forbid_ba_work,
				     RTW89_FORBID_BA_TIMER);
}

static void rtw89_core_txq_check_agg(struct rtw89_dev *rtwdev,
				     struct rtw89_txq *rtwtxq,
				     struct sk_buff *skb)
{
	struct ieee80211_hw *hw = rtwdev->hw;
	struct ieee80211_txq *txq = rtw89_txq_to_txq(rtwtxq);
	struct ieee80211_sta *sta = txq->sta;
	struct rtw89_sta *rtwsta = sta_to_rtwsta_safe(sta);

	if (test_bit(RTW89_TXQ_F_FORBID_BA, &rtwtxq->flags))
		return;

	if (unlikely(skb->protocol == cpu_to_be16(ETH_P_PAE))) {
		rtw89_core_stop_tx_ba_session(rtwdev, rtwtxq);
		return;
	}

	if (unlikely(!sta))
		return;

	if (unlikely(test_bit(RTW89_TXQ_F_BLOCK_BA, &rtwtxq->flags)))
		return;

	if (test_bit(RTW89_TXQ_F_AMPDU, &rtwtxq->flags)) {
		IEEE80211_SKB_CB(skb)->flags |= IEEE80211_TX_CTL_AMPDU;
		return;
	}

	spin_lock_bh(&rtwdev->ba_lock);
	if (!rtwsta->disassoc && list_empty(&rtwtxq->list)) {
		list_add_tail(&rtwtxq->list, &rtwdev->ba_list);
		ieee80211_queue_work(hw, &rtwdev->ba_work);
	}
	spin_unlock_bh(&rtwdev->ba_lock);
}

static void rtw89_core_txq_push(struct rtw89_dev *rtwdev,
				struct rtw89_txq *rtwtxq,
				unsigned long frame_cnt,
				unsigned long byte_cnt)
{
	struct ieee80211_txq *txq = rtw89_txq_to_txq(rtwtxq);
	struct ieee80211_vif *vif = txq->vif;
	struct ieee80211_sta *sta = txq->sta;
	struct sk_buff *skb;
	unsigned long i;
	int ret;

	rcu_read_lock();
	for (i = 0; i < frame_cnt; i++) {
		skb = ieee80211_tx_dequeue_ni(rtwdev->hw, txq);
		if (!skb) {
			rtw89_debug(rtwdev, RTW89_DBG_TXRX, "dequeue a NULL skb\n");
			goto out;
		}
		rtw89_core_txq_check_agg(rtwdev, rtwtxq, skb);
		ret = rtw89_core_tx_write(rtwdev, vif, sta, skb, NULL);
		if (ret) {
			rtw89_err(rtwdev, "failed to push txq: %d\n", ret);
			ieee80211_free_txskb(rtwdev->hw, skb);
			break;
		}
	}
out:
	rcu_read_unlock();
}

static u32 rtw89_check_and_reclaim_tx_resource(struct rtw89_dev *rtwdev, u8 tid)
{
	u8 qsel, ch_dma;

	qsel = rtw89_core_get_qsel(rtwdev, tid);
	ch_dma = rtw89_core_get_ch_dma(rtwdev, qsel);

	return rtw89_hci_check_and_reclaim_tx_resource(rtwdev, ch_dma);
}

static bool rtw89_core_txq_agg_wait(struct rtw89_dev *rtwdev,
				    struct ieee80211_txq *txq,
				    unsigned long *frame_cnt,
				    bool *sched_txq, bool *reinvoke)
{
	struct rtw89_txq *rtwtxq = (struct rtw89_txq *)txq->drv_priv;
	struct rtw89_sta *rtwsta = sta_to_rtwsta_safe(txq->sta);
	struct rtw89_sta_link *rtwsta_link;

	if (!rtwsta)
		return false;

	rtwsta_link = rtw89_get_designated_link(rtwsta);
	if (unlikely(!rtwsta_link)) {
		rtw89_err(rtwdev, "agg wait: find no designated link\n");
		return false;
	}

	if (rtwsta_link->max_agg_wait <= 0)
		return false;

	if (rtwdev->stats.tx_tfc_lv <= RTW89_TFC_MID)
		return false;

	if (*frame_cnt > 1) {
		*frame_cnt -= 1;
		*sched_txq = true;
		*reinvoke = true;
		rtwtxq->wait_cnt = 1;
		return false;
	}

	if (*frame_cnt == 1 && rtwtxq->wait_cnt < rtwsta_link->max_agg_wait) {
		*reinvoke = true;
		rtwtxq->wait_cnt++;
		return true;
	}

	rtwtxq->wait_cnt = 0;
	return false;
}

static void rtw89_core_txq_schedule(struct rtw89_dev *rtwdev, u8 ac, bool *reinvoke)
{
	struct ieee80211_hw *hw = rtwdev->hw;
	struct ieee80211_txq *txq;
	struct rtw89_vif *rtwvif;
	struct rtw89_txq *rtwtxq;
	unsigned long frame_cnt;
	unsigned long byte_cnt;
	u32 tx_resource;
	bool sched_txq;

	ieee80211_txq_schedule_start(hw, ac);
	while ((txq = ieee80211_next_txq(hw, ac))) {
		rtwtxq = (struct rtw89_txq *)txq->drv_priv;
		rtwvif = vif_to_rtwvif(txq->vif);

		if (rtwvif->offchan) {
			ieee80211_return_txq(hw, txq, true);
			continue;
		}
		tx_resource = rtw89_check_and_reclaim_tx_resource(rtwdev, txq->tid);
		sched_txq = false;

		ieee80211_txq_get_depth(txq, &frame_cnt, &byte_cnt);
		if (rtw89_core_txq_agg_wait(rtwdev, txq, &frame_cnt, &sched_txq, reinvoke)) {
			ieee80211_return_txq(hw, txq, true);
			continue;
		}
		frame_cnt = min_t(unsigned long, frame_cnt, tx_resource);
		rtw89_core_txq_push(rtwdev, rtwtxq, frame_cnt, byte_cnt);
		ieee80211_return_txq(hw, txq, sched_txq);
		if (frame_cnt != 0)
			rtw89_core_tx_kick_off(rtwdev, rtw89_core_get_qsel(rtwdev, txq->tid));

		/* bound of tx_resource could get stuck due to burst traffic */
		if (frame_cnt == tx_resource)
			*reinvoke = true;
	}
	ieee80211_txq_schedule_end(hw, ac);
}

static void rtw89_ips_work(struct wiphy *wiphy, struct wiphy_work *work)
{
	struct rtw89_dev *rtwdev = container_of(work, struct rtw89_dev,
						ips_work);

	lockdep_assert_wiphy(wiphy);

	rtw89_enter_ips_by_hwflags(rtwdev);
}

static void rtw89_core_txq_work(struct work_struct *w)
{
	struct rtw89_dev *rtwdev = container_of(w, struct rtw89_dev, txq_work);
	bool reinvoke = false;
	u8 ac;

	for (ac = 0; ac < IEEE80211_NUM_ACS; ac++)
		rtw89_core_txq_schedule(rtwdev, ac, &reinvoke);

	if (reinvoke) {
		/* reinvoke to process the last frame */
		mod_delayed_work(rtwdev->txq_wq, &rtwdev->txq_reinvoke_work, 1);
	}
}

static void rtw89_core_txq_reinvoke_work(struct work_struct *w)
{
	struct rtw89_dev *rtwdev = container_of(w, struct rtw89_dev,
						txq_reinvoke_work.work);

	queue_work(rtwdev->txq_wq, &rtwdev->txq_work);
}

static void rtw89_forbid_ba_work(struct work_struct *w)
{
	struct rtw89_dev *rtwdev = container_of(w, struct rtw89_dev,
						forbid_ba_work.work);
	struct rtw89_txq *rtwtxq, *tmp;

	spin_lock_bh(&rtwdev->ba_lock);
	list_for_each_entry_safe(rtwtxq, tmp, &rtwdev->forbid_ba_list, list) {
		clear_bit(RTW89_TXQ_F_FORBID_BA, &rtwtxq->flags);
		list_del_init(&rtwtxq->list);
	}
	spin_unlock_bh(&rtwdev->ba_lock);
}

static void rtw89_core_sta_pending_tx_iter(void *data,
					   struct ieee80211_sta *sta)
{
	struct rtw89_sta *rtwsta = sta_to_rtwsta(sta);
	struct rtw89_dev *rtwdev = rtwsta->rtwdev;
	struct rtw89_vif *rtwvif = rtwsta->rtwvif;
	struct ieee80211_vif *vif = rtwvif_to_vif(rtwvif);
	struct rtw89_vif_link *target = data;
	struct rtw89_vif_link *rtwvif_link;
	struct sk_buff *skb, *tmp;
	unsigned int link_id;
	int qsel, ret;

	rtw89_vif_for_each_link(rtwvif, rtwvif_link, link_id)
		if (rtwvif_link->chanctx_idx == target->chanctx_idx)
			goto bottom;

	return;

bottom:
	if (skb_queue_len(&rtwsta->roc_queue) == 0)
		return;

	skb_queue_walk_safe(&rtwsta->roc_queue, skb, tmp) {
		skb_unlink(skb, &rtwsta->roc_queue);

		ret = rtw89_core_tx_write(rtwdev, vif, sta, skb, &qsel);
		if (ret) {
			rtw89_warn(rtwdev, "pending tx failed with %d\n", ret);
			dev_kfree_skb_any(skb);
		} else {
			rtw89_core_tx_kick_off(rtwdev, qsel);
		}
	}
}

static void rtw89_core_handle_sta_pending_tx(struct rtw89_dev *rtwdev,
					     struct rtw89_vif_link *rtwvif_link)
{
	ieee80211_iterate_stations_atomic(rtwdev->hw,
					  rtw89_core_sta_pending_tx_iter,
					  rtwvif_link);
}

static int rtw89_core_send_nullfunc(struct rtw89_dev *rtwdev,
				    struct rtw89_vif_link *rtwvif_link, bool qos, bool ps)
{
	struct ieee80211_vif *vif = rtwvif_link_to_vif(rtwvif_link);
	int link_id = ieee80211_vif_is_mld(vif) ? rtwvif_link->link_id : -1;
	struct rtw89_sta_link *rtwsta_link;
	struct ieee80211_sta *sta;
	struct ieee80211_hdr *hdr;
	struct rtw89_sta *rtwsta;
	struct sk_buff *skb;
	int ret, qsel;

	if (vif->type != NL80211_IFTYPE_STATION || !vif->cfg.assoc)
		return 0;

	rcu_read_lock();
	sta = ieee80211_find_sta(vif, vif->cfg.ap_addr);
	if (!sta) {
		ret = -EINVAL;
		goto out;
	}
	rtwsta = sta_to_rtwsta(sta);

	skb = ieee80211_nullfunc_get(rtwdev->hw, vif, link_id, qos);
	if (!skb) {
		ret = -ENOMEM;
		goto out;
	}

	hdr = (struct ieee80211_hdr *)skb->data;
	if (ps)
		hdr->frame_control |= cpu_to_le16(IEEE80211_FCTL_PM);

	rtwsta_link = rtwsta->links[rtwvif_link->link_id];
	if (unlikely(!rtwsta_link)) {
		ret = -ENOLINK;
		goto out;
	}

	ret = rtw89_core_tx_write_link(rtwdev, rtwvif_link, rtwsta_link, skb, &qsel, true);
	if (ret) {
		rtw89_warn(rtwdev, "nullfunc transmit failed: %d\n", ret);
		dev_kfree_skb_any(skb);
		goto out;
	}

	rcu_read_unlock();

	return rtw89_core_tx_kick_off_and_wait(rtwdev, skb, qsel,
					       RTW89_ROC_TX_TIMEOUT);
out:
	rcu_read_unlock();

	return ret;
}

void rtw89_roc_start(struct rtw89_dev *rtwdev, struct rtw89_vif *rtwvif)
{
	const struct rtw89_mac_gen_def *mac = rtwdev->chip->mac_def;
	struct rtw89_chanctx_pause_parm pause_parm = {
		.rsn = RTW89_CHANCTX_PAUSE_REASON_ROC,
	};
	struct ieee80211_hw *hw = rtwdev->hw;
	struct rtw89_roc *roc = &rtwvif->roc;
	struct rtw89_vif_link *rtwvif_link;
	struct cfg80211_chan_def roc_chan;
	struct rtw89_vif *tmp_vif;
	u32 reg;
	int ret;

	lockdep_assert_wiphy(hw->wiphy);

	rtw89_leave_ips_by_hwflags(rtwdev);
	rtw89_leave_lps(rtwdev);

	rtwvif_link = rtw89_get_designated_link(rtwvif);
	if (unlikely(!rtwvif_link)) {
		rtw89_err(rtwdev, "roc start: find no designated link\n");
		return;
	}

	roc->link_id = rtwvif_link->link_id;

	pause_parm.trigger = rtwvif_link;
	rtw89_chanctx_pause(rtwdev, &pause_parm);

	ret = rtw89_core_send_nullfunc(rtwdev, rtwvif_link, true, true);
	if (ret)
		rtw89_debug(rtwdev, RTW89_DBG_TXRX,
			    "roc send null-1 failed: %d\n", ret);

	rtw89_for_each_rtwvif(rtwdev, tmp_vif) {
		struct rtw89_vif_link *tmp_link;
		unsigned int link_id;

		rtw89_vif_for_each_link(tmp_vif, tmp_link, link_id) {
			if (tmp_link->chanctx_idx == rtwvif_link->chanctx_idx) {
				tmp_vif->offchan = true;
				break;
			}
		}
	}

	cfg80211_chandef_create(&roc_chan, &roc->chan, NL80211_CHAN_NO_HT);
	rtw89_config_roc_chandef(rtwdev, rtwvif_link, &roc_chan);
	rtw89_set_channel(rtwdev);

	reg = rtw89_mac_reg_by_idx(rtwdev, mac->rx_fltr, rtwvif_link->mac_idx);
	rtw89_write32_clr(rtwdev, reg, B_AX_A_UC_CAM_MATCH | B_AX_A_BC_CAM_MATCH);

	ieee80211_ready_on_channel(hw);
	wiphy_delayed_work_cancel(hw->wiphy, &rtwvif->roc.roc_work);
	wiphy_delayed_work_queue(hw->wiphy, &rtwvif->roc.roc_work,
				 msecs_to_jiffies(rtwvif->roc.duration));
}

void rtw89_roc_end(struct rtw89_dev *rtwdev, struct rtw89_vif *rtwvif)
{
	const struct rtw89_mac_gen_def *mac = rtwdev->chip->mac_def;
	struct ieee80211_hw *hw = rtwdev->hw;
	struct rtw89_roc *roc = &rtwvif->roc;
	struct rtw89_vif_link *rtwvif_link;
	struct rtw89_vif *tmp_vif;
	u32 reg;
	int ret;

	lockdep_assert_wiphy(hw->wiphy);

	ieee80211_remain_on_channel_expired(hw);

	rtw89_leave_ips_by_hwflags(rtwdev);
	rtw89_leave_lps(rtwdev);

	rtwvif_link = rtwvif->links[roc->link_id];
	if (unlikely(!rtwvif_link)) {
		rtw89_err(rtwdev, "roc end: find no link (link id %u)\n",
			  roc->link_id);
		return;
	}

	reg = rtw89_mac_reg_by_idx(rtwdev, mac->rx_fltr, rtwvif_link->mac_idx);
	rtw89_write32_mask(rtwdev, reg, B_AX_RX_FLTR_CFG_MASK, rtwdev->hal.rx_fltr);

	roc->state = RTW89_ROC_IDLE;
	rtw89_config_roc_chandef(rtwdev, rtwvif_link, NULL);
	rtw89_chanctx_proceed(rtwdev, NULL);
	ret = rtw89_core_send_nullfunc(rtwdev, rtwvif_link, true, false);
	if (ret)
		rtw89_debug(rtwdev, RTW89_DBG_TXRX,
			    "roc send null-0 failed: %d\n", ret);

	rtw89_for_each_rtwvif(rtwdev, tmp_vif)
		tmp_vif->offchan = false;

	rtw89_core_handle_sta_pending_tx(rtwdev, rtwvif_link);
	queue_work(rtwdev->txq_wq, &rtwdev->txq_work);

	if (hw->conf.flags & IEEE80211_CONF_IDLE)
		wiphy_delayed_work_queue(hw->wiphy, &roc->roc_work,
					 msecs_to_jiffies(RTW89_ROC_IDLE_TIMEOUT));
}

void rtw89_roc_work(struct wiphy *wiphy, struct wiphy_work *work)
{
	struct rtw89_vif *rtwvif = container_of(work, struct rtw89_vif,
						roc.roc_work.work);
	struct rtw89_dev *rtwdev = rtwvif->rtwdev;
	struct rtw89_roc *roc = &rtwvif->roc;

	lockdep_assert_wiphy(wiphy);

	switch (roc->state) {
	case RTW89_ROC_IDLE:
		rtw89_enter_ips_by_hwflags(rtwdev);
		break;
	case RTW89_ROC_MGMT:
	case RTW89_ROC_NORMAL:
		rtw89_roc_end(rtwdev, rtwvif);
		break;
	default:
		break;
	}
}

static enum rtw89_tfc_lv rtw89_get_traffic_level(struct rtw89_dev *rtwdev,
						 u32 throughput, u64 cnt)
{
	if (cnt < 100)
		return RTW89_TFC_IDLE;
	if (throughput > 50)
		return RTW89_TFC_HIGH;
	if (throughput > 10)
		return RTW89_TFC_MID;
	if (throughput > 2)
		return RTW89_TFC_LOW;
	return RTW89_TFC_ULTRA_LOW;
}

static bool rtw89_traffic_stats_calc(struct rtw89_dev *rtwdev,
				     struct rtw89_traffic_stats *stats)
{
	enum rtw89_tfc_lv tx_tfc_lv = stats->tx_tfc_lv;
	enum rtw89_tfc_lv rx_tfc_lv = stats->rx_tfc_lv;

	stats->tx_throughput_raw = (u32)(stats->tx_unicast >> RTW89_TP_SHIFT);
	stats->rx_throughput_raw = (u32)(stats->rx_unicast >> RTW89_TP_SHIFT);

	ewma_tp_add(&stats->tx_ewma_tp, stats->tx_throughput_raw);
	ewma_tp_add(&stats->rx_ewma_tp, stats->rx_throughput_raw);

	stats->tx_throughput = ewma_tp_read(&stats->tx_ewma_tp);
	stats->rx_throughput = ewma_tp_read(&stats->rx_ewma_tp);
	stats->tx_tfc_lv = rtw89_get_traffic_level(rtwdev, stats->tx_throughput,
						   stats->tx_cnt);
	stats->rx_tfc_lv = rtw89_get_traffic_level(rtwdev, stats->rx_throughput,
						   stats->rx_cnt);
	stats->tx_avg_len = stats->tx_cnt ?
			    DIV_ROUND_DOWN_ULL(stats->tx_unicast, stats->tx_cnt) : 0;
	stats->rx_avg_len = stats->rx_cnt ?
			    DIV_ROUND_DOWN_ULL(stats->rx_unicast, stats->rx_cnt) : 0;

	stats->tx_unicast = 0;
	stats->rx_unicast = 0;
	stats->tx_cnt = 0;
	stats->rx_cnt = 0;
	stats->rx_tf_periodic = stats->rx_tf_acc;
	stats->rx_tf_acc = 0;

	if (tx_tfc_lv != stats->tx_tfc_lv || rx_tfc_lv != stats->rx_tfc_lv)
		return true;

	return false;
}

static bool rtw89_traffic_stats_track(struct rtw89_dev *rtwdev)
{
	struct rtw89_vif_link *rtwvif_link;
	struct rtw89_vif *rtwvif;
	unsigned int link_id;
	bool tfc_changed;

	tfc_changed = rtw89_traffic_stats_calc(rtwdev, &rtwdev->stats);

	rtw89_for_each_rtwvif(rtwdev, rtwvif) {
		rtw89_traffic_stats_calc(rtwdev, &rtwvif->stats);

		rtw89_vif_for_each_link(rtwvif, rtwvif_link, link_id)
			rtw89_fw_h2c_tp_offload(rtwdev, rtwvif_link);
	}

	return tfc_changed;
}

static void rtw89_enter_lps_track(struct rtw89_dev *rtwdev)
{
	struct ieee80211_vif *vif;
	struct rtw89_vif *rtwvif;

	rtw89_for_each_rtwvif(rtwdev, rtwvif) {
		if (rtwvif->tdls_peer)
			continue;
		if (rtwvif->offchan)
			continue;

		if (rtwvif->stats.tx_tfc_lv != RTW89_TFC_IDLE ||
		    rtwvif->stats.rx_tfc_lv != RTW89_TFC_IDLE)
			continue;

		vif = rtwvif_to_vif(rtwvif);

		if (!(vif->type == NL80211_IFTYPE_STATION ||
		      vif->type == NL80211_IFTYPE_P2P_CLIENT))
			continue;

		rtw89_enter_lps(rtwdev, rtwvif, true);
	}
}

static void rtw89_core_rfk_track(struct rtw89_dev *rtwdev)
{
	enum rtw89_entity_mode mode;

	mode = rtw89_get_entity_mode(rtwdev);
	if (mode == RTW89_ENTITY_MODE_MCC)
		return;

	rtw89_chip_rfk_track(rtwdev);
}

void rtw89_core_update_p2p_ps(struct rtw89_dev *rtwdev,
			      struct rtw89_vif_link *rtwvif_link,
			      struct ieee80211_bss_conf *bss_conf)
{
	enum rtw89_entity_mode mode = rtw89_get_entity_mode(rtwdev);

	if (mode == RTW89_ENTITY_MODE_MCC)
		rtw89_queue_chanctx_change(rtwdev, RTW89_CHANCTX_P2P_PS_CHANGE);
	else
		rtw89_process_p2p_ps(rtwdev, rtwvif_link, bss_conf);
}

void rtw89_traffic_stats_init(struct rtw89_dev *rtwdev,
			      struct rtw89_traffic_stats *stats)
{
	stats->tx_unicast = 0;
	stats->rx_unicast = 0;
	stats->tx_cnt = 0;
	stats->rx_cnt = 0;
	ewma_tp_init(&stats->tx_ewma_tp);
	ewma_tp_init(&stats->rx_ewma_tp);
}

#define RTW89_MLSR_GOTO_2GHZ_THRESHOLD -53
#define RTW89_MLSR_EXIT_2GHZ_THRESHOLD -38
static void rtw89_core_mlsr_link_decision(struct rtw89_dev *rtwdev,
					  struct rtw89_vif *rtwvif)
{
	unsigned int sel_link_id = IEEE80211_MLD_MAX_NUM_LINKS;
	struct ieee80211_vif *vif = rtwvif_to_vif(rtwvif);
	struct rtw89_vif_link *rtwvif_link;
	const struct rtw89_chan *chan;
	unsigned long usable_links;
	unsigned int link_id;
	u8 decided_bands;
	u8 rssi;

	rssi = ewma_rssi_read(&rtwdev->phystat.bcn_rssi);
	if (unlikely(!rssi))
		return;

	if (RTW89_RSSI_RAW_TO_DBM(rssi) >= RTW89_MLSR_EXIT_2GHZ_THRESHOLD)
		decided_bands = BIT(RTW89_BAND_5G) | BIT(RTW89_BAND_6G);
	else if (RTW89_RSSI_RAW_TO_DBM(rssi) <= RTW89_MLSR_GOTO_2GHZ_THRESHOLD)
		decided_bands = BIT(RTW89_BAND_2G);
	else
		return;

	usable_links = ieee80211_vif_usable_links(vif);

	rtwvif_link = rtw89_get_designated_link(rtwvif);
	if (unlikely(!rtwvif_link))
		goto select;

	chan = rtw89_chan_get(rtwdev, rtwvif_link->chanctx_idx);
	if (decided_bands & BIT(chan->band_type))
		return;

	usable_links &= ~BIT(rtwvif_link->link_id);

select:
	rcu_read_lock();

	for_each_set_bit(link_id, &usable_links, IEEE80211_MLD_MAX_NUM_LINKS) {
		struct ieee80211_bss_conf *link_conf;
		struct ieee80211_channel *channel;
		enum rtw89_band band;

		link_conf = rcu_dereference(vif->link_conf[link_id]);
		if (unlikely(!link_conf))
			continue;

		channel = link_conf->chanreq.oper.chan;
		if (unlikely(!channel))
			continue;

		band = rtw89_nl80211_to_hw_band(channel->band);
		if (decided_bands & BIT(band)) {
			sel_link_id = link_id;
			break;
		}
	}

	rcu_read_unlock();

	if (sel_link_id == IEEE80211_MLD_MAX_NUM_LINKS)
		return;

	rtw89_core_mlsr_switch(rtwdev, rtwvif, sel_link_id);
}

static void rtw89_core_mlo_track(struct rtw89_dev *rtwdev)
{
	struct rtw89_hal *hal = &rtwdev->hal;
	struct ieee80211_vif *vif;
	struct rtw89_vif *rtwvif;

	if (hal->disabled_dm_bitmap & BIT(RTW89_DM_MLO))
		return;

	rtw89_for_each_rtwvif(rtwdev, rtwvif) {
		vif = rtwvif_to_vif(rtwvif);
		if (!vif->cfg.assoc || !ieee80211_vif_is_mld(vif))
			continue;

		switch (rtwvif->mlo_mode) {
		case RTW89_MLO_MODE_MLSR:
			rtw89_core_mlsr_link_decision(rtwdev, rtwvif);
			break;
		default:
			break;
		}
	}
}

static void rtw89_track_work(struct wiphy *wiphy, struct wiphy_work *work)
{
	struct rtw89_dev *rtwdev = container_of(work, struct rtw89_dev,
						track_work.work);
	bool tfc_changed;

	lockdep_assert_wiphy(wiphy);

	if (test_bit(RTW89_FLAG_FORBIDDEN_TRACK_WROK, rtwdev->flags))
		return;

	if (!test_bit(RTW89_FLAG_RUNNING, rtwdev->flags))
		return;

	wiphy_delayed_work_queue(wiphy, &rtwdev->track_work,
				 RTW89_TRACK_WORK_PERIOD);

	tfc_changed = rtw89_traffic_stats_track(rtwdev);
	if (rtwdev->scanning)
		return;

	rtw89_leave_lps(rtwdev);

	if (tfc_changed) {
		rtw89_hci_recalc_int_mit(rtwdev);
		rtw89_btc_ntfy_wl_sta(rtwdev);
	}
	rtw89_mac_bf_monitor_track(rtwdev);
	rtw89_phy_stat_track(rtwdev);
	rtw89_phy_env_monitor_track(rtwdev);
	rtw89_phy_dig(rtwdev);
	rtw89_core_rfk_track(rtwdev);
	rtw89_phy_ra_update(rtwdev);
	rtw89_phy_cfo_track(rtwdev);
	rtw89_phy_tx_path_div_track(rtwdev);
	rtw89_phy_antdiv_track(rtwdev);
	rtw89_phy_ul_tb_ctrl_track(rtwdev);
	rtw89_phy_edcca_track(rtwdev);
	rtw89_sar_track(rtwdev);
	rtw89_chanctx_track(rtwdev);
	rtw89_core_rfkill_poll(rtwdev, false);
	rtw89_core_mlo_track(rtwdev);

	if (rtwdev->lps_enabled && !rtwdev->btc.lps)
		rtw89_enter_lps_track(rtwdev);
}

u8 rtw89_core_acquire_bit_map(unsigned long *addr, unsigned long size)
{
	unsigned long bit;

	bit = find_first_zero_bit(addr, size);
	if (bit < size)
		set_bit(bit, addr);

	return bit;
}

void rtw89_core_release_bit_map(unsigned long *addr, u8 bit)
{
	clear_bit(bit, addr);
}

void rtw89_core_release_all_bits_map(unsigned long *addr, unsigned int nbits)
{
	bitmap_zero(addr, nbits);
}

int rtw89_core_acquire_sta_ba_entry(struct rtw89_dev *rtwdev,
				    struct rtw89_sta_link *rtwsta_link, u8 tid,
				    u8 *cam_idx)
{
	const struct rtw89_chip_info *chip = rtwdev->chip;
	struct rtw89_cam_info *cam_info = &rtwdev->cam_info;
	struct rtw89_ba_cam_entry *entry = NULL, *tmp;
	u8 idx;
	int i;

	lockdep_assert_wiphy(rtwdev->hw->wiphy);

	idx = rtw89_core_acquire_bit_map(cam_info->ba_cam_map, chip->bacam_num);
	if (idx == chip->bacam_num) {
		/* allocate a static BA CAM to tid=0/5, so replace the existing
		 * one if BA CAM is full. Hardware will process the original tid
		 * automatically.
		 */
		if (tid != 0 && tid != 5)
			return -ENOSPC;

		for_each_set_bit(i, cam_info->ba_cam_map, chip->bacam_num) {
			tmp = &cam_info->ba_cam_entry[i];
			if (tmp->tid == 0 || tmp->tid == 5)
				continue;

			idx = i;
			entry = tmp;
			list_del(&entry->list);
			break;
		}

		if (!entry)
			return -ENOSPC;
	} else {
		entry = &cam_info->ba_cam_entry[idx];
	}

	entry->tid = tid;
	list_add_tail(&entry->list, &rtwsta_link->ba_cam_list);

	*cam_idx = idx;

	return 0;
}

int rtw89_core_release_sta_ba_entry(struct rtw89_dev *rtwdev,
				    struct rtw89_sta_link *rtwsta_link, u8 tid,
				    u8 *cam_idx)
{
	struct rtw89_cam_info *cam_info = &rtwdev->cam_info;
	struct rtw89_ba_cam_entry *entry = NULL, *tmp;
	u8 idx;

	lockdep_assert_wiphy(rtwdev->hw->wiphy);

	list_for_each_entry_safe(entry, tmp, &rtwsta_link->ba_cam_list, list) {
		if (entry->tid != tid)
			continue;

		idx = entry - cam_info->ba_cam_entry;
		list_del(&entry->list);

		rtw89_core_release_bit_map(cam_info->ba_cam_map, idx);
		*cam_idx = idx;
		return 0;
	}

	return -ENOENT;
}

#define RTW89_TYPE_MAPPING(_type)	\
	case NL80211_IFTYPE_ ## _type:	\
		rtwvif_link->wifi_role = RTW89_WIFI_ROLE_ ## _type;	\
		break
void rtw89_vif_type_mapping(struct rtw89_vif_link *rtwvif_link, bool assoc)
{
	const struct ieee80211_vif *vif = rtwvif_link_to_vif(rtwvif_link);
	const struct ieee80211_bss_conf *bss_conf;

	switch (vif->type) {
	case NL80211_IFTYPE_STATION:
		if (vif->p2p)
			rtwvif_link->wifi_role = RTW89_WIFI_ROLE_P2P_CLIENT;
		else
			rtwvif_link->wifi_role = RTW89_WIFI_ROLE_STATION;
		break;
	case NL80211_IFTYPE_AP:
		if (vif->p2p)
			rtwvif_link->wifi_role = RTW89_WIFI_ROLE_P2P_GO;
		else
			rtwvif_link->wifi_role = RTW89_WIFI_ROLE_AP;
		break;
	RTW89_TYPE_MAPPING(ADHOC);
	RTW89_TYPE_MAPPING(MONITOR);
	RTW89_TYPE_MAPPING(MESH_POINT);
	default:
		WARN_ON(1);
		break;
	}

	switch (vif->type) {
	case NL80211_IFTYPE_AP:
	case NL80211_IFTYPE_MESH_POINT:
		rtwvif_link->net_type = RTW89_NET_TYPE_AP_MODE;
		rtwvif_link->self_role = RTW89_SELF_ROLE_AP;
		break;
	case NL80211_IFTYPE_ADHOC:
		rtwvif_link->net_type = RTW89_NET_TYPE_AD_HOC;
		rtwvif_link->self_role = RTW89_SELF_ROLE_CLIENT;
		break;
	case NL80211_IFTYPE_STATION:
		if (assoc) {
			rtwvif_link->net_type = RTW89_NET_TYPE_INFRA;

			rcu_read_lock();
			bss_conf = rtw89_vif_rcu_dereference_link(rtwvif_link, false);
			rtwvif_link->trigger = bss_conf->he_support;
			rcu_read_unlock();
		} else {
			rtwvif_link->net_type = RTW89_NET_TYPE_NO_LINK;
			rtwvif_link->trigger = false;
		}
		rtwvif_link->self_role = RTW89_SELF_ROLE_CLIENT;
		rtwvif_link->addr_cam.sec_ent_mode = RTW89_ADDR_CAM_SEC_NORMAL;
		break;
	case NL80211_IFTYPE_MONITOR:
		break;
	default:
		WARN_ON(1);
		break;
	}
}

int rtw89_core_sta_link_add(struct rtw89_dev *rtwdev,
			    struct rtw89_vif_link *rtwvif_link,
			    struct rtw89_sta_link *rtwsta_link)
{
	const struct ieee80211_vif *vif = rtwvif_link_to_vif(rtwvif_link);
	const struct ieee80211_sta *sta = rtwsta_link_to_sta(rtwsta_link);
	struct rtw89_hal *hal = &rtwdev->hal;
	u8 ant_num = hal->ant_diversity ? 2 : rtwdev->chip->rf_path_num;
	int i;
	int ret;

	rtwsta_link->prev_rssi = 0;
	INIT_LIST_HEAD(&rtwsta_link->ba_cam_list);
	ewma_rssi_init(&rtwsta_link->avg_rssi);
	ewma_snr_init(&rtwsta_link->avg_snr);
	ewma_evm_init(&rtwsta_link->evm_1ss);
	for (i = 0; i < ant_num; i++) {
		ewma_rssi_init(&rtwsta_link->rssi[i]);
		ewma_evm_init(&rtwsta_link->evm_min[i]);
		ewma_evm_init(&rtwsta_link->evm_max[i]);
	}

	if (vif->type == NL80211_IFTYPE_STATION && !sta->tdls) {
		/* must do rtw89_reg_6ghz_recalc() before rfk channel */
		ret = rtw89_reg_6ghz_recalc(rtwdev, rtwvif_link, true);
		if (ret)
			return ret;

		rtw89_btc_ntfy_role_info(rtwdev, rtwvif_link, rtwsta_link,
					 BTC_ROLE_MSTS_STA_CONN_START);
		rtw89_chip_rfk_channel(rtwdev, rtwvif_link);
	} else if (vif->type == NL80211_IFTYPE_AP || sta->tdls) {
		ret = rtw89_mac_set_macid_pause(rtwdev, rtwsta_link->mac_id, false);
		if (ret) {
			rtw89_warn(rtwdev, "failed to send h2c macid pause\n");
			return ret;
		}

		ret = rtw89_fw_h2c_role_maintain(rtwdev, rtwvif_link, rtwsta_link,
						 RTW89_ROLE_CREATE);
		if (ret) {
			rtw89_warn(rtwdev, "failed to send h2c role info\n");
			return ret;
		}

		ret = rtw89_chip_h2c_default_cmac_tbl(rtwdev, rtwvif_link, rtwsta_link);
		if (ret)
			return ret;

		ret = rtw89_chip_h2c_default_dmac_tbl(rtwdev, rtwvif_link, rtwsta_link);
		if (ret)
			return ret;
	}

	return 0;
}

int rtw89_core_sta_link_disassoc(struct rtw89_dev *rtwdev,
				 struct rtw89_vif_link *rtwvif_link,
				 struct rtw89_sta_link *rtwsta_link)
{
	const struct ieee80211_vif *vif = rtwvif_link_to_vif(rtwvif_link);

	rtw89_assoc_link_clr(rtwsta_link);

	if (vif->type == NL80211_IFTYPE_STATION)
		rtw89_fw_h2c_set_bcn_fltr_cfg(rtwdev, rtwvif_link, false);

	if (rtwvif_link->wifi_role == RTW89_WIFI_ROLE_P2P_CLIENT)
		rtw89_p2p_noa_once_deinit(rtwvif_link);

	return 0;
}

int rtw89_core_sta_link_disconnect(struct rtw89_dev *rtwdev,
				   struct rtw89_vif_link *rtwvif_link,
				   struct rtw89_sta_link *rtwsta_link)
{
	const struct ieee80211_vif *vif = rtwvif_link_to_vif(rtwvif_link);
	const struct ieee80211_sta *sta = rtwsta_link_to_sta(rtwsta_link);
	int ret;

	rtw89_mac_bf_monitor_calc(rtwdev, rtwsta_link, true);
	rtw89_mac_bf_disassoc(rtwdev, rtwvif_link, rtwsta_link);

	if (vif->type == NL80211_IFTYPE_AP || sta->tdls)
		rtw89_cam_deinit_addr_cam(rtwdev, &rtwsta_link->addr_cam);
	if (sta->tdls)
		rtw89_cam_deinit_bssid_cam(rtwdev, &rtwsta_link->bssid_cam);

	if (vif->type == NL80211_IFTYPE_STATION && !sta->tdls) {
		rtw89_vif_type_mapping(rtwvif_link, false);
		rtw89_fw_release_general_pkt_list_vif(rtwdev, rtwvif_link, true);
	}

	ret = rtw89_chip_h2c_assoc_cmac_tbl(rtwdev, rtwvif_link, rtwsta_link);
	if (ret) {
		rtw89_warn(rtwdev, "failed to send h2c cmac table\n");
		return ret;
	}

	ret = rtw89_fw_h2c_join_info(rtwdev, rtwvif_link, rtwsta_link, true);
	if (ret) {
		rtw89_warn(rtwdev, "failed to send h2c join info\n");
		return ret;
	}

	/* update cam aid mac_id net_type */
	ret = rtw89_fw_h2c_cam(rtwdev, rtwvif_link, rtwsta_link, NULL);
	if (ret) {
		rtw89_warn(rtwdev, "failed to send h2c cam\n");
		return ret;
	}

	return ret;
}

static bool rtw89_sta_link_can_er(struct rtw89_dev *rtwdev,
				  struct ieee80211_bss_conf *bss_conf,
				  struct ieee80211_link_sta *link_sta)
{
	if (!bss_conf->he_support ||
	    bss_conf->he_oper.params & IEEE80211_HE_OPERATION_ER_SU_DISABLE)
		return false;

	if (rtwdev->chip->chip_id == RTL8852C &&
	    rtw89_sta_link_has_su_mu_4xhe08(link_sta) &&
	    !rtw89_sta_link_has_er_su_4xhe08(link_sta))
		return false;

	return true;
}

int rtw89_core_sta_link_assoc(struct rtw89_dev *rtwdev,
			      struct rtw89_vif_link *rtwvif_link,
			      struct rtw89_sta_link *rtwsta_link)
{
	const struct ieee80211_vif *vif = rtwvif_link_to_vif(rtwvif_link);
	const struct ieee80211_sta *sta = rtwsta_link_to_sta(rtwsta_link);
	struct rtw89_bssid_cam_entry *bssid_cam = rtw89_get_bssid_cam_of(rtwvif_link,
									 rtwsta_link);
	const struct rtw89_chan *chan = rtw89_chan_get(rtwdev,
						       rtwvif_link->chanctx_idx);
	struct ieee80211_link_sta *link_sta;
	int ret;

	if (vif->type == NL80211_IFTYPE_AP || sta->tdls) {
		if (sta->tdls) {
			rcu_read_lock();

			link_sta = rtw89_sta_rcu_dereference_link(rtwsta_link, true);
			ret = rtw89_cam_init_bssid_cam(rtwdev, rtwvif_link, bssid_cam,
						       link_sta->addr);
			if (ret) {
				rtw89_warn(rtwdev, "failed to send h2c init bssid cam for TDLS\n");
				rcu_read_unlock();
				return ret;
			}

			rcu_read_unlock();
		}

		ret = rtw89_cam_init_addr_cam(rtwdev, &rtwsta_link->addr_cam, bssid_cam);
		if (ret) {
			rtw89_warn(rtwdev, "failed to send h2c init addr cam\n");
			return ret;
		}
	}

	ret = rtw89_chip_h2c_assoc_cmac_tbl(rtwdev, rtwvif_link, rtwsta_link);
	if (ret) {
		rtw89_warn(rtwdev, "failed to send h2c cmac table\n");
		return ret;
	}

	ret = rtw89_fw_h2c_join_info(rtwdev, rtwvif_link, rtwsta_link, false);
	if (ret) {
		rtw89_warn(rtwdev, "failed to send h2c join info\n");
		return ret;
	}

	/* update cam aid mac_id net_type */
	ret = rtw89_fw_h2c_cam(rtwdev, rtwvif_link, rtwsta_link, NULL);
	if (ret) {
		rtw89_warn(rtwdev, "failed to send h2c cam\n");
		return ret;
	}

	rtw89_phy_ra_assoc(rtwdev, rtwsta_link);
	rtw89_mac_bf_assoc(rtwdev, rtwvif_link, rtwsta_link);
	rtw89_mac_bf_monitor_calc(rtwdev, rtwsta_link, false);

	if (vif->type == NL80211_IFTYPE_STATION && !sta->tdls) {
		struct ieee80211_bss_conf *bss_conf;

		rcu_read_lock();

		bss_conf = rtw89_vif_rcu_dereference_link(rtwvif_link, true);
		link_sta = rtw89_sta_rcu_dereference_link(rtwsta_link, true);
		rtwsta_link->er_cap = rtw89_sta_link_can_er(rtwdev, bss_conf, link_sta);

		rcu_read_unlock();

		rtw89_btc_ntfy_role_info(rtwdev, rtwvif_link, rtwsta_link,
					 BTC_ROLE_MSTS_STA_CONN_END);
		rtw89_core_get_no_ul_ofdma_htc(rtwdev, &rtwsta_link->htc_template, chan);
		rtw89_phy_ul_tb_assoc(rtwdev, rtwvif_link);

		ret = rtw89_fw_h2c_general_pkt(rtwdev, rtwvif_link, rtwsta_link->mac_id);
		if (ret) {
			rtw89_warn(rtwdev, "failed to send h2c general packet\n");
			return ret;
		}

		rtw89_fw_h2c_set_bcn_fltr_cfg(rtwdev, rtwvif_link, true);
	}

	rtw89_assoc_link_set(rtwsta_link);
	return ret;
}

int rtw89_core_sta_link_remove(struct rtw89_dev *rtwdev,
			       struct rtw89_vif_link *rtwvif_link,
			       struct rtw89_sta_link *rtwsta_link)
{
	const struct ieee80211_vif *vif = rtwvif_link_to_vif(rtwvif_link);
	const struct ieee80211_sta *sta = rtwsta_link_to_sta(rtwsta_link);
	int ret;

	if (vif->type == NL80211_IFTYPE_STATION && !sta->tdls) {
		rtw89_reg_6ghz_recalc(rtwdev, rtwvif_link, false);
		rtw89_btc_ntfy_role_info(rtwdev, rtwvif_link, rtwsta_link,
					 BTC_ROLE_MSTS_STA_DIS_CONN);
	} else if (vif->type == NL80211_IFTYPE_AP || sta->tdls) {
		ret = rtw89_fw_h2c_role_maintain(rtwdev, rtwvif_link, rtwsta_link,
						 RTW89_ROLE_REMOVE);
		if (ret) {
			rtw89_warn(rtwdev, "failed to send h2c role info\n");
			return ret;
		}
	}

	return 0;
}

static void _rtw89_core_set_tid_config(struct rtw89_dev *rtwdev,
				       struct ieee80211_sta *sta,
				       struct cfg80211_tid_cfg *tid_conf)
{
	struct ieee80211_txq *txq;
	struct rtw89_txq *rtwtxq;
	u32 mask = tid_conf->mask;
	u8 tids = tid_conf->tids;
	int tids_nbit = BITS_PER_BYTE;
	int i;

	for (i = 0; i < tids_nbit; i++, tids >>= 1) {
		if (!tids)
			break;

		if (!(tids & BIT(0)))
			continue;

		txq = sta->txq[i];
		rtwtxq = (struct rtw89_txq *)txq->drv_priv;

		if (mask & BIT(NL80211_TID_CONFIG_ATTR_AMPDU_CTRL)) {
			if (tid_conf->ampdu == NL80211_TID_CONFIG_ENABLE) {
				clear_bit(RTW89_TXQ_F_FORBID_BA, &rtwtxq->flags);
			} else {
				if (test_bit(RTW89_TXQ_F_AMPDU, &rtwtxq->flags))
					ieee80211_stop_tx_ba_session(sta, txq->tid);
				spin_lock_bh(&rtwdev->ba_lock);
				list_del_init(&rtwtxq->list);
				set_bit(RTW89_TXQ_F_FORBID_BA, &rtwtxq->flags);
				spin_unlock_bh(&rtwdev->ba_lock);
			}
		}

		if (mask & BIT(NL80211_TID_CONFIG_ATTR_AMSDU_CTRL) && tids == 0xff) {
			if (tid_conf->amsdu == NL80211_TID_CONFIG_ENABLE)
				sta->max_amsdu_subframes = 0;
			else
				sta->max_amsdu_subframes = 1;
		}
	}
}

void rtw89_core_set_tid_config(struct rtw89_dev *rtwdev,
			       struct ieee80211_sta *sta,
			       struct cfg80211_tid_config *tid_config)
{
	int i;

	for (i = 0; i < tid_config->n_tid_conf; i++)
		_rtw89_core_set_tid_config(rtwdev, sta,
					   &tid_config->tid_conf[i]);
}

static void rtw89_init_ht_cap(struct rtw89_dev *rtwdev,
			      struct ieee80211_sta_ht_cap *ht_cap)
{
	static const __le16 highest[RF_PATH_MAX] = {
		cpu_to_le16(150), cpu_to_le16(300), cpu_to_le16(450), cpu_to_le16(600),
	};
	struct rtw89_hal *hal = &rtwdev->hal;
	u8 nss = hal->rx_nss;
	int i;

	ht_cap->ht_supported = true;
	ht_cap->cap = 0;
	ht_cap->cap |= IEEE80211_HT_CAP_SGI_20 |
		       IEEE80211_HT_CAP_MAX_AMSDU |
		       IEEE80211_HT_CAP_TX_STBC |
		       (1 << IEEE80211_HT_CAP_RX_STBC_SHIFT);
	ht_cap->cap |= IEEE80211_HT_CAP_LDPC_CODING;
	ht_cap->cap |= IEEE80211_HT_CAP_SUP_WIDTH_20_40 |
		       IEEE80211_HT_CAP_DSSSCCK40 |
		       IEEE80211_HT_CAP_SGI_40;
	ht_cap->ampdu_factor = IEEE80211_HT_MAX_AMPDU_64K;
	ht_cap->ampdu_density = IEEE80211_HT_MPDU_DENSITY_NONE;
	ht_cap->mcs.tx_params = IEEE80211_HT_MCS_TX_DEFINED;
	for (i = 0; i < nss; i++)
		ht_cap->mcs.rx_mask[i] = 0xFF;
	ht_cap->mcs.rx_mask[4] = 0x01;
	ht_cap->mcs.rx_highest = highest[nss - 1];
}

static void rtw89_init_vht_cap(struct rtw89_dev *rtwdev,
			       struct ieee80211_sta_vht_cap *vht_cap)
{
	static const __le16 highest_bw80[RF_PATH_MAX] = {
		cpu_to_le16(433), cpu_to_le16(867), cpu_to_le16(1300), cpu_to_le16(1733),
	};
	static const __le16 highest_bw160[RF_PATH_MAX] = {
		cpu_to_le16(867), cpu_to_le16(1733), cpu_to_le16(2600), cpu_to_le16(3467),
	};
	const struct rtw89_chip_info *chip = rtwdev->chip;
	const __le16 *highest = chip->support_bandwidths & BIT(NL80211_CHAN_WIDTH_160) ?
				highest_bw160 : highest_bw80;
	struct rtw89_hal *hal = &rtwdev->hal;
	u16 tx_mcs_map = 0, rx_mcs_map = 0;
	u8 sts_cap = 3;
	int i;

	for (i = 0; i < 8; i++) {
		if (i < hal->tx_nss)
			tx_mcs_map |= IEEE80211_VHT_MCS_SUPPORT_0_9 << (i * 2);
		else
			tx_mcs_map |= IEEE80211_VHT_MCS_NOT_SUPPORTED << (i * 2);
		if (i < hal->rx_nss)
			rx_mcs_map |= IEEE80211_VHT_MCS_SUPPORT_0_9 << (i * 2);
		else
			rx_mcs_map |= IEEE80211_VHT_MCS_NOT_SUPPORTED << (i * 2);
	}

	vht_cap->vht_supported = true;
	vht_cap->cap = IEEE80211_VHT_CAP_MAX_MPDU_LENGTH_11454 |
		       IEEE80211_VHT_CAP_SHORT_GI_80 |
		       IEEE80211_VHT_CAP_RXSTBC_1 |
		       IEEE80211_VHT_CAP_HTC_VHT |
		       IEEE80211_VHT_CAP_MAX_A_MPDU_LENGTH_EXPONENT_MASK |
		       0;
	vht_cap->cap |= IEEE80211_VHT_CAP_TXSTBC;
	vht_cap->cap |= IEEE80211_VHT_CAP_RXLDPC;
	vht_cap->cap |= IEEE80211_VHT_CAP_MU_BEAMFORMEE_CAPABLE |
			IEEE80211_VHT_CAP_SU_BEAMFORMEE_CAPABLE;
	vht_cap->cap |= sts_cap << IEEE80211_VHT_CAP_BEAMFORMEE_STS_SHIFT;
	if (chip->support_bandwidths & BIT(NL80211_CHAN_WIDTH_160))
		vht_cap->cap |= IEEE80211_VHT_CAP_SUPP_CHAN_WIDTH_160MHZ |
				IEEE80211_VHT_CAP_SHORT_GI_160;
	vht_cap->vht_mcs.rx_mcs_map = cpu_to_le16(rx_mcs_map);
	vht_cap->vht_mcs.tx_mcs_map = cpu_to_le16(tx_mcs_map);
	vht_cap->vht_mcs.rx_highest = highest[hal->rx_nss - 1];
	vht_cap->vht_mcs.tx_highest = highest[hal->tx_nss - 1];

	if (ieee80211_hw_check(rtwdev->hw, SUPPORTS_VHT_EXT_NSS_BW))
		vht_cap->vht_mcs.tx_highest |=
			cpu_to_le16(IEEE80211_VHT_EXT_NSS_BW_CAPABLE);
}

static void rtw89_init_he_cap(struct rtw89_dev *rtwdev,
			      enum nl80211_band band,
			      enum nl80211_iftype iftype,
			      struct ieee80211_sband_iftype_data *iftype_data)
{
	const struct rtw89_chip_info *chip = rtwdev->chip;
	struct rtw89_hal *hal = &rtwdev->hal;
	bool no_ng16 = (chip->chip_id == RTL8852A && hal->cv == CHIP_CBV) ||
		       (chip->chip_id == RTL8852B && hal->cv == CHIP_CAV);
	struct ieee80211_sta_he_cap *he_cap;
	int nss = hal->rx_nss;
	u8 *mac_cap_info;
	u8 *phy_cap_info;
	u16 mcs_map = 0;
	int i;

	for (i = 0; i < 8; i++) {
		if (i < nss)
			mcs_map |= IEEE80211_HE_MCS_SUPPORT_0_11 << (i * 2);
		else
			mcs_map |= IEEE80211_HE_MCS_NOT_SUPPORTED << (i * 2);
	}

	he_cap = &iftype_data->he_cap;
	mac_cap_info = he_cap->he_cap_elem.mac_cap_info;
	phy_cap_info = he_cap->he_cap_elem.phy_cap_info;

	he_cap->has_he = true;
	mac_cap_info[0] = IEEE80211_HE_MAC_CAP0_HTC_HE;
	if (iftype == NL80211_IFTYPE_STATION)
		mac_cap_info[1] = IEEE80211_HE_MAC_CAP1_TF_MAC_PAD_DUR_16US;
	mac_cap_info[2] = IEEE80211_HE_MAC_CAP2_ALL_ACK |
			  IEEE80211_HE_MAC_CAP2_BSR;
	mac_cap_info[3] = IEEE80211_HE_MAC_CAP3_MAX_AMPDU_LEN_EXP_EXT_2;
	if (iftype == NL80211_IFTYPE_AP)
		mac_cap_info[3] |= IEEE80211_HE_MAC_CAP3_OMI_CONTROL;
	mac_cap_info[4] = IEEE80211_HE_MAC_CAP4_OPS |
			  IEEE80211_HE_MAC_CAP4_AMSDU_IN_AMPDU;
	if (iftype == NL80211_IFTYPE_STATION)
		mac_cap_info[5] = IEEE80211_HE_MAC_CAP5_HT_VHT_TRIG_FRAME_RX;
	if (band == NL80211_BAND_2GHZ) {
		phy_cap_info[0] =
			IEEE80211_HE_PHY_CAP0_CHANNEL_WIDTH_SET_40MHZ_IN_2G;
	} else {
		phy_cap_info[0] =
			IEEE80211_HE_PHY_CAP0_CHANNEL_WIDTH_SET_40MHZ_80MHZ_IN_5G;
		if (chip->support_bandwidths & BIT(NL80211_CHAN_WIDTH_160))
			phy_cap_info[0] |= IEEE80211_HE_PHY_CAP0_CHANNEL_WIDTH_SET_160MHZ_IN_5G;
	}
	phy_cap_info[1] = IEEE80211_HE_PHY_CAP1_DEVICE_CLASS_A |
			  IEEE80211_HE_PHY_CAP1_LDPC_CODING_IN_PAYLOAD |
			  IEEE80211_HE_PHY_CAP1_HE_LTF_AND_GI_FOR_HE_PPDUS_0_8US;
	phy_cap_info[2] = IEEE80211_HE_PHY_CAP2_NDP_4x_LTF_AND_3_2US |
			  IEEE80211_HE_PHY_CAP2_STBC_TX_UNDER_80MHZ |
			  IEEE80211_HE_PHY_CAP2_STBC_RX_UNDER_80MHZ |
			  IEEE80211_HE_PHY_CAP2_DOPPLER_TX;
	phy_cap_info[3] = IEEE80211_HE_PHY_CAP3_DCM_MAX_CONST_RX_16_QAM;
	if (iftype == NL80211_IFTYPE_STATION)
		phy_cap_info[3] |= IEEE80211_HE_PHY_CAP3_DCM_MAX_CONST_TX_16_QAM |
				   IEEE80211_HE_PHY_CAP3_DCM_MAX_TX_NSS_2;
	if (iftype == NL80211_IFTYPE_AP)
		phy_cap_info[3] |= IEEE80211_HE_PHY_CAP3_RX_PARTIAL_BW_SU_IN_20MHZ_MU;
	phy_cap_info[4] = IEEE80211_HE_PHY_CAP4_SU_BEAMFORMEE |
			  IEEE80211_HE_PHY_CAP4_BEAMFORMEE_MAX_STS_UNDER_80MHZ_4;
	if (chip->support_bandwidths & BIT(NL80211_CHAN_WIDTH_160))
		phy_cap_info[4] |= IEEE80211_HE_PHY_CAP4_BEAMFORMEE_MAX_STS_ABOVE_80MHZ_4;
	phy_cap_info[5] = no_ng16 ? 0 :
			  IEEE80211_HE_PHY_CAP5_NG16_SU_FEEDBACK |
			  IEEE80211_HE_PHY_CAP5_NG16_MU_FEEDBACK;
	phy_cap_info[6] = IEEE80211_HE_PHY_CAP6_CODEBOOK_SIZE_42_SU |
			  IEEE80211_HE_PHY_CAP6_CODEBOOK_SIZE_75_MU |
			  IEEE80211_HE_PHY_CAP6_TRIG_SU_BEAMFORMING_FB |
			  IEEE80211_HE_PHY_CAP6_PARTIAL_BW_EXT_RANGE;
	phy_cap_info[7] = IEEE80211_HE_PHY_CAP7_POWER_BOOST_FACTOR_SUPP |
			  IEEE80211_HE_PHY_CAP7_HE_SU_MU_PPDU_4XLTF_AND_08_US_GI |
			  IEEE80211_HE_PHY_CAP7_MAX_NC_1;
	phy_cap_info[8] = IEEE80211_HE_PHY_CAP8_HE_ER_SU_PPDU_4XLTF_AND_08_US_GI |
			  IEEE80211_HE_PHY_CAP8_HE_ER_SU_1XLTF_AND_08_US_GI |
			  IEEE80211_HE_PHY_CAP8_DCM_MAX_RU_996;
	if (chip->support_bandwidths & BIT(NL80211_CHAN_WIDTH_160))
		phy_cap_info[8] |= IEEE80211_HE_PHY_CAP8_20MHZ_IN_160MHZ_HE_PPDU |
				   IEEE80211_HE_PHY_CAP8_80MHZ_IN_160MHZ_HE_PPDU;
	phy_cap_info[9] = IEEE80211_HE_PHY_CAP9_LONGER_THAN_16_SIGB_OFDM_SYM |
			  IEEE80211_HE_PHY_CAP9_RX_1024_QAM_LESS_THAN_242_TONE_RU |
			  IEEE80211_HE_PHY_CAP9_RX_FULL_BW_SU_USING_MU_WITH_COMP_SIGB |
			  IEEE80211_HE_PHY_CAP9_RX_FULL_BW_SU_USING_MU_WITH_NON_COMP_SIGB |
			  u8_encode_bits(IEEE80211_HE_PHY_CAP9_NOMINAL_PKT_PADDING_16US,
					 IEEE80211_HE_PHY_CAP9_NOMINAL_PKT_PADDING_MASK);
	if (iftype == NL80211_IFTYPE_STATION)
		phy_cap_info[9] |= IEEE80211_HE_PHY_CAP9_TX_1024_QAM_LESS_THAN_242_TONE_RU;
	he_cap->he_mcs_nss_supp.rx_mcs_80 = cpu_to_le16(mcs_map);
	he_cap->he_mcs_nss_supp.tx_mcs_80 = cpu_to_le16(mcs_map);
	if (chip->support_bandwidths & BIT(NL80211_CHAN_WIDTH_160)) {
		he_cap->he_mcs_nss_supp.rx_mcs_160 = cpu_to_le16(mcs_map);
		he_cap->he_mcs_nss_supp.tx_mcs_160 = cpu_to_le16(mcs_map);
	}

	if (band == NL80211_BAND_6GHZ) {
		__le16 capa;

		capa = le16_encode_bits(IEEE80211_HT_MPDU_DENSITY_NONE,
					IEEE80211_HE_6GHZ_CAP_MIN_MPDU_START) |
		       le16_encode_bits(IEEE80211_VHT_MAX_AMPDU_1024K,
					IEEE80211_HE_6GHZ_CAP_MAX_AMPDU_LEN_EXP) |
		       le16_encode_bits(IEEE80211_VHT_CAP_MAX_MPDU_LENGTH_11454,
					IEEE80211_HE_6GHZ_CAP_MAX_MPDU_LEN);
		iftype_data->he_6ghz_capa.capa = capa;
	}
}

static void rtw89_init_eht_cap(struct rtw89_dev *rtwdev,
			       enum nl80211_band band,
			       enum nl80211_iftype iftype,
			       struct ieee80211_sband_iftype_data *iftype_data)
{
	const struct rtw89_chip_info *chip = rtwdev->chip;
	struct ieee80211_eht_cap_elem_fixed *eht_cap_elem;
	struct ieee80211_eht_mcs_nss_supp *eht_nss;
	struct ieee80211_sta_eht_cap *eht_cap;
	struct rtw89_hal *hal = &rtwdev->hal;
	bool support_mcs_12_13 = true;
	bool support_320mhz = false;
	u8 val, val_mcs13;
	int sts = 8;

	if (chip->chip_gen == RTW89_CHIP_AX)
		return;

	if (hal->no_mcs_12_13)
		support_mcs_12_13 = false;

	if (band == NL80211_BAND_6GHZ &&
	    chip->support_bandwidths & BIT(NL80211_CHAN_WIDTH_320))
		support_320mhz = true;

	eht_cap = &iftype_data->eht_cap;
	eht_cap_elem = &eht_cap->eht_cap_elem;
	eht_nss = &eht_cap->eht_mcs_nss_supp;

	eht_cap->has_eht = true;

	eht_cap_elem->mac_cap_info[0] =
		u8_encode_bits(IEEE80211_EHT_MAC_CAP0_MAX_MPDU_LEN_7991,
			       IEEE80211_EHT_MAC_CAP0_MAX_MPDU_LEN_MASK);
	eht_cap_elem->mac_cap_info[1] = 0;

	eht_cap_elem->phy_cap_info[0] =
		IEEE80211_EHT_PHY_CAP0_NDP_4_EHT_LFT_32_GI |
		IEEE80211_EHT_PHY_CAP0_SU_BEAMFORMEE;
	if (support_320mhz)
		eht_cap_elem->phy_cap_info[0] |=
			IEEE80211_EHT_PHY_CAP0_320MHZ_IN_6GHZ;

	eht_cap_elem->phy_cap_info[0] |=
		u8_encode_bits(u8_get_bits(sts - 1, BIT(0)),
			       IEEE80211_EHT_PHY_CAP0_BEAMFORMEE_SS_80MHZ_MASK);
	eht_cap_elem->phy_cap_info[1] =
		u8_encode_bits(u8_get_bits(sts - 1, GENMASK(2, 1)),
			       IEEE80211_EHT_PHY_CAP1_BEAMFORMEE_SS_80MHZ_MASK) |
		u8_encode_bits(sts - 1,
			       IEEE80211_EHT_PHY_CAP1_BEAMFORMEE_SS_160MHZ_MASK);
	if (support_320mhz)
		eht_cap_elem->phy_cap_info[1] |=
			u8_encode_bits(sts - 1,
				       IEEE80211_EHT_PHY_CAP1_BEAMFORMEE_SS_320MHZ_MASK);

	eht_cap_elem->phy_cap_info[2] = 0;

	eht_cap_elem->phy_cap_info[3] =
		IEEE80211_EHT_PHY_CAP3_CODEBOOK_4_2_SU_FDBK |
		IEEE80211_EHT_PHY_CAP3_CODEBOOK_7_5_MU_FDBK |
		IEEE80211_EHT_PHY_CAP3_TRIG_SU_BF_FDBK |
		IEEE80211_EHT_PHY_CAP3_TRIG_MU_BF_PART_BW_FDBK;

	eht_cap_elem->phy_cap_info[4] =
		IEEE80211_EHT_PHY_CAP4_POWER_BOOST_FACT_SUPP |
		u8_encode_bits(1, IEEE80211_EHT_PHY_CAP4_MAX_NC_MASK);

	eht_cap_elem->phy_cap_info[5] =
		u8_encode_bits(IEEE80211_EHT_PHY_CAP5_COMMON_NOMINAL_PKT_PAD_20US,
			       IEEE80211_EHT_PHY_CAP5_COMMON_NOMINAL_PKT_PAD_MASK);

	eht_cap_elem->phy_cap_info[6] = 0;
	eht_cap_elem->phy_cap_info[7] = 0;
	eht_cap_elem->phy_cap_info[8] = 0;

	val = u8_encode_bits(hal->rx_nss, IEEE80211_EHT_MCS_NSS_RX) |
	      u8_encode_bits(hal->tx_nss, IEEE80211_EHT_MCS_NSS_TX);
	val_mcs13 = support_mcs_12_13 ? val : 0;

	eht_nss->bw._80.rx_tx_mcs9_max_nss = val;
	eht_nss->bw._80.rx_tx_mcs11_max_nss = val;
	eht_nss->bw._80.rx_tx_mcs13_max_nss = val_mcs13;
	eht_nss->bw._160.rx_tx_mcs9_max_nss = val;
	eht_nss->bw._160.rx_tx_mcs11_max_nss = val;
	eht_nss->bw._160.rx_tx_mcs13_max_nss = val_mcs13;
	if (support_320mhz) {
		eht_nss->bw._320.rx_tx_mcs9_max_nss = val;
		eht_nss->bw._320.rx_tx_mcs11_max_nss = val;
		eht_nss->bw._320.rx_tx_mcs13_max_nss = val_mcs13;
	}
}

#define RTW89_SBAND_IFTYPES_NR 2

static int rtw89_init_he_eht_cap(struct rtw89_dev *rtwdev,
				 enum nl80211_band band,
				 struct ieee80211_supported_band *sband)
{
	struct ieee80211_sband_iftype_data *iftype_data;
	enum nl80211_iftype iftype;
	int idx = 0;

	iftype_data = devm_kcalloc(rtwdev->dev, RTW89_SBAND_IFTYPES_NR,
				   sizeof(*iftype_data), GFP_KERNEL);
	if (!iftype_data)
		return -ENOMEM;

	for (iftype = 0; iftype < NUM_NL80211_IFTYPES; iftype++) {
		switch (iftype) {
		case NL80211_IFTYPE_STATION:
		case NL80211_IFTYPE_AP:
			break;
		default:
			continue;
		}

		if (idx >= RTW89_SBAND_IFTYPES_NR) {
			rtw89_warn(rtwdev, "run out of iftype_data\n");
			break;
		}

		iftype_data[idx].types_mask = BIT(iftype);

		rtw89_init_he_cap(rtwdev, band, iftype, &iftype_data[idx]);
		rtw89_init_eht_cap(rtwdev, band, iftype, &iftype_data[idx]);

		idx++;
	}

	_ieee80211_set_sband_iftype_data(sband, iftype_data, idx);
	return 0;
}

static struct ieee80211_supported_band *
rtw89_core_sband_dup(struct rtw89_dev *rtwdev,
		     const struct ieee80211_supported_band *sband)
{
	struct ieee80211_supported_band *dup;

	dup = devm_kmemdup(rtwdev->dev, sband, sizeof(*sband), GFP_KERNEL);
	if (!dup)
		return NULL;

	dup->channels = devm_kmemdup(rtwdev->dev, sband->channels,
				     sizeof(*sband->channels) * sband->n_channels,
				     GFP_KERNEL);
	if (!dup->channels)
		return NULL;

	dup->bitrates = devm_kmemdup(rtwdev->dev, sband->bitrates,
				     sizeof(*sband->bitrates) * sband->n_bitrates,
				     GFP_KERNEL);
	if (!dup->bitrates)
		return NULL;

	return dup;
}

static int rtw89_core_set_supported_band(struct rtw89_dev *rtwdev)
{
	struct ieee80211_hw *hw = rtwdev->hw;
	struct ieee80211_supported_band *sband;
	u8 support_bands = rtwdev->chip->support_bands;
	int ret;

	if (support_bands & BIT(NL80211_BAND_2GHZ)) {
		sband = rtw89_core_sband_dup(rtwdev, &rtw89_sband_2ghz);
		if (!sband)
			return -ENOMEM;
		rtw89_init_ht_cap(rtwdev, &sband->ht_cap);
		ret = rtw89_init_he_eht_cap(rtwdev, NL80211_BAND_2GHZ, sband);
		if (ret)
			return ret;
		hw->wiphy->bands[NL80211_BAND_2GHZ] = sband;
	}

	if (support_bands & BIT(NL80211_BAND_5GHZ)) {
		sband = rtw89_core_sband_dup(rtwdev, &rtw89_sband_5ghz);
		if (!sband)
			return -ENOMEM;
		rtw89_init_ht_cap(rtwdev, &sband->ht_cap);
		rtw89_init_vht_cap(rtwdev, &sband->vht_cap);
		ret = rtw89_init_he_eht_cap(rtwdev, NL80211_BAND_5GHZ, sband);
		if (ret)
			return ret;
		hw->wiphy->bands[NL80211_BAND_5GHZ] = sband;
	}

	if (support_bands & BIT(NL80211_BAND_6GHZ)) {
		sband = rtw89_core_sband_dup(rtwdev, &rtw89_sband_6ghz);
		if (!sband)
			return -ENOMEM;
		ret = rtw89_init_he_eht_cap(rtwdev, NL80211_BAND_6GHZ, sband);
		if (ret)
			return ret;
		hw->wiphy->bands[NL80211_BAND_6GHZ] = sband;
	}

	return 0;
}

static void rtw89_core_ppdu_sts_init(struct rtw89_dev *rtwdev)
{
	int i;

<<<<<<< HEAD
	/*初始化rx_queue*/
	for (i = 0; i < RTW89_PHY_MAX; i++)
=======
	for (i = 0; i < RTW89_PHY_NUM; i++)
>>>>>>> 155a3c00
		skb_queue_head_init(&rtwdev->ppdu_sts.rx_queue[i]);
	for (i = 0; i < RTW89_PHY_NUM; i++)
		rtwdev->ppdu_sts.curr_rx_ppdu_cnt[i] = U8_MAX;
}

void rtw89_core_update_beacon_work(struct wiphy *wiphy, struct wiphy_work *work)
{
	struct rtw89_dev *rtwdev;
	struct rtw89_vif_link *rtwvif_link = container_of(work, struct rtw89_vif_link,
							  update_beacon_work);

	lockdep_assert_wiphy(wiphy);

	if (rtwvif_link->net_type != RTW89_NET_TYPE_AP_MODE)
		return;

	rtwdev = rtwvif_link->rtwvif->rtwdev;

	rtw89_chip_h2c_update_beacon(rtwdev, rtwvif_link);
}

int rtw89_wait_for_cond(struct rtw89_wait_info *wait, unsigned int cond)
{
	struct completion *cmpl = &wait->completion;
	unsigned long time_left;
	unsigned int cur;

	cur = atomic_cmpxchg(&wait->cond, RTW89_WAIT_COND_IDLE, cond);
	if (cur != RTW89_WAIT_COND_IDLE)
		return -EBUSY;

	time_left = wait_for_completion_timeout(cmpl, RTW89_WAIT_FOR_COND_TIMEOUT);
	if (time_left == 0) {
		atomic_set(&wait->cond, RTW89_WAIT_COND_IDLE);
		return -ETIMEDOUT;
	}

	if (wait->data.err)
		return -EFAULT;

	return 0;
}

void rtw89_complete_cond(struct rtw89_wait_info *wait, unsigned int cond,
			 const struct rtw89_completion_data *data)
{
	unsigned int cur;

	cur = atomic_cmpxchg(&wait->cond, cond, RTW89_WAIT_COND_IDLE);
	if (cur != cond)
		return;

	wait->data = *data;
	complete(&wait->completion);
}

void rtw89_core_ntfy_btc_event(struct rtw89_dev *rtwdev, enum rtw89_btc_hmsg event)
{
	u16 bt_req_len;

	switch (event) {
	case RTW89_BTC_HMSG_SET_BT_REQ_SLOT:
		bt_req_len = rtw89_coex_query_bt_req_len(rtwdev, RTW89_PHY_0);
		rtw89_debug(rtwdev, RTW89_DBG_BTC,
			    "coex updates BT req len to %d TU\n", bt_req_len);
		rtw89_queue_chanctx_change(rtwdev, RTW89_CHANCTX_BT_SLOT_CHANGE);
		break;
	default:
		if (event < NUM_OF_RTW89_BTC_HMSG)
			rtw89_debug(rtwdev, RTW89_DBG_BTC,
				    "unhandled BTC HMSG event: %d\n", event);
		else
			rtw89_warn(rtwdev,
				   "unrecognized BTC HMSG event: %d\n", event);
		break;
	}
}

void rtw89_check_quirks(struct rtw89_dev *rtwdev, const struct dmi_system_id *quirks)
{
	const struct dmi_system_id *match;
	enum rtw89_quirks quirk;

	if (!quirks)
		return;

	for (match = dmi_first_match(quirks); match; match = dmi_first_match(match + 1)) {
		quirk = (uintptr_t)match->driver_data;
		if (quirk >= NUM_OF_RTW89_QUIRKS)
			continue;

		set_bit(quirk, rtwdev->quirks);
	}
}
EXPORT_SYMBOL(rtw89_check_quirks);

int rtw89_core_start(struct rtw89_dev *rtwdev)
{
	int ret;

	ret = rtw89_mac_init(rtwdev);
	if (ret) {
		rtw89_err(rtwdev, "mac init fail, ret:%d\n", ret);
		return ret;
	}

	rtw89_btc_ntfy_poweron(rtwdev);

	/* efuse process */

	/* pre-config BB/RF, BB reset/RFC reset */
	ret = rtw89_chip_reset_bb_rf(rtwdev);
	if (ret)
		return ret;

	rtw89_phy_init_bb_reg(rtwdev);
	rtw89_chip_bb_postinit(rtwdev);
	rtw89_phy_init_rf_reg(rtwdev, false);

	rtw89_btc_ntfy_init(rtwdev, BTC_MODE_NORMAL);

	rtw89_phy_dm_init(rtwdev);

	rtw89_mac_cfg_ppdu_status_bands(rtwdev, true);
	rtw89_mac_cfg_phy_rpt_bands(rtwdev, true);
	rtw89_mac_update_rts_threshold(rtwdev);

	ret = rtw89_hci_start(rtwdev);
	if (ret) {
		rtw89_err(rtwdev, "failed to start hci\n");
		return ret;
	}

	wiphy_delayed_work_queue(rtwdev->hw->wiphy, &rtwdev->track_work,
				 RTW89_TRACK_WORK_PERIOD);

	set_bit(RTW89_FLAG_RUNNING, rtwdev->flags);

	rtw89_chip_rfk_init_late(rtwdev);
	rtw89_btc_ntfy_radio_state(rtwdev, BTC_RFCTRL_WL_ON);
	rtw89_fw_h2c_fw_log(rtwdev, rtwdev->fw.log.enable);
	rtw89_fw_h2c_init_ba_cam(rtwdev);

	return 0;
}

void rtw89_core_stop(struct rtw89_dev *rtwdev)
{
	struct wiphy *wiphy = rtwdev->hw->wiphy;
	struct rtw89_btc *btc = &rtwdev->btc;

	lockdep_assert_wiphy(wiphy);

	/* Prvent to stop twice; enter_ips and ops_stop */
	if (!test_bit(RTW89_FLAG_RUNNING, rtwdev->flags))
		return;

	rtw89_btc_ntfy_radio_state(rtwdev, BTC_RFCTRL_WL_OFF);

	clear_bit(RTW89_FLAG_RUNNING, rtwdev->flags);

	wiphy_work_cancel(wiphy, &rtwdev->c2h_work);
	wiphy_work_cancel(wiphy, &rtwdev->cancel_6ghz_probe_work);
	wiphy_work_cancel(wiphy, &btc->eapol_notify_work);
	wiphy_work_cancel(wiphy, &btc->arp_notify_work);
	wiphy_work_cancel(wiphy, &btc->dhcp_notify_work);
	wiphy_work_cancel(wiphy, &btc->icmp_notify_work);
	cancel_delayed_work_sync(&rtwdev->txq_reinvoke_work);
	wiphy_delayed_work_cancel(wiphy, &rtwdev->track_work);
	wiphy_delayed_work_cancel(wiphy, &rtwdev->chanctx_work);
	wiphy_delayed_work_cancel(wiphy, &rtwdev->coex_act1_work);
	wiphy_delayed_work_cancel(wiphy, &rtwdev->coex_bt_devinfo_work);
	wiphy_delayed_work_cancel(wiphy, &rtwdev->coex_rfk_chk_work);
	wiphy_delayed_work_cancel(wiphy, &rtwdev->cfo_track_work);
	cancel_delayed_work_sync(&rtwdev->forbid_ba_work);
	wiphy_delayed_work_cancel(wiphy, &rtwdev->antdiv_work);

	rtw89_btc_ntfy_poweroff(rtwdev);
	rtw89_hci_flush_queues(rtwdev, BIT(rtwdev->hw->queues) - 1, true);
	rtw89_mac_flush_txq(rtwdev, BIT(rtwdev->hw->queues) - 1, true);
	rtw89_hci_stop(rtwdev);
	rtw89_hci_deinit(rtwdev);
	rtw89_mac_pwr_off(rtwdev);
	rtw89_hci_reset(rtwdev);
}

u8 rtw89_acquire_mac_id(struct rtw89_dev *rtwdev)
{
	const struct rtw89_chip_info *chip = rtwdev->chip;
	u8 mac_id_num;
	u8 mac_id;

	if (rtwdev->support_mlo)
		mac_id_num = chip->support_macid_num / chip->support_link_num;
	else
		mac_id_num = chip->support_macid_num;

	mac_id = find_first_zero_bit(rtwdev->mac_id_map, mac_id_num);
	if (mac_id == mac_id_num)
		return RTW89_MAX_MAC_ID_NUM;

	set_bit(mac_id, rtwdev->mac_id_map);
	return mac_id;
}

void rtw89_release_mac_id(struct rtw89_dev *rtwdev, u8 mac_id)
{
	clear_bit(mac_id, rtwdev->mac_id_map);
}

void rtw89_init_vif(struct rtw89_dev *rtwdev, struct rtw89_vif *rtwvif,
		    u8 mac_id, u8 port)
{
	const struct rtw89_chip_info *chip = rtwdev->chip;
	u8 support_link_num = chip->support_link_num;
	u8 support_mld_num = 0;
	unsigned int link_id;
	u8 index;

	bitmap_zero(rtwvif->links_inst_map, __RTW89_MLD_MAX_LINK_NUM);
	for (link_id = 0; link_id < IEEE80211_MLD_MAX_NUM_LINKS; link_id++)
		rtwvif->links[link_id] = NULL;

	rtwvif->rtwdev = rtwdev;

	if (rtwdev->support_mlo) {
		rtwvif->links_inst_valid_num = support_link_num;
		support_mld_num = chip->support_macid_num / support_link_num;
	} else {
		rtwvif->links_inst_valid_num = 1;
	}

	for (index = 0; index < rtwvif->links_inst_valid_num; index++) {
		struct rtw89_vif_link *inst = &rtwvif->links_inst[index];

		inst->rtwvif = rtwvif;
		inst->mac_id = mac_id + index * support_mld_num;
		inst->mac_idx = RTW89_MAC_0 + index;
		inst->phy_idx = RTW89_PHY_0 + index;

		/* multi-link use the same port id on different HW bands */
		inst->port = port;
	}
}

void rtw89_init_sta(struct rtw89_dev *rtwdev, struct rtw89_vif *rtwvif,
		    struct rtw89_sta *rtwsta, u8 mac_id)
{
	const struct rtw89_chip_info *chip = rtwdev->chip;
	u8 support_link_num = chip->support_link_num;
	u8 support_mld_num = 0;
	unsigned int link_id;
	u8 index;

	bitmap_zero(rtwsta->links_inst_map, __RTW89_MLD_MAX_LINK_NUM);
	for (link_id = 0; link_id < IEEE80211_MLD_MAX_NUM_LINKS; link_id++)
		rtwsta->links[link_id] = NULL;

	rtwsta->rtwdev = rtwdev;
	rtwsta->rtwvif = rtwvif;

	if (rtwdev->support_mlo) {
		rtwsta->links_inst_valid_num = support_link_num;
		support_mld_num = chip->support_macid_num / support_link_num;
	} else {
		rtwsta->links_inst_valid_num = 1;
	}

	for (index = 0; index < rtwsta->links_inst_valid_num; index++) {
		struct rtw89_sta_link *inst = &rtwsta->links_inst[index];

		inst->rtwvif_link = &rtwvif->links_inst[index];

		inst->rtwsta = rtwsta;
		inst->mac_id = mac_id + index * support_mld_num;
	}
}

struct rtw89_vif_link *rtw89_vif_set_link(struct rtw89_vif *rtwvif,
					  unsigned int link_id)
{
	struct rtw89_vif_link *rtwvif_link = rtwvif->links[link_id];
	u8 index;
	int ret;

	if (rtwvif_link)
		return rtwvif_link;

	index = find_first_zero_bit(rtwvif->links_inst_map,
				    rtwvif->links_inst_valid_num);
	if (index == rtwvif->links_inst_valid_num) {
		ret = -EBUSY;
		goto err;
	}

	rtwvif_link = &rtwvif->links_inst[index];
	rtwvif_link->link_id = link_id;

	set_bit(index, rtwvif->links_inst_map);
	rtwvif->links[link_id] = rtwvif_link;
	list_add_tail(&rtwvif_link->dlink_schd, &rtwvif->dlink_pool);
	return rtwvif_link;

err:
	rtw89_err(rtwvif->rtwdev, "vif (link_id %u) failed to set link: %d\n",
		  link_id, ret);
	return NULL;
}

void rtw89_vif_unset_link(struct rtw89_vif *rtwvif, unsigned int link_id)
{
	struct rtw89_vif_link **container = &rtwvif->links[link_id];
	struct rtw89_vif_link *link = *container;
	u8 index;

	if (!link)
		return;

	index = rtw89_vif_link_inst_get_index(link);
	clear_bit(index, rtwvif->links_inst_map);
	*container = NULL;
	list_del(&link->dlink_schd);
}

struct rtw89_sta_link *rtw89_sta_set_link(struct rtw89_sta *rtwsta,
					  unsigned int link_id)
{
	struct rtw89_vif *rtwvif = rtwsta->rtwvif;
	struct rtw89_vif_link *rtwvif_link = rtwvif->links[link_id];
	struct rtw89_sta_link *rtwsta_link = rtwsta->links[link_id];
	u8 index;
	int ret;

	if (rtwsta_link)
		return rtwsta_link;

	if (!rtwvif_link) {
		ret = -ENOLINK;
		goto err;
	}

	index = rtw89_vif_link_inst_get_index(rtwvif_link);
	if (test_bit(index, rtwsta->links_inst_map)) {
		ret = -EBUSY;
		goto err;
	}

	rtwsta_link = &rtwsta->links_inst[index];
	rtwsta_link->link_id = link_id;

	set_bit(index, rtwsta->links_inst_map);
	rtwsta->links[link_id] = rtwsta_link;
	list_add_tail(&rtwsta_link->dlink_schd, &rtwsta->dlink_pool);
	return rtwsta_link;

err:
	rtw89_err(rtwsta->rtwdev, "sta (link_id %u) failed to set link: %d\n",
		  link_id, ret);
	return NULL;
}

void rtw89_sta_unset_link(struct rtw89_sta *rtwsta, unsigned int link_id)
{
	struct rtw89_sta_link **container = &rtwsta->links[link_id];
	struct rtw89_sta_link *link = *container;
	u8 index;

	if (!link)
		return;

	index = rtw89_sta_link_inst_get_index(link);
	clear_bit(index, rtwsta->links_inst_map);
	*container = NULL;
	list_del(&link->dlink_schd);
}

int rtw89_core_init(struct rtw89_dev *rtwdev)
{
	struct rtw89_btc *btc = &rtwdev->btc;
	u8 band;

	INIT_LIST_HEAD(&rtwdev->ba_list);
	INIT_LIST_HEAD(&rtwdev->forbid_ba_list);
	INIT_LIST_HEAD(&rtwdev->rtwvifs_list);
	INIT_LIST_HEAD(&rtwdev->early_h2c_list);
	for (band = NL80211_BAND_2GHZ; band < NUM_NL80211_BANDS; band++) {
		if (!(rtwdev->chip->support_bands & BIT(band)))
			continue;
		INIT_LIST_HEAD(&rtwdev->scan_info.pkt_list[band]);
	}
	INIT_LIST_HEAD(&rtwdev->scan_info.chan_list);
	INIT_WORK(&rtwdev->ba_work, rtw89_core_ba_work);
	INIT_WORK(&rtwdev->txq_work, rtw89_core_txq_work);
	INIT_DELAYED_WORK(&rtwdev->txq_reinvoke_work, rtw89_core_txq_reinvoke_work);
	wiphy_delayed_work_init(&rtwdev->track_work, rtw89_track_work);
	wiphy_delayed_work_init(&rtwdev->chanctx_work, rtw89_chanctx_work);
	wiphy_delayed_work_init(&rtwdev->coex_act1_work, rtw89_coex_act1_work);
	wiphy_delayed_work_init(&rtwdev->coex_bt_devinfo_work, rtw89_coex_bt_devinfo_work);
	wiphy_delayed_work_init(&rtwdev->coex_rfk_chk_work, rtw89_coex_rfk_chk_work);
	wiphy_delayed_work_init(&rtwdev->cfo_track_work, rtw89_phy_cfo_track_work);
	INIT_DELAYED_WORK(&rtwdev->forbid_ba_work, rtw89_forbid_ba_work);
	wiphy_delayed_work_init(&rtwdev->antdiv_work, rtw89_phy_antdiv_work);
	rtwdev->txq_wq = alloc_workqueue("rtw89_tx_wq", WQ_UNBOUND | WQ_HIGHPRI, 0);
	if (!rtwdev->txq_wq)
		return -ENOMEM;
	spin_lock_init(&rtwdev->ba_lock);
	spin_lock_init(&rtwdev->rpwm_lock);
	mutex_init(&rtwdev->rf_mutex);
	rtwdev->total_sta_assoc = 0;

	rtw89_init_wait(&rtwdev->mcc.wait);
	rtw89_init_wait(&rtwdev->mlo.wait);
	rtw89_init_wait(&rtwdev->mac.fw_ofld_wait);
	rtw89_init_wait(&rtwdev->wow.wait);
	rtw89_init_wait(&rtwdev->mac.ps_wait);

	wiphy_work_init(&rtwdev->c2h_work, rtw89_fw_c2h_work);
	wiphy_work_init(&rtwdev->ips_work, rtw89_ips_work);
	wiphy_work_init(&rtwdev->cancel_6ghz_probe_work, rtw89_cancel_6ghz_probe_work);
	INIT_WORK(&rtwdev->load_firmware_work, rtw89_load_firmware_work);

	skb_queue_head_init(&rtwdev->c2h_queue);
	rtw89_core_ppdu_sts_init(rtwdev);
	rtw89_traffic_stats_init(rtwdev, &rtwdev->stats);

	rtwdev->hal.rx_fltr = DEFAULT_AX_RX_FLTR;
	rtwdev->dbcc_en = false;
	rtwdev->mlo_dbcc_mode = MLO_DBCC_NOT_SUPPORT;
	rtwdev->mac.qta_mode = RTW89_QTA_SCC;

	if (rtwdev->chip->chip_gen == RTW89_CHIP_BE) {
		rtwdev->dbcc_en = true;
		rtwdev->mac.qta_mode = RTW89_QTA_DBCC;
		rtwdev->mlo_dbcc_mode = MLO_1_PLUS_1_1RF;
	}

	rtwdev->bbs[RTW89_PHY_0].phy_idx = RTW89_PHY_0;
	rtwdev->bbs[RTW89_PHY_1].phy_idx = RTW89_PHY_1;

	wiphy_work_init(&btc->eapol_notify_work, rtw89_btc_ntfy_eapol_packet_work);
	wiphy_work_init(&btc->arp_notify_work, rtw89_btc_ntfy_arp_packet_work);
	wiphy_work_init(&btc->dhcp_notify_work, rtw89_btc_ntfy_dhcp_packet_work);
	wiphy_work_init(&btc->icmp_notify_work, rtw89_btc_ntfy_icmp_packet_work);

	init_completion(&rtwdev->fw.req.completion);
	init_completion(&rtwdev->rfk_wait.completion);

	schedule_work(&rtwdev->load_firmware_work);

	rtw89_ser_init(rtwdev);
	rtw89_entity_init(rtwdev);
	rtw89_sar_init(rtwdev);
	rtw89_phy_ant_gain_init(rtwdev);

	return 0;
}
EXPORT_SYMBOL(rtw89_core_init);

void rtw89_core_deinit(struct rtw89_dev *rtwdev)
{
	rtw89_ser_deinit(rtwdev);
	rtw89_unload_firmware(rtwdev);
	__rtw89_fw_free_all_early_h2c(rtwdev);

	destroy_workqueue(rtwdev->txq_wq);
	mutex_destroy(&rtwdev->rf_mutex);
}
EXPORT_SYMBOL(rtw89_core_deinit);

void rtw89_core_scan_start(struct rtw89_dev *rtwdev, struct rtw89_vif_link *rtwvif_link,
			   const u8 *mac_addr, bool hw_scan)
{
	const struct rtw89_chan *chan = rtw89_chan_get(rtwdev,
						       rtwvif_link->chanctx_idx);
	struct rtw89_bb_ctx *bb = rtw89_get_bb_ctx(rtwdev, rtwvif_link->phy_idx);

	rtwdev->scanning = true;

	ether_addr_copy(rtwvif_link->mac_addr, mac_addr);
	rtw89_btc_ntfy_scan_start(rtwdev, rtwvif_link->phy_idx, chan->band_type);
	rtw89_chip_rfk_scan(rtwdev, rtwvif_link, true);
	rtw89_hci_recalc_int_mit(rtwdev);
	rtw89_phy_config_edcca(rtwdev, bb, true);
	rtw89_tas_scan(rtwdev, true);

	rtw89_fw_h2c_cam(rtwdev, rtwvif_link, NULL, mac_addr);
}

void rtw89_core_scan_complete(struct rtw89_dev *rtwdev,
			      struct rtw89_vif_link *rtwvif_link, bool hw_scan)
{
	struct ieee80211_bss_conf *bss_conf;
	struct rtw89_bb_ctx *bb;

	if (!rtwvif_link)
		return;

	rcu_read_lock();

	bss_conf = rtw89_vif_rcu_dereference_link(rtwvif_link, true);
	ether_addr_copy(rtwvif_link->mac_addr, bss_conf->addr);

	rcu_read_unlock();

	rtw89_fw_h2c_cam(rtwdev, rtwvif_link, NULL, NULL);

	rtw89_chip_rfk_scan(rtwdev, rtwvif_link, false);
	rtw89_btc_ntfy_scan_finish(rtwdev, rtwvif_link->phy_idx);
	bb = rtw89_get_bb_ctx(rtwdev, rtwvif_link->phy_idx);
	rtw89_phy_config_edcca(rtwdev, bb, false);
	rtw89_tas_scan(rtwdev, false);

	rtwdev->scanning = false;
	rtw89_for_each_active_bb(rtwdev, bb)
		bb->dig.bypass_dig = true;
	if (hw_scan && (rtwdev->hw->conf.flags & IEEE80211_CONF_IDLE))
		wiphy_work_queue(rtwdev->hw->wiphy, &rtwdev->ips_work);
}

static void rtw89_read_chip_ver(struct rtw89_dev *rtwdev)
{
	const struct rtw89_chip_info *chip = rtwdev->chip;
	int ret;
	u8 val;
	u8 cv;

	cv = rtw89_read32_mask(rtwdev, R_AX_SYS_CFG1, B_AX_CHIP_VER_MASK);
	if (chip->chip_id == RTL8852A && cv <= CHIP_CBV) {
		if (rtw89_read32(rtwdev, R_AX_GPIO0_7_FUNC_SEL) == RTW89_R32_DEAD)
			cv = CHIP_CAV;
		else
			cv = CHIP_CBV;
	}

	rtwdev->hal.cv = cv;

	if (rtw89_is_rtl885xb(rtwdev)) {
		ret = rtw89_mac_read_xtal_si(rtwdev, XTAL_SI_CV, &val);
		if (ret)
			return;

		rtwdev->hal.acv = u8_get_bits(val, XTAL_SI_ACV_MASK);
	}
}

static void rtw89_core_setup_phycap(struct rtw89_dev *rtwdev)
{
	const struct rtw89_chip_info *chip = rtwdev->chip;

	rtwdev->hal.support_cckpd =
		!(rtwdev->chip->chip_id == RTL8852A && rtwdev->hal.cv <= CHIP_CBV) &&
		!(rtwdev->chip->chip_id == RTL8852B && rtwdev->hal.cv <= CHIP_CAV);
	rtwdev->hal.support_igi =
		rtwdev->chip->chip_id == RTL8852A && rtwdev->hal.cv <= CHIP_CBV;

	if (test_bit(RTW89_QUIRK_THERMAL_PROT_120C, rtwdev->quirks))
		rtwdev->hal.thermal_prot_th = chip->thermal_th[1];
	else if (test_bit(RTW89_QUIRK_THERMAL_PROT_110C, rtwdev->quirks))
		rtwdev->hal.thermal_prot_th = chip->thermal_th[0];
	else
		rtwdev->hal.thermal_prot_th = 0;
}

static void rtw89_core_setup_rfe_parms(struct rtw89_dev *rtwdev)
{
	const struct rtw89_chip_info *chip = rtwdev->chip;
	const struct rtw89_rfe_parms_conf *conf = chip->rfe_parms_conf;
	struct rtw89_efuse *efuse = &rtwdev->efuse;
	const struct rtw89_rfe_parms *sel;
	u8 rfe_type = efuse->rfe_type;

	if (!conf) {
		sel = chip->dflt_parms;
		goto out;
	}

	while (conf->rfe_parms) {
		if (rfe_type == conf->rfe_type) {
			sel = conf->rfe_parms;
			goto out;
		}
		conf++;
	}

	sel = chip->dflt_parms;

out:
	rtwdev->rfe_parms = rtw89_load_rfe_data_from_fw(rtwdev, sel);
	rtw89_load_txpwr_table(rtwdev, rtwdev->rfe_parms->byr_tbl);
}

int rtw89_core_mlsr_switch(struct rtw89_dev *rtwdev, struct rtw89_vif *rtwvif,
			   unsigned int link_id)
{
	struct ieee80211_vif *vif = rtwvif_to_vif(rtwvif);
	u16 usable_links = ieee80211_vif_usable_links(vif);
	u16 active_links = vif->active_links;
	struct rtw89_vif_link *target, *cur;
	int ret;

	lockdep_assert_wiphy(rtwdev->hw->wiphy);

	if (unlikely(!ieee80211_vif_is_mld(vif)))
		return -EOPNOTSUPP;

	if (unlikely(!(usable_links & BIT(link_id)))) {
		rtw89_warn(rtwdev, "%s: link id %u is not usable\n", __func__,
			   link_id);
		return -ENOLINK;
	}

	if (active_links == BIT(link_id))
		return 0;

	rtw89_debug(rtwdev, RTW89_DBG_STATE, "%s: switch to link id %u MLSR\n",
		    __func__, link_id);

	rtw89_leave_lps(rtwdev);

	ieee80211_stop_queues(rtwdev->hw);
	flush_work(&rtwdev->txq_work);

	cur = rtw89_get_designated_link(rtwvif);

	ret = ieee80211_set_active_links(vif, active_links | BIT(link_id));
	if (ret) {
		rtw89_err(rtwdev, "%s: failed to activate link id %u\n",
			  __func__, link_id);
		goto wake_queue;
	}

	target = rtwvif->links[link_id];
	if (unlikely(!target)) {
		rtw89_err(rtwdev, "%s: failed to confirm link id %u\n",
			  __func__, link_id);

		ieee80211_set_active_links(vif, active_links);
		ret = -EFAULT;
		goto wake_queue;
	}

	if (likely(cur))
		rtw89_fw_h2c_mlo_link_cfg(rtwdev, cur, false);

	rtw89_fw_h2c_mlo_link_cfg(rtwdev, target, true);

	ret = ieee80211_set_active_links(vif, BIT(link_id));
	if (ret)
		rtw89_err(rtwdev, "%s: failed to inactivate links 0x%x\n",
			  __func__, active_links);

	rtw89_chip_rfk_channel(rtwdev, target);

	rtwvif->mlo_mode = RTW89_MLO_MODE_MLSR;

wake_queue:
	ieee80211_wake_queues(rtwdev->hw);

	return ret;
}

static int rtw89_chip_efuse_info_setup(struct rtw89_dev *rtwdev)
{
	const struct rtw89_mac_gen_def *mac = rtwdev->chip->mac_def;
	int ret;

	ret = rtw89_mac_partial_init(rtwdev, false);
	if (ret)
		return ret;

	ret = mac->parse_efuse_map(rtwdev);
	if (ret)
		return ret;

	ret = mac->parse_phycap_map(rtwdev);
	if (ret)
		return ret;

	ret = rtw89_mac_setup_phycap(rtwdev);
	if (ret)
		return ret;

	rtw89_core_setup_phycap(rtwdev);

	rtw89_hci_mac_pre_deinit(rtwdev);

	return 0;
}

static int rtw89_chip_board_info_setup(struct rtw89_dev *rtwdev)
{
	rtw89_chip_fem_setup(rtwdev);

	return 0;
}

static bool rtw89_chip_has_rfkill(struct rtw89_dev *rtwdev)
{
	return !!rtwdev->chip->rfkill_init;
}

static void rtw89_core_rfkill_init(struct rtw89_dev *rtwdev)
{
	const struct rtw89_rfkill_regs *regs = rtwdev->chip->rfkill_init;

	rtw89_write16_mask(rtwdev, regs->pinmux.addr,
			   regs->pinmux.mask, regs->pinmux.data);
	rtw89_write16_mask(rtwdev, regs->mode.addr,
			   regs->mode.mask, regs->mode.data);
}

static bool rtw89_core_rfkill_get(struct rtw89_dev *rtwdev)
{
	const struct rtw89_reg_def *reg = &rtwdev->chip->rfkill_get;

	return !rtw89_read8_mask(rtwdev, reg->addr, reg->mask);
}

static void rtw89_rfkill_polling_init(struct rtw89_dev *rtwdev)
{
	if (!rtw89_chip_has_rfkill(rtwdev))
		return;

	rtw89_core_rfkill_init(rtwdev);
	rtw89_core_rfkill_poll(rtwdev, true);
	wiphy_rfkill_start_polling(rtwdev->hw->wiphy);
}

static void rtw89_rfkill_polling_deinit(struct rtw89_dev *rtwdev)
{
	if (!rtw89_chip_has_rfkill(rtwdev))
		return;

	wiphy_rfkill_stop_polling(rtwdev->hw->wiphy);
}

void rtw89_core_rfkill_poll(struct rtw89_dev *rtwdev, bool force)
{
	bool prev, blocked;

	if (!rtw89_chip_has_rfkill(rtwdev))
		return;

	prev = test_bit(RTW89_FLAG_HW_RFKILL_STATE, rtwdev->flags);
	blocked = rtw89_core_rfkill_get(rtwdev);

	if (!force && prev == blocked)
		return;

	rtw89_info(rtwdev, "rfkill hardware state changed to %s\n",
		   blocked ? "disable" : "enable");

	if (blocked)
		set_bit(RTW89_FLAG_HW_RFKILL_STATE, rtwdev->flags);
	else
		clear_bit(RTW89_FLAG_HW_RFKILL_STATE, rtwdev->flags);

	wiphy_rfkill_set_hw_state(rtwdev->hw->wiphy, blocked);
}

int rtw89_chip_info_setup(struct rtw89_dev *rtwdev)
{
	int ret;

	rtw89_read_chip_ver(rtwdev);

	ret = rtw89_mac_pwr_on(rtwdev);
	if (ret) {
		rtw89_err(rtwdev, "failed to power on\n");
		return ret;
	}

	ret = rtw89_wait_firmware_completion(rtwdev);
	if (ret) {
		rtw89_err(rtwdev, "failed to wait firmware completion\n");
		goto out;
	}

	ret = rtw89_fw_recognize(rtwdev);
	if (ret) {
		rtw89_err(rtwdev, "failed to recognize firmware\n");
		goto out;
	}

	ret = rtw89_chip_efuse_info_setup(rtwdev);
	if (ret)
		goto out;

	ret = rtw89_fw_recognize_elements(rtwdev);
	if (ret) {
		rtw89_err(rtwdev, "failed to recognize firmware elements\n");
		goto out;
	}

	ret = rtw89_chip_board_info_setup(rtwdev);
	if (ret)
		goto out;

	rtw89_core_setup_rfe_parms(rtwdev);
	rtwdev->ps_mode = rtw89_update_ps_mode(rtwdev);

out:
	rtw89_mac_pwr_off(rtwdev);

	return ret;
}
EXPORT_SYMBOL(rtw89_chip_info_setup);

void rtw89_chip_cfg_txpwr_ul_tb_offset(struct rtw89_dev *rtwdev,
				       struct rtw89_vif_link *rtwvif_link)
{
	struct ieee80211_vif *vif = rtwvif_link_to_vif(rtwvif_link);
	const struct rtw89_chip_info *chip = rtwdev->chip;
	struct ieee80211_bss_conf *bss_conf;

	rcu_read_lock();

	bss_conf = rtw89_vif_rcu_dereference_link(rtwvif_link, false);
	if (!bss_conf->he_support || !vif->cfg.assoc) {
		rcu_read_unlock();
		return;
	}

	rcu_read_unlock();

	if (chip->ops->set_txpwr_ul_tb_offset)
		chip->ops->set_txpwr_ul_tb_offset(rtwdev, 0, rtwvif_link->mac_idx);
}

static int rtw89_core_register_hw(struct rtw89_dev *rtwdev)
{
<<<<<<< HEAD
	/*取rtw89_dev关联的ieee80211_hw*/
=======
	const struct rtw89_chip_info *chip = rtwdev->chip;
	u8 n = rtwdev->support_mlo ? chip->support_link_num : 1;
>>>>>>> 155a3c00
	struct ieee80211_hw *hw = rtwdev->hw;
	struct rtw89_efuse *efuse = &rtwdev->efuse;
	struct rtw89_hal *hal = &rtwdev->hal;
	int ret;
	int tx_headroom = IEEE80211_HT_CTL_LEN;

	hw->vif_data_size = struct_size_t(struct rtw89_vif, links_inst, n);
	hw->sta_data_size = struct_size_t(struct rtw89_sta, links_inst, n);
	hw->txq_data_size = sizeof(struct rtw89_txq);
	hw->chanctx_data_size = sizeof(struct rtw89_chanctx_cfg);

	SET_IEEE80211_PERM_ADDR(hw, efuse->addr);

	hw->extra_tx_headroom = tx_headroom;
	hw->queues = IEEE80211_NUM_ACS;
	hw->max_rx_aggregation_subframes = RTW89_MAX_RX_AGG_NUM;
	hw->max_tx_aggregation_subframes = RTW89_MAX_TX_AGG_NUM;
	hw->uapsd_max_sp_len = IEEE80211_WMM_IE_STA_QOSINFO_SP_ALL;

<<<<<<< HEAD
	/*添加标记*/
=======
	hw->radiotap_mcs_details |= IEEE80211_RADIOTAP_MCS_HAVE_FEC |
				    IEEE80211_RADIOTAP_MCS_HAVE_STBC;
	hw->radiotap_vht_details |= IEEE80211_RADIOTAP_VHT_KNOWN_STBC;

>>>>>>> 155a3c00
	ieee80211_hw_set(hw, SIGNAL_DBM);
	ieee80211_hw_set(hw, HAS_RATE_CONTROL);
	ieee80211_hw_set(hw, MFP_CAPABLE);
	ieee80211_hw_set(hw, REPORTS_TX_ACK_STATUS);
	ieee80211_hw_set(hw, AMPDU_AGGREGATION);
	ieee80211_hw_set(hw, RX_INCLUDES_FCS);
	ieee80211_hw_set(hw, TX_AMSDU);
	ieee80211_hw_set(hw, SUPPORT_FAST_XMIT);
	ieee80211_hw_set(hw, SUPPORTS_AMSDU_IN_AMPDU);
	ieee80211_hw_set(hw, SUPPORTS_PS);
	ieee80211_hw_set(hw, SUPPORTS_DYNAMIC_PS);
	ieee80211_hw_set(hw, SINGLE_SCAN_ON_ALL_BANDS);
	ieee80211_hw_set(hw, SUPPORTS_MULTI_BSSID);
	ieee80211_hw_set(hw, WANT_MONITOR_VIF);

	if (chip->support_bandwidths & BIT(NL80211_CHAN_WIDTH_160))
		ieee80211_hw_set(hw, SUPPORTS_VHT_EXT_NSS_BW);

	if (RTW89_CHK_FW_FEATURE(BEACON_FILTER, &rtwdev->fw))
		ieee80211_hw_set(hw, CONNECTION_MONITOR);

	if (RTW89_CHK_FW_FEATURE(NOTIFY_AP_INFO, &rtwdev->fw))
		ieee80211_hw_set(hw, AP_LINK_PS);

	hw->wiphy->interface_modes = BIT(NL80211_IFTYPE_STATION) |
				     BIT(NL80211_IFTYPE_AP) |
				     BIT(NL80211_IFTYPE_P2P_CLIENT) |
				     BIT(NL80211_IFTYPE_P2P_GO);

	if (hal->ant_diversity) {
		hw->wiphy->available_antennas_tx = 0x3;
		hw->wiphy->available_antennas_rx = 0x3;
	} else {
		hw->wiphy->available_antennas_tx = BIT(rtwdev->chip->rf_path_num) - 1;
		hw->wiphy->available_antennas_rx = BIT(rtwdev->chip->rf_path_num) - 1;
	}

	hw->wiphy->flags |= WIPHY_FLAG_SUPPORTS_TDLS |
			    WIPHY_FLAG_TDLS_EXTERNAL_SETUP |
			    WIPHY_FLAG_AP_UAPSD |
			    WIPHY_FLAG_SUPPORTS_EXT_KEK_KCK;

	if (!chip->support_rnr)
		hw->wiphy->flags |= WIPHY_FLAG_SPLIT_SCAN_6GHZ;

	if (chip->chip_gen == RTW89_CHIP_BE)
		hw->wiphy->flags |= WIPHY_FLAG_DISABLE_WEXT;

	if (rtwdev->support_mlo) {
		hw->wiphy->flags |= WIPHY_FLAG_SUPPORTS_MLO;
		hw->wiphy->iftype_ext_capab = rtw89_iftypes_ext_capa;
		hw->wiphy->num_iftype_ext_capab = ARRAY_SIZE(rtw89_iftypes_ext_capa);
	}

	hw->wiphy->features |= NL80211_FEATURE_SCAN_RANDOM_MAC_ADDR;

	hw->wiphy->max_scan_ssids = RTW89_SCANOFLD_MAX_SSID;
	hw->wiphy->max_scan_ie_len = RTW89_SCANOFLD_MAX_IE_LEN;

#ifdef CONFIG_PM
	hw->wiphy->wowlan = rtwdev->chip->wowlan_stub;
	hw->wiphy->max_sched_scan_ssids = RTW89_SCANOFLD_MAX_SSID;
#endif

	hw->wiphy->tid_config_support.vif |= BIT(NL80211_TID_CONFIG_ATTR_AMPDU_CTRL);
	hw->wiphy->tid_config_support.peer |= BIT(NL80211_TID_CONFIG_ATTR_AMPDU_CTRL);
	hw->wiphy->tid_config_support.vif |= BIT(NL80211_TID_CONFIG_ATTR_AMSDU_CTRL);
	hw->wiphy->tid_config_support.peer |= BIT(NL80211_TID_CONFIG_ATTR_AMSDU_CTRL);
	hw->wiphy->max_remain_on_channel_duration = 1000;

	wiphy_ext_feature_set(hw->wiphy, NL80211_EXT_FEATURE_CAN_REPLACE_PTK0);
	wiphy_ext_feature_set(hw->wiphy, NL80211_EXT_FEATURE_SCAN_RANDOM_SN);
	wiphy_ext_feature_set(hw->wiphy, NL80211_EXT_FEATURE_SET_SCAN_DWELL);

	ret = rtw89_core_set_supported_band(rtwdev);
	if (ret) {
		rtw89_err(rtwdev, "failed to set supported band\n");
		return ret;
	}

	ret = rtw89_regd_setup(rtwdev);
	if (ret) {
		rtw89_err(rtwdev, "failed to set up regd\n");
		return ret;
	}

	hw->wiphy->sar_capa = &rtw89_sar_capa;

	/*调用api产生hw设备*/
	ret = ieee80211_register_hw(hw);
	if (ret) {
		rtw89_err(rtwdev, "failed to register hw\n");
		return ret;
	}

	ret = rtw89_regd_init_hint(rtwdev);
	if (ret) {
		rtw89_err(rtwdev, "failed to init regd\n");
		goto err_unregister_hw;
	}

	rtw89_rfkill_polling_init(rtwdev);

	return 0;

err_unregister_hw:
	ieee80211_unregister_hw(hw);

	return ret;
}

static void rtw89_core_unregister_hw(struct rtw89_dev *rtwdev)
{
	struct ieee80211_hw *hw = rtwdev->hw;

	rtw89_rfkill_polling_deinit(rtwdev);
	ieee80211_unregister_hw(hw);
}

int rtw89_core_register(struct rtw89_dev *rtwdev)
{
	int ret;

	ret = rtw89_core_register_hw(rtwdev);/*rtw89_dev注册*/
	if (ret) {
		rtw89_err(rtwdev, "failed to register core hw\n");
		return ret;
	}

	rtw89_debugfs_init(rtwdev);

	return 0;
}
EXPORT_SYMBOL(rtw89_core_register);

void rtw89_core_unregister(struct rtw89_dev *rtwdev)
{
	rtw89_core_unregister_hw(rtwdev);

	rtw89_debugfs_deinit(rtwdev);
}
EXPORT_SYMBOL(rtw89_core_unregister);

/*创建ieee80211_hw结构体，及rtw89_dev*/
struct rtw89_dev *rtw89_alloc_ieee80211_hw(struct device *device,
					   u32 bus_data_size,
					   const struct rtw89_chip_info *chip,
					   const struct rtw89_chip_variant *variant)
{
	struct rtw89_fw_info early_fw = {};
	const struct firmware *firmware;
	struct ieee80211_hw *hw;
	struct rtw89_dev *rtwdev;
	struct ieee80211_ops *ops;
	u32 driver_data_size;
	int fw_format = -1;
	bool support_mlo;
	bool no_chanctx;

	firmware = rtw89_early_fw_feature_recognize(device, chip, &early_fw, &fw_format);

	/*复用rtw89_ops*/
	ops = kmemdup(&rtw89_ops, sizeof(rtw89_ops), GFP_KERNEL);
	if (!ops)
		goto err;

	no_chanctx = chip->support_chanctx_num == 0 ||
		     !RTW89_CHK_FW_FEATURE(SCAN_OFFLOAD, &early_fw) ||
		     !RTW89_CHK_FW_FEATURE(BEACON_FILTER, &early_fw);

	if (no_chanctx) {
		ops->add_chanctx = ieee80211_emulate_add_chanctx;
		ops->remove_chanctx = ieee80211_emulate_remove_chanctx;
		ops->change_chanctx = ieee80211_emulate_change_chanctx;
		ops->switch_vif_chanctx = ieee80211_emulate_switch_vif_chanctx;
		ops->assign_vif_chanctx = NULL;
		ops->unassign_vif_chanctx = NULL;
		ops->remain_on_channel = NULL;
		ops->cancel_remain_on_channel = NULL;
	}

	driver_data_size = sizeof(struct rtw89_dev) + bus_data_size;
	/*调用api申请hardware device，此时rdev,local均会被创建*/
	hw = ieee80211_alloc_hw(driver_data_size, ops);
	if (!hw)
		goto err;

	/* Currently, our AP_LINK_PS handling only works for non-MLD softap
	 * or MLD-single-link softap. If RTW89_MLD_NON_STA_LINK_NUM enlarges,
	 * please tweak entire AP_LINKS_PS handling before supporting MLO.
	 */
	support_mlo = !no_chanctx && chip->support_link_num &&
		      RTW89_CHK_FW_FEATURE(NOTIFY_AP_INFO, &early_fw) &&
		      RTW89_MLD_NON_STA_LINK_NUM == 1;

	hw->wiphy->iface_combinations = rtw89_iface_combs;

	if (no_chanctx || chip->support_chanctx_num == 1)
		hw->wiphy->n_iface_combinations = 1;
	else
		hw->wiphy->n_iface_combinations = ARRAY_SIZE(rtw89_iface_combs);

	/*如果上driver_data_size即为结构体rtw89_dev及bus_data_size*/
	rtwdev = hw->priv;
	rtwdev->hw = hw;
	rtwdev->dev = device;
	rtwdev->ops = ops;/*设置ops*/
	rtwdev->chip = chip;
	rtwdev->variant = variant;
	rtwdev->fw.req.firmware = firmware;
	rtwdev->fw.fw_format = fw_format;
	rtwdev->support_mlo = support_mlo;

	rtw89_debug(rtwdev, RTW89_DBG_CHAN, "probe driver %s chanctx\n",
		    no_chanctx ? "without" : "with");
	rtw89_debug(rtwdev, RTW89_DBG_CHAN, "probe driver %s MLO cap\n",
		    support_mlo ? "with" : "without");

	return rtwdev;

err:
	kfree(ops);
	release_firmware(firmware);
	return NULL;
}
EXPORT_SYMBOL(rtw89_alloc_ieee80211_hw);

void rtw89_free_ieee80211_hw(struct rtw89_dev *rtwdev)
{
	kfree(rtwdev->ops);
	kfree(rtwdev->rfe_data);
	release_firmware(rtwdev->fw.req.firmware);
	ieee80211_free_hw(rtwdev->hw);
}
EXPORT_SYMBOL(rtw89_free_ieee80211_hw);

MODULE_AUTHOR("Realtek Corporation");
MODULE_DESCRIPTION("Realtek 802.11ax wireless core module");
MODULE_LICENSE("Dual BSD/GPL");<|MERGE_RESOLUTION|>--- conflicted
+++ resolved
@@ -2967,17 +2967,12 @@
 
 int rtw89_core_napi_init(struct rtw89_dev *rtwdev)
 {
-<<<<<<< HEAD
-	init_dummy_netdev(&rtwdev->netdev);
-	/*设置poll函数*/
-	netif_napi_add(&rtwdev->netdev, &rtwdev->napi,
-=======
 	rtwdev->netdev = alloc_netdev_dummy(0);
 	if (!rtwdev->netdev)
 		return -ENOMEM;
 
+	/*设置poll函数*/
 	netif_napi_add(rtwdev->netdev, &rtwdev->napi,
->>>>>>> 155a3c00
 		       rtwdev->hci.ops->napi_poll);
 	return 0;
 }
@@ -4653,12 +4648,8 @@
 {
 	int i;
 
-<<<<<<< HEAD
 	/*初始化rx_queue*/
-	for (i = 0; i < RTW89_PHY_MAX; i++)
-=======
 	for (i = 0; i < RTW89_PHY_NUM; i++)
->>>>>>> 155a3c00
 		skb_queue_head_init(&rtwdev->ppdu_sts.rx_queue[i]);
 	for (i = 0; i < RTW89_PHY_NUM; i++)
 		rtwdev->ppdu_sts.curr_rx_ppdu_cnt[i] = U8_MAX;
@@ -5490,12 +5481,9 @@
 
 static int rtw89_core_register_hw(struct rtw89_dev *rtwdev)
 {
-<<<<<<< HEAD
-	/*取rtw89_dev关联的ieee80211_hw*/
-=======
 	const struct rtw89_chip_info *chip = rtwdev->chip;
 	u8 n = rtwdev->support_mlo ? chip->support_link_num : 1;
->>>>>>> 155a3c00
+	/*取rtw89_dev关联的ieee80211_hw*/
 	struct ieee80211_hw *hw = rtwdev->hw;
 	struct rtw89_efuse *efuse = &rtwdev->efuse;
 	struct rtw89_hal *hal = &rtwdev->hal;
@@ -5515,14 +5503,11 @@
 	hw->max_tx_aggregation_subframes = RTW89_MAX_TX_AGG_NUM;
 	hw->uapsd_max_sp_len = IEEE80211_WMM_IE_STA_QOSINFO_SP_ALL;
 
-<<<<<<< HEAD
-	/*添加标记*/
-=======
 	hw->radiotap_mcs_details |= IEEE80211_RADIOTAP_MCS_HAVE_FEC |
 				    IEEE80211_RADIOTAP_MCS_HAVE_STBC;
 	hw->radiotap_vht_details |= IEEE80211_RADIOTAP_VHT_KNOWN_STBC;
 
->>>>>>> 155a3c00
+	/*添加标记*/
 	ieee80211_hw_set(hw, SIGNAL_DBM);
 	ieee80211_hw_set(hw, HAS_RATE_CONTROL);
 	ieee80211_hw_set(hw, MFP_CAPABLE);
