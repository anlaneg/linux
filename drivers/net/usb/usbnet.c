--- conflicted
+++ resolved
@@ -1737,14 +1737,6 @@
 	dev->rx_speed = SPEED_UNSET;
 	dev->tx_speed = SPEED_UNSET;
 
-<<<<<<< HEAD
-	/*申请统计信息*/
-	net->tstats = netdev_alloc_pcpu_stats(struct pcpu_sw_netstats);
-	if (!net->tstats)
-		goto out0;
-
-=======
->>>>>>> 155a3c00
 	dev->msg_enable = netif_msg_init (msg_level, NETIF_MSG_DRV
 				| NETIF_MSG_PROBE | NETIF_MSG_LINK);
 	init_waitqueue_head(&dev->wait);
@@ -1762,12 +1754,7 @@
 	dev->interrupt_count = 0;
 
 	dev->net = net;
-<<<<<<< HEAD
 	strscpy(net->name, "usb%d", sizeof(net->name));/*网络接口名称*/
-	eth_hw_addr_set(net, node_id);
-=======
-	strscpy(net->name, "usb%d", sizeof(net->name));
->>>>>>> 155a3c00
 
 	/* rx and tx sides can use different message sizes;
 	 * bind() should set rx_urb_size in that case.
@@ -1779,12 +1766,8 @@
 
 	net->netdev_ops = &usbnet_netdev_ops;/*设置网络操作函数集*/
 	net->watchdog_timeo = TX_TIMEOUT_JIFFIES;
-<<<<<<< HEAD
 	net->ethtool_ops = &usbnet_ethtool_ops;/*设置ethtool操作函数集*/
-=======
-	net->ethtool_ops = &usbnet_ethtool_ops;
 	net->pcpu_stat_type = NETDEV_PCPU_STAT_TSTATS;
->>>>>>> 155a3c00
 
 	// allow device-specific bind/init procedures
 	// NOTE net->name still not usable ...
