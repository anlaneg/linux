--- conflicted
+++ resolved
@@ -85,18 +85,9 @@
 	skb->protocol = eth_type_trans(skb, dev);
 
 	len = skb->len;
-<<<<<<< HEAD
 	//将此报文入队，促使kernel自skb_receive处获取此报文
-	if (likely(netif_rx(skb) == NET_RX_SUCCESS)) {
-		u64_stats_update_begin(&lb_stats->syncp);
-		lb_stats->bytes += len;
-		lb_stats->packets++;
-		u64_stats_update_end(&lb_stats->syncp);
-	}
-=======
 	if (likely(netif_rx(skb) == NET_RX_SUCCESS))
 		dev_lstats_add(dev, len);
->>>>>>> e42617b8
 
 	return NETDEV_TX_OK;
 }
