--- conflicted
+++ resolved
@@ -147,14 +147,8 @@
 
 static int loopback_dev_init(struct net_device *dev)
 {
-<<<<<<< HEAD
 	/*初始化统计结构体*/
-	dev->lstats = netdev_alloc_pcpu_stats(struct pcpu_lstats);
-	if (!dev->lstats)
-		return -ENOMEM;
-=======
 	netdev_lockdep_set_classes(dev);
->>>>>>> 155a3c00
 	return 0;
 }
 
@@ -263,9 +257,6 @@
 	return NETDEV_TX_OK;
 }
 
-<<<<<<< HEAD
-/*blackhole网络设备ops*/
-=======
 static int blackhole_neigh_output(struct neighbour *n, struct sk_buff *skb)
 {
 	kfree_skb(skb);
@@ -279,7 +270,7 @@
 	return 0;
 }
 
->>>>>>> 155a3c00
+/*blackhole网络设备ops*/
 static const struct net_device_ops blackhole_netdev_ops = {
 	.ndo_start_xmit = blackhole_netdev_xmit,
 	.ndo_neigh_construct = blackhole_neigh_construct,
@@ -308,11 +299,6 @@
 	rtnl_net_unlock(&init_net);
 
 	blackhole_netdev->flags |= IFF_UP | IFF_RUNNING;
-<<<<<<< HEAD
-	/*将设备添加到init_net*/
-	dev_net_set(blackhole_netdev, &init_net);
-=======
->>>>>>> 155a3c00
 
 	return 0;
 }
