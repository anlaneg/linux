// SPDX-License-Identifier: GPL-2.0-only
#include <linux/etherdevice.h>
#include <linux/if_macvlan.h>
#include <linux/if_tap.h>
#include <linux/if_vlan.h>
#include <linux/interrupt.h>
#include <linux/nsproxy.h>
#include <linux/compat.h>
#include <linux/if_tun.h>
#include <linux/module.h>
#include <linux/skbuff.h>
#include <linux/cache.h>
#include <linux/sched/signal.h>
#include <linux/types.h>
#include <linux/slab.h>
#include <linux/wait.h>
#include <linux/cdev.h>
#include <linux/idr.h>
#include <linux/fs.h>
#include <linux/uio.h>

#include <net/net_namespace.h>
#include <net/rtnetlink.h>
#include <net/sock.h>
#include <linux/virtio_net.h>
#include <linux/skb_array.h>

struct macvtap_dev {
	struct macvlan_dev vlan;
	struct tap_dev    tap;
};

/*
 * Variables for dealing with macvtaps device numbers.
 */
static dev_t macvtap_major;

static const void *macvtap_net_namespace(struct device *d)
{
	struct net_device *dev = to_net_dev(d->parent);
	return dev_net(dev);
}

static struct class macvtap_class = {
	.name = "macvtap",
	.owner = THIS_MODULE,
	.ns_type = &net_ns_type_operations,
	.namespace = macvtap_net_namespace,
};
static struct cdev macvtap_cdev;

#define TUN_OFFLOADS (NETIF_F_HW_CSUM | NETIF_F_TSO_ECN | NETIF_F_TSO | \
		      NETIF_F_TSO6)

static void macvtap_count_tx_dropped(struct tap_dev *tap)
{
	struct macvtap_dev *vlantap = container_of(tap, struct macvtap_dev, tap);
	struct macvlan_dev *vlan = &vlantap->vlan;

	this_cpu_inc(vlan->pcpu_stats->tx_dropped);
}

static void macvtap_count_rx_dropped(struct tap_dev *tap)
{
	struct macvtap_dev *vlantap = container_of(tap, struct macvtap_dev, tap);
	struct macvlan_dev *vlan = &vlantap->vlan;

	macvlan_count_rx(vlan, 0, 0, 0);
}

static void macvtap_update_features(struct tap_dev *tap,
				    netdev_features_t features)
{
	struct macvtap_dev *vlantap = container_of(tap, struct macvtap_dev, tap);
	struct macvlan_dev *vlan = &vlantap->vlan;

	vlan->set_features = features;
	netdev_update_features(vlan->dev);
}

static int macvtap_newlink(struct net *src_net, struct net_device *dev,
			   struct nlattr *tb[], struct nlattr *data[],
			   struct netlink_ext_ack *extack)
{
	struct macvtap_dev *vlantap = netdev_priv(dev);
	int err;

	INIT_LIST_HEAD(&vlantap->tap.queue_list);

	/* Since macvlan supports all offloads by default, make
	 * tap support all offloads also.
	 */
	vlantap->tap.tap_features = TUN_OFFLOADS;

	/* Register callbacks for rx/tx drops accounting and updating
	 * net_device features
	 */
	vlantap->tap.count_tx_dropped = macvtap_count_tx_dropped;
	vlantap->tap.count_rx_dropped = macvtap_count_rx_dropped;
	vlantap->tap.update_features  = macvtap_update_features;

	//macvtap注册收包函数
	err = netdev_rx_handler_register(dev, tap_handle_frame, &vlantap->tap);
	if (err)
		return err;

	/* Don't put anything that may fail after macvlan_common_newlink
	 * because we can't undo what it does.
	 */
	err = macvlan_common_newlink(src_net, dev, tb, data, extack);
	if (err) {
		netdev_rx_handler_unregister(dev);
		return err;
	}

	vlantap->tap.dev = vlantap->vlan.dev;

	return 0;
}

static void macvtap_dellink(struct net_device *dev,
			    struct list_head *head)
{
	struct macvtap_dev *vlantap = netdev_priv(dev);

	netdev_rx_handler_unregister(dev);
	tap_del_queues(&vlantap->tap);
	macvlan_dellink(dev, head);
}

static void macvtap_setup(struct net_device *dev)
{
	macvlan_common_setup(dev);
	dev->tx_queue_len = TUN_READQ_SIZE;
}

static struct net *macvtap_link_net(const struct net_device *dev)
{
	return dev_net(macvlan_dev_real_dev(dev));
}

static struct rtnl_link_ops macvtap_link_ops __read_mostly = {
	.kind		= "macvtap",
	.setup		= macvtap_setup,
	.newlink	= macvtap_newlink,
	.dellink	= macvtap_dellink,
<<<<<<< HEAD
	//指定其私有结构为macvtap_dev
=======
	.get_link_net	= macvtap_link_net,
>>>>>>> 028192fe
	.priv_size      = sizeof(struct macvtap_dev),
};

static int macvtap_device_event(struct notifier_block *unused,
				unsigned long event, void *ptr)
{
	struct net_device *dev = netdev_notifier_info_to_dev(ptr);
	struct macvtap_dev *vlantap;
	struct device *classdev;
	dev_t devt;
	int err;
	char tap_name[IFNAMSIZ];

	//只处理macvtap设备事件
	if (dev->rtnl_link_ops != &macvtap_link_ops)
		return NOTIFY_DONE;

	//构造tap设备名称
	snprintf(tap_name, IFNAMSIZ, "tap%d", dev->ifindex);
	vlantap = netdev_priv(dev);

	switch (event) {
	case NETDEV_REGISTER:
	    //当收到macvtap设备注册信息后，创建一个tap%d设备，并利用vlantap->tap
	    //保存此信息
		/* Create the device node here after the network device has
		 * been registered but before register_netdevice has
		 * finished running.
		 */
		err = tap_get_minor(macvtap_major, &vlantap->tap);
		if (err)
			return notifier_from_errno(err);

		devt = MKDEV(MAJOR(macvtap_major), vlantap->tap.minor);
		classdev = device_create(&macvtap_class, &dev->dev, devt,
					 dev, "%s", tap_name/*要创建的tap设备*/);
		if (IS_ERR(classdev)) {
			tap_free_minor(macvtap_major, &vlantap->tap);
			return notifier_from_errno(PTR_ERR(classdev));
		}
		err = sysfs_create_link(&dev->dev.kobj, &classdev->kobj,
					tap_name);
		if (err)
			return notifier_from_errno(err);
		break;
	case NETDEV_UNREGISTER:
		/* vlan->minor == 0 if NETDEV_REGISTER above failed */
		if (vlantap->tap.minor == 0)
			break;
		sysfs_remove_link(&dev->dev.kobj, tap_name);
		devt = MKDEV(MAJOR(macvtap_major), vlantap->tap.minor);
		device_destroy(&macvtap_class, devt);
		tap_free_minor(macvtap_major, &vlantap->tap);
		break;
	case NETDEV_CHANGE_TX_QUEUE_LEN:
		if (tap_queue_resize(&vlantap->tap))
			return NOTIFY_BAD;
		break;
	}

	return NOTIFY_DONE;
}

static struct notifier_block macvtap_notifier_block __read_mostly = {
	.notifier_call	= macvtap_device_event,
};

static int macvtap_init(void)
{
	int err;

	//创建macvtap字符设备
	err = tap_create_cdev(&macvtap_cdev, &macvtap_major, "macvtap",
			      THIS_MODULE);
	if (err)
		goto out1;

	err = class_register(&macvtap_class);
	if (err)
		goto out2;

	err = register_netdevice_notifier(&macvtap_notifier_block);
	if (err)
		goto out3;

	//注册macvtap link
	err = macvlan_link_register(&macvtap_link_ops);
	if (err)
		goto out4;

	return 0;

out4:
	unregister_netdevice_notifier(&macvtap_notifier_block);
out3:
	class_unregister(&macvtap_class);
out2:
	tap_destroy_cdev(macvtap_major, &macvtap_cdev);
out1:
	return err;
}
module_init(macvtap_init);

static void macvtap_exit(void)
{
	rtnl_link_unregister(&macvtap_link_ops);
	unregister_netdevice_notifier(&macvtap_notifier_block);
	class_unregister(&macvtap_class);
	tap_destroy_cdev(macvtap_major, &macvtap_cdev);
}
module_exit(macvtap_exit);

MODULE_ALIAS_RTNL_LINK("macvtap");
MODULE_AUTHOR("Arnd Bergmann <arnd@arndb.de>");
MODULE_LICENSE("GPL");<|MERGE_RESOLUTION|>--- conflicted
+++ resolved
@@ -144,11 +144,8 @@
 	.setup		= macvtap_setup,
 	.newlink	= macvtap_newlink,
 	.dellink	= macvtap_dellink,
-<<<<<<< HEAD
+	.get_link_net	= macvtap_link_net,
 	//指定其私有结构为macvtap_dev
-=======
-	.get_link_net	= macvtap_link_net,
->>>>>>> 028192fe
 	.priv_size      = sizeof(struct macvtap_dev),
 };
 
