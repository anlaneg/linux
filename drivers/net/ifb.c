// SPDX-License-Identifier: GPL-2.0-or-later
/* drivers/net/ifb.c:

	The purpose of this driver is to provide a device that allows
	for sharing of resources:

	1) qdiscs/policies that are per device as opposed to system wide.
	ifb allows for a device which can be redirected to thus providing
	an impression of sharing.

	2) Allows for queueing incoming traffic for shaping instead of
	dropping.

	The original concept is based on what is known as the IMQ
	driver initially written by Martin Devera, later rewritten
	by Patrick McHardy and then maintained by Andre Correa.

	You need the tc action  mirror or redirect to feed this device
	packets.


	Authors:	Jamal Hadi Salim (2005)

*/


#include <linux/module.h>
#include <linux/kernel.h>
#include <linux/netdevice.h>
#include <linux/ethtool.h>
#include <linux/etherdevice.h>
#include <linux/init.h>
#include <linux/interrupt.h>
#include <linux/moduleparam.h>
#include <linux/netfilter_netdev.h>
#include <net/pkt_sched.h>
#include <net/net_namespace.h>

#define TX_Q_LIMIT    32

struct ifb_q_stats {
	u64 packets;
	u64 bytes;
	struct u64_stats_sync	sync;
};

struct ifb_q_private {
	struct net_device	*dev;
	struct tasklet_struct   ifb_tasklet;
	int			tasklet_pending;
	int			txqnum;/*队列编号*/
	struct sk_buff_head     rq;
	struct sk_buff_head     tq;
	struct ifb_q_stats	rx_stats;
	struct ifb_q_stats	tx_stats;
} ____cacheline_aligned_in_smp;

struct ifb_dev_private {
	struct ifb_q_private *tx_private;
};

/* For ethtools stats. */
struct ifb_q_stats_desc {
	char	desc[ETH_GSTRING_LEN];
	size_t	offset;
};

#define IFB_Q_STAT(m)	offsetof(struct ifb_q_stats, m)

static const struct ifb_q_stats_desc ifb_q_stats_desc[] = {
	{ "packets",	IFB_Q_STAT(packets) },
	{ "bytes",	IFB_Q_STAT(bytes) },
};

#define IFB_Q_STATS_LEN	ARRAY_SIZE(ifb_q_stats_desc)

static netdev_tx_t ifb_xmit(struct sk_buff *skb, struct net_device *dev);
static int ifb_open(struct net_device *dev);
static int ifb_close(struct net_device *dev);

static void ifb_update_q_stats(struct ifb_q_stats *stats, int len)
{
	u64_stats_update_begin(&stats->sync);
	stats->packets++;
	stats->bytes += len;
	u64_stats_update_end(&stats->sync);
}

static void ifb_ri_tasklet(struct tasklet_struct *t)
{
	struct ifb_q_private *txp = from_tasklet(txp, t, ifb_tasklet);
	struct netdev_queue *txq;
	struct sk_buff *skb;

	/*取txp对应的tx队列*/
	txq = netdev_get_tx_queue(txp->dev, txp->txqnum);
	skb = skb_peek(&txp->tq);/*peek看一下，是否有包*/
	if (!skb) {
	    /*tq上没有报文*/
		if (!__netif_tx_trylock(txq))
			goto resched;
		/*将rq队列中的内容移动到tq队列*/
		skb_queue_splice_tail_init(&txp->rq, &txp->tq);
		__netif_tx_unlock(txq);
	}

	/*逐个针对tq进行出队*/
	while ((skb = __skb_dequeue(&txp->tq)) != NULL) {
		/* Skip tc and netfilter to prevent redirection loop. */
		skb->redirected = 0;
#ifdef CONFIG_NET_CLS_ACT
		/*指明此skb需要跳过tc classify*/
		skb->tc_skip_classify = 1;
#endif
		nf_skip_egress(skb, true);

		ifb_update_q_stats(&txp->tx_stats, skb->len);

		rcu_read_lock();
		/*取设备的inport,并将设备更新为从属于此设备*/
		skb->dev = dev_get_by_index_rcu(dev_net(txp->dev), skb->skb_iif);
		if (!skb->dev) {
		    /*设备已不存在，丢包*/
			rcu_read_unlock();
			dev_kfree_skb(skb);
			txp->dev->stats.tx_dropped++;
			if (skb_queue_len(&txp->tq) != 0)
				goto resched;
			break;
		}
		rcu_read_unlock();
		/*更新inport*/
		skb->skb_iif = txp->dev->ifindex;

		if (!skb->from_ingress) {
		    /*skb原来来源于egress,走报文发送*/
			dev_queue_xmit(skb);
		} else {
		    /*skb来源于ingress,走报文接收*/
			skb_pull_rcsum(skb, skb->mac_len);
			netif_receive_skb(skb);
		}
	}

	if (__netif_tx_trylock(txq)) {
		skb = skb_peek(&txp->rq);
		if (!skb) {
		    /*rq上没有报文了，本烨不再触发*/
			txp->tasklet_pending = 0;
			if (netif_tx_queue_stopped(txq))
				netif_tx_wake_queue(txq);
		} else {
		    /*rq上仍有报文，本轮继续触发*/
			__netif_tx_unlock(txq);
			goto resched;
		}
		__netif_tx_unlock(txq);
	} else {
resched:
		txp->tasklet_pending = 1;
		tasklet_schedule(&txp->ifb_tasklet);
	}

}

static void ifb_stats64(struct net_device *dev,
			struct rtnl_link_stats64 *stats)
{
	struct ifb_dev_private *dp = netdev_priv(dev);
	struct ifb_q_private *txp = dp->tx_private;
	unsigned int start;
	u64 packets, bytes;
	int i;

	for (i = 0; i < dev->num_tx_queues; i++,txp++) {
		do {
			start = u64_stats_fetch_begin(&txp->rx_stats.sync);
			packets = txp->rx_stats.packets;
			bytes = txp->rx_stats.bytes;
		} while (u64_stats_fetch_retry(&txp->rx_stats.sync, start));
		stats->rx_packets += packets;
		stats->rx_bytes += bytes;

		do {
			start = u64_stats_fetch_begin(&txp->tx_stats.sync);
			packets = txp->tx_stats.packets;
			bytes = txp->tx_stats.bytes;
		} while (u64_stats_fetch_retry(&txp->tx_stats.sync, start));
		stats->tx_packets += packets;
		stats->tx_bytes += bytes;
	}
	stats->rx_dropped = dev->stats.rx_dropped;
	stats->tx_dropped = dev->stats.tx_dropped;
}

static int ifb_dev_init(struct net_device *dev)
{
	struct ifb_dev_private *dp = netdev_priv(dev);
	struct ifb_q_private *txp;
	int i;

	/*申请num_tx_queues个队列*/
	txp = kcalloc(dev->num_tx_queues, sizeof(*txp), GFP_KERNEL);
	if (!txp)
		return -ENOMEM;
	dp->tx_private = txp;
	for (i = 0; i < dev->num_tx_queues; i++,txp++) {
		txp->txqnum = i;/*队列编号*/
		txp->dev = dev;
		__skb_queue_head_init(&txp->rq);
		__skb_queue_head_init(&txp->tq);
		u64_stats_init(&txp->rx_stats.sync);
		u64_stats_init(&txp->tx_stats.sync);
		/*指明ifb_tasklet的指行函数*/
		tasklet_setup(&txp->ifb_tasklet, ifb_ri_tasklet);
		netif_tx_start_queue(netdev_get_tx_queue(dev, i));
	}
	return 0;
}

static void ifb_get_strings(struct net_device *dev, u32 stringset, u8 *buf)
{
	u8 *p = buf;
	int i, j;

	switch (stringset) {
	case ETH_SS_STATS:
		for (i = 0; i < dev->real_num_rx_queues; i++)
			for (j = 0; j < IFB_Q_STATS_LEN; j++)
				ethtool_sprintf(&p, "rx_queue_%u_%.18s",
						i, ifb_q_stats_desc[j].desc);

		for (i = 0; i < dev->real_num_tx_queues; i++)
			for (j = 0; j < IFB_Q_STATS_LEN; j++)
				ethtool_sprintf(&p, "tx_queue_%u_%.18s",
						i, ifb_q_stats_desc[j].desc);

		break;
	}
}

static int ifb_get_sset_count(struct net_device *dev, int sset)
{
	switch (sset) {
	case ETH_SS_STATS:
		return IFB_Q_STATS_LEN * (dev->real_num_rx_queues +
					  dev->real_num_tx_queues);
	default:
		return -EOPNOTSUPP;
	}
}

static void ifb_fill_stats_data(u64 **data,
				struct ifb_q_stats *q_stats)
{
	void *stats_base = (void *)q_stats;
	unsigned int start;
	size_t offset;
	int j;

	do {
		start = u64_stats_fetch_begin(&q_stats->sync);
		for (j = 0; j < IFB_Q_STATS_LEN; j++) {
			offset = ifb_q_stats_desc[j].offset;
			(*data)[j] = *(u64 *)(stats_base + offset);
		}
	} while (u64_stats_fetch_retry(&q_stats->sync, start));

	*data += IFB_Q_STATS_LEN;
}

static void ifb_get_ethtool_stats(struct net_device *dev,
				  struct ethtool_stats *stats, u64 *data)
{
	struct ifb_dev_private *dp = netdev_priv(dev);
	struct ifb_q_private *txp;
	int i;

	for (i = 0; i < dev->real_num_rx_queues; i++) {
		txp = dp->tx_private + i;
		ifb_fill_stats_data(&data, &txp->rx_stats);
	}

	for (i = 0; i < dev->real_num_tx_queues; i++) {
		txp = dp->tx_private + i;
		ifb_fill_stats_data(&data, &txp->tx_stats);
	}
}

/*ifb设备操作集*/
static const struct net_device_ops ifb_netdev_ops = {
	.ndo_open	= ifb_open,
	.ndo_stop	= ifb_close,
	.ndo_get_stats64 = ifb_stats64,
	.ndo_start_xmit	= ifb_xmit,/*设备发包*/
	.ndo_validate_addr = eth_validate_addr,
	.ndo_init	= ifb_dev_init,
};

/*ifb设备ethtool操作集*/
static const struct ethtool_ops ifb_ethtool_ops = {
	.get_strings		= ifb_get_strings,
	.get_sset_count		= ifb_get_sset_count,
	.get_ethtool_stats	= ifb_get_ethtool_stats,
};

#define IFB_FEATURES (NETIF_F_HW_CSUM | NETIF_F_SG  | NETIF_F_FRAGLIST	| \
		      NETIF_F_GSO_SOFTWARE | NETIF_F_GSO_ENCAP_ALL	| \
		      NETIF_F_HIGHDMA | NETIF_F_HW_VLAN_CTAG_TX		| \
		      NETIF_F_HW_VLAN_STAG_TX)

static void ifb_dev_free(struct net_device *dev)
{
	struct ifb_dev_private *dp = netdev_priv(dev);
	struct ifb_q_private *txp = dp->tx_private;
	int i;

	for (i = 0; i < dev->num_tx_queues; i++,txp++) {
		tasklet_kill(&txp->ifb_tasklet);
		__skb_queue_purge(&txp->rq);
		__skb_queue_purge(&txp->tq);
	}
	kfree(dp->tx_private);
}

static void ifb_setup(struct net_device *dev)
{
	/* Initialize the device structure. */
	dev->netdev_ops = &ifb_netdev_ops;
	dev->ethtool_ops = &ifb_ethtool_ops;

	/* Fill in device structure with ethernet-generic values. */
	ether_setup(dev);
	dev->tx_queue_len = TX_Q_LIMIT;

	dev->features |= IFB_FEATURES;
	dev->hw_features |= dev->features;
	dev->hw_enc_features |= dev->features;
	dev->vlan_features |= IFB_FEATURES & ~(NETIF_F_HW_VLAN_CTAG_TX |
					       NETIF_F_HW_VLAN_STAG_TX);

	dev->flags |= IFF_NOARP;
	dev->flags &= ~IFF_MULTICAST;
	dev->priv_flags &= ~IFF_TX_SKB_SHARING;
	netif_keep_dst(dev);
	eth_hw_addr_random(dev);
	dev->needs_free_netdev = true;
	dev->priv_destructor = ifb_dev_free;

	dev->min_mtu = 0;
	dev->max_mtu = 0;
}

static netdev_tx_t ifb_xmit(struct sk_buff *skb, struct net_device *dev)
{
	struct ifb_dev_private *dp = netdev_priv(dev);
	struct ifb_q_private *txp = dp->tx_private + skb_get_queue_mapping(skb);

	/*更新计数*/
	ifb_update_q_stats(&txp->rx_stats, skb->len);

	if (!skb->redirected || !skb->skb_iif) {
	    /*无inport或者报文非redirected过来的，则丢包*/
		dev_kfree_skb(skb);
		dev->stats.rx_dropped++;
		return NETDEV_TX_OK;
	}

	if (skb_queue_len(&txp->rq) >= dev->tx_queue_len)
		netif_tx_stop_queue(netdev_get_tx_queue(dev, txp->txqnum));

	/*报文加入到rq队列*/
	__skb_queue_tail(&txp->rq, skb);
	if (!txp->tasklet_pending) {
		txp->tasklet_pending = 1;
		/*促使ifb_tasklet运行*/
		tasklet_schedule(&txp->ifb_tasklet);
	}

	return NETDEV_TX_OK;
}

static int ifb_close(struct net_device *dev)
{
	netif_tx_stop_all_queues(dev);
	return 0;
}

static int ifb_open(struct net_device *dev)
{
	netif_tx_start_all_queues(dev);
	return 0;
}

static int ifb_validate(struct nlattr *tb[], struct nlattr *data[],
			struct netlink_ext_ack *extack)
{
	if (tb[IFLA_ADDRESS]) {
		if (nla_len(tb[IFLA_ADDRESS]) != ETH_ALEN)
			return -EINVAL;
		if (!is_valid_ether_addr(nla_data(tb[IFLA_ADDRESS])))
			return -EADDRNOTAVAIL;
	}
	return 0;
}

static struct rtnl_link_ops ifb_link_ops __read_mostly = {
	.kind		= "ifb",
	.priv_size	= sizeof(struct ifb_dev_private),
	.setup		= ifb_setup,
	.validate	= ifb_validate,
};

/* Number of ifb devices to be set up by this module.
 * Note that these legacy devices have one queue.
 * Prefer something like : ip link add ifb10 numtxqueues 8 type ifb
 */
static int numifbs = 2;
module_param(numifbs, int, 0);
MODULE_PARM_DESC(numifbs, "Number of ifb devices");

static int __init ifb_init_one(int index)
{
	struct net_device *dev_ifb;
	int err;

	/*创建ifb设备*/
	dev_ifb = alloc_netdev(sizeof(struct ifb_dev_private), "ifb%d",
			       NET_NAME_UNKNOWN, ifb_setup);

	if (!dev_ifb)
		return -ENOMEM;

	/*注册ifb设备*/
	dev_ifb->rtnl_link_ops = &ifb_link_ops;
	err = register_netdevice(dev_ifb);
	if (err < 0)
		goto err;

	return 0;

err:
	free_netdev(dev_ifb);
	return err;
}

static int __init ifb_init_module(void)
{
	int i, err;

<<<<<<< HEAD
	down_write(&pernet_ops_rwsem);
	rtnl_lock();
	/*为ifb注册link接口
	 * （今天从顺议练摩托车坐公交车回来路上看了微信公众号发现了这个模块，
	 * 所以在机器洗衣服间隔读了这个模块，挺有意思）*/
	err = __rtnl_link_register(&ifb_link_ops);
=======
	err = rtnl_link_register(&ifb_link_ops);
>>>>>>> 155a3c00
	if (err < 0)
		return err;

	rtnl_net_lock(&init_net);

	/*初始化指定数量的ifb接口*/
	for (i = 0; i < numifbs && !err; i++) {
		err = ifb_init_one(i);
		cond_resched();
	}

	rtnl_net_unlock(&init_net);

	if (err)
		rtnl_link_unregister(&ifb_link_ops);

	return err;
}

static void __exit ifb_cleanup_module(void)
{
	rtnl_link_unregister(&ifb_link_ops);
}

module_init(ifb_init_module);
module_exit(ifb_cleanup_module);
MODULE_LICENSE("GPL");
MODULE_DESCRIPTION("Intermediate Functional Block (ifb) netdevice driver for sharing of resources and ingress packet queuing");
MODULE_AUTHOR("Jamal Hadi Salim");
MODULE_ALIAS_RTNL_LINK("ifb");<|MERGE_RESOLUTION|>--- conflicted
+++ resolved
@@ -448,16 +448,10 @@
 {
 	int i, err;
 
-<<<<<<< HEAD
-	down_write(&pernet_ops_rwsem);
-	rtnl_lock();
 	/*为ifb注册link接口
 	 * （今天从顺议练摩托车坐公交车回来路上看了微信公众号发现了这个模块，
 	 * 所以在机器洗衣服间隔读了这个模块，挺有意思）*/
-	err = __rtnl_link_register(&ifb_link_ops);
-=======
 	err = rtnl_link_register(&ifb_link_ops);
->>>>>>> 155a3c00
 	if (err < 0)
 		return err;
 
