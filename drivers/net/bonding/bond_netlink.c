// SPDX-License-Identifier: GPL-2.0-or-later
/*
 * drivers/net/bond/bond_netlink.c - Netlink interface for bonding
 * Copyright (c) 2013 Jiri Pirko <jiri@resnulli.us>
 * Copyright (c) 2013 Scott Feldman <sfeldma@cumulusnetworks.com>
 */

#include <linux/module.h>
#include <linux/errno.h>
#include <linux/netdevice.h>
#include <linux/etherdevice.h>
#include <linux/if_link.h>
#include <linux/if_ether.h>
#include <net/netlink.h>
#include <net/rtnetlink.h>
#include <net/bonding.h>
#include <net/ipv6.h>

static size_t bond_get_slave_size(const struct net_device *bond_dev,
				  const struct net_device *slave_dev)
{
	return nla_total_size(sizeof(u8)) +	/* IFLA_BOND_SLAVE_STATE */
		nla_total_size(sizeof(u8)) +	/* IFLA_BOND_SLAVE_MII_STATUS */
		nla_total_size(sizeof(u32)) +	/* IFLA_BOND_SLAVE_LINK_FAILURE_COUNT */
		nla_total_size(MAX_ADDR_LEN) +	/* IFLA_BOND_SLAVE_PERM_HWADDR */
		nla_total_size(sizeof(u16)) +	/* IFLA_BOND_SLAVE_QUEUE_ID */
		nla_total_size(sizeof(u16)) +	/* IFLA_BOND_SLAVE_AD_AGGREGATOR_ID */
		nla_total_size(sizeof(u8)) +	/* IFLA_BOND_SLAVE_AD_ACTOR_OPER_PORT_STATE */
		nla_total_size(sizeof(u16)) +	/* IFLA_BOND_SLAVE_AD_PARTNER_OPER_PORT_STATE */
		nla_total_size(sizeof(s32)) +	/* IFLA_BOND_SLAVE_PRIO */
		0;
}

static int bond_fill_slave_info(struct sk_buff *skb,
				const struct net_device *bond_dev,
				const struct net_device *slave_dev)
{
	struct slave *slave = bond_slave_get_rtnl(slave_dev);

	if (nla_put_u8(skb, IFLA_BOND_SLAVE_STATE, bond_slave_state(slave)))
		goto nla_put_failure;

	if (nla_put_u8(skb, IFLA_BOND_SLAVE_MII_STATUS, slave->link))
		goto nla_put_failure;

	if (nla_put_u32(skb, IFLA_BOND_SLAVE_LINK_FAILURE_COUNT,
			slave->link_failure_count))
		goto nla_put_failure;

	if (nla_put(skb, IFLA_BOND_SLAVE_PERM_HWADDR,
		    slave_dev->addr_len, slave->perm_hwaddr))
		goto nla_put_failure;

	if (nla_put_u16(skb, IFLA_BOND_SLAVE_QUEUE_ID, slave->queue_id))
		goto nla_put_failure;

	if (nla_put_s32(skb, IFLA_BOND_SLAVE_PRIO, slave->prio))
		goto nla_put_failure;

	if (BOND_MODE(slave->bond) == BOND_MODE_8023AD) {
		const struct aggregator *agg;
		const struct port *ad_port;

		ad_port = &SLAVE_AD_INFO(slave)->port;
		agg = SLAVE_AD_INFO(slave)->port.aggregator;
		if (agg) {
			if (nla_put_u16(skb, IFLA_BOND_SLAVE_AD_AGGREGATOR_ID,
					agg->aggregator_identifier))
				goto nla_put_failure;
			if (nla_put_u8(skb,
				       IFLA_BOND_SLAVE_AD_ACTOR_OPER_PORT_STATE,
				       ad_port->actor_oper_port_state))
				goto nla_put_failure;
			if (nla_put_u16(skb,
					IFLA_BOND_SLAVE_AD_PARTNER_OPER_PORT_STATE,
					ad_port->partner_oper.port_state))
				goto nla_put_failure;
		}
	}

	return 0;

nla_put_failure:
	return -EMSGSIZE;
}

static const struct nla_policy bond_policy[IFLA_BOND_MAX + 1] = {
	[IFLA_BOND_MODE]		= { .type = NLA_U8 },
	[IFLA_BOND_ACTIVE_SLAVE]	= { .type = NLA_U32 },
	[IFLA_BOND_MIIMON]		= { .type = NLA_U32 },
	[IFLA_BOND_UPDELAY]		= { .type = NLA_U32 },
	[IFLA_BOND_DOWNDELAY]		= { .type = NLA_U32 },
	[IFLA_BOND_USE_CARRIER]		= { .type = NLA_U8 },
	[IFLA_BOND_ARP_INTERVAL]	= { .type = NLA_U32 },
	[IFLA_BOND_ARP_IP_TARGET]	= { .type = NLA_NESTED },
	[IFLA_BOND_ARP_VALIDATE]	= { .type = NLA_U32 },
	[IFLA_BOND_ARP_ALL_TARGETS]	= { .type = NLA_U32 },
	[IFLA_BOND_PRIMARY]		= { .type = NLA_U32 },
	[IFLA_BOND_PRIMARY_RESELECT]	= { .type = NLA_U8 },
	[IFLA_BOND_FAIL_OVER_MAC]	= { .type = NLA_U8 },
	[IFLA_BOND_XMIT_HASH_POLICY]	= { .type = NLA_U8 },
	[IFLA_BOND_RESEND_IGMP]		= { .type = NLA_U32 },
	[IFLA_BOND_NUM_PEER_NOTIF]	= { .type = NLA_U8 },
	[IFLA_BOND_ALL_SLAVES_ACTIVE]	= { .type = NLA_U8 },
	[IFLA_BOND_MIN_LINKS]		= { .type = NLA_U32 },
	[IFLA_BOND_LP_INTERVAL]		= { .type = NLA_U32 },
	[IFLA_BOND_PACKETS_PER_SLAVE]	= { .type = NLA_U32 },
	[IFLA_BOND_AD_LACP_ACTIVE]	= { .type = NLA_U8 },
	[IFLA_BOND_AD_LACP_RATE]	= { .type = NLA_U8 },
	[IFLA_BOND_AD_SELECT]		= { .type = NLA_U8 },
	[IFLA_BOND_AD_INFO]		= { .type = NLA_NESTED },
	[IFLA_BOND_AD_ACTOR_SYS_PRIO]	= { .type = NLA_U16 },
	[IFLA_BOND_AD_USER_PORT_KEY]	= { .type = NLA_U16 },
	[IFLA_BOND_AD_ACTOR_SYSTEM]	= { .type = NLA_BINARY,
					    .len  = ETH_ALEN },
	[IFLA_BOND_TLB_DYNAMIC_LB]	= { .type = NLA_U8 },
	[IFLA_BOND_PEER_NOTIF_DELAY]    = { .type = NLA_U32 },
	[IFLA_BOND_MISSED_MAX]		= { .type = NLA_U8 },
	[IFLA_BOND_NS_IP6_TARGET]	= { .type = NLA_NESTED },
};

static const struct nla_policy bond_slave_policy[IFLA_BOND_SLAVE_MAX + 1] = {
	[IFLA_BOND_SLAVE_QUEUE_ID]	= { .type = NLA_U16 },
	[IFLA_BOND_SLAVE_PRIO]		= { .type = NLA_S32 },
};

static int bond_validate(struct nlattr *tb[], struct nlattr *data[],
			 struct netlink_ext_ack *extack)
{
    //如果配置了目的地址，则必须是有效的mac地址
	if (tb[IFLA_ADDRESS]) {
		if (nla_len(tb[IFLA_ADDRESS]) != ETH_ALEN)
			return -EINVAL;
		if (!is_valid_ether_addr(nla_data(tb[IFLA_ADDRESS])))
			return -EADDRNOTAVAIL;
	}
	return 0;
}

static int bond_slave_changelink(struct net_device *bond_dev,
				 struct net_device *slave_dev,
				 struct nlattr *tb[], struct nlattr *data[],
				 struct netlink_ext_ack *extack)
{
	struct bonding *bond = netdev_priv(bond_dev);
	struct bond_opt_value newval;
	int err;

	if (!data)
		return 0;

	if (data[IFLA_BOND_SLAVE_QUEUE_ID]) {
		u16 queue_id = nla_get_u16(data[IFLA_BOND_SLAVE_QUEUE_ID]);
		char queue_id_str[IFNAMSIZ + 7];

		/* queue_id option setting expects slave_name:queue_id */
		snprintf(queue_id_str, sizeof(queue_id_str), "%s:%u\n",
			 slave_dev->name, queue_id);
		bond_opt_initstr(&newval, queue_id_str);
		err = __bond_opt_set(bond, BOND_OPT_QUEUE_ID, &newval,
				     data[IFLA_BOND_SLAVE_QUEUE_ID], extack);
		if (err)
			return err;
	}

	if (data[IFLA_BOND_SLAVE_PRIO]) {
		int prio = nla_get_s32(data[IFLA_BOND_SLAVE_PRIO]);

		bond_opt_slave_initval(&newval, &slave_dev, prio);
		err = __bond_opt_set(bond, BOND_OPT_PRIO, &newval,
				     data[IFLA_BOND_SLAVE_PRIO], extack);
		if (err)
			return err;
	}

	return 0;
}

//修改bond配置
static int bond_changelink(struct net_device *bond_dev, struct nlattr *tb[],
			   struct nlattr *data[],
			   struct netlink_ext_ack *extack)
{
    //取bond设备的私有结构
	struct bonding *bond = netdev_priv(bond_dev);
	struct bond_opt_value newval;
	int miimon = 0;
	int err;

	if (!data)
		return 0;

	if (data[IFLA_BOND_MODE]) {
	    //设置bond设备模式
		int mode = nla_get_u8(data[IFLA_BOND_MODE]);

		/*将mode转换为bond_opt_value类型*/
		bond_opt_initval(&newval, mode);
<<<<<<< HEAD

		/*转换并使能配置*/
		err = __bond_opt_set(bond, BOND_OPT_MODE, &newval);
=======
		err = __bond_opt_set(bond, BOND_OPT_MODE, &newval,
				     data[IFLA_BOND_MODE], extack);
>>>>>>> 97ee9d1c
		if (err)
			return err;
	}
	if (data[IFLA_BOND_ACTIVE_SLAVE]) {
	    /*设置bond设备的slave设备ifindex*/
		int ifindex = nla_get_u32(data[IFLA_BOND_ACTIVE_SLAVE]);
		struct net_device *slave_dev;
		char *active_slave = "";

		if (ifindex != 0) {
		    /*通过ifindex查找指定的slave设备*/
			slave_dev = __dev_get_by_index(dev_net(bond_dev),
						       ifindex);
			if (!slave_dev)
				return -ENODEV;
			active_slave = slave_dev->name;
		}
		/*激活slave设备，容许active_slave名称为空*/
		bond_opt_initstr(&newval, active_slave);
		err = __bond_opt_set(bond, BOND_OPT_ACTIVE_SLAVE, &newval,
				     data[IFLA_BOND_ACTIVE_SLAVE], extack);
		if (err)
			return err;
	}
	if (data[IFLA_BOND_MIIMON]) {
		miimon = nla_get_u32(data[IFLA_BOND_MIIMON]);

		bond_opt_initval(&newval, miimon);
		err = __bond_opt_set(bond, BOND_OPT_MIIMON, &newval,
				     data[IFLA_BOND_MIIMON], extack);
		if (err)
			return err;
	}
	if (data[IFLA_BOND_UPDELAY]) {
	    //updelay时间
		int updelay = nla_get_u32(data[IFLA_BOND_UPDELAY]);

		bond_opt_initval(&newval, updelay);
		err = __bond_opt_set(bond, BOND_OPT_UPDELAY, &newval,
				     data[IFLA_BOND_UPDELAY], extack);
		if (err)
			return err;
	}
	if (data[IFLA_BOND_DOWNDELAY]) {
		int downdelay = nla_get_u32(data[IFLA_BOND_DOWNDELAY]);

		bond_opt_initval(&newval, downdelay);
		err = __bond_opt_set(bond, BOND_OPT_DOWNDELAY, &newval,
				     data[IFLA_BOND_DOWNDELAY], extack);
		if (err)
			return err;
	}
	if (data[IFLA_BOND_PEER_NOTIF_DELAY]) {
		int delay = nla_get_u32(data[IFLA_BOND_PEER_NOTIF_DELAY]);

		bond_opt_initval(&newval, delay);
		err = __bond_opt_set(bond, BOND_OPT_PEER_NOTIF_DELAY, &newval,
				     data[IFLA_BOND_PEER_NOTIF_DELAY], extack);
		if (err)
			return err;
	}
	if (data[IFLA_BOND_USE_CARRIER]) {
		int use_carrier = nla_get_u8(data[IFLA_BOND_USE_CARRIER]);

		bond_opt_initval(&newval, use_carrier);
		err = __bond_opt_set(bond, BOND_OPT_USE_CARRIER, &newval,
				     data[IFLA_BOND_USE_CARRIER], extack);
		if (err)
			return err;
	}
	if (data[IFLA_BOND_ARP_INTERVAL]) {
		int arp_interval = nla_get_u32(data[IFLA_BOND_ARP_INTERVAL]);

		if (arp_interval && miimon) {
			NL_SET_ERR_MSG_ATTR(extack, data[IFLA_BOND_ARP_INTERVAL],
					    "ARP monitoring cannot be used with MII monitoring");
			return -EINVAL;
		}

		bond_opt_initval(&newval, arp_interval);
		err = __bond_opt_set(bond, BOND_OPT_ARP_INTERVAL, &newval,
				     data[IFLA_BOND_ARP_INTERVAL], extack);
		if (err)
			return err;
	}
	if (data[IFLA_BOND_ARP_IP_TARGET]) {
		struct nlattr *attr;
		int i = 0, rem;

		bond_option_arp_ip_targets_clear(bond);
		nla_for_each_nested(attr, data[IFLA_BOND_ARP_IP_TARGET], rem) {
			__be32 target;

			if (nla_len(attr) < sizeof(target))
				return -EINVAL;

			target = nla_get_be32(attr);

			bond_opt_initval(&newval, (__force u64)target);
			err = __bond_opt_set(bond, BOND_OPT_ARP_TARGETS,
					     &newval,
					     data[IFLA_BOND_ARP_IP_TARGET],
					     extack);
			if (err)
				break;
			i++;
		}
		if (i == 0 && bond->params.arp_interval)
			netdev_warn(bond->dev, "Removing last arp target with arp_interval on\n");
		if (err)
			return err;
	}
#if IS_ENABLED(CONFIG_IPV6)
	if (data[IFLA_BOND_NS_IP6_TARGET]) {
		struct nlattr *attr;
		int i = 0, rem;

		bond_option_ns_ip6_targets_clear(bond);
		nla_for_each_nested(attr, data[IFLA_BOND_NS_IP6_TARGET], rem) {
			struct in6_addr addr6;

			if (nla_len(attr) < sizeof(addr6)) {
				NL_SET_ERR_MSG(extack, "Invalid IPv6 address");
				return -EINVAL;
			}

			addr6 = nla_get_in6_addr(attr);

			bond_opt_initextra(&newval, &addr6, sizeof(addr6));
			err = __bond_opt_set(bond, BOND_OPT_NS_TARGETS,
					     &newval,
					     data[IFLA_BOND_NS_IP6_TARGET],
					     extack);
			if (err)
				break;
			i++;
		}
		if (i == 0 && bond->params.arp_interval)
			netdev_warn(bond->dev, "Removing last ns target with arp_interval on\n");
		if (err)
			return err;
	}
#endif
	if (data[IFLA_BOND_ARP_VALIDATE]) {
		int arp_validate = nla_get_u32(data[IFLA_BOND_ARP_VALIDATE]);

		if (arp_validate && miimon) {
			NL_SET_ERR_MSG_ATTR(extack, data[IFLA_BOND_ARP_INTERVAL],
					    "ARP validating cannot be used with MII monitoring");
			return -EINVAL;
		}

		bond_opt_initval(&newval, arp_validate);
		err = __bond_opt_set(bond, BOND_OPT_ARP_VALIDATE, &newval,
				     data[IFLA_BOND_ARP_VALIDATE], extack);
		if (err)
			return err;
	}
	if (data[IFLA_BOND_ARP_ALL_TARGETS]) {
		int arp_all_targets =
			nla_get_u32(data[IFLA_BOND_ARP_ALL_TARGETS]);

		bond_opt_initval(&newval, arp_all_targets);
		err = __bond_opt_set(bond, BOND_OPT_ARP_ALL_TARGETS, &newval,
				     data[IFLA_BOND_ARP_ALL_TARGETS], extack);
		if (err)
			return err;
	}
	if (data[IFLA_BOND_PRIMARY]) {
		int ifindex = nla_get_u32(data[IFLA_BOND_PRIMARY]);
		struct net_device *dev;
		char *primary = "";

		dev = __dev_get_by_index(dev_net(bond_dev), ifindex);
		if (dev)
			primary = dev->name;

		bond_opt_initstr(&newval, primary);
		err = __bond_opt_set(bond, BOND_OPT_PRIMARY, &newval,
				     data[IFLA_BOND_PRIMARY], extack);
		if (err)
			return err;
	}
	if (data[IFLA_BOND_PRIMARY_RESELECT]) {
		int primary_reselect =
			nla_get_u8(data[IFLA_BOND_PRIMARY_RESELECT]);

		bond_opt_initval(&newval, primary_reselect);
		err = __bond_opt_set(bond, BOND_OPT_PRIMARY_RESELECT, &newval,
				     data[IFLA_BOND_PRIMARY_RESELECT], extack);
		if (err)
			return err;
	}
	if (data[IFLA_BOND_FAIL_OVER_MAC]) {
		int fail_over_mac =
			nla_get_u8(data[IFLA_BOND_FAIL_OVER_MAC]);

		bond_opt_initval(&newval, fail_over_mac);
		err = __bond_opt_set(bond, BOND_OPT_FAIL_OVER_MAC, &newval,
				     data[IFLA_BOND_FAIL_OVER_MAC], extack);
		if (err)
			return err;
	}
	if (data[IFLA_BOND_XMIT_HASH_POLICY]) {
		int xmit_hash_policy =
			nla_get_u8(data[IFLA_BOND_XMIT_HASH_POLICY]);

		bond_opt_initval(&newval, xmit_hash_policy);
		err = __bond_opt_set(bond, BOND_OPT_XMIT_HASH, &newval,
				     data[IFLA_BOND_XMIT_HASH_POLICY], extack);
		if (err)
			return err;
	}
	if (data[IFLA_BOND_RESEND_IGMP]) {
		int resend_igmp =
			nla_get_u32(data[IFLA_BOND_RESEND_IGMP]);

		bond_opt_initval(&newval, resend_igmp);
		err = __bond_opt_set(bond, BOND_OPT_RESEND_IGMP, &newval,
				     data[IFLA_BOND_RESEND_IGMP], extack);
		if (err)
			return err;
	}
	if (data[IFLA_BOND_NUM_PEER_NOTIF]) {
		int num_peer_notif =
			nla_get_u8(data[IFLA_BOND_NUM_PEER_NOTIF]);

		bond_opt_initval(&newval, num_peer_notif);
		err = __bond_opt_set(bond, BOND_OPT_NUM_PEER_NOTIF, &newval,
				     data[IFLA_BOND_NUM_PEER_NOTIF], extack);
		if (err)
			return err;
	}
	if (data[IFLA_BOND_ALL_SLAVES_ACTIVE]) {
		int all_slaves_active =
			nla_get_u8(data[IFLA_BOND_ALL_SLAVES_ACTIVE]);

		bond_opt_initval(&newval, all_slaves_active);
		err = __bond_opt_set(bond, BOND_OPT_ALL_SLAVES_ACTIVE, &newval,
				     data[IFLA_BOND_ALL_SLAVES_ACTIVE], extack);
		if (err)
			return err;
	}
	if (data[IFLA_BOND_MIN_LINKS]) {
		int min_links =
			nla_get_u32(data[IFLA_BOND_MIN_LINKS]);

		bond_opt_initval(&newval, min_links);
		err = __bond_opt_set(bond, BOND_OPT_MINLINKS, &newval,
				     data[IFLA_BOND_MIN_LINKS], extack);
		if (err)
			return err;
	}
	if (data[IFLA_BOND_LP_INTERVAL]) {
		int lp_interval =
			nla_get_u32(data[IFLA_BOND_LP_INTERVAL]);

		bond_opt_initval(&newval, lp_interval);
		err = __bond_opt_set(bond, BOND_OPT_LP_INTERVAL, &newval,
				     data[IFLA_BOND_LP_INTERVAL], extack);
		if (err)
			return err;
	}
	if (data[IFLA_BOND_PACKETS_PER_SLAVE]) {
		int packets_per_slave =
			nla_get_u32(data[IFLA_BOND_PACKETS_PER_SLAVE]);

		bond_opt_initval(&newval, packets_per_slave);
		err = __bond_opt_set(bond, BOND_OPT_PACKETS_PER_SLAVE, &newval,
				     data[IFLA_BOND_PACKETS_PER_SLAVE], extack);
		if (err)
			return err;
	}

	if (data[IFLA_BOND_AD_LACP_ACTIVE]) {
		int lacp_active = nla_get_u8(data[IFLA_BOND_AD_LACP_ACTIVE]);

		bond_opt_initval(&newval, lacp_active);
		err = __bond_opt_set(bond, BOND_OPT_LACP_ACTIVE, &newval,
				     data[IFLA_BOND_AD_LACP_ACTIVE], extack);
		if (err)
			return err;
	}

	if (data[IFLA_BOND_AD_LACP_RATE]) {
		int lacp_rate =
			nla_get_u8(data[IFLA_BOND_AD_LACP_RATE]);

		bond_opt_initval(&newval, lacp_rate);
		err = __bond_opt_set(bond, BOND_OPT_LACP_RATE, &newval,
				     data[IFLA_BOND_AD_LACP_RATE], extack);
		if (err)
			return err;
	}
	if (data[IFLA_BOND_AD_SELECT]) {
		int ad_select =
			nla_get_u8(data[IFLA_BOND_AD_SELECT]);

		bond_opt_initval(&newval, ad_select);
		err = __bond_opt_set(bond, BOND_OPT_AD_SELECT, &newval,
				     data[IFLA_BOND_AD_SELECT], extack);
		if (err)
			return err;
	}
	if (data[IFLA_BOND_AD_ACTOR_SYS_PRIO]) {
		int actor_sys_prio =
			nla_get_u16(data[IFLA_BOND_AD_ACTOR_SYS_PRIO]);

		bond_opt_initval(&newval, actor_sys_prio);
		err = __bond_opt_set(bond, BOND_OPT_AD_ACTOR_SYS_PRIO, &newval,
				     data[IFLA_BOND_AD_ACTOR_SYS_PRIO], extack);
		if (err)
			return err;
	}
	if (data[IFLA_BOND_AD_USER_PORT_KEY]) {
		int port_key =
			nla_get_u16(data[IFLA_BOND_AD_USER_PORT_KEY]);

		bond_opt_initval(&newval, port_key);
		err = __bond_opt_set(bond, BOND_OPT_AD_USER_PORT_KEY, &newval,
				     data[IFLA_BOND_AD_USER_PORT_KEY], extack);
		if (err)
			return err;
	}
	if (data[IFLA_BOND_AD_ACTOR_SYSTEM]) {
		if (nla_len(data[IFLA_BOND_AD_ACTOR_SYSTEM]) != ETH_ALEN)
			return -EINVAL;

		bond_opt_initval(&newval,
				 nla_get_u64(data[IFLA_BOND_AD_ACTOR_SYSTEM]));
		err = __bond_opt_set(bond, BOND_OPT_AD_ACTOR_SYSTEM, &newval,
				     data[IFLA_BOND_AD_ACTOR_SYSTEM], extack);
		if (err)
			return err;
	}
	if (data[IFLA_BOND_TLB_DYNAMIC_LB]) {
		int dynamic_lb = nla_get_u8(data[IFLA_BOND_TLB_DYNAMIC_LB]);

		bond_opt_initval(&newval, dynamic_lb);
		err = __bond_opt_set(bond, BOND_OPT_TLB_DYNAMIC_LB, &newval,
				     data[IFLA_BOND_TLB_DYNAMIC_LB], extack);
		if (err)
			return err;
	}

	if (data[IFLA_BOND_MISSED_MAX]) {
		int missed_max = nla_get_u8(data[IFLA_BOND_MISSED_MAX]);

		bond_opt_initval(&newval, missed_max);
		err = __bond_opt_set(bond, BOND_OPT_MISSED_MAX, &newval,
				     data[IFLA_BOND_MISSED_MAX], extack);
		if (err)
			return err;
	}

	return 0;
}

//bond设备创建
static int bond_newlink(struct net *src_net, struct net_device *bond_dev,
			struct nlattr *tb[], struct nlattr *data[],
			struct netlink_ext_ack *extack)
{
	int err;

	//修改bonding设备配置
	err = bond_changelink(bond_dev, tb, data, extack);
	if (err < 0)
		return err;

	//向系统注册bond设备
	err = register_netdevice(bond_dev);
	if (!err) {
		struct bonding *bond = netdev_priv(bond_dev);

		netif_carrier_off(bond_dev);
		bond_work_init_all(bond);
	}

	return err;
}

static size_t bond_get_size(const struct net_device *bond_dev)
{
	return nla_total_size(sizeof(u8)) +	/* IFLA_BOND_MODE */
		nla_total_size(sizeof(u32)) +	/* IFLA_BOND_ACTIVE_SLAVE */
		nla_total_size(sizeof(u32)) +	/* IFLA_BOND_MIIMON */
		nla_total_size(sizeof(u32)) +	/* IFLA_BOND_UPDELAY */
		nla_total_size(sizeof(u32)) +	/* IFLA_BOND_DOWNDELAY */
		nla_total_size(sizeof(u8)) +	/* IFLA_BOND_USE_CARRIER */
		nla_total_size(sizeof(u32)) +	/* IFLA_BOND_ARP_INTERVAL */
						/* IFLA_BOND_ARP_IP_TARGET */
		nla_total_size(sizeof(struct nlattr)) +
		nla_total_size(sizeof(u32)) * BOND_MAX_ARP_TARGETS +
		nla_total_size(sizeof(u32)) +	/* IFLA_BOND_ARP_VALIDATE */
		nla_total_size(sizeof(u32)) +	/* IFLA_BOND_ARP_ALL_TARGETS */
		nla_total_size(sizeof(u32)) +	/* IFLA_BOND_PRIMARY */
		nla_total_size(sizeof(u8)) +	/* IFLA_BOND_PRIMARY_RESELECT */
		nla_total_size(sizeof(u8)) +	/* IFLA_BOND_FAIL_OVER_MAC */
		nla_total_size(sizeof(u8)) +	/* IFLA_BOND_XMIT_HASH_POLICY */
		nla_total_size(sizeof(u32)) +	/* IFLA_BOND_RESEND_IGMP */
		nla_total_size(sizeof(u8)) +	/* IFLA_BOND_NUM_PEER_NOTIF */
		nla_total_size(sizeof(u8)) +   /* IFLA_BOND_ALL_SLAVES_ACTIVE */
		nla_total_size(sizeof(u32)) +	/* IFLA_BOND_MIN_LINKS */
		nla_total_size(sizeof(u32)) +	/* IFLA_BOND_LP_INTERVAL */
		nla_total_size(sizeof(u32)) +  /* IFLA_BOND_PACKETS_PER_SLAVE */
		nla_total_size(sizeof(u8)) +	/* IFLA_BOND_AD_LACP_ACTIVE */
		nla_total_size(sizeof(u8)) +	/* IFLA_BOND_AD_LACP_RATE */
		nla_total_size(sizeof(u8)) +	/* IFLA_BOND_AD_SELECT */
		nla_total_size(sizeof(struct nlattr)) + /* IFLA_BOND_AD_INFO */
		nla_total_size(sizeof(u16)) + /* IFLA_BOND_AD_INFO_AGGREGATOR */
		nla_total_size(sizeof(u16)) + /* IFLA_BOND_AD_INFO_NUM_PORTS */
		nla_total_size(sizeof(u16)) + /* IFLA_BOND_AD_INFO_ACTOR_KEY */
		nla_total_size(sizeof(u16)) + /* IFLA_BOND_AD_INFO_PARTNER_KEY*/
		nla_total_size(ETH_ALEN) +    /* IFLA_BOND_AD_INFO_PARTNER_MAC*/
		nla_total_size(sizeof(u16)) + /* IFLA_BOND_AD_ACTOR_SYS_PRIO */
		nla_total_size(sizeof(u16)) + /* IFLA_BOND_AD_USER_PORT_KEY */
		nla_total_size(ETH_ALEN) + /* IFLA_BOND_AD_ACTOR_SYSTEM */
		nla_total_size(sizeof(u8)) + /* IFLA_BOND_TLB_DYNAMIC_LB */
		nla_total_size(sizeof(u32)) +	/* IFLA_BOND_PEER_NOTIF_DELAY */
		nla_total_size(sizeof(u8)) +	/* IFLA_BOND_MISSED_MAX */
						/* IFLA_BOND_NS_IP6_TARGET */
		nla_total_size(sizeof(struct nlattr)) +
		nla_total_size(sizeof(struct in6_addr)) * BOND_MAX_NS_TARGETS +
		0;
}

static int bond_option_active_slave_get_ifindex(struct bonding *bond)
{
	const struct net_device *slave;
	int ifindex;

	rcu_read_lock();
	slave = bond_option_active_slave_get_rcu(bond);
	ifindex = slave ? slave->ifindex : 0;
	rcu_read_unlock();
	return ifindex;
}

static int bond_fill_info(struct sk_buff *skb,
			  const struct net_device *bond_dev)
{
	struct bonding *bond = netdev_priv(bond_dev);
	unsigned int packets_per_slave;
	int ifindex, i, targets_added;
	struct nlattr *targets;
	struct slave *primary;

	if (nla_put_u8(skb, IFLA_BOND_MODE, BOND_MODE(bond)))
		goto nla_put_failure;

	ifindex = bond_option_active_slave_get_ifindex(bond);
	if (ifindex && nla_put_u32(skb, IFLA_BOND_ACTIVE_SLAVE, ifindex))
		goto nla_put_failure;

	if (nla_put_u32(skb, IFLA_BOND_MIIMON, bond->params.miimon))
		goto nla_put_failure;

	if (nla_put_u32(skb, IFLA_BOND_UPDELAY,
			bond->params.updelay * bond->params.miimon))
		goto nla_put_failure;

	if (nla_put_u32(skb, IFLA_BOND_DOWNDELAY,
			bond->params.downdelay * bond->params.miimon))
		goto nla_put_failure;

	if (nla_put_u32(skb, IFLA_BOND_PEER_NOTIF_DELAY,
			bond->params.peer_notif_delay * bond->params.miimon))
		goto nla_put_failure;

	if (nla_put_u8(skb, IFLA_BOND_USE_CARRIER, bond->params.use_carrier))
		goto nla_put_failure;

	if (nla_put_u32(skb, IFLA_BOND_ARP_INTERVAL, bond->params.arp_interval))
		goto nla_put_failure;

	targets = nla_nest_start_noflag(skb, IFLA_BOND_ARP_IP_TARGET);
	if (!targets)
		goto nla_put_failure;

	targets_added = 0;
	for (i = 0; i < BOND_MAX_ARP_TARGETS; i++) {
		if (bond->params.arp_targets[i]) {
			if (nla_put_be32(skb, i, bond->params.arp_targets[i]))
				goto nla_put_failure;
			targets_added = 1;
		}
	}

	if (targets_added)
		nla_nest_end(skb, targets);
	else
		nla_nest_cancel(skb, targets);

	if (nla_put_u32(skb, IFLA_BOND_ARP_VALIDATE, bond->params.arp_validate))
		goto nla_put_failure;

	if (nla_put_u32(skb, IFLA_BOND_ARP_ALL_TARGETS,
			bond->params.arp_all_targets))
		goto nla_put_failure;

#if IS_ENABLED(CONFIG_IPV6)
	targets = nla_nest_start(skb, IFLA_BOND_NS_IP6_TARGET);
	if (!targets)
		goto nla_put_failure;

	targets_added = 0;
	for (i = 0; i < BOND_MAX_NS_TARGETS; i++) {
		if (!ipv6_addr_any(&bond->params.ns_targets[i])) {
			if (nla_put_in6_addr(skb, i, &bond->params.ns_targets[i]))
				goto nla_put_failure;
			targets_added = 1;
		}
	}

	if (targets_added)
		nla_nest_end(skb, targets);
	else
		nla_nest_cancel(skb, targets);
#endif

	primary = rtnl_dereference(bond->primary_slave);
	if (primary &&
	    nla_put_u32(skb, IFLA_BOND_PRIMARY, primary->dev->ifindex))
		goto nla_put_failure;

	if (nla_put_u8(skb, IFLA_BOND_PRIMARY_RESELECT,
		       bond->params.primary_reselect))
		goto nla_put_failure;

	if (nla_put_u8(skb, IFLA_BOND_FAIL_OVER_MAC,
		       bond->params.fail_over_mac))
		goto nla_put_failure;

	if (nla_put_u8(skb, IFLA_BOND_XMIT_HASH_POLICY,
		       bond->params.xmit_policy))
		goto nla_put_failure;

	if (nla_put_u32(skb, IFLA_BOND_RESEND_IGMP,
			bond->params.resend_igmp))
		goto nla_put_failure;

	if (nla_put_u8(skb, IFLA_BOND_NUM_PEER_NOTIF,
		       bond->params.num_peer_notif))
		goto nla_put_failure;

	if (nla_put_u8(skb, IFLA_BOND_ALL_SLAVES_ACTIVE,
		       bond->params.all_slaves_active))
		goto nla_put_failure;

	if (nla_put_u32(skb, IFLA_BOND_MIN_LINKS,
			bond->params.min_links))
		goto nla_put_failure;

	if (nla_put_u32(skb, IFLA_BOND_LP_INTERVAL,
			bond->params.lp_interval))
		goto nla_put_failure;

	packets_per_slave = bond->params.packets_per_slave;
	if (nla_put_u32(skb, IFLA_BOND_PACKETS_PER_SLAVE,
			packets_per_slave))
		goto nla_put_failure;

	if (nla_put_u8(skb, IFLA_BOND_AD_LACP_ACTIVE,
		       bond->params.lacp_active))
		goto nla_put_failure;

	if (nla_put_u8(skb, IFLA_BOND_AD_LACP_RATE,
		       bond->params.lacp_fast))
		goto nla_put_failure;

	if (nla_put_u8(skb, IFLA_BOND_AD_SELECT,
		       bond->params.ad_select))
		goto nla_put_failure;

	if (nla_put_u8(skb, IFLA_BOND_TLB_DYNAMIC_LB,
		       bond->params.tlb_dynamic_lb))
		goto nla_put_failure;

	if (nla_put_u8(skb, IFLA_BOND_MISSED_MAX,
		       bond->params.missed_max))
		goto nla_put_failure;

	if (BOND_MODE(bond) == BOND_MODE_8023AD) {
		struct ad_info info;

		if (capable(CAP_NET_ADMIN)) {
			if (nla_put_u16(skb, IFLA_BOND_AD_ACTOR_SYS_PRIO,
					bond->params.ad_actor_sys_prio))
				goto nla_put_failure;

			if (nla_put_u16(skb, IFLA_BOND_AD_USER_PORT_KEY,
					bond->params.ad_user_port_key))
				goto nla_put_failure;

			if (nla_put(skb, IFLA_BOND_AD_ACTOR_SYSTEM,
				    ETH_ALEN, &bond->params.ad_actor_system))
				goto nla_put_failure;
		}
		if (!bond_3ad_get_active_agg_info(bond, &info)) {
			struct nlattr *nest;

			nest = nla_nest_start_noflag(skb, IFLA_BOND_AD_INFO);
			if (!nest)
				goto nla_put_failure;

			if (nla_put_u16(skb, IFLA_BOND_AD_INFO_AGGREGATOR,
					info.aggregator_id))
				goto nla_put_failure;
			if (nla_put_u16(skb, IFLA_BOND_AD_INFO_NUM_PORTS,
					info.ports))
				goto nla_put_failure;
			if (nla_put_u16(skb, IFLA_BOND_AD_INFO_ACTOR_KEY,
					info.actor_key))
				goto nla_put_failure;
			if (nla_put_u16(skb, IFLA_BOND_AD_INFO_PARTNER_KEY,
					info.partner_key))
				goto nla_put_failure;
			if (nla_put(skb, IFLA_BOND_AD_INFO_PARTNER_MAC,
				    sizeof(info.partner_system),
				    &info.partner_system))
				goto nla_put_failure;

			nla_nest_end(skb, nest);
		}
	}

	return 0;

nla_put_failure:
	return -EMSGSIZE;
}

static size_t bond_get_linkxstats_size(const struct net_device *dev, int attr)
{
	switch (attr) {
	case IFLA_STATS_LINK_XSTATS:
	case IFLA_STATS_LINK_XSTATS_SLAVE:
		break;
	default:
		return 0;
	}

	return bond_3ad_stats_size() + nla_total_size(0);
}

static int bond_fill_linkxstats(struct sk_buff *skb,
				const struct net_device *dev,
				int *prividx, int attr)
{
	struct nlattr *nla __maybe_unused;
	struct slave *slave = NULL;
	struct nlattr *nest, *nest2;
	struct bonding *bond;

	switch (attr) {
	case IFLA_STATS_LINK_XSTATS:
		bond = netdev_priv(dev);
		break;
	case IFLA_STATS_LINK_XSTATS_SLAVE:
		slave = bond_slave_get_rtnl(dev);
		if (!slave)
			return 0;
		bond = slave->bond;
		break;
	default:
		return -EINVAL;
	}

	nest = nla_nest_start_noflag(skb, LINK_XSTATS_TYPE_BOND);
	if (!nest)
		return -EMSGSIZE;
	if (BOND_MODE(bond) == BOND_MODE_8023AD) {
		struct bond_3ad_stats *stats;

		if (slave)
			stats = &SLAVE_AD_INFO(slave)->stats;
		else
			stats = &BOND_AD_INFO(bond).stats;

		nest2 = nla_nest_start_noflag(skb, BOND_XSTATS_3AD);
		if (!nest2) {
			nla_nest_end(skb, nest);
			return -EMSGSIZE;
		}

		if (bond_3ad_stats_fill(skb, stats)) {
			nla_nest_cancel(skb, nest2);
			nla_nest_end(skb, nest);
			return -EMSGSIZE;
		}
		nla_nest_end(skb, nest2);
	}
	nla_nest_end(skb, nest);

	return 0;
}

/*bond对外提供的rtnl link ops*/
struct rtnl_link_ops bond_link_ops __read_mostly = {
	.kind			= "bond",
	.priv_size		= sizeof(struct bonding),
	.setup			= bond_setup,
	.maxtype		= IFLA_BOND_MAX,
	.policy			= bond_policy,
	.validate		= bond_validate,
	//bond口创建
	.newlink		= bond_newlink,
	.changelink		= bond_changelink,
	.get_size		= bond_get_size,
	.fill_info		= bond_fill_info,
	.get_num_tx_queues	= bond_get_num_tx_queues,
	.get_num_rx_queues	= bond_get_num_tx_queues, /* Use the same number
							     as for TX queues */
	.fill_linkxstats        = bond_fill_linkxstats,
	.get_linkxstats_size    = bond_get_linkxstats_size,
	.slave_maxtype		= IFLA_BOND_SLAVE_MAX,
	.slave_policy		= bond_slave_policy,
	.slave_changelink	= bond_slave_changelink,
	.get_slave_size		= bond_get_slave_size,
	.fill_slave_info	= bond_fill_slave_info,
};

//注册bond接口对应的link操作集
int __init bond_netlink_init(void)
{
	return rtnl_link_register(&bond_link_ops);
}

void bond_netlink_fini(void)
{
	rtnl_link_unregister(&bond_link_ops);
}

MODULE_ALIAS_RTNL_LINK("bond");<|MERGE_RESOLUTION|>--- conflicted
+++ resolved
@@ -196,14 +196,9 @@
 
 		/*将mode转换为bond_opt_value类型*/
 		bond_opt_initval(&newval, mode);
-<<<<<<< HEAD
-
 		/*转换并使能配置*/
-		err = __bond_opt_set(bond, BOND_OPT_MODE, &newval);
-=======
 		err = __bond_opt_set(bond, BOND_OPT_MODE, &newval,
 				     data[IFLA_BOND_MODE], extack);
->>>>>>> 97ee9d1c
 		if (err)
 			return err;
 	}
