// SPDX-License-Identifier: GPL-2.0-or-later
/*
 * Copyright(c) 1999 - 2004 Intel Corporation. All rights reserved.
 */

#include <linux/skbuff.h>
#include <linux/if_ether.h>
#include <linux/netdevice.h>
#include <linux/spinlock.h>
#include <linux/ethtool.h>
#include <linux/etherdevice.h>
#include <linux/if_bonding.h>
#include <linux/pkt_sched.h>
#include <net/net_namespace.h>
#include <net/bonding.h>
#include <net/bond_3ad.h>
#include <net/netlink.h>

/* General definitions */
#define AD_SHORT_TIMEOUT           1
#define AD_LONG_TIMEOUT            0
#define AD_STANDBY                 0x2
#define AD_MAX_TX_IN_SECOND        3
#define AD_COLLECTOR_MAX_DELAY     0

/* Timer definitions (43.4.4 in the 802.3ad standard) */
#define AD_FAST_PERIODIC_TIME      1
#define AD_SLOW_PERIODIC_TIME      30
#define AD_SHORT_TIMEOUT_TIME      (3*AD_FAST_PERIODIC_TIME)
#define AD_LONG_TIMEOUT_TIME       (3*AD_SLOW_PERIODIC_TIME)
#define AD_CHURN_DETECTION_TIME    60
#define AD_AGGREGATE_WAIT_TIME     2

/* Port Variables definitions used by the State Machines (43.4.7 in the
 * 802.3ad standard)
 */
#define AD_PORT_BEGIN           0x1
#define AD_PORT_LACP_ENABLED    0x2
#define AD_PORT_ACTOR_CHURN     0x4
#define AD_PORT_PARTNER_CHURN   0x8
#define AD_PORT_READY           0x10
#define AD_PORT_READY_N         0x20
#define AD_PORT_MATCHED         0x40
#define AD_PORT_STANDBY         0x80
#define AD_PORT_SELECTED        0x100
#define AD_PORT_MOVED           0x200
#define AD_PORT_CHURNED         (AD_PORT_ACTOR_CHURN | AD_PORT_PARTNER_CHURN)

/* Port Key definitions
 * key is determined according to the link speed, duplex and
 * user key (which is yet not supported)
 *           --------------------------------------------------------------
 * Port key  | User key (10 bits)           | Speed (5 bits)      | Duplex|
 *           --------------------------------------------------------------
 *           |15                           6|5                   1|0
 */
#define  AD_DUPLEX_KEY_MASKS    0x1
#define  AD_SPEED_KEY_MASKS     0x3E
#define  AD_USER_KEY_MASKS      0xFFC0

enum ad_link_speed_type {
	AD_LINK_SPEED_1MBPS = 1,
	AD_LINK_SPEED_10MBPS,
	AD_LINK_SPEED_100MBPS,
	AD_LINK_SPEED_1000MBPS,
	AD_LINK_SPEED_2500MBPS,
	AD_LINK_SPEED_5000MBPS,
	AD_LINK_SPEED_10000MBPS,
	AD_LINK_SPEED_14000MBPS,
	AD_LINK_SPEED_20000MBPS,
	AD_LINK_SPEED_25000MBPS,
	AD_LINK_SPEED_40000MBPS,
	AD_LINK_SPEED_50000MBPS,
	AD_LINK_SPEED_56000MBPS,
	AD_LINK_SPEED_100000MBPS,
	AD_LINK_SPEED_200000MBPS,
	AD_LINK_SPEED_400000MBPS,
};

/* compare MAC addresses */
#define MAC_ADDRESS_EQUAL(A, B)	\
	ether_addr_equal_64bits((const u8 *)A, (const u8 *)B)

static const u8 null_mac_addr[ETH_ALEN + 2] __long_aligned = {
	0, 0, 0, 0, 0, 0
};

static const u16 ad_ticks_per_sec = 1000 / AD_TIMER_INTERVAL;
static const int ad_delta_in_ticks = (AD_TIMER_INTERVAL * HZ) / 1000;

<<<<<<< HEAD
/*lacp报文对应的组播mac*/
static const u8 lacpdu_mcast_addr[ETH_ALEN + 2] __long_aligned =
	MULTICAST_LACPDU_ADDR;
=======
const u8 lacpdu_mcast_addr[ETH_ALEN + 2] __long_aligned = {
	0x01, 0x80, 0xC2, 0x00, 0x00, 0x02
};
>>>>>>> 97ee9d1c

/* ================= main 802.3ad protocol functions ================== */
static int ad_lacpdu_send(struct port *port);
static int ad_marker_send(struct port *port, struct bond_marker *marker);
static void ad_mux_machine(struct port *port, bool *update_slave_arr);
static void ad_rx_machine(struct lacpdu *lacpdu, struct port *port);
static void ad_tx_machine(struct port *port);
static void ad_periodic_machine(struct port *port, struct bond_params *bond_params);
static void ad_port_selection_logic(struct port *port, bool *update_slave_arr);
static void ad_agg_selection_logic(struct aggregator *aggregator,
				   bool *update_slave_arr);
static void ad_clear_agg(struct aggregator *aggregator);
static void ad_initialize_agg(struct aggregator *aggregator);
static void ad_initialize_port(struct port *port, int lacp_fast);
static void ad_enable_collecting_distributing(struct port *port,
					      bool *update_slave_arr);
static void ad_disable_collecting_distributing(struct port *port,
					       bool *update_slave_arr);
static void ad_marker_info_received(struct bond_marker *marker_info,
				    struct port *port);
static void ad_marker_response_received(struct bond_marker *marker,
					struct port *port);
static void ad_update_actor_keys(struct port *port, bool reset);


/* ================= api to bonding and kernel code ================== */

/**
 * __get_bond_by_port - get the port's bonding struct
 * @port: the port we're looking at
 *
 * Return @port's bonding struct, or %NULL if it can't be found.
 */
static inline struct bonding *__get_bond_by_port(struct port *port)
{
	if (port->slave == NULL)
		return NULL;

	return bond_get_bond_by_slave(port->slave);
}

/**
 * __get_first_agg - get the first aggregator in the bond
 * @port: the port we're looking at
 *
 * Return the aggregator of the first slave in @bond, or %NULL if it can't be
 * found.
 * The caller must hold RCU or RTNL lock.
 */
static inline struct aggregator *__get_first_agg(struct port *port)
{
	struct bonding *bond = __get_bond_by_port(port);
	struct slave *first_slave;
	struct aggregator *agg;

	/* If there's no bond for this port, or bond has no slaves */
	if (bond == NULL)
		return NULL;

	rcu_read_lock();
	first_slave = bond_first_slave_rcu(bond);
	agg = first_slave ? &(SLAVE_AD_INFO(first_slave)->aggregator) : NULL;
	rcu_read_unlock();

	return agg;
}

/**
 * __agg_has_partner - see if we have a partner
 * @agg: the agregator we're looking at
 *
 * Return nonzero if aggregator has a partner (denoted by a non-zero ether
 * address for the partner). Return 0 if not.
 */
static inline int __agg_has_partner(struct aggregator *agg)
{
	return !is_zero_ether_addr(agg->partner_system.mac_addr_value);
}

/**
 * __disable_port - disable the port's slave
 * @port: the port we're looking at
 */
static inline void __disable_port(struct port *port)
{
	bond_set_slave_inactive_flags(port->slave, BOND_SLAVE_NOTIFY_LATER);
}

/**
 * __enable_port - enable the port's slave, if it's up
 * @port: the port we're looking at
 */
static inline void __enable_port(struct port *port)
{
	struct slave *slave = port->slave;

	if ((slave->link == BOND_LINK_UP) && bond_slave_is_up(slave))
		bond_set_slave_active_flags(slave, BOND_SLAVE_NOTIFY_LATER);
}

/**
 * __port_is_enabled - check if the port's slave is in active state
 * @port: the port we're looking at
 */
static inline int __port_is_enabled(struct port *port)
{
	return bond_is_active_slave(port->slave);
}

/**
 * __get_agg_selection_mode - get the aggregator selection mode
 * @port: the port we're looking at
 *
 * Get the aggregator selection mode. Can be %STABLE, %BANDWIDTH or %COUNT.
 */
static inline u32 __get_agg_selection_mode(struct port *port)
{
	struct bonding *bond = __get_bond_by_port(port);

	if (bond == NULL)
		return BOND_AD_STABLE;

	return bond->params.ad_select;
}

/**
 * __check_agg_selection_timer - check if the selection timer has expired
 * @port: the port we're looking at
 */
static inline int __check_agg_selection_timer(struct port *port)
{
	struct bonding *bond = __get_bond_by_port(port);

	if (bond == NULL)
		return 0;

	return atomic_read(&BOND_AD_INFO(bond).agg_select_timer) ? 1 : 0;
}

/**
 * __get_link_speed - get a port's speed
 * @port: the port we're looking at
 *
 * Return @port's speed in 802.3ad enum format. i.e. one of:
 *     0,
 *     %AD_LINK_SPEED_10MBPS,
 *     %AD_LINK_SPEED_100MBPS,
 *     %AD_LINK_SPEED_1000MBPS,
 *     %AD_LINK_SPEED_2500MBPS,
 *     %AD_LINK_SPEED_5000MBPS,
 *     %AD_LINK_SPEED_10000MBPS
 *     %AD_LINK_SPEED_14000MBPS,
 *     %AD_LINK_SPEED_20000MBPS
 *     %AD_LINK_SPEED_25000MBPS
 *     %AD_LINK_SPEED_40000MBPS
 *     %AD_LINK_SPEED_50000MBPS
 *     %AD_LINK_SPEED_56000MBPS
 *     %AD_LINK_SPEED_100000MBPS
 *     %AD_LINK_SPEED_200000MBPS
 *     %AD_LINK_SPEED_400000MBPS
 */
static u16 __get_link_speed(struct port *port)
{
	struct slave *slave = port->slave;
	u16 speed;

	/* this if covers only a special case: when the configuration starts
	 * with link down, it sets the speed to 0.
	 * This is done in spite of the fact that the e100 driver reports 0
	 * to be compatible with MVT in the future.
	 */
	if (slave->link != BOND_LINK_UP)
		speed = 0;
	else {
		switch (slave->speed) {
		case SPEED_10:
			speed = AD_LINK_SPEED_10MBPS;
			break;

		case SPEED_100:
			speed = AD_LINK_SPEED_100MBPS;
			break;

		case SPEED_1000:
			speed = AD_LINK_SPEED_1000MBPS;
			break;

		case SPEED_2500:
			speed = AD_LINK_SPEED_2500MBPS;
			break;

		case SPEED_5000:
			speed = AD_LINK_SPEED_5000MBPS;
			break;

		case SPEED_10000:
			speed = AD_LINK_SPEED_10000MBPS;
			break;

		case SPEED_14000:
			speed = AD_LINK_SPEED_14000MBPS;
			break;

		case SPEED_20000:
			speed = AD_LINK_SPEED_20000MBPS;
			break;

		case SPEED_25000:
			speed = AD_LINK_SPEED_25000MBPS;
			break;

		case SPEED_40000:
			speed = AD_LINK_SPEED_40000MBPS;
			break;

		case SPEED_50000:
			speed = AD_LINK_SPEED_50000MBPS;
			break;

		case SPEED_56000:
			speed = AD_LINK_SPEED_56000MBPS;
			break;

		case SPEED_100000:
			speed = AD_LINK_SPEED_100000MBPS;
			break;

		case SPEED_200000:
			speed = AD_LINK_SPEED_200000MBPS;
			break;

		case SPEED_400000:
			speed = AD_LINK_SPEED_400000MBPS;
			break;

		default:
			/* unknown speed value from ethtool. shouldn't happen */
			if (slave->speed != SPEED_UNKNOWN)
				pr_err_once("%s: (slave %s): unknown ethtool speed (%d) for port %d (set it to 0)\n",
					    slave->bond->dev->name,
					    slave->dev->name, slave->speed,
					    port->actor_port_number);
			speed = 0;
			break;
		}
	}

	slave_dbg(slave->bond->dev, slave->dev, "Port %d Received link speed %d update from adapter\n",
		  port->actor_port_number, speed);
	return speed;
}

/**
 * __get_duplex - get a port's duplex
 * @port: the port we're looking at
 *
 * Return @port's duplex in 802.3ad bitmask format. i.e.:
 *     0x01 if in full duplex
 *     0x00 otherwise
 */
static u8 __get_duplex(struct port *port)
{
	struct slave *slave = port->slave;
	u8 retval = 0x0;

	/* handling a special case: when the configuration starts with
	 * link down, it sets the duplex to 0.
	 */
	if (slave->link == BOND_LINK_UP) {
		switch (slave->duplex) {
		case DUPLEX_FULL:
			retval = 0x1;
			slave_dbg(slave->bond->dev, slave->dev, "Port %d Received status full duplex update from adapter\n",
				  port->actor_port_number);
			break;
		case DUPLEX_HALF:
		default:
			retval = 0x0;
			slave_dbg(slave->bond->dev, slave->dev, "Port %d Received status NOT full duplex update from adapter\n",
				  port->actor_port_number);
			break;
		}
	}
	return retval;
}

static void __ad_actor_update_port(struct port *port)
{
	const struct bonding *bond = bond_get_bond_by_slave(port->slave);

	port->actor_system = BOND_AD_INFO(bond).system.sys_mac_addr;
	port->actor_system_priority = BOND_AD_INFO(bond).system.sys_priority;
}

/* Conversions */

/**
 * __ad_timer_to_ticks - convert a given timer type to AD module ticks
 * @timer_type:	which timer to operate
 * @par: timer parameter. see below
 *
 * If @timer_type is %current_while_timer, @par indicates long/short timer.
 * If @timer_type is %periodic_timer, @par is one of %FAST_PERIODIC_TIME,
 *						     %SLOW_PERIODIC_TIME.
 */
static u16 __ad_timer_to_ticks(u16 timer_type, u16 par)
{
	u16 retval = 0; /* to silence the compiler */

	switch (timer_type) {
	case AD_CURRENT_WHILE_TIMER:	/* for rx machine usage */
		if (par)
			retval = (AD_SHORT_TIMEOUT_TIME*ad_ticks_per_sec);
		else
			retval = (AD_LONG_TIMEOUT_TIME*ad_ticks_per_sec);
		break;
	case AD_ACTOR_CHURN_TIMER:	/* for local churn machine */
		retval = (AD_CHURN_DETECTION_TIME*ad_ticks_per_sec);
		break;
	case AD_PERIODIC_TIMER:		/* for periodic machine */
		retval = (par*ad_ticks_per_sec); /* long timeout */
		break;
	case AD_PARTNER_CHURN_TIMER:	/* for remote churn machine */
		retval = (AD_CHURN_DETECTION_TIME*ad_ticks_per_sec);
		break;
	case AD_WAIT_WHILE_TIMER:	/* for selection machine */
		retval = (AD_AGGREGATE_WAIT_TIME*ad_ticks_per_sec);
		break;
	}

	return retval;
}


/* ================= ad_rx_machine helper functions ================== */

/**
 * __choose_matched - update a port's matched variable from a received lacpdu
 * @lacpdu: the lacpdu we've received
 * @port: the port we're looking at
 *
 * Update the value of the matched variable, using parameter values from a
 * newly received lacpdu. Parameter values for the partner carried in the
 * received PDU are compared with the corresponding operational parameter
 * values for the actor. Matched is set to TRUE if all of these parameters
 * match and the PDU parameter partner_state.aggregation has the same value as
 * actor_oper_port_state.aggregation and lacp will actively maintain the link
 * in the aggregation. Matched is also set to TRUE if the value of
 * actor_state.aggregation in the received PDU is set to FALSE, i.e., indicates
 * an individual link and lacp will actively maintain the link. Otherwise,
 * matched is set to FALSE. LACP is considered to be actively maintaining the
 * link if either the PDU's actor_state.lacp_activity variable is TRUE or both
 * the actor's actor_oper_port_state.lacp_activity and the PDU's
 * partner_state.lacp_activity variables are TRUE.
 *
 * Note: the AD_PORT_MATCHED "variable" is not specified by 802.3ad; it is
 * used here to implement the language from 802.3ad 43.4.9 that requires
 * recordPDU to "match" the LACPDU parameters to the stored values.
 */
static void __choose_matched(struct lacpdu *lacpdu, struct port *port)
{
	/* check if all parameters are alike
	 * or this is individual link(aggregation == FALSE)
	 * then update the state machine Matched variable.
	 */
	if (((ntohs(lacpdu->partner_port) == port->actor_port_number) &&
	     (ntohs(lacpdu->partner_port_priority) == port->actor_port_priority) &&
	     MAC_ADDRESS_EQUAL(&(lacpdu->partner_system), &(port->actor_system)) &&
	     (ntohs(lacpdu->partner_system_priority) == port->actor_system_priority) &&
	     (ntohs(lacpdu->partner_key) == port->actor_oper_port_key) &&
	     ((lacpdu->partner_state & LACP_STATE_AGGREGATION) == (port->actor_oper_port_state & LACP_STATE_AGGREGATION))) ||
	    ((lacpdu->actor_state & LACP_STATE_AGGREGATION) == 0)
		) {
		port->sm_vars |= AD_PORT_MATCHED;
	} else {
		port->sm_vars &= ~AD_PORT_MATCHED;
	}
}

/**
 * __record_pdu - record parameters from a received lacpdu
 * @lacpdu: the lacpdu we've received
 * @port: the port we're looking at
 *
 * Record the parameter values for the Actor carried in a received lacpdu as
 * the current partner operational parameter values and sets
 * actor_oper_port_state.defaulted to FALSE.
 */
static void __record_pdu(struct lacpdu *lacpdu, struct port *port)
{
	if (lacpdu && port) {
		struct port_params *partner = &port->partner_oper;

		__choose_matched(lacpdu, port);
		/* record the new parameter values for the partner
		 * operational
		 */
		partner->port_number = ntohs(lacpdu->actor_port);
		partner->port_priority = ntohs(lacpdu->actor_port_priority);
		partner->system = lacpdu->actor_system;
		partner->system_priority = ntohs(lacpdu->actor_system_priority);
		partner->key = ntohs(lacpdu->actor_key);
		partner->port_state = lacpdu->actor_state;

		/* set actor_oper_port_state.defaulted to FALSE */
		port->actor_oper_port_state &= ~LACP_STATE_DEFAULTED;

		/* set the partner sync. to on if the partner is sync,
		 * and the port is matched
		 */
		if ((port->sm_vars & AD_PORT_MATCHED) &&
		    (lacpdu->actor_state & LACP_STATE_SYNCHRONIZATION)) {
			partner->port_state |= LACP_STATE_SYNCHRONIZATION;
			slave_dbg(port->slave->bond->dev, port->slave->dev,
				  "partner sync=1\n");
		} else {
			partner->port_state &= ~LACP_STATE_SYNCHRONIZATION;
			slave_dbg(port->slave->bond->dev, port->slave->dev,
				  "partner sync=0\n");
		}
	}
}

/**
 * __record_default - record default parameters
 * @port: the port we're looking at
 *
 * This function records the default parameter values for the partner carried
 * in the Partner Admin parameters as the current partner operational parameter
 * values and sets actor_oper_port_state.defaulted to TRUE.
 */
static void __record_default(struct port *port)
{
	if (port) {
		/* record the partner admin parameters */
		memcpy(&port->partner_oper, &port->partner_admin,
		       sizeof(struct port_params));

		/* set actor_oper_port_state.defaulted to true */
		port->actor_oper_port_state |= LACP_STATE_DEFAULTED;
	}
}

/**
 * __update_selected - update a port's Selected variable from a received lacpdu
 * @lacpdu: the lacpdu we've received
 * @port: the port we're looking at
 *
 * Update the value of the selected variable, using parameter values from a
 * newly received lacpdu. The parameter values for the Actor carried in the
 * received PDU are compared with the corresponding operational parameter
 * values for the ports partner. If one or more of the comparisons shows that
 * the value(s) received in the PDU differ from the current operational values,
 * then selected is set to FALSE and actor_oper_port_state.synchronization is
 * set to out_of_sync. Otherwise, selected remains unchanged.
 */
static void __update_selected(struct lacpdu *lacpdu, struct port *port)
{
	if (lacpdu && port) {
		const struct port_params *partner = &port->partner_oper;

		/* check if any parameter is different then
		 * update the state machine selected variable.
		 */
		if (ntohs(lacpdu->actor_port) != partner->port_number ||
		    ntohs(lacpdu->actor_port_priority) != partner->port_priority ||
		    !MAC_ADDRESS_EQUAL(&lacpdu->actor_system, &partner->system) ||
		    ntohs(lacpdu->actor_system_priority) != partner->system_priority ||
		    ntohs(lacpdu->actor_key) != partner->key ||
		    (lacpdu->actor_state & LACP_STATE_AGGREGATION) != (partner->port_state & LACP_STATE_AGGREGATION)) {
			port->sm_vars &= ~AD_PORT_SELECTED;
		}
	}
}

/**
 * __update_default_selected - update a port's Selected variable from Partner
 * @port: the port we're looking at
 *
 * This function updates the value of the selected variable, using the partner
 * administrative parameter values. The administrative values are compared with
 * the corresponding operational parameter values for the partner. If one or
 * more of the comparisons shows that the administrative value(s) differ from
 * the current operational values, then Selected is set to FALSE and
 * actor_oper_port_state.synchronization is set to OUT_OF_SYNC. Otherwise,
 * Selected remains unchanged.
 */
static void __update_default_selected(struct port *port)
{
	if (port) {
		const struct port_params *admin = &port->partner_admin;
		const struct port_params *oper = &port->partner_oper;

		/* check if any parameter is different then
		 * update the state machine selected variable.
		 */
		if (admin->port_number != oper->port_number ||
		    admin->port_priority != oper->port_priority ||
		    !MAC_ADDRESS_EQUAL(&admin->system, &oper->system) ||
		    admin->system_priority != oper->system_priority ||
		    admin->key != oper->key ||
		    (admin->port_state & LACP_STATE_AGGREGATION)
			!= (oper->port_state & LACP_STATE_AGGREGATION)) {
			port->sm_vars &= ~AD_PORT_SELECTED;
		}
	}
}

/**
 * __update_ntt - update a port's ntt variable from a received lacpdu
 * @lacpdu: the lacpdu we've received
 * @port: the port we're looking at
 *
 * Updates the value of the ntt variable, using parameter values from a newly
 * received lacpdu. The parameter values for the partner carried in the
 * received PDU are compared with the corresponding operational parameter
 * values for the Actor. If one or more of the comparisons shows that the
 * value(s) received in the PDU differ from the current operational values,
 * then ntt is set to TRUE. Otherwise, ntt remains unchanged.
 */
static void __update_ntt(struct lacpdu *lacpdu, struct port *port)
{
	/* validate lacpdu and port */
	if (lacpdu && port) {
		/* check if any parameter is different then
		 * update the port->ntt.
		 */
		if ((ntohs(lacpdu->partner_port) != port->actor_port_number) ||
		    (ntohs(lacpdu->partner_port_priority) != port->actor_port_priority) ||
		    !MAC_ADDRESS_EQUAL(&(lacpdu->partner_system), &(port->actor_system)) ||
		    (ntohs(lacpdu->partner_system_priority) != port->actor_system_priority) ||
		    (ntohs(lacpdu->partner_key) != port->actor_oper_port_key) ||
		    ((lacpdu->partner_state & LACP_STATE_LACP_ACTIVITY) != (port->actor_oper_port_state & LACP_STATE_LACP_ACTIVITY)) ||
		    ((lacpdu->partner_state & LACP_STATE_LACP_TIMEOUT) != (port->actor_oper_port_state & LACP_STATE_LACP_TIMEOUT)) ||
		    ((lacpdu->partner_state & LACP_STATE_SYNCHRONIZATION) != (port->actor_oper_port_state & LACP_STATE_SYNCHRONIZATION)) ||
		    ((lacpdu->partner_state & LACP_STATE_AGGREGATION) != (port->actor_oper_port_state & LACP_STATE_AGGREGATION))
		   ) {
			port->ntt = true;
		}
	}
}

/**
 * __agg_ports_are_ready - check if all ports in an aggregator are ready
 * @aggregator: the aggregator we're looking at
 *
 */
static int __agg_ports_are_ready(struct aggregator *aggregator)
{
	struct port *port;
	int retval = 1;

	if (aggregator) {
		/* scan all ports in this aggregator to verfy if they are
		 * all ready.
		 */
		for (port = aggregator->lag_ports;
		     port;
		     port = port->next_port_in_aggregator) {
			if (!(port->sm_vars & AD_PORT_READY_N)) {
				retval = 0;
				break;
			}
		}
	}

	return retval;
}

/**
 * __set_agg_ports_ready - set value of Ready bit in all ports of an aggregator
 * @aggregator: the aggregator we're looking at
 * @val: Should the ports' ready bit be set on or off
 *
 */
static void __set_agg_ports_ready(struct aggregator *aggregator, int val)
{
	struct port *port;

	for (port = aggregator->lag_ports; port;
	     port = port->next_port_in_aggregator) {
		if (val)
			port->sm_vars |= AD_PORT_READY;
		else
			port->sm_vars &= ~AD_PORT_READY;
	}
}

static int __agg_active_ports(struct aggregator *agg)
{
	struct port *port;
	int active = 0;

	for (port = agg->lag_ports; port;
	     port = port->next_port_in_aggregator) {
		if (port->is_enabled)
			active++;
	}

	return active;
}

/**
 * __get_agg_bandwidth - get the total bandwidth of an aggregator
 * @aggregator: the aggregator we're looking at
 *
 */
static u32 __get_agg_bandwidth(struct aggregator *aggregator)
{
	int nports = __agg_active_ports(aggregator);
	u32 bandwidth = 0;

	if (nports) {
		switch (__get_link_speed(aggregator->lag_ports)) {
		case AD_LINK_SPEED_1MBPS:
			bandwidth = nports;
			break;
		case AD_LINK_SPEED_10MBPS:
			bandwidth = nports * 10;
			break;
		case AD_LINK_SPEED_100MBPS:
			bandwidth = nports * 100;
			break;
		case AD_LINK_SPEED_1000MBPS:
			bandwidth = nports * 1000;
			break;
		case AD_LINK_SPEED_2500MBPS:
			bandwidth = nports * 2500;
			break;
		case AD_LINK_SPEED_5000MBPS:
			bandwidth = nports * 5000;
			break;
		case AD_LINK_SPEED_10000MBPS:
			bandwidth = nports * 10000;
			break;
		case AD_LINK_SPEED_14000MBPS:
			bandwidth = nports * 14000;
			break;
		case AD_LINK_SPEED_20000MBPS:
			bandwidth = nports * 20000;
			break;
		case AD_LINK_SPEED_25000MBPS:
			bandwidth = nports * 25000;
			break;
		case AD_LINK_SPEED_40000MBPS:
			bandwidth = nports * 40000;
			break;
		case AD_LINK_SPEED_50000MBPS:
			bandwidth = nports * 50000;
			break;
		case AD_LINK_SPEED_56000MBPS:
			bandwidth = nports * 56000;
			break;
		case AD_LINK_SPEED_100000MBPS:
			bandwidth = nports * 100000;
			break;
		case AD_LINK_SPEED_200000MBPS:
			bandwidth = nports * 200000;
			break;
		case AD_LINK_SPEED_400000MBPS:
			bandwidth = nports * 400000;
			break;
		default:
			bandwidth = 0; /* to silence the compiler */
		}
	}
	return bandwidth;
}

/**
 * __get_active_agg - get the current active aggregator
 * @aggregator: the aggregator we're looking at
 *
 * Caller must hold RCU lock.
 */
static struct aggregator *__get_active_agg(struct aggregator *aggregator)
{
	struct bonding *bond = aggregator->slave->bond;
	struct list_head *iter;
	struct slave *slave;

	bond_for_each_slave_rcu(bond, slave, iter)
		if (SLAVE_AD_INFO(slave)->aggregator.is_active)
			return &(SLAVE_AD_INFO(slave)->aggregator);

	return NULL;
}

/**
 * __update_lacpdu_from_port - update a port's lacpdu fields
 * @port: the port we're looking at
 */
static inline void __update_lacpdu_from_port(struct port *port)
{
    /*更新port->lacpdu消息，随后此lacpdu会被自port送出*/
	struct lacpdu *lacpdu = &port->lacpdu;
	const struct port_params *partner = &port->partner_oper;

	/* update current actual Actor parameters
	 * lacpdu->subtype                   initialized
	 * lacpdu->version_number            initialized
	 * lacpdu->tlv_type_actor_info       initialized
	 * lacpdu->actor_information_length  initialized
	 */

	lacpdu->actor_system_priority = htons(port->actor_system_priority);
	lacpdu->actor_system = port->actor_system;
	lacpdu->actor_key = htons(port->actor_oper_port_key);
	lacpdu->actor_port_priority = htons(port->actor_port_priority);
	lacpdu->actor_port = htons(port->actor_port_number);
	lacpdu->actor_state = port->actor_oper_port_state;
	slave_dbg(port->slave->bond->dev, port->slave->dev,
		  "update lacpdu: actor port state %x\n",
		  port->actor_oper_port_state);

	/* lacpdu->reserved_3_1              initialized
	 * lacpdu->tlv_type_partner_info     initialized
	 * lacpdu->partner_information_length initialized
	 */

	lacpdu->partner_system_priority = htons(partner->system_priority);
	lacpdu->partner_system = partner->system;
	lacpdu->partner_key = htons(partner->key);
	lacpdu->partner_port_priority = htons(partner->port_priority);
	lacpdu->partner_port = htons(partner->port_number);
	lacpdu->partner_state = partner->port_state;

	/* lacpdu->reserved_3_2              initialized
	 * lacpdu->tlv_type_collector_info   initialized
	 * lacpdu->collector_information_length initialized
	 * collector_max_delay                initialized
	 * reserved_12[12]                   initialized
	 * tlv_type_terminator               initialized
	 * terminator_length                 initialized
	 * reserved_50[50]                   initialized
	 */
}

/* ================= main 802.3ad protocol code ========================= */

/**
 * ad_lacpdu_send - send out a lacpdu packet on a given port
 * @port: the port we're looking at
 *
 * Returns:   0 on success
 *          < 0 on error
 */
static int ad_lacpdu_send(struct port *port)
{
    /*构造并自port对应的slave->dev发送出一个lacpdu*/
	struct slave *slave = port->slave;
	struct sk_buff *skb;
	struct lacpdu_header *lacpdu_header;
	int length = sizeof(struct lacpdu_header);

	skb = dev_alloc_skb(length);
	if (!skb)
		return -ENOMEM;

	atomic64_inc(&SLAVE_AD_INFO(slave)->stats.lacpdu_tx);
	atomic64_inc(&BOND_AD_INFO(slave->bond).stats.lacpdu_tx);

	/*报文需要自slave发出，故skb从属slave->dev*/
	skb->dev = slave->dev;
	skb_reset_mac_header(skb);
	skb->network_header = skb->mac_header + ETH_HLEN;
	skb->protocol = PKT_TYPE_LACPDU;/*指明为lacp报文*/
	skb->priority = TC_PRIO_CONTROL;/*指明skb优先级，通过此优先级可控制送物理网络优先级*/

	lacpdu_header = skb_put(skb, length);

	/*填写目的mac,srcmac,ether_type*/
	ether_addr_copy(lacpdu_header->hdr.h_dest, lacpdu_mcast_addr);
	/* Note: source address is set to be the member's PERMANENT address,
	 * because we use it to identify loopback lacpdus in receive.
	 */
	ether_addr_copy(lacpdu_header->hdr.h_source, slave->perm_hwaddr);
	lacpdu_header->hdr.h_proto = PKT_TYPE_LACPDU;

	/*填写lacpdu到skb*/
	lacpdu_header->lacpdu = port->lacpdu;

	/*将报文送出*/
	dev_queue_xmit(skb);

	return 0;
}

/**
 * ad_marker_send - send marker information/response on a given port
 * @port: the port we're looking at
 * @marker: marker data to send
 *
 * Returns:   0 on success
 *          < 0 on error
 */
static int ad_marker_send(struct port *port, struct bond_marker *marker)
{
	struct slave *slave = port->slave;
	struct sk_buff *skb;
	struct bond_marker_header *marker_header;
	int length = sizeof(struct bond_marker_header);

	skb = dev_alloc_skb(length + 16);
	if (!skb)
		return -ENOMEM;

	switch (marker->tlv_type) {
	case AD_MARKER_INFORMATION_SUBTYPE:
		atomic64_inc(&SLAVE_AD_INFO(slave)->stats.marker_tx);
		atomic64_inc(&BOND_AD_INFO(slave->bond).stats.marker_tx);
		break;
	case AD_MARKER_RESPONSE_SUBTYPE:
		atomic64_inc(&SLAVE_AD_INFO(slave)->stats.marker_resp_tx);
		atomic64_inc(&BOND_AD_INFO(slave->bond).stats.marker_resp_tx);
		break;
	}

	skb_reserve(skb, 16);

	skb->dev = slave->dev;
	skb_reset_mac_header(skb);
	skb->network_header = skb->mac_header + ETH_HLEN;
	skb->protocol = PKT_TYPE_LACPDU;

	marker_header = skb_put(skb, length);

	ether_addr_copy(marker_header->hdr.h_dest, lacpdu_mcast_addr);
	/* Note: source address is set to be the member's PERMANENT address,
	 * because we use it to identify loopback MARKERs in receive.
	 */
	ether_addr_copy(marker_header->hdr.h_source, slave->perm_hwaddr);
	marker_header->hdr.h_proto = PKT_TYPE_LACPDU;

	marker_header->marker = *marker;

	dev_queue_xmit(skb);

	return 0;
}

/**
 * ad_mux_machine - handle a port's mux state machine
 * @port: the port we're looking at
 * @update_slave_arr: Does slave array need update?
 */
static void ad_mux_machine(struct port *port, bool *update_slave_arr)
{
	mux_states_t last_state;

	/* keep current State Machine state to compare later if it was
	 * changed
	 */
	last_state = port->sm_mux_state;

	if (port->sm_vars & AD_PORT_BEGIN) {
		port->sm_mux_state = AD_MUX_DETACHED;
	} else {
		switch (port->sm_mux_state) {
		case AD_MUX_DETACHED:
			if ((port->sm_vars & AD_PORT_SELECTED)
			    || (port->sm_vars & AD_PORT_STANDBY))
				/* if SELECTED or STANDBY */
				port->sm_mux_state = AD_MUX_WAITING;
			break;
		case AD_MUX_WAITING:
			/* if SELECTED == FALSE return to DETACH state */
			if (!(port->sm_vars & AD_PORT_SELECTED)) {
				port->sm_vars &= ~AD_PORT_READY_N;
				/* in order to withhold the Selection Logic to
				 * check all ports READY_N value every callback
				 * cycle to update ready variable, we check
				 * READY_N and update READY here
				 */
				__set_agg_ports_ready(port->aggregator, __agg_ports_are_ready(port->aggregator));
				port->sm_mux_state = AD_MUX_DETACHED;
				break;
			}

			/* check if the wait_while_timer expired */
			if (port->sm_mux_timer_counter
			    && !(--port->sm_mux_timer_counter))
				port->sm_vars |= AD_PORT_READY_N;

			/* in order to withhold the selection logic to check
			 * all ports READY_N value every callback cycle to
			 * update ready variable, we check READY_N and update
			 * READY here
			 */
			__set_agg_ports_ready(port->aggregator, __agg_ports_are_ready(port->aggregator));

			/* if the wait_while_timer expired, and the port is
			 * in READY state, move to ATTACHED state
			 */
			if ((port->sm_vars & AD_PORT_READY)
			    && !port->sm_mux_timer_counter)
				port->sm_mux_state = AD_MUX_ATTACHED;
			break;
		case AD_MUX_ATTACHED:
			/* check also if agg_select_timer expired (so the
			 * edable port will take place only after this timer)
			 */
			if ((port->sm_vars & AD_PORT_SELECTED) &&
			    (port->partner_oper.port_state & LACP_STATE_SYNCHRONIZATION) &&
			    !__check_agg_selection_timer(port)) {
				if (port->aggregator->is_active)
					port->sm_mux_state =
					    AD_MUX_COLLECTING_DISTRIBUTING;
			} else if (!(port->sm_vars & AD_PORT_SELECTED) ||
				   (port->sm_vars & AD_PORT_STANDBY)) {
				/* if UNSELECTED or STANDBY */
				port->sm_vars &= ~AD_PORT_READY_N;
				/* in order to withhold the selection logic to
				 * check all ports READY_N value every callback
				 * cycle to update ready variable, we check
				 * READY_N and update READY here
				 */
				__set_agg_ports_ready(port->aggregator, __agg_ports_are_ready(port->aggregator));
				port->sm_mux_state = AD_MUX_DETACHED;
			} else if (port->aggregator->is_active) {
				port->actor_oper_port_state |=
				    LACP_STATE_SYNCHRONIZATION;
			}
			break;
		case AD_MUX_COLLECTING_DISTRIBUTING:
			if (!(port->sm_vars & AD_PORT_SELECTED) ||
			    (port->sm_vars & AD_PORT_STANDBY) ||
			    !(port->partner_oper.port_state & LACP_STATE_SYNCHRONIZATION) ||
			    !(port->actor_oper_port_state & LACP_STATE_SYNCHRONIZATION)) {
				port->sm_mux_state = AD_MUX_ATTACHED;
			} else {
				/* if port state hasn't changed make
				 * sure that a collecting distributing
				 * port in an active aggregator is enabled
				 */
				if (port->aggregator &&
				    port->aggregator->is_active &&
				    !__port_is_enabled(port)) {
					__enable_port(port);
					*update_slave_arr = true;
				}
			}
			break;
		default:
			break;
		}
	}

	/* check if the state machine was changed */
	if (port->sm_mux_state != last_state) {
		slave_dbg(port->slave->bond->dev, port->slave->dev,
			  "Mux Machine: Port=%d, Last State=%d, Curr State=%d\n",
			  port->actor_port_number,
			  last_state,
			  port->sm_mux_state);
		switch (port->sm_mux_state) {
		case AD_MUX_DETACHED:
			port->actor_oper_port_state &= ~LACP_STATE_SYNCHRONIZATION;
			ad_disable_collecting_distributing(port,
							   update_slave_arr);
			port->actor_oper_port_state &= ~LACP_STATE_COLLECTING;
			port->actor_oper_port_state &= ~LACP_STATE_DISTRIBUTING;
			port->ntt = true;
			break;
		case AD_MUX_WAITING:
			port->sm_mux_timer_counter = __ad_timer_to_ticks(AD_WAIT_WHILE_TIMER, 0);
			break;
		case AD_MUX_ATTACHED:
			if (port->aggregator->is_active)
				port->actor_oper_port_state |=
				    LACP_STATE_SYNCHRONIZATION;
			else
				port->actor_oper_port_state &=
				    ~LACP_STATE_SYNCHRONIZATION;
			port->actor_oper_port_state &= ~LACP_STATE_COLLECTING;
			port->actor_oper_port_state &= ~LACP_STATE_DISTRIBUTING;
			ad_disable_collecting_distributing(port,
							   update_slave_arr);
			port->ntt = true;
			break;
		case AD_MUX_COLLECTING_DISTRIBUTING:
			port->actor_oper_port_state |= LACP_STATE_COLLECTING;
			port->actor_oper_port_state |= LACP_STATE_DISTRIBUTING;
			port->actor_oper_port_state |= LACP_STATE_SYNCHRONIZATION;
			ad_enable_collecting_distributing(port,
							  update_slave_arr);
			port->ntt = true;
			break;
		default:
			break;
		}
	}
}

/**
 * ad_rx_machine - handle a port's rx State Machine
 * @lacpdu: the lacpdu we've received
 * @port: the port we're looking at
 *
 * If lacpdu arrived, stop previous timer (if exists) and set the next state as
 * CURRENT. If timer expired set the state machine in the proper state.
 * In other cases, this function checks if we need to switch to other state.
 */
static void ad_rx_machine(struct lacpdu *lacpdu, struct port *port)
{
	rx_states_t last_state;

	/* keep current State Machine state to compare later if it was
	 * changed
	 */
	last_state = port->sm_rx_state;

	if (lacpdu) {
		atomic64_inc(&SLAVE_AD_INFO(port->slave)->stats.lacpdu_rx);
		atomic64_inc(&BOND_AD_INFO(port->slave->bond).stats.lacpdu_rx);
	}
	/* check if state machine should change state */

	/* first, check if port was reinitialized */
	if (port->sm_vars & AD_PORT_BEGIN) {
		port->sm_rx_state = AD_RX_INITIALIZE;
		port->sm_vars |= AD_PORT_CHURNED;
	/* check if port is not enabled */
	} else if (!(port->sm_vars & AD_PORT_BEGIN) && !port->is_enabled)
		port->sm_rx_state = AD_RX_PORT_DISABLED;
	/* check if new lacpdu arrived */
	else if (lacpdu && ((port->sm_rx_state == AD_RX_EXPIRED) ||
		 (port->sm_rx_state == AD_RX_DEFAULTED) ||
		 (port->sm_rx_state == AD_RX_CURRENT))) {
		if (port->sm_rx_state != AD_RX_CURRENT)
			port->sm_vars |= AD_PORT_CHURNED;
		port->sm_rx_timer_counter = 0;
		port->sm_rx_state = AD_RX_CURRENT;
	} else {
		/* if timer is on, and if it is expired */
		if (port->sm_rx_timer_counter &&
		    !(--port->sm_rx_timer_counter)) {
			switch (port->sm_rx_state) {
			case AD_RX_EXPIRED:
				port->sm_rx_state = AD_RX_DEFAULTED;
				break;
			case AD_RX_CURRENT:
				port->sm_rx_state = AD_RX_EXPIRED;
				break;
			default:
				break;
			}
		} else {
			/* if no lacpdu arrived and no timer is on */
			switch (port->sm_rx_state) {
			case AD_RX_PORT_DISABLED:
				if (port->is_enabled &&
				    (port->sm_vars & AD_PORT_LACP_ENABLED))
					port->sm_rx_state = AD_RX_EXPIRED;
				else if (port->is_enabled
					 && ((port->sm_vars
					      & AD_PORT_LACP_ENABLED) == 0))
					port->sm_rx_state = AD_RX_LACP_DISABLED;
				break;
			default:
				break;

			}
		}
	}

	/* check if the State machine was changed or new lacpdu arrived */
	if ((port->sm_rx_state != last_state) || (lacpdu)) {
		slave_dbg(port->slave->bond->dev, port->slave->dev,
			  "Rx Machine: Port=%d, Last State=%d, Curr State=%d\n",
			  port->actor_port_number,
			  last_state,
			  port->sm_rx_state);
		switch (port->sm_rx_state) {
		case AD_RX_INITIALIZE:
			if (!(port->actor_oper_port_key & AD_DUPLEX_KEY_MASKS))
				port->sm_vars &= ~AD_PORT_LACP_ENABLED;
			else
				port->sm_vars |= AD_PORT_LACP_ENABLED;
			port->sm_vars &= ~AD_PORT_SELECTED;
			__record_default(port);
			port->actor_oper_port_state &= ~LACP_STATE_EXPIRED;
			port->sm_rx_state = AD_RX_PORT_DISABLED;

			fallthrough;
		case AD_RX_PORT_DISABLED:
			port->sm_vars &= ~AD_PORT_MATCHED;
			break;
		case AD_RX_LACP_DISABLED:
			port->sm_vars &= ~AD_PORT_SELECTED;
			__record_default(port);
			port->partner_oper.port_state &= ~LACP_STATE_AGGREGATION;
			port->sm_vars |= AD_PORT_MATCHED;
			port->actor_oper_port_state &= ~LACP_STATE_EXPIRED;
			break;
		case AD_RX_EXPIRED:
			/* Reset of the Synchronization flag (Standard 43.4.12)
			 * This reset cause to disable this port in the
			 * COLLECTING_DISTRIBUTING state of the mux machine in
			 * case of EXPIRED even if LINK_DOWN didn't arrive for
			 * the port.
			 */
			port->partner_oper.port_state &= ~LACP_STATE_SYNCHRONIZATION;
			port->sm_vars &= ~AD_PORT_MATCHED;
			port->partner_oper.port_state |= LACP_STATE_LACP_TIMEOUT;
			port->partner_oper.port_state |= LACP_STATE_LACP_ACTIVITY;
			port->sm_rx_timer_counter = __ad_timer_to_ticks(AD_CURRENT_WHILE_TIMER, (u16)(AD_SHORT_TIMEOUT));
			port->actor_oper_port_state |= LACP_STATE_EXPIRED;
			port->sm_vars |= AD_PORT_CHURNED;
			break;
		case AD_RX_DEFAULTED:
			__update_default_selected(port);
			__record_default(port);
			port->sm_vars |= AD_PORT_MATCHED;
			port->actor_oper_port_state &= ~LACP_STATE_EXPIRED;
			break;
		case AD_RX_CURRENT:
			/* detect loopback situation */
			if (MAC_ADDRESS_EQUAL(&(lacpdu->actor_system),
					      &(port->actor_system))) {
				slave_err(port->slave->bond->dev, port->slave->dev, "An illegal loopback occurred on slave\n"
					  "Check the configuration to verify that all adapters are connected to 802.3ad compliant switch ports\n");
				return;
			}
			__update_selected(lacpdu, port);
			__update_ntt(lacpdu, port);
			__record_pdu(lacpdu, port);
			port->sm_rx_timer_counter = __ad_timer_to_ticks(AD_CURRENT_WHILE_TIMER, (u16)(port->actor_oper_port_state & LACP_STATE_LACP_TIMEOUT));
			port->actor_oper_port_state &= ~LACP_STATE_EXPIRED;
			break;
		default:
			break;
		}
	}
}

/**
 * ad_churn_machine - handle port churn's state machine
 * @port: the port we're looking at
 *
 */
static void ad_churn_machine(struct port *port)
{
	if (port->sm_vars & AD_PORT_CHURNED) {
		port->sm_vars &= ~AD_PORT_CHURNED;
		port->sm_churn_actor_state = AD_CHURN_MONITOR;
		port->sm_churn_partner_state = AD_CHURN_MONITOR;
		port->sm_churn_actor_timer_counter =
			__ad_timer_to_ticks(AD_ACTOR_CHURN_TIMER, 0);
		port->sm_churn_partner_timer_counter =
			 __ad_timer_to_ticks(AD_PARTNER_CHURN_TIMER, 0);
		return;
	}
	if (port->sm_churn_actor_timer_counter &&
	    !(--port->sm_churn_actor_timer_counter) &&
	    port->sm_churn_actor_state == AD_CHURN_MONITOR) {
		if (port->actor_oper_port_state & LACP_STATE_SYNCHRONIZATION) {
			port->sm_churn_actor_state = AD_NO_CHURN;
		} else {
			port->churn_actor_count++;
			port->sm_churn_actor_state = AD_CHURN;
		}
	}
	if (port->sm_churn_partner_timer_counter &&
	    !(--port->sm_churn_partner_timer_counter) &&
	    port->sm_churn_partner_state == AD_CHURN_MONITOR) {
		if (port->partner_oper.port_state & LACP_STATE_SYNCHRONIZATION) {
			port->sm_churn_partner_state = AD_NO_CHURN;
		} else {
			port->churn_partner_count++;
			port->sm_churn_partner_state = AD_CHURN;
		}
	}
}

/**
 * ad_tx_machine - handle a port's tx state machine
 * @port: the port we're looking at
 */
static void ad_tx_machine(struct port *port)
{
	/* check if tx timer expired, to verify that we do not send more than
	 * 3 packets per second
	 */
	if (port->sm_tx_timer_counter && !(--port->sm_tx_timer_counter)) {
		/* check if there is something to send */
		if (port->ntt && (port->sm_vars & AD_PORT_LACP_ENABLED)) {
			__update_lacpdu_from_port(port);

			/*自port发送lacpdu,大于零时，则成功*/
			if (ad_lacpdu_send(port) >= 0) {
				slave_dbg(port->slave->bond->dev,
					  port->slave->dev,
					  "Sent LACPDU on port %d\n",
					  port->actor_port_number);

				/* mark ntt as false, so it will not be sent
				 * again until demanded
				 */
				port->ntt = false;
			}
		}
		/* restart tx timer(to verify that we will not exceed
		 * AD_MAX_TX_IN_SECOND
		 */
		port->sm_tx_timer_counter = ad_ticks_per_sec/AD_MAX_TX_IN_SECOND;
	}
}

/**
 * ad_periodic_machine - handle a port's periodic state machine
 * @port: the port we're looking at
 * @bond_params: bond parameters we will use
 *
 * Turn ntt flag on priodically to perform periodic transmission of lacpdu's.
 */
static void ad_periodic_machine(struct port *port, struct bond_params *bond_params)
{
	periodic_states_t last_state;

	/* keep current state machine state to compare later if it was changed */
	last_state = port->sm_periodic_state;

	/* check if port was reinitialized */
	if (((port->sm_vars & AD_PORT_BEGIN) || !(port->sm_vars & AD_PORT_LACP_ENABLED) || !port->is_enabled) ||
	    (!(port->actor_oper_port_state & LACP_STATE_LACP_ACTIVITY) && !(port->partner_oper.port_state & LACP_STATE_LACP_ACTIVITY)) ||
	    !bond_params->lacp_active) {
		port->sm_periodic_state = AD_NO_PERIODIC;
	}
	/* check if state machine should change state */
	else if (port->sm_periodic_timer_counter) {
		/* check if periodic state machine expired */
		if (!(--port->sm_periodic_timer_counter)) {
			/* if expired then do tx */
			port->sm_periodic_state = AD_PERIODIC_TX;
		} else {
			/* If not expired, check if there is some new timeout
			 * parameter from the partner state
			 */
			switch (port->sm_periodic_state) {
			case AD_FAST_PERIODIC:
				if (!(port->partner_oper.port_state
				      & LACP_STATE_LACP_TIMEOUT))
					port->sm_periodic_state = AD_SLOW_PERIODIC;
				break;
			case AD_SLOW_PERIODIC:
				if ((port->partner_oper.port_state & LACP_STATE_LACP_TIMEOUT)) {
					port->sm_periodic_timer_counter = 0;
					port->sm_periodic_state = AD_PERIODIC_TX;
				}
				break;
			default:
				break;
			}
		}
	} else {
		switch (port->sm_periodic_state) {
		case AD_NO_PERIODIC:
			port->sm_periodic_state = AD_FAST_PERIODIC;
			break;
		case AD_PERIODIC_TX:
			if (!(port->partner_oper.port_state &
			    LACP_STATE_LACP_TIMEOUT))
				port->sm_periodic_state = AD_SLOW_PERIODIC;
			else
				port->sm_periodic_state = AD_FAST_PERIODIC;
			break;
		default:
			break;
		}
	}

	/* check if the state machine was changed */
	if (port->sm_periodic_state != last_state) {
		slave_dbg(port->slave->bond->dev, port->slave->dev,
			  "Periodic Machine: Port=%d, Last State=%d, Curr State=%d\n",
			  port->actor_port_number, last_state,
			  port->sm_periodic_state);
		switch (port->sm_periodic_state) {
		case AD_NO_PERIODIC:
			port->sm_periodic_timer_counter = 0;
			break;
		case AD_FAST_PERIODIC:
			/* decrement 1 tick we lost in the PERIODIC_TX cycle */
			port->sm_periodic_timer_counter = __ad_timer_to_ticks(AD_PERIODIC_TIMER, (u16)(AD_FAST_PERIODIC_TIME))-1;
			break;
		case AD_SLOW_PERIODIC:
			/* decrement 1 tick we lost in the PERIODIC_TX cycle */
			port->sm_periodic_timer_counter = __ad_timer_to_ticks(AD_PERIODIC_TIMER, (u16)(AD_SLOW_PERIODIC_TIME))-1;
			break;
		case AD_PERIODIC_TX:
			port->ntt = true;
			break;
		default:
			break;
		}
	}
}

/**
 * ad_port_selection_logic - select aggregation groups
 * @port: the port we're looking at
 * @update_slave_arr: Does slave array need update?
 *
 * Select aggregation groups, and assign each port for it's aggregetor. The
 * selection logic is called in the inititalization (after all the handshkes),
 * and after every lacpdu receive (if selected is off).
 */
static void ad_port_selection_logic(struct port *port, bool *update_slave_arr)
{
	struct aggregator *aggregator, *free_aggregator = NULL, *temp_aggregator;
	struct port *last_port = NULL, *curr_port;
	struct list_head *iter;
	struct bonding *bond;
	struct slave *slave;
	int found = 0;

	/* if the port is already Selected, do nothing */
	if (port->sm_vars & AD_PORT_SELECTED)
		return;

	bond = __get_bond_by_port(port);

	/* if the port is connected to other aggregator, detach it */
	if (port->aggregator) {
		/* detach the port from its former aggregator */
		temp_aggregator = port->aggregator;
		for (curr_port = temp_aggregator->lag_ports; curr_port;
		     last_port = curr_port,
		     curr_port = curr_port->next_port_in_aggregator) {
			if (curr_port == port) {
				temp_aggregator->num_of_ports--;
				/* if it is the first port attached to the
				 * aggregator
				 */
				if (!last_port) {
					temp_aggregator->lag_ports =
						port->next_port_in_aggregator;
				} else {
					/* not the first port attached to the
					 * aggregator
					 */
					last_port->next_port_in_aggregator =
						port->next_port_in_aggregator;
				}

				/* clear the port's relations to this
				 * aggregator
				 */
				port->aggregator = NULL;
				port->next_port_in_aggregator = NULL;
				port->actor_port_aggregator_identifier = 0;

				slave_dbg(bond->dev, port->slave->dev, "Port %d left LAG %d\n",
					  port->actor_port_number,
					  temp_aggregator->aggregator_identifier);
				/* if the aggregator is empty, clear its
				 * parameters, and set it ready to be attached
				 */
				if (!temp_aggregator->lag_ports)
					ad_clear_agg(temp_aggregator);
				break;
			}
		}
		if (!curr_port) {
			/* meaning: the port was related to an aggregator
			 * but was not on the aggregator port list
			 */
			net_warn_ratelimited("%s: (slave %s): Warning: Port %d was related to aggregator %d but was not on its port list\n",
					     port->slave->bond->dev->name,
					     port->slave->dev->name,
					     port->actor_port_number,
					     port->aggregator->aggregator_identifier);
		}
	}
	/* search on all aggregators for a suitable aggregator for this port */
	bond_for_each_slave(bond, slave, iter) {
		aggregator = &(SLAVE_AD_INFO(slave)->aggregator);

		/* keep a free aggregator for later use(if needed) */
		if (!aggregator->lag_ports) {
			if (!free_aggregator)
				free_aggregator = aggregator;
			continue;
		}
		/* check if current aggregator suits us */
		if (((aggregator->actor_oper_aggregator_key == port->actor_oper_port_key) && /* if all parameters match AND */
		     MAC_ADDRESS_EQUAL(&(aggregator->partner_system), &(port->partner_oper.system)) &&
		     (aggregator->partner_system_priority == port->partner_oper.system_priority) &&
		     (aggregator->partner_oper_aggregator_key == port->partner_oper.key)
		    ) &&
		    ((!MAC_ADDRESS_EQUAL(&(port->partner_oper.system), &(null_mac_addr)) && /* partner answers */
		      !aggregator->is_individual)  /* but is not individual OR */
		    )
		   ) {
			/* attach to the founded aggregator */
			port->aggregator = aggregator;
			port->actor_port_aggregator_identifier =
				port->aggregator->aggregator_identifier;
			port->next_port_in_aggregator = aggregator->lag_ports;
			port->aggregator->num_of_ports++;
			aggregator->lag_ports = port;
			slave_dbg(bond->dev, slave->dev, "Port %d joined LAG %d (existing LAG)\n",
				  port->actor_port_number,
				  port->aggregator->aggregator_identifier);

			/* mark this port as selected */
			port->sm_vars |= AD_PORT_SELECTED;
			found = 1;
			break;
		}
	}

	/* the port couldn't find an aggregator - attach it to a new
	 * aggregator
	 */
	if (!found) {
		if (free_aggregator) {
			/* assign port a new aggregator */
			port->aggregator = free_aggregator;
			port->actor_port_aggregator_identifier =
				port->aggregator->aggregator_identifier;

			/* update the new aggregator's parameters
			 * if port was responsed from the end-user
			 */
			if (port->actor_oper_port_key & AD_DUPLEX_KEY_MASKS)
				/* if port is full duplex */
				port->aggregator->is_individual = false;
			else
				port->aggregator->is_individual = true;

			port->aggregator->actor_admin_aggregator_key =
				port->actor_admin_port_key;
			port->aggregator->actor_oper_aggregator_key =
				port->actor_oper_port_key;
			port->aggregator->partner_system =
				port->partner_oper.system;
			port->aggregator->partner_system_priority =
				port->partner_oper.system_priority;
			port->aggregator->partner_oper_aggregator_key = port->partner_oper.key;
			port->aggregator->receive_state = 1;
			port->aggregator->transmit_state = 1;
			port->aggregator->lag_ports = port;
			port->aggregator->num_of_ports++;

			/* mark this port as selected */
			port->sm_vars |= AD_PORT_SELECTED;

			slave_dbg(bond->dev, port->slave->dev, "Port %d joined LAG %d (new LAG)\n",
				  port->actor_port_number,
				  port->aggregator->aggregator_identifier);
		} else {
			slave_err(bond->dev, port->slave->dev,
				  "Port %d did not find a suitable aggregator\n",
				  port->actor_port_number);
		}
	}
	/* if all aggregator's ports are READY_N == TRUE, set ready=TRUE
	 * in all aggregator's ports, else set ready=FALSE in all
	 * aggregator's ports
	 */
	__set_agg_ports_ready(port->aggregator,
			      __agg_ports_are_ready(port->aggregator));

	aggregator = __get_first_agg(port);
	ad_agg_selection_logic(aggregator, update_slave_arr);

	if (!port->aggregator->is_active)
		port->actor_oper_port_state &= ~LACP_STATE_SYNCHRONIZATION;
}

/* Decide if "agg" is a better choice for the new active aggregator that
 * the current best, according to the ad_select policy.
 */
static struct aggregator *ad_agg_selection_test(struct aggregator *best,
						struct aggregator *curr)
{
	/* 0. If no best, select current.
	 *
	 * 1. If the current agg is not individual, and the best is
	 *    individual, select current.
	 *
	 * 2. If current agg is individual and the best is not, keep best.
	 *
	 * 3. Therefore, current and best are both individual or both not
	 *    individual, so:
	 *
	 * 3a. If current agg partner replied, and best agg partner did not,
	 *     select current.
	 *
	 * 3b. If current agg partner did not reply and best agg partner
	 *     did reply, keep best.
	 *
	 * 4.  Therefore, current and best both have partner replies or
	 *     both do not, so perform selection policy:
	 *
	 * BOND_AD_COUNT: Select by count of ports.  If count is equal,
	 *     select by bandwidth.
	 *
	 * BOND_AD_STABLE, BOND_AD_BANDWIDTH: Select by bandwidth.
	 */
	if (!best)
		return curr;

	if (!curr->is_individual && best->is_individual)
		return curr;

	if (curr->is_individual && !best->is_individual)
		return best;

	if (__agg_has_partner(curr) && !__agg_has_partner(best))
		return curr;

	if (!__agg_has_partner(curr) && __agg_has_partner(best))
		return best;

	switch (__get_agg_selection_mode(curr->lag_ports)) {
	case BOND_AD_COUNT:
		if (__agg_active_ports(curr) > __agg_active_ports(best))
			return curr;

		if (__agg_active_ports(curr) < __agg_active_ports(best))
			return best;

		fallthrough;
	case BOND_AD_STABLE:
	case BOND_AD_BANDWIDTH:
		if (__get_agg_bandwidth(curr) > __get_agg_bandwidth(best))
			return curr;

		break;

	default:
		net_warn_ratelimited("%s: (slave %s): Impossible agg select mode %d\n",
				     curr->slave->bond->dev->name,
				     curr->slave->dev->name,
				     __get_agg_selection_mode(curr->lag_ports));
		break;
	}

	return best;
}

static int agg_device_up(const struct aggregator *agg)
{
	struct port *port = agg->lag_ports;

	if (!port)
		return 0;

	for (port = agg->lag_ports; port;
	     port = port->next_port_in_aggregator) {
		if (netif_running(port->slave->dev) &&
		    netif_carrier_ok(port->slave->dev))
			return 1;
	}

	return 0;
}

/**
 * ad_agg_selection_logic - select an aggregation group for a team
 * @agg: the aggregator we're looking at
 * @update_slave_arr: Does slave array need update?
 *
 * It is assumed that only one aggregator may be selected for a team.
 *
 * The logic of this function is to select the aggregator according to
 * the ad_select policy:
 *
 * BOND_AD_STABLE: select the aggregator with the most ports attached to
 * it, and to reselect the active aggregator only if the previous
 * aggregator has no more ports related to it.
 *
 * BOND_AD_BANDWIDTH: select the aggregator with the highest total
 * bandwidth, and reselect whenever a link state change takes place or the
 * set of slaves in the bond changes.
 *
 * BOND_AD_COUNT: select the aggregator with largest number of ports
 * (slaves), and reselect whenever a link state change takes place or the
 * set of slaves in the bond changes.
 *
 * FIXME: this function MUST be called with the first agg in the bond, or
 * __get_active_agg() won't work correctly. This function should be better
 * called with the bond itself, and retrieve the first agg from it.
 */
static void ad_agg_selection_logic(struct aggregator *agg,
				   bool *update_slave_arr)
{
	struct aggregator *best, *active, *origin;
	struct bonding *bond = agg->slave->bond;
	struct list_head *iter;
	struct slave *slave;
	struct port *port;

	rcu_read_lock();
	origin = agg;
	active = __get_active_agg(agg);
	best = (active && agg_device_up(active)) ? active : NULL;

	bond_for_each_slave_rcu(bond, slave, iter) {
		agg = &(SLAVE_AD_INFO(slave)->aggregator);

		agg->is_active = 0;

		if (__agg_active_ports(agg) && agg_device_up(agg))
			best = ad_agg_selection_test(best, agg);
	}

	if (best &&
	    __get_agg_selection_mode(best->lag_ports) == BOND_AD_STABLE) {
		/* For the STABLE policy, don't replace the old active
		 * aggregator if it's still active (it has an answering
		 * partner) or if both the best and active don't have an
		 * answering partner.
		 */
		if (active && active->lag_ports &&
		    __agg_active_ports(active) &&
		    (__agg_has_partner(active) ||
		     (!__agg_has_partner(active) &&
		     !__agg_has_partner(best)))) {
			if (!(!active->actor_oper_aggregator_key &&
			      best->actor_oper_aggregator_key)) {
				best = NULL;
				active->is_active = 1;
			}
		}
	}

	if (best && (best == active)) {
		best = NULL;
		active->is_active = 1;
	}

	/* if there is new best aggregator, activate it */
	if (best) {
		netdev_dbg(bond->dev, "(slave %s): best Agg=%d; P=%d; a k=%d; p k=%d; Ind=%d; Act=%d\n",
			   best->slave ? best->slave->dev->name : "NULL",
			   best->aggregator_identifier, best->num_of_ports,
			   best->actor_oper_aggregator_key,
			   best->partner_oper_aggregator_key,
			   best->is_individual, best->is_active);
		netdev_dbg(bond->dev, "(slave %s): best ports %p slave %p\n",
			   best->slave ? best->slave->dev->name : "NULL",
			   best->lag_ports, best->slave);

		bond_for_each_slave_rcu(bond, slave, iter) {
			agg = &(SLAVE_AD_INFO(slave)->aggregator);

			slave_dbg(bond->dev, slave->dev, "Agg=%d; P=%d; a k=%d; p k=%d; Ind=%d; Act=%d\n",
				  agg->aggregator_identifier, agg->num_of_ports,
				  agg->actor_oper_aggregator_key,
				  agg->partner_oper_aggregator_key,
				  agg->is_individual, agg->is_active);
		}

		/* check if any partner replies */
		if (best->is_individual)
			net_warn_ratelimited("%s: Warning: No 802.3ad response from the link partner for any adapters in the bond\n",
					     bond->dev->name);

		best->is_active = 1;
		netdev_dbg(bond->dev, "(slave %s): LAG %d chosen as the active LAG\n",
			   best->slave ? best->slave->dev->name : "NULL",
			   best->aggregator_identifier);
		netdev_dbg(bond->dev, "(slave %s): Agg=%d; P=%d; a k=%d; p k=%d; Ind=%d; Act=%d\n",
			   best->slave ? best->slave->dev->name : "NULL",
			   best->aggregator_identifier, best->num_of_ports,
			   best->actor_oper_aggregator_key,
			   best->partner_oper_aggregator_key,
			   best->is_individual, best->is_active);

		/* disable the ports that were related to the former
		 * active_aggregator
		 */
		if (active) {
			for (port = active->lag_ports; port;
			     port = port->next_port_in_aggregator) {
				__disable_port(port);
			}
		}
		/* Slave array needs update. */
		*update_slave_arr = true;
	}

	/* if the selected aggregator is of join individuals
	 * (partner_system is NULL), enable their ports
	 */
	active = __get_active_agg(origin);

	if (active) {
		if (!__agg_has_partner(active)) {
			for (port = active->lag_ports; port;
			     port = port->next_port_in_aggregator) {
				__enable_port(port);
			}
			*update_slave_arr = true;
		}
	}

	rcu_read_unlock();

	bond_3ad_set_carrier(bond);
}

/**
 * ad_clear_agg - clear a given aggregator's parameters
 * @aggregator: the aggregator we're looking at
 */
static void ad_clear_agg(struct aggregator *aggregator)
{
	if (aggregator) {
		aggregator->is_individual = false;
		aggregator->actor_admin_aggregator_key = 0;
		aggregator->actor_oper_aggregator_key = 0;
		eth_zero_addr(aggregator->partner_system.mac_addr_value);
		aggregator->partner_system_priority = 0;
		aggregator->partner_oper_aggregator_key = 0;
		aggregator->receive_state = 0;
		aggregator->transmit_state = 0;
		aggregator->lag_ports = NULL;
		aggregator->is_active = 0;
		aggregator->num_of_ports = 0;
		pr_debug("%s: LAG %d was cleared\n",
			 aggregator->slave ?
			 aggregator->slave->dev->name : "NULL",
			 aggregator->aggregator_identifier);
	}
}

/**
 * ad_initialize_agg - initialize a given aggregator's parameters
 * @aggregator: the aggregator we're looking at
 */
static void ad_initialize_agg(struct aggregator *aggregator)
{
	if (aggregator) {
		ad_clear_agg(aggregator);

		eth_zero_addr(aggregator->aggregator_mac_address.mac_addr_value);
		aggregator->aggregator_identifier = 0;
		aggregator->slave = NULL;
	}
}

/**
 * ad_initialize_port - initialize a given port's parameters
 * @port: the port we're looking at
 * @lacp_fast: boolean. whether fast periodic should be used
 */
static void ad_initialize_port(struct port *port, int lacp_fast)
{
	static const struct port_params tmpl = {
		.system_priority = 0xffff,
		.key             = 1,
		.port_number     = 1,
		.port_priority   = 0xff,
		.port_state      = 1,
	};
	static const struct lacpdu lacpdu = {
		.subtype		= 0x01,
		.version_number = 0x01,
		.tlv_type_actor_info = 0x01,
		.actor_information_length = 0x14,
		.tlv_type_partner_info = 0x02,
		.partner_information_length = 0x14,
		.tlv_type_collector_info = 0x03,
		.collector_information_length = 0x10,
		.collector_max_delay = htons(AD_COLLECTOR_MAX_DELAY),
	};

	if (port) {
		port->actor_port_priority = 0xff;
		port->actor_port_aggregator_identifier = 0;
		port->ntt = false;
		port->actor_admin_port_state = LACP_STATE_AGGREGATION |
					       LACP_STATE_LACP_ACTIVITY;
		port->actor_oper_port_state  = LACP_STATE_AGGREGATION |
					       LACP_STATE_LACP_ACTIVITY;

		if (lacp_fast)
			port->actor_oper_port_state |= LACP_STATE_LACP_TIMEOUT;

		memcpy(&port->partner_admin, &tmpl, sizeof(tmpl));
		memcpy(&port->partner_oper, &tmpl, sizeof(tmpl));

		port->is_enabled = true;
		/* private parameters */
		port->sm_vars = AD_PORT_BEGIN | AD_PORT_LACP_ENABLED;
		port->sm_rx_state = 0;
		port->sm_rx_timer_counter = 0;
		port->sm_periodic_state = 0;
		port->sm_periodic_timer_counter = 0;
		port->sm_mux_state = 0;
		port->sm_mux_timer_counter = 0;
		port->sm_tx_state = 0;
		port->aggregator = NULL;
		port->next_port_in_aggregator = NULL;
		port->transaction_id = 0;

		port->sm_churn_actor_timer_counter = 0;
		port->sm_churn_actor_state = 0;
		port->churn_actor_count = 0;
		port->sm_churn_partner_timer_counter = 0;
		port->sm_churn_partner_state = 0;
		port->churn_partner_count = 0;

		memcpy(&port->lacpdu, &lacpdu, sizeof(lacpdu));
	}
}

/**
 * ad_enable_collecting_distributing - enable a port's transmit/receive
 * @port: the port we're looking at
 * @update_slave_arr: Does slave array need update?
 *
 * Enable @port if it's in an active aggregator
 */
static void ad_enable_collecting_distributing(struct port *port,
					      bool *update_slave_arr)
{
	if (port->aggregator->is_active) {
		slave_dbg(port->slave->bond->dev, port->slave->dev,
			  "Enabling port %d (LAG %d)\n",
			  port->actor_port_number,
			  port->aggregator->aggregator_identifier);
		__enable_port(port);
		/* Slave array needs update */
		*update_slave_arr = true;
	}
}

/**
 * ad_disable_collecting_distributing - disable a port's transmit/receive
 * @port: the port we're looking at
 * @update_slave_arr: Does slave array need update?
 */
static void ad_disable_collecting_distributing(struct port *port,
					       bool *update_slave_arr)
{
	if (port->aggregator &&
	    !MAC_ADDRESS_EQUAL(&(port->aggregator->partner_system),
			       &(null_mac_addr))) {
		slave_dbg(port->slave->bond->dev, port->slave->dev,
			  "Disabling port %d (LAG %d)\n",
			  port->actor_port_number,
			  port->aggregator->aggregator_identifier);
		__disable_port(port);
		/* Slave array needs an update */
		*update_slave_arr = true;
	}
}

/**
 * ad_marker_info_received - handle receive of a Marker information frame
 * @marker_info: Marker info received
 * @port: the port we're looking at
 */
static void ad_marker_info_received(struct bond_marker *marker_info,
				    struct port *port)
{
	struct bond_marker marker;

	atomic64_inc(&SLAVE_AD_INFO(port->slave)->stats.marker_rx);
	atomic64_inc(&BOND_AD_INFO(port->slave->bond).stats.marker_rx);

	/* copy the received marker data to the response marker */
	memcpy(&marker, marker_info, sizeof(struct bond_marker));
	/* change the marker subtype to marker response */
	marker.tlv_type = AD_MARKER_RESPONSE_SUBTYPE;

	/* send the marker response */
	if (ad_marker_send(port, &marker) >= 0)
		slave_dbg(port->slave->bond->dev, port->slave->dev,
			  "Sent Marker Response on port %d\n",
			  port->actor_port_number);
}

/**
 * ad_marker_response_received - handle receive of a marker response frame
 * @marker: marker PDU received
 * @port: the port we're looking at
 *
 * This function does nothing since we decided not to implement send and handle
 * response for marker PDU's, in this stage, but only to respond to marker
 * information.
 */
static void ad_marker_response_received(struct bond_marker *marker,
					struct port *port)
{
	atomic64_inc(&SLAVE_AD_INFO(port->slave)->stats.marker_resp_rx);
	atomic64_inc(&BOND_AD_INFO(port->slave->bond).stats.marker_resp_rx);

	/* DO NOTHING, SINCE WE DECIDED NOT TO IMPLEMENT THIS FEATURE FOR NOW */
}

/* ========= AD exported functions to the main bonding code ========= */

/* Check aggregators status in team every T seconds */
#define AD_AGGREGATOR_SELECTION_TIMER  8

/**
 * bond_3ad_initiate_agg_selection - initate aggregator selection
 * @bond: bonding struct
 * @timeout: timeout value to set
 *
 * Set the aggregation selection timer, to initiate an agg selection in
 * the very near future.  Called during first initialization, and during
 * any down to up transitions of the bond.
 */
void bond_3ad_initiate_agg_selection(struct bonding *bond, int timeout)
{
	atomic_set(&BOND_AD_INFO(bond).agg_select_timer, timeout);
}

/**
 * bond_3ad_initialize - initialize a bond's 802.3ad parameters and structures
 * @bond: bonding struct to work on
 *
 * Can be called only after the mac address of the bond is set.
 */
void bond_3ad_initialize(struct bonding *bond)
{
	BOND_AD_INFO(bond).aggregator_identifier = 0;
	BOND_AD_INFO(bond).system.sys_priority =
		bond->params.ad_actor_sys_prio;
	if (is_zero_ether_addr(bond->params.ad_actor_system))
		BOND_AD_INFO(bond).system.sys_mac_addr =
		    *((struct mac_addr *)bond->dev->dev_addr);
	else
		BOND_AD_INFO(bond).system.sys_mac_addr =
		    *((struct mac_addr *)bond->params.ad_actor_system);

	bond_3ad_initiate_agg_selection(bond,
					AD_AGGREGATOR_SELECTION_TIMER *
					ad_ticks_per_sec);
}

/**
 * bond_3ad_bind_slave - initialize a slave's port
 * @slave: slave struct to work on
 *
 * Returns:   0 on success
 *          < 0 on error
 */
void bond_3ad_bind_slave(struct slave *slave)
{
	struct bonding *bond = bond_get_bond_by_slave(slave);
	struct port *port;
	struct aggregator *aggregator;

	/* check that the slave has not been initialized yet. */
	if (SLAVE_AD_INFO(slave)->port.slave != slave) {

		/* port initialization */
		port = &(SLAVE_AD_INFO(slave)->port);

		ad_initialize_port(port, bond->params.lacp_fast);

		port->slave = slave;
		port->actor_port_number = SLAVE_AD_INFO(slave)->id;
		/* key is determined according to the link speed, duplex and
		 * user key
		 */
		port->actor_admin_port_key = bond->params.ad_user_port_key << 6;
		ad_update_actor_keys(port, false);
		/* actor system is the bond's system */
		__ad_actor_update_port(port);
		/* tx timer(to verify that no more than MAX_TX_IN_SECOND
		 * lacpdu's are sent in one second)
		 */
		port->sm_tx_timer_counter = ad_ticks_per_sec/AD_MAX_TX_IN_SECOND;

		__disable_port(port);

		/* aggregator initialization */
		aggregator = &(SLAVE_AD_INFO(slave)->aggregator);

		ad_initialize_agg(aggregator);

		aggregator->aggregator_mac_address = *((struct mac_addr *)bond->dev->dev_addr);
		aggregator->aggregator_identifier = ++BOND_AD_INFO(bond).aggregator_identifier;
		aggregator->slave = slave;
		aggregator->is_active = 0;
		aggregator->num_of_ports = 0;
	}
}

/**
 * bond_3ad_unbind_slave - deinitialize a slave's port
 * @slave: slave struct to work on
 *
 * Search for the aggregator that is related to this port, remove the
 * aggregator and assign another aggregator for other port related to it
 * (if any), and remove the port.
 */
void bond_3ad_unbind_slave(struct slave *slave)
{
	struct port *port, *prev_port, *temp_port;
	struct aggregator *aggregator, *new_aggregator, *temp_aggregator;
	int select_new_active_agg = 0;
	struct bonding *bond = slave->bond;
	struct slave *slave_iter;
	struct list_head *iter;
	bool dummy_slave_update; /* Ignore this value as caller updates array */

	/* Sync against bond_3ad_state_machine_handler() */
	spin_lock_bh(&bond->mode_lock);
	aggregator = &(SLAVE_AD_INFO(slave)->aggregator);
	port = &(SLAVE_AD_INFO(slave)->port);

	/* if slave is null, the whole port is not initialized */
	if (!port->slave) {
		slave_warn(bond->dev, slave->dev, "Trying to unbind an uninitialized port\n");
		goto out;
	}

	slave_dbg(bond->dev, slave->dev, "Unbinding Link Aggregation Group %d\n",
		  aggregator->aggregator_identifier);

	/* Tell the partner that this port is not suitable for aggregation */
	port->actor_oper_port_state &= ~LACP_STATE_SYNCHRONIZATION;
	port->actor_oper_port_state &= ~LACP_STATE_COLLECTING;
	port->actor_oper_port_state &= ~LACP_STATE_DISTRIBUTING;
	port->actor_oper_port_state &= ~LACP_STATE_AGGREGATION;
	__update_lacpdu_from_port(port);
	/*自此port向外发送一个lacpdu*/
	ad_lacpdu_send(port);

	/* check if this aggregator is occupied */
	if (aggregator->lag_ports) {
		/* check if there are other ports related to this aggregator
		 * except the port related to this slave(thats ensure us that
		 * there is a reason to search for new aggregator, and that we
		 * will find one
		 */
		if ((aggregator->lag_ports != port) ||
		    (aggregator->lag_ports->next_port_in_aggregator)) {
			/* find new aggregator for the related port(s) */
			bond_for_each_slave(bond, slave_iter, iter) {
				new_aggregator = &(SLAVE_AD_INFO(slave_iter)->aggregator);
				/* if the new aggregator is empty, or it is
				 * connected to our port only
				 */
				if (!new_aggregator->lag_ports ||
				    ((new_aggregator->lag_ports == port) &&
				     !new_aggregator->lag_ports->next_port_in_aggregator))
					break;
			}
			if (!slave_iter)
				new_aggregator = NULL;

			/* if new aggregator found, copy the aggregator's
			 * parameters and connect the related lag_ports to the
			 * new aggregator
			 */
			if ((new_aggregator) && ((!new_aggregator->lag_ports) || ((new_aggregator->lag_ports == port) && !new_aggregator->lag_ports->next_port_in_aggregator))) {
				slave_dbg(bond->dev, slave->dev, "Some port(s) related to LAG %d - replacing with LAG %d\n",
					  aggregator->aggregator_identifier,
					  new_aggregator->aggregator_identifier);

				if ((new_aggregator->lag_ports == port) &&
				    new_aggregator->is_active) {
					slave_info(bond->dev, slave->dev, "Removing an active aggregator\n");
					select_new_active_agg = 1;
				}

				new_aggregator->is_individual = aggregator->is_individual;
				new_aggregator->actor_admin_aggregator_key = aggregator->actor_admin_aggregator_key;
				new_aggregator->actor_oper_aggregator_key = aggregator->actor_oper_aggregator_key;
				new_aggregator->partner_system = aggregator->partner_system;
				new_aggregator->partner_system_priority = aggregator->partner_system_priority;
				new_aggregator->partner_oper_aggregator_key = aggregator->partner_oper_aggregator_key;
				new_aggregator->receive_state = aggregator->receive_state;
				new_aggregator->transmit_state = aggregator->transmit_state;
				new_aggregator->lag_ports = aggregator->lag_ports;
				new_aggregator->is_active = aggregator->is_active;
				new_aggregator->num_of_ports = aggregator->num_of_ports;

				/* update the information that is written on
				 * the ports about the aggregator
				 */
				for (temp_port = aggregator->lag_ports; temp_port;
				     temp_port = temp_port->next_port_in_aggregator) {
					temp_port->aggregator = new_aggregator;
					temp_port->actor_port_aggregator_identifier = new_aggregator->aggregator_identifier;
				}

				ad_clear_agg(aggregator);

				if (select_new_active_agg)
					ad_agg_selection_logic(__get_first_agg(port),
							       &dummy_slave_update);
			} else {
				slave_warn(bond->dev, slave->dev, "unbinding aggregator, and could not find a new aggregator for its ports\n");
			}
		} else {
			/* in case that the only port related to this
			 * aggregator is the one we want to remove
			 */
			select_new_active_agg = aggregator->is_active;
			ad_clear_agg(aggregator);
			if (select_new_active_agg) {
				slave_info(bond->dev, slave->dev, "Removing an active aggregator\n");
				/* select new active aggregator */
				temp_aggregator = __get_first_agg(port);
				if (temp_aggregator)
					ad_agg_selection_logic(temp_aggregator,
							       &dummy_slave_update);
			}
		}
	}

	slave_dbg(bond->dev, slave->dev, "Unbinding port %d\n", port->actor_port_number);

	/* find the aggregator that this port is connected to */
	bond_for_each_slave(bond, slave_iter, iter) {
		temp_aggregator = &(SLAVE_AD_INFO(slave_iter)->aggregator);
		prev_port = NULL;
		/* search the port in the aggregator's related ports */
		for (temp_port = temp_aggregator->lag_ports; temp_port;
		     prev_port = temp_port,
		     temp_port = temp_port->next_port_in_aggregator) {
			if (temp_port == port) {
				/* the aggregator found - detach the port from
				 * this aggregator
				 */
				if (prev_port)
					prev_port->next_port_in_aggregator = temp_port->next_port_in_aggregator;
				else
					temp_aggregator->lag_ports = temp_port->next_port_in_aggregator;
				temp_aggregator->num_of_ports--;
				if (__agg_active_ports(temp_aggregator) == 0) {
					select_new_active_agg = temp_aggregator->is_active;
					if (temp_aggregator->num_of_ports == 0)
						ad_clear_agg(temp_aggregator);
					if (select_new_active_agg) {
						slave_info(bond->dev, slave->dev, "Removing an active aggregator\n");
						/* select new active aggregator */
						ad_agg_selection_logic(__get_first_agg(port),
							               &dummy_slave_update);
					}
				}
				break;
			}
		}
	}
	port->slave = NULL;

out:
	spin_unlock_bh(&bond->mode_lock);
}

/**
 * bond_3ad_update_ad_actor_settings - reflect change of actor settings to ports
 * @bond: bonding struct to work on
 *
 * If an ad_actor setting gets changed we need to update the individual port
 * settings so the bond device will use the new values when it gets upped.
 */
void bond_3ad_update_ad_actor_settings(struct bonding *bond)
{
	struct list_head *iter;
	struct slave *slave;

	ASSERT_RTNL();

	BOND_AD_INFO(bond).system.sys_priority = bond->params.ad_actor_sys_prio;
	if (is_zero_ether_addr(bond->params.ad_actor_system))
		BOND_AD_INFO(bond).system.sys_mac_addr =
		    *((struct mac_addr *)bond->dev->dev_addr);
	else
		BOND_AD_INFO(bond).system.sys_mac_addr =
		    *((struct mac_addr *)bond->params.ad_actor_system);

	spin_lock_bh(&bond->mode_lock);
	bond_for_each_slave(bond, slave, iter) {
		struct port *port = &(SLAVE_AD_INFO(slave))->port;

		__ad_actor_update_port(port);
		port->ntt = true;
	}
	spin_unlock_bh(&bond->mode_lock);
}

/**
 * bond_agg_timer_advance - advance agg_select_timer
 * @bond:  bonding structure
 *
 * Return true when agg_select_timer reaches 0.
 */
static bool bond_agg_timer_advance(struct bonding *bond)
{
	int val, nval;

	while (1) {
		val = atomic_read(&BOND_AD_INFO(bond).agg_select_timer);
		if (!val)
			return false;
		nval = val - 1;
		if (atomic_cmpxchg(&BOND_AD_INFO(bond).agg_select_timer,
				   val, nval) == val)
			break;
	}
	return nval == 0;
}

/**
 * bond_3ad_state_machine_handler - handle state machines timeout
 * @work: work context to fetch bonding struct to work on from
 *
 * The state machine handling concept in this module is to check every tick
 * which state machine should operate any function. The execution order is
 * round robin, so when we have an interaction between state machines, the
 * reply of one to each other might be delayed until next tick.
 *
 * This function also complete the initialization when the agg_select_timer
 * times out, and it selects an aggregator for the ports that are yet not
 * related to any aggregator, and selects the active aggregator for a bond.
 */
void bond_3ad_state_machine_handler(struct work_struct *work)
{
	struct bonding *bond = container_of(work, struct bonding,
					    ad_work.work);
	struct aggregator *aggregator;
	struct list_head *iter;
	struct slave *slave;
	struct port *port;
	bool should_notify_rtnl = BOND_SLAVE_NOTIFY_LATER;
	bool update_slave_arr = false;

	/* Lock to protect data accessed by all (e.g., port->sm_vars) and
	 * against running with bond_3ad_unbind_slave. ad_rx_machine may run
	 * concurrently due to incoming LACPDU as well.
	 */
	spin_lock_bh(&bond->mode_lock);
	rcu_read_lock();

	/* check if there are any slaves */
	if (!bond_has_slaves(bond))
	    /*bond没有成员，则退出*/
		goto re_arm;

	if (bond_agg_timer_advance(bond)) {
		slave = bond_first_slave_rcu(bond);
		port = slave ? &(SLAVE_AD_INFO(slave)->port) : NULL;

		/* select the active aggregator for the bond */
		if (port) {
			if (!port->slave) {
				net_warn_ratelimited("%s: Warning: bond's first port is uninitialized\n",
						     bond->dev->name);
				goto re_arm;
			}

			aggregator = __get_first_agg(port);
			ad_agg_selection_logic(aggregator, &update_slave_arr);
		}
		bond_3ad_set_carrier(bond);
	}

	/* for each port run the state machines */
	bond_for_each_slave_rcu(bond, slave, iter) {
		port = &(SLAVE_AD_INFO(slave)->port);
		if (!port->slave) {
			net_warn_ratelimited("%s: Warning: Found an uninitialized port\n",
					    bond->dev->name);
			goto re_arm;
		}

		ad_rx_machine(NULL, port);
		ad_periodic_machine(port, &bond->params);
		ad_port_selection_logic(port, &update_slave_arr);
		ad_mux_machine(port, &update_slave_arr);
		ad_tx_machine(port);
		ad_churn_machine(port);

		/* turn off the BEGIN bit, since we already handled it */
		if (port->sm_vars & AD_PORT_BEGIN)
			port->sm_vars &= ~AD_PORT_BEGIN;
	}

re_arm:
	bond_for_each_slave_rcu(bond, slave, iter) {
		if (slave->should_notify) {
			should_notify_rtnl = BOND_SLAVE_NOTIFY_NOW;
			break;
		}
	}
	rcu_read_unlock();
	spin_unlock_bh(&bond->mode_lock);

	if (update_slave_arr)
		bond_slave_arr_work_rearm(bond, 0);

	if (should_notify_rtnl && rtnl_trylock()) {
		bond_slave_state_notify(bond);
		rtnl_unlock();
	}
	queue_delayed_work(bond->wq, &bond->ad_work, ad_delta_in_ticks);
}

/**
 * bond_3ad_rx_indication - handle a received frame
 * @lacpdu: received lacpdu
 * @slave: slave struct to work on
 *
 * It is assumed that frames that were sent on this NIC don't returned as new
 * received frames (loopback). Since only the payload is given to this
 * function, it check for loopback.
 */
static int bond_3ad_rx_indication(struct lacpdu *lacpdu, struct slave *slave)
{
	struct bonding *bond = slave->bond;
	int ret = RX_HANDLER_ANOTHER;
	struct bond_marker *marker;
	struct port *port;
	atomic64_t *stat;

	port = &(SLAVE_AD_INFO(slave)->port);
	if (!port->slave) {
		net_warn_ratelimited("%s: Warning: port of slave %s is uninitialized\n",
				     slave->dev->name, slave->bond->dev->name);
		return ret;
	}

	switch (lacpdu->subtype) {
	case AD_TYPE_LACPDU:
		ret = RX_HANDLER_CONSUMED;
		slave_dbg(slave->bond->dev, slave->dev,
			  "Received LACPDU on port %d\n",
			  port->actor_port_number);
		/* Protect against concurrent state machines */
		spin_lock(&slave->bond->mode_lock);
		ad_rx_machine(lacpdu, port);//使状态机发生变化
		spin_unlock(&slave->bond->mode_lock);
		break;
	case AD_TYPE_MARKER:
		ret = RX_HANDLER_CONSUMED;
		/* No need to convert fields to Little Endian since we
		 * don't use the marker's fields.
		 */
		marker = (struct bond_marker *)lacpdu;
		switch (marker->tlv_type) {
		case AD_MARKER_INFORMATION_SUBTYPE:
			slave_dbg(slave->bond->dev, slave->dev, "Received Marker Information on port %d\n",
				  port->actor_port_number);
			ad_marker_info_received(marker, port);
			break;
		case AD_MARKER_RESPONSE_SUBTYPE:
			slave_dbg(slave->bond->dev, slave->dev, "Received Marker Response on port %d\n",
				  port->actor_port_number);
			ad_marker_response_received(marker, port);
			break;
		default:
			slave_dbg(slave->bond->dev, slave->dev, "Received an unknown Marker subtype on port %d\n",
				  port->actor_port_number);
			stat = &SLAVE_AD_INFO(slave)->stats.marker_unknown_rx;
			atomic64_inc(stat);
			stat = &BOND_AD_INFO(bond).stats.marker_unknown_rx;
			atomic64_inc(stat);
		}
		break;
	default:
		atomic64_inc(&SLAVE_AD_INFO(slave)->stats.lacpdu_unknown_rx);
		atomic64_inc(&BOND_AD_INFO(bond).stats.lacpdu_unknown_rx);
	}

	return ret;
}

/**
 * ad_update_actor_keys - Update the oper / admin keys for a port based on
 * its current speed and duplex settings.
 *
 * @port: the port we'are looking at
 * @reset: Boolean to just reset the speed and the duplex part of the key
 *
 * The logic to change the oper / admin keys is:
 * (a) A full duplex port can participate in LACP with partner.
 * (b) When the speed is changed, LACP need to be reinitiated.
 */
static void ad_update_actor_keys(struct port *port, bool reset)
{
	u8 duplex = 0;
	u16 ospeed = 0, speed = 0;
	u16 old_oper_key = port->actor_oper_port_key;

	port->actor_admin_port_key &= ~(AD_SPEED_KEY_MASKS|AD_DUPLEX_KEY_MASKS);
	if (!reset) {
		speed = __get_link_speed(port);
		ospeed = (old_oper_key & AD_SPEED_KEY_MASKS) >> 1;
		duplex = __get_duplex(port);
		port->actor_admin_port_key |= (speed << 1) | duplex;
	}
	port->actor_oper_port_key = port->actor_admin_port_key;

	if (old_oper_key != port->actor_oper_port_key) {
		/* Only 'duplex' port participates in LACP */
		if (duplex)
			port->sm_vars |= AD_PORT_LACP_ENABLED;
		else
			port->sm_vars &= ~AD_PORT_LACP_ENABLED;

		if (!reset) {
			if (!speed) {
				slave_err(port->slave->bond->dev,
					  port->slave->dev,
					  "speed changed to 0 on port %d\n",
					  port->actor_port_number);
			} else if (duplex && ospeed != speed) {
				/* Speed change restarts LACP state-machine */
				port->sm_vars |= AD_PORT_BEGIN;
			}
		}
	}
}

/**
 * bond_3ad_adapter_speed_duplex_changed - handle a slave's speed / duplex
 * change indication
 *
 * @slave: slave struct to work on
 *
 * Handle reselection of aggregator (if needed) for this port.
 */
void bond_3ad_adapter_speed_duplex_changed(struct slave *slave)
{
	struct port *port;

	port = &(SLAVE_AD_INFO(slave)->port);

	/* if slave is null, the whole port is not initialized */
	if (!port->slave) {
		slave_warn(slave->bond->dev, slave->dev,
			   "speed/duplex changed for uninitialized port\n");
		return;
	}

	spin_lock_bh(&slave->bond->mode_lock);
	ad_update_actor_keys(port, false);
	spin_unlock_bh(&slave->bond->mode_lock);
	slave_dbg(slave->bond->dev, slave->dev, "Port %d changed speed/duplex\n",
		  port->actor_port_number);
}

/**
 * bond_3ad_handle_link_change - handle a slave's link status change indication
 * @slave: slave struct to work on
 * @link: whether the link is now up or down
 *
 * Handle reselection of aggregator (if needed) for this port.
 */
void bond_3ad_handle_link_change(struct slave *slave, char link)
{
	struct aggregator *agg;
	struct port *port;
	bool dummy;

	port = &(SLAVE_AD_INFO(slave)->port);

	/* if slave is null, the whole port is not initialized */
	if (!port->slave) {
		slave_warn(slave->bond->dev, slave->dev, "link status changed for uninitialized port\n");
		return;
	}

	spin_lock_bh(&slave->bond->mode_lock);
	/* on link down we are zeroing duplex and speed since
	 * some of the adaptors(ce1000.lan) report full duplex/speed
	 * instead of N/A(duplex) / 0(speed).
	 *
	 * on link up we are forcing recheck on the duplex and speed since
	 * some of he adaptors(ce1000.lan) report.
	 */
	if (link == BOND_LINK_UP) {
		port->is_enabled = true;
		ad_update_actor_keys(port, false);
	} else {
		/* link has failed */
		port->is_enabled = false;
		ad_update_actor_keys(port, true);
	}
	agg = __get_first_agg(port);
	ad_agg_selection_logic(agg, &dummy);

	spin_unlock_bh(&slave->bond->mode_lock);

	slave_dbg(slave->bond->dev, slave->dev, "Port %d changed link status to %s\n",
		  port->actor_port_number,
		  link == BOND_LINK_UP ? "UP" : "DOWN");

	/* RTNL is held and mode_lock is released so it's safe
	 * to update slave_array here.
	 */
	bond_update_slave_arr(slave->bond, NULL);
}

/**
 * bond_3ad_set_carrier - set link state for bonding master
 * @bond: bonding structure
 *
 * if we have an active aggregator, we're up, if not, we're down.
 * Presumes that we cannot have an active aggregator if there are
 * no slaves with link up.
 *
 * This behavior complies with IEEE 802.3 section 43.3.9.
 *
 * Called by bond_set_carrier(). Return zero if carrier state does not
 * change, nonzero if it does.
 */
int bond_3ad_set_carrier(struct bonding *bond)
{
	struct aggregator *active;
	struct slave *first_slave;
	int ret = 1;

	rcu_read_lock();
	first_slave = bond_first_slave_rcu(bond);
	if (!first_slave) {
		ret = 0;
		goto out;
	}
	active = __get_active_agg(&(SLAVE_AD_INFO(first_slave)->aggregator));
	if (active) {
		/* are enough slaves available to consider link up? */
		if (__agg_active_ports(active) < bond->params.min_links) {
			if (netif_carrier_ok(bond->dev)) {
				netif_carrier_off(bond->dev);
				goto out;
			}
		} else if (!netif_carrier_ok(bond->dev)) {
			netif_carrier_on(bond->dev);
			goto out;
		}
	} else if (netif_carrier_ok(bond->dev)) {
		netif_carrier_off(bond->dev);
	}
out:
	rcu_read_unlock();
	return ret;
}

/**
 * __bond_3ad_get_active_agg_info - get information of the active aggregator
 * @bond: bonding struct to work on
 * @ad_info: ad_info struct to fill with the bond's info
 *
 * Returns:   0 on success
 *          < 0 on error
 */
int __bond_3ad_get_active_agg_info(struct bonding *bond,
				   struct ad_info *ad_info)
{
	struct aggregator *aggregator = NULL;
	struct list_head *iter;
	struct slave *slave;
	struct port *port;

	bond_for_each_slave_rcu(bond, slave, iter) {
		port = &(SLAVE_AD_INFO(slave)->port);
		if (port->aggregator && port->aggregator->is_active) {
			aggregator = port->aggregator;
			break;
		}
	}

	if (!aggregator)
		return -1;

	ad_info->aggregator_id = aggregator->aggregator_identifier;
	ad_info->ports = __agg_active_ports(aggregator);
	ad_info->actor_key = aggregator->actor_oper_aggregator_key;
	ad_info->partner_key = aggregator->partner_oper_aggregator_key;
	ether_addr_copy(ad_info->partner_system,
			aggregator->partner_system.mac_addr_value);
	return 0;
}

int bond_3ad_get_active_agg_info(struct bonding *bond, struct ad_info *ad_info)
{
	int ret;

	rcu_read_lock();
	ret = __bond_3ad_get_active_agg_info(bond, ad_info);
	rcu_read_unlock();

	return ret;
}

/*bond收到lacp报文*/
int bond_3ad_lacpdu_recv(const struct sk_buff *skb, struct bonding *bond,
			 struct slave *slave)
{
	struct lacpdu *lacpdu, _lacpdu;

	//非lacp报文，不处理
	if (skb->protocol != PKT_TYPE_LACPDU)
		return RX_HANDLER_ANOTHER;

	//目的mac非lacp 目的mac
	if (!MAC_ADDRESS_EQUAL(eth_hdr(skb)->h_dest, lacpdu_mcast_addr))
		return RX_HANDLER_ANOTHER;

	//指向lacpdu
	lacpdu = skb_header_pointer(skb, 0, sizeof(_lacpdu), &_lacpdu);
	if (!lacpdu) {
		atomic64_inc(&SLAVE_AD_INFO(slave)->stats.lacpdu_illegal_rx);
		atomic64_inc(&BOND_AD_INFO(bond).stats.lacpdu_illegal_rx);
		return RX_HANDLER_ANOTHER;
	}

	return bond_3ad_rx_indication(lacpdu, slave);
}

/**
 * bond_3ad_update_lacp_rate - change the lacp rate
 * @bond: bonding struct
 *
 * When modify lacp_rate parameter via sysfs,
 * update actor_oper_port_state of each port.
 *
 * Hold bond->mode_lock,
 * so we can modify port->actor_oper_port_state,
 * no matter bond is up or down.
 */
void bond_3ad_update_lacp_rate(struct bonding *bond)
{
	struct port *port = NULL;
	struct list_head *iter;
	struct slave *slave;
	int lacp_fast;

	lacp_fast = bond->params.lacp_fast;
	spin_lock_bh(&bond->mode_lock);
	bond_for_each_slave(bond, slave, iter) {
		port = &(SLAVE_AD_INFO(slave)->port);
		if (lacp_fast)
			port->actor_oper_port_state |= LACP_STATE_LACP_TIMEOUT;
		else
			port->actor_oper_port_state &= ~LACP_STATE_LACP_TIMEOUT;
	}
	spin_unlock_bh(&bond->mode_lock);
}

size_t bond_3ad_stats_size(void)
{
	return nla_total_size_64bit(sizeof(u64)) + /* BOND_3AD_STAT_LACPDU_RX */
	       nla_total_size_64bit(sizeof(u64)) + /* BOND_3AD_STAT_LACPDU_TX */
	       nla_total_size_64bit(sizeof(u64)) + /* BOND_3AD_STAT_LACPDU_UNKNOWN_RX */
	       nla_total_size_64bit(sizeof(u64)) + /* BOND_3AD_STAT_LACPDU_ILLEGAL_RX */
	       nla_total_size_64bit(sizeof(u64)) + /* BOND_3AD_STAT_MARKER_RX */
	       nla_total_size_64bit(sizeof(u64)) + /* BOND_3AD_STAT_MARKER_TX */
	       nla_total_size_64bit(sizeof(u64)) + /* BOND_3AD_STAT_MARKER_RESP_RX */
	       nla_total_size_64bit(sizeof(u64)) + /* BOND_3AD_STAT_MARKER_RESP_TX */
	       nla_total_size_64bit(sizeof(u64)); /* BOND_3AD_STAT_MARKER_UNKNOWN_RX */
}

int bond_3ad_stats_fill(struct sk_buff *skb, struct bond_3ad_stats *stats)
{
	u64 val;

	val = atomic64_read(&stats->lacpdu_rx);
	if (nla_put_u64_64bit(skb, BOND_3AD_STAT_LACPDU_RX, val,
			      BOND_3AD_STAT_PAD))
		return -EMSGSIZE;
	val = atomic64_read(&stats->lacpdu_tx);
	if (nla_put_u64_64bit(skb, BOND_3AD_STAT_LACPDU_TX, val,
			      BOND_3AD_STAT_PAD))
		return -EMSGSIZE;
	val = atomic64_read(&stats->lacpdu_unknown_rx);
	if (nla_put_u64_64bit(skb, BOND_3AD_STAT_LACPDU_UNKNOWN_RX, val,
			      BOND_3AD_STAT_PAD))
		return -EMSGSIZE;
	val = atomic64_read(&stats->lacpdu_illegal_rx);
	if (nla_put_u64_64bit(skb, BOND_3AD_STAT_LACPDU_ILLEGAL_RX, val,
			      BOND_3AD_STAT_PAD))
		return -EMSGSIZE;

	val = atomic64_read(&stats->marker_rx);
	if (nla_put_u64_64bit(skb, BOND_3AD_STAT_MARKER_RX, val,
			      BOND_3AD_STAT_PAD))
		return -EMSGSIZE;
	val = atomic64_read(&stats->marker_tx);
	if (nla_put_u64_64bit(skb, BOND_3AD_STAT_MARKER_TX, val,
			      BOND_3AD_STAT_PAD))
		return -EMSGSIZE;
	val = atomic64_read(&stats->marker_resp_rx);
	if (nla_put_u64_64bit(skb, BOND_3AD_STAT_MARKER_RESP_RX, val,
			      BOND_3AD_STAT_PAD))
		return -EMSGSIZE;
	val = atomic64_read(&stats->marker_resp_tx);
	if (nla_put_u64_64bit(skb, BOND_3AD_STAT_MARKER_RESP_TX, val,
			      BOND_3AD_STAT_PAD))
		return -EMSGSIZE;
	val = atomic64_read(&stats->marker_unknown_rx);
	if (nla_put_u64_64bit(skb, BOND_3AD_STAT_MARKER_UNKNOWN_RX, val,
			      BOND_3AD_STAT_PAD))
		return -EMSGSIZE;

	return 0;
}<|MERGE_RESOLUTION|>--- conflicted
+++ resolved
@@ -88,15 +88,10 @@
 static const u16 ad_ticks_per_sec = 1000 / AD_TIMER_INTERVAL;
 static const int ad_delta_in_ticks = (AD_TIMER_INTERVAL * HZ) / 1000;
 
-<<<<<<< HEAD
 /*lacp报文对应的组播mac*/
-static const u8 lacpdu_mcast_addr[ETH_ALEN + 2] __long_aligned =
-	MULTICAST_LACPDU_ADDR;
-=======
 const u8 lacpdu_mcast_addr[ETH_ALEN + 2] __long_aligned = {
 	0x01, 0x80, 0xC2, 0x00, 0x00, 0x02
 };
->>>>>>> 97ee9d1c
 
 /* ================= main 802.3ad protocol functions ================== */
 static int ad_lacpdu_send(struct port *port);
