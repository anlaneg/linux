--- conflicted
+++ resolved
@@ -2393,19 +2393,6 @@
 		return ret;
 	}
 
-<<<<<<< HEAD
-		switch (lacpdu->subtype) {
-		case AD_TYPE_LACPDU:
-			ret = RX_HANDLER_CONSUMED;
-			netdev_dbg(slave->bond->dev,
-				   "Received LACPDU on port %d slave %s\n",
-				   port->actor_port_number,
-				   slave->dev->name);
-			/* Protect against concurrent state machines */
-			spin_lock(&slave->bond->mode_lock);
-			ad_rx_machine(lacpdu, port);//使状态机发生变化
-			spin_unlock(&slave->bond->mode_lock);
-=======
 	switch (lacpdu->subtype) {
 	case AD_TYPE_LACPDU:
 		ret = RX_HANDLER_CONSUMED;
@@ -2414,7 +2401,7 @@
 			   port->actor_port_number, slave->dev->name);
 		/* Protect against concurrent state machines */
 		spin_lock(&slave->bond->mode_lock);
-		ad_rx_machine(lacpdu, port);
+		ad_rx_machine(lacpdu, port);//使状态机发生变化
 		spin_unlock(&slave->bond->mode_lock);
 		break;
 	case AD_TYPE_MARKER:
@@ -2428,7 +2415,6 @@
 			netdev_dbg(slave->bond->dev, "Received Marker Information on port %d\n",
 				   port->actor_port_number);
 			ad_marker_info_received(marker, port);
->>>>>>> 12ad143e
 			break;
 		case AD_MARKER_RESPONSE_SUBTYPE:
 			netdev_dbg(slave->bond->dev, "Received Marker Response on port %d\n",
