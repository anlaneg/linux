// SPDX-License-Identifier: GPL-2.0
#include <linux/proc_fs.h>
#include <linux/ethtool.h>
#include <linux/export.h>
#include <net/net_namespace.h>
#include <net/netns/generic.h>
#include <net/bonding.h>

#include "bonding_priv.h"

static void *bond_info_seq_start(struct seq_file *seq, loff_t *pos)
	__acquires(RCU)
{
	struct bonding *bond = PDE_DATA(file_inode(seq->file));
	struct list_head *iter;
	struct slave *slave;
	loff_t off = 0;

	rcu_read_lock();

	if (*pos == 0)
		return SEQ_START_TOKEN;

	bond_for_each_slave_rcu(bond, slave, iter)
		if (++off == *pos)
			return slave;

	return NULL;
}

static void *bond_info_seq_next(struct seq_file *seq, void *v, loff_t *pos)
{
	struct bonding *bond = PDE_DATA(file_inode(seq->file));
	struct list_head *iter;
	struct slave *slave;
	bool found = false;

	++*pos;
	if (v == SEQ_START_TOKEN)
	    /*取首个slave*/
		return bond_first_slave_rcu(bond);

	/*遍历其它slave*/
	bond_for_each_slave_rcu(bond, slave, iter) {
		if (found)
			return slave;
		if (slave == v)
			found = true;
	}

	return NULL;
}

static void bond_info_seq_stop(struct seq_file *seq, void *v)
	__releases(RCU)
{
	rcu_read_unlock();
}

static void bond_info_show_master(struct seq_file *seq)
{
	struct bonding *bond = PDE_DATA(file_inode(seq->file));
	const struct bond_opt_value *optval;
	struct slave *curr, *primary;
	int i;

	curr = rcu_dereference(bond->curr_active_slave);

	/*显示bond模式*/
	seq_printf(seq, "Bonding Mode: %s",
		   bond_mode_name(BOND_MODE(bond)));

	/*主备模式的bond*/
	if (BOND_MODE(bond) == BOND_MODE_ACTIVEBACKUP &&
	    bond->params.fail_over_mac) {
		optval = bond_opt_get_val(BOND_OPT_FAIL_OVER_MAC,
					  bond->params.fail_over_mac);
		seq_printf(seq, " (fail_over_mac %s)", optval->string);
	}

	seq_printf(seq, "\n");

	/*显示hash策略*/
	if (bond_mode_uses_xmit_hash(bond)) {
		optval = bond_opt_get_val(BOND_OPT_XMIT_HASH,
					  bond->params.xmit_policy);
		seq_printf(seq, "Transmit Hash Policy: %s (%d)\n",
			   optval->string, bond->params.xmit_policy);
	}

	if (bond_uses_primary(bond)) {
		primary = rcu_dereference(bond->primary_slave);
		seq_printf(seq, "Primary Slave: %s",
			   primary ? primary->dev->name : "None");
		if (primary) {
			optval = bond_opt_get_val(BOND_OPT_PRIMARY_RESELECT,
						  bond->params.primary_reselect);
			seq_printf(seq, " (primary_reselect %s)",
				   optval->string);
		}

		seq_printf(seq, "\nCurrently Active Slave: %s\n",
			   (curr) ? curr->dev->name : "None");
	}

	/*mii状态*/
	seq_printf(seq, "MII Status: %s\n", netif_carrier_ok(bond->dev) ?
		   "up" : "down");
	seq_printf(seq, "MII Polling Interval (ms): %d\n", bond->params.miimon);
	seq_printf(seq, "Up Delay (ms): %d\n",
		   bond->params.updelay * bond->params.miimon);
	seq_printf(seq, "Down Delay (ms): %d\n",
		   bond->params.downdelay * bond->params.miimon);
	seq_printf(seq, "Peer Notification Delay (ms): %d\n",
		   bond->params.peer_notif_delay * bond->params.miimon);


	/* ARP information */
	if (bond->params.arp_interval > 0) {
		int printed = 0;

		seq_printf(seq, "ARP Polling Interval (ms): %d\n",
				bond->params.arp_interval);

		seq_printf(seq, "ARP IP target/s (n.n.n.n form):");

		for (i = 0; (i < BOND_MAX_ARP_TARGETS); i++) {
			if (!bond->params.arp_targets[i])
				break;
			if (printed)
				seq_printf(seq, ",");
			seq_printf(seq, " %pI4", &bond->params.arp_targets[i]);
			printed = 1;
		}
		seq_printf(seq, "\n");
	}

	/*显示8023.ad相关信息*/
	if (BOND_MODE(bond) == BOND_MODE_8023AD) {
		struct ad_info ad_info;

		seq_puts(seq, "\n802.3ad info\n");
<<<<<<< HEAD
		/*显示是否使用lacp fast*/
=======
		seq_printf(seq, "LACP active: %s\n",
			   (bond->params.lacp_active) ? "on" : "off");
>>>>>>> ce840177
		seq_printf(seq, "LACP rate: %s\n",
			   (bond->params.lacp_fast) ? "fast" : "slow");
		seq_printf(seq, "Min links: %d\n", bond->params.min_links);
		optval = bond_opt_get_val(BOND_OPT_AD_SELECT,
					  bond->params.ad_select);
		seq_printf(seq, "Aggregator selection policy (ad_select): %s\n",
			   optval->string);
		if (capable(CAP_NET_ADMIN)) {
			seq_printf(seq, "System priority: %d\n",
				   BOND_AD_INFO(bond).system.sys_priority);
			seq_printf(seq, "System MAC address: %pM\n",
				   &BOND_AD_INFO(bond).system.sys_mac_addr);

			if (__bond_3ad_get_active_agg_info(bond, &ad_info)) {
				seq_printf(seq,
					   "bond %s has no active aggregator\n",
					   bond->dev->name);
			} else {
				seq_printf(seq, "Active Aggregator Info:\n");

				seq_printf(seq, "\tAggregator ID: %d\n",
					   ad_info.aggregator_id);
				seq_printf(seq, "\tNumber of ports: %d\n",
					   ad_info.ports);
				seq_printf(seq, "\tActor Key: %d\n",
					   ad_info.actor_key);
				seq_printf(seq, "\tPartner Key: %d\n",
					   ad_info.partner_key);
				seq_printf(seq, "\tPartner Mac Address: %pM\n",
					   ad_info.partner_system);
			}
		}
	}
}

static void bond_info_show_slave(struct seq_file *seq,
				 const struct slave *slave)
{
	struct bonding *bond = PDE_DATA(file_inode(seq->file));

	seq_printf(seq, "\nSlave Interface: %s\n", slave->dev->name);
	seq_printf(seq, "MII Status: %s\n", bond_slave_link_status(slave->link));
	if (slave->speed == SPEED_UNKNOWN)
		seq_printf(seq, "Speed: %s\n", "Unknown");
	else
		seq_printf(seq, "Speed: %d Mbps\n", slave->speed);

	if (slave->duplex == DUPLEX_UNKNOWN)
		seq_printf(seq, "Duplex: %s\n", "Unknown");
	else
		seq_printf(seq, "Duplex: %s\n", slave->duplex ? "full" : "half");

	seq_printf(seq, "Link Failure Count: %u\n",
		   slave->link_failure_count);

	seq_printf(seq, "Permanent HW addr: %*phC\n",
		   slave->dev->addr_len, slave->perm_hwaddr);
	seq_printf(seq, "Slave queue ID: %d\n", slave->queue_id);

	if (BOND_MODE(bond) == BOND_MODE_8023AD) {
		const struct port *port = &SLAVE_AD_INFO(slave)->port;
		const struct aggregator *agg = port->aggregator;

		if (agg) {
			seq_printf(seq, "Aggregator ID: %d\n",
				   agg->aggregator_identifier);
			seq_printf(seq, "Actor Churn State: %s\n",
				   bond_3ad_churn_desc(port->sm_churn_actor_state));
			seq_printf(seq, "Partner Churn State: %s\n",
				   bond_3ad_churn_desc(port->sm_churn_partner_state));
			seq_printf(seq, "Actor Churned Count: %d\n",
				   port->churn_actor_count);
			seq_printf(seq, "Partner Churned Count: %d\n",
				   port->churn_partner_count);

			if (capable(CAP_NET_ADMIN)) {
				seq_puts(seq, "details actor lacp pdu:\n");
				seq_printf(seq, "    system priority: %d\n",
					   port->actor_system_priority);
				seq_printf(seq, "    system mac address: %pM\n",
					   &port->actor_system);
				seq_printf(seq, "    port key: %d\n",
					   port->actor_oper_port_key);
				seq_printf(seq, "    port priority: %d\n",
					   port->actor_port_priority);
				seq_printf(seq, "    port number: %d\n",
					   port->actor_port_number);
				seq_printf(seq, "    port state: %d\n",
					   port->actor_oper_port_state);

				seq_puts(seq, "details partner lacp pdu:\n");
				seq_printf(seq, "    system priority: %d\n",
					   port->partner_oper.system_priority);
				seq_printf(seq, "    system mac address: %pM\n",
					   &port->partner_oper.system);
				seq_printf(seq, "    oper key: %d\n",
					   port->partner_oper.key);
				seq_printf(seq, "    port priority: %d\n",
					   port->partner_oper.port_priority);
				seq_printf(seq, "    port number: %d\n",
					   port->partner_oper.port_number);
				seq_printf(seq, "    port state: %d\n",
					   port->partner_oper.port_state);
			}
		} else {
			seq_puts(seq, "Aggregator ID: N/A\n");
		}
	}
}

static int bond_info_seq_show(struct seq_file *seq, void *v)
{
	if (v == SEQ_START_TOKEN) {
	    /*显示bond版本及master信息*/
		seq_printf(seq, "%s\n", bond_version);
		bond_info_show_master(seq);
	} else
	    /*显示slave信息*/
		bond_info_show_slave(seq, v);

	return 0;
}

static const struct seq_operations bond_info_seq_ops = {
	.start = bond_info_seq_start,
	.next  = bond_info_seq_next,
	.stop  = bond_info_seq_stop,
	/*信息显示*/
	.show  = bond_info_seq_show,
};

void bond_create_proc_entry(struct bonding *bond)
{
	struct net_device *bond_dev = bond->dev;
	struct bond_net *bn = net_generic(dev_net(bond_dev), bond_net_id);

	if (bn->proc_dir) {
		bond->proc_entry = proc_create_seq_data(bond_dev->name, 0444,
				bn->proc_dir, &bond_info_seq_ops, bond);
		if (bond->proc_entry == NULL)
			netdev_warn(bond_dev, "Cannot create /proc/net/%s/%s\n",
				    DRV_NAME, bond_dev->name);
		else
			memcpy(bond->proc_file_name, bond_dev->name, IFNAMSIZ);
	}
}

void bond_remove_proc_entry(struct bonding *bond)
{
	struct net_device *bond_dev = bond->dev;
	struct bond_net *bn = net_generic(dev_net(bond_dev), bond_net_id);

	if (bn->proc_dir && bond->proc_entry) {
		remove_proc_entry(bond->proc_file_name, bn->proc_dir);
		memset(bond->proc_file_name, 0, IFNAMSIZ);
		bond->proc_entry = NULL;
	}
}

/* Create the bonding directory under /proc/net, if doesn't exist yet.
 * Caller must hold rtnl_lock.
 */
void __net_init bond_create_proc_dir(struct bond_net *bn)
{
    //创建/proc/net/bonding目录
	if (!bn->proc_dir) {
		bn->proc_dir = proc_mkdir(DRV_NAME, bn->net->proc_net);
		if (!bn->proc_dir)
			pr_warn("Warning: Cannot create /proc/net/%s\n",
				DRV_NAME);
	}
}

/* Destroy the bonding directory under /proc/net, if empty.
 * Caller must hold rtnl_lock.
 */
void __net_exit bond_destroy_proc_dir(struct bond_net *bn)
{
	if (bn->proc_dir) {
		remove_proc_entry(DRV_NAME, bn->net->proc_net);
		bn->proc_dir = NULL;
	}
}<|MERGE_RESOLUTION|>--- conflicted
+++ resolved
@@ -140,12 +140,9 @@
 		struct ad_info ad_info;
 
 		seq_puts(seq, "\n802.3ad info\n");
-<<<<<<< HEAD
-		/*显示是否使用lacp fast*/
-=======
 		seq_printf(seq, "LACP active: %s\n",
 			   (bond->params.lacp_active) ? "on" : "off");
->>>>>>> ce840177
+		/*显示是否使用lacp fast*/
 		seq_printf(seq, "LACP rate: %s\n",
 			   (bond->params.lacp_fast) ? "fast" : "slow");
 		seq_printf(seq, "Min links: %d\n", bond->params.min_links);
