--- conflicted
+++ resolved
@@ -236,16 +236,13 @@
 	{ NULL,		-1,	0},
 };
 
-<<<<<<< HEAD
-//bond模块选项描述及解析
-=======
 static const struct bond_opt_value bond_coupled_control_tbl[] = {
 	{ "on",  1,  BOND_VALFLAG_DEFAULT},
 	{ "off", 0,  0},
 	{ NULL,  -1, 0},
 };
 
->>>>>>> 155a3c00
+//bond模块选项描述及解析
 static const struct bond_option bond_opts[BOND_OPT_LAST] = {
 	[BOND_OPT_MODE] = {
 	    /*bond mode的设置及解析*/
