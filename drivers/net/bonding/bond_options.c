--- conflicted
+++ resolved
@@ -244,16 +244,13 @@
 	{ NULL,  -1, 0},
 };
 
-<<<<<<< HEAD
-//bond模块选项描述及解析
-=======
 static const struct bond_opt_value bond_broadcast_neigh_tbl[] = {
 	{ "off", 0, BOND_VALFLAG_DEFAULT},
 	{ "on",	 1, 0},
 	{ NULL,  -1, 0}
 };
 
->>>>>>> f2d282e1
+//bond模块选项描述及解析
 static const struct bond_option bond_opts[BOND_OPT_LAST] = {
 	[BOND_OPT_MODE] = {
 	    /*bond mode的设置及解析*/
