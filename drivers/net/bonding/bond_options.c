// SPDX-License-Identifier: GPL-2.0-or-later
/*
 * drivers/net/bond/bond_options.c - bonding options
 * Copyright (c) 2013 Jiri Pirko <jiri@resnulli.us>
 * Copyright (c) 2013 Scott Feldman <sfeldma@cumulusnetworks.com>
 */

#include <linux/errno.h>
#include <linux/if.h>
#include <linux/netdevice.h>
#include <linux/spinlock.h>
#include <linux/rcupdate.h>
#include <linux/ctype.h>
#include <linux/inet.h>
#include <linux/sched/signal.h>

#include <net/bonding.h>

static int bond_option_active_slave_set(struct bonding *bond,
					const struct bond_opt_value *newval);
static int bond_option_miimon_set(struct bonding *bond,
				  const struct bond_opt_value *newval);
static int bond_option_updelay_set(struct bonding *bond,
				   const struct bond_opt_value *newval);
static int bond_option_downdelay_set(struct bonding *bond,
				     const struct bond_opt_value *newval);
static int bond_option_peer_notif_delay_set(struct bonding *bond,
					    const struct bond_opt_value *newval);
static int bond_option_use_carrier_set(struct bonding *bond,
				       const struct bond_opt_value *newval);
static int bond_option_arp_interval_set(struct bonding *bond,
					const struct bond_opt_value *newval);
static int bond_option_arp_ip_target_add(struct bonding *bond, __be32 target);
static int bond_option_arp_ip_target_rem(struct bonding *bond, __be32 target);
static int bond_option_arp_ip_targets_set(struct bonding *bond,
					  const struct bond_opt_value *newval);
static int bond_option_ns_ip6_targets_set(struct bonding *bond,
					  const struct bond_opt_value *newval);
static int bond_option_arp_validate_set(struct bonding *bond,
					const struct bond_opt_value *newval);
static int bond_option_arp_all_targets_set(struct bonding *bond,
					   const struct bond_opt_value *newval);
static int bond_option_prio_set(struct bonding *bond,
				const struct bond_opt_value *newval);
static int bond_option_primary_set(struct bonding *bond,
				   const struct bond_opt_value *newval);
static int bond_option_primary_reselect_set(struct bonding *bond,
					    const struct bond_opt_value *newval);
static int bond_option_fail_over_mac_set(struct bonding *bond,
					 const struct bond_opt_value *newval);
static int bond_option_xmit_hash_policy_set(struct bonding *bond,
					    const struct bond_opt_value *newval);
static int bond_option_resend_igmp_set(struct bonding *bond,
				       const struct bond_opt_value *newval);
static int bond_option_num_peer_notif_set(struct bonding *bond,
					  const struct bond_opt_value *newval);
static int bond_option_all_slaves_active_set(struct bonding *bond,
					     const struct bond_opt_value *newval);
static int bond_option_min_links_set(struct bonding *bond,
				     const struct bond_opt_value *newval);
static int bond_option_lp_interval_set(struct bonding *bond,
				       const struct bond_opt_value *newval);
static int bond_option_pps_set(struct bonding *bond,
			       const struct bond_opt_value *newval);
static int bond_option_lacp_active_set(struct bonding *bond,
				       const struct bond_opt_value *newval);
static int bond_option_lacp_rate_set(struct bonding *bond,
				     const struct bond_opt_value *newval);
static int bond_option_ad_select_set(struct bonding *bond,
				     const struct bond_opt_value *newval);
static int bond_option_queue_id_set(struct bonding *bond,
				    const struct bond_opt_value *newval);
static int bond_option_mode_set(struct bonding *bond,
				const struct bond_opt_value *newval);
static int bond_option_slaves_set(struct bonding *bond,
				  const struct bond_opt_value *newval);
static int bond_option_tlb_dynamic_lb_set(struct bonding *bond,
				  const struct bond_opt_value *newval);
static int bond_option_ad_actor_sys_prio_set(struct bonding *bond,
					     const struct bond_opt_value *newval);
static int bond_option_ad_actor_system_set(struct bonding *bond,
					   const struct bond_opt_value *newval);
static int bond_option_ad_user_port_key_set(struct bonding *bond,
					    const struct bond_opt_value *newval);
static int bond_option_missed_max_set(struct bonding *bond,
				      const struct bond_opt_value *newval);


static const struct bond_opt_value bond_mode_tbl[] = {
	{ "balance-rr",    BOND_MODE_ROUNDROBIN,   BOND_VALFLAG_DEFAULT},
	{ "active-backup", BOND_MODE_ACTIVEBACKUP, 0},
	{ "balance-xor",   BOND_MODE_XOR,          0},
	{ "broadcast",     BOND_MODE_BROADCAST,    0},
	{ "802.3ad",       BOND_MODE_8023AD,       0},/*采用lacp协议*/
	{ "balance-tlb",   BOND_MODE_TLB,          0},
	{ "balance-alb",   BOND_MODE_ALB,          0},
	{ NULL,            -1,                     0},
};

static const struct bond_opt_value bond_pps_tbl[] = {
	{ "default", 1,         BOND_VALFLAG_DEFAULT},
	{ "maxval",  USHRT_MAX, BOND_VALFLAG_MAX},
	{ NULL,      -1,        0},
};

static const struct bond_opt_value bond_xmit_hashtype_tbl[] = {
	{ "layer2",      BOND_XMIT_POLICY_LAYER2,      BOND_VALFLAG_DEFAULT},
	{ "layer3+4",    BOND_XMIT_POLICY_LAYER34,     0},
	{ "layer2+3",    BOND_XMIT_POLICY_LAYER23,     0},
	{ "encap2+3",    BOND_XMIT_POLICY_ENCAP23,     0},
	{ "encap3+4",    BOND_XMIT_POLICY_ENCAP34,     0},
	{ "vlan+srcmac", BOND_XMIT_POLICY_VLAN_SRCMAC, 0},
	{ NULL,          -1,                           0},
};

static const struct bond_opt_value bond_arp_validate_tbl[] = {
	{ "none",		BOND_ARP_VALIDATE_NONE,		BOND_VALFLAG_DEFAULT},
	{ "active",		BOND_ARP_VALIDATE_ACTIVE,	0},
	{ "backup",		BOND_ARP_VALIDATE_BACKUP,	0},
	{ "all",		BOND_ARP_VALIDATE_ALL,		0},
	{ "filter",		BOND_ARP_FILTER,		0},
	{ "filter_active",	BOND_ARP_FILTER_ACTIVE,		0},
	{ "filter_backup",	BOND_ARP_FILTER_BACKUP,		0},
	{ NULL,			-1,				0},
};

static const struct bond_opt_value bond_arp_all_targets_tbl[] = {
	{ "any", BOND_ARP_TARGETS_ANY, BOND_VALFLAG_DEFAULT},
	{ "all", BOND_ARP_TARGETS_ALL, 0},
	{ NULL,  -1,                   0},
};

static const struct bond_opt_value bond_fail_over_mac_tbl[] = {
	{ "none",   BOND_FOM_NONE,   BOND_VALFLAG_DEFAULT},
	{ "active", BOND_FOM_ACTIVE, 0},
	{ "follow", BOND_FOM_FOLLOW, 0},
	{ NULL,     -1,              0},
};

static const struct bond_opt_value bond_intmax_tbl[] = {
	{ "off",     0,       BOND_VALFLAG_DEFAULT},
	{ "maxval",  INT_MAX, BOND_VALFLAG_MAX},
	{ NULL,      -1,      0}
};

static const struct bond_opt_value bond_lacp_active[] = {
	{ "off", 0,  0},
	{ "on",  1,  BOND_VALFLAG_DEFAULT},
	{ NULL,  -1, 0}
};

/*当前支持两种情况slow及fast*/
static const struct bond_opt_value bond_lacp_rate_tbl[] = {
	{ "slow", AD_LACP_SLOW, 0},
	{ "fast", AD_LACP_FAST, 0},
	{ NULL,   -1,           0},
};

static const struct bond_opt_value bond_ad_select_tbl[] = {
	{ "stable",    BOND_AD_STABLE,    BOND_VALFLAG_DEFAULT},
	{ "bandwidth", BOND_AD_BANDWIDTH, 0},
	{ "count",     BOND_AD_COUNT,     0},
	{ NULL,        -1,                0},
};

static const struct bond_opt_value bond_num_peer_notif_tbl[] = {
	{ "off",     0,   0},
	{ "maxval",  255, BOND_VALFLAG_MAX},
	{ "default", 1,   BOND_VALFLAG_DEFAULT},
	{ NULL,      -1,  0}
};

static const struct bond_opt_value bond_primary_reselect_tbl[] = {
	{ "always",  BOND_PRI_RESELECT_ALWAYS,  BOND_VALFLAG_DEFAULT},
	{ "better",  BOND_PRI_RESELECT_BETTER,  0},
	{ "failure", BOND_PRI_RESELECT_FAILURE, 0},
	{ NULL,      -1},
};

static const struct bond_opt_value bond_use_carrier_tbl[] = {
	{ "off", 0,  0},
	{ "on",  1,  BOND_VALFLAG_DEFAULT},
	{ NULL,  -1, 0}
};

static const struct bond_opt_value bond_all_slaves_active_tbl[] = {
	{ "off", 0,  BOND_VALFLAG_DEFAULT},
	{ "on",  1,  0},
	{ NULL,  -1, 0}
};

static const struct bond_opt_value bond_resend_igmp_tbl[] = {
	{ "off",     0,   0},
	{ "maxval",  255, BOND_VALFLAG_MAX},
	{ "default", 1,   BOND_VALFLAG_DEFAULT},
	{ NULL,      -1,  0}
};

static const struct bond_opt_value bond_lp_interval_tbl[] = {
	{ "minval",  1,       BOND_VALFLAG_MIN | BOND_VALFLAG_DEFAULT},
	{ "maxval",  INT_MAX, BOND_VALFLAG_MAX},
	{ NULL,      -1,      0},
};

static const struct bond_opt_value bond_tlb_dynamic_lb_tbl[] = {
	{ "off", 0,  0},
	{ "on",  1,  BOND_VALFLAG_DEFAULT},
	{ NULL,  -1, 0}
};

static const struct bond_opt_value bond_ad_actor_sys_prio_tbl[] = {
	{ "minval",  1,     BOND_VALFLAG_MIN},
	{ "maxval",  65535, BOND_VALFLAG_MAX | BOND_VALFLAG_DEFAULT},
	{ NULL,      -1,    0},
};

static const struct bond_opt_value bond_ad_user_port_key_tbl[] = {
	{ "minval",  0,     BOND_VALFLAG_MIN | BOND_VALFLAG_DEFAULT},
	{ "maxval",  1023,  BOND_VALFLAG_MAX},
	{ NULL,      -1,    0},
};

static const struct bond_opt_value bond_missed_max_tbl[] = {
	{ "minval",	1,	BOND_VALFLAG_MIN},
	{ "maxval",	255,	BOND_VALFLAG_MAX},
	{ "default",	2,	BOND_VALFLAG_DEFAULT},
	{ NULL,		-1,	0},
};

//bond模块选项描述及解析
static const struct bond_option bond_opts[BOND_OPT_LAST] = {
	[BOND_OPT_MODE] = {
	    /*bond mode的设置及解析*/
		.id = BOND_OPT_MODE,
		.name = "mode",
		.desc = "bond device mode",
		.flags = BOND_OPTFLAG_NOSLAVES | BOND_OPTFLAG_IFDOWN,
		.values = bond_mode_tbl,
		.set = bond_option_mode_set
	},
	[BOND_OPT_PACKETS_PER_SLAVE] = {
		.id = BOND_OPT_PACKETS_PER_SLAVE,
		.name = "packets_per_slave",
		.desc = "Packets to send per slave in RR mode",
		.unsuppmodes = BOND_MODE_ALL_EX(BIT(BOND_MODE_ROUNDROBIN)),
		.values = bond_pps_tbl,
		.set = bond_option_pps_set
	},
	[BOND_OPT_XMIT_HASH] = {
	    /*bonding的发包hash算法*/
		.id = BOND_OPT_XMIT_HASH,
		.name = "xmit_hash_policy",
		.desc = "balance-xor, 802.3ad, and tlb hashing method",
		.values = bond_xmit_hashtype_tbl,
		.set = bond_option_xmit_hash_policy_set
	},
	[BOND_OPT_ARP_VALIDATE] = {
		.id = BOND_OPT_ARP_VALIDATE,
		.name = "arp_validate",
		.desc = "validate src/dst of ARP probes",
		.unsuppmodes = BIT(BOND_MODE_8023AD) | BIT(BOND_MODE_TLB) |
			       BIT(BOND_MODE_ALB),
		.values = bond_arp_validate_tbl,
		.set = bond_option_arp_validate_set
	},
	[BOND_OPT_ARP_ALL_TARGETS] = {
		.id = BOND_OPT_ARP_ALL_TARGETS,
		.name = "arp_all_targets",
		.desc = "fail on any/all arp targets timeout",
		.values = bond_arp_all_targets_tbl,
		.set = bond_option_arp_all_targets_set
	},
	[BOND_OPT_FAIL_OVER_MAC] = {
		.id = BOND_OPT_FAIL_OVER_MAC,
		.name = "fail_over_mac",
		.desc = "For active-backup, do not set all slaves to the same MAC",
		.flags = BOND_OPTFLAG_NOSLAVES,
		.values = bond_fail_over_mac_tbl,
		.set = bond_option_fail_over_mac_set
	},
	[BOND_OPT_ARP_INTERVAL] = {
		.id = BOND_OPT_ARP_INTERVAL,
		.name = "arp_interval",
		.desc = "arp interval in milliseconds",
		.unsuppmodes = BIT(BOND_MODE_8023AD) | BIT(BOND_MODE_TLB) |
			       BIT(BOND_MODE_ALB),
		.values = bond_intmax_tbl,
		.set = bond_option_arp_interval_set
	},
	[BOND_OPT_MISSED_MAX] = {
		.id = BOND_OPT_MISSED_MAX,
		.name = "arp_missed_max",
		.desc = "Maximum number of missed ARP interval",
		.unsuppmodes = BIT(BOND_MODE_8023AD) | BIT(BOND_MODE_TLB) |
			       BIT(BOND_MODE_ALB),
		.values = bond_missed_max_tbl,
		.set = bond_option_missed_max_set
	},
	[BOND_OPT_ARP_TARGETS] = {
		.id = BOND_OPT_ARP_TARGETS,
		.name = "arp_ip_target",
		.desc = "arp targets in n.n.n.n form",
		.flags = BOND_OPTFLAG_RAWVAL,
		.set = bond_option_arp_ip_targets_set
	},
	[BOND_OPT_NS_TARGETS] = {
		.id = BOND_OPT_NS_TARGETS,
		.name = "ns_ip6_target",
		.desc = "NS targets in ffff:ffff::ffff:ffff form",
		.flags = BOND_OPTFLAG_RAWVAL,
		.set = bond_option_ns_ip6_targets_set
	},
	[BOND_OPT_DOWNDELAY] = {
		.id = BOND_OPT_DOWNDELAY,
		.name = "downdelay",
		.desc = "Delay before considering link down, in milliseconds",
		.values = bond_intmax_tbl,
		.set = bond_option_downdelay_set
	},
	[BOND_OPT_UPDELAY] = {
		.id = BOND_OPT_UPDELAY,
		.name = "updelay",
		.desc = "Delay before considering link up, in milliseconds",
		.values = bond_intmax_tbl,
		.set = bond_option_updelay_set
	},
	[BOND_OPT_LACP_ACTIVE] = {
		.id = BOND_OPT_LACP_ACTIVE,
		.name = "lacp_active",
		.desc = "Send LACPDU frames with configured lacp rate or acts as speak when spoken to",
		.flags = BOND_OPTFLAG_IFDOWN,
		.unsuppmodes = BOND_MODE_ALL_EX(BIT(BOND_MODE_8023AD)),
		.values = bond_lacp_active,
		.set = bond_option_lacp_active_set
	},
	/*lacp_rate配置*/
	[BOND_OPT_LACP_RATE] = {
		.id = BOND_OPT_LACP_RATE,
		.name = "lacp_rate",
		.desc = "LACPDU tx rate to request from 802.3ad partner",
		.flags = BOND_OPTFLAG_IFDOWN,
		.unsuppmodes = BOND_MODE_ALL_EX(BIT(BOND_MODE_8023AD)),
		.values = bond_lacp_rate_tbl,
		.set = bond_option_lacp_rate_set
	},
	[BOND_OPT_MINLINKS] = {
		.id = BOND_OPT_MINLINKS,
		.name = "min_links",
		.desc = "Minimum number of available links before turning on carrier",
		.values = bond_intmax_tbl,
		.set = bond_option_min_links_set
	},
	[BOND_OPT_AD_SELECT] = {
		.id = BOND_OPT_AD_SELECT,
		.name = "ad_select",
		.desc = "803.ad aggregation selection logic",
		.flags = BOND_OPTFLAG_IFDOWN,
		.values = bond_ad_select_tbl,
		.set = bond_option_ad_select_set
	},
	[BOND_OPT_NUM_PEER_NOTIF] = {
		.id = BOND_OPT_NUM_PEER_NOTIF,
		.name = "num_unsol_na",
		.desc = "Number of peer notifications to send on failover event",
		.values = bond_num_peer_notif_tbl,
		.set = bond_option_num_peer_notif_set
	},
	[BOND_OPT_MIIMON] = {
		.id = BOND_OPT_MIIMON,
		.name = "miimon",
		.desc = "Link check interval in milliseconds",
		.values = bond_intmax_tbl,
		.set = bond_option_miimon_set
	},
	[BOND_OPT_PRIO] = {
		.id = BOND_OPT_PRIO,
		.name = "prio",
		.desc = "Link priority for failover re-selection",
		.flags = BOND_OPTFLAG_RAWVAL,
		.unsuppmodes = BOND_MODE_ALL_EX(BIT(BOND_MODE_ACTIVEBACKUP) |
						BIT(BOND_MODE_TLB) |
						BIT(BOND_MODE_ALB)),
		.set = bond_option_prio_set
	},
	[BOND_OPT_PRIMARY] = {
		.id = BOND_OPT_PRIMARY,
		.name = "primary",
		.desc = "Primary network device to use",
		.flags = BOND_OPTFLAG_RAWVAL,
		.unsuppmodes = BOND_MODE_ALL_EX(BIT(BOND_MODE_ACTIVEBACKUP) |
						BIT(BOND_MODE_TLB) |
						BIT(BOND_MODE_ALB)),
		.set = bond_option_primary_set
	},
	[BOND_OPT_PRIMARY_RESELECT] = {
		.id = BOND_OPT_PRIMARY_RESELECT,
		.name = "primary_reselect",
		.desc = "Reselect primary slave once it comes up",
		.values = bond_primary_reselect_tbl,
		.set = bond_option_primary_reselect_set
	},
	[BOND_OPT_USE_CARRIER] = {
		.id = BOND_OPT_USE_CARRIER,
		.name = "use_carrier",
		.desc = "Use netif_carrier_ok (vs MII ioctls) in miimon",
		.values = bond_use_carrier_tbl,
		.set = bond_option_use_carrier_set
	},
	[BOND_OPT_ACTIVE_SLAVE] = {
	    /*激活bond设备的slave设备*/
		.id = BOND_OPT_ACTIVE_SLAVE,
		.name = "active_slave",
		.desc = "Currently active slave",
		.flags = BOND_OPTFLAG_RAWVAL,
		.unsuppmodes = BOND_MODE_ALL_EX(BIT(BOND_MODE_ACTIVEBACKUP) |
						BIT(BOND_MODE_TLB) |
						BIT(BOND_MODE_ALB)),
		.set = bond_option_active_slave_set
	},
	[BOND_OPT_QUEUE_ID] = {
		.id = BOND_OPT_QUEUE_ID,
		.name = "queue_id",
		.desc = "Set queue id of a slave",
		.flags = BOND_OPTFLAG_RAWVAL,
		.set = bond_option_queue_id_set
	},
	[BOND_OPT_ALL_SLAVES_ACTIVE] = {
		.id = BOND_OPT_ALL_SLAVES_ACTIVE,
		.name = "all_slaves_active",
		.desc = "Keep all frames received on an interface by setting active flag for all slaves",
		.values = bond_all_slaves_active_tbl,
		.set = bond_option_all_slaves_active_set
	},
	[BOND_OPT_RESEND_IGMP] = {
		.id = BOND_OPT_RESEND_IGMP,
		.name = "resend_igmp",
		.desc = "Number of IGMP membership reports to send on link failure",
		.values = bond_resend_igmp_tbl,
		.set = bond_option_resend_igmp_set
	},
	[BOND_OPT_LP_INTERVAL] = {
		.id = BOND_OPT_LP_INTERVAL,
		.name = "lp_interval",
		.desc = "The number of seconds between instances where the bonding driver sends learning packets to each slave's peer switch",
		.values = bond_lp_interval_tbl,
		.set = bond_option_lp_interval_set
	},
	[BOND_OPT_SLAVES] = {
	    /*bond设备slave成员管理*/
		.id = BOND_OPT_SLAVES,
		.name = "slaves",
		.desc = "Slave membership management",
		.flags = BOND_OPTFLAG_RAWVAL,
		.set = bond_option_slaves_set
	},
	[BOND_OPT_TLB_DYNAMIC_LB] = {
		.id = BOND_OPT_TLB_DYNAMIC_LB,
		.name = "tlb_dynamic_lb",
		.desc = "Enable dynamic flow shuffling",
		.unsuppmodes = BOND_MODE_ALL_EX(BIT(BOND_MODE_TLB) | BIT(BOND_MODE_ALB)),
		.values = bond_tlb_dynamic_lb_tbl,
		.flags = BOND_OPTFLAG_IFDOWN,
		.set = bond_option_tlb_dynamic_lb_set,
	},
	[BOND_OPT_AD_ACTOR_SYS_PRIO] = {
		.id = BOND_OPT_AD_ACTOR_SYS_PRIO,
		.name = "ad_actor_sys_prio",
		.unsuppmodes = BOND_MODE_ALL_EX(BIT(BOND_MODE_8023AD)),
		.values = bond_ad_actor_sys_prio_tbl,
		.set = bond_option_ad_actor_sys_prio_set,
	},
	[BOND_OPT_AD_ACTOR_SYSTEM] = {
		.id = BOND_OPT_AD_ACTOR_SYSTEM,
		.name = "ad_actor_system",
		.unsuppmodes = BOND_MODE_ALL_EX(BIT(BOND_MODE_8023AD)),
		.flags = BOND_OPTFLAG_RAWVAL,
		.set = bond_option_ad_actor_system_set,
	},
	[BOND_OPT_AD_USER_PORT_KEY] = {
		.id = BOND_OPT_AD_USER_PORT_KEY,
		.name = "ad_user_port_key",
		.unsuppmodes = BOND_MODE_ALL_EX(BIT(BOND_MODE_8023AD)),
		.flags = BOND_OPTFLAG_IFDOWN,
		.values = bond_ad_user_port_key_tbl,
		.set = bond_option_ad_user_port_key_set,
	},
	[BOND_OPT_NUM_PEER_NOTIF_ALIAS] = {
		.id = BOND_OPT_NUM_PEER_NOTIF_ALIAS,
		.name = "num_grat_arp",
		.desc = "Number of peer notifications to send on failover event",
		.values = bond_num_peer_notif_tbl,
		.set = bond_option_num_peer_notif_set
	},
	[BOND_OPT_PEER_NOTIF_DELAY] = {
		.id = BOND_OPT_PEER_NOTIF_DELAY,
		.name = "peer_notif_delay",
		.desc = "Delay between each peer notification on failover event, in milliseconds",
		.values = bond_intmax_tbl,
		.set = bond_option_peer_notif_delay_set
	}
};

/* Searches for an option by name */
const struct bond_option *bond_opt_get_by_name(const char *name)
{
	const struct bond_option *opt;
	int option;

	for (option = 0; option < BOND_OPT_LAST; option++) {
		opt = bond_opt_get(option);
		if (opt && !strcmp(opt->name, name))
			return opt;
	}

	return NULL;
}

/* Searches for a value in opt's values[] table */
const struct bond_opt_value *bond_opt_get_val(unsigned int option, u64 val)
{
	const struct bond_option *opt;
	int i;

	opt = bond_opt_get(option);
	if (WARN_ON(!opt))
		return NULL;
	for (i = 0; opt->values && opt->values[i].string; i++)
		if (opt->values[i].value == val)
			return &opt->values[i];

	return NULL;
}

/* Searches for a value in opt's values[] table which matches the flagmask */
static const struct bond_opt_value *bond_opt_get_flags(const struct bond_option *opt,
						       u32 flagmask)
{
	int i;

	for (i = 0; opt->values && opt->values[i].string; i++)
		if (opt->values[i].flags & flagmask)
			return &opt->values[i];

	return NULL;
}

/* If maxval is missing then there's no range to check. In case minval is
 * missing then it's considered to be 0.
 */
static bool bond_opt_check_range(const struct bond_option *opt, u64 val)
{
    //val在opt中的范围中检查
	const struct bond_opt_value *minval, *maxval;

	minval = bond_opt_get_flags(opt, BOND_VALFLAG_MIN);
	maxval = bond_opt_get_flags(opt, BOND_VALFLAG_MAX);
	if (!maxval || (minval && val < minval->value) || val > maxval->value)
		return false;

	return true;
}

/**
 * bond_opt_parse - parse option value
 * @opt: the option to parse against
 * @val: value to parse
 *
 * This function tries to extract the value from @val and check if it's
 * a possible match for the option and returns NULL if a match isn't found,
 * or the struct_opt_value that matched. It also strips the new line from
 * @val->string if it's present.
 */
const struct bond_opt_value *bond_opt_parse(const struct bond_option *opt,
					    struct bond_opt_value *val)
{
	char *p, valstr[BOND_OPT_MAX_NAMELEN + 1] = { 0, };
	const struct bond_opt_value *tbl;
	const struct bond_opt_value *ret = NULL;
	bool checkval;
	int i, rv;

	/* No parsing if the option wants a raw val */
	if (opt->flags & BOND_OPTFLAG_RAWVAL)
	    //opt为raw,直接返回
		return val;

	/*取选项容许的值集合*/
	tbl = opt->values;
	if (!tbl)
		goto out;

	/* ULLONG_MAX is used to bypass string processing */
	checkval = val->value != ULLONG_MAX;
	if (!checkval) {
	    /*确认opt中提供的配置为字符串格式*/
		if (!val->string)
			goto out;
		/*自\n位置截断*/
		p = strchr(val->string, '\n');
		if (p)
			*p = '\0';
		/*从前向后找，找是否包含非空格及数字*/
		for (p = val->string; *p; p++)
			if (!(isdigit(*p) || isspace(*p)))
				break;
		/* The following code extracts the string to match or the value
		 * and sets checkval appropriately
		 */
		if (*p) {
		    //纯字符串
			rv = sscanf(val->string, "%32s", valstr);
		} else {
		    //纯数字
			rv = sscanf(val->string, "%llu", &val->value);
			checkval = true;
		}
		if (!rv)
			goto out;
	}

	//如果有取值枚举列表，则进行列表比对，命中即返回。
	for (i = 0; tbl[i].string; i++) {
		/* Check for exact match */
		if (checkval) {
			if (val->value == tbl[i].value)
				ret = &tbl[i];
		} else {
			if (!strcmp(valstr, "default") &&
			    (tbl[i].flags & BOND_VALFLAG_DEFAULT))
				ret = &tbl[i];

			if (!strcmp(valstr, tbl[i].string))
				ret = &tbl[i];
		}
		/* Found an exact match */
		if (ret)
			goto out;
	}
	/* Possible range match */
	if (checkval && bond_opt_check_range(opt, val->value))
		ret = val;
out:
	return ret;
}

/* Check opt's dependencies against bond mode and currently set options */
static int bond_opt_check_deps(struct bonding *bond,
			       const struct bond_option *opt)
{
	struct bond_params *params = &bond->params;

	/*此bond配置选项不支持此模式*/
	if (test_bit(params->mode, &opt->unsuppmodes))
		return -EACCES;
	/*不容许有slave,但此时配置已有slave,报错*/
	if ((opt->flags & BOND_OPTFLAG_NOSLAVES) && bond_has_slaves(bond))
		return -ENOTEMPTY;
	/*选项要求设置之前接口需要为down,但现在是up的*/
	if ((opt->flags & BOND_OPTFLAG_IFDOWN) && (bond->dev->flags & IFF_UP))
		return -EBUSY;

	return 0;
}

static void bond_opt_dep_print(struct bonding *bond,
			       const struct bond_option *opt,
			       struct nlattr *bad_attr,
			       struct netlink_ext_ack *extack)
{
	const struct bond_opt_value *modeval;
	struct bond_params *params;

	params = &bond->params;
	modeval = bond_opt_get_val(BOND_OPT_MODE, params->mode);
	if (test_bit(params->mode, &opt->unsuppmodes)) {
		netdev_err(bond->dev, "option %s: mode dependency failed, not supported in mode %s(%llu)\n",
			   opt->name, modeval->string, modeval->value);
		NL_SET_ERR_MSG_ATTR(extack, bad_attr,
				    "option not supported in mode");
	}
}

static void bond_opt_error_interpret(struct bonding *bond,
				     const struct bond_option *opt,
				     int error, const struct bond_opt_value *val,
				     struct nlattr *bad_attr,
				     struct netlink_ext_ack *extack)
{
	const struct bond_opt_value *minval, *maxval;
	char *p;

	switch (error) {
	case -EINVAL:
		NL_SET_ERR_MSG_ATTR(extack, bad_attr, "invalid option value");
		if (val) {
			if (val->string) {
				/* sometimes RAWVAL opts may have new lines */
				p = strchr(val->string, '\n');
				if (p)
					*p = '\0';
				netdev_err(bond->dev, "option %s: invalid value (%s)\n",
					   opt->name, val->string);
			} else {
				netdev_err(bond->dev, "option %s: invalid value (%llu)\n",
					   opt->name, val->value);
			}
		}
		minval = bond_opt_get_flags(opt, BOND_VALFLAG_MIN);
		maxval = bond_opt_get_flags(opt, BOND_VALFLAG_MAX);
		if (!maxval)
			break;
		netdev_err(bond->dev, "option %s: allowed values %llu - %llu\n",
			   opt->name, minval ? minval->value : 0, maxval->value);
		break;
	case -EACCES:
		bond_opt_dep_print(bond, opt, bad_attr, extack);
		break;
	case -ENOTEMPTY:
		NL_SET_ERR_MSG_ATTR(extack, bad_attr,
				    "unable to set option because the bond device has slaves");
		netdev_err(bond->dev, "option %s: unable to set because the bond device has slaves\n",
			   opt->name);
		break;
	case -EBUSY:
		NL_SET_ERR_MSG_ATTR(extack, bad_attr,
				    "unable to set option because the bond is up");
		netdev_err(bond->dev, "option %s: unable to set because the bond device is up\n",
			   opt->name);
		break;
	case -ENODEV:
		if (val && val->string) {
			p = strchr(val->string, '\n');
			if (p)
				*p = '\0';
			netdev_err(bond->dev, "option %s: interface %s does not exist!\n",
				   opt->name, val->string);
			NL_SET_ERR_MSG_ATTR(extack, bad_attr,
					    "interface does not exist");
		}
		break;
	default:
		break;
	}
}

/**
 * __bond_opt_set - set a bonding option
 * @bond: target bond device
 * @option: option to set
 * @val: value to set it to
 * @bad_attr: netlink attribue that caused the error
 * @extack: extended netlink error structure, used when an error message
 *          needs to be returned to the caller via netlink
 *
 * This function is used to change the bond's option value, it can be
 * used for both enabling/changing an option and for disabling it. RTNL lock
 * must be obtained before calling this function.
 */
<<<<<<< HEAD
int __bond_opt_set(struct bonding *bond/*要配置的bond设备*/,
		   unsigned int option/*bond设备要配置的项*/, struct bond_opt_value *val/*bond设备要配置的值*/)
=======
int __bond_opt_set(struct bonding *bond,
		   unsigned int option, struct bond_opt_value *val,
		   struct nlattr *bad_attr, struct netlink_ext_ack *extack)
>>>>>>> 97ee9d1c
{
	const struct bond_opt_value *retval = NULL;
	const struct bond_option *opt;
	int ret = -ENOENT;

	ASSERT_RTNL();

	opt = bond_opt_get(option);
	if (WARN_ON(!val) || WARN_ON(!opt))
		goto out;
	ret = bond_opt_check_deps(bond, opt);
	if (ret)
		goto out;
	//解析配置，返回配置值
	retval = bond_opt_parse(opt, val);
	if (!retval) {
		ret = -EINVAL;
		goto out;
	}
	/*通过回调，使能此配置*/
	ret = opt->set(bond, retval);
out:
	if (ret)
		bond_opt_error_interpret(bond, opt, ret, val, bad_attr, extack);

	return ret;
}
/**
 * __bond_opt_set_notify - set a bonding option
 * @bond: target bond device
 * @option: option to set
 * @val: value to set it to
 *
 * This function is used to change the bond's option value and trigger
 * a notification to user sapce. It can be used for both enabling/changing
 * an option and for disabling it. RTNL lock must be obtained before calling
 * this function.
 */
int __bond_opt_set_notify(struct bonding *bond,
			  unsigned int option, struct bond_opt_value *val)
{
	int ret;

	ASSERT_RTNL();

	ret = __bond_opt_set(bond, option, val, NULL, NULL);

	if (!ret && (bond->dev->reg_state == NETREG_REGISTERED))
		call_netdevice_notifiers(NETDEV_CHANGEINFODATA, bond->dev);

	return ret;
}

/**
 * bond_opt_tryset_rtnl - try to acquire rtnl and call __bond_opt_set
 * @bond: target bond device
 * @option: option to set
 * @buf: value to set it to
 *
 * This function tries to acquire RTNL without blocking and if successful
 * calls __bond_opt_set. It is mainly used for sysfs option manipulation.
 */
int bond_opt_tryset_rtnl(struct bonding *bond, unsigned int option, char *buf)
{
	struct bond_opt_value optval;
	int ret;

	if (!rtnl_trylock())
		return restart_syscall();
	bond_opt_initstr(&optval, buf);
	ret = __bond_opt_set_notify(bond, option, &optval);
	rtnl_unlock();

	return ret;
}

/**
 * bond_opt_get - get a pointer to an option
 * @option: option for which to return a pointer
 *
 * This function checks if option is valid and if so returns a pointer
 * to its entry in the bond_opts[] option array.
 */
const struct bond_option *bond_opt_get(unsigned int option)
{
	if (!BOND_OPT_VALID(option))
		return NULL;

	//取指定选项的约束结构体
	return &bond_opts[option];
}

static bool bond_set_xfrm_features(struct bonding *bond)
{
	if (!IS_ENABLED(CONFIG_XFRM_OFFLOAD))
		return false;

	if (BOND_MODE(bond) == BOND_MODE_ACTIVEBACKUP)
		bond->dev->wanted_features |= BOND_XFRM_FEATURES;
	else
		bond->dev->wanted_features &= ~BOND_XFRM_FEATURES;

	return true;
}

static bool bond_set_tls_features(struct bonding *bond)
{
	if (!IS_ENABLED(CONFIG_TLS_DEVICE))
		return false;

	if (bond_sk_check(bond))
		bond->dev->wanted_features |= BOND_TLS_FEATURES;
	else
		bond->dev->wanted_features &= ~BOND_TLS_FEATURES;

	return true;
}

/*bond口模式设定*/
static int bond_option_mode_set(struct bonding *bond,
				const struct bond_opt_value *newval)
{
	if (!bond_mode_uses_arp(newval->value)) {
	    /*这些模式不需要arp监控，告警后关闭arp监控间隔*/
		if (bond->params.arp_interval) {
			netdev_dbg(bond->dev, "%s mode is incompatible with arp monitoring, start mii monitoring\n",
				   newval->string);
			/* disable arp monitoring */
			bond->params.arp_interval = 0;
		}

		/*这些需要开启monitor interface interval,如果没有配置，则使用默认值*/
		if (!bond->params.miimon) {
			/* set miimon to default value */
			bond->params.miimon = BOND_DEFAULT_MIIMON;
			netdev_dbg(bond->dev, "Setting MII monitoring interval to %d\n",
				   bond->params.miimon);
		}
	}

	/*ALB模式*/
	if (newval->value == BOND_MODE_ALB)
		bond->params.tlb_dynamic_lb = 1;

	/* don't cache arp_validate between modes */
	bond->params.arp_validate = BOND_ARP_VALIDATE_NONE;
	bond->params.mode = newval->value;

	if (bond->dev->reg_state == NETREG_REGISTERED) {
		bool update = false;

		update |= bond_set_xfrm_features(bond);
		update |= bond_set_tls_features(bond);

		if (update)
			netdev_update_features(bond->dev);
	}

	return 0;
}

static int bond_option_active_slave_set(struct bonding *bond,
					const struct bond_opt_value *newval)
{
    /*slave接口名称*/
	char ifname[IFNAMSIZ] = { 0, };
	struct net_device *slave_dev;
	int ret = 0;

	sscanf(newval->string, "%15s", ifname); /* IFNAMSIZ */
	if (!strlen(ifname) || newval->string[0] == '\n') {
	    /*slave设备为空*/
		slave_dev = NULL;
	} else {
	    /*通过名称查找slave设备*/
		slave_dev = __dev_get_by_name(dev_net(bond->dev), ifname);
		if (!slave_dev)
			return -ENODEV;
	}

	if (slave_dev) {
	    /*slave_dev必须已为slave设备*/
		if (!netif_is_bond_slave(slave_dev)) {
			slave_err(bond->dev, slave_dev, "Device is not bonding slave\n");
			return -EINVAL;
		}

		/*slave_dev的master设备必须是bond->dev*/
		if (bond->dev != netdev_master_upper_dev_get(slave_dev)) {
			slave_err(bond->dev, slave_dev, "Device is not our slave\n");
			return -EINVAL;
		}
	}

	block_netpoll_tx();
	/* check to see if we are clearing active */
	if (!slave_dev) {
	    /*清除当前已激活的slave设备*/
		netdev_dbg(bond->dev, "Clearing current active slave\n");
		RCU_INIT_POINTER(bond->curr_active_slave, NULL);
		bond_select_active_slave(bond);
	} else {
		struct slave *old_active = rtnl_dereference(bond->curr_active_slave);
		struct slave *new_active = bond_slave_get_rtnl(slave_dev);

		BUG_ON(!new_active);

		if (new_active == old_active) {
			/* do nothing */
			slave_dbg(bond->dev, new_active->dev, "is already the current active slave\n");
		} else {
			if (old_active && (new_active->link == BOND_LINK_UP) &&
			    bond_slave_is_up(new_active)) {
				slave_dbg(bond->dev, new_active->dev, "Setting as active slave\n");
				bond_change_active_slave(bond, new_active);
			} else {
			    /*激活时，salve_dev不为up,告警*/
				slave_err(bond->dev, new_active->dev, "Could not set as active slave; either %s is down or the link is down\n",
					  new_active->dev->name);
				ret = -EINVAL;
			}
		}
	}
	unblock_netpoll_tx();

	return ret;
}

/* There are two tricky bits here.  First, if MII monitoring is activated, then
 * we must disable ARP monitoring.  Second, if the timer isn't running, we must
 * start it.
 */
static int bond_option_miimon_set(struct bonding *bond,
				  const struct bond_opt_value *newval)
{
	netdev_dbg(bond->dev, "Setting MII monitoring interval to %llu\n",
		   newval->value);
	bond->params.miimon = newval->value;
	if (bond->params.updelay)
		netdev_dbg(bond->dev, "Note: Updating updelay (to %d) since it is a multiple of the miimon value\n",
			   bond->params.updelay * bond->params.miimon);
	if (bond->params.downdelay)
		netdev_dbg(bond->dev, "Note: Updating downdelay (to %d) since it is a multiple of the miimon value\n",
			   bond->params.downdelay * bond->params.miimon);
	if (bond->params.peer_notif_delay)
		netdev_dbg(bond->dev, "Note: Updating peer_notif_delay (to %d) since it is a multiple of the miimon value\n",
			   bond->params.peer_notif_delay * bond->params.miimon);
	if (newval->value && bond->params.arp_interval) {
		netdev_dbg(bond->dev, "MII monitoring cannot be used with ARP monitoring - disabling ARP monitoring...\n");
		bond->params.arp_interval = 0;
		if (bond->params.arp_validate)
			bond->params.arp_validate = BOND_ARP_VALIDATE_NONE;
	}
	if (bond->dev->flags & IFF_UP) {
		/* If the interface is up, we may need to fire off
		 * the MII timer. If the interface is down, the
		 * timer will get fired off when the open function
		 * is called.
		 */
		if (!newval->value) {
			cancel_delayed_work_sync(&bond->mii_work);
		} else {
			cancel_delayed_work_sync(&bond->arp_work);
			queue_delayed_work(bond->wq, &bond->mii_work, 0);
		}
	}

	return 0;
}

/* Set up, down and peer notification delays. These must be multiples
 * of the MII monitoring value, and are stored internally as the
 * multiplier. Thus, we must translate to MS for the real world.
 */
static int _bond_option_delay_set(struct bonding *bond,
				  const struct bond_opt_value *newval,
				  const char *name,
				  int *target)
{
	int value = newval->value;

	if (!bond->params.miimon) {
		netdev_err(bond->dev, "Unable to set %s as MII monitoring is disabled\n",
			   name);
		return -EPERM;
	}
	if ((value % bond->params.miimon) != 0) {
		netdev_warn(bond->dev,
			    "%s (%d) is not a multiple of miimon (%d), value rounded to %d ms\n",
			    name,
			    value, bond->params.miimon,
			    (value / bond->params.miimon) *
			    bond->params.miimon);
	}
	*target = value / bond->params.miimon;
	netdev_dbg(bond->dev, "Setting %s to %d\n",
		   name,
		   *target * bond->params.miimon);

	return 0;
}

static int bond_option_updelay_set(struct bonding *bond,
				   const struct bond_opt_value *newval)
{
	return _bond_option_delay_set(bond, newval, "up delay",
				      &bond->params.updelay);
}

static int bond_option_downdelay_set(struct bonding *bond,
				     const struct bond_opt_value *newval)
{
	return _bond_option_delay_set(bond, newval, "down delay",
				      &bond->params.downdelay);
}

static int bond_option_peer_notif_delay_set(struct bonding *bond,
					    const struct bond_opt_value *newval)
{
	int ret = _bond_option_delay_set(bond, newval,
					 "peer notification delay",
					 &bond->params.peer_notif_delay);
	return ret;
}

static int bond_option_use_carrier_set(struct bonding *bond,
				       const struct bond_opt_value *newval)
{
	netdev_dbg(bond->dev, "Setting use_carrier to %llu\n",
		   newval->value);
	bond->params.use_carrier = newval->value;

	return 0;
}

/* There are two tricky bits here.  First, if ARP monitoring is activated, then
 * we must disable MII monitoring.  Second, if the ARP timer isn't running,
 * we must start it.
 */
static int bond_option_arp_interval_set(struct bonding *bond,
					const struct bond_opt_value *newval)
{
	netdev_dbg(bond->dev, "Setting ARP monitoring interval to %llu\n",
		   newval->value);
	bond->params.arp_interval = newval->value;
	if (newval->value) {
		if (bond->params.miimon) {
			netdev_dbg(bond->dev, "ARP monitoring cannot be used with MII monitoring. Disabling MII monitoring\n");
			bond->params.miimon = 0;
		}
		if (!bond->params.arp_targets[0])
			netdev_dbg(bond->dev, "ARP monitoring has been set up, but no ARP targets have been specified\n");
	}
	if (bond->dev->flags & IFF_UP) {
		/* If the interface is up, we may need to fire off
		 * the ARP timer.  If the interface is down, the
		 * timer will get fired off when the open function
		 * is called.
		 */
		if (!newval->value) {
			if (bond->params.arp_validate)
				bond->recv_probe = NULL;
			cancel_delayed_work_sync(&bond->arp_work);
		} else {
			/* arp_validate can be set only in active-backup mode */
			bond->recv_probe = bond_rcv_validate;
			cancel_delayed_work_sync(&bond->mii_work);
			queue_delayed_work(bond->wq, &bond->arp_work, 0);
		}
	}

	return 0;
}

static void _bond_options_arp_ip_target_set(struct bonding *bond, int slot,
					    __be32 target,
					    unsigned long last_rx)
{
	__be32 *targets = bond->params.arp_targets;
	struct list_head *iter;
	struct slave *slave;

	if (slot >= 0 && slot < BOND_MAX_ARP_TARGETS) {
		bond_for_each_slave(bond, slave, iter)
			slave->target_last_arp_rx[slot] = last_rx;
		targets[slot] = target;
	}
}

static int _bond_option_arp_ip_target_add(struct bonding *bond, __be32 target)
{
	__be32 *targets = bond->params.arp_targets;
	int ind;

	if (!bond_is_ip_target_ok(target)) {
		netdev_err(bond->dev, "invalid ARP target %pI4 specified for addition\n",
			   &target);
		return -EINVAL;
	}

	if (bond_get_targets_ip(targets, target) != -1) { /* dup */
		netdev_err(bond->dev, "ARP target %pI4 is already present\n",
			   &target);
		return -EINVAL;
	}

	ind = bond_get_targets_ip(targets, 0); /* first free slot */
	if (ind == -1) {
		netdev_err(bond->dev, "ARP target table is full!\n");
		return -EINVAL;
	}

	netdev_dbg(bond->dev, "Adding ARP target %pI4\n", &target);

	_bond_options_arp_ip_target_set(bond, ind, target, jiffies);

	return 0;
}

static int bond_option_arp_ip_target_add(struct bonding *bond, __be32 target)
{
	return _bond_option_arp_ip_target_add(bond, target);
}

static int bond_option_arp_ip_target_rem(struct bonding *bond, __be32 target)
{
	__be32 *targets = bond->params.arp_targets;
	struct list_head *iter;
	struct slave *slave;
	unsigned long *targets_rx;
	int ind, i;

	if (!bond_is_ip_target_ok(target)) {
		netdev_err(bond->dev, "invalid ARP target %pI4 specified for removal\n",
			   &target);
		return -EINVAL;
	}

	ind = bond_get_targets_ip(targets, target);
	if (ind == -1) {
		netdev_err(bond->dev, "unable to remove nonexistent ARP target %pI4\n",
			   &target);
		return -EINVAL;
	}

	if (ind == 0 && !targets[1] && bond->params.arp_interval)
		netdev_warn(bond->dev, "Removing last arp target with arp_interval on\n");

	netdev_dbg(bond->dev, "Removing ARP target %pI4\n", &target);

	bond_for_each_slave(bond, slave, iter) {
		targets_rx = slave->target_last_arp_rx;
		for (i = ind; (i < BOND_MAX_ARP_TARGETS-1) && targets[i+1]; i++)
			targets_rx[i] = targets_rx[i+1];
		targets_rx[i] = 0;
	}
	for (i = ind; (i < BOND_MAX_ARP_TARGETS-1) && targets[i+1]; i++)
		targets[i] = targets[i+1];
	targets[i] = 0;

	return 0;
}

void bond_option_arp_ip_targets_clear(struct bonding *bond)
{
	int i;

	for (i = 0; i < BOND_MAX_ARP_TARGETS; i++)
		_bond_options_arp_ip_target_set(bond, i, 0, 0);
}

static int bond_option_arp_ip_targets_set(struct bonding *bond,
					  const struct bond_opt_value *newval)
{
	int ret = -EPERM;
	__be32 target;

	if (newval->string) {
		if (!in4_pton(newval->string+1, -1, (u8 *)&target, -1, NULL)) {
			netdev_err(bond->dev, "invalid ARP target %pI4 specified\n",
				   &target);
			return ret;
		}
		if (newval->string[0] == '+')
			ret = bond_option_arp_ip_target_add(bond, target);
		else if (newval->string[0] == '-')
			ret = bond_option_arp_ip_target_rem(bond, target);
		else
			netdev_err(bond->dev, "no command found in arp_ip_targets file - use +<addr> or -<addr>\n");
	} else {
		target = newval->value;
		ret = bond_option_arp_ip_target_add(bond, target);
	}

	return ret;
}

#if IS_ENABLED(CONFIG_IPV6)
static void _bond_options_ns_ip6_target_set(struct bonding *bond, int slot,
					    struct in6_addr *target,
					    unsigned long last_rx)
{
	struct in6_addr *targets = bond->params.ns_targets;
	struct list_head *iter;
	struct slave *slave;

	if (slot >= 0 && slot < BOND_MAX_NS_TARGETS) {
		bond_for_each_slave(bond, slave, iter)
			slave->target_last_arp_rx[slot] = last_rx;
		targets[slot] = *target;
	}
}

void bond_option_ns_ip6_targets_clear(struct bonding *bond)
{
	struct in6_addr addr_any = in6addr_any;
	int i;

	for (i = 0; i < BOND_MAX_NS_TARGETS; i++)
		_bond_options_ns_ip6_target_set(bond, i, &addr_any, 0);
}

static int bond_option_ns_ip6_targets_set(struct bonding *bond,
					  const struct bond_opt_value *newval)
{
	struct in6_addr *target = (struct in6_addr *)newval->extra;
	struct in6_addr *targets = bond->params.ns_targets;
	struct in6_addr addr_any = in6addr_any;
	int index;

	if (!bond_is_ip6_target_ok(target)) {
		netdev_err(bond->dev, "invalid NS target %pI6c specified for addition\n",
			   target);
		return -EINVAL;
	}

	if (bond_get_targets_ip6(targets, target) != -1) { /* dup */
		netdev_err(bond->dev, "NS target %pI6c is already present\n",
			   target);
		return -EINVAL;
	}

	index = bond_get_targets_ip6(targets, &addr_any); /* first free slot */
	if (index == -1) {
		netdev_err(bond->dev, "NS target table is full!\n");
		return -EINVAL;
	}

	netdev_dbg(bond->dev, "Adding NS target %pI6c\n", target);

	_bond_options_ns_ip6_target_set(bond, index, target, jiffies);

	return 0;
}
#else
static int bond_option_ns_ip6_targets_set(struct bonding *bond,
					  const struct bond_opt_value *newval)
{
	return -EPERM;
}
#endif

static int bond_option_arp_validate_set(struct bonding *bond,
					const struct bond_opt_value *newval)
{
	netdev_dbg(bond->dev, "Setting arp_validate to %s (%llu)\n",
		   newval->string, newval->value);
	bond->params.arp_validate = newval->value;

	return 0;
}

static int bond_option_arp_all_targets_set(struct bonding *bond,
					   const struct bond_opt_value *newval)
{
	netdev_dbg(bond->dev, "Setting arp_all_targets to %s (%llu)\n",
		   newval->string, newval->value);
	bond->params.arp_all_targets = newval->value;

	return 0;
}

static int bond_option_missed_max_set(struct bonding *bond,
				      const struct bond_opt_value *newval)
{
	netdev_dbg(bond->dev, "Setting missed max to %s (%llu)\n",
		   newval->string, newval->value);
	bond->params.missed_max = newval->value;

	return 0;
}

static int bond_option_prio_set(struct bonding *bond,
				const struct bond_opt_value *newval)
{
	struct slave *slave;

	slave = bond_slave_get_rtnl(newval->slave_dev);
	if (!slave) {
		netdev_dbg(newval->slave_dev, "%s called on NULL slave\n", __func__);
		return -ENODEV;
	}
	slave->prio = newval->value;

	if (rtnl_dereference(bond->primary_slave))
		slave_warn(bond->dev, slave->dev,
			   "prio updated, but will not affect failover re-selection as primary slave have been set\n");
	else
		bond_select_active_slave(bond);

	return 0;
}

static int bond_option_primary_set(struct bonding *bond,
				   const struct bond_opt_value *newval)
{
	char *p, *primary = newval->string;
	struct list_head *iter;
	struct slave *slave;

	block_netpoll_tx();

	p = strchr(primary, '\n');
	if (p)
		*p = '\0';
	/* check to see if we are clearing primary */
	if (!strlen(primary)) {
		netdev_dbg(bond->dev, "Setting primary slave to None\n");
		RCU_INIT_POINTER(bond->primary_slave, NULL);
		memset(bond->params.primary, 0, sizeof(bond->params.primary));
		bond_select_active_slave(bond);
		goto out;
	}

	bond_for_each_slave(bond, slave, iter) {
		if (strncmp(slave->dev->name, primary, IFNAMSIZ) == 0) {
			slave_dbg(bond->dev, slave->dev, "Setting as primary slave\n");
			rcu_assign_pointer(bond->primary_slave, slave);
			strcpy(bond->params.primary, slave->dev->name);
			bond->force_primary = true;
			bond_select_active_slave(bond);
			goto out;
		}
	}

	if (rtnl_dereference(bond->primary_slave)) {
		netdev_dbg(bond->dev, "Setting primary slave to None\n");
		RCU_INIT_POINTER(bond->primary_slave, NULL);
		bond_select_active_slave(bond);
	}
	strscpy_pad(bond->params.primary, primary, IFNAMSIZ);

	netdev_dbg(bond->dev, "Recording %s as primary, but it has not been enslaved yet\n",
		   primary);

out:
	unblock_netpoll_tx();

	return 0;
}

static int bond_option_primary_reselect_set(struct bonding *bond,
					    const struct bond_opt_value *newval)
{
	netdev_dbg(bond->dev, "Setting primary_reselect to %s (%llu)\n",
		   newval->string, newval->value);
	bond->params.primary_reselect = newval->value;

	block_netpoll_tx();
	bond_select_active_slave(bond);
	unblock_netpoll_tx();

	return 0;
}

static int bond_option_fail_over_mac_set(struct bonding *bond,
					 const struct bond_opt_value *newval)
{
	netdev_dbg(bond->dev, "Setting fail_over_mac to %s (%llu)\n",
		   newval->string, newval->value);
	bond->params.fail_over_mac = newval->value;

	return 0;
}

/*设置报文发送时的策略hash算法，见bond_xmit_hashtype_tbl*/
static int bond_option_xmit_hash_policy_set(struct bonding *bond,
					    const struct bond_opt_value *newval)
{
	netdev_dbg(bond->dev, "Setting xmit hash policy to %s (%llu)\n",
		   newval->string, newval->value);
	bond->params.xmit_policy = newval->value;

	if (bond->dev->reg_state == NETREG_REGISTERED)
		if (bond_set_tls_features(bond))
			netdev_update_features(bond->dev);

	return 0;
}

static int bond_option_resend_igmp_set(struct bonding *bond,
				       const struct bond_opt_value *newval)
{
	netdev_dbg(bond->dev, "Setting resend_igmp to %llu\n",
		   newval->value);
	bond->params.resend_igmp = newval->value;

	return 0;
}

static int bond_option_num_peer_notif_set(struct bonding *bond,
				   const struct bond_opt_value *newval)
{
	bond->params.num_peer_notif = newval->value;

	return 0;
}

static int bond_option_all_slaves_active_set(struct bonding *bond,
					     const struct bond_opt_value *newval)
{
	struct list_head *iter;
	struct slave *slave;

	if (newval->value == bond->params.all_slaves_active)
		return 0;
	bond->params.all_slaves_active = newval->value;
	bond_for_each_slave(bond, slave, iter) {
		if (!bond_is_active_slave(slave)) {
			if (newval->value)
				slave->inactive = 0;
			else
				slave->inactive = 1;
		}
	}

	return 0;
}

static int bond_option_min_links_set(struct bonding *bond,
				     const struct bond_opt_value *newval)
{
	netdev_dbg(bond->dev, "Setting min links value to %llu\n",
		   newval->value);
	bond->params.min_links = newval->value;
	bond_set_carrier(bond);

	return 0;
}

static int bond_option_lp_interval_set(struct bonding *bond,
				       const struct bond_opt_value *newval)
{
	bond->params.lp_interval = newval->value;

	return 0;
}

static int bond_option_pps_set(struct bonding *bond,
			       const struct bond_opt_value *newval)
{
	netdev_dbg(bond->dev, "Setting packets per slave to %llu\n",
		   newval->value);
	bond->params.packets_per_slave = newval->value;
	if (newval->value > 0) {
		bond->params.reciprocal_packets_per_slave =
			reciprocal_value(newval->value);
	} else {
		/* reciprocal_packets_per_slave is unused if
		 * packets_per_slave is 0 or 1, just initialize it
		 */
		bond->params.reciprocal_packets_per_slave =
			(struct reciprocal_value) { 0 };
	}

	return 0;
}

static int bond_option_lacp_active_set(struct bonding *bond,
				       const struct bond_opt_value *newval)
{
	netdev_dbg(bond->dev, "Setting LACP active to %s (%llu)\n",
		   newval->string, newval->value);
	bond->params.lacp_active = newval->value;

	return 0;
}

static int bond_option_lacp_rate_set(struct bonding *bond,
				     const struct bond_opt_value *newval)
{
	netdev_dbg(bond->dev, "Setting LACP rate to %s (%llu)\n",
		   newval->string, newval->value);
	bond->params.lacp_fast = newval->value;
	bond_3ad_update_lacp_rate(bond);

	return 0;
}

static int bond_option_ad_select_set(struct bonding *bond,
				     const struct bond_opt_value *newval)
{
	netdev_dbg(bond->dev, "Setting ad_select to %s (%llu)\n",
		   newval->string, newval->value);
	bond->params.ad_select = newval->value;

	return 0;
}

static int bond_option_queue_id_set(struct bonding *bond,
				    const struct bond_opt_value *newval)
{
	struct slave *slave, *update_slave;
	struct net_device *sdev;
	struct list_head *iter;
	char *delim;
	int ret = 0;
	u16 qid;

	/* delim will point to queue id if successful */
	delim = strchr(newval->string, ':');
	if (!delim)
		goto err_no_cmd;

	/* Terminate string that points to device name and bump it
	 * up one, so we can read the queue id there.
	 */
	*delim = '\0';
	if (sscanf(++delim, "%hd\n", &qid) != 1)
		goto err_no_cmd;

	/* Check buffer length, valid ifname and queue id */
	if (!dev_valid_name(newval->string) ||
	    qid > bond->dev->real_num_tx_queues)
		goto err_no_cmd;

	/* Get the pointer to that interface if it exists */
	sdev = __dev_get_by_name(dev_net(bond->dev), newval->string);
	if (!sdev)
		goto err_no_cmd;

	/* Search for thes slave and check for duplicate qids */
	update_slave = NULL;
	bond_for_each_slave(bond, slave, iter) {
		if (sdev == slave->dev)
			/* We don't need to check the matching
			 * slave for dups, since we're overwriting it
			 */
			update_slave = slave;
		else if (qid && qid == slave->queue_id) {
			goto err_no_cmd;
		}
	}

	if (!update_slave)
		goto err_no_cmd;

	/* Actually set the qids for the slave */
	update_slave->queue_id = qid;

out:
	return ret;

err_no_cmd:
	netdev_dbg(bond->dev, "invalid input for queue_id set\n");
	ret = -EPERM;
	goto out;

}

static int bond_option_slaves_set(struct bonding *bond,
				  const struct bond_opt_value *newval)
{
    /*必须为”[+-]$ifname“格式的串*/
	char command[IFNAMSIZ + 1] = { 0, };
	struct net_device *dev;
	char *ifname;
	int ret;

	sscanf(newval->string, "%16s", command); /* IFNAMSIZ*/
	ifname = command + 1;
	if ((strlen(command) <= 1) ||
	    (command[0] != '+' && command[0] != '-') ||
	    !dev_valid_name(ifname))
	    /*不合法的串格式，报错*/
		goto err_no_cmd;

	/*通过ifname查找netdev*/
	dev = __dev_get_by_name(dev_net(bond->dev), ifname);
	if (!dev) {
		netdev_dbg(bond->dev, "interface %s does not exist!\n",
			   ifname);
		ret = -ENODEV;
		goto out;
	}

	switch (command[0]) {
	case '+':
	    /*添加bond成员*/
		slave_dbg(bond->dev, dev, "Enslaving interface\n");
		ret = bond_enslave(bond->dev, dev, NULL);
		break;

	case '-':
	    /*移除bond成员*/
		slave_dbg(bond->dev, dev, "Releasing interface\n");
		ret = bond_release(bond->dev, dev);
		break;

	default:
		/* should not run here. */
		goto err_no_cmd;
	}

out:
	return ret;

err_no_cmd:
	netdev_err(bond->dev, "no command found in slaves file - use +ifname or -ifname\n");
	ret = -EPERM;
	goto out;
}

static int bond_option_tlb_dynamic_lb_set(struct bonding *bond,
					  const struct bond_opt_value *newval)
{
	netdev_dbg(bond->dev, "Setting dynamic-lb to %s (%llu)\n",
		   newval->string, newval->value);
	bond->params.tlb_dynamic_lb = newval->value;

	return 0;
}

static int bond_option_ad_actor_sys_prio_set(struct bonding *bond,
					     const struct bond_opt_value *newval)
{
	netdev_dbg(bond->dev, "Setting ad_actor_sys_prio to %llu\n",
		   newval->value);

	bond->params.ad_actor_sys_prio = newval->value;
	bond_3ad_update_ad_actor_settings(bond);

	return 0;
}

static int bond_option_ad_actor_system_set(struct bonding *bond,
					   const struct bond_opt_value *newval)
{
	u8 macaddr[ETH_ALEN];
	u8 *mac;

	if (newval->string) {
		if (!mac_pton(newval->string, macaddr))
			goto err;
		mac = macaddr;
	} else {
		mac = (u8 *)&newval->value;
	}

	if (is_multicast_ether_addr(mac))
		goto err;

	netdev_dbg(bond->dev, "Setting ad_actor_system to %pM\n", mac);
	ether_addr_copy(bond->params.ad_actor_system, mac);
	bond_3ad_update_ad_actor_settings(bond);

	return 0;

err:
	netdev_err(bond->dev, "Invalid ad_actor_system MAC address.\n");
	return -EINVAL;
}

static int bond_option_ad_user_port_key_set(struct bonding *bond,
					    const struct bond_opt_value *newval)
{
	netdev_dbg(bond->dev, "Setting ad_user_port_key to %llu\n",
		   newval->value);

	bond->params.ad_user_port_key = newval->value;
	return 0;
}<|MERGE_RESOLUTION|>--- conflicted
+++ resolved
@@ -756,14 +756,9 @@
  * used for both enabling/changing an option and for disabling it. RTNL lock
  * must be obtained before calling this function.
  */
-<<<<<<< HEAD
 int __bond_opt_set(struct bonding *bond/*要配置的bond设备*/,
-		   unsigned int option/*bond设备要配置的项*/, struct bond_opt_value *val/*bond设备要配置的值*/)
-=======
-int __bond_opt_set(struct bonding *bond,
-		   unsigned int option, struct bond_opt_value *val,
+		   unsigned int option/*bond设备要配置的项*/, struct bond_opt_value *val/*bond设备要配置的值*/,
 		   struct nlattr *bad_attr, struct netlink_ext_ack *extack)
->>>>>>> 97ee9d1c
 {
 	const struct bond_opt_value *retval = NULL;
 	const struct bond_option *opt;
