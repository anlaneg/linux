// SPDX-License-Identifier: GPL-2.0-or-later
/*
 * drivers/net/bond/bond_options.c - bonding options
 * Copyright (c) 2013 Jiri Pirko <jiri@resnulli.us>
 * Copyright (c) 2013 Scott Feldman <sfeldma@cumulusnetworks.com>
 */

#include <linux/errno.h>
#include <linux/if.h>
#include <linux/netdevice.h>
#include <linux/spinlock.h>
#include <linux/rcupdate.h>
#include <linux/ctype.h>
#include <linux/inet.h>
#include <linux/sched/signal.h>

#include <net/bonding.h>

static int bond_option_active_slave_set(struct bonding *bond,
					const struct bond_opt_value *newval);
static int bond_option_miimon_set(struct bonding *bond,
				  const struct bond_opt_value *newval);
static int bond_option_updelay_set(struct bonding *bond,
				   const struct bond_opt_value *newval);
static int bond_option_downdelay_set(struct bonding *bond,
				     const struct bond_opt_value *newval);
static int bond_option_peer_notif_delay_set(struct bonding *bond,
					    const struct bond_opt_value *newval);
static int bond_option_use_carrier_set(struct bonding *bond,
				       const struct bond_opt_value *newval);
static int bond_option_arp_interval_set(struct bonding *bond,
					const struct bond_opt_value *newval);
static int bond_option_arp_ip_target_add(struct bonding *bond, __be32 target);
static int bond_option_arp_ip_target_rem(struct bonding *bond, __be32 target);
static int bond_option_arp_ip_targets_set(struct bonding *bond,
					  const struct bond_opt_value *newval);
static int bond_option_arp_validate_set(struct bonding *bond,
					const struct bond_opt_value *newval);
static int bond_option_arp_all_targets_set(struct bonding *bond,
					   const struct bond_opt_value *newval);
static int bond_option_primary_set(struct bonding *bond,
				   const struct bond_opt_value *newval);
static int bond_option_primary_reselect_set(struct bonding *bond,
					    const struct bond_opt_value *newval);
static int bond_option_fail_over_mac_set(struct bonding *bond,
					 const struct bond_opt_value *newval);
static int bond_option_xmit_hash_policy_set(struct bonding *bond,
					    const struct bond_opt_value *newval);
static int bond_option_resend_igmp_set(struct bonding *bond,
				       const struct bond_opt_value *newval);
static int bond_option_num_peer_notif_set(struct bonding *bond,
					  const struct bond_opt_value *newval);
static int bond_option_all_slaves_active_set(struct bonding *bond,
					     const struct bond_opt_value *newval);
static int bond_option_min_links_set(struct bonding *bond,
				     const struct bond_opt_value *newval);
static int bond_option_lp_interval_set(struct bonding *bond,
				       const struct bond_opt_value *newval);
static int bond_option_pps_set(struct bonding *bond,
			       const struct bond_opt_value *newval);
static int bond_option_lacp_active_set(struct bonding *bond,
				       const struct bond_opt_value *newval);
static int bond_option_lacp_rate_set(struct bonding *bond,
				     const struct bond_opt_value *newval);
static int bond_option_ad_select_set(struct bonding *bond,
				     const struct bond_opt_value *newval);
static int bond_option_queue_id_set(struct bonding *bond,
				    const struct bond_opt_value *newval);
static int bond_option_mode_set(struct bonding *bond,
				const struct bond_opt_value *newval);
static int bond_option_slaves_set(struct bonding *bond,
				  const struct bond_opt_value *newval);
static int bond_option_tlb_dynamic_lb_set(struct bonding *bond,
				  const struct bond_opt_value *newval);
static int bond_option_ad_actor_sys_prio_set(struct bonding *bond,
					     const struct bond_opt_value *newval);
static int bond_option_ad_actor_system_set(struct bonding *bond,
					   const struct bond_opt_value *newval);
static int bond_option_ad_user_port_key_set(struct bonding *bond,
					    const struct bond_opt_value *newval);


static const struct bond_opt_value bond_mode_tbl[] = {
	{ "balance-rr",    BOND_MODE_ROUNDROBIN,   BOND_VALFLAG_DEFAULT},
	{ "active-backup", BOND_MODE_ACTIVEBACKUP, 0},
	{ "balance-xor",   BOND_MODE_XOR,          0},
	{ "broadcast",     BOND_MODE_BROADCAST,    0},
	{ "802.3ad",       BOND_MODE_8023AD,       0},/*采用lacp协议*/
	{ "balance-tlb",   BOND_MODE_TLB,          0},
	{ "balance-alb",   BOND_MODE_ALB,          0},
	{ NULL,            -1,                     0},
};

static const struct bond_opt_value bond_pps_tbl[] = {
	{ "default", 1,         BOND_VALFLAG_DEFAULT},
	{ "maxval",  USHRT_MAX, BOND_VALFLAG_MAX},
	{ NULL,      -1,        0},
};

static const struct bond_opt_value bond_xmit_hashtype_tbl[] = {
	{ "layer2",      BOND_XMIT_POLICY_LAYER2,      BOND_VALFLAG_DEFAULT},
	{ "layer3+4",    BOND_XMIT_POLICY_LAYER34,     0},
	{ "layer2+3",    BOND_XMIT_POLICY_LAYER23,     0},
	{ "encap2+3",    BOND_XMIT_POLICY_ENCAP23,     0},
	{ "encap3+4",    BOND_XMIT_POLICY_ENCAP34,     0},
	{ "vlan+srcmac", BOND_XMIT_POLICY_VLAN_SRCMAC, 0},
	{ NULL,          -1,                           0},
};

static const struct bond_opt_value bond_arp_validate_tbl[] = {
	{ "none",		BOND_ARP_VALIDATE_NONE,		BOND_VALFLAG_DEFAULT},
	{ "active",		BOND_ARP_VALIDATE_ACTIVE,	0},
	{ "backup",		BOND_ARP_VALIDATE_BACKUP,	0},
	{ "all",		BOND_ARP_VALIDATE_ALL,		0},
	{ "filter",		BOND_ARP_FILTER,		0},
	{ "filter_active",	BOND_ARP_FILTER_ACTIVE,		0},
	{ "filter_backup",	BOND_ARP_FILTER_BACKUP,		0},
	{ NULL,			-1,				0},
};

static const struct bond_opt_value bond_arp_all_targets_tbl[] = {
	{ "any", BOND_ARP_TARGETS_ANY, BOND_VALFLAG_DEFAULT},
	{ "all", BOND_ARP_TARGETS_ALL, 0},
	{ NULL,  -1,                   0},
};

static const struct bond_opt_value bond_fail_over_mac_tbl[] = {
	{ "none",   BOND_FOM_NONE,   BOND_VALFLAG_DEFAULT},
	{ "active", BOND_FOM_ACTIVE, 0},
	{ "follow", BOND_FOM_FOLLOW, 0},
	{ NULL,     -1,              0},
};

static const struct bond_opt_value bond_intmax_tbl[] = {
	{ "off",     0,       BOND_VALFLAG_DEFAULT},
	{ "maxval",  INT_MAX, BOND_VALFLAG_MAX},
	{ NULL,      -1,      0}
};

<<<<<<< HEAD
/*当前支持两种情况slow及fast*/
=======
static const struct bond_opt_value bond_lacp_active[] = {
	{ "off", 0,  0},
	{ "on",  1,  BOND_VALFLAG_DEFAULT},
	{ NULL,  -1, 0}
};

>>>>>>> ce840177
static const struct bond_opt_value bond_lacp_rate_tbl[] = {
	{ "slow", AD_LACP_SLOW, 0},
	{ "fast", AD_LACP_FAST, 0},
	{ NULL,   -1,           0},
};

static const struct bond_opt_value bond_ad_select_tbl[] = {
	{ "stable",    BOND_AD_STABLE,    BOND_VALFLAG_DEFAULT},
	{ "bandwidth", BOND_AD_BANDWIDTH, 0},
	{ "count",     BOND_AD_COUNT,     0},
	{ NULL,        -1,                0},
};

static const struct bond_opt_value bond_num_peer_notif_tbl[] = {
	{ "off",     0,   0},
	{ "maxval",  255, BOND_VALFLAG_MAX},
	{ "default", 1,   BOND_VALFLAG_DEFAULT},
	{ NULL,      -1,  0}
};

static const struct bond_opt_value bond_primary_reselect_tbl[] = {
	{ "always",  BOND_PRI_RESELECT_ALWAYS,  BOND_VALFLAG_DEFAULT},
	{ "better",  BOND_PRI_RESELECT_BETTER,  0},
	{ "failure", BOND_PRI_RESELECT_FAILURE, 0},
	{ NULL,      -1},
};

static const struct bond_opt_value bond_use_carrier_tbl[] = {
	{ "off", 0,  0},
	{ "on",  1,  BOND_VALFLAG_DEFAULT},
	{ NULL,  -1, 0}
};

static const struct bond_opt_value bond_all_slaves_active_tbl[] = {
	{ "off", 0,  BOND_VALFLAG_DEFAULT},
	{ "on",  1,  0},
	{ NULL,  -1, 0}
};

static const struct bond_opt_value bond_resend_igmp_tbl[] = {
	{ "off",     0,   0},
	{ "maxval",  255, BOND_VALFLAG_MAX},
	{ "default", 1,   BOND_VALFLAG_DEFAULT},
	{ NULL,      -1,  0}
};

static const struct bond_opt_value bond_lp_interval_tbl[] = {
	{ "minval",  1,       BOND_VALFLAG_MIN | BOND_VALFLAG_DEFAULT},
	{ "maxval",  INT_MAX, BOND_VALFLAG_MAX},
	{ NULL,      -1,      0},
};

static const struct bond_opt_value bond_tlb_dynamic_lb_tbl[] = {
	{ "off", 0,  0},
	{ "on",  1,  BOND_VALFLAG_DEFAULT},
	{ NULL,  -1, 0}
};

static const struct bond_opt_value bond_ad_actor_sys_prio_tbl[] = {
	{ "minval",  1,     BOND_VALFLAG_MIN},
	{ "maxval",  65535, BOND_VALFLAG_MAX | BOND_VALFLAG_DEFAULT},
	{ NULL,      -1,    0},
};

static const struct bond_opt_value bond_ad_user_port_key_tbl[] = {
	{ "minval",  0,     BOND_VALFLAG_MIN | BOND_VALFLAG_DEFAULT},
	{ "maxval",  1023,  BOND_VALFLAG_MAX},
	{ NULL,      -1,    0},
};

//bond模块选项描述及解析
static const struct bond_option bond_opts[BOND_OPT_LAST] = {
	[BOND_OPT_MODE] = {
	    /*bond mode的设置及解析*/
		.id = BOND_OPT_MODE,
		.name = "mode",
		.desc = "bond device mode",
		.flags = BOND_OPTFLAG_NOSLAVES | BOND_OPTFLAG_IFDOWN,
		.values = bond_mode_tbl,
		.set = bond_option_mode_set
	},
	[BOND_OPT_PACKETS_PER_SLAVE] = {
		.id = BOND_OPT_PACKETS_PER_SLAVE,
		.name = "packets_per_slave",
		.desc = "Packets to send per slave in RR mode",
		.unsuppmodes = BOND_MODE_ALL_EX(BIT(BOND_MODE_ROUNDROBIN)),
		.values = bond_pps_tbl,
		.set = bond_option_pps_set
	},
	[BOND_OPT_XMIT_HASH] = {
	    /*bonding的发包hash算法*/
		.id = BOND_OPT_XMIT_HASH,
		.name = "xmit_hash_policy",
		.desc = "balance-xor, 802.3ad, and tlb hashing method",
		.values = bond_xmit_hashtype_tbl,
		.set = bond_option_xmit_hash_policy_set
	},
	[BOND_OPT_ARP_VALIDATE] = {
		.id = BOND_OPT_ARP_VALIDATE,
		.name = "arp_validate",
		.desc = "validate src/dst of ARP probes",
		.unsuppmodes = BIT(BOND_MODE_8023AD) | BIT(BOND_MODE_TLB) |
			       BIT(BOND_MODE_ALB),
		.values = bond_arp_validate_tbl,
		.set = bond_option_arp_validate_set
	},
	[BOND_OPT_ARP_ALL_TARGETS] = {
		.id = BOND_OPT_ARP_ALL_TARGETS,
		.name = "arp_all_targets",
		.desc = "fail on any/all arp targets timeout",
		.values = bond_arp_all_targets_tbl,
		.set = bond_option_arp_all_targets_set
	},
	[BOND_OPT_FAIL_OVER_MAC] = {
		.id = BOND_OPT_FAIL_OVER_MAC,
		.name = "fail_over_mac",
		.desc = "For active-backup, do not set all slaves to the same MAC",
		.flags = BOND_OPTFLAG_NOSLAVES,
		.values = bond_fail_over_mac_tbl,
		.set = bond_option_fail_over_mac_set
	},
	[BOND_OPT_ARP_INTERVAL] = {
		.id = BOND_OPT_ARP_INTERVAL,
		.name = "arp_interval",
		.desc = "arp interval in milliseconds",
		.unsuppmodes = BIT(BOND_MODE_8023AD) | BIT(BOND_MODE_TLB) |
			       BIT(BOND_MODE_ALB),
		.values = bond_intmax_tbl,
		.set = bond_option_arp_interval_set
	},
	[BOND_OPT_ARP_TARGETS] = {
		.id = BOND_OPT_ARP_TARGETS,
		.name = "arp_ip_target",
		.desc = "arp targets in n.n.n.n form",
		.flags = BOND_OPTFLAG_RAWVAL,
		.set = bond_option_arp_ip_targets_set
	},
	[BOND_OPT_DOWNDELAY] = {
		.id = BOND_OPT_DOWNDELAY,
		.name = "downdelay",
		.desc = "Delay before considering link down, in milliseconds",
		.values = bond_intmax_tbl,
		.set = bond_option_downdelay_set
	},
	[BOND_OPT_UPDELAY] = {
		.id = BOND_OPT_UPDELAY,
		.name = "updelay",
		.desc = "Delay before considering link up, in milliseconds",
		.values = bond_intmax_tbl,
		.set = bond_option_updelay_set
	},
<<<<<<< HEAD
	/*lacp_rate配置*/
=======
	[BOND_OPT_LACP_ACTIVE] = {
		.id = BOND_OPT_LACP_ACTIVE,
		.name = "lacp_active",
		.desc = "Send LACPDU frames with configured lacp rate or acts as speak when spoken to",
		.flags = BOND_OPTFLAG_IFDOWN,
		.unsuppmodes = BOND_MODE_ALL_EX(BIT(BOND_MODE_8023AD)),
		.values = bond_lacp_active,
		.set = bond_option_lacp_active_set
	},
>>>>>>> ce840177
	[BOND_OPT_LACP_RATE] = {
		.id = BOND_OPT_LACP_RATE,
		.name = "lacp_rate",
		.desc = "LACPDU tx rate to request from 802.3ad partner",
		.flags = BOND_OPTFLAG_IFDOWN,
		.unsuppmodes = BOND_MODE_ALL_EX(BIT(BOND_MODE_8023AD)),
		.values = bond_lacp_rate_tbl,
		.set = bond_option_lacp_rate_set
	},
	[BOND_OPT_MINLINKS] = {
		.id = BOND_OPT_MINLINKS,
		.name = "min_links",
		.desc = "Minimum number of available links before turning on carrier",
		.values = bond_intmax_tbl,
		.set = bond_option_min_links_set
	},
	[BOND_OPT_AD_SELECT] = {
		.id = BOND_OPT_AD_SELECT,
		.name = "ad_select",
		.desc = "803.ad aggregation selection logic",
		.flags = BOND_OPTFLAG_IFDOWN,
		.values = bond_ad_select_tbl,
		.set = bond_option_ad_select_set
	},
	[BOND_OPT_NUM_PEER_NOTIF] = {
		.id = BOND_OPT_NUM_PEER_NOTIF,
		.name = "num_unsol_na",
		.desc = "Number of peer notifications to send on failover event",
		.values = bond_num_peer_notif_tbl,
		.set = bond_option_num_peer_notif_set
	},
	[BOND_OPT_MIIMON] = {
		.id = BOND_OPT_MIIMON,
		.name = "miimon",
		.desc = "Link check interval in milliseconds",
		.values = bond_intmax_tbl,
		.set = bond_option_miimon_set
	},
	[BOND_OPT_PRIMARY] = {
		.id = BOND_OPT_PRIMARY,
		.name = "primary",
		.desc = "Primary network device to use",
		.flags = BOND_OPTFLAG_RAWVAL,
		.unsuppmodes = BOND_MODE_ALL_EX(BIT(BOND_MODE_ACTIVEBACKUP) |
						BIT(BOND_MODE_TLB) |
						BIT(BOND_MODE_ALB)),
		.set = bond_option_primary_set
	},
	[BOND_OPT_PRIMARY_RESELECT] = {
		.id = BOND_OPT_PRIMARY_RESELECT,
		.name = "primary_reselect",
		.desc = "Reselect primary slave once it comes up",
		.values = bond_primary_reselect_tbl,
		.set = bond_option_primary_reselect_set
	},
	[BOND_OPT_USE_CARRIER] = {
		.id = BOND_OPT_USE_CARRIER,
		.name = "use_carrier",
		.desc = "Use netif_carrier_ok (vs MII ioctls) in miimon",
		.values = bond_use_carrier_tbl,
		.set = bond_option_use_carrier_set
	},
	[BOND_OPT_ACTIVE_SLAVE] = {
	    /*激活bond设备的slave设备*/
		.id = BOND_OPT_ACTIVE_SLAVE,
		.name = "active_slave",
		.desc = "Currently active slave",
		.flags = BOND_OPTFLAG_RAWVAL,
		.unsuppmodes = BOND_MODE_ALL_EX(BIT(BOND_MODE_ACTIVEBACKUP) |
						BIT(BOND_MODE_TLB) |
						BIT(BOND_MODE_ALB)),
		.set = bond_option_active_slave_set
	},
	[BOND_OPT_QUEUE_ID] = {
		.id = BOND_OPT_QUEUE_ID,
		.name = "queue_id",
		.desc = "Set queue id of a slave",
		.flags = BOND_OPTFLAG_RAWVAL,
		.set = bond_option_queue_id_set
	},
	[BOND_OPT_ALL_SLAVES_ACTIVE] = {
		.id = BOND_OPT_ALL_SLAVES_ACTIVE,
		.name = "all_slaves_active",
		.desc = "Keep all frames received on an interface by setting active flag for all slaves",
		.values = bond_all_slaves_active_tbl,
		.set = bond_option_all_slaves_active_set
	},
	[BOND_OPT_RESEND_IGMP] = {
		.id = BOND_OPT_RESEND_IGMP,
		.name = "resend_igmp",
		.desc = "Number of IGMP membership reports to send on link failure",
		.values = bond_resend_igmp_tbl,
		.set = bond_option_resend_igmp_set
	},
	[BOND_OPT_LP_INTERVAL] = {
		.id = BOND_OPT_LP_INTERVAL,
		.name = "lp_interval",
		.desc = "The number of seconds between instances where the bonding driver sends learning packets to each slave's peer switch",
		.values = bond_lp_interval_tbl,
		.set = bond_option_lp_interval_set
	},
	[BOND_OPT_SLAVES] = {
	    /*bond设备slave成员管理*/
		.id = BOND_OPT_SLAVES,
		.name = "slaves",
		.desc = "Slave membership management",
		.flags = BOND_OPTFLAG_RAWVAL,
		.set = bond_option_slaves_set
	},
	[BOND_OPT_TLB_DYNAMIC_LB] = {
		.id = BOND_OPT_TLB_DYNAMIC_LB,
		.name = "tlb_dynamic_lb",
		.desc = "Enable dynamic flow shuffling",
		.unsuppmodes = BOND_MODE_ALL_EX(BIT(BOND_MODE_TLB) | BIT(BOND_MODE_ALB)),
		.values = bond_tlb_dynamic_lb_tbl,
		.flags = BOND_OPTFLAG_IFDOWN,
		.set = bond_option_tlb_dynamic_lb_set,
	},
	[BOND_OPT_AD_ACTOR_SYS_PRIO] = {
		.id = BOND_OPT_AD_ACTOR_SYS_PRIO,
		.name = "ad_actor_sys_prio",
		.unsuppmodes = BOND_MODE_ALL_EX(BIT(BOND_MODE_8023AD)),
		.values = bond_ad_actor_sys_prio_tbl,
		.set = bond_option_ad_actor_sys_prio_set,
	},
	[BOND_OPT_AD_ACTOR_SYSTEM] = {
		.id = BOND_OPT_AD_ACTOR_SYSTEM,
		.name = "ad_actor_system",
		.unsuppmodes = BOND_MODE_ALL_EX(BIT(BOND_MODE_8023AD)),
		.flags = BOND_OPTFLAG_RAWVAL,
		.set = bond_option_ad_actor_system_set,
	},
	[BOND_OPT_AD_USER_PORT_KEY] = {
		.id = BOND_OPT_AD_USER_PORT_KEY,
		.name = "ad_user_port_key",
		.unsuppmodes = BOND_MODE_ALL_EX(BIT(BOND_MODE_8023AD)),
		.flags = BOND_OPTFLAG_IFDOWN,
		.values = bond_ad_user_port_key_tbl,
		.set = bond_option_ad_user_port_key_set,
	},
	[BOND_OPT_NUM_PEER_NOTIF_ALIAS] = {
		.id = BOND_OPT_NUM_PEER_NOTIF_ALIAS,
		.name = "num_grat_arp",
		.desc = "Number of peer notifications to send on failover event",
		.values = bond_num_peer_notif_tbl,
		.set = bond_option_num_peer_notif_set
	},
	[BOND_OPT_PEER_NOTIF_DELAY] = {
		.id = BOND_OPT_PEER_NOTIF_DELAY,
		.name = "peer_notif_delay",
		.desc = "Delay between each peer notification on failover event, in milliseconds",
		.values = bond_intmax_tbl,
		.set = bond_option_peer_notif_delay_set
	}
};

/* Searches for an option by name */
const struct bond_option *bond_opt_get_by_name(const char *name)
{
	const struct bond_option *opt;
	int option;

	for (option = 0; option < BOND_OPT_LAST; option++) {
		opt = bond_opt_get(option);
		if (opt && !strcmp(opt->name, name))
			return opt;
	}

	return NULL;
}

/* Searches for a value in opt's values[] table */
const struct bond_opt_value *bond_opt_get_val(unsigned int option, u64 val)
{
	const struct bond_option *opt;
	int i;

	opt = bond_opt_get(option);
	if (WARN_ON(!opt))
		return NULL;
	for (i = 0; opt->values && opt->values[i].string; i++)
		if (opt->values[i].value == val)
			return &opt->values[i];

	return NULL;
}

/* Searches for a value in opt's values[] table which matches the flagmask */
static const struct bond_opt_value *bond_opt_get_flags(const struct bond_option *opt,
						       u32 flagmask)
{
	int i;

	for (i = 0; opt->values && opt->values[i].string; i++)
		if (opt->values[i].flags & flagmask)
			return &opt->values[i];

	return NULL;
}

/* If maxval is missing then there's no range to check. In case minval is
 * missing then it's considered to be 0.
 */
static bool bond_opt_check_range(const struct bond_option *opt, u64 val)
{
    //val在opt中的范围中检查
	const struct bond_opt_value *minval, *maxval;

	minval = bond_opt_get_flags(opt, BOND_VALFLAG_MIN);
	maxval = bond_opt_get_flags(opt, BOND_VALFLAG_MAX);
	if (!maxval || (minval && val < minval->value) || val > maxval->value)
		return false;

	return true;
}

/**
 * bond_opt_parse - parse option value
 * @opt: the option to parse against
 * @val: value to parse
 *
 * This function tries to extract the value from @val and check if it's
 * a possible match for the option and returns NULL if a match isn't found,
 * or the struct_opt_value that matched. It also strips the new line from
 * @val->string if it's present.
 */
const struct bond_opt_value *bond_opt_parse(const struct bond_option *opt,
					    struct bond_opt_value *val)
{
	char *p, valstr[BOND_OPT_MAX_NAMELEN + 1] = { 0, };
	const struct bond_opt_value *tbl;
	const struct bond_opt_value *ret = NULL;
	bool checkval;
	int i, rv;

	/* No parsing if the option wants a raw val */
	if (opt->flags & BOND_OPTFLAG_RAWVAL)
	    //opt为raw,直接返回
		return val;

	/*取选项容许的值集合*/
	tbl = opt->values;
	if (!tbl)
		goto out;

	/* ULLONG_MAX is used to bypass string processing */
	checkval = val->value != ULLONG_MAX;
	if (!checkval) {
	    /*确认opt中提供的配置为字符串格式*/
		if (!val->string)
			goto out;
		/*自\n位置截断*/
		p = strchr(val->string, '\n');
		if (p)
			*p = '\0';
		/*从前向后找，找是否包含非空格及数字*/
		for (p = val->string; *p; p++)
			if (!(isdigit(*p) || isspace(*p)))
				break;
		/* The following code extracts the string to match or the value
		 * and sets checkval appropriately
		 */
		if (*p) {
		    //纯字符串
			rv = sscanf(val->string, "%32s", valstr);
		} else {
		    //纯数字
			rv = sscanf(val->string, "%llu", &val->value);
			checkval = true;
		}
		if (!rv)
			goto out;
	}

	//如果有取值枚举列表，则进行列表比对，命中即返回。
	for (i = 0; tbl[i].string; i++) {
		/* Check for exact match */
		if (checkval) {
			if (val->value == tbl[i].value)
				ret = &tbl[i];
		} else {
			if (!strcmp(valstr, "default") &&
			    (tbl[i].flags & BOND_VALFLAG_DEFAULT))
				ret = &tbl[i];

			if (!strcmp(valstr, tbl[i].string))
				ret = &tbl[i];
		}
		/* Found an exact match */
		if (ret)
			goto out;
	}
	/* Possible range match */
	if (checkval && bond_opt_check_range(opt, val->value))
		ret = val;
out:
	return ret;
}

/* Check opt's dependencies against bond mode and currently set options */
static int bond_opt_check_deps(struct bonding *bond,
			       const struct bond_option *opt)
{
	struct bond_params *params = &bond->params;

	/*此bond配置选项不支持此模式*/
	if (test_bit(params->mode, &opt->unsuppmodes))
		return -EACCES;
	/*不容许有slave,但此时配置已有slave,报错*/
	if ((opt->flags & BOND_OPTFLAG_NOSLAVES) && bond_has_slaves(bond))
		return -ENOTEMPTY;
	/*选项要求设置之前接口需要为down,但现在是up的*/
	if ((opt->flags & BOND_OPTFLAG_IFDOWN) && (bond->dev->flags & IFF_UP))
		return -EBUSY;

	return 0;
}

static void bond_opt_dep_print(struct bonding *bond,
			       const struct bond_option *opt)
{
	const struct bond_opt_value *modeval;
	struct bond_params *params;

	params = &bond->params;
	modeval = bond_opt_get_val(BOND_OPT_MODE, params->mode);
	if (test_bit(params->mode, &opt->unsuppmodes))
		netdev_err(bond->dev, "option %s: mode dependency failed, not supported in mode %s(%llu)\n",
			   opt->name, modeval->string, modeval->value);
}

static void bond_opt_error_interpret(struct bonding *bond,
				     const struct bond_option *opt,
				     int error, const struct bond_opt_value *val)
{
	const struct bond_opt_value *minval, *maxval;
	char *p;

	switch (error) {
	case -EINVAL:
		if (val) {
			if (val->string) {
				/* sometimes RAWVAL opts may have new lines */
				p = strchr(val->string, '\n');
				if (p)
					*p = '\0';
				netdev_err(bond->dev, "option %s: invalid value (%s)\n",
					   opt->name, val->string);
			} else {
				netdev_err(bond->dev, "option %s: invalid value (%llu)\n",
					   opt->name, val->value);
			}
		}
		minval = bond_opt_get_flags(opt, BOND_VALFLAG_MIN);
		maxval = bond_opt_get_flags(opt, BOND_VALFLAG_MAX);
		if (!maxval)
			break;
		netdev_err(bond->dev, "option %s: allowed values %llu - %llu\n",
			   opt->name, minval ? minval->value : 0, maxval->value);
		break;
	case -EACCES:
		bond_opt_dep_print(bond, opt);
		break;
	case -ENOTEMPTY:
		netdev_err(bond->dev, "option %s: unable to set because the bond device has slaves\n",
			   opt->name);
		break;
	case -EBUSY:
		netdev_err(bond->dev, "option %s: unable to set because the bond device is up\n",
			   opt->name);
		break;
	case -ENODEV:
		if (val && val->string) {
			p = strchr(val->string, '\n');
			if (p)
				*p = '\0';
			netdev_err(bond->dev, "option %s: interface %s does not exist!\n",
				   opt->name, val->string);
		}
		break;
	default:
		break;
	}
}

/**
 * __bond_opt_set - set a bonding option
 * @bond: target bond device
 * @option: option to set
 * @val: value to set it to
 *
 * This function is used to change the bond's option value, it can be
 * used for both enabling/changing an option and for disabling it. RTNL lock
 * must be obtained before calling this function.
 */
int __bond_opt_set(struct bonding *bond/*要配置的bond设备*/,
		   unsigned int option/*bond设备要配置的项*/, struct bond_opt_value *val/*bond设备要配置的值*/)
{
	const struct bond_opt_value *retval = NULL;
	const struct bond_option *opt;
	int ret = -ENOENT;

	ASSERT_RTNL();

	opt = bond_opt_get(option);
	if (WARN_ON(!val) || WARN_ON(!opt))
		goto out;
	ret = bond_opt_check_deps(bond, opt);
	if (ret)
		goto out;
	//解析配置，返回配置值
	retval = bond_opt_parse(opt, val);
	if (!retval) {
		ret = -EINVAL;
		goto out;
	}
	/*通过回调，使能此配置*/
	ret = opt->set(bond, retval);
out:
	if (ret)
		bond_opt_error_interpret(bond, opt, ret, val);

	return ret;
}
/**
 * __bond_opt_set_notify - set a bonding option
 * @bond: target bond device
 * @option: option to set
 * @val: value to set it to
 *
 * This function is used to change the bond's option value and trigger
 * a notification to user sapce. It can be used for both enabling/changing
 * an option and for disabling it. RTNL lock must be obtained before calling
 * this function.
 */
int __bond_opt_set_notify(struct bonding *bond,
			  unsigned int option, struct bond_opt_value *val)
{
	int ret;

	ASSERT_RTNL();

	ret = __bond_opt_set(bond, option, val);

	if (!ret && (bond->dev->reg_state == NETREG_REGISTERED))
		call_netdevice_notifiers(NETDEV_CHANGEINFODATA, bond->dev);

	return ret;
}

/**
 * bond_opt_tryset_rtnl - try to acquire rtnl and call __bond_opt_set
 * @bond: target bond device
 * @option: option to set
 * @buf: value to set it to
 *
 * This function tries to acquire RTNL without blocking and if successful
 * calls __bond_opt_set. It is mainly used for sysfs option manipulation.
 */
int bond_opt_tryset_rtnl(struct bonding *bond, unsigned int option, char *buf)
{
	struct bond_opt_value optval;
	int ret;

	if (!rtnl_trylock())
		return restart_syscall();
	bond_opt_initstr(&optval, buf);
	ret = __bond_opt_set_notify(bond, option, &optval);
	rtnl_unlock();

	return ret;
}

/**
 * bond_opt_get - get a pointer to an option
 * @option: option for which to return a pointer
 *
 * This function checks if option is valid and if so returns a pointer
 * to its entry in the bond_opts[] option array.
 */
const struct bond_option *bond_opt_get(unsigned int option)
{
	if (!BOND_OPT_VALID(option))
		return NULL;

	//取指定选项的约束结构体
	return &bond_opts[option];
}

static bool bond_set_xfrm_features(struct bonding *bond)
{
	if (!IS_ENABLED(CONFIG_XFRM_OFFLOAD))
		return false;

	if (BOND_MODE(bond) == BOND_MODE_ACTIVEBACKUP)
		bond->dev->wanted_features |= BOND_XFRM_FEATURES;
	else
		bond->dev->wanted_features &= ~BOND_XFRM_FEATURES;

	return true;
}

static bool bond_set_tls_features(struct bonding *bond)
{
	if (!IS_ENABLED(CONFIG_TLS_DEVICE))
		return false;

	if (bond_sk_check(bond))
		bond->dev->wanted_features |= BOND_TLS_FEATURES;
	else
		bond->dev->wanted_features &= ~BOND_TLS_FEATURES;

	return true;
}

/*bond口模式设定*/
static int bond_option_mode_set(struct bonding *bond,
				const struct bond_opt_value *newval)
{
	if (!bond_mode_uses_arp(newval->value)) {
	    /*这些模式不需要arp监控，告警后关闭arp监控间隔*/
		if (bond->params.arp_interval) {
			netdev_dbg(bond->dev, "%s mode is incompatible with arp monitoring, start mii monitoring\n",
				   newval->string);
			/* disable arp monitoring */
			bond->params.arp_interval = 0;
		}

		/*这些需要开启monitor interface interval,如果没有配置，则使用默认值*/
		if (!bond->params.miimon) {
			/* set miimon to default value */
			bond->params.miimon = BOND_DEFAULT_MIIMON;
			netdev_dbg(bond->dev, "Setting MII monitoring interval to %d\n",
				   bond->params.miimon);
		}
	}

	/*ALB模式*/
	if (newval->value == BOND_MODE_ALB)
		bond->params.tlb_dynamic_lb = 1;

	/* don't cache arp_validate between modes */
	bond->params.arp_validate = BOND_ARP_VALIDATE_NONE;
	bond->params.mode = newval->value;

	if (bond->dev->reg_state == NETREG_REGISTERED) {
		bool update = false;

		update |= bond_set_xfrm_features(bond);
		update |= bond_set_tls_features(bond);

		if (update)
			netdev_update_features(bond->dev);
	}

	return 0;
}

static int bond_option_active_slave_set(struct bonding *bond,
					const struct bond_opt_value *newval)
{
    /*slave接口名称*/
	char ifname[IFNAMSIZ] = { 0, };
	struct net_device *slave_dev;
	int ret = 0;

	sscanf(newval->string, "%15s", ifname); /* IFNAMSIZ */
	if (!strlen(ifname) || newval->string[0] == '\n') {
	    /*slave设备为空*/
		slave_dev = NULL;
	} else {
	    /*通过名称查找slave设备*/
		slave_dev = __dev_get_by_name(dev_net(bond->dev), ifname);
		if (!slave_dev)
			return -ENODEV;
	}

	if (slave_dev) {
	    /*slave_dev必须已为slave设备*/
		if (!netif_is_bond_slave(slave_dev)) {
			slave_err(bond->dev, slave_dev, "Device is not bonding slave\n");
			return -EINVAL;
		}

		/*slave_dev的master设备必须是bond->dev*/
		if (bond->dev != netdev_master_upper_dev_get(slave_dev)) {
			slave_err(bond->dev, slave_dev, "Device is not our slave\n");
			return -EINVAL;
		}
	}

	block_netpoll_tx();
	/* check to see if we are clearing active */
	if (!slave_dev) {
	    /*清除当前已激活的slave设备*/
		netdev_dbg(bond->dev, "Clearing current active slave\n");
		RCU_INIT_POINTER(bond->curr_active_slave, NULL);
		bond_select_active_slave(bond);
	} else {
		struct slave *old_active = rtnl_dereference(bond->curr_active_slave);
		struct slave *new_active = bond_slave_get_rtnl(slave_dev);

		BUG_ON(!new_active);

		if (new_active == old_active) {
			/* do nothing */
			slave_dbg(bond->dev, new_active->dev, "is already the current active slave\n");
		} else {
			if (old_active && (new_active->link == BOND_LINK_UP) &&
			    bond_slave_is_up(new_active)) {
				slave_dbg(bond->dev, new_active->dev, "Setting as active slave\n");
				bond_change_active_slave(bond, new_active);
			} else {
			    /*激活时，salve_dev不为up,告警*/
				slave_err(bond->dev, new_active->dev, "Could not set as active slave; either %s is down or the link is down\n",
					  new_active->dev->name);
				ret = -EINVAL;
			}
		}
	}
	unblock_netpoll_tx();

	return ret;
}

/* There are two tricky bits here.  First, if MII monitoring is activated, then
 * we must disable ARP monitoring.  Second, if the timer isn't running, we must
 * start it.
 */
static int bond_option_miimon_set(struct bonding *bond,
				  const struct bond_opt_value *newval)
{
	netdev_dbg(bond->dev, "Setting MII monitoring interval to %llu\n",
		   newval->value);
	bond->params.miimon = newval->value;
	if (bond->params.updelay)
		netdev_dbg(bond->dev, "Note: Updating updelay (to %d) since it is a multiple of the miimon value\n",
			   bond->params.updelay * bond->params.miimon);
	if (bond->params.downdelay)
		netdev_dbg(bond->dev, "Note: Updating downdelay (to %d) since it is a multiple of the miimon value\n",
			   bond->params.downdelay * bond->params.miimon);
	if (bond->params.peer_notif_delay)
		netdev_dbg(bond->dev, "Note: Updating peer_notif_delay (to %d) since it is a multiple of the miimon value\n",
			   bond->params.peer_notif_delay * bond->params.miimon);
	if (newval->value && bond->params.arp_interval) {
		netdev_dbg(bond->dev, "MII monitoring cannot be used with ARP monitoring - disabling ARP monitoring...\n");
		bond->params.arp_interval = 0;
		if (bond->params.arp_validate)
			bond->params.arp_validate = BOND_ARP_VALIDATE_NONE;
	}
	if (bond->dev->flags & IFF_UP) {
		/* If the interface is up, we may need to fire off
		 * the MII timer. If the interface is down, the
		 * timer will get fired off when the open function
		 * is called.
		 */
		if (!newval->value) {
			cancel_delayed_work_sync(&bond->mii_work);
		} else {
			cancel_delayed_work_sync(&bond->arp_work);
			queue_delayed_work(bond->wq, &bond->mii_work, 0);
		}
	}

	return 0;
}

/* Set up, down and peer notification delays. These must be multiples
 * of the MII monitoring value, and are stored internally as the
 * multiplier. Thus, we must translate to MS for the real world.
 */
static int _bond_option_delay_set(struct bonding *bond,
				  const struct bond_opt_value *newval,
				  const char *name,
				  int *target)
{
	int value = newval->value;

	if (!bond->params.miimon) {
		netdev_err(bond->dev, "Unable to set %s as MII monitoring is disabled\n",
			   name);
		return -EPERM;
	}
	if ((value % bond->params.miimon) != 0) {
		netdev_warn(bond->dev,
			    "%s (%d) is not a multiple of miimon (%d), value rounded to %d ms\n",
			    name,
			    value, bond->params.miimon,
			    (value / bond->params.miimon) *
			    bond->params.miimon);
	}
	*target = value / bond->params.miimon;
	netdev_dbg(bond->dev, "Setting %s to %d\n",
		   name,
		   *target * bond->params.miimon);

	return 0;
}

static int bond_option_updelay_set(struct bonding *bond,
				   const struct bond_opt_value *newval)
{
	return _bond_option_delay_set(bond, newval, "up delay",
				      &bond->params.updelay);
}

static int bond_option_downdelay_set(struct bonding *bond,
				     const struct bond_opt_value *newval)
{
	return _bond_option_delay_set(bond, newval, "down delay",
				      &bond->params.downdelay);
}

static int bond_option_peer_notif_delay_set(struct bonding *bond,
					    const struct bond_opt_value *newval)
{
	int ret = _bond_option_delay_set(bond, newval,
					 "peer notification delay",
					 &bond->params.peer_notif_delay);
	return ret;
}

static int bond_option_use_carrier_set(struct bonding *bond,
				       const struct bond_opt_value *newval)
{
	netdev_dbg(bond->dev, "Setting use_carrier to %llu\n",
		   newval->value);
	bond->params.use_carrier = newval->value;

	return 0;
}

/* There are two tricky bits here.  First, if ARP monitoring is activated, then
 * we must disable MII monitoring.  Second, if the ARP timer isn't running,
 * we must start it.
 */
static int bond_option_arp_interval_set(struct bonding *bond,
					const struct bond_opt_value *newval)
{
	netdev_dbg(bond->dev, "Setting ARP monitoring interval to %llu\n",
		   newval->value);
	bond->params.arp_interval = newval->value;
	if (newval->value) {
		if (bond->params.miimon) {
			netdev_dbg(bond->dev, "ARP monitoring cannot be used with MII monitoring. Disabling MII monitoring\n");
			bond->params.miimon = 0;
		}
		if (!bond->params.arp_targets[0])
			netdev_dbg(bond->dev, "ARP monitoring has been set up, but no ARP targets have been specified\n");
	}
	if (bond->dev->flags & IFF_UP) {
		/* If the interface is up, we may need to fire off
		 * the ARP timer.  If the interface is down, the
		 * timer will get fired off when the open function
		 * is called.
		 */
		if (!newval->value) {
			if (bond->params.arp_validate)
				bond->recv_probe = NULL;
			cancel_delayed_work_sync(&bond->arp_work);
		} else {
			/* arp_validate can be set only in active-backup mode */
			bond->recv_probe = bond_arp_rcv;
			cancel_delayed_work_sync(&bond->mii_work);
			queue_delayed_work(bond->wq, &bond->arp_work, 0);
		}
	}

	return 0;
}

static void _bond_options_arp_ip_target_set(struct bonding *bond, int slot,
					    __be32 target,
					    unsigned long last_rx)
{
	__be32 *targets = bond->params.arp_targets;
	struct list_head *iter;
	struct slave *slave;

	if (slot >= 0 && slot < BOND_MAX_ARP_TARGETS) {
		bond_for_each_slave(bond, slave, iter)
			slave->target_last_arp_rx[slot] = last_rx;
		targets[slot] = target;
	}
}

static int _bond_option_arp_ip_target_add(struct bonding *bond, __be32 target)
{
	__be32 *targets = bond->params.arp_targets;
	int ind;

	if (!bond_is_ip_target_ok(target)) {
		netdev_err(bond->dev, "invalid ARP target %pI4 specified for addition\n",
			   &target);
		return -EINVAL;
	}

	if (bond_get_targets_ip(targets, target) != -1) { /* dup */
		netdev_err(bond->dev, "ARP target %pI4 is already present\n",
			   &target);
		return -EINVAL;
	}

	ind = bond_get_targets_ip(targets, 0); /* first free slot */
	if (ind == -1) {
		netdev_err(bond->dev, "ARP target table is full!\n");
		return -EINVAL;
	}

	netdev_dbg(bond->dev, "Adding ARP target %pI4\n", &target);

	_bond_options_arp_ip_target_set(bond, ind, target, jiffies);

	return 0;
}

static int bond_option_arp_ip_target_add(struct bonding *bond, __be32 target)
{
	return _bond_option_arp_ip_target_add(bond, target);
}

static int bond_option_arp_ip_target_rem(struct bonding *bond, __be32 target)
{
	__be32 *targets = bond->params.arp_targets;
	struct list_head *iter;
	struct slave *slave;
	unsigned long *targets_rx;
	int ind, i;

	if (!bond_is_ip_target_ok(target)) {
		netdev_err(bond->dev, "invalid ARP target %pI4 specified for removal\n",
			   &target);
		return -EINVAL;
	}

	ind = bond_get_targets_ip(targets, target);
	if (ind == -1) {
		netdev_err(bond->dev, "unable to remove nonexistent ARP target %pI4\n",
			   &target);
		return -EINVAL;
	}

	if (ind == 0 && !targets[1] && bond->params.arp_interval)
		netdev_warn(bond->dev, "Removing last arp target with arp_interval on\n");

	netdev_dbg(bond->dev, "Removing ARP target %pI4\n", &target);

	bond_for_each_slave(bond, slave, iter) {
		targets_rx = slave->target_last_arp_rx;
		for (i = ind; (i < BOND_MAX_ARP_TARGETS-1) && targets[i+1]; i++)
			targets_rx[i] = targets_rx[i+1];
		targets_rx[i] = 0;
	}
	for (i = ind; (i < BOND_MAX_ARP_TARGETS-1) && targets[i+1]; i++)
		targets[i] = targets[i+1];
	targets[i] = 0;

	return 0;
}

void bond_option_arp_ip_targets_clear(struct bonding *bond)
{
	int i;

	for (i = 0; i < BOND_MAX_ARP_TARGETS; i++)
		_bond_options_arp_ip_target_set(bond, i, 0, 0);
}

static int bond_option_arp_ip_targets_set(struct bonding *bond,
					  const struct bond_opt_value *newval)
{
	int ret = -EPERM;
	__be32 target;

	if (newval->string) {
		if (!in4_pton(newval->string+1, -1, (u8 *)&target, -1, NULL)) {
			netdev_err(bond->dev, "invalid ARP target %pI4 specified\n",
				   &target);
			return ret;
		}
		if (newval->string[0] == '+')
			ret = bond_option_arp_ip_target_add(bond, target);
		else if (newval->string[0] == '-')
			ret = bond_option_arp_ip_target_rem(bond, target);
		else
			netdev_err(bond->dev, "no command found in arp_ip_targets file - use +<addr> or -<addr>\n");
	} else {
		target = newval->value;
		ret = bond_option_arp_ip_target_add(bond, target);
	}

	return ret;
}

static int bond_option_arp_validate_set(struct bonding *bond,
					const struct bond_opt_value *newval)
{
	netdev_dbg(bond->dev, "Setting arp_validate to %s (%llu)\n",
		   newval->string, newval->value);
	bond->params.arp_validate = newval->value;

	return 0;
}

static int bond_option_arp_all_targets_set(struct bonding *bond,
					   const struct bond_opt_value *newval)
{
	netdev_dbg(bond->dev, "Setting arp_all_targets to %s (%llu)\n",
		   newval->string, newval->value);
	bond->params.arp_all_targets = newval->value;

	return 0;
}

static int bond_option_primary_set(struct bonding *bond,
				   const struct bond_opt_value *newval)
{
	char *p, *primary = newval->string;
	struct list_head *iter;
	struct slave *slave;

	block_netpoll_tx();

	p = strchr(primary, '\n');
	if (p)
		*p = '\0';
	/* check to see if we are clearing primary */
	if (!strlen(primary)) {
		netdev_dbg(bond->dev, "Setting primary slave to None\n");
		RCU_INIT_POINTER(bond->primary_slave, NULL);
		memset(bond->params.primary, 0, sizeof(bond->params.primary));
		bond_select_active_slave(bond);
		goto out;
	}

	bond_for_each_slave(bond, slave, iter) {
		if (strncmp(slave->dev->name, primary, IFNAMSIZ) == 0) {
			slave_dbg(bond->dev, slave->dev, "Setting as primary slave\n");
			rcu_assign_pointer(bond->primary_slave, slave);
			strcpy(bond->params.primary, slave->dev->name);
			bond->force_primary = true;
			bond_select_active_slave(bond);
			goto out;
		}
	}

	if (rtnl_dereference(bond->primary_slave)) {
		netdev_dbg(bond->dev, "Setting primary slave to None\n");
		RCU_INIT_POINTER(bond->primary_slave, NULL);
		bond_select_active_slave(bond);
	}
	strscpy_pad(bond->params.primary, primary, IFNAMSIZ);

	netdev_dbg(bond->dev, "Recording %s as primary, but it has not been enslaved yet\n",
		   primary);

out:
	unblock_netpoll_tx();

	return 0;
}

static int bond_option_primary_reselect_set(struct bonding *bond,
					    const struct bond_opt_value *newval)
{
	netdev_dbg(bond->dev, "Setting primary_reselect to %s (%llu)\n",
		   newval->string, newval->value);
	bond->params.primary_reselect = newval->value;

	block_netpoll_tx();
	bond_select_active_slave(bond);
	unblock_netpoll_tx();

	return 0;
}

static int bond_option_fail_over_mac_set(struct bonding *bond,
					 const struct bond_opt_value *newval)
{
	netdev_dbg(bond->dev, "Setting fail_over_mac to %s (%llu)\n",
		   newval->string, newval->value);
	bond->params.fail_over_mac = newval->value;

	return 0;
}

/*设置报文发送时的策略hash算法，见bond_xmit_hashtype_tbl*/
static int bond_option_xmit_hash_policy_set(struct bonding *bond,
					    const struct bond_opt_value *newval)
{
	netdev_dbg(bond->dev, "Setting xmit hash policy to %s (%llu)\n",
		   newval->string, newval->value);
	bond->params.xmit_policy = newval->value;

	if (bond->dev->reg_state == NETREG_REGISTERED)
		if (bond_set_tls_features(bond))
			netdev_update_features(bond->dev);

	return 0;
}

static int bond_option_resend_igmp_set(struct bonding *bond,
				       const struct bond_opt_value *newval)
{
	netdev_dbg(bond->dev, "Setting resend_igmp to %llu\n",
		   newval->value);
	bond->params.resend_igmp = newval->value;

	return 0;
}

static int bond_option_num_peer_notif_set(struct bonding *bond,
				   const struct bond_opt_value *newval)
{
	bond->params.num_peer_notif = newval->value;

	return 0;
}

static int bond_option_all_slaves_active_set(struct bonding *bond,
					     const struct bond_opt_value *newval)
{
	struct list_head *iter;
	struct slave *slave;

	if (newval->value == bond->params.all_slaves_active)
		return 0;
	bond->params.all_slaves_active = newval->value;
	bond_for_each_slave(bond, slave, iter) {
		if (!bond_is_active_slave(slave)) {
			if (newval->value)
				slave->inactive = 0;
			else
				slave->inactive = 1;
		}
	}

	return 0;
}

static int bond_option_min_links_set(struct bonding *bond,
				     const struct bond_opt_value *newval)
{
	netdev_dbg(bond->dev, "Setting min links value to %llu\n",
		   newval->value);
	bond->params.min_links = newval->value;
	bond_set_carrier(bond);

	return 0;
}

static int bond_option_lp_interval_set(struct bonding *bond,
				       const struct bond_opt_value *newval)
{
	bond->params.lp_interval = newval->value;

	return 0;
}

static int bond_option_pps_set(struct bonding *bond,
			       const struct bond_opt_value *newval)
{
	netdev_dbg(bond->dev, "Setting packets per slave to %llu\n",
		   newval->value);
	bond->params.packets_per_slave = newval->value;
	if (newval->value > 0) {
		bond->params.reciprocal_packets_per_slave =
			reciprocal_value(newval->value);
	} else {
		/* reciprocal_packets_per_slave is unused if
		 * packets_per_slave is 0 or 1, just initialize it
		 */
		bond->params.reciprocal_packets_per_slave =
			(struct reciprocal_value) { 0 };
	}

	return 0;
}

static int bond_option_lacp_active_set(struct bonding *bond,
				       const struct bond_opt_value *newval)
{
	netdev_dbg(bond->dev, "Setting LACP active to %s (%llu)\n",
		   newval->string, newval->value);
	bond->params.lacp_active = newval->value;

	return 0;
}

static int bond_option_lacp_rate_set(struct bonding *bond,
				     const struct bond_opt_value *newval)
{
	netdev_dbg(bond->dev, "Setting LACP rate to %s (%llu)\n",
		   newval->string, newval->value);
	bond->params.lacp_fast = newval->value;
	bond_3ad_update_lacp_rate(bond);

	return 0;
}

static int bond_option_ad_select_set(struct bonding *bond,
				     const struct bond_opt_value *newval)
{
	netdev_dbg(bond->dev, "Setting ad_select to %s (%llu)\n",
		   newval->string, newval->value);
	bond->params.ad_select = newval->value;

	return 0;
}

static int bond_option_queue_id_set(struct bonding *bond,
				    const struct bond_opt_value *newval)
{
	struct slave *slave, *update_slave;
	struct net_device *sdev;
	struct list_head *iter;
	char *delim;
	int ret = 0;
	u16 qid;

	/* delim will point to queue id if successful */
	delim = strchr(newval->string, ':');
	if (!delim)
		goto err_no_cmd;

	/* Terminate string that points to device name and bump it
	 * up one, so we can read the queue id there.
	 */
	*delim = '\0';
	if (sscanf(++delim, "%hd\n", &qid) != 1)
		goto err_no_cmd;

	/* Check buffer length, valid ifname and queue id */
	if (!dev_valid_name(newval->string) ||
	    qid > bond->dev->real_num_tx_queues)
		goto err_no_cmd;

	/* Get the pointer to that interface if it exists */
	sdev = __dev_get_by_name(dev_net(bond->dev), newval->string);
	if (!sdev)
		goto err_no_cmd;

	/* Search for thes slave and check for duplicate qids */
	update_slave = NULL;
	bond_for_each_slave(bond, slave, iter) {
		if (sdev == slave->dev)
			/* We don't need to check the matching
			 * slave for dups, since we're overwriting it
			 */
			update_slave = slave;
		else if (qid && qid == slave->queue_id) {
			goto err_no_cmd;
		}
	}

	if (!update_slave)
		goto err_no_cmd;

	/* Actually set the qids for the slave */
	update_slave->queue_id = qid;

out:
	return ret;

err_no_cmd:
	netdev_dbg(bond->dev, "invalid input for queue_id set\n");
	ret = -EPERM;
	goto out;

}

static int bond_option_slaves_set(struct bonding *bond,
				  const struct bond_opt_value *newval)
{
    /*必须为”[+-]$ifname“格式的串*/
	char command[IFNAMSIZ + 1] = { 0, };
	struct net_device *dev;
	char *ifname;
	int ret;

	sscanf(newval->string, "%16s", command); /* IFNAMSIZ*/
	ifname = command + 1;
	if ((strlen(command) <= 1) ||
	    (command[0] != '+' && command[0] != '-') ||
	    !dev_valid_name(ifname))
	    /*不合法的串格式，报错*/
		goto err_no_cmd;

	/*通过ifname查找netdev*/
	dev = __dev_get_by_name(dev_net(bond->dev), ifname);
	if (!dev) {
		netdev_dbg(bond->dev, "interface %s does not exist!\n",
			   ifname);
		ret = -ENODEV;
		goto out;
	}

	switch (command[0]) {
	case '+':
	    /*添加bond成员*/
		slave_dbg(bond->dev, dev, "Enslaving interface\n");
		ret = bond_enslave(bond->dev, dev, NULL);
		break;

	case '-':
	    /*移除bond成员*/
		slave_dbg(bond->dev, dev, "Releasing interface\n");
		ret = bond_release(bond->dev, dev);
		break;

	default:
		/* should not run here. */
		goto err_no_cmd;
	}

out:
	return ret;

err_no_cmd:
	netdev_err(bond->dev, "no command found in slaves file - use +ifname or -ifname\n");
	ret = -EPERM;
	goto out;
}

static int bond_option_tlb_dynamic_lb_set(struct bonding *bond,
					  const struct bond_opt_value *newval)
{
	netdev_dbg(bond->dev, "Setting dynamic-lb to %s (%llu)\n",
		   newval->string, newval->value);
	bond->params.tlb_dynamic_lb = newval->value;

	return 0;
}

static int bond_option_ad_actor_sys_prio_set(struct bonding *bond,
					     const struct bond_opt_value *newval)
{
	netdev_dbg(bond->dev, "Setting ad_actor_sys_prio to %llu\n",
		   newval->value);

	bond->params.ad_actor_sys_prio = newval->value;
	bond_3ad_update_ad_actor_settings(bond);

	return 0;
}

static int bond_option_ad_actor_system_set(struct bonding *bond,
					   const struct bond_opt_value *newval)
{
	u8 macaddr[ETH_ALEN];
	u8 *mac;

	if (newval->string) {
		if (!mac_pton(newval->string, macaddr))
			goto err;
		mac = macaddr;
	} else {
		mac = (u8 *)&newval->value;
	}

	if (!is_valid_ether_addr(mac))
		goto err;

	netdev_dbg(bond->dev, "Setting ad_actor_system to %pM\n", mac);
	ether_addr_copy(bond->params.ad_actor_system, mac);
	bond_3ad_update_ad_actor_settings(bond);

	return 0;

err:
	netdev_err(bond->dev, "Invalid ad_actor_system MAC address.\n");
	return -EINVAL;
}

static int bond_option_ad_user_port_key_set(struct bonding *bond,
					    const struct bond_opt_value *newval)
{
	netdev_dbg(bond->dev, "Setting ad_user_port_key to %llu\n",
		   newval->value);

	bond->params.ad_user_port_key = newval->value;
	return 0;
}<|MERGE_RESOLUTION|>--- conflicted
+++ resolved
@@ -137,16 +137,13 @@
 	{ NULL,      -1,      0}
 };
 
-<<<<<<< HEAD
-/*当前支持两种情况slow及fast*/
-=======
 static const struct bond_opt_value bond_lacp_active[] = {
 	{ "off", 0,  0},
 	{ "on",  1,  BOND_VALFLAG_DEFAULT},
 	{ NULL,  -1, 0}
 };
 
->>>>>>> ce840177
+/*当前支持两种情况slow及fast*/
 static const struct bond_opt_value bond_lacp_rate_tbl[] = {
 	{ "slow", AD_LACP_SLOW, 0},
 	{ "fast", AD_LACP_FAST, 0},
@@ -298,9 +295,6 @@
 		.values = bond_intmax_tbl,
 		.set = bond_option_updelay_set
 	},
-<<<<<<< HEAD
-	/*lacp_rate配置*/
-=======
 	[BOND_OPT_LACP_ACTIVE] = {
 		.id = BOND_OPT_LACP_ACTIVE,
 		.name = "lacp_active",
@@ -310,7 +304,7 @@
 		.values = bond_lacp_active,
 		.set = bond_option_lacp_active_set
 	},
->>>>>>> ce840177
+	/*lacp_rate配置*/
 	[BOND_OPT_LACP_RATE] = {
 		.id = BOND_OPT_LACP_RATE,
 		.name = "lacp_rate",
