// SPDX-License-Identifier: GPL-1.0+
/*
 * originally based on the dummy device.
 *
 * Copyright 1999, Thomas Davis, tadavis@lbl.gov.
 * Based on dummy.c, and eql.c devices.
 *
 * bonding.c: an Ethernet Bonding driver
 *
 * This is useful to talk to a Cisco EtherChannel compatible equipment:
 *	Cisco 5500
 *	Sun Trunking (Solaris)
 *	Alteon AceDirector Trunks
 *	Linux Bonding
 *	and probably many L2 switches ...
 *
 * How it works:
 *    ifconfig bond0 ipaddress netmask up
 *      will setup a network device, with an ip address.  No mac address
 *	will be assigned at this time.  The hw mac address will come from
 *	the first slave bonded to the channel.  All slaves will then use
 *	this hw mac address.
 *
 *    ifconfig bond0 down
 *         will release all slaves, marking them as down.
 *
 *    ifenslave bond0 eth0
 *	will attach eth0 to bond0 as a slave.  eth0 hw mac address will either
 *	a: be used as initial mac address
 *	b: if a hw mac address already is there, eth0's hw mac address
 *	   will then be set from bond0.
 *
 */

#include <linux/kernel.h>
#include <linux/module.h>
#include <linux/types.h>
#include <linux/fcntl.h>
#include <linux/filter.h>
#include <linux/interrupt.h>
#include <linux/ptrace.h>
#include <linux/ioport.h>
#include <linux/in.h>
#include <net/ip.h>
#include <linux/ip.h>
#include <linux/icmp.h>
#include <linux/icmpv6.h>
#include <linux/tcp.h>
#include <linux/udp.h>
#include <linux/slab.h>
#include <linux/string.h>
#include <linux/init.h>
#include <linux/timer.h>
#include <linux/socket.h>
#include <linux/ctype.h>
#include <linux/inet.h>
#include <linux/bitops.h>
#include <linux/io.h>
#include <asm/dma.h>
#include <linux/uaccess.h>
#include <linux/errno.h>
#include <linux/netdevice.h>
#include <linux/inetdevice.h>
#include <linux/igmp.h>
#include <linux/etherdevice.h>
#include <linux/skbuff.h>
#include <net/sock.h>
#include <linux/rtnetlink.h>
#include <linux/smp.h>
#include <linux/if_ether.h>
#include <net/arp.h>
#include <linux/mii.h>
#include <linux/ethtool.h>
#include <linux/if_vlan.h>
#include <linux/if_bonding.h>
#include <linux/phy.h>
#include <linux/jiffies.h>
#include <linux/preempt.h>
#include <net/route.h>
#include <net/net_namespace.h>
#include <net/netns/generic.h>
#include <net/pkt_sched.h>
#include <linux/rculist.h>
#include <net/flow_dissector.h>
#include <net/xfrm.h>
#include <net/bonding.h>
#include <net/bond_3ad.h>
#include <net/bond_alb.h>
#if IS_ENABLED(CONFIG_TLS_DEVICE)
#include <net/tls.h>
#endif
#include <net/ip6_route.h>
#include <net/netdev_lock.h>
#include <net/xdp.h>

#include "bonding_priv.h"

/*---------------------------- Module parameters ----------------------------*/

/* monitor all links that often (in milliseconds). <=0 disables monitoring */

static int max_bonds	= BOND_DEFAULT_MAX_BONDS;
//bonding默认发送队列数
static int tx_queues	= BOND_DEFAULT_TX_QUEUES;
static int num_peer_notif = 1;
static int miimon;
static int updelay;
static int downdelay;
static int use_carrier	= 1;
static char *mode;
static char *primary;
static char *primary_reselect;
static char *lacp_rate;/*BOND_OPT_LACP_RATE选项的参数*/
static int min_links;
static char *ad_select;
static char *xmit_hash_policy;
static int arp_interval;
static char *arp_ip_target[BOND_MAX_ARP_TARGETS];
static char *arp_validate;
static char *arp_all_targets;
static char *fail_over_mac;
static int all_slaves_active;
static struct bond_params bonding_defaults;/*bonding的默认参数*/
static int resend_igmp = BOND_DEFAULT_RESEND_IGMP;
static int packets_per_slave = 1;
static int lp_interval = BOND_ALB_DEFAULT_LP_INTERVAL;

module_param(max_bonds, int, 0);
MODULE_PARM_DESC(max_bonds, "Max number of bonded devices");
module_param(tx_queues, int, 0);
MODULE_PARM_DESC(tx_queues, "Max number of transmit queues (default = 16)");
module_param_named(num_grat_arp, num_peer_notif, int, 0644);
MODULE_PARM_DESC(num_grat_arp, "Number of peer notifications to send on "
			       "failover event (alias of num_unsol_na)");
module_param_named(num_unsol_na, num_peer_notif, int, 0644);
MODULE_PARM_DESC(num_unsol_na, "Number of peer notifications to send on "
			       "failover event (alias of num_grat_arp)");
module_param(miimon, int, 0);
MODULE_PARM_DESC(miimon, "Link check interval in milliseconds");
module_param(updelay, int, 0);
MODULE_PARM_DESC(updelay, "Delay before considering link up, in milliseconds");
module_param(downdelay, int, 0);
MODULE_PARM_DESC(downdelay, "Delay before considering link down, "
			    "in milliseconds");
module_param(use_carrier, int, 0);
MODULE_PARM_DESC(use_carrier, "Use netif_carrier_ok (vs MII ioctls) in miimon; "
			      "0 for off, 1 for on (default)");
module_param(mode, charp, 0);
MODULE_PARM_DESC(mode, "Mode of operation; 0 for balance-rr, "
		       "1 for active-backup, 2 for balance-xor, "
		       "3 for broadcast, 4 for 802.3ad, 5 for balance-tlb, "
		       "6 for balance-alb");
module_param(primary, charp, 0);
MODULE_PARM_DESC(primary, "Primary network device to use");
module_param(primary_reselect, charp, 0);
MODULE_PARM_DESC(primary_reselect, "Reselect primary slave "
				   "once it comes up; "
				   "0 for always (default), "
				   "1 for only if speed of primary is "
				   "better, "
				   "2 for only on active slave "
				   "failure");
module_param(lacp_rate, charp, 0);
MODULE_PARM_DESC(lacp_rate, "LACPDU tx rate to request from 802.3ad partner; "
			    "0 for slow, 1 for fast");
module_param(ad_select, charp, 0);
MODULE_PARM_DESC(ad_select, "802.3ad aggregation selection logic; "
			    "0 for stable (default), 1 for bandwidth, "
			    "2 for count");
module_param(min_links, int, 0);
MODULE_PARM_DESC(min_links, "Minimum number of available links before turning on carrier");

module_param(xmit_hash_policy, charp, 0);
MODULE_PARM_DESC(xmit_hash_policy, "balance-alb, balance-tlb, balance-xor, 802.3ad hashing method; "
				   "0 for layer 2 (default), 1 for layer 3+4, "
				   "2 for layer 2+3, 3 for encap layer 2+3, "
				   "4 for encap layer 3+4, 5 for vlan+srcmac");
module_param(arp_interval, int, 0);
MODULE_PARM_DESC(arp_interval, "arp interval in milliseconds");
module_param_array(arp_ip_target, charp, NULL, 0);
MODULE_PARM_DESC(arp_ip_target, "arp targets in n.n.n.n form");
module_param(arp_validate, charp, 0);
MODULE_PARM_DESC(arp_validate, "validate src/dst of ARP probes; "
			       "0 for none (default), 1 for active, "
			       "2 for backup, 3 for all");
module_param(arp_all_targets, charp, 0);
MODULE_PARM_DESC(arp_all_targets, "fail on any/all arp targets timeout; 0 for any (default), 1 for all");
module_param(fail_over_mac, charp, 0);
MODULE_PARM_DESC(fail_over_mac, "For active-backup, do not set all slaves to "
				"the same MAC; 0 for none (default), "
				"1 for active, 2 for follow");
module_param(all_slaves_active, int, 0);
MODULE_PARM_DESC(all_slaves_active, "Keep all frames received on an interface "
				     "by setting active flag for all slaves; "
				     "0 for never (default), 1 for always.");
module_param(resend_igmp, int, 0);
MODULE_PARM_DESC(resend_igmp, "Number of IGMP membership reports to send on "
			      "link failure");
module_param(packets_per_slave, int, 0);
MODULE_PARM_DESC(packets_per_slave, "Packets to send per slave in balance-rr "
				    "mode; 0 for a random slave, 1 packet per "
				    "slave (default), >1 packets per slave.");
module_param(lp_interval, uint, 0);
MODULE_PARM_DESC(lp_interval, "The number of seconds between instances where "
			      "the bonding driver sends learning packets to "
			      "each slaves peer switch. The default is 1.");

/*----------------------------- Global variables ----------------------------*/

#ifdef CONFIG_NET_POLL_CONTROLLER
atomic_t netpoll_block_tx = ATOMIC_INIT(0);
#endif

//记录bond在general net中的id号
unsigned int bond_net_id __read_mostly;

static const struct flow_dissector_key flow_keys_bonding_keys[] = {
	{
		.key_id = FLOW_DISSECTOR_KEY_CONTROL,
		.offset = offsetof(struct flow_keys, control),
	},
	{
		.key_id = FLOW_DISSECTOR_KEY_BASIC,
		.offset = offsetof(struct flow_keys, basic),
	},
	{
		.key_id = FLOW_DISSECTOR_KEY_IPV4_ADDRS,
		.offset = offsetof(struct flow_keys, addrs.v4addrs),
	},
	{
		.key_id = FLOW_DISSECTOR_KEY_IPV6_ADDRS,
		.offset = offsetof(struct flow_keys, addrs.v6addrs),
	},
	{
		.key_id = FLOW_DISSECTOR_KEY_TIPC,
		.offset = offsetof(struct flow_keys, addrs.tipckey),
	},
	{
		.key_id = FLOW_DISSECTOR_KEY_PORTS,
		.offset = offsetof(struct flow_keys, ports),
	},
	{
		.key_id = FLOW_DISSECTOR_KEY_ICMP,
		.offset = offsetof(struct flow_keys, icmp),
	},
	{
		.key_id = FLOW_DISSECTOR_KEY_VLAN,
		.offset = offsetof(struct flow_keys, vlan),
	},
	{
		.key_id = FLOW_DISSECTOR_KEY_FLOW_LABEL,
		.offset = offsetof(struct flow_keys, tags),
	},
	{
		.key_id = FLOW_DISSECTOR_KEY_GRE_KEYID,
		.offset = offsetof(struct flow_keys, keyid),
	},
};

static struct flow_dissector flow_keys_bonding __read_mostly;

/*-------------------------- Forward declarations ---------------------------*/

static int bond_init(struct net_device *bond_dev);
static void bond_uninit(struct net_device *bond_dev);
static void bond_get_stats(struct net_device *bond_dev,
			   struct rtnl_link_stats64 *stats);
static void bond_slave_arr_handler(struct work_struct *work);
static bool bond_time_in_interval(struct bonding *bond, unsigned long last_act,
				  int mod);
static void bond_netdev_notify_work(struct work_struct *work);

/*---------------------------- General routines -----------------------------*/

const char *bond_mode_name(int mode)
{
	static const char *names[] = {
		[BOND_MODE_ROUNDROBIN] = "load balancing (round-robin)",
		[BOND_MODE_ACTIVEBACKUP] = "fault-tolerance (active-backup)",
		[BOND_MODE_XOR] = "load balancing (xor)",
		[BOND_MODE_BROADCAST] = "fault-tolerance (broadcast)",
		[BOND_MODE_8023AD] = "IEEE 802.3ad Dynamic link aggregation",
		[BOND_MODE_TLB] = "transmit load balancing",
		[BOND_MODE_ALB] = "adaptive load balancing",
	};

	if (mode < BOND_MODE_ROUNDROBIN || mode > BOND_MODE_ALB)
		return "unknown";

	return names[mode];/*返回mode名称*/
}

/**
 * bond_dev_queue_xmit - Prepare skb for xmit.
 *
 * @bond: bond device that got this skb for tx.
 * @skb: hw accel VLAN tagged skb to transmit
 * @slave_dev: slave that is supposed to xmit this skbuff
 */
netdev_tx_t bond_dev_queue_xmit(struct bonding *bond, struct sk_buff *skb,
			struct net_device *slave_dev)
{
    //切换报文所属设备
	skb->dev = slave_dev;

	BUILD_BUG_ON(sizeof(skb->queue_mapping) !=
		     sizeof(qdisc_skb_cb(skb)->slave_dev_queue_mapping));
	//设置skb对应队列
	skb_set_queue_mapping(skb, qdisc_skb_cb(skb)->slave_dev_queue_mapping);

	if (unlikely(netpoll_tx_running(bond->dev)))
		return bond_netpoll_send_skb(bond_get_slave_by_dev(bond, slave_dev), skb);

	//完成报文发送
	return dev_queue_xmit(skb);
}

static bool bond_sk_check(struct bonding *bond)
{
	switch (BOND_MODE(bond)) {
	case BOND_MODE_8023AD:
	case BOND_MODE_XOR:
		if (bond->params.xmit_policy == BOND_XMIT_POLICY_LAYER34)
			return true;
		fallthrough;
	default:
		return false;
	}
}

bool bond_xdp_check(struct bonding *bond, int mode)
{
	switch (mode) {
	case BOND_MODE_ROUNDROBIN:
	case BOND_MODE_ACTIVEBACKUP:
		return true;
	case BOND_MODE_8023AD:
	case BOND_MODE_XOR:
		/* vlan+srcmac is not supported with XDP as in most cases the 802.1q
		 * payload is not in the packet due to hardware offload.
		 */
		if (bond->params.xmit_policy != BOND_XMIT_POLICY_VLAN_SRCMAC)
			return true;
		fallthrough;
	default:
		return false;
	}
}

/*---------------------------------- VLAN -----------------------------------*/

/* In the following 2 functions, bond_vlan_rx_add_vid and bond_vlan_rx_kill_vid,
 * We don't protect the slave list iteration with a lock because:
 * a. This operation is performed in IOCTL context,
 * b. The operation is protected by the RTNL semaphore in the 8021q code,
 * c. Holding a lock with BH disabled while directly calling a base driver
 *    entry point is generally a BAD idea.
 *
 * The design of synchronization/protection for this operation in the 8021q
 * module is good for one or more VLAN devices over a single physical device
 * and cannot be extended for a teaming solution like bonding, so there is a
 * potential race condition here where a net device from the vlan group might
 * be referenced (either by a base driver or the 8021q code) while it is being
 * removed from the system. However, it turns out we're not making matters
 * worse, and if it works for regular VLAN usage it will work here too.
*/

/**
 * bond_vlan_rx_add_vid - Propagates adding an id to slaves
 * @bond_dev: bonding net device that got called
 * @proto: network protocol ID
 * @vid: vlan id being added
 */
static int bond_vlan_rx_add_vid(struct net_device *bond_dev,
				__be16 proto, u16 vid)
{
	struct bonding *bond = netdev_priv(bond_dev);
	struct slave *slave, *rollback_slave;
	struct list_head *iter;
	int res;

	bond_for_each_slave(bond, slave, iter) {
		res = vlan_vid_add(slave->dev, proto, vid);
		if (res)
			goto unwind;
	}

	return 0;

unwind:
	/* unwind to the slave that failed */
	bond_for_each_slave(bond, rollback_slave, iter) {
		if (rollback_slave == slave)
			break;

		vlan_vid_del(rollback_slave->dev, proto, vid);
	}

	return res;
}

/**
 * bond_vlan_rx_kill_vid - Propagates deleting an id to slaves
 * @bond_dev: bonding net device that got called
 * @proto: network protocol ID
 * @vid: vlan id being removed
 */
static int bond_vlan_rx_kill_vid(struct net_device *bond_dev,
				 __be16 proto, u16 vid)
{
	struct bonding *bond = netdev_priv(bond_dev);
	struct list_head *iter;
	struct slave *slave;

	bond_for_each_slave(bond, slave, iter)
		vlan_vid_del(slave->dev, proto, vid);

	if (bond_is_lb(bond))
		bond_alb_clear_vlan(bond, vid);

	return 0;
}

/*---------------------------------- XFRM -----------------------------------*/

#ifdef CONFIG_XFRM_OFFLOAD
/**
 * bond_ipsec_dev - Get active device for IPsec offload
 * @xs: pointer to transformer state struct
 *
 * Context: caller must hold rcu_read_lock.
 *
 * Return: the device for ipsec offload, or NULL if not exist.
 **/
static struct net_device *bond_ipsec_dev(struct xfrm_state *xs)
{
	struct net_device *bond_dev = xs->xso.dev;
	struct bonding *bond;
	struct slave *slave;

	bond = netdev_priv(bond_dev);
	if (BOND_MODE(bond) != BOND_MODE_ACTIVEBACKUP)
		return NULL;

	slave = rcu_dereference(bond->curr_active_slave);
	if (!slave)
		return NULL;

	if (!xs->xso.real_dev)
		return NULL;

	if (xs->xso.real_dev != slave->dev)
		pr_warn_ratelimited("%s: (slave %s): not same with IPsec offload real dev %s\n",
				    bond_dev->name, slave->dev->name, xs->xso.real_dev->name);

	return slave->dev;
}

/**
 * bond_ipsec_add_sa - program device with a security association
 * @bond_dev: pointer to the bond net device
 * @xs: pointer to transformer state struct
 * @extack: extack point to fill failure reason
 **/
static int bond_ipsec_add_sa(struct net_device *bond_dev,
			     struct xfrm_state *xs,
			     struct netlink_ext_ack *extack)
{
	struct net_device *real_dev;
	netdevice_tracker tracker;
	struct bond_ipsec *ipsec;
	struct bonding *bond;
	struct slave *slave;
	int err;

	if (!bond_dev)
		return -EINVAL;

	rcu_read_lock();
	bond = netdev_priv(bond_dev);
	slave = rcu_dereference(bond->curr_active_slave);
	real_dev = slave ? slave->dev : NULL;
	netdev_hold(real_dev, &tracker, GFP_ATOMIC);
	rcu_read_unlock();
	if (!real_dev) {
		err = -ENODEV;
		goto out;
	}

	if (!real_dev->xfrmdev_ops ||
	    !real_dev->xfrmdev_ops->xdo_dev_state_add ||
	    netif_is_bond_master(real_dev)) {
		NL_SET_ERR_MSG_MOD(extack, "Slave does not support ipsec offload");
		err = -EINVAL;
		goto out;
	}

	ipsec = kmalloc(sizeof(*ipsec), GFP_KERNEL);
	if (!ipsec) {
		err = -ENOMEM;
		goto out;
	}

	err = real_dev->xfrmdev_ops->xdo_dev_state_add(real_dev, xs, extack);
	if (!err) {
		xs->xso.real_dev = real_dev;
		ipsec->xs = xs;
		INIT_LIST_HEAD(&ipsec->list);
		mutex_lock(&bond->ipsec_lock);
		list_add(&ipsec->list, &bond->ipsec_list);
		mutex_unlock(&bond->ipsec_lock);
	} else {
		kfree(ipsec);
	}
out:
	netdev_put(real_dev, &tracker);
	return err;
}

static void bond_ipsec_add_sa_all(struct bonding *bond)
{
	struct net_device *bond_dev = bond->dev;
	struct net_device *real_dev;
	struct bond_ipsec *ipsec;
	struct slave *slave;

	slave = rtnl_dereference(bond->curr_active_slave);
	real_dev = slave ? slave->dev : NULL;
	if (!real_dev)
		return;

	mutex_lock(&bond->ipsec_lock);
	if (!real_dev->xfrmdev_ops ||
	    !real_dev->xfrmdev_ops->xdo_dev_state_add ||
	    netif_is_bond_master(real_dev)) {
		if (!list_empty(&bond->ipsec_list))
			slave_warn(bond_dev, real_dev,
				   "%s: no slave xdo_dev_state_add\n",
				   __func__);
		goto out;
	}

	list_for_each_entry(ipsec, &bond->ipsec_list, list) {
		/* If new state is added before ipsec_lock acquired */
		if (ipsec->xs->xso.real_dev == real_dev)
			continue;

		if (real_dev->xfrmdev_ops->xdo_dev_state_add(real_dev,
							     ipsec->xs, NULL)) {
			slave_warn(bond_dev, real_dev, "%s: failed to add SA\n", __func__);
			continue;
		}

		spin_lock_bh(&ipsec->xs->lock);
		/* xs might have been killed by the user during the migration
		 * to the new dev, but bond_ipsec_del_sa() should have done
		 * nothing, as xso.real_dev is NULL.
		 * Delete it from the device we just added it to. The pending
		 * bond_ipsec_free_sa() call will do the rest of the cleanup.
		 */
		if (ipsec->xs->km.state == XFRM_STATE_DEAD &&
		    real_dev->xfrmdev_ops->xdo_dev_state_delete)
			real_dev->xfrmdev_ops->xdo_dev_state_delete(real_dev,
								    ipsec->xs);
		ipsec->xs->xso.real_dev = real_dev;
		spin_unlock_bh(&ipsec->xs->lock);
	}
out:
	mutex_unlock(&bond->ipsec_lock);
}

/**
 * bond_ipsec_del_sa - clear out this specific SA
 * @bond_dev: pointer to the bond net device
 * @xs: pointer to transformer state struct
 **/
static void bond_ipsec_del_sa(struct net_device *bond_dev,
			      struct xfrm_state *xs)
{
	struct net_device *real_dev;

	if (!bond_dev || !xs->xso.real_dev)
		return;

	real_dev = xs->xso.real_dev;

	if (!real_dev->xfrmdev_ops ||
	    !real_dev->xfrmdev_ops->xdo_dev_state_delete ||
	    netif_is_bond_master(real_dev)) {
		slave_warn(bond_dev, real_dev, "%s: no slave xdo_dev_state_delete\n", __func__);
		return;
	}

	real_dev->xfrmdev_ops->xdo_dev_state_delete(real_dev, xs);
}

static void bond_ipsec_del_sa_all(struct bonding *bond)
{
	struct net_device *bond_dev = bond->dev;
	struct net_device *real_dev;
	struct bond_ipsec *ipsec;
	struct slave *slave;

	slave = rtnl_dereference(bond->curr_active_slave);
	real_dev = slave ? slave->dev : NULL;
	if (!real_dev)
		return;

	mutex_lock(&bond->ipsec_lock);
	list_for_each_entry(ipsec, &bond->ipsec_list, list) {
		if (!ipsec->xs->xso.real_dev)
			continue;

		if (!real_dev->xfrmdev_ops ||
		    !real_dev->xfrmdev_ops->xdo_dev_state_delete ||
		    netif_is_bond_master(real_dev)) {
			slave_warn(bond_dev, real_dev,
				   "%s: no slave xdo_dev_state_delete\n",
				   __func__);
			continue;
		}

		spin_lock_bh(&ipsec->xs->lock);
		ipsec->xs->xso.real_dev = NULL;
		/* Don't double delete states killed by the user. */
		if (ipsec->xs->km.state != XFRM_STATE_DEAD)
			real_dev->xfrmdev_ops->xdo_dev_state_delete(real_dev,
								    ipsec->xs);
		spin_unlock_bh(&ipsec->xs->lock);

		if (real_dev->xfrmdev_ops->xdo_dev_state_free)
			real_dev->xfrmdev_ops->xdo_dev_state_free(real_dev,
								  ipsec->xs);
	}
	mutex_unlock(&bond->ipsec_lock);
}

static void bond_ipsec_free_sa(struct net_device *bond_dev,
			       struct xfrm_state *xs)
{
	struct net_device *real_dev;
	struct bond_ipsec *ipsec;
	struct bonding *bond;

	if (!bond_dev)
		return;

	bond = netdev_priv(bond_dev);

	mutex_lock(&bond->ipsec_lock);
	if (!xs->xso.real_dev)
		goto out;

	real_dev = xs->xso.real_dev;

	xs->xso.real_dev = NULL;
	if (real_dev->xfrmdev_ops &&
	    real_dev->xfrmdev_ops->xdo_dev_state_free)
		real_dev->xfrmdev_ops->xdo_dev_state_free(real_dev, xs);
out:
	list_for_each_entry(ipsec, &bond->ipsec_list, list) {
		if (ipsec->xs == xs) {
			list_del(&ipsec->list);
			kfree(ipsec);
			break;
		}
	}
	mutex_unlock(&bond->ipsec_lock);
}

/**
 * bond_ipsec_offload_ok - can this packet use the xfrm hw offload
 * @skb: current data packet
 * @xs: pointer to transformer state struct
 **/
static bool bond_ipsec_offload_ok(struct sk_buff *skb, struct xfrm_state *xs)
{
	struct net_device *real_dev;

	rcu_read_lock();
	real_dev = bond_ipsec_dev(xs);
	if (!real_dev || netif_is_bond_master(real_dev)) {
		rcu_read_unlock();
		return false;
	}

	rcu_read_unlock();
	return true;
}

/**
 * bond_advance_esn_state - ESN support for IPSec HW offload
 * @xs: pointer to transformer state struct
 **/
static void bond_advance_esn_state(struct xfrm_state *xs)
{
	struct net_device *real_dev;

	rcu_read_lock();
	real_dev = bond_ipsec_dev(xs);
	if (!real_dev)
		goto out;

	if (!real_dev->xfrmdev_ops ||
	    !real_dev->xfrmdev_ops->xdo_dev_state_advance_esn) {
		pr_warn_ratelimited("%s: %s doesn't support xdo_dev_state_advance_esn\n", __func__, real_dev->name);
		goto out;
	}

	real_dev->xfrmdev_ops->xdo_dev_state_advance_esn(xs);
out:
	rcu_read_unlock();
}

/**
 * bond_xfrm_update_stats - Update xfrm state
 * @xs: pointer to transformer state struct
 **/
static void bond_xfrm_update_stats(struct xfrm_state *xs)
{
	struct net_device *real_dev;

	rcu_read_lock();
	real_dev = bond_ipsec_dev(xs);
	if (!real_dev)
		goto out;

	if (!real_dev->xfrmdev_ops ||
	    !real_dev->xfrmdev_ops->xdo_dev_state_update_stats) {
		pr_warn_ratelimited("%s: %s doesn't support xdo_dev_state_update_stats\n", __func__, real_dev->name);
		goto out;
	}

	real_dev->xfrmdev_ops->xdo_dev_state_update_stats(xs);
out:
	rcu_read_unlock();
}

static const struct xfrmdev_ops bond_xfrmdev_ops = {
	.xdo_dev_state_add = bond_ipsec_add_sa,
	.xdo_dev_state_delete = bond_ipsec_del_sa,
	.xdo_dev_state_free = bond_ipsec_free_sa,
	.xdo_dev_offload_ok = bond_ipsec_offload_ok,
	.xdo_dev_state_advance_esn = bond_advance_esn_state,
	.xdo_dev_state_update_stats = bond_xfrm_update_stats,
};
#endif /* CONFIG_XFRM_OFFLOAD */

/*------------------------------- Link status -------------------------------*/

/* Set the carrier state for the master according to the state of its
 * slaves.  If any slaves are up, the master is up.  In 802.3ad mode,
 * do special 802.3ad magic.
 *
 * Returns zero if carrier state does not change, nonzero if it does.
 */
int bond_set_carrier(struct bonding *bond)
{
	struct list_head *iter;
	struct slave *slave;

	if (!bond_has_slaves(bond))
		goto down;

	if (BOND_MODE(bond) == BOND_MODE_8023AD)
		return bond_3ad_set_carrier(bond);

	bond_for_each_slave(bond, slave, iter) {
		if (slave->link == BOND_LINK_UP) {
			if (!netif_carrier_ok(bond->dev)) {
				netif_carrier_on(bond->dev);
				return 1;
			}
			return 0;
		}
	}

down:
	if (netif_carrier_ok(bond->dev)) {
		netif_carrier_off(bond->dev);
		return 1;
	}
	return 0;
}

/* Get link speed and duplex from the slave's base driver
 * using ethtool. If for some reason the call fails or the
 * values are invalid, set speed and duplex to -1,
 * and return. Return 1 if speed or duplex settings are
 * UNKNOWN; 0 otherwise.
 */
static int bond_update_speed_duplex(struct slave *slave)
{
	struct net_device *slave_dev = slave->dev;
	struct ethtool_link_ksettings ecmd;
	int res;

	slave->speed = SPEED_UNKNOWN;
	slave->duplex = DUPLEX_UNKNOWN;

	res = __ethtool_get_link_ksettings(slave_dev, &ecmd);
	if (res < 0)
		return 1;
	if (ecmd.base.speed == 0 || ecmd.base.speed == ((__u32)-1))
		return 1;
	switch (ecmd.base.duplex) {
	case DUPLEX_FULL:
	case DUPLEX_HALF:
		break;
	default:
		return 1;
	}

	slave->speed = ecmd.base.speed;
	slave->duplex = ecmd.base.duplex;

	return 0;
}

/*显示bond slave状态*/
const char *bond_slave_link_status(s8 link)
{
	switch (link) {
	case BOND_LINK_UP:
		return "up";
	case BOND_LINK_FAIL:
		return "going down";
	case BOND_LINK_DOWN:
		return "down";
	case BOND_LINK_BACK:
		return "going back";
	default:
		return "unknown";
	}
}

/* if <dev> supports MII link status reporting, check its link status.
 *
 * We either do MII/ETHTOOL ioctls, or check netif_carrier_ok(),
 * depending upon the setting of the use_carrier parameter.
 *
 * Return either BMSR_LSTATUS, meaning that the link is up (or we
 * can't tell and just pretend it is), or 0, meaning that the link is
 * down.
 *
 * If reporting is non-zero, instead of faking link up, return -1 if
 * both ETHTOOL and MII ioctls fail (meaning the device does not
 * support them).  If use_carrier is set, return whatever it says.
 * It'd be nice if there was a good way to tell if a driver supports
 * netif_carrier, but there really isn't.
 */
static int bond_check_dev_link(struct bonding *bond,
			       struct net_device *slave_dev, int reporting)
{
	const struct net_device_ops *slave_ops = slave_dev->netdev_ops;
	struct mii_ioctl_data *mii;
	struct ifreq ifr;
	int ret;

	if (!reporting && !netif_running(slave_dev))
		return 0;

	if (bond->params.use_carrier)
		return netif_carrier_ok(slave_dev) ? BMSR_LSTATUS : 0;

	/* Try to get link status using Ethtool first. */
	if (slave_dev->ethtool_ops->get_link) {
		netdev_lock_ops(slave_dev);
		ret = slave_dev->ethtool_ops->get_link(slave_dev);
		netdev_unlock_ops(slave_dev);

		return ret ? BMSR_LSTATUS : 0;
	}

	/* Ethtool can't be used, fallback to MII ioctls. */
	if (slave_ops->ndo_eth_ioctl) {
		/* TODO: set pointer to correct ioctl on a per team member
		 *       bases to make this more efficient. that is, once
		 *       we determine the correct ioctl, we will always
		 *       call it and not the others for that team
		 *       member.
		 */

		/* We cannot assume that SIOCGMIIPHY will also read a
		 * register; not all network drivers (e.g., e100)
		 * support that.
		 */

		/* Yes, the mii is overlaid on the ifreq.ifr_ifru */
		strscpy_pad(ifr.ifr_name, slave_dev->name, IFNAMSIZ);
		mii = if_mii(&ifr);
<<<<<<< HEAD
		/*调用slave设备的ioctl回调，获取phy的地址*/
		if (ioctl(slave_dev, &ifr, SIOCGMIIPHY) == 0) {
			mii->reg_num = MII_BMSR;
			/*通过ioctl读取 MII phy 寄存器*/
			if (ioctl(slave_dev, &ifr, SIOCGMIIREG) == 0)
=======

		if (dev_eth_ioctl(slave_dev, &ifr, SIOCGMIIPHY) == 0) {
			mii->reg_num = MII_BMSR;
			if (dev_eth_ioctl(slave_dev, &ifr, SIOCGMIIREG) == 0)
>>>>>>> 155a3c00
				return mii->val_out & BMSR_LSTATUS;
		}
	}

	/* If reporting, report that either there's no ndo_eth_ioctl,
	 * or both SIOCGMIIREG and get_link failed (meaning that we
	 * cannot report link status).  If not reporting, pretend
	 * we're ok.
	 */
	return reporting ? -1 : BMSR_LSTATUS;
}

/*----------------------------- Multicast list ------------------------------*/

/* Push the promiscuity flag down to appropriate slaves */
static int bond_set_promiscuity(struct bonding *bond, int inc)
{
	struct list_head *iter;
	int err = 0;

	if (bond_uses_primary(bond)) {
		struct slave *curr_active = rtnl_dereference(bond->curr_active_slave);

		if (curr_active)
			err = dev_set_promiscuity(curr_active->dev, inc);
	} else {
		struct slave *slave;

		bond_for_each_slave(bond, slave, iter) {
			err = dev_set_promiscuity(slave->dev, inc);
			if (err)
				return err;
		}
	}
	return err;
}

/* Push the allmulti flag down to all slaves */
static int bond_set_allmulti(struct bonding *bond, int inc)
{
	struct list_head *iter;
	int err = 0;

	if (bond_uses_primary(bond)) {
		struct slave *curr_active = rtnl_dereference(bond->curr_active_slave);

		if (curr_active)
			err = dev_set_allmulti(curr_active->dev, inc);
	} else {
		struct slave *slave;

		bond_for_each_slave(bond, slave, iter) {
			err = dev_set_allmulti(slave->dev, inc);
			if (err)
				return err;
		}
	}
	return err;
}

/* Retrieve the list of registered multicast addresses for the bonding
 * device and retransmit an IGMP JOIN request to the current active
 * slave.
 */
static void bond_resend_igmp_join_requests_delayed(struct work_struct *work)
{
	struct bonding *bond = container_of(work, struct bonding,
					    mcast_work.work);

	if (!rtnl_trylock()) {
		queue_delayed_work(bond->wq, &bond->mcast_work, 1);
		return;
	}
	call_netdevice_notifiers(NETDEV_RESEND_IGMP, bond->dev);

	if (bond->igmp_retrans > 1) {
		bond->igmp_retrans--;
		queue_delayed_work(bond->wq, &bond->mcast_work, HZ/5);
	}
	rtnl_unlock();
}

/* Flush bond's hardware addresses from slave */
static void bond_hw_addr_flush(struct net_device *bond_dev,
			       struct net_device *slave_dev)
{
	struct bonding *bond = netdev_priv(bond_dev);

	dev_uc_unsync(slave_dev, bond_dev);
	dev_mc_unsync(slave_dev, bond_dev);

	if (BOND_MODE(bond) == BOND_MODE_8023AD)
		dev_mc_del(slave_dev, lacpdu_mcast_addr);
}

/*--------------------------- Active slave change ---------------------------*/

/* Update the hardware address list and promisc/allmulti for the new and
 * old active slaves (if any).  Modes that are not using primary keep all
 * slaves up date at all times; only the modes that use primary need to call
 * this function to swap these settings during a failover.
 */
static void bond_hw_addr_swap(struct bonding *bond, struct slave *new_active,
			      struct slave *old_active)
{
	if (old_active) {
		if (bond->dev->flags & IFF_PROMISC)
			dev_set_promiscuity(old_active->dev, -1);

		if (bond->dev->flags & IFF_ALLMULTI)
			dev_set_allmulti(old_active->dev, -1);

		if (bond->dev->flags & IFF_UP)
			bond_hw_addr_flush(bond->dev, old_active->dev);

		bond_slave_ns_maddrs_add(bond, old_active);
	}

	if (new_active) {
		/* FIXME: Signal errors upstream. */
		if (bond->dev->flags & IFF_PROMISC)
			dev_set_promiscuity(new_active->dev, 1);

		if (bond->dev->flags & IFF_ALLMULTI)
			dev_set_allmulti(new_active->dev, 1);

		if (bond->dev->flags & IFF_UP) {
			netif_addr_lock_bh(bond->dev);
			dev_uc_sync(new_active->dev, bond->dev);
			dev_mc_sync(new_active->dev, bond->dev);
			netif_addr_unlock_bh(bond->dev);
		}

		bond_slave_ns_maddrs_del(bond, new_active);
	}
}

/**
 * bond_set_dev_addr - clone slave's address to bond
 * @bond_dev: bond net device
 * @slave_dev: slave net device
 *
 * Should be called with RTNL held.
 */
static int bond_set_dev_addr(struct net_device *bond_dev,
			     struct net_device *slave_dev)
{
	int err;

	slave_dbg(bond_dev, slave_dev, "bond_dev=%p slave_dev=%p slave_dev->addr_len=%d\n",
		  bond_dev, slave_dev, slave_dev->addr_len);
	err = dev_pre_changeaddr_notify(bond_dev, slave_dev->dev_addr, NULL);
	if (err)
		return err;

	/*将bond_dev设备的地址变更为slave_dev地址*/
	__dev_addr_set(bond_dev, slave_dev->dev_addr, slave_dev->addr_len);
	bond_dev->addr_assign_type = NET_ADDR_STOLEN;
	/*触发地址变更后通知*/
	call_netdevice_notifiers(NETDEV_CHANGEADDR, bond_dev);
	return 0;
}

static struct slave *bond_get_old_active(struct bonding *bond,
					 struct slave *new_active)
{
	struct slave *slave;
	struct list_head *iter;

	bond_for_each_slave(bond, slave, iter) {
		if (slave == new_active)
			continue;

		if (ether_addr_equal(bond->dev->dev_addr, slave->dev->dev_addr))
			return slave;
	}

	return NULL;
}

/* bond_do_fail_over_mac
 *
 * Perform special MAC address swapping for fail_over_mac settings
 *
 * Called with RTNL
 */
static void bond_do_fail_over_mac(struct bonding *bond,
				  struct slave *new_active,
				  struct slave *old_active)
{
	u8 tmp_mac[MAX_ADDR_LEN];
	struct sockaddr_storage ss;
	int rv;

	switch (bond->params.fail_over_mac) {
	case BOND_FOM_ACTIVE:
		if (new_active) {
			rv = bond_set_dev_addr(bond->dev, new_active->dev);
			if (rv)
				slave_err(bond->dev, new_active->dev, "Error %d setting bond MAC from slave\n",
					  -rv);
		}
		break;
	case BOND_FOM_FOLLOW:
		/* if new_active && old_active, swap them
		 * if just old_active, do nothing (going to no active slave)
		 * if just new_active, set new_active to bond's MAC
		 */
		if (!new_active)
			return;

		if (!old_active)
			old_active = bond_get_old_active(bond, new_active);

		if (old_active) {
			bond_hw_addr_copy(tmp_mac, new_active->dev->dev_addr,
					  new_active->dev->addr_len);
			bond_hw_addr_copy(ss.__data,
					  old_active->dev->dev_addr,
					  old_active->dev->addr_len);
			ss.ss_family = new_active->dev->type;
		} else {
			bond_hw_addr_copy(ss.__data, bond->dev->dev_addr,
					  bond->dev->addr_len);
			ss.ss_family = bond->dev->type;
		}

		rv = dev_set_mac_address(new_active->dev, &ss, NULL);
		if (rv) {
			slave_err(bond->dev, new_active->dev, "Error %d setting MAC of new active slave\n",
				  -rv);
			goto out;
		}

		if (!old_active)
			goto out;

		bond_hw_addr_copy(ss.__data, tmp_mac,
				  new_active->dev->addr_len);
		ss.ss_family = old_active->dev->type;

		rv = dev_set_mac_address(old_active->dev, &ss, NULL);
		if (rv)
			slave_err(bond->dev, old_active->dev, "Error %d setting MAC of old active slave\n",
				  -rv);
out:
		break;
	default:
		netdev_err(bond->dev, "bond_do_fail_over_mac impossible: bad policy %d\n",
			   bond->params.fail_over_mac);
		break;
	}

}

/**
 * bond_choose_primary_or_current - select the primary or high priority slave
 * @bond: our bonding struct
 *
 * - Check if there is a primary link. If the primary link was set and is up,
 *   go on and do link reselection.
 *
 * - If primary link is not set or down, find the highest priority link.
 *   If the highest priority link is not current slave, set it as primary
 *   link and do link reselection.
 */
static struct slave *bond_choose_primary_or_current(struct bonding *bond)
{
	struct slave *prim = rtnl_dereference(bond->primary_slave);
	struct slave *curr = rtnl_dereference(bond->curr_active_slave);
	struct slave *slave, *hprio = NULL;
	struct list_head *iter;

	if (!prim || prim->link != BOND_LINK_UP) {
		bond_for_each_slave(bond, slave, iter) {
			if (slave->link == BOND_LINK_UP) {
				hprio = hprio ?: slave;
				if (slave->prio > hprio->prio)
					hprio = slave;
			}
		}

		if (hprio && hprio != curr) {
			prim = hprio;
			goto link_reselect;
		}

		if (!curr || curr->link != BOND_LINK_UP)
			return NULL;
		return curr;
	}

	if (bond->force_primary) {
		bond->force_primary = false;
		return prim;
	}

link_reselect:
	if (!curr || curr->link != BOND_LINK_UP)
		return prim;

	/* At this point, prim and curr are both up */
	switch (bond->params.primary_reselect) {
	case BOND_PRI_RESELECT_ALWAYS:
		return prim;
	case BOND_PRI_RESELECT_BETTER:
		if (prim->speed < curr->speed)
			return curr;
		if (prim->speed == curr->speed && prim->duplex <= curr->duplex)
			return curr;
		return prim;
	case BOND_PRI_RESELECT_FAILURE:
		return curr;
	default:
		netdev_err(bond->dev, "impossible primary_reselect %d\n",
			   bond->params.primary_reselect);
		return curr;
	}
}

/**
 * bond_find_best_slave - select the best available slave to be the active one
 * @bond: our bonding struct
 */
static struct slave *bond_find_best_slave(struct bonding *bond)
{
	struct slave *slave, *bestslave = NULL;
	struct list_head *iter;
	int mintime = bond->params.updelay;

	slave = bond_choose_primary_or_current(bond);
	if (slave)
		return slave;

	bond_for_each_slave(bond, slave, iter) {
		if (slave->link == BOND_LINK_UP)
			return slave;
		if (slave->link == BOND_LINK_BACK && bond_slave_is_up(slave) &&
		    slave->delay < mintime) {
			mintime = slave->delay;
			bestslave = slave;
		}
	}

	return bestslave;
}

/* must be called in RCU critical section or with RTNL held */
static bool bond_should_notify_peers(struct bonding *bond)
{
	struct slave *slave = rcu_dereference_rtnl(bond->curr_active_slave);

	if (!slave || !bond->send_peer_notif ||
	    bond->send_peer_notif %
	    max(1, bond->params.peer_notif_delay) != 0 ||
	    !netif_carrier_ok(bond->dev) ||
	    test_bit(__LINK_STATE_LINKWATCH_PENDING, &slave->dev->state))
		return false;

	netdev_dbg(bond->dev, "bond_should_notify_peers: slave %s\n",
		   slave ? slave->dev->name : "NULL");

	return true;
}

/**
 * bond_change_active_slave - change the active slave into the specified one
 * @bond: our bonding struct
 * @new_active: the new slave to make the active one
 *
 * Set the new slave to the bond's settings and unset them on the old
 * curr_active_slave.
 * Setting include flags, mc-list, promiscuity, allmulti, etc.
 *
 * If @new's link state is %BOND_LINK_BACK we'll set it to %BOND_LINK_UP,
 * because it is apparently the best available slave we have, even though its
 * updelay hasn't timed out yet.
 *
 * Caller must hold RTNL.
 */
void bond_change_active_slave(struct bonding *bond, struct slave *new_active)
{
	struct slave *old_active;

	ASSERT_RTNL();

	old_active = rtnl_dereference(bond->curr_active_slave);

	if (old_active == new_active)
	    /*两者相同，不处理，直接返回*/
		return;

#ifdef CONFIG_XFRM_OFFLOAD
	bond_ipsec_del_sa_all(bond);
#endif /* CONFIG_XFRM_OFFLOAD */

	if (new_active) {
		new_active->last_link_up = jiffies;

		if (new_active->link == BOND_LINK_BACK) {
			if (bond_uses_primary(bond)) {
				slave_info(bond->dev, new_active->dev, "making interface the new active one %d ms earlier\n",
					   (bond->params.updelay - new_active->delay) * bond->params.miimon);
			}

			new_active->delay = 0;
			bond_set_slave_link_state(new_active, BOND_LINK_UP,
						  BOND_SLAVE_NOTIFY_NOW);

			if (BOND_MODE(bond) == BOND_MODE_8023AD)
				bond_3ad_handle_link_change(new_active, BOND_LINK_UP);

			if (bond_is_lb(bond))
				bond_alb_handle_link_change(bond, new_active, BOND_LINK_UP);
		} else {
			if (bond_uses_primary(bond))
				slave_info(bond->dev, new_active->dev, "making interface the new active one\n");
		}
	}

	if (bond_uses_primary(bond))
		bond_hw_addr_swap(bond, new_active, old_active);

	if (bond_is_lb(bond)) {
		bond_alb_handle_active_change(bond, new_active);
		if (old_active)
			bond_set_slave_inactive_flags(old_active,
						      BOND_SLAVE_NOTIFY_NOW);
		if (new_active)
			bond_set_slave_active_flags(new_active,
						    BOND_SLAVE_NOTIFY_NOW);
	} else {
		rcu_assign_pointer(bond->curr_active_slave, new_active);
	}

	if (BOND_MODE(bond) == BOND_MODE_ACTIVEBACKUP) {
		if (old_active)
			bond_set_slave_inactive_flags(old_active,
						      BOND_SLAVE_NOTIFY_NOW);

		if (new_active) {
			bool should_notify_peers = false;

			bond_set_slave_active_flags(new_active,
						    BOND_SLAVE_NOTIFY_NOW);

			if (bond->params.fail_over_mac)
				bond_do_fail_over_mac(bond, new_active,
						      old_active);

			if (netif_running(bond->dev)) {
				bond->send_peer_notif =
					bond->params.num_peer_notif *
					max(1, bond->params.peer_notif_delay);
				should_notify_peers =
					bond_should_notify_peers(bond);
			}

			call_netdevice_notifiers(NETDEV_BONDING_FAILOVER, bond->dev);
			if (should_notify_peers) {
				bond->send_peer_notif--;
				call_netdevice_notifiers(NETDEV_NOTIFY_PEERS,
							 bond->dev);
			}
		}
	}

#ifdef CONFIG_XFRM_OFFLOAD
	bond_ipsec_add_sa_all(bond);
#endif /* CONFIG_XFRM_OFFLOAD */

	/* resend IGMP joins since active slave has changed or
	 * all were sent on curr_active_slave.
	 * resend only if bond is brought up with the affected
	 * bonding modes and the retransmission is enabled
	 */
	if (netif_running(bond->dev) && (bond->params.resend_igmp > 0) &&
	    ((bond_uses_primary(bond) && new_active) ||
	     BOND_MODE(bond) == BOND_MODE_ROUNDROBIN)) {
		bond->igmp_retrans = bond->params.resend_igmp;
		queue_delayed_work(bond->wq, &bond->mcast_work, 1);
	}
}

/**
 * bond_select_active_slave - select a new active slave, if needed
 * @bond: our bonding struct
 *
 * This functions should be called when one of the following occurs:
 * - The old curr_active_slave has been released or lost its link.
 * - The primary_slave has got its link back.
 * - A slave has got its link back and there's no old curr_active_slave.
 *
 * Caller must hold RTNL.
 */
void bond_select_active_slave(struct bonding *bond)
{
	struct slave *best_slave;
	int rv;

	ASSERT_RTNL();

	best_slave = bond_find_best_slave(bond);
	if (best_slave != rtnl_dereference(bond->curr_active_slave)) {
		bond_change_active_slave(bond, best_slave);
		rv = bond_set_carrier(bond);
		if (!rv)
			return;

		if (netif_carrier_ok(bond->dev))
			netdev_info(bond->dev, "active interface up!\n");
		else
			netdev_info(bond->dev, "now running without any active interface!\n");
	}
}

#ifdef CONFIG_NET_POLL_CONTROLLER
static inline int slave_enable_netpoll(struct slave *slave)
{
	struct netpoll *np;
	int err = 0;

	np = kzalloc(sizeof(*np), GFP_KERNEL);
	err = -ENOMEM;
	if (!np)
		goto out;

	err = __netpoll_setup(np, slave->dev);
	if (err) {
		kfree(np);
		goto out;
	}
	slave->np = np;
out:
	return err;
}
static inline void slave_disable_netpoll(struct slave *slave)
{
	struct netpoll *np = slave->np;

	if (!np)
		return;

	slave->np = NULL;

	__netpoll_free(np);
}

static void bond_poll_controller(struct net_device *bond_dev)
{
	struct bonding *bond = netdev_priv(bond_dev);
	struct slave *slave = NULL;
	struct list_head *iter;
	struct ad_info ad_info;

	if (BOND_MODE(bond) == BOND_MODE_8023AD)
		if (bond_3ad_get_active_agg_info(bond, &ad_info))
			return;

	bond_for_each_slave_rcu(bond, slave, iter) {
		if (!bond_slave_is_up(slave))
			continue;

		if (BOND_MODE(bond) == BOND_MODE_8023AD) {
			struct aggregator *agg =
			    SLAVE_AD_INFO(slave)->port.aggregator;

			if (agg &&
			    agg->aggregator_identifier != ad_info.aggregator_id)
				continue;
		}

		netpoll_poll_dev(slave->dev);
	}
}

static void bond_netpoll_cleanup(struct net_device *bond_dev)
{
	struct bonding *bond = netdev_priv(bond_dev);
	struct list_head *iter;
	struct slave *slave;

	bond_for_each_slave(bond, slave, iter)
		if (bond_slave_is_up(slave))
			slave_disable_netpoll(slave);
}

static int bond_netpoll_setup(struct net_device *dev)
{
	struct bonding *bond = netdev_priv(dev);
	struct list_head *iter;
	struct slave *slave;
	int err = 0;

	bond_for_each_slave(bond, slave, iter) {
		err = slave_enable_netpoll(slave);
		if (err) {
			bond_netpoll_cleanup(dev);
			break;
		}
	}
	return err;
}
#else
static inline int slave_enable_netpoll(struct slave *slave)
{
	return 0;
}
static inline void slave_disable_netpoll(struct slave *slave)
{
}
static void bond_netpoll_cleanup(struct net_device *bond_dev)
{
}
#endif

/*---------------------------------- IOCTL ----------------------------------*/

static netdev_features_t bond_fix_features(struct net_device *dev,
					   netdev_features_t features)
{
	struct bonding *bond = netdev_priv(dev);
	struct list_head *iter;
	netdev_features_t mask;
	struct slave *slave;

	mask = features;
	features = netdev_base_features(features);

	bond_for_each_slave(bond, slave, iter) {
		features = netdev_increment_features(features,
						     slave->dev->features,
						     mask);
	}
	features = netdev_add_tso_features(features, mask);

	return features;
}

#define BOND_VLAN_FEATURES	(NETIF_F_HW_CSUM | NETIF_F_SG | \
				 NETIF_F_FRAGLIST | NETIF_F_GSO_SOFTWARE | \
				 NETIF_F_GSO_ENCAP_ALL | \
				 NETIF_F_HIGHDMA | NETIF_F_LRO)

#define BOND_ENC_FEATURES	(NETIF_F_HW_CSUM | NETIF_F_SG | \
				 NETIF_F_RXCSUM | NETIF_F_GSO_SOFTWARE | \
				 NETIF_F_GSO_PARTIAL)

#define BOND_MPLS_FEATURES	(NETIF_F_HW_CSUM | NETIF_F_SG | \
				 NETIF_F_GSO_SOFTWARE)

#define BOND_GSO_PARTIAL_FEATURES (NETIF_F_GSO_ESP)


static void bond_compute_features(struct bonding *bond)
{
	netdev_features_t gso_partial_features = BOND_GSO_PARTIAL_FEATURES;
	unsigned int dst_release_flag = IFF_XMIT_DST_RELEASE |
					IFF_XMIT_DST_RELEASE_PERM;
	netdev_features_t vlan_features = BOND_VLAN_FEATURES;
	netdev_features_t enc_features  = BOND_ENC_FEATURES;
#ifdef CONFIG_XFRM_OFFLOAD
	netdev_features_t xfrm_features  = BOND_XFRM_FEATURES;
#endif /* CONFIG_XFRM_OFFLOAD */
	netdev_features_t mpls_features  = BOND_MPLS_FEATURES;
	struct net_device *bond_dev = bond->dev;
	struct list_head *iter;
	struct slave *slave;
	unsigned short max_hard_header_len = ETH_HLEN;
	unsigned int tso_max_size = TSO_MAX_SIZE;
	u16 tso_max_segs = TSO_MAX_SEGS;

	if (!bond_has_slaves(bond))
		goto done;

	vlan_features = netdev_base_features(vlan_features);
	mpls_features = netdev_base_features(mpls_features);

	bond_for_each_slave(bond, slave, iter) {
		vlan_features = netdev_increment_features(vlan_features,
			slave->dev->vlan_features, BOND_VLAN_FEATURES);

		enc_features = netdev_increment_features(enc_features,
							 slave->dev->hw_enc_features,
							 BOND_ENC_FEATURES);

#ifdef CONFIG_XFRM_OFFLOAD
		xfrm_features = netdev_increment_features(xfrm_features,
							  slave->dev->hw_enc_features,
							  BOND_XFRM_FEATURES);
#endif /* CONFIG_XFRM_OFFLOAD */

		gso_partial_features = netdev_increment_features(gso_partial_features,
								 slave->dev->gso_partial_features,
								 BOND_GSO_PARTIAL_FEATURES);

		mpls_features = netdev_increment_features(mpls_features,
							  slave->dev->mpls_features,
							  BOND_MPLS_FEATURES);

		dst_release_flag &= slave->dev->priv_flags;
		if (slave->dev->hard_header_len > max_hard_header_len)
			max_hard_header_len = slave->dev->hard_header_len;

		tso_max_size = min(tso_max_size, slave->dev->tso_max_size);
		tso_max_segs = min(tso_max_segs, slave->dev->tso_max_segs);
	}
	bond_dev->hard_header_len = max_hard_header_len;

done:
	bond_dev->gso_partial_features = gso_partial_features;
	bond_dev->vlan_features = vlan_features;
	bond_dev->hw_enc_features = enc_features | NETIF_F_GSO_ENCAP_ALL |
				    NETIF_F_HW_VLAN_CTAG_TX |
				    NETIF_F_HW_VLAN_STAG_TX;
#ifdef CONFIG_XFRM_OFFLOAD
	bond_dev->hw_enc_features |= xfrm_features;
#endif /* CONFIG_XFRM_OFFLOAD */
	bond_dev->mpls_features = mpls_features;
	netif_set_tso_max_segs(bond_dev, tso_max_segs);
	netif_set_tso_max_size(bond_dev, tso_max_size);

	bond_dev->priv_flags &= ~IFF_XMIT_DST_RELEASE;
	if ((bond_dev->priv_flags & IFF_XMIT_DST_RELEASE_PERM) &&
	    dst_release_flag == (IFF_XMIT_DST_RELEASE | IFF_XMIT_DST_RELEASE_PERM))
		bond_dev->priv_flags |= IFF_XMIT_DST_RELEASE;

	netdev_change_features(bond_dev);
}

static void bond_setup_by_slave(struct net_device *bond_dev,
				struct net_device *slave_dev)
{
	bool was_up = !!(bond_dev->flags & IFF_UP);

	/*先关闭bond设备*/
	dev_close(bond_dev);

	bond_dev->header_ops	    = slave_dev->header_ops;

	bond_dev->type		    = slave_dev->type;
	bond_dev->hard_header_len   = slave_dev->hard_header_len;
	bond_dev->needed_headroom   = slave_dev->needed_headroom;
	bond_dev->addr_len	    = slave_dev->addr_len;

	memcpy(bond_dev->broadcast, slave_dev->broadcast,
		slave_dev->addr_len);

	if (slave_dev->flags & IFF_POINTOPOINT) {
		bond_dev->flags &= ~(IFF_BROADCAST | IFF_MULTICAST);
		bond_dev->flags |= (IFF_POINTOPOINT | IFF_NOARP);
	}

	if (was_up)
		/*之前是up的，再打开bond设备*/
		dev_open(bond_dev, NULL);
}

/* On bonding slaves other than the currently active slave, suppress
 * duplicates except for alb non-mcast/bcast.
 */
static bool bond_should_deliver_exact_match(struct sk_buff *skb,
					    struct slave *slave,
					    struct bonding *bond)
{
	if (bond_is_slave_inactive(slave)) {
		if (BOND_MODE(bond) == BOND_MODE_ALB &&
		    skb->pkt_type != PACKET_BROADCAST &&
		    skb->pkt_type != PACKET_MULTICAST)
			return false;
		return true;
	}
	return false;
}

//bind slave收包函数入口，主要是更换设备，处理bonding状态机
static rx_handler_result_t bond_handle_frame(struct sk_buff **pskb)
{
	struct sk_buff *skb = *pskb;
	struct slave *slave;
	struct bonding *bond;
	int (*recv_probe)(const struct sk_buff *, struct bonding *,
			  struct slave *);
	int ret = RX_HANDLER_ANOTHER;

	skb = skb_share_check(skb, GFP_ATOMIC);
	if (unlikely(!skb))
		return RX_HANDLER_CONSUMED;

	*pskb = skb;

	//取bond设备
	slave = bond_slave_get_rcu(skb->dev);
	bond = slave->bond;

	//如果有recv_probe，则调用，例如bond_3ad_lacpdu_recv
	recv_probe = READ_ONCE(bond->recv_probe);
	if (recv_probe) {
		ret = recv_probe(skb, bond, slave);
		if (ret == RX_HANDLER_CONSUMED) {
			consume_skb(skb);
			/*告知上层报文已被消费*/
			return ret;
		}
	}

	/*
	 * For packets determined by bond_should_deliver_exact_match() call to
	 * be suppressed we want to make an exception for link-local packets.
	 * This is necessary for e.g. LLDP daemons to be able to monitor
	 * inactive slave links without being forced to bind to them
	 * explicitly.
	 *
	 * At the same time, packets that are passed to the bonding master
	 * (including link-local ones) can have their originating interface
	 * determined via PACKET_ORIGDEV socket option.
	 */
	if (bond_should_deliver_exact_match(skb, slave, bond)) {
		if (is_link_local_ether_addr(eth_hdr(skb)->h_dest))
			return RX_HANDLER_PASS;
		return RX_HANDLER_EXACT;
	}

	//更新报文所属设备为bond设备
	skb->dev = bond->dev;

	if (BOND_MODE(bond) == BOND_MODE_ALB &&
	    netif_is_bridge_port(bond->dev) &&
	    skb->pkt_type == PACKET_HOST) {

		if (unlikely(skb_cow_head(skb,
					  skb->data - skb_mac_header(skb)))) {
			kfree_skb(skb);
			return RX_HANDLER_CONSUMED;
		}
		bond_hw_addr_copy(eth_hdr(skb)->h_dest, bond->dev->dev_addr,
				  bond->dev->addr_len);
	}

	return ret;
}

/*bond的tx类型*/
static enum netdev_lag_tx_type bond_lag_tx_type(struct bonding *bond)
{
	switch (BOND_MODE(bond)) {
	case BOND_MODE_ROUNDROBIN:
		return NETDEV_LAG_TX_TYPE_ROUNDROBIN;
	case BOND_MODE_ACTIVEBACKUP:
	    /*主备方式*/
		return NETDEV_LAG_TX_TYPE_ACTIVEBACKUP;
	case BOND_MODE_BROADCAST:
	    /*广播*/
		return NETDEV_LAG_TX_TYPE_BROADCAST;
	case BOND_MODE_XOR:
	case BOND_MODE_8023AD:
	    /*hash方式*/
		return NETDEV_LAG_TX_TYPE_HASH;
	default:
		return NETDEV_LAG_TX_TYPE_UNKNOWN;
	}
}

static enum netdev_lag_hash bond_lag_hash_type(struct bonding *bond,
					       enum netdev_lag_tx_type type)
{
	if (type != NETDEV_LAG_TX_TYPE_HASH)
		return NETDEV_LAG_HASH_NONE;

	switch (bond->params.xmit_policy) {
	case BOND_XMIT_POLICY_LAYER2:
		return NETDEV_LAG_HASH_L2;
	case BOND_XMIT_POLICY_LAYER34:
		return NETDEV_LAG_HASH_L34;
	case BOND_XMIT_POLICY_LAYER23:
		return NETDEV_LAG_HASH_L23;
	case BOND_XMIT_POLICY_ENCAP23:
		return NETDEV_LAG_HASH_E23;
	case BOND_XMIT_POLICY_ENCAP34:
		return NETDEV_LAG_HASH_E34;
	case BOND_XMIT_POLICY_VLAN_SRCMAC:
		return NETDEV_LAG_HASH_VLAN_SRCMAC;
	default:
		return NETDEV_LAG_HASH_UNKNOWN;
	}
}

static int bond_master_upper_dev_link(struct bonding *bond/*bond接口*/, struct slave *slave/*成员接口*/,
				      struct netlink_ext_ack *extack)
{
	struct netdev_lag_upper_info lag_upper_info;
	enum netdev_lag_tx_type type;
	int err;

	/*取bond tx类型*/
	type = bond_lag_tx_type(bond);
	lag_upper_info.tx_type = type;
	lag_upper_info.hash_type = bond_lag_hash_type(bond, type);

	err = netdev_master_upper_dev_link(slave->dev/*slave对应的netdev设备*/, bond->dev/*指明master对应的netdev设备*/, slave/*slave结构体*/,
					   &lag_upper_info/*lag通知信息*/, extack);
	if (err)
		return err;

	slave->dev->flags |= IFF_SLAVE;/*在dev上指明slave设备*/
	return 0;
}

static void bond_upper_dev_unlink(struct bonding *bond, struct slave *slave)
{
	netdev_upper_dev_unlink(slave->dev, bond->dev);
	/*取除slave接口标记*/
	slave->dev->flags &= ~IFF_SLAVE;
}

static void slave_kobj_release(struct kobject *kobj)
{
	struct slave *slave = to_slave(kobj);
	struct bonding *bond = bond_get_bond_by_slave(slave);

	cancel_delayed_work_sync(&slave->notify_work);
	if (BOND_MODE(bond) == BOND_MODE_8023AD)
		kfree(SLAVE_AD_INFO(slave));

	kfree(slave);
}

static struct kobj_type slave_ktype = {
	.release = slave_kobj_release,
#ifdef CONFIG_SYSFS
	.sysfs_ops = &slave_sysfs_ops,
#endif
};

/*创建bond slave kobj*/
static int bond_kobj_init(struct slave *slave)
{
	int err;

	err = kobject_init_and_add(&slave->kobj, &slave_ktype,
				   &(slave->dev->dev.kobj), "bonding_slave");
	if (err)
		kobject_put(&slave->kobj);

	return err;
}

/*针对bond,创建slave_dev对应的slave结构体*/
static struct slave *bond_alloc_slave(struct bonding *bond,
				      struct net_device *slave_dev)
{
	struct slave *slave = NULL;

	slave = kzalloc(sizeof(*slave), GFP_KERNEL);
	if (!slave)
		return NULL;

	slave->bond = bond;
	slave->dev = slave_dev;
	INIT_DELAYED_WORK(&slave->notify_work, bond_netdev_notify_work);/*此work用于向系统通知bonding信息*/

	if (bond_kobj_init(slave))
		return NULL;

	if (BOND_MODE(bond) == BOND_MODE_8023AD) {
		SLAVE_AD_INFO(slave) = kzalloc(sizeof(struct ad_slave_info),
					       GFP_KERNEL);
		if (!SLAVE_AD_INFO(slave)) {
		    /*申请失败，释放kobject*/
			kobject_put(&slave->kobj);
			return NULL;
		}
	}

	return slave;
}

/*依据bonding结构体，填充ifbond结构体*/
static void bond_fill_ifbond(struct bonding *bond, struct ifbond *info)
{
	info->bond_mode = BOND_MODE(bond);
	info->miimon = bond->params.miimon;
	info->num_slaves = bond->slave_cnt;
}

/*依据slave结构体填充ifslave结构体*/
static void bond_fill_ifslave(struct slave *slave, struct ifslave *info)
{
	strcpy(info->slave_name, slave->dev->name);/*取slave接口名*/
	info->link = slave->link;
	info->state = bond_slave_state(slave);
	info->link_failure_count = slave->link_failure_count;
}

static void bond_netdev_notify_work(struct work_struct *_work)
{
	/*由work获得slave结构体*/
	struct slave *slave = container_of(_work, struct slave,
					   notify_work.work);

	if (rtnl_trylock()) {
		/*收集binfo信息，触发bonding_info通知*/
		struct netdev_bonding_info binfo;

		bond_fill_ifslave(slave, &binfo.slave);
		bond_fill_ifbond(slave->bond, &binfo.master);
		netdev_bonding_info_change(slave->dev, &binfo);
		rtnl_unlock();
	} else {
		/*没有拿到锁，入队稍后处理*/
		queue_delayed_work(slave->bond->wq, &slave->notify_work, 1);
	}
}

void bond_queue_slave_event(struct slave *slave)
{
	queue_delayed_work(slave->bond->wq, &slave->notify_work, 0);
}

void bond_lower_state_changed(struct slave *slave)
{
	struct netdev_lag_lower_state_info info;

	info.link_up = slave->link == BOND_LINK_UP ||
		       slave->link == BOND_LINK_FAIL;
	info.tx_enabled = bond_is_active_slave(slave);
	netdev_lower_state_changed(slave->dev, &info);
}

#define BOND_NL_ERR(bond_dev, extack, errmsg) do {		\
	if (extack)						\
		NL_SET_ERR_MSG(extack, errmsg);			\
	else							\
		netdev_err(bond_dev, "Error: %s\n", errmsg);	\
} while (0)

#define SLAVE_NL_ERR(bond_dev, slave_dev, extack, errmsg) do {		\
	if (extack)							\
		NL_SET_ERR_MSG(extack, errmsg);				\
	else								\
		slave_err(bond_dev, slave_dev, "Error: %s\n", errmsg);	\
} while (0)

/* The bonding driver uses ether_setup() to convert a master bond device
 * to ARPHRD_ETHER, that resets the target netdevice's flags so we always
 * have to restore the IFF_MASTER flag, and only restore IFF_SLAVE and IFF_UP
 * if they were set
 */
static void bond_ether_setup(struct net_device *bond_dev)
{
	unsigned int flags = bond_dev->flags & (IFF_SLAVE | IFF_UP);

	ether_setup(bond_dev);
	bond_dev->flags |= IFF_MASTER | flags;
	bond_dev->priv_flags &= ~IFF_TX_SKB_SHARING;
}

void bond_xdp_set_features(struct net_device *bond_dev)
{
	struct bonding *bond = netdev_priv(bond_dev);
	xdp_features_t val = NETDEV_XDP_ACT_MASK;
	struct list_head *iter;
	struct slave *slave;

	ASSERT_RTNL();

	if (!bond_xdp_check(bond, BOND_MODE(bond)) || !bond_has_slaves(bond)) {
		xdp_clear_features_flag(bond_dev);
		return;
	}

	bond_for_each_slave(bond, slave, iter)
		val &= slave->dev->xdp_features;

	val &= ~NETDEV_XDP_ACT_XSK_ZEROCOPY;

	xdp_set_features_flag(bond_dev, val);
}

/* enslave device <slave> to bond device <master> */
int bond_enslave(struct net_device *bond_dev/*bond对应的netdev*/, struct net_device *slave_dev/*要添加的slave*/,
		 struct netlink_ext_ack *extack)
{
	/*取对应的bonding设备*/
	struct bonding *bond = netdev_priv(bond_dev);
	/*取slave设备对应的ops*/
	const struct net_device_ops *slave_ops = slave_dev->netdev_ops;
	struct slave *new_slave = NULL, *prev_slave;
	struct sockaddr_storage ss;
	int link_reporting;
	int res = 0, i;

	if (slave_dev->flags & IFF_MASTER &&
	    !netif_is_bond_master(slave_dev)) {
		/*slave_dev已被指明为master*/
		BOND_NL_ERR(bond_dev, extack,
			    "Device type (master device) cannot be enslaved");
		return -EPERM;
	}

	if (!bond->params.use_carrier &&
	    slave_dev->ethtool_ops->get_link == NULL &&
	    slave_ops->ndo_eth_ioctl == NULL) {
		/*指明use_carrier,但没有相应的回调函数*/
		slave_warn(bond_dev, slave_dev, "no link monitoring support\n");
	}

	/* already in-use? */
	if (netdev_is_rx_handler_busy(slave_dev)) {
		/*slave_dev已被设置了rx_handler，则告警不能加入到bond*/
		SLAVE_NL_ERR(bond_dev, slave_dev, extack,
			     "Device is in use and cannot be enslaved");
		return -EBUSY;
	}

	if (bond_dev == slave_dev) {
	    /*不容许将自身做为bond的成员口*/
		BOND_NL_ERR(bond_dev, extack, "Cannot enslave bond to itself.");
		return -EPERM;
	}

	/* vlan challenged mutual exclusion */
	/* no need to lock since we're protected by rtnl_lock */
	if (slave_dev->features & NETIF_F_VLAN_CHALLENGED) {
		slave_dbg(bond_dev, slave_dev, "is NETIF_F_VLAN_CHALLENGED\n");
		if (vlan_uses_dev(bond_dev)) {
			SLAVE_NL_ERR(bond_dev, slave_dev, extack,
				     "Can not enslave VLAN challenged device to VLAN enabled bond");
			return -EPERM;
		} else {
			slave_warn(bond_dev, slave_dev, "enslaved VLAN challenged slave. Adding VLANs will be blocked as long as it is part of bond.\n");
		}
	} else {
		slave_dbg(bond_dev, slave_dev, "is !NETIF_F_VLAN_CHALLENGED\n");
	}

	if (slave_dev->features & NETIF_F_HW_ESP)
		slave_dbg(bond_dev, slave_dev, "is esp-hw-offload capable\n");

	/* Old ifenslave binaries are no longer supported.  These can
	 * be identified with moderate accuracy by the state of the slave:
	 * the current ifenslave will set the interface down prior to
	 * enslaving it; the old ifenslave will not.
	 */
	if (slave_dev->flags & IFF_UP) {
	    /*slave设备在添加时，不能是up的*/
		SLAVE_NL_ERR(bond_dev, slave_dev, extack,
			     "Device can not be enslaved while up");
		return -EPERM;
	}

	/* set bonding device ether type by slave - bonding netdevices are
	 * created with ether_setup, so when the slave type is not ARPHRD_ETHER
	 * there is a need to override some of the type dependent attribs/funcs.
	 *
	 * bond ether type mutual exclusion - don't allow slaves of dissimilar
	 * ether type (eg ARPHRD_ETHER and ARPHRD_INFINIBAND) share the same bond
	 */
	if (!bond_has_slaves(bond)) {
	    /*bond设备还没有slave,正计划添加首个slaves情况*/
		if (bond_dev->type != slave_dev->type) {
		    /*bond设备与slave_dev设备类型不一致，需要将bond_dev类型转换过来*/
			slave_dbg(bond_dev, slave_dev, "change device type from %d to %d\n",
				  bond_dev->type, slave_dev->type);

			/*触发bond_dev类型转换*/
			res = call_netdevice_notifiers(NETDEV_PRE_TYPE_CHANGE,
						       bond_dev);
			res = notifier_to_errno(res);
			if (res) {
				/*此变换被某些回调拒绝*/
				slave_err(bond_dev, slave_dev, "refused to change device type\n");
				return -EBUSY;
			}

			/* Flush unicast and multicast addresses */
			dev_uc_flush(bond_dev);/*移除为bond设备添加的单播mac*/
			dev_mc_flush(bond_dev);/*移除为bond设备添加的组播mac*/

			if (slave_dev->type != ARPHRD_ETHER)
				bond_setup_by_slave(bond_dev, slave_dev);
			else
			    /*将bond_dev初始化为ether类型*/
				bond_ether_setup(bond_dev);

			/*触发通知*/
			call_netdevice_notifiers(NETDEV_POST_TYPE_CHANGE,
						 bond_dev);
		}
	} else if (bond_dev->type != slave_dev->type) {
	    /*bond已有成员，再加入的slave_dev与即有成员类型不一致，报错*/
		SLAVE_NL_ERR(bond_dev, slave_dev, extack,
			     "Device type is different from other slaves");
		return -EINVAL;
	}

	if (slave_dev->type == ARPHRD_INFINIBAND &&
	    BOND_MODE(bond) != BOND_MODE_ACTIVEBACKUP) {
		/*infiniband只支持主备模式*/
		SLAVE_NL_ERR(bond_dev, slave_dev, extack,
			     "Only active-backup mode is supported for infiniband slaves");
		res = -EOPNOTSUPP;
		goto err_undo_flags;
	}

	if (!slave_ops->ndo_set_mac_address ||
	    slave_dev->type == ARPHRD_INFINIBAND) {
		slave_warn(bond_dev, slave_dev, "The slave device specified does not support setting the MAC address\n");
		if (BOND_MODE(bond) == BOND_MODE_ACTIVEBACKUP &&
		    bond->params.fail_over_mac != BOND_FOM_ACTIVE) {
			if (!bond_has_slaves(bond)) {
				bond->params.fail_over_mac = BOND_FOM_ACTIVE;
				slave_warn(bond_dev, slave_dev, "Setting fail_over_mac to active for active-backup mode\n");
			} else {
				SLAVE_NL_ERR(bond_dev, slave_dev, extack,
					     "Slave device does not support setting the MAC address, but fail_over_mac is not set to active");
				res = -EOPNOTSUPP;
				goto err_undo_flags;
			}
		}
	}

	call_netdevice_notifiers(NETDEV_JOIN, slave_dev);

	/* If this is the first slave, then we need to set the master's hardware
	 * address to be the same as the slave's.
	 */
	if (!bond_has_slaves(bond) &&
	    bond->dev->addr_assign_type == NET_ADDR_RANDOM) {
		/*bond之前没有slave,且地址是随机产生的，使用slave_dev地址*/
		res = bond_set_dev_addr(bond->dev, slave_dev);
		if (res)
			goto err_undo_flags;
	}

	/*针对slave_dev创建slave*/
	new_slave = bond_alloc_slave(bond, slave_dev);
	if (!new_slave) {
		res = -ENOMEM;
		goto err_undo_flags;
	}

	/* Set the new_slave's queue_id to be zero.  Queue ID mapping
	 * is set via sysfs or module option if desired.
	 */
	new_slave->queue_id = 0;

	/* Save slave's original mtu and then set it to match the bond */
	new_slave->original_mtu = slave_dev->mtu;/*保存之前的mtu*/
	res = dev_set_mtu(slave_dev, bond->dev->mtu);/*利用bond的mtu来设置slave_dev*/
	if (res) {
		slave_err(bond_dev, slave_dev, "Error %d calling dev_set_mtu\n", res);
		goto err_free;
	}

	/* Save slave's original ("permanent") mac address for modes
	 * that need it, and for restoring it upon release, and then
	 * set it to the master's address
	 */
	bond_hw_addr_copy(new_slave->perm_hwaddr, slave_dev->dev_addr,
			  slave_dev->addr_len);

	if (!bond->params.fail_over_mac ||
	    BOND_MODE(bond) != BOND_MODE_ACTIVEBACKUP) {
		/* Set slave to master's mac address.  The application already
		 * set the master's mac address to that of the first slave
		 */
		memcpy(ss.__data, bond_dev->dev_addr, bond_dev->addr_len);
<<<<<<< HEAD
		ss.ss_family = slave_dev->type;
		res = dev_set_mac_address(slave_dev, (struct sockaddr *)&ss,
					  extack);/*更新slave mac为bond的mac地址*/
		if (res) {
			slave_err(bond_dev, slave_dev, "Error %d calling set_mac_address\n", res);
			goto err_restore_mtu;
		}
=======
	} else if (bond->params.fail_over_mac == BOND_FOM_FOLLOW &&
		   BOND_MODE(bond) == BOND_MODE_ACTIVEBACKUP &&
		   memcmp(slave_dev->dev_addr, bond_dev->dev_addr, bond_dev->addr_len) == 0) {
		/* Set slave to random address to avoid duplicate mac
		 * address in later fail over.
		 */
		eth_random_addr(ss.__data);
	} else {
		goto skip_mac_set;
>>>>>>> 155a3c00
	}

	ss.ss_family = slave_dev->type;
	res = dev_set_mac_address(slave_dev, &ss, extack);
	if (res) {
		slave_err(bond_dev, slave_dev, "Error %d calling set_mac_address\n", res);
		goto err_restore_mtu;
	}

skip_mac_set:

	/* set no_addrconf flag before open to prevent IPv6 addrconf */
	slave_dev->priv_flags |= IFF_NO_ADDRCONF;

	/* open the slave since the application closed it */
	res = dev_open(slave_dev, extack);
	if (res) {
		slave_err(bond_dev, slave_dev, "Opening slave failed\n");
		goto err_restore_mac;
	}

	slave_dev->priv_flags |= IFF_BONDING;/*指明此dev设备已加入bonding*/
	/* initialize slave stats */
	dev_get_stats(new_slave->dev, &new_slave->slave_stats);

	if (bond_is_lb(bond)) {
		/* bond_alb_init_slave() must be called before all other stages since
		 * it might fail and we do not want to have to undo everything
		 */
		res = bond_alb_init_slave(bond, new_slave);
		if (res)
			goto err_close;
	}

	res = vlan_vids_add_by_dev(slave_dev, bond_dev);
	if (res) {
		slave_err(bond_dev, slave_dev, "Couldn't add bond vlan ids\n");
		goto err_close;
	}

	prev_slave = bond_last_slave(bond);

	new_slave->delay = 0;
	new_slave->link_failure_count = 0;

	if (bond_update_speed_duplex(new_slave) &&
	    bond_needs_speed_duplex(bond))
		new_slave->link = BOND_LINK_DOWN;

	new_slave->last_rx = jiffies -
		(msecs_to_jiffies(bond->params.arp_interval) + 1);
	for (i = 0; i < BOND_MAX_ARP_TARGETS; i++)
		new_slave->target_last_arp_rx[i] = new_slave->last_rx;

	new_slave->last_tx = new_slave->last_rx;

	if (bond->params.miimon && !bond->params.use_carrier) {
		link_reporting = bond_check_dev_link(bond, slave_dev, 1);

		if ((link_reporting == -1) && !bond->params.arp_interval) {
			/* miimon is set but a bonded network driver
			 * does not support ETHTOOL/MII and
			 * arp_interval is not set.  Note: if
			 * use_carrier is enabled, we will never go
			 * here (because netif_carrier is always
			 * supported); thus, we don't need to change
			 * the messages for netif_carrier.
			 */
			slave_warn(bond_dev, slave_dev, "MII and ETHTOOL support not available for slave, and arp_interval/arp_ip_target module parameters not specified, thus bonding will not detect link failures! see bonding.txt for details\n");
		} else if (link_reporting == -1) {
			/* unable get link status using mii/ethtool */
			slave_warn(bond_dev, slave_dev, "can't get link status from slave; the network driver associated with this interface does not support MII or ETHTOOL link status reporting, thus miimon has no effect on this interface\n");
		}
	}

	/* check for initial state */
	new_slave->link = BOND_LINK_NOCHANGE;
	if (bond->params.miimon) {
		if (bond_check_dev_link(bond, slave_dev, 0) == BMSR_LSTATUS) {
			if (bond->params.updelay) {
				bond_set_slave_link_state(new_slave,
							  BOND_LINK_BACK,
							  BOND_SLAVE_NOTIFY_NOW);
				new_slave->delay = bond->params.updelay;
			} else {
				bond_set_slave_link_state(new_slave,
							  BOND_LINK_UP,
							  BOND_SLAVE_NOTIFY_NOW);
			}
		} else {
			bond_set_slave_link_state(new_slave, BOND_LINK_DOWN,
						  BOND_SLAVE_NOTIFY_NOW);
		}
	} else if (bond->params.arp_interval) {
		bond_set_slave_link_state(new_slave,
					  (netif_carrier_ok(slave_dev) ?
					  BOND_LINK_UP : BOND_LINK_DOWN),
					  BOND_SLAVE_NOTIFY_NOW);
	} else {
		bond_set_slave_link_state(new_slave, BOND_LINK_UP,
					  BOND_SLAVE_NOTIFY_NOW);
	}

	if (new_slave->link != BOND_LINK_DOWN)
		new_slave->last_link_up = jiffies;
	slave_dbg(bond_dev, slave_dev, "Initial state of slave is BOND_LINK_%s\n",
		  new_slave->link == BOND_LINK_DOWN ? "DOWN" :
		  (new_slave->link == BOND_LINK_UP ? "UP" : "BACK"));

	if (bond_uses_primary(bond) && bond->params.primary[0]) {
		/* if there is a primary slave, remember it */
		if (strcmp(bond->params.primary, new_slave->dev->name) == 0) {
			rcu_assign_pointer(bond->primary_slave, new_slave);
			bond->force_primary = true;
		}
	}

	switch (BOND_MODE(bond)) {
	case BOND_MODE_ACTIVEBACKUP:
		/*主被模式*/
		bond_set_slave_inactive_flags(new_slave,
					      BOND_SLAVE_NOTIFY_NOW);
		break;
	case BOND_MODE_8023AD:
		/*lacp动态binding*/
		/* in 802.3ad mode, the internal mechanism
		 * will activate the slaves in the selected
		 * aggregator
		 */
		bond_set_slave_inactive_flags(new_slave, BOND_SLAVE_NOTIFY_NOW);
		/* if this is the first slave */
		if (!prev_slave) {
			/*这个接口是第一个slave,初始化bond口的lacp*/
			SLAVE_AD_INFO(new_slave)->id = 1;
			/* Initialize AD with the number of times that the AD timer is called in 1 second
			 * can be called only after the mac address of the bond is set
			 */
			bond_3ad_initialize(bond);
		} else {
			SLAVE_AD_INFO(new_slave)->id =
				SLAVE_AD_INFO(prev_slave)->id + 1;
		}

		bond_3ad_bind_slave(new_slave);
		break;
	case BOND_MODE_TLB:
	case BOND_MODE_ALB:
		bond_set_active_slave(new_slave);
		bond_set_slave_inactive_flags(new_slave, BOND_SLAVE_NOTIFY_NOW);
		break;
	default:
		slave_dbg(bond_dev, slave_dev, "This slave is always active in trunk mode\n");

		/* always active in trunk mode */
		bond_set_active_slave(new_slave);

		/* In trunking mode there is little meaning to curr_active_slave
		 * anyway (it holds no special properties of the bond device),
		 * so we can change it without calling change_active_interface()
		 */
		if (!rcu_access_pointer(bond->curr_active_slave) &&
		    new_slave->link == BOND_LINK_UP)
			rcu_assign_pointer(bond->curr_active_slave, new_slave);

		break;
	} /* switch(bond_mode) */

#ifdef CONFIG_NET_POLL_CONTROLLER
	if (bond->dev->npinfo) {
		if (slave_enable_netpoll(new_slave)) {
			slave_info(bond_dev, slave_dev, "master_dev is using netpoll, but new slave device does not support netpoll\n");
			res = -EBUSY;
			goto err_detach;
		}
	}
#endif

	if (!(bond_dev->features & NETIF_F_LRO))
		dev_disable_lro(slave_dev);

	//设置slave_dev的rx_handler回调（收包时将被调用）
	res = netdev_rx_handler_register(slave_dev, bond_handle_frame,
					 new_slave);
	if (res) {
		slave_dbg(bond_dev, slave_dev, "Error %d calling netdev_rx_handler_register\n", res);
		goto err_detach;
	}

	/*new_slave做为bond成员*/
	res = bond_master_upper_dev_link(bond, new_slave, extack);
	if (res) {
		slave_dbg(bond_dev, slave_dev, "Error %d calling bond_master_upper_dev_link\n", res);
		goto err_unregister;
	}

	/*slave状态变更*/
	bond_lower_state_changed(new_slave);

	/*在sysfs中添加new_slave做bond成员*/
	res = bond_sysfs_slave_add(new_slave);
	if (res) {
		slave_dbg(bond_dev, slave_dev, "Error %d calling bond_sysfs_slave_add\n", res);
		goto err_upper_unlink;
	}

	/* If the mode uses primary, then the following is handled by
	 * bond_change_active_slave().
	 */
	if (!bond_uses_primary(bond)) {
		/* set promiscuity level to new slave */
		if (bond_dev->flags & IFF_PROMISC) {
			res = dev_set_promiscuity(slave_dev, 1);
			if (res)
				goto err_sysfs_del;
		}

		/* set allmulti level to new slave */
		if (bond_dev->flags & IFF_ALLMULTI) {
			res = dev_set_allmulti(slave_dev, 1);
			if (res) {
				if (bond_dev->flags & IFF_PROMISC)
					dev_set_promiscuity(slave_dev, -1);
				goto err_sysfs_del;
			}
		}

		if (bond_dev->flags & IFF_UP) {
			netif_addr_lock_bh(bond_dev);
			dev_mc_sync_multiple(slave_dev, bond_dev);
			dev_uc_sync_multiple(slave_dev, bond_dev);
			netif_addr_unlock_bh(bond_dev);

			if (BOND_MODE(bond) == BOND_MODE_8023AD)
				/*指明收取lacpdu对应的组播地址*/
				dev_mc_add(slave_dev, lacpdu_mcast_addr);
		}
	}

	bond->slave_cnt++;
	bond_compute_features(bond);
	bond_set_carrier(bond);

	/* Needs to be called before bond_select_active_slave(), which will
	 * remove the maddrs if the slave is selected as active slave.
	 */
	bond_slave_ns_maddrs_add(bond, new_slave);

	if (bond_uses_primary(bond)) {
		block_netpoll_tx();
		bond_select_active_slave(bond);
		unblock_netpoll_tx();
	}

	if (bond_mode_can_use_xmit_hash(bond))
		bond_update_slave_arr(bond, NULL);

	if (!slave_dev->netdev_ops->ndo_bpf ||
	    !slave_dev->netdev_ops->ndo_xdp_xmit) {
		if (bond->xdp_prog) {
			/*slave设备不支持以上回调，报错*/
			SLAVE_NL_ERR(bond_dev, slave_dev, extack,
				     "Slave does not support XDP");
			res = -EOPNOTSUPP;
			goto err_sysfs_del;
		}
	} else if (bond->xdp_prog) {
		struct netdev_bpf xdp = {
			.command = XDP_SETUP_PROG,
			.flags   = 0,
			.prog    = bond->xdp_prog,
			.extack  = extack,
		};

		if (dev_xdp_prog_count(slave_dev) > 0) {
			SLAVE_NL_ERR(bond_dev, slave_dev, extack,
				     "Slave has XDP program loaded, please unload before enslaving");
			res = -EOPNOTSUPP;
			goto err_sysfs_del;
		}

		res = dev_xdp_propagate(slave_dev, &xdp);
		if (res < 0) {
			/* ndo_bpf() sets extack error message */
			slave_dbg(bond_dev, slave_dev, "Error %d calling ndo_bpf\n", res);
			goto err_sysfs_del;
		}
		if (bond->xdp_prog)
			bpf_prog_inc(bond->xdp_prog);
	}

	bond_xdp_set_features(bond_dev);

	slave_info(bond_dev, slave_dev, "Enslaving as %s interface with %s link\n",
		   bond_is_active_slave(new_slave) ? "an active" : "a backup",
		   new_slave->link != BOND_LINK_DOWN ? "an up" : "a down");

	/* enslave is successful */
	bond_queue_slave_event(new_slave);
	return 0;

/* Undo stages on error */
err_sysfs_del:
	bond_sysfs_slave_del(new_slave);

err_upper_unlink:
	bond_upper_dev_unlink(bond, new_slave);

err_unregister:
	netdev_rx_handler_unregister(slave_dev);

err_detach:
	vlan_vids_del_by_dev(slave_dev, bond_dev);
	if (rcu_access_pointer(bond->primary_slave) == new_slave)
		RCU_INIT_POINTER(bond->primary_slave, NULL);
	if (rcu_access_pointer(bond->curr_active_slave) == new_slave) {
		block_netpoll_tx();
		bond_change_active_slave(bond, NULL);
		bond_select_active_slave(bond);
		unblock_netpoll_tx();
	}
	/* either primary_slave or curr_active_slave might've changed */
	synchronize_rcu();
	slave_disable_netpoll(new_slave);

err_close:
	if (!netif_is_bond_master(slave_dev))
		slave_dev->priv_flags &= ~IFF_BONDING;
	dev_close(slave_dev);

err_restore_mac:
	slave_dev->priv_flags &= ~IFF_NO_ADDRCONF;
	if (!bond->params.fail_over_mac ||
	    BOND_MODE(bond) != BOND_MODE_ACTIVEBACKUP) {
		/* XXX TODO - fom follow mode needs to change master's
		 * MAC if this slave's MAC is in use by the bond, or at
		 * least print a warning.
		 */
		bond_hw_addr_copy(ss.__data, new_slave->perm_hwaddr,
				  new_slave->dev->addr_len);
		ss.ss_family = slave_dev->type;
		dev_set_mac_address(slave_dev, &ss, NULL);
	}

err_restore_mtu:
	dev_set_mtu(slave_dev, new_slave->original_mtu);

err_free:
	kobject_put(&new_slave->kobj);

err_undo_flags:
	/* Enslave of first slave has failed and we need to fix master's mac */
	if (!bond_has_slaves(bond)) {
		if (ether_addr_equal_64bits(bond_dev->dev_addr,
					    slave_dev->dev_addr))
			eth_hw_addr_random(bond_dev);
		if (bond_dev->type != ARPHRD_ETHER) {
			dev_close(bond_dev);
			bond_ether_setup(bond_dev);
		}
	}

	return res;
}

/* Try to release the slave device <slave> from the bond device <master>
 * It is legal to access curr_active_slave without a lock because all the function
 * is RTNL-locked. If "all" is true it means that the function is being called
 * while destroying a bond interface and all slaves are being released.
 *
 * The rules for slave state should be:
 *   for Active/Backup:
 *     Active stays on all backups go down
 *   for Bonded connections:
 *     The first up interface should be left on and all others downed.
 */
static int __bond_release_one(struct net_device *bond_dev,
			      struct net_device *slave_dev,
			      bool all, bool unregister)
{
	struct bonding *bond = netdev_priv(bond_dev);
	struct slave *slave, *oldcurrent;
	struct sockaddr_storage ss;
	int old_flags = bond_dev->flags;
	netdev_features_t old_features = bond_dev->features;

	/* slave is not a slave or master is not master of this slave */
	if (!(slave_dev->flags & IFF_SLAVE) ||
	    !netdev_has_upper_dev(slave_dev, bond_dev)) {
		slave_dbg(bond_dev, slave_dev, "cannot release slave\n");
		return -EINVAL;
	}

	block_netpoll_tx();

	slave = bond_get_slave_by_dev(bond, slave_dev);
	if (!slave) {
		/* not a slave of this bond */
		slave_info(bond_dev, slave_dev, "interface not enslaved\n");
		unblock_netpoll_tx();
		return -EINVAL;
	}

	bond_set_slave_inactive_flags(slave, BOND_SLAVE_NOTIFY_NOW);

	bond_sysfs_slave_del(slave);

	/* recompute stats just before removing the slave */
	bond_get_stats(bond->dev, &bond->bond_stats);

	/*自bond中移除slave*/
	if (bond->xdp_prog) {
		struct netdev_bpf xdp = {
			.command = XDP_SETUP_PROG,
			.flags   = 0,
			.prog	 = NULL,
			.extack  = NULL,
		};
		if (dev_xdp_propagate(slave_dev, &xdp))
			slave_warn(bond_dev, slave_dev, "failed to unload XDP program\n");
	}

	/* unregister rx_handler early so bond_handle_frame wouldn't be called
	 * for this slave anymore.
	 */
	netdev_rx_handler_unregister(slave_dev);//移除slave_dev的收包函数

	if (BOND_MODE(bond) == BOND_MODE_8023AD)
		bond_3ad_unbind_slave(slave);

	bond_upper_dev_unlink(bond, slave);

	if (bond_mode_can_use_xmit_hash(bond))
		bond_update_slave_arr(bond, slave);

	slave_info(bond_dev, slave_dev, "Releasing %s interface\n",
		    bond_is_active_slave(slave) ? "active" : "backup");

	oldcurrent = rcu_access_pointer(bond->curr_active_slave);

	RCU_INIT_POINTER(bond->current_arp_slave, NULL);

	if (!all && (bond->params.fail_over_mac != BOND_FOM_ACTIVE ||
		     BOND_MODE(bond) != BOND_MODE_ACTIVEBACKUP)) {
		if (ether_addr_equal_64bits(bond_dev->dev_addr, slave->perm_hwaddr) &&
		    bond_has_slaves(bond))
			slave_warn(bond_dev, slave_dev, "the permanent HWaddr of slave - %pM - is still in use by bond - set the HWaddr of slave to a different address to avoid conflicts\n",
				   slave->perm_hwaddr);
	}

	if (rtnl_dereference(bond->primary_slave) == slave)
		RCU_INIT_POINTER(bond->primary_slave, NULL);

	if (oldcurrent == slave)
		bond_change_active_slave(bond, NULL);

	/* Must be called after bond_change_active_slave () as the slave
	 * might change from an active slave to a backup slave. Then it is
	 * necessary to clear the maddrs on the backup slave.
	 */
	bond_slave_ns_maddrs_del(bond, slave);

	if (bond_is_lb(bond)) {
		/* Must be called only after the slave has been
		 * detached from the list and the curr_active_slave
		 * has been cleared (if our_slave == old_current),
		 * but before a new active slave is selected.
		 */
		bond_alb_deinit_slave(bond, slave);
	}

	if (all) {
		RCU_INIT_POINTER(bond->curr_active_slave, NULL);
	} else if (oldcurrent == slave) {
		/* Note that we hold RTNL over this sequence, so there
		 * is no concern that another slave add/remove event
		 * will interfere.
		 */
		bond_select_active_slave(bond);
	}

	bond_set_carrier(bond);
	if (!bond_has_slaves(bond))
		eth_hw_addr_random(bond_dev);

	unblock_netpoll_tx();
	synchronize_rcu();
	bond->slave_cnt--;

	if (!bond_has_slaves(bond)) {
		call_netdevice_notifiers(NETDEV_CHANGEADDR, bond->dev);
		call_netdevice_notifiers(NETDEV_RELEASE, bond->dev);
	}

	bond_compute_features(bond);
	if (!(bond_dev->features & NETIF_F_VLAN_CHALLENGED) &&
	    (old_features & NETIF_F_VLAN_CHALLENGED))
		slave_info(bond_dev, slave_dev, "last VLAN challenged slave left bond - VLAN blocking is removed\n");

	vlan_vids_del_by_dev(slave_dev, bond_dev);

	/* If the mode uses primary, then this case was handled above by
	 * bond_change_active_slave(..., NULL)
	 */
	if (!bond_uses_primary(bond)) {
		/* unset promiscuity level from slave
		 * NOTE: The NETDEV_CHANGEADDR call above may change the value
		 * of the IFF_PROMISC flag in the bond_dev, but we need the
		 * value of that flag before that change, as that was the value
		 * when this slave was attached, so we cache at the start of the
		 * function and use it here. Same goes for ALLMULTI below
		 */
		if (old_flags & IFF_PROMISC)
			dev_set_promiscuity(slave_dev, -1);

		/* unset allmulti level from slave */
		if (old_flags & IFF_ALLMULTI)
			dev_set_allmulti(slave_dev, -1);

		if (old_flags & IFF_UP)
			bond_hw_addr_flush(bond_dev, slave_dev);
	}

	slave_disable_netpoll(slave);

	/* close slave before restoring its mac address */
	dev_close(slave_dev);

	slave_dev->priv_flags &= ~IFF_NO_ADDRCONF;

	if (bond->params.fail_over_mac != BOND_FOM_ACTIVE ||
	    BOND_MODE(bond) != BOND_MODE_ACTIVEBACKUP) {
		/* restore original ("permanent") mac address */
		bond_hw_addr_copy(ss.__data, slave->perm_hwaddr,
				  slave->dev->addr_len);
		ss.ss_family = slave_dev->type;
		dev_set_mac_address(slave_dev, &ss, NULL);
	}

	if (unregister) {
		netdev_lock_ops(slave_dev);
		__dev_set_mtu(slave_dev, slave->original_mtu);
		netdev_unlock_ops(slave_dev);
	} else {
		dev_set_mtu(slave_dev, slave->original_mtu);
	}

	if (!netif_is_bond_master(slave_dev))
		slave_dev->priv_flags &= ~IFF_BONDING;

	bond_xdp_set_features(bond_dev);
	kobject_put(&slave->kobj);

	return 0;
}

/* A wrapper used because of ndo_del_link */
int bond_release(struct net_device *bond_dev, struct net_device *slave_dev)
{
	return __bond_release_one(bond_dev, slave_dev, false, false);
}

/* First release a slave and then destroy the bond if no more slaves are left.
 * Must be under rtnl_lock when this function is called.
 */
static int bond_release_and_destroy(struct net_device *bond_dev,
				    struct net_device *slave_dev)
{
	struct bonding *bond = netdev_priv(bond_dev);
	int ret;

	ret = __bond_release_one(bond_dev, slave_dev, false, true);
	if (ret == 0 && !bond_has_slaves(bond) &&
	    bond_dev->reg_state != NETREG_UNREGISTERING) {
		bond_dev->priv_flags |= IFF_DISABLE_NETPOLL;
		netdev_info(bond_dev, "Destroying bond\n");
		bond_remove_proc_entry(bond);
		unregister_netdevice(bond_dev);
	}
	return ret;
}

static void bond_info_query(struct net_device *bond_dev, struct ifbond *info)
{
	struct bonding *bond = netdev_priv(bond_dev);

	bond_fill_ifbond(bond, info);
}

static int bond_slave_info_query(struct net_device *bond_dev, struct ifslave *info)
{
	struct bonding *bond = netdev_priv(bond_dev);
	struct list_head *iter;
	int i = 0, res = -ENODEV;
	struct slave *slave;

	bond_for_each_slave(bond, slave, iter) {
		if (i++ == (int)info->slave_id) {
			res = 0;
			bond_fill_ifslave(slave, info);
			break;
		}
	}

	return res;
}

/*-------------------------------- Monitoring -------------------------------*/

/* called with rcu_read_lock() */
static int bond_miimon_inspect(struct bonding *bond)
{
	bool ignore_updelay = false;
	int link_state, commit = 0;
	struct list_head *iter;
	struct slave *slave;

	if (BOND_MODE(bond) == BOND_MODE_ACTIVEBACKUP) {
		ignore_updelay = !rcu_dereference(bond->curr_active_slave);
	} else {
		struct bond_up_slave *usable_slaves;

		usable_slaves = rcu_dereference(bond->usable_slaves);

		if (usable_slaves && usable_slaves->count == 0)
			ignore_updelay = true;
	}

	bond_for_each_slave_rcu(bond, slave, iter) {
		bond_propose_link_state(slave, BOND_LINK_NOCHANGE);

		link_state = bond_check_dev_link(bond, slave->dev, 0);

		switch (slave->link) {
		case BOND_LINK_UP:
			if (link_state)
			    /*link是up的，继续检查下一个*/
				continue;

			bond_propose_link_state(slave, BOND_LINK_FAIL);
			commit++;
			slave->delay = bond->params.downdelay;
<<<<<<< HEAD
			if (slave->delay) {
			    /*slave需要downdelay*/
=======
			if (slave->delay && net_ratelimit()) {
>>>>>>> 155a3c00
				slave_info(bond->dev, slave->dev, "link status down for %sinterface, disabling it in %d ms\n",
					   (BOND_MODE(bond) ==
					    BOND_MODE_ACTIVEBACKUP) ?
					    (bond_is_active_slave(slave) ?
					     "active " : "backup ") : "",
					   bond->params.downdelay * bond->params.miimon);
			}
			fallthrough;
		case BOND_LINK_FAIL:
			if (link_state) {
				/* recovered before downdelay expired */
				bond_propose_link_state(slave, BOND_LINK_UP);
				slave->last_link_up = jiffies;
				if (net_ratelimit())
					slave_info(bond->dev, slave->dev, "link status up again after %d ms\n",
						   (bond->params.downdelay - slave->delay) *
						   bond->params.miimon);
				commit++;
				continue;
			}

			if (slave->delay <= 0) {
				bond_propose_link_state(slave, BOND_LINK_DOWN);
				commit++;
				continue;
			}

			slave->delay--;
			break;

		case BOND_LINK_DOWN:
			if (!link_state)
				continue;

			bond_propose_link_state(slave, BOND_LINK_BACK);
			commit++;
			slave->delay = bond->params.updelay;

			if (slave->delay && net_ratelimit()) {
				slave_info(bond->dev, slave->dev, "link status up, enabling it in %d ms\n",
					   ignore_updelay ? 0 :
					   bond->params.updelay *
					   bond->params.miimon);
			}
			fallthrough;
		case BOND_LINK_BACK:
			if (!link_state) {
				bond_propose_link_state(slave, BOND_LINK_DOWN);
				if (net_ratelimit())
					slave_info(bond->dev, slave->dev, "link status down again after %d ms\n",
						   (bond->params.updelay - slave->delay) *
						   bond->params.miimon);
				commit++;
				continue;
			}

			if (ignore_updelay)
				slave->delay = 0;

			if (slave->delay <= 0) {
				bond_propose_link_state(slave, BOND_LINK_UP);
				commit++;
				ignore_updelay = false;
				continue;
			}

			slave->delay--;
			break;
		}
	}

	return commit;
}

static void bond_miimon_link_change(struct bonding *bond,
				    struct slave *slave,
				    char link)
{
	switch (BOND_MODE(bond)) {
	case BOND_MODE_8023AD:
		bond_3ad_handle_link_change(slave, link);
		break;
	case BOND_MODE_TLB:
	case BOND_MODE_ALB:
		bond_alb_handle_link_change(bond, slave, link);
		break;
	case BOND_MODE_XOR:
		bond_update_slave_arr(bond, NULL);
		break;
	}
}

static void bond_miimon_commit(struct bonding *bond)
{
	struct slave *slave, *primary, *active;
	bool do_failover = false;
	struct list_head *iter;

	ASSERT_RTNL();

	bond_for_each_slave(bond, slave, iter) {
		switch (slave->link_new_state) {
		case BOND_LINK_NOCHANGE:
			/* For 802.3ad mode, check current slave speed and
			 * duplex again in case its port was disabled after
			 * invalid speed/duplex reporting but recovered before
			 * link monitoring could make a decision on the actual
			 * link status
			 */
			if (BOND_MODE(bond) == BOND_MODE_8023AD &&
			    slave->link == BOND_LINK_UP)
				bond_3ad_adapter_speed_duplex_changed(slave);
			continue;

		case BOND_LINK_UP:
			if (bond_update_speed_duplex(slave) &&
			    bond_needs_speed_duplex(bond)) {
				slave->link = BOND_LINK_DOWN;
				if (net_ratelimit())
					slave_warn(bond->dev, slave->dev,
						   "failed to get link speed/duplex\n");
				continue;
			}
			bond_set_slave_link_state(slave, BOND_LINK_UP,
						  BOND_SLAVE_NOTIFY_NOW);
			slave->last_link_up = jiffies;

			primary = rtnl_dereference(bond->primary_slave);
			if (BOND_MODE(bond) == BOND_MODE_8023AD) {
				/* prevent it from being the active one */
				bond_set_backup_slave(slave);
			} else if (BOND_MODE(bond) != BOND_MODE_ACTIVEBACKUP) {
				/* make it immediately active */
				bond_set_active_slave(slave);
			}

			slave_info(bond->dev, slave->dev, "link status definitely up, %u Mbps %s duplex\n",
				   slave->speed == SPEED_UNKNOWN ? 0 : slave->speed,
				   slave->duplex ? "full" : "half");

			bond_miimon_link_change(bond, slave, BOND_LINK_UP);

			active = rtnl_dereference(bond->curr_active_slave);
			if (!active || slave == primary || slave->prio > active->prio)
				do_failover = true;

			continue;

		case BOND_LINK_DOWN:
			if (slave->link_failure_count < UINT_MAX)
				slave->link_failure_count++;

			bond_set_slave_link_state(slave, BOND_LINK_DOWN,
						  BOND_SLAVE_NOTIFY_NOW);

			if (BOND_MODE(bond) == BOND_MODE_ACTIVEBACKUP ||
			    BOND_MODE(bond) == BOND_MODE_8023AD)
				bond_set_slave_inactive_flags(slave,
							      BOND_SLAVE_NOTIFY_NOW);

			slave_info(bond->dev, slave->dev, "link status definitely down, disabling slave\n");

			bond_miimon_link_change(bond, slave, BOND_LINK_DOWN);

			if (slave == rcu_access_pointer(bond->curr_active_slave))
				do_failover = true;

			continue;

		default:
			slave_err(bond->dev, slave->dev, "invalid new link %d on slave\n",
				  slave->link_new_state);
			bond_propose_link_state(slave, BOND_LINK_NOCHANGE);

			continue;
		}
	}

	if (do_failover) {
		block_netpoll_tx();
		bond_select_active_slave(bond);
		unblock_netpoll_tx();
	}

	bond_set_carrier(bond);
}

/* bond_mii_monitor
 *
 * Really a wrapper that splits the mii monitor into two phases: an
 * inspection, then (if inspection indicates something needs to be done)
 * an acquisition of appropriate locks followed by a commit phase to
 * implement whatever link state changes are indicated.
 */
static void bond_mii_monitor(struct work_struct *work)
{
	struct bonding *bond = container_of(work, struct bonding,
					    mii_work.work);
	bool should_notify_peers = false;
	bool commit;
	unsigned long delay;
	struct slave *slave;
	struct list_head *iter;

	delay = msecs_to_jiffies(bond->params.miimon);

	if (!bond_has_slaves(bond))
		goto re_arm;

	rcu_read_lock();
	should_notify_peers = bond_should_notify_peers(bond);
	commit = !!bond_miimon_inspect(bond);
	if (bond->send_peer_notif) {
		rcu_read_unlock();
		if (rtnl_trylock()) {
			bond->send_peer_notif--;
			rtnl_unlock();
		}
	} else {
		rcu_read_unlock();
	}

	if (commit) {
		/* Race avoidance with bond_close cancel of workqueue */
		if (!rtnl_trylock()) {
			delay = 1;
			should_notify_peers = false;
			goto re_arm;
		}

		bond_for_each_slave(bond, slave, iter) {
			bond_commit_link_state(slave, BOND_SLAVE_NOTIFY_LATER);
		}
		bond_miimon_commit(bond);

		rtnl_unlock();	/* might sleep, hold no other locks */
	}

re_arm:
	if (bond->params.miimon)
		queue_delayed_work(bond->wq, &bond->mii_work, delay);

	if (should_notify_peers) {
		if (!rtnl_trylock())
			return;
		call_netdevice_notifiers(NETDEV_NOTIFY_PEERS, bond->dev);
		rtnl_unlock();
	}
}

static int bond_upper_dev_walk(struct net_device *upper,
			       struct netdev_nested_priv *priv)
{
	__be32 ip = *(__be32 *)priv->data;

	return ip == bond_confirm_addr(upper, 0, ip);
}

static bool bond_has_this_ip(struct bonding *bond, __be32 ip)
{
	struct netdev_nested_priv priv = {
		.data = (void *)&ip,
	};
	bool ret = false;

	if (ip == bond_confirm_addr(bond->dev, 0, ip))
		return true;

	rcu_read_lock();
	if (netdev_walk_all_upper_dev_rcu(bond->dev, bond_upper_dev_walk, &priv))
		ret = true;
	rcu_read_unlock();

	return ret;
}

#define BOND_VLAN_PROTO_NONE cpu_to_be16(0xffff)

static bool bond_handle_vlan(struct slave *slave, struct bond_vlan_tag *tags,
			     struct sk_buff *skb)
{
	struct net_device *bond_dev = slave->bond->dev;
	struct net_device *slave_dev = slave->dev;
	struct bond_vlan_tag *outer_tag = tags;

	if (!tags || tags->vlan_proto == BOND_VLAN_PROTO_NONE)
		return true;

	tags++;

	/* Go through all the tags backwards and add them to the packet */
	while (tags->vlan_proto != BOND_VLAN_PROTO_NONE) {
		if (!tags->vlan_id) {
			tags++;
			continue;
		}

		slave_dbg(bond_dev, slave_dev, "inner tag: proto %X vid %X\n",
			  ntohs(outer_tag->vlan_proto), tags->vlan_id);
		skb = vlan_insert_tag_set_proto(skb, tags->vlan_proto,
						tags->vlan_id);
		if (!skb) {
			net_err_ratelimited("failed to insert inner VLAN tag\n");
			return false;
		}

		tags++;
	}
	/* Set the outer tag */
	if (outer_tag->vlan_id) {
		slave_dbg(bond_dev, slave_dev, "outer tag: proto %X vid %X\n",
			  ntohs(outer_tag->vlan_proto), outer_tag->vlan_id);
		__vlan_hwaccel_put_tag(skb, outer_tag->vlan_proto,
				       outer_tag->vlan_id);
	}

	return true;
}

/* We go to the (large) trouble of VLAN tagging ARP frames because
 * switches in VLAN mode (especially if ports are configured as
 * "native" to a VLAN) might not pass non-tagged frames.
 */
static void bond_arp_send(struct slave *slave, int arp_op, __be32 dest_ip,
			  __be32 src_ip, struct bond_vlan_tag *tags)
{
	struct net_device *bond_dev = slave->bond->dev;
	struct net_device *slave_dev = slave->dev;
	struct sk_buff *skb;

	slave_dbg(bond_dev, slave_dev, "arp %d on slave: dst %pI4 src %pI4\n",
		  arp_op, &dest_ip, &src_ip);

	skb = arp_create(arp_op, ETH_P_ARP, dest_ip, slave_dev, src_ip,
			 NULL, slave_dev->dev_addr, NULL);

	if (!skb) {
		net_err_ratelimited("ARP packet allocation failed\n");
		return;
	}

	if (bond_handle_vlan(slave, tags, skb)) {
		slave_update_last_tx(slave);
		arp_xmit(skb);
	}

	return;
}

/* Validate the device path between the @start_dev and the @end_dev.
 * The path is valid if the @end_dev is reachable through device
 * stacking.
 * When the path is validated, collect any vlan information in the
 * path.
 */
struct bond_vlan_tag *bond_verify_device_path(struct net_device *start_dev,
					      struct net_device *end_dev,
					      int level)
{
	struct bond_vlan_tag *tags;
	struct net_device *upper;
	struct list_head  *iter;

	if (start_dev == end_dev) {
		tags = kcalloc(level + 1, sizeof(*tags), GFP_ATOMIC);
		if (!tags)
			return ERR_PTR(-ENOMEM);
		tags[level].vlan_proto = BOND_VLAN_PROTO_NONE;
		return tags;
	}

	netdev_for_each_upper_dev_rcu(start_dev, upper, iter) {
		tags = bond_verify_device_path(upper, end_dev, level + 1);
		if (IS_ERR_OR_NULL(tags)) {
			if (IS_ERR(tags))
				return tags;
			continue;
		}
		if (is_vlan_dev(upper)) {
			tags[level].vlan_proto = vlan_dev_vlan_proto(upper);
			tags[level].vlan_id = vlan_dev_vlan_id(upper);
		}

		return tags;
	}

	return NULL;
}

static void bond_arp_send_all(struct bonding *bond, struct slave *slave)
{
	struct rtable *rt;
	struct bond_vlan_tag *tags;
	__be32 *targets = bond->params.arp_targets, addr;
	int i;

	/*遍历每个待探测的目标ip*/
	for (i = 0; i < BOND_MAX_ARP_TARGETS && targets[i]; i++) {
		slave_dbg(bond->dev, slave->dev, "%s: target %pI4\n",
			  __func__, &targets[i]);
		tags = NULL;

		/* Find out through which dev should the packet go */
		rt = ip_route_output(dev_net(bond->dev), targets[i], 0, 0, 0,
				     RT_SCOPE_LINK);
		if (IS_ERR(rt)) {
		    /*路由不可达，发送源ip为0的arp请求*/
			/* there's no route to target - try to send arp
			 * probe to generate any traffic (arp_validate=0)
			 */
			if (bond->params.arp_validate)
				pr_warn_once("%s: no route to arp_ip_target %pI4 and arp_validate is set\n",
					     bond->dev->name,
					     &targets[i]);
			bond_arp_send(slave, ARPOP_REQUEST, targets[i],
				      0, tags);
			continue;
		}

		/* bond device itself */
		if (rt->dst.dev == bond->dev)
			goto found;

		rcu_read_lock();
		tags = bond_verify_device_path(bond->dev, rt->dst.dev, 0);
		rcu_read_unlock();

		if (!IS_ERR_OR_NULL(tags))
			goto found;

		/* Not our device - skip */
		slave_dbg(bond->dev, slave->dev, "no path to arp_ip_target %pI4 via rt.dev %s\n",
			   &targets[i], rt->dst.dev ? rt->dst.dev->name : "NULL");

		ip_rt_put(rt);
		continue;

found:
        /*选择源ip*/
		addr = bond_confirm_addr(rt->dst.dev, targets[i], 0);
		ip_rt_put(rt);
		/*构造并向targets[i]发送arp请求*/
		bond_arp_send(slave, ARPOP_REQUEST, targets[i], addr, tags);
		kfree(tags);
	}
}

static void bond_validate_arp(struct bonding *bond, struct slave *slave, __be32 sip, __be32 tip)
{
	int i;

	if (!sip || !bond_has_this_ip(bond, tip)) {
		slave_dbg(bond->dev, slave->dev, "%s: sip %pI4 tip %pI4 not found\n",
			   __func__, &sip, &tip);
		return;
	}

	i = bond_get_targets_ip(bond->params.arp_targets, sip);
	if (i == -1) {
		slave_dbg(bond->dev, slave->dev, "%s: sip %pI4 not found in targets\n",
			   __func__, &sip);
		return;
	}
	slave->last_rx = jiffies;
	slave->target_last_arp_rx[i] = jiffies;
}

static int bond_arp_rcv(const struct sk_buff *skb, struct bonding *bond,
			struct slave *slave)
{
	struct arphdr *arp = (struct arphdr *)skb->data;
	struct slave *curr_active_slave, *curr_arp_slave;
	unsigned char *arp_ptr;
	__be32 sip, tip;
	unsigned int alen;

	alen = arp_hdr_len(bond->dev);

	if (alen > skb_headlen(skb)) {
		arp = kmalloc(alen, GFP_ATOMIC);
		if (!arp)
			goto out_unlock;
		if (skb_copy_bits(skb, 0, arp, alen) < 0)
			goto out_unlock;
	}

	if (arp->ar_hln != bond->dev->addr_len ||
	    skb->pkt_type == PACKET_OTHERHOST ||
	    skb->pkt_type == PACKET_LOOPBACK ||
	    arp->ar_hrd != htons(ARPHRD_ETHER) ||
	    arp->ar_pro != htons(ETH_P_IP) ||
	    arp->ar_pln != 4)
		goto out_unlock;

	arp_ptr = (unsigned char *)(arp + 1);
	arp_ptr += bond->dev->addr_len;
	memcpy(&sip, arp_ptr, 4);
	arp_ptr += 4 + bond->dev->addr_len;
	memcpy(&tip, arp_ptr, 4);

	slave_dbg(bond->dev, slave->dev, "%s: %s/%d av %d sv %d sip %pI4 tip %pI4\n",
		  __func__, slave->dev->name, bond_slave_state(slave),
		  bond->params.arp_validate, slave_do_arp_validate(bond, slave),
		  &sip, &tip);

	curr_active_slave = rcu_dereference(bond->curr_active_slave);
	curr_arp_slave = rcu_dereference(bond->current_arp_slave);

	/* We 'trust' the received ARP enough to validate it if:
	 *
	 * (a) the slave receiving the ARP is active (which includes the
	 * current ARP slave, if any), or
	 *
	 * (b) the receiving slave isn't active, but there is a currently
	 * active slave and it received valid arp reply(s) after it became
	 * the currently active slave, or
	 *
	 * (c) there is an ARP slave that sent an ARP during the prior ARP
	 * interval, and we receive an ARP reply on any slave.  We accept
	 * these because switch FDB update delays may deliver the ARP
	 * reply to a slave other than the sender of the ARP request.
	 *
	 * Note: for (b), backup slaves are receiving the broadcast ARP
	 * request, not a reply.  This request passes from the sending
	 * slave through the L2 switch(es) to the receiving slave.  Since
	 * this is checking the request, sip/tip are swapped for
	 * validation.
	 *
	 * This is done to avoid endless looping when we can't reach the
	 * arp_ip_target and fool ourselves with our own arp requests.
	 */
	if (bond_is_active_slave(slave))
		bond_validate_arp(bond, slave, sip, tip);
	else if (curr_active_slave &&
		 time_after(slave_last_rx(bond, curr_active_slave),
			    curr_active_slave->last_link_up))
		bond_validate_arp(bond, slave, tip, sip);
	else if (curr_arp_slave && (arp->ar_op == htons(ARPOP_REPLY)) &&
		 bond_time_in_interval(bond, slave_last_tx(curr_arp_slave), 1))
		bond_validate_arp(bond, slave, sip, tip);

out_unlock:
	if (arp != (struct arphdr *)skb->data)
		kfree(arp);
	return RX_HANDLER_ANOTHER;
}

#if IS_ENABLED(CONFIG_IPV6)
static void bond_ns_send(struct slave *slave, const struct in6_addr *daddr,
			 const struct in6_addr *saddr, struct bond_vlan_tag *tags)
{
	struct net_device *bond_dev = slave->bond->dev;
	struct net_device *slave_dev = slave->dev;
	struct in6_addr mcaddr;
	struct sk_buff *skb;

	slave_dbg(bond_dev, slave_dev, "NS on slave: dst %pI6c src %pI6c\n",
		  daddr, saddr);

	skb = ndisc_ns_create(slave_dev, daddr, saddr, 0);
	if (!skb) {
		net_err_ratelimited("NS packet allocation failed\n");
		return;
	}

	addrconf_addr_solict_mult(daddr, &mcaddr);
	if (bond_handle_vlan(slave, tags, skb)) {
		slave_update_last_tx(slave);
		ndisc_send_skb(skb, &mcaddr, saddr);
	}
}

static void bond_ns_send_all(struct bonding *bond, struct slave *slave)
{
	struct in6_addr *targets = bond->params.ns_targets;
	struct bond_vlan_tag *tags;
	struct dst_entry *dst;
	struct in6_addr saddr;
	struct flowi6 fl6;
	int i;

	for (i = 0; i < BOND_MAX_NS_TARGETS && !ipv6_addr_any(&targets[i]); i++) {
		slave_dbg(bond->dev, slave->dev, "%s: target %pI6c\n",
			  __func__, &targets[i]);
		tags = NULL;

		/* Find out through which dev should the packet go */
		memset(&fl6, 0, sizeof(struct flowi6));
		fl6.daddr = targets[i];
		fl6.flowi6_oif = bond->dev->ifindex;

		dst = ip6_route_output(dev_net(bond->dev), NULL, &fl6);
		if (dst->error) {
			dst_release(dst);
			/* there's no route to target - try to send arp
			 * probe to generate any traffic (arp_validate=0)
			 */
			if (bond->params.arp_validate)
				pr_warn_once("%s: no route to ns_ip6_target %pI6c and arp_validate is set\n",
					     bond->dev->name,
					     &targets[i]);
			bond_ns_send(slave, &targets[i], &in6addr_any, tags);
			continue;
		}

		/* bond device itself */
		if (dst->dev == bond->dev)
			goto found;

		rcu_read_lock();
		tags = bond_verify_device_path(bond->dev, dst->dev, 0);
		rcu_read_unlock();

		if (!IS_ERR_OR_NULL(tags))
			goto found;

		/* Not our device - skip */
		slave_dbg(bond->dev, slave->dev, "no path to ns_ip6_target %pI6c via dst->dev %s\n",
			  &targets[i], dst->dev ? dst->dev->name : "NULL");

		dst_release(dst);
		continue;

found:
		if (!ipv6_dev_get_saddr(dev_net(dst->dev), dst->dev, &targets[i], 0, &saddr))
			bond_ns_send(slave, &targets[i], &saddr, tags);
		else
			bond_ns_send(slave, &targets[i], &in6addr_any, tags);

		dst_release(dst);
		kfree(tags);
	}
}

static int bond_confirm_addr6(struct net_device *dev,
			      struct netdev_nested_priv *priv)
{
	struct in6_addr *addr = (struct in6_addr *)priv->data;

	return ipv6_chk_addr(dev_net(dev), addr, dev, 0);
}

static bool bond_has_this_ip6(struct bonding *bond, struct in6_addr *addr)
{
	struct netdev_nested_priv priv = {
		.data = addr,
	};
	int ret = false;

	if (bond_confirm_addr6(bond->dev, &priv))
		return true;

	rcu_read_lock();
	if (netdev_walk_all_upper_dev_rcu(bond->dev, bond_confirm_addr6, &priv))
		ret = true;
	rcu_read_unlock();

	return ret;
}

static void bond_validate_na(struct bonding *bond, struct slave *slave,
			     struct in6_addr *saddr, struct in6_addr *daddr)
{
	int i;

	/* Ignore NAs that:
	 * 1. Source address is unspecified address.
	 * 2. Dest address is neither all-nodes multicast address nor
	 *    exist on bond interface.
	 */
	if (ipv6_addr_any(saddr) ||
	    (!ipv6_addr_equal(daddr, &in6addr_linklocal_allnodes) &&
	     !bond_has_this_ip6(bond, daddr))) {
		slave_dbg(bond->dev, slave->dev, "%s: sip %pI6c tip %pI6c not found\n",
			  __func__, saddr, daddr);
		return;
	}

	i = bond_get_targets_ip6(bond->params.ns_targets, saddr);
	if (i == -1) {
		slave_dbg(bond->dev, slave->dev, "%s: sip %pI6c not found in targets\n",
			  __func__, saddr);
		return;
	}
	slave->last_rx = jiffies;
	slave->target_last_arp_rx[i] = jiffies;
}

static int bond_na_rcv(const struct sk_buff *skb, struct bonding *bond,
		       struct slave *slave)
{
	struct slave *curr_active_slave, *curr_arp_slave;
	struct in6_addr *saddr, *daddr;
	struct {
		struct ipv6hdr ip6;
		struct icmp6hdr icmp6;
	} *combined, _combined;

	if (skb->pkt_type == PACKET_OTHERHOST ||
	    skb->pkt_type == PACKET_LOOPBACK)
		goto out;

	combined = skb_header_pointer(skb, 0, sizeof(_combined), &_combined);
	if (!combined || combined->ip6.nexthdr != NEXTHDR_ICMP ||
	    (combined->icmp6.icmp6_type != NDISC_NEIGHBOUR_SOLICITATION &&
	     combined->icmp6.icmp6_type != NDISC_NEIGHBOUR_ADVERTISEMENT))
		goto out;

	saddr = &combined->ip6.saddr;
	daddr = &combined->ip6.daddr;

	slave_dbg(bond->dev, slave->dev, "%s: %s/%d av %d sv %d sip %pI6c tip %pI6c\n",
		  __func__, slave->dev->name, bond_slave_state(slave),
		  bond->params.arp_validate, slave_do_arp_validate(bond, slave),
		  saddr, daddr);

	curr_active_slave = rcu_dereference(bond->curr_active_slave);
	curr_arp_slave = rcu_dereference(bond->current_arp_slave);

	/* We 'trust' the received ARP enough to validate it if:
	 * see bond_arp_rcv().
	 */
	if (bond_is_active_slave(slave))
		bond_validate_na(bond, slave, saddr, daddr);
	else if (curr_active_slave &&
		 time_after(slave_last_rx(bond, curr_active_slave),
			    curr_active_slave->last_link_up))
		bond_validate_na(bond, slave, daddr, saddr);
	else if (curr_arp_slave &&
		 bond_time_in_interval(bond, slave_last_tx(curr_arp_slave), 1))
		bond_validate_na(bond, slave, saddr, daddr);

out:
	return RX_HANDLER_ANOTHER;
}
#endif

int bond_rcv_validate(const struct sk_buff *skb, struct bonding *bond,
		      struct slave *slave)
{
#if IS_ENABLED(CONFIG_IPV6)
	bool is_ipv6 = skb->protocol == __cpu_to_be16(ETH_P_IPV6);
#endif
	bool is_arp = skb->protocol == __cpu_to_be16(ETH_P_ARP);

	slave_dbg(bond->dev, slave->dev, "%s: skb->dev %s\n",
		  __func__, skb->dev->name);

	/* Use arp validate logic for both ARP and NS */
	if (!slave_do_arp_validate(bond, slave)) {
		if ((slave_do_arp_validate_only(bond) && is_arp) ||
#if IS_ENABLED(CONFIG_IPV6)
		    (slave_do_arp_validate_only(bond) && is_ipv6) ||
#endif
		    !slave_do_arp_validate_only(bond))
			slave->last_rx = jiffies;
		return RX_HANDLER_ANOTHER;
	} else if (is_arp) {
		return bond_arp_rcv(skb, bond, slave);
#if IS_ENABLED(CONFIG_IPV6)
	} else if (is_ipv6) {
		return bond_na_rcv(skb, bond, slave);
#endif
	} else {
		return RX_HANDLER_ANOTHER;
	}
}

static void bond_send_validate(struct bonding *bond, struct slave *slave)
{
	bond_arp_send_all(bond, slave);
#if IS_ENABLED(CONFIG_IPV6)
	bond_ns_send_all(bond, slave);
#endif
}

/* function to verify if we're in the arp_interval timeslice, returns true if
 * (last_act - arp_interval) <= jiffies <= (last_act + mod * arp_interval +
 * arp_interval/2) . the arp_interval/2 is needed for really fast networks.
 */
static bool bond_time_in_interval(struct bonding *bond, unsigned long last_act,
				  int mod)
{
	int delta_in_ticks = msecs_to_jiffies(bond->params.arp_interval);

	return time_in_range(jiffies,
			     last_act - delta_in_ticks,
			     last_act + mod * delta_in_ticks + delta_in_ticks/2);
}

/* This function is called regularly to monitor each slave's link
 * ensuring that traffic is being sent and received when arp monitoring
 * is used in load-balancing mode. if the adapter has been dormant, then an
 * arp is transmitted to generate traffic. see activebackup_arp_monitor for
 * arp monitoring in active backup mode.
 */
static void bond_loadbalance_arp_mon(struct bonding *bond)
{
	struct slave *slave, *oldcurrent;
	struct list_head *iter;
	int do_failover = 0, slave_state_changed = 0;

	if (!bond_has_slaves(bond))
		goto re_arm;

	rcu_read_lock();

	oldcurrent = rcu_dereference(bond->curr_active_slave);
	/* see if any of the previous devices are up now (i.e. they have
	 * xmt and rcv traffic). the curr_active_slave does not come into
	 * the picture unless it is null. also, slave->last_link_up is not
	 * needed here because we send an arp on each slave and give a slave
	 * as long as it needs to get the tx/rx within the delta.
	 * TODO: what about up/down delay in arp mode? it wasn't here before
	 *       so it can wait
	 */
	bond_for_each_slave_rcu(bond, slave, iter) {
		unsigned long last_tx = slave_last_tx(slave);

		bond_propose_link_state(slave, BOND_LINK_NOCHANGE);

		if (slave->link != BOND_LINK_UP) {
			if (bond_time_in_interval(bond, last_tx, 1) &&
			    bond_time_in_interval(bond, slave->last_rx, 1)) {

				bond_propose_link_state(slave, BOND_LINK_UP);
				slave_state_changed = 1;

				/* primary_slave has no meaning in round-robin
				 * mode. the window of a slave being up and
				 * curr_active_slave being null after enslaving
				 * is closed.
				 */
				if (!oldcurrent) {
					slave_info(bond->dev, slave->dev, "link status definitely up\n");
					do_failover = 1;
				} else {
					slave_info(bond->dev, slave->dev, "interface is now up\n");
				}
			}
		} else {
			/* slave->link == BOND_LINK_UP */

			/* not all switches will respond to an arp request
			 * when the source ip is 0, so don't take the link down
			 * if we don't know our ip yet
			 */
			if (!bond_time_in_interval(bond, last_tx, bond->params.missed_max) ||
			    !bond_time_in_interval(bond, slave->last_rx, bond->params.missed_max)) {

				bond_propose_link_state(slave, BOND_LINK_DOWN);
				slave_state_changed = 1;

				if (slave->link_failure_count < UINT_MAX)
					slave->link_failure_count++;

				slave_info(bond->dev, slave->dev, "interface is now down\n");

				if (slave == oldcurrent)
					do_failover = 1;
			}
		}

		/* note: if switch is in round-robin mode, all links
		 * must tx arp to ensure all links rx an arp - otherwise
		 * links may oscillate or not come up at all; if switch is
		 * in something like xor mode, there is nothing we can
		 * do - all replies will be rx'ed on same link causing slaves
		 * to be unstable during low/no traffic periods
		 */
		if (bond_slave_is_up(slave))
			bond_send_validate(bond, slave);
	}

	rcu_read_unlock();

	if (do_failover || slave_state_changed) {
		if (!rtnl_trylock())
			goto re_arm;

		bond_for_each_slave(bond, slave, iter) {
			if (slave->link_new_state != BOND_LINK_NOCHANGE)
				slave->link = slave->link_new_state;
		}

		if (slave_state_changed) {
			bond_slave_state_change(bond);
			if (BOND_MODE(bond) == BOND_MODE_XOR)
				bond_update_slave_arr(bond, NULL);
		}
		if (do_failover) {
			block_netpoll_tx();
			bond_select_active_slave(bond);
			unblock_netpoll_tx();
		}
		rtnl_unlock();
	}

re_arm:
	if (bond->params.arp_interval)
		queue_delayed_work(bond->wq, &bond->arp_work,
				   msecs_to_jiffies(bond->params.arp_interval));
}

/* Called to inspect slaves for active-backup mode ARP monitor link state
 * changes.  Sets proposed link state in slaves to specify what action
 * should take place for the slave.  Returns 0 if no changes are found, >0
 * if changes to link states must be committed.
 *
 * Called with rcu_read_lock held.
 */
static int bond_ab_arp_inspect(struct bonding *bond)
{
	unsigned long last_tx, last_rx;
	struct list_head *iter;
	struct slave *slave;
	int commit = 0;

	bond_for_each_slave_rcu(bond, slave, iter) {
		bond_propose_link_state(slave, BOND_LINK_NOCHANGE);
		last_rx = slave_last_rx(bond, slave);

		if (slave->link != BOND_LINK_UP) {
			if (bond_time_in_interval(bond, last_rx, 1)) {
				bond_propose_link_state(slave, BOND_LINK_UP);
				commit++;
			} else if (slave->link == BOND_LINK_BACK) {
				bond_propose_link_state(slave, BOND_LINK_FAIL);
				commit++;
			}
			continue;
		}

		/* Give slaves 2*delta after being enslaved or made
		 * active.  This avoids bouncing, as the last receive
		 * times need a full ARP monitor cycle to be updated.
		 */
		if (bond_time_in_interval(bond, slave->last_link_up, 2))
			continue;

		/* Backup slave is down if:
		 * - No current_arp_slave AND
		 * - more than (missed_max+1)*delta since last receive AND
		 * - the bond has an IP address
		 *
		 * Note: a non-null current_arp_slave indicates
		 * the curr_active_slave went down and we are
		 * searching for a new one; under this condition
		 * we only take the curr_active_slave down - this
		 * gives each slave a chance to tx/rx traffic
		 * before being taken out
		 */
		if (!bond_is_active_slave(slave) &&
		    !rcu_access_pointer(bond->current_arp_slave) &&
		    !bond_time_in_interval(bond, last_rx, bond->params.missed_max + 1)) {
			bond_propose_link_state(slave, BOND_LINK_DOWN);
			commit++;
		}

		/* Active slave is down if:
		 * - more than missed_max*delta since transmitting OR
		 * - (more than missed_max*delta since receive AND
		 *    the bond has an IP address)
		 */
		last_tx = slave_last_tx(slave);
		if (bond_is_active_slave(slave) &&
		    (!bond_time_in_interval(bond, last_tx, bond->params.missed_max) ||
		     !bond_time_in_interval(bond, last_rx, bond->params.missed_max))) {
			bond_propose_link_state(slave, BOND_LINK_DOWN);
			commit++;
		}
	}

	return commit;
}

/* Called to commit link state changes noted by inspection step of
 * active-backup mode ARP monitor.
 *
 * Called with RTNL hold.
 */
static void bond_ab_arp_commit(struct bonding *bond)
{
	bool do_failover = false;
	struct list_head *iter;
	unsigned long last_tx;
	struct slave *slave;

	bond_for_each_slave(bond, slave, iter) {
		switch (slave->link_new_state) {
		case BOND_LINK_NOCHANGE:
			continue;

		case BOND_LINK_UP:
			last_tx = slave_last_tx(slave);
			if (rtnl_dereference(bond->curr_active_slave) != slave ||
			    (!rtnl_dereference(bond->curr_active_slave) &&
			     bond_time_in_interval(bond, last_tx, 1))) {
				struct slave *current_arp_slave;

				current_arp_slave = rtnl_dereference(bond->current_arp_slave);
				bond_set_slave_link_state(slave, BOND_LINK_UP,
							  BOND_SLAVE_NOTIFY_NOW);
				if (current_arp_slave) {
					bond_set_slave_inactive_flags(
						current_arp_slave,
						BOND_SLAVE_NOTIFY_NOW);
					RCU_INIT_POINTER(bond->current_arp_slave, NULL);
				}

				slave_info(bond->dev, slave->dev, "link status definitely up\n");

				if (!rtnl_dereference(bond->curr_active_slave) ||
				    slave == rtnl_dereference(bond->primary_slave) ||
				    slave->prio > rtnl_dereference(bond->curr_active_slave)->prio)
					do_failover = true;

			}

			continue;

		case BOND_LINK_DOWN:
			if (slave->link_failure_count < UINT_MAX)
				slave->link_failure_count++;

			bond_set_slave_link_state(slave, BOND_LINK_DOWN,
						  BOND_SLAVE_NOTIFY_NOW);
			bond_set_slave_inactive_flags(slave,
						      BOND_SLAVE_NOTIFY_NOW);

			slave_info(bond->dev, slave->dev, "link status definitely down, disabling slave\n");

			if (slave == rtnl_dereference(bond->curr_active_slave)) {
				RCU_INIT_POINTER(bond->current_arp_slave, NULL);
				do_failover = true;
			}

			continue;

		case BOND_LINK_FAIL:
			bond_set_slave_link_state(slave, BOND_LINK_FAIL,
						  BOND_SLAVE_NOTIFY_NOW);
			bond_set_slave_inactive_flags(slave,
						      BOND_SLAVE_NOTIFY_NOW);

			/* A slave has just been enslaved and has become
			 * the current active slave.
			 */
			if (rtnl_dereference(bond->curr_active_slave))
				RCU_INIT_POINTER(bond->current_arp_slave, NULL);
			continue;

		default:
			slave_err(bond->dev, slave->dev,
				  "impossible: link_new_state %d on slave\n",
				  slave->link_new_state);
			continue;
		}
	}

	if (do_failover) {
		block_netpoll_tx();
		bond_select_active_slave(bond);
		unblock_netpoll_tx();
	}

	bond_set_carrier(bond);
}

/* Send ARP probes for active-backup mode ARP monitor.
 *
 * Called with rcu_read_lock held.
 */
static bool bond_ab_arp_probe(struct bonding *bond)
{
	struct slave *slave, *before = NULL, *new_slave = NULL,
		     *curr_arp_slave = rcu_dereference(bond->current_arp_slave),
		     *curr_active_slave = rcu_dereference(bond->curr_active_slave);
	struct list_head *iter;
	bool found = false;
	bool should_notify_rtnl = BOND_SLAVE_NOTIFY_LATER;

	if (curr_arp_slave && curr_active_slave)
		netdev_info(bond->dev, "PROBE: c_arp %s && cas %s BAD\n",
			    curr_arp_slave->dev->name,
			    curr_active_slave->dev->name);

	if (curr_active_slave) {
		bond_send_validate(bond, curr_active_slave);
		return should_notify_rtnl;
	}

	/* if we don't have a curr_active_slave, search for the next available
	 * backup slave from the current_arp_slave and make it the candidate
	 * for becoming the curr_active_slave
	 */

	if (!curr_arp_slave) {
		curr_arp_slave = bond_first_slave_rcu(bond);
		if (!curr_arp_slave)
			return should_notify_rtnl;
	}

	bond_for_each_slave_rcu(bond, slave, iter) {
		if (!found && !before && bond_slave_is_up(slave))
			before = slave;

		if (found && !new_slave && bond_slave_is_up(slave))
			new_slave = slave;
		/* if the link state is up at this point, we
		 * mark it down - this can happen if we have
		 * simultaneous link failures and
		 * reselect_active_interface doesn't make this
		 * one the current slave so it is still marked
		 * up when it is actually down
		 */
		if (!bond_slave_is_up(slave) && slave->link == BOND_LINK_UP) {
			bond_set_slave_link_state(slave, BOND_LINK_DOWN,
						  BOND_SLAVE_NOTIFY_LATER);
			if (slave->link_failure_count < UINT_MAX)
				slave->link_failure_count++;

			bond_set_slave_inactive_flags(slave,
						      BOND_SLAVE_NOTIFY_LATER);

			slave_info(bond->dev, slave->dev, "backup interface is now down\n");
		}
		if (slave == curr_arp_slave)
			found = true;
	}

	if (!new_slave && before)
		new_slave = before;

	if (!new_slave)
		goto check_state;

	bond_set_slave_link_state(new_slave, BOND_LINK_BACK,
				  BOND_SLAVE_NOTIFY_LATER);
	bond_set_slave_active_flags(new_slave, BOND_SLAVE_NOTIFY_LATER);
	bond_send_validate(bond, new_slave);
	new_slave->last_link_up = jiffies;
	rcu_assign_pointer(bond->current_arp_slave, new_slave);

check_state:
	bond_for_each_slave_rcu(bond, slave, iter) {
		if (slave->should_notify || slave->should_notify_link) {
			should_notify_rtnl = BOND_SLAVE_NOTIFY_NOW;
			break;
		}
	}
	return should_notify_rtnl;
}

static void bond_activebackup_arp_mon(struct bonding *bond)
{
	bool should_notify_peers = false;
	bool should_notify_rtnl = false;
	int delta_in_ticks;

	delta_in_ticks = msecs_to_jiffies(bond->params.arp_interval);

	/*bond没有slave设备*/
	if (!bond_has_slaves(bond))
		goto re_arm;

	rcu_read_lock();

	should_notify_peers = bond_should_notify_peers(bond);

	if (bond_ab_arp_inspect(bond)) {
		rcu_read_unlock();

		/* Race avoidance with bond_close flush of workqueue */
		if (!rtnl_trylock()) {
			delta_in_ticks = 1;
			should_notify_peers = false;
			goto re_arm;
		}

		bond_ab_arp_commit(bond);

		rtnl_unlock();
		rcu_read_lock();
	}

	should_notify_rtnl = bond_ab_arp_probe(bond);
	rcu_read_unlock();

re_arm:
	if (bond->params.arp_interval)
		queue_delayed_work(bond->wq, &bond->arp_work, delta_in_ticks);

	if (should_notify_peers || should_notify_rtnl) {
		if (!rtnl_trylock())
			return;

		if (should_notify_peers) {
			bond->send_peer_notif--;
			call_netdevice_notifiers(NETDEV_NOTIFY_PEERS,
						 bond->dev);
		}
		if (should_notify_rtnl) {
			bond_slave_state_notify(bond);
			bond_slave_link_notify(bond);
		}

		rtnl_unlock();
	}
}

static void bond_arp_monitor(struct work_struct *work)
{
	struct bonding *bond = container_of(work, struct bonding,
					    arp_work.work);

	if (BOND_MODE(bond) == BOND_MODE_ACTIVEBACKUP)
		bond_activebackup_arp_mon(bond);
	else
		bond_loadbalance_arp_mon(bond);
}

/*-------------------------- netdev event handling --------------------------*/

/* Change device name */
static int bond_event_changename(struct bonding *bond)
{
	bond_remove_proc_entry(bond);
	bond_create_proc_entry(bond);

	bond_debug_reregister(bond);

	return NOTIFY_DONE;
}

static int bond_master_netdev_event(unsigned long event,
				    struct net_device *bond_dev)
{
	struct bonding *event_bond = netdev_priv(bond_dev);

	netdev_dbg(bond_dev, "%s called\n", __func__);

	switch (event) {
	case NETDEV_CHANGENAME:
		return bond_event_changename(event_bond);
	case NETDEV_UNREGISTER:
		bond_remove_proc_entry(event_bond);
#ifdef CONFIG_XFRM_OFFLOAD
		xfrm_dev_state_flush(dev_net(bond_dev), bond_dev, true);
#endif /* CONFIG_XFRM_OFFLOAD */
		break;
	case NETDEV_REGISTER:
		bond_create_proc_entry(event_bond);
		break;
	default:
		break;
	}

	return NOTIFY_DONE;
}

static int bond_slave_netdev_event(unsigned long event,
				   struct net_device *slave_dev)
{
	struct slave *slave = bond_slave_get_rtnl(slave_dev), *primary;
	struct bonding *bond;
	struct net_device *bond_dev;

	/* A netdev event can be generated while enslaving a device
	 * before netdev_rx_handler_register is called in which case
	 * slave will be NULL
	 */
	if (!slave) {
		netdev_dbg(slave_dev, "%s called on NULL slave\n", __func__);
		return NOTIFY_DONE;
	}

	bond_dev = slave->bond->dev;
	bond = slave->bond;
	primary = rtnl_dereference(bond->primary_slave);

	slave_dbg(bond_dev, slave_dev, "%s called\n", __func__);

	switch (event) {
	case NETDEV_UNREGISTER:
		if (bond_dev->type != ARPHRD_ETHER)
			bond_release_and_destroy(bond_dev, slave_dev);
		else
			__bond_release_one(bond_dev, slave_dev, false, true);
		break;
	case NETDEV_UP:
	case NETDEV_CHANGE:
		/* For 802.3ad mode only:
		 * Getting invalid Speed/Duplex values here will put slave
		 * in weird state. Mark it as link-fail if the link was
		 * previously up or link-down if it hasn't yet come up, and
		 * let link-monitoring (miimon) set it right when correct
		 * speeds/duplex are available.
		 */
		if (bond_update_speed_duplex(slave) &&
		    BOND_MODE(bond) == BOND_MODE_8023AD) {
			if (slave->last_link_up)
				slave->link = BOND_LINK_FAIL;
			else
				slave->link = BOND_LINK_DOWN;
		}

		if (BOND_MODE(bond) == BOND_MODE_8023AD)
			bond_3ad_adapter_speed_duplex_changed(slave);
		fallthrough;
	case NETDEV_DOWN:
		/* Refresh slave-array if applicable!
		 * If the setup does not use miimon or arpmon (mode-specific!),
		 * then these events will not cause the slave-array to be
		 * refreshed. This will cause xmit to use a slave that is not
		 * usable. Avoid such situation by refeshing the array at these
		 * events. If these (miimon/arpmon) parameters are configured
		 * then array gets refreshed twice and that should be fine!
		 */
		if (bond_mode_can_use_xmit_hash(bond))
			bond_update_slave_arr(bond, NULL);
		break;
	case NETDEV_CHANGEMTU:
		/* TODO: Should slaves be allowed to
		 * independently alter their MTU?  For
		 * an active-backup bond, slaves need
		 * not be the same type of device, so
		 * MTUs may vary.  For other modes,
		 * slaves arguably should have the
		 * same MTUs. To do this, we'd need to
		 * take over the slave's change_mtu
		 * function for the duration of their
		 * servitude.
		 */
		break;
	case NETDEV_CHANGENAME:
		/* we don't care if we don't have primary set */
		if (!bond_uses_primary(bond) ||
		    !bond->params.primary[0])
			break;

		if (slave == primary) {
			/* slave's name changed - he's no longer primary */
			RCU_INIT_POINTER(bond->primary_slave, NULL);
		} else if (!strcmp(slave_dev->name, bond->params.primary)) {
			/* we have a new primary slave */
			rcu_assign_pointer(bond->primary_slave, slave);
		} else { /* we didn't change primary - exit */
			break;
		}

		netdev_info(bond->dev, "Primary slave changed to %s, reselecting active slave\n",
			    primary ? slave_dev->name : "none");

		block_netpoll_tx();
		bond_select_active_slave(bond);
		unblock_netpoll_tx();
		break;
	case NETDEV_FEAT_CHANGE:
		if (!bond->notifier_ctx) {
			bond->notifier_ctx = true;
			bond_compute_features(bond);
			bond->notifier_ctx = false;
		}
		break;
	case NETDEV_RESEND_IGMP:
		/* Propagate to master device */
		call_netdevice_notifiers(event, slave->bond->dev);
		break;
	case NETDEV_XDP_FEAT_CHANGE:
		bond_xdp_set_features(bond_dev);
		break;
	default:
		break;
	}

	return NOTIFY_DONE;
}

/* bond_netdev_event: handle netdev notifier chain events.
 *
 * This function receives events for the netdev chain.  The caller (an
 * ioctl handler calling blocking_notifier_call_chain) holds the necessary
 * locks for us to safely manipulate the slave devices (RTNL lock,
 * dev_probe_lock).
 */
static int bond_netdev_event(struct notifier_block *this,
			     unsigned long event, void *ptr)
{
	struct net_device *event_dev = netdev_notifier_info_to_dev(ptr);

	netdev_dbg(event_dev, "%s received %s\n",
		   __func__, netdev_cmd_to_name(event));

	//只处理bonding口的事件
	if (!(event_dev->priv_flags & IFF_BONDING))
		return NOTIFY_DONE;

	if (event_dev->flags & IFF_MASTER) {
		int ret;

		//master设备事件处理
		ret = bond_master_netdev_event(event, event_dev);
		if (ret != NOTIFY_DONE)
			return ret;
	}

	//slave设备事件处理
	if (event_dev->flags & IFF_SLAVE)
		return bond_slave_netdev_event(event, event_dev);

	return NOTIFY_DONE;
}

static struct notifier_block bond_netdev_notifier = {
	.notifier_call = bond_netdev_event,
};

/*---------------------------- Hashing Policies -----------------------------*/

/* Helper to access data in a packet, with or without a backing skb.
 * If skb is given the data is linearized if necessary via pskb_may_pull.
 */
static inline const void *bond_pull_data(struct sk_buff *skb,
					 const void *data, int hlen, int n)
{
	if (likely(n <= hlen))
		return data;
	else if (skb && likely(pskb_may_pull(skb, n)))
		return skb->data;

	return NULL;
}

/* L2 hash helper */
static inline u32 bond_eth_hash(struct sk_buff *skb, const void *data, int mhoff, int hlen)
{
    //使用以太网目的mac/源mac/三层协议号，计算hash
	struct ethhdr *ep;

	data = bond_pull_data(skb, data, hlen, mhoff + sizeof(struct ethhdr));
	if (!data)
		return 0;

	ep = (struct ethhdr *)(data + mhoff);
	return ep->h_dest[5] ^ ep->h_source[5] ^ be16_to_cpu(ep->h_proto);
}

static bool bond_flow_ip(struct sk_buff *skb, struct flow_keys *fk, const void *data,
			 int hlen, __be16 l2_proto, int *nhoff/*到网络层的offset*/, int *ip_proto, bool l34)
{
	const struct ipv6hdr *iph6;
	const struct iphdr *iph;

	if (l2_proto == htons(ETH_P_IP)) {
		data = bond_pull_data(skb, data, hlen, *nhoff + sizeof(*iph));
		if (!data)
			return false;

		iph = (const struct iphdr *)(data + *nhoff);
		/*源ip*/
		iph_to_flow_copy_v4addrs(fk, iph);
		*nhoff += iph->ihl << 2;
		if (!ip_is_fragment(iph))
			*ip_proto = iph->protocol;
	} else if (l2_proto == htons(ETH_P_IPV6)) {
		data = bond_pull_data(skb, data, hlen, *nhoff + sizeof(*iph6));
		if (!data)
			return false;

		iph6 = (const struct ipv6hdr *)(data + *nhoff);
		iph_to_flow_copy_v6addrs(fk, iph6);
		*nhoff += sizeof(*iph6);
		*ip_proto = iph6->nexthdr;
	} else {
		return false;
	}

	/*提取port信息*/
	if (l34 && *ip_proto >= 0)
		fk->ports.ports = skb_flow_get_ports(skb, *nhoff, *ip_proto, data, hlen);

	return true;
}

static u32 bond_vlan_srcmac_hash(struct sk_buff *skb, const void *data, int mhoff, int hlen)
{
	u32 srcmac_vendor = 0, srcmac_dev = 0;
	struct ethhdr *mac_hdr;
	u16 vlan = 0;
	int i;

	data = bond_pull_data(skb, data, hlen, mhoff + sizeof(struct ethhdr));
	if (!data)
		return 0;
	mac_hdr = (struct ethhdr *)(data + mhoff);

	for (i = 0; i < 3; i++)
		srcmac_vendor = (srcmac_vendor << 8) | mac_hdr->h_source[i];

	for (i = 3; i < ETH_ALEN; i++)
		srcmac_dev = (srcmac_dev << 8) | mac_hdr->h_source[i];

	if (skb && skb_vlan_tag_present(skb))
		vlan = skb_vlan_tag_get(skb);

	return vlan ^ srcmac_vendor ^ srcmac_dev;
}

/* Extract the appropriate headers based on bond's xmit policy */
static bool bond_flow_dissect(struct bonding *bond, struct sk_buff *skb, const void *data,
			      __be16 l2_proto, int nhoff, int hlen, struct flow_keys *fk)
{
    /*是否l3+l4*/
	bool l34 = bond->params.xmit_policy == BOND_XMIT_POLICY_LAYER34;
	int ip_proto = -1;

	/*
	 * encapsulated layer 2+3或者encapsulated layer 3+4模式正点，先针对skb
	 * 进行解码，并填充到fk中
	 * */
	switch (bond->params.xmit_policy) {
	case BOND_XMIT_POLICY_ENCAP23:
	case BOND_XMIT_POLICY_ENCAP34:
		memset(fk, 0, sizeof(*fk));
		return __skb_flow_dissect(NULL, skb, &flow_keys_bonding,
					  fk, data, l2_proto, nhoff, hlen, 0);
	default:
		break;
	}

	/*其它模式，填充fk*/
	fk->ports.ports = 0;
	memset(&fk->icmp, 0, sizeof(fk->icmp));
	if (!bond_flow_ip(skb, fk, data, hlen, l2_proto, &nhoff, &ip_proto, l34))
		return false;

	/* ICMP error packets contains at least 8 bytes of the header
	 * of the packet which generated the error. Use this information
	 * to correlate ICMP error packets within the same flow which
	 * generated the error.
	 */
	if (ip_proto == IPPROTO_ICMP || ip_proto == IPPROTO_ICMPV6) {
		skb_flow_get_icmp_tci(skb, &fk->icmp, data, nhoff, hlen);
		if (ip_proto == IPPROTO_ICMP) {
			if (!icmp_is_err(fk->icmp.type))
				return true;

			nhoff += sizeof(struct icmphdr);
		} else if (ip_proto == IPPROTO_ICMPV6) {
			if (!icmpv6_is_err(fk->icmp.type))
				return true;

			nhoff += sizeof(struct icmp6hdr);
		}
		return bond_flow_ip(skb, fk, data, hlen, l2_proto, &nhoff, &ip_proto, l34);
	}

	return true;
}

static u32 bond_ip_hash(u32 hash, struct flow_keys *flow, int xmit_policy)
{
	hash ^= (__force u32)flow_get_u32_dst(flow) ^
		(__force u32)flow_get_u32_src(flow);
	hash ^= (hash >> 16);
	hash ^= (hash >> 8);

	/* discard lowest hash bit to deal with the common even ports pattern */
	if (xmit_policy == BOND_XMIT_POLICY_LAYER34 ||
		xmit_policy == BOND_XMIT_POLICY_ENCAP34)
		return hash >> 1;

	return hash;
}

/* Generate hash based on xmit policy. If @skb is given it is used to linearize
 * the data as required, but this function can be used without it if the data is
 * known to be linear (e.g. with xdp_buff).
 */
static u32 __bond_xmit_hash(struct bonding *bond, struct sk_buff *skb, const void *data,
			    __be16 l2_proto, int mhoff, int nhoff, int hlen)
{
	struct flow_keys flow;
	u32 hash;

	/*使用skb对应的hash*/
	if (bond->params.xmit_policy == BOND_XMIT_POLICY_VLAN_SRCMAC)
		return bond_vlan_srcmac_hash(skb, data, mhoff, hlen);

	/*使用skb二层对应的hash,或者填充flow失败，走二层hash*/
	if (bond->params.xmit_policy == BOND_XMIT_POLICY_LAYER2 ||
	    !bond_flow_dissect(bond, skb, data, l2_proto, nhoff, hlen, &flow))
		return bond_eth_hash(skb, data, mhoff, hlen);

	if (bond->params.xmit_policy == BOND_XMIT_POLICY_LAYER23 ||
	    bond->params.xmit_policy == BOND_XMIT_POLICY_ENCAP23) {
	    /*l2+l3的hash使用二层hash*/
		hash = bond_eth_hash(skb, data, mhoff, hlen);
	} else {
	    /*采用port计算*/
		if (flow.icmp.id)
			memcpy(&hash, &flow.icmp, sizeof(hash));
		else
			memcpy(&hash, &flow.ports.ports, sizeof(hash));
	}

	/*合入srcip,dstip*/
	return bond_ip_hash(hash, &flow, bond->params.xmit_policy);
}

/**
 * bond_xmit_hash - generate a hash value based on the xmit policy
 * @bond: bonding device
 * @skb: buffer to use for headers
 *
 * This function will extract the necessary headers from the skb buffer and use
 * them to generate a hash based on the xmit_policy set in the bonding device
 */
u32 bond_xmit_hash(struct bonding *bond, struct sk_buff *skb)
{
	if (bond->params.xmit_policy == BOND_XMIT_POLICY_ENCAP34 &&
	    skb->l4_hash)
		return skb->hash;

	return __bond_xmit_hash(bond, skb, skb->data, skb->protocol,
				0, skb_network_offset(skb),
				skb_headlen(skb));
}

/**
 * bond_xmit_hash_xdp - generate a hash value based on the xmit policy
 * @bond: bonding device
 * @xdp: buffer to use for headers
 *
 * The XDP variant of bond_xmit_hash.
 */
static u32 bond_xmit_hash_xdp(struct bonding *bond, struct xdp_buff *xdp)
{
	struct ethhdr *eth;

	if (xdp->data + sizeof(struct ethhdr) > xdp->data_end)
		return 0;

	eth = (struct ethhdr *)xdp->data;

	return __bond_xmit_hash(bond, NULL, xdp->data, eth->h_proto, 0,
				sizeof(struct ethhdr), xdp->data_end - xdp->data);
}

/*-------------------------- Device entry points ----------------------------*/

void bond_work_init_all(struct bonding *bond)
{
    //初始化bonding的work
	INIT_DELAYED_WORK(&bond->mcast_work,
			  bond_resend_igmp_join_requests_delayed);
	INIT_DELAYED_WORK(&bond->alb_work, bond_alb_monitor);
	INIT_DELAYED_WORK(&bond->mii_work, bond_mii_monitor);
	INIT_DELAYED_WORK(&bond->arp_work, bond_arp_monitor);
	INIT_DELAYED_WORK(&bond->ad_work, bond_3ad_state_machine_handler);
	INIT_DELAYED_WORK(&bond->slave_arr_work, bond_slave_arr_handler);
}

static void bond_work_cancel_all(struct bonding *bond)
{
	cancel_delayed_work_sync(&bond->mii_work);
	cancel_delayed_work_sync(&bond->arp_work);
	cancel_delayed_work_sync(&bond->alb_work);
	cancel_delayed_work_sync(&bond->ad_work);
	cancel_delayed_work_sync(&bond->mcast_work);
	cancel_delayed_work_sync(&bond->slave_arr_work);
}

static int bond_open(struct net_device *bond_dev)
{
	/*取bond设备私有数据bonding*/
	struct bonding *bond = netdev_priv(bond_dev);
	struct list_head *iter;
	struct slave *slave;

	if (BOND_MODE(bond) == BOND_MODE_ROUNDROBIN && !bond->rr_tx_counter) {
		/*初始化rr_tx_counter为percpu变量*/
		bond->rr_tx_counter = alloc_percpu(u32);
		if (!bond->rr_tx_counter)
			return -ENOMEM;
	}

	/* reset slave->backup and slave->inactive */
	if (bond_has_slaves(bond)) {
		bond_for_each_slave(bond, slave, iter) {
			if (bond_uses_primary(bond) &&
			    slave != rcu_access_pointer(bond->curr_active_slave)) {
				bond_set_slave_inactive_flags(slave,
							      BOND_SLAVE_NOTIFY_NOW);
			} else if (BOND_MODE(bond) != BOND_MODE_8023AD) {
				bond_set_slave_active_flags(slave,
							    BOND_SLAVE_NOTIFY_NOW);
			}
		}
	}

	if (bond_is_lb(bond)) {
		/* bond_alb_initialize must be called before the timer
		 * is started.
		 */
		if (bond_alb_initialize(bond, (BOND_MODE(bond) == BOND_MODE_ALB)))
			return -ENOMEM;
		if (bond->params.tlb_dynamic_lb || BOND_MODE(bond) == BOND_MODE_ALB)
			queue_delayed_work(bond->wq, &bond->alb_work, 0);
	}

	if (bond->params.miimon)  /* link check interval, in milliseconds. */
		queue_delayed_work(bond->wq, &bond->mii_work, 0);

	if (bond->params.arp_interval) {  /* arp interval, in milliseconds. */
		queue_delayed_work(bond->wq, &bond->arp_work, 0);
		bond->recv_probe = bond_rcv_validate;
	}

	/*lacp方式的bond*/
	if (BOND_MODE(bond) == BOND_MODE_8023AD) {
		/*启动ad_work*/
		queue_delayed_work(bond->wq, &bond->ad_work, 0);
		/* register to receive LACPDUs */
		bond->recv_probe = bond_3ad_lacpdu_recv;
		bond_3ad_initiate_agg_selection(bond, 1);

		/*遍历所有slave,使其可以收取lacp报文*/
		bond_for_each_slave(bond, slave, iter)
			dev_mc_add(slave->dev, lacpdu_mcast_addr);
	}

	if (bond_mode_can_use_xmit_hash(bond))
		bond_update_slave_arr(bond, NULL);

	return 0;
}

static int bond_close(struct net_device *bond_dev)
{
	struct bonding *bond = netdev_priv(bond_dev);
	struct slave *slave;

	bond_work_cancel_all(bond);
	bond->send_peer_notif = 0;
	if (bond_is_lb(bond))
		bond_alb_deinitialize(bond);
	bond->recv_probe = NULL;

	if (bond_uses_primary(bond)) {
		rcu_read_lock();
		slave = rcu_dereference(bond->curr_active_slave);
		if (slave)
			bond_hw_addr_flush(bond_dev, slave->dev);
		rcu_read_unlock();
	} else {
		struct list_head *iter;

		bond_for_each_slave(bond, slave, iter)
			bond_hw_addr_flush(bond_dev, slave->dev);
	}

	return 0;
}

/* fold stats, assuming all rtnl_link_stats64 fields are u64, but
 * that some drivers can provide 32bit values only.
 */
static void bond_fold_stats(struct rtnl_link_stats64 *_res,
			    const struct rtnl_link_stats64 *_new,
			    const struct rtnl_link_stats64 *_old)
{
	const u64 *new = (const u64 *)_new;
	const u64 *old = (const u64 *)_old;
	u64 *res = (u64 *)_res;
	int i;

	for (i = 0; i < sizeof(*_res) / sizeof(u64); i++) {
		u64 nv = new[i];
		u64 ov = old[i];
		s64 delta = nv - ov;

		/* detects if this particular field is 32bit only */
		if (((nv | ov) >> 32) == 0)
			delta = (s64)(s32)((u32)nv - (u32)ov);

		/* filter anomalies, some drivers reset their stats
		 * at down/up events.
		 */
		if (delta > 0)
			res[i] += delta;
	}
}

#ifdef CONFIG_LOCKDEP
static int bond_get_lowest_level_rcu(struct net_device *dev)
{
	struct net_device *ldev, *next, *now, *dev_stack[MAX_NEST_DEV + 1];
	struct list_head *niter, *iter, *iter_stack[MAX_NEST_DEV + 1];
	int cur = 0, max = 0;

	now = dev;
	iter = &dev->adj_list.lower;

	while (1) {
		next = NULL;
		while (1) {
			ldev = netdev_next_lower_dev_rcu(now, &iter);
			if (!ldev)
				break;

			next = ldev;
			niter = &ldev->adj_list.lower;
			dev_stack[cur] = now;
			iter_stack[cur++] = iter;
			if (max <= cur)
				max = cur;
			break;
		}

		if (!next) {
			if (!cur)
				return max;
			next = dev_stack[--cur];
			niter = iter_stack[cur];
		}

		now = next;
		iter = niter;
	}

	return max;
}
#endif

static void bond_get_stats(struct net_device *bond_dev,
			   struct rtnl_link_stats64 *stats)
{
	struct bonding *bond = netdev_priv(bond_dev);
	struct rtnl_link_stats64 temp;
	struct list_head *iter;
	struct slave *slave;
	int nest_level = 0;


	rcu_read_lock();
#ifdef CONFIG_LOCKDEP
	nest_level = bond_get_lowest_level_rcu(bond_dev);
#endif

	spin_lock_nested(&bond->stats_lock, nest_level);
	memcpy(stats, &bond->bond_stats, sizeof(*stats));

	bond_for_each_slave_rcu(bond, slave, iter) {
		const struct rtnl_link_stats64 *new =
			dev_get_stats(slave->dev, &temp);

		bond_fold_stats(stats, new, &slave->slave_stats);

		/* save off the slave stats for the next run */
		memcpy(&slave->slave_stats, new, sizeof(*new));
	}

	memcpy(&bond->bond_stats, stats, sizeof(*stats));
	spin_unlock(&bond->stats_lock);
	rcu_read_unlock();
}

static int bond_eth_ioctl(struct net_device *bond_dev, struct ifreq *ifr, int cmd)
{
	struct bonding *bond = netdev_priv(bond_dev);
	struct mii_ioctl_data *mii = NULL;

	netdev_dbg(bond_dev, "bond_eth_ioctl: cmd=%d\n", cmd);

	switch (cmd) {
	case SIOCGMIIPHY:
		mii = if_mii(ifr);
		if (!mii)
			return -EINVAL;

		mii->phy_id = 0;
		fallthrough;
	case SIOCGMIIREG:
		/* We do this again just in case we were called by SIOCGMIIREG
		 * instead of SIOCGMIIPHY.
		 */
		mii = if_mii(ifr);
		if (!mii)
			return -EINVAL;

		if (mii->reg_num == 1) {
			mii->val_out = 0;
			if (netif_carrier_ok(bond->dev))
				mii->val_out = BMSR_LSTATUS;
		}

		break;
	default:
		return -EOPNOTSUPP;
	}

	return 0;
}

static int bond_do_ioctl(struct net_device *bond_dev, struct ifreq *ifr, int cmd)
{
	struct bonding *bond = netdev_priv(bond_dev);
	struct net_device *slave_dev = NULL;
	struct ifbond k_binfo;
	struct ifbond __user *u_binfo = NULL;
	struct ifslave k_sinfo;
	struct ifslave __user *u_sinfo = NULL;
	struct bond_opt_value newval;
	struct net *net;
	int res = 0;

	netdev_dbg(bond_dev, "bond_ioctl: cmd=%d\n", cmd);

	switch (cmd) {
	case SIOCBONDINFOQUERY:
		u_binfo = (struct ifbond __user *)ifr->ifr_data;

		if (copy_from_user(&k_binfo, u_binfo, sizeof(ifbond)))
			return -EFAULT;

		bond_info_query(bond_dev, &k_binfo);
		if (copy_to_user(u_binfo, &k_binfo, sizeof(ifbond)))
			return -EFAULT;

		return 0;
	case SIOCBONDSLAVEINFOQUERY:
		u_sinfo = (struct ifslave __user *)ifr->ifr_data;

		if (copy_from_user(&k_sinfo, u_sinfo, sizeof(ifslave)))
			return -EFAULT;

		res = bond_slave_info_query(bond_dev, &k_sinfo);
		if (res == 0 &&
		    copy_to_user(u_sinfo, &k_sinfo, sizeof(ifslave)))
			return -EFAULT;

		return res;
	default:
		break;
	}

	net = dev_net(bond_dev);

	if (!ns_capable(net->user_ns, CAP_NET_ADMIN))
		return -EPERM;

	slave_dev = __dev_get_by_name(net, ifr->ifr_slave);

	slave_dbg(bond_dev, slave_dev, "slave_dev=%p:\n", slave_dev);

	if (!slave_dev)
		return -ENODEV;

	switch (cmd) {
	case SIOCBONDENSLAVE:
		/*为bond添加slave_dev设备*/
		res = bond_enslave(bond_dev, slave_dev, NULL);
		break;
	case SIOCBONDRELEASE:
		/*自bond_dev中移除slave_dev设备*/
		res = bond_release(bond_dev, slave_dev);
		break;
	case SIOCBONDSETHWADDR:
		res = bond_set_dev_addr(bond_dev, slave_dev);
		break;
	case SIOCBONDCHANGEACTIVE:
		bond_opt_initstr(&newval, slave_dev->name);
		res = __bond_opt_set_notify(bond, BOND_OPT_ACTIVE_SLAVE,
					    &newval);
		break;
	default:
		res = -EOPNOTSUPP;
	}

	return res;
}

static int bond_siocdevprivate(struct net_device *bond_dev, struct ifreq *ifr,
			       void __user *data, int cmd)
{
	struct ifreq ifrdata = { .ifr_data = data };

	switch (cmd) {
	case BOND_INFO_QUERY_OLD:
		return bond_do_ioctl(bond_dev, &ifrdata, SIOCBONDINFOQUERY);
	case BOND_SLAVE_INFO_QUERY_OLD:
		return bond_do_ioctl(bond_dev, &ifrdata, SIOCBONDSLAVEINFOQUERY);
	case BOND_ENSLAVE_OLD:
		return bond_do_ioctl(bond_dev, ifr, SIOCBONDENSLAVE);
	case BOND_RELEASE_OLD:
		return bond_do_ioctl(bond_dev, ifr, SIOCBONDRELEASE);
	case BOND_SETHWADDR_OLD:
		return bond_do_ioctl(bond_dev, ifr, SIOCBONDSETHWADDR);
	case BOND_CHANGE_ACTIVE_OLD:
		return bond_do_ioctl(bond_dev, ifr, SIOCBONDCHANGEACTIVE);
	}

	return -EOPNOTSUPP;
}

static void bond_change_rx_flags(struct net_device *bond_dev, int change)
{
	struct bonding *bond = netdev_priv(bond_dev);

	if (change & IFF_PROMISC)
		bond_set_promiscuity(bond,
				     bond_dev->flags & IFF_PROMISC ? 1 : -1);

	if (change & IFF_ALLMULTI)
		bond_set_allmulti(bond,
				  bond_dev->flags & IFF_ALLMULTI ? 1 : -1);
}

static void bond_set_rx_mode(struct net_device *bond_dev)
{
	struct bonding *bond = netdev_priv(bond_dev);
	struct list_head *iter;
	struct slave *slave;

	rcu_read_lock();
	if (bond_uses_primary(bond)) {
		/*取当前活跃的slave设备*/
		slave = rcu_dereference(bond->curr_active_slave);
		if (slave) {
			/*bond_dev已设置了一些uc,mc地址，复制到slave->dev上*/
			dev_uc_sync(slave->dev, bond_dev);
			dev_mc_sync(slave->dev, bond_dev);
		}
	} else {
		/*为每个设备同步*/
		bond_for_each_slave_rcu(bond, slave, iter) {
			dev_uc_sync_multiple(slave->dev, bond_dev);
			dev_mc_sync_multiple(slave->dev, bond_dev);
		}
	}
	rcu_read_unlock();
}

static int bond_neigh_init(struct neighbour *n)
{
	struct bonding *bond = netdev_priv(n->dev);
	const struct net_device_ops *slave_ops;
	struct neigh_parms parms;
	struct slave *slave;
	int ret = 0;

	rcu_read_lock();
	slave = bond_first_slave_rcu(bond);
	if (!slave)
		goto out;
	slave_ops = slave->dev->netdev_ops;
	if (!slave_ops->ndo_neigh_setup)
		goto out;

	/* TODO: find another way [1] to implement this.
	 * Passing a zeroed structure is fragile,
	 * but at least we do not pass garbage.
	 *
	 * [1] One way would be that ndo_neigh_setup() never touch
	 *     struct neigh_parms, but propagate the new neigh_setup()
	 *     back to ___neigh_create() / neigh_parms_alloc()
	 */
	memset(&parms, 0, sizeof(parms));
	ret = slave_ops->ndo_neigh_setup(slave->dev, &parms);

	if (ret)
		goto out;

	if (parms.neigh_setup)
		ret = parms.neigh_setup(n);
out:
	rcu_read_unlock();
	return ret;
}

/* The bonding ndo_neigh_setup is called at init time beofre any
 * slave exists. So we must declare proxy setup function which will
 * be used at run time to resolve the actual slave neigh param setup.
 *
 * It's also called by master devices (such as vlans) to setup their
 * underlying devices. In that case - do nothing, we're already set up from
 * our init.
 */
static int bond_neigh_setup(struct net_device *dev,
			    struct neigh_parms *parms)
{
	/* modify only our neigh_parms */
	if (parms->dev == dev)
		parms->neigh_setup = bond_neigh_init;

	return 0;
}

/* Change the MTU of all of a master's slaves to match the master */
static int bond_change_mtu(struct net_device *bond_dev, int new_mtu)
{
	struct bonding *bond = netdev_priv(bond_dev);
	struct slave *slave, *rollback_slave;
	struct list_head *iter;
	int res = 0;

	netdev_dbg(bond_dev, "bond=%p, new_mtu=%d\n", bond, new_mtu);

	bond_for_each_slave(bond, slave, iter) {
		slave_dbg(bond_dev, slave->dev, "s %p c_m %p\n",
			   slave, slave->dev->netdev_ops->ndo_change_mtu);

		res = dev_set_mtu(slave->dev, new_mtu);

		if (res) {
			/* If we failed to set the slave's mtu to the new value
			 * we must abort the operation even in ACTIVE_BACKUP
			 * mode, because if we allow the backup slaves to have
			 * different mtu values than the active slave we'll
			 * need to change their mtu when doing a failover. That
			 * means changing their mtu from timer context, which
			 * is probably not a good idea.
			 */
			slave_dbg(bond_dev, slave->dev, "err %d setting mtu to %d\n",
				  res, new_mtu);
			goto unwind;
		}
	}

	WRITE_ONCE(bond_dev->mtu, new_mtu);

	return 0;

unwind:
	/* unwind from head to the slave that failed */
	bond_for_each_slave(bond, rollback_slave, iter) {
		int tmp_res;

		if (rollback_slave == slave)
			break;

		tmp_res = dev_set_mtu(rollback_slave->dev, bond_dev->mtu);
		if (tmp_res)
			slave_dbg(bond_dev, rollback_slave->dev, "unwind err %d\n",
				  tmp_res);
	}

	return res;
}

/* Change HW address
 *
 * Note that many devices must be down to change the HW address, and
 * downing the master releases all slaves.  We can make bonds full of
 * bonding devices to test this, however.
 */
static int bond_set_mac_address(struct net_device *bond_dev, void *addr)
{
	struct bonding *bond = netdev_priv(bond_dev);
	struct slave *slave, *rollback_slave;
	struct sockaddr_storage *ss = addr, tmp_ss;
	struct list_head *iter;
	int res = 0;

	if (BOND_MODE(bond) == BOND_MODE_ALB)
		return bond_alb_set_mac_address(bond_dev, addr);


	netdev_dbg(bond_dev, "%s: bond=%p\n", __func__, bond);

	/* If fail_over_mac is enabled, do nothing and return success.
	 * Returning an error causes ifenslave to fail.
	 */
	if (bond->params.fail_over_mac &&
	    BOND_MODE(bond) == BOND_MODE_ACTIVEBACKUP)
		return 0;

	if (!is_valid_ether_addr(ss->__data))
		return -EADDRNOTAVAIL;

	bond_for_each_slave(bond, slave, iter) {
		slave_dbg(bond_dev, slave->dev, "%s: slave=%p\n",
			  __func__, slave);
		res = dev_set_mac_address(slave->dev, addr, NULL);
		if (res) {
			/* TODO: consider downing the slave
			 * and retry ?
			 * User should expect communications
			 * breakage anyway until ARP finish
			 * updating, so...
			 */
			slave_dbg(bond_dev, slave->dev, "%s: err %d\n",
				  __func__, res);
			goto unwind;
		}
	}

	/* success */
	dev_addr_set(bond_dev, ss->__data);
	return 0;

unwind:
	memcpy(tmp_ss.__data, bond_dev->dev_addr, bond_dev->addr_len);
	tmp_ss.ss_family = bond_dev->type;

	/* unwind from head to the slave that failed */
	bond_for_each_slave(bond, rollback_slave, iter) {
		int tmp_res;

		if (rollback_slave == slave)
			break;

		tmp_res = dev_set_mac_address(rollback_slave->dev, &tmp_ss, NULL);
		if (tmp_res) {
			slave_dbg(bond_dev, rollback_slave->dev, "%s: unwind err %d\n",
				   __func__, tmp_res);
		}
	}

	return res;
}

/**
 * bond_get_slave_by_id - get xmit slave with slave_id
 * @bond: bonding device that is transmitting
 * @slave_id: slave id up to slave_cnt-1 through which to transmit
 *
 * This function tries to get slave with slave_id but in case
 * it fails, it tries to find the first available slave for transmission.
 */
static struct slave *bond_get_slave_by_id(struct bonding *bond,
					  int slave_id)
{
	struct list_head *iter;
	struct slave *slave;
	int i = slave_id;/*通过id查找slave*/

	/* Here we start from the slave with slave_id */
	bond_for_each_slave_rcu(bond, slave, iter) {
		if (--i < 0) {
		    //到达此编号，且此slave能执行tx,则选择此slave
			if (bond_slave_can_tx(slave))
				return slave;
		}
	}

	/* Here we start from the first slave up to slave_id */
	i = slave_id;/*slave_id大于slave总数，选第一个可发送的*/
	bond_for_each_slave_rcu(bond, slave, iter) {
		if (--i < 0)
			break;
		if (bond_slave_can_tx(slave))
			return slave;
	}
	/* no slave that can tx has been found */
	return NULL;
}

/**
 * bond_rr_gen_slave_id - generate slave id based on packets_per_slave
 * @bond: bonding device to use
 *
 * Based on the value of the bonding device's packets_per_slave parameter
 * this function generates a slave id, which is usually used as the next
 * slave to transmit through.
 */
static u32 bond_rr_gen_slave_id(struct bonding *bond)
{
	u32 slave_id;
	struct reciprocal_value reciprocal_packets_per_slave;
	int packets_per_slave = bond->params.packets_per_slave;

	switch (packets_per_slave) {
	case 0:
		slave_id = get_random_u32();
		break;
	case 1:
		/*rr_tx_counter自增后，并返回*/
		slave_id = this_cpu_inc_return(*bond->rr_tx_counter);
		break;
	default:
		reciprocal_packets_per_slave =
			bond->params.reciprocal_packets_per_slave;
		slave_id = this_cpu_inc_return(*bond->rr_tx_counter);
		slave_id = reciprocal_divide(slave_id,
					     reciprocal_packets_per_slave);
		break;
	}

	return slave_id;
}

static struct slave *bond_xmit_roundrobin_slave_get(struct bonding *bond,
						    struct sk_buff *skb)
{
	struct slave *slave;
	int slave_cnt;
	u32 slave_id;

	/* Start with the curr_active_slave that joined the bond as the
	 * default for sending IGMP traffic.  For failover purposes one
	 * needs to maintain some consistency for the interface that will
	 * send the join/membership reports.  The curr_active_slave found
	 * will send all of this type of traffic.
	 */
	if (skb->protocol == htons(ETH_P_IP)) {
		int noff = skb_network_offset(skb);
		struct iphdr *iph;

		if (unlikely(!pskb_may_pull(skb, noff + sizeof(*iph))))
			goto non_igmp;

		//取得skb的ip头部
		iph = ip_hdr(skb);
		if (iph->protocol == IPPROTO_IGMP) {
		    //针对igmp报文，将自bond->curr_active_slave设备送出
			slave = rcu_dereference(bond->curr_active_slave);
			if (slave)
				return slave;
			/*curr_acttive_slave设备不存在，取首个可使用slave*/
			return bond_get_slave_by_id(bond, 0);
		}
	}

non_igmp:
	slave_cnt = READ_ONCE(bond->slave_cnt);
	if (likely(slave_cnt)) {
		/*采用rr策略，选择当前应发送的slave*/
		slave_id = bond_rr_gen_slave_id(bond) % slave_cnt;
		return bond_get_slave_by_id(bond, slave_id);
	}
	return NULL;
}

static struct slave *bond_xdp_xmit_roundrobin_slave_get(struct bonding *bond,
							struct xdp_buff *xdp)
{
	struct slave *slave;
	int slave_cnt;
	u32 slave_id;
	const struct ethhdr *eth;
	void *data = xdp->data;

	if (data + sizeof(struct ethhdr) > xdp->data_end)
		goto non_igmp;

	eth = (struct ethhdr *)data;
	data += sizeof(struct ethhdr);

	/* See comment on IGMP in bond_xmit_roundrobin_slave_get() */
	if (eth->h_proto == htons(ETH_P_IP)) {
		const struct iphdr *iph;

		if (data + sizeof(struct iphdr) > xdp->data_end)
			goto non_igmp;

		iph = (struct iphdr *)data;

		if (iph->protocol == IPPROTO_IGMP) {
			slave = rcu_dereference(bond->curr_active_slave);
			if (slave)
				return slave;
			return bond_get_slave_by_id(bond, 0);
		}
	}

non_igmp:
	slave_cnt = READ_ONCE(bond->slave_cnt);
	if (likely(slave_cnt)) {
		/*依据rr策略找出需发送的slave*/
		slave_id = bond_rr_gen_slave_id(bond) % slave_cnt;
		return bond_get_slave_by_id(bond, slave_id);
	}
	return NULL;
}

//bond设备，执行轮巡发送
static netdev_tx_t bond_xmit_roundrobin(struct sk_buff *skb,
					struct net_device *bond_dev)
{
	struct bonding *bond = netdev_priv(bond_dev);
	struct slave *slave;

	//通过轮巡选择出slave
	slave = bond_xmit_roundrobin_slave_get(bond, skb);
	if (likely(slave))
		return bond_dev_queue_xmit(bond, skb, slave->dev);

	return bond_tx_drop(bond_dev, skb);
}

//主备模式的bond选择slave时，直接使用bond->curr_active_slave
static struct slave *bond_xmit_activebackup_slave_get(struct bonding *bond)
{
	return rcu_dereference(bond->curr_active_slave);
}

/* In active-backup mode, we know that bond->curr_active_slave is always valid if
 * the bond has a usable interface.
 */
static netdev_tx_t bond_xmit_activebackup(struct sk_buff *skb,
					  struct net_device *bond_dev)
{
	struct bonding *bond = netdev_priv(bond_dev);
	struct slave *slave;

	//选择slave
	slave = bond_xmit_activebackup_slave_get(bond);
	if (slave)
		return bond_dev_queue_xmit(bond, skb, slave->dev);

	//slave不存在，丢包
	return bond_tx_drop(bond_dev, skb);
}

/* Use this to update slave_array when (a) it's not appropriate to update
 * slave_array right away (note that update_slave_array() may sleep)
 * and / or (b) RTNL is not held.
 */
void bond_slave_arr_work_rearm(struct bonding *bond, unsigned long delay)
{
	queue_delayed_work(bond->wq, &bond->slave_arr_work, delay);
}

/* Slave array work handler. Holds only RTNL */
static void bond_slave_arr_handler(struct work_struct *work)
{
	struct bonding *bond = container_of(work, struct bonding,
					    slave_arr_work.work);
	int ret;

	if (!rtnl_trylock())
		goto err;

	ret = bond_update_slave_arr(bond, NULL);
	rtnl_unlock();
	if (ret) {
		pr_warn_ratelimited("Failed to update slave array from WT\n");
		goto err;
	}
	return;

err:
	bond_slave_arr_work_rearm(bond, 1);
}

static void bond_skip_slave(struct bond_up_slave *slaves,
			    struct slave *skipslave)
{
	int idx;

	/* Rare situation where caller has asked to skip a specific
	 * slave but allocation failed (most likely!). BTW this is
	 * only possible when the call is initiated from
	 * __bond_release_one(). In this situation; overwrite the
	 * skipslave entry in the array with the last entry from the
	 * array to avoid a situation where the xmit path may choose
	 * this to-be-skipped slave to send a packet out.
	 */
	for (idx = 0; slaves && idx < slaves->count; idx++) {
		if (skipslave == slaves->arr[idx]) {
			slaves->arr[idx] =
				slaves->arr[slaves->count - 1];
			slaves->count--;
			break;
		}
	}
}

static void bond_set_slave_arr(struct bonding *bond,
			       struct bond_up_slave *usable_slaves,
			       struct bond_up_slave *all_slaves)
{
	struct bond_up_slave *usable, *all;

	usable = rtnl_dereference(bond->usable_slaves);
	rcu_assign_pointer(bond->usable_slaves, usable_slaves);
	kfree_rcu(usable, rcu);

	all = rtnl_dereference(bond->all_slaves);
	rcu_assign_pointer(bond->all_slaves, all_slaves);
	kfree_rcu(all, rcu);
}

static void bond_reset_slave_arr(struct bonding *bond)
{
	bond_set_slave_arr(bond, NULL, NULL);
}

/* Build the usable slaves array in control path for modes that use xmit-hash
 * to determine the slave interface -
 * (a) BOND_MODE_8023AD
 * (b) BOND_MODE_XOR
 * (c) (BOND_MODE_TLB || BOND_MODE_ALB) && tlb_dynamic_lb == 0
 *
 * The caller is expected to hold RTNL only and NO other lock!
 */
int bond_update_slave_arr(struct bonding *bond, struct slave *skipslave)
{
	struct bond_up_slave *usable_slaves = NULL, *all_slaves = NULL;
	struct slave *slave;
	struct list_head *iter;
	int agg_id = 0;
	int ret = 0;

	might_sleep();

	usable_slaves = kzalloc(struct_size(usable_slaves, arr,
					    bond->slave_cnt), GFP_KERNEL);
	all_slaves = kzalloc(struct_size(all_slaves, arr,
					 bond->slave_cnt), GFP_KERNEL);
	if (!usable_slaves || !all_slaves) {
		ret = -ENOMEM;
		goto out;
	}
	if (BOND_MODE(bond) == BOND_MODE_8023AD) {
		struct ad_info ad_info;

		spin_lock_bh(&bond->mode_lock);
		if (bond_3ad_get_active_agg_info(bond, &ad_info)) {
			spin_unlock_bh(&bond->mode_lock);
			pr_debug("bond_3ad_get_active_agg_info failed\n");
			/* No active aggragator means it's not safe to use
			 * the previous array.
			 */
			bond_reset_slave_arr(bond);
			goto out;
		}
		spin_unlock_bh(&bond->mode_lock);
		agg_id = ad_info.aggregator_id;
	}
	bond_for_each_slave(bond, slave, iter) {
		if (skipslave == slave)
			continue;

		all_slaves->arr[all_slaves->count++] = slave;
		if (BOND_MODE(bond) == BOND_MODE_8023AD) {
			struct aggregator *agg;

			agg = SLAVE_AD_INFO(slave)->port.aggregator;
			if (!agg || agg->aggregator_identifier != agg_id)
				continue;
		}
		if (!bond_slave_can_tx(slave))
			continue;

		slave_dbg(bond->dev, slave->dev, "Adding slave to tx hash array[%d]\n",
			  usable_slaves->count);

		usable_slaves->arr[usable_slaves->count++] = slave;
	}

	bond_set_slave_arr(bond, usable_slaves, all_slaves);
	return ret;
out:
	if (ret != 0 && skipslave) {
		bond_skip_slave(rtnl_dereference(bond->all_slaves),
				skipslave);
		bond_skip_slave(rtnl_dereference(bond->usable_slaves),
				skipslave);
	}
	kfree_rcu(all_slaves, rcu);
	kfree_rcu(usable_slaves, rcu);

	return ret;
}

/*lacp,xor模式选择slave*/
static struct slave *bond_xmit_3ad_xor_slave_get(struct bonding *bond,
						 struct sk_buff *skb,
						 struct bond_up_slave *slaves)
{
	struct slave *slave;
	unsigned int count;
	u32 hash;

	/*计算此skb对应的hash*/
	hash = bond_xmit_hash(bond, skb);
	count = slaves ? READ_ONCE(slaves->count) : 0;
	if (unlikely(!count))
		return NULL;

	/*通过此hash取余选择slave*/
	slave = slaves->arr[hash % count];
	return slave;
}

static struct slave *bond_xdp_xmit_3ad_xor_slave_get(struct bonding *bond,
						     struct xdp_buff *xdp)
{
	struct bond_up_slave *slaves;
	unsigned int count;
	u32 hash;

	hash = bond_xmit_hash_xdp(bond, xdp);
	slaves = rcu_dereference(bond->usable_slaves);
	count = slaves ? READ_ONCE(slaves->count) : 0;
	if (unlikely(!count))
		return NULL;

	return slaves->arr[hash % count];
}

/* Use this Xmit function for 3AD as well as XOR modes. The current
 * usable slave array is formed in the control path. The xmit function
 * just calculates hash and sends the packet out.
 */
static netdev_tx_t bond_3ad_xor_xmit(struct sk_buff *skb,
				     struct net_device *dev)
{
	struct bonding *bond = netdev_priv(dev);
	struct bond_up_slave *slaves;
	struct slave *slave;

	slaves = rcu_dereference(bond->usable_slaves);
	/*选择slave*/
	slave = bond_xmit_3ad_xor_slave_get(bond, skb, slaves);
	if (likely(slave))
	    /*已选择出slave,送slave对应的设备*/
		return bond_dev_queue_xmit(bond, skb, slave->dev);

	return bond_tx_drop(dev, skb);
}

/* in broadcast mode, we send everything to all usable interfaces. */
static netdev_tx_t bond_xmit_broadcast(struct sk_buff *skb,
				       struct net_device *bond_dev)
{
	struct bonding *bond = netdev_priv(bond_dev);
	struct slave *slave = NULL;
	struct list_head *iter;
	bool xmit_suc = false;
	bool skb_used = false;

	//遍历bond设备的所有slavee
	bond_for_each_slave_rcu(bond, slave, iter) {
		struct sk_buff *skb2;

		//如果slave up,则向其发送一份副本
		if (!(bond_slave_is_up(slave) && slave->link == BOND_LINK_UP))
			continue;

		/*最后一个slave,如果slave up,则向其发送*/
		if (bond_is_last_slave(bond, slave)) {
			skb2 = skb;
			skb_used = true;
		} else {
			skb2 = skb_clone(skb, GFP_ATOMIC);
			if (!skb2) {
				net_err_ratelimited("%s: Error: %s: skb_clone() failed\n",
						    bond_dev->name, __func__);
				continue;
			}
		}

		if (bond_dev_queue_xmit(bond, skb2, slave->dev) == NETDEV_TX_OK)
			xmit_suc = true;
	}

	if (!skb_used)
		dev_kfree_skb_any(skb);

	if (xmit_suc)
		return NETDEV_TX_OK;

	dev_core_stats_tx_dropped_inc(bond_dev);
	return NET_XMIT_DROP;
}

/*------------------------- Device initialization ---------------------------*/

/* Lookup the slave that corresponds to a qid */
static inline int bond_slave_override(struct bonding *bond,
				      struct sk_buff *skb)
{
	struct slave *slave = NULL;
	struct list_head *iter;

	if (!skb_rx_queue_recorded(skb))
		return 1;

	/* Find out if any slaves have the same mapping as this skb. */
	bond_for_each_slave_rcu(bond, slave, iter) {
<<<<<<< HEAD
	    //如果skb指定的queue_id与slave对应的queue_id相等，如slave up,则自slave送出
		if (slave->queue_id == skb_get_queue_mapping(skb)) {
=======
		if (READ_ONCE(slave->queue_id) == skb_get_queue_mapping(skb)) {
>>>>>>> 155a3c00
			if (bond_slave_is_up(slave) &&
			    slave->link == BOND_LINK_UP) {
				bond_dev_queue_xmit(bond, skb, slave->dev);
				return 0;
			}
			/* If the slave isn't UP, use default transmit policy. */
			break;
		}
	}

	return 1;
}

//bond设备的队列选择函数
static u16 bond_select_queue(struct net_device *dev, struct sk_buff *skb,
			     struct net_device *sb_dev)
{
	/* This helper function exists to help dev_pick_tx get the correct
	 * destination queue.  Using a helper function skips a call to
	 * skb_tx_hash and will put the skbs in the queue we expect on their
	 * way down to the bonding driver.
	 */
	u16 txq = skb_rx_queue_recorded(skb) ? skb_get_rx_queue(skb) : 0;

	/* Save the original txq to restore before passing to the driver */
	qdisc_skb_cb(skb)->slave_dev_queue_mapping = skb_get_queue_mapping(skb);

	if (unlikely(txq >= dev->real_num_tx_queues)) {
		do {
			/*txq过大，取余后返回txq*/
			txq -= dev->real_num_tx_queues;
		} while (txq >= dev->real_num_tx_queues);
	}
	return txq;
}

static struct net_device *bond_xmit_get_slave(struct net_device *master_dev,
					      struct sk_buff *skb,
					      bool all_slaves)
{
	struct bonding *bond = netdev_priv(master_dev);
	struct bond_up_slave *slaves;
	struct slave *slave = NULL;

	switch (BOND_MODE(bond)) {
	case BOND_MODE_ROUNDROBIN:
		slave = bond_xmit_roundrobin_slave_get(bond, skb);
		break;
	case BOND_MODE_ACTIVEBACKUP:
		slave = bond_xmit_activebackup_slave_get(bond);
		break;
	case BOND_MODE_8023AD:
	case BOND_MODE_XOR:
		if (all_slaves)
			slaves = rcu_dereference(bond->all_slaves);
		else
			slaves = rcu_dereference(bond->usable_slaves);
		/*选择此报文对应的slave*/
		slave = bond_xmit_3ad_xor_slave_get(bond, skb, slaves);
		break;
	case BOND_MODE_BROADCAST:
		break;
	case BOND_MODE_ALB:
		slave = bond_xmit_alb_slave_get(bond, skb);
		break;
	case BOND_MODE_TLB:
		slave = bond_xmit_tlb_slave_get(bond, skb);
		break;
	default:
		/* Should never happen, mode already checked */
		WARN_ONCE(true, "Unknown bonding mode");
		break;
	}

	if (slave)
		return slave->dev;
	return NULL;
}

static void bond_sk_to_flow(struct sock *sk, struct flow_keys *flow)
{
	switch (sk->sk_family) {
#if IS_ENABLED(CONFIG_IPV6)
	case AF_INET6:
		if (ipv6_only_sock(sk) ||
		    ipv6_addr_type(&sk->sk_v6_daddr) != IPV6_ADDR_MAPPED) {
			flow->control.addr_type = FLOW_DISSECTOR_KEY_IPV6_ADDRS;
			flow->addrs.v6addrs.src = inet6_sk(sk)->saddr;
			flow->addrs.v6addrs.dst = sk->sk_v6_daddr;
			break;
		}
		fallthrough;
#endif
	default: /* AF_INET */
		flow->control.addr_type = FLOW_DISSECTOR_KEY_IPV4_ADDRS;
		flow->addrs.v4addrs.src = inet_sk(sk)->inet_rcv_saddr;
		flow->addrs.v4addrs.dst = inet_sk(sk)->inet_daddr;
		break;
	}

	flow->ports.src = inet_sk(sk)->inet_sport;
	flow->ports.dst = inet_sk(sk)->inet_dport;
}

/**
 * bond_sk_hash_l34 - generate a hash value based on the socket's L3 and L4 fields
 * @sk: socket to use for headers
 *
 * This function will extract the necessary field from the socket and use
 * them to generate a hash based on the LAYER34 xmit_policy.
 * Assumes that sk is a TCP or UDP socket.
 */
static u32 bond_sk_hash_l34(struct sock *sk)
{
	struct flow_keys flow;
	u32 hash;

	bond_sk_to_flow(sk, &flow);

	/* L4 */
	memcpy(&hash, &flow.ports.ports, sizeof(hash));
	/* L3 */
	return bond_ip_hash(hash, &flow, BOND_XMIT_POLICY_LAYER34);
}

static struct net_device *__bond_sk_get_lower_dev(struct bonding *bond,
						  struct sock *sk)
{
	struct bond_up_slave *slaves;
	struct slave *slave;
	unsigned int count;
	u32 hash;

	slaves = rcu_dereference(bond->usable_slaves);
	count = slaves ? READ_ONCE(slaves->count) : 0;
	if (unlikely(!count))
		return NULL;

	hash = bond_sk_hash_l34(sk);
	slave = slaves->arr[hash % count];

	return slave->dev;
}

static struct net_device *bond_sk_get_lower_dev(struct net_device *dev,
						struct sock *sk)
{
	struct bonding *bond = netdev_priv(dev);
	struct net_device *lower = NULL;

	rcu_read_lock();
	if (bond_sk_check(bond))
		lower = __bond_sk_get_lower_dev(bond, sk);
	rcu_read_unlock();

	return lower;
}

#if IS_ENABLED(CONFIG_TLS_DEVICE)
static netdev_tx_t bond_tls_device_xmit(struct bonding *bond, struct sk_buff *skb,
					struct net_device *dev)
{
	struct net_device *tls_netdev = rcu_dereference(tls_get_ctx(skb->sk)->netdev);

	/* tls_netdev might become NULL, even if tls_is_skb_tx_device_offloaded
	 * was true, if tls_device_down is running in parallel, but it's OK,
	 * because bond_get_slave_by_dev has a NULL check.
	 */
	if (likely(bond_get_slave_by_dev(bond, tls_netdev)))
		return bond_dev_queue_xmit(bond, skb, tls_netdev);
	return bond_tx_drop(dev, skb);
}
#endif

//bond设备依据当前mode,选择合适的slave完成报文发送
static netdev_tx_t __bond_start_xmit(struct sk_buff *skb, struct net_device *dev)
{
	struct bonding *bond = netdev_priv(dev);

	if (bond_should_override_tx_queue(bond) &&
	    !bond_slave_override(bond, skb))
		return NETDEV_TX_OK;

#if IS_ENABLED(CONFIG_TLS_DEVICE)
	if (tls_is_skb_tx_device_offloaded(skb))
		return bond_tls_device_xmit(bond, skb, dev);
#endif

	//决定采用哪种mode
	switch (BOND_MODE(bond)) {
	case BOND_MODE_ROUNDROBIN:
		return bond_xmit_roundrobin(skb, dev);
	case BOND_MODE_ACTIVEBACKUP:
	    /*主备模式情况下，直接自bond->curr_active_slave口送出*/
		return bond_xmit_activebackup(skb, dev);
	case BOND_MODE_8023AD:
	case BOND_MODE_XOR:
	    /*lacp模式下slave选择*/
		return bond_3ad_xor_xmit(skb, dev);
	case BOND_MODE_BROADCAST:
	    //广播模式下，向所有slave接口均发送一份
		return bond_xmit_broadcast(skb, dev);
	case BOND_MODE_ALB:
		return bond_alb_xmit(skb, dev);
	case BOND_MODE_TLB:
		return bond_tlb_xmit(skb, dev);
	default:
		/* Should never happen, mode already checked */
		netdev_err(dev, "Unknown bonding mode %d\n", BOND_MODE(bond));
		WARN_ON_ONCE(1);
		return bond_tx_drop(dev, skb);
	}
}

//bond设备的报文发送函数
static netdev_tx_t bond_start_xmit(struct sk_buff *skb, struct net_device *dev)
{
	struct bonding *bond = netdev_priv(dev);
	netdev_tx_t ret = NETDEV_TX_OK;

	/* If we risk deadlock from transmitting this in the
	 * netpoll path, tell netpoll to queue the frame for later tx
	 */
	if (unlikely(is_netpoll_tx_blocked(dev)))
		return NETDEV_TX_BUSY;

	rcu_read_lock();

	//如果bond没有slave，则直接丢包，否则选择slave进行发送
	if (bond_has_slaves(bond))
		ret = __bond_start_xmit(skb, dev);
	else
		ret = bond_tx_drop(dev, skb);
	rcu_read_unlock();

	return ret;
}

static struct net_device *
bond_xdp_get_xmit_slave(struct net_device *bond_dev, struct xdp_buff *xdp)
{
	struct bonding *bond = netdev_priv(bond_dev);
	struct slave *slave;

	/* Caller needs to hold rcu_read_lock() */

	switch (BOND_MODE(bond)) {
	case BOND_MODE_ROUNDROBIN:
		slave = bond_xdp_xmit_roundrobin_slave_get(bond, xdp);
		break;

	case BOND_MODE_ACTIVEBACKUP:
		slave = bond_xmit_activebackup_slave_get(bond);
		break;

	case BOND_MODE_8023AD:
	case BOND_MODE_XOR:
		slave = bond_xdp_xmit_3ad_xor_slave_get(bond, xdp);
		break;

	default:
		if (net_ratelimit())
			netdev_err(bond_dev, "Unknown bonding mode %d for xdp xmit\n",
				   BOND_MODE(bond));
		return NULL;
	}

	if (slave)
		return slave->dev;

	return NULL;
}

static int bond_xdp_xmit(struct net_device *bond_dev,
			 int n, struct xdp_frame **frames, u32 flags)
{
	int nxmit, err = -ENXIO;

	rcu_read_lock();

	for (nxmit = 0; nxmit < n; nxmit++) {
		struct xdp_frame *frame = frames[nxmit];
		struct xdp_frame *frames1[] = {frame};
		struct net_device *slave_dev;
		struct xdp_buff xdp;

		xdp_convert_frame_to_buff(frame, &xdp);

		slave_dev = bond_xdp_get_xmit_slave(bond_dev, &xdp);
		if (!slave_dev) {
			err = -ENXIO;
			break;
		}

		err = slave_dev->netdev_ops->ndo_xdp_xmit(slave_dev, 1, frames1, flags);
		if (err < 1)
			break;
	}

	rcu_read_unlock();

	/* If error happened on the first frame then we can pass the error up, otherwise
	 * report the number of frames that were xmitted.
	 */
	if (err < 0)
		return (nxmit == 0 ? err : nxmit);

	return nxmit;
}

static int bond_xdp_set(struct net_device *dev, struct bpf_prog *prog,
			struct netlink_ext_ack *extack)
{
	struct bonding *bond = netdev_priv(dev);
	struct list_head *iter;
	struct slave *slave, *rollback_slave;
	struct bpf_prog *old_prog;
	struct netdev_bpf xdp = {
		.command = XDP_SETUP_PROG,
		.flags   = 0,
		.prog    = prog,
		.extack  = extack,
	};
	int err;

	ASSERT_RTNL();

	if (!bond_xdp_check(bond, BOND_MODE(bond))) {
		BOND_NL_ERR(dev, extack,
			    "No native XDP support for the current bonding mode");
		return -EOPNOTSUPP;
	}

	/*保存bond设备上旧有的xdp程序，替换为新的xdp程序*/
	old_prog = bond->xdp_prog;
	bond->xdp_prog = prog;

	/*遍历bond设备的所有slave*/
	bond_for_each_slave(bond, slave, iter) {
		struct net_device *slave_dev = slave->dev;

		if (!slave_dev->netdev_ops->ndo_bpf ||
		    !slave_dev->netdev_ops->ndo_xdp_xmit) {
			SLAVE_NL_ERR(dev, slave_dev, extack,
				     "Slave device does not support XDP");
			err = -EOPNOTSUPP;
			goto err;
		}

		if (dev_xdp_prog_count(slave_dev) > 0) {
			SLAVE_NL_ERR(dev, slave_dev, extack,
				     "Slave has XDP program loaded, please unload before enslaving");
			err = -EOPNOTSUPP;
			goto err;
		}

		err = dev_xdp_propagate(slave_dev, &xdp);
		if (err < 0) {
			/* ndo_bpf() sets extack error message */
			slave_err(dev, slave_dev, "Error %d calling ndo_bpf\n", err);
			goto err;
		}
		if (prog)
			bpf_prog_inc(prog);
	}

	if (prog) {
		static_branch_inc(&bpf_master_redirect_enabled_key);
	} else if (old_prog) {
		bpf_prog_put(old_prog);
		static_branch_dec(&bpf_master_redirect_enabled_key);
	}

	return 0;

err:
	/* unwind the program changes */
	bond->xdp_prog = old_prog;
	xdp.prog = old_prog;
	xdp.extack = NULL; /* do not overwrite original error */

	bond_for_each_slave(bond, rollback_slave, iter) {
		struct net_device *slave_dev = rollback_slave->dev;
		int err_unwind;

		if (slave == rollback_slave)
			break;

		err_unwind = dev_xdp_propagate(slave_dev, &xdp);
		if (err_unwind < 0)
			slave_err(dev, slave_dev,
				  "Error %d when unwinding XDP program change\n", err_unwind);
		else if (xdp.prog)
			bpf_prog_inc(xdp.prog);
	}
	return err;
}

static int bond_xdp(struct net_device *dev, struct netdev_bpf *xdp)
{
	switch (xdp->command) {
	case XDP_SETUP_PROG:
		return bond_xdp_set(dev, xdp->prog, xdp->extack);
	default:
		return -EINVAL;
	}
}

static u32 bond_mode_bcast_speed(struct slave *slave, u32 speed)
{
	if (speed == 0 || speed == SPEED_UNKNOWN)
		speed = slave->speed;
	else
		speed = min(speed, slave->speed);

	return speed;
}

/* Set the BOND_PHC_INDEX flag to notify user space */
static int bond_set_phc_index_flag(struct kernel_hwtstamp_config *kernel_cfg)
{
	struct ifreq *ifr = kernel_cfg->ifr;
	struct hwtstamp_config cfg;

	if (kernel_cfg->copied_to_user) {
		/* Lower device has a legacy implementation */
		if (copy_from_user(&cfg, ifr->ifr_data, sizeof(cfg)))
			return -EFAULT;

		cfg.flags |= HWTSTAMP_FLAG_BONDED_PHC_INDEX;
		if (copy_to_user(ifr->ifr_data, &cfg, sizeof(cfg)))
			return -EFAULT;
	} else {
		kernel_cfg->flags |= HWTSTAMP_FLAG_BONDED_PHC_INDEX;
	}

	return 0;
}

static int bond_hwtstamp_get(struct net_device *dev,
			     struct kernel_hwtstamp_config *cfg)
{
	struct bonding *bond = netdev_priv(dev);
	struct net_device *real_dev;
	int err;

	real_dev = bond_option_active_slave_get_rcu(bond);
	if (!real_dev)
		return -EOPNOTSUPP;

	err = generic_hwtstamp_get_lower(real_dev, cfg);
	if (err)
		return err;

	return bond_set_phc_index_flag(cfg);
}

static int bond_hwtstamp_set(struct net_device *dev,
			     struct kernel_hwtstamp_config *cfg,
			     struct netlink_ext_ack *extack)
{
	struct bonding *bond = netdev_priv(dev);
	struct net_device *real_dev;
	int err;

	if (!(cfg->flags & HWTSTAMP_FLAG_BONDED_PHC_INDEX))
		return -EOPNOTSUPP;

	real_dev = bond_option_active_slave_get_rcu(bond);
	if (!real_dev)
		return -EOPNOTSUPP;

	err = generic_hwtstamp_set_lower(real_dev, cfg, extack);
	if (err)
		return err;

	return bond_set_phc_index_flag(cfg);
}

static int bond_ethtool_get_link_ksettings(struct net_device *bond_dev,
					   struct ethtool_link_ksettings *cmd)
{
	struct bonding *bond = netdev_priv(bond_dev);
	struct list_head *iter;
	struct slave *slave;
	u32 speed = 0;

	cmd->base.duplex = DUPLEX_UNKNOWN;
	cmd->base.port = PORT_OTHER;

	/* Since bond_slave_can_tx returns false for all inactive or down slaves, we
	 * do not need to check mode.  Though link speed might not represent
	 * the true receive or transmit bandwidth (not all modes are symmetric)
	 * this is an accurate maximum.
	 */
	bond_for_each_slave(bond, slave, iter) {
		if (bond_slave_can_tx(slave)) {
			bond_update_speed_duplex(slave);
			if (slave->speed != SPEED_UNKNOWN) {
				if (BOND_MODE(bond) == BOND_MODE_BROADCAST)
					speed = bond_mode_bcast_speed(slave,
								      speed);
				else
					speed += slave->speed;
			}
			if (cmd->base.duplex == DUPLEX_UNKNOWN &&
			    slave->duplex != DUPLEX_UNKNOWN)
				cmd->base.duplex = slave->duplex;
		}
	}
	cmd->base.speed = speed ? : SPEED_UNKNOWN;

	return 0;
}

static void bond_ethtool_get_drvinfo(struct net_device *bond_dev,
				     struct ethtool_drvinfo *drvinfo)
{
	strscpy(drvinfo->driver, DRV_NAME, sizeof(drvinfo->driver));
	snprintf(drvinfo->fw_version, sizeof(drvinfo->fw_version), "%d",
		 BOND_ABI_VERSION);
}

static int bond_ethtool_get_ts_info(struct net_device *bond_dev,
				    struct kernel_ethtool_ts_info *info)
{
	struct bonding *bond = netdev_priv(bond_dev);
	struct kernel_ethtool_ts_info ts_info;
	struct net_device *real_dev;
	bool sw_tx_support = false;
	struct list_head *iter;
	struct slave *slave;
	int ret = 0;

	rcu_read_lock();
	real_dev = bond_option_active_slave_get_rcu(bond);
	dev_hold(real_dev);
	rcu_read_unlock();

	if (real_dev) {
		ret = ethtool_get_ts_info_by_layer(real_dev, info);
	} else {
		/* Check if all slaves support software tx timestamping */
		rcu_read_lock();
		bond_for_each_slave_rcu(bond, slave, iter) {
			ret = ethtool_get_ts_info_by_layer(slave->dev, &ts_info);
			if (!ret && (ts_info.so_timestamping & SOF_TIMESTAMPING_TX_SOFTWARE)) {
				sw_tx_support = true;
				continue;
			}

			sw_tx_support = false;
			break;
		}
		rcu_read_unlock();
	}

	if (sw_tx_support)
		info->so_timestamping |= SOF_TIMESTAMPING_TX_SOFTWARE;

	dev_put(real_dev);
	return ret;
}

static const struct ethtool_ops bond_ethtool_ops = {
	.get_drvinfo		= bond_ethtool_get_drvinfo,
	.get_link		= ethtool_op_get_link,
	.get_link_ksettings	= bond_ethtool_get_link_ksettings,
	.get_ts_info		= bond_ethtool_get_ts_info,
};

static const struct net_device_ops bond_netdev_ops = {
	.ndo_init		= bond_init,
	.ndo_uninit		= bond_uninit,
	/*使bond设备up*/
	.ndo_open		= bond_open,
	.ndo_stop		= bond_close,
	//bond设备发送函数
	.ndo_start_xmit		= bond_start_xmit,
	.ndo_select_queue	= bond_select_queue,
	.ndo_get_stats64	= bond_get_stats,
	.ndo_eth_ioctl		= bond_eth_ioctl,
	.ndo_siocbond		= bond_do_ioctl,
	.ndo_siocdevprivate	= bond_siocdevprivate,
	.ndo_change_rx_flags	= bond_change_rx_flags,
	.ndo_set_rx_mode	= bond_set_rx_mode,
	.ndo_change_mtu		= bond_change_mtu,
	.ndo_set_mac_address	= bond_set_mac_address,
	.ndo_neigh_setup	= bond_neigh_setup,
	.ndo_vlan_rx_add_vid	= bond_vlan_rx_add_vid,
	.ndo_vlan_rx_kill_vid	= bond_vlan_rx_kill_vid,
#ifdef CONFIG_NET_POLL_CONTROLLER
	.ndo_netpoll_setup	= bond_netpoll_setup,
	.ndo_netpoll_cleanup	= bond_netpoll_cleanup,
	.ndo_poll_controller	= bond_poll_controller,
#endif
	/*bond成员口添加*/
	.ndo_add_slave		= bond_enslave,
	/*bond成员口删除*/
	.ndo_del_slave		= bond_release,
	.ndo_fix_features	= bond_fix_features,
	.ndo_features_check	= passthru_features_check,
	.ndo_get_xmit_slave	= bond_xmit_get_slave,
	.ndo_sk_get_lower_dev	= bond_sk_get_lower_dev,
	.ndo_bpf		= bond_xdp,
	.ndo_xdp_xmit           = bond_xdp_xmit,
	.ndo_xdp_get_xmit_slave = bond_xdp_get_xmit_slave,
	.ndo_hwtstamp_get	= bond_hwtstamp_get,
	.ndo_hwtstamp_set	= bond_hwtstamp_set,
};

static const struct device_type bond_type = {
	.name = "bond",
};

static void bond_destructor(struct net_device *bond_dev)
{
	struct bonding *bond = netdev_priv(bond_dev);

	if (bond->wq)
		destroy_workqueue(bond->wq);

	free_percpu(bond->rr_tx_counter);
}

//构造bond设备
void bond_setup(struct net_device *bond_dev)
{
	struct bonding *bond = netdev_priv(bond_dev);

	spin_lock_init(&bond->mode_lock);
	bond->params = bonding_defaults;

	/* Initialize pointers */
	bond->dev = bond_dev;

	/* Initialize the device entry points */
	ether_setup(bond_dev);
	bond_dev->max_mtu = ETH_MAX_MTU;
	bond_dev->netdev_ops = &bond_netdev_ops;
	bond_dev->ethtool_ops = &bond_ethtool_ops;

	bond_dev->needs_free_netdev = true;
	bond_dev->priv_destructor = bond_destructor;

	SET_NETDEV_DEVTYPE(bond_dev, &bond_type);

	/* Initialize the device options */
	bond_dev->flags |= IFF_MASTER;
	bond_dev->priv_flags |= IFF_BONDING | IFF_UNICAST_FLT | IFF_NO_QUEUE;
	bond_dev->priv_flags &= ~(IFF_XMIT_DST_RELEASE | IFF_TX_SKB_SHARING);

#ifdef CONFIG_XFRM_OFFLOAD
	/* set up xfrm device ops (only supported in active-backup right now) */
	bond_dev->xfrmdev_ops = &bond_xfrmdev_ops;
	INIT_LIST_HEAD(&bond->ipsec_list);
	mutex_init(&bond->ipsec_lock);
#endif /* CONFIG_XFRM_OFFLOAD */

	/* don't acquire bond device's netif_tx_lock when transmitting */
	bond_dev->lltx = true;

	/* Don't allow bond devices to change network namespaces. */
	bond_dev->netns_immutable = true;

	/* By default, we declare the bond to be fully
	 * VLAN hardware accelerated capable. Special
	 * care is taken in the various xmit functions
	 * when there are slaves that are not hw accel
	 * capable
	 */

	bond_dev->hw_features = BOND_VLAN_FEATURES |
				NETIF_F_HW_VLAN_CTAG_RX |
				NETIF_F_HW_VLAN_CTAG_FILTER |
				NETIF_F_HW_VLAN_STAG_RX |
				NETIF_F_HW_VLAN_STAG_FILTER;

	bond_dev->hw_features |= NETIF_F_GSO_ENCAP_ALL;
	bond_dev->features |= bond_dev->hw_features;
	bond_dev->features |= NETIF_F_HW_VLAN_CTAG_TX | NETIF_F_HW_VLAN_STAG_TX;
	bond_dev->features |= NETIF_F_GSO_PARTIAL;
#ifdef CONFIG_XFRM_OFFLOAD
	bond_dev->hw_features |= BOND_XFRM_FEATURES;
	/* Only enable XFRM features if this is an active-backup config */
	if (BOND_MODE(bond) == BOND_MODE_ACTIVEBACKUP)
		bond_dev->features |= BOND_XFRM_FEATURES;
#endif /* CONFIG_XFRM_OFFLOAD */
}

/* Destroy a bonding device.
 * Must be under rtnl_lock when this function is called.
 */
static void bond_uninit(struct net_device *bond_dev)
{
	struct bonding *bond = netdev_priv(bond_dev);
	struct list_head *iter;
	struct slave *slave;

	bond_netpoll_cleanup(bond_dev);

	/* Release the bonded slaves */
	bond_for_each_slave(bond, slave, iter)
		__bond_release_one(bond_dev, slave->dev, true, true);
	netdev_info(bond_dev, "Released all slaves\n");

#ifdef CONFIG_XFRM_OFFLOAD
	mutex_destroy(&bond->ipsec_lock);
#endif /* CONFIG_XFRM_OFFLOAD */

	bond_set_slave_arr(bond, NULL, NULL);

	list_del_rcu(&bond->bond_list);

	bond_debug_unregister(bond);
}

/*------------------------- Module initialization ---------------------------*/

//解析module参数，填充params
static int __init bond_check_params(struct bond_params *params)
{
	int arp_validate_value, fail_over_mac_value, primary_reselect_value, i;
	struct bond_opt_value newval;
	const struct bond_opt_value *valptr;
	int arp_all_targets_value = 0;
	u16 ad_actor_sys_prio = 0;
	u16 ad_user_port_key = 0;
	__be32 arp_target[BOND_MAX_ARP_TARGETS] = { 0 };
	int arp_ip_count;
	int bond_mode	= BOND_MODE_ROUNDROBIN;
	int xmit_hashtype = BOND_XMIT_POLICY_LAYER2;/*发送时hash类型*/
	int lacp_fast = 0;
	int tlb_dynamic_lb;

	/* Convert string parameters. */
	if (mode) {
		/*mode不为空，先用mode初始化newval,再利用newval来解析选项*/
		bond_opt_initstr(&newval, mode);
		valptr = bond_opt_parse(bond_opt_get(BOND_OPT_MODE), &newval);
		if (!valptr) {
			pr_err("Error: Invalid bonding mode \"%s\"\n", mode);
			return -EINVAL;
		}
		/*记录bond的模式*/
		bond_mode = valptr->value;
	}

	if (xmit_hash_policy) {
		if (bond_mode == BOND_MODE_ROUNDROBIN ||
		    bond_mode == BOND_MODE_ACTIVEBACKUP ||
		    bond_mode == BOND_MODE_BROADCAST) {
			/*模式与policy互斥，不解析*/
			pr_info("xmit_hash_policy param is irrelevant in mode %s\n",
				bond_mode_name(bond_mode));
		} else {
			/*解析并更新hash_policy*/
			bond_opt_initstr(&newval, xmit_hash_policy);
			valptr = bond_opt_parse(bond_opt_get(BOND_OPT_XMIT_HASH),
						&newval);
			if (!valptr) {
				pr_err("Error: Invalid xmit_hash_policy \"%s\"\n",
				       xmit_hash_policy);
				return -EINVAL;
			}
			xmit_hashtype = valptr->value;
		}
	}

	if (lacp_rate) {
		if (bond_mode != BOND_MODE_8023AD) {
			/*模式不匹配，不解析此参数*/
			pr_info("lacp_rate param is irrelevant in mode %s\n",
				bond_mode_name(bond_mode));
		} else {
			/*解析并更新lacp_fast*/
			bond_opt_initstr(&newval, lacp_rate);
			valptr = bond_opt_parse(bond_opt_get(BOND_OPT_LACP_RATE),
						&newval);
			if (!valptr) {
				pr_err("Error: Invalid lacp rate \"%s\"\n",
				       lacp_rate);
				return -EINVAL;
			}
			lacp_fast = valptr->value;
		}
	}

	/*解析ad_select*/
	if (ad_select) {
		bond_opt_initstr(&newval, ad_select);
		valptr = bond_opt_parse(bond_opt_get(BOND_OPT_AD_SELECT),
					&newval);
		if (!valptr) {
			pr_err("Error: Invalid ad_select \"%s\"\n", ad_select);
			return -EINVAL;
		}
		params->ad_select = valptr->value;
		if (bond_mode != BOND_MODE_8023AD)
			pr_warn("ad_select param only affects 802.3ad mode\n");
	} else {
		params->ad_select = BOND_AD_STABLE;
	}

	if (max_bonds < 0) {
		/*更新默认创建的bond数*/
		pr_warn("Warning: max_bonds (%d) not in range %d-%d, so it was reset to BOND_DEFAULT_MAX_BONDS (%d)\n",
			max_bonds, 0, INT_MAX, BOND_DEFAULT_MAX_BONDS);
		max_bonds = BOND_DEFAULT_MAX_BONDS;
	}

	if (miimon < 0) {
		pr_warn("Warning: miimon module parameter (%d), not in range 0-%d, so it was reset to 0\n",
			miimon, INT_MAX);
		miimon = 0;
	}

	if (updelay < 0) {
		pr_warn("Warning: updelay module parameter (%d), not in range 0-%d, so it was reset to 0\n",
			updelay, INT_MAX);
		updelay = 0;
	}

	if (downdelay < 0) {
		pr_warn("Warning: downdelay module parameter (%d), not in range 0-%d, so it was reset to 0\n",
			downdelay, INT_MAX);
		downdelay = 0;
	}

	/*规范use_carrier为0，1*/
	if ((use_carrier != 0) && (use_carrier != 1)) {
		pr_warn("Warning: use_carrier module parameter (%d), not of valid value (0/1), so it was set to 1\n",
			use_carrier);
		use_carrier = 1;
	}

	if (num_peer_notif < 0 || num_peer_notif > 255) {
		pr_warn("Warning: num_grat_arp/num_unsol_na (%d) not in range 0-255 so it was reset to 1\n",
			num_peer_notif);
		num_peer_notif = 1;
	}

	/* reset values for 802.3ad/TLB/ALB */
	if (!bond_mode_uses_arp(bond_mode)) {
		if (!miimon) {
			pr_warn("Warning: miimon must be specified, otherwise bonding will not detect link failure, speed and duplex which are essential for 802.3ad operation\n");
			pr_warn("Forcing miimon to 100msec\n");
			miimon = BOND_DEFAULT_MIIMON;
		}
	}

	if (tx_queues < 1 || tx_queues > 255) {
		/*队列数只能在1-255之间，如果在范围以外，则使用默认值16*/
		pr_warn("Warning: tx_queues (%d) should be between 1 and 255, resetting to %d\n",
			tx_queues, BOND_DEFAULT_TX_QUEUES);
		tx_queues = BOND_DEFAULT_TX_QUEUES;
	}

	if ((all_slaves_active != 0) && (all_slaves_active != 1)) {
		pr_warn("Warning: all_slaves_active module parameter (%d), not of valid value (0/1), so it was set to 0\n",
			all_slaves_active);
		all_slaves_active = 0;
	}

	if (resend_igmp < 0 || resend_igmp > 255) {
		pr_warn("Warning: resend_igmp (%d) should be between 0 and 255, resetting to %d\n",
			resend_igmp, BOND_DEFAULT_RESEND_IGMP);
		resend_igmp = BOND_DEFAULT_RESEND_IGMP;
	}

	bond_opt_initval(&newval, packets_per_slave);
	if (!bond_opt_parse(bond_opt_get(BOND_OPT_PACKETS_PER_SLAVE), &newval)) {
		pr_warn("Warning: packets_per_slave (%d) should be between 0 and %u resetting to 1\n",
			packets_per_slave, USHRT_MAX);
		packets_per_slave = 1;
	}

	if (bond_mode == BOND_MODE_ALB) {
		pr_notice("In ALB mode you might experience client disconnections upon reconnection of a link if the bonding module updelay parameter (%d msec) is incompatible with the forwarding delay time of the switch\n",
			  updelay);
	}

	if (!miimon) {
		if (updelay || downdelay) {
			/* just warn the user the up/down delay will have
			 * no effect since miimon is zero...
			 */
			pr_warn("Warning: miimon module parameter not set and updelay (%d) or downdelay (%d) module parameter is set; updelay and downdelay have no effect unless miimon is set\n",
				updelay, downdelay);
		}
	} else {
		/* don't allow arp monitoring */
		if (arp_interval) {
			pr_warn("Warning: miimon (%d) and arp_interval (%d) can't be used simultaneously, disabling ARP monitoring\n",
				miimon, arp_interval);
			arp_interval = 0;
		}

		if ((updelay % miimon) != 0) {
			pr_warn("Warning: updelay (%d) is not a multiple of miimon (%d), updelay rounded to %d ms\n",
				updelay, miimon, (updelay / miimon) * miimon);
		}

		updelay /= miimon;

		if ((downdelay % miimon) != 0) {
			pr_warn("Warning: downdelay (%d) is not a multiple of miimon (%d), downdelay rounded to %d ms\n",
				downdelay, miimon,
				(downdelay / miimon) * miimon);
		}

		downdelay /= miimon;
	}

	if (arp_interval < 0) {
		pr_warn("Warning: arp_interval module parameter (%d), not in range 0-%d, so it was reset to 0\n",
			arp_interval, INT_MAX);
		arp_interval = 0;
	}

	for (arp_ip_count = 0, i = 0;
	     (arp_ip_count < BOND_MAX_ARP_TARGETS) && arp_ip_target[i]; i++) {
		__be32 ip;

		/* not a complete check, but good enough to catch mistakes */
		if (!in4_pton(arp_ip_target[i], -1, (u8 *)&ip, -1, NULL) ||
		    !bond_is_ip_target_ok(ip)) {
			pr_warn("Warning: bad arp_ip_target module parameter (%s), ARP monitoring will not be performed\n",
				arp_ip_target[i]);
			arp_interval = 0;
		} else {
			if (bond_get_targets_ip(arp_target, ip) == -1)
				arp_target[arp_ip_count++] = ip;
			else
				pr_warn("Warning: duplicate address %pI4 in arp_ip_target, skipping\n",
					&ip);
		}
	}

	if (arp_interval && !arp_ip_count) {
		/* don't allow arping if no arp_ip_target given... */
		pr_warn("Warning: arp_interval module parameter (%d) specified without providing an arp_ip_target parameter, arp_interval was reset to 0\n",
			arp_interval);
		arp_interval = 0;
	}

	if (arp_validate) {
		if (!arp_interval) {
			pr_err("arp_validate requires arp_interval\n");
			return -EINVAL;
		}

		bond_opt_initstr(&newval, arp_validate);
		valptr = bond_opt_parse(bond_opt_get(BOND_OPT_ARP_VALIDATE),
					&newval);
		if (!valptr) {
			pr_err("Error: invalid arp_validate \"%s\"\n",
			       arp_validate);
			return -EINVAL;
		}
		arp_validate_value = valptr->value;
	} else {
		arp_validate_value = 0;
	}

	if (arp_all_targets) {
		bond_opt_initstr(&newval, arp_all_targets);
		valptr = bond_opt_parse(bond_opt_get(BOND_OPT_ARP_ALL_TARGETS),
					&newval);
		if (!valptr) {
			pr_err("Error: invalid arp_all_targets_value \"%s\"\n",
			       arp_all_targets);
			arp_all_targets_value = 0;
		} else {
			arp_all_targets_value = valptr->value;
		}
	}

	if (miimon) {
		pr_info("MII link monitoring set to %d ms\n", miimon);
	} else if (arp_interval) {
		valptr = bond_opt_get_val(BOND_OPT_ARP_VALIDATE,
					  arp_validate_value);
		pr_info("ARP monitoring set to %d ms, validate %s, with %d target(s):",
			arp_interval, valptr->string, arp_ip_count);

		for (i = 0; i < arp_ip_count; i++)
			pr_cont(" %s", arp_ip_target[i]);

		pr_cont("\n");

	} else if (max_bonds) {
		/* miimon and arp_interval not set, we need one so things
		 * work as expected, see bonding.txt for details
		 */
		pr_debug("Warning: either miimon or arp_interval and arp_ip_target module parameters must be specified, otherwise bonding will not detect link failures! see bonding.txt for details\n");
	}

	if (primary && !bond_mode_uses_primary(bond_mode)) {
		/* currently, using a primary only makes sense
		 * in active backup, TLB or ALB modes
		 */
		pr_warn("Warning: %s primary device specified but has no effect in %s mode\n",
			primary, bond_mode_name(bond_mode));
		primary = NULL;
	}

	if (primary && primary_reselect) {
		bond_opt_initstr(&newval, primary_reselect);
		valptr = bond_opt_parse(bond_opt_get(BOND_OPT_PRIMARY_RESELECT),
					&newval);
		if (!valptr) {
			pr_err("Error: Invalid primary_reselect \"%s\"\n",
			       primary_reselect);
			return -EINVAL;
		}
		primary_reselect_value = valptr->value;
	} else {
		primary_reselect_value = BOND_PRI_RESELECT_ALWAYS;
	}

	if (fail_over_mac) {
		bond_opt_initstr(&newval, fail_over_mac);
		valptr = bond_opt_parse(bond_opt_get(BOND_OPT_FAIL_OVER_MAC),
					&newval);
		if (!valptr) {
			pr_err("Error: invalid fail_over_mac \"%s\"\n",
			       fail_over_mac);
			return -EINVAL;
		}
		fail_over_mac_value = valptr->value;
		if (bond_mode != BOND_MODE_ACTIVEBACKUP)
			pr_warn("Warning: fail_over_mac only affects active-backup mode\n");
	} else {
		fail_over_mac_value = BOND_FOM_NONE;
	}

	bond_opt_initstr(&newval, "default");
	valptr = bond_opt_parse(
			bond_opt_get(BOND_OPT_AD_ACTOR_SYS_PRIO),
				     &newval);
	if (!valptr) {
		pr_err("Error: No ad_actor_sys_prio default value");
		return -EINVAL;
	}
	ad_actor_sys_prio = valptr->value;

	valptr = bond_opt_parse(bond_opt_get(BOND_OPT_AD_USER_PORT_KEY),
				&newval);
	if (!valptr) {
		pr_err("Error: No ad_user_port_key default value");
		return -EINVAL;
	}
	ad_user_port_key = valptr->value;

	bond_opt_initstr(&newval, "default");
	valptr = bond_opt_parse(bond_opt_get(BOND_OPT_TLB_DYNAMIC_LB), &newval);
	if (!valptr) {
		pr_err("Error: No tlb_dynamic_lb default value");
		return -EINVAL;
	}
	tlb_dynamic_lb = valptr->value;

	if (lp_interval == 0) {
		pr_warn("Warning: ip_interval must be between 1 and %d, so it was reset to %d\n",
			INT_MAX, BOND_ALB_DEFAULT_LP_INTERVAL);
		lp_interval = BOND_ALB_DEFAULT_LP_INTERVAL;
	}

	/*利用上面解析的结果，填充params结构体*/
	/* fill params struct with the proper values */
	params->mode = bond_mode;
	params->xmit_policy = xmit_hashtype;
	params->miimon = miimon;
	params->num_peer_notif = num_peer_notif;
	params->arp_interval = arp_interval;
	params->arp_validate = arp_validate_value;
	params->arp_all_targets = arp_all_targets_value;
	params->missed_max = 2;
	params->updelay = updelay;
	params->downdelay = downdelay;
	params->peer_notif_delay = 0;
	params->use_carrier = use_carrier;
	params->lacp_active = 1;
	params->lacp_fast = lacp_fast;
	params->primary[0] = 0;
	params->primary_reselect = primary_reselect_value;
	params->fail_over_mac = fail_over_mac_value;
	params->tx_queues = tx_queues;/*设置rx,tx队列数*/
	params->all_slaves_active = all_slaves_active;
	params->resend_igmp = resend_igmp;
	params->min_links = min_links;
	params->lp_interval = lp_interval;
	params->packets_per_slave = packets_per_slave;
	params->tlb_dynamic_lb = tlb_dynamic_lb;
	params->ad_actor_sys_prio = ad_actor_sys_prio;
	eth_zero_addr(params->ad_actor_system);
	params->ad_user_port_key = ad_user_port_key;
	params->coupled_control = 1;
	if (packets_per_slave > 0) {
		params->reciprocal_packets_per_slave =
			reciprocal_value(packets_per_slave);
	} else {
		/* reciprocal_packets_per_slave is unused if
		 * packets_per_slave is 0 or 1, just initialize it
		 */
		params->reciprocal_packets_per_slave =
			(struct reciprocal_value) { 0 };
	}

	if (primary)
		strscpy_pad(params->primary, primary, sizeof(params->primary));

	memcpy(params->arp_targets, arp_target, sizeof(arp_target));
#if IS_ENABLED(CONFIG_IPV6)
	memset(params->ns_targets, 0, sizeof(struct in6_addr) * BOND_MAX_NS_TARGETS);
#endif

	return 0;
}

/* Called from registration process */
static int bond_init(struct net_device *bond_dev)
{
	struct bonding *bond = netdev_priv(bond_dev);
	/*取bond相关的net ns私有数据*/
	struct bond_net *bn = net_generic(dev_net(bond_dev), bond_net_id);

	netdev_dbg(bond_dev, "Begin bond_init\n");

	bond->wq = alloc_ordered_workqueue("%s", WQ_MEM_RECLAIM,
					   bond_dev->name);
	if (!bond->wq)
		return -ENOMEM;

	bond->notifier_ctx = false;

	spin_lock_init(&bond->stats_lock);
	netdev_lockdep_set_classes(bond_dev);

<<<<<<< HEAD
	/*将此bond串入对应netns下*/
	list_add_tail(&bond->bond_list, &bn->dev_list);
=======
	list_add_tail_rcu(&bond->bond_list, &bn->dev_list);
>>>>>>> 155a3c00

	bond_prepare_sysfs_group(bond);

	bond_debug_register(bond);

	/* Ensure valid dev_addr */
	if (is_zero_ether_addr(bond_dev->dev_addr) &&
	    bond_dev->addr_assign_type == NET_ADDR_PERM)
		/*bond设备未给mac地址，随机生成一个*/
		eth_hw_addr_random(bond_dev);

	return 0;
}

/*bonding tx队列数*/
unsigned int bond_get_num_tx_queues(void)
{
	return tx_queues;
}

/* Create a new bond based on the specified name and bonding parameters.
 * If name is NULL, obtain a suitable "bond%d" name for us.
 * Caller must NOT hold rtnl_lock; we need to release it here before we
 * set up our sysfs entries.
 */
int bond_create(struct net *net, const char *name/*设备名称*/)
{
	struct net_device *bond_dev;
	struct bonding *bond;
	int res = -ENOMEM;

	rtnl_lock();

	//创建bond接口，如果名称未提供，则自动创建格式bond%d
	bond_dev = alloc_netdev_mq(sizeof(struct bonding)/*私有数据结构体为bonding*/,
				   name ? name : "bond%d", NET_NAME_UNKNOWN,
				   bond_setup, tx_queues);
	if (!bond_dev)
		goto out;

	bond = netdev_priv(bond_dev);
	dev_net_set(bond_dev, net);
	bond_dev->rtnl_link_ops = &bond_link_ops;

	/*注册此网络设备*/
	res = register_netdevice(bond_dev);
	if (res < 0) {
		free_netdev(bond_dev);
		goto out;
	}

	netif_carrier_off(bond_dev);

	bond_work_init_all(bond);

out:
	rtnl_unlock();
	return res;
}

static int __net_init bond_net_init(struct net *net)
{
    /*取此net的bond私有数据，并初始化它*/
	struct bond_net *bn = net_generic(net, bond_net_id);

	bn->net = net;
	INIT_LIST_HEAD(&bn->dev_list);

	//创建/proc/net/bonding目录
	bond_create_proc_dir(bn);
	bond_create_sysfs(bn);

	return 0;
}

/* According to commit 69b0216ac255 ("bonding: fix bonding_masters
 * race condition in bond unloading") we need to remove sysfs files
 * before we remove our devices (done later in bond_net_exit_rtnl())
 */
static void __net_exit bond_net_pre_exit(struct net *net)
{
	struct bond_net *bn = net_generic(net, bond_net_id);

	bond_destroy_sysfs(bn);
}

static void __net_exit bond_net_exit_rtnl(struct net *net,
					  struct list_head *dev_kill_list)
{
	struct bond_net *bn = net_generic(net, bond_net_id);
	struct bonding *bond, *tmp_bond;

	/* Kill off any bonds created after unregistering bond rtnl ops */
	list_for_each_entry_safe(bond, tmp_bond, &bn->dev_list, bond_list)
		unregister_netdevice_queue(bond->dev, dev_kill_list);
}

/* According to commit 23fa5c2caae0 ("bonding: destroy proc directory
 * only after all bonds are gone") bond_destroy_proc_dir() is called
 * after bond_net_exit_rtnl() has completed.
 */
static void __net_exit bond_net_exit_batch(struct list_head *net_list)
{
	struct bond_net *bn;
	struct net *net;

	list_for_each_entry(net, net_list, exit_list) {
		bn = net_generic(net, bond_net_id);
		bond_destroy_proc_dir(bn);
	}
}

/*bond在net namespace中的操作集*/
static struct pernet_operations bond_net_ops = {
	.init = bond_net_init,
	.pre_exit = bond_net_pre_exit,
	.exit_rtnl = bond_net_exit_rtnl,
	.exit_batch = bond_net_exit_batch,
	.id   = &bond_net_id,
	.size = sizeof(struct bond_net),
};

/*bonding模块初始化*/
static int __init bonding_init(void)
{
	int i;
	int res;

	//填充bonding的模块默认配置
	res = bond_check_params(&bonding_defaults);
	if (res)
		goto out;

<<<<<<< HEAD
	//为每个net namespace注册init/exit钩子
=======
	bond_create_debugfs();

>>>>>>> 155a3c00
	res = register_pernet_subsys(&bond_net_ops);
	if (res)
		goto err_net_ops;

	//为bond创建netlink创建ops
	res = bond_netlink_init();
	if (res)
		goto err_link;

<<<<<<< HEAD
	bond_create_debugfs();

	//初始化时，创建max_bonds个bond口
=======
>>>>>>> 155a3c00
	for (i = 0; i < max_bonds; i++) {
		res = bond_create(&init_net, NULL);
		if (res)
			goto err;
	}

	skb_flow_dissector_init(&flow_keys_bonding,
				flow_keys_bonding_keys,
				ARRAY_SIZE(flow_keys_bonding_keys));

	/*注册bond网络设备通知*/
	register_netdevice_notifier(&bond_netdev_notifier);
out:
	return res;
err:
	bond_netlink_fini();
err_link:
	unregister_pernet_subsys(&bond_net_ops);
err_net_ops:
	bond_destroy_debugfs();
	goto out;

}

static void __exit bonding_exit(void)
{
	unregister_netdevice_notifier(&bond_netdev_notifier);

	bond_netlink_fini();
	unregister_pernet_subsys(&bond_net_ops);

	bond_destroy_debugfs();

#ifdef CONFIG_NET_POLL_CONTROLLER
	/* Make sure we don't have an imbalance on our netpoll blocking */
	WARN_ON(atomic_read(&netpoll_block_tx));
#endif
}

module_init(bonding_init);
module_exit(bonding_exit);
MODULE_LICENSE("GPL");
MODULE_DESCRIPTION(DRV_DESCRIPTION);
MODULE_AUTHOR("Thomas Davis, tadavis@lbl.gov and many others");<|MERGE_RESOLUTION|>--- conflicted
+++ resolved
@@ -889,18 +889,12 @@
 		/* Yes, the mii is overlaid on the ifreq.ifr_ifru */
 		strscpy_pad(ifr.ifr_name, slave_dev->name, IFNAMSIZ);
 		mii = if_mii(&ifr);
-<<<<<<< HEAD
+
 		/*调用slave设备的ioctl回调，获取phy的地址*/
-		if (ioctl(slave_dev, &ifr, SIOCGMIIPHY) == 0) {
+		if (dev_eth_ioctl(slave_dev, &ifr, SIOCGMIIPHY) == 0) {
 			mii->reg_num = MII_BMSR;
 			/*通过ioctl读取 MII phy 寄存器*/
-			if (ioctl(slave_dev, &ifr, SIOCGMIIREG) == 0)
-=======
-
-		if (dev_eth_ioctl(slave_dev, &ifr, SIOCGMIIPHY) == 0) {
-			mii->reg_num = MII_BMSR;
 			if (dev_eth_ioctl(slave_dev, &ifr, SIOCGMIIREG) == 0)
->>>>>>> 155a3c00
 				return mii->val_out & BMSR_LSTATUS;
 		}
 	}
@@ -2169,25 +2163,15 @@
 		 * set the master's mac address to that of the first slave
 		 */
 		memcpy(ss.__data, bond_dev->dev_addr, bond_dev->addr_len);
-<<<<<<< HEAD
-		ss.ss_family = slave_dev->type;
-		res = dev_set_mac_address(slave_dev, (struct sockaddr *)&ss,
-					  extack);/*更新slave mac为bond的mac地址*/
-		if (res) {
-			slave_err(bond_dev, slave_dev, "Error %d calling set_mac_address\n", res);
-			goto err_restore_mtu;
-		}
-=======
 	} else if (bond->params.fail_over_mac == BOND_FOM_FOLLOW &&
 		   BOND_MODE(bond) == BOND_MODE_ACTIVEBACKUP &&
 		   memcmp(slave_dev->dev_addr, bond_dev->dev_addr, bond_dev->addr_len) == 0) {
 		/* Set slave to random address to avoid duplicate mac
 		 * address in later fail over.
 		 */
-		eth_random_addr(ss.__data);
+		eth_random_addr(ss.__data);/*更新slave mac为bond的mac地址*/
 	} else {
 		goto skip_mac_set;
->>>>>>> 155a3c00
 	}
 
 	ss.ss_family = slave_dev->type;
@@ -2829,12 +2813,8 @@
 			bond_propose_link_state(slave, BOND_LINK_FAIL);
 			commit++;
 			slave->delay = bond->params.downdelay;
-<<<<<<< HEAD
-			if (slave->delay) {
+			if (slave->delay && net_ratelimit()) {
 			    /*slave需要downdelay*/
-=======
-			if (slave->delay && net_ratelimit()) {
->>>>>>> 155a3c00
 				slave_info(bond->dev, slave->dev, "link status down for %sinterface, disabling it in %d ms\n",
 					   (BOND_MODE(bond) ==
 					    BOND_MODE_ACTIVEBACKUP) ?
@@ -5520,12 +5500,8 @@
 
 	/* Find out if any slaves have the same mapping as this skb. */
 	bond_for_each_slave_rcu(bond, slave, iter) {
-<<<<<<< HEAD
 	    //如果skb指定的queue_id与slave对应的queue_id相等，如slave up,则自slave送出
-		if (slave->queue_id == skb_get_queue_mapping(skb)) {
-=======
 		if (READ_ONCE(slave->queue_id) == skb_get_queue_mapping(skb)) {
->>>>>>> 155a3c00
 			if (bond_slave_is_up(slave) &&
 			    slave->link == BOND_LINK_UP) {
 				bond_dev_queue_xmit(bond, skb, slave->dev);
@@ -6666,12 +6642,8 @@
 	spin_lock_init(&bond->stats_lock);
 	netdev_lockdep_set_classes(bond_dev);
 
-<<<<<<< HEAD
 	/*将此bond串入对应netns下*/
-	list_add_tail(&bond->bond_list, &bn->dev_list);
-=======
 	list_add_tail_rcu(&bond->bond_list, &bn->dev_list);
->>>>>>> 155a3c00
 
 	bond_prepare_sysfs_group(bond);
 
@@ -6805,12 +6777,9 @@
 	if (res)
 		goto out;
 
-<<<<<<< HEAD
+	bond_create_debugfs();
+
 	//为每个net namespace注册init/exit钩子
-=======
-	bond_create_debugfs();
-
->>>>>>> 155a3c00
 	res = register_pernet_subsys(&bond_net_ops);
 	if (res)
 		goto err_net_ops;
@@ -6820,12 +6789,7 @@
 	if (res)
 		goto err_link;
 
-<<<<<<< HEAD
-	bond_create_debugfs();
-
 	//初始化时，创建max_bonds个bond口
-=======
->>>>>>> 155a3c00
 	for (i = 0; i < max_bonds; i++) {
 		res = bond_create(&init_net, NULL);
 		if (res)
