// SPDX-License-Identifier: GPL-2.0
/* Copyright (c) 2018, Intel Corporation. */

/* This provides a net_failover interface for paravirtual drivers to
 * provide an alternate datapath by exporting APIs to create and
 * destroy a upper 'net_failover' netdev. The upper dev manages the
 * original paravirtual interface as a 'standby' netdev and uses the
 * generic failover infrastructure to register and manage a direct
 * attached VF as a 'primary' netdev. This enables live migration of
 * a VM with direct attached VF by failing over to the paravirtual
 * datapath when the VF is unplugged.
 *
 * Some of the netdev management routines are based on bond/team driver as
 * this driver provides active-backup functionality similar to those drivers.
 */

#include <linux/netdevice.h>
#include <linux/etherdevice.h>
#include <linux/ethtool.h>
#include <linux/module.h>
#include <linux/slab.h>
#include <linux/netpoll.h>
#include <linux/rtnetlink.h>
#include <linux/if_vlan.h>
#include <linux/pci.h>
#include <net/sch_generic.h>
#include <uapi/linux/if_arp.h>
#include <net/net_failover.h>

static bool net_failover_xmit_ready(struct net_device *dev)
{
	return netif_running(dev) && netif_carrier_ok(dev);
}

static int net_failover_open(struct net_device *dev)
{
	struct net_failover_info *nfo_info = netdev_priv(dev);
	struct net_device *primary_dev, *standby_dev;
	int err;

	primary_dev = rtnl_dereference(nfo_info->primary_dev);
	if (primary_dev) {
		err = dev_open(primary_dev, NULL);
		if (err)
			goto err_primary_open;
	}

	standby_dev = rtnl_dereference(nfo_info->standby_dev);
	if (standby_dev) {
		err = dev_open(standby_dev, NULL);
		if (err)
			goto err_standby_open;
	}

	if ((primary_dev && net_failover_xmit_ready(primary_dev)) ||
	    (standby_dev && net_failover_xmit_ready(standby_dev))) {
		netif_carrier_on(dev);
		netif_tx_wake_all_queues(dev);
	}

	return 0;

err_standby_open:
	if (primary_dev)
		dev_close(primary_dev);
err_primary_open:
	netif_tx_disable(dev);
	return err;
}

static int net_failover_close(struct net_device *dev)
{
	struct net_failover_info *nfo_info = netdev_priv(dev);
	struct net_device *slave_dev;

	netif_tx_disable(dev);

	slave_dev = rtnl_dereference(nfo_info->primary_dev);
	if (slave_dev)
		dev_close(slave_dev);

	slave_dev = rtnl_dereference(nfo_info->standby_dev);
	if (slave_dev)
		dev_close(slave_dev);

	return 0;
}

//释放报文，并增加计数
static netdev_tx_t net_failover_drop_xmit(struct sk_buff *skb,
					  struct net_device *dev)
{
	dev_core_stats_tx_dropped_inc(dev);
	dev_kfree_skb_any(skb);
	return NETDEV_TX_OK;
}

//failover设备报文发送
static netdev_tx_t net_failover_start_xmit(struct sk_buff *skb,
					   struct net_device *dev)
{
	struct net_failover_info *nfo_info = netdev_priv(dev);
	struct net_device *xmit_dev;

	/* Try xmit via primary netdev followed by standby netdev */
	xmit_dev = rcu_dereference_bh(nfo_info->primary_dev);
	if (!xmit_dev || !net_failover_xmit_ready(xmit_dev)) {
	    //主设备不存在或者未准备好，则尝试备设备
		xmit_dev = rcu_dereference_bh(nfo_info->standby_dev);
		if (!xmit_dev || !net_failover_xmit_ready(xmit_dev))
		    //备设备不存在或者没有准备好，则丢包
			return net_failover_drop_xmit(skb, dev);
	}

	/*更改报文所属设备*/
	skb->dev = xmit_dev;
	skb->queue_mapping = qdisc_skb_cb(skb)->slave_dev_queue_mapping;

	return dev_queue_xmit(skb);
}

static u16 net_failover_select_queue(struct net_device *dev,
				     struct sk_buff *skb,
				     struct net_device *sb_dev)
{
	struct net_failover_info *nfo_info = netdev_priv(dev);
	struct net_device *primary_dev;
	u16 txq;

	primary_dev = rcu_dereference(nfo_info->primary_dev);
	if (primary_dev) {
	    //有主设备，通过主设备选择queue
		const struct net_device_ops *ops = primary_dev->netdev_ops;

		if (ops->ndo_select_queue)
			txq = ops->ndo_select_queue(primary_dev, skb, sb_dev);
		else
			txq = netdev_pick_tx(primary_dev, skb, NULL);
	} else {
		txq = skb_rx_queue_recorded(skb) ? skb_get_rx_queue(skb) : 0;
	}

<<<<<<< HEAD
	//无主设备情况
	txq = skb_rx_queue_recorded(skb) ? skb_get_rx_queue(skb) : 0;

=======
>>>>>>> 9d1694dc
	/* Save the original txq to restore before passing to the driver */
	qdisc_skb_cb(skb)->slave_dev_queue_mapping = skb->queue_mapping;

	if (unlikely(txq >= dev->real_num_tx_queues)) {
		do {
			txq -= dev->real_num_tx_queues;
		} while (txq >= dev->real_num_tx_queues);
	}

	return txq;
}

/* fold stats, assuming all rtnl_link_stats64 fields are u64, but
 * that some drivers can provide 32bit values only.
 */
static void net_failover_fold_stats(struct rtnl_link_stats64 *_res,
				    const struct rtnl_link_stats64 *_new,
				    const struct rtnl_link_stats64 *_old)
{
	const u64 *new = (const u64 *)_new;
	const u64 *old = (const u64 *)_old;
	u64 *res = (u64 *)_res;
	int i;

	for (i = 0; i < sizeof(*_res) / sizeof(u64); i++) {
		u64 nv = new[i];
		u64 ov = old[i];
		s64 delta = nv - ov;

		/* detects if this particular field is 32bit only */
		if (((nv | ov) >> 32) == 0)
			delta = (s64)(s32)((u32)nv - (u32)ov);

		/* filter anomalies, some drivers reset their stats
		 * at down/up events.
		 */
		if (delta > 0)
			res[i] += delta;
	}
}

static void net_failover_get_stats(struct net_device *dev,
				   struct rtnl_link_stats64 *stats)
{
	struct net_failover_info *nfo_info = netdev_priv(dev);
	const struct rtnl_link_stats64 *new;
	struct rtnl_link_stats64 temp;
	struct net_device *slave_dev;

	spin_lock(&nfo_info->stats_lock);
	memcpy(stats, &nfo_info->failover_stats, sizeof(*stats));

	rcu_read_lock();

	slave_dev = rcu_dereference(nfo_info->primary_dev);
	if (slave_dev) {
		new = dev_get_stats(slave_dev, &temp);
		net_failover_fold_stats(stats, new, &nfo_info->primary_stats);
		memcpy(&nfo_info->primary_stats, new, sizeof(*new));
	}

	slave_dev = rcu_dereference(nfo_info->standby_dev);
	if (slave_dev) {
		new = dev_get_stats(slave_dev, &temp);
		net_failover_fold_stats(stats, new, &nfo_info->standby_stats);
		memcpy(&nfo_info->standby_stats, new, sizeof(*new));
	}

	rcu_read_unlock();

	memcpy(&nfo_info->failover_stats, stats, sizeof(*stats));
	spin_unlock(&nfo_info->stats_lock);
}

static int net_failover_change_mtu(struct net_device *dev, int new_mtu)
{
	struct net_failover_info *nfo_info = netdev_priv(dev);
	struct net_device *primary_dev, *standby_dev;
	int ret = 0;

	primary_dev = rtnl_dereference(nfo_info->primary_dev);
	if (primary_dev) {
		ret = dev_set_mtu(primary_dev, new_mtu);
		if (ret)
			return ret;
	}

	standby_dev = rtnl_dereference(nfo_info->standby_dev);
	if (standby_dev) {
		ret = dev_set_mtu(standby_dev, new_mtu);
		if (ret) {
			if (primary_dev)
				dev_set_mtu(primary_dev, dev->mtu);
			return ret;
		}
	}

	dev->mtu = new_mtu;

	return 0;
}

static void net_failover_set_rx_mode(struct net_device *dev)
{
	struct net_failover_info *nfo_info = netdev_priv(dev);
	struct net_device *slave_dev;

	rcu_read_lock();

	slave_dev = rcu_dereference(nfo_info->primary_dev);
	if (slave_dev) {
		dev_uc_sync_multiple(slave_dev, dev);
		dev_mc_sync_multiple(slave_dev, dev);
	}

	slave_dev = rcu_dereference(nfo_info->standby_dev);
	if (slave_dev) {
		dev_uc_sync_multiple(slave_dev, dev);
		dev_mc_sync_multiple(slave_dev, dev);
	}

	rcu_read_unlock();
}

static int net_failover_vlan_rx_add_vid(struct net_device *dev, __be16 proto,
					u16 vid)
{
	struct net_failover_info *nfo_info = netdev_priv(dev);
	struct net_device *primary_dev, *standby_dev;
	int ret = 0;

	primary_dev = rcu_dereference(nfo_info->primary_dev);
	if (primary_dev) {
		ret = vlan_vid_add(primary_dev, proto, vid);
		if (ret)
			return ret;
	}

	standby_dev = rcu_dereference(nfo_info->standby_dev);
	if (standby_dev) {
		ret = vlan_vid_add(standby_dev, proto, vid);
		if (ret)
			if (primary_dev)
				vlan_vid_del(primary_dev, proto, vid);
	}

	return ret;
}

static int net_failover_vlan_rx_kill_vid(struct net_device *dev, __be16 proto,
					 u16 vid)
{
	struct net_failover_info *nfo_info = netdev_priv(dev);
	struct net_device *slave_dev;

	slave_dev = rcu_dereference(nfo_info->primary_dev);
	if (slave_dev)
		vlan_vid_del(slave_dev, proto, vid);

	slave_dev = rcu_dereference(nfo_info->standby_dev);
	if (slave_dev)
		vlan_vid_del(slave_dev, proto, vid);

	return 0;
}

//failover设备对应的ops
static const struct net_device_ops failover_dev_ops = {
	.ndo_open		= net_failover_open,
	.ndo_stop		= net_failover_close,
	.ndo_start_xmit		= net_failover_start_xmit,
	.ndo_select_queue	= net_failover_select_queue,
	.ndo_get_stats64	= net_failover_get_stats,
	.ndo_change_mtu		= net_failover_change_mtu,
	.ndo_set_rx_mode	= net_failover_set_rx_mode,
	.ndo_vlan_rx_add_vid	= net_failover_vlan_rx_add_vid,
	.ndo_vlan_rx_kill_vid	= net_failover_vlan_rx_kill_vid,
	.ndo_validate_addr	= eth_validate_addr,
	.ndo_features_check	= passthru_features_check,
};

#define FAILOVER_NAME "net_failover"
#define FAILOVER_VERSION "0.1"

//failover对应的驱动名称及版本
static void nfo_ethtool_get_drvinfo(struct net_device *dev,
				    struct ethtool_drvinfo *drvinfo)
{
	strscpy(drvinfo->driver, FAILOVER_NAME, sizeof(drvinfo->driver));
	strscpy(drvinfo->version, FAILOVER_VERSION, sizeof(drvinfo->version));
}

static int nfo_ethtool_get_link_ksettings(struct net_device *dev,
					  struct ethtool_link_ksettings *cmd)
{
	struct net_failover_info *nfo_info = netdev_priv(dev);
	struct net_device *slave_dev;

	slave_dev = rtnl_dereference(nfo_info->primary_dev);
	if (!slave_dev || !net_failover_xmit_ready(slave_dev)) {
		slave_dev = rtnl_dereference(nfo_info->standby_dev);
		if (!slave_dev || !net_failover_xmit_ready(slave_dev)) {
			cmd->base.duplex = DUPLEX_UNKNOWN;
			cmd->base.port = PORT_OTHER;
			cmd->base.speed = SPEED_UNKNOWN;

			return 0;
		}
	}

	return __ethtool_get_link_ksettings(slave_dev, cmd);
}

//failover设备对应的ethtool函数
static const struct ethtool_ops failover_ethtool_ops = {
	.get_drvinfo            = nfo_ethtool_get_drvinfo,
	.get_link               = ethtool_op_get_link,
	.get_link_ksettings     = nfo_ethtool_get_link_ksettings,
};

/* Called when slave dev is injecting data into network stack.
 * Change the associated network device from lower dev to failover dev.
 * note: already called with rcu_read_lock
 */
static rx_handler_result_t net_failover_handle_frame(struct sk_buff **pskb)
{
	struct sk_buff *skb = *pskb;
	/*slave的handler_data为failover设备*/
	struct net_device *dev = rcu_dereference(skb->dev->rx_handler_data);
	struct net_failover_info *nfo_info = netdev_priv(dev);
	struct net_device *primary_dev, *standby_dev;

	primary_dev = rcu_dereference(nfo_info->primary_dev);
	standby_dev = rcu_dereference(nfo_info->standby_dev);

	/*主设备存在，但报文从属于从设备当返回值为RX_HANDLER_EXACT时,
	 * netif_recive_skb不会将skb交给上层协议处理。*/
	if (primary_dev && skb->dev == standby_dev)
		return RX_HANDLER_EXACT;

	skb->dev = dev;

	//指明已更换入口设备，重新执行收包处理
	return RX_HANDLER_ANOTHER;
}

static void net_failover_compute_features(struct net_device *dev)
{
	netdev_features_t vlan_features = FAILOVER_VLAN_FEATURES &
					  NETIF_F_ALL_FOR_ALL;
	netdev_features_t enc_features  = FAILOVER_ENC_FEATURES;
	unsigned short max_hard_header_len = ETH_HLEN;
	unsigned int dst_release_flag = IFF_XMIT_DST_RELEASE |
					IFF_XMIT_DST_RELEASE_PERM;
	struct net_failover_info *nfo_info = netdev_priv(dev);
	struct net_device *primary_dev, *standby_dev;

	primary_dev = rcu_dereference(nfo_info->primary_dev);
	if (primary_dev) {
		vlan_features =
			netdev_increment_features(vlan_features,
						  primary_dev->vlan_features,
						  FAILOVER_VLAN_FEATURES);
		enc_features =
			netdev_increment_features(enc_features,
						  primary_dev->hw_enc_features,
						  FAILOVER_ENC_FEATURES);

		dst_release_flag &= primary_dev->priv_flags;
		if (primary_dev->hard_header_len > max_hard_header_len)
			max_hard_header_len = primary_dev->hard_header_len;
	}

	standby_dev = rcu_dereference(nfo_info->standby_dev);
	if (standby_dev) {
		vlan_features =
			netdev_increment_features(vlan_features,
						  standby_dev->vlan_features,
						  FAILOVER_VLAN_FEATURES);
		enc_features =
			netdev_increment_features(enc_features,
						  standby_dev->hw_enc_features,
						  FAILOVER_ENC_FEATURES);

		dst_release_flag &= standby_dev->priv_flags;
		if (standby_dev->hard_header_len > max_hard_header_len)
			max_hard_header_len = standby_dev->hard_header_len;
	}

	dev->vlan_features = vlan_features;
	dev->hw_enc_features = enc_features | NETIF_F_GSO_ENCAP_ALL;
	dev->hard_header_len = max_hard_header_len;

	dev->priv_flags &= ~IFF_XMIT_DST_RELEASE;
	if (dst_release_flag == (IFF_XMIT_DST_RELEASE |
				 IFF_XMIT_DST_RELEASE_PERM))
		dev->priv_flags |= IFF_XMIT_DST_RELEASE;

	netdev_change_features(dev);
}

static void net_failover_lower_state_changed(struct net_device *slave_dev,
					     struct net_device *primary_dev,
					     struct net_device *standby_dev)
{
	struct netdev_lag_lower_state_info info;

	if (netif_carrier_ok(slave_dev))
		info.link_up = true;
	else
		info.link_up = false;

	if (slave_dev == primary_dev) {
		if (netif_running(primary_dev))
			info.tx_enabled = true;
		else
			info.tx_enabled = false;
	} else {
		if ((primary_dev && netif_running(primary_dev)) ||
		    (!netif_running(standby_dev)))
			info.tx_enabled = false;
		else
			info.tx_enabled = true;
	}

	netdev_lower_state_changed(slave_dev, &info);
}

static int net_failover_slave_pre_register(struct net_device *slave_dev,
					   struct net_device *failover_dev)
{
	struct net_device *standby_dev, *primary_dev;
	struct net_failover_info *nfo_info;
	bool slave_is_standby;

	nfo_info = netdev_priv(failover_dev);
	standby_dev = rtnl_dereference(nfo_info->standby_dev);
	primary_dev = rtnl_dereference(nfo_info->primary_dev);
	slave_is_standby = slave_dev->dev.parent == failover_dev->dev.parent;
	if (slave_is_standby ? standby_dev : primary_dev) {
		netdev_err(failover_dev, "%s attempting to register as slave dev when %s already present\n",
			   slave_dev->name,
			   slave_is_standby ? "standby" : "primary");
		return -EINVAL;
	}

	/* We want to allow only a direct attached VF device as a primary
	 * netdev. As there is no easy way to check for a VF device, restrict
	 * this to a pci device.
	 */
	if (!slave_is_standby && (!slave_dev->dev.parent ||
				  !dev_is_pci(slave_dev->dev.parent)))
		return -EINVAL;

	if (failover_dev->features & NETIF_F_VLAN_CHALLENGED &&
	    vlan_uses_dev(failover_dev)) {
		netdev_err(failover_dev, "Device %s is VLAN challenged and failover device has VLAN set up\n",
			   failover_dev->name);
		return -EINVAL;
	}

	return 0;
}

static int net_failover_slave_register(struct net_device *slave_dev,
				       struct net_device *failover_dev)
{
	struct net_device *standby_dev, *primary_dev;
	struct net_failover_info *nfo_info;
	bool slave_is_standby;
	u32 orig_mtu;
	int err;

	/* Align MTU of slave with failover dev */
	orig_mtu = slave_dev->mtu;
	err = dev_set_mtu(slave_dev, failover_dev->mtu);
	if (err) {
		netdev_err(failover_dev, "unable to change mtu of %s to %u register failed\n",
			   slave_dev->name, failover_dev->mtu);
		goto done;
	}

	dev_hold(slave_dev);

	if (netif_running(failover_dev)) {
		err = dev_open(slave_dev, NULL);
		if (err && (err != -EBUSY)) {
			netdev_err(failover_dev, "Opening slave %s failed err:%d\n",
				   slave_dev->name, err);
			goto err_dev_open;
		}
	}

	netif_addr_lock_bh(failover_dev);
	dev_uc_sync_multiple(slave_dev, failover_dev);
	dev_mc_sync_multiple(slave_dev, failover_dev);
	netif_addr_unlock_bh(failover_dev);

	err = vlan_vids_add_by_dev(slave_dev, failover_dev);
	if (err) {
		netdev_err(failover_dev, "Failed to add vlan ids to device %s err:%d\n",
			   slave_dev->name, err);
		goto err_vlan_add;
	}

	//取failover_dev
	nfo_info = netdev_priv(failover_dev);
	standby_dev = rtnl_dereference(nfo_info->standby_dev);
	primary_dev = rtnl_dereference(nfo_info->primary_dev);
	slave_is_standby = slave_dev->dev.parent == failover_dev->dev.parent;

	if (slave_is_standby) {
	    /*slave_dev为standby设备*/
		rcu_assign_pointer(nfo_info->standby_dev, slave_dev);
		standby_dev = slave_dev;
		dev_get_stats(standby_dev, &nfo_info->standby_stats);
	} else {
	    /*设置slave_dev为primary_dev设备*/
		rcu_assign_pointer(nfo_info->primary_dev, slave_dev);
		primary_dev = slave_dev;
		dev_get_stats(primary_dev, &nfo_info->primary_stats);
		failover_dev->min_mtu = slave_dev->min_mtu;
		failover_dev->max_mtu = slave_dev->max_mtu;
	}

	net_failover_lower_state_changed(slave_dev, primary_dev, standby_dev);
	net_failover_compute_features(failover_dev);

	call_netdevice_notifiers(NETDEV_JOIN, slave_dev);

	netdev_info(failover_dev, "failover %s slave:%s registered\n",
		    slave_is_standby ? "standby" : "primary", slave_dev->name);

	return 0;

err_vlan_add:
	dev_uc_unsync(slave_dev, failover_dev);
	dev_mc_unsync(slave_dev, failover_dev);
	dev_close(slave_dev);
err_dev_open:
	dev_put(slave_dev);
	dev_set_mtu(slave_dev, orig_mtu);
done:
	return err;
}

static int net_failover_slave_pre_unregister(struct net_device *slave_dev,
					     struct net_device *failover_dev)
{
	struct net_device *standby_dev, *primary_dev;
	struct net_failover_info *nfo_info;

	nfo_info = netdev_priv(failover_dev);
	primary_dev = rtnl_dereference(nfo_info->primary_dev);
	standby_dev = rtnl_dereference(nfo_info->standby_dev);

	if (slave_dev != primary_dev && slave_dev != standby_dev)
		return -ENODEV;

	return 0;
}

static int net_failover_slave_unregister(struct net_device *slave_dev,
					 struct net_device *failover_dev)
{
	struct net_device *standby_dev, *primary_dev;
	struct net_failover_info *nfo_info;
	bool slave_is_standby;

	nfo_info = netdev_priv(failover_dev);
	primary_dev = rtnl_dereference(nfo_info->primary_dev);
	standby_dev = rtnl_dereference(nfo_info->standby_dev);

	if (WARN_ON_ONCE(slave_dev != primary_dev && slave_dev != standby_dev))
		return -ENODEV;

	vlan_vids_del_by_dev(slave_dev, failover_dev);
	dev_uc_unsync(slave_dev, failover_dev);
	dev_mc_unsync(slave_dev, failover_dev);
	dev_close(slave_dev);

	nfo_info = netdev_priv(failover_dev);
	dev_get_stats(failover_dev, &nfo_info->failover_stats);

	slave_is_standby = slave_dev->dev.parent == failover_dev->dev.parent;
	if (slave_is_standby) {
		RCU_INIT_POINTER(nfo_info->standby_dev, NULL);
	} else {
		RCU_INIT_POINTER(nfo_info->primary_dev, NULL);
		if (standby_dev) {
			failover_dev->min_mtu = standby_dev->min_mtu;
			failover_dev->max_mtu = standby_dev->max_mtu;
		}
	}

	dev_put(slave_dev);

	net_failover_compute_features(failover_dev);

	netdev_info(failover_dev, "failover %s slave:%s unregistered\n",
		    slave_is_standby ? "standby" : "primary", slave_dev->name);

	return 0;
}

static int net_failover_slave_link_change(struct net_device *slave_dev,
					  struct net_device *failover_dev)
{
	struct net_device *primary_dev, *standby_dev;
	struct net_failover_info *nfo_info;

	nfo_info = netdev_priv(failover_dev);

	primary_dev = rtnl_dereference(nfo_info->primary_dev);
	standby_dev = rtnl_dereference(nfo_info->standby_dev);

	if (slave_dev != primary_dev && slave_dev != standby_dev)
		return -ENODEV;

	if ((primary_dev && net_failover_xmit_ready(primary_dev)) ||
	    (standby_dev && net_failover_xmit_ready(standby_dev))) {
		netif_carrier_on(failover_dev);
		netif_tx_wake_all_queues(failover_dev);
	} else {
		dev_get_stats(failover_dev, &nfo_info->failover_stats);
		netif_carrier_off(failover_dev);
		netif_tx_stop_all_queues(failover_dev);
	}

	net_failover_lower_state_changed(slave_dev, primary_dev, standby_dev);

	return 0;
}

static int net_failover_slave_name_change(struct net_device *slave_dev,
					  struct net_device *failover_dev)
{
	struct net_device *primary_dev, *standby_dev;
	struct net_failover_info *nfo_info;

	nfo_info = netdev_priv(failover_dev);

	primary_dev = rtnl_dereference(nfo_info->primary_dev);
	standby_dev = rtnl_dereference(nfo_info->standby_dev);

	if (slave_dev != primary_dev && slave_dev != standby_dev)
		return -ENODEV;

	/* We need to bring up the slave after the rename by udev in case
	 * open failed with EBUSY when it was registered.
	 */
	dev_open(slave_dev, NULL);

	return 0;
}

//failover设备对应的ops
static struct failover_ops net_failover_ops = {
	.slave_pre_register	= net_failover_slave_pre_register,
	.slave_register		= net_failover_slave_register,
	.slave_pre_unregister	= net_failover_slave_pre_unregister,
	.slave_unregister	= net_failover_slave_unregister,
	.slave_link_change	= net_failover_slave_link_change,
	.slave_name_change	= net_failover_slave_name_change,
	.slave_handle_frame	= net_failover_handle_frame,
};

/**
 * net_failover_create - Create and register a failover instance
 *
 * @standby_dev: standby netdev
 *
 * Creates a failover netdev and registers a failover instance for a standby
 * netdev. Used by paravirtual drivers that use 3-netdev model.
 * The failover netdev acts as a master device and controls 2 slave devices -
 * the original standby netdev and a VF netdev with the same MAC gets
 * registered as primary netdev.
 *
 * Return: pointer to failover instance
 */
struct failover *net_failover_create(struct net_device *standby_dev)
{
    //创建与standby_dev关联的failover_dev
	struct device *dev = standby_dev->dev.parent;
	struct net_device *failover_dev;
	struct failover *failover;
	int err;

	/* Alloc at least 2 queues, for now we are going with 16 assuming
	 * that VF devices being enslaved won't have too many queues.
	 */
	//创建failover网络设备
	failover_dev = alloc_etherdev_mq(sizeof(struct net_failover_info), 16);
	if (!failover_dev) {
		dev_err(dev, "Unable to allocate failover_netdev!\n");
		return ERR_PTR(-ENOMEM);
	}

	//设置为与standby处于同一个net namespace,同一个父设备
	dev_net_set(failover_dev, dev_net(standby_dev));
	SET_NETDEV_DEV(failover_dev, dev);

	//failover_dev的操作函数集及ethtool的操作函数集
	failover_dev->netdev_ops = &failover_dev_ops;
	failover_dev->ethtool_ops = &failover_ethtool_ops;

	/* Initialize the device options */
	failover_dev->priv_flags |= IFF_UNICAST_FLT | IFF_NO_QUEUE;
	failover_dev->priv_flags &= ~(IFF_XMIT_DST_RELEASE |
				       IFF_TX_SKB_SHARING);

	/* don't acquire failover netdev's netif_tx_lock when transmitting */
	failover_dev->features |= NETIF_F_LLTX;

	/* Don't allow failover devices to change network namespaces. */
	failover_dev->features |= NETIF_F_NETNS_LOCAL;

	failover_dev->hw_features = FAILOVER_VLAN_FEATURES |
				    NETIF_F_HW_VLAN_CTAG_TX |
				    NETIF_F_HW_VLAN_CTAG_RX |
				    NETIF_F_HW_VLAN_CTAG_FILTER;

	failover_dev->hw_features |= NETIF_F_GSO_ENCAP_ALL;
	failover_dev->features |= failover_dev->hw_features;

	//使failover_dev与standby_dev的mac地址相同
	dev_addr_set(failover_dev, standby_dev->dev_addr);

	//mtu范围相同
	failover_dev->min_mtu = standby_dev->min_mtu;
	failover_dev->max_mtu = standby_dev->max_mtu;

	//网络设备注册
	err = register_netdev(failover_dev);
	if (err) {
		dev_err(dev, "Unable to register failover_dev!\n");
		goto err_register_netdev;
	}

	netif_carrier_off(failover_dev);

	//注册failover dev实例，主动注册已存在的slave设备
	failover = failover_register(failover_dev, &net_failover_ops);
	if (IS_ERR(failover)) {
		err = PTR_ERR(failover);
		goto err_failover_register;
	}

	return failover;

err_failover_register:
	unregister_netdev(failover_dev);
err_register_netdev:
	free_netdev(failover_dev);

	return ERR_PTR(err);
}
EXPORT_SYMBOL_GPL(net_failover_create);

/**
 * net_failover_destroy - Destroy a failover instance
 *
 * @failover: pointer to failover instance
 *
 * Unregisters any slave netdevs associated with the failover instance by
 * calling failover_slave_unregister().
 * unregisters the failover instance itself and finally frees the failover
 * netdev. Used by paravirtual drivers that use 3-netdev model.
 *
 */
void net_failover_destroy(struct failover *failover)
{
	struct net_failover_info *nfo_info;
	struct net_device *failover_dev;
	struct net_device *slave_dev;

	if (!failover)
		return;

	failover_dev = rcu_dereference(failover->failover_dev);
	nfo_info = netdev_priv(failover_dev);

	netif_device_detach(failover_dev);

	rtnl_lock();

	slave_dev = rtnl_dereference(nfo_info->primary_dev);
	if (slave_dev)
		failover_slave_unregister(slave_dev);

	slave_dev = rtnl_dereference(nfo_info->standby_dev);
	if (slave_dev)
		failover_slave_unregister(slave_dev);

	failover_unregister(failover);

	unregister_netdevice(failover_dev);

	rtnl_unlock();

	free_netdev(failover_dev);
}
EXPORT_SYMBOL_GPL(net_failover_destroy);

static __init int
net_failover_init(void)
{
	return 0;
}
module_init(net_failover_init);

static __exit
void net_failover_exit(void)
{
}
module_exit(net_failover_exit);

MODULE_DESCRIPTION("Failover driver for Paravirtual drivers");
MODULE_LICENSE("GPL v2");<|MERGE_RESOLUTION|>--- conflicted
+++ resolved
@@ -140,12 +140,6 @@
 		txq = skb_rx_queue_recorded(skb) ? skb_get_rx_queue(skb) : 0;
 	}
 
-<<<<<<< HEAD
-	//无主设备情况
-	txq = skb_rx_queue_recorded(skb) ? skb_get_rx_queue(skb) : 0;
-
-=======
->>>>>>> 9d1694dc
 	/* Save the original txq to restore before passing to the driver */
 	qdisc_skb_cb(skb)->slave_dev_queue_mapping = skb->queue_mapping;
 
