--- conflicted
+++ resolved
@@ -1453,12 +1453,9 @@
 static struct sk_buff *vrf_ip_rcv(struct net_device *vrf_dev,
 				  struct sk_buff *skb)
 {
-<<<<<<< HEAD
-    //将设备更新为vrf设备
-=======
 	struct net_device *orig_dev = skb->dev;
 
->>>>>>> 028192fe
+	//将设备更新为vrf设备
 	skb->dev = vrf_dev;
 	skb->skb_iif = vrf_dev->ifindex;
 	IPCB(skb)->flags |= IPSKB_L3SLAVE;
