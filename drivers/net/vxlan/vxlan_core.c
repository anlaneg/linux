--- conflicted
+++ resolved
@@ -2647,18 +2647,11 @@
 		if (!ifindex)
 			ifindex = sock4->sock->sk->sk_bound_dev_if;
 
-<<<<<<< HEAD
 		//查路由确定下一跳
 		rt = vxlan_get_route(vxlan, dev, sock4, skb, ifindex/*出接口*/, tos,
-				     dst->sin.sin_addr.s_addr,/*隧道对端目的地址*/
-				     &local_ip.sin.sin_addr.s_addr,/*源地址*/
-				     dst_port, src_port,
-=======
-		rt = vxlan_get_route(vxlan, dev, sock4, skb, ifindex, tos,
-				     dst->sin.sin_addr.s_addr,
-				     &local_ip.sin.sin_addr.s_addr,
+				     dst->sin.sin_addr.s_addr/*隧道对端目的地址*/,
+				     &local_ip.sin.sin_addr.s_addr/*源地址*/,
 				     dst_port, src_port, flow_flags,
->>>>>>> 97ee9d1c
 				     dst_cache, info);
 		if (IS_ERR(rt)) {
 			//路由查找失败
