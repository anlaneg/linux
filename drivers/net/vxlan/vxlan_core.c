--- conflicted
+++ resolved
@@ -2615,17 +2615,11 @@
 			goto tx_error;
 		}
 
-<<<<<<< HEAD
 		//走udp封装隧道方式，将报文传出去
 		udp_tunnel_xmit_skb(rt, sock4->sock->sk, skb, saddr/*ip报文源ip*/,
 				    pkey->u.ipv4.dst/*ip报文目的ip*/, tos, ttl, df,
-				    src_port, dst_port, xnet, !udp_sum);
-=======
-		udp_tunnel_xmit_skb(rt, sock4->sock->sk, skb, saddr,
-				    pkey->u.ipv4.dst, tos, ttl, df,
 				    src_port, dst_port, xnet, !udp_sum,
 				    ipcb_flags);
->>>>>>> f2d282e1
 #if IS_ENABLED(CONFIG_IPV6)
 	} else {
 		struct vxlan_sock *sock6 = rcu_dereference(vxlan->vn6_sock);
@@ -3684,12 +3678,9 @@
 	unsigned int h;
 	struct udp_tunnel_sock_cfg tunnel_cfg;
 
-<<<<<<< HEAD
+	ASSERT_RTNL();
+
 	//申请vxlan socket
-=======
-	ASSERT_RTNL();
-
->>>>>>> f2d282e1
 	vs = kzalloc(sizeof(*vs), GFP_KERNEL);
 	if (!vs)
 		return ERR_PTR(-ENOMEM);
