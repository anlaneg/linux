// SPDX-License-Identifier: GPL-2.0-only
/*
 * VXLAN: Virtual eXtensible Local Area Network
 *
 * Copyright (c) 2012-2013 Vyatta Inc.
 */

#define pr_fmt(fmt) KBUILD_MODNAME ": " fmt

#include <linux/kernel.h>
#include <linux/module.h>
#include <linux/errno.h>
#include <linux/slab.h>
#include <linux/udp.h>
#include <linux/igmp.h>
#include <linux/if_ether.h>
#include <linux/ethtool.h>
#include <net/arp.h>
#include <net/ndisc.h>
#include <net/gro.h>
#include <net/ipv6_stubs.h>
#include <net/ip.h>
#include <net/icmp.h>
#include <net/rtnetlink.h>
#include <net/inet_ecn.h>
#include <net/net_namespace.h>
#include <net/netns/generic.h>
#include <net/tun_proto.h>
#include <net/vxlan.h>
#include <net/nexthop.h>

#if IS_ENABLED(CONFIG_IPV6)
#include <net/ip6_tunnel.h>
#include <net/ip6_checksum.h>
#endif

//通过学习vxlan fdb表，来进行vxlan报文转发，支持通过vxlan fdb来进行arp reduce
#include "vxlan_private.h"

#define VXLAN_VERSION	"0.1"

#define FDB_AGE_DEFAULT 300 /* 5 min */
#define FDB_AGE_INTERVAL (10 * HZ)	/* rescan interval */

/* UDP port for VXLAN traffic.
 * The IANA assigned port is 4789, but the Linux default is 8472
 * for compatibility with early adopters.
 */
//vxlan端口的默认地址（linux使用地址）
static unsigned short vxlan_port __read_mostly = 8472;
module_param_named(udp_port, vxlan_port, ushort, 0444);
MODULE_PARM_DESC(udp_port, "Destination UDP port");

static bool log_ecn_error = true;
module_param(log_ecn_error, bool, 0644);
MODULE_PARM_DESC(log_ecn_error, "Log packets received with corrupted ECN");

unsigned int vxlan_net_id;

const u8 all_zeros_mac[ETH_ALEN + 2];
static struct rtnl_link_ops vxlan_link_ops;

static int vxlan_sock_add(struct vxlan_dev *vxlan);

static void vxlan_vs_del_dev(struct vxlan_dev *vxlan);

/* salt for hash table */
static u32 vxlan_salt __read_mostly;

static inline bool vxlan_collect_metadata(struct vxlan_sock *vs)
{
	return vs->flags & VXLAN_F_COLLECT_METADATA ||
	       ip_tunnel_collect_metadata();
}

#if IS_ENABLED(CONFIG_IPV6)
static int vxlan_nla_get_addr(union vxlan_addr *ip, struct nlattr *nla)
{
	if (nla_len(nla) >= sizeof(struct in6_addr)) {
		ip->sin6.sin6_addr = nla_get_in6_addr(nla);
		ip->sa.sa_family = AF_INET6;
		return 0;
	} else if (nla_len(nla) >= sizeof(__be32)) {
		ip->sin.sin_addr.s_addr = nla_get_in_addr(nla);
		ip->sa.sa_family = AF_INET;
		return 0;
	} else {
		return -EAFNOSUPPORT;
	}
}

static int vxlan_nla_put_addr(struct sk_buff *skb, int attr,
			      const union vxlan_addr *ip)
{
	if (ip->sa.sa_family == AF_INET6)
		return nla_put_in6_addr(skb, attr, &ip->sin6.sin6_addr);
	else
		return nla_put_in_addr(skb, attr, ip->sin.sin_addr.s_addr);
}

#else /* !CONFIG_IPV6 */

static int vxlan_nla_get_addr(union vxlan_addr *ip, struct nlattr *nla)
{
	if (nla_len(nla) >= sizeof(struct in6_addr)) {
		return -EAFNOSUPPORT;
	} else if (nla_len(nla) >= sizeof(__be32)) {
		ip->sin.sin_addr.s_addr = nla_get_in_addr(nla);
		ip->sa.sa_family = AF_INET;
		return 0;
	} else {
		return -EAFNOSUPPORT;
	}
}

static int vxlan_nla_put_addr(struct sk_buff *skb, int attr,
			      const union vxlan_addr *ip)
{
	return nla_put_in_addr(skb, attr, ip->sin.sin_addr.s_addr);
}
#endif

/* Find VXLAN socket based on network namespace, address family, UDP port,
 * enabled unshareable flags and socket device binding (see l3mdev with
 * non-default VRF).
 */
static struct vxlan_sock *vxlan_find_sock(struct net *net, sa_family_t family,
					  __be16 port, u32 flags, int ifindex)
{
	struct vxlan_sock *vs;

	flags &= VXLAN_F_RCV_FLAGS;

	hlist_for_each_entry_rcu(vs, vs_head(net, port), hlist) {
		if (inet_sk(vs->sock->sk)->inet_sport == port &&
		    vxlan_get_sk_family(vs) == family &&
		    vs->flags == flags &&
		    vs->sock->sk->sk_bound_dev_if == ifindex)
			return vs;
	}
	return NULL;
}

static struct vxlan_dev *vxlan_vs_find_vni(struct vxlan_sock *vs,
					   int ifindex, __be32 vni,
					   struct vxlan_vni_node **vninode)
{
	struct vxlan_vni_node *vnode;
	struct vxlan_dev_node *node;

	/* For flow based devices, map all packets to VNI 0 */
	if (vs->flags & VXLAN_F_COLLECT_METADATA &&
	    !(vs->flags & VXLAN_F_VNIFILTER))
		vni = 0;

	hlist_for_each_entry_rcu(node, vni_head(vs, vni), hlist) {
		if (!node->vxlan)
			continue;
		vnode = NULL;
		if (node->vxlan->cfg.flags & VXLAN_F_VNIFILTER) {
			vnode = vxlan_vnifilter_lookup(node->vxlan, vni);
			if (!vnode)
				continue;
		} else if (node->vxlan->default_dst.remote_vni != vni) {
			continue;
		}

		if (IS_ENABLED(CONFIG_IPV6)) {
			const struct vxlan_config *cfg = &node->vxlan->cfg;

			if ((cfg->flags & VXLAN_F_IPV6_LINKLOCAL) &&
			    cfg->remote_ifindex != ifindex)
				continue;
		}

		if (vninode)
			*vninode = vnode;
		return node->vxlan;
	}

	return NULL;
}

/* Look up VNI in a per net namespace table */
static struct vxlan_dev *vxlan_find_vni(struct net *net, int ifindex,
					__be32 vni, sa_family_t family,
					__be16 port, u32 flags)
{
	struct vxlan_sock *vs;

	vs = vxlan_find_sock(net, family, port, flags, ifindex);
	if (!vs)
		return NULL;

	return vxlan_vs_find_vni(vs, ifindex, vni, NULL);
}

/* Fill in neighbour message in skbuff. */
static int vxlan_fdb_info(struct sk_buff *skb, struct vxlan_dev *vxlan,
			  const struct vxlan_fdb *fdb,
			  u32 portid, u32 seq, int type, unsigned int flags,
			  const struct vxlan_rdst *rdst)
{
	unsigned long now = jiffies;
	struct nda_cacheinfo ci;
	bool send_ip, send_eth;
	struct nlmsghdr *nlh;
	struct nexthop *nh;
	struct ndmsg *ndm;
	int nh_family;
	u32 nh_id;

	nlh = nlmsg_put(skb, portid, seq, type, sizeof(*ndm), flags);
	if (nlh == NULL)
		return -EMSGSIZE;

	ndm = nlmsg_data(nlh);
	memset(ndm, 0, sizeof(*ndm));

	send_eth = send_ip = true;

	rcu_read_lock();
	nh = rcu_dereference(fdb->nh);
	if (nh) {
		nh_family = nexthop_get_family(nh);
		nh_id = nh->id;
	}
	rcu_read_unlock();

	if (type == RTM_GETNEIGH) {
		if (rdst) {
			send_ip = !vxlan_addr_any(&rdst->remote_ip);
			ndm->ndm_family = send_ip ? rdst->remote_ip.sa.sa_family : AF_INET;
		} else if (nh) {
			ndm->ndm_family = nh_family;
		}
		send_eth = !is_zero_ether_addr(fdb->eth_addr);
	} else
		ndm->ndm_family	= AF_BRIDGE;
	ndm->ndm_state = fdb->state;
	ndm->ndm_ifindex = vxlan->dev->ifindex;
	ndm->ndm_flags = fdb->flags;
	if (rdst && rdst->offloaded)
		ndm->ndm_flags |= NTF_OFFLOADED;
	ndm->ndm_type = RTN_UNICAST;

	if (!net_eq(dev_net(vxlan->dev), vxlan->net) &&
	    nla_put_s32(skb, NDA_LINK_NETNSID,
			peernet2id(dev_net(vxlan->dev), vxlan->net)))
		goto nla_put_failure;

	if (send_eth && nla_put(skb, NDA_LLADDR, ETH_ALEN, &fdb->eth_addr))
		goto nla_put_failure;
	if (nh) {
		if (nla_put_u32(skb, NDA_NH_ID, nh_id))
			goto nla_put_failure;
	} else if (rdst) {
		if (send_ip && vxlan_nla_put_addr(skb, NDA_DST,
						  &rdst->remote_ip))
			goto nla_put_failure;

		if (rdst->remote_port &&
		    rdst->remote_port != vxlan->cfg.dst_port &&
		    nla_put_be16(skb, NDA_PORT, rdst->remote_port))
			goto nla_put_failure;
		if (rdst->remote_vni != vxlan->default_dst.remote_vni &&
		    nla_put_u32(skb, NDA_VNI, be32_to_cpu(rdst->remote_vni)))
			goto nla_put_failure;
		if (rdst->remote_ifindex &&
		    nla_put_u32(skb, NDA_IFINDEX, rdst->remote_ifindex))
			goto nla_put_failure;
	}

	if ((vxlan->cfg.flags & VXLAN_F_COLLECT_METADATA) && fdb->vni &&
	    nla_put_u32(skb, NDA_SRC_VNI,
			be32_to_cpu(fdb->vni)))
		goto nla_put_failure;

	ci.ndm_used	 = jiffies_to_clock_t(now - fdb->used);
	ci.ndm_confirmed = 0;
	ci.ndm_updated	 = jiffies_to_clock_t(now - fdb->updated);
	ci.ndm_refcnt	 = 0;

	if (nla_put(skb, NDA_CACHEINFO, sizeof(ci), &ci))
		goto nla_put_failure;

	nlmsg_end(skb, nlh);
	return 0;

nla_put_failure:
	nlmsg_cancel(skb, nlh);
	return -EMSGSIZE;
}

static inline size_t vxlan_nlmsg_size(void)
{
	return NLMSG_ALIGN(sizeof(struct ndmsg))
		+ nla_total_size(ETH_ALEN) /* NDA_LLADDR */
		+ nla_total_size(sizeof(struct in6_addr)) /* NDA_DST */
		+ nla_total_size(sizeof(__be16)) /* NDA_PORT */
		+ nla_total_size(sizeof(__be32)) /* NDA_VNI */
		+ nla_total_size(sizeof(__u32)) /* NDA_IFINDEX */
		+ nla_total_size(sizeof(__s32)) /* NDA_LINK_NETNSID */
		+ nla_total_size(sizeof(struct nda_cacheinfo));
}

static void __vxlan_fdb_notify(struct vxlan_dev *vxlan, struct vxlan_fdb *fdb,
			       struct vxlan_rdst *rd, int type)
{
	struct net *net = dev_net(vxlan->dev);
	struct sk_buff *skb;
	int err = -ENOBUFS;

	skb = nlmsg_new(vxlan_nlmsg_size(), GFP_ATOMIC);
	if (skb == NULL)
		goto errout;

	err = vxlan_fdb_info(skb, vxlan, fdb, 0, 0, type, 0, rd);
	if (err < 0) {
		/* -EMSGSIZE implies BUG in vxlan_nlmsg_size() */
		WARN_ON(err == -EMSGSIZE);
		kfree_skb(skb);
		goto errout;
	}

	rtnl_notify(skb, net, 0, RTNLGRP_NEIGH, NULL, GFP_ATOMIC);
	return;
errout:
	if (err < 0)
		rtnl_set_sk_err(net, RTNLGRP_NEIGH, err);
}

//填充fdb_info结构体
static void vxlan_fdb_switchdev_notifier_info(const struct vxlan_dev *vxlan,
			    const struct vxlan_fdb *fdb,
			    const struct vxlan_rdst *rd,
			    struct netlink_ext_ack *extack,
			    struct switchdev_notifier_vxlan_fdb_info *fdb_info)
{
	fdb_info->info.dev = vxlan->dev;
	fdb_info->info.extack = extack;
	fdb_info->remote_ip = rd->remote_ip;
	fdb_info->remote_port = rd->remote_port;
	fdb_info->remote_vni = rd->remote_vni;
	fdb_info->remote_ifindex = rd->remote_ifindex;
	memcpy(fdb_info->eth_addr, fdb->eth_addr, ETH_ALEN);
	fdb_info->vni = fdb->vni;
	fdb_info->offloaded = rd->offloaded;
	fdb_info->added_by_user = fdb->flags & NTF_VXLAN_ADDED_BY_USER;
}

static int vxlan_fdb_switchdev_call_notifiers(struct vxlan_dev *vxlan,
					      struct vxlan_fdb *fdb,
					      struct vxlan_rdst *rd,
					      bool adding/*是否vxlan fdb新增*/,
					      struct netlink_ext_ack *extack)
{
	struct switchdev_notifier_vxlan_fdb_info info;
	enum switchdev_notifier_type notifier_type;
	int ret;

	if (WARN_ON(!rd))
		return 0;

	//结构体填充
	notifier_type = adding ? SWITCHDEV_VXLAN_FDB_ADD_TO_DEVICE
			       : SWITCHDEV_VXLAN_FDB_DEL_TO_DEVICE;
	vxlan_fdb_switchdev_notifier_info(vxlan, fdb, rd, NULL, &info);

	//解发switchdev notif通知链
	ret = call_switchdev_notifiers(notifier_type, vxlan->dev,
				       &info.info, extack);
	return notifier_to_errno(ret);
}

static int vxlan_fdb_notify(struct vxlan_dev *vxlan, struct vxlan_fdb *fdb,
			    struct vxlan_rdst *rd, int type, bool swdev_notify,
			    struct netlink_ext_ack *extack)
{
	int err;

	if (swdev_notify && rd) {
		switch (type) {
		case RTM_NEWNEIGH:
		    //fdb添加
			err = vxlan_fdb_switchdev_call_notifiers(vxlan, fdb, rd,
								 true, extack);
			if (err)
				return err;
			break;
		case RTM_DELNEIGH:
		    //fdb删除
			vxlan_fdb_switchdev_call_notifiers(vxlan, fdb, rd,
							   false, extack);
			break;
		}
	}

	__vxlan_fdb_notify(vxlan, fdb, rd, type);
	return 0;
}

//vxlan ip邻居表项失配时将触发
static void vxlan_ip_miss(struct net_device *dev, union vxlan_addr *ipa)
{
	struct vxlan_dev *vxlan = netdev_priv(dev);
	struct vxlan_fdb f = {
		.state = NUD_STALE,
	};
	struct vxlan_rdst remote = {
		.remote_ip = *ipa, /* goes to NDA_DST */
		.remote_vni = cpu_to_be32(VXLAN_N_VID),
	};

	//向用户态发送netlink消息，获取neighbour
	vxlan_fdb_notify(vxlan, &f, &remote, RTM_GETNEIGH, true, NULL);
}

static void vxlan_fdb_miss(struct vxlan_dev *vxlan, const u8 eth_addr[ETH_ALEN])
{
	struct vxlan_fdb f = {
		.state = NUD_STALE,
	};
	struct vxlan_rdst remote = { };

	memcpy(f.eth_addr, eth_addr, ETH_ALEN);

	vxlan_fdb_notify(vxlan, &f, &remote, RTM_GETNEIGH, true, NULL);
}

/* Hash Ethernet address */
static u32 eth_hash(const unsigned char *addr)
{
	u64 value = get_unaligned((u64 *)addr);

	/* only want 6 bytes */
#ifdef __BIG_ENDIAN
	value >>= 16;
#else
	value <<= 16;
#endif
	return hash_64(value, FDB_HASH_BITS);
}

u32 eth_vni_hash(const unsigned char *addr, __be32 vni)
{
	/* use 1 byte of OUI and 3 bytes of NIC */
	u32 key = get_unaligned((u32 *)(addr + 2));

	return jhash_2words(key, vni, vxlan_salt) & (FDB_HASH_SIZE - 1);
}

u32 fdb_head_index(struct vxlan_dev *vxlan, const u8 *mac, __be32 vni)
{
	if (vxlan->cfg.flags & VXLAN_F_COLLECT_METADATA)
		return eth_vni_hash(mac, vni);
	else
		return eth_hash(mac);
}

/* Hash chain to use given mac address */
static inline struct hlist_head *vxlan_fdb_head(struct vxlan_dev *vxlan,
						const u8 *mac, __be32 vni)
{
	return &vxlan->fdb_head[fdb_head_index(vxlan, mac, vni)];
}

/* Look up Ethernet address in forwarding table */
static struct vxlan_fdb *__vxlan_find_mac(struct vxlan_dev *vxlan,
					  const u8 *mac, __be32 vni)
{
	//取桶头
	struct hlist_head *head = vxlan_fdb_head(vxlan, mac, vni);
	struct vxlan_fdb *f;

	//检查对应的fdb表项
	hlist_for_each_entry_rcu(f, head, hlist) {
		if (ether_addr_equal(mac, f->eth_addr)) {
			if (vxlan->cfg.flags & VXLAN_F_COLLECT_METADATA) {
				if (vni == f->vni)
					return f;
			} else {
				return f;
			}
		}
	}

	return NULL;
}

//查找vxlan fdb表
static struct vxlan_fdb *vxlan_find_mac(struct vxlan_dev *vxlan,
					const u8 *mac, __be32 vni)
{
	struct vxlan_fdb *f;

	f = __vxlan_find_mac(vxlan, mac, vni);
	if (f && f->used != jiffies)
	    //更新转发项
		f->used = jiffies;

	return f;
}

/* caller should hold vxlan->hash_lock */
//通过ip,port,vni,ifindex查找vxlan rdst
static struct vxlan_rdst *vxlan_fdb_find_rdst(struct vxlan_fdb *f,
					      union vxlan_addr *ip, __be16 port,
					      __be32 vni, __u32 ifindex)
{
	struct vxlan_rdst *rd;

	list_for_each_entry(rd, &f->remotes, list) {
		if (vxlan_addr_equal(&rd->remote_ip, ip) &&
		    rd->remote_port == port &&
		    rd->remote_vni == vni &&
		    rd->remote_ifindex == ifindex)
			return rd;
	}

	return NULL;
}

int vxlan_fdb_find_uc(struct net_device *dev, const u8 *mac, __be32 vni,
		      struct switchdev_notifier_vxlan_fdb_info *fdb_info)
{
	struct vxlan_dev *vxlan = netdev_priv(dev);
	u8 eth_addr[ETH_ALEN + 2] = { 0 };
	struct vxlan_rdst *rdst;
	struct vxlan_fdb *f;
	int rc = 0;

	if (is_multicast_ether_addr(mac) ||
	    is_zero_ether_addr(mac))
		return -EINVAL;

	ether_addr_copy(eth_addr, mac);

	rcu_read_lock();

	f = __vxlan_find_mac(vxlan, eth_addr, vni);
	if (!f) {
		rc = -ENOENT;
		goto out;
	}

	rdst = first_remote_rcu(f);
	vxlan_fdb_switchdev_notifier_info(vxlan, f, rdst, NULL, fdb_info);

out:
	rcu_read_unlock();
	return rc;
}
EXPORT_SYMBOL_GPL(vxlan_fdb_find_uc);

static int vxlan_fdb_notify_one(struct notifier_block *nb,
				const struct vxlan_dev *vxlan,
				const struct vxlan_fdb *f,
				const struct vxlan_rdst *rdst,
				struct netlink_ext_ack *extack)
{
	struct switchdev_notifier_vxlan_fdb_info fdb_info;
	int rc;

	vxlan_fdb_switchdev_notifier_info(vxlan, f, rdst, extack, &fdb_info);
	rc = nb->notifier_call(nb, SWITCHDEV_VXLAN_FDB_ADD_TO_DEVICE,
			       &fdb_info);
	return notifier_to_errno(rc);
}

int vxlan_fdb_replay(const struct net_device *dev, __be32 vni,
		     struct notifier_block *nb,
		     struct netlink_ext_ack *extack)
{
	struct vxlan_dev *vxlan;
	struct vxlan_rdst *rdst;
	struct vxlan_fdb *f;
	unsigned int h;
	int rc = 0;

	if (!netif_is_vxlan(dev))
		return -EINVAL;
	vxlan = netdev_priv(dev);

	for (h = 0; h < FDB_HASH_SIZE; ++h) {
		spin_lock_bh(&vxlan->hash_lock[h]);
		hlist_for_each_entry(f, &vxlan->fdb_head[h], hlist) {
			if (f->vni == vni) {
				list_for_each_entry(rdst, &f->remotes, list) {
					rc = vxlan_fdb_notify_one(nb, vxlan,
								  f, rdst,
								  extack);
					if (rc)
						goto unlock;
				}
			}
		}
		spin_unlock_bh(&vxlan->hash_lock[h]);
	}
	return 0;

unlock:
	spin_unlock_bh(&vxlan->hash_lock[h]);
	return rc;
}
EXPORT_SYMBOL_GPL(vxlan_fdb_replay);

void vxlan_fdb_clear_offload(const struct net_device *dev, __be32 vni)
{
	struct vxlan_dev *vxlan;
	struct vxlan_rdst *rdst;
	struct vxlan_fdb *f;
	unsigned int h;

	if (!netif_is_vxlan(dev))
		return;
	vxlan = netdev_priv(dev);

	for (h = 0; h < FDB_HASH_SIZE; ++h) {
		spin_lock_bh(&vxlan->hash_lock[h]);
		hlist_for_each_entry(f, &vxlan->fdb_head[h], hlist)
			if (f->vni == vni)
				list_for_each_entry(rdst, &f->remotes, list)
					rdst->offloaded = false;
		spin_unlock_bh(&vxlan->hash_lock[h]);
	}

}
EXPORT_SYMBOL_GPL(vxlan_fdb_clear_offload);

/* Replace destination of unicast mac */
static int vxlan_fdb_replace(struct vxlan_fdb *f,
			     union vxlan_addr *ip, __be16 port, __be32 vni,
			     __u32 ifindex, struct vxlan_rdst *oldrd)
{
	struct vxlan_rdst *rd;

	rd = vxlan_fdb_find_rdst(f, ip, port, vni, ifindex);
	if (rd)
		return 0;

	rd = list_first_entry_or_null(&f->remotes, struct vxlan_rdst, list);
	if (!rd)
		return 0;

	*oldrd = *rd;
	dst_cache_reset(&rd->dst_cache);
	rd->remote_ip = *ip;
	rd->remote_port = port;
	rd->remote_vni = vni;
	rd->remote_ifindex = ifindex;
	rd->offloaded = false;
	return 1;
}

/* Add/update destinations for multicast */
static int vxlan_fdb_append(struct vxlan_fdb *f,
			    union vxlan_addr *ip, __be16 port, __be32 vni,
			    __u32 ifindex, struct vxlan_rdst **rdp)
{
	struct vxlan_rdst *rd;

	//如果已存在，直接返回
	rd = vxlan_fdb_find_rdst(f, ip, port, vni, ifindex);
	if (rd)
		return 0;

	//创建vm mac对应的remote dest
	rd = kmalloc(sizeof(*rd), GFP_ATOMIC);
	if (rd == NULL)
		return -ENOMEM;

	if (dst_cache_init(&rd->dst_cache, GFP_ATOMIC)) {
		kfree(rd);
		return -ENOMEM;
	}

	rd->remote_ip = *ip;//隧道外层ip地址
	rd->remote_port = port;
	rd->offloaded = false;
	rd->remote_vni = vni;
	rd->remote_ifindex = ifindex;

	//fdb加入list
	list_add_tail_rcu(&rd->list, &f->remotes);

	*rdp = rd;
	return 1;
}

static struct vxlanhdr *vxlan_gro_remcsum(struct sk_buff *skb,
					  unsigned int off,
					  struct vxlanhdr *vh, size_t hdrlen,
					  __be32 vni_field,
					  struct gro_remcsum *grc,
					  bool nopartial)
{
	size_t start, offset;

	if (skb->remcsum_offload)
		return vh;

	if (!NAPI_GRO_CB(skb)->csum_valid)
		return NULL;

	start = vxlan_rco_start(vni_field);
	offset = start + vxlan_rco_offset(vni_field);

	vh = skb_gro_remcsum_process(skb, (void *)vh, off, hdrlen,
				     start, offset, grc, nopartial);

	skb->remcsum_offload = 1;

	return vh;
}

static struct sk_buff *vxlan_gro_receive(struct sock *sk,
					 struct list_head *head,
					 struct sk_buff *skb)
{
	struct sk_buff *pp = NULL;
	struct sk_buff *p;
	struct vxlanhdr *vh, *vh2;
	unsigned int hlen, off_vx;
	int flush = 1;
	struct vxlan_sock *vs = rcu_dereference_sk_user_data(sk);
	__be32 flags;
	struct gro_remcsum grc;

	skb_gro_remcsum_init(&grc);

	off_vx = skb_gro_offset(skb);
	hlen = off_vx + sizeof(*vh);
	vh = skb_gro_header(skb, hlen, off_vx);
	if (unlikely(!vh))
		goto out;

	skb_gro_postpull_rcsum(skb, vh, sizeof(struct vxlanhdr));

	flags = vh->vx_flags;

	if ((flags & VXLAN_HF_RCO) && (vs->flags & VXLAN_F_REMCSUM_RX)) {
		vh = vxlan_gro_remcsum(skb, off_vx, vh, sizeof(struct vxlanhdr),
				       vh->vx_vni, &grc,
				       !!(vs->flags &
					  VXLAN_F_REMCSUM_NOPARTIAL));

		if (!vh)
			goto out;
	}

	skb_gro_pull(skb, sizeof(struct vxlanhdr)); /* pull vxlan header */

	list_for_each_entry(p, head, list) {
		if (!NAPI_GRO_CB(p)->same_flow)
			continue;

		vh2 = (struct vxlanhdr *)(p->data + off_vx);
		if (vh->vx_flags != vh2->vx_flags ||
		    vh->vx_vni != vh2->vx_vni) {
			NAPI_GRO_CB(p)->same_flow = 0;
			continue;
		}
	}

	pp = call_gro_receive(eth_gro_receive, head, skb);
	flush = 0;

out:
	skb_gro_flush_final_remcsum(skb, pp, flush, &grc);

	return pp;
}

static int vxlan_gro_complete(struct sock *sk, struct sk_buff *skb, int nhoff)
{
	/* Sets 'skb->inner_mac_header' since we are always called with
	 * 'skb->encapsulation' set.
	 */
	return eth_gro_complete(skb, nhoff + sizeof(struct vxlanhdr));
}

static struct vxlan_fdb *vxlan_fdb_alloc(struct vxlan_dev *vxlan, const u8 *mac,
					 __u16 state, __be32 src_vni,
					 __u16 ndm_flags)
{
	struct vxlan_fdb *f;

	f = kmalloc(sizeof(*f), GFP_ATOMIC);
	if (!f)
		return NULL;
	f->state = state;
	f->flags = ndm_flags;
	f->updated = f->used = jiffies;
	f->vni = src_vni;
	f->nh = NULL;
	RCU_INIT_POINTER(f->vdev, vxlan);
	INIT_LIST_HEAD(&f->nh_list);
	INIT_LIST_HEAD(&f->remotes);
	memcpy(f->eth_addr, mac, ETH_ALEN);

	return f;
}

static void vxlan_fdb_insert(struct vxlan_dev *vxlan, const u8 *mac,
			     __be32 src_vni, struct vxlan_fdb *f)
{
	++vxlan->addrcnt;
	hlist_add_head_rcu(&f->hlist,
			   vxlan_fdb_head(vxlan, mac, src_vni));
}

static int vxlan_fdb_nh_update(struct vxlan_dev *vxlan, struct vxlan_fdb *fdb,
			       u32 nhid, struct netlink_ext_ack *extack)
{
	struct nexthop *old_nh = rtnl_dereference(fdb->nh);
	struct nexthop *nh;
	int err = -EINVAL;

	if (old_nh && old_nh->id == nhid)
		return 0;

	nh = nexthop_find_by_id(vxlan->net, nhid);
	if (!nh) {
		NL_SET_ERR_MSG(extack, "Nexthop id does not exist");
		goto err_inval;
	}

	if (!nexthop_get(nh)) {
		NL_SET_ERR_MSG(extack, "Nexthop has been deleted");
		nh = NULL;
		goto err_inval;
	}
	if (!nexthop_is_fdb(nh)) {
		NL_SET_ERR_MSG(extack, "Nexthop is not a fdb nexthop");
		goto err_inval;
	}

	if (!nexthop_is_multipath(nh)) {
		NL_SET_ERR_MSG(extack, "Nexthop is not a multipath group");
		goto err_inval;
	}

	/* check nexthop group family */
	switch (vxlan->default_dst.remote_ip.sa.sa_family) {
	case AF_INET:
		if (!nexthop_has_v4(nh)) {
			err = -EAFNOSUPPORT;
			NL_SET_ERR_MSG(extack, "Nexthop group family not supported");
			goto err_inval;
		}
		break;
	case AF_INET6:
		if (nexthop_has_v4(nh)) {
			err = -EAFNOSUPPORT;
			NL_SET_ERR_MSG(extack, "Nexthop group family not supported");
			goto err_inval;
		}
	}

	if (old_nh) {
		list_del_rcu(&fdb->nh_list);
		nexthop_put(old_nh);
	}
	rcu_assign_pointer(fdb->nh, nh);
	list_add_tail_rcu(&fdb->nh_list, &nh->fdb_list);
	return 1;

err_inval:
	if (nh)
		nexthop_put(nh);
	return err;
}

//创建vxlan fdb表项
int vxlan_fdb_create(struct vxlan_dev *vxlan,
		     const u8 *mac, union vxlan_addr *ip,
		     __u16 state, __be16 port, __be32 src_vni,
		     __be32 vni, __u32 ifindex, __u16 ndm_flags,
		     u32 nhid, struct vxlan_fdb **fdb/*出参，创建的fdb表项*/,
		     struct netlink_ext_ack *extack)
{
	struct vxlan_rdst *rd = NULL;
	struct vxlan_fdb *f;
	int rc;

	/*当fdb表项超过限制后，返回申请失败*/
	if (vxlan->cfg.addrmax &&
	    vxlan->addrcnt >= vxlan->cfg.addrmax)
		return -ENOSPC;

	netdev_dbg(vxlan->dev, "add %pM -> %pIS\n", mac, ip);
	//申请vxlan fdb
	f = vxlan_fdb_alloc(vxlan, mac, state, src_vni, ndm_flags);
	if (!f)
		return -ENOMEM;

	if (nhid)
		rc = vxlan_fdb_nh_update(vxlan, f, nhid, extack);
	else
		//创建rd,并将rd挂接在fd->remotes上
		rc = vxlan_fdb_append(f, ip, port, vni, ifindex, &rd);
	if (rc < 0)
		goto errout;

	*fdb = f;

	return 0;

errout:
	kfree(f);
	return rc;
}

static void __vxlan_fdb_free(struct vxlan_fdb *f)
{
	struct vxlan_rdst *rd, *nd;
	struct nexthop *nh;

	nh = rcu_dereference_raw(f->nh);
	if (nh) {
		rcu_assign_pointer(f->nh, NULL);
		rcu_assign_pointer(f->vdev, NULL);
		nexthop_put(nh);
	}

	list_for_each_entry_safe(rd, nd, &f->remotes, list) {
		dst_cache_destroy(&rd->dst_cache);
		kfree(rd);
	}
	kfree(f);
}

static void vxlan_fdb_free(struct rcu_head *head)
{
	struct vxlan_fdb *f = container_of(head, struct vxlan_fdb, rcu);

	__vxlan_fdb_free(f);
}

static void vxlan_fdb_destroy(struct vxlan_dev *vxlan, struct vxlan_fdb *f,
			      bool do_notify, bool swdev_notify)
{
	struct vxlan_rdst *rd;

	netdev_dbg(vxlan->dev, "delete %pM\n", f->eth_addr);

	/*释放vxlan fdb数目*/
	--vxlan->addrcnt;
	if (do_notify) {
		if (rcu_access_pointer(f->nh))
			vxlan_fdb_notify(vxlan, f, NULL, RTM_DELNEIGH,
					 swdev_notify, NULL);
		else
			list_for_each_entry(rd, &f->remotes, list)
				vxlan_fdb_notify(vxlan, f, rd, RTM_DELNEIGH,
						 swdev_notify, NULL);
	}

	hlist_del_rcu(&f->hlist);
	list_del_rcu(&f->nh_list);
	call_rcu(&f->rcu, vxlan_fdb_free);
}

static void vxlan_dst_free(struct rcu_head *head)
{
	struct vxlan_rdst *rd = container_of(head, struct vxlan_rdst, rcu);

	dst_cache_destroy(&rd->dst_cache);
	kfree(rd);
}

static int vxlan_fdb_update_existing(struct vxlan_dev *vxlan,
				     union vxlan_addr *ip,
				     __u16 state, __u16 flags,
				     __be16 port, __be32 vni,
				     __u32 ifindex, __u16 ndm_flags,
				     struct vxlan_fdb *f, u32 nhid,
				     bool swdev_notify,
				     struct netlink_ext_ack *extack)
{
	__u16 fdb_flags = (ndm_flags & ~NTF_USE);
	struct vxlan_rdst *rd = NULL;
	struct vxlan_rdst oldrd;
	int notify = 0;
	int rc = 0;
	int err;

	if (nhid && !rcu_access_pointer(f->nh)) {
		NL_SET_ERR_MSG(extack,
			       "Cannot replace an existing non nexthop fdb with a nexthop");
		return -EOPNOTSUPP;
	}

	if (nhid && (flags & NLM_F_APPEND)) {
		NL_SET_ERR_MSG(extack,
			       "Cannot append to a nexthop fdb");
		return -EOPNOTSUPP;
	}

	/* Do not allow an externally learned entry to take over an entry added
	 * by the user.
	 */
	if (!(fdb_flags & NTF_EXT_LEARNED) ||
	    !(f->flags & NTF_VXLAN_ADDED_BY_USER)) {
		if (f->state != state) {
			f->state = state;
			f->updated = jiffies;
			notify = 1;
		}
		if (f->flags != fdb_flags) {
			f->flags = fdb_flags;
			f->updated = jiffies;
			notify = 1;
		}
	}

	if ((flags & NLM_F_REPLACE)) {
		/* Only change unicasts */
		if (!(is_multicast_ether_addr(f->eth_addr) ||
		      is_zero_ether_addr(f->eth_addr))) {
			if (nhid) {
				rc = vxlan_fdb_nh_update(vxlan, f, nhid, extack);
				if (rc < 0)
					return rc;
			} else {
				rc = vxlan_fdb_replace(f, ip, port, vni,
						       ifindex, &oldrd);
			}
			notify |= rc;
		} else {
			NL_SET_ERR_MSG(extack, "Cannot replace non-unicast fdb entries");
			return -EOPNOTSUPP;
		}
	}
	if ((flags & NLM_F_APPEND) &&
	    (is_multicast_ether_addr(f->eth_addr) ||
	     is_zero_ether_addr(f->eth_addr))) {
		rc = vxlan_fdb_append(f, ip, port, vni, ifindex, &rd);

		if (rc < 0)
			return rc;
		notify |= rc;
	}

	if (ndm_flags & NTF_USE)
		f->used = jiffies;

	if (notify) {
		if (rd == NULL)
			rd = first_remote_rtnl(f);

		err = vxlan_fdb_notify(vxlan, f, rd, RTM_NEWNEIGH,
				       swdev_notify, extack);
		if (err)
			goto err_notify;
	}

	return 0;

err_notify:
	if (nhid)
		return err;
	if ((flags & NLM_F_REPLACE) && rc)
		*rd = oldrd;
	else if ((flags & NLM_F_APPEND) && rc) {
		list_del_rcu(&rd->list);
		call_rcu(&rd->rcu, vxlan_dst_free);
	}
	return err;
}

static int vxlan_fdb_update_create(struct vxlan_dev *vxlan,
				   const u8 *mac/*vm mac地址*/, union vxlan_addr *ip/*vm ip地址*/,
				   __u16 state, __u16 flags,
				   __be16 port, __be32 src_vni, __be32 vni,
				   __u32 ifindex, __u16 ndm_flags, u32 nhid,
				   bool swdev_notify,
				   struct netlink_ext_ack *extack)
{
	__u16 fdb_flags = (ndm_flags & ~NTF_USE);
	struct vxlan_fdb *f;
	int rc;

	/* Disallow replace to add a multicast entry */
	//不容许更新全0（默认转发项），组播mac项
	if ((flags & NLM_F_REPLACE) &&
	    (is_multicast_ether_addr(mac) || is_zero_ether_addr(mac)))
		return -EOPNOTSUPP;

	//创建vxlan fdb表项
	netdev_dbg(vxlan->dev, "add %pM -> %pIS\n", mac, ip);
	rc = vxlan_fdb_create(vxlan, mac, ip, state, port, src_vni,
			      vni, ifindex, fdb_flags, nhid, &f, extack);
	if (rc < 0)
		return rc;

	//将vxlan fdb表项加入
	vxlan_fdb_insert(vxlan, mac, src_vni, f);
	rc = vxlan_fdb_notify(vxlan, f, first_remote_rtnl(f), RTM_NEWNEIGH,
			      swdev_notify, extack);
	if (rc)
		goto err_notify;

	return 0;

err_notify:
	vxlan_fdb_destroy(vxlan, f, false, false);
	return rc;
}

/* Add new entry to forwarding table -- assumes lock held */
int vxlan_fdb_update(struct vxlan_dev *vxlan,
		     const u8 *mac/*vm源mac*/, union vxlan_addr *ip/*隧道外层ip*/,
		     __u16 state, __u16 flags,
		     __be16 port/*隧道目的port*/, __be32 src_vni/*收到报文内的vni*/, __be32 vni,
		     __u32 ifindex, __u16 ndm_flags, u32 nhid,
		     bool swdev_notify,
		     struct netlink_ext_ack *extack)
{
	struct vxlan_fdb *f;

	f = __vxlan_find_mac(vxlan, mac, src_vni);
	if (f) {
		if (flags & NLM_F_EXCL) {
			netdev_dbg(vxlan->dev,
				   "lost race to create %pM\n", mac);
			return -EEXIST;
		}

		//fdb表项存在，仅更新
		return vxlan_fdb_update_existing(vxlan, ip, state, flags, port,
						 vni, ifindex, ndm_flags, f,
						 nhid, swdev_notify, extack);
	} else {
		if (!(flags & NLM_F_CREATE))
			return -ENOENT;

		//不存在，完成创建
		return vxlan_fdb_update_create(vxlan, mac, ip, state, flags,
					       port, src_vni, vni, ifindex,
					       ndm_flags, nhid, swdev_notify,
					       extack);
	}
}

static void vxlan_fdb_dst_destroy(struct vxlan_dev *vxlan, struct vxlan_fdb *f,
				  struct vxlan_rdst *rd, bool swdev_notify)
{
	list_del_rcu(&rd->list);
	vxlan_fdb_notify(vxlan, f, rd, RTM_DELNEIGH, swdev_notify, NULL);
	call_rcu(&rd->rcu, vxlan_dst_free);
}

static int vxlan_fdb_parse(struct nlattr *tb[], struct vxlan_dev *vxlan,
			   union vxlan_addr *ip, __be16 *port, __be32 *src_vni,
			   __be32 *vni, u32 *ifindex, u32 *nhid,
			   struct netlink_ext_ack *extack)
{
	struct net *net = dev_net(vxlan->dev);
	int err;

	if (tb[NDA_NH_ID] &&
	    (tb[NDA_DST] || tb[NDA_VNI] || tb[NDA_IFINDEX] || tb[NDA_PORT])) {
		NL_SET_ERR_MSG(extack, "DST, VNI, ifindex and port are mutually exclusive with NH_ID");
		return -EINVAL;
	}

	if (tb[NDA_DST]) {
		err = vxlan_nla_get_addr(ip, tb[NDA_DST]);
		if (err) {
			NL_SET_ERR_MSG(extack, "Unsupported address family");
			return err;
		}
	} else {
		union vxlan_addr *remote = &vxlan->default_dst.remote_ip;

		if (remote->sa.sa_family == AF_INET) {
			ip->sin.sin_addr.s_addr = htonl(INADDR_ANY);
			ip->sa.sa_family = AF_INET;
#if IS_ENABLED(CONFIG_IPV6)
		} else {
			ip->sin6.sin6_addr = in6addr_any;
			ip->sa.sa_family = AF_INET6;
#endif
		}
	}

	if (tb[NDA_PORT]) {
		if (nla_len(tb[NDA_PORT]) != sizeof(__be16)) {
			NL_SET_ERR_MSG(extack, "Invalid vxlan port");
			return -EINVAL;
		}
		*port = nla_get_be16(tb[NDA_PORT]);
	} else {
		*port = vxlan->cfg.dst_port;
	}

	if (tb[NDA_VNI]) {
		if (nla_len(tb[NDA_VNI]) != sizeof(u32)) {
			NL_SET_ERR_MSG(extack, "Invalid vni");
			return -EINVAL;
		}
		*vni = cpu_to_be32(nla_get_u32(tb[NDA_VNI]));
	} else {
		*vni = vxlan->default_dst.remote_vni;
	}

	if (tb[NDA_SRC_VNI]) {
		if (nla_len(tb[NDA_SRC_VNI]) != sizeof(u32)) {
			NL_SET_ERR_MSG(extack, "Invalid src vni");
			return -EINVAL;
		}
		*src_vni = cpu_to_be32(nla_get_u32(tb[NDA_SRC_VNI]));
	} else {
		*src_vni = vxlan->default_dst.remote_vni;
	}

	if (tb[NDA_IFINDEX]) {
		struct net_device *tdev;

		if (nla_len(tb[NDA_IFINDEX]) != sizeof(u32)) {
			NL_SET_ERR_MSG(extack, "Invalid ifindex");
			return -EINVAL;
		}
		*ifindex = nla_get_u32(tb[NDA_IFINDEX]);
		tdev = __dev_get_by_index(net, *ifindex);
		if (!tdev) {
			NL_SET_ERR_MSG(extack, "Device not found");
			return -EADDRNOTAVAIL;
		}
	} else {
		*ifindex = 0;
	}

	if (tb[NDA_NH_ID])
		*nhid = nla_get_u32(tb[NDA_NH_ID]);
	else
		*nhid = 0;

	return 0;
}

/* Add static entry (via netlink) */
//vxlan转发表项添加（静态表项）
static int vxlan_fdb_add(struct ndmsg *ndm, struct nlattr *tb[],
			 struct net_device *dev,
			 const unsigned char *addr, u16 vid, u16 flags,
			 struct netlink_ext_ack *extack)
{
	struct vxlan_dev *vxlan = netdev_priv(dev);
	/* struct net *net = dev_net(vxlan->dev); */
	union vxlan_addr ip;
	__be16 port;
	__be32 src_vni, vni;
	u32 ifindex, nhid;
	u32 hash_index;
	int err;

	if (!(ndm->ndm_state & (NUD_PERMANENT|NUD_REACHABLE))) {
		pr_info("RTM_NEWNEIGH with invalid state %#x\n",
			ndm->ndm_state);
		return -EINVAL;
	}

	if (!tb || (!tb[NDA_DST] && !tb[NDA_NH_ID]))
		return -EINVAL;

	err = vxlan_fdb_parse(tb, vxlan, &ip, &port, &src_vni, &vni, &ifindex,
			      &nhid, extack);
	if (err)
		return err;

	if (vxlan->default_dst.remote_ip.sa.sa_family != ip.sa.sa_family)
		return -EAFNOSUPPORT;

	hash_index = fdb_head_index(vxlan, addr, src_vni);
	spin_lock_bh(&vxlan->hash_lock[hash_index]);
	err = vxlan_fdb_update(vxlan, addr, &ip, ndm->ndm_state, flags,
			       port, src_vni, vni, ifindex,
			       ndm->ndm_flags | NTF_VXLAN_ADDED_BY_USER,
			       nhid, true, extack);
	spin_unlock_bh(&vxlan->hash_lock[hash_index]);

	return err;
}

int __vxlan_fdb_delete(struct vxlan_dev *vxlan,
		       const unsigned char *addr, union vxlan_addr ip,
		       __be16 port, __be32 src_vni, __be32 vni,
		       u32 ifindex, bool swdev_notify)
{
	struct vxlan_rdst *rd = NULL;
	struct vxlan_fdb *f;
	int err = -ENOENT;

	f = vxlan_find_mac(vxlan, addr, src_vni);
	if (!f)
		return err;

	if (!vxlan_addr_any(&ip)) {
		rd = vxlan_fdb_find_rdst(f, &ip, port, vni, ifindex);
		if (!rd)
			goto out;
	}

	/* remove a destination if it's not the only one on the list,
	 * otherwise destroy the fdb entry
	 */
	if (rd && !list_is_singular(&f->remotes)) {
		vxlan_fdb_dst_destroy(vxlan, f, rd, swdev_notify);
		goto out;
	}

	vxlan_fdb_destroy(vxlan, f, true, swdev_notify);

out:
	return 0;
}

/* Delete entry (via netlink) */
static int vxlan_fdb_delete(struct ndmsg *ndm, struct nlattr *tb[],
			    struct net_device *dev,
			    const unsigned char *addr, u16 vid,
			    struct netlink_ext_ack *extack)
{
	struct vxlan_dev *vxlan = netdev_priv(dev);
	union vxlan_addr ip;
	__be32 src_vni, vni;
	u32 ifindex, nhid;
	u32 hash_index;
	__be16 port;
	int err;

	err = vxlan_fdb_parse(tb, vxlan, &ip, &port, &src_vni, &vni, &ifindex,
			      &nhid, extack);
	if (err)
		return err;

	hash_index = fdb_head_index(vxlan, addr, src_vni);
	spin_lock_bh(&vxlan->hash_lock[hash_index]);
	err = __vxlan_fdb_delete(vxlan, addr, ip, port, src_vni, vni, ifindex,
				 true);
	spin_unlock_bh(&vxlan->hash_lock[hash_index]);

	return err;
}

/* Dump forwarding table */
static int vxlan_fdb_dump(struct sk_buff *skb, struct netlink_callback *cb,
			  struct net_device *dev,
			  struct net_device *filter_dev, int *idx)
{
	struct vxlan_dev *vxlan = netdev_priv(dev);
	unsigned int h;
	int err = 0;

	for (h = 0; h < FDB_HASH_SIZE; ++h) {
		struct vxlan_fdb *f;

		rcu_read_lock();
		hlist_for_each_entry_rcu(f, &vxlan->fdb_head[h], hlist) {
			struct vxlan_rdst *rd;

			if (rcu_access_pointer(f->nh)) {
				if (*idx < cb->args[2])
					goto skip_nh;
				err = vxlan_fdb_info(skb, vxlan, f,
						     NETLINK_CB(cb->skb).portid,
						     cb->nlh->nlmsg_seq,
						     RTM_NEWNEIGH,
						     NLM_F_MULTI, NULL);
				if (err < 0) {
					rcu_read_unlock();
					goto out;
				}
skip_nh:
				*idx += 1;
				continue;
			}

			list_for_each_entry_rcu(rd, &f->remotes, list) {
				if (*idx < cb->args[2])
					goto skip;

				err = vxlan_fdb_info(skb, vxlan, f,
						     NETLINK_CB(cb->skb).portid,
						     cb->nlh->nlmsg_seq,
						     RTM_NEWNEIGH,
						     NLM_F_MULTI, rd);
				if (err < 0) {
					rcu_read_unlock();
					goto out;
				}
skip:
				*idx += 1;
			}
		}
		rcu_read_unlock();
	}
out:
	return err;
}

static int vxlan_fdb_get(struct sk_buff *skb,
			 struct nlattr *tb[],
			 struct net_device *dev,
			 const unsigned char *addr,
			 u16 vid, u32 portid, u32 seq,
			 struct netlink_ext_ack *extack)
{
	struct vxlan_dev *vxlan = netdev_priv(dev);
	struct vxlan_fdb *f;
	__be32 vni;
	int err;

	if (tb[NDA_VNI])
		vni = cpu_to_be32(nla_get_u32(tb[NDA_VNI]));
	else
		vni = vxlan->default_dst.remote_vni;

	rcu_read_lock();

	f = __vxlan_find_mac(vxlan, addr, vni);
	if (!f) {
		NL_SET_ERR_MSG(extack, "Fdb entry not found");
		err = -ENOENT;
		goto errout;
	}

	err = vxlan_fdb_info(skb, vxlan, f, portid, seq,
			     RTM_NEWNEIGH, 0, first_remote_rcu(f));
errout:
	rcu_read_unlock();
	return err;
}

/* Watch incoming packets to learn mapping between Ethernet address
 * and Tunnel endpoint.
 * Return true if packet is bogus and should be dropped.
 */
//学习vxlan fdb表项
static bool vxlan_snoop(struct net_device *dev,
			union vxlan_addr *src_ip, const u8 *src_mac,
			u32 src_ifindex, __be32 vni)
{
	struct vxlan_dev *vxlan = netdev_priv(dev);
	struct vxlan_fdb *f;
	u32 ifindex = 0;

#if IS_ENABLED(CONFIG_IPV6)
	if (src_ip->sa.sa_family == AF_INET6 &&
	    (ipv6_addr_type(&src_ip->sin6.sin6_addr) & IPV6_ADDR_LINKLOCAL))
		ifindex = src_ifindex;
#endif

	//学习vxlan fdb表（通过vm源mac,及vni查询)
	f = vxlan_find_mac(vxlan, src_mac, vni);
	if (likely(f)) {
		struct vxlan_rdst *rdst = first_remote_rcu(f);

		if (likely(vxlan_addr_equal(&rdst->remote_ip, src_ip) &&
			   rdst->remote_ifindex == ifindex))
			return false;//不需要更新

		/* Don't migrate static entries, drop packets */
		if (f->state & (NUD_PERMANENT | NUD_NOARP))
			return true;

		/* Don't override an fdb with nexthop with a learnt entry */
		if (rcu_access_pointer(f->nh))
			return true;

		//src_mac发生，更新fdb表项
		if (net_ratelimit())
			netdev_info(dev,
				    "%pM migrated from %pIS to %pIS\n",
				    src_mac, &rdst->remote_ip.sa, &src_ip->sa);

		rdst->remote_ip = *src_ip;
		f->updated = jiffies;
		vxlan_fdb_notify(vxlan, f, rdst, RTM_NEWNEIGH, true, NULL);
	} else {
		u32 hash_index = fdb_head_index(vxlan, src_mac, vni);

		//没有查到，学习此表项
		/* learned new entry */
		spin_lock(&vxlan->hash_lock[hash_index]);

		/* close off race between vxlan_flush and incoming packets */
		if (netif_running(dev))
			vxlan_fdb_update(vxlan, src_mac/*vm mac地址*/, src_ip/*隧道外层源ip地址*/,
					 NUD_REACHABLE,
					 NLM_F_EXCL|NLM_F_CREATE,
					 vxlan->cfg.dst_port,/*默认port地址*/
					 vni,/*实际报文中记录的vxlan id*/
					 vxlan->default_dst.remote_vni,
					 ifindex, NTF_SELF, 0, true, NULL);
		spin_unlock(&vxlan->hash_lock[hash_index]);
	}

	return false;
}

static bool __vxlan_sock_release_prep(struct vxlan_sock *vs)
{
	struct vxlan_net *vn;

	if (!vs)
		return false;
	if (!refcount_dec_and_test(&vs->refcnt))
		return false;

	vn = net_generic(sock_net(vs->sock->sk), vxlan_net_id);
	spin_lock(&vn->sock_lock);
	hlist_del_rcu(&vs->hlist);
	udp_tunnel_notify_del_rx_port(vs->sock,
				      (vs->flags & VXLAN_F_GPE) ?
				      UDP_TUNNEL_TYPE_VXLAN_GPE :
				      UDP_TUNNEL_TYPE_VXLAN);
	spin_unlock(&vn->sock_lock);

	return true;
}

static void vxlan_sock_release(struct vxlan_dev *vxlan)
{
	struct vxlan_sock *sock4 = rtnl_dereference(vxlan->vn4_sock);
#if IS_ENABLED(CONFIG_IPV6)
	struct vxlan_sock *sock6 = rtnl_dereference(vxlan->vn6_sock);

	RCU_INIT_POINTER(vxlan->vn6_sock, NULL);
#endif

	RCU_INIT_POINTER(vxlan->vn4_sock, NULL);
	synchronize_net();

	if (vxlan->cfg.flags & VXLAN_F_VNIFILTER)
		vxlan_vs_del_vnigrp(vxlan);
	else
		vxlan_vs_del_dev(vxlan);

	if (__vxlan_sock_release_prep(sock4)) {
		udp_tunnel_sock_release(sock4->sock);
		kfree(sock4);
	}

#if IS_ENABLED(CONFIG_IPV6)
	if (__vxlan_sock_release_prep(sock6)) {
		udp_tunnel_sock_release(sock6->sock);
		kfree(sock6);
	}
#endif
}

static bool vxlan_remcsum(struct vxlanhdr *unparsed,
			  struct sk_buff *skb, u32 vxflags)
{
	size_t start, offset;

	if (!(unparsed->vx_flags & VXLAN_HF_RCO) || skb->remcsum_offload)
		goto out;

	start = vxlan_rco_start(unparsed->vx_vni);
	offset = start + vxlan_rco_offset(unparsed->vx_vni);

	if (!pskb_may_pull(skb, offset + sizeof(u16)))
		return false;

	skb_remcsum_process(skb, (void *)(vxlan_hdr(skb) + 1), start, offset,
			    !!(vxflags & VXLAN_F_REMCSUM_NOPARTIAL));
out:
	unparsed->vx_flags &= ~VXLAN_HF_RCO;
	unparsed->vx_vni &= VXLAN_VNI_MASK;
	return true;
}

static void vxlan_parse_gbp_hdr(struct vxlanhdr *unparsed,
				struct sk_buff *skb, u32 vxflags,
				struct vxlan_metadata *md)
{
	struct vxlanhdr_gbp *gbp = (struct vxlanhdr_gbp *)unparsed;
	struct metadata_dst *tun_dst;

	if (!(unparsed->vx_flags & VXLAN_HF_GBP))
		goto out;

	md->gbp = ntohs(gbp->policy_id);

	tun_dst = (struct metadata_dst *)skb_dst(skb);
	if (tun_dst) {
		tun_dst->u.tun_info.key.tun_flags |= TUNNEL_VXLAN_OPT;
		tun_dst->u.tun_info.options_len = sizeof(*md);
	}
	if (gbp->dont_learn)
		md->gbp |= VXLAN_GBP_DONT_LEARN;

	if (gbp->policy_applied)
		md->gbp |= VXLAN_GBP_POLICY_APPLIED;

	/* In flow-based mode, GBP is carried in dst_metadata */
	if (!(vxflags & VXLAN_F_COLLECT_METADATA))
		skb->mark = md->gbp;
out:
	unparsed->vx_flags &= ~VXLAN_GBP_USED_BITS;
}

static bool vxlan_parse_gpe_hdr(struct vxlanhdr *unparsed,
				__be16 *protocol,
				struct sk_buff *skb, u32 vxflags)
{
	struct vxlanhdr_gpe *gpe = (struct vxlanhdr_gpe *)unparsed;

	/* Need to have Next Protocol set for interfaces in GPE mode. */
	if (!gpe->np_applied)
		return false;
	/* "The initial version is 0. If a receiver does not support the
	 * version indicated it MUST drop the packet.
	 */
	if (gpe->version != 0)
		return false;
	/* "When the O bit is set to 1, the packet is an OAM packet and OAM
	 * processing MUST occur." However, we don't implement OAM
	 * processing, thus drop the packet.
	 */
	if (gpe->oam_flag)
		return false;

	*protocol = tun_p_to_eth_p(gpe->next_protocol);
	if (!*protocol)
		return false;

	unparsed->vx_flags &= ~VXLAN_GPE_USED_BITS;
	return true;
}

static bool vxlan_set_mac(struct vxlan_dev *vxlan,
			  struct vxlan_sock *vs,
			  struct sk_buff *skb, __be32 vni/*报文中对应的vxlan*/)
{
	union vxlan_addr saddr;
	u32 ifindex = skb->dev->ifindex;

	//定义data当前位置为以太头位置
	skb_reset_mac_header(skb);
	skb->protocol = eth_type_trans(skb, vxlan->dev);
	skb_postpull_rcsum(skb, eth_hdr(skb), ETH_HLEN);

	/* Ignore packet loops (and multicast echo) */
	//如果此报文就是vxlan设备发出的，则丢包（防止环路）
	if (ether_addr_equal(eth_hdr(skb)->h_source, vxlan->dev->dev_addr))
		return false;

	/* Get address from the outer IP header */
	//取外层源ip,用于fdb学习
	if (vxlan_get_sk_family(vs) == AF_INET) {
		//注意此处network_head并没有更新，故仍指向的是vxlan隧道外层ip头，故这里取到的是外层源mac
		//即对端主机源ip
		saddr.sin.sin_addr.s_addr = ip_hdr(skb)->saddr;
		saddr.sa.sa_family = AF_INET;
#if IS_ENABLED(CONFIG_IPV6)
	} else {
		saddr.sin6.sin6_addr = ipv6_hdr(skb)->saddr;
		saddr.sa.sa_family = AF_INET6;
#endif
	}

	//执行vxlan fdb学习（snooping)
	if ((vxlan->cfg.flags & VXLAN_F_LEARN) &&
	    vxlan_snoop(skb->dev, &saddr/*外层ip*/, eth_hdr(skb)->h_source/*内层源mac*/, ifindex/*入接口*/, vni/*报文指定的vxlan id*/))
		return false;

	return true;
}

static bool vxlan_ecn_decapsulate(struct vxlan_sock *vs, void *oiph,
				  struct sk_buff *skb)
{
	int err = 0;

	if (vxlan_get_sk_family(vs) == AF_INET)
		err = IP_ECN_decapsulate(oiph, skb);
#if IS_ENABLED(CONFIG_IPV6)
	else
		err = IP6_ECN_decapsulate(oiph, skb);
#endif

	if (unlikely(err) && log_ecn_error) {
		if (vxlan_get_sk_family(vs) == AF_INET)
			net_info_ratelimited("non-ECT from %pI4 with TOS=%#x\n",
					     &((struct iphdr *)oiph)->saddr,
					     ((struct iphdr *)oiph)->tos);
		else
			net_info_ratelimited("non-ECT from %pI6\n",
					     &((struct ipv6hdr *)oiph)->saddr);
	}
	return err <= 1;
}

/* Callback from net/ipv4/udp.c to receive packets */
//收到vxlan报文处理（解封装，回调将在udp收到报文后被触发，看udp_queue_rcv_one_skb）
static int vxlan_rcv(struct sock *sk, struct sk_buff *skb)
{
	struct vxlan_vni_node *vninode = NULL;
	struct vxlan_dev *vxlan;
	struct vxlan_sock *vs;
	struct vxlanhdr unparsed;
	struct vxlan_metadata _md;
	struct vxlan_metadata *md = &_md;
	__be16 protocol = htons(ETH_P_TEB);
	bool raw_proto = false;
	void *oiph;
	__be32 vni = 0;

	/* Need UDP and VXLAN header to be present */
	//此时skb->head指向以太头,data指向UDP头部
	//报文需要有完整的udp,vxlan头（从长度上保证）
	if (!pskb_may_pull(skb, VXLAN_HLEN))
		goto drop;

	//定位到vxlan头部
	unparsed = *vxlan_hdr(skb);
	/* VNI flag always required to be set */
	//当前vxlan标准要求首字节的第４位必须置１（linux 查int32型的第27位）
	//如果未置位，则丢包（不合法的vxlan报文）
	if (!(unparsed.vx_flags & VXLAN_HF_VNI)) {
		netdev_dbg(skb->dev, "invalid vxlan flags=%#x vni=%#x\n",
			   ntohl(vxlan_hdr(skb)->vx_flags),
			   ntohl(vxlan_hdr(skb)->vx_vni));
		/* Return non vxlan pkt */
		goto drop;
	}

	//提取vxlan的其它标记位
	unparsed.vx_flags &= ~VXLAN_HF_VNI;
	unparsed.vx_vni &= ~VXLAN_VNI_MASK;//提取vxlan id号

	vs = rcu_dereference_sk_user_data(sk);
	if (!vs)
		goto drop;

	//取vxlan id号
	vni = vxlan_vni(vxlan_hdr(skb)->vx_vni);

	//检查是否有能收取此vni的vxlan设备
	vxlan = vxlan_vs_find_vni(vs, skb->dev->ifindex, vni, &vninode);
	if (!vxlan)
		goto drop;

	/* For backwards compatibility, only allow reserved fields to be
	 * used by VXLAN extensions if explicitly requested.
	 */
	//vxlan扩展处理
	if (vs->flags & VXLAN_F_GPE) {
		if (!vxlan_parse_gpe_hdr(&unparsed, &protocol, skb, vs->flags))
			goto drop;
		raw_proto = true;
	}

	//剥离vxlan隧道头（自此开始data指向vxlan负载报文）
	if (__iptunnel_pull_header(skb, VXLAN_HLEN, protocol, raw_proto,
				   !net_eq(vxlan->net, dev_net(vxlan->dev))))
		goto drop;

	if (vs->flags & VXLAN_F_REMCSUM_RX)
		if (unlikely(!vxlan_remcsum(&unparsed, skb, vs->flags)))
			goto drop;

	if (vxlan_collect_metadata(vs)) {
		//创建metadata_dst,收集tunnel信息
		struct metadata_dst *tun_dst;

		tun_dst = udp_tun_rx_dst(skb, vxlan_get_sk_family(vs), TUNNEL_KEY,
					 key32_to_tunnel_id(vni), sizeof(*md)/*选项大小*/);

		if (!tun_dst)
			goto drop;

		//使md指向metadata-dst中存放md的空间
		md = ip_tunnel_info_opts(&tun_dst->u.tun_info);

		//为此skb设置其dst
		skb_dst_set(skb, (struct dst_entry *)tun_dst);
	} else {
	    //不需要收集md时，置为null
		memset(md, 0, sizeof(*md));
	}

	if (vs->flags & VXLAN_F_GBP)
		vxlan_parse_gbp_hdr(&unparsed, skb, vs->flags, md);
	/* Note that GBP and GPE can never be active together. This is
	 * ensured in vxlan_dev_configure.
	 */

	if (unparsed.vx_flags || unparsed.vx_vni) {
	    //不容许有其它标记，如有，则丢包
		/* If there are any unprocessed flags remaining treat
		 * this as a malformed packet. This behavior diverges from
		 * VXLAN RFC (RFC7348) which stipulates that bits in reserved
		 * in reserved fields are to be ignored. The approach here
		 * maintains compatibility with previous stack code, and also
		 * is more robust and provides a little more security in
		 * adding extensions to VXLAN.
		 */
		goto drop;
	}

	if (!raw_proto) {
	    //fdb学习及reset mac header
		if (!vxlan_set_mac(vxlan, vs, skb, vni))
			goto drop;
	} else {
		//内层为自定义格式报文，例如ip...
		skb_reset_mac_header(skb);
		skb->dev = vxlan->dev;
		skb->pkt_type = PACKET_HOST;
	}

	oiph = skb_network_header(skb);
	skb_reset_network_header(skb);

	if (!vxlan_ecn_decapsulate(vs, oiph, skb)) {
		++vxlan->dev->stats.rx_frame_errors;
		++vxlan->dev->stats.rx_errors;
		vxlan_vnifilter_count(vxlan, vni, vninode,
				      VXLAN_VNI_STATS_RX_ERRORS, 0);
		goto drop;
	}

	rcu_read_lock();

	//如果vxlan设备没有up,则丢包
	if (unlikely(!(vxlan->dev->flags & IFF_UP))) {
		rcu_read_unlock();
		dev_core_stats_rx_dropped_inc(vxlan->dev);
		vxlan_vnifilter_count(vxlan, vni, vninode,
				      VXLAN_VNI_STATS_RX_DROPS, 0);
		goto drop;
	}

	//收包统计计数增加
	dev_sw_netstats_rx_add(vxlan->dev, skb->len);
	vxlan_vnifilter_count(vxlan, vni, vninode, VXLAN_VNI_STATS_RX, skb->len);
	//vxlan设备的gro处理
	gro_cells_receive(&vxlan->gro_cells, skb);

	rcu_read_unlock();

	return 0;

drop:
	/* Consume bad packet */
	kfree_skb(skb);
	return 0;
}

/* Callback from net/ipv{4,6}/udp.c to check that we have a VNI for errors */
static int vxlan_err_lookup(struct sock *sk, struct sk_buff *skb)
{
	struct vxlan_dev *vxlan;
	struct vxlan_sock *vs;
	struct vxlanhdr *hdr;
	__be32 vni;

	if (!pskb_may_pull(skb, skb_transport_offset(skb) + VXLAN_HLEN))
		return -EINVAL;

	hdr = vxlan_hdr(skb);

	if (!(hdr->vx_flags & VXLAN_HF_VNI))
		return -EINVAL;

	vs = rcu_dereference_sk_user_data(sk);
	if (!vs)
		return -ENOENT;

	vni = vxlan_vni(hdr->vx_vni);
	vxlan = vxlan_vs_find_vni(vs, skb->dev->ifindex, vni, NULL);
	if (!vxlan)
		return -ENOENT;

	return 0;
}

//查询vxlan fdb表，知道arp结果的回复arp
static int arp_reduce(struct net_device *dev, struct sk_buff *skb, __be32 vni)
{
	struct vxlan_dev *vxlan = netdev_priv(dev);
	struct arphdr *parp;
	u8 *arpptr, *sha;
	__be32 sip, tip;
	struct neighbour *n;

	if (dev->flags & IFF_NOARP)
		goto out;

	if (!pskb_may_pull(skb, arp_hdr_len(dev))) {
		dev->stats.tx_dropped++;
		goto out;
	}
	parp = arp_hdr(skb);

	//只处理以太网的arp请求报文
	if ((parp->ar_hrd != htons(ARPHRD_ETHER) &&
	     parp->ar_hrd != htons(ARPHRD_IEEE802)) ||
	    parp->ar_pro != htons(ETH_P_IP) ||
	    parp->ar_op != htons(ARPOP_REQUEST) ||
	    parp->ar_hln != dev->addr_len ||
	    parp->ar_pln != 4)
		goto out;
	arpptr = (u8 *)parp + sizeof(struct arphdr);
	sha = arpptr;
	arpptr += dev->addr_len;	/* sha */
	memcpy(&sip, arpptr, sizeof(sip));
	arpptr += sizeof(sip);
	arpptr += dev->addr_len;	/* tha */
	memcpy(&tip, arpptr, sizeof(tip));

	if (ipv4_is_loopback(tip) ||
	    ipv4_is_multicast(tip))
		goto out;

	//查询arp表，获知tip的邻居表项(这里的dev有net namespace属性，故没有给出namespace)
	n = neigh_lookup(&arp_tbl, &tip, dev);

	if (n) {
		struct vxlan_fdb *f;
		struct sk_buff	*reply;

		if (!(n->nud_state & NUD_CONNECTED)) {
			neigh_release(n);
			goto out;
		}

		//查询tip所在物理主机（排除本机）
		f = vxlan_find_mac(vxlan, n->ha, vni);
		if (f && vxlan_addr_any(&(first_remote_rcu(f)->remote_ip))) {
			/* bridge-local neighbor */
			neigh_release(n);
			goto out;
		}

		//回复arp
		reply = arp_create(ARPOP_REPLY, ETH_P_ARP, sip, dev, tip, sha,
				n->ha, sha);

		neigh_release(n);

		if (reply == NULL)
			goto out;

		skb_reset_mac_header(reply);
		__skb_pull(reply, skb_network_offset(reply));
		reply->ip_summed = CHECKSUM_UNNECESSARY;
		reply->pkt_type = PACKET_HOST;

		if (netif_rx(reply) == NET_RX_DROP) {
			dev->stats.rx_dropped++;
			vxlan_vnifilter_count(vxlan, vni, NULL,
					      VXLAN_VNI_STATS_RX_DROPS, 0);
		}

	} else if (vxlan->cfg.flags & VXLAN_F_L3MISS) {
		union vxlan_addr ipa = {
			.sin.sin_addr.s_addr = tip,
			.sin.sin_family = AF_INET,
		};

		//通过netlink知会ip miss
		vxlan_ip_miss(dev, &ipa);
	}
out:
	consume_skb(skb);
	return NETDEV_TX_OK;
}

#if IS_ENABLED(CONFIG_IPV6)
static struct sk_buff *vxlan_na_create(struct sk_buff *request,
	struct neighbour *n, bool isrouter)
{
	struct net_device *dev = request->dev;
	struct sk_buff *reply;
	struct nd_msg *ns, *na;
	struct ipv6hdr *pip6;
	u8 *daddr;
	int na_olen = 8; /* opt hdr + ETH_ALEN for target */
	int ns_olen;
	int i, len;

	if (dev == NULL || !pskb_may_pull(request, request->len))
		return NULL;

	len = LL_RESERVED_SPACE(dev) + sizeof(struct ipv6hdr) +
		sizeof(*na) + na_olen + dev->needed_tailroom;
	reply = alloc_skb(len, GFP_ATOMIC);
	if (reply == NULL)
		return NULL;

	reply->protocol = htons(ETH_P_IPV6);
	reply->dev = dev;
	skb_reserve(reply, LL_RESERVED_SPACE(request->dev));
	skb_push(reply, sizeof(struct ethhdr));
	skb_reset_mac_header(reply);

	ns = (struct nd_msg *)(ipv6_hdr(request) + 1);

	daddr = eth_hdr(request)->h_source;
	ns_olen = request->len - skb_network_offset(request) -
		sizeof(struct ipv6hdr) - sizeof(*ns);
	for (i = 0; i < ns_olen-1; i += (ns->opt[i+1]<<3)) {
		if (!ns->opt[i + 1]) {
			kfree_skb(reply);
			return NULL;
		}
		if (ns->opt[i] == ND_OPT_SOURCE_LL_ADDR) {
			daddr = ns->opt + i + sizeof(struct nd_opt_hdr);
			break;
		}
	}

	/* Ethernet header */
	ether_addr_copy(eth_hdr(reply)->h_dest, daddr);
	ether_addr_copy(eth_hdr(reply)->h_source, n->ha);
	eth_hdr(reply)->h_proto = htons(ETH_P_IPV6);
	reply->protocol = htons(ETH_P_IPV6);

	skb_pull(reply, sizeof(struct ethhdr));
	skb_reset_network_header(reply);
	skb_put(reply, sizeof(struct ipv6hdr));

	/* IPv6 header */

	pip6 = ipv6_hdr(reply);
	memset(pip6, 0, sizeof(struct ipv6hdr));
	pip6->version = 6;
	pip6->priority = ipv6_hdr(request)->priority;
	pip6->nexthdr = IPPROTO_ICMPV6;
	pip6->hop_limit = 255;
	pip6->daddr = ipv6_hdr(request)->saddr;
	pip6->saddr = *(struct in6_addr *)n->primary_key;

	skb_pull(reply, sizeof(struct ipv6hdr));
	skb_reset_transport_header(reply);

	/* Neighbor Advertisement */
	na = skb_put_zero(reply, sizeof(*na) + na_olen);
	na->icmph.icmp6_type = NDISC_NEIGHBOUR_ADVERTISEMENT;
	na->icmph.icmp6_router = isrouter;
	na->icmph.icmp6_override = 1;
	na->icmph.icmp6_solicited = 1;
	na->target = ns->target;
	ether_addr_copy(&na->opt[2], n->ha);
	na->opt[0] = ND_OPT_TARGET_LL_ADDR;
	na->opt[1] = na_olen >> 3;

	na->icmph.icmp6_cksum = csum_ipv6_magic(&pip6->saddr,
		&pip6->daddr, sizeof(*na)+na_olen, IPPROTO_ICMPV6,
		csum_partial(na, sizeof(*na)+na_olen, 0));

	pip6->payload_len = htons(sizeof(*na)+na_olen);

	skb_push(reply, sizeof(struct ipv6hdr));

	reply->ip_summed = CHECKSUM_UNNECESSARY;

	return reply;
}

static int neigh_reduce(struct net_device *dev, struct sk_buff *skb, __be32 vni)
{
	struct vxlan_dev *vxlan = netdev_priv(dev);
	const struct in6_addr *daddr;
	const struct ipv6hdr *iphdr;
	struct inet6_dev *in6_dev;
	struct neighbour *n;
	struct nd_msg *msg;

	rcu_read_lock();
	in6_dev = __in6_dev_get(dev);
	if (!in6_dev)
		goto out;

	iphdr = ipv6_hdr(skb);
	daddr = &iphdr->daddr;
	msg = (struct nd_msg *)(iphdr + 1);

	if (ipv6_addr_loopback(daddr) ||
	    ipv6_addr_is_multicast(&msg->target))
		goto out;

	n = neigh_lookup(ipv6_stub->nd_tbl, &msg->target, dev);

	if (n) {
		struct vxlan_fdb *f;
		struct sk_buff *reply;

		if (!(n->nud_state & NUD_CONNECTED)) {
			neigh_release(n);
			goto out;
		}

		f = vxlan_find_mac(vxlan, n->ha, vni);
		if (f && vxlan_addr_any(&(first_remote_rcu(f)->remote_ip))) {
			/* bridge-local neighbor */
			neigh_release(n);
			goto out;
		}

		reply = vxlan_na_create(skb, n,
					!!(f ? f->flags & NTF_ROUTER : 0));

		neigh_release(n);

		if (reply == NULL)
			goto out;

		if (netif_rx(reply) == NET_RX_DROP) {
			dev->stats.rx_dropped++;
			vxlan_vnifilter_count(vxlan, vni, NULL,
					      VXLAN_VNI_STATS_RX_DROPS, 0);
		}
	} else if (vxlan->cfg.flags & VXLAN_F_L3MISS) {
		union vxlan_addr ipa = {
			.sin6.sin6_addr = msg->target,
			.sin6.sin6_family = AF_INET6,
		};

		vxlan_ip_miss(dev, &ipa);
	}

out:
	rcu_read_unlock();
	consume_skb(skb);
	return NETDEV_TX_OK;
}
#endif

static bool route_shortcircuit(struct net_device *dev, struct sk_buff *skb)
{
	struct vxlan_dev *vxlan = netdev_priv(dev);
	struct neighbour *n;

	//不处理目的为组播的报文
	if (is_multicast_ether_addr(eth_hdr(skb)->h_dest))
		return false;

	n = NULL;
	switch (ntohs(eth_hdr(skb)->h_proto)) {
	case ETH_P_IP:
	{
		struct iphdr *pip;

		if (!pskb_may_pull(skb, sizeof(struct iphdr)))
			return false;
		pip = ip_hdr(skb);
		//按目的ip查询邻居表项
		n = neigh_lookup(&arp_tbl, &pip->daddr, dev);
		if (!n && (vxlan->cfg.flags & VXLAN_F_L3MISS)) {
		    /*如果未查询到邻居表项，则触发ip miss,向用户态发送netlink通知*/
			union vxlan_addr ipa = {
				.sin.sin_addr.s_addr = pip->daddr,
				.sin.sin_family = AF_INET,
			};

			vxlan_ip_miss(dev, &ipa);
			return false;
		}

		break;
	}
#if IS_ENABLED(CONFIG_IPV6)
	case ETH_P_IPV6:
	{
		struct ipv6hdr *pip6;

		if (!pskb_may_pull(skb, sizeof(struct ipv6hdr)))
			return false;
		pip6 = ipv6_hdr(skb);
		n = neigh_lookup(ipv6_stub->nd_tbl, &pip6->daddr, dev);
		if (!n && (vxlan->cfg.flags & VXLAN_F_L3MISS)) {
			union vxlan_addr ipa = {
				.sin6.sin6_addr = pip6->daddr,
				.sin6.sin6_family = AF_INET6,
			};

			vxlan_ip_miss(dev, &ipa);
			return false;
		}

		break;
	}
#endif
	default:
		return false;
	}

	if (n) {
		bool diff;

		diff = !ether_addr_equal(eth_hdr(skb)->h_dest, n->ha);
		if (diff) {
		    /*skb目的mac与neighbour不同，这里修改源目的mac*/
			memcpy(eth_hdr(skb)->h_source, eth_hdr(skb)->h_dest,
				dev->addr_len);
			memcpy(eth_hdr(skb)->h_dest, n->ha, dev->addr_len);
		}
		neigh_release(n);
		return diff;
	}

	return false;
}

static void vxlan_build_gbp_hdr(struct vxlanhdr *vxh, u32 vxflags,
				struct vxlan_metadata *md)
{
	struct vxlanhdr_gbp *gbp;

	if (!md->gbp)
		return;

	gbp = (struct vxlanhdr_gbp *)vxh;
	vxh->vx_flags |= VXLAN_HF_GBP;

	if (md->gbp & VXLAN_GBP_DONT_LEARN)
		gbp->dont_learn = 1;

	if (md->gbp & VXLAN_GBP_POLICY_APPLIED)
		gbp->policy_applied = 1;

	gbp->policy_id = htons(md->gbp & VXLAN_GBP_ID_MASK);
}

static int vxlan_build_gpe_hdr(struct vxlanhdr *vxh, u32 vxflags,
			       __be16 protocol)
{
	struct vxlanhdr_gpe *gpe = (struct vxlanhdr_gpe *)vxh;

	gpe->np_applied = 1;
	gpe->next_protocol = tun_p_from_eth_p(protocol);
	if (!gpe->next_protocol)
		return -EPFNOSUPPORT;
	return 0;
}

//完成vxlan头部的添加
static int vxlan_build_skb(struct sk_buff *skb, struct dst_entry *dst,
			   int iphdr_len, __be32 vni,
			   struct vxlan_metadata *md, u32 vxflags,
			   bool udp_sum)
{
	struct vxlanhdr *vxh;
	int min_headroom;
	int err;
	int type = udp_sum ? SKB_GSO_UDP_TUNNEL_CSUM : SKB_GSO_UDP_TUNNEL;
	__be16 inner_protocol = htons(ETH_P_TEB);

	if ((vxflags & VXLAN_F_REMCSUM_TX) &&
	    skb->ip_summed == CHECKSUM_PARTIAL) {
		int csum_start = skb_checksum_start_offset(skb);

		if (csum_start <= VXLAN_MAX_REMCSUM_START &&
		    !(csum_start & VXLAN_RCO_SHIFT_MASK) &&
		    (skb->csum_offset == offsetof(struct udphdr, check) ||
		     skb->csum_offset == offsetof(struct tcphdr, check)))
			type |= SKB_GSO_TUNNEL_REMCSUM;
	}

	//iphdr_len指出ip头部长度,VXLAN_HLEN指出udp,vxlan头疗长度
	min_headroom = LL_RESERVED_SPACE(dst->dev) + dst->header_len
			+ VXLAN_HLEN + iphdr_len;

	/* Need space for new headers (invalidates iph ptr) */
	err = skb_cow_head(skb, min_headroom);
	if (unlikely(err))
		return err;

	err = iptunnel_handle_offloads(skb, type);
	if (err)
		return err;

	//data指针前移，空出一个vxlan头部
	vxh = __skb_push(skb, sizeof(*vxh));
	//设置vxlan头部flag，放入vni
	vxh->vx_flags = VXLAN_HF_VNI;
	vxh->vx_vni = vxlan_vni_field(vni);

	if (type & SKB_GSO_TUNNEL_REMCSUM) {
		unsigned int start;

		start = skb_checksum_start_offset(skb) - sizeof(struct vxlanhdr);
		vxh->vx_vni |= vxlan_compute_rco(start, skb->csum_offset);
		vxh->vx_flags |= VXLAN_HF_RCO;

		if (!skb_is_gso(skb)) {
			skb->ip_summed = CHECKSUM_NONE;
			skb->encapsulation = 0;
		}
	}

	if (vxflags & VXLAN_F_GBP)
		vxlan_build_gbp_hdr(vxh, vxflags, md);
	if (vxflags & VXLAN_F_GPE) {
		err = vxlan_build_gpe_hdr(vxh, vxflags, skb->protocol);
		if (err < 0)
			return err;
		inner_protocol = skb->protocol;
	}

	skb_set_inner_protocol(skb, inner_protocol);
	return 0;
}

static struct rtable *vxlan_get_route(struct vxlan_dev *vxlan, struct net_device *dev,
				      struct vxlan_sock *sock4,
				      struct sk_buff *skb, int oif, u8 tos,
				      __be32 daddr, __be32 *saddr, __be16 dport, __be16 sport,
				      __u8 flow_flags, struct dst_cache *dst_cache,
				      const struct ip_tunnel_info *info)
{
	bool use_cache = ip_tunnel_dst_cache_usable(skb, info);
	struct rtable *rt = NULL;
	struct flowi4 fl4;

	if (!sock4)
		return ERR_PTR(-EIO);

	if (tos && !info)
		use_cache = false;
	if (use_cache) {
		rt = dst_cache_get_ip4(dst_cache, saddr);
		if (rt)
			return rt;
	}

	memset(&fl4, 0, sizeof(fl4));
	fl4.flowi4_oif = oif;
	fl4.flowi4_tos = RT_TOS(tos);
	fl4.flowi4_mark = skb->mark;/*skb上标记的mark*/
	fl4.flowi4_proto = IPPROTO_UDP;
	fl4.daddr = daddr;
	fl4.saddr = *saddr;
	fl4.fl4_dport = dport;
	fl4.fl4_sport = sport;
	fl4.flowi4_flags = flow_flags;

	rt = ip_route_output_key(vxlan->net, &fl4);
	if (!IS_ERR(rt)) {
		if (rt->dst.dev == dev) {
			netdev_dbg(dev, "circular route to %pI4\n", &daddr);
			ip_rt_put(rt);
			return ERR_PTR(-ELOOP);
		}

		*saddr = fl4.saddr;
		if (use_cache)
			dst_cache_set_ip4(dst_cache, &rt->dst, fl4.saddr);
	} else {
		netdev_dbg(dev, "no route to %pI4\n", &daddr);
		return ERR_PTR(-ENETUNREACH);
	}
	return rt;
}

#if IS_ENABLED(CONFIG_IPV6)
static struct dst_entry *vxlan6_get_route(struct vxlan_dev *vxlan,
					  struct net_device *dev,
					  struct vxlan_sock *sock6,
					  struct sk_buff *skb, int oif, u8 tos,
					  __be32 label,
					  const struct in6_addr *daddr,
					  struct in6_addr *saddr,
					  __be16 dport, __be16 sport,
					  struct dst_cache *dst_cache,
					  const struct ip_tunnel_info *info)
{
	bool use_cache = ip_tunnel_dst_cache_usable(skb, info);
	struct dst_entry *ndst;
	struct flowi6 fl6;

	if (!sock6)
		return ERR_PTR(-EIO);

	if (tos && !info)
		use_cache = false;
	if (use_cache) {
		ndst = dst_cache_get_ip6(dst_cache, saddr);
		if (ndst)
			return ndst;
	}

	memset(&fl6, 0, sizeof(fl6));
	fl6.flowi6_oif = oif;
	fl6.daddr = *daddr;
	fl6.saddr = *saddr;
	fl6.flowlabel = ip6_make_flowinfo(tos, label);
	fl6.flowi6_mark = skb->mark;
	fl6.flowi6_proto = IPPROTO_UDP;
	fl6.fl6_dport = dport;
	fl6.fl6_sport = sport;

	ndst = ipv6_stub->ipv6_dst_lookup_flow(vxlan->net, sock6->sock->sk,
					       &fl6, NULL);
	if (IS_ERR(ndst)) {
		netdev_dbg(dev, "no route to %pI6\n", daddr);
		return ERR_PTR(-ENETUNREACH);
	}

	if (unlikely(ndst->dev == dev)) {
		netdev_dbg(dev, "circular route to %pI6\n", daddr);
		dst_release(ndst);
		return ERR_PTR(-ELOOP);
	}

	*saddr = fl6.saddr;
	if (use_cache)
		dst_cache_set_ip6(dst_cache, ndst, saddr);
	return ndst;
}
#endif

/* Bypass encapsulation if the destination is local */
static void vxlan_encap_bypass(struct sk_buff *skb, struct vxlan_dev *src_vxlan,
			       struct vxlan_dev *dst_vxlan, __be32 vni,
			       bool snoop)
{
	struct pcpu_sw_netstats *tx_stats, *rx_stats;
	union vxlan_addr loopback;
	union vxlan_addr *remote_ip = &dst_vxlan->default_dst.remote_ip;
	struct net_device *dev;
	int len = skb->len;

	tx_stats = this_cpu_ptr(src_vxlan->dev->tstats);
	rx_stats = this_cpu_ptr(dst_vxlan->dev->tstats);
	skb->pkt_type = PACKET_HOST;
	skb->encapsulation = 0;
	skb->dev = dst_vxlan->dev;
	__skb_pull(skb, skb_network_offset(skb));

	if (remote_ip->sa.sa_family == AF_INET) {
		loopback.sin.sin_addr.s_addr = htonl(INADDR_LOOPBACK);
		loopback.sa.sa_family =  AF_INET;
#if IS_ENABLED(CONFIG_IPV6)
	} else {
		loopback.sin6.sin6_addr = in6addr_loopback;
		loopback.sa.sa_family =  AF_INET6;
#endif
	}

	rcu_read_lock();
	dev = skb->dev;
	if (unlikely(!(dev->flags & IFF_UP))) {
		kfree_skb(skb);
		goto drop;
	}

	if ((dst_vxlan->cfg.flags & VXLAN_F_LEARN) && snoop)
		vxlan_snoop(dev, &loopback, eth_hdr(skb)->h_source, 0, vni);

	u64_stats_update_begin(&tx_stats->syncp);
	u64_stats_inc(&tx_stats->tx_packets);
	u64_stats_add(&tx_stats->tx_bytes, len);
	u64_stats_update_end(&tx_stats->syncp);
	vxlan_vnifilter_count(src_vxlan, vni, NULL, VXLAN_VNI_STATS_TX, len);

	if (__netif_rx(skb) == NET_RX_SUCCESS) {
		u64_stats_update_begin(&rx_stats->syncp);
		u64_stats_inc(&rx_stats->rx_packets);
		u64_stats_add(&rx_stats->rx_bytes, len);
		u64_stats_update_end(&rx_stats->syncp);
		vxlan_vnifilter_count(dst_vxlan, vni, NULL, VXLAN_VNI_STATS_RX,
				      len);
	} else {
drop:
		dev->stats.rx_dropped++;
		vxlan_vnifilter_count(dst_vxlan, vni, NULL,
				      VXLAN_VNI_STATS_RX_DROPS, 0);
	}
	rcu_read_unlock();
}

static int encap_bypass_if_local(struct sk_buff *skb, struct net_device *dev,
				 struct vxlan_dev *vxlan,
				 union vxlan_addr *daddr,
				 __be16 dst_port, int dst_ifindex, __be32 vni,
				 struct dst_entry *dst,
				 u32 rt_flags)
{
#if IS_ENABLED(CONFIG_IPV6)
	/* IPv6 rt-flags are checked against RTF_LOCAL, but the value of
	 * RTF_LOCAL is equal to RTCF_LOCAL. So to keep code simple
	 * we can use RTCF_LOCAL which works for ipv4 and ipv6 route entry.
	 */
	BUILD_BUG_ON(RTCF_LOCAL != RTF_LOCAL);
#endif
	/* Bypass encapsulation if the destination is local */
	if (rt_flags & RTCF_LOCAL &&
	    !(rt_flags & (RTCF_BROADCAST | RTCF_MULTICAST))) {
		struct vxlan_dev *dst_vxlan;

		dst_release(dst);
		dst_vxlan = vxlan_find_vni(vxlan->net, dst_ifindex, vni,
					   daddr->sa.sa_family, dst_port,
					   vxlan->cfg.flags);
		if (!dst_vxlan) {
			dev->stats.tx_errors++;
			vxlan_vnifilter_count(vxlan, vni, NULL,
					      VXLAN_VNI_STATS_TX_ERRORS, 0);
			kfree_skb(skb);

			return -ENOENT;
		}
		vxlan_encap_bypass(skb, vxlan, dst_vxlan, vni, true);
		return 1;
	}

	return 0;
}

//向接口dev发送报文vxlan skb
static void vxlan_xmit_one(struct sk_buff *skb, struct net_device *dev,
			   __be32 default_vni, struct vxlan_rdst *rdst/*vxlan对端*/,
			   bool did_rsc)
{
	struct dst_cache *dst_cache;
	struct ip_tunnel_info *info;
	struct vxlan_dev *vxlan = netdev_priv(dev);
	const struct iphdr *old_iph = ip_hdr(skb);
	union vxlan_addr *dst;
	union vxlan_addr remote_ip, local_ip;
	struct vxlan_metadata _md;
	struct vxlan_metadata *md = &_md;
	unsigned int pkt_len = skb->len;
	__be16 src_port = 0, dst_port;
	struct dst_entry *ndst = NULL;
	__u8 tos, ttl, flow_flags = 0;
	int ifindex;
	int err;
	u32 flags = vxlan->cfg.flags;
	bool udp_sum = false;
	bool xnet = !net_eq(vxlan->net, dev_net(vxlan->dev));
	__be32 vni = 0;
#if IS_ENABLED(CONFIG_IPV6)
	__be32 label;
#endif

	//取skb对应的隧道信息
	info = skb_tunnel_info(skb);

	if (rdst) {
		//出接口已知的情况处理:assert(rdst!=NULL)
		dst = &rdst->remote_ip;//对端外层ip
		//目的ip是全０
		if (vxlan_addr_any(dst)) {
			if (did_rsc) {
				/* short-circuited back to local bridge */
				vxlan_encap_bypass(skb, vxlan, vxlan,
						   default_vni, true);
				return;
			}
			goto drop;
		}

		//取隧道目的端port
		dst_port = rdst->remote_port ? rdst->remote_port : vxlan->cfg.dst_port;
		//取使用的vxlan id
		vni = (rdst->remote_vni) ? : default_vni;
		//使用的出接口ifindex
		ifindex = rdst->remote_ifindex;
		//使用的隧道本端源ip
		local_ip = vxlan->cfg.saddr;
		dst_cache = &rdst->dst_cache;
		md->gbp = skb->mark;

		//使用的ttl
		if (flags & VXLAN_F_TTL_INHERIT) {
			ttl = ip_tunnel_get_ttl(old_iph, skb);
		} else {
			ttl = vxlan->cfg.ttl;
			//目的ip为组播地址或者ttl为０时，默认将ttl修改为１
			if (!ttl && vxlan_addr_multicast(dst))
				ttl = 1;
		}

		//使用的tos
		tos = vxlan->cfg.tos;
		if (tos == 1)
			tos = ip_tunnel_get_dsfield(old_iph, skb);

		/*检查是否指明采用zero csum*/
		if (dst->sa.sa_family == AF_INET)
			udp_sum = !(flags & VXLAN_F_UDP_ZERO_CSUM_TX);
		else
			udp_sum = !(flags & VXLAN_F_UDP_ZERO_CSUM6_TX);
#if IS_ENABLED(CONFIG_IPV6)
		label = vxlan->cfg.label;
#endif
	} else {
		//出接口未知的情况处理:assert(rdst==NULL)
		if (!info) {
			WARN_ONCE(1, "%s: Missing encapsulation instructions\n",
				  dev->name);
			goto drop;
		}

		//由info来填充remote_ip,local_ip
		remote_ip.sa.sa_family = ip_tunnel_info_af(info);
		if (remote_ip.sa.sa_family == AF_INET) {
			remote_ip.sin.sin_addr.s_addr = info->key.u.ipv4.dst;
			local_ip.sin.sin_addr.s_addr = info->key.u.ipv4.src;
		} else {
			remote_ip.sin6.sin6_addr = info->key.u.ipv6.dst;
			local_ip.sin6.sin6_addr = info->key.u.ipv6.src;
		}
		dst = &remote_ip;

		//设置对端目的port,及vni
		dst_port = info->key.tp_dst ? : vxlan->cfg.dst_port;
		flow_flags = info->key.flow_flags;
		vni = tunnel_id_to_key32(info->key.tun_id);
		ifindex = 0;
		dst_cache = &info->dst_cache;
		if (info->key.tun_flags & TUNNEL_VXLAN_OPT) {
			if (info->options_len < sizeof(*md))
				goto drop;
			md = ip_tunnel_info_opts(info);
		}
		ttl = info->key.ttl;
		tos = info->key.tos;
#if IS_ENABLED(CONFIG_IPV6)
		label = info->key.label;
#endif
		/*是否要求tunnel csum*/
		udp_sum = !!(info->key.tun_flags & TUNNEL_CSUM);
	}

	//依据流特征生成一个src_port
	src_port = udp_flow_src_port(dev_net(dev), skb, vxlan->cfg.port_min,
				     vxlan->cfg.port_max, true);

	rcu_read_lock();
	if (dst->sa.sa_family == AF_INET) {
		struct vxlan_sock *sock4 = rcu_dereference(vxlan->vn4_sock);
		struct rtable *rt;
		__be16 df = 0;

		if (!ifindex)
			ifindex = sock4->sock->sk->sk_bound_dev_if;

		//查路由确定下一跳
		rt = vxlan_get_route(vxlan, dev, sock4, skb, ifindex/*出接口*/, tos,
				     dst->sin.sin_addr.s_addr/*隧道对端目的地址*/,
				     &local_ip.sin.sin_addr.s_addr/*源地址*/,
				     dst_port, src_port, flow_flags,
				     dst_cache, info);
		if (IS_ERR(rt)) {
			//路由查找失败
			err = PTR_ERR(rt);
			goto tx_error;
		}

		if (!info) {
			/* Bypass encapsulation if the destination is local */
			err = encap_bypass_if_local(skb, dev, vxlan, dst,
						    dst_port, ifindex, vni,
						    &rt->dst, rt->rt_flags);
			if (err)
				goto out_unlock;

			if (vxlan->cfg.df == VXLAN_DF_SET) {
				df = htons(IP_DF);
			} else if (vxlan->cfg.df == VXLAN_DF_INHERIT) {
				struct ethhdr *eth = eth_hdr(skb);

				if (ntohs(eth->h_proto) == ETH_P_IPV6 ||
				    (ntohs(eth->h_proto) == ETH_P_IP &&
				     old_iph->frag_off & htons(IP_DF)))
					df = htons(IP_DF);
			}
		} else if (info->key.tun_flags & TUNNEL_DONT_FRAGMENT) {
			//如果下发了不分片标记，则打上禁止分片标记
			df = htons(IP_DF);
		}

		//确认下一跳地址
		ndst = &rt->dst;
		err = skb_tunnel_check_pmtu(skb, ndst, VXLAN_HEADROOM,
					    netif_is_any_bridge_port(dev));
		if (err < 0) {
			goto tx_error;
		} else if (err) {
			if (info) {
				struct ip_tunnel_info *unclone;
				struct in_addr src, dst;

				unclone = skb_tunnel_info_unclone(skb);
				if (unlikely(!unclone))
					goto tx_error;

				src = remote_ip.sin.sin_addr;
				dst = local_ip.sin.sin_addr;
				unclone->key.u.ipv4.src = src.s_addr;
				unclone->key.u.ipv4.dst = dst.s_addr;
			}
			vxlan_encap_bypass(skb, vxlan, vxlan, vni, false);
			dst_release(ndst);
			goto out_unlock;
		}

		tos = ip_tunnel_ecn_encap(tos, old_iph, skb);
		ttl = ttl ? : ip4_dst_hoplimit(&rt->dst);
		//完成vxlan头部封装（vni,flags)
		err = vxlan_build_skb(skb, ndst, sizeof(struct iphdr),
				      vni, md, flags, udp_sum);
		if (err < 0)
			goto tx_error;

		//走udp封装隧道方式，将报文传出去
		udp_tunnel_xmit_skb(rt, sock4->sock->sk, skb, local_ip.sin.sin_addr.s_addr/*ip报文源ip*/,
				    dst->sin.sin_addr.s_addr/*ip报文目的ip*/, tos, ttl, df,
				    src_port, dst_port, xnet, !udp_sum);
#if IS_ENABLED(CONFIG_IPV6)
	} else {
		struct vxlan_sock *sock6 = rcu_dereference(vxlan->vn6_sock);

		if (!ifindex)
			ifindex = sock6->sock->sk->sk_bound_dev_if;

		ndst = vxlan6_get_route(vxlan, dev, sock6, skb, ifindex, tos,
					label, &dst->sin6.sin6_addr,
					&local_ip.sin6.sin6_addr,
					dst_port, src_port,
					dst_cache, info);
		if (IS_ERR(ndst)) {
			err = PTR_ERR(ndst);
			ndst = NULL;
			goto tx_error;
		}

		if (!info) {
			u32 rt6i_flags = ((struct rt6_info *)ndst)->rt6i_flags;

			err = encap_bypass_if_local(skb, dev, vxlan, dst,
						    dst_port, ifindex, vni,
						    ndst, rt6i_flags);
			if (err)
				goto out_unlock;
		}

		err = skb_tunnel_check_pmtu(skb, ndst, VXLAN6_HEADROOM,
					    netif_is_any_bridge_port(dev));
		if (err < 0) {
			goto tx_error;
		} else if (err) {
			if (info) {
				struct ip_tunnel_info *unclone;
				struct in6_addr src, dst;

				unclone = skb_tunnel_info_unclone(skb);
				if (unlikely(!unclone))
					goto tx_error;

				src = remote_ip.sin6.sin6_addr;
				dst = local_ip.sin6.sin6_addr;
				unclone->key.u.ipv6.src = src;
				unclone->key.u.ipv6.dst = dst;
			}

			vxlan_encap_bypass(skb, vxlan, vxlan, vni, false);
			dst_release(ndst);
			goto out_unlock;
		}

		tos = ip_tunnel_ecn_encap(tos, old_iph, skb);
		ttl = ttl ? : ip6_dst_hoplimit(ndst);
		skb_scrub_packet(skb, xnet);
		err = vxlan_build_skb(skb, ndst, sizeof(struct ipv6hdr),
				      vni, md, flags, udp_sum);
		if (err < 0)
			goto tx_error;

		udp_tunnel6_xmit_skb(ndst, sock6->sock->sk, skb, dev,
				     &local_ip.sin6.sin6_addr,
				     &dst->sin6.sin6_addr, tos, ttl,
				     label, src_port, dst_port, !udp_sum);
#endif
	}
	vxlan_vnifilter_count(vxlan, vni, NULL, VXLAN_VNI_STATS_TX, pkt_len);
out_unlock:
	rcu_read_unlock();
	return;

drop:
	dev->stats.tx_dropped++;
	vxlan_vnifilter_count(vxlan, vni, NULL, VXLAN_VNI_STATS_TX_DROPS, 0);
	dev_kfree_skb(skb);
	return;

tx_error:
	rcu_read_unlock();
	if (err == -ELOOP)
		dev->stats.collisions++;
	else if (err == -ENETUNREACH)
		dev->stats.tx_carrier_errors++;
	dst_release(ndst);
	dev->stats.tx_errors++;
	vxlan_vnifilter_count(vxlan, vni, NULL, VXLAN_VNI_STATS_TX_ERRORS, 0);
	kfree_skb(skb);
}

static void vxlan_xmit_nh(struct sk_buff *skb, struct net_device *dev,
			  struct vxlan_fdb *f, __be32 vni, bool did_rsc)
{
	struct vxlan_rdst nh_rdst;
	struct nexthop *nh;
	bool do_xmit;
	u32 hash;

	memset(&nh_rdst, 0, sizeof(struct vxlan_rdst));
	hash = skb_get_hash(skb);

	rcu_read_lock();
	nh = rcu_dereference(f->nh);
	if (!nh) {
		rcu_read_unlock();
		goto drop;
	}
	do_xmit = vxlan_fdb_nh_path_select(nh, hash, &nh_rdst);
	rcu_read_unlock();

	if (likely(do_xmit))
		vxlan_xmit_one(skb, dev, vni, &nh_rdst, did_rsc);
	else
		goto drop;

	return;

drop:
	dev->stats.tx_dropped++;
	vxlan_vnifilter_count(netdev_priv(dev), vni, NULL,
			      VXLAN_VNI_STATS_TX_DROPS, 0);
	dev_kfree_skb(skb);
}

/* Transmit local packets over Vxlan
 *
 * Outer IP header inherits ECN and DF from inner header.
 * Outer UDP destination is the VXLAN assigned port.
 *           source port is based on hash of flow
 */
//vxlan报文发送
static netdev_tx_t vxlan_xmit(struct sk_buff *skb, struct net_device *dev)
{
	struct vxlan_dev *vxlan = netdev_priv(dev);
	struct vxlan_rdst *rdst, *fdst = NULL;
	const struct ip_tunnel_info *info;
	bool did_rsc = false;
	struct vxlan_fdb *f;
	struct ethhdr *eth;
	__be32 vni = 0;

	info = skb_tunnel_info(skb);

	skb_reset_mac_header(skb);

	if (vxlan->cfg.flags & VXLAN_F_COLLECT_METADATA) {
		//如果配置有collect metadata,则进入（ovs vxlan口就配置了）
		if (info && info->mode & IP_TUNNEL_INFO_BRIDGE &&
		    info->mode & IP_TUNNEL_INFO_TX) {
		    /*ovs ipv4 tunnel-dst为0时走此流程*/
			vni = tunnel_id_to_key32(info->key.tun_id);
		} else {
		    /*ovs ipv4,ipv6走此流程*/
			if (info && info->mode & IP_TUNNEL_INFO_TX)
				vxlan_xmit_one(skb, dev, vni, NULL, false);
			else
				kfree_skb(skb);
			return NETDEV_TX_OK;
		}
	}

	//如果vxlan开启了proxy模式，则reduce arp报文
	if (vxlan->cfg.flags & VXLAN_F_PROXY) {
		eth = eth_hdr(skb);
		//仅处理arp报文件
		if (ntohs(eth->h_proto) == ETH_P_ARP)
			return arp_reduce(dev, skb, vni);
#if IS_ENABLED(CONFIG_IPV6)
		//如果开启ipv6,则处理icmpv6报文
		else if (ntohs(eth->h_proto) == ETH_P_IPV6 &&
			 pskb_may_pull(skb, sizeof(struct ipv6hdr) +
					    sizeof(struct nd_msg)) &&
			 ipv6_hdr(skb)->nexthdr == IPPROTO_ICMPV6) {
			struct nd_msg *m = (struct nd_msg *)(ipv6_hdr(skb) + 1);

			if (m->icmph.icmp6_code == 0 &&
			    m->icmph.icmp6_type == NDISC_NEIGHBOUR_SOLICITATION)
				return neigh_reduce(dev, skb, vni);
		}
#endif
	}

	//取skb的以太头
	eth = eth_hdr(skb);
	//通过vm目的mac,vni查找转发项
	f = vxlan_find_mac(vxlan, eth->h_dest, vni);
	did_rsc = false;

	if (f && (f->flags & NTF_ROUTER) && (vxlan->cfg.flags & VXLAN_F_RSC) &&
	    (ntohs(eth->h_proto) == ETH_P_IP ||
	     ntohs(eth->h_proto) == ETH_P_IPV6)) {
		did_rsc = route_shortcircuit(dev, skb);
		if (did_rsc)
			f = vxlan_find_mac(vxlan, eth->h_dest, vni);
	}

	if (f == NULL) {
		//没有查找到fdb，尝试向默认remote转发
		f = vxlan_find_mac(vxlan, all_zeros_mac, vni);
		if (f == NULL) {
			if ((vxlan->cfg.flags & VXLAN_F_L2MISS) &&
			    !is_multicast_ether_addr(eth->h_dest))
				vxlan_fdb_miss(vxlan, eth->h_dest);

			dev->stats.tx_dropped++;
			vxlan_vnifilter_count(vxlan, vni, NULL,
					      VXLAN_VNI_STATS_TX_DROPS, 0);
			kfree_skb(skb);
			return NETDEV_TX_OK;
		}
	}

	if (rcu_access_pointer(f->nh)) {
		vxlan_xmit_nh(skb, dev, f,
			      (vni ? : vxlan->default_dst.remote_vni), did_rsc);
	} else {
		//按照fdb(转发表)，给每个remotes发送一份
		list_for_each_entry_rcu(rdst, &f->remotes, list) {
			struct sk_buff *skb1;

			if (!fdst) {
				//优化：第一个发送，不需要copy报文
				fdst = rdst;
				continue;
			}
			skb1 = skb_clone(skb, GFP_ATOMIC);
			if (skb1)
				//向rdst发送此报文
				vxlan_xmit_one(skb1, dev, vni, rdst/*目标*/, did_rsc);
		}
		if (fdst)
			//向第一接口发送此报文
			vxlan_xmit_one(skb, dev, vni, fdst, did_rsc);
		else
			kfree_skb(skb);
	}

	return NETDEV_TX_OK;
}

/* Walk the forwarding table and purge stale entries */
//vxlan转发表项周期性检查(timer)过期回调
static void vxlan_cleanup(struct timer_list *t)
{
	//由timer获得其对应设备
	struct vxlan_dev *vxlan = from_timer(vxlan, t, age_timer);
	//设置定时器下次到期时间
	unsigned long next_timer = jiffies + FDB_AGE_INTERVAL;
	unsigned int h;

	if (!netif_running(vxlan->dev))
		return;//如果此设备未运行，则退出（定时器体眠时设备被停止）

	//遍历转发用哈希表
	for (h = 0; h < FDB_HASH_SIZE; ++h) {
		struct hlist_node *p, *n;

		spin_lock(&vxlan->hash_lock[h]);
		//遍历h号桶
		hlist_for_each_safe(p, n, &vxlan->fdb_head[h]) {
			struct vxlan_fdb *f
				= container_of(p, struct vxlan_fdb, hlist);
			unsigned long timeout;

			if (f->state & (NUD_PERMANENT | NUD_NOARP))
				continue;

			if (f->flags & NTF_EXT_LEARNED)
				continue;

			//检查此表项过期时间
			timeout = f->used + vxlan->cfg.age_interval * HZ;
			if (time_before_eq(timeout, jiffies)) {
				//timeout时间已过
				netdev_dbg(vxlan->dev,
					   "garbage collect %pM\n",
					   f->eth_addr);
				f->state = NUD_STALE;//置为过期
				vxlan_fdb_destroy(vxlan, f, true, true);//销毁vxlan fdb表项
			} else if (time_before(timeout, next_timer))
				//如果此表项是有效的，则获取下次timer触发时间
				next_timer = timeout;
		}
		spin_unlock(&vxlan->hash_lock[h]);
	}

	//重新设置定时器及其触发时间
	mod_timer(&vxlan->age_timer, next_timer);
}

static void vxlan_vs_del_dev(struct vxlan_dev *vxlan)
{
	struct vxlan_net *vn = net_generic(vxlan->net, vxlan_net_id);

	spin_lock(&vn->sock_lock);
	hlist_del_init_rcu(&vxlan->hlist4.hlist);
#if IS_ENABLED(CONFIG_IPV6)
	hlist_del_init_rcu(&vxlan->hlist6.hlist);
#endif
	spin_unlock(&vn->sock_lock);
}

static void vxlan_vs_add_dev(struct vxlan_sock *vs, struct vxlan_dev *vxlan,
			     struct vxlan_dev_node *node)
{
	struct vxlan_net *vn = net_generic(vxlan->net, vxlan_net_id);
	__be32 vni = vxlan->default_dst.remote_vni;

	node->vxlan = vxlan;
	spin_lock(&vn->sock_lock);
	hlist_add_head_rcu(&node->hlist, vni_head(vs, vni));
	spin_unlock(&vn->sock_lock);
}

/* Setup stats when device is created */
static int vxlan_init(struct net_device *dev)
{
	struct vxlan_dev *vxlan = netdev_priv(dev);
	int err;

	if (vxlan->cfg.flags & VXLAN_F_VNIFILTER)
		vxlan_vnigroup_init(vxlan);

	dev->tstats = netdev_alloc_pcpu_stats(struct pcpu_sw_netstats);
	if (!dev->tstats) {
		err = -ENOMEM;
		goto err_vnigroup_uninit;
	}

	err = gro_cells_init(&vxlan->gro_cells, dev);
	if (err)
		goto err_free_percpu;

	return 0;

err_free_percpu:
	free_percpu(dev->tstats);
err_vnigroup_uninit:
	if (vxlan->cfg.flags & VXLAN_F_VNIFILTER)
		vxlan_vnigroup_uninit(vxlan);
	return err;
}

static void vxlan_fdb_delete_default(struct vxlan_dev *vxlan, __be32 vni)
{
	struct vxlan_fdb *f;
	u32 hash_index = fdb_head_index(vxlan, all_zeros_mac, vni);

	spin_lock_bh(&vxlan->hash_lock[hash_index]);
	f = __vxlan_find_mac(vxlan, all_zeros_mac, vni);
	if (f)
		vxlan_fdb_destroy(vxlan, f, true, true);
	spin_unlock_bh(&vxlan->hash_lock[hash_index]);
}

static void vxlan_uninit(struct net_device *dev)
{
	struct vxlan_dev *vxlan = netdev_priv(dev);

	if (vxlan->cfg.flags & VXLAN_F_VNIFILTER)
		vxlan_vnigroup_uninit(vxlan);

	gro_cells_destroy(&vxlan->gro_cells);

	vxlan_fdb_delete_default(vxlan, vxlan->cfg.vni);

	free_percpu(dev->tstats);
}

/* Start ageing timer and join group when device is brought up */
static int vxlan_open(struct net_device *dev)
{
	struct vxlan_dev *vxlan = netdev_priv(dev);
	int ret;

	ret = vxlan_sock_add(vxlan);
	if (ret < 0)
		return ret;

	//如果配置有组播remote_ip,将其加入组播组
	ret = vxlan_multicast_join(vxlan);
	if (ret) {
		vxlan_sock_release(vxlan);
		return ret;
	}

	if (vxlan->cfg.age_interval)
		mod_timer(&vxlan->age_timer, jiffies + FDB_AGE_INTERVAL);

	return ret;
}

/* Purge the forwarding table */
static void vxlan_flush(struct vxlan_dev *vxlan, bool do_all)
{
	unsigned int h;

	for (h = 0; h < FDB_HASH_SIZE; ++h) {
		struct hlist_node *p, *n;

		spin_lock_bh(&vxlan->hash_lock[h]);
		hlist_for_each_safe(p, n, &vxlan->fdb_head[h]) {
			struct vxlan_fdb *f
				= container_of(p, struct vxlan_fdb, hlist);
			if (!do_all && (f->state & (NUD_PERMANENT | NUD_NOARP)))
				continue;
			/* the all_zeros_mac entry is deleted at vxlan_uninit */
			if (is_zero_ether_addr(f->eth_addr) &&
			    f->vni == vxlan->cfg.vni)
				continue;
			vxlan_fdb_destroy(vxlan, f, true, true);
		}
		spin_unlock_bh(&vxlan->hash_lock[h]);
	}
}

/* Cleanup timer and forwarding table on shutdown */
static int vxlan_stop(struct net_device *dev)
{
	struct vxlan_dev *vxlan = netdev_priv(dev);

	vxlan_multicast_leave(vxlan);

	del_timer_sync(&vxlan->age_timer);

	vxlan_flush(vxlan, false);
	vxlan_sock_release(vxlan);

	return 0;
}

/* Stub, nothing needs to be done. */
static void vxlan_set_multicast_list(struct net_device *dev)
{
}

static int vxlan_change_mtu(struct net_device *dev, int new_mtu)
{
	struct vxlan_dev *vxlan = netdev_priv(dev);
	struct vxlan_rdst *dst = &vxlan->default_dst;
	struct net_device *lowerdev = __dev_get_by_index(vxlan->net,
							 dst->remote_ifindex);
	bool use_ipv6 = !!(vxlan->cfg.flags & VXLAN_F_IPV6);

	/* This check is different than dev->max_mtu, because it looks at
	 * the lowerdev->mtu, rather than the static dev->max_mtu
	 */
	if (lowerdev) {
		int max_mtu = lowerdev->mtu -
			      (use_ipv6 ? VXLAN6_HEADROOM : VXLAN_HEADROOM);
		if (new_mtu > max_mtu)
			return -EINVAL;
	}

	dev->mtu = new_mtu;
	return 0;
}

/*填充tunnel信息*/
static int vxlan_fill_metadata_dst(struct net_device *dev, struct sk_buff *skb)
{
	struct vxlan_dev *vxlan = netdev_priv(dev);
	struct ip_tunnel_info *info = skb_tunnel_info(skb);
	__be16 sport, dport;

	sport = udp_flow_src_port(dev_net(dev), skb, vxlan->cfg.port_min,
				  vxlan->cfg.port_max, true);
	dport = info->key.tp_dst ? : vxlan->cfg.dst_port;

	if (ip_tunnel_info_af(info) == AF_INET) {
		struct vxlan_sock *sock4 = rcu_dereference(vxlan->vn4_sock);
		struct rtable *rt;

		rt = vxlan_get_route(vxlan, dev, sock4, skb, 0, info->key.tos,
				     info->key.u.ipv4.dst,
				     &info->key.u.ipv4.src, dport, sport,
				     info->key.flow_flags, &info->dst_cache,
				     info);
		if (IS_ERR(rt))
			return PTR_ERR(rt);
		ip_rt_put(rt);
	} else {
#if IS_ENABLED(CONFIG_IPV6)
		struct vxlan_sock *sock6 = rcu_dereference(vxlan->vn6_sock);
		struct dst_entry *ndst;

		ndst = vxlan6_get_route(vxlan, dev, sock6, skb, 0, info->key.tos,
					info->key.label, &info->key.u.ipv6.dst,
					&info->key.u.ipv6.src, dport, sport,
					&info->dst_cache, info);
		if (IS_ERR(ndst))
			return PTR_ERR(ndst);
		dst_release(ndst);
#else /* !CONFIG_IPV6 */
		return -EPFNOSUPPORT;
#endif
	}
	info->key.tp_src = sport;
	info->key.tp_dst = dport;
	return 0;
}

static const struct net_device_ops vxlan_netdev_ether_ops = {
	.ndo_init		= vxlan_init,
	.ndo_uninit		= vxlan_uninit,
	.ndo_open		= vxlan_open,//设置dev_ops
	.ndo_stop		= vxlan_stop,
	.ndo_start_xmit		= vxlan_xmit,//vxlan报文发送
	.ndo_get_stats64	= dev_get_tstats64,
	.ndo_set_rx_mode	= vxlan_set_multicast_list,
	.ndo_change_mtu		= vxlan_change_mtu,
	.ndo_validate_addr	= eth_validate_addr,
	.ndo_set_mac_address	= eth_mac_addr,
	//实现vxlan fdb表项添加
	.ndo_fdb_add		= vxlan_fdb_add,
	.ndo_fdb_del		= vxlan_fdb_delete,
	.ndo_fdb_dump		= vxlan_fdb_dump,
	.ndo_fdb_get		= vxlan_fdb_get,
	.ndo_fill_metadata_dst	= vxlan_fill_metadata_dst,
};

static const struct net_device_ops vxlan_netdev_raw_ops = {
	.ndo_init		= vxlan_init,
	.ndo_uninit		= vxlan_uninit,
	.ndo_open		= vxlan_open,
	.ndo_stop		= vxlan_stop,
	.ndo_start_xmit		= vxlan_xmit,//vxlan报文发送
	.ndo_get_stats64	= dev_get_tstats64,
	.ndo_change_mtu		= vxlan_change_mtu,
	.ndo_fill_metadata_dst	= vxlan_fill_metadata_dst,
};

/* Info for udev, that this is a virtual tunnel endpoint */
static struct device_type vxlan_type = {
	.name = "vxlan",
};

/* Calls the ndo_udp_tunnel_add of the caller in order to
 * supply the listening VXLAN udp ports. Callers are expected
 * to implement the ndo_udp_tunnel_add.
 */
static void vxlan_offload_rx_ports(struct net_device *dev, bool push)
{
	struct vxlan_sock *vs;
	struct net *net = dev_net(dev);
	struct vxlan_net *vn = net_generic(net, vxlan_net_id);
	unsigned int i;

	spin_lock(&vn->sock_lock);
	for (i = 0; i < PORT_HASH_SIZE; ++i) {
		hlist_for_each_entry_rcu(vs, &vn->sock_list[i], hlist) {
			unsigned short type;

			if (vs->flags & VXLAN_F_GPE)
				type = UDP_TUNNEL_TYPE_VXLAN_GPE;
			else
				type = UDP_TUNNEL_TYPE_VXLAN;

			if (push)
				udp_tunnel_push_rx_port(dev, vs->sock, type);
			else
				udp_tunnel_drop_rx_port(dev, vs->sock, type);
		}
	}
	spin_unlock(&vn->sock_lock);
}

/* Initialize the device structure. */
//vxlan设备初始化
static void vxlan_setup(struct net_device *dev)
{
	struct vxlan_dev *vxlan = netdev_priv(dev);
	unsigned int h;

	eth_hw_addr_random(dev);
	ether_setup(dev);

	dev->needs_free_netdev = true;
	SET_NETDEV_DEVTYPE(dev, &vxlan_type);

	dev->features	|= NETIF_F_LLTX;
	dev->features	|= NETIF_F_SG | NETIF_F_HW_CSUM | NETIF_F_FRAGLIST;
	dev->features   |= NETIF_F_RXCSUM;
	dev->features   |= NETIF_F_GSO_SOFTWARE;

	dev->vlan_features = dev->features;
	dev->hw_features |= NETIF_F_SG | NETIF_F_HW_CSUM | NETIF_F_FRAGLIST;
	dev->hw_features |= NETIF_F_RXCSUM;
	dev->hw_features |= NETIF_F_GSO_SOFTWARE;
	netif_keep_dst(dev);
	dev->priv_flags |= IFF_NO_QUEUE | IFF_CHANGE_PROTO_DOWN;

	/* MTU range: 68 - 65535 */
	dev->min_mtu = ETH_MIN_MTU;
	dev->max_mtu = ETH_MAX_MTU;

	INIT_LIST_HEAD(&vxlan->next);

	//初始化转发表项过期定时器
	timer_setup(&vxlan->age_timer, vxlan_cleanup, TIMER_DEFERRABLE);

	vxlan->dev = dev;

	//初始化转发表
	for (h = 0; h < FDB_HASH_SIZE; ++h) {
		spin_lock_init(&vxlan->hash_lock[h]);
		INIT_HLIST_HEAD(&vxlan->fdb_head[h]);
	}
}

//置ether的ops
static void vxlan_ether_setup(struct net_device *dev)
{
	dev->priv_flags &= ~IFF_TX_SKB_SHARING;
	dev->priv_flags |= IFF_LIVE_ADDR_CHANGE;
	//设置vxlan设备的操作集
	dev->netdev_ops = &vxlan_netdev_ether_ops;
}

static void vxlan_raw_setup(struct net_device *dev)
{
	dev->header_ops = NULL;
	dev->type = ARPHRD_NONE;
	dev->hard_header_len = 0;
	dev->addr_len = 0;
	dev->flags = IFF_POINTOPOINT | IFF_NOARP | IFF_MULTICAST;
	dev->netdev_ops = &vxlan_netdev_raw_ops;
}

static const struct nla_policy vxlan_policy[IFLA_VXLAN_MAX + 1] = {
	[IFLA_VXLAN_ID]		= { .type = NLA_U32 },
	[IFLA_VXLAN_GROUP]	= { .len = sizeof_field(struct iphdr, daddr) },
	[IFLA_VXLAN_GROUP6]	= { .len = sizeof(struct in6_addr) },
	[IFLA_VXLAN_LINK]	= { .type = NLA_U32 },
	[IFLA_VXLAN_LOCAL]	= { .len = sizeof_field(struct iphdr, saddr) },
	[IFLA_VXLAN_LOCAL6]	= { .len = sizeof(struct in6_addr) },
	[IFLA_VXLAN_TOS]	= { .type = NLA_U8 },
	[IFLA_VXLAN_TTL]	= { .type = NLA_U8 },
	[IFLA_VXLAN_LABEL]	= { .type = NLA_U32 },
	[IFLA_VXLAN_LEARNING]	= { .type = NLA_U8 },
	[IFLA_VXLAN_AGEING]	= { .type = NLA_U32 },
	[IFLA_VXLAN_LIMIT]	= { .type = NLA_U32 },
	[IFLA_VXLAN_PORT_RANGE] = { .len  = sizeof(struct ifla_vxlan_port_range) },
	[IFLA_VXLAN_PROXY]	= { .type = NLA_U8 },
	[IFLA_VXLAN_RSC]	= { .type = NLA_U8 },
	[IFLA_VXLAN_L2MISS]	= { .type = NLA_U8 },
	[IFLA_VXLAN_L3MISS]	= { .type = NLA_U8 },
	[IFLA_VXLAN_COLLECT_METADATA]	= { .type = NLA_U8 },
	[IFLA_VXLAN_PORT]	= { .type = NLA_U16 },
	[IFLA_VXLAN_UDP_CSUM]	= { .type = NLA_U8 },
	[IFLA_VXLAN_UDP_ZERO_CSUM6_TX]	= { .type = NLA_U8 },
	[IFLA_VXLAN_UDP_ZERO_CSUM6_RX]	= { .type = NLA_U8 },
	[IFLA_VXLAN_REMCSUM_TX]	= { .type = NLA_U8 },
	[IFLA_VXLAN_REMCSUM_RX]	= { .type = NLA_U8 },
	[IFLA_VXLAN_GBP]	= { .type = NLA_FLAG, },
	[IFLA_VXLAN_GPE]	= { .type = NLA_FLAG, },
	[IFLA_VXLAN_REMCSUM_NOPARTIAL]	= { .type = NLA_FLAG },
	[IFLA_VXLAN_TTL_INHERIT]	= { .type = NLA_FLAG },
	[IFLA_VXLAN_DF]		= { .type = NLA_U8 },
	[IFLA_VXLAN_VNIFILTER]	= { .type = NLA_U8 },
};

static int vxlan_validate(struct nlattr *tb[], struct nlattr *data[],
			  struct netlink_ext_ack *extack)
{
    //vxlan设备地址校验
	if (tb[IFLA_ADDRESS]) {
		if (nla_len(tb[IFLA_ADDRESS]) != ETH_ALEN) {
			NL_SET_ERR_MSG_ATTR(extack, tb[IFLA_ADDRESS],
					    "Provided link layer address is not Ethernet");
			return -EINVAL;
		}

		if (!is_valid_ether_addr(nla_data(tb[IFLA_ADDRESS]))) {
			NL_SET_ERR_MSG_ATTR(extack, tb[IFLA_ADDRESS],
					    "Provided Ethernet address is not unicast");
			return -EADDRNOTAVAIL;
		}
	}

	//vxlan设备mtu校验
	if (tb[IFLA_MTU]) {
		u32 mtu = nla_get_u32(tb[IFLA_MTU]);

		if (mtu < ETH_MIN_MTU || mtu > ETH_MAX_MTU) {
			NL_SET_ERR_MSG_ATTR(extack, tb[IFLA_MTU],
					    "MTU must be between 68 and 65535");
			return -EINVAL;
		}
	}

	if (!data) {
		NL_SET_ERR_MSG(extack,
			       "Required attributes not provided to perform the operation");
		return -EINVAL;
	}

	//vxlan id校验
	if (data[IFLA_VXLAN_ID]) {
		u32 id = nla_get_u32(data[IFLA_VXLAN_ID]);

		if (id >= VXLAN_N_VID) {
			NL_SET_ERR_MSG_ATTR(extack, data[IFLA_VXLAN_ID],
					    "VXLAN ID must be lower than 16777216");
			return -ERANGE;
		}
	}

	//vxlan 源port范围校验
	if (data[IFLA_VXLAN_PORT_RANGE]) {
		const struct ifla_vxlan_port_range *p
			= nla_data(data[IFLA_VXLAN_PORT_RANGE]);

		if (ntohs(p->high) < ntohs(p->low)) {
			NL_SET_ERR_MSG_ATTR(extack, data[IFLA_VXLAN_PORT_RANGE],
					    "Invalid source port range");
			return -EINVAL;
		}
	}

	//vxlan分片标识符校验
	if (data[IFLA_VXLAN_DF]) {
		enum ifla_vxlan_df df = nla_get_u8(data[IFLA_VXLAN_DF]);

		if (df < 0 || df > VXLAN_DF_MAX) {
			NL_SET_ERR_MSG_ATTR(extack, data[IFLA_VXLAN_DF],
					    "Invalid DF attribute");
			return -EINVAL;
		}
	}

	return 0;
}

//返回vxlan设备驱动信息
static void vxlan_get_drvinfo(struct net_device *netdev,
			      struct ethtool_drvinfo *drvinfo)
{
	strscpy(drvinfo->version, VXLAN_VERSION, sizeof(drvinfo->version));
	strscpy(drvinfo->driver, "vxlan", sizeof(drvinfo->driver));
}

static int vxlan_get_link_ksettings(struct net_device *dev,
				    struct ethtool_link_ksettings *cmd)
{
	struct vxlan_dev *vxlan = netdev_priv(dev);
	struct vxlan_rdst *dst = &vxlan->default_dst;
	struct net_device *lowerdev = __dev_get_by_index(vxlan->net,
							 dst->remote_ifindex);

	if (!lowerdev) {
		cmd->base.duplex = DUPLEX_UNKNOWN;
		cmd->base.port = PORT_OTHER;
		cmd->base.speed = SPEED_UNKNOWN;

		return 0;
	}

	return __ethtool_get_link_ksettings(lowerdev, cmd);
}

static const struct ethtool_ops vxlan_ethtool_ops = {
	.get_drvinfo		= vxlan_get_drvinfo,
	.get_link		= ethtool_op_get_link,
	.get_link_ksettings	= vxlan_get_link_ksettings,
};

static struct socket *vxlan_create_sock(struct net *net, bool ipv6,
					__be16 port, u32 flags, int ifindex/*要绑定的接口ifindex*/)
{
	struct socket *sock;
	struct udp_port_cfg udp_conf;
	int err;

	memset(&udp_conf, 0, sizeof(udp_conf));

	if (ipv6) {
		udp_conf.family = AF_INET6;
		udp_conf.use_udp6_rx_checksums =
		    !(flags & VXLAN_F_UDP_ZERO_CSUM6_RX);
		udp_conf.ipv6_v6only = 1;
	} else {
		udp_conf.family = AF_INET;
	}

	udp_conf.local_udp_port = port;
	udp_conf.bind_ifindex = ifindex;

	/* Open UDP socket */
	err = udp_sock_create(net, &udp_conf, &sock);
	if (err < 0)
		return ERR_PTR(err);

	udp_allow_gso(sock->sk);
	return sock;
}

/* Create new listen socket if needed */
static struct vxlan_sock *vxlan_socket_create(struct net *net, bool ipv6/*是否使能ipv6*/,
					      __be16 port, u32 flags,
					      int ifindex/*socket绑定的ifindex*/)
{
	struct vxlan_net *vn = net_generic(net, vxlan_net_id);
	struct vxlan_sock *vs;
	struct socket *sock;
	unsigned int h;
	struct udp_tunnel_sock_cfg tunnel_cfg;

	//申请vxlan socket
	vs = kzalloc(sizeof(*vs), GFP_KERNEL);
	if (!vs)
		return ERR_PTR(-ENOMEM);

	for (h = 0; h < VNI_HASH_SIZE; ++h)
		INIT_HLIST_HEAD(&vs->vni_list[h]);

	//创建kernel socket
	sock = vxlan_create_sock(net, ipv6, port, flags, ifindex);
	if (IS_ERR(sock)) {
		kfree(vs);
		return ERR_CAST(sock);
	}

	vs->sock = sock;
	refcount_set(&vs->refcnt, 1);
	vs->flags = (flags & VXLAN_F_RCV_FLAGS);

	spin_lock(&vn->sock_lock);
	hlist_add_head_rcu(&vs->hlist, vs_head(net, port));
	udp_tunnel_notify_add_rx_port(sock,
				      (vs->flags & VXLAN_F_GPE) ?
				      UDP_TUNNEL_TYPE_VXLAN_GPE :
				      UDP_TUNNEL_TYPE_VXLAN);
	spin_unlock(&vn->sock_lock);

	/* Mark socket as an encapsulation socket. */
	memset(&tunnel_cfg, 0, sizeof(tunnel_cfg));
	tunnel_cfg.sk_user_data = vs;
	tunnel_cfg.encap_type = 1;
	//注册vxlan的解析处理函数
	tunnel_cfg.encap_rcv = vxlan_rcv;
	tunnel_cfg.encap_err_lookup = vxlan_err_lookup;
	tunnel_cfg.encap_destroy = NULL;
	tunnel_cfg.gro_receive = vxlan_gro_receive;
	tunnel_cfg.gro_complete = vxlan_gro_complete;

	//设置vxlan的隧道配置
	setup_udp_tunnel_sock(net, sock, &tunnel_cfg);

	return vs;
}

static int __vxlan_sock_add(struct vxlan_dev *vxlan, bool ipv6/*是否使能ipv6*/)
{
	struct vxlan_net *vn = net_generic(vxlan->net, vxlan_net_id);
	bool metadata = vxlan->cfg.flags & VXLAN_F_COLLECT_METADATA;
	struct vxlan_sock *vs = NULL;
	struct vxlan_dev_node *node;
	int l3mdev_index = 0;

	if (vxlan->cfg.remote_ifindex)
		l3mdev_index = l3mdev_master_upper_ifindex_by_index(
			vxlan->net, vxlan->cfg.remote_ifindex);

	if (!vxlan->cfg.no_share) {
		spin_lock(&vn->sock_lock);
		vs = vxlan_find_sock(vxlan->net, ipv6 ? AF_INET6 : AF_INET,
				     vxlan->cfg.dst_port, vxlan->cfg.flags,
				     l3mdev_index);
		if (vs && !refcount_inc_not_zero(&vs->refcnt)) {
			spin_unlock(&vn->sock_lock);
			return -EBUSY;
		}
		spin_unlock(&vn->sock_lock);
	}
	if (!vs)
		vs = vxlan_socket_create(vxlan->net, ipv6,
					 vxlan->cfg.dst_port, vxlan->cfg.flags,
					 l3mdev_index);
	if (IS_ERR(vs))
		return PTR_ERR(vs);
#if IS_ENABLED(CONFIG_IPV6)
	if (ipv6) {
		rcu_assign_pointer(vxlan->vn6_sock, vs);
		node = &vxlan->hlist6;
	} else
#endif
	{
		rcu_assign_pointer(vxlan->vn4_sock, vs);
		node = &vxlan->hlist4;
	}

	if (metadata && (vxlan->cfg.flags & VXLAN_F_VNIFILTER))
		vxlan_vs_add_vnigrp(vxlan, vs, ipv6);
	else
		vxlan_vs_add_dev(vs, vxlan, node);

	return 0;
}

static int vxlan_sock_add(struct vxlan_dev *vxlan)
{
    //是否收集metadata
	bool metadata = vxlan->cfg.flags & VXLAN_F_COLLECT_METADATA;
	bool ipv6 = vxlan->cfg.flags & VXLAN_F_IPV6 || metadata;
	bool ipv4 = !ipv6 || metadata;
	int ret = 0;

	RCU_INIT_POINTER(vxlan->vn4_sock, NULL);
#if IS_ENABLED(CONFIG_IPV6)
	RCU_INIT_POINTER(vxlan->vn6_sock, NULL);
	if (ipv6) {
		ret = __vxlan_sock_add(vxlan, true);
		if (ret < 0 && ret != -EAFNOSUPPORT)
			ipv4 = false;
	}
#endif
	if (ipv4)
		ret = __vxlan_sock_add(vxlan, false);
	if (ret < 0)
		vxlan_sock_release(vxlan);
	return ret;
}

int vxlan_vni_in_use(struct net *src_net, struct vxlan_dev *vxlan,
		     struct vxlan_config *conf, __be32 vni)
{
	struct vxlan_net *vn = net_generic(src_net, vxlan_net_id);
	struct vxlan_dev *tmp;

	list_for_each_entry(tmp, &vn->vxlan_list, next) {
		if (tmp == vxlan)
			continue;
		if (tmp->cfg.flags & VXLAN_F_VNIFILTER) {
			if (!vxlan_vnifilter_lookup(tmp, vni))
				continue;
		} else if (tmp->cfg.vni != vni) {
			continue;
		}
		if (tmp->cfg.dst_port != conf->dst_port)
			continue;
		if ((tmp->cfg.flags & (VXLAN_F_RCV_FLAGS | VXLAN_F_IPV6)) !=
		    (conf->flags & (VXLAN_F_RCV_FLAGS | VXLAN_F_IPV6)))
			continue;

		if ((conf->flags & VXLAN_F_IPV6_LINKLOCAL) &&
		    tmp->cfg.remote_ifindex != conf->remote_ifindex)
			continue;

		return -EEXIST;
	}

	return 0;
}

static int vxlan_config_validate(struct net *src_net, struct vxlan_config *conf,
				 struct net_device **lower/*出参，指定的底层设备*/,
				 struct vxlan_dev *old/*入参，当前执行vxlan设备old的新配置校验（容许为null)*/,
				 struct netlink_ext_ack *extack)
{
	bool use_ipv6 = false;/*是否使用ipv6地址*/

	if (conf->flags & VXLAN_F_GPE) {
		/* For now, allow GPE only together with
		 * COLLECT_METADATA. This can be relaxed later; in such
		 * case, the other side of the PtP link will have to be
		 * provided.
		 */
		if ((conf->flags & ~VXLAN_F_ALLOWED_GPE) ||
		    !(conf->flags & VXLAN_F_COLLECT_METADATA)) {
			NL_SET_ERR_MSG(extack,
				       "VXLAN GPE does not support this combination of attributes");
			return -EINVAL;
		}
	}

	//确定remote_ip,saddr地址的协议族
	if (!conf->remote_ip.sa.sa_family && !conf->saddr.sa.sa_family) {
		/* Unless IPv6 is explicitly requested, assume IPv4 */
		conf->remote_ip.sa.sa_family = AF_INET;
		conf->saddr.sa.sa_family = AF_INET;
	} else if (!conf->remote_ip.sa.sa_family) {
		conf->remote_ip.sa.sa_family = conf->saddr.sa.sa_family;
	} else if (!conf->saddr.sa.sa_family) {
		conf->saddr.sa.sa_family = conf->remote_ip.sa.sa_family;
	}

	if (conf->saddr.sa.sa_family != conf->remote_ip.sa.sa_family) {
		NL_SET_ERR_MSG(extack,
			       "Local and remote address must be from the same family");
		return -EINVAL;
	}

	//vxlan设备源地址不得为组播地址
	if (vxlan_addr_multicast(&conf->saddr)) {
		NL_SET_ERR_MSG(extack, "Local address cannot be multicast");
		return -EINVAL;
	}

	if (conf->saddr.sa.sa_family == AF_INET6) {
		if (!IS_ENABLED(CONFIG_IPV6)) {
			NL_SET_ERR_MSG(extack,
				       "IPv6 support not enabled in the kernel");
			return -EPFNOSUPPORT;
		}
		use_ipv6 = true;
		conf->flags |= VXLAN_F_IPV6;

		if (!(conf->flags & VXLAN_F_COLLECT_METADATA)) {
			int local_type =
				ipv6_addr_type(&conf->saddr.sin6.sin6_addr);
			int remote_type =
				ipv6_addr_type(&conf->remote_ip.sin6.sin6_addr);

			if (local_type & IPV6_ADDR_LINKLOCAL) {
				if (!(remote_type & IPV6_ADDR_LINKLOCAL) &&
				    (remote_type != IPV6_ADDR_ANY)) {
					NL_SET_ERR_MSG(extack,
						       "Invalid combination of local and remote address scopes");
					return -EINVAL;
				}

				conf->flags |= VXLAN_F_IPV6_LINKLOCAL;
			} else {
				if (remote_type ==
				    (IPV6_ADDR_UNICAST | IPV6_ADDR_LINKLOCAL)) {
					NL_SET_ERR_MSG(extack,
						       "Invalid combination of local and remote address scopes");
					return -EINVAL;
				}

				conf->flags &= ~VXLAN_F_IPV6_LINKLOCAL;
			}
		}
	}

	//label属性仅ipv6有效
	if (conf->label && !use_ipv6) {
		NL_SET_ERR_MSG(extack,
			       "Label attribute only applies to IPv6 VXLAN devices");
		return -EINVAL;
	}

	//如果指定了出口设备，则设备必须存在
	if (conf->remote_ifindex) {
		struct net_device *lowerdev;

		lowerdev = __dev_get_by_index(src_net, conf->remote_ifindex);
		if (!lowerdev) {
			NL_SET_ERR_MSG(extack,
				       "Invalid local interface, device not found");
			return -ENODEV;
		}

#if IS_ENABLED(CONFIG_IPV6)
		if (use_ipv6) {
		    //当然，应用ipv6时，ipv6对应设备也得存在
			struct inet6_dev *idev = __in6_dev_get(lowerdev);

			if (idev && idev->cnf.disable_ipv6) {
				NL_SET_ERR_MSG(extack,
					       "IPv6 support disabled by administrator");
				return -EPERM;
			}
		}
#endif

		*lower = lowerdev;
	} else {
	    //指定底层设备时，不得使用组播目的地址，两者相互冲突
		if (vxlan_addr_multicast(&conf->remote_ip)) {
			NL_SET_ERR_MSG(extack,
				       "Local interface required for multicast remote destination");

			return -EINVAL;
		}

#if IS_ENABLED(CONFIG_IPV6)
		if (conf->flags & VXLAN_F_IPV6_LINKLOCAL) {
			NL_SET_ERR_MSG(extack,
				       "Local interface required for link-local local/remote addresses");
			return -EINVAL;
		}
#endif

		*lower = NULL;
	}

	//如未配置目的port,则设置默认的port
	if (!conf->dst_port) {
		if (conf->flags & VXLAN_F_GPE)
			conf->dst_port = htons(IANA_VXLAN_GPE_UDP_PORT);
		else
			conf->dst_port = htons(vxlan_port);
	}

	if (!conf->age_interval)
		conf->age_interval = FDB_AGE_DEFAULT;

	//防止配置重复的vxlan(例如端口及vni已被占用）
	if (vxlan_vni_in_use(src_net, old, conf, conf->vni)) {
		NL_SET_ERR_MSG(extack,
			       "A VXLAN device with the specified VNI already exists");
		return -EEXIST;
	}

	return 0;
}

static void vxlan_config_apply(struct net_device *dev,
			       struct vxlan_config *conf,
			       struct net_device *lowerdev,
			       struct net *src_net,
			       bool changelink)
{
	struct vxlan_dev *vxlan = netdev_priv(dev);
	struct vxlan_rdst *dst = &vxlan->default_dst;
	unsigned short needed_headroom = ETH_HLEN;
	bool use_ipv6 = !!(conf->flags & VXLAN_F_IPV6);
	int max_mtu = ETH_MAX_MTU;

	if (!changelink) {
	    //gpe标记设备创建
		if (conf->flags & VXLAN_F_GPE)
			vxlan_raw_setup(dev);
		else
			//不含GPE标记，创建以太网类型
			vxlan_ether_setup(dev);

		if (conf->mtu)
			dev->mtu = conf->mtu;

		vxlan->net = src_net;
	}

	dst->remote_vni = conf->vni;

	memcpy(&dst->remote_ip, &conf->remote_ip, sizeof(conf->remote_ip));

	if (lowerdev) {
		dst->remote_ifindex = conf->remote_ifindex;

		netif_inherit_tso_max(dev, lowerdev);

		needed_headroom = lowerdev->hard_header_len;
		needed_headroom += lowerdev->needed_headroom;

		dev->needed_tailroom = lowerdev->needed_tailroom;

		//如果未配置mtu,则更新vxlan mtu值
		max_mtu = lowerdev->mtu - (use_ipv6 ? VXLAN6_HEADROOM :
					   VXLAN_HEADROOM);
		if (max_mtu < ETH_MIN_MTU)
			max_mtu = ETH_MIN_MTU;

		if (!changelink && !conf->mtu)
			dev->mtu = max_mtu;
	}

	if (dev->mtu > max_mtu)
		dev->mtu = max_mtu;

	if (use_ipv6 || conf->flags & VXLAN_F_COLLECT_METADATA)
		needed_headroom += VXLAN6_HEADROOM;
	else
		needed_headroom += VXLAN_HEADROOM;
	dev->needed_headroom = needed_headroom;

	memcpy(&vxlan->cfg, conf, sizeof(*conf));
}

//配置vxlan设备
static int vxlan_dev_configure(struct net *src_net, struct net_device *dev,
			       struct vxlan_config *conf, bool changelink,
			       struct netlink_ext_ack *extack)
{
	struct vxlan_dev *vxlan = netdev_priv(dev);
	struct net_device *lowerdev;
	int ret;

	//执行vxlan配置校验
	ret = vxlan_config_validate(src_net, conf, &lowerdev, vxlan, extack);
	if (ret)
		return ret;

	//应用vxlan配置
	vxlan_config_apply(dev, conf, lowerdev, src_net, changelink);

	return 0;
}

//vxlan　link创建对应设备
static int __vxlan_dev_create(struct net *net, struct net_device *dev,
			      struct vxlan_config *conf,
			      struct netlink_ext_ack *extack)
{
	struct vxlan_net *vn = net_generic(net, vxlan_net_id);
	struct vxlan_dev *vxlan = netdev_priv(dev);
	struct net_device *remote_dev = NULL;
	struct vxlan_fdb *f = NULL;
	bool unregister = false;
	struct vxlan_rdst *dst;
	int err;

	dst = &vxlan->default_dst;
	err = vxlan_dev_configure(net, dev, conf, false, extack);
	if (err)
		return err;

	dev->ethtool_ops = &vxlan_ethtool_ops;/*设置vxlan设备ethtool*/

	/* create an fdb entry for a valid default destination */
	if (!vxlan_addr_any(&dst->remote_ip)) {
		//默认远端ip不等于any时,添加全0mac完成到 remote_ip的封装（实现默认fdb添加）
		err = vxlan_fdb_create(vxlan, all_zeros_mac,
				       &dst->remote_ip,
				       NUD_REACHABLE | NUD_PERMANENT,
				       vxlan->cfg.dst_port,
				       dst->remote_vni,
				       dst->remote_vni,
				       dst->remote_ifindex,
				       NTF_SELF, 0, &f, extack);
		if (err)
			return err;
	}

	//注册vxlan netdev
	err = register_netdevice(dev);
	if (err)
		goto errout;
	unregister = true;

	if (dst->remote_ifindex) {
		remote_dev = __dev_get_by_index(net, dst->remote_ifindex);
		if (!remote_dev) {
			err = -ENODEV;
			goto errout;
		}

		err = netdev_upper_dev_link(remote_dev, dev, extack);
		if (err)
			goto errout;
	}

<<<<<<< HEAD
	//配置设备dev
	err = rtnl_configure_link(dev, NULL);
=======
	err = rtnl_configure_link(dev, NULL, 0, NULL);
>>>>>>> fe15c26e
	if (err < 0)
		goto unlink;

	if (f) {
		vxlan_fdb_insert(vxlan, all_zeros_mac, dst->remote_vni, f);

		/* notify default fdb entry */
		err = vxlan_fdb_notify(vxlan, f, first_remote_rtnl(f),
				       RTM_NEWNEIGH, true, extack);
		if (err) {
			vxlan_fdb_destroy(vxlan, f, false, false);
			if (remote_dev)
				netdev_upper_dev_unlink(remote_dev, dev);
			goto unregister;
		}
	}

	list_add(&vxlan->next, &vn->vxlan_list);
	if (remote_dev)
		dst->remote_dev = remote_dev;
	return 0;
unlink:
	if (remote_dev)
		netdev_upper_dev_unlink(remote_dev, dev);
errout:
	/* unregister_netdevice() destroys the default FDB entry with deletion
	 * notification. But the addition notification was not sent yet, so
	 * destroy the entry by hand here.
	 */
	if (f)
		__vxlan_fdb_free(f);
unregister:
	if (unregister)
		unregister_netdevice(dev);
	return err;
}

/* Set/clear flags based on attribute */
static int vxlan_nl2flag(struct vxlan_config *conf, struct nlattr *tb[],
			  int attrtype, unsigned long mask, bool changelink,
			  bool changelink_supported,
			  struct netlink_ext_ack *extack)
{
	unsigned long flags;

	/*如果tb中没有attrtype属性，则直接返回*/
	if (!tb[attrtype])
		return 0;

	if (changelink && !changelink_supported) {
		vxlan_flag_attr_error(attrtype, extack);
		return -EOPNOTSUPP;
	}

	if (vxlan_policy[attrtype].type == NLA_FLAG)
	    //如果为flag,则为其打上mask
		flags = conf->flags | mask;
	else if (nla_get_u8(tb[attrtype]))
	    //非flag,则其值为1时打上
		flags = conf->flags | mask;
	else
	    //非flag,则其值为0时移除
		flags = conf->flags & ~mask;

	//设置flags
	conf->flags = flags;

	return 0;
}

static int vxlan_nl2conf(struct nlattr *tb[], struct nlattr *data[],
			 struct net_device *dev, struct vxlan_config *conf/*vxlan配置*/,
			 bool changelink, struct netlink_ext_ack *extack)
{
	struct vxlan_dev *vxlan = netdev_priv(dev);
	int err = 0;

	memset(conf, 0, sizeof(*conf));

	/* if changelink operation, start with old existing cfg */
	if (changelink)
		memcpy(conf, &vxlan->cfg, sizeof(*conf));

	//如果配置了vni,则设置conf->vni
	if (data[IFLA_VXLAN_ID]) {
		__be32 vni = cpu_to_be32(nla_get_u32(data[IFLA_VXLAN_ID]));

		if (changelink && (vni != conf->vni)) {
			NL_SET_ERR_MSG_ATTR(extack, tb[IFLA_VXLAN_ID], "Cannot change VNI");
			return -EOPNOTSUPP;
		}
		conf->vni = cpu_to_be32(nla_get_u32(data[IFLA_VXLAN_ID]));
	}

	//给定了组播组，则设置conf->remote_ip
	if (data[IFLA_VXLAN_GROUP]) {
		if (changelink && (conf->remote_ip.sa.sa_family != AF_INET)) {
			NL_SET_ERR_MSG_ATTR(extack, tb[IFLA_VXLAN_GROUP], "New group address family does not match old group");
			return -EOPNOTSUPP;
		}

		conf->remote_ip.sin.sin_addr.s_addr = nla_get_in_addr(data[IFLA_VXLAN_GROUP]);
		conf->remote_ip.sa.sa_family = AF_INET;
	} else if (data[IFLA_VXLAN_GROUP6]) {
		if (!IS_ENABLED(CONFIG_IPV6)) {
			NL_SET_ERR_MSG_ATTR(extack, tb[IFLA_VXLAN_GROUP6], "IPv6 support not enabled in the kernel");
			return -EPFNOSUPPORT;
		}

		if (changelink && (conf->remote_ip.sa.sa_family != AF_INET6)) {
			NL_SET_ERR_MSG_ATTR(extack, tb[IFLA_VXLAN_GROUP6], "New group address family does not match old group");
			return -EOPNOTSUPP;
		}

		conf->remote_ip.sin6.sin6_addr = nla_get_in6_addr(data[IFLA_VXLAN_GROUP6]);
		conf->remote_ip.sa.sa_family = AF_INET6;
	}

	//设置vxlan本端地址
	if (data[IFLA_VXLAN_LOCAL]) {
		if (changelink && (conf->saddr.sa.sa_family != AF_INET)) {
			NL_SET_ERR_MSG_ATTR(extack, tb[IFLA_VXLAN_LOCAL], "New local address family does not match old");
			return -EOPNOTSUPP;
		}

		conf->saddr.sin.sin_addr.s_addr = nla_get_in_addr(data[IFLA_VXLAN_LOCAL]);
		conf->saddr.sa.sa_family = AF_INET;
	} else if (data[IFLA_VXLAN_LOCAL6]) {
		if (!IS_ENABLED(CONFIG_IPV6)) {
			NL_SET_ERR_MSG_ATTR(extack, tb[IFLA_VXLAN_LOCAL6], "IPv6 support not enabled in the kernel");
			return -EPFNOSUPPORT;
		}

		if (changelink && (conf->saddr.sa.sa_family != AF_INET6)) {
			NL_SET_ERR_MSG_ATTR(extack, tb[IFLA_VXLAN_LOCAL6], "New local address family does not match old");
			return -EOPNOTSUPP;
		}

		/* TODO: respect scope id */
		conf->saddr.sin6.sin6_addr = nla_get_in6_addr(data[IFLA_VXLAN_LOCAL6]);
		conf->saddr.sa.sa_family = AF_INET6;
	}

	//指定vxlan对应的底层设备
	if (data[IFLA_VXLAN_LINK])
		conf->remote_ifindex = nla_get_u32(data[IFLA_VXLAN_LINK]);

	//配置tos
	if (data[IFLA_VXLAN_TOS])
		conf->tos  = nla_get_u8(data[IFLA_VXLAN_TOS]);

	if (data[IFLA_VXLAN_TTL])
		conf->ttl = nla_get_u8(data[IFLA_VXLAN_TTL]);

	if (data[IFLA_VXLAN_TTL_INHERIT]) {
		err = vxlan_nl2flag(conf, data, IFLA_VXLAN_TTL_INHERIT,
				    VXLAN_F_TTL_INHERIT, changelink, false,
				    extack);
		if (err)
			return err;

	}

	if (data[IFLA_VXLAN_LABEL])
		conf->label = nla_get_be32(data[IFLA_VXLAN_LABEL]) &
			     IPV6_FLOWLABEL_MASK;

	/*设置LEARN标记*/
	if (data[IFLA_VXLAN_LEARNING]) {
		err = vxlan_nl2flag(conf, data, IFLA_VXLAN_LEARNING,
				    VXLAN_F_LEARN, changelink, true,
				    extack);
		if (err)
			return err;
	} else if (!changelink) {
		/* default to learn on a new device */
		conf->flags |= VXLAN_F_LEARN;
	}

	/*设置过期间隔*/
	if (data[IFLA_VXLAN_AGEING])
		conf->age_interval = nla_get_u32(data[IFLA_VXLAN_AGEING]);

	/*设置是否开启proxy功能*/
	if (data[IFLA_VXLAN_PROXY]) {
		err = vxlan_nl2flag(conf, data, IFLA_VXLAN_PROXY,
				    VXLAN_F_PROXY, changelink, false,
				    extack);
		if (err)
			return err;
	}

	/*设置是否开启rsc功能*/
	if (data[IFLA_VXLAN_RSC]) {
		err = vxlan_nl2flag(conf, data, IFLA_VXLAN_RSC,
				    VXLAN_F_RSC, changelink, false,
				    extack);
		if (err)
			return err;
	}

	if (data[IFLA_VXLAN_L2MISS]) {
		err = vxlan_nl2flag(conf, data, IFLA_VXLAN_L2MISS,
				    VXLAN_F_L2MISS, changelink, false,
				    extack);
		if (err)
			return err;
	}

	if (data[IFLA_VXLAN_L3MISS]) {
		err = vxlan_nl2flag(conf, data, IFLA_VXLAN_L3MISS,
				    VXLAN_F_L3MISS, changelink, false,
				    extack);
		if (err)
			return err;
	}

	/*设置vxlan fdb表项最大数目*/
	if (data[IFLA_VXLAN_LIMIT]) {
		if (changelink) {
			NL_SET_ERR_MSG_ATTR(extack, tb[IFLA_VXLAN_LIMIT],
					    "Cannot change limit");
			return -EOPNOTSUPP;
		}
		conf->addrmax = nla_get_u32(data[IFLA_VXLAN_LIMIT]);
	}

	if (data[IFLA_VXLAN_COLLECT_METADATA]) {
	    //解析collect_metadata标记
		err = vxlan_nl2flag(conf, data, IFLA_VXLAN_COLLECT_METADATA,
				    VXLAN_F_COLLECT_METADATA, changelink, false,
				    extack);
		if (err)
			return err;
	}

	//设置源port范围
	if (data[IFLA_VXLAN_PORT_RANGE]) {
		if (!changelink) {
			const struct ifla_vxlan_port_range *p
				= nla_data(data[IFLA_VXLAN_PORT_RANGE]);
			conf->port_min = ntohs(p->low);
			conf->port_max = ntohs(p->high);
		} else {
			NL_SET_ERR_MSG_ATTR(extack, tb[IFLA_VXLAN_PORT_RANGE],
					    "Cannot change port range");
			return -EOPNOTSUPP;
		}
	}

	//设置目的port
	if (data[IFLA_VXLAN_PORT]) {
		if (changelink) {
			NL_SET_ERR_MSG_ATTR(extack, tb[IFLA_VXLAN_PORT],
					    "Cannot change port");
			return -EOPNOTSUPP;
		}
		conf->dst_port = nla_get_be16(data[IFLA_VXLAN_PORT]);
	}

	if (data[IFLA_VXLAN_UDP_CSUM]) {
		if (changelink) {
			NL_SET_ERR_MSG_ATTR(extack, tb[IFLA_VXLAN_UDP_CSUM],
					    "Cannot change UDP_CSUM flag");
			return -EOPNOTSUPP;
		}
		if (!nla_get_u8(data[IFLA_VXLAN_UDP_CSUM]))
			conf->flags |= VXLAN_F_UDP_ZERO_CSUM_TX;
	}

	if (data[IFLA_VXLAN_UDP_ZERO_CSUM6_TX]) {
		err = vxlan_nl2flag(conf, data, IFLA_VXLAN_UDP_ZERO_CSUM6_TX,
				    VXLAN_F_UDP_ZERO_CSUM6_TX, changelink,
				    false, extack);
		if (err)
			return err;
	}

	if (data[IFLA_VXLAN_UDP_ZERO_CSUM6_RX]) {
		err = vxlan_nl2flag(conf, data, IFLA_VXLAN_UDP_ZERO_CSUM6_RX,
				    VXLAN_F_UDP_ZERO_CSUM6_RX, changelink,
				    false, extack);
		if (err)
			return err;
	}

	if (data[IFLA_VXLAN_REMCSUM_TX]) {
		err = vxlan_nl2flag(conf, data, IFLA_VXLAN_REMCSUM_TX,
				    VXLAN_F_REMCSUM_TX, changelink, false,
				    extack);
		if (err)
			return err;
	}

	if (data[IFLA_VXLAN_REMCSUM_RX]) {
		err = vxlan_nl2flag(conf, data, IFLA_VXLAN_REMCSUM_RX,
				    VXLAN_F_REMCSUM_RX, changelink, false,
				    extack);
		if (err)
			return err;
	}

	if (data[IFLA_VXLAN_GBP]) {
		err = vxlan_nl2flag(conf, data, IFLA_VXLAN_GBP,
				    VXLAN_F_GBP, changelink, false, extack);
		if (err)
			return err;
	}

	if (data[IFLA_VXLAN_GPE]) {
		err = vxlan_nl2flag(conf, data, IFLA_VXLAN_GPE,
				    VXLAN_F_GPE, changelink, false,
				    extack);
		if (err)
			return err;
	}

	if (data[IFLA_VXLAN_REMCSUM_NOPARTIAL]) {
		err = vxlan_nl2flag(conf, data, IFLA_VXLAN_REMCSUM_NOPARTIAL,
				    VXLAN_F_REMCSUM_NOPARTIAL, changelink,
				    false, extack);
		if (err)
			return err;
	}

	if (tb[IFLA_MTU]) {
		if (changelink) {
			NL_SET_ERR_MSG_ATTR(extack, tb[IFLA_MTU],
					    "Cannot change mtu");
			return -EOPNOTSUPP;
		}
		conf->mtu = nla_get_u32(tb[IFLA_MTU]);
	}

	if (data[IFLA_VXLAN_DF])
		conf->df = nla_get_u8(data[IFLA_VXLAN_DF]);

	if (data[IFLA_VXLAN_VNIFILTER]) {
		err = vxlan_nl2flag(conf, data, IFLA_VXLAN_VNIFILTER,
				    VXLAN_F_VNIFILTER, changelink, false,
				    extack);
		if (err)
			return err;

		if ((conf->flags & VXLAN_F_VNIFILTER) &&
		    !(conf->flags & VXLAN_F_COLLECT_METADATA)) {
			NL_SET_ERR_MSG_ATTR(extack, data[IFLA_VXLAN_VNIFILTER],
					    "vxlan vnifilter only valid in collect metadata mode");
			return -EINVAL;
		}
	}

	return 0;
}

//实现vxlan link新建
static int vxlan_newlink(struct net *src_net, struct net_device *dev,
			 struct nlattr *tb[], struct nlattr *data[],
			 struct netlink_ext_ack *extack)
{
	struct vxlan_config conf;
	int err;

	//解析配置，填充conf
	err = vxlan_nl2conf(tb, data, dev, &conf, false, extack);
	if (err)
		return err;

	//采用conf完成vxlan设备创建
	return __vxlan_dev_create(src_net, dev, &conf, extack);
}

static int vxlan_changelink(struct net_device *dev, struct nlattr *tb[],
			    struct nlattr *data[],
			    struct netlink_ext_ack *extack)
{
	struct vxlan_dev *vxlan = netdev_priv(dev);
	struct net_device *lowerdev;
	struct vxlan_config conf;
	struct vxlan_rdst *dst;
	int err;

	dst = &vxlan->default_dst;
	err = vxlan_nl2conf(tb, data, dev, &conf, true, extack);
	if (err)
		return err;

	err = vxlan_config_validate(vxlan->net, &conf, &lowerdev,
				    vxlan, extack);
	if (err)
		return err;

	if (dst->remote_dev == lowerdev)
		lowerdev = NULL;

	err = netdev_adjacent_change_prepare(dst->remote_dev, lowerdev, dev,
					     extack);
	if (err)
		return err;

	/* handle default dst entry */
	if (!vxlan_addr_equal(&conf.remote_ip, &dst->remote_ip)) {
		u32 hash_index = fdb_head_index(vxlan, all_zeros_mac, conf.vni);

		spin_lock_bh(&vxlan->hash_lock[hash_index]);
		if (!vxlan_addr_any(&conf.remote_ip)) {
			err = vxlan_fdb_update(vxlan, all_zeros_mac,
					       &conf.remote_ip,
					       NUD_REACHABLE | NUD_PERMANENT,
					       NLM_F_APPEND | NLM_F_CREATE,
					       vxlan->cfg.dst_port,
					       conf.vni, conf.vni,
					       conf.remote_ifindex,
					       NTF_SELF, 0, true, extack);
			if (err) {
				spin_unlock_bh(&vxlan->hash_lock[hash_index]);
				netdev_adjacent_change_abort(dst->remote_dev,
							     lowerdev, dev);
				return err;
			}
		}
		if (!vxlan_addr_any(&dst->remote_ip))
			__vxlan_fdb_delete(vxlan, all_zeros_mac,
					   dst->remote_ip,
					   vxlan->cfg.dst_port,
					   dst->remote_vni,
					   dst->remote_vni,
					   dst->remote_ifindex,
					   true);
		spin_unlock_bh(&vxlan->hash_lock[hash_index]);

		/* If vni filtering device, also update fdb entries of
		 * all vnis that were using default remote ip
		 */
		if (vxlan->cfg.flags & VXLAN_F_VNIFILTER) {
			err = vxlan_vnilist_update_group(vxlan, &dst->remote_ip,
							 &conf.remote_ip, extack);
			if (err) {
				netdev_adjacent_change_abort(dst->remote_dev,
							     lowerdev, dev);
				return err;
			}
		}
	}

	if (conf.age_interval != vxlan->cfg.age_interval)
		mod_timer(&vxlan->age_timer, jiffies);

	netdev_adjacent_change_commit(dst->remote_dev, lowerdev, dev);
	if (lowerdev && lowerdev != dst->remote_dev)
		dst->remote_dev = lowerdev;
	vxlan_config_apply(dev, &conf, lowerdev, vxlan->net, true);
	return 0;
}

static void vxlan_dellink(struct net_device *dev, struct list_head *head)
{
	struct vxlan_dev *vxlan = netdev_priv(dev);

	vxlan_flush(vxlan, true);

	list_del(&vxlan->next);
	unregister_netdevice_queue(dev, head);
	if (vxlan->default_dst.remote_dev)
		netdev_upper_dev_unlink(vxlan->default_dst.remote_dev, dev);
}

static size_t vxlan_get_size(const struct net_device *dev)
{

	return nla_total_size(sizeof(__u32)) +	/* IFLA_VXLAN_ID */
		nla_total_size(sizeof(struct in6_addr)) + /* IFLA_VXLAN_GROUP{6} */
		nla_total_size(sizeof(__u32)) +	/* IFLA_VXLAN_LINK */
		nla_total_size(sizeof(struct in6_addr)) + /* IFLA_VXLAN_LOCAL{6} */
		nla_total_size(sizeof(__u8)) +	/* IFLA_VXLAN_TTL */
		nla_total_size(sizeof(__u8)) +	/* IFLA_VXLAN_TTL_INHERIT */
		nla_total_size(sizeof(__u8)) +	/* IFLA_VXLAN_TOS */
		nla_total_size(sizeof(__u8)) +	/* IFLA_VXLAN_DF */
		nla_total_size(sizeof(__be32)) + /* IFLA_VXLAN_LABEL */
		nla_total_size(sizeof(__u8)) +	/* IFLA_VXLAN_LEARNING */
		nla_total_size(sizeof(__u8)) +	/* IFLA_VXLAN_PROXY */
		nla_total_size(sizeof(__u8)) +	/* IFLA_VXLAN_RSC */
		nla_total_size(sizeof(__u8)) +	/* IFLA_VXLAN_L2MISS */
		nla_total_size(sizeof(__u8)) +	/* IFLA_VXLAN_L3MISS */
		nla_total_size(sizeof(__u8)) +	/* IFLA_VXLAN_COLLECT_METADATA */
		nla_total_size(sizeof(__u32)) +	/* IFLA_VXLAN_AGEING */
		nla_total_size(sizeof(__u32)) +	/* IFLA_VXLAN_LIMIT */
		nla_total_size(sizeof(struct ifla_vxlan_port_range)) +
		nla_total_size(sizeof(__be16)) + /* IFLA_VXLAN_PORT */
		nla_total_size(sizeof(__u8)) + /* IFLA_VXLAN_UDP_CSUM */
		nla_total_size(sizeof(__u8)) + /* IFLA_VXLAN_UDP_ZERO_CSUM6_TX */
		nla_total_size(sizeof(__u8)) + /* IFLA_VXLAN_UDP_ZERO_CSUM6_RX */
		nla_total_size(sizeof(__u8)) + /* IFLA_VXLAN_REMCSUM_TX */
		nla_total_size(sizeof(__u8)) + /* IFLA_VXLAN_REMCSUM_RX */
		0;
}

static int vxlan_fill_info(struct sk_buff *skb, const struct net_device *dev)
{
	const struct vxlan_dev *vxlan = netdev_priv(dev);
	const struct vxlan_rdst *dst = &vxlan->default_dst;
	struct ifla_vxlan_port_range ports = {
		.low =  htons(vxlan->cfg.port_min),
		.high = htons(vxlan->cfg.port_max),
	};

	if (nla_put_u32(skb, IFLA_VXLAN_ID, be32_to_cpu(dst->remote_vni)))
		goto nla_put_failure;

	if (!vxlan_addr_any(&dst->remote_ip)) {
		if (dst->remote_ip.sa.sa_family == AF_INET) {
			if (nla_put_in_addr(skb, IFLA_VXLAN_GROUP,
					    dst->remote_ip.sin.sin_addr.s_addr))
				goto nla_put_failure;
#if IS_ENABLED(CONFIG_IPV6)
		} else {
			if (nla_put_in6_addr(skb, IFLA_VXLAN_GROUP6,
					     &dst->remote_ip.sin6.sin6_addr))
				goto nla_put_failure;
#endif
		}
	}

	if (dst->remote_ifindex && nla_put_u32(skb, IFLA_VXLAN_LINK, dst->remote_ifindex))
		goto nla_put_failure;

	if (!vxlan_addr_any(&vxlan->cfg.saddr)) {
		if (vxlan->cfg.saddr.sa.sa_family == AF_INET) {
			if (nla_put_in_addr(skb, IFLA_VXLAN_LOCAL,
					    vxlan->cfg.saddr.sin.sin_addr.s_addr))
				goto nla_put_failure;
#if IS_ENABLED(CONFIG_IPV6)
		} else {
			if (nla_put_in6_addr(skb, IFLA_VXLAN_LOCAL6,
					     &vxlan->cfg.saddr.sin6.sin6_addr))
				goto nla_put_failure;
#endif
		}
	}

	if (nla_put_u8(skb, IFLA_VXLAN_TTL, vxlan->cfg.ttl) ||
	    nla_put_u8(skb, IFLA_VXLAN_TTL_INHERIT,
		       !!(vxlan->cfg.flags & VXLAN_F_TTL_INHERIT)) ||
	    nla_put_u8(skb, IFLA_VXLAN_TOS, vxlan->cfg.tos) ||
	    nla_put_u8(skb, IFLA_VXLAN_DF, vxlan->cfg.df) ||
	    nla_put_be32(skb, IFLA_VXLAN_LABEL, vxlan->cfg.label) ||
	    nla_put_u8(skb, IFLA_VXLAN_LEARNING,
		       !!(vxlan->cfg.flags & VXLAN_F_LEARN)) ||
	    nla_put_u8(skb, IFLA_VXLAN_PROXY,
		       !!(vxlan->cfg.flags & VXLAN_F_PROXY)) ||
	    nla_put_u8(skb, IFLA_VXLAN_RSC,
		       !!(vxlan->cfg.flags & VXLAN_F_RSC)) ||
	    nla_put_u8(skb, IFLA_VXLAN_L2MISS,
		       !!(vxlan->cfg.flags & VXLAN_F_L2MISS)) ||
	    nla_put_u8(skb, IFLA_VXLAN_L3MISS,
		       !!(vxlan->cfg.flags & VXLAN_F_L3MISS)) ||
	    nla_put_u8(skb, IFLA_VXLAN_COLLECT_METADATA,
		       !!(vxlan->cfg.flags & VXLAN_F_COLLECT_METADATA)) ||
	    nla_put_u32(skb, IFLA_VXLAN_AGEING, vxlan->cfg.age_interval) ||
	    nla_put_u32(skb, IFLA_VXLAN_LIMIT, vxlan->cfg.addrmax) ||
	    nla_put_be16(skb, IFLA_VXLAN_PORT, vxlan->cfg.dst_port) ||
	    nla_put_u8(skb, IFLA_VXLAN_UDP_CSUM,
		       !(vxlan->cfg.flags & VXLAN_F_UDP_ZERO_CSUM_TX)) ||
	    nla_put_u8(skb, IFLA_VXLAN_UDP_ZERO_CSUM6_TX,
		       !!(vxlan->cfg.flags & VXLAN_F_UDP_ZERO_CSUM6_TX)) ||
	    nla_put_u8(skb, IFLA_VXLAN_UDP_ZERO_CSUM6_RX,
		       !!(vxlan->cfg.flags & VXLAN_F_UDP_ZERO_CSUM6_RX)) ||
	    nla_put_u8(skb, IFLA_VXLAN_REMCSUM_TX,
		       !!(vxlan->cfg.flags & VXLAN_F_REMCSUM_TX)) ||
	    nla_put_u8(skb, IFLA_VXLAN_REMCSUM_RX,
		       !!(vxlan->cfg.flags & VXLAN_F_REMCSUM_RX)))
		goto nla_put_failure;

	if (nla_put(skb, IFLA_VXLAN_PORT_RANGE, sizeof(ports), &ports))
		goto nla_put_failure;

	if (vxlan->cfg.flags & VXLAN_F_GBP &&
	    nla_put_flag(skb, IFLA_VXLAN_GBP))
		goto nla_put_failure;

	if (vxlan->cfg.flags & VXLAN_F_GPE &&
	    nla_put_flag(skb, IFLA_VXLAN_GPE))
		goto nla_put_failure;

	if (vxlan->cfg.flags & VXLAN_F_REMCSUM_NOPARTIAL &&
	    nla_put_flag(skb, IFLA_VXLAN_REMCSUM_NOPARTIAL))
		goto nla_put_failure;

	if (vxlan->cfg.flags & VXLAN_F_VNIFILTER &&
	    nla_put_u8(skb, IFLA_VXLAN_VNIFILTER,
		       !!(vxlan->cfg.flags & VXLAN_F_VNIFILTER)))
		goto nla_put_failure;

	return 0;

nla_put_failure:
	return -EMSGSIZE;
}

static struct net *vxlan_get_link_net(const struct net_device *dev)
{
	struct vxlan_dev *vxlan = netdev_priv(dev);

	return vxlan->net;
}

static struct rtnl_link_ops vxlan_link_ops __read_mostly = {
	.kind		= "vxlan",
	.maxtype	= IFLA_VXLAN_MAX,
	.policy		= vxlan_policy,
	.priv_size	= sizeof(struct vxlan_dev),
	.setup		= vxlan_setup,//netdev初始化函数
	.validate	= vxlan_validate,
	.newlink	= vxlan_newlink,//vxlan link新建
	.changelink	= vxlan_changelink,
	.dellink	= vxlan_dellink,
	.get_size	= vxlan_get_size,
	.fill_info	= vxlan_fill_info,
	.get_link_net	= vxlan_get_link_net,
};

//vxlan设备创建
struct net_device *vxlan_dev_create(struct net *net, const char *name/*vxlan设备名称*/,
				    u8 name_assign_type,
				    struct vxlan_config *conf/*vxlan设备配置*/)
{
	struct nlattr *tb[IFLA_MAX + 1];
	struct net_device *dev;
	int err;

	memset(&tb, 0, sizeof(tb));

	//创建link(tb为0）
	dev = rtnl_create_link(net, name/*link名称*/, name_assign_type,
			       &vxlan_link_ops, tb/*传入的tb为空*/, NULL);
	if (IS_ERR(dev))
		return dev;

	err = __vxlan_dev_create(net, dev, conf, NULL);
	if (err < 0) {
		free_netdev(dev);
		return ERR_PTR(err);
	}

	err = rtnl_configure_link(dev, NULL, 0, NULL);
	if (err < 0) {
		LIST_HEAD(list_kill);

		vxlan_dellink(dev, &list_kill);
		unregister_netdevice_many(&list_kill);
		return ERR_PTR(err);
	}

	return dev;
}
EXPORT_SYMBOL_GPL(vxlan_dev_create);

static void vxlan_handle_lowerdev_unregister(struct vxlan_net *vn,
					     struct net_device *dev)
{
	struct vxlan_dev *vxlan, *next;
	LIST_HEAD(list_kill);

	list_for_each_entry_safe(vxlan, next, &vn->vxlan_list, next) {
		struct vxlan_rdst *dst = &vxlan->default_dst;

		/* In case we created vxlan device with carrier
		 * and we loose the carrier due to module unload
		 * we also need to remove vxlan device. In other
		 * cases, it's not necessary and remote_ifindex
		 * is 0 here, so no matches.
		 */
		if (dst->remote_ifindex == dev->ifindex)
			vxlan_dellink(vxlan->dev, &list_kill);
	}

	unregister_netdevice_many(&list_kill);
}

static int vxlan_netdevice_event(struct notifier_block *unused,
				 unsigned long event, void *ptr)
{
	struct net_device *dev = netdev_notifier_info_to_dev(ptr);
	struct vxlan_net *vn = net_generic(dev_net(dev), vxlan_net_id);

	if (event == NETDEV_UNREGISTER)
		vxlan_handle_lowerdev_unregister(vn, dev);
	else if (event == NETDEV_UDP_TUNNEL_PUSH_INFO)
		vxlan_offload_rx_ports(dev, true);
	else if (event == NETDEV_UDP_TUNNEL_DROP_INFO)
		vxlan_offload_rx_ports(dev, false);

	return NOTIFY_DONE;
}

static struct notifier_block vxlan_notifier_block __read_mostly = {
	.notifier_call = vxlan_netdevice_event,
};

static void
vxlan_fdb_offloaded_set(struct net_device *dev,
			struct switchdev_notifier_vxlan_fdb_info *fdb_info)
{
	struct vxlan_dev *vxlan = netdev_priv(dev);
	struct vxlan_rdst *rdst;
	struct vxlan_fdb *f;
	u32 hash_index;

	hash_index = fdb_head_index(vxlan, fdb_info->eth_addr, fdb_info->vni);

	spin_lock_bh(&vxlan->hash_lock[hash_index]);

	//通过mac/vni获得fdb
	f = vxlan_find_mac(vxlan, fdb_info->eth_addr, fdb_info->vni);
	if (!f)
		goto out;

	rdst = vxlan_fdb_find_rdst(f, &fdb_info->remote_ip,
				   fdb_info->remote_port,
				   fdb_info->remote_vni,
				   fdb_info->remote_ifindex);
	if (!rdst)
		goto out;

	rdst->offloaded = fdb_info->offloaded;

out:
	spin_unlock_bh(&vxlan->hash_lock[hash_index]);
}

static int
vxlan_fdb_external_learn_add(struct net_device *dev,
			     struct switchdev_notifier_vxlan_fdb_info *fdb_info)
{
	struct vxlan_dev *vxlan = netdev_priv(dev);
	struct netlink_ext_ack *extack;
	u32 hash_index;
	int err;

	hash_index = fdb_head_index(vxlan, fdb_info->eth_addr, fdb_info->vni);
	extack = switchdev_notifier_info_to_extack(&fdb_info->info);

	spin_lock_bh(&vxlan->hash_lock[hash_index]);
	err = vxlan_fdb_update(vxlan, fdb_info->eth_addr, &fdb_info->remote_ip,
			       NUD_REACHABLE,
			       NLM_F_CREATE | NLM_F_REPLACE,
			       fdb_info->remote_port,
			       fdb_info->vni,
			       fdb_info->remote_vni,
			       fdb_info->remote_ifindex,
			       NTF_USE | NTF_SELF | NTF_EXT_LEARNED,
			       0, false, extack);
	spin_unlock_bh(&vxlan->hash_lock[hash_index]);

	return err;
}

static int
vxlan_fdb_external_learn_del(struct net_device *dev,
			     struct switchdev_notifier_vxlan_fdb_info *fdb_info)
{
	struct vxlan_dev *vxlan = netdev_priv(dev);
	struct vxlan_fdb *f;
	u32 hash_index;
	int err = 0;

	hash_index = fdb_head_index(vxlan, fdb_info->eth_addr, fdb_info->vni);
	spin_lock_bh(&vxlan->hash_lock[hash_index]);

	f = vxlan_find_mac(vxlan, fdb_info->eth_addr, fdb_info->vni);
	if (!f)
		err = -ENOENT;
	else if (f->flags & NTF_EXT_LEARNED)
		err = __vxlan_fdb_delete(vxlan, fdb_info->eth_addr,
					 fdb_info->remote_ip,
					 fdb_info->remote_port,
					 fdb_info->vni,
					 fdb_info->remote_vni,
					 fdb_info->remote_ifindex,
					 false);

	spin_unlock_bh(&vxlan->hash_lock[hash_index]);

	return err;
}

static int vxlan_switchdev_event(struct notifier_block *unused,
				 unsigned long event, void *ptr)
{
	struct net_device *dev = switchdev_notifier_info_to_dev(ptr);
	struct switchdev_notifier_vxlan_fdb_info *fdb_info;
	int err = 0;

	switch (event) {
	case SWITCHDEV_VXLAN_FDB_OFFLOADED:
		vxlan_fdb_offloaded_set(dev, ptr);
		break;
	case SWITCHDEV_VXLAN_FDB_ADD_TO_BRIDGE:
		fdb_info = ptr;
		err = vxlan_fdb_external_learn_add(dev, fdb_info);
		if (err) {
			err = notifier_from_errno(err);
			break;
		}
		fdb_info->offloaded = true;
		vxlan_fdb_offloaded_set(dev, fdb_info);
		break;
	case SWITCHDEV_VXLAN_FDB_DEL_TO_BRIDGE:
		fdb_info = ptr;
		err = vxlan_fdb_external_learn_del(dev, fdb_info);
		if (err) {
			err = notifier_from_errno(err);
			break;
		}
		fdb_info->offloaded = false;
		vxlan_fdb_offloaded_set(dev, fdb_info);
		break;
	}

	return err;
}

static struct notifier_block vxlan_switchdev_notifier_block __read_mostly = {
	.notifier_call = vxlan_switchdev_event,
};

static void vxlan_fdb_nh_flush(struct nexthop *nh)
{
	struct vxlan_fdb *fdb;
	struct vxlan_dev *vxlan;
	u32 hash_index;

	rcu_read_lock();
	list_for_each_entry_rcu(fdb, &nh->fdb_list, nh_list) {
		vxlan = rcu_dereference(fdb->vdev);
		WARN_ON(!vxlan);
		hash_index = fdb_head_index(vxlan, fdb->eth_addr,
					    vxlan->default_dst.remote_vni);
		spin_lock_bh(&vxlan->hash_lock[hash_index]);
		if (!hlist_unhashed(&fdb->hlist))
			vxlan_fdb_destroy(vxlan, fdb, false, false);
		spin_unlock_bh(&vxlan->hash_lock[hash_index]);
	}
	rcu_read_unlock();
}

static int vxlan_nexthop_event(struct notifier_block *nb,
			       unsigned long event, void *ptr)
{
	struct nh_notifier_info *info = ptr;
	struct nexthop *nh;

	if (event != NEXTHOP_EVENT_DEL)
		return NOTIFY_DONE;

	nh = nexthop_find_by_id(info->net, info->id);
	if (!nh)
		return NOTIFY_DONE;

	vxlan_fdb_nh_flush(nh);

	return NOTIFY_DONE;
}

static __net_init int vxlan_init_net(struct net *net)
{
	struct vxlan_net *vn = net_generic(net, vxlan_net_id);
	unsigned int h;

	INIT_LIST_HEAD(&vn->vxlan_list);
	spin_lock_init(&vn->sock_lock);
	vn->nexthop_notifier_block.notifier_call = vxlan_nexthop_event;

	for (h = 0; h < PORT_HASH_SIZE; ++h)
		INIT_HLIST_HEAD(&vn->sock_list[h]);

	return register_nexthop_notifier(net, &vn->nexthop_notifier_block,
					 NULL);
}

static void vxlan_destroy_tunnels(struct net *net, struct list_head *head)
{
	struct vxlan_net *vn = net_generic(net, vxlan_net_id);
	struct vxlan_dev *vxlan, *next;
	struct net_device *dev, *aux;

	for_each_netdev_safe(net, dev, aux)
		if (dev->rtnl_link_ops == &vxlan_link_ops)
			unregister_netdevice_queue(dev, head);

	list_for_each_entry_safe(vxlan, next, &vn->vxlan_list, next) {
		/* If vxlan->dev is in the same netns, it has already been added
		 * to the list by the previous loop.
		 */
		if (!net_eq(dev_net(vxlan->dev), net))
			unregister_netdevice_queue(vxlan->dev, head);
	}

}

static void __net_exit vxlan_exit_batch_net(struct list_head *net_list)
{
	struct net *net;
	LIST_HEAD(list);
	unsigned int h;

	list_for_each_entry(net, net_list, exit_list) {
		struct vxlan_net *vn = net_generic(net, vxlan_net_id);

		unregister_nexthop_notifier(net, &vn->nexthop_notifier_block);
	}
	rtnl_lock();
	list_for_each_entry(net, net_list, exit_list)
		vxlan_destroy_tunnels(net, &list);

	unregister_netdevice_many(&list);
	rtnl_unlock();

	list_for_each_entry(net, net_list, exit_list) {
		struct vxlan_net *vn = net_generic(net, vxlan_net_id);

		for (h = 0; h < PORT_HASH_SIZE; ++h)
			WARN_ON_ONCE(!hlist_empty(&vn->sock_list[h]));
	}
}

static struct pernet_operations vxlan_net_ops = {
	.init = vxlan_init_net,
	.exit_batch = vxlan_exit_batch_net,
	.id   = &vxlan_net_id,
	.size = sizeof(struct vxlan_net),
};

static int __init vxlan_init_module(void)
{
	int rc;

	//为vxlan_salt生成随机值（用于防止转发表可期待）
	get_random_bytes(&vxlan_salt, sizeof(vxlan_salt));

	rc = register_pernet_subsys(&vxlan_net_ops);
	if (rc)
		goto out1;

	rc = register_netdevice_notifier(&vxlan_notifier_block);
	if (rc)
		goto out2;

	rc = register_switchdev_notifier(&vxlan_switchdev_notifier_block);
	if (rc)
		goto out3;

	//注册vxlan对应的ip link类型
	rc = rtnl_link_register(&vxlan_link_ops);
	if (rc)
		goto out4;

	vxlan_vnifilter_init();

	return 0;
out4:
	unregister_switchdev_notifier(&vxlan_switchdev_notifier_block);
out3:
	unregister_netdevice_notifier(&vxlan_notifier_block);
out2:
	unregister_pernet_subsys(&vxlan_net_ops);
out1:
	return rc;
}
late_initcall(vxlan_init_module);

static void __exit vxlan_cleanup_module(void)
{
	vxlan_vnifilter_uninit();
	rtnl_link_unregister(&vxlan_link_ops);
	unregister_switchdev_notifier(&vxlan_switchdev_notifier_block);
	unregister_netdevice_notifier(&vxlan_notifier_block);
	unregister_pernet_subsys(&vxlan_net_ops);
	/* rcu_barrier() is called by netns */
}
module_exit(vxlan_cleanup_module);

MODULE_LICENSE("GPL");
MODULE_VERSION(VXLAN_VERSION);
MODULE_AUTHOR("Stephen Hemminger <stephen@networkplumber.org>");
MODULE_DESCRIPTION("Driver for VXLAN encapsulated traffic");
MODULE_ALIAS_RTNL_LINK("vxlan");<|MERGE_RESOLUTION|>--- conflicted
+++ resolved
@@ -3962,12 +3962,8 @@
 			goto errout;
 	}
 
-<<<<<<< HEAD
 	//配置设备dev
-	err = rtnl_configure_link(dev, NULL);
-=======
 	err = rtnl_configure_link(dev, NULL, 0, NULL);
->>>>>>> fe15c26e
 	if (err < 0)
 		goto unlink;
 
