// SPDX-License-Identifier: GPL-2.0-or-later
/* Copyright (c) 2014 Mahesh Bandewar <maheshb@google.com>
 */

#include "ipvlan.h"

static u32 ipvlan_jhash_secret __read_mostly;

void ipvlan_init_secret(void)
{
	net_get_random_once(&ipvlan_jhash_secret, sizeof(ipvlan_jhash_secret));
}

void ipvlan_count_rx(const struct ipvl_dev *ipvlan,
			    unsigned int len, bool success, bool mcast)
{
	if (likely(success)) {
		struct ipvl_pcpu_stats *pcptr;

		pcptr = this_cpu_ptr(ipvlan->pcpu_stats);
		u64_stats_update_begin(&pcptr->syncp);
		pcptr->rx_pkts++;
		pcptr->rx_bytes += len;
		if (mcast)
			pcptr->rx_mcast++;
		u64_stats_update_end(&pcptr->syncp);
	} else {
		this_cpu_inc(ipvlan->pcpu_stats->rx_errs);
	}
}
EXPORT_SYMBOL_GPL(ipvlan_count_rx);

#if IS_ENABLED(CONFIG_IPV6)
static u8 ipvlan_get_v6_hash(const void *iaddr)
{
	const struct in6_addr *ip6_addr = iaddr;

	return __ipv6_addr_jhash(ip6_addr, ipvlan_jhash_secret) &
	       IPVLAN_HASH_MASK;
}
#else
static u8 ipvlan_get_v6_hash(const void *iaddr)
{
	return 0;
}
#endif

static u8 ipvlan_get_v4_hash(const void *iaddr)
{
	const struct in_addr *ip4_addr = iaddr;

	return jhash_1word(ip4_addr->s_addr, ipvlan_jhash_secret) &
	       IPVLAN_HASH_MASK;
}

static bool addr_equal(bool is_v6, struct ipvl_addr *addr, const void *iaddr)
{
	if (!is_v6 && addr->atype == IPVL_IPV4) {
		struct in_addr *i4addr = (struct in_addr *)iaddr;

		return addr->ip4addr.s_addr == i4addr->s_addr;
#if IS_ENABLED(CONFIG_IPV6)
	} else if (is_v6 && addr->atype == IPVL_IPV6) {
		struct in6_addr *i6addr = (struct in6_addr *)iaddr;

		return ipv6_addr_equal(&addr->ip6addr, i6addr);
#endif
	}

	return false;
}

static struct ipvl_addr *ipvlan_ht_addr_lookup(const struct ipvl_port *port,
					       const void *iaddr, bool is_v6)
{
	struct ipvl_addr *addr;
	u8 hash;

	hash = is_v6 ? ipvlan_get_v6_hash(iaddr) :
	       ipvlan_get_v4_hash(iaddr);
	hlist_for_each_entry_rcu(addr, &port->hlhead[hash], hlnode)
		if (addr_equal(is_v6, addr, iaddr))
			return addr;
	return NULL;
}

void ipvlan_ht_addr_add(struct ipvl_dev *ipvlan, struct ipvl_addr *addr)
{
	struct ipvl_port *port = ipvlan->port;
	u8 hash;

	hash = (addr->atype == IPVL_IPV6) ?
	       ipvlan_get_v6_hash(&addr->ip6addr) :
	       ipvlan_get_v4_hash(&addr->ip4addr);
	if (hlist_unhashed(&addr->hlnode))
		hlist_add_head_rcu(&addr->hlnode, &port->hlhead[hash]);
}

void ipvlan_ht_addr_del(struct ipvl_addr *addr)
{
	hlist_del_init_rcu(&addr->hlnode);
}

struct ipvl_addr *ipvlan_find_addr(const struct ipvl_dev *ipvlan,
				   const void *iaddr, bool is_v6)
{
	struct ipvl_addr *addr, *ret = NULL;

	rcu_read_lock();
	list_for_each_entry_rcu(addr, &ipvlan->addrs, anode) {
		if (addr_equal(is_v6, addr, iaddr)) {
			ret = addr;
			break;
		}
	}
	rcu_read_unlock();
	return ret;
}

bool ipvlan_addr_busy(struct ipvl_port *port, void *iaddr, bool is_v6)
{
	struct ipvl_dev *ipvlan;
	bool ret = false;

	rcu_read_lock();
	list_for_each_entry_rcu(ipvlan, &port->ipvlans, pnode) {
		if (ipvlan_find_addr(ipvlan, iaddr, is_v6)) {
			ret = true;
			break;
		}
	}
	rcu_read_unlock();
	return ret;
}

//分析报文找出三层协议头，并返回arp头，ip头（用type返回对应的协议）
void *ipvlan_get_L3_hdr(struct ipvl_port *port, struct sk_buff *skb, int *type/*协议类型*/)
{
	void *lyr3h = NULL;

	switch (skb->protocol) {
	case htons(ETH_P_ARP): {
		struct arphdr *arph;

		if (unlikely(!pskb_may_pull(skb, arp_hdr_len(port->dev))))
			return NULL;

		arph = arp_hdr(skb);
		*type = IPVL_ARP;
		lyr3h = arph;
		break;
	}
	case htons(ETH_P_IP): {
		u32 pktlen;
		struct iphdr *ip4h;

		if (unlikely(!pskb_may_pull(skb, sizeof(*ip4h))))
			return NULL;

		ip4h = ip_hdr(skb);
		pktlen = ntohs(ip4h->tot_len);
		if (ip4h->ihl < 5 || ip4h->version != 4)
			return NULL;
		if (skb->len < pktlen || pktlen < (ip4h->ihl * 4))
			return NULL;

		*type = IPVL_IPV4;
		lyr3h = ip4h;
		break;
	}
#if IS_ENABLED(CONFIG_IPV6)
	case htons(ETH_P_IPV6): {
		struct ipv6hdr *ip6h;

		if (unlikely(!pskb_may_pull(skb, sizeof(*ip6h))))
			return NULL;

		ip6h = ipv6_hdr(skb);
		if (ip6h->version != 6)
			return NULL;

		*type = IPVL_IPV6;
		lyr3h = ip6h;
		/* Only Neighbour Solicitation pkts need different treatment */
		if (ipv6_addr_any(&ip6h->saddr) &&
		    ip6h->nexthdr == NEXTHDR_ICMP) {
			struct icmp6hdr	*icmph;

			if (unlikely(!pskb_may_pull(skb, sizeof(*ip6h) + sizeof(*icmph))))
				return NULL;

			ip6h = ipv6_hdr(skb);
			icmph = (struct icmp6hdr *)(ip6h + 1);

			if (icmph->icmp6_type == NDISC_NEIGHBOUR_SOLICITATION) {
				/* Need to access the ipv6 address in body */
				if (unlikely(!pskb_may_pull(skb, sizeof(*ip6h) + sizeof(*icmph)
						+ sizeof(struct in6_addr))))
					return NULL;

				ip6h = ipv6_hdr(skb);
				icmph = (struct icmp6hdr *)(ip6h + 1);
			}

			*type = IPVL_ICMPV6;
			lyr3h = icmph;
		}
		break;
	}
#endif
	default:
		return NULL;
	}

	return lyr3h;
}

unsigned int ipvlan_mac_hash(const unsigned char *addr)
{
	u32 hash = jhash_1word(__get_unaligned_cpu32(addr+2),
			       ipvlan_jhash_secret);

	return hash & IPVLAN_MAC_FILTER_MASK;
}

void ipvlan_process_multicast(struct work_struct *work)
{
	struct ipvl_port *port = container_of(work, struct ipvl_port, wq);
	struct ethhdr *ethh;
	struct ipvl_dev *ipvlan;
	struct sk_buff *skb, *nskb;
	struct sk_buff_head list;
	unsigned int len;
	unsigned int mac_hash;
	int ret;
	u8 pkt_type;
	bool tx_pkt;

	__skb_queue_head_init(&list);

	spin_lock_bh(&port->backlog.lock);
	skb_queue_splice_tail_init(&port->backlog, &list);
	spin_unlock_bh(&port->backlog.lock);

	while ((skb = __skb_dequeue(&list)) != NULL) {
		struct net_device *dev = skb->dev;
		bool consumed = false;

		ethh = eth_hdr(skb);
		tx_pkt = IPVL_SKB_CB(skb)->tx_pkt;
		mac_hash = ipvlan_mac_hash(ethh->h_dest);

		if (ether_addr_equal(ethh->h_dest, port->dev->broadcast))
			pkt_type = PACKET_BROADCAST;
		else
			pkt_type = PACKET_MULTICAST;

		rcu_read_lock();
		list_for_each_entry_rcu(ipvlan, &port->ipvlans, pnode) {
			if (tx_pkt && (ipvlan->dev == skb->dev))
				continue;
			if (!test_bit(mac_hash, ipvlan->mac_filters))
				continue;
			if (!(ipvlan->dev->flags & IFF_UP))
				continue;
			ret = NET_RX_DROP;
			len = skb->len + ETH_HLEN;
			nskb = skb_clone(skb, GFP_ATOMIC);
			local_bh_disable();
			if (nskb) {
				consumed = true;
				nskb->pkt_type = pkt_type;
				nskb->dev = ipvlan->dev;
				if (tx_pkt)
					ret = dev_forward_skb(ipvlan->dev, nskb);
				else
					ret = netif_rx(nskb);
			}
			ipvlan_count_rx(ipvlan, len, ret == NET_RX_SUCCESS, true);
			local_bh_enable();
		}
		rcu_read_unlock();

		if (tx_pkt) {
			/* If the packet originated here, send it out. */
			skb->dev = port->dev;
			skb->pkt_type = pkt_type;
			dev_queue_xmit(skb);
		} else {
			if (consumed)
				consume_skb(skb);
			else
				kfree_skb(skb);
		}
		if (dev)
			dev_put(dev);
		cond_resched();
	}
}

static void ipvlan_skb_crossing_ns(struct sk_buff *skb, struct net_device *dev)
{
	bool xnet = true;

	if (dev)
		xnet = !net_eq(dev_net(skb->dev), dev_net(dev));

	skb_scrub_packet(skb, xnet);
	if (dev)
		skb->dev = dev;
}

static int ipvlan_rcv_frame(struct ipvl_addr *addr, struct sk_buff **pskb,
			    bool local)
{
	struct ipvl_dev *ipvlan = addr->master;
	struct net_device *dev = ipvlan->dev;
	unsigned int len;
	rx_handler_result_t ret = RX_HANDLER_CONSUMED;
	bool success = false;
	struct sk_buff *skb = *pskb;

	len = skb->len + ETH_HLEN;
	/* Only packets exchanged between two local slaves need to have
	 * device-up check as well as skb-share check.
	 */
	if (local) {
		if (unlikely(!(dev->flags & IFF_UP))) {
			kfree_skb(skb);
			goto out;
		}

		skb = skb_share_check(skb, GFP_ATOMIC);
		if (!skb)
			goto out;

		*pskb = skb;
	}

	if (local) {
		skb->pkt_type = PACKET_HOST;
		if (dev_forward_skb(ipvlan->dev, skb) == NET_RX_SUCCESS)
			success = true;
	} else {
		skb->dev = dev;
		ret = RX_HANDLER_ANOTHER;
		success = true;
	}

out:
	ipvlan_count_rx(ipvlan, len, success, false);
	return ret;
}

//检查接口上是否存在与lyr3h指出的地址相同的地址
struct ipvl_addr *ipvlan_addr_lookup(struct ipvl_port *port, void *lyr3h,
				     int addr_type, bool use_dest/*是否使用目的地址*/)
{
	struct ipvl_addr *addr = NULL;

	switch (addr_type) {
#if IS_ENABLED(CONFIG_IPV6)
	case IPVL_IPV6: {
		struct ipv6hdr *ip6h;
		struct in6_addr *i6addr;

		ip6h = (struct ipv6hdr *)lyr3h;
		i6addr = use_dest ? &ip6h->daddr : &ip6h->saddr;
		addr = ipvlan_ht_addr_lookup(port, i6addr, true);
		break;
	}
	case IPVL_ICMPV6: {
		struct nd_msg *ndmh;
		struct in6_addr *i6addr;

		/* Make sure that the NeighborSolicitation ICMPv6 packets
		 * are handled to avoid DAD issue.
		 */
		ndmh = (struct nd_msg *)lyr3h;
		if (ndmh->icmph.icmp6_type == NDISC_NEIGHBOUR_SOLICITATION) {
			i6addr = &ndmh->target;
			addr = ipvlan_ht_addr_lookup(port, i6addr, true);
		}
		break;
	}
#endif
	case IPVL_IPV4: {
		struct iphdr *ip4h;
		__be32 *i4addr;

		ip4h = (struct iphdr *)lyr3h;
		i4addr = use_dest ? &ip4h->daddr : &ip4h->saddr;
		//查找接口上是否有与此i4addr相同的ipv4地址,如果有则返回，如果无，返回NULL
		addr = ipvlan_ht_addr_lookup(port, i4addr, false);
		break;
	}
	case IPVL_ARP: {
		struct arphdr *arph;
		unsigned char *arp_ptr;
		__be32 dip;

		arph = (struct arphdr *)lyr3h;
		arp_ptr = (unsigned char *)(arph + 1);
		if (use_dest)
			arp_ptr += (2 * port->dev->addr_len) + 4;
		else
			arp_ptr += port->dev->addr_len;

		memcpy(&dip, arp_ptr, 4);
		addr = ipvlan_ht_addr_lookup(port, &dip, false);
		break;
	}
	}

	return addr;
}

static int ipvlan_process_v4_outbound(struct sk_buff *skb)
{
	const struct iphdr *ip4h = ip_hdr(skb);
	struct net_device *dev = skb->dev;
	struct net *net = dev_net(dev);
	struct rtable *rt;
	int err, ret = NET_XMIT_DROP;
	struct flowi4 fl4 = {
		.flowi4_oif = dev->ifindex,
		.flowi4_tos = RT_TOS(ip4h->tos),
		.flowi4_flags = FLOWI_FLAG_ANYSRC,
		.flowi4_mark = skb->mark,
		.daddr = ip4h->daddr,
		.saddr = ip4h->saddr,
	};

	rt = ip_route_output_flow(net, &fl4, NULL);
	if (IS_ERR(rt))
		goto err;

	//只支持本机，网关，直连三种方式
	if (rt->rt_type != RTN_UNICAST && rt->rt_type != RTN_LOCAL) {
		ip_rt_put(rt);
		goto err;
	}
	skb_dst_set(skb, &rt->dst);
	//走local向外发包流程
	err = ip_local_out(net, skb->sk, skb);
	if (unlikely(net_xmit_eval(err)))
		dev->stats.tx_errors++;
	else
		ret = NET_XMIT_SUCCESS;
	goto out;
err:
	dev->stats.tx_errors++;
	kfree_skb(skb);
out:
	return ret;
}

#if IS_ENABLED(CONFIG_IPV6)
static int ipvlan_process_v6_outbound(struct sk_buff *skb)
{
	const struct ipv6hdr *ip6h = ipv6_hdr(skb);
	struct net_device *dev = skb->dev;
	struct net *net = dev_net(dev);
	struct dst_entry *dst;
	int err, ret = NET_XMIT_DROP;
	struct flowi6 fl6 = {
		.flowi6_oif = dev->ifindex,
		.daddr = ip6h->daddr,
		.saddr = ip6h->saddr,
		.flowi6_flags = FLOWI_FLAG_ANYSRC,
		.flowlabel = ip6_flowinfo(ip6h),
		.flowi6_mark = skb->mark,
		.flowi6_proto = ip6h->nexthdr,
	};

	dst = ip6_route_output(net, NULL, &fl6);
	if (dst->error) {
		ret = dst->error;
		dst_release(dst);
		goto err;
	}
	skb_dst_set(skb, dst);
	err = ip6_local_out(net, skb->sk, skb);
	if (unlikely(net_xmit_eval(err)))
		dev->stats.tx_errors++;
	else
		ret = NET_XMIT_SUCCESS;
	goto out;
err:
	dev->stats.tx_errors++;
	kfree_skb(skb);
out:
	return ret;
}
#else
static int ipvlan_process_v6_outbound(struct sk_buff *skb)
{
	return NET_XMIT_DROP;
}
#endif

static int ipvlan_process_outbound(struct sk_buff *skb)
{
	struct ethhdr *ethh = eth_hdr(skb);
	int ret = NET_XMIT_DROP;

<<<<<<< HEAD
	/* In this mode we dont care about multicast and broadcast traffic */
	if (is_multicast_ether_addr(ethh->h_dest)) {
		//不容许对外发送组播（广播）报文
		pr_debug_ratelimited("Dropped {multi|broad}cast of type=[%x]\n",
				     ntohs(skb->protocol));
		kfree_skb(skb);
		goto out;
	}

=======
>>>>>>> 979e52ca
	/* The ipvlan is a pseudo-L2 device, so the packets that we receive
	 * will have L2; which need to discarded and processed further
	 * in the net-ns of the main-device.
	 */
	if (skb_mac_header_was_set(skb)) {
		/* In this mode we dont care about
		 * multicast and broadcast traffic */
		if (is_multicast_ether_addr(ethh->h_dest)) {
			pr_debug_ratelimited(
				"Dropped {multi|broad}cast of type=[%x]\n",
				ntohs(skb->protocol));
			kfree_skb(skb);
			goto out;
		}

		skb_pull(skb, sizeof(*ethh));
		skb->mac_header = (typeof(skb->mac_header))~0U;
		skb_reset_network_header(skb);
	}

	if (skb->protocol == htons(ETH_P_IPV6))
		ret = ipvlan_process_v6_outbound(skb);
	else if (skb->protocol == htons(ETH_P_IP))
		//对外发送ipv4报文
		ret = ipvlan_process_v4_outbound(skb);
	else {
		pr_warn_ratelimited("Dropped outbound packet type=%x\n",
				    ntohs(skb->protocol));
		kfree_skb(skb);
	}
out:
	return ret;
}

static void ipvlan_multicast_enqueue(struct ipvl_port *port,
				     struct sk_buff *skb, bool tx_pkt)
{
	if (skb->protocol == htons(ETH_P_PAUSE)) {
		kfree_skb(skb);
		return;
	}

	/* Record that the deferred packet is from TX or RX path. By
	 * looking at mac-addresses on packet will lead to erronus decisions.
	 * (This would be true for a loopback-mode on master device or a
	 * hair-pin mode of the switch.)
	 */
	IPVL_SKB_CB(skb)->tx_pkt = tx_pkt;

	spin_lock(&port->backlog.lock);
	if (skb_queue_len(&port->backlog) < IPVLAN_QBACKLOG_LIMIT) {
		if (skb->dev)
			dev_hold(skb->dev);
		__skb_queue_tail(&port->backlog, skb);
		spin_unlock(&port->backlog.lock);
		schedule_work(&port->wq);
	} else {
		spin_unlock(&port->backlog.lock);
		atomic_long_inc(&skb->dev->rx_dropped);
		kfree_skb(skb);
	}
}

static int ipvlan_xmit_mode_l3(struct sk_buff *skb, struct net_device *dev)
{
	const struct ipvl_dev *ipvlan = netdev_priv(dev);
	void *lyr3h;
	struct ipvl_addr *addr;
	int addr_type;

	//解析报文，返回协议头
	lyr3h = ipvlan_get_L3_hdr(ipvlan->port, skb, &addr_type);
	if (!lyr3h)
		goto out;

	if (!ipvlan_is_vepa(ipvlan->port)) {
		addr = ipvlan_addr_lookup(ipvlan->port, lyr3h, addr_type, true);
		if (addr) {
			if (ipvlan_is_private(ipvlan->port)) {
				consume_skb(skb);
				return NET_XMIT_DROP;
			}
			return ipvlan_rcv_frame(addr, &skb, true);
		}
	}
out:
	//将报文归属于ipvlan->phy_dev
	ipvlan_skb_crossing_ns(skb, ipvlan->phy_dev);
	return ipvlan_process_outbound(skb);
}

//ipvlan 二层发包
static int ipvlan_xmit_mode_l2(struct sk_buff *skb, struct net_device *dev)
{
	const struct ipvl_dev *ipvlan = netdev_priv(dev);
	struct ethhdr *eth = eth_hdr(skb);
	struct ipvl_addr *addr;
	void *lyr3h;
	int addr_type;

	if (!ipvlan_is_vepa(ipvlan->port) &&
	    ether_addr_equal(eth->h_dest, eth->h_source)) {
		lyr3h = ipvlan_get_L3_hdr(ipvlan->port, skb, &addr_type);
		if (lyr3h) {
			addr = ipvlan_addr_lookup(ipvlan->port, lyr3h, addr_type, true);
			if (addr) {
				if (ipvlan_is_private(ipvlan->port)) {
					consume_skb(skb);
					return NET_XMIT_DROP;
				}
				return ipvlan_rcv_frame(addr, &skb, true);
			}
		}
		skb = skb_share_check(skb, GFP_ATOMIC);
		if (!skb)
			return NET_XMIT_DROP;

		/* Packet definitely does not belong to any of the
		 * virtual devices, but the dest is local. So forward
		 * the skb for the main-dev. At the RX side we just return
		 * RX_PASS for it to be processed further on the stack.
		 */
		return dev_forward_skb(ipvlan->phy_dev, skb);

	} else if (is_multicast_ether_addr(eth->h_dest)) {
		ipvlan_skb_crossing_ns(skb, NULL);
		ipvlan_multicast_enqueue(ipvlan->port, skb, true);
		return NET_XMIT_SUCCESS;
	}

	skb->dev = ipvlan->phy_dev;
	return dev_queue_xmit(skb);
}

int ipvlan_queue_xmit(struct sk_buff *skb, struct net_device *dev)
{
	struct ipvl_dev *ipvlan = netdev_priv(dev);
	struct ipvl_port *port = ipvlan_port_get_rcu_bh(ipvlan->phy_dev);

	if (!port)
		goto out;

	if (unlikely(!pskb_may_pull(skb, sizeof(struct ethhdr))))
		goto out;

	switch(port->mode) {
	case IPVLAN_MODE_L2:
		return ipvlan_xmit_mode_l2(skb, dev);
	case IPVLAN_MODE_L3:
#ifdef CONFIG_IPVLAN_L3S
	case IPVLAN_MODE_L3S:
#endif
		return ipvlan_xmit_mode_l3(skb, dev);
	}

	/* Should not reach here */
	WARN_ONCE(true, "ipvlan_queue_xmit() called for mode = [%hx]\n",
			  port->mode);
out:
	kfree_skb(skb);
	return NET_XMIT_DROP;
}

static bool ipvlan_external_frame(struct sk_buff *skb, struct ipvl_port *port)
{
	struct ethhdr *eth = eth_hdr(skb);
	struct ipvl_addr *addr;
	void *lyr3h;
	int addr_type;

	if (ether_addr_equal(eth->h_source, skb->dev->dev_addr)) {
		lyr3h = ipvlan_get_L3_hdr(port, skb, &addr_type);
		if (!lyr3h)
			return true;

		addr = ipvlan_addr_lookup(port, lyr3h, addr_type, false);
		if (addr)
			return false;
	}

	return true;
}

static rx_handler_result_t ipvlan_handle_mode_l3(struct sk_buff **pskb,
						 struct ipvl_port *port)
{
	void *lyr3h;
	int addr_type;
	struct ipvl_addr *addr;
	struct sk_buff *skb = *pskb;
	rx_handler_result_t ret = RX_HANDLER_PASS;

	lyr3h = ipvlan_get_L3_hdr(port, skb, &addr_type);
	if (!lyr3h)
		goto out;

	addr = ipvlan_addr_lookup(port, lyr3h, addr_type, true);
	if (addr)
		ret = ipvlan_rcv_frame(addr, pskb, false);

out:
	return ret;
}

static rx_handler_result_t ipvlan_handle_mode_l2(struct sk_buff **pskb,
						 struct ipvl_port *port)
{
	struct sk_buff *skb = *pskb;
	struct ethhdr *eth = eth_hdr(skb);
	rx_handler_result_t ret = RX_HANDLER_PASS;

	if (is_multicast_ether_addr(eth->h_dest)) {
		if (ipvlan_external_frame(skb, port)) {
			struct sk_buff *nskb = skb_clone(skb, GFP_ATOMIC);

			/* External frames are queued for device local
			 * distribution, but a copy is given to master
			 * straight away to avoid sending duplicates later
			 * when work-queue processes this frame. This is
			 * achieved by returning RX_HANDLER_PASS.
			 */
			if (nskb) {
				ipvlan_skb_crossing_ns(nskb, NULL);
				ipvlan_multicast_enqueue(port, nskb, false);
			}
		}
	} else {
		/* Perform like l3 mode for non-multicast packet */
		ret = ipvlan_handle_mode_l3(pskb, port);
	}

	return ret;
}

rx_handler_result_t ipvlan_handle_frame(struct sk_buff **pskb)
{
	struct sk_buff *skb = *pskb;
	struct ipvl_port *port = ipvlan_port_get_rcu(skb->dev);

	if (!port)
		return RX_HANDLER_PASS;

	switch (port->mode) {
	case IPVLAN_MODE_L2:
		return ipvlan_handle_mode_l2(pskb, port);
	case IPVLAN_MODE_L3:
		return ipvlan_handle_mode_l3(pskb, port);
#ifdef CONFIG_IPVLAN_L3S
	case IPVLAN_MODE_L3S:
		return RX_HANDLER_PASS;
#endif
	}

	/* Should not reach here */
	WARN_ONCE(true, "ipvlan_handle_frame() called for mode = [%hx]\n",
			  port->mode);
	kfree_skb(skb);
	return RX_HANDLER_CONSUMED;
}<|MERGE_RESOLUTION|>--- conflicted
+++ resolved
@@ -504,18 +504,6 @@
 	struct ethhdr *ethh = eth_hdr(skb);
 	int ret = NET_XMIT_DROP;
 
-<<<<<<< HEAD
-	/* In this mode we dont care about multicast and broadcast traffic */
-	if (is_multicast_ether_addr(ethh->h_dest)) {
-		//不容许对外发送组播（广播）报文
-		pr_debug_ratelimited("Dropped {multi|broad}cast of type=[%x]\n",
-				     ntohs(skb->protocol));
-		kfree_skb(skb);
-		goto out;
-	}
-
-=======
->>>>>>> 979e52ca
 	/* The ipvlan is a pseudo-L2 device, so the packets that we receive
 	 * will have L2; which need to discarded and processed further
 	 * in the net-ns of the main-device.
