--- conflicted
+++ resolved
@@ -472,12 +472,8 @@
 
 	memset(IPCB(skb), 0, sizeof(*IPCB(skb)));
 
-<<<<<<< HEAD
 	//走local向外发包流程
-	err = ip_local_out(net, skb->sk, skb);
-=======
 	err = ip_local_out(net, NULL, skb);
->>>>>>> 155a3c00
 	if (unlikely(net_xmit_eval(err)))
 		DEV_STATS_INC(dev, tx_errors);
 	else
