--- conflicted
+++ resolved
@@ -138,12 +138,8 @@
 	return ret;
 }
 
-<<<<<<< HEAD
 //分析报文找出三层协议头，并返回arp头，ip头（用type返回对应的协议）
-static void *ipvlan_get_L3_hdr(struct ipvl_port *port, struct sk_buff *skb, int *type)
-=======
 void *ipvlan_get_L3_hdr(struct ipvl_port *port, struct sk_buff *skb, int *type)
->>>>>>> 12ad143e
 {
 	void *lyr3h = NULL;
 
@@ -360,15 +356,9 @@
 	return ret;
 }
 
-<<<<<<< HEAD
 //检查接口上是否存在与lyr3h指出的地址相同的地址
-static struct ipvl_addr *ipvlan_addr_lookup(struct ipvl_port *port,
-					    void *lyr3h, int addr_type,
-					    bool use_dest)
-=======
 struct ipvl_addr *ipvlan_addr_lookup(struct ipvl_port *port, void *lyr3h,
 				     int addr_type, bool use_dest)
->>>>>>> 12ad143e
 {
 	struct ipvl_addr *addr = NULL;
 
@@ -768,106 +758,4 @@
 			  port->mode);
 	kfree_skb(skb);
 	return RX_HANDLER_CONSUMED;
-<<<<<<< HEAD
-}
-
-static struct ipvl_addr *ipvlan_skb_to_addr(struct sk_buff *skb,
-					    struct net_device *dev)
-{
-	struct ipvl_addr *addr = NULL;
-	struct ipvl_port *port;
-	void *lyr3h;
-	int addr_type;
-
-	if (!dev || !netif_is_ipvlan_port(dev))
-		goto out;//非ipvlan设备，无法处理
-
-	port = ipvlan_port_get_rcu(dev);
-	if (!port || port->mode != IPVLAN_MODE_L3S)
-		goto out;
-
-	lyr3h = ipvlan_get_L3_hdr(port, skb, &addr_type);
-	if (!lyr3h)
-		goto out;//无法处理的报文
-
-	//默认采用目的地址，检查port上是否有对应的ip地址
-	addr = ipvlan_addr_lookup(port, lyr3h, addr_type, true);
-out:
-	return addr;
-}
-
-//ipvlan收包函数
-struct sk_buff *ipvlan_l3_rcv(struct net_device *dev, struct sk_buff *skb,
-			      u16 proto)
-{
-	struct ipvl_addr *addr;
-	struct net_device *sdev;
-
-	//dev上没有skb中指定的目的地址，则返回NULL
-	addr = ipvlan_skb_to_addr(skb, dev);
-	if (!addr)
-		goto out;
-
-	//切换至master设备
-	sdev = addr->master->dev;
-	switch (proto) {
-	case AF_INET:
-	{
-		int err;
-		struct iphdr *ip4h = ip_hdr(skb);
-
-		//查路由，入接口取master dev
-		err = ip_route_input_noref(skb, ip4h->daddr, ip4h->saddr,
-					   ip4h->tos, sdev);
-		if (unlikely(err))
-			goto out;
-		break;
-	}
-#if IS_ENABLED(CONFIG_IPV6)
-	case AF_INET6:
-	{
-		struct dst_entry *dst;
-		struct ipv6hdr *ip6h = ipv6_hdr(skb);
-		int flags = RT6_LOOKUP_F_HAS_SADDR;
-		struct flowi6 fl6 = {
-			.flowi6_iif   = sdev->ifindex,
-			.daddr        = ip6h->daddr,
-			.saddr        = ip6h->saddr,
-			.flowlabel    = ip6_flowinfo(ip6h),
-			.flowi6_mark  = skb->mark,
-			.flowi6_proto = ip6h->nexthdr,
-		};
-
-		skb_dst_drop(skb);
-		dst = ip6_route_input_lookup(dev_net(sdev), sdev, &fl6,
-					     skb, flags);
-		skb_dst_set(skb, dst);
-		break;
-	}
-#endif
-	default:
-		break;
-	}
-
-out:
-	return skb;
-}
-
-unsigned int ipvlan_nf_input(void *priv, struct sk_buff *skb,
-			     const struct nf_hook_state *state)
-{
-	struct ipvl_addr *addr;
-	unsigned int len;
-
-	addr = ipvlan_skb_to_addr(skb, skb->dev);
-	if (!addr)
-		goto out;
-
-	skb->dev = addr->master->dev;
-	len = skb->len + ETH_HLEN;
-	ipvlan_count_rx(addr->master, len, true, false);
-out:
-	return NF_ACCEPT;
-=======
->>>>>>> 12ad143e
 }