--- conflicted
+++ resolved
@@ -282,13 +282,8 @@
 	tfile->napi_enabled = napi_en;
 	tfile->napi_frags_enabled = napi_en && napi_frags;
 	if (napi_en) {
-<<<<<<< HEAD
-	    /*指明对tun设备的收取*/
-		netif_tx_napi_add(tun->dev, &tfile->napi, tun_napi_poll,
-				  NAPI_POLL_WEIGHT);
-=======
+		/*指明对tun设备的收取*/
 		netif_napi_add_tx(tun->dev, &tfile->napi, tun_napi_poll);
->>>>>>> 97ee9d1c
 		napi_enable(&tfile->napi);
 	}
 }
@@ -3206,14 +3201,9 @@
 		 * This is needed because we never checked for invalid flags on
 		 * TUNSETIFF.
 		 */
-<<<<<<< HEAD
-	    //返回当前tun设备支持的功能列表
-		return put_user(IFF_TUN | IFF_TAP | TUN_FEATURES,
-				(unsigned int __user*)argp);
-=======
+		//返回当前tun设备支持的功能列表
 		return put_user(IFF_TUN | IFF_TAP | IFF_NO_CARRIER |
 				TUN_FEATURES, (unsigned int __user*)argp);
->>>>>>> 97ee9d1c
 	} else if (cmd == TUNSETQUEUE) {
 		return tun_set_queue(file, &ifr);
 	} else if (cmd == SIOCGSKNS) {
