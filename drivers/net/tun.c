// SPDX-License-Identifier: GPL-2.0-or-later
/*
 *  TUN - Universal TUN/TAP device driver.
 *  Copyright (C) 1999-2002 Maxim Krasnyansky <maxk@qualcomm.com>
 *
 *  $Id: tun.c,v 1.15 2002/03/01 02:44:24 maxk Exp $
 */

/*
 *  Changes:
 *
 *  Mike Kershaw <dragorn@kismetwireless.net> 2005/08/14
 *    Add TUNSETLINK ioctl to set the link encapsulation
 *
 *  Mark Smith <markzzzsmith@yahoo.com.au>
 *    Use eth_random_addr() for tap MAC address.
 *
 *  Harald Roelle <harald.roelle@ifi.lmu.de>  2004/04/20
 *    Fixes in packet dropping, queue length setting and queue wakeup.
 *    Increased default tx queue length.
 *    Added ethtool API.
 *    Minor cleanups
 *
 *  Daniel Podlejski <underley@underley.eu.org>
 *    Modifications for 2.3.99-pre5 kernel.
 */

#define pr_fmt(fmt) KBUILD_MODNAME ": " fmt

#define DRV_NAME	"tun"
#define DRV_VERSION	"1.6"
#define DRV_DESCRIPTION	"Universal TUN/TAP device driver"
#define DRV_COPYRIGHT	"(C) 1999-2004 Max Krasnyansky <maxk@qualcomm.com>"

#include <linux/module.h>
#include <linux/errno.h>
#include <linux/kernel.h>
#include <linux/sched/signal.h>
#include <linux/major.h>
#include <linux/slab.h>
#include <linux/poll.h>
#include <linux/fcntl.h>
#include <linux/init.h>
#include <linux/skbuff.h>
#include <linux/netdevice.h>
#include <linux/etherdevice.h>
#include <linux/miscdevice.h>
#include <linux/ethtool.h>
#include <linux/rtnetlink.h>
#include <linux/compat.h>
#include <linux/if.h>
#include <linux/if_arp.h>
#include <linux/if_ether.h>
#include <linux/if_tun.h>
#include <linux/if_vlan.h>
#include <linux/crc32.h>
#include <linux/nsproxy.h>
#include <linux/virtio_net.h>
#include <linux/rcupdate.h>
#include <net/net_namespace.h>
#include <net/netns/generic.h>
#include <net/rtnetlink.h>
#include <net/sock.h>
#include <net/xdp.h>
#include <net/ip_tunnels.h>
#include <linux/seq_file.h>
#include <linux/uio.h>
#include <linux/skb_array.h>
#include <linux/bpf.h>
#include <linux/bpf_trace.h>
#include <linux/mutex.h>

#include <linux/uaccess.h>
#include <linux/proc_fs.h>

static void tun_default_link_ksettings(struct net_device *dev,
				       struct ethtool_link_ksettings *cmd);

#define TUN_RX_PAD (NET_IP_ALIGN + NET_SKB_PAD)

/* TUN device flags */

/* IFF_ATTACH_QUEUE is never stored in device flags,
 * overload it to mean fasync when stored there.
 */
#define TUN_FASYNC	IFF_ATTACH_QUEUE
/* High bits in flags field are unused. */
#define TUN_VNET_LE     0x80000000
#define TUN_VNET_BE     0x40000000

//tun设备支持的功能列表
#define TUN_FEATURES (IFF_NO_PI | IFF_ONE_QUEUE | IFF_VNET_HDR | \
		      IFF_MULTI_QUEUE | IFF_NAPI | IFF_NAPI_FRAGS)

#define GOODCOPY_LEN 128

#define FLT_EXACT_COUNT 8
struct tap_filter {
	unsigned int    count;    /* Number of addrs. Zero means disabled */
	u32             mask[2];  /* Mask of the hashed addrs */
	unsigned char	addr[FLT_EXACT_COUNT][ETH_ALEN];
};

/* MAX_TAP_QUEUES 256 is chosen to allow rx/tx queues to be equal
 * to max number of VCPUs in guest. */
#define MAX_TAP_QUEUES 256
#define MAX_TAP_FLOWS  4096

#define TUN_FLOW_EXPIRE (3 * HZ)

/* A tun_file connects an open character device to a tuntap netdevice. It
 * also contains all socket related structures (except sock_fprog and tap_filter)
 * to serve as one transmit queue for tuntap device. The sock_fprog and
 * tap_filter were kept in tun_struct since they were used for filtering for the
 * netdevice not for a specific queue (at least I didn't see the requirement for
 * this).
 *
 * RCU usage:
 * The tun_file and tun_struct are loosely coupled, the pointer from one to the
 * other can only be read while rcu_read_lock or rtnl_lock is held.
 */
struct tun_file {
	struct sock sk;
	struct socket socket;
	struct tun_struct __rcu *tun;
	struct fasync_struct *fasync;
	/* only used for fasnyc */
	unsigned int flags;
	union {
		u16 queue_index;
		unsigned int ifindex;
	};
	struct napi_struct napi;
	bool napi_enabled;
	bool napi_frags_enabled;
	struct mutex napi_mutex;	/* Protects access to the above napi */
	struct list_head next;
	struct tun_struct *detached;
	struct ptr_ring tx_ring;
	struct xdp_rxq_info xdp_rxq;
};

struct tun_page {
	struct page *page;
	int count;
};

struct tun_flow_entry {
	struct hlist_node hash_link;
	struct rcu_head rcu;
	struct tun_struct *tun;

	u32 rxhash;
	u32 rps_rxhash;
	int queue_index;
	unsigned long updated ____cacheline_aligned_in_smp;
};

#define TUN_NUM_FLOW_ENTRIES 1024
#define TUN_MASK_FLOW_ENTRIES (TUN_NUM_FLOW_ENTRIES - 1)

struct tun_prog {
	struct rcu_head rcu;
	struct bpf_prog *prog;
};

/* Since the socket were moved to tun_file, to preserve the behavior of persist
 * device, socket filter, sndbuf and vnet header size were restore when the
 * file were attached to a persist device.
 */
struct tun_struct {
	struct tun_file __rcu	*tfiles[MAX_TAP_QUEUES];
	unsigned int            numqueues;
	unsigned int 		flags;
	kuid_t			owner;
	kgid_t			group;

	struct net_device	*dev;
	netdev_features_t	set_features;//要使能的features
#define TUN_USER_FEATURES (NETIF_F_HW_CSUM|NETIF_F_TSO_ECN|NETIF_F_TSO| \
			  NETIF_F_TSO6)

	int			align;
	int			vnet_hdr_sz;//配置的vnet hdr大小
	int			sndbuf;//发送buf大小
	struct tap_filter	txflt;
	struct sock_fprog	fprog;
	/* protected by rtnl lock */
	bool			filter_attached;
	u32			msg_enable;
	spinlock_t lock;
	struct hlist_head flows[TUN_NUM_FLOW_ENTRIES];
	struct timer_list flow_gc_timer;
	unsigned long ageing_time;
	unsigned int numdisabled;
	struct list_head disabled;
	void *security;
	u32 flow_count;
	u32 rx_batched;
<<<<<<< HEAD
	//tun设备统计计数
	struct tun_pcpu_stats __percpu *pcpu_stats;
=======
	atomic_long_t rx_frame_errors;
>>>>>>> e71ba945
	struct bpf_prog __rcu *xdp_prog;
	struct tun_prog __rcu *steering_prog;
	struct tun_prog __rcu *filter_prog;
	struct ethtool_link_ksettings link_ksettings;
};

struct veth {
	__be16 h_vlan_proto;
	__be16 h_vlan_TCI;
};

static int tun_napi_receive(struct napi_struct *napi, int budget)
{
	struct tun_file *tfile = container_of(napi, struct tun_file, napi);
	struct sk_buff_head *queue = &tfile->sk.sk_write_queue;
	struct sk_buff_head process_queue;
	struct sk_buff *skb;
	int received = 0;

	__skb_queue_head_init(&process_queue);

	spin_lock(&queue->lock);
	skb_queue_splice_tail_init(queue, &process_queue);
	spin_unlock(&queue->lock);

	while (received < budget && (skb = __skb_dequeue(&process_queue))) {
		napi_gro_receive(napi, skb);
		++received;
	}

	if (!skb_queue_empty(&process_queue)) {
		spin_lock(&queue->lock);
		skb_queue_splice(&process_queue, queue);
		spin_unlock(&queue->lock);
	}

	return received;
}

static int tun_napi_poll(struct napi_struct *napi, int budget)
{
	unsigned int received;

	received = tun_napi_receive(napi, budget);

	if (received < budget)
		napi_complete_done(napi, received);

	return received;
}

static void tun_napi_init(struct tun_struct *tun, struct tun_file *tfile,
			  bool napi_en, bool napi_frags)
{
	tfile->napi_enabled = napi_en;
	tfile->napi_frags_enabled = napi_en && napi_frags;
	if (napi_en) {
		netif_tx_napi_add(tun->dev, &tfile->napi, tun_napi_poll,
				  NAPI_POLL_WEIGHT);
		napi_enable(&tfile->napi);
	}
}

static void tun_napi_disable(struct tun_file *tfile)
{
	if (tfile->napi_enabled)
		napi_disable(&tfile->napi);
}

static void tun_napi_del(struct tun_file *tfile)
{
	if (tfile->napi_enabled)
		netif_napi_del(&tfile->napi);
}

static bool tun_napi_frags_enabled(const struct tun_file *tfile)
{
	return tfile->napi_frags_enabled;
}

#ifdef CONFIG_TUN_VNET_CROSS_LE
static inline bool tun_legacy_is_little_endian(struct tun_struct *tun)
{
	return tun->flags & TUN_VNET_BE ? false :
		virtio_legacy_is_little_endian();
}

static long tun_get_vnet_be(struct tun_struct *tun, int __user *argp)
{
	int be = !!(tun->flags & TUN_VNET_BE);

	if (put_user(be, argp))
		return -EFAULT;

	return 0;
}

static long tun_set_vnet_be(struct tun_struct *tun, int __user *argp)
{
	int be;

	if (get_user(be, argp))
		return -EFAULT;

	if (be)
		tun->flags |= TUN_VNET_BE;
	else
		tun->flags &= ~TUN_VNET_BE;

	return 0;
}
#else
static inline bool tun_legacy_is_little_endian(struct tun_struct *tun)
{
	return virtio_legacy_is_little_endian();
}

static long tun_get_vnet_be(struct tun_struct *tun, int __user *argp)
{
	return -EINVAL;
}

static long tun_set_vnet_be(struct tun_struct *tun, int __user *argp)
{
	return -EINVAL;
}
#endif /* CONFIG_TUN_VNET_CROSS_LE */

static inline bool tun_is_little_endian(struct tun_struct *tun)
{
	return tun->flags & TUN_VNET_LE ||
		tun_legacy_is_little_endian(tun);
}

static inline u16 tun16_to_cpu(struct tun_struct *tun, __virtio16 val)
{
	return __virtio16_to_cpu(tun_is_little_endian(tun), val);
}

static inline __virtio16 cpu_to_tun16(struct tun_struct *tun, u16 val)
{
	return __cpu_to_virtio16(tun_is_little_endian(tun), val);
}

static inline u32 tun_hashfn(u32 rxhash)
{
	return rxhash & TUN_MASK_FLOW_ENTRIES;
}

static struct tun_flow_entry *tun_flow_find(struct hlist_head *head, u32 rxhash)
{
	struct tun_flow_entry *e;

	hlist_for_each_entry_rcu(e, head, hash_link) {
		if (e->rxhash == rxhash)
			return e;
	}
	return NULL;
}

static struct tun_flow_entry *tun_flow_create(struct tun_struct *tun,
					      struct hlist_head *head,
					      u32 rxhash, u16 queue_index)
{
	struct tun_flow_entry *e = kmalloc(sizeof(*e), GFP_ATOMIC);

	if (e) {
		netif_info(tun, tx_queued, tun->dev,
			   "create flow: hash %u index %u\n",
			   rxhash, queue_index);
		e->updated = jiffies;
		e->rxhash = rxhash;
		e->rps_rxhash = 0;
		e->queue_index = queue_index;
		e->tun = tun;
		hlist_add_head_rcu(&e->hash_link, head);
		++tun->flow_count;
	}
	return e;
}

static void tun_flow_delete(struct tun_struct *tun, struct tun_flow_entry *e)
{
	netif_info(tun, tx_queued, tun->dev, "delete flow: hash %u index %u\n",
		   e->rxhash, e->queue_index);
	hlist_del_rcu(&e->hash_link);
	kfree_rcu(e, rcu);
	--tun->flow_count;
}

static void tun_flow_flush(struct tun_struct *tun)
{
	int i;

	spin_lock_bh(&tun->lock);
	for (i = 0; i < TUN_NUM_FLOW_ENTRIES; i++) {
		struct tun_flow_entry *e;
		struct hlist_node *n;

		hlist_for_each_entry_safe(e, n, &tun->flows[i], hash_link)
			tun_flow_delete(tun, e);
	}
	spin_unlock_bh(&tun->lock);
}

static void tun_flow_delete_by_queue(struct tun_struct *tun, u16 queue_index)
{
	int i;

	spin_lock_bh(&tun->lock);
	for (i = 0; i < TUN_NUM_FLOW_ENTRIES; i++) {
		struct tun_flow_entry *e;
		struct hlist_node *n;

		hlist_for_each_entry_safe(e, n, &tun->flows[i], hash_link) {
			if (e->queue_index == queue_index)
				tun_flow_delete(tun, e);
		}
	}
	spin_unlock_bh(&tun->lock);
}

static void tun_flow_cleanup(struct timer_list *t)
{
	struct tun_struct *tun = from_timer(tun, t, flow_gc_timer);
	unsigned long delay = tun->ageing_time;
	unsigned long next_timer = jiffies + delay;
	unsigned long count = 0;
	int i;

	spin_lock(&tun->lock);
	for (i = 0; i < TUN_NUM_FLOW_ENTRIES; i++) {
		struct tun_flow_entry *e;
		struct hlist_node *n;

		hlist_for_each_entry_safe(e, n, &tun->flows[i], hash_link) {
			unsigned long this_timer;

			this_timer = e->updated + delay;
			if (time_before_eq(this_timer, jiffies)) {
				tun_flow_delete(tun, e);
				continue;
			}
			count++;
			if (time_before(this_timer, next_timer))
				next_timer = this_timer;
		}
	}

	if (count)
		mod_timer(&tun->flow_gc_timer, round_jiffies_up(next_timer));
	spin_unlock(&tun->lock);
}

static void tun_flow_update(struct tun_struct *tun, u32 rxhash,
			    struct tun_file *tfile)
{
	struct hlist_head *head;
	struct tun_flow_entry *e;
	unsigned long delay = tun->ageing_time;
	u16 queue_index = tfile->queue_index;

	head = &tun->flows[tun_hashfn(rxhash)];

	rcu_read_lock();

	e = tun_flow_find(head, rxhash);
	if (likely(e)) {
		/* TODO: keep queueing to old queue until it's empty? */
		if (READ_ONCE(e->queue_index) != queue_index)
			WRITE_ONCE(e->queue_index, queue_index);
		if (e->updated != jiffies)
			e->updated = jiffies;
		sock_rps_record_flow_hash(e->rps_rxhash);
	} else {
		spin_lock_bh(&tun->lock);
		if (!tun_flow_find(head, rxhash) &&
		    tun->flow_count < MAX_TAP_FLOWS)
			tun_flow_create(tun, head, rxhash, queue_index);

		if (!timer_pending(&tun->flow_gc_timer))
			mod_timer(&tun->flow_gc_timer,
				  round_jiffies_up(jiffies + delay));
		spin_unlock_bh(&tun->lock);
	}

	rcu_read_unlock();
}

/* Save the hash received in the stack receive path and update the
 * flow_hash table accordingly.
 */
static inline void tun_flow_save_rps_rxhash(struct tun_flow_entry *e, u32 hash)
{
	if (unlikely(e->rps_rxhash != hash))
		e->rps_rxhash = hash;
}

/* We try to identify a flow through its rxhash. The reason that
 * we do not check rxq no. is because some cards(e.g 82599), chooses
 * the rxq based on the txq where the last packet of the flow comes. As
 * the userspace application move between processors, we may get a
 * different rxq no. here.
 */
static u16 tun_automq_select_queue(struct tun_struct *tun, struct sk_buff *skb)
{
	struct tun_flow_entry *e;
	u32 txq = 0;
	u32 numqueues = 0;

	numqueues = READ_ONCE(tun->numqueues);

	txq = __skb_get_hash_symmetric(skb);
	e = tun_flow_find(&tun->flows[tun_hashfn(txq)], txq);
	if (e) {
		tun_flow_save_rps_rxhash(e, txq);
		txq = e->queue_index;
	} else {
		/* use multiply and shift instead of expensive divide */
		txq = ((u64)txq * numqueues) >> 32;
	}

	return txq;
}

static u16 tun_ebpf_select_queue(struct tun_struct *tun, struct sk_buff *skb)
{
	struct tun_prog *prog;
	u32 numqueues;
	u16 ret = 0;

	numqueues = READ_ONCE(tun->numqueues);
	if (!numqueues)
		return 0;

	prog = rcu_dereference(tun->steering_prog);
	if (prog)
		ret = bpf_prog_run_clear_cb(prog->prog, skb);

	return ret % numqueues;
}

static u16 tun_select_queue(struct net_device *dev, struct sk_buff *skb,
			    struct net_device *sb_dev)
{
	struct tun_struct *tun = netdev_priv(dev);
	u16 ret;

	rcu_read_lock();
	if (rcu_dereference(tun->steering_prog))
		ret = tun_ebpf_select_queue(tun, skb);
	else
		ret = tun_automq_select_queue(tun, skb);
	rcu_read_unlock();

	return ret;
}

static inline bool tun_not_capable(struct tun_struct *tun)
{
	const struct cred *cred = current_cred();
	struct net *net = dev_net(tun->dev);

	return ((uid_valid(tun->owner) && !uid_eq(cred->euid, tun->owner)) ||
		  (gid_valid(tun->group) && !in_egroup_p(tun->group))) &&
		!ns_capable(net->user_ns, CAP_NET_ADMIN);
}

static void tun_set_real_num_queues(struct tun_struct *tun)
{
	netif_set_real_num_tx_queues(tun->dev, tun->numqueues);
	netif_set_real_num_rx_queues(tun->dev, tun->numqueues);
}

static void tun_disable_queue(struct tun_struct *tun, struct tun_file *tfile)
{
	tfile->detached = tun;
	list_add_tail(&tfile->next, &tun->disabled);
	++tun->numdisabled;
}

static struct tun_struct *tun_enable_queue(struct tun_file *tfile)
{
	struct tun_struct *tun = tfile->detached;

	tfile->detached = NULL;
	list_del_init(&tfile->next);
	--tun->numdisabled;
	return tun;
}

void tun_ptr_free(void *ptr)
{
	if (!ptr)
		return;
	if (tun_is_xdp_frame(ptr)) {
		struct xdp_frame *xdpf = tun_ptr_to_xdp(ptr);

		xdp_return_frame(xdpf);
	} else {
		__skb_array_destroy_skb(ptr);
	}
}
EXPORT_SYMBOL_GPL(tun_ptr_free);

static void tun_queue_purge(struct tun_file *tfile)
{
	void *ptr;

	while ((ptr = ptr_ring_consume(&tfile->tx_ring)) != NULL)
		tun_ptr_free(ptr);

	skb_queue_purge(&tfile->sk.sk_write_queue);
	skb_queue_purge(&tfile->sk.sk_error_queue);
}

static void __tun_detach(struct tun_file *tfile, bool clean)
{
	struct tun_file *ntfile;
	struct tun_struct *tun;

	tun = rtnl_dereference(tfile->tun);

	if (tun && clean) {
		tun_napi_disable(tfile);
		tun_napi_del(tfile);
	}

	if (tun && !tfile->detached) {
		u16 index = tfile->queue_index;
		BUG_ON(index >= tun->numqueues);

		rcu_assign_pointer(tun->tfiles[index],
				   tun->tfiles[tun->numqueues - 1]);
		ntfile = rtnl_dereference(tun->tfiles[index]);
		ntfile->queue_index = index;
		rcu_assign_pointer(tun->tfiles[tun->numqueues - 1],
				   NULL);

		--tun->numqueues;
		if (clean) {
			RCU_INIT_POINTER(tfile->tun, NULL);
			sock_put(&tfile->sk);
		} else
			tun_disable_queue(tun, tfile);

		synchronize_net();
		tun_flow_delete_by_queue(tun, tun->numqueues + 1);
		/* Drop read queue */
		tun_queue_purge(tfile);
		tun_set_real_num_queues(tun);
	} else if (tfile->detached && clean) {
		tun = tun_enable_queue(tfile);
		sock_put(&tfile->sk);
	}

	if (clean) {
		if (tun && tun->numqueues == 0 && tun->numdisabled == 0) {
			netif_carrier_off(tun->dev);

			if (!(tun->flags & IFF_PERSIST) &&
			    tun->dev->reg_state == NETREG_REGISTERED)
				unregister_netdevice(tun->dev);
		}
		if (tun)
			xdp_rxq_info_unreg(&tfile->xdp_rxq);
		ptr_ring_cleanup(&tfile->tx_ring, tun_ptr_free);
		sock_put(&tfile->sk);
	}
}

static void tun_detach(struct tun_file *tfile, bool clean)
{
	struct tun_struct *tun;
	struct net_device *dev;

	rtnl_lock();
	tun = rtnl_dereference(tfile->tun);
	dev = tun ? tun->dev : NULL;
	__tun_detach(tfile, clean);
	if (dev)
		netdev_state_change(dev);
	rtnl_unlock();
}

static void tun_detach_all(struct net_device *dev)
{
	struct tun_struct *tun = netdev_priv(dev);
	struct tun_file *tfile, *tmp;
	int i, n = tun->numqueues;

	for (i = 0; i < n; i++) {
		tfile = rtnl_dereference(tun->tfiles[i]);
		BUG_ON(!tfile);
		tun_napi_disable(tfile);
		tfile->socket.sk->sk_shutdown = RCV_SHUTDOWN;
		tfile->socket.sk->sk_data_ready(tfile->socket.sk);
		RCU_INIT_POINTER(tfile->tun, NULL);
		--tun->numqueues;
	}
	list_for_each_entry(tfile, &tun->disabled, next) {
		tfile->socket.sk->sk_shutdown = RCV_SHUTDOWN;
		tfile->socket.sk->sk_data_ready(tfile->socket.sk);
		RCU_INIT_POINTER(tfile->tun, NULL);
	}
	BUG_ON(tun->numqueues != 0);

	synchronize_net();
	for (i = 0; i < n; i++) {
		tfile = rtnl_dereference(tun->tfiles[i]);
		tun_napi_del(tfile);
		/* Drop read queue */
		tun_queue_purge(tfile);
		xdp_rxq_info_unreg(&tfile->xdp_rxq);
		sock_put(&tfile->sk);
	}
	list_for_each_entry_safe(tfile, tmp, &tun->disabled, next) {
		tun_enable_queue(tfile);
		tun_queue_purge(tfile);
		xdp_rxq_info_unreg(&tfile->xdp_rxq);
		sock_put(&tfile->sk);
	}
	BUG_ON(tun->numdisabled != 0);

	if (tun->flags & IFF_PERSIST)
		module_put(THIS_MODULE);
}

static int tun_attach(struct tun_struct *tun, struct file *file,
		      bool skip_filter, bool napi, bool napi_frags,
		      bool publish_tun)
{
	struct tun_file *tfile = file->private_data;
	struct net_device *dev = tun->dev;
	int err;

	err = security_tun_dev_attach(tfile->socket.sk, tun->security);
	if (err < 0)
		goto out;

	err = -EINVAL;
	if (rtnl_dereference(tfile->tun) && !tfile->detached)
		goto out;

	err = -EBUSY;
	if (!(tun->flags & IFF_MULTI_QUEUE) && tun->numqueues == 1)
		goto out;

	err = -E2BIG;
	if (!tfile->detached &&
	    tun->numqueues + tun->numdisabled == MAX_TAP_QUEUES)
		goto out;

	err = 0;

	/* Re-attach the filter to persist device */
	if (!skip_filter && (tun->filter_attached == true)) {
		lock_sock(tfile->socket.sk);
		err = sk_attach_filter(&tun->fprog, tfile->socket.sk);
		release_sock(tfile->socket.sk);
		if (!err)
			goto out;
	}

	if (!tfile->detached &&
	    ptr_ring_resize(&tfile->tx_ring, dev->tx_queue_len,
			    GFP_KERNEL, tun_ptr_free)) {
		err = -ENOMEM;
		goto out;
	}

	tfile->queue_index = tun->numqueues;
	tfile->socket.sk->sk_shutdown &= ~RCV_SHUTDOWN;

	if (tfile->detached) {
		/* Re-attach detached tfile, updating XDP queue_index */
		WARN_ON(!xdp_rxq_info_is_reg(&tfile->xdp_rxq));

		if (tfile->xdp_rxq.queue_index    != tfile->queue_index)
			tfile->xdp_rxq.queue_index = tfile->queue_index;
	} else {
		/* Setup XDP RX-queue info, for new tfile getting attached */
		err = xdp_rxq_info_reg(&tfile->xdp_rxq,
				       tun->dev, tfile->queue_index, 0);
		if (err < 0)
			goto out;
		err = xdp_rxq_info_reg_mem_model(&tfile->xdp_rxq,
						 MEM_TYPE_PAGE_SHARED, NULL);
		if (err < 0) {
			xdp_rxq_info_unreg(&tfile->xdp_rxq);
			goto out;
		}
		err = 0;
	}

	if (tfile->detached) {
		tun_enable_queue(tfile);
	} else {
		sock_hold(&tfile->sk);
		tun_napi_init(tun, tfile, napi, napi_frags);
	}

	if (rtnl_dereference(tun->xdp_prog))
		sock_set_flag(&tfile->sk, SOCK_XDP);

	/* device is allowed to go away first, so no need to hold extra
	 * refcnt.
	 */

	/* Publish tfile->tun and tun->tfiles only after we've fully
	 * initialized tfile; otherwise we risk using half-initialized
	 * object.
	 */
	if (publish_tun)
		rcu_assign_pointer(tfile->tun, tun);
	rcu_assign_pointer(tun->tfiles[tun->numqueues], tfile);
	tun->numqueues++;
	tun_set_real_num_queues(tun);
out:
	return err;
}

static struct tun_struct *tun_get(struct tun_file *tfile)
{
	struct tun_struct *tun;

	rcu_read_lock();
	tun = rcu_dereference(tfile->tun);
	if (tun)
		dev_hold(tun->dev);
	rcu_read_unlock();

	return tun;
}

static void tun_put(struct tun_struct *tun)
{
	dev_put(tun->dev);
}

/* TAP filtering */
static void addr_hash_set(u32 *mask, const u8 *addr)
{
	int n = ether_crc(ETH_ALEN, addr) >> 26;
	mask[n >> 5] |= (1 << (n & 31));
}

static unsigned int addr_hash_test(const u32 *mask, const u8 *addr)
{
	int n = ether_crc(ETH_ALEN, addr) >> 26;
	return mask[n >> 5] & (1 << (n & 31));
}

static int update_filter(struct tap_filter *filter, void __user *arg)
{
	struct { u8 u[ETH_ALEN]; } *addr;
	struct tun_filter uf;
	int err, alen, n, nexact;

	if (copy_from_user(&uf, arg, sizeof(uf)))
		return -EFAULT;

	if (!uf.count) {
		/* Disabled */
		filter->count = 0;
		return 0;
	}

	alen = ETH_ALEN * uf.count;
	addr = memdup_user(arg + sizeof(uf), alen);
	if (IS_ERR(addr))
		return PTR_ERR(addr);

	/* The filter is updated without holding any locks. Which is
	 * perfectly safe. We disable it first and in the worst
	 * case we'll accept a few undesired packets. */
	filter->count = 0;
	wmb();

	/* Use first set of addresses as an exact filter */
	for (n = 0; n < uf.count && n < FLT_EXACT_COUNT; n++)
		memcpy(filter->addr[n], addr[n].u, ETH_ALEN);

	nexact = n;

	/* Remaining multicast addresses are hashed,
	 * unicast will leave the filter disabled. */
	memset(filter->mask, 0, sizeof(filter->mask));
	for (; n < uf.count; n++) {
		if (!is_multicast_ether_addr(addr[n].u)) {
			err = 0; /* no filter */
			goto free_addr;
		}
		addr_hash_set(filter->mask, addr[n].u);
	}

	/* For ALLMULTI just set the mask to all ones.
	 * This overrides the mask populated above. */
	if ((uf.flags & TUN_FLT_ALLMULTI))
		memset(filter->mask, ~0, sizeof(filter->mask));

	/* Now enable the filter */
	wmb();
	filter->count = nexact;

	/* Return the number of exact filters */
	err = nexact;
free_addr:
	kfree(addr);
	return err;
}

/* Returns: 0 - drop, !=0 - accept */
static int run_filter(struct tap_filter *filter, const struct sk_buff *skb)
{
	/* Cannot use eth_hdr(skb) here because skb_mac_hdr() is incorrect
	 * at this point. */
	struct ethhdr *eh = (struct ethhdr *) skb->data;
	int i;

	/* Exact match */
	for (i = 0; i < filter->count; i++)
		if (ether_addr_equal(eh->h_dest, filter->addr[i]))
			return 1;

	/* Inexact match (multicast only) */
	if (is_multicast_ether_addr(eh->h_dest))
		return addr_hash_test(filter->mask, eh->h_dest);

	return 0;
}

/*
 * Checks whether the packet is accepted or not.
 * Returns: 0 - drop, !=0 - accept
 */
static int check_filter(struct tap_filter *filter, const struct sk_buff *skb)
{
	if (!filter->count)
		return 1;

	return run_filter(filter, skb);
}

/* Network device part of the driver */

static const struct ethtool_ops tun_ethtool_ops;

/* Net device detach from fd. */
static void tun_net_uninit(struct net_device *dev)
{
	tun_detach_all(dev);
}

/* Net device open. */
static int tun_net_open(struct net_device *dev)
{
	netif_tx_start_all_queues(dev);

	return 0;
}

/* Net device close. */
static int tun_net_close(struct net_device *dev)
{
	netif_tx_stop_all_queues(dev);
	return 0;
}

/* Net device start xmit */
static void tun_automq_xmit(struct tun_struct *tun, struct sk_buff *skb)
{
#ifdef CONFIG_RPS
	if (tun->numqueues == 1 && static_branch_unlikely(&rps_needed)) {
		/* Select queue was not called for the skbuff, so we extract the
		 * RPS hash and save it into the flow_table here.
		 */
		struct tun_flow_entry *e;
		__u32 rxhash;

		rxhash = __skb_get_hash_symmetric(skb);
		e = tun_flow_find(&tun->flows[tun_hashfn(rxhash)], rxhash);
		if (e)
			tun_flow_save_rps_rxhash(e, rxhash);
	}
#endif
}

static unsigned int run_ebpf_filter(struct tun_struct *tun,
				    struct sk_buff *skb,
				    int len)
{
	struct tun_prog *prog = rcu_dereference(tun->filter_prog);

	if (prog)
		len = bpf_prog_run_clear_cb(prog->prog, skb);

	return len;
}

/* Net device start xmit */
static netdev_tx_t tun_net_xmit(struct sk_buff *skb, struct net_device *dev)
{
	struct tun_struct *tun = netdev_priv(dev);
	int txq = skb->queue_mapping;
	struct tun_file *tfile;
	int len = skb->len;

	rcu_read_lock();
	tfile = rcu_dereference(tun->tfiles[txq]);

	/* Drop packet if interface is not attached */
	if (!tfile)
		goto drop;

	if (!rcu_dereference(tun->steering_prog))
		tun_automq_xmit(tun, skb);

	netif_info(tun, tx_queued, tun->dev, "%s %d\n", __func__, skb->len);

	/* Drop if the filter does not like it.
	 * This is a noop if the filter is disabled.
	 * Filter can be enabled only for the TAP devices. */
	if (!check_filter(&tun->txflt, skb))
		goto drop;

	if (tfile->socket.sk->sk_filter &&
	    sk_filter(tfile->socket.sk, skb))
		goto drop;

	//运行ebpf程序，如果返回的长度为0，则drop掉报文
	//否则截短报文
	len = run_ebpf_filter(tun, skb, len);
	if (len == 0 || pskb_trim(skb, len))
		goto drop;

	if (unlikely(skb_orphan_frags_rx(skb, GFP_ATOMIC)))
		goto drop;

	skb_tx_timestamp(skb);

	/* Orphan the skb - required as we might hang on to it
	 * for indefinite time.
	 */
	skb_orphan(skb);

	nf_reset_ct(skb);

	if (ptr_ring_produce(&tfile->tx_ring, skb))
		goto drop;

	/* Notify and wake up reader process */
	if (tfile->flags & TUN_FASYNC)
		kill_fasync(&tfile->fasync, SIGIO, POLL_IN);
	tfile->socket.sk->sk_data_ready(tfile->socket.sk);

	rcu_read_unlock();
	return NETDEV_TX_OK;

drop:
	atomic_long_inc(&dev->tx_dropped);
	skb_tx_error(skb);
	kfree_skb(skb);
	rcu_read_unlock();
	return NET_XMIT_DROP;
}

static void tun_net_mclist(struct net_device *dev)
{
	/*
	 * This callback is supposed to deal with mc filter in
	 * _rx_ path and has nothing to do with the _tx_ path.
	 * In rx path we always accept everything userspace gives us.
	 */
}

static netdev_features_t tun_net_fix_features(struct net_device *dev,
	netdev_features_t features)
{
	struct tun_struct *tun = netdev_priv(dev);

	return (features & tun->set_features) | (features & ~TUN_USER_FEATURES);
}

static void tun_set_headroom(struct net_device *dev, int new_hr)
{
	struct tun_struct *tun = netdev_priv(dev);

	if (new_hr < NET_SKB_PAD)
		new_hr = NET_SKB_PAD;

	tun->align = new_hr;
}

static void
tun_net_get_stats64(struct net_device *dev, struct rtnl_link_stats64 *stats)
{
	struct tun_struct *tun = netdev_priv(dev);

	dev_get_tstats64(dev, stats);

	stats->rx_frame_errors +=
		(unsigned long)atomic_long_read(&tun->rx_frame_errors);
}

static int tun_xdp_set(struct net_device *dev, struct bpf_prog *prog,
		       struct netlink_ext_ack *extack)
{
	struct tun_struct *tun = netdev_priv(dev);
	struct tun_file *tfile;
	struct bpf_prog *old_prog;
	int i;

	old_prog = rtnl_dereference(tun->xdp_prog);
	rcu_assign_pointer(tun->xdp_prog, prog);
	if (old_prog)
		bpf_prog_put(old_prog);

	for (i = 0; i < tun->numqueues; i++) {
		tfile = rtnl_dereference(tun->tfiles[i]);
		if (prog)
			sock_set_flag(&tfile->sk, SOCK_XDP);
		else
			sock_reset_flag(&tfile->sk, SOCK_XDP);
	}
	list_for_each_entry(tfile, &tun->disabled, next) {
		if (prog)
			sock_set_flag(&tfile->sk, SOCK_XDP);
		else
			sock_reset_flag(&tfile->sk, SOCK_XDP);
	}

	return 0;
}

static int tun_xdp(struct net_device *dev, struct netdev_bpf *xdp)
{
	switch (xdp->command) {
	case XDP_SETUP_PROG:
		return tun_xdp_set(dev, xdp->prog, xdp->extack);
	default:
		return -EINVAL;
	}
}

static int tun_net_change_carrier(struct net_device *dev, bool new_carrier)
{
	if (new_carrier) {
		struct tun_struct *tun = netdev_priv(dev);

		if (!tun->numqueues)
			return -EPERM;

		netif_carrier_on(dev);
	} else {
		netif_carrier_off(dev);
	}
	return 0;
}

//tun设备ops
static const struct net_device_ops tun_netdev_ops = {
	.ndo_uninit		= tun_net_uninit,
	.ndo_open		= tun_net_open,
	.ndo_stop		= tun_net_close,
	.ndo_start_xmit		= tun_net_xmit,
	.ndo_fix_features	= tun_net_fix_features,
	.ndo_select_queue	= tun_select_queue,
	.ndo_set_rx_headroom	= tun_set_headroom,
	.ndo_get_stats64	= tun_net_get_stats64,
	.ndo_change_carrier	= tun_net_change_carrier,
};

static void __tun_xdp_flush_tfile(struct tun_file *tfile)
{
	/* Notify and wake up reader process */
	if (tfile->flags & TUN_FASYNC)
		kill_fasync(&tfile->fasync, SIGIO, POLL_IN);
	tfile->socket.sk->sk_data_ready(tfile->socket.sk);
}

static int tun_xdp_xmit(struct net_device *dev, int n,
			struct xdp_frame **frames, u32 flags)
{
	struct tun_struct *tun = netdev_priv(dev);
	struct tun_file *tfile;
	u32 numqueues;
	int drops = 0;
	int cnt = n;
	int i;

	if (unlikely(flags & ~XDP_XMIT_FLAGS_MASK))
		return -EINVAL;

	rcu_read_lock();

resample:
	numqueues = READ_ONCE(tun->numqueues);
	if (!numqueues) {
		rcu_read_unlock();
		return -ENXIO; /* Caller will free/return all frames */
	}

	tfile = rcu_dereference(tun->tfiles[smp_processor_id() %
					    numqueues]);
	if (unlikely(!tfile))
		goto resample;

	spin_lock(&tfile->tx_ring.producer_lock);
	for (i = 0; i < n; i++) {
		struct xdp_frame *xdp = frames[i];
		/* Encode the XDP flag into lowest bit for consumer to differ
		 * XDP buffer from sk_buff.
		 */
		void *frame = tun_xdp_to_ptr(xdp);

		if (__ptr_ring_produce(&tfile->tx_ring, frame)) {
			atomic_long_inc(&dev->tx_dropped);
			xdp_return_frame_rx_napi(xdp);
			drops++;
		}
	}
	spin_unlock(&tfile->tx_ring.producer_lock);

	if (flags & XDP_XMIT_FLUSH)
		__tun_xdp_flush_tfile(tfile);

	rcu_read_unlock();
	return cnt - drops;
}

static int tun_xdp_tx(struct net_device *dev, struct xdp_buff *xdp)
{
	struct xdp_frame *frame = xdp_convert_buff_to_frame(xdp);

	if (unlikely(!frame))
		return -EOVERFLOW;

	return tun_xdp_xmit(dev, 1, &frame, XDP_XMIT_FLUSH);
}

static const struct net_device_ops tap_netdev_ops = {
	.ndo_uninit		= tun_net_uninit,
	.ndo_open		= tun_net_open,
	.ndo_stop		= tun_net_close,
	.ndo_start_xmit		= tun_net_xmit,
	.ndo_fix_features	= tun_net_fix_features,
	.ndo_set_rx_mode	= tun_net_mclist,
	.ndo_set_mac_address	= eth_mac_addr,
	.ndo_validate_addr	= eth_validate_addr,
	.ndo_select_queue	= tun_select_queue,
	.ndo_features_check	= passthru_features_check,
	.ndo_set_rx_headroom	= tun_set_headroom,
	.ndo_get_stats64	= dev_get_tstats64,
	.ndo_bpf		= tun_xdp,
	.ndo_xdp_xmit		= tun_xdp_xmit,
	.ndo_change_carrier	= tun_net_change_carrier,
};

static void tun_flow_init(struct tun_struct *tun)
{
	int i;

	for (i = 0; i < TUN_NUM_FLOW_ENTRIES; i++)
		INIT_HLIST_HEAD(&tun->flows[i]);

	tun->ageing_time = TUN_FLOW_EXPIRE;
	timer_setup(&tun->flow_gc_timer, tun_flow_cleanup, 0);
	mod_timer(&tun->flow_gc_timer,
		  round_jiffies_up(jiffies + tun->ageing_time));
}

static void tun_flow_uninit(struct tun_struct *tun)
{
	del_timer_sync(&tun->flow_gc_timer);
	tun_flow_flush(tun);
}

#define MIN_MTU 68
#define MAX_MTU 65535

/* Initialize net device. */
static void tun_net_init(struct net_device *dev)
{
	struct tun_struct *tun = netdev_priv(dev);

	switch (tun->flags & TUN_TYPE_MASK) {
	case IFF_TUN:
		dev->netdev_ops = &tun_netdev_ops;
		dev->header_ops = &ip_tunnel_header_ops;

		/* Point-to-Point TUN Device */
		dev->hard_header_len = 0;
		dev->addr_len = 0;
		dev->mtu = 1500;

		/* Zero header length */
		dev->type = ARPHRD_NONE;
		dev->flags = IFF_POINTOPOINT | IFF_NOARP | IFF_MULTICAST;
		break;

	case IFF_TAP:
		//注册tap设备操作集
		dev->netdev_ops = &tap_netdev_ops;
		/* Ethernet TAP Device */
		ether_setup(dev);
		dev->priv_flags &= ~IFF_TX_SKB_SHARING;
		dev->priv_flags |= IFF_LIVE_ADDR_CHANGE;

		eth_hw_addr_random(dev);

		break;
	}

	dev->min_mtu = MIN_MTU;
	dev->max_mtu = MAX_MTU - dev->hard_header_len;
}

static bool tun_sock_writeable(struct tun_struct *tun, struct tun_file *tfile)
{
	struct sock *sk = tfile->socket.sk;

	return (tun->dev->flags & IFF_UP) && sock_writeable(sk);
}

/* Character device part */

/* Poll */
static __poll_t tun_chr_poll(struct file *file, poll_table *wait)
{
	struct tun_file *tfile = file->private_data;
	struct tun_struct *tun = tun_get(tfile);
	struct sock *sk;
	__poll_t mask = 0;

	if (!tun)
		return EPOLLERR;

	sk = tfile->socket.sk;

	poll_wait(file, sk_sleep(sk), wait);

	if (!ptr_ring_empty(&tfile->tx_ring))
		mask |= EPOLLIN | EPOLLRDNORM;

	/* Make sure SOCKWQ_ASYNC_NOSPACE is set if not writable to
	 * guarantee EPOLLOUT to be raised by either here or
	 * tun_sock_write_space(). Then process could get notification
	 * after it writes to a down device and meets -EIO.
	 */
	if (tun_sock_writeable(tun, tfile) ||
	    (!test_and_set_bit(SOCKWQ_ASYNC_NOSPACE, &sk->sk_socket->flags) &&
	     tun_sock_writeable(tun, tfile)))
		mask |= EPOLLOUT | EPOLLWRNORM;

	if (tun->dev->reg_state != NETREG_REGISTERED)
		mask = EPOLLERR;

	tun_put(tun);
	return mask;
}

static struct sk_buff *tun_napi_alloc_frags(struct tun_file *tfile,
					    size_t len,
					    const struct iov_iter *it)
{
	struct sk_buff *skb;
	size_t linear;
	int err;
	int i;

	if (it->nr_segs > MAX_SKB_FRAGS + 1)
		return ERR_PTR(-ENOMEM);

	local_bh_disable();
	skb = napi_get_frags(&tfile->napi);
	local_bh_enable();
	if (!skb)
		return ERR_PTR(-ENOMEM);

	linear = iov_iter_single_seg_count(it);
	err = __skb_grow(skb, linear);
	if (err)
		goto free;

	skb->len = len;
	skb->data_len = len - linear;
	skb->truesize += skb->data_len;

	for (i = 1; i < it->nr_segs; i++) {
		size_t fragsz = it->iov[i].iov_len;
		struct page *page;
		void *frag;

		if (fragsz == 0 || fragsz > PAGE_SIZE) {
			err = -EINVAL;
			goto free;
		}
		frag = netdev_alloc_frag(fragsz);
		if (!frag) {
			err = -ENOMEM;
			goto free;
		}
		page = virt_to_head_page(frag);
		skb_fill_page_desc(skb, i - 1, page,
				   frag - page_address(page), fragsz);
	}

	return skb;
free:
	/* frees skb and all frags allocated with napi_alloc_frag() */
	napi_free_frags(&tfile->napi);
	return ERR_PTR(err);
}

/* prepad is the amount to reserve at front.  len is length after that.
 * linear is a hint as to how much to copy (usually headers). */
static struct sk_buff *tun_alloc_skb(struct tun_file *tfile,
				     size_t prepad, size_t len,
				     size_t linear, int noblock)
{
	struct sock *sk = tfile->socket.sk;
	struct sk_buff *skb;
	int err;

	/* Under a page?  Don't bother with paged skb. */
	if (prepad + len < PAGE_SIZE || !linear)
		linear = len;

	skb = sock_alloc_send_pskb(sk, prepad + linear, len - linear, noblock,
				   &err, 0);
	if (!skb)
		return ERR_PTR(err);

	skb_reserve(skb, prepad);
	skb_put(skb, linear);
	skb->data_len = len - linear;
	skb->len += len - linear;

	return skb;
}

static void tun_rx_batched(struct tun_struct *tun, struct tun_file *tfile,
			   struct sk_buff *skb, int more)
{
	struct sk_buff_head *queue = &tfile->sk.sk_write_queue;
	struct sk_buff_head process_queue;
	u32 rx_batched = tun->rx_batched;
	bool rcv = false;

	if (!rx_batched || (!more && skb_queue_empty(queue))) {
		local_bh_disable();
		skb_record_rx_queue(skb, tfile->queue_index);
		netif_receive_skb(skb);
		local_bh_enable();
		return;
	}

	spin_lock(&queue->lock);
	if (!more || skb_queue_len(queue) == rx_batched) {
		__skb_queue_head_init(&process_queue);
		skb_queue_splice_tail_init(queue, &process_queue);
		rcv = true;
	} else {
		__skb_queue_tail(queue, skb);
	}
	spin_unlock(&queue->lock);

	if (rcv) {
		struct sk_buff *nskb;

		local_bh_disable();
		while ((nskb = __skb_dequeue(&process_queue))) {
			skb_record_rx_queue(nskb, tfile->queue_index);
			netif_receive_skb(nskb);
		}
		skb_record_rx_queue(skb, tfile->queue_index);
		netif_receive_skb(skb);
		local_bh_enable();
	}
}

static bool tun_can_build_skb(struct tun_struct *tun, struct tun_file *tfile,
			      int len, int noblock, bool zerocopy)
{
	if ((tun->flags & TUN_TYPE_MASK) != IFF_TAP)
		return false;

	if (tfile->socket.sk->sk_sndbuf != INT_MAX)
		return false;

	if (!noblock)
		return false;

	if (zerocopy)
		return false;

	if (SKB_DATA_ALIGN(len + TUN_RX_PAD) +
	    SKB_DATA_ALIGN(sizeof(struct skb_shared_info)) > PAGE_SIZE)
		return false;

	return true;
}

static struct sk_buff *__tun_build_skb(struct tun_file *tfile,
				       struct page_frag *alloc_frag, char *buf,
				       int buflen, int len, int pad)
{
	struct sk_buff *skb = build_skb(buf, buflen);

	if (!skb)
		return ERR_PTR(-ENOMEM);

	skb_reserve(skb, pad);
	skb_put(skb, len);
	skb_set_owner_w(skb, tfile->socket.sk);

	get_page(alloc_frag->page);
	alloc_frag->offset += buflen;

	return skb;
}

static int tun_xdp_act(struct tun_struct *tun, struct bpf_prog *xdp_prog,
		       struct xdp_buff *xdp, u32 act)
{
	int err;

	switch (act) {
	case XDP_REDIRECT:
		err = xdp_do_redirect(tun->dev, xdp, xdp_prog);
		if (err)
			return err;
		break;
	case XDP_TX:
		err = tun_xdp_tx(tun->dev, xdp);
		if (err < 0)
			return err;
		break;
	case XDP_PASS:
		break;
	default:
		bpf_warn_invalid_xdp_action(act);
		fallthrough;
	case XDP_ABORTED:
		trace_xdp_exception(tun->dev, xdp_prog, act);
		fallthrough;
	case XDP_DROP:
		atomic_long_inc(&tun->dev->rx_dropped);
		break;
	}

	return act;
}

static struct sk_buff *tun_build_skb(struct tun_struct *tun,
				     struct tun_file *tfile,
				     struct iov_iter *from,
				     struct virtio_net_hdr *hdr,
				     int len, int *skb_xdp)
{
	struct page_frag *alloc_frag = &current->task_frag;
	struct bpf_prog *xdp_prog;
	int buflen = SKB_DATA_ALIGN(sizeof(struct skb_shared_info));
	char *buf;
	size_t copied;
	int pad = TUN_RX_PAD;
	int err = 0;

	rcu_read_lock();
	xdp_prog = rcu_dereference(tun->xdp_prog);
	if (xdp_prog)
		pad += XDP_PACKET_HEADROOM;
	buflen += SKB_DATA_ALIGN(len + pad);
	rcu_read_unlock();

	alloc_frag->offset = ALIGN((u64)alloc_frag->offset, SMP_CACHE_BYTES);
	if (unlikely(!skb_page_frag_refill(buflen, alloc_frag, GFP_KERNEL)))
		return ERR_PTR(-ENOMEM);

	buf = (char *)page_address(alloc_frag->page) + alloc_frag->offset;
	copied = copy_page_from_iter(alloc_frag->page,
				     alloc_frag->offset + pad,
				     len, from);
	if (copied != len)
		return ERR_PTR(-EFAULT);

	/* There's a small window that XDP may be set after the check
	 * of xdp_prog above, this should be rare and for simplicity
	 * we do XDP on skb in case the headroom is not enough.
	 */
	if (hdr->gso_type || !xdp_prog) {
		*skb_xdp = 1;
		return __tun_build_skb(tfile, alloc_frag, buf, buflen, len,
				       pad);
	}

	*skb_xdp = 0;

	local_bh_disable();
	rcu_read_lock();
	xdp_prog = rcu_dereference(tun->xdp_prog);
	if (xdp_prog) {
		struct xdp_buff xdp;
		u32 act;

		xdp.data_hard_start = buf;
		xdp.data = buf + pad;
		xdp_set_data_meta_invalid(&xdp);
		xdp.data_end = xdp.data + len;
		xdp.rxq = &tfile->xdp_rxq;
		xdp.frame_sz = buflen;

		act = bpf_prog_run_xdp(xdp_prog, &xdp);
		if (act == XDP_REDIRECT || act == XDP_TX) {
			get_page(alloc_frag->page);
			alloc_frag->offset += buflen;
		}
		err = tun_xdp_act(tun, xdp_prog, &xdp, act);
		if (err < 0) {
			if (act == XDP_REDIRECT || act == XDP_TX)
				put_page(alloc_frag->page);
			goto out;
		}

		if (err == XDP_REDIRECT)
			xdp_do_flush();
		if (err != XDP_PASS)
			goto out;

		pad = xdp.data - xdp.data_hard_start;
		len = xdp.data_end - xdp.data;
	}
	rcu_read_unlock();
	local_bh_enable();

	return __tun_build_skb(tfile, alloc_frag, buf, buflen, len, pad);

out:
	rcu_read_unlock();
	local_bh_enable();
	return NULL;
}

/* Get packet from user space buffer */
static ssize_t tun_get_user(struct tun_struct *tun, struct tun_file *tfile,
			    void *msg_control, struct iov_iter *from,
			    int noblock, bool more)
{
	struct tun_pi pi = { 0, cpu_to_be16(ETH_P_IP) };
	struct sk_buff *skb;
	size_t total_len = iov_iter_count(from);
	size_t len = total_len, align = tun->align, linear;
	struct virtio_net_hdr gso = { 0 };
	int good_linear;
	int copylen;
	bool zerocopy = false;
	int err;
	u32 rxhash = 0;
	int skb_xdp = 1;
	bool frags = tun_napi_frags_enabled(tfile);

	if (!(tun->flags & IFF_NO_PI)) {
		if (len < sizeof(pi))
			return -EINVAL;
		len -= sizeof(pi);

		if (!copy_from_iter_full(&pi, sizeof(pi), from))
			return -EFAULT;
	}

	if (tun->flags & IFF_VNET_HDR) {
		int vnet_hdr_sz = READ_ONCE(tun->vnet_hdr_sz);

		if (len < vnet_hdr_sz)
			return -EINVAL;
		len -= vnet_hdr_sz;

		if (!copy_from_iter_full(&gso, sizeof(gso), from))
			return -EFAULT;

		if ((gso.flags & VIRTIO_NET_HDR_F_NEEDS_CSUM) &&
		    tun16_to_cpu(tun, gso.csum_start) + tun16_to_cpu(tun, gso.csum_offset) + 2 > tun16_to_cpu(tun, gso.hdr_len))
			gso.hdr_len = cpu_to_tun16(tun, tun16_to_cpu(tun, gso.csum_start) + tun16_to_cpu(tun, gso.csum_offset) + 2);

		if (tun16_to_cpu(tun, gso.hdr_len) > len)
			return -EINVAL;
		iov_iter_advance(from, vnet_hdr_sz - sizeof(gso));
	}

	if ((tun->flags & TUN_TYPE_MASK) == IFF_TAP) {
		align += NET_IP_ALIGN;
		if (unlikely(len < ETH_HLEN ||
			     (gso.hdr_len && tun16_to_cpu(tun, gso.hdr_len) < ETH_HLEN)))
			return -EINVAL;
	}

	good_linear = SKB_MAX_HEAD(align);

	if (msg_control) {
		struct iov_iter i = *from;

		/* There are 256 bytes to be copied in skb, so there is
		 * enough room for skb expand head in case it is used.
		 * The rest of the buffer is mapped from userspace.
		 */
		copylen = gso.hdr_len ? tun16_to_cpu(tun, gso.hdr_len) : GOODCOPY_LEN;
		if (copylen > good_linear)
			copylen = good_linear;
		linear = copylen;
		iov_iter_advance(&i, copylen);
		if (iov_iter_npages(&i, INT_MAX) <= MAX_SKB_FRAGS)
			zerocopy = true;
	}

	if (!frags && tun_can_build_skb(tun, tfile, len, noblock, zerocopy)) {
		/* For the packet that is not easy to be processed
		 * (e.g gso or jumbo packet), we will do it at after
		 * skb was created with generic XDP routine.
		 */
		skb = tun_build_skb(tun, tfile, from, &gso, len, &skb_xdp);
		if (IS_ERR(skb)) {
			atomic_long_inc(&tun->dev->rx_dropped);
			return PTR_ERR(skb);
		}
		if (!skb)
			return total_len;
	} else {
		if (!zerocopy) {
			copylen = len;
			if (tun16_to_cpu(tun, gso.hdr_len) > good_linear)
				linear = good_linear;
			else
				linear = tun16_to_cpu(tun, gso.hdr_len);
		}

		if (frags) {
			mutex_lock(&tfile->napi_mutex);
			skb = tun_napi_alloc_frags(tfile, copylen, from);
			/* tun_napi_alloc_frags() enforces a layout for the skb.
			 * If zerocopy is enabled, then this layout will be
			 * overwritten by zerocopy_sg_from_iter().
			 */
			zerocopy = false;
		} else {
			skb = tun_alloc_skb(tfile, align, copylen, linear,
					    noblock);
		}

		if (IS_ERR(skb)) {
			if (PTR_ERR(skb) != -EAGAIN)
				atomic_long_inc(&tun->dev->rx_dropped);
			if (frags)
				mutex_unlock(&tfile->napi_mutex);
			return PTR_ERR(skb);
		}

		if (zerocopy)
			err = zerocopy_sg_from_iter(skb, from);
		else
			err = skb_copy_datagram_from_iter(skb, 0, from, len);

		if (err) {
			err = -EFAULT;
drop:
			atomic_long_inc(&tun->dev->rx_dropped);
			kfree_skb(skb);
			if (frags) {
				tfile->napi.skb = NULL;
				mutex_unlock(&tfile->napi_mutex);
			}

			return err;
		}
	}

	//更新virtio_net头部的offload属性
	if (virtio_net_hdr_to_skb(skb, &gso, tun_is_little_endian(tun))) {
		atomic_long_inc(&tun->rx_frame_errors);
		kfree_skb(skb);
		if (frags) {
			tfile->napi.skb = NULL;
			mutex_unlock(&tfile->napi_mutex);
		}

		return -EINVAL;
	}

	switch (tun->flags & TUN_TYPE_MASK) {
	case IFF_TUN:
		if (tun->flags & IFF_NO_PI) {
			u8 ip_version = skb->len ? (skb->data[0] >> 4) : 0;

			switch (ip_version) {
			case 4:
				pi.proto = htons(ETH_P_IP);
				break;
			case 6:
				pi.proto = htons(ETH_P_IPV6);
				break;
			default:
				atomic_long_inc(&tun->dev->rx_dropped);
				kfree_skb(skb);
				return -EINVAL;
			}
		}

		skb_reset_mac_header(skb);
		skb->protocol = pi.proto;
		skb->dev = tun->dev;
		break;
	case IFF_TAP:
		if (frags && !pskb_may_pull(skb, ETH_HLEN)) {
			err = -ENOMEM;
			goto drop;
		}
		skb->protocol = eth_type_trans(skb, tun->dev);
		break;
	}

	/* copy skb_ubuf_info for callback when skb has no error */
	if (zerocopy) {
		skb_shinfo(skb)->destructor_arg = msg_control;
		skb_shinfo(skb)->tx_flags |= SKBTX_DEV_ZEROCOPY;
		skb_shinfo(skb)->tx_flags |= SKBTX_SHARED_FRAG;
	} else if (msg_control) {
		struct ubuf_info *uarg = msg_control;
		uarg->callback(uarg, false);
	}

	skb_reset_network_header(skb);
	skb_probe_transport_header(skb);
	skb_record_rx_queue(skb, tfile->queue_index);

	if (skb_xdp) {
		struct bpf_prog *xdp_prog;
		int ret;

		local_bh_disable();
		rcu_read_lock();
		xdp_prog = rcu_dereference(tun->xdp_prog);
		if (xdp_prog) {
			ret = do_xdp_generic(xdp_prog, skb);
			if (ret != XDP_PASS) {
				rcu_read_unlock();
				local_bh_enable();
				if (frags) {
					tfile->napi.skb = NULL;
					mutex_unlock(&tfile->napi_mutex);
				}
				return total_len;
			}
		}
		rcu_read_unlock();
		local_bh_enable();
	}

	/* Compute the costly rx hash only if needed for flow updates.
	 * We may get a very small possibility of OOO during switching, not
	 * worth to optimize.
	 */
	if (!rcu_access_pointer(tun->steering_prog) && tun->numqueues > 1 &&
	    !tfile->detached)
		rxhash = __skb_get_hash_symmetric(skb);

	rcu_read_lock();
	if (unlikely(!(tun->dev->flags & IFF_UP))) {
		err = -EIO;
		rcu_read_unlock();
		goto drop;
	}

	if (frags) {
		u32 headlen;

		/* Exercise flow dissector code path. */
		skb_push(skb, ETH_HLEN);
		headlen = eth_get_headlen(tun->dev, skb->data,
					  skb_headlen(skb));

		if (unlikely(headlen > skb_headlen(skb))) {
			atomic_long_inc(&tun->dev->rx_dropped);
			napi_free_frags(&tfile->napi);
			rcu_read_unlock();
			mutex_unlock(&tfile->napi_mutex);
			WARN_ON(1);
			return -ENOMEM;
		}

		local_bh_disable();
		napi_gro_frags(&tfile->napi);
		local_bh_enable();
		mutex_unlock(&tfile->napi_mutex);
	} else if (tfile->napi_enabled) {
		struct sk_buff_head *queue = &tfile->sk.sk_write_queue;
		int queue_len;

		spin_lock_bh(&queue->lock);
		//将报文存入队列，使其执行调度
		__skb_queue_tail(queue, skb);
		queue_len = skb_queue_len(queue);
		spin_unlock(&queue->lock);

		if (!more || queue_len > NAPI_POLL_WEIGHT)
			napi_schedule(&tfile->napi);

		local_bh_enable();
	} else if (!IS_ENABLED(CONFIG_4KSTACKS)) {
		tun_rx_batched(tun, tfile, skb, more);
	} else {
	    //使设备走协议栈
		netif_rx_ni(skb);
	}
	rcu_read_unlock();

	preempt_disable();
	dev_sw_netstats_rx_add(tun->dev, len);
	preempt_enable();

	if (rxhash)
		tun_flow_update(tun, rxhash, tfile);

	return total_len;
}

//向tun口发送报文
static ssize_t tun_chr_write_iter(struct kiocb *iocb, struct iov_iter *from)
{
	struct file *file = iocb->ki_filp;
	struct tun_file *tfile = file->private_data;
	struct tun_struct *tun = tun_get(tfile);
	ssize_t result;
	int noblock = 0;

	if (!tun)
		return -EBADFD;

	if ((file->f_flags & O_NONBLOCK) || (iocb->ki_flags & IOCB_NOWAIT))
		noblock = 1;

	result = tun_get_user(tun, tfile, NULL, from, noblock, false);

	tun_put(tun);
	return result;
}

static ssize_t tun_put_user_xdp(struct tun_struct *tun,
				struct tun_file *tfile,
				struct xdp_frame *xdp_frame,
				struct iov_iter *iter)
{
	int vnet_hdr_sz = 0;
	size_t size = xdp_frame->len;
	size_t ret;

	if (tun->flags & IFF_VNET_HDR) {
		struct virtio_net_hdr gso = { 0 };

		vnet_hdr_sz = READ_ONCE(tun->vnet_hdr_sz);
		if (unlikely(iov_iter_count(iter) < vnet_hdr_sz))
			return -EINVAL;
		if (unlikely(copy_to_iter(&gso, sizeof(gso), iter) !=
			     sizeof(gso)))
			return -EFAULT;
		iov_iter_advance(iter, vnet_hdr_sz - sizeof(gso));
	}

	ret = copy_to_iter(xdp_frame->data, size, iter) + vnet_hdr_sz;

	preempt_disable();
	dev_sw_netstats_tx_add(tun->dev, 1, ret);
	preempt_enable();

	return ret;
}

/* Put packet to the user space buffer */
static ssize_t tun_put_user(struct tun_struct *tun,
			    struct tun_file *tfile,
			    struct sk_buff *skb,
			    struct iov_iter *iter)
{
	struct tun_pi pi = { 0, skb->protocol };
	ssize_t total;
	int vlan_offset = 0;
	int vlan_hlen = 0;
	int vnet_hdr_sz = 0;

	//报文是否包含vlan
	if (skb_vlan_tag_present(skb))
		vlan_hlen = VLAN_HLEN;

	//是否需要包含VNET_HDR头部
	if (tun->flags & IFF_VNET_HDR)
		vnet_hdr_sz = READ_ONCE(tun->vnet_hdr_sz);

	total = skb->len + vlan_hlen + vnet_hdr_sz;

	if (!(tun->flags & IFF_NO_PI)) {
	    //tun设备未包含NO_PI标记，合上pi长度
		if (iov_iter_count(iter) < sizeof(pi))
			return -EINVAL;

		total += sizeof(pi);
		//长度不足，报文将strip掉
		if (iov_iter_count(iter) < total) {
			/* Packet will be striped */
			pi.flags |= TUN_PKT_STRIP;
		}

		//将pi头填充到用户态
		if (copy_to_iter(&pi, sizeof(pi), iter) != sizeof(pi))
			return -EFAULT;
	}

	//传送vnet_hdr头部
	if (vnet_hdr_sz) {
		struct virtio_net_hdr gso;

		if (iov_iter_count(iter) < vnet_hdr_sz)
			return -EINVAL;

		if (virtio_net_hdr_from_skb(skb, &gso,
					    tun_is_little_endian(tun), true,
					    vlan_hlen)) {
			struct skb_shared_info *sinfo = skb_shinfo(skb);
			pr_err("unexpected GSO type: "
			       "0x%x, gso_size %d, hdr_len %d\n",
			       sinfo->gso_type, tun16_to_cpu(tun, gso.gso_size),
			       tun16_to_cpu(tun, gso.hdr_len));
			print_hex_dump(KERN_ERR, "tun: ",
				       DUMP_PREFIX_NONE,
				       16, 1, skb->head,
				       min((int)tun16_to_cpu(tun, gso.hdr_len), 64), true);
			WARN_ON_ONCE(1);
			return -EINVAL;
		}

		if (copy_to_iter(&gso, sizeof(gso), iter) != sizeof(gso))
			return -EFAULT;

		iov_iter_advance(iter, vnet_hdr_sz - sizeof(gso));
	}

	//传送vlan头部
	if (vlan_hlen) {
		int ret;
		struct veth veth;

		veth.h_vlan_proto = skb->vlan_proto;
		veth.h_vlan_TCI = htons(skb_vlan_tag_get(skb));

		vlan_offset = offsetof(struct vlan_ethhdr, h_vlan_proto);

		ret = skb_copy_datagram_iter(skb, 0, iter, vlan_offset);
		if (ret || !iov_iter_count(iter))
			goto done;

		ret = copy_to_iter(&veth, sizeof(veth), iter);
		if (ret != sizeof(veth) || !iov_iter_count(iter))
			goto done;
	}

	//传送报文数据段
	skb_copy_datagram_iter(skb, vlan_offset, iter, skb->len - vlan_offset);

done:
	/* caller is in process context, */
	preempt_disable();
	dev_sw_netstats_tx_add(tun->dev, 1, skb->len + vlan_hlen);
	preempt_enable();

	//返回写入的报文总长度
	return total;
}

static void *tun_ring_recv(struct tun_file *tfile, int noblock, int *err)
{
	DECLARE_WAITQUEUE(wait, current);
	void *ptr = NULL;
	int error = 0;

	ptr = ptr_ring_consume(&tfile->tx_ring);
	if (ptr)
	    //出队一个元素，退出
		goto out;
	if (noblock) {
	    //没有元素，且置为非阻塞，则立即返回
		error = -EAGAIN;
		goto out;
	}

	//阻塞等待报文
	add_wait_queue(&tfile->socket.wq.wait, &wait);

	while (1) {
	    //置当前进程为D状态
		set_current_state(TASK_INTERRUPTIBLE);
		ptr = ptr_ring_consume(&tfile->tx_ring);
		if (ptr)
		    //如果成功出队，则跳出
			break;
		//否则进程挂起
		if (signal_pending(current)) {
			error = -ERESTARTSYS;
			break;
		}
		if (tfile->socket.sk->sk_shutdown & RCV_SHUTDOWN) {
			error = -EFAULT;
			break;
		}

		schedule();
	}

	__set_current_state(TASK_RUNNING);
	remove_wait_queue(&tfile->socket.wq.wait, &wait);

out:
	*err = error;
	return ptr;
}

static ssize_t tun_do_read(struct tun_struct *tun, struct tun_file *tfile,
			   struct iov_iter *to,
			   int noblock, void *ptr)
{
	ssize_t ret;
	int err;

	if (!iov_iter_count(to)) {
		tun_ptr_free(ptr);
		return 0;
	}

	if (!ptr) {
		/* Read frames from ring */
	    //以非阻塞方式出一个报文
		ptr = tun_ring_recv(tfile, noblock, &err);
		if (!ptr)
			return err;
	}

	if (tun_is_xdp_frame(ptr)) {
	    //报文为xdp frame,清掉xdp标记，上送到用户态
		struct xdp_frame *xdpf = tun_ptr_to_xdp(ptr);

		ret = tun_put_user_xdp(tun, tfile, xdpf, to);
		xdp_return_frame(xdpf);
	} else {
	    //非xdp的普通报文，送用户态
		struct sk_buff *skb = ptr;

		ret = tun_put_user(tun, tfile, skb, to);
		//送用户态完成，skb释放
		if (unlikely(ret < 0))
			kfree_skb(skb);
		else
			consume_skb(skb);
	}

	return ret;
}

//tun设备读取
static ssize_t tun_chr_read_iter(struct kiocb *iocb, struct iov_iter *to)
{
	struct file *file = iocb->ki_filp;
	//取出file的私有结构，针对tun设备而言，为tun_file,见open函数
	struct tun_file *tfile = file->private_data;
	struct tun_struct *tun = tun_get(tfile);
	ssize_t len = iov_iter_count(to), ret;
	int noblock = 0;

	if (!tun)
		return -EBADFD;

	if ((file->f_flags & O_NONBLOCK) || (iocb->ki_flags & IOCB_NOWAIT))
		noblock = 1;

	ret = tun_do_read(tun, tfile, to, noblock, NULL);
	ret = min_t(ssize_t, ret, len);
	if (ret > 0)
		iocb->ki_pos = ret;
	tun_put(tun);
	return ret;
}

static void tun_prog_free(struct rcu_head *rcu)
{
	struct tun_prog *prog = container_of(rcu, struct tun_prog, rcu);

	bpf_prog_destroy(prog->prog);
	kfree(prog);
}

static int __tun_set_ebpf(struct tun_struct *tun,
			  struct tun_prog __rcu **prog_p,
			  struct bpf_prog *prog)
{
	struct tun_prog *old, *new = NULL;

	if (prog) {
		new = kmalloc(sizeof(*new), GFP_KERNEL);
		if (!new)
			return -ENOMEM;
		new->prog = prog;
	}

	spin_lock_bh(&tun->lock);
	old = rcu_dereference_protected(*prog_p,
					lockdep_is_held(&tun->lock));
	rcu_assign_pointer(*prog_p, new);
	spin_unlock_bh(&tun->lock);

	if (old)
		call_rcu(&old->rcu, tun_prog_free);

	return 0;
}

static void tun_free_netdev(struct net_device *dev)
{
	struct tun_struct *tun = netdev_priv(dev);

	BUG_ON(!(list_empty(&tun->disabled)));

	free_percpu(dev->tstats);
	/* We clear tstats so that tun_set_iff() can tell if
	 * tun_free_netdev() has been called from register_netdevice().
	 */
	dev->tstats = NULL;

	tun_flow_uninit(tun);
	security_tun_dev_free_security(tun->security);
	__tun_set_ebpf(tun, &tun->steering_prog, NULL);
	__tun_set_ebpf(tun, &tun->filter_prog, NULL);
}

static void tun_setup(struct net_device *dev)
{
	struct tun_struct *tun = netdev_priv(dev);

	tun->owner = INVALID_UID;
	tun->group = INVALID_GID;
	tun_default_link_ksettings(dev, &tun->link_ksettings);

	dev->ethtool_ops = &tun_ethtool_ops;
	dev->needs_free_netdev = true;
	dev->priv_destructor = tun_free_netdev;
	/* We prefer our own queue length */
	dev->tx_queue_len = TUN_READQ_SIZE;
}

/* Trivial set of netlink ops to allow deleting tun or tap
 * device with netlink.
 */
static int tun_validate(struct nlattr *tb[], struct nlattr *data[],
			struct netlink_ext_ack *extack)
{
	NL_SET_ERR_MSG(extack,
		       "tun/tap creation via rtnetlink is not supported.");
	return -EOPNOTSUPP;
}

static size_t tun_get_size(const struct net_device *dev)
{
	BUILD_BUG_ON(sizeof(u32) != sizeof(uid_t));
	BUILD_BUG_ON(sizeof(u32) != sizeof(gid_t));

	return nla_total_size(sizeof(uid_t)) + /* OWNER */
	       nla_total_size(sizeof(gid_t)) + /* GROUP */
	       nla_total_size(sizeof(u8)) + /* TYPE */
	       nla_total_size(sizeof(u8)) + /* PI */
	       nla_total_size(sizeof(u8)) + /* VNET_HDR */
	       nla_total_size(sizeof(u8)) + /* PERSIST */
	       nla_total_size(sizeof(u8)) + /* MULTI_QUEUE */
	       nla_total_size(sizeof(u32)) + /* NUM_QUEUES */
	       nla_total_size(sizeof(u32)) + /* NUM_DISABLED_QUEUES */
	       0;
}

static int tun_fill_info(struct sk_buff *skb, const struct net_device *dev)
{
	struct tun_struct *tun = netdev_priv(dev);

	if (nla_put_u8(skb, IFLA_TUN_TYPE, tun->flags & TUN_TYPE_MASK))
		goto nla_put_failure;
	if (uid_valid(tun->owner) &&
	    nla_put_u32(skb, IFLA_TUN_OWNER,
			from_kuid_munged(current_user_ns(), tun->owner)))
		goto nla_put_failure;
	if (gid_valid(tun->group) &&
	    nla_put_u32(skb, IFLA_TUN_GROUP,
			from_kgid_munged(current_user_ns(), tun->group)))
		goto nla_put_failure;
	if (nla_put_u8(skb, IFLA_TUN_PI, !(tun->flags & IFF_NO_PI)))
		goto nla_put_failure;
	if (nla_put_u8(skb, IFLA_TUN_VNET_HDR, !!(tun->flags & IFF_VNET_HDR)))
		goto nla_put_failure;
	if (nla_put_u8(skb, IFLA_TUN_PERSIST, !!(tun->flags & IFF_PERSIST)))
		goto nla_put_failure;
	if (nla_put_u8(skb, IFLA_TUN_MULTI_QUEUE,
		       !!(tun->flags & IFF_MULTI_QUEUE)))
		goto nla_put_failure;
	if (tun->flags & IFF_MULTI_QUEUE) {
		if (nla_put_u32(skb, IFLA_TUN_NUM_QUEUES, tun->numqueues))
			goto nla_put_failure;
		if (nla_put_u32(skb, IFLA_TUN_NUM_DISABLED_QUEUES,
				tun->numdisabled))
			goto nla_put_failure;
	}

	return 0;

nla_put_failure:
	return -EMSGSIZE;
}

static struct rtnl_link_ops tun_link_ops __read_mostly = {
	.kind		= DRV_NAME,
	.priv_size	= sizeof(struct tun_struct),
	.setup		= tun_setup,
	.validate	= tun_validate,
	.get_size       = tun_get_size,
	.fill_info      = tun_fill_info,
};

static void tun_sock_write_space(struct sock *sk)
{
	struct tun_file *tfile;
	wait_queue_head_t *wqueue;

	if (!sock_writeable(sk))
		return;

	if (!test_and_clear_bit(SOCKWQ_ASYNC_NOSPACE, &sk->sk_socket->flags))
		return;

	wqueue = sk_sleep(sk);
	if (wqueue && waitqueue_active(wqueue))
		wake_up_interruptible_sync_poll(wqueue, EPOLLOUT |
						EPOLLWRNORM | EPOLLWRBAND);

	tfile = container_of(sk, struct tun_file, sk);
	kill_fasync(&tfile->fasync, SIGIO, POLL_OUT);
}

static void tun_put_page(struct tun_page *tpage)
{
	if (tpage->page)
		__page_frag_cache_drain(tpage->page, tpage->count);
}

static int tun_xdp_one(struct tun_struct *tun,
		       struct tun_file *tfile,
		       struct xdp_buff *xdp, int *flush,
		       struct tun_page *tpage)
{
	unsigned int datasize = xdp->data_end - xdp->data;
	struct tun_xdp_hdr *hdr = xdp->data_hard_start;
	struct virtio_net_hdr *gso = &hdr->gso;
	struct bpf_prog *xdp_prog;
	struct sk_buff *skb = NULL;
	u32 rxhash = 0, act;
	int buflen = hdr->buflen;
	int err = 0;
	bool skb_xdp = false;
	struct page *page;

	xdp_prog = rcu_dereference(tun->xdp_prog);
	if (xdp_prog) {
		if (gso->gso_type) {
			skb_xdp = true;
			goto build;
		}
		xdp_set_data_meta_invalid(xdp);
		xdp->rxq = &tfile->xdp_rxq;
		xdp->frame_sz = buflen;

		act = bpf_prog_run_xdp(xdp_prog, xdp);
		err = tun_xdp_act(tun, xdp_prog, xdp, act);
		if (err < 0) {
			put_page(virt_to_head_page(xdp->data));
			return err;
		}

		switch (err) {
		case XDP_REDIRECT:
			*flush = true;
			fallthrough;
		case XDP_TX:
			return 0;
		case XDP_PASS:
			break;
		default:
			page = virt_to_head_page(xdp->data);
			if (tpage->page == page) {
				++tpage->count;
			} else {
				tun_put_page(tpage);
				tpage->page = page;
				tpage->count = 1;
			}
			return 0;
		}
	}

build:
	skb = build_skb(xdp->data_hard_start, buflen);
	if (!skb) {
		err = -ENOMEM;
		goto out;
	}

	skb_reserve(skb, xdp->data - xdp->data_hard_start);
	skb_put(skb, xdp->data_end - xdp->data);

	if (virtio_net_hdr_to_skb(skb, gso, tun_is_little_endian(tun))) {
		atomic_long_inc(&tun->rx_frame_errors);
		kfree_skb(skb);
		err = -EINVAL;
		goto out;
	}

	skb->protocol = eth_type_trans(skb, tun->dev);
	skb_reset_network_header(skb);
	skb_probe_transport_header(skb);
	skb_record_rx_queue(skb, tfile->queue_index);

	if (skb_xdp) {
		err = do_xdp_generic(xdp_prog, skb);
		if (err != XDP_PASS)
			goto out;
	}

	if (!rcu_dereference(tun->steering_prog) && tun->numqueues > 1 &&
	    !tfile->detached)
		rxhash = __skb_get_hash_symmetric(skb);

	netif_receive_skb(skb);

	/* No need to disable preemption here since this function is
	 * always called with bh disabled
	 */
	dev_sw_netstats_rx_add(tun->dev, datasize);

	if (rxhash)
		tun_flow_update(tun, rxhash, tfile);

out:
	return err;
}

static int tun_sendmsg(struct socket *sock, struct msghdr *m, size_t total_len)
{
	int ret, i;
	struct tun_file *tfile = container_of(sock, struct tun_file, socket);
	struct tun_struct *tun = tun_get(tfile);
	struct tun_msg_ctl *ctl = m->msg_control;
	struct xdp_buff *xdp;

	if (!tun)
		return -EBADFD;

	if (ctl && (ctl->type == TUN_MSG_PTR)) {
		struct tun_page tpage;
		int n = ctl->num;
		int flush = 0;

		memset(&tpage, 0, sizeof(tpage));

		local_bh_disable();
		rcu_read_lock();

		for (i = 0; i < n; i++) {
			xdp = &((struct xdp_buff *)ctl->ptr)[i];
			tun_xdp_one(tun, tfile, xdp, &flush, &tpage);
		}

		if (flush)
			xdp_do_flush();

		rcu_read_unlock();
		local_bh_enable();

		tun_put_page(&tpage);

		ret = total_len;
		goto out;
	}

	ret = tun_get_user(tun, tfile, ctl ? ctl->ptr : NULL, &m->msg_iter,
			   m->msg_flags & MSG_DONTWAIT,
			   m->msg_flags & MSG_MORE);
out:
	tun_put(tun);
	return ret;
}

static int tun_recvmsg(struct socket *sock, struct msghdr *m, size_t total_len,
		       int flags)
{
	struct tun_file *tfile = container_of(sock, struct tun_file, socket);
	struct tun_struct *tun = tun_get(tfile);
	void *ptr = m->msg_control;
	int ret;

	if (!tun) {
		ret = -EBADFD;
		goto out_free;
	}

	if (flags & ~(MSG_DONTWAIT|MSG_TRUNC|MSG_ERRQUEUE)) {
		ret = -EINVAL;
		goto out_put_tun;
	}
	if (flags & MSG_ERRQUEUE) {
		ret = sock_recv_errqueue(sock->sk, m, total_len,
					 SOL_PACKET, TUN_TX_TIMESTAMP);
		goto out;
	}
	ret = tun_do_read(tun, tfile, &m->msg_iter, flags & MSG_DONTWAIT, ptr);
	if (ret > (ssize_t)total_len) {
		m->msg_flags |= MSG_TRUNC;
		ret = flags & MSG_TRUNC ? ret : total_len;
	}
out:
	tun_put(tun);
	return ret;

out_put_tun:
	tun_put(tun);
out_free:
	tun_ptr_free(ptr);
	return ret;
}

static int tun_ptr_peek_len(void *ptr)
{
	if (likely(ptr)) {
		if (tun_is_xdp_frame(ptr)) {
			struct xdp_frame *xdpf = tun_ptr_to_xdp(ptr);

			return xdpf->len;
		}
		return __skb_array_len_with_tag(ptr);
	} else {
		return 0;
	}
}

static int tun_peek_len(struct socket *sock)
{
	struct tun_file *tfile = container_of(sock, struct tun_file, socket);
	struct tun_struct *tun;
	int ret = 0;

	tun = tun_get(tfile);
	if (!tun)
		return 0;

	ret = PTR_RING_PEEK_CALL(&tfile->tx_ring, tun_ptr_peek_len);
	tun_put(tun);

	return ret;
}

/* Ops structure to mimic raw sockets with tun */
static const struct proto_ops tun_socket_ops = {
	.peek_len = tun_peek_len,
	.sendmsg = tun_sendmsg,
	.recvmsg = tun_recvmsg,
};

static struct proto tun_proto = {
	.name		= "tun",
	.owner		= THIS_MODULE,
	.obj_size	= sizeof(struct tun_file),
};

static int tun_flags(struct tun_struct *tun)
{
	return tun->flags & (TUN_FEATURES | IFF_PERSIST | IFF_TUN | IFF_TAP);
}

static ssize_t tun_show_flags(struct device *dev, struct device_attribute *attr,
			      char *buf)
{
	struct tun_struct *tun = netdev_priv(to_net_dev(dev));
	return sprintf(buf, "0x%x\n", tun_flags(tun));
}

static ssize_t tun_show_owner(struct device *dev, struct device_attribute *attr,
			      char *buf)
{
	struct tun_struct *tun = netdev_priv(to_net_dev(dev));
	return uid_valid(tun->owner)?
		sprintf(buf, "%u\n",
			from_kuid_munged(current_user_ns(), tun->owner)):
		sprintf(buf, "-1\n");
}

static ssize_t tun_show_group(struct device *dev, struct device_attribute *attr,
			      char *buf)
{
	struct tun_struct *tun = netdev_priv(to_net_dev(dev));
	return gid_valid(tun->group) ?
		sprintf(buf, "%u\n",
			from_kgid_munged(current_user_ns(), tun->group)):
		sprintf(buf, "-1\n");
}

static DEVICE_ATTR(tun_flags, 0444, tun_show_flags, NULL);
static DEVICE_ATTR(owner, 0444, tun_show_owner, NULL);
static DEVICE_ATTR(group, 0444, tun_show_group, NULL);

//tun设备属性
static struct attribute *tun_dev_attrs[] = {
	&dev_attr_tun_flags.attr,
	&dev_attr_owner.attr,
	&dev_attr_group.attr,
	NULL
};

static const struct attribute_group tun_attr_group = {
	.attrs = tun_dev_attrs
};

static int tun_set_iff(struct net *net, struct file *file, struct ifreq *ifr)
{
	struct tun_struct *tun;
	struct tun_file *tfile = file->private_data;
	struct net_device *dev;
	int err;

	if (tfile->detached)
		return -EINVAL;

	if ((ifr->ifr_flags & IFF_NAPI_FRAGS)) {
		if (!capable(CAP_NET_ADMIN))
			return -EPERM;

		if (!(ifr->ifr_flags & IFF_NAPI) ||
		    (ifr->ifr_flags & TUN_TYPE_MASK) != IFF_TAP)
			return -EINVAL;
	}

	//检查指定的设备是否存在
	dev = __dev_get_by_name(net, ifr->ifr_name);
	if (dev) {
	    //已存在，按标记报错
		if (ifr->ifr_flags & IFF_TUN_EXCL)
			return -EBUSY;

		//设备为tun口时，netdev_ops必须为tun_xx_ops
		if ((ifr->ifr_flags & IFF_TUN) && dev->netdev_ops == &tun_netdev_ops)
			tun = netdev_priv(dev);

		//设备为tap口时，netdev_ops必须为tap_xx_ops
		else if ((ifr->ifr_flags & IFF_TAP) && dev->netdev_ops == &tap_netdev_ops)
			tun = netdev_priv(dev);
		else
			return -EINVAL;

		//当前tun设备是多队列模式，但要求单队列，报错
		if (!!(ifr->ifr_flags & IFF_MULTI_QUEUE) !=
		    !!(tun->flags & IFF_MULTI_QUEUE))
			return -EINVAL;

		if (tun_not_capable(tun))
			return -EPERM;
		err = security_tun_dev_open(tun->security);
		if (err < 0)
			return err;

		//attach到指定tun设备
		err = tun_attach(tun, file, ifr->ifr_flags & IFF_NOFILTER,
				 ifr->ifr_flags & IFF_NAPI,
				 ifr->ifr_flags & IFF_NAPI_FRAGS, true);
		if (err < 0)
			return err;

		if (tun->flags & IFF_MULTI_QUEUE &&
		    (tun->numqueues + tun->numdisabled > 1)) {
			/* One or more queue has already been attached, no need
			 * to initialize the device again.
			 */
			netdev_state_change(dev);
			return 0;
		}

		tun->flags = (tun->flags & ~TUN_FEATURES) |
			      (ifr->ifr_flags & TUN_FEATURES);

		netdev_state_change(dev);
	} else {

	    //设备还不存在，创建此设备
		char *name;
		unsigned long flags = 0;

		//如果要求多队列，则queues数目为多队列
		int queues = ifr->ifr_flags & IFF_MULTI_QUEUE ?
			     MAX_TAP_QUEUES : 1;

		if (!ns_capable(net->user_ns, CAP_NET_ADMIN))
			return -EPERM;
		err = security_tun_dev_create();
		if (err < 0)
			return err;

		/* Set dev type */
		if (ifr->ifr_flags & IFF_TUN) {
			/* TUN device */
			flags |= IFF_TUN;
			name = "tun%d";
		} else if (ifr->ifr_flags & IFF_TAP) {
			/* TAP device */
			flags |= IFF_TAP;
			name = "tap%d";
		} else
			return -EINVAL;

		if (*ifr->ifr_name)
			name = ifr->ifr_name;

		//申请并创建netdev
		dev = alloc_netdev_mqs(sizeof(struct tun_struct), name,
				       NET_NAME_UNKNOWN, tun_setup, queues,
				       queues);

		if (!dev)
			return -ENOMEM;

		//设置设备所属的net namespace
		dev_net_set(dev, net);
		dev->rtnl_link_ops = &tun_link_ops;
		dev->ifindex = tfile->ifindex;
		dev->sysfs_groups[0] = &tun_attr_group;

		tun = netdev_priv(dev);
		tun->dev = dev;
		tun->flags = flags;
		tun->txflt.count = 0;
		tun->vnet_hdr_sz = sizeof(struct virtio_net_hdr);

		tun->align = NET_SKB_PAD;
		tun->filter_attached = false;
		tun->sndbuf = tfile->socket.sk->sk_sndbuf;
		tun->rx_batched = 0;
		RCU_INIT_POINTER(tun->steering_prog, NULL);

		dev->tstats = netdev_alloc_pcpu_stats(struct pcpu_sw_netstats);
		if (!dev->tstats) {
			err = -ENOMEM;
			goto err_free_dev;
		}

		spin_lock_init(&tun->lock);

		err = security_tun_dev_alloc_security(&tun->security);
		if (err < 0)
			goto err_free_stat;

		tun_net_init(dev);
		tun_flow_init(tun);

		dev->hw_features = NETIF_F_SG | NETIF_F_FRAGLIST |
				   TUN_USER_FEATURES | NETIF_F_HW_VLAN_CTAG_TX |
				   NETIF_F_HW_VLAN_STAG_TX;
		dev->features = dev->hw_features | NETIF_F_LLTX;
		dev->vlan_features = dev->features &
				     ~(NETIF_F_HW_VLAN_CTAG_TX |
				       NETIF_F_HW_VLAN_STAG_TX);

		tun->flags = (tun->flags & ~TUN_FEATURES) |
			      (ifr->ifr_flags & TUN_FEATURES);

		INIT_LIST_HEAD(&tun->disabled);
		err = tun_attach(tun, file, false, ifr->ifr_flags & IFF_NAPI,
				 ifr->ifr_flags & IFF_NAPI_FRAGS, false);
		if (err < 0)
			goto err_free_flow;

		err = register_netdevice(tun->dev);
		if (err < 0)
			goto err_detach;
		/* free_netdev() won't check refcnt, to aovid race
		 * with dev_put() we need publish tun after registration.
		 */
		rcu_assign_pointer(tfile->tun, tun);
	}

	netif_carrier_on(tun->dev);

	/* Make sure persistent devices do not get stuck in
	 * xoff state.
	 */
	if (netif_running(tun->dev))
		netif_tx_wake_all_queues(tun->dev);

	strcpy(ifr->ifr_name, tun->dev->name);
	return 0;

err_detach:
	tun_detach_all(dev);
	/* We are here because register_netdevice() has failed.
	 * If register_netdevice() already called tun_free_netdev()
	 * while dealing with the error, dev->stats has been cleared.
	 */
	if (!dev->tstats)
		goto err_free_dev;

err_free_flow:
	tun_flow_uninit(tun);
	security_tun_dev_free_security(tun->security);
err_free_stat:
	free_percpu(dev->tstats);
err_free_dev:
	free_netdev(dev);
	return err;
}

static void tun_get_iff(struct tun_struct *tun, struct ifreq *ifr)
{
	strcpy(ifr->ifr_name, tun->dev->name);

	ifr->ifr_flags = tun_flags(tun);

}

/* This is like a cut-down ethtool ops, except done via tun fd so no
 * privs required. */
static int set_offload(struct tun_struct *tun, unsigned long arg)
{
	netdev_features_t features = 0;

	if (arg & TUN_F_CSUM) {
		features |= NETIF_F_HW_CSUM;
		arg &= ~TUN_F_CSUM;

		if (arg & (TUN_F_TSO4|TUN_F_TSO6)) {
			if (arg & TUN_F_TSO_ECN) {
				features |= NETIF_F_TSO_ECN;
				arg &= ~TUN_F_TSO_ECN;
			}
			if (arg & TUN_F_TSO4)
				features |= NETIF_F_TSO;
			if (arg & TUN_F_TSO6)
				features |= NETIF_F_TSO6;
			arg &= ~(TUN_F_TSO4|TUN_F_TSO6);
		}

		arg &= ~TUN_F_UFO;
	}

	/* This gives the user a way to test for new features in future by
	 * trying to set them. */
	if (arg)
		return -EINVAL;

	tun->set_features = features;
	tun->dev->wanted_features &= ~TUN_USER_FEATURES;
	tun->dev->wanted_features |= features;
	netdev_update_features(tun->dev);

	return 0;
}

static void tun_detach_filter(struct tun_struct *tun, int n)
{
	int i;
	struct tun_file *tfile;

	for (i = 0; i < n; i++) {
		tfile = rtnl_dereference(tun->tfiles[i]);
		lock_sock(tfile->socket.sk);
		sk_detach_filter(tfile->socket.sk);
		release_sock(tfile->socket.sk);
	}

	tun->filter_attached = false;
}

static int tun_attach_filter(struct tun_struct *tun)
{
	int i, ret = 0;
	struct tun_file *tfile;

	for (i = 0; i < tun->numqueues; i++) {
		tfile = rtnl_dereference(tun->tfiles[i]);
		lock_sock(tfile->socket.sk);
		ret = sk_attach_filter(&tun->fprog, tfile->socket.sk);
		release_sock(tfile->socket.sk);
		if (ret) {
			tun_detach_filter(tun, i);
			return ret;
		}
	}

	tun->filter_attached = true;
	return ret;
}

static void tun_set_sndbuf(struct tun_struct *tun)
{
	struct tun_file *tfile;
	int i;

	for (i = 0; i < tun->numqueues; i++) {
		tfile = rtnl_dereference(tun->tfiles[i]);
		tfile->socket.sk->sk_sndbuf = tun->sndbuf;
	}
}

static int tun_set_queue(struct file *file, struct ifreq *ifr)
{
	struct tun_file *tfile = file->private_data;
	struct tun_struct *tun;
	int ret = 0;

	rtnl_lock();

	if (ifr->ifr_flags & IFF_ATTACH_QUEUE) {
		tun = tfile->detached;
		if (!tun) {
			ret = -EINVAL;
			goto unlock;
		}
		ret = security_tun_dev_attach_queue(tun->security);
		if (ret < 0)
			goto unlock;
		ret = tun_attach(tun, file, false, tun->flags & IFF_NAPI,
				 tun->flags & IFF_NAPI_FRAGS, true);
	} else if (ifr->ifr_flags & IFF_DETACH_QUEUE) {
		tun = rtnl_dereference(tfile->tun);
		if (!tun || !(tun->flags & IFF_MULTI_QUEUE) || tfile->detached)
			ret = -EINVAL;
		else
			__tun_detach(tfile, false);
	} else
		ret = -EINVAL;

	if (ret >= 0)
		netdev_state_change(tun->dev);

unlock:
	rtnl_unlock();
	return ret;
}

static int tun_set_ebpf(struct tun_struct *tun, struct tun_prog __rcu **prog_p,
			void __user *data)
{
	struct bpf_prog *prog;
	int fd;

	if (copy_from_user(&fd, data, sizeof(fd)))
		return -EFAULT;

	if (fd == -1) {
		prog = NULL;
	} else {
		prog = bpf_prog_get_type(fd, BPF_PROG_TYPE_SOCKET_FILTER);
		if (IS_ERR(prog))
			return PTR_ERR(prog);
	}

	return __tun_set_ebpf(tun, prog_p, prog);
}

static long __tun_chr_ioctl(struct file *file, unsigned int cmd,
			    unsigned long arg, int ifreq_len)
{
	struct tun_file *tfile = file->private_data;
	struct net *net = sock_net(&tfile->sk);
	struct tun_struct *tun;
	void __user* argp = (void __user*)arg;
	unsigned int ifindex, carrier;
	struct ifreq ifr;
	kuid_t owner;
	kgid_t group;
	int sndbuf;
	int vnet_hdr_sz;
	int le;
	int ret;
	bool do_notify = false;

	if (cmd == TUNSETIFF || cmd == TUNSETQUEUE ||
	    (_IOC_TYPE(cmd) == SOCK_IOC_TYPE && cmd != SIOCGSKNS)) {
		if (copy_from_user(&ifr, argp, ifreq_len))
			return -EFAULT;
	} else {
		memset(&ifr, 0, sizeof(ifr));
	}
	if (cmd == TUNGETFEATURES) {
		/* Currently this just means: "what IFF flags are valid?".
		 * This is needed because we never checked for invalid flags on
		 * TUNSETIFF.
		 */
	    //返回当前tun设备支持的功能列表
		return put_user(IFF_TUN | IFF_TAP | TUN_FEATURES,
				(unsigned int __user*)argp);
	} else if (cmd == TUNSETQUEUE) {
		return tun_set_queue(file, &ifr);
	} else if (cmd == SIOCGSKNS) {
		if (!ns_capable(net->user_ns, CAP_NET_ADMIN))
			return -EPERM;
		return open_related_ns(&net->ns, get_net_ns);
	}

	ret = 0;
	rtnl_lock();

	tun = tun_get(tfile);
	if (cmd == TUNSETIFF) {
		ret = -EEXIST;
		if (tun)
		    /*tun此时还未创建，如已创建则报错*/
			goto unlock;

		ifr.ifr_name[IFNAMSIZ-1] = '\0';

		ret = tun_set_iff(net, file, &ifr);

		if (ret)
			goto unlock;

		if (copy_to_user(argp, &ifr, ifreq_len))
			ret = -EFAULT;
		goto unlock;
	}
	if (cmd == TUNSETIFINDEX) {
		ret = -EPERM;
		if (tun)
			goto unlock;

		ret = -EFAULT;
		if (copy_from_user(&ifindex, argp, sizeof(ifindex)))
			goto unlock;

		ret = 0;
		tfile->ifindex = ifindex;
		goto unlock;
	}

	ret = -EBADFD;
	if (!tun)
		goto unlock;

	netif_info(tun, drv, tun->dev, "tun_chr_ioctl cmd %u\n", cmd);

	net = dev_net(tun->dev);
	ret = 0;
	switch (cmd) {
	case TUNGETIFF:
		tun_get_iff(tun, &ifr);

		if (tfile->detached)
			ifr.ifr_flags |= IFF_DETACH_QUEUE;
		if (!tfile->socket.sk->sk_filter)
			ifr.ifr_flags |= IFF_NOFILTER;

		if (copy_to_user(argp, &ifr, ifreq_len))
			ret = -EFAULT;
		break;

	case TUNSETNOCSUM:
		/* Disable/Enable checksum */

		/* [unimplemented] */
		netif_info(tun, drv, tun->dev, "ignored: set checksum %s\n",
			   arg ? "disabled" : "enabled");
		break;

	case TUNSETPERSIST:
		/* Disable/Enable persist mode. Keep an extra reference to the
		 * module to prevent the module being unprobed.
		 */
		if (arg && !(tun->flags & IFF_PERSIST)) {
			tun->flags |= IFF_PERSIST;
			__module_get(THIS_MODULE);
			do_notify = true;
		}
		if (!arg && (tun->flags & IFF_PERSIST)) {
			tun->flags &= ~IFF_PERSIST;
			module_put(THIS_MODULE);
			do_notify = true;
		}

		netif_info(tun, drv, tun->dev, "persist %s\n",
			   arg ? "enabled" : "disabled");
		break;

	case TUNSETOWNER:
		/* Set owner of the device */
		owner = make_kuid(current_user_ns(), arg);
		if (!uid_valid(owner)) {
			ret = -EINVAL;
			break;
		}
		tun->owner = owner;
		do_notify = true;
		netif_info(tun, drv, tun->dev, "owner set to %u\n",
			   from_kuid(&init_user_ns, tun->owner));
		break;

	case TUNSETGROUP:
		/* Set group of the device */
		group = make_kgid(current_user_ns(), arg);
		if (!gid_valid(group)) {
			ret = -EINVAL;
			break;
		}
		tun->group = group;
		do_notify = true;
		netif_info(tun, drv, tun->dev, "group set to %u\n",
			   from_kgid(&init_user_ns, tun->group));
		break;

	case TUNSETLINK:
		/* Only allow setting the type when the interface is down */
		if (tun->dev->flags & IFF_UP) {
			netif_info(tun, drv, tun->dev,
				   "Linktype set failed because interface is up\n");
			ret = -EBUSY;
		} else {
			ret = call_netdevice_notifiers(NETDEV_PRE_TYPE_CHANGE,
						       tun->dev);
			ret = notifier_to_errno(ret);
			if (ret) {
				netif_info(tun, drv, tun->dev,
					   "Refused to change device type\n");
				break;
			}
			tun->dev->type = (int) arg;
			netif_info(tun, drv, tun->dev, "linktype set to %d\n",
				   tun->dev->type);
			call_netdevice_notifiers(NETDEV_POST_TYPE_CHANGE,
						 tun->dev);
		}
		break;

	case TUNSETDEBUG:
		tun->msg_enable = (u32)arg;
		break;

	case TUNSETOFFLOAD:
	    //设置tun设备的offload
		ret = set_offload(tun, arg);
		break;

	case TUNSETTXFILTER:
		/* Can be set only for TAPs */
		ret = -EINVAL;
		if ((tun->flags & TUN_TYPE_MASK) != IFF_TAP)
			break;
		ret = update_filter(&tun->txflt, (void __user *)arg);
		break;

	case SIOCGIFHWADDR:
		/* Get hw address */
		memcpy(ifr.ifr_hwaddr.sa_data, tun->dev->dev_addr, ETH_ALEN);
		ifr.ifr_hwaddr.sa_family = tun->dev->type;
		if (copy_to_user(argp, &ifr, ifreq_len))
			ret = -EFAULT;
		break;

	case SIOCSIFHWADDR:
		/* Set hw address */
		ret = dev_set_mac_address(tun->dev, &ifr.ifr_hwaddr, NULL);
		break;

	case TUNGETSNDBUF:
		sndbuf = tfile->socket.sk->sk_sndbuf;
		if (copy_to_user(argp, &sndbuf, sizeof(sndbuf)))
			ret = -EFAULT;
		break;

	case TUNSETSNDBUF:
	    //设置发送buffer大小
		if (copy_from_user(&sndbuf, argp, sizeof(sndbuf))) {
			ret = -EFAULT;
			break;
		}
		if (sndbuf <= 0) {
			ret = -EINVAL;
			break;
		}

		tun->sndbuf = sndbuf;
		tun_set_sndbuf(tun);
		break;

	case TUNGETVNETHDRSZ:
	    //获取vnet hdr大小
		vnet_hdr_sz = tun->vnet_hdr_sz;
		if (copy_to_user(argp, &vnet_hdr_sz, sizeof(vnet_hdr_sz)))
			ret = -EFAULT;
		break;

	case TUNSETVNETHDRSZ:
	    //设置vnet hdr头部大小
		if (copy_from_user(&vnet_hdr_sz, argp, sizeof(vnet_hdr_sz))) {
			ret = -EFAULT;
			break;
		}
		if (vnet_hdr_sz < (int)sizeof(struct virtio_net_hdr)) {
			ret = -EINVAL;
			break;
		}

		tun->vnet_hdr_sz = vnet_hdr_sz;
		break;

	case TUNGETVNETLE:
		le = !!(tun->flags & TUN_VNET_LE);
		if (put_user(le, (int __user *)argp))
			ret = -EFAULT;
		break;

	case TUNSETVNETLE:
		if (get_user(le, (int __user *)argp)) {
			ret = -EFAULT;
			break;
		}
		if (le)
			tun->flags |= TUN_VNET_LE;
		else
			tun->flags &= ~TUN_VNET_LE;
		break;

	case TUNGETVNETBE:
		ret = tun_get_vnet_be(tun, argp);
		break;

	case TUNSETVNETBE:
		ret = tun_set_vnet_be(tun, argp);
		break;

	case TUNATTACHFILTER:
		/* Can be set only for TAPs */
		ret = -EINVAL;
		if ((tun->flags & TUN_TYPE_MASK) != IFF_TAP)
			break;
		ret = -EFAULT;
		if (copy_from_user(&tun->fprog, argp, sizeof(tun->fprog)))
			break;

		ret = tun_attach_filter(tun);
		break;

	case TUNDETACHFILTER:
		/* Can be set only for TAPs */
		ret = -EINVAL;
		if ((tun->flags & TUN_TYPE_MASK) != IFF_TAP)
			break;
		ret = 0;
		tun_detach_filter(tun, tun->numqueues);
		break;

	case TUNGETFILTER:
		ret = -EINVAL;
		if ((tun->flags & TUN_TYPE_MASK) != IFF_TAP)
			break;
		ret = -EFAULT;
		if (copy_to_user(argp, &tun->fprog, sizeof(tun->fprog)))
			break;
		ret = 0;
		break;

	case TUNSETSTEERINGEBPF:
		ret = tun_set_ebpf(tun, &tun->steering_prog, argp);
		break;

	case TUNSETFILTEREBPF:
		ret = tun_set_ebpf(tun, &tun->filter_prog, argp);
		break;

	case TUNSETCARRIER:
		ret = -EFAULT;
		if (copy_from_user(&carrier, argp, sizeof(carrier)))
			goto unlock;

		ret = tun_net_change_carrier(tun->dev, (bool)carrier);
		break;

	case TUNGETDEVNETNS:
		ret = -EPERM;
		if (!ns_capable(net->user_ns, CAP_NET_ADMIN))
			goto unlock;
		ret = open_related_ns(&net->ns, get_net_ns);
		break;

	default:
		ret = -EINVAL;
		break;
	}

	if (do_notify)
		netdev_state_change(tun->dev);

unlock:
	rtnl_unlock();
	if (tun)
		tun_put(tun);
	return ret;
}

static long tun_chr_ioctl(struct file *file,
			  unsigned int cmd, unsigned long arg)
{
	return __tun_chr_ioctl(file, cmd, arg, sizeof (struct ifreq));
}

#ifdef CONFIG_COMPAT
static long tun_chr_compat_ioctl(struct file *file,
			 unsigned int cmd, unsigned long arg)
{
	switch (cmd) {
	case TUNSETIFF:
	case TUNGETIFF:
	case TUNSETTXFILTER:
	case TUNGETSNDBUF:
	case TUNSETSNDBUF:
	case SIOCGIFHWADDR:
	case SIOCSIFHWADDR:
		arg = (unsigned long)compat_ptr(arg);
		break;
	default:
		arg = (compat_ulong_t)arg;
		break;
	}

	/*
	 * compat_ifreq is shorter than ifreq, so we must not access beyond
	 * the end of that structure. All fields that are used in this
	 * driver are compatible though, we don't need to convert the
	 * contents.
	 */
	return __tun_chr_ioctl(file, cmd, arg, sizeof(struct compat_ifreq));
}
#endif /* CONFIG_COMPAT */

static int tun_chr_fasync(int fd, struct file *file, int on)
{
	struct tun_file *tfile = file->private_data;
	int ret;

	if ((ret = fasync_helper(fd, file, on, &tfile->fasync)) < 0)
		goto out;

	if (on) {
		__f_setown(file, task_pid(current), PIDTYPE_TGID, 0);
		tfile->flags |= TUN_FASYNC;
	} else
		tfile->flags &= ~TUN_FASYNC;
	ret = 0;
out:
	return ret;
}

//tun字符设备open（打开时，创建tfile结构，并将此结构置为file的private_data)
static int tun_chr_open(struct inode *inode, struct file * file)
{
	struct net *net = current->nsproxy->net_ns;
	struct tun_file *tfile;

	//申请tfile结构
	tfile = (struct tun_file *)sk_alloc(net, AF_UNSPEC, GFP_KERNEL,
					    &tun_proto, 0);
	if (!tfile)
		return -ENOMEM;

	//初始化tx_ring
	if (ptr_ring_init(&tfile->tx_ring, 0, GFP_KERNEL)) {
		sk_free(&tfile->sk);
		return -ENOMEM;
	}

	mutex_init(&tfile->napi_mutex);
	RCU_INIT_POINTER(tfile->tun, NULL);
	tfile->flags = 0;
	tfile->ifindex = 0;

	init_waitqueue_head(&tfile->socket.wq.wait);

	tfile->socket.file = file;
	tfile->socket.ops = &tun_socket_ops;

	sock_init_data(&tfile->socket, &tfile->sk);

	tfile->sk.sk_write_space = tun_sock_write_space;
	tfile->sk.sk_sndbuf = INT_MAX;

	//记录此文件的私有数据为tfile
	file->private_data = tfile;
	INIT_LIST_HEAD(&tfile->next);

	sock_set_flag(&tfile->sk, SOCK_ZEROCOPY);

	return 0;
}

static int tun_chr_close(struct inode *inode, struct file *file)
{
	struct tun_file *tfile = file->private_data;

	tun_detach(tfile, true);

	return 0;
}

#ifdef CONFIG_PROC_FS
static void tun_chr_show_fdinfo(struct seq_file *m, struct file *file)
{
	struct tun_file *tfile = file->private_data;
	struct tun_struct *tun;
	struct ifreq ifr;

	memset(&ifr, 0, sizeof(ifr));

	rtnl_lock();
	tun = tun_get(tfile);
	if (tun)
		tun_get_iff(tun, &ifr);
	rtnl_unlock();

	if (tun)
		tun_put(tun);

	seq_printf(m, "iff:\t%s\n", ifr.ifr_name);
}
#endif

//tun字符设备操作集
static const struct file_operations tun_fops = {
	.owner	= THIS_MODULE,
	.llseek = no_llseek,
	.read_iter  = tun_chr_read_iter,
	.write_iter = tun_chr_write_iter,
	.poll	= tun_chr_poll,
	.unlocked_ioctl	= tun_chr_ioctl,
#ifdef CONFIG_COMPAT
	.compat_ioctl = tun_chr_compat_ioctl,
#endif
	.open	= tun_chr_open,
	.release = tun_chr_close,
	.fasync = tun_chr_fasync,
#ifdef CONFIG_PROC_FS
	.show_fdinfo = tun_chr_show_fdinfo,
#endif
};

static struct miscdevice tun_miscdev = {
	.minor = TUN_MINOR,
	.name = "tun",
	.nodename = "net/tun",
	.fops = &tun_fops,
};

/* ethtool interface */

static void tun_default_link_ksettings(struct net_device *dev,
				       struct ethtool_link_ksettings *cmd)
{
	ethtool_link_ksettings_zero_link_mode(cmd, supported);
	ethtool_link_ksettings_zero_link_mode(cmd, advertising);
	cmd->base.speed		= SPEED_10;
	cmd->base.duplex	= DUPLEX_FULL;
	cmd->base.port		= PORT_TP;
	cmd->base.phy_address	= 0;
	cmd->base.autoneg	= AUTONEG_DISABLE;
}

static int tun_get_link_ksettings(struct net_device *dev,
				  struct ethtool_link_ksettings *cmd)
{
	struct tun_struct *tun = netdev_priv(dev);

	memcpy(cmd, &tun->link_ksettings, sizeof(*cmd));
	return 0;
}

static int tun_set_link_ksettings(struct net_device *dev,
				  const struct ethtool_link_ksettings *cmd)
{
	struct tun_struct *tun = netdev_priv(dev);

	memcpy(&tun->link_ksettings, cmd, sizeof(*cmd));
	return 0;
}

//返回tun驱动信息
static void tun_get_drvinfo(struct net_device *dev, struct ethtool_drvinfo *info)
{
	struct tun_struct *tun = netdev_priv(dev);

	strlcpy(info->driver, DRV_NAME, sizeof(info->driver));
	strlcpy(info->version, DRV_VERSION, sizeof(info->version));

	switch (tun->flags & TUN_TYPE_MASK) {
	case IFF_TUN:
		strlcpy(info->bus_info, "tun", sizeof(info->bus_info));
		break;
	case IFF_TAP:
		strlcpy(info->bus_info, "tap", sizeof(info->bus_info));
		break;
	}
}

static u32 tun_get_msglevel(struct net_device *dev)
{
	struct tun_struct *tun = netdev_priv(dev);

	return tun->msg_enable;
}

static void tun_set_msglevel(struct net_device *dev, u32 value)
{
	struct tun_struct *tun = netdev_priv(dev);

	tun->msg_enable = value;
}

static int tun_get_coalesce(struct net_device *dev,
			    struct ethtool_coalesce *ec)
{
	struct tun_struct *tun = netdev_priv(dev);

	ec->rx_max_coalesced_frames = tun->rx_batched;

	return 0;
}

static int tun_set_coalesce(struct net_device *dev,
			    struct ethtool_coalesce *ec)
{
	struct tun_struct *tun = netdev_priv(dev);

	if (ec->rx_max_coalesced_frames > NAPI_POLL_WEIGHT)
		tun->rx_batched = NAPI_POLL_WEIGHT;
	else
		tun->rx_batched = ec->rx_max_coalesced_frames;

	return 0;
}

//tun设备支持的ethtool操作
static const struct ethtool_ops tun_ethtool_ops = {
	.supported_coalesce_params = ETHTOOL_COALESCE_RX_MAX_FRAMES,
	.get_drvinfo	= tun_get_drvinfo,
	.get_msglevel	= tun_get_msglevel,
	.set_msglevel	= tun_set_msglevel,
	.get_link	= ethtool_op_get_link,
	.get_ts_info	= ethtool_op_get_ts_info,
	.get_coalesce   = tun_get_coalesce,
	.set_coalesce   = tun_set_coalesce,
	.get_link_ksettings = tun_get_link_ksettings,
	.set_link_ksettings = tun_set_link_ksettings,
};

static int tun_queue_resize(struct tun_struct *tun)
{
	struct net_device *dev = tun->dev;
	struct tun_file *tfile;
	struct ptr_ring **rings;
	int n = tun->numqueues + tun->numdisabled;
	int ret, i;

	rings = kmalloc_array(n, sizeof(*rings), GFP_KERNEL);
	if (!rings)
		return -ENOMEM;

	for (i = 0; i < tun->numqueues; i++) {
		tfile = rtnl_dereference(tun->tfiles[i]);
		rings[i] = &tfile->tx_ring;
	}
	list_for_each_entry(tfile, &tun->disabled, next)
		rings[i++] = &tfile->tx_ring;

	ret = ptr_ring_resize_multiple(rings, n,
				       dev->tx_queue_len, GFP_KERNEL,
				       tun_ptr_free);

	kfree(rings);
	return ret;
}

static int tun_device_event(struct notifier_block *unused,
			    unsigned long event, void *ptr)
{
	struct net_device *dev = netdev_notifier_info_to_dev(ptr);
	struct tun_struct *tun = netdev_priv(dev);
	int i;

	if (dev->rtnl_link_ops != &tun_link_ops)
		return NOTIFY_DONE;

	switch (event) {
	case NETDEV_CHANGE_TX_QUEUE_LEN:
		if (tun_queue_resize(tun))
			return NOTIFY_BAD;
		break;
	case NETDEV_UP:
		for (i = 0; i < tun->numqueues; i++) {
			struct tun_file *tfile;

			tfile = rtnl_dereference(tun->tfiles[i]);
			tfile->socket.sk->sk_write_space(tfile->socket.sk);
		}
		break;
	default:
		break;
	}

	return NOTIFY_DONE;
}

static struct notifier_block tun_notifier_block __read_mostly = {
	.notifier_call	= tun_device_event,
};

static int __init tun_init(void)
{
	int ret = 0;

	pr_info("%s, %s\n", DRV_DESCRIPTION, DRV_VERSION);

	//注册通过rt netlink创建tun口
	ret = rtnl_link_register(&tun_link_ops);
	if (ret) {
		pr_err("Can't register link_ops\n");
		goto err_linkops;
	}

	//注册tun类型cdev
	ret = misc_register(&tun_miscdev);
	if (ret) {
		pr_err("Can't register misc device %d\n", TUN_MINOR);
		goto err_misc;
	}

	//注册tun通知块
	ret = register_netdevice_notifier(&tun_notifier_block);
	if (ret) {
		pr_err("Can't register netdevice notifier\n");
		goto err_notifier;
	}

	return  0;

err_notifier:
	misc_deregister(&tun_miscdev);
err_misc:
	rtnl_link_unregister(&tun_link_ops);
err_linkops:
	return ret;
}

static void tun_cleanup(void)
{
	misc_deregister(&tun_miscdev);
	rtnl_link_unregister(&tun_link_ops);
	unregister_netdevice_notifier(&tun_notifier_block);
}

/* Get an underlying socket object from tun file.  Returns error unless file is
 * attached to a device.  The returned object works like a packet socket, it
 * can be used for sock_sendmsg/sock_recvmsg.  The caller is responsible for
 * holding a reference to the file for as long as the socket is in use. */
struct socket *tun_get_socket(struct file *file)
{
	struct tun_file *tfile;
	if (file->f_op != &tun_fops)
		return ERR_PTR(-EINVAL);
	tfile = file->private_data;
	if (!tfile)
		return ERR_PTR(-EBADFD);
	return &tfile->socket;
}
EXPORT_SYMBOL_GPL(tun_get_socket);

struct ptr_ring *tun_get_tx_ring(struct file *file)
{
	struct tun_file *tfile;

	if (file->f_op != &tun_fops)
		return ERR_PTR(-EINVAL);
	tfile = file->private_data;
	if (!tfile)
		return ERR_PTR(-EBADFD);
	return &tfile->tx_ring;
}
EXPORT_SYMBOL_GPL(tun_get_tx_ring);

//tun模块初始化
module_init(tun_init);
module_exit(tun_cleanup);
MODULE_DESCRIPTION(DRV_DESCRIPTION);
MODULE_AUTHOR(DRV_COPYRIGHT);
MODULE_LICENSE("GPL");
MODULE_ALIAS_MISCDEV(TUN_MINOR);
MODULE_ALIAS("devname:net/tun");<|MERGE_RESOLUTION|>--- conflicted
+++ resolved
@@ -197,12 +197,8 @@
 	void *security;
 	u32 flow_count;
 	u32 rx_batched;
-<<<<<<< HEAD
 	//tun设备统计计数
-	struct tun_pcpu_stats __percpu *pcpu_stats;
-=======
 	atomic_long_t rx_frame_errors;
->>>>>>> e71ba945
 	struct bpf_prog __rcu *xdp_prog;
 	struct tun_prog __rcu *steering_prog;
 	struct tun_prog __rcu *filter_prog;
