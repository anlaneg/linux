// SPDX-License-Identifier: GPL-2.0-or-later
/*
 *  TUN - Universal TUN/TAP device driver.
 *  Copyright (C) 1999-2002 Maxim Krasnyansky <maxk@qualcomm.com>
 *
 *  $Id: tun.c,v 1.15 2002/03/01 02:44:24 maxk Exp $
 */

/*
 *  Changes:
 *
 *  Mike Kershaw <dragorn@kismetwireless.net> 2005/08/14
 *    Add TUNSETLINK ioctl to set the link encapsulation
 *
 *  Mark Smith <markzzzsmith@yahoo.com.au>
 *    Use eth_random_addr() for tap MAC address.
 *
 *  Harald Roelle <harald.roelle@ifi.lmu.de>  2004/04/20
 *    Fixes in packet dropping, queue length setting and queue wakeup.
 *    Increased default tx queue length.
 *    Added ethtool API.
 *    Minor cleanups
 *
 *  Daniel Podlejski <underley@underley.eu.org>
 *    Modifications for 2.3.99-pre5 kernel.
 */

#define pr_fmt(fmt) KBUILD_MODNAME ": " fmt

#define DRV_NAME	"tun"
#define DRV_VERSION	"1.6"
#define DRV_DESCRIPTION	"Universal TUN/TAP device driver"
#define DRV_COPYRIGHT	"(C) 1999-2004 Max Krasnyansky <maxk@qualcomm.com>"

#include <linux/module.h>
#include <linux/errno.h>
#include <linux/kernel.h>
#include <linux/sched/signal.h>
#include <linux/major.h>
#include <linux/slab.h>
#include <linux/poll.h>
#include <linux/fcntl.h>
#include <linux/init.h>
#include <linux/skbuff.h>
#include <linux/netdevice.h>
#include <linux/etherdevice.h>
#include <linux/miscdevice.h>
#include <linux/ethtool.h>
#include <linux/rtnetlink.h>
#include <linux/compat.h>
#include <linux/if.h>
#include <linux/if_arp.h>
#include <linux/if_ether.h>
#include <linux/if_tun.h>
#include <linux/if_vlan.h>
#include <linux/crc32.h>
#include <linux/math.h>
#include <linux/nsproxy.h>
#include <linux/virtio_net.h>
#include <linux/rcupdate.h>
#include <net/net_namespace.h>
#include <net/netns/generic.h>
#include <net/rtnetlink.h>
#include <net/sock.h>
#include <net/xdp.h>
#include <net/ip_tunnels.h>
#include <linux/seq_file.h>
#include <linux/uio.h>
#include <linux/skb_array.h>
#include <linux/bpf.h>
#include <linux/bpf_trace.h>
#include <linux/mutex.h>
#include <linux/ieee802154.h>
#include <uapi/linux/if_ltalk.h>
#include <uapi/linux/if_fddi.h>
#include <uapi/linux/if_hippi.h>
#include <uapi/linux/if_fc.h>
#include <net/ax25.h>
#include <net/rose.h>
#include <net/6lowpan.h>
#include <net/rps.h>

#include <linux/uaccess.h>
#include <linux/proc_fs.h>

#include "tun_vnet.h"

static void tun_default_link_ksettings(struct net_device *dev,
				       struct ethtool_link_ksettings *cmd);

#define TUN_RX_PAD (NET_IP_ALIGN + NET_SKB_PAD)

/* TUN device flags */

/* IFF_ATTACH_QUEUE is never stored in device flags,
 * overload it to mean fasync when stored there.
 */
#define TUN_FASYNC	IFF_ATTACH_QUEUE

//tun设备支持的功能列表
#define TUN_FEATURES (IFF_NO_PI | IFF_ONE_QUEUE | IFF_VNET_HDR | \
		      IFF_MULTI_QUEUE | IFF_NAPI | IFF_NAPI_FRAGS)

#define GOODCOPY_LEN 128

#define FLT_EXACT_COUNT 8
struct tap_filter {
	unsigned int    count;    /* Number of addrs. Zero means disabled */
	u32             mask[2];  /* Mask of the hashed addrs */
	unsigned char	addr[FLT_EXACT_COUNT][ETH_ALEN];
};

/* MAX_TAP_QUEUES 256 is chosen to allow rx/tx queues to be equal
 * to max number of VCPUs in guest. */
#define MAX_TAP_QUEUES 256
#define MAX_TAP_FLOWS  4096

#define TUN_FLOW_EXPIRE (3 * HZ)

/* A tun_file connects an open character device to a tuntap netdevice. It
 * also contains all socket related structures (except sock_fprog and tap_filter)
 * to serve as one transmit queue for tuntap device. The sock_fprog and
 * tap_filter were kept in tun_struct since they were used for filtering for the
 * netdevice not for a specific queue (at least I didn't see the requirement for
 * this).
 *
 * RCU usage:
 * The tun_file and tun_struct are loosely coupled, the pointer from one to the
 * other can only be read while rcu_read_lock or rtnl_lock is held.
 */
struct tun_file {
	struct sock sk;
	struct socket socket;
	struct tun_struct __rcu *tun;
	struct fasync_struct *fasync;
	/* only used for fasnyc */
	unsigned int flags;
	union {
		u16 queue_index;/*每个tun_file对应一个队列,故此值用于指明队列编号*/
		unsigned int ifindex;/*用户态通过TUNSETIFINDEX设置*/
	};
	struct napi_struct napi;
	bool napi_enabled;/*是否开启了napi*/
	bool napi_frags_enabled;
	struct mutex napi_mutex;	/* Protects access to the above napi */
	struct list_head next;
	struct tun_struct *detached;
	struct ptr_ring tx_ring;/*tx队列*/
	struct xdp_rxq_info xdp_rxq;
};

struct tun_page {
	struct page *page;
	int count;
};

struct tun_flow_entry {
	struct hlist_node hash_link;/*用于串连进hashtable*/
	struct rcu_head rcu;
	struct tun_struct *tun;/*从属于哪个tun设备*/

	u32 rxhash;/*此entry对应的rxhash*/
	u32 rps_rxhash;
	int queue_index;/*对应的queue索引*/
	unsigned long updated ____cacheline_aligned_in_smp;/*此entry的上次更新时间*/
};

#define TUN_NUM_FLOW_ENTRIES 1024
#define TUN_MASK_FLOW_ENTRIES (TUN_NUM_FLOW_ENTRIES - 1)

struct tun_prog {
	struct rcu_head rcu;
	struct bpf_prog *prog;
};

/* Since the socket were moved to tun_file, to preserve the behavior of persist
 * device, socket filter, sndbuf and vnet header size were restore when the
 * file were attached to a persist device.
 */
struct tun_struct {
    /*每个队列对应的一个tun_file*/
	struct tun_file __rcu	*tfiles[MAX_TAP_QUEUES];
	/*tun设备队列总数,即tfiles数组的有效大小*/
	unsigned int            numqueues;
	unsigned int 		flags;
	kuid_t			owner;
	kgid_t			group;

	struct net_device	*dev;/*对应的网络设备*/
	netdev_features_t	set_features;//要使能的features
#define TUN_USER_FEATURES (NETIF_F_HW_CSUM|NETIF_F_TSO_ECN|NETIF_F_TSO| \
			  NETIF_F_TSO6 | NETIF_F_GSO_UDP_L4)

	int			align;
	//由TUNSETVNETHDRSZ设置,配置的vnet hdr大小(默认是virtio_net_hdr)
	int			vnet_hdr_sz;
	//由TUNSETSNDBUF配置,发送buf大小
	int			sndbuf;
	struct tap_filter	txflt;
	struct sock_fprog	fprog;/*应用在TUN口上的bpf filter*/
	/* protected by rtnl lock */
	bool			filter_attached;/*指明attach了bpf filter*/
	u32			msg_enable;
	spinlock_t lock;
	struct hlist_head flows[TUN_NUM_FLOW_ENTRIES];
	struct timer_list flow_gc_timer;/*负责老化flows中缓存的flow*/
	/*指明flow entry的超时时间*/
	unsigned long ageing_time;
	unsigned int numdisabled;
	struct list_head disabled;
	void *security;
	/*flows hash表中存在的flow entry数量*/
	u32 flow_count;
	u32 rx_batched;
	//tun设备统计计数
	atomic_long_t rx_frame_errors;
	struct bpf_prog __rcu *xdp_prog;
	struct tun_prog __rcu *steering_prog;/*关联的ebpf程序*/
	struct tun_prog __rcu *filter_prog;/*ebpf的filter程序*/
	struct ethtool_link_ksettings link_ksettings;
	/* init args */
	struct file *file;/*对应的字符设备file*/
	struct ifreq *ifr;
};

struct veth {
	__be16 h_vlan_proto;
	__be16 h_vlan_TCI;
};

static void tun_flow_init(struct tun_struct *tun);
static void tun_flow_uninit(struct tun_struct *tun);

/*针对tun设备进行收包并送协议栈*/
static int tun_napi_receive(struct napi_struct *napi, int budget)
{
	struct tun_file *tfile = container_of(napi, struct tun_file, napi);
	struct sk_buff_head *queue = &tfile->sk.sk_write_queue;
	struct sk_buff_head process_queue;
	struct sk_buff *skb;
	int received = 0;

	/*初始化list*/
	__skb_queue_head_init(&process_queue);

	spin_lock(&queue->lock);
	/*将queue的内容移动到process_queue列表上*/
	skb_queue_splice_tail_init(queue, &process_queue);
	spin_unlock(&queue->lock);

	/*自process_queue中出budget个skb，并交给napi_gro_receive上送协议栈*/
	while (received < budget && (skb = __skb_dequeue(&process_queue))) {
		napi_gro_receive(napi, skb);
		++received;
	}

	/*budget个报文出队完成，但队列不为空，将其合入到queue的前面*/
	if (!skb_queue_empty(&process_queue)) {
		spin_lock(&queue->lock);
		skb_queue_splice(&process_queue, queue);
		spin_unlock(&queue->lock);
	}

	return received;
}

/*tun设备收报poll函数*/
static int tun_napi_poll(struct napi_struct *napi, int budget)
{
	unsigned int received;

	received = tun_napi_receive(napi, budget);

	if (received < budget)
	    /*收到的报文不足budget,此napi设备将不存在未收取的报文
	     * 1。清空等待gro合并的list;2.*/
		napi_complete_done(napi, received);

	return received;
}

static void tun_napi_init(struct tun_struct *tun, struct tun_file *tfile,
			  bool napi_en/*是否开启napi*/, bool napi_frags)
{
	tfile->napi_enabled = napi_en;
	tfile->napi_frags_enabled = napi_en && napi_frags;
	if (napi_en) {
		/*指明对tun设备的收取*/
		netif_napi_add_tx(tun->dev, &tfile->napi, tun_napi_poll);
		napi_enable(&tfile->napi);
	}
}

static void tun_napi_enable(struct tun_file *tfile)
{
	if (tfile->napi_enabled)
		napi_enable(&tfile->napi);
}

static void tun_napi_disable(struct tun_file *tfile)
{
	if (tfile->napi_enabled)
		napi_disable(&tfile->napi);
}

static void tun_napi_del(struct tun_file *tfile)
{
	if (tfile->napi_enabled)
		netif_napi_del(&tfile->napi);
}

static bool tun_napi_frags_enabled(const struct tun_file *tfile)
{
	return tfile->napi_frags_enabled;
}

<<<<<<< HEAD
#ifdef CONFIG_TUN_VNET_CROSS_LE
static inline bool tun_legacy_is_little_endian(struct tun_struct *tun)
{
	return tun->flags & TUN_VNET_BE ? false :
		virtio_legacy_is_little_endian();
}

static long tun_get_vnet_be(struct tun_struct *tun, int __user *argp)
{
	int be = !!(tun->flags & TUN_VNET_BE);

	if (put_user(be, argp))
		return -EFAULT;

	return 0;
}

static long tun_set_vnet_be(struct tun_struct *tun, int __user *argp)
{
	int be;

	if (get_user(be, argp))
		return -EFAULT;

	if (be)
		tun->flags |= TUN_VNET_BE;
	else
		tun->flags &= ~TUN_VNET_BE;

	return 0;
}
#else
static inline bool tun_legacy_is_little_endian(struct tun_struct *tun)
{
	return virtio_legacy_is_little_endian();
}

static long tun_get_vnet_be(struct tun_struct *tun, int __user *argp)
{
	return -EINVAL;
}

static long tun_set_vnet_be(struct tun_struct *tun, int __user *argp)
{
	return -EINVAL;
}
#endif /* CONFIG_TUN_VNET_CROSS_LE */

static inline bool tun_is_little_endian(struct tun_struct *tun)
{
	return tun->flags & TUN_VNET_LE ||
		tun_legacy_is_little_endian(tun);
}

static inline u16 tun16_to_cpu(struct tun_struct *tun, __virtio16 val)
{
	return __virtio16_to_cpu(tun_is_little_endian(tun), val);
}

static inline __virtio16 cpu_to_tun16(struct tun_struct *tun, u16 val)
{
	return __cpu_to_virtio16(tun_is_little_endian(tun), val);
}

/*由rxhash映射到tun flow桶*/
=======
>>>>>>> 155a3c00
static inline u32 tun_hashfn(u32 rxhash)
{
	return rxhash & TUN_MASK_FLOW_ENTRIES;
}

/*遍历head中所有tun_flow_entry,如果rxhash相等，则返回*/
static struct tun_flow_entry *tun_flow_find(struct hlist_head *head, u32 rxhash)
{
	struct tun_flow_entry *e;

	hlist_for_each_entry_rcu(e, head, hash_link) {
		if (e->rxhash == rxhash)
			return e;
	}
	return NULL;
}

/*创建tun flow entry*/
static struct tun_flow_entry *tun_flow_create(struct tun_struct *tun,
					      struct hlist_head *head/*链表头*/,
					      u32 rxhash/*rx hash值*/, u16 queue_index/*队列编号*/)
{
	struct tun_flow_entry *e = kmalloc(sizeof(*e), GFP_ATOMIC);

	if (e) {
		netif_info(tun, tx_queued, tun->dev,
			   "create flow: hash %u index %u\n",
			   rxhash, queue_index);
		e->updated = jiffies;
		e->rxhash = rxhash;/*此entry对应的rxhash*/
		e->rps_rxhash = 0;
		e->queue_index = queue_index;/*对应的queue索引*/
		e->tun = tun;/*从属于哪个tun设备*/
		hlist_add_head_rcu(&e->hash_link, head);
		++tun->flow_count;
	}
	return e;
}

static void tun_flow_delete(struct tun_struct *tun, struct tun_flow_entry *e)
{
	netif_info(tun, tx_queued, tun->dev, "delete flow: hash %u index %u\n",
		   e->rxhash, e->queue_index);
	hlist_del_rcu(&e->hash_link);
	kfree_rcu(e, rcu);
	--tun->flow_count;
}

/*删除tun->flows上缓冲的所有flow*/
static void tun_flow_flush(struct tun_struct *tun)
{
	int i;

	spin_lock_bh(&tun->lock);
	for (i = 0; i < TUN_NUM_FLOW_ENTRIES; i++) {
		struct tun_flow_entry *e;
		struct hlist_node *n;

		hlist_for_each_entry_safe(e, n, &tun->flows[i], hash_link)
			tun_flow_delete(tun, e);
	}
	spin_unlock_bh(&tun->lock);
}

/*移除queue_index队列对应的所有flow*/
static void tun_flow_delete_by_queue(struct tun_struct *tun, u16 queue_index)
{
	int i;

	spin_lock_bh(&tun->lock);
	for (i = 0; i < TUN_NUM_FLOW_ENTRIES; i++) {
		struct tun_flow_entry *e;
		struct hlist_node *n;

		hlist_for_each_entry_safe(e, n, &tun->flows[i], hash_link) {
			if (e->queue_index == queue_index)
				tun_flow_delete(tun, e);
		}
	}
	spin_unlock_bh(&tun->lock);
}

/*定时器回调，负责老化tun flow entry*/
static void tun_flow_cleanup(struct timer_list *t)
{
	struct tun_struct *tun = timer_container_of(tun, t, flow_gc_timer);
	unsigned long delay = tun->ageing_time;
	unsigned long next_timer = jiffies + delay;/*下一次timer触发时间*/
	unsigned long count = 0;
	int i;

	spin_lock(&tun->lock);
	for (i = 0; i < TUN_NUM_FLOW_ENTRIES; i++) {
		struct tun_flow_entry *e;
		struct hlist_node *n;

		/*遍历此桶上的所有元素*/
		hlist_for_each_entry_safe(e, n, &tun->flows[i], hash_link) {
			unsigned long this_timer;

			this_timer = e->updated + delay;/*此entry超时时间*/
			if (time_before_eq(this_timer, jiffies)) {
			    /*此entry超时，移除掉*/
				tun_flow_delete(tun, e);
				continue;
			}
			/*更新存在的timer数量*/
			count++;
			/*更新timer下次触发的时间(即最近要超时的flow)*/
			if (time_before(this_timer, next_timer))
				next_timer = this_timer;
		}
	}

	if (count)
	    /*有待老化的entry,更新定时器*/
		mod_timer(&tun->flow_gc_timer, round_jiffies_up(next_timer));
	spin_unlock(&tun->lock);
}

/*tun flow更新*/
static void tun_flow_update(struct tun_struct *tun, u32 rxhash,
			    struct tun_file *tfile)
{
	struct hlist_head *head;
	struct tun_flow_entry *e;
	unsigned long delay = tun->ageing_time;
	u16 queue_index = tfile->queue_index;/*tfile对应的队列编号*/

	/*确定桶*/
	head = &tun->flows[tun_hashfn(rxhash)];

	rcu_read_lock();

	/*通过rxhash查找对应的flow,不加锁查一次*/
	e = tun_flow_find(head, rxhash);
	if (likely(e)) {
		/* TODO: keep queueing to old queue until it's empty? */
		if (READ_ONCE(e->queue_index) != queue_index)
			/*队列编号不一致,更新queue_index*/
			WRITE_ONCE(e->queue_index, queue_index);
		if (e->updated != jiffies)
			e->updated = jiffies;/*指明此flow被更新*/
		sock_rps_record_flow_hash(e->rps_rxhash);
	} else {
		spin_lock_bh(&tun->lock);
		/*加锁后,再查一次*/
		if (!tun_flow_find(head, rxhash) &&
		    tun->flow_count < MAX_TAP_FLOWS)
		    /*此rxhash对应的tun flow entry不存在，且flow总数不超过限制，则新建此entry*/
			tun_flow_create(tun, head, rxhash, queue_index);

		/*如果不存在gc timer,则启动它（看老化工作，可知如果无老化工作，则定时器会停止）*/
		if (!timer_pending(&tun->flow_gc_timer))
			mod_timer(&tun->flow_gc_timer,
				  round_jiffies_up(jiffies + delay));
		spin_unlock_bh(&tun->lock);
	}

	rcu_read_unlock();
}

/* Save the hash received in the stack receive path and update the
 * flow_hash table accordingly.
 */
static inline void tun_flow_save_rps_rxhash(struct tun_flow_entry *e, u32 hash)
{
	if (unlikely(e->rps_rxhash != hash))
		e->rps_rxhash = hash;
}

/* We try to identify a flow through its rxhash. The reason that
 * we do not check rxq no. is because some cards(e.g 82599), chooses
 * the rxq based on the txq where the last packet of the flow comes. As
 * the userspace application move between processors, we may get a
 * different rxq no. here.
 */
static u16 tun_automq_select_queue(struct tun_struct *tun, struct sk_buff *skb)
{
	struct tun_flow_entry *e;
	u32 txq, numqueues;

	/*取tun设备队列总数*/
	numqueues = READ_ONCE(tun->numqueues);

	/*计算hash，并利用hash查询tun flow entry*/
	txq = __skb_get_hash_symmetric(skb);/*依据报文内容获得hashcode*/
	e = tun_flow_find(&tun->flows[tun_hashfn(txq)], txq);
	if (e) {
	    /*返回对应的queue index*/
		tun_flow_save_rps_rxhash(e, txq);
		txq = e->queue_index;
	} else {
		txq = reciprocal_scale(txq, numqueues);
	}

	return txq;
}

static u16 tun_ebpf_select_queue(struct tun_struct *tun, struct sk_buff *skb)
{
	struct tun_prog *prog;
	u32 numqueues;
	u16 ret = 0;

	numqueues = READ_ONCE(tun->numqueues);
	if (!numqueues)
		return 0;

	/*通过steering prog程序获得走哪条队列*/
	prog = rcu_dereference(tun->steering_prog);
	if (prog)
		ret = bpf_prog_run_clear_cb(prog->prog, skb);

	return ret % numqueues;
}

static u16 tun_select_queue(struct net_device *dev, struct sk_buff *skb,
			    struct net_device *sb_dev)
{
	struct tun_struct *tun = netdev_priv(dev);
	u16 ret;

	rcu_read_lock();
	if (rcu_dereference(tun->steering_prog))
	    /*通过steering prog选队列*/
		ret = tun_ebpf_select_queue(tun, skb);
	else
		/*计算hash并选队列*/
		ret = tun_automq_select_queue(tun, skb);
	rcu_read_unlock();

	return ret;
}

static inline bool tun_not_capable(struct tun_struct *tun)
{
	const struct cred *cred = current_cred();
	struct net *net = dev_net(tun->dev);

	return ((uid_valid(tun->owner) && !uid_eq(cred->euid, tun->owner)) ||
		(gid_valid(tun->group) && !in_egroup_p(tun->group))) &&
		!ns_capable(net->user_ns, CAP_NET_ADMIN);
}

static void tun_set_real_num_queues(struct tun_struct *tun)
{
	netif_set_real_num_tx_queues(tun->dev, tun->numqueues);
	netif_set_real_num_rx_queues(tun->dev, tun->numqueues);
}

static void tun_disable_queue(struct tun_struct *tun, struct tun_file *tfile)
{
	tfile->detached = tun;
	list_add_tail(&tfile->next, &tun->disabled);
	++tun->numdisabled;
}

static struct tun_struct *tun_enable_queue(struct tun_file *tfile)
{
	struct tun_struct *tun = tfile->detached;

	tfile->detached = NULL;
	list_del_init(&tfile->next);
	--tun->numdisabled;
	return tun;
}

void tun_ptr_free(void *ptr)
{
	if (!ptr)
	    /*元素指针为空，退出*/
		return;

	if (tun_is_xdp_frame(ptr)) {
	    /*xdp帧，调用xdp相关函数释放*/
		struct xdp_frame *xdpf = tun_ptr_to_xdp(ptr);

		xdp_return_frame(xdpf);
	} else {
	    /*否则按skb理解，释放此skb*/
		__skb_array_destroy_skb(ptr);
	}
}
EXPORT_SYMBOL_GPL(tun_ptr_free);

static void tun_queue_purge(struct tun_file *tfile)
{
	void *ptr;

	/*将ring中的元素全部删除掉*/
	while ((ptr = ptr_ring_consume(&tfile->tx_ring)) != NULL)
		tun_ptr_free(ptr);

	skb_queue_purge(&tfile->sk.sk_write_queue);
	skb_queue_purge(&tfile->sk.sk_error_queue);
}

static void __tun_detach(struct tun_file *tfile, bool clean)
{
	struct tun_file *ntfile;
	struct tun_struct *tun;

	tun = rtnl_dereference(tfile->tun);

	if (tun && clean) {
		if (!tfile->detached)
			tun_napi_disable(tfile);
		tun_napi_del(tfile);
	}

	if (tun && !tfile->detached) {
		u16 index = tfile->queue_index;
		BUG_ON(index >= tun->numqueues);

		rcu_assign_pointer(tun->tfiles[index],
				   tun->tfiles[tun->numqueues - 1]);
		ntfile = rtnl_dereference(tun->tfiles[index]);
		ntfile->queue_index = index;
		ntfile->xdp_rxq.queue_index = index;
		rcu_assign_pointer(tun->tfiles[tun->numqueues - 1],
				   NULL);

		--tun->numqueues;
		if (clean) {
			RCU_INIT_POINTER(tfile->tun, NULL);
			sock_put(&tfile->sk);
		} else {
			tun_disable_queue(tun, tfile);
			tun_napi_disable(tfile);
		}

		synchronize_net();
		tun_flow_delete_by_queue(tun, tun->numqueues + 1);
		/* Drop read queue */
		tun_queue_purge(tfile);
		tun_set_real_num_queues(tun);
	} else if (tfile->detached && clean) {
		tun = tun_enable_queue(tfile);
		sock_put(&tfile->sk);
	}

	if (clean) {
		if (tun && tun->numqueues == 0 && tun->numdisabled == 0) {
			netif_carrier_off(tun->dev);

			if (!(tun->flags & IFF_PERSIST) &&
			    tun->dev->reg_state == NETREG_REGISTERED)
				unregister_netdevice(tun->dev);
		}
		if (tun)
			xdp_rxq_info_unreg(&tfile->xdp_rxq);
		/*通过tun_ptr_free释放tfile->tx_ring中所有skb*/
		ptr_ring_cleanup(&tfile->tx_ring, tun_ptr_free);
	}
}

static void tun_detach(struct tun_file *tfile, bool clean)
{
	struct tun_struct *tun;
	struct net_device *dev;

	rtnl_lock();
	tun = rtnl_dereference(tfile->tun);
	dev = tun ? tun->dev : NULL;
	__tun_detach(tfile, clean);
	if (dev)
		netdev_state_change(dev);
	rtnl_unlock();

	if (clean)
		sock_put(&tfile->sk);
}

static void tun_detach_all(struct net_device *dev)
{
	struct tun_struct *tun = netdev_priv(dev);
	struct tun_file *tfile, *tmp;
	int i, n = tun->numqueues;

	for (i = 0; i < n; i++) {
		tfile = rtnl_dereference(tun->tfiles[i]);
		BUG_ON(!tfile);
		tun_napi_disable(tfile);
		tfile->socket.sk->sk_shutdown = RCV_SHUTDOWN;
		tfile->socket.sk->sk_data_ready(tfile->socket.sk);
		RCU_INIT_POINTER(tfile->tun, NULL);
		--tun->numqueues;
	}
	list_for_each_entry(tfile, &tun->disabled, next) {
		tfile->socket.sk->sk_shutdown = RCV_SHUTDOWN;
		tfile->socket.sk->sk_data_ready(tfile->socket.sk);
		RCU_INIT_POINTER(tfile->tun, NULL);
	}
	BUG_ON(tun->numqueues != 0);

	synchronize_net();
	for (i = 0; i < n; i++) {
		tfile = rtnl_dereference(tun->tfiles[i]);
		tun_napi_del(tfile);
		/* Drop read queue */
		tun_queue_purge(tfile);
		xdp_rxq_info_unreg(&tfile->xdp_rxq);
		sock_put(&tfile->sk);
	}
	list_for_each_entry_safe(tfile, tmp, &tun->disabled, next) {
		tun_napi_del(tfile);
		tun_enable_queue(tfile);
		tun_queue_purge(tfile);
		xdp_rxq_info_unreg(&tfile->xdp_rxq);
		sock_put(&tfile->sk);
	}
	BUG_ON(tun->numdisabled != 0);

	if (tun->flags & IFF_PERSIST)
		module_put(THIS_MODULE);
}

/*tun设备attach新的队列(file),队列数增加*/
static int tun_attach(struct tun_struct *tun, struct file *file,
		      bool skip_filter, bool napi, bool napi_frags,
		      bool publish_tun)
{
	struct tun_file *tfile = file->private_data;
	struct net_device *dev = tun->dev;/*取tun口对应的网络设备*/
	int err;

	/*触发security hook*/
	err = security_tun_dev_attach(tfile->socket.sk, tun->security);
	if (err < 0)
		goto out;

	err = -EINVAL;
	if (rtnl_dereference(tfile->tun) && !tfile->detached)
	    /*已被attach*/
		goto out;

	err = -EBUSY;
	if (!(tun->flags & IFF_MULTI_QUEUE) && tun->numqueues == 1)
		/*只有一个队列,不执行attach*/
		goto out;

	err = -E2BIG;
	if (!tfile->detached &&
	    tun->numqueues + tun->numdisabled == MAX_TAP_QUEUES)
		goto out;

	err = 0;

	/* Re-attach the filter to persist device */
	if (!skip_filter && (tun->filter_attached == true)) {
		lock_sock(tfile->socket.sk);
		err = sk_attach_filter(&tun->fprog, tfile->socket.sk);
		release_sock(tfile->socket.sk);
		if (!err)
			goto out;
	}

	if (!tfile->detached &&
	    /*更新tx_ring大小,使其对dev的tx队列一样长*/
	    ptr_ring_resize(&tfile->tx_ring, dev->tx_queue_len/*tx队列大小*/,
			    GFP_KERNEL, tun_ptr_free)) {
		err = -ENOMEM;
		goto out;
	}

	/*指定此tfile所对应的队列index*/
	tfile->queue_index = tun->numqueues;
	tfile->socket.sk->sk_shutdown &= ~RCV_SHUTDOWN;

	if (tfile->detached) {
		/* Re-attach detached tfile, updating XDP queue_index */
		WARN_ON(!xdp_rxq_info_is_reg(&tfile->xdp_rxq));

		if (tfile->xdp_rxq.queue_index    != tfile->queue_index)
			tfile->xdp_rxq.queue_index = tfile->queue_index;
	} else {
		/* Setup XDP RX-queue info, for new tfile getting attached */
		err = xdp_rxq_info_reg(&tfile->xdp_rxq,
				       tun->dev, tfile->queue_index, 0);
		if (err < 0)
			goto out;
		err = xdp_rxq_info_reg_mem_model(&tfile->xdp_rxq,
						 MEM_TYPE_PAGE_SHARED, NULL);
		if (err < 0) {
			xdp_rxq_info_unreg(&tfile->xdp_rxq);
			goto out;
		}
		err = 0;
	}

	if (tfile->detached) {
		tun_enable_queue(tfile);
		tun_napi_enable(tfile);
	} else {
		sock_hold(&tfile->sk);
		tun_napi_init(tun, tfile/*需要被收取的tun设备*/, napi, napi_frags);
	}

	if (rtnl_dereference(tun->xdp_prog))
		sock_set_flag(&tfile->sk, SOCK_XDP);

	/* device is allowed to go away first, so no need to hold extra
	 * refcnt.
	 */

	/* Publish tfile->tun and tun->tfiles only after we've fully
	 * initialized tfile; otherwise we risk using half-initialized
	 * object.
	 */
	if (publish_tun)
		rcu_assign_pointer(tfile->tun, tun);
	/*设置tun设备,tun->numqueues号队列对应的tfile*/
	rcu_assign_pointer(tun->tfiles[tun->numqueues], tfile);
	tun->numqueues++;/*增加队列*/
	tun_set_real_num_queues(tun);/*更新队列数*/
out:
	return err;
}

static struct tun_struct *tun_get(struct tun_file *tfile)
{
	struct tun_struct *tun;

	rcu_read_lock();
	tun = rcu_dereference(tfile->tun);
	if (tun)
		dev_hold(tun->dev);
	rcu_read_unlock();

	return tun;
}

static void tun_put(struct tun_struct *tun)
{
	dev_put(tun->dev);
}

/* TAP filtering */
static void addr_hash_set(u32 *mask, const u8 *addr)
{
	int n = ether_crc(ETH_ALEN, addr) >> 26;
	mask[n >> 5] |= (1 << (n & 31));
}

static unsigned int addr_hash_test(const u32 *mask, const u8 *addr)
{
	int n = ether_crc(ETH_ALEN, addr) >> 26;
	return mask[n >> 5] & (1 << (n & 31));
}

static int update_filter(struct tap_filter *filter, void __user *arg)
{
	struct { u8 u[ETH_ALEN]; } *addr;
	struct tun_filter uf;
	int err, alen, n, nexact;

	if (copy_from_user(&uf, arg, sizeof(uf)))
		return -EFAULT;

	if (!uf.count) {
		/* Disabled */
		filter->count = 0;
		return 0;
	}

	alen = ETH_ALEN * uf.count;
	addr = memdup_user(arg + sizeof(uf), alen);
	if (IS_ERR(addr))
		return PTR_ERR(addr);

	/* The filter is updated without holding any locks. Which is
	 * perfectly safe. We disable it first and in the worst
	 * case we'll accept a few undesired packets. */
	filter->count = 0;
	wmb();

	/* Use first set of addresses as an exact filter */
	for (n = 0; n < uf.count && n < FLT_EXACT_COUNT; n++)
		memcpy(filter->addr[n], addr[n].u, ETH_ALEN);

	nexact = n;

	/* Remaining multicast addresses are hashed,
	 * unicast will leave the filter disabled. */
	memset(filter->mask, 0, sizeof(filter->mask));
	for (; n < uf.count; n++) {
		if (!is_multicast_ether_addr(addr[n].u)) {
			err = 0; /* no filter */
			goto free_addr;
		}
		addr_hash_set(filter->mask, addr[n].u);
	}

	/* For ALLMULTI just set the mask to all ones.
	 * This overrides the mask populated above. */
	if ((uf.flags & TUN_FLT_ALLMULTI))
		memset(filter->mask, ~0, sizeof(filter->mask));

	/* Now enable the filter */
	wmb();
	filter->count = nexact;

	/* Return the number of exact filters */
	err = nexact;
free_addr:
	kfree(addr);
	return err;
}

/* Returns: 0 - drop, !=0 - accept */
static int run_filter(struct tap_filter *filter, const struct sk_buff *skb)
{
	/* Cannot use eth_hdr(skb) here because skb_mac_hdr() is incorrect
	 * at this point. */
	struct ethhdr *eh = (struct ethhdr *) skb->data;
	int i;

	/* Exact match */
	for (i = 0; i < filter->count; i++)
		if (ether_addr_equal(eh->h_dest, filter->addr[i]))
			return 1;

	/* Inexact match (multicast only) */
	if (is_multicast_ether_addr(eh->h_dest))
		return addr_hash_test(filter->mask, eh->h_dest);

	return 0;
}

/*
 * Checks whether the packet is accepted or not.
 * Returns: 0 - drop, !=0 - accept
 */
static int check_filter(struct tap_filter *filter, const struct sk_buff *skb)
{
	if (!filter->count)
		return 1;

	return run_filter(filter, skb);
}

/* Network device part of the driver */

static const struct ethtool_ops tun_ethtool_ops;

static int tun_net_init(struct net_device *dev)
{
	struct tun_struct *tun = netdev_priv(dev);
	struct ifreq *ifr = tun->ifr;
	int err;

<<<<<<< HEAD
	/*申请percpu统计*/
	dev->tstats = netdev_alloc_pcpu_stats(struct pcpu_sw_netstats);
	if (!dev->tstats)
		return -ENOMEM;

=======
>>>>>>> 155a3c00
	spin_lock_init(&tun->lock);

	err = security_tun_dev_alloc_security(&tun->security);
	if (err < 0)
		return err;

	tun_flow_init(tun);

	dev->pcpu_stat_type = NETDEV_PCPU_STAT_TSTATS;
	dev->hw_features = NETIF_F_SG | NETIF_F_FRAGLIST |
			   TUN_USER_FEATURES | NETIF_F_HW_VLAN_CTAG_TX |
			   NETIF_F_HW_VLAN_STAG_TX;
	dev->features = dev->hw_features;
	dev->vlan_features = dev->features &
			     ~(NETIF_F_HW_VLAN_CTAG_TX |
			       NETIF_F_HW_VLAN_STAG_TX);
	dev->lltx = true;

	tun->flags = (tun->flags & ~TUN_FEATURES) |
		      (ifr->ifr_flags & TUN_FEATURES);

	INIT_LIST_HEAD(&tun->disabled);
	/*增加队列*/
	err = tun_attach(tun, tun->file, false, ifr->ifr_flags & IFF_NAPI,
			 ifr->ifr_flags & IFF_NAPI_FRAGS, false);
	if (err < 0) {
		tun_flow_uninit(tun);
		security_tun_dev_free_security(tun->security);
		return err;
	}
	return 0;
}

/* Net device detach from fd. */
static void tun_net_uninit(struct net_device *dev)
{
	tun_detach_all(dev);
}

/* Net device open. */
static int tun_net_open(struct net_device *dev)
{
	netif_tx_start_all_queues(dev);

	return 0;
}

/* Net device close. */
static int tun_net_close(struct net_device *dev)
{
	netif_tx_stop_all_queues(dev);
	return 0;
}

/* Net device start xmit */
static void tun_automq_xmit(struct tun_struct *tun, struct sk_buff *skb)
{
#ifdef CONFIG_RPS
	if (tun->numqueues == 1 && static_branch_unlikely(&rps_needed)) {
		/* Select queue was not called for the skbuff, so we extract the
		 * RPS hash and save it into the flow_table here.
		 */
		struct tun_flow_entry *e;
		__u32 rxhash;

		rxhash = __skb_get_hash_symmetric(skb);/*获得hashcode*/
		e = tun_flow_find(&tun->flows[tun_hashfn(rxhash)], rxhash);
		if (e)
			tun_flow_save_rps_rxhash(e, rxhash);
	}
#endif
}

static unsigned int run_ebpf_filter(struct tun_struct *tun,
				    struct sk_buff *skb,
				    int len)
{
	struct tun_prog *prog = rcu_dereference(tun->filter_prog);

	if (prog)
		len = bpf_prog_run_clear_cb(prog->prog, skb);

	return len;
}

/* Net device start xmit */
static netdev_tx_t tun_net_xmit(struct sk_buff *skb, struct net_device *dev)
{
	struct tun_struct *tun = netdev_priv(dev);
	enum skb_drop_reason drop_reason;
	/*发送队列*/
	int txq = skb->queue_mapping;
	struct netdev_queue *queue;
	struct tun_file *tfile;
	int len = skb->len;

	rcu_read_lock();
	tfile = rcu_dereference(tun->tfiles[txq]);

	/* Drop packet if interface is not attached */
	if (!tfile) {
		drop_reason = SKB_DROP_REASON_DEV_READY;
		goto drop;
	}

	if (!rcu_dereference(tun->steering_prog))
		tun_automq_xmit(tun, skb);

	netif_info(tun, tx_queued, tun->dev, "%s %d\n", __func__, skb->len);

	/* Drop if the filter does not like it.
	 * This is a noop if the filter is disabled.
	 * Filter can be enabled only for the TAP devices. */
	if (!check_filter(&tun->txflt, skb)) {
		drop_reason = SKB_DROP_REASON_TAP_TXFILTER;
		goto drop;
	}

	if (tfile->socket.sk->sk_filter &&
	    sk_filter(tfile->socket.sk, skb)) {
		drop_reason = SKB_DROP_REASON_SOCKET_FILTER;
		goto drop;
	}

	//运行ebpf程序，如果返回的长度为0，则drop掉报文
	//否则截短报文
	len = run_ebpf_filter(tun, skb, len);
	if (len == 0) {
		drop_reason = SKB_DROP_REASON_TAP_FILTER;
		goto drop;
	}

	if (pskb_trim(skb, len)) {
		drop_reason = SKB_DROP_REASON_NOMEM;
		goto drop;
	}

	if (unlikely(skb_orphan_frags_rx(skb, GFP_ATOMIC))) {
		drop_reason = SKB_DROP_REASON_SKB_UCOPY_FAULT;
		goto drop;
	}

	skb_tx_timestamp(skb);

	/* Orphan the skb - required as we might hang on to it
	 * for indefinite time.
	 */
	skb_orphan(skb);

	nf_reset_ct(skb);

	/*将报文存入到ring*/
	if (ptr_ring_produce(&tfile->tx_ring, skb)) {
		drop_reason = SKB_DROP_REASON_FULL_RING;
		goto drop;
	}

	/* dev->lltx requires to do our own update of trans_start */
	queue = netdev_get_tx_queue(dev, txq);
	txq_trans_cond_update(queue);

	/* Notify and wake up reader process */
	if (tfile->flags & TUN_FASYNC)
		kill_fasync(&tfile->fasync, SIGIO, POLL_IN);

	/*通知接收方数据达到,按tun设置，默认唤醒等待者*/
	tfile->socket.sk->sk_data_ready(tfile->socket.sk);

	rcu_read_unlock();
	return NETDEV_TX_OK;

drop:
    /*增加丢包计数*/
	dev_core_stats_tx_dropped_inc(dev);
	skb_tx_error(skb);
	kfree_skb_reason(skb, drop_reason);
	rcu_read_unlock();
	return NET_XMIT_DROP;
}

static void tun_net_mclist(struct net_device *dev)
{
	/*
	 * This callback is supposed to deal with mc filter in
	 * _rx_ path and has nothing to do with the _tx_ path.
	 * In rx path we always accept everything userspace gives us.
	 */
}

static netdev_features_t tun_net_fix_features(struct net_device *dev,
	netdev_features_t features)
{
	struct tun_struct *tun = netdev_priv(dev);

	return (features & tun->set_features) | (features & ~TUN_USER_FEATURES);
}

static void tun_set_headroom(struct net_device *dev, int new_hr)
{
	struct tun_struct *tun = netdev_priv(dev);

	if (new_hr < NET_SKB_PAD)
		new_hr = NET_SKB_PAD;

	tun->align = new_hr;
}

static void
tun_net_get_stats64(struct net_device *dev, struct rtnl_link_stats64 *stats)
{
	struct tun_struct *tun = netdev_priv(dev);

	dev_get_tstats64(dev, stats);

	stats->rx_frame_errors +=
		(unsigned long)atomic_long_read(&tun->rx_frame_errors);
}

static int tun_xdp_set(struct net_device *dev, struct bpf_prog *prog,
		       struct netlink_ext_ack *extack)
{
	struct tun_struct *tun = netdev_priv(dev);
	struct tun_file *tfile;
	struct bpf_prog *old_prog;
	int i;

	old_prog = rtnl_dereference(tun->xdp_prog);
	rcu_assign_pointer(tun->xdp_prog, prog);
	if (old_prog)
		bpf_prog_put(old_prog);

	for (i = 0; i < tun->numqueues; i++) {
		tfile = rtnl_dereference(tun->tfiles[i]);
		if (prog)
			sock_set_flag(&tfile->sk, SOCK_XDP);
		else
			sock_reset_flag(&tfile->sk, SOCK_XDP);
	}
	list_for_each_entry(tfile, &tun->disabled, next) {
		if (prog)
			sock_set_flag(&tfile->sk, SOCK_XDP);
		else
			sock_reset_flag(&tfile->sk, SOCK_XDP);
	}

	return 0;
}

static int tun_xdp(struct net_device *dev, struct netdev_bpf *xdp)
{
	switch (xdp->command) {
	case XDP_SETUP_PROG:
		return tun_xdp_set(dev, xdp->prog, xdp->extack);
	default:
		return -EINVAL;
	}
}

static int tun_net_change_carrier(struct net_device *dev, bool new_carrier)
{
	if (new_carrier) {
		struct tun_struct *tun = netdev_priv(dev);

		if (!tun->numqueues)
			return -EPERM;

		netif_carrier_on(dev);
	} else {
		netif_carrier_off(dev);
	}
	return 0;
}

//tun设备ops
static const struct net_device_ops tun_netdev_ops = {
	.ndo_init		= tun_net_init,/*tun设备初始化*/
	.ndo_uninit		= tun_net_uninit,
	.ndo_open		= tun_net_open,
	.ndo_stop		= tun_net_close,
	.ndo_start_xmit		= tun_net_xmit,/*tun设备发包*/
	.ndo_fix_features	= tun_net_fix_features,
	.ndo_select_queue	= tun_select_queue,/*选队列*/
	.ndo_set_rx_headroom	= tun_set_headroom,
	.ndo_get_stats64	= tun_net_get_stats64,
	.ndo_change_carrier	= tun_net_change_carrier,
};

static void __tun_xdp_flush_tfile(struct tun_file *tfile)
{
	/* Notify and wake up reader process */
	if (tfile->flags & TUN_FASYNC)
		kill_fasync(&tfile->fasync, SIGIO, POLL_IN);
	tfile->socket.sk->sk_data_ready(tfile->socket.sk);
}

static int tun_xdp_xmit(struct net_device *dev, int n,
			struct xdp_frame **frames, u32 flags)
{
	struct tun_struct *tun = netdev_priv(dev);
	struct tun_file *tfile;
	u32 numqueues;
	int nxmit = 0;
	int i;

	if (unlikely(flags & ~XDP_XMIT_FLAGS_MASK))
		return -EINVAL;

	rcu_read_lock();

resample:
	numqueues = READ_ONCE(tun->numqueues);
	if (!numqueues) {
		rcu_read_unlock();
		return -ENXIO; /* Caller will free/return all frames */
	}

	tfile = rcu_dereference(tun->tfiles[smp_processor_id() %
					    numqueues]);
	if (unlikely(!tfile))
		goto resample;

	spin_lock(&tfile->tx_ring.producer_lock);
	for (i = 0; i < n; i++) {
		struct xdp_frame *xdp = frames[i];
		/* Encode the XDP flag into lowest bit for consumer to differ
		 * XDP buffer from sk_buff.
		 */
		void *frame = tun_xdp_to_ptr(xdp);

		if (__ptr_ring_produce(&tfile->tx_ring, frame)) {
			dev_core_stats_tx_dropped_inc(dev);
			break;
		}
		nxmit++;
	}
	spin_unlock(&tfile->tx_ring.producer_lock);

	if (flags & XDP_XMIT_FLUSH)
		__tun_xdp_flush_tfile(tfile);

	rcu_read_unlock();
	return nxmit;
}

static int tun_xdp_tx(struct net_device *dev, struct xdp_buff *xdp)
{
	struct xdp_frame *frame = xdp_convert_buff_to_frame(xdp);
	int nxmit;

	if (unlikely(!frame))
		return -EOVERFLOW;

	nxmit = tun_xdp_xmit(dev, 1, &frame, XDP_XMIT_FLUSH);
	if (!nxmit)
		xdp_return_frame_rx_napi(frame);
	return nxmit;
}

static const struct net_device_ops tap_netdev_ops = {
	.ndo_init		= tun_net_init,
	.ndo_uninit		= tun_net_uninit,
	.ndo_open		= tun_net_open,
	.ndo_stop		= tun_net_close,
	.ndo_start_xmit		= tun_net_xmit,/*tap类型设备发包*/
	.ndo_fix_features	= tun_net_fix_features,
	.ndo_set_rx_mode	= tun_net_mclist,
	.ndo_set_mac_address	= eth_mac_addr,
	.ndo_validate_addr	= eth_validate_addr,
	.ndo_select_queue	= tun_select_queue,/*选队列*/
	.ndo_features_check	= passthru_features_check,
	.ndo_set_rx_headroom	= tun_set_headroom,
	.ndo_bpf		= tun_xdp,
	.ndo_xdp_xmit		= tun_xdp_xmit,
	.ndo_change_carrier	= tun_net_change_carrier,
};

static void tun_flow_init(struct tun_struct *tun)
{
	int i;

	for (i = 0; i < TUN_NUM_FLOW_ENTRIES; i++)
		INIT_HLIST_HEAD(&tun->flows[i]);

	/*指明flow entry的超时时间*/
	tun->ageing_time = TUN_FLOW_EXPIRE;
	/*初始化flow gc定时器*/
	timer_setup(&tun->flow_gc_timer, tun_flow_cleanup, 0);
	mod_timer(&tun->flow_gc_timer,
		  round_jiffies_up(jiffies + tun->ageing_time));
}

static void tun_flow_uninit(struct tun_struct *tun)
{
	timer_delete_sync(&tun->flow_gc_timer);
	tun_flow_flush(tun);
}

#define MIN_MTU 68
#define MAX_MTU 65535

/* Initialize net device. */
static void tun_net_initialize(struct net_device *dev)
{
	struct tun_struct *tun = netdev_priv(dev);

	switch (tun->flags & TUN_TYPE_MASK) {
	case IFF_TUN:
	    /*tun设备初始化*/
		dev->netdev_ops = &tun_netdev_ops;
		dev->header_ops = &ip_tunnel_header_ops;

		/* Point-to-Point TUN Device */
		dev->hard_header_len = 0;
		dev->addr_len = 0;
		dev->mtu = 1500;

		/* Zero header length */
		dev->type = ARPHRD_NONE;
		dev->flags = IFF_POINTOPOINT | IFF_NOARP | IFF_MULTICAST;
		break;

	case IFF_TAP:
		//注册tap设备操作集
		dev->netdev_ops = &tap_netdev_ops;
		/* Ethernet TAP Device */
		ether_setup(dev);
		dev->priv_flags &= ~IFF_TX_SKB_SHARING;
		dev->priv_flags |= IFF_LIVE_ADDR_CHANGE;

		eth_hw_addr_random(dev);

		/* Currently tun does not support XDP, only tap does. */
		dev->xdp_features = NETDEV_XDP_ACT_BASIC |
				    NETDEV_XDP_ACT_REDIRECT |
				    NETDEV_XDP_ACT_NDO_XMIT;

		break;
	}

	dev->min_mtu = MIN_MTU;
	dev->max_mtu = MAX_MTU - dev->hard_header_len;
}

static bool tun_sock_writeable(struct tun_struct *tun, struct tun_file *tfile)
{
	struct sock *sk = tfile->socket.sk;

	/*设备up,且socket可写,则tun socket可写*/
	return (tun->dev->flags & IFF_UP) && sock_writeable(sk);
}

/* Character device part */

/* Poll */
static __poll_t tun_chr_poll(struct file *file, poll_table *wait)
{
	/*获得tun_file,每个tun_file对应一个队列*/
	struct tun_file *tfile = file->private_data;
	struct tun_struct *tun = tun_get(tfile);/*由tfile再取tun_struct*/
	struct sock *sk;
	__poll_t mask = 0;

	if (!tun)
		/*poll时tun必须已初始化*/
		return EPOLLERR;

	sk = tfile->socket.sk;

	poll_wait(file, sk_sleep(sk), wait);

	/*tx ring不为空，可读取*/
	if (!ptr_ring_empty(&tfile->tx_ring))
		mask |= EPOLLIN | EPOLLRDNORM;

	/* Make sure SOCKWQ_ASYNC_NOSPACE is set if not writable to
	 * guarantee EPOLLOUT to be raised by either here or
	 * tun_sock_write_space(). Then process could get notification
	 * after it writes to a down device and meets -EIO.
	 */
	if (tun_sock_writeable(tun, tfile) ||
	    (!test_and_set_bit(SOCKWQ_ASYNC_NOSPACE, &sk->sk_socket->flags) &&
	     tun_sock_writeable(tun, tfile)))
	    /*内容可写*/
		mask |= EPOLLOUT | EPOLLWRNORM;

	if (tun->dev->reg_state != NETREG_REGISTERED)
		mask = EPOLLERR;

	tun_put(tun);
	return mask;
}

static struct sk_buff *tun_napi_alloc_frags(struct tun_file *tfile,
					    size_t len,
					    const struct iov_iter *it)
{
	struct sk_buff *skb;
	size_t linear;
	int err;
	int i;

	if (it->nr_segs > MAX_SKB_FRAGS + 1 ||
	    len > (ETH_MAX_MTU - NET_SKB_PAD - NET_IP_ALIGN))
		return ERR_PTR(-EMSGSIZE);

	local_bh_disable();
	skb = napi_get_frags(&tfile->napi);
	local_bh_enable();
	if (!skb)
		return ERR_PTR(-ENOMEM);

	linear = iov_iter_single_seg_count(it);
	err = __skb_grow(skb, linear);
	if (err)
		goto free;

	skb->len = len;
	skb->data_len = len - linear;
	skb->truesize += skb->data_len;

	for (i = 1; i < it->nr_segs; i++) {
		const struct iovec *iov = iter_iov(it) + i;
		size_t fragsz = iov->iov_len;
		struct page *page;
		void *frag;

		if (fragsz == 0 || fragsz > PAGE_SIZE) {
			err = -EINVAL;
			goto free;
		}
		frag = netdev_alloc_frag(fragsz);
		if (!frag) {
			err = -ENOMEM;
			goto free;
		}
		page = virt_to_head_page(frag);
		skb_fill_page_desc(skb, i - 1, page,
				   frag - page_address(page), fragsz);
	}

	return skb;
free:
	/* frees skb and all frags allocated with napi_alloc_frag() */
	napi_free_frags(&tfile->napi);
	return ERR_PTR(err);
}

/* prepad is the amount to reserve at front.  len is length after that.
 * linear is a hint as to how much to copy (usually headers). */
static struct sk_buff *tun_alloc_skb(struct tun_file *tfile,
				     size_t prepad, size_t len,
				     size_t linear, int noblock)
{
	struct sock *sk = tfile->socket.sk;
	struct sk_buff *skb;
	int err;

	/* Under a page?  Don't bother with paged skb. */
	if (prepad + len < PAGE_SIZE)
		linear = len;

	if (len - linear > MAX_SKB_FRAGS * (PAGE_SIZE << PAGE_ALLOC_COSTLY_ORDER))
		linear = len - MAX_SKB_FRAGS * (PAGE_SIZE << PAGE_ALLOC_COSTLY_ORDER);
	skb = sock_alloc_send_pskb(sk, prepad + linear, len - linear, noblock,
				   &err, PAGE_ALLOC_COSTLY_ORDER);
	if (!skb)
		return ERR_PTR(err);

	skb_reserve(skb, prepad);
	skb_put(skb, linear);
	skb->data_len = len - linear;
	skb->len += len - linear;

	return skb;
}

/*按batch进行收包*/
static void tun_rx_batched(struct tun_struct *tun, struct tun_file *tfile,
			   struct sk_buff *skb, int more)
{
	struct sk_buff_head *queue = &tfile->sk.sk_write_queue;
	struct sk_buff_head process_queue;
	u32 rx_batched = tun->rx_batched;
	bool rcv = false;

	if (!rx_batched || (!more && skb_queue_empty(queue))) {
	    /*没有按开启按batch收取*/
		local_bh_disable();
		skb_record_rx_queue(skb, tfile->queue_index);
		netif_receive_skb(skb);
		local_bh_enable();
		return;
	}

	spin_lock(&queue->lock);
	if (!more || skb_queue_len(queue) == rx_batched) {
	    /*自queue中取多个报文*/
		__skb_queue_head_init(&process_queue);
		skb_queue_splice_tail_init(queue, &process_queue);
		rcv = true;
	} else {
		__skb_queue_tail(queue, skb);
	}
	spin_unlock(&queue->lock);

	if (rcv) {
		struct sk_buff *nskb;

		local_bh_disable();
		/*自queue中取报，并逐个送协议栈*/
		while ((nskb = __skb_dequeue(&process_queue))) {
			skb_record_rx_queue(nskb, tfile->queue_index);
			netif_receive_skb(nskb);
		}
		skb_record_rx_queue(skb, tfile->queue_index);
		netif_receive_skb(skb);
		local_bh_enable();
	}
}

static bool tun_can_build_skb(struct tun_struct *tun, struct tun_file *tfile,
			      int len, int noblock, bool zerocopy)
{
	if ((tun->flags & TUN_TYPE_MASK) != IFF_TAP)
		return false;

	if (tfile->socket.sk->sk_sndbuf != INT_MAX)
		return false;

	if (!noblock)
		return false;

	if (zerocopy)
		return false;

	if (SKB_DATA_ALIGN(len + TUN_RX_PAD + XDP_PACKET_HEADROOM) +
	    SKB_DATA_ALIGN(sizeof(struct skb_shared_info)) > PAGE_SIZE)
		return false;

	return true;
}

static struct sk_buff *__tun_build_skb(struct tun_file *tfile,
				       struct page_frag *alloc_frag, char *buf,
				       int buflen, int len, int pad,
				       int metasize)
{
	struct sk_buff *skb = build_skb(buf, buflen);

	if (!skb)
	    /*申请skb失败，返回*/
		return ERR_PTR(-ENOMEM);

	skb_reserve(skb, pad);
	skb_put(skb, len);
	if (metasize)
		skb_metadata_set(skb, metasize);
	skb_set_owner_w(skb, tfile->socket.sk);

	get_page(alloc_frag->page);
	alloc_frag->offset += buflen;

	return skb;
}

static int tun_xdp_act(struct tun_struct *tun, struct bpf_prog *xdp_prog,
		       struct xdp_buff *xdp, u32 act)
{
	int err;

	switch (act) {
	case XDP_REDIRECT:
		err = xdp_do_redirect(tun->dev, xdp, xdp_prog);
		if (err) {
			dev_core_stats_rx_dropped_inc(tun->dev);
			return err;
		}
		dev_sw_netstats_rx_add(tun->dev, xdp->data_end - xdp->data);
		break;
	case XDP_TX:
		err = tun_xdp_tx(tun->dev, xdp);
		if (err < 0) {
			dev_core_stats_rx_dropped_inc(tun->dev);
			return err;
		}
		dev_sw_netstats_rx_add(tun->dev, xdp->data_end - xdp->data);
		break;
	case XDP_PASS:
		break;
	default:
		bpf_warn_invalid_xdp_action(tun->dev, xdp_prog, act);
		fallthrough;
	case XDP_ABORTED:
		trace_xdp_exception(tun->dev, xdp_prog, act);
		fallthrough;
	case XDP_DROP:
		dev_core_stats_rx_dropped_inc(tun->dev);
		break;
	}

	return act;
}

static struct sk_buff *tun_build_skb(struct tun_struct *tun,
				     struct tun_file *tfile,
				     struct iov_iter *from,
				     struct virtio_net_hdr *hdr,
				     int len, int *skb_xdp)
{
	struct page_frag *alloc_frag = &current->task_frag;
	struct bpf_net_context __bpf_net_ctx, *bpf_net_ctx;
	struct bpf_prog *xdp_prog;
	int buflen = SKB_DATA_ALIGN(sizeof(struct skb_shared_info));
	char *buf;
	size_t copied;
	int pad = TUN_RX_PAD;
	int metasize = 0;
	int err = 0;

	rcu_read_lock();
	xdp_prog = rcu_dereference(tun->xdp_prog);
	if (xdp_prog)
		pad += XDP_PACKET_HEADROOM;
	buflen += SKB_DATA_ALIGN(len + pad);
	rcu_read_unlock();

	alloc_frag->offset = ALIGN((u64)alloc_frag->offset, SMP_CACHE_BYTES);
	if (unlikely(!skb_page_frag_refill(buflen, alloc_frag, GFP_KERNEL)))
		return ERR_PTR(-ENOMEM);

	buf = (char *)page_address(alloc_frag->page) + alloc_frag->offset;
	copied = copy_page_from_iter(alloc_frag->page,
				     alloc_frag->offset + pad,
				     len, from);
	if (copied != len)
		return ERR_PTR(-EFAULT);

	/* There's a small window that XDP may be set after the check
	 * of xdp_prog above, this should be rare and for simplicity
	 * we do XDP on skb in case the headroom is not enough.
	 */
	if (hdr->gso_type || !xdp_prog) {
		*skb_xdp = 1;
		return __tun_build_skb(tfile, alloc_frag, buf, buflen, len,
				       pad, metasize);
	}

	*skb_xdp = 0;

	local_bh_disable();
	rcu_read_lock();
	bpf_net_ctx = bpf_net_ctx_set(&__bpf_net_ctx);
	xdp_prog = rcu_dereference(tun->xdp_prog);
	if (xdp_prog) {
		struct xdp_buff xdp;
		u32 act;

		xdp_init_buff(&xdp, buflen, &tfile->xdp_rxq);
		xdp_prepare_buff(&xdp, buf, pad, len, true);

		act = bpf_prog_run_xdp(xdp_prog, &xdp);
		if (act == XDP_REDIRECT || act == XDP_TX) {
			get_page(alloc_frag->page);
			alloc_frag->offset += buflen;
		}
		err = tun_xdp_act(tun, xdp_prog, &xdp, act);
		if (err < 0) {
			if (act == XDP_REDIRECT || act == XDP_TX)
				put_page(alloc_frag->page);
			goto out;
		}

		if (err == XDP_REDIRECT)
			xdp_do_flush();
		if (err != XDP_PASS)
			goto out;

		pad = xdp.data - xdp.data_hard_start;
		len = xdp.data_end - xdp.data;

		/* It is known that the xdp_buff was prepared with metadata
		 * support, so the metasize will never be negative.
		 */
		metasize = xdp.data - xdp.data_meta;
	}
	bpf_net_ctx_clear(bpf_net_ctx);
	rcu_read_unlock();
	local_bh_enable();

	return __tun_build_skb(tfile, alloc_frag, buf, buflen, len, pad,
			       metasize);

out:
	bpf_net_ctx_clear(bpf_net_ctx);
	rcu_read_unlock();
	local_bh_enable();
	return NULL;
}

/* Get packet from user space buffer */
static ssize_t tun_get_user(struct tun_struct *tun, struct tun_file *tfile,
			    void *msg_control, struct iov_iter *from/*数据来源*/,
			    int noblock, bool more)
{
	struct tun_pi pi = { 0, cpu_to_be16(ETH_P_IP) };
	struct sk_buff *skb;
	/*源数据长度*/
	size_t total_len = iov_iter_count(from);
	size_t len = total_len, align = tun->align, linear;
	struct virtio_net_hdr gso = { 0 };
	int good_linear;
	int copylen;
	int hdr_len = 0;
	bool zerocopy = false;
	int err;
	u32 rxhash = 0;
	int skb_xdp = 1;
	bool frags = tun_napi_frags_enabled(tfile);
	enum skb_drop_reason drop_reason = SKB_DROP_REASON_NOT_SPECIFIED;

	/*读取pi*/
	if (!(tun->flags & IFF_NO_PI)) {
		if (len < sizeof(pi))
			return -EINVAL;
		len -= sizeof(pi);

		if (!copy_from_iter_full(&pi, sizeof(pi), from))
			return -EFAULT;
	}

	/*读取hdr*/
	if (tun->flags & IFF_VNET_HDR) {
		int vnet_hdr_sz = READ_ONCE(tun->vnet_hdr_sz);

		hdr_len = tun_vnet_hdr_get(vnet_hdr_sz, tun->flags, from, &gso);
		if (hdr_len < 0)
			return hdr_len;

		len -= vnet_hdr_sz;
	}

	if ((tun->flags & TUN_TYPE_MASK) == IFF_TAP) {
		align += NET_IP_ALIGN;
		if (unlikely(len < ETH_HLEN || (hdr_len && hdr_len < ETH_HLEN)))
			return -EINVAL;
	}

	good_linear = SKB_MAX_HEAD(align);

	if (msg_control) {
		struct iov_iter i = *from;

		/* There are 256 bytes to be copied in skb, so there is
		 * enough room for skb expand head in case it is used.
		 * The rest of the buffer is mapped from userspace.
		 */
		copylen = min(hdr_len ? hdr_len : GOODCOPY_LEN, good_linear);
		linear = copylen;
		iov_iter_advance(&i, copylen);
		if (iov_iter_npages(&i, INT_MAX) <= MAX_SKB_FRAGS)
			zerocopy = true;
	}

	if (!frags && tun_can_build_skb(tun, tfile, len, noblock, zerocopy)) {
		/* For the packet that is not easy to be processed
		 * (e.g gso or jumbo packet), we will do it at after
		 * skb was created with generic XDP routine.
		 */
		skb = tun_build_skb(tun, tfile, from, &gso, len, &skb_xdp);
		/*申请报文失败，drop计数增加*/
		err = PTR_ERR_OR_ZERO(skb);
		if (err)
			goto drop;
		if (!skb)
			return total_len;
	} else {
		if (!zerocopy) {
			copylen = len;
			linear = min(hdr_len, good_linear);
		}

		if (frags) {
			mutex_lock(&tfile->napi_mutex);
			skb = tun_napi_alloc_frags(tfile, copylen, from);
			/* tun_napi_alloc_frags() enforces a layout for the skb.
			 * If zerocopy is enabled, then this layout will be
			 * overwritten by zerocopy_sg_from_iter().
			 */
			zerocopy = false;
		} else {
			if (!linear)
				linear = min_t(size_t, good_linear, copylen);

			skb = tun_alloc_skb(tfile, align, copylen, linear,
					    noblock);
		}

		err = PTR_ERR_OR_ZERO(skb);
		if (err)
			goto drop;

		if (zerocopy)
			err = zerocopy_sg_from_iter(skb, from);
		else
		    /*由from复制到skb*/
			err = skb_copy_datagram_from_iter(skb, 0, from, len);

		if (err) {
			err = -EFAULT;
			drop_reason = SKB_DROP_REASON_SKB_UCOPY_FAULT;
			goto drop;
		}
	}

<<<<<<< HEAD
	//更新virtio_net头部的offload属性
	if (virtio_net_hdr_to_skb(skb, &gso, tun_is_little_endian(tun))) {
=======
	if (tun_vnet_hdr_to_skb(tun->flags, skb, &gso)) {
>>>>>>> 155a3c00
		atomic_long_inc(&tun->rx_frame_errors);
		err = -EINVAL;
		goto free_skb;
	}

	switch (tun->flags & TUN_TYPE_MASK) {
	case IFF_TUN:
		if (tun->flags & IFF_NO_PI) {
			u8 ip_version = skb->len ? (skb->data[0] >> 4) : 0;

			switch (ip_version) {
			case 4:
				pi.proto = htons(ETH_P_IP);
				break;
			case 6:
				pi.proto = htons(ETH_P_IPV6);
				break;
			default:
				err = -EINVAL;
				goto drop;
			}
		}

		skb_reset_mac_header(skb);
		/*指明报文协议及从属的设备*/
		skb->protocol = pi.proto;
		skb->dev = tun->dev;
		break;
	case IFF_TAP:
		if (frags && !pskb_may_pull(skb, ETH_HLEN)) {
			err = -ENOMEM;
			drop_reason = SKB_DROP_REASON_HDR_TRUNC;
			goto drop;
		}
		skb->protocol = eth_type_trans(skb, tun->dev);
		break;
	}

	/* copy skb_ubuf_info for callback when skb has no error */
	if (zerocopy) {
		skb_zcopy_init(skb, msg_control);
	} else if (msg_control) {
		struct ubuf_info *uarg = msg_control;
		uarg->ops->complete(NULL, uarg, false);
	}

	skb_reset_network_header(skb);
	skb_probe_transport_header(skb);
	/*记录skb对应的队列*/
	skb_record_rx_queue(skb, tfile->queue_index);

	if (skb_xdp) {
		struct bpf_prog *xdp_prog;
		int ret;

		local_bh_disable();
		rcu_read_lock();
		xdp_prog = rcu_dereference(tun->xdp_prog);
		if (xdp_prog) {
			ret = do_xdp_generic(xdp_prog, &skb);
			if (ret != XDP_PASS) {
				rcu_read_unlock();
				local_bh_enable();
				goto unlock_frags;
			}
		}
		rcu_read_unlock();
		local_bh_enable();
	}

	/* Compute the costly rx hash only if needed for flow updates.
	 * We may get a very small possibility of OOO during switching, not
	 * worth to optimize.
	 */
	if (!rcu_access_pointer(tun->steering_prog) && tun->numqueues > 1 &&
	    !tfile->detached)
		rxhash = __skb_get_hash_symmetric(skb);

	rcu_read_lock();
	if (unlikely(!(tun->dev->flags & IFF_UP))) {
		err = -EIO;
		rcu_read_unlock();
		drop_reason = SKB_DROP_REASON_DEV_READY;
		goto drop;
	}

	if (frags) {
		u32 headlen;

		/* Exercise flow dissector code path. */
		skb_push(skb, ETH_HLEN);
		headlen = eth_get_headlen(tun->dev, skb->data,
					  skb_headlen(skb));

		if (unlikely(headlen > skb_headlen(skb))) {
			WARN_ON_ONCE(1);
			err = -ENOMEM;
			dev_core_stats_rx_dropped_inc(tun->dev);
napi_busy:
			napi_free_frags(&tfile->napi);
			rcu_read_unlock();
			mutex_unlock(&tfile->napi_mutex);
			return err;
		}

		if (likely(napi_schedule_prep(&tfile->napi))) {
			local_bh_disable();
			napi_gro_frags(&tfile->napi);
			napi_complete(&tfile->napi);
			local_bh_enable();
		} else {
			err = -EBUSY;
			goto napi_busy;
		}
		mutex_unlock(&tfile->napi_mutex);
	} else if (tfile->napi_enabled) {
		struct sk_buff_head *queue = &tfile->sk.sk_write_queue;
		int queue_len;

		spin_lock_bh(&queue->lock);

		if (unlikely(tfile->detached)) {
			spin_unlock_bh(&queue->lock);
			rcu_read_unlock();
			err = -EBUSY;
			goto free_skb;
		}

		//将报文存入sk_write_queue队列，使执行napi调度
		__skb_queue_tail(queue, skb);
		queue_len = skb_queue_len(queue);
		spin_unlock(&queue->lock);

		if (!more || queue_len > NAPI_POLL_WEIGHT)
			napi_schedule(&tfile->napi);

		local_bh_enable();
	} else if (!IS_ENABLED(CONFIG_4KSTACKS)) {
	    /*tun按batched进行收取*/
		tun_rx_batched(tun, tfile, skb, more);
	} else {
		//使设备走协议栈
		netif_rx(skb);
	}
	rcu_read_unlock();

	preempt_disable();
	/*更新收包计数*/
	dev_sw_netstats_rx_add(tun->dev, len);
	preempt_enable();

	if (rxhash)
		tun_flow_update(tun, rxhash, tfile);

	return total_len;

drop:
	if (err != -EAGAIN)
		dev_core_stats_rx_dropped_inc(tun->dev);

free_skb:
	if (!IS_ERR_OR_NULL(skb))
		kfree_skb_reason(skb, drop_reason);

unlock_frags:
	if (frags) {
		tfile->napi.skb = NULL;
		mutex_unlock(&tfile->napi_mutex);
	}

	return err ?: total_len;
}

//针对tun字符设备执行写操作
static ssize_t tun_chr_write_iter(struct kiocb *iocb, struct iov_iter *from)
{
	struct file *file = iocb->ki_filp;
	struct tun_file *tfile = file->private_data;
	struct tun_struct *tun = tun_get(tfile);
	ssize_t result;
	int noblock = 0;

	if (!tun)
		return -EBADFD;

	if ((file->f_flags & O_NONBLOCK) || (iocb->ki_flags & IOCB_NOWAIT))
		noblock = 1;

	result = tun_get_user(tun, tfile, NULL, from, noblock, false);

	tun_put(tun);
	return result;
}

static ssize_t tun_put_user_xdp(struct tun_struct *tun,
				struct tun_file *tfile,
				struct xdp_frame *xdp_frame,
				struct iov_iter *iter)
{
	int vnet_hdr_sz = 0;
	size_t size = xdp_frame->len;
	ssize_t ret;

	if (tun->flags & IFF_VNET_HDR) {
		struct virtio_net_hdr gso = { 0 };

		vnet_hdr_sz = READ_ONCE(tun->vnet_hdr_sz);
		ret = tun_vnet_hdr_put(vnet_hdr_sz, iter, &gso);
		if (ret)
			return ret;
	}

	ret = copy_to_iter(xdp_frame->data, size, iter) + vnet_hdr_sz;

	preempt_disable();
	dev_sw_netstats_tx_add(tun->dev, 1, ret);
	preempt_enable();

	return ret;
}

/* Put packet to the user space buffer */
static ssize_t tun_put_user(struct tun_struct *tun,
			    struct tun_file *tfile,
			    struct sk_buff *skb,
			    struct iov_iter *iter/*复制目的地*/)
{
	struct tun_pi pi = { 0, skb->protocol };
	ssize_t total;
	int vlan_offset = 0;
	int vlan_hlen = 0;
	int vnet_hdr_sz = 0;
	int ret;

	//报文是否包含vlan
	if (skb_vlan_tag_present(skb))
		vlan_hlen = VLAN_HLEN;

	//是否需要包含VNET_HDR头部
	if (tun->flags & IFF_VNET_HDR)
		vnet_hdr_sz = READ_ONCE(tun->vnet_hdr_sz);

	total = skb->len + vlan_hlen + vnet_hdr_sz;/*报文总长度*/

	if (!(tun->flags & IFF_NO_PI)) {
	    //tun设备未包含NO_PI标记，需要上pi长度
		if (iov_iter_count(iter) < sizeof(pi))
			return -EINVAL;

		total += sizeof(pi);

		//长度不足，报文将strip掉
		if (iov_iter_count(iter) < total) {
			/* Packet will be striped */
			pi.flags |= TUN_PKT_STRIP;
		}

		//先将pi头填充到iter中
		if (copy_to_iter(&pi, sizeof(pi), iter) != sizeof(pi))
			return -EFAULT;
	}

	//复制vnet_hdr头部
	if (vnet_hdr_sz) {
		struct virtio_net_hdr gso;

		ret = tun_vnet_hdr_from_skb(tun->flags, tun->dev, skb, &gso);
		if (ret)
			return ret;

		ret = tun_vnet_hdr_put(vnet_hdr_sz, iter, &gso);
		if (ret)
			return ret;
	}

	//传送vlan头部
	if (vlan_hlen) {
		int ret;
		struct veth veth;

		veth.h_vlan_proto = skb->vlan_proto;
		veth.h_vlan_TCI = htons(skb_vlan_tag_get(skb));

		vlan_offset = offsetof(struct vlan_ethhdr, h_vlan_proto);

		ret = skb_copy_datagram_iter(skb, 0, iter, vlan_offset);
		if (ret || !iov_iter_count(iter))
			goto done;

		ret = copy_to_iter(&veth, sizeof(veth), iter);
		if (ret != sizeof(veth) || !iov_iter_count(iter))
			goto done;
	}

	//传送报文数据段
	skb_copy_datagram_iter(skb, vlan_offset, iter, skb->len - vlan_offset);

done:
	/* caller is in process context, */
	preempt_disable();
	/*向用户投递完,tx报文数增加(修改统计信息)*/
	dev_sw_netstats_tx_add(tun->dev, 1, skb->len + vlan_hlen);
	preempt_enable();

	//返回写入的报文总长度
	return total;
}

/*自tfile->tx_ring中出一个报文*/
static void *tun_ring_recv(struct tun_file *tfile, int noblock/*是否非阻塞*/, int *err)
{
	DECLARE_WAITQUEUE(wait, current);
	void *ptr = NULL;
	int error = 0;

	ptr = ptr_ring_consume(&tfile->tx_ring);
	if (ptr)
	    //已出队一个元素，退出
		goto out;

	if (noblock) {
	    //没有元素，且当前置为非阻塞，则立即返回
		error = -EAGAIN;
		goto out;
	}

	//阻塞等待报文
	add_wait_queue(&tfile->socket.wq.wait, &wait);

	while (1) {
	    //置当前进程为D状态
		set_current_state(TASK_INTERRUPTIBLE);
		/*尝试出队一次*/
		ptr = ptr_ring_consume(&tfile->tx_ring);
		if (ptr)
		    //如果成功出队，则跳出
			break;

		//否则进程挂起
		if (signal_pending(current)) {
			error = -ERESTARTSYS;
			break;
		}
		if (tfile->socket.sk->sk_shutdown & RCV_SHUTDOWN) {
			error = -EFAULT;
			break;
		}

		schedule();
	}

	/*被唤醒，且对队成功，移出wait队列*/
	__set_current_state(TASK_RUNNING);
	remove_wait_queue(&tfile->socket.wq.wait, &wait);

out:
	*err = error;
	return ptr;
}

static ssize_t tun_do_read(struct tun_struct *tun, struct tun_file *tfile,
			   struct iov_iter *to/*出参,读取的报文将填充到to中*/,
			   int noblock/*是否非阻塞*/, void *ptr/*此值为为NULL时报文来源于tx_ring,否则为注入*/)
{
	ssize_t ret;
	int err;

	if (!iov_iter_count(to)) {
	    /*读取的内容长度为0*/
		tun_ptr_free(ptr);
		return 0;
	}

	if (!ptr) {
		/* Read frames from ring */
	    //未指定报文，以非阻塞方式出一个报文
		ptr = tun_ring_recv(tfile, noblock, &err);
		if (!ptr)
			return err;
	}

	if (tun_is_xdp_frame(ptr)) {
	    //报文为xdp frame,清掉xdp标记，上送到用户态
		struct xdp_frame *xdpf = tun_ptr_to_xdp(ptr);

		ret = tun_put_user_xdp(tun, tfile, xdpf, to);
		xdp_return_frame(xdpf);
	} else {
	    //出的是,非xdp的普通报文
		struct sk_buff *skb = ptr;

		/*复制报文到to*/
		ret = tun_put_user(tun, tfile, skb, to);

		/*复制报文完成，skb释放*/
		if (unlikely(ret < 0))
			/*复制失败*/
			kfree_skb(skb);
		else
			consume_skb(skb);
	}

	return ret;
}

//针对tun字符设备进行读取
static ssize_t tun_chr_read_iter(struct kiocb *iocb, struct iov_iter *to)
{
	struct file *file = iocb->ki_filp;
	//取出file的私有结构，针对tun设备而言，为tun_file,见open函数
	struct tun_file *tfile = file->private_data;
	/*取tun设备*/
	struct tun_struct *tun = tun_get(tfile);
	ssize_t len = iov_iter_count(to)/*要写入的内容长度*/, ret;
	int noblock = 0;

	if (!tun)
	    /*tun还不存在，不可处理*/
		return -EBADFD;

	if ((file->f_flags & O_NONBLOCK) || (iocb->ki_flags & IOCB_NOWAIT))
	    /*有相应非阻塞标记*/
		noblock = 1;

	/*读取tun设备的tfile对应的tx_ring队列,出一个报文*/
	ret = tun_do_read(tun, tfile, to, noblock, NULL);
	ret = min_t(ssize_t, ret, len);
	if (ret > 0)
		iocb->ki_pos = ret;
	tun_put(tun);
	return ret;
}

static void tun_prog_free(struct rcu_head *rcu)
{
	struct tun_prog *prog = container_of(rcu, struct tun_prog, rcu);

	bpf_prog_destroy(prog->prog);
	kfree(prog);
}

static int __tun_set_ebpf(struct tun_struct *tun,
			  struct tun_prog __rcu **prog_p,
			  struct bpf_prog *prog)
{
	struct tun_prog *old, *new = NULL;

	if (prog) {
		new = kmalloc(sizeof(*new), GFP_KERNEL);
		if (!new)
			return -ENOMEM;
		new->prog = prog;
	}

	spin_lock_bh(&tun->lock);
	old = rcu_dereference_protected(*prog_p,
					lockdep_is_held(&tun->lock));
	rcu_assign_pointer(*prog_p, new);
	spin_unlock_bh(&tun->lock);

	if (old)
		call_rcu(&old->rcu, tun_prog_free);

	return 0;
}

static void tun_free_netdev(struct net_device *dev)
{
	struct tun_struct *tun = netdev_priv(dev);

	BUG_ON(!(list_empty(&tun->disabled)));

	tun_flow_uninit(tun);
	security_tun_dev_free_security(tun->security);
	__tun_set_ebpf(tun, &tun->steering_prog, NULL);
	__tun_set_ebpf(tun, &tun->filter_prog, NULL);
}

static void tun_setup(struct net_device *dev)
{
	struct tun_struct *tun = netdev_priv(dev);

	tun->owner = INVALID_UID;
	tun->group = INVALID_GID;
	tun_default_link_ksettings(dev, &tun->link_ksettings);

	dev->ethtool_ops = &tun_ethtool_ops;
	dev->needs_free_netdev = true;
	dev->priv_destructor = tun_free_netdev;
	/* We prefer our own queue length */
	dev->tx_queue_len = TUN_READQ_SIZE;/*初始化tx queue队列长度*/
}

/* Trivial set of netlink ops to allow deleting tun or tap
 * device with netlink.
 */
static int tun_validate(struct nlattr *tb[], struct nlattr *data[],
			struct netlink_ext_ack *extack)
{
	NL_SET_ERR_MSG(extack,
		       "tun/tap creation via rtnetlink is not supported.");
	return -EOPNOTSUPP;
}

static size_t tun_get_size(const struct net_device *dev)
{
	BUILD_BUG_ON(sizeof(u32) != sizeof(uid_t));
	BUILD_BUG_ON(sizeof(u32) != sizeof(gid_t));

	return nla_total_size(sizeof(uid_t)) + /* OWNER */
	       nla_total_size(sizeof(gid_t)) + /* GROUP */
	       nla_total_size(sizeof(u8)) + /* TYPE */
	       nla_total_size(sizeof(u8)) + /* PI */
	       nla_total_size(sizeof(u8)) + /* VNET_HDR */
	       nla_total_size(sizeof(u8)) + /* PERSIST */
	       nla_total_size(sizeof(u8)) + /* MULTI_QUEUE */
	       nla_total_size(sizeof(u32)) + /* NUM_QUEUES */
	       nla_total_size(sizeof(u32)) + /* NUM_DISABLED_QUEUES */
	       0;
}

static int tun_fill_info(struct sk_buff *skb, const struct net_device *dev)
{
	struct tun_struct *tun = netdev_priv(dev);

	if (nla_put_u8(skb, IFLA_TUN_TYPE, tun->flags & TUN_TYPE_MASK))
		goto nla_put_failure;
	if (uid_valid(tun->owner) &&
	    nla_put_u32(skb, IFLA_TUN_OWNER,
			from_kuid_munged(current_user_ns(), tun->owner)))
		goto nla_put_failure;
	if (gid_valid(tun->group) &&
	    nla_put_u32(skb, IFLA_TUN_GROUP,
			from_kgid_munged(current_user_ns(), tun->group)))
		goto nla_put_failure;
	if (nla_put_u8(skb, IFLA_TUN_PI, !(tun->flags & IFF_NO_PI)))
		goto nla_put_failure;
	if (nla_put_u8(skb, IFLA_TUN_VNET_HDR, !!(tun->flags & IFF_VNET_HDR)))
		goto nla_put_failure;
	if (nla_put_u8(skb, IFLA_TUN_PERSIST, !!(tun->flags & IFF_PERSIST)))
		goto nla_put_failure;
	if (nla_put_u8(skb, IFLA_TUN_MULTI_QUEUE,
		       !!(tun->flags & IFF_MULTI_QUEUE)))
		goto nla_put_failure;
	if (tun->flags & IFF_MULTI_QUEUE) {
		if (nla_put_u32(skb, IFLA_TUN_NUM_QUEUES, tun->numqueues))
			goto nla_put_failure;
		if (nla_put_u32(skb, IFLA_TUN_NUM_DISABLED_QUEUES,
				tun->numdisabled))
			goto nla_put_failure;
	}

	return 0;

nla_put_failure:
	return -EMSGSIZE;
}

static struct rtnl_link_ops tun_link_ops __read_mostly = {
	.kind		= DRV_NAME,/*接口类型*/
	.priv_size	= sizeof(struct tun_struct),
	.setup		= tun_setup,
	.validate	= tun_validate,
	.get_size       = tun_get_size,
	.fill_info      = tun_fill_info,
};

static void tun_sock_write_space(struct sock *sk)
{
	struct tun_file *tfile;
	wait_queue_head_t *wqueue;

	if (!sock_writeable(sk))
		return;

	if (!test_and_clear_bit(SOCKWQ_ASYNC_NOSPACE, &sk->sk_socket->flags))
		return;

	wqueue = sk_sleep(sk);
	if (wqueue && waitqueue_active(wqueue))
		wake_up_interruptible_sync_poll(wqueue, EPOLLOUT |
						EPOLLWRNORM | EPOLLWRBAND);

	tfile = container_of(sk, struct tun_file, sk);
	kill_fasync(&tfile->fasync, SIGIO, POLL_OUT);
}

static void tun_put_page(struct tun_page *tpage)
{
	if (tpage->page)
		__page_frag_cache_drain(tpage->page, tpage->count);
}

static int tun_xdp_one(struct tun_struct *tun,
		       struct tun_file *tfile,
		       struct xdp_buff *xdp, int *flush,
		       struct tun_page *tpage)
{
	unsigned int datasize = xdp->data_end - xdp->data;
	struct tun_xdp_hdr *hdr = xdp->data_hard_start;
	struct virtio_net_hdr *gso = &hdr->gso;
	struct bpf_prog *xdp_prog;
	struct sk_buff *skb = NULL;
	struct sk_buff_head *queue;
	u32 rxhash = 0, act;
	int buflen = hdr->buflen;
	int metasize = 0;
	int ret = 0;
	bool skb_xdp = false;
	struct page *page;

	if (unlikely(datasize < ETH_HLEN))
		return -EINVAL;

	xdp_prog = rcu_dereference(tun->xdp_prog);
	if (xdp_prog) {
		if (gso->gso_type) {
			skb_xdp = true;
			goto build;
		}

		xdp_init_buff(xdp, buflen, &tfile->xdp_rxq);

		act = bpf_prog_run_xdp(xdp_prog, xdp);
		ret = tun_xdp_act(tun, xdp_prog, xdp, act);
		if (ret < 0) {
			put_page(virt_to_head_page(xdp->data));
			return ret;
		}

		switch (ret) {
		case XDP_REDIRECT:
			*flush = true;
			fallthrough;
		case XDP_TX:
			return 0;
		case XDP_PASS:
			break;
		default:
			page = virt_to_head_page(xdp->data);
			if (tpage->page == page) {
				++tpage->count;
			} else {
				tun_put_page(tpage);
				tpage->page = page;
				tpage->count = 1;
			}
			return 0;
		}
	}

build:
	skb = build_skb(xdp->data_hard_start, buflen);
	if (!skb) {
		ret = -ENOMEM;
		goto out;
	}

	skb_reserve(skb, xdp->data - xdp->data_hard_start);
	skb_put(skb, xdp->data_end - xdp->data);

	/* The externally provided xdp_buff may have no metadata support, which
	 * is marked by xdp->data_meta being xdp->data + 1. This will lead to a
	 * metasize of -1 and is the reason why the condition checks for > 0.
	 */
	metasize = xdp->data - xdp->data_meta;
	if (metasize > 0)
		skb_metadata_set(skb, metasize);

	if (tun_vnet_hdr_to_skb(tun->flags, skb, gso)) {
		atomic_long_inc(&tun->rx_frame_errors);
		kfree_skb(skb);
		ret = -EINVAL;
		goto out;
	}

	skb->protocol = eth_type_trans(skb, tun->dev);
	skb_reset_network_header(skb);
	skb_probe_transport_header(skb);
	skb_record_rx_queue(skb, tfile->queue_index);

	if (skb_xdp) {
		ret = do_xdp_generic(xdp_prog, &skb);
		if (ret != XDP_PASS) {
			ret = 0;
			goto out;
		}
	}

	if (!rcu_dereference(tun->steering_prog) && tun->numqueues > 1 &&
	    !tfile->detached)
		rxhash = __skb_get_hash_symmetric(skb);

	if (tfile->napi_enabled) {
		queue = &tfile->sk.sk_write_queue;
		spin_lock(&queue->lock);

		if (unlikely(tfile->detached)) {
			spin_unlock(&queue->lock);
			kfree_skb(skb);
			return -EBUSY;
		}

		__skb_queue_tail(queue, skb);
		spin_unlock(&queue->lock);
		ret = 1;
	} else {
		netif_receive_skb(skb);
		ret = 0;
	}

	/* No need to disable preemption here since this function is
	 * always called with bh disabled
	 */
	dev_sw_netstats_rx_add(tun->dev, datasize);

	if (rxhash)
		tun_flow_update(tun, rxhash, tfile);

out:
	return ret;
}

/*读取msghdr中的内容，将其写入到tun收队列，并触发napi上送协议栈*/
static int tun_sendmsg(struct socket *sock, struct msghdr *m, size_t total_len)
{
	int ret, i;
	struct tun_file *tfile = container_of(sock, struct tun_file, socket);
	struct tun_struct *tun = tun_get(tfile);
	struct tun_msg_ctl *ctl = m->msg_control;
	struct xdp_buff *xdp;

	if (!tun)
		return -EBADFD;

	if (m->msg_controllen == sizeof(struct tun_msg_ctl) &&
	    ctl && ctl->type == TUN_MSG_PTR) {
		struct bpf_net_context __bpf_net_ctx, *bpf_net_ctx;
		struct tun_page tpage;
		int n = ctl->num;
		int flush = 0, queued = 0;

		memset(&tpage, 0, sizeof(tpage));

		local_bh_disable();
		rcu_read_lock();
		bpf_net_ctx = bpf_net_ctx_set(&__bpf_net_ctx);

		for (i = 0; i < n; i++) {
			xdp = &((struct xdp_buff *)ctl->ptr)[i];
			ret = tun_xdp_one(tun, tfile, xdp, &flush, &tpage);
			if (ret > 0)
				queued += ret;
		}

		if (flush)
			xdp_do_flush();

		if (tfile->napi_enabled && queued > 0)
			napi_schedule(&tfile->napi);

		bpf_net_ctx_clear(bpf_net_ctx);
		rcu_read_unlock();
		local_bh_enable();

		tun_put_page(&tpage);

		ret = total_len;
		goto out;
	}

	ret = tun_get_user(tun, tfile, ctl ? ctl->ptr : NULL, &m->msg_iter,
			   m->msg_flags & MSG_DONTWAIT,
			   m->msg_flags & MSG_MORE);
out:
	tun_put(tun);
	return ret;
}

/*自tun口的tx_ring中出队报文，并将其写入到msghdr中*/
static int tun_recvmsg(struct socket *sock, struct msghdr *m/*出参,读取到的内容*/, size_t total_len,
		       int flags)
{
	struct tun_file *tfile = container_of(sock, struct tun_file, socket);
	struct tun_struct *tun = tun_get(tfile);
	void *ptr = m->msg_control;
	int ret;

	if (!tun) {
		ret = -EBADFD;
		goto out_free;
	}

	if (flags & ~(MSG_DONTWAIT|MSG_TRUNC|MSG_ERRQUEUE)) {
		ret = -EINVAL;
		goto out_put_tun;
	}
	if (flags & MSG_ERRQUEUE) {
		ret = sock_recv_errqueue(sock->sk, m, total_len,
					 SOL_PACKET, TUN_TX_TIMESTAMP);
		goto out;
	}
	/*读取一个报文,存入到m->msg_iter中*/
	ret = tun_do_read(tun, tfile, &m->msg_iter, flags & MSG_DONTWAIT, ptr);
	if (ret > (ssize_t)total_len) {
		m->msg_flags |= MSG_TRUNC;
		ret = flags & MSG_TRUNC ? ret : total_len;
	}
out:
	tun_put(tun);
	return ret;

out_put_tun:
	tun_put(tun);
out_free:
	tun_ptr_free(ptr);
	return ret;
}

static int tun_ptr_peek_len(void *ptr)
{
	if (likely(ptr)) {
		if (tun_is_xdp_frame(ptr)) {
			struct xdp_frame *xdpf = tun_ptr_to_xdp(ptr);

			return xdpf->len;
		}
		return __skb_array_len_with_tag(ptr);
	} else {
		return 0;
	}
}

static int tun_peek_len(struct socket *sock)
{
	struct tun_file *tfile = container_of(sock, struct tun_file, socket);
	struct tun_struct *tun;
	int ret = 0;

	tun = tun_get(tfile);
	if (!tun)
		return 0;

	ret = PTR_RING_PEEK_CALL(&tfile->tx_ring, tun_ptr_peek_len);
	tun_put(tun);

	return ret;
}

/* Ops structure to mimic raw sockets with tun */
static const struct proto_ops tun_socket_ops = {
	.peek_len = tun_peek_len,
	.sendmsg = tun_sendmsg,/*向tx_ring中写报文*/
	.recvmsg = tun_recvmsg,/*自tx_ring中读取报文*/
};

static struct proto tun_proto = {
	.name		= "tun",
	.owner		= THIS_MODULE,
	.obj_size	= sizeof(struct tun_file),
};

static int tun_flags(struct tun_struct *tun)
{
	return tun->flags & (TUN_FEATURES | IFF_PERSIST | IFF_TUN | IFF_TAP);
}

static ssize_t tun_flags_show(struct device *dev, struct device_attribute *attr,
			      char *buf)
{
	struct tun_struct *tun = netdev_priv(to_net_dev(dev));
	return sysfs_emit(buf, "0x%x\n", tun_flags(tun));
}

static ssize_t owner_show(struct device *dev, struct device_attribute *attr,
			  char *buf)
{
	struct tun_struct *tun = netdev_priv(to_net_dev(dev));
	return uid_valid(tun->owner)?
		sysfs_emit(buf, "%u\n",
			   from_kuid_munged(current_user_ns(), tun->owner)) :
		sysfs_emit(buf, "-1\n");
}

static ssize_t group_show(struct device *dev, struct device_attribute *attr,
			  char *buf)
{
	struct tun_struct *tun = netdev_priv(to_net_dev(dev));
	return gid_valid(tun->group) ?
		sysfs_emit(buf, "%u\n",
			   from_kgid_munged(current_user_ns(), tun->group)) :
		sysfs_emit(buf, "-1\n");
}

static DEVICE_ATTR_RO(tun_flags);
static DEVICE_ATTR_RO(owner);
static DEVICE_ATTR_RO(group);

//tun设备属性
static struct attribute *tun_dev_attrs[] = {
	&dev_attr_tun_flags.attr,
	&dev_attr_owner.attr,
	&dev_attr_group.attr,
	NULL
};

static const struct attribute_group tun_attr_group = {
	.attrs = tun_dev_attrs
};

static int tun_set_iff(struct net *net, struct file *file, struct ifreq *ifr)
{
	struct tun_struct *tun;
	struct tun_file *tfile = file->private_data;
	struct net_device *dev;
	int err;

	if (tfile->detached)
		return -EINVAL;

	if ((ifr->ifr_flags & IFF_NAPI_FRAGS)) {
		if (!capable(CAP_NET_ADMIN))
			return -EPERM;

		if (!(ifr->ifr_flags & IFF_NAPI) ||
		    (ifr->ifr_flags & TUN_TYPE_MASK) != IFF_TAP)
			return -EINVAL;
	}

	//检查指定的设备是否存在
	dev = __dev_get_by_name(net, ifr->ifr_name);
	if (dev) {
		if (ifr->ifr_flags & IFF_TUN_EXCL)
			/*设备已存在,且指明了EXECL,报错*/
			return -EBUSY;

		//设备为tun口时，netdev_ops必须为tun_xx_ops
		if ((ifr->ifr_flags & IFF_TUN) && dev->netdev_ops == &tun_netdev_ops)
			tun = netdev_priv(dev);

		//设备为tap口时，netdev_ops必须为tap_xx_ops
		else if ((ifr->ifr_flags & IFF_TAP) && dev->netdev_ops == &tap_netdev_ops)
			tun = netdev_priv(dev);
		else
			return -EINVAL;

		//当前tun设备与要指定的ifr存在队列模式不一致，例如要求单队列,但给定多队列等.
		if (!!(ifr->ifr_flags & IFF_MULTI_QUEUE) !=
		    !!(tun->flags & IFF_MULTI_QUEUE))
			return -EINVAL;

		/*权限检查*/
		if (tun_not_capable(tun))
			return -EPERM;
		err = security_tun_dev_open(tun->security);
		if (err < 0)
			return err;

		//attach到指定tun设备
		err = tun_attach(tun, file, ifr->ifr_flags & IFF_NOFILTER,
				 ifr->ifr_flags & IFF_NAPI,
				 ifr->ifr_flags & IFF_NAPI_FRAGS, true);
		if (err < 0)
			return err;

		if (tun->flags & IFF_MULTI_QUEUE &&
		    (tun->numqueues + tun->numdisabled > 1)) {
			/* One or more queue has already been attached, no need
			 * to initialize the device again.
			 */
			netdev_state_change(dev);
			return 0;
		}

		tun->flags = (tun->flags & ~TUN_FEATURES) |
			      (ifr->ifr_flags & TUN_FEATURES);

		netdev_state_change(dev);
	} else {
	    //设备还不存在，创建此设备
		char *name;
		unsigned long flags = 0;

		//如果要求多队列，则queues数目为最大队列数,否则为单队列
		int queues = ifr->ifr_flags & IFF_MULTI_QUEUE ?
			     MAX_TAP_QUEUES : 1;

		if (!ns_capable(net->user_ns, CAP_NET_ADMIN))
			return -EPERM;
		err = security_tun_dev_create();
		if (err < 0)
			return err;

		/* Set dev type */
		if (ifr->ifr_flags & IFF_TUN) {
			/* TUN device */
			flags |= IFF_TUN;
			name = "tun%d";/*tun设备名称*/
		} else if (ifr->ifr_flags & IFF_TAP) {
			/* TAP device */
			flags |= IFF_TAP;
			name = "tap%d";/*tap设备名称*/
		} else
			return -EINVAL;

		if (*ifr->ifr_name)
			/*用户指定了名称,以指定名称为准*/
			name = ifr->ifr_name;

		//申请并创建netdev（私有数据为tun_struct)
		dev = alloc_netdev_mqs(sizeof(struct tun_struct), name,
				       NET_NAME_UNKNOWN, tun_setup, queues/*TX队列数*/,
				       queues/*RX队列数*/);

		if (!dev)
			return -ENOMEM;

		//设置设备所属的net namespace
		dev_net_set(dev, net);
		dev->rtnl_link_ops = &tun_link_ops;
		dev->ifindex = tfile->ifindex;
		dev->sysfs_groups[0] = &tun_attr_group;

		tun = netdev_priv(dev);
		tun->dev = dev;
		tun->flags = flags;
		tun->txflt.count = 0;
		tun->vnet_hdr_sz = sizeof(struct virtio_net_hdr);

		tun->align = NET_SKB_PAD;
		tun->filter_attached = false;
		tun->sndbuf = tfile->socket.sk->sk_sndbuf;
		tun->rx_batched = 0;
		RCU_INIT_POINTER(tun->steering_prog, NULL);

		tun->ifr = ifr;
		tun->file = file;

		tun_net_initialize(dev);

		/*注册此网络设备*/
		err = register_netdevice(tun->dev);
		if (err < 0) {
			free_netdev(dev);
			return err;
		}
		/* free_netdev() won't check refcnt, to avoid race
		 * with dev_put() we need publish tun after registration.
		 */
		rcu_assign_pointer(tfile->tun, tun);/*此时设置tfile->tun*/
	}

	if (ifr->ifr_flags & IFF_NO_CARRIER)
		netif_carrier_off(tun->dev);
	else
		netif_carrier_on(tun->dev);

	/* Make sure persistent devices do not get stuck in
	 * xoff state.
	 */
	if (netif_running(tun->dev))
		netif_tx_wake_all_queues(tun->dev);

	/*复制设备名称*/
	strcpy(ifr->ifr_name, tun->dev->name);
	return 0;
}

static void tun_get_iff(struct tun_struct *tun, struct ifreq *ifr)
{
	/*取tun关联的netdev名称*/
	strcpy(ifr->ifr_name, tun->dev->name);

	ifr->ifr_flags = tun_flags(tun);

}

/* This is like a cut-down ethtool ops, except done via tun fd so no
 * privs required. */
static int set_offload(struct tun_struct *tun, unsigned long arg)
{
	netdev_features_t features = 0;

	if (arg & TUN_F_CSUM) {
		features |= NETIF_F_HW_CSUM;
		arg &= ~TUN_F_CSUM;

		if (arg & (TUN_F_TSO4|TUN_F_TSO6)) {
			if (arg & TUN_F_TSO_ECN) {
				features |= NETIF_F_TSO_ECN;
				arg &= ~TUN_F_TSO_ECN;
			}
			if (arg & TUN_F_TSO4)
				features |= NETIF_F_TSO;
			if (arg & TUN_F_TSO6)
				features |= NETIF_F_TSO6;
			arg &= ~(TUN_F_TSO4|TUN_F_TSO6);
		}

		arg &= ~TUN_F_UFO;

		/* TODO: for now USO4 and USO6 should work simultaneously */
		if (arg & TUN_F_USO4 && arg & TUN_F_USO6) {
			features |= NETIF_F_GSO_UDP_L4;
			arg &= ~(TUN_F_USO4 | TUN_F_USO6);
		}
	}

	/* This gives the user a way to test for new features in future by
	 * trying to set them. */
	if (arg)
		return -EINVAL;

	tun->set_features = features;
	tun->dev->wanted_features &= ~TUN_USER_FEATURES;
	tun->dev->wanted_features |= features;
	netdev_update_features(tun->dev);

	return 0;
}

static void tun_detach_filter(struct tun_struct *tun, int n)
{
	int i;
	struct tun_file *tfile;

	for (i = 0; i < n; i++) {
		tfile = rtnl_dereference(tun->tfiles[i]);
		lock_sock(tfile->socket.sk);
		sk_detach_filter(tfile->socket.sk);
		release_sock(tfile->socket.sk);
	}

	tun->filter_attached = false;
}

static int tun_attach_filter(struct tun_struct *tun)
{
	int i, ret = 0;
	struct tun_file *tfile;

	for (i = 0; i < tun->numqueues; i++) {
		/*获得此队列对应的tfile*/
		tfile = rtnl_dereference(tun->tfiles[i]);
		lock_sock(tfile->socket.sk);
		/*为socket设置bpf filter程序*/
		ret = sk_attach_filter(&tun->fprog, tfile->socket.sk);
		release_sock(tfile->socket.sk);
		if (ret) {
			tun_detach_filter(tun, i);
			return ret;
		}
	}

	tun->filter_attached = true;
	return ret;
}

static void tun_set_sndbuf(struct tun_struct *tun)
{
	struct tun_file *tfile;
	int i;

	for (i = 0; i < tun->numqueues; i++) {
		tfile = rtnl_dereference(tun->tfiles[i]);
		tfile->socket.sk->sk_sndbuf = tun->sndbuf;
	}
}

static int tun_set_queue(struct file *file, struct ifreq *ifr)
{
	struct tun_file *tfile = file->private_data;
	struct tun_struct *tun;
	int ret = 0;

	rtnl_lock();

	if (ifr->ifr_flags & IFF_ATTACH_QUEUE) {
		tun = tfile->detached;
		if (!tun) {
			ret = -EINVAL;
			goto unlock;
		}
		ret = security_tun_dev_attach_queue(tun->security);
		if (ret < 0)
			goto unlock;
		ret = tun_attach(tun, file, false, tun->flags & IFF_NAPI,
				 tun->flags & IFF_NAPI_FRAGS, true);
	} else if (ifr->ifr_flags & IFF_DETACH_QUEUE) {
		tun = rtnl_dereference(tfile->tun);
		if (!tun || !(tun->flags & IFF_MULTI_QUEUE) || tfile->detached)
			ret = -EINVAL;
		else
			__tun_detach(tfile, false);
	} else
		ret = -EINVAL;

	if (ret >= 0)
		netdev_state_change(tun->dev);

unlock:
	rtnl_unlock();
	return ret;
}

static int tun_set_ebpf(struct tun_struct *tun, struct tun_prog __rcu **prog_p,
			void __user *data)
{
	struct bpf_prog *prog;
	int fd;

	if (copy_from_user(&fd, data, sizeof(fd)))
		return -EFAULT;

	if (fd == -1) {
		prog = NULL;
	} else {
		prog = bpf_prog_get_type(fd, BPF_PROG_TYPE_SOCKET_FILTER);
		if (IS_ERR(prog))
			return PTR_ERR(prog);
	}

	return __tun_set_ebpf(tun, prog_p, prog);
}

/* Return correct value for tun->dev->addr_len based on tun->dev->type. */
static unsigned char tun_get_addr_len(unsigned short type)
{
	switch (type) {
	case ARPHRD_IP6GRE:
	case ARPHRD_TUNNEL6:
		return sizeof(struct in6_addr);
	case ARPHRD_IPGRE:
	case ARPHRD_TUNNEL:
	case ARPHRD_SIT:
		return 4;
	case ARPHRD_ETHER:
		return ETH_ALEN;
	case ARPHRD_IEEE802154:
	case ARPHRD_IEEE802154_MONITOR:
		return IEEE802154_EXTENDED_ADDR_LEN;
	case ARPHRD_PHONET_PIPE:
	case ARPHRD_PPP:
	case ARPHRD_NONE:
		return 0;
	case ARPHRD_6LOWPAN:
		return EUI64_ADDR_LEN;
	case ARPHRD_FDDI:
		return FDDI_K_ALEN;
	case ARPHRD_HIPPI:
		return HIPPI_ALEN;
	case ARPHRD_IEEE802:
		return FC_ALEN;
	case ARPHRD_ROSE:
		return ROSE_ADDR_LEN;
	case ARPHRD_NETROM:
		return AX25_ADDR_LEN;
	case ARPHRD_LOCALTLK:
		return LTALK_ALEN;
	default:
		return 0;
	}
}

static long __tun_chr_ioctl(struct file *file, unsigned int cmd/*ioctl命令*/,
			    unsigned long arg, int ifreq_len/*参数长度*/)
{
    /*取socket*/
	struct tun_file *tfile = file->private_data;
	/*取此socket对应的net namespace*/
	struct net *net = sock_net(&tfile->sk);
	struct tun_struct *tun;
	void __user* argp = (void __user*)arg;
	unsigned int carrier;
	struct ifreq ifr;
	kuid_t owner;
	kgid_t group;
	int ifindex;
	int sndbuf;
	int ret;
	bool do_notify = false;

	if (cmd == TUNSETIFF || cmd == TUNSETQUEUE ||
	    (_IOC_TYPE(cmd) == SOCK_IOC_TYPE && cmd != SIOCGSKNS)) {
		/*复制用户态传入的数据*/
		if (copy_from_user(&ifr, argp, ifreq_len))
			return -EFAULT;
	} else {
		/*响应用户态请求,参数初始化为0*/
		memset(&ifr, 0, sizeof(ifr));
	}
	if (cmd == TUNGETFEATURES) {
		/* Currently this just means: "what IFF flags are valid?".
		 * This is needed because we never checked for invalid flags on
		 * TUNSETIFF.
		 */
		//返回当前tun设备支持的功能列表
		return put_user(IFF_TUN | IFF_TAP | IFF_NO_CARRIER |
				TUN_FEATURES, (unsigned int __user*)argp);
	} else if (cmd == TUNSETQUEUE) {
		/*设置队列(????)*/
		return tun_set_queue(file, &ifr);
	} else if (cmd == SIOCGSKNS) {
		if (!ns_capable(net->user_ns, CAP_NET_ADMIN))
			return -EPERM;
		return open_related_ns(&net->ns, get_net_ns);
	}

	rtnl_lock();

	tun = tun_get(tfile);
	if (cmd == TUNSETIFF) {
		ret = -EEXIST;
		if (tun)
		    /*如已创建则报错*/
			goto unlock;

		ifr.ifr_name[IFNAMSIZ-1] = '\0';

		ret = tun_set_iff(net, file, &ifr);

		if (ret)
			/*执行出错*/
			goto unlock;

		/*为用户态响应*/
		if (copy_to_user(argp, &ifr, ifreq_len))
			ret = -EFAULT;
		goto unlock;
	}
	if (cmd == TUNSETIFINDEX) {
		ret = -EPERM;
		if (tun)
			goto unlock;

		ret = -EFAULT;
		if (copy_from_user(&ifindex, argp, sizeof(ifindex)))
			goto unlock;
		ret = -EINVAL;
		if (ifindex < 0)
			goto unlock;
		ret = 0;
		tfile->ifindex = ifindex;/*设置ifindex*/
		goto unlock;
	}

	ret = -EBADFD;
	if (!tun)
		goto unlock;

	netif_info(tun, drv, tun->dev, "tun_chr_ioctl cmd %u\n", cmd);

	net = dev_net(tun->dev);
	ret = 0;
	switch (cmd) {
	case TUNGETIFF:
		tun_get_iff(tun, &ifr);

		if (tfile->detached)
			ifr.ifr_flags |= IFF_DETACH_QUEUE;
		if (!tfile->socket.sk->sk_filter)
			ifr.ifr_flags |= IFF_NOFILTER;

		if (copy_to_user(argp, &ifr, ifreq_len))
			ret = -EFAULT;
		break;

	case TUNSETNOCSUM:
		/* Disable/Enable checksum */

		/* [unimplemented] */
		netif_info(tun, drv, tun->dev, "ignored: set checksum %s\n",
			   arg ? "disabled" : "enabled");
		break;

	case TUNSETPERSIST:
		/* Disable/Enable persist mode. Keep an extra reference to the
		 * module to prevent the module being unprobed.
		 */
		if (arg && !(tun->flags & IFF_PERSIST)) {
			tun->flags |= IFF_PERSIST;
			__module_get(THIS_MODULE);
			do_notify = true;
		}
		if (!arg && (tun->flags & IFF_PERSIST)) {
			tun->flags &= ~IFF_PERSIST;
			module_put(THIS_MODULE);
			do_notify = true;
		}

		netif_info(tun, drv, tun->dev, "persist %s\n",
			   arg ? "enabled" : "disabled");
		break;

	case TUNSETOWNER:
		/* Set owner of the device */
		owner = make_kuid(current_user_ns(), arg);
		if (!uid_valid(owner)) {
			ret = -EINVAL;
			break;
		}
		tun->owner = owner;
		do_notify = true;
		netif_info(tun, drv, tun->dev, "owner set to %u\n",
			   from_kuid(&init_user_ns, tun->owner));
		break;

	case TUNSETGROUP:
		/* Set group of the device */
		group = make_kgid(current_user_ns(), arg);
		if (!gid_valid(group)) {
			ret = -EINVAL;
			break;
		}
		tun->group = group;
		do_notify = true;
		netif_info(tun, drv, tun->dev, "group set to %u\n",
			   from_kgid(&init_user_ns, tun->group));
		break;

	case TUNSETLINK:
		/* Only allow setting the type when the interface is down */
		if (tun->dev->flags & IFF_UP) {
			/*网络设备已up*/
			netif_info(tun, drv, tun->dev,
				   "Linktype set failed because interface is up\n");
			ret = -EBUSY;
		} else {
			ret = call_netdevice_notifiers(NETDEV_PRE_TYPE_CHANGE,
						       tun->dev);
			ret = notifier_to_errno(ret);
			if (ret) {
				netif_info(tun, drv, tun->dev,
					   "Refused to change device type\n");
				break;
			}
			tun->dev->type = (int) arg;
			tun->dev->addr_len = tun_get_addr_len(tun->dev->type);
			netif_info(tun, drv, tun->dev, "linktype set to %d\n",
				   tun->dev->type);
			call_netdevice_notifiers(NETDEV_POST_TYPE_CHANGE,
						 tun->dev);
		}
		break;

	case TUNSETDEBUG:
		tun->msg_enable = (u32)arg;
		break;

	case TUNSETOFFLOAD:
	    //设置tun设备的offload
		ret = set_offload(tun, arg);
		break;

	case TUNSETTXFILTER:
		/* Can be set only for TAPs */
		ret = -EINVAL;
		if ((tun->flags & TUN_TYPE_MASK) != IFF_TAP)
			break;
		ret = update_filter(&tun->txflt, (void __user *)arg);
		break;

	case SIOCGIFHWADDR:
		/* Get hw address */
		dev_get_mac_address(&ifr.ifr_hwaddr, net, tun->dev->name);/*获取接口mac地址*/
		if (copy_to_user(argp, &ifr, ifreq_len))
			ret = -EFAULT;
		break;

	case SIOCSIFHWADDR:
		/* Set hw address */
<<<<<<< HEAD
		ret = dev_set_mac_address_user(tun->dev, &ifr.ifr_hwaddr, NULL);/*设置接口mac地址*/
=======
		if (tun->dev->addr_len > sizeof(ifr.ifr_hwaddr)) {
			ret = -EINVAL;
			break;
		}
		ret = dev_set_mac_address_user(tun->dev,
					       (struct sockaddr_storage *)&ifr.ifr_hwaddr,
					       NULL);
>>>>>>> 155a3c00
		break;

	case TUNGETSNDBUF:
		sndbuf = tfile->socket.sk->sk_sndbuf;
		if (copy_to_user(argp, &sndbuf, sizeof(sndbuf)))/*取发送缓冲区大小*/
			ret = -EFAULT;
		break;

	case TUNSETSNDBUF:
	    //设置发送buffer大小
		if (copy_from_user(&sndbuf, argp, sizeof(sndbuf))) {
			ret = -EFAULT;
			break;
		}
		if (sndbuf <= 0) {
			ret = -EINVAL;
			break;
		}

		tun->sndbuf = sndbuf;
		tun_set_sndbuf(tun);
		break;

<<<<<<< HEAD
	case TUNGETVNETHDRSZ:
	    //获取vnet hdr大小
		vnet_hdr_sz = tun->vnet_hdr_sz;
		if (copy_to_user(argp, &vnet_hdr_sz, sizeof(vnet_hdr_sz)))
			ret = -EFAULT;
		break;

	case TUNSETVNETHDRSZ:
	    //设置vnet hdr头部大小
		if (copy_from_user(&vnet_hdr_sz, argp, sizeof(vnet_hdr_sz))) {
			ret = -EFAULT;
			break;
		}
		if (vnet_hdr_sz < (int)sizeof(struct virtio_net_hdr)) {
			ret = -EINVAL;
			break;
		}

		tun->vnet_hdr_sz = vnet_hdr_sz;
		break;

	case TUNGETVNETLE:
		/*获取le标记*/
		le = !!(tun->flags & TUN_VNET_LE);
		if (put_user(le, (int __user *)argp))
			ret = -EFAULT;
		break;

	case TUNSETVNETLE:
		if (get_user(le, (int __user *)argp)) {
			ret = -EFAULT;
			break;
		}
		if (le)
			tun->flags |= TUN_VNET_LE;
		else
			tun->flags &= ~TUN_VNET_LE;
		break;

	case TUNGETVNETBE:
		/*获取be标记*/
		ret = tun_get_vnet_be(tun, argp);
		break;

	case TUNSETVNETBE:
		ret = tun_set_vnet_be(tun, argp);
		break;

=======
>>>>>>> 155a3c00
	case TUNATTACHFILTER:
		/* Can be set only for TAPs */
		ret = -EINVAL;
		if ((tun->flags & TUN_TYPE_MASK) != IFF_TAP)
			/*只容许tap类型接口调用*/
			break;
		ret = -EFAULT;
		if (copy_from_user(&tun->fprog, argp, sizeof(tun->fprog)))
			break;

		ret = tun_attach_filter(tun);/*为tun添加bpf filter*/
		break;

	case TUNDETACHFILTER:
		/* Can be set only for TAPs */
		ret = -EINVAL;
		if ((tun->flags & TUN_TYPE_MASK) != IFF_TAP)
			break;
		ret = 0;
		tun_detach_filter(tun, tun->numqueues);/*为tunt移除bpf filter*/
		break;

	case TUNGETFILTER:
		/*取此接口上应用的bpf filter程序*/
		ret = -EINVAL;
		if ((tun->flags & TUN_TYPE_MASK) != IFF_TAP)
			break;
		ret = -EFAULT;
		if (copy_to_user(argp, &tun->fprog, sizeof(tun->fprog)))
			break;
		ret = 0;
		break;

	case TUNSETSTEERINGEBPF:
		/*为tun口应用ebpf程序*/
		ret = tun_set_ebpf(tun, &tun->steering_prog, argp);
		break;

	case TUNSETFILTEREBPF:
		/*为tun口应用ebpf filter程序*/
		ret = tun_set_ebpf(tun, &tun->filter_prog, argp);
		break;

	case TUNSETCARRIER:
		ret = -EFAULT;
		if (copy_from_user(&carrier, argp, sizeof(carrier)))
			goto unlock;

		ret = tun_net_change_carrier(tun->dev, (bool)carrier);
		break;

	case TUNGETDEVNETNS:
		/*获取TUN接口在哪个ns里*/
		ret = -EPERM;
		if (!ns_capable(net->user_ns, CAP_NET_ADMIN))
			goto unlock;
		ret = open_related_ns(&net->ns, get_net_ns);
		break;

	default:
		ret = tun_vnet_ioctl(&tun->vnet_hdr_sz, &tun->flags, cmd, argp);
		break;
	}

	if (do_notify)
		netdev_state_change(tun->dev);

unlock:
	rtnl_unlock();
	if (tun)
		tun_put(tun);
	return ret;
}

/*tun字符设备执行ioctl*/
static long tun_chr_ioctl(struct file *file,
			  unsigned int cmd, unsigned long arg)
{
	return __tun_chr_ioctl(file, cmd, arg, sizeof (struct ifreq)/*参数为ifreq*/);
}

#ifdef CONFIG_COMPAT
static long tun_chr_compat_ioctl(struct file *file,
			 unsigned int cmd, unsigned long arg)
{
	switch (cmd) {
	case TUNSETIFF:
	case TUNGETIFF:
	case TUNSETTXFILTER:
	case TUNGETSNDBUF:
	case TUNSETSNDBUF:
	case SIOCGIFHWADDR:
	case SIOCSIFHWADDR:
		arg = (unsigned long)compat_ptr(arg);
		break;
	default:
		arg = (compat_ulong_t)arg;
		break;
	}

	/*
	 * compat_ifreq is shorter than ifreq, so we must not access beyond
	 * the end of that structure. All fields that are used in this
	 * driver are compatible though, we don't need to convert the
	 * contents.
	 */
	return __tun_chr_ioctl(file, cmd, arg, sizeof(struct compat_ifreq)/*参数为compat_ifreq*/);
}
#endif /* CONFIG_COMPAT */

static int tun_chr_fasync(int fd, struct file *file, int on)
{
	struct tun_file *tfile = file->private_data;
	int ret;

	if (on) {
		ret = file_f_owner_allocate(file);
		if (ret)
			goto out;
	}

	if ((ret = fasync_helper(fd, file, on, &tfile->fasync)) < 0)
		goto out;

	if (on) {
		__f_setown(file, task_pid(current), PIDTYPE_TGID, 0);
		tfile->flags |= TUN_FASYNC;
	} else
		tfile->flags &= ~TUN_FASYNC;
	ret = 0;
out:
	return ret;
}

//tun字符设备open（打开时，创建tfile结构，并将此结构置为file的private_data)
static int tun_chr_open(struct inode *inode, struct file * file)
{
	struct net *net = current->nsproxy->net_ns;
	struct tun_file *tfile;

	//申请tfile结构(申请socket)
	tfile = (struct tun_file *)sk_alloc(net, AF_UNSPEC, GFP_KERNEL,
					    &tun_proto, 0);
	if (!tfile)
		return -ENOMEM;

	//初始化tx_ring
	if (ptr_ring_init(&tfile->tx_ring, 0/*size先定义为0*/, GFP_KERNEL)) {
		sk_free(&tfile->sk);
		return -ENOMEM;
	}

	mutex_init(&tfile->napi_mutex);
	RCU_INIT_POINTER(tfile->tun, NULL);/*此时tfile->tun为空*/
	tfile->flags = 0;
	tfile->ifindex = 0;

	init_waitqueue_head(&tfile->socket.wq.wait);

	tfile->socket.file = file;/*指明socket对应的file*/
	tfile->socket.ops = &tun_socket_ops;/*socket对应的ops,用于支持收发*/

	sock_init_data_uid(&tfile->socket, &tfile->sk, current_fsuid());

	tfile->sk.sk_write_space = tun_sock_write_space;
	tfile->sk.sk_sndbuf = INT_MAX;

	//记录此文件的私有数据为tfile
	file->private_data = tfile;
	INIT_LIST_HEAD(&tfile->next);

	sock_set_flag(&tfile->sk, SOCK_ZEROCOPY);

	/* tun groks IOCB_NOWAIT just fine, mark it as such */
	file->f_mode |= FMODE_NOWAIT;
	return 0;
}

/*执行tun字符设备的close*/
static int tun_chr_close(struct inode *inode, struct file *file)
{
	struct tun_file *tfile = file->private_data;

	tun_detach(tfile, true);

	return 0;
}

#ifdef CONFIG_PROC_FS
static void tun_chr_show_fdinfo(struct seq_file *m, struct file *file)
{
	struct tun_file *tfile = file->private_data;
	struct tun_struct *tun;
	struct ifreq ifr;

	memset(&ifr, 0, sizeof(ifr));

	rtnl_lock();
	tun = tun_get(tfile);/*获得tun*/
	if (tun)
		tun_get_iff(tun, &ifr);
	rtnl_unlock();

	if (tun)
		tun_put(tun);

	seq_printf(m, "iff:\t%s\n", ifr.ifr_name);/*返回接口名称*/
}
#endif

//tun字符设备操作集
static const struct file_operations tun_fops = {
	.owner	= THIS_MODULE,
<<<<<<< HEAD
	.llseek = no_llseek,/*不支持llseek*/
	.read_iter  = tun_chr_read_iter,/*读取tun设备，写入一个skb到iter*/
	.write_iter = tun_chr_write_iter,/*写一个iter到skb中*/
=======
	.read_iter  = tun_chr_read_iter,
	.write_iter = tun_chr_write_iter,
>>>>>>> 155a3c00
	.poll	= tun_chr_poll,
	.unlocked_ioctl	= tun_chr_ioctl,
#ifdef CONFIG_COMPAT
	.compat_ioctl = tun_chr_compat_ioctl,/*ioctl实现*/
#endif
	.open	= tun_chr_open,
	.release = tun_chr_close,
	.fasync = tun_chr_fasync,
#ifdef CONFIG_PROC_FS
	.show_fdinfo = tun_chr_show_fdinfo,/*在fdinfo目录下显示info信息*/
#endif
};

/*tun口也为misc设备*/
static struct miscdevice tun_miscdev = {
	.minor = TUN_MINOR,
	.name = "tun",
	.nodename = "net/tun",
	.fops = &tun_fops,
};

/* ethtool interface */

static void tun_default_link_ksettings(struct net_device *dev,
				       struct ethtool_link_ksettings *cmd)
{
	ethtool_link_ksettings_zero_link_mode(cmd, supported);
	ethtool_link_ksettings_zero_link_mode(cmd, advertising);
	cmd->base.speed		= SPEED_10000;
	cmd->base.duplex	= DUPLEX_FULL;
	cmd->base.port		= PORT_TP;
	cmd->base.phy_address	= 0;
	cmd->base.autoneg	= AUTONEG_DISABLE;
}

static int tun_get_link_ksettings(struct net_device *dev,
				  struct ethtool_link_ksettings *cmd)
{
	struct tun_struct *tun = netdev_priv(dev);

	memcpy(cmd, &tun->link_ksettings, sizeof(*cmd));
	return 0;
}

static int tun_set_link_ksettings(struct net_device *dev,
				  const struct ethtool_link_ksettings *cmd)
{
	struct tun_struct *tun = netdev_priv(dev);

	memcpy(&tun->link_ksettings, cmd, sizeof(*cmd));
	return 0;
}

//返回tun驱动信息
static void tun_get_drvinfo(struct net_device *dev, struct ethtool_drvinfo *info)
{
	struct tun_struct *tun = netdev_priv(dev);

	strscpy(info->driver, DRV_NAME, sizeof(info->driver));
	strscpy(info->version, DRV_VERSION, sizeof(info->version));

	switch (tun->flags & TUN_TYPE_MASK) {
	case IFF_TUN:
		strscpy(info->bus_info, "tun", sizeof(info->bus_info));
		break;
	case IFF_TAP:
		/*针对tap类型设备*/
		strscpy(info->bus_info, "tap", sizeof(info->bus_info));
		break;
	}
}

static u32 tun_get_msglevel(struct net_device *dev)
{
	struct tun_struct *tun = netdev_priv(dev);

	return tun->msg_enable;
}

static void tun_set_msglevel(struct net_device *dev, u32 value)
{
	struct tun_struct *tun = netdev_priv(dev);

	tun->msg_enable = value;
}

static int tun_get_coalesce(struct net_device *dev,
			    struct ethtool_coalesce *ec,
			    struct kernel_ethtool_coalesce *kernel_coal,
			    struct netlink_ext_ack *extack)
{
	struct tun_struct *tun = netdev_priv(dev);

	ec->rx_max_coalesced_frames = tun->rx_batched;

	return 0;
}

static int tun_set_coalesce(struct net_device *dev,
			    struct ethtool_coalesce *ec,
			    struct kernel_ethtool_coalesce *kernel_coal,
			    struct netlink_ext_ack *extack)
{
	struct tun_struct *tun = netdev_priv(dev);

	if (ec->rx_max_coalesced_frames > NAPI_POLL_WEIGHT)
		tun->rx_batched = NAPI_POLL_WEIGHT;
	else
		tun->rx_batched = ec->rx_max_coalesced_frames;

	return 0;
}

<<<<<<< HEAD
//tun设备支持的ethtool操作
=======
static void tun_get_channels(struct net_device *dev,
			     struct ethtool_channels *channels)
{
	struct tun_struct *tun = netdev_priv(dev);

	channels->combined_count = tun->numqueues;
	channels->max_combined = tun->flags & IFF_MULTI_QUEUE ? MAX_TAP_QUEUES : 1;
}

>>>>>>> 155a3c00
static const struct ethtool_ops tun_ethtool_ops = {
	.supported_coalesce_params = ETHTOOL_COALESCE_RX_MAX_FRAMES,
	.get_drvinfo	= tun_get_drvinfo,
	.get_msglevel	= tun_get_msglevel,
	.set_msglevel	= tun_set_msglevel,
	.get_link	= ethtool_op_get_link,
	.get_channels   = tun_get_channels,
	.get_ts_info	= ethtool_op_get_ts_info,
	.get_coalesce   = tun_get_coalesce,
	.set_coalesce   = tun_set_coalesce,
	.get_link_ksettings = tun_get_link_ksettings,
	.set_link_ksettings = tun_set_link_ksettings,
};

/*tun口队列大小调整*/
static int tun_queue_resize(struct tun_struct *tun)
{
	struct net_device *dev = tun->dev;
	struct tun_file *tfile;
	struct ptr_ring **rings;
	int n = tun->numqueues + tun->numdisabled;
	int ret, i;

	rings = kmalloc_array(n, sizeof(*rings), GFP_KERNEL);
	if (!rings)
		return -ENOMEM;

	for (i = 0; i < tun->numqueues; i++) {
		tfile = rtnl_dereference(tun->tfiles[i]);
		rings[i] = &tfile->tx_ring;
	}
	list_for_each_entry(tfile, &tun->disabled, next)
		rings[i++] = &tfile->tx_ring;

<<<<<<< HEAD
	/*调整队列*/
	ret = ptr_ring_resize_multiple(rings, n,
				       dev->tx_queue_len, GFP_KERNEL,
				       tun_ptr_free);
=======
	ret = ptr_ring_resize_multiple_bh(rings, n,
					  dev->tx_queue_len, GFP_KERNEL,
					  tun_ptr_free);
>>>>>>> 155a3c00

	kfree(rings);
	return ret;
}

static int tun_device_event(struct notifier_block *unused,
			    unsigned long event, void *ptr)
{
	struct net_device *dev = netdev_notifier_info_to_dev(ptr);
	struct tun_struct *tun = netdev_priv(dev);
	int i;

	if (dev->rtnl_link_ops != &tun_link_ops)
		/*通知源必须为tun接口*/
		return NOTIFY_DONE;

	switch (event) {
	case NETDEV_CHANGE_TX_QUEUE_LEN:
		/*收到tx队列长度变更事件*/
		if (tun_queue_resize(tun))
			return NOTIFY_BAD;
		break;
	case NETDEV_UP:
		/*设备UP*/
		for (i = 0; i < tun->numqueues; i++) {
			struct tun_file *tfile;

			tfile = rtnl_dereference(tun->tfiles[i]);
			tfile->socket.sk->sk_write_space(tfile->socket.sk);
		}
		break;
	default:
		break;
	}

	return NOTIFY_DONE;
}

static struct notifier_block tun_notifier_block __read_mostly = {
	.notifier_call	= tun_device_event,
};

static int __init tun_init(void)
{
	int ret = 0;

	pr_info("%s, %s\n", DRV_DESCRIPTION, DRV_VERSION);

	//注册通过rt netlink创建tun口
	ret = rtnl_link_register(&tun_link_ops);
	if (ret) {
		pr_err("Can't register link_ops\n");
		goto err_linkops;
	}

	//注册tun类型cdev
	ret = misc_register(&tun_miscdev);
	if (ret) {
		pr_err("Can't register misc device %d\n", TUN_MINOR);
		goto err_misc;
	}

	//注册tun通知块
	ret = register_netdevice_notifier(&tun_notifier_block);
	if (ret) {
		pr_err("Can't register netdevice notifier\n");
		goto err_notifier;
	}

	return  0;

err_notifier:
	misc_deregister(&tun_miscdev);
err_misc:
	rtnl_link_unregister(&tun_link_ops);
err_linkops:
	return ret;
}

static void __exit tun_cleanup(void)
{
	misc_deregister(&tun_miscdev);
	rtnl_link_unregister(&tun_link_ops);
	unregister_netdevice_notifier(&tun_notifier_block);
}

/* Get an underlying socket object from tun file.  Returns error unless file is
 * attached to a device.  The returned object works like a packet socket, it
 * can be used for sock_sendmsg/sock_recvmsg.  The caller is responsible for
 * holding a reference to the file for as long as the socket is in use. */
struct socket *tun_get_socket(struct file *file)
{
	struct tun_file *tfile;
	if (file->f_op != &tun_fops)
	    /*必须为tun设备*/
		return ERR_PTR(-EINVAL);
	tfile = file->private_data;
	if (!tfile)
		return ERR_PTR(-EBADFD);
	/*取此tun设备对应的socket*/
	return &tfile->socket;
}
EXPORT_SYMBOL_GPL(tun_get_socket);

/*取tun设备的ring*/
struct ptr_ring *tun_get_tx_ring(struct file *file)
{
	struct tun_file *tfile;

	if (file->f_op != &tun_fops)
		return ERR_PTR(-EINVAL);
	tfile = file->private_data;
	if (!tfile)
		return ERR_PTR(-EBADFD);
	return &tfile->tx_ring;
}
EXPORT_SYMBOL_GPL(tun_get_tx_ring);

//tun模块初始化
module_init(tun_init);
module_exit(tun_cleanup);
MODULE_DESCRIPTION(DRV_DESCRIPTION);
MODULE_AUTHOR(DRV_COPYRIGHT);
MODULE_LICENSE("GPL");
MODULE_ALIAS_MISCDEV(TUN_MINOR);
MODULE_ALIAS("devname:net/tun");<|MERGE_RESOLUTION|>--- conflicted
+++ resolved
@@ -314,74 +314,7 @@
 	return tfile->napi_frags_enabled;
 }
 
-<<<<<<< HEAD
-#ifdef CONFIG_TUN_VNET_CROSS_LE
-static inline bool tun_legacy_is_little_endian(struct tun_struct *tun)
-{
-	return tun->flags & TUN_VNET_BE ? false :
-		virtio_legacy_is_little_endian();
-}
-
-static long tun_get_vnet_be(struct tun_struct *tun, int __user *argp)
-{
-	int be = !!(tun->flags & TUN_VNET_BE);
-
-	if (put_user(be, argp))
-		return -EFAULT;
-
-	return 0;
-}
-
-static long tun_set_vnet_be(struct tun_struct *tun, int __user *argp)
-{
-	int be;
-
-	if (get_user(be, argp))
-		return -EFAULT;
-
-	if (be)
-		tun->flags |= TUN_VNET_BE;
-	else
-		tun->flags &= ~TUN_VNET_BE;
-
-	return 0;
-}
-#else
-static inline bool tun_legacy_is_little_endian(struct tun_struct *tun)
-{
-	return virtio_legacy_is_little_endian();
-}
-
-static long tun_get_vnet_be(struct tun_struct *tun, int __user *argp)
-{
-	return -EINVAL;
-}
-
-static long tun_set_vnet_be(struct tun_struct *tun, int __user *argp)
-{
-	return -EINVAL;
-}
-#endif /* CONFIG_TUN_VNET_CROSS_LE */
-
-static inline bool tun_is_little_endian(struct tun_struct *tun)
-{
-	return tun->flags & TUN_VNET_LE ||
-		tun_legacy_is_little_endian(tun);
-}
-
-static inline u16 tun16_to_cpu(struct tun_struct *tun, __virtio16 val)
-{
-	return __virtio16_to_cpu(tun_is_little_endian(tun), val);
-}
-
-static inline __virtio16 cpu_to_tun16(struct tun_struct *tun, u16 val)
-{
-	return __cpu_to_virtio16(tun_is_little_endian(tun), val);
-}
-
 /*由rxhash映射到tun flow桶*/
-=======
->>>>>>> 155a3c00
 static inline u32 tun_hashfn(u32 rxhash)
 {
 	return rxhash & TUN_MASK_FLOW_ENTRIES;
@@ -1034,14 +967,6 @@
 	struct ifreq *ifr = tun->ifr;
 	int err;
 
-<<<<<<< HEAD
-	/*申请percpu统计*/
-	dev->tstats = netdev_alloc_pcpu_stats(struct pcpu_sw_netstats);
-	if (!dev->tstats)
-		return -ENOMEM;
-
-=======
->>>>>>> 155a3c00
 	spin_lock_init(&tun->lock);
 
 	err = security_tun_dev_alloc_security(&tun->security);
@@ -1956,12 +1881,8 @@
 		}
 	}
 
-<<<<<<< HEAD
 	//更新virtio_net头部的offload属性
-	if (virtio_net_hdr_to_skb(skb, &gso, tun_is_little_endian(tun))) {
-=======
 	if (tun_vnet_hdr_to_skb(tun->flags, skb, &gso)) {
->>>>>>> 155a3c00
 		atomic_long_inc(&tun->rx_frame_errors);
 		err = -EINVAL;
 		goto free_skb;
@@ -3433,17 +3354,13 @@
 
 	case SIOCSIFHWADDR:
 		/* Set hw address */
-<<<<<<< HEAD
-		ret = dev_set_mac_address_user(tun->dev, &ifr.ifr_hwaddr, NULL);/*设置接口mac地址*/
-=======
 		if (tun->dev->addr_len > sizeof(ifr.ifr_hwaddr)) {
 			ret = -EINVAL;
 			break;
 		}
 		ret = dev_set_mac_address_user(tun->dev,
 					       (struct sockaddr_storage *)&ifr.ifr_hwaddr,
-					       NULL);
->>>>>>> 155a3c00
+					       NULL);/*设置接口mac地址*/
 		break;
 
 	case TUNGETSNDBUF:
@@ -3467,57 +3384,6 @@
 		tun_set_sndbuf(tun);
 		break;
 
-<<<<<<< HEAD
-	case TUNGETVNETHDRSZ:
-	    //获取vnet hdr大小
-		vnet_hdr_sz = tun->vnet_hdr_sz;
-		if (copy_to_user(argp, &vnet_hdr_sz, sizeof(vnet_hdr_sz)))
-			ret = -EFAULT;
-		break;
-
-	case TUNSETVNETHDRSZ:
-	    //设置vnet hdr头部大小
-		if (copy_from_user(&vnet_hdr_sz, argp, sizeof(vnet_hdr_sz))) {
-			ret = -EFAULT;
-			break;
-		}
-		if (vnet_hdr_sz < (int)sizeof(struct virtio_net_hdr)) {
-			ret = -EINVAL;
-			break;
-		}
-
-		tun->vnet_hdr_sz = vnet_hdr_sz;
-		break;
-
-	case TUNGETVNETLE:
-		/*获取le标记*/
-		le = !!(tun->flags & TUN_VNET_LE);
-		if (put_user(le, (int __user *)argp))
-			ret = -EFAULT;
-		break;
-
-	case TUNSETVNETLE:
-		if (get_user(le, (int __user *)argp)) {
-			ret = -EFAULT;
-			break;
-		}
-		if (le)
-			tun->flags |= TUN_VNET_LE;
-		else
-			tun->flags &= ~TUN_VNET_LE;
-		break;
-
-	case TUNGETVNETBE:
-		/*获取be标记*/
-		ret = tun_get_vnet_be(tun, argp);
-		break;
-
-	case TUNSETVNETBE:
-		ret = tun_set_vnet_be(tun, argp);
-		break;
-
-=======
->>>>>>> 155a3c00
 	case TUNATTACHFILTER:
 		/* Can be set only for TAPs */
 		ret = -EINVAL;
@@ -3731,14 +3597,8 @@
 //tun字符设备操作集
 static const struct file_operations tun_fops = {
 	.owner	= THIS_MODULE,
-<<<<<<< HEAD
-	.llseek = no_llseek,/*不支持llseek*/
 	.read_iter  = tun_chr_read_iter,/*读取tun设备，写入一个skb到iter*/
 	.write_iter = tun_chr_write_iter,/*写一个iter到skb中*/
-=======
-	.read_iter  = tun_chr_read_iter,
-	.write_iter = tun_chr_write_iter,
->>>>>>> 155a3c00
 	.poll	= tun_chr_poll,
 	.unlocked_ioctl	= tun_chr_ioctl,
 #ifdef CONFIG_COMPAT
@@ -3852,9 +3712,6 @@
 	return 0;
 }
 
-<<<<<<< HEAD
-//tun设备支持的ethtool操作
-=======
 static void tun_get_channels(struct net_device *dev,
 			     struct ethtool_channels *channels)
 {
@@ -3864,7 +3721,7 @@
 	channels->max_combined = tun->flags & IFF_MULTI_QUEUE ? MAX_TAP_QUEUES : 1;
 }
 
->>>>>>> 155a3c00
+//tun设备支持的ethtool操作
 static const struct ethtool_ops tun_ethtool_ops = {
 	.supported_coalesce_params = ETHTOOL_COALESCE_RX_MAX_FRAMES,
 	.get_drvinfo	= tun_get_drvinfo,
@@ -3899,16 +3756,10 @@
 	list_for_each_entry(tfile, &tun->disabled, next)
 		rings[i++] = &tfile->tx_ring;
 
-<<<<<<< HEAD
 	/*调整队列*/
-	ret = ptr_ring_resize_multiple(rings, n,
-				       dev->tx_queue_len, GFP_KERNEL,
-				       tun_ptr_free);
-=======
 	ret = ptr_ring_resize_multiple_bh(rings, n,
 					  dev->tx_queue_len, GFP_KERNEL,
 					  tun_ptr_free);
->>>>>>> 155a3c00
 
 	kfree(rings);
 	return ret;
