// SPDX-License-Identifier: GPL-2.0-or-later
/*
 *  TUN - Universal TUN/TAP device driver.
 *  Copyright (C) 1999-2002 Maxim Krasnyansky <maxk@qualcomm.com>
 *
 *  $Id: tun.c,v 1.15 2002/03/01 02:44:24 maxk Exp $
 */

/*
 *  Changes:
 *
 *  Mike Kershaw <dragorn@kismetwireless.net> 2005/08/14
 *    Add TUNSETLINK ioctl to set the link encapsulation
 *
 *  Mark Smith <markzzzsmith@yahoo.com.au>
 *    Use eth_random_addr() for tap MAC address.
 *
 *  Harald Roelle <harald.roelle@ifi.lmu.de>  2004/04/20
 *    Fixes in packet dropping, queue length setting and queue wakeup.
 *    Increased default tx queue length.
 *    Added ethtool API.
 *    Minor cleanups
 *
 *  Daniel Podlejski <underley@underley.eu.org>
 *    Modifications for 2.3.99-pre5 kernel.
 */

#define pr_fmt(fmt) KBUILD_MODNAME ": " fmt

#define DRV_NAME	"tun"
#define DRV_VERSION	"1.6"
#define DRV_DESCRIPTION	"Universal TUN/TAP device driver"
#define DRV_COPYRIGHT	"(C) 1999-2004 Max Krasnyansky <maxk@qualcomm.com>"

#include <linux/module.h>
#include <linux/errno.h>
#include <linux/kernel.h>
#include <linux/sched/signal.h>
#include <linux/major.h>
#include <linux/slab.h>
#include <linux/poll.h>
#include <linux/fcntl.h>
#include <linux/init.h>
#include <linux/skbuff.h>
#include <linux/netdevice.h>
#include <linux/etherdevice.h>
#include <linux/miscdevice.h>
#include <linux/ethtool.h>
#include <linux/rtnetlink.h>
#include <linux/compat.h>
#include <linux/if.h>
#include <linux/if_arp.h>
#include <linux/if_ether.h>
#include <linux/if_tun.h>
#include <linux/if_vlan.h>
#include <linux/crc32.h>
#include <linux/nsproxy.h>
#include <linux/virtio_net.h>
#include <linux/rcupdate.h>
#include <net/net_namespace.h>
#include <net/netns/generic.h>
#include <net/rtnetlink.h>
#include <net/sock.h>
#include <net/xdp.h>
#include <net/ip_tunnels.h>
#include <linux/seq_file.h>
#include <linux/uio.h>
#include <linux/skb_array.h>
#include <linux/bpf.h>
#include <linux/bpf_trace.h>
#include <linux/mutex.h>
#include <linux/ieee802154.h>
#include <linux/if_ltalk.h>
#include <uapi/linux/if_fddi.h>
#include <uapi/linux/if_hippi.h>
#include <uapi/linux/if_fc.h>
#include <net/ax25.h>
#include <net/rose.h>
#include <net/6lowpan.h>

#include <linux/uaccess.h>
#include <linux/proc_fs.h>

static void tun_default_link_ksettings(struct net_device *dev,
				       struct ethtool_link_ksettings *cmd);

#define TUN_RX_PAD (NET_IP_ALIGN + NET_SKB_PAD)

/* TUN device flags */

/* IFF_ATTACH_QUEUE is never stored in device flags,
 * overload it to mean fasync when stored there.
 */
#define TUN_FASYNC	IFF_ATTACH_QUEUE
/* High bits in flags field are unused. */
#define TUN_VNET_LE     0x80000000
#define TUN_VNET_BE     0x40000000

//tun设备支持的功能列表
#define TUN_FEATURES (IFF_NO_PI | IFF_ONE_QUEUE | IFF_VNET_HDR | \
		      IFF_MULTI_QUEUE | IFF_NAPI | IFF_NAPI_FRAGS)

#define GOODCOPY_LEN 128

#define FLT_EXACT_COUNT 8
struct tap_filter {
	unsigned int    count;    /* Number of addrs. Zero means disabled */
	u32             mask[2];  /* Mask of the hashed addrs */
	unsigned char	addr[FLT_EXACT_COUNT][ETH_ALEN];
};

/* MAX_TAP_QUEUES 256 is chosen to allow rx/tx queues to be equal
 * to max number of VCPUs in guest. */
#define MAX_TAP_QUEUES 256
#define MAX_TAP_FLOWS  4096

#define TUN_FLOW_EXPIRE (3 * HZ)

/* A tun_file connects an open character device to a tuntap netdevice. It
 * also contains all socket related structures (except sock_fprog and tap_filter)
 * to serve as one transmit queue for tuntap device. The sock_fprog and
 * tap_filter were kept in tun_struct since they were used for filtering for the
 * netdevice not for a specific queue (at least I didn't see the requirement for
 * this).
 *
 * RCU usage:
 * The tun_file and tun_struct are loosely coupled, the pointer from one to the
 * other can only be read while rcu_read_lock or rtnl_lock is held.
 */
struct tun_file {
	struct sock sk;
	struct socket socket;
	struct tun_struct __rcu *tun;
	struct fasync_struct *fasync;
	/* only used for fasnyc */
	unsigned int flags;
	union {
		u16 queue_index;
		unsigned int ifindex;
	};
	struct napi_struct napi;
	bool napi_enabled;
	bool napi_frags_enabled;
	struct mutex napi_mutex;	/* Protects access to the above napi */
	struct list_head next;
	struct tun_struct *detached;
	struct ptr_ring tx_ring;
	struct xdp_rxq_info xdp_rxq;
};

struct tun_page {
	struct page *page;
	int count;
};

struct tun_flow_entry {
	struct hlist_node hash_link;
	struct rcu_head rcu;
	struct tun_struct *tun;

	u32 rxhash;
	u32 rps_rxhash;
	int queue_index;
	unsigned long updated ____cacheline_aligned_in_smp;
};

#define TUN_NUM_FLOW_ENTRIES 1024
#define TUN_MASK_FLOW_ENTRIES (TUN_NUM_FLOW_ENTRIES - 1)

struct tun_prog {
	struct rcu_head rcu;
	struct bpf_prog *prog;
};

/* Since the socket were moved to tun_file, to preserve the behavior of persist
 * device, socket filter, sndbuf and vnet header size were restore when the
 * file were attached to a persist device.
 */
struct tun_struct {
	struct tun_file __rcu	*tfiles[MAX_TAP_QUEUES];
	unsigned int            numqueues;
	unsigned int 		flags;
	kuid_t			owner;
	kgid_t			group;

	struct net_device	*dev;
	netdev_features_t	set_features;//要使能的features
#define TUN_USER_FEATURES (NETIF_F_HW_CSUM|NETIF_F_TSO_ECN|NETIF_F_TSO| \
			  NETIF_F_TSO6)

	int			align;
	int			vnet_hdr_sz;//配置的vnet hdr大小
	int			sndbuf;//发送buf大小
	struct tap_filter	txflt;
	struct sock_fprog	fprog;
	/* protected by rtnl lock */
	bool			filter_attached;
	u32			msg_enable;
	spinlock_t lock;
	struct hlist_head flows[TUN_NUM_FLOW_ENTRIES];
	struct timer_list flow_gc_timer;
	unsigned long ageing_time;
	unsigned int numdisabled;
	struct list_head disabled;
	void *security;
	u32 flow_count;
	u32 rx_batched;
	//tun设备统计计数
	atomic_long_t rx_frame_errors;
	struct bpf_prog __rcu *xdp_prog;
	struct tun_prog __rcu *steering_prog;
	struct tun_prog __rcu *filter_prog;
	struct ethtool_link_ksettings link_ksettings;
	/* init args */
	struct file *file;
	struct ifreq *ifr;
};

struct veth {
	__be16 h_vlan_proto;
	__be16 h_vlan_TCI;
};

static void tun_flow_init(struct tun_struct *tun);
static void tun_flow_uninit(struct tun_struct *tun);

static int tun_napi_receive(struct napi_struct *napi, int budget)
{
	struct tun_file *tfile = container_of(napi, struct tun_file, napi);
	struct sk_buff_head *queue = &tfile->sk.sk_write_queue;
	struct sk_buff_head process_queue;
	struct sk_buff *skb;
	int received = 0;

	__skb_queue_head_init(&process_queue);

	spin_lock(&queue->lock);
	skb_queue_splice_tail_init(queue, &process_queue);
	spin_unlock(&queue->lock);

	while (received < budget && (skb = __skb_dequeue(&process_queue))) {
		napi_gro_receive(napi, skb);
		++received;
	}

	if (!skb_queue_empty(&process_queue)) {
		spin_lock(&queue->lock);
		skb_queue_splice(&process_queue, queue);
		spin_unlock(&queue->lock);
	}

	return received;
}

static int tun_napi_poll(struct napi_struct *napi, int budget)
{
	unsigned int received;

	received = tun_napi_receive(napi, budget);

	if (received < budget)
		napi_complete_done(napi, received);

	return received;
}

static void tun_napi_init(struct tun_struct *tun, struct tun_file *tfile,
			  bool napi_en, bool napi_frags)
{
	tfile->napi_enabled = napi_en;
	tfile->napi_frags_enabled = napi_en && napi_frags;
	if (napi_en) {
		netif_tx_napi_add(tun->dev, &tfile->napi, tun_napi_poll,
				  NAPI_POLL_WEIGHT);
		napi_enable(&tfile->napi);
	}
}

static void tun_napi_disable(struct tun_file *tfile)
{
	if (tfile->napi_enabled)
		napi_disable(&tfile->napi);
}

static void tun_napi_del(struct tun_file *tfile)
{
	if (tfile->napi_enabled)
		netif_napi_del(&tfile->napi);
}

static bool tun_napi_frags_enabled(const struct tun_file *tfile)
{
	return tfile->napi_frags_enabled;
}

#ifdef CONFIG_TUN_VNET_CROSS_LE
static inline bool tun_legacy_is_little_endian(struct tun_struct *tun)
{
	return tun->flags & TUN_VNET_BE ? false :
		virtio_legacy_is_little_endian();
}

static long tun_get_vnet_be(struct tun_struct *tun, int __user *argp)
{
	int be = !!(tun->flags & TUN_VNET_BE);

	if (put_user(be, argp))
		return -EFAULT;

	return 0;
}

static long tun_set_vnet_be(struct tun_struct *tun, int __user *argp)
{
	int be;

	if (get_user(be, argp))
		return -EFAULT;

	if (be)
		tun->flags |= TUN_VNET_BE;
	else
		tun->flags &= ~TUN_VNET_BE;

	return 0;
}
#else
static inline bool tun_legacy_is_little_endian(struct tun_struct *tun)
{
	return virtio_legacy_is_little_endian();
}

static long tun_get_vnet_be(struct tun_struct *tun, int __user *argp)
{
	return -EINVAL;
}

static long tun_set_vnet_be(struct tun_struct *tun, int __user *argp)
{
	return -EINVAL;
}
#endif /* CONFIG_TUN_VNET_CROSS_LE */

static inline bool tun_is_little_endian(struct tun_struct *tun)
{
	return tun->flags & TUN_VNET_LE ||
		tun_legacy_is_little_endian(tun);
}

static inline u16 tun16_to_cpu(struct tun_struct *tun, __virtio16 val)
{
	return __virtio16_to_cpu(tun_is_little_endian(tun), val);
}

static inline __virtio16 cpu_to_tun16(struct tun_struct *tun, u16 val)
{
	return __cpu_to_virtio16(tun_is_little_endian(tun), val);
}

static inline u32 tun_hashfn(u32 rxhash)
{
	return rxhash & TUN_MASK_FLOW_ENTRIES;
}

static struct tun_flow_entry *tun_flow_find(struct hlist_head *head, u32 rxhash)
{
	struct tun_flow_entry *e;

	hlist_for_each_entry_rcu(e, head, hash_link) {
		if (e->rxhash == rxhash)
			return e;
	}
	return NULL;
}

static struct tun_flow_entry *tun_flow_create(struct tun_struct *tun,
					      struct hlist_head *head,
					      u32 rxhash, u16 queue_index)
{
	struct tun_flow_entry *e = kmalloc(sizeof(*e), GFP_ATOMIC);

	if (e) {
		netif_info(tun, tx_queued, tun->dev,
			   "create flow: hash %u index %u\n",
			   rxhash, queue_index);
		e->updated = jiffies;
		e->rxhash = rxhash;
		e->rps_rxhash = 0;
		e->queue_index = queue_index;
		e->tun = tun;
		hlist_add_head_rcu(&e->hash_link, head);
		++tun->flow_count;
	}
	return e;
}

static void tun_flow_delete(struct tun_struct *tun, struct tun_flow_entry *e)
{
	netif_info(tun, tx_queued, tun->dev, "delete flow: hash %u index %u\n",
		   e->rxhash, e->queue_index);
	hlist_del_rcu(&e->hash_link);
	kfree_rcu(e, rcu);
	--tun->flow_count;
}

static void tun_flow_flush(struct tun_struct *tun)
{
	int i;

	spin_lock_bh(&tun->lock);
	for (i = 0; i < TUN_NUM_FLOW_ENTRIES; i++) {
		struct tun_flow_entry *e;
		struct hlist_node *n;

		hlist_for_each_entry_safe(e, n, &tun->flows[i], hash_link)
			tun_flow_delete(tun, e);
	}
	spin_unlock_bh(&tun->lock);
}

static void tun_flow_delete_by_queue(struct tun_struct *tun, u16 queue_index)
{
	int i;

	spin_lock_bh(&tun->lock);
	for (i = 0; i < TUN_NUM_FLOW_ENTRIES; i++) {
		struct tun_flow_entry *e;
		struct hlist_node *n;

		hlist_for_each_entry_safe(e, n, &tun->flows[i], hash_link) {
			if (e->queue_index == queue_index)
				tun_flow_delete(tun, e);
		}
	}
	spin_unlock_bh(&tun->lock);
}

static void tun_flow_cleanup(struct timer_list *t)
{
	struct tun_struct *tun = from_timer(tun, t, flow_gc_timer);
	unsigned long delay = tun->ageing_time;
	unsigned long next_timer = jiffies + delay;
	unsigned long count = 0;
	int i;

	spin_lock(&tun->lock);
	for (i = 0; i < TUN_NUM_FLOW_ENTRIES; i++) {
		struct tun_flow_entry *e;
		struct hlist_node *n;

		hlist_for_each_entry_safe(e, n, &tun->flows[i], hash_link) {
			unsigned long this_timer;

			this_timer = e->updated + delay;
			if (time_before_eq(this_timer, jiffies)) {
				tun_flow_delete(tun, e);
				continue;
			}
			count++;
			if (time_before(this_timer, next_timer))
				next_timer = this_timer;
		}
	}

	if (count)
		mod_timer(&tun->flow_gc_timer, round_jiffies_up(next_timer));
	spin_unlock(&tun->lock);
}

static void tun_flow_update(struct tun_struct *tun, u32 rxhash,
			    struct tun_file *tfile)
{
	struct hlist_head *head;
	struct tun_flow_entry *e;
	unsigned long delay = tun->ageing_time;
	u16 queue_index = tfile->queue_index;

	head = &tun->flows[tun_hashfn(rxhash)];

	rcu_read_lock();

	e = tun_flow_find(head, rxhash);
	if (likely(e)) {
		/* TODO: keep queueing to old queue until it's empty? */
		if (READ_ONCE(e->queue_index) != queue_index)
			WRITE_ONCE(e->queue_index, queue_index);
		if (e->updated != jiffies)
			e->updated = jiffies;
		sock_rps_record_flow_hash(e->rps_rxhash);
	} else {
		spin_lock_bh(&tun->lock);
		if (!tun_flow_find(head, rxhash) &&
		    tun->flow_count < MAX_TAP_FLOWS)
			tun_flow_create(tun, head, rxhash, queue_index);

		if (!timer_pending(&tun->flow_gc_timer))
			mod_timer(&tun->flow_gc_timer,
				  round_jiffies_up(jiffies + delay));
		spin_unlock_bh(&tun->lock);
	}

	rcu_read_unlock();
}

/* Save the hash received in the stack receive path and update the
 * flow_hash table accordingly.
 */
static inline void tun_flow_save_rps_rxhash(struct tun_flow_entry *e, u32 hash)
{
	if (unlikely(e->rps_rxhash != hash))
		e->rps_rxhash = hash;
}

/* We try to identify a flow through its rxhash. The reason that
 * we do not check rxq no. is because some cards(e.g 82599), chooses
 * the rxq based on the txq where the last packet of the flow comes. As
 * the userspace application move between processors, we may get a
 * different rxq no. here.
 */
static u16 tun_automq_select_queue(struct tun_struct *tun, struct sk_buff *skb)
{
	struct tun_flow_entry *e;
	u32 txq = 0;
	u32 numqueues = 0;

	numqueues = READ_ONCE(tun->numqueues);

	txq = __skb_get_hash_symmetric(skb);
	e = tun_flow_find(&tun->flows[tun_hashfn(txq)], txq);
	if (e) {
		tun_flow_save_rps_rxhash(e, txq);
		txq = e->queue_index;
	} else {
		/* use multiply and shift instead of expensive divide */
		txq = ((u64)txq * numqueues) >> 32;
	}

	return txq;
}

static u16 tun_ebpf_select_queue(struct tun_struct *tun, struct sk_buff *skb)
{
	struct tun_prog *prog;
	u32 numqueues;
	u16 ret = 0;

	numqueues = READ_ONCE(tun->numqueues);
	if (!numqueues)
		return 0;

	prog = rcu_dereference(tun->steering_prog);
	if (prog)
		ret = bpf_prog_run_clear_cb(prog->prog, skb);

	return ret % numqueues;
}

static u16 tun_select_queue(struct net_device *dev, struct sk_buff *skb,
			    struct net_device *sb_dev)
{
	struct tun_struct *tun = netdev_priv(dev);
	u16 ret;

	rcu_read_lock();
	if (rcu_dereference(tun->steering_prog))
		ret = tun_ebpf_select_queue(tun, skb);
	else
		ret = tun_automq_select_queue(tun, skb);
	rcu_read_unlock();

	return ret;
}

static inline bool tun_not_capable(struct tun_struct *tun)
{
	const struct cred *cred = current_cred();
	struct net *net = dev_net(tun->dev);

	return ((uid_valid(tun->owner) && !uid_eq(cred->euid, tun->owner)) ||
		  (gid_valid(tun->group) && !in_egroup_p(tun->group))) &&
		!ns_capable(net->user_ns, CAP_NET_ADMIN);
}

static void tun_set_real_num_queues(struct tun_struct *tun)
{
	netif_set_real_num_tx_queues(tun->dev, tun->numqueues);
	netif_set_real_num_rx_queues(tun->dev, tun->numqueues);
}

static void tun_disable_queue(struct tun_struct *tun, struct tun_file *tfile)
{
	tfile->detached = tun;
	list_add_tail(&tfile->next, &tun->disabled);
	++tun->numdisabled;
}

static struct tun_struct *tun_enable_queue(struct tun_file *tfile)
{
	struct tun_struct *tun = tfile->detached;

	tfile->detached = NULL;
	list_del_init(&tfile->next);
	--tun->numdisabled;
	return tun;
}

void tun_ptr_free(void *ptr)
{
	if (!ptr)
		return;
	if (tun_is_xdp_frame(ptr)) {
		struct xdp_frame *xdpf = tun_ptr_to_xdp(ptr);

		xdp_return_frame(xdpf);
	} else {
		__skb_array_destroy_skb(ptr);
	}
}
EXPORT_SYMBOL_GPL(tun_ptr_free);

static void tun_queue_purge(struct tun_file *tfile)
{
	void *ptr;

	while ((ptr = ptr_ring_consume(&tfile->tx_ring)) != NULL)
		tun_ptr_free(ptr);

	skb_queue_purge(&tfile->sk.sk_write_queue);
	skb_queue_purge(&tfile->sk.sk_error_queue);
}

static void __tun_detach(struct tun_file *tfile, bool clean)
{
	struct tun_file *ntfile;
	struct tun_struct *tun;

	tun = rtnl_dereference(tfile->tun);

	if (tun && clean) {
		tun_napi_disable(tfile);
		tun_napi_del(tfile);
	}

	if (tun && !tfile->detached) {
		u16 index = tfile->queue_index;
		BUG_ON(index >= tun->numqueues);

		rcu_assign_pointer(tun->tfiles[index],
				   tun->tfiles[tun->numqueues - 1]);
		ntfile = rtnl_dereference(tun->tfiles[index]);
		ntfile->queue_index = index;
		rcu_assign_pointer(tun->tfiles[tun->numqueues - 1],
				   NULL);

		--tun->numqueues;
		if (clean) {
			RCU_INIT_POINTER(tfile->tun, NULL);
			sock_put(&tfile->sk);
		} else
			tun_disable_queue(tun, tfile);

		synchronize_net();
		tun_flow_delete_by_queue(tun, tun->numqueues + 1);
		/* Drop read queue */
		tun_queue_purge(tfile);
		tun_set_real_num_queues(tun);
	} else if (tfile->detached && clean) {
		tun = tun_enable_queue(tfile);
		sock_put(&tfile->sk);
	}

	if (clean) {
		if (tun && tun->numqueues == 0 && tun->numdisabled == 0) {
			netif_carrier_off(tun->dev);

			if (!(tun->flags & IFF_PERSIST) &&
			    tun->dev->reg_state == NETREG_REGISTERED)
				unregister_netdevice(tun->dev);
		}
		if (tun)
			xdp_rxq_info_unreg(&tfile->xdp_rxq);
		ptr_ring_cleanup(&tfile->tx_ring, tun_ptr_free);
		sock_put(&tfile->sk);
	}
}

static void tun_detach(struct tun_file *tfile, bool clean)
{
	struct tun_struct *tun;
	struct net_device *dev;

	rtnl_lock();
	tun = rtnl_dereference(tfile->tun);
	dev = tun ? tun->dev : NULL;
	__tun_detach(tfile, clean);
	if (dev)
		netdev_state_change(dev);
	rtnl_unlock();
}

static void tun_detach_all(struct net_device *dev)
{
	struct tun_struct *tun = netdev_priv(dev);
	struct tun_file *tfile, *tmp;
	int i, n = tun->numqueues;

	for (i = 0; i < n; i++) {
		tfile = rtnl_dereference(tun->tfiles[i]);
		BUG_ON(!tfile);
		tun_napi_disable(tfile);
		tfile->socket.sk->sk_shutdown = RCV_SHUTDOWN;
		tfile->socket.sk->sk_data_ready(tfile->socket.sk);
		RCU_INIT_POINTER(tfile->tun, NULL);
		--tun->numqueues;
	}
	list_for_each_entry(tfile, &tun->disabled, next) {
		tfile->socket.sk->sk_shutdown = RCV_SHUTDOWN;
		tfile->socket.sk->sk_data_ready(tfile->socket.sk);
		RCU_INIT_POINTER(tfile->tun, NULL);
	}
	BUG_ON(tun->numqueues != 0);

	synchronize_net();
	for (i = 0; i < n; i++) {
		tfile = rtnl_dereference(tun->tfiles[i]);
		tun_napi_del(tfile);
		/* Drop read queue */
		tun_queue_purge(tfile);
		xdp_rxq_info_unreg(&tfile->xdp_rxq);
		sock_put(&tfile->sk);
	}
	list_for_each_entry_safe(tfile, tmp, &tun->disabled, next) {
		tun_enable_queue(tfile);
		tun_queue_purge(tfile);
		xdp_rxq_info_unreg(&tfile->xdp_rxq);
		sock_put(&tfile->sk);
	}
	BUG_ON(tun->numdisabled != 0);

	if (tun->flags & IFF_PERSIST)
		module_put(THIS_MODULE);
}

static int tun_attach(struct tun_struct *tun, struct file *file,
		      bool skip_filter, bool napi, bool napi_frags,
		      bool publish_tun)
{
	struct tun_file *tfile = file->private_data;
	struct net_device *dev = tun->dev;
	int err;

	err = security_tun_dev_attach(tfile->socket.sk, tun->security);
	if (err < 0)
		goto out;

	err = -EINVAL;
	if (rtnl_dereference(tfile->tun) && !tfile->detached)
		goto out;

	err = -EBUSY;
	if (!(tun->flags & IFF_MULTI_QUEUE) && tun->numqueues == 1)
		goto out;

	err = -E2BIG;
	if (!tfile->detached &&
	    tun->numqueues + tun->numdisabled == MAX_TAP_QUEUES)
		goto out;

	err = 0;

	/* Re-attach the filter to persist device */
	if (!skip_filter && (tun->filter_attached == true)) {
		lock_sock(tfile->socket.sk);
		err = sk_attach_filter(&tun->fprog, tfile->socket.sk);
		release_sock(tfile->socket.sk);
		if (!err)
			goto out;
	}

	if (!tfile->detached &&
	    ptr_ring_resize(&tfile->tx_ring, dev->tx_queue_len,
			    GFP_KERNEL, tun_ptr_free)) {
		err = -ENOMEM;
		goto out;
	}

	tfile->queue_index = tun->numqueues;
	tfile->socket.sk->sk_shutdown &= ~RCV_SHUTDOWN;

	if (tfile->detached) {
		/* Re-attach detached tfile, updating XDP queue_index */
		WARN_ON(!xdp_rxq_info_is_reg(&tfile->xdp_rxq));

		if (tfile->xdp_rxq.queue_index    != tfile->queue_index)
			tfile->xdp_rxq.queue_index = tfile->queue_index;
	} else {
		/* Setup XDP RX-queue info, for new tfile getting attached */
		err = xdp_rxq_info_reg(&tfile->xdp_rxq,
				       tun->dev, tfile->queue_index, 0);
		if (err < 0)
			goto out;
		err = xdp_rxq_info_reg_mem_model(&tfile->xdp_rxq,
						 MEM_TYPE_PAGE_SHARED, NULL);
		if (err < 0) {
			xdp_rxq_info_unreg(&tfile->xdp_rxq);
			goto out;
		}
		err = 0;
	}

	if (tfile->detached) {
		tun_enable_queue(tfile);
	} else {
		sock_hold(&tfile->sk);
		tun_napi_init(tun, tfile, napi, napi_frags);
	}

	if (rtnl_dereference(tun->xdp_prog))
		sock_set_flag(&tfile->sk, SOCK_XDP);

	/* device is allowed to go away first, so no need to hold extra
	 * refcnt.
	 */

	/* Publish tfile->tun and tun->tfiles only after we've fully
	 * initialized tfile; otherwise we risk using half-initialized
	 * object.
	 */
	if (publish_tun)
		rcu_assign_pointer(tfile->tun, tun);
	rcu_assign_pointer(tun->tfiles[tun->numqueues], tfile);
	tun->numqueues++;
	tun_set_real_num_queues(tun);
out:
	return err;
}

static struct tun_struct *tun_get(struct tun_file *tfile)
{
	struct tun_struct *tun;

	rcu_read_lock();
	tun = rcu_dereference(tfile->tun);
	if (tun)
		dev_hold(tun->dev);
	rcu_read_unlock();

	return tun;
}

static void tun_put(struct tun_struct *tun)
{
	dev_put(tun->dev);
}

/* TAP filtering */
static void addr_hash_set(u32 *mask, const u8 *addr)
{
	int n = ether_crc(ETH_ALEN, addr) >> 26;
	mask[n >> 5] |= (1 << (n & 31));
}

static unsigned int addr_hash_test(const u32 *mask, const u8 *addr)
{
	int n = ether_crc(ETH_ALEN, addr) >> 26;
	return mask[n >> 5] & (1 << (n & 31));
}

static int update_filter(struct tap_filter *filter, void __user *arg)
{
	struct { u8 u[ETH_ALEN]; } *addr;
	struct tun_filter uf;
	int err, alen, n, nexact;

	if (copy_from_user(&uf, arg, sizeof(uf)))
		return -EFAULT;

	if (!uf.count) {
		/* Disabled */
		filter->count = 0;
		return 0;
	}

	alen = ETH_ALEN * uf.count;
	addr = memdup_user(arg + sizeof(uf), alen);
	if (IS_ERR(addr))
		return PTR_ERR(addr);

	/* The filter is updated without holding any locks. Which is
	 * perfectly safe. We disable it first and in the worst
	 * case we'll accept a few undesired packets. */
	filter->count = 0;
	wmb();

	/* Use first set of addresses as an exact filter */
	for (n = 0; n < uf.count && n < FLT_EXACT_COUNT; n++)
		memcpy(filter->addr[n], addr[n].u, ETH_ALEN);

	nexact = n;

	/* Remaining multicast addresses are hashed,
	 * unicast will leave the filter disabled. */
	memset(filter->mask, 0, sizeof(filter->mask));
	for (; n < uf.count; n++) {
		if (!is_multicast_ether_addr(addr[n].u)) {
			err = 0; /* no filter */
			goto free_addr;
		}
		addr_hash_set(filter->mask, addr[n].u);
	}

	/* For ALLMULTI just set the mask to all ones.
	 * This overrides the mask populated above. */
	if ((uf.flags & TUN_FLT_ALLMULTI))
		memset(filter->mask, ~0, sizeof(filter->mask));

	/* Now enable the filter */
	wmb();
	filter->count = nexact;

	/* Return the number of exact filters */
	err = nexact;
free_addr:
	kfree(addr);
	return err;
}

/* Returns: 0 - drop, !=0 - accept */
static int run_filter(struct tap_filter *filter, const struct sk_buff *skb)
{
	/* Cannot use eth_hdr(skb) here because skb_mac_hdr() is incorrect
	 * at this point. */
	struct ethhdr *eh = (struct ethhdr *) skb->data;
	int i;

	/* Exact match */
	for (i = 0; i < filter->count; i++)
		if (ether_addr_equal(eh->h_dest, filter->addr[i]))
			return 1;

	/* Inexact match (multicast only) */
	if (is_multicast_ether_addr(eh->h_dest))
		return addr_hash_test(filter->mask, eh->h_dest);

	return 0;
}

/*
 * Checks whether the packet is accepted or not.
 * Returns: 0 - drop, !=0 - accept
 */
static int check_filter(struct tap_filter *filter, const struct sk_buff *skb)
{
	if (!filter->count)
		return 1;

	return run_filter(filter, skb);
}

/* Network device part of the driver */

static const struct ethtool_ops tun_ethtool_ops;

static int tun_net_init(struct net_device *dev)
{
	struct tun_struct *tun = netdev_priv(dev);
	struct ifreq *ifr = tun->ifr;
	int err;

	dev->tstats = netdev_alloc_pcpu_stats(struct pcpu_sw_netstats);
	if (!dev->tstats)
		return -ENOMEM;

	spin_lock_init(&tun->lock);

	err = security_tun_dev_alloc_security(&tun->security);
	if (err < 0) {
		free_percpu(dev->tstats);
		return err;
	}

	tun_flow_init(tun);

	dev->hw_features = NETIF_F_SG | NETIF_F_FRAGLIST |
			   TUN_USER_FEATURES | NETIF_F_HW_VLAN_CTAG_TX |
			   NETIF_F_HW_VLAN_STAG_TX;
	dev->features = dev->hw_features | NETIF_F_LLTX;
	dev->vlan_features = dev->features &
			     ~(NETIF_F_HW_VLAN_CTAG_TX |
			       NETIF_F_HW_VLAN_STAG_TX);

	tun->flags = (tun->flags & ~TUN_FEATURES) |
		      (ifr->ifr_flags & TUN_FEATURES);

	INIT_LIST_HEAD(&tun->disabled);
	err = tun_attach(tun, tun->file, false, ifr->ifr_flags & IFF_NAPI,
			 ifr->ifr_flags & IFF_NAPI_FRAGS, false);
	if (err < 0) {
		tun_flow_uninit(tun);
		security_tun_dev_free_security(tun->security);
		free_percpu(dev->tstats);
		return err;
	}
	return 0;
}

/* Net device detach from fd. */
static void tun_net_uninit(struct net_device *dev)
{
	tun_detach_all(dev);
}

/* Net device open. */
static int tun_net_open(struct net_device *dev)
{
	netif_tx_start_all_queues(dev);

	return 0;
}

/* Net device close. */
static int tun_net_close(struct net_device *dev)
{
	netif_tx_stop_all_queues(dev);
	return 0;
}

/* Net device start xmit */
static void tun_automq_xmit(struct tun_struct *tun, struct sk_buff *skb)
{
#ifdef CONFIG_RPS
	if (tun->numqueues == 1 && static_branch_unlikely(&rps_needed)) {
		/* Select queue was not called for the skbuff, so we extract the
		 * RPS hash and save it into the flow_table here.
		 */
		struct tun_flow_entry *e;
		__u32 rxhash;

		rxhash = __skb_get_hash_symmetric(skb);
		e = tun_flow_find(&tun->flows[tun_hashfn(rxhash)], rxhash);
		if (e)
			tun_flow_save_rps_rxhash(e, rxhash);
	}
#endif
}

static unsigned int run_ebpf_filter(struct tun_struct *tun,
				    struct sk_buff *skb,
				    int len)
{
	struct tun_prog *prog = rcu_dereference(tun->filter_prog);

	if (prog)
		len = bpf_prog_run_clear_cb(prog->prog, skb);

	return len;
}

/* Net device start xmit */
static netdev_tx_t tun_net_xmit(struct sk_buff *skb, struct net_device *dev)
{
	struct tun_struct *tun = netdev_priv(dev);
	enum skb_drop_reason drop_reason;
	int txq = skb->queue_mapping;
	struct netdev_queue *queue;
	struct tun_file *tfile;
	int len = skb->len;

	rcu_read_lock();
	tfile = rcu_dereference(tun->tfiles[txq]);

	/* Drop packet if interface is not attached */
	if (!tfile) {
		drop_reason = SKB_DROP_REASON_DEV_READY;
		goto drop;
	}

	if (!rcu_dereference(tun->steering_prog))
		tun_automq_xmit(tun, skb);

	netif_info(tun, tx_queued, tun->dev, "%s %d\n", __func__, skb->len);

	/* Drop if the filter does not like it.
	 * This is a noop if the filter is disabled.
	 * Filter can be enabled only for the TAP devices. */
	if (!check_filter(&tun->txflt, skb)) {
		drop_reason = SKB_DROP_REASON_TAP_TXFILTER;
		goto drop;
	}

	if (tfile->socket.sk->sk_filter &&
	    sk_filter(tfile->socket.sk, skb)) {
		drop_reason = SKB_DROP_REASON_SOCKET_FILTER;
		goto drop;
	}

	//运行ebpf程序，如果返回的长度为0，则drop掉报文
	//否则截短报文
	len = run_ebpf_filter(tun, skb, len);
	if (len == 0) {
		drop_reason = SKB_DROP_REASON_TAP_FILTER;
		goto drop;
	}

	if (pskb_trim(skb, len)) {
		drop_reason = SKB_DROP_REASON_NOMEM;
		goto drop;
	}

	if (unlikely(skb_orphan_frags_rx(skb, GFP_ATOMIC))) {
		drop_reason = SKB_DROP_REASON_SKB_UCOPY_FAULT;
		goto drop;
	}

	skb_tx_timestamp(skb);

	/* Orphan the skb - required as we might hang on to it
	 * for indefinite time.
	 */
	skb_orphan(skb);

	nf_reset_ct(skb);

	if (ptr_ring_produce(&tfile->tx_ring, skb)) {
		drop_reason = SKB_DROP_REASON_FULL_RING;
		goto drop;
	}

	/* NETIF_F_LLTX requires to do our own update of trans_start */
	queue = netdev_get_tx_queue(dev, txq);
	txq_trans_cond_update(queue);

	/* Notify and wake up reader process */
	if (tfile->flags & TUN_FASYNC)
		kill_fasync(&tfile->fasync, SIGIO, POLL_IN);
	tfile->socket.sk->sk_data_ready(tfile->socket.sk);

	rcu_read_unlock();
	return NETDEV_TX_OK;

drop:
	dev_core_stats_tx_dropped_inc(dev);
	skb_tx_error(skb);
	kfree_skb_reason(skb, drop_reason);
	rcu_read_unlock();
	return NET_XMIT_DROP;
}

static void tun_net_mclist(struct net_device *dev)
{
	/*
	 * This callback is supposed to deal with mc filter in
	 * _rx_ path and has nothing to do with the _tx_ path.
	 * In rx path we always accept everything userspace gives us.
	 */
}

static netdev_features_t tun_net_fix_features(struct net_device *dev,
	netdev_features_t features)
{
	struct tun_struct *tun = netdev_priv(dev);

	return (features & tun->set_features) | (features & ~TUN_USER_FEATURES);
}

static void tun_set_headroom(struct net_device *dev, int new_hr)
{
	struct tun_struct *tun = netdev_priv(dev);

	if (new_hr < NET_SKB_PAD)
		new_hr = NET_SKB_PAD;

	tun->align = new_hr;
}

static void
tun_net_get_stats64(struct net_device *dev, struct rtnl_link_stats64 *stats)
{
	struct tun_struct *tun = netdev_priv(dev);

	dev_get_tstats64(dev, stats);

	stats->rx_frame_errors +=
		(unsigned long)atomic_long_read(&tun->rx_frame_errors);
}

static int tun_xdp_set(struct net_device *dev, struct bpf_prog *prog,
		       struct netlink_ext_ack *extack)
{
	struct tun_struct *tun = netdev_priv(dev);
	struct tun_file *tfile;
	struct bpf_prog *old_prog;
	int i;

	old_prog = rtnl_dereference(tun->xdp_prog);
	rcu_assign_pointer(tun->xdp_prog, prog);
	if (old_prog)
		bpf_prog_put(old_prog);

	for (i = 0; i < tun->numqueues; i++) {
		tfile = rtnl_dereference(tun->tfiles[i]);
		if (prog)
			sock_set_flag(&tfile->sk, SOCK_XDP);
		else
			sock_reset_flag(&tfile->sk, SOCK_XDP);
	}
	list_for_each_entry(tfile, &tun->disabled, next) {
		if (prog)
			sock_set_flag(&tfile->sk, SOCK_XDP);
		else
			sock_reset_flag(&tfile->sk, SOCK_XDP);
	}

	return 0;
}

static int tun_xdp(struct net_device *dev, struct netdev_bpf *xdp)
{
	switch (xdp->command) {
	case XDP_SETUP_PROG:
		return tun_xdp_set(dev, xdp->prog, xdp->extack);
	default:
		return -EINVAL;
	}
}

static int tun_net_change_carrier(struct net_device *dev, bool new_carrier)
{
	if (new_carrier) {
		struct tun_struct *tun = netdev_priv(dev);

		if (!tun->numqueues)
			return -EPERM;

		netif_carrier_on(dev);
	} else {
		netif_carrier_off(dev);
	}
	return 0;
}

//tun设备ops
static const struct net_device_ops tun_netdev_ops = {
	.ndo_init		= tun_net_init,
	.ndo_uninit		= tun_net_uninit,
	.ndo_open		= tun_net_open,
	.ndo_stop		= tun_net_close,
	.ndo_start_xmit		= tun_net_xmit,
	.ndo_fix_features	= tun_net_fix_features,
	.ndo_select_queue	= tun_select_queue,
	.ndo_set_rx_headroom	= tun_set_headroom,
	.ndo_get_stats64	= tun_net_get_stats64,
	.ndo_change_carrier	= tun_net_change_carrier,
};

static void __tun_xdp_flush_tfile(struct tun_file *tfile)
{
	/* Notify and wake up reader process */
	if (tfile->flags & TUN_FASYNC)
		kill_fasync(&tfile->fasync, SIGIO, POLL_IN);
	tfile->socket.sk->sk_data_ready(tfile->socket.sk);
}

static int tun_xdp_xmit(struct net_device *dev, int n,
			struct xdp_frame **frames, u32 flags)
{
	struct tun_struct *tun = netdev_priv(dev);
	struct tun_file *tfile;
	u32 numqueues;
	int nxmit = 0;
	int i;

	if (unlikely(flags & ~XDP_XMIT_FLAGS_MASK))
		return -EINVAL;

	rcu_read_lock();

resample:
	numqueues = READ_ONCE(tun->numqueues);
	if (!numqueues) {
		rcu_read_unlock();
		return -ENXIO; /* Caller will free/return all frames */
	}

	tfile = rcu_dereference(tun->tfiles[smp_processor_id() %
					    numqueues]);
	if (unlikely(!tfile))
		goto resample;

	spin_lock(&tfile->tx_ring.producer_lock);
	for (i = 0; i < n; i++) {
		struct xdp_frame *xdp = frames[i];
		/* Encode the XDP flag into lowest bit for consumer to differ
		 * XDP buffer from sk_buff.
		 */
		void *frame = tun_xdp_to_ptr(xdp);

		if (__ptr_ring_produce(&tfile->tx_ring, frame)) {
			dev_core_stats_tx_dropped_inc(dev);
			break;
		}
		nxmit++;
	}
	spin_unlock(&tfile->tx_ring.producer_lock);

	if (flags & XDP_XMIT_FLUSH)
		__tun_xdp_flush_tfile(tfile);

	rcu_read_unlock();
	return nxmit;
}

static int tun_xdp_tx(struct net_device *dev, struct xdp_buff *xdp)
{
	struct xdp_frame *frame = xdp_convert_buff_to_frame(xdp);
	int nxmit;

	if (unlikely(!frame))
		return -EOVERFLOW;

	nxmit = tun_xdp_xmit(dev, 1, &frame, XDP_XMIT_FLUSH);
	if (!nxmit)
		xdp_return_frame_rx_napi(frame);
	return nxmit;
}

static const struct net_device_ops tap_netdev_ops = {
	.ndo_init		= tun_net_init,
	.ndo_uninit		= tun_net_uninit,
	.ndo_open		= tun_net_open,
	.ndo_stop		= tun_net_close,
	.ndo_start_xmit		= tun_net_xmit,
	.ndo_fix_features	= tun_net_fix_features,
	.ndo_set_rx_mode	= tun_net_mclist,
	.ndo_set_mac_address	= eth_mac_addr,
	.ndo_validate_addr	= eth_validate_addr,
	.ndo_select_queue	= tun_select_queue,
	.ndo_features_check	= passthru_features_check,
	.ndo_set_rx_headroom	= tun_set_headroom,
	.ndo_get_stats64	= dev_get_tstats64,
	.ndo_bpf		= tun_xdp,
	.ndo_xdp_xmit		= tun_xdp_xmit,
	.ndo_change_carrier	= tun_net_change_carrier,
};

static void tun_flow_init(struct tun_struct *tun)
{
	int i;

	for (i = 0; i < TUN_NUM_FLOW_ENTRIES; i++)
		INIT_HLIST_HEAD(&tun->flows[i]);

	tun->ageing_time = TUN_FLOW_EXPIRE;
	timer_setup(&tun->flow_gc_timer, tun_flow_cleanup, 0);
	mod_timer(&tun->flow_gc_timer,
		  round_jiffies_up(jiffies + tun->ageing_time));
}

static void tun_flow_uninit(struct tun_struct *tun)
{
	del_timer_sync(&tun->flow_gc_timer);
	tun_flow_flush(tun);
}

#define MIN_MTU 68
#define MAX_MTU 65535

/* Initialize net device. */
static void tun_net_initialize(struct net_device *dev)
{
	struct tun_struct *tun = netdev_priv(dev);

	switch (tun->flags & TUN_TYPE_MASK) {
	case IFF_TUN:
		dev->netdev_ops = &tun_netdev_ops;
		dev->header_ops = &ip_tunnel_header_ops;

		/* Point-to-Point TUN Device */
		dev->hard_header_len = 0;
		dev->addr_len = 0;
		dev->mtu = 1500;

		/* Zero header length */
		dev->type = ARPHRD_NONE;
		dev->flags = IFF_POINTOPOINT | IFF_NOARP | IFF_MULTICAST;
		break;

	case IFF_TAP:
		//注册tap设备操作集
		dev->netdev_ops = &tap_netdev_ops;
		/* Ethernet TAP Device */
		ether_setup(dev);
		dev->priv_flags &= ~IFF_TX_SKB_SHARING;
		dev->priv_flags |= IFF_LIVE_ADDR_CHANGE;

		eth_hw_addr_random(dev);

		break;
	}

	dev->min_mtu = MIN_MTU;
	dev->max_mtu = MAX_MTU - dev->hard_header_len;
}

static bool tun_sock_writeable(struct tun_struct *tun, struct tun_file *tfile)
{
	struct sock *sk = tfile->socket.sk;

	return (tun->dev->flags & IFF_UP) && sock_writeable(sk);
}

/* Character device part */

/* Poll */
static __poll_t tun_chr_poll(struct file *file, poll_table *wait)
{
	struct tun_file *tfile = file->private_data;
	struct tun_struct *tun = tun_get(tfile);
	struct sock *sk;
	__poll_t mask = 0;

	if (!tun)
		return EPOLLERR;

	sk = tfile->socket.sk;

	poll_wait(file, sk_sleep(sk), wait);

	if (!ptr_ring_empty(&tfile->tx_ring))
		mask |= EPOLLIN | EPOLLRDNORM;

	/* Make sure SOCKWQ_ASYNC_NOSPACE is set if not writable to
	 * guarantee EPOLLOUT to be raised by either here or
	 * tun_sock_write_space(). Then process could get notification
	 * after it writes to a down device and meets -EIO.
	 */
	if (tun_sock_writeable(tun, tfile) ||
	    (!test_and_set_bit(SOCKWQ_ASYNC_NOSPACE, &sk->sk_socket->flags) &&
	     tun_sock_writeable(tun, tfile)))
		mask |= EPOLLOUT | EPOLLWRNORM;

	if (tun->dev->reg_state != NETREG_REGISTERED)
		mask = EPOLLERR;

	tun_put(tun);
	return mask;
}

static struct sk_buff *tun_napi_alloc_frags(struct tun_file *tfile,
					    size_t len,
					    const struct iov_iter *it)
{
	struct sk_buff *skb;
	size_t linear;
	int err;
	int i;

	if (it->nr_segs > MAX_SKB_FRAGS + 1)
		return ERR_PTR(-EMSGSIZE);

	local_bh_disable();
	skb = napi_get_frags(&tfile->napi);
	local_bh_enable();
	if (!skb)
		return ERR_PTR(-ENOMEM);

	linear = iov_iter_single_seg_count(it);
	err = __skb_grow(skb, linear);
	if (err)
		goto free;

	skb->len = len;
	skb->data_len = len - linear;
	skb->truesize += skb->data_len;

	for (i = 1; i < it->nr_segs; i++) {
		size_t fragsz = it->iov[i].iov_len;
		struct page *page;
		void *frag;

		if (fragsz == 0 || fragsz > PAGE_SIZE) {
			err = -EINVAL;
			goto free;
		}
		frag = netdev_alloc_frag(fragsz);
		if (!frag) {
			err = -ENOMEM;
			goto free;
		}
		page = virt_to_head_page(frag);
		skb_fill_page_desc(skb, i - 1, page,
				   frag - page_address(page), fragsz);
	}

	return skb;
free:
	/* frees skb and all frags allocated with napi_alloc_frag() */
	napi_free_frags(&tfile->napi);
	return ERR_PTR(err);
}

/* prepad is the amount to reserve at front.  len is length after that.
 * linear is a hint as to how much to copy (usually headers). */
static struct sk_buff *tun_alloc_skb(struct tun_file *tfile,
				     size_t prepad, size_t len,
				     size_t linear, int noblock)
{
	struct sock *sk = tfile->socket.sk;
	struct sk_buff *skb;
	int err;

	/* Under a page?  Don't bother with paged skb. */
	if (prepad + len < PAGE_SIZE || !linear)
		linear = len;

	skb = sock_alloc_send_pskb(sk, prepad + linear, len - linear, noblock,
				   &err, 0);
	if (!skb)
		return ERR_PTR(err);

	skb_reserve(skb, prepad);
	skb_put(skb, linear);
	skb->data_len = len - linear;
	skb->len += len - linear;

	return skb;
}

static void tun_rx_batched(struct tun_struct *tun, struct tun_file *tfile,
			   struct sk_buff *skb, int more)
{
	struct sk_buff_head *queue = &tfile->sk.sk_write_queue;
	struct sk_buff_head process_queue;
	u32 rx_batched = tun->rx_batched;
	bool rcv = false;

	if (!rx_batched || (!more && skb_queue_empty(queue))) {
		local_bh_disable();
		skb_record_rx_queue(skb, tfile->queue_index);
		netif_receive_skb(skb);
		local_bh_enable();
		return;
	}

	spin_lock(&queue->lock);
	if (!more || skb_queue_len(queue) == rx_batched) {
		__skb_queue_head_init(&process_queue);
		skb_queue_splice_tail_init(queue, &process_queue);
		rcv = true;
	} else {
		__skb_queue_tail(queue, skb);
	}
	spin_unlock(&queue->lock);

	if (rcv) {
		struct sk_buff *nskb;

		local_bh_disable();
		while ((nskb = __skb_dequeue(&process_queue))) {
			skb_record_rx_queue(nskb, tfile->queue_index);
			netif_receive_skb(nskb);
		}
		skb_record_rx_queue(skb, tfile->queue_index);
		netif_receive_skb(skb);
		local_bh_enable();
	}
}

static bool tun_can_build_skb(struct tun_struct *tun, struct tun_file *tfile,
			      int len, int noblock, bool zerocopy)
{
	if ((tun->flags & TUN_TYPE_MASK) != IFF_TAP)
		return false;

	if (tfile->socket.sk->sk_sndbuf != INT_MAX)
		return false;

	if (!noblock)
		return false;

	if (zerocopy)
		return false;

	if (SKB_DATA_ALIGN(len + TUN_RX_PAD) +
	    SKB_DATA_ALIGN(sizeof(struct skb_shared_info)) > PAGE_SIZE)
		return false;

	return true;
}

static struct sk_buff *__tun_build_skb(struct tun_file *tfile,
				       struct page_frag *alloc_frag, char *buf,
				       int buflen, int len, int pad)
{
	struct sk_buff *skb = build_skb(buf, buflen);

	if (!skb)
		return ERR_PTR(-ENOMEM);

	skb_reserve(skb, pad);
	skb_put(skb, len);
	skb_set_owner_w(skb, tfile->socket.sk);

	get_page(alloc_frag->page);
	alloc_frag->offset += buflen;

	return skb;
}

static int tun_xdp_act(struct tun_struct *tun, struct bpf_prog *xdp_prog,
		       struct xdp_buff *xdp, u32 act)
{
	int err;

	switch (act) {
	case XDP_REDIRECT:
		err = xdp_do_redirect(tun->dev, xdp, xdp_prog);
		if (err)
			return err;
		break;
	case XDP_TX:
		err = tun_xdp_tx(tun->dev, xdp);
		if (err < 0)
			return err;
		break;
	case XDP_PASS:
		break;
	default:
		bpf_warn_invalid_xdp_action(tun->dev, xdp_prog, act);
		fallthrough;
	case XDP_ABORTED:
		trace_xdp_exception(tun->dev, xdp_prog, act);
		fallthrough;
	case XDP_DROP:
		dev_core_stats_rx_dropped_inc(tun->dev);
		break;
	}

	return act;
}

static struct sk_buff *tun_build_skb(struct tun_struct *tun,
				     struct tun_file *tfile,
				     struct iov_iter *from,
				     struct virtio_net_hdr *hdr,
				     int len, int *skb_xdp)
{
	struct page_frag *alloc_frag = &current->task_frag;
	struct bpf_prog *xdp_prog;
	int buflen = SKB_DATA_ALIGN(sizeof(struct skb_shared_info));
	char *buf;
	size_t copied;
	int pad = TUN_RX_PAD;
	int err = 0;

	rcu_read_lock();
	xdp_prog = rcu_dereference(tun->xdp_prog);
	if (xdp_prog)
		pad += XDP_PACKET_HEADROOM;
	buflen += SKB_DATA_ALIGN(len + pad);
	rcu_read_unlock();

	alloc_frag->offset = ALIGN((u64)alloc_frag->offset, SMP_CACHE_BYTES);
	if (unlikely(!skb_page_frag_refill(buflen, alloc_frag, GFP_KERNEL)))
		return ERR_PTR(-ENOMEM);

	buf = (char *)page_address(alloc_frag->page) + alloc_frag->offset;
	copied = copy_page_from_iter(alloc_frag->page,
				     alloc_frag->offset + pad,
				     len, from);
	if (copied != len)
		return ERR_PTR(-EFAULT);

	/* There's a small window that XDP may be set after the check
	 * of xdp_prog above, this should be rare and for simplicity
	 * we do XDP on skb in case the headroom is not enough.
	 */
	if (hdr->gso_type || !xdp_prog) {
		*skb_xdp = 1;
		return __tun_build_skb(tfile, alloc_frag, buf, buflen, len,
				       pad);
	}

	*skb_xdp = 0;

	local_bh_disable();
	rcu_read_lock();
	xdp_prog = rcu_dereference(tun->xdp_prog);
	if (xdp_prog) {
		struct xdp_buff xdp;
		u32 act;

		xdp_init_buff(&xdp, buflen, &tfile->xdp_rxq);
		xdp_prepare_buff(&xdp, buf, pad, len, false);

		act = bpf_prog_run_xdp(xdp_prog, &xdp);
		if (act == XDP_REDIRECT || act == XDP_TX) {
			get_page(alloc_frag->page);
			alloc_frag->offset += buflen;
		}
		err = tun_xdp_act(tun, xdp_prog, &xdp, act);
		if (err < 0) {
			if (act == XDP_REDIRECT || act == XDP_TX)
				put_page(alloc_frag->page);
			goto out;
		}

		if (err == XDP_REDIRECT)
			xdp_do_flush();
		if (err != XDP_PASS)
			goto out;

		pad = xdp.data - xdp.data_hard_start;
		len = xdp.data_end - xdp.data;
	}
	rcu_read_unlock();
	local_bh_enable();

	return __tun_build_skb(tfile, alloc_frag, buf, buflen, len, pad);

out:
	rcu_read_unlock();
	local_bh_enable();
	return NULL;
}

/* Get packet from user space buffer */
static ssize_t tun_get_user(struct tun_struct *tun, struct tun_file *tfile,
			    void *msg_control, struct iov_iter *from,
			    int noblock, bool more)
{
	struct tun_pi pi = { 0, cpu_to_be16(ETH_P_IP) };
	struct sk_buff *skb;
	size_t total_len = iov_iter_count(from);
	size_t len = total_len, align = tun->align, linear;
	struct virtio_net_hdr gso = { 0 };
	int good_linear;
	int copylen;
	bool zerocopy = false;
	int err;
	u32 rxhash = 0;
	int skb_xdp = 1;
	bool frags = tun_napi_frags_enabled(tfile);
	enum skb_drop_reason drop_reason;

	if (!(tun->flags & IFF_NO_PI)) {
		if (len < sizeof(pi))
			return -EINVAL;
		len -= sizeof(pi);

		if (!copy_from_iter_full(&pi, sizeof(pi), from))
			return -EFAULT;
	}

	if (tun->flags & IFF_VNET_HDR) {
		int vnet_hdr_sz = READ_ONCE(tun->vnet_hdr_sz);

		if (len < vnet_hdr_sz)
			return -EINVAL;
		len -= vnet_hdr_sz;

		if (!copy_from_iter_full(&gso, sizeof(gso), from))
			return -EFAULT;

		if ((gso.flags & VIRTIO_NET_HDR_F_NEEDS_CSUM) &&
		    tun16_to_cpu(tun, gso.csum_start) + tun16_to_cpu(tun, gso.csum_offset) + 2 > tun16_to_cpu(tun, gso.hdr_len))
			gso.hdr_len = cpu_to_tun16(tun, tun16_to_cpu(tun, gso.csum_start) + tun16_to_cpu(tun, gso.csum_offset) + 2);

		if (tun16_to_cpu(tun, gso.hdr_len) > len)
			return -EINVAL;
		iov_iter_advance(from, vnet_hdr_sz - sizeof(gso));
	}

	if ((tun->flags & TUN_TYPE_MASK) == IFF_TAP) {
		align += NET_IP_ALIGN;
		if (unlikely(len < ETH_HLEN ||
			     (gso.hdr_len && tun16_to_cpu(tun, gso.hdr_len) < ETH_HLEN)))
			return -EINVAL;
	}

	good_linear = SKB_MAX_HEAD(align);

	if (msg_control) {
		struct iov_iter i = *from;

		/* There are 256 bytes to be copied in skb, so there is
		 * enough room for skb expand head in case it is used.
		 * The rest of the buffer is mapped from userspace.
		 */
		copylen = gso.hdr_len ? tun16_to_cpu(tun, gso.hdr_len) : GOODCOPY_LEN;
		if (copylen > good_linear)
			copylen = good_linear;
		linear = copylen;
		iov_iter_advance(&i, copylen);
		if (iov_iter_npages(&i, INT_MAX) <= MAX_SKB_FRAGS)
			zerocopy = true;
	}

	if (!frags && tun_can_build_skb(tun, tfile, len, noblock, zerocopy)) {
		/* For the packet that is not easy to be processed
		 * (e.g gso or jumbo packet), we will do it at after
		 * skb was created with generic XDP routine.
		 */
		skb = tun_build_skb(tun, tfile, from, &gso, len, &skb_xdp);
		if (IS_ERR(skb)) {
			dev_core_stats_rx_dropped_inc(tun->dev);
			return PTR_ERR(skb);
		}
		if (!skb)
			return total_len;
	} else {
		if (!zerocopy) {
			copylen = len;
			if (tun16_to_cpu(tun, gso.hdr_len) > good_linear)
				linear = good_linear;
			else
				linear = tun16_to_cpu(tun, gso.hdr_len);
		}

		if (frags) {
			mutex_lock(&tfile->napi_mutex);
			skb = tun_napi_alloc_frags(tfile, copylen, from);
			/* tun_napi_alloc_frags() enforces a layout for the skb.
			 * If zerocopy is enabled, then this layout will be
			 * overwritten by zerocopy_sg_from_iter().
			 */
			zerocopy = false;
		} else {
			skb = tun_alloc_skb(tfile, align, copylen, linear,
					    noblock);
		}

		if (IS_ERR(skb)) {
			if (PTR_ERR(skb) != -EAGAIN)
				dev_core_stats_rx_dropped_inc(tun->dev);
			if (frags)
				mutex_unlock(&tfile->napi_mutex);
			return PTR_ERR(skb);
		}

		if (zerocopy)
			err = zerocopy_sg_from_iter(skb, from);
		else
			err = skb_copy_datagram_from_iter(skb, 0, from, len);

		if (err) {
			err = -EFAULT;
			drop_reason = SKB_DROP_REASON_SKB_UCOPY_FAULT;
drop:
			dev_core_stats_rx_dropped_inc(tun->dev);
			kfree_skb_reason(skb, drop_reason);
			if (frags) {
				tfile->napi.skb = NULL;
				mutex_unlock(&tfile->napi_mutex);
			}

			return err;
		}
	}

	//更新virtio_net头部的offload属性
	if (virtio_net_hdr_to_skb(skb, &gso, tun_is_little_endian(tun))) {
		atomic_long_inc(&tun->rx_frame_errors);
		kfree_skb(skb);
		if (frags) {
			tfile->napi.skb = NULL;
			mutex_unlock(&tfile->napi_mutex);
		}

		return -EINVAL;
	}

	switch (tun->flags & TUN_TYPE_MASK) {
	case IFF_TUN:
		if (tun->flags & IFF_NO_PI) {
			u8 ip_version = skb->len ? (skb->data[0] >> 4) : 0;

			switch (ip_version) {
			case 4:
				pi.proto = htons(ETH_P_IP);
				break;
			case 6:
				pi.proto = htons(ETH_P_IPV6);
				break;
			default:
				dev_core_stats_rx_dropped_inc(tun->dev);
				kfree_skb(skb);
				return -EINVAL;
			}
		}

		skb_reset_mac_header(skb);
		skb->protocol = pi.proto;
		skb->dev = tun->dev;
		break;
	case IFF_TAP:
		if (frags && !pskb_may_pull(skb, ETH_HLEN)) {
			err = -ENOMEM;
			drop_reason = SKB_DROP_REASON_HDR_TRUNC;
			goto drop;
		}
		skb->protocol = eth_type_trans(skb, tun->dev);
		break;
	}

	/* copy skb_ubuf_info for callback when skb has no error */
	if (zerocopy) {
		skb_zcopy_init(skb, msg_control);
	} else if (msg_control) {
		struct ubuf_info *uarg = msg_control;
		uarg->callback(NULL, uarg, false);
	}

	skb_reset_network_header(skb);
	skb_probe_transport_header(skb);
	skb_record_rx_queue(skb, tfile->queue_index);

	if (skb_xdp) {
		struct bpf_prog *xdp_prog;
		int ret;

		local_bh_disable();
		rcu_read_lock();
		xdp_prog = rcu_dereference(tun->xdp_prog);
		if (xdp_prog) {
			ret = do_xdp_generic(xdp_prog, skb);
			if (ret != XDP_PASS) {
				rcu_read_unlock();
				local_bh_enable();
				if (frags) {
					tfile->napi.skb = NULL;
					mutex_unlock(&tfile->napi_mutex);
				}
				return total_len;
			}
		}
		rcu_read_unlock();
		local_bh_enable();
	}

	/* Compute the costly rx hash only if needed for flow updates.
	 * We may get a very small possibility of OOO during switching, not
	 * worth to optimize.
	 */
	if (!rcu_access_pointer(tun->steering_prog) && tun->numqueues > 1 &&
	    !tfile->detached)
		rxhash = __skb_get_hash_symmetric(skb);

	rcu_read_lock();
	if (unlikely(!(tun->dev->flags & IFF_UP))) {
		err = -EIO;
		rcu_read_unlock();
		drop_reason = SKB_DROP_REASON_DEV_READY;
		goto drop;
	}

	if (frags) {
		u32 headlen;

		/* Exercise flow dissector code path. */
		skb_push(skb, ETH_HLEN);
		headlen = eth_get_headlen(tun->dev, skb->data,
					  skb_headlen(skb));

		if (unlikely(headlen > skb_headlen(skb))) {
			dev_core_stats_rx_dropped_inc(tun->dev);
			napi_free_frags(&tfile->napi);
			rcu_read_unlock();
			mutex_unlock(&tfile->napi_mutex);
			WARN_ON(1);
			return -ENOMEM;
		}

		local_bh_disable();
		napi_gro_frags(&tfile->napi);
		local_bh_enable();
		mutex_unlock(&tfile->napi_mutex);
	} else if (tfile->napi_enabled) {
		struct sk_buff_head *queue = &tfile->sk.sk_write_queue;
		int queue_len;

		spin_lock_bh(&queue->lock);
		//将报文存入队列，使其执行调度
		__skb_queue_tail(queue, skb);
		queue_len = skb_queue_len(queue);
		spin_unlock(&queue->lock);

		if (!more || queue_len > NAPI_POLL_WEIGHT)
			napi_schedule(&tfile->napi);

		local_bh_enable();
	} else if (!IS_ENABLED(CONFIG_4KSTACKS)) {
		tun_rx_batched(tun, tfile, skb, more);
	} else {
<<<<<<< HEAD
	    //使设备走协议栈
		netif_rx_ni(skb);
=======
		netif_rx(skb);
>>>>>>> 028192fe
	}
	rcu_read_unlock();

	preempt_disable();
	dev_sw_netstats_rx_add(tun->dev, len);
	preempt_enable();

	if (rxhash)
		tun_flow_update(tun, rxhash, tfile);

	return total_len;
}

//向tun口发送报文
static ssize_t tun_chr_write_iter(struct kiocb *iocb, struct iov_iter *from)
{
	struct file *file = iocb->ki_filp;
	struct tun_file *tfile = file->private_data;
	struct tun_struct *tun = tun_get(tfile);
	ssize_t result;
	int noblock = 0;

	if (!tun)
		return -EBADFD;

	if ((file->f_flags & O_NONBLOCK) || (iocb->ki_flags & IOCB_NOWAIT))
		noblock = 1;

	result = tun_get_user(tun, tfile, NULL, from, noblock, false);

	tun_put(tun);
	return result;
}

static ssize_t tun_put_user_xdp(struct tun_struct *tun,
				struct tun_file *tfile,
				struct xdp_frame *xdp_frame,
				struct iov_iter *iter)
{
	int vnet_hdr_sz = 0;
	size_t size = xdp_frame->len;
	size_t ret;

	if (tun->flags & IFF_VNET_HDR) {
		struct virtio_net_hdr gso = { 0 };

		vnet_hdr_sz = READ_ONCE(tun->vnet_hdr_sz);
		if (unlikely(iov_iter_count(iter) < vnet_hdr_sz))
			return -EINVAL;
		if (unlikely(copy_to_iter(&gso, sizeof(gso), iter) !=
			     sizeof(gso)))
			return -EFAULT;
		iov_iter_advance(iter, vnet_hdr_sz - sizeof(gso));
	}

	ret = copy_to_iter(xdp_frame->data, size, iter) + vnet_hdr_sz;

	preempt_disable();
	dev_sw_netstats_tx_add(tun->dev, 1, ret);
	preempt_enable();

	return ret;
}

/* Put packet to the user space buffer */
static ssize_t tun_put_user(struct tun_struct *tun,
			    struct tun_file *tfile,
			    struct sk_buff *skb,
			    struct iov_iter *iter)
{
	struct tun_pi pi = { 0, skb->protocol };
	ssize_t total;
	int vlan_offset = 0;
	int vlan_hlen = 0;
	int vnet_hdr_sz = 0;

	//报文是否包含vlan
	if (skb_vlan_tag_present(skb))
		vlan_hlen = VLAN_HLEN;

	//是否需要包含VNET_HDR头部
	if (tun->flags & IFF_VNET_HDR)
		vnet_hdr_sz = READ_ONCE(tun->vnet_hdr_sz);

	total = skb->len + vlan_hlen + vnet_hdr_sz;

	if (!(tun->flags & IFF_NO_PI)) {
	    //tun设备未包含NO_PI标记，合上pi长度
		if (iov_iter_count(iter) < sizeof(pi))
			return -EINVAL;

		total += sizeof(pi);
		//长度不足，报文将strip掉
		if (iov_iter_count(iter) < total) {
			/* Packet will be striped */
			pi.flags |= TUN_PKT_STRIP;
		}

		//将pi头填充到用户态
		if (copy_to_iter(&pi, sizeof(pi), iter) != sizeof(pi))
			return -EFAULT;
	}

	//传送vnet_hdr头部
	if (vnet_hdr_sz) {
		struct virtio_net_hdr gso;

		if (iov_iter_count(iter) < vnet_hdr_sz)
			return -EINVAL;

		if (virtio_net_hdr_from_skb(skb, &gso,
					    tun_is_little_endian(tun), true,
					    vlan_hlen)) {
			struct skb_shared_info *sinfo = skb_shinfo(skb);
			pr_err("unexpected GSO type: "
			       "0x%x, gso_size %d, hdr_len %d\n",
			       sinfo->gso_type, tun16_to_cpu(tun, gso.gso_size),
			       tun16_to_cpu(tun, gso.hdr_len));
			print_hex_dump(KERN_ERR, "tun: ",
				       DUMP_PREFIX_NONE,
				       16, 1, skb->head,
				       min((int)tun16_to_cpu(tun, gso.hdr_len), 64), true);
			WARN_ON_ONCE(1);
			return -EINVAL;
		}

		if (copy_to_iter(&gso, sizeof(gso), iter) != sizeof(gso))
			return -EFAULT;

		iov_iter_advance(iter, vnet_hdr_sz - sizeof(gso));
	}

	//传送vlan头部
	if (vlan_hlen) {
		int ret;
		struct veth veth;

		veth.h_vlan_proto = skb->vlan_proto;
		veth.h_vlan_TCI = htons(skb_vlan_tag_get(skb));

		vlan_offset = offsetof(struct vlan_ethhdr, h_vlan_proto);

		ret = skb_copy_datagram_iter(skb, 0, iter, vlan_offset);
		if (ret || !iov_iter_count(iter))
			goto done;

		ret = copy_to_iter(&veth, sizeof(veth), iter);
		if (ret != sizeof(veth) || !iov_iter_count(iter))
			goto done;
	}

	//传送报文数据段
	skb_copy_datagram_iter(skb, vlan_offset, iter, skb->len - vlan_offset);

done:
	/* caller is in process context, */
	preempt_disable();
	dev_sw_netstats_tx_add(tun->dev, 1, skb->len + vlan_hlen);
	preempt_enable();

	//返回写入的报文总长度
	return total;
}

static void *tun_ring_recv(struct tun_file *tfile, int noblock, int *err)
{
	DECLARE_WAITQUEUE(wait, current);
	void *ptr = NULL;
	int error = 0;

	ptr = ptr_ring_consume(&tfile->tx_ring);
	if (ptr)
	    //出队一个元素，退出
		goto out;
	if (noblock) {
	    //没有元素，且置为非阻塞，则立即返回
		error = -EAGAIN;
		goto out;
	}

	//阻塞等待报文
	add_wait_queue(&tfile->socket.wq.wait, &wait);

	while (1) {
	    //置当前进程为D状态
		set_current_state(TASK_INTERRUPTIBLE);
		ptr = ptr_ring_consume(&tfile->tx_ring);
		if (ptr)
		    //如果成功出队，则跳出
			break;
		//否则进程挂起
		if (signal_pending(current)) {
			error = -ERESTARTSYS;
			break;
		}
		if (tfile->socket.sk->sk_shutdown & RCV_SHUTDOWN) {
			error = -EFAULT;
			break;
		}

		schedule();
	}

	__set_current_state(TASK_RUNNING);
	remove_wait_queue(&tfile->socket.wq.wait, &wait);

out:
	*err = error;
	return ptr;
}

static ssize_t tun_do_read(struct tun_struct *tun, struct tun_file *tfile,
			   struct iov_iter *to,
			   int noblock, void *ptr)
{
	ssize_t ret;
	int err;

	if (!iov_iter_count(to)) {
		tun_ptr_free(ptr);
		return 0;
	}

	if (!ptr) {
		/* Read frames from ring */
	    //以非阻塞方式出一个报文
		ptr = tun_ring_recv(tfile, noblock, &err);
		if (!ptr)
			return err;
	}

	if (tun_is_xdp_frame(ptr)) {
	    //报文为xdp frame,清掉xdp标记，上送到用户态
		struct xdp_frame *xdpf = tun_ptr_to_xdp(ptr);

		ret = tun_put_user_xdp(tun, tfile, xdpf, to);
		xdp_return_frame(xdpf);
	} else {
	    //非xdp的普通报文，送用户态
		struct sk_buff *skb = ptr;

		ret = tun_put_user(tun, tfile, skb, to);
		//送用户态完成，skb释放
		if (unlikely(ret < 0))
			kfree_skb(skb);
		else
			consume_skb(skb);
	}

	return ret;
}

//tun设备读取
static ssize_t tun_chr_read_iter(struct kiocb *iocb, struct iov_iter *to)
{
	struct file *file = iocb->ki_filp;
	//取出file的私有结构，针对tun设备而言，为tun_file,见open函数
	struct tun_file *tfile = file->private_data;
	struct tun_struct *tun = tun_get(tfile);
	ssize_t len = iov_iter_count(to), ret;
	int noblock = 0;

	if (!tun)
		return -EBADFD;

	if ((file->f_flags & O_NONBLOCK) || (iocb->ki_flags & IOCB_NOWAIT))
		noblock = 1;

	ret = tun_do_read(tun, tfile, to, noblock, NULL);
	ret = min_t(ssize_t, ret, len);
	if (ret > 0)
		iocb->ki_pos = ret;
	tun_put(tun);
	return ret;
}

static void tun_prog_free(struct rcu_head *rcu)
{
	struct tun_prog *prog = container_of(rcu, struct tun_prog, rcu);

	bpf_prog_destroy(prog->prog);
	kfree(prog);
}

static int __tun_set_ebpf(struct tun_struct *tun,
			  struct tun_prog __rcu **prog_p,
			  struct bpf_prog *prog)
{
	struct tun_prog *old, *new = NULL;

	if (prog) {
		new = kmalloc(sizeof(*new), GFP_KERNEL);
		if (!new)
			return -ENOMEM;
		new->prog = prog;
	}

	spin_lock_bh(&tun->lock);
	old = rcu_dereference_protected(*prog_p,
					lockdep_is_held(&tun->lock));
	rcu_assign_pointer(*prog_p, new);
	spin_unlock_bh(&tun->lock);

	if (old)
		call_rcu(&old->rcu, tun_prog_free);

	return 0;
}

static void tun_free_netdev(struct net_device *dev)
{
	struct tun_struct *tun = netdev_priv(dev);

	BUG_ON(!(list_empty(&tun->disabled)));

	free_percpu(dev->tstats);
	tun_flow_uninit(tun);
	security_tun_dev_free_security(tun->security);
	__tun_set_ebpf(tun, &tun->steering_prog, NULL);
	__tun_set_ebpf(tun, &tun->filter_prog, NULL);
}

static void tun_setup(struct net_device *dev)
{
	struct tun_struct *tun = netdev_priv(dev);

	tun->owner = INVALID_UID;
	tun->group = INVALID_GID;
	tun_default_link_ksettings(dev, &tun->link_ksettings);

	dev->ethtool_ops = &tun_ethtool_ops;
	dev->needs_free_netdev = true;
	dev->priv_destructor = tun_free_netdev;
	/* We prefer our own queue length */
	dev->tx_queue_len = TUN_READQ_SIZE;
}

/* Trivial set of netlink ops to allow deleting tun or tap
 * device with netlink.
 */
static int tun_validate(struct nlattr *tb[], struct nlattr *data[],
			struct netlink_ext_ack *extack)
{
	NL_SET_ERR_MSG(extack,
		       "tun/tap creation via rtnetlink is not supported.");
	return -EOPNOTSUPP;
}

static size_t tun_get_size(const struct net_device *dev)
{
	BUILD_BUG_ON(sizeof(u32) != sizeof(uid_t));
	BUILD_BUG_ON(sizeof(u32) != sizeof(gid_t));

	return nla_total_size(sizeof(uid_t)) + /* OWNER */
	       nla_total_size(sizeof(gid_t)) + /* GROUP */
	       nla_total_size(sizeof(u8)) + /* TYPE */
	       nla_total_size(sizeof(u8)) + /* PI */
	       nla_total_size(sizeof(u8)) + /* VNET_HDR */
	       nla_total_size(sizeof(u8)) + /* PERSIST */
	       nla_total_size(sizeof(u8)) + /* MULTI_QUEUE */
	       nla_total_size(sizeof(u32)) + /* NUM_QUEUES */
	       nla_total_size(sizeof(u32)) + /* NUM_DISABLED_QUEUES */
	       0;
}

static int tun_fill_info(struct sk_buff *skb, const struct net_device *dev)
{
	struct tun_struct *tun = netdev_priv(dev);

	if (nla_put_u8(skb, IFLA_TUN_TYPE, tun->flags & TUN_TYPE_MASK))
		goto nla_put_failure;
	if (uid_valid(tun->owner) &&
	    nla_put_u32(skb, IFLA_TUN_OWNER,
			from_kuid_munged(current_user_ns(), tun->owner)))
		goto nla_put_failure;
	if (gid_valid(tun->group) &&
	    nla_put_u32(skb, IFLA_TUN_GROUP,
			from_kgid_munged(current_user_ns(), tun->group)))
		goto nla_put_failure;
	if (nla_put_u8(skb, IFLA_TUN_PI, !(tun->flags & IFF_NO_PI)))
		goto nla_put_failure;
	if (nla_put_u8(skb, IFLA_TUN_VNET_HDR, !!(tun->flags & IFF_VNET_HDR)))
		goto nla_put_failure;
	if (nla_put_u8(skb, IFLA_TUN_PERSIST, !!(tun->flags & IFF_PERSIST)))
		goto nla_put_failure;
	if (nla_put_u8(skb, IFLA_TUN_MULTI_QUEUE,
		       !!(tun->flags & IFF_MULTI_QUEUE)))
		goto nla_put_failure;
	if (tun->flags & IFF_MULTI_QUEUE) {
		if (nla_put_u32(skb, IFLA_TUN_NUM_QUEUES, tun->numqueues))
			goto nla_put_failure;
		if (nla_put_u32(skb, IFLA_TUN_NUM_DISABLED_QUEUES,
				tun->numdisabled))
			goto nla_put_failure;
	}

	return 0;

nla_put_failure:
	return -EMSGSIZE;
}

static struct rtnl_link_ops tun_link_ops __read_mostly = {
	.kind		= DRV_NAME,
	.priv_size	= sizeof(struct tun_struct),
	.setup		= tun_setup,
	.validate	= tun_validate,
	.get_size       = tun_get_size,
	.fill_info      = tun_fill_info,
};

static void tun_sock_write_space(struct sock *sk)
{
	struct tun_file *tfile;
	wait_queue_head_t *wqueue;

	if (!sock_writeable(sk))
		return;

	if (!test_and_clear_bit(SOCKWQ_ASYNC_NOSPACE, &sk->sk_socket->flags))
		return;

	wqueue = sk_sleep(sk);
	if (wqueue && waitqueue_active(wqueue))
		wake_up_interruptible_sync_poll(wqueue, EPOLLOUT |
						EPOLLWRNORM | EPOLLWRBAND);

	tfile = container_of(sk, struct tun_file, sk);
	kill_fasync(&tfile->fasync, SIGIO, POLL_OUT);
}

static void tun_put_page(struct tun_page *tpage)
{
	if (tpage->page)
		__page_frag_cache_drain(tpage->page, tpage->count);
}

static int tun_xdp_one(struct tun_struct *tun,
		       struct tun_file *tfile,
		       struct xdp_buff *xdp, int *flush,
		       struct tun_page *tpage)
{
	unsigned int datasize = xdp->data_end - xdp->data;
	struct tun_xdp_hdr *hdr = xdp->data_hard_start;
	struct virtio_net_hdr *gso = &hdr->gso;
	struct bpf_prog *xdp_prog;
	struct sk_buff *skb = NULL;
	struct sk_buff_head *queue;
	u32 rxhash = 0, act;
	int buflen = hdr->buflen;
	int ret = 0;
	bool skb_xdp = false;
	struct page *page;

	xdp_prog = rcu_dereference(tun->xdp_prog);
	if (xdp_prog) {
		if (gso->gso_type) {
			skb_xdp = true;
			goto build;
		}

		xdp_init_buff(xdp, buflen, &tfile->xdp_rxq);
		xdp_set_data_meta_invalid(xdp);

		act = bpf_prog_run_xdp(xdp_prog, xdp);
		ret = tun_xdp_act(tun, xdp_prog, xdp, act);
		if (ret < 0) {
			put_page(virt_to_head_page(xdp->data));
			return ret;
		}

		switch (ret) {
		case XDP_REDIRECT:
			*flush = true;
			fallthrough;
		case XDP_TX:
			return 0;
		case XDP_PASS:
			break;
		default:
			page = virt_to_head_page(xdp->data);
			if (tpage->page == page) {
				++tpage->count;
			} else {
				tun_put_page(tpage);
				tpage->page = page;
				tpage->count = 1;
			}
			return 0;
		}
	}

build:
	skb = build_skb(xdp->data_hard_start, buflen);
	if (!skb) {
		ret = -ENOMEM;
		goto out;
	}

	skb_reserve(skb, xdp->data - xdp->data_hard_start);
	skb_put(skb, xdp->data_end - xdp->data);

	if (virtio_net_hdr_to_skb(skb, gso, tun_is_little_endian(tun))) {
		atomic_long_inc(&tun->rx_frame_errors);
		kfree_skb(skb);
		ret = -EINVAL;
		goto out;
	}

	skb->protocol = eth_type_trans(skb, tun->dev);
	skb_reset_network_header(skb);
	skb_probe_transport_header(skb);
	skb_record_rx_queue(skb, tfile->queue_index);

	if (skb_xdp) {
		ret = do_xdp_generic(xdp_prog, skb);
		if (ret != XDP_PASS) {
			ret = 0;
			goto out;
		}
	}

	if (!rcu_dereference(tun->steering_prog) && tun->numqueues > 1 &&
	    !tfile->detached)
		rxhash = __skb_get_hash_symmetric(skb);

	if (tfile->napi_enabled) {
		queue = &tfile->sk.sk_write_queue;
		spin_lock(&queue->lock);
		__skb_queue_tail(queue, skb);
		spin_unlock(&queue->lock);
		ret = 1;
	} else {
		netif_receive_skb(skb);
		ret = 0;
	}

	/* No need to disable preemption here since this function is
	 * always called with bh disabled
	 */
	dev_sw_netstats_rx_add(tun->dev, datasize);

	if (rxhash)
		tun_flow_update(tun, rxhash, tfile);

out:
	return ret;
}

static int tun_sendmsg(struct socket *sock, struct msghdr *m, size_t total_len)
{
	int ret, i;
	struct tun_file *tfile = container_of(sock, struct tun_file, socket);
	struct tun_struct *tun = tun_get(tfile);
	struct tun_msg_ctl *ctl = m->msg_control;
	struct xdp_buff *xdp;

	if (!tun)
		return -EBADFD;

	if (m->msg_controllen == sizeof(struct tun_msg_ctl) &&
	    ctl && ctl->type == TUN_MSG_PTR) {
		struct tun_page tpage;
		int n = ctl->num;
		int flush = 0, queued = 0;

		memset(&tpage, 0, sizeof(tpage));

		local_bh_disable();
		rcu_read_lock();

		for (i = 0; i < n; i++) {
			xdp = &((struct xdp_buff *)ctl->ptr)[i];
			ret = tun_xdp_one(tun, tfile, xdp, &flush, &tpage);
			if (ret > 0)
				queued += ret;
		}

		if (flush)
			xdp_do_flush();

		if (tfile->napi_enabled && queued > 0)
			napi_schedule(&tfile->napi);

		rcu_read_unlock();
		local_bh_enable();

		tun_put_page(&tpage);

		ret = total_len;
		goto out;
	}

	ret = tun_get_user(tun, tfile, ctl ? ctl->ptr : NULL, &m->msg_iter,
			   m->msg_flags & MSG_DONTWAIT,
			   m->msg_flags & MSG_MORE);
out:
	tun_put(tun);
	return ret;
}

static int tun_recvmsg(struct socket *sock, struct msghdr *m, size_t total_len,
		       int flags)
{
	struct tun_file *tfile = container_of(sock, struct tun_file, socket);
	struct tun_struct *tun = tun_get(tfile);
	void *ptr = m->msg_control;
	int ret;

	if (!tun) {
		ret = -EBADFD;
		goto out_free;
	}

	if (flags & ~(MSG_DONTWAIT|MSG_TRUNC|MSG_ERRQUEUE)) {
		ret = -EINVAL;
		goto out_put_tun;
	}
	if (flags & MSG_ERRQUEUE) {
		ret = sock_recv_errqueue(sock->sk, m, total_len,
					 SOL_PACKET, TUN_TX_TIMESTAMP);
		goto out;
	}
	ret = tun_do_read(tun, tfile, &m->msg_iter, flags & MSG_DONTWAIT, ptr);
	if (ret > (ssize_t)total_len) {
		m->msg_flags |= MSG_TRUNC;
		ret = flags & MSG_TRUNC ? ret : total_len;
	}
out:
	tun_put(tun);
	return ret;

out_put_tun:
	tun_put(tun);
out_free:
	tun_ptr_free(ptr);
	return ret;
}

static int tun_ptr_peek_len(void *ptr)
{
	if (likely(ptr)) {
		if (tun_is_xdp_frame(ptr)) {
			struct xdp_frame *xdpf = tun_ptr_to_xdp(ptr);

			return xdpf->len;
		}
		return __skb_array_len_with_tag(ptr);
	} else {
		return 0;
	}
}

static int tun_peek_len(struct socket *sock)
{
	struct tun_file *tfile = container_of(sock, struct tun_file, socket);
	struct tun_struct *tun;
	int ret = 0;

	tun = tun_get(tfile);
	if (!tun)
		return 0;

	ret = PTR_RING_PEEK_CALL(&tfile->tx_ring, tun_ptr_peek_len);
	tun_put(tun);

	return ret;
}

/* Ops structure to mimic raw sockets with tun */
static const struct proto_ops tun_socket_ops = {
	.peek_len = tun_peek_len,
	.sendmsg = tun_sendmsg,
	.recvmsg = tun_recvmsg,
};

static struct proto tun_proto = {
	.name		= "tun",
	.owner		= THIS_MODULE,
	.obj_size	= sizeof(struct tun_file),
};

static int tun_flags(struct tun_struct *tun)
{
	return tun->flags & (TUN_FEATURES | IFF_PERSIST | IFF_TUN | IFF_TAP);
}

static ssize_t tun_flags_show(struct device *dev, struct device_attribute *attr,
			      char *buf)
{
	struct tun_struct *tun = netdev_priv(to_net_dev(dev));
	return sprintf(buf, "0x%x\n", tun_flags(tun));
}

static ssize_t owner_show(struct device *dev, struct device_attribute *attr,
			  char *buf)
{
	struct tun_struct *tun = netdev_priv(to_net_dev(dev));
	return uid_valid(tun->owner)?
		sprintf(buf, "%u\n",
			from_kuid_munged(current_user_ns(), tun->owner)):
		sprintf(buf, "-1\n");
}

static ssize_t group_show(struct device *dev, struct device_attribute *attr,
			  char *buf)
{
	struct tun_struct *tun = netdev_priv(to_net_dev(dev));
	return gid_valid(tun->group) ?
		sprintf(buf, "%u\n",
			from_kgid_munged(current_user_ns(), tun->group)):
		sprintf(buf, "-1\n");
}

static DEVICE_ATTR_RO(tun_flags);
static DEVICE_ATTR_RO(owner);
static DEVICE_ATTR_RO(group);

//tun设备属性
static struct attribute *tun_dev_attrs[] = {
	&dev_attr_tun_flags.attr,
	&dev_attr_owner.attr,
	&dev_attr_group.attr,
	NULL
};

static const struct attribute_group tun_attr_group = {
	.attrs = tun_dev_attrs
};

static int tun_set_iff(struct net *net, struct file *file, struct ifreq *ifr)
{
	struct tun_struct *tun;
	struct tun_file *tfile = file->private_data;
	struct net_device *dev;
	int err;

	if (tfile->detached)
		return -EINVAL;

	if ((ifr->ifr_flags & IFF_NAPI_FRAGS)) {
		if (!capable(CAP_NET_ADMIN))
			return -EPERM;

		if (!(ifr->ifr_flags & IFF_NAPI) ||
		    (ifr->ifr_flags & TUN_TYPE_MASK) != IFF_TAP)
			return -EINVAL;
	}

	//检查指定的设备是否存在
	dev = __dev_get_by_name(net, ifr->ifr_name);
	if (dev) {
	    //已存在，按标记报错
		if (ifr->ifr_flags & IFF_TUN_EXCL)
			return -EBUSY;

		//设备为tun口时，netdev_ops必须为tun_xx_ops
		if ((ifr->ifr_flags & IFF_TUN) && dev->netdev_ops == &tun_netdev_ops)
			tun = netdev_priv(dev);

		//设备为tap口时，netdev_ops必须为tap_xx_ops
		else if ((ifr->ifr_flags & IFF_TAP) && dev->netdev_ops == &tap_netdev_ops)
			tun = netdev_priv(dev);
		else
			return -EINVAL;

		//当前tun设备是多队列模式，但要求单队列，报错
		if (!!(ifr->ifr_flags & IFF_MULTI_QUEUE) !=
		    !!(tun->flags & IFF_MULTI_QUEUE))
			return -EINVAL;

		if (tun_not_capable(tun))
			return -EPERM;
		err = security_tun_dev_open(tun->security);
		if (err < 0)
			return err;

		//attach到指定tun设备
		err = tun_attach(tun, file, ifr->ifr_flags & IFF_NOFILTER,
				 ifr->ifr_flags & IFF_NAPI,
				 ifr->ifr_flags & IFF_NAPI_FRAGS, true);
		if (err < 0)
			return err;

		if (tun->flags & IFF_MULTI_QUEUE &&
		    (tun->numqueues + tun->numdisabled > 1)) {
			/* One or more queue has already been attached, no need
			 * to initialize the device again.
			 */
			netdev_state_change(dev);
			return 0;
		}

		tun->flags = (tun->flags & ~TUN_FEATURES) |
			      (ifr->ifr_flags & TUN_FEATURES);

		netdev_state_change(dev);
	} else {

	    //设备还不存在，创建此设备
		char *name;
		unsigned long flags = 0;

		//如果要求多队列，则queues数目为多队列
		int queues = ifr->ifr_flags & IFF_MULTI_QUEUE ?
			     MAX_TAP_QUEUES : 1;

		if (!ns_capable(net->user_ns, CAP_NET_ADMIN))
			return -EPERM;
		err = security_tun_dev_create();
		if (err < 0)
			return err;

		/* Set dev type */
		if (ifr->ifr_flags & IFF_TUN) {
			/* TUN device */
			flags |= IFF_TUN;
			name = "tun%d";
		} else if (ifr->ifr_flags & IFF_TAP) {
			/* TAP device */
			flags |= IFF_TAP;
			name = "tap%d";
		} else
			return -EINVAL;

		if (*ifr->ifr_name)
			name = ifr->ifr_name;

		//申请并创建netdev
		dev = alloc_netdev_mqs(sizeof(struct tun_struct), name,
				       NET_NAME_UNKNOWN, tun_setup, queues,
				       queues);

		if (!dev)
			return -ENOMEM;

		//设置设备所属的net namespace
		dev_net_set(dev, net);
		dev->rtnl_link_ops = &tun_link_ops;
		dev->ifindex = tfile->ifindex;
		dev->sysfs_groups[0] = &tun_attr_group;

		tun = netdev_priv(dev);
		tun->dev = dev;
		tun->flags = flags;
		tun->txflt.count = 0;
		tun->vnet_hdr_sz = sizeof(struct virtio_net_hdr);

		tun->align = NET_SKB_PAD;
		tun->filter_attached = false;
		tun->sndbuf = tfile->socket.sk->sk_sndbuf;
		tun->rx_batched = 0;
		RCU_INIT_POINTER(tun->steering_prog, NULL);

		tun->ifr = ifr;
		tun->file = file;

		tun_net_initialize(dev);

		err = register_netdevice(tun->dev);
		if (err < 0) {
			free_netdev(dev);
			return err;
		}
		/* free_netdev() won't check refcnt, to avoid race
		 * with dev_put() we need publish tun after registration.
		 */
		rcu_assign_pointer(tfile->tun, tun);
	}

	netif_carrier_on(tun->dev);

	/* Make sure persistent devices do not get stuck in
	 * xoff state.
	 */
	if (netif_running(tun->dev))
		netif_tx_wake_all_queues(tun->dev);

	strcpy(ifr->ifr_name, tun->dev->name);
	return 0;
}

static void tun_get_iff(struct tun_struct *tun, struct ifreq *ifr)
{
	strcpy(ifr->ifr_name, tun->dev->name);

	ifr->ifr_flags = tun_flags(tun);

}

/* This is like a cut-down ethtool ops, except done via tun fd so no
 * privs required. */
static int set_offload(struct tun_struct *tun, unsigned long arg)
{
	netdev_features_t features = 0;

	if (arg & TUN_F_CSUM) {
		features |= NETIF_F_HW_CSUM;
		arg &= ~TUN_F_CSUM;

		if (arg & (TUN_F_TSO4|TUN_F_TSO6)) {
			if (arg & TUN_F_TSO_ECN) {
				features |= NETIF_F_TSO_ECN;
				arg &= ~TUN_F_TSO_ECN;
			}
			if (arg & TUN_F_TSO4)
				features |= NETIF_F_TSO;
			if (arg & TUN_F_TSO6)
				features |= NETIF_F_TSO6;
			arg &= ~(TUN_F_TSO4|TUN_F_TSO6);
		}

		arg &= ~TUN_F_UFO;
	}

	/* This gives the user a way to test for new features in future by
	 * trying to set them. */
	if (arg)
		return -EINVAL;

	tun->set_features = features;
	tun->dev->wanted_features &= ~TUN_USER_FEATURES;
	tun->dev->wanted_features |= features;
	netdev_update_features(tun->dev);

	return 0;
}

static void tun_detach_filter(struct tun_struct *tun, int n)
{
	int i;
	struct tun_file *tfile;

	for (i = 0; i < n; i++) {
		tfile = rtnl_dereference(tun->tfiles[i]);
		lock_sock(tfile->socket.sk);
		sk_detach_filter(tfile->socket.sk);
		release_sock(tfile->socket.sk);
	}

	tun->filter_attached = false;
}

static int tun_attach_filter(struct tun_struct *tun)
{
	int i, ret = 0;
	struct tun_file *tfile;

	for (i = 0; i < tun->numqueues; i++) {
		tfile = rtnl_dereference(tun->tfiles[i]);
		lock_sock(tfile->socket.sk);
		ret = sk_attach_filter(&tun->fprog, tfile->socket.sk);
		release_sock(tfile->socket.sk);
		if (ret) {
			tun_detach_filter(tun, i);
			return ret;
		}
	}

	tun->filter_attached = true;
	return ret;
}

static void tun_set_sndbuf(struct tun_struct *tun)
{
	struct tun_file *tfile;
	int i;

	for (i = 0; i < tun->numqueues; i++) {
		tfile = rtnl_dereference(tun->tfiles[i]);
		tfile->socket.sk->sk_sndbuf = tun->sndbuf;
	}
}

static int tun_set_queue(struct file *file, struct ifreq *ifr)
{
	struct tun_file *tfile = file->private_data;
	struct tun_struct *tun;
	int ret = 0;

	rtnl_lock();

	if (ifr->ifr_flags & IFF_ATTACH_QUEUE) {
		tun = tfile->detached;
		if (!tun) {
			ret = -EINVAL;
			goto unlock;
		}
		ret = security_tun_dev_attach_queue(tun->security);
		if (ret < 0)
			goto unlock;
		ret = tun_attach(tun, file, false, tun->flags & IFF_NAPI,
				 tun->flags & IFF_NAPI_FRAGS, true);
	} else if (ifr->ifr_flags & IFF_DETACH_QUEUE) {
		tun = rtnl_dereference(tfile->tun);
		if (!tun || !(tun->flags & IFF_MULTI_QUEUE) || tfile->detached)
			ret = -EINVAL;
		else
			__tun_detach(tfile, false);
	} else
		ret = -EINVAL;

	if (ret >= 0)
		netdev_state_change(tun->dev);

unlock:
	rtnl_unlock();
	return ret;
}

static int tun_set_ebpf(struct tun_struct *tun, struct tun_prog __rcu **prog_p,
			void __user *data)
{
	struct bpf_prog *prog;
	int fd;

	if (copy_from_user(&fd, data, sizeof(fd)))
		return -EFAULT;

	if (fd == -1) {
		prog = NULL;
	} else {
		prog = bpf_prog_get_type(fd, BPF_PROG_TYPE_SOCKET_FILTER);
		if (IS_ERR(prog))
			return PTR_ERR(prog);
	}

	return __tun_set_ebpf(tun, prog_p, prog);
}

/* Return correct value for tun->dev->addr_len based on tun->dev->type. */
static unsigned char tun_get_addr_len(unsigned short type)
{
	switch (type) {
	case ARPHRD_IP6GRE:
	case ARPHRD_TUNNEL6:
		return sizeof(struct in6_addr);
	case ARPHRD_IPGRE:
	case ARPHRD_TUNNEL:
	case ARPHRD_SIT:
		return 4;
	case ARPHRD_ETHER:
		return ETH_ALEN;
	case ARPHRD_IEEE802154:
	case ARPHRD_IEEE802154_MONITOR:
		return IEEE802154_EXTENDED_ADDR_LEN;
	case ARPHRD_PHONET_PIPE:
	case ARPHRD_PPP:
	case ARPHRD_NONE:
		return 0;
	case ARPHRD_6LOWPAN:
		return EUI64_ADDR_LEN;
	case ARPHRD_FDDI:
		return FDDI_K_ALEN;
	case ARPHRD_HIPPI:
		return HIPPI_ALEN;
	case ARPHRD_IEEE802:
		return FC_ALEN;
	case ARPHRD_ROSE:
		return ROSE_ADDR_LEN;
	case ARPHRD_NETROM:
		return AX25_ADDR_LEN;
	case ARPHRD_LOCALTLK:
		return LTALK_ALEN;
	default:
		return 0;
	}
}

static long __tun_chr_ioctl(struct file *file, unsigned int cmd,
			    unsigned long arg, int ifreq_len)
{
	struct tun_file *tfile = file->private_data;
	struct net *net = sock_net(&tfile->sk);
	struct tun_struct *tun;
	void __user* argp = (void __user*)arg;
	unsigned int ifindex, carrier;
	struct ifreq ifr;
	kuid_t owner;
	kgid_t group;
	int sndbuf;
	int vnet_hdr_sz;
	int le;
	int ret;
	bool do_notify = false;

	if (cmd == TUNSETIFF || cmd == TUNSETQUEUE ||
	    (_IOC_TYPE(cmd) == SOCK_IOC_TYPE && cmd != SIOCGSKNS)) {
		if (copy_from_user(&ifr, argp, ifreq_len))
			return -EFAULT;
	} else {
		memset(&ifr, 0, sizeof(ifr));
	}
	if (cmd == TUNGETFEATURES) {
		/* Currently this just means: "what IFF flags are valid?".
		 * This is needed because we never checked for invalid flags on
		 * TUNSETIFF.
		 */
	    //返回当前tun设备支持的功能列表
		return put_user(IFF_TUN | IFF_TAP | TUN_FEATURES,
				(unsigned int __user*)argp);
	} else if (cmd == TUNSETQUEUE) {
		return tun_set_queue(file, &ifr);
	} else if (cmd == SIOCGSKNS) {
		if (!ns_capable(net->user_ns, CAP_NET_ADMIN))
			return -EPERM;
		return open_related_ns(&net->ns, get_net_ns);
	}

	rtnl_lock();

	tun = tun_get(tfile);
	if (cmd == TUNSETIFF) {
		ret = -EEXIST;
		if (tun)
		    /*tun此时还未创建，如已创建则报错*/
			goto unlock;

		ifr.ifr_name[IFNAMSIZ-1] = '\0';

		ret = tun_set_iff(net, file, &ifr);

		if (ret)
			goto unlock;

		if (copy_to_user(argp, &ifr, ifreq_len))
			ret = -EFAULT;
		goto unlock;
	}
	if (cmd == TUNSETIFINDEX) {
		ret = -EPERM;
		if (tun)
			goto unlock;

		ret = -EFAULT;
		if (copy_from_user(&ifindex, argp, sizeof(ifindex)))
			goto unlock;

		ret = 0;
		tfile->ifindex = ifindex;
		goto unlock;
	}

	ret = -EBADFD;
	if (!tun)
		goto unlock;

	netif_info(tun, drv, tun->dev, "tun_chr_ioctl cmd %u\n", cmd);

	net = dev_net(tun->dev);
	ret = 0;
	switch (cmd) {
	case TUNGETIFF:
		tun_get_iff(tun, &ifr);

		if (tfile->detached)
			ifr.ifr_flags |= IFF_DETACH_QUEUE;
		if (!tfile->socket.sk->sk_filter)
			ifr.ifr_flags |= IFF_NOFILTER;

		if (copy_to_user(argp, &ifr, ifreq_len))
			ret = -EFAULT;
		break;

	case TUNSETNOCSUM:
		/* Disable/Enable checksum */

		/* [unimplemented] */
		netif_info(tun, drv, tun->dev, "ignored: set checksum %s\n",
			   arg ? "disabled" : "enabled");
		break;

	case TUNSETPERSIST:
		/* Disable/Enable persist mode. Keep an extra reference to the
		 * module to prevent the module being unprobed.
		 */
		if (arg && !(tun->flags & IFF_PERSIST)) {
			tun->flags |= IFF_PERSIST;
			__module_get(THIS_MODULE);
			do_notify = true;
		}
		if (!arg && (tun->flags & IFF_PERSIST)) {
			tun->flags &= ~IFF_PERSIST;
			module_put(THIS_MODULE);
			do_notify = true;
		}

		netif_info(tun, drv, tun->dev, "persist %s\n",
			   arg ? "enabled" : "disabled");
		break;

	case TUNSETOWNER:
		/* Set owner of the device */
		owner = make_kuid(current_user_ns(), arg);
		if (!uid_valid(owner)) {
			ret = -EINVAL;
			break;
		}
		tun->owner = owner;
		do_notify = true;
		netif_info(tun, drv, tun->dev, "owner set to %u\n",
			   from_kuid(&init_user_ns, tun->owner));
		break;

	case TUNSETGROUP:
		/* Set group of the device */
		group = make_kgid(current_user_ns(), arg);
		if (!gid_valid(group)) {
			ret = -EINVAL;
			break;
		}
		tun->group = group;
		do_notify = true;
		netif_info(tun, drv, tun->dev, "group set to %u\n",
			   from_kgid(&init_user_ns, tun->group));
		break;

	case TUNSETLINK:
		/* Only allow setting the type when the interface is down */
		if (tun->dev->flags & IFF_UP) {
			netif_info(tun, drv, tun->dev,
				   "Linktype set failed because interface is up\n");
			ret = -EBUSY;
		} else {
			ret = call_netdevice_notifiers(NETDEV_PRE_TYPE_CHANGE,
						       tun->dev);
			ret = notifier_to_errno(ret);
			if (ret) {
				netif_info(tun, drv, tun->dev,
					   "Refused to change device type\n");
				break;
			}
			tun->dev->type = (int) arg;
			tun->dev->addr_len = tun_get_addr_len(tun->dev->type);
			netif_info(tun, drv, tun->dev, "linktype set to %d\n",
				   tun->dev->type);
			call_netdevice_notifiers(NETDEV_POST_TYPE_CHANGE,
						 tun->dev);
		}
		break;

	case TUNSETDEBUG:
		tun->msg_enable = (u32)arg;
		break;

	case TUNSETOFFLOAD:
	    //设置tun设备的offload
		ret = set_offload(tun, arg);
		break;

	case TUNSETTXFILTER:
		/* Can be set only for TAPs */
		ret = -EINVAL;
		if ((tun->flags & TUN_TYPE_MASK) != IFF_TAP)
			break;
		ret = update_filter(&tun->txflt, (void __user *)arg);
		break;

	case SIOCGIFHWADDR:
		/* Get hw address */
		dev_get_mac_address(&ifr.ifr_hwaddr, net, tun->dev->name);
		if (copy_to_user(argp, &ifr, ifreq_len))
			ret = -EFAULT;
		break;

	case SIOCSIFHWADDR:
		/* Set hw address */
		ret = dev_set_mac_address_user(tun->dev, &ifr.ifr_hwaddr, NULL);
		break;

	case TUNGETSNDBUF:
		sndbuf = tfile->socket.sk->sk_sndbuf;
		if (copy_to_user(argp, &sndbuf, sizeof(sndbuf)))
			ret = -EFAULT;
		break;

	case TUNSETSNDBUF:
	    //设置发送buffer大小
		if (copy_from_user(&sndbuf, argp, sizeof(sndbuf))) {
			ret = -EFAULT;
			break;
		}
		if (sndbuf <= 0) {
			ret = -EINVAL;
			break;
		}

		tun->sndbuf = sndbuf;
		tun_set_sndbuf(tun);
		break;

	case TUNGETVNETHDRSZ:
	    //获取vnet hdr大小
		vnet_hdr_sz = tun->vnet_hdr_sz;
		if (copy_to_user(argp, &vnet_hdr_sz, sizeof(vnet_hdr_sz)))
			ret = -EFAULT;
		break;

	case TUNSETVNETHDRSZ:
	    //设置vnet hdr头部大小
		if (copy_from_user(&vnet_hdr_sz, argp, sizeof(vnet_hdr_sz))) {
			ret = -EFAULT;
			break;
		}
		if (vnet_hdr_sz < (int)sizeof(struct virtio_net_hdr)) {
			ret = -EINVAL;
			break;
		}

		tun->vnet_hdr_sz = vnet_hdr_sz;
		break;

	case TUNGETVNETLE:
		le = !!(tun->flags & TUN_VNET_LE);
		if (put_user(le, (int __user *)argp))
			ret = -EFAULT;
		break;

	case TUNSETVNETLE:
		if (get_user(le, (int __user *)argp)) {
			ret = -EFAULT;
			break;
		}
		if (le)
			tun->flags |= TUN_VNET_LE;
		else
			tun->flags &= ~TUN_VNET_LE;
		break;

	case TUNGETVNETBE:
		ret = tun_get_vnet_be(tun, argp);
		break;

	case TUNSETVNETBE:
		ret = tun_set_vnet_be(tun, argp);
		break;

	case TUNATTACHFILTER:
		/* Can be set only for TAPs */
		ret = -EINVAL;
		if ((tun->flags & TUN_TYPE_MASK) != IFF_TAP)
			break;
		ret = -EFAULT;
		if (copy_from_user(&tun->fprog, argp, sizeof(tun->fprog)))
			break;

		ret = tun_attach_filter(tun);
		break;

	case TUNDETACHFILTER:
		/* Can be set only for TAPs */
		ret = -EINVAL;
		if ((tun->flags & TUN_TYPE_MASK) != IFF_TAP)
			break;
		ret = 0;
		tun_detach_filter(tun, tun->numqueues);
		break;

	case TUNGETFILTER:
		ret = -EINVAL;
		if ((tun->flags & TUN_TYPE_MASK) != IFF_TAP)
			break;
		ret = -EFAULT;
		if (copy_to_user(argp, &tun->fprog, sizeof(tun->fprog)))
			break;
		ret = 0;
		break;

	case TUNSETSTEERINGEBPF:
		ret = tun_set_ebpf(tun, &tun->steering_prog, argp);
		break;

	case TUNSETFILTEREBPF:
		ret = tun_set_ebpf(tun, &tun->filter_prog, argp);
		break;

	case TUNSETCARRIER:
		ret = -EFAULT;
		if (copy_from_user(&carrier, argp, sizeof(carrier)))
			goto unlock;

		ret = tun_net_change_carrier(tun->dev, (bool)carrier);
		break;

	case TUNGETDEVNETNS:
		ret = -EPERM;
		if (!ns_capable(net->user_ns, CAP_NET_ADMIN))
			goto unlock;
		ret = open_related_ns(&net->ns, get_net_ns);
		break;

	default:
		ret = -EINVAL;
		break;
	}

	if (do_notify)
		netdev_state_change(tun->dev);

unlock:
	rtnl_unlock();
	if (tun)
		tun_put(tun);
	return ret;
}

static long tun_chr_ioctl(struct file *file,
			  unsigned int cmd, unsigned long arg)
{
	return __tun_chr_ioctl(file, cmd, arg, sizeof (struct ifreq));
}

#ifdef CONFIG_COMPAT
static long tun_chr_compat_ioctl(struct file *file,
			 unsigned int cmd, unsigned long arg)
{
	switch (cmd) {
	case TUNSETIFF:
	case TUNGETIFF:
	case TUNSETTXFILTER:
	case TUNGETSNDBUF:
	case TUNSETSNDBUF:
	case SIOCGIFHWADDR:
	case SIOCSIFHWADDR:
		arg = (unsigned long)compat_ptr(arg);
		break;
	default:
		arg = (compat_ulong_t)arg;
		break;
	}

	/*
	 * compat_ifreq is shorter than ifreq, so we must not access beyond
	 * the end of that structure. All fields that are used in this
	 * driver are compatible though, we don't need to convert the
	 * contents.
	 */
	return __tun_chr_ioctl(file, cmd, arg, sizeof(struct compat_ifreq));
}
#endif /* CONFIG_COMPAT */

static int tun_chr_fasync(int fd, struct file *file, int on)
{
	struct tun_file *tfile = file->private_data;
	int ret;

	if ((ret = fasync_helper(fd, file, on, &tfile->fasync)) < 0)
		goto out;

	if (on) {
		__f_setown(file, task_pid(current), PIDTYPE_TGID, 0);
		tfile->flags |= TUN_FASYNC;
	} else
		tfile->flags &= ~TUN_FASYNC;
	ret = 0;
out:
	return ret;
}

//tun字符设备open（打开时，创建tfile结构，并将此结构置为file的private_data)
static int tun_chr_open(struct inode *inode, struct file * file)
{
	struct net *net = current->nsproxy->net_ns;
	struct tun_file *tfile;

	//申请tfile结构
	tfile = (struct tun_file *)sk_alloc(net, AF_UNSPEC, GFP_KERNEL,
					    &tun_proto, 0);
	if (!tfile)
		return -ENOMEM;

	//初始化tx_ring
	if (ptr_ring_init(&tfile->tx_ring, 0, GFP_KERNEL)) {
		sk_free(&tfile->sk);
		return -ENOMEM;
	}

	mutex_init(&tfile->napi_mutex);
	RCU_INIT_POINTER(tfile->tun, NULL);
	tfile->flags = 0;
	tfile->ifindex = 0;

	init_waitqueue_head(&tfile->socket.wq.wait);

	tfile->socket.file = file;
	tfile->socket.ops = &tun_socket_ops;

	sock_init_data(&tfile->socket, &tfile->sk);

	tfile->sk.sk_write_space = tun_sock_write_space;
	tfile->sk.sk_sndbuf = INT_MAX;

	//记录此文件的私有数据为tfile
	file->private_data = tfile;
	INIT_LIST_HEAD(&tfile->next);

	sock_set_flag(&tfile->sk, SOCK_ZEROCOPY);

	return 0;
}

static int tun_chr_close(struct inode *inode, struct file *file)
{
	struct tun_file *tfile = file->private_data;

	tun_detach(tfile, true);

	return 0;
}

#ifdef CONFIG_PROC_FS
static void tun_chr_show_fdinfo(struct seq_file *m, struct file *file)
{
	struct tun_file *tfile = file->private_data;
	struct tun_struct *tun;
	struct ifreq ifr;

	memset(&ifr, 0, sizeof(ifr));

	rtnl_lock();
	tun = tun_get(tfile);
	if (tun)
		tun_get_iff(tun, &ifr);
	rtnl_unlock();

	if (tun)
		tun_put(tun);

	seq_printf(m, "iff:\t%s\n", ifr.ifr_name);
}
#endif

//tun字符设备操作集
static const struct file_operations tun_fops = {
	.owner	= THIS_MODULE,
	.llseek = no_llseek,
	.read_iter  = tun_chr_read_iter,
	.write_iter = tun_chr_write_iter,
	.poll	= tun_chr_poll,
	.unlocked_ioctl	= tun_chr_ioctl,
#ifdef CONFIG_COMPAT
	.compat_ioctl = tun_chr_compat_ioctl,
#endif
	.open	= tun_chr_open,
	.release = tun_chr_close,
	.fasync = tun_chr_fasync,
#ifdef CONFIG_PROC_FS
	.show_fdinfo = tun_chr_show_fdinfo,
#endif
};

static struct miscdevice tun_miscdev = {
	.minor = TUN_MINOR,
	.name = "tun",
	.nodename = "net/tun",
	.fops = &tun_fops,
};

/* ethtool interface */

static void tun_default_link_ksettings(struct net_device *dev,
				       struct ethtool_link_ksettings *cmd)
{
	ethtool_link_ksettings_zero_link_mode(cmd, supported);
	ethtool_link_ksettings_zero_link_mode(cmd, advertising);
	cmd->base.speed		= SPEED_10;
	cmd->base.duplex	= DUPLEX_FULL;
	cmd->base.port		= PORT_TP;
	cmd->base.phy_address	= 0;
	cmd->base.autoneg	= AUTONEG_DISABLE;
}

static int tun_get_link_ksettings(struct net_device *dev,
				  struct ethtool_link_ksettings *cmd)
{
	struct tun_struct *tun = netdev_priv(dev);

	memcpy(cmd, &tun->link_ksettings, sizeof(*cmd));
	return 0;
}

static int tun_set_link_ksettings(struct net_device *dev,
				  const struct ethtool_link_ksettings *cmd)
{
	struct tun_struct *tun = netdev_priv(dev);

	memcpy(&tun->link_ksettings, cmd, sizeof(*cmd));
	return 0;
}

//返回tun驱动信息
static void tun_get_drvinfo(struct net_device *dev, struct ethtool_drvinfo *info)
{
	struct tun_struct *tun = netdev_priv(dev);

	strlcpy(info->driver, DRV_NAME, sizeof(info->driver));
	strlcpy(info->version, DRV_VERSION, sizeof(info->version));

	switch (tun->flags & TUN_TYPE_MASK) {
	case IFF_TUN:
		strlcpy(info->bus_info, "tun", sizeof(info->bus_info));
		break;
	case IFF_TAP:
		strlcpy(info->bus_info, "tap", sizeof(info->bus_info));
		break;
	}
}

static u32 tun_get_msglevel(struct net_device *dev)
{
	struct tun_struct *tun = netdev_priv(dev);

	return tun->msg_enable;
}

static void tun_set_msglevel(struct net_device *dev, u32 value)
{
	struct tun_struct *tun = netdev_priv(dev);

	tun->msg_enable = value;
}

static int tun_get_coalesce(struct net_device *dev,
			    struct ethtool_coalesce *ec,
			    struct kernel_ethtool_coalesce *kernel_coal,
			    struct netlink_ext_ack *extack)
{
	struct tun_struct *tun = netdev_priv(dev);

	ec->rx_max_coalesced_frames = tun->rx_batched;

	return 0;
}

static int tun_set_coalesce(struct net_device *dev,
			    struct ethtool_coalesce *ec,
			    struct kernel_ethtool_coalesce *kernel_coal,
			    struct netlink_ext_ack *extack)
{
	struct tun_struct *tun = netdev_priv(dev);

	if (ec->rx_max_coalesced_frames > NAPI_POLL_WEIGHT)
		tun->rx_batched = NAPI_POLL_WEIGHT;
	else
		tun->rx_batched = ec->rx_max_coalesced_frames;

	return 0;
}

//tun设备支持的ethtool操作
static const struct ethtool_ops tun_ethtool_ops = {
	.supported_coalesce_params = ETHTOOL_COALESCE_RX_MAX_FRAMES,
	.get_drvinfo	= tun_get_drvinfo,
	.get_msglevel	= tun_get_msglevel,
	.set_msglevel	= tun_set_msglevel,
	.get_link	= ethtool_op_get_link,
	.get_ts_info	= ethtool_op_get_ts_info,
	.get_coalesce   = tun_get_coalesce,
	.set_coalesce   = tun_set_coalesce,
	.get_link_ksettings = tun_get_link_ksettings,
	.set_link_ksettings = tun_set_link_ksettings,
};

static int tun_queue_resize(struct tun_struct *tun)
{
	struct net_device *dev = tun->dev;
	struct tun_file *tfile;
	struct ptr_ring **rings;
	int n = tun->numqueues + tun->numdisabled;
	int ret, i;

	rings = kmalloc_array(n, sizeof(*rings), GFP_KERNEL);
	if (!rings)
		return -ENOMEM;

	for (i = 0; i < tun->numqueues; i++) {
		tfile = rtnl_dereference(tun->tfiles[i]);
		rings[i] = &tfile->tx_ring;
	}
	list_for_each_entry(tfile, &tun->disabled, next)
		rings[i++] = &tfile->tx_ring;

	ret = ptr_ring_resize_multiple(rings, n,
				       dev->tx_queue_len, GFP_KERNEL,
				       tun_ptr_free);

	kfree(rings);
	return ret;
}

static int tun_device_event(struct notifier_block *unused,
			    unsigned long event, void *ptr)
{
	struct net_device *dev = netdev_notifier_info_to_dev(ptr);
	struct tun_struct *tun = netdev_priv(dev);
	int i;

	if (dev->rtnl_link_ops != &tun_link_ops)
		return NOTIFY_DONE;

	switch (event) {
	case NETDEV_CHANGE_TX_QUEUE_LEN:
		if (tun_queue_resize(tun))
			return NOTIFY_BAD;
		break;
	case NETDEV_UP:
		for (i = 0; i < tun->numqueues; i++) {
			struct tun_file *tfile;

			tfile = rtnl_dereference(tun->tfiles[i]);
			tfile->socket.sk->sk_write_space(tfile->socket.sk);
		}
		break;
	default:
		break;
	}

	return NOTIFY_DONE;
}

static struct notifier_block tun_notifier_block __read_mostly = {
	.notifier_call	= tun_device_event,
};

static int __init tun_init(void)
{
	int ret = 0;

	pr_info("%s, %s\n", DRV_DESCRIPTION, DRV_VERSION);

	//注册通过rt netlink创建tun口
	ret = rtnl_link_register(&tun_link_ops);
	if (ret) {
		pr_err("Can't register link_ops\n");
		goto err_linkops;
	}

	//注册tun类型cdev
	ret = misc_register(&tun_miscdev);
	if (ret) {
		pr_err("Can't register misc device %d\n", TUN_MINOR);
		goto err_misc;
	}

	//注册tun通知块
	ret = register_netdevice_notifier(&tun_notifier_block);
	if (ret) {
		pr_err("Can't register netdevice notifier\n");
		goto err_notifier;
	}

	return  0;

err_notifier:
	misc_deregister(&tun_miscdev);
err_misc:
	rtnl_link_unregister(&tun_link_ops);
err_linkops:
	return ret;
}

static void tun_cleanup(void)
{
	misc_deregister(&tun_miscdev);
	rtnl_link_unregister(&tun_link_ops);
	unregister_netdevice_notifier(&tun_notifier_block);
}

/* Get an underlying socket object from tun file.  Returns error unless file is
 * attached to a device.  The returned object works like a packet socket, it
 * can be used for sock_sendmsg/sock_recvmsg.  The caller is responsible for
 * holding a reference to the file for as long as the socket is in use. */
struct socket *tun_get_socket(struct file *file)
{
	struct tun_file *tfile;
	if (file->f_op != &tun_fops)
		return ERR_PTR(-EINVAL);
	tfile = file->private_data;
	if (!tfile)
		return ERR_PTR(-EBADFD);
	return &tfile->socket;
}
EXPORT_SYMBOL_GPL(tun_get_socket);

struct ptr_ring *tun_get_tx_ring(struct file *file)
{
	struct tun_file *tfile;

	if (file->f_op != &tun_fops)
		return ERR_PTR(-EINVAL);
	tfile = file->private_data;
	if (!tfile)
		return ERR_PTR(-EBADFD);
	return &tfile->tx_ring;
}
EXPORT_SYMBOL_GPL(tun_get_tx_ring);

//tun模块初始化
module_init(tun_init);
module_exit(tun_cleanup);
MODULE_DESCRIPTION(DRV_DESCRIPTION);
MODULE_AUTHOR(DRV_COPYRIGHT);
MODULE_LICENSE("GPL");
MODULE_ALIAS_MISCDEV(TUN_MINOR);
MODULE_ALIAS("devname:net/tun");<|MERGE_RESOLUTION|>--- conflicted
+++ resolved
@@ -1992,12 +1992,8 @@
 	} else if (!IS_ENABLED(CONFIG_4KSTACKS)) {
 		tun_rx_batched(tun, tfile, skb, more);
 	} else {
-<<<<<<< HEAD
-	    //使设备走协议栈
-		netif_rx_ni(skb);
-=======
+		//使设备走协议栈
 		netif_rx(skb);
->>>>>>> 028192fe
 	}
 	rcu_read_unlock();
 
