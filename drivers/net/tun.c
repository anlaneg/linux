--- conflicted
+++ resolved
@@ -3426,12 +3426,7 @@
 	struct net *net = current->nsproxy->net_ns;
 	struct tun_file *tfile;
 
-<<<<<<< HEAD
-	DBG1(KERN_INFO, "tunX: tun_chr_open\n");
-
 	//申请tfile结构
-=======
->>>>>>> b032227c
 	tfile = (struct tun_file *)sk_alloc(net, AF_UNSPEC, GFP_KERNEL,
 					    &tun_proto, 0);
 	if (!tfile)
