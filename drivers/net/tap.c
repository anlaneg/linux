--- conflicted
+++ resolved
@@ -761,17 +761,8 @@
 		uarg->callback(NULL, uarg, false);
 	}
 
-<<<<<<< HEAD
-	if (tap) {
-	    //将报文发送给tap口
-		skb->dev = tap->dev;
-		dev_queue_xmit(skb);
-	} else {
-		kfree_skb(skb);
-	}
-=======
+	//将报文发送给tap口
 	dev_queue_xmit(skb);
->>>>>>> 97ee9d1c
 	rcu_read_unlock();
 	return total_len;
 
