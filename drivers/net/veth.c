// SPDX-License-Identifier: GPL-2.0-only
/*
 *  drivers/net/veth.c
 *
 *  Copyright (C) 2007 OpenVZ http://openvz.org, SWsoft Inc
 *
 * Author: Pavel Emelianov <xemul@openvz.org>
 * Ethtool interface from: Eric W. Biederman <ebiederm@xmission.com>
 *
 */

#include <linux/netdevice.h>
#include <linux/slab.h>
#include <linux/ethtool.h>
#include <linux/etherdevice.h>
#include <linux/u64_stats_sync.h>

#include <net/rtnetlink.h>
#include <net/dst.h>
#include <net/xfrm.h>
#include <net/xdp.h>
#include <linux/veth.h>
#include <linux/module.h>
#include <linux/bpf.h>
#include <linux/filter.h>
#include <linux/ptr_ring.h>
#include <linux/bpf_trace.h>
#include <linux/net_tstamp.h>

#define DRV_NAME	"veth"
#define DRV_VERSION	"1.0"

#define VETH_XDP_FLAG		BIT(0)
#define VETH_RING_SIZE		256
#define VETH_XDP_HEADROOM	(XDP_PACKET_HEADROOM + NET_IP_ALIGN)

#define VETH_XDP_TX_BULK_SIZE	16

struct veth_stats {
	u64	rx_drops;
	/* xdp */
	u64	xdp_packets;
	u64	xdp_bytes;//xdp报文数
	u64	xdp_redirect;
	u64	xdp_drops;
	u64	xdp_tx;
	u64	xdp_tx_err;
	u64	peer_tq_xdp_xmit;
	u64	peer_tq_xdp_xmit_err;
};

struct veth_rq_stats {
	struct veth_stats	vs;
	struct u64_stats_sync	syncp;
};

struct veth_rq {
	struct napi_struct	xdp_napi;
	struct net_device	*dev;/*此队列所属的dev*/
	struct bpf_prog __rcu	*xdp_prog;/*指向本队列对应的xdp程序*/
	struct xdp_mem_info	xdp_mem;
	struct veth_rq_stats	stats;
	bool			rx_notify_masked;
	struct ptr_ring		xdp_ring;/*负责入队xdp报文*/
	struct xdp_rxq_info	xdp_rxq;
};

struct veth_priv {
	struct net_device __rcu	*peer;/*对端设备*/
	atomic64_t		dropped;
	struct bpf_prog		*_xdp_prog;/*指向被设置的xdp程序*/
	struct veth_rq		*rq;/*多个收队列*/
	unsigned int		requested_headroom;
};

struct veth_xdp_tx_bq {
    //缓存xdp_frame
	struct xdp_frame *q[VETH_XDP_TX_BULK_SIZE];
	//当前缓存的xdp_frame大小
	unsigned int count;
};

/*
 * ethtool interface
 */

struct veth_q_stat_desc {
	char	desc[ETH_GSTRING_LEN];
	size_t	offset;
};

#define VETH_RQ_STAT(m)	offsetof(struct veth_stats, m)

static const struct veth_q_stat_desc veth_rq_stats_desc[] = {
	{ "xdp_packets",	VETH_RQ_STAT(xdp_packets) },
	{ "xdp_bytes",		VETH_RQ_STAT(xdp_bytes) },
	{ "drops",		VETH_RQ_STAT(rx_drops) },
	{ "xdp_redirect",	VETH_RQ_STAT(xdp_redirect) },
	{ "xdp_drops",		VETH_RQ_STAT(xdp_drops) },
	{ "xdp_tx",		VETH_RQ_STAT(xdp_tx) },
	{ "xdp_tx_errors",	VETH_RQ_STAT(xdp_tx_err) },
};

#define VETH_RQ_STATS_LEN	ARRAY_SIZE(veth_rq_stats_desc)

static const struct veth_q_stat_desc veth_tq_stats_desc[] = {
	{ "xdp_xmit",		VETH_RQ_STAT(peer_tq_xdp_xmit) },
	{ "xdp_xmit_errors",	VETH_RQ_STAT(peer_tq_xdp_xmit_err) },
};

#define VETH_TQ_STATS_LEN	ARRAY_SIZE(veth_tq_stats_desc)

static struct {
	const char string[ETH_GSTRING_LEN];
} ethtool_stats_keys[] = {
	{ "peer_ifindex" },
};

static int veth_get_link_ksettings(struct net_device *dev,
				   struct ethtool_link_ksettings *cmd)
{
	cmd->base.speed		= SPEED_10000;
	cmd->base.duplex	= DUPLEX_FULL;
	cmd->base.port		= PORT_TP;
	cmd->base.autoneg	= AUTONEG_DISABLE;
	return 0;
}

static void veth_get_drvinfo(struct net_device *dev, struct ethtool_drvinfo *info)
{
	strlcpy(info->driver, DRV_NAME, sizeof(info->driver));
	strlcpy(info->version, DRV_VERSION, sizeof(info->version));
}

static void veth_get_strings(struct net_device *dev, u32 stringset, u8 *buf)
{
	char *p = (char *)buf;
	int i, j;

	switch(stringset) {
	case ETH_SS_STATS:
		memcpy(p, &ethtool_stats_keys, sizeof(ethtool_stats_keys));
		p += sizeof(ethtool_stats_keys);
		for (i = 0; i < dev->real_num_rx_queues; i++) {
			for (j = 0; j < VETH_RQ_STATS_LEN; j++) {
				snprintf(p, ETH_GSTRING_LEN,
					 "rx_queue_%u_%.18s",
					 i, veth_rq_stats_desc[j].desc);
				p += ETH_GSTRING_LEN;
			}
		}
		for (i = 0; i < dev->real_num_tx_queues; i++) {
			for (j = 0; j < VETH_TQ_STATS_LEN; j++) {
				snprintf(p, ETH_GSTRING_LEN,
					 "tx_queue_%u_%.18s",
					 i, veth_tq_stats_desc[j].desc);
				p += ETH_GSTRING_LEN;
			}
		}
		break;
	}
}

static int veth_get_sset_count(struct net_device *dev, int sset)
{
	switch (sset) {
	case ETH_SS_STATS:
		return ARRAY_SIZE(ethtool_stats_keys) +
		       VETH_RQ_STATS_LEN * dev->real_num_rx_queues +
		       VETH_TQ_STATS_LEN * dev->real_num_tx_queues;
	default:
		return -EOPNOTSUPP;
	}
}

static void veth_get_ethtool_stats(struct net_device *dev,
		struct ethtool_stats *stats, u64 *data)
{
	struct veth_priv *rcv_priv, *priv = netdev_priv(dev);
	struct net_device *peer = rtnl_dereference(priv->peer);
	int i, j, idx;

	data[0] = peer ? peer->ifindex : 0;
	idx = 1;
	for (i = 0; i < dev->real_num_rx_queues; i++) {
		const struct veth_rq_stats *rq_stats = &priv->rq[i].stats;
		const void *stats_base = (void *)&rq_stats->vs;
		unsigned int start;
		size_t offset;

		do {
			start = u64_stats_fetch_begin_irq(&rq_stats->syncp);
			for (j = 0; j < VETH_RQ_STATS_LEN; j++) {
				offset = veth_rq_stats_desc[j].offset;
				data[idx + j] = *(u64 *)(stats_base + offset);
			}
		} while (u64_stats_fetch_retry_irq(&rq_stats->syncp, start));
		idx += VETH_RQ_STATS_LEN;
	}

	if (!peer)
		return;

	rcv_priv = netdev_priv(peer);
	for (i = 0; i < peer->real_num_rx_queues; i++) {
		const struct veth_rq_stats *rq_stats = &rcv_priv->rq[i].stats;
		const void *base = (void *)&rq_stats->vs;
		unsigned int start, tx_idx = idx;
		size_t offset;

		tx_idx += (i % dev->real_num_tx_queues) * VETH_TQ_STATS_LEN;
		do {
			start = u64_stats_fetch_begin_irq(&rq_stats->syncp);
			for (j = 0; j < VETH_TQ_STATS_LEN; j++) {
				offset = veth_tq_stats_desc[j].offset;
				data[tx_idx + j] += *(u64 *)(base + offset);
			}
		} while (u64_stats_fetch_retry_irq(&rq_stats->syncp, start));
	}
}

static const struct ethtool_ops veth_ethtool_ops = {
	.get_drvinfo		= veth_get_drvinfo,
	.get_link		= ethtool_op_get_link,
	.get_strings		= veth_get_strings,
	.get_sset_count		= veth_get_sset_count,
	.get_ethtool_stats	= veth_get_ethtool_stats,
	.get_link_ksettings	= veth_get_link_ksettings,
	.get_ts_info		= ethtool_op_get_ts_info,
};

/* general routines */

static bool veth_is_xdp_frame(void *ptr)
{
	return (unsigned long)ptr & VETH_XDP_FLAG;
}

static struct xdp_frame *veth_ptr_to_xdp(void *ptr)
{
	return (void *)((unsigned long)ptr & ~VETH_XDP_FLAG);
}

static void *veth_xdp_to_ptr(struct xdp_frame *xdp)
{
	return (void *)((unsigned long)xdp | VETH_XDP_FLAG);
}

static void veth_ptr_free(void *ptr)
{
	if (veth_is_xdp_frame(ptr))
		xdp_return_frame(veth_ptr_to_xdp(ptr));
	else
		kfree_skb(ptr);
}

static void __veth_xdp_flush(struct veth_rq *rq)
{
	/* Write ptr_ring before reading rx_notify_masked */
	smp_mb();
	if (!rq->rx_notify_masked) {
		rq->rx_notify_masked = true;
		napi_schedule(&rq->xdp_napi);
	}
}

//支持xdp的rx方式（将报文直接投递到rq的xdp_ring，napi会poll其中的报文并处理）
static int veth_xdp_rx(struct veth_rq *rq, struct sk_buff *skb)
{
	if (unlikely(ptr_ring_produce(&rq->xdp_ring, skb))) {
		dev_kfree_skb_any(skb);
		return NET_RX_DROP;
	}

	return NET_RX_SUCCESS;
}

static int veth_forward_skb(struct net_device *dev, struct sk_buff *skb,
			    struct veth_rq *rq, bool xdp)
{
	return __dev_forward_skb(dev, skb) ?: xdp ?
		veth_xdp_rx(rq, skb) :
		netif_rx(skb);
}

//veth发包函数
static netdev_tx_t veth_xmit(struct sk_buff *skb, struct net_device *dev)
{
	struct veth_priv *rcv_priv, *priv = netdev_priv(dev);
	struct veth_rq *rq = NULL;
	struct net_device *rcv;
	int length = skb->len;
	bool rcv_xdp = false;
	int rxq;

	rcu_read_lock();
	rcv = rcu_dereference(priv->peer);
	if (unlikely(!rcv)) {
		kfree_skb(skb);
		goto drop;
	}

	rcv_priv = netdev_priv(rcv);
	rxq = skb_get_queue_mapping(skb);
	if (rxq < rcv->real_num_rx_queues) {
		rq = &rcv_priv->rq[rxq];
		/*如果此队列上有xdp程序，则需要采用xdp方式收包*/
		rcv_xdp = rcu_access_pointer(rq->xdp_prog);
		if (rcv_xdp)
			skb_record_rx_queue(skb, rxq);
	}

	skb_tx_timestamp(skb);
	//切换设备，完成peer收包
	if (likely(veth_forward_skb(rcv, skb, rq, rcv_xdp) == NET_RX_SUCCESS)) {
		if (!rcv_xdp)
			dev_lstats_add(dev, length);
	} else {
drop:
		atomic64_inc(&priv->dropped);
	}

	if (rcv_xdp)
		__veth_xdp_flush(rq);

	rcu_read_unlock();

	return NETDEV_TX_OK;
}

static u64 veth_stats_tx(struct net_device *dev, u64 *packets, u64 *bytes)
{
	struct veth_priv *priv = netdev_priv(dev);

	dev_lstats_read(dev, packets, bytes);
	return atomic64_read(&priv->dropped);
}

static void veth_stats_rx(struct veth_stats *result, struct net_device *dev)
{
	struct veth_priv *priv = netdev_priv(dev);
	int i;

	result->peer_tq_xdp_xmit_err = 0;
	result->xdp_packets = 0;
	result->xdp_tx_err = 0;
	result->xdp_bytes = 0;
	result->rx_drops = 0;
	for (i = 0; i < dev->num_rx_queues; i++) {
		u64 packets, bytes, drops, xdp_tx_err, peer_tq_xdp_xmit_err;
		struct veth_rq_stats *stats = &priv->rq[i].stats;
		unsigned int start;

		do {
			start = u64_stats_fetch_begin_irq(&stats->syncp);
			peer_tq_xdp_xmit_err = stats->vs.peer_tq_xdp_xmit_err;
			xdp_tx_err = stats->vs.xdp_tx_err;
			packets = stats->vs.xdp_packets;
			bytes = stats->vs.xdp_bytes;
			drops = stats->vs.rx_drops;
		} while (u64_stats_fetch_retry_irq(&stats->syncp, start));
		result->peer_tq_xdp_xmit_err += peer_tq_xdp_xmit_err;
		result->xdp_tx_err += xdp_tx_err;
		result->xdp_packets += packets;
		result->xdp_bytes += bytes;
		result->rx_drops += drops;
	}
}

static void veth_get_stats64(struct net_device *dev,
			     struct rtnl_link_stats64 *tot)
{
	struct veth_priv *priv = netdev_priv(dev);
	struct net_device *peer;
	struct veth_stats rx;
	u64 packets, bytes;

	tot->tx_dropped = veth_stats_tx(dev, &packets, &bytes);
	tot->tx_bytes = bytes;
	tot->tx_packets = packets;

	veth_stats_rx(&rx, dev);
	tot->tx_dropped += rx.xdp_tx_err;
	tot->rx_dropped = rx.rx_drops + rx.peer_tq_xdp_xmit_err;
	tot->rx_bytes = rx.xdp_bytes;
	tot->rx_packets = rx.xdp_packets;

	rcu_read_lock();
	peer = rcu_dereference(priv->peer);
	if (peer) {
		veth_stats_tx(peer, &packets, &bytes);
		tot->rx_bytes += bytes;
		tot->rx_packets += packets;

		veth_stats_rx(&rx, peer);
		tot->tx_dropped += rx.peer_tq_xdp_xmit_err;
		tot->rx_dropped += rx.xdp_tx_err;
		tot->tx_bytes += rx.xdp_bytes;
		tot->tx_packets += rx.xdp_packets;
	}
	rcu_read_unlock();
}

/* fake multicast ability */
static void veth_set_multicast_list(struct net_device *dev)
{
}

/*通过buffer构造skb*/
static struct sk_buff *veth_build_skb(void *head/*buffer地始地址*/, int headroom/*headroom长度*/, int len/*报文长度*/,
				      int buflen/*buffer长度*/)
{
	struct sk_buff *skb;

	//通过head生成skb
	skb = build_skb(head, buflen);
	if (!skb)
		return NULL;

	//跳过headroom长度
	skb_reserve(skb, headroom);
	skb_put(skb, len);

	return skb;
}

static int veth_select_rxq(struct net_device *dev)
{
	return smp_processor_id() % dev->real_num_rx_queues;
}

<<<<<<< HEAD
//将xdp_frame发送到对端设备
static int veth_xdp_xmit(struct net_device *dev, int n/*要发送的报文数目*/,
			 struct xdp_frame **frames/*待发送报文数组*/,
=======
static struct net_device *veth_peer_dev(struct net_device *dev)
{
	struct veth_priv *priv = netdev_priv(dev);

	/* Callers must be under RCU read side. */
	return rcu_dereference(priv->peer);
}

static int veth_xdp_xmit(struct net_device *dev, int n,
			 struct xdp_frame **frames,
>>>>>>> c4d6fe73
			 u32 flags, bool ndo_xmit)
{
	struct veth_priv *rcv_priv, *priv = netdev_priv(dev);
	int i, ret = -ENXIO, drops = 0;
	struct net_device *rcv;
	unsigned int max_len;
	struct veth_rq *rq;

	if (unlikely(flags & ~XDP_XMIT_FLAGS_MASK))
		return -EINVAL;

	rcu_read_lock();
	/*取对端设备*/
	rcv = rcu_dereference(priv->peer);
	if (unlikely(!rcv))
		goto out;

	/*选择收包队列*/
	rcv_priv = netdev_priv(rcv);
	rq = &rcv_priv->rq[veth_select_rxq(rcv)];
	/* Non-NULL xdp_prog ensures that xdp_ring is initialized on receive
	 * side. This means an XDP program is loaded on the peer and the peer
	 * device is up.
	 */
	if (!rcu_access_pointer(rq->xdp_prog))
	    /*此队列没有prog,退出*/
		goto out;

	max_len = rcv->mtu + rcv->hard_header_len + VLAN_HLEN;

	//加生产者锁，遍历每个frames,将其打上xdp_frame标记，并入队列xdp_ring中
	spin_lock(&rq->xdp_ring.producer_lock);
	for (i = 0; i < n; i++) {
		struct xdp_frame *frame = frames[i];
		void *ptr = veth_xdp_to_ptr(frame);

		//如果报文长度超限，或者ring存入失败，则丢包
		if (unlikely(frame->len > max_len ||
			     __ptr_ring_produce(&rq->xdp_ring, ptr))) {
			xdp_return_frame_rx_napi(frame);
			drops++;
		}
	}
	spin_unlock(&rq->xdp_ring.producer_lock);

	//如有必要，使设备可被调度，使其收包
	if (flags & XDP_XMIT_FLUSH)
		__veth_xdp_flush(rq);

	/*记录成功发送的数目*/
	ret = n - drops;
	if (ndo_xmit) {
		u64_stats_update_begin(&rq->stats.syncp);
		rq->stats.vs.peer_tq_xdp_xmit += n - drops;
		rq->stats.vs.peer_tq_xdp_xmit_err += drops;
		u64_stats_update_end(&rq->stats.syncp);
	}

out:
	rcu_read_unlock();

	return ret;
}

//veth xdp报文发送回调函数
static int veth_ndo_xdp_xmit(struct net_device *dev, int n,
			     struct xdp_frame **frames, u32 flags)
{
	int err;

	err = veth_xdp_xmit(dev, n, frames, flags, true);
	if (err < 0) {
		struct veth_priv *priv = netdev_priv(dev);

		atomic64_add(n, &priv->dropped);
	}

	return err;
}

static void veth_xdp_flush_bq(struct veth_rq *rq, struct veth_xdp_tx_bq *bq)
{
	int sent, i, err = 0;

	sent = veth_xdp_xmit(rq->dev, bq->count, bq->q, 0, false);
	if (sent < 0) {
		err = sent;
		sent = 0;
		for (i = 0; i < bq->count; i++)
			xdp_return_frame(bq->q[i]);
	}
	trace_xdp_bulk_tx(rq->dev, sent, bq->count - sent, err);

	u64_stats_update_begin(&rq->stats.syncp);
	rq->stats.vs.xdp_tx += sent;
	rq->stats.vs.xdp_tx_err += bq->count - sent;
	u64_stats_update_end(&rq->stats.syncp);

	bq->count = 0;
}

static void veth_xdp_flush(struct veth_rq *rq, struct veth_xdp_tx_bq *bq)
{
	struct veth_priv *rcv_priv, *priv = netdev_priv(rq->dev);
	struct net_device *rcv;
	struct veth_rq *rcv_rq;

	rcu_read_lock();
	veth_xdp_flush_bq(rq, bq);
	rcv = rcu_dereference(priv->peer);
	if (unlikely(!rcv))
		goto out;

	rcv_priv = netdev_priv(rcv);
	rcv_rq = &rcv_priv->rq[veth_select_rxq(rcv)];
	/* xdp_ring is initialized on receive side? */
	if (unlikely(!rcu_access_pointer(rcv_rq->xdp_prog)))
		goto out;

	__veth_xdp_flush(rcv_rq);
out:
	rcu_read_unlock();
}

static int veth_xdp_tx(struct veth_rq *rq, struct xdp_buff *xdp,
		       struct veth_xdp_tx_bq *bq)
{
    //将xdp_buff转换为xdp_frame
	struct xdp_frame *frame = xdp_convert_buff_to_frame(xdp);

	if (unlikely(!frame))
		return -EOVERFLOW;

	/*bq中存储了一批报文，但已满，将其刷出*/
	if (unlikely(bq->count == VETH_XDP_TX_BULK_SIZE))
		veth_xdp_flush_bq(rq, bq);

	/*将frame缓存在bq->q上*/
	bq->q[bq->count++] = frame;

	return 0;
}

static struct sk_buff *veth_xdp_rcv_one(struct veth_rq *rq,
					struct xdp_frame *frame,
					struct veth_xdp_tx_bq *bq,
					struct veth_stats *stats)
{
	void *hard_start = frame->data - frame->headroom;
	int len = frame->len, delta = 0;
	struct xdp_frame orig_frame;
	struct bpf_prog *xdp_prog;
	unsigned int headroom;
	struct sk_buff *skb;

	/* bpf_xdp_adjust_head() assures BPF cannot access xdp_frame area */
	hard_start -= sizeof(struct xdp_frame);

	rcu_read_lock();
	/*取rx队列上的xdp程序*/
	xdp_prog = rcu_dereference(rq->xdp_prog);
	if (likely(xdp_prog)) {
		struct xdp_buff xdp;
		u32 act;

		//将frame转为xdp buffer
		xdp_convert_frame_to_buff(frame, &xdp);
		xdp.rxq = &rq->xdp_rxq;

		//运行xdp_prog->bpf_func,取其返回值
		act = bpf_prog_run_xdp(xdp_prog, &xdp);

		switch (act) {
		case XDP_PASS:
		    /*报文需要上送协议栈*/
			delta = frame->data - xdp.data;
			len = xdp.data_end - xdp.data;
			break;
		case XDP_TX:
		    //完成报文发送
			orig_frame = *frame;
			xdp.rxq->mem = frame->mem;
			if (unlikely(veth_xdp_tx(rq, &xdp, bq) < 0)) {
				trace_xdp_exception(rq->dev, xdp_prog, act);
				frame = &orig_frame;
				stats->rx_drops++;
				goto err_xdp;
			}
			stats->xdp_tx++;
			rcu_read_unlock();
			goto xdp_xmit;
		case XDP_REDIRECT:
		    //完成报文重定向
			orig_frame = *frame;
			xdp.rxq->mem = frame->mem;
			if (xdp_do_redirect(rq->dev, &xdp, xdp_prog)) {
				frame = &orig_frame;
				stats->rx_drops++;
				goto err_xdp;
			}
			stats->xdp_redirect++;
			rcu_read_unlock();
			goto xdp_xmit;
		default:
		    /*不支持的返回值*/
			bpf_warn_invalid_xdp_action(act);
			fallthrough;
		case XDP_ABORTED:
			trace_xdp_exception(rq->dev, xdp_prog, act);
			fallthrough;
		case XDP_DROP:
		    /*要求丢包，执行丢包统计*/
			stats->xdp_drops++;
			goto err_xdp;
		}
	}
	rcu_read_unlock();

	//构造对应的skb,使其上送协议栈
	/*buffer headroom长度*/
	headroom = sizeof(struct xdp_frame) + frame->headroom - delta;
	skb = veth_build_skb(hard_start/*buffer首地址*/, headroom, len, frame->frame_sz);
	if (!skb) {
		xdp_return_frame(frame);
		stats->rx_drops++;
		goto err;
	}

	xdp_release_frame(frame);
	xdp_scrub_frame(frame);
	skb->protocol = eth_type_trans(skb, rq->dev);
err:
	return skb;
err_xdp:
	rcu_read_unlock();
	xdp_return_frame(frame);
xdp_xmit:
	return NULL;
}

static struct sk_buff *veth_xdp_rcv_skb(struct veth_rq *rq,
					struct sk_buff *skb,
					struct veth_xdp_tx_bq *bq,
					struct veth_stats *stats)
{
	u32 pktlen, headroom, act, metalen;
	void *orig_data, *orig_data_end;
	struct bpf_prog *xdp_prog;
	int mac_len, delta, off;
	struct xdp_buff xdp;

	skb_orphan(skb);

	rcu_read_lock();
	xdp_prog = rcu_dereference(rq->xdp_prog);
	if (unlikely(!xdp_prog)) {
	    /*没有xdp程序，直接退出*/
		rcu_read_unlock();
		goto out;
	}

	/*当前解析位置为ip头部，获得mac头部长度*/
	mac_len = skb->data - skb_mac_header(skb);
	/*获得报文总长度*/
	pktlen = skb->len + mac_len;
	/*获得headroom可用长度*/
	headroom = skb_headroom(skb) - mac_len;

	if (skb_shared(skb) || skb_head_is_locked(skb) ||
	    skb_is_nonlinear(skb) || headroom < XDP_PACKET_HEADROOM) {
	    /*headroom不足xdp要求的headroom空间，或者与其它share skb,skb非线性*/
		struct sk_buff *nskb;
		int size, head_off;
		void *head, *start;
		struct page *page;

		/*获得适合此skb的内存大小*/
		size = SKB_DATA_ALIGN(VETH_XDP_HEADROOM + pktlen) +
		       SKB_DATA_ALIGN(sizeof(struct skb_shared_info));
		if (size > PAGE_SIZE)
			goto drop;

		/*申请一个内存页*/
		page = alloc_page(GFP_ATOMIC | __GFP_NOWARN);
		if (!page)
			goto drop;

		head = page_address(page);
		start = head + VETH_XDP_HEADROOM;//可存放skb数据的起始位置

		//自mac层起始位置开始，copy报文到申请的页中
		if (skb_copy_bits(skb, -mac_len, start, pktlen)) {
			page_frag_free(head);
			goto drop;
		}

		/*构造新生成的skb*/
		nskb = veth_build_skb(head, VETH_XDP_HEADROOM + mac_len,
				      skb->len, PAGE_SIZE);
		if (!nskb) {
			page_frag_free(head);
			goto drop;
		}

		skb_copy_header(nskb, skb);
		head_off = skb_headroom(nskb) - skb_headroom(skb);
		skb_headers_offset_update(nskb, head_off);
		/*不再引用此skb*/
		consume_skb(skb);
		/*使用新申请的skb*/
		skb = nskb;
	}

	xdp.data_hard_start = skb->head;
	xdp.data = skb_mac_header(skb);
	xdp.data_end = xdp.data + pktlen;
	xdp.data_meta = xdp.data;
	xdp.rxq = &rq->xdp_rxq;

	/* SKB "head" area always have tailroom for skb_shared_info */
	xdp.frame_sz = (void *)skb_end_pointer(skb) - xdp.data_hard_start;
	xdp.frame_sz += SKB_DATA_ALIGN(sizeof(struct skb_shared_info));

	/*记录报文原始的起始位置及终止位置*/
	orig_data = xdp.data;
	orig_data_end = xdp.data_end;

	//执行此接收队列对应的bpf程序
	act = bpf_prog_run_xdp(xdp_prog, &xdp);

	switch (act) {
	case XDP_PASS:
		break;
	case XDP_TX:
	    //将此报文自收接口扔回
		get_page(virt_to_page(xdp.data));
		consume_skb(skb);
		xdp.rxq->mem = rq->xdp_mem;
		if (unlikely(veth_xdp_tx(rq, &xdp, bq) < 0)) {
			trace_xdp_exception(rq->dev, xdp_prog, act);
			stats->rx_drops++;
			goto err_xdp;
		}
		stats->xdp_tx++;
		rcu_read_unlock();
		goto xdp_xmit;
	case XDP_REDIRECT:
		get_page(virt_to_page(xdp.data));
		consume_skb(skb);
		xdp.rxq->mem = rq->xdp_mem;
		if (xdp_do_redirect(rq->dev, &xdp, xdp_prog)) {
			stats->rx_drops++;
			goto err_xdp;
		}
		stats->xdp_redirect++;
		rcu_read_unlock();
		goto xdp_xmit;
	default:
	    //其它无效返回值，丢包
		bpf_warn_invalid_xdp_action(act);
		fallthrough;
	case XDP_ABORTED:
		trace_xdp_exception(rq->dev, xdp_prog, act);
		fallthrough;
	case XDP_DROP:
		stats->xdp_drops++;
		goto xdp_drop;
	}
	rcu_read_unlock();

	/* check if bpf_xdp_adjust_head was used */
	/*报文起始位置变换delta*/
	delta = orig_data - xdp.data;
	off = mac_len + delta;
	//更新报文数据的起始位置
	if (off > 0)
		__skb_push(skb, off);
	else if (off < 0)
		__skb_pull(skb, -off);

	/*更新到mac头偏移量长度*/
	skb->mac_header -= delta;

	/* check if bpf_xdp_adjust_tail was used */
	/*更新报文终止位置*/
	off = xdp.data_end - orig_data_end;
	if (off != 0)
		__skb_put(skb, off); /* positive on grow, negative on shrink */
	/*防止报文更改，重新解析报文协议*/
	skb->protocol = eth_type_trans(skb, rq->dev);

	/*更新报文metadata长度*/
	metalen = xdp.data - xdp.data_meta;
	if (metalen)
		skb_metadata_set(skb, metalen);
out:
	return skb;
drop:
	stats->rx_drops++;
xdp_drop:
	rcu_read_unlock();
	kfree_skb(skb);
	return NULL;
err_xdp:
	rcu_read_unlock();
	page_frag_free(xdp.data);
xdp_xmit:
	return NULL;
}

//自xdp_ring中收取报文，并针对单个报文执行xdp程序
static int veth_xdp_rcv(struct veth_rq *rq, int budget,
			struct veth_xdp_tx_bq *bq,
			struct veth_stats *stats)
{
	int i, done = 0;

	for (i = 0; i < budget; i++) {
		void *ptr = __ptr_ring_consume(&rq->xdp_ring);
		struct sk_buff *skb;

		if (!ptr)
			break;

		if (veth_is_xdp_frame(ptr)) {
		    //ring中出的是xdp格式报文
			struct xdp_frame *frame = veth_ptr_to_xdp(ptr);

			stats->xdp_bytes += frame->len;
			skb = veth_xdp_rcv_one(rq, frame, bq, stats);
		} else {
		    //普通skb报文
			skb = ptr;
			stats->xdp_bytes += skb->len;
			skb = veth_xdp_rcv_skb(rq, skb, bq, stats);
		}

		if (skb)
			napi_gro_receive(&rq->xdp_napi, skb);

		done++;
	}

	u64_stats_update_begin(&rq->stats.syncp);
	rq->stats.vs.xdp_redirect += stats->xdp_redirect;
	rq->stats.vs.xdp_bytes += stats->xdp_bytes;
	rq->stats.vs.xdp_drops += stats->xdp_drops;
	rq->stats.vs.rx_drops += stats->rx_drops;
	rq->stats.vs.xdp_packets += done;
	u64_stats_update_end(&rq->stats.syncp);

	return done;
}

//负责xdp ring队列收包
static int veth_poll(struct napi_struct *napi, int budget)
{
	struct veth_rq *rq =
		container_of(napi, struct veth_rq, xdp_napi);
	struct veth_stats stats = {};
	struct veth_xdp_tx_bq bq;
	int done;

	bq.count = 0;

	xdp_set_return_frame_no_direct();
	done = veth_xdp_rcv(rq, budget, &bq, &stats);

	if (done < budget && napi_complete_done(napi, done)) {
		/* Write rx_notify_masked before reading ptr_ring */
		smp_store_mb(rq->rx_notify_masked, false);
		if (unlikely(!__ptr_ring_empty(&rq->xdp_ring))) {
		    /*xdp_ring不为空，仍需要继续调度*/
			rq->rx_notify_masked = true;
			napi_schedule(&rq->xdp_napi);
		}
	}

	if (stats.xdp_tx > 0)
		veth_xdp_flush(rq, &bq);
	if (stats.xdp_redirect > 0)
		xdp_do_flush();
	xdp_clear_return_frame_no_direct();

	return done;
}

//为每个rq创建xdp_ring并将其加入到napi中
static int veth_napi_add(struct net_device *dev)
{
	struct veth_priv *priv = netdev_priv(dev);
	int err, i;

	//为每个rq创建xdp_ring
	for (i = 0; i < dev->real_num_rx_queues; i++) {
		struct veth_rq *rq = &priv->rq[i];

		err = ptr_ring_init(&rq->xdp_ring, VETH_RING_SIZE, GFP_KERNEL);
		if (err)
			goto err_xdp_ring;
	}

	//将每个队列加入到napi中
	for (i = 0; i < dev->real_num_rx_queues; i++) {
		struct veth_rq *rq = &priv->rq[i];

		netif_napi_add(dev, &rq->xdp_napi, veth_poll, NAPI_POLL_WEIGHT);
		napi_enable(&rq->xdp_napi);
	}

	return 0;
err_xdp_ring:
	for (i--; i >= 0; i--)
		ptr_ring_cleanup(&priv->rq[i].xdp_ring, veth_ptr_free);

	return err;
}

static void veth_napi_del(struct net_device *dev)
{
	struct veth_priv *priv = netdev_priv(dev);
	int i;

	for (i = 0; i < dev->real_num_rx_queues; i++) {
		struct veth_rq *rq = &priv->rq[i];

		napi_disable(&rq->xdp_napi);
		__netif_napi_del(&rq->xdp_napi);
	}
	synchronize_net();

	for (i = 0; i < dev->real_num_rx_queues; i++) {
		struct veth_rq *rq = &priv->rq[i];

		rq->rx_notify_masked = false;
		ptr_ring_cleanup(&rq->xdp_ring, veth_ptr_free);
	}
}

//veth设备开启xdp
static int veth_enable_xdp(struct net_device *dev)
{
	struct veth_priv *priv = netdev_priv(dev);
	int err, i;

	if (!xdp_rxq_info_is_reg(&priv->rq[0].xdp_rxq)) {
		for (i = 0; i < dev->real_num_rx_queues; i++) {
			struct veth_rq *rq = &priv->rq[i];

			err = xdp_rxq_info_reg(&rq->xdp_rxq, dev, i);
			if (err < 0)
				goto err_rxq_reg;

			err = xdp_rxq_info_reg_mem_model(&rq->xdp_rxq,
							 MEM_TYPE_PAGE_SHARED,
							 NULL);
			if (err < 0)
				goto err_reg_mem;

			/* Save original mem info as it can be overwritten */
			rq->xdp_mem = rq->xdp_rxq.mem;
		}

		err = veth_napi_add(dev);
		if (err)
			goto err_rxq_reg;
	}

	/*为每个rq队列设置xdp_prog*/
	for (i = 0; i < dev->real_num_rx_queues; i++)
		rcu_assign_pointer(priv->rq[i].xdp_prog, priv->_xdp_prog);

	return 0;
err_reg_mem:
	xdp_rxq_info_unreg(&priv->rq[i].xdp_rxq);
err_rxq_reg:
	for (i--; i >= 0; i--)
		xdp_rxq_info_unreg(&priv->rq[i].xdp_rxq);

	return err;
}

//禁止掉veth上的xdp功能
static void veth_disable_xdp(struct net_device *dev)
{
	struct veth_priv *priv = netdev_priv(dev);
	int i;

	for (i = 0; i < dev->real_num_rx_queues; i++)
		rcu_assign_pointer(priv->rq[i].xdp_prog, NULL);
	veth_napi_del(dev);
	for (i = 0; i < dev->real_num_rx_queues; i++) {
		struct veth_rq *rq = &priv->rq[i];

		rq->xdp_rxq.mem = rq->xdp_mem;
		xdp_rxq_info_unreg(&rq->xdp_rxq);
	}
}

static int veth_open(struct net_device *dev)
{
	struct veth_priv *priv = netdev_priv(dev);
	struct net_device *peer = rtnl_dereference(priv->peer);
	int err;

	if (!peer)
		return -ENOTCONN;

	if (priv->_xdp_prog) {
		err = veth_enable_xdp(dev);
		if (err)
			return err;
	}

	if (peer->flags & IFF_UP) {
		netif_carrier_on(dev);
		netif_carrier_on(peer);
	}

	return 0;
}

static int veth_close(struct net_device *dev)
{
	struct veth_priv *priv = netdev_priv(dev);
	struct net_device *peer = rtnl_dereference(priv->peer);

	netif_carrier_off(dev);
	if (peer)
		netif_carrier_off(peer);

	if (priv->_xdp_prog)
		veth_disable_xdp(dev);

	return 0;
}

static int is_valid_veth_mtu(int mtu)
{
	return mtu >= ETH_MIN_MTU && mtu <= ETH_MAX_MTU;
}

static int veth_alloc_queues(struct net_device *dev)
{
	struct veth_priv *priv = netdev_priv(dev);
	int i;

	priv->rq = kcalloc(dev->num_rx_queues, sizeof(*priv->rq), GFP_KERNEL);
	if (!priv->rq)
		return -ENOMEM;

	for (i = 0; i < dev->num_rx_queues; i++) {
		priv->rq[i].dev = dev;
		u64_stats_init(&priv->rq[i].stats.syncp);
	}

	return 0;
}

static void veth_free_queues(struct net_device *dev)
{
	struct veth_priv *priv = netdev_priv(dev);

	kfree(priv->rq);
}

static int veth_dev_init(struct net_device *dev)
{
	int err;

	dev->lstats = netdev_alloc_pcpu_stats(struct pcpu_lstats);
	if (!dev->lstats)
		return -ENOMEM;

	err = veth_alloc_queues(dev);
	if (err) {
		free_percpu(dev->lstats);
		return err;
	}

	return 0;
}

static void veth_dev_free(struct net_device *dev)
{
	veth_free_queues(dev);
	free_percpu(dev->lstats);
}

#ifdef CONFIG_NET_POLL_CONTROLLER
static void veth_poll_controller(struct net_device *dev)
{
	/* veth only receives frames when its peer sends one
	 * Since it has nothing to do with disabling irqs, we are guaranteed
	 * never to have pending data when we poll for it so
	 * there is nothing to do here.
	 *
	 * We need this though so netpoll recognizes us as an interface that
	 * supports polling, which enables bridge devices in virt setups to
	 * still use netconsole
	 */
}
#endif	/* CONFIG_NET_POLL_CONTROLLER */

static int veth_get_iflink(const struct net_device *dev)
{
	struct veth_priv *priv = netdev_priv(dev);
	struct net_device *peer;
	int iflink;

	rcu_read_lock();
	peer = rcu_dereference(priv->peer);
	iflink = peer ? peer->ifindex : 0;
	rcu_read_unlock();

	return iflink;
}

static netdev_features_t veth_fix_features(struct net_device *dev,
					   netdev_features_t features)
{
	struct veth_priv *priv = netdev_priv(dev);
	struct net_device *peer;

	peer = rtnl_dereference(priv->peer);
	if (peer) {
		struct veth_priv *peer_priv = netdev_priv(peer);

		if (peer_priv->_xdp_prog)
			features &= ~NETIF_F_GSO_SOFTWARE;
	}

	return features;
}

static void veth_set_rx_headroom(struct net_device *dev, int new_hr)
{
	struct veth_priv *peer_priv, *priv = netdev_priv(dev);
	struct net_device *peer;

	if (new_hr < 0)
		new_hr = 0;

	rcu_read_lock();
	peer = rcu_dereference(priv->peer);
	if (unlikely(!peer))
		goto out;

	peer_priv = netdev_priv(peer);
	priv->requested_headroom = new_hr;
	new_hr = max(priv->requested_headroom, peer_priv->requested_headroom);
	dev->needed_headroom = new_hr;
	peer->needed_headroom = new_hr;

out:
	rcu_read_unlock();
}

static int veth_xdp_set(struct net_device *dev, struct bpf_prog *prog,
			struct netlink_ext_ack *extack)
{
	struct veth_priv *priv = netdev_priv(dev);
	struct bpf_prog *old_prog;/*之前设置的旧bpf程序*/
	struct net_device *peer;
	unsigned int max_mtu;
	int err;

	old_prog = priv->_xdp_prog;
	priv->_xdp_prog = prog;//设置当前需生效的bpf程序
	peer = rtnl_dereference(priv->peer);

	if (prog) {
		if (!peer) {
		    /*对端不存在，不能设置bpf程序，报错*/
			NL_SET_ERR_MSG_MOD(extack, "Cannot set XDP when peer is detached");
			err = -ENOTCONN;
			goto err;
		}

		max_mtu = PAGE_SIZE - VETH_XDP_HEADROOM -
			  peer->hard_header_len -
			  SKB_DATA_ALIGN(sizeof(struct skb_shared_info));
		if (peer->mtu > max_mtu) {
		    //对端mtu不得大于bpf程序支持的最大mtu
			NL_SET_ERR_MSG_MOD(extack, "Peer MTU is too large to set XDP");
			err = -ERANGE;
			goto err;
		}

		//两端生效队列数必须一致
		if (dev->real_num_rx_queues < peer->real_num_tx_queues) {
			NL_SET_ERR_MSG_MOD(extack, "XDP expects number of rx queues not less than peer tx queues");
			err = -ENOSPC;
			goto err;
		}

		if (dev->flags & IFF_UP) {
		    //设备接口已up,则使能XDP
			err = veth_enable_xdp(dev);
			if (err) {
				NL_SET_ERR_MSG_MOD(extack, "Setup for XDP failed");
				goto err;
			}
		}

		//首次设置，则关闭对端的gso功能，更新max_mtu
		if (!old_prog) {
			peer->hw_features &= ~NETIF_F_GSO_SOFTWARE;
			peer->max_mtu = max_mtu;
		}
	}

	if (old_prog) {
		if (!prog) {
		    /*原来有prog,现在没有了，需要禁用xdp程序*/
			if (dev->flags & IFF_UP)
				veth_disable_xdp(dev);

			//还原gso功能，更新max_mtu
			if (peer) {
				peer->hw_features |= NETIF_F_GSO_SOFTWARE;
				peer->max_mtu = ETH_MAX_MTU;
			}
		}
		bpf_prog_put(old_prog);
	}

	//如果首次，或者原来有现在被移除，则更新peer的功能（前面修改了）
	if ((!!old_prog ^ !!prog) && peer)
		netdev_update_features(peer);

	return 0;
err:
	priv->_xdp_prog = old_prog;

	return err;
}

//veth对xdp的处理
static int veth_xdp(struct net_device *dev, struct netdev_bpf *xdp)
{
	switch (xdp->command) {
	case XDP_SETUP_PROG:
	    //设置xdp程序
		return veth_xdp_set(dev, xdp->prog, xdp->extack);
	default:
		return -EINVAL;
	}
}

static const struct net_device_ops veth_netdev_ops = {
	.ndo_init            = veth_dev_init,
	.ndo_open            = veth_open,
	.ndo_stop            = veth_close,
	//veth发送
	.ndo_start_xmit      = veth_xmit,
	.ndo_get_stats64     = veth_get_stats64,
	.ndo_set_rx_mode     = veth_set_multicast_list,
	.ndo_set_mac_address = eth_mac_addr,
#ifdef CONFIG_NET_POLL_CONTROLLER
	.ndo_poll_controller	= veth_poll_controller,
#endif
	.ndo_get_iflink		= veth_get_iflink,
	.ndo_fix_features	= veth_fix_features,
	.ndo_features_check	= passthru_features_check,
	.ndo_set_rx_headroom	= veth_set_rx_headroom,
	.ndo_bpf		= veth_xdp,
	.ndo_xdp_xmit		= veth_ndo_xdp_xmit,
	.ndo_get_peer_dev	= veth_peer_dev,
};

#define VETH_FEATURES (NETIF_F_SG | NETIF_F_FRAGLIST | NETIF_F_HW_CSUM | \
		       NETIF_F_RXCSUM | NETIF_F_SCTP_CRC | NETIF_F_HIGHDMA | \
		       NETIF_F_GSO_SOFTWARE | NETIF_F_GSO_ENCAP_ALL | \
		       NETIF_F_HW_VLAN_CTAG_TX | NETIF_F_HW_VLAN_CTAG_RX | \
		       NETIF_F_HW_VLAN_STAG_TX | NETIF_F_HW_VLAN_STAG_RX )

static void veth_setup(struct net_device *dev)
{
	ether_setup(dev);

	dev->priv_flags &= ~IFF_TX_SKB_SHARING;
	dev->priv_flags |= IFF_LIVE_ADDR_CHANGE;
	dev->priv_flags |= IFF_NO_QUEUE;
	dev->priv_flags |= IFF_PHONY_HEADROOM;

	dev->netdev_ops = &veth_netdev_ops;
	dev->ethtool_ops = &veth_ethtool_ops;
	dev->features |= NETIF_F_LLTX;
	dev->features |= VETH_FEATURES;
	dev->vlan_features = dev->features &
			     ~(NETIF_F_HW_VLAN_CTAG_TX |
			       NETIF_F_HW_VLAN_STAG_TX |
			       NETIF_F_HW_VLAN_CTAG_RX |
			       NETIF_F_HW_VLAN_STAG_RX);
	dev->needs_free_netdev = true;
	dev->priv_destructor = veth_dev_free;
	dev->max_mtu = ETH_MAX_MTU;

	dev->hw_features = VETH_FEATURES;
	dev->hw_enc_features = VETH_FEATURES;
	dev->mpls_features = NETIF_F_HW_CSUM | NETIF_F_GSO_SOFTWARE;
}

/*
 * netlink interface
 */

static int veth_validate(struct nlattr *tb[], struct nlattr *data[],
			 struct netlink_ext_ack *extack)
{
	if (tb[IFLA_ADDRESS]) {
		if (nla_len(tb[IFLA_ADDRESS]) != ETH_ALEN)
			return -EINVAL;
		if (!is_valid_ether_addr(nla_data(tb[IFLA_ADDRESS])))
			return -EADDRNOTAVAIL;
	}
	if (tb[IFLA_MTU]) {
		if (!is_valid_veth_mtu(nla_get_u32(tb[IFLA_MTU])))
			return -EINVAL;
	}
	return 0;
}

static struct rtnl_link_ops veth_link_ops;

static int veth_newlink(struct net *src_net, struct net_device *dev,
			struct nlattr *tb[], struct nlattr *data[],
			struct netlink_ext_ack *extack)
{
	int err;
	struct net_device *peer;
	struct veth_priv *priv;
	char ifname[IFNAMSIZ];
	struct nlattr *peer_tb[IFLA_MAX + 1], **tbp;
	unsigned char name_assign_type;
	struct ifinfomsg *ifmp;
	struct net *net;

	/*
	 * create and register peer first
	 */
	if (data != NULL && data[VETH_INFO_PEER] != NULL) {
		struct nlattr *nla_peer;

		nla_peer = data[VETH_INFO_PEER];
		ifmp = nla_data(nla_peer);
		err = rtnl_nla_parse_ifla(peer_tb,
					  nla_data(nla_peer) + sizeof(struct ifinfomsg),
					  nla_len(nla_peer) - sizeof(struct ifinfomsg),
					  NULL);
		if (err < 0)
			return err;

		err = veth_validate(peer_tb, NULL, extack);
		if (err < 0)
			return err;

		tbp = peer_tb;
	} else {
		ifmp = NULL;
		tbp = tb;
	}

	if (ifmp && tbp[IFLA_IFNAME]) {
		nla_strlcpy(ifname, tbp[IFLA_IFNAME], IFNAMSIZ);
		name_assign_type = NET_NAME_USER;
	} else {
		snprintf(ifname, IFNAMSIZ, DRV_NAME "%%d");
		name_assign_type = NET_NAME_ENUM;
	}

	net = rtnl_link_get_net(src_net, tbp);
	if (IS_ERR(net))
		return PTR_ERR(net);

	peer = rtnl_create_link(net, ifname, name_assign_type,
				&veth_link_ops, tbp, extack);
	if (IS_ERR(peer)) {
		put_net(net);
		return PTR_ERR(peer);
	}

	if (!ifmp || !tbp[IFLA_ADDRESS])
		eth_hw_addr_random(peer);

	if (ifmp && (dev->ifindex != 0))
		peer->ifindex = ifmp->ifi_index;

	peer->gso_max_size = dev->gso_max_size;
	peer->gso_max_segs = dev->gso_max_segs;

	err = register_netdevice(peer);
	put_net(net);
	net = NULL;
	if (err < 0)
		goto err_register_peer;

	netif_carrier_off(peer);

	err = rtnl_configure_link(peer, ifmp);
	if (err < 0)
		goto err_configure_peer;

	/*
	 * register dev last
	 *
	 * note, that since we've registered new device the dev's name
	 * should be re-allocated
	 */

	if (tb[IFLA_ADDRESS] == NULL)
		eth_hw_addr_random(dev);

	if (tb[IFLA_IFNAME])
		nla_strlcpy(dev->name, tb[IFLA_IFNAME], IFNAMSIZ);
	else
		snprintf(dev->name, IFNAMSIZ, DRV_NAME "%%d");

	err = register_netdevice(dev);
	if (err < 0)
		goto err_register_dev;

	netif_carrier_off(dev);

	/*
	 * tie the deviced together
	 */

	priv = netdev_priv(dev);
	rcu_assign_pointer(priv->peer, peer);

	priv = netdev_priv(peer);
	rcu_assign_pointer(priv->peer, dev);

	return 0;

err_register_dev:
	/* nothing to do */
err_configure_peer:
	unregister_netdevice(peer);
	return err;

err_register_peer:
	free_netdev(peer);
	return err;
}

static void veth_dellink(struct net_device *dev, struct list_head *head)
{
	struct veth_priv *priv;
	struct net_device *peer;

	priv = netdev_priv(dev);
	peer = rtnl_dereference(priv->peer);

	/* Note : dellink() is called from default_device_exit_batch(),
	 * before a rcu_synchronize() point. The devices are guaranteed
	 * not being freed before one RCU grace period.
	 */
	RCU_INIT_POINTER(priv->peer, NULL);
	unregister_netdevice_queue(dev, head);

	if (peer) {
		priv = netdev_priv(peer);
		RCU_INIT_POINTER(priv->peer, NULL);
		unregister_netdevice_queue(peer, head);
	}
}

static const struct nla_policy veth_policy[VETH_INFO_MAX + 1] = {
	[VETH_INFO_PEER]	= { .len = sizeof(struct ifinfomsg) },
};

static struct net *veth_get_link_net(const struct net_device *dev)
{
	struct veth_priv *priv = netdev_priv(dev);
	struct net_device *peer = rtnl_dereference(priv->peer);

	return peer ? dev_net(peer) : dev_net(dev);
}

//veth link 操作集
static struct rtnl_link_ops veth_link_ops = {
	.kind		= DRV_NAME,
	.priv_size	= sizeof(struct veth_priv),
	.setup		= veth_setup,
	.validate	= veth_validate,
	//新建veth link
	.newlink	= veth_newlink,
	.dellink	= veth_dellink,
	.policy		= veth_policy,
	.maxtype	= VETH_INFO_MAX,
	.get_link_net	= veth_get_link_net,
};

/*
 * init/fini
 */

static __init int veth_init(void)
{
	return rtnl_link_register(&veth_link_ops);
}

static __exit void veth_exit(void)
{
	rtnl_link_unregister(&veth_link_ops);
}

module_init(veth_init);
module_exit(veth_exit);

MODULE_DESCRIPTION("Virtual Ethernet Tunnel");
MODULE_LICENSE("GPL v2");
MODULE_ALIAS_RTNL_LINK(DRV_NAME);<|MERGE_RESOLUTION|>--- conflicted
+++ resolved
@@ -429,22 +429,17 @@
 	return smp_processor_id() % dev->real_num_rx_queues;
 }
 
-<<<<<<< HEAD
+static struct net_device *veth_peer_dev(struct net_device *dev)
+{
+	struct veth_priv *priv = netdev_priv(dev);
+
+	/* Callers must be under RCU read side. */
+	return rcu_dereference(priv->peer);
+}
+
 //将xdp_frame发送到对端设备
 static int veth_xdp_xmit(struct net_device *dev, int n/*要发送的报文数目*/,
 			 struct xdp_frame **frames/*待发送报文数组*/,
-=======
-static struct net_device *veth_peer_dev(struct net_device *dev)
-{
-	struct veth_priv *priv = netdev_priv(dev);
-
-	/* Callers must be under RCU read side. */
-	return rcu_dereference(priv->peer);
-}
-
-static int veth_xdp_xmit(struct net_device *dev, int n,
-			 struct xdp_frame **frames,
->>>>>>> c4d6fe73
 			 u32 flags, bool ndo_xmit)
 {
 	struct veth_priv *rcv_priv, *priv = netdev_priv(dev);
