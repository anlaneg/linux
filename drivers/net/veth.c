// SPDX-License-Identifier: GPL-2.0-only
/*
 *  drivers/net/veth.c
 *
 *  Copyright (C) 2007 OpenVZ http://openvz.org, SWsoft Inc
 *
 * Author: Pavel Emelianov <xemul@openvz.org>
 * Ethtool interface from: Eric W. Biederman <ebiederm@xmission.com>
 *
 */

#include <linux/netdevice.h>
#include <linux/slab.h>
#include <linux/ethtool.h>
#include <linux/etherdevice.h>
#include <linux/u64_stats_sync.h>

#include <net/rtnetlink.h>
#include <net/dst.h>
#include <net/xfrm.h>
#include <net/xdp.h>
#include <linux/veth.h>
#include <linux/module.h>
#include <linux/bpf.h>
#include <linux/filter.h>
#include <linux/ptr_ring.h>
#include <linux/bpf_trace.h>
#include <linux/net_tstamp.h>

#define DRV_NAME	"veth"
#define DRV_VERSION	"1.0"

#define VETH_XDP_FLAG		BIT(0)
#define VETH_RING_SIZE		256
#define VETH_XDP_HEADROOM	(XDP_PACKET_HEADROOM + NET_IP_ALIGN)

#define VETH_XDP_TX_BULK_SIZE	16

struct veth_stats {
	u64	rx_drops;
	/* xdp */
	u64	xdp_packets;
	u64	xdp_bytes;
	u64	xdp_redirect;
	u64	xdp_drops;
	u64	xdp_tx;
	u64	xdp_tx_err;
	u64	peer_tq_xdp_xmit;
	u64	peer_tq_xdp_xmit_err;
};

struct veth_rq_stats {
	struct veth_stats	vs;
	struct u64_stats_sync	syncp;
};

struct veth_rq {
	struct napi_struct	xdp_napi;
	struct net_device	*dev;
	struct bpf_prog __rcu	*xdp_prog;/*指向本队列对应的xdp程序*/
	struct xdp_mem_info	xdp_mem;
	struct veth_rq_stats	stats;
	bool			rx_notify_masked;
	struct ptr_ring		xdp_ring;
	struct xdp_rxq_info	xdp_rxq;
};

struct veth_priv {
	struct net_device __rcu	*peer;/*对端设备*/
	atomic64_t		dropped;
	struct bpf_prog		*_xdp_prog;/*指向被设置的xdp程序*/
	struct veth_rq		*rq;
	unsigned int		requested_headroom;
};

struct veth_xdp_tx_bq {
    //缓存xdp_frame
	struct xdp_frame *q[VETH_XDP_TX_BULK_SIZE];
	//当前缓存的xdp_frame大小
	unsigned int count;
};

/*
 * ethtool interface
 */

struct veth_q_stat_desc {
	char	desc[ETH_GSTRING_LEN];
	size_t	offset;
};

#define VETH_RQ_STAT(m)	offsetof(struct veth_stats, m)

static const struct veth_q_stat_desc veth_rq_stats_desc[] = {
	{ "xdp_packets",	VETH_RQ_STAT(xdp_packets) },
	{ "xdp_bytes",		VETH_RQ_STAT(xdp_bytes) },
	{ "drops",		VETH_RQ_STAT(rx_drops) },
	{ "xdp_redirect",	VETH_RQ_STAT(xdp_redirect) },
	{ "xdp_drops",		VETH_RQ_STAT(xdp_drops) },
	{ "xdp_tx",		VETH_RQ_STAT(xdp_tx) },
	{ "xdp_tx_errors",	VETH_RQ_STAT(xdp_tx_err) },
};

#define VETH_RQ_STATS_LEN	ARRAY_SIZE(veth_rq_stats_desc)

static const struct veth_q_stat_desc veth_tq_stats_desc[] = {
	{ "xdp_xmit",		VETH_RQ_STAT(peer_tq_xdp_xmit) },
	{ "xdp_xmit_errors",	VETH_RQ_STAT(peer_tq_xdp_xmit_err) },
};

#define VETH_TQ_STATS_LEN	ARRAY_SIZE(veth_tq_stats_desc)

static struct {
	const char string[ETH_GSTRING_LEN];
} ethtool_stats_keys[] = {
	{ "peer_ifindex" },
};

static int veth_get_link_ksettings(struct net_device *dev,
				   struct ethtool_link_ksettings *cmd)
{
	cmd->base.speed		= SPEED_10000;
	cmd->base.duplex	= DUPLEX_FULL;
	cmd->base.port		= PORT_TP;
	cmd->base.autoneg	= AUTONEG_DISABLE;
	return 0;
}

static void veth_get_drvinfo(struct net_device *dev, struct ethtool_drvinfo *info)
{
	strlcpy(info->driver, DRV_NAME, sizeof(info->driver));
	strlcpy(info->version, DRV_VERSION, sizeof(info->version));
}

static void veth_get_strings(struct net_device *dev, u32 stringset, u8 *buf)
{
	char *p = (char *)buf;
	int i, j;

	switch(stringset) {
	case ETH_SS_STATS:
		memcpy(p, &ethtool_stats_keys, sizeof(ethtool_stats_keys));
		p += sizeof(ethtool_stats_keys);
		for (i = 0; i < dev->real_num_rx_queues; i++) {
			for (j = 0; j < VETH_RQ_STATS_LEN; j++) {
				snprintf(p, ETH_GSTRING_LEN,
					 "rx_queue_%u_%.18s",
					 i, veth_rq_stats_desc[j].desc);
				p += ETH_GSTRING_LEN;
			}
		}
		for (i = 0; i < dev->real_num_tx_queues; i++) {
			for (j = 0; j < VETH_TQ_STATS_LEN; j++) {
				snprintf(p, ETH_GSTRING_LEN,
					 "tx_queue_%u_%.18s",
					 i, veth_tq_stats_desc[j].desc);
				p += ETH_GSTRING_LEN;
			}
		}
		break;
	}
}

static int veth_get_sset_count(struct net_device *dev, int sset)
{
	switch (sset) {
	case ETH_SS_STATS:
		return ARRAY_SIZE(ethtool_stats_keys) +
		       VETH_RQ_STATS_LEN * dev->real_num_rx_queues +
		       VETH_TQ_STATS_LEN * dev->real_num_tx_queues;
	default:
		return -EOPNOTSUPP;
	}
}

static void veth_get_ethtool_stats(struct net_device *dev,
		struct ethtool_stats *stats, u64 *data)
{
	struct veth_priv *rcv_priv, *priv = netdev_priv(dev);
	struct net_device *peer = rtnl_dereference(priv->peer);
	int i, j, idx;

	data[0] = peer ? peer->ifindex : 0;
	idx = 1;
	for (i = 0; i < dev->real_num_rx_queues; i++) {
		const struct veth_rq_stats *rq_stats = &priv->rq[i].stats;
		const void *stats_base = (void *)&rq_stats->vs;
		unsigned int start;
		size_t offset;

		do {
			start = u64_stats_fetch_begin_irq(&rq_stats->syncp);
			for (j = 0; j < VETH_RQ_STATS_LEN; j++) {
				offset = veth_rq_stats_desc[j].offset;
				data[idx + j] = *(u64 *)(stats_base + offset);
			}
		} while (u64_stats_fetch_retry_irq(&rq_stats->syncp, start));
		idx += VETH_RQ_STATS_LEN;
	}

	if (!peer)
		return;

	rcv_priv = netdev_priv(peer);
	for (i = 0; i < peer->real_num_rx_queues; i++) {
		const struct veth_rq_stats *rq_stats = &rcv_priv->rq[i].stats;
		const void *base = (void *)&rq_stats->vs;
		unsigned int start, tx_idx = idx;
		size_t offset;

		tx_idx += (i % dev->real_num_tx_queues) * VETH_TQ_STATS_LEN;
		do {
			start = u64_stats_fetch_begin_irq(&rq_stats->syncp);
			for (j = 0; j < VETH_TQ_STATS_LEN; j++) {
				offset = veth_tq_stats_desc[j].offset;
				data[tx_idx + j] += *(u64 *)(base + offset);
			}
		} while (u64_stats_fetch_retry_irq(&rq_stats->syncp, start));
	}
}

static const struct ethtool_ops veth_ethtool_ops = {
	.get_drvinfo		= veth_get_drvinfo,
	.get_link		= ethtool_op_get_link,
	.get_strings		= veth_get_strings,
	.get_sset_count		= veth_get_sset_count,
	.get_ethtool_stats	= veth_get_ethtool_stats,
	.get_link_ksettings	= veth_get_link_ksettings,
	.get_ts_info		= ethtool_op_get_ts_info,
};

/* general routines */

static bool veth_is_xdp_frame(void *ptr)
{
	return (unsigned long)ptr & VETH_XDP_FLAG;
}

static void *veth_ptr_to_xdp(void *ptr)
{
	return (void *)((unsigned long)ptr & ~VETH_XDP_FLAG);
}

static void *veth_xdp_to_ptr(void *ptr)
{
	return (void *)((unsigned long)ptr | VETH_XDP_FLAG);
}

static void veth_ptr_free(void *ptr)
{
	if (veth_is_xdp_frame(ptr))
		xdp_return_frame(veth_ptr_to_xdp(ptr));
	else
		kfree_skb(ptr);
}

static void __veth_xdp_flush(struct veth_rq *rq)
{
	/* Write ptr_ring before reading rx_notify_masked */
	smp_mb();
	if (!rq->rx_notify_masked) {
		rq->rx_notify_masked = true;
		napi_schedule(&rq->xdp_napi);
	}
}

//支持xdp的rx方式
static int veth_xdp_rx(struct veth_rq *rq, struct sk_buff *skb)
{
	if (unlikely(ptr_ring_produce(&rq->xdp_ring, skb))) {
		dev_kfree_skb_any(skb);
		return NET_RX_DROP;
	}

	return NET_RX_SUCCESS;
}

static int veth_forward_skb(struct net_device *dev, struct sk_buff *skb,
			    struct veth_rq *rq, bool xdp)
{
	return __dev_forward_skb(dev, skb) ?: xdp ?
		veth_xdp_rx(rq, skb) :
		netif_rx(skb);
}

//veth发包函数
static netdev_tx_t veth_xmit(struct sk_buff *skb, struct net_device *dev)
{
	struct veth_priv *rcv_priv, *priv = netdev_priv(dev);
	struct veth_rq *rq = NULL;
	struct net_device *rcv;
	int length = skb->len;
	bool rcv_xdp = false;
	int rxq;

	rcu_read_lock();
	rcv = rcu_dereference(priv->peer);
	if (unlikely(!rcv)) {
		kfree_skb(skb);
		goto drop;
	}

	rcv_priv = netdev_priv(rcv);
	rxq = skb_get_queue_mapping(skb);
	if (rxq < rcv->real_num_rx_queues) {
		rq = &rcv_priv->rq[rxq];
		rcv_xdp = rcu_access_pointer(rq->xdp_prog);
		if (rcv_xdp)
			skb_record_rx_queue(skb, rxq);
	}

	skb_tx_timestamp(skb);
	//切换设备，完成peer收包
	if (likely(veth_forward_skb(rcv, skb, rq, rcv_xdp) == NET_RX_SUCCESS)) {
		if (!rcv_xdp)
			dev_lstats_add(dev, length);
	} else {
drop:
		atomic64_inc(&priv->dropped);
	}

	if (rcv_xdp)
		__veth_xdp_flush(rq);

	rcu_read_unlock();

	return NETDEV_TX_OK;
}

static u64 veth_stats_tx(struct net_device *dev, u64 *packets, u64 *bytes)
{
	struct veth_priv *priv = netdev_priv(dev);

	dev_lstats_read(dev, packets, bytes);
	return atomic64_read(&priv->dropped);
}

static void veth_stats_rx(struct veth_stats *result, struct net_device *dev)
{
	struct veth_priv *priv = netdev_priv(dev);
	int i;

	result->peer_tq_xdp_xmit_err = 0;
	result->xdp_packets = 0;
	result->xdp_tx_err = 0;
	result->xdp_bytes = 0;
	result->rx_drops = 0;
	for (i = 0; i < dev->num_rx_queues; i++) {
		u64 packets, bytes, drops, xdp_tx_err, peer_tq_xdp_xmit_err;
		struct veth_rq_stats *stats = &priv->rq[i].stats;
		unsigned int start;

		do {
			start = u64_stats_fetch_begin_irq(&stats->syncp);
			peer_tq_xdp_xmit_err = stats->vs.peer_tq_xdp_xmit_err;
			xdp_tx_err = stats->vs.xdp_tx_err;
			packets = stats->vs.xdp_packets;
			bytes = stats->vs.xdp_bytes;
			drops = stats->vs.rx_drops;
		} while (u64_stats_fetch_retry_irq(&stats->syncp, start));
		result->peer_tq_xdp_xmit_err += peer_tq_xdp_xmit_err;
		result->xdp_tx_err += xdp_tx_err;
		result->xdp_packets += packets;
		result->xdp_bytes += bytes;
		result->rx_drops += drops;
	}
}

static void veth_get_stats64(struct net_device *dev,
			     struct rtnl_link_stats64 *tot)
{
	struct veth_priv *priv = netdev_priv(dev);
	struct net_device *peer;
	struct veth_stats rx;
	u64 packets, bytes;

	tot->tx_dropped = veth_stats_tx(dev, &packets, &bytes);
	tot->tx_bytes = bytes;
	tot->tx_packets = packets;

	veth_stats_rx(&rx, dev);
	tot->tx_dropped += rx.xdp_tx_err;
	tot->rx_dropped = rx.rx_drops + rx.peer_tq_xdp_xmit_err;
	tot->rx_bytes = rx.xdp_bytes;
	tot->rx_packets = rx.xdp_packets;

	rcu_read_lock();
	peer = rcu_dereference(priv->peer);
	if (peer) {
		veth_stats_tx(peer, &packets, &bytes);
		tot->rx_bytes += bytes;
		tot->rx_packets += packets;

		veth_stats_rx(&rx, peer);
		tot->tx_dropped += rx.peer_tq_xdp_xmit_err;
		tot->rx_dropped += rx.xdp_tx_err;
		tot->tx_bytes += rx.xdp_bytes;
		tot->tx_packets += rx.xdp_packets;
	}
	rcu_read_unlock();
}

/* fake multicast ability */
static void veth_set_multicast_list(struct net_device *dev)
{
}

/*通过buffer构造skb*/
static struct sk_buff *veth_build_skb(void *head, int headroom, int len,
				      int buflen)
{
	struct sk_buff *skb;

	skb = build_skb(head, buflen);
	if (!skb)
		return NULL;

	skb_reserve(skb, headroom);
	skb_put(skb, len);

	return skb;
}

static int veth_select_rxq(struct net_device *dev)
{
	return smp_processor_id() % dev->real_num_rx_queues;
}

static int veth_xdp_xmit(struct net_device *dev, int n/*要发送的报文数目*/,
			 struct xdp_frame **frames/*待发送报文*/,
			 u32 flags, bool ndo_xmit)
{
	struct veth_priv *rcv_priv, *priv = netdev_priv(dev);
	int i, ret = -ENXIO, drops = 0;
	struct net_device *rcv;
	unsigned int max_len;
	struct veth_rq *rq;

	if (unlikely(flags & ~XDP_XMIT_FLAGS_MASK))
		return -EINVAL;

	rcu_read_lock();
	/*取对端设备*/
	rcv = rcu_dereference(priv->peer);
	if (unlikely(!rcv))
		goto out;

	/*选择收包队列*/
	rcv_priv = netdev_priv(rcv);
	rq = &rcv_priv->rq[veth_select_rxq(rcv)];
	/* Non-NULL xdp_prog ensures that xdp_ring is initialized on receive
	 * side. This means an XDP program is loaded on the peer and the peer
	 * device is up.
	 */
	if (!rcu_access_pointer(rq->xdp_prog))
		goto out;

	max_len = rcv->mtu + rcv->hard_header_len + VLAN_HLEN;

	spin_lock(&rq->xdp_ring.producer_lock);
	for (i = 0; i < n; i++) {
		struct xdp_frame *frame = frames[i];
		void *ptr = veth_xdp_to_ptr(frame);

		if (unlikely(frame->len > max_len ||
			     __ptr_ring_produce(&rq->xdp_ring, ptr))) {
			xdp_return_frame_rx_napi(frame);
			drops++;
		}
	}
	spin_unlock(&rq->xdp_ring.producer_lock);

	if (flags & XDP_XMIT_FLUSH)
		__veth_xdp_flush(rq);

	ret = n - drops;
	if (ndo_xmit) {
		u64_stats_update_begin(&rq->stats.syncp);
		rq->stats.vs.peer_tq_xdp_xmit += n - drops;
		rq->stats.vs.peer_tq_xdp_xmit_err += drops;
		u64_stats_update_end(&rq->stats.syncp);
	}

out:
	rcu_read_unlock();

	return ret;
}

static int veth_ndo_xdp_xmit(struct net_device *dev, int n,
			     struct xdp_frame **frames, u32 flags)
{
	int err;

	err = veth_xdp_xmit(dev, n, frames, flags, true);
	if (err < 0) {
		struct veth_priv *priv = netdev_priv(dev);

		atomic64_add(n, &priv->dropped);
	}

	return err;
}

static void veth_xdp_flush_bq(struct veth_rq *rq, struct veth_xdp_tx_bq *bq)
{
	int sent, i, err = 0;

	sent = veth_xdp_xmit(rq->dev, bq->count, bq->q, 0, false);
	if (sent < 0) {
		err = sent;
		sent = 0;
		for (i = 0; i < bq->count; i++)
			xdp_return_frame(bq->q[i]);
	}
	trace_xdp_bulk_tx(rq->dev, sent, bq->count - sent, err);

	u64_stats_update_begin(&rq->stats.syncp);
	rq->stats.vs.xdp_tx += sent;
	rq->stats.vs.xdp_tx_err += bq->count - sent;
	u64_stats_update_end(&rq->stats.syncp);

	bq->count = 0;
}

static void veth_xdp_flush(struct veth_rq *rq, struct veth_xdp_tx_bq *bq)
{
	struct veth_priv *rcv_priv, *priv = netdev_priv(rq->dev);
	struct net_device *rcv;
	struct veth_rq *rcv_rq;

	rcu_read_lock();
	veth_xdp_flush_bq(rq, bq);
	rcv = rcu_dereference(priv->peer);
	if (unlikely(!rcv))
		goto out;

	rcv_priv = netdev_priv(rcv);
	rcv_rq = &rcv_priv->rq[veth_select_rxq(rcv)];
	/* xdp_ring is initialized on receive side? */
	if (unlikely(!rcu_access_pointer(rcv_rq->xdp_prog)))
		goto out;

	__veth_xdp_flush(rcv_rq);
out:
	rcu_read_unlock();
}

static int veth_xdp_tx(struct veth_rq *rq, struct xdp_buff *xdp,
		       struct veth_xdp_tx_bq *bq)
{
	struct xdp_frame *frame = xdp_convert_buff_to_frame(xdp);

	if (unlikely(!frame))
		return -EOVERFLOW;

	/*bq中存储了一批报文，已满，将其刷出*/
	if (unlikely(bq->count == VETH_XDP_TX_BULK_SIZE))
		veth_xdp_flush_bq(rq, bq);

	/*将frame缓存在bq->q上*/
	bq->q[bq->count++] = frame;

	return 0;
}

static struct sk_buff *veth_xdp_rcv_one(struct veth_rq *rq,
					struct xdp_frame *frame,
					struct veth_xdp_tx_bq *bq,
					struct veth_stats *stats)
{
	void *hard_start = frame->data - frame->headroom;
	int len = frame->len, delta = 0;
	struct xdp_frame orig_frame;
	struct bpf_prog *xdp_prog;
	unsigned int headroom;
	struct sk_buff *skb;

	/* bpf_xdp_adjust_head() assures BPF cannot access xdp_frame area */
	hard_start -= sizeof(struct xdp_frame);

	rcu_read_lock();
	xdp_prog = rcu_dereference(rq->xdp_prog);
	if (likely(xdp_prog)) {
		struct xdp_buff xdp;
		u32 act;

		xdp_convert_frame_to_buff(frame, &xdp);
		xdp.rxq = &rq->xdp_rxq;

		act = bpf_prog_run_xdp(xdp_prog, &xdp);

		switch (act) {
		case XDP_PASS:
			delta = frame->data - xdp.data;
			len = xdp.data_end - xdp.data;
			break;
		case XDP_TX:
			orig_frame = *frame;
			xdp.rxq->mem = frame->mem;
			if (unlikely(veth_xdp_tx(rq, &xdp, bq) < 0)) {
				trace_xdp_exception(rq->dev, xdp_prog, act);
				frame = &orig_frame;
				stats->rx_drops++;
				goto err_xdp;
			}
			stats->xdp_tx++;
			rcu_read_unlock();
			goto xdp_xmit;
		case XDP_REDIRECT:
			orig_frame = *frame;
			xdp.rxq->mem = frame->mem;
			if (xdp_do_redirect(rq->dev, &xdp, xdp_prog)) {
				frame = &orig_frame;
				stats->rx_drops++;
				goto err_xdp;
			}
			stats->xdp_redirect++;
			rcu_read_unlock();
			goto xdp_xmit;
		default:
			bpf_warn_invalid_xdp_action(act);
			/* fall through */
		case XDP_ABORTED:
			trace_xdp_exception(rq->dev, xdp_prog, act);
			/* fall through */
		case XDP_DROP:
			stats->xdp_drops++;
			goto err_xdp;
		}
	}
	rcu_read_unlock();

	headroom = sizeof(struct xdp_frame) + frame->headroom - delta;
	skb = veth_build_skb(hard_start, headroom, len, frame->frame_sz);
	if (!skb) {
		xdp_return_frame(frame);
		stats->rx_drops++;
		goto err;
	}

	xdp_release_frame(frame);
	xdp_scrub_frame(frame);
	skb->protocol = eth_type_trans(skb, rq->dev);
err:
	return skb;
err_xdp:
	rcu_read_unlock();
	xdp_return_frame(frame);
xdp_xmit:
	return NULL;
}

static struct sk_buff *veth_xdp_rcv_skb(struct veth_rq *rq,
					struct sk_buff *skb,
					struct veth_xdp_tx_bq *bq,
					struct veth_stats *stats)
{
	u32 pktlen, headroom, act, metalen;
	void *orig_data, *orig_data_end;
	struct bpf_prog *xdp_prog;
	int mac_len, delta, off;
	struct xdp_buff xdp;

	skb_orphan(skb);

	rcu_read_lock();
	xdp_prog = rcu_dereference(rq->xdp_prog);
	if (unlikely(!xdp_prog)) {
	    /*没有xdp程序，直接退出*/
		rcu_read_unlock();
		goto out;
	}

	/*当前解析位置为ip头部，获得mac头部长度*/
	mac_len = skb->data - skb_mac_header(skb);
	/*获得报文总长度*/
	pktlen = skb->len + mac_len;
	/*获得headroom可用长度*/
	headroom = skb_headroom(skb) - mac_len;

	if (skb_shared(skb) || skb_head_is_locked(skb) ||
	    skb_is_nonlinear(skb) || headroom < XDP_PACKET_HEADROOM) {
	    /*headroom不足xdp要求的headroom空间，或者与其它share skb,skb非线性*/
		struct sk_buff *nskb;
		int size, head_off;
		void *head, *start;
		struct page *page;

		/*获得适合此skb的内存大小*/
		size = SKB_DATA_ALIGN(VETH_XDP_HEADROOM + pktlen) +
		       SKB_DATA_ALIGN(sizeof(struct skb_shared_info));
		if (size > PAGE_SIZE)
			goto drop;

		/*申请一个内存页*/
		page = alloc_page(GFP_ATOMIC | __GFP_NOWARN);
		if (!page)
			goto drop;

		head = page_address(page);
		start = head + VETH_XDP_HEADROOM;//可存放skb数据的起始位置

		//自mac层起始位置开始，copy报文到申请的页中
		if (skb_copy_bits(skb, -mac_len, start, pktlen)) {
			page_frag_free(head);
			goto drop;
		}

<<<<<<< HEAD
		/*构造新生成的skb*/
		nskb = veth_build_skb(head,
				      VETH_XDP_HEADROOM + mac_len, skb->len,
				      PAGE_SIZE);
=======
		nskb = veth_build_skb(head, VETH_XDP_HEADROOM + mac_len,
				      skb->len, PAGE_SIZE);
>>>>>>> 64677779
		if (!nskb) {
			page_frag_free(head);
			goto drop;
		}

		skb_copy_header(nskb, skb);
		head_off = skb_headroom(nskb) - skb_headroom(skb);
		skb_headers_offset_update(nskb, head_off);
		/*不再引用此skb*/
		consume_skb(skb);
		/*使用新申请的skb*/
		skb = nskb;
	}

	xdp.data_hard_start = skb->head;
	xdp.data = skb_mac_header(skb);
	xdp.data_end = xdp.data + pktlen;
	xdp.data_meta = xdp.data;
	xdp.rxq = &rq->xdp_rxq;

<<<<<<< HEAD
	/*记录报文原始的起始位置及终止位置*/
=======
	/* SKB "head" area always have tailroom for skb_shared_info */
	xdp.frame_sz = (void *)skb_end_pointer(skb) - xdp.data_hard_start;
	xdp.frame_sz += SKB_DATA_ALIGN(sizeof(struct skb_shared_info));

>>>>>>> 64677779
	orig_data = xdp.data;
	orig_data_end = xdp.data_end;

	//执行此接收队列对应的bpf程序
	act = bpf_prog_run_xdp(xdp_prog, &xdp);

	switch (act) {
	case XDP_PASS:
		break;
	case XDP_TX:
	    //将此报文自收接口扔回
		get_page(virt_to_page(xdp.data));
		consume_skb(skb);
		xdp.rxq->mem = rq->xdp_mem;
		if (unlikely(veth_xdp_tx(rq, &xdp, bq) < 0)) {
			trace_xdp_exception(rq->dev, xdp_prog, act);
			stats->rx_drops++;
			goto err_xdp;
		}
		stats->xdp_tx++;
		rcu_read_unlock();
		goto xdp_xmit;
	case XDP_REDIRECT:
		get_page(virt_to_page(xdp.data));
		consume_skb(skb);
		xdp.rxq->mem = rq->xdp_mem;
		if (xdp_do_redirect(rq->dev, &xdp, xdp_prog)) {
			stats->rx_drops++;
			goto err_xdp;
		}
		stats->xdp_redirect++;
		rcu_read_unlock();
		goto xdp_xmit;
	default:
	    //其它无效返回值，丢包
		bpf_warn_invalid_xdp_action(act);
		/* fall through */
	case XDP_ABORTED:
		trace_xdp_exception(rq->dev, xdp_prog, act);
		/* fall through */
	case XDP_DROP:
		stats->xdp_drops++;
		goto xdp_drop;
	}
	rcu_read_unlock();

<<<<<<< HEAD
	/*报文起始位置变换delta*/
=======
	/* check if bpf_xdp_adjust_head was used */
>>>>>>> 64677779
	delta = orig_data - xdp.data;
	off = mac_len + delta;
	//更新报文数据的起始位置
	if (off > 0)
		__skb_push(skb, off);
	else if (off < 0)
		__skb_pull(skb, -off);

	/*更新到mac头偏移量长度*/
	skb->mac_header -= delta;

<<<<<<< HEAD
	/*更新报文终止位置*/
	off = xdp.data_end - orig_data_end;
	if (off != 0)
		__skb_put(skb, off);

	/*防止报文更改，重新解析报文协议*/
=======
	/* check if bpf_xdp_adjust_tail was used */
	off = xdp.data_end - orig_data_end;
	if (off != 0)
		__skb_put(skb, off); /* positive on grow, negative on shrink */
>>>>>>> 64677779
	skb->protocol = eth_type_trans(skb, rq->dev);

	/*更新报文metadata长度*/
	metalen = xdp.data - xdp.data_meta;
	if (metalen)
		skb_metadata_set(skb, metalen);
out:
	return skb;
drop:
	stats->rx_drops++;
xdp_drop:
	rcu_read_unlock();
	kfree_skb(skb);
	return NULL;
err_xdp:
	rcu_read_unlock();
	page_frag_free(xdp.data);
xdp_xmit:
	return NULL;
}

static int veth_xdp_rcv(struct veth_rq *rq, int budget,
			struct veth_xdp_tx_bq *bq,
			struct veth_stats *stats)
{
	int i, done = 0;

	for (i = 0; i < budget; i++) {
		void *ptr = __ptr_ring_consume(&rq->xdp_ring);
		struct sk_buff *skb;

		if (!ptr)
			break;

		if (veth_is_xdp_frame(ptr)) {
			struct xdp_frame *frame = veth_ptr_to_xdp(ptr);

			stats->xdp_bytes += frame->len;
			skb = veth_xdp_rcv_one(rq, frame, bq, stats);
		} else {
		    //普通skb报文
			skb = ptr;
			stats->xdp_bytes += skb->len;
			skb = veth_xdp_rcv_skb(rq, skb, bq, stats);
		}

		if (skb)
			napi_gro_receive(&rq->xdp_napi, skb);

		done++;
	}

	u64_stats_update_begin(&rq->stats.syncp);
	rq->stats.vs.xdp_redirect += stats->xdp_redirect;
	rq->stats.vs.xdp_bytes += stats->xdp_bytes;
	rq->stats.vs.xdp_drops += stats->xdp_drops;
	rq->stats.vs.rx_drops += stats->rx_drops;
	rq->stats.vs.xdp_packets += done;
	u64_stats_update_end(&rq->stats.syncp);

	return done;
}

//负责xdp ring队列收包
static int veth_poll(struct napi_struct *napi, int budget)
{
	struct veth_rq *rq =
		container_of(napi, struct veth_rq, xdp_napi);
	struct veth_stats stats = {};
	struct veth_xdp_tx_bq bq;
	int done;

	bq.count = 0;

	xdp_set_return_frame_no_direct();
	done = veth_xdp_rcv(rq, budget, &bq, &stats);

	if (done < budget && napi_complete_done(napi, done)) {
		/* Write rx_notify_masked before reading ptr_ring */
		smp_store_mb(rq->rx_notify_masked, false);
		if (unlikely(!__ptr_ring_empty(&rq->xdp_ring))) {
			rq->rx_notify_masked = true;
			napi_schedule(&rq->xdp_napi);
		}
	}

	if (stats.xdp_tx > 0)
		veth_xdp_flush(rq, &bq);
	if (stats.xdp_redirect > 0)
		xdp_do_flush();
	xdp_clear_return_frame_no_direct();

	return done;
}

static int veth_napi_add(struct net_device *dev)
{
	struct veth_priv *priv = netdev_priv(dev);
	int err, i;

	for (i = 0; i < dev->real_num_rx_queues; i++) {
		struct veth_rq *rq = &priv->rq[i];

		err = ptr_ring_init(&rq->xdp_ring, VETH_RING_SIZE, GFP_KERNEL);
		if (err)
			goto err_xdp_ring;
	}

	for (i = 0; i < dev->real_num_rx_queues; i++) {
		struct veth_rq *rq = &priv->rq[i];

		netif_napi_add(dev, &rq->xdp_napi, veth_poll, NAPI_POLL_WEIGHT);
		napi_enable(&rq->xdp_napi);
	}

	return 0;
err_xdp_ring:
	for (i--; i >= 0; i--)
		ptr_ring_cleanup(&priv->rq[i].xdp_ring, veth_ptr_free);

	return err;
}

static void veth_napi_del(struct net_device *dev)
{
	struct veth_priv *priv = netdev_priv(dev);
	int i;

	for (i = 0; i < dev->real_num_rx_queues; i++) {
		struct veth_rq *rq = &priv->rq[i];

		napi_disable(&rq->xdp_napi);
		napi_hash_del(&rq->xdp_napi);
	}
	synchronize_net();

	for (i = 0; i < dev->real_num_rx_queues; i++) {
		struct veth_rq *rq = &priv->rq[i];

		netif_napi_del(&rq->xdp_napi);
		rq->rx_notify_masked = false;
		ptr_ring_cleanup(&rq->xdp_ring, veth_ptr_free);
	}
}

//为设备veth开启xdp
static int veth_enable_xdp(struct net_device *dev)
{
	struct veth_priv *priv = netdev_priv(dev);
	int err, i;

	if (!xdp_rxq_info_is_reg(&priv->rq[0].xdp_rxq)) {
		for (i = 0; i < dev->real_num_rx_queues; i++) {
			struct veth_rq *rq = &priv->rq[i];

			err = xdp_rxq_info_reg(&rq->xdp_rxq, dev, i);
			if (err < 0)
				goto err_rxq_reg;

			err = xdp_rxq_info_reg_mem_model(&rq->xdp_rxq,
							 MEM_TYPE_PAGE_SHARED,
							 NULL);
			if (err < 0)
				goto err_reg_mem;

			/* Save original mem info as it can be overwritten */
			rq->xdp_mem = rq->xdp_rxq.mem;
		}

		err = veth_napi_add(dev);
		if (err)
			goto err_rxq_reg;
	}

	/*为每个rq队列设置xdp_prog*/
	for (i = 0; i < dev->real_num_rx_queues; i++)
		rcu_assign_pointer(priv->rq[i].xdp_prog, priv->_xdp_prog);

	return 0;
err_reg_mem:
	xdp_rxq_info_unreg(&priv->rq[i].xdp_rxq);
err_rxq_reg:
	for (i--; i >= 0; i--)
		xdp_rxq_info_unreg(&priv->rq[i].xdp_rxq);

	return err;
}

static void veth_disable_xdp(struct net_device *dev)
{
	struct veth_priv *priv = netdev_priv(dev);
	int i;

	for (i = 0; i < dev->real_num_rx_queues; i++)
		rcu_assign_pointer(priv->rq[i].xdp_prog, NULL);
	veth_napi_del(dev);
	for (i = 0; i < dev->real_num_rx_queues; i++) {
		struct veth_rq *rq = &priv->rq[i];

		rq->xdp_rxq.mem = rq->xdp_mem;
		xdp_rxq_info_unreg(&rq->xdp_rxq);
	}
}

static int veth_open(struct net_device *dev)
{
	struct veth_priv *priv = netdev_priv(dev);
	struct net_device *peer = rtnl_dereference(priv->peer);
	int err;

	if (!peer)
		return -ENOTCONN;

	if (priv->_xdp_prog) {
		err = veth_enable_xdp(dev);
		if (err)
			return err;
	}

	if (peer->flags & IFF_UP) {
		netif_carrier_on(dev);
		netif_carrier_on(peer);
	}

	return 0;
}

static int veth_close(struct net_device *dev)
{
	struct veth_priv *priv = netdev_priv(dev);
	struct net_device *peer = rtnl_dereference(priv->peer);

	netif_carrier_off(dev);
	if (peer)
		netif_carrier_off(peer);

	if (priv->_xdp_prog)
		veth_disable_xdp(dev);

	return 0;
}

static int is_valid_veth_mtu(int mtu)
{
	return mtu >= ETH_MIN_MTU && mtu <= ETH_MAX_MTU;
}

static int veth_alloc_queues(struct net_device *dev)
{
	struct veth_priv *priv = netdev_priv(dev);
	int i;

	priv->rq = kcalloc(dev->num_rx_queues, sizeof(*priv->rq), GFP_KERNEL);
	if (!priv->rq)
		return -ENOMEM;

	for (i = 0; i < dev->num_rx_queues; i++) {
		priv->rq[i].dev = dev;
		u64_stats_init(&priv->rq[i].stats.syncp);
	}

	return 0;
}

static void veth_free_queues(struct net_device *dev)
{
	struct veth_priv *priv = netdev_priv(dev);

	kfree(priv->rq);
}

static int veth_dev_init(struct net_device *dev)
{
	int err;

	dev->lstats = netdev_alloc_pcpu_stats(struct pcpu_lstats);
	if (!dev->lstats)
		return -ENOMEM;

	err = veth_alloc_queues(dev);
	if (err) {
		free_percpu(dev->lstats);
		return err;
	}

	return 0;
}

static void veth_dev_free(struct net_device *dev)
{
	veth_free_queues(dev);
	free_percpu(dev->lstats);
}

#ifdef CONFIG_NET_POLL_CONTROLLER
static void veth_poll_controller(struct net_device *dev)
{
	/* veth only receives frames when its peer sends one
	 * Since it has nothing to do with disabling irqs, we are guaranteed
	 * never to have pending data when we poll for it so
	 * there is nothing to do here.
	 *
	 * We need this though so netpoll recognizes us as an interface that
	 * supports polling, which enables bridge devices in virt setups to
	 * still use netconsole
	 */
}
#endif	/* CONFIG_NET_POLL_CONTROLLER */

static int veth_get_iflink(const struct net_device *dev)
{
	struct veth_priv *priv = netdev_priv(dev);
	struct net_device *peer;
	int iflink;

	rcu_read_lock();
	peer = rcu_dereference(priv->peer);
	iflink = peer ? peer->ifindex : 0;
	rcu_read_unlock();

	return iflink;
}

static netdev_features_t veth_fix_features(struct net_device *dev,
					   netdev_features_t features)
{
	struct veth_priv *priv = netdev_priv(dev);
	struct net_device *peer;

	peer = rtnl_dereference(priv->peer);
	if (peer) {
		struct veth_priv *peer_priv = netdev_priv(peer);

		if (peer_priv->_xdp_prog)
			features &= ~NETIF_F_GSO_SOFTWARE;
	}

	return features;
}

static void veth_set_rx_headroom(struct net_device *dev, int new_hr)
{
	struct veth_priv *peer_priv, *priv = netdev_priv(dev);
	struct net_device *peer;

	if (new_hr < 0)
		new_hr = 0;

	rcu_read_lock();
	peer = rcu_dereference(priv->peer);
	if (unlikely(!peer))
		goto out;

	peer_priv = netdev_priv(peer);
	priv->requested_headroom = new_hr;
	new_hr = max(priv->requested_headroom, peer_priv->requested_headroom);
	dev->needed_headroom = new_hr;
	peer->needed_headroom = new_hr;

out:
	rcu_read_unlock();
}

static int veth_xdp_set(struct net_device *dev, struct bpf_prog *prog,
			struct netlink_ext_ack *extack)
{
	struct veth_priv *priv = netdev_priv(dev);
	struct bpf_prog *old_prog;
	struct net_device *peer;
	unsigned int max_mtu;
	int err;

	old_prog = priv->_xdp_prog;
	priv->_xdp_prog = prog;
	peer = rtnl_dereference(priv->peer);

	if (prog) {
		if (!peer) {
		    /*对端不存在，报错*/
			NL_SET_ERR_MSG_MOD(extack, "Cannot set XDP when peer is detached");
			err = -ENOTCONN;
			goto err;
		}

		max_mtu = PAGE_SIZE - VETH_XDP_HEADROOM -
			  peer->hard_header_len -
			  SKB_DATA_ALIGN(sizeof(struct skb_shared_info));
		if (peer->mtu > max_mtu) {
		    //对端的mtu大于本端mtu
			NL_SET_ERR_MSG_MOD(extack, "Peer MTU is too large to set XDP");
			err = -ERANGE;
			goto err;
		}

		if (dev->real_num_rx_queues < peer->real_num_tx_queues) {
			NL_SET_ERR_MSG_MOD(extack, "XDP expects number of rx queues not less than peer tx queues");
			err = -ENOSPC;
			goto err;
		}

		if (dev->flags & IFF_UP) {
		    //设备接口已up,使能XDP
			err = veth_enable_xdp(dev);
			if (err) {
				NL_SET_ERR_MSG_MOD(extack, "Setup for XDP failed");
				goto err;
			}
		}

		if (!old_prog) {
			peer->hw_features &= ~NETIF_F_GSO_SOFTWARE;
			peer->max_mtu = max_mtu;
		}
	}

	if (old_prog) {
		if (!prog) {
		    /*原来有prog,现在没有了，需要禁用*/
			if (dev->flags & IFF_UP)
				veth_disable_xdp(dev);

			if (peer) {
				peer->hw_features |= NETIF_F_GSO_SOFTWARE;
				peer->max_mtu = ETH_MAX_MTU;
			}
		}
		bpf_prog_put(old_prog);
	}

	if ((!!old_prog ^ !!prog) && peer)
		netdev_update_features(peer);

	return 0;
err:
	priv->_xdp_prog = old_prog;

	return err;
}

//返回dev设备上对应的xdp程序id
static u32 veth_xdp_query(struct net_device *dev)
{
	struct veth_priv *priv = netdev_priv(dev);
	const struct bpf_prog *xdp_prog;

	xdp_prog = priv->_xdp_prog;
	if (xdp_prog)
		return xdp_prog->aux->id;

	return 0;
}

//veth对xdp的处理
static int veth_xdp(struct net_device *dev, struct netdev_bpf *xdp)
{
	switch (xdp->command) {
	case XDP_SETUP_PROG:
	    //设置xdp程序
		return veth_xdp_set(dev, xdp->prog, xdp->extack);
	case XDP_QUERY_PROG:
		xdp->prog_id = veth_xdp_query(dev);
		return 0;
	default:
		return -EINVAL;
	}
}

static const struct net_device_ops veth_netdev_ops = {
	.ndo_init            = veth_dev_init,
	.ndo_open            = veth_open,
	.ndo_stop            = veth_close,
	//veth发送
	.ndo_start_xmit      = veth_xmit,
	.ndo_get_stats64     = veth_get_stats64,
	.ndo_set_rx_mode     = veth_set_multicast_list,
	.ndo_set_mac_address = eth_mac_addr,
#ifdef CONFIG_NET_POLL_CONTROLLER
	.ndo_poll_controller	= veth_poll_controller,
#endif
	.ndo_get_iflink		= veth_get_iflink,
	.ndo_fix_features	= veth_fix_features,
	.ndo_features_check	= passthru_features_check,
	.ndo_set_rx_headroom	= veth_set_rx_headroom,
	.ndo_bpf		= veth_xdp,
	.ndo_xdp_xmit		= veth_ndo_xdp_xmit,
};

#define VETH_FEATURES (NETIF_F_SG | NETIF_F_FRAGLIST | NETIF_F_HW_CSUM | \
		       NETIF_F_RXCSUM | NETIF_F_SCTP_CRC | NETIF_F_HIGHDMA | \
		       NETIF_F_GSO_SOFTWARE | NETIF_F_GSO_ENCAP_ALL | \
		       NETIF_F_HW_VLAN_CTAG_TX | NETIF_F_HW_VLAN_CTAG_RX | \
		       NETIF_F_HW_VLAN_STAG_TX | NETIF_F_HW_VLAN_STAG_RX )

static void veth_setup(struct net_device *dev)
{
	ether_setup(dev);

	dev->priv_flags &= ~IFF_TX_SKB_SHARING;
	dev->priv_flags |= IFF_LIVE_ADDR_CHANGE;
	dev->priv_flags |= IFF_NO_QUEUE;
	dev->priv_flags |= IFF_PHONY_HEADROOM;

	dev->netdev_ops = &veth_netdev_ops;
	dev->ethtool_ops = &veth_ethtool_ops;
	dev->features |= NETIF_F_LLTX;
	dev->features |= VETH_FEATURES;
	dev->vlan_features = dev->features &
			     ~(NETIF_F_HW_VLAN_CTAG_TX |
			       NETIF_F_HW_VLAN_STAG_TX |
			       NETIF_F_HW_VLAN_CTAG_RX |
			       NETIF_F_HW_VLAN_STAG_RX);
	dev->needs_free_netdev = true;
	dev->priv_destructor = veth_dev_free;
	dev->max_mtu = ETH_MAX_MTU;

	dev->hw_features = VETH_FEATURES;
	dev->hw_enc_features = VETH_FEATURES;
	dev->mpls_features = NETIF_F_HW_CSUM | NETIF_F_GSO_SOFTWARE;
}

/*
 * netlink interface
 */

static int veth_validate(struct nlattr *tb[], struct nlattr *data[],
			 struct netlink_ext_ack *extack)
{
	if (tb[IFLA_ADDRESS]) {
		if (nla_len(tb[IFLA_ADDRESS]) != ETH_ALEN)
			return -EINVAL;
		if (!is_valid_ether_addr(nla_data(tb[IFLA_ADDRESS])))
			return -EADDRNOTAVAIL;
	}
	if (tb[IFLA_MTU]) {
		if (!is_valid_veth_mtu(nla_get_u32(tb[IFLA_MTU])))
			return -EINVAL;
	}
	return 0;
}

static struct rtnl_link_ops veth_link_ops;

static int veth_newlink(struct net *src_net, struct net_device *dev,
			struct nlattr *tb[], struct nlattr *data[],
			struct netlink_ext_ack *extack)
{
	int err;
	struct net_device *peer;
	struct veth_priv *priv;
	char ifname[IFNAMSIZ];
	struct nlattr *peer_tb[IFLA_MAX + 1], **tbp;
	unsigned char name_assign_type;
	struct ifinfomsg *ifmp;
	struct net *net;

	/*
	 * create and register peer first
	 */
	if (data != NULL && data[VETH_INFO_PEER] != NULL) {
		struct nlattr *nla_peer;

		nla_peer = data[VETH_INFO_PEER];
		ifmp = nla_data(nla_peer);
		err = rtnl_nla_parse_ifla(peer_tb,
					  nla_data(nla_peer) + sizeof(struct ifinfomsg),
					  nla_len(nla_peer) - sizeof(struct ifinfomsg),
					  NULL);
		if (err < 0)
			return err;

		err = veth_validate(peer_tb, NULL, extack);
		if (err < 0)
			return err;

		tbp = peer_tb;
	} else {
		ifmp = NULL;
		tbp = tb;
	}

	if (ifmp && tbp[IFLA_IFNAME]) {
		nla_strlcpy(ifname, tbp[IFLA_IFNAME], IFNAMSIZ);
		name_assign_type = NET_NAME_USER;
	} else {
		snprintf(ifname, IFNAMSIZ, DRV_NAME "%%d");
		name_assign_type = NET_NAME_ENUM;
	}

	net = rtnl_link_get_net(src_net, tbp);
	if (IS_ERR(net))
		return PTR_ERR(net);

	peer = rtnl_create_link(net, ifname, name_assign_type,
				&veth_link_ops, tbp, extack);
	if (IS_ERR(peer)) {
		put_net(net);
		return PTR_ERR(peer);
	}

	if (!ifmp || !tbp[IFLA_ADDRESS])
		eth_hw_addr_random(peer);

	if (ifmp && (dev->ifindex != 0))
		peer->ifindex = ifmp->ifi_index;

	peer->gso_max_size = dev->gso_max_size;
	peer->gso_max_segs = dev->gso_max_segs;

	err = register_netdevice(peer);
	put_net(net);
	net = NULL;
	if (err < 0)
		goto err_register_peer;

	netif_carrier_off(peer);

	err = rtnl_configure_link(peer, ifmp);
	if (err < 0)
		goto err_configure_peer;

	/*
	 * register dev last
	 *
	 * note, that since we've registered new device the dev's name
	 * should be re-allocated
	 */

	if (tb[IFLA_ADDRESS] == NULL)
		eth_hw_addr_random(dev);

	if (tb[IFLA_IFNAME])
		nla_strlcpy(dev->name, tb[IFLA_IFNAME], IFNAMSIZ);
	else
		snprintf(dev->name, IFNAMSIZ, DRV_NAME "%%d");

	err = register_netdevice(dev);
	if (err < 0)
		goto err_register_dev;

	netif_carrier_off(dev);

	/*
	 * tie the deviced together
	 */

	priv = netdev_priv(dev);
	rcu_assign_pointer(priv->peer, peer);

	priv = netdev_priv(peer);
	rcu_assign_pointer(priv->peer, dev);

	return 0;

err_register_dev:
	/* nothing to do */
err_configure_peer:
	unregister_netdevice(peer);
	return err;

err_register_peer:
	free_netdev(peer);
	return err;
}

static void veth_dellink(struct net_device *dev, struct list_head *head)
{
	struct veth_priv *priv;
	struct net_device *peer;

	priv = netdev_priv(dev);
	peer = rtnl_dereference(priv->peer);

	/* Note : dellink() is called from default_device_exit_batch(),
	 * before a rcu_synchronize() point. The devices are guaranteed
	 * not being freed before one RCU grace period.
	 */
	RCU_INIT_POINTER(priv->peer, NULL);
	unregister_netdevice_queue(dev, head);

	if (peer) {
		priv = netdev_priv(peer);
		RCU_INIT_POINTER(priv->peer, NULL);
		unregister_netdevice_queue(peer, head);
	}
}

static const struct nla_policy veth_policy[VETH_INFO_MAX + 1] = {
	[VETH_INFO_PEER]	= { .len = sizeof(struct ifinfomsg) },
};

static struct net *veth_get_link_net(const struct net_device *dev)
{
	struct veth_priv *priv = netdev_priv(dev);
	struct net_device *peer = rtnl_dereference(priv->peer);

	return peer ? dev_net(peer) : dev_net(dev);
}

//veth link 操作集
static struct rtnl_link_ops veth_link_ops = {
	.kind		= DRV_NAME,
	.priv_size	= sizeof(struct veth_priv),
	.setup		= veth_setup,
	.validate	= veth_validate,
	//新建veth link
	.newlink	= veth_newlink,
	.dellink	= veth_dellink,
	.policy		= veth_policy,
	.maxtype	= VETH_INFO_MAX,
	.get_link_net	= veth_get_link_net,
};

/*
 * init/fini
 */

static __init int veth_init(void)
{
	return rtnl_link_register(&veth_link_ops);
}

static __exit void veth_exit(void)
{
	rtnl_link_unregister(&veth_link_ops);
}

module_init(veth_init);
module_exit(veth_exit);

MODULE_DESCRIPTION("Virtual Ethernet Tunnel");
MODULE_LICENSE("GPL v2");
MODULE_ALIAS_RTNL_LINK(DRV_NAME);<|MERGE_RESOLUTION|>--- conflicted
+++ resolved
@@ -707,15 +707,9 @@
 			goto drop;
 		}
 
-<<<<<<< HEAD
 		/*构造新生成的skb*/
-		nskb = veth_build_skb(head,
-				      VETH_XDP_HEADROOM + mac_len, skb->len,
-				      PAGE_SIZE);
-=======
 		nskb = veth_build_skb(head, VETH_XDP_HEADROOM + mac_len,
 				      skb->len, PAGE_SIZE);
->>>>>>> 64677779
 		if (!nskb) {
 			page_frag_free(head);
 			goto drop;
@@ -736,14 +730,11 @@
 	xdp.data_meta = xdp.data;
 	xdp.rxq = &rq->xdp_rxq;
 
-<<<<<<< HEAD
-	/*记录报文原始的起始位置及终止位置*/
-=======
 	/* SKB "head" area always have tailroom for skb_shared_info */
 	xdp.frame_sz = (void *)skb_end_pointer(skb) - xdp.data_hard_start;
 	xdp.frame_sz += SKB_DATA_ALIGN(sizeof(struct skb_shared_info));
 
->>>>>>> 64677779
+	/*记录报文原始的起始位置及终止位置*/
 	orig_data = xdp.data;
 	orig_data_end = xdp.data_end;
 
@@ -790,11 +781,8 @@
 	}
 	rcu_read_unlock();
 
-<<<<<<< HEAD
+	/* check if bpf_xdp_adjust_head was used */
 	/*报文起始位置变换delta*/
-=======
-	/* check if bpf_xdp_adjust_head was used */
->>>>>>> 64677779
 	delta = orig_data - xdp.data;
 	off = mac_len + delta;
 	//更新报文数据的起始位置
@@ -806,19 +794,12 @@
 	/*更新到mac头偏移量长度*/
 	skb->mac_header -= delta;
 
-<<<<<<< HEAD
+	/* check if bpf_xdp_adjust_tail was used */
 	/*更新报文终止位置*/
 	off = xdp.data_end - orig_data_end;
 	if (off != 0)
-		__skb_put(skb, off);
-
+		__skb_put(skb, off); /* positive on grow, negative on shrink */
 	/*防止报文更改，重新解析报文协议*/
-=======
-	/* check if bpf_xdp_adjust_tail was used */
-	off = xdp.data_end - orig_data_end;
-	if (off != 0)
-		__skb_put(skb, off); /* positive on grow, negative on shrink */
->>>>>>> 64677779
 	skb->protocol = eth_type_trans(skb, rq->dev);
 
 	/*更新报文metadata长度*/
