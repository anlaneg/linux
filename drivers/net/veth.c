--- conflicted
+++ resolved
@@ -1004,22 +1004,14 @@
 	return done;
 }
 
-<<<<<<< HEAD
 //为每个rq创建xdp_ring并将其加入到napi中
-static int __veth_napi_enable(struct net_device *dev)
-=======
 static int __veth_napi_enable_range(struct net_device *dev, int start, int end)
->>>>>>> ce840177
 {
 	struct veth_priv *priv = netdev_priv(dev);
 	int err, i;
 
-<<<<<<< HEAD
 	//为每个rq创建xdp_ring
-	for (i = 0; i < dev->real_num_rx_queues; i++) {
-=======
 	for (i = start; i < end; i++) {
->>>>>>> ce840177
 		struct veth_rq *rq = &priv->rq[i];
 
 		err = ptr_ring_init(&rq->xdp_ring, VETH_RING_SIZE, GFP_KERNEL);
@@ -1027,12 +1019,8 @@
 			goto err_xdp_ring;
 	}
 
-<<<<<<< HEAD
 	//将每个队列加入到napi中
-	for (i = 0; i < dev->real_num_rx_queues; i++) {
-=======
 	for (i = start; i < end; i++) {
->>>>>>> ce840177
 		struct veth_rq *rq = &priv->rq[i];
 
 		napi_enable(&rq->xdp_napi);
@@ -1085,52 +1073,29 @@
 	return !!(dev->wanted_features & NETIF_F_GRO);
 }
 
-<<<<<<< HEAD
 //veth设备开启xdp
-static int veth_enable_xdp(struct net_device *dev)
-=======
 static int veth_enable_xdp_range(struct net_device *dev, int start, int end,
 				 bool napi_already_on)
->>>>>>> ce840177
 {
 	struct veth_priv *priv = netdev_priv(dev);
 	int err, i;
 
-<<<<<<< HEAD
-	if (!xdp_rxq_info_is_reg(&priv->rq[0].xdp_rxq)) {
-	    /*rq上没有xdp_rxq,则进入，并遍历每个rx队列*/
-		for (i = 0; i < dev->real_num_rx_queues; i++) {
-			struct veth_rq *rq = &priv->rq[i];
-
-			if (!napi_already_on)
-				netif_napi_add(dev, &rq->xdp_napi, veth_poll, NAPI_POLL_WEIGHT);
-			/*初始化此队列对应的xdp_rxq*/
-			err = xdp_rxq_info_reg(&rq->xdp_rxq, dev, i, rq->xdp_napi.napi_id);
-			if (err < 0)
-				goto err_rxq_reg;
-
-			/*设置xdp_rxq的memory type*/
-			err = xdp_rxq_info_reg_mem_model(&rq->xdp_rxq,
-							 MEM_TYPE_PAGE_SHARED,
-							 NULL);
-			if (err < 0)
-				goto err_reg_mem;
-=======
 	for (i = start; i < end; i++) {
 		struct veth_rq *rq = &priv->rq[i];
 
 		if (!napi_already_on)
 			netif_napi_add(dev, &rq->xdp_napi, veth_poll, NAPI_POLL_WEIGHT);
+		/*初始化此队列对应的xdp_rxq*/
 		err = xdp_rxq_info_reg(&rq->xdp_rxq, dev, i, rq->xdp_napi.napi_id);
 		if (err < 0)
 			goto err_rxq_reg;
 
+		/*设置xdp_rxq的memory type*/
 		err = xdp_rxq_info_reg_mem_model(&rq->xdp_rxq,
 						 MEM_TYPE_PAGE_SHARED,
 						 NULL);
 		if (err < 0)
 			goto err_reg_mem;
->>>>>>> ce840177
 
 		/* Save original mem info as it can be overwritten */
 		rq->xdp_mem = rq->xdp_rxq.mem;
@@ -1743,9 +1708,6 @@
 	netdev_update_features(dev);
 }
 
-<<<<<<< HEAD
-/*veth接口新建*/
-=======
 static int veth_init_queues(struct net_device *dev, struct nlattr *tb[])
 {
 	int err;
@@ -1763,7 +1725,7 @@
 	return 0;
 }
 
->>>>>>> ce840177
+/*veth接口新建*/
 static int veth_newlink(struct net *src_net, struct net_device *dev,
 			struct nlattr *tb[], struct nlattr *data[],
 			struct netlink_ext_ack *extack)
@@ -1948,9 +1910,6 @@
 	return peer ? dev_net(peer) : dev_net(dev);
 }
 
-<<<<<<< HEAD
-//veth link 操作集
-=======
 static unsigned int veth_get_num_queues(void)
 {
 	/* enforce the same queue limit as rtnl_create_link */
@@ -1961,7 +1920,7 @@
 	return queues;
 }
 
->>>>>>> ce840177
+//veth link 操作集
 static struct rtnl_link_ops veth_link_ops = {
 	.kind		= DRV_NAME,
 	.priv_size	= sizeof(struct veth_priv),
