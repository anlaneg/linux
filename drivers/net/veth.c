// SPDX-License-Identifier: GPL-2.0-only
/*
 *  drivers/net/veth.c
 *
 *  Copyright (C) 2007 OpenVZ http://openvz.org, SWsoft Inc
 *
 * Author: Pavel Emelianov <xemul@openvz.org>
 * Ethtool interface from: Eric W. Biederman <ebiederm@xmission.com>
 *
 */

#include <linux/netdevice.h>
#include <linux/slab.h>
#include <linux/ethtool.h>
#include <linux/etherdevice.h>
#include <linux/u64_stats_sync.h>

#include <net/rtnetlink.h>
#include <net/dst.h>
#include <net/xfrm.h>
#include <net/xdp.h>
#include <linux/veth.h>
#include <linux/module.h>
#include <linux/bpf.h>
#include <linux/filter.h>
#include <linux/ptr_ring.h>
#include <linux/bpf_trace.h>
#include <linux/net_tstamp.h>
#include <net/page_pool/helpers.h>

#define DRV_NAME	"veth"
#define DRV_VERSION	"1.0"

#define VETH_XDP_FLAG		BIT(0)
#define VETH_RING_SIZE		256
#define VETH_XDP_HEADROOM	(XDP_PACKET_HEADROOM + NET_IP_ALIGN)

#define VETH_XDP_TX_BULK_SIZE	16
#define VETH_XDP_BATCH		16

struct veth_stats {
	u64	rx_drops;/*rx方向丢包数*/
	/* xdp */
	u64	xdp_packets;
	u64	xdp_bytes;//xdp报文数
	u64	xdp_redirect;/*redirect的报文数*/
	u64	xdp_drops;/*xdp丢包数量*/
	u64	xdp_tx;/*送tx方向的报文数*/
	u64	xdp_tx_err;
	u64	peer_tq_xdp_xmit;
	u64	peer_tq_xdp_xmit_err;
};

struct veth_rq_stats {
	struct veth_stats	vs;/*记录此队列状态*/
	struct u64_stats_sync	syncp;
};

struct veth_rq {
	struct napi_struct	xdp_napi;/*用于napi轮循*/
	struct napi_struct __rcu *napi; /* points to xdp_napi when the latter is initialized */
	struct net_device	*dev;/*此队列所属的dev*/
	struct bpf_prog __rcu	*xdp_prog;/*指向本队列对应的xdp程序*/
	struct xdp_mem_info	xdp_mem;/*指向xdp_prog中的mem*/
	struct veth_rq_stats	stats;
	bool			rx_notify_masked;
	struct ptr_ring		xdp_ring;/*负责入队xdp报文*/
	struct xdp_rxq_info	xdp_rxq;
	struct page_pool	*page_pool;
};

struct veth_priv {
	struct net_device __rcu	*peer;/*对端设备*/
	atomic64_t		dropped;
	struct bpf_prog		*_xdp_prog;/*指向被设置的xdp程序*/
	struct veth_rq		*rq;/*多个收队列*/
	unsigned int		requested_headroom;
};

struct veth_xdp_tx_bq {
    //缓存xdp_frame
	struct xdp_frame *q[VETH_XDP_TX_BULK_SIZE];
	//当前缓存的xdp_frame大小
	unsigned int count;
};

/*
 * ethtool interface
 */

struct veth_q_stat_desc {
	char	desc[ETH_GSTRING_LEN];
	size_t	offset;
};

#define VETH_RQ_STAT(m)	offsetof(struct veth_stats, m)

static const struct veth_q_stat_desc veth_rq_stats_desc[] = {
	{ "xdp_packets",	VETH_RQ_STAT(xdp_packets) },
	{ "xdp_bytes",		VETH_RQ_STAT(xdp_bytes) },
	{ "drops",		VETH_RQ_STAT(rx_drops) },
	{ "xdp_redirect",	VETH_RQ_STAT(xdp_redirect) },
	{ "xdp_drops",		VETH_RQ_STAT(xdp_drops) },
	{ "xdp_tx",		VETH_RQ_STAT(xdp_tx) },
	{ "xdp_tx_errors",	VETH_RQ_STAT(xdp_tx_err) },
};

#define VETH_RQ_STATS_LEN	ARRAY_SIZE(veth_rq_stats_desc)

static const struct veth_q_stat_desc veth_tq_stats_desc[] = {
	{ "xdp_xmit",		VETH_RQ_STAT(peer_tq_xdp_xmit) },
	{ "xdp_xmit_errors",	VETH_RQ_STAT(peer_tq_xdp_xmit_err) },
};

#define VETH_TQ_STATS_LEN	ARRAY_SIZE(veth_tq_stats_desc)

static struct {
	const char string[ETH_GSTRING_LEN];
} ethtool_stats_keys[] = {
	{ "peer_ifindex" },
};

struct veth_xdp_buff {
	struct xdp_buff xdp;
	struct sk_buff *skb;
};

static int veth_get_link_ksettings(struct net_device *dev,
				   struct ethtool_link_ksettings *cmd)
{
	cmd->base.speed		= SPEED_10000;
	cmd->base.duplex	= DUPLEX_FULL;
	cmd->base.port		= PORT_TP;
	cmd->base.autoneg	= AUTONEG_DISABLE;
	return 0;
}

static void veth_get_drvinfo(struct net_device *dev, struct ethtool_drvinfo *info)
{
	strscpy(info->driver, DRV_NAME, sizeof(info->driver));
	strscpy(info->version, DRV_VERSION, sizeof(info->version));
}

static void veth_get_strings(struct net_device *dev, u32 stringset, u8 *buf)
{
	u8 *p = buf;
	int i, j;

	switch(stringset) {
	case ETH_SS_STATS:
		memcpy(p, &ethtool_stats_keys, sizeof(ethtool_stats_keys));
		p += sizeof(ethtool_stats_keys);
		for (i = 0; i < dev->real_num_rx_queues; i++)
			for (j = 0; j < VETH_RQ_STATS_LEN; j++)
				ethtool_sprintf(&p, "rx_queue_%u_%.18s",
						i, veth_rq_stats_desc[j].desc);

		for (i = 0; i < dev->real_num_tx_queues; i++)
			for (j = 0; j < VETH_TQ_STATS_LEN; j++)
				ethtool_sprintf(&p, "tx_queue_%u_%.18s",
						i, veth_tq_stats_desc[j].desc);

		page_pool_ethtool_stats_get_strings(p);
		break;
	}
}

static int veth_get_sset_count(struct net_device *dev, int sset)
{
	switch (sset) {
	case ETH_SS_STATS:
		return ARRAY_SIZE(ethtool_stats_keys) +
		       VETH_RQ_STATS_LEN * dev->real_num_rx_queues +
		       VETH_TQ_STATS_LEN * dev->real_num_tx_queues +
		       page_pool_ethtool_stats_get_count();
	default:
		return -EOPNOTSUPP;
	}
}

static void veth_get_page_pool_stats(struct net_device *dev, u64 *data)
{
#ifdef CONFIG_PAGE_POOL_STATS
	struct veth_priv *priv = netdev_priv(dev);
	struct page_pool_stats pp_stats = {};
	int i;

	for (i = 0; i < dev->real_num_rx_queues; i++) {
		if (!priv->rq[i].page_pool)
			continue;
		page_pool_get_stats(priv->rq[i].page_pool, &pp_stats);
	}
	page_pool_ethtool_stats_get(data, &pp_stats);
#endif /* CONFIG_PAGE_POOL_STATS */
}

static void veth_get_ethtool_stats(struct net_device *dev,
		struct ethtool_stats *stats, u64 *data)
{
	struct veth_priv *rcv_priv, *priv = netdev_priv(dev);
	struct net_device *peer = rtnl_dereference(priv->peer);
	int i, j, idx, pp_idx;

	data[0] = peer ? peer->ifindex : 0;
	idx = 1;
	for (i = 0; i < dev->real_num_rx_queues; i++) {
		const struct veth_rq_stats *rq_stats = &priv->rq[i].stats;
		const void *stats_base = (void *)&rq_stats->vs;
		unsigned int start;
		size_t offset;

		do {
			start = u64_stats_fetch_begin(&rq_stats->syncp);
			for (j = 0; j < VETH_RQ_STATS_LEN; j++) {
				offset = veth_rq_stats_desc[j].offset;
				data[idx + j] = *(u64 *)(stats_base + offset);
			}
		} while (u64_stats_fetch_retry(&rq_stats->syncp, start));
		idx += VETH_RQ_STATS_LEN;
	}
	pp_idx = idx;

	if (!peer)
		goto page_pool_stats;

	rcv_priv = netdev_priv(peer);
	for (i = 0; i < peer->real_num_rx_queues; i++) {
		const struct veth_rq_stats *rq_stats = &rcv_priv->rq[i].stats;
		const void *base = (void *)&rq_stats->vs;
		unsigned int start, tx_idx = idx;
		size_t offset;

		tx_idx += (i % dev->real_num_tx_queues) * VETH_TQ_STATS_LEN;
		do {
			start = u64_stats_fetch_begin(&rq_stats->syncp);
			for (j = 0; j < VETH_TQ_STATS_LEN; j++) {
				offset = veth_tq_stats_desc[j].offset;
				data[tx_idx + j] += *(u64 *)(base + offset);
			}
		} while (u64_stats_fetch_retry(&rq_stats->syncp, start));
	}
	pp_idx = idx + dev->real_num_tx_queues * VETH_TQ_STATS_LEN;

page_pool_stats:
	veth_get_page_pool_stats(dev, &data[pp_idx]);
}

static void veth_get_channels(struct net_device *dev,
			      struct ethtool_channels *channels)
{
	channels->tx_count = dev->real_num_tx_queues;
	channels->rx_count = dev->real_num_rx_queues;
	channels->max_tx = dev->num_tx_queues;
	channels->max_rx = dev->num_rx_queues;
}

static int veth_set_channels(struct net_device *dev,
			     struct ethtool_channels *ch);

static const struct ethtool_ops veth_ethtool_ops = {
	.get_drvinfo		= veth_get_drvinfo,
	.get_link		= ethtool_op_get_link,
	.get_strings		= veth_get_strings,
	.get_sset_count		= veth_get_sset_count,
	.get_ethtool_stats	= veth_get_ethtool_stats,
	.get_link_ksettings	= veth_get_link_ksettings,
	.get_ts_info		= ethtool_op_get_ts_info,
	.get_channels		= veth_get_channels,
	.set_channels		= veth_set_channels,
};

/* general routines */

static bool veth_is_xdp_frame(void *ptr)
{
    /*检查是否为xdp frame*/
	return (unsigned long)ptr & VETH_XDP_FLAG;
}

/*针对xdp frame,获取其对应的xdp_frame地址*/
static struct xdp_frame *veth_ptr_to_xdp(void *ptr)
{
	return (void *)((unsigned long)ptr & ~VETH_XDP_FLAG);
}

static void *veth_xdp_to_ptr(struct xdp_frame *xdp)
{
	return (void *)((unsigned long)xdp | VETH_XDP_FLAG);
}

static void veth_ptr_free(void *ptr)
{
	if (veth_is_xdp_frame(ptr))
		xdp_return_frame(veth_ptr_to_xdp(ptr));
	else
		kfree_skb(ptr);
}

static void __veth_xdp_flush(struct veth_rq *rq)
{
	/* Write ptr_ring before reading rx_notify_masked */
	smp_mb();
	if (!READ_ONCE(rq->rx_notify_masked) &&
	    napi_schedule_prep(&rq->xdp_napi)) {
		WRITE_ONCE(rq->rx_notify_masked, true);
		__napi_schedule(&rq->xdp_napi);
	}
}

//支持xdp的rx方式（将报文直接投递到rq的xdp_ring，napi会poll其中的报文并处理）
static int veth_xdp_rx(struct veth_rq *rq, struct sk_buff *skb)
{
	if (unlikely(ptr_ring_produce(&rq->xdp_ring, skb))) {
		dev_kfree_skb_any(skb);
		return NET_RX_DROP;
	}

	return NET_RX_SUCCESS;
}

static int veth_forward_skb(struct net_device *dev, struct sk_buff *skb,
			    struct veth_rq *rq, bool xdp)
{
	return __dev_forward_skb(dev, skb) ?: xdp ?
		veth_xdp_rx(rq, skb) :
		__netif_rx(skb);
}

/* return true if the specified skb has chances of GRO aggregation
 * Don't strive for accuracy, but try to avoid GRO overhead in the most
 * common scenarios.
 * When XDP is enabled, all traffic is considered eligible, as the xmit
 * device has TSO off.
 * When TSO is enabled on the xmit device, we are likely interested only
 * in UDP aggregation, explicitly check for that if the skb is suspected
 * - the sock_wfree destructor is used by UDP, ICMP and XDP sockets -
 * to belong to locally generated UDP traffic.
 */
static bool veth_skb_is_eligible_for_gro(const struct net_device *dev,
					 const struct net_device *rcv,
					 const struct sk_buff *skb)
{
	return !(dev->features & NETIF_F_ALL_TSO) ||
		(skb->destructor == sock_wfree &&
		 rcv->features & (NETIF_F_GRO_FRAGLIST | NETIF_F_GRO_UDP_FWD));
}

//veth接口发包函数
static netdev_tx_t veth_xmit(struct sk_buff *skb, struct net_device *dev)
{
	struct veth_priv *rcv_priv, *priv = netdev_priv(dev);
	struct veth_rq *rq = NULL;
	int ret = NETDEV_TX_OK;
	struct net_device *rcv;
	int length = skb->len;
	bool use_napi = false;
	int rxq;

	rcu_read_lock();
	rcv = rcu_dereference(priv->peer);
	if (unlikely(!rcv) || !pskb_may_pull(skb, ETH_HLEN)) {
		kfree_skb(skb);
		goto drop;
	}

	rcv_priv = netdev_priv(rcv);
	rxq = skb_get_queue_mapping(skb);
	if (rxq < rcv->real_num_rx_queues) {
		rq = &rcv_priv->rq[rxq];

		/* The napi pointer is available when an XDP program is
		 * attached or when GRO is enabled
		 * Don't bother with napi/GRO if the skb can't be aggregated
		 */
		/*如果此队列上有xdp程序，则需要采用xdp方式收包*/
		use_napi = rcu_access_pointer(rq->napi) &&
			   veth_skb_is_eligible_for_gro(dev, rcv, skb);
	}

	skb_tx_timestamp(skb);
	//切换设备，完成peer收包
	if (likely(veth_forward_skb(rcv, skb, rq, use_napi) == NET_RX_SUCCESS)) {
		if (!use_napi)
			dev_sw_netstats_tx_add(dev, 1, length);
		else
			__veth_xdp_flush(rq);
	} else {
drop:
		atomic64_inc(&priv->dropped);
		ret = NET_XMIT_DROP;
	}

	rcu_read_unlock();

	return ret;
}

static void veth_stats_rx(struct veth_stats *result, struct net_device *dev)
{
	struct veth_priv *priv = netdev_priv(dev);
	int i;

	result->peer_tq_xdp_xmit_err = 0;
	result->xdp_packets = 0;
	result->xdp_tx_err = 0;
	result->xdp_bytes = 0;
	result->rx_drops = 0;
	for (i = 0; i < dev->num_rx_queues; i++) {
		u64 packets, bytes, drops, xdp_tx_err, peer_tq_xdp_xmit_err;
		struct veth_rq_stats *stats = &priv->rq[i].stats;
		unsigned int start;

		do {
			start = u64_stats_fetch_begin(&stats->syncp);
			peer_tq_xdp_xmit_err = stats->vs.peer_tq_xdp_xmit_err;
			xdp_tx_err = stats->vs.xdp_tx_err;
			packets = stats->vs.xdp_packets;
			bytes = stats->vs.xdp_bytes;
			drops = stats->vs.rx_drops;
		} while (u64_stats_fetch_retry(&stats->syncp, start));
		result->peer_tq_xdp_xmit_err += peer_tq_xdp_xmit_err;
		result->xdp_tx_err += xdp_tx_err;
		result->xdp_packets += packets;
		result->xdp_bytes += bytes;
		result->rx_drops += drops;
	}
}

static void veth_get_stats64(struct net_device *dev,
			     struct rtnl_link_stats64 *tot)
{
	struct veth_priv *priv = netdev_priv(dev);
	struct net_device *peer;
	struct veth_stats rx;

	tot->tx_dropped = atomic64_read(&priv->dropped);
	dev_fetch_sw_netstats(tot, dev->tstats);

	veth_stats_rx(&rx, dev);
	tot->tx_dropped += rx.xdp_tx_err;
	tot->rx_dropped = rx.rx_drops + rx.peer_tq_xdp_xmit_err;
	tot->rx_bytes += rx.xdp_bytes;
	tot->rx_packets += rx.xdp_packets;

	rcu_read_lock();
	peer = rcu_dereference(priv->peer);
	if (peer) {
		struct rtnl_link_stats64 tot_peer = {};

		dev_fetch_sw_netstats(&tot_peer, peer->tstats);
		tot->rx_bytes += tot_peer.tx_bytes;
		tot->rx_packets += tot_peer.tx_packets;

		veth_stats_rx(&rx, peer);
		tot->tx_dropped += rx.peer_tq_xdp_xmit_err;
		tot->rx_dropped += rx.xdp_tx_err;
		tot->tx_bytes += rx.xdp_bytes;
		tot->tx_packets += rx.xdp_packets;
	}
	rcu_read_unlock();
}

/* fake multicast ability */
static void veth_set_multicast_list(struct net_device *dev)
{
}

static int veth_select_rxq(struct net_device *dev)
{
	return smp_processor_id() % dev->real_num_rx_queues;
}

static struct net_device *veth_peer_dev(struct net_device *dev)
{
	struct veth_priv *priv = netdev_priv(dev);

	/* Callers must be under RCU read side. */
	return rcu_dereference(priv->peer);
}

//将xdp_frame发送到对端设备
static int veth_xdp_xmit(struct net_device *dev, int n/*要发送的报文数目*/,
			 struct xdp_frame **frames/*待发送报文数组*/,
			 u32 flags, bool ndo_xmit)
{
	struct veth_priv *rcv_priv, *priv = netdev_priv(dev);
	int i, ret = -ENXIO, nxmit = 0;
	struct net_device *rcv;
	unsigned int max_len;
	struct veth_rq *rq;

	if (unlikely(flags & ~XDP_XMIT_FLAGS_MASK))
		return -EINVAL;

	rcu_read_lock();
	/*取对端设备*/
	rcv = rcu_dereference(priv->peer);
	if (unlikely(!rcv))
		goto out;

	/*选择收包队列*/
	rcv_priv = netdev_priv(rcv);
	rq = &rcv_priv->rq[veth_select_rxq(rcv)];
	/* The napi pointer is set if NAPI is enabled, which ensures that
	 * xdp_ring is initialized on receive side and the peer device is up.
	 */
	if (!rcu_access_pointer(rq->napi))
	    /*此队列没有prog,退出*/
		goto out;

	max_len = rcv->mtu + rcv->hard_header_len + VLAN_HLEN;

	//加生产者锁，遍历每个frames,将其打上xdp_frame标记，并入队列xdp_ring中
	spin_lock(&rq->xdp_ring.producer_lock);
	for (i = 0; i < n; i++) {
		struct xdp_frame *frame = frames[i];
		void *ptr = veth_xdp_to_ptr(frame);

		//如果报文长度超限，或者ring存入失败，则丢包
		if (unlikely(xdp_get_frame_len(frame) > max_len ||
			     __ptr_ring_produce(&rq->xdp_ring, ptr)))
			break;
		nxmit++;
	}
	spin_unlock(&rq->xdp_ring.producer_lock);

	//如有必要，使设备可被调度，使其收包
	if (flags & XDP_XMIT_FLUSH)
		__veth_xdp_flush(rq);

	/*记录成功发送的数目*/
	ret = nxmit;
	if (ndo_xmit) {
		u64_stats_update_begin(&rq->stats.syncp);
		rq->stats.vs.peer_tq_xdp_xmit += nxmit;
		rq->stats.vs.peer_tq_xdp_xmit_err += n - nxmit;
		u64_stats_update_end(&rq->stats.syncp);
	}

out:
	rcu_read_unlock();

	return ret;
}

//veth xdp报文发送回调函数
static int veth_ndo_xdp_xmit(struct net_device *dev, int n,
			     struct xdp_frame **frames, u32 flags)
{
	int err;

	err = veth_xdp_xmit(dev, n, frames, flags, true);
	if (err < 0) {
		struct veth_priv *priv = netdev_priv(dev);

		atomic64_add(n, &priv->dropped);
	}

	return err;
}

static void veth_xdp_flush_bq(struct veth_rq *rq, struct veth_xdp_tx_bq *bq)
{
	int sent, i, err = 0, drops;

	/*将bq上缓存的报文，自rq->dev设备发送出去*/
	sent = veth_xdp_xmit(rq->dev, bq->count, bq->q, 0, false);
	if (sent < 0) {
		err = sent;
		sent = 0;
	}

	for (i = sent; unlikely(i < bq->count); i++)
		xdp_return_frame(bq->q[i]);

	drops = bq->count - sent;
	trace_xdp_bulk_tx(rq->dev, sent, drops, err);

	u64_stats_update_begin(&rq->stats.syncp);
	rq->stats.vs.xdp_tx += sent;
	rq->stats.vs.xdp_tx_err += drops;
	u64_stats_update_end(&rq->stats.syncp);

	bq->count = 0;
}

static void veth_xdp_flush(struct veth_rq *rq, struct veth_xdp_tx_bq *bq)
{
	struct veth_priv *rcv_priv, *priv = netdev_priv(rq->dev);
	struct net_device *rcv;
	struct veth_rq *rcv_rq;

	rcu_read_lock();
	veth_xdp_flush_bq(rq, bq);
	rcv = rcu_dereference(priv->peer);
	if (unlikely(!rcv))
		goto out;

	rcv_priv = netdev_priv(rcv);
	rcv_rq = &rcv_priv->rq[veth_select_rxq(rcv)];
	/* xdp_ring is initialized on receive side? */
	if (unlikely(!rcu_access_pointer(rcv_rq->xdp_prog)))
		goto out;

	__veth_xdp_flush(rcv_rq);
out:
	rcu_read_unlock();
}

//将xdp buffer转为xdp_frame,并将其挂接在bq->q中
static int veth_xdp_tx(struct veth_rq *rq, struct xdp_buff *xdp,
		       struct veth_xdp_tx_bq *bq)
{
    //将xdp_buff转换为xdp_frame
	struct xdp_frame *frame = xdp_convert_buff_to_frame(xdp);

	if (unlikely(!frame))
		return -EOVERFLOW;

	/*bq中存储了一批报文，但已满，将其刷出*/
	if (unlikely(bq->count == VETH_XDP_TX_BULK_SIZE))
		veth_xdp_flush_bq(rq, bq);

	/*将frame缓存在bq->q上*/
	bq->q[bq->count++] = frame;

	return 0;
}

/*veth xdp收到一个xdp_frame,进行处理，返回对应的skb*/
static struct xdp_frame *veth_xdp_rcv_one(struct veth_rq *rq,
					  struct xdp_frame *frame,
					  struct veth_xdp_tx_bq *bq,
					  struct veth_stats *stats)
{
	struct xdp_frame orig_frame;
	struct bpf_prog *xdp_prog;

	rcu_read_lock();
	/*取rx队列上的xdp程序*/
	xdp_prog = rcu_dereference(rq->xdp_prog);
	if (likely(xdp_prog)) {
		struct veth_xdp_buff vxbuf;
		struct xdp_buff *xdp = &vxbuf.xdp;
		u32 act;

		//将xdp frame转为xdp buffer
		xdp_convert_frame_to_buff(frame, xdp);
		xdp->rxq = &rq->xdp_rxq;
		vxbuf.skb = NULL;

		//运行xdp_prog->bpf_func,取其返回值
		act = bpf_prog_run_xdp(xdp_prog, xdp);

		switch (act) {
		case XDP_PASS:
		    	/*报文需要上送协议栈*/
			if (xdp_update_frame_from_buff(xdp, frame))
				goto err_xdp;
			break;
		case XDP_TX:
		    //收到报文需要走tx方向，这里将报文挂在bq队列上，等待发送。
			orig_frame = *frame;
			xdp->rxq->mem = frame->mem;
			if (unlikely(veth_xdp_tx(rq, xdp, bq) < 0)) {
				trace_xdp_exception(rq->dev, xdp_prog, act);
				frame = &orig_frame;
				stats->rx_drops++;
				goto err_xdp;
			}
			stats->xdp_tx++;
			rcu_read_unlock();
			goto xdp_xmit;
		case XDP_REDIRECT:
		    //完成报文重定向
			orig_frame = *frame;
			xdp->rxq->mem = frame->mem;
			if (xdp_do_redirect(rq->dev, xdp, xdp_prog)) {
				frame = &orig_frame;
				stats->rx_drops++;
				goto err_xdp;
			}
			stats->xdp_redirect++;
			rcu_read_unlock();
			goto xdp_xmit;
		default:
		    	/*不支持的返回值*/
			bpf_warn_invalid_xdp_action(rq->dev, xdp_prog, act);
			fallthrough;
		case XDP_ABORTED:
			trace_xdp_exception(rq->dev, xdp_prog, act);
			fallthrough;
		case XDP_DROP:
		    /*要求丢包，执行丢包统计*/
			stats->xdp_drops++;
			goto err_xdp;
		}
	}
	rcu_read_unlock();

	return frame;
err_xdp:
	rcu_read_unlock();
	xdp_return_frame(frame);
xdp_xmit:
	return NULL;
}

/* frames array contains VETH_XDP_BATCH at most */
static void veth_xdp_rcv_bulk_skb(struct veth_rq *rq, void **frames,
				  int n_xdpf, struct veth_xdp_tx_bq *bq,
				  struct veth_stats *stats)
{
	void *skbs[VETH_XDP_BATCH];
	int i;

	if (xdp_alloc_skb_bulk(skbs, n_xdpf,
			       GFP_ATOMIC | __GFP_ZERO) < 0) {
		for (i = 0; i < n_xdpf; i++)
			xdp_return_frame(frames[i]);
		stats->rx_drops += n_xdpf;

		return;
	}

	for (i = 0; i < n_xdpf; i++) {
		struct sk_buff *skb = skbs[i];

		skb = __xdp_build_skb_from_frame(frames[i], skb,
						 rq->dev);
		if (!skb) {
			xdp_return_frame(frames[i]);
			stats->rx_drops++;
			continue;
		}
		napi_gro_receive(&rq->xdp_napi, skb);
	}
}

static void veth_xdp_get(struct xdp_buff *xdp)
{
	struct skb_shared_info *sinfo = xdp_get_shared_info_from_buff(xdp);
	int i;

	get_page(virt_to_page(xdp->data));
	if (likely(!xdp_buff_has_frags(xdp)))
		return;

	for (i = 0; i < sinfo->nr_frags; i++)
		__skb_frag_ref(&sinfo->frags[i]);
}

static int veth_convert_skb_to_xdp_buff(struct veth_rq *rq,
					struct xdp_buff *xdp,
					struct sk_buff **pskb)
{
	struct sk_buff *skb = *pskb;
	u32 frame_sz;

	if (skb_shared(skb) || skb_head_is_locked(skb) ||
	    skb_shinfo(skb)->nr_frags ||
	    skb_headroom(skb) < XDP_PACKET_HEADROOM) {
		u32 size, len, max_head_size, off, truesize, page_offset;
		struct sk_buff *nskb;
		struct page *page;
		int i, head_off;
		void *va;

		/* We need a private copy of the skb and data buffers since
		 * the ebpf program can modify it. We segment the original skb
		 * into order-0 pages without linearize it.
		 *
		 * Make sure we have enough space for linear and paged area
		 */
		/*获得适合此skb的内存大小*/
		max_head_size = SKB_WITH_OVERHEAD(PAGE_SIZE -
						  VETH_XDP_HEADROOM);
		if (skb->len > PAGE_SIZE * MAX_SKB_FRAGS + max_head_size)
			goto drop;

		size = min_t(u32, skb->len, max_head_size);
		truesize = SKB_HEAD_ALIGN(size) + VETH_XDP_HEADROOM;

		/* Allocate skb head */
<<<<<<< HEAD
		/*申请一个内存页*/
		page = alloc_page(GFP_ATOMIC | __GFP_NOWARN);
		if (!page)
			goto drop;

		/*构造新生成的skb*/
		nskb = build_skb(page_address(page), PAGE_SIZE);
=======
		va = page_pool_dev_alloc_va(rq->page_pool, &truesize);
		if (!va)
			goto drop;

		nskb = napi_build_skb(va, truesize);
>>>>>>> 9d1694dc
		if (!nskb) {
			page_pool_free_va(rq->page_pool, va, true);
			goto drop;
		}

		skb_reserve(nskb, VETH_XDP_HEADROOM);
		skb_copy_header(nskb, skb);
		skb_mark_for_recycle(nskb);

		if (skb_copy_bits(skb, 0, nskb->data, size)) {
			consume_skb(nskb);
			goto drop;
		}
		skb_put(nskb, size);

		head_off = skb_headroom(nskb) - skb_headroom(skb);
		skb_headers_offset_update(nskb, head_off);

		/* Allocate paged area of new skb */
		off = size;
		len = skb->len - off;

		for (i = 0; i < MAX_SKB_FRAGS && off < skb->len; i++) {
			size = min_t(u32, len, PAGE_SIZE);
			truesize = size;

			page = page_pool_dev_alloc(rq->page_pool, &page_offset,
						   &truesize);
			if (!page) {
				consume_skb(nskb);
				goto drop;
			}

			skb_add_rx_frag(nskb, i, page, page_offset, size,
					truesize);
			if (skb_copy_bits(skb, off,
					  page_address(page) + page_offset,
					  size)) {
				consume_skb(nskb);
				goto drop;
			}

			len -= size;
			off += size;
		}

		/*不再引用此skb*/
		consume_skb(skb);
		/*使用新申请的skb*/
		skb = nskb;
	}

	/* SKB "head" area always have tailroom for skb_shared_info */
	frame_sz = skb_end_pointer(skb) - skb->head;
	frame_sz += SKB_DATA_ALIGN(sizeof(struct skb_shared_info));
	xdp_init_buff(xdp, frame_sz, &rq->xdp_rxq);
	xdp_prepare_buff(xdp, skb->head, skb_headroom(skb),
			 skb_headlen(skb), true);

	if (skb_is_nonlinear(skb)) {
		skb_shinfo(skb)->xdp_frags_size = skb->data_len;
		xdp_buff_set_frags_flag(xdp);
	} else {
		xdp_buff_clear_frags_flag(xdp);
	}
	*pskb = skb;

	return 0;
drop:
	consume_skb(skb);
	*pskb = NULL;

	return -ENOMEM;
}

/*veth xdp收到一个skb报文*/
static struct sk_buff *veth_xdp_rcv_skb(struct veth_rq *rq,
					struct sk_buff *skb,
					struct veth_xdp_tx_bq *bq,
					struct veth_stats *stats)
{
	void *orig_data, *orig_data_end;
	struct bpf_prog *xdp_prog;
	struct veth_xdp_buff vxbuf;
	struct xdp_buff *xdp = &vxbuf.xdp;
	u32 act, metalen;
	int off;

	skb_prepare_for_gro(skb);

	rcu_read_lock();
	xdp_prog = rcu_dereference(rq->xdp_prog);
	if (unlikely(!xdp_prog)) {
		rcu_read_unlock();
		goto out;
	}

	__skb_push(skb, skb->data - skb_mac_header(skb));
	if (veth_convert_skb_to_xdp_buff(rq, xdp, &skb))
		goto drop;
	vxbuf.skb = skb;

	/*记录报文原始的起始位置及终止位置*/
	orig_data = xdp->data;
	orig_data_end = xdp->data_end;

	//执行此接收队列对应的bpf程序
	act = bpf_prog_run_xdp(xdp_prog, xdp);

	switch (act) {
	case XDP_PASS:
		break;
	case XDP_TX:
	    	//将此报文自收接口扔回
		veth_xdp_get(xdp);
		consume_skb(skb);
		xdp->rxq->mem = rq->xdp_mem;
		if (unlikely(veth_xdp_tx(rq, xdp, bq) < 0)) {
			trace_xdp_exception(rq->dev, xdp_prog, act);
			stats->rx_drops++;
			goto err_xdp;
		}
		stats->xdp_tx++;
		rcu_read_unlock();
		goto xdp_xmit;
	case XDP_REDIRECT:
	    	/*报文redirect*/
		veth_xdp_get(xdp);
		consume_skb(skb);
		xdp->rxq->mem = rq->xdp_mem;
		if (xdp_do_redirect(rq->dev, xdp, xdp_prog)) {
			stats->rx_drops++;
			goto err_xdp;
		}
		stats->xdp_redirect++;
		rcu_read_unlock();
		goto xdp_xmit;
	default:
		//其它无效返回值，丢包
		bpf_warn_invalid_xdp_action(rq->dev, xdp_prog, act);
		fallthrough;
	case XDP_ABORTED:
		trace_xdp_exception(rq->dev, xdp_prog, act);
		fallthrough;
	case XDP_DROP:
		stats->xdp_drops++;
		goto xdp_drop;
	}
	rcu_read_unlock();

	/* check if bpf_xdp_adjust_head was used */
	/*报文起始位置变换delta*/
	off = orig_data - xdp->data;
	//更新报文数据的起始位置
	if (off > 0)
		__skb_push(skb, off);
	else if (off < 0)
		__skb_pull(skb, -off);

	/*更新到mac头偏移量长度*/
	skb_reset_mac_header(skb);

	/* check if bpf_xdp_adjust_tail was used */
	/*更新报文终止位置*/
	off = xdp->data_end - orig_data_end;
	if (off != 0)
		__skb_put(skb, off); /* positive on grow, negative on shrink */

	/* XDP frag metadata (e.g. nr_frags) are updated in eBPF helpers
	 * (e.g. bpf_xdp_adjust_tail), we need to update data_len here.
	 */
	if (xdp_buff_has_frags(xdp))
		skb->data_len = skb_shinfo(skb)->xdp_frags_size;
	else
		skb->data_len = 0;

	/*防止报文更改，重新解析报文协议*/
	skb->protocol = eth_type_trans(skb, rq->dev);

	/*更新报文metadata长度*/
	metalen = xdp->data - xdp->data_meta;
	if (metalen)
		skb_metadata_set(skb, metalen);
out:
	return skb;
drop:
	stats->rx_drops++;
xdp_drop:
	rcu_read_unlock();
	kfree_skb(skb);
	return NULL;
err_xdp:
	rcu_read_unlock();
	xdp_return_buff(xdp);
xdp_xmit:
	return NULL;
}

//自xdp_ring中收取报文，并针对单个报文执行xdp程序
static int veth_xdp_rcv(struct veth_rq *rq, int budget,
			struct veth_xdp_tx_bq *bq,
			struct veth_stats *stats)
{
	int i, done = 0, n_xdpf = 0;
	void *xdpf[VETH_XDP_BATCH];

	for (i = 0; i < budget; i++) {
	    /*自xdp ring中出队一个报文*/
		void *ptr = __ptr_ring_consume(&rq->xdp_ring);

		if (!ptr)
		    /*队列已为空*/
			break;

		if (veth_is_xdp_frame(ptr)) {
			/* ndo_xdp_xmit */
		    	//ring中出的是xdp格式报文
			struct xdp_frame *frame = veth_ptr_to_xdp(ptr);

			stats->xdp_bytes += xdp_get_frame_len(frame);
			/*veth xdp收到一个xdp frame*/
			frame = veth_xdp_rcv_one(rq, frame, bq, stats);
			if (frame) {
				/* XDP_PASS */
				xdpf[n_xdpf++] = frame;
				if (n_xdpf == VETH_XDP_BATCH) {
					veth_xdp_rcv_bulk_skb(rq, xdpf, n_xdpf,
							      bq, stats);
					n_xdpf = 0;
				}
			}
		} else {
			/* ndo_start_xmit */
		    	//ring中出的是普通skb报文
			struct sk_buff *skb = ptr;

			stats->xdp_bytes += skb->len;
			/*veth xdp收到一个skb*/
			skb = veth_xdp_rcv_skb(rq, skb, bq, stats);
			if (skb) {
				if (skb_shared(skb) || skb_unclone(skb, GFP_ATOMIC))
					netif_receive_skb(skb);
				else
					napi_gro_receive(&rq->xdp_napi, skb);
			}
		}
		done++;
	}

	if (n_xdpf)
		veth_xdp_rcv_bulk_skb(rq, xdpf, n_xdpf, bq, stats);

	u64_stats_update_begin(&rq->stats.syncp);
	rq->stats.vs.xdp_redirect += stats->xdp_redirect;
	rq->stats.vs.xdp_bytes += stats->xdp_bytes;
	rq->stats.vs.xdp_drops += stats->xdp_drops;
	rq->stats.vs.rx_drops += stats->rx_drops;
	rq->stats.vs.xdp_packets += done;
	u64_stats_update_end(&rq->stats.syncp);

	return done;
}

//负责xdp ring队列收包
static int veth_poll(struct napi_struct *napi, int budget)
{
    /*通过napi取得对应的veth_rq*/
	struct veth_rq *rq =
		container_of(napi, struct veth_rq, xdp_napi);
	/*记录veth_xdp_rcv时，报文统计信息*/
	struct veth_stats stats = {};
	/*在此队列上记录，需要执行tx发送的skb*/
	struct veth_xdp_tx_bq bq;
	int done;

	bq.count = 0;

	xdp_set_return_frame_no_direct();
	/*自rq中收取报文*/
	done = veth_xdp_rcv(rq, budget, &bq, &stats);

	if (stats.xdp_redirect > 0)
		xdp_do_flush();

	if (done < budget && napi_complete_done(napi, done)) {
		/* Write rx_notify_masked before reading ptr_ring */
		smp_store_mb(rq->rx_notify_masked, false);
		if (unlikely(!__ptr_ring_empty(&rq->xdp_ring))) {
			/*xdp_ring不为空，仍需要继续调度*/
			if (napi_schedule_prep(&rq->xdp_napi)) {
				WRITE_ONCE(rq->rx_notify_masked, true);
				__napi_schedule(&rq->xdp_napi);
			}
		}
	}

	/*有xdp_tx报文，将这些报文发出*/
	if (stats.xdp_tx > 0)
		veth_xdp_flush(rq, &bq);
	xdp_clear_return_frame_no_direct();

	return done;
}

<<<<<<< HEAD
//为每个rq创建xdp_ring并将其加入到napi中
=======
static int veth_create_page_pool(struct veth_rq *rq)
{
	struct page_pool_params pp_params = {
		.order = 0,
		.pool_size = VETH_RING_SIZE,
		.nid = NUMA_NO_NODE,
		.dev = &rq->dev->dev,
	};

	rq->page_pool = page_pool_create(&pp_params);
	if (IS_ERR(rq->page_pool)) {
		int err = PTR_ERR(rq->page_pool);

		rq->page_pool = NULL;
		return err;
	}

	return 0;
}

>>>>>>> 9d1694dc
static int __veth_napi_enable_range(struct net_device *dev, int start, int end)
{
	struct veth_priv *priv = netdev_priv(dev);
	int err, i;

	//为每个rq创建xdp_ring
	for (i = start; i < end; i++) {
		err = veth_create_page_pool(&priv->rq[i]);
		if (err)
			goto err_page_pool;
	}

	for (i = start; i < end; i++) {
		struct veth_rq *rq = &priv->rq[i];

		err = ptr_ring_init(&rq->xdp_ring, VETH_RING_SIZE, GFP_KERNEL);
		if (err)
			goto err_xdp_ring;
	}

	//将每个队列加入到napi中
	for (i = start; i < end; i++) {
		struct veth_rq *rq = &priv->rq[i];

		napi_enable(&rq->xdp_napi);
		rcu_assign_pointer(priv->rq[i].napi, &priv->rq[i].xdp_napi);
	}

	return 0;

err_xdp_ring:
	for (i--; i >= start; i--)
		ptr_ring_cleanup(&priv->rq[i].xdp_ring, veth_ptr_free);
	i = end;
err_page_pool:
	for (i--; i >= start; i--) {
		page_pool_destroy(priv->rq[i].page_pool);
		priv->rq[i].page_pool = NULL;
	}

	return err;
}

static int __veth_napi_enable(struct net_device *dev)
{
	return __veth_napi_enable_range(dev, 0, dev->real_num_rx_queues);
}

static void veth_napi_del_range(struct net_device *dev, int start, int end)
{
	struct veth_priv *priv = netdev_priv(dev);
	int i;

	for (i = start; i < end; i++) {
		struct veth_rq *rq = &priv->rq[i];

		rcu_assign_pointer(priv->rq[i].napi, NULL);
		napi_disable(&rq->xdp_napi);
		__netif_napi_del(&rq->xdp_napi);
	}
	synchronize_net();

	for (i = start; i < end; i++) {
		struct veth_rq *rq = &priv->rq[i];

		rq->rx_notify_masked = false;
		ptr_ring_cleanup(&rq->xdp_ring, veth_ptr_free);
	}

	for (i = start; i < end; i++) {
		page_pool_destroy(priv->rq[i].page_pool);
		priv->rq[i].page_pool = NULL;
	}
}

static void veth_napi_del(struct net_device *dev)
{
	veth_napi_del_range(dev, 0, dev->real_num_rx_queues);
}

static bool veth_gro_requested(const struct net_device *dev)
{
	return !!(dev->wanted_features & NETIF_F_GRO);
}

//veth设备开启xdp
static int veth_enable_xdp_range(struct net_device *dev, int start, int end,
				 bool napi_already_on)
{
	struct veth_priv *priv = netdev_priv(dev);
	int err, i;

	for (i = start; i < end; i++) {
		struct veth_rq *rq = &priv->rq[i];

		if (!napi_already_on)
			netif_napi_add(dev, &rq->xdp_napi, veth_poll);
		/*初始化此队列对应的xdp_rxq*/
		err = xdp_rxq_info_reg(&rq->xdp_rxq, dev, i, rq->xdp_napi.napi_id);
		if (err < 0)
			goto err_rxq_reg;

		/*设置xdp_rxq的memory type*/
		err = xdp_rxq_info_reg_mem_model(&rq->xdp_rxq,
						 MEM_TYPE_PAGE_SHARED,
						 NULL);
		if (err < 0)
			goto err_reg_mem;

		/* Save original mem info as it can be overwritten */
		rq->xdp_mem = rq->xdp_rxq.mem;
	}
	return 0;

err_reg_mem:
	xdp_rxq_info_unreg(&priv->rq[i].xdp_rxq);
err_rxq_reg:
	for (i--; i >= start; i--) {
		struct veth_rq *rq = &priv->rq[i];

		xdp_rxq_info_unreg(&rq->xdp_rxq);
		if (!napi_already_on)
			netif_napi_del(&rq->xdp_napi);
	}

	return err;
}

static void veth_disable_xdp_range(struct net_device *dev, int start, int end,
				   bool delete_napi)
{
	struct veth_priv *priv = netdev_priv(dev);
	int i;

	for (i = start; i < end; i++) {
		struct veth_rq *rq = &priv->rq[i];

		rq->xdp_rxq.mem = rq->xdp_mem;
		xdp_rxq_info_unreg(&rq->xdp_rxq);

		if (delete_napi)
			netif_napi_del(&rq->xdp_napi);
	}
}

static int veth_enable_xdp(struct net_device *dev)
{
	bool napi_already_on = veth_gro_requested(dev) && (dev->flags & IFF_UP);
	struct veth_priv *priv = netdev_priv(dev);
	int err, i;

	if (!xdp_rxq_info_is_reg(&priv->rq[0].xdp_rxq)) {
		err = veth_enable_xdp_range(dev, 0, dev->real_num_rx_queues, napi_already_on);
		if (err)
			return err;

		if (!napi_already_on) {
			err = __veth_napi_enable(dev);
			if (err) {
				veth_disable_xdp_range(dev, 0, dev->real_num_rx_queues, true);
				return err;
			}

			if (!veth_gro_requested(dev)) {
				/* user-space did not require GRO, but adding XDP
				 * is supposed to get GRO working
				 */
				dev->features |= NETIF_F_GRO;
				netdev_features_change(dev);
			}
		}
	}

	/*为每个rq队列设置xdp_prog*/
	for (i = 0; i < dev->real_num_rx_queues; i++) {
		rcu_assign_pointer(priv->rq[i].xdp_prog, priv->_xdp_prog);
		rcu_assign_pointer(priv->rq[i].napi, &priv->rq[i].xdp_napi);
	}

	return 0;
}

//禁止掉veth上的xdp功能
static void veth_disable_xdp(struct net_device *dev)
{
	struct veth_priv *priv = netdev_priv(dev);
	int i;

	for (i = 0; i < dev->real_num_rx_queues; i++)
		rcu_assign_pointer(priv->rq[i].xdp_prog, NULL);

	if (!netif_running(dev) || !veth_gro_requested(dev)) {
		veth_napi_del(dev);

		/* if user-space did not require GRO, since adding XDP
		 * enabled it, clear it now
		 */
		if (!veth_gro_requested(dev) && netif_running(dev)) {
			dev->features &= ~NETIF_F_GRO;
			netdev_features_change(dev);
		}
	}

	veth_disable_xdp_range(dev, 0, dev->real_num_rx_queues, false);
}

static int veth_napi_enable_range(struct net_device *dev, int start, int end)
{
	struct veth_priv *priv = netdev_priv(dev);
	int err, i;

	for (i = start; i < end; i++) {
		struct veth_rq *rq = &priv->rq[i];

		netif_napi_add(dev, &rq->xdp_napi, veth_poll);
	}

	err = __veth_napi_enable_range(dev, start, end);
	if (err) {
		for (i = start; i < end; i++) {
			struct veth_rq *rq = &priv->rq[i];

			netif_napi_del(&rq->xdp_napi);
		}
		return err;
	}
	return err;
}

static int veth_napi_enable(struct net_device *dev)
{
	return veth_napi_enable_range(dev, 0, dev->real_num_rx_queues);
}

static void veth_disable_range_safe(struct net_device *dev, int start, int end)
{
	struct veth_priv *priv = netdev_priv(dev);

	if (start >= end)
		return;

	if (priv->_xdp_prog) {
		veth_napi_del_range(dev, start, end);
		veth_disable_xdp_range(dev, start, end, false);
	} else if (veth_gro_requested(dev)) {
		veth_napi_del_range(dev, start, end);
	}
}

static int veth_enable_range_safe(struct net_device *dev, int start, int end)
{
	struct veth_priv *priv = netdev_priv(dev);
	int err;

	if (start >= end)
		return 0;

	if (priv->_xdp_prog) {
		/* these channels are freshly initialized, napi is not on there even
		 * when GRO is requeste
		 */
		err = veth_enable_xdp_range(dev, start, end, false);
		if (err)
			return err;

		err = __veth_napi_enable_range(dev, start, end);
		if (err) {
			/* on error always delete the newly added napis */
			veth_disable_xdp_range(dev, start, end, true);
			return err;
		}
	} else if (veth_gro_requested(dev)) {
		return veth_napi_enable_range(dev, start, end);
	}
	return 0;
}

static void veth_set_xdp_features(struct net_device *dev)
{
	struct veth_priv *priv = netdev_priv(dev);
	struct net_device *peer;

	peer = rtnl_dereference(priv->peer);
	if (peer && peer->real_num_tx_queues <= dev->real_num_rx_queues) {
		struct veth_priv *priv_peer = netdev_priv(peer);
		xdp_features_t val = NETDEV_XDP_ACT_BASIC |
				     NETDEV_XDP_ACT_REDIRECT |
				     NETDEV_XDP_ACT_RX_SG;

		if (priv_peer->_xdp_prog || veth_gro_requested(peer))
			val |= NETDEV_XDP_ACT_NDO_XMIT |
			       NETDEV_XDP_ACT_NDO_XMIT_SG;
		xdp_set_features_flag(dev, val);
	} else {
		xdp_clear_features_flag(dev);
	}
}

static int veth_set_channels(struct net_device *dev,
			     struct ethtool_channels *ch)
{
	struct veth_priv *priv = netdev_priv(dev);
	unsigned int old_rx_count, new_rx_count;
	struct veth_priv *peer_priv;
	struct net_device *peer;
	int err;

	/* sanity check. Upper bounds are already enforced by the caller */
	if (!ch->rx_count || !ch->tx_count)
		return -EINVAL;

	/* avoid braking XDP, if that is enabled */
	peer = rtnl_dereference(priv->peer);
	peer_priv = peer ? netdev_priv(peer) : NULL;
	if (priv->_xdp_prog && peer && ch->rx_count < peer->real_num_tx_queues)
		return -EINVAL;

	if (peer && peer_priv && peer_priv->_xdp_prog && ch->tx_count > peer->real_num_rx_queues)
		return -EINVAL;

	old_rx_count = dev->real_num_rx_queues;
	new_rx_count = ch->rx_count;
	if (netif_running(dev)) {
		/* turn device off */
		netif_carrier_off(dev);
		if (peer)
			netif_carrier_off(peer);

		/* try to allocate new resurces, as needed*/
		err = veth_enable_range_safe(dev, old_rx_count, new_rx_count);
		if (err)
			goto out;
	}

	err = netif_set_real_num_rx_queues(dev, ch->rx_count);
	if (err)
		goto revert;

	err = netif_set_real_num_tx_queues(dev, ch->tx_count);
	if (err) {
		int err2 = netif_set_real_num_rx_queues(dev, old_rx_count);

		/* this error condition could happen only if rx and tx change
		 * in opposite directions (e.g. tx nr raises, rx nr decreases)
		 * and we can't do anything to fully restore the original
		 * status
		 */
		if (err2)
			pr_warn("Can't restore rx queues config %d -> %d %d",
				new_rx_count, old_rx_count, err2);
		else
			goto revert;
	}

out:
	if (netif_running(dev)) {
		/* note that we need to swap the arguments WRT the enable part
		 * to identify the range we have to disable
		 */
		veth_disable_range_safe(dev, new_rx_count, old_rx_count);
		netif_carrier_on(dev);
		if (peer)
			netif_carrier_on(peer);
	}

	/* update XDP supported features */
	veth_set_xdp_features(dev);
	if (peer)
		veth_set_xdp_features(peer);

	return err;

revert:
	new_rx_count = old_rx_count;
	old_rx_count = ch->rx_count;
	goto out;
}

static int veth_open(struct net_device *dev)
{
	struct veth_priv *priv = netdev_priv(dev);
	struct net_device *peer = rtnl_dereference(priv->peer);
	int err;

	if (!peer)
		return -ENOTCONN;

	/*veth有xdp_pro,开启xdp*/
	if (priv->_xdp_prog) {
		err = veth_enable_xdp(dev);
		if (err)
			return err;
	} else if (veth_gro_requested(dev)) {
		err = veth_napi_enable(dev);
		if (err)
			return err;
	}

	if (peer->flags & IFF_UP) {
		netif_carrier_on(dev);
		netif_carrier_on(peer);
	}

	veth_set_xdp_features(dev);

	return 0;
}

static int veth_close(struct net_device *dev)
{
	struct veth_priv *priv = netdev_priv(dev);
	struct net_device *peer = rtnl_dereference(priv->peer);

	netif_carrier_off(dev);
	if (peer)
		netif_carrier_off(peer);

	if (priv->_xdp_prog)
		veth_disable_xdp(dev);
	else if (veth_gro_requested(dev))
		veth_napi_del(dev);

	return 0;
}

static int is_valid_veth_mtu(int mtu)
{
	return mtu >= ETH_MIN_MTU && mtu <= ETH_MAX_MTU;
}

/*为veth申请rx队列*/
static int veth_alloc_queues(struct net_device *dev)
{
	struct veth_priv *priv = netdev_priv(dev);
	int i;

	/*申请num_rx_queues个队列*/
	priv->rq = kcalloc(dev->num_rx_queues, sizeof(*priv->rq), GFP_KERNEL_ACCOUNT);
	if (!priv->rq)
		return -ENOMEM;

	for (i = 0; i < dev->num_rx_queues; i++) {
		priv->rq[i].dev = dev;
		u64_stats_init(&priv->rq[i].stats.syncp);
	}

	return 0;
}

static void veth_free_queues(struct net_device *dev)
{
	struct veth_priv *priv = netdev_priv(dev);

	kfree(priv->rq);
}

/*初始化rx队列，申请link统计*/
static int veth_dev_init(struct net_device *dev)
{
	return veth_alloc_queues(dev);
}

static void veth_dev_free(struct net_device *dev)
{
	veth_free_queues(dev);
}

#ifdef CONFIG_NET_POLL_CONTROLLER
static void veth_poll_controller(struct net_device *dev)
{
	/* veth only receives frames when its peer sends one
	 * Since it has nothing to do with disabling irqs, we are guaranteed
	 * never to have pending data when we poll for it so
	 * there is nothing to do here.
	 *
	 * We need this though so netpoll recognizes us as an interface that
	 * supports polling, which enables bridge devices in virt setups to
	 * still use netconsole
	 */
}
#endif	/* CONFIG_NET_POLL_CONTROLLER */

static int veth_get_iflink(const struct net_device *dev)
{
	struct veth_priv *priv = netdev_priv(dev);
	struct net_device *peer;
	int iflink;

	rcu_read_lock();
	peer = rcu_dereference(priv->peer);
	iflink = peer ? peer->ifindex : 0;
	rcu_read_unlock();

	return iflink;
}

static netdev_features_t veth_fix_features(struct net_device *dev,
					   netdev_features_t features)
{
	struct veth_priv *priv = netdev_priv(dev);
	struct net_device *peer;

	peer = rtnl_dereference(priv->peer);
	if (peer) {
		struct veth_priv *peer_priv = netdev_priv(peer);

		if (peer_priv->_xdp_prog)
			features &= ~NETIF_F_GSO_SOFTWARE;
	}
	if (priv->_xdp_prog)
		features |= NETIF_F_GRO;

	return features;
}

static int veth_set_features(struct net_device *dev,
			     netdev_features_t features)
{
	netdev_features_t changed = features ^ dev->features;
	struct veth_priv *priv = netdev_priv(dev);
	struct net_device *peer;
	int err;

	if (!(changed & NETIF_F_GRO) || !(dev->flags & IFF_UP) || priv->_xdp_prog)
		return 0;

	peer = rtnl_dereference(priv->peer);
	if (features & NETIF_F_GRO) {
		err = veth_napi_enable(dev);
		if (err)
			return err;

		if (peer)
			xdp_features_set_redirect_target(peer, true);
	} else {
		if (peer)
			xdp_features_clear_redirect_target(peer);
		veth_napi_del(dev);
	}
	return 0;
}

static void veth_set_rx_headroom(struct net_device *dev, int new_hr)
{
	struct veth_priv *peer_priv, *priv = netdev_priv(dev);
	struct net_device *peer;

	if (new_hr < 0)
		new_hr = 0;

	rcu_read_lock();
	peer = rcu_dereference(priv->peer);
	if (unlikely(!peer))
		goto out;

	peer_priv = netdev_priv(peer);
	priv->requested_headroom = new_hr;
	new_hr = max(priv->requested_headroom, peer_priv->requested_headroom);
	dev->needed_headroom = new_hr;
	peer->needed_headroom = new_hr;

out:
	rcu_read_unlock();
}

static int veth_xdp_set(struct net_device *dev, struct bpf_prog *prog,
			struct netlink_ext_ack *extack)
{
	struct veth_priv *priv = netdev_priv(dev);
	struct bpf_prog *old_prog;/*之前设置的旧bpf程序*/
	struct net_device *peer;
	unsigned int max_mtu;
	int err;

	old_prog = priv->_xdp_prog;
	priv->_xdp_prog = prog;//设置当前需生效的bpf程序
	peer = rtnl_dereference(priv->peer);

	if (prog) {
		if (!peer) {
		    /*对端不存在，不能设置bpf程序，报错*/
			NL_SET_ERR_MSG_MOD(extack, "Cannot set XDP when peer is detached");
			err = -ENOTCONN;
			goto err;
		}

		max_mtu = SKB_WITH_OVERHEAD(PAGE_SIZE - VETH_XDP_HEADROOM) -
			  peer->hard_header_len;
		/* Allow increasing the max_mtu if the program supports
		 * XDP fragments.
		 */
		if (prog->aux->xdp_has_frags)
			max_mtu += PAGE_SIZE * MAX_SKB_FRAGS;

		if (peer->mtu > max_mtu) {
		    //对端mtu不得大于bpf程序支持的最大mtu
			NL_SET_ERR_MSG_MOD(extack, "Peer MTU is too large to set XDP");
			err = -ERANGE;
			goto err;
		}

		//两端生效队列数必须一致
		if (dev->real_num_rx_queues < peer->real_num_tx_queues) {
			NL_SET_ERR_MSG_MOD(extack, "XDP expects number of rx queues not less than peer tx queues");
			err = -ENOSPC;
			goto err;
		}

		if (dev->flags & IFF_UP) {
		    //设备接口已up,则使能XDP
			err = veth_enable_xdp(dev);
			if (err) {
				NL_SET_ERR_MSG_MOD(extack, "Setup for XDP failed");
				goto err;
			}
		}

		//首次设置，则关闭对端的gso功能，更新max_mtu
		if (!old_prog) {
			peer->hw_features &= ~NETIF_F_GSO_SOFTWARE;
			peer->max_mtu = max_mtu;
		}

		xdp_features_set_redirect_target(peer, true);
	}

	if (old_prog) {
		if (!prog) {
<<<<<<< HEAD
		    /*原来有prog,现在没有了，需要禁用xdp程序*/
=======
			if (peer && !veth_gro_requested(dev))
				xdp_features_clear_redirect_target(peer);

>>>>>>> 9d1694dc
			if (dev->flags & IFF_UP)
				veth_disable_xdp(dev);

			//还原gso功能，更新max_mtu
			if (peer) {
				peer->hw_features |= NETIF_F_GSO_SOFTWARE;
				peer->max_mtu = ETH_MAX_MTU;
			}
		}
		bpf_prog_put(old_prog);
	}

	//如果首次，或者原来有现在被移除，则更新peer的功能（前面修改了）
	if ((!!old_prog ^ !!prog) && peer)
		netdev_update_features(peer);

	return 0;
err:
	priv->_xdp_prog = old_prog;

	return err;
}

//veth对xdp的处理
static int veth_xdp(struct net_device *dev, struct netdev_bpf *xdp)
{
	switch (xdp->command) {
	case XDP_SETUP_PROG:
	    //设置xdp程序
		return veth_xdp_set(dev, xdp->prog, xdp->extack);
	default:
		return -EINVAL;
	}
}

static int veth_xdp_rx_timestamp(const struct xdp_md *ctx, u64 *timestamp)
{
	struct veth_xdp_buff *_ctx = (void *)ctx;

	if (!_ctx->skb)
		return -ENODATA;

	*timestamp = skb_hwtstamps(_ctx->skb)->hwtstamp;
	return 0;
}

static int veth_xdp_rx_hash(const struct xdp_md *ctx, u32 *hash,
			    enum xdp_rss_hash_type *rss_type)
{
	struct veth_xdp_buff *_ctx = (void *)ctx;
	struct sk_buff *skb = _ctx->skb;

	if (!skb)
		return -ENODATA;

	*hash = skb_get_hash(skb);
	*rss_type = skb->l4_hash ? XDP_RSS_TYPE_L4_ANY : XDP_RSS_TYPE_NONE;

	return 0;
}

static int veth_xdp_rx_vlan_tag(const struct xdp_md *ctx, __be16 *vlan_proto,
				u16 *vlan_tci)
{
	const struct veth_xdp_buff *_ctx = (void *)ctx;
	const struct sk_buff *skb = _ctx->skb;
	int err;

	if (!skb)
		return -ENODATA;

	err = __vlan_hwaccel_get_tag(skb, vlan_tci);
	if (err)
		return err;

	*vlan_proto = skb->vlan_proto;
	return err;
}

static const struct net_device_ops veth_netdev_ops = {
	.ndo_init            = veth_dev_init,
	.ndo_open            = veth_open,
	.ndo_stop            = veth_close,
	//veth发送
	.ndo_start_xmit      = veth_xmit,
	.ndo_get_stats64     = veth_get_stats64,
	.ndo_set_rx_mode     = veth_set_multicast_list,
	.ndo_set_mac_address = eth_mac_addr,
#ifdef CONFIG_NET_POLL_CONTROLLER
	.ndo_poll_controller	= veth_poll_controller,
#endif
	.ndo_get_iflink		= veth_get_iflink,
	.ndo_fix_features	= veth_fix_features,
	.ndo_set_features	= veth_set_features,
	.ndo_features_check	= passthru_features_check,
	.ndo_set_rx_headroom	= veth_set_rx_headroom,
	.ndo_bpf		= veth_xdp,
	.ndo_xdp_xmit		= veth_ndo_xdp_xmit,
	.ndo_get_peer_dev	= veth_peer_dev,
};

static const struct xdp_metadata_ops veth_xdp_metadata_ops = {
	.xmo_rx_timestamp		= veth_xdp_rx_timestamp,
	.xmo_rx_hash			= veth_xdp_rx_hash,
	.xmo_rx_vlan_tag		= veth_xdp_rx_vlan_tag,
};

#define VETH_FEATURES (NETIF_F_SG | NETIF_F_FRAGLIST | NETIF_F_HW_CSUM | \
		       NETIF_F_RXCSUM | NETIF_F_SCTP_CRC | NETIF_F_HIGHDMA | \
		       NETIF_F_GSO_SOFTWARE | NETIF_F_GSO_ENCAP_ALL | \
		       NETIF_F_HW_VLAN_CTAG_TX | NETIF_F_HW_VLAN_CTAG_RX | \
		       NETIF_F_HW_VLAN_STAG_TX | NETIF_F_HW_VLAN_STAG_RX )

static void veth_setup(struct net_device *dev)
{
	ether_setup(dev);

	dev->priv_flags &= ~IFF_TX_SKB_SHARING;
	dev->priv_flags |= IFF_LIVE_ADDR_CHANGE;
	dev->priv_flags |= IFF_NO_QUEUE;
	dev->priv_flags |= IFF_PHONY_HEADROOM;

	dev->netdev_ops = &veth_netdev_ops;
	dev->xdp_metadata_ops = &veth_xdp_metadata_ops;
	dev->ethtool_ops = &veth_ethtool_ops;
	dev->features |= NETIF_F_LLTX;
	dev->features |= VETH_FEATURES;
	dev->vlan_features = dev->features &
			     ~(NETIF_F_HW_VLAN_CTAG_TX |
			       NETIF_F_HW_VLAN_STAG_TX |
			       NETIF_F_HW_VLAN_CTAG_RX |
			       NETIF_F_HW_VLAN_STAG_RX);
	dev->needs_free_netdev = true;
	dev->priv_destructor = veth_dev_free;
	dev->pcpu_stat_type = NETDEV_PCPU_STAT_TSTATS;
	dev->max_mtu = ETH_MAX_MTU;

	dev->hw_features = VETH_FEATURES;
	dev->hw_enc_features = VETH_FEATURES;
	dev->mpls_features = NETIF_F_HW_CSUM | NETIF_F_GSO_SOFTWARE;
	netif_set_tso_max_size(dev, GSO_MAX_SIZE);
}

/*
 * netlink interface
 */

static int veth_validate(struct nlattr *tb[], struct nlattr *data[],
			 struct netlink_ext_ack *extack)
{
	if (tb[IFLA_ADDRESS]) {
	    /*地址长度校验*/
		if (nla_len(tb[IFLA_ADDRESS]) != ETH_ALEN)
			return -EINVAL;
		if (!is_valid_ether_addr(nla_data(tb[IFLA_ADDRESS])))
			return -EADDRNOTAVAIL;
	}
	if (tb[IFLA_MTU]) {
	    /*mtu校验*/
		if (!is_valid_veth_mtu(nla_get_u32(tb[IFLA_MTU])))
			return -EINVAL;
	}
	return 0;
}

static struct rtnl_link_ops veth_link_ops;

static void veth_disable_gro(struct net_device *dev)
{
	dev->features &= ~NETIF_F_GRO;
	dev->wanted_features &= ~NETIF_F_GRO;
	netdev_update_features(dev);
}

static int veth_init_queues(struct net_device *dev, struct nlattr *tb[])
{
	int err;

	if (!tb[IFLA_NUM_TX_QUEUES] && dev->num_tx_queues > 1) {
		err = netif_set_real_num_tx_queues(dev, 1);
		if (err)
			return err;
	}
	if (!tb[IFLA_NUM_RX_QUEUES] && dev->num_rx_queues > 1) {
		err = netif_set_real_num_rx_queues(dev, 1);
		if (err)
			return err;
	}
	return 0;
}

/*veth接口新建*/
static int veth_newlink(struct net *src_net, struct net_device *dev,
			struct nlattr *tb[], struct nlattr *data[],
			struct netlink_ext_ack *extack)
{
	int err;
	struct net_device *peer;
	struct veth_priv *priv;
	char ifname[IFNAMSIZ];
	struct nlattr *peer_tb[IFLA_MAX + 1], **tbp;
	unsigned char name_assign_type;
	struct ifinfomsg *ifmp;
	struct net *net;

	/*
	 * create and register peer first
	 */
	if (data != NULL && data[VETH_INFO_PEER] != NULL) {
	    /*解析对端*/
		struct nlattr *nla_peer;

		nla_peer = data[VETH_INFO_PEER];
		/*指向对端配置*/
		ifmp = nla_data(nla_peer);
		err = rtnl_nla_parse_ifinfomsg(peer_tb, nla_peer, extack);
		if (err < 0)
			return err;

		err = veth_validate(peer_tb, NULL, extack);
		if (err < 0)
			return err;

		tbp = peer_tb;
	} else {
		ifmp = NULL;
		tbp = tb;
	}

	if (ifmp && tbp[IFLA_IFNAME]) {
	    	/*获取对端接口名称*/
		nla_strscpy(ifname, tbp[IFLA_IFNAME], IFNAMSIZ);
		name_assign_type = NET_NAME_USER;
	} else {
	    /*使用动态的接口名称*/
		snprintf(ifname, IFNAMSIZ, DRV_NAME "%%d");
		name_assign_type = NET_NAME_ENUM;/*指明按枚举产生的name*/
	}

	net = rtnl_link_get_net(src_net, tbp);
	if (IS_ERR(net))
		return PTR_ERR(net);

	/*创建对端link*/
	peer = rtnl_create_link(net, ifname, name_assign_type,
				&veth_link_ops, tbp, extack);
	if (IS_ERR(peer)) {
		put_net(net);
		return PTR_ERR(peer);
	}

	/*为peer生成mac地址*/
	if (!ifmp || !tbp[IFLA_ADDRESS])
		eth_hw_addr_random(peer);

	/*设置peer的ifindex*/
	if (ifmp && (dev->ifindex != 0))
		peer->ifindex = ifmp->ifi_index;

	netif_inherit_tso_max(peer, dev);

	/*注册peer设备*/
	err = register_netdevice(peer);
	put_net(net);
	net = NULL;
	if (err < 0)
		goto err_register_peer;

	/* keep GRO disabled by default to be consistent with the established
	 * veth behavior
	 */
	veth_disable_gro(peer);
	netif_carrier_off(peer);

	/*按flags配置peer*/
	err = rtnl_configure_link(peer, ifmp, 0, NULL);
	if (err < 0)
		goto err_configure_peer;

	/*
	 * register dev last
	 *
	 * note, that since we've registered new device the dev's name
	 * should be re-allocated
	 */

	/*为本端生成随机mac*/
	if (tb[IFLA_ADDRESS] == NULL)
		eth_hw_addr_random(dev);

	/*设置本端名称*/
	if (tb[IFLA_IFNAME])
		nla_strscpy(dev->name, tb[IFLA_IFNAME], IFNAMSIZ);
	else
		snprintf(dev->name, IFNAMSIZ, DRV_NAME "%%d");

	/*注册本端设备*/
	err = register_netdevice(dev);
	if (err < 0)
		goto err_register_dev;

	netif_carrier_off(dev);

	/*
	 * tie the deviced together
	 */

	/*对端互指*/
	priv = netdev_priv(dev);
	rcu_assign_pointer(priv->peer, peer);
	err = veth_init_queues(dev, tb);
	if (err)
		goto err_queues;

	priv = netdev_priv(peer);
	rcu_assign_pointer(priv->peer, dev);
	err = veth_init_queues(peer, tb);
	if (err)
		goto err_queues;

	veth_disable_gro(dev);
	/* update XDP supported features */
	veth_set_xdp_features(dev);
	veth_set_xdp_features(peer);

	return 0;

err_queues:
	unregister_netdevice(dev);
err_register_dev:
	/* nothing to do */
err_configure_peer:
	unregister_netdevice(peer);
	return err;

err_register_peer:
	free_netdev(peer);
	return err;
}

/*veth链路删除回调*/
static void veth_dellink(struct net_device *dev, struct list_head *head)
{
	struct veth_priv *priv;
	struct net_device *peer;

	priv = netdev_priv(dev);
	peer = rtnl_dereference(priv->peer);

	/* Note : dellink() is called from default_device_exit_batch(),
	 * before a rcu_synchronize() point. The devices are guaranteed
	 * not being freed before one RCU grace period.
	 */
	RCU_INIT_POINTER(priv->peer, NULL);
	unregister_netdevice_queue(dev, head);

	if (peer) {
		priv = netdev_priv(peer);
		RCU_INIT_POINTER(priv->peer, NULL);
		unregister_netdevice_queue(peer, head);
	}
}

static const struct nla_policy veth_policy[VETH_INFO_MAX + 1] = {
	[VETH_INFO_PEER]	= { .len = sizeof(struct ifinfomsg) },
};

/*获取设备所属的net namespace*/
static struct net *veth_get_link_net(const struct net_device *dev)
{
	struct veth_priv *priv = netdev_priv(dev);
	struct net_device *peer = rtnl_dereference(priv->peer);

	return peer ? dev_net(peer) : dev_net(dev);
}

static unsigned int veth_get_num_queues(void)
{
	/* enforce the same queue limit as rtnl_create_link */
	int queues = num_possible_cpus();

	if (queues > 4096)
		queues = 4096;
	return queues;
}

//veth link 操作集
static struct rtnl_link_ops veth_link_ops = {
	.kind		= DRV_NAME,
	.priv_size	= sizeof(struct veth_priv),
	.setup		= veth_setup,
	.validate	= veth_validate,
	//新建veth link
	.newlink	= veth_newlink,
	//删除veth link
	.dellink	= veth_dellink,
	.policy		= veth_policy,
	.maxtype	= VETH_INFO_MAX,
	.get_link_net	= veth_get_link_net,
	.get_num_tx_queues	= veth_get_num_queues,
	.get_num_rx_queues	= veth_get_num_queues,
};

/*
 * init/fini
 */

static __init int veth_init(void)
{
	return rtnl_link_register(&veth_link_ops);
}

static __exit void veth_exit(void)
{
	rtnl_link_unregister(&veth_link_ops);
}

module_init(veth_init);
module_exit(veth_exit);

MODULE_DESCRIPTION("Virtual Ethernet Tunnel");
MODULE_LICENSE("GPL v2");
MODULE_ALIAS_RTNL_LINK(DRV_NAME);<|MERGE_RESOLUTION|>--- conflicted
+++ resolved
@@ -782,21 +782,13 @@
 		truesize = SKB_HEAD_ALIGN(size) + VETH_XDP_HEADROOM;
 
 		/* Allocate skb head */
-<<<<<<< HEAD
 		/*申请一个内存页*/
-		page = alloc_page(GFP_ATOMIC | __GFP_NOWARN);
-		if (!page)
-			goto drop;
-
-		/*构造新生成的skb*/
-		nskb = build_skb(page_address(page), PAGE_SIZE);
-=======
 		va = page_pool_dev_alloc_va(rq->page_pool, &truesize);
 		if (!va)
 			goto drop;
 
+		/*构造新生成的skb*/
 		nskb = napi_build_skb(va, truesize);
->>>>>>> 9d1694dc
 		if (!nskb) {
 			page_pool_free_va(rq->page_pool, va, true);
 			goto drop;
@@ -1101,9 +1093,6 @@
 	return done;
 }
 
-<<<<<<< HEAD
-//为每个rq创建xdp_ring并将其加入到napi中
-=======
 static int veth_create_page_pool(struct veth_rq *rq)
 {
 	struct page_pool_params pp_params = {
@@ -1124,7 +1113,7 @@
 	return 0;
 }
 
->>>>>>> 9d1694dc
+//为每个rq创建xdp_ring并将其加入到napi中
 static int __veth_napi_enable_range(struct net_device *dev, int start, int end)
 {
 	struct veth_priv *priv = netdev_priv(dev);
@@ -1753,13 +1742,10 @@
 
 	if (old_prog) {
 		if (!prog) {
-<<<<<<< HEAD
-		    /*原来有prog,现在没有了，需要禁用xdp程序*/
-=======
 			if (peer && !veth_gro_requested(dev))
 				xdp_features_clear_redirect_target(peer);
 
->>>>>>> 9d1694dc
+		    	/*原来有prog,现在没有了，需要禁用xdp程序*/
 			if (dev->flags & IFF_UP)
 				veth_disable_xdp(dev);
 
