--- conflicted
+++ resolved
@@ -430,14 +430,9 @@
 	return smp_processor_id() % dev->real_num_rx_queues;
 }
 
-<<<<<<< HEAD
 static int veth_xdp_xmit(struct net_device *dev, int n/*要发送的报文数目*/,
-			 struct xdp_frame **frames/*待发送报文*/, u32 flags)
-=======
-static int veth_xdp_xmit(struct net_device *dev, int n,
-			 struct xdp_frame **frames,
+			 struct xdp_frame **frames/*待发送报文*/,
 			 u32 flags, bool ndo_xmit)
->>>>>>> b032227c
 {
 	struct veth_priv *rcv_priv, *priv = netdev_priv(dev);
 	int i, ret = -ENXIO, drops = 0;
@@ -448,11 +443,8 @@
 	if (unlikely(flags & ~XDP_XMIT_FLAGS_MASK))
 		return -EINVAL;
 
-<<<<<<< HEAD
+	rcu_read_lock();
 	/*取对端设备*/
-=======
-	rcu_read_lock();
->>>>>>> b032227c
 	rcv = rcu_dereference(priv->peer);
 	if (unlikely(!rcv))
 		goto out;
