--- conflicted
+++ resolved
@@ -1137,12 +1137,8 @@
 		struct veth_rq *rq = &priv->rq[i];
 
 		if (!napi_already_on)
-<<<<<<< HEAD
-			netif_napi_add(dev, &rq->xdp_napi, veth_poll, NAPI_POLL_WEIGHT);
+			netif_napi_add(dev, &rq->xdp_napi, veth_poll);
 		/*初始化此队列对应的xdp_rxq*/
-=======
-			netif_napi_add(dev, &rq->xdp_napi, veth_poll);
->>>>>>> 97ee9d1c
 		err = xdp_rxq_info_reg(&rq->xdp_rxq, dev, i, rq->xdp_napi.napi_id);
 		if (err < 0)
 			goto err_rxq_reg;
@@ -1452,12 +1448,8 @@
 	struct veth_priv *priv = netdev_priv(dev);
 	int i;
 
-<<<<<<< HEAD
 	/*申请num_rx_queues个队列*/
-	priv->rq = kcalloc(dev->num_rx_queues, sizeof(*priv->rq), GFP_KERNEL);
-=======
 	priv->rq = kcalloc(dev->num_rx_queues, sizeof(*priv->rq), GFP_KERNEL_ACCOUNT);
->>>>>>> 97ee9d1c
 	if (!priv->rq)
 		return -ENOMEM;
 
