--- conflicted
+++ resolved
@@ -1271,36 +1271,13 @@
 	return err;
 }
 
-<<<<<<< HEAD
-//返回dev设备上对应的xdp程序id
-static u32 veth_xdp_query(struct net_device *dev)
-{
-	struct veth_priv *priv = netdev_priv(dev);
-	const struct bpf_prog *xdp_prog;
-
-	xdp_prog = priv->_xdp_prog;
-	if (xdp_prog)
-		return xdp_prog->aux->id;
-
-	return 0;
-}
-
 //veth对xdp的处理
-=======
->>>>>>> 00e4db51
 static int veth_xdp(struct net_device *dev, struct netdev_bpf *xdp)
 {
 	switch (xdp->command) {
 	case XDP_SETUP_PROG:
 	    //设置xdp程序
 		return veth_xdp_set(dev, xdp->prog, xdp->extack);
-<<<<<<< HEAD
-	case XDP_QUERY_PROG:
-	    /*当前运行在此dev上的xdp程序查询*/
-		xdp->prog_id = veth_xdp_query(dev);
-		return 0;
-=======
->>>>>>> 00e4db51
 	default:
 		return -EINVAL;
 	}
