--- conflicted
+++ resolved
@@ -56,18 +56,11 @@
 };
 
 struct veth_rq {
-<<<<<<< HEAD
 	struct napi_struct	xdp_napi;/*用于napi轮循*/
+	struct napi_struct __rcu *napi; /* points to xdp_napi when the latter is initialized */
 	struct net_device	*dev;/*此队列所属的dev*/
 	struct bpf_prog __rcu	*xdp_prog;/*指向本队列对应的xdp程序*/
 	struct xdp_mem_info	xdp_mem;/*指向xdp_prog中的mem*/
-=======
-	struct napi_struct	xdp_napi;
-	struct napi_struct __rcu *napi; /* points to xdp_napi when the latter is initialized */
-	struct net_device	*dev;
-	struct bpf_prog __rcu	*xdp_prog;
-	struct xdp_mem_info	xdp_mem;
->>>>>>> 40226a3d
 	struct veth_rq_stats	stats;
 	bool			rx_notify_masked;
 	struct ptr_ring		xdp_ring;/*负责入队xdp报文*/
@@ -306,9 +299,6 @@
 		netif_rx(skb);
 }
 
-<<<<<<< HEAD
-//veth接口发包函数
-=======
 /* return true if the specified skb has chances of GRO aggregation
  * Don't strive for accuracy, but try to avoid GRO overhead in the most
  * common scenarios.
@@ -328,7 +318,7 @@
 		 rcv->features & (NETIF_F_GRO_FRAGLIST | NETIF_F_GRO_UDP_FWD));
 }
 
->>>>>>> 40226a3d
+//veth接口发包函数
 static netdev_tx_t veth_xmit(struct sk_buff *skb, struct net_device *dev)
 {
 	struct veth_priv *rcv_priv, *priv = netdev_priv(dev);
@@ -349,30 +339,21 @@
 	rxq = skb_get_queue_mapping(skb);
 	if (rxq < rcv->real_num_rx_queues) {
 		rq = &rcv_priv->rq[rxq];
-<<<<<<< HEAD
-		/*如果此队列上有xdp程序，则需要采用xdp方式收包*/
-		rcv_xdp = rcu_access_pointer(rq->xdp_prog);
-=======
 
 		/* The napi pointer is available when an XDP program is
 		 * attached or when GRO is enabled
 		 * Don't bother with napi/GRO if the skb can't be aggregated
 		 */
+		/*如果此队列上有xdp程序，则需要采用xdp方式收包*/
 		use_napi = rcu_access_pointer(rq->napi) &&
 			   veth_skb_is_eligible_for_gro(dev, rcv, skb);
->>>>>>> 40226a3d
 		skb_record_rx_queue(skb, rxq);
 	}
 
 	skb_tx_timestamp(skb);
-<<<<<<< HEAD
 	//切换设备，完成peer收包
-	if (likely(veth_forward_skb(rcv, skb, rq, rcv_xdp) == NET_RX_SUCCESS)) {
-		if (!rcv_xdp)
-=======
 	if (likely(veth_forward_skb(rcv, skb, rq, use_napi) == NET_RX_SUCCESS)) {
 		if (!use_napi)
->>>>>>> 40226a3d
 			dev_lstats_add(dev, length);
 	} else {
 drop:
@@ -522,12 +503,8 @@
 	/* The napi pointer is set if NAPI is enabled, which ensures that
 	 * xdp_ring is initialized on receive side and the peer device is up.
 	 */
-<<<<<<< HEAD
-	if (!rcu_access_pointer(rq->xdp_prog))
+	if (!rcu_access_pointer(rq->napi))
 	    /*此队列没有prog,退出*/
-=======
-	if (!rcu_access_pointer(rq->napi))
->>>>>>> 40226a3d
 		goto out;
 
 	max_len = rcv->mtu + rcv->hard_header_len + VLAN_HLEN;
@@ -550,12 +527,8 @@
 	if (flags & XDP_XMIT_FLUSH)
 		__veth_xdp_flush(rq);
 
-<<<<<<< HEAD
 	/*记录成功发送的数目*/
-	ret = n - drops;
-=======
 	ret = nxmit;
->>>>>>> 40226a3d
 	if (ndo_xmit) {
 		u64_stats_update_begin(&rq->stats.syncp);
 		rq->stats.vs.peer_tq_xdp_xmit += nxmit;
@@ -1029,12 +1002,8 @@
 	return done;
 }
 
-<<<<<<< HEAD
 //为每个rq创建xdp_ring并将其加入到napi中
-static int veth_napi_add(struct net_device *dev)
-=======
 static int __veth_napi_enable(struct net_device *dev)
->>>>>>> 40226a3d
 {
 	struct veth_priv *priv = netdev_priv(dev);
 	int err, i;
@@ -1086,15 +1055,12 @@
 	}
 }
 
-<<<<<<< HEAD
+static bool veth_gro_requested(const struct net_device *dev)
+{
+	return !!(dev->wanted_features & NETIF_F_GRO);
+}
+
 //veth设备开启xdp
-=======
-static bool veth_gro_requested(const struct net_device *dev)
-{
-	return !!(dev->wanted_features & NETIF_F_GRO);
-}
-
->>>>>>> 40226a3d
 static int veth_enable_xdp(struct net_device *dev)
 {
 	bool napi_already_on = veth_gro_requested(dev) && (dev->flags & IFF_UP);
@@ -1106,13 +1072,9 @@
 		for (i = 0; i < dev->real_num_rx_queues; i++) {
 			struct veth_rq *rq = &priv->rq[i];
 
-<<<<<<< HEAD
-			/*初始化此队列对应的xdp_rxq*/
-			netif_napi_add(dev, &rq->xdp_napi, veth_poll, NAPI_POLL_WEIGHT);
-=======
 			if (!napi_already_on)
 				netif_napi_add(dev, &rq->xdp_napi, veth_poll, NAPI_POLL_WEIGHT);
->>>>>>> 40226a3d
+			/*初始化此队列对应的xdp_rxq*/
 			err = xdp_rxq_info_reg(&rq->xdp_rxq, dev, i, rq->xdp_napi.napi_id);
 			if (err < 0)
 				goto err_rxq_reg;
@@ -1143,12 +1105,8 @@
 		}
 	}
 
-<<<<<<< HEAD
 	/*为每个rq队列设置xdp_prog*/
-	for (i = 0; i < dev->real_num_rx_queues; i++)
-=======
 	for (i = 0; i < dev->real_num_rx_queues; i++) {
->>>>>>> 40226a3d
 		rcu_assign_pointer(priv->rq[i].xdp_prog, priv->_xdp_prog);
 		rcu_assign_pointer(priv->rq[i].napi, &priv->rq[i].xdp_napi);
 	}
@@ -1582,9 +1540,6 @@
 
 static struct rtnl_link_ops veth_link_ops;
 
-<<<<<<< HEAD
-/*veth接口新建*/
-=======
 static void veth_disable_gro(struct net_device *dev)
 {
 	dev->features &= ~NETIF_F_GRO;
@@ -1592,7 +1547,7 @@
 	netdev_update_features(dev);
 }
 
->>>>>>> 40226a3d
+/*veth接口新建*/
 static int veth_newlink(struct net *src_net, struct net_device *dev,
 			struct nlattr *tb[], struct nlattr *data[],
 			struct netlink_ext_ack *extack)
