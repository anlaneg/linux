// SPDX-License-Identifier: GPL-2.0-or-later
/* A network driver using virtio.
 *
 * Copyright 2007 Rusty Russell <rusty@rustcorp.com.au> IBM Corporation
 */
//#define DEBUG
#include <linux/netdevice.h>
#include <linux/etherdevice.h>
#include <linux/ethtool.h>
#include <linux/module.h>
#include <linux/virtio.h>
#include <linux/virtio_net.h>
#include <linux/bpf.h>
#include <linux/bpf_trace.h>
#include <linux/scatterlist.h>
#include <linux/if_vlan.h>
#include <linux/slab.h>
#include <linux/cpu.h>
#include <linux/average.h>
#include <linux/filter.h>
#include <linux/kernel.h>
#include <linux/dim.h>
#include <net/route.h>
#include <net/xdp.h>
#include <net/net_failover.h>
#include <net/netdev_rx_queue.h>
#include <net/netdev_queues.h>
#include <net/xdp_sock_drv.h>

static int napi_weight = NAPI_POLL_WEIGHT;
module_param(napi_weight, int, 0444);

static bool csum = true, gso = true, napi_tx = true;
module_param(csum, bool, 0444);
module_param(gso, bool, 0444);
module_param(napi_tx, bool, 0644);

/* FIXME: MTU in config. */
#define GOOD_PACKET_LEN (ETH_HLEN + VLAN_HLEN + ETH_DATA_LEN)
#define GOOD_COPY_LEN	128

#define VIRTNET_RX_PAD (NET_IP_ALIGN + NET_SKB_PAD)

/* Separating two types of XDP xmit */
#define VIRTIO_XDP_TX		BIT(0)
#define VIRTIO_XDP_REDIR	BIT(1)

/* RX packet size EWMA. The average packet size is used to determine the packet
 * buffer size when refilling RX rings. As the entire RX ring may be refilled
 * at once, the weight is chosen so that the EWMA will be insensitive to short-
 * term, transient changes in packet size.
 */
DECLARE_EWMA(pkt_len, 0, 64)

#define VIRTNET_DRIVER_VERSION "1.0.0"

static const unsigned long guest_offloads[] = {
	VIRTIO_NET_F_GUEST_TSO4,
	VIRTIO_NET_F_GUEST_TSO6,
	VIRTIO_NET_F_GUEST_ECN,
	VIRTIO_NET_F_GUEST_UFO,
	VIRTIO_NET_F_GUEST_CSUM,
	VIRTIO_NET_F_GUEST_USO4,
	VIRTIO_NET_F_GUEST_USO6,
	VIRTIO_NET_F_GUEST_HDRLEN
};

#define GUEST_OFFLOAD_GRO_HW_MASK ((1ULL << VIRTIO_NET_F_GUEST_TSO4) | \
				(1ULL << VIRTIO_NET_F_GUEST_TSO6) | \
				(1ULL << VIRTIO_NET_F_GUEST_ECN)  | \
				(1ULL << VIRTIO_NET_F_GUEST_UFO)  | \
				(1ULL << VIRTIO_NET_F_GUEST_USO4) | \
				(1ULL << VIRTIO_NET_F_GUEST_USO6))

struct virtnet_stat_desc {
	char desc[ETH_GSTRING_LEN];
	size_t offset;
	size_t qstat_offset;
};

struct virtnet_sq_free_stats {
	u64 packets;
	u64 bytes;
	u64 napi_packets;
	u64 napi_bytes;
	u64 xsk;
};

struct virtnet_sq_stats {
	struct u64_stats_sync syncp;
	u64_stats_t packets;
	u64_stats_t bytes;
	u64_stats_t xdp_tx;
	u64_stats_t xdp_tx_drops;
	u64_stats_t kicks;
	u64_stats_t tx_timeouts;
	u64_stats_t stop;
	u64_stats_t wake;
};

struct virtnet_rq_stats {
	struct u64_stats_sync syncp;
	u64_stats_t packets;
	u64_stats_t bytes;
	u64_stats_t drops;
	u64_stats_t xdp_packets;
	u64_stats_t xdp_tx;
	u64_stats_t xdp_redirects;
	u64_stats_t xdp_drops;
	u64_stats_t kicks;
};

#define VIRTNET_SQ_STAT(name, m) {name, offsetof(struct virtnet_sq_stats, m), -1}
#define VIRTNET_RQ_STAT(name, m) {name, offsetof(struct virtnet_rq_stats, m), -1}

#define VIRTNET_SQ_STAT_QSTAT(name, m)				\
	{							\
		name,						\
		offsetof(struct virtnet_sq_stats, m),		\
		offsetof(struct netdev_queue_stats_tx, m),	\
	}

#define VIRTNET_RQ_STAT_QSTAT(name, m)				\
	{							\
		name,						\
		offsetof(struct virtnet_rq_stats, m),		\
		offsetof(struct netdev_queue_stats_rx, m),	\
	}

static const struct virtnet_stat_desc virtnet_sq_stats_desc[] = {
	VIRTNET_SQ_STAT("xdp_tx",       xdp_tx),
	VIRTNET_SQ_STAT("xdp_tx_drops", xdp_tx_drops),
	VIRTNET_SQ_STAT("kicks",        kicks),
	VIRTNET_SQ_STAT("tx_timeouts",  tx_timeouts),
};

static const struct virtnet_stat_desc virtnet_rq_stats_desc[] = {
	VIRTNET_RQ_STAT("drops",         drops),
	VIRTNET_RQ_STAT("xdp_packets",   xdp_packets),
	VIRTNET_RQ_STAT("xdp_tx",        xdp_tx),
	VIRTNET_RQ_STAT("xdp_redirects", xdp_redirects),
	VIRTNET_RQ_STAT("xdp_drops",     xdp_drops),
	VIRTNET_RQ_STAT("kicks",         kicks),
};

static const struct virtnet_stat_desc virtnet_sq_stats_desc_qstat[] = {
	VIRTNET_SQ_STAT_QSTAT("packets", packets),
	VIRTNET_SQ_STAT_QSTAT("bytes",   bytes),
	VIRTNET_SQ_STAT_QSTAT("stop",	 stop),
	VIRTNET_SQ_STAT_QSTAT("wake",	 wake),
};

static const struct virtnet_stat_desc virtnet_rq_stats_desc_qstat[] = {
	VIRTNET_RQ_STAT_QSTAT("packets", packets),
	VIRTNET_RQ_STAT_QSTAT("bytes",   bytes),
};

#define VIRTNET_STATS_DESC_CQ(name) \
	{#name, offsetof(struct virtio_net_stats_cvq, name), -1}

#define VIRTNET_STATS_DESC_RX(class, name) \
	{#name, offsetof(struct virtio_net_stats_rx_ ## class, rx_ ## name), -1}

#define VIRTNET_STATS_DESC_TX(class, name) \
	{#name, offsetof(struct virtio_net_stats_tx_ ## class, tx_ ## name), -1}


static const struct virtnet_stat_desc virtnet_stats_cvq_desc[] = {
	VIRTNET_STATS_DESC_CQ(command_num),
	VIRTNET_STATS_DESC_CQ(ok_num),
};

static const struct virtnet_stat_desc virtnet_stats_rx_basic_desc[] = {
	VIRTNET_STATS_DESC_RX(basic, packets),
	VIRTNET_STATS_DESC_RX(basic, bytes),

	VIRTNET_STATS_DESC_RX(basic, notifications),
	VIRTNET_STATS_DESC_RX(basic, interrupts),
};

static const struct virtnet_stat_desc virtnet_stats_tx_basic_desc[] = {
	VIRTNET_STATS_DESC_TX(basic, packets),
	VIRTNET_STATS_DESC_TX(basic, bytes),

	VIRTNET_STATS_DESC_TX(basic, notifications),
	VIRTNET_STATS_DESC_TX(basic, interrupts),
};

static const struct virtnet_stat_desc virtnet_stats_rx_csum_desc[] = {
	VIRTNET_STATS_DESC_RX(csum, needs_csum),
};

static const struct virtnet_stat_desc virtnet_stats_tx_gso_desc[] = {
	VIRTNET_STATS_DESC_TX(gso, gso_packets_noseg),
	VIRTNET_STATS_DESC_TX(gso, gso_bytes_noseg),
};

static const struct virtnet_stat_desc virtnet_stats_rx_speed_desc[] = {
	VIRTNET_STATS_DESC_RX(speed, ratelimit_bytes),
};

static const struct virtnet_stat_desc virtnet_stats_tx_speed_desc[] = {
	VIRTNET_STATS_DESC_TX(speed, ratelimit_bytes),
};

#define VIRTNET_STATS_DESC_RX_QSTAT(class, name, qstat_field)			\
	{									\
		#name,								\
		offsetof(struct virtio_net_stats_rx_ ## class, rx_ ## name),	\
		offsetof(struct netdev_queue_stats_rx, qstat_field),		\
	}

#define VIRTNET_STATS_DESC_TX_QSTAT(class, name, qstat_field)			\
	{									\
		#name,								\
		offsetof(struct virtio_net_stats_tx_ ## class, tx_ ## name),	\
		offsetof(struct netdev_queue_stats_tx, qstat_field),		\
	}

static const struct virtnet_stat_desc virtnet_stats_rx_basic_desc_qstat[] = {
	VIRTNET_STATS_DESC_RX_QSTAT(basic, drops,         hw_drops),
	VIRTNET_STATS_DESC_RX_QSTAT(basic, drop_overruns, hw_drop_overruns),
};

static const struct virtnet_stat_desc virtnet_stats_tx_basic_desc_qstat[] = {
	VIRTNET_STATS_DESC_TX_QSTAT(basic, drops,          hw_drops),
	VIRTNET_STATS_DESC_TX_QSTAT(basic, drop_malformed, hw_drop_errors),
};

static const struct virtnet_stat_desc virtnet_stats_rx_csum_desc_qstat[] = {
	VIRTNET_STATS_DESC_RX_QSTAT(csum, csum_valid, csum_unnecessary),
	VIRTNET_STATS_DESC_RX_QSTAT(csum, csum_none,  csum_none),
	VIRTNET_STATS_DESC_RX_QSTAT(csum, csum_bad,   csum_bad),
};

static const struct virtnet_stat_desc virtnet_stats_tx_csum_desc_qstat[] = {
	VIRTNET_STATS_DESC_TX_QSTAT(csum, csum_none,  csum_none),
	VIRTNET_STATS_DESC_TX_QSTAT(csum, needs_csum, needs_csum),
};

static const struct virtnet_stat_desc virtnet_stats_rx_gso_desc_qstat[] = {
	VIRTNET_STATS_DESC_RX_QSTAT(gso, gso_packets,           hw_gro_packets),
	VIRTNET_STATS_DESC_RX_QSTAT(gso, gso_bytes,             hw_gro_bytes),
	VIRTNET_STATS_DESC_RX_QSTAT(gso, gso_packets_coalesced, hw_gro_wire_packets),
	VIRTNET_STATS_DESC_RX_QSTAT(gso, gso_bytes_coalesced,   hw_gro_wire_bytes),
};

static const struct virtnet_stat_desc virtnet_stats_tx_gso_desc_qstat[] = {
	VIRTNET_STATS_DESC_TX_QSTAT(gso, gso_packets,        hw_gso_packets),
	VIRTNET_STATS_DESC_TX_QSTAT(gso, gso_bytes,          hw_gso_bytes),
	VIRTNET_STATS_DESC_TX_QSTAT(gso, gso_segments,       hw_gso_wire_packets),
	VIRTNET_STATS_DESC_TX_QSTAT(gso, gso_segments_bytes, hw_gso_wire_bytes),
};

static const struct virtnet_stat_desc virtnet_stats_rx_speed_desc_qstat[] = {
	VIRTNET_STATS_DESC_RX_QSTAT(speed, ratelimit_packets, hw_drop_ratelimits),
};

static const struct virtnet_stat_desc virtnet_stats_tx_speed_desc_qstat[] = {
	VIRTNET_STATS_DESC_TX_QSTAT(speed, ratelimit_packets, hw_drop_ratelimits),
};

#define VIRTNET_Q_TYPE_RX 0
#define VIRTNET_Q_TYPE_TX 1
#define VIRTNET_Q_TYPE_CQ 2

struct virtnet_interrupt_coalesce {
	u32 max_packets;
	u32 max_usecs;
};

/* The dma information of pages allocated at a time. */
struct virtnet_rq_dma {
	dma_addr_t addr;
	u32 ref;
	u16 len;
	u16 need_sync;
};

/* Internal representation of a send virtqueue */
struct send_queue {
	/* Virtqueue associated with this send _queue */
	struct virtqueue *vq;/*发队列关联的vq*/

	/* TX: fragments + linear part + virtio header */
	struct scatterlist sg[MAX_SKB_FRAGS + 2];/*用于临时存入要发送的buffer信息*/

	/* Name of the send queue: output.$index */
	char name[16];//发队列名称

	struct virtnet_sq_stats stats;

	struct virtnet_interrupt_coalesce intr_coal;

	//发送队列可调度的napi,用于释放完成发送的skb
	struct napi_struct napi;

	/* Record whether sq is in reset state. */
	bool reset;

	struct xsk_buff_pool *xsk_pool;

	dma_addr_t xsk_hdr_dma_addr;
};

/* Internal representation of a receive virtqueue */
struct receive_queue {
	/* Virtqueue associated with this receive_queue */
	struct virtqueue *vq;//收队列关联的vq

	struct napi_struct napi;//接收队列中可调度的napi

	struct bpf_prog __rcu *xdp_prog;//rx队列的xdp程序

	struct virtnet_rq_stats stats;

	/* The number of rx notifications */
	u16 calls;

	/* Is dynamic interrupt moderation enabled? */
	bool dim_enabled;

	/* Used to protect dim_enabled and inter_coal */
	struct mutex dim_lock;

	/* Dynamic Interrupt Moderation */
	struct dim dim;

	u32 packets_in_napi;

	struct virtnet_interrupt_coalesce intr_coal;

	/* Chain pages by the private ptr. */
	struct page *pages;

	/* Average packet length for mergeable receive buffers. */
	struct ewma_pkt_len mrg_avg_pkt_len;

	/* Page frag for packet buffer allocation. */
	struct page_frag alloc_frag;

	/* RX: fragments + linear part + virtio header */
	struct scatterlist sg[MAX_SKB_FRAGS + 2];

	/* Min single buffer size for mergeable buffers case. */
	unsigned int min_buf_len;//最小buff长度（用于申请描述符的中数据段的最小长度）

	/* Name of this receive queue: input.$index */
	char name[16];//收队列名称

	struct xdp_rxq_info xdp_rxq;

	/* Record the last dma info to free after new pages is allocated. */
	struct virtnet_rq_dma *last_dma;

	struct xsk_buff_pool *xsk_pool;

	/* xdp rxq used by xsk */
	struct xdp_rxq_info xsk_rxq_info;

	struct xdp_buff **xsk_buffs;
};

#define VIRTIO_NET_RSS_MAX_KEY_SIZE     40

/* Control VQ buffers: protected by the rtnl lock */
struct control_buf {
	struct virtio_net_ctrl_hdr hdr;
	virtio_net_ctrl_ack status;
};

struct virtnet_info {
	struct virtio_device *vdev;//对应的virtio设备
	struct virtqueue *cvq;//指向控制队列（仅has_cvq为真时存在）
	struct net_device *dev;//对应的网络设备
	struct send_queue *sq;//发送队列数组（大小max_queue_pairs）
	struct receive_queue *rq;//接收队列数组（大小max_queue_pairs）
	unsigned int status;//上次自硬件取得的链路状态（由work更新）

	/* Max # of queue pairs supported by the device */
	u16 max_queue_pairs;//支持的最大队列数

	/* # of queue pairs currently used by the driver */
	u16 curr_queue_pairs;//生效的队列数

	/* # of XDP queue pairs currently used by the driver */
	u16 xdp_queue_pairs;

	/* xdp_queue_pairs may be 0, when xdp is already loaded. So add this. */
	bool xdp_enabled;

	/* I like... big packets and I cannot lie! */
	bool big_packets;//使能大包

	/* number of sg entries allocated for big packets */
	unsigned int big_packets_num_skbfrags;

	/* Host will merge rx buffers for big packets (shake it! shake it!) */
	bool mergeable_rx_bufs;//支持merge rx buffers

	/* Host supports rss and/or hash report */
	bool has_rss;/*支持rss*/
	bool has_rss_hash_report;
	u8 rss_key_size;
	u16 rss_indir_table_size;
	u32 rss_hash_types_supported;
	u32 rss_hash_types_saved;
	struct virtio_net_rss_config_hdr *rss_hdr;
	struct virtio_net_rss_config_trailer rss_trailer;
	u8 rss_hash_key_data[VIRTIO_NET_RSS_MAX_KEY_SIZE];

	/* Has control virtqueue */
	bool has_cvq;//是否有控制虚队列

	/* Lock to protect the control VQ */
	struct mutex cvq_lock;

	/* Host can handle any s/g split between our header and packet data */
	bool any_header_sg;

	/* Packet virtio header size */
	u8 hdr_len;

	/* Work struct for delayed refilling if we run low on memory. */
	struct delayed_work refill;

	/* Is delayed refill enabled? */
	bool refill_enabled;

	/* The lock to synchronize the access to refill_enabled */
	spinlock_t refill_lock;

	/* Work struct for config space updates */
	struct work_struct config_work;

	/* Work struct for setting rx mode */
	struct work_struct rx_mode_work;

	/* OK to queue work setting RX mode? */
	bool rx_mode_work_enabled;

	/* Does the affinity hint is set for virtqueues? */
	bool affinity_hint_set;

	/* CPU hotplug instances for online & dead */
	struct hlist_node node;
	struct hlist_node node_dead;

	struct control_buf *ctrl;//控制队列(负责向后端发送命令）

	/* Ethtool settings */
	u8 duplex;
	u32 speed;

	/* Is rx dynamic interrupt moderation enabled? */
	bool rx_dim_enabled;

	/* Interrupt coalescing settings */
	struct virtnet_interrupt_coalesce intr_coal_tx;
	struct virtnet_interrupt_coalesce intr_coal_rx;

	unsigned long guest_offloads;
	unsigned long guest_offloads_capable;

	/* failover when STANDBY feature enabled */
	struct failover *failover;

	u64 device_stats_cap;
};

struct padded_vnet_hdr {
	struct virtio_net_hdr_v1_hash hdr;
	/*
	 * hdr is in a separate sg buffer, and data sg buffer shares same page
	 * with this header sg. This padding makes next sg 16 byte aligned
	 * after the header.
	 */
	char padding[12];
};

struct virtio_net_common_hdr {
	union {
		struct virtio_net_hdr hdr;
		struct virtio_net_hdr_mrg_rxbuf	mrg_hdr;
		struct virtio_net_hdr_v1_hash hash_v1_hdr;
	};
};

static struct virtio_net_common_hdr xsk_hdr;

static void virtnet_sq_free_unused_buf(struct virtqueue *vq, void *buf);
static void virtnet_sq_free_unused_buf_done(struct virtqueue *vq);
static int virtnet_xdp_handler(struct bpf_prog *xdp_prog, struct xdp_buff *xdp,
			       struct net_device *dev,
			       unsigned int *xdp_xmit,
			       struct virtnet_rq_stats *stats);
static void virtnet_receive_done(struct virtnet_info *vi, struct receive_queue *rq,
				 struct sk_buff *skb, u8 flags);
static struct sk_buff *virtnet_skb_append_frag(struct sk_buff *head_skb,
					       struct sk_buff *curr_skb,
					       struct page *page, void *buf,
					       int len, int truesize);
static void virtnet_xsk_completed(struct send_queue *sq, int num);

enum virtnet_xmit_type {
	VIRTNET_XMIT_TYPE_SKB,
	VIRTNET_XMIT_TYPE_SKB_ORPHAN,
	VIRTNET_XMIT_TYPE_XDP,
	VIRTNET_XMIT_TYPE_XSK,
};

static size_t virtnet_rss_hdr_size(const struct virtnet_info *vi)
{
	u16 indir_table_size = vi->has_rss ? vi->rss_indir_table_size : 1;

	return struct_size(vi->rss_hdr, indirection_table, indir_table_size);
}

static size_t virtnet_rss_trailer_size(const struct virtnet_info *vi)
{
	return struct_size(&vi->rss_trailer, hash_key_data, vi->rss_key_size);
}

/* We use the last two bits of the pointer to distinguish the xmit type. */
#define VIRTNET_XMIT_TYPE_MASK (BIT(0) | BIT(1))

#define VIRTIO_XSK_FLAG_OFFSET 2

static enum virtnet_xmit_type virtnet_xmit_ptr_unpack(void **ptr)
{
	unsigned long p = (unsigned long)*ptr;

	*ptr = (void *)(p & ~VIRTNET_XMIT_TYPE_MASK);

	return p & VIRTNET_XMIT_TYPE_MASK;
}

static void *virtnet_xmit_ptr_pack(void *ptr, enum virtnet_xmit_type type)
{
	return (void *)((unsigned long)ptr | type);
}

static int virtnet_add_outbuf(struct send_queue *sq, int num, void *data,
			      enum virtnet_xmit_type type)
{
	return virtqueue_add_outbuf(sq->vq, sq->sg, num,
				    virtnet_xmit_ptr_pack(data, type),
				    GFP_ATOMIC);
}

static u32 virtnet_ptr_to_xsk_buff_len(void *ptr)
{
	return ((unsigned long)ptr) >> VIRTIO_XSK_FLAG_OFFSET;
}

static void sg_fill_dma(struct scatterlist *sg, dma_addr_t addr, u32 len)
{
	sg_dma_address(sg) = addr;
	sg_dma_len(sg) = len;
}

static void __free_old_xmit(struct send_queue *sq, struct netdev_queue *txq,
			    bool in_napi, struct virtnet_sq_free_stats *stats)
{
	struct xdp_frame *frame;
	struct sk_buff *skb;
	unsigned int len;
	void *ptr;

	while ((ptr = virtqueue_get_buf(sq->vq, &len)) != NULL) {
		switch (virtnet_xmit_ptr_unpack(&ptr)) {
		case VIRTNET_XMIT_TYPE_SKB:
			skb = ptr;

			pr_debug("Sent skb %p\n", skb);
			stats->napi_packets++;
			stats->napi_bytes += skb->len;
			napi_consume_skb(skb, in_napi);
			break;

		case VIRTNET_XMIT_TYPE_SKB_ORPHAN:
			skb = ptr;

			stats->packets++;
			stats->bytes += skb->len;
			napi_consume_skb(skb, in_napi);
			break;

		case VIRTNET_XMIT_TYPE_XDP:
			frame = ptr;

			stats->packets++;
			stats->bytes += xdp_get_frame_len(frame);
			xdp_return_frame(frame);
			break;

		case VIRTNET_XMIT_TYPE_XSK:
			stats->bytes += virtnet_ptr_to_xsk_buff_len(ptr);
			stats->xsk++;
			break;
		}
	}
	netdev_tx_completed_queue(txq, stats->napi_packets, stats->napi_bytes);
}

static void virtnet_free_old_xmit(struct send_queue *sq,
				  struct netdev_queue *txq,
				  bool in_napi,
				  struct virtnet_sq_free_stats *stats)
{
	__free_old_xmit(sq, txq, in_napi, stats);

	if (stats->xsk)
		virtnet_xsk_completed(sq, stats->xsk);
}

/* Converting between virtqueue no. and kernel tx/rx queue no.
 * 0:rx0 1:tx0 2:rx1 3:tx1 ... 2N:rxN 2N+1:txN 2N+2:cvq
 */
static int vq2txq(struct virtqueue *vq)
{
	return (vq->index - 1) / 2;//转转发队列idx
}

//由txq找到对应的vq
static int txq2vq(int txq)
{
	return txq * 2 + 1;
}

static int vq2rxq(struct virtqueue *vq)
{
	return vq->index / 2;
}

static int rxq2vq(int rxq)
{
	return rxq * 2;
}

<<<<<<< HEAD
//取merge header
=======
static int vq_type(struct virtnet_info *vi, int qid)
{
	if (qid == vi->max_queue_pairs * 2)
		return VIRTNET_Q_TYPE_CQ;

	if (qid % 2)
		return VIRTNET_Q_TYPE_TX;

	return VIRTNET_Q_TYPE_RX;
}

>>>>>>> 155a3c00
static inline struct virtio_net_common_hdr *
skb_vnet_common_hdr(struct sk_buff *skb)
{
	return (struct virtio_net_common_hdr *)skb->cb;
}

/*
 * private is used to chain pages for big packets, put the whole
 * most recent used list in the beginning for reuse
 */
static void give_pages(struct receive_queue *rq, struct page *page)
{
	struct page *end;

	/* Find end of list, sew whole thing into vi->rq.pages. */
	for (end = page; end->private; end = (struct page *)end->private);
	end->private = (unsigned long)rq->pages;
	rq->pages = page;
}

static struct page *get_a_page(struct receive_queue *rq, gfp_t gfp_mask)
{
	struct page *p = rq->pages;

	if (p) {
		rq->pages = (struct page *)p->private;
		/* clear private here, it is used to chain pages */
		p->private = 0;
	} else
		p = alloc_page(gfp_mask);
	return p;
}

static void virtnet_rq_free_buf(struct virtnet_info *vi,
				struct receive_queue *rq, void *buf)
{
	if (vi->mergeable_rx_bufs)
		put_page(virt_to_head_page(buf));
	else if (vi->big_packets)
		give_pages(rq, buf);
	else
		put_page(virt_to_head_page(buf));
}

static void enable_delayed_refill(struct virtnet_info *vi)
{
	spin_lock_bh(&vi->refill_lock);
	vi->refill_enabled = true;
	spin_unlock_bh(&vi->refill_lock);
}

static void disable_delayed_refill(struct virtnet_info *vi)
{
	spin_lock_bh(&vi->refill_lock);
	vi->refill_enabled = false;
	spin_unlock_bh(&vi->refill_lock);
}

static void enable_rx_mode_work(struct virtnet_info *vi)
{
	rtnl_lock();
	vi->rx_mode_work_enabled = true;
	rtnl_unlock();
}

static void disable_rx_mode_work(struct virtnet_info *vi)
{
	rtnl_lock();
	vi->rx_mode_work_enabled = false;
	rtnl_unlock();
}

static void virtqueue_napi_schedule(struct napi_struct *napi,
				    struct virtqueue *vq)
{
	if (napi_schedule_prep(napi)) {
		virtqueue_disable_cb(vq);
		__napi_schedule(napi);
	}
}

static bool virtqueue_napi_complete(struct napi_struct *napi,
				    struct virtqueue *vq, int processed)
{
	int opaque;

	opaque = virtqueue_enable_cb_prepare(vq);
	if (napi_complete_done(napi, processed)) {
		if (unlikely(virtqueue_poll(vq, opaque)))//如果仍有包未收取
			virtqueue_napi_schedule(napi, vq);//触发软中断
		else
			return true;
	} else {
		virtqueue_disable_cb(vq);
	}

	return false;
}

static void skb_xmit_done(struct virtqueue *vq)
{
	struct virtnet_info *vi = vq->vdev->priv;
	struct napi_struct *napi = &vi->sq[vq2txq(vq)].napi;

	/* Suppress further interrupts. */
	virtqueue_disable_cb(vq);

	if (napi->weight)
		virtqueue_napi_schedule(napi, vq);/*触发发队列对应的napi被调度*/
	else
		/* We were probably waiting for more output buffers. */
		netif_wake_subqueue(vi->dev, vq2txq(vq));
}

#define MRG_CTX_HEADER_SHIFT 22
static void *mergeable_len_to_ctx(unsigned int truesize,
				  unsigned int headroom)
{
	return (void *)(unsigned long)((headroom << MRG_CTX_HEADER_SHIFT) | truesize);
}

static unsigned int mergeable_ctx_to_headroom(void *mrg_ctx)
{
	return (unsigned long)mrg_ctx >> MRG_CTX_HEADER_SHIFT;
}

static unsigned int mergeable_ctx_to_truesize(void *mrg_ctx)
{
	return (unsigned long)mrg_ctx & ((1 << MRG_CTX_HEADER_SHIFT) - 1);
}

static int check_mergeable_len(struct net_device *dev, void *mrg_ctx,
			       unsigned int len)
{
	unsigned int headroom, tailroom, room, truesize;

	truesize = mergeable_ctx_to_truesize(mrg_ctx);
	headroom = mergeable_ctx_to_headroom(mrg_ctx);
	tailroom = headroom ? sizeof(struct skb_shared_info) : 0;
	room = SKB_DATA_ALIGN(headroom + tailroom);

	if (len > truesize - room) {
		pr_debug("%s: rx error: len %u exceeds truesize %lu\n",
			 dev->name, len, (unsigned long)(truesize - room));
		DEV_STATS_INC(dev, rx_length_errors);
		return -1;
	}

	return 0;
}

static struct sk_buff *virtnet_build_skb(void *buf, unsigned int buflen,
					 unsigned int headroom,
					 unsigned int len)
{
	struct sk_buff *skb;

	skb = build_skb(buf, buflen);
	if (unlikely(!skb))
		return NULL;

	skb_reserve(skb, headroom);
	skb_put(skb, len);

	return skb;
}

/* Called from bottom half context */
static struct sk_buff *page_to_skb(struct virtnet_info *vi,
				   struct receive_queue *rq,
				   struct page *page, unsigned int offset,
				   unsigned int len, unsigned int truesize,
				   unsigned int headroom)
{
	struct sk_buff *skb;
	struct virtio_net_common_hdr *hdr;
	unsigned int copy, hdr_len, hdr_padded_len;
	struct page *page_to_free = NULL;
	int tailroom, shinfo_size;
	char *p, *hdr_p, *buf;

	p = page_address(page) + offset;
	//申请skb
	hdr_p = p;

	hdr_len = vi->hdr_len;
	if (vi->mergeable_rx_bufs)
		hdr_padded_len = hdr_len;
	else
		hdr_padded_len = sizeof(struct padded_vnet_hdr);

	buf = p - headroom;
	len -= hdr_len;
	offset += hdr_padded_len;
	p += hdr_padded_len;
	tailroom = truesize - headroom  - hdr_padded_len - len;

	shinfo_size = SKB_DATA_ALIGN(sizeof(struct skb_shared_info));

	if (!NET_IP_ALIGN && len > GOOD_COPY_LEN && tailroom >= shinfo_size) {
		skb = virtnet_build_skb(buf, truesize, p - buf, len);
		if (unlikely(!skb))
			return NULL;

		page = (struct page *)page->private;
		if (page)
			give_pages(rq, page);
		goto ok;
	}

	/* copy small packet so we can reuse these pages for small data */
	skb = napi_alloc_skb(&rq->napi, GOOD_COPY_LEN);
	if (unlikely(!skb))
		return NULL;

	/* Copy all frame if it fits skb->head, otherwise
	 * we let virtio_net_hdr_to_skb() and GRO pull headers as needed.
	 */
	if (len <= skb_tailroom(skb))
		copy = len;
	else
		copy = ETH_HLEN;
	skb_put_data(skb, p, copy);

	len -= copy;
	offset += copy;

	if (vi->mergeable_rx_bufs) {
		if (len)
			skb_add_rx_frag(skb, 0, page, offset, len, truesize);
		else
			page_to_free = page;
		goto ok;
	}

	/*
	 * Verify that we can indeed put this data into a skb.
	 * This is here to handle cases when the device erroneously
	 * tries to receive more than is possible. This is usually
	 * the case of a broken device.
	 */
	if (unlikely(len > MAX_SKB_FRAGS * PAGE_SIZE)) {
		net_dbg_ratelimited("%s: too much data\n", skb->dev->name);
		dev_kfree_skb(skb);
		return NULL;
	}
	BUG_ON(offset >= PAGE_SIZE);
	while (len) {
		unsigned int frag_size = min((unsigned)PAGE_SIZE - offset, len);
		skb_add_rx_frag(skb, skb_shinfo(skb)->nr_frags, page, offset,
				frag_size, truesize);
		len -= frag_size;
		page = (struct page *)page->private;
		offset = 0;
	}

	if (page)
		give_pages(rq, page);

ok:
	hdr = skb_vnet_common_hdr(skb);
	memcpy(hdr, hdr_p, hdr_len);
	if (page_to_free)
		put_page(page_to_free);

	return skb;
}

static void virtnet_rq_unmap(struct receive_queue *rq, void *buf, u32 len)
{
	struct virtnet_info *vi = rq->vq->vdev->priv;
	struct page *page = virt_to_head_page(buf);
	struct virtnet_rq_dma *dma;
	void *head;
	int offset;

	BUG_ON(vi->big_packets && !vi->mergeable_rx_bufs);

	head = page_address(page);

	dma = head;

	--dma->ref;

	if (dma->need_sync && len) {
		offset = buf - (head + sizeof(*dma));

		virtqueue_dma_sync_single_range_for_cpu(rq->vq, dma->addr,
							offset, len,
							DMA_FROM_DEVICE);
	}

	if (dma->ref)
		return;

	virtqueue_dma_unmap_single_attrs(rq->vq, dma->addr, dma->len,
					 DMA_FROM_DEVICE, DMA_ATTR_SKIP_CPU_SYNC);
	put_page(page);
}

static void *virtnet_rq_get_buf(struct receive_queue *rq, u32 *len, void **ctx)
{
	struct virtnet_info *vi = rq->vq->vdev->priv;
	void *buf;

	BUG_ON(vi->big_packets && !vi->mergeable_rx_bufs);

	buf = virtqueue_get_buf_ctx(rq->vq, len, ctx);
	if (buf)
		virtnet_rq_unmap(rq, buf, *len);

	return buf;
}

static void virtnet_rq_init_one_sg(struct receive_queue *rq, void *buf, u32 len)
{
	struct virtnet_info *vi = rq->vq->vdev->priv;
	struct virtnet_rq_dma *dma;
	dma_addr_t addr;
	u32 offset;
	void *head;

	BUG_ON(vi->big_packets && !vi->mergeable_rx_bufs);

	head = page_address(rq->alloc_frag.page);

	offset = buf - head;

	dma = head;

	addr = dma->addr - sizeof(*dma) + offset;

	sg_init_table(rq->sg, 1);
	sg_fill_dma(rq->sg, addr, len);
}

static void *virtnet_rq_alloc(struct receive_queue *rq, u32 size, gfp_t gfp)
{
	struct page_frag *alloc_frag = &rq->alloc_frag;
	struct virtnet_info *vi = rq->vq->vdev->priv;
	struct virtnet_rq_dma *dma;
	void *buf, *head;
	dma_addr_t addr;

	BUG_ON(vi->big_packets && !vi->mergeable_rx_bufs);

	head = page_address(alloc_frag->page);

	dma = head;

	/* new pages */
	if (!alloc_frag->offset) {
		if (rq->last_dma) {
			/* Now, the new page is allocated, the last dma
			 * will not be used. So the dma can be unmapped
			 * if the ref is 0.
			 */
			virtnet_rq_unmap(rq, rq->last_dma, 0);
			rq->last_dma = NULL;
		}

		dma->len = alloc_frag->size - sizeof(*dma);

		addr = virtqueue_dma_map_single_attrs(rq->vq, dma + 1,
						      dma->len, DMA_FROM_DEVICE, 0);
		if (virtqueue_dma_mapping_error(rq->vq, addr))
			return NULL;

		dma->addr = addr;
		dma->need_sync = virtqueue_dma_need_sync(rq->vq, addr);

		/* Add a reference to dma to prevent the entire dma from
		 * being released during error handling. This reference
		 * will be freed after the pages are no longer used.
		 */
		get_page(alloc_frag->page);
		dma->ref = 1;
		alloc_frag->offset = sizeof(*dma);

		rq->last_dma = dma;
	}

	++dma->ref;

	buf = head + alloc_frag->offset;

	get_page(alloc_frag->page);
	alloc_frag->offset += size;

	return buf;
}

static void virtnet_rq_unmap_free_buf(struct virtqueue *vq, void *buf)
{
	struct virtnet_info *vi = vq->vdev->priv;
	struct receive_queue *rq;
	int i = vq2rxq(vq);

	rq = &vi->rq[i];

	if (rq->xsk_pool) {
		xsk_buff_free((struct xdp_buff *)buf);
		return;
	}

	if (!vi->big_packets || vi->mergeable_rx_bufs)
		virtnet_rq_unmap(rq, buf, 0);

	virtnet_rq_free_buf(vi, rq, buf);
}

<<<<<<< HEAD
/*释放已完成发送的buffer关联的skb*/
static void free_old_xmit_skbs(struct send_queue *sq/*发送队列*/, bool in_napi)
{
	unsigned int len;
	unsigned int packets = 0;
	unsigned int bytes = 0;
	void *ptr;

	/*自tx对应的vq中取一个已发送完成的buffer,并顺便维护USED队列*/
	while ((ptr = virtqueue_get_buf(sq->vq/*指明为tx对应的vq*/, &len)) != NULL) {
		if (likely(!is_xdp_frame(ptr))) {
			/*非xdp报文*/
			struct sk_buff *skb = ptr;

			pr_debug("Sent skb %p\n", skb);

			bytes += skb->len;
			napi_consume_skb(skb, in_napi);/*释放skb*/
		} else {
			struct xdp_frame *frame = ptr_to_xdp(ptr);

			bytes += xdp_get_frame_len(frame);
			xdp_return_frame(frame);
		}
		packets++;
	}
=======
static void free_old_xmit(struct send_queue *sq, struct netdev_queue *txq,
			  bool in_napi)
{
	struct virtnet_sq_free_stats stats = {0};

	virtnet_free_old_xmit(sq, txq, in_napi, &stats);
>>>>>>> 155a3c00

	/* Avoid overhead when no packets have been processed
	 * happens when called speculatively from start_xmit.
	 */
	if (!stats.packets && !stats.napi_packets)
		return;

	u64_stats_update_begin(&sq->stats.syncp);
	u64_stats_add(&sq->stats.bytes, stats.bytes + stats.napi_bytes);
	u64_stats_add(&sq->stats.packets, stats.packets + stats.napi_packets);
	u64_stats_update_end(&sq->stats.syncp);
}

static bool is_xdp_raw_buffer_queue(struct virtnet_info *vi, int q)
{
	if (q < (vi->curr_queue_pairs - vi->xdp_queue_pairs))
		return false;
	else if (q < vi->curr_queue_pairs)
		return true;
	else
		return false;
}

static bool tx_may_stop(struct virtnet_info *vi,
			struct net_device *dev,
			struct send_queue *sq)
{
	int qnum;

	qnum = sq - vi->sq;

	/* If running out of space, stop queue to avoid getting packets that we
	 * are then unable to transmit.
	 * An alternative would be to force queuing layer to requeue the skb by
	 * returning NETDEV_TX_BUSY. However, NETDEV_TX_BUSY should not be
	 * returned in a normal path of operation: it means that driver is not
	 * maintaining the TX queue stop/start state properly, and causes
	 * the stack to do a non-trivial amount of useless work.
	 * Since most packets only take 1 or 2 ring slots, stopping the queue
	 * early means 16 slots are typically wasted.
	 */
	if (sq->vq->num_free < MAX_SKB_FRAGS + 2) {
		struct netdev_queue *txq = netdev_get_tx_queue(dev, qnum);

		netif_tx_stop_queue(txq);
		u64_stats_update_begin(&sq->stats.syncp);
		u64_stats_inc(&sq->stats.stop);
		u64_stats_update_end(&sq->stats.syncp);

		return true;
	}

	return false;
}

static void check_sq_full_and_disable(struct virtnet_info *vi,
				      struct net_device *dev,
				      struct send_queue *sq)
{
	bool use_napi = sq->napi.weight;
	int qnum;

	qnum = sq - vi->sq;

	if (tx_may_stop(vi, dev, sq)) {
		struct netdev_queue *txq = netdev_get_tx_queue(dev, qnum);

		if (use_napi) {
			if (unlikely(!virtqueue_enable_cb_delayed(sq->vq)))
				/*触发sq上的napi,使其释放已完成发送的报文*/
				virtqueue_napi_schedule(&sq->napi, sq->vq);
		} else if (unlikely(!virtqueue_enable_cb_delayed(sq->vq))) {
			/* More just got used, free them then recheck. */
			free_old_xmit(sq, txq, false);
			if (sq->vq->num_free >= MAX_SKB_FRAGS + 2) {
				netif_start_subqueue(dev, qnum);
				u64_stats_update_begin(&sq->stats.syncp);
				u64_stats_inc(&sq->stats.wake);
				u64_stats_update_end(&sq->stats.syncp);
				virtqueue_disable_cb(sq->vq);
			}
		}
	}
}

/* Note that @len is the length of received data without virtio header */
static struct xdp_buff *buf_to_xdp(struct virtnet_info *vi,
				   struct receive_queue *rq, void *buf,
				   u32 len, bool first_buf)
{
	struct xdp_buff *xdp;
	u32 bufsize;

	xdp = (struct xdp_buff *)buf;

	/* In virtnet_add_recvbuf_xsk, we use part of XDP_PACKET_HEADROOM for
	 * virtio header and ask the vhost to fill data from
	 *         hard_start + XDP_PACKET_HEADROOM - vi->hdr_len
	 * The first buffer has virtio header so the remaining region for frame
	 * data is
	 *         xsk_pool_get_rx_frame_size()
	 * While other buffers than the first one do not have virtio header, so
	 * the maximum frame data's length can be
	 *         xsk_pool_get_rx_frame_size() + vi->hdr_len
	 */
	bufsize = xsk_pool_get_rx_frame_size(rq->xsk_pool);
	if (!first_buf)
		bufsize += vi->hdr_len;

	if (unlikely(len > bufsize)) {
		pr_debug("%s: rx error: len %u exceeds truesize %u\n",
			 vi->dev->name, len, bufsize);
		DEV_STATS_INC(vi->dev, rx_length_errors);
		xsk_buff_free(xdp);
		return NULL;
	}

	xsk_buff_set_size(xdp, len);
	xsk_buff_dma_sync_for_cpu(xdp);

	return xdp;
}

static struct sk_buff *xsk_construct_skb(struct receive_queue *rq,
					 struct xdp_buff *xdp)
{
	unsigned int metasize = xdp->data - xdp->data_meta;
	struct sk_buff *skb;
	unsigned int size;

	size = xdp->data_end - xdp->data_hard_start;
	skb = napi_alloc_skb(&rq->napi, size);
	if (unlikely(!skb)) {
		xsk_buff_free(xdp);
		return NULL;
	}

	skb_reserve(skb, xdp->data_meta - xdp->data_hard_start);

	size = xdp->data_end - xdp->data_meta;
	memcpy(__skb_put(skb, size), xdp->data_meta, size);

	if (metasize) {
		__skb_pull(skb, metasize);
		skb_metadata_set(skb, metasize);
	}

	xsk_buff_free(xdp);

	return skb;
}

static struct sk_buff *virtnet_receive_xsk_small(struct net_device *dev, struct virtnet_info *vi,
						 struct receive_queue *rq, struct xdp_buff *xdp,
						 unsigned int *xdp_xmit,
						 struct virtnet_rq_stats *stats)
{
	struct bpf_prog *prog;
	u32 ret;

	ret = XDP_PASS;
	rcu_read_lock();
	prog = rcu_dereference(rq->xdp_prog);
	if (prog)
		ret = virtnet_xdp_handler(prog, xdp, dev, xdp_xmit, stats);
	rcu_read_unlock();

	switch (ret) {
	case XDP_PASS:
		return xsk_construct_skb(rq, xdp);

	case XDP_TX:
	case XDP_REDIRECT:
		return NULL;

	default:
		/* drop packet */
		xsk_buff_free(xdp);
		u64_stats_inc(&stats->drops);
		return NULL;
	}
}

static void xsk_drop_follow_bufs(struct net_device *dev,
				 struct receive_queue *rq,
				 u32 num_buf,
				 struct virtnet_rq_stats *stats)
{
	struct xdp_buff *xdp;
	u32 len;

	while (num_buf-- > 1) {
		xdp = virtqueue_get_buf(rq->vq, &len);
		if (unlikely(!xdp)) {
			pr_debug("%s: rx error: %d buffers missing\n",
				 dev->name, num_buf);
			DEV_STATS_INC(dev, rx_length_errors);
			break;
		}
		u64_stats_add(&stats->bytes, len);
		xsk_buff_free(xdp);
	}
}

static int xsk_append_merge_buffer(struct virtnet_info *vi,
				   struct receive_queue *rq,
				   struct sk_buff *head_skb,
				   u32 num_buf,
				   struct virtio_net_hdr_mrg_rxbuf *hdr,
				   struct virtnet_rq_stats *stats)
{
	struct sk_buff *curr_skb;
	struct xdp_buff *xdp;
	u32 len, truesize;
	struct page *page;
	void *buf;

	curr_skb = head_skb;

	while (--num_buf) {
		buf = virtqueue_get_buf(rq->vq, &len);
		if (unlikely(!buf)) {
			pr_debug("%s: rx error: %d buffers out of %d missing\n",
				 vi->dev->name, num_buf,
				 virtio16_to_cpu(vi->vdev,
						 hdr->num_buffers));
			DEV_STATS_INC(vi->dev, rx_length_errors);
			return -EINVAL;
		}

		u64_stats_add(&stats->bytes, len);

		xdp = buf_to_xdp(vi, rq, buf, len, false);
		if (!xdp)
			goto err;

		buf = napi_alloc_frag(len);
		if (!buf) {
			xsk_buff_free(xdp);
			goto err;
		}

		memcpy(buf, xdp->data - vi->hdr_len, len);

		xsk_buff_free(xdp);

		page = virt_to_page(buf);

		truesize = len;

		curr_skb  = virtnet_skb_append_frag(head_skb, curr_skb, page,
						    buf, len, truesize);
		if (!curr_skb) {
			put_page(page);
			goto err;
		}
	}

	return 0;

err:
	xsk_drop_follow_bufs(vi->dev, rq, num_buf, stats);
	return -EINVAL;
}

static struct sk_buff *virtnet_receive_xsk_merge(struct net_device *dev, struct virtnet_info *vi,
						 struct receive_queue *rq, struct xdp_buff *xdp,
						 unsigned int *xdp_xmit,
						 struct virtnet_rq_stats *stats)
{
	struct virtio_net_hdr_mrg_rxbuf *hdr;
	struct bpf_prog *prog;
	struct sk_buff *skb;
	u32 ret, num_buf;

	hdr = xdp->data - vi->hdr_len;
	num_buf = virtio16_to_cpu(vi->vdev, hdr->num_buffers);

	ret = XDP_PASS;
	rcu_read_lock();
	prog = rcu_dereference(rq->xdp_prog);
	/* TODO: support multi buffer. */
	if (prog && num_buf == 1)
		ret = virtnet_xdp_handler(prog, xdp, dev, xdp_xmit, stats);
	rcu_read_unlock();

	switch (ret) {
	case XDP_PASS:
		skb = xsk_construct_skb(rq, xdp);
		if (!skb)
			goto drop_bufs;

		if (xsk_append_merge_buffer(vi, rq, skb, num_buf, hdr, stats)) {
			dev_kfree_skb(skb);
			goto drop;
		}

		return skb;

	case XDP_TX:
	case XDP_REDIRECT:
		return NULL;

	default:
		/* drop packet */
		xsk_buff_free(xdp);
	}

drop_bufs:
	xsk_drop_follow_bufs(dev, rq, num_buf, stats);

drop:
	u64_stats_inc(&stats->drops);
	return NULL;
}

static void virtnet_receive_xsk_buf(struct virtnet_info *vi, struct receive_queue *rq,
				    void *buf, u32 len,
				    unsigned int *xdp_xmit,
				    struct virtnet_rq_stats *stats)
{
	struct net_device *dev = vi->dev;
	struct sk_buff *skb = NULL;
	struct xdp_buff *xdp;
	u8 flags;

	len -= vi->hdr_len;

	u64_stats_add(&stats->bytes, len);

	xdp = buf_to_xdp(vi, rq, buf, len, true);
	if (!xdp)
		return;

	if (unlikely(len < ETH_HLEN)) {
		pr_debug("%s: short packet %i\n", dev->name, len);
		DEV_STATS_INC(dev, rx_length_errors);
		xsk_buff_free(xdp);
		return;
	}

	flags = ((struct virtio_net_common_hdr *)(xdp->data - vi->hdr_len))->hdr.flags;

	if (!vi->mergeable_rx_bufs)
		skb = virtnet_receive_xsk_small(dev, vi, rq, xdp, xdp_xmit, stats);
	else
		skb = virtnet_receive_xsk_merge(dev, vi, rq, xdp, xdp_xmit, stats);

	if (skb)
		virtnet_receive_done(vi, rq, skb, flags);
}

static int virtnet_add_recvbuf_xsk(struct virtnet_info *vi, struct receive_queue *rq,
				   struct xsk_buff_pool *pool, gfp_t gfp)
{
	struct xdp_buff **xsk_buffs;
	dma_addr_t addr;
	int err = 0;
	u32 len, i;
	int num;

	xsk_buffs = rq->xsk_buffs;

	num = xsk_buff_alloc_batch(pool, xsk_buffs, rq->vq->num_free);
	if (!num)
		return -ENOMEM;

	len = xsk_pool_get_rx_frame_size(pool) + vi->hdr_len;

	for (i = 0; i < num; ++i) {
		/* Use the part of XDP_PACKET_HEADROOM as the virtnet hdr space.
		 * We assume XDP_PACKET_HEADROOM is larger than hdr->len.
		 * (see function virtnet_xsk_pool_enable)
		 */
		addr = xsk_buff_xdp_get_dma(xsk_buffs[i]) - vi->hdr_len;

		sg_init_table(rq->sg, 1);
		sg_fill_dma(rq->sg, addr, len);

		err = virtqueue_add_inbuf_premapped(rq->vq, rq->sg, 1,
						    xsk_buffs[i], NULL, gfp);
		if (err)
			goto err;
	}

	return num;

err:
	for (; i < num; ++i)
		xsk_buff_free(xsk_buffs[i]);

	return err;
}

static void *virtnet_xsk_to_ptr(u32 len)
{
	unsigned long p;

	p = len << VIRTIO_XSK_FLAG_OFFSET;

	return virtnet_xmit_ptr_pack((void *)p, VIRTNET_XMIT_TYPE_XSK);
}

static int virtnet_xsk_xmit_one(struct send_queue *sq,
				struct xsk_buff_pool *pool,
				struct xdp_desc *desc)
{
	struct virtnet_info *vi;
	dma_addr_t addr;

	vi = sq->vq->vdev->priv;

	addr = xsk_buff_raw_get_dma(pool, desc->addr);
	xsk_buff_raw_dma_sync_for_device(pool, addr, desc->len);

	sg_init_table(sq->sg, 2);
	sg_fill_dma(sq->sg, sq->xsk_hdr_dma_addr, vi->hdr_len);
	sg_fill_dma(sq->sg + 1, addr, desc->len);

	return virtqueue_add_outbuf_premapped(sq->vq, sq->sg, 2,
					      virtnet_xsk_to_ptr(desc->len),
					      GFP_ATOMIC);
}

static int virtnet_xsk_xmit_batch(struct send_queue *sq,
				  struct xsk_buff_pool *pool,
				  unsigned int budget,
				  u64 *kicks)
{
	struct xdp_desc *descs = pool->tx_descs;
	bool kick = false;
	u32 nb_pkts, i;
	int err;

	budget = min_t(u32, budget, sq->vq->num_free);

	nb_pkts = xsk_tx_peek_release_desc_batch(pool, budget);
	if (!nb_pkts)
		return 0;

	for (i = 0; i < nb_pkts; i++) {
		err = virtnet_xsk_xmit_one(sq, pool, &descs[i]);
		if (unlikely(err)) {
			xsk_tx_completed(sq->xsk_pool, nb_pkts - i);
			break;
		}

		kick = true;
	}

	if (kick && virtqueue_kick_prepare(sq->vq) && virtqueue_notify(sq->vq))
		(*kicks)++;

	return i;
}

static bool virtnet_xsk_xmit(struct send_queue *sq, struct xsk_buff_pool *pool,
			     int budget)
{
	struct virtnet_info *vi = sq->vq->vdev->priv;
	struct virtnet_sq_free_stats stats = {};
	struct net_device *dev = vi->dev;
	u64 kicks = 0;
	int sent;

	/* Avoid to wakeup napi meanless, so call __free_old_xmit instead of
	 * free_old_xmit().
	 */
	__free_old_xmit(sq, netdev_get_tx_queue(dev, sq - vi->sq), true, &stats);

	if (stats.xsk)
		xsk_tx_completed(sq->xsk_pool, stats.xsk);

	sent = virtnet_xsk_xmit_batch(sq, pool, budget, &kicks);

	if (!is_xdp_raw_buffer_queue(vi, sq - vi->sq))
		check_sq_full_and_disable(vi, vi->dev, sq);

	if (sent) {
		struct netdev_queue *txq;

		txq = netdev_get_tx_queue(vi->dev, sq - vi->sq);
		txq_trans_cond_update(txq);
	}

	u64_stats_update_begin(&sq->stats.syncp);
	u64_stats_add(&sq->stats.packets, stats.packets);
	u64_stats_add(&sq->stats.bytes,   stats.bytes);
	u64_stats_add(&sq->stats.kicks,   kicks);
	u64_stats_add(&sq->stats.xdp_tx,  sent);
	u64_stats_update_end(&sq->stats.syncp);

	if (xsk_uses_need_wakeup(pool))
		xsk_set_tx_need_wakeup(pool);

	return sent;
}

static void xsk_wakeup(struct send_queue *sq)
{
	if (napi_if_scheduled_mark_missed(&sq->napi))
		return;

	local_bh_disable();
	virtqueue_napi_schedule(&sq->napi, sq->vq);
	local_bh_enable();
}

static int virtnet_xsk_wakeup(struct net_device *dev, u32 qid, u32 flag)
{
	struct virtnet_info *vi = netdev_priv(dev);
	struct send_queue *sq;

	if (!netif_running(dev))
		return -ENETDOWN;

	if (qid >= vi->curr_queue_pairs)
		return -EINVAL;

	sq = &vi->sq[qid];

	xsk_wakeup(sq);
	return 0;
}

static void virtnet_xsk_completed(struct send_queue *sq, int num)
{
	xsk_tx_completed(sq->xsk_pool, num);

	/* If this is called by rx poll, start_xmit and xdp xmit we should
	 * wakeup the tx napi to consume the xsk tx queue, because the tx
	 * interrupt may not be triggered.
	 */
	xsk_wakeup(sq);
}

static int __virtnet_xdp_xmit_one(struct virtnet_info *vi,
				   struct send_queue *sq,
				   struct xdp_frame *xdpf)
{
	struct virtio_net_hdr_mrg_rxbuf *hdr;
	struct skb_shared_info *shinfo;
	u8 nr_frags = 0;
	int err, i;

	if (unlikely(xdpf->headroom < vi->hdr_len))
		return -EOVERFLOW;

	if (unlikely(xdp_frame_has_frags(xdpf))) {
		shinfo = xdp_get_shared_info_from_frame(xdpf);
		nr_frags = shinfo->nr_frags;
	}

	/* In wrapping function virtnet_xdp_xmit(), we need to free
	 * up the pending old buffers, where we need to calculate the
	 * position of skb_shared_info in xdp_get_frame_len() and
	 * xdp_return_frame(), which will involve to xdpf->data and
	 * xdpf->headroom. Therefore, we need to update the value of
	 * headroom synchronously here.
	 */
	xdpf->headroom -= vi->hdr_len;
	xdpf->data -= vi->hdr_len;
	/* Zero header and leave csum up to XDP layers */
	hdr = xdpf->data;
	memset(hdr, 0, vi->hdr_len);
	xdpf->len   += vi->hdr_len;

	sg_init_table(sq->sg, nr_frags + 1);
	sg_set_buf(sq->sg, xdpf->data, xdpf->len);
	for (i = 0; i < nr_frags; i++) {
		skb_frag_t *frag = &shinfo->frags[i];

		sg_set_page(&sq->sg[i + 1], skb_frag_page(frag),
			    skb_frag_size(frag), skb_frag_off(frag));
	}

	err = virtnet_add_outbuf(sq, nr_frags + 1, xdpf, VIRTNET_XMIT_TYPE_XDP);
	if (unlikely(err))
		return -ENOSPC; /* Caller handle free/refcnt */

	return 0;
}

/* when vi->curr_queue_pairs > nr_cpu_ids, the txq/sq is only used for xdp tx on
 * the current cpu, so it does not need to be locked.
 *
 * Here we use marco instead of inline functions because we have to deal with
 * three issues at the same time: 1. the choice of sq. 2. judge and execute the
 * lock/unlock of txq 3. make sparse happy. It is difficult for two inline
 * functions to perfectly solve these three problems at the same time.
 */
#define virtnet_xdp_get_sq(vi) ({                                       \
	int cpu = smp_processor_id();                                   \
	struct netdev_queue *txq;                                       \
	typeof(vi) v = (vi);                                            \
	unsigned int qp;                                                \
									\
	if (v->curr_queue_pairs > nr_cpu_ids) {                         \
		qp = v->curr_queue_pairs - v->xdp_queue_pairs;          \
		qp += cpu;                                              \
		txq = netdev_get_tx_queue(v->dev, qp);                  \
		__netif_tx_acquire(txq);                                \
	} else {                                                        \
		qp = cpu % v->curr_queue_pairs;                         \
		txq = netdev_get_tx_queue(v->dev, qp);                  \
		__netif_tx_lock(txq, cpu);                              \
	}                                                               \
	v->sq + qp;                                                     \
})

#define virtnet_xdp_put_sq(vi, q) {                                     \
	struct netdev_queue *txq;                                       \
	typeof(vi) v = (vi);                                            \
									\
	txq = netdev_get_tx_queue(v->dev, (q) - v->sq);                 \
	if (v->curr_queue_pairs > nr_cpu_ids)                           \
		__netif_tx_release(txq);                                \
	else                                                            \
		__netif_tx_unlock(txq);                                 \
}

static int virtnet_xdp_xmit(struct net_device *dev,
			    int n, struct xdp_frame **frames, u32 flags)
{
	struct virtnet_info *vi = netdev_priv(dev);
	struct virtnet_sq_free_stats stats = {0};
	struct receive_queue *rq = vi->rq;
	struct bpf_prog *xdp_prog;
	struct send_queue *sq;
	int nxmit = 0;
	int kicks = 0;
	int ret;
	int i;

	/* Only allow ndo_xdp_xmit if XDP is loaded on dev, as this
	 * indicate XDP resources have been successfully allocated.
	 */
	xdp_prog = rcu_access_pointer(rq->xdp_prog);
	if (!xdp_prog)
		return -ENXIO;

	sq = virtnet_xdp_get_sq(vi);

	if (unlikely(flags & ~XDP_XMIT_FLAGS_MASK)) {
		ret = -EINVAL;
		goto out;
	}

	/* Free up any pending old buffers before queueing new ones. */
	virtnet_free_old_xmit(sq, netdev_get_tx_queue(dev, sq - vi->sq),
			      false, &stats);

	for (i = 0; i < n; i++) {
		struct xdp_frame *xdpf = frames[i];

		if (__virtnet_xdp_xmit_one(vi, sq, xdpf))
			break;
		nxmit++;
	}
	ret = nxmit;

	if (!is_xdp_raw_buffer_queue(vi, sq - vi->sq))
		check_sq_full_and_disable(vi, dev, sq);

	if (flags & XDP_XMIT_FLUSH) {
		if (virtqueue_kick_prepare(sq->vq) && virtqueue_notify(sq->vq))
			kicks = 1;
	}
out:
	u64_stats_update_begin(&sq->stats.syncp);
	u64_stats_add(&sq->stats.bytes, stats.bytes);
	u64_stats_add(&sq->stats.packets, stats.packets);
	u64_stats_add(&sq->stats.xdp_tx, n);
	u64_stats_add(&sq->stats.xdp_tx_drops, n - nxmit);
	u64_stats_add(&sq->stats.kicks, kicks);
	u64_stats_update_end(&sq->stats.syncp);

	virtnet_xdp_put_sq(vi, sq);
	return ret;
}

static void put_xdp_frags(struct xdp_buff *xdp)
{
	struct skb_shared_info *shinfo;
	struct page *xdp_page;
	int i;

	if (xdp_buff_has_frags(xdp)) {
		shinfo = xdp_get_shared_info_from_buff(xdp);
		for (i = 0; i < shinfo->nr_frags; i++) {
			xdp_page = skb_frag_page(&shinfo->frags[i]);
			put_page(xdp_page);
		}
	}
}

static int virtnet_xdp_handler(struct bpf_prog *xdp_prog, struct xdp_buff *xdp,
			       struct net_device *dev,
			       unsigned int *xdp_xmit,
			       struct virtnet_rq_stats *stats)
{
	struct xdp_frame *xdpf;
	int err;
	u32 act;

	act = bpf_prog_run_xdp(xdp_prog, xdp);
	u64_stats_inc(&stats->xdp_packets);

	switch (act) {
	case XDP_PASS:
		return act;

	case XDP_TX:
		u64_stats_inc(&stats->xdp_tx);
		xdpf = xdp_convert_buff_to_frame(xdp);
		if (unlikely(!xdpf)) {
			netdev_dbg(dev, "convert buff to frame failed for xdp\n");
			return XDP_DROP;
		}

		err = virtnet_xdp_xmit(dev, 1, &xdpf, 0);
		if (unlikely(!err)) {
			xdp_return_frame_rx_napi(xdpf);
		} else if (unlikely(err < 0)) {
			trace_xdp_exception(dev, xdp_prog, act);
			return XDP_DROP;
		}
		*xdp_xmit |= VIRTIO_XDP_TX;
		return act;

	case XDP_REDIRECT:
		u64_stats_inc(&stats->xdp_redirects);
		err = xdp_do_redirect(dev, xdp, xdp_prog);
		if (err)
			return XDP_DROP;

		*xdp_xmit |= VIRTIO_XDP_REDIR;
		return act;

	default:
		bpf_warn_invalid_xdp_action(dev, xdp_prog, act);
		fallthrough;
	case XDP_ABORTED:
		trace_xdp_exception(dev, xdp_prog, act);
		fallthrough;
	case XDP_DROP:
		return XDP_DROP;
	}
}

static unsigned int virtnet_get_headroom(struct virtnet_info *vi)
{
	return vi->xdp_enabled ? XDP_PACKET_HEADROOM : 0;
}

/* We copy the packet for XDP in the following cases:
 *
 * 1) Packet is scattered across multiple rx buffers.
 * 2) Headroom space is insufficient.
 *
 * This is inefficient but it's a temporary condition that
 * we hit right after XDP is enabled and until queue is refilled
 * with large buffers with sufficient headroom - so it should affect
 * at most queue size packets.
 * Afterwards, the conditions to enable
 * XDP should preclude the underlying device from sending packets
 * across multiple buffers (num_buf > 1), and we make sure buffers
 * have enough headroom.
 */
static struct page *xdp_linearize_page(struct net_device *dev,
				       struct receive_queue *rq,
				       int *num_buf,
				       struct page *p,
				       int offset,
				       int page_off,
				       unsigned int *len)
{
	int tailroom = SKB_DATA_ALIGN(sizeof(struct skb_shared_info));
	struct page *page;

	if (page_off + *len + tailroom > PAGE_SIZE)
		return NULL;

	page = alloc_page(GFP_ATOMIC);
	if (!page)
		return NULL;

	memcpy(page_address(page) + page_off, page_address(p) + offset, *len);
	page_off += *len;

	/* Only mergeable mode can go inside this while loop. In small mode,
	 * *num_buf == 1, so it cannot go inside.
	 */
	while (--*num_buf) {
		unsigned int buflen;
		void *buf;
		void *ctx;
		int off;

		buf = virtnet_rq_get_buf(rq, &buflen, &ctx);
		if (unlikely(!buf))
			goto err_buf;

		p = virt_to_head_page(buf);
		off = buf - page_address(p);

		if (check_mergeable_len(dev, ctx, buflen)) {
			put_page(p);
			goto err_buf;
		}

		/* guard against a misconfigured or uncooperative backend that
		 * is sending packet larger than the MTU.
		 */
		if ((page_off + buflen + tailroom) > PAGE_SIZE) {
			put_page(p);
			goto err_buf;
		}

		memcpy(page_address(page) + page_off,
		       page_address(p) + off, buflen);
		page_off += buflen;
		put_page(p);
	}

	/* Headroom does not contribute to packet length */
	*len = page_off - XDP_PACKET_HEADROOM;
	return page;
err_buf:
	__free_pages(page, 0);
	return NULL;
}

static struct sk_buff *receive_small_build_skb(struct virtnet_info *vi,
					       unsigned int xdp_headroom,
					       void *buf,
					       unsigned int len)
{
	unsigned int header_offset;
	unsigned int headroom;
	unsigned int buflen;
	struct sk_buff *skb;

	header_offset = VIRTNET_RX_PAD + xdp_headroom;
	headroom = vi->hdr_len + header_offset;
	buflen = SKB_DATA_ALIGN(GOOD_PACKET_LEN + headroom) +
		SKB_DATA_ALIGN(sizeof(struct skb_shared_info));

	skb = virtnet_build_skb(buf, buflen, headroom, len);
	if (unlikely(!skb))
		return NULL;

	buf += header_offset;
	memcpy(skb_vnet_common_hdr(skb), buf, vi->hdr_len);

	return skb;
}

static struct sk_buff *receive_small_xdp(struct net_device *dev,
					 struct virtnet_info *vi,
					 struct receive_queue *rq,
					 struct bpf_prog *xdp_prog,
					 void *buf,
					 unsigned int xdp_headroom,
					 unsigned int len,
					 unsigned int *xdp_xmit,
					 struct virtnet_rq_stats *stats)
{
	unsigned int header_offset = VIRTNET_RX_PAD + xdp_headroom;
	unsigned int headroom = vi->hdr_len + header_offset;
	struct virtio_net_hdr_mrg_rxbuf *hdr = buf + header_offset;
	struct page *page = virt_to_head_page(buf);
	struct page *xdp_page;
	unsigned int buflen;
	struct xdp_buff xdp;
	struct sk_buff *skb;
	unsigned int metasize = 0;
	u32 act;

	if (unlikely(hdr->hdr.gso_type))
		goto err_xdp;

	/* Partially checksummed packets must be dropped. */
	if (unlikely(hdr->hdr.flags & VIRTIO_NET_HDR_F_NEEDS_CSUM))
		goto err_xdp;

	buflen = SKB_DATA_ALIGN(GOOD_PACKET_LEN + headroom) +
		SKB_DATA_ALIGN(sizeof(struct skb_shared_info));

	if (unlikely(xdp_headroom < virtnet_get_headroom(vi))) {
		int offset = buf - page_address(page) + header_offset;
		unsigned int tlen = len + vi->hdr_len;
		int num_buf = 1;

		xdp_headroom = virtnet_get_headroom(vi);
		header_offset = VIRTNET_RX_PAD + xdp_headroom;
		headroom = vi->hdr_len + header_offset;
		buflen = SKB_DATA_ALIGN(GOOD_PACKET_LEN + headroom) +
			SKB_DATA_ALIGN(sizeof(struct skb_shared_info));
		xdp_page = xdp_linearize_page(dev, rq, &num_buf, page,
					      offset, header_offset,
					      &tlen);
		if (!xdp_page)
			goto err_xdp;

		buf = page_address(xdp_page);
		put_page(page);
		page = xdp_page;
	}

	xdp_init_buff(&xdp, buflen, &rq->xdp_rxq);
	xdp_prepare_buff(&xdp, buf + VIRTNET_RX_PAD + vi->hdr_len,
			 xdp_headroom, len, true);

	act = virtnet_xdp_handler(xdp_prog, &xdp, dev, xdp_xmit, stats);

	switch (act) {
	case XDP_PASS:
		/* Recalculate length in case bpf program changed it */
		len = xdp.data_end - xdp.data;
		metasize = xdp.data - xdp.data_meta;
		break;

	case XDP_TX:
	case XDP_REDIRECT:
		goto xdp_xmit;

	default:
		goto err_xdp;
	}

	skb = virtnet_build_skb(buf, buflen, xdp.data - buf, len);
	if (unlikely(!skb))
		goto err;

	if (metasize)
		skb_metadata_set(skb, metasize);

	return skb;

err_xdp:
	u64_stats_inc(&stats->xdp_drops);
err:
	u64_stats_inc(&stats->drops);
	put_page(page);
xdp_xmit:
	return NULL;
}

static struct sk_buff *receive_small(struct net_device *dev,
				     struct virtnet_info *vi,
				     struct receive_queue *rq,
				     void *buf, void *ctx,
				     unsigned int len,
				     unsigned int *xdp_xmit,
				     struct virtnet_rq_stats *stats)
{
	unsigned int xdp_headroom = (unsigned long)ctx;
	struct page *page = virt_to_head_page(buf);
	struct sk_buff *skb;

	/* We passed the address of virtnet header to virtio-core,
	 * so truncate the padding.
	 */
	buf -= VIRTNET_RX_PAD + xdp_headroom;

	len -= vi->hdr_len;
	u64_stats_add(&stats->bytes, len);

	if (unlikely(len > GOOD_PACKET_LEN)) {
		pr_debug("%s: rx error: len %u exceeds max size %d\n",
			 dev->name, len, GOOD_PACKET_LEN);
		DEV_STATS_INC(dev, rx_length_errors);
		goto err;
	}

	if (unlikely(vi->xdp_enabled)) {
		struct bpf_prog *xdp_prog;

		rcu_read_lock();
		xdp_prog = rcu_dereference(rq->xdp_prog);
		if (xdp_prog) {
			skb = receive_small_xdp(dev, vi, rq, xdp_prog, buf,
						xdp_headroom, len, xdp_xmit,
						stats);
			rcu_read_unlock();
			return skb;
		}
		rcu_read_unlock();
	}

	skb = receive_small_build_skb(vi, xdp_headroom, buf, len);
	if (likely(skb))
		return skb;

err:
	u64_stats_inc(&stats->drops);
	put_page(page);
	return NULL;
}

static struct sk_buff *receive_big(struct net_device *dev,
				   struct virtnet_info *vi,
				   struct receive_queue *rq,
				   void *buf,
				   unsigned int len,
				   struct virtnet_rq_stats *stats)
{
	struct page *page = buf;
	struct sk_buff *skb =
		page_to_skb(vi, rq, page, 0, len, PAGE_SIZE, 0);

	u64_stats_add(&stats->bytes, len - vi->hdr_len);
	if (unlikely(!skb))
		goto err;

	return skb;

err:
	u64_stats_inc(&stats->drops);
	give_pages(rq, page);
	return NULL;
}

static void mergeable_buf_free(struct receive_queue *rq, int num_buf,
			       struct net_device *dev,
			       struct virtnet_rq_stats *stats)
{
	struct page *page;
	void *buf;
	int len;

	while (num_buf-- > 1) {
		buf = virtnet_rq_get_buf(rq, &len, NULL);
		if (unlikely(!buf)) {
			pr_debug("%s: rx error: %d buffers missing\n",
				 dev->name, num_buf);
			DEV_STATS_INC(dev, rx_length_errors);
			break;
		}
		u64_stats_add(&stats->bytes, len);
		page = virt_to_head_page(buf);
		put_page(page);
	}
}

/* Why not use xdp_build_skb_from_frame() ?
 * XDP core assumes that xdp frags are PAGE_SIZE in length, while in
 * virtio-net there are 2 points that do not match its requirements:
 *  1. The size of the prefilled buffer is not fixed before xdp is set.
 *  2. xdp_build_skb_from_frame() does more checks that we don't need,
 *     like eth_type_trans() (which virtio-net does in receive_buf()).
 */
static struct sk_buff *build_skb_from_xdp_buff(struct net_device *dev,
					       struct virtnet_info *vi,
					       struct xdp_buff *xdp,
					       unsigned int xdp_frags_truesz)
{
	struct skb_shared_info *sinfo = xdp_get_shared_info_from_buff(xdp);
	unsigned int headroom, data_len;
	struct sk_buff *skb;
	int metasize;
	u8 nr_frags;

	if (unlikely(xdp->data_end > xdp_data_hard_end(xdp))) {
		pr_debug("Error building skb as missing reserved tailroom for xdp");
		return NULL;
	}

	if (unlikely(xdp_buff_has_frags(xdp)))
		nr_frags = sinfo->nr_frags;

	skb = build_skb(xdp->data_hard_start, xdp->frame_sz);
	if (unlikely(!skb))
		return NULL;

	headroom = xdp->data - xdp->data_hard_start;
	data_len = xdp->data_end - xdp->data;
	skb_reserve(skb, headroom);
	__skb_put(skb, data_len);

	metasize = xdp->data - xdp->data_meta;
	metasize = metasize > 0 ? metasize : 0;
	if (metasize)
		skb_metadata_set(skb, metasize);

	if (unlikely(xdp_buff_has_frags(xdp)))
		xdp_update_skb_shared_info(skb, nr_frags,
					   sinfo->xdp_frags_size,
					   xdp_frags_truesz,
					   xdp_buff_is_frag_pfmemalloc(xdp));

	return skb;
}

/* TODO: build xdp in big mode */
static int virtnet_build_xdp_buff_mrg(struct net_device *dev,
				      struct virtnet_info *vi,
				      struct receive_queue *rq,
				      struct xdp_buff *xdp,
				      void *buf,
				      unsigned int len,
				      unsigned int frame_sz,
				      int *num_buf,
				      unsigned int *xdp_frags_truesize,
				      struct virtnet_rq_stats *stats)
{
	struct virtio_net_hdr_mrg_rxbuf *hdr = buf;
	struct skb_shared_info *shinfo;
	unsigned int xdp_frags_truesz = 0;
	unsigned int truesize;
	struct page *page;
	skb_frag_t *frag;
	int offset;
	void *ctx;

	xdp_init_buff(xdp, frame_sz, &rq->xdp_rxq);
	xdp_prepare_buff(xdp, buf - XDP_PACKET_HEADROOM,
			 XDP_PACKET_HEADROOM + vi->hdr_len, len - vi->hdr_len, true);

	if (!*num_buf)
		return 0;

	if (*num_buf > 1) {
		/* If we want to build multi-buffer xdp, we need
		 * to specify that the flags of xdp_buff have the
		 * XDP_FLAGS_HAS_FRAG bit.
		 */
		if (!xdp_buff_has_frags(xdp))
			xdp_buff_set_frags_flag(xdp);

		shinfo = xdp_get_shared_info_from_buff(xdp);
		shinfo->nr_frags = 0;
		shinfo->xdp_frags_size = 0;
	}

	if (*num_buf > MAX_SKB_FRAGS + 1)
		return -EINVAL;

	while (--*num_buf > 0) {
		buf = virtnet_rq_get_buf(rq, &len, &ctx);
		if (unlikely(!buf)) {
			pr_debug("%s: rx error: %d buffers out of %d missing\n",
				 dev->name, *num_buf,
				 virtio16_to_cpu(vi->vdev, hdr->num_buffers));
			DEV_STATS_INC(dev, rx_length_errors);
			goto err;
		}

		u64_stats_add(&stats->bytes, len);
		page = virt_to_head_page(buf);
		offset = buf - page_address(page);

		if (check_mergeable_len(dev, ctx, len)) {
			put_page(page);
			goto err;
		}

		truesize = mergeable_ctx_to_truesize(ctx);
		xdp_frags_truesz += truesize;

		frag = &shinfo->frags[shinfo->nr_frags++];
		skb_frag_fill_page_desc(frag, page, offset, len);
		if (page_is_pfmemalloc(page))
			xdp_buff_set_frag_pfmemalloc(xdp);

		shinfo->xdp_frags_size += len;
	}

	*xdp_frags_truesize = xdp_frags_truesz;
	return 0;

err:
	put_xdp_frags(xdp);
	return -EINVAL;
}

static void *mergeable_xdp_get_buf(struct virtnet_info *vi,
				   struct receive_queue *rq,
				   struct bpf_prog *xdp_prog,
				   void *ctx,
				   unsigned int *frame_sz,
				   int *num_buf,
				   struct page **page,
				   int offset,
				   unsigned int *len,
				   struct virtio_net_hdr_mrg_rxbuf *hdr)
{
	unsigned int truesize = mergeable_ctx_to_truesize(ctx);
	unsigned int headroom = mergeable_ctx_to_headroom(ctx);
	struct page *xdp_page;
	unsigned int xdp_room;

	/* Transient failure which in theory could occur if
	 * in-flight packets from before XDP was enabled reach
	 * the receive path after XDP is loaded.
	 */
	if (unlikely(hdr->hdr.gso_type))
		return NULL;

	/* Partially checksummed packets must be dropped. */
	if (unlikely(hdr->hdr.flags & VIRTIO_NET_HDR_F_NEEDS_CSUM))
		return NULL;

	/* Now XDP core assumes frag size is PAGE_SIZE, but buffers
	 * with headroom may add hole in truesize, which
	 * make their length exceed PAGE_SIZE. So we disabled the
	 * hole mechanism for xdp. See add_recvbuf_mergeable().
	 */
	*frame_sz = truesize;

	if (likely(headroom >= virtnet_get_headroom(vi) &&
		   (*num_buf == 1 || xdp_prog->aux->xdp_has_frags))) {
		return page_address(*page) + offset;
	}

	/* This happens when headroom is not enough because
	 * of the buffer was prefilled before XDP is set.
	 * This should only happen for the first several packets.
	 * In fact, vq reset can be used here to help us clean up
	 * the prefilled buffers, but many existing devices do not
	 * support it, and we don't want to bother users who are
	 * using xdp normally.
	 */
	if (!xdp_prog->aux->xdp_has_frags) {
		/* linearize data for XDP */
		xdp_page = xdp_linearize_page(vi->dev, rq, num_buf,
					      *page, offset,
					      XDP_PACKET_HEADROOM,
					      len);
		if (!xdp_page)
			return NULL;
	} else {
		xdp_room = SKB_DATA_ALIGN(XDP_PACKET_HEADROOM +
					  sizeof(struct skb_shared_info));
		if (*len + xdp_room > PAGE_SIZE)
			return NULL;

		xdp_page = alloc_page(GFP_ATOMIC);
		if (!xdp_page)
			return NULL;

		memcpy(page_address(xdp_page) + XDP_PACKET_HEADROOM,
		       page_address(*page) + offset, *len);
	}

	*frame_sz = PAGE_SIZE;

	put_page(*page);

	*page = xdp_page;

	return page_address(*page) + XDP_PACKET_HEADROOM;
}

static struct sk_buff *receive_mergeable_xdp(struct net_device *dev,
					     struct virtnet_info *vi,
					     struct receive_queue *rq,
					     struct bpf_prog *xdp_prog,
					     void *buf,
					     void *ctx,
					     unsigned int len,
					     unsigned int *xdp_xmit,
					     struct virtnet_rq_stats *stats)
{
	struct virtio_net_hdr_mrg_rxbuf *hdr = buf;
	int num_buf = virtio16_to_cpu(vi->vdev, hdr->num_buffers);
	struct page *page = virt_to_head_page(buf);
	int offset = buf - page_address(page);
	unsigned int xdp_frags_truesz = 0;
	struct sk_buff *head_skb;
	unsigned int frame_sz;
	struct xdp_buff xdp;
	void *data;
	u32 act;
	int err;

	data = mergeable_xdp_get_buf(vi, rq, xdp_prog, ctx, &frame_sz, &num_buf, &page,
				     offset, &len, hdr);
	if (unlikely(!data))
		goto err_xdp;

	err = virtnet_build_xdp_buff_mrg(dev, vi, rq, &xdp, data, len, frame_sz,
					 &num_buf, &xdp_frags_truesz, stats);
	if (unlikely(err))
		goto err_xdp;

	act = virtnet_xdp_handler(xdp_prog, &xdp, dev, xdp_xmit, stats);

	switch (act) {
	case XDP_PASS:
		head_skb = build_skb_from_xdp_buff(dev, vi, &xdp, xdp_frags_truesz);
		if (unlikely(!head_skb))
			break;
		return head_skb;

	case XDP_TX:
	case XDP_REDIRECT:
		return NULL;

	default:
		break;
	}

	put_xdp_frags(&xdp);

err_xdp:
	put_page(page);
	mergeable_buf_free(rq, num_buf, dev, stats);

	u64_stats_inc(&stats->xdp_drops);
	u64_stats_inc(&stats->drops);
	return NULL;
}

static struct sk_buff *virtnet_skb_append_frag(struct sk_buff *head_skb,
					       struct sk_buff *curr_skb,
					       struct page *page, void *buf,
					       int len, int truesize)
{
	int num_skb_frags;
	int offset;

	num_skb_frags = skb_shinfo(curr_skb)->nr_frags;
	if (unlikely(num_skb_frags == MAX_SKB_FRAGS)) {
		struct sk_buff *nskb = alloc_skb(0, GFP_ATOMIC);

		if (unlikely(!nskb))
			return NULL;

		if (curr_skb == head_skb)
			skb_shinfo(curr_skb)->frag_list = nskb;
		else
			curr_skb->next = nskb;
		curr_skb = nskb;
		head_skb->truesize += nskb->truesize;
		num_skb_frags = 0;
	}

	if (curr_skb != head_skb) {
		head_skb->data_len += len;
		head_skb->len += len;
		head_skb->truesize += truesize;
	}

	offset = buf - page_address(page);
	if (skb_can_coalesce(curr_skb, num_skb_frags, page, offset)) {
		put_page(page);
		skb_coalesce_rx_frag(curr_skb, num_skb_frags - 1,
				     len, truesize);
	} else {
		skb_add_rx_frag(curr_skb, num_skb_frags, page,
				offset, len, truesize);
	}

	return curr_skb;
}

static struct sk_buff *receive_mergeable(struct net_device *dev,
					 struct virtnet_info *vi,
					 struct receive_queue *rq,
					 void *buf,
					 void *ctx,
					 unsigned int len,
					 unsigned int *xdp_xmit,
					 struct virtnet_rq_stats *stats)
{
	struct virtio_net_hdr_mrg_rxbuf *hdr = buf;
	int num_buf = virtio16_to_cpu(vi->vdev, hdr->num_buffers);
	struct page *page = virt_to_head_page(buf);
	int offset = buf - page_address(page);
	struct sk_buff *head_skb, *curr_skb;
	unsigned int truesize = mergeable_ctx_to_truesize(ctx);
	unsigned int headroom = mergeable_ctx_to_headroom(ctx);

	head_skb = NULL;
	u64_stats_add(&stats->bytes, len - vi->hdr_len);

	if (check_mergeable_len(dev, ctx, len))
		goto err_skb;

	if (unlikely(vi->xdp_enabled)) {
		struct bpf_prog *xdp_prog;

		rcu_read_lock();
		xdp_prog = rcu_dereference(rq->xdp_prog);
		if (xdp_prog) {
			head_skb = receive_mergeable_xdp(dev, vi, rq, xdp_prog, buf, ctx,
							 len, xdp_xmit, stats);
			rcu_read_unlock();
			return head_skb;
		}
		rcu_read_unlock();
	}

	head_skb = page_to_skb(vi, rq, page, offset, len, truesize, headroom);
	curr_skb = head_skb;

	if (unlikely(!curr_skb))
		goto err_skb;
	while (--num_buf) {
<<<<<<< HEAD
		int num_skb_frags;

		//自队列中再收取一个报文
=======
>>>>>>> 155a3c00
		buf = virtnet_rq_get_buf(rq, &len, &ctx);
		if (unlikely(!buf)) {
			//收取出错
			pr_debug("%s: rx error: %d buffers out of %d missing\n",
				 dev->name, num_buf,
				 virtio16_to_cpu(vi->vdev,
						 hdr->num_buffers));
			DEV_STATS_INC(dev, rx_length_errors);
			goto err_buf;
		}

		u64_stats_add(&stats->bytes, len);
		page = virt_to_head_page(buf);

<<<<<<< HEAD
		truesize = mergeable_ctx_to_truesize(ctx);
		headroom = mergeable_ctx_to_headroom(ctx);
		tailroom = headroom ? sizeof(struct skb_shared_info) : 0;
		room = SKB_DATA_ALIGN(headroom + tailroom);
		if (unlikely(len > truesize - room)) {
			//报文长度检查
			pr_debug("%s: rx error: len %u exceeds truesize %lu\n",
				 dev->name, len, (unsigned long)(truesize - room));
			DEV_STATS_INC(dev, rx_length_errors);
=======
		if (check_mergeable_len(dev, ctx, len))
>>>>>>> 155a3c00
			goto err_skb;

		truesize = mergeable_ctx_to_truesize(ctx);
		curr_skb  = virtnet_skb_append_frag(head_skb, curr_skb, page,
						    buf, len, truesize);
		if (!curr_skb)
			goto err_skb;
	}

	ewma_pkt_len_add(&rq->mrg_avg_pkt_len, head_skb->len);
	return head_skb;

err_skb:
	put_page(page);
	mergeable_buf_free(rq, num_buf, dev, stats);

err_buf:
	u64_stats_inc(&stats->drops);
	dev_kfree_skb(head_skb);
	return NULL;
}

static void virtio_skb_set_hash(const struct virtio_net_hdr_v1_hash *hdr_hash,
				struct sk_buff *skb)
{
	enum pkt_hash_types rss_hash_type;

	if (!hdr_hash || !skb)
		return;

	switch (__le16_to_cpu(hdr_hash->hash_report)) {
	case VIRTIO_NET_HASH_REPORT_TCPv4:
	case VIRTIO_NET_HASH_REPORT_UDPv4:
	case VIRTIO_NET_HASH_REPORT_TCPv6:
	case VIRTIO_NET_HASH_REPORT_UDPv6:
	case VIRTIO_NET_HASH_REPORT_TCPv6_EX:
	case VIRTIO_NET_HASH_REPORT_UDPv6_EX:
		rss_hash_type = PKT_HASH_TYPE_L4;
		break;
	case VIRTIO_NET_HASH_REPORT_IPv4:
	case VIRTIO_NET_HASH_REPORT_IPv6:
	case VIRTIO_NET_HASH_REPORT_IPv6_EX:
		rss_hash_type = PKT_HASH_TYPE_L3;
		break;
	case VIRTIO_NET_HASH_REPORT_NONE:
	default:
		rss_hash_type = PKT_HASH_TYPE_NONE;
	}
	skb_set_hash(skb, __le32_to_cpu(hdr_hash->hash_value), rss_hash_type);
}

<<<<<<< HEAD
//解析buf，并组装成skb,使其走kernel协议栈
static void receive_buf(struct virtnet_info *vi, struct receive_queue *rq,
			void *buf/*报文buffer*/, unsigned int len/*报文长度*/, void **ctx,
			unsigned int *xdp_xmit,
			struct virtnet_rq_stats *stats)
=======
static void virtnet_receive_done(struct virtnet_info *vi, struct receive_queue *rq,
				 struct sk_buff *skb, u8 flags)
>>>>>>> 155a3c00
{
	struct virtio_net_common_hdr *hdr;
<<<<<<< HEAD

	if (unlikely(len < vi->hdr_len + ETH_HLEN)) {
		//报文过小，丢弃
		pr_debug("%s: short packet %i\n", dev->name, len);
		DEV_STATS_INC(dev, rx_length_errors);
		virtnet_rq_free_buf(vi, rq, buf);
		return;
	}

	if (vi->mergeable_rx_bufs)
		skb = receive_mergeable(dev, vi, rq, buf, ctx, len, xdp_xmit,
					stats);
	else if (vi->big_packets)
		skb = receive_big(dev, vi, rq, buf, len, stats);
	else
		//将buf转换成skb
		skb = receive_small(dev, vi, rq, buf, ctx, len, xdp_xmit, stats);

	if (unlikely(!skb))
		return;
=======
	struct net_device *dev = vi->dev;
>>>>>>> 155a3c00

	//提取virtio中skb的描述信息
	hdr = skb_vnet_common_hdr(skb);
	if (dev->features & NETIF_F_RXHASH && vi->has_rss_hash_report)
		virtio_skb_set_hash(&hdr->hash_v1_hdr, skb);

	if (flags & VIRTIO_NET_HDR_F_DATA_VALID)
		skb->ip_summed = CHECKSUM_UNNECESSARY;

	/*收到错误的报文，显示警告，并丢包*/
	if (virtio_net_hdr_to_skb(skb, &hdr->hdr,
				  virtio_is_little_endian(vi->vdev))) {
		net_warn_ratelimited("%s: bad gso: type: %u, size: %u\n",
				     dev->name, hdr->hdr.gso_type,
				     hdr->hdr.gso_size);
		goto frame_err;
	}

	skb_record_rx_queue(skb, vq2rxq(rq->vq));
	skb->protocol = eth_type_trans(skb, dev);
	pr_debug("Receiving skb proto 0x%04x len %i type %i\n",
		 ntohs(skb->protocol), skb->len, skb->pkt_type);

	napi_gro_receive(&rq->napi, skb);
	return;

frame_err:
	DEV_STATS_INC(dev, rx_frame_errors);
	dev_kfree_skb(skb);
}

static void receive_buf(struct virtnet_info *vi, struct receive_queue *rq,
			void *buf, unsigned int len, void **ctx,
			unsigned int *xdp_xmit,
			struct virtnet_rq_stats *stats)
{
	struct net_device *dev = vi->dev;
	struct sk_buff *skb;
	u8 flags;

	if (unlikely(len < vi->hdr_len + ETH_HLEN)) {
		pr_debug("%s: short packet %i\n", dev->name, len);
		DEV_STATS_INC(dev, rx_length_errors);
		virtnet_rq_free_buf(vi, rq, buf);
		return;
	}

	/* 1. Save the flags early, as the XDP program might overwrite them.
	 * These flags ensure packets marked as VIRTIO_NET_HDR_F_DATA_VALID
	 * stay valid after XDP processing.
	 * 2. XDP doesn't work with partially checksummed packets (refer to
	 * virtnet_xdp_set()), so packets marked as
	 * VIRTIO_NET_HDR_F_NEEDS_CSUM get dropped during XDP processing.
	 */
	flags = ((struct virtio_net_common_hdr *)buf)->hdr.flags;

	if (vi->mergeable_rx_bufs)
		skb = receive_mergeable(dev, vi, rq, buf, ctx, len, xdp_xmit,
					stats);
	else if (vi->big_packets)
		skb = receive_big(dev, vi, rq, buf, len, stats);
	else
		skb = receive_small(dev, vi, rq, buf, ctx, len, xdp_xmit, stats);

	if (unlikely(!skb))
		return;

	virtnet_receive_done(vi, rq, skb, flags);
}

/* Unlike mergeable buffers, all buffers are allocated to the
 * same size, except for the headroom. For this reason we do
 * not need to use  mergeable_len_to_ctx here - it is enough
 * to store the headroom as the context ignoring the truesize.
 */
static int add_recvbuf_small(struct virtnet_info *vi, struct receive_queue *rq,
			     gfp_t gfp)
{
	char *buf;
	unsigned int xdp_headroom = virtnet_get_headroom(vi);
	void *ctx = (void *)(unsigned long)xdp_headroom;
	int len = vi->hdr_len + VIRTNET_RX_PAD + GOOD_PACKET_LEN + xdp_headroom;
	int err;

	len = SKB_DATA_ALIGN(len) +
	      SKB_DATA_ALIGN(sizeof(struct skb_shared_info));

	if (unlikely(!skb_page_frag_refill(len, &rq->alloc_frag, gfp)))
		return -ENOMEM;

	buf = virtnet_rq_alloc(rq, len, gfp);
	if (unlikely(!buf))
		return -ENOMEM;

	buf += VIRTNET_RX_PAD + xdp_headroom;

	virtnet_rq_init_one_sg(rq, buf, vi->hdr_len + GOOD_PACKET_LEN);

	err = virtqueue_add_inbuf_premapped(rq->vq, rq->sg, 1, buf, ctx, gfp);
	if (err < 0) {
		virtnet_rq_unmap(rq, buf, 0);
		put_page(virt_to_head_page(buf));
	}

	return err;
}

static int add_recvbuf_big(struct virtnet_info *vi, struct receive_queue *rq,
			   gfp_t gfp)
{
	struct page *first, *list = NULL;
	char *p;
	int i, err, offset;

	sg_init_table(rq->sg, vi->big_packets_num_skbfrags + 2);

	/* page in rq->sg[vi->big_packets_num_skbfrags + 1] is list tail */
	for (i = vi->big_packets_num_skbfrags + 1; i > 1; --i) {
		first = get_a_page(rq, gfp);
		if (!first) {
			if (list)
				give_pages(rq, list);
			return -ENOMEM;
		}
		sg_set_buf(&rq->sg[i], page_address(first), PAGE_SIZE);

		/* chain new page in list head to match sg */
		first->private = (unsigned long)list;
		list = first;
	}

	first = get_a_page(rq, gfp);
	if (!first) {
		give_pages(rq, list);
		return -ENOMEM;
	}
	p = page_address(first);

	/* rq->sg[0], rq->sg[1] share the same page */
	/* a separated rq->sg[0] for header - required in case !any_header_sg */
	sg_set_buf(&rq->sg[0], p, vi->hdr_len);

	/* rq->sg[1] for data packet, from offset */
	offset = sizeof(struct padded_vnet_hdr);
	sg_set_buf(&rq->sg[1], p + offset, PAGE_SIZE - offset);

	/* chain first in list head */
	first->private = (unsigned long)list;
	err = virtqueue_add_inbuf(rq->vq, rq->sg, vi->big_packets_num_skbfrags + 2,
				  first, gfp);
	if (err < 0)
		give_pages(rq, first);

	return err;
}

static unsigned int get_mergeable_buf_len(struct receive_queue *rq,
					  struct ewma_pkt_len *avg_pkt_len,
					  unsigned int room)
{
	struct virtnet_info *vi = rq->vq->vdev->priv;
	const size_t hdr_len = vi->hdr_len;
	unsigned int len;

	if (room)
		return PAGE_SIZE - room;

	len = hdr_len +	clamp_t(unsigned int, ewma_pkt_len_read(avg_pkt_len),
				rq->min_buf_len, PAGE_SIZE - hdr_len);

	return ALIGN(len, L1_CACHE_BYTES);
}

static int add_recvbuf_mergeable(struct virtnet_info *vi,
				 struct receive_queue *rq, gfp_t gfp)
{
	struct page_frag *alloc_frag = &rq->alloc_frag;
	unsigned int headroom = virtnet_get_headroom(vi);
	unsigned int tailroom = headroom ? sizeof(struct skb_shared_info) : 0;
	unsigned int room = SKB_DATA_ALIGN(headroom + tailroom);
	unsigned int len, hole;
	void *ctx;
	char *buf;
	int err;

	/* Extra tailroom is needed to satisfy XDP's assumption. This
	 * means rx frags coalescing won't work, but consider we've
	 * disabled GSO for XDP, it won't be a big issue.
	 */
	len = get_mergeable_buf_len(rq, &rq->mrg_avg_pkt_len, room);

	if (unlikely(!skb_page_frag_refill(len + room, alloc_frag, gfp)))
		return -ENOMEM;

	if (!alloc_frag->offset && len + room + sizeof(struct virtnet_rq_dma) > alloc_frag->size)
		len -= sizeof(struct virtnet_rq_dma);

	buf = virtnet_rq_alloc(rq, len + room, gfp);
	if (unlikely(!buf))
		return -ENOMEM;

	buf += headroom; /* advance address leaving hole at front of pkt */
	hole = alloc_frag->size - alloc_frag->offset;
	if (hole < len + room) {
		/* To avoid internal fragmentation, if there is very likely not
		 * enough space for another buffer, add the remaining space to
		 * the current buffer.
		 * XDP core assumes that frame_size of xdp_buff and the length
		 * of the frag are PAGE_SIZE, so we disable the hole mechanism.
		 */
		if (!headroom)
			len += hole;
		alloc_frag->offset += hole;
	}

	virtnet_rq_init_one_sg(rq, buf, len);

	ctx = mergeable_len_to_ctx(len + room, headroom);
	err = virtqueue_add_inbuf_premapped(rq->vq, rq->sg, 1, buf, ctx, gfp);
	if (err < 0) {
		virtnet_rq_unmap(rq, buf, 0);
		put_page(virt_to_head_page(buf));
	}

	return err;
}

/*
 * Returns false if we couldn't fill entirely (OOM).
 *
 * Normally run in the receive path, but can also be run from ndo_open
 * before we're receiving packets, or from refill_work which is
 * careful to disable receiving (using napi_disable).
 */
static bool try_fill_recv(struct virtnet_info *vi, struct receive_queue *rq,
			  gfp_t gfp)
{
	int err;

	if (rq->xsk_pool) {
		err = virtnet_add_recvbuf_xsk(vi, rq, rq->xsk_pool, gfp);
		goto kick;
	}

	do {
		if (vi->mergeable_rx_bufs)
			err = add_recvbuf_mergeable(vi, rq, gfp);
		else if (vi->big_packets)
			err = add_recvbuf_big(vi, rq, gfp);
		else
			err = add_recvbuf_small(vi, rq, gfp);

		if (err)
			break;
	} while (rq->vq->num_free);

kick:
	if (virtqueue_kick_prepare(rq->vq) && virtqueue_notify(rq->vq)) {
		unsigned long flags;

		flags = u64_stats_update_begin_irqsave(&rq->stats.syncp);
		u64_stats_inc(&rq->stats.kicks);
		u64_stats_update_end_irqrestore(&rq->stats.syncp, flags);
	}

	return err != -ENOMEM;
}

//收到vq中断，调用rx队列回调函数，触发napi收包
static void skb_recv_done(struct virtqueue *rvq)
{
	struct virtnet_info *vi = rvq->vdev->priv;
	struct receive_queue *rq = &vi->rq[vq2rxq(rvq)];

	rq->calls++;
	virtqueue_napi_schedule(&rq->napi, rvq);
}

static void virtnet_napi_do_enable(struct virtqueue *vq,
				   struct napi_struct *napi)
{
	napi_enable(napi);

	/* If all buffers were filled by other side before we napi_enabled, we
	 * won't get another interrupt, so process any outstanding packets now.
	 * Call local_bh_enable after to trigger softIRQ processing.
	 */
	local_bh_disable();
	virtqueue_napi_schedule(napi, vq);
	local_bh_enable();
}

static void virtnet_napi_enable(struct receive_queue *rq)
{
	struct virtnet_info *vi = rq->vq->vdev->priv;
	int qidx = vq2rxq(rq->vq);

	virtnet_napi_do_enable(rq->vq, &rq->napi);
	netif_queue_set_napi(vi->dev, qidx, NETDEV_QUEUE_TYPE_RX, &rq->napi);
}

static void virtnet_napi_tx_enable(struct send_queue *sq)
{
	struct virtnet_info *vi = sq->vq->vdev->priv;
	struct napi_struct *napi = &sq->napi;
	int qidx = vq2txq(sq->vq);

	if (!napi->weight)
		return;

	/* Tx napi touches cachelines on the cpu handling tx interrupts. Only
	 * enable the feature if this is likely affine with the transmit path.
	 */
	if (!vi->affinity_hint_set) {
		napi->weight = 0;
		return;
	}

	virtnet_napi_do_enable(sq->vq, napi);
	netif_queue_set_napi(vi->dev, qidx, NETDEV_QUEUE_TYPE_TX, napi);
}

static void virtnet_napi_tx_disable(struct send_queue *sq)
{
	struct virtnet_info *vi = sq->vq->vdev->priv;
	struct napi_struct *napi = &sq->napi;
	int qidx = vq2txq(sq->vq);

	if (napi->weight) {
		netif_queue_set_napi(vi->dev, qidx, NETDEV_QUEUE_TYPE_TX, NULL);
		napi_disable(napi);
	}
}

static void virtnet_napi_disable(struct receive_queue *rq)
{
	struct virtnet_info *vi = rq->vq->vdev->priv;
	struct napi_struct *napi = &rq->napi;
	int qidx = vq2rxq(rq->vq);

	netif_queue_set_napi(vi->dev, qidx, NETDEV_QUEUE_TYPE_RX, NULL);
	napi_disable(napi);
}

static void refill_work(struct work_struct *work)
{
	struct virtnet_info *vi =
		container_of(work, struct virtnet_info, refill.work);
	bool still_empty;
	int i;

	for (i = 0; i < vi->curr_queue_pairs; i++) {
		struct receive_queue *rq = &vi->rq[i];

		/*
		 * When queue API support is added in the future and the call
		 * below becomes napi_disable_locked, this driver will need to
		 * be refactored.
		 *
		 * One possible solution would be to:
		 *   - cancel refill_work with cancel_delayed_work (note:
		 *     non-sync)
		 *   - cancel refill_work with cancel_delayed_work_sync in
		 *     virtnet_remove after the netdev is unregistered
		 *   - wrap all of the work in a lock (perhaps the netdev
		 *     instance lock)
		 *   - check netif_running() and return early to avoid a race
		 */
		napi_disable(&rq->napi);
		still_empty = !try_fill_recv(vi, rq, GFP_KERNEL);
		virtnet_napi_do_enable(rq->vq, &rq->napi);

		/* In theory, this can happen: if we don't get any buffers in
		 * we will *never* try to fill again.
		 */
		if (still_empty)
			schedule_delayed_work(&vi->refill, HZ/2);
	}
}

<<<<<<< HEAD
//自rq上收取报文，并上送kernel协议栈
static int virtnet_receive(struct receive_queue *rq, int budget,
			   unsigned int *xdp_xmit)
=======
static int virtnet_receive_xsk_bufs(struct virtnet_info *vi,
				    struct receive_queue *rq,
				    int budget,
				    unsigned int *xdp_xmit,
				    struct virtnet_rq_stats *stats)
{
	unsigned int len;
	int packets = 0;
	void *buf;

	while (packets < budget) {
		buf = virtqueue_get_buf(rq->vq, &len);
		if (!buf)
			break;

		virtnet_receive_xsk_buf(vi, rq, buf, len, xdp_xmit, stats);
		packets++;
	}

	return packets;
}

static int virtnet_receive_packets(struct virtnet_info *vi,
				   struct receive_queue *rq,
				   int budget,
				   unsigned int *xdp_xmit,
				   struct virtnet_rq_stats *stats)
>>>>>>> 155a3c00
{
	unsigned int len;
	int packets = 0;
	void *buf;

	if (!vi->big_packets || vi->mergeable_rx_bufs) {
		void *ctx;
<<<<<<< HEAD

		//采用virtqueue_get_buf_ctx收取buf,buf长度为len
=======
>>>>>>> 155a3c00
		while (packets < budget &&
		       (buf = virtnet_rq_get_buf(rq, &len, &ctx))) {
			receive_buf(vi, rq, buf, len, ctx, xdp_xmit, stats);
			packets++;
		}
	} else {
		while (packets < budget &&
		       (buf = virtqueue_get_buf(rq->vq, &len)) != NULL) {
			receive_buf(vi, rq, buf, len, NULL, xdp_xmit, stats);
			packets++;
		}
	}

	return packets;
}

static int virtnet_receive(struct receive_queue *rq, int budget,
			   unsigned int *xdp_xmit)
{
	struct virtnet_info *vi = rq->vq->vdev->priv;
	struct virtnet_rq_stats stats = {};
	int i, packets;

	if (rq->xsk_pool)
		packets = virtnet_receive_xsk_bufs(vi, rq, budget, xdp_xmit, &stats);
	else
		packets = virtnet_receive_packets(vi, rq, budget, xdp_xmit, &stats);

	if (rq->vq->num_free > min((unsigned int)budget, virtqueue_get_vring_size(rq->vq)) / 2) {
		if (!try_fill_recv(vi, rq, GFP_ATOMIC)) {
			spin_lock(&vi->refill_lock);
			if (vi->refill_enabled)
				schedule_delayed_work(&vi->refill, 0);
			spin_unlock(&vi->refill_lock);
		}
	}

	u64_stats_set(&stats.packets, packets);
	//增加统计计数
	u64_stats_update_begin(&rq->stats.syncp);
	for (i = 0; i < ARRAY_SIZE(virtnet_rq_stats_desc); i++) {
		size_t offset = virtnet_rq_stats_desc[i].offset;
		u64_stats_t *item, *src;

		item = (u64_stats_t *)((u8 *)&rq->stats + offset);
		src = (u64_stats_t *)((u8 *)&stats + offset);
		u64_stats_add(item, u64_stats_read(src));
	}

	u64_stats_add(&rq->stats.packets, u64_stats_read(&stats.packets));
	u64_stats_add(&rq->stats.bytes, u64_stats_read(&stats.bytes));

	u64_stats_update_end(&rq->stats.syncp);

	return packets;
}

static void virtnet_poll_cleantx(struct receive_queue *rq, int budget)
{
	struct virtnet_info *vi = rq->vq->vdev->priv;
	unsigned int index = vq2rxq(rq->vq);
	struct send_queue *sq = &vi->sq[index];
	struct netdev_queue *txq = netdev_get_tx_queue(vi->dev, index);

	if (!sq->napi.weight || is_xdp_raw_buffer_queue(vi, index))
		return;

	if (__netif_tx_trylock(txq)) {
		if (sq->reset) {
			__netif_tx_unlock(txq);
			return;
		}

		do {
			virtqueue_disable_cb(sq->vq);
			free_old_xmit(sq, txq, !!budget);
		} while (unlikely(!virtqueue_enable_cb_delayed(sq->vq)));

		if (sq->vq->num_free >= MAX_SKB_FRAGS + 2) {
			if (netif_tx_queue_stopped(txq)) {
				u64_stats_update_begin(&sq->stats.syncp);
				u64_stats_inc(&sq->stats.wake);
				u64_stats_update_end(&sq->stats.syncp);
			}
			netif_tx_wake_queue(txq);
		}

		__netif_tx_unlock(txq);
	}
}

static void virtnet_rx_dim_update(struct virtnet_info *vi, struct receive_queue *rq)
{
	struct dim_sample cur_sample = {};

	if (!rq->packets_in_napi)
		return;

	/* Don't need protection when fetching stats, since fetcher and
	 * updater of the stats are in same context
	 */
	dim_update_sample(rq->calls,
			  u64_stats_read(&rq->stats.packets),
			  u64_stats_read(&rq->stats.bytes),
			  &cur_sample);

	net_dim(&rq->dim, &cur_sample);
	rq->packets_in_napi = 0;
}

//virtio-net rx队列的napi收包函数（一次性收取budget个包）
static int virtnet_poll(struct napi_struct *napi, int budget)
{
	//获取收队列
	struct receive_queue *rq =
		container_of(napi, struct receive_queue, napi);
	//队列对应的virtnet设备
	struct virtnet_info *vi = rq->vq->vdev->priv;
	struct send_queue *sq;
	unsigned int received;
	unsigned int xdp_xmit = 0;
	bool napi_complete;

	virtnet_poll_cleantx(rq, budget);

	received = virtnet_receive(rq, budget, &xdp_xmit);
	rq->packets_in_napi += received;

	if (xdp_xmit & VIRTIO_XDP_REDIR)
		xdp_do_flush();

	/* Out of packets? */
	if (received < budget) {
		napi_complete = virtqueue_napi_complete(napi, rq->vq, received);
		/* Intentionally not taking dim_lock here. This may result in a
		 * spurious net_dim call. But if that happens virtnet_rx_dim_work
		 * will not act on the scheduled work.
		 */
		if (napi_complete && rq->dim_enabled)
			virtnet_rx_dim_update(vi, rq);
	}

	if (xdp_xmit & VIRTIO_XDP_TX) {
		sq = virtnet_xdp_get_sq(vi);
		if (virtqueue_kick_prepare(sq->vq) && virtqueue_notify(sq->vq)) {
			u64_stats_update_begin(&sq->stats.syncp);
			u64_stats_inc(&sq->stats.kicks);
			u64_stats_update_end(&sq->stats.syncp);
		}
		virtnet_xdp_put_sq(vi, sq);
	}

	return received;
}

static void virtnet_disable_queue_pair(struct virtnet_info *vi, int qp_index)
{
<<<<<<< HEAD
	virtnet_napi_tx_disable(&vi->sq[qp_index].napi);/*禁止掉此发送队列上的napi*/
	napi_disable(&vi->rq[qp_index].napi);
=======
	virtnet_napi_tx_disable(&vi->sq[qp_index]);
	virtnet_napi_disable(&vi->rq[qp_index]);
>>>>>>> 155a3c00
	xdp_rxq_info_unreg(&vi->rq[qp_index].xdp_rxq);
}

static int virtnet_enable_queue_pair(struct virtnet_info *vi, int qp_index)
{
	struct net_device *dev = vi->dev;
	int err;

	err = xdp_rxq_info_reg(&vi->rq[qp_index].xdp_rxq, dev, qp_index,
			       vi->rq[qp_index].napi.napi_id);
	if (err < 0)
		return err;

	err = xdp_rxq_info_reg_mem_model(&vi->rq[qp_index].xdp_rxq,
					 MEM_TYPE_PAGE_SHARED, NULL);
	if (err < 0)
		goto err_xdp_reg_mem_model;

<<<<<<< HEAD
	/*开启qp_index号队列（开启rx,tx上关联的napi)*/
	virtnet_napi_enable(vi->rq[qp_index].vq, &vi->rq[qp_index].napi);
	virtnet_napi_tx_enable(vi, vi->sq[qp_index].vq, &vi->sq[qp_index].napi);
=======
	virtnet_napi_enable(&vi->rq[qp_index]);
	virtnet_napi_tx_enable(&vi->sq[qp_index]);
>>>>>>> 155a3c00

	return 0;

err_xdp_reg_mem_model:
	xdp_rxq_info_unreg(&vi->rq[qp_index].xdp_rxq);
	return err;
}

<<<<<<< HEAD
//virtio设备对应的open回调，如果打开成功，设备将被置上up标记
=======
static void virtnet_cancel_dim(struct virtnet_info *vi, struct dim *dim)
{
	if (!virtio_has_feature(vi->vdev, VIRTIO_NET_F_VQ_NOTF_COAL))
		return;
	net_dim_work_cancel(dim);
}

static void virtnet_update_settings(struct virtnet_info *vi)
{
	u32 speed;
	u8 duplex;

	if (!virtio_has_feature(vi->vdev, VIRTIO_NET_F_SPEED_DUPLEX))
		return;

	virtio_cread_le(vi->vdev, struct virtio_net_config, speed, &speed);

	if (ethtool_validate_speed(speed))
		vi->speed = speed;

	virtio_cread_le(vi->vdev, struct virtio_net_config, duplex, &duplex);

	if (ethtool_validate_duplex(duplex))
		vi->duplex = duplex;
}

>>>>>>> 155a3c00
static int virtnet_open(struct net_device *dev)
{
	struct virtnet_info *vi = netdev_priv(dev);
	int i, err;

	enable_delayed_refill(vi);

	//遍历rx,tx队列，使其可调度（执行收发）
	for (i = 0; i < vi->max_queue_pairs; i++) {
		if (i < vi->curr_queue_pairs)
			/* Make sure we have some buffers: if oom use wq. */
			if (!try_fill_recv(vi, &vi->rq[i], GFP_KERNEL))
				schedule_delayed_work(&vi->refill, 0);

		err = virtnet_enable_queue_pair(vi, i);
		if (err < 0)
			goto err_enable_qp;
	}

	if (virtio_has_feature(vi->vdev, VIRTIO_NET_F_STATUS)) {
		if (vi->status & VIRTIO_NET_S_LINK_UP)
			netif_carrier_on(vi->dev);
		virtio_config_driver_enable(vi->vdev);
	} else {
		vi->status = VIRTIO_NET_S_LINK_UP;
		netif_carrier_on(dev);
	}

	return 0;

err_enable_qp:
	disable_delayed_refill(vi);
	cancel_delayed_work_sync(&vi->refill);

	for (i--; i >= 0; i--) {
		virtnet_disable_queue_pair(vi, i);
		virtnet_cancel_dim(vi, &vi->rq[i].dim);
	}

	return err;
}

//virtio-net tx队列的napi发包处理函数（一次性处理budget个包）
static int virtnet_poll_tx(struct napi_struct *napi, int budget)
{
	struct send_queue *sq = container_of(napi, struct send_queue, napi);
	struct virtnet_info *vi = sq->vq->vdev->priv;
	unsigned int index = vq2txq(sq->vq);/*由send_queue获得tx队列索引*/
	struct netdev_queue *txq;
	int opaque, xsk_done = 0;
	bool done;

	if (unlikely(is_xdp_raw_buffer_queue(vi, index))) {
		/* We don't need to enable cb for XDP */
		napi_complete_done(napi, 0);
		return 0;
	}

	txq = netdev_get_tx_queue(vi->dev, index);/*取txq*/
	__netif_tx_lock(txq, raw_smp_processor_id());
	virtqueue_disable_cb(sq->vq);
<<<<<<< HEAD
	free_old_xmit_skbs(sq, true);/*释放已完成发送的buffer关联的skb*/
=======
>>>>>>> 155a3c00

	if (sq->xsk_pool)
		xsk_done = virtnet_xsk_xmit(sq, sq->xsk_pool, budget);
	else
		free_old_xmit(sq, txq, !!budget);

	if (sq->vq->num_free >= MAX_SKB_FRAGS + 2) {
		if (netif_tx_queue_stopped(txq)) {
			u64_stats_update_begin(&sq->stats.syncp);
			u64_stats_inc(&sq->stats.wake);
			u64_stats_update_end(&sq->stats.syncp);
		}
		netif_tx_wake_queue(txq);
	}

	if (xsk_done >= budget) {
		__netif_tx_unlock(txq);
		return budget;
	}

	opaque = virtqueue_enable_cb_prepare(sq->vq);

	done = napi_complete_done(napi, 0);

	if (!done)
		virtqueue_disable_cb(sq->vq);

	__netif_tx_unlock(txq);

	if (done) {
		if (unlikely(virtqueue_poll(sq->vq, opaque))) {
			if (napi_schedule_prep(napi)) {
				__netif_tx_lock(txq, raw_smp_processor_id());
				virtqueue_disable_cb(sq->vq);
				__netif_tx_unlock(txq);
				__napi_schedule(napi);
			}
		}
	}

	return 0;
}

<<<<<<< HEAD
//virtio-net发送报文skb到sq队列(将skb转换为到sq->sg列表,然后将sg列表存入virtio队列)
static int xmit_skb(struct send_queue *sq, struct sk_buff *skb)
=======
static int xmit_skb(struct send_queue *sq, struct sk_buff *skb, bool orphan)
>>>>>>> 155a3c00
{
	struct virtio_net_hdr_mrg_rxbuf *hdr;
	/*指向以太头目的mac*/
	const unsigned char *dest = ((struct ethhdr *)skb->data)->h_dest;
	struct virtnet_info *vi = sq->vq->vdev->priv;
	int num_sg;
	unsigned hdr_len = vi->hdr_len;
	bool can_push;

	pr_debug("%s: xmit %p %pM\n", vi->dev->name, skb, dest);

	/*检查针对vnet-header是否可以push*/
	can_push = vi->any_header_sg &&
		!((unsigned long)skb->data & (__alignof__(*hdr) - 1)) &&
		!skb_header_cloned(skb) && skb_headroom(skb) >= hdr_len;
	/* Even if we can, don't push here yet as this would skew
	 * csum_start offset below. */
	if (can_push)
		//在报文前空出一个hdr_len长度,用于填充merge header
		hdr = (struct virtio_net_hdr_mrg_rxbuf *)(skb->data - hdr_len);
	else
		/*不能push,将merge header存在skb cb中*/
		hdr = &skb_vnet_common_hdr(skb)->mrg_hdr;

	/*填写vnet_header*/
	if (virtio_net_hdr_from_skb(skb, &hdr->hdr,
				    virtio_is_little_endian(vi->vdev), false,
				    0))
		return -EPROTO;

	if (vi->mergeable_rx_bufs)
		hdr->num_buffers = 0;

	//每个分片对应一个sg,不能push时需要多一个描述信息，算上skb本身，故加2
	sg_init_table(sq->sg, skb_shinfo(skb)->nr_frags + (can_push ? 1 : 2));
	if (can_push) {
	    //空出hdr_len长度
		__skb_push(skb, hdr_len);
		num_sg = skb_to_sgvec(skb, sq->sg, 0, skb->len);//填充sg
		if (unlikely(num_sg < 0))
			return num_sg;//填充sg失败
		/* Pull header back to avoid skew in tx bytes calculations. */
		__skb_pull(skb, hdr_len);
	} else {
		sg_set_buf(sq->sg, hdr, hdr_len);//先填充hdr在一个sg中
		num_sg = skb_to_sgvec(skb, sq->sg + 1, 0, skb->len);//再填充skb到sg+1中
		if (unlikely(num_sg < 0))
			return num_sg;
		num_sg++;
	}

<<<<<<< HEAD
	//报文已存入sq->sg中，共计num_sg个分片
    //接着将报文存入到虚拟化队列(sq->vq)中
	return virtqueue_add_outbuf(sq->vq, sq->sg, num_sg, skb, GFP_ATOMIC);
=======
	return virtnet_add_outbuf(sq, num_sg, skb,
				  orphan ? VIRTNET_XMIT_TYPE_SKB_ORPHAN : VIRTNET_XMIT_TYPE_SKB);
>>>>>>> 155a3c00
}

//实现virio的报文发送(此函数已被virtio-net注册为.ndo_start_xmit)
static netdev_tx_t start_xmit(struct sk_buff *skb, struct net_device *dev)
{
	struct virtnet_info *vi = netdev_priv(dev);

	//选出要发送的队列号
	int qnum = skb_get_queue_mapping(skb);
	/*发送队列对应的send_queue*/
	struct send_queue *sq = &vi->sq[qnum];

	int err;
	/*发送队列对应的netdev_queue*/
	struct netdev_queue *txq = netdev_get_tx_queue(dev, qnum);
<<<<<<< HEAD
	/*如果此设备本次发送后仍有报文要发送，则先不kick*/
	bool kick = !netdev_xmit_more();
=======
	bool xmit_more = netdev_xmit_more();
>>>>>>> 155a3c00
	bool use_napi = sq->napi.weight;
	bool kick;

<<<<<<< HEAD
	/* Free up any pending old buffers before queueing new ones. */
	do {
		if (use_napi)
			virtqueue_disable_cb(sq->vq);

		free_old_xmit_skbs(sq, false);/*释放之前已完成发送的buffer*/

	} while (use_napi && kick &&
	       unlikely(!virtqueue_enable_cb_delayed(sq->vq)));
=======
	if (!use_napi)
		free_old_xmit(sq, txq, false);
	else
		virtqueue_disable_cb(sq->vq);
>>>>>>> 155a3c00

	/* timestamp packet in software */
	skb_tx_timestamp(skb);

	/* Try to transmit */
<<<<<<< HEAD
	//发送skb到sq队列
	err = xmit_skb(sq, skb);
=======
	err = xmit_skb(sq, skb, !use_napi);
>>>>>>> 155a3c00

	/* This should not happen! */
	if (unlikely(err)) {
		//发送失败，失败计数
		DEV_STATS_INC(dev, tx_fifo_errors);
		if (net_ratelimit())
			dev_warn(&dev->dev,
				 "Unexpected TXQ (%d) queue failure: %d\n",
				 qnum, err);
		DEV_STATS_INC(dev, tx_dropped);/*丢包计数增加*/
		dev_kfree_skb_any(skb);
		return NETDEV_TX_OK;
	}

	/* Don't wait up for transmitted skbs to be freed. */
	if (!use_napi) {
		skb_orphan(skb);
		nf_reset_ct(skb);
	}

	if (use_napi)
		tx_may_stop(vi, dev, sq);
	else
		check_sq_full_and_disable(vi, dev,sq);

<<<<<<< HEAD
	if (kick || netif_xmit_stopped(txq)) {
		/*执行kick,通知后端收包*/
		if (virtqueue_kick_prepare(sq->vq)/*检查是否需要kick*/ && virtqueue_notify(sq->vq)/*具体发送kick*/) {
=======
	kick = use_napi ? __netdev_tx_sent_queue(txq, skb->len, xmit_more) :
			  !xmit_more || netif_xmit_stopped(txq);
	if (kick) {
		if (virtqueue_kick_prepare(sq->vq) && virtqueue_notify(sq->vq)) {
>>>>>>> 155a3c00
			u64_stats_update_begin(&sq->stats.syncp);
			u64_stats_inc(&sq->stats.kicks);
			u64_stats_update_end(&sq->stats.syncp);
		}
	}

	if (use_napi && kick && unlikely(!virtqueue_enable_cb_delayed(sq->vq)))
		virtqueue_napi_schedule(&sq->napi, sq->vq);

	return NETDEV_TX_OK;
}

static void __virtnet_rx_pause(struct virtnet_info *vi,
			       struct receive_queue *rq)
{
	bool running = netif_running(vi->dev);

	if (running) {
		virtnet_napi_disable(rq);
		virtnet_cancel_dim(vi, &rq->dim);
	}
}

static void virtnet_rx_pause_all(struct virtnet_info *vi)
{
	int i;

	/*
	 * Make sure refill_work does not run concurrently to
	 * avoid napi_disable race which leads to deadlock.
	 */
	disable_delayed_refill(vi);
	cancel_delayed_work_sync(&vi->refill);
	for (i = 0; i < vi->max_queue_pairs; i++)
		__virtnet_rx_pause(vi, &vi->rq[i]);
}

static void virtnet_rx_pause(struct virtnet_info *vi, struct receive_queue *rq)
{
	/*
	 * Make sure refill_work does not run concurrently to
	 * avoid napi_disable race which leads to deadlock.
	 */
	disable_delayed_refill(vi);
	cancel_delayed_work_sync(&vi->refill);
	__virtnet_rx_pause(vi, rq);
}

static void __virtnet_rx_resume(struct virtnet_info *vi,
				struct receive_queue *rq,
				bool refill)
{
	bool running = netif_running(vi->dev);
	bool schedule_refill = false;

	if (refill && !try_fill_recv(vi, rq, GFP_KERNEL))
		schedule_refill = true;
	if (running)
		virtnet_napi_enable(rq);

	if (schedule_refill)
		schedule_delayed_work(&vi->refill, 0);
}

static void virtnet_rx_resume_all(struct virtnet_info *vi)
{
	int i;

	enable_delayed_refill(vi);
	for (i = 0; i < vi->max_queue_pairs; i++) {
		if (i < vi->curr_queue_pairs)
			__virtnet_rx_resume(vi, &vi->rq[i], true);
		else
			__virtnet_rx_resume(vi, &vi->rq[i], false);
	}
}

static void virtnet_rx_resume(struct virtnet_info *vi, struct receive_queue *rq)
{
	enable_delayed_refill(vi);
	__virtnet_rx_resume(vi, rq, true);
}

static int virtnet_rx_resize(struct virtnet_info *vi,
			     struct receive_queue *rq, u32 ring_num)
{
	int err, qindex;

	qindex = rq - vi->rq;

	virtnet_rx_pause(vi, rq);

	err = virtqueue_resize(rq->vq, ring_num, virtnet_rq_unmap_free_buf, NULL);
	if (err)
		netdev_err(vi->dev, "resize rx fail: rx queue index: %d err: %d\n", qindex, err);

	virtnet_rx_resume(vi, rq);
	return err;
}

static void virtnet_tx_pause(struct virtnet_info *vi, struct send_queue *sq)
{
	bool running = netif_running(vi->dev);
	struct netdev_queue *txq;
	int qindex;

	qindex = sq - vi->sq;

	if (running)
		virtnet_napi_tx_disable(sq);

	txq = netdev_get_tx_queue(vi->dev, qindex);

	/* 1. wait all ximt complete
	 * 2. fix the race of netif_stop_subqueue() vs netif_start_subqueue()
	 */
	__netif_tx_lock_bh(txq);

	/* Prevent rx poll from accessing sq. */
	sq->reset = true;

	/* Prevent the upper layer from trying to send packets. */
	netif_stop_subqueue(vi->dev, qindex);

	__netif_tx_unlock_bh(txq);
}

static void virtnet_tx_resume(struct virtnet_info *vi, struct send_queue *sq)
{
	bool running = netif_running(vi->dev);
	struct netdev_queue *txq;
	int qindex;

	qindex = sq - vi->sq;

	txq = netdev_get_tx_queue(vi->dev, qindex);

	__netif_tx_lock_bh(txq);
	sq->reset = false;
	netif_tx_wake_queue(txq);
	__netif_tx_unlock_bh(txq);

	if (running)
		virtnet_napi_tx_enable(sq);
}

static int virtnet_tx_resize(struct virtnet_info *vi, struct send_queue *sq,
			     u32 ring_num)
{
	int qindex, err;

	if (ring_num <= MAX_SKB_FRAGS + 2) {
		netdev_err(vi->dev, "tx size (%d) cannot be smaller than %d\n",
			   ring_num, MAX_SKB_FRAGS + 2);
		return -EINVAL;
	}

	qindex = sq - vi->sq;

	virtnet_tx_pause(vi, sq);

	err = virtqueue_resize(sq->vq, ring_num, virtnet_sq_free_unused_buf,
			       virtnet_sq_free_unused_buf_done);
	if (err)
		netdev_err(vi->dev, "resize tx fail: tx queue index: %d err: %d\n", qindex, err);

	virtnet_tx_resume(vi, sq);

	return err;
}

/*
 * Send command via the control virtqueue and check status.  Commands
 * supported by the hypervisor, as indicated by feature bits, should
 * never fail unless improperly formatted.
 */
<<<<<<< HEAD
static bool virtnet_send_command(struct virtnet_info *vi, u8 class/*事件类型*/, u8 cmd/*命令*/,
				 struct scatterlist *out)
=======
static bool virtnet_send_command_reply(struct virtnet_info *vi, u8 class, u8 cmd,
				       struct scatterlist *out,
				       struct scatterlist *in)
>>>>>>> 155a3c00
{
	struct scatterlist *sgs[5], hdr, stat;
	u32 out_num = 0, tmp, in_num = 0;
	bool ok;
	int ret;

	/* Caller should know better */
	BUG_ON(!virtio_has_feature(vi->vdev, VIRTIO_NET_F_CTRL_VQ));

	mutex_lock(&vi->cvq_lock);
	vi->ctrl->status = ~0;
	vi->ctrl->hdr.class = class;
	vi->ctrl->hdr.cmd = cmd;
	/* Add header */
	sg_init_one(&hdr, &vi->ctrl->hdr, sizeof(vi->ctrl->hdr));//添加hdr
	sgs[out_num++] = &hdr;

	if (out)
		sgs[out_num++] = out;//添加cmd负载

	/* Add return status. */
	sg_init_one(&stat, &vi->ctrl->status, sizeof(vi->ctrl->status));
<<<<<<< HEAD
	sgs[out_num] = &stat;//添加status
=======
	sgs[out_num + in_num++] = &stat;

	if (in)
		sgs[out_num + in_num++] = in;
>>>>>>> 155a3c00

	BUG_ON(out_num + in_num > ARRAY_SIZE(sgs));
	ret = virtqueue_add_sgs(vi->cvq, sgs, out_num, in_num, vi, GFP_ATOMIC);
	if (ret < 0) {
		dev_warn(&vi->vdev->dev,
			 "Failed to add sgs for command vq: %d\n.", ret);
		mutex_unlock(&vi->cvq_lock);
		return false;
	}

	//知会命令发送
	if (unlikely(!virtqueue_kick(vi->cvq)))
		goto unlock;

	//等待响应
	/* Spin for a response, the kick causes an ioport write, trapping
	 * into the hypervisor, so the request should be handled immediately.
	 */
	while (!virtqueue_get_buf(vi->cvq, &tmp) &&
	       !virtqueue_is_broken(vi->cvq)) {
		cond_resched();
		cpu_relax();
	}

unlock:
	ok = vi->ctrl->status == VIRTIO_NET_OK;
	mutex_unlock(&vi->cvq_lock);
	return ok;
}

<<<<<<< HEAD
	/*返回后端执行结果*/
	return vi->ctrl->status == VIRTIO_NET_OK;
=======
static bool virtnet_send_command(struct virtnet_info *vi, u8 class, u8 cmd,
				 struct scatterlist *out)
{
	return virtnet_send_command_reply(vi, class, cmd, out, NULL);
>>>>>>> 155a3c00
}

static int virtnet_set_mac_address(struct net_device *dev, void *p)
{
	struct virtnet_info *vi = netdev_priv(dev);
	struct virtio_device *vdev = vi->vdev;
	int ret;
	struct sockaddr *addr;
	struct scatterlist sg;

	if (virtio_has_feature(vi->vdev, VIRTIO_NET_F_STANDBY))
		return -EOPNOTSUPP;

	addr = kmemdup(p, sizeof(*addr), GFP_KERNEL);
	if (!addr)
		return -ENOMEM;

	ret = eth_prepare_mac_addr_change(dev, addr);
	if (ret)
		goto out;

	if (virtio_has_feature(vdev, VIRTIO_NET_F_CTRL_MAC_ADDR)) {
		sg_init_one(&sg, addr->sa_data, dev->addr_len);
		if (!virtnet_send_command(vi, VIRTIO_NET_CTRL_MAC,
					  VIRTIO_NET_CTRL_MAC_ADDR_SET, &sg)) {
			dev_warn(&vdev->dev,
				 "Failed to set mac address by vq command.\n");
			ret = -EINVAL;
			goto out;
		}
	} else if (virtio_has_feature(vdev, VIRTIO_NET_F_MAC) &&
		   !virtio_has_feature(vdev, VIRTIO_F_VERSION_1)) {
		unsigned int i;

		/* Naturally, this has an atomicity problem. */
		for (i = 0; i < dev->addr_len; i++)
			virtio_cwrite8(vdev,
				       offsetof(struct virtio_net_config, mac) +
				       i, addr->sa_data[i]);
	}

	eth_commit_mac_addr_change(dev, p);
	ret = 0;

out:
	kfree(addr);
	return ret;
}

static void virtnet_stats(struct net_device *dev,
			  struct rtnl_link_stats64 *tot)
{
	struct virtnet_info *vi = netdev_priv(dev);
	unsigned int start;
	int i;

	for (i = 0; i < vi->max_queue_pairs; i++) {
		u64 tpackets, tbytes, terrors, rpackets, rbytes, rdrops;
		struct receive_queue *rq = &vi->rq[i];
		struct send_queue *sq = &vi->sq[i];

		do {
			start = u64_stats_fetch_begin(&sq->stats.syncp);
			tpackets = u64_stats_read(&sq->stats.packets);
			tbytes   = u64_stats_read(&sq->stats.bytes);
			terrors  = u64_stats_read(&sq->stats.tx_timeouts);
		} while (u64_stats_fetch_retry(&sq->stats.syncp, start));

		do {
			start = u64_stats_fetch_begin(&rq->stats.syncp);
			rpackets = u64_stats_read(&rq->stats.packets);
			rbytes   = u64_stats_read(&rq->stats.bytes);
			rdrops   = u64_stats_read(&rq->stats.drops);
		} while (u64_stats_fetch_retry(&rq->stats.syncp, start));

		tot->rx_packets += rpackets;
		tot->tx_packets += tpackets;
		tot->rx_bytes   += rbytes;
		tot->tx_bytes   += tbytes;
		tot->rx_dropped += rdrops;
		tot->tx_errors  += terrors;
	}

	tot->tx_dropped = DEV_STATS_READ(dev, tx_dropped);
	tot->tx_fifo_errors = DEV_STATS_READ(dev, tx_fifo_errors);
	tot->rx_length_errors = DEV_STATS_READ(dev, rx_length_errors);
	tot->rx_frame_errors = DEV_STATS_READ(dev, rx_frame_errors);
}

static void virtnet_ack_link_announce(struct virtnet_info *vi)
{
<<<<<<< HEAD
	rtnl_lock();
	//沿CTRLQ发送控制命令
=======
>>>>>>> 155a3c00
	if (!virtnet_send_command(vi, VIRTIO_NET_CTRL_ANNOUNCE,
				  VIRTIO_NET_CTRL_ANNOUNCE_ACK, NULL))
		dev_warn(&vi->dev->dev, "Failed to ack link announce.\n");
}

<<<<<<< HEAD
//向设备设置队列数
static int _virtnet_set_queues(struct virtnet_info *vi, u16 queue_pairs)
=======
static bool virtnet_commit_rss_command(struct virtnet_info *vi);

static void virtnet_rss_update_by_qpairs(struct virtnet_info *vi, u16 queue_pairs)
>>>>>>> 155a3c00
{
	u32 indir_val = 0;
	int i = 0;

	for (; i < vi->rss_indir_table_size; ++i) {
		indir_val = ethtool_rxfh_indir_default(i, queue_pairs);
		vi->rss_hdr->indirection_table[i] = cpu_to_le16(indir_val);
	}
	vi->rss_trailer.max_tx_vq = cpu_to_le16(queue_pairs);
}

static int virtnet_set_queues(struct virtnet_info *vi, u16 queue_pairs)
{
	struct virtio_net_ctrl_mq *mq __free(kfree) = NULL;
	struct virtio_net_rss_config_hdr *old_rss_hdr;
	struct virtio_net_rss_config_trailer old_rss_trailer;
	struct net_device *dev = vi->dev;
	struct scatterlist sg;

	//无控制队列，或者无多队列协商，则直接返回
	if (!vi->has_cvq || !virtio_has_feature(vi->vdev, VIRTIO_NET_F_MQ))
		return 0;

<<<<<<< HEAD
	vi->ctrl->mq.virtqueue_pairs = cpu_to_virtio16(vi->vdev, queue_pairs);
	//设置sg对应ctrl->mq中长度为sizeof(ctrl->mq)的内存段
	sg_init_one(&sg, &vi->ctrl->mq, sizeof(vi->ctrl->mq));
=======
	/* Firstly check if we need update rss. Do updating if both (1) rss enabled and
	 * (2) no user configuration.
	 *
	 * During rss command processing, device updates queue_pairs using rss.max_tx_vq. That is,
	 * the device updates queue_pairs together with rss, so we can skip the sperate queue_pairs
	 * update (VIRTIO_NET_CTRL_MQ_VQ_PAIRS_SET below) and return directly.
	 */
	if (vi->has_rss && !netif_is_rxfh_configured(dev)) {
		old_rss_hdr = vi->rss_hdr;
		old_rss_trailer = vi->rss_trailer;
		vi->rss_hdr = devm_kzalloc(&dev->dev, virtnet_rss_hdr_size(vi), GFP_KERNEL);
		if (!vi->rss_hdr) {
			vi->rss_hdr = old_rss_hdr;
			return -ENOMEM;
		}

		*vi->rss_hdr = *old_rss_hdr;
		virtnet_rss_update_by_qpairs(vi, queue_pairs);

		if (!virtnet_commit_rss_command(vi)) {
			/* restore ctrl_rss if commit_rss_command failed */
			devm_kfree(&dev->dev, vi->rss_hdr);
			vi->rss_hdr = old_rss_hdr;
			vi->rss_trailer = old_rss_trailer;

			dev_warn(&dev->dev, "Fail to set num of queue pairs to %d, because committing RSS failed\n",
				 queue_pairs);
			return -EINVAL;
		}
		devm_kfree(&dev->dev, old_rss_hdr);
		goto succ;
	}

	mq = kzalloc(sizeof(*mq), GFP_KERNEL);
	if (!mq)
		return -ENOMEM;

	mq->virtqueue_pairs = cpu_to_virtio16(vi->vdev, queue_pairs);
	sg_init_one(&sg, mq, sizeof(*mq));
>>>>>>> 155a3c00

	//如标准所言：
	//4. Even with VIRTIO_NET_F_MQ, only receiveq1, transmitq1 and controlq are used by default. The
	//driver would send the VIRTIO_NET_CTRL_MQ_VQ_PAIRS_SET command specifying the number
	//of the transmit and receive queues to use.
	//通过ctrl消息告知对端，使用的收发队列数
	if (!virtnet_send_command(vi, VIRTIO_NET_CTRL_MQ,
				  VIRTIO_NET_CTRL_MQ_VQ_PAIRS_SET, &sg)) {
	    //向后端发送命令失败
		dev_warn(&dev->dev, "Fail to set num of queue pairs to %d\n",
			 queue_pairs);
		return -EINVAL;
	}
succ:
	vi->curr_queue_pairs = queue_pairs;
	/* virtnet_open() will refill when device is going to up. */
	spin_lock_bh(&vi->refill_lock);
	if (dev->flags & IFF_UP && vi->refill_enabled)
		schedule_delayed_work(&vi->refill, 0);
	spin_unlock_bh(&vi->refill_lock);

	return 0;
}

static int virtnet_close(struct net_device *dev)
{
	struct virtnet_info *vi = netdev_priv(dev);
	int i;

	/* Make sure NAPI doesn't schedule refill work */
	disable_delayed_refill(vi);
	/* Make sure refill_work doesn't re-enable napi! */
	cancel_delayed_work_sync(&vi->refill);
	/* Prevent the config change callback from changing carrier
	 * after close
	 */
	virtio_config_driver_disable(vi->vdev);
	/* Stop getting status/speed updates: we don't care until next
	 * open
	 */
	cancel_work_sync(&vi->config_work);

	for (i = 0; i < vi->max_queue_pairs; i++) {
		virtnet_disable_queue_pair(vi, i);
		virtnet_cancel_dim(vi, &vi->rq[i].dim);
	}

	netif_carrier_off(dev);

	return 0;
}

static void virtnet_rx_mode_work(struct work_struct *work)
{
	struct virtnet_info *vi =
		container_of(work, struct virtnet_info, rx_mode_work);
	u8 *promisc_allmulti  __free(kfree) = NULL;
	struct net_device *dev = vi->dev;
	struct scatterlist sg[2];
	struct virtio_net_ctrl_mac *mac_data;
	struct netdev_hw_addr *ha;
	int uc_count;
	int mc_count;
	void *buf;
	int i;

	/* We can't dynamically set ndo_set_rx_mode, so return gracefully */
	if (!virtio_has_feature(vi->vdev, VIRTIO_NET_F_CTRL_RX))
		return;

	promisc_allmulti = kzalloc(sizeof(*promisc_allmulti), GFP_KERNEL);
	if (!promisc_allmulti) {
		dev_warn(&dev->dev, "Failed to set RX mode, no memory.\n");
		return;
	}

	rtnl_lock();

	*promisc_allmulti = !!(dev->flags & IFF_PROMISC);
	sg_init_one(sg, promisc_allmulti, sizeof(*promisc_allmulti));

	if (!virtnet_send_command(vi, VIRTIO_NET_CTRL_RX,
				  VIRTIO_NET_CTRL_RX_PROMISC, sg))
		dev_warn(&dev->dev, "Failed to %sable promisc mode.\n",
			 *promisc_allmulti ? "en" : "dis");

	*promisc_allmulti = !!(dev->flags & IFF_ALLMULTI);
	sg_init_one(sg, promisc_allmulti, sizeof(*promisc_allmulti));

	if (!virtnet_send_command(vi, VIRTIO_NET_CTRL_RX,
				  VIRTIO_NET_CTRL_RX_ALLMULTI, sg))
		dev_warn(&dev->dev, "Failed to %sable allmulti mode.\n",
			 *promisc_allmulti ? "en" : "dis");

	netif_addr_lock_bh(dev);

	uc_count = netdev_uc_count(dev);
	mc_count = netdev_mc_count(dev);
	/* MAC filter - use one buffer for both lists */
	buf = kzalloc(((uc_count + mc_count) * ETH_ALEN) +
		      (2 * sizeof(mac_data->entries)), GFP_ATOMIC);
	mac_data = buf;
	if (!buf) {
		netif_addr_unlock_bh(dev);
		rtnl_unlock();
		return;
	}

	sg_init_table(sg, 2);

	/* Store the unicast list and count in the front of the buffer */
	mac_data->entries = cpu_to_virtio32(vi->vdev, uc_count);
	i = 0;
	netdev_for_each_uc_addr(ha, dev)
		memcpy(&mac_data->macs[i++][0], ha->addr, ETH_ALEN);

	sg_set_buf(&sg[0], mac_data,
		   sizeof(mac_data->entries) + (uc_count * ETH_ALEN));

	/* multicast list and count fill the end */
	mac_data = (void *)&mac_data->macs[uc_count][0];

	mac_data->entries = cpu_to_virtio32(vi->vdev, mc_count);
	i = 0;
	netdev_for_each_mc_addr(ha, dev)
		memcpy(&mac_data->macs[i++][0], ha->addr, ETH_ALEN);

	netif_addr_unlock_bh(dev);

	sg_set_buf(&sg[1], mac_data,
		   sizeof(mac_data->entries) + (mc_count * ETH_ALEN));

	if (!virtnet_send_command(vi, VIRTIO_NET_CTRL_MAC,
				  VIRTIO_NET_CTRL_MAC_TABLE_SET, sg))
		dev_warn(&dev->dev, "Failed to set MAC filter table.\n");

	rtnl_unlock();

	kfree(buf);
}

static void virtnet_set_rx_mode(struct net_device *dev)
{
	struct virtnet_info *vi = netdev_priv(dev);

	if (vi->rx_mode_work_enabled)
		schedule_work(&vi->rx_mode_work);
}

static int virtnet_vlan_rx_add_vid(struct net_device *dev,
				   __be16 proto, u16 vid)
{
	struct virtnet_info *vi = netdev_priv(dev);
	__virtio16 *_vid __free(kfree) = NULL;
	struct scatterlist sg;

	_vid = kzalloc(sizeof(*_vid), GFP_KERNEL);
	if (!_vid)
		return -ENOMEM;

	*_vid = cpu_to_virtio16(vi->vdev, vid);
	sg_init_one(&sg, _vid, sizeof(*_vid));

	if (!virtnet_send_command(vi, VIRTIO_NET_CTRL_VLAN,
				  VIRTIO_NET_CTRL_VLAN_ADD, &sg))
		dev_warn(&dev->dev, "Failed to add VLAN ID %d.\n", vid);
	return 0;
}

static int virtnet_vlan_rx_kill_vid(struct net_device *dev,
				    __be16 proto, u16 vid)
{
	struct virtnet_info *vi = netdev_priv(dev);
	__virtio16 *_vid __free(kfree) = NULL;
	struct scatterlist sg;

	_vid = kzalloc(sizeof(*_vid), GFP_KERNEL);
	if (!_vid)
		return -ENOMEM;

	*_vid = cpu_to_virtio16(vi->vdev, vid);
	sg_init_one(&sg, _vid, sizeof(*_vid));

	if (!virtnet_send_command(vi, VIRTIO_NET_CTRL_VLAN,
				  VIRTIO_NET_CTRL_VLAN_DEL, &sg))
		dev_warn(&dev->dev, "Failed to kill VLAN ID %d.\n", vid);
	return 0;
}

static void virtnet_clean_affinity(struct virtnet_info *vi)
{
	int i;

	if (vi->affinity_hint_set) {
		for (i = 0; i < vi->max_queue_pairs; i++) {
			virtqueue_set_affinity(vi->rq[i].vq, NULL);
			virtqueue_set_affinity(vi->sq[i].vq, NULL);
		}

		vi->affinity_hint_set = false;
	}
}

static void virtnet_set_affinity(struct virtnet_info *vi)
{
	cpumask_var_t mask;
	int stragglers;
	int group_size;
	int i, start = 0, cpu;
	int num_cpu;
	int stride;

	if (!zalloc_cpumask_var(&mask, GFP_KERNEL)) {
		virtnet_clean_affinity(vi);
		return;
	}

	num_cpu = num_online_cpus();
	stride = max_t(int, num_cpu / vi->curr_queue_pairs, 1);
	stragglers = num_cpu >= vi->curr_queue_pairs ?
			num_cpu % vi->curr_queue_pairs :
			0;

	for (i = 0; i < vi->curr_queue_pairs; i++) {
		group_size = stride + (i < stragglers ? 1 : 0);

		for_each_online_cpu_wrap(cpu, start) {
			if (!group_size--) {
				start = cpu;
				break;
			}
			cpumask_set_cpu(cpu, mask);
		}

		virtqueue_set_affinity(vi->rq[i].vq, mask);
		virtqueue_set_affinity(vi->sq[i].vq, mask);
		__netif_set_xps_queue(vi->dev, cpumask_bits(mask), i, XPS_CPUS);
		cpumask_clear(mask);
	}

	vi->affinity_hint_set = true;
	free_cpumask_var(mask);
}

static int virtnet_cpu_online(unsigned int cpu, struct hlist_node *node)
{
	struct virtnet_info *vi = hlist_entry_safe(node, struct virtnet_info,
						   node);
	virtnet_set_affinity(vi);
	return 0;
}

static int virtnet_cpu_dead(unsigned int cpu, struct hlist_node *node)
{
	struct virtnet_info *vi = hlist_entry_safe(node, struct virtnet_info,
						   node_dead);
	virtnet_set_affinity(vi);
	return 0;
}

static int virtnet_cpu_down_prep(unsigned int cpu, struct hlist_node *node)
{
	struct virtnet_info *vi = hlist_entry_safe(node, struct virtnet_info,
						   node);

	virtnet_clean_affinity(vi);
	return 0;
}

static enum cpuhp_state virtionet_online;

static int virtnet_cpu_notif_add(struct virtnet_info *vi)
{
	int ret;

	ret = cpuhp_state_add_instance_nocalls(virtionet_online, &vi->node);
	if (ret)
		return ret;
	ret = cpuhp_state_add_instance_nocalls(CPUHP_VIRT_NET_DEAD,
					       &vi->node_dead);
	if (!ret)
		return ret;
	cpuhp_state_remove_instance_nocalls(virtionet_online, &vi->node);
	return ret;
}

static void virtnet_cpu_notif_remove(struct virtnet_info *vi)
{
	cpuhp_state_remove_instance_nocalls(virtionet_online, &vi->node);
	cpuhp_state_remove_instance_nocalls(CPUHP_VIRT_NET_DEAD,
					    &vi->node_dead);
}

static int virtnet_send_ctrl_coal_vq_cmd(struct virtnet_info *vi,
					 u16 vqn, u32 max_usecs, u32 max_packets)
{
	struct virtio_net_ctrl_coal_vq *coal_vq __free(kfree) = NULL;
	struct scatterlist sgs;

	coal_vq = kzalloc(sizeof(*coal_vq), GFP_KERNEL);
	if (!coal_vq)
		return -ENOMEM;

	coal_vq->vqn = cpu_to_le16(vqn);
	coal_vq->coal.max_usecs = cpu_to_le32(max_usecs);
	coal_vq->coal.max_packets = cpu_to_le32(max_packets);
	sg_init_one(&sgs, coal_vq, sizeof(*coal_vq));

	if (!virtnet_send_command(vi, VIRTIO_NET_CTRL_NOTF_COAL,
				  VIRTIO_NET_CTRL_NOTF_COAL_VQ_SET,
				  &sgs))
		return -EINVAL;

	return 0;
}

static int virtnet_send_rx_ctrl_coal_vq_cmd(struct virtnet_info *vi,
					    u16 queue, u32 max_usecs,
					    u32 max_packets)
{
	int err;

	if (!virtio_has_feature(vi->vdev, VIRTIO_NET_F_VQ_NOTF_COAL))
		return -EOPNOTSUPP;

	err = virtnet_send_ctrl_coal_vq_cmd(vi, rxq2vq(queue),
					    max_usecs, max_packets);
	if (err)
		return err;

	vi->rq[queue].intr_coal.max_usecs = max_usecs;
	vi->rq[queue].intr_coal.max_packets = max_packets;

	return 0;
}

static int virtnet_send_tx_ctrl_coal_vq_cmd(struct virtnet_info *vi,
					    u16 queue, u32 max_usecs,
					    u32 max_packets)
{
	int err;

	if (!virtio_has_feature(vi->vdev, VIRTIO_NET_F_VQ_NOTF_COAL))
		return -EOPNOTSUPP;

	err = virtnet_send_ctrl_coal_vq_cmd(vi, txq2vq(queue),
					    max_usecs, max_packets);
	if (err)
		return err;

	vi->sq[queue].intr_coal.max_usecs = max_usecs;
	vi->sq[queue].intr_coal.max_packets = max_packets;

	return 0;
}

static void virtnet_get_ringparam(struct net_device *dev,
				  struct ethtool_ringparam *ring,
				  struct kernel_ethtool_ringparam *kernel_ring,
				  struct netlink_ext_ack *extack)
{
	struct virtnet_info *vi = netdev_priv(dev);

	ring->rx_max_pending = vi->rq[0].vq->num_max;
	ring->tx_max_pending = vi->sq[0].vq->num_max;
	ring->rx_pending = virtqueue_get_vring_size(vi->rq[0].vq);
	ring->tx_pending = virtqueue_get_vring_size(vi->sq[0].vq);
}

static int virtnet_set_ringparam(struct net_device *dev,
				 struct ethtool_ringparam *ring,
				 struct kernel_ethtool_ringparam *kernel_ring,
				 struct netlink_ext_ack *extack)
{
	struct virtnet_info *vi = netdev_priv(dev);
	u32 rx_pending, tx_pending;
	struct receive_queue *rq;
	struct send_queue *sq;
	int i, err;

	if (ring->rx_mini_pending || ring->rx_jumbo_pending)
		return -EINVAL;

	rx_pending = virtqueue_get_vring_size(vi->rq[0].vq);
	tx_pending = virtqueue_get_vring_size(vi->sq[0].vq);

	if (ring->rx_pending == rx_pending &&
	    ring->tx_pending == tx_pending)
		return 0;

	if (ring->rx_pending > vi->rq[0].vq->num_max)
		return -EINVAL;

	if (ring->tx_pending > vi->sq[0].vq->num_max)
		return -EINVAL;

	for (i = 0; i < vi->max_queue_pairs; i++) {
		rq = vi->rq + i;
		sq = vi->sq + i;

		if (ring->tx_pending != tx_pending) {
			err = virtnet_tx_resize(vi, sq, ring->tx_pending);
			if (err)
				return err;

			/* Upon disabling and re-enabling a transmit virtqueue, the device must
			 * set the coalescing parameters of the virtqueue to those configured
			 * through the VIRTIO_NET_CTRL_NOTF_COAL_TX_SET command, or, if the driver
			 * did not set any TX coalescing parameters, to 0.
			 */
			err = virtnet_send_tx_ctrl_coal_vq_cmd(vi, i,
							       vi->intr_coal_tx.max_usecs,
							       vi->intr_coal_tx.max_packets);

			/* Don't break the tx resize action if the vq coalescing is not
			 * supported. The same is true for rx resize below.
			 */
			if (err && err != -EOPNOTSUPP)
				return err;
		}

		if (ring->rx_pending != rx_pending) {
			err = virtnet_rx_resize(vi, rq, ring->rx_pending);
			if (err)
				return err;

			/* The reason is same as the transmit virtqueue reset */
			mutex_lock(&vi->rq[i].dim_lock);
			err = virtnet_send_rx_ctrl_coal_vq_cmd(vi, i,
							       vi->intr_coal_rx.max_usecs,
							       vi->intr_coal_rx.max_packets);
			mutex_unlock(&vi->rq[i].dim_lock);
			if (err && err != -EOPNOTSUPP)
				return err;
		}
	}

	return 0;
}

static bool virtnet_commit_rss_command(struct virtnet_info *vi)
{
	struct net_device *dev = vi->dev;
	struct scatterlist sgs[2];

	/* prepare sgs */
	sg_init_table(sgs, 2);
	sg_set_buf(&sgs[0], vi->rss_hdr, virtnet_rss_hdr_size(vi));
	sg_set_buf(&sgs[1], &vi->rss_trailer, virtnet_rss_trailer_size(vi));

	if (!virtnet_send_command(vi, VIRTIO_NET_CTRL_MQ,
				  vi->has_rss ? VIRTIO_NET_CTRL_MQ_RSS_CONFIG
				  : VIRTIO_NET_CTRL_MQ_HASH_CONFIG, sgs))
		goto err;

	return true;

err:
	dev_warn(&dev->dev, "VIRTIONET issue with committing RSS sgs\n");
	return false;

}

static void virtnet_init_default_rss(struct virtnet_info *vi)
{
	vi->rss_hdr->hash_types = cpu_to_le32(vi->rss_hash_types_supported);
	vi->rss_hash_types_saved = vi->rss_hash_types_supported;
	vi->rss_hdr->indirection_table_mask = vi->rss_indir_table_size
						? cpu_to_le16(vi->rss_indir_table_size - 1) : 0;
	vi->rss_hdr->unclassified_queue = 0;

	virtnet_rss_update_by_qpairs(vi, vi->curr_queue_pairs);

	vi->rss_trailer.hash_key_length = vi->rss_key_size;

	netdev_rss_key_fill(vi->rss_hash_key_data, vi->rss_key_size);
}

static void virtnet_get_hashflow(const struct virtnet_info *vi, struct ethtool_rxnfc *info)
{
	info->data = 0;
	switch (info->flow_type) {
	case TCP_V4_FLOW:
		if (vi->rss_hash_types_saved & VIRTIO_NET_RSS_HASH_TYPE_TCPv4) {
			info->data = RXH_IP_SRC | RXH_IP_DST |
						 RXH_L4_B_0_1 | RXH_L4_B_2_3;
		} else if (vi->rss_hash_types_saved & VIRTIO_NET_RSS_HASH_TYPE_IPv4) {
			info->data = RXH_IP_SRC | RXH_IP_DST;
		}
		break;
	case TCP_V6_FLOW:
		if (vi->rss_hash_types_saved & VIRTIO_NET_RSS_HASH_TYPE_TCPv6) {
			info->data = RXH_IP_SRC | RXH_IP_DST |
						 RXH_L4_B_0_1 | RXH_L4_B_2_3;
		} else if (vi->rss_hash_types_saved & VIRTIO_NET_RSS_HASH_TYPE_IPv6) {
			info->data = RXH_IP_SRC | RXH_IP_DST;
		}
		break;
	case UDP_V4_FLOW:
		if (vi->rss_hash_types_saved & VIRTIO_NET_RSS_HASH_TYPE_UDPv4) {
			info->data = RXH_IP_SRC | RXH_IP_DST |
						 RXH_L4_B_0_1 | RXH_L4_B_2_3;
		} else if (vi->rss_hash_types_saved & VIRTIO_NET_RSS_HASH_TYPE_IPv4) {
			info->data = RXH_IP_SRC | RXH_IP_DST;
		}
		break;
	case UDP_V6_FLOW:
		if (vi->rss_hash_types_saved & VIRTIO_NET_RSS_HASH_TYPE_UDPv6) {
			info->data = RXH_IP_SRC | RXH_IP_DST |
						 RXH_L4_B_0_1 | RXH_L4_B_2_3;
		} else if (vi->rss_hash_types_saved & VIRTIO_NET_RSS_HASH_TYPE_IPv6) {
			info->data = RXH_IP_SRC | RXH_IP_DST;
		}
		break;
	case IPV4_FLOW:
		if (vi->rss_hash_types_saved & VIRTIO_NET_RSS_HASH_TYPE_IPv4)
			info->data = RXH_IP_SRC | RXH_IP_DST;

		break;
	case IPV6_FLOW:
		if (vi->rss_hash_types_saved & VIRTIO_NET_RSS_HASH_TYPE_IPv6)
			info->data = RXH_IP_SRC | RXH_IP_DST;

		break;
	default:
		info->data = 0;
		break;
	}
}

static bool virtnet_set_hashflow(struct virtnet_info *vi, struct ethtool_rxnfc *info)
{
	u32 new_hashtypes = vi->rss_hash_types_saved;
	bool is_disable = info->data & RXH_DISCARD;
	bool is_l4 = info->data == (RXH_IP_SRC | RXH_IP_DST | RXH_L4_B_0_1 | RXH_L4_B_2_3);

	/* supports only 'sd', 'sdfn' and 'r' */
	if (!((info->data == (RXH_IP_SRC | RXH_IP_DST)) | is_l4 | is_disable))
		return false;

	switch (info->flow_type) {
	case TCP_V4_FLOW:
		new_hashtypes &= ~(VIRTIO_NET_RSS_HASH_TYPE_IPv4 | VIRTIO_NET_RSS_HASH_TYPE_TCPv4);
		if (!is_disable)
			new_hashtypes |= VIRTIO_NET_RSS_HASH_TYPE_IPv4
				| (is_l4 ? VIRTIO_NET_RSS_HASH_TYPE_TCPv4 : 0);
		break;
	case UDP_V4_FLOW:
		new_hashtypes &= ~(VIRTIO_NET_RSS_HASH_TYPE_IPv4 | VIRTIO_NET_RSS_HASH_TYPE_UDPv4);
		if (!is_disable)
			new_hashtypes |= VIRTIO_NET_RSS_HASH_TYPE_IPv4
				| (is_l4 ? VIRTIO_NET_RSS_HASH_TYPE_UDPv4 : 0);
		break;
	case IPV4_FLOW:
		new_hashtypes &= ~VIRTIO_NET_RSS_HASH_TYPE_IPv4;
		if (!is_disable)
			new_hashtypes = VIRTIO_NET_RSS_HASH_TYPE_IPv4;
		break;
	case TCP_V6_FLOW:
		new_hashtypes &= ~(VIRTIO_NET_RSS_HASH_TYPE_IPv6 | VIRTIO_NET_RSS_HASH_TYPE_TCPv6);
		if (!is_disable)
			new_hashtypes |= VIRTIO_NET_RSS_HASH_TYPE_IPv6
				| (is_l4 ? VIRTIO_NET_RSS_HASH_TYPE_TCPv6 : 0);
		break;
	case UDP_V6_FLOW:
		new_hashtypes &= ~(VIRTIO_NET_RSS_HASH_TYPE_IPv6 | VIRTIO_NET_RSS_HASH_TYPE_UDPv6);
		if (!is_disable)
			new_hashtypes |= VIRTIO_NET_RSS_HASH_TYPE_IPv6
				| (is_l4 ? VIRTIO_NET_RSS_HASH_TYPE_UDPv6 : 0);
		break;
	case IPV6_FLOW:
		new_hashtypes &= ~VIRTIO_NET_RSS_HASH_TYPE_IPv6;
		if (!is_disable)
			new_hashtypes = VIRTIO_NET_RSS_HASH_TYPE_IPv6;
		break;
	default:
		/* unsupported flow */
		return false;
	}

	/* if unsupported hashtype was set */
	if (new_hashtypes != (new_hashtypes & vi->rss_hash_types_supported))
		return false;

	if (new_hashtypes != vi->rss_hash_types_saved) {
		vi->rss_hash_types_saved = new_hashtypes;
		vi->rss_hdr->hash_types = cpu_to_le32(vi->rss_hash_types_saved);
		if (vi->dev->features & NETIF_F_RXHASH)
			return virtnet_commit_rss_command(vi);
	}

	return true;
}

static void virtnet_get_drvinfo(struct net_device *dev,
				struct ethtool_drvinfo *info)
{
	struct virtnet_info *vi = netdev_priv(dev);
	struct virtio_device *vdev = vi->vdev;

	strscpy(info->driver, KBUILD_MODNAME, sizeof(info->driver));
	strscpy(info->version, VIRTNET_DRIVER_VERSION, sizeof(info->version));
	strscpy(info->bus_info, virtio_bus_name(vdev), sizeof(info->bus_info));

}

/* TODO: Eliminate OOO packets during switching */
static int virtnet_set_channels(struct net_device *dev,
				struct ethtool_channels *channels)
{
	struct virtnet_info *vi = netdev_priv(dev);
	u16 queue_pairs = channels->combined_count;
	int err;

	/* We don't support separate rx/tx channels.
	 * We don't allow setting 'other' channels.
	 */
	if (channels->rx_count || channels->tx_count || channels->other_count)
		return -EINVAL;

	if (queue_pairs > vi->max_queue_pairs || queue_pairs == 0)
		return -EINVAL;

	/* For now we don't support modifying channels while XDP is loaded
	 * also when XDP is loaded all RX queues have XDP programs so we only
	 * need to check a single RX queue.
	 */
	if (vi->rq[0].xdp_prog)
		return -EINVAL;

	cpus_read_lock();
	err = virtnet_set_queues(vi, queue_pairs);
	if (err) {
		cpus_read_unlock();
		goto err;
	}
	virtnet_set_affinity(vi);
	cpus_read_unlock();

	netif_set_real_num_tx_queues(dev, queue_pairs);
	netif_set_real_num_rx_queues(dev, queue_pairs);
 err:
	return err;
}

static void virtnet_stats_sprintf(u8 **p, const char *fmt, const char *noq_fmt,
				  int num, int qid, const struct virtnet_stat_desc *desc)
{
	int i;

	if (qid < 0) {
		for (i = 0; i < num; ++i)
			ethtool_sprintf(p, noq_fmt, desc[i].desc);
	} else {
		for (i = 0; i < num; ++i)
			ethtool_sprintf(p, fmt, qid, desc[i].desc);
	}
}

/* qid == -1: for rx/tx queue total field */
static void virtnet_get_stats_string(struct virtnet_info *vi, int type, int qid, u8 **data)
{
	const struct virtnet_stat_desc *desc;
	const char *fmt, *noq_fmt;
	u8 *p = *data;
	u32 num;

	if (type == VIRTNET_Q_TYPE_CQ && qid >= 0) {
		noq_fmt = "cq_hw_%s";

		if (vi->device_stats_cap & VIRTIO_NET_STATS_TYPE_CVQ) {
			desc = &virtnet_stats_cvq_desc[0];
			num = ARRAY_SIZE(virtnet_stats_cvq_desc);

			virtnet_stats_sprintf(&p, NULL, noq_fmt, num, -1, desc);
		}
	}

	if (type == VIRTNET_Q_TYPE_RX) {
		fmt = "rx%u_%s";
		noq_fmt = "rx_%s";

		desc = &virtnet_rq_stats_desc[0];
		num = ARRAY_SIZE(virtnet_rq_stats_desc);

		virtnet_stats_sprintf(&p, fmt, noq_fmt, num, qid, desc);

		fmt = "rx%u_hw_%s";
		noq_fmt = "rx_hw_%s";

		if (vi->device_stats_cap & VIRTIO_NET_STATS_TYPE_RX_BASIC) {
			desc = &virtnet_stats_rx_basic_desc[0];
			num = ARRAY_SIZE(virtnet_stats_rx_basic_desc);

			virtnet_stats_sprintf(&p, fmt, noq_fmt, num, qid, desc);
		}

		if (vi->device_stats_cap & VIRTIO_NET_STATS_TYPE_RX_CSUM) {
			desc = &virtnet_stats_rx_csum_desc[0];
			num = ARRAY_SIZE(virtnet_stats_rx_csum_desc);

			virtnet_stats_sprintf(&p, fmt, noq_fmt, num, qid, desc);
		}

		if (vi->device_stats_cap & VIRTIO_NET_STATS_TYPE_RX_SPEED) {
			desc = &virtnet_stats_rx_speed_desc[0];
			num = ARRAY_SIZE(virtnet_stats_rx_speed_desc);

			virtnet_stats_sprintf(&p, fmt, noq_fmt, num, qid, desc);
		}
	}

	if (type == VIRTNET_Q_TYPE_TX) {
		fmt = "tx%u_%s";
		noq_fmt = "tx_%s";

		desc = &virtnet_sq_stats_desc[0];
		num = ARRAY_SIZE(virtnet_sq_stats_desc);

		virtnet_stats_sprintf(&p, fmt, noq_fmt, num, qid, desc);

		fmt = "tx%u_hw_%s";
		noq_fmt = "tx_hw_%s";

		if (vi->device_stats_cap & VIRTIO_NET_STATS_TYPE_TX_BASIC) {
			desc = &virtnet_stats_tx_basic_desc[0];
			num = ARRAY_SIZE(virtnet_stats_tx_basic_desc);

			virtnet_stats_sprintf(&p, fmt, noq_fmt, num, qid, desc);
		}

		if (vi->device_stats_cap & VIRTIO_NET_STATS_TYPE_TX_GSO) {
			desc = &virtnet_stats_tx_gso_desc[0];
			num = ARRAY_SIZE(virtnet_stats_tx_gso_desc);

			virtnet_stats_sprintf(&p, fmt, noq_fmt, num, qid, desc);
		}

		if (vi->device_stats_cap & VIRTIO_NET_STATS_TYPE_TX_SPEED) {
			desc = &virtnet_stats_tx_speed_desc[0];
			num = ARRAY_SIZE(virtnet_stats_tx_speed_desc);

			virtnet_stats_sprintf(&p, fmt, noq_fmt, num, qid, desc);
		}
	}

	*data = p;
}

struct virtnet_stats_ctx {
	/* The stats are write to qstats or ethtool -S */
	bool to_qstat;

	/* Used to calculate the offset inside the output buffer. */
	u32 desc_num[3];

	/* The actual supported stat types. */
	u64 bitmap[3];

	/* Used to calculate the reply buffer size. */
	u32 size[3];

	/* Record the output buffer. */
	u64 *data;
};

static void virtnet_stats_ctx_init(struct virtnet_info *vi,
				   struct virtnet_stats_ctx *ctx,
				   u64 *data, bool to_qstat)
{
	u32 queue_type;

	ctx->data = data;
	ctx->to_qstat = to_qstat;

	if (to_qstat) {
		ctx->desc_num[VIRTNET_Q_TYPE_RX] = ARRAY_SIZE(virtnet_rq_stats_desc_qstat);
		ctx->desc_num[VIRTNET_Q_TYPE_TX] = ARRAY_SIZE(virtnet_sq_stats_desc_qstat);

		queue_type = VIRTNET_Q_TYPE_RX;

		if (vi->device_stats_cap & VIRTIO_NET_STATS_TYPE_RX_BASIC) {
			ctx->bitmap[queue_type]   |= VIRTIO_NET_STATS_TYPE_RX_BASIC;
			ctx->desc_num[queue_type] += ARRAY_SIZE(virtnet_stats_rx_basic_desc_qstat);
			ctx->size[queue_type]     += sizeof(struct virtio_net_stats_rx_basic);
		}

		if (vi->device_stats_cap & VIRTIO_NET_STATS_TYPE_RX_CSUM) {
			ctx->bitmap[queue_type]   |= VIRTIO_NET_STATS_TYPE_RX_CSUM;
			ctx->desc_num[queue_type] += ARRAY_SIZE(virtnet_stats_rx_csum_desc_qstat);
			ctx->size[queue_type]     += sizeof(struct virtio_net_stats_rx_csum);
		}

		if (vi->device_stats_cap & VIRTIO_NET_STATS_TYPE_RX_GSO) {
			ctx->bitmap[queue_type]   |= VIRTIO_NET_STATS_TYPE_RX_GSO;
			ctx->desc_num[queue_type] += ARRAY_SIZE(virtnet_stats_rx_gso_desc_qstat);
			ctx->size[queue_type]     += sizeof(struct virtio_net_stats_rx_gso);
		}

		if (vi->device_stats_cap & VIRTIO_NET_STATS_TYPE_RX_SPEED) {
			ctx->bitmap[queue_type]   |= VIRTIO_NET_STATS_TYPE_RX_SPEED;
			ctx->desc_num[queue_type] += ARRAY_SIZE(virtnet_stats_rx_speed_desc_qstat);
			ctx->size[queue_type]     += sizeof(struct virtio_net_stats_rx_speed);
		}

		queue_type = VIRTNET_Q_TYPE_TX;

		if (vi->device_stats_cap & VIRTIO_NET_STATS_TYPE_TX_BASIC) {
			ctx->bitmap[queue_type]   |= VIRTIO_NET_STATS_TYPE_TX_BASIC;
			ctx->desc_num[queue_type] += ARRAY_SIZE(virtnet_stats_tx_basic_desc_qstat);
			ctx->size[queue_type]     += sizeof(struct virtio_net_stats_tx_basic);
		}

		if (vi->device_stats_cap & VIRTIO_NET_STATS_TYPE_TX_CSUM) {
			ctx->bitmap[queue_type]   |= VIRTIO_NET_STATS_TYPE_TX_CSUM;
			ctx->desc_num[queue_type] += ARRAY_SIZE(virtnet_stats_tx_csum_desc_qstat);
			ctx->size[queue_type]     += sizeof(struct virtio_net_stats_tx_csum);
		}

		if (vi->device_stats_cap & VIRTIO_NET_STATS_TYPE_TX_GSO) {
			ctx->bitmap[queue_type]   |= VIRTIO_NET_STATS_TYPE_TX_GSO;
			ctx->desc_num[queue_type] += ARRAY_SIZE(virtnet_stats_tx_gso_desc_qstat);
			ctx->size[queue_type]     += sizeof(struct virtio_net_stats_tx_gso);
		}

		if (vi->device_stats_cap & VIRTIO_NET_STATS_TYPE_TX_SPEED) {
			ctx->bitmap[queue_type]   |= VIRTIO_NET_STATS_TYPE_TX_SPEED;
			ctx->desc_num[queue_type] += ARRAY_SIZE(virtnet_stats_tx_speed_desc_qstat);
			ctx->size[queue_type]     += sizeof(struct virtio_net_stats_tx_speed);
		}

<<<<<<< HEAD
	//清零
	if (!zalloc_cpumask_var(&mask, GFP_KERNEL)) {
		virtnet_clean_affinity(vi);
		return;
	}

	//获取当前在线cpu数
	num_cpu = num_online_cpus();
	stride = max_t(int, num_cpu / vi->curr_queue_pairs, 1);
	stragglers = num_cpu >= vi->curr_queue_pairs ?
			num_cpu % vi->curr_queue_pairs :
			0;
	cpu = cpumask_first(cpu_online_mask);/*从第一个CPU开始*/
=======
		return;
	}

	ctx->desc_num[VIRTNET_Q_TYPE_RX] = ARRAY_SIZE(virtnet_rq_stats_desc);
	ctx->desc_num[VIRTNET_Q_TYPE_TX] = ARRAY_SIZE(virtnet_sq_stats_desc);
>>>>>>> 155a3c00

	if (vi->device_stats_cap & VIRTIO_NET_STATS_TYPE_CVQ) {
		queue_type = VIRTNET_Q_TYPE_CQ;

<<<<<<< HEAD
		for (j = 0; j < group_size; j++) {
			cpumask_set_cpu(cpu, mask);
			cpu = cpumask_next_wrap(cpu, cpu_online_mask,
						nr_cpu_ids, false);/*找下一个CPU*/
		}
		//设置收队列i,发队列i绑定到cpu
		virtqueue_set_affinity(vi->rq[i].vq, mask);
		virtqueue_set_affinity(vi->sq[i].vq, mask);
		__netif_set_xps_queue(vi->dev, cpumask_bits(mask), i, XPS_CPUS);
		cpumask_clear(mask);
=======
		ctx->bitmap[queue_type]   |= VIRTIO_NET_STATS_TYPE_CVQ;
		ctx->desc_num[queue_type] += ARRAY_SIZE(virtnet_stats_cvq_desc);
		ctx->size[queue_type]     += sizeof(struct virtio_net_stats_cvq);
>>>>>>> 155a3c00
	}

	queue_type = VIRTNET_Q_TYPE_RX;

	if (vi->device_stats_cap & VIRTIO_NET_STATS_TYPE_RX_BASIC) {
		ctx->bitmap[queue_type]   |= VIRTIO_NET_STATS_TYPE_RX_BASIC;
		ctx->desc_num[queue_type] += ARRAY_SIZE(virtnet_stats_rx_basic_desc);
		ctx->size[queue_type]     += sizeof(struct virtio_net_stats_rx_basic);
	}

	if (vi->device_stats_cap & VIRTIO_NET_STATS_TYPE_RX_CSUM) {
		ctx->bitmap[queue_type]   |= VIRTIO_NET_STATS_TYPE_RX_CSUM;
		ctx->desc_num[queue_type] += ARRAY_SIZE(virtnet_stats_rx_csum_desc);
		ctx->size[queue_type]     += sizeof(struct virtio_net_stats_rx_csum);
	}

	if (vi->device_stats_cap & VIRTIO_NET_STATS_TYPE_RX_SPEED) {
		ctx->bitmap[queue_type]   |= VIRTIO_NET_STATS_TYPE_RX_SPEED;
		ctx->desc_num[queue_type] += ARRAY_SIZE(virtnet_stats_rx_speed_desc);
		ctx->size[queue_type]     += sizeof(struct virtio_net_stats_rx_speed);
	}

	queue_type = VIRTNET_Q_TYPE_TX;

	if (vi->device_stats_cap & VIRTIO_NET_STATS_TYPE_TX_BASIC) {
		ctx->bitmap[queue_type]   |= VIRTIO_NET_STATS_TYPE_TX_BASIC;
		ctx->desc_num[queue_type] += ARRAY_SIZE(virtnet_stats_tx_basic_desc);
		ctx->size[queue_type]     += sizeof(struct virtio_net_stats_tx_basic);
	}

	if (vi->device_stats_cap & VIRTIO_NET_STATS_TYPE_TX_GSO) {
		ctx->bitmap[queue_type]   |= VIRTIO_NET_STATS_TYPE_TX_GSO;
		ctx->desc_num[queue_type] += ARRAY_SIZE(virtnet_stats_tx_gso_desc);
		ctx->size[queue_type]     += sizeof(struct virtio_net_stats_tx_gso);
	}

	if (vi->device_stats_cap & VIRTIO_NET_STATS_TYPE_TX_SPEED) {
		ctx->bitmap[queue_type]   |= VIRTIO_NET_STATS_TYPE_TX_SPEED;
		ctx->desc_num[queue_type] += ARRAY_SIZE(virtnet_stats_tx_speed_desc);
		ctx->size[queue_type]     += sizeof(struct virtio_net_stats_tx_speed);
	}
}

/* stats_sum_queue - Calculate the sum of the same fields in sq or rq.
 * @sum: the position to store the sum values
 * @num: field num
 * @q_value: the first queue fields
 * @q_num: number of the queues
 */
static void stats_sum_queue(u64 *sum, u32 num, u64 *q_value, u32 q_num)
{
	u32 step = num;
	int i, j;
	u64 *p;

	for (i = 0; i < num; ++i) {
		p = sum + i;
		*p = 0;

		for (j = 0; j < q_num; ++j)
			*p += *(q_value + i + j * step);
	}
}

static void virtnet_fill_total_fields(struct virtnet_info *vi,
				      struct virtnet_stats_ctx *ctx)
{
	u64 *data, *first_rx_q, *first_tx_q;
	u32 num_cq, num_rx, num_tx;

	num_cq = ctx->desc_num[VIRTNET_Q_TYPE_CQ];
	num_rx = ctx->desc_num[VIRTNET_Q_TYPE_RX];
	num_tx = ctx->desc_num[VIRTNET_Q_TYPE_TX];

	first_rx_q = ctx->data + num_rx + num_tx + num_cq;
	first_tx_q = first_rx_q + vi->curr_queue_pairs * num_rx;

	data = ctx->data;

	stats_sum_queue(data, num_rx, first_rx_q, vi->curr_queue_pairs);

	data = ctx->data + num_rx;

	stats_sum_queue(data, num_tx, first_tx_q, vi->curr_queue_pairs);
}

static void virtnet_fill_stats_qstat(struct virtnet_info *vi, u32 qid,
				     struct virtnet_stats_ctx *ctx,
				     const u8 *base, bool drv_stats, u8 reply_type)
{
	const struct virtnet_stat_desc *desc;
	const u64_stats_t *v_stat;
	u64 offset, bitmap;
	const __le64 *v;
	u32 queue_type;
	int i, num;

	queue_type = vq_type(vi, qid);
	bitmap = ctx->bitmap[queue_type];

	if (drv_stats) {
		if (queue_type == VIRTNET_Q_TYPE_RX) {
			desc = &virtnet_rq_stats_desc_qstat[0];
			num = ARRAY_SIZE(virtnet_rq_stats_desc_qstat);
		} else {
			desc = &virtnet_sq_stats_desc_qstat[0];
			num = ARRAY_SIZE(virtnet_sq_stats_desc_qstat);
		}

		for (i = 0; i < num; ++i) {
			offset = desc[i].qstat_offset / sizeof(*ctx->data);
			v_stat = (const u64_stats_t *)(base + desc[i].offset);
			ctx->data[offset] = u64_stats_read(v_stat);
		}
		return;
	}

	if (bitmap & VIRTIO_NET_STATS_TYPE_RX_BASIC) {
		desc = &virtnet_stats_rx_basic_desc_qstat[0];
		num = ARRAY_SIZE(virtnet_stats_rx_basic_desc_qstat);
		if (reply_type == VIRTIO_NET_STATS_TYPE_REPLY_RX_BASIC)
			goto found;
	}

	if (bitmap & VIRTIO_NET_STATS_TYPE_RX_CSUM) {
		desc = &virtnet_stats_rx_csum_desc_qstat[0];
		num = ARRAY_SIZE(virtnet_stats_rx_csum_desc_qstat);
		if (reply_type == VIRTIO_NET_STATS_TYPE_REPLY_RX_CSUM)
			goto found;
	}

	if (bitmap & VIRTIO_NET_STATS_TYPE_RX_GSO) {
		desc = &virtnet_stats_rx_gso_desc_qstat[0];
		num = ARRAY_SIZE(virtnet_stats_rx_gso_desc_qstat);
		if (reply_type == VIRTIO_NET_STATS_TYPE_REPLY_RX_GSO)
			goto found;
	}

	if (bitmap & VIRTIO_NET_STATS_TYPE_RX_SPEED) {
		desc = &virtnet_stats_rx_speed_desc_qstat[0];
		num = ARRAY_SIZE(virtnet_stats_rx_speed_desc_qstat);
		if (reply_type == VIRTIO_NET_STATS_TYPE_REPLY_RX_SPEED)
			goto found;
	}

	if (bitmap & VIRTIO_NET_STATS_TYPE_TX_BASIC) {
		desc = &virtnet_stats_tx_basic_desc_qstat[0];
		num = ARRAY_SIZE(virtnet_stats_tx_basic_desc_qstat);
		if (reply_type == VIRTIO_NET_STATS_TYPE_REPLY_TX_BASIC)
			goto found;
	}

	if (bitmap & VIRTIO_NET_STATS_TYPE_TX_CSUM) {
		desc = &virtnet_stats_tx_csum_desc_qstat[0];
		num = ARRAY_SIZE(virtnet_stats_tx_csum_desc_qstat);
		if (reply_type == VIRTIO_NET_STATS_TYPE_REPLY_TX_CSUM)
			goto found;
	}

	if (bitmap & VIRTIO_NET_STATS_TYPE_TX_GSO) {
		desc = &virtnet_stats_tx_gso_desc_qstat[0];
		num = ARRAY_SIZE(virtnet_stats_tx_gso_desc_qstat);
		if (reply_type == VIRTIO_NET_STATS_TYPE_REPLY_TX_GSO)
			goto found;
	}

	if (bitmap & VIRTIO_NET_STATS_TYPE_TX_SPEED) {
		desc = &virtnet_stats_tx_speed_desc_qstat[0];
		num = ARRAY_SIZE(virtnet_stats_tx_speed_desc_qstat);
		if (reply_type == VIRTIO_NET_STATS_TYPE_REPLY_TX_SPEED)
			goto found;
	}

	return;

found:
	for (i = 0; i < num; ++i) {
		offset = desc[i].qstat_offset / sizeof(*ctx->data);
		v = (const __le64 *)(base + desc[i].offset);
		ctx->data[offset] = le64_to_cpu(*v);
	}
}

/* virtnet_fill_stats - copy the stats to qstats or ethtool -S
 * The stats source is the device or the driver.
 *
 * @vi: virtio net info
 * @qid: the vq id
 * @ctx: stats ctx (initiated by virtnet_stats_ctx_init())
 * @base: pointer to the device reply or the driver stats structure.
 * @drv_stats: designate the base type (device reply, driver stats)
 * @type: the type of the device reply (if drv_stats is true, this must be zero)
 */
static void virtnet_fill_stats(struct virtnet_info *vi, u32 qid,
			       struct virtnet_stats_ctx *ctx,
			       const u8 *base, bool drv_stats, u8 reply_type)
{
	u32 queue_type, num_rx, num_tx, num_cq;
	const struct virtnet_stat_desc *desc;
	const u64_stats_t *v_stat;
	u64 offset, bitmap;
	const __le64 *v;
	int i, num;

	if (ctx->to_qstat)
		return virtnet_fill_stats_qstat(vi, qid, ctx, base, drv_stats, reply_type);

	num_cq = ctx->desc_num[VIRTNET_Q_TYPE_CQ];
	num_rx = ctx->desc_num[VIRTNET_Q_TYPE_RX];
	num_tx = ctx->desc_num[VIRTNET_Q_TYPE_TX];

	queue_type = vq_type(vi, qid);
	bitmap = ctx->bitmap[queue_type];

	/* skip the total fields of pairs */
	offset = num_rx + num_tx;

	if (queue_type == VIRTNET_Q_TYPE_TX) {
		offset += num_cq + num_rx * vi->curr_queue_pairs + num_tx * (qid / 2);

		num = ARRAY_SIZE(virtnet_sq_stats_desc);
		if (drv_stats) {
			desc = &virtnet_sq_stats_desc[0];
			goto drv_stats;
		}

		offset += num;

	} else if (queue_type == VIRTNET_Q_TYPE_RX) {
		offset += num_cq + num_rx * (qid / 2);

		num = ARRAY_SIZE(virtnet_rq_stats_desc);
		if (drv_stats) {
			desc = &virtnet_rq_stats_desc[0];
			goto drv_stats;
		}

		offset += num;
	}

	if (bitmap & VIRTIO_NET_STATS_TYPE_CVQ) {
		desc = &virtnet_stats_cvq_desc[0];
		num = ARRAY_SIZE(virtnet_stats_cvq_desc);
		if (reply_type == VIRTIO_NET_STATS_TYPE_REPLY_CVQ)
			goto found;

		offset += num;
	}

	if (bitmap & VIRTIO_NET_STATS_TYPE_RX_BASIC) {
		desc = &virtnet_stats_rx_basic_desc[0];
		num = ARRAY_SIZE(virtnet_stats_rx_basic_desc);
		if (reply_type == VIRTIO_NET_STATS_TYPE_REPLY_RX_BASIC)
			goto found;

		offset += num;
	}

	if (bitmap & VIRTIO_NET_STATS_TYPE_RX_CSUM) {
		desc = &virtnet_stats_rx_csum_desc[0];
		num = ARRAY_SIZE(virtnet_stats_rx_csum_desc);
		if (reply_type == VIRTIO_NET_STATS_TYPE_REPLY_RX_CSUM)
			goto found;

		offset += num;
	}

	if (bitmap & VIRTIO_NET_STATS_TYPE_RX_SPEED) {
		desc = &virtnet_stats_rx_speed_desc[0];
		num = ARRAY_SIZE(virtnet_stats_rx_speed_desc);
		if (reply_type == VIRTIO_NET_STATS_TYPE_REPLY_RX_SPEED)
			goto found;

		offset += num;
	}

	if (bitmap & VIRTIO_NET_STATS_TYPE_TX_BASIC) {
		desc = &virtnet_stats_tx_basic_desc[0];
		num = ARRAY_SIZE(virtnet_stats_tx_basic_desc);
		if (reply_type == VIRTIO_NET_STATS_TYPE_REPLY_TX_BASIC)
			goto found;

		offset += num;
	}

	if (bitmap & VIRTIO_NET_STATS_TYPE_TX_GSO) {
		desc = &virtnet_stats_tx_gso_desc[0];
		num = ARRAY_SIZE(virtnet_stats_tx_gso_desc);
		if (reply_type == VIRTIO_NET_STATS_TYPE_REPLY_TX_GSO)
			goto found;

		offset += num;
	}

	if (bitmap & VIRTIO_NET_STATS_TYPE_TX_SPEED) {
		desc = &virtnet_stats_tx_speed_desc[0];
		num = ARRAY_SIZE(virtnet_stats_tx_speed_desc);
		if (reply_type == VIRTIO_NET_STATS_TYPE_REPLY_TX_SPEED)
			goto found;

		offset += num;
	}

	return;

found:
	for (i = 0; i < num; ++i) {
		v = (const __le64 *)(base + desc[i].offset);
		ctx->data[offset + i] = le64_to_cpu(*v);
	}

	return;

drv_stats:
	for (i = 0; i < num; ++i) {
		v_stat = (const u64_stats_t *)(base + desc[i].offset);
		ctx->data[offset + i] = u64_stats_read(v_stat);
	}
}

static int __virtnet_get_hw_stats(struct virtnet_info *vi,
				  struct virtnet_stats_ctx *ctx,
				  struct virtio_net_ctrl_queue_stats *req,
				  int req_size, void *reply, int res_size)
{
	struct virtio_net_stats_reply_hdr *hdr;
	struct scatterlist sgs_in, sgs_out;
	void *p;
	u32 qid;
	int ok;

	sg_init_one(&sgs_out, req, req_size);
	sg_init_one(&sgs_in, reply, res_size);

	ok = virtnet_send_command_reply(vi, VIRTIO_NET_CTRL_STATS,
					VIRTIO_NET_CTRL_STATS_GET,
					&sgs_out, &sgs_in);

	if (!ok)
		return ok;

	for (p = reply; p - reply < res_size; p += le16_to_cpu(hdr->size)) {
		hdr = p;
		qid = le16_to_cpu(hdr->vq_index);
		virtnet_fill_stats(vi, qid, ctx, p, false, hdr->type);
	}

	return 0;
}

<<<<<<< HEAD
//返回驱动信息
static void virtnet_get_drvinfo(struct net_device *dev,
				struct ethtool_drvinfo *info)
=======
static void virtnet_make_stat_req(struct virtnet_info *vi,
				  struct virtnet_stats_ctx *ctx,
				  struct virtio_net_ctrl_queue_stats *req,
				  int qid, int *idx)
>>>>>>> 155a3c00
{
	int qtype = vq_type(vi, qid);
	u64 bitmap = ctx->bitmap[qtype];

	if (!bitmap)
		return;

	req->stats[*idx].vq_index = cpu_to_le16(qid);
	req->stats[*idx].types_bitmap[0] = cpu_to_le64(bitmap);
	*idx += 1;
}

/* qid: -1: get stats of all vq.
 *     > 0: get the stats for the special vq. This must not be cvq.
 */
static int virtnet_get_hw_stats(struct virtnet_info *vi,
				struct virtnet_stats_ctx *ctx, int qid)
{
	int qnum, i, j, res_size, qtype, last_vq, first_vq;
	struct virtio_net_ctrl_queue_stats *req;
	bool enable_cvq;
	void *reply;
	int ok;

	if (!virtio_has_feature(vi->vdev, VIRTIO_NET_F_DEVICE_STATS))
		return 0;

	if (qid == -1) {
		last_vq = vi->curr_queue_pairs * 2 - 1;
		first_vq = 0;
		enable_cvq = true;
	} else {
		last_vq = qid;
		first_vq = qid;
		enable_cvq = false;
	}

	qnum = 0;
	res_size = 0;
	for (i = first_vq; i <= last_vq ; ++i) {
		qtype = vq_type(vi, i);
		if (ctx->bitmap[qtype]) {
			++qnum;
			res_size += ctx->size[qtype];
		}
	}

	if (enable_cvq && ctx->bitmap[VIRTNET_Q_TYPE_CQ]) {
		res_size += ctx->size[VIRTNET_Q_TYPE_CQ];
		qnum += 1;
	}

	req = kcalloc(qnum, sizeof(*req), GFP_KERNEL);
	if (!req)
		return -ENOMEM;

	reply = kmalloc(res_size, GFP_KERNEL);
	if (!reply) {
		kfree(req);
		return -ENOMEM;
	}

	j = 0;
	for (i = first_vq; i <= last_vq ; ++i)
		virtnet_make_stat_req(vi, ctx, req, i, &j);

	if (enable_cvq)
		virtnet_make_stat_req(vi, ctx, req, vi->max_queue_pairs * 2, &j);

	ok = __virtnet_get_hw_stats(vi, ctx, req, sizeof(*req) * j, reply, res_size);

	kfree(req);
	kfree(reply);

	return ok;
}

static void virtnet_get_strings(struct net_device *dev, u32 stringset, u8 *data)
{
	struct virtnet_info *vi = netdev_priv(dev);
	unsigned int i;
	u8 *p = data;

	switch (stringset) {
	case ETH_SS_STATS:
		/* Generate the total field names. */
		virtnet_get_stats_string(vi, VIRTNET_Q_TYPE_RX, -1, &p);
		virtnet_get_stats_string(vi, VIRTNET_Q_TYPE_TX, -1, &p);

		virtnet_get_stats_string(vi, VIRTNET_Q_TYPE_CQ, 0, &p);

		for (i = 0; i < vi->curr_queue_pairs; ++i)
			virtnet_get_stats_string(vi, VIRTNET_Q_TYPE_RX, i, &p);

		for (i = 0; i < vi->curr_queue_pairs; ++i)
			virtnet_get_stats_string(vi, VIRTNET_Q_TYPE_TX, i, &p);
		break;
	}
}

static int virtnet_get_sset_count(struct net_device *dev, int sset)
{
	struct virtnet_info *vi = netdev_priv(dev);
	struct virtnet_stats_ctx ctx = {0};
	u32 pair_count;

	switch (sset) {
	case ETH_SS_STATS:
		virtnet_stats_ctx_init(vi, &ctx, NULL, false);

		pair_count = ctx.desc_num[VIRTNET_Q_TYPE_RX] + ctx.desc_num[VIRTNET_Q_TYPE_TX];

		return pair_count + ctx.desc_num[VIRTNET_Q_TYPE_CQ] +
			vi->curr_queue_pairs * pair_count;
	default:
		return -EOPNOTSUPP;
	}
}

static void virtnet_get_ethtool_stats(struct net_device *dev,
				      struct ethtool_stats *stats, u64 *data)
{
	struct virtnet_info *vi = netdev_priv(dev);
	struct virtnet_stats_ctx ctx = {0};
	unsigned int start, i;
	const u8 *stats_base;

	virtnet_stats_ctx_init(vi, &ctx, data, false);
	if (virtnet_get_hw_stats(vi, &ctx, -1))
		dev_warn(&vi->dev->dev, "Failed to get hw stats.\n");

	for (i = 0; i < vi->curr_queue_pairs; i++) {
		struct receive_queue *rq = &vi->rq[i];
		struct send_queue *sq = &vi->sq[i];

		stats_base = (const u8 *)&rq->stats;
		do {
			start = u64_stats_fetch_begin(&rq->stats.syncp);
			virtnet_fill_stats(vi, i * 2, &ctx, stats_base, true, 0);
		} while (u64_stats_fetch_retry(&rq->stats.syncp, start));

		stats_base = (const u8 *)&sq->stats;
		do {
			start = u64_stats_fetch_begin(&sq->stats.syncp);
			virtnet_fill_stats(vi, i * 2 + 1, &ctx, stats_base, true, 0);
		} while (u64_stats_fetch_retry(&sq->stats.syncp, start));
	}

	virtnet_fill_total_fields(vi, &ctx);
}

static void virtnet_get_channels(struct net_device *dev,
				 struct ethtool_channels *channels)
{
	struct virtnet_info *vi = netdev_priv(dev);

	channels->combined_count = vi->curr_queue_pairs;
	channels->max_combined = vi->max_queue_pairs;
	channels->max_other = 0;
	channels->rx_count = 0;
	channels->tx_count = 0;
	channels->other_count = 0;
}

static int virtnet_set_link_ksettings(struct net_device *dev,
				      const struct ethtool_link_ksettings *cmd)
{
	struct virtnet_info *vi = netdev_priv(dev);

	return ethtool_virtdev_set_link_ksettings(dev, cmd,
						  &vi->speed, &vi->duplex);
}

static int virtnet_get_link_ksettings(struct net_device *dev,
				      struct ethtool_link_ksettings *cmd)
{
	struct virtnet_info *vi = netdev_priv(dev);

	cmd->base.speed = vi->speed;
	cmd->base.duplex = vi->duplex;
	cmd->base.port = PORT_OTHER;

	return 0;
}

static int virtnet_send_tx_notf_coal_cmds(struct virtnet_info *vi,
					  struct ethtool_coalesce *ec)
{
	struct virtio_net_ctrl_coal_tx *coal_tx __free(kfree) = NULL;
	struct scatterlist sgs_tx;
	int i;

	coal_tx = kzalloc(sizeof(*coal_tx), GFP_KERNEL);
	if (!coal_tx)
		return -ENOMEM;

	coal_tx->tx_usecs = cpu_to_le32(ec->tx_coalesce_usecs);
	coal_tx->tx_max_packets = cpu_to_le32(ec->tx_max_coalesced_frames);
	sg_init_one(&sgs_tx, coal_tx, sizeof(*coal_tx));

	if (!virtnet_send_command(vi, VIRTIO_NET_CTRL_NOTF_COAL,
				  VIRTIO_NET_CTRL_NOTF_COAL_TX_SET,
				  &sgs_tx))
		return -EINVAL;

	vi->intr_coal_tx.max_usecs = ec->tx_coalesce_usecs;
	vi->intr_coal_tx.max_packets = ec->tx_max_coalesced_frames;
	for (i = 0; i < vi->max_queue_pairs; i++) {
		vi->sq[i].intr_coal.max_usecs = ec->tx_coalesce_usecs;
		vi->sq[i].intr_coal.max_packets = ec->tx_max_coalesced_frames;
	}

	return 0;
}

static int virtnet_send_rx_notf_coal_cmds(struct virtnet_info *vi,
					  struct ethtool_coalesce *ec)
{
	struct virtio_net_ctrl_coal_rx *coal_rx __free(kfree) = NULL;
	bool rx_ctrl_dim_on = !!ec->use_adaptive_rx_coalesce;
	struct scatterlist sgs_rx;
	int i;

	if (rx_ctrl_dim_on && !virtio_has_feature(vi->vdev, VIRTIO_NET_F_VQ_NOTF_COAL))
		return -EOPNOTSUPP;

	if (rx_ctrl_dim_on && (ec->rx_coalesce_usecs != vi->intr_coal_rx.max_usecs ||
			       ec->rx_max_coalesced_frames != vi->intr_coal_rx.max_packets))
		return -EINVAL;

	if (rx_ctrl_dim_on && !vi->rx_dim_enabled) {
		vi->rx_dim_enabled = true;
		for (i = 0; i < vi->max_queue_pairs; i++) {
			mutex_lock(&vi->rq[i].dim_lock);
			vi->rq[i].dim_enabled = true;
			mutex_unlock(&vi->rq[i].dim_lock);
		}
		return 0;
	}

	coal_rx = kzalloc(sizeof(*coal_rx), GFP_KERNEL);
	if (!coal_rx)
		return -ENOMEM;

	if (!rx_ctrl_dim_on && vi->rx_dim_enabled) {
		vi->rx_dim_enabled = false;
		for (i = 0; i < vi->max_queue_pairs; i++) {
			mutex_lock(&vi->rq[i].dim_lock);
			vi->rq[i].dim_enabled = false;
			mutex_unlock(&vi->rq[i].dim_lock);
		}
	}

	/* Since the per-queue coalescing params can be set,
	 * we need apply the global new params even if they
	 * are not updated.
	 */
	coal_rx->rx_usecs = cpu_to_le32(ec->rx_coalesce_usecs);
	coal_rx->rx_max_packets = cpu_to_le32(ec->rx_max_coalesced_frames);
	sg_init_one(&sgs_rx, coal_rx, sizeof(*coal_rx));

	if (!virtnet_send_command(vi, VIRTIO_NET_CTRL_NOTF_COAL,
				  VIRTIO_NET_CTRL_NOTF_COAL_RX_SET,
				  &sgs_rx))
		return -EINVAL;

	vi->intr_coal_rx.max_usecs = ec->rx_coalesce_usecs;
	vi->intr_coal_rx.max_packets = ec->rx_max_coalesced_frames;
	for (i = 0; i < vi->max_queue_pairs; i++) {
		mutex_lock(&vi->rq[i].dim_lock);
		vi->rq[i].intr_coal.max_usecs = ec->rx_coalesce_usecs;
		vi->rq[i].intr_coal.max_packets = ec->rx_max_coalesced_frames;
		mutex_unlock(&vi->rq[i].dim_lock);
	}

	return 0;
}

static int virtnet_send_notf_coal_cmds(struct virtnet_info *vi,
				       struct ethtool_coalesce *ec)
{
	int err;

	err = virtnet_send_tx_notf_coal_cmds(vi, ec);
	if (err)
		return err;

	err = virtnet_send_rx_notf_coal_cmds(vi, ec);
	if (err)
		return err;

	return 0;
}

static int virtnet_send_rx_notf_coal_vq_cmds(struct virtnet_info *vi,
					     struct ethtool_coalesce *ec,
					     u16 queue)
{
	bool rx_ctrl_dim_on = !!ec->use_adaptive_rx_coalesce;
	u32 max_usecs, max_packets;
	bool cur_rx_dim;
	int err;

	mutex_lock(&vi->rq[queue].dim_lock);
	cur_rx_dim = vi->rq[queue].dim_enabled;
	max_usecs = vi->rq[queue].intr_coal.max_usecs;
	max_packets = vi->rq[queue].intr_coal.max_packets;

	if (rx_ctrl_dim_on && (ec->rx_coalesce_usecs != max_usecs ||
			       ec->rx_max_coalesced_frames != max_packets)) {
		mutex_unlock(&vi->rq[queue].dim_lock);
		return -EINVAL;
	}

	if (rx_ctrl_dim_on && !cur_rx_dim) {
		vi->rq[queue].dim_enabled = true;
		mutex_unlock(&vi->rq[queue].dim_lock);
		return 0;
	}

	if (!rx_ctrl_dim_on && cur_rx_dim)
		vi->rq[queue].dim_enabled = false;

	/* If no params are updated, userspace ethtool will
	 * reject the modification.
	 */
	err = virtnet_send_rx_ctrl_coal_vq_cmd(vi, queue,
					       ec->rx_coalesce_usecs,
					       ec->rx_max_coalesced_frames);
	mutex_unlock(&vi->rq[queue].dim_lock);
	return err;
}

static int virtnet_send_notf_coal_vq_cmds(struct virtnet_info *vi,
					  struct ethtool_coalesce *ec,
					  u16 queue)
{
	int err;

	err = virtnet_send_rx_notf_coal_vq_cmds(vi, ec, queue);
	if (err)
		return err;

	err = virtnet_send_tx_ctrl_coal_vq_cmd(vi, queue,
					       ec->tx_coalesce_usecs,
					       ec->tx_max_coalesced_frames);
	if (err)
		return err;

	return 0;
}

static void virtnet_rx_dim_work(struct work_struct *work)
{
	struct dim *dim = container_of(work, struct dim, work);
	struct receive_queue *rq = container_of(dim,
			struct receive_queue, dim);
	struct virtnet_info *vi = rq->vq->vdev->priv;
	struct net_device *dev = vi->dev;
	struct dim_cq_moder update_moder;
	int qnum, err;

	qnum = rq - vi->rq;

	mutex_lock(&rq->dim_lock);
	if (!rq->dim_enabled)
		goto out;

	update_moder = net_dim_get_rx_irq_moder(dev, dim);
	if (update_moder.usec != rq->intr_coal.max_usecs ||
	    update_moder.pkts != rq->intr_coal.max_packets) {
		err = virtnet_send_rx_ctrl_coal_vq_cmd(vi, qnum,
						       update_moder.usec,
						       update_moder.pkts);
		if (err)
			pr_debug("%s: Failed to send dim parameters on rxq%d\n",
				 dev->name, qnum);
	}
out:
	dim->state = DIM_START_MEASURE;
	mutex_unlock(&rq->dim_lock);
}

static int virtnet_coal_params_supported(struct ethtool_coalesce *ec)
{
	/* usecs coalescing is supported only if VIRTIO_NET_F_NOTF_COAL
	 * or VIRTIO_NET_F_VQ_NOTF_COAL feature is negotiated.
	 */
	if (ec->rx_coalesce_usecs || ec->tx_coalesce_usecs)
		return -EOPNOTSUPP;

	if (ec->tx_max_coalesced_frames > 1 ||
	    ec->rx_max_coalesced_frames != 1)
		return -EINVAL;

	return 0;
}

static int virtnet_should_update_vq_weight(int dev_flags, int weight,
					   int vq_weight, bool *should_update)
{
	if (weight ^ vq_weight) {
		if (dev_flags & IFF_UP)
			return -EBUSY;
		*should_update = true;
	}

	return 0;
}

static int virtnet_set_coalesce(struct net_device *dev,
				struct ethtool_coalesce *ec,
				struct kernel_ethtool_coalesce *kernel_coal,
				struct netlink_ext_ack *extack)
{
	struct virtnet_info *vi = netdev_priv(dev);
	int ret, queue_number, napi_weight, i;
	bool update_napi = false;

	/* Can't change NAPI weight if the link is up */
	napi_weight = ec->tx_max_coalesced_frames ? NAPI_POLL_WEIGHT : 0;
	for (queue_number = 0; queue_number < vi->max_queue_pairs; queue_number++) {
		ret = virtnet_should_update_vq_weight(dev->flags, napi_weight,
						      vi->sq[queue_number].napi.weight,
						      &update_napi);
		if (ret)
			return ret;

		if (update_napi) {
			/* All queues that belong to [queue_number, vi->max_queue_pairs] will be
			 * updated for the sake of simplicity, which might not be necessary
			 */
			break;
		}
	}

	if (virtio_has_feature(vi->vdev, VIRTIO_NET_F_NOTF_COAL))
		ret = virtnet_send_notf_coal_cmds(vi, ec);
	else
		ret = virtnet_coal_params_supported(ec);

	if (ret)
		return ret;

	if (update_napi) {
		/* xsk xmit depends on the tx napi. So if xsk is active,
		 * prevent modifications to tx napi.
		 */
		for (i = queue_number; i < vi->max_queue_pairs; i++) {
			if (vi->sq[i].xsk_pool)
				return -EBUSY;
		}

		for (; queue_number < vi->max_queue_pairs; queue_number++)
			vi->sq[queue_number].napi.weight = napi_weight;
	}

	return ret;
}

static int virtnet_get_coalesce(struct net_device *dev,
				struct ethtool_coalesce *ec,
				struct kernel_ethtool_coalesce *kernel_coal,
				struct netlink_ext_ack *extack)
{
	struct virtnet_info *vi = netdev_priv(dev);

	if (virtio_has_feature(vi->vdev, VIRTIO_NET_F_NOTF_COAL)) {
		ec->rx_coalesce_usecs = vi->intr_coal_rx.max_usecs;
		ec->tx_coalesce_usecs = vi->intr_coal_tx.max_usecs;
		ec->tx_max_coalesced_frames = vi->intr_coal_tx.max_packets;
		ec->rx_max_coalesced_frames = vi->intr_coal_rx.max_packets;
		ec->use_adaptive_rx_coalesce = vi->rx_dim_enabled;
	} else {
		ec->rx_max_coalesced_frames = 1;

		if (vi->sq[0].napi.weight)
			ec->tx_max_coalesced_frames = 1;
	}

	return 0;
}

static int virtnet_set_per_queue_coalesce(struct net_device *dev,
					  u32 queue,
					  struct ethtool_coalesce *ec)
{
	struct virtnet_info *vi = netdev_priv(dev);
	int ret, napi_weight;
	bool update_napi = false;

	if (queue >= vi->max_queue_pairs)
		return -EINVAL;

	/* Can't change NAPI weight if the link is up */
	napi_weight = ec->tx_max_coalesced_frames ? NAPI_POLL_WEIGHT : 0;
	ret = virtnet_should_update_vq_weight(dev->flags, napi_weight,
					      vi->sq[queue].napi.weight,
					      &update_napi);
	if (ret)
		return ret;

	if (virtio_has_feature(vi->vdev, VIRTIO_NET_F_VQ_NOTF_COAL))
		ret = virtnet_send_notf_coal_vq_cmds(vi, ec, queue);
	else
		ret = virtnet_coal_params_supported(ec);

	if (ret)
		return ret;

	if (update_napi)
		vi->sq[queue].napi.weight = napi_weight;

	return 0;
}

static int virtnet_get_per_queue_coalesce(struct net_device *dev,
					  u32 queue,
					  struct ethtool_coalesce *ec)
{
	struct virtnet_info *vi = netdev_priv(dev);

	if (queue >= vi->max_queue_pairs)
		return -EINVAL;

	if (virtio_has_feature(vi->vdev, VIRTIO_NET_F_VQ_NOTF_COAL)) {
		mutex_lock(&vi->rq[queue].dim_lock);
		ec->rx_coalesce_usecs = vi->rq[queue].intr_coal.max_usecs;
		ec->tx_coalesce_usecs = vi->sq[queue].intr_coal.max_usecs;
		ec->tx_max_coalesced_frames = vi->sq[queue].intr_coal.max_packets;
		ec->rx_max_coalesced_frames = vi->rq[queue].intr_coal.max_packets;
		ec->use_adaptive_rx_coalesce = vi->rq[queue].dim_enabled;
		mutex_unlock(&vi->rq[queue].dim_lock);
	} else {
		ec->rx_max_coalesced_frames = 1;

		if (vi->sq[queue].napi.weight)
			ec->tx_max_coalesced_frames = 1;
	}

	return 0;
}

static void virtnet_init_settings(struct net_device *dev)
{
	struct virtnet_info *vi = netdev_priv(dev);

	vi->speed = SPEED_UNKNOWN;
	vi->duplex = DUPLEX_UNKNOWN;
}

static u32 virtnet_get_rxfh_key_size(struct net_device *dev)
{
	return ((struct virtnet_info *)netdev_priv(dev))->rss_key_size;
}

static u32 virtnet_get_rxfh_indir_size(struct net_device *dev)
{
	return ((struct virtnet_info *)netdev_priv(dev))->rss_indir_table_size;
}

static int virtnet_get_rxfh(struct net_device *dev,
			    struct ethtool_rxfh_param *rxfh)
{
	struct virtnet_info *vi = netdev_priv(dev);
	int i;

	if (rxfh->indir) {
		for (i = 0; i < vi->rss_indir_table_size; ++i)
			rxfh->indir[i] = le16_to_cpu(vi->rss_hdr->indirection_table[i]);
	}

	if (rxfh->key)
		memcpy(rxfh->key, vi->rss_hash_key_data, vi->rss_key_size);

	rxfh->hfunc = ETH_RSS_HASH_TOP;

	return 0;
}

static int virtnet_set_rxfh(struct net_device *dev,
			    struct ethtool_rxfh_param *rxfh,
			    struct netlink_ext_ack *extack)
{
	struct virtnet_info *vi = netdev_priv(dev);
	bool update = false;
	int i;

	if (rxfh->hfunc != ETH_RSS_HASH_NO_CHANGE &&
	    rxfh->hfunc != ETH_RSS_HASH_TOP)
		return -EOPNOTSUPP;

	if (rxfh->indir) {
		if (!vi->has_rss)
			return -EOPNOTSUPP;

		for (i = 0; i < vi->rss_indir_table_size; ++i)
			vi->rss_hdr->indirection_table[i] = cpu_to_le16(rxfh->indir[i]);
		update = true;
	}

	if (rxfh->key) {
		/* If either _F_HASH_REPORT or _F_RSS are negotiated, the
		 * device provides hash calculation capabilities, that is,
		 * hash_key is configured.
		 */
		if (!vi->has_rss && !vi->has_rss_hash_report)
			return -EOPNOTSUPP;

		memcpy(vi->rss_hash_key_data, rxfh->key, vi->rss_key_size);
		update = true;
	}

	if (update)
		virtnet_commit_rss_command(vi);

	return 0;
}

static int virtnet_get_rxnfc(struct net_device *dev, struct ethtool_rxnfc *info, u32 *rule_locs)
{
	struct virtnet_info *vi = netdev_priv(dev);
	int rc = 0;

	switch (info->cmd) {
	case ETHTOOL_GRXRINGS:
	    /*返回当前rx队列数*/
		info->data = vi->curr_queue_pairs;
		break;
	case ETHTOOL_GRXFH:
	    /*返回rx支持的字段*/
		virtnet_get_hashflow(vi, info);
		break;
	default:
		rc = -EOPNOTSUPP;
	}

	return rc;
}

static int virtnet_set_rxnfc(struct net_device *dev, struct ethtool_rxnfc *info)
{
	struct virtnet_info *vi = netdev_priv(dev);
	int rc = 0;

	switch (info->cmd) {
	case ETHTOOL_SRXFH:
		if (!virtnet_set_hashflow(vi, info))
			rc = -EINVAL;

		break;
	default:
		rc = -EOPNOTSUPP;
	}

	return rc;
}

//virtio网卡的ethtool操作集
static const struct ethtool_ops virtnet_ethtool_ops = {
	.supported_coalesce_params = ETHTOOL_COALESCE_MAX_FRAMES |
		ETHTOOL_COALESCE_USECS | ETHTOOL_COALESCE_USE_ADAPTIVE_RX,
	.get_drvinfo = virtnet_get_drvinfo,
	.get_link = ethtool_op_get_link,
	.get_ringparam = virtnet_get_ringparam,
	.set_ringparam = virtnet_set_ringparam,
	.get_strings = virtnet_get_strings,
	.get_sset_count = virtnet_get_sset_count,
	.get_ethtool_stats = virtnet_get_ethtool_stats,
	.set_channels = virtnet_set_channels,
	.get_channels = virtnet_get_channels,
	.get_ts_info = ethtool_op_get_ts_info,
	.get_link_ksettings = virtnet_get_link_ksettings,
	.set_link_ksettings = virtnet_set_link_ksettings,
	.set_coalesce = virtnet_set_coalesce,
	.get_coalesce = virtnet_get_coalesce,
	.set_per_queue_coalesce = virtnet_set_per_queue_coalesce,
	.get_per_queue_coalesce = virtnet_get_per_queue_coalesce,
	.get_rxfh_key_size = virtnet_get_rxfh_key_size,
	.get_rxfh_indir_size = virtnet_get_rxfh_indir_size,
	.get_rxfh = virtnet_get_rxfh,
	.set_rxfh = virtnet_set_rxfh,
	.get_rxnfc = virtnet_get_rxnfc,
	.set_rxnfc = virtnet_set_rxnfc,
};

static void virtnet_get_queue_stats_rx(struct net_device *dev, int i,
				       struct netdev_queue_stats_rx *stats)
{
	struct virtnet_info *vi = netdev_priv(dev);
	struct receive_queue *rq = &vi->rq[i];
	struct virtnet_stats_ctx ctx = {0};

	virtnet_stats_ctx_init(vi, &ctx, (void *)stats, true);

	virtnet_get_hw_stats(vi, &ctx, i * 2);
	virtnet_fill_stats(vi, i * 2, &ctx, (void *)&rq->stats, true, 0);
}

static void virtnet_get_queue_stats_tx(struct net_device *dev, int i,
				       struct netdev_queue_stats_tx *stats)
{
	struct virtnet_info *vi = netdev_priv(dev);
	struct send_queue *sq = &vi->sq[i];
	struct virtnet_stats_ctx ctx = {0};

	virtnet_stats_ctx_init(vi, &ctx, (void *)stats, true);

	virtnet_get_hw_stats(vi, &ctx, i * 2 + 1);
	virtnet_fill_stats(vi, i * 2 + 1, &ctx, (void *)&sq->stats, true, 0);
}

static void virtnet_get_base_stats(struct net_device *dev,
				   struct netdev_queue_stats_rx *rx,
				   struct netdev_queue_stats_tx *tx)
{
	struct virtnet_info *vi = netdev_priv(dev);

	/* The queue stats of the virtio-net will not be reset. So here we
	 * return 0.
	 */
	rx->bytes = 0;
	rx->packets = 0;

	if (vi->device_stats_cap & VIRTIO_NET_STATS_TYPE_RX_BASIC) {
		rx->hw_drops = 0;
		rx->hw_drop_overruns = 0;
	}

	if (vi->device_stats_cap & VIRTIO_NET_STATS_TYPE_RX_CSUM) {
		rx->csum_unnecessary = 0;
		rx->csum_none = 0;
		rx->csum_bad = 0;
	}

	if (vi->device_stats_cap & VIRTIO_NET_STATS_TYPE_RX_GSO) {
		rx->hw_gro_packets = 0;
		rx->hw_gro_bytes = 0;
		rx->hw_gro_wire_packets = 0;
		rx->hw_gro_wire_bytes = 0;
	}

	if (vi->device_stats_cap & VIRTIO_NET_STATS_TYPE_RX_SPEED)
		rx->hw_drop_ratelimits = 0;

	tx->bytes = 0;
	tx->packets = 0;
	tx->stop = 0;
	tx->wake = 0;

	if (vi->device_stats_cap & VIRTIO_NET_STATS_TYPE_TX_BASIC) {
		tx->hw_drops = 0;
		tx->hw_drop_errors = 0;
	}

	if (vi->device_stats_cap & VIRTIO_NET_STATS_TYPE_TX_CSUM) {
		tx->csum_none = 0;
		tx->needs_csum = 0;
	}

	if (vi->device_stats_cap & VIRTIO_NET_STATS_TYPE_TX_GSO) {
		tx->hw_gso_packets = 0;
		tx->hw_gso_bytes = 0;
		tx->hw_gso_wire_packets = 0;
		tx->hw_gso_wire_bytes = 0;
	}

	if (vi->device_stats_cap & VIRTIO_NET_STATS_TYPE_TX_SPEED)
		tx->hw_drop_ratelimits = 0;

	netdev_stat_queue_sum(dev,
			      dev->real_num_rx_queues, vi->max_queue_pairs, rx,
			      dev->real_num_tx_queues, vi->max_queue_pairs, tx);
}

static const struct netdev_stat_ops virtnet_stat_ops = {
	.get_queue_stats_rx	= virtnet_get_queue_stats_rx,
	.get_queue_stats_tx	= virtnet_get_queue_stats_tx,
	.get_base_stats		= virtnet_get_base_stats,
};

static void virtnet_freeze_down(struct virtio_device *vdev)
{
	struct virtnet_info *vi = vdev->priv;

	/* Make sure no work handler is accessing the device */
	flush_work(&vi->config_work);
	disable_rx_mode_work(vi);
	flush_work(&vi->rx_mode_work);

	netif_tx_lock_bh(vi->dev);
	netif_device_detach(vi->dev);
	netif_tx_unlock_bh(vi->dev);
	if (netif_running(vi->dev)) {
		rtnl_lock();
		virtnet_close(vi->dev);
		rtnl_unlock();
	}
}

static int init_vqs(struct virtnet_info *vi);

static int virtnet_restore_up(struct virtio_device *vdev)
{
	struct virtnet_info *vi = vdev->priv;
	int err;

	err = init_vqs(vi);
	if (err)
		return err;

	virtio_device_ready(vdev);

	enable_delayed_refill(vi);
	enable_rx_mode_work(vi);

	if (netif_running(vi->dev)) {
		rtnl_lock();
		err = virtnet_open(vi->dev);
		rtnl_unlock();
		if (err)
			return err;
	}

	netif_tx_lock_bh(vi->dev);
	netif_device_attach(vi->dev);
	netif_tx_unlock_bh(vi->dev);
	return err;
}

static int virtnet_set_guest_offloads(struct virtnet_info *vi, u64 offloads)
{
	__virtio64 *_offloads __free(kfree) = NULL;
	struct scatterlist sg;

	_offloads = kzalloc(sizeof(*_offloads), GFP_KERNEL);
	if (!_offloads)
		return -ENOMEM;

	*_offloads = cpu_to_virtio64(vi->vdev, offloads);

	sg_init_one(&sg, _offloads, sizeof(*_offloads));

	if (!virtnet_send_command(vi, VIRTIO_NET_CTRL_GUEST_OFFLOADS,
				  VIRTIO_NET_CTRL_GUEST_OFFLOADS_SET, &sg)) {
		dev_warn(&vi->dev->dev, "Fail to set guest offload.\n");
		return -EINVAL;
	}

	return 0;
}

static int virtnet_clear_guest_offloads(struct virtnet_info *vi)
{
	u64 offloads = 0;

	if (!vi->guest_offloads)
		return 0;

	return virtnet_set_guest_offloads(vi, offloads);
}

static int virtnet_restore_guest_offloads(struct virtnet_info *vi)
{
	u64 offloads = vi->guest_offloads;

	if (!vi->guest_offloads)
		return 0;

	return virtnet_set_guest_offloads(vi, offloads);
}

static int virtnet_rq_bind_xsk_pool(struct virtnet_info *vi, struct receive_queue *rq,
				    struct xsk_buff_pool *pool)
{
	int err, qindex;

	qindex = rq - vi->rq;

	if (pool) {
		err = xdp_rxq_info_reg(&rq->xsk_rxq_info, vi->dev, qindex, rq->napi.napi_id);
		if (err < 0)
			return err;

		err = xdp_rxq_info_reg_mem_model(&rq->xsk_rxq_info,
						 MEM_TYPE_XSK_BUFF_POOL, NULL);
		if (err < 0)
			goto unreg;

		xsk_pool_set_rxq_info(pool, &rq->xsk_rxq_info);
	}

	virtnet_rx_pause(vi, rq);

	err = virtqueue_reset(rq->vq, virtnet_rq_unmap_free_buf, NULL);
	if (err) {
		netdev_err(vi->dev, "reset rx fail: rx queue index: %d err: %d\n", qindex, err);

		pool = NULL;
	}

	rq->xsk_pool = pool;

	virtnet_rx_resume(vi, rq);

	if (pool)
		return 0;

unreg:
	xdp_rxq_info_unreg(&rq->xsk_rxq_info);
	return err;
}

static int virtnet_sq_bind_xsk_pool(struct virtnet_info *vi,
				    struct send_queue *sq,
				    struct xsk_buff_pool *pool)
{
	int err, qindex;

	qindex = sq - vi->sq;

	virtnet_tx_pause(vi, sq);

	err = virtqueue_reset(sq->vq, virtnet_sq_free_unused_buf,
			      virtnet_sq_free_unused_buf_done);
	if (err) {
		netdev_err(vi->dev, "reset tx fail: tx queue index: %d err: %d\n", qindex, err);
		pool = NULL;
	}

	sq->xsk_pool = pool;

	virtnet_tx_resume(vi, sq);

	return err;
}

static int virtnet_xsk_pool_enable(struct net_device *dev,
				   struct xsk_buff_pool *pool,
				   u16 qid)
{
	struct virtnet_info *vi = netdev_priv(dev);
	struct receive_queue *rq;
	struct device *dma_dev;
	struct send_queue *sq;
	dma_addr_t hdr_dma;
	int err, size;

	if (vi->hdr_len > xsk_pool_get_headroom(pool))
		return -EINVAL;

	/* In big_packets mode, xdp cannot work, so there is no need to
	 * initialize xsk of rq.
	 */
	if (vi->big_packets && !vi->mergeable_rx_bufs)
		return -ENOENT;

	if (qid >= vi->curr_queue_pairs)
		return -EINVAL;

	sq = &vi->sq[qid];
	rq = &vi->rq[qid];

	/* xsk assumes that tx and rx must have the same dma device. The af-xdp
	 * may use one buffer to receive from the rx and reuse this buffer to
	 * send by the tx. So the dma dev of sq and rq must be the same one.
	 *
	 * But vq->dma_dev allows every vq has the respective dma dev. So I
	 * check the dma dev of vq and sq is the same dev.
	 */
	if (virtqueue_dma_dev(rq->vq) != virtqueue_dma_dev(sq->vq))
		return -EINVAL;

	dma_dev = virtqueue_dma_dev(rq->vq);
	if (!dma_dev)
		return -EINVAL;

	size = virtqueue_get_vring_size(rq->vq);

	rq->xsk_buffs = kvcalloc(size, sizeof(*rq->xsk_buffs), GFP_KERNEL);
	if (!rq->xsk_buffs)
		return -ENOMEM;

	hdr_dma = virtqueue_dma_map_single_attrs(sq->vq, &xsk_hdr, vi->hdr_len,
						 DMA_TO_DEVICE, 0);
	if (virtqueue_dma_mapping_error(sq->vq, hdr_dma)) {
		err = -ENOMEM;
		goto err_free_buffs;
	}

	err = xsk_pool_dma_map(pool, dma_dev, 0);
	if (err)
		goto err_xsk_map;

	err = virtnet_rq_bind_xsk_pool(vi, rq, pool);
	if (err)
		goto err_rq;

	err = virtnet_sq_bind_xsk_pool(vi, sq, pool);
	if (err)
		goto err_sq;

	/* Now, we do not support tx offload(such as tx csum), so all the tx
	 * virtnet hdr is zero. So all the tx packets can share a single hdr.
	 */
	sq->xsk_hdr_dma_addr = hdr_dma;

	return 0;

err_sq:
	virtnet_rq_bind_xsk_pool(vi, rq, NULL);
err_rq:
	xsk_pool_dma_unmap(pool, 0);
err_xsk_map:
	virtqueue_dma_unmap_single_attrs(rq->vq, hdr_dma, vi->hdr_len,
					 DMA_TO_DEVICE, 0);
err_free_buffs:
	kvfree(rq->xsk_buffs);
	return err;
}

static int virtnet_xsk_pool_disable(struct net_device *dev, u16 qid)
{
	struct virtnet_info *vi = netdev_priv(dev);
	struct xsk_buff_pool *pool;
	struct receive_queue *rq;
	struct send_queue *sq;
	int err;

	if (qid >= vi->curr_queue_pairs)
		return -EINVAL;

	sq = &vi->sq[qid];
	rq = &vi->rq[qid];

	pool = rq->xsk_pool;

	err = virtnet_rq_bind_xsk_pool(vi, rq, NULL);
	err |= virtnet_sq_bind_xsk_pool(vi, sq, NULL);

	xsk_pool_dma_unmap(pool, 0);

	virtqueue_dma_unmap_single_attrs(sq->vq, sq->xsk_hdr_dma_addr,
					 vi->hdr_len, DMA_TO_DEVICE, 0);
	kvfree(rq->xsk_buffs);

	return err;
}

static int virtnet_xsk_pool_setup(struct net_device *dev, struct netdev_bpf *xdp)
{
	if (xdp->xsk.pool)
		return virtnet_xsk_pool_enable(dev, xdp->xsk.pool,
					       xdp->xsk.queue_id);
	else
		return virtnet_xsk_pool_disable(dev, xdp->xsk.queue_id);
}

static int virtnet_xdp_set(struct net_device *dev, struct bpf_prog *prog,
			   struct netlink_ext_ack *extack)
{
	unsigned int room = SKB_DATA_ALIGN(XDP_PACKET_HEADROOM +
					   sizeof(struct skb_shared_info));
	unsigned int max_sz = PAGE_SIZE - room - ETH_HLEN;
	struct virtnet_info *vi = netdev_priv(dev);
	struct bpf_prog *old_prog;
	u16 xdp_qp = 0, curr_qp;
	int i, err;

	if (!virtio_has_feature(vi->vdev, VIRTIO_NET_F_CTRL_GUEST_OFFLOADS)
	    && (virtio_has_feature(vi->vdev, VIRTIO_NET_F_GUEST_TSO4) ||
	        virtio_has_feature(vi->vdev, VIRTIO_NET_F_GUEST_TSO6) ||
	        virtio_has_feature(vi->vdev, VIRTIO_NET_F_GUEST_ECN) ||
		virtio_has_feature(vi->vdev, VIRTIO_NET_F_GUEST_UFO) ||
		virtio_has_feature(vi->vdev, VIRTIO_NET_F_GUEST_CSUM) ||
		virtio_has_feature(vi->vdev, VIRTIO_NET_F_GUEST_USO4) ||
		virtio_has_feature(vi->vdev, VIRTIO_NET_F_GUEST_USO6))) {
		NL_SET_ERR_MSG_MOD(extack, "Can't set XDP while host is implementing GRO_HW/CSUM, disable GRO_HW/CSUM first");
		return -EOPNOTSUPP;
	}

	if (vi->mergeable_rx_bufs && !vi->any_header_sg) {
		NL_SET_ERR_MSG_MOD(extack, "XDP expects header/data in single page, any_header_sg required");
		return -EINVAL;
	}

	if (prog && !prog->aux->xdp_has_frags && dev->mtu > max_sz) {
		NL_SET_ERR_MSG_MOD(extack, "MTU too large to enable XDP without frags");
		netdev_warn(dev, "single-buffer XDP requires MTU less than %u\n", max_sz);
		return -EINVAL;
	}

	curr_qp = vi->curr_queue_pairs - vi->xdp_queue_pairs;
	if (prog)
		xdp_qp = nr_cpu_ids;

	/* XDP requires extra queues for XDP_TX */
	if (curr_qp + xdp_qp > vi->max_queue_pairs) {
		netdev_warn_once(dev, "XDP request %i queues but max is %i. XDP_TX and XDP_REDIRECT will operate in a slower locked tx mode.\n",
				 curr_qp + xdp_qp, vi->max_queue_pairs);
		xdp_qp = 0;
	}

	old_prog = rtnl_dereference(vi->rq[0].xdp_prog);
	if (!prog && !old_prog)
		return 0;

	if (prog)
		bpf_prog_add(prog, vi->max_queue_pairs - 1);

	virtnet_rx_pause_all(vi);

	/* Make sure NAPI is not using any XDP TX queues for RX. */
	if (netif_running(dev)) {
		for (i = 0; i < vi->max_queue_pairs; i++)
			virtnet_napi_tx_disable(&vi->sq[i]);
	}

	if (!prog) {
		for (i = 0; i < vi->max_queue_pairs; i++) {
			rcu_assign_pointer(vi->rq[i].xdp_prog, prog);
			if (i == 0)
				virtnet_restore_guest_offloads(vi);
		}
		synchronize_net();
	}

	err = virtnet_set_queues(vi, curr_qp + xdp_qp);
	if (err)
		goto err;
	netif_set_real_num_rx_queues(dev, curr_qp + xdp_qp);
	vi->xdp_queue_pairs = xdp_qp;

	if (prog) {
		vi->xdp_enabled = true;
		for (i = 0; i < vi->max_queue_pairs; i++) {
			rcu_assign_pointer(vi->rq[i].xdp_prog, prog);
			if (i == 0 && !old_prog)
				virtnet_clear_guest_offloads(vi);
		}
		if (!old_prog)
			xdp_features_set_redirect_target(dev, true);
	} else {
		xdp_features_clear_redirect_target(dev);
		vi->xdp_enabled = false;
	}

	virtnet_rx_resume_all(vi);
	for (i = 0; i < vi->max_queue_pairs; i++) {
		if (old_prog)
			bpf_prog_put(old_prog);
		if (netif_running(dev))
			virtnet_napi_tx_enable(&vi->sq[i]);
	}

	return 0;

err:
	if (!prog) {
		virtnet_clear_guest_offloads(vi);
		for (i = 0; i < vi->max_queue_pairs; i++)
			rcu_assign_pointer(vi->rq[i].xdp_prog, old_prog);
	}

	virtnet_rx_resume_all(vi);
	if (netif_running(dev)) {
		for (i = 0; i < vi->max_queue_pairs; i++)
			virtnet_napi_tx_enable(&vi->sq[i]);
	}
	if (prog)
		bpf_prog_sub(prog, vi->max_queue_pairs - 1);
	return err;
}

//响应virtio-net设备的xdp请求
static int virtnet_xdp(struct net_device *dev, struct netdev_bpf *xdp)
{
	switch (xdp->command) {
	case XDP_SETUP_PROG:
	    	//安装xdp程序
		return virtnet_xdp_set(dev, xdp->prog, xdp->extack);
	case XDP_SETUP_XSK_POOL:
		return virtnet_xsk_pool_setup(dev, xdp);
	default:
		return -EINVAL;
	}
}

static int virtnet_get_phys_port_name(struct net_device *dev, char *buf,
				      size_t len)
{
	struct virtnet_info *vi = netdev_priv(dev);
	int ret;

	if (!virtio_has_feature(vi->vdev, VIRTIO_NET_F_STANDBY))
		return -EOPNOTSUPP;

	ret = snprintf(buf, len, "sby");
	if (ret >= len)
		return -EOPNOTSUPP;

	return 0;
}

static int virtnet_set_features(struct net_device *dev,
				netdev_features_t features)
{
	struct virtnet_info *vi = netdev_priv(dev);
	u64 offloads;
	int err;

	if ((dev->features ^ features) & NETIF_F_GRO_HW) {
		if (vi->xdp_enabled)
			return -EBUSY;

		if (features & NETIF_F_GRO_HW)
			offloads = vi->guest_offloads_capable;
		else
			offloads = vi->guest_offloads_capable &
				   ~GUEST_OFFLOAD_GRO_HW_MASK;

		err = virtnet_set_guest_offloads(vi, offloads);
		if (err)
			return err;
		vi->guest_offloads = offloads;
	}

	if ((dev->features ^ features) & NETIF_F_RXHASH) {
		if (features & NETIF_F_RXHASH)
			vi->rss_hdr->hash_types = cpu_to_le32(vi->rss_hash_types_saved);
		else
			vi->rss_hdr->hash_types = cpu_to_le32(VIRTIO_NET_HASH_REPORT_NONE);

		if (!virtnet_commit_rss_command(vi))
			return -EINVAL;
	}

	return 0;
}

static void virtnet_tx_timeout(struct net_device *dev, unsigned int txqueue)
{
	struct virtnet_info *priv = netdev_priv(dev);
	struct send_queue *sq = &priv->sq[txqueue];
	struct netdev_queue *txq = netdev_get_tx_queue(dev, txqueue);

	u64_stats_update_begin(&sq->stats.syncp);
	u64_stats_inc(&sq->stats.tx_timeouts);
	u64_stats_update_end(&sq->stats.syncp);

	netdev_err(dev, "TX timeout on queue: %u, sq: %s, vq: 0x%x, name: %s, %u usecs ago\n",
		   txqueue, sq->name, sq->vq->index, sq->vq->name,
		   jiffies_to_usecs(jiffies - READ_ONCE(txq->trans_start)));
}

<<<<<<< HEAD
//virtio网络设备驱动的操作集
=======
static int virtnet_init_irq_moder(struct virtnet_info *vi)
{
	u8 profile_flags = 0, coal_flags = 0;
	int ret, i;

	profile_flags |= DIM_PROFILE_RX;
	coal_flags |= DIM_COALESCE_USEC | DIM_COALESCE_PKTS;
	ret = net_dim_init_irq_moder(vi->dev, profile_flags, coal_flags,
				     DIM_CQ_PERIOD_MODE_START_FROM_EQE,
				     0, virtnet_rx_dim_work, NULL);

	if (ret)
		return ret;

	for (i = 0; i < vi->max_queue_pairs; i++)
		net_dim_setting(vi->dev, &vi->rq[i].dim, false);

	return 0;
}

static void virtnet_free_irq_moder(struct virtnet_info *vi)
{
	if (!virtio_has_feature(vi->vdev, VIRTIO_NET_F_VQ_NOTF_COAL))
		return;

	rtnl_lock();
	net_dim_free_irq_moder(vi->dev);
	rtnl_unlock();
}

>>>>>>> 155a3c00
static const struct net_device_ops virtnet_netdev = {
	.ndo_open            = virtnet_open,
	.ndo_stop   	     = virtnet_close,
	.ndo_start_xmit      = start_xmit,//virtio-net发包函数回调
	.ndo_validate_addr   = eth_validate_addr,//校验mac地址是否正确
	.ndo_set_mac_address = virtnet_set_mac_address,
	.ndo_set_rx_mode     = virtnet_set_rx_mode,
	.ndo_get_stats64     = virtnet_stats,
	.ndo_vlan_rx_add_vid = virtnet_vlan_rx_add_vid,
	.ndo_vlan_rx_kill_vid = virtnet_vlan_rx_kill_vid,
	.ndo_bpf		= virtnet_xdp,
	.ndo_xdp_xmit		= virtnet_xdp_xmit,
	.ndo_xsk_wakeup         = virtnet_xsk_wakeup,
	.ndo_features_check	= passthru_features_check,
	.ndo_get_phys_port_name	= virtnet_get_phys_port_name,
	.ndo_set_features	= virtnet_set_features,
	.ndo_tx_timeout		= virtnet_tx_timeout,
};

//设备链路状态处理
static void virtnet_config_changed_work(struct work_struct *work)
{
	struct virtnet_info *vi =
		container_of(work, struct virtnet_info, config_work);
	u16 v;/*链路状态*/

	//读取设备的链路状态
	if (virtio_cread_feature(vi->vdev, VIRTIO_NET_F_STATUS,
				 struct virtio_net_config, status, &v) < 0)
		return;

	//link状态为announce,向对端通告
	if (v & VIRTIO_NET_S_ANNOUNCE) {
		netdev_notify_peers(vi->dev);
		virtnet_ack_link_announce(vi);
	}

	/* Ignore unknown (future) status bits */
	v &= VIRTIO_NET_S_LINK_UP;

	//链路状态未发生变换，退出
	if (vi->status == v)
		return;

	vi->status = v;/*状态发生变化,更新为新值(UP/down)*/

	if (vi->status & VIRTIO_NET_S_LINK_UP) {
		//新状态为up,将link置为up
		virtnet_update_settings(vi);
		netif_carrier_on(vi->dev);
		netif_tx_wake_all_queues(vi->dev);
	} else {
		//link down处理
		netif_carrier_off(vi->dev);
		netif_tx_stop_all_queues(vi->dev);
	}
}

//配置变更，执行virtio net设备的配置work,执行链路状态检查
static void virtnet_config_changed(struct virtio_device *vdev)
{
	struct virtnet_info *vi = vdev->priv;

	schedule_work(&vi->config_work);
}

static void virtnet_free_queues(struct virtnet_info *vi)
{
	int i;

	for (i = 0; i < vi->max_queue_pairs; i++) {
		__netif_napi_del(&vi->rq[i].napi);
		__netif_napi_del(&vi->sq[i].napi);
	}

	/* We called __netif_napi_del(),
	 * we need to respect an RCU grace period before freeing vi->rq
	 */
	synchronize_net();

	kfree(vi->rq);
	kfree(vi->sq);
	kfree(vi->ctrl);
}

static void _free_receive_bufs(struct virtnet_info *vi)
{
	struct bpf_prog *old_prog;
	int i;

	for (i = 0; i < vi->max_queue_pairs; i++) {
		while (vi->rq[i].pages)
			__free_pages(get_a_page(&vi->rq[i], GFP_KERNEL), 0);

		old_prog = rtnl_dereference(vi->rq[i].xdp_prog);
		RCU_INIT_POINTER(vi->rq[i].xdp_prog, NULL);
		if (old_prog)
			bpf_prog_put(old_prog);
	}
}

static void free_receive_bufs(struct virtnet_info *vi)
{
	rtnl_lock();
	_free_receive_bufs(vi);
	rtnl_unlock();
}

static void free_receive_page_frags(struct virtnet_info *vi)
{
	int i;
	for (i = 0; i < vi->max_queue_pairs; i++)
		if (vi->rq[i].alloc_frag.page) {
			if (vi->rq[i].last_dma)
				virtnet_rq_unmap(&vi->rq[i], vi->rq[i].last_dma, 0);
			put_page(vi->rq[i].alloc_frag.page);
		}
}

static void virtnet_sq_free_unused_buf(struct virtqueue *vq, void *buf)
{
	struct virtnet_info *vi = vq->vdev->priv;
	struct send_queue *sq;
	int i = vq2txq(vq);

	sq = &vi->sq[i];

	switch (virtnet_xmit_ptr_unpack(&buf)) {
	case VIRTNET_XMIT_TYPE_SKB:
	case VIRTNET_XMIT_TYPE_SKB_ORPHAN:
		dev_kfree_skb(buf);
		break;

	case VIRTNET_XMIT_TYPE_XDP:
		xdp_return_frame(buf);
		break;

	case VIRTNET_XMIT_TYPE_XSK:
		xsk_tx_completed(sq->xsk_pool, 1);
		break;
	}
}

static void virtnet_sq_free_unused_buf_done(struct virtqueue *vq)
{
	struct virtnet_info *vi = vq->vdev->priv;
	int i = vq2txq(vq);

	netdev_tx_reset_queue(netdev_get_tx_queue(vi->dev, i));
}

static void free_unused_bufs(struct virtnet_info *vi)
{
	void *buf;
	int i;

	for (i = 0; i < vi->max_queue_pairs; i++) {
		struct virtqueue *vq = vi->sq[i].vq;
		while ((buf = virtqueue_detach_unused_buf(vq)) != NULL)
			virtnet_sq_free_unused_buf(vq, buf);
		cond_resched();
	}

	for (i = 0; i < vi->max_queue_pairs; i++) {
		struct virtqueue *vq = vi->rq[i].vq;

		while ((buf = virtqueue_detach_unused_buf(vq)) != NULL)
			virtnet_rq_unmap_free_buf(vq, buf);
		cond_resched();
	}
}

static void virtnet_del_vqs(struct virtnet_info *vi)
{
	struct virtio_device *vdev = vi->vdev;

	virtnet_clean_affinity(vi);

	vdev->config->del_vqs(vdev);

	virtnet_free_queues(vi);
}

/* How large should a single buffer be so a queue full of these can fit at
 * least one full packet?
 * Logic below assumes the mergeable buffer header is used.
 */
//取每个元素所需要的最小buf_len
static unsigned int mergeable_min_buf_len(struct virtnet_info *vi, struct virtqueue *vq)
{
	const unsigned int hdr_len = vi->hdr_len;
	//取队列大小
	unsigned int rq_size = virtqueue_get_vring_size(vq);
	//如果使能大包，则包的大小为65535,否则按mtu计
	unsigned int packet_len = vi->big_packets ? IP_MAX_MTU : vi->dev->max_mtu;
	//buffer的长度（头长度+以太头+vlan头＋包长度）
	unsigned int buf_len = hdr_len + ETH_HLEN + VLAN_HLEN + packet_len;
	//每个队列的元素存放一块数据，则整个队列最小需要多少字节才能存放一个最大的报文，计算结果为min_buf_len
	unsigned int min_buf_len = DIV_ROUND_UP(buf_len, rq_size);

	//一般会返回GOOD_PACKET_LEN除非num非常小(<43时）
	return max(max(min_buf_len, hdr_len) - hdr_len,
		   (unsigned int)GOOD_PACKET_LEN);
}

static int virtnet_find_vqs(struct virtnet_info *vi)
{
<<<<<<< HEAD
	vq_callback_t **callbacks;//各队列的回调函数（控制队列回调为NULL）
	struct virtqueue **vqs;//各队列指针
	const char **names;//各队列名称
=======
	struct virtqueue_info *vqs_info;
	struct virtqueue **vqs;
>>>>>>> 155a3c00
	int ret = -ENOMEM;
	int total_vqs;
	bool *ctx;
	u16 i;

	/* We expect 1 RX virtqueue followed by 1 TX virtqueue, followed by
	 * possible N-1 RX/TX queue pairs used in multiqueue mode, followed by
	 * possible control vq.
	 */
	//如上为规范说明,N个收队列，N个发队列，1个控制队列
	//2. If the VIRTIO_NET_F_CTRL_VQ feature bit is negotiated, identify the control virtqueue.
	total_vqs = vi->max_queue_pairs * 2 +
		    virtio_has_feature(vi->vdev, VIRTIO_NET_F_CTRL_VQ);

	/* Allocate space for find_vqs parameters */
	//为存储各虚拟队列地址而申请空间（指针数组）
	vqs = kcalloc(total_vqs, sizeof(*vqs), GFP_KERNEL);
	if (!vqs)
		goto err_vq;
<<<<<<< HEAD

	//为各虚拟队列的回调申请空间（函数指针数组）
	callbacks = kmalloc_array(total_vqs, sizeof(*callbacks), GFP_KERNEL);
	if (!callbacks)
		goto err_callback;

	//申请虚队列名称数组（指符串指针数组）
	names = kmalloc_array(total_vqs, sizeof(*names), GFP_KERNEL);
	if (!names)
		goto err_names;

	//初始化total_vqs个bool类型context
=======
	vqs_info = kcalloc(total_vqs, sizeof(*vqs_info), GFP_KERNEL);
	if (!vqs_info)
		goto err_vqs_info;
>>>>>>> 155a3c00
	if (!vi->big_packets || vi->mergeable_rx_bufs) {
		ctx = kcalloc(total_vqs, sizeof(*ctx), GFP_KERNEL);
		if (!ctx)
			goto err_ctx;
	} else {
		ctx = NULL;
	}

	/* Parameters for control virtqueue, if any */
	//设置最后一个队列为控制队列
	if (vi->has_cvq) {
<<<<<<< HEAD
		callbacks[total_vqs - 1] = NULL;//控制队列的callback为NULL
		names[total_vqs - 1] = "control";
=======
		vqs_info[total_vqs - 1].name = "control";
>>>>>>> 155a3c00
	}

	/* Allocate/initialize parameters for send/receive virtqueues */
	for (i = 0; i < vi->max_queue_pairs; i++) {
<<<<<<< HEAD
		//设置各队列报文中断回调
		callbacks[rxq2vq(i)] = skb_recv_done;//2*x为收队列,设置收队列对应的callback
		callbacks[txq2vq(i)] = skb_xmit_done;//2*x+1为发队列,设置发队列对应的callback
		//各虚队列名称
		sprintf(vi->rq[i].name, "input.%u", i);/*收队列名称*/
		sprintf(vi->sq[i].name, "output.%u", i);/*发队列名称*/
		//设置各虚队列名称指针
		names[rxq2vq(i)] = vi->rq[i].name;
		names[txq2vq(i)] = vi->sq[i].name;

		//将已命名的队列指为true
=======
		vqs_info[rxq2vq(i)].callback = skb_recv_done;
		vqs_info[txq2vq(i)].callback = skb_xmit_done;
		sprintf(vi->rq[i].name, "input.%u", i);
		sprintf(vi->sq[i].name, "output.%u", i);
		vqs_info[rxq2vq(i)].name = vi->rq[i].name;
		vqs_info[txq2vq(i)].name = vi->sq[i].name;
>>>>>>> 155a3c00
		if (ctx)
			vqs_info[rxq2vq(i)].ctx = true;
	}

<<<<<<< HEAD
	//virtio设备查找到对应的vqs
	ret = virtio_find_vqs_ctx(vi->vdev, total_vqs, vqs, callbacks,
				  names, ctx, NULL);
=======
	ret = virtio_find_vqs(vi->vdev, total_vqs, vqs, vqs_info, NULL);
>>>>>>> 155a3c00
	if (ret)
		goto err_find;

	if (vi->has_cvq) {
		vi->cvq = vqs[total_vqs - 1];
		if (virtio_has_feature(vi->vdev, VIRTIO_NET_F_CTRL_VLAN))
			vi->dev->features |= NETIF_F_HW_VLAN_CTAG_FILTER;
	}

	//设置收队列及发队列对应的底层虚队列（最小的buffer长度)
	for (i = 0; i < vi->max_queue_pairs; i++) {
		vi->rq[i].vq = vqs[rxq2vq(i)];/*设置收队列对应的vq*/
		vi->rq[i].min_buf_len = mergeable_min_buf_len(vi, vi->rq[i].vq);
		vi->sq[i].vq = vqs[txq2vq(i)];/*设置发队列对应的vq*/
	}

	/* run here: ret == 0. */


err_find:
	kfree(ctx);
err_ctx:
	kfree(vqs_info);
err_vqs_info:
	kfree(vqs);
err_vq:
	return ret;
}

static int virtnet_alloc_queues(struct virtnet_info *vi)
{
	int i;

	//申请1个控制队列
	if (vi->has_cvq) {
		vi->ctrl = kzalloc(sizeof(*vi->ctrl), GFP_KERNEL);
		if (!vi->ctrl)
			goto err_ctrl;
	} else {
		vi->ctrl = NULL;
	}
	//申请max_queue_pairs个发队列
	vi->sq = kcalloc(vi->max_queue_pairs, sizeof(*vi->sq), GFP_KERNEL);
	if (!vi->sq)
		goto err_sq;

	//申请max_queue_pairs个收队列
	vi->rq = kcalloc(vi->max_queue_pairs, sizeof(*vi->rq), GFP_KERNEL);
	if (!vi->rq)
		goto err_rq;

	//初始化延迟任务refill_work(延迟时间0）
	INIT_DELAYED_WORK(&vi->refill, refill_work);

	//初始化收发队列(按v1.O规范规定,0号队列(2*N)为收队列,1号(2*N + 1)队列为发队列
	for (i = 0; i < vi->max_queue_pairs; i++) {
		vi->rq[i].pages = NULL;
<<<<<<< HEAD
		//设置收包队列的处理函数（virtnet_poll)，将其加入napi
		netif_napi_add_weight(vi->dev, &vi->rq[i].napi, virtnet_poll,
				      napi_weight);
		//设置发包队列的处理函数（virtnet_poll_tx)
=======
		netif_napi_add_config(vi->dev, &vi->rq[i].napi, virtnet_poll,
				      i);
		vi->rq[i].napi.weight = napi_weight;
>>>>>>> 155a3c00
		netif_napi_add_tx_weight(vi->dev, &vi->sq[i].napi,
					 virtnet_poll_tx,
					 napi_tx ? napi_weight : 0);

		sg_init_table(vi->rq[i].sg, ARRAY_SIZE(vi->rq[i].sg));
		ewma_pkt_len_init(&vi->rq[i].mrg_avg_pkt_len);
		sg_init_table(vi->sq[i].sg, ARRAY_SIZE(vi->sq[i].sg));

		u64_stats_init(&vi->rq[i].stats.syncp);
		u64_stats_init(&vi->sq[i].stats.syncp);
		mutex_init(&vi->rq[i].dim_lock);
	}

	return 0;

err_rq:
	kfree(vi->sq);
err_sq:
	kfree(vi->ctrl);
err_ctrl:
	return -ENOMEM;
}

static int init_vqs(struct virtnet_info *vi)
{
	int ret;

	/* Allocate send & receive queues */
	//申请控制，收发队列内存，并设置各队列的napi_poll函数进行收发
	ret = virtnet_alloc_queues(vi);
	if (ret)
		goto err;

	//映射并创建虚队列
	ret = virtnet_find_vqs(vi);
	if (ret)
		goto err_free;

	cpus_read_lock();
	virtnet_set_affinity(vi);//为队列绑定cpu(从第一个ONLINE cpu开始)
	cpus_read_unlock();

	return 0;

err_free:
	virtnet_free_queues(vi);
err:
	return ret;
}

#ifdef CONFIG_SYSFS
static ssize_t mergeable_rx_buffer_size_show(struct netdev_rx_queue *queue,
		char *buf)
{
	struct virtnet_info *vi = netdev_priv(queue->dev);
	unsigned int queue_index = get_netdev_rx_queue_index(queue);
	unsigned int headroom = virtnet_get_headroom(vi);
	unsigned int tailroom = headroom ? sizeof(struct skb_shared_info) : 0;
	struct ewma_pkt_len *avg;

	BUG_ON(queue_index >= vi->max_queue_pairs);
	avg = &vi->rq[queue_index].mrg_avg_pkt_len;
	return sprintf(buf, "%u\n",
		       get_mergeable_buf_len(&vi->rq[queue_index], avg,
				       SKB_DATA_ALIGN(headroom + tailroom)));
}

static struct rx_queue_attribute mergeable_rx_buffer_size_attribute =
	__ATTR_RO(mergeable_rx_buffer_size);

static struct attribute *virtio_net_mrg_rx_attrs[] = {
	&mergeable_rx_buffer_size_attribute.attr,
	NULL
};

static const struct attribute_group virtio_net_mrg_rx_group = {
	.name = "virtio_net",
	.attrs = virtio_net_mrg_rx_attrs
};
#endif

static bool virtnet_fail_on_feature(struct virtio_device *vdev,
				    unsigned int fbit,
				    const char *fname, const char *dname)
{
    //如果设备无fbit指定的功能，返回false,如有指定功能，则报错并返回true
	if (!virtio_has_feature(vdev, fbit))
		return false;

	dev_err(&vdev->dev, "device advertises feature %s but not %s",
		fname, dname);

	return true;
}

#define VIRTNET_FAIL_ON(vdev, fbit, dbit)			\
	virtnet_fail_on_feature(vdev, fbit, #fbit, dbit)

//功能校验
static bool virtnet_validate_features(struct virtio_device *vdev)
{
    //如果无ctrl_vq功能，则不能有ctrl_rx,ctrl_vlan,guest_announce,mq,mac_addr等功能
	if (!virtio_has_feature(vdev, VIRTIO_NET_F_CTRL_VQ) &&
	    (VIRTNET_FAIL_ON(vdev, VIRTIO_NET_F_CTRL_RX,
			     "VIRTIO_NET_F_CTRL_VQ") ||
	     VIRTNET_FAIL_ON(vdev, VIRTIO_NET_F_CTRL_VLAN,
			     "VIRTIO_NET_F_CTRL_VQ") ||
	     VIRTNET_FAIL_ON(vdev, VIRTIO_NET_F_GUEST_ANNOUNCE,
			     "VIRTIO_NET_F_CTRL_VQ") ||
	     VIRTNET_FAIL_ON(vdev, VIRTIO_NET_F_MQ, "VIRTIO_NET_F_CTRL_VQ") ||
	     VIRTNET_FAIL_ON(vdev, VIRTIO_NET_F_CTRL_MAC_ADDR,
			     "VIRTIO_NET_F_CTRL_VQ") ||
	     VIRTNET_FAIL_ON(vdev, VIRTIO_NET_F_RSS,
			     "VIRTIO_NET_F_CTRL_VQ") ||
	     VIRTNET_FAIL_ON(vdev, VIRTIO_NET_F_HASH_REPORT,
			     "VIRTIO_NET_F_CTRL_VQ") ||
	     VIRTNET_FAIL_ON(vdev, VIRTIO_NET_F_NOTF_COAL,
			     "VIRTIO_NET_F_CTRL_VQ") ||
	     VIRTNET_FAIL_ON(vdev, VIRTIO_NET_F_VQ_NOTF_COAL,
			     "VIRTIO_NET_F_CTRL_VQ"))) {
		return false;
	}

	return true;
}

#define MIN_MTU ETH_MIN_MTU
#define MAX_MTU ETH_MAX_MTU

//virtio-net功能校验
static int virtnet_validate(struct virtio_device *vdev)
{
	if (!vdev->config->get) {
	    //virtio设备必须有get回调
		dev_err(&vdev->dev, "%s failure: config access disabled\n",
			__func__);
		return -EINVAL;
	}

	//检查功能配置是否冲突
	if (!virtnet_validate_features(vdev))
		return -EINVAL;

	//有mtu标记时，读取mtu值，mtu小于min_mtu时，清除掉mtu功能标记
	if (virtio_has_feature(vdev, VIRTIO_NET_F_MTU)) {
		int mtu = virtio_cread16(vdev,
					 offsetof(struct virtio_net_config,
						  mtu));
		if (mtu < MIN_MTU)
			__virtio_clear_bit(vdev, VIRTIO_NET_F_MTU);
	}

	if (virtio_has_feature(vdev, VIRTIO_NET_F_STANDBY) &&
	    !virtio_has_feature(vdev, VIRTIO_NET_F_MAC)) {
		dev_warn(&vdev->dev, "device advertises feature VIRTIO_NET_F_STANDBY but not VIRTIO_NET_F_MAC, disabling standby");
		__virtio_clear_bit(vdev, VIRTIO_NET_F_STANDBY);
	}

	return 0;
}

static bool virtnet_check_guest_gso(const struct virtnet_info *vi)
{
	return virtio_has_feature(vi->vdev, VIRTIO_NET_F_GUEST_TSO4) ||
		virtio_has_feature(vi->vdev, VIRTIO_NET_F_GUEST_TSO6) ||
		virtio_has_feature(vi->vdev, VIRTIO_NET_F_GUEST_ECN) ||
		virtio_has_feature(vi->vdev, VIRTIO_NET_F_GUEST_UFO) ||
		(virtio_has_feature(vi->vdev, VIRTIO_NET_F_GUEST_USO4) &&
		virtio_has_feature(vi->vdev, VIRTIO_NET_F_GUEST_USO6));
}

static void virtnet_set_big_packets(struct virtnet_info *vi, const int mtu)
{
	bool guest_gso = virtnet_check_guest_gso(vi);

	/* If device can receive ANY guest GSO packets, regardless of mtu,
	 * allocate packets of maximum size, otherwise limit it to only
	 * mtu size worth only.
	 */
	if (mtu > ETH_DATA_LEN || guest_gso) {
		/*MTU过大时,开启大包能力*/
		vi->big_packets = true;
		vi->big_packets_num_skbfrags = guest_gso ? MAX_SKB_FRAGS : DIV_ROUND_UP(mtu, PAGE_SIZE);
	}
}

<<<<<<< HEAD
//驱动探测virtio_device产生net_device设备,将net_device加入到napi_poll中，使其开始收包
//在本函数执行前，virtio-bus的probe函数将调用，并设置vdev->feature标记位
=======
#define VIRTIO_NET_HASH_REPORT_MAX_TABLE      10
static enum xdp_rss_hash_type
virtnet_xdp_rss_type[VIRTIO_NET_HASH_REPORT_MAX_TABLE] = {
	[VIRTIO_NET_HASH_REPORT_NONE] = XDP_RSS_TYPE_NONE,
	[VIRTIO_NET_HASH_REPORT_IPv4] = XDP_RSS_TYPE_L3_IPV4,
	[VIRTIO_NET_HASH_REPORT_TCPv4] = XDP_RSS_TYPE_L4_IPV4_TCP,
	[VIRTIO_NET_HASH_REPORT_UDPv4] = XDP_RSS_TYPE_L4_IPV4_UDP,
	[VIRTIO_NET_HASH_REPORT_IPv6] = XDP_RSS_TYPE_L3_IPV6,
	[VIRTIO_NET_HASH_REPORT_TCPv6] = XDP_RSS_TYPE_L4_IPV6_TCP,
	[VIRTIO_NET_HASH_REPORT_UDPv6] = XDP_RSS_TYPE_L4_IPV6_UDP,
	[VIRTIO_NET_HASH_REPORT_IPv6_EX] = XDP_RSS_TYPE_L3_IPV6_EX,
	[VIRTIO_NET_HASH_REPORT_TCPv6_EX] = XDP_RSS_TYPE_L4_IPV6_TCP_EX,
	[VIRTIO_NET_HASH_REPORT_UDPv6_EX] = XDP_RSS_TYPE_L4_IPV6_UDP_EX
};

static int virtnet_xdp_rx_hash(const struct xdp_md *_ctx, u32 *hash,
			       enum xdp_rss_hash_type *rss_type)
{
	const struct xdp_buff *xdp = (void *)_ctx;
	struct virtio_net_hdr_v1_hash *hdr_hash;
	struct virtnet_info *vi;
	u16 hash_report;

	if (!(xdp->rxq->dev->features & NETIF_F_RXHASH))
		return -ENODATA;

	vi = netdev_priv(xdp->rxq->dev);
	hdr_hash = (struct virtio_net_hdr_v1_hash *)(xdp->data - vi->hdr_len);
	hash_report = __le16_to_cpu(hdr_hash->hash_report);

	if (hash_report >= VIRTIO_NET_HASH_REPORT_MAX_TABLE)
		hash_report = VIRTIO_NET_HASH_REPORT_NONE;

	*rss_type = virtnet_xdp_rss_type[hash_report];
	*hash = __le32_to_cpu(hdr_hash->hash_value);
	return 0;
}

static const struct xdp_metadata_ops virtnet_xdp_metadata_ops = {
	.xmo_rx_hash			= virtnet_xdp_rx_hash,
};

>>>>>>> 155a3c00
static int virtnet_probe(struct virtio_device *vdev)
{
	int i, err = -ENOMEM;
	struct net_device *dev;
	struct virtnet_info *vi;
	u16 max_queue_pairs;
	int mtu = 0;

	/* Find if host supports multiqueue/rss virtio_net device */
	//检查设备是否支持多队列功能，如果支持则读取多队列配置到max_queue_pairs
	max_queue_pairs = 1;
	if (virtio_has_feature(vdev, VIRTIO_NET_F_MQ) || virtio_has_feature(vdev, VIRTIO_NET_F_RSS))
		max_queue_pairs =
		     virtio_cread16(vdev, offsetof(struct virtio_net_config, max_virtqueue_pairs)/*最大vq队数*/);

	/* We need at least 2 queue's */
	//
	//按标准规定：5.1.4.1
	//Device Requirements: Device configuration layout
	//The device MUST set max_virtqueue_pairs to between 1 and 0x8000 inclusive,
	//if it offers VIRTIO_NET_-F_MQ.
	//5.1.5
	//Identify and initialize the receive and transmission virtqueues, up to N of each kind. If VIRTIO_NET_-
	//F_MQ feature bit is negotiated, N=max_virtqueue_pairs, otherwise identify N=1.
	//如果设备配置错误，则使用配置值
	if (max_queue_pairs < VIRTIO_NET_CTRL_MQ_VQ_PAIRS_MIN ||
	    max_queue_pairs > VIRTIO_NET_CTRL_MQ_VQ_PAIRS_MAX ||
	    !virtio_has_feature(vdev, VIRTIO_NET_F_CTRL_VQ))
		max_queue_pairs = 1;

	/* Allocate ourselves a network device with room for our info */
    //申请net_device设备，后续我们将对dev进行open，rx,tx等操作（rx与tx队列数均为max_queue_pairs)
	dev = alloc_etherdev_mq(sizeof(struct virtnet_info), max_queue_pairs);
	if (!dev)
		return -ENOMEM;

	/* Set up network device as normal. */
	dev->priv_flags |= IFF_UNICAST_FLT | IFF_LIVE_ADDR_CHANGE |
			   IFF_TX_SKB_NO_LINEAR;
<<<<<<< HEAD
	dev->netdev_ops = &virtnet_netdev;//设置virtio网络设备操作集
=======
	dev->netdev_ops = &virtnet_netdev;
	dev->stat_ops = &virtnet_stat_ops;
>>>>>>> 155a3c00
	dev->features = NETIF_F_HIGHDMA;

	dev->ethtool_ops = &virtnet_ethtool_ops;
	SET_NETDEV_DEV(dev, &vdev->dev);

	/* Do we support "hardware" checksums? */
	//7. A performant driver would indicate that it will generate checksumless packets by negotating the VIR-
	//TIO_NET_F_CSUM feature.net_f_csum功能
	//检查驱动是否支持virtio_net_f_csum
	if (virtio_has_feature(vdev, VIRTIO_NET_F_CSUM)) {
		/* This opens up the world of extra features. */
		dev->hw_features |= NETIF_F_HW_CSUM | NETIF_F_SG;
		if (csum)
			dev->features |= NETIF_F_HW_CSUM | NETIF_F_SG;

		//是否支持GSO
		//8. If that feature is negotiated, a driver can use TCP or UDP segmentation offload by negotiating the
		//VIRTIO_NET_F_HOST_TSO4 (IPv4 TCP), VIRTIO_NET_F_HOST_TSO6 (IPv6 TCP) and VIRTIO_-
		//NET_F_HOST_UFO (UDP fragmentation) features.
		if (virtio_has_feature(vdev, VIRTIO_NET_F_GSO)) {
			dev->hw_features |= NETIF_F_TSO
				| NETIF_F_TSO_ECN | NETIF_F_TSO6;
		}
		/* Individual feature bits: what can host handle? */
		//是否支持TSO
		if (virtio_has_feature(vdev, VIRTIO_NET_F_HOST_TSO4))
			dev->hw_features |= NETIF_F_TSO;
		if (virtio_has_feature(vdev, VIRTIO_NET_F_HOST_TSO6))
			dev->hw_features |= NETIF_F_TSO6;

		//是否支持显式拥塞控制
		if (virtio_has_feature(vdev, VIRTIO_NET_F_HOST_ECN))
			dev->hw_features |= NETIF_F_TSO_ECN;
		if (virtio_has_feature(vdev, VIRTIO_NET_F_HOST_USO))
			dev->hw_features |= NETIF_F_GSO_UDP_L4;

		dev->features |= NETIF_F_GSO_ROBUST;

		if (gso)
			dev->features |= dev->hw_features & NETIF_F_ALL_TSO;
		/* (!csum && gso) case will be fixed by register_netdev() */
	}

<<<<<<< HEAD
	//是否由guest负责checksum
	if (virtio_has_feature(vdev, VIRTIO_NET_F_GUEST_CSUM))
		dev->features |= NETIF_F_RXCSUM;
=======
	/* 1. With VIRTIO_NET_F_GUEST_CSUM negotiation, the driver doesn't
	 * need to calculate checksums for partially checksummed packets,
	 * as they're considered valid by the upper layer.
	 * 2. Without VIRTIO_NET_F_GUEST_CSUM negotiation, the driver only
	 * receives fully checksummed packets. The device may assist in
	 * validating these packets' checksums, so the driver won't have to.
	 */
	dev->features |= NETIF_F_RXCSUM;

>>>>>>> 155a3c00
	if (virtio_has_feature(vdev, VIRTIO_NET_F_GUEST_TSO4) ||
	    virtio_has_feature(vdev, VIRTIO_NET_F_GUEST_TSO6))
		dev->features |= NETIF_F_GRO_HW;
	if (virtio_has_feature(vdev, VIRTIO_NET_F_CTRL_GUEST_OFFLOADS))
		dev->hw_features |= NETIF_F_GRO_HW;

	dev->vlan_features = dev->features;
	dev->xdp_features = NETDEV_XDP_ACT_BASIC | NETDEV_XDP_ACT_REDIRECT |
		NETDEV_XDP_ACT_XSK_ZEROCOPY;

	/* MTU range: 68 - 65535 */
	dev->min_mtu = MIN_MTU;
	dev->max_mtu = MAX_MTU;

	/* Configuration may specify what MAC to use.  Otherwise random. */
	//按virtio 1.0 spc规定，仅当VIRTIO_NET_F_MAC标记存在时，virtio_net_config中的
	//mac字段为有效，读取并设置设备mac地址
	if (virtio_has_feature(vdev, VIRTIO_NET_F_MAC)) {
		u8 addr[ETH_ALEN];

		virtio_cread_bytes(vdev,
				   offsetof(struct virtio_net_config, mac),
				   addr, ETH_ALEN);
		eth_hw_addr_set(dev, addr);
	} else {
		//如果不支持配置mac地址，则产生随机mac地址
		//标准规定：Otherwise, it SHOULD use a locally-administered MAC address
		//(see IEEE 802, “9.2 48-bit universal LAN MAC addresses”).
		eth_hw_addr_random(dev);
		dev_info(&vdev->dev, "Assigned random MAC address %pM\n",
			 dev->dev_addr);
	}

	/* Set up our device-specific information */
	vi = netdev_priv(dev);
	vi->dev = dev;
	vi->vdev = vdev;
	vdev->priv = vi;

	//定义work,应对链路状态变换。
	INIT_WORK(&vi->config_work, virtnet_config_changed_work);
	INIT_WORK(&vi->rx_mode_work, virtnet_rx_mode_work);
	spin_lock_init(&vi->refill_lock);

	//如果有mrg_rxbuf标记，则标记mergeable_rx_bufs为True
	if (virtio_has_feature(vdev, VIRTIO_NET_F_MRG_RXBUF)) {
		vi->mergeable_rx_bufs = true;
		dev->xdp_features |= NETDEV_XDP_ACT_RX_SG;
	}

	//如果是version 1.0或者使能mergeable_rx，则头部为mrg_rxbuf
	if (virtio_has_feature(vdev, VIRTIO_NET_F_HASH_REPORT))
		vi->has_rss_hash_report = true;

	if (virtio_has_feature(vdev, VIRTIO_NET_F_RSS)) {
		vi->has_rss = true;

		vi->rss_indir_table_size =
			virtio_cread16(vdev, offsetof(struct virtio_net_config,
				rss_max_indirection_table_length));
	}
	vi->rss_hdr = devm_kzalloc(&vdev->dev, virtnet_rss_hdr_size(vi), GFP_KERNEL);
	if (!vi->rss_hdr) {
		err = -ENOMEM;
		goto free;
	}

	if (vi->has_rss || vi->has_rss_hash_report) {
		vi->rss_key_size =
			virtio_cread8(vdev, offsetof(struct virtio_net_config, rss_max_key_size));
		if (vi->rss_key_size > VIRTIO_NET_RSS_MAX_KEY_SIZE) {
			dev_err(&vdev->dev, "rss_max_key_size=%u exceeds the limit %u.\n",
				vi->rss_key_size, VIRTIO_NET_RSS_MAX_KEY_SIZE);
			err = -EINVAL;
			goto free;
		}

		vi->rss_hash_types_supported =
		    virtio_cread32(vdev, offsetof(struct virtio_net_config, supported_hash_types));
		vi->rss_hash_types_supported &=
				~(VIRTIO_NET_RSS_HASH_TYPE_IP_EX |
				  VIRTIO_NET_RSS_HASH_TYPE_TCP_EX |
				  VIRTIO_NET_RSS_HASH_TYPE_UDP_EX);

		dev->hw_features |= NETIF_F_RXHASH;
		dev->xdp_metadata_ops = &virtnet_xdp_metadata_ops;
	}

	if (vi->has_rss_hash_report)
		vi->hdr_len = sizeof(struct virtio_net_hdr_v1_hash);
	else if (virtio_has_feature(vdev, VIRTIO_NET_F_MRG_RXBUF) ||
		 virtio_has_feature(vdev, VIRTIO_F_VERSION_1))
		vi->hdr_len = sizeof(struct virtio_net_hdr_mrg_rxbuf);
	else
		vi->hdr_len = sizeof(struct virtio_net_hdr);

	if (virtio_has_feature(vdev, VIRTIO_F_ANY_LAYOUT) ||
	    virtio_has_feature(vdev, VIRTIO_F_VERSION_1))
		vi->any_header_sg = true;

	//如果driver支持控制队列，则标明有控制队列
	if (virtio_has_feature(vdev, VIRTIO_NET_F_CTRL_VQ))
		vi->has_cvq = true;

<<<<<<< HEAD
	//如果设备有默认mtu,则自配置中读取mtu
=======
	mutex_init(&vi->cvq_lock);

>>>>>>> 155a3c00
	if (virtio_has_feature(vdev, VIRTIO_NET_F_MTU)) {
		mtu = virtio_cread16(vdev,
				     offsetof(struct virtio_net_config,
					      mtu));
		if (mtu < dev->min_mtu) {
			/* Should never trigger: MTU was previously validated
			 * in virtnet_validate.
			 */
			dev_err(&vdev->dev,
				"device MTU appears to have changed it is now %d < %d",
				mtu, dev->min_mtu);
			err = -EINVAL;
			goto free;
		}

		//使能默认mtu
		dev->mtu = mtu;
		dev->max_mtu = mtu;
	}

	virtnet_set_big_packets(vi, mtu);

	if (vi->any_header_sg)
		dev->needed_headroom = vi->hdr_len;

	/* Enable multiqueue by default */
	//最大队列数不超过可用的cpu数
	if (num_online_cpus() >= max_queue_pairs)
		vi->curr_queue_pairs = max_queue_pairs;
	else
		vi->curr_queue_pairs = num_online_cpus();

	vi->max_queue_pairs = max_queue_pairs;//最大队列数

	/* Allocate/initialize the rx/tx queues, and invoke find_vqs */
    //收发队列，控制队列创建初始化
	err = init_vqs(vi);
	if (err)
		goto free;

	if (virtio_has_feature(vi->vdev, VIRTIO_NET_F_NOTF_COAL)) {
		vi->intr_coal_rx.max_usecs = 0;
		vi->intr_coal_tx.max_usecs = 0;
		vi->intr_coal_rx.max_packets = 0;

		/* Keep the default values of the coalescing parameters
		 * aligned with the default napi_tx state.
		 */
		if (vi->sq[0].napi.weight)
			vi->intr_coal_tx.max_packets = 1;
		else
			vi->intr_coal_tx.max_packets = 0;
	}

	if (virtio_has_feature(vi->vdev, VIRTIO_NET_F_VQ_NOTF_COAL)) {
		/* The reason is the same as VIRTIO_NET_F_NOTF_COAL. */
		for (i = 0; i < vi->max_queue_pairs; i++)
			if (vi->sq[i].napi.weight)
				vi->sq[i].intr_coal.max_packets = 1;

		err = virtnet_init_irq_moder(vi);
		if (err)
			goto free;
	}

#ifdef CONFIG_SYSFS
	if (vi->mergeable_rx_bufs)
		dev->sysfs_rx_queue_group = &virtio_net_mrg_rx_group;
#endif
	//设置收发队列数量（kernel netif相关）
	netif_set_real_num_tx_queues(dev, vi->curr_queue_pairs);
	netif_set_real_num_rx_queues(dev, vi->curr_queue_pairs);

	virtnet_init_settings(dev);

	//如果virtio设备有standby功能，则为其创建failover dev实例
	if (virtio_has_feature(vdev, VIRTIO_NET_F_STANDBY)) {
		vi->failover = net_failover_create(vi->dev);
		if (IS_ERR(vi->failover)) {
			err = PTR_ERR(vi->failover);
			goto free_vqs;
		}
	}

	/*支持rss hash,初始化默认的rss hash*/
	if (vi->has_rss || vi->has_rss_hash_report)
		virtnet_init_default_rss(vi);

	enable_rx_mode_work(vi);

	/* serialize netdev register + virtio_device_ready() with ndo_open() */
	rtnl_lock();

	//在kernel中注册此网络设备
	err = register_netdevice(dev);
	if (err) {
		pr_debug("virtio_net: registering device failed\n");
		rtnl_unlock();
		goto free_failover;
	}

<<<<<<< HEAD
	//The driver MUST NOT notify the device before setting DRIVER_OK.
	//完成设备初始化
=======
	/* Disable config change notification until ndo_open. */
	virtio_config_driver_disable(vi->vdev);

>>>>>>> 155a3c00
	virtio_device_ready(vdev);

	if (vi->has_rss || vi->has_rss_hash_report) {
		if (!virtnet_commit_rss_command(vi)) {
			dev_warn(&vdev->dev, "RSS disabled because committing failed.\n");
			dev->hw_features &= ~NETIF_F_RXHASH;
			vi->has_rss_hash_report = false;
			vi->has_rss = false;
		}
	}

	virtnet_set_queues(vi, vi->curr_queue_pairs);

	/* a random MAC address has been assigned, notify the device.
	 * We don't fail probe if VIRTIO_NET_F_CTRL_MAC_ADDR is not there
	 * because many devices work fine without getting MAC explicitly
	 */
	if (!virtio_has_feature(vdev, VIRTIO_NET_F_MAC) &&
	    virtio_has_feature(vi->vdev, VIRTIO_NET_F_CTRL_MAC_ADDR)) {
		struct scatterlist sg;

		sg_init_one(&sg, dev->dev_addr, dev->addr_len);
		if (!virtnet_send_command(vi, VIRTIO_NET_CTRL_MAC,
					  VIRTIO_NET_CTRL_MAC_ADDR_SET, &sg)) {
			pr_debug("virtio_net: setting MAC address failed\n");
			rtnl_unlock();
			err = -EINVAL;
			goto free_unregister_netdev;
		}
	}

	if (virtio_has_feature(vi->vdev, VIRTIO_NET_F_DEVICE_STATS)) {
		struct virtio_net_stats_capabilities *stats_cap  __free(kfree) = NULL;
		struct scatterlist sg;
		__le64 v;

		stats_cap = kzalloc(sizeof(*stats_cap), GFP_KERNEL);
		if (!stats_cap) {
			rtnl_unlock();
			err = -ENOMEM;
			goto free_unregister_netdev;
		}

		sg_init_one(&sg, stats_cap, sizeof(*stats_cap));

		if (!virtnet_send_command_reply(vi, VIRTIO_NET_CTRL_STATS,
						VIRTIO_NET_CTRL_STATS_QUERY,
						NULL, &sg)) {
			pr_debug("virtio_net: fail to get stats capability\n");
			rtnl_unlock();
			err = -EINVAL;
			goto free_unregister_netdev;
		}

		v = stats_cap->supported_stats_types[0];
		vi->device_stats_cap = le64_to_cpu(v);
	}

	/* Assume link up if device can't report link status,
	   otherwise get link status from config. */
	netif_carrier_off(dev);
	if (virtio_has_feature(vi->vdev, VIRTIO_NET_F_STATUS)) {
<<<<<<< HEAD
		//按virtio 1.0 spec规定：
		/*
		 * If the driver does not negotiate the VIRTIO_NET_F_STATUS feature, it SHOULD assume the link is active,
		   otherwise it SHOULD read the link status from the bottom bit of status.
		 */
		schedule_work(&vi->config_work);
=======
		virtnet_config_changed_work(&vi->config_work);
>>>>>>> 155a3c00
	} else {
		//没有协商virtio_net_f_status,假设其up
		vi->status = VIRTIO_NET_S_LINK_UP;
		virtnet_update_settings(vi);
		netif_carrier_on(dev);
	}

	for (i = 0; i < ARRAY_SIZE(guest_offloads); i++)
		if (virtio_has_feature(vi->vdev, guest_offloads[i]))
			set_bit(guest_offloads[i], &vi->guest_offloads);
	vi->guest_offloads_capable = vi->guest_offloads;

	rtnl_unlock();

	err = virtnet_cpu_notif_add(vi);
	if (err) {
		pr_debug("virtio_net: registering cpu notifier failed\n");
		goto free_unregister_netdev;
	}

	pr_debug("virtnet: registered device %s with %d RX and TX vq's\n",
		 dev->name, max_queue_pairs);

	return 0;

free_unregister_netdev:
	unregister_netdev(dev);
free_failover:
	net_failover_destroy(vi->failover);
free_vqs:
	virtio_reset_device(vdev);
	cancel_delayed_work_sync(&vi->refill);
	free_receive_page_frags(vi);
	virtnet_del_vqs(vi);
free:
	free_netdev(dev);
	return err;
}

static void remove_vq_common(struct virtnet_info *vi)
{
	int i;

	virtio_reset_device(vi->vdev);

	/* Free unused buffers in both send and recv, if any. */
	free_unused_bufs(vi);

	/*
	 * Rule of thumb is netdev_tx_reset_queue() should follow any
	 * skb freeing not followed by netdev_tx_completed_queue()
	 */
	for (i = 0; i < vi->max_queue_pairs; i++)
		netdev_tx_reset_queue(netdev_get_tx_queue(vi->dev, i));

	free_receive_bufs(vi);

	free_receive_page_frags(vi);

	virtnet_del_vqs(vi);
}

static void virtnet_remove(struct virtio_device *vdev)
{
	struct virtnet_info *vi = vdev->priv;

	virtnet_cpu_notif_remove(vi);

	/* Make sure no work handler is accessing the device. */
	flush_work(&vi->config_work);
	disable_rx_mode_work(vi);
	flush_work(&vi->rx_mode_work);

	virtnet_free_irq_moder(vi);

	unregister_netdev(vi->dev);

	net_failover_destroy(vi->failover);

	remove_vq_common(vi);

	free_netdev(vi->dev);
}

static __maybe_unused int virtnet_freeze(struct virtio_device *vdev)
{
	struct virtnet_info *vi = vdev->priv;

	virtnet_cpu_notif_remove(vi);
	virtnet_freeze_down(vdev);
	remove_vq_common(vi);

	return 0;
}

static __maybe_unused int virtnet_restore(struct virtio_device *vdev)
{
	struct virtnet_info *vi = vdev->priv;
	int err;

	err = virtnet_restore_up(vdev);
	if (err)
		return err;
	virtnet_set_queues(vi, vi->curr_queue_pairs);

	err = virtnet_cpu_notif_add(vi);
	if (err) {
		virtnet_freeze_down(vdev);
		remove_vq_common(vi);
		return err;
	}

	return 0;
}

static struct virtio_device_id id_table[] = {
	//virtio 1.0 spec规定device id为1的为网络设备
	{ VIRTIO_ID_NET, VIRTIO_DEV_ANY_ID },
	{ 0 },
};

//virtio-net驱动当前支持的功能列表
#define VIRTNET_FEATURES \
	VIRTIO_NET_F_CSUM, VIRTIO_NET_F_GUEST_CSUM, \
	VIRTIO_NET_F_MAC, \
	VIRTIO_NET_F_HOST_TSO4, VIRTIO_NET_F_HOST_UFO, VIRTIO_NET_F_HOST_TSO6, \
	VIRTIO_NET_F_HOST_ECN, VIRTIO_NET_F_GUEST_TSO4, VIRTIO_NET_F_GUEST_TSO6, \
	VIRTIO_NET_F_GUEST_ECN, VIRTIO_NET_F_GUEST_UFO, \
	VIRTIO_NET_F_HOST_USO, VIRTIO_NET_F_GUEST_USO4, VIRTIO_NET_F_GUEST_USO6, \
	VIRTIO_NET_F_MRG_RXBUF, VIRTIO_NET_F_STATUS, VIRTIO_NET_F_CTRL_VQ, \
	VIRTIO_NET_F_CTRL_RX, VIRTIO_NET_F_CTRL_VLAN, \
	VIRTIO_NET_F_GUEST_ANNOUNCE, VIRTIO_NET_F_MQ, \
	VIRTIO_NET_F_CTRL_MAC_ADDR, \
	VIRTIO_NET_F_MTU, VIRTIO_NET_F_CTRL_GUEST_OFFLOADS, \
	VIRTIO_NET_F_SPEED_DUPLEX, VIRTIO_NET_F_STANDBY, \
	VIRTIO_NET_F_RSS, VIRTIO_NET_F_HASH_REPORT, VIRTIO_NET_F_NOTF_COAL, \
	VIRTIO_NET_F_VQ_NOTF_COAL, \
	VIRTIO_NET_F_GUEST_HDRLEN, VIRTIO_NET_F_DEVICE_STATS

//virtio-net当前支持的功能表
static unsigned int features[] = {
	VIRTNET_FEATURES,
};

static unsigned int features_legacy[] = {
	VIRTNET_FEATURES,
	VIRTIO_NET_F_GSO,
	VIRTIO_F_ANY_LAYOUT,
};

//virtio网络驱动
static struct virtio_driver virtio_net_driver = {
	//驱动当前支持的功能表
	.feature_table = features,
	//功能表大小
	.feature_table_size = ARRAY_SIZE(features),
	//legacy功能表
	.feature_table_legacy = features_legacy,
	.feature_table_size_legacy = ARRAY_SIZE(features_legacy),
	.driver.name =	KBUILD_MODNAME,
<<<<<<< HEAD
	.driver.owner =	THIS_MODULE,
	//virtio-net驱动支持的id_table
=======
>>>>>>> 155a3c00
	.id_table =	id_table,
	.validate =	virtnet_validate,//在probe之前此函数将被调用
	.probe =	virtnet_probe,//生成netdev设备，配置virtio设备
	.remove =	virtnet_remove,
	.config_changed = virtnet_config_changed,
#ifdef CONFIG_PM_SLEEP
	.freeze =	virtnet_freeze,
	.restore =	virtnet_restore,
#endif
};

//virtio-net驱动初始化
static __init int virtio_net_driver_init(void)
{
	int ret;

	ret = cpuhp_setup_state_multi(CPUHP_AP_ONLINE_DYN, "virtio/net:online",
				      virtnet_cpu_online,
				      virtnet_cpu_down_prep);
	if (ret < 0)
		goto out;
	virtionet_online = ret;
	ret = cpuhp_setup_state_multi(CPUHP_VIRT_NET_DEAD, "virtio/net:dead",
				      NULL, virtnet_cpu_dead);
	if (ret)
		goto err_dead;

	//注册virtio-net类驱动(virtio-net可以驱动virtio网络设备，而virtio设备是由
	//virtio-pci驱动在使能pci设备时动态创建出来的）
	ret = register_virtio_driver(&virtio_net_driver);
	if (ret)
		goto err_virtio;
	return 0;
err_virtio:
	cpuhp_remove_multi_state(CPUHP_VIRT_NET_DEAD);
err_dead:
	cpuhp_remove_multi_state(virtionet_online);
out:
	return ret;
}

/*注册virtio-net驱动*/
module_init(virtio_net_driver_init);

static __exit void virtio_net_driver_exit(void)
{
	unregister_virtio_driver(&virtio_net_driver);
	cpuhp_remove_multi_state(CPUHP_VIRT_NET_DEAD);
	cpuhp_remove_multi_state(virtionet_online);
}
module_exit(virtio_net_driver_exit);

MODULE_DEVICE_TABLE(virtio, id_table);
MODULE_DESCRIPTION("Virtio network driver");
MODULE_LICENSE("GPL");<|MERGE_RESOLUTION|>--- conflicted
+++ resolved
@@ -638,9 +638,6 @@
 	return rxq * 2;
 }
 
-<<<<<<< HEAD
-//取merge header
-=======
 static int vq_type(struct virtnet_info *vi, int qid)
 {
 	if (qid == vi->max_queue_pairs * 2)
@@ -652,7 +649,7 @@
 	return VIRTNET_Q_TYPE_RX;
 }
 
->>>>>>> 155a3c00
+//取merge header
 static inline struct virtio_net_common_hdr *
 skb_vnet_common_hdr(struct sk_buff *skb)
 {
@@ -1064,41 +1061,14 @@
 	virtnet_rq_free_buf(vi, rq, buf);
 }
 
-<<<<<<< HEAD
 /*释放已完成发送的buffer关联的skb*/
-static void free_old_xmit_skbs(struct send_queue *sq/*发送队列*/, bool in_napi)
-{
-	unsigned int len;
-	unsigned int packets = 0;
-	unsigned int bytes = 0;
-	void *ptr;
+static void free_old_xmit(struct send_queue *sq/*发送队列*/, struct netdev_queue *txq,
+			  bool in_napi)
+{
+	struct virtnet_sq_free_stats stats = {0};
 
 	/*自tx对应的vq中取一个已发送完成的buffer,并顺便维护USED队列*/
-	while ((ptr = virtqueue_get_buf(sq->vq/*指明为tx对应的vq*/, &len)) != NULL) {
-		if (likely(!is_xdp_frame(ptr))) {
-			/*非xdp报文*/
-			struct sk_buff *skb = ptr;
-
-			pr_debug("Sent skb %p\n", skb);
-
-			bytes += skb->len;
-			napi_consume_skb(skb, in_napi);/*释放skb*/
-		} else {
-			struct xdp_frame *frame = ptr_to_xdp(ptr);
-
-			bytes += xdp_get_frame_len(frame);
-			xdp_return_frame(frame);
-		}
-		packets++;
-	}
-=======
-static void free_old_xmit(struct send_queue *sq, struct netdev_queue *txq,
-			  bool in_napi)
-{
-	struct virtnet_sq_free_stats stats = {0};
-
 	virtnet_free_old_xmit(sq, txq, in_napi, &stats);
->>>>>>> 155a3c00
 
 	/* Avoid overhead when no packets have been processed
 	 * happens when called speculatively from start_xmit.
@@ -2500,12 +2470,7 @@
 	if (unlikely(!curr_skb))
 		goto err_skb;
 	while (--num_buf) {
-<<<<<<< HEAD
-		int num_skb_frags;
-
 		//自队列中再收取一个报文
-=======
->>>>>>> 155a3c00
 		buf = virtnet_rq_get_buf(rq, &len, &ctx);
 		if (unlikely(!buf)) {
 			//收取出错
@@ -2520,19 +2485,7 @@
 		u64_stats_add(&stats->bytes, len);
 		page = virt_to_head_page(buf);
 
-<<<<<<< HEAD
-		truesize = mergeable_ctx_to_truesize(ctx);
-		headroom = mergeable_ctx_to_headroom(ctx);
-		tailroom = headroom ? sizeof(struct skb_shared_info) : 0;
-		room = SKB_DATA_ALIGN(headroom + tailroom);
-		if (unlikely(len > truesize - room)) {
-			//报文长度检查
-			pr_debug("%s: rx error: len %u exceeds truesize %lu\n",
-				 dev->name, len, (unsigned long)(truesize - room));
-			DEV_STATS_INC(dev, rx_length_errors);
-=======
 		if (check_mergeable_len(dev, ctx, len))
->>>>>>> 155a3c00
 			goto err_skb;
 
 		truesize = mergeable_ctx_to_truesize(ctx);
@@ -2584,42 +2537,11 @@
 	skb_set_hash(skb, __le32_to_cpu(hdr_hash->hash_value), rss_hash_type);
 }
 
-<<<<<<< HEAD
-//解析buf，并组装成skb,使其走kernel协议栈
-static void receive_buf(struct virtnet_info *vi, struct receive_queue *rq,
-			void *buf/*报文buffer*/, unsigned int len/*报文长度*/, void **ctx,
-			unsigned int *xdp_xmit,
-			struct virtnet_rq_stats *stats)
-=======
 static void virtnet_receive_done(struct virtnet_info *vi, struct receive_queue *rq,
 				 struct sk_buff *skb, u8 flags)
->>>>>>> 155a3c00
 {
 	struct virtio_net_common_hdr *hdr;
-<<<<<<< HEAD
-
-	if (unlikely(len < vi->hdr_len + ETH_HLEN)) {
-		//报文过小，丢弃
-		pr_debug("%s: short packet %i\n", dev->name, len);
-		DEV_STATS_INC(dev, rx_length_errors);
-		virtnet_rq_free_buf(vi, rq, buf);
-		return;
-	}
-
-	if (vi->mergeable_rx_bufs)
-		skb = receive_mergeable(dev, vi, rq, buf, ctx, len, xdp_xmit,
-					stats);
-	else if (vi->big_packets)
-		skb = receive_big(dev, vi, rq, buf, len, stats);
-	else
-		//将buf转换成skb
-		skb = receive_small(dev, vi, rq, buf, ctx, len, xdp_xmit, stats);
-
-	if (unlikely(!skb))
-		return;
-=======
 	struct net_device *dev = vi->dev;
->>>>>>> 155a3c00
 
 	//提取virtio中skb的描述信息
 	hdr = skb_vnet_common_hdr(skb);
@@ -3000,11 +2922,6 @@
 	}
 }
 
-<<<<<<< HEAD
-//自rq上收取报文，并上送kernel协议栈
-static int virtnet_receive(struct receive_queue *rq, int budget,
-			   unsigned int *xdp_xmit)
-=======
 static int virtnet_receive_xsk_bufs(struct virtnet_info *vi,
 				    struct receive_queue *rq,
 				    int budget,
@@ -3032,7 +2949,6 @@
 				   int budget,
 				   unsigned int *xdp_xmit,
 				   struct virtnet_rq_stats *stats)
->>>>>>> 155a3c00
 {
 	unsigned int len;
 	int packets = 0;
@@ -3040,11 +2956,6 @@
 
 	if (!vi->big_packets || vi->mergeable_rx_bufs) {
 		void *ctx;
-<<<<<<< HEAD
-
-		//采用virtqueue_get_buf_ctx收取buf,buf长度为len
-=======
->>>>>>> 155a3c00
 		while (packets < budget &&
 		       (buf = virtnet_rq_get_buf(rq, &len, &ctx))) {
 			receive_buf(vi, rq, buf, len, ctx, xdp_xmit, stats);
@@ -3061,6 +2972,7 @@
 	return packets;
 }
 
+//自rq上收取报文，并上送kernel协议栈
 static int virtnet_receive(struct receive_queue *rq, int budget,
 			   unsigned int *xdp_xmit)
 {
@@ -3202,13 +3114,8 @@
 
 static void virtnet_disable_queue_pair(struct virtnet_info *vi, int qp_index)
 {
-<<<<<<< HEAD
-	virtnet_napi_tx_disable(&vi->sq[qp_index].napi);/*禁止掉此发送队列上的napi*/
-	napi_disable(&vi->rq[qp_index].napi);
-=======
-	virtnet_napi_tx_disable(&vi->sq[qp_index]);
+	virtnet_napi_tx_disable(&vi->sq[qp_index]);/*禁止掉此发送队列上的napi*/
 	virtnet_napi_disable(&vi->rq[qp_index]);
->>>>>>> 155a3c00
 	xdp_rxq_info_unreg(&vi->rq[qp_index].xdp_rxq);
 }
 
@@ -3227,14 +3134,9 @@
 	if (err < 0)
 		goto err_xdp_reg_mem_model;
 
-<<<<<<< HEAD
 	/*开启qp_index号队列（开启rx,tx上关联的napi)*/
-	virtnet_napi_enable(vi->rq[qp_index].vq, &vi->rq[qp_index].napi);
-	virtnet_napi_tx_enable(vi, vi->sq[qp_index].vq, &vi->sq[qp_index].napi);
-=======
 	virtnet_napi_enable(&vi->rq[qp_index]);
 	virtnet_napi_tx_enable(&vi->sq[qp_index]);
->>>>>>> 155a3c00
 
 	return 0;
 
@@ -3243,9 +3145,6 @@
 	return err;
 }
 
-<<<<<<< HEAD
-//virtio设备对应的open回调，如果打开成功，设备将被置上up标记
-=======
 static void virtnet_cancel_dim(struct virtnet_info *vi, struct dim *dim)
 {
 	if (!virtio_has_feature(vi->vdev, VIRTIO_NET_F_VQ_NOTF_COAL))
@@ -3272,7 +3171,7 @@
 		vi->duplex = duplex;
 }
 
->>>>>>> 155a3c00
+//virtio设备对应的open回调，如果打开成功，设备将被置上up标记
 static int virtnet_open(struct net_device *dev)
 {
 	struct virtnet_info *vi = netdev_priv(dev);
@@ -3334,10 +3233,6 @@
 	txq = netdev_get_tx_queue(vi->dev, index);/*取txq*/
 	__netif_tx_lock(txq, raw_smp_processor_id());
 	virtqueue_disable_cb(sq->vq);
-<<<<<<< HEAD
-	free_old_xmit_skbs(sq, true);/*释放已完成发送的buffer关联的skb*/
-=======
->>>>>>> 155a3c00
 
 	if (sq->xsk_pool)
 		xsk_done = virtnet_xsk_xmit(sq, sq->xsk_pool, budget);
@@ -3381,12 +3276,8 @@
 	return 0;
 }
 
-<<<<<<< HEAD
 //virtio-net发送报文skb到sq队列(将skb转换为到sq->sg列表,然后将sg列表存入virtio队列)
-static int xmit_skb(struct send_queue *sq, struct sk_buff *skb)
-=======
 static int xmit_skb(struct send_queue *sq, struct sk_buff *skb, bool orphan)
->>>>>>> 155a3c00
 {
 	struct virtio_net_hdr_mrg_rxbuf *hdr;
 	/*指向以太头目的mac*/
@@ -3438,14 +3329,10 @@
 		num_sg++;
 	}
 
-<<<<<<< HEAD
 	//报文已存入sq->sg中，共计num_sg个分片
-    //接着将报文存入到虚拟化队列(sq->vq)中
-	return virtqueue_add_outbuf(sq->vq, sq->sg, num_sg, skb, GFP_ATOMIC);
-=======
+	//接着将报文存入到虚拟化队列(sq->vq)中
 	return virtnet_add_outbuf(sq, num_sg, skb,
 				  orphan ? VIRTNET_XMIT_TYPE_SKB_ORPHAN : VIRTNET_XMIT_TYPE_SKB);
->>>>>>> 155a3c00
 }
 
 //实现virio的报文发送(此函数已被virtio-net注册为.ndo_start_xmit)
@@ -3461,42 +3348,22 @@
 	int err;
 	/*发送队列对应的netdev_queue*/
 	struct netdev_queue *txq = netdev_get_tx_queue(dev, qnum);
-<<<<<<< HEAD
 	/*如果此设备本次发送后仍有报文要发送，则先不kick*/
-	bool kick = !netdev_xmit_more();
-=======
 	bool xmit_more = netdev_xmit_more();
->>>>>>> 155a3c00
 	bool use_napi = sq->napi.weight;
 	bool kick;
 
-<<<<<<< HEAD
-	/* Free up any pending old buffers before queueing new ones. */
-	do {
-		if (use_napi)
-			virtqueue_disable_cb(sq->vq);
-
-		free_old_xmit_skbs(sq, false);/*释放之前已完成发送的buffer*/
-
-	} while (use_napi && kick &&
-	       unlikely(!virtqueue_enable_cb_delayed(sq->vq)));
-=======
 	if (!use_napi)
 		free_old_xmit(sq, txq, false);
 	else
 		virtqueue_disable_cb(sq->vq);
->>>>>>> 155a3c00
 
 	/* timestamp packet in software */
 	skb_tx_timestamp(skb);
 
 	/* Try to transmit */
-<<<<<<< HEAD
 	//发送skb到sq队列
-	err = xmit_skb(sq, skb);
-=======
 	err = xmit_skb(sq, skb, !use_napi);
->>>>>>> 155a3c00
 
 	/* This should not happen! */
 	if (unlikely(err)) {
@@ -3522,16 +3389,10 @@
 	else
 		check_sq_full_and_disable(vi, dev,sq);
 
-<<<<<<< HEAD
-	if (kick || netif_xmit_stopped(txq)) {
-		/*执行kick,通知后端收包*/
-		if (virtqueue_kick_prepare(sq->vq)/*检查是否需要kick*/ && virtqueue_notify(sq->vq)/*具体发送kick*/) {
-=======
 	kick = use_napi ? __netdev_tx_sent_queue(txq, skb->len, xmit_more) :
 			  !xmit_more || netif_xmit_stopped(txq);
 	if (kick) {
 		if (virtqueue_kick_prepare(sq->vq) && virtqueue_notify(sq->vq)) {
->>>>>>> 155a3c00
 			u64_stats_update_begin(&sq->stats.syncp);
 			u64_stats_inc(&sq->stats.kicks);
 			u64_stats_update_end(&sq->stats.syncp);
@@ -3708,14 +3569,9 @@
  * supported by the hypervisor, as indicated by feature bits, should
  * never fail unless improperly formatted.
  */
-<<<<<<< HEAD
-static bool virtnet_send_command(struct virtnet_info *vi, u8 class/*事件类型*/, u8 cmd/*命令*/,
-				 struct scatterlist *out)
-=======
 static bool virtnet_send_command_reply(struct virtnet_info *vi, u8 class, u8 cmd,
 				       struct scatterlist *out,
 				       struct scatterlist *in)
->>>>>>> 155a3c00
 {
 	struct scatterlist *sgs[5], hdr, stat;
 	u32 out_num = 0, tmp, in_num = 0;
@@ -3738,14 +3594,10 @@
 
 	/* Add return status. */
 	sg_init_one(&stat, &vi->ctrl->status, sizeof(vi->ctrl->status));
-<<<<<<< HEAD
-	sgs[out_num] = &stat;//添加status
-=======
-	sgs[out_num + in_num++] = &stat;
+	sgs[out_num + in_num++] = &stat;//添加status
 
 	if (in)
 		sgs[out_num + in_num++] = in;
->>>>>>> 155a3c00
 
 	BUG_ON(out_num + in_num > ARRAY_SIZE(sgs));
 	ret = virtqueue_add_sgs(vi->cvq, sgs, out_num, in_num, vi, GFP_ATOMIC);
@@ -3771,20 +3623,16 @@
 	}
 
 unlock:
+	/*返回后端执行结果*/
 	ok = vi->ctrl->status == VIRTIO_NET_OK;
 	mutex_unlock(&vi->cvq_lock);
 	return ok;
 }
 
-<<<<<<< HEAD
-	/*返回后端执行结果*/
-	return vi->ctrl->status == VIRTIO_NET_OK;
-=======
 static bool virtnet_send_command(struct virtnet_info *vi, u8 class, u8 cmd,
 				 struct scatterlist *out)
 {
 	return virtnet_send_command_reply(vi, class, cmd, out, NULL);
->>>>>>> 155a3c00
 }
 
 static int virtnet_set_mac_address(struct net_device *dev, void *p)
@@ -3876,24 +3724,16 @@
 
 static void virtnet_ack_link_announce(struct virtnet_info *vi)
 {
-<<<<<<< HEAD
-	rtnl_lock();
 	//沿CTRLQ发送控制命令
-=======
->>>>>>> 155a3c00
 	if (!virtnet_send_command(vi, VIRTIO_NET_CTRL_ANNOUNCE,
 				  VIRTIO_NET_CTRL_ANNOUNCE_ACK, NULL))
 		dev_warn(&vi->dev->dev, "Failed to ack link announce.\n");
 }
 
-<<<<<<< HEAD
 //向设备设置队列数
-static int _virtnet_set_queues(struct virtnet_info *vi, u16 queue_pairs)
-=======
 static bool virtnet_commit_rss_command(struct virtnet_info *vi);
 
 static void virtnet_rss_update_by_qpairs(struct virtnet_info *vi, u16 queue_pairs)
->>>>>>> 155a3c00
 {
 	u32 indir_val = 0;
 	int i = 0;
@@ -3917,11 +3757,6 @@
 	if (!vi->has_cvq || !virtio_has_feature(vi->vdev, VIRTIO_NET_F_MQ))
 		return 0;
 
-<<<<<<< HEAD
-	vi->ctrl->mq.virtqueue_pairs = cpu_to_virtio16(vi->vdev, queue_pairs);
-	//设置sg对应ctrl->mq中长度为sizeof(ctrl->mq)的内存段
-	sg_init_one(&sg, &vi->ctrl->mq, sizeof(vi->ctrl->mq));
-=======
 	/* Firstly check if we need update rss. Do updating if both (1) rss enabled and
 	 * (2) no user configuration.
 	 *
@@ -3960,8 +3795,8 @@
 		return -ENOMEM;
 
 	mq->virtqueue_pairs = cpu_to_virtio16(vi->vdev, queue_pairs);
+	//设置sg对应ctrl->mq中长度为sizeof(ctrl->mq)的内存段
 	sg_init_one(&sg, mq, sizeof(*mq));
->>>>>>> 155a3c00
 
 	//如标准所言：
 	//4. Even with VIRTIO_NET_F_MQ, only receiveq1, transmitq1 and controlq are used by default. The
@@ -4174,11 +4009,13 @@
 	int num_cpu;
 	int stride;
 
+	//清零
 	if (!zalloc_cpumask_var(&mask, GFP_KERNEL)) {
 		virtnet_clean_affinity(vi);
 		return;
 	}
 
+	//获取当前在线cpu数
 	num_cpu = num_online_cpus();
 	stride = max_t(int, num_cpu / vi->curr_queue_pairs, 1);
 	stragglers = num_cpu >= vi->curr_queue_pairs ?
@@ -4196,6 +4033,7 @@
 			cpumask_set_cpu(cpu, mask);
 		}
 
+		//设置收队列i,发队列i绑定到cpu
 		virtqueue_set_affinity(vi->rq[i].vq, mask);
 		virtqueue_set_affinity(vi->sq[i].vq, mask);
 		__netif_set_xps_queue(vi->dev, cpumask_bits(mask), i, XPS_CPUS);
@@ -4556,6 +4394,7 @@
 	return true;
 }
 
+//返回驱动信息
 static void virtnet_get_drvinfo(struct net_device *dev,
 				struct ethtool_drvinfo *info)
 {
@@ -4793,47 +4632,18 @@
 			ctx->size[queue_type]     += sizeof(struct virtio_net_stats_tx_speed);
 		}
 
-<<<<<<< HEAD
-	//清零
-	if (!zalloc_cpumask_var(&mask, GFP_KERNEL)) {
-		virtnet_clean_affinity(vi);
-		return;
-	}
-
-	//获取当前在线cpu数
-	num_cpu = num_online_cpus();
-	stride = max_t(int, num_cpu / vi->curr_queue_pairs, 1);
-	stragglers = num_cpu >= vi->curr_queue_pairs ?
-			num_cpu % vi->curr_queue_pairs :
-			0;
-	cpu = cpumask_first(cpu_online_mask);/*从第一个CPU开始*/
-=======
 		return;
 	}
 
 	ctx->desc_num[VIRTNET_Q_TYPE_RX] = ARRAY_SIZE(virtnet_rq_stats_desc);
 	ctx->desc_num[VIRTNET_Q_TYPE_TX] = ARRAY_SIZE(virtnet_sq_stats_desc);
->>>>>>> 155a3c00
 
 	if (vi->device_stats_cap & VIRTIO_NET_STATS_TYPE_CVQ) {
 		queue_type = VIRTNET_Q_TYPE_CQ;
 
-<<<<<<< HEAD
-		for (j = 0; j < group_size; j++) {
-			cpumask_set_cpu(cpu, mask);
-			cpu = cpumask_next_wrap(cpu, cpu_online_mask,
-						nr_cpu_ids, false);/*找下一个CPU*/
-		}
-		//设置收队列i,发队列i绑定到cpu
-		virtqueue_set_affinity(vi->rq[i].vq, mask);
-		virtqueue_set_affinity(vi->sq[i].vq, mask);
-		__netif_set_xps_queue(vi->dev, cpumask_bits(mask), i, XPS_CPUS);
-		cpumask_clear(mask);
-=======
 		ctx->bitmap[queue_type]   |= VIRTIO_NET_STATS_TYPE_CVQ;
 		ctx->desc_num[queue_type] += ARRAY_SIZE(virtnet_stats_cvq_desc);
 		ctx->size[queue_type]     += sizeof(struct virtio_net_stats_cvq);
->>>>>>> 155a3c00
 	}
 
 	queue_type = VIRTNET_Q_TYPE_RX;
@@ -5184,16 +4994,10 @@
 	return 0;
 }
 
-<<<<<<< HEAD
-//返回驱动信息
-static void virtnet_get_drvinfo(struct net_device *dev,
-				struct ethtool_drvinfo *info)
-=======
 static void virtnet_make_stat_req(struct virtnet_info *vi,
 				  struct virtnet_stats_ctx *ctx,
 				  struct virtio_net_ctrl_queue_stats *req,
 				  int qid, int *idx)
->>>>>>> 155a3c00
 {
 	int qtype = vq_type(vi, qid);
 	u64 bitmap = ctx->bitmap[qtype];
@@ -6449,9 +6253,6 @@
 		   jiffies_to_usecs(jiffies - READ_ONCE(txq->trans_start)));
 }
 
-<<<<<<< HEAD
-//virtio网络设备驱动的操作集
-=======
 static int virtnet_init_irq_moder(struct virtnet_info *vi)
 {
 	u8 profile_flags = 0, coal_flags = 0;
@@ -6482,7 +6283,7 @@
 	rtnl_unlock();
 }
 
->>>>>>> 155a3c00
+//virtio网络设备驱动的操作集
 static const struct net_device_ops virtnet_netdev = {
 	.ndo_open            = virtnet_open,
 	.ndo_stop   	     = virtnet_close,
@@ -6690,14 +6491,8 @@
 
 static int virtnet_find_vqs(struct virtnet_info *vi)
 {
-<<<<<<< HEAD
-	vq_callback_t **callbacks;//各队列的回调函数（控制队列回调为NULL）
+	struct virtqueue_info *vqs_info;
 	struct virtqueue **vqs;//各队列指针
-	const char **names;//各队列名称
-=======
-	struct virtqueue_info *vqs_info;
-	struct virtqueue **vqs;
->>>>>>> 155a3c00
 	int ret = -ENOMEM;
 	int total_vqs;
 	bool *ctx;
@@ -6717,24 +6512,12 @@
 	vqs = kcalloc(total_vqs, sizeof(*vqs), GFP_KERNEL);
 	if (!vqs)
 		goto err_vq;
-<<<<<<< HEAD
-
 	//为各虚拟队列的回调申请空间（函数指针数组）
-	callbacks = kmalloc_array(total_vqs, sizeof(*callbacks), GFP_KERNEL);
-	if (!callbacks)
-		goto err_callback;
-
 	//申请虚队列名称数组（指符串指针数组）
-	names = kmalloc_array(total_vqs, sizeof(*names), GFP_KERNEL);
-	if (!names)
-		goto err_names;
-
-	//初始化total_vqs个bool类型context
-=======
 	vqs_info = kcalloc(total_vqs, sizeof(*vqs_info), GFP_KERNEL);
 	if (!vqs_info)
 		goto err_vqs_info;
->>>>>>> 155a3c00
+	//初始化total_vqs个bool类型context
 	if (!vi->big_packets || vi->mergeable_rx_bufs) {
 		ctx = kcalloc(total_vqs, sizeof(*ctx), GFP_KERNEL);
 		if (!ctx)
@@ -6746,47 +6529,27 @@
 	/* Parameters for control virtqueue, if any */
 	//设置最后一个队列为控制队列
 	if (vi->has_cvq) {
-<<<<<<< HEAD
-		callbacks[total_vqs - 1] = NULL;//控制队列的callback为NULL
-		names[total_vqs - 1] = "control";
-=======
 		vqs_info[total_vqs - 1].name = "control";
->>>>>>> 155a3c00
 	}
 
 	/* Allocate/initialize parameters for send/receive virtqueues */
 	for (i = 0; i < vi->max_queue_pairs; i++) {
-<<<<<<< HEAD
 		//设置各队列报文中断回调
-		callbacks[rxq2vq(i)] = skb_recv_done;//2*x为收队列,设置收队列对应的callback
-		callbacks[txq2vq(i)] = skb_xmit_done;//2*x+1为发队列,设置发队列对应的callback
+		vqs_info[rxq2vq(i)].callback = skb_recv_done;//2*x为收队列,设置收队列对应的callback
+		vqs_info[txq2vq(i)].callback = skb_xmit_done;//2*x+1为发队列,设置发队列对应的callback
 		//各虚队列名称
 		sprintf(vi->rq[i].name, "input.%u", i);/*收队列名称*/
 		sprintf(vi->sq[i].name, "output.%u", i);/*发队列名称*/
 		//设置各虚队列名称指针
-		names[rxq2vq(i)] = vi->rq[i].name;
-		names[txq2vq(i)] = vi->sq[i].name;
-
-		//将已命名的队列指为true
-=======
-		vqs_info[rxq2vq(i)].callback = skb_recv_done;
-		vqs_info[txq2vq(i)].callback = skb_xmit_done;
-		sprintf(vi->rq[i].name, "input.%u", i);
-		sprintf(vi->sq[i].name, "output.%u", i);
 		vqs_info[rxq2vq(i)].name = vi->rq[i].name;
 		vqs_info[txq2vq(i)].name = vi->sq[i].name;
->>>>>>> 155a3c00
+		//将已命名的队列指为true
 		if (ctx)
 			vqs_info[rxq2vq(i)].ctx = true;
 	}
 
-<<<<<<< HEAD
 	//virtio设备查找到对应的vqs
-	ret = virtio_find_vqs_ctx(vi->vdev, total_vqs, vqs, callbacks,
-				  names, ctx, NULL);
-=======
 	ret = virtio_find_vqs(vi->vdev, total_vqs, vqs, vqs_info, NULL);
->>>>>>> 155a3c00
 	if (ret)
 		goto err_find;
 
@@ -6844,16 +6607,11 @@
 	//初始化收发队列(按v1.O规范规定,0号队列(2*N)为收队列,1号(2*N + 1)队列为发队列
 	for (i = 0; i < vi->max_queue_pairs; i++) {
 		vi->rq[i].pages = NULL;
-<<<<<<< HEAD
 		//设置收包队列的处理函数（virtnet_poll)，将其加入napi
-		netif_napi_add_weight(vi->dev, &vi->rq[i].napi, virtnet_poll,
-				      napi_weight);
-		//设置发包队列的处理函数（virtnet_poll_tx)
-=======
 		netif_napi_add_config(vi->dev, &vi->rq[i].napi, virtnet_poll,
 				      i);
 		vi->rq[i].napi.weight = napi_weight;
->>>>>>> 155a3c00
+		//设置发包队列的处理函数（virtnet_poll_tx)
 		netif_napi_add_tx_weight(vi->dev, &vi->sq[i].napi,
 					 virtnet_poll_tx,
 					 napi_tx ? napi_weight : 0);
@@ -7040,10 +6798,6 @@
 	}
 }
 
-<<<<<<< HEAD
-//驱动探测virtio_device产生net_device设备,将net_device加入到napi_poll中，使其开始收包
-//在本函数执行前，virtio-bus的probe函数将调用，并设置vdev->feature标记位
-=======
 #define VIRTIO_NET_HASH_REPORT_MAX_TABLE      10
 static enum xdp_rss_hash_type
 virtnet_xdp_rss_type[VIRTIO_NET_HASH_REPORT_MAX_TABLE] = {
@@ -7086,7 +6840,8 @@
 	.xmo_rx_hash			= virtnet_xdp_rx_hash,
 };
 
->>>>>>> 155a3c00
+//驱动探测virtio_device产生net_device设备,将net_device加入到napi_poll中，使其开始收包
+//在本函数执行前，virtio-bus的probe函数将调用，并设置vdev->feature标记位
 static int virtnet_probe(struct virtio_device *vdev)
 {
 	int i, err = -ENOMEM;
@@ -7126,12 +6881,8 @@
 	/* Set up network device as normal. */
 	dev->priv_flags |= IFF_UNICAST_FLT | IFF_LIVE_ADDR_CHANGE |
 			   IFF_TX_SKB_NO_LINEAR;
-<<<<<<< HEAD
 	dev->netdev_ops = &virtnet_netdev;//设置virtio网络设备操作集
-=======
-	dev->netdev_ops = &virtnet_netdev;
 	dev->stat_ops = &virtnet_stat_ops;
->>>>>>> 155a3c00
 	dev->features = NETIF_F_HIGHDMA;
 
 	dev->ethtool_ops = &virtnet_ethtool_ops;
@@ -7175,11 +6926,6 @@
 		/* (!csum && gso) case will be fixed by register_netdev() */
 	}
 
-<<<<<<< HEAD
-	//是否由guest负责checksum
-	if (virtio_has_feature(vdev, VIRTIO_NET_F_GUEST_CSUM))
-		dev->features |= NETIF_F_RXCSUM;
-=======
 	/* 1. With VIRTIO_NET_F_GUEST_CSUM negotiation, the driver doesn't
 	 * need to calculate checksums for partially checksummed packets,
 	 * as they're considered valid by the upper layer.
@@ -7187,9 +6933,8 @@
 	 * receives fully checksummed packets. The device may assist in
 	 * validating these packets' checksums, so the driver won't have to.
 	 */
-	dev->features |= NETIF_F_RXCSUM;
-
->>>>>>> 155a3c00
+	dev->features |= NETIF_F_RXCSUM; //是否由guest负责checksum
+
 	if (virtio_has_feature(vdev, VIRTIO_NET_F_GUEST_TSO4) ||
 	    virtio_has_feature(vdev, VIRTIO_NET_F_GUEST_TSO6))
 		dev->features |= NETIF_F_GRO_HW;
@@ -7294,12 +7039,9 @@
 	if (virtio_has_feature(vdev, VIRTIO_NET_F_CTRL_VQ))
 		vi->has_cvq = true;
 
-<<<<<<< HEAD
+	mutex_init(&vi->cvq_lock);
+
 	//如果设备有默认mtu,则自配置中读取mtu
-=======
-	mutex_init(&vi->cvq_lock);
-
->>>>>>> 155a3c00
 	if (virtio_has_feature(vdev, VIRTIO_NET_F_MTU)) {
 		mtu = virtio_cread16(vdev,
 				     offsetof(struct virtio_net_config,
@@ -7401,14 +7143,10 @@
 		goto free_failover;
 	}
 
-<<<<<<< HEAD
-	//The driver MUST NOT notify the device before setting DRIVER_OK.
-	//完成设备初始化
-=======
 	/* Disable config change notification until ndo_open. */
 	virtio_config_driver_disable(vi->vdev);
 
->>>>>>> 155a3c00
+	//完成设备初始化
 	virtio_device_ready(vdev);
 
 	if (vi->has_rss || vi->has_rss_hash_report) {
@@ -7471,16 +7209,12 @@
 	   otherwise get link status from config. */
 	netif_carrier_off(dev);
 	if (virtio_has_feature(vi->vdev, VIRTIO_NET_F_STATUS)) {
-<<<<<<< HEAD
 		//按virtio 1.0 spec规定：
 		/*
 		 * If the driver does not negotiate the VIRTIO_NET_F_STATUS feature, it SHOULD assume the link is active,
 		   otherwise it SHOULD read the link status from the bottom bit of status.
 		 */
-		schedule_work(&vi->config_work);
-=======
 		virtnet_config_changed_work(&vi->config_work);
->>>>>>> 155a3c00
 	} else {
 		//没有协商virtio_net_f_status,假设其up
 		vi->status = VIRTIO_NET_S_LINK_UP;
@@ -7641,11 +7375,7 @@
 	.feature_table_legacy = features_legacy,
 	.feature_table_size_legacy = ARRAY_SIZE(features_legacy),
 	.driver.name =	KBUILD_MODNAME,
-<<<<<<< HEAD
-	.driver.owner =	THIS_MODULE,
 	//virtio-net驱动支持的id_table
-=======
->>>>>>> 155a3c00
 	.id_table =	id_table,
 	.validate =	virtnet_validate,//在probe之前此函数将被调用
 	.probe =	virtnet_probe,//生成netdev设备，配置virtio设备
