// SPDX-License-Identifier: GPL-2.0-or-later
/* A network driver using virtio.
 *
 * Copyright 2007 Rusty Russell <rusty@rustcorp.com.au> IBM Corporation
 */
//#define DEBUG
#include <linux/netdevice.h>
#include <linux/etherdevice.h>
#include <linux/ethtool.h>
#include <linux/module.h>
#include <linux/virtio.h>
#include <linux/virtio_net.h>
#include <linux/bpf.h>
#include <linux/bpf_trace.h>
#include <linux/scatterlist.h>
#include <linux/if_vlan.h>
#include <linux/slab.h>
#include <linux/cpu.h>
#include <linux/average.h>
#include <linux/filter.h>
#include <linux/kernel.h>
#include <net/route.h>
#include <net/xdp.h>
#include <net/net_failover.h>

static int napi_weight = NAPI_POLL_WEIGHT;
module_param(napi_weight, int, 0444);

static bool csum = true, gso = true, napi_tx = true;
module_param(csum, bool, 0444);
module_param(gso, bool, 0444);
module_param(napi_tx, bool, 0644);

/* FIXME: MTU in config. */
#define GOOD_PACKET_LEN (ETH_HLEN + VLAN_HLEN + ETH_DATA_LEN)
#define GOOD_COPY_LEN	128

#define VIRTNET_RX_PAD (NET_IP_ALIGN + NET_SKB_PAD)

/* Amount of XDP headroom to prepend to packets for use by xdp_adjust_head */
#define VIRTIO_XDP_HEADROOM 256

/* Separating two types of XDP xmit */
#define VIRTIO_XDP_TX		BIT(0)
#define VIRTIO_XDP_REDIR	BIT(1)

#define VIRTIO_XDP_FLAG	BIT(0)

/* RX packet size EWMA. The average packet size is used to determine the packet
 * buffer size when refilling RX rings. As the entire RX ring may be refilled
 * at once, the weight is chosen so that the EWMA will be insensitive to short-
 * term, transient changes in packet size.
 */
DECLARE_EWMA(pkt_len, 0, 64)

#define VIRTNET_DRIVER_VERSION "1.0.0"

static const unsigned long guest_offloads[] = {
	VIRTIO_NET_F_GUEST_TSO4,
	VIRTIO_NET_F_GUEST_TSO6,
	VIRTIO_NET_F_GUEST_ECN,
	VIRTIO_NET_F_GUEST_UFO,
	VIRTIO_NET_F_GUEST_CSUM,
	VIRTIO_NET_F_GUEST_USO4,
	VIRTIO_NET_F_GUEST_USO6
};

#define GUEST_OFFLOAD_GRO_HW_MASK ((1ULL << VIRTIO_NET_F_GUEST_TSO4) | \
				(1ULL << VIRTIO_NET_F_GUEST_TSO6) | \
				(1ULL << VIRTIO_NET_F_GUEST_ECN)  | \
				(1ULL << VIRTIO_NET_F_GUEST_UFO)  | \
				(1ULL << VIRTIO_NET_F_GUEST_USO4) | \
				(1ULL << VIRTIO_NET_F_GUEST_USO6))

struct virtnet_stat_desc {
	char desc[ETH_GSTRING_LEN];
	size_t offset;
};

struct virtnet_sq_stats {
	struct u64_stats_sync syncp;
	u64 packets;
	u64 bytes;
	u64 xdp_tx;
	u64 xdp_tx_drops;
	u64 kicks;
	u64 tx_timeouts;
};

struct virtnet_rq_stats {
	struct u64_stats_sync syncp;
	u64 packets;
	u64 bytes;
	u64 drops;
	u64 xdp_packets;
	u64 xdp_tx;
	u64 xdp_redirects;
	u64 xdp_drops;
	u64 kicks;
};

#define VIRTNET_SQ_STAT(m)	offsetof(struct virtnet_sq_stats, m)
#define VIRTNET_RQ_STAT(m)	offsetof(struct virtnet_rq_stats, m)

static const struct virtnet_stat_desc virtnet_sq_stats_desc[] = {
	{ "packets",		VIRTNET_SQ_STAT(packets) },
	{ "bytes",		VIRTNET_SQ_STAT(bytes) },
	{ "xdp_tx",		VIRTNET_SQ_STAT(xdp_tx) },
	{ "xdp_tx_drops",	VIRTNET_SQ_STAT(xdp_tx_drops) },
	{ "kicks",		VIRTNET_SQ_STAT(kicks) },
	{ "tx_timeouts",	VIRTNET_SQ_STAT(tx_timeouts) },
};

static const struct virtnet_stat_desc virtnet_rq_stats_desc[] = {
	{ "packets",		VIRTNET_RQ_STAT(packets) },
	{ "bytes",		VIRTNET_RQ_STAT(bytes) },
	{ "drops",		VIRTNET_RQ_STAT(drops) },
	{ "xdp_packets",	VIRTNET_RQ_STAT(xdp_packets) },
	{ "xdp_tx",		VIRTNET_RQ_STAT(xdp_tx) },
	{ "xdp_redirects",	VIRTNET_RQ_STAT(xdp_redirects) },
	{ "xdp_drops",		VIRTNET_RQ_STAT(xdp_drops) },
	{ "kicks",		VIRTNET_RQ_STAT(kicks) },
};

#define VIRTNET_SQ_STATS_LEN	ARRAY_SIZE(virtnet_sq_stats_desc)
#define VIRTNET_RQ_STATS_LEN	ARRAY_SIZE(virtnet_rq_stats_desc)

/* Internal representation of a send virtqueue */
struct send_queue {
	/* Virtqueue associated with this send _queue */
	struct virtqueue *vq;

	/* TX: fragments + linear part + virtio header */
	struct scatterlist sg[MAX_SKB_FRAGS + 2];

	/* Name of the send queue: output.$index */
<<<<<<< HEAD
	char name[40];//发队列名称
=======
	char name[16];
>>>>>>> fe15c26e

	struct virtnet_sq_stats stats;

	struct napi_struct napi;//发送队列可调度的napi

	/* Record whether sq is in reset state. */
	bool reset;
};

/* Internal representation of a receive virtqueue */
struct receive_queue {
	/* Virtqueue associated with this receive_queue */
	struct virtqueue *vq;//虚队列

	struct napi_struct napi;//接收队列中可调度的napi

	struct bpf_prog __rcu *xdp_prog;//rx队列的xdp程序

	struct virtnet_rq_stats stats;

	/* Chain pages by the private ptr. */
	struct page *pages;

	/* Average packet length for mergeable receive buffers. */
	struct ewma_pkt_len mrg_avg_pkt_len;

	/* Page frag for packet buffer allocation. */
	struct page_frag alloc_frag;

	/* RX: fragments + linear part + virtio header */
	struct scatterlist sg[MAX_SKB_FRAGS + 2];

	/* Min single buffer size for mergeable buffers case. */
	unsigned int min_buf_len;//最小buff长度（用于申请描述符的中数据段的最小长度）

	/* Name of this receive queue: input.$index */
<<<<<<< HEAD
	char name[40];//收队列名称
=======
	char name[16];
>>>>>>> fe15c26e

	struct xdp_rxq_info xdp_rxq;
};

/* This structure can contain rss message with maximum settings for indirection table and keysize
 * Note, that default structure that describes RSS configuration virtio_net_rss_config
 * contains same info but can't handle table values.
 * In any case, structure would be passed to virtio hw through sg_buf split by parts
 * because table sizes may be differ according to the device configuration.
 */
#define VIRTIO_NET_RSS_MAX_KEY_SIZE     40
#define VIRTIO_NET_RSS_MAX_TABLE_LEN    128
struct virtio_net_ctrl_rss {
	u32 hash_types;
	u16 indirection_table_mask;
	u16 unclassified_queue;
	u16 indirection_table[VIRTIO_NET_RSS_MAX_TABLE_LEN];
	u16 max_tx_vq;
	u8 hash_key_length;
	u8 key[VIRTIO_NET_RSS_MAX_KEY_SIZE];
};

/* Control VQ buffers: protected by the rtnl lock */
struct control_buf {
	struct virtio_net_ctrl_hdr hdr;
	virtio_net_ctrl_ack status;
	struct virtio_net_ctrl_mq mq;
	u8 promisc;
	u8 allmulti;
	__virtio16 vid;
	__virtio64 offloads;
	struct virtio_net_ctrl_rss rss;
};

struct virtnet_info {
	struct virtio_device *vdev;//对应的virtio设备
	struct virtqueue *cvq;//指向控制队列
	struct net_device *dev;//对应的网络设备
	struct send_queue *sq;//发送队列数组
	struct receive_queue *rq;//接收队列数组
	unsigned int status;//上次自硬件取得的链路状态（由work更新）

	/* Max # of queue pairs supported by the device */
	u16 max_queue_pairs;//支持的最大队列数

	/* # of queue pairs currently used by the driver */
	u16 curr_queue_pairs;//生效的队列数

	/* # of XDP queue pairs currently used by the driver */
	u16 xdp_queue_pairs;

	/* xdp_queue_pairs may be 0, when xdp is already loaded. So add this. */
	bool xdp_enabled;

	/* I like... big packets and I cannot lie! */
	bool big_packets;//使能大包

	/* number of sg entries allocated for big packets */
	unsigned int big_packets_num_skbfrags;

	/* Host will merge rx buffers for big packets (shake it! shake it!) */
	bool mergeable_rx_bufs;//支持merge rx buffers

	/* Host supports rss and/or hash report */
	bool has_rss;
	bool has_rss_hash_report;
	u8 rss_key_size;
	u16 rss_indir_table_size;
	u32 rss_hash_types_supported;
	u32 rss_hash_types_saved;

	/* Has control virtqueue */
	bool has_cvq;//是否有控制虚队列

	/* Host can handle any s/g split between our header and packet data */
	bool any_header_sg;

	/* Packet virtio header size */
	u8 hdr_len;

	/* Work struct for delayed refilling if we run low on memory. */
	struct delayed_work refill;

	/* Is delayed refill enabled? */
	bool refill_enabled;

	/* The lock to synchronize the access to refill_enabled */
	spinlock_t refill_lock;

	/* Work struct for config space updates */
	struct work_struct config_work;

	/* Does the affinity hint is set for virtqueues? */
	bool affinity_hint_set;

	/* CPU hotplug instances for online & dead */
	struct hlist_node node;
	struct hlist_node node_dead;

	struct control_buf *ctrl;//控制队列(负责向后端发送命令）

	/* Ethtool settings */
	u8 duplex;
	u32 speed;

	/* Interrupt coalescing settings */
	u32 tx_usecs;
	u32 rx_usecs;
	u32 tx_max_packets;
	u32 rx_max_packets;

	unsigned long guest_offloads;
	unsigned long guest_offloads_capable;

	/* failover when STANDBY feature enabled */
	struct failover *failover;
};

struct padded_vnet_hdr {
	struct virtio_net_hdr_v1_hash hdr;
	/*
	 * hdr is in a separate sg buffer, and data sg buffer shares same page
	 * with this header sg. This padding makes next sg 16 byte aligned
	 * after the header.
	 */
	char padding[12];
};

static void virtnet_rq_free_unused_buf(struct virtqueue *vq, void *buf);
static void virtnet_sq_free_unused_buf(struct virtqueue *vq, void *buf);

static bool is_xdp_frame(void *ptr)
{
	return (unsigned long)ptr & VIRTIO_XDP_FLAG;
}

static void *xdp_to_ptr(struct xdp_frame *ptr)
{
	return (void *)((unsigned long)ptr | VIRTIO_XDP_FLAG);
}

static struct xdp_frame *ptr_to_xdp(void *ptr)
{
	return (struct xdp_frame *)((unsigned long)ptr & ~VIRTIO_XDP_FLAG);
}

/* Converting between virtqueue no. and kernel tx/rx queue no.
 * 0:rx0 1:tx0 2:rx1 3:tx1 ... 2N:rxN 2N+1:txN 2N+2:cvq
 */
static int vq2txq(struct virtqueue *vq)
{
	return (vq->index - 1) / 2;//转转发队列idx
}

//由txq找到对应的vq
static int txq2vq(int txq)
{
	return txq * 2 + 1;
}

static int vq2rxq(struct virtqueue *vq)
{
	return vq->index / 2;
}

static int rxq2vq(int rxq)
{
	return rxq * 2;
}

//取merge header
static inline struct virtio_net_hdr_mrg_rxbuf *skb_vnet_hdr(struct sk_buff *skb)
{
	return (struct virtio_net_hdr_mrg_rxbuf *)skb->cb;
}

/*
 * private is used to chain pages for big packets, put the whole
 * most recent used list in the beginning for reuse
 */
static void give_pages(struct receive_queue *rq, struct page *page)
{
	struct page *end;

	/* Find end of list, sew whole thing into vi->rq.pages. */
	for (end = page; end->private; end = (struct page *)end->private);
	end->private = (unsigned long)rq->pages;
	rq->pages = page;
}

static struct page *get_a_page(struct receive_queue *rq, gfp_t gfp_mask)
{
	struct page *p = rq->pages;

	if (p) {
		rq->pages = (struct page *)p->private;
		/* clear private here, it is used to chain pages */
		p->private = 0;
	} else
		p = alloc_page(gfp_mask);
	return p;
}

static void enable_delayed_refill(struct virtnet_info *vi)
{
	spin_lock_bh(&vi->refill_lock);
	vi->refill_enabled = true;
	spin_unlock_bh(&vi->refill_lock);
}

static void disable_delayed_refill(struct virtnet_info *vi)
{
	spin_lock_bh(&vi->refill_lock);
	vi->refill_enabled = false;
	spin_unlock_bh(&vi->refill_lock);
}

static void virtqueue_napi_schedule(struct napi_struct *napi,
				    struct virtqueue *vq)
{
	if (napi_schedule_prep(napi)) {
		virtqueue_disable_cb(vq);
		__napi_schedule(napi);
	}
}

static void virtqueue_napi_complete(struct napi_struct *napi,
				    struct virtqueue *vq, int processed)
{
	int opaque;

	opaque = virtqueue_enable_cb_prepare(vq);
	if (napi_complete_done(napi, processed)) {
		if (unlikely(virtqueue_poll(vq, opaque)))//如果仍有包未收取
			virtqueue_napi_schedule(napi, vq);//触发软中断
	} else {
		virtqueue_disable_cb(vq);
	}
}

static void skb_xmit_done(struct virtqueue *vq)
{
	struct virtnet_info *vi = vq->vdev->priv;
	struct napi_struct *napi = &vi->sq[vq2txq(vq)].napi;

	/* Suppress further interrupts. */
	virtqueue_disable_cb(vq);

	if (napi->weight)
		virtqueue_napi_schedule(napi, vq);
	else
		/* We were probably waiting for more output buffers. */
		netif_wake_subqueue(vi->dev, vq2txq(vq));
}

#define MRG_CTX_HEADER_SHIFT 22
static void *mergeable_len_to_ctx(unsigned int truesize,
				  unsigned int headroom)
{
	return (void *)(unsigned long)((headroom << MRG_CTX_HEADER_SHIFT) | truesize);
}

static unsigned int mergeable_ctx_to_headroom(void *mrg_ctx)
{
	return (unsigned long)mrg_ctx >> MRG_CTX_HEADER_SHIFT;
}

static unsigned int mergeable_ctx_to_truesize(void *mrg_ctx)
{
	return (unsigned long)mrg_ctx & ((1 << MRG_CTX_HEADER_SHIFT) - 1);
}

/* Called from bottom half context */
static struct sk_buff *page_to_skb(struct virtnet_info *vi,
				   struct receive_queue *rq,
				   struct page *page, unsigned int offset,
				   unsigned int len, unsigned int truesize)
{
	struct sk_buff *skb;
	struct virtio_net_hdr_mrg_rxbuf *hdr;
	unsigned int copy, hdr_len, hdr_padded_len;
	struct page *page_to_free = NULL;
	int tailroom, shinfo_size;
	char *p, *hdr_p, *buf;

	p = page_address(page) + offset;
	//申请skb
	hdr_p = p;

	hdr_len = vi->hdr_len;
	if (vi->mergeable_rx_bufs)
		hdr_padded_len = hdr_len;
	else
		hdr_padded_len = sizeof(struct padded_vnet_hdr);

	buf = p;
	len -= hdr_len;
	offset += hdr_padded_len;
	p += hdr_padded_len;
	tailroom = truesize - hdr_padded_len - len;

	shinfo_size = SKB_DATA_ALIGN(sizeof(struct skb_shared_info));

	/* copy small packet so we can reuse these pages */
	if (!NET_IP_ALIGN && len > GOOD_COPY_LEN && tailroom >= shinfo_size) {
		skb = build_skb(buf, truesize);
		if (unlikely(!skb))
			return NULL;

		skb_reserve(skb, p - buf);
		skb_put(skb, len);

		page = (struct page *)page->private;
		if (page)
			give_pages(rq, page);
		goto ok;
	}

	/* copy small packet so we can reuse these pages for small data */
	skb = napi_alloc_skb(&rq->napi, GOOD_COPY_LEN);
	if (unlikely(!skb))
		return NULL;

	/* Copy all frame if it fits skb->head, otherwise
	 * we let virtio_net_hdr_to_skb() and GRO pull headers as needed.
	 */
	if (len <= skb_tailroom(skb))
		copy = len;
	else
		copy = ETH_HLEN;
	skb_put_data(skb, p, copy);

	len -= copy;
	offset += copy;

	if (vi->mergeable_rx_bufs) {
		if (len)
			skb_add_rx_frag(skb, 0, page, offset, len, truesize);
		else
			page_to_free = page;
		goto ok;
	}

	/*
	 * Verify that we can indeed put this data into a skb.
	 * This is here to handle cases when the device erroneously
	 * tries to receive more than is possible. This is usually
	 * the case of a broken device.
	 */
	if (unlikely(len > MAX_SKB_FRAGS * PAGE_SIZE)) {
		net_dbg_ratelimited("%s: too much data\n", skb->dev->name);
		dev_kfree_skb(skb);
		return NULL;
	}
	BUG_ON(offset >= PAGE_SIZE);
	while (len) {
		unsigned int frag_size = min((unsigned)PAGE_SIZE - offset, len);
		skb_add_rx_frag(skb, skb_shinfo(skb)->nr_frags, page, offset,
				frag_size, truesize);
		len -= frag_size;
		page = (struct page *)page->private;
		offset = 0;
	}

	if (page)
		give_pages(rq, page);

ok:
	hdr = skb_vnet_hdr(skb);
	memcpy(hdr, hdr_p, hdr_len);
	if (page_to_free)
		put_page(page_to_free);

	return skb;
}

static int __virtnet_xdp_xmit_one(struct virtnet_info *vi,
				   struct send_queue *sq,
				   struct xdp_frame *xdpf)
{
	struct virtio_net_hdr_mrg_rxbuf *hdr;
	struct skb_shared_info *shinfo;
	u8 nr_frags = 0;
	int err, i;

	if (unlikely(xdpf->headroom < vi->hdr_len))
		return -EOVERFLOW;

	if (unlikely(xdp_frame_has_frags(xdpf))) {
		shinfo = xdp_get_shared_info_from_frame(xdpf);
		nr_frags = shinfo->nr_frags;
	}

	/* In wrapping function virtnet_xdp_xmit(), we need to free
	 * up the pending old buffers, where we need to calculate the
	 * position of skb_shared_info in xdp_get_frame_len() and
	 * xdp_return_frame(), which will involve to xdpf->data and
	 * xdpf->headroom. Therefore, we need to update the value of
	 * headroom synchronously here.
	 */
	xdpf->headroom -= vi->hdr_len;
	xdpf->data -= vi->hdr_len;
	/* Zero header and leave csum up to XDP layers */
	hdr = xdpf->data;
	memset(hdr, 0, vi->hdr_len);
	xdpf->len   += vi->hdr_len;

	sg_init_table(sq->sg, nr_frags + 1);
	sg_set_buf(sq->sg, xdpf->data, xdpf->len);
	for (i = 0; i < nr_frags; i++) {
		skb_frag_t *frag = &shinfo->frags[i];

		sg_set_page(&sq->sg[i + 1], skb_frag_page(frag),
			    skb_frag_size(frag), skb_frag_off(frag));
	}

	err = virtqueue_add_outbuf(sq->vq, sq->sg, nr_frags + 1,
				   xdp_to_ptr(xdpf), GFP_ATOMIC);
	if (unlikely(err))
		return -ENOSPC; /* Caller handle free/refcnt */

	return 0;
}

/* when vi->curr_queue_pairs > nr_cpu_ids, the txq/sq is only used for xdp tx on
 * the current cpu, so it does not need to be locked.
 *
 * Here we use marco instead of inline functions because we have to deal with
 * three issues at the same time: 1. the choice of sq. 2. judge and execute the
 * lock/unlock of txq 3. make sparse happy. It is difficult for two inline
 * functions to perfectly solve these three problems at the same time.
 */
#define virtnet_xdp_get_sq(vi) ({                                       \
	int cpu = smp_processor_id();                                   \
	struct netdev_queue *txq;                                       \
	typeof(vi) v = (vi);                                            \
	unsigned int qp;                                                \
									\
	if (v->curr_queue_pairs > nr_cpu_ids) {                         \
		qp = v->curr_queue_pairs - v->xdp_queue_pairs;          \
		qp += cpu;                                              \
		txq = netdev_get_tx_queue(v->dev, qp);                  \
		__netif_tx_acquire(txq);                                \
	} else {                                                        \
		qp = cpu % v->curr_queue_pairs;                         \
		txq = netdev_get_tx_queue(v->dev, qp);                  \
		__netif_tx_lock(txq, cpu);                              \
	}                                                               \
	v->sq + qp;                                                     \
})

#define virtnet_xdp_put_sq(vi, q) {                                     \
	struct netdev_queue *txq;                                       \
	typeof(vi) v = (vi);                                            \
									\
	txq = netdev_get_tx_queue(v->dev, (q) - v->sq);                 \
	if (v->curr_queue_pairs > nr_cpu_ids)                           \
		__netif_tx_release(txq);                                \
	else                                                            \
		__netif_tx_unlock(txq);                                 \
}

static int virtnet_xdp_xmit(struct net_device *dev,
			    int n, struct xdp_frame **frames, u32 flags)
{
	struct virtnet_info *vi = netdev_priv(dev);
	struct receive_queue *rq = vi->rq;
	struct bpf_prog *xdp_prog;
	struct send_queue *sq;
	unsigned int len;
	int packets = 0;
	int bytes = 0;
	int nxmit = 0;
	int kicks = 0;
	void *ptr;
	int ret;
	int i;

	/* Only allow ndo_xdp_xmit if XDP is loaded on dev, as this
	 * indicate XDP resources have been successfully allocated.
	 */
	xdp_prog = rcu_access_pointer(rq->xdp_prog);
	if (!xdp_prog)
		return -ENXIO;

	sq = virtnet_xdp_get_sq(vi);

	if (unlikely(flags & ~XDP_XMIT_FLAGS_MASK)) {
		ret = -EINVAL;
		goto out;
	}

	/* Free up any pending old buffers before queueing new ones. */
	while ((ptr = virtqueue_get_buf(sq->vq, &len)) != NULL) {
		if (likely(is_xdp_frame(ptr))) {
			struct xdp_frame *frame = ptr_to_xdp(ptr);

			bytes += xdp_get_frame_len(frame);
			xdp_return_frame(frame);
		} else {
			struct sk_buff *skb = ptr;

			bytes += skb->len;
			napi_consume_skb(skb, false);
		}
		packets++;
	}

	for (i = 0; i < n; i++) {
		struct xdp_frame *xdpf = frames[i];

		if (__virtnet_xdp_xmit_one(vi, sq, xdpf))
			break;
		nxmit++;
	}
	ret = nxmit;

	if (flags & XDP_XMIT_FLUSH) {
		if (virtqueue_kick_prepare(sq->vq) && virtqueue_notify(sq->vq))
			kicks = 1;
	}
out:
	u64_stats_update_begin(&sq->stats.syncp);
	sq->stats.bytes += bytes;
	sq->stats.packets += packets;
	sq->stats.xdp_tx += n;
	sq->stats.xdp_tx_drops += n - nxmit;
	sq->stats.kicks += kicks;
	u64_stats_update_end(&sq->stats.syncp);

	virtnet_xdp_put_sq(vi, sq);
	return ret;
}

static unsigned int virtnet_get_headroom(struct virtnet_info *vi)
{
	return vi->xdp_enabled ? VIRTIO_XDP_HEADROOM : 0;
}

/* We copy the packet for XDP in the following cases:
 *
 * 1) Packet is scattered across multiple rx buffers.
 * 2) Headroom space is insufficient.
 *
 * This is inefficient but it's a temporary condition that
 * we hit right after XDP is enabled and until queue is refilled
 * with large buffers with sufficient headroom - so it should affect
 * at most queue size packets.
 * Afterwards, the conditions to enable
 * XDP should preclude the underlying device from sending packets
 * across multiple buffers (num_buf > 1), and we make sure buffers
 * have enough headroom.
 */
static struct page *xdp_linearize_page(struct receive_queue *rq,
				       int *num_buf,
				       struct page *p,
				       int offset,
				       int page_off,
				       unsigned int *len)
{
	struct page *page = alloc_page(GFP_ATOMIC);

	if (!page)
		return NULL;

	memcpy(page_address(page) + page_off, page_address(p) + offset, *len);
	page_off += *len;

	while (--*num_buf) {
		int tailroom = SKB_DATA_ALIGN(sizeof(struct skb_shared_info));
		unsigned int buflen;
		void *buf;
		int off;

		buf = virtqueue_get_buf(rq->vq, &buflen);
		if (unlikely(!buf))
			goto err_buf;

		p = virt_to_head_page(buf);
		off = buf - page_address(p);

		/* guard against a misconfigured or uncooperative backend that
		 * is sending packet larger than the MTU.
		 */
		if ((page_off + buflen + tailroom) > PAGE_SIZE) {
			put_page(p);
			goto err_buf;
		}

		memcpy(page_address(page) + page_off,
		       page_address(p) + off, buflen);
		page_off += buflen;
		put_page(p);
	}

	/* Headroom does not contribute to packet length */
	*len = page_off - VIRTIO_XDP_HEADROOM;
	return page;
err_buf:
	__free_pages(page, 0);
	return NULL;
}

static struct sk_buff *receive_small(struct net_device *dev,
				     struct virtnet_info *vi,
				     struct receive_queue *rq,
				     void *buf, void *ctx,
				     unsigned int len,
				     unsigned int *xdp_xmit,
				     struct virtnet_rq_stats *stats)
{
	struct sk_buff *skb;
	struct bpf_prog *xdp_prog;
	unsigned int xdp_headroom = (unsigned long)ctx;
	unsigned int header_offset = VIRTNET_RX_PAD + xdp_headroom;
	unsigned int headroom = vi->hdr_len + header_offset;
	unsigned int buflen = SKB_DATA_ALIGN(GOOD_PACKET_LEN + headroom) +
			      SKB_DATA_ALIGN(sizeof(struct skb_shared_info));
	struct page *page = virt_to_head_page(buf);
	unsigned int delta = 0;
	struct page *xdp_page;
	int err;
	unsigned int metasize = 0;

	len -= vi->hdr_len;
	stats->bytes += len;

	if (unlikely(len > GOOD_PACKET_LEN)) {
		pr_debug("%s: rx error: len %u exceeds max size %d\n",
			 dev->name, len, GOOD_PACKET_LEN);
		dev->stats.rx_length_errors++;
		goto err;
	}

	if (likely(!vi->xdp_enabled)) {
		xdp_prog = NULL;
		goto skip_xdp;
	}

	rcu_read_lock();
	xdp_prog = rcu_dereference(rq->xdp_prog);
	if (xdp_prog) {
		struct virtio_net_hdr_mrg_rxbuf *hdr = buf + header_offset;
		struct xdp_frame *xdpf;
		struct xdp_buff xdp;
		void *orig_data;
		u32 act;

		if (unlikely(hdr->hdr.gso_type))
			goto err_xdp;

		if (unlikely(xdp_headroom < virtnet_get_headroom(vi))) {
			int offset = buf - page_address(page) + header_offset;
			unsigned int tlen = len + vi->hdr_len;
			int num_buf = 1;

			xdp_headroom = virtnet_get_headroom(vi);
			header_offset = VIRTNET_RX_PAD + xdp_headroom;
			headroom = vi->hdr_len + header_offset;
			buflen = SKB_DATA_ALIGN(GOOD_PACKET_LEN + headroom) +
				 SKB_DATA_ALIGN(sizeof(struct skb_shared_info));
			xdp_page = xdp_linearize_page(rq, &num_buf, page,
						      offset, header_offset,
						      &tlen);
			if (!xdp_page)
				goto err_xdp;

			buf = page_address(xdp_page);
			put_page(page);
			page = xdp_page;
		}

		xdp_init_buff(&xdp, buflen, &rq->xdp_rxq);
		xdp_prepare_buff(&xdp, buf + VIRTNET_RX_PAD + vi->hdr_len,
				 xdp_headroom, len, true);
		orig_data = xdp.data;
		act = bpf_prog_run_xdp(xdp_prog, &xdp);
		stats->xdp_packets++;

		switch (act) {
		case XDP_PASS:
			/* Recalculate length in case bpf program changed it */
			delta = orig_data - xdp.data;
			len = xdp.data_end - xdp.data;
			metasize = xdp.data - xdp.data_meta;
			break;
		case XDP_TX:
			stats->xdp_tx++;
			xdpf = xdp_convert_buff_to_frame(&xdp);
			if (unlikely(!xdpf))
				goto err_xdp;
			err = virtnet_xdp_xmit(dev, 1, &xdpf, 0);
			if (unlikely(!err)) {
				xdp_return_frame_rx_napi(xdpf);
			} else if (unlikely(err < 0)) {
				trace_xdp_exception(vi->dev, xdp_prog, act);
				goto err_xdp;
			}
			*xdp_xmit |= VIRTIO_XDP_TX;
			rcu_read_unlock();
			goto xdp_xmit;
		case XDP_REDIRECT:
			stats->xdp_redirects++;
			err = xdp_do_redirect(dev, &xdp, xdp_prog);
			if (err)
				goto err_xdp;
			*xdp_xmit |= VIRTIO_XDP_REDIR;
			rcu_read_unlock();
			goto xdp_xmit;
		default:
			bpf_warn_invalid_xdp_action(vi->dev, xdp_prog, act);
			fallthrough;
		case XDP_ABORTED:
			trace_xdp_exception(vi->dev, xdp_prog, act);
			goto err_xdp;
		case XDP_DROP:
			goto err_xdp;
		}
	}
	rcu_read_unlock();

skip_xdp:
	//设置收到的skb(收到的buf起始地址，buf长度)
	skb = build_skb(buf, buflen);
	if (!skb)
		goto err;
	skb_reserve(skb, headroom - delta);
	//build_skb只是引用了buffer并没有设置报文，这里指出报文长度为len
	skb_put(skb, len);
	if (!xdp_prog) {
		buf += header_offset;
		//获取virtio_net_hdr_mrg_rxbuf头部
		memcpy(skb_vnet_hdr(skb), buf, vi->hdr_len);
	} /* keep zeroed vnet hdr since XDP is loaded */

	if (metasize)
		skb_metadata_set(skb, metasize);

	return skb;

err_xdp:
	rcu_read_unlock();
	stats->xdp_drops++;
err:
	stats->drops++;
	put_page(page);
xdp_xmit:
	return NULL;
}

static struct sk_buff *receive_big(struct net_device *dev,
				   struct virtnet_info *vi,
				   struct receive_queue *rq,
				   void *buf,
				   unsigned int len,
				   struct virtnet_rq_stats *stats)
{
	struct page *page = buf;
	struct sk_buff *skb =
		page_to_skb(vi, rq, page, 0, len, PAGE_SIZE);

	stats->bytes += len - vi->hdr_len;
	if (unlikely(!skb))
		goto err;

	return skb;

err:
	stats->drops++;
	give_pages(rq, page);
	return NULL;
}

/* Why not use xdp_build_skb_from_frame() ?
 * XDP core assumes that xdp frags are PAGE_SIZE in length, while in
 * virtio-net there are 2 points that do not match its requirements:
 *  1. The size of the prefilled buffer is not fixed before xdp is set.
 *  2. xdp_build_skb_from_frame() does more checks that we don't need,
 *     like eth_type_trans() (which virtio-net does in receive_buf()).
 */
static struct sk_buff *build_skb_from_xdp_buff(struct net_device *dev,
					       struct virtnet_info *vi,
					       struct xdp_buff *xdp,
					       unsigned int xdp_frags_truesz)
{
	struct skb_shared_info *sinfo = xdp_get_shared_info_from_buff(xdp);
	unsigned int headroom, data_len;
	struct sk_buff *skb;
	int metasize;
	u8 nr_frags;

	if (unlikely(xdp->data_end > xdp_data_hard_end(xdp))) {
		pr_debug("Error building skb as missing reserved tailroom for xdp");
		return NULL;
	}

	if (unlikely(xdp_buff_has_frags(xdp)))
		nr_frags = sinfo->nr_frags;

	skb = build_skb(xdp->data_hard_start, xdp->frame_sz);
	if (unlikely(!skb))
		return NULL;

	headroom = xdp->data - xdp->data_hard_start;
	data_len = xdp->data_end - xdp->data;
	skb_reserve(skb, headroom);
	__skb_put(skb, data_len);

	metasize = xdp->data - xdp->data_meta;
	metasize = metasize > 0 ? metasize : 0;
	if (metasize)
		skb_metadata_set(skb, metasize);

	if (unlikely(xdp_buff_has_frags(xdp)))
		xdp_update_skb_shared_info(skb, nr_frags,
					   sinfo->xdp_frags_size,
					   xdp_frags_truesz,
					   xdp_buff_is_frag_pfmemalloc(xdp));

	return skb;
}

/* TODO: build xdp in big mode */
static int virtnet_build_xdp_buff_mrg(struct net_device *dev,
				      struct virtnet_info *vi,
				      struct receive_queue *rq,
				      struct xdp_buff *xdp,
				      void *buf,
				      unsigned int len,
				      unsigned int frame_sz,
				      int *num_buf,
				      unsigned int *xdp_frags_truesize,
				      struct virtnet_rq_stats *stats)
{
	struct virtio_net_hdr_mrg_rxbuf *hdr = buf;
	unsigned int headroom, tailroom, room;
	unsigned int truesize, cur_frag_size;
	struct skb_shared_info *shinfo;
	unsigned int xdp_frags_truesz = 0;
	struct page *page;
	skb_frag_t *frag;
	int offset;
	void *ctx;

	xdp_init_buff(xdp, frame_sz, &rq->xdp_rxq);
	xdp_prepare_buff(xdp, buf - VIRTIO_XDP_HEADROOM,
			 VIRTIO_XDP_HEADROOM + vi->hdr_len, len - vi->hdr_len, true);

	if (!*num_buf)
		return 0;

	if (*num_buf > 1) {
		/* If we want to build multi-buffer xdp, we need
		 * to specify that the flags of xdp_buff have the
		 * XDP_FLAGS_HAS_FRAG bit.
		 */
		if (!xdp_buff_has_frags(xdp))
			xdp_buff_set_frags_flag(xdp);

		shinfo = xdp_get_shared_info_from_buff(xdp);
		shinfo->nr_frags = 0;
		shinfo->xdp_frags_size = 0;
	}

	if (*num_buf > MAX_SKB_FRAGS + 1)
		return -EINVAL;

	while (--*num_buf > 0) {
		buf = virtqueue_get_buf_ctx(rq->vq, &len, &ctx);
		if (unlikely(!buf)) {
			pr_debug("%s: rx error: %d buffers out of %d missing\n",
				 dev->name, *num_buf,
				 virtio16_to_cpu(vi->vdev, hdr->num_buffers));
			dev->stats.rx_length_errors++;
			return -EINVAL;
		}

		stats->bytes += len;
		page = virt_to_head_page(buf);
		offset = buf - page_address(page);

		truesize = mergeable_ctx_to_truesize(ctx);
		headroom = mergeable_ctx_to_headroom(ctx);
		tailroom = headroom ? sizeof(struct skb_shared_info) : 0;
		room = SKB_DATA_ALIGN(headroom + tailroom);

		cur_frag_size = truesize;
		xdp_frags_truesz += cur_frag_size;
		if (unlikely(len > truesize - room || cur_frag_size > PAGE_SIZE)) {
			put_page(page);
			pr_debug("%s: rx error: len %u exceeds truesize %lu\n",
				 dev->name, len, (unsigned long)(truesize - room));
			dev->stats.rx_length_errors++;
			return -EINVAL;
		}

		frag = &shinfo->frags[shinfo->nr_frags++];
		__skb_frag_set_page(frag, page);
		skb_frag_off_set(frag, offset);
		skb_frag_size_set(frag, len);
		if (page_is_pfmemalloc(page))
			xdp_buff_set_frag_pfmemalloc(xdp);

		shinfo->xdp_frags_size += len;
	}

	*xdp_frags_truesize = xdp_frags_truesz;
	return 0;
}

static struct sk_buff *receive_mergeable(struct net_device *dev,
					 struct virtnet_info *vi,
					 struct receive_queue *rq,
					 void *buf,
					 void *ctx,
					 unsigned int len,
					 unsigned int *xdp_xmit,
					 struct virtnet_rq_stats *stats)
{
	struct virtio_net_hdr_mrg_rxbuf *hdr = buf;
	int num_buf = virtio16_to_cpu(vi->vdev, hdr->num_buffers);
	struct page *page = virt_to_head_page(buf);
	int offset = buf - page_address(page);
	struct sk_buff *head_skb, *curr_skb;
	struct bpf_prog *xdp_prog;
	unsigned int truesize = mergeable_ctx_to_truesize(ctx);
	unsigned int headroom = mergeable_ctx_to_headroom(ctx);
	unsigned int tailroom = headroom ? sizeof(struct skb_shared_info) : 0;
	unsigned int room = SKB_DATA_ALIGN(headroom + tailroom);
	unsigned int frame_sz, xdp_room;
	int err;

	head_skb = NULL;
	stats->bytes += len - vi->hdr_len;

	if (unlikely(len > truesize - room)) {
		pr_debug("%s: rx error: len %u exceeds truesize %lu\n",
			 dev->name, len, (unsigned long)(truesize - room));
		dev->stats.rx_length_errors++;
		goto err_skb;
	}

	if (likely(!vi->xdp_enabled)) {
		xdp_prog = NULL;
		goto skip_xdp;
	}

	rcu_read_lock();
	xdp_prog = rcu_dereference(rq->xdp_prog);
	if (xdp_prog) {
		unsigned int xdp_frags_truesz = 0;
		struct skb_shared_info *shinfo;
		struct xdp_frame *xdpf;
		struct page *xdp_page;
		struct xdp_buff xdp;
		void *data;
		u32 act;
		int i;

		/* Transient failure which in theory could occur if
		 * in-flight packets from before XDP was enabled reach
		 * the receive path after XDP is loaded.
		 */
		if (unlikely(hdr->hdr.gso_type))
			goto err_xdp;

		/* Now XDP core assumes frag size is PAGE_SIZE, but buffers
		 * with headroom may add hole in truesize, which
		 * make their length exceed PAGE_SIZE. So we disabled the
		 * hole mechanism for xdp. See add_recvbuf_mergeable().
		 */
		frame_sz = truesize;

		/* This happens when headroom is not enough because
		 * of the buffer was prefilled before XDP is set.
		 * This should only happen for the first several packets.
		 * In fact, vq reset can be used here to help us clean up
		 * the prefilled buffers, but many existing devices do not
		 * support it, and we don't want to bother users who are
		 * using xdp normally.
		 */
		if (!xdp_prog->aux->xdp_has_frags &&
		    (num_buf > 1 || headroom < virtnet_get_headroom(vi))) {
			/* linearize data for XDP */
			xdp_page = xdp_linearize_page(rq, &num_buf,
						      page, offset,
						      VIRTIO_XDP_HEADROOM,
						      &len);
			frame_sz = PAGE_SIZE;

			if (!xdp_page)
				goto err_xdp;
			offset = VIRTIO_XDP_HEADROOM;
		} else if (unlikely(headroom < virtnet_get_headroom(vi))) {
			xdp_room = SKB_DATA_ALIGN(VIRTIO_XDP_HEADROOM +
						  sizeof(struct skb_shared_info));
			if (len + xdp_room > PAGE_SIZE)
				goto err_xdp;

			xdp_page = alloc_page(GFP_ATOMIC);
			if (!xdp_page)
				goto err_xdp;

			memcpy(page_address(xdp_page) + VIRTIO_XDP_HEADROOM,
			       page_address(page) + offset, len);
			frame_sz = PAGE_SIZE;
			offset = VIRTIO_XDP_HEADROOM;
		} else {
			xdp_page = page;
		}

		data = page_address(xdp_page) + offset;
		err = virtnet_build_xdp_buff_mrg(dev, vi, rq, &xdp, data, len, frame_sz,
						 &num_buf, &xdp_frags_truesz, stats);
		if (unlikely(err))
			goto err_xdp_frags;

		act = bpf_prog_run_xdp(xdp_prog, &xdp);
		stats->xdp_packets++;

		switch (act) {
		case XDP_PASS:
			if (unlikely(xdp_page != page))
				put_page(page);
			head_skb = build_skb_from_xdp_buff(dev, vi, &xdp, xdp_frags_truesz);
			rcu_read_unlock();
			return head_skb;
		case XDP_TX:
			stats->xdp_tx++;
			xdpf = xdp_convert_buff_to_frame(&xdp);
			if (unlikely(!xdpf)) {
				netdev_dbg(dev, "convert buff to frame failed for xdp\n");
				goto err_xdp_frags;
			}
			err = virtnet_xdp_xmit(dev, 1, &xdpf, 0);
			if (unlikely(!err)) {
				xdp_return_frame_rx_napi(xdpf);
			} else if (unlikely(err < 0)) {
				trace_xdp_exception(vi->dev, xdp_prog, act);
				goto err_xdp_frags;
			}
			*xdp_xmit |= VIRTIO_XDP_TX;
			if (unlikely(xdp_page != page))
				put_page(page);
			rcu_read_unlock();
			goto xdp_xmit;
		case XDP_REDIRECT:
			stats->xdp_redirects++;
			err = xdp_do_redirect(dev, &xdp, xdp_prog);
			if (err)
				goto err_xdp_frags;
			*xdp_xmit |= VIRTIO_XDP_REDIR;
			if (unlikely(xdp_page != page))
				put_page(page);
			rcu_read_unlock();
			goto xdp_xmit;
		default:
			bpf_warn_invalid_xdp_action(vi->dev, xdp_prog, act);
			fallthrough;
		case XDP_ABORTED:
			trace_xdp_exception(vi->dev, xdp_prog, act);
			fallthrough;
		case XDP_DROP:
			goto err_xdp_frags;
		}
err_xdp_frags:
		if (unlikely(xdp_page != page))
			__free_pages(xdp_page, 0);

		if (xdp_buff_has_frags(&xdp)) {
			shinfo = xdp_get_shared_info_from_buff(&xdp);
			for (i = 0; i < shinfo->nr_frags; i++) {
				xdp_page = skb_frag_page(&shinfo->frags[i]);
				put_page(xdp_page);
			}
		}

		goto err_xdp;
	}
	rcu_read_unlock();

skip_xdp:
	head_skb = page_to_skb(vi, rq, page, offset, len, truesize);
	curr_skb = head_skb;

	if (unlikely(!curr_skb))
		goto err_skb;
	while (--num_buf) {
		int num_skb_frags;

		//自队列中再收取一个报文
		buf = virtqueue_get_buf_ctx(rq->vq, &len, &ctx);
		if (unlikely(!buf)) {
			//收取出错
			pr_debug("%s: rx error: %d buffers out of %d missing\n",
				 dev->name, num_buf,
				 virtio16_to_cpu(vi->vdev,
						 hdr->num_buffers));
			dev->stats.rx_length_errors++;
			goto err_buf;
		}

		stats->bytes += len;
		page = virt_to_head_page(buf);

		truesize = mergeable_ctx_to_truesize(ctx);
<<<<<<< HEAD
		if (unlikely(len > truesize)) {
			//报文长度检查
=======
		headroom = mergeable_ctx_to_headroom(ctx);
		tailroom = headroom ? sizeof(struct skb_shared_info) : 0;
		room = SKB_DATA_ALIGN(headroom + tailroom);
		if (unlikely(len > truesize - room)) {
>>>>>>> fe15c26e
			pr_debug("%s: rx error: len %u exceeds truesize %lu\n",
				 dev->name, len, (unsigned long)(truesize - room));
			dev->stats.rx_length_errors++;
			goto err_skb;
		}

		num_skb_frags = skb_shinfo(curr_skb)->nr_frags;
		if (unlikely(num_skb_frags == MAX_SKB_FRAGS)) {
			struct sk_buff *nskb = alloc_skb(0, GFP_ATOMIC);

			if (unlikely(!nskb))
				goto err_skb;
			if (curr_skb == head_skb)
				skb_shinfo(curr_skb)->frag_list = nskb;
			else
				curr_skb->next = nskb;
			curr_skb = nskb;
			head_skb->truesize += nskb->truesize;
			num_skb_frags = 0;
		}
		if (curr_skb != head_skb) {
			head_skb->data_len += len;
			head_skb->len += len;
			head_skb->truesize += truesize;
		}
		offset = buf - page_address(page);
		if (skb_can_coalesce(curr_skb, num_skb_frags, page, offset)) {
			put_page(page);
			skb_coalesce_rx_frag(curr_skb, num_skb_frags - 1,
					     len, truesize);
		} else {
			skb_add_rx_frag(curr_skb, num_skb_frags, page,
					offset, len, truesize);
		}
	}

	ewma_pkt_len_add(&rq->mrg_avg_pkt_len, head_skb->len);
	return head_skb;

err_xdp:
	rcu_read_unlock();
	stats->xdp_drops++;
err_skb:
	put_page(page);
	while (num_buf-- > 1) {
		buf = virtqueue_get_buf(rq->vq, &len);
		if (unlikely(!buf)) {
			pr_debug("%s: rx error: %d buffers missing\n",
				 dev->name, num_buf);
			dev->stats.rx_length_errors++;
			break;
		}
		stats->bytes += len;
		page = virt_to_head_page(buf);
		put_page(page);
	}
err_buf:
	stats->drops++;
	dev_kfree_skb(head_skb);
xdp_xmit:
	return NULL;
}

static void virtio_skb_set_hash(const struct virtio_net_hdr_v1_hash *hdr_hash,
				struct sk_buff *skb)
{
	enum pkt_hash_types rss_hash_type;

	if (!hdr_hash || !skb)
		return;

	switch (__le16_to_cpu(hdr_hash->hash_report)) {
	case VIRTIO_NET_HASH_REPORT_TCPv4:
	case VIRTIO_NET_HASH_REPORT_UDPv4:
	case VIRTIO_NET_HASH_REPORT_TCPv6:
	case VIRTIO_NET_HASH_REPORT_UDPv6:
	case VIRTIO_NET_HASH_REPORT_TCPv6_EX:
	case VIRTIO_NET_HASH_REPORT_UDPv6_EX:
		rss_hash_type = PKT_HASH_TYPE_L4;
		break;
	case VIRTIO_NET_HASH_REPORT_IPv4:
	case VIRTIO_NET_HASH_REPORT_IPv6:
	case VIRTIO_NET_HASH_REPORT_IPv6_EX:
		rss_hash_type = PKT_HASH_TYPE_L3;
		break;
	case VIRTIO_NET_HASH_REPORT_NONE:
	default:
		rss_hash_type = PKT_HASH_TYPE_NONE;
	}
	skb_set_hash(skb, __le32_to_cpu(hdr_hash->hash_value), rss_hash_type);
}

//解析buf，并组装成skb,使其走kernel协议栈
static void receive_buf(struct virtnet_info *vi, struct receive_queue *rq,
			void *buf/*报文buffer*/, unsigned int len/*报文长度*/, void **ctx,
			unsigned int *xdp_xmit,
			struct virtnet_rq_stats *stats)
{
	struct net_device *dev = vi->dev;
	struct sk_buff *skb;
	struct virtio_net_hdr_mrg_rxbuf *hdr;

	if (unlikely(len < vi->hdr_len + ETH_HLEN)) {
		//报文过小，丢弃
		pr_debug("%s: short packet %i\n", dev->name, len);
		dev->stats.rx_length_errors++;
		virtnet_rq_free_unused_buf(rq->vq, buf);
		return;
	}

	if (vi->mergeable_rx_bufs)
		skb = receive_mergeable(dev, vi, rq, buf, ctx, len, xdp_xmit,
					stats);
	else if (vi->big_packets)
		skb = receive_big(dev, vi, rq, buf, len, stats);
	else
		//将buf转换成skb
		skb = receive_small(dev, vi, rq, buf, ctx, len, xdp_xmit, stats);

	if (unlikely(!skb))
		return;

	//提取virtio中skb的描述信息
	hdr = skb_vnet_hdr(skb);
	if (dev->features & NETIF_F_RXHASH && vi->has_rss_hash_report)
		virtio_skb_set_hash((const struct virtio_net_hdr_v1_hash *)hdr, skb);

	if (hdr->hdr.flags & VIRTIO_NET_HDR_F_DATA_VALID)
		skb->ip_summed = CHECKSUM_UNNECESSARY;

	/*收到错误的报文，显示警告，并丢包*/
	if (virtio_net_hdr_to_skb(skb, &hdr->hdr,
				  virtio_is_little_endian(vi->vdev))) {
		net_warn_ratelimited("%s: bad gso: type: %u, size: %u\n",
				     dev->name, hdr->hdr.gso_type,
				     hdr->hdr.gso_size);
		goto frame_err;
	}

	skb_record_rx_queue(skb, vq2rxq(rq->vq));
	skb->protocol = eth_type_trans(skb, dev);
	pr_debug("Receiving skb proto 0x%04x len %i type %i\n",
		 ntohs(skb->protocol), skb->len, skb->pkt_type);

	napi_gro_receive(&rq->napi, skb);
	return;

frame_err:
	dev->stats.rx_frame_errors++;
	dev_kfree_skb(skb);
}

/* Unlike mergeable buffers, all buffers are allocated to the
 * same size, except for the headroom. For this reason we do
 * not need to use  mergeable_len_to_ctx here - it is enough
 * to store the headroom as the context ignoring the truesize.
 */
static int add_recvbuf_small(struct virtnet_info *vi, struct receive_queue *rq,
			     gfp_t gfp)
{
	struct page_frag *alloc_frag = &rq->alloc_frag;
	char *buf;
	unsigned int xdp_headroom = virtnet_get_headroom(vi);
	void *ctx = (void *)(unsigned long)xdp_headroom;
	int len = vi->hdr_len + VIRTNET_RX_PAD + GOOD_PACKET_LEN + xdp_headroom;
	int err;

	len = SKB_DATA_ALIGN(len) +
	      SKB_DATA_ALIGN(sizeof(struct skb_shared_info));
	if (unlikely(!skb_page_frag_refill(len, alloc_frag, gfp)))
		return -ENOMEM;

	buf = (char *)page_address(alloc_frag->page) + alloc_frag->offset;
	get_page(alloc_frag->page);
	alloc_frag->offset += len;
	sg_init_one(rq->sg, buf + VIRTNET_RX_PAD + xdp_headroom,
		    vi->hdr_len + GOOD_PACKET_LEN);
	err = virtqueue_add_inbuf_ctx(rq->vq, rq->sg, 1, buf, ctx, gfp);
	if (err < 0)
		put_page(virt_to_head_page(buf));
	return err;
}

static int add_recvbuf_big(struct virtnet_info *vi, struct receive_queue *rq,
			   gfp_t gfp)
{
	struct page *first, *list = NULL;
	char *p;
	int i, err, offset;

	sg_init_table(rq->sg, vi->big_packets_num_skbfrags + 2);

	/* page in rq->sg[vi->big_packets_num_skbfrags + 1] is list tail */
	for (i = vi->big_packets_num_skbfrags + 1; i > 1; --i) {
		first = get_a_page(rq, gfp);
		if (!first) {
			if (list)
				give_pages(rq, list);
			return -ENOMEM;
		}
		sg_set_buf(&rq->sg[i], page_address(first), PAGE_SIZE);

		/* chain new page in list head to match sg */
		first->private = (unsigned long)list;
		list = first;
	}

	first = get_a_page(rq, gfp);
	if (!first) {
		give_pages(rq, list);
		return -ENOMEM;
	}
	p = page_address(first);

	/* rq->sg[0], rq->sg[1] share the same page */
	/* a separated rq->sg[0] for header - required in case !any_header_sg */
	sg_set_buf(&rq->sg[0], p, vi->hdr_len);

	/* rq->sg[1] for data packet, from offset */
	offset = sizeof(struct padded_vnet_hdr);
	sg_set_buf(&rq->sg[1], p + offset, PAGE_SIZE - offset);

	/* chain first in list head */
	first->private = (unsigned long)list;
	err = virtqueue_add_inbuf(rq->vq, rq->sg, vi->big_packets_num_skbfrags + 2,
				  first, gfp);
	if (err < 0)
		give_pages(rq, first);

	return err;
}

static unsigned int get_mergeable_buf_len(struct receive_queue *rq,
					  struct ewma_pkt_len *avg_pkt_len,
					  unsigned int room)
{
	struct virtnet_info *vi = rq->vq->vdev->priv;
	const size_t hdr_len = vi->hdr_len;
	unsigned int len;

	if (room)
		return PAGE_SIZE - room;

	len = hdr_len +	clamp_t(unsigned int, ewma_pkt_len_read(avg_pkt_len),
				rq->min_buf_len, PAGE_SIZE - hdr_len);

	return ALIGN(len, L1_CACHE_BYTES);
}

static int add_recvbuf_mergeable(struct virtnet_info *vi,
				 struct receive_queue *rq, gfp_t gfp)
{
	struct page_frag *alloc_frag = &rq->alloc_frag;
	unsigned int headroom = virtnet_get_headroom(vi);
	unsigned int tailroom = headroom ? sizeof(struct skb_shared_info) : 0;
	unsigned int room = SKB_DATA_ALIGN(headroom + tailroom);
	char *buf;
	void *ctx;
	int err;
	unsigned int len, hole;

	/* Extra tailroom is needed to satisfy XDP's assumption. This
	 * means rx frags coalescing won't work, but consider we've
	 * disabled GSO for XDP, it won't be a big issue.
	 */
	len = get_mergeable_buf_len(rq, &rq->mrg_avg_pkt_len, room);
	if (unlikely(!skb_page_frag_refill(len + room, alloc_frag, gfp)))
		return -ENOMEM;

	buf = (char *)page_address(alloc_frag->page) + alloc_frag->offset;
	buf += headroom; /* advance address leaving hole at front of pkt */
	get_page(alloc_frag->page);
	alloc_frag->offset += len + room;
	hole = alloc_frag->size - alloc_frag->offset;
	if (hole < len + room) {
		/* To avoid internal fragmentation, if there is very likely not
		 * enough space for another buffer, add the remaining space to
		 * the current buffer.
		 * XDP core assumes that frame_size of xdp_buff and the length
		 * of the frag are PAGE_SIZE, so we disable the hole mechanism.
		 */
		if (!headroom)
			len += hole;
		alloc_frag->offset += hole;
	}

	sg_init_one(rq->sg, buf, len);
	ctx = mergeable_len_to_ctx(len + room, headroom);
	err = virtqueue_add_inbuf_ctx(rq->vq, rq->sg, 1, buf, ctx, gfp);
	if (err < 0)
		put_page(virt_to_head_page(buf));

	return err;
}

/*
 * Returns false if we couldn't fill entirely (OOM).
 *
 * Normally run in the receive path, but can also be run from ndo_open
 * before we're receiving packets, or from refill_work which is
 * careful to disable receiving (using napi_disable).
 */
static bool try_fill_recv(struct virtnet_info *vi, struct receive_queue *rq,
			  gfp_t gfp)
{
	int err;
	bool oom;

	do {
		if (vi->mergeable_rx_bufs)
			err = add_recvbuf_mergeable(vi, rq, gfp);
		else if (vi->big_packets)
			err = add_recvbuf_big(vi, rq, gfp);
		else
			err = add_recvbuf_small(vi, rq, gfp);

		oom = err == -ENOMEM;
		if (err)
			break;
	} while (rq->vq->num_free);
	if (virtqueue_kick_prepare(rq->vq) && virtqueue_notify(rq->vq)) {
		unsigned long flags;

		flags = u64_stats_update_begin_irqsave(&rq->stats.syncp);
		rq->stats.kicks++;
		u64_stats_update_end_irqrestore(&rq->stats.syncp, flags);
	}

	return !oom;
}

//收到vq中断，调用rx队列回调函数，触发napi收包
static void skb_recv_done(struct virtqueue *rvq)
{
	struct virtnet_info *vi = rvq->vdev->priv;
	struct receive_queue *rq = &vi->rq[vq2rxq(rvq)];

	virtqueue_napi_schedule(&rq->napi, rvq);
}

static void virtnet_napi_enable(struct virtqueue *vq, struct napi_struct *napi)
{
	napi_enable(napi);

	/* If all buffers were filled by other side before we napi_enabled, we
	 * won't get another interrupt, so process any outstanding packets now.
	 * Call local_bh_enable after to trigger softIRQ processing.
	 */
	local_bh_disable();
	virtqueue_napi_schedule(napi, vq);
	local_bh_enable();
}

static void virtnet_napi_tx_enable(struct virtnet_info *vi,
				   struct virtqueue *vq,
				   struct napi_struct *napi)
{
	if (!napi->weight)
		return;

	/* Tx napi touches cachelines on the cpu handling tx interrupts. Only
	 * enable the feature if this is likely affine with the transmit path.
	 */
	if (!vi->affinity_hint_set) {
		napi->weight = 0;
		return;
	}

	return virtnet_napi_enable(vq, napi);
}

static void virtnet_napi_tx_disable(struct napi_struct *napi)
{
	if (napi->weight)
		napi_disable(napi);
}

static void refill_work(struct work_struct *work)
{
	struct virtnet_info *vi =
		container_of(work, struct virtnet_info, refill.work);
	bool still_empty;
	int i;

	for (i = 0; i < vi->curr_queue_pairs; i++) {
		struct receive_queue *rq = &vi->rq[i];

		napi_disable(&rq->napi);
		still_empty = !try_fill_recv(vi, rq, GFP_KERNEL);
		virtnet_napi_enable(rq->vq, &rq->napi);

		/* In theory, this can happen: if we don't get any buffers in
		 * we will *never* try to fill again.
		 */
		if (still_empty)
			schedule_delayed_work(&vi->refill, HZ/2);
	}
}

//自rq上收取报文，并上送kernel协议栈
static int virtnet_receive(struct receive_queue *rq, int budget,
			   unsigned int *xdp_xmit)
{
	struct virtnet_info *vi = rq->vq->vdev->priv;
	struct virtnet_rq_stats stats = {};
	unsigned int len;
	void *buf;
	int i;

	if (!vi->big_packets || vi->mergeable_rx_bufs) {
		void *ctx;

		//采用virtqueue_get_buf_ctx收取buf,buf长度为len
		while (stats.packets < budget &&
		       (buf = virtqueue_get_buf_ctx(rq->vq, &len, &ctx))) {
			receive_buf(vi, rq, buf, len, ctx, xdp_xmit, &stats);
			stats.packets++;
		}
	} else {
		while (stats.packets < budget &&
		       (buf = virtqueue_get_buf(rq->vq, &len)) != NULL) {
			receive_buf(vi, rq, buf, len, NULL, xdp_xmit, &stats);
			stats.packets++;
		}
	}

	if (rq->vq->num_free > min((unsigned int)budget, virtqueue_get_vring_size(rq->vq)) / 2) {
		if (!try_fill_recv(vi, rq, GFP_ATOMIC)) {
			spin_lock(&vi->refill_lock);
			if (vi->refill_enabled)
				schedule_delayed_work(&vi->refill, 0);
			spin_unlock(&vi->refill_lock);
		}
	}

	//增加统计计数
	u64_stats_update_begin(&rq->stats.syncp);
	for (i = 0; i < VIRTNET_RQ_STATS_LEN; i++) {
		size_t offset = virtnet_rq_stats_desc[i].offset;
		u64 *item;

		item = (u64 *)((u8 *)&rq->stats + offset);
		*item += *(u64 *)((u8 *)&stats + offset);
	}
	u64_stats_update_end(&rq->stats.syncp);

	return stats.packets;
}

static void free_old_xmit_skbs(struct send_queue *sq, bool in_napi)
{
	unsigned int len;
	unsigned int packets = 0;
	unsigned int bytes = 0;
	void *ptr;

	while ((ptr = virtqueue_get_buf(sq->vq, &len)) != NULL) {
		if (likely(!is_xdp_frame(ptr))) {
			struct sk_buff *skb = ptr;

			pr_debug("Sent skb %p\n", skb);

			bytes += skb->len;
			napi_consume_skb(skb, in_napi);
		} else {
			struct xdp_frame *frame = ptr_to_xdp(ptr);

			bytes += xdp_get_frame_len(frame);
			xdp_return_frame(frame);
		}
		packets++;
	}

	/* Avoid overhead when no packets have been processed
	 * happens when called speculatively from start_xmit.
	 */
	if (!packets)
		return;

	u64_stats_update_begin(&sq->stats.syncp);
	sq->stats.bytes += bytes;
	sq->stats.packets += packets;
	u64_stats_update_end(&sq->stats.syncp);
}

static bool is_xdp_raw_buffer_queue(struct virtnet_info *vi, int q)
{
	if (q < (vi->curr_queue_pairs - vi->xdp_queue_pairs))
		return false;
	else if (q < vi->curr_queue_pairs)
		return true;
	else
		return false;
}

static void virtnet_poll_cleantx(struct receive_queue *rq)
{
	struct virtnet_info *vi = rq->vq->vdev->priv;
	unsigned int index = vq2rxq(rq->vq);
	struct send_queue *sq = &vi->sq[index];
	struct netdev_queue *txq = netdev_get_tx_queue(vi->dev, index);

	if (!sq->napi.weight || is_xdp_raw_buffer_queue(vi, index))
		return;

	if (__netif_tx_trylock(txq)) {
		if (sq->reset) {
			__netif_tx_unlock(txq);
			return;
		}

		do {
			virtqueue_disable_cb(sq->vq);
			free_old_xmit_skbs(sq, true);
		} while (unlikely(!virtqueue_enable_cb_delayed(sq->vq)));

		if (sq->vq->num_free >= 2 + MAX_SKB_FRAGS)
			netif_tx_wake_queue(txq);

		__netif_tx_unlock(txq);
	}
}

//virtio-net rx队列的napi收包函数（一次性收取budet个包）
static int virtnet_poll(struct napi_struct *napi, int budget)
{
	//获取收队列
	struct receive_queue *rq =
		container_of(napi, struct receive_queue, napi);
	//队列对应的virtnet设备
	struct virtnet_info *vi = rq->vq->vdev->priv;
	struct send_queue *sq;
	unsigned int received;
	unsigned int xdp_xmit = 0;

	virtnet_poll_cleantx(rq);

	received = virtnet_receive(rq, budget, &xdp_xmit);

	if (xdp_xmit & VIRTIO_XDP_REDIR)
		xdp_do_flush();

	/* Out of packets? */
	if (received < budget)
		virtqueue_napi_complete(napi, rq->vq, received);

	if (xdp_xmit & VIRTIO_XDP_TX) {
		sq = virtnet_xdp_get_sq(vi);
		if (virtqueue_kick_prepare(sq->vq) && virtqueue_notify(sq->vq)) {
			u64_stats_update_begin(&sq->stats.syncp);
			sq->stats.kicks++;
			u64_stats_update_end(&sq->stats.syncp);
		}
		virtnet_xdp_put_sq(vi, sq);
	}

	return received;
}

//virtio设备对应的open回调，如果打开成功，设备将被置上up标记
static int virtnet_open(struct net_device *dev)
{
	struct virtnet_info *vi = netdev_priv(dev);
	int i, err;

	enable_delayed_refill(vi);

	//遍历rx,tx队列，使其可调度（执行收发）
	for (i = 0; i < vi->max_queue_pairs; i++) {
		if (i < vi->curr_queue_pairs)
			/* Make sure we have some buffers: if oom use wq. */
			if (!try_fill_recv(vi, &vi->rq[i], GFP_KERNEL))
				schedule_delayed_work(&vi->refill, 0);

		err = xdp_rxq_info_reg(&vi->rq[i].xdp_rxq, dev, i, vi->rq[i].napi.napi_id);
		if (err < 0)
			return err;

		err = xdp_rxq_info_reg_mem_model(&vi->rq[i].xdp_rxq,
						 MEM_TYPE_PAGE_SHARED, NULL);
		if (err < 0) {
			xdp_rxq_info_unreg(&vi->rq[i].xdp_rxq);
			return err;
		}

		virtnet_napi_enable(vi->rq[i].vq, &vi->rq[i].napi);
		virtnet_napi_tx_enable(vi, vi->sq[i].vq, &vi->sq[i].napi);
	}

	return 0;
}

//virtnet poll tx回调
static int virtnet_poll_tx(struct napi_struct *napi, int budget)
{
	struct send_queue *sq = container_of(napi, struct send_queue, napi);
	struct virtnet_info *vi = sq->vq->vdev->priv;
	unsigned int index = vq2txq(sq->vq);
	struct netdev_queue *txq;
	int opaque;
	bool done;

	if (unlikely(is_xdp_raw_buffer_queue(vi, index))) {
		/* We don't need to enable cb for XDP */
		napi_complete_done(napi, 0);
		return 0;
	}

	txq = netdev_get_tx_queue(vi->dev, index);
	__netif_tx_lock(txq, raw_smp_processor_id());
	virtqueue_disable_cb(sq->vq);
	free_old_xmit_skbs(sq, true);

	if (sq->vq->num_free >= 2 + MAX_SKB_FRAGS)
		netif_tx_wake_queue(txq);

	opaque = virtqueue_enable_cb_prepare(sq->vq);

	done = napi_complete_done(napi, 0);

	if (!done)
		virtqueue_disable_cb(sq->vq);

	__netif_tx_unlock(txq);

	if (done) {
		if (unlikely(virtqueue_poll(sq->vq, opaque))) {
			if (napi_schedule_prep(napi)) {
				__netif_tx_lock(txq, raw_smp_processor_id());
				virtqueue_disable_cb(sq->vq);
				__netif_tx_unlock(txq);
				__napi_schedule(napi);
			}
		}
	}

	return 0;
}

//发送报文到sq队列
static int xmit_skb(struct send_queue *sq, struct sk_buff *skb)
{
	struct virtio_net_hdr_mrg_rxbuf *hdr;
	/*指向以太头目的mac*/
	const unsigned char *dest = ((struct ethhdr *)skb->data)->h_dest;
	struct virtnet_info *vi = sq->vq->vdev->priv;
	int num_sg;
	unsigned hdr_len = vi->hdr_len;
	bool can_push;

	pr_debug("%s: xmit %p %pM\n", vi->dev->name, skb, dest);

	can_push = vi->any_header_sg &&
		!((unsigned long)skb->data & (__alignof__(*hdr) - 1)) &&
		!skb_header_cloned(skb) && skb_headroom(skb) >= hdr_len;
	/* Even if we can, don't push here yet as this would skew
	 * csum_start offset below. */
	if (can_push)
		//在报文前空出一个hdr_len长度,用于填充merge header
		hdr = (struct virtio_net_hdr_mrg_rxbuf *)(skb->data - hdr_len);
	else
		hdr = skb_vnet_hdr(skb);

	if (virtio_net_hdr_from_skb(skb, &hdr->hdr,
				    virtio_is_little_endian(vi->vdev), false,
				    0))
		return -EPROTO;

	if (vi->mergeable_rx_bufs)
		hdr->num_buffers = 0;

	//每个分片一个sg,支持mrg_rxbuf时只需要多一个描述信息
	sg_init_table(sq->sg, skb_shinfo(skb)->nr_frags + (can_push ? 1 : 2));
	if (can_push) {
	    //空出hdr_len长度
		__skb_push(skb, hdr_len);
		num_sg = skb_to_sgvec(skb, sq->sg, 0, skb->len);//填充sg
		if (unlikely(num_sg < 0))
			return num_sg;//填充sg失败
		/* Pull header back to avoid skew in tx bytes calculations. */
		__skb_pull(skb, hdr_len);
	} else {
		sg_set_buf(sq->sg, hdr, hdr_len);//先填充hdr在一个sg中
		num_sg = skb_to_sgvec(skb, sq->sg + 1, 0, skb->len);//再填充skb到sg中
		if (unlikely(num_sg < 0))
			return num_sg;
		num_sg++;
	}

    //将报文存入（报文已存入sq->sg中，共计num_sg个分片）到虚拟化队列中
	return virtqueue_add_outbuf(sq->vq, sq->sg, num_sg, skb, GFP_ATOMIC);
}

//实现virio的报文发送(此函数已被virtio-net注册为.ndo_start_xmit)
static netdev_tx_t start_xmit(struct sk_buff *skb, struct net_device *dev)
{
	struct virtnet_info *vi = netdev_priv(dev);

	//选出要发送的队列
	int qnum = skb_get_queue_mapping(skb);
	struct send_queue *sq = &vi->sq[qnum];

	int err;
	struct netdev_queue *txq = netdev_get_tx_queue(dev, qnum);
	bool kick = !netdev_xmit_more();
	bool use_napi = sq->napi.weight;

	/* Free up any pending old buffers before queueing new ones. */
	do {
		if (use_napi)
			virtqueue_disable_cb(sq->vq);

		free_old_xmit_skbs(sq, false);

	} while (use_napi && kick &&
	       unlikely(!virtqueue_enable_cb_delayed(sq->vq)));

	/* timestamp packet in software */
	skb_tx_timestamp(skb);

	/* Try to transmit */
	//发送skb到sq队列
	err = xmit_skb(sq, skb);

	/* This should not happen! */
	if (unlikely(err)) {
		//发送失败，失败计数
		dev->stats.tx_fifo_errors++;
		if (net_ratelimit())
			dev_warn(&dev->dev,
				 "Unexpected TXQ (%d) queue failure: %d\n",
				 qnum, err);
		dev->stats.tx_dropped++;
		dev_kfree_skb_any(skb);
		return NETDEV_TX_OK;
	}

	/* Don't wait up for transmitted skbs to be freed. */
	if (!use_napi) {
		skb_orphan(skb);
		nf_reset_ct(skb);
	}

	/* If running out of space, stop queue to avoid getting packets that we
	 * are then unable to transmit.
	 * An alternative would be to force queuing layer to requeue the skb by
	 * returning NETDEV_TX_BUSY. However, NETDEV_TX_BUSY should not be
	 * returned in a normal path of operation: it means that driver is not
	 * maintaining the TX queue stop/start state properly, and causes
	 * the stack to do a non-trivial amount of useless work.
	 * Since most packets only take 1 or 2 ring slots, stopping the queue
	 * early means 16 slots are typically wasted.
	 */
	if (sq->vq->num_free < 2+MAX_SKB_FRAGS) {
		netif_stop_subqueue(dev, qnum);
		if (use_napi) {
			if (unlikely(!virtqueue_enable_cb_delayed(sq->vq)))
				virtqueue_napi_schedule(&sq->napi, sq->vq);
		} else if (unlikely(!virtqueue_enable_cb_delayed(sq->vq))) {
			/* More just got used, free them then recheck. */
			free_old_xmit_skbs(sq, false);
			if (sq->vq->num_free >= 2+MAX_SKB_FRAGS) {
				netif_start_subqueue(dev, qnum);
				virtqueue_disable_cb(sq->vq);
			}
		}
	}

	if (kick || netif_xmit_stopped(txq)) {
		if (virtqueue_kick_prepare(sq->vq) && virtqueue_notify(sq->vq)) {
			u64_stats_update_begin(&sq->stats.syncp);
			sq->stats.kicks++;
			u64_stats_update_end(&sq->stats.syncp);
		}
	}

	return NETDEV_TX_OK;
}

static int virtnet_rx_resize(struct virtnet_info *vi,
			     struct receive_queue *rq, u32 ring_num)
{
	bool running = netif_running(vi->dev);
	int err, qindex;

	qindex = rq - vi->rq;

	if (running)
		napi_disable(&rq->napi);

	err = virtqueue_resize(rq->vq, ring_num, virtnet_rq_free_unused_buf);
	if (err)
		netdev_err(vi->dev, "resize rx fail: rx queue index: %d err: %d\n", qindex, err);

	if (!try_fill_recv(vi, rq, GFP_KERNEL))
		schedule_delayed_work(&vi->refill, 0);

	if (running)
		virtnet_napi_enable(rq->vq, &rq->napi);
	return err;
}

static int virtnet_tx_resize(struct virtnet_info *vi,
			     struct send_queue *sq, u32 ring_num)
{
	bool running = netif_running(vi->dev);
	struct netdev_queue *txq;
	int err, qindex;

	qindex = sq - vi->sq;

	if (running)
		virtnet_napi_tx_disable(&sq->napi);

	txq = netdev_get_tx_queue(vi->dev, qindex);

	/* 1. wait all ximt complete
	 * 2. fix the race of netif_stop_subqueue() vs netif_start_subqueue()
	 */
	__netif_tx_lock_bh(txq);

	/* Prevent rx poll from accessing sq. */
	sq->reset = true;

	/* Prevent the upper layer from trying to send packets. */
	netif_stop_subqueue(vi->dev, qindex);

	__netif_tx_unlock_bh(txq);

	err = virtqueue_resize(sq->vq, ring_num, virtnet_sq_free_unused_buf);
	if (err)
		netdev_err(vi->dev, "resize tx fail: tx queue index: %d err: %d\n", qindex, err);

	__netif_tx_lock_bh(txq);
	sq->reset = false;
	netif_tx_wake_queue(txq);
	__netif_tx_unlock_bh(txq);

	if (running)
		virtnet_napi_tx_enable(vi, sq->vq, &sq->napi);
	return err;
}

/*
 * Send command via the control virtqueue and check status.  Commands
 * supported by the hypervisor, as indicated by feature bits, should
 * never fail unless improperly formatted.
 */
static bool virtnet_send_command(struct virtnet_info *vi, u8 class/*事件类型*/, u8 cmd/*命令*/,
				 struct scatterlist *out)
{
	struct scatterlist *sgs[4], hdr, stat;
	unsigned out_num = 0, tmp;
	int ret;

	/* Caller should know better */
	BUG_ON(!virtio_has_feature(vi->vdev, VIRTIO_NET_F_CTRL_VQ));

	vi->ctrl->status = ~0;
	vi->ctrl->hdr.class = class;
	vi->ctrl->hdr.cmd = cmd;
	/* Add header */
	sg_init_one(&hdr, &vi->ctrl->hdr, sizeof(vi->ctrl->hdr));//添加hdr
	sgs[out_num++] = &hdr;

	if (out)
		sgs[out_num++] = out;//添加cmd负载

	/* Add return status. */
	sg_init_one(&stat, &vi->ctrl->status, sizeof(vi->ctrl->status));
	sgs[out_num] = &stat;//添加status

	BUG_ON(out_num + 1 > ARRAY_SIZE(sgs));
	ret = virtqueue_add_sgs(vi->cvq, sgs, out_num, 1, vi, GFP_ATOMIC);
	if (ret < 0) {
		dev_warn(&vi->vdev->dev,
			 "Failed to add sgs for command vq: %d\n.", ret);
		return false;
	}

	//知会命令发送
	if (unlikely(!virtqueue_kick(vi->cvq)))
		return vi->ctrl->status == VIRTIO_NET_OK;

	//等待响应
	/* Spin for a response, the kick causes an ioport write, trapping
	 * into the hypervisor, so the request should be handled immediately.
	 */
	while (!virtqueue_get_buf(vi->cvq, &tmp) &&
	       !virtqueue_is_broken(vi->cvq))
		cpu_relax();

	/*返回后端执行结果*/
	return vi->ctrl->status == VIRTIO_NET_OK;
}

static int virtnet_set_mac_address(struct net_device *dev, void *p)
{
	struct virtnet_info *vi = netdev_priv(dev);
	struct virtio_device *vdev = vi->vdev;
	int ret;
	struct sockaddr *addr;
	struct scatterlist sg;

	if (virtio_has_feature(vi->vdev, VIRTIO_NET_F_STANDBY))
		return -EOPNOTSUPP;

	addr = kmemdup(p, sizeof(*addr), GFP_KERNEL);
	if (!addr)
		return -ENOMEM;

	ret = eth_prepare_mac_addr_change(dev, addr);
	if (ret)
		goto out;

	if (virtio_has_feature(vdev, VIRTIO_NET_F_CTRL_MAC_ADDR)) {
		sg_init_one(&sg, addr->sa_data, dev->addr_len);
		if (!virtnet_send_command(vi, VIRTIO_NET_CTRL_MAC,
					  VIRTIO_NET_CTRL_MAC_ADDR_SET, &sg)) {
			dev_warn(&vdev->dev,
				 "Failed to set mac address by vq command.\n");
			ret = -EINVAL;
			goto out;
		}
	} else if (virtio_has_feature(vdev, VIRTIO_NET_F_MAC) &&
		   !virtio_has_feature(vdev, VIRTIO_F_VERSION_1)) {
		unsigned int i;

		/* Naturally, this has an atomicity problem. */
		for (i = 0; i < dev->addr_len; i++)
			virtio_cwrite8(vdev,
				       offsetof(struct virtio_net_config, mac) +
				       i, addr->sa_data[i]);
	}

	eth_commit_mac_addr_change(dev, p);
	ret = 0;

out:
	kfree(addr);
	return ret;
}

static void virtnet_stats(struct net_device *dev,
			  struct rtnl_link_stats64 *tot)
{
	struct virtnet_info *vi = netdev_priv(dev);
	unsigned int start;
	int i;

	for (i = 0; i < vi->max_queue_pairs; i++) {
		u64 tpackets, tbytes, terrors, rpackets, rbytes, rdrops;
		struct receive_queue *rq = &vi->rq[i];
		struct send_queue *sq = &vi->sq[i];

		do {
			start = u64_stats_fetch_begin(&sq->stats.syncp);
			tpackets = sq->stats.packets;
			tbytes   = sq->stats.bytes;
			terrors  = sq->stats.tx_timeouts;
		} while (u64_stats_fetch_retry(&sq->stats.syncp, start));

		do {
			start = u64_stats_fetch_begin(&rq->stats.syncp);
			rpackets = rq->stats.packets;
			rbytes   = rq->stats.bytes;
			rdrops   = rq->stats.drops;
		} while (u64_stats_fetch_retry(&rq->stats.syncp, start));

		tot->rx_packets += rpackets;
		tot->tx_packets += tpackets;
		tot->rx_bytes   += rbytes;
		tot->tx_bytes   += tbytes;
		tot->rx_dropped += rdrops;
		tot->tx_errors  += terrors;
	}

	tot->tx_dropped = dev->stats.tx_dropped;
	tot->tx_fifo_errors = dev->stats.tx_fifo_errors;
	tot->rx_length_errors = dev->stats.rx_length_errors;
	tot->rx_frame_errors = dev->stats.rx_frame_errors;
}

static void virtnet_ack_link_announce(struct virtnet_info *vi)
{
	rtnl_lock();
	//发送控制命令
	if (!virtnet_send_command(vi, VIRTIO_NET_CTRL_ANNOUNCE,
				  VIRTIO_NET_CTRL_ANNOUNCE_ACK, NULL))
		dev_warn(&vi->dev->dev, "Failed to ack link announce.\n");
	rtnl_unlock();
}

//向设备设置队列数
static int _virtnet_set_queues(struct virtnet_info *vi, u16 queue_pairs)
{
	struct scatterlist sg;
	struct net_device *dev = vi->dev;

	//无控制队列，或者无多队列协商，则直接返回
	if (!vi->has_cvq || !virtio_has_feature(vi->vdev, VIRTIO_NET_F_MQ))
		return 0;

	vi->ctrl->mq.virtqueue_pairs = cpu_to_virtio16(vi->vdev, queue_pairs);
	//设置sg对应ctrl->mq中长度为sizeof(ctrl->mq)的内存段
	sg_init_one(&sg, &vi->ctrl->mq, sizeof(vi->ctrl->mq));

	//如标准所言：
	//4. Even with VIRTIO_NET_F_MQ, only receiveq1, transmitq1 and controlq are used by default. The
	//driver would send the VIRTIO_NET_CTRL_MQ_VQ_PAIRS_SET command specifying the number
	//of the transmit and receive queues to use.
	//通过ctrl消息告知对端，使用的收发队列数
	if (!virtnet_send_command(vi, VIRTIO_NET_CTRL_MQ,
				  VIRTIO_NET_CTRL_MQ_VQ_PAIRS_SET, &sg)) {
	    //向后端发送命令失败
		dev_warn(&dev->dev, "Fail to set num of queue pairs to %d\n",
			 queue_pairs);
		return -EINVAL;
	} else {
		vi->curr_queue_pairs = queue_pairs;
		/* virtnet_open() will refill when device is going to up. */
		if (dev->flags & IFF_UP)
			schedule_delayed_work(&vi->refill, 0);
	}

	return 0;
}

static int virtnet_set_queues(struct virtnet_info *vi, u16 queue_pairs)
{
	int err;

	rtnl_lock();
	err = _virtnet_set_queues(vi, queue_pairs);
	rtnl_unlock();
	return err;
}

static int virtnet_close(struct net_device *dev)
{
	struct virtnet_info *vi = netdev_priv(dev);
	int i;

	/* Make sure NAPI doesn't schedule refill work */
	disable_delayed_refill(vi);
	/* Make sure refill_work doesn't re-enable napi! */
	cancel_delayed_work_sync(&vi->refill);

	for (i = 0; i < vi->max_queue_pairs; i++) {
		virtnet_napi_tx_disable(&vi->sq[i].napi);
		napi_disable(&vi->rq[i].napi);
		xdp_rxq_info_unreg(&vi->rq[i].xdp_rxq);
	}

	return 0;
}

static void virtnet_set_rx_mode(struct net_device *dev)
{
	struct virtnet_info *vi = netdev_priv(dev);
	struct scatterlist sg[2];
	struct virtio_net_ctrl_mac *mac_data;
	struct netdev_hw_addr *ha;
	int uc_count;
	int mc_count;
	void *buf;
	int i;

	/* We can't dynamically set ndo_set_rx_mode, so return gracefully */
	if (!virtio_has_feature(vi->vdev, VIRTIO_NET_F_CTRL_RX))
		return;

	vi->ctrl->promisc = ((dev->flags & IFF_PROMISC) != 0);
	vi->ctrl->allmulti = ((dev->flags & IFF_ALLMULTI) != 0);

	sg_init_one(sg, &vi->ctrl->promisc, sizeof(vi->ctrl->promisc));

	if (!virtnet_send_command(vi, VIRTIO_NET_CTRL_RX,
				  VIRTIO_NET_CTRL_RX_PROMISC, sg))
		dev_warn(&dev->dev, "Failed to %sable promisc mode.\n",
			 vi->ctrl->promisc ? "en" : "dis");

	sg_init_one(sg, &vi->ctrl->allmulti, sizeof(vi->ctrl->allmulti));

	if (!virtnet_send_command(vi, VIRTIO_NET_CTRL_RX,
				  VIRTIO_NET_CTRL_RX_ALLMULTI, sg))
		dev_warn(&dev->dev, "Failed to %sable allmulti mode.\n",
			 vi->ctrl->allmulti ? "en" : "dis");

	uc_count = netdev_uc_count(dev);
	mc_count = netdev_mc_count(dev);
	/* MAC filter - use one buffer for both lists */
	buf = kzalloc(((uc_count + mc_count) * ETH_ALEN) +
		      (2 * sizeof(mac_data->entries)), GFP_ATOMIC);
	mac_data = buf;
	if (!buf)
		return;

	sg_init_table(sg, 2);

	/* Store the unicast list and count in the front of the buffer */
	mac_data->entries = cpu_to_virtio32(vi->vdev, uc_count);
	i = 0;
	netdev_for_each_uc_addr(ha, dev)
		memcpy(&mac_data->macs[i++][0], ha->addr, ETH_ALEN);

	sg_set_buf(&sg[0], mac_data,
		   sizeof(mac_data->entries) + (uc_count * ETH_ALEN));

	/* multicast list and count fill the end */
	mac_data = (void *)&mac_data->macs[uc_count][0];

	mac_data->entries = cpu_to_virtio32(vi->vdev, mc_count);
	i = 0;
	netdev_for_each_mc_addr(ha, dev)
		memcpy(&mac_data->macs[i++][0], ha->addr, ETH_ALEN);

	sg_set_buf(&sg[1], mac_data,
		   sizeof(mac_data->entries) + (mc_count * ETH_ALEN));

	if (!virtnet_send_command(vi, VIRTIO_NET_CTRL_MAC,
				  VIRTIO_NET_CTRL_MAC_TABLE_SET, sg))
		dev_warn(&dev->dev, "Failed to set MAC filter table.\n");

	kfree(buf);
}

static int virtnet_vlan_rx_add_vid(struct net_device *dev,
				   __be16 proto, u16 vid)
{
	struct virtnet_info *vi = netdev_priv(dev);
	struct scatterlist sg;

	vi->ctrl->vid = cpu_to_virtio16(vi->vdev, vid);
	sg_init_one(&sg, &vi->ctrl->vid, sizeof(vi->ctrl->vid));

	if (!virtnet_send_command(vi, VIRTIO_NET_CTRL_VLAN,
				  VIRTIO_NET_CTRL_VLAN_ADD, &sg))
		dev_warn(&dev->dev, "Failed to add VLAN ID %d.\n", vid);
	return 0;
}

static int virtnet_vlan_rx_kill_vid(struct net_device *dev,
				    __be16 proto, u16 vid)
{
	struct virtnet_info *vi = netdev_priv(dev);
	struct scatterlist sg;

	vi->ctrl->vid = cpu_to_virtio16(vi->vdev, vid);
	sg_init_one(&sg, &vi->ctrl->vid, sizeof(vi->ctrl->vid));

	if (!virtnet_send_command(vi, VIRTIO_NET_CTRL_VLAN,
				  VIRTIO_NET_CTRL_VLAN_DEL, &sg))
		dev_warn(&dev->dev, "Failed to kill VLAN ID %d.\n", vid);
	return 0;
}

static void virtnet_clean_affinity(struct virtnet_info *vi)
{
	int i;

	if (vi->affinity_hint_set) {
		for (i = 0; i < vi->max_queue_pairs; i++) {
			virtqueue_set_affinity(vi->rq[i].vq, NULL);
			virtqueue_set_affinity(vi->sq[i].vq, NULL);
		}

		vi->affinity_hint_set = false;
	}
}

static void virtnet_set_affinity(struct virtnet_info *vi)
{
	cpumask_var_t mask;
	int stragglers;
	int group_size;
	int i, j, cpu;
	int num_cpu;
	int stride;

	//清零
	if (!zalloc_cpumask_var(&mask, GFP_KERNEL)) {
		virtnet_clean_affinity(vi);
		return;
	}

	//获取当前在线cpu数
	num_cpu = num_online_cpus();
	stride = max_t(int, num_cpu / vi->curr_queue_pairs, 1);
	stragglers = num_cpu >= vi->curr_queue_pairs ?
			num_cpu % vi->curr_queue_pairs :
			0;
	cpu = cpumask_first(cpu_online_mask);

	for (i = 0; i < vi->curr_queue_pairs; i++) {
		group_size = stride + (i < stragglers ? 1 : 0);

		for (j = 0; j < group_size; j++) {
			cpumask_set_cpu(cpu, mask);
			cpu = cpumask_next_wrap(cpu, cpu_online_mask,
						nr_cpu_ids, false);
		}
		//设置收队列i,发队列i绑定到cpu
		virtqueue_set_affinity(vi->rq[i].vq, mask);
		virtqueue_set_affinity(vi->sq[i].vq, mask);
		__netif_set_xps_queue(vi->dev, cpumask_bits(mask), i, XPS_CPUS);
		cpumask_clear(mask);
	}

	vi->affinity_hint_set = true;
	free_cpumask_var(mask);
}

static int virtnet_cpu_online(unsigned int cpu, struct hlist_node *node)
{
	struct virtnet_info *vi = hlist_entry_safe(node, struct virtnet_info,
						   node);
	virtnet_set_affinity(vi);
	return 0;
}

static int virtnet_cpu_dead(unsigned int cpu, struct hlist_node *node)
{
	struct virtnet_info *vi = hlist_entry_safe(node, struct virtnet_info,
						   node_dead);
	virtnet_set_affinity(vi);
	return 0;
}

static int virtnet_cpu_down_prep(unsigned int cpu, struct hlist_node *node)
{
	struct virtnet_info *vi = hlist_entry_safe(node, struct virtnet_info,
						   node);

	virtnet_clean_affinity(vi);
	return 0;
}

static enum cpuhp_state virtionet_online;

static int virtnet_cpu_notif_add(struct virtnet_info *vi)
{
	int ret;

	ret = cpuhp_state_add_instance_nocalls(virtionet_online, &vi->node);
	if (ret)
		return ret;
	ret = cpuhp_state_add_instance_nocalls(CPUHP_VIRT_NET_DEAD,
					       &vi->node_dead);
	if (!ret)
		return ret;
	cpuhp_state_remove_instance_nocalls(virtionet_online, &vi->node);
	return ret;
}

static void virtnet_cpu_notif_remove(struct virtnet_info *vi)
{
	cpuhp_state_remove_instance_nocalls(virtionet_online, &vi->node);
	cpuhp_state_remove_instance_nocalls(CPUHP_VIRT_NET_DEAD,
					    &vi->node_dead);
}

static void virtnet_get_ringparam(struct net_device *dev,
				  struct ethtool_ringparam *ring,
				  struct kernel_ethtool_ringparam *kernel_ring,
				  struct netlink_ext_ack *extack)
{
	struct virtnet_info *vi = netdev_priv(dev);

	ring->rx_max_pending = vi->rq[0].vq->num_max;
	ring->tx_max_pending = vi->sq[0].vq->num_max;
	ring->rx_pending = virtqueue_get_vring_size(vi->rq[0].vq);
	ring->tx_pending = virtqueue_get_vring_size(vi->sq[0].vq);
}

static int virtnet_set_ringparam(struct net_device *dev,
				 struct ethtool_ringparam *ring,
				 struct kernel_ethtool_ringparam *kernel_ring,
				 struct netlink_ext_ack *extack)
{
	struct virtnet_info *vi = netdev_priv(dev);
	u32 rx_pending, tx_pending;
	struct receive_queue *rq;
	struct send_queue *sq;
	int i, err;

	if (ring->rx_mini_pending || ring->rx_jumbo_pending)
		return -EINVAL;

	rx_pending = virtqueue_get_vring_size(vi->rq[0].vq);
	tx_pending = virtqueue_get_vring_size(vi->sq[0].vq);

	if (ring->rx_pending == rx_pending &&
	    ring->tx_pending == tx_pending)
		return 0;

	if (ring->rx_pending > vi->rq[0].vq->num_max)
		return -EINVAL;

	if (ring->tx_pending > vi->sq[0].vq->num_max)
		return -EINVAL;

	for (i = 0; i < vi->max_queue_pairs; i++) {
		rq = vi->rq + i;
		sq = vi->sq + i;

		if (ring->tx_pending != tx_pending) {
			err = virtnet_tx_resize(vi, sq, ring->tx_pending);
			if (err)
				return err;
		}

		if (ring->rx_pending != rx_pending) {
			err = virtnet_rx_resize(vi, rq, ring->rx_pending);
			if (err)
				return err;
		}
	}

	return 0;
}

static bool virtnet_commit_rss_command(struct virtnet_info *vi)
{
	struct net_device *dev = vi->dev;
	struct scatterlist sgs[4];
	unsigned int sg_buf_size;

	/* prepare sgs */
	sg_init_table(sgs, 4);

	sg_buf_size = offsetof(struct virtio_net_ctrl_rss, indirection_table);
	sg_set_buf(&sgs[0], &vi->ctrl->rss, sg_buf_size);

	sg_buf_size = sizeof(uint16_t) * (vi->ctrl->rss.indirection_table_mask + 1);
	sg_set_buf(&sgs[1], vi->ctrl->rss.indirection_table, sg_buf_size);

	sg_buf_size = offsetof(struct virtio_net_ctrl_rss, key)
			- offsetof(struct virtio_net_ctrl_rss, max_tx_vq);
	sg_set_buf(&sgs[2], &vi->ctrl->rss.max_tx_vq, sg_buf_size);

	sg_buf_size = vi->rss_key_size;
	sg_set_buf(&sgs[3], vi->ctrl->rss.key, sg_buf_size);

	if (!virtnet_send_command(vi, VIRTIO_NET_CTRL_MQ,
				  vi->has_rss ? VIRTIO_NET_CTRL_MQ_RSS_CONFIG
				  : VIRTIO_NET_CTRL_MQ_HASH_CONFIG, sgs)) {
		dev_warn(&dev->dev, "VIRTIONET issue with committing RSS sgs\n");
		return false;
	}
	return true;
}

static void virtnet_init_default_rss(struct virtnet_info *vi)
{
	u32 indir_val = 0;
	int i = 0;

	vi->ctrl->rss.hash_types = vi->rss_hash_types_supported;
	vi->rss_hash_types_saved = vi->rss_hash_types_supported;
	vi->ctrl->rss.indirection_table_mask = vi->rss_indir_table_size
						? vi->rss_indir_table_size - 1 : 0;
	vi->ctrl->rss.unclassified_queue = 0;

	for (; i < vi->rss_indir_table_size; ++i) {
		indir_val = ethtool_rxfh_indir_default(i, vi->curr_queue_pairs);
		vi->ctrl->rss.indirection_table[i] = indir_val;
	}

	vi->ctrl->rss.max_tx_vq = vi->curr_queue_pairs;
	vi->ctrl->rss.hash_key_length = vi->rss_key_size;

	netdev_rss_key_fill(vi->ctrl->rss.key, vi->rss_key_size);
}

static void virtnet_get_hashflow(const struct virtnet_info *vi, struct ethtool_rxnfc *info)
{
	info->data = 0;
	switch (info->flow_type) {
	case TCP_V4_FLOW:
		if (vi->rss_hash_types_saved & VIRTIO_NET_RSS_HASH_TYPE_TCPv4) {
			info->data = RXH_IP_SRC | RXH_IP_DST |
						 RXH_L4_B_0_1 | RXH_L4_B_2_3;
		} else if (vi->rss_hash_types_saved & VIRTIO_NET_RSS_HASH_TYPE_IPv4) {
			info->data = RXH_IP_SRC | RXH_IP_DST;
		}
		break;
	case TCP_V6_FLOW:
		if (vi->rss_hash_types_saved & VIRTIO_NET_RSS_HASH_TYPE_TCPv6) {
			info->data = RXH_IP_SRC | RXH_IP_DST |
						 RXH_L4_B_0_1 | RXH_L4_B_2_3;
		} else if (vi->rss_hash_types_saved & VIRTIO_NET_RSS_HASH_TYPE_IPv6) {
			info->data = RXH_IP_SRC | RXH_IP_DST;
		}
		break;
	case UDP_V4_FLOW:
		if (vi->rss_hash_types_saved & VIRTIO_NET_RSS_HASH_TYPE_UDPv4) {
			info->data = RXH_IP_SRC | RXH_IP_DST |
						 RXH_L4_B_0_1 | RXH_L4_B_2_3;
		} else if (vi->rss_hash_types_saved & VIRTIO_NET_RSS_HASH_TYPE_IPv4) {
			info->data = RXH_IP_SRC | RXH_IP_DST;
		}
		break;
	case UDP_V6_FLOW:
		if (vi->rss_hash_types_saved & VIRTIO_NET_RSS_HASH_TYPE_UDPv6) {
			info->data = RXH_IP_SRC | RXH_IP_DST |
						 RXH_L4_B_0_1 | RXH_L4_B_2_3;
		} else if (vi->rss_hash_types_saved & VIRTIO_NET_RSS_HASH_TYPE_IPv6) {
			info->data = RXH_IP_SRC | RXH_IP_DST;
		}
		break;
	case IPV4_FLOW:
		if (vi->rss_hash_types_saved & VIRTIO_NET_RSS_HASH_TYPE_IPv4)
			info->data = RXH_IP_SRC | RXH_IP_DST;

		break;
	case IPV6_FLOW:
		if (vi->rss_hash_types_saved & VIRTIO_NET_RSS_HASH_TYPE_IPv6)
			info->data = RXH_IP_SRC | RXH_IP_DST;

		break;
	default:
		info->data = 0;
		break;
	}
}

static bool virtnet_set_hashflow(struct virtnet_info *vi, struct ethtool_rxnfc *info)
{
	u32 new_hashtypes = vi->rss_hash_types_saved;
	bool is_disable = info->data & RXH_DISCARD;
	bool is_l4 = info->data == (RXH_IP_SRC | RXH_IP_DST | RXH_L4_B_0_1 | RXH_L4_B_2_3);

	/* supports only 'sd', 'sdfn' and 'r' */
	if (!((info->data == (RXH_IP_SRC | RXH_IP_DST)) | is_l4 | is_disable))
		return false;

	switch (info->flow_type) {
	case TCP_V4_FLOW:
		new_hashtypes &= ~(VIRTIO_NET_RSS_HASH_TYPE_IPv4 | VIRTIO_NET_RSS_HASH_TYPE_TCPv4);
		if (!is_disable)
			new_hashtypes |= VIRTIO_NET_RSS_HASH_TYPE_IPv4
				| (is_l4 ? VIRTIO_NET_RSS_HASH_TYPE_TCPv4 : 0);
		break;
	case UDP_V4_FLOW:
		new_hashtypes &= ~(VIRTIO_NET_RSS_HASH_TYPE_IPv4 | VIRTIO_NET_RSS_HASH_TYPE_UDPv4);
		if (!is_disable)
			new_hashtypes |= VIRTIO_NET_RSS_HASH_TYPE_IPv4
				| (is_l4 ? VIRTIO_NET_RSS_HASH_TYPE_UDPv4 : 0);
		break;
	case IPV4_FLOW:
		new_hashtypes &= ~VIRTIO_NET_RSS_HASH_TYPE_IPv4;
		if (!is_disable)
			new_hashtypes = VIRTIO_NET_RSS_HASH_TYPE_IPv4;
		break;
	case TCP_V6_FLOW:
		new_hashtypes &= ~(VIRTIO_NET_RSS_HASH_TYPE_IPv6 | VIRTIO_NET_RSS_HASH_TYPE_TCPv6);
		if (!is_disable)
			new_hashtypes |= VIRTIO_NET_RSS_HASH_TYPE_IPv6
				| (is_l4 ? VIRTIO_NET_RSS_HASH_TYPE_TCPv6 : 0);
		break;
	case UDP_V6_FLOW:
		new_hashtypes &= ~(VIRTIO_NET_RSS_HASH_TYPE_IPv6 | VIRTIO_NET_RSS_HASH_TYPE_UDPv6);
		if (!is_disable)
			new_hashtypes |= VIRTIO_NET_RSS_HASH_TYPE_IPv6
				| (is_l4 ? VIRTIO_NET_RSS_HASH_TYPE_UDPv6 : 0);
		break;
	case IPV6_FLOW:
		new_hashtypes &= ~VIRTIO_NET_RSS_HASH_TYPE_IPv6;
		if (!is_disable)
			new_hashtypes = VIRTIO_NET_RSS_HASH_TYPE_IPv6;
		break;
	default:
		/* unsupported flow */
		return false;
	}

	/* if unsupported hashtype was set */
	if (new_hashtypes != (new_hashtypes & vi->rss_hash_types_supported))
		return false;

	if (new_hashtypes != vi->rss_hash_types_saved) {
		vi->rss_hash_types_saved = new_hashtypes;
		vi->ctrl->rss.hash_types = vi->rss_hash_types_saved;
		if (vi->dev->features & NETIF_F_RXHASH)
			return virtnet_commit_rss_command(vi);
	}

	return true;
}

//返回驱动信息
static void virtnet_get_drvinfo(struct net_device *dev,
				struct ethtool_drvinfo *info)
{
	struct virtnet_info *vi = netdev_priv(dev);
	struct virtio_device *vdev = vi->vdev;

	strscpy(info->driver, KBUILD_MODNAME, sizeof(info->driver));
	strscpy(info->version, VIRTNET_DRIVER_VERSION, sizeof(info->version));
	strscpy(info->bus_info, virtio_bus_name(vdev), sizeof(info->bus_info));

}

/* TODO: Eliminate OOO packets during switching */
static int virtnet_set_channels(struct net_device *dev,
				struct ethtool_channels *channels)
{
	struct virtnet_info *vi = netdev_priv(dev);
	u16 queue_pairs = channels->combined_count;
	int err;

	/* We don't support separate rx/tx channels.
	 * We don't allow setting 'other' channels.
	 */
	if (channels->rx_count || channels->tx_count || channels->other_count)
		return -EINVAL;

	if (queue_pairs > vi->max_queue_pairs || queue_pairs == 0)
		return -EINVAL;

	/* For now we don't support modifying channels while XDP is loaded
	 * also when XDP is loaded all RX queues have XDP programs so we only
	 * need to check a single RX queue.
	 */
	if (vi->rq[0].xdp_prog)
		return -EINVAL;

	cpus_read_lock();
	err = _virtnet_set_queues(vi, queue_pairs);
	if (err) {
		cpus_read_unlock();
		goto err;
	}
	virtnet_set_affinity(vi);
	cpus_read_unlock();

	netif_set_real_num_tx_queues(dev, queue_pairs);
	netif_set_real_num_rx_queues(dev, queue_pairs);
 err:
	return err;
}

static void virtnet_get_strings(struct net_device *dev, u32 stringset, u8 *data)
{
	struct virtnet_info *vi = netdev_priv(dev);
	unsigned int i, j;
	u8 *p = data;

	switch (stringset) {
	case ETH_SS_STATS:
		for (i = 0; i < vi->curr_queue_pairs; i++) {
			for (j = 0; j < VIRTNET_RQ_STATS_LEN; j++)
				ethtool_sprintf(&p, "rx_queue_%u_%s", i,
						virtnet_rq_stats_desc[j].desc);
		}

		for (i = 0; i < vi->curr_queue_pairs; i++) {
			for (j = 0; j < VIRTNET_SQ_STATS_LEN; j++)
				ethtool_sprintf(&p, "tx_queue_%u_%s", i,
						virtnet_sq_stats_desc[j].desc);
		}
		break;
	}
}

static int virtnet_get_sset_count(struct net_device *dev, int sset)
{
	struct virtnet_info *vi = netdev_priv(dev);

	switch (sset) {
	case ETH_SS_STATS:
		return vi->curr_queue_pairs * (VIRTNET_RQ_STATS_LEN +
					       VIRTNET_SQ_STATS_LEN);
	default:
		return -EOPNOTSUPP;
	}
}

static void virtnet_get_ethtool_stats(struct net_device *dev,
				      struct ethtool_stats *stats, u64 *data)
{
	struct virtnet_info *vi = netdev_priv(dev);
	unsigned int idx = 0, start, i, j;
	const u8 *stats_base;
	size_t offset;

	for (i = 0; i < vi->curr_queue_pairs; i++) {
		struct receive_queue *rq = &vi->rq[i];

		stats_base = (u8 *)&rq->stats;
		do {
			start = u64_stats_fetch_begin(&rq->stats.syncp);
			for (j = 0; j < VIRTNET_RQ_STATS_LEN; j++) {
				offset = virtnet_rq_stats_desc[j].offset;
				data[idx + j] = *(u64 *)(stats_base + offset);
			}
		} while (u64_stats_fetch_retry(&rq->stats.syncp, start));
		idx += VIRTNET_RQ_STATS_LEN;
	}

	for (i = 0; i < vi->curr_queue_pairs; i++) {
		struct send_queue *sq = &vi->sq[i];

		stats_base = (u8 *)&sq->stats;
		do {
			start = u64_stats_fetch_begin(&sq->stats.syncp);
			for (j = 0; j < VIRTNET_SQ_STATS_LEN; j++) {
				offset = virtnet_sq_stats_desc[j].offset;
				data[idx + j] = *(u64 *)(stats_base + offset);
			}
		} while (u64_stats_fetch_retry(&sq->stats.syncp, start));
		idx += VIRTNET_SQ_STATS_LEN;
	}
}

static void virtnet_get_channels(struct net_device *dev,
				 struct ethtool_channels *channels)
{
	struct virtnet_info *vi = netdev_priv(dev);

	channels->combined_count = vi->curr_queue_pairs;
	channels->max_combined = vi->max_queue_pairs;
	channels->max_other = 0;
	channels->rx_count = 0;
	channels->tx_count = 0;
	channels->other_count = 0;
}

static int virtnet_set_link_ksettings(struct net_device *dev,
				      const struct ethtool_link_ksettings *cmd)
{
	struct virtnet_info *vi = netdev_priv(dev);

	return ethtool_virtdev_set_link_ksettings(dev, cmd,
						  &vi->speed, &vi->duplex);
}

static int virtnet_get_link_ksettings(struct net_device *dev,
				      struct ethtool_link_ksettings *cmd)
{
	struct virtnet_info *vi = netdev_priv(dev);

	cmd->base.speed = vi->speed;
	cmd->base.duplex = vi->duplex;
	cmd->base.port = PORT_OTHER;

	return 0;
}

static int virtnet_send_notf_coal_cmds(struct virtnet_info *vi,
				       struct ethtool_coalesce *ec)
{
	struct scatterlist sgs_tx, sgs_rx;
	struct virtio_net_ctrl_coal_tx coal_tx;
	struct virtio_net_ctrl_coal_rx coal_rx;

	coal_tx.tx_usecs = cpu_to_le32(ec->tx_coalesce_usecs);
	coal_tx.tx_max_packets = cpu_to_le32(ec->tx_max_coalesced_frames);
	sg_init_one(&sgs_tx, &coal_tx, sizeof(coal_tx));

	if (!virtnet_send_command(vi, VIRTIO_NET_CTRL_NOTF_COAL,
				  VIRTIO_NET_CTRL_NOTF_COAL_TX_SET,
				  &sgs_tx))
		return -EINVAL;

	/* Save parameters */
	vi->tx_usecs = ec->tx_coalesce_usecs;
	vi->tx_max_packets = ec->tx_max_coalesced_frames;

	coal_rx.rx_usecs = cpu_to_le32(ec->rx_coalesce_usecs);
	coal_rx.rx_max_packets = cpu_to_le32(ec->rx_max_coalesced_frames);
	sg_init_one(&sgs_rx, &coal_rx, sizeof(coal_rx));

	if (!virtnet_send_command(vi, VIRTIO_NET_CTRL_NOTF_COAL,
				  VIRTIO_NET_CTRL_NOTF_COAL_RX_SET,
				  &sgs_rx))
		return -EINVAL;

	/* Save parameters */
	vi->rx_usecs = ec->rx_coalesce_usecs;
	vi->rx_max_packets = ec->rx_max_coalesced_frames;

	return 0;
}

static int virtnet_coal_params_supported(struct ethtool_coalesce *ec)
{
	/* usecs coalescing is supported only if VIRTIO_NET_F_NOTF_COAL
	 * feature is negotiated.
	 */
	if (ec->rx_coalesce_usecs || ec->tx_coalesce_usecs)
		return -EOPNOTSUPP;

	if (ec->tx_max_coalesced_frames > 1 ||
	    ec->rx_max_coalesced_frames != 1)
		return -EINVAL;

	return 0;
}

static int virtnet_set_coalesce(struct net_device *dev,
				struct ethtool_coalesce *ec,
				struct kernel_ethtool_coalesce *kernel_coal,
				struct netlink_ext_ack *extack)
{
	struct virtnet_info *vi = netdev_priv(dev);
	int ret, i, napi_weight;
	bool update_napi = false;

	/* Can't change NAPI weight if the link is up */
	napi_weight = ec->tx_max_coalesced_frames ? NAPI_POLL_WEIGHT : 0;
	if (napi_weight ^ vi->sq[0].napi.weight) {
		if (dev->flags & IFF_UP)
			return -EBUSY;
		else
			update_napi = true;
	}

	if (virtio_has_feature(vi->vdev, VIRTIO_NET_F_NOTF_COAL))
		ret = virtnet_send_notf_coal_cmds(vi, ec);
	else
		ret = virtnet_coal_params_supported(ec);

	if (ret)
		return ret;

	if (update_napi) {
		for (i = 0; i < vi->max_queue_pairs; i++)
			vi->sq[i].napi.weight = napi_weight;
	}

	return ret;
}

static int virtnet_get_coalesce(struct net_device *dev,
				struct ethtool_coalesce *ec,
				struct kernel_ethtool_coalesce *kernel_coal,
				struct netlink_ext_ack *extack)
{
	struct virtnet_info *vi = netdev_priv(dev);

	if (virtio_has_feature(vi->vdev, VIRTIO_NET_F_NOTF_COAL)) {
		ec->rx_coalesce_usecs = vi->rx_usecs;
		ec->tx_coalesce_usecs = vi->tx_usecs;
		ec->tx_max_coalesced_frames = vi->tx_max_packets;
		ec->rx_max_coalesced_frames = vi->rx_max_packets;
	} else {
		ec->rx_max_coalesced_frames = 1;

		if (vi->sq[0].napi.weight)
			ec->tx_max_coalesced_frames = 1;
	}

	return 0;
}

static void virtnet_init_settings(struct net_device *dev)
{
	struct virtnet_info *vi = netdev_priv(dev);

	vi->speed = SPEED_UNKNOWN;
	vi->duplex = DUPLEX_UNKNOWN;
}

static void virtnet_update_settings(struct virtnet_info *vi)
{
	u32 speed;
	u8 duplex;

	if (!virtio_has_feature(vi->vdev, VIRTIO_NET_F_SPEED_DUPLEX))
		return;

	virtio_cread_le(vi->vdev, struct virtio_net_config, speed, &speed);

	if (ethtool_validate_speed(speed))
		vi->speed = speed;

	virtio_cread_le(vi->vdev, struct virtio_net_config, duplex, &duplex);

	if (ethtool_validate_duplex(duplex))
		vi->duplex = duplex;
}

static u32 virtnet_get_rxfh_key_size(struct net_device *dev)
{
	return ((struct virtnet_info *)netdev_priv(dev))->rss_key_size;
}

static u32 virtnet_get_rxfh_indir_size(struct net_device *dev)
{
	return ((struct virtnet_info *)netdev_priv(dev))->rss_indir_table_size;
}

static int virtnet_get_rxfh(struct net_device *dev, u32 *indir, u8 *key, u8 *hfunc)
{
	struct virtnet_info *vi = netdev_priv(dev);
	int i;

	if (indir) {
		for (i = 0; i < vi->rss_indir_table_size; ++i)
			indir[i] = vi->ctrl->rss.indirection_table[i];
	}

	if (key)
		memcpy(key, vi->ctrl->rss.key, vi->rss_key_size);

	if (hfunc)
		*hfunc = ETH_RSS_HASH_TOP;

	return 0;
}

static int virtnet_set_rxfh(struct net_device *dev, const u32 *indir, const u8 *key, const u8 hfunc)
{
	struct virtnet_info *vi = netdev_priv(dev);
	int i;

	if (hfunc != ETH_RSS_HASH_NO_CHANGE && hfunc != ETH_RSS_HASH_TOP)
		return -EOPNOTSUPP;

	if (indir) {
		for (i = 0; i < vi->rss_indir_table_size; ++i)
			vi->ctrl->rss.indirection_table[i] = indir[i];
	}
	if (key)
		memcpy(vi->ctrl->rss.key, key, vi->rss_key_size);

	virtnet_commit_rss_command(vi);

	return 0;
}

static int virtnet_get_rxnfc(struct net_device *dev, struct ethtool_rxnfc *info, u32 *rule_locs)
{
	struct virtnet_info *vi = netdev_priv(dev);
	int rc = 0;

	switch (info->cmd) {
	case ETHTOOL_GRXRINGS:
	    /*返回当前rx队列数*/
		info->data = vi->curr_queue_pairs;
		break;
	case ETHTOOL_GRXFH:
	    /*返回rx支持的字段*/
		virtnet_get_hashflow(vi, info);
		break;
	default:
		rc = -EOPNOTSUPP;
	}

	return rc;
}

static int virtnet_set_rxnfc(struct net_device *dev, struct ethtool_rxnfc *info)
{
	struct virtnet_info *vi = netdev_priv(dev);
	int rc = 0;

	switch (info->cmd) {
	case ETHTOOL_SRXFH:
		if (!virtnet_set_hashflow(vi, info))
			rc = -EINVAL;

		break;
	default:
		rc = -EOPNOTSUPP;
	}

	return rc;
}

//virtio网卡的ethtool操作集
static const struct ethtool_ops virtnet_ethtool_ops = {
	.supported_coalesce_params = ETHTOOL_COALESCE_MAX_FRAMES |
		ETHTOOL_COALESCE_USECS,
	.get_drvinfo = virtnet_get_drvinfo,
	.get_link = ethtool_op_get_link,
	.get_ringparam = virtnet_get_ringparam,
	.set_ringparam = virtnet_set_ringparam,
	.get_strings = virtnet_get_strings,
	.get_sset_count = virtnet_get_sset_count,
	.get_ethtool_stats = virtnet_get_ethtool_stats,
	.set_channels = virtnet_set_channels,
	.get_channels = virtnet_get_channels,
	.get_ts_info = ethtool_op_get_ts_info,
	.get_link_ksettings = virtnet_get_link_ksettings,
	.set_link_ksettings = virtnet_set_link_ksettings,
	.set_coalesce = virtnet_set_coalesce,
	.get_coalesce = virtnet_get_coalesce,
	.get_rxfh_key_size = virtnet_get_rxfh_key_size,
	.get_rxfh_indir_size = virtnet_get_rxfh_indir_size,
	.get_rxfh = virtnet_get_rxfh,
	.set_rxfh = virtnet_set_rxfh,
	.get_rxnfc = virtnet_get_rxnfc,
	.set_rxnfc = virtnet_set_rxnfc,
};

static void virtnet_freeze_down(struct virtio_device *vdev)
{
	struct virtnet_info *vi = vdev->priv;

	/* Make sure no work handler is accessing the device */
	flush_work(&vi->config_work);

	netif_tx_lock_bh(vi->dev);
	netif_device_detach(vi->dev);
	netif_tx_unlock_bh(vi->dev);
	if (netif_running(vi->dev))
		virtnet_close(vi->dev);
}

static int init_vqs(struct virtnet_info *vi);

static int virtnet_restore_up(struct virtio_device *vdev)
{
	struct virtnet_info *vi = vdev->priv;
	int err;

	err = init_vqs(vi);
	if (err)
		return err;

	virtio_device_ready(vdev);

	enable_delayed_refill(vi);

	if (netif_running(vi->dev)) {
		err = virtnet_open(vi->dev);
		if (err)
			return err;
	}

	netif_tx_lock_bh(vi->dev);
	netif_device_attach(vi->dev);
	netif_tx_unlock_bh(vi->dev);
	return err;
}

static int virtnet_set_guest_offloads(struct virtnet_info *vi, u64 offloads)
{
	struct scatterlist sg;
	vi->ctrl->offloads = cpu_to_virtio64(vi->vdev, offloads);

	sg_init_one(&sg, &vi->ctrl->offloads, sizeof(vi->ctrl->offloads));

	if (!virtnet_send_command(vi, VIRTIO_NET_CTRL_GUEST_OFFLOADS,
				  VIRTIO_NET_CTRL_GUEST_OFFLOADS_SET, &sg)) {
		dev_warn(&vi->dev->dev, "Fail to set guest offload.\n");
		return -EINVAL;
	}

	return 0;
}

static int virtnet_clear_guest_offloads(struct virtnet_info *vi)
{
	u64 offloads = 0;

	if (!vi->guest_offloads)
		return 0;

	return virtnet_set_guest_offloads(vi, offloads);
}

static int virtnet_restore_guest_offloads(struct virtnet_info *vi)
{
	u64 offloads = vi->guest_offloads;

	if (!vi->guest_offloads)
		return 0;

	return virtnet_set_guest_offloads(vi, offloads);
}

static int virtnet_xdp_set(struct net_device *dev, struct bpf_prog *prog,
			   struct netlink_ext_ack *extack)
{
	unsigned int room = SKB_DATA_ALIGN(VIRTIO_XDP_HEADROOM +
					   sizeof(struct skb_shared_info));
	unsigned int max_sz = PAGE_SIZE - room - ETH_HLEN;
	struct virtnet_info *vi = netdev_priv(dev);
	struct bpf_prog *old_prog;
	u16 xdp_qp = 0, curr_qp;
	int i, err;

	if (!virtio_has_feature(vi->vdev, VIRTIO_NET_F_CTRL_GUEST_OFFLOADS)
	    && (virtio_has_feature(vi->vdev, VIRTIO_NET_F_GUEST_TSO4) ||
	        virtio_has_feature(vi->vdev, VIRTIO_NET_F_GUEST_TSO6) ||
	        virtio_has_feature(vi->vdev, VIRTIO_NET_F_GUEST_ECN) ||
		virtio_has_feature(vi->vdev, VIRTIO_NET_F_GUEST_UFO) ||
		virtio_has_feature(vi->vdev, VIRTIO_NET_F_GUEST_CSUM) ||
		virtio_has_feature(vi->vdev, VIRTIO_NET_F_GUEST_USO4) ||
		virtio_has_feature(vi->vdev, VIRTIO_NET_F_GUEST_USO6))) {
		NL_SET_ERR_MSG_MOD(extack, "Can't set XDP while host is implementing GRO_HW/CSUM, disable GRO_HW/CSUM first");
		return -EOPNOTSUPP;
	}

	if (vi->mergeable_rx_bufs && !vi->any_header_sg) {
		NL_SET_ERR_MSG_MOD(extack, "XDP expects header/data in single page, any_header_sg required");
		return -EINVAL;
	}

	if (prog && !prog->aux->xdp_has_frags && dev->mtu > max_sz) {
		NL_SET_ERR_MSG_MOD(extack, "MTU too large to enable XDP without frags");
		netdev_warn(dev, "single-buffer XDP requires MTU less than %u\n", max_sz);
		return -EINVAL;
	}

	curr_qp = vi->curr_queue_pairs - vi->xdp_queue_pairs;
	if (prog)
		xdp_qp = nr_cpu_ids;

	/* XDP requires extra queues for XDP_TX */
	if (curr_qp + xdp_qp > vi->max_queue_pairs) {
		netdev_warn_once(dev, "XDP request %i queues but max is %i. XDP_TX and XDP_REDIRECT will operate in a slower locked tx mode.\n",
				 curr_qp + xdp_qp, vi->max_queue_pairs);
		xdp_qp = 0;
	}

	old_prog = rtnl_dereference(vi->rq[0].xdp_prog);
	if (!prog && !old_prog)
		return 0;

	if (prog)
		bpf_prog_add(prog, vi->max_queue_pairs - 1);

	/* Make sure NAPI is not using any XDP TX queues for RX. */
	if (netif_running(dev)) {
		for (i = 0; i < vi->max_queue_pairs; i++) {
			napi_disable(&vi->rq[i].napi);
			virtnet_napi_tx_disable(&vi->sq[i].napi);
		}
	}

	if (!prog) {
		for (i = 0; i < vi->max_queue_pairs; i++) {
			rcu_assign_pointer(vi->rq[i].xdp_prog, prog);
			if (i == 0)
				virtnet_restore_guest_offloads(vi);
		}
		synchronize_net();
	}

	err = _virtnet_set_queues(vi, curr_qp + xdp_qp);
	if (err)
		goto err;
	netif_set_real_num_rx_queues(dev, curr_qp + xdp_qp);
	vi->xdp_queue_pairs = xdp_qp;

	if (prog) {
		vi->xdp_enabled = true;
		for (i = 0; i < vi->max_queue_pairs; i++) {
			rcu_assign_pointer(vi->rq[i].xdp_prog, prog);
			if (i == 0 && !old_prog)
				virtnet_clear_guest_offloads(vi);
		}
		if (!old_prog)
			xdp_features_set_redirect_target(dev, true);
	} else {
		xdp_features_clear_redirect_target(dev);
		vi->xdp_enabled = false;
	}

	for (i = 0; i < vi->max_queue_pairs; i++) {
		if (old_prog)
			bpf_prog_put(old_prog);
		if (netif_running(dev)) {
			virtnet_napi_enable(vi->rq[i].vq, &vi->rq[i].napi);
			virtnet_napi_tx_enable(vi, vi->sq[i].vq,
					       &vi->sq[i].napi);
		}
	}

	return 0;

err:
	if (!prog) {
		virtnet_clear_guest_offloads(vi);
		for (i = 0; i < vi->max_queue_pairs; i++)
			rcu_assign_pointer(vi->rq[i].xdp_prog, old_prog);
	}

	if (netif_running(dev)) {
		for (i = 0; i < vi->max_queue_pairs; i++) {
			virtnet_napi_enable(vi->rq[i].vq, &vi->rq[i].napi);
			virtnet_napi_tx_enable(vi, vi->sq[i].vq,
					       &vi->sq[i].napi);
		}
	}
	if (prog)
		bpf_prog_sub(prog, vi->max_queue_pairs - 1);
	return err;
}

//响应virtio-net设备的xdp请求
static int virtnet_xdp(struct net_device *dev, struct netdev_bpf *xdp)
{
	switch (xdp->command) {
	case XDP_SETUP_PROG:
	    	//安装xdp程序
		return virtnet_xdp_set(dev, xdp->prog, xdp->extack);
	default:
		return -EINVAL;
	}
}

static int virtnet_get_phys_port_name(struct net_device *dev, char *buf,
				      size_t len)
{
	struct virtnet_info *vi = netdev_priv(dev);
	int ret;

	if (!virtio_has_feature(vi->vdev, VIRTIO_NET_F_STANDBY))
		return -EOPNOTSUPP;

	ret = snprintf(buf, len, "sby");
	if (ret >= len)
		return -EOPNOTSUPP;

	return 0;
}

static int virtnet_set_features(struct net_device *dev,
				netdev_features_t features)
{
	struct virtnet_info *vi = netdev_priv(dev);
	u64 offloads;
	int err;

	if ((dev->features ^ features) & NETIF_F_GRO_HW) {
		if (vi->xdp_enabled)
			return -EBUSY;

		if (features & NETIF_F_GRO_HW)
			offloads = vi->guest_offloads_capable;
		else
			offloads = vi->guest_offloads_capable &
				   ~GUEST_OFFLOAD_GRO_HW_MASK;

		err = virtnet_set_guest_offloads(vi, offloads);
		if (err)
			return err;
		vi->guest_offloads = offloads;
	}

	if ((dev->features ^ features) & NETIF_F_RXHASH) {
		if (features & NETIF_F_RXHASH)
			vi->ctrl->rss.hash_types = vi->rss_hash_types_saved;
		else
			vi->ctrl->rss.hash_types = VIRTIO_NET_HASH_REPORT_NONE;

		if (!virtnet_commit_rss_command(vi))
			return -EINVAL;
	}

	return 0;
}

static void virtnet_tx_timeout(struct net_device *dev, unsigned int txqueue)
{
	struct virtnet_info *priv = netdev_priv(dev);
	struct send_queue *sq = &priv->sq[txqueue];
	struct netdev_queue *txq = netdev_get_tx_queue(dev, txqueue);

	u64_stats_update_begin(&sq->stats.syncp);
	sq->stats.tx_timeouts++;
	u64_stats_update_end(&sq->stats.syncp);

	netdev_err(dev, "TX timeout on queue: %u, sq: %s, vq: 0x%x, name: %s, %u usecs ago\n",
		   txqueue, sq->name, sq->vq->index, sq->vq->name,
		   jiffies_to_usecs(jiffies - READ_ONCE(txq->trans_start)));
}

//virtio网络设备驱动的操作集
static const struct net_device_ops virtnet_netdev = {
	.ndo_open            = virtnet_open,
	.ndo_stop   	     = virtnet_close,
	.ndo_start_xmit      = start_xmit,//发包函数回调
	.ndo_validate_addr   = eth_validate_addr,//校验mac地址是否正确
	.ndo_set_mac_address = virtnet_set_mac_address,
	.ndo_set_rx_mode     = virtnet_set_rx_mode,
	.ndo_get_stats64     = virtnet_stats,
	.ndo_vlan_rx_add_vid = virtnet_vlan_rx_add_vid,
	.ndo_vlan_rx_kill_vid = virtnet_vlan_rx_kill_vid,
	.ndo_bpf		= virtnet_xdp,
	.ndo_xdp_xmit		= virtnet_xdp_xmit,
	.ndo_features_check	= passthru_features_check,
	.ndo_get_phys_port_name	= virtnet_get_phys_port_name,
	.ndo_set_features	= virtnet_set_features,
	.ndo_tx_timeout		= virtnet_tx_timeout,
};

//设备链路状态处理
static void virtnet_config_changed_work(struct work_struct *work)
{
	struct virtnet_info *vi =
		container_of(work, struct virtnet_info, config_work);
	u16 v;/*链路状态*/

	//读取设备的链路状态
	if (virtio_cread_feature(vi->vdev, VIRTIO_NET_F_STATUS,
				 struct virtio_net_config, status, &v) < 0)
		return;

	//link状态为announce,向对端通告
	if (v & VIRTIO_NET_S_ANNOUNCE) {
		netdev_notify_peers(vi->dev);
		virtnet_ack_link_announce(vi);
	}

	/* Ignore unknown (future) status bits */
	v &= VIRTIO_NET_S_LINK_UP;

	//链路状态未发生变换，退出
	if (vi->status == v)
		return;

	vi->status = v;

	if (vi->status & VIRTIO_NET_S_LINK_UP) {
		//新状态为up,将link置为up
		virtnet_update_settings(vi);
		netif_carrier_on(vi->dev);
		netif_tx_wake_all_queues(vi->dev);
	} else {
		//link down处理
		netif_carrier_off(vi->dev);
		netif_tx_stop_all_queues(vi->dev);
	}
}

//配置变更，执行virtio net设备的配置work,执行链路状态检查
static void virtnet_config_changed(struct virtio_device *vdev)
{
	struct virtnet_info *vi = vdev->priv;

	schedule_work(&vi->config_work);
}

static void virtnet_free_queues(struct virtnet_info *vi)
{
	int i;

	for (i = 0; i < vi->max_queue_pairs; i++) {
		__netif_napi_del(&vi->rq[i].napi);
		__netif_napi_del(&vi->sq[i].napi);
	}

	/* We called __netif_napi_del(),
	 * we need to respect an RCU grace period before freeing vi->rq
	 */
	synchronize_net();

	kfree(vi->rq);
	kfree(vi->sq);
	kfree(vi->ctrl);
}

static void _free_receive_bufs(struct virtnet_info *vi)
{
	struct bpf_prog *old_prog;
	int i;

	for (i = 0; i < vi->max_queue_pairs; i++) {
		while (vi->rq[i].pages)
			__free_pages(get_a_page(&vi->rq[i], GFP_KERNEL), 0);

		old_prog = rtnl_dereference(vi->rq[i].xdp_prog);
		RCU_INIT_POINTER(vi->rq[i].xdp_prog, NULL);
		if (old_prog)
			bpf_prog_put(old_prog);
	}
}

static void free_receive_bufs(struct virtnet_info *vi)
{
	rtnl_lock();
	_free_receive_bufs(vi);
	rtnl_unlock();
}

static void free_receive_page_frags(struct virtnet_info *vi)
{
	int i;
	for (i = 0; i < vi->max_queue_pairs; i++)
		if (vi->rq[i].alloc_frag.page)
			put_page(vi->rq[i].alloc_frag.page);
}

static void virtnet_sq_free_unused_buf(struct virtqueue *vq, void *buf)
{
	if (!is_xdp_frame(buf))
		dev_kfree_skb(buf);
	else
		xdp_return_frame(ptr_to_xdp(buf));
}

static void virtnet_rq_free_unused_buf(struct virtqueue *vq, void *buf)
{
	struct virtnet_info *vi = vq->vdev->priv;
	int i = vq2rxq(vq);

	if (vi->mergeable_rx_bufs)
		put_page(virt_to_head_page(buf));
	else if (vi->big_packets)
		give_pages(&vi->rq[i], buf);
	else
		put_page(virt_to_head_page(buf));
}

static void free_unused_bufs(struct virtnet_info *vi)
{
	void *buf;
	int i;

	for (i = 0; i < vi->max_queue_pairs; i++) {
		struct virtqueue *vq = vi->sq[i].vq;
		while ((buf = virtqueue_detach_unused_buf(vq)) != NULL)
			virtnet_sq_free_unused_buf(vq, buf);
	}

	for (i = 0; i < vi->max_queue_pairs; i++) {
		struct virtqueue *vq = vi->rq[i].vq;
		while ((buf = virtqueue_detach_unused_buf(vq)) != NULL)
			virtnet_rq_free_unused_buf(vq, buf);
	}
}

static void virtnet_del_vqs(struct virtnet_info *vi)
{
	struct virtio_device *vdev = vi->vdev;

	virtnet_clean_affinity(vi);

	vdev->config->del_vqs(vdev);

	virtnet_free_queues(vi);
}

/* How large should a single buffer be so a queue full of these can fit at
 * least one full packet?
 * Logic below assumes the mergeable buffer header is used.
 */
//取每个元素所需要的最小buf_len
static unsigned int mergeable_min_buf_len(struct virtnet_info *vi, struct virtqueue *vq)
{
	const unsigned int hdr_len = vi->hdr_len;
	//取队列大小
	unsigned int rq_size = virtqueue_get_vring_size(vq);
	//如果使能大包，则包的大小为65535,否则按mtu计
	unsigned int packet_len = vi->big_packets ? IP_MAX_MTU : vi->dev->max_mtu;
	//buffer的长度（头长度+以太头+vlan头＋包长度）
	unsigned int buf_len = hdr_len + ETH_HLEN + VLAN_HLEN + packet_len;
	//每个队列的元素存放一块数据，则整个队列最小需要多少字节才能存放一个最大的报文，计算结果为min_buf_len
	unsigned int min_buf_len = DIV_ROUND_UP(buf_len, rq_size);

	//一般会返回GOOD_PACKET_LEN除非num非常小(<43时）
	return max(max(min_buf_len, hdr_len) - hdr_len,
		   (unsigned int)GOOD_PACKET_LEN);
}

static int virtnet_find_vqs(struct virtnet_info *vi)
{
	vq_callback_t **callbacks;//各队列的回调函数（控制队列回调为NULL）
	struct virtqueue **vqs;//各队列指针
	int ret = -ENOMEM;
	int i, total_vqs;
	const char **names;//各队列名称
	bool *ctx;

	/* We expect 1 RX virtqueue followed by 1 TX virtqueue, followed by
	 * possible N-1 RX/TX queue pairs used in multiqueue mode, followed by
	 * possible control vq.
	 */
	//N个收队列，N个发队列，1个控制队列
	//2. If the VIRTIO_NET_F_CTRL_VQ feature bit is negotiated, identify the control virtqueue.
	total_vqs = vi->max_queue_pairs * 2 +
		    virtio_has_feature(vi->vdev, VIRTIO_NET_F_CTRL_VQ);

	/* Allocate space for find_vqs parameters */
	//为存储各虚拟队列地址而申请空间（指针数组）
	vqs = kcalloc(total_vqs, sizeof(*vqs), GFP_KERNEL);
	if (!vqs)
		goto err_vq;

	//为各虚拟队列的回调申请空间（函数指针数组）
	callbacks = kmalloc_array(total_vqs, sizeof(*callbacks), GFP_KERNEL);
	if (!callbacks)
		goto err_callback;

	//申请虚队列名称数组（指符串指针数组）
	names = kmalloc_array(total_vqs, sizeof(*names), GFP_KERNEL);
	if (!names)
		goto err_names;

	//初始化total_vqs个bool类型context
	if (!vi->big_packets || vi->mergeable_rx_bufs) {
		ctx = kcalloc(total_vqs, sizeof(*ctx), GFP_KERNEL);
		if (!ctx)
			goto err_ctx;
	} else {
		ctx = NULL;
	}

	/* Parameters for control virtqueue, if any */
	//设置最后一个队列为控制队列
	if (vi->has_cvq) {
		callbacks[total_vqs - 1] = NULL;//控制队列的callback为NULL
		names[total_vqs - 1] = "control";
	}

	/* Allocate/initialize parameters for send/receive virtqueues */
	for (i = 0; i < vi->max_queue_pairs; i++) {
		//设置各队列报文中断回调
		callbacks[rxq2vq(i)] = skb_recv_done;//2*x为收队列
		callbacks[txq2vq(i)] = skb_xmit_done;//2*x+1为发队列

		//各虚队列名称
		sprintf(vi->rq[i].name, "input.%d", i);
		sprintf(vi->sq[i].name, "output.%d", i);

		//设置各虚队列名称指针
		names[rxq2vq(i)] = vi->rq[i].name;
		names[txq2vq(i)] = vi->sq[i].name;

		//将已命名的队列指为true
		if (ctx)
			ctx[rxq2vq(i)] = true;
	}

	//创建队列并设置硬件使其了解desc,avail,used三个queue的起始地址
	ret = virtio_find_vqs_ctx(vi->vdev, total_vqs, vqs, callbacks,
				  names, ctx, NULL);
	if (ret)
		goto err_find;

	if (vi->has_cvq) {
		vi->cvq = vqs[total_vqs - 1];
		if (virtio_has_feature(vi->vdev, VIRTIO_NET_F_CTRL_VLAN))
			vi->dev->features |= NETIF_F_HW_VLAN_CTAG_FILTER;
	}

	//设置收队列及发队列对应的底层虚队列（最小的buffer长度)
	for (i = 0; i < vi->max_queue_pairs; i++) {
		vi->rq[i].vq = vqs[rxq2vq(i)];
		vi->rq[i].min_buf_len = mergeable_min_buf_len(vi, vi->rq[i].vq);
		vi->sq[i].vq = vqs[txq2vq(i)];
	}

	/* run here: ret == 0. */


err_find:
	kfree(ctx);
err_ctx:
	kfree(names);
err_names:
	kfree(callbacks);
err_callback:
	kfree(vqs);
err_vq:
	return ret;
}

static int virtnet_alloc_queues(struct virtnet_info *vi)
{
	int i;

	//申请1个控制队列
	if (vi->has_cvq) {
		vi->ctrl = kzalloc(sizeof(*vi->ctrl), GFP_KERNEL);
		if (!vi->ctrl)
			goto err_ctrl;
	} else {
		vi->ctrl = NULL;
	}
	//申请max_queue_pairs个发队列
	vi->sq = kcalloc(vi->max_queue_pairs, sizeof(*vi->sq), GFP_KERNEL);
	if (!vi->sq)
		goto err_sq;
	//申请max_queue_pairs个收队列
	vi->rq = kcalloc(vi->max_queue_pairs, sizeof(*vi->rq), GFP_KERNEL);
	if (!vi->rq)
		goto err_rq;

	//初始化延迟任务refill_work(延迟时间0）
	INIT_DELAYED_WORK(&vi->refill, refill_work);
	//初始化收发队列
	for (i = 0; i < vi->max_queue_pairs; i++) {
		vi->rq[i].pages = NULL;
		//设置收包队列的处理函数（virtnet_poll)，将其加入napi
		netif_napi_add_weight(vi->dev, &vi->rq[i].napi, virtnet_poll,
				      napi_weight);
		//设置发包队列的处理函数（virtnet_poll_tx)
		netif_napi_add_tx_weight(vi->dev, &vi->sq[i].napi,
					 virtnet_poll_tx,
					 napi_tx ? napi_weight : 0);

		sg_init_table(vi->rq[i].sg, ARRAY_SIZE(vi->rq[i].sg));
		ewma_pkt_len_init(&vi->rq[i].mrg_avg_pkt_len);
		sg_init_table(vi->sq[i].sg, ARRAY_SIZE(vi->sq[i].sg));

		u64_stats_init(&vi->rq[i].stats.syncp);
		u64_stats_init(&vi->sq[i].stats.syncp);
	}

	return 0;

err_rq:
	kfree(vi->sq);
err_sq:
	kfree(vi->ctrl);
err_ctrl:
	return -ENOMEM;
}

static int init_vqs(struct virtnet_info *vi)
{
	int ret;

	/* Allocate send & receive queues */
	//申请控制，收发队列内存，并设置各队列的napi_poll函数进行收发
	ret = virtnet_alloc_queues(vi);
	if (ret)
		goto err;

	//映射并创建虚队列
	ret = virtnet_find_vqs(vi);
	if (ret)
		goto err_free;

	cpus_read_lock();
	virtnet_set_affinity(vi);//为队列绑定cpu
	cpus_read_unlock();

	return 0;

err_free:
	virtnet_free_queues(vi);
err:
	return ret;
}

#ifdef CONFIG_SYSFS
static ssize_t mergeable_rx_buffer_size_show(struct netdev_rx_queue *queue,
		char *buf)
{
	struct virtnet_info *vi = netdev_priv(queue->dev);
	unsigned int queue_index = get_netdev_rx_queue_index(queue);
	unsigned int headroom = virtnet_get_headroom(vi);
	unsigned int tailroom = headroom ? sizeof(struct skb_shared_info) : 0;
	struct ewma_pkt_len *avg;

	BUG_ON(queue_index >= vi->max_queue_pairs);
	avg = &vi->rq[queue_index].mrg_avg_pkt_len;
	return sprintf(buf, "%u\n",
		       get_mergeable_buf_len(&vi->rq[queue_index], avg,
				       SKB_DATA_ALIGN(headroom + tailroom)));
}

static struct rx_queue_attribute mergeable_rx_buffer_size_attribute =
	__ATTR_RO(mergeable_rx_buffer_size);

static struct attribute *virtio_net_mrg_rx_attrs[] = {
	&mergeable_rx_buffer_size_attribute.attr,
	NULL
};

static const struct attribute_group virtio_net_mrg_rx_group = {
	.name = "virtio_net",
	.attrs = virtio_net_mrg_rx_attrs
};
#endif

static bool virtnet_fail_on_feature(struct virtio_device *vdev,
				    unsigned int fbit,
				    const char *fname, const char *dname)
{
    //如果设备无fbit指定的功能，返回false,如有指定功能，则报错并返回true
	if (!virtio_has_feature(vdev, fbit))
		return false;

	dev_err(&vdev->dev, "device advertises feature %s but not %s",
		fname, dname);

	return true;
}

#define VIRTNET_FAIL_ON(vdev, fbit, dbit)			\
	virtnet_fail_on_feature(vdev, fbit, #fbit, dbit)

//功能校验
static bool virtnet_validate_features(struct virtio_device *vdev)
{
    //如果无ctrl_vq功能，则不能有ctrl_rx,ctrl_vlan,guest_announce,mq,mac_addr等功能
	if (!virtio_has_feature(vdev, VIRTIO_NET_F_CTRL_VQ) &&
	    (VIRTNET_FAIL_ON(vdev, VIRTIO_NET_F_CTRL_RX,
			     "VIRTIO_NET_F_CTRL_VQ") ||
	     VIRTNET_FAIL_ON(vdev, VIRTIO_NET_F_CTRL_VLAN,
			     "VIRTIO_NET_F_CTRL_VQ") ||
	     VIRTNET_FAIL_ON(vdev, VIRTIO_NET_F_GUEST_ANNOUNCE,
			     "VIRTIO_NET_F_CTRL_VQ") ||
	     VIRTNET_FAIL_ON(vdev, VIRTIO_NET_F_MQ, "VIRTIO_NET_F_CTRL_VQ") ||
	     VIRTNET_FAIL_ON(vdev, VIRTIO_NET_F_CTRL_MAC_ADDR,
			     "VIRTIO_NET_F_CTRL_VQ") ||
	     VIRTNET_FAIL_ON(vdev, VIRTIO_NET_F_RSS,
			     "VIRTIO_NET_F_CTRL_VQ") ||
	     VIRTNET_FAIL_ON(vdev, VIRTIO_NET_F_HASH_REPORT,
			     "VIRTIO_NET_F_CTRL_VQ") ||
	     VIRTNET_FAIL_ON(vdev, VIRTIO_NET_F_NOTF_COAL,
			     "VIRTIO_NET_F_CTRL_VQ"))) {
		return false;
	}

	return true;
}

#define MIN_MTU ETH_MIN_MTU
#define MAX_MTU ETH_MAX_MTU

//virtio-net功能校验
static int virtnet_validate(struct virtio_device *vdev)
{
	if (!vdev->config->get) {
	    //virtio设备必须有get回调
		dev_err(&vdev->dev, "%s failure: config access disabled\n",
			__func__);
		return -EINVAL;
	}

	//检查功能配置是否冲突
	if (!virtnet_validate_features(vdev))
		return -EINVAL;

	//有mtu标记时，读取mtu值，mtu小于min_mtu时，清除掉mtu功能标记
	if (virtio_has_feature(vdev, VIRTIO_NET_F_MTU)) {
		int mtu = virtio_cread16(vdev,
					 offsetof(struct virtio_net_config,
						  mtu));
		if (mtu < MIN_MTU)
			__virtio_clear_bit(vdev, VIRTIO_NET_F_MTU);
	}

	if (virtio_has_feature(vdev, VIRTIO_NET_F_STANDBY) &&
	    !virtio_has_feature(vdev, VIRTIO_NET_F_MAC)) {
		dev_warn(&vdev->dev, "device advertises feature VIRTIO_NET_F_STANDBY but not VIRTIO_NET_F_MAC, disabling standby");
		__virtio_clear_bit(vdev, VIRTIO_NET_F_STANDBY);
	}

	return 0;
}

static bool virtnet_check_guest_gso(const struct virtnet_info *vi)
{
	return virtio_has_feature(vi->vdev, VIRTIO_NET_F_GUEST_TSO4) ||
		virtio_has_feature(vi->vdev, VIRTIO_NET_F_GUEST_TSO6) ||
		virtio_has_feature(vi->vdev, VIRTIO_NET_F_GUEST_ECN) ||
		virtio_has_feature(vi->vdev, VIRTIO_NET_F_GUEST_UFO) ||
		(virtio_has_feature(vi->vdev, VIRTIO_NET_F_GUEST_USO4) &&
		virtio_has_feature(vi->vdev, VIRTIO_NET_F_GUEST_USO6));
}

static void virtnet_set_big_packets(struct virtnet_info *vi, const int mtu)
{
	bool guest_gso = virtnet_check_guest_gso(vi);

	/* If device can receive ANY guest GSO packets, regardless of mtu,
	 * allocate packets of maximum size, otherwise limit it to only
	 * mtu size worth only.
	 */
	if (mtu > ETH_DATA_LEN || guest_gso) {
		vi->big_packets = true;
		vi->big_packets_num_skbfrags = guest_gso ? MAX_SKB_FRAGS : DIV_ROUND_UP(mtu, PAGE_SIZE);
	}
}

//驱动探测virtio_device产生net_device设备,将net_device加入到napi_poll中，使其开始收包
//在本函数执行前，virtio-bus的probe函数将调用，并设置vdev->feature标记位
static int virtnet_probe(struct virtio_device *vdev)
{
	int i, err = -ENOMEM;
	struct net_device *dev;
	struct virtnet_info *vi;
	u16 max_queue_pairs;
	int mtu = 0;

	/* Find if host supports multiqueue/rss virtio_net device */
	//检查设备是否支持多队列功能，如果支持则读取多队列配置到max_queue_pairs
	max_queue_pairs = 1;
	if (virtio_has_feature(vdev, VIRTIO_NET_F_MQ) || virtio_has_feature(vdev, VIRTIO_NET_F_RSS))
		max_queue_pairs =
		     virtio_cread16(vdev, offsetof(struct virtio_net_config, max_virtqueue_pairs)/*最大vq队数*/);

	/* We need at least 2 queue's */
	//
	//按标准规定：5.1.4.1
	//Device Requirements: Device configuration layout
	//The device MUST set max_virtqueue_pairs to between 1 and 0x8000 inclusive,
	//if it offers VIRTIO_NET_-F_MQ.
	//5.1.5
	//Identify and initialize the receive and transmission virtqueues, up to N of each kind. If VIRTIO_NET_-
	//F_MQ feature bit is negotiated, N=max_virtqueue_pairs, otherwise identify N=1.
	//如果配置错误，则使用配置值
	if (max_queue_pairs < VIRTIO_NET_CTRL_MQ_VQ_PAIRS_MIN ||
	    max_queue_pairs > VIRTIO_NET_CTRL_MQ_VQ_PAIRS_MAX ||
	    !virtio_has_feature(vdev, VIRTIO_NET_F_CTRL_VQ))
		max_queue_pairs = 1;

	/* Allocate ourselves a network device with room for our info */
    //申请net_device设备，后续我们将对dev进行open，rx,tx等操作（rx与tx队列数均为max_queue_pairs)
	dev = alloc_etherdev_mq(sizeof(struct virtnet_info), max_queue_pairs);
	if (!dev)
		return -ENOMEM;

	/* Set up network device as normal. */
	dev->priv_flags |= IFF_UNICAST_FLT | IFF_LIVE_ADDR_CHANGE |
			   IFF_TX_SKB_NO_LINEAR;
	dev->netdev_ops = &virtnet_netdev;//设置网络设备dev操作集
	dev->features = NETIF_F_HIGHDMA;

	dev->ethtool_ops = &virtnet_ethtool_ops;
	SET_NETDEV_DEV(dev, &vdev->dev);

	/* Do we support "hardware" checksums? */
	//7. A performant driver would indicate that it will generate checksumless packets by negotating the VIR-
	//TIO_NET_F_CSUM feature.net_f_csum功能
	//检查驱动是否支持virtio_net_f_csum
	if (virtio_has_feature(vdev, VIRTIO_NET_F_CSUM)) {
		/* This opens up the world of extra features. */
		dev->hw_features |= NETIF_F_HW_CSUM | NETIF_F_SG;
		if (csum)
			dev->features |= NETIF_F_HW_CSUM | NETIF_F_SG;

		//是否支持GSO
		//8. If that feature is negotiated, a driver can use TCP or UDP segmentation offload by negotiating the
		//VIRTIO_NET_F_HOST_TSO4 (IPv4 TCP), VIRTIO_NET_F_HOST_TSO6 (IPv6 TCP) and VIRTIO_-
		//NET_F_HOST_UFO (UDP fragmentation) features.
		if (virtio_has_feature(vdev, VIRTIO_NET_F_GSO)) {
			dev->hw_features |= NETIF_F_TSO
				| NETIF_F_TSO_ECN | NETIF_F_TSO6;
		}
		/* Individual feature bits: what can host handle? */
		//是否支持TSO
		if (virtio_has_feature(vdev, VIRTIO_NET_F_HOST_TSO4))
			dev->hw_features |= NETIF_F_TSO;
		if (virtio_has_feature(vdev, VIRTIO_NET_F_HOST_TSO6))
			dev->hw_features |= NETIF_F_TSO6;

		//是否支持显式拥塞控制
		if (virtio_has_feature(vdev, VIRTIO_NET_F_HOST_ECN))
			dev->hw_features |= NETIF_F_TSO_ECN;
		if (virtio_has_feature(vdev, VIRTIO_NET_F_HOST_USO))
			dev->hw_features |= NETIF_F_GSO_UDP_L4;

		dev->features |= NETIF_F_GSO_ROBUST;

		if (gso)
			dev->features |= dev->hw_features & NETIF_F_ALL_TSO;
		/* (!csum && gso) case will be fixed by register_netdev() */
	}

	//是否由guest负载checksum
	if (virtio_has_feature(vdev, VIRTIO_NET_F_GUEST_CSUM))
		dev->features |= NETIF_F_RXCSUM;
	if (virtio_has_feature(vdev, VIRTIO_NET_F_GUEST_TSO4) ||
	    virtio_has_feature(vdev, VIRTIO_NET_F_GUEST_TSO6))
		dev->features |= NETIF_F_GRO_HW;
	if (virtio_has_feature(vdev, VIRTIO_NET_F_CTRL_GUEST_OFFLOADS))
		dev->hw_features |= NETIF_F_GRO_HW;

	dev->vlan_features = dev->features;
	dev->xdp_features = NETDEV_XDP_ACT_BASIC | NETDEV_XDP_ACT_REDIRECT;

	/* MTU range: 68 - 65535 */
	dev->min_mtu = MIN_MTU;
	dev->max_mtu = MAX_MTU;

	/* Configuration may specify what MAC to use.  Otherwise random. */
	//按virtio 1.0 spc规定，仅当VIRTIO_NET_F_MAC标记存在时，virtio_net_config中的
	//mac字段为有效，读取并设置设备mac地址
	if (virtio_has_feature(vdev, VIRTIO_NET_F_MAC)) {
		u8 addr[ETH_ALEN];

		virtio_cread_bytes(vdev,
				   offsetof(struct virtio_net_config, mac),
				   addr, ETH_ALEN);
		eth_hw_addr_set(dev, addr);
	} else {
		//如果不支持配置mac地址，则产生随机mac地址
		//标准规定：Otherwise, it SHOULD use a locally-administered MAC address
		//(see IEEE 802, “9.2 48-bit universal LAN MAC addresses”).
		eth_hw_addr_random(dev);
		dev_info(&vdev->dev, "Assigned random MAC address %pM\n",
			 dev->dev_addr);
	}

	/* Set up our device-specific information */
	vi = netdev_priv(dev);
	vi->dev = dev;
	vi->vdev = vdev;
	vdev->priv = vi;

	//定义work,应对链路状态变换。
	INIT_WORK(&vi->config_work, virtnet_config_changed_work);
	spin_lock_init(&vi->refill_lock);

<<<<<<< HEAD
	//如果有mrg_rxbuf标记，则标记mergeable_rx_bufs为True
	if (virtio_has_feature(vdev, VIRTIO_NET_F_MRG_RXBUF))
=======
	if (virtio_has_feature(vdev, VIRTIO_NET_F_MRG_RXBUF)) {
>>>>>>> fe15c26e
		vi->mergeable_rx_bufs = true;
		dev->xdp_features |= NETDEV_XDP_ACT_RX_SG;
	}

	if (virtio_has_feature(vi->vdev, VIRTIO_NET_F_NOTF_COAL)) {
		vi->rx_usecs = 0;
		vi->tx_usecs = 0;
		vi->tx_max_packets = 0;
		vi->rx_max_packets = 0;
	}

	//如果是version 1.0或者使能mergeable_rx，则头部为mrg_rxbuf
	if (virtio_has_feature(vdev, VIRTIO_NET_F_HASH_REPORT))
		vi->has_rss_hash_report = true;

	if (virtio_has_feature(vdev, VIRTIO_NET_F_RSS))
		vi->has_rss = true;

	if (vi->has_rss || vi->has_rss_hash_report) {
		vi->rss_indir_table_size =
			virtio_cread16(vdev, offsetof(struct virtio_net_config,
				rss_max_indirection_table_length));
		vi->rss_key_size =
			virtio_cread8(vdev, offsetof(struct virtio_net_config, rss_max_key_size));

		vi->rss_hash_types_supported =
		    virtio_cread32(vdev, offsetof(struct virtio_net_config, supported_hash_types));
		vi->rss_hash_types_supported &=
				~(VIRTIO_NET_RSS_HASH_TYPE_IP_EX |
				  VIRTIO_NET_RSS_HASH_TYPE_TCP_EX |
				  VIRTIO_NET_RSS_HASH_TYPE_UDP_EX);

		dev->hw_features |= NETIF_F_RXHASH;
	}

	if (vi->has_rss_hash_report)
		vi->hdr_len = sizeof(struct virtio_net_hdr_v1_hash);
	else if (virtio_has_feature(vdev, VIRTIO_NET_F_MRG_RXBUF) ||
		 virtio_has_feature(vdev, VIRTIO_F_VERSION_1))
		vi->hdr_len = sizeof(struct virtio_net_hdr_mrg_rxbuf);
	else
		vi->hdr_len = sizeof(struct virtio_net_hdr);

	if (virtio_has_feature(vdev, VIRTIO_F_ANY_LAYOUT) ||
	    virtio_has_feature(vdev, VIRTIO_F_VERSION_1))
		vi->any_header_sg = true;

	//如果driver支持控制队列，则标明有控制队列
	if (virtio_has_feature(vdev, VIRTIO_NET_F_CTRL_VQ))
		vi->has_cvq = true;

	//如果设备有默认mtu,则自配置中读取mtu
	if (virtio_has_feature(vdev, VIRTIO_NET_F_MTU)) {
		mtu = virtio_cread16(vdev,
				     offsetof(struct virtio_net_config,
					      mtu));
		if (mtu < dev->min_mtu) {
			/* Should never trigger: MTU was previously validated
			 * in virtnet_validate.
			 */
			dev_err(&vdev->dev,
				"device MTU appears to have changed it is now %d < %d",
				mtu, dev->min_mtu);
			err = -EINVAL;
			goto free;
		}

		//使能默认mtu
		dev->mtu = mtu;
		dev->max_mtu = mtu;
	}

	virtnet_set_big_packets(vi, mtu);

	if (vi->any_header_sg)
		dev->needed_headroom = vi->hdr_len;

	/* Enable multiqueue by default */
	//最大队列数不超过可用的cpu数
	if (num_online_cpus() >= max_queue_pairs)
		vi->curr_queue_pairs = max_queue_pairs;
	else
		vi->curr_queue_pairs = num_online_cpus();

	vi->max_queue_pairs = max_queue_pairs;//最大队列数

	/* Allocate/initialize the rx/tx queues, and invoke find_vqs */
    //收发队列，控制队列创建初始化
	err = init_vqs(vi);
	if (err)
		goto free;

#ifdef CONFIG_SYSFS
	if (vi->mergeable_rx_bufs)
		dev->sysfs_rx_queue_group = &virtio_net_mrg_rx_group;
#endif
	//设置收发队列数量（kernel netif相关）
	netif_set_real_num_tx_queues(dev, vi->curr_queue_pairs);
	netif_set_real_num_rx_queues(dev, vi->curr_queue_pairs);

	virtnet_init_settings(dev);

	//如果virtio设备有standby功能，则为其创建failover dev实例
	if (virtio_has_feature(vdev, VIRTIO_NET_F_STANDBY)) {
		vi->failover = net_failover_create(vi->dev);
		if (IS_ERR(vi->failover)) {
			err = PTR_ERR(vi->failover);
			goto free_vqs;
		}
	}

	if (vi->has_rss || vi->has_rss_hash_report)
		virtnet_init_default_rss(vi);

	/* serialize netdev register + virtio_device_ready() with ndo_open() */
	rtnl_lock();

	//在kernel中注册此网络设备
	err = register_netdevice(dev);
	if (err) {
		pr_debug("virtio_net: registering device failed\n");
		rtnl_unlock();
		goto free_failover;
	}

	//The driver MUST NOT notify the device before setting DRIVER_OK.
	//完成设备初始化
	virtio_device_ready(vdev);

	/* a random MAC address has been assigned, notify the device.
	 * We don't fail probe if VIRTIO_NET_F_CTRL_MAC_ADDR is not there
	 * because many devices work fine without getting MAC explicitly
	 */
	if (!virtio_has_feature(vdev, VIRTIO_NET_F_MAC) &&
	    virtio_has_feature(vi->vdev, VIRTIO_NET_F_CTRL_MAC_ADDR)) {
		struct scatterlist sg;

		sg_init_one(&sg, dev->dev_addr, dev->addr_len);
		if (!virtnet_send_command(vi, VIRTIO_NET_CTRL_MAC,
					  VIRTIO_NET_CTRL_MAC_ADDR_SET, &sg)) {
			pr_debug("virtio_net: setting MAC address failed\n");
			rtnl_unlock();
			err = -EINVAL;
			goto free_unregister_netdev;
		}
	}

	rtnl_unlock();

	err = virtnet_cpu_notif_add(vi);
	if (err) {
		pr_debug("virtio_net: registering cpu notifier failed\n");
		goto free_unregister_netdev;
	}

	//告知对端我们使用的队列对数
	virtnet_set_queues(vi, vi->curr_queue_pairs);

	/* Assume link up if device can't report link status,
	   otherwise get link status from config. */
	netif_carrier_off(dev);
	if (virtio_has_feature(vi->vdev, VIRTIO_NET_F_STATUS)) {
		//按virtio 1.0 spec规定：
		/*
		 * If the driver does not negotiate the VIRTIO_NET_F_STATUS feature, it SHOULD assume the link is active,
		   otherwise it SHOULD read the link status from the bottom bit of status.
		 */
		schedule_work(&vi->config_work);
	} else {
		//没有协商virtio_net_f_status,假设其up
		vi->status = VIRTIO_NET_S_LINK_UP;
		virtnet_update_settings(vi);
		netif_carrier_on(dev);
	}

	for (i = 0; i < ARRAY_SIZE(guest_offloads); i++)
		if (virtio_has_feature(vi->vdev, guest_offloads[i]))
			set_bit(guest_offloads[i], &vi->guest_offloads);
	vi->guest_offloads_capable = vi->guest_offloads;

	pr_debug("virtnet: registered device %s with %d RX and TX vq's\n",
		 dev->name, max_queue_pairs);

	return 0;

free_unregister_netdev:
	unregister_netdev(dev);
free_failover:
	net_failover_destroy(vi->failover);
free_vqs:
	virtio_reset_device(vdev);
	cancel_delayed_work_sync(&vi->refill);
	free_receive_page_frags(vi);
	virtnet_del_vqs(vi);
free:
	free_netdev(dev);
	return err;
}

static void remove_vq_common(struct virtnet_info *vi)
{
	virtio_reset_device(vi->vdev);

	/* Free unused buffers in both send and recv, if any. */
	free_unused_bufs(vi);

	free_receive_bufs(vi);

	free_receive_page_frags(vi);

	virtnet_del_vqs(vi);
}

static void virtnet_remove(struct virtio_device *vdev)
{
	struct virtnet_info *vi = vdev->priv;

	virtnet_cpu_notif_remove(vi);

	/* Make sure no work handler is accessing the device. */
	flush_work(&vi->config_work);

	unregister_netdev(vi->dev);

	net_failover_destroy(vi->failover);

	remove_vq_common(vi);

	free_netdev(vi->dev);
}

static __maybe_unused int virtnet_freeze(struct virtio_device *vdev)
{
	struct virtnet_info *vi = vdev->priv;

	virtnet_cpu_notif_remove(vi);
	virtnet_freeze_down(vdev);
	remove_vq_common(vi);

	return 0;
}

static __maybe_unused int virtnet_restore(struct virtio_device *vdev)
{
	struct virtnet_info *vi = vdev->priv;
	int err;

	err = virtnet_restore_up(vdev);
	if (err)
		return err;
	virtnet_set_queues(vi, vi->curr_queue_pairs);

	err = virtnet_cpu_notif_add(vi);
	if (err) {
		virtnet_freeze_down(vdev);
		remove_vq_common(vi);
		return err;
	}

	return 0;
}

static struct virtio_device_id id_table[] = {
	//virtio 1.0 spec规定device id为1的为网络设备
	{ VIRTIO_ID_NET, VIRTIO_DEV_ANY_ID },
	{ 0 },
};

//virtio-net驱动当前支持的功能列表
#define VIRTNET_FEATURES \
	VIRTIO_NET_F_CSUM, VIRTIO_NET_F_GUEST_CSUM, \
	VIRTIO_NET_F_MAC, \
	VIRTIO_NET_F_HOST_TSO4, VIRTIO_NET_F_HOST_UFO, VIRTIO_NET_F_HOST_TSO6, \
	VIRTIO_NET_F_HOST_ECN, VIRTIO_NET_F_GUEST_TSO4, VIRTIO_NET_F_GUEST_TSO6, \
	VIRTIO_NET_F_GUEST_ECN, VIRTIO_NET_F_GUEST_UFO, \
	VIRTIO_NET_F_HOST_USO, VIRTIO_NET_F_GUEST_USO4, VIRTIO_NET_F_GUEST_USO6, \
	VIRTIO_NET_F_MRG_RXBUF, VIRTIO_NET_F_STATUS, VIRTIO_NET_F_CTRL_VQ, \
	VIRTIO_NET_F_CTRL_RX, VIRTIO_NET_F_CTRL_VLAN, \
	VIRTIO_NET_F_GUEST_ANNOUNCE, VIRTIO_NET_F_MQ, \
	VIRTIO_NET_F_CTRL_MAC_ADDR, \
	VIRTIO_NET_F_MTU, VIRTIO_NET_F_CTRL_GUEST_OFFLOADS, \
	VIRTIO_NET_F_SPEED_DUPLEX, VIRTIO_NET_F_STANDBY, \
	VIRTIO_NET_F_RSS, VIRTIO_NET_F_HASH_REPORT, VIRTIO_NET_F_NOTF_COAL

//virtio-net当前支持的功能表
static unsigned int features[] = {
	VIRTNET_FEATURES,
};

static unsigned int features_legacy[] = {
	VIRTNET_FEATURES,
	VIRTIO_NET_F_GSO,
	VIRTIO_F_ANY_LAYOUT,
};

//virtio网络驱动
static struct virtio_driver virtio_net_driver = {
	//驱动当前支持的功能表
	.feature_table = features,
	//功能表大小
	.feature_table_size = ARRAY_SIZE(features),
	//legacy功能表
	.feature_table_legacy = features_legacy,
	.feature_table_size_legacy = ARRAY_SIZE(features_legacy),
	.driver.name =	KBUILD_MODNAME,
	.driver.owner =	THIS_MODULE,
	//virtio-net驱动支持的id_table
	.id_table =	id_table,
	.validate =	virtnet_validate,//在probe之前此函数将被调用
	.probe =	virtnet_probe,//生成netdev设备，配置virtio设备
	.remove =	virtnet_remove,
	.config_changed = virtnet_config_changed,
#ifdef CONFIG_PM_SLEEP
	.freeze =	virtnet_freeze,
	.restore =	virtnet_restore,
#endif
};

//virtio-net驱动初始化
static __init int virtio_net_driver_init(void)
{
	int ret;

	ret = cpuhp_setup_state_multi(CPUHP_AP_ONLINE_DYN, "virtio/net:online",
				      virtnet_cpu_online,
				      virtnet_cpu_down_prep);
	if (ret < 0)
		goto out;
	virtionet_online = ret;
	ret = cpuhp_setup_state_multi(CPUHP_VIRT_NET_DEAD, "virtio/net:dead",
				      NULL, virtnet_cpu_dead);
	if (ret)
		goto err_dead;

	//注册virtio-net类驱动(virtio-net可以驱动virtio网络设备，而virtio设备是由
	//virtio-pci驱动在使能pci设备时动态创建出来的）
	ret = register_virtio_driver(&virtio_net_driver);
	if (ret)
		goto err_virtio;
	return 0;
err_virtio:
	cpuhp_remove_multi_state(CPUHP_VIRT_NET_DEAD);
err_dead:
	cpuhp_remove_multi_state(virtionet_online);
out:
	return ret;
}
module_init(virtio_net_driver_init);

static __exit void virtio_net_driver_exit(void)
{
	unregister_virtio_driver(&virtio_net_driver);
	cpuhp_remove_multi_state(CPUHP_VIRT_NET_DEAD);
	cpuhp_remove_multi_state(virtionet_online);
}
module_exit(virtio_net_driver_exit);

MODULE_DEVICE_TABLE(virtio, id_table);
MODULE_DESCRIPTION("Virtio network driver");
MODULE_LICENSE("GPL");<|MERGE_RESOLUTION|>--- conflicted
+++ resolved
@@ -134,11 +134,7 @@
 	struct scatterlist sg[MAX_SKB_FRAGS + 2];
 
 	/* Name of the send queue: output.$index */
-<<<<<<< HEAD
-	char name[40];//发队列名称
-=======
-	char name[16];
->>>>>>> fe15c26e
+	char name[16];//发队列名称
 
 	struct virtnet_sq_stats stats;
 
@@ -175,11 +171,7 @@
 	unsigned int min_buf_len;//最小buff长度（用于申请描述符的中数据段的最小长度）
 
 	/* Name of this receive queue: input.$index */
-<<<<<<< HEAD
-	char name[40];//收队列名称
-=======
-	char name[16];
->>>>>>> fe15c26e
+	char name[16];//收队列名称
 
 	struct xdp_rxq_info xdp_rxq;
 };
@@ -1286,15 +1278,11 @@
 		page = virt_to_head_page(buf);
 
 		truesize = mergeable_ctx_to_truesize(ctx);
-<<<<<<< HEAD
-		if (unlikely(len > truesize)) {
-			//报文长度检查
-=======
 		headroom = mergeable_ctx_to_headroom(ctx);
 		tailroom = headroom ? sizeof(struct skb_shared_info) : 0;
 		room = SKB_DATA_ALIGN(headroom + tailroom);
 		if (unlikely(len > truesize - room)) {
->>>>>>> fe15c26e
+			//报文长度检查
 			pr_debug("%s: rx error: len %u exceeds truesize %lu\n",
 				 dev->name, len, (unsigned long)(truesize - room));
 			dev->stats.rx_length_errors++;
@@ -4102,12 +4090,8 @@
 	INIT_WORK(&vi->config_work, virtnet_config_changed_work);
 	spin_lock_init(&vi->refill_lock);
 
-<<<<<<< HEAD
 	//如果有mrg_rxbuf标记，则标记mergeable_rx_bufs为True
-	if (virtio_has_feature(vdev, VIRTIO_NET_F_MRG_RXBUF))
-=======
 	if (virtio_has_feature(vdev, VIRTIO_NET_F_MRG_RXBUF)) {
->>>>>>> fe15c26e
 		vi->mergeable_rx_bufs = true;
 		dev->xdp_features |= NETDEV_XDP_ACT_RX_SG;
 	}
