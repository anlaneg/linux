/* A network driver using virtio.
 *
 * Copyright 2007 Rusty Russell <rusty@rustcorp.com.au> IBM Corporation
 *
 * This program is free software; you can redistribute it and/or modify
 * it under the terms of the GNU General Public License as published by
 * the Free Software Foundation; either version 2 of the License, or
 * (at your option) any later version.
 *
 * This program is distributed in the hope that it will be useful,
 * but WITHOUT ANY WARRANTY; without even the implied warranty of
 * MERCHANTABILITY or FITNESS FOR A PARTICULAR PURPOSE.  See the
 * GNU General Public License for more details.
 *
 * You should have received a copy of the GNU General Public License
 * along with this program; if not, see <http://www.gnu.org/licenses/>.
 */
//#define DEBUG
#include <linux/netdevice.h>
#include <linux/etherdevice.h>
#include <linux/ethtool.h>
#include <linux/module.h>
#include <linux/virtio.h>
#include <linux/virtio_net.h>
#include <linux/bpf.h>
#include <linux/bpf_trace.h>
#include <linux/scatterlist.h>
#include <linux/if_vlan.h>
#include <linux/slab.h>
#include <linux/cpu.h>
#include <linux/average.h>
#include <linux/filter.h>
#include <linux/kernel.h>
#include <linux/pci.h>
#include <net/route.h>
#include <net/xdp.h>
#include <net/net_failover.h>

static int napi_weight = NAPI_POLL_WEIGHT;
module_param(napi_weight, int, 0444);

static bool csum = true, gso = true, napi_tx;
module_param(csum, bool, 0444);
module_param(gso, bool, 0444);
module_param(napi_tx, bool, 0644);

/* FIXME: MTU in config. */
#define GOOD_PACKET_LEN (ETH_HLEN + VLAN_HLEN + ETH_DATA_LEN)
#define GOOD_COPY_LEN	128

#define VIRTNET_RX_PAD (NET_IP_ALIGN + NET_SKB_PAD)

/* Amount of XDP headroom to prepend to packets for use by xdp_adjust_head */
#define VIRTIO_XDP_HEADROOM 256

/* Separating two types of XDP xmit */
#define VIRTIO_XDP_TX		BIT(0)
#define VIRTIO_XDP_REDIR	BIT(1)

/* RX packet size EWMA. The average packet size is used to determine the packet
 * buffer size when refilling RX rings. As the entire RX ring may be refilled
 * at once, the weight is chosen so that the EWMA will be insensitive to short-
 * term, transient changes in packet size.
 */
DECLARE_EWMA(pkt_len, 0, 64)

#define VIRTNET_DRIVER_VERSION "1.0.0"

static const unsigned long guest_offloads[] = {
	VIRTIO_NET_F_GUEST_TSO4,
	VIRTIO_NET_F_GUEST_TSO6,
	VIRTIO_NET_F_GUEST_ECN,
	VIRTIO_NET_F_GUEST_UFO
};

struct virtnet_stat_desc {
	char desc[ETH_GSTRING_LEN];
	size_t offset;
};

struct virtnet_sq_stats {
	struct u64_stats_sync syncp;
	u64 packets;
	u64 bytes;
	u64 xdp_tx;
	u64 xdp_tx_drops;
	u64 kicks;
};

struct virtnet_rq_stats {
	struct u64_stats_sync syncp;
	u64 packets;
	u64 bytes;
	u64 drops;
	u64 xdp_packets;
	u64 xdp_tx;
	u64 xdp_redirects;
	u64 xdp_drops;
	u64 kicks;
};

#define VIRTNET_SQ_STAT(m)	offsetof(struct virtnet_sq_stats, m)
#define VIRTNET_RQ_STAT(m)	offsetof(struct virtnet_rq_stats, m)

static const struct virtnet_stat_desc virtnet_sq_stats_desc[] = {
	{ "packets",		VIRTNET_SQ_STAT(packets) },
	{ "bytes",		VIRTNET_SQ_STAT(bytes) },
	{ "xdp_tx",		VIRTNET_SQ_STAT(xdp_tx) },
	{ "xdp_tx_drops",	VIRTNET_SQ_STAT(xdp_tx_drops) },
	{ "kicks",		VIRTNET_SQ_STAT(kicks) },
};

static const struct virtnet_stat_desc virtnet_rq_stats_desc[] = {
	{ "packets",		VIRTNET_RQ_STAT(packets) },
	{ "bytes",		VIRTNET_RQ_STAT(bytes) },
	{ "drops",		VIRTNET_RQ_STAT(drops) },
	{ "xdp_packets",	VIRTNET_RQ_STAT(xdp_packets) },
	{ "xdp_tx",		VIRTNET_RQ_STAT(xdp_tx) },
	{ "xdp_redirects",	VIRTNET_RQ_STAT(xdp_redirects) },
	{ "xdp_drops",		VIRTNET_RQ_STAT(xdp_drops) },
	{ "kicks",		VIRTNET_RQ_STAT(kicks) },
};

#define VIRTNET_SQ_STATS_LEN	ARRAY_SIZE(virtnet_sq_stats_desc)
#define VIRTNET_RQ_STATS_LEN	ARRAY_SIZE(virtnet_rq_stats_desc)

/* Internal representation of a send virtqueue */
struct send_queue {
	/* Virtqueue associated with this send _queue */
	struct virtqueue *vq;

	/* TX: fragments + linear part + virtio header */
	struct scatterlist sg[MAX_SKB_FRAGS + 2];

	/* Name of the send queue: output.$index */
	char name[40];

	struct virtnet_sq_stats stats;

	struct napi_struct napi;//发送队列可调度的napi
};

/* Internal representation of a receive virtqueue */
struct receive_queue {
	/* Virtqueue associated with this receive_queue */
	struct virtqueue *vq;//虚队列

	struct napi_struct napi;//接收队列中可调度的napi

	struct bpf_prog __rcu *xdp_prog;

	struct virtnet_rq_stats stats;

	/* Chain pages by the private ptr. */
	struct page *pages;

	/* Average packet length for mergeable receive buffers. */
	struct ewma_pkt_len mrg_avg_pkt_len;

	/* Page frag for packet buffer allocation. */
	struct page_frag alloc_frag;

	/* RX: fragments + linear part + virtio header */
	struct scatterlist sg[MAX_SKB_FRAGS + 2];

	/* Min single buffer size for mergeable buffers case. */
	unsigned int min_buf_len;//最小buff长度（用于申请描述符的中数据段的最小长度）

	/* Name of this receive queue: input.$index */
	char name[40];

	struct xdp_rxq_info xdp_rxq;
};

/* Control VQ buffers: protected by the rtnl lock */
struct control_buf {
	struct virtio_net_ctrl_hdr hdr;
	virtio_net_ctrl_ack status;
	struct virtio_net_ctrl_mq mq;
	u8 promisc;
	u8 allmulti;
	__virtio16 vid;
	__virtio64 offloads;
};

struct virtnet_info {
	struct virtio_device *vdev;
	struct virtqueue *cvq;//指向控制队列
	struct net_device *dev;
	struct send_queue *sq;//发送队列数组
	struct receive_queue *rq;//接收队列数组
	unsigned int status;

	/* Max # of queue pairs supported by the device */
	u16 max_queue_pairs;//支持的最大队列数

	/* # of queue pairs currently used by the driver */
	u16 curr_queue_pairs;//生效的队列数

	/* # of XDP queue pairs currently used by the driver */
	u16 xdp_queue_pairs;

	/* I like... big packets and I cannot lie! */
	bool big_packets;//使能大包

	/* Host will merge rx buffers for big packets (shake it! shake it!) */
	bool mergeable_rx_bufs;//支持merge rx buffers

	/* Has control virtqueue */
	bool has_cvq;//是否有控制虚队列

	/* Host can handle any s/g split between our header and packet data */
	bool any_header_sg;

	/* Packet virtio header size */
	u8 hdr_len;

	/* Work struct for refilling if we run low on memory. */
	struct delayed_work refill;

	/* Work struct for config space updates */
	struct work_struct config_work;

	/* Does the affinity hint is set for virtqueues? */
	bool affinity_hint_set;

	/* CPU hotplug instances for online & dead */
	struct hlist_node node;
	struct hlist_node node_dead;

	struct control_buf *ctrl;//控制队列

	/* Ethtool settings */
	u8 duplex;
	u32 speed;

	unsigned long guest_offloads;

	/* failover when STANDBY feature enabled */
	struct failover *failover;
};

struct padded_vnet_hdr {
	struct virtio_net_hdr_mrg_rxbuf hdr;
	/*
	 * hdr is in a separate sg buffer, and data sg buffer shares same page
	 * with this header sg. This padding makes next sg 16 byte aligned
	 * after the header.
	 */
	char padding[4];
};

/* Converting between virtqueue no. and kernel tx/rx queue no.
 * 0:rx0 1:tx0 2:rx1 3:tx1 ... 2N:rxN 2N+1:txN 2N+2:cvq
 */
static int vq2txq(struct virtqueue *vq)
{
	return (vq->index - 1) / 2;//转转发队列idx
}

static int txq2vq(int txq)
{
	return txq * 2 + 1;
}

static int vq2rxq(struct virtqueue *vq)
{
	return vq->index / 2;
}

static int rxq2vq(int rxq)
{
	return rxq * 2;
}

//取merge header
static inline struct virtio_net_hdr_mrg_rxbuf *skb_vnet_hdr(struct sk_buff *skb)
{
	return (struct virtio_net_hdr_mrg_rxbuf *)skb->cb;
}

/*
 * private is used to chain pages for big packets, put the whole
 * most recent used list in the beginning for reuse
 */
static void give_pages(struct receive_queue *rq, struct page *page)
{
	struct page *end;

	/* Find end of list, sew whole thing into vi->rq.pages. */
	for (end = page; end->private; end = (struct page *)end->private);
	end->private = (unsigned long)rq->pages;
	rq->pages = page;
}

static struct page *get_a_page(struct receive_queue *rq, gfp_t gfp_mask)
{
	struct page *p = rq->pages;

	if (p) {
		rq->pages = (struct page *)p->private;
		/* clear private here, it is used to chain pages */
		p->private = 0;
	} else
		p = alloc_page(gfp_mask);
	return p;
}

static void virtqueue_napi_schedule(struct napi_struct *napi,
				    struct virtqueue *vq)
{
	if (napi_schedule_prep(napi)) {
		virtqueue_disable_cb(vq);
		__napi_schedule(napi);
	}
}

static void virtqueue_napi_complete(struct napi_struct *napi,
				    struct virtqueue *vq, int processed)
{
	int opaque;

	opaque = virtqueue_enable_cb_prepare(vq);
	if (napi_complete_done(napi, processed)) {
		if (unlikely(virtqueue_poll(vq, opaque)))//如果仍有包未收取
			virtqueue_napi_schedule(napi, vq);//触发软中断
	} else {
		virtqueue_disable_cb(vq);
	}
}

static void skb_xmit_done(struct virtqueue *vq)
{
	struct virtnet_info *vi = vq->vdev->priv;
	struct napi_struct *napi = &vi->sq[vq2txq(vq)].napi;

	/* Suppress further interrupts. */
	virtqueue_disable_cb(vq);

	if (napi->weight)
		virtqueue_napi_schedule(napi, vq);
	else
		/* We were probably waiting for more output buffers. */
		netif_wake_subqueue(vi->dev, vq2txq(vq));
}

#define MRG_CTX_HEADER_SHIFT 22
static void *mergeable_len_to_ctx(unsigned int truesize,
				  unsigned int headroom)
{
	return (void *)(unsigned long)((headroom << MRG_CTX_HEADER_SHIFT) | truesize);
}

static unsigned int mergeable_ctx_to_headroom(void *mrg_ctx)
{
	return (unsigned long)mrg_ctx >> MRG_CTX_HEADER_SHIFT;
}

static unsigned int mergeable_ctx_to_truesize(void *mrg_ctx)
{
	return (unsigned long)mrg_ctx & ((1 << MRG_CTX_HEADER_SHIFT) - 1);
}

/* Called from bottom half context */
static struct sk_buff *page_to_skb(struct virtnet_info *vi,
				   struct receive_queue *rq,
				   struct page *page, unsigned int offset,
				   unsigned int len, unsigned int truesize)
{
	struct sk_buff *skb;
	struct virtio_net_hdr_mrg_rxbuf *hdr;
	unsigned int copy, hdr_len, hdr_padded_len;
	char *p;

	p = page_address(page) + offset;

	/* copy small packet so we can reuse these pages for small data */
	//申请skb
	skb = napi_alloc_skb(&rq->napi, GOOD_COPY_LEN);
	if (unlikely(!skb))
		return NULL;

	hdr = skb_vnet_hdr(skb);

	hdr_len = vi->hdr_len;
	if (vi->mergeable_rx_bufs)
		hdr_padded_len = sizeof(*hdr);
	else
		hdr_padded_len = sizeof(struct padded_vnet_hdr);

	memcpy(hdr, p, hdr_len);

	len -= hdr_len;
	offset += hdr_padded_len;
	p += hdr_padded_len;

	copy = len;
	if (copy > skb_tailroom(skb))
		copy = skb_tailroom(skb);
	skb_put_data(skb, p, copy);

	len -= copy;
	offset += copy;

	if (vi->mergeable_rx_bufs) {
		if (len)
			skb_add_rx_frag(skb, 0, page, offset, len, truesize);
		else
			put_page(page);
		return skb;
	}

	/*
	 * Verify that we can indeed put this data into a skb.
	 * This is here to handle cases when the device erroneously
	 * tries to receive more than is possible. This is usually
	 * the case of a broken device.
	 */
	if (unlikely(len > MAX_SKB_FRAGS * PAGE_SIZE)) {
		net_dbg_ratelimited("%s: too much data\n", skb->dev->name);
		dev_kfree_skb(skb);
		return NULL;
	}
	BUG_ON(offset >= PAGE_SIZE);
	while (len) {
		unsigned int frag_size = min((unsigned)PAGE_SIZE - offset, len);
		skb_add_rx_frag(skb, skb_shinfo(skb)->nr_frags, page, offset,
				frag_size, truesize);
		len -= frag_size;
		page = (struct page *)page->private;
		offset = 0;
	}

	if (page)
		give_pages(rq, page);

	return skb;
}

static int __virtnet_xdp_xmit_one(struct virtnet_info *vi,
				   struct send_queue *sq,
				   struct xdp_frame *xdpf)
{
	struct virtio_net_hdr_mrg_rxbuf *hdr;
	int err;

	/* virtqueue want to use data area in-front of packet */
	if (unlikely(xdpf->metasize > 0))
		return -EOPNOTSUPP;

	if (unlikely(xdpf->headroom < vi->hdr_len))
		return -EOVERFLOW;

	/* Make room for virtqueue hdr (also change xdpf->headroom?) */
	xdpf->data -= vi->hdr_len;
	/* Zero header and leave csum up to XDP layers */
	hdr = xdpf->data;
	memset(hdr, 0, vi->hdr_len);
	xdpf->len   += vi->hdr_len;

	sg_init_one(sq->sg, xdpf->data, xdpf->len);

	err = virtqueue_add_outbuf(sq->vq, sq->sg, 1, xdpf, GFP_ATOMIC);
	if (unlikely(err))
		return -ENOSPC; /* Caller handle free/refcnt */

	return 0;
}

static struct send_queue *virtnet_xdp_sq(struct virtnet_info *vi)
{
	unsigned int qp;

	qp = vi->curr_queue_pairs - vi->xdp_queue_pairs + smp_processor_id();
	return &vi->sq[qp];
}

static int virtnet_xdp_xmit(struct net_device *dev,
			    int n, struct xdp_frame **frames, u32 flags)
{
	struct virtnet_info *vi = netdev_priv(dev);
	struct receive_queue *rq = vi->rq;
	struct xdp_frame *xdpf_sent;
	struct bpf_prog *xdp_prog;
	struct send_queue *sq;
	unsigned int len;
	int drops = 0;
	int kicks = 0;
	int ret, err;
	int i;

	sq = virtnet_xdp_sq(vi);

	if (unlikely(flags & ~XDP_XMIT_FLAGS_MASK)) {
		ret = -EINVAL;
		drops = n;
		goto out;
	}

	/* Only allow ndo_xdp_xmit if XDP is loaded on dev, as this
	 * indicate XDP resources have been successfully allocated.
	 */
	xdp_prog = rcu_dereference(rq->xdp_prog);
	if (!xdp_prog) {
		ret = -ENXIO;
		drops = n;
		goto out;
	}

	/* Free up any pending old buffers before queueing new ones. */
	while ((xdpf_sent = virtqueue_get_buf(sq->vq, &len)) != NULL)
		xdp_return_frame(xdpf_sent);

	for (i = 0; i < n; i++) {
		struct xdp_frame *xdpf = frames[i];

		err = __virtnet_xdp_xmit_one(vi, sq, xdpf);
		if (err) {
			xdp_return_frame_rx_napi(xdpf);
			drops++;
		}
	}
	ret = n - drops;

	if (flags & XDP_XMIT_FLUSH) {
		if (virtqueue_kick_prepare(sq->vq) && virtqueue_notify(sq->vq))
			kicks = 1;
	}
out:
	u64_stats_update_begin(&sq->stats.syncp);
	sq->stats.xdp_tx += n;
	sq->stats.xdp_tx_drops += drops;
	sq->stats.kicks += kicks;
	u64_stats_update_end(&sq->stats.syncp);

	return ret;
}

static unsigned int virtnet_get_headroom(struct virtnet_info *vi)
{
	return vi->xdp_queue_pairs ? VIRTIO_XDP_HEADROOM : 0;
}

/* We copy the packet for XDP in the following cases:
 *
 * 1) Packet is scattered across multiple rx buffers.
 * 2) Headroom space is insufficient.
 *
 * This is inefficient but it's a temporary condition that
 * we hit right after XDP is enabled and until queue is refilled
 * with large buffers with sufficient headroom - so it should affect
 * at most queue size packets.
 * Afterwards, the conditions to enable
 * XDP should preclude the underlying device from sending packets
 * across multiple buffers (num_buf > 1), and we make sure buffers
 * have enough headroom.
 */
static struct page *xdp_linearize_page(struct receive_queue *rq,
				       u16 *num_buf,
				       struct page *p,
				       int offset,
				       int page_off,
				       unsigned int *len)
{
	struct page *page = alloc_page(GFP_ATOMIC);

	if (!page)
		return NULL;

	memcpy(page_address(page) + page_off, page_address(p) + offset, *len);
	page_off += *len;

	while (--*num_buf) {
		int tailroom = SKB_DATA_ALIGN(sizeof(struct skb_shared_info));
		unsigned int buflen;
		void *buf;
		int off;

		buf = virtqueue_get_buf(rq->vq, &buflen);
		if (unlikely(!buf))
			goto err_buf;

		p = virt_to_head_page(buf);
		off = buf - page_address(p);

		/* guard against a misconfigured or uncooperative backend that
		 * is sending packet larger than the MTU.
		 */
		if ((page_off + buflen + tailroom) > PAGE_SIZE) {
			put_page(p);
			goto err_buf;
		}

		memcpy(page_address(page) + page_off,
		       page_address(p) + off, buflen);
		page_off += buflen;
		put_page(p);
	}

	/* Headroom does not contribute to packet length */
	*len = page_off - VIRTIO_XDP_HEADROOM;
	return page;
err_buf:
	__free_pages(page, 0);
	return NULL;
}

static struct sk_buff *receive_small(struct net_device *dev,
				     struct virtnet_info *vi,
				     struct receive_queue *rq,
				     void *buf, void *ctx,
				     unsigned int len,
				     unsigned int *xdp_xmit,
				     struct virtnet_rq_stats *stats)
{
	struct sk_buff *skb;
	struct bpf_prog *xdp_prog;
	unsigned int xdp_headroom = (unsigned long)ctx;
	unsigned int header_offset = VIRTNET_RX_PAD + xdp_headroom;
	unsigned int headroom = vi->hdr_len + header_offset;
	unsigned int buflen = SKB_DATA_ALIGN(GOOD_PACKET_LEN + headroom) +
			      SKB_DATA_ALIGN(sizeof(struct skb_shared_info));
	struct page *page = virt_to_head_page(buf);
	unsigned int delta = 0;
	struct page *xdp_page;
	int err;

	len -= vi->hdr_len;
	stats->bytes += len;

	rcu_read_lock();
	xdp_prog = rcu_dereference(rq->xdp_prog);
	if (xdp_prog) {
		struct virtio_net_hdr_mrg_rxbuf *hdr = buf + header_offset;
		struct xdp_frame *xdpf;
		struct xdp_buff xdp;
		void *orig_data;
		u32 act;

		if (unlikely(hdr->hdr.gso_type))
			goto err_xdp;

		if (unlikely(xdp_headroom < virtnet_get_headroom(vi))) {
			int offset = buf - page_address(page) + header_offset;
			unsigned int tlen = len + vi->hdr_len;
			u16 num_buf = 1;

			xdp_headroom = virtnet_get_headroom(vi);
			header_offset = VIRTNET_RX_PAD + xdp_headroom;
			headroom = vi->hdr_len + header_offset;
			buflen = SKB_DATA_ALIGN(GOOD_PACKET_LEN + headroom) +
				 SKB_DATA_ALIGN(sizeof(struct skb_shared_info));
			xdp_page = xdp_linearize_page(rq, &num_buf, page,
						      offset, header_offset,
						      &tlen);
			if (!xdp_page)
				goto err_xdp;

			buf = page_address(xdp_page);
			put_page(page);
			page = xdp_page;
		}

		xdp.data_hard_start = buf + VIRTNET_RX_PAD + vi->hdr_len;
		xdp.data = xdp.data_hard_start + xdp_headroom;
		xdp_set_data_meta_invalid(&xdp);
		xdp.data_end = xdp.data + len;
		xdp.rxq = &rq->xdp_rxq;
		orig_data = xdp.data;
		act = bpf_prog_run_xdp(xdp_prog, &xdp);
		stats->xdp_packets++;

		switch (act) {
		case XDP_PASS:
			/* Recalculate length in case bpf program changed it */
			delta = orig_data - xdp.data;
			len = xdp.data_end - xdp.data;
			break;
		case XDP_TX:
			stats->xdp_tx++;
			xdpf = convert_to_xdp_frame(&xdp);
			if (unlikely(!xdpf))
				goto err_xdp;
			err = virtnet_xdp_xmit(dev, 1, &xdpf, 0);
			if (unlikely(err < 0)) {
				trace_xdp_exception(vi->dev, xdp_prog, act);
				goto err_xdp;
			}
			*xdp_xmit |= VIRTIO_XDP_TX;
			rcu_read_unlock();
			goto xdp_xmit;
		case XDP_REDIRECT:
			stats->xdp_redirects++;
			err = xdp_do_redirect(dev, &xdp, xdp_prog);
			if (err)
				goto err_xdp;
			*xdp_xmit |= VIRTIO_XDP_REDIR;
			rcu_read_unlock();
			goto xdp_xmit;
		default:
			bpf_warn_invalid_xdp_action(act);
			/* fall through */
		case XDP_ABORTED:
			trace_xdp_exception(vi->dev, xdp_prog, act);
		case XDP_DROP:
			goto err_xdp;
		}
	}
	rcu_read_unlock();

	//设置收到的skb(收到的buf起始地址，buf长度)
	skb = build_skb(buf, buflen);
	if (!skb) {
		put_page(page);
		goto err;
	}
	skb_reserve(skb, headroom - delta);
	//build_skb只是引用了buffer并没有设置报文，这里指出报文长度为len
	skb_put(skb, len);
	if (!delta) {
		buf += header_offset;
		//获取virtio_net_hdr_mrg_rxbuf头部
		memcpy(skb_vnet_hdr(skb), buf, vi->hdr_len);
	} /* keep zeroed vnet hdr since packet was changed by bpf */

err:
	return skb;

err_xdp:
	rcu_read_unlock();
	stats->xdp_drops++;
	stats->drops++;
	put_page(page);
xdp_xmit:
	return NULL;
}

static struct sk_buff *receive_big(struct net_device *dev,
				   struct virtnet_info *vi,
				   struct receive_queue *rq,
				   void *buf,
				   unsigned int len,
				   struct virtnet_rq_stats *stats)
{
	struct page *page = buf;
	struct sk_buff *skb = page_to_skb(vi, rq, page, 0, len, PAGE_SIZE);

	stats->bytes += len - vi->hdr_len;
	if (unlikely(!skb))
		goto err;

	return skb;

err:
	stats->drops++;
	give_pages(rq, page);
	return NULL;
}

static struct sk_buff *receive_mergeable(struct net_device *dev,
					 struct virtnet_info *vi,
					 struct receive_queue *rq,
					 void *buf,
					 void *ctx,
					 unsigned int len,
					 unsigned int *xdp_xmit,
					 struct virtnet_rq_stats *stats)
{
	struct virtio_net_hdr_mrg_rxbuf *hdr = buf;
	u16 num_buf = virtio16_to_cpu(vi->vdev, hdr->num_buffers);
	struct page *page = virt_to_head_page(buf);
	int offset = buf - page_address(page);
	struct sk_buff *head_skb, *curr_skb;
	struct bpf_prog *xdp_prog;
	unsigned int truesize;
	unsigned int headroom = mergeable_ctx_to_headroom(ctx);
	int err;

	head_skb = NULL;
	stats->bytes += len - vi->hdr_len;

	rcu_read_lock();
	xdp_prog = rcu_dereference(rq->xdp_prog);
	if (xdp_prog) {
		struct xdp_frame *xdpf;
		struct page *xdp_page;
		struct xdp_buff xdp;
		void *data;
		u32 act;

		/* Transient failure which in theory could occur if
		 * in-flight packets from before XDP was enabled reach
		 * the receive path after XDP is loaded.
		 */
		if (unlikely(hdr->hdr.gso_type))
			goto err_xdp;

		/* This happens when rx buffer size is underestimated
		 * or headroom is not enough because of the buffer
		 * was refilled before XDP is set. This should only
		 * happen for the first several packets, so we don't
		 * care much about its performance.
		 */
		if (unlikely(num_buf > 1 ||
			     headroom < virtnet_get_headroom(vi))) {
			/* linearize data for XDP */
			xdp_page = xdp_linearize_page(rq, &num_buf,
						      page, offset,
						      VIRTIO_XDP_HEADROOM,
						      &len);
			if (!xdp_page)
				goto err_xdp;
			offset = VIRTIO_XDP_HEADROOM;
		} else {
			xdp_page = page;
		}

		/* Allow consuming headroom but reserve enough space to push
		 * the descriptor on if we get an XDP_TX return code.
		 */
		data = page_address(xdp_page) + offset;
		xdp.data_hard_start = data - VIRTIO_XDP_HEADROOM + vi->hdr_len;
		xdp.data = data + vi->hdr_len;
		xdp_set_data_meta_invalid(&xdp);
		xdp.data_end = xdp.data + (len - vi->hdr_len);
		xdp.rxq = &rq->xdp_rxq;

		act = bpf_prog_run_xdp(xdp_prog, &xdp);
		stats->xdp_packets++;

		switch (act) {
		case XDP_PASS:
			/* recalculate offset to account for any header
			 * adjustments. Note other cases do not build an
			 * skb and avoid using offset
			 */
			offset = xdp.data -
					page_address(xdp_page) - vi->hdr_len;

			/* recalculate len if xdp.data or xdp.data_end were
			 * adjusted
			 */
			len = xdp.data_end - xdp.data + vi->hdr_len;
			/* We can only create skb based on xdp_page. */
			if (unlikely(xdp_page != page)) {
				rcu_read_unlock();
				put_page(page);
				head_skb = page_to_skb(vi, rq, xdp_page,
						       offset, len, PAGE_SIZE);
				return head_skb;
			}
			break;
		case XDP_TX:
			stats->xdp_tx++;
			xdpf = convert_to_xdp_frame(&xdp);
			if (unlikely(!xdpf))
				goto err_xdp;
			err = virtnet_xdp_xmit(dev, 1, &xdpf, 0);
			if (unlikely(err < 0)) {
				trace_xdp_exception(vi->dev, xdp_prog, act);
				if (unlikely(xdp_page != page))
					put_page(xdp_page);
				goto err_xdp;
			}
			*xdp_xmit |= VIRTIO_XDP_TX;
			if (unlikely(xdp_page != page))
				put_page(page);
			rcu_read_unlock();
			goto xdp_xmit;
		case XDP_REDIRECT:
			stats->xdp_redirects++;
			err = xdp_do_redirect(dev, &xdp, xdp_prog);
			if (err) {
				if (unlikely(xdp_page != page))
					put_page(xdp_page);
				goto err_xdp;
			}
			*xdp_xmit |= VIRTIO_XDP_REDIR;
			if (unlikely(xdp_page != page))
				put_page(page);
			rcu_read_unlock();
			goto xdp_xmit;
		default:
			bpf_warn_invalid_xdp_action(act);
			/* fall through */
		case XDP_ABORTED:
			trace_xdp_exception(vi->dev, xdp_prog, act);
			/* fall through */
		case XDP_DROP:
			if (unlikely(xdp_page != page))
				__free_pages(xdp_page, 0);
			goto err_xdp;
		}
	}
	rcu_read_unlock();

	truesize = mergeable_ctx_to_truesize(ctx);
	if (unlikely(len > truesize)) {
		//报文长度超过mergeable报文的规定长度，认为错误报文
		pr_debug("%s: rx error: len %u exceeds truesize %lu\n",
			 dev->name, len, (unsigned long)ctx);
		dev->stats.rx_length_errors++;
		goto err_skb;
	}

	head_skb = page_to_skb(vi, rq, page, offset, len, truesize);
	curr_skb = head_skb;

	if (unlikely(!curr_skb))
		goto err_skb;
	while (--num_buf) {
		int num_skb_frags;

		//自队列中再收取一个报文
		buf = virtqueue_get_buf_ctx(rq->vq, &len, &ctx);
		if (unlikely(!buf)) {
			//收取出错
			pr_debug("%s: rx error: %d buffers out of %d missing\n",
				 dev->name, num_buf,
				 virtio16_to_cpu(vi->vdev,
						 hdr->num_buffers));
			dev->stats.rx_length_errors++;
			goto err_buf;
		}

		stats->bytes += len;
		page = virt_to_head_page(buf);

		truesize = mergeable_ctx_to_truesize(ctx);
		if (unlikely(len > truesize)) {
			//报文长度检查
			pr_debug("%s: rx error: len %u exceeds truesize %lu\n",
				 dev->name, len, (unsigned long)ctx);
			dev->stats.rx_length_errors++;
			goto err_skb;
		}

		num_skb_frags = skb_shinfo(curr_skb)->nr_frags;
		if (unlikely(num_skb_frags == MAX_SKB_FRAGS)) {
			struct sk_buff *nskb = alloc_skb(0, GFP_ATOMIC);

			if (unlikely(!nskb))
				goto err_skb;
			if (curr_skb == head_skb)
				skb_shinfo(curr_skb)->frag_list = nskb;
			else
				curr_skb->next = nskb;
			curr_skb = nskb;
			head_skb->truesize += nskb->truesize;
			num_skb_frags = 0;
		}
		if (curr_skb != head_skb) {
			head_skb->data_len += len;
			head_skb->len += len;
			head_skb->truesize += truesize;
		}
		offset = buf - page_address(page);
		if (skb_can_coalesce(curr_skb, num_skb_frags, page, offset)) {
			put_page(page);
			skb_coalesce_rx_frag(curr_skb, num_skb_frags - 1,
					     len, truesize);
		} else {
			skb_add_rx_frag(curr_skb, num_skb_frags, page,
					offset, len, truesize);
		}
	}

	ewma_pkt_len_add(&rq->mrg_avg_pkt_len, head_skb->len);
	return head_skb;

err_xdp:
	rcu_read_unlock();
	stats->xdp_drops++;
err_skb:
	put_page(page);
	while (num_buf-- > 1) {
		buf = virtqueue_get_buf(rq->vq, &len);
		if (unlikely(!buf)) {
			pr_debug("%s: rx error: %d buffers missing\n",
				 dev->name, num_buf);
			dev->stats.rx_length_errors++;
			break;
		}
		stats->bytes += len;
		page = virt_to_head_page(buf);
		put_page(page);
	}
err_buf:
	stats->drops++;
	dev_kfree_skb(head_skb);
xdp_xmit:
	return NULL;
}

//解析buf，并组装成skb,使其走kernel协议栈
static void receive_buf(struct virtnet_info *vi, struct receive_queue *rq,
			void *buf, unsigned int len, void **ctx,
			unsigned int *xdp_xmit,
			struct virtnet_rq_stats *stats)
{
	struct net_device *dev = vi->dev;
	struct sk_buff *skb;
	struct virtio_net_hdr_mrg_rxbuf *hdr;

	if (unlikely(len < vi->hdr_len + ETH_HLEN)) {
		//报文过小，丢弃
		pr_debug("%s: short packet %i\n", dev->name, len);
		dev->stats.rx_length_errors++;
		if (vi->mergeable_rx_bufs) {
			put_page(virt_to_head_page(buf));
		} else if (vi->big_packets) {
			give_pages(rq, buf);
		} else {
			put_page(virt_to_head_page(buf));
		}
		return;
	}

	if (vi->mergeable_rx_bufs)
		skb = receive_mergeable(dev, vi, rq, buf, ctx, len, xdp_xmit,
					stats);
	else if (vi->big_packets)
		skb = receive_big(dev, vi, rq, buf, len, stats);
	else
		//将buf转换成skb
		skb = receive_small(dev, vi, rq, buf, ctx, len, xdp_xmit, stats);

	if (unlikely(!skb))
		return;

	//提取virtio中skb的描述信息
	hdr = skb_vnet_hdr(skb);

	if (hdr->hdr.flags & VIRTIO_NET_HDR_F_DATA_VALID)
		skb->ip_summed = CHECKSUM_UNNECESSARY;

	if (virtio_net_hdr_to_skb(skb, &hdr->hdr,
				  virtio_is_little_endian(vi->vdev))) {
		net_warn_ratelimited("%s: bad gso: type: %u, size: %u\n",
				     dev->name, hdr->hdr.gso_type,
				     hdr->hdr.gso_size);
		goto frame_err;
	}

	skb->protocol = eth_type_trans(skb, dev);
	pr_debug("Receiving skb proto 0x%04x len %i type %i\n",
		 ntohs(skb->protocol), skb->len, skb->pkt_type);

	napi_gro_receive(&rq->napi, skb);
	return;

frame_err:
	dev->stats.rx_frame_errors++;
	dev_kfree_skb(skb);
}

/* Unlike mergeable buffers, all buffers are allocated to the
 * same size, except for the headroom. For this reason we do
 * not need to use  mergeable_len_to_ctx here - it is enough
 * to store the headroom as the context ignoring the truesize.
 */
static int add_recvbuf_small(struct virtnet_info *vi, struct receive_queue *rq,
			     gfp_t gfp)
{
	struct page_frag *alloc_frag = &rq->alloc_frag;
	char *buf;
	unsigned int xdp_headroom = virtnet_get_headroom(vi);
	void *ctx = (void *)(unsigned long)xdp_headroom;
	int len = vi->hdr_len + VIRTNET_RX_PAD + GOOD_PACKET_LEN + xdp_headroom;
	int err;

	len = SKB_DATA_ALIGN(len) +
	      SKB_DATA_ALIGN(sizeof(struct skb_shared_info));
	if (unlikely(!skb_page_frag_refill(len, alloc_frag, gfp)))
		return -ENOMEM;

	buf = (char *)page_address(alloc_frag->page) + alloc_frag->offset;
	get_page(alloc_frag->page);
	alloc_frag->offset += len;
	sg_init_one(rq->sg, buf + VIRTNET_RX_PAD + xdp_headroom,
		    vi->hdr_len + GOOD_PACKET_LEN);
	err = virtqueue_add_inbuf_ctx(rq->vq, rq->sg, 1, buf, ctx, gfp);
	if (err < 0)
		put_page(virt_to_head_page(buf));
	return err;
}

static int add_recvbuf_big(struct virtnet_info *vi, struct receive_queue *rq,
			   gfp_t gfp)
{
	struct page *first, *list = NULL;
	char *p;
	int i, err, offset;

	sg_init_table(rq->sg, MAX_SKB_FRAGS + 2);

	/* page in rq->sg[MAX_SKB_FRAGS + 1] is list tail */
	for (i = MAX_SKB_FRAGS + 1; i > 1; --i) {
		first = get_a_page(rq, gfp);
		if (!first) {
			if (list)
				give_pages(rq, list);
			return -ENOMEM;
		}
		sg_set_buf(&rq->sg[i], page_address(first), PAGE_SIZE);

		/* chain new page in list head to match sg */
		first->private = (unsigned long)list;
		list = first;
	}

	first = get_a_page(rq, gfp);
	if (!first) {
		give_pages(rq, list);
		return -ENOMEM;
	}
	p = page_address(first);

	/* rq->sg[0], rq->sg[1] share the same page */
	/* a separated rq->sg[0] for header - required in case !any_header_sg */
	sg_set_buf(&rq->sg[0], p, vi->hdr_len);

	/* rq->sg[1] for data packet, from offset */
	offset = sizeof(struct padded_vnet_hdr);
	sg_set_buf(&rq->sg[1], p + offset, PAGE_SIZE - offset);

	/* chain first in list head */
	first->private = (unsigned long)list;
	err = virtqueue_add_inbuf(rq->vq, rq->sg, MAX_SKB_FRAGS + 2,
				  first, gfp);
	if (err < 0)
		give_pages(rq, first);

	return err;
}

static unsigned int get_mergeable_buf_len(struct receive_queue *rq,
					  struct ewma_pkt_len *avg_pkt_len,
					  unsigned int room)
{
	const size_t hdr_len = sizeof(struct virtio_net_hdr_mrg_rxbuf);
	unsigned int len;

	if (room)
		return PAGE_SIZE - room;

	len = hdr_len +	clamp_t(unsigned int, ewma_pkt_len_read(avg_pkt_len),
				rq->min_buf_len, PAGE_SIZE - hdr_len);

	return ALIGN(len, L1_CACHE_BYTES);
}

static int add_recvbuf_mergeable(struct virtnet_info *vi,
				 struct receive_queue *rq, gfp_t gfp)
{
	struct page_frag *alloc_frag = &rq->alloc_frag;
	unsigned int headroom = virtnet_get_headroom(vi);
	unsigned int tailroom = headroom ? sizeof(struct skb_shared_info) : 0;
	unsigned int room = SKB_DATA_ALIGN(headroom + tailroom);
	char *buf;
	void *ctx;
	int err;
	unsigned int len, hole;

	/* Extra tailroom is needed to satisfy XDP's assumption. This
	 * means rx frags coalescing won't work, but consider we've
	 * disabled GSO for XDP, it won't be a big issue.
	 */
	len = get_mergeable_buf_len(rq, &rq->mrg_avg_pkt_len, room);
	if (unlikely(!skb_page_frag_refill(len + room, alloc_frag, gfp)))
		return -ENOMEM;

	buf = (char *)page_address(alloc_frag->page) + alloc_frag->offset;
	buf += headroom; /* advance address leaving hole at front of pkt */
	get_page(alloc_frag->page);
	alloc_frag->offset += len + room;
	hole = alloc_frag->size - alloc_frag->offset;
	if (hole < len + room) {
		/* To avoid internal fragmentation, if there is very likely not
		 * enough space for another buffer, add the remaining space to
		 * the current buffer.
		 */
		len += hole;
		alloc_frag->offset += hole;
	}

	sg_init_one(rq->sg, buf, len);
	ctx = mergeable_len_to_ctx(len, headroom);
	err = virtqueue_add_inbuf_ctx(rq->vq, rq->sg, 1, buf, ctx, gfp);
	if (err < 0)
		put_page(virt_to_head_page(buf));

	return err;
}

/*
 * Returns false if we couldn't fill entirely (OOM).
 *
 * Normally run in the receive path, but can also be run from ndo_open
 * before we're receiving packets, or from refill_work which is
 * careful to disable receiving (using napi_disable).
 */
static bool try_fill_recv(struct virtnet_info *vi, struct receive_queue *rq,
			  gfp_t gfp)
{
	int err;
	bool oom;

	do {
		if (vi->mergeable_rx_bufs)
			err = add_recvbuf_mergeable(vi, rq, gfp);
		else if (vi->big_packets)
			err = add_recvbuf_big(vi, rq, gfp);
		else
			err = add_recvbuf_small(vi, rq, gfp);

		oom = err == -ENOMEM;
		if (err)
			break;
	} while (rq->vq->num_free);
	if (virtqueue_kick_prepare(rq->vq) && virtqueue_notify(rq->vq)) {
		u64_stats_update_begin(&rq->stats.syncp);
		rq->stats.kicks++;
		u64_stats_update_end(&rq->stats.syncp);
	}

	return !oom;
}

static void skb_recv_done(struct virtqueue *rvq)
{
	struct virtnet_info *vi = rvq->vdev->priv;
	struct receive_queue *rq = &vi->rq[vq2rxq(rvq)];

	virtqueue_napi_schedule(&rq->napi, rvq);
}

static void virtnet_napi_enable(struct virtqueue *vq, struct napi_struct *napi)
{
	napi_enable(napi);

	/* If all buffers were filled by other side before we napi_enabled, we
	 * won't get another interrupt, so process any outstanding packets now.
	 * Call local_bh_enable after to trigger softIRQ processing.
	 */
	local_bh_disable();
	virtqueue_napi_schedule(napi, vq);
	local_bh_enable();
}

static void virtnet_napi_tx_enable(struct virtnet_info *vi,
				   struct virtqueue *vq,
				   struct napi_struct *napi)
{
	if (!napi->weight)
		return;

	/* Tx napi touches cachelines on the cpu handling tx interrupts. Only
	 * enable the feature if this is likely affine with the transmit path.
	 */
	if (!vi->affinity_hint_set) {
		napi->weight = 0;
		return;
	}

	return virtnet_napi_enable(vq, napi);
}

static void virtnet_napi_tx_disable(struct napi_struct *napi)
{
	if (napi->weight)
		napi_disable(napi);
}

static void refill_work(struct work_struct *work)
{
	struct virtnet_info *vi =
		container_of(work, struct virtnet_info, refill.work);
	bool still_empty;
	int i;

	for (i = 0; i < vi->curr_queue_pairs; i++) {
		struct receive_queue *rq = &vi->rq[i];

		napi_disable(&rq->napi);
		still_empty = !try_fill_recv(vi, rq, GFP_KERNEL);
		virtnet_napi_enable(rq->vq, &rq->napi);

		/* In theory, this can happen: if we don't get any buffers in
		 * we will *never* try to fill again.
		 */
		if (still_empty)
			schedule_delayed_work(&vi->refill, HZ/2);
	}
}

//自rq上收取报文，并上送kernel协议栈
static int virtnet_receive(struct receive_queue *rq, int budget,
			   unsigned int *xdp_xmit)
{
	struct virtnet_info *vi = rq->vq->vdev->priv;
	struct virtnet_rq_stats stats = {};
	unsigned int len;
	void *buf;
	int i;

	if (!vi->big_packets || vi->mergeable_rx_bufs) {
		void *ctx;

		//采用virtqueue_get_buf_ctx收取buf,buf长度为len
		while (stats.packets < budget &&
		       (buf = virtqueue_get_buf_ctx(rq->vq, &len, &ctx))) {
			receive_buf(vi, rq, buf, len, ctx, xdp_xmit, &stats);
			stats.packets++;
		}
	} else {
		while (stats.packets < budget &&
		       (buf = virtqueue_get_buf(rq->vq, &len)) != NULL) {
			receive_buf(vi, rq, buf, len, NULL, xdp_xmit, &stats);
			stats.packets++;
		}
	}

	if (rq->vq->num_free > virtqueue_get_vring_size(rq->vq) / 2) {
		if (!try_fill_recv(vi, rq, GFP_ATOMIC))
			schedule_delayed_work(&vi->refill, 0);
	}

	//增加统计计数
	u64_stats_update_begin(&rq->stats.syncp);
	for (i = 0; i < VIRTNET_RQ_STATS_LEN; i++) {
		size_t offset = virtnet_rq_stats_desc[i].offset;
		u64 *item;

		item = (u64 *)((u8 *)&rq->stats + offset);
		*item += *(u64 *)((u8 *)&stats + offset);
	}
	u64_stats_update_end(&rq->stats.syncp);

	return stats.packets;
}

static void free_old_xmit_skbs(struct send_queue *sq)
{
	struct sk_buff *skb;
	unsigned int len;
	unsigned int packets = 0;
	unsigned int bytes = 0;

	while ((skb = virtqueue_get_buf(sq->vq, &len)) != NULL) {
		pr_debug("Sent skb %p\n", skb);

		bytes += skb->len;
		packets++;

		dev_consume_skb_any(skb);
	}

	/* Avoid overhead when no packets have been processed
	 * happens when called speculatively from start_xmit.
	 */
	if (!packets)
		return;

	u64_stats_update_begin(&sq->stats.syncp);
	sq->stats.bytes += bytes;
	sq->stats.packets += packets;
	u64_stats_update_end(&sq->stats.syncp);
}

static void virtnet_poll_cleantx(struct receive_queue *rq)
{
	struct virtnet_info *vi = rq->vq->vdev->priv;
	unsigned int index = vq2rxq(rq->vq);
	struct send_queue *sq = &vi->sq[index];
	struct netdev_queue *txq = netdev_get_tx_queue(vi->dev, index);

	if (!sq->napi.weight)
		return;

	if (__netif_tx_trylock(txq)) {
		free_old_xmit_skbs(sq);
		__netif_tx_unlock(txq);
	}

	if (sq->vq->num_free >= 2 + MAX_SKB_FRAGS)
		netif_tx_wake_queue(txq);
}

//virtnet的napi收包函数（一次性收取budet个包）
static int virtnet_poll(struct napi_struct *napi, int budget)
{
	//获取收队列
	struct receive_queue *rq =
		container_of(napi, struct receive_queue, napi);
	struct virtnet_info *vi = rq->vq->vdev->priv;//队列对应的virtnet设备
	struct send_queue *sq;
	unsigned int received;
	unsigned int xdp_xmit = 0;

	virtnet_poll_cleantx(rq);

	received = virtnet_receive(rq, budget, &xdp_xmit);

	/* Out of packets? */
	if (received < budget)
		virtqueue_napi_complete(napi, rq->vq, received);

	if (xdp_xmit & VIRTIO_XDP_REDIR)
		xdp_do_flush_map();

	if (xdp_xmit & VIRTIO_XDP_TX) {
		sq = virtnet_xdp_sq(vi);
		if (virtqueue_kick_prepare(sq->vq) && virtqueue_notify(sq->vq)) {
			u64_stats_update_begin(&sq->stats.syncp);
			sq->stats.kicks++;
			u64_stats_update_end(&sq->stats.syncp);
		}
	}

	return received;
}

//设备打开回调，如果打开成功，设备将被置上up标记
static int virtnet_open(struct net_device *dev)
{
	struct virtnet_info *vi = netdev_priv(dev);
	int i, err;

	for (i = 0; i < vi->max_queue_pairs; i++) {
		if (i < vi->curr_queue_pairs)
			/* Make sure we have some buffers: if oom use wq. */
			if (!try_fill_recv(vi, &vi->rq[i], GFP_KERNEL))
				schedule_delayed_work(&vi->refill, 0);

		err = xdp_rxq_info_reg(&vi->rq[i].xdp_rxq, dev, i);
		if (err < 0)
			return err;

		err = xdp_rxq_info_reg_mem_model(&vi->rq[i].xdp_rxq,
						 MEM_TYPE_PAGE_SHARED, NULL);
		if (err < 0) {
			xdp_rxq_info_unreg(&vi->rq[i].xdp_rxq);
			return err;
		}

		virtnet_napi_enable(vi->rq[i].vq, &vi->rq[i].napi);
		virtnet_napi_tx_enable(vi, vi->sq[i].vq, &vi->sq[i].napi);
	}

	return 0;
}

static int virtnet_poll_tx(struct napi_struct *napi, int budget)
{
	struct send_queue *sq = container_of(napi, struct send_queue, napi);
	struct virtnet_info *vi = sq->vq->vdev->priv;
	struct netdev_queue *txq = netdev_get_tx_queue(vi->dev, vq2txq(sq->vq));

	__netif_tx_lock(txq, raw_smp_processor_id());
	free_old_xmit_skbs(sq);
	__netif_tx_unlock(txq);

	virtqueue_napi_complete(napi, sq->vq, 0);

	if (sq->vq->num_free >= 2 + MAX_SKB_FRAGS)
		netif_tx_wake_queue(txq);

	return 0;
}

//发送报文到sq队列
static int xmit_skb(struct send_queue *sq, struct sk_buff *skb)
{
	struct virtio_net_hdr_mrg_rxbuf *hdr;
	const unsigned char *dest = ((struct ethhdr *)skb->data)->h_dest;
	struct virtnet_info *vi = sq->vq->vdev->priv;
	int num_sg;
	unsigned hdr_len = vi->hdr_len;
	bool can_push;

	pr_debug("%s: xmit %p %pM\n", vi->dev->name, skb, dest);

	can_push = vi->any_header_sg &&
		!((unsigned long)skb->data & (__alignof__(*hdr) - 1)) &&
		!skb_header_cloned(skb) && skb_headroom(skb) >= hdr_len;
	/* Even if we can, don't push here yet as this would skew
	 * csum_start offset below. */
	if (can_push)
		//在报文前空出一个hdr_len长度,用于填充merge header
		hdr = (struct virtio_net_hdr_mrg_rxbuf *)(skb->data - hdr_len);
	else
		hdr = skb_vnet_hdr(skb);

	if (virtio_net_hdr_from_skb(skb, &hdr->hdr,
				    virtio_is_little_endian(vi->vdev), false,
				    0))
		BUG();

	if (vi->mergeable_rx_bufs)
		hdr->num_buffers = 0;

	//每个分片一个sg,支持mrg_rxbuf时只需要多一个描述信息
	sg_init_table(sq->sg, skb_shinfo(skb)->nr_frags + (can_push ? 1 : 2));
	if (can_push) {
		__skb_push(skb, hdr_len);//空出hdr_len长度
		num_sg = skb_to_sgvec(skb, sq->sg, 0, skb->len);//填充sg
		if (unlikely(num_sg < 0))
			return num_sg;//填充sg失败
		/* Pull header back to avoid skew in tx bytes calculations. */
		__skb_pull(skb, hdr_len);
	} else {
		sg_set_buf(sq->sg, hdr, hdr_len);//先填充hdr在一个sg中
		num_sg = skb_to_sgvec(skb, sq->sg + 1, 0, skb->len);//再填充skb到sg中
		if (unlikely(num_sg < 0))
			return num_sg;
		num_sg++;
	}
    //将报文存入（报文已存入sq->sg中，共计num_sg个分片）到虚拟化队列中
	return virtqueue_add_outbuf(sq->vq, sq->sg, num_sg, skb, GFP_ATOMIC);
}

//实现virio的报文发送(此函数已被virtio-net注册为.ndo_start_xmit)
static netdev_tx_t start_xmit(struct sk_buff *skb, struct net_device *dev)
{
	struct virtnet_info *vi = netdev_priv(dev);

	//选出要发送的队列
	int qnum = skb_get_queue_mapping(skb);
	struct send_queue *sq = &vi->sq[qnum];

	int err;
	struct netdev_queue *txq = netdev_get_tx_queue(dev, qnum);
	bool kick = !skb->xmit_more;
	bool use_napi = sq->napi.weight;

	/* Free up any pending old buffers before queueing new ones. */
	free_old_xmit_skbs(sq);

	if (use_napi && kick)
		virtqueue_enable_cb_delayed(sq->vq);

	/* timestamp packet in software */
	skb_tx_timestamp(skb);

	/* Try to transmit */
	//发送skb到sq队列
	err = xmit_skb(sq, skb);

	/* This should not happen! */
	if (unlikely(err)) {
		//发送失败，失败计数
		dev->stats.tx_fifo_errors++;
		if (net_ratelimit())
			dev_warn(&dev->dev,
				 "Unexpected TXQ (%d) queue failure: %d\n", qnum, err);
		dev->stats.tx_dropped++;
		dev_kfree_skb_any(skb);
		return NETDEV_TX_OK;
	}

	/* Don't wait up for transmitted skbs to be freed. */
	if (!use_napi) {
		skb_orphan(skb);
		nf_reset(skb);
	}

	/* If running out of space, stop queue to avoid getting packets that we
	 * are then unable to transmit.
	 * An alternative would be to force queuing layer to requeue the skb by
	 * returning NETDEV_TX_BUSY. However, NETDEV_TX_BUSY should not be
	 * returned in a normal path of operation: it means that driver is not
	 * maintaining the TX queue stop/start state properly, and causes
	 * the stack to do a non-trivial amount of useless work.
	 * Since most packets only take 1 or 2 ring slots, stopping the queue
	 * early means 16 slots are typically wasted.
	 */
	if (sq->vq->num_free < 2+MAX_SKB_FRAGS) {
		netif_stop_subqueue(dev, qnum);
		if (!use_napi &&
		    unlikely(!virtqueue_enable_cb_delayed(sq->vq))) {
			/* More just got used, free them then recheck. */
			free_old_xmit_skbs(sq);
			if (sq->vq->num_free >= 2+MAX_SKB_FRAGS) {
				netif_start_subqueue(dev, qnum);
				virtqueue_disable_cb(sq->vq);
			}
		}
	}

	if (kick || netif_xmit_stopped(txq)) {
		if (virtqueue_kick_prepare(sq->vq) && virtqueue_notify(sq->vq)) {
			u64_stats_update_begin(&sq->stats.syncp);
			sq->stats.kicks++;
			u64_stats_update_end(&sq->stats.syncp);
		}
	}

	return NETDEV_TX_OK;
}

/*
 * Send command via the control virtqueue and check status.  Commands
 * supported by the hypervisor, as indicated by feature bits, should
 * never fail unless improperly formatted.
 */
static bool virtnet_send_command(struct virtnet_info *vi, u8 class, u8 cmd,
				 struct scatterlist *out)
{
	struct scatterlist *sgs[4], hdr, stat;
	unsigned out_num = 0, tmp;

	/* Caller should know better */
	BUG_ON(!virtio_has_feature(vi->vdev, VIRTIO_NET_F_CTRL_VQ));

	vi->ctrl->status = ~0;
	vi->ctrl->hdr.class = class;
	vi->ctrl->hdr.cmd = cmd;
	/* Add header */
	sg_init_one(&hdr, &vi->ctrl->hdr, sizeof(vi->ctrl->hdr));//添加hdr
	sgs[out_num++] = &hdr;

	if (out)
		sgs[out_num++] = out;//添加cmd负载

	/* Add return status. */
	sg_init_one(&stat, &vi->ctrl->status, sizeof(vi->ctrl->status));
	sgs[out_num] = &stat;//添加status

	BUG_ON(out_num + 1 > ARRAY_SIZE(sgs));
	virtqueue_add_sgs(vi->cvq, sgs, out_num, 1, vi, GFP_ATOMIC);

	if (unlikely(!virtqueue_kick(vi->cvq)))
		return vi->ctrl->status == VIRTIO_NET_OK;

	/* Spin for a response, the kick causes an ioport write, trapping
	 * into the hypervisor, so the request should be handled immediately.
	 */
	while (!virtqueue_get_buf(vi->cvq, &tmp) &&
	       !virtqueue_is_broken(vi->cvq))
		cpu_relax();

	return vi->ctrl->status == VIRTIO_NET_OK;
}

static int virtnet_set_mac_address(struct net_device *dev, void *p)
{
	struct virtnet_info *vi = netdev_priv(dev);
	struct virtio_device *vdev = vi->vdev;
	int ret;
	struct sockaddr *addr;
	struct scatterlist sg;

	if (virtio_has_feature(vi->vdev, VIRTIO_NET_F_STANDBY))
		return -EOPNOTSUPP;

	addr = kmemdup(p, sizeof(*addr), GFP_KERNEL);
	if (!addr)
		return -ENOMEM;

	ret = eth_prepare_mac_addr_change(dev, addr);
	if (ret)
		goto out;

	if (virtio_has_feature(vdev, VIRTIO_NET_F_CTRL_MAC_ADDR)) {
		sg_init_one(&sg, addr->sa_data, dev->addr_len);
		if (!virtnet_send_command(vi, VIRTIO_NET_CTRL_MAC,
					  VIRTIO_NET_CTRL_MAC_ADDR_SET, &sg)) {
			dev_warn(&vdev->dev,
				 "Failed to set mac address by vq command.\n");
			ret = -EINVAL;
			goto out;
		}
	} else if (virtio_has_feature(vdev, VIRTIO_NET_F_MAC) &&
		   !virtio_has_feature(vdev, VIRTIO_F_VERSION_1)) {
		unsigned int i;

		/* Naturally, this has an atomicity problem. */
		for (i = 0; i < dev->addr_len; i++)
			virtio_cwrite8(vdev,
				       offsetof(struct virtio_net_config, mac) +
				       i, addr->sa_data[i]);
	}

	eth_commit_mac_addr_change(dev, p);
	ret = 0;

out:
	kfree(addr);
	return ret;
}

static void virtnet_stats(struct net_device *dev,
			  struct rtnl_link_stats64 *tot)
{
	struct virtnet_info *vi = netdev_priv(dev);
	unsigned int start;
	int i;

	for (i = 0; i < vi->max_queue_pairs; i++) {
		u64 tpackets, tbytes, rpackets, rbytes, rdrops;
		struct receive_queue *rq = &vi->rq[i];
		struct send_queue *sq = &vi->sq[i];

		do {
			start = u64_stats_fetch_begin_irq(&sq->stats.syncp);
			tpackets = sq->stats.packets;
			tbytes   = sq->stats.bytes;
		} while (u64_stats_fetch_retry_irq(&sq->stats.syncp, start));

		do {
			start = u64_stats_fetch_begin_irq(&rq->stats.syncp);
			rpackets = rq->stats.packets;
			rbytes   = rq->stats.bytes;
			rdrops   = rq->stats.drops;
		} while (u64_stats_fetch_retry_irq(&rq->stats.syncp, start));

		tot->rx_packets += rpackets;
		tot->tx_packets += tpackets;
		tot->rx_bytes   += rbytes;
		tot->tx_bytes   += tbytes;
		tot->rx_dropped += rdrops;
	}

	tot->tx_dropped = dev->stats.tx_dropped;
	tot->tx_fifo_errors = dev->stats.tx_fifo_errors;
	tot->rx_length_errors = dev->stats.rx_length_errors;
	tot->rx_frame_errors = dev->stats.rx_frame_errors;
}

<<<<<<< HEAD
#ifdef CONFIG_NET_POLL_CONTROLLER
//将virtnet设备加入到napi收包循环中，实现virtnet设备收包
//(通过调用napi_schedule触发软中断来进行收包）
//注：每个队列会有一个对应的napi
static void virtnet_netpoll(struct net_device *dev)
{
	struct virtnet_info *vi = netdev_priv(dev);
	int i;

	for (i = 0; i < vi->curr_queue_pairs; i++)
		napi_schedule(&vi->rq[i].napi);
}
#endif

=======
>>>>>>> 64c5e530
static void virtnet_ack_link_announce(struct virtnet_info *vi)
{
	rtnl_lock();
	//发送控制命令
	if (!virtnet_send_command(vi, VIRTIO_NET_CTRL_ANNOUNCE,
				  VIRTIO_NET_CTRL_ANNOUNCE_ACK, NULL))
		dev_warn(&vi->dev->dev, "Failed to ack link announce.\n");
	rtnl_unlock();
}

static int _virtnet_set_queues(struct virtnet_info *vi, u16 queue_pairs)
{
	struct scatterlist sg;
	struct net_device *dev = vi->dev;

	//无控制队列，或者无多队列协商，则直接返回
	if (!vi->has_cvq || !virtio_has_feature(vi->vdev, VIRTIO_NET_F_MQ))
		return 0;

	vi->ctrl->mq.virtqueue_pairs = cpu_to_virtio16(vi->vdev, queue_pairs);
	sg_init_one(&sg, &vi->ctrl->mq, sizeof(vi->ctrl->mq));//设置sg对应ctrl->mq中长度为sizeof(ctrl->mq)的内存段

	//如标准所言：
	//4. Even with VIRTIO_NET_F_MQ, only receiveq1, transmitq1 and controlq are used by default. The
	//driver would send the VIRTIO_NET_CTRL_MQ_VQ_PAIRS_SET command specifying the number
	//of the transmit and receive queues to use.
	//通过ctrl消息告知对端，使用的收发队列数
	if (!virtnet_send_command(vi, VIRTIO_NET_CTRL_MQ,
				  VIRTIO_NET_CTRL_MQ_VQ_PAIRS_SET, &sg)) {
		dev_warn(&dev->dev, "Fail to set num of queue pairs to %d\n",
			 queue_pairs);
		return -EINVAL;
	} else {
		vi->curr_queue_pairs = queue_pairs;
		/* virtnet_open() will refill when device is going to up. */
		if (dev->flags & IFF_UP)
			schedule_delayed_work(&vi->refill, 0);
	}

	return 0;
}

static int virtnet_set_queues(struct virtnet_info *vi, u16 queue_pairs)
{
	int err;

	rtnl_lock();
	err = _virtnet_set_queues(vi, queue_pairs);
	rtnl_unlock();
	return err;
}

static int virtnet_close(struct net_device *dev)
{
	struct virtnet_info *vi = netdev_priv(dev);
	int i;

	/* Make sure refill_work doesn't re-enable napi! */
	cancel_delayed_work_sync(&vi->refill);

	for (i = 0; i < vi->max_queue_pairs; i++) {
		xdp_rxq_info_unreg(&vi->rq[i].xdp_rxq);
		napi_disable(&vi->rq[i].napi);
		virtnet_napi_tx_disable(&vi->sq[i].napi);
	}

	return 0;
}

static void virtnet_set_rx_mode(struct net_device *dev)
{
	struct virtnet_info *vi = netdev_priv(dev);
	struct scatterlist sg[2];
	struct virtio_net_ctrl_mac *mac_data;
	struct netdev_hw_addr *ha;
	int uc_count;
	int mc_count;
	void *buf;
	int i;

	/* We can't dynamically set ndo_set_rx_mode, so return gracefully */
	if (!virtio_has_feature(vi->vdev, VIRTIO_NET_F_CTRL_RX))
		return;

	vi->ctrl->promisc = ((dev->flags & IFF_PROMISC) != 0);
	vi->ctrl->allmulti = ((dev->flags & IFF_ALLMULTI) != 0);

	sg_init_one(sg, &vi->ctrl->promisc, sizeof(vi->ctrl->promisc));

	if (!virtnet_send_command(vi, VIRTIO_NET_CTRL_RX,
				  VIRTIO_NET_CTRL_RX_PROMISC, sg))
		dev_warn(&dev->dev, "Failed to %sable promisc mode.\n",
			 vi->ctrl->promisc ? "en" : "dis");

	sg_init_one(sg, &vi->ctrl->allmulti, sizeof(vi->ctrl->allmulti));

	if (!virtnet_send_command(vi, VIRTIO_NET_CTRL_RX,
				  VIRTIO_NET_CTRL_RX_ALLMULTI, sg))
		dev_warn(&dev->dev, "Failed to %sable allmulti mode.\n",
			 vi->ctrl->allmulti ? "en" : "dis");

	uc_count = netdev_uc_count(dev);
	mc_count = netdev_mc_count(dev);
	/* MAC filter - use one buffer for both lists */
	buf = kzalloc(((uc_count + mc_count) * ETH_ALEN) +
		      (2 * sizeof(mac_data->entries)), GFP_ATOMIC);
	mac_data = buf;
	if (!buf)
		return;

	sg_init_table(sg, 2);

	/* Store the unicast list and count in the front of the buffer */
	mac_data->entries = cpu_to_virtio32(vi->vdev, uc_count);
	i = 0;
	netdev_for_each_uc_addr(ha, dev)
		memcpy(&mac_data->macs[i++][0], ha->addr, ETH_ALEN);

	sg_set_buf(&sg[0], mac_data,
		   sizeof(mac_data->entries) + (uc_count * ETH_ALEN));

	/* multicast list and count fill the end */
	mac_data = (void *)&mac_data->macs[uc_count][0];

	mac_data->entries = cpu_to_virtio32(vi->vdev, mc_count);
	i = 0;
	netdev_for_each_mc_addr(ha, dev)
		memcpy(&mac_data->macs[i++][0], ha->addr, ETH_ALEN);

	sg_set_buf(&sg[1], mac_data,
		   sizeof(mac_data->entries) + (mc_count * ETH_ALEN));

	if (!virtnet_send_command(vi, VIRTIO_NET_CTRL_MAC,
				  VIRTIO_NET_CTRL_MAC_TABLE_SET, sg))
		dev_warn(&dev->dev, "Failed to set MAC filter table.\n");

	kfree(buf);
}

static int virtnet_vlan_rx_add_vid(struct net_device *dev,
				   __be16 proto, u16 vid)
{
	struct virtnet_info *vi = netdev_priv(dev);
	struct scatterlist sg;

	vi->ctrl->vid = cpu_to_virtio16(vi->vdev, vid);
	sg_init_one(&sg, &vi->ctrl->vid, sizeof(vi->ctrl->vid));

	if (!virtnet_send_command(vi, VIRTIO_NET_CTRL_VLAN,
				  VIRTIO_NET_CTRL_VLAN_ADD, &sg))
		dev_warn(&dev->dev, "Failed to add VLAN ID %d.\n", vid);
	return 0;
}

static int virtnet_vlan_rx_kill_vid(struct net_device *dev,
				    __be16 proto, u16 vid)
{
	struct virtnet_info *vi = netdev_priv(dev);
	struct scatterlist sg;

	vi->ctrl->vid = cpu_to_virtio16(vi->vdev, vid);
	sg_init_one(&sg, &vi->ctrl->vid, sizeof(vi->ctrl->vid));

	if (!virtnet_send_command(vi, VIRTIO_NET_CTRL_VLAN,
				  VIRTIO_NET_CTRL_VLAN_DEL, &sg))
		dev_warn(&dev->dev, "Failed to kill VLAN ID %d.\n", vid);
	return 0;
}

static void virtnet_clean_affinity(struct virtnet_info *vi, long hcpu)
{
	int i;

	if (vi->affinity_hint_set) {
		for (i = 0; i < vi->max_queue_pairs; i++) {
			virtqueue_set_affinity(vi->rq[i].vq, NULL);
			virtqueue_set_affinity(vi->sq[i].vq, NULL);
		}

		vi->affinity_hint_set = false;
	}
}

static void virtnet_set_affinity(struct virtnet_info *vi)
{
	cpumask_var_t mask;
	int stragglers;
	int group_size;
	int i, j, cpu;
	int num_cpu;
	int stride;

	if (!zalloc_cpumask_var(&mask, GFP_KERNEL)) {
		virtnet_clean_affinity(vi, -1);
		return;
	}

	num_cpu = num_online_cpus();
	stride = max_t(int, num_cpu / vi->curr_queue_pairs, 1);
	stragglers = num_cpu >= vi->curr_queue_pairs ?
			num_cpu % vi->curr_queue_pairs :
			0;
	cpu = cpumask_next(-1, cpu_online_mask);

	for (i = 0; i < vi->curr_queue_pairs; i++) {
		group_size = stride + (i < stragglers ? 1 : 0);

		for (j = 0; j < group_size; j++) {
			cpumask_set_cpu(cpu, mask);
			cpu = cpumask_next_wrap(cpu, cpu_online_mask,
						nr_cpu_ids, false);
		}
		//设置收队列i,发队列i绑定到cpu
		virtqueue_set_affinity(vi->rq[i].vq, mask);
		virtqueue_set_affinity(vi->sq[i].vq, mask);
		__netif_set_xps_queue(vi->dev, cpumask_bits(mask), i, false);
		cpumask_clear(mask);
	}

	vi->affinity_hint_set = true;
	free_cpumask_var(mask);
}

static int virtnet_cpu_online(unsigned int cpu, struct hlist_node *node)
{
	struct virtnet_info *vi = hlist_entry_safe(node, struct virtnet_info,
						   node);
	virtnet_set_affinity(vi);
	return 0;
}

static int virtnet_cpu_dead(unsigned int cpu, struct hlist_node *node)
{
	struct virtnet_info *vi = hlist_entry_safe(node, struct virtnet_info,
						   node_dead);
	virtnet_set_affinity(vi);
	return 0;
}

static int virtnet_cpu_down_prep(unsigned int cpu, struct hlist_node *node)
{
	struct virtnet_info *vi = hlist_entry_safe(node, struct virtnet_info,
						   node);

	virtnet_clean_affinity(vi, cpu);
	return 0;
}

static enum cpuhp_state virtionet_online;

static int virtnet_cpu_notif_add(struct virtnet_info *vi)
{
	int ret;

	ret = cpuhp_state_add_instance_nocalls(virtionet_online, &vi->node);
	if (ret)
		return ret;
	ret = cpuhp_state_add_instance_nocalls(CPUHP_VIRT_NET_DEAD,
					       &vi->node_dead);
	if (!ret)
		return ret;
	cpuhp_state_remove_instance_nocalls(virtionet_online, &vi->node);
	return ret;
}

static void virtnet_cpu_notif_remove(struct virtnet_info *vi)
{
	cpuhp_state_remove_instance_nocalls(virtionet_online, &vi->node);
	cpuhp_state_remove_instance_nocalls(CPUHP_VIRT_NET_DEAD,
					    &vi->node_dead);
}

static void virtnet_get_ringparam(struct net_device *dev,
				struct ethtool_ringparam *ring)
{
	struct virtnet_info *vi = netdev_priv(dev);

	ring->rx_max_pending = virtqueue_get_vring_size(vi->rq[0].vq);
	ring->tx_max_pending = virtqueue_get_vring_size(vi->sq[0].vq);
	ring->rx_pending = ring->rx_max_pending;
	ring->tx_pending = ring->tx_max_pending;
}


static void virtnet_get_drvinfo(struct net_device *dev,
				struct ethtool_drvinfo *info)
{
	struct virtnet_info *vi = netdev_priv(dev);
	struct virtio_device *vdev = vi->vdev;

	strlcpy(info->driver, KBUILD_MODNAME, sizeof(info->driver));
	strlcpy(info->version, VIRTNET_DRIVER_VERSION, sizeof(info->version));
	strlcpy(info->bus_info, virtio_bus_name(vdev), sizeof(info->bus_info));

}

/* TODO: Eliminate OOO packets during switching */
static int virtnet_set_channels(struct net_device *dev,
				struct ethtool_channels *channels)
{
	struct virtnet_info *vi = netdev_priv(dev);
	u16 queue_pairs = channels->combined_count;
	int err;

	/* We don't support separate rx/tx channels.
	 * We don't allow setting 'other' channels.
	 */
	if (channels->rx_count || channels->tx_count || channels->other_count)
		return -EINVAL;

	if (queue_pairs > vi->max_queue_pairs || queue_pairs == 0)
		return -EINVAL;

	/* For now we don't support modifying channels while XDP is loaded
	 * also when XDP is loaded all RX queues have XDP programs so we only
	 * need to check a single RX queue.
	 */
	if (vi->rq[0].xdp_prog)
		return -EINVAL;

	get_online_cpus();
	err = _virtnet_set_queues(vi, queue_pairs);
	if (!err) {
		netif_set_real_num_tx_queues(dev, queue_pairs);
		netif_set_real_num_rx_queues(dev, queue_pairs);

		virtnet_set_affinity(vi);
	}
	put_online_cpus();

	return err;
}

static void virtnet_get_strings(struct net_device *dev, u32 stringset, u8 *data)
{
	struct virtnet_info *vi = netdev_priv(dev);
	char *p = (char *)data;
	unsigned int i, j;

	switch (stringset) {
	case ETH_SS_STATS:
		for (i = 0; i < vi->curr_queue_pairs; i++) {
			for (j = 0; j < VIRTNET_RQ_STATS_LEN; j++) {
				snprintf(p, ETH_GSTRING_LEN, "rx_queue_%u_%s",
					 i, virtnet_rq_stats_desc[j].desc);
				p += ETH_GSTRING_LEN;
			}
		}

		for (i = 0; i < vi->curr_queue_pairs; i++) {
			for (j = 0; j < VIRTNET_SQ_STATS_LEN; j++) {
				snprintf(p, ETH_GSTRING_LEN, "tx_queue_%u_%s",
					 i, virtnet_sq_stats_desc[j].desc);
				p += ETH_GSTRING_LEN;
			}
		}
		break;
	}
}

static int virtnet_get_sset_count(struct net_device *dev, int sset)
{
	struct virtnet_info *vi = netdev_priv(dev);

	switch (sset) {
	case ETH_SS_STATS:
		return vi->curr_queue_pairs * (VIRTNET_RQ_STATS_LEN +
					       VIRTNET_SQ_STATS_LEN);
	default:
		return -EOPNOTSUPP;
	}
}

static void virtnet_get_ethtool_stats(struct net_device *dev,
				      struct ethtool_stats *stats, u64 *data)
{
	struct virtnet_info *vi = netdev_priv(dev);
	unsigned int idx = 0, start, i, j;
	const u8 *stats_base;
	size_t offset;

	for (i = 0; i < vi->curr_queue_pairs; i++) {
		struct receive_queue *rq = &vi->rq[i];

		stats_base = (u8 *)&rq->stats;
		do {
			start = u64_stats_fetch_begin_irq(&rq->stats.syncp);
			for (j = 0; j < VIRTNET_RQ_STATS_LEN; j++) {
				offset = virtnet_rq_stats_desc[j].offset;
				data[idx + j] = *(u64 *)(stats_base + offset);
			}
		} while (u64_stats_fetch_retry_irq(&rq->stats.syncp, start));
		idx += VIRTNET_RQ_STATS_LEN;
	}

	for (i = 0; i < vi->curr_queue_pairs; i++) {
		struct send_queue *sq = &vi->sq[i];

		stats_base = (u8 *)&sq->stats;
		do {
			start = u64_stats_fetch_begin_irq(&sq->stats.syncp);
			for (j = 0; j < VIRTNET_SQ_STATS_LEN; j++) {
				offset = virtnet_sq_stats_desc[j].offset;
				data[idx + j] = *(u64 *)(stats_base + offset);
			}
		} while (u64_stats_fetch_retry_irq(&sq->stats.syncp, start));
		idx += VIRTNET_SQ_STATS_LEN;
	}
}

static void virtnet_get_channels(struct net_device *dev,
				 struct ethtool_channels *channels)
{
	struct virtnet_info *vi = netdev_priv(dev);

	channels->combined_count = vi->curr_queue_pairs;
	channels->max_combined = vi->max_queue_pairs;
	channels->max_other = 0;
	channels->rx_count = 0;
	channels->tx_count = 0;
	channels->other_count = 0;
}

/* Check if the user is trying to change anything besides speed/duplex */
static bool
virtnet_validate_ethtool_cmd(const struct ethtool_link_ksettings *cmd)
{
	struct ethtool_link_ksettings diff1 = *cmd;
	struct ethtool_link_ksettings diff2 = {};

	/* cmd is always set so we need to clear it, validate the port type
	 * and also without autonegotiation we can ignore advertising
	 */
	diff1.base.speed = 0;
	diff2.base.port = PORT_OTHER;
	ethtool_link_ksettings_zero_link_mode(&diff1, advertising);
	diff1.base.duplex = 0;
	diff1.base.cmd = 0;
	diff1.base.link_mode_masks_nwords = 0;

	return !memcmp(&diff1.base, &diff2.base, sizeof(diff1.base)) &&
		bitmap_empty(diff1.link_modes.supported,
			     __ETHTOOL_LINK_MODE_MASK_NBITS) &&
		bitmap_empty(diff1.link_modes.advertising,
			     __ETHTOOL_LINK_MODE_MASK_NBITS) &&
		bitmap_empty(diff1.link_modes.lp_advertising,
			     __ETHTOOL_LINK_MODE_MASK_NBITS);
}

static int virtnet_set_link_ksettings(struct net_device *dev,
				      const struct ethtool_link_ksettings *cmd)
{
	struct virtnet_info *vi = netdev_priv(dev);
	u32 speed;

	speed = cmd->base.speed;
	/* don't allow custom speed and duplex */
	if (!ethtool_validate_speed(speed) ||
	    !ethtool_validate_duplex(cmd->base.duplex) ||
	    !virtnet_validate_ethtool_cmd(cmd))
		return -EINVAL;
	vi->speed = speed;
	vi->duplex = cmd->base.duplex;

	return 0;
}

static int virtnet_get_link_ksettings(struct net_device *dev,
				      struct ethtool_link_ksettings *cmd)
{
	struct virtnet_info *vi = netdev_priv(dev);

	cmd->base.speed = vi->speed;
	cmd->base.duplex = vi->duplex;
	cmd->base.port = PORT_OTHER;

	return 0;
}

static void virtnet_init_settings(struct net_device *dev)
{
	struct virtnet_info *vi = netdev_priv(dev);

	vi->speed = SPEED_UNKNOWN;
	vi->duplex = DUPLEX_UNKNOWN;
}

static void virtnet_update_settings(struct virtnet_info *vi)
{
	u32 speed;
	u8 duplex;

	if (!virtio_has_feature(vi->vdev, VIRTIO_NET_F_SPEED_DUPLEX))
		return;

	speed = virtio_cread32(vi->vdev, offsetof(struct virtio_net_config,
						  speed));
	if (ethtool_validate_speed(speed))
		vi->speed = speed;
	duplex = virtio_cread8(vi->vdev, offsetof(struct virtio_net_config,
						  duplex));
	if (ethtool_validate_duplex(duplex))
		vi->duplex = duplex;
}

//virtio_net的ethtool操作集
static const struct ethtool_ops virtnet_ethtool_ops = {
	.get_drvinfo = virtnet_get_drvinfo,
	.get_link = ethtool_op_get_link,
	.get_ringparam = virtnet_get_ringparam,
	.get_strings = virtnet_get_strings,
	.get_sset_count = virtnet_get_sset_count,
	.get_ethtool_stats = virtnet_get_ethtool_stats,
	.set_channels = virtnet_set_channels,
	.get_channels = virtnet_get_channels,
	.get_ts_info = ethtool_op_get_ts_info,
	.get_link_ksettings = virtnet_get_link_ksettings,
	.set_link_ksettings = virtnet_set_link_ksettings,
};

static void virtnet_freeze_down(struct virtio_device *vdev)
{
	struct virtnet_info *vi = vdev->priv;
	int i;

	/* Make sure no work handler is accessing the device */
	flush_work(&vi->config_work);

	netif_device_detach(vi->dev);
	netif_tx_disable(vi->dev);
	cancel_delayed_work_sync(&vi->refill);

	if (netif_running(vi->dev)) {
		for (i = 0; i < vi->max_queue_pairs; i++) {
			napi_disable(&vi->rq[i].napi);
			virtnet_napi_tx_disable(&vi->sq[i].napi);
		}
	}
}

static int init_vqs(struct virtnet_info *vi);

static int virtnet_restore_up(struct virtio_device *vdev)
{
	struct virtnet_info *vi = vdev->priv;
	int err, i;

	err = init_vqs(vi);
	if (err)
		return err;

	virtio_device_ready(vdev);

	if (netif_running(vi->dev)) {
		for (i = 0; i < vi->curr_queue_pairs; i++)
			if (!try_fill_recv(vi, &vi->rq[i], GFP_KERNEL))
				schedule_delayed_work(&vi->refill, 0);

		for (i = 0; i < vi->max_queue_pairs; i++) {
			virtnet_napi_enable(vi->rq[i].vq, &vi->rq[i].napi);
			virtnet_napi_tx_enable(vi, vi->sq[i].vq,
					       &vi->sq[i].napi);
		}
	}

	netif_device_attach(vi->dev);
	return err;
}

static int virtnet_set_guest_offloads(struct virtnet_info *vi, u64 offloads)
{
	struct scatterlist sg;
	vi->ctrl->offloads = cpu_to_virtio64(vi->vdev, offloads);

	sg_init_one(&sg, &vi->ctrl->offloads, sizeof(vi->ctrl->offloads));

	if (!virtnet_send_command(vi, VIRTIO_NET_CTRL_GUEST_OFFLOADS,
				  VIRTIO_NET_CTRL_GUEST_OFFLOADS_SET, &sg)) {
		dev_warn(&vi->dev->dev, "Fail to set guest offload. \n");
		return -EINVAL;
	}

	return 0;
}

static int virtnet_clear_guest_offloads(struct virtnet_info *vi)
{
	u64 offloads = 0;

	if (!vi->guest_offloads)
		return 0;

	if (virtio_has_feature(vi->vdev, VIRTIO_NET_F_GUEST_CSUM))
		offloads = 1ULL << VIRTIO_NET_F_GUEST_CSUM;

	return virtnet_set_guest_offloads(vi, offloads);
}

static int virtnet_restore_guest_offloads(struct virtnet_info *vi)
{
	u64 offloads = vi->guest_offloads;

	if (!vi->guest_offloads)
		return 0;
	if (virtio_has_feature(vi->vdev, VIRTIO_NET_F_GUEST_CSUM))
		offloads |= 1ULL << VIRTIO_NET_F_GUEST_CSUM;

	return virtnet_set_guest_offloads(vi, offloads);
}

static int virtnet_xdp_set(struct net_device *dev, struct bpf_prog *prog,
			   struct netlink_ext_ack *extack)
{
	unsigned long int max_sz = PAGE_SIZE - sizeof(struct padded_vnet_hdr);
	struct virtnet_info *vi = netdev_priv(dev);
	struct bpf_prog *old_prog;
	u16 xdp_qp = 0, curr_qp;
	int i, err;

	if (!virtio_has_feature(vi->vdev, VIRTIO_NET_F_CTRL_GUEST_OFFLOADS)
	    && (virtio_has_feature(vi->vdev, VIRTIO_NET_F_GUEST_TSO4) ||
	        virtio_has_feature(vi->vdev, VIRTIO_NET_F_GUEST_TSO6) ||
	        virtio_has_feature(vi->vdev, VIRTIO_NET_F_GUEST_ECN) ||
		virtio_has_feature(vi->vdev, VIRTIO_NET_F_GUEST_UFO))) {
		NL_SET_ERR_MSG_MOD(extack, "Can't set XDP while host is implementing LRO, disable LRO first");
		return -EOPNOTSUPP;
	}

	if (vi->mergeable_rx_bufs && !vi->any_header_sg) {
		NL_SET_ERR_MSG_MOD(extack, "XDP expects header/data in single page, any_header_sg required");
		return -EINVAL;
	}

	if (dev->mtu > max_sz) {
		NL_SET_ERR_MSG_MOD(extack, "MTU too large to enable XDP");
		netdev_warn(dev, "XDP requires MTU less than %lu\n", max_sz);
		return -EINVAL;
	}

	curr_qp = vi->curr_queue_pairs - vi->xdp_queue_pairs;
	if (prog)
		xdp_qp = nr_cpu_ids;

	/* XDP requires extra queues for XDP_TX */
	if (curr_qp + xdp_qp > vi->max_queue_pairs) {
		NL_SET_ERR_MSG_MOD(extack, "Too few free TX rings available");
		netdev_warn(dev, "request %i queues but max is %i\n",
			    curr_qp + xdp_qp, vi->max_queue_pairs);
		return -ENOMEM;
	}

	if (prog) {
		prog = bpf_prog_add(prog, vi->max_queue_pairs - 1);
		if (IS_ERR(prog))
			return PTR_ERR(prog);
	}

	/* Make sure NAPI is not using any XDP TX queues for RX. */
	if (netif_running(dev))
		for (i = 0; i < vi->max_queue_pairs; i++)
			napi_disable(&vi->rq[i].napi);

	netif_set_real_num_rx_queues(dev, curr_qp + xdp_qp);
	err = _virtnet_set_queues(vi, curr_qp + xdp_qp);
	if (err)
		goto err;
	vi->xdp_queue_pairs = xdp_qp;

	for (i = 0; i < vi->max_queue_pairs; i++) {
		old_prog = rtnl_dereference(vi->rq[i].xdp_prog);
		rcu_assign_pointer(vi->rq[i].xdp_prog, prog);
		if (i == 0) {
			if (!old_prog)
				virtnet_clear_guest_offloads(vi);
			if (!prog)
				virtnet_restore_guest_offloads(vi);
		}
		if (old_prog)
			bpf_prog_put(old_prog);
		if (netif_running(dev))
			virtnet_napi_enable(vi->rq[i].vq, &vi->rq[i].napi);
	}

	return 0;

err:
	for (i = 0; i < vi->max_queue_pairs; i++)
		virtnet_napi_enable(vi->rq[i].vq, &vi->rq[i].napi);
	if (prog)
		bpf_prog_sub(prog, vi->max_queue_pairs - 1);
	return err;
}

static u32 virtnet_xdp_query(struct net_device *dev)
{
	struct virtnet_info *vi = netdev_priv(dev);
	const struct bpf_prog *xdp_prog;
	int i;

	for (i = 0; i < vi->max_queue_pairs; i++) {
		xdp_prog = rtnl_dereference(vi->rq[i].xdp_prog);
		if (xdp_prog)
			return xdp_prog->aux->id;
	}
	return 0;
}

static int virtnet_xdp(struct net_device *dev, struct netdev_bpf *xdp)
{
	switch (xdp->command) {
	case XDP_SETUP_PROG:
		return virtnet_xdp_set(dev, xdp->prog, xdp->extack);
	case XDP_QUERY_PROG:
		xdp->prog_id = virtnet_xdp_query(dev);
		return 0;
	default:
		return -EINVAL;
	}
}

static int virtnet_get_phys_port_name(struct net_device *dev, char *buf,
				      size_t len)
{
	struct virtnet_info *vi = netdev_priv(dev);
	int ret;

	if (!virtio_has_feature(vi->vdev, VIRTIO_NET_F_STANDBY))
		return -EOPNOTSUPP;

	ret = snprintf(buf, len, "sby");
	if (ret >= len)
		return -EOPNOTSUPP;

	return 0;
}

//virtio_net驱动的操作集
static const struct net_device_ops virtnet_netdev = {
	.ndo_open            = virtnet_open,
	.ndo_stop   	     = virtnet_close,
	.ndo_start_xmit      = start_xmit,//发包函数回调（这个回调在软中断被触发后调用）
	.ndo_validate_addr   = eth_validate_addr,//校验mac地址是否正确
	.ndo_set_mac_address = virtnet_set_mac_address,
	.ndo_set_rx_mode     = virtnet_set_rx_mode,
	.ndo_get_stats64     = virtnet_stats,
	.ndo_vlan_rx_add_vid = virtnet_vlan_rx_add_vid,
	.ndo_vlan_rx_kill_vid = virtnet_vlan_rx_kill_vid,
<<<<<<< HEAD
#ifdef CONFIG_NET_POLL_CONTROLLER
	.ndo_poll_controller = virtnet_netpoll,//注册本设备到napi,交由napi poll来收包
#endif
=======
>>>>>>> 64c5e530
	.ndo_bpf		= virtnet_xdp,
	.ndo_xdp_xmit		= virtnet_xdp_xmit,
	.ndo_features_check	= passthru_features_check,
	.ndo_get_phys_port_name	= virtnet_get_phys_port_name,
};

//设备链路状态处理
static void virtnet_config_changed_work(struct work_struct *work)
{
	struct virtnet_info *vi =
		container_of(work, struct virtnet_info, config_work);
	u16 v;

	//读取config获知当前link状态
	if (virtio_cread_feature(vi->vdev, VIRTIO_NET_F_STATUS,
				 struct virtio_net_config, status, &v) < 0)
		return;

	//link状态为announce,向对端通告
	if (v & VIRTIO_NET_S_ANNOUNCE) {
		netdev_notify_peers(vi->dev);
		virtnet_ack_link_announce(vi);
	}

	/* Ignore unknown (future) status bits */
	v &= VIRTIO_NET_S_LINK_UP;

	if (vi->status == v)
		return;

	vi->status = v;

	if (vi->status & VIRTIO_NET_S_LINK_UP) {
		//link置为up
		virtnet_update_settings(vi);
		netif_carrier_on(vi->dev);
		netif_tx_wake_all_queues(vi->dev);
	} else {
		//link down处理
		netif_carrier_off(vi->dev);
		netif_tx_stop_all_queues(vi->dev);
	}
}

static void virtnet_config_changed(struct virtio_device *vdev)
{
	struct virtnet_info *vi = vdev->priv;

	schedule_work(&vi->config_work);
}

static void virtnet_free_queues(struct virtnet_info *vi)
{
	int i;

	for (i = 0; i < vi->max_queue_pairs; i++) {
		napi_hash_del(&vi->rq[i].napi);
		netif_napi_del(&vi->rq[i].napi);
		netif_napi_del(&vi->sq[i].napi);
	}

	/* We called napi_hash_del() before netif_napi_del(),
	 * we need to respect an RCU grace period before freeing vi->rq
	 */
	synchronize_net();

	kfree(vi->rq);
	kfree(vi->sq);
	kfree(vi->ctrl);
}

static void _free_receive_bufs(struct virtnet_info *vi)
{
	struct bpf_prog *old_prog;
	int i;

	for (i = 0; i < vi->max_queue_pairs; i++) {
		while (vi->rq[i].pages)
			__free_pages(get_a_page(&vi->rq[i], GFP_KERNEL), 0);

		old_prog = rtnl_dereference(vi->rq[i].xdp_prog);
		RCU_INIT_POINTER(vi->rq[i].xdp_prog, NULL);
		if (old_prog)
			bpf_prog_put(old_prog);
	}
}

static void free_receive_bufs(struct virtnet_info *vi)
{
	rtnl_lock();
	_free_receive_bufs(vi);
	rtnl_unlock();
}

static void free_receive_page_frags(struct virtnet_info *vi)
{
	int i;
	for (i = 0; i < vi->max_queue_pairs; i++)
		if (vi->rq[i].alloc_frag.page)
			put_page(vi->rq[i].alloc_frag.page);
}

static bool is_xdp_raw_buffer_queue(struct virtnet_info *vi, int q)
{
	if (q < (vi->curr_queue_pairs - vi->xdp_queue_pairs))
		return false;
	else if (q < vi->curr_queue_pairs)
		return true;
	else
		return false;
}

static void free_unused_bufs(struct virtnet_info *vi)
{
	void *buf;
	int i;

	for (i = 0; i < vi->max_queue_pairs; i++) {
		struct virtqueue *vq = vi->sq[i].vq;
		while ((buf = virtqueue_detach_unused_buf(vq)) != NULL) {
			if (!is_xdp_raw_buffer_queue(vi, i))
				dev_kfree_skb(buf);
			else
				put_page(virt_to_head_page(buf));
		}
	}

	for (i = 0; i < vi->max_queue_pairs; i++) {
		struct virtqueue *vq = vi->rq[i].vq;

		while ((buf = virtqueue_detach_unused_buf(vq)) != NULL) {
			if (vi->mergeable_rx_bufs) {
				put_page(virt_to_head_page(buf));
			} else if (vi->big_packets) {
				give_pages(&vi->rq[i], buf);
			} else {
				put_page(virt_to_head_page(buf));
			}
		}
	}
}

static void virtnet_del_vqs(struct virtnet_info *vi)
{
	struct virtio_device *vdev = vi->vdev;

	virtnet_clean_affinity(vi, -1);

	vdev->config->del_vqs(vdev);

	virtnet_free_queues(vi);
}

/* How large should a single buffer be so a queue full of these can fit at
 * least one full packet?
 * Logic below assumes the mergeable buffer header is used.
 */
//取每个元素所需要的最小buf_len
static unsigned int mergeable_min_buf_len(struct virtnet_info *vi, struct virtqueue *vq)
{
	const unsigned int hdr_len = sizeof(struct virtio_net_hdr_mrg_rxbuf);
	//取队列大小
	unsigned int rq_size = virtqueue_get_vring_size(vq);
	//如果使能大包，则包的大小为65535,否则按mtu计
	unsigned int packet_len = vi->big_packets ? IP_MAX_MTU : vi->dev->max_mtu;
	//buffer的长度（头长度+以太头+vlan头＋包长度）
	unsigned int buf_len = hdr_len + ETH_HLEN + VLAN_HLEN + packet_len;
	//每个队列的元素存放一块数据，则整个队列最小需要多少字节才能存放一个最大的报文，计算结果为min_buf_len
	unsigned int min_buf_len = DIV_ROUND_UP(buf_len, rq_size);

	//一般会返回GOOD_PACKET_LEN除非num非常小(<43时）
	return max(max(min_buf_len, hdr_len) - hdr_len,
		   (unsigned int)GOOD_PACKET_LEN);
}

static int virtnet_find_vqs(struct virtnet_info *vi)
{
	vq_callback_t **callbacks;//各队列的回调函数（控制队列回调为NULL）
	struct virtqueue **vqs;//各队列指针
	int ret = -ENOMEM;
	int i, total_vqs;
	const char **names;//各队列名称
	bool *ctx;

	/* We expect 1 RX virtqueue followed by 1 TX virtqueue, followed by
	 * possible N-1 RX/TX queue pairs used in multiqueue mode, followed by
	 * possible control vq.
	 */
	//N个收队列，N个发队列，1个控制队列
	//2. If the VIRTIO_NET_F_CTRL_VQ feature bit is negotiated, identify the control virtqueue.
	total_vqs = vi->max_queue_pairs * 2 +
		    virtio_has_feature(vi->vdev, VIRTIO_NET_F_CTRL_VQ);

	/* Allocate space for find_vqs parameters */
	//为存储各虚拟队列地址而申请空间（数组）
	vqs = kcalloc(total_vqs, sizeof(*vqs), GFP_KERNEL);
	if (!vqs)
		goto err_vq;

	//为各虚拟队列的回调申请空间（数组）
	callbacks = kmalloc_array(total_vqs, sizeof(*callbacks), GFP_KERNEL);
	if (!callbacks)
		goto err_callback;

	//申请虚队列名称数组
	names = kmalloc_array(total_vqs, sizeof(*names), GFP_KERNEL);
	if (!names)
		goto err_names;

	//初始化total_vqs个context
	if (!vi->big_packets || vi->mergeable_rx_bufs) {
		ctx = kcalloc(total_vqs, sizeof(*ctx), GFP_KERNEL);
		if (!ctx)
			goto err_ctx;
	} else {
		ctx = NULL;
	}

	/* Parameters for control virtqueue, if any */
	//最后一个队列为控制队列
	if (vi->has_cvq) {
		callbacks[total_vqs - 1] = NULL;//控制队列的callback为NULL
		names[total_vqs - 1] = "control";
	}

	/* Allocate/initialize parameters for send/receive virtqueues */
	for (i = 0; i < vi->max_queue_pairs; i++) {
		//各队列回调
		callbacks[rxq2vq(i)] = skb_recv_done;//2*x为收队列
		callbacks[txq2vq(i)] = skb_xmit_done;//2*x+1为发队列

		//各虚队列名称
		sprintf(vi->rq[i].name, "input.%d", i);
		sprintf(vi->sq[i].name, "output.%d", i);

		//设置各虚队列名称指针
		names[rxq2vq(i)] = vi->rq[i].name;
		names[txq2vq(i)] = vi->sq[i].name;

		if (ctx)
			ctx[rxq2vq(i)] = true;
	}

	//创建队列并设置硬件使其了解desc,avail,used三个queue的起始地址
	ret = vi->vdev->config->find_vqs(vi->vdev, total_vqs, vqs, callbacks,
					 names, ctx, NULL);
	if (ret)
		goto err_find;

	if (vi->has_cvq) {
		vi->cvq = vqs[total_vqs - 1];
		if (virtio_has_feature(vi->vdev, VIRTIO_NET_F_CTRL_VLAN))
			vi->dev->features |= NETIF_F_HW_VLAN_CTAG_FILTER;
	}

	//设置收队列及发队列对应的底层虚队列（最小的buffer长度)
	for (i = 0; i < vi->max_queue_pairs; i++) {
		vi->rq[i].vq = vqs[rxq2vq(i)];
		vi->rq[i].min_buf_len = mergeable_min_buf_len(vi, vi->rq[i].vq);
		vi->sq[i].vq = vqs[txq2vq(i)];
	}

	/* run here: ret == 0. */


err_find:
	kfree(ctx);
err_ctx:
	kfree(names);
err_names:
	kfree(callbacks);
err_callback:
	kfree(vqs);
err_vq:
	return ret;
}

static int virtnet_alloc_queues(struct virtnet_info *vi)
{
	int i;

	//申请1个控制队列
	vi->ctrl = kzalloc(sizeof(*vi->ctrl), GFP_KERNEL);
	if (!vi->ctrl)
		goto err_ctrl;
	//申请max_queue_pairs个发队列
	vi->sq = kcalloc(vi->max_queue_pairs, sizeof(*vi->sq), GFP_KERNEL);
	if (!vi->sq)
		goto err_sq;
	//申请max_queue_pairs个收队列
	vi->rq = kcalloc(vi->max_queue_pairs, sizeof(*vi->rq), GFP_KERNEL);
	if (!vi->rq)
		goto err_rq;

	//初始化延迟任务refill_work(延迟时间0）
	INIT_DELAYED_WORK(&vi->refill, refill_work);
	//初始化收发队列
	for (i = 0; i < vi->max_queue_pairs; i++) {
		vi->rq[i].pages = NULL;
		//设置收包队列的处理函数（virtnet_poll)
		netif_napi_add(vi->dev, &vi->rq[i].napi, virtnet_poll,
			       napi_weight);
		//设置发包队列的处理函数（virtnet_poll_tx)
		netif_tx_napi_add(vi->dev, &vi->sq[i].napi, virtnet_poll_tx,
				  napi_tx ? napi_weight : 0);

		sg_init_table(vi->rq[i].sg, ARRAY_SIZE(vi->rq[i].sg));
		ewma_pkt_len_init(&vi->rq[i].mrg_avg_pkt_len);
		sg_init_table(vi->sq[i].sg, ARRAY_SIZE(vi->sq[i].sg));

		u64_stats_init(&vi->rq[i].stats.syncp);
		u64_stats_init(&vi->sq[i].stats.syncp);
	}

	return 0;

err_rq:
	kfree(vi->sq);
err_sq:
	kfree(vi->ctrl);
err_ctrl:
	return -ENOMEM;
}

static int init_vqs(struct virtnet_info *vi)
{
	int ret;

	/* Allocate send & receive queues */
	//申请控制，收发队列内存，并设置各队列的napi_poll函数进行收发
	ret = virtnet_alloc_queues(vi);
	if (ret)
		goto err;

	//映射并创建虚队列
	ret = virtnet_find_vqs(vi);
	if (ret)
		goto err_free;

	get_online_cpus();
	virtnet_set_affinity(vi);//为队列绑定cpu
	put_online_cpus();

	return 0;

err_free:
	virtnet_free_queues(vi);
err:
	return ret;
}

#ifdef CONFIG_SYSFS
static ssize_t mergeable_rx_buffer_size_show(struct netdev_rx_queue *queue,
		char *buf)
{
	struct virtnet_info *vi = netdev_priv(queue->dev);
	unsigned int queue_index = get_netdev_rx_queue_index(queue);
	unsigned int headroom = virtnet_get_headroom(vi);
	unsigned int tailroom = headroom ? sizeof(struct skb_shared_info) : 0;
	struct ewma_pkt_len *avg;

	BUG_ON(queue_index >= vi->max_queue_pairs);
	avg = &vi->rq[queue_index].mrg_avg_pkt_len;
	return sprintf(buf, "%u\n",
		       get_mergeable_buf_len(&vi->rq[queue_index], avg,
				       SKB_DATA_ALIGN(headroom + tailroom)));
}

static struct rx_queue_attribute mergeable_rx_buffer_size_attribute =
	__ATTR_RO(mergeable_rx_buffer_size);

static struct attribute *virtio_net_mrg_rx_attrs[] = {
	&mergeable_rx_buffer_size_attribute.attr,
	NULL
};

static const struct attribute_group virtio_net_mrg_rx_group = {
	.name = "virtio_net",
	.attrs = virtio_net_mrg_rx_attrs
};
#endif

static bool virtnet_fail_on_feature(struct virtio_device *vdev,
				    unsigned int fbit,
				    const char *fname, const char *dname)
{
	if (!virtio_has_feature(vdev, fbit))
		return false;

	dev_err(&vdev->dev, "device advertises feature %s but not %s",
		fname, dname);

	return true;
}

#define VIRTNET_FAIL_ON(vdev, fbit, dbit)			\
	virtnet_fail_on_feature(vdev, fbit, #fbit, dbit)

static bool virtnet_validate_features(struct virtio_device *vdev)
{
	if (!virtio_has_feature(vdev, VIRTIO_NET_F_CTRL_VQ) &&
	    (VIRTNET_FAIL_ON(vdev, VIRTIO_NET_F_CTRL_RX,
			     "VIRTIO_NET_F_CTRL_VQ") ||
	     VIRTNET_FAIL_ON(vdev, VIRTIO_NET_F_CTRL_VLAN,
			     "VIRTIO_NET_F_CTRL_VQ") ||
	     VIRTNET_FAIL_ON(vdev, VIRTIO_NET_F_GUEST_ANNOUNCE,
			     "VIRTIO_NET_F_CTRL_VQ") ||
	     VIRTNET_FAIL_ON(vdev, VIRTIO_NET_F_MQ, "VIRTIO_NET_F_CTRL_VQ") ||
	     VIRTNET_FAIL_ON(vdev, VIRTIO_NET_F_CTRL_MAC_ADDR,
			     "VIRTIO_NET_F_CTRL_VQ"))) {
		return false;
	}

	return true;
}

#define MIN_MTU ETH_MIN_MTU
#define MAX_MTU ETH_MAX_MTU

static int virtnet_validate(struct virtio_device *vdev)
{
	if (!vdev->config->get) {
		dev_err(&vdev->dev, "%s failure: config access disabled\n",
			__func__);
		return -EINVAL;
	}

	if (!virtnet_validate_features(vdev))
		return -EINVAL;

	if (virtio_has_feature(vdev, VIRTIO_NET_F_MTU)) {
		int mtu = virtio_cread16(vdev,
					 offsetof(struct virtio_net_config,
						  mtu));
		if (mtu < MIN_MTU)
			__virtio_clear_bit(vdev, VIRTIO_NET_F_MTU);
	}

	return 0;
}

//驱动探测virtio_device产生net_device设备,将net_device加入到napi_poll中，使其开始收包
//在本函数执行前，virtio-bus的probe函数将调用，并设置vdev->feature标记位
static int virtnet_probe(struct virtio_device *vdev)
{
	int i, err = -ENOMEM;
	struct net_device *dev;
	struct virtnet_info *vi;
	u16 max_queue_pairs;
	int mtu;

	/* Find if host supports multiqueue virtio_net device */
    //检查设备是否支持多队列功能，如果支持则读取多队列配置到max_queue_pairs
	//找出设备支持的最大虚队列数（组数，rx+tx算一组）
	err = virtio_cread_feature(vdev, VIRTIO_NET_F_MQ,
				   struct virtio_net_config,
				   max_virtqueue_pairs, &max_queue_pairs);

	/* We need at least 2 queue's */
	//
	//按标准规定：5.1.4.1
	//Device Requirements: Device configuration layout
	//The device MUST set max_virtqueue_pairs to between 1 and 0x8000 inclusive,
	//if it offers VIRTIO_NET_-F_MQ.
	//5.1.5
	//Identify and initialize the receive and transmission virtqueues, up to N of each kind. If VIRTIO_NET_-
	//F_MQ feature bit is negotiated, N=max_virtqueue_pairs, otherwise identify N=1.
	//除非配置错误，否则使用配置值
	if (err || max_queue_pairs < VIRTIO_NET_CTRL_MQ_VQ_PAIRS_MIN ||
	    max_queue_pairs > VIRTIO_NET_CTRL_MQ_VQ_PAIRS_MAX ||
	    !virtio_has_feature(vdev, VIRTIO_NET_F_CTRL_VQ))
		max_queue_pairs = 1;

	/* Allocate ourselves a network device with room for our info */
    //申请net_device设备，后续我们将对dev进行open，rx,tx等操作（rx与tx队列数均为max_queue_pairs)
	dev = alloc_etherdev_mq(sizeof(struct virtnet_info), max_queue_pairs);
	if (!dev)
		return -ENOMEM;

	/* Set up network device as normal. */
	dev->priv_flags |= IFF_UNICAST_FLT | IFF_LIVE_ADDR_CHANGE;
	dev->netdev_ops = &virtnet_netdev;//设置网络设备dev操作集
	dev->features = NETIF_F_HIGHDMA;

	dev->ethtool_ops = &virtnet_ethtool_ops;
	SET_NETDEV_DEV(dev, &vdev->dev);

	/* Do we support "hardware" checksums? */
	//7. A performant driver would indicate that it will generate checksumless packets by negotating the VIR-
	//TIO_NET_F_CSUM feature.net_f_csum功能
	//检查驱动是否支持virtio_net_f_csum
	if (virtio_has_feature(vdev, VIRTIO_NET_F_CSUM)) {
		/* This opens up the world of extra features. */
		dev->hw_features |= NETIF_F_HW_CSUM | NETIF_F_SG;
		if (csum)
			dev->features |= NETIF_F_HW_CSUM | NETIF_F_SG;

		//是否支持GSO
		//8. If that feature is negotiated, a driver can use TCP or UDP segmentation offload by negotiating the
		//VIRTIO_NET_F_HOST_TSO4 (IPv4 TCP), VIRTIO_NET_F_HOST_TSO6 (IPv6 TCP) and VIRTIO_-
		//NET_F_HOST_UFO (UDP fragmentation) features.
		if (virtio_has_feature(vdev, VIRTIO_NET_F_GSO)) {
			dev->hw_features |= NETIF_F_TSO
				| NETIF_F_TSO_ECN | NETIF_F_TSO6;
		}
		/* Individual feature bits: what can host handle? */
		//是否支持TSO
		if (virtio_has_feature(vdev, VIRTIO_NET_F_HOST_TSO4))
			dev->hw_features |= NETIF_F_TSO;
		if (virtio_has_feature(vdev, VIRTIO_NET_F_HOST_TSO6))
			dev->hw_features |= NETIF_F_TSO6;

		//是否支持显式拥塞控制
		if (virtio_has_feature(vdev, VIRTIO_NET_F_HOST_ECN))
			dev->hw_features |= NETIF_F_TSO_ECN;

		dev->features |= NETIF_F_GSO_ROBUST;

		if (gso)
			dev->features |= dev->hw_features & NETIF_F_ALL_TSO;
		/* (!csum && gso) case will be fixed by register_netdev() */
	}

	//是否由guest负载checksum
	if (virtio_has_feature(vdev, VIRTIO_NET_F_GUEST_CSUM))
		dev->features |= NETIF_F_RXCSUM;

	dev->vlan_features = dev->features;

	/* MTU range: 68 - 65535 */
	dev->min_mtu = MIN_MTU;
	dev->max_mtu = MAX_MTU;

	/* Configuration may specify what MAC to use.  Otherwise random. */
	//按virtio 1.0 spc规定，仅当VIRTIO_NET_F_MAC标记存在时，virtio_net_config中的
	//mac字段为有效，读取设备mac地址
	if (virtio_has_feature(vdev, VIRTIO_NET_F_MAC))
		virtio_cread_bytes(vdev,
				   offsetof(struct virtio_net_config, mac),
				   dev->dev_addr, dev->addr_len);
	else
        //如果不支持配置mac地址，则产生随机mac地址
		//标准规定：Otherwise, it SHOULD use a locally-administered MAC address
		//(see IEEE 802, “9.2 48-bit universal LAN MAC addresses”).
		eth_hw_addr_random(dev);

	/* Set up our device-specific information */
	vi = netdev_priv(dev);
	vi->dev = dev;
	vi->vdev = vdev;
	vdev->priv = vi;

	//初始化设备链路状态
	INIT_WORK(&vi->config_work, virtnet_config_changed_work);

	/* If we can receive ANY GSO packets, we must allocate large ones. */
	if (virtio_has_feature(vdev, VIRTIO_NET_F_GUEST_TSO4) ||
	    virtio_has_feature(vdev, VIRTIO_NET_F_GUEST_TSO6) ||
	    virtio_has_feature(vdev, VIRTIO_NET_F_GUEST_ECN) ||
	    virtio_has_feature(vdev, VIRTIO_NET_F_GUEST_UFO))
		vi->big_packets = true;

	//如果有mrg_rxbuf标记，则标记mergeable_rx_bufs为True
	if (virtio_has_feature(vdev, VIRTIO_NET_F_MRG_RXBUF))
		vi->mergeable_rx_bufs = true;

	//如果是version 1.0或者使能mergeable_rx，则头部为mrg_rxbuf
	if (virtio_has_feature(vdev, VIRTIO_NET_F_MRG_RXBUF) ||
	    virtio_has_feature(vdev, VIRTIO_F_VERSION_1))
		vi->hdr_len = sizeof(struct virtio_net_hdr_mrg_rxbuf);
	else
		vi->hdr_len = sizeof(struct virtio_net_hdr);

	if (virtio_has_feature(vdev, VIRTIO_F_ANY_LAYOUT) ||
	    virtio_has_feature(vdev, VIRTIO_F_VERSION_1))
		vi->any_header_sg = true;

	//如果driver支持控制队列，则标明有控制队列
	if (virtio_has_feature(vdev, VIRTIO_NET_F_CTRL_VQ))
		vi->has_cvq = true;

	//如果驱动支持mtu,则自配置中读取mtu
	if (virtio_has_feature(vdev, VIRTIO_NET_F_MTU)) {
		mtu = virtio_cread16(vdev,
				     offsetof(struct virtio_net_config,
					      mtu));
		if (mtu < dev->min_mtu) {
			/* Should never trigger: MTU was previously validated
			 * in virtnet_validate.
			 */
			dev_err(&vdev->dev, "device MTU appears to have changed "
				"it is now %d < %d", mtu, dev->min_mtu);
			goto free;
		}

		dev->mtu = mtu;
		dev->max_mtu = mtu;

		/* TODO: size buffers correctly in this case. */
		if (dev->mtu > ETH_DATA_LEN)
			vi->big_packets = true;
	}

	if (vi->any_header_sg)
		dev->needed_headroom = vi->hdr_len;

	/* Enable multiqueue by default */
	//最大队列数不超过可用的cpu数
	if (num_online_cpus() >= max_queue_pairs)
		vi->curr_queue_pairs = max_queue_pairs;
	else
		vi->curr_queue_pairs = num_online_cpus();

	vi->max_queue_pairs = max_queue_pairs;//最大队列数

	/* Allocate/initialize the rx/tx queues, and invoke find_vqs */
    //收发队列，控制队列创建
	err = init_vqs(vi);
	if (err)
		goto free;

#ifdef CONFIG_SYSFS
	if (vi->mergeable_rx_bufs)
		dev->sysfs_rx_queue_group = &virtio_net_mrg_rx_group;
#endif
	//设置收发队列数量（kernel netif相关）
	netif_set_real_num_tx_queues(dev, vi->curr_queue_pairs);
	netif_set_real_num_rx_queues(dev, vi->curr_queue_pairs);

	virtnet_init_settings(dev);

	if (virtio_has_feature(vdev, VIRTIO_NET_F_STANDBY)) {
		vi->failover = net_failover_create(vi->dev);
		if (IS_ERR(vi->failover)) {
			err = PTR_ERR(vi->failover);
			goto free_vqs;
		}
	}

    //在kernel中注册此网络设备
	err = register_netdev(dev);
	if (err) {
		pr_debug("virtio_net: registering device failed\n");
		goto free_failover;
	}

	//The driver MUST NOT notify the device before setting DRIVER_OK.
	//完成设备初始化
	virtio_device_ready(vdev);

	err = virtnet_cpu_notif_add(vi);
	if (err) {
		pr_debug("virtio_net: registering cpu notifier failed\n");
		goto free_unregister_netdev;
	}

	//告知对端我们使用的队列对数
	virtnet_set_queues(vi, vi->curr_queue_pairs);

	/* Assume link up if device can't report link status,
	   otherwise get link status from config. */
	netif_carrier_off(dev);
	if (virtio_has_feature(vi->vdev, VIRTIO_NET_F_STATUS)) {
		//按virtio 1.0 spec规定：
		/*
		 * If the driver does not negotiate the VIRTIO_NET_F_STATUS feature, it SHOULD assume the link is active,
		   otherwise it SHOULD read the link status from the bottom bit of status.
		 */
		schedule_work(&vi->config_work);
	} else {
		//没有协商virtio_net_f_status,假设其up
		vi->status = VIRTIO_NET_S_LINK_UP;
		virtnet_update_settings(vi);
		netif_carrier_on(dev);
	}

	for (i = 0; i < ARRAY_SIZE(guest_offloads); i++)
		if (virtio_has_feature(vi->vdev, guest_offloads[i]))
			set_bit(guest_offloads[i], &vi->guest_offloads);

	pr_debug("virtnet: registered device %s with %d RX and TX vq's\n",
		 dev->name, max_queue_pairs);

	return 0;

free_unregister_netdev:
	vi->vdev->config->reset(vdev);

	unregister_netdev(dev);
free_failover:
	net_failover_destroy(vi->failover);
free_vqs:
	cancel_delayed_work_sync(&vi->refill);
	free_receive_page_frags(vi);
	virtnet_del_vqs(vi);
free:
	free_netdev(dev);
	return err;
}

static void remove_vq_common(struct virtnet_info *vi)
{
	vi->vdev->config->reset(vi->vdev);

	/* Free unused buffers in both send and recv, if any. */
	free_unused_bufs(vi);

	free_receive_bufs(vi);

	free_receive_page_frags(vi);

	virtnet_del_vqs(vi);
}

static void virtnet_remove(struct virtio_device *vdev)
{
	struct virtnet_info *vi = vdev->priv;

	virtnet_cpu_notif_remove(vi);

	/* Make sure no work handler is accessing the device. */
	flush_work(&vi->config_work);

	unregister_netdev(vi->dev);

	net_failover_destroy(vi->failover);

	remove_vq_common(vi);

	free_netdev(vi->dev);
}

static __maybe_unused int virtnet_freeze(struct virtio_device *vdev)
{
	struct virtnet_info *vi = vdev->priv;

	virtnet_cpu_notif_remove(vi);
	virtnet_freeze_down(vdev);
	remove_vq_common(vi);

	return 0;
}

static __maybe_unused int virtnet_restore(struct virtio_device *vdev)
{
	struct virtnet_info *vi = vdev->priv;
	int err;

	err = virtnet_restore_up(vdev);
	if (err)
		return err;
	virtnet_set_queues(vi, vi->curr_queue_pairs);

	err = virtnet_cpu_notif_add(vi);
	if (err)
		return err;

	return 0;
}

static struct virtio_device_id id_table[] = {
	//virtio 1.0 spec规定device id为1的为网络设备
	{ VIRTIO_ID_NET, VIRTIO_DEV_ANY_ID },
	{ 0 },
};

#define VIRTNET_FEATURES \
	VIRTIO_NET_F_CSUM, VIRTIO_NET_F_GUEST_CSUM, \
	VIRTIO_NET_F_MAC, \
	VIRTIO_NET_F_HOST_TSO4, VIRTIO_NET_F_HOST_UFO, VIRTIO_NET_F_HOST_TSO6, \
	VIRTIO_NET_F_HOST_ECN, VIRTIO_NET_F_GUEST_TSO4, VIRTIO_NET_F_GUEST_TSO6, \
	VIRTIO_NET_F_GUEST_ECN, VIRTIO_NET_F_GUEST_UFO, \
	VIRTIO_NET_F_MRG_RXBUF, VIRTIO_NET_F_STATUS, VIRTIO_NET_F_CTRL_VQ, \
	VIRTIO_NET_F_CTRL_RX, VIRTIO_NET_F_CTRL_VLAN, \
	VIRTIO_NET_F_GUEST_ANNOUNCE, VIRTIO_NET_F_MQ, \
	VIRTIO_NET_F_CTRL_MAC_ADDR, \
	VIRTIO_NET_F_MTU, VIRTIO_NET_F_CTRL_GUEST_OFFLOADS, \
	VIRTIO_NET_F_SPEED_DUPLEX, VIRTIO_NET_F_STANDBY

//virtio-net当前支持的功能表
static unsigned int features[] = {
	VIRTNET_FEATURES,
};

static unsigned int features_legacy[] = {
	VIRTNET_FEATURES,
	VIRTIO_NET_F_GSO,
	VIRTIO_F_ANY_LAYOUT,
};

//virtio网络驱动
static struct virtio_driver virtio_net_driver = {
	//驱动当前支持的功能表
	.feature_table = features,
	//功能表大小
	.feature_table_size = ARRAY_SIZE(features),
	//legacy功能表
	.feature_table_legacy = features_legacy,
	.feature_table_size_legacy = ARRAY_SIZE(features_legacy),
	.driver.name =	KBUILD_MODNAME,
	.driver.owner =	THIS_MODULE,
	.id_table =	id_table,
	.validate =	virtnet_validate,//在probe之前此函数将被调用
	.probe =	virtnet_probe,
	.remove =	virtnet_remove,
	.config_changed = virtnet_config_changed,
#ifdef CONFIG_PM_SLEEP
	.freeze =	virtnet_freeze,
	.restore =	virtnet_restore,
#endif
};

//virtio-net驱动初始化
static __init int virtio_net_driver_init(void)
{
	int ret;

	ret = cpuhp_setup_state_multi(CPUHP_AP_ONLINE_DYN, "virtio/net:online",
				      virtnet_cpu_online,
				      virtnet_cpu_down_prep);
	if (ret < 0)
		goto out;
	virtionet_online = ret;
	ret = cpuhp_setup_state_multi(CPUHP_VIRT_NET_DEAD, "virtio/net:dead",
				      NULL, virtnet_cpu_dead);
	if (ret)
		goto err_dead;

		//注册virtio-net类驱动(virtio-net可以驱动virtio 设备，而virtio设备是由
		//virtio-pci驱动在使能pci设备时动态创建出来的）
        ret = register_virtio_driver(&virtio_net_driver);
	if (ret)
		goto err_virtio;
	return 0;
err_virtio:
	cpuhp_remove_multi_state(CPUHP_VIRT_NET_DEAD);
err_dead:
	cpuhp_remove_multi_state(virtionet_online);
out:
	return ret;
}
module_init(virtio_net_driver_init);

static __exit void virtio_net_driver_exit(void)
{
	unregister_virtio_driver(&virtio_net_driver);
	cpuhp_remove_multi_state(CPUHP_VIRT_NET_DEAD);
	cpuhp_remove_multi_state(virtionet_online);
}
module_exit(virtio_net_driver_exit);

MODULE_DEVICE_TABLE(virtio, id_table);
MODULE_DESCRIPTION("Virtio network driver");
MODULE_LICENSE("GPL");<|MERGE_RESOLUTION|>--- conflicted
+++ resolved
@@ -1728,23 +1728,6 @@
 	tot->rx_frame_errors = dev->stats.rx_frame_errors;
 }
 
-<<<<<<< HEAD
-#ifdef CONFIG_NET_POLL_CONTROLLER
-//将virtnet设备加入到napi收包循环中，实现virtnet设备收包
-//(通过调用napi_schedule触发软中断来进行收包）
-//注：每个队列会有一个对应的napi
-static void virtnet_netpoll(struct net_device *dev)
-{
-	struct virtnet_info *vi = netdev_priv(dev);
-	int i;
-
-	for (i = 0; i < vi->curr_queue_pairs; i++)
-		napi_schedule(&vi->rq[i].napi);
-}
-#endif
-
-=======
->>>>>>> 64c5e530
 static void virtnet_ack_link_announce(struct virtnet_info *vi)
 {
 	rtnl_lock();
@@ -2492,12 +2475,6 @@
 	.ndo_get_stats64     = virtnet_stats,
 	.ndo_vlan_rx_add_vid = virtnet_vlan_rx_add_vid,
 	.ndo_vlan_rx_kill_vid = virtnet_vlan_rx_kill_vid,
-<<<<<<< HEAD
-#ifdef CONFIG_NET_POLL_CONTROLLER
-	.ndo_poll_controller = virtnet_netpoll,//注册本设备到napi,交由napi poll来收包
-#endif
-=======
->>>>>>> 64c5e530
 	.ndo_bpf		= virtnet_xdp,
 	.ndo_xdp_xmit		= virtnet_xdp_xmit,
 	.ndo_features_check	= passthru_features_check,
