--- conflicted
+++ resolved
@@ -1159,9 +1159,6 @@
 	return NULL;
 }
 
-<<<<<<< HEAD
-//解析buf，并组装成skb,使其走kernel协议栈
-=======
 static void virtio_skb_set_hash(const struct virtio_net_hdr_v1_hash *hdr_hash,
 				struct sk_buff *skb)
 {
@@ -1191,7 +1188,7 @@
 	skb_set_hash(skb, (unsigned int)hdr_hash->hash_value, rss_hash_type);
 }
 
->>>>>>> 028192fe
+//解析buf，并组装成skb,使其走kernel协议栈
 static void receive_buf(struct virtnet_info *vi, struct receive_queue *rq,
 			void *buf, unsigned int len/*报文长度*/, void **ctx,
 			unsigned int *xdp_xmit,
@@ -2298,9 +2295,6 @@
 	ring->tx_pending = ring->tx_max_pending;
 }
 
-<<<<<<< HEAD
-//返回驱动信息
-=======
 static bool virtnet_commit_rss_command(struct virtnet_info *vi)
 {
 	struct net_device *dev = vi->dev;
@@ -2470,7 +2464,7 @@
 	return true;
 }
 
->>>>>>> 028192fe
+//返回驱动信息
 static void virtnet_get_drvinfo(struct net_device *dev,
 				struct ethtool_drvinfo *info)
 {
@@ -2698,9 +2692,6 @@
 		vi->duplex = duplex;
 }
 
-<<<<<<< HEAD
-//virtio网卡的ethtool操作集
-=======
 static u32 virtnet_get_rxfh_key_size(struct net_device *dev)
 {
 	return ((struct virtnet_info *)netdev_priv(dev))->rss_key_size;
@@ -2787,7 +2778,7 @@
 	return rc;
 }
 
->>>>>>> 028192fe
+//virtio网卡的ethtool操作集
 static const struct ethtool_ops virtnet_ethtool_ops = {
 	.supported_coalesce_params = ETHTOOL_COALESCE_MAX_FRAMES,
 	.get_drvinfo = virtnet_get_drvinfo,
@@ -3255,12 +3246,8 @@
 //取每个元素所需要的最小buf_len
 static unsigned int mergeable_min_buf_len(struct virtnet_info *vi, struct virtqueue *vq)
 {
-<<<<<<< HEAD
-	const unsigned int hdr_len = sizeof(struct virtio_net_hdr_mrg_rxbuf);
+	const unsigned int hdr_len = vi->hdr_len;
 	//取队列大小
-=======
-	const unsigned int hdr_len = vi->hdr_len;
->>>>>>> 028192fe
 	unsigned int rq_size = virtqueue_get_vring_size(vq);
 	//如果使能大包，则包的大小为65535,否则按mtu计
 	unsigned int packet_len = vi->big_packets ? IP_MAX_MTU : vi->dev->max_mtu;
@@ -3566,12 +3553,12 @@
 	u16 max_queue_pairs;
 	int mtu;
 
-<<<<<<< HEAD
-	/* Find if host supports multiqueue virtio_net device */
-    //检查设备是否支持多队列功能，如果支持则读取多队列配置到max_queue_pairs
-	err = virtio_cread_feature(vdev, VIRTIO_NET_F_MQ,
-				   struct virtio_net_config,
-				   max_virtqueue_pairs, &max_queue_pairs/*最大vq队数*/);
+	/* Find if host supports multiqueue/rss virtio_net device */
+	//检查设备是否支持多队列功能，如果支持则读取多队列配置到max_queue_pairs
+	max_queue_pairs = 1;
+	if (virtio_has_feature(vdev, VIRTIO_NET_F_MQ) || virtio_has_feature(vdev, VIRTIO_NET_F_RSS))
+		max_queue_pairs =
+		     virtio_cread16(vdev, offsetof(struct virtio_net_config, max_virtqueue_pairs)/*最大vq队数*/);
 
 	/* We need at least 2 queue's */
 	//
@@ -3583,17 +3570,7 @@
 	//Identify and initialize the receive and transmission virtqueues, up to N of each kind. If VIRTIO_NET_-
 	//F_MQ feature bit is negotiated, N=max_virtqueue_pairs, otherwise identify N=1.
 	//如果配置错误，则使用配置值
-	if (err || max_queue_pairs < VIRTIO_NET_CTRL_MQ_VQ_PAIRS_MIN ||
-=======
-	/* Find if host supports multiqueue/rss virtio_net device */
-	max_queue_pairs = 1;
-	if (virtio_has_feature(vdev, VIRTIO_NET_F_MQ) || virtio_has_feature(vdev, VIRTIO_NET_F_RSS))
-		max_queue_pairs =
-		     virtio_cread16(vdev, offsetof(struct virtio_net_config, max_virtqueue_pairs));
-
-	/* We need at least 2 queue's */
 	if (max_queue_pairs < VIRTIO_NET_CTRL_MQ_VQ_PAIRS_MIN ||
->>>>>>> 028192fe
 	    max_queue_pairs > VIRTIO_NET_CTRL_MQ_VQ_PAIRS_MAX ||
 	    !virtio_has_feature(vdev, VIRTIO_NET_F_CTRL_VQ))
 		max_queue_pairs = 1;
@@ -3702,11 +3679,7 @@
 	if (virtio_has_feature(vdev, VIRTIO_NET_F_MRG_RXBUF))
 		vi->mergeable_rx_bufs = true;
 
-<<<<<<< HEAD
 	//如果是version 1.0或者使能mergeable_rx，则头部为mrg_rxbuf
-	if (virtio_has_feature(vdev, VIRTIO_NET_F_MRG_RXBUF) ||
-	    virtio_has_feature(vdev, VIRTIO_F_VERSION_1))
-=======
 	if (virtio_has_feature(vdev, VIRTIO_NET_F_HASH_REPORT))
 		vi->has_rss_hash_report = true;
 
@@ -3734,7 +3707,6 @@
 		vi->hdr_len = sizeof(struct virtio_net_hdr_v1_hash);
 	else if (virtio_has_feature(vdev, VIRTIO_NET_F_MRG_RXBUF) ||
 		 virtio_has_feature(vdev, VIRTIO_F_VERSION_1))
->>>>>>> 028192fe
 		vi->hdr_len = sizeof(struct virtio_net_hdr_mrg_rxbuf);
 	else
 		vi->hdr_len = sizeof(struct virtio_net_hdr);
@@ -3809,13 +3781,10 @@
 		}
 	}
 
-<<<<<<< HEAD
-    //在kernel中注册此网络设备
-=======
 	if (vi->has_rss || vi->has_rss_hash_report)
 		virtnet_init_default_rss(vi);
 
->>>>>>> 028192fe
+	//在kernel中注册此网络设备
 	err = register_netdev(dev);
 	if (err) {
 		pr_debug("virtio_net: registering device failed\n");
@@ -4010,14 +3979,10 @@
 				      NULL, virtnet_cpu_dead);
 	if (ret)
 		goto err_dead;
-<<<<<<< HEAD
-
-		//注册virtio-net类驱动(virtio-net可以驱动virtio网络设备，而virtio设备是由
-		//virtio-pci驱动在使能pci设备时动态创建出来的）
-        ret = register_virtio_driver(&virtio_net_driver);
-=======
+
+	//注册virtio-net类驱动(virtio-net可以驱动virtio网络设备，而virtio设备是由
+	//virtio-pci驱动在使能pci设备时动态创建出来的）
 	ret = register_virtio_driver(&virtio_net_driver);
->>>>>>> 028192fe
 	if (ret)
 		goto err_virtio;
 	return 0;
