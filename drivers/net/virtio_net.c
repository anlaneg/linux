--- conflicted
+++ resolved
@@ -134,14 +134,10 @@
 
 	struct virtnet_sq_stats stats;
 
-<<<<<<< HEAD
 	struct napi_struct napi;//发送队列可调度的napi
-=======
-	struct napi_struct napi;
 
 	/* Record whether sq is in reset state. */
 	bool reset;
->>>>>>> 97ee9d1c
 };
 
 /* Internal representation of a receive virtqueue */
@@ -1724,12 +1720,9 @@
 	struct virtnet_info *vi = netdev_priv(dev);
 	int i, err;
 
-<<<<<<< HEAD
+	enable_delayed_refill(vi);
+
 	//遍历rx,tx队列，使其可调度（执行收发）
-=======
-	enable_delayed_refill(vi);
-
->>>>>>> 97ee9d1c
 	for (i = 0; i < vi->max_queue_pairs; i++) {
 		if (i < vi->curr_queue_pairs)
 			/* Make sure we have some buffers: if oom use wq. */
@@ -3644,20 +3637,13 @@
 	//初始化收发队列
 	for (i = 0; i < vi->max_queue_pairs; i++) {
 		vi->rq[i].pages = NULL;
-<<<<<<< HEAD
 		//设置收包队列的处理函数（virtnet_poll)，将其加入napi
-		netif_napi_add(vi->dev, &vi->rq[i].napi, virtnet_poll,
-			       napi_weight);
-		//设置发包队列的处理函数（virtnet_poll_tx)
-		netif_tx_napi_add(vi->dev, &vi->sq[i].napi, virtnet_poll_tx,
-				  napi_tx ? napi_weight : 0);
-=======
 		netif_napi_add_weight(vi->dev, &vi->rq[i].napi, virtnet_poll,
 				      napi_weight);
+		//设置发包队列的处理函数（virtnet_poll_tx)
 		netif_napi_add_tx_weight(vi->dev, &vi->sq[i].napi,
 					 virtnet_poll_tx,
 					 napi_tx ? napi_weight : 0);
->>>>>>> 97ee9d1c
 
 		sg_init_table(vi->rq[i].sg, ARRAY_SIZE(vi->rq[i].sg));
 		ewma_pkt_len_init(&vi->rq[i].mrg_avg_pkt_len);
@@ -3807,10 +3793,6 @@
 	return 0;
 }
 
-<<<<<<< HEAD
-//驱动探测virtio_device产生net_device设备,将net_device加入到napi_poll中，使其开始收包
-//在本函数执行前，virtio-bus的probe函数将调用，并设置vdev->feature标记位
-=======
 static bool virtnet_check_guest_gso(const struct virtnet_info *vi)
 {
 	return virtio_has_feature(vi->vdev, VIRTIO_NET_F_GUEST_TSO4) ||
@@ -3833,7 +3815,8 @@
 	}
 }
 
->>>>>>> 97ee9d1c
+//驱动探测virtio_device产生net_device设备,将net_device加入到napi_poll中，使其开始收包
+//在本函数执行前，virtio-bus的probe函数将调用，并设置vdev->feature标记位
 static int virtnet_probe(struct virtio_device *vdev)
 {
 	int i, err = -ENOMEM;
@@ -3955,26 +3938,12 @@
 
 	//定义work,应对链路状态变换。
 	INIT_WORK(&vi->config_work, virtnet_config_changed_work);
-<<<<<<< HEAD
-
-	/* If we can receive ANY GSO packets, we must allocate large ones. */
-	//这些功能均要求使能可收大包
-	if (virtio_has_feature(vdev, VIRTIO_NET_F_GUEST_TSO4) ||
-	    virtio_has_feature(vdev, VIRTIO_NET_F_GUEST_TSO6) ||
-	    virtio_has_feature(vdev, VIRTIO_NET_F_GUEST_ECN) ||
-	    virtio_has_feature(vdev, VIRTIO_NET_F_GUEST_UFO))
-		vi->big_packets = true;
-=======
 	spin_lock_init(&vi->refill_lock);
->>>>>>> 97ee9d1c
 
 	//如果有mrg_rxbuf标记，则标记mergeable_rx_bufs为True
 	if (virtio_has_feature(vdev, VIRTIO_NET_F_MRG_RXBUF))
 		vi->mergeable_rx_bufs = true;
 
-<<<<<<< HEAD
-	//如果是version 1.0或者使能mergeable_rx，则头部为mrg_rxbuf
-=======
 	if (virtio_has_feature(vi->vdev, VIRTIO_NET_F_NOTF_COAL)) {
 		vi->rx_usecs = 0;
 		vi->tx_usecs = 0;
@@ -3982,7 +3951,7 @@
 		vi->rx_max_packets = 0;
 	}
 
->>>>>>> 97ee9d1c
+	//如果是version 1.0或者使能mergeable_rx，则头部为mrg_rxbuf
 	if (virtio_has_feature(vdev, VIRTIO_NET_F_HASH_REPORT))
 		vi->has_rss_hash_report = true;
 
@@ -4085,15 +4054,11 @@
 	if (vi->has_rss || vi->has_rss_hash_report)
 		virtnet_init_default_rss(vi);
 
-<<<<<<< HEAD
-	//在kernel中注册此网络设备
-	err = register_netdev(dev);
-=======
 	/* serialize netdev register + virtio_device_ready() with ndo_open() */
 	rtnl_lock();
 
+	//在kernel中注册此网络设备
 	err = register_netdevice(dev);
->>>>>>> 97ee9d1c
 	if (err) {
 		pr_debug("virtio_net: registering device failed\n");
 		rtnl_unlock();
