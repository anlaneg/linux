--- conflicted
+++ resolved
@@ -1022,12 +1022,8 @@
 	else if (vi->big_packets)
 		skb = receive_big(dev, vi, rq, buf, len, stats);
 	else
-<<<<<<< HEAD
 		//将buf转换成skb
-		skb = receive_small(dev, vi, rq, buf, ctx, len, xdp_xmit, rbytes);
-=======
 		skb = receive_small(dev, vi, rq, buf, ctx, len, xdp_xmit, stats);
->>>>>>> 58c3f14f
 
 	if (unlikely(!skb))
 		return;
@@ -1311,12 +1307,8 @@
 	if (!vi->big_packets || vi->mergeable_rx_bufs) {
 		void *ctx;
 
-<<<<<<< HEAD
 		//采用virtqueue_get_buf_ctx收取buf,buf长度为len
-		while (received < budget &&
-=======
 		while (stats.packets < budget &&
->>>>>>> 58c3f14f
 		       (buf = virtqueue_get_buf_ctx(rq->vq, &len, &ctx))) {
 			receive_buf(vi, rq, buf, len, ctx, xdp_xmit, &stats);
 			stats.packets++;
@@ -1947,15 +1939,6 @@
 		return;
 	}
 
-<<<<<<< HEAD
-	i = 0;
-	for_each_online_cpu(cpu) {
-		//设置收队列i,发队列i绑定到cpu
-		virtqueue_set_affinity(vi->rq[i].vq, cpu);
-		virtqueue_set_affinity(vi->sq[i].vq, cpu);
-		netif_set_xps_queue(vi->dev, cpumask_of(cpu), i);
-		i++;
-=======
 	num_cpu = num_online_cpus();
 	stride = max_t(int, num_cpu / vi->curr_queue_pairs, 1);
 	stragglers = num_cpu >= vi->curr_queue_pairs ?
@@ -1971,11 +1954,11 @@
 			cpu = cpumask_next_wrap(cpu, cpu_online_mask,
 						nr_cpu_ids, false);
 		}
+		//设置收队列i,发队列i绑定到cpu
 		virtqueue_set_affinity(vi->rq[i].vq, mask);
 		virtqueue_set_affinity(vi->sq[i].vq, mask);
 		__netif_set_xps_queue(vi->dev, cpumask_bits(mask), i, false);
 		cpumask_clear(mask);
->>>>>>> 58c3f14f
 	}
 
 	vi->affinity_hint_set = true;
