--- conflicted
+++ resolved
@@ -154,13 +154,9 @@
 
 	struct virtnet_sq_stats stats;
 
-<<<<<<< HEAD
+	struct virtnet_interrupt_coalesce intr_coal;
+
 	struct napi_struct napi;//发送队列可调度的napi
-=======
-	struct virtnet_interrupt_coalesce intr_coal;
-
-	struct napi_struct napi;
->>>>>>> 9d1694dc
 
 	/* Record whether sq is in reset state. */
 	bool reset;
@@ -394,13 +390,9 @@
 	return rxq * 2;
 }
 
-<<<<<<< HEAD
 //取merge header
-static inline struct virtio_net_hdr_mrg_rxbuf *skb_vnet_hdr(struct sk_buff *skb)
-=======
 static inline struct virtio_net_common_hdr *
 skb_vnet_common_hdr(struct sk_buff *skb)
->>>>>>> 9d1694dc
 {
 	return (struct virtio_net_common_hdr *)skb->cb;
 }
@@ -473,15 +465,10 @@
 
 	opaque = virtqueue_enable_cb_prepare(vq);
 	if (napi_complete_done(napi, processed)) {
-<<<<<<< HEAD
 		if (unlikely(virtqueue_poll(vq, opaque)))//如果仍有包未收取
 			virtqueue_napi_schedule(napi, vq);//触发软中断
-=======
-		if (unlikely(virtqueue_poll(vq, opaque)))
-			virtqueue_napi_schedule(napi, vq);
 		else
 			return true;
->>>>>>> 9d1694dc
 	} else {
 		virtqueue_disable_cb(vq);
 	}
@@ -1324,27 +1311,6 @@
 		}
 		rcu_read_unlock();
 	}
-<<<<<<< HEAD
-	rcu_read_unlock();
-
-skip_xdp:
-	//设置收到的skb(收到的buf起始地址，buf长度)
-	skb = build_skb(buf, buflen);
-	if (!skb)
-		goto err;
-	skb_reserve(skb, headroom - delta);
-	//build_skb只是引用了buffer并没有设置报文，这里指出报文长度为len
-	skb_put(skb, len);
-	if (!xdp_prog) {
-		buf += header_offset;
-		//获取virtio_net_hdr_mrg_rxbuf头部
-		memcpy(skb_vnet_hdr(skb), buf, vi->hdr_len);
-	} /* keep zeroed vnet hdr since XDP is loaded */
-
-	if (metasize)
-		skb_metadata_set(skb, metasize);
-=======
->>>>>>> 9d1694dc
 
 	skb = receive_small_build_skb(vi, xdp_headroom, buf, len);
 	if (likely(skb))
@@ -1725,12 +1691,8 @@
 	while (--num_buf) {
 		int num_skb_frags;
 
-<<<<<<< HEAD
 		//自队列中再收取一个报文
-		buf = virtqueue_get_buf_ctx(rq->vq, &len, &ctx);
-=======
 		buf = virtnet_rq_get_buf(rq, &len, &ctx);
->>>>>>> 9d1694dc
 		if (unlikely(!buf)) {
 			//收取出错
 			pr_debug("%s: rx error: %d buffers out of %d missing\n",
@@ -1858,12 +1820,8 @@
 	if (unlikely(!skb))
 		return;
 
-<<<<<<< HEAD
 	//提取virtio中skb的描述信息
-	hdr = skb_vnet_hdr(skb);
-=======
 	hdr = skb_vnet_common_hdr(skb);
->>>>>>> 9d1694dc
 	if (dev->features & NETIF_F_RXHASH && vi->has_rss_hash_report)
 		virtio_skb_set_hash(&hdr->hash_v1_hdr, skb);
 
@@ -2160,14 +2118,9 @@
 	if (!vi->big_packets || vi->mergeable_rx_bufs) {
 		void *ctx;
 
-<<<<<<< HEAD
 		//采用virtqueue_get_buf_ctx收取buf,buf长度为len
-		while (stats.packets < budget &&
-		       (buf = virtqueue_get_buf_ctx(rq->vq, &len, &ctx))) {
-=======
 		while (packets < budget &&
 		       (buf = virtnet_rq_get_buf(rq, &len, &ctx))) {
->>>>>>> 9d1694dc
 			receive_buf(vi, rq, buf, len, ctx, xdp_xmit, &stats);
 			packets++;
 		}
@@ -2188,11 +2141,8 @@
 		}
 	}
 
-<<<<<<< HEAD
+	u64_stats_set(&stats.packets, packets);
 	//增加统计计数
-=======
-	u64_stats_set(&stats.packets, packets);
->>>>>>> 9d1694dc
 	u64_stats_update_begin(&rq->stats.syncp);
 	for (i = 0; i < VIRTNET_RQ_STATS_LEN; i++) {
 		size_t offset = virtnet_rq_stats_desc[i].offset;
@@ -2235,9 +2185,6 @@
 	}
 }
 
-<<<<<<< HEAD
-//virtio-net rx队列的napi收包函数（一次性收取budet个包）
-=======
 static void virtnet_rx_dim_update(struct virtnet_info *vi, struct receive_queue *rq)
 {
 	struct dim_sample cur_sample = {};
@@ -2256,7 +2203,7 @@
 	rq->packets_in_napi = 0;
 }
 
->>>>>>> 9d1694dc
+//virtio-net rx队列的napi收包函数（一次性收取budet个包）
 static int virtnet_poll(struct napi_struct *napi, int budget)
 {
 	//获取收队列
@@ -2497,12 +2444,8 @@
 
 	/* This should not happen! */
 	if (unlikely(err)) {
-<<<<<<< HEAD
 		//发送失败，失败计数
-		dev->stats.tx_fifo_errors++;
-=======
 		DEV_STATS_INC(dev, tx_fifo_errors);
->>>>>>> 9d1694dc
 		if (net_ratelimit())
 			dev_warn(&dev->dev,
 				 "Unexpected TXQ (%d) queue failure: %d\n",
@@ -4420,19 +4363,11 @@
 
 static int virtnet_find_vqs(struct virtnet_info *vi)
 {
-<<<<<<< HEAD
 	vq_callback_t **callbacks;//各队列的回调函数（控制队列回调为NULL）
 	struct virtqueue **vqs;//各队列指针
-	int ret = -ENOMEM;
-	int i, total_vqs;
 	const char **names;//各队列名称
-=======
-	vq_callback_t **callbacks;
-	struct virtqueue **vqs;
-	const char **names;
 	int ret = -ENOMEM;
 	int total_vqs;
->>>>>>> 9d1694dc
 	bool *ctx;
 	u16 i;
 
@@ -4479,22 +4414,13 @@
 
 	/* Allocate/initialize parameters for send/receive virtqueues */
 	for (i = 0; i < vi->max_queue_pairs; i++) {
-<<<<<<< HEAD
 		//设置各队列报文中断回调
 		callbacks[rxq2vq(i)] = skb_recv_done;//2*x为收队列
 		callbacks[txq2vq(i)] = skb_xmit_done;//2*x+1为发队列
-
 		//各虚队列名称
-		sprintf(vi->rq[i].name, "input.%d", i);
-		sprintf(vi->sq[i].name, "output.%d", i);
-
-		//设置各虚队列名称指针
-=======
-		callbacks[rxq2vq(i)] = skb_recv_done;
-		callbacks[txq2vq(i)] = skb_xmit_done;
 		sprintf(vi->rq[i].name, "input.%u", i);
 		sprintf(vi->sq[i].name, "output.%u", i);
->>>>>>> 9d1694dc
+		//设置各虚队列名称指针
 		names[rxq2vq(i)] = vi->rq[i].name;
 		names[txq2vq(i)] = vi->sq[i].name;
 
@@ -4892,17 +4818,7 @@
 		dev->xdp_features |= NETDEV_XDP_ACT_RX_SG;
 	}
 
-<<<<<<< HEAD
-	if (virtio_has_feature(vi->vdev, VIRTIO_NET_F_NOTF_COAL)) {
-		vi->rx_usecs = 0;
-		vi->tx_usecs = 0;
-		vi->tx_max_packets = 0;
-		vi->rx_max_packets = 0;
-	}
-
 	//如果是version 1.0或者使能mergeable_rx，则头部为mrg_rxbuf
-=======
->>>>>>> 9d1694dc
 	if (virtio_has_feature(vdev, VIRTIO_NET_F_HASH_REPORT))
 		vi->has_rss_hash_report = true;
 
@@ -5069,12 +4985,6 @@
 		goto free_unregister_netdev;
 	}
 
-<<<<<<< HEAD
-	//告知对端我们使用的队列对数
-	virtnet_set_queues(vi, vi->curr_queue_pairs);
-
-=======
->>>>>>> 9d1694dc
 	/* Assume link up if device can't report link status,
 	   otherwise get link status from config. */
 	netif_carrier_off(dev);
