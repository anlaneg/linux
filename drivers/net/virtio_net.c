--- conflicted
+++ resolved
@@ -2518,9 +2518,6 @@
 	return 0;
 }
 
-<<<<<<< HEAD
-//virtio_net驱动的操作集
-=======
 static int virtnet_set_features(struct net_device *dev,
 				netdev_features_t features)
 {
@@ -2546,7 +2543,7 @@
 	return 0;
 }
 
->>>>>>> f17b5f06
+//virtio_net驱动的操作集
 static const struct net_device_ops virtnet_netdev = {
 	.ndo_open            = virtnet_open,
 	.ndo_stop   	     = virtnet_close,
