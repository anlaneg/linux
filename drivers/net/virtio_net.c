--- conflicted
+++ resolved
@@ -2592,17 +2592,11 @@
 		goto frame_err;
 	}
 
-<<<<<<< HEAD
 	/*收到错误的报文，显示警告，并丢包*/
-	if (virtio_net_hdr_to_skb(skb, &hdr->hdr,
-				  virtio_is_little_endian(vi->vdev))) {
-		net_warn_ratelimited("%s: bad gso: type: %u, size: %u\n",
-=======
 	if (virtio_net_hdr_tnl_to_skb(skb, &hdr->tnl_hdr, vi->rx_tnl,
 				      vi->rx_tnl_csum,
 				      virtio_is_little_endian(vi->vdev))) {
 		net_warn_ratelimited("%s: bad gso: type: %x, size: %u, flags %x tunnel %d tnl csum %d\n",
->>>>>>> f2d282e1
 				     dev->name, hdr->hdr.gso_type,
 				     hdr->hdr.gso_size, hdr->hdr.flags,
 				     vi->rx_tnl, vi->rx_tnl_csum);
@@ -3326,11 +3320,7 @@
 //virtio-net发送报文skb到sq队列(将skb转换为到sq->sg列表,然后将sg列表存入virtio队列)
 static int xmit_skb(struct send_queue *sq, struct sk_buff *skb, bool orphan)
 {
-<<<<<<< HEAD
-	struct virtio_net_hdr_mrg_rxbuf *hdr;
 	/*指向以太头目的mac*/
-=======
->>>>>>> f2d282e1
 	const unsigned char *dest = ((struct ethhdr *)skb->data)->h_dest;
 	struct virtnet_info *vi = sq->vq->vdev->priv;
 	struct virtio_net_hdr_v1_hash_tunnel *hdr;
@@ -3347,26 +3337,16 @@
 	/* Even if we can, don't push here yet as this would skew
 	 * csum_start offset below. */
 	if (can_push)
-<<<<<<< HEAD
 		//在报文前空出一个hdr_len长度,用于填充merge header
-		hdr = (struct virtio_net_hdr_mrg_rxbuf *)(skb->data - hdr_len);
-	else
-		/*不能push,将merge header存在skb cb中*/
-		hdr = &skb_vnet_common_hdr(skb)->mrg_hdr;
-
-	/*填写vnet_header*/
-	if (virtio_net_hdr_from_skb(skb, &hdr->hdr,
-				    virtio_is_little_endian(vi->vdev), false,
-				    0))
-=======
 		hdr = (struct virtio_net_hdr_v1_hash_tunnel *)(skb->data -
 							       hdr_len);
 	else
+		/*不能push,将merge header存在skb cb中*/
 		hdr = &skb_vnet_common_hdr(skb)->tnl_hdr;
 
+	/*填写vnet_header*/
 	if (virtio_net_hdr_tnl_from_skb(skb, hdr, vi->tx_tnl,
 					virtio_is_little_endian(vi->vdev), 0))
->>>>>>> f2d282e1
 		return -EPROTO;
 
 	if (vi->mergeable_rx_bufs)
@@ -5697,31 +5677,6 @@
 	    /*返回当前rx队列数*/
 		info->data = vi->curr_queue_pairs;
 		break;
-<<<<<<< HEAD
-	case ETHTOOL_GRXFH:
-	    /*返回rx支持的字段*/
-		virtnet_get_hashflow(vi, info);
-		break;
-	default:
-		rc = -EOPNOTSUPP;
-	}
-
-	return rc;
-}
-
-static int virtnet_set_rxnfc(struct net_device *dev, struct ethtool_rxnfc *info)
-{
-	struct virtnet_info *vi = netdev_priv(dev);
-	int rc = 0;
-
-	switch (info->cmd) {
-	case ETHTOOL_SRXFH:
-		if (!virtnet_set_hashflow(vi, info))
-			rc = -EINVAL;
-
-		break;
-=======
->>>>>>> f2d282e1
 	default:
 		rc = -EOPNOTSUPP;
 	}
@@ -7303,16 +7258,8 @@
 	   otherwise get link status from config. */
 	netif_carrier_off(dev);
 	if (virtio_has_feature(vi->vdev, VIRTIO_NET_F_STATUS)) {
-<<<<<<< HEAD
 		//按virtio 1.0 spec规定：
-		/*
-		 * If the driver does not negotiate the VIRTIO_NET_F_STATUS feature, it SHOULD assume the link is active,
-		   otherwise it SHOULD read the link status from the bottom bit of status.
-		 */
-		virtnet_config_changed_work(&vi->config_work);
-=======
 		virtio_config_changed(vi->vdev);
->>>>>>> f2d282e1
 	} else {
 		//没有协商virtio_net_f_status,假设其up
 		vi->status = VIRTIO_NET_S_LINK_UP;
