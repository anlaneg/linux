--- conflicted
+++ resolved
@@ -1502,13 +1502,8 @@
 	return 0;
 }
 
-<<<<<<< HEAD
-int macvlan_common_newlink(struct net *src_net, struct net_device *dev/*要初始化的dev*/,
-			   struct nlattr *tb[], struct nlattr *data[],
-=======
-int macvlan_common_newlink(struct net_device *dev,
+int macvlan_common_newlink(struct net_device *dev/*要初始化的dev*/,
 			   struct rtnl_newlink_params *params,
->>>>>>> 155a3c00
 			   struct netlink_ext_ack *extack)
 {
 	struct net *link_net = rtnl_newlink_link_net(params);
@@ -1524,12 +1519,8 @@
 	if (!tb[IFLA_LINK])
 		return -EINVAL;
 
-<<<<<<< HEAD
 	//ifindex对应的dev必须存在
-	lowerdev = __dev_get_by_index(src_net, nla_get_u32(tb[IFLA_LINK]));
-=======
 	lowerdev = __dev_get_by_index(link_net, nla_get_u32(tb[IFLA_LINK]));
->>>>>>> 155a3c00
 	if (lowerdev == NULL)
 		return -ENODEV;
 
@@ -1646,14 +1637,9 @@
 }
 EXPORT_SYMBOL_GPL(macvlan_common_newlink);
 
-<<<<<<< HEAD
 //macvlan link创建
-static int macvlan_newlink(struct net *src_net, struct net_device *dev,
-			   struct nlattr *tb[], struct nlattr *data[],
-=======
 static int macvlan_newlink(struct net_device *dev,
 			   struct rtnl_newlink_params *params,
->>>>>>> 155a3c00
 			   struct netlink_ext_ack *extack)
 {
 	return macvlan_common_newlink(dev, params, extack);
