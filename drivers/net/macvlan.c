--- conflicted
+++ resolved
@@ -551,11 +551,8 @@
 
 		/* send to other bridge ports directly */
 		if (is_multicast_ether_addr(eth->h_dest)) {
-<<<<<<< HEAD
+			skb_reset_mac_header(skb);
 			//组播报文的发送,添加到相应链上
-=======
-			skb_reset_mac_header(skb);
->>>>>>> b0be0eff
 			macvlan_broadcast(skb, port, dev, MACVLAN_MODE_BRIDGE);
 			goto xmit_world;
 		}
