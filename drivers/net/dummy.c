--- conflicted
+++ resolved
@@ -107,12 +107,8 @@
 static void dummy_get_drvinfo(struct net_device *dev,
 			      struct ethtool_drvinfo *info)
 {
-<<<<<<< HEAD
 	//填充接口的驱动及版本
-	strlcpy(info->driver, DRV_NAME, sizeof(info->driver));
-=======
 	strscpy(info->driver, DRV_NAME, sizeof(info->driver));
->>>>>>> 97ee9d1c
 }
 
 static const struct ethtool_ops dummy_ethtool_ops = {
