// SPDX-License-Identifier: GPL-2.0-or-later
/*
 * fbsysfs.c - framebuffer device class and attributes
 *
 * Copyright (c) 2004 James Simmons <jsimmons@infradead.org>
 */

#include <linux/console.h>
#include <linux/fb.h>
#include <linux/fbcon.h>
#include <linux/major.h>

#include "fb_internal.h"

#define FB_SYSFS_FLAG_ATTR 1

static int activate(struct fb_info *fb_info, struct fb_var_screeninfo *var)
{
	int err;

	var->activate |= FB_ACTIVATE_FORCE;
	console_lock();
	lock_fb_info(fb_info);
	err = fb_set_var(fb_info, var);
	if (!err)
		fbcon_update_vcs(fb_info, var->activate & FB_ACTIVATE_ALL);
	unlock_fb_info(fb_info);
	console_unlock();
	if (err)
		return err;
	return 0;
}

static int mode_string(char *buf, unsigned int offset,
		       const struct fb_videomode *mode)
{
	char m = 'U';
	char v = 'p';

	if (mode->flag & FB_MODE_IS_DETAILED)
		m = 'D';
	if (mode->flag & FB_MODE_IS_VESA)
		m = 'V';
	if (mode->flag & FB_MODE_IS_STANDARD)
		m = 'S';

	if (mode->vmode & FB_VMODE_INTERLACED)
		v = 'i';
	if (mode->vmode & FB_VMODE_DOUBLE)
		v = 'd';

	return snprintf(&buf[offset], PAGE_SIZE - offset, "%c:%dx%d%c-%d\n",
	                m, mode->xres, mode->yres, v, mode->refresh);
}

static ssize_t store_mode(struct device *device, struct device_attribute *attr,
			  const char *buf, size_t count)
{
	struct fb_info *fb_info = dev_get_drvdata(device);
	char mstr[100];
	struct fb_var_screeninfo var;
	struct fb_modelist *modelist;
	struct fb_videomode *mode;
	size_t i;
	int err;

	memset(&var, 0, sizeof(var));

	list_for_each_entry(modelist, &fb_info->modelist, list) {
		mode = &modelist->mode;
		i = mode_string(mstr, 0, mode);
		if (strncmp(mstr, buf, max(count, i)) == 0) {

			var = fb_info->var;
			fb_videomode_to_var(&var, mode);
			if ((err = activate(fb_info, &var)))
				return err;
			fb_info->mode = mode;
			return count;
		}
	}
	return -EINVAL;
}

static ssize_t show_mode(struct device *device, struct device_attribute *attr,
			 char *buf)
{
	struct fb_info *fb_info = dev_get_drvdata(device);

	if (!fb_info->mode)
		return 0;

	return mode_string(buf, 0, fb_info->mode);
}

static ssize_t store_modes(struct device *device,
			   struct device_attribute *attr,
			   const char *buf, size_t count)
{
	struct fb_info *fb_info = dev_get_drvdata(device);
	LIST_HEAD(old_list);
	int i = count / sizeof(struct fb_videomode);

	if (i * sizeof(struct fb_videomode) != count)
		return -EINVAL;

	console_lock();
	lock_fb_info(fb_info);

	list_splice(&fb_info->modelist, &old_list);
	fb_videomode_to_modelist((const struct fb_videomode *)buf, i,
				 &fb_info->modelist);
	if (fb_new_modelist(fb_info)) {
		fb_destroy_modelist(&fb_info->modelist);
		list_splice(&old_list, &fb_info->modelist);
	} else
		fb_destroy_modelist(&old_list);

	unlock_fb_info(fb_info);
	console_unlock();

	return 0;
}

static ssize_t show_modes(struct device *device, struct device_attribute *attr,
			  char *buf)
{
	struct fb_info *fb_info = dev_get_drvdata(device);
	unsigned int i;
	struct fb_modelist *modelist;
	const struct fb_videomode *mode;

	i = 0;
	list_for_each_entry(modelist, &fb_info->modelist, list) {
		mode = &modelist->mode;
		i += mode_string(buf, i, mode);
	}
	return i;
}

static ssize_t store_bpp(struct device *device, struct device_attribute *attr,
			 const char *buf, size_t count)
{
	struct fb_info *fb_info = dev_get_drvdata(device);
	struct fb_var_screeninfo var;
	char ** last = NULL;
	int err;

	var = fb_info->var;
	var.bits_per_pixel = simple_strtoul(buf, last, 0);/*设置像素占用bits数*/
	if ((err = activate(fb_info, &var)))
		return err;
	return count;
}

static ssize_t show_bpp(struct device *device, struct device_attribute *attr,
			char *buf)
{
	struct fb_info *fb_info = dev_get_drvdata(device);
	return sysfs_emit(buf, "%d\n", fb_info->var.bits_per_pixel);/*显示每像素占多少bits*/
}

static ssize_t store_rotate(struct device *device,
			    struct device_attribute *attr,
			    const char *buf, size_t count)
{
	struct fb_info *fb_info = dev_get_drvdata(device);
	struct fb_var_screeninfo var;
	char **last = NULL;
	int err;

	var = fb_info->var;
	var.rotate = simple_strtoul(buf, last, 0);

	if ((err = activate(fb_info, &var)))
		return err;

	return count;
}


static ssize_t show_rotate(struct device *device,
			   struct device_attribute *attr, char *buf)
{
	struct fb_info *fb_info = dev_get_drvdata(device);

	return sysfs_emit(buf, "%d\n", fb_info->var.rotate);
}

static ssize_t store_virtual(struct device *device,
			     struct device_attribute *attr,
			     const char *buf, size_t count)
{
	struct fb_info *fb_info = dev_get_drvdata(device);
	struct fb_var_screeninfo var;
	char *last = NULL;
	int err;

	var = fb_info->var;
	var.xres_virtual = simple_strtoul(buf, &last, 0);
	last++;
	if (last - buf >= count)
		return -EINVAL;
	var.yres_virtual = simple_strtoul(last, &last, 0);

	if ((err = activate(fb_info, &var)))
		return err;
	return count;
}

static ssize_t show_virtual(struct device *device,
			    struct device_attribute *attr, char *buf)
{
	struct fb_info *fb_info = dev_get_drvdata(device);
	return sysfs_emit(buf, "%d,%d\n", fb_info->var.xres_virtual,
			fb_info->var.yres_virtual);
}

static ssize_t show_stride(struct device *device,
			   struct device_attribute *attr, char *buf)
{
	struct fb_info *fb_info = dev_get_drvdata(device);
	return sysfs_emit(buf, "%d\n", fb_info->fix.line_length);
}

static ssize_t store_blank(struct device *device,
			   struct device_attribute *attr,
			   const char *buf, size_t count)
{
	struct fb_info *fb_info = dev_get_drvdata(device);
	char *last = NULL;
	int err, arg;

	arg = simple_strtoul(buf, &last, 0);
	console_lock();
	err = fb_blank(fb_info, arg);
	/* might again call into fb_blank */
	fbcon_fb_blanked(fb_info, arg);
	console_unlock();
	if (err < 0)
		return err;
	return count;
}

static ssize_t show_blank(struct device *device, struct device_attribute *attr, char *buf)
{
	struct fb_info *fb_info = dev_get_drvdata(device);

	return sysfs_emit(buf, "%d\n", fb_info->blank);
}

static ssize_t store_console(struct device *device,
			     struct device_attribute *attr,
			     const char *buf, size_t count)
{
//	struct fb_info *fb_info = dev_get_drvdata(device);
	return 0;
}

static ssize_t show_console(struct device *device,
			    struct device_attribute *attr, char *buf)
{
//	struct fb_info *fb_info = dev_get_drvdata(device);
	return 0;
}

static ssize_t store_cursor(struct device *device,
			    struct device_attribute *attr,
			    const char *buf, size_t count)
{
//	struct fb_info *fb_info = dev_get_drvdata(device);
	return 0;
}

static ssize_t show_cursor(struct device *device,
			   struct device_attribute *attr, char *buf)
{
//	struct fb_info *fb_info = dev_get_drvdata(device);
	return 0;
}

static ssize_t store_pan(struct device *device,
			 struct device_attribute *attr,
			 const char *buf, size_t count)
{
	struct fb_info *fb_info = dev_get_drvdata(device);
	struct fb_var_screeninfo var;
	char *last = NULL;
	int err;

	var = fb_info->var;
	var.xoffset = simple_strtoul(buf, &last, 0);
	last++;
	if (last - buf >= count)
		return -EINVAL;
	var.yoffset = simple_strtoul(last, &last, 0);

	console_lock();
	err = fb_pan_display(fb_info, &var);
	console_unlock();

	if (err < 0)
		return err;
	return count;
}

static ssize_t show_pan(struct device *device,
			struct device_attribute *attr, char *buf)
{
	struct fb_info *fb_info = dev_get_drvdata(device);
	return sysfs_emit(buf, "%d,%d\n", fb_info->var.xoffset,
			fb_info->var.yoffset);
}

static ssize_t show_name(struct device *device,
			 struct device_attribute *attr, char *buf)
{
	struct fb_info *fb_info = dev_get_drvdata(device);

	return sysfs_emit(buf, "%s\n", fb_info->fix.id);
}

static ssize_t store_fbstate(struct device *device,
			     struct device_attribute *attr,
			     const char *buf, size_t count)
{
	struct fb_info *fb_info = dev_get_drvdata(device);
	u32 state;
	char *last = NULL;

	state = simple_strtoul(buf, &last, 0);

	console_lock();
	lock_fb_info(fb_info);

	fb_set_suspend(fb_info, (int)state);

	unlock_fb_info(fb_info);
	console_unlock();

	return count;
}

static ssize_t show_fbstate(struct device *device,
			    struct device_attribute *attr, char *buf)
{
	struct fb_info *fb_info = dev_get_drvdata(device);
	return sysfs_emit(buf, "%d\n", fb_info->state);
}

#if IS_ENABLED(CONFIG_FB_BACKLIGHT)
static ssize_t store_bl_curve(struct device *device,
			      struct device_attribute *attr,
			      const char *buf, size_t count)
{
	struct fb_info *fb_info = dev_get_drvdata(device);
	u8 tmp_curve[FB_BACKLIGHT_LEVELS];
	unsigned int i;

	/* Some drivers don't use framebuffer_alloc(), but those also
	 * don't have backlights.
	 */
	if (!fb_info || !fb_info->bl_dev)
		return -ENODEV;

	if (count != (FB_BACKLIGHT_LEVELS / 8 * 24))
		return -EINVAL;

	for (i = 0; i < (FB_BACKLIGHT_LEVELS / 8); ++i)
		if (sscanf(&buf[i * 24],
			"%2hhx %2hhx %2hhx %2hhx %2hhx %2hhx %2hhx %2hhx\n",
			&tmp_curve[i * 8 + 0],
			&tmp_curve[i * 8 + 1],
			&tmp_curve[i * 8 + 2],
			&tmp_curve[i * 8 + 3],
			&tmp_curve[i * 8 + 4],
			&tmp_curve[i * 8 + 5],
			&tmp_curve[i * 8 + 6],
			&tmp_curve[i * 8 + 7]) != 8)
			return -EINVAL;

	/* If there has been an error in the input data, we won't
	 * reach this loop.
	 */
	mutex_lock(&fb_info->bl_curve_mutex);
	for (i = 0; i < FB_BACKLIGHT_LEVELS; ++i)
		fb_info->bl_curve[i] = tmp_curve[i];
	mutex_unlock(&fb_info->bl_curve_mutex);

	return count;
}

static ssize_t show_bl_curve(struct device *device,
			     struct device_attribute *attr, char *buf)
{
	struct fb_info *fb_info = dev_get_drvdata(device);
	ssize_t len = 0;
	unsigned int i;

	/* Some drivers don't use framebuffer_alloc(), but those also
	 * don't have backlights.
	 */
	if (!fb_info || !fb_info->bl_dev)
		return -ENODEV;

	mutex_lock(&fb_info->bl_curve_mutex);
	for (i = 0; i < FB_BACKLIGHT_LEVELS; i += 8)
		len += scnprintf(&buf[len], PAGE_SIZE - len, "%8ph\n",
				fb_info->bl_curve + i);
	mutex_unlock(&fb_info->bl_curve_mutex);

	return len;
}
#endif

/* When cmap is added back in it should be a binary attribute
 * not a text one. Consideration should also be given to converting
 * fbdev to use configfs instead of sysfs */
static DEVICE_ATTR(bits_per_pixel, 0644, show_bpp, store_bpp);
static DEVICE_ATTR(blank, 0644, show_blank, store_blank);
static DEVICE_ATTR(console, 0644, show_console, store_console);
static DEVICE_ATTR(cursor, 0644, show_cursor, store_cursor);
static DEVICE_ATTR(mode, 0644, show_mode, store_mode);
static DEVICE_ATTR(modes, 0644, show_modes, store_modes);
static DEVICE_ATTR(pan, 0644, show_pan, store_pan);
static DEVICE_ATTR(virtual_size, 0644, show_virtual, store_virtual);
static DEVICE_ATTR(name, 0444, show_name, NULL);
static DEVICE_ATTR(stride, 0444, show_stride, NULL);
static DEVICE_ATTR(rotate, 0644, show_rotate, store_rotate);
static DEVICE_ATTR(state, 0644, show_fbstate, store_fbstate);
#if IS_ENABLED(CONFIG_FB_BACKLIGHT)
static DEVICE_ATTR(bl_curve, 0644, show_bl_curve, store_bl_curve);
#endif

static struct attribute *fb_device_attrs[] = {
	&dev_attr_bits_per_pixel.attr,
	&dev_attr_blank.attr,
	&dev_attr_console.attr,
	&dev_attr_cursor.attr,
	&dev_attr_mode.attr,
	&dev_attr_modes.attr,
	&dev_attr_pan.attr,
	&dev_attr_virtual_size.attr,
	&dev_attr_name.attr,
	&dev_attr_stride.attr,
	&dev_attr_rotate.attr,
	&dev_attr_state.attr,
#if IS_ENABLED(CONFIG_FB_BACKLIGHT)
	&dev_attr_bl_curve.attr,
#endif
	NULL,
};

static const struct attribute_group fb_device_attr_group = {
	.attrs          = fb_device_attrs,
};

static int fb_init_device(struct fb_info *fb_info)
{
	int ret;

	dev_set_drvdata(fb_info->dev, fb_info);/*设置driver私有数据*/

	fb_info->class_flag |= FB_SYSFS_FLAG_ATTR;

<<<<<<< HEAD
	/*添加设备属性,例如：/sys/devices/platform/141030000.pcie/pci0000:00/0000:00:00.0/graphics/fb0*/
	for (i = 0; i < ARRAY_SIZE(device_attrs); i++) {
		error = device_create_file(fb_info->dev, &device_attrs[i]);

		if (error)
			break;
	}

	if (error) {
		while (--i >= 0)
			device_remove_file(fb_info->dev, &device_attrs[i]);
=======
	ret = device_add_group(fb_info->dev, &fb_device_attr_group);
	if (ret)
>>>>>>> 155a3c00
		fb_info->class_flag &= ~FB_SYSFS_FLAG_ATTR;

	return 0;
}

static void fb_cleanup_device(struct fb_info *fb_info)
{
	if (fb_info->class_flag & FB_SYSFS_FLAG_ATTR) {
		device_remove_group(fb_info->dev, &fb_device_attr_group);

		fb_info->class_flag &= ~FB_SYSFS_FLAG_ATTR;
	}
}

int fb_device_create(struct fb_info *fb_info)
{
	int node = fb_info->node;
	dev_t devt = MKDEV(FB_MAJOR, node);/*设置设备devt*/
	int ret;

	/*创建fb设备，例如：crw-rw----   1 root    video    29,   0 Jun  6 10:48 fb0*/
	fb_info->dev = device_create(fb_class, fb_info->device, devt, NULL, "fb%d", node);
	if (IS_ERR(fb_info->dev)) {
		/* Not fatal */
		ret = PTR_ERR(fb_info->dev);
		pr_warn("Unable to create device for framebuffer %d; error %d\n", node, ret);
		fb_info->dev = NULL;
	} else {
		fb_init_device(fb_info);
	}

	return 0;
}

void fb_device_destroy(struct fb_info *fb_info)
{
	dev_t devt = MKDEV(FB_MAJOR, fb_info->node);

	if (!fb_info->dev)
		return;

	fb_cleanup_device(fb_info);
	device_destroy(fb_class, devt);
	fb_info->dev = NULL;
}<|MERGE_RESOLUTION|>--- conflicted
+++ resolved
@@ -463,22 +463,9 @@
 
 	fb_info->class_flag |= FB_SYSFS_FLAG_ATTR;
 
-<<<<<<< HEAD
 	/*添加设备属性,例如：/sys/devices/platform/141030000.pcie/pci0000:00/0000:00:00.0/graphics/fb0*/
-	for (i = 0; i < ARRAY_SIZE(device_attrs); i++) {
-		error = device_create_file(fb_info->dev, &device_attrs[i]);
-
-		if (error)
-			break;
-	}
-
-	if (error) {
-		while (--i >= 0)
-			device_remove_file(fb_info->dev, &device_attrs[i]);
-=======
 	ret = device_add_group(fb_info->dev, &fb_device_attr_group);
 	if (ret)
->>>>>>> 155a3c00
 		fb_info->class_flag &= ~FB_SYSFS_FLAG_ATTR;
 
 	return 0;
