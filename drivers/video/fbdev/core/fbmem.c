--- conflicted
+++ resolved
@@ -448,17 +448,10 @@
 	if (num_registered_fb == FB_MAX)
 		return -ENXIO;
 
-<<<<<<< HEAD
-	num_registered_fb++;
 	/*查找一个空闲的fb编号*/
 	for (i = 0 ; i < FB_MAX; i++)
 		if (!registered_fb[i])
 			break;
-	fb_info->node = i;/*设置设备编号*/
-=======
-	for (i = 0 ; i < FB_MAX; i++)
-		if (!registered_fb[i])
-			break;
 
 	if (!fb_info->modelist.prev || !fb_info->modelist.next)
 		INIT_LIST_HEAD(&fb_info->modelist);
@@ -468,8 +461,7 @@
 	if (err < 0)
 		return err;
 
-	fb_info->node = i;
->>>>>>> 155a3c00
+	fb_info->node = i;/*设置设备编号*/
 	refcount_set(&fb_info->count, 1);
 	mutex_init(&fb_info->lock);
 	mutex_init(&fb_info->mm_lock);
@@ -507,14 +499,8 @@
 	else
 		pm_vt_switch_required(fb_info->device, true);
 
-<<<<<<< HEAD
-	fb_var_to_videomode(&mode, &fb_info->var);
-	fb_add_videomode(&mode, &fb_info->modelist);
+	num_registered_fb++;
 	registered_fb[i] = fb_info;/*记录(注册）此fb设备信息*/
-=======
-	num_registered_fb++;
-	registered_fb[i] = fb_info;
->>>>>>> 155a3c00
 
 #ifdef CONFIG_GUMSTIX_AM200EPD
 	{
