--- conflicted
+++ resolved
@@ -174,13 +174,10 @@
 	//将数据头部放入skb
 	skb_put_data(*skb, (void *)&header, NCI_CTRL_HDR_SIZE);
 
-<<<<<<< HEAD
-	//按header中长度指定，收取数据，并填充进skb
-=======
 	if (!header.plen)
 		return 0;
 
->>>>>>> 97ee9d1c
+	//按header中长度指定，收取数据，并填充进skb
 	r = i2c_master_recv(client, skb_put(*skb, header.plen), header.plen);
 	if (r < 0) {
 		goto nci_read_exit_free_skb;
