--- conflicted
+++ resolved
@@ -54,103 +54,6 @@
 	.priority = 1, /* let this called before broken drm_fb_helper */
 };
 
-<<<<<<< HEAD
-#ifdef CONFIG_ACPI
-static int pvpanic_add(struct acpi_device *device);
-static int pvpanic_remove(struct acpi_device *device);
-
-static const struct acpi_device_id pvpanic_device_ids[] = {
-	{ "QEMU0001", 0 },
-	{ "", 0 }
-};
-MODULE_DEVICE_TABLE(acpi, pvpanic_device_ids);
-
-//pvpanic驱动
-static struct acpi_driver pvpanic_driver = {
-	.name =		"pvpanic",
-	.class =	"QEMU",
-	.ids =		pvpanic_device_ids,
-	.ops =		{
-				.add =		pvpanic_add,
-				.remove =	pvpanic_remove,
-			},
-	.owner =	THIS_MODULE,
-};
-
-static acpi_status
-pvpanic_walk_resources(struct acpi_resource *res, void *context)
-{
-	struct resource r;
-
-	if (acpi_dev_resource_io(res, &r)) {
-#ifdef CONFIG_HAS_IOPORT_MAP
-		base = ioport_map(r.start, resource_size(&r));
-		return AE_OK;
-#else
-		return AE_ERROR;
-#endif
-	} else if (acpi_dev_resource_memory(res, &r)) {
-		base = ioremap(r.start, resource_size(&r));
-		return AE_OK;
-	}
-
-	return AE_ERROR;
-}
-
-static int pvpanic_add(struct acpi_device *device)
-{
-	int ret;
-
-	ret = acpi_bus_get_status(device);
-	if (ret < 0)
-		return ret;
-
-	if (!device->status.enabled || !device->status.functional)
-		return -ENODEV;
-
-	acpi_walk_resources(device->handle, METHOD_NAME__CRS,
-			    pvpanic_walk_resources, NULL);
-
-	if (!base)
-		return -ENODEV;
-
-	//将pvpanic_panic_nb加入到kernel panic通知链上
-	atomic_notifier_chain_register(&panic_notifier_list,
-				       &pvpanic_panic_nb);
-
-	return 0;
-}
-
-static int pvpanic_remove(struct acpi_device *device)
-{
-
-	atomic_notifier_chain_unregister(&panic_notifier_list,
-					 &pvpanic_panic_nb);
-	iounmap(base);
-
-	return 0;
-}
-
-static int pvpanic_register_acpi_driver(void)
-{
-	return acpi_bus_register_driver(&pvpanic_driver);
-}
-
-static void pvpanic_unregister_acpi_driver(void)
-{
-	acpi_bus_unregister_driver(&pvpanic_driver);
-}
-#else
-static int pvpanic_register_acpi_driver(void)
-{
-	return -ENODEV;
-}
-
-static void pvpanic_unregister_acpi_driver(void) {}
-#endif
-
-=======
->>>>>>> e71ba945
 static int pvpanic_mmio_probe(struct platform_device *pdev)
 {
 	struct device *dev = &pdev->dev;
