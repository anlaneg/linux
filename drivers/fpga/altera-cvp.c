// SPDX-License-Identifier: GPL-2.0-only
/*
 * FPGA Manager Driver for Altera Arria/Cyclone/Stratix CvP
 *
 * Copyright (C) 2017 DENX Software Engineering
 *
 * Anatolij Gustschin <agust@denx.de>
 *
 * Manage Altera FPGA firmware using PCIe CvP.
 * Firmware must be in binary "rbf" format.
 */

//cvp = configuration via protocol(通过协议配置）
#include <linux/delay.h>
#include <linux/device.h>
#include <linux/fpga/fpga-mgr.h>
#include <linux/module.h>
#include <linux/pci.h>
#include <linux/sizes.h>

#define CVP_BAR		0	/* BAR used for data transfer in memory mode */
#define CVP_DUMMY_WR	244	/* dummy writes to clear CvP state machine */
#define TIMEOUT_US	2000	/* CVP STATUS timeout for USERMODE polling */

/* Vendor Specific Extended Capability Registers */
#define VSE_PCIE_EXT_CAP_ID		0x0
#define VSE_PCIE_EXT_CAP_ID_VAL		0x000b	/* 16bit */

#define VSE_CVP_STATUS			0x1c	/* 32bit */
#define VSE_CVP_STATUS_CFG_RDY		BIT(18)	/* CVP_CONFIG_READY */
#define VSE_CVP_STATUS_CFG_ERR		BIT(19)	/* CVP_CONFIG_ERROR */
#define VSE_CVP_STATUS_CVP_EN		BIT(20)	/* ctrl block is enabling CVP */
#define VSE_CVP_STATUS_USERMODE		BIT(21)	/* USERMODE */
#define VSE_CVP_STATUS_CFG_DONE		BIT(23)	/* CVP_CONFIG_DONE */
#define VSE_CVP_STATUS_PLD_CLK_IN_USE	BIT(24)	/* PLD_CLK_IN_USE */

#define VSE_CVP_MODE_CTRL		0x20	/* 32bit */
#define VSE_CVP_MODE_CTRL_CVP_MODE	BIT(0)	/* CVP (1) or normal mode (0) */
#define VSE_CVP_MODE_CTRL_HIP_CLK_SEL	BIT(1) /* PMA (1) or fabric clock (0) */
#define VSE_CVP_MODE_CTRL_NUMCLKS_OFF	8	/* NUMCLKS bits offset */
#define VSE_CVP_MODE_CTRL_NUMCLKS_MASK	GENMASK(15, 8)

#define VSE_CVP_DATA			0x28	/* 32bit */
#define VSE_CVP_PROG_CTRL		0x2c	/* 32bit */
#define VSE_CVP_PROG_CTRL_CONFIG	BIT(0)
#define VSE_CVP_PROG_CTRL_START_XFER	BIT(1)
#define VSE_CVP_PROG_CTRL_MASK		GENMASK(1, 0)

#define VSE_UNCOR_ERR_STATUS		0x34	/* 32bit */
#define VSE_UNCOR_ERR_CVP_CFG_ERR	BIT(5)	/* CVP_CONFIG_ERROR_LATCHED */

#define V1_VSEC_OFFSET			0x200	/* Vendor Specific Offset V1 */
/* V2 Defines */
#define VSE_CVP_TX_CREDITS		0x49	/* 8bit */

#define V2_CREDIT_TIMEOUT_US		20000
#define V2_CHECK_CREDIT_US		10
#define V2_POLL_TIMEOUT_US		1000000
#define V2_USER_TIMEOUT_US		500000

#define V1_POLL_TIMEOUT_US		10

#define DRV_NAME		"altera-cvp"
#define ALTERA_CVP_MGR_NAME	"Altera CvP FPGA Manager"

/* Write block sizes */
#define ALTERA_CVP_V1_SIZE	4
#define ALTERA_CVP_V2_SIZE	4096

/* Optional CvP config error status check for debugging */
static bool altera_cvp_chkcfg;

struct cvp_priv;

struct altera_cvp_conf {
	struct fpga_manager	*mgr;
	struct pci_dev		*pci_dev;
	void __iomem		*map;
	void			(*write_data)(struct altera_cvp_conf *conf,
					      u32 data);
	char			mgr_name[64];
	u8			numclks;
	u32			sent_packets;
	u32			vsec_offset;
	const struct cvp_priv	*priv;
};

struct cvp_priv {
	void	(*switch_clk)(struct altera_cvp_conf *conf);
	int	(*clear_state)(struct altera_cvp_conf *conf);
	int	(*wait_credit)(struct fpga_manager *mgr, u32 blocks);
	size_t	block_size;
	int	poll_time_us;
	int	user_time_us;
};

static int altera_read_config_byte(struct altera_cvp_conf *conf,
				   int where, u8 *val)
{
	return pci_read_config_byte(conf->pci_dev, conf->vsec_offset + where,
				    val);
}

static int altera_read_config_dword(struct altera_cvp_conf *conf,
				    int where, u32 *val)
{
	return pci_read_config_dword(conf->pci_dev, conf->vsec_offset + where,
				     val);
}

static int altera_write_config_dword(struct altera_cvp_conf *conf,
				     int where, u32 val)
{
	return pci_write_config_dword(conf->pci_dev, conf->vsec_offset + where,
				      val);
}

static enum fpga_mgr_states altera_cvp_state(struct fpga_manager *mgr)
{
	struct altera_cvp_conf *conf = mgr->priv;
	u32 status;

	altera_read_config_dword(conf, VSE_CVP_STATUS, &status);

	if (status & VSE_CVP_STATUS_CFG_DONE)
		return FPGA_MGR_STATE_OPERATING;

	if (status & VSE_CVP_STATUS_CVP_EN)
		return FPGA_MGR_STATE_POWER_UP;

	return FPGA_MGR_STATE_UNKNOWN;
}

static void altera_cvp_write_data_iomem(struct altera_cvp_conf *conf, u32 val)
{
	writel(val, conf->map);
}

static void altera_cvp_write_data_config(struct altera_cvp_conf *conf, u32 val)
{
	pci_write_config_dword(conf->pci_dev, conf->vsec_offset + VSE_CVP_DATA,
			       val);
}

/* switches between CvP clock and internal clock */
static void altera_cvp_dummy_write(struct altera_cvp_conf *conf)
{
	unsigned int i;
	u32 val;

	/* set 1 CVP clock cycle for every CVP Data Register Write */
	altera_read_config_dword(conf, VSE_CVP_MODE_CTRL, &val);
	val &= ~VSE_CVP_MODE_CTRL_NUMCLKS_MASK;
	val |= 1 << VSE_CVP_MODE_CTRL_NUMCLKS_OFF;
	altera_write_config_dword(conf, VSE_CVP_MODE_CTRL, val);

	for (i = 0; i < CVP_DUMMY_WR; i++)
		conf->write_data(conf, 0); /* dummy data, could be any value */
}

static int altera_cvp_wait_status(struct altera_cvp_conf *conf, u32 status_mask,
				  u32 status_val, int timeout_us)
{
	unsigned int retries;
	u32 val;

	retries = timeout_us / 10;
	if (timeout_us % 10)
		retries++;

	do {
		altera_read_config_dword(conf, VSE_CVP_STATUS, &val);
		if ((val & status_mask) == status_val)
			return 0;

		/* use small usleep value to re-check and break early */
		usleep_range(10, 11);
	} while (--retries);

	return -ETIMEDOUT;
}

static int altera_cvp_chk_error(struct fpga_manager *mgr, size_t bytes)
{
	struct altera_cvp_conf *conf = mgr->priv;
	u32 val;
	int ret;

	/* STEP 10 (optional) - check CVP_CONFIG_ERROR flag */
	ret = altera_read_config_dword(conf, VSE_CVP_STATUS, &val);
	if (ret || (val & VSE_CVP_STATUS_CFG_ERR)) {
		dev_err(&mgr->dev, "CVP_CONFIG_ERROR after %zu bytes!\n",
			bytes);
		return -EPROTO;
	}
	return 0;
}

/*
 * CvP Version2 Functions
 * Recent Intel FPGAs use a credit mechanism to throttle incoming
 * bitstreams and a different method of clearing the state.
 */

static int altera_cvp_v2_clear_state(struct altera_cvp_conf *conf)
{
	u32 val;
	int ret;

	/* Clear the START_XFER and CVP_CONFIG bits */
	ret = altera_read_config_dword(conf, VSE_CVP_PROG_CTRL, &val);
	if (ret) {
		dev_err(&conf->pci_dev->dev,
			"Error reading CVP Program Control Register\n");
		return ret;
	}

	val &= ~VSE_CVP_PROG_CTRL_MASK;
	ret = altera_write_config_dword(conf, VSE_CVP_PROG_CTRL, val);
	if (ret) {
		dev_err(&conf->pci_dev->dev,
			"Error writing CVP Program Control Register\n");
		return ret;
	}

	return altera_cvp_wait_status(conf, VSE_CVP_STATUS_CFG_RDY, 0,
				      conf->priv->poll_time_us);
}

static int altera_cvp_v2_wait_for_credit(struct fpga_manager *mgr,
					 u32 blocks)
{
	u32 timeout = V2_CREDIT_TIMEOUT_US / V2_CHECK_CREDIT_US;
	struct altera_cvp_conf *conf = mgr->priv;
	int ret;
	u8 val;

	do {
		ret = altera_read_config_byte(conf, VSE_CVP_TX_CREDITS, &val);
		if (ret) {
			dev_err(&conf->pci_dev->dev,
				"Error reading CVP Credit Register\n");
			return ret;
		}

		/* Return if there is space in FIFO */
		if (val - (u8)conf->sent_packets)
			return 0;

		ret = altera_cvp_chk_error(mgr, blocks * ALTERA_CVP_V2_SIZE);
		if (ret) {
			dev_err(&conf->pci_dev->dev,
				"CE Bit error credit reg[0x%x]:sent[0x%x]\n",
				val, conf->sent_packets);
			return -EAGAIN;
		}

		/* Limit the check credit byte traffic */
		usleep_range(V2_CHECK_CREDIT_US, V2_CHECK_CREDIT_US + 1);
	} while (timeout--);

	dev_err(&conf->pci_dev->dev, "Timeout waiting for credit\n");
	return -ETIMEDOUT;
}

static int altera_cvp_send_block(struct altera_cvp_conf *conf,
				 const u32 *data, size_t len)
{
	u32 mask, words = len / sizeof(u32);
	int i, remainder;

	for (i = 0; i < words; i++)
		conf->write_data(conf, *data++);

	/* write up to 3 trailing bytes, if any */
	remainder = len % sizeof(u32);
	if (remainder) {
		mask = BIT(remainder * 8) - 1;
		if (mask)
			conf->write_data(conf, *data & mask);
	}

	return 0;
}

static int altera_cvp_teardown(struct fpga_manager *mgr,
			       struct fpga_image_info *info)
{
	struct altera_cvp_conf *conf = mgr->priv;
	int ret;
	u32 val;

	/* STEP 12 - reset START_XFER bit */
	altera_read_config_dword(conf, VSE_CVP_PROG_CTRL, &val);
	val &= ~VSE_CVP_PROG_CTRL_START_XFER;
	altera_write_config_dword(conf, VSE_CVP_PROG_CTRL, val);

	/* STEP 13 - reset CVP_CONFIG bit */
	val &= ~VSE_CVP_PROG_CTRL_CONFIG;
	altera_write_config_dword(conf, VSE_CVP_PROG_CTRL, val);

	/*
	 * STEP 14
	 * - set CVP_NUMCLKS to 1 and then issue CVP_DUMMY_WR dummy
	 *   writes to the HIP
	 */
	if (conf->priv->switch_clk)
		conf->priv->switch_clk(conf);

	/* STEP 15 - poll CVP_CONFIG_READY bit for 0 with 10us timeout */
	ret = altera_cvp_wait_status(conf, VSE_CVP_STATUS_CFG_RDY, 0,
				     conf->priv->poll_time_us);
	if (ret)
		dev_err(&mgr->dev, "CFG_RDY == 0 timeout\n");

	return ret;
}

static int altera_cvp_write_init(struct fpga_manager *mgr,
				 struct fpga_image_info *info,
				 const char *buf, size_t count)
{
	struct altera_cvp_conf *conf = mgr->priv;
	u32 iflags, val;
	int ret;

	iflags = info ? info->flags : 0;

	if (iflags & FPGA_MGR_PARTIAL_RECONFIG) {
		dev_err(&mgr->dev, "Partial reconfiguration not supported.\n");
		return -EINVAL;
	}

	/* Determine allowed clock to data ratio */
	if (iflags & FPGA_MGR_COMPRESSED_BITSTREAM)
		conf->numclks = 8; /* ratio for all compressed images */
	else if (iflags & FPGA_MGR_ENCRYPTED_BITSTREAM)
		conf->numclks = 4; /* for uncompressed and encrypted images */
	else
		conf->numclks = 1; /* for uncompressed and unencrypted images */

	/* STEP 1 - read CVP status and check CVP_EN flag */
	altera_read_config_dword(conf, VSE_CVP_STATUS, &val);
	if (!(val & VSE_CVP_STATUS_CVP_EN)) {
		dev_err(&mgr->dev, "CVP mode off: 0x%04x\n", val);
		return -ENODEV;
	}

	if (val & VSE_CVP_STATUS_CFG_RDY) {
		dev_warn(&mgr->dev, "CvP already started, teardown first\n");
		ret = altera_cvp_teardown(mgr, info);
		if (ret)
			return ret;
	}

	/*
	 * STEP 2
	 * - set HIP_CLK_SEL and CVP_MODE (must be set in the order mentioned)
	 */
	/* switch from fabric to PMA clock */
	altera_read_config_dword(conf, VSE_CVP_MODE_CTRL, &val);
	val |= VSE_CVP_MODE_CTRL_HIP_CLK_SEL;
	altera_write_config_dword(conf, VSE_CVP_MODE_CTRL, val);

	/* set CVP mode */
	altera_read_config_dword(conf, VSE_CVP_MODE_CTRL, &val);
	val |= VSE_CVP_MODE_CTRL_CVP_MODE;
	altera_write_config_dword(conf, VSE_CVP_MODE_CTRL, val);

	/*
	 * STEP 3
	 * - set CVP_NUMCLKS to 1 and issue CVP_DUMMY_WR dummy writes to the HIP
	 */
	if (conf->priv->switch_clk)
		conf->priv->switch_clk(conf);

	if (conf->priv->clear_state) {
		ret = conf->priv->clear_state(conf);
		if (ret) {
			dev_err(&mgr->dev, "Problem clearing out state\n");
			return ret;
		}
	}

	conf->sent_packets = 0;

	/* STEP 4 - set CVP_CONFIG bit */
	altera_read_config_dword(conf, VSE_CVP_PROG_CTRL, &val);
	/* request control block to begin transfer using CVP */
	val |= VSE_CVP_PROG_CTRL_CONFIG;
	altera_write_config_dword(conf, VSE_CVP_PROG_CTRL, val);

	/* STEP 5 - poll CVP_CONFIG READY for 1 with timeout */
	ret = altera_cvp_wait_status(conf, VSE_CVP_STATUS_CFG_RDY,
				     VSE_CVP_STATUS_CFG_RDY,
				     conf->priv->poll_time_us);
	if (ret) {
		dev_warn(&mgr->dev, "CFG_RDY == 1 timeout\n");
		return ret;
	}

	/*
	 * STEP 6
	 * - set CVP_NUMCLKS to 1 and issue CVP_DUMMY_WR dummy writes to the HIP
	 */
	if (conf->priv->switch_clk)
		conf->priv->switch_clk(conf);

	if (altera_cvp_chkcfg) {
		ret = altera_cvp_chk_error(mgr, 0);
		if (ret) {
			dev_warn(&mgr->dev, "CFG_RDY == 1 timeout\n");
			return ret;
		}
	}

	/* STEP 7 - set START_XFER */
	altera_read_config_dword(conf, VSE_CVP_PROG_CTRL, &val);
	val |= VSE_CVP_PROG_CTRL_START_XFER;
	altera_write_config_dword(conf, VSE_CVP_PROG_CTRL, val);

	/* STEP 8 - start transfer (set CVP_NUMCLKS for bitstream) */
	if (conf->priv->switch_clk) {
		altera_read_config_dword(conf, VSE_CVP_MODE_CTRL, &val);
		val &= ~VSE_CVP_MODE_CTRL_NUMCLKS_MASK;
		val |= conf->numclks << VSE_CVP_MODE_CTRL_NUMCLKS_OFF;
		altera_write_config_dword(conf, VSE_CVP_MODE_CTRL, val);
	}
	return 0;
}

static int altera_cvp_write(struct fpga_manager *mgr, const char *buf,
			    size_t count)
{
	struct altera_cvp_conf *conf = mgr->priv;
	size_t done, remaining, len;
	const u32 *data;
	int status = 0;

	/* STEP 9 - write 32-bit data from RBF file to CVP data register */
	data = (u32 *)buf;
	remaining = count;
	done = 0;

	while (remaining) {
		/* Use credit throttling if available */
		if (conf->priv->wait_credit) {
			status = conf->priv->wait_credit(mgr, done);
			if (status) {
				dev_err(&conf->pci_dev->dev,
					"Wait Credit ERR: 0x%x\n", status);
				return status;
			}
		}

		len = min(conf->priv->block_size, remaining);
		altera_cvp_send_block(conf, data, len);
		data += len / sizeof(u32);
		done += len;
		remaining -= len;
		conf->sent_packets++;

		/*
		 * STEP 10 (optional) and STEP 11
		 * - check error flag
		 * - loop until data transfer completed
		 * Config images can be huge (more than 40 MiB), so
		 * only check after a new 4k data block has been written.
		 * This reduces the number of checks and speeds up the
		 * configuration process.
		 */
		if (altera_cvp_chkcfg && !(done % SZ_4K)) {
			status = altera_cvp_chk_error(mgr, done);
			if (status < 0)
				return status;
		}
	}

	if (altera_cvp_chkcfg)
		status = altera_cvp_chk_error(mgr, count);

	return status;
}

static int altera_cvp_write_complete(struct fpga_manager *mgr,
				     struct fpga_image_info *info)
{
	struct altera_cvp_conf *conf = mgr->priv;
	u32 mask, val;
	int ret;

	ret = altera_cvp_teardown(mgr, info);
	if (ret)
		return ret;

	/* STEP 16 - check CVP_CONFIG_ERROR_LATCHED bit */
	altera_read_config_dword(conf, VSE_UNCOR_ERR_STATUS, &val);
	if (val & VSE_UNCOR_ERR_CVP_CFG_ERR) {
		dev_err(&mgr->dev, "detected CVP_CONFIG_ERROR_LATCHED!\n");
		return -EPROTO;
	}

	/* STEP 17 - reset CVP_MODE and HIP_CLK_SEL bit */
	altera_read_config_dword(conf, VSE_CVP_MODE_CTRL, &val);
	val &= ~VSE_CVP_MODE_CTRL_HIP_CLK_SEL;
	val &= ~VSE_CVP_MODE_CTRL_CVP_MODE;
	altera_write_config_dword(conf, VSE_CVP_MODE_CTRL, val);

	/* STEP 18 - poll PLD_CLK_IN_USE and USER_MODE bits */
	mask = VSE_CVP_STATUS_PLD_CLK_IN_USE | VSE_CVP_STATUS_USERMODE;
	ret = altera_cvp_wait_status(conf, mask, mask,
				     conf->priv->user_time_us);
	if (ret)
		dev_err(&mgr->dev, "PLD_CLK_IN_USE|USERMODE timeout\n");

	return ret;
}

static const struct fpga_manager_ops altera_cvp_ops = {
	.state		= altera_cvp_state,
	.write_init	= altera_cvp_write_init,
	.write		= altera_cvp_write,
	.write_complete	= altera_cvp_write_complete,
};

<<<<<<< HEAD
//显示
=======
static const struct cvp_priv cvp_priv_v1 = {
	.switch_clk	= altera_cvp_dummy_write,
	.block_size	= ALTERA_CVP_V1_SIZE,
	.poll_time_us	= V1_POLL_TIMEOUT_US,
	.user_time_us	= TIMEOUT_US,
};

static const struct cvp_priv cvp_priv_v2 = {
	.clear_state	= altera_cvp_v2_clear_state,
	.wait_credit	= altera_cvp_v2_wait_for_credit,
	.block_size	= ALTERA_CVP_V2_SIZE,
	.poll_time_us	= V2_POLL_TIMEOUT_US,
	.user_time_us	= V2_USER_TIMEOUT_US,
};

>>>>>>> 619e17cf
static ssize_t chkcfg_show(struct device_driver *dev, char *buf)
{
	return snprintf(buf, 3, "%d\n", altera_cvp_chkcfg);
}

//修改
static ssize_t chkcfg_store(struct device_driver *drv, const char *buf,
			    size_t count)
{
	int ret;

	ret = kstrtobool(buf, &altera_cvp_chkcfg);
	if (ret)
		return ret;

	return count;
}

static DRIVER_ATTR_RW(chkcfg);

static int altera_cvp_probe(struct pci_dev *pdev,
			    const struct pci_device_id *dev_id);
static void altera_cvp_remove(struct pci_dev *pdev);

static struct pci_device_id altera_cvp_id_tbl[] = {
	{ PCI_VDEVICE(ALTERA, PCI_ANY_ID) },//支持altera的所有设备
	{ }
};
MODULE_DEVICE_TABLE(pci, altera_cvp_id_tbl);

//注册altera的fpga驱动
static struct pci_driver altera_cvp_driver = {
	.name   = DRV_NAME,
	.id_table = altera_cvp_id_tbl,//支持所有alter设备
	.probe  = altera_cvp_probe,//为设备探测驱动
	.remove = altera_cvp_remove,//驱动移除
};

//为设备pdev探测此驱动
static int altera_cvp_probe(struct pci_dev *pdev,
			    const struct pci_device_id *dev_id)
{
	struct altera_cvp_conf *conf;
	struct fpga_manager *mgr;
	int ret, offset;
	u16 cmd, val;
	u32 regval;

	/* Discover the Vendor Specific Offset for this device */
	offset = pci_find_next_ext_capability(pdev, 0, PCI_EXT_CAP_ID_VNDR);
	if (!offset) {
		dev_err(&pdev->dev, "No Vendor Specific Offset.\n");
		return -ENODEV;
	}

	/*
	 * First check if this is the expected FPGA device. PCI config
	 * space access works without enabling the PCI device, memory
	 * space access is enabled further down.
	 */
<<<<<<< HEAD
	//检查pci扩展id号是否为预期编号
	pci_read_config_word(pdev, VSE_PCIE_EXT_CAP_ID, &val);
=======
	pci_read_config_word(pdev, offset + VSE_PCIE_EXT_CAP_ID, &val);
>>>>>>> 619e17cf
	if (val != VSE_PCIE_EXT_CAP_ID_VAL) {
		dev_err(&pdev->dev, "Wrong EXT_CAP_ID value 0x%x\n", val);
		return -ENODEV;
	}

	pci_read_config_dword(pdev, offset + VSE_CVP_STATUS, &regval);
	if (!(regval & VSE_CVP_STATUS_CVP_EN)) {
		dev_err(&pdev->dev,
			"CVP is disabled for this device: CVP_STATUS Reg 0x%x\n",
			regval);
		return -ENODEV;
	}

	//申请conf
	conf = devm_kzalloc(&pdev->dev, sizeof(*conf), GFP_KERNEL);
	if (!conf)
		return -ENOMEM;

	conf->vsec_offset = offset;

	/*
	 * Enable memory BAR access. We cannot use pci_enable_device() here
	 * because it will make the driver unusable with FPGA devices that
	 * have additional big IOMEM resources (e.g. 4GiB BARs) on 32-bit
	 * platform. Such BARs will not have an assigned address range and
	 * pci_enable_device() will fail, complaining about not claimed BAR,
	 * even if the concerned BAR is not needed for FPGA configuration
	 * at all. Thus, enable the device via PCI config space command.
	 */
	//如果pci_command未有memory,则加上memory标记
	pci_read_config_word(pdev, PCI_COMMAND, &cmd);
	if (!(cmd & PCI_COMMAND_MEMORY)) {
		cmd |= PCI_COMMAND_MEMORY;
		pci_write_config_word(pdev, PCI_COMMAND, cmd);
	}

	//（申请cvp_bar对应的resource)
	ret = pci_request_region(pdev, CVP_BAR, "CVP");
	if (ret) {
		dev_err(&pdev->dev, "Requesting CVP BAR region failed\n");
		goto err_disable;
	}

	//设置conf
	conf->pci_dev = pdev;
	conf->write_data = altera_cvp_write_data_iomem;

	if (conf->vsec_offset == V1_VSEC_OFFSET)
		conf->priv = &cvp_priv_v1;
	else
		conf->priv = &cvp_priv_v2;

	conf->map = pci_iomap(pdev, CVP_BAR, 0);
	if (!conf->map) {
		dev_warn(&pdev->dev, "Mapping CVP BAR failed\n");
		conf->write_data = altera_cvp_write_data_config;
	}

	snprintf(conf->mgr_name, sizeof(conf->mgr_name), "%s @%s",
		 ALTERA_CVP_MGR_NAME, pci_name(pdev));

	mgr = devm_fpga_mgr_create(&pdev->dev, conf->mgr_name,
				   &altera_cvp_ops, conf);
	if (!mgr) {
		ret = -ENOMEM;
		goto err_unmap;
	}

	//将driver_data置为mgr
	pci_set_drvdata(pdev, mgr);

	ret = fpga_mgr_register(mgr);
	if (ret)
		goto err_unmap;

	return 0;

err_unmap:
	if (conf->map)
		pci_iounmap(pdev, conf->map);
	pci_release_region(pdev, CVP_BAR);
err_disable:
	cmd &= ~PCI_COMMAND_MEMORY;
	pci_write_config_word(pdev, PCI_COMMAND, cmd);
	return ret;
}

static void altera_cvp_remove(struct pci_dev *pdev)
{
	struct fpga_manager *mgr = pci_get_drvdata(pdev);
	struct altera_cvp_conf *conf = mgr->priv;
	u16 cmd;

	fpga_mgr_unregister(mgr);
	if (conf->map)
		pci_iounmap(pdev, conf->map);
	pci_release_region(pdev, CVP_BAR);
	pci_read_config_word(pdev, PCI_COMMAND, &cmd);
	cmd &= ~PCI_COMMAND_MEMORY;
	pci_write_config_word(pdev, PCI_COMMAND, cmd);
}

static int __init altera_cvp_init(void)
{
	int ret;

	ret = pci_register_driver(&altera_cvp_driver);
	if (ret)
		return ret;

	ret = driver_create_file(&altera_cvp_driver.driver,
				 &driver_attr_chkcfg);
	if (ret)
		pr_warn("Can't create sysfs chkcfg file\n");

	return 0;
}

static void __exit altera_cvp_exit(void)
{
	driver_remove_file(&altera_cvp_driver.driver, &driver_attr_chkcfg);
	pci_unregister_driver(&altera_cvp_driver);
}

module_init(altera_cvp_init);
module_exit(altera_cvp_exit);

MODULE_LICENSE("GPL v2");
MODULE_AUTHOR("Anatolij Gustschin <agust@denx.de>");
MODULE_DESCRIPTION("Module to load Altera FPGA over CvP");<|MERGE_RESOLUTION|>--- conflicted
+++ resolved
@@ -523,9 +523,6 @@
 	.write_complete	= altera_cvp_write_complete,
 };
 
-<<<<<<< HEAD
-//显示
-=======
 static const struct cvp_priv cvp_priv_v1 = {
 	.switch_clk	= altera_cvp_dummy_write,
 	.block_size	= ALTERA_CVP_V1_SIZE,
@@ -541,7 +538,7 @@
 	.user_time_us	= V2_USER_TIMEOUT_US,
 };
 
->>>>>>> 619e17cf
+//显示
 static ssize_t chkcfg_show(struct device_driver *dev, char *buf)
 {
 	return snprintf(buf, 3, "%d\n", altera_cvp_chkcfg);
@@ -602,12 +599,8 @@
 	 * space access works without enabling the PCI device, memory
 	 * space access is enabled further down.
 	 */
-<<<<<<< HEAD
 	//检查pci扩展id号是否为预期编号
-	pci_read_config_word(pdev, VSE_PCIE_EXT_CAP_ID, &val);
-=======
 	pci_read_config_word(pdev, offset + VSE_PCIE_EXT_CAP_ID, &val);
->>>>>>> 619e17cf
 	if (val != VSE_PCIE_EXT_CAP_ID_VAL) {
 		dev_err(&pdev->dev, "Wrong EXT_CAP_ID value 0x%x\n", val);
 		return -ENODEV;
