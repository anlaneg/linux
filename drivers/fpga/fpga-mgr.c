// SPDX-License-Identifier: GPL-2.0
/*
 * FPGA Manager Core
 *
 *  Copyright (C) 2013-2015 Altera Corporation
 *  Copyright (C) 2017 Intel Corporation
 *
 * With code from the mailing list:
 * Copyright (C) 2013 Xilinx, Inc.
 */
#include <linux/firmware.h>
#include <linux/fpga/fpga-mgr.h>
#include <linux/idr.h>
#include <linux/module.h>
#include <linux/of.h>
#include <linux/mutex.h>
#include <linux/slab.h>
#include <linux/scatterlist.h>
#include <linux/highmem.h>

static DEFINE_IDA(fpga_mgr_ida);
static struct class *fpga_mgr_class;

struct fpga_mgr_devres {
	struct fpga_manager *mgr;
};

/**
 * fpga_image_info_alloc - Allocate an FPGA image info struct
 * @dev: owning device
 *
 * Return: struct fpga_image_info or NULL
 */
struct fpga_image_info *fpga_image_info_alloc(struct device *dev)
{
	struct fpga_image_info *info;

	get_device(dev);

	info = devm_kzalloc(dev, sizeof(*info), GFP_KERNEL);
	if (!info) {
		put_device(dev);
		return NULL;
	}

	info->dev = dev;

	return info;
}
EXPORT_SYMBOL_GPL(fpga_image_info_alloc);

/**
 * fpga_image_info_free - Free an FPGA image info struct
 * @info: FPGA image info struct to free
 */
void fpga_image_info_free(struct fpga_image_info *info)
{
	struct device *dev;

	if (!info)
		return;

	dev = info->dev;
	if (info->firmware_name)
		devm_kfree(dev, info->firmware_name);

	devm_kfree(dev, info);
	put_device(dev);
}
EXPORT_SYMBOL_GPL(fpga_image_info_free);

/*
 * Call the low level driver's write_init function.  This will do the
 * device-specific things to get the FPGA into the state where it is ready to
 * receive an FPGA image. The low level driver only gets to see the first
 * initial_header_size bytes in the buffer.
 */
static int fpga_mgr_write_init_buf(struct fpga_manager *mgr,
				   struct fpga_image_info *info,
				   const char *buf, size_t count)
{
	int ret;

	mgr->state = FPGA_MGR_STATE_WRITE_INIT;
	if (!mgr->mops->initial_header_size)
		ret = mgr->mops->write_init(mgr, info, NULL, 0);
	else
		ret = mgr->mops->write_init(
		    mgr, info, buf, min(mgr->mops->initial_header_size, count));

	if (ret) {
		dev_err(&mgr->dev, "Error preparing FPGA for writing\n");
		mgr->state = FPGA_MGR_STATE_WRITE_INIT_ERR;
		return ret;
	}

	return 0;
}

static int fpga_mgr_write_init_sg(struct fpga_manager *mgr,
				  struct fpga_image_info *info,
				  struct sg_table *sgt)
{
	struct sg_mapping_iter miter;
	size_t len;
	char *buf;
	int ret;

	if (!mgr->mops->initial_header_size)
		return fpga_mgr_write_init_buf(mgr, info, NULL, 0);

	/*
	 * First try to use miter to map the first fragment to access the
	 * header, this is the typical path.
	 */
	sg_miter_start(&miter, sgt->sgl, sgt->nents, SG_MITER_FROM_SG);
	if (sg_miter_next(&miter) &&
	    miter.length >= mgr->mops->initial_header_size) {
		ret = fpga_mgr_write_init_buf(mgr, info, miter.addr,
					      miter.length);
		sg_miter_stop(&miter);
		return ret;
	}
	sg_miter_stop(&miter);

	/* Otherwise copy the fragments into temporary memory. */
	buf = kmalloc(mgr->mops->initial_header_size, GFP_KERNEL);
	if (!buf)
		return -ENOMEM;

	len = sg_copy_to_buffer(sgt->sgl, sgt->nents, buf,
				mgr->mops->initial_header_size);
	ret = fpga_mgr_write_init_buf(mgr, info, buf, len);

	kfree(buf);

	return ret;
}

/*
 * After all the FPGA image has been written, do the device specific steps to
 * finish and set the FPGA into operating mode.
 */
static int fpga_mgr_write_complete(struct fpga_manager *mgr,
				   struct fpga_image_info *info)
{
	int ret;

	mgr->state = FPGA_MGR_STATE_WRITE_COMPLETE;
	ret = mgr->mops->write_complete(mgr, info);
	if (ret) {
		dev_err(&mgr->dev, "Error after writing image data to FPGA\n");
		mgr->state = FPGA_MGR_STATE_WRITE_COMPLETE_ERR;
		return ret;
	}
	mgr->state = FPGA_MGR_STATE_OPERATING;

	return 0;
}

/**
 * fpga_mgr_buf_load_sg - load fpga from image in buffer from a scatter list
 * @mgr:	fpga manager
 * @info:	fpga image specific information
 * @sgt:	scatterlist table
 *
 * Step the low level fpga manager through the device-specific steps of getting
 * an FPGA ready to be configured, writing the image to it, then doing whatever
 * post-configuration steps necessary.  This code assumes the caller got the
 * mgr pointer from of_fpga_mgr_get() or fpga_mgr_get() and checked that it is
 * not an error code.
 *
 * This is the preferred entry point for FPGA programming, it does not require
 * any contiguous kernel memory.
 *
 * Return: 0 on success, negative error code otherwise.
 */
static int fpga_mgr_buf_load_sg(struct fpga_manager *mgr,
				struct fpga_image_info *info,
				struct sg_table *sgt)
{
	int ret;

	ret = fpga_mgr_write_init_sg(mgr, info, sgt);
	if (ret)
		return ret;

	/* Write the FPGA image to the FPGA. */
	mgr->state = FPGA_MGR_STATE_WRITE;
	if (mgr->mops->write_sg) {
		ret = mgr->mops->write_sg(mgr, sgt);
	} else {
		struct sg_mapping_iter miter;

		sg_miter_start(&miter, sgt->sgl, sgt->nents, SG_MITER_FROM_SG);
		while (sg_miter_next(&miter)) {
			ret = mgr->mops->write(mgr, miter.addr, miter.length);
			if (ret)
				break;
		}
		sg_miter_stop(&miter);
	}

	if (ret) {
		dev_err(&mgr->dev, "Error while writing image data to FPGA\n");
		mgr->state = FPGA_MGR_STATE_WRITE_ERR;
		return ret;
	}

	return fpga_mgr_write_complete(mgr, info);
}

static int fpga_mgr_buf_load_mapped(struct fpga_manager *mgr,
				    struct fpga_image_info *info,
				    const char *buf, size_t count)
{
	int ret;

	ret = fpga_mgr_write_init_buf(mgr, info, buf, count);
	if (ret)
		return ret;

	/*
	 * Write the FPGA image to the FPGA.
	 */
	mgr->state = FPGA_MGR_STATE_WRITE;
	ret = mgr->mops->write(mgr, buf, count);
	if (ret) {
		dev_err(&mgr->dev, "Error while writing image data to FPGA\n");
		mgr->state = FPGA_MGR_STATE_WRITE_ERR;
		return ret;
	}

	return fpga_mgr_write_complete(mgr, info);
}

/**
 * fpga_mgr_buf_load - load fpga from image in buffer
 * @mgr:	fpga manager
 * @info:	fpga image info
 * @buf:	buffer contain fpga image
 * @count:	byte count of buf
 *
 * Step the low level fpga manager through the device-specific steps of getting
 * an FPGA ready to be configured, writing the image to it, then doing whatever
 * post-configuration steps necessary.  This code assumes the caller got the
 * mgr pointer from of_fpga_mgr_get() and checked that it is not an error code.
 *
 * Return: 0 on success, negative error code otherwise.
 */
static int fpga_mgr_buf_load(struct fpga_manager *mgr,
			     struct fpga_image_info *info,
			     const char *buf, size_t count)
{
	struct page **pages;
	struct sg_table sgt;
	const void *p;
	int nr_pages;
	int index;
	int rc;

	/*
	 * This is just a fast path if the caller has already created a
	 * contiguous kernel buffer and the driver doesn't require SG, non-SG
	 * drivers will still work on the slow path.
	 */
	if (mgr->mops->write)
		return fpga_mgr_buf_load_mapped(mgr, info, buf, count);

	/*
	 * Convert the linear kernel pointer into a sg_table of pages for use
	 * by the driver.
	 */
	nr_pages = DIV_ROUND_UP((unsigned long)buf + count, PAGE_SIZE) -
		   (unsigned long)buf / PAGE_SIZE;
	pages = kmalloc_array(nr_pages, sizeof(struct page *), GFP_KERNEL);
	if (!pages)
		return -ENOMEM;

	p = buf - offset_in_page(buf);
	for (index = 0; index < nr_pages; index++) {
		if (is_vmalloc_addr(p))
			pages[index] = vmalloc_to_page(p);
		else
			pages[index] = kmap_to_page((void *)p);
		if (!pages[index]) {
			kfree(pages);
			return -EFAULT;
		}
		p += PAGE_SIZE;
	}

	/*
	 * The temporary pages list is used to code share the merging algorithm
	 * in sg_alloc_table_from_pages
	 */
	rc = sg_alloc_table_from_pages(&sgt, pages, index, offset_in_page(buf),
				       count, GFP_KERNEL);
	kfree(pages);
	if (rc)
		return rc;

	rc = fpga_mgr_buf_load_sg(mgr, info, &sgt);
	sg_free_table(&sgt);

	return rc;
}

/**
 * fpga_mgr_firmware_load - request firmware and load to fpga
 * @mgr:	fpga manager
 * @info:	fpga image specific information
 * @image_name:	name of image file on the firmware search path
 *
 * Request an FPGA image using the firmware class, then write out to the FPGA.
 * Update the state before each step to provide info on what step failed if
 * there is a failure.  This code assumes the caller got the mgr pointer
 * from of_fpga_mgr_get() or fpga_mgr_get() and checked that it is not an error
 * code.
 *
 * Return: 0 on success, negative error code otherwise.
 */
static int fpga_mgr_firmware_load(struct fpga_manager *mgr,
				  struct fpga_image_info *info,
				  const char *image_name)
{
	struct device *dev = &mgr->dev;
	const struct firmware *fw;
	int ret;

	dev_info(dev, "writing %s to %s\n", image_name, mgr->name);

	mgr->state = FPGA_MGR_STATE_FIRMWARE_REQ;

	ret = request_firmware(&fw, image_name, dev);
	if (ret) {
		mgr->state = FPGA_MGR_STATE_FIRMWARE_REQ_ERR;
		dev_err(dev, "Error requesting firmware %s\n", image_name);
		return ret;
	}

	ret = fpga_mgr_buf_load(mgr, info, fw->data, fw->size);

	release_firmware(fw);

	return ret;
}

/**
 * fpga_mgr_load - load FPGA from scatter/gather table, buffer, or firmware
 * @mgr:	fpga manager
 * @info:	fpga image information.
 *
 * Load the FPGA from an image which is indicated in @info.  If successful, the
 * FPGA ends up in operating mode.
 *
 * Return: 0 on success, negative error code otherwise.
 */
int fpga_mgr_load(struct fpga_manager *mgr, struct fpga_image_info *info)
{
	if (info->sgt)
		return fpga_mgr_buf_load_sg(mgr, info, info->sgt);
	if (info->buf && info->count)
		return fpga_mgr_buf_load(mgr, info, info->buf, info->count);
	if (info->firmware_name)
		return fpga_mgr_firmware_load(mgr, info, info->firmware_name);
	return -EINVAL;
}
EXPORT_SYMBOL_GPL(fpga_mgr_load);

static const char * const state_str[] = {
	[FPGA_MGR_STATE_UNKNOWN] =		"unknown",
	[FPGA_MGR_STATE_POWER_OFF] =		"power off",
	[FPGA_MGR_STATE_POWER_UP] =		"power up",
	[FPGA_MGR_STATE_RESET] =		"reset",

	/* requesting FPGA image from firmware */
	[FPGA_MGR_STATE_FIRMWARE_REQ] =		"firmware request",
	[FPGA_MGR_STATE_FIRMWARE_REQ_ERR] =	"firmware request error",

	/* Preparing FPGA to receive image */
	[FPGA_MGR_STATE_WRITE_INIT] =		"write init",
	[FPGA_MGR_STATE_WRITE_INIT_ERR] =	"write init error",

	/* Writing image to FPGA */
	[FPGA_MGR_STATE_WRITE] =		"write",
	[FPGA_MGR_STATE_WRITE_ERR] =		"write error",

	/* Finishing configuration after image has been written */
	[FPGA_MGR_STATE_WRITE_COMPLETE] =	"write complete",
	[FPGA_MGR_STATE_WRITE_COMPLETE_ERR] =	"write complete error",

	/* FPGA reports to be in normal operating mode */
	[FPGA_MGR_STATE_OPERATING] =		"operating",
};

static ssize_t name_show(struct device *dev,
			 struct device_attribute *attr, char *buf)
{
	struct fpga_manager *mgr = to_fpga_manager(dev);

	return sprintf(buf, "%s\n", mgr->name);
}

static ssize_t state_show(struct device *dev,
			  struct device_attribute *attr, char *buf)
{
	struct fpga_manager *mgr = to_fpga_manager(dev);

	return sprintf(buf, "%s\n", state_str[mgr->state]);
}

static ssize_t status_show(struct device *dev,
			   struct device_attribute *attr, char *buf)
{
	struct fpga_manager *mgr = to_fpga_manager(dev);
	u64 status;
	int len = 0;

	if (!mgr->mops->status)
		return -ENOENT;

	status = mgr->mops->status(mgr);

	if (status & FPGA_MGR_STATUS_OPERATION_ERR)
		len += sprintf(buf + len, "reconfig operation error\n");
	if (status & FPGA_MGR_STATUS_CRC_ERR)
		len += sprintf(buf + len, "reconfig CRC error\n");
	if (status & FPGA_MGR_STATUS_INCOMPATIBLE_IMAGE_ERR)
		len += sprintf(buf + len, "reconfig incompatible image\n");
	if (status & FPGA_MGR_STATUS_IP_PROTOCOL_ERR)
		len += sprintf(buf + len, "reconfig IP protocol error\n");
	if (status & FPGA_MGR_STATUS_FIFO_OVERFLOW_ERR)
		len += sprintf(buf + len, "reconfig fifo overflow error\n");

	return len;
}

static DEVICE_ATTR_RO(name);
static DEVICE_ATTR_RO(state);
static DEVICE_ATTR_RO(status);

static struct attribute *fpga_mgr_attrs[] = {
	&dev_attr_name.attr,
	&dev_attr_state.attr,
	&dev_attr_status.attr,
	NULL,
};
ATTRIBUTE_GROUPS(fpga_mgr);

static struct fpga_manager *__fpga_mgr_get(struct device *dev)
{
	struct fpga_manager *mgr;

	mgr = to_fpga_manager(dev);

	if (!try_module_get(dev->parent->driver->owner))
		goto err_dev;

	return mgr;

err_dev:
	put_device(dev);
	return ERR_PTR(-ENODEV);
}

static int fpga_mgr_dev_match(struct device *dev, const void *data)
{
	return dev->parent == data;
}

/**
 * fpga_mgr_get - Given a device, get a reference to an fpga mgr.
 * @dev:	parent device that fpga mgr was registered with
 *
 * Return: fpga manager struct or IS_ERR() condition containing error code.
 */
struct fpga_manager *fpga_mgr_get(struct device *dev)
{
	struct device *mgr_dev = class_find_device(fpga_mgr_class, NULL, dev,
						   fpga_mgr_dev_match);
	if (!mgr_dev)
		return ERR_PTR(-ENODEV);

	return __fpga_mgr_get(mgr_dev);
}
EXPORT_SYMBOL_GPL(fpga_mgr_get);

/**
 * of_fpga_mgr_get - Given a device node, get a reference to an fpga mgr.
 *
 * @node:	device node
 *
 * Return: fpga manager struct or IS_ERR() condition containing error code.
 */
struct fpga_manager *of_fpga_mgr_get(struct device_node *node)
{
	struct device *dev;

	dev = class_find_device_by_of_node(fpga_mgr_class, node);
	if (!dev)
		return ERR_PTR(-ENODEV);

	return __fpga_mgr_get(dev);
}
EXPORT_SYMBOL_GPL(of_fpga_mgr_get);

/**
 * fpga_mgr_put - release a reference to an fpga manager
 * @mgr:	fpga manager structure
 */
void fpga_mgr_put(struct fpga_manager *mgr)
{
	module_put(mgr->dev.parent->driver->owner);
	put_device(&mgr->dev);
}
EXPORT_SYMBOL_GPL(fpga_mgr_put);

/**
 * fpga_mgr_lock - Lock FPGA manager for exclusive use
 * @mgr:	fpga manager
 *
 * Given a pointer to FPGA Manager (from fpga_mgr_get() or
 * of_fpga_mgr_put()) attempt to get the mutex. The user should call
 * fpga_mgr_lock() and verify that it returns 0 before attempting to
 * program the FPGA.  Likewise, the user should call fpga_mgr_unlock
 * when done programming the FPGA.
 *
 * Return: 0 for success or -EBUSY
 */
int fpga_mgr_lock(struct fpga_manager *mgr)
{
	if (!mutex_trylock(&mgr->ref_mutex)) {
		dev_err(&mgr->dev, "FPGA manager is in use.\n");
		return -EBUSY;
	}

	return 0;
}
EXPORT_SYMBOL_GPL(fpga_mgr_lock);

/**
 * fpga_mgr_unlock - Unlock FPGA manager after done programming
 * @mgr:	fpga manager
 */
void fpga_mgr_unlock(struct fpga_manager *mgr)
{
	mutex_unlock(&mgr->ref_mutex);
}
EXPORT_SYMBOL_GPL(fpga_mgr_unlock);

/**
 * fpga_mgr_create - create and initialize an FPGA manager struct
 * @parent:	fpga manager device from pdev
 * @name:	fpga manager name
 * @mops:	pointer to structure of fpga manager ops
 * @priv:	fpga manager private data
 *
 * The caller of this function is responsible for freeing the struct with
 * fpga_mgr_free().  Using devm_fpga_mgr_create() instead is recommended.
 *
 * Return: pointer to struct fpga_manager or NULL
 */
struct fpga_manager *fpga_mgr_create(struct device *parent, const char *name,
				     const struct fpga_manager_ops *mops,
				     void *priv)
{
	struct fpga_manager *mgr;
	int id, ret;

	if (!mops || !mops->write_complete || !mops->state ||
	    !mops->write_init || (!mops->write && !mops->write_sg) ||
	    (mops->write && mops->write_sg)) {
		dev_err(parent, "Attempt to register without fpga_manager_ops\n");
		return NULL;
	}

	if (!name || !strlen(name)) {
		dev_err(parent, "Attempt to register with no name!\n");
		return NULL;
	}

	//申请mgr
	mgr = kzalloc(sizeof(*mgr), GFP_KERNEL);
	if (!mgr)
		return NULL;

	id = ida_simple_get(&fpga_mgr_ida, 0, 0, GFP_KERNEL);
	if (id < 0)
		goto error_kfree;

	mutex_init(&mgr->ref_mutex);

	mgr->name = name;
	mgr->mops = mops;
	mgr->priv = priv;

	device_initialize(&mgr->dev);
	mgr->dev.class = fpga_mgr_class;
	mgr->dev.groups = mops->groups;
	mgr->dev.parent = parent;
	mgr->dev.of_node = parent->of_node;
	mgr->dev.id = id;

	//设置设备名称
	ret = dev_set_name(&mgr->dev, "fpga%d", id);
	if (ret)
		goto error_device;

	return mgr;

error_device:
	ida_simple_remove(&fpga_mgr_ida, id);
error_kfree:
	kfree(mgr);

	return NULL;
}
EXPORT_SYMBOL_GPL(fpga_mgr_create);

/**
 * fpga_mgr_free - free an FPGA manager created with fpga_mgr_create()
 * @mgr:	fpga manager struct
 */
void fpga_mgr_free(struct fpga_manager *mgr)
{
	ida_simple_remove(&fpga_mgr_ida, mgr->dev.id);
	kfree(mgr);
}
EXPORT_SYMBOL_GPL(fpga_mgr_free);

static void devm_fpga_mgr_release(struct device *dev, void *res)
{
	struct fpga_mgr_devres *dr = res;

	fpga_mgr_free(dr->mgr);
}

/**
 * devm_fpga_mgr_create - create and initialize a managed FPGA manager struct
 * @parent:	fpga manager device from pdev
 * @name:	fpga manager name
 * @mops:	pointer to structure of fpga manager ops
 * @priv:	fpga manager private data
 *
 * This function is intended for use in an FPGA manager driver's probe function.
 * After the manager driver creates the manager struct with
 * devm_fpga_mgr_create(), it should register it with fpga_mgr_register().  The
 * manager driver's remove function should call fpga_mgr_unregister().  The
 * manager struct allocated with this function will be freed automatically on
 * driver detach.  This includes the case of a probe function returning error
 * before calling fpga_mgr_register(), the struct will still get cleaned up.
 *
 * Return: pointer to struct fpga_manager or NULL
 */
struct fpga_manager *devm_fpga_mgr_create(struct device *parent, const char *name,
					  const struct fpga_manager_ops *mops,
					  void *priv)
{
	struct fpga_mgr_devres *dr;

	dr = devres_alloc(devm_fpga_mgr_release, sizeof(*dr), GFP_KERNEL);
	if (!dr)
		return NULL;

<<<<<<< HEAD
	//创建manager
	dr->mgr = fpga_mgr_create(dev, name, mops, priv);
=======
	dr->mgr = fpga_mgr_create(parent, name, mops, priv);
>>>>>>> 40226a3d
	if (!dr->mgr) {
		devres_free(dr);
		return NULL;
	}

	devres_add(parent, dr);

	return dr->mgr;
}
EXPORT_SYMBOL_GPL(devm_fpga_mgr_create);

/**
 * fpga_mgr_register - register an FPGA manager
 * @mgr: fpga manager struct
 *
 * Return: 0 on success, negative error code otherwise.
 */
int fpga_mgr_register(struct fpga_manager *mgr)
{
	int ret;

	/*
	 * Initialize framework state by requesting low level driver read state
	 * from device.  FPGA may be in reset mode or may have been programmed
	 * by bootloader or EEPROM.
	 */
	mgr->state = mgr->mops->state(mgr);

	//添加设备
	ret = device_add(&mgr->dev);
	if (ret)
		goto error_device;

	dev_info(&mgr->dev, "%s registered\n", mgr->name);

	return 0;

error_device:
	ida_simple_remove(&fpga_mgr_ida, mgr->dev.id);

	return ret;
}
EXPORT_SYMBOL_GPL(fpga_mgr_register);

/**
 * fpga_mgr_unregister - unregister an FPGA manager
 * @mgr: fpga manager struct
 *
 * This function is intended for use in an FPGA manager driver's remove function.
 */
void fpga_mgr_unregister(struct fpga_manager *mgr)
{
	dev_info(&mgr->dev, "%s %s\n", __func__, mgr->name);

	/*
	 * If the low level driver provides a method for putting fpga into
	 * a desired state upon unregister, do it.
	 */
	if (mgr->mops->fpga_remove)
		mgr->mops->fpga_remove(mgr);

	device_unregister(&mgr->dev);
}
EXPORT_SYMBOL_GPL(fpga_mgr_unregister);

static int fpga_mgr_devres_match(struct device *dev, void *res,
				 void *match_data)
{
	struct fpga_mgr_devres *dr = res;

	return match_data == dr->mgr;
}

static void devm_fpga_mgr_unregister(struct device *dev, void *res)
{
	struct fpga_mgr_devres *dr = res;

	fpga_mgr_unregister(dr->mgr);
}

/**
 * devm_fpga_mgr_register - resource managed variant of fpga_mgr_register()
 * @dev: managing device for this FPGA manager
 * @mgr: fpga manager struct
 *
 * This is the devres variant of fpga_mgr_register() for which the unregister
 * function will be called automatically when the managing device is detached.
 */
int devm_fpga_mgr_register(struct device *dev, struct fpga_manager *mgr)
{
	struct fpga_mgr_devres *dr;
	int ret;

	/*
	 * Make sure that the struct fpga_manager * that is passed in is
	 * managed itself.
	 */
	if (WARN_ON(!devres_find(dev, devm_fpga_mgr_release,
				 fpga_mgr_devres_match, mgr)))
		return -EINVAL;

	dr = devres_alloc(devm_fpga_mgr_unregister, sizeof(*dr), GFP_KERNEL);
	if (!dr)
		return -ENOMEM;

	ret = fpga_mgr_register(mgr);
	if (ret) {
		devres_free(dr);
		return ret;
	}

	dr->mgr = mgr;
	devres_add(dev, dr);

	return 0;
}
EXPORT_SYMBOL_GPL(devm_fpga_mgr_register);

static void fpga_mgr_dev_release(struct device *dev)
{
}

static int __init fpga_mgr_class_init(void)
{
	pr_info("FPGA manager framework\n");

	fpga_mgr_class = class_create(THIS_MODULE, "fpga_manager");
	if (IS_ERR(fpga_mgr_class))
		return PTR_ERR(fpga_mgr_class);

	fpga_mgr_class->dev_groups = fpga_mgr_groups;
	fpga_mgr_class->dev_release = fpga_mgr_dev_release;

	return 0;
}

static void __exit fpga_mgr_class_exit(void)
{
	class_destroy(fpga_mgr_class);
	ida_destroy(&fpga_mgr_ida);
}

MODULE_AUTHOR("Alan Tull <atull@kernel.org>");
MODULE_DESCRIPTION("FPGA manager framework");
MODULE_LICENSE("GPL v2");

subsys_initcall(fpga_mgr_class_init);
module_exit(fpga_mgr_class_exit);<|MERGE_RESOLUTION|>--- conflicted
+++ resolved
@@ -663,12 +663,8 @@
 	if (!dr)
 		return NULL;
 
-<<<<<<< HEAD
 	//创建manager
-	dr->mgr = fpga_mgr_create(dev, name, mops, priv);
-=======
 	dr->mgr = fpga_mgr_create(parent, name, mops, priv);
->>>>>>> 40226a3d
 	if (!dr->mgr) {
 		devres_free(dr);
 		return NULL;
