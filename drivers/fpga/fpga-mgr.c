// SPDX-License-Identifier: GPL-2.0
/*
 * FPGA Manager Core
 *
 *  Copyright (C) 2013-2015 Altera Corporation
 *  Copyright (C) 2017 Intel Corporation
 *
 * With code from the mailing list:
 * Copyright (C) 2013 Xilinx, Inc.
 */
#include <linux/firmware.h>
#include <linux/fpga/fpga-mgr.h>
#include <linux/idr.h>
#include <linux/module.h>
#include <linux/of.h>
#include <linux/mutex.h>
#include <linux/slab.h>
#include <linux/scatterlist.h>
#include <linux/highmem.h>

static DEFINE_IDA(fpga_mgr_ida);
static struct class *fpga_mgr_class;

struct fpga_mgr_devres {
	struct fpga_manager *mgr;
};

static inline void fpga_mgr_fpga_remove(struct fpga_manager *mgr)
{
	if (mgr->mops->fpga_remove)
		mgr->mops->fpga_remove(mgr);
}

static inline enum fpga_mgr_states fpga_mgr_state(struct fpga_manager *mgr)
{
	if (mgr->mops->state)
		return  mgr->mops->state(mgr);
	return FPGA_MGR_STATE_UNKNOWN;
}

static inline u64 fpga_mgr_status(struct fpga_manager *mgr)
{
	if (mgr->mops->status)
		return mgr->mops->status(mgr);
	return 0;
}

static inline int fpga_mgr_write(struct fpga_manager *mgr, const char *buf, size_t count)
{
	if (mgr->mops->write)
		return  mgr->mops->write(mgr, buf, count);
	return -EOPNOTSUPP;
}

/*
 * After all the FPGA image has been written, do the device specific steps to
 * finish and set the FPGA into operating mode.
 */
static inline int fpga_mgr_write_complete(struct fpga_manager *mgr,
					  struct fpga_image_info *info)
{
	int ret = 0;

	mgr->state = FPGA_MGR_STATE_WRITE_COMPLETE;
	if (mgr->mops->write_complete)
		ret = mgr->mops->write_complete(mgr, info);
	if (ret) {
		dev_err(&mgr->dev, "Error after writing image data to FPGA\n");
		mgr->state = FPGA_MGR_STATE_WRITE_COMPLETE_ERR;
		return ret;
	}
	mgr->state = FPGA_MGR_STATE_OPERATING;

	return 0;
}

static inline int fpga_mgr_write_init(struct fpga_manager *mgr,
				      struct fpga_image_info *info,
				      const char *buf, size_t count)
{
	if (mgr->mops->write_init)
		return  mgr->mops->write_init(mgr, info, buf, count);
	return 0;
}

static inline int fpga_mgr_write_sg(struct fpga_manager *mgr,
				    struct sg_table *sgt)
{
	if (mgr->mops->write_sg)
		return  mgr->mops->write_sg(mgr, sgt);
	return -EOPNOTSUPP;
}

/**
 * fpga_image_info_alloc - Allocate an FPGA image info struct
 * @dev: owning device
 *
 * Return: struct fpga_image_info or NULL
 */
struct fpga_image_info *fpga_image_info_alloc(struct device *dev)
{
	struct fpga_image_info *info;

	get_device(dev);

	info = devm_kzalloc(dev, sizeof(*info), GFP_KERNEL);
	if (!info) {
		put_device(dev);
		return NULL;
	}

	info->dev = dev;

	return info;
}
EXPORT_SYMBOL_GPL(fpga_image_info_alloc);

/**
 * fpga_image_info_free - Free an FPGA image info struct
 * @info: FPGA image info struct to free
 */
void fpga_image_info_free(struct fpga_image_info *info)
{
	struct device *dev;

	if (!info)
		return;

	dev = info->dev;
	if (info->firmware_name)
		devm_kfree(dev, info->firmware_name);

	devm_kfree(dev, info);
	put_device(dev);
}
EXPORT_SYMBOL_GPL(fpga_image_info_free);

/*
 * Call the low level driver's write_init function.  This will do the
 * device-specific things to get the FPGA into the state where it is ready to
 * receive an FPGA image. The low level driver only gets to see the first
 * initial_header_size bytes in the buffer.
 */
static int fpga_mgr_write_init_buf(struct fpga_manager *mgr,
				   struct fpga_image_info *info,
				   const char *buf, size_t count)
{
	int ret;

	mgr->state = FPGA_MGR_STATE_WRITE_INIT;
	if (!mgr->mops->initial_header_size)
		ret = fpga_mgr_write_init(mgr, info, NULL, 0);
	else
		ret = fpga_mgr_write_init(
		    mgr, info, buf, min(mgr->mops->initial_header_size, count));

	if (ret) {
		dev_err(&mgr->dev, "Error preparing FPGA for writing\n");
		mgr->state = FPGA_MGR_STATE_WRITE_INIT_ERR;
		return ret;
	}

	return 0;
}

static int fpga_mgr_write_init_sg(struct fpga_manager *mgr,
				  struct fpga_image_info *info,
				  struct sg_table *sgt)
{
	struct sg_mapping_iter miter;
	size_t len;
	char *buf;
	int ret;

	if (!mgr->mops->initial_header_size)
		return fpga_mgr_write_init_buf(mgr, info, NULL, 0);

	/*
	 * First try to use miter to map the first fragment to access the
	 * header, this is the typical path.
	 */
	sg_miter_start(&miter, sgt->sgl, sgt->nents, SG_MITER_FROM_SG);
	if (sg_miter_next(&miter) &&
	    miter.length >= mgr->mops->initial_header_size) {
		ret = fpga_mgr_write_init_buf(mgr, info, miter.addr,
					      miter.length);
		sg_miter_stop(&miter);
		return ret;
	}
	sg_miter_stop(&miter);

	/* Otherwise copy the fragments into temporary memory. */
	buf = kmalloc(mgr->mops->initial_header_size, GFP_KERNEL);
	if (!buf)
		return -ENOMEM;

	len = sg_copy_to_buffer(sgt->sgl, sgt->nents, buf,
				mgr->mops->initial_header_size);
	ret = fpga_mgr_write_init_buf(mgr, info, buf, len);

	kfree(buf);

	return ret;
}

/**
 * fpga_mgr_buf_load_sg - load fpga from image in buffer from a scatter list
 * @mgr:	fpga manager
 * @info:	fpga image specific information
 * @sgt:	scatterlist table
 *
 * Step the low level fpga manager through the device-specific steps of getting
 * an FPGA ready to be configured, writing the image to it, then doing whatever
 * post-configuration steps necessary.  This code assumes the caller got the
 * mgr pointer from of_fpga_mgr_get() or fpga_mgr_get() and checked that it is
 * not an error code.
 *
 * This is the preferred entry point for FPGA programming, it does not require
 * any contiguous kernel memory.
 *
 * Return: 0 on success, negative error code otherwise.
 */
static int fpga_mgr_buf_load_sg(struct fpga_manager *mgr,
				struct fpga_image_info *info,
				struct sg_table *sgt)
{
	int ret;

	ret = fpga_mgr_write_init_sg(mgr, info, sgt);
	if (ret)
		return ret;

	/* Write the FPGA image to the FPGA. */
	mgr->state = FPGA_MGR_STATE_WRITE;
	if (mgr->mops->write_sg) {
		ret = fpga_mgr_write_sg(mgr, sgt);
	} else {
		struct sg_mapping_iter miter;

		sg_miter_start(&miter, sgt->sgl, sgt->nents, SG_MITER_FROM_SG);
		while (sg_miter_next(&miter)) {
			ret = fpga_mgr_write(mgr, miter.addr, miter.length);
			if (ret)
				break;
		}
		sg_miter_stop(&miter);
	}

	if (ret) {
		dev_err(&mgr->dev, "Error while writing image data to FPGA\n");
		mgr->state = FPGA_MGR_STATE_WRITE_ERR;
		return ret;
	}

	return fpga_mgr_write_complete(mgr, info);
}

static int fpga_mgr_buf_load_mapped(struct fpga_manager *mgr,
				    struct fpga_image_info *info,
				    const char *buf, size_t count)
{
	int ret;

	ret = fpga_mgr_write_init_buf(mgr, info, buf, count);
	if (ret)
		return ret;

	/*
	 * Write the FPGA image to the FPGA.
	 */
	mgr->state = FPGA_MGR_STATE_WRITE;
	ret = fpga_mgr_write(mgr, buf, count);
	if (ret) {
		dev_err(&mgr->dev, "Error while writing image data to FPGA\n");
		mgr->state = FPGA_MGR_STATE_WRITE_ERR;
		return ret;
	}

	return fpga_mgr_write_complete(mgr, info);
}

/**
 * fpga_mgr_buf_load - load fpga from image in buffer
 * @mgr:	fpga manager
 * @info:	fpga image info
 * @buf:	buffer contain fpga image
 * @count:	byte count of buf
 *
 * Step the low level fpga manager through the device-specific steps of getting
 * an FPGA ready to be configured, writing the image to it, then doing whatever
 * post-configuration steps necessary.  This code assumes the caller got the
 * mgr pointer from of_fpga_mgr_get() and checked that it is not an error code.
 *
 * Return: 0 on success, negative error code otherwise.
 */
static int fpga_mgr_buf_load(struct fpga_manager *mgr,
			     struct fpga_image_info *info,
			     const char *buf, size_t count)
{
	struct page **pages;
	struct sg_table sgt;
	const void *p;
	int nr_pages;
	int index;
	int rc;

	/*
	 * This is just a fast path if the caller has already created a
	 * contiguous kernel buffer and the driver doesn't require SG, non-SG
	 * drivers will still work on the slow path.
	 */
	if (mgr->mops->write)
		return fpga_mgr_buf_load_mapped(mgr, info, buf, count);

	/*
	 * Convert the linear kernel pointer into a sg_table of pages for use
	 * by the driver.
	 */
	nr_pages = DIV_ROUND_UP((unsigned long)buf + count, PAGE_SIZE) -
		   (unsigned long)buf / PAGE_SIZE;
	pages = kmalloc_array(nr_pages, sizeof(struct page *), GFP_KERNEL);
	if (!pages)
		return -ENOMEM;

	p = buf - offset_in_page(buf);
	for (index = 0; index < nr_pages; index++) {
		if (is_vmalloc_addr(p))
			pages[index] = vmalloc_to_page(p);
		else
			pages[index] = kmap_to_page((void *)p);
		if (!pages[index]) {
			kfree(pages);
			return -EFAULT;
		}
		p += PAGE_SIZE;
	}

	/*
	 * The temporary pages list is used to code share the merging algorithm
	 * in sg_alloc_table_from_pages
	 */
	rc = sg_alloc_table_from_pages(&sgt, pages, index, offset_in_page(buf),
				       count, GFP_KERNEL);
	kfree(pages);
	if (rc)
		return rc;

	rc = fpga_mgr_buf_load_sg(mgr, info, &sgt);
	sg_free_table(&sgt);

	return rc;
}

/**
 * fpga_mgr_firmware_load - request firmware and load to fpga
 * @mgr:	fpga manager
 * @info:	fpga image specific information
 * @image_name:	name of image file on the firmware search path
 *
 * Request an FPGA image using the firmware class, then write out to the FPGA.
 * Update the state before each step to provide info on what step failed if
 * there is a failure.  This code assumes the caller got the mgr pointer
 * from of_fpga_mgr_get() or fpga_mgr_get() and checked that it is not an error
 * code.
 *
 * Return: 0 on success, negative error code otherwise.
 */
static int fpga_mgr_firmware_load(struct fpga_manager *mgr,
				  struct fpga_image_info *info,
				  const char *image_name)
{
	struct device *dev = &mgr->dev;
	const struct firmware *fw;
	int ret;

	dev_info(dev, "writing %s to %s\n", image_name, mgr->name);

	mgr->state = FPGA_MGR_STATE_FIRMWARE_REQ;

	ret = request_firmware(&fw, image_name, dev);
	if (ret) {
		mgr->state = FPGA_MGR_STATE_FIRMWARE_REQ_ERR;
		dev_err(dev, "Error requesting firmware %s\n", image_name);
		return ret;
	}

	ret = fpga_mgr_buf_load(mgr, info, fw->data, fw->size);

	release_firmware(fw);

	return ret;
}

/**
 * fpga_mgr_load - load FPGA from scatter/gather table, buffer, or firmware
 * @mgr:	fpga manager
 * @info:	fpga image information.
 *
 * Load the FPGA from an image which is indicated in @info.  If successful, the
 * FPGA ends up in operating mode.
 *
 * Return: 0 on success, negative error code otherwise.
 */
int fpga_mgr_load(struct fpga_manager *mgr, struct fpga_image_info *info)
{
	if (info->sgt)
		return fpga_mgr_buf_load_sg(mgr, info, info->sgt);
	if (info->buf && info->count)
		return fpga_mgr_buf_load(mgr, info, info->buf, info->count);
	if (info->firmware_name)
		return fpga_mgr_firmware_load(mgr, info, info->firmware_name);
	return -EINVAL;
}
EXPORT_SYMBOL_GPL(fpga_mgr_load);

static const char * const state_str[] = {
	[FPGA_MGR_STATE_UNKNOWN] =		"unknown",
	[FPGA_MGR_STATE_POWER_OFF] =		"power off",
	[FPGA_MGR_STATE_POWER_UP] =		"power up",
	[FPGA_MGR_STATE_RESET] =		"reset",

	/* requesting FPGA image from firmware */
	[FPGA_MGR_STATE_FIRMWARE_REQ] =		"firmware request",
	[FPGA_MGR_STATE_FIRMWARE_REQ_ERR] =	"firmware request error",

	/* Preparing FPGA to receive image */
	[FPGA_MGR_STATE_WRITE_INIT] =		"write init",
	[FPGA_MGR_STATE_WRITE_INIT_ERR] =	"write init error",

	/* Writing image to FPGA */
	[FPGA_MGR_STATE_WRITE] =		"write",
	[FPGA_MGR_STATE_WRITE_ERR] =		"write error",

	/* Finishing configuration after image has been written */
	[FPGA_MGR_STATE_WRITE_COMPLETE] =	"write complete",
	[FPGA_MGR_STATE_WRITE_COMPLETE_ERR] =	"write complete error",

	/* FPGA reports to be in normal operating mode */
	[FPGA_MGR_STATE_OPERATING] =		"operating",
};

static ssize_t name_show(struct device *dev,
			 struct device_attribute *attr, char *buf)
{
	struct fpga_manager *mgr = to_fpga_manager(dev);

	return sprintf(buf, "%s\n", mgr->name);
}

static ssize_t state_show(struct device *dev,
			  struct device_attribute *attr, char *buf)
{
	struct fpga_manager *mgr = to_fpga_manager(dev);

	return sprintf(buf, "%s\n", state_str[mgr->state]);
}

static ssize_t status_show(struct device *dev,
			   struct device_attribute *attr, char *buf)
{
	struct fpga_manager *mgr = to_fpga_manager(dev);
	u64 status;
	int len = 0;

	status = fpga_mgr_status(mgr);

	if (status & FPGA_MGR_STATUS_OPERATION_ERR)
		len += sprintf(buf + len, "reconfig operation error\n");
	if (status & FPGA_MGR_STATUS_CRC_ERR)
		len += sprintf(buf + len, "reconfig CRC error\n");
	if (status & FPGA_MGR_STATUS_INCOMPATIBLE_IMAGE_ERR)
		len += sprintf(buf + len, "reconfig incompatible image\n");
	if (status & FPGA_MGR_STATUS_IP_PROTOCOL_ERR)
		len += sprintf(buf + len, "reconfig IP protocol error\n");
	if (status & FPGA_MGR_STATUS_FIFO_OVERFLOW_ERR)
		len += sprintf(buf + len, "reconfig fifo overflow error\n");

	return len;
}

static DEVICE_ATTR_RO(name);
static DEVICE_ATTR_RO(state);
static DEVICE_ATTR_RO(status);

static struct attribute *fpga_mgr_attrs[] = {
	&dev_attr_name.attr,
	&dev_attr_state.attr,
	&dev_attr_status.attr,
	NULL,
};
ATTRIBUTE_GROUPS(fpga_mgr);

static struct fpga_manager *__fpga_mgr_get(struct device *dev)
{
	struct fpga_manager *mgr;

	mgr = to_fpga_manager(dev);

	if (!try_module_get(dev->parent->driver->owner))
		goto err_dev;

	return mgr;

err_dev:
	put_device(dev);
	return ERR_PTR(-ENODEV);
}

static int fpga_mgr_dev_match(struct device *dev, const void *data)
{
	return dev->parent == data;
}

/**
 * fpga_mgr_get - Given a device, get a reference to an fpga mgr.
 * @dev:	parent device that fpga mgr was registered with
 *
 * Return: fpga manager struct or IS_ERR() condition containing error code.
 */
struct fpga_manager *fpga_mgr_get(struct device *dev)
{
	struct device *mgr_dev = class_find_device(fpga_mgr_class, NULL, dev,
						   fpga_mgr_dev_match);
	if (!mgr_dev)
		return ERR_PTR(-ENODEV);

	return __fpga_mgr_get(mgr_dev);
}
EXPORT_SYMBOL_GPL(fpga_mgr_get);

/**
 * of_fpga_mgr_get - Given a device node, get a reference to an fpga mgr.
 *
 * @node:	device node
 *
 * Return: fpga manager struct or IS_ERR() condition containing error code.
 */
struct fpga_manager *of_fpga_mgr_get(struct device_node *node)
{
	struct device *dev;

	dev = class_find_device_by_of_node(fpga_mgr_class, node);
	if (!dev)
		return ERR_PTR(-ENODEV);

	return __fpga_mgr_get(dev);
}
EXPORT_SYMBOL_GPL(of_fpga_mgr_get);

/**
 * fpga_mgr_put - release a reference to an fpga manager
 * @mgr:	fpga manager structure
 */
void fpga_mgr_put(struct fpga_manager *mgr)
{
	module_put(mgr->dev.parent->driver->owner);
	put_device(&mgr->dev);
}
EXPORT_SYMBOL_GPL(fpga_mgr_put);

/**
 * fpga_mgr_lock - Lock FPGA manager for exclusive use
 * @mgr:	fpga manager
 *
 * Given a pointer to FPGA Manager (from fpga_mgr_get() or
 * of_fpga_mgr_put()) attempt to get the mutex. The user should call
 * fpga_mgr_lock() and verify that it returns 0 before attempting to
 * program the FPGA.  Likewise, the user should call fpga_mgr_unlock
 * when done programming the FPGA.
 *
 * Return: 0 for success or -EBUSY
 */
int fpga_mgr_lock(struct fpga_manager *mgr)
{
	if (!mutex_trylock(&mgr->ref_mutex)) {
		dev_err(&mgr->dev, "FPGA manager is in use.\n");
		return -EBUSY;
	}

	return 0;
}
EXPORT_SYMBOL_GPL(fpga_mgr_lock);

/**
 * fpga_mgr_unlock - Unlock FPGA manager after done programming
 * @mgr:	fpga manager
 */
void fpga_mgr_unlock(struct fpga_manager *mgr)
{
	mutex_unlock(&mgr->ref_mutex);
}
EXPORT_SYMBOL_GPL(fpga_mgr_unlock);

/**
 * fpga_mgr_register_full - create and register an FPGA Manager device
 * @parent:	fpga manager device from pdev
 * @info:	parameters for fpga manager
 *
 * The caller of this function is responsible for calling fpga_mgr_unregister().
 * Using devm_fpga_mgr_register_full() instead is recommended.
 *
 * Return: pointer to struct fpga_manager pointer or ERR_PTR()
 */
struct fpga_manager *
fpga_mgr_register_full(struct device *parent, const struct fpga_manager_info *info)
{
	const struct fpga_manager_ops *mops = info->mops;
	struct fpga_manager *mgr;
	int id, ret;

	if (!mops) {
		dev_err(parent, "Attempt to register without fpga_manager_ops\n");
		return ERR_PTR(-EINVAL);
	}

	if (!info->name || !strlen(info->name)) {
		dev_err(parent, "Attempt to register with no name!\n");
		return ERR_PTR(-EINVAL);
	}

	//申请mgr
	mgr = kzalloc(sizeof(*mgr), GFP_KERNEL);
	if (!mgr)
		return ERR_PTR(-ENOMEM);

	id = ida_simple_get(&fpga_mgr_ida, 0, 0, GFP_KERNEL);
	if (id < 0) {
		ret = id;
		goto error_kfree;
	}

	mutex_init(&mgr->ref_mutex);

	mgr->name = info->name;
	mgr->mops = info->mops;
	mgr->priv = info->priv;
	mgr->compat_id = info->compat_id;

	mgr->dev.class = fpga_mgr_class;
	mgr->dev.groups = mops->groups;
	mgr->dev.parent = parent;
	mgr->dev.of_node = parent->of_node;
	mgr->dev.id = id;

	//设置设备名称
	ret = dev_set_name(&mgr->dev, "fpga%d", id);
	if (ret)
		goto error_device;

	/*
	 * Initialize framework state by requesting low level driver read state
	 * from device.  FPGA may be in reset mode or may have been programmed
	 * by bootloader or EEPROM.
	 */
	mgr->state = fpga_mgr_state(mgr);

	ret = device_register(&mgr->dev);
	if (ret) {
		put_device(&mgr->dev);
		return ERR_PTR(ret);
	}

	return mgr;

error_device:
	ida_simple_remove(&fpga_mgr_ida, id);
error_kfree:
	kfree(mgr);

	return ERR_PTR(ret);
}
EXPORT_SYMBOL_GPL(fpga_mgr_register_full);

/**
 * fpga_mgr_register - create and register an FPGA Manager device
 * @parent:	fpga manager device from pdev
 * @name:	fpga manager name
 * @mops:	pointer to structure of fpga manager ops
 * @priv:	fpga manager private data
 *
 * The caller of this function is responsible for calling fpga_mgr_unregister().
 * Using devm_fpga_mgr_register() instead is recommended. This simple
 * version of the register function should be sufficient for most users. The
 * fpga_mgr_register_full() function is available for users that need to pass
 * additional, optional parameters.
 *
 * Return: pointer to struct fpga_manager pointer or ERR_PTR()
 */
struct fpga_manager *
fpga_mgr_register(struct device *parent, const char *name,
		  const struct fpga_manager_ops *mops, void *priv)
{
	struct fpga_manager_info info = { 0 };

	info.name = name;
	info.mops = mops;
	info.priv = priv;

<<<<<<< HEAD
	//创建manager
	dr->mgr = fpga_mgr_create(parent, name, mops, priv);
	if (!dr->mgr) {
		devres_free(dr);
		return NULL;
	}

	devres_add(parent, dr);

	return dr->mgr;
}
EXPORT_SYMBOL_GPL(devm_fpga_mgr_create);

/**
 * fpga_mgr_register - register an FPGA manager
 * @mgr: fpga manager struct
 *
 * Return: 0 on success, negative error code otherwise.
 */
int fpga_mgr_register(struct fpga_manager *mgr)
{
	int ret;

	/*
	 * Initialize framework state by requesting low level driver read state
	 * from device.  FPGA may be in reset mode or may have been programmed
	 * by bootloader or EEPROM.
	 */
	mgr->state = fpga_mgr_state(mgr);

	//添加设备
	ret = device_add(&mgr->dev);
	if (ret)
		goto error_device;

	dev_info(&mgr->dev, "%s registered\n", mgr->name);

	return 0;

error_device:
	ida_simple_remove(&fpga_mgr_ida, mgr->dev.id);

	return ret;
=======
	return fpga_mgr_register_full(parent, &info);
>>>>>>> 028192fe
}
EXPORT_SYMBOL_GPL(fpga_mgr_register);

/**
 * fpga_mgr_unregister - unregister an FPGA manager
 * @mgr: fpga manager struct
 *
 * This function is intended for use in an FPGA manager driver's remove function.
 */
void fpga_mgr_unregister(struct fpga_manager *mgr)
{
	dev_info(&mgr->dev, "%s %s\n", __func__, mgr->name);

	/*
	 * If the low level driver provides a method for putting fpga into
	 * a desired state upon unregister, do it.
	 */
	fpga_mgr_fpga_remove(mgr);

	device_unregister(&mgr->dev);
}
EXPORT_SYMBOL_GPL(fpga_mgr_unregister);

static void devm_fpga_mgr_unregister(struct device *dev, void *res)
{
	struct fpga_mgr_devres *dr = res;

	fpga_mgr_unregister(dr->mgr);
}

/**
 * devm_fpga_mgr_register_full - resource managed variant of fpga_mgr_register()
 * @parent:	fpga manager device from pdev
 * @info:	parameters for fpga manager
 *
 * This is the devres variant of fpga_mgr_register_full() for which the unregister
 * function will be called automatically when the managing device is detached.
 */
struct fpga_manager *
devm_fpga_mgr_register_full(struct device *parent, const struct fpga_manager_info *info)
{
	struct fpga_mgr_devres *dr;
	struct fpga_manager *mgr;

	dr = devres_alloc(devm_fpga_mgr_unregister, sizeof(*dr), GFP_KERNEL);
	if (!dr)
		return ERR_PTR(-ENOMEM);

	mgr = fpga_mgr_register_full(parent, info);
	if (IS_ERR(mgr)) {
		devres_free(dr);
		return mgr;
	}

	dr->mgr = mgr;
	devres_add(parent, dr);

	return mgr;
}
EXPORT_SYMBOL_GPL(devm_fpga_mgr_register_full);

/**
 * devm_fpga_mgr_register - resource managed variant of fpga_mgr_register()
 * @parent:	fpga manager device from pdev
 * @name:	fpga manager name
 * @mops:	pointer to structure of fpga manager ops
 * @priv:	fpga manager private data
 *
 * This is the devres variant of fpga_mgr_register() for which the
 * unregister function will be called automatically when the managing
 * device is detached.
 */
struct fpga_manager *
devm_fpga_mgr_register(struct device *parent, const char *name,
		       const struct fpga_manager_ops *mops, void *priv)
{
	struct fpga_manager_info info = { 0 };

	info.name = name;
	info.mops = mops;
	info.priv = priv;

	return devm_fpga_mgr_register_full(parent, &info);
}
EXPORT_SYMBOL_GPL(devm_fpga_mgr_register);

static void fpga_mgr_dev_release(struct device *dev)
{
	struct fpga_manager *mgr = to_fpga_manager(dev);

	ida_simple_remove(&fpga_mgr_ida, mgr->dev.id);
	kfree(mgr);
}

static int __init fpga_mgr_class_init(void)
{
	pr_info("FPGA manager framework\n");

	fpga_mgr_class = class_create(THIS_MODULE, "fpga_manager");
	if (IS_ERR(fpga_mgr_class))
		return PTR_ERR(fpga_mgr_class);

	fpga_mgr_class->dev_groups = fpga_mgr_groups;
	fpga_mgr_class->dev_release = fpga_mgr_dev_release;

	return 0;
}

static void __exit fpga_mgr_class_exit(void)
{
	class_destroy(fpga_mgr_class);
	ida_destroy(&fpga_mgr_ida);
}

MODULE_AUTHOR("Alan Tull <atull@kernel.org>");
MODULE_DESCRIPTION("FPGA manager framework");
MODULE_LICENSE("GPL v2");

subsys_initcall(fpga_mgr_class_init);
module_exit(fpga_mgr_class_exit);<|MERGE_RESOLUTION|>--- conflicted
+++ resolved
@@ -696,53 +696,7 @@
 	info.mops = mops;
 	info.priv = priv;
 
-<<<<<<< HEAD
-	//创建manager
-	dr->mgr = fpga_mgr_create(parent, name, mops, priv);
-	if (!dr->mgr) {
-		devres_free(dr);
-		return NULL;
-	}
-
-	devres_add(parent, dr);
-
-	return dr->mgr;
-}
-EXPORT_SYMBOL_GPL(devm_fpga_mgr_create);
-
-/**
- * fpga_mgr_register - register an FPGA manager
- * @mgr: fpga manager struct
- *
- * Return: 0 on success, negative error code otherwise.
- */
-int fpga_mgr_register(struct fpga_manager *mgr)
-{
-	int ret;
-
-	/*
-	 * Initialize framework state by requesting low level driver read state
-	 * from device.  FPGA may be in reset mode or may have been programmed
-	 * by bootloader or EEPROM.
-	 */
-	mgr->state = fpga_mgr_state(mgr);
-
-	//添加设备
-	ret = device_add(&mgr->dev);
-	if (ret)
-		goto error_device;
-
-	dev_info(&mgr->dev, "%s registered\n", mgr->name);
-
-	return 0;
-
-error_device:
-	ida_simple_remove(&fpga_mgr_ida, mgr->dev.id);
-
-	return ret;
-=======
 	return fpga_mgr_register_full(parent, &info);
->>>>>>> 028192fe
 }
 EXPORT_SYMBOL_GPL(fpga_mgr_register);
 
