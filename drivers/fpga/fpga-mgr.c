--- conflicted
+++ resolved
@@ -663,21 +663,11 @@
 	if (!dr)
 		return NULL;
 
-<<<<<<< HEAD
 	//创建manager
-	mgr = fpga_mgr_create(dev, name, mops, priv);
-	if (!mgr) {
-		devres_free(ptr);
-	} else {
-	    //记录fpga_mgr
-		*ptr = mgr;
-		devres_add(dev, ptr);
-=======
 	dr->mgr = fpga_mgr_create(dev, name, mops, priv);
 	if (!dr->mgr) {
 		devres_free(dr);
 		return NULL;
->>>>>>> e71ba945
 	}
 
 	devres_add(dev, dr);
