// SPDX-License-Identifier: GPL-2.0
/*
 * message.c - synchronous message handling
 *
 * Released under the GPLv2 only.
 */

#include <linux/acpi.h>
#include <linux/pci.h>	/* for scatterlist macros */
#include <linux/usb.h>
#include <linux/module.h>
#include <linux/of.h>
#include <linux/slab.h>
#include <linux/mm.h>
#include <linux/timer.h>
#include <linux/ctype.h>
#include <linux/nls.h>
#include <linux/device.h>
#include <linux/scatterlist.h>
#include <linux/usb/cdc.h>
#include <linux/usb/quirks.h>
#include <linux/usb/hcd.h>	/* for usbcore internals */
#include <linux/usb/of.h>
#include <asm/byteorder.h>

#include "usb.h"

static void cancel_async_set_config(struct usb_device *udev);

struct api_context {
	struct completion	done;
	int			status;
};

static void usb_api_blocking_completion(struct urb *urb)
{
	struct api_context *ctx = urb->context;

	ctx->status = urb->status;
	complete(&ctx->done);
}


/*
 * Starts urb and waits for completion or timeout. Note that this call
 * is NOT interruptible. Many device driver i/o requests should be
 * interruptible and therefore these drivers should implement their
 * own interruptible routines.
 */
static int usb_start_wait_urb(struct urb *urb, int timeout, int *actual_length)
{
	struct api_context ctx;
	unsigned long expire;
	int retval;

	init_completion(&ctx.done);
	urb->context = &ctx;
	urb->actual_length = 0;
	retval = usb_submit_urb(urb, GFP_NOIO);/*提交urb*/
	if (unlikely(retval))
		goto out;

	expire = timeout ? msecs_to_jiffies(timeout) : MAX_SCHEDULE_TIMEOUT;
	/*等待完成*/
	if (!wait_for_completion_timeout(&ctx.done, expire)) {
		usb_kill_urb(urb);
		retval = (ctx.status == -ENOENT ? -ETIMEDOUT : ctx.status);

		dev_dbg(&urb->dev->dev,
			"%s timed out on ep%d%s len=%u/%u\n",
			current->comm,
			usb_endpoint_num(&urb->ep->desc),
			usb_urb_dir_in(urb) ? "in" : "out",
			urb->actual_length,
			urb->transfer_buffer_length);
	} else
		retval = ctx.status;
out:
	if (actual_length)
		*actual_length = urb->actual_length;

	usb_free_urb(urb);
	return retval;
}

/*-------------------------------------------------------------------*/
/* returns status (negative) or length (positive) */
static int usb_internal_control_msg(struct usb_device *usb_dev,
				    unsigned int pipe,
				    struct usb_ctrlrequest *cmd,
				    void *data, int len, int timeout)
{
	struct urb *urb;
	int retv;
	int length;

	urb = usb_alloc_urb(0, GFP_NOIO);/*urb结构申请*/
	if (!urb)
		return -ENOMEM;

	/*填充urb*/
	usb_fill_control_urb(urb, usb_dev, pipe, (unsigned char *)cmd, data,
			     len, usb_api_blocking_completion, NULL);

	retv = usb_start_wait_urb(urb, timeout, &length);
	if (retv < 0)
		return retv;
	else
		return length;
}

/**
 * usb_control_msg - Builds a control urb, sends it off and waits for completion
 * @dev: pointer to the usb device to send the message to
 * @pipe: endpoint "pipe" to send the message to
 * @request: USB message request value
 * @requesttype: USB message request type value
 * @value: USB message value
 * @index: USB message index value
 * @data: pointer to the data to send
 * @size: length in bytes of the data to send
 * @timeout: time in msecs to wait for the message to complete before timing
 *	out (if 0 the wait is forever)
 *
 * Context: task context, might sleep.
 *
 * This function sends a simple control message to a specified endpoint and
 * waits for the message to complete, or timeout.
 *
 * Don't use this function from within an interrupt context. If you need
 * an asynchronous message, or need to send a message from within interrupt
 * context, use usb_submit_urb(). If a thread in your driver uses this call,
 * make sure your disconnect() method can wait for it to complete. Since you
 * don't have a handle on the URB used, you can't cancel the request.
 *
 * Return: If successful, the number of bytes transferred. Otherwise, a negative
 * error number.
 */
int usb_control_msg(struct usb_device *dev, unsigned int pipe, __u8 request,
		    __u8 requesttype, __u16 value, __u16 index, void *data,
		    __u16 size, int timeout)
{
	struct usb_ctrlrequest *dr;
	int ret;

	dr = kmalloc(sizeof(struct usb_ctrlrequest), GFP_NOIO);/*申请ctrl request消息*/
	if (!dr)
		return -ENOMEM;

	dr->bRequestType = requesttype;/*请求type*/
	dr->bRequest = request;/*请求编号*/
	dr->wValue = cpu_to_le16(value);
	dr->wIndex = cpu_to_le16(index);
	dr->wLength = cpu_to_le16(size);

	/*构造urb并发送，等待响应*/
	ret = usb_internal_control_msg(dev, pipe, dr, data, size, timeout);

	/* Linger a bit, prior to the next control message. */
	if (dev->quirks & USB_QUIRK_DELAY_CTRL_MSG)
		msleep(200);

	kfree(dr);

	return ret;
}
EXPORT_SYMBOL_GPL(usb_control_msg);

/**
 * usb_control_msg_send - Builds a control "send" message, sends it off and waits for completion
 * @dev: pointer to the usb device to send the message to
 * @endpoint: endpoint to send the message to
 * @request: USB message request value
 * @requesttype: USB message request type value
 * @value: USB message value
 * @index: USB message index value
 * @driver_data: pointer to the data to send
 * @size: length in bytes of the data to send
 * @timeout: time in msecs to wait for the message to complete before timing
 *	out (if 0 the wait is forever)
 * @memflags: the flags for memory allocation for buffers
 *
 * Context: !in_interrupt ()
 *
 * This function sends a control message to a specified endpoint that is not
 * expected to fill in a response (i.e. a "send message") and waits for the
 * message to complete, or timeout.
 *
 * Do not use this function from within an interrupt context. If you need
 * an asynchronous message, or need to send a message from within interrupt
 * context, use usb_submit_urb(). If a thread in your driver uses this call,
 * make sure your disconnect() method can wait for it to complete. Since you
 * don't have a handle on the URB used, you can't cancel the request.
 *
 * The data pointer can be made to a reference on the stack, or anywhere else,
 * as it will not be modified at all.  This does not have the restriction that
 * usb_control_msg() has where the data pointer must be to dynamically allocated
 * memory (i.e. memory that can be successfully DMAed to a device).
 *
 * Return: If successful, 0 is returned, Otherwise, a negative error number.
 */
int usb_control_msg_send(struct usb_device *dev, __u8 endpoint, __u8 request,
			 __u8 requesttype, __u16 value, __u16 index,
			 const void *driver_data, __u16 size, int timeout,
			 gfp_t memflags)
{
	unsigned int pipe = usb_sndctrlpipe(dev, endpoint);
	int ret;
	u8 *data = NULL;

	if (size) {
		data = kmemdup(driver_data, size, memflags);
		if (!data)
			return -ENOMEM;
	}

	ret = usb_control_msg(dev, pipe, request, requesttype, value, index,
			      data, size, timeout);
	kfree(data);

	if (ret < 0)
		return ret;

	return 0;
}
EXPORT_SYMBOL_GPL(usb_control_msg_send);

/**
 * usb_control_msg_recv - Builds a control "receive" message, sends it off and waits for completion
 * @dev: pointer to the usb device to send the message to
 * @endpoint: endpoint to send the message to
 * @request: USB message request value
 * @requesttype: USB message request type value
 * @value: USB message value
 * @index: USB message index value
 * @driver_data: pointer to the data to be filled in by the message
 * @size: length in bytes of the data to be received
 * @timeout: time in msecs to wait for the message to complete before timing
 *	out (if 0 the wait is forever)
 * @memflags: the flags for memory allocation for buffers
 *
 * Context: !in_interrupt ()
 *
 * This function sends a control message to a specified endpoint that is
 * expected to fill in a response (i.e. a "receive message") and waits for the
 * message to complete, or timeout.
 *
 * Do not use this function from within an interrupt context. If you need
 * an asynchronous message, or need to send a message from within interrupt
 * context, use usb_submit_urb(). If a thread in your driver uses this call,
 * make sure your disconnect() method can wait for it to complete. Since you
 * don't have a handle on the URB used, you can't cancel the request.
 *
 * The data pointer can be made to a reference on the stack, or anywhere else
 * that can be successfully written to.  This function does not have the
 * restriction that usb_control_msg() has where the data pointer must be to
 * dynamically allocated memory (i.e. memory that can be successfully DMAed to a
 * device).
 *
 * The "whole" message must be properly received from the device in order for
 * this function to be successful.  If a device returns less than the expected
 * amount of data, then the function will fail.  Do not use this for messages
 * where a variable amount of data might be returned.
 *
 * Return: If successful, 0 is returned, Otherwise, a negative error number.
 */
int usb_control_msg_recv(struct usb_device *dev, __u8 endpoint, __u8 request,
			 __u8 requesttype, __u16 value, __u16 index,
			 void *driver_data, __u16 size, int timeout,
			 gfp_t memflags)
{
	unsigned int pipe = usb_rcvctrlpipe(dev, endpoint);
	int ret;
	u8 *data;

	if (!size || !driver_data)
		return -EINVAL;

	data = kmalloc(size, memflags);
	if (!data)
		return -ENOMEM;

	ret = usb_control_msg(dev, pipe, request, requesttype, value, index,
			      data, size, timeout);

	if (ret < 0)
		goto exit;

	if (ret == size) {
		memcpy(driver_data, data, size);
		ret = 0;
	} else {
		ret = -EREMOTEIO;
	}

exit:
	kfree(data);
	return ret;
}
EXPORT_SYMBOL_GPL(usb_control_msg_recv);

/**
 * usb_interrupt_msg - Builds an interrupt urb, sends it off and waits for completion
 * @usb_dev: pointer to the usb device to send the message to
 * @pipe: endpoint "pipe" to send the message to
 * @data: pointer to the data to send
 * @len: length in bytes of the data to send
 * @actual_length: pointer to a location to put the actual length transferred
 *	in bytes
 * @timeout: time in msecs to wait for the message to complete before
 *	timing out (if 0 the wait is forever)
 *
 * Context: task context, might sleep.
 *
 * This function sends a simple interrupt message to a specified endpoint and
 * waits for the message to complete, or timeout.
 *
 * Don't use this function from within an interrupt context. If you need
 * an asynchronous message, or need to send a message from within interrupt
 * context, use usb_submit_urb() If a thread in your driver uses this call,
 * make sure your disconnect() method can wait for it to complete. Since you
 * don't have a handle on the URB used, you can't cancel the request.
 *
 * Return:
 * If successful, 0. Otherwise a negative error number. The number of actual
 * bytes transferred will be stored in the @actual_length parameter.
 */
int usb_interrupt_msg(struct usb_device *usb_dev, unsigned int pipe,
		      void *data, int len, int *actual_length, int timeout)
{
	return usb_bulk_msg(usb_dev, pipe, data, len, actual_length, timeout);
}
EXPORT_SYMBOL_GPL(usb_interrupt_msg);

/**
 * usb_bulk_msg - Builds a bulk urb, sends it off and waits for completion
 * @usb_dev: pointer to the usb device to send the message to
 * @pipe: endpoint "pipe" to send the message to
 * @data: pointer to the data to send
 * @len: length in bytes of the data to send
 * @actual_length: pointer to a location to put the actual length transferred
 *	in bytes
 * @timeout: time in msecs to wait for the message to complete before
 *	timing out (if 0 the wait is forever)
 *
 * Context: task context, might sleep.
 *
 * This function sends a simple bulk message to a specified endpoint
 * and waits for the message to complete, or timeout.
 *
 * Don't use this function from within an interrupt context. If you need
 * an asynchronous message, or need to send a message from within interrupt
 * context, use usb_submit_urb() If a thread in your driver uses this call,
 * make sure your disconnect() method can wait for it to complete. Since you
 * don't have a handle on the URB used, you can't cancel the request.
 *
 * Because there is no usb_interrupt_msg() and no USBDEVFS_INTERRUPT ioctl,
 * users are forced to abuse this routine by using it to submit URBs for
 * interrupt endpoints.  We will take the liberty of creating an interrupt URB
 * (with the default interval) if the target is an interrupt endpoint.
 *
 * Return:
 * If successful, 0. Otherwise a negative error number. The number of actual
 * bytes transferred will be stored in the @actual_length parameter.
 *
 */
int usb_bulk_msg(struct usb_device *usb_dev, unsigned int pipe,
		 void *data, int len, int *actual_length, int timeout)
{
	struct urb *urb;
	struct usb_host_endpoint *ep;

	ep = usb_pipe_endpoint(usb_dev, pipe);
	if (!ep || len < 0)
		return -EINVAL;

	urb = usb_alloc_urb(0, GFP_KERNEL);
	if (!urb)
		return -ENOMEM;

	if ((ep->desc.bmAttributes & USB_ENDPOINT_XFERTYPE_MASK) ==
			USB_ENDPOINT_XFER_INT) {
		pipe = (pipe & ~(3 << 30)) | (PIPE_INTERRUPT << 30);
		usb_fill_int_urb(urb, usb_dev, pipe, data, len,
				usb_api_blocking_completion, NULL,
				ep->desc.bInterval);
	} else
		usb_fill_bulk_urb(urb, usb_dev, pipe, data, len,
				usb_api_blocking_completion, NULL);

	return usb_start_wait_urb(urb, timeout, actual_length);
}
EXPORT_SYMBOL_GPL(usb_bulk_msg);

/*-------------------------------------------------------------------*/

static void sg_clean(struct usb_sg_request *io)
{
	if (io->urbs) {
		while (io->entries--)
			usb_free_urb(io->urbs[io->entries]);
		kfree(io->urbs);
		io->urbs = NULL;
	}
	io->dev = NULL;
}

static void sg_complete(struct urb *urb)
{
	unsigned long flags;
	struct usb_sg_request *io = urb->context;
	int status = urb->status;

	spin_lock_irqsave(&io->lock, flags);

	/* In 2.5 we require hcds' endpoint queues not to progress after fault
	 * reports, until the completion callback (this!) returns.  That lets
	 * device driver code (like this routine) unlink queued urbs first,
	 * if it needs to, since the HC won't work on them at all.  So it's
	 * not possible for page N+1 to overwrite page N, and so on.
	 *
	 * That's only for "hard" faults; "soft" faults (unlinks) sometimes
	 * complete before the HCD can get requests away from hardware,
	 * though never during cleanup after a hard fault.
	 */
	if (io->status
			&& (io->status != -ECONNRESET
				|| status != -ECONNRESET)
			&& urb->actual_length) {
		dev_err(io->dev->bus->controller,
			"dev %s ep%d%s scatterlist error %d/%d\n",
			io->dev->devpath,
			usb_endpoint_num(&urb->ep->desc),
			usb_urb_dir_in(urb) ? "in" : "out",
			status, io->status);
		/* BUG (); */
	}

	if (io->status == 0 && status && status != -ECONNRESET) {
		int i, found, retval;

		io->status = status;

		/* the previous urbs, and this one, completed already.
		 * unlink pending urbs so they won't rx/tx bad data.
		 * careful: unlink can sometimes be synchronous...
		 */
		spin_unlock_irqrestore(&io->lock, flags);
		for (i = 0, found = 0; i < io->entries; i++) {
			if (!io->urbs[i])
				continue;
			if (found) {
				usb_block_urb(io->urbs[i]);
				retval = usb_unlink_urb(io->urbs[i]);
				if (retval != -EINPROGRESS &&
				    retval != -ENODEV &&
				    retval != -EBUSY &&
				    retval != -EIDRM)
					dev_err(&io->dev->dev,
						"%s, unlink --> %d\n",
						__func__, retval);
			} else if (urb == io->urbs[i])
				found = 1;
		}
		spin_lock_irqsave(&io->lock, flags);
	}

	/* on the last completion, signal usb_sg_wait() */
	io->bytes += urb->actual_length;
	io->count--;
	if (!io->count)
		complete(&io->complete);

	spin_unlock_irqrestore(&io->lock, flags);
}


/**
 * usb_sg_init - initializes scatterlist-based bulk/interrupt I/O request
 * @io: request block being initialized.  until usb_sg_wait() returns,
 *	treat this as a pointer to an opaque block of memory,
 * @dev: the usb device that will send or receive the data
 * @pipe: endpoint "pipe" used to transfer the data
 * @period: polling rate for interrupt endpoints, in frames or
 * 	(for high speed endpoints) microframes; ignored for bulk
 * @sg: scatterlist entries
 * @nents: how many entries in the scatterlist
 * @length: how many bytes to send from the scatterlist, or zero to
 * 	send every byte identified in the list.
 * @mem_flags: SLAB_* flags affecting memory allocations in this call
 *
 * This initializes a scatter/gather request, allocating resources such as
 * I/O mappings and urb memory (except maybe memory used by USB controller
 * drivers).
 *
 * The request must be issued using usb_sg_wait(), which waits for the I/O to
 * complete (or to be canceled) and then cleans up all resources allocated by
 * usb_sg_init().
 *
 * The request may be canceled with usb_sg_cancel(), either before or after
 * usb_sg_wait() is called.
 *
 * Return: Zero for success, else a negative errno value.
 */
int usb_sg_init(struct usb_sg_request *io, struct usb_device *dev,
		unsigned pipe, unsigned	period, struct scatterlist *sg,
		int nents, size_t length, gfp_t mem_flags)
{
	int i;
	int urb_flags;
	int use_sg;

	if (!io || !dev || !sg
			|| usb_pipecontrol(pipe)
			|| usb_pipeisoc(pipe)
			|| nents <= 0)
		return -EINVAL;

	spin_lock_init(&io->lock);
	io->dev = dev;
	io->pipe = pipe;

	if (dev->bus->sg_tablesize > 0) {
		use_sg = true;
		io->entries = 1;
	} else {
		use_sg = false;
		io->entries = nents;
	}

	/* initialize all the urbs we'll use */
	io->urbs = kmalloc_array(io->entries, sizeof(*io->urbs), mem_flags);
	if (!io->urbs)
		goto nomem;

	urb_flags = URB_NO_INTERRUPT;
	if (usb_pipein(pipe))
		urb_flags |= URB_SHORT_NOT_OK;

	for_each_sg(sg, sg, io->entries, i) {
		struct urb *urb;
		unsigned len;

		urb = usb_alloc_urb(0, mem_flags);
		if (!urb) {
			io->entries = i;
			goto nomem;
		}
		io->urbs[i] = urb;

		urb->dev = NULL;
		urb->pipe = pipe;
		urb->interval = period;
		urb->transfer_flags = urb_flags;
		urb->complete = sg_complete;
		urb->context = io;
		urb->sg = sg;

		if (use_sg) {
			/* There is no single transfer buffer */
			urb->transfer_buffer = NULL;
			urb->num_sgs = nents;

			/* A length of zero means transfer the whole sg list */
			len = length;
			if (len == 0) {
				struct scatterlist	*sg2;
				int			j;

				for_each_sg(sg, sg2, nents, j)
					len += sg2->length;
			}
		} else {
			/*
			 * Some systems can't use DMA; they use PIO instead.
			 * For their sakes, transfer_buffer is set whenever
			 * possible.
			 */
			if (!PageHighMem(sg_page(sg)))
				urb->transfer_buffer = sg_virt(sg);
			else
				urb->transfer_buffer = NULL;

			len = sg->length;
			if (length) {
				len = min_t(size_t, len, length);
				length -= len;
				if (length == 0)
					io->entries = i + 1;
			}
		}
		urb->transfer_buffer_length = len;
	}
	io->urbs[--i]->transfer_flags &= ~URB_NO_INTERRUPT;

	/* transaction state */
	io->count = io->entries;
	io->status = 0;
	io->bytes = 0;
	init_completion(&io->complete);
	return 0;

nomem:
	sg_clean(io);
	return -ENOMEM;
}
EXPORT_SYMBOL_GPL(usb_sg_init);

/**
 * usb_sg_wait - synchronously execute scatter/gather request
 * @io: request block handle, as initialized with usb_sg_init().
 * 	some fields become accessible when this call returns.
 *
 * Context: task context, might sleep.
 *
 * This function blocks until the specified I/O operation completes.  It
 * leverages the grouping of the related I/O requests to get good transfer
 * rates, by queueing the requests.  At higher speeds, such queuing can
 * significantly improve USB throughput.
 *
 * There are three kinds of completion for this function.
 *
 * (1) success, where io->status is zero.  The number of io->bytes
 *     transferred is as requested.
 * (2) error, where io->status is a negative errno value.  The number
 *     of io->bytes transferred before the error is usually less
 *     than requested, and can be nonzero.
 * (3) cancellation, a type of error with status -ECONNRESET that
 *     is initiated by usb_sg_cancel().
 *
 * When this function returns, all memory allocated through usb_sg_init() or
 * this call will have been freed.  The request block parameter may still be
 * passed to usb_sg_cancel(), or it may be freed.  It could also be
 * reinitialized and then reused.
 *
 * Data Transfer Rates:
 *
 * Bulk transfers are valid for full or high speed endpoints.
 * The best full speed data rate is 19 packets of 64 bytes each
 * per frame, or 1216 bytes per millisecond.
 * The best high speed data rate is 13 packets of 512 bytes each
 * per microframe, or 52 KBytes per millisecond.
 *
 * The reason to use interrupt transfers through this API would most likely
 * be to reserve high speed bandwidth, where up to 24 KBytes per millisecond
 * could be transferred.  That capability is less useful for low or full
 * speed interrupt endpoints, which allow at most one packet per millisecond,
 * of at most 8 or 64 bytes (respectively).
 *
 * It is not necessary to call this function to reserve bandwidth for devices
 * under an xHCI host controller, as the bandwidth is reserved when the
 * configuration or interface alt setting is selected.
 */
void usb_sg_wait(struct usb_sg_request *io)
{
	int i;
	int entries = io->entries;

	/* queue the urbs.  */
	spin_lock_irq(&io->lock);
	i = 0;
	while (i < entries && !io->status) {
		int retval;

		io->urbs[i]->dev = io->dev;
		spin_unlock_irq(&io->lock);

		retval = usb_submit_urb(io->urbs[i], GFP_NOIO);

		switch (retval) {
			/* maybe we retrying will recover */
		case -ENXIO:	/* hc didn't queue this one */
		case -EAGAIN:
		case -ENOMEM:
			retval = 0;
			yield();
			break;

			/* no error? continue immediately.
			 *
			 * NOTE: to work better with UHCI (4K I/O buffer may
			 * need 3K of TDs) it may be good to limit how many
			 * URBs are queued at once; N milliseconds?
			 */
		case 0:
			++i;
			cpu_relax();
			break;

			/* fail any uncompleted urbs */
		default:
			io->urbs[i]->status = retval;
			dev_dbg(&io->dev->dev, "%s, submit --> %d\n",
				__func__, retval);
			usb_sg_cancel(io);
		}
		spin_lock_irq(&io->lock);
		if (retval && (io->status == 0 || io->status == -ECONNRESET))
			io->status = retval;
	}
	io->count -= entries - i;
	if (io->count == 0)
		complete(&io->complete);
	spin_unlock_irq(&io->lock);

	/* OK, yes, this could be packaged as non-blocking.
	 * So could the submit loop above ... but it's easier to
	 * solve neither problem than to solve both!
	 */
	wait_for_completion(&io->complete);

	sg_clean(io);
}
EXPORT_SYMBOL_GPL(usb_sg_wait);

/**
 * usb_sg_cancel - stop scatter/gather i/o issued by usb_sg_wait()
 * @io: request block, initialized with usb_sg_init()
 *
 * This stops a request after it has been started by usb_sg_wait().
 * It can also prevents one initialized by usb_sg_init() from starting,
 * so that call just frees resources allocated to the request.
 */
void usb_sg_cancel(struct usb_sg_request *io)
{
	unsigned long flags;
	int i, retval;

	spin_lock_irqsave(&io->lock, flags);
	if (io->status || io->count == 0) {
		spin_unlock_irqrestore(&io->lock, flags);
		return;
	}
	/* shut everything down */
	io->status = -ECONNRESET;
	io->count++;		/* Keep the request alive until we're done */
	spin_unlock_irqrestore(&io->lock, flags);

	for (i = io->entries - 1; i >= 0; --i) {
		usb_block_urb(io->urbs[i]);

		retval = usb_unlink_urb(io->urbs[i]);
		if (retval != -EINPROGRESS
		    && retval != -ENODEV
		    && retval != -EBUSY
		    && retval != -EIDRM)
			dev_warn(&io->dev->dev, "%s, unlink --> %d\n",
				 __func__, retval);
	}

	spin_lock_irqsave(&io->lock, flags);
	io->count--;
	if (!io->count)
		complete(&io->complete);
	spin_unlock_irqrestore(&io->lock, flags);
}
EXPORT_SYMBOL_GPL(usb_sg_cancel);

/*-------------------------------------------------------------------*/

/**
 * usb_get_descriptor - issues a generic GET_DESCRIPTOR request
 * @dev: the device whose descriptor is being retrieved
 * @type: the descriptor type (USB_DT_*)
 * @index: the number of the descriptor
 * @buf: where to put the descriptor
 * @size: how big is "buf"?
 *
 * Context: task context, might sleep.
 *
 * Gets a USB descriptor.  Convenience functions exist to simplify
 * getting some types of descriptors.  Use
 * usb_get_string() or usb_string() for USB_DT_STRING.
 * Device (USB_DT_DEVICE) and configuration descriptors (USB_DT_CONFIG)
 * are part of the device structure.
 * In addition to a number of USB-standard descriptors, some
 * devices also use class-specific or vendor-specific descriptors.
 *
 * This call is synchronous, and may not be used in an interrupt context.
 *
 * Return: The number of bytes received on success, or else the status code
 * returned by the underlying usb_control_msg() call.
 */
int usb_get_descriptor(struct usb_device *dev, unsigned char type,
		       unsigned char index, void *buf, int size)
{
	int i;
	int result;

	if (size <= 0)		/* No point in asking for no data */
		return -EINVAL;

	memset(buf, 0, size);	/* Make sure we parse really received data */

	for (i = 0; i < 3; ++i) {
		/* retry on length 0 or error; some devices are flakey */
		result = usb_control_msg(dev, usb_rcvctrlpipe(dev, 0),
				USB_REQ_GET_DESCRIPTOR, USB_DIR_IN,
				(type << 8) + index, 0, buf, size,
				USB_CTRL_GET_TIMEOUT);
		if (result <= 0 && result != -ETIMEDOUT)
			continue;
		if (result > 1 && ((u8 *)buf)[1] != type) {
			result = -ENODATA;
			continue;
		}
		break;
	}
	return result;
}
EXPORT_SYMBOL_GPL(usb_get_descriptor);

/**
 * usb_get_string - gets a string descriptor
 * @dev: the device whose string descriptor is being retrieved
 * @langid: code for language chosen (from string descriptor zero)
 * @index: the number of the descriptor
 * @buf: where to put the string
 * @size: how big is "buf"?
 *
 * Context: task context, might sleep.
 *
 * Retrieves a string, encoded using UTF-16LE (Unicode, 16 bits per character,
 * in little-endian byte order).
 * The usb_string() function will often be a convenient way to turn
 * these strings into kernel-printable form.
 *
 * Strings may be referenced in device, configuration, interface, or other
 * descriptors, and could also be used in vendor-specific ways.
 *
 * This call is synchronous, and may not be used in an interrupt context.
 *
 * Return: The number of bytes received on success, or else the status code
 * returned by the underlying usb_control_msg() call.
 */
static int usb_get_string(struct usb_device *dev, unsigned short langid,
			  unsigned char index, void *buf, int size)
{
	int i;
	int result;

	if (size <= 0)		/* No point in asking for no data */
		return -EINVAL;

	for (i = 0; i < 3; ++i) {
		/* retry on length 0 or stall; some devices are flakey */
		result = usb_control_msg(dev, usb_rcvctrlpipe(dev, 0),
			USB_REQ_GET_DESCRIPTOR, USB_DIR_IN,
			(USB_DT_STRING << 8) + index, langid, buf, size,
			USB_CTRL_GET_TIMEOUT);
		if (result == 0 || result == -EPIPE)
			continue;
		if (result > 1 && ((u8 *) buf)[1] != USB_DT_STRING) {
			result = -ENODATA;
			continue;
		}
		break;
	}
	return result;
}

static void usb_try_string_workarounds(unsigned char *buf, int *length)
{
	int newlength, oldlength = *length;

	for (newlength = 2; newlength + 1 < oldlength; newlength += 2)
		if (!isprint(buf[newlength]) || buf[newlength + 1])
			break;

	if (newlength > 2) {
		buf[0] = newlength;
		*length = newlength;
	}
}

static int usb_string_sub(struct usb_device *dev, unsigned int langid,
			  unsigned int index, unsigned char *buf)
{
	int rc;

	/* Try to read the string descriptor by asking for the maximum
	 * possible number of bytes */
	if (dev->quirks & USB_QUIRK_STRING_FETCH_255)
		rc = -EIO;
	else
		rc = usb_get_string(dev, langid, index, buf, 255);

	/* If that failed try to read the descriptor length, then
	 * ask for just that many bytes */
	if (rc < 2) {
		rc = usb_get_string(dev, langid, index, buf, 2);
		if (rc == 2)
			rc = usb_get_string(dev, langid, index, buf, buf[0]);
	}

	if (rc >= 2) {
		if (!buf[0] && !buf[1])
			usb_try_string_workarounds(buf, &rc);

		/* There might be extra junk at the end of the descriptor */
		if (buf[0] < rc)
			rc = buf[0];

		rc = rc - (rc & 1); /* force a multiple of two */
	}

	if (rc < 2)
		rc = (rc < 0 ? rc : -EINVAL);

	return rc;
}

static int usb_get_langid(struct usb_device *dev, unsigned char *tbuf)
{
	int err;

	if (dev->have_langid)
		return 0;

	if (dev->string_langid < 0)
		return -EPIPE;

	err = usb_string_sub(dev, 0, 0, tbuf);

	/* If the string was reported but is malformed, default to english
	 * (0x0409) */
	if (err == -ENODATA || (err > 0 && err < 4)) {
		dev->string_langid = 0x0409;
		dev->have_langid = 1;
		dev_err(&dev->dev,
			"language id specifier not provided by device, defaulting to English\n");
		return 0;
	}

	/* In case of all other errors, we assume the device is not able to
	 * deal with strings at all. Set string_langid to -1 in order to
	 * prevent any string to be retrieved from the device */
	if (err < 0) {
		dev_info(&dev->dev, "string descriptor 0 read error: %d\n",
					err);
		dev->string_langid = -1;
		return -EPIPE;
	}

	/* always use the first langid listed */
	dev->string_langid = tbuf[2] | (tbuf[3] << 8);
	dev->have_langid = 1;
	dev_dbg(&dev->dev, "default language 0x%04x\n",
				dev->string_langid);
	return 0;
}

/**
 * usb_string - returns UTF-8 version of a string descriptor
 * @dev: the device whose string descriptor is being retrieved
 * @index: the number of the descriptor
 * @buf: where to put the string
 * @size: how big is "buf"?
 *
 * Context: task context, might sleep.
 *
 * This converts the UTF-16LE encoded strings returned by devices, from
 * usb_get_string_descriptor(), to null-terminated UTF-8 encoded ones
 * that are more usable in most kernel contexts.  Note that this function
 * chooses strings in the first language supported by the device.
 *
 * This call is synchronous, and may not be used in an interrupt context.
 *
 * Return: length of the string (>= 0) or usb_control_msg status (< 0).
 */
int usb_string(struct usb_device *dev, int index, char *buf, size_t size)
{
	unsigned char *tbuf;
	int err;

	if (dev->state == USB_STATE_SUSPENDED)
		return -EHOSTUNREACH;
	if (size <= 0 || !buf)
		return -EINVAL;
	buf[0] = 0;
	if (index <= 0 || index >= 256)
		return -EINVAL;
	tbuf = kmalloc(256, GFP_NOIO);
	if (!tbuf)
		return -ENOMEM;

	err = usb_get_langid(dev, tbuf);
	if (err < 0)
		goto errout;

	err = usb_string_sub(dev, dev->string_langid, index, tbuf);
	if (err < 0)
		goto errout;

	size--;		/* leave room for trailing NULL char in output buffer */
	err = utf16s_to_utf8s((wchar_t *) &tbuf[2], (err - 2) / 2,
			UTF16_LITTLE_ENDIAN, buf, size);
	buf[err] = 0;

	if (tbuf[1] != USB_DT_STRING)
		dev_dbg(&dev->dev,
			"wrong descriptor type %02x for string %d (\"%s\")\n",
			tbuf[1], index, buf);

 errout:
	kfree(tbuf);
	return err;
}
EXPORT_SYMBOL_GPL(usb_string);

/* one UTF-8-encoded 16-bit character has at most three bytes */
#define MAX_USB_STRING_SIZE (127 * 3 + 1)

/**
 * usb_cache_string - read a string descriptor and cache it for later use
 * @udev: the device whose string descriptor is being read
 * @index: the descriptor index
 *
 * Return: A pointer to a kmalloc'ed buffer containing the descriptor string,
 * or %NULL if the index is 0 or the string could not be read.
 */
char *usb_cache_string(struct usb_device *udev, int index)
{
	char *buf;
	char *smallbuf = NULL;
	int len;

	if (index <= 0)
		return NULL;

	buf = kmalloc(MAX_USB_STRING_SIZE, GFP_NOIO);
	if (buf) {
		len = usb_string(udev, index, buf, MAX_USB_STRING_SIZE);
		if (len > 0) {
			smallbuf = kmalloc(++len, GFP_NOIO);
			if (!smallbuf)
				return buf;
			memcpy(smallbuf, buf, len);
		}
		kfree(buf);
	}
	return smallbuf;
}
EXPORT_SYMBOL_GPL(usb_cache_string);

/*
 * usb_get_device_descriptor - read the device descriptor
 * @udev: the device whose device descriptor should be read
 *
 * Context: task context, might sleep.
 *
 * Not exported, only for use by the core.  If drivers really want to read
 * the device descriptor directly, they can call usb_get_descriptor() with
 * type = USB_DT_DEVICE and index = 0.
 *
 * Returns: a pointer to a dynamically allocated usb_device_descriptor
 * structure (which the caller must deallocate), or an ERR_PTR value.
 */
struct usb_device_descriptor *usb_get_device_descriptor(struct usb_device *udev)
{
	struct usb_device_descriptor *desc;
	int ret;

	desc = kmalloc(sizeof(*desc), GFP_NOIO);
	if (!desc)
		return ERR_PTR(-ENOMEM);

	ret = usb_get_descriptor(udev, USB_DT_DEVICE, 0, desc, sizeof(*desc));
	if (ret == sizeof(*desc))
		return desc;

	if (ret >= 0)
		ret = -EMSGSIZE;
	kfree(desc);
	return ERR_PTR(ret);
}

/*
 * usb_set_isoch_delay - informs the device of the packet transmit delay
 * @dev: the device whose delay is to be informed
 * Context: task context, might sleep
 *
 * Since this is an optional request, we don't bother if it fails.
 */
int usb_set_isoch_delay(struct usb_device *dev)
{
	/* skip hub devices */
	if (dev->descriptor.bDeviceClass == USB_CLASS_HUB)
		return 0;

	/* skip non-SS/non-SSP devices */
	if (dev->speed < USB_SPEED_SUPER)
		return 0;

	return usb_control_msg_send(dev, 0,
			USB_REQ_SET_ISOCH_DELAY,
			USB_DIR_OUT | USB_TYPE_STANDARD | USB_RECIP_DEVICE,
			dev->hub_delay, 0, NULL, 0,
			USB_CTRL_SET_TIMEOUT,
			GFP_NOIO);
}

/**
 * usb_get_status - issues a GET_STATUS call
 * @dev: the device whose status is being checked
 * @recip: USB_RECIP_*; for device, interface, or endpoint
 * @type: USB_STATUS_TYPE_*; for standard or PTM status types
 * @target: zero (for device), else interface or endpoint number
 * @data: pointer to two bytes of bitmap data
 *
 * Context: task context, might sleep.
 *
 * Returns device, interface, or endpoint status.  Normally only of
 * interest to see if the device is self powered, or has enabled the
 * remote wakeup facility; or whether a bulk or interrupt endpoint
 * is halted ("stalled").
 *
 * Bits in these status bitmaps are set using the SET_FEATURE request,
 * and cleared using the CLEAR_FEATURE request.  The usb_clear_halt()
 * function should be used to clear halt ("stall") status.
 *
 * This call is synchronous, and may not be used in an interrupt context.
 *
 * Returns 0 and the status value in *@data (in host byte order) on success,
 * or else the status code from the underlying usb_control_msg() call.
 */
int usb_get_status(struct usb_device *dev, int recip, int type, int target,
		void *data)
{
	int ret;
	void *status;
	int length;

	switch (type) {
	case USB_STATUS_TYPE_STANDARD:
		length = 2;
		break;
	case USB_STATUS_TYPE_PTM:
		if (recip != USB_RECIP_DEVICE)
			return -EINVAL;

		length = 4;
		break;
	default:
		return -EINVAL;
	}

	status =  kmalloc(length, GFP_KERNEL);
	if (!status)
		return -ENOMEM;

	ret = usb_control_msg(dev, usb_rcvctrlpipe(dev, 0),
		USB_REQ_GET_STATUS, USB_DIR_IN | recip, USB_STATUS_TYPE_STANDARD,
		target, status, length, USB_CTRL_GET_TIMEOUT);

	switch (ret) {
	case 4:
		if (type != USB_STATUS_TYPE_PTM) {
			ret = -EIO;
			break;
		}

		*(u32 *) data = le32_to_cpu(*(__le32 *) status);
		ret = 0;
		break;
	case 2:
		if (type != USB_STATUS_TYPE_STANDARD) {
			ret = -EIO;
			break;
		}

		*(u16 *) data = le16_to_cpu(*(__le16 *) status);
		ret = 0;
		break;
	default:
		ret = -EIO;
	}

	kfree(status);
	return ret;
}
EXPORT_SYMBOL_GPL(usb_get_status);

/**
 * usb_clear_halt - tells device to clear endpoint halt/stall condition
 * @dev: device whose endpoint is halted
 * @pipe: endpoint "pipe" being cleared
 *
 * Context: task context, might sleep.
 *
 * This is used to clear halt conditions for bulk and interrupt endpoints,
 * as reported by URB completion status.  Endpoints that are halted are
 * sometimes referred to as being "stalled".  Such endpoints are unable
 * to transmit or receive data until the halt status is cleared.  Any URBs
 * queued for such an endpoint should normally be unlinked by the driver
 * before clearing the halt condition, as described in sections 5.7.5
 * and 5.8.5 of the USB 2.0 spec.
 *
 * Note that control and isochronous endpoints don't halt, although control
 * endpoints report "protocol stall" (for unsupported requests) using the
 * same status code used to report a true stall.
 *
 * This call is synchronous, and may not be used in an interrupt context.
 * If a thread in your driver uses this call, make sure your disconnect()
 * method can wait for it to complete.
 *
 * Return: Zero on success, or else the status code returned by the
 * underlying usb_control_msg() call.
 */
int usb_clear_halt(struct usb_device *dev, int pipe)
{
	int result;
	int endp = usb_pipeendpoint(pipe);

	if (usb_pipein(pipe))
		endp |= USB_DIR_IN;

	/* we don't care if it wasn't halted first. in fact some devices
	 * (like some ibmcam model 1 units) seem to expect hosts to make
	 * this request for iso endpoints, which can't halt!
	 */
	result = usb_control_msg_send(dev, 0,
				      USB_REQ_CLEAR_FEATURE, USB_RECIP_ENDPOINT,
				      USB_ENDPOINT_HALT, endp, NULL, 0,
				      USB_CTRL_SET_TIMEOUT, GFP_NOIO);

	/* don't un-halt or force to DATA0 except on success */
	if (result)
		return result;

	/* NOTE:  seems like Microsoft and Apple don't bother verifying
	 * the clear "took", so some devices could lock up if you check...
	 * such as the Hagiwara FlashGate DUAL.  So we won't bother.
	 *
	 * NOTE:  make sure the logic here doesn't diverge much from
	 * the copy in usb-storage, for as long as we need two copies.
	 */

	usb_reset_endpoint(dev, endp);

	return 0;
}
EXPORT_SYMBOL_GPL(usb_clear_halt);

static int create_intf_ep_devs(struct usb_interface *intf)
{
	struct usb_device *udev = interface_to_usbdev(intf);
	struct usb_host_interface *alt = intf->cur_altsetting;
	int i;

	if (intf->ep_devs_created || intf->unregistering)
		return 0;

	for (i = 0; i < alt->desc.bNumEndpoints; ++i)
		(void) usb_create_ep_devs(&intf->dev, &alt->endpoint[i], udev);
	intf->ep_devs_created = 1;
	return 0;
}

static void remove_intf_ep_devs(struct usb_interface *intf)
{
	struct usb_host_interface *alt = intf->cur_altsetting;
	int i;

	if (!intf->ep_devs_created)
		return;

	for (i = 0; i < alt->desc.bNumEndpoints; ++i)
		usb_remove_ep_devs(&alt->endpoint[i]);
	intf->ep_devs_created = 0;
}

/**
 * usb_disable_endpoint -- Disable an endpoint by address
 * @dev: the device whose endpoint is being disabled
 * @epaddr: the endpoint's address.  Endpoint number for output,
 *	endpoint number + USB_DIR_IN for input
 * @reset_hardware: flag to erase any endpoint state stored in the
 *	controller hardware
 *
 * Disables the endpoint for URB submission and nukes all pending URBs.
 * If @reset_hardware is set then also deallocates hcd/hardware state
 * for the endpoint.
 */
void usb_disable_endpoint(struct usb_device *dev, unsigned int epaddr,
		bool reset_hardware)
{
	unsigned int epnum = epaddr & USB_ENDPOINT_NUMBER_MASK;
	struct usb_host_endpoint *ep;

	if (!dev)
		return;

	if (usb_endpoint_out(epaddr)) {
		ep = dev->ep_out[epnum];
		if (reset_hardware && epnum != 0)
			dev->ep_out[epnum] = NULL;
	} else {
		ep = dev->ep_in[epnum];
		if (reset_hardware && epnum != 0)
			dev->ep_in[epnum] = NULL;
	}
	if (ep) {
		ep->enabled = 0;
		usb_hcd_flush_endpoint(dev, ep);
		if (reset_hardware)
			usb_hcd_disable_endpoint(dev, ep);
	}
}

/**
 * usb_reset_endpoint - Reset an endpoint's state.
 * @dev: the device whose endpoint is to be reset
 * @epaddr: the endpoint's address.  Endpoint number for output,
 *	endpoint number + USB_DIR_IN for input
 *
 * Resets any host-side endpoint state such as the toggle bit,
 * sequence number or current window.
 */
void usb_reset_endpoint(struct usb_device *dev, unsigned int epaddr)
{
	unsigned int epnum = epaddr & USB_ENDPOINT_NUMBER_MASK;
	struct usb_host_endpoint *ep;

	if (usb_endpoint_out(epaddr))
		ep = dev->ep_out[epnum];
	else
		ep = dev->ep_in[epnum];
	if (ep)
		usb_hcd_reset_endpoint(dev, ep);
}
EXPORT_SYMBOL_GPL(usb_reset_endpoint);


/**
 * usb_disable_interface -- Disable all endpoints for an interface
 * @dev: the device whose interface is being disabled
 * @intf: pointer to the interface descriptor
 * @reset_hardware: flag to erase any endpoint state stored in the
 *	controller hardware
 *
 * Disables all the endpoints for the interface's current altsetting.
 */
void usb_disable_interface(struct usb_device *dev, struct usb_interface *intf,
		bool reset_hardware)
{
	struct usb_host_interface *alt = intf->cur_altsetting;
	int i;

	for (i = 0; i < alt->desc.bNumEndpoints; ++i) {
		usb_disable_endpoint(dev,
				alt->endpoint[i].desc.bEndpointAddress,
				reset_hardware);
	}
}

/*
 * usb_disable_device_endpoints -- Disable all endpoints for a device
 * @dev: the device whose endpoints are being disabled
 * @skip_ep0: 0 to disable endpoint 0, 1 to skip it.
 */
static void usb_disable_device_endpoints(struct usb_device *dev, int skip_ep0)
{
	struct usb_hcd *hcd = bus_to_hcd(dev->bus);
	int i;

	if (hcd->driver->check_bandwidth) {
		/* First pass: Cancel URBs, leave endpoint pointers intact. */
		for (i = skip_ep0; i < 16; ++i) {
			usb_disable_endpoint(dev, i, false);
			usb_disable_endpoint(dev, i + USB_DIR_IN, false);
		}
		/* Remove endpoints from the host controller internal state */
		mutex_lock(hcd->bandwidth_mutex);
		usb_hcd_alloc_bandwidth(dev, NULL, NULL, NULL);
		mutex_unlock(hcd->bandwidth_mutex);
	}
	/* Second pass: remove endpoint pointers */
	for (i = skip_ep0; i < 16; ++i) {
		usb_disable_endpoint(dev, i, true);
		usb_disable_endpoint(dev, i + USB_DIR_IN, true);
	}
}

/**
 * usb_disable_device - Disable all the endpoints for a USB device
 * @dev: the device whose endpoints are being disabled
 * @skip_ep0: 0 to disable endpoint 0, 1 to skip it.
 *
 * Disables all the device's endpoints, potentially including endpoint 0.
 * Deallocates hcd/hardware state for the endpoints (nuking all or most
 * pending urbs) and usbcore state for the interfaces, so that usbcore
 * must usb_set_configuration() before any interfaces could be used.
 */
void usb_disable_device(struct usb_device *dev, int skip_ep0)
{
	int i;

	/* getting rid of interfaces will disconnect
	 * any drivers bound to them (a key side effect)
	 */
	if (dev->actconfig) {
		/*
		 * FIXME: In order to avoid self-deadlock involving the
		 * bandwidth_mutex, we have to mark all the interfaces
		 * before unregistering any of them.
		 */
		for (i = 0; i < dev->actconfig->desc.bNumInterfaces; i++)
			dev->actconfig->interface[i]->unregistering = 1;

		for (i = 0; i < dev->actconfig->desc.bNumInterfaces; i++) {
			struct usb_interface	*interface;

			/* remove this interface if it has been registered */
			interface = dev->actconfig->interface[i];
			if (!device_is_registered(&interface->dev))
				continue;
			dev_dbg(&dev->dev, "unregistering interface %s\n",
				dev_name(&interface->dev));
			remove_intf_ep_devs(interface);
			device_del(&interface->dev);
		}

		/* Now that the interfaces are unbound, nobody should
		 * try to access them.
		 */
		for (i = 0; i < dev->actconfig->desc.bNumInterfaces; i++) {
			put_device(&dev->actconfig->interface[i]->dev);
			dev->actconfig->interface[i] = NULL;
		}

		usb_disable_usb2_hardware_lpm(dev);
		usb_unlocked_disable_lpm(dev);
		usb_disable_ltm(dev);

		dev->actconfig = NULL;
		if (dev->state == USB_STATE_CONFIGURED)
			usb_set_device_state(dev, USB_STATE_ADDRESS);
	}

	dev_dbg(&dev->dev, "%s nuking %s URBs\n", __func__,
		skip_ep0 ? "non-ep0" : "all");

	usb_disable_device_endpoints(dev, skip_ep0);
}

/**
 * usb_enable_endpoint - Enable an endpoint for USB communications
 * @dev: the device whose interface is being enabled
 * @ep: the endpoint
 * @reset_ep: flag to reset the endpoint state
 *
 * Resets the endpoint state if asked, and sets dev->ep_{in,out} pointers.
 * For control endpoints, both the input and output sides are handled.
 */
void usb_enable_endpoint(struct usb_device *dev, struct usb_host_endpoint *ep,
		bool reset_ep)
{
	int epnum = usb_endpoint_num(&ep->desc);
	int is_out = usb_endpoint_dir_out(&ep->desc);
	int is_control = usb_endpoint_xfer_control(&ep->desc);

	if (reset_ep)
		usb_hcd_reset_endpoint(dev, ep);
	if (is_out || is_control)
		dev->ep_out[epnum] = ep;
	if (!is_out || is_control)
		dev->ep_in[epnum] = ep;
	ep->enabled = 1;
}

/**
 * usb_enable_interface - Enable all the endpoints for an interface
 * @dev: the device whose interface is being enabled
 * @intf: pointer to the interface descriptor
 * @reset_eps: flag to reset the endpoints' state
 *
 * Enables all the endpoints for the interface's current altsetting.
 */
void usb_enable_interface(struct usb_device *dev,
		struct usb_interface *intf, bool reset_eps)
{
	struct usb_host_interface *alt = intf->cur_altsetting;
	int i;

	for (i = 0; i < alt->desc.bNumEndpoints; ++i)
		usb_enable_endpoint(dev, &alt->endpoint[i], reset_eps);
}

/**
 * usb_set_interface - Makes a particular alternate setting be current
 * @dev: the device whose interface is being updated
 * @interface: the interface being updated
 * @alternate: the setting being chosen.
 *
 * Context: task context, might sleep.
 *
 * This is used to enable data transfers on interfaces that may not
 * be enabled by default.  Not all devices support such configurability.
 * Only the driver bound to an interface may change its setting.
 *
 * Within any given configuration, each interface may have several
 * alternative settings.  These are often used to control levels of
 * bandwidth consumption.  For example, the default setting for a high
 * speed interrupt endpoint may not send more than 64 bytes per microframe,
 * while interrupt transfers of up to 3KBytes per microframe are legal.
 * Also, isochronous endpoints may never be part of an
 * interface's default setting.  To access such bandwidth, alternate
 * interface settings must be made current.
 *
 * Note that in the Linux USB subsystem, bandwidth associated with
 * an endpoint in a given alternate setting is not reserved until an URB
 * is submitted that needs that bandwidth.  Some other operating systems
 * allocate bandwidth early, when a configuration is chosen.
 *
 * xHCI reserves bandwidth and configures the alternate setting in
 * usb_hcd_alloc_bandwidth(). If it fails the original interface altsetting
 * may be disabled. Drivers cannot rely on any particular alternate
 * setting being in effect after a failure.
 *
 * This call is synchronous, and may not be used in an interrupt context.
 * Also, drivers must not change altsettings while urbs are scheduled for
 * endpoints in that interface; all such urbs must first be completed
 * (perhaps forced by unlinking). If a thread in your driver uses this call,
 * make sure your disconnect() method can wait for it to complete.
 *
 * Return: Zero on success, or else the status code returned by the
 * underlying usb_control_msg() call.
 */
int usb_set_interface(struct usb_device *dev, int interface, int alternate)
{
	struct usb_interface *iface;
	struct usb_host_interface *alt;
	struct usb_hcd *hcd = bus_to_hcd(dev->bus);
	int i, ret, manual = 0;
	unsigned int epaddr;
	unsigned int pipe;

	if (dev->state == USB_STATE_SUSPENDED)
		return -EHOSTUNREACH;

	iface = usb_ifnum_to_if(dev, interface);
	if (!iface) {
		dev_dbg(&dev->dev, "selecting invalid interface %d\n",
			interface);
		return -EINVAL;
	}
	if (iface->unregistering)
		return -ENODEV;

	alt = usb_altnum_to_altsetting(iface, alternate);
	if (!alt) {
		dev_warn(&dev->dev, "selecting invalid altsetting %d\n",
			 alternate);
		return -EINVAL;
	}
	/*
	 * usb3 hosts configure the interface in usb_hcd_alloc_bandwidth,
	 * including freeing dropped endpoint ring buffers.
	 * Make sure the interface endpoints are flushed before that
	 */
	usb_disable_interface(dev, iface, false);

	/* Make sure we have enough bandwidth for this alternate interface.
	 * Remove the current alt setting and add the new alt setting.
	 */
	mutex_lock(hcd->bandwidth_mutex);
	/* Disable LPM, and re-enable it once the new alt setting is installed,
	 * so that the xHCI driver can recalculate the U1/U2 timeouts.
	 */
	if (usb_disable_lpm(dev)) {
		dev_err(&iface->dev, "%s Failed to disable LPM\n", __func__);
		mutex_unlock(hcd->bandwidth_mutex);
		return -ENOMEM;
	}
	/* Changing alt-setting also frees any allocated streams */
	for (i = 0; i < iface->cur_altsetting->desc.bNumEndpoints; i++)
		iface->cur_altsetting->endpoint[i].streams = 0;

	ret = usb_hcd_alloc_bandwidth(dev, NULL, iface->cur_altsetting, alt);
	if (ret < 0) {
		dev_info(&dev->dev, "Not enough bandwidth for altsetting %d\n",
				alternate);
		usb_enable_lpm(dev);
		mutex_unlock(hcd->bandwidth_mutex);
		return ret;
	}

	if (dev->quirks & USB_QUIRK_NO_SET_INTF)
		ret = -EPIPE;
	else
		ret = usb_control_msg_send(dev, 0,
					   USB_REQ_SET_INTERFACE,
					   USB_RECIP_INTERFACE, alternate,
					   interface, NULL, 0, 5000,
					   GFP_NOIO);

	/* 9.4.10 says devices don't need this and are free to STALL the
	 * request if the interface only has one alternate setting.
	 */
	if (ret == -EPIPE && iface->num_altsetting == 1) {
		dev_dbg(&dev->dev,
			"manual set_interface for iface %d, alt %d\n",
			interface, alternate);
		manual = 1;
	} else if (ret) {
		/* Re-instate the old alt setting */
		usb_hcd_alloc_bandwidth(dev, NULL, alt, iface->cur_altsetting);
		usb_enable_lpm(dev);
		mutex_unlock(hcd->bandwidth_mutex);
		return ret;
	}
	mutex_unlock(hcd->bandwidth_mutex);

	/* FIXME drivers shouldn't need to replicate/bugfix the logic here
	 * when they implement async or easily-killable versions of this or
	 * other "should-be-internal" functions (like clear_halt).
	 * should hcd+usbcore postprocess control requests?
	 */

	/* prevent submissions using previous endpoint settings */
	if (iface->cur_altsetting != alt) {
		remove_intf_ep_devs(iface);
		usb_remove_sysfs_intf_files(iface);
	}
	usb_disable_interface(dev, iface, true);

	iface->cur_altsetting = alt;

	/* Now that the interface is installed, re-enable LPM. */
	usb_unlocked_enable_lpm(dev);

	/* If the interface only has one altsetting and the device didn't
	 * accept the request, we attempt to carry out the equivalent action
	 * by manually clearing the HALT feature for each endpoint in the
	 * new altsetting.
	 */
	if (manual) {
		for (i = 0; i < alt->desc.bNumEndpoints; i++) {
			epaddr = alt->endpoint[i].desc.bEndpointAddress;
			pipe = __create_pipe(dev,
					USB_ENDPOINT_NUMBER_MASK & epaddr) |
					(usb_endpoint_out(epaddr) ?
					USB_DIR_OUT : USB_DIR_IN);

			usb_clear_halt(dev, pipe);
		}
	}

	/* 9.1.1.5: reset toggles for all endpoints in the new altsetting
	 *
	 * Note:
	 * Despite EP0 is always present in all interfaces/AS, the list of
	 * endpoints from the descriptor does not contain EP0. Due to its
	 * omnipresence one might expect EP0 being considered "affected" by
	 * any SetInterface request and hence assume toggles need to be reset.
	 * However, EP0 toggles are re-synced for every individual transfer
	 * during the SETUP stage - hence EP0 toggles are "don't care" here.
	 * (Likewise, EP0 never "halts" on well designed devices.)
	 */
	usb_enable_interface(dev, iface, true);
	if (device_is_registered(&iface->dev)) {
		usb_create_sysfs_intf_files(iface);
		create_intf_ep_devs(iface);
	}
	return 0;
}
EXPORT_SYMBOL_GPL(usb_set_interface);

/**
 * usb_reset_configuration - lightweight device reset
 * @dev: the device whose configuration is being reset
 *
 * This issues a standard SET_CONFIGURATION request to the device using
 * the current configuration.  The effect is to reset most USB-related
 * state in the device, including interface altsettings (reset to zero),
 * endpoint halts (cleared), and endpoint state (only for bulk and interrupt
 * endpoints).  Other usbcore state is unchanged, including bindings of
 * usb device drivers to interfaces.
 *
 * Because this affects multiple interfaces, avoid using this with composite
 * (multi-interface) devices.  Instead, the driver for each interface may
 * use usb_set_interface() on the interfaces it claims.  Be careful though;
 * some devices don't support the SET_INTERFACE request, and others won't
 * reset all the interface state (notably endpoint state).  Resetting the whole
 * configuration would affect other drivers' interfaces.
 *
 * The caller must own the device lock.
 *
 * Return: Zero on success, else a negative error code.
 *
 * If this routine fails the device will probably be in an unusable state
 * with endpoints disabled, and interfaces only partially enabled.
 */
int usb_reset_configuration(struct usb_device *dev)
{
	int			i, retval;
	struct usb_host_config	*config;
	struct usb_hcd *hcd = bus_to_hcd(dev->bus);

	if (dev->state == USB_STATE_SUSPENDED)
		return -EHOSTUNREACH;

	/* caller must have locked the device and must own
	 * the usb bus readlock (so driver bindings are stable);
	 * calls during probe() are fine
	 */

	usb_disable_device_endpoints(dev, 1); /* skip ep0*/

	config = dev->actconfig;
	retval = 0;
	mutex_lock(hcd->bandwidth_mutex);
	/* Disable LPM, and re-enable it once the configuration is reset, so
	 * that the xHCI driver can recalculate the U1/U2 timeouts.
	 */
	if (usb_disable_lpm(dev)) {
		dev_err(&dev->dev, "%s Failed to disable LPM\n", __func__);
		mutex_unlock(hcd->bandwidth_mutex);
		return -ENOMEM;
	}

	/* xHCI adds all endpoints in usb_hcd_alloc_bandwidth */
	retval = usb_hcd_alloc_bandwidth(dev, config, NULL, NULL);
	if (retval < 0) {
		usb_enable_lpm(dev);
		mutex_unlock(hcd->bandwidth_mutex);
		return retval;
	}
	retval = usb_control_msg_send(dev, 0, USB_REQ_SET_CONFIGURATION, 0,
				      config->desc.bConfigurationValue, 0,
				      NULL, 0, USB_CTRL_SET_TIMEOUT,
				      GFP_NOIO);
	if (retval) {
		usb_hcd_alloc_bandwidth(dev, NULL, NULL, NULL);
		usb_enable_lpm(dev);
		mutex_unlock(hcd->bandwidth_mutex);
		return retval;
	}
	mutex_unlock(hcd->bandwidth_mutex);

	/* re-init hc/hcd interface/endpoint state */
	for (i = 0; i < config->desc.bNumInterfaces; i++) {
		struct usb_interface *intf = config->interface[i];
		struct usb_host_interface *alt;

		alt = usb_altnum_to_altsetting(intf, 0);

		/* No altsetting 0?  We'll assume the first altsetting.
		 * We could use a GetInterface call, but if a device is
		 * so non-compliant that it doesn't have altsetting 0
		 * then I wouldn't trust its reply anyway.
		 */
		if (!alt)
			alt = &intf->altsetting[0];

		if (alt != intf->cur_altsetting) {
			remove_intf_ep_devs(intf);
			usb_remove_sysfs_intf_files(intf);
		}
		intf->cur_altsetting = alt;
		usb_enable_interface(dev, intf, true);
		if (device_is_registered(&intf->dev)) {
			usb_create_sysfs_intf_files(intf);
			create_intf_ep_devs(intf);
		}
	}
	/* Now that the interfaces are installed, re-enable LPM. */
	usb_unlocked_enable_lpm(dev);
	return 0;
}
EXPORT_SYMBOL_GPL(usb_reset_configuration);

static void usb_release_interface(struct device *dev)
{
	struct usb_interface *intf = to_usb_interface(dev);
	struct usb_interface_cache *intfc =
			altsetting_to_usb_interface_cache(intf->altsetting);

	kref_put(&intfc->ref, usb_release_interface_cache);
	usb_put_dev(interface_to_usbdev(intf));
	of_node_put(dev->of_node);
	kfree(intf);
}

/*
 * usb_deauthorize_interface - deauthorize an USB interface
 *
 * @intf: USB interface structure
 */
void usb_deauthorize_interface(struct usb_interface *intf)
{
	struct device *dev = &intf->dev;

	device_lock(dev->parent);

	if (intf->authorized) {
		device_lock(dev);
		intf->authorized = 0;
		device_unlock(dev);

		usb_forced_unbind_intf(intf);
	}

	device_unlock(dev->parent);
}

/*
 * usb_authorize_interface - authorize an USB interface
 *
 * @intf: USB interface structure
 */
void usb_authorize_interface(struct usb_interface *intf)
{
	struct device *dev = &intf->dev;

	if (!intf->authorized) {
		device_lock(dev);
		intf->authorized = 1; /* authorize interface */
		device_unlock(dev);
	}
}

static int usb_if_uevent(const struct device *dev, struct kobj_uevent_env *env)
{
	const struct usb_device *usb_dev;
	const struct usb_interface *intf;
	const struct usb_host_interface *alt;

	intf = to_usb_interface(dev);
	usb_dev = interface_to_usbdev(intf);
	alt = intf->cur_altsetting;

	if (add_uevent_var(env, "INTERFACE=%d/%d/%d",
		   alt->desc.bInterfaceClass,
		   alt->desc.bInterfaceSubClass,
		   alt->desc.bInterfaceProtocol))
		return -ENOMEM;

	if (add_uevent_var(env,
		   "MODALIAS=usb:"
		   "v%04Xp%04Xd%04Xdc%02Xdsc%02Xdp%02Xic%02Xisc%02Xip%02Xin%02X",
		   le16_to_cpu(usb_dev->descriptor.idVendor),
		   le16_to_cpu(usb_dev->descriptor.idProduct),
		   le16_to_cpu(usb_dev->descriptor.bcdDevice),
		   usb_dev->descriptor.bDeviceClass,
		   usb_dev->descriptor.bDeviceSubClass,
		   usb_dev->descriptor.bDeviceProtocol,
		   alt->desc.bInterfaceClass,
		   alt->desc.bInterfaceSubClass,
		   alt->desc.bInterfaceProtocol,
		   alt->desc.bInterfaceNumber))
		return -ENOMEM;

	return 0;
}

<<<<<<< HEAD
/*指明为usb interface设备类型*/
struct device_type usb_if_device_type = {
=======
const struct device_type usb_if_device_type = {
>>>>>>> 155a3c00
	.name =		"usb_interface",
	.release =	usb_release_interface,
	.uevent =	usb_if_uevent,
};

static struct usb_interface_assoc_descriptor *find_iad(struct usb_device *dev,
						struct usb_host_config *config,
						u8 inum)
{
	struct usb_interface_assoc_descriptor *retval = NULL;
	struct usb_interface_assoc_descriptor *intf_assoc;
	int first_intf;
	int last_intf;
	int i;

	for (i = 0; (i < USB_MAXIADS && config->intf_assoc[i]); i++) {
		intf_assoc = config->intf_assoc[i];
		if (intf_assoc->bInterfaceCount == 0)
			continue;

		first_intf = intf_assoc->bFirstInterface;
		last_intf = first_intf + (intf_assoc->bInterfaceCount - 1);
		if (inum >= first_intf && inum <= last_intf) {
			if (!retval)
				retval = intf_assoc;
			else
				dev_err(&dev->dev, "Interface #%d referenced"
					" by multiple IADs\n", inum);
		}
	}

	return retval;
}


/*
 * Internal function to queue a device reset
 * See usb_queue_reset_device() for more details
 */
static void __usb_queue_reset_device(struct work_struct *ws)
{
	int rc;
	struct usb_interface *iface =
		container_of(ws, struct usb_interface, reset_ws);
	struct usb_device *udev = interface_to_usbdev(iface);

	rc = usb_lock_device_for_reset(udev, iface);
	if (rc >= 0) {
		usb_reset_device(udev);
		usb_unlock_device(udev);
	}
	usb_put_intf(iface);	/* Undo _get_ in usb_queue_reset_device() */
}

/*
 * Internal function to set the wireless_status sysfs attribute
 * See usb_set_wireless_status() for more details
 */
static void __usb_wireless_status_intf(struct work_struct *ws)
{
	struct usb_interface *iface =
		container_of(ws, struct usb_interface, wireless_status_work);

	device_lock(iface->dev.parent);
	if (iface->sysfs_files_created)
		usb_update_wireless_status_attr(iface);
	device_unlock(iface->dev.parent);
	usb_put_intf(iface);	/* Undo _get_ in usb_set_wireless_status() */
}

/**
 * usb_set_wireless_status - sets the wireless_status struct member
 * @iface: the interface to modify
 * @status: the new wireless status
 *
 * Set the wireless_status struct member to the new value, and emit
 * sysfs changes as necessary.
 *
 * Returns: 0 on success, -EALREADY if already set.
 */
int usb_set_wireless_status(struct usb_interface *iface,
		enum usb_wireless_status status)
{
	if (iface->wireless_status == status)
		return -EALREADY;

	usb_get_intf(iface);
	iface->wireless_status = status;
	schedule_work(&iface->wireless_status_work);

	return 0;
}
EXPORT_SYMBOL_GPL(usb_set_wireless_status);

/*
 * usb_set_configuration - Makes a particular device setting be current
 * @dev: the device whose configuration is being updated
 * @configuration: the configuration being chosen.
 *
 * Context: task context, might sleep. Caller holds device lock.
 *
 * This is used to enable non-default device modes.  Not all devices
 * use this kind of configurability; many devices only have one
 * configuration.
 *
 * @configuration is the value of the configuration to be installed.
 * According to the USB spec (e.g. section 9.1.1.5), configuration values
 * must be non-zero; a value of zero indicates that the device in
 * unconfigured.  However some devices erroneously use 0 as one of their
 * configuration values.  To help manage such devices, this routine will
 * accept @configuration = -1 as indicating the device should be put in
 * an unconfigured state.
 *
 * USB device configurations may affect Linux interoperability,
 * power consumption and the functionality available.  For example,
 * the default configuration is limited to using 100mA of bus power,
 * so that when certain device functionality requires more power,
 * and the device is bus powered, that functionality should be in some
 * non-default device configuration.  Other device modes may also be
 * reflected as configuration options, such as whether two ISDN
 * channels are available independently; and choosing between open
 * standard device protocols (like CDC) or proprietary ones.
 *
 * Note that a non-authorized device (dev->authorized == 0) will only
 * be put in unconfigured mode.
 *
 * Note that USB has an additional level of device configurability,
 * associated with interfaces.  That configurability is accessed using
 * usb_set_interface().
 *
 * This call is synchronous. The calling context must be able to sleep,
 * must own the device lock, and must not hold the driver model's USB
 * bus mutex; usb interface driver probe() methods cannot use this routine.
 *
 * Returns zero on success, or else the status code returned by the
 * underlying call that failed.  On successful completion, each interface
 * in the original device configuration has been destroyed, and each one
 * in the new configuration has been probed by all relevant usb device
 * drivers currently known to the kernel.
 */
int usb_set_configuration(struct usb_device *dev, int configuration)
{
	int i, ret;
	struct usb_host_config *cp = NULL;
	struct usb_interface **new_interfaces = NULL;
	struct usb_hcd *hcd = bus_to_hcd(dev->bus);
	int n, nintf;

	if (dev->authorized == 0 || configuration == -1)
		configuration = 0;
	else {
		for (i = 0; i < dev->descriptor.bNumConfigurations; i++) {
			if (dev->config[i].desc.bConfigurationValue ==
					configuration) {
				cp = &dev->config[i];
				break;
			}
		}
	}
	if ((!cp && configuration != 0))
		return -EINVAL;

	/* The USB spec says configuration 0 means unconfigured.
	 * But if a device includes a configuration numbered 0,
	 * we will accept it as a correctly configured state.
	 * Use -1 if you really want to unconfigure the device.
	 */
	if (cp && configuration == 0)
		dev_warn(&dev->dev, "config 0 descriptor??\n");

	/* Allocate memory for new interfaces before doing anything else,
	 * so that if we run out then nothing will have changed. */
	n = nintf = 0;
	if (cp) {
		nintf = cp->desc.bNumInterfaces;
		new_interfaces = kmalloc_array(nintf, sizeof(*new_interfaces),
					       GFP_NOIO);
		if (!new_interfaces)
			return -ENOMEM;

		for (; n < nintf; ++n) {
			new_interfaces[n] = kzalloc(
					sizeof(struct usb_interface),
					GFP_NOIO);
			if (!new_interfaces[n]) {
				ret = -ENOMEM;
free_interfaces:
				while (--n >= 0)
					kfree(new_interfaces[n]);
				kfree(new_interfaces);
				return ret;
			}
		}

		i = dev->bus_mA - usb_get_max_power(dev, cp);
		if (i < 0)
			dev_warn(&dev->dev, "new config #%d exceeds power "
					"limit by %dmA\n",
					configuration, -i);
	}

	/* Wake up the device so we can send it the Set-Config request */
	ret = usb_autoresume_device(dev);
	if (ret)
		goto free_interfaces;

	/* if it's already configured, clear out old state first.
	 * getting rid of old interfaces means unbinding their drivers.
	 */
	if (dev->state != USB_STATE_ADDRESS)
		usb_disable_device(dev, 1);	/* Skip ep0 */

	/* Get rid of pending async Set-Config requests for this device */
	cancel_async_set_config(dev);

	/* Make sure we have bandwidth (and available HCD resources) for this
	 * configuration.  Remove endpoints from the schedule if we're dropping
	 * this configuration to set configuration 0.  After this point, the
	 * host controller will not allow submissions to dropped endpoints.  If
	 * this call fails, the device state is unchanged.
	 */
	mutex_lock(hcd->bandwidth_mutex);
	/* Disable LPM, and re-enable it once the new configuration is
	 * installed, so that the xHCI driver can recalculate the U1/U2
	 * timeouts.
	 */
	if (dev->actconfig && usb_disable_lpm(dev)) {
		dev_err(&dev->dev, "%s Failed to disable LPM\n", __func__);
		mutex_unlock(hcd->bandwidth_mutex);
		ret = -ENOMEM;
		goto free_interfaces;
	}
	ret = usb_hcd_alloc_bandwidth(dev, cp, NULL, NULL);
	if (ret < 0) {
		if (dev->actconfig)
			usb_enable_lpm(dev);
		mutex_unlock(hcd->bandwidth_mutex);
		usb_autosuspend_device(dev);
		goto free_interfaces;
	}

	/*
	 * Initialize the new interface structures and the
	 * hc/hcd/usbcore interface/endpoint state.
	 */
	for (i = 0; i < nintf; ++i) {
		struct usb_interface_cache *intfc;
		struct usb_interface *intf;
		struct usb_host_interface *alt;
		u8 ifnum;

		cp->interface[i] = intf = new_interfaces[i];
		intfc = cp->intf_cache[i];
		intf->altsetting = intfc->altsetting;
		intf->num_altsetting = intfc->num_altsetting;
		intf->authorized = !!HCD_INTF_AUTHORIZED(hcd);
		kref_get(&intfc->ref);

		alt = usb_altnum_to_altsetting(intf, 0);

		/* No altsetting 0?  We'll assume the first altsetting.
		 * We could use a GetInterface call, but if a device is
		 * so non-compliant that it doesn't have altsetting 0
		 * then I wouldn't trust its reply anyway.
		 */
		if (!alt)
			alt = &intf->altsetting[0];

		ifnum = alt->desc.bInterfaceNumber;
		intf->intf_assoc = find_iad(dev, cp, ifnum);
		intf->cur_altsetting = alt;
		usb_enable_interface(dev, intf, true);
		intf->dev.parent = &dev->dev;
		if (usb_of_has_combined_node(dev)) {
			device_set_of_node_from_dev(&intf->dev, &dev->dev);
		} else {
			intf->dev.of_node = usb_of_get_interface_node(dev,
					configuration, ifnum);
		}
		ACPI_COMPANION_SET(&intf->dev, ACPI_COMPANION(&dev->dev));
		intf->dev.driver = NULL;
		intf->dev.bus = &usb_bus_type;
		intf->dev.type = &usb_if_device_type;
		intf->dev.groups = usb_interface_groups;
		INIT_WORK(&intf->reset_ws, __usb_queue_reset_device);
		INIT_WORK(&intf->wireless_status_work, __usb_wireless_status_intf);
		intf->minor = -1;
		device_initialize(&intf->dev);
		pm_runtime_no_callbacks(&intf->dev);
		dev_set_name(&intf->dev, "%d-%s:%d.%d", dev->bus->busnum,
				dev->devpath, configuration, ifnum);
		usb_get_dev(dev);
	}
	kfree(new_interfaces);

	ret = usb_control_msg_send(dev, 0, USB_REQ_SET_CONFIGURATION, 0,
				   configuration, 0, NULL, 0,
				   USB_CTRL_SET_TIMEOUT, GFP_NOIO);
	if (ret && cp) {
		/*
		 * All the old state is gone, so what else can we do?
		 * The device is probably useless now anyway.
		 */
		usb_hcd_alloc_bandwidth(dev, NULL, NULL, NULL);
		for (i = 0; i < nintf; ++i) {
			usb_disable_interface(dev, cp->interface[i], true);
			put_device(&cp->interface[i]->dev);
			cp->interface[i] = NULL;
		}
		cp = NULL;
	}

	dev->actconfig = cp;
	mutex_unlock(hcd->bandwidth_mutex);

	if (!cp) {
		usb_set_device_state(dev, USB_STATE_ADDRESS);

		/* Leave LPM disabled while the device is unconfigured. */
		usb_autosuspend_device(dev);
		return ret;
	}
	usb_set_device_state(dev, USB_STATE_CONFIGURED);

	if (cp->string == NULL &&
			!(dev->quirks & USB_QUIRK_CONFIG_INTF_STRINGS))
		cp->string = usb_cache_string(dev, cp->desc.iConfiguration);

	/* Now that the interfaces are installed, re-enable LPM. */
	usb_unlocked_enable_lpm(dev);
	/* Enable LTM if it was turned off by usb_disable_device. */
	usb_enable_ltm(dev);

	/* Now that all the interfaces are set up, register them
	 * to trigger binding of drivers to interfaces.  probe()
	 * routines may install different altsettings and may
	 * claim() any interfaces not yet bound.  Many class drivers
	 * need that: CDC, audio, video, etc.
	 */
	for (i = 0; i < nintf; ++i) {
		struct usb_interface *intf = cp->interface[i];

		if (intf->dev.of_node &&
		    !of_device_is_available(intf->dev.of_node)) {
			dev_info(&dev->dev, "skipping disabled interface %d\n",
				 intf->cur_altsetting->desc.bInterfaceNumber);
			continue;
		}

		dev_dbg(&dev->dev,
			"adding %s (config #%d, interface %d)\n",
			dev_name(&intf->dev), configuration,
			intf->cur_altsetting->desc.bInterfaceNumber);
		device_enable_async_suspend(&intf->dev);
		ret = device_add(&intf->dev);
		if (ret != 0) {
			dev_err(&dev->dev, "device_add(%s) --> %d\n",
				dev_name(&intf->dev), ret);
			continue;
		}
		create_intf_ep_devs(intf);
	}

	usb_autosuspend_device(dev);
	return 0;
}
EXPORT_SYMBOL_GPL(usb_set_configuration);

static LIST_HEAD(set_config_list);
static DEFINE_SPINLOCK(set_config_lock);

struct set_config_request {
	struct usb_device	*udev;
	int			config;
	struct work_struct	work;
	struct list_head	node;
};

/* Worker routine for usb_driver_set_configuration() */
static void driver_set_config_work(struct work_struct *work)
{
	struct set_config_request *req =
		container_of(work, struct set_config_request, work);
	struct usb_device *udev = req->udev;

	usb_lock_device(udev);
	spin_lock(&set_config_lock);
	list_del(&req->node);
	spin_unlock(&set_config_lock);

	if (req->config >= -1)		/* Is req still valid? */
		usb_set_configuration(udev, req->config);
	usb_unlock_device(udev);
	usb_put_dev(udev);
	kfree(req);
}

/* Cancel pending Set-Config requests for a device whose configuration
 * was just changed
 */
static void cancel_async_set_config(struct usb_device *udev)
{
	struct set_config_request *req;

	spin_lock(&set_config_lock);
	list_for_each_entry(req, &set_config_list, node) {
		if (req->udev == udev)
			req->config = -999;	/* Mark as cancelled */
	}
	spin_unlock(&set_config_lock);
}

/**
 * usb_driver_set_configuration - Provide a way for drivers to change device configurations
 * @udev: the device whose configuration is being updated
 * @config: the configuration being chosen.
 * Context: In process context, must be able to sleep
 *
 * Device interface drivers are not allowed to change device configurations.
 * This is because changing configurations will destroy the interface the
 * driver is bound to and create new ones; it would be like a floppy-disk
 * driver telling the computer to replace the floppy-disk drive with a
 * tape drive!
 *
 * Still, in certain specialized circumstances the need may arise.  This
 * routine gets around the normal restrictions by using a work thread to
 * submit the change-config request.
 *
 * Return: 0 if the request was successfully queued, error code otherwise.
 * The caller has no way to know whether the queued request will eventually
 * succeed.
 */
int usb_driver_set_configuration(struct usb_device *udev, int config)
{
	struct set_config_request *req;

	req = kmalloc(sizeof(*req), GFP_KERNEL);
	if (!req)
		return -ENOMEM;
	req->udev = udev;
	req->config = config;
	INIT_WORK(&req->work, driver_set_config_work);

	spin_lock(&set_config_lock);
	list_add(&req->node, &set_config_list);
	spin_unlock(&set_config_lock);

	usb_get_dev(udev);
	schedule_work(&req->work);
	return 0;
}
EXPORT_SYMBOL_GPL(usb_driver_set_configuration);

/**
 * cdc_parse_cdc_header - parse the extra headers present in CDC devices
 * @hdr: the place to put the results of the parsing
 * @intf: the interface for which parsing is requested
 * @buffer: pointer to the extra headers to be parsed
 * @buflen: length of the extra headers
 *
 * This evaluates the extra headers present in CDC devices which
 * bind the interfaces for data and control and provide details
 * about the capabilities of the device.
 *
 * Return: number of descriptors parsed or -EINVAL
 * if the header is contradictory beyond salvage
 */

int cdc_parse_cdc_header(struct usb_cdc_parsed_header *hdr,
				struct usb_interface *intf,
				u8 *buffer,
				int buflen)
{
	/* duplicates are ignored */
	struct usb_cdc_union_desc *union_header = NULL;

	/* duplicates are not tolerated */
	struct usb_cdc_header_desc *header = NULL;
	struct usb_cdc_ether_desc *ether = NULL;
	struct usb_cdc_mdlm_detail_desc *detail = NULL;
	struct usb_cdc_mdlm_desc *desc = NULL;

	unsigned int elength;
	int cnt = 0;

	memset(hdr, 0x00, sizeof(struct usb_cdc_parsed_header));
	hdr->phonet_magic_present = false;
	while (buflen > 0) {
		elength = buffer[0];
		if (!elength) {
			dev_err(&intf->dev, "skipping garbage byte\n");
			elength = 1;
			goto next_desc;
		}
		if ((buflen < elength) || (elength < 3)) {
			dev_err(&intf->dev, "invalid descriptor buffer length\n");
			break;
		}
		if (buffer[1] != USB_DT_CS_INTERFACE) {
			dev_err(&intf->dev, "skipping garbage\n");
			goto next_desc;
		}

		switch (buffer[2]) {
		case USB_CDC_UNION_TYPE: /* we've found it */
			if (elength < sizeof(struct usb_cdc_union_desc))
				goto next_desc;
			if (union_header) {
				dev_err(&intf->dev, "More than one union descriptor, skipping ...\n");
				goto next_desc;
			}
			union_header = (struct usb_cdc_union_desc *)buffer;
			break;
		case USB_CDC_COUNTRY_TYPE:
			if (elength < sizeof(struct usb_cdc_country_functional_desc))
				goto next_desc;
			hdr->usb_cdc_country_functional_desc =
				(struct usb_cdc_country_functional_desc *)buffer;
			break;
		case USB_CDC_HEADER_TYPE:
			if (elength != sizeof(struct usb_cdc_header_desc))
				goto next_desc;
			if (header)
				return -EINVAL;
			header = (struct usb_cdc_header_desc *)buffer;
			break;
		case USB_CDC_ACM_TYPE:
			if (elength < sizeof(struct usb_cdc_acm_descriptor))
				goto next_desc;
			hdr->usb_cdc_acm_descriptor =
				(struct usb_cdc_acm_descriptor *)buffer;
			break;
		case USB_CDC_ETHERNET_TYPE:
			if (elength != sizeof(struct usb_cdc_ether_desc))
				goto next_desc;
			if (ether)
				return -EINVAL;
			ether = (struct usb_cdc_ether_desc *)buffer;
			break;
		case USB_CDC_CALL_MANAGEMENT_TYPE:
			if (elength < sizeof(struct usb_cdc_call_mgmt_descriptor))
				goto next_desc;
			hdr->usb_cdc_call_mgmt_descriptor =
				(struct usb_cdc_call_mgmt_descriptor *)buffer;
			break;
		case USB_CDC_DMM_TYPE:
			if (elength < sizeof(struct usb_cdc_dmm_desc))
				goto next_desc;
			hdr->usb_cdc_dmm_desc =
				(struct usb_cdc_dmm_desc *)buffer;
			break;
		case USB_CDC_MDLM_TYPE:
			if (elength < sizeof(struct usb_cdc_mdlm_desc))
				goto next_desc;
			if (desc)
				return -EINVAL;
			desc = (struct usb_cdc_mdlm_desc *)buffer;
			break;
		case USB_CDC_MDLM_DETAIL_TYPE:
			if (elength < sizeof(struct usb_cdc_mdlm_detail_desc))
				goto next_desc;
			if (detail)
				return -EINVAL;
			detail = (struct usb_cdc_mdlm_detail_desc *)buffer;
			break;
		case USB_CDC_NCM_TYPE:
			if (elength < sizeof(struct usb_cdc_ncm_desc))
				goto next_desc;
			hdr->usb_cdc_ncm_desc = (struct usb_cdc_ncm_desc *)buffer;
			break;
		case USB_CDC_MBIM_TYPE:
			if (elength < sizeof(struct usb_cdc_mbim_desc))
				goto next_desc;

			hdr->usb_cdc_mbim_desc = (struct usb_cdc_mbim_desc *)buffer;
			break;
		case USB_CDC_MBIM_EXTENDED_TYPE:
			if (elength < sizeof(struct usb_cdc_mbim_extended_desc))
				break;
			hdr->usb_cdc_mbim_extended_desc =
				(struct usb_cdc_mbim_extended_desc *)buffer;
			break;
		case CDC_PHONET_MAGIC_NUMBER:
			hdr->phonet_magic_present = true;
			break;
		default:
			/*
			 * there are LOTS more CDC descriptors that
			 * could legitimately be found here.
			 */
			dev_dbg(&intf->dev, "Ignoring descriptor: type %02x, length %ud\n",
					buffer[2], elength);
			goto next_desc;
		}
		cnt++;
next_desc:
		buflen -= elength;
		buffer += elength;
	}
	hdr->usb_cdc_union_desc = union_header;
	hdr->usb_cdc_header_desc = header;
	hdr->usb_cdc_mdlm_detail_desc = detail;
	hdr->usb_cdc_mdlm_desc = desc;
	hdr->usb_cdc_ether_desc = ether;
	return cnt;
}

EXPORT_SYMBOL(cdc_parse_cdc_header);<|MERGE_RESOLUTION|>--- conflicted
+++ resolved
@@ -1855,12 +1855,8 @@
 	return 0;
 }
 
-<<<<<<< HEAD
 /*指明为usb interface设备类型*/
-struct device_type usb_if_device_type = {
-=======
 const struct device_type usb_if_device_type = {
->>>>>>> 155a3c00
 	.name =		"usb_interface",
 	.release =	usb_release_interface,
 	.uevent =	usb_if_uevent,
