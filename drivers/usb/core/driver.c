--- conflicted
+++ resolved
@@ -96,12 +96,8 @@
 		}
 	}
 
-<<<<<<< HEAD
-	spin_lock(&dynids->lock);
+	mutex_lock(&usb_dynids_lock);
 	/*存入添加的dynamic id*/
-=======
-	mutex_lock(&usb_dynids_lock);
->>>>>>> 155a3c00
 	list_add_tail(&dynid->node, &dynids->list);
 	mutex_unlock(&usb_dynids_lock);
 
@@ -122,11 +118,8 @@
 	struct usb_dynid *dynid;
 	size_t count = 0;
 
-<<<<<<< HEAD
+	guard(mutex)(&usb_dynids_lock);
 	/*遍历挂接在dynids->list上的struct usb_dynid结构体*/
-=======
-	guard(mutex)(&usb_dynids_lock);
->>>>>>> 155a3c00
 	list_for_each_entry(dynid, &dynids->list, node)
 		if (dynid->id.bInterfaceClass != 0)
 			/*输出时包含interface class*/
@@ -247,19 +240,11 @@
 {
 	struct usb_dynid *dynid;
 
-<<<<<<< HEAD
-	spin_lock(&drv->dynids.lock);
+	guard(mutex)(&usb_dynids_lock);
 	/*遍历usb driver的动态id*/
 	list_for_each_entry(dynid, &drv->dynids.list, node) {
 		if (usb_match_one_id(intf, &dynid->id)) {
-			spin_unlock(&drv->dynids.lock);
 			return &dynid->id;/*返回命中的id*/
-=======
-	guard(mutex)(&usb_dynids_lock);
-	list_for_each_entry(dynid, &drv->dynids.list, node) {
-		if (usb_match_one_id(intf, &dynid->id)) {
-			return &dynid->id;
->>>>>>> 155a3c00
 		}
 	}
 	return NULL;
@@ -915,12 +900,8 @@
 	return false;
 }
 
-<<<<<<< HEAD
 /*usb bus上设备与驱动匹配函数,返回0表示失配,返回>0表示匹配,返回<0表示失败*/
-static int usb_device_match(struct device *dev, struct device_driver *drv)
-=======
 static int usb_device_match(struct device *dev, const struct device_driver *drv)
->>>>>>> 155a3c00
 {
 	/* devices and interfaces are handled separately */
 	if (is_usb_device(dev)) {
@@ -1148,12 +1129,7 @@
 	new_driver->driver.shutdown = usb_shutdown_interface;
 	new_driver->driver.owner = owner;
 	new_driver->driver.mod_name = mod_name;
-<<<<<<< HEAD
 	new_driver->driver.dev_groups = new_driver->dev_groups;/*驱动定义的属性group*/
-	spin_lock_init(&new_driver->dynids.lock);
-=======
-	new_driver->driver.dev_groups = new_driver->dev_groups;
->>>>>>> 155a3c00
 	INIT_LIST_HEAD(&new_driver->dynids.list);
 
 	/*驱动注册*/
