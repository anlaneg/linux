// SPDX-License-Identifier: GPL-2.0
/*
 * drivers/usb/core/driver.c - most of the driver model stuff for usb
 *
 * (C) Copyright 2005 Greg Kroah-Hartman <gregkh@suse.de>
 *
 * based on drivers/usb/usb.c which had the following copyrights:
 *	(C) Copyright Linus Torvalds 1999
 *	(C) Copyright Johannes Erdfelt 1999-2001
 *	(C) Copyright Andreas Gal 1999
 *	(C) Copyright Gregory P. Smith 1999
 *	(C) Copyright Deti Fliegl 1999 (new USB architecture)
 *	(C) Copyright Randy Dunlap 2000
 *	(C) Copyright David Brownell 2000-2004
 *	(C) Copyright Yggdrasil Computing, Inc. 2000
 *		(usb_device_id matching changes by Adam J. Richter)
 *	(C) Copyright Greg Kroah-Hartman 2002-2003
 *
 * Released under the GPLv2 only.
 *
 * NOTE! This is not actually a driver at all, rather this is
 * just a collection of helper routines that implement the
 * matching, probing, releasing, suspending and resuming for
 * real drivers.
 *
 */

#include <linux/device.h>
#include <linux/slab.h>
#include <linux/export.h>
#include <linux/usb.h>
#include <linux/usb/quirks.h>
#include <linux/usb/hcd.h>

#include "usb.h"


/*
 * Adds a new dynamic USBdevice ID to this driver,
 * and cause the driver to probe for all devices again.
 */
ssize_t usb_store_new_id(struct usb_dynids *dynids,
			 const struct usb_device_id *id_table,
			 struct device_driver *driver,
			 const char *buf, size_t count)
{
	struct usb_dynid *dynid;
	u32 idVendor = 0;
	u32 idProduct = 0;
	unsigned int bInterfaceClass = 0;
	u32 refVendor, refProduct;
	int fields = 0;
	int retval = 0;

	fields = sscanf(buf, "%x %x %x %x %x", &idVendor, &idProduct,
			&bInterfaceClass, &refVendor, &refProduct);
	if (fields < 2)
		return -EINVAL;

	dynid = kzalloc(sizeof(*dynid), GFP_KERNEL);
	if (!dynid)
		return -ENOMEM;

	INIT_LIST_HEAD(&dynid->node);
	dynid->id.idVendor = idVendor;
	dynid->id.idProduct = idProduct;
	dynid->id.match_flags = USB_DEVICE_ID_MATCH_DEVICE;
	if (fields > 2 && bInterfaceClass) {
		if (bInterfaceClass > 255) {
			retval = -EINVAL;
			goto fail;
		}

		dynid->id.bInterfaceClass = (u8)bInterfaceClass;
		dynid->id.match_flags |= USB_DEVICE_ID_MATCH_INT_CLASS;
	}

	if (fields > 4) {
		const struct usb_device_id *id = id_table;

		if (!id) {
			retval = -ENODEV;
			goto fail;
		}

		for (; id->match_flags; id++)
			if (id->idVendor == refVendor && id->idProduct == refProduct)
				break;

		if (id->match_flags) {
			dynid->id.driver_info = id->driver_info;
		} else {
			retval = -ENODEV;
			goto fail;
		}
	}

	spin_lock(&dynids->lock);
	list_add_tail(&dynid->node, &dynids->list);
	spin_unlock(&dynids->lock);

	retval = driver_attach(driver);

	if (retval)
		return retval;
	return count;

fail:
	kfree(dynid);
	return retval;
}
EXPORT_SYMBOL_GPL(usb_store_new_id);

ssize_t usb_show_dynids(struct usb_dynids *dynids, char *buf)
{
	struct usb_dynid *dynid;
	size_t count = 0;

	list_for_each_entry(dynid, &dynids->list, node)
		if (dynid->id.bInterfaceClass != 0)
			count += scnprintf(&buf[count], PAGE_SIZE - count, "%04x %04x %02x\n",
					   dynid->id.idVendor, dynid->id.idProduct,
					   dynid->id.bInterfaceClass);
		else
			count += scnprintf(&buf[count], PAGE_SIZE - count, "%04x %04x\n",
					   dynid->id.idVendor, dynid->id.idProduct);
	return count;
}
EXPORT_SYMBOL_GPL(usb_show_dynids);

static ssize_t new_id_show(struct device_driver *driver, char *buf)
{
	struct usb_driver *usb_drv = to_usb_driver(driver);

	return usb_show_dynids(&usb_drv->dynids, buf);
}

static ssize_t new_id_store(struct device_driver *driver,
			    const char *buf, size_t count)
{
	struct usb_driver *usb_drv = to_usb_driver(driver);

	return usb_store_new_id(&usb_drv->dynids, usb_drv->id_table, driver, buf, count);
}
static DRIVER_ATTR_RW(new_id);

/*
 * Remove a USB device ID from this driver
 */
static ssize_t remove_id_store(struct device_driver *driver, const char *buf,
			       size_t count)
{
	struct usb_dynid *dynid, *n;
	struct usb_driver *usb_driver = to_usb_driver(driver);
	u32 idVendor;
	u32 idProduct;
	int fields;

	fields = sscanf(buf, "%x %x", &idVendor, &idProduct);
	if (fields < 2)
		return -EINVAL;

	spin_lock(&usb_driver->dynids.lock);
	list_for_each_entry_safe(dynid, n, &usb_driver->dynids.list, node) {
		struct usb_device_id *id = &dynid->id;

		if ((id->idVendor == idVendor) &&
		    (id->idProduct == idProduct)) {
			list_del(&dynid->node);
			kfree(dynid);
			break;
		}
	}
	spin_unlock(&usb_driver->dynids.lock);
	return count;
}

static ssize_t remove_id_show(struct device_driver *driver, char *buf)
{
	return new_id_show(driver, buf);
}
static DRIVER_ATTR_RW(remove_id);

static int usb_create_newid_files(struct usb_driver *usb_drv)
{
	int error = 0;

	if (usb_drv->no_dynamic_id)
		goto exit;

	if (usb_drv->probe != NULL) {
		error = driver_create_file(&usb_drv->driver,
					   &driver_attr_new_id);
		if (error == 0) {
			error = driver_create_file(&usb_drv->driver,
					&driver_attr_remove_id);
			if (error)
				driver_remove_file(&usb_drv->driver,
						&driver_attr_new_id);
		}
	}
exit:
	return error;
}

static void usb_remove_newid_files(struct usb_driver *usb_drv)
{
	if (usb_drv->no_dynamic_id)
		return;

	if (usb_drv->probe != NULL) {
		driver_remove_file(&usb_drv->driver,
				&driver_attr_remove_id);
		driver_remove_file(&usb_drv->driver,
				   &driver_attr_new_id);
	}
}

static void usb_free_dynids(struct usb_driver *usb_drv)
{
	struct usb_dynid *dynid, *n;

	spin_lock(&usb_drv->dynids.lock);
	list_for_each_entry_safe(dynid, n, &usb_drv->dynids.list, node) {
		list_del(&dynid->node);
		kfree(dynid);
	}
	spin_unlock(&usb_drv->dynids.lock);
}

static const struct usb_device_id *usb_match_dynamic_id(struct usb_interface *intf,
							struct usb_driver *drv)
{
	struct usb_dynid *dynid;

	spin_lock(&drv->dynids.lock);
	list_for_each_entry(dynid, &drv->dynids.list, node) {
		if (usb_match_one_id(intf, &dynid->id)) {
			spin_unlock(&drv->dynids.lock);
			return &dynid->id;
		}
	}
	spin_unlock(&drv->dynids.lock);
	return NULL;
}


/* called from driver core with dev locked */
static int usb_probe_device(struct device *dev)
{
	struct usb_device_driver *udriver = to_usb_device_driver(dev->driver);
	struct usb_device *udev = to_usb_device(dev);
	int error = 0;

	dev_dbg(dev, "%s\n", __func__);

	/* TODO: Add real matching code */

	/* The device should always appear to be in use
	 * unless the driver supports autosuspend.
	 */
	if (!udriver->supports_autosuspend)
		error = usb_autoresume_device(udev);
	if (error)
		return error;

	if (udriver->generic_subclass)
		error = usb_generic_driver_probe(udev);
	if (error)
		return error;

	/* Probe the USB device with the driver in hand, but only
	 * defer to a generic driver in case the current USB
	 * device driver has an id_table or a match function; i.e.,
	 * when the device driver was explicitly matched against
	 * a device.
	 *
	 * If the device driver does not have either of these,
	 * then we assume that it can bind to any device and is
	 * not truly a more specialized/non-generic driver, so a
	 * return value of -ENODEV should not force the device
	 * to be handled by the generic USB driver, as there
	 * can still be another, more specialized, device driver.
	 *
	 * This accommodates the usbip driver.
	 *
	 * TODO: What if, in the future, there are multiple
	 * specialized USB device drivers for a particular device?
	 * In such cases, there is a need to try all matching
	 * specialised device drivers prior to setting the
	 * use_generic_driver bit.
	 */
	if (udriver->probe)
		error = udriver->probe(udev);
	else if (!udriver->generic_subclass)
		error = -EINVAL;
	if (error == -ENODEV && udriver != &usb_generic_driver &&
	    (udriver->id_table || udriver->match)) {
		udev->use_generic_driver = 1;
		return -EPROBE_DEFER;
	}
	return error;
}

/* called from driver core with dev locked */
static int usb_unbind_device(struct device *dev)
{
	struct usb_device *udev = to_usb_device(dev);
	struct usb_device_driver *udriver = to_usb_device_driver(dev->driver);

	if (udriver->disconnect)
		udriver->disconnect(udev);
	if (udriver->generic_subclass)
		usb_generic_driver_disconnect(udev);
	if (!udriver->supports_autosuspend)
		usb_autosuspend_device(udev);
	return 0;
}

/* called from driver core with dev locked */
static int usb_probe_interface(struct device *dev)
{
    /*设备driver*/
	struct usb_driver *driver = to_usb_driver(dev->driver);
	/*设备usb interface*/
	struct usb_interface *intf = to_usb_interface(dev);
	struct usb_device *udev = interface_to_usbdev(intf);
	const struct usb_device_id *id;
	int error = -ENODEV;
	int lpm_disable_error = -ENODEV;

	dev_dbg(dev, "%s\n", __func__);

	intf->needs_binding = 0;

	if (usb_device_is_owned(udev))
		return error;

	if (udev->authorized == 0) {
		dev_err(&intf->dev, "Device is not authorized for usage\n");
		return error;
	} else if (intf->authorized == 0) {
		dev_err(&intf->dev, "Interface %d is not authorized for usage\n",
				intf->altsetting->desc.bInterfaceNumber);
		return error;
	}

	/*interface匹配*/
	id = usb_match_dynamic_id(intf, driver);
	if (!id)
		id = usb_match_id(intf, driver->id_table);
	if (!id)
	    /*匹配失败*/
		return error;

	dev_dbg(dev, "%s - got id\n", __func__);

	error = usb_autoresume_device(udev);
	if (error)
		return error;

	intf->condition = USB_INTERFACE_BINDING;

	/* Probed interfaces are initially active.  They are
	 * runtime-PM-enabled only if the driver has autosuspend support.
	 * They are sensitive to their children's power states.
	 */
	pm_runtime_set_active(dev);
	pm_suspend_ignore_children(dev, false);
	if (driver->supports_autosuspend)
		pm_runtime_enable(dev);

	/* If the new driver doesn't allow hub-initiated LPM, and we can't
	 * disable hub-initiated LPM, then fail the probe.
	 *
	 * Otherwise, leaving LPM enabled should be harmless, because the
	 * endpoint intervals should remain the same, and the U1/U2 timeouts
	 * should remain the same.
	 *
	 * If we need to install alt setting 0 before probe, or another alt
	 * setting during probe, that should also be fine.  usb_set_interface()
	 * will attempt to disable LPM, and fail if it can't disable it.
	 */
	if (driver->disable_hub_initiated_lpm) {
		lpm_disable_error = usb_unlocked_disable_lpm(udev);
		if (lpm_disable_error) {
			dev_err(&intf->dev, "%s Failed to disable LPM for driver %s\n",
				__func__, driver->name);
			error = lpm_disable_error;
			goto err;
		}
	}

	/* Carry out a deferred switch to altsetting 0 */
	if (intf->needs_altsetting0) {
		error = usb_set_interface(udev, intf->altsetting[0].
				desc.bInterfaceNumber, 0);
		if (error < 0)
			goto err;
		intf->needs_altsetting0 = 0;
	}

	//probe驱动
	error = driver->probe(intf, id);
	if (error)
		goto err;

	intf->condition = USB_INTERFACE_BOUND;

	/* If the LPM disable succeeded, balance the ref counts. */
	if (!lpm_disable_error)
		usb_unlocked_enable_lpm(udev);

	usb_autosuspend_device(udev);
	return error;

 err:
	usb_set_intfdata(intf, NULL);
	intf->needs_remote_wakeup = 0;
	intf->condition = USB_INTERFACE_UNBOUND;

	/* If the LPM disable succeeded, balance the ref counts. */
	if (!lpm_disable_error)
		usb_unlocked_enable_lpm(udev);

	/* Unbound interfaces are always runtime-PM-disabled and -suspended */
	if (driver->supports_autosuspend)
		pm_runtime_disable(dev);
	pm_runtime_set_suspended(dev);

	usb_autosuspend_device(udev);
	return error;
}

/* called from driver core with dev locked */
static int usb_unbind_interface(struct device *dev)
{
	struct usb_driver *driver = to_usb_driver(dev->driver);
	struct usb_interface *intf = to_usb_interface(dev);
	struct usb_host_endpoint *ep, **eps = NULL;
	struct usb_device *udev;
	int i, j, error, r;
	int lpm_disable_error = -ENODEV;

	intf->condition = USB_INTERFACE_UNBINDING;

	/* Autoresume for set_interface call below */
	udev = interface_to_usbdev(intf);
	error = usb_autoresume_device(udev);

	/* If hub-initiated LPM policy may change, attempt to disable LPM until
	 * the driver is unbound.  If LPM isn't disabled, that's fine because it
	 * wouldn't be enabled unless all the bound interfaces supported
	 * hub-initiated LPM.
	 */
	if (driver->disable_hub_initiated_lpm)
		lpm_disable_error = usb_unlocked_disable_lpm(udev);

	/*
	 * Terminate all URBs for this interface unless the driver
	 * supports "soft" unbinding and the device is still present.
	 */
	if (!driver->soft_unbind || udev->state == USB_STATE_NOTATTACHED)
		usb_disable_interface(udev, intf, false);

	driver->disconnect(intf);

	/* Free streams */
	for (i = 0, j = 0; i < intf->cur_altsetting->desc.bNumEndpoints; i++) {
		ep = &intf->cur_altsetting->endpoint[i];
		if (ep->streams == 0)
			continue;
		if (j == 0) {
			eps = kmalloc_array(USB_MAXENDPOINTS, sizeof(void *),
				      GFP_KERNEL);
			if (!eps)
				break;
		}
		eps[j++] = ep;
	}
	if (j) {
		usb_free_streams(intf, eps, j, GFP_KERNEL);
		kfree(eps);
	}

	/* Reset other interface state.
	 * We cannot do a Set-Interface if the device is suspended or
	 * if it is prepared for a system sleep (since installing a new
	 * altsetting means creating new endpoint device entries).
	 * When either of these happens, defer the Set-Interface.
	 */
	if (intf->cur_altsetting->desc.bAlternateSetting == 0) {
		/* Already in altsetting 0 so skip Set-Interface.
		 * Just re-enable it without affecting the endpoint toggles.
		 */
		usb_enable_interface(udev, intf, false);
	} else if (!error && !intf->dev.power.is_prepared) {
		r = usb_set_interface(udev, intf->altsetting[0].
				desc.bInterfaceNumber, 0);
		if (r < 0)
			intf->needs_altsetting0 = 1;
	} else {
		intf->needs_altsetting0 = 1;
	}
	usb_set_intfdata(intf, NULL);

	intf->condition = USB_INTERFACE_UNBOUND;
	intf->needs_remote_wakeup = 0;

	/* Attempt to re-enable USB3 LPM, if the disable succeeded. */
	if (!lpm_disable_error)
		usb_unlocked_enable_lpm(udev);

	/* Unbound interfaces are always runtime-PM-disabled and -suspended */
	if (driver->supports_autosuspend)
		pm_runtime_disable(dev);
	pm_runtime_set_suspended(dev);

	if (!error)
		usb_autosuspend_device(udev);

	return 0;
}

/**
 * usb_driver_claim_interface - bind a driver to an interface
 * @driver: the driver to be bound
 * @iface: the interface to which it will be bound; must be in the
 *	usb device's active configuration
 * @data: driver data associated with that interface
 *
 * This is used by usb device drivers that need to claim more than one
 * interface on a device when probing (audio and acm are current examples).
 * No device driver should directly modify internal usb_interface or
 * usb_device structure members.
 *
 * Callers must own the device lock, so driver probe() entries don't need
 * extra locking, but other call contexts may need to explicitly claim that
 * lock.
 *
 * Return: 0 on success.
 */
int usb_driver_claim_interface(struct usb_driver *driver,
				struct usb_interface *iface, void *data)
{
	struct device *dev;
	int retval = 0;

	if (!iface)
		return -ENODEV;

	dev = &iface->dev;
	if (dev->driver)
		return -EBUSY;

	/* reject claim if interface is not authorized */
	if (!iface->authorized)
		return -ENODEV;

	dev->driver = &driver->driver;
	usb_set_intfdata(iface, data);
	iface->needs_binding = 0;

	iface->condition = USB_INTERFACE_BOUND;

	/* Claimed interfaces are initially inactive (suspended) and
	 * runtime-PM-enabled, but only if the driver has autosuspend
	 * support.  Otherwise they are marked active, to prevent the
	 * device from being autosuspended, but left disabled.  In either
	 * case they are sensitive to their children's power states.
	 */
	pm_suspend_ignore_children(dev, false);
	if (driver->supports_autosuspend)
		pm_runtime_enable(dev);
	else
		pm_runtime_set_active(dev);

	/* if interface was already added, bind now; else let
	 * the future device_add() bind it, bypassing probe()
	 */
	if (device_is_registered(dev))
		retval = device_bind_driver(dev);

	if (retval) {
		dev->driver = NULL;
		usb_set_intfdata(iface, NULL);
		iface->needs_remote_wakeup = 0;
		iface->condition = USB_INTERFACE_UNBOUND;

		/*
		 * Unbound interfaces are always runtime-PM-disabled
		 * and runtime-PM-suspended
		 */
		if (driver->supports_autosuspend)
			pm_runtime_disable(dev);
		pm_runtime_set_suspended(dev);
	}

	return retval;
}
EXPORT_SYMBOL_GPL(usb_driver_claim_interface);

/**
 * usb_driver_release_interface - unbind a driver from an interface
 * @driver: the driver to be unbound
 * @iface: the interface from which it will be unbound
 *
 * This can be used by drivers to release an interface without waiting
 * for their disconnect() methods to be called.  In typical cases this
 * also causes the driver disconnect() method to be called.
 *
 * This call is synchronous, and may not be used in an interrupt context.
 * Callers must own the device lock, so driver disconnect() entries don't
 * need extra locking, but other call contexts may need to explicitly claim
 * that lock.
 */
void usb_driver_release_interface(struct usb_driver *driver,
					struct usb_interface *iface)
{
	struct device *dev = &iface->dev;

	/* this should never happen, don't release something that's not ours */
	if (!dev->driver || dev->driver != &driver->driver)
		return;

	/* don't release from within disconnect() */
	if (iface->condition != USB_INTERFACE_BOUND)
		return;
	iface->condition = USB_INTERFACE_UNBINDING;

	/* Release via the driver core only if the interface
	 * has already been registered
	 */
	if (device_is_registered(dev)) {
		device_release_driver(dev);
	} else {
		device_lock(dev);
		usb_unbind_interface(dev);
		dev->driver = NULL;
		device_unlock(dev);
	}
}
EXPORT_SYMBOL_GPL(usb_driver_release_interface);

/* returns 0 if no match, 1 if match */
int usb_match_device(struct usb_device *dev, const struct usb_device_id *id)
{
    //idVendor匹配
	if ((id->match_flags & USB_DEVICE_ID_MATCH_VENDOR) &&
	    id->idVendor != le16_to_cpu(dev->descriptor.idVendor))
		return 0;

	//idProduct匹配
	if ((id->match_flags & USB_DEVICE_ID_MATCH_PRODUCT) &&
	    id->idProduct != le16_to_cpu(dev->descriptor.idProduct))
		return 0;

	/* No need to test id->bcdDevice_lo != 0, since 0 is never
	   greater than any unsigned number. */
	//dev->descriptor.bcdDevice在id>cbdDevice_lo,id->bcdDevice_hi之间
	if ((id->match_flags & USB_DEVICE_ID_MATCH_DEV_LO) &&
	    (id->bcdDevice_lo > le16_to_cpu(dev->descriptor.bcdDevice)))
		return 0;

	if ((id->match_flags & USB_DEVICE_ID_MATCH_DEV_HI) &&
	    (id->bcdDevice_hi < le16_to_cpu(dev->descriptor.bcdDevice)))
		return 0;

	//bDeviceClass匹配
	if ((id->match_flags & USB_DEVICE_ID_MATCH_DEV_CLASS) &&
	    (id->bDeviceClass != dev->descriptor.bDeviceClass))
		return 0;

	//bDeviceSubClass匹配
	if ((id->match_flags & USB_DEVICE_ID_MATCH_DEV_SUBCLASS) &&
	    (id->bDeviceSubClass != dev->descriptor.bDeviceSubClass))
		return 0;

	//bDeviceProtocol匹配
	if ((id->match_flags & USB_DEVICE_ID_MATCH_DEV_PROTOCOL) &&
	    (id->bDeviceProtocol != dev->descriptor.bDeviceProtocol))
		return 0;

	return 1;
}

/* returns 0 if no match, 1 if match */
int usb_match_one_id_intf(struct usb_device *dev,
			  struct usb_host_interface *intf,
			  const struct usb_device_id *id)
{
	/* The interface class, subclass, protocol and number should never be
	 * checked for a match if the device class is Vendor Specific,
	 * unless the match record specifies the Vendor ID. */
	if (dev->descriptor.bDeviceClass == USB_CLASS_VENDOR_SPEC &&
			!(id->match_flags & USB_DEVICE_ID_MATCH_VENDOR) &&
			(id->match_flags & (USB_DEVICE_ID_MATCH_INT_CLASS |
				USB_DEVICE_ID_MATCH_INT_SUBCLASS |
				USB_DEVICE_ID_MATCH_INT_PROTOCOL |
				USB_DEVICE_ID_MATCH_INT_NUMBER)))
		return 0;

	//interfaceclass匹配
	if ((id->match_flags & USB_DEVICE_ID_MATCH_INT_CLASS) &&
	    (id->bInterfaceClass != intf->desc.bInterfaceClass))
		return 0;

	//interfacesubclass匹配
	if ((id->match_flags & USB_DEVICE_ID_MATCH_INT_SUBCLASS) &&
	    (id->bInterfaceSubClass != intf->desc.bInterfaceSubClass))
		return 0;

	//interfaceprotocol匹配
	if ((id->match_flags & USB_DEVICE_ID_MATCH_INT_PROTOCOL) &&
	    (id->bInterfaceProtocol != intf->desc.bInterfaceProtocol))
		return 0;

	//interfacenumber匹配
	if ((id->match_flags & USB_DEVICE_ID_MATCH_INT_NUMBER) &&
	    (id->bInterfaceNumber != intf->desc.bInterfaceNumber))
		return 0;

	return 1;
}

/* returns 0 if no match, 1 if match */
//检查interface是否与id匹配
int usb_match_one_id(struct usb_interface *interface,
		     const struct usb_device_id *id)
{
	struct usb_host_interface *intf;
	struct usb_device *dev;

	/* proc_connectinfo in devio.c may call us with id == NULL. */
	if (id == NULL)
		return 0;

	intf = interface->cur_altsetting;
	dev = interface_to_usbdev(interface);

	//检查设备与id是否匹配
	if (!usb_match_device(dev, id))
		return 0;

	return usb_match_one_id_intf(dev, intf, id);
}
EXPORT_SYMBOL_GPL(usb_match_one_id);

/**
 * usb_match_id - find first usb_device_id matching device or interface
 * @interface: the interface of interest
 * @id: array of usb_device_id structures, terminated by zero entry
 *
 * usb_match_id searches an array of usb_device_id's and returns
 * the first one matching the device or interface, or null.
 * This is used when binding (or rebinding) a driver to an interface.
 * Most USB device drivers will use this indirectly, through the usb core,
 * but some layered driver frameworks use it directly.
 * These device tables are exported with MODULE_DEVICE_TABLE, through
 * modutils, to support the driver loading functionality of USB hotplugging.
 *
 * Return: The first matching usb_device_id, or %NULL.
 *
 * What Matches:
 *
 * The "match_flags" element in a usb_device_id controls which
 * members are used.  If the corresponding bit is set, the
 * value in the device_id must match its corresponding member
 * in the device or interface descriptor, or else the device_id
 * does not match.
 *
 * "driver_info" is normally used only by device drivers,
 * but you can create a wildcard "matches anything" usb_device_id
 * as a driver's "modules.usbmap" entry if you provide an id with
 * only a nonzero "driver_info" field.  If you do this, the USB device
 * driver's probe() routine should use additional intelligence to
 * decide whether to bind to the specified interface.
 *
 * What Makes Good usb_device_id Tables:
 *
 * The match algorithm is very simple, so that intelligence in
 * driver selection must come from smart driver id records.
 * Unless you have good reasons to use another selection policy,
 * provide match elements only in related groups, and order match
 * specifiers from specific to general.  Use the macros provided
 * for that purpose if you can.
 *
 * The most specific match specifiers use device descriptor
 * data.  These are commonly used with product-specific matches;
 * the USB_DEVICE macro lets you provide vendor and product IDs,
 * and you can also match against ranges of product revisions.
 * These are widely used for devices with application or vendor
 * specific bDeviceClass values.
 *
 * Matches based on device class/subclass/protocol specifications
 * are slightly more general; use the USB_DEVICE_INFO macro, or
 * its siblings.  These are used with single-function devices
 * where bDeviceClass doesn't specify that each interface has
 * its own class.
 *
 * Matches based on interface class/subclass/protocol are the
 * most general; they let drivers bind to any interface on a
 * multiple-function device.  Use the USB_INTERFACE_INFO
 * macro, or its siblings, to match class-per-interface style
 * devices (as recorded in bInterfaceClass).
 *
 * Note that an entry created by USB_INTERFACE_INFO won't match
 * any interface if the device class is set to Vendor-Specific.
 * This is deliberate; according to the USB spec the meanings of
 * the interface class/subclass/protocol for these devices are also
 * vendor-specific, and hence matching against a standard product
 * class wouldn't work anyway.  If you really want to use an
 * interface-based match for such a device, create a match record
 * that also specifies the vendor ID.  (Unforunately there isn't a
 * standard macro for creating records like this.)
 *
 * Within those groups, remember that not all combinations are
 * meaningful.  For example, don't give a product version range
 * without vendor and product IDs; or specify a protocol without
 * its associated class and subclass.
 */
//实现interface与table_id的匹配
const struct usb_device_id *usb_match_id(struct usb_interface *interface,
					 const struct usb_device_id *id)
{
	/* proc_connectinfo in devio.c may call us with id == NULL. */
	if (id == NULL)
		return NULL;

	/* It is important to check that id->driver_info is nonzero,
	   since an entry that is all zeroes except for a nonzero
	   id->driver_info is the way to create an entry that
	   indicates that the driver want to examine every
	   device and interface. */
	for (; id->idVendor || id->idProduct || id->bDeviceClass ||
	       id->bInterfaceClass || id->driver_info; id++) {
		if (usb_match_one_id(interface, id))
		    /*返回匹配的id*/
			return id;
	}

	return NULL;
}
EXPORT_SYMBOL_GPL(usb_match_id);

const struct usb_device_id *usb_device_match_id(struct usb_device *udev,
				const struct usb_device_id *id)
{
	if (!id)
		return NULL;

	/*idVendor或idProduce必须存在*/
	for (; id->idVendor || id->idProduct ; id++) {
		if (usb_match_device(udev, id))
		    /*如果匹配，则返回匹配的id*/
			return id;
	}

	return NULL;
}
EXPORT_SYMBOL_GPL(usb_device_match_id);

bool usb_driver_applicable(struct usb_device *udev,
			   struct usb_device_driver *udrv)
{
	if (udrv->id_table && udrv->match)
	    /*有match函数与id_table情况下进行比对*/
		return usb_device_match_id(udev, udrv->id_table) != NULL &&
		       udrv->match(udev);

	if (udrv->id_table)
	    /*仅有id_table情况下的匹配*/
		return usb_device_match_id(udev, udrv->id_table) != NULL;

	if (udrv->match)
	    /*仅有match回调情况下的匹配*/
		return udrv->match(udev);

	return false;
}

/*usb bus上设备与驱动匹配函数*/
static int usb_device_match(struct device *dev, struct device_driver *drv)
{
	/* devices and interfaces are handled separately */
	if (is_usb_device(dev)) {
	    /*dev为usb设备情况*/
		struct usb_device *udev;
		struct usb_device_driver *udrv;

		/* interface drivers never match devices */
		if (!is_usb_device_driver(drv))
		    /*跳过接口驱动*/
			return 0;

		/*转usb设备及usb驱动*/
		udev = to_usb_device(dev);
		udrv = to_usb_device_driver(drv);

		/* If the device driver under consideration does not have a
		 * id_table or a match function, then let the driver's probe
		 * function decide.
		 */
		if (!udrv->id_table && !udrv->match)
		    /*没有id_table,没有match函数返回1*/
			return 1;

		/*usb设备匹配*/
		return usb_driver_applicable(udev, udrv);

	} else if (is_usb_interface(dev)) {
	    /*dev为usb interface情况*/
		struct usb_interface *intf;
		struct usb_driver *usb_drv;
		const struct usb_device_id *id;

		/* device drivers never match interfaces */
		if (is_usb_device_driver(drv))
			return 0;

		intf = to_usb_interface(dev);
		usb_drv = to_usb_driver(drv);

		id = usb_match_id(intf, usb_drv->id_table);
		if (id)
			return 1;

		id = usb_match_dynamic_id(intf, usb_drv);
		if (id)
			return 1;
	}

	return 0;
}

static int usb_uevent(const struct device *dev, struct kobj_uevent_env *env)
{
	const struct usb_device *usb_dev;

	if (is_usb_device(dev)) {
		usb_dev = to_usb_device(dev);
	} else if (is_usb_interface(dev)) {
		const struct usb_interface *intf = to_usb_interface(dev);

		usb_dev = interface_to_usbdev(intf);
	} else {
		return 0;
	}

	if (usb_dev->devnum < 0) {
		/* driver is often null here; dev_dbg() would oops */
		pr_debug("usb %s: already deleted?\n", dev_name(dev));
		return -ENODEV;
	}
	if (!usb_dev->bus) {
		pr_debug("usb %s: bus removed?\n", dev_name(dev));
		return -ENODEV;
	}

	/* per-device configurations are common */
	/*为uevent添加PRODUCT变量*/
	if (add_uevent_var(env, "PRODUCT=%x/%x/%x",
			   le16_to_cpu(usb_dev->descriptor.idVendor),
			   le16_to_cpu(usb_dev->descriptor.idProduct),
			   le16_to_cpu(usb_dev->descriptor.bcdDevice)))
		return -ENOMEM;

	/* class-based driver binding models */
	/*为uevent添加TYPE变量*/
	if (add_uevent_var(env, "TYPE=%d/%d/%d",
			   usb_dev->descriptor.bDeviceClass,
			   usb_dev->descriptor.bDeviceSubClass,
			   usb_dev->descriptor.bDeviceProtocol))
		return -ENOMEM;

	return 0;
}

static int __usb_bus_reprobe_drivers(struct device *dev, void *data)
{
	struct usb_device_driver *new_udriver = data;
	struct usb_device *udev;
	int ret;

	/* Don't reprobe if current driver isn't usb_generic_driver */
	if (dev->driver != &usb_generic_driver.driver)
		return 0;

	udev = to_usb_device(dev);
	if (!usb_driver_applicable(udev, new_udriver))
		return 0;

	ret = device_reprobe(dev);
	if (ret && ret != -EPROBE_DEFER)
		dev_err(dev, "Failed to reprobe device (error %d)\n", ret);

	return 0;
}

bool is_usb_device_driver(const struct device_driver *drv)
{
	return drv->probe == usb_probe_device;
}

/**
 * usb_register_device_driver - register a USB device (not interface) driver
 * @new_udriver: USB operations for the device driver
 * @owner: module owner of this driver.
 *
 * Registers a USB device driver with the USB core.  The list of
 * unattached devices will be rescanned whenever a new driver is
 * added, allowing the new driver to attach to any recognized devices.
 *
 * Return: A negative error code on failure and 0 on success.
 */
int usb_register_device_driver(struct usb_device_driver *new_udriver,
		struct module *owner)
{
	int retval = 0;

	if (usb_disabled())
		return -ENODEV;

	new_udriver->driver.name = new_udriver->name;
	new_udriver->driver.bus = &usb_bus_type;
	new_udriver->driver.probe = usb_probe_device;
	new_udriver->driver.remove = usb_unbind_device;
	new_udriver->driver.owner = owner;
	new_udriver->driver.dev_groups = new_udriver->dev_groups;

	retval = driver_register(&new_udriver->driver);

	if (!retval) {
		pr_info("%s: registered new device driver %s\n",
			usbcore_name, new_udriver->name);
		/*
		 * Check whether any device could be better served with
		 * this new driver
		 */
		bus_for_each_dev(&usb_bus_type, NULL, new_udriver,
				 __usb_bus_reprobe_drivers);
	} else {
		pr_err("%s: error %d registering device driver %s\n",
			usbcore_name, retval, new_udriver->name);
	}

	return retval;
}
EXPORT_SYMBOL_GPL(usb_register_device_driver);

/**
 * usb_deregister_device_driver - unregister a USB device (not interface) driver
 * @udriver: USB operations of the device driver to unregister
 * Context: must be able to sleep
 *
 * Unlinks the specified driver from the internal USB driver list.
 */
void usb_deregister_device_driver(struct usb_device_driver *udriver)
{
	pr_info("%s: deregistering device driver %s\n",
			usbcore_name, udriver->name);

	driver_unregister(&udriver->driver);
}
EXPORT_SYMBOL_GPL(usb_deregister_device_driver);

/**
 * usb_register_driver - register a USB interface driver
 * @new_driver: USB operations for the interface driver
 * @owner: module owner of this driver.
 * @mod_name: module name string
 *
 * Registers a USB interface driver with the USB core.  The list of
 * unattached interfaces will be rescanned whenever a new driver is
 * added, allowing the new driver to attach to any recognized interfaces.
 *
 * Return: A negative error code on failure and 0 on success.
 *
 * NOTE: if you want your driver to use the USB major number, you must call
 * usb_register_dev() to enable that functionality.  This function no longer
 * takes care of that.
 */
int usb_register_driver(struct usb_driver *new_driver/*驱动结构体*/, struct module *owner,
			const char *mod_name)
{
    //usb驱动注册
	int retval = 0;

	if (usb_disabled())
		return -ENODEV;

	new_driver->driver.name = new_driver->name;
	new_driver->driver.bus = &usb_bus_type;
	new_driver->driver.probe = usb_probe_interface;
	new_driver->driver.remove = usb_unbind_interface;
	new_driver->driver.owner = owner;
	new_driver->driver.mod_name = mod_name;
	new_driver->driver.dev_groups = new_driver->dev_groups;
	spin_lock_init(&new_driver->dynids.lock);
	INIT_LIST_HEAD(&new_driver->dynids.list);

	retval = driver_register(&new_driver->driver);
	if (retval)
		goto out;

	retval = usb_create_newid_files(new_driver);
	if (retval)
		goto out_newid;

	pr_info("%s: registered new interface driver %s\n",
			usbcore_name, new_driver->name);

out:
	return retval;

out_newid:
	driver_unregister(&new_driver->driver);

	pr_err("%s: error %d registering interface driver %s\n",
		usbcore_name, retval, new_driver->name);
	goto out;
}
EXPORT_SYMBOL_GPL(usb_register_driver);

/**
 * usb_deregister - unregister a USB interface driver
 * @driver: USB operations of the interface driver to unregister
 * Context: must be able to sleep
 *
 * Unlinks the specified driver from the internal USB driver list.
 *
 * NOTE: If you called usb_register_dev(), you still need to call
 * usb_deregister_dev() to clean up your driver's allocated minor numbers,
 * this * call will no longer do it for you.
 */
void usb_deregister(struct usb_driver *driver)
{
	pr_info("%s: deregistering interface driver %s\n",
			usbcore_name, driver->name);

	usb_remove_newid_files(driver);
	driver_unregister(&driver->driver);
	usb_free_dynids(driver);
}
EXPORT_SYMBOL_GPL(usb_deregister);

/* Forced unbinding of a USB interface driver, either because
 * it doesn't support pre_reset/post_reset/reset_resume or
 * because it doesn't support suspend/resume.
 *
 * The caller must hold @intf's device's lock, but not @intf's lock.
 */
void usb_forced_unbind_intf(struct usb_interface *intf)
{
	struct usb_driver *driver = to_usb_driver(intf->dev.driver);

	dev_dbg(&intf->dev, "forced unbind\n");
	usb_driver_release_interface(driver, intf);

	/* Mark the interface for later rebinding */
	intf->needs_binding = 1;
}

/*
 * Unbind drivers for @udev's marked interfaces.  These interfaces have
 * the needs_binding flag set, for example by usb_resume_interface().
 *
 * The caller must hold @udev's device lock.
 */
static void unbind_marked_interfaces(struct usb_device *udev)
{
	struct usb_host_config	*config;
	int			i;
	struct usb_interface	*intf;

	config = udev->actconfig;
	if (config) {
		for (i = 0; i < config->desc.bNumInterfaces; ++i) {
			intf = config->interface[i];
			if (intf->dev.driver && intf->needs_binding)
				usb_forced_unbind_intf(intf);
		}
	}
}

/* Delayed forced unbinding of a USB interface driver and scan
 * for rebinding.
 *
 * The caller must hold @intf's device's lock, but not @intf's lock.
 *
 * Note: Rebinds will be skipped if a system sleep transition is in
 * progress and the PM "complete" callback hasn't occurred yet.
 */
static void usb_rebind_intf(struct usb_interface *intf)
{
	int rc;

	/* Delayed unbind of an existing driver */
	if (intf->dev.driver)
		usb_forced_unbind_intf(intf);

	/* Try to rebind the interface */
	if (!intf->dev.power.is_prepared) {
		intf->needs_binding = 0;
		rc = device_attach(&intf->dev);
		if (rc < 0 && rc != -EPROBE_DEFER)
			dev_warn(&intf->dev, "rebind failed: %d\n", rc);
	}
}

/*
 * Rebind drivers to @udev's marked interfaces.  These interfaces have
 * the needs_binding flag set.
 *
 * The caller must hold @udev's device lock.
 */
static void rebind_marked_interfaces(struct usb_device *udev)
{
	struct usb_host_config	*config;
	int			i;
	struct usb_interface	*intf;

	config = udev->actconfig;
	if (config) {
		for (i = 0; i < config->desc.bNumInterfaces; ++i) {
			intf = config->interface[i];
			if (intf->needs_binding)
				usb_rebind_intf(intf);
		}
	}
}

/*
 * Unbind all of @udev's marked interfaces and then rebind all of them.
 * This ordering is necessary because some drivers claim several interfaces
 * when they are first probed.
 *
 * The caller must hold @udev's device lock.
 */
void usb_unbind_and_rebind_marked_interfaces(struct usb_device *udev)
{
	unbind_marked_interfaces(udev);
	rebind_marked_interfaces(udev);
}

#ifdef CONFIG_PM

/* Unbind drivers for @udev's interfaces that don't support suspend/resume
 * There is no check for reset_resume here because it can be determined
 * only during resume whether reset_resume is needed.
 *
 * The caller must hold @udev's device lock.
 */
static void unbind_no_pm_drivers_interfaces(struct usb_device *udev)
{
	struct usb_host_config	*config;
	int			i;
	struct usb_interface	*intf;
	struct usb_driver	*drv;

	config = udev->actconfig;
	if (config) {
		for (i = 0; i < config->desc.bNumInterfaces; ++i) {
			intf = config->interface[i];

			if (intf->dev.driver) {
				drv = to_usb_driver(intf->dev.driver);
				if (!drv->suspend || !drv->resume)
					usb_forced_unbind_intf(intf);
			}
		}
	}
}

static int usb_suspend_device(struct usb_device *udev, pm_message_t msg)
{
	struct usb_device_driver	*udriver;
	int				status = 0;

	if (udev->state == USB_STATE_NOTATTACHED ||
			udev->state == USB_STATE_SUSPENDED)
		goto done;

	/* For devices that don't have a driver, we do a generic suspend. */
	if (udev->dev.driver)
		udriver = to_usb_device_driver(udev->dev.driver);
	else {
		udev->do_remote_wakeup = 0;
		udriver = &usb_generic_driver;
	}
	if (udriver->suspend)
		status = udriver->suspend(udev, msg);
	if (status == 0 && udriver->generic_subclass)
		status = usb_generic_driver_suspend(udev, msg);

 done:
	dev_vdbg(&udev->dev, "%s: status %d\n", __func__, status);
	return status;
}

static int usb_resume_device(struct usb_device *udev, pm_message_t msg)
{
	struct usb_device_driver	*udriver;
	int				status = 0;

	if (udev->state == USB_STATE_NOTATTACHED)
		goto done;

	/* Can't resume it if it doesn't have a driver. */
	if (udev->dev.driver == NULL) {
		status = -ENOTCONN;
		goto done;
	}

	/* Non-root devices on a full/low-speed bus must wait for their
	 * companion high-speed root hub, in case a handoff is needed.
	 */
	if (!PMSG_IS_AUTO(msg) && udev->parent && udev->bus->hs_companion)
		device_pm_wait_for_dev(&udev->dev,
				&udev->bus->hs_companion->root_hub->dev);

	if (udev->quirks & USB_QUIRK_RESET_RESUME)
		udev->reset_resume = 1;

	udriver = to_usb_device_driver(udev->dev.driver);
	if (udriver->generic_subclass)
		status = usb_generic_driver_resume(udev, msg);
	if (status == 0 && udriver->resume)
		status = udriver->resume(udev, msg);

 done:
	dev_vdbg(&udev->dev, "%s: status %d\n", __func__, status);
	return status;
}

static int usb_suspend_interface(struct usb_device *udev,
		struct usb_interface *intf, pm_message_t msg)
{
	struct usb_driver	*driver;
	int			status = 0;

	if (udev->state == USB_STATE_NOTATTACHED ||
			intf->condition == USB_INTERFACE_UNBOUND)
		goto done;
	driver = to_usb_driver(intf->dev.driver);

	/* at this time we know the driver supports suspend */
	status = driver->suspend(intf, msg);
	if (status && !PMSG_IS_AUTO(msg))
		dev_err(&intf->dev, "suspend error %d\n", status);

 done:
	dev_vdbg(&intf->dev, "%s: status %d\n", __func__, status);
	return status;
}

static int usb_resume_interface(struct usb_device *udev,
		struct usb_interface *intf, pm_message_t msg, int reset_resume)
{
	struct usb_driver	*driver;
	int			status = 0;

	if (udev->state == USB_STATE_NOTATTACHED)
		goto done;

	/* Don't let autoresume interfere with unbinding */
	if (intf->condition == USB_INTERFACE_UNBINDING)
		goto done;

	/* Can't resume it if it doesn't have a driver. */
	if (intf->condition == USB_INTERFACE_UNBOUND) {

		/* Carry out a deferred switch to altsetting 0 */
		if (intf->needs_altsetting0 && !intf->dev.power.is_prepared) {
			usb_set_interface(udev, intf->altsetting[0].
					desc.bInterfaceNumber, 0);
			intf->needs_altsetting0 = 0;
		}
		goto done;
	}

	/* Don't resume if the interface is marked for rebinding */
	if (intf->needs_binding)
		goto done;
	driver = to_usb_driver(intf->dev.driver);

	if (reset_resume) {
		if (driver->reset_resume) {
			status = driver->reset_resume(intf);
			if (status)
				dev_err(&intf->dev, "%s error %d\n",
						"reset_resume", status);
		} else {
			intf->needs_binding = 1;
			dev_dbg(&intf->dev, "no reset_resume for driver %s?\n",
					driver->name);
		}
	} else {
		status = driver->resume(intf);
		if (status)
			dev_err(&intf->dev, "resume error %d\n", status);
	}

done:
	dev_vdbg(&intf->dev, "%s: status %d\n", __func__, status);

	/* Later we will unbind the driver and/or reprobe, if necessary */
	return status;
}

/**
 * usb_suspend_both - suspend a USB device and its interfaces
 * @udev: the usb_device to suspend
 * @msg: Power Management message describing this state transition
 *
 * This is the central routine for suspending USB devices.  It calls the
 * suspend methods for all the interface drivers in @udev and then calls
 * the suspend method for @udev itself.  When the routine is called in
 * autosuspend, if an error occurs at any stage, all the interfaces
 * which were suspended are resumed so that they remain in the same
 * state as the device, but when called from system sleep, all error
 * from suspend methods of interfaces and the non-root-hub device itself
 * are simply ignored, so all suspended interfaces are only resumed
 * to the device's state when @udev is root-hub and its suspend method
 * returns failure.
 *
 * Autosuspend requests originating from a child device or an interface
 * driver may be made without the protection of @udev's device lock, but
 * all other suspend calls will hold the lock.  Usbcore will insure that
 * method calls do not arrive during bind, unbind, or reset operations.
 * However drivers must be prepared to handle suspend calls arriving at
 * unpredictable times.
 *
 * This routine can run only in process context.
 *
 * Return: 0 if the suspend succeeded.
 */
static int usb_suspend_both(struct usb_device *udev, pm_message_t msg)
{
	int			status = 0;
	int			i = 0, n = 0;
	struct usb_interface	*intf;

	if (udev->state == USB_STATE_NOTATTACHED ||
			udev->state == USB_STATE_SUSPENDED)
		goto done;

	/* Suspend all the interfaces and then udev itself */
	if (udev->actconfig) {
		n = udev->actconfig->desc.bNumInterfaces;
		for (i = n - 1; i >= 0; --i) {
			intf = udev->actconfig->interface[i];
			status = usb_suspend_interface(udev, intf, msg);

			/* Ignore errors during system sleep transitions */
			if (!PMSG_IS_AUTO(msg))
				status = 0;
			if (status != 0)
				break;
		}
	}
	if (status == 0) {
		status = usb_suspend_device(udev, msg);

		/*
		 * Ignore errors from non-root-hub devices during
		 * system sleep transitions.  For the most part,
		 * these devices should go to low power anyway when
		 * the entire bus is suspended.
		 */
		if (udev->parent && !PMSG_IS_AUTO(msg))
			status = 0;

		/*
		 * If the device is inaccessible, don't try to resume
		 * suspended interfaces and just return the error.
		 */
		if (status && status != -EBUSY) {
			int err;
			u16 devstat;

			err = usb_get_std_status(udev, USB_RECIP_DEVICE, 0,
						 &devstat);
			if (err) {
				dev_err(&udev->dev,
					"Failed to suspend device, error %d\n",
					status);
				goto done;
			}
		}
	}

	/* If the suspend failed, resume interfaces that did get suspended */
	if (status != 0) {
		if (udev->actconfig) {
			msg.event ^= (PM_EVENT_SUSPEND | PM_EVENT_RESUME);
			while (++i < n) {
				intf = udev->actconfig->interface[i];
				usb_resume_interface(udev, intf, msg, 0);
			}
		}

	/* If the suspend succeeded then prevent any more URB submissions
	 * and flush any outstanding URBs.
	 */
	} else {
		udev->can_submit = 0;
		for (i = 0; i < 16; ++i) {
			usb_hcd_flush_endpoint(udev, udev->ep_out[i]);
			usb_hcd_flush_endpoint(udev, udev->ep_in[i]);
		}
	}

 done:
	dev_vdbg(&udev->dev, "%s: status %d\n", __func__, status);
	return status;
}

/**
 * usb_resume_both - resume a USB device and its interfaces
 * @udev: the usb_device to resume
 * @msg: Power Management message describing this state transition
 *
 * This is the central routine for resuming USB devices.  It calls the
 * resume method for @udev and then calls the resume methods for all
 * the interface drivers in @udev.
 *
 * Autoresume requests originating from a child device or an interface
 * driver may be made without the protection of @udev's device lock, but
 * all other resume calls will hold the lock.  Usbcore will insure that
 * method calls do not arrive during bind, unbind, or reset operations.
 * However drivers must be prepared to handle resume calls arriving at
 * unpredictable times.
 *
 * This routine can run only in process context.
 *
 * Return: 0 on success.
 */
static int usb_resume_both(struct usb_device *udev, pm_message_t msg)
{
	int			status = 0;
	int			i;
	struct usb_interface	*intf;

	if (udev->state == USB_STATE_NOTATTACHED) {
		status = -ENODEV;
		goto done;
	}
	udev->can_submit = 1;

	/* Resume the device */
	if (udev->state == USB_STATE_SUSPENDED || udev->reset_resume)
		status = usb_resume_device(udev, msg);

	/* Resume the interfaces */
	if (status == 0 && udev->actconfig) {
		for (i = 0; i < udev->actconfig->desc.bNumInterfaces; i++) {
			intf = udev->actconfig->interface[i];
			usb_resume_interface(udev, intf, msg,
					udev->reset_resume);
		}
	}
	usb_mark_last_busy(udev);

 done:
	dev_vdbg(&udev->dev, "%s: status %d\n", __func__, status);
	if (!status)
		udev->reset_resume = 0;
	return status;
}

static void choose_wakeup(struct usb_device *udev, pm_message_t msg)
{
	int	w;

	/*
	 * For FREEZE/QUIESCE, disable remote wakeups so no interrupts get
	 * generated.
	 */
	if (msg.event == PM_EVENT_FREEZE || msg.event == PM_EVENT_QUIESCE) {
		w = 0;

	} else {
		/*
		 * Enable remote wakeup if it is allowed, even if no interface
		 * drivers actually want it.
		 */
		w = device_may_wakeup(&udev->dev);
	}

	/*
	 * If the device is autosuspended with the wrong wakeup setting,
	 * autoresume now so the setting can be changed.
	 */
	if (udev->state == USB_STATE_SUSPENDED && w != udev->do_remote_wakeup)
		pm_runtime_resume(&udev->dev);
	udev->do_remote_wakeup = w;
}

/* The device lock is held by the PM core */
int usb_suspend(struct device *dev, pm_message_t msg)
{
	struct usb_device	*udev = to_usb_device(dev);
	int r;

	unbind_no_pm_drivers_interfaces(udev);

	/* From now on we are sure all drivers support suspend/resume
	 * but not necessarily reset_resume()
	 * so we may still need to unbind and rebind upon resume
	 */
	choose_wakeup(udev, msg);
	r = usb_suspend_both(udev, msg);
	if (r)
		return r;

	if (udev->quirks & USB_QUIRK_DISCONNECT_SUSPEND)
		usb_port_disable(udev);

	return 0;
}

/* The device lock is held by the PM core */
int usb_resume_complete(struct device *dev)
{
	struct usb_device *udev = to_usb_device(dev);

	/* For PM complete calls, all we do is rebind interfaces
	 * whose needs_binding flag is set
	 */
	if (udev->state != USB_STATE_NOTATTACHED)
		rebind_marked_interfaces(udev);
	return 0;
}

/* The device lock is held by the PM core */
int usb_resume(struct device *dev, pm_message_t msg)
{
	struct usb_device	*udev = to_usb_device(dev);
	int			status;

	/* For all calls, take the device back to full power and
	 * tell the PM core in case it was autosuspended previously.
	 * Unbind the interfaces that will need rebinding later,
	 * because they fail to support reset_resume.
	 * (This can't be done in usb_resume_interface()
	 * above because it doesn't own the right set of locks.)
	 */
	status = usb_resume_both(udev, msg);
	if (status == 0) {
		pm_runtime_disable(dev);
		pm_runtime_set_active(dev);
		pm_runtime_enable(dev);
		unbind_marked_interfaces(udev);
	}

	/* Avoid PM error messages for devices disconnected while suspended
	 * as we'll display regular disconnect messages just a bit later.
	 */
	if (status == -ENODEV || status == -ESHUTDOWN)
		status = 0;
	return status;
}

/**
 * usb_enable_autosuspend - allow a USB device to be autosuspended
 * @udev: the USB device which may be autosuspended
 *
 * This routine allows @udev to be autosuspended.  An autosuspend won't
 * take place until the autosuspend_delay has elapsed and all the other
 * necessary conditions are satisfied.
 *
 * The caller must hold @udev's device lock.
 */
void usb_enable_autosuspend(struct usb_device *udev)
{
	pm_runtime_allow(&udev->dev);
}
EXPORT_SYMBOL_GPL(usb_enable_autosuspend);

/**
 * usb_disable_autosuspend - prevent a USB device from being autosuspended
 * @udev: the USB device which may not be autosuspended
 *
 * This routine prevents @udev from being autosuspended and wakes it up
 * if it is already autosuspended.
 *
 * The caller must hold @udev's device lock.
 */
void usb_disable_autosuspend(struct usb_device *udev)
{
	pm_runtime_forbid(&udev->dev);
}
EXPORT_SYMBOL_GPL(usb_disable_autosuspend);

/**
 * usb_autosuspend_device - delayed autosuspend of a USB device and its interfaces
 * @udev: the usb_device to autosuspend
 *
 * This routine should be called when a core subsystem is finished using
 * @udev and wants to allow it to autosuspend.  Examples would be when
 * @udev's device file in usbfs is closed or after a configuration change.
 *
 * @udev's usage counter is decremented; if it drops to 0 and all the
 * interfaces are inactive then a delayed autosuspend will be attempted.
 * The attempt may fail (see autosuspend_check()).
 *
 * The caller must hold @udev's device lock.
 *
 * This routine can run only in process context.
 */
void usb_autosuspend_device(struct usb_device *udev)
{
	int	status;

	usb_mark_last_busy(udev);
	status = pm_runtime_put_sync_autosuspend(&udev->dev);
	dev_vdbg(&udev->dev, "%s: cnt %d -> %d\n",
			__func__, atomic_read(&udev->dev.power.usage_count),
			status);
}

/**
 * usb_autoresume_device - immediately autoresume a USB device and its interfaces
 * @udev: the usb_device to autoresume
 *
 * This routine should be called when a core subsystem wants to use @udev
 * and needs to guarantee that it is not suspended.  No autosuspend will
 * occur until usb_autosuspend_device() is called.  (Note that this will
 * not prevent suspend events originating in the PM core.)  Examples would
 * be when @udev's device file in usbfs is opened or when a remote-wakeup
 * request is received.
 *
 * @udev's usage counter is incremented to prevent subsequent autosuspends.
 * However if the autoresume fails then the usage counter is re-decremented.
 *
 * The caller must hold @udev's device lock.
 *
 * This routine can run only in process context.
 *
 * Return: 0 on success. A negative error code otherwise.
 */
int usb_autoresume_device(struct usb_device *udev)
{
	int	status;

	status = pm_runtime_get_sync(&udev->dev);
	if (status < 0)
		pm_runtime_put_sync(&udev->dev);
	dev_vdbg(&udev->dev, "%s: cnt %d -> %d\n",
			__func__, atomic_read(&udev->dev.power.usage_count),
			status);
	if (status > 0)
		status = 0;
	return status;
}

/**
 * usb_autopm_put_interface - decrement a USB interface's PM-usage counter
 * @intf: the usb_interface whose counter should be decremented
 *
 * This routine should be called by an interface driver when it is
 * finished using @intf and wants to allow it to autosuspend.  A typical
 * example would be a character-device driver when its device file is
 * closed.
 *
 * The routine decrements @intf's usage counter.  When the counter reaches
 * 0, a delayed autosuspend request for @intf's device is attempted.  The
 * attempt may fail (see autosuspend_check()).
 *
 * This routine can run only in process context.
 */
void usb_autopm_put_interface(struct usb_interface *intf)
{
	struct usb_device	*udev = interface_to_usbdev(intf);
	int			status;

	usb_mark_last_busy(udev);
	status = pm_runtime_put_sync(&intf->dev);
	dev_vdbg(&intf->dev, "%s: cnt %d -> %d\n",
			__func__, atomic_read(&intf->dev.power.usage_count),
			status);
}
EXPORT_SYMBOL_GPL(usb_autopm_put_interface);

/**
 * usb_autopm_put_interface_async - decrement a USB interface's PM-usage counter
 * @intf: the usb_interface whose counter should be decremented
 *
 * This routine does much the same thing as usb_autopm_put_interface():
 * It decrements @intf's usage counter and schedules a delayed
 * autosuspend request if the counter is <= 0.  The difference is that it
 * does not perform any synchronization; callers should hold a private
 * lock and handle all synchronization issues themselves.
 *
 * Typically a driver would call this routine during an URB's completion
 * handler, if no more URBs were pending.
 *
 * This routine can run in atomic context.
 */
void usb_autopm_put_interface_async(struct usb_interface *intf)
{
	struct usb_device	*udev = interface_to_usbdev(intf);
	int			status;

	usb_mark_last_busy(udev);
	status = pm_runtime_put(&intf->dev);
	dev_vdbg(&intf->dev, "%s: cnt %d -> %d\n",
			__func__, atomic_read(&intf->dev.power.usage_count),
			status);
}
EXPORT_SYMBOL_GPL(usb_autopm_put_interface_async);

/**
 * usb_autopm_put_interface_no_suspend - decrement a USB interface's PM-usage counter
 * @intf: the usb_interface whose counter should be decremented
 *
 * This routine decrements @intf's usage counter but does not carry out an
 * autosuspend.
 *
 * This routine can run in atomic context.
 */
void usb_autopm_put_interface_no_suspend(struct usb_interface *intf)
{
	struct usb_device	*udev = interface_to_usbdev(intf);

	usb_mark_last_busy(udev);
	pm_runtime_put_noidle(&intf->dev);
}
EXPORT_SYMBOL_GPL(usb_autopm_put_interface_no_suspend);

/**
 * usb_autopm_get_interface - increment a USB interface's PM-usage counter
 * @intf: the usb_interface whose counter should be incremented
 *
 * This routine should be called by an interface driver when it wants to
 * use @intf and needs to guarantee that it is not suspended.  In addition,
 * the routine prevents @intf from being autosuspended subsequently.  (Note
 * that this will not prevent suspend events originating in the PM core.)
 * This prevention will persist until usb_autopm_put_interface() is called
 * or @intf is unbound.  A typical example would be a character-device
 * driver when its device file is opened.
 *
 * @intf's usage counter is incremented to prevent subsequent autosuspends.
 * However if the autoresume fails then the counter is re-decremented.
 *
 * This routine can run only in process context.
 *
 * Return: 0 on success.
 */
int usb_autopm_get_interface(struct usb_interface *intf)
{
	int	status;

	status = pm_runtime_get_sync(&intf->dev);
	if (status < 0)
		pm_runtime_put_sync(&intf->dev);
	dev_vdbg(&intf->dev, "%s: cnt %d -> %d\n",
			__func__, atomic_read(&intf->dev.power.usage_count),
			status);
	if (status > 0)
		status = 0;
	return status;
}
EXPORT_SYMBOL_GPL(usb_autopm_get_interface);

/**
 * usb_autopm_get_interface_async - increment a USB interface's PM-usage counter
 * @intf: the usb_interface whose counter should be incremented
 *
 * This routine does much the same thing as
 * usb_autopm_get_interface(): It increments @intf's usage counter and
 * queues an autoresume request if the device is suspended.  The
 * differences are that it does not perform any synchronization (callers
 * should hold a private lock and handle all synchronization issues
 * themselves), and it does not autoresume the device directly (it only
 * queues a request).  After a successful call, the device may not yet be
 * resumed.
 *
 * This routine can run in atomic context.
 *
 * Return: 0 on success. A negative error code otherwise.
 */
int usb_autopm_get_interface_async(struct usb_interface *intf)
{
	int	status;

	status = pm_runtime_get(&intf->dev);
	if (status < 0 && status != -EINPROGRESS)
		pm_runtime_put_noidle(&intf->dev);
	dev_vdbg(&intf->dev, "%s: cnt %d -> %d\n",
			__func__, atomic_read(&intf->dev.power.usage_count),
			status);
	if (status > 0 || status == -EINPROGRESS)
		status = 0;
	return status;
}
EXPORT_SYMBOL_GPL(usb_autopm_get_interface_async);

/**
 * usb_autopm_get_interface_no_resume - increment a USB interface's PM-usage counter
 * @intf: the usb_interface whose counter should be incremented
 *
 * This routine increments @intf's usage counter but does not carry out an
 * autoresume.
 *
 * This routine can run in atomic context.
 */
void usb_autopm_get_interface_no_resume(struct usb_interface *intf)
{
	struct usb_device	*udev = interface_to_usbdev(intf);

	usb_mark_last_busy(udev);
	pm_runtime_get_noresume(&intf->dev);
}
EXPORT_SYMBOL_GPL(usb_autopm_get_interface_no_resume);

/* Internal routine to check whether we may autosuspend a device. */
static int autosuspend_check(struct usb_device *udev)
{
	int			w, i;
	struct usb_interface	*intf;

	if (udev->state == USB_STATE_NOTATTACHED)
		return -ENODEV;

	/* Fail if autosuspend is disabled, or any interfaces are in use, or
	 * any interface drivers require remote wakeup but it isn't available.
	 */
	w = 0;
	if (udev->actconfig) {
		for (i = 0; i < udev->actconfig->desc.bNumInterfaces; i++) {
			intf = udev->actconfig->interface[i];

			/* We don't need to check interfaces that are
			 * disabled for runtime PM.  Either they are unbound
			 * or else their drivers don't support autosuspend
			 * and so they are permanently active.
			 */
			if (intf->dev.power.disable_depth)
				continue;
			if (atomic_read(&intf->dev.power.usage_count) > 0)
				return -EBUSY;
			w |= intf->needs_remote_wakeup;

			/* Don't allow autosuspend if the device will need
			 * a reset-resume and any of its interface drivers
			 * doesn't include support or needs remote wakeup.
			 */
			if (udev->quirks & USB_QUIRK_RESET_RESUME) {
				struct usb_driver *driver;

				driver = to_usb_driver(intf->dev.driver);
				if (!driver->reset_resume ||
						intf->needs_remote_wakeup)
					return -EOPNOTSUPP;
			}
		}
	}
	if (w && !device_can_wakeup(&udev->dev)) {
		dev_dbg(&udev->dev, "remote wakeup needed for autosuspend\n");
		return -EOPNOTSUPP;
	}

	/*
	 * If the device is a direct child of the root hub and the HCD
	 * doesn't handle wakeup requests, don't allow autosuspend when
	 * wakeup is needed.
	 */
	if (w && udev->parent == udev->bus->root_hub &&
			bus_to_hcd(udev->bus)->cant_recv_wakeups) {
		dev_dbg(&udev->dev, "HCD doesn't handle wakeup requests\n");
		return -EOPNOTSUPP;
	}

	udev->do_remote_wakeup = w;
	return 0;
}

int usb_runtime_suspend(struct device *dev)
{
	struct usb_device	*udev = to_usb_device(dev);
	int			status;

	/* A USB device can be suspended if it passes the various autosuspend
	 * checks.  Runtime suspend for a USB device means suspending all the
	 * interfaces and then the device itself.
	 */
	if (autosuspend_check(udev) != 0)
		return -EAGAIN;

	status = usb_suspend_both(udev, PMSG_AUTO_SUSPEND);

	/* Allow a retry if autosuspend failed temporarily */
	if (status == -EAGAIN || status == -EBUSY)
		usb_mark_last_busy(udev);

	/*
	 * The PM core reacts badly unless the return code is 0,
	 * -EAGAIN, or -EBUSY, so always return -EBUSY on an error
	 * (except for root hubs, because they don't suspend through
	 * an upstream port like other USB devices).
	 */
	if (status != 0 && udev->parent)
		return -EBUSY;
	return status;
}

int usb_runtime_resume(struct device *dev)
{
	struct usb_device	*udev = to_usb_device(dev);
	int			status;

	/* Runtime resume for a USB device means resuming both the device
	 * and all its interfaces.
	 */
	status = usb_resume_both(udev, PMSG_AUTO_RESUME);
	return status;
}

int usb_runtime_idle(struct device *dev)
{
	struct usb_device	*udev = to_usb_device(dev);

	/* An idle USB device can be suspended if it passes the various
	 * autosuspend checks.
	 */
	if (autosuspend_check(udev) == 0)
		pm_runtime_autosuspend(dev);
	/* Tell the core not to suspend it, though. */
	return -EBUSY;
}

static int usb_set_usb2_hardware_lpm(struct usb_device *udev, int enable)
{
	struct usb_hcd *hcd = bus_to_hcd(udev->bus);
	int ret = -EPERM;

	if (hcd->driver->set_usb2_hw_lpm) {
		ret = hcd->driver->set_usb2_hw_lpm(hcd, udev, enable);
		if (!ret)
			udev->usb2_hw_lpm_enabled = enable;
	}

	return ret;
}

int usb_enable_usb2_hardware_lpm(struct usb_device *udev)
{
	if (!udev->usb2_hw_lpm_capable ||
	    !udev->usb2_hw_lpm_allowed ||
	    udev->usb2_hw_lpm_enabled)
		return 0;

	return usb_set_usb2_hardware_lpm(udev, 1);
}

int usb_disable_usb2_hardware_lpm(struct usb_device *udev)
{
	if (!udev->usb2_hw_lpm_enabled)
		return 0;

	return usb_set_usb2_hardware_lpm(udev, 0);
}

#endif /* CONFIG_PM */

<<<<<<< HEAD
//usb bus
struct bus_type usb_bus_type = {
	.name =		"usb",/*指明usb bus*/
	.match =	usb_device_match,/*设备与驱动的默认匹配方式*/
=======
const struct bus_type usb_bus_type = {
	.name =		"usb",
	.match =	usb_device_match,
>>>>>>> 9d1694dc
	.uevent =	usb_uevent,
	.need_parent_lock =	true,
};<|MERGE_RESOLUTION|>--- conflicted
+++ resolved
@@ -2065,16 +2065,9 @@
 
 #endif /* CONFIG_PM */
 
-<<<<<<< HEAD
-//usb bus
-struct bus_type usb_bus_type = {
+const struct bus_type usb_bus_type = {
 	.name =		"usb",/*指明usb bus*/
 	.match =	usb_device_match,/*设备与驱动的默认匹配方式*/
-=======
-const struct bus_type usb_bus_type = {
-	.name =		"usb",
-	.match =	usb_device_match,
->>>>>>> 9d1694dc
 	.uevent =	usb_uevent,
 	.need_parent_lock =	true,
 };