// SPDX-License-Identifier: GPL-2.0
/*
 * drivers/usb/core/usb.c
 *
 * (C) Copyright Linus Torvalds 1999
 * (C) Copyright Johannes Erdfelt 1999-2001
 * (C) Copyright Andreas Gal 1999
 * (C) Copyright Gregory P. Smith 1999
 * (C) Copyright Deti Fliegl 1999 (new USB architecture)
 * (C) Copyright Randy Dunlap 2000
 * (C) Copyright David Brownell 2000-2004
 * (C) Copyright Yggdrasil Computing, Inc. 2000
 *     (usb_device_id matching changes by Adam J. Richter)
 * (C) Copyright Greg Kroah-Hartman 2002-2003
 *
 * Released under the GPLv2 only.
 *
 * NOTE! This is not actually a driver at all, rather this is
 * just a collection of helper routines that implement the
 * generic USB things that the real drivers can use..
 *
 * Think of this as a "USB library" rather than anything else,
 * with no callbacks.  Callbacks are evil.
 */

#include <linux/module.h>
#include <linux/moduleparam.h>
#include <linux/of.h>
#include <linux/string.h>
#include <linux/bitops.h>
#include <linux/slab.h>
#include <linux/kmod.h>
#include <linux/init.h>
#include <linux/spinlock.h>
#include <linux/errno.h>
#include <linux/usb.h>
#include <linux/usb/hcd.h>
#include <linux/mutex.h>
#include <linux/workqueue.h>
#include <linux/debugfs.h>
#include <linux/usb/of.h>

#include <asm/io.h>
#include <linux/scatterlist.h>
#include <linux/mm.h>
#include <linux/dma-mapping.h>

#include "hub.h"

const char *usbcore_name = "usbcore";

static bool nousb;	/* Disable USB when built into kernel image */

module_param(nousb, bool, 0444);

/*
 * for external read access to <nousb>
 */
int usb_disabled(void)
{
	return nousb;/*检查ubs是否被禁用*/
}
EXPORT_SYMBOL_GPL(usb_disabled);

#ifdef	CONFIG_PM
/* Default delay value, in seconds */
static int usb_autosuspend_delay = CONFIG_USB_AUTOSUSPEND_DELAY;
module_param_named(autosuspend, usb_autosuspend_delay, int, 0644);
MODULE_PARM_DESC(autosuspend, "default autosuspend delay");

#else
#define usb_autosuspend_delay		0
#endif

static bool match_endpoint(struct usb_endpoint_descriptor *epd,
		struct usb_endpoint_descriptor **bulk_in,
		struct usb_endpoint_descriptor **bulk_out,
		struct usb_endpoint_descriptor **int_in,
		struct usb_endpoint_descriptor **int_out)
{
	switch (usb_endpoint_type(epd)) {
	case USB_ENDPOINT_XFER_BULK:
		if (usb_endpoint_dir_in(epd)) {
			if (bulk_in && !*bulk_in) {
				*bulk_in = epd;
				break;
			}
		} else {
			if (bulk_out && !*bulk_out) {
				*bulk_out = epd;
				break;
			}
		}

		return false;
	case USB_ENDPOINT_XFER_INT:
		if (usb_endpoint_dir_in(epd)) {
			if (int_in && !*int_in) {
				*int_in = epd;
				break;
			}
		} else {
			if (int_out && !*int_out) {
				*int_out = epd;
				break;
			}
		}

		return false;
	default:
		return false;
	}

	return (!bulk_in || *bulk_in) && (!bulk_out || *bulk_out) &&
			(!int_in || *int_in) && (!int_out || *int_out);
}

/**
 * usb_find_common_endpoints() -- look up common endpoint descriptors
 * @alt:	alternate setting to search
 * @bulk_in:	pointer to descriptor pointer, or NULL
 * @bulk_out:	pointer to descriptor pointer, or NULL
 * @int_in:	pointer to descriptor pointer, or NULL
 * @int_out:	pointer to descriptor pointer, or NULL
 *
 * Search the alternate setting's endpoint descriptors for the first bulk-in,
 * bulk-out, interrupt-in and interrupt-out endpoints and return them in the
 * provided pointers (unless they are NULL).
 *
 * If a requested endpoint is not found, the corresponding pointer is set to
 * NULL.
 *
 * Return: Zero if all requested descriptors were found, or -ENXIO otherwise.
 */
int usb_find_common_endpoints(struct usb_host_interface *alt,
		struct usb_endpoint_descriptor **bulk_in,
		struct usb_endpoint_descriptor **bulk_out,
		struct usb_endpoint_descriptor **int_in,
		struct usb_endpoint_descriptor **int_out)
{
	struct usb_endpoint_descriptor *epd;
	int i;

	if (bulk_in)
		*bulk_in = NULL;
	if (bulk_out)
		*bulk_out = NULL;
	if (int_in)
		*int_in = NULL;
	if (int_out)
		*int_out = NULL;

	for (i = 0; i < alt->desc.bNumEndpoints; ++i) {
		epd = &alt->endpoint[i].desc;

		if (match_endpoint(epd, bulk_in, bulk_out, int_in, int_out))
			return 0;
	}

	return -ENXIO;
}
EXPORT_SYMBOL_GPL(usb_find_common_endpoints);

/**
 * usb_find_common_endpoints_reverse() -- look up common endpoint descriptors
 * @alt:	alternate setting to search
 * @bulk_in:	pointer to descriptor pointer, or NULL
 * @bulk_out:	pointer to descriptor pointer, or NULL
 * @int_in:	pointer to descriptor pointer, or NULL
 * @int_out:	pointer to descriptor pointer, or NULL
 *
 * Search the alternate setting's endpoint descriptors for the last bulk-in,
 * bulk-out, interrupt-in and interrupt-out endpoints and return them in the
 * provided pointers (unless they are NULL).
 *
 * If a requested endpoint is not found, the corresponding pointer is set to
 * NULL.
 *
 * Return: Zero if all requested descriptors were found, or -ENXIO otherwise.
 */
int usb_find_common_endpoints_reverse(struct usb_host_interface *alt,
		struct usb_endpoint_descriptor **bulk_in,
		struct usb_endpoint_descriptor **bulk_out,
		struct usb_endpoint_descriptor **int_in,
		struct usb_endpoint_descriptor **int_out)
{
	struct usb_endpoint_descriptor *epd;
	int i;

	if (bulk_in)
		*bulk_in = NULL;
	if (bulk_out)
		*bulk_out = NULL;
	if (int_in)
		*int_in = NULL;
	if (int_out)
		*int_out = NULL;

	for (i = alt->desc.bNumEndpoints - 1; i >= 0; --i) {
		epd = &alt->endpoint[i].desc;

		if (match_endpoint(epd, bulk_in, bulk_out, int_in, int_out))
			return 0;
	}

	return -ENXIO;
}
EXPORT_SYMBOL_GPL(usb_find_common_endpoints_reverse);

/**
 * usb_find_endpoint() - Given an endpoint address, search for the endpoint's
 * usb_host_endpoint structure in an interface's current altsetting.
 * @intf: the interface whose current altsetting should be searched
 * @ep_addr: the endpoint address (number and direction) to find
 *
 * Search the altsetting's list of endpoints for one with the specified address.
 *
 * Return: Pointer to the usb_host_endpoint if found, %NULL otherwise.
 */
static const struct usb_host_endpoint *usb_find_endpoint(
		const struct usb_interface *intf, unsigned int ep_addr)
{
	int n;
	const struct usb_host_endpoint *ep;

	n = intf->cur_altsetting->desc.bNumEndpoints;
	ep = intf->cur_altsetting->endpoint;
	for (; n > 0; (--n, ++ep)) {
		if (ep->desc.bEndpointAddress == ep_addr)
			return ep;
	}
	return NULL;
}

/**
 * usb_check_bulk_endpoints - Check whether an interface's current altsetting
 * contains a set of bulk endpoints with the given addresses.
 * @intf: the interface whose current altsetting should be searched
 * @ep_addrs: 0-terminated array of the endpoint addresses (number and
 * direction) to look for
 *
 * Search for endpoints with the specified addresses and check their types.
 *
 * Return: %true if all the endpoints are found and are bulk, %false otherwise.
 */
bool usb_check_bulk_endpoints(
		const struct usb_interface *intf, const u8 *ep_addrs)
{
	const struct usb_host_endpoint *ep;

	for (; *ep_addrs; ++ep_addrs) {
		ep = usb_find_endpoint(intf, *ep_addrs);
		if (!ep || !usb_endpoint_xfer_bulk(&ep->desc))
			return false;
	}
	return true;
}
EXPORT_SYMBOL_GPL(usb_check_bulk_endpoints);

/**
 * usb_check_int_endpoints - Check whether an interface's current altsetting
 * contains a set of interrupt endpoints with the given addresses.
 * @intf: the interface whose current altsetting should be searched
 * @ep_addrs: 0-terminated array of the endpoint addresses (number and
 * direction) to look for
 *
 * Search for endpoints with the specified addresses and check their types.
 *
 * Return: %true if all the endpoints are found and are interrupt,
 * %false otherwise.
 */
bool usb_check_int_endpoints(
		const struct usb_interface *intf, const u8 *ep_addrs)
{
	const struct usb_host_endpoint *ep;

	for (; *ep_addrs; ++ep_addrs) {
		ep = usb_find_endpoint(intf, *ep_addrs);
		if (!ep || !usb_endpoint_xfer_int(&ep->desc))
			return false;
	}
	return true;
}
EXPORT_SYMBOL_GPL(usb_check_int_endpoints);

/**
 * usb_find_alt_setting() - Given a configuration, find the alternate setting
 * for the given interface.
 * @config: the configuration to search (not necessarily the current config).
 * @iface_num: interface number to search in
 * @alt_num: alternate interface setting number to search for.
 *
 * Search the configuration's interface cache for the given alt setting.
 *
 * Return: The alternate setting, if found. %NULL otherwise.
 */
struct usb_host_interface *usb_find_alt_setting(
		struct usb_host_config *config,
		unsigned int iface_num,
		unsigned int alt_num)
{
	struct usb_interface_cache *intf_cache = NULL;
	int i;

	if (!config)
		return NULL;
	for (i = 0; i < config->desc.bNumInterfaces; i++) {
		if (config->intf_cache[i]->altsetting[0].desc.bInterfaceNumber
				== iface_num) {
			intf_cache = config->intf_cache[i];
			break;
		}
	}
	if (!intf_cache)
		return NULL;
	for (i = 0; i < intf_cache->num_altsetting; i++)
		if (intf_cache->altsetting[i].desc.bAlternateSetting == alt_num)
			return &intf_cache->altsetting[i];

	printk(KERN_DEBUG "Did not find alt setting %u for intf %u, "
			"config %u\n", alt_num, iface_num,
			config->desc.bConfigurationValue);
	return NULL;
}
EXPORT_SYMBOL_GPL(usb_find_alt_setting);

/**
 * usb_ifnum_to_if - get the interface object with a given interface number
 * @dev: the device whose current configuration is considered
 * @ifnum: the desired interface
 *
 * This walks the device descriptor for the currently active configuration
 * to find the interface object with the particular interface number.
 *
 * Note that configuration descriptors are not required to assign interface
 * numbers sequentially, so that it would be incorrect to assume that
 * the first interface in that descriptor corresponds to interface zero.
 * This routine helps device drivers avoid such mistakes.
 * However, you should make sure that you do the right thing with any
 * alternate settings available for this interfaces.
 *
 * Don't call this function unless you are bound to one of the interfaces
 * on this device or you have locked the device!
 *
 * Return: A pointer to the interface that has @ifnum as interface number,
 * if found. %NULL otherwise.
 */
struct usb_interface *usb_ifnum_to_if(const struct usb_device *dev,
				      unsigned ifnum/*usb接口编号*/)
{
	struct usb_host_config *config = dev->actconfig;
	int i;

	if (!config)
		return NULL;
	for (i = 0; i < config->desc.bNumInterfaces; i++)
		if (config->interface[i]->altsetting[0]
				.desc.bInterfaceNumber == ifnum)
			/*通过ifnum获得接口结构体*/
			return config->interface[i];

	return NULL;
}
EXPORT_SYMBOL_GPL(usb_ifnum_to_if);

/**
 * usb_altnum_to_altsetting - get the altsetting structure with a given alternate setting number.
 * @intf: the interface containing the altsetting in question
 * @altnum: the desired alternate setting number
 *
 * This searches the altsetting array of the specified interface for
 * an entry with the correct bAlternateSetting value.
 *
 * Note that altsettings need not be stored sequentially by number, so
 * it would be incorrect to assume that the first altsetting entry in
 * the array corresponds to altsetting zero.  This routine helps device
 * drivers avoid such mistakes.
 *
 * Don't call this function unless you are bound to the intf interface
 * or you have locked the device!
 *
 * Return: A pointer to the entry of the altsetting array of @intf that
 * has @altnum as the alternate setting number. %NULL if not found.
 */
struct usb_host_interface *usb_altnum_to_altsetting(
					const struct usb_interface *intf,
					unsigned int altnum)
{
	int i;

	for (i = 0; i < intf->num_altsetting; i++) {
		if (intf->altsetting[i].desc.bAlternateSetting == altnum)
			return &intf->altsetting[i];
	}
	return NULL;
}
EXPORT_SYMBOL_GPL(usb_altnum_to_altsetting);

struct find_interface_arg {
	int minor;
	struct device_driver *drv;
};

static int __find_interface(struct device *dev, const void *data)
{
	const struct find_interface_arg *arg = data;
	struct usb_interface *intf;

	if (!is_usb_interface(dev))
		return 0;

	if (dev->driver != arg->drv)
		return 0;
	intf = to_usb_interface(dev);
	return intf->minor == arg->minor;
}

/**
 * usb_find_interface - find usb_interface pointer for driver and device
 * @drv: the driver whose current configuration is considered
 * @minor: the minor number of the desired device
 *
 * This walks the bus device list and returns a pointer to the interface
 * with the matching minor and driver.  Note, this only works for devices
 * that share the USB major number.
 *
 * Return: A pointer to the interface with the matching major and @minor.
 */
struct usb_interface *usb_find_interface(struct usb_driver *drv, int minor)
{
	struct find_interface_arg argb;
	struct device *dev;

	argb.minor = minor;
	argb.drv = &drv->driver;

	dev = bus_find_device(&usb_bus_type, NULL, &argb, __find_interface);

	/* Drop reference count from bus_find_device */
	put_device(dev);

	return dev ? to_usb_interface(dev) : NULL;
}
EXPORT_SYMBOL_GPL(usb_find_interface);

struct each_dev_arg {
	void *data;
	int (*fn)(struct usb_device *, void *);
};

static int __each_dev(struct device *dev, void *data)
{
	struct each_dev_arg *arg = (struct each_dev_arg *)data;

	/* There are struct usb_interface on the same bus, filter them out */
	if (!is_usb_device(dev))
		return 0;

	return arg->fn(to_usb_device(dev), arg->data);
}

/**
 * usb_for_each_dev - iterate over all USB devices in the system
 * @data: data pointer that will be handed to the callback function
 * @fn: callback function to be called for each USB device
 *
 * Iterate over all USB devices and call @fn for each, passing it @data. If it
 * returns anything other than 0, we break the iteration prematurely and return
 * that value.
 */
int usb_for_each_dev(void *data, int (*fn)(struct usb_device *, void *))
{
	struct each_dev_arg arg = {data, fn};

	return bus_for_each_dev(&usb_bus_type, NULL, &arg, __each_dev);
}
EXPORT_SYMBOL_GPL(usb_for_each_dev);

/**
 * usb_release_dev - free a usb device structure when all users of it are finished.
 * @dev: device that's been disconnected
 *
 * Will be called only by the device core when all users of this usb device are
 * done.
 */
static void usb_release_dev(struct device *dev)
{
	struct usb_device *udev;
	struct usb_hcd *hcd;

	udev = to_usb_device(dev);
	hcd = bus_to_hcd(udev->bus);

	usb_destroy_configuration(udev);
	usb_release_bos_descriptor(udev);
	of_node_put(dev->of_node);
	usb_put_hcd(hcd);
	kfree(udev->product);
	kfree(udev->manufacturer);
	kfree(udev->serial);
	kfree(udev);
}

static int usb_dev_uevent(const struct device *dev, struct kobj_uevent_env *env)
{
	const struct usb_device *usb_dev;

	usb_dev = to_usb_device(dev);

	if (add_uevent_var(env, "BUSNUM=%03d", usb_dev->bus->busnum))
		return -ENOMEM;

	if (add_uevent_var(env, "DEVNUM=%03d", usb_dev->devnum))
		return -ENOMEM;

	return 0;
}

#ifdef	CONFIG_PM

/* USB device Power-Management thunks.
 * There's no need to distinguish here between quiescing a USB device
 * and powering it down; the generic_suspend() routine takes care of
 * it by skipping the usb_port_suspend() call for a quiesce.  And for
 * USB interfaces there's no difference at all.
 */

static int usb_dev_prepare(struct device *dev)
{
	return 0;		/* Implement eventually? */
}

static void usb_dev_complete(struct device *dev)
{
	/* Currently used only for rebinding interfaces */
	usb_resume_complete(dev);
}

static int usb_dev_suspend(struct device *dev)
{
	return usb_suspend(dev, PMSG_SUSPEND);
}

static int usb_dev_resume(struct device *dev)
{
	return usb_resume(dev, PMSG_RESUME);
}

static int usb_dev_freeze(struct device *dev)
{
	return usb_suspend(dev, PMSG_FREEZE);
}

static int usb_dev_thaw(struct device *dev)
{
	return usb_resume(dev, PMSG_THAW);
}

static int usb_dev_poweroff(struct device *dev)
{
	return usb_suspend(dev, PMSG_HIBERNATE);
}

static int usb_dev_restore(struct device *dev)
{
	return usb_resume(dev, PMSG_RESTORE);
}

static const struct dev_pm_ops usb_device_pm_ops = {
	.prepare =	usb_dev_prepare,
	.complete =	usb_dev_complete,
	.suspend =	usb_dev_suspend,
	.resume =	usb_dev_resume,
	.freeze =	usb_dev_freeze,
	.thaw =		usb_dev_thaw,
	.poweroff =	usb_dev_poweroff,
	.restore =	usb_dev_restore,
	.runtime_suspend =	usb_runtime_suspend,
	.runtime_resume =	usb_runtime_resume,
	.runtime_idle =		usb_runtime_idle,
};

#endif	/* CONFIG_PM */

/*此函数负责usb设备在/dev/目录下的字符设备创建,例如/dev/usb/001/004 */
static char *usb_devnode(const struct device *dev,
			 umode_t *mode/*出参,未设置*/, kuid_t *uid, kgid_t *gid)
{
	const struct usb_device *usb_dev;

	usb_dev = to_usb_device(dev);
	return kasprintf(GFP_KERNEL, "bus/usb/%03d/%03d",
			 usb_dev->bus->busnum, usb_dev->devnum);
}

<<<<<<< HEAD
/*指明为usb设备类型*/
struct device_type usb_device_type = {
=======
const struct device_type usb_device_type = {
>>>>>>> 155a3c00
	.name =		"usb_device",
	.release =	usb_release_dev,
	.uevent =	usb_dev_uevent,
	.devnode = 	usb_devnode,/*返回usb设备对应的devnode,见devio.c中指明的字符设备*/
#ifdef CONFIG_PM
	.pm =		&usb_device_pm_ops,
#endif
};

static bool usb_dev_authorized(struct usb_device *dev, struct usb_hcd *hcd)
{
	struct usb_hub *hub;

	if (!dev->parent)
		return true; /* Root hub always ok [and always wired] */

	switch (hcd->dev_policy) {
	case USB_DEVICE_AUTHORIZE_NONE:
	default:
		return false;

	case USB_DEVICE_AUTHORIZE_ALL:
		return true;

	case USB_DEVICE_AUTHORIZE_INTERNAL:
		hub = usb_hub_to_struct_hub(dev->parent);
		return hub->ports[dev->portnum - 1]->connect_type ==
				USB_PORT_CONNECT_TYPE_HARD_WIRED;
	}
}

/**
 * usb_alloc_dev - usb device constructor (usbcore-internal)
 * @parent: hub to which device is connected; null to allocate a root hub
 * @bus: bus used to access the device
 * @port1: one-based index of port; ignored for root hubs
 *
 * Context: task context, might sleep.
 *
 * Only hub drivers (including virtual root hub drivers for host
 * controllers) should ever call this.
 *
 * This call may not be used in a non-sleeping context.
 *
 * Return: On success, a pointer to the allocated usb device. %NULL on
 * failure.
 */
struct usb_device *usb_alloc_dev(struct usb_device *parent,
				 struct usb_bus *bus, unsigned port1)
{
	struct usb_device *dev;
	struct usb_hcd *usb_hcd = bus_to_hcd(bus);
	unsigned raw_port = port1;

	dev = kzalloc(sizeof(*dev), GFP_KERNEL);
	if (!dev)
		return NULL;

	if (!usb_get_hcd(usb_hcd)) {
		kfree(dev);
		return NULL;
	}
	/* Root hubs aren't true devices, so don't allocate HCD resources */
	if (usb_hcd->driver->alloc_dev && parent &&
		!usb_hcd->driver->alloc_dev(usb_hcd, dev)) {
		usb_put_hcd(bus_to_hcd(bus));
		kfree(dev);
		return NULL;
	}

	device_initialize(&dev->dev);
	dev->dev.bus = &usb_bus_type;
	dev->dev.type = &usb_device_type;
	dev->dev.groups = usb_device_groups;
	set_dev_node(&dev->dev, dev_to_node(bus->sysdev));
	dev->state = USB_STATE_ATTACHED;
	dev->lpm_disable_count = 1;
	atomic_set(&dev->urbnum, 0);

	INIT_LIST_HEAD(&dev->ep0.urb_list);
	dev->ep0.desc.bLength = USB_DT_ENDPOINT_SIZE;
	dev->ep0.desc.bDescriptorType = USB_DT_ENDPOINT;
	/* ep0 maxpacket comes later, from device descriptor */
	usb_enable_endpoint(dev, &dev->ep0, false);
	dev->can_submit = 1;

	/* Save readable and stable topology id, distinguishing devices
	 * by location for diagnostics, tools, driver model, etc.  The
	 * string is a path along hub ports, from the root.  Each device's
	 * dev->devpath will be stable until USB is re-cabled, and hubs
	 * are often labeled with these port numbers.  The name isn't
	 * as stable:  bus->busnum changes easily from modprobe order,
	 * cardbus or pci hotplugging, and so on.
	 */
	if (unlikely(!parent)) {
		dev->devpath[0] = '0';
		dev->route = 0;

		dev->dev.parent = bus->controller;
		device_set_of_node_from_dev(&dev->dev, bus->sysdev);
		dev_set_name(&dev->dev, "usb%d", bus->busnum);
	} else {
		int n;

		/* match any labeling on the hubs; it's one-based */
		if (parent->devpath[0] == '0') {
			n = snprintf(dev->devpath, sizeof(dev->devpath), "%d", port1);
			/* Root ports are not counted in route string */
			dev->route = 0;
		} else {
			n = snprintf(dev->devpath, sizeof(dev->devpath), "%s.%d",
				     parent->devpath, port1);
			/* Route string assumes hubs have less than 16 ports */
			if (port1 < 15)
				dev->route = parent->route +
					(port1 << ((parent->level - 1)*4));
			else
				dev->route = parent->route +
					(15 << ((parent->level - 1)*4));
		}
		if (n >= sizeof(dev->devpath)) {
			usb_put_hcd(bus_to_hcd(bus));
			usb_put_dev(dev);
			return NULL;
		}

		dev->dev.parent = &parent->dev;
		dev_set_name(&dev->dev, "%d-%s", bus->busnum, dev->devpath);

		if (!parent->parent) {
			/* device under root hub's port */
			raw_port = usb_hcd_find_raw_port_number(usb_hcd,
				port1);
		}
		dev->dev.of_node = usb_of_get_device_node(parent, raw_port);

		/* hub driver sets up TT records */
	}

	dev->portnum = port1;
	dev->bus = bus;
	dev->parent = parent;
	INIT_LIST_HEAD(&dev->filelist);

#ifdef	CONFIG_PM
	pm_runtime_set_autosuspend_delay(&dev->dev,
			usb_autosuspend_delay * 1000);
	dev->connect_time = jiffies;
	dev->active_duration = -jiffies;
#endif

	dev->authorized = usb_dev_authorized(dev, usb_hcd);
	return dev;
}
EXPORT_SYMBOL_GPL(usb_alloc_dev);

/**
 * usb_get_dev - increments the reference count of the usb device structure
 * @dev: the device being referenced
 *
 * Each live reference to a device should be refcounted.
 *
 * Drivers for USB interfaces should normally record such references in
 * their probe() methods, when they bind to an interface, and release
 * them by calling usb_put_dev(), in their disconnect() methods.
 * However, if a driver does not access the usb_device structure after
 * its disconnect() method returns then refcounting is not necessary,
 * because the USB core guarantees that a usb_device will not be
 * deallocated until after all of its interface drivers have been unbound.
 *
 * Return: A pointer to the device with the incremented reference counter.
 */
struct usb_device *usb_get_dev(struct usb_device *dev)
{
	/*增加usb_device设备引用*/
	if (dev)
		get_device(&dev->dev);
	return dev;
}
EXPORT_SYMBOL_GPL(usb_get_dev);

/**
 * usb_put_dev - release a use of the usb device structure
 * @dev: device that's been disconnected
 *
 * Must be called when a user of a device is finished with it.  When the last
 * user of the device calls this function, the memory of the device is freed.
 */
void usb_put_dev(struct usb_device *dev)
{
	if (dev)
		put_device(&dev->dev);
}
EXPORT_SYMBOL_GPL(usb_put_dev);

/**
 * usb_get_intf - increments the reference count of the usb interface structure
 * @intf: the interface being referenced
 *
 * Each live reference to a interface must be refcounted.
 *
 * Drivers for USB interfaces should normally record such references in
 * their probe() methods, when they bind to an interface, and release
 * them by calling usb_put_intf(), in their disconnect() methods.
 * However, if a driver does not access the usb_interface structure after
 * its disconnect() method returns then refcounting is not necessary,
 * because the USB core guarantees that a usb_interface will not be
 * deallocated until after its driver has been unbound.
 *
 * Return: A pointer to the interface with the incremented reference counter.
 */
struct usb_interface *usb_get_intf(struct usb_interface *intf)
{
	if (intf)
		/*增加usb interface引用*/
		get_device(&intf->dev);
	return intf;
}
EXPORT_SYMBOL_GPL(usb_get_intf);

/**
 * usb_put_intf - release a use of the usb interface structure
 * @intf: interface that's been decremented
 *
 * Must be called when a user of an interface is finished with it.  When the
 * last user of the interface calls this function, the memory of the interface
 * is freed.
 */
void usb_put_intf(struct usb_interface *intf)
{
	if (intf)
		put_device(&intf->dev);
}
EXPORT_SYMBOL_GPL(usb_put_intf);

/**
 * usb_intf_get_dma_device - acquire a reference on the usb interface's DMA endpoint
 * @intf: the usb interface
 *
 * While a USB device cannot perform DMA operations by itself, many USB
 * controllers can. A call to usb_intf_get_dma_device() returns the DMA endpoint
 * for the given USB interface, if any. The returned device structure must be
 * released with put_device().
 *
 * See also usb_get_dma_device().
 *
 * Returns: A reference to the usb interface's DMA endpoint; or NULL if none
 *          exists.
 */
struct device *usb_intf_get_dma_device(struct usb_interface *intf)
{
	struct usb_device *udev = interface_to_usbdev(intf);
	struct device *dmadev;

	if (!udev->bus)
		return NULL;

	dmadev = get_device(udev->bus->sysdev);
	if (!dmadev || !dmadev->dma_mask) {
		put_device(dmadev);
		return NULL;
	}

	return dmadev;
}
EXPORT_SYMBOL_GPL(usb_intf_get_dma_device);

/*			USB device locking
 *
 * USB devices and interfaces are locked using the semaphore in their
 * embedded struct device.  The hub driver guarantees that whenever a
 * device is connected or disconnected, drivers are called with the
 * USB device locked as well as their particular interface.
 *
 * Complications arise when several devices are to be locked at the same
 * time.  Only hub-aware drivers that are part of usbcore ever have to
 * do this; nobody else needs to worry about it.  The rule for locking
 * is simple:
 *
 *	When locking both a device and its parent, always lock the
 *	parent first.
 */

/**
 * usb_lock_device_for_reset - cautiously acquire the lock for a usb device structure
 * @udev: device that's being locked
 * @iface: interface bound to the driver making the request (optional)
 *
 * Attempts to acquire the device lock, but fails if the device is
 * NOTATTACHED or SUSPENDED, or if iface is specified and the interface
 * is neither BINDING nor BOUND.  Rather than sleeping to wait for the
 * lock, the routine polls repeatedly.  This is to prevent deadlock with
 * disconnect; in some drivers (such as usb-storage) the disconnect()
 * or suspend() method will block waiting for a device reset to complete.
 *
 * Return: A negative error code for failure, otherwise 0.
 */
int usb_lock_device_for_reset(struct usb_device *udev,
			      const struct usb_interface *iface)
{
	unsigned long jiffies_expire = jiffies + HZ;

	if (udev->state == USB_STATE_NOTATTACHED)
		return -ENODEV;
	if (udev->state == USB_STATE_SUSPENDED)
		return -EHOSTUNREACH;
	if (iface && (iface->condition == USB_INTERFACE_UNBINDING ||
			iface->condition == USB_INTERFACE_UNBOUND))
		return -EINTR;

	while (!usb_trylock_device(udev)) {

		/* If we can't acquire the lock after waiting one second,
		 * we're probably deadlocked */
		if (time_after(jiffies, jiffies_expire))
			return -EBUSY;

		msleep(15);
		if (udev->state == USB_STATE_NOTATTACHED)
			return -ENODEV;
		if (udev->state == USB_STATE_SUSPENDED)
			return -EHOSTUNREACH;
		if (iface && (iface->condition == USB_INTERFACE_UNBINDING ||
				iface->condition == USB_INTERFACE_UNBOUND))
			return -EINTR;
	}
	return 0;
}
EXPORT_SYMBOL_GPL(usb_lock_device_for_reset);

/**
 * usb_get_current_frame_number - return current bus frame number
 * @dev: the device whose bus is being queried
 *
 * Return: The current frame number for the USB host controller used
 * with the given USB device. This can be used when scheduling
 * isochronous requests.
 *
 * Note: Different kinds of host controller have different "scheduling
 * horizons". While one type might support scheduling only 32 frames
 * into the future, others could support scheduling up to 1024 frames
 * into the future.
 *
 */
int usb_get_current_frame_number(struct usb_device *dev)
{
	return usb_hcd_get_frame_number(dev);
}
EXPORT_SYMBOL_GPL(usb_get_current_frame_number);

/*-------------------------------------------------------------------*/
/*
 * __usb_get_extra_descriptor() finds a descriptor of specific type in the
 * extra field of the interface and endpoint descriptor structs.
 */

int __usb_get_extra_descriptor(char *buffer, unsigned size,
			       unsigned char type, void **ptr, size_t minsize)
{
	struct usb_descriptor_header *header;

	while (size >= sizeof(struct usb_descriptor_header)) {
		header = (struct usb_descriptor_header *)buffer;

		if (header->bLength < 2 || header->bLength > size) {
			printk(KERN_ERR
				"%s: bogus descriptor, type %d length %d\n",
				usbcore_name,
				header->bDescriptorType,
				header->bLength);
			return -1;
		}

		if (header->bDescriptorType == type && header->bLength >= minsize) {
			*ptr = header;
			return 0;
		}

		buffer += header->bLength;
		size -= header->bLength;
	}
	return -1;
}
EXPORT_SYMBOL_GPL(__usb_get_extra_descriptor);

/**
 * usb_alloc_coherent - allocate dma-consistent buffer for URB_NO_xxx_DMA_MAP
 * @dev: device the buffer will be used with
 * @size: requested buffer size
 * @mem_flags: affect whether allocation may block
 * @dma: used to return DMA address of buffer
 *
 * Return: Either null (indicating no buffer could be allocated), or the
 * cpu-space pointer to a buffer that may be used to perform DMA to the
 * specified device.  Such cpu-space buffers are returned along with the DMA
 * address (through the pointer provided).
 *
 * Note:
 * These buffers are used with URB_NO_xxx_DMA_MAP set in urb->transfer_flags
 * to avoid behaviors like using "DMA bounce buffers", or thrashing IOMMU
 * hardware during URB completion/resubmit.  The implementation varies between
 * platforms, depending on details of how DMA will work to this device.
 * Using these buffers also eliminates cacheline sharing problems on
 * architectures where CPU caches are not DMA-coherent.  On systems without
 * bus-snooping caches, these buffers are uncached.
 *
 * When the buffer is no longer used, free it with usb_free_coherent().
 */
void *usb_alloc_coherent(struct usb_device *dev, size_t size, gfp_t mem_flags,
			 dma_addr_t *dma)
{
	if (!dev || !dev->bus)
		return NULL;
	return hcd_buffer_alloc(dev->bus, size, mem_flags, dma);
}
EXPORT_SYMBOL_GPL(usb_alloc_coherent);

/**
 * usb_free_coherent - free memory allocated with usb_alloc_coherent()
 * @dev: device the buffer was used with
 * @size: requested buffer size
 * @addr: CPU address of buffer
 * @dma: DMA address of buffer
 *
 * This reclaims an I/O buffer, letting it be reused.  The memory must have
 * been allocated using usb_alloc_coherent(), and the parameters must match
 * those provided in that allocation request.
 */
void usb_free_coherent(struct usb_device *dev, size_t size, void *addr,
		       dma_addr_t dma)
{
	if (!dev || !dev->bus)
		return;
	if (!addr)
		return;
	hcd_buffer_free(dev->bus, size, addr, dma);
}
EXPORT_SYMBOL_GPL(usb_free_coherent);

/*
 * Notifications of device and interface registration
 */
static int usb_bus_notify(struct notifier_block *nb, unsigned long action,
		void *data)
{
	struct device *dev = data;

	switch (action) {
	case BUS_NOTIFY_ADD_DEVICE:
		if (dev->type == &usb_device_type)
			(void) usb_create_sysfs_dev_files(to_usb_device(dev));
		else if (dev->type == &usb_if_device_type)
			usb_create_sysfs_intf_files(to_usb_interface(dev));
		break;

	case BUS_NOTIFY_DEL_DEVICE:
		if (dev->type == &usb_device_type)
			usb_remove_sysfs_dev_files(to_usb_device(dev));
		else if (dev->type == &usb_if_device_type)
			usb_remove_sysfs_intf_files(to_usb_interface(dev));
		break;
	}
	return 0;
}

static struct notifier_block usb_bus_nb = {
	.notifier_call = usb_bus_notify,
};

static void usb_debugfs_init(void)
{
	/*devices目录*/
	debugfs_create_file("devices", 0444, usb_debug_root, NULL,
			    &usbfs_devices_fops);
}

static void usb_debugfs_cleanup(void)
{
	debugfs_lookup_and_remove("devices", usb_debug_root);
}

/*
 * Init
 */
static int __init usb_init(void)
{
	int retval;
	if (usb_disabled()) {
		pr_info("%s: USB support disabled\n", usbcore_name);
		return 0;
	}
	usb_init_pool_max();

	usb_debugfs_init();

	usb_acpi_register();
	//注册usb bus
	retval = bus_register(&usb_bus_type);
	if (retval)
		goto bus_register_failed;
	retval = bus_register_notifier(&usb_bus_type, &usb_bus_nb);
	if (retval)
		goto bus_notifier_failed;
	retval = usb_major_init();
	if (retval)
		goto major_init_failed;
	retval = class_register(&usbmisc_class);
	if (retval)
		goto class_register_failed;
	retval = usb_register(&usbfs_driver);
	if (retval)
		goto driver_register_failed;
	/*注册usb设备字符设备*/
	retval = usb_devio_init();
	if (retval)
		goto usb_devio_init_failed;
	retval = usb_hub_init();
	if (retval)
		goto hub_init_failed;
	retval = usb_register_device_driver(&usb_generic_driver, THIS_MODULE);
	if (!retval)
		goto out;

	usb_hub_cleanup();
hub_init_failed:
	usb_devio_cleanup();
usb_devio_init_failed:
	usb_deregister(&usbfs_driver);
driver_register_failed:
	class_unregister(&usbmisc_class);
class_register_failed:
	usb_major_cleanup();
major_init_failed:
	bus_unregister_notifier(&usb_bus_type, &usb_bus_nb);
bus_notifier_failed:
	bus_unregister(&usb_bus_type);
bus_register_failed:
	usb_acpi_unregister();
	usb_debugfs_cleanup();
out:
	return retval;
}

/*
 * Cleanup
 */
static void __exit usb_exit(void)
{
	/* This will matter if shutdown/reboot does exitcalls. */
	if (usb_disabled())
		return;

	usb_release_quirk_list();
	usb_deregister_device_driver(&usb_generic_driver);
	usb_major_cleanup();
	usb_deregister(&usbfs_driver);
	usb_devio_cleanup();
	usb_hub_cleanup();
	class_unregister(&usbmisc_class);
	bus_unregister_notifier(&usb_bus_type, &usb_bus_nb);
	bus_unregister(&usb_bus_type);
	usb_acpi_unregister();
	usb_debugfs_cleanup();
	idr_destroy(&usb_bus_idr);
}

subsys_initcall(usb_init);
module_exit(usb_exit);
MODULE_DESCRIPTION("USB core host-side support");
MODULE_LICENSE("GPL");<|MERGE_RESOLUTION|>--- conflicted
+++ resolved
@@ -593,12 +593,8 @@
 			 usb_dev->bus->busnum, usb_dev->devnum);
 }
 
-<<<<<<< HEAD
 /*指明为usb设备类型*/
-struct device_type usb_device_type = {
-=======
 const struct device_type usb_device_type = {
->>>>>>> 155a3c00
 	.name =		"usb_device",
 	.release =	usb_release_dev,
 	.uevent =	usb_dev_uevent,
