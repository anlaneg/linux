--- conflicted
+++ resolved
@@ -49,12 +49,8 @@
 		   void *buf, unsigned len)
 {
 	struct virtio_pci_device *vp_dev = to_vp_device(vdev);
-<<<<<<< HEAD
 	//取公共配置结构体结束位置（自此位置开始将由各功能自主定义），并向后偏移offset字段
-	void __iomem *ioaddr = vp_dev->ioaddr +
-=======
 	void __iomem *ioaddr = vp_dev->ldev.ioaddr +
->>>>>>> ce840177
 			VIRTIO_PCI_CONFIG_OFF(vp_dev->msix_enabled) +
 			offset;
 	u8 *ptr = buf;
@@ -128,20 +124,9 @@
 	int err;
 	u64 q_pfn;
 
-<<<<<<< HEAD
-	/* Select the queue we're interested in */
-	//设置选中队列index
-	iowrite16(index, vp_dev->ioaddr + VIRTIO_PCI_QUEUE_SEL);
-
-	/* Check if queue is either not available or already active. */
-	//取队列大小
-	num = ioread16(vp_dev->ioaddr + VIRTIO_PCI_QUEUE_NUM);
-	if (!num || ioread32(vp_dev->ioaddr + VIRTIO_PCI_QUEUE_PFN))
-=======
 	/* Check if queue is either not available or already active. */
 	num = vp_legacy_get_queue_size(&vp_dev->ldev, index);
 	if (!num || vp_legacy_get_queue_enable(&vp_dev->ldev, index))
->>>>>>> ce840177
 		return ERR_PTR(-ENOENT);
 
 	info->msix_vector = msix_vec;
@@ -165,23 +150,14 @@
 	}
 
 	/* activate the queue */
-<<<<<<< HEAD
 	//知会硬件此ring的物理地址
-	iowrite32(q_pfn, vp_dev->ioaddr + VIRTIO_PCI_QUEUE_PFN);
-=======
 	vp_legacy_set_queue_address(&vp_dev->ldev, index, q_pfn);
->>>>>>> ce840177
 
 	vq->priv = (void __force *)vp_dev->ldev.ioaddr + VIRTIO_PCI_QUEUE_NOTIFY;
 
 	if (msix_vec != VIRTIO_MSI_NO_VECTOR) {
-<<<<<<< HEAD
-	    //知会硬件此ring对应的中断号
-		iowrite16(msix_vec, vp_dev->ioaddr + VIRTIO_MSI_QUEUE_VECTOR);
-		msix_vec = ioread16(vp_dev->ioaddr + VIRTIO_MSI_QUEUE_VECTOR);
-=======
+		//知会硬件此ring对应的中断号
 		msix_vec = vp_legacy_queue_vector(&vp_dev->ldev, index, msix_vec);
->>>>>>> ce840177
 		if (msix_vec == VIRTIO_MSI_NO_VECTOR) {
 			err = -EBUSY;
 			goto out_deactivate;
@@ -216,12 +192,8 @@
 }
 
 static const struct virtio_config_ops virtio_pci_config_ops = {
-<<<<<<< HEAD
+	.enable_cbs	= vp_enable_cbs,
 	.get		= vp_get,//针对legacy接口，设备的配置位于公共配置结构体后面
-=======
-	.enable_cbs	= vp_enable_cbs,
-	.get		= vp_get,
->>>>>>> ce840177
 	.set		= vp_set,
 	.get_status	= vp_get_status,
 	.set_status	= vp_set_status,
