// SPDX-License-Identifier: GPL-2.0-or-later
/*
 * Virtio PCI driver - legacy device support
 *
 * This module allows virtio devices to be used over a virtual PCI device.
 * This can be used with QEMU based VMMs like KVM or Xen.
 *
 * Copyright IBM Corp. 2007
 * Copyright Red Hat, Inc. 2014
 *
 * Authors:
 *  Anthony Liguori  <aliguori@us.ibm.com>
 *  Rusty Russell <rusty@rustcorp.com.au>
 *  Michael S. Tsirkin <mst@redhat.com>
 */

#include "linux/virtio_pci_legacy.h"
#include "virtio_pci_common.h"

/* virtio config->get_features() implementation */
static u64 vp_get_features(struct virtio_device *vdev)
{
	struct virtio_pci_device *vp_dev = to_vp_device(vdev);

	/* When someone needs more than 32 feature bits, we'll need to
	 * steal a bit to indicate that the rest are somewhere else. */
	return vp_legacy_get_features(&vp_dev->ldev);
}

/* virtio config->finalize_features() implementation */
static int vp_finalize_features(struct virtio_device *vdev)
{
	struct virtio_pci_device *vp_dev = to_vp_device(vdev);

	/* Give virtio_ring a chance to accept features. */
	vring_transport_features(vdev);

	/* Make sure we don't have any features > 32 bits! */
	BUG_ON((u32)vdev->features != vdev->features);

	/* We only support 32 feature bits. */
	vp_legacy_set_features(&vp_dev->ldev, vdev->features);

	return 0;
}

/* virtio config->get() implementation */
static void vp_get(struct virtio_device *vdev, unsigned int offset,
		   void *buf, unsigned int len)
{
	struct virtio_pci_device *vp_dev = to_vp_device(vdev);
	//取公共配置结构体结束位置（自此位置开始将由各功能自主定义），并向后偏移offset字段
	void __iomem *ioaddr = vp_dev->ldev.ioaddr +
			VIRTIO_PCI_CONFIG_OFF(vp_dev->msix_enabled) +
			offset;
	u8 *ptr = buf;
	int i;

	//读取ioaddr对应的偏移量的值
	for (i = 0; i < len; i++)
		ptr[i] = ioread8(ioaddr + i);
}

/* the config->set() implementation.  it's symmetric to the config->get()
 * implementation */
static void vp_set(struct virtio_device *vdev, unsigned int offset,
		   const void *buf, unsigned int len)
{
	struct virtio_pci_device *vp_dev = to_vp_device(vdev);
	void __iomem *ioaddr = vp_dev->ldev.ioaddr +
			VIRTIO_PCI_CONFIG_OFF(vp_dev->msix_enabled) +
			offset;
	const u8 *ptr = buf;
	int i;

	for (i = 0; i < len; i++)
		iowrite8(ptr[i], ioaddr + i);
}

/* config->{get,set}_status() implementations */
static u8 vp_get_status(struct virtio_device *vdev)
{
	struct virtio_pci_device *vp_dev = to_vp_device(vdev);
	return vp_legacy_get_status(&vp_dev->ldev);
}

static void vp_set_status(struct virtio_device *vdev, u8 status)
{
	struct virtio_pci_device *vp_dev = to_vp_device(vdev);
	/* We should never be setting status to 0. */
	BUG_ON(status == 0);
	vp_legacy_set_status(&vp_dev->ldev, status);
}

static void vp_reset(struct virtio_device *vdev)
{
	struct virtio_pci_device *vp_dev = to_vp_device(vdev);
	/* 0 status means a reset. */
	vp_legacy_set_status(&vp_dev->ldev, 0);
	/* Flush out the status write, and flush in device writes,
	 * including MSi-X interrupts, if any. */
	vp_legacy_get_status(&vp_dev->ldev);
	/* Flush pending VQ/configuration callbacks. */
	vp_synchronize_vectors(vdev);
}

//virtio-pci设备，开始指定vector的使用
static u16 vp_config_vector(struct virtio_pci_device *vp_dev, u16 vector)
{
	return vp_legacy_config_vector(&vp_dev->ldev, vector);
}

//设置vq的中断，物理地址
static struct virtqueue *setup_vq(struct virtio_pci_device *vp_dev,
				  struct virtio_pci_vq_info *info,
<<<<<<< HEAD
				  unsigned index,
				  void (*callback)(struct virtqueue *vq)/*vring报文中断处理函数*/,
=======
				  unsigned int index,
				  void (*callback)(struct virtqueue *vq),
>>>>>>> 97ee9d1c
				  const char *name,
				  bool ctx,
				  u16 msix_vec/*中断地址*/)
{
	struct virtqueue *vq;
	u16 num;
	int err;
	u64 q_pfn;

	/* Check if queue is either not available or already active. */
	num = vp_legacy_get_queue_size(&vp_dev->ldev, index);
	if (!num || vp_legacy_get_queue_enable(&vp_dev->ldev, index))
		return ERR_PTR(-ENOENT);

	info->msix_vector = msix_vec;

	/* create the vring */
	vq = vring_create_virtqueue(index, num,
				    VIRTIO_PCI_VRING_ALIGN, &vp_dev->vdev,
				    true, false, ctx,
				    vp_notify, callback, name);
	if (!vq)
		return ERR_PTR(-ENOMEM);

<<<<<<< HEAD
	//到页指针
=======
	vq->num_max = num;

>>>>>>> 97ee9d1c
	q_pfn = virtqueue_get_desc_addr(vq) >> VIRTIO_PCI_QUEUE_ADDR_SHIFT;
	if (q_pfn >> 32) {
		dev_err(&vp_dev->pci_dev->dev,
			"platform bug: legacy virtio-pci must not be used with RAM above 0x%llxGB\n",
			0x1ULL << (32 + PAGE_SHIFT - 30));
		err = -E2BIG;
		goto out_del_vq;
	}

	/* activate the queue */
	//知会硬件此ring的物理地址
	vp_legacy_set_queue_address(&vp_dev->ldev, index, q_pfn);

	vq->priv = (void __force *)vp_dev->ldev.ioaddr + VIRTIO_PCI_QUEUE_NOTIFY;

	if (msix_vec != VIRTIO_MSI_NO_VECTOR) {
		//知会硬件此ring对应的中断号
		msix_vec = vp_legacy_queue_vector(&vp_dev->ldev, index, msix_vec);
		if (msix_vec == VIRTIO_MSI_NO_VECTOR) {
			err = -EBUSY;
			goto out_deactivate;
		}
	}

	return vq;

out_deactivate:
	vp_legacy_set_queue_address(&vp_dev->ldev, index, 0);
out_del_vq:
	vring_del_virtqueue(vq);
	return ERR_PTR(err);
}

static void del_vq(struct virtio_pci_vq_info *info)
{
	struct virtqueue *vq = info->vq;
	struct virtio_pci_device *vp_dev = to_vp_device(vq->vdev);

	if (vp_dev->msix_enabled) {
		vp_legacy_queue_vector(&vp_dev->ldev, vq->index,
				VIRTIO_MSI_NO_VECTOR);
		/* Flush the write out to device */
		ioread8(vp_dev->ldev.ioaddr + VIRTIO_PCI_ISR);
	}

	/* Select and deactivate the queue */
	vp_legacy_set_queue_address(&vp_dev->ldev, vq->index, 0);

	vring_del_virtqueue(vq);
}

static const struct virtio_config_ops virtio_pci_config_ops = {
	.get		= vp_get,//针对legacy接口，设备的配置位于公共配置结构体后面
	.set		= vp_set,
	.get_status	= vp_get_status,
	.set_status	= vp_set_status,
	.reset		= vp_reset,
	.find_vqs	= vp_find_vqs,
	.del_vqs	= vp_del_vqs,
	.synchronize_cbs = vp_synchronize_vectors,
	.get_features	= vp_get_features,
	.finalize_features = vp_finalize_features,
	.bus_name	= vp_bus_name,
	.set_vq_affinity = vp_set_vq_affinity,
	.get_vq_affinity = vp_get_vq_affinity,
};

/* the PCI probing function */
int virtio_pci_legacy_probe(struct virtio_pci_device *vp_dev)
{
	struct virtio_pci_legacy_device *ldev = &vp_dev->ldev;
	struct pci_dev *pci_dev = vp_dev->pci_dev;
	int rc;

	ldev->pci_dev = pci_dev;

	rc = vp_legacy_probe(ldev);
	if (rc)
		return rc;

	vp_dev->isr = ldev->isr;
	vp_dev->vdev.id = ldev->id;

	vp_dev->vdev.config = &virtio_pci_config_ops;

	vp_dev->config_vector = vp_config_vector;
	vp_dev->setup_vq = setup_vq;
	vp_dev->del_vq = del_vq;

	return 0;
}

void virtio_pci_legacy_remove(struct virtio_pci_device *vp_dev)
{
	struct virtio_pci_legacy_device *ldev = &vp_dev->ldev;

	vp_legacy_remove(ldev);
}<|MERGE_RESOLUTION|>--- conflicted
+++ resolved
@@ -113,13 +113,8 @@
 //设置vq的中断，物理地址
 static struct virtqueue *setup_vq(struct virtio_pci_device *vp_dev,
 				  struct virtio_pci_vq_info *info,
-<<<<<<< HEAD
-				  unsigned index,
+				  unsigned int index,
 				  void (*callback)(struct virtqueue *vq)/*vring报文中断处理函数*/,
-=======
-				  unsigned int index,
-				  void (*callback)(struct virtqueue *vq),
->>>>>>> 97ee9d1c
 				  const char *name,
 				  bool ctx,
 				  u16 msix_vec/*中断地址*/)
@@ -144,12 +139,9 @@
 	if (!vq)
 		return ERR_PTR(-ENOMEM);
 
-<<<<<<< HEAD
+	vq->num_max = num;
+
 	//到页指针
-=======
-	vq->num_max = num;
-
->>>>>>> 97ee9d1c
 	q_pfn = virtqueue_get_desc_addr(vq) >> VIRTIO_PCI_QUEUE_ADDR_SHIFT;
 	if (q_pfn >> 32) {
 		dev_err(&vp_dev->pci_dev->dev,
