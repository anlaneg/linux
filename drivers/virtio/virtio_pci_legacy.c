// SPDX-License-Identifier: GPL-2.0-or-later
/*
 * Virtio PCI driver - legacy device support
 *
 * This module allows virtio devices to be used over a virtual PCI device.
 * This can be used with QEMU based VMMs like KVM or Xen.
 *
 * Copyright IBM Corp. 2007
 * Copyright Red Hat, Inc. 2014
 *
 * Authors:
 *  Anthony Liguori  <aliguori@us.ibm.com>
 *  Rusty Russell <rusty@rustcorp.com.au>
 *  Michael S. Tsirkin <mst@redhat.com>
 */

#include "linux/virtio_pci_legacy.h"
#include "virtio_pci_common.h"

/* virtio config->get_features() implementation */
static u64 vp_get_features(struct virtio_device *vdev)
{
	struct virtio_pci_device *vp_dev = to_vp_device(vdev);

	/* When someone needs more than 32 feature bits, we'll need to
	 * steal a bit to indicate that the rest are somewhere else. */
	return vp_legacy_get_features(&vp_dev->ldev);
}

/* virtio config->finalize_features() implementation */
static int vp_finalize_features(struct virtio_device *vdev)
{
	struct virtio_pci_device *vp_dev = to_vp_device(vdev);

	/* Give virtio_ring a chance to accept features. */
	vring_transport_features(vdev);

	/* Make sure we don't have any features > 32 bits! */
	BUG_ON((u32)vdev->features != vdev->features);

	/* We only support 32 feature bits. */
	vp_legacy_set_features(&vp_dev->ldev, vdev->features);

	return 0;
}

/* virtio config->get() implementation */
static void vp_get(struct virtio_device *vdev, unsigned offset,
		   void *buf, unsigned len)
{
	struct virtio_pci_device *vp_dev = to_vp_device(vdev);
	//取公共配置结构体结束位置（自此位置开始将由各功能自主定义），并向后偏移offset字段
	void __iomem *ioaddr = vp_dev->ldev.ioaddr +
			VIRTIO_PCI_CONFIG_OFF(vp_dev->msix_enabled) +
			offset;
	u8 *ptr = buf;
	int i;

	//读取ioaddr对应的偏移量的值
	for (i = 0; i < len; i++)
		ptr[i] = ioread8(ioaddr + i);
}

/* the config->set() implementation.  it's symmetric to the config->get()
 * implementation */
static void vp_set(struct virtio_device *vdev, unsigned offset,
		   const void *buf, unsigned len)
{
	struct virtio_pci_device *vp_dev = to_vp_device(vdev);
	void __iomem *ioaddr = vp_dev->ldev.ioaddr +
			VIRTIO_PCI_CONFIG_OFF(vp_dev->msix_enabled) +
			offset;
	const u8 *ptr = buf;
	int i;

	for (i = 0; i < len; i++)
		iowrite8(ptr[i], ioaddr + i);
}

/* config->{get,set}_status() implementations */
static u8 vp_get_status(struct virtio_device *vdev)
{
	struct virtio_pci_device *vp_dev = to_vp_device(vdev);
	return vp_legacy_get_status(&vp_dev->ldev);
}

static void vp_set_status(struct virtio_device *vdev, u8 status)
{
	struct virtio_pci_device *vp_dev = to_vp_device(vdev);
	/* We should never be setting status to 0. */
	BUG_ON(status == 0);
	vp_legacy_set_status(&vp_dev->ldev, status);
}

static void vp_reset(struct virtio_device *vdev)
{
	struct virtio_pci_device *vp_dev = to_vp_device(vdev);
	/* 0 status means a reset. */
	vp_legacy_set_status(&vp_dev->ldev, 0);
	/* Flush out the status write, and flush in device writes,
	 * including MSi-X interrupts, if any. */
	vp_legacy_get_status(&vp_dev->ldev);
	/* Flush pending VQ/configuration callbacks. */
	vp_synchronize_vectors(vdev);
}

//virtio-pci设备，开始指定vector的使用
static u16 vp_config_vector(struct virtio_pci_device *vp_dev, u16 vector)
{
	return vp_legacy_config_vector(&vp_dev->ldev, vector);
}

//设置vq的中断，物理地址
static struct virtqueue *setup_vq(struct virtio_pci_device *vp_dev,
				  struct virtio_pci_vq_info *info,
				  unsigned index,
				  void (*callback)(struct virtqueue *vq)/*vring报文中断处理函数*/,
				  const char *name,
				  bool ctx,
				  u16 msix_vec/*中断地址*/)
{
	struct virtqueue *vq;
	u16 num;
	int err;
	u64 q_pfn;

	/* Check if queue is either not available or already active. */
	num = vp_legacy_get_queue_size(&vp_dev->ldev, index);
	if (!num || vp_legacy_get_queue_enable(&vp_dev->ldev, index))
		return ERR_PTR(-ENOENT);

	info->msix_vector = msix_vec;

	/* create the vring */
	vq = vring_create_virtqueue(index, num,
				    VIRTIO_PCI_VRING_ALIGN, &vp_dev->vdev,
				    true, false, ctx,
				    vp_notify, callback, name);
	if (!vq)
		return ERR_PTR(-ENOMEM);

	//到页指针
	q_pfn = virtqueue_get_desc_addr(vq) >> VIRTIO_PCI_QUEUE_ADDR_SHIFT;
	if (q_pfn >> 32) {
		dev_err(&vp_dev->pci_dev->dev,
			"platform bug: legacy virtio-pci must not be used with RAM above 0x%llxGB\n",
			0x1ULL << (32 + PAGE_SHIFT - 30));
		err = -E2BIG;
		goto out_del_vq;
	}

	/* activate the queue */
	//知会硬件此ring的物理地址
	vp_legacy_set_queue_address(&vp_dev->ldev, index, q_pfn);

	vq->priv = (void __force *)vp_dev->ldev.ioaddr + VIRTIO_PCI_QUEUE_NOTIFY;

	if (msix_vec != VIRTIO_MSI_NO_VECTOR) {
		//知会硬件此ring对应的中断号
		msix_vec = vp_legacy_queue_vector(&vp_dev->ldev, index, msix_vec);
		if (msix_vec == VIRTIO_MSI_NO_VECTOR) {
			err = -EBUSY;
			goto out_deactivate;
		}
	}

	return vq;

out_deactivate:
	vp_legacy_set_queue_address(&vp_dev->ldev, index, 0);
out_del_vq:
	vring_del_virtqueue(vq);
	return ERR_PTR(err);
}

static void del_vq(struct virtio_pci_vq_info *info)
{
	struct virtqueue *vq = info->vq;
	struct virtio_pci_device *vp_dev = to_vp_device(vq->vdev);

	if (vp_dev->msix_enabled) {
		vp_legacy_queue_vector(&vp_dev->ldev, vq->index,
				VIRTIO_MSI_NO_VECTOR);
		/* Flush the write out to device */
		ioread8(vp_dev->ldev.ioaddr + VIRTIO_PCI_ISR);
	}

	/* Select and deactivate the queue */
	vp_legacy_set_queue_address(&vp_dev->ldev, vq->index, 0);

	vring_del_virtqueue(vq);
}

static const struct virtio_config_ops virtio_pci_config_ops = {
<<<<<<< HEAD
	.enable_cbs	= vp_enable_cbs,
	.get		= vp_get,//针对legacy接口，设备的配置位于公共配置结构体后面
=======
	.get		= vp_get,
>>>>>>> 028192fe
	.set		= vp_set,
	.get_status	= vp_get_status,
	.set_status	= vp_set_status,
	.reset		= vp_reset,
	.find_vqs	= vp_find_vqs,
	.del_vqs	= vp_del_vqs,
	.get_features	= vp_get_features,
	.finalize_features = vp_finalize_features,
	.bus_name	= vp_bus_name,
	.set_vq_affinity = vp_set_vq_affinity,
	.get_vq_affinity = vp_get_vq_affinity,
};

/* the PCI probing function */
int virtio_pci_legacy_probe(struct virtio_pci_device *vp_dev)
{
	struct virtio_pci_legacy_device *ldev = &vp_dev->ldev;
	struct pci_dev *pci_dev = vp_dev->pci_dev;
	int rc;

	ldev->pci_dev = pci_dev;

	rc = vp_legacy_probe(ldev);
	if (rc)
		return rc;

	vp_dev->isr = ldev->isr;
	vp_dev->vdev.id = ldev->id;

	vp_dev->vdev.config = &virtio_pci_config_ops;

	vp_dev->config_vector = vp_config_vector;
	vp_dev->setup_vq = setup_vq;
	vp_dev->del_vq = del_vq;

	return 0;
}

void virtio_pci_legacy_remove(struct virtio_pci_device *vp_dev)
{
	struct virtio_pci_legacy_device *ldev = &vp_dev->ldev;

	vp_legacy_remove(ldev);
}<|MERGE_RESOLUTION|>--- conflicted
+++ resolved
@@ -192,12 +192,7 @@
 }
 
 static const struct virtio_config_ops virtio_pci_config_ops = {
-<<<<<<< HEAD
-	.enable_cbs	= vp_enable_cbs,
 	.get		= vp_get,//针对legacy接口，设备的配置位于公共配置结构体后面
-=======
-	.get		= vp_get,
->>>>>>> 028192fe
 	.set		= vp_set,
 	.get_status	= vp_get_status,
 	.set_status	= vp_set_status,
