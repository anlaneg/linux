--- conflicted
+++ resolved
@@ -19,153 +19,9 @@
 #define VIRTIO_RING_NO_LEGACY
 #include "virtio_pci_common.h"
 
-<<<<<<< HEAD
-/*
- * Type-safe wrappers for io accesses.
- * Use these to enforce at compile time the following spec requirement:
- *
- * The driver MUST access each field using the “natural” access
- * method, i.e. 32-bit accesses for 32-bit fields, 16-bit accesses
- * for 16-bit fields and 8-bit accesses for 8-bit fields.
- */
-static inline u8 vp_ioread8(const u8 __iomem *addr)
-{
-	return ioread8(addr);
-}
-static inline u16 vp_ioread16 (const __le16 __iomem *addr)
-{
-	return ioread16(addr);
-}
-
-static inline u32 vp_ioread32(const __le32 __iomem *addr)
-{
-	return ioread32(addr);
-}
-
-static inline void vp_iowrite8(u8 value, u8 __iomem *addr)
-{
-	iowrite8(value, addr);
-}
-
-static inline void vp_iowrite16(u16 value, __le16 __iomem *addr)
-{
-	iowrite16(value, addr);
-}
-
-//向addr中写入value
-static inline void vp_iowrite32(u32 value, __le32 __iomem *addr)
-{
-	iowrite32(value, addr);
-}
-
-static void vp_iowrite64_twopart(u64 val,
-				 __le32 __iomem *lo/*低32bit地址*/, __le32 __iomem *hi/*高32bit地址*/)
-{
-	vp_iowrite32((u32)val, lo);
-	vp_iowrite32(val >> 32, hi);
-}
-
-//映射capability对应的内存（offset是capability相对于pci config space的偏移）
-//minlen是capability结构体的最小长度，align是其的对齐方式
-//start是映射相对于这段数据的偏移量，size是要映射的大小,len是实际映射的大小
-static void __iomem *map_capability(struct pci_dev *dev, int off,
-				    size_t minlen,
-				    u32 align,
-				    u32 start, u32 size,
-				    size_t *len)
-{
-	u8 bar;
-	u32 offset, length;
-	void __iomem *p;
-
-	//读取bar,offset,length
-	//off指示的位置是一个virtio_pci_cap结构，自此结构中先读取bar,offset,length
-	pci_read_config_byte(dev, off + offsetof(struct virtio_pci_cap,
-						 bar),
-			     &bar);
-	pci_read_config_dword(dev, off + offsetof(struct virtio_pci_cap, offset),
-			     &offset);
-	pci_read_config_dword(dev, off + offsetof(struct virtio_pci_cap, length),
-			      &length);
-
-	//长度小于start指定，参数有误
-	if (length <= start) {
-		dev_err(&dev->dev,
-			"virtio_pci: bad capability len %u (>%u expected)\n",
-			length, start);
-		return NULL;
-	}
-
-	//自start开始，没有minlen字节，参数有误
-	if (length - start < minlen) {
-		dev_err(&dev->dev,
-			"virtio_pci: bad capability len %u (>=%zu expected)\n",
-			length, minlen);
-		return NULL;
-	}
-
-	//除去start
-	length -= start;
-
-	if (start + offset < offset) {
-		dev_err(&dev->dev,
-			"virtio_pci: map wrap-around %u+%u\n",
-			start, offset);
-		return NULL;
-	}
-
-	offset += start;
-
-	if (offset & (align - 1)) {
-		dev_err(&dev->dev,
-			"virtio_pci: offset %u not aligned to %u\n",
-			offset, align);
-		return NULL;
-	}
-
-	if (length > size)
-		length = size;
-
-	if (len)
-		*len = length;
-
-	if (minlen + offset < minlen ||
-	    minlen + offset > pci_resource_len(dev, bar)) {
-		dev_err(&dev->dev,
-			"virtio_pci: map virtio %zu@%u "
-			"out of range on bar %i length %lu\n",
-			minlen, offset,
-			bar, (unsigned long)pci_resource_len(dev, bar));
-		return NULL;
-	}
-
-	//映射bar内存到p
-	p = pci_iomap_range(dev, bar, offset, length);
-	if (!p)
-		dev_err(&dev->dev,
-			"virtio_pci: unable to map virtio %u@%u on bar %i\n",
-			length, offset, bar);
-	return p;
-}
-
-/* virtio config->get_features() implementation */
-//配合device_feature_select寄存器，完成设备支持的功能位读取
 static u64 vp_get_features(struct virtio_device *vdev)
 {
 	struct virtio_pci_device *vp_dev = to_vp_device(vdev);
-	u64 features;
-
-	//向vp_dev->common->device_feature_select中写入0，并读取device_feature，做为低位
-	vp_iowrite32(0, &vp_dev->common->device_feature_select);
-	features = vp_ioread32(&vp_dev->common->device_feature);
-	//向vp_dev->common->device_feature_select中写入1，并读取device_feature，做为低位
-	vp_iowrite32(1, &vp_dev->common->device_feature_select);
-	features |= ((u64)vp_ioread32(&vp_dev->common->device_feature) << 32);
-=======
-static u64 vp_get_features(struct virtio_device *vdev)
-{
-	struct virtio_pci_device *vp_dev = to_vp_device(vdev);
->>>>>>> 52e44129
 
 	return vp_modern_get_features(&vp_dev->mdev);
 }
@@ -232,12 +88,8 @@
 		memcpy(buf, &l, sizeof l);
 		break;
 	case 8:
-<<<<<<< HEAD
 		//64字节时，按32字节读取两次
-		l = cpu_to_le32(ioread32(vp_dev->device + offset));
-=======
 		l = cpu_to_le32(ioread32(device + offset));
->>>>>>> 52e44129
 		memcpy(buf, &l, sizeof l);
 		l = cpu_to_le32(ioread32(device + offset + sizeof l));
 		memcpy(buf + sizeof l, &l, sizeof l);
@@ -319,23 +171,15 @@
 	struct virtio_pci_modern_device *mdev = &vp_dev->mdev;
 
 	/* 0 status means a reset. */
-<<<<<<< HEAD
 	//写此地址写0，reset设备
-	vp_iowrite8(0, &vp_dev->common->device_status);
-=======
 	vp_modern_set_status(mdev, 0);
->>>>>>> 52e44129
 	/* After writing 0 to device_status, the driver MUST wait for a read of
 	 * device_status to return 0 before reinitializing the device.
 	 * This will flush out the status write, and flush in device writes,
 	 * including MSI-X interrupts, if any.
 	 */
-<<<<<<< HEAD
 	//等待设备reset完成
-	while (vp_ioread8(&vp_dev->common->device_status))
-=======
 	while (vp_modern_get_status(mdev))
->>>>>>> 52e44129
 		msleep(1);
 	/* Flush pending VQ/configuration callbacks. */
 	vp_synchronize_vectors(vdev);
@@ -361,28 +205,15 @@
 	u16 num, off;
 	int err;
 
-<<<<<<< HEAD
 	//要创建的队列数不能超过硬件支持的最大队列数
-	if (index >= vp_ioread16(&cfg->num_queues))
+	if (index >= vp_modern_get_num_queues(mdev))
 		return ERR_PTR(-ENOENT);
-
-	/* Select the queue we're interested in */
-	//告知硬件我们使用index号queue，看qemu代码（后面将针对此队列进行vp_io[read/write]操作）
-	vp_iowrite16(index, &cfg->queue_select);
 
 	/* Check if queue is either not available or already active. */
 	//取硬件支持的index号队列大小，如果大小为０，查询此队列是否使能
 	//如果使能了，但返回num ==0，则硬件实现有误
-	num = vp_ioread16(&cfg->queue_size);
-	if (!num || vp_ioread16(&cfg->queue_enable))
-=======
-	if (index >= vp_modern_get_num_queues(mdev))
-		return ERR_PTR(-ENOENT);
-
-	/* Check if queue is either not available or already active. */
 	num = vp_modern_get_queue_size(mdev, index);
 	if (!num || vp_modern_get_queue_enable(mdev, index))
->>>>>>> 52e44129
 		return ERR_PTR(-ENOENT);
 
 	//队列数必须为2的N次方
@@ -406,28 +237,16 @@
 		return ERR_PTR(-ENOMEM);
 
 	/* activate the queue */
-<<<<<<< HEAD
 	//设置队列大小
-	vp_iowrite16(virtqueue_get_vring_size(vq), &cfg->queue_size);
+	vp_modern_set_queue_size(mdev, index, virtqueue_get_vring_size(vq));
 	//设置desc的物理地址（dma地址）
-	vp_iowrite64_twopart(virtqueue_get_desc_addr(vq),
-			     &cfg->queue_desc_lo, &cfg->queue_desc_hi);
 	//设置avail的物理地址（dma地址）
-	vp_iowrite64_twopart(virtqueue_get_avail_addr(vq),
-			     &cfg->queue_avail_lo, &cfg->queue_avail_hi);
 	//设置use的物理地址（dma地址）
-	vp_iowrite64_twopart(virtqueue_get_used_addr(vq),
-			     &cfg->queue_used_lo, &cfg->queue_used_hi);
-
-	if (vp_dev->notify_base) {
-=======
-	vp_modern_set_queue_size(mdev, index, virtqueue_get_vring_size(vq));
 	vp_modern_queue_address(mdev, index, virtqueue_get_desc_addr(vq),
 				virtqueue_get_avail_addr(vq),
 				virtqueue_get_used_addr(vq));
 
 	if (mdev->notify_base) {
->>>>>>> 52e44129
 		/* offset should not wrap */
 		if ((u64)off * mdev->notify_offset_multiplier + 2
 		    > mdev->notify_len) {
@@ -439,14 +258,9 @@
 			err = -EINVAL;
 			goto err_map_notify;
 		}
-<<<<<<< HEAD
 		//此队列对应的通知地址
-		vq->priv = (void __force *)vp_dev->notify_base +
-			off * vp_dev->notify_offset_multiplier;
-=======
 		vq->priv = (void __force *)mdev->notify_base +
 			off * mdev->notify_offset_multiplier;
->>>>>>> 52e44129
 	} else {
 		vq->priv = (void __force *)vp_modern_map_capability(mdev,
 							  mdev->notify_map_cap, 2, 2,
@@ -460,13 +274,8 @@
 	}
 
 	if (msix_vec != VIRTIO_MSI_NO_VECTOR) {
-<<<<<<< HEAD
-	    //指明了中断，则为此队列配置中断
-		vp_iowrite16(msix_vec, &cfg->queue_msix_vector);
-		msix_vec = vp_ioread16(&cfg->queue_msix_vector);
-=======
+	    	//指明了中断，则为此队列配置中断
 		msix_vec = vp_modern_queue_vector(mdev, index, msix_vec);
->>>>>>> 52e44129
 		if (msix_vec == VIRTIO_MSI_NO_VECTOR) {
 			err = -EBUSY;
 			goto err_assign_vector;
@@ -513,21 +322,10 @@
 	struct virtio_pci_device *vp_dev = to_vp_device(vq->vdev);
 	struct virtio_pci_modern_device *mdev = &vp_dev->mdev;
 
-<<<<<<< HEAD
 	//告知硬件准备操作队列vq->index
-	vp_iowrite16(vq->index, &vp_dev->common->queue_select);
-
-	if (vp_dev->msix_enabled) {
-		vp_iowrite16(VIRTIO_MSI_NO_VECTOR,
-			     &vp_dev->common->queue_msix_vector);
-		/* Flush the write out to device */
-		vp_ioread16(&vp_dev->common->queue_msix_vector);
-	}
-=======
 	if (vp_dev->msix_enabled)
 		vp_modern_queue_vector(mdev, vq->index,
 				       VIRTIO_MSI_NO_VECTOR);
->>>>>>> 52e44129
 
 	if (!mdev->notify_base)
 		pci_iounmap(mdev->pci_dev, (void __force __iomem *)vq->priv);
@@ -662,297 +460,12 @@
 	.get_shm_region  = vp_get_shm_region,
 };
 
-<<<<<<< HEAD
-/**
- * virtio_pci_find_capability - walk capabilities to find device info.
- * @dev: the pci device
- * @cfg_type: the VIRTIO_PCI_CAP_* value we seek
- * @ioresource_types: IORESOURCE_MEM and/or IORESOURCE_IO.
- * @bars: the bitmask of BARs
- *
- * Returns offset of the capability, or 0.
- */
-static inline int virtio_pci_find_capability(struct pci_dev *dev, u8 cfg_type,
-					     u32 ioresource_types, int *bars)
-{
-	/*
-	 * 见virtio 1.0 spec标准所言
-	 * The location of each structure is specified using a vendor-specific PCI capability located on the capability
-	   list in PCI configuration space of the device. This virtio structure capability uses little-endian format; all fields
-       are read-only for the driver unless stated otherwise:
-	 */
-	int pos;
-
-	//遍历Vendor-Specific cap
-	for (pos = pci_find_capability(dev, PCI_CAP_ID_VNDR);
-	     pos > 0;
-	     pos = pci_find_next_capability(dev, pos, PCI_CAP_ID_VNDR)) {
-		//读取cap对应的结构体类型
-		u8 type, bar;
-		pci_read_config_byte(dev, pos + offsetof(struct virtio_pci_cap,
-							 cfg_type),
-				     &type);
-		//读取哪里可以找到此结构体
-		pci_read_config_byte(dev, pos + offsetof(struct virtio_pci_cap,
-							 bar),
-				     &bar);
-
-		/* Ignore structures with reserved BAR values */
-		//按标准规定，目前有5种类型
-		/*
-		 * cfg_type identifies the structure, according to the following table:
-			//Common configuration
-			#define VIRTIO_PCI_CAP_COMMON_CFG 1
-			//Notifications
-			#define VIRTIO_PCI_CAP_NOTIFY_CFG 2
-			//ISR Status
-			#define VIRTIO_PCI_CAP_ISR_CFG  3
-			// Device specific configuration
-			#define VIRTIO_PCI_CAP_DEVICE_CFG 4
-			//PCI configuration access
-			#define VIRTIO_PCI_CAP_PCI_CFG 5
-		 */
-		if (bar > 0x5)
-			continue;
-
-		if (type == cfg_type) {
-			//找到需要的结构体bar且bar的类型与ioresource_type一致,则返回其结构体对应的位置
-			if (pci_resource_len(dev, bar) &&
-			    pci_resource_flags(dev, bar) & ioresource_types) {
-				*bars |= (1 << bar);//设置对应的bar标记
-				return pos;
-			}
-		}
-	}
-	return 0;
-}
-
-/* This is part of the ABI.  Don't screw with it. */
-//校验各字段offset(需要前后端相互配合）
-static inline void check_offsets(void)
-{
-	/* Note: disk space was harmed in compilation of this function. */
-    //确保相应偏移量在合适的位置，例如desc表地址的高32位及低32位地址
-	BUILD_BUG_ON(VIRTIO_PCI_CAP_VNDR !=
-		     offsetof(struct virtio_pci_cap, cap_vndr));
-	BUILD_BUG_ON(VIRTIO_PCI_CAP_NEXT !=
-		     offsetof(struct virtio_pci_cap, cap_next));
-	BUILD_BUG_ON(VIRTIO_PCI_CAP_LEN !=
-		     offsetof(struct virtio_pci_cap, cap_len));
-	BUILD_BUG_ON(VIRTIO_PCI_CAP_CFG_TYPE !=
-		     offsetof(struct virtio_pci_cap, cfg_type));
-	BUILD_BUG_ON(VIRTIO_PCI_CAP_BAR !=
-		     offsetof(struct virtio_pci_cap, bar));
-	BUILD_BUG_ON(VIRTIO_PCI_CAP_OFFSET !=
-		     offsetof(struct virtio_pci_cap, offset));
-	BUILD_BUG_ON(VIRTIO_PCI_CAP_LENGTH !=
-		     offsetof(struct virtio_pci_cap, length));
-	BUILD_BUG_ON(VIRTIO_PCI_NOTIFY_CAP_MULT !=
-		     offsetof(struct virtio_pci_notify_cap,
-			      notify_off_multiplier));
-	BUILD_BUG_ON(VIRTIO_PCI_COMMON_DFSELECT !=
-		     offsetof(struct virtio_pci_common_cfg,
-			      device_feature_select));
-	BUILD_BUG_ON(VIRTIO_PCI_COMMON_DF !=
-		     offsetof(struct virtio_pci_common_cfg, device_feature));
-	BUILD_BUG_ON(VIRTIO_PCI_COMMON_GFSELECT !=
-		     offsetof(struct virtio_pci_common_cfg,
-			      guest_feature_select));
-	BUILD_BUG_ON(VIRTIO_PCI_COMMON_GF !=
-		     offsetof(struct virtio_pci_common_cfg, guest_feature));
-	BUILD_BUG_ON(VIRTIO_PCI_COMMON_MSIX !=
-		     offsetof(struct virtio_pci_common_cfg, msix_config));
-	BUILD_BUG_ON(VIRTIO_PCI_COMMON_NUMQ !=
-		     offsetof(struct virtio_pci_common_cfg, num_queues));
-	BUILD_BUG_ON(VIRTIO_PCI_COMMON_STATUS !=
-		     offsetof(struct virtio_pci_common_cfg, device_status));
-	BUILD_BUG_ON(VIRTIO_PCI_COMMON_CFGGENERATION !=
-		     offsetof(struct virtio_pci_common_cfg, config_generation));
-	BUILD_BUG_ON(VIRTIO_PCI_COMMON_Q_SELECT !=
-		     offsetof(struct virtio_pci_common_cfg, queue_select));
-	BUILD_BUG_ON(VIRTIO_PCI_COMMON_Q_SIZE !=
-		     offsetof(struct virtio_pci_common_cfg, queue_size));
-	BUILD_BUG_ON(VIRTIO_PCI_COMMON_Q_MSIX !=
-		     offsetof(struct virtio_pci_common_cfg, queue_msix_vector));
-	BUILD_BUG_ON(VIRTIO_PCI_COMMON_Q_ENABLE !=
-		     offsetof(struct virtio_pci_common_cfg, queue_enable));
-	BUILD_BUG_ON(VIRTIO_PCI_COMMON_Q_NOFF !=
-		     offsetof(struct virtio_pci_common_cfg, queue_notify_off));
-	BUILD_BUG_ON(VIRTIO_PCI_COMMON_Q_DESCLO !=
-		     offsetof(struct virtio_pci_common_cfg, queue_desc_lo));
-	BUILD_BUG_ON(VIRTIO_PCI_COMMON_Q_DESCHI !=
-		     offsetof(struct virtio_pci_common_cfg, queue_desc_hi));
-	BUILD_BUG_ON(VIRTIO_PCI_COMMON_Q_AVAILLO !=
-		     offsetof(struct virtio_pci_common_cfg, queue_avail_lo));
-	BUILD_BUG_ON(VIRTIO_PCI_COMMON_Q_AVAILHI !=
-		     offsetof(struct virtio_pci_common_cfg, queue_avail_hi));
-	BUILD_BUG_ON(VIRTIO_PCI_COMMON_Q_USEDLO !=
-		     offsetof(struct virtio_pci_common_cfg, queue_used_lo));
-	BUILD_BUG_ON(VIRTIO_PCI_COMMON_Q_USEDHI !=
-		     offsetof(struct virtio_pci_common_cfg, queue_used_hi));
-}
-
-=======
->>>>>>> 52e44129
 /* the PCI probing function */
 //modern方式probe
 int virtio_pci_modern_probe(struct virtio_pci_device *vp_dev)
 {
 	struct virtio_pci_modern_device *mdev = &vp_dev->mdev;
 	struct pci_dev *pci_dev = vp_dev->pci_dev;
-<<<<<<< HEAD
-	int err, common, isr, notify, device;
-	u32 notify_length;
-	u32 notify_offset;
-
-	check_offsets();
-
-	//如match中所言，virtio只有0x1000到0x10ff之间的设备号可用，而本函数要求必须小于等于0x107f
-	//Any PCI device with PCI Vendor ID 0x1AF4, and PCI Device ID 0x1000 through 0x107F inclusive is a virtio
-	//device. The actual value within this range indicates which virtio device is supported by the device. The PCI
-	//Device ID is calculated by adding 0x1040 to the Virtio Device ID, as indicated in section 5. Additionally,
-	//devices MAY utilize a Transitional PCI Device ID range, 0x1000 to 0x103F depending on the device type.
-	/* We only own devices >= 0x1000 and <= 0x107f: leave the rest. */
-	if (pci_dev->device < 0x1000 || pci_dev->device > 0x107f)
-		return -ENODEV;
-
-	//设置设备的device_id 与vendor_id
-	if (pci_dev->device < 0x1040) {
-		/* Transitional devices: use the PCI subsystem device id as
-		 * virtio device id, same as legacy driver always did.
-		 */
-		vp_dev->vdev.id.device = pci_dev->subsystem_device;
-	} else {
-		/* Modern devices: simply use PCI device id, but start from 0x1040. */
-		//通过减去0x1040我们可以在virtio spce 1.0 的section 5找到每类设备对应的类型，例如1是网设设备
-		vp_dev->vdev.id.device = pci_dev->device - 0x1040;
-	}
-	vp_dev->vdev.id.vendor = pci_dev->subsystem_vendor;
-
-	/* check for a common config: if not, use legacy mode (bar 0). */
-	//查找VIRTIO_PCI_CAP_COMMON_CFG cap的位置，其对应的是一个由硬件定义结构体
-	//见virtio 1.0 spec virtio_pci_common_cfg
-	common = virtio_pci_find_capability(pci_dev, VIRTIO_PCI_CAP_COMMON_CFG,
-					    IORESOURCE_IO | IORESOURCE_MEM,
-					    &vp_dev->modern_bars);
-	if (!common) {
-		//硬件无virtio_pci_common_cfg结构，失败
-		dev_info(&pci_dev->dev,
-			 "virtio_pci: leaving for legacy driver\n");
-		return -ENODEV;
-	}
-
-	/* If common is there, these should be too... */
-	//找VIRTIO_PCI_CAP_ISR_CFG capability位置
-	//The VIRTIO_PCI_CAP_ISR_CFG capability refers to at least a single byte, which contains the 8-bit ISR
-	//status field to be used for INT#x interrupt handling.
-	isr = virtio_pci_find_capability(pci_dev, VIRTIO_PCI_CAP_ISR_CFG,
-					 IORESOURCE_IO | IORESOURCE_MEM,
-					 &vp_dev->modern_bars);
-	//找VIRTIO_PCI_CAP_NOTIFY_CFG capability位置
-	//The notification location is found using the VIRTIO_PCI_CAP_NOTIFY_CFG capability. This capability is
-	//immediately followed by an additional field, like so:
-	notify = virtio_pci_find_capability(pci_dev, VIRTIO_PCI_CAP_NOTIFY_CFG,
-					    IORESOURCE_IO | IORESOURCE_MEM,
-					    &vp_dev->modern_bars);
-	if (!isr || !notify) {
-		dev_err(&pci_dev->dev,
-			"virtio_pci: missing capabilities %i/%i/%i\n",
-			common, isr, notify);
-		return -EINVAL;
-	}
-
-	//设置dma掩码(先尝试64位，如果失败了尝试32位）
-	err = dma_set_mask_and_coherent(&pci_dev->dev, DMA_BIT_MASK(64));
-	if (err)
-		err = dma_set_mask_and_coherent(&pci_dev->dev,
-						DMA_BIT_MASK(32));
-	if (err)
-		dev_warn(&pci_dev->dev, "Failed to enable 64-bit or 32-bit DMA.  Trying to continue, but this might not work.\n");
-
-	/* Device capability is only mandatory for devices that have
-	 * device-specific configuration.
-	 */
-	//The VIRTIO_PCI_CAP_PCI_CFG capability creates an alternative (and likely suboptimal) access method
-	//to the common configuration, notification, ISR and device-specific configuration regions.
-	device = virtio_pci_find_capability(pci_dev, VIRTIO_PCI_CAP_DEVICE_CFG,
-					    IORESOURCE_IO | IORESOURCE_MEM,
-					    &vp_dev->modern_bars);
-
-	//前面我们处理了5块bar,这里将这些内存匹配映射出来？
-	err = pci_request_selected_regions(pci_dev, vp_dev->modern_bars,
-					   "virtio-pci-modern");
-	if (err)
-		return err;
-
-	err = -EINVAL;
-	//映射VIRTIO_PCI_CAP_COMMON_CFG capability对应的数据，其对应的是结构体
-	//virtio_pci_common_cfg,
-	vp_dev->common = map_capability(pci_dev, common,
-					sizeof(struct virtio_pci_common_cfg), 4,
-					0, sizeof(struct virtio_pci_common_cfg),
-					NULL);
-	if (!vp_dev->common)
-		goto err_map_common;
-	//映射中断状态字段（仅含有1个字节，目前使用了两个bit，0 bit是队列中断，1bit是配置中断）
-	vp_dev->isr = map_capability(pci_dev, isr, sizeof(u8), 1,
-				     0, 1,
-				     NULL);
-	if (!vp_dev->isr)
-		goto err_map_isr;
-
-	/* Read notify_off_multiplier from config space. */
-	//读取notify结构体中的notify_off_multiplier字段，通过此字段和common中的
-	//queue_notify_off 我们可以计算任意queue对应的通知地址
-	//cap.offset + queue_notify_off * notify_off_multiplier
-	pci_read_config_dword(pci_dev,
-			      notify + offsetof(struct virtio_pci_notify_cap,
-						notify_off_multiplier),
-			      &vp_dev->notify_offset_multiplier);
-	/* Read notify length and offset from config space. */
-	//读取ntify结构体中对length字段,即通知地址可使用长度
-	pci_read_config_dword(pci_dev,
-			      notify + offsetof(struct virtio_pci_notify_cap,
-						cap.length),
-			      &notify_length);
-
-	//读取notify结构体中的offset字段
-	pci_read_config_dword(pci_dev,
-			      notify + offsetof(struct virtio_pci_notify_cap,
-						cap.offset),
-			      &notify_offset);
-
-	/* We don't know how many VQs we'll map, ahead of the time.
-	 * If notify length is small, map it all now.
-	 * Otherwise, map each VQ individually later.
-	 */
-	if ((u64)notify_length + (notify_offset % PAGE_SIZE) <= PAGE_SIZE) {
-		//map通知的base地址（针对一个队列通知时，采用cap.offset +
-		//queue_notify_off * notify_off_multiplier + vp_dev->notify_base进行通知）
-		vp_dev->notify_base = map_capability(pci_dev, notify, 2, 2,
-						     0, notify_length,
-						     &vp_dev->notify_len);
-		if (!vp_dev->notify_base)
-			goto err_map_notify;
-	} else {
-		vp_dev->notify_map_cap = notify;
-	}
-
-	/* Again, we don't know how much we should map, but PAGE_SIZE
-	 * is more than enough for all existing devices.
-	 */
-	if (device) {
-		//映射设备的common configuration, notification, ISR and device-specific configuration regions
-		vp_dev->device = map_capability(pci_dev, device, 0, 4,
-						0, PAGE_SIZE,
-						&vp_dev->device_len);
-		if (!vp_dev->device)
-			goto err_map_device;
-
-		vp_dev->vdev.config = &virtio_pci_config_ops;
-	} else {
-		//无设备时的config_ops
-=======
 	int err;
 
 	mdev->pci_dev = pci_dev;
@@ -964,7 +477,6 @@
 	if (mdev->device)
 		vp_dev->vdev.config = &virtio_pci_config_ops;
 	else
->>>>>>> 52e44129
 		vp_dev->vdev.config = &virtio_pci_config_nodev_ops;
 
 	vp_dev->config_vector = vp_config_vector;
