--- conflicted
+++ resolved
@@ -425,12 +425,7 @@
 };
 
 static const struct virtio_config_ops virtio_pci_config_ops = {
-<<<<<<< HEAD
-	.enable_cbs	= vp_enable_cbs,
 	.get		= vp_get,//virtio pci配置获取
-=======
-	.get		= vp_get,
->>>>>>> 028192fe
 	.set		= vp_set,
 	.generation	= vp_generation,
 	.get_status	= vp_get_status,
