--- conflicted
+++ resolved
@@ -626,15 +626,10 @@
 	//处理待发送的sgs
 	for (n = 0; n < out_sgs; n++) {
 		for (sg = sgs[n]; sg; sg = sg_next(sg)) {
-<<<<<<< HEAD
+			dma_addr_t addr;
+
 			//取sg中数据对应的dma地址
-			dma_addr_t addr = vring_map_one_sg(vq, sg, DMA_TO_DEVICE);
-			if (vring_mapping_error(vq, addr))
-=======
-			dma_addr_t addr;
-
 			if (vring_map_one_sg(vq, sg, DMA_TO_DEVICE, &addr))
->>>>>>> 9d1694dc
 				goto unmap_release;
 
 			prev = i;
@@ -651,15 +646,10 @@
 	//处理待接收的sgs
 	for (; n < (out_sgs + in_sgs); n++) {
 		for (sg = sgs[n]; sg; sg = sg_next(sg)) {
-<<<<<<< HEAD
+			dma_addr_t addr;
+
 			//填充待接收的sgs
-			dma_addr_t addr = vring_map_one_sg(vq, sg, DMA_FROM_DEVICE);
-			if (vring_mapping_error(vq, addr))
-=======
-			dma_addr_t addr;
-
 			if (vring_map_one_sg(vq, sg, DMA_FROM_DEVICE, &addr))
->>>>>>> 9d1694dc
 				goto unmap_release;
 
 			prev = i;
@@ -3118,12 +3108,8 @@
 }
 EXPORT_SYMBOL_GPL(__virtio_unbreak_device);
 
-<<<<<<< HEAD
 //获得vq desc表的起始地址
-dma_addr_t virtqueue_get_desc_addr(struct virtqueue *_vq)
-=======
 dma_addr_t virtqueue_get_desc_addr(const struct virtqueue *_vq)
->>>>>>> 9d1694dc
 {
 	const struct vring_virtqueue *vq = to_vvq(_vq);
 
@@ -3137,12 +3123,8 @@
 }
 EXPORT_SYMBOL_GPL(virtqueue_get_desc_addr);
 
-<<<<<<< HEAD
 //获得vq avail表的起始地址
-dma_addr_t virtqueue_get_avail_addr(struct virtqueue *_vq)
-=======
 dma_addr_t virtqueue_get_avail_addr(const struct virtqueue *_vq)
->>>>>>> 9d1694dc
 {
 	const struct vring_virtqueue *vq = to_vvq(_vq);
 
@@ -3156,12 +3138,8 @@
 }
 EXPORT_SYMBOL_GPL(virtqueue_get_avail_addr);
 
-<<<<<<< HEAD
 //获得vq used表的起始地址
-dma_addr_t virtqueue_get_used_addr(struct virtqueue *_vq)
-=======
 dma_addr_t virtqueue_get_used_addr(const struct virtqueue *_vq)
->>>>>>> 9d1694dc
 {
 	const struct vring_virtqueue *vq = to_vvq(_vq);
 
