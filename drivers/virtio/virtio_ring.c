--- conflicted
+++ resolved
@@ -305,12 +305,8 @@
 
 /*申请size字节的buffer,并返回buffer对应的dma地址*/
 static void *vring_alloc_queue(struct virtio_device *vdev, size_t size,
-<<<<<<< HEAD
-			      dma_addr_t *dma_handle/*出参，dma地址*/, gfp_t flag)
-=======
-			       dma_addr_t *dma_handle, gfp_t flag,
+			       dma_addr_t *dma_handle/*出参，dma地址*/, gfp_t flag,
 			       struct device *dma_dev)
->>>>>>> fe15c26e
 {
 	if (vring_use_dma_api(vdev)) {
 		return dma_alloc_coherent(dma_dev, size,
@@ -1931,14 +1927,9 @@
 
 	//申请desc队列
 	ring = vring_alloc_queue(vdev, ring_size_in_bytes,
-<<<<<<< HEAD
 				 &ring_dma_addr/*指向desc队列起始地址*/,
-				 GFP_KERNEL | __GFP_NOWARN | __GFP_ZERO);
-=======
-				 &ring_dma_addr,
 				 GFP_KERNEL | __GFP_NOWARN | __GFP_ZERO,
 				 dma_dev);
->>>>>>> fe15c26e
 	if (!ring)
 		goto err;
 
@@ -2054,14 +2045,9 @@
 	bool may_reduce_num,
 	bool context,
 	bool (*notify)(struct virtqueue *),
-<<<<<<< HEAD
 	void (*callback)(struct virtqueue *)/*packed类型报文收取函数*/,
-	const char *name/*要创建的vq名称*/)
-=======
-	void (*callback)(struct virtqueue *),
-	const char *name,
+	const char *name/*要创建的vq名称*/,
 	struct device *dma_dev)
->>>>>>> fe15c26e
 {
 	struct vring_virtqueue_packed vring_packed = {};
 	struct vring_virtqueue *vq;
@@ -2564,14 +2550,9 @@
 					       bool weak_barriers,
 					       bool context,
 					       bool (*notify)(struct virtqueue *),
-<<<<<<< HEAD
 					       void (*callback/*split格式报文收取函数*/)(struct virtqueue *),
-					       const char *name)
-=======
-					       void (*callback)(struct virtqueue *),
 					       const char *name,
 					       struct device *dma_dev)
->>>>>>> fe15c26e
 {
 	struct vring_virtqueue *vq;
 	int err;
