// SPDX-License-Identifier: GPL-2.0-only
// 提供virtio bus
#include <linux/virtio.h>
#include <linux/spinlock.h>
#include <linux/virtio_config.h>
#include <linux/virtio_anchor.h>
#include <linux/module.h>
#include <linux/idr.h>
#include <linux/of.h>
#include <uapi/linux/virtio_ids.h>

/* Unique numbering for virtio devices. */
static DEFINE_IDA(virtio_index_ida);

//显示/sys/bus/virtio/devices/virtio*/device
//显示设备编号
static ssize_t device_show(struct device *_d,
			   struct device_attribute *attr, char *buf)
{
	struct virtio_device *dev = dev_to_virtio(_d);
	return sysfs_emit(buf, "0x%04x\n", dev->id.device);
}

//定义变量指出采用device_show回调（定义device属性）
static DEVICE_ATTR_RO(device);

//显示/sys/bus/virtio/devices/virtio*/vendor
static ssize_t vendor_show(struct device *_d,
			   struct device_attribute *attr, char *buf)
{
	struct virtio_device *dev = dev_to_virtio(_d);
	return sysfs_emit(buf, "0x%04x\n", dev->id.vendor);
}
static DEVICE_ATTR_RO(vendor);//定义vendor属性

//显示/sys/bus/virtio/devices/virtio*/status
static ssize_t status_show(struct device *_d,
			   struct device_attribute *attr, char *buf)
{
	struct virtio_device *dev = dev_to_virtio(_d);
	return sysfs_emit(buf, "0x%08x\n", dev->config->get_status(dev));
}
static DEVICE_ATTR_RO(status);//定义status属性

//显示/sys/bus/virtio/devices/virtio*/modalias
//通过device与vendor合并出来的别名
static ssize_t modalias_show(struct device *_d,
			     struct device_attribute *attr, char *buf)
{
	struct virtio_device *dev = dev_to_virtio(_d);
	return sysfs_emit(buf, "virtio:d%08Xv%08X\n",
		       dev->id.device, dev->id.vendor);
}
static DEVICE_ATTR_RO(modalias);//模块别名

//显示/sys/bus/virtio/devices/virtio*/features
//按位显示features
static ssize_t features_show(struct device *_d,
			     struct device_attribute *attr, char *buf)
{
	struct virtio_device *dev = dev_to_virtio(_d);
	unsigned int i;
	ssize_t len = 0;

	/* We actually represent this as a bitstring, as it could be
	 * arbitrary length in future. */
	//遍历所有features位，列出当前支持的features
	for (i = 0; i < sizeof(dev->features)*8; i++)
		len += sysfs_emit_at(buf, len, "%c",
			       __virtio_test_bit(dev, i) ? '1' : '0');
	len += sysfs_emit_at(buf, len, "\n");
	return len;
}
static DEVICE_ATTR_RO(features);//功能属性

//定义virtio设备的通用属性数组
static struct attribute *virtio_dev_attrs[] = {
	&dev_attr_device.attr,
	&dev_attr_vendor.attr,
	&dev_attr_status.attr,
	&dev_attr_modalias.attr,
	&dev_attr_features.attr,
	NULL,
};
ATTRIBUTE_GROUPS(virtio_dev);

static inline int virtio_id_match(const struct virtio_device *dev,
				  const struct virtio_device_id *id)
{
	//如果id的device不为any,且id与dev的device不相等，则匹配失败
	if (id->device != dev->id.device && id->device != VIRTIO_DEV_ANY_ID)
		return 0;

	//检查vendor是否相等
	return id->vendor == VIRTIO_DEV_ANY_ID || id->vendor == dev->id.vendor;
}

/* This looks through all the IDs a driver claims to support.  If any of them
 * match, we return 1 and the kernel will call virtio_dev_probe(). */
//virtio bus设备匹配
static int virtio_dev_match(struct device *_dv, struct device_driver *_dr)
{
	unsigned int i;
	struct virtio_device *dev = dev_to_virtio(_dv);
	const struct virtio_device_id *ids;

	//检查drv支持的id_table是否与之匹配
	ids = drv_to_virtio(_dr)->id_table;
	for (i = 0; ids[i].device; i++)
		if (virtio_id_match(dev, &ids[i]))
			return 1;//实现匹配，返回1
	return 0;
}

//virtio添加的uevent环境变量
static int virtio_uevent(const struct device *_dv, struct kobj_uevent_env *env)
{
	const struct virtio_device *dev = dev_to_virtio(_dv);

	//添加设备模块别名
	return add_uevent_var(env, "MODALIAS=virtio:d%08Xv%08X",
			      dev->id.device, dev->id.vendor);
}

//必提供的功能bit,如果未提供则直接挂掉
void virtio_check_driver_offered_feature(const struct virtio_device *vdev,
					 unsigned int fbit)
{
	unsigned int i;
	struct virtio_driver *drv = drv_to_virtio(vdev->dev.driver);

	for (i = 0; i < drv->feature_table_size; i++)
		if (drv->feature_table[i] == fbit)
			return;

	if (drv->feature_table_legacy) {
		for (i = 0; i < drv->feature_table_size_legacy; i++)
			if (drv->feature_table_legacy[i] == fbit)
				return;
	}

	//如果未提供fbit功能，则挂掉
	BUG();
}
EXPORT_SYMBOL_GPL(virtio_check_driver_offered_feature);

static void __virtio_config_changed(struct virtio_device *dev)
{
	struct virtio_driver *drv = drv_to_virtio(dev->dev.driver);

	if (!dev->config_enabled)
		dev->config_change_pending = true;
	else if (drv && drv->config_changed)
		drv->config_changed(dev);
}

//指明virtio device配置改变
void virtio_config_changed(struct virtio_device *dev)
{
	unsigned long flags;

	spin_lock_irqsave(&dev->config_lock, flags);
	__virtio_config_changed(dev);
	spin_unlock_irqrestore(&dev->config_lock, flags);
}
EXPORT_SYMBOL_GPL(virtio_config_changed);

static void virtio_config_disable(struct virtio_device *dev)
{
	spin_lock_irq(&dev->config_lock);
	dev->config_enabled = false;
	spin_unlock_irq(&dev->config_lock);
}

static void virtio_config_enable(struct virtio_device *dev)
{
	spin_lock_irq(&dev->config_lock);
	dev->config_enabled = true;
	if (dev->config_change_pending)
		__virtio_config_changed(dev);
	dev->config_change_pending = false;
	spin_unlock_irq(&dev->config_lock);
}

//设置新的设备status
void virtio_add_status(struct virtio_device *dev, unsigned int status)
{
	might_sleep();
	dev->config->set_status(dev, dev->config->get_status(dev) | status);
}
EXPORT_SYMBOL_GPL(virtio_add_status);

/* Do some validation, then set FEATURES_OK */
static int virtio_features_ok(struct virtio_device *dev)
{
	unsigned int status;

	might_sleep();

	if (virtio_check_mem_acc_cb(dev)) {
		if (!virtio_has_feature(dev, VIRTIO_F_VERSION_1)) {
			dev_warn(&dev->dev,
				 "device must provide VIRTIO_F_VERSION_1\n");
			return -ENODEV;
		}

		if (!virtio_has_feature(dev, VIRTIO_F_ACCESS_PLATFORM)) {
			dev_warn(&dev->dev,
				 "device must provide VIRTIO_F_ACCESS_PLATFORM\n");
			return -ENODEV;
		}
	}

	//协商为非virtio 1.0,直接返回0
	if (!virtio_has_feature(dev, VIRTIO_F_VERSION_1))
		return 0;

	//置设备与驱动已完成了功能协商
	//EATURES_OK (8) Indicates that the driver has acknowledged all the features it understands, and feature
	//negotiation is complete.
	virtio_add_status(dev, VIRTIO_CONFIG_S_FEATURES_OK);
	status = dev->config->get_status(dev);
	if (!(status & VIRTIO_CONFIG_S_FEATURES_OK)) {
		//设备未成功置“功能协商"ok标记
		dev_err(&dev->dev, "virtio: device refuses features: %x\n",
			status);
		return -ENODEV;
	}
	return 0;
}

/**
 * virtio_reset_device - quiesce device for removal
 * @dev: the device to reset
 *
 * Prevents device from sending interrupts and accessing memory.
 *
 * Generally used for cleanup during driver / device removal.
 *
 * Once this has been invoked, caller must ensure that
 * virtqueue_notify / virtqueue_kick are not in progress.
 *
 * Note: this guarantees that vq callbacks are not in progress, however caller
 * is responsible for preventing access from other contexts, such as a system
 * call/workqueue/bh.  Invoking virtio_break_device then flushing any such
 * contexts is one way to handle that.
 * */
void virtio_reset_device(struct virtio_device *dev)
{
#ifdef CONFIG_VIRTIO_HARDEN_NOTIFICATION
	/*
	 * The below virtio_synchronize_cbs() guarantees that any
	 * interrupt for this line arriving after
	 * virtio_synchronize_vqs() has completed is guaranteed to see
	 * vq->broken as true.
	 */
	virtio_break_device(dev);
	virtio_synchronize_cbs(dev);
#endif

	dev->config->reset(dev);
}
EXPORT_SYMBOL_GPL(virtio_reset_device);

static int virtio_dev_probe(struct device *_d)
{
	int err, i;
    //device类型，实际上是virtio的父类，而dev->dev.driver也是virtio_driver的
    //父类，通过相应函数进行转换
	struct virtio_device *dev = dev_to_virtio(_d);
	//设备的驱动
	struct virtio_driver *drv = drv_to_virtio(dev->dev.driver);
	u64 device_features;
	u64 driver_features;
	u64 driver_features_legacy;

	/* We have a driver! */
    //指明此设备已找到匹配的driver
	virtio_add_status(dev, VIRTIO_CONFIG_S_DRIVER);

	/* Figure out what features the device supports. */
    //获得当前设备支持的功能列表
	device_features = dev->config->get_features(dev);

	/* Figure out what features the driver supports. */
	//获得当前驱动支持的功能列表
	driver_features = 0;
	for (i = 0; i < drv->feature_table_size; i++) {
		unsigned int f = drv->feature_table[i];
		BUG_ON(f >= 64);
		driver_features |= (1ULL << f);
	}

	/* Some drivers have a separate feature table for virtio v1.0 */
	//如果driver有legacy table,则获取，否则使用driver_features
	if (drv->feature_table_legacy) {
		driver_features_legacy = 0;
		for (i = 0; i < drv->feature_table_size_legacy; i++) {
			unsigned int f = drv->feature_table_legacy[i];
			BUG_ON(f >= 64);
			driver_features_legacy |= (1ULL << f);
		}
	} else {
		driver_features_legacy = driver_features;
	}

	//如果使能v1.0,则取与操作计算两者合并device与driver获得的features
	if (device_features & (1ULL << VIRTIO_F_VERSION_1))
		dev->features = driver_features & device_features;
	else
		//非1.0版本时，采用legayc驱动功能号与上设备功能号
		dev->features = driver_features_legacy & device_features;

	/* Transport features always preserved to pass to finalize_features. */
	//如果device_features有这些标记，则为dev加上此标记
	for (i = VIRTIO_TRANSPORT_F_START; i < VIRTIO_TRANSPORT_F_END; i++)
		if (device_features & (1ULL << i))
			__virtio_set_bit(dev, i);

	err = dev->config->finalize_features(dev);
	if (err)
		goto err;

	//调用driver的validate函数，检查设备功能配置
	if (drv->validate) {
		u64 features = dev->features;

		err = drv->validate(dev);
		if (err)
			goto err;

		/* Did validation change any features? Then write them again. */
		if (features != dev->features) {
			err = dev->config->finalize_features(dev);
			if (err)
				goto err;
		}
	}

	//完成驱动与设备的功能协商
	err = virtio_features_ok(dev);
	if (err)
		goto err;

<<<<<<< HEAD
    //驱动探测设备，生成相应设备(例如virtio_net_driver)
=======
	if (dev->config->create_avq) {
		err = dev->config->create_avq(dev);
		if (err)
			goto err;
	}

>>>>>>> 9d1694dc
	err = drv->probe(dev);
	if (err)
		goto err_probe;

	/* If probe didn't do it, mark device DRIVER_OK ourselves. */
	//检查设备是否已达到driver_ok状态，如果未达到，设置为ok(这里驱动都返回0了）
	if (!(dev->config->get_status(dev) & VIRTIO_CONFIG_S_DRIVER_OK))
		virtio_device_ready(dev);

    //如果驱动支持扫描，则调用scan回调
	if (drv->scan)
		drv->scan(dev);

	virtio_config_enable(dev);

	return 0;

err_probe:
	if (dev->config->destroy_avq)
		dev->config->destroy_avq(dev);
err:
    //标明发生内部错误，驱动失败
	virtio_add_status(dev, VIRTIO_CONFIG_S_FAILED);
	return err;

}

//调用driver的remove函数移除设备
static void virtio_dev_remove(struct device *_d)
{
	struct virtio_device *dev = dev_to_virtio(_d);
	struct virtio_driver *drv = drv_to_virtio(dev->dev.driver);

	virtio_config_disable(dev);

	drv->remove(dev);

	if (dev->config->destroy_avq)
		dev->config->destroy_avq(dev);

	/* Driver should have reset device. */
	WARN_ON_ONCE(dev->config->get_status(dev));

	/* Acknowledge the device's existence again. */
	//指明设备再次存在
	virtio_add_status(dev, VIRTIO_CONFIG_S_ACKNOWLEDGE);

	of_node_put(dev->dev.of_node);
}

//虚拟的virtio bus
static struct bus_type virtio_bus = {
	.name  = "virtio",
	//virtio bus的设备匹配函数
	.match = virtio_dev_match,
	//定义virtio bus的设置属性组体现在/sys目录下
	.dev_groups = virtio_dev_groups,
	//virtio bus通知uevent时添加uevent环境变量
	.uevent = virtio_uevent,
	//virtio bus提供的设备probe函数
	.probe = virtio_dev_probe,
	//virtio bus提供设备的remove
	.remove = virtio_dev_remove,
};

//virtio驱动注册(这些驱动均从属于virtio_bus)
int register_virtio_driver(struct virtio_driver *driver)
{
	/* Catch this early. */
	BUG_ON(driver->feature_table_size && !driver->feature_table);
	//指明驱动支持的设备从属于virtio_bus
	driver->driver.bus = &virtio_bus;
	return driver_register(&driver->driver);
}
EXPORT_SYMBOL_GPL(register_virtio_driver);

//驱动解注册
void unregister_virtio_driver(struct virtio_driver *driver)
{
	driver_unregister(&driver->driver);
}
EXPORT_SYMBOL_GPL(unregister_virtio_driver);

static int virtio_device_of_init(struct virtio_device *dev)
{
	struct device_node *np, *pnode = dev_of_node(dev->dev.parent);
	char compat[] = "virtio,deviceXXXXXXXX";
	int ret, count;

	if (!pnode)
		return 0;

	count = of_get_available_child_count(pnode);
	if (!count)
		return 0;

	/* There can be only 1 child node */
	if (WARN_ON(count > 1))
		return -EINVAL;

	np = of_get_next_available_child(pnode, NULL);
	if (WARN_ON(!np))
		return -ENODEV;

	ret = snprintf(compat, sizeof(compat), "virtio,device%x", dev->id.device);
	BUG_ON(ret >= sizeof(compat));

	/*
	 * On powerpc/pseries virtio devices are PCI devices so PCI
	 * vendor/device ids play the role of the "compatible" property.
	 * Simply don't init of_node in this case.
	 */
	if (!of_device_is_compatible(np, compat)) {
		ret = 0;
		goto out;
	}

	dev->dev.of_node = np;
	return 0;

out:
	of_node_put(np);
	return ret;
}

/**
 * register_virtio_device - register virtio device
 * @dev        : virtio device to be registered
 *
 * On error, the caller must call put_device on &@dev->dev (and not kfree),
 * as another code path may have obtained a reference to @dev.
 *
 * Returns: 0 on suceess, -error on failure
 */
//virtio设备注册
int register_virtio_device(struct virtio_device *dev)
{
	int err;

	//virtio设备的bus为virtio_bus
	dev->dev.bus = &virtio_bus;
	device_initialize(&dev->dev);

	/* Assign a unique device index and hence name. */
	//为virtio获取设备index
	err = ida_alloc(&virtio_index_ida, GFP_KERNEL);
	if (err < 0)
		goto out;

	dev->index = err;
	err = dev_set_name(&dev->dev, "virtio%u", dev->index);
	if (err)
		goto out_ida_remove;

	err = virtio_device_of_init(dev);
	if (err)
		goto out_ida_remove;

	spin_lock_init(&dev->config_lock);
	dev->config_enabled = false;
	dev->config_change_pending = false;

	INIT_LIST_HEAD(&dev->vqs);
	spin_lock_init(&dev->vqs_list_lock);

	/* We always start by resetting the device, in case a previous
	 * driver messed it up.  This also tests that code path a little. */
	//reset此设备
	virtio_reset_device(dev);

	/* Acknowledge that we've seen the device. */
	//标记此设备已被发现，且有效
	//ACKNOWLEDGE (1) Indicates that the guest OS has found the device and recognized it as a valid virtio
	//device
	virtio_add_status(dev, VIRTIO_CONFIG_S_ACKNOWLEDGE);

	/*
	 * device_add() causes the bus infrastructure to look for a matching
	 * driver.
	 */
	//将virtio设备注册给系统,将引发查找此设备对应的驱动的过程
	err = device_add(&dev->dev);
	if (err)
		goto out_of_node_put;

	return 0;

out_of_node_put:
	of_node_put(dev->dev.of_node);
out_ida_remove:
	ida_free(&virtio_index_ida, dev->index);
out:
	virtio_add_status(dev, VIRTIO_CONFIG_S_FAILED);
	return err;
}
EXPORT_SYMBOL_GPL(register_virtio_device);

bool is_virtio_device(struct device *dev)
{
	return dev->bus == &virtio_bus;
}
EXPORT_SYMBOL_GPL(is_virtio_device);

void unregister_virtio_device(struct virtio_device *dev)
{
	int index = dev->index; /* save for after device release */

	device_unregister(&dev->dev);
	ida_free(&virtio_index_ida, index);
}
EXPORT_SYMBOL_GPL(unregister_virtio_device);

#ifdef CONFIG_PM_SLEEP
int virtio_device_freeze(struct virtio_device *dev)
{
	struct virtio_driver *drv = drv_to_virtio(dev->dev.driver);
	int ret;

	virtio_config_disable(dev);

	dev->failed = dev->config->get_status(dev) & VIRTIO_CONFIG_S_FAILED;

	if (drv && drv->freeze) {
		ret = drv->freeze(dev);
		if (ret)
			return ret;
	}

	if (dev->config->destroy_avq)
		dev->config->destroy_avq(dev);

	return 0;
}
EXPORT_SYMBOL_GPL(virtio_device_freeze);

int virtio_device_restore(struct virtio_device *dev)
{
	struct virtio_driver *drv = drv_to_virtio(dev->dev.driver);
	int ret;

	/* We always start by resetting the device, in case a previous
	 * driver messed it up. */
	virtio_reset_device(dev);

	/* Acknowledge that we've seen the device. */
	virtio_add_status(dev, VIRTIO_CONFIG_S_ACKNOWLEDGE);

	/* Maybe driver failed before freeze.
	 * Restore the failed status, for debugging. */
	if (dev->failed)
		virtio_add_status(dev, VIRTIO_CONFIG_S_FAILED);

	if (!drv)
		return 0;

	/* We have a driver! */
	virtio_add_status(dev, VIRTIO_CONFIG_S_DRIVER);

	ret = dev->config->finalize_features(dev);
	if (ret)
		goto err;

	ret = virtio_features_ok(dev);
	if (ret)
		goto err;

	if (dev->config->create_avq) {
		ret = dev->config->create_avq(dev);
		if (ret)
			goto err;
	}

	if (drv->restore) {
		ret = drv->restore(dev);
		if (ret)
			goto err_restore;
	}

	/* If restore didn't do it, mark device DRIVER_OK ourselves. */
	if (!(dev->config->get_status(dev) & VIRTIO_CONFIG_S_DRIVER_OK))
		virtio_device_ready(dev);

	virtio_config_enable(dev);

	return 0;

err_restore:
	if (dev->config->destroy_avq)
		dev->config->destroy_avq(dev);
err:
	virtio_add_status(dev, VIRTIO_CONFIG_S_FAILED);
	return ret;
}
EXPORT_SYMBOL_GPL(virtio_device_restore);
#endif

//注册virtio_bus
static int virtio_init(void)
{
    /*为系统注册virtio bus*/
	if (bus_register(&virtio_bus) != 0)
		panic("virtio bus registration failed");
	return 0;
}

static void __exit virtio_exit(void)
{
	bus_unregister(&virtio_bus);
	ida_destroy(&virtio_index_ida);
}
core_initcall(virtio_init);
module_exit(virtio_exit);

MODULE_LICENSE("GPL");<|MERGE_RESOLUTION|>--- conflicted
+++ resolved
@@ -342,16 +342,13 @@
 	if (err)
 		goto err;
 
-<<<<<<< HEAD
-    //驱动探测设备，生成相应设备(例如virtio_net_driver)
-=======
 	if (dev->config->create_avq) {
 		err = dev->config->create_avq(dev);
 		if (err)
 			goto err;
 	}
 
->>>>>>> 9d1694dc
+	//驱动探测设备，生成相应设备(例如virtio_net_driver)
 	err = drv->probe(dev);
 	if (err)
 		goto err_probe;
