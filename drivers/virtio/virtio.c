--- conflicted
+++ resolved
@@ -275,9 +275,6 @@
 		driver_features_legacy = driver_features;
 	}
 
-<<<<<<< HEAD
-    //如果使能v1.0,则取与操作计算两者合并device与driver获得的features
-=======
 	/*
 	 * Some devices detect legacy solely via F_VERSION_1. Write
 	 * F_VERSION_1 to force LE config space accesses before FEATURES_OK for
@@ -289,7 +286,7 @@
 		dev->config->finalize_features(dev);
 	}
 
->>>>>>> ce840177
+	//如果使能v1.0,则取与操作计算两者合并device与driver获得的features
 	if (device_features & (1ULL << VIRTIO_F_VERSION_1))
 		dev->features = driver_features & device_features;
 	else
@@ -338,12 +335,8 @@
 
 }
 
-<<<<<<< HEAD
 //调用driver的remove函数移除设备
-static int virtio_dev_remove(struct device *_d)
-=======
 static void virtio_dev_remove(struct device *_d)
->>>>>>> ce840177
 {
 	struct virtio_device *dev = dev_to_virtio(_d);
 	struct virtio_driver *drv = drv_to_virtio(dev->dev.driver);
