--- conflicted
+++ resolved
@@ -112,12 +112,8 @@
 	return 0;
 }
 
-<<<<<<< HEAD
 //virtio添加的uevent环境变量
-static int virtio_uevent(struct device *_dv, struct kobj_uevent_env *env)
-=======
 static int virtio_uevent(const struct device *_dv, struct kobj_uevent_env *env)
->>>>>>> fe15c26e
 {
 	const struct virtio_device *dev = dev_to_virtio(_dv);
 
