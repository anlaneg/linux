--- conflicted
+++ resolved
@@ -192,11 +192,6 @@
 /* Do some validation, then set FEATURES_OK */
 static int virtio_features_ok(struct virtio_device *dev)
 {
-<<<<<<< HEAD
-    //设置驱动，设备协商成功的功能
-	int ret = dev->config->finalize_features(dev);
-=======
->>>>>>> 028192fe
 	unsigned status;
 	int ret;
 
@@ -299,21 +294,7 @@
 		driver_features_legacy = driver_features;
 	}
 
-<<<<<<< HEAD
-	/*
-	 * Some devices detect legacy solely via F_VERSION_1. Write
-	 * F_VERSION_1 to force LE config space accesses before FEATURES_OK for
-	 * these when needed.
-	 */
-	if (drv->validate && !virtio_legacy_is_little_endian()
-			  && device_features & BIT_ULL(VIRTIO_F_VERSION_1)) {
-		dev->features = BIT_ULL(VIRTIO_F_VERSION_1);
-		dev->config->finalize_features(dev);
-	}
-
 	//如果使能v1.0,则取与操作计算两者合并device与driver获得的features
-=======
->>>>>>> 028192fe
 	if (device_features & (1ULL << VIRTIO_F_VERSION_1))
 		dev->features = driver_features & device_features;
 	else
@@ -326,14 +307,11 @@
 		if (device_features & (1ULL << i))
 			__virtio_set_bit(dev, i);
 
-<<<<<<< HEAD
-	//调用driver的validate函数，检查设备功能配置
-=======
 	err = dev->config->finalize_features(dev);
 	if (err)
 		goto err;
 
->>>>>>> 028192fe
+	//调用driver的validate函数，检查设备功能配置
 	if (drv->validate) {
 		u64 features = dev->features;
 
@@ -349,12 +327,8 @@
 		}
 	}
 
-<<<<<<< HEAD
 	//完成驱动与设备的功能协商
-	err = virtio_finalize_features(dev);
-=======
 	err = virtio_features_ok(dev);
->>>>>>> 028192fe
 	if (err)
 		goto err;
 
