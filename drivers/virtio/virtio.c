--- conflicted
+++ resolved
@@ -64,12 +64,8 @@
 
 	/* We actually represent this as a bitstring, as it could be
 	 * arbitrary length in future. */
-<<<<<<< HEAD
 	//遍历所有features位，列出当前支持的features
-	for (i = 0; i < sizeof(dev->features)*8; i++)
-=======
 	for (i = 0; i < VIRTIO_FEATURES_MAX; i++)
->>>>>>> f2d282e1
 		len += sysfs_emit_at(buf, len, "%c",
 			       __virtio_test_bit(dev, i) ? '1' : '0');
 	len += sysfs_emit_at(buf, len, "\n");
@@ -317,19 +313,12 @@
 	virtio_add_status(dev, VIRTIO_CONFIG_S_DRIVER);
 
 	/* Figure out what features the device supports. */
-<<<<<<< HEAD
-    //获得当前设备支持的功能列表(Feature Bits)
-	device_features = dev->config->get_features(dev);
+	//获得当前设备支持的功能列表(Feature Bits)
+	virtio_get_features(dev, device_features);
 
 	/* Figure out what features the driver supports. */
 	//获得当前驱动支持的功能列表(Feature Bits)
-	driver_features = 0;
-=======
-	virtio_get_features(dev, device_features);
-
-	/* Figure out what features the driver supports. */
 	virtio_features_zero(driver_features);
->>>>>>> f2d282e1
 	for (i = 0; i < drv->feature_table_size; i++) {
 		unsigned int f = drv->feature_table[i];
 		if (!WARN_ON_ONCE(f >= VIRTIO_FEATURES_MAX))
@@ -349,25 +338,18 @@
 		driver_features_legacy = driver_features[0];
 	}
 
-<<<<<<< HEAD
 	//如果使能v1.0,则取与操作计算两者合并device与driver获得的features
 	/*V1.0要求,驱动不得使用设备未提供的功能*/
-	if (device_features & (1ULL << VIRTIO_F_VERSION_1))
-		dev->features = driver_features & device_features;
-	else
-		//非1.0版本时，按v1.0要求,回退到legacy采用接口,legacy驱动功能号与上设备功能号
-		dev->features = driver_features_legacy & device_features;
-=======
 	if (virtio_features_test_bit(device_features, VIRTIO_F_VERSION_1)) {
 		for (i = 0; i < VIRTIO_FEATURES_DWORDS; ++i)
 			dev->features_array[i] = driver_features[i] &
 						 device_features[i];
 	} else {
+		//非1.0版本时，按v1.0要求,回退到legacy采用接口,legacy驱动功能号与上设备功能号
 		virtio_features_from_u64(dev->features_array,
 					 driver_features_legacy &
 					 device_features[0]);
 	}
->>>>>>> f2d282e1
 
 	/* When debugging, user may filter some features by hand. */
 	virtio_debug_device_filter_features(dev);
@@ -795,13 +777,10 @@
 //注册virtio_bus
 static int virtio_init(void)
 {
-<<<<<<< HEAD
-    /*为系统注册virtio bus*/
-=======
 	BUILD_BUG_ON(offsetof(struct virtio_device, features) !=
 		     offsetof(struct virtio_device, features_array[0]));
 
->>>>>>> f2d282e1
+	/*为系统注册virtio bus*/
 	if (bus_register(&virtio_bus) != 0)
 		panic("virtio bus registration failed");
 	virtio_debug_init();
