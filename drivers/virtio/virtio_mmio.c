// SPDX-License-Identifier: GPL-2.0-or-later
/*
 * Virtio memory mapped device driver
 *
 * Copyright 2011-2014, ARM Ltd.
 *
 * This module allows virtio devices to be used over a virtual, memory mapped
 * platform device.
 *
 * The guest device(s) may be instantiated in one of three equivalent ways:
 *
 * 1. Static platform device in board's code, eg.:
 *
 *	static struct platform_device v2m_virtio_device = {
 *		.name = "virtio-mmio",
 *		.id = -1,
 *		.num_resources = 2,
 *		.resource = (struct resource []) {
 *			{
 *				.start = 0x1001e000,
 *				.end = 0x1001e0ff,
 *				.flags = IORESOURCE_MEM,
 *			}, {
 *				.start = 42 + 32,
 *				.end = 42 + 32,
 *				.flags = IORESOURCE_IRQ,
 *			},
 *		}
 *	};
 *
 * 2. Device Tree node, eg.:
 *
 *		virtio_block@1e000 {
 *			compatible = "virtio,mmio";
 *			reg = <0x1e000 0x100>;
 *			interrupts = <42>;
 *		}
 *
 * 3. Kernel module (or command line) parameter. Can be used more than once -
 *    one device will be created for each one. Syntax:
 *
 *		[virtio_mmio.]device=<size>@<baseaddr>:<irq>[:<id>]
 *    where:
 *		<size>     := size (can use standard suffixes like K, M or G)
 *		<baseaddr> := physical base address
 *		<irq>      := interrupt number (as passed to request_irq())
 *		<id>       := (optional) platform device id
 *    eg.:
 *		virtio_mmio.device=0x100@0x100b0000:48 \
 *				virtio_mmio.device=1K@0x1001e000:74
 *
 * Based on Virtio PCI driver by Anthony Liguori, copyright IBM Corp. 2007
 */

#define pr_fmt(fmt) "virtio-mmio: " fmt

#include <linux/acpi.h>
#include <linux/dma-mapping.h>
#include <linux/highmem.h>
#include <linux/interrupt.h>
#include <linux/io.h>
#include <linux/list.h>
#include <linux/module.h>
#include <linux/platform_device.h>
#include <linux/pm.h>
#include <linux/slab.h>
#include <linux/spinlock.h>
#include <linux/virtio.h>
#include <linux/virtio_config.h>
#include <uapi/linux/virtio_mmio.h>
#include <linux/virtio_ring.h>



/* The alignment to use between consumer and producer parts of vring.
 * Currently hardcoded to the page size. */
#define VIRTIO_MMIO_VRING_ALIGN		PAGE_SIZE



#define to_virtio_mmio_device(_plat_dev) \
	container_of(_plat_dev, struct virtio_mmio_device, vdev)

struct virtio_mmio_device {
	struct virtio_device vdev;
	struct platform_device *pdev;

	//指向mmio virtio设备注册的内存结构体
	void __iomem *base;
	unsigned long version;

	/* a list of queues so we can dispatch IRQs */
	spinlock_t lock;
	struct list_head virtqueues;
};

struct virtio_mmio_vq_info {
	/* the actual virtqueue */
	struct virtqueue *vq;

	/* the list node for the virtqueues list */
	struct list_head node;
};



/* Configuration interface */

static u64 vm_get_features(struct virtio_device *vdev)
{
	struct virtio_mmio_device *vm_dev = to_virtio_mmio_device(vdev);
	u64 features;

	writel(1, vm_dev->base + VIRTIO_MMIO_DEVICE_FEATURES_SEL);
	features = readl(vm_dev->base + VIRTIO_MMIO_DEVICE_FEATURES);
	features <<= 32;

	writel(0, vm_dev->base + VIRTIO_MMIO_DEVICE_FEATURES_SEL);
	features |= readl(vm_dev->base + VIRTIO_MMIO_DEVICE_FEATURES);

	return features;
}

static int vm_finalize_features(struct virtio_device *vdev)
{
	struct virtio_mmio_device *vm_dev = to_virtio_mmio_device(vdev);

	/* Give virtio_ring a chance to accept features. */
	vring_transport_features(vdev);

	/* Make sure there are no mixed devices */
	if (vm_dev->version == 2 &&
			!__virtio_test_bit(vdev, VIRTIO_F_VERSION_1)) {
		dev_err(&vdev->dev, "New virtio-mmio devices (version 2) must provide VIRTIO_F_VERSION_1 feature!\n");
		return -EINVAL;
	}

	//设置virtio设备与驱动协商的功能
	writel(1, vm_dev->base + VIRTIO_MMIO_DRIVER_FEATURES_SEL);
	writel((u32)(vdev->features >> 32),
			vm_dev->base + VIRTIO_MMIO_DRIVER_FEATURES);

	writel(0, vm_dev->base + VIRTIO_MMIO_DRIVER_FEATURES_SEL);
	writel((u32)vdev->features,
			vm_dev->base + VIRTIO_MMIO_DRIVER_FEATURES);

	return 0;
}

<<<<<<< HEAD
//自mmio_config的结尾处，读取专用于具体设备的配置，其意义与数值将由device与driver来共同解释
static void vm_get(struct virtio_device *vdev, unsigned offset,
		   void *buf, unsigned len)
=======
static void vm_get(struct virtio_device *vdev, unsigned int offset,
		   void *buf, unsigned int len)
>>>>>>> 97ee9d1c
{
	struct virtio_mmio_device *vm_dev = to_virtio_mmio_device(vdev);
	void __iomem *base = vm_dev->base + VIRTIO_MMIO_CONFIG;
	u8 b;
	__le16 w;
	__le32 l;

	if (vm_dev->version == 1) {
		u8 *ptr = buf;
		int i;

		for (i = 0; i < len; i++)
			ptr[i] = readb(base + offset + i);
		return;
	}

	switch (len) {
	case 1:
		b = readb(base + offset);
		memcpy(buf, &b, sizeof b);
		break;
	case 2:
		w = cpu_to_le16(readw(base + offset));
		memcpy(buf, &w, sizeof w);
		break;
	case 4:
		l = cpu_to_le32(readl(base + offset));
		memcpy(buf, &l, sizeof l);
		break;
	case 8:
		l = cpu_to_le32(readl(base + offset));
		memcpy(buf, &l, sizeof l);
		l = cpu_to_le32(ioread32(base + offset + sizeof l));
		memcpy(buf + sizeof l, &l, sizeof l);
		break;
	default:
		BUG();
	}
}

static void vm_set(struct virtio_device *vdev, unsigned int offset,
		   const void *buf, unsigned int len)
{
	struct virtio_mmio_device *vm_dev = to_virtio_mmio_device(vdev);
	void __iomem *base = vm_dev->base + VIRTIO_MMIO_CONFIG;
	u8 b;
	__le16 w;
	__le32 l;

	if (vm_dev->version == 1) {
		const u8 *ptr = buf;
		int i;

		for (i = 0; i < len; i++)
			writeb(ptr[i], base + offset + i);

		return;
	}

	switch (len) {
	case 1:
		memcpy(&b, buf, sizeof b);
		writeb(b, base + offset);
		break;
	case 2:
		memcpy(&w, buf, sizeof w);
		writew(le16_to_cpu(w), base + offset);
		break;
	case 4:
		memcpy(&l, buf, sizeof l);
		writel(le32_to_cpu(l), base + offset);
		break;
	case 8:
		memcpy(&l, buf, sizeof l);
		writel(le32_to_cpu(l), base + offset);
		memcpy(&l, buf + sizeof l, sizeof l);
		writel(le32_to_cpu(l), base + offset + sizeof l);
		break;
	default:
		BUG();
	}
}

static u32 vm_generation(struct virtio_device *vdev)
{
	struct virtio_mmio_device *vm_dev = to_virtio_mmio_device(vdev);

	if (vm_dev->version == 1)
		return 0;
	else
		return readl(vm_dev->base + VIRTIO_MMIO_CONFIG_GENERATION);
}

static u8 vm_get_status(struct virtio_device *vdev)
{
	struct virtio_mmio_device *vm_dev = to_virtio_mmio_device(vdev);

	return readl(vm_dev->base + VIRTIO_MMIO_STATUS) & 0xff;
}

static void vm_set_status(struct virtio_device *vdev, u8 status)
{
	struct virtio_mmio_device *vm_dev = to_virtio_mmio_device(vdev);

	/* We should never be setting status to 0. */
	BUG_ON(status == 0);

	/*
	 * Per memory-barriers.txt, wmb() is not needed to guarantee
	 * that the cache coherent memory writes have completed
	 * before writing to the MMIO region.
	 */
	writel(status, vm_dev->base + VIRTIO_MMIO_STATUS);
}

static void vm_reset(struct virtio_device *vdev)
{
	struct virtio_mmio_device *vm_dev = to_virtio_mmio_device(vdev);

	/* 0 status means a reset. */
	writel(0, vm_dev->base + VIRTIO_MMIO_STATUS);
}



/* Transport interface */

/* the notify function used when creating a virt queue */
static bool vm_notify(struct virtqueue *vq)
{
	struct virtio_mmio_device *vm_dev = to_virtio_mmio_device(vq->vdev);

	/* We write the queue's selector into the notification register to
	 * signal the other end */
	writel(vq->index, vm_dev->base + VIRTIO_MMIO_QUEUE_NOTIFY);
	return true;
}

/* Notify all virtqueues on an interrupt. */
static irqreturn_t vm_interrupt(int irq, void *opaque)
{
	struct virtio_mmio_device *vm_dev = opaque;
	struct virtio_mmio_vq_info *info;
	unsigned long status;
	unsigned long flags;
	irqreturn_t ret = IRQ_NONE;

	/* Read and acknowledge interrupts */
	status = readl(vm_dev->base + VIRTIO_MMIO_INTERRUPT_STATUS);
	writel(status, vm_dev->base + VIRTIO_MMIO_INTERRUPT_ACK);

	if (unlikely(status & VIRTIO_MMIO_INT_CONFIG)) {
		virtio_config_changed(&vm_dev->vdev);
		ret = IRQ_HANDLED;
	}

	if (likely(status & VIRTIO_MMIO_INT_VRING)) {
		spin_lock_irqsave(&vm_dev->lock, flags);
		list_for_each_entry(info, &vm_dev->virtqueues, node)
			ret |= vring_interrupt(irq, info->vq);
		spin_unlock_irqrestore(&vm_dev->lock, flags);
	}

	return ret;
}



static void vm_del_vq(struct virtqueue *vq)
{
	struct virtio_mmio_device *vm_dev = to_virtio_mmio_device(vq->vdev);
	struct virtio_mmio_vq_info *info = vq->priv;
	unsigned long flags;
	unsigned int index = vq->index;

	spin_lock_irqsave(&vm_dev->lock, flags);
	list_del(&info->node);
	spin_unlock_irqrestore(&vm_dev->lock, flags);

	/* Select and deactivate the queue */
	writel(index, vm_dev->base + VIRTIO_MMIO_QUEUE_SEL);
	if (vm_dev->version == 1) {
		writel(0, vm_dev->base + VIRTIO_MMIO_QUEUE_PFN);
	} else {
		writel(0, vm_dev->base + VIRTIO_MMIO_QUEUE_READY);
		WARN_ON(readl(vm_dev->base + VIRTIO_MMIO_QUEUE_READY));
	}

	vring_del_virtqueue(vq);

	kfree(info);
}

static void vm_del_vqs(struct virtio_device *vdev)
{
	struct virtio_mmio_device *vm_dev = to_virtio_mmio_device(vdev);
	struct virtqueue *vq, *n;

	list_for_each_entry_safe(vq, n, &vdev->vqs, list)
		vm_del_vq(vq);

	free_irq(platform_get_irq(vm_dev->pdev, 0), vm_dev);
}

static void vm_synchronize_cbs(struct virtio_device *vdev)
{
	struct virtio_mmio_device *vm_dev = to_virtio_mmio_device(vdev);

	synchronize_irq(platform_get_irq(vm_dev->pdev, 0));
}

static struct virtqueue *vm_setup_vq(struct virtio_device *vdev, unsigned int index,
				  void (*callback)(struct virtqueue *vq),
				  const char *name, bool ctx)
{
	struct virtio_mmio_device *vm_dev = to_virtio_mmio_device(vdev);
	struct virtio_mmio_vq_info *info;
	struct virtqueue *vq;
	unsigned long flags;
	unsigned int num;
	int err;

	if (!name)
		return NULL;

	/* Select the queue we're interested in */
	writel(index, vm_dev->base + VIRTIO_MMIO_QUEUE_SEL);

	/* Queue shouldn't already be set up. */
	if (readl(vm_dev->base + (vm_dev->version == 1 ?
			VIRTIO_MMIO_QUEUE_PFN : VIRTIO_MMIO_QUEUE_READY))) {
		err = -ENOENT;
		goto error_available;
	}

	/* Allocate and fill out our active queue description */
	info = kmalloc(sizeof(*info), GFP_KERNEL);
	if (!info) {
		err = -ENOMEM;
		goto error_kmalloc;
	}

	num = readl(vm_dev->base + VIRTIO_MMIO_QUEUE_NUM_MAX);
	if (num == 0) {
		err = -ENOENT;
		goto error_new_virtqueue;
	}

	/* Create the vring */
	vq = vring_create_virtqueue(index, num, VIRTIO_MMIO_VRING_ALIGN, vdev,
				 true, true, ctx, vm_notify, callback, name);
	if (!vq) {
		err = -ENOMEM;
		goto error_new_virtqueue;
	}

	vq->num_max = num;

	/* Activate the queue */
	writel(virtqueue_get_vring_size(vq), vm_dev->base + VIRTIO_MMIO_QUEUE_NUM);
	if (vm_dev->version == 1) {
		u64 q_pfn = virtqueue_get_desc_addr(vq) >> PAGE_SHIFT;

		/*
		 * virtio-mmio v1 uses a 32bit QUEUE PFN. If we have something
		 * that doesn't fit in 32bit, fail the setup rather than
		 * pretending to be successful.
		 */
		if (q_pfn >> 32) {
			dev_err(&vdev->dev,
				"platform bug: legacy virtio-mmio must not be used with RAM above 0x%llxGB\n",
				0x1ULL << (32 + PAGE_SHIFT - 30));
			err = -E2BIG;
			goto error_bad_pfn;
		}

		writel(PAGE_SIZE, vm_dev->base + VIRTIO_MMIO_QUEUE_ALIGN);
		writel(q_pfn, vm_dev->base + VIRTIO_MMIO_QUEUE_PFN);
	} else {
		u64 addr;

		addr = virtqueue_get_desc_addr(vq);
		writel((u32)addr, vm_dev->base + VIRTIO_MMIO_QUEUE_DESC_LOW);
		writel((u32)(addr >> 32),
				vm_dev->base + VIRTIO_MMIO_QUEUE_DESC_HIGH);

		addr = virtqueue_get_avail_addr(vq);
		writel((u32)addr, vm_dev->base + VIRTIO_MMIO_QUEUE_AVAIL_LOW);
		writel((u32)(addr >> 32),
				vm_dev->base + VIRTIO_MMIO_QUEUE_AVAIL_HIGH);

		addr = virtqueue_get_used_addr(vq);
		writel((u32)addr, vm_dev->base + VIRTIO_MMIO_QUEUE_USED_LOW);
		writel((u32)(addr >> 32),
				vm_dev->base + VIRTIO_MMIO_QUEUE_USED_HIGH);

		writel(1, vm_dev->base + VIRTIO_MMIO_QUEUE_READY);
	}

	vq->priv = info;
	info->vq = vq;

	spin_lock_irqsave(&vm_dev->lock, flags);
	list_add(&info->node, &vm_dev->virtqueues);
	spin_unlock_irqrestore(&vm_dev->lock, flags);

	return vq;

error_bad_pfn:
	vring_del_virtqueue(vq);
error_new_virtqueue:
	if (vm_dev->version == 1) {
		writel(0, vm_dev->base + VIRTIO_MMIO_QUEUE_PFN);
	} else {
		writel(0, vm_dev->base + VIRTIO_MMIO_QUEUE_READY);
		WARN_ON(readl(vm_dev->base + VIRTIO_MMIO_QUEUE_READY));
	}
	kfree(info);
error_kmalloc:
error_available:
	return ERR_PTR(err);
}

static int vm_find_vqs(struct virtio_device *vdev, unsigned int nvqs,
		       struct virtqueue *vqs[],
		       vq_callback_t *callbacks[],
		       const char * const names[],
		       const bool *ctx,
		       struct irq_affinity *desc)
{
	struct virtio_mmio_device *vm_dev = to_virtio_mmio_device(vdev);
	int irq = platform_get_irq(vm_dev->pdev, 0);
	int i, err, queue_idx = 0;

	if (irq < 0)
		return irq;

	err = request_irq(irq, vm_interrupt, IRQF_SHARED,
			dev_name(&vdev->dev), vm_dev);
	if (err)
		return err;

	if (of_property_read_bool(vm_dev->pdev->dev.of_node, "wakeup-source"))
		enable_irq_wake(irq);

	for (i = 0; i < nvqs; ++i) {
		if (!names[i]) {
			vqs[i] = NULL;
			continue;
		}

		vqs[i] = vm_setup_vq(vdev, queue_idx++, callbacks[i], names[i],
				     ctx ? ctx[i] : false);
		if (IS_ERR(vqs[i])) {
			vm_del_vqs(vdev);
			return PTR_ERR(vqs[i]);
		}
	}

	return 0;
}

static const char *vm_bus_name(struct virtio_device *vdev)
{
	struct virtio_mmio_device *vm_dev = to_virtio_mmio_device(vdev);

	return vm_dev->pdev->name;
}

static bool vm_get_shm_region(struct virtio_device *vdev,
			      struct virtio_shm_region *region, u8 id)
{
	struct virtio_mmio_device *vm_dev = to_virtio_mmio_device(vdev);
	u64 len, addr;

	/* Select the region we're interested in */
	writel(id, vm_dev->base + VIRTIO_MMIO_SHM_SEL);

	/* Read the region size */
	len = (u64) readl(vm_dev->base + VIRTIO_MMIO_SHM_LEN_LOW);
	len |= (u64) readl(vm_dev->base + VIRTIO_MMIO_SHM_LEN_HIGH) << 32;

	region->len = len;

	/* Check if region length is -1. If that's the case, the shared memory
	 * region does not exist and there is no need to proceed further.
	 */
	if (len == ~(u64)0)
		return false;

	/* Read the region base address */
	addr = (u64) readl(vm_dev->base + VIRTIO_MMIO_SHM_BASE_LOW);
	addr |= (u64) readl(vm_dev->base + VIRTIO_MMIO_SHM_BASE_HIGH) << 32;

	region->addr = addr;

	return true;
}

static const struct virtio_config_ops virtio_mmio_config_ops = {
	.get		= vm_get,//mmio方式的设配置项读取方式
	.set		= vm_set,
	.generation	= vm_generation,
	.get_status	= vm_get_status,
	.set_status	= vm_set_status,
	.reset		= vm_reset,
	.find_vqs	= vm_find_vqs,
	.del_vqs	= vm_del_vqs,
	.get_features	= vm_get_features,
	.finalize_features = vm_finalize_features,
	.bus_name	= vm_bus_name,
	.get_shm_region = vm_get_shm_region,
	.synchronize_cbs = vm_synchronize_cbs,
};

#ifdef CONFIG_PM_SLEEP
static int virtio_mmio_freeze(struct device *dev)
{
	struct virtio_mmio_device *vm_dev = dev_get_drvdata(dev);

	return virtio_device_freeze(&vm_dev->vdev);
}

static int virtio_mmio_restore(struct device *dev)
{
	struct virtio_mmio_device *vm_dev = dev_get_drvdata(dev);

	if (vm_dev->version == 1)
		writel(PAGE_SIZE, vm_dev->base + VIRTIO_MMIO_GUEST_PAGE_SIZE);

	return virtio_device_restore(&vm_dev->vdev);
}

static const struct dev_pm_ops virtio_mmio_pm_ops = {
	SET_SYSTEM_SLEEP_PM_OPS(virtio_mmio_freeze, virtio_mmio_restore)
};
#endif

static void virtio_mmio_release_dev(struct device *_d)
{
	struct virtio_device *vdev =
			container_of(_d, struct virtio_device, dev);
	struct virtio_mmio_device *vm_dev = to_virtio_mmio_device(vdev);
	struct platform_device *pdev = vm_dev->pdev;

	devm_kfree(&pdev->dev, vm_dev);
}

/* Platform device */

static int virtio_mmio_probe(struct platform_device *pdev)
{
	struct virtio_mmio_device *vm_dev;
	unsigned long magic;
	int rc;

	vm_dev = devm_kzalloc(&pdev->dev, sizeof(*vm_dev), GFP_KERNEL);
	if (!vm_dev)
		return -ENOMEM;

	vm_dev->vdev.dev.parent = &pdev->dev;
	vm_dev->vdev.dev.release = virtio_mmio_release_dev;
	vm_dev->vdev.config = &virtio_mmio_config_ops;
	vm_dev->pdev = pdev;
	INIT_LIST_HEAD(&vm_dev->virtqueues);
	spin_lock_init(&vm_dev->lock);

	vm_dev->base = devm_platform_ioremap_resource(pdev, 0);
	if (IS_ERR(vm_dev->base))
		return PTR_ERR(vm_dev->base);

	/* Check magic value */
	//mgaic取值必须为'virt'
	magic = readl(vm_dev->base + VIRTIO_MMIO_MAGIC_VALUE);
	if (magic != ('v' | 'i' << 8 | 'r' << 16 | 't' << 24)) {
		dev_warn(&pdev->dev, "Wrong magic value 0x%08lx!\n", magic);
		return -ENODEV;
	}

	/* Check device version */
	vm_dev->version = readl(vm_dev->base + VIRTIO_MMIO_VERSION);
	if (vm_dev->version < 1 || vm_dev->version > 2) {
		dev_err(&pdev->dev, "Version %ld not supported!\n",
				vm_dev->version);
		return -ENXIO;
	}

	vm_dev->vdev.id.device = readl(vm_dev->base + VIRTIO_MMIO_DEVICE_ID);
	if (vm_dev->vdev.id.device == 0) {
		/*
		 * virtio-mmio device with an ID 0 is a (dummy) placeholder
		 * with no function. End probing now with no error reported.
		 */
		return -ENODEV;
	}
	vm_dev->vdev.id.vendor = readl(vm_dev->base + VIRTIO_MMIO_VENDOR_ID);

	if (vm_dev->version == 1) {
		writel(PAGE_SIZE, vm_dev->base + VIRTIO_MMIO_GUEST_PAGE_SIZE);

		rc = dma_set_mask(&pdev->dev, DMA_BIT_MASK(64));
		/*
		 * In the legacy case, ensure our coherently-allocated virtio
		 * ring will be at an address expressable as a 32-bit PFN.
		 */
		if (!rc)
			dma_set_coherent_mask(&pdev->dev,
					      DMA_BIT_MASK(32 + PAGE_SHIFT));
	} else {
		rc = dma_set_mask_and_coherent(&pdev->dev, DMA_BIT_MASK(64));
	}
	if (rc)
		rc = dma_set_mask_and_coherent(&pdev->dev, DMA_BIT_MASK(32));
	if (rc)
		dev_warn(&pdev->dev, "Failed to enable 64-bit or 32-bit DMA.  Trying to continue, but this might not work.\n");

	platform_set_drvdata(pdev, vm_dev);

	rc = register_virtio_device(&vm_dev->vdev);
	if (rc)
		put_device(&vm_dev->vdev.dev);

	return rc;
}

static int virtio_mmio_remove(struct platform_device *pdev)
{
	struct virtio_mmio_device *vm_dev = platform_get_drvdata(pdev);
	unregister_virtio_device(&vm_dev->vdev);

	return 0;
}



/* Devices list parameter */

#if defined(CONFIG_VIRTIO_MMIO_CMDLINE_DEVICES)

static struct device vm_cmdline_parent = {
	.init_name = "virtio-mmio-cmdline",
};

static int vm_cmdline_parent_registered;
static int vm_cmdline_id;

static int vm_cmdline_set(const char *device,
		const struct kernel_param *kp)
{
	int err;
	struct resource resources[2] = {};
	char *str;
	long long base, size;
	unsigned int irq;
	int processed, consumed = 0;
	struct platform_device *pdev;

	/* Consume "size" part of the command line parameter */
	size = memparse(device, &str);

	/* Get "@<base>:<irq>[:<id>]" chunks */
	processed = sscanf(str, "@%lli:%u%n:%d%n",
			&base, &irq, &consumed,
			&vm_cmdline_id, &consumed);

	/*
	 * sscanf() must process at least 2 chunks; also there
	 * must be no extra characters after the last chunk, so
	 * str[consumed] must be '\0'
	 */
	if (processed < 2 || str[consumed] || irq == 0)
		return -EINVAL;

	resources[0].flags = IORESOURCE_MEM;
	resources[0].start = base;
	resources[0].end = base + size - 1;

	resources[1].flags = IORESOURCE_IRQ;
	resources[1].start = resources[1].end = irq;

	if (!vm_cmdline_parent_registered) {
		err = device_register(&vm_cmdline_parent);
		if (err) {
			put_device(&vm_cmdline_parent);
			pr_err("Failed to register parent device!\n");
			return err;
		}
		vm_cmdline_parent_registered = 1;
	}

	pr_info("Registering device virtio-mmio.%d at 0x%llx-0x%llx, IRQ %d.\n",
		       vm_cmdline_id,
		       (unsigned long long)resources[0].start,
		       (unsigned long long)resources[0].end,
		       (int)resources[1].start);

	pdev = platform_device_register_resndata(&vm_cmdline_parent,
			"virtio-mmio", vm_cmdline_id++,
			resources, ARRAY_SIZE(resources), NULL, 0);

	return PTR_ERR_OR_ZERO(pdev);
}

static int vm_cmdline_get_device(struct device *dev, void *data)
{
	char *buffer = data;
	unsigned int len = strlen(buffer);
	struct platform_device *pdev = to_platform_device(dev);

	snprintf(buffer + len, PAGE_SIZE - len, "0x%llx@0x%llx:%llu:%d\n",
			pdev->resource[0].end - pdev->resource[0].start + 1ULL,
			(unsigned long long)pdev->resource[0].start,
			(unsigned long long)pdev->resource[1].start,
			pdev->id);
	return 0;
}

static int vm_cmdline_get(char *buffer, const struct kernel_param *kp)
{
	buffer[0] = '\0';
	device_for_each_child(&vm_cmdline_parent, buffer,
			vm_cmdline_get_device);
	return strlen(buffer) + 1;
}

static const struct kernel_param_ops vm_cmdline_param_ops = {
	.set = vm_cmdline_set,
	.get = vm_cmdline_get,
};

device_param_cb(device, &vm_cmdline_param_ops, NULL, S_IRUSR);

static int vm_unregister_cmdline_device(struct device *dev,
		void *data)
{
	platform_device_unregister(to_platform_device(dev));

	return 0;
}

static void vm_unregister_cmdline_devices(void)
{
	if (vm_cmdline_parent_registered) {
		device_for_each_child(&vm_cmdline_parent, NULL,
				vm_unregister_cmdline_device);
		device_unregister(&vm_cmdline_parent);
		vm_cmdline_parent_registered = 0;
	}
}

#else

static void vm_unregister_cmdline_devices(void)
{
}

#endif

/* Platform driver */

static const struct of_device_id virtio_mmio_match[] = {
	{ .compatible = "virtio,mmio", },
	{},
};
MODULE_DEVICE_TABLE(of, virtio_mmio_match);

#ifdef CONFIG_ACPI
static const struct acpi_device_id virtio_mmio_acpi_match[] = {
	{ "LNRO0005", },
	{ }
};
MODULE_DEVICE_TABLE(acpi, virtio_mmio_acpi_match);
#endif

static struct platform_driver virtio_mmio_driver = {
	.probe		= virtio_mmio_probe,
	.remove		= virtio_mmio_remove,
	.driver		= {
		.name	= "virtio-mmio",
		.of_match_table	= virtio_mmio_match,
		.acpi_match_table = ACPI_PTR(virtio_mmio_acpi_match),
#ifdef CONFIG_PM_SLEEP
		.pm	= &virtio_mmio_pm_ops,
#endif
	},
};

static int __init virtio_mmio_init(void)
{
	return platform_driver_register(&virtio_mmio_driver);
}

static void __exit virtio_mmio_exit(void)
{
	platform_driver_unregister(&virtio_mmio_driver);
	vm_unregister_cmdline_devices();
}

module_init(virtio_mmio_init);
module_exit(virtio_mmio_exit);

MODULE_AUTHOR("Pawel Moll <pawel.moll@arm.com>");
MODULE_DESCRIPTION("Platform bus driver for memory mapped virtio devices");
MODULE_LICENSE("GPL");<|MERGE_RESOLUTION|>--- conflicted
+++ resolved
@@ -147,14 +147,9 @@
 	return 0;
 }
 
-<<<<<<< HEAD
 //自mmio_config的结尾处，读取专用于具体设备的配置，其意义与数值将由device与driver来共同解释
-static void vm_get(struct virtio_device *vdev, unsigned offset,
-		   void *buf, unsigned len)
-=======
 static void vm_get(struct virtio_device *vdev, unsigned int offset,
 		   void *buf, unsigned int len)
->>>>>>> 97ee9d1c
 {
 	struct virtio_mmio_device *vm_dev = to_virtio_mmio_device(vdev);
 	void __iomem *base = vm_dev->base + VIRTIO_MMIO_CONFIG;
