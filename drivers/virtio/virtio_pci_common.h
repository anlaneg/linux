--- conflicted
+++ resolved
@@ -70,15 +70,9 @@
 	 * and I'm too lazy to allocate each name separately. */
 	char (*msix_names)[256];/*中断名称*/
 	/* Number of available vectors */
-<<<<<<< HEAD
-	unsigned msix_vectors;/*有效中断数*/
+	unsigned int msix_vectors;/*有效中断数*/
 	/* Vectors allocated, excluding per-vq vectors if any */
-	unsigned msix_used_vectors;//已使用的中断数目
-=======
-	unsigned int msix_vectors;
-	/* Vectors allocated, excluding per-vq vectors if any */
-	unsigned int msix_used_vectors;
->>>>>>> 97ee9d1c
+	unsigned int msix_used_vectors;//已使用的中断数目
 
 	/* Whether we have vector per vq */
 	bool per_vq_vectors;/*是否每个vq一个中断向量*/
@@ -86,15 +80,9 @@
 	//创建virtqueue
 	struct virtqueue *(*setup_vq)(struct virtio_pci_device *vp_dev,
 				      struct virtio_pci_vq_info *info,
-<<<<<<< HEAD
-				      unsigned idx,
+				      unsigned int idx,
 				      void (*callback/*中断通知回调*/)(struct virtqueue *vq),
-				      const char *name/**/,
-=======
-				      unsigned int idx,
-				      void (*callback)(struct virtqueue *vq),
 				      const char *name,
->>>>>>> 97ee9d1c
 				      bool ctx,
 				      u16 msix_vec);
 	//销毁virtqueue
