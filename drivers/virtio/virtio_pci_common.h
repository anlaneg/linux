--- conflicted
+++ resolved
@@ -75,12 +75,8 @@
 	 * so we can dispatch IRQs.
 	 */
 	spinlock_t lock;
-<<<<<<< HEAD
 	struct list_head virtqueues;//指出可调度队列（struct virtio_pci_vq_info）
-=======
-	struct list_head virtqueues;
 	struct list_head slow_virtqueues;
->>>>>>> 155a3c00
 
 	/* Array of all virtqueues reported in the
 	 * PCI common config num_queues field
@@ -117,12 +113,8 @@
 
 	/*此回调用于设置config中断*/
 	u16 (*config_vector)(struct virtio_pci_device *vp_dev, u16 vector);
-<<<<<<< HEAD
 	/*此回调用于检查所给的index号队列是否为admin vq*/
-	bool (*is_avq)(struct virtio_device *vdev, unsigned int index);
-=======
 	int (*avq_index)(struct virtio_device *vdev, u16 *index, u16 *num);
->>>>>>> 155a3c00
 };
 
 /* Constants for MSI-X */
