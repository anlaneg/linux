// SPDX-License-Identifier: GPL-2.0-or-later
/*
 * Virtio PCI driver - common functionality for all device versions
 *
 * This module allows virtio devices to be used over a virtual PCI device.
 * This can be used with QEMU based VMMs like KVM or Xen.
 *
 * Copyright IBM Corp. 2007
 * Copyright Red Hat, Inc. 2014
 *
 * Authors:
 *  Anthony Liguori  <aliguori@us.ibm.com>
 *  Rusty Russell <rusty@rustcorp.com.au>
 *  Michael S. Tsirkin <mst@redhat.com>
 */

#include "virtio_pci_common.h"

static bool force_legacy = false;

#if IS_ENABLED(CONFIG_VIRTIO_PCI_LEGACY)
module_param(force_legacy, bool, 0444);
MODULE_PARM_DESC(force_legacy,
		 "Force legacy mode for transitional virtio 1 devices");
#endif

bool vp_is_avq(struct virtio_device *vdev, unsigned int index)
{
	struct virtio_pci_device *vp_dev = to_vp_device(vdev);

	if (!virtio_has_feature(vdev, VIRTIO_F_ADMIN_VQ))
		return false;

	return index == vp_dev->admin_vq.vq_index;
}

/* wait for pending irq handlers */
void vp_synchronize_vectors(struct virtio_device *vdev)
{
	struct virtio_pci_device *vp_dev = to_vp_device(vdev);
	int i;

	if (vp_dev->intx_enabled)
		synchronize_irq(vp_dev->pci_dev->irq);

	for (i = 0; i < vp_dev->msix_vectors; ++i)
		synchronize_irq(pci_irq_vector(vp_dev->pci_dev, i));
}

/* the notify function used when creating a virt queue */
//通过对vq->priv地址写虚队列的index完成队列通知
bool vp_notify(struct virtqueue *vq)
{
	/* we write the queue's selector into the notification register to
	 * signal the other end */
	//通知后端队列vq->index发生变化（vq->priv为此队列对应的通知地址）
	/*向vq->priv写队列编号，用于通知对端此队列发生变化*/
	iowrite16(vq->index, (void __iomem *)vq->priv);
	return true;
}

/* Notify all slow path virtqueues on an interrupt. */
static void vp_vring_slow_path_interrupt(int irq,
					 struct virtio_pci_device *vp_dev)
{
	struct virtio_pci_vq_info *info;
	unsigned long flags;

	spin_lock_irqsave(&vp_dev->lock, flags);
	list_for_each_entry(info, &vp_dev->slow_virtqueues, node)
		vring_interrupt(irq, info->vq);
	spin_unlock_irqrestore(&vp_dev->lock, flags);
}

/* Handle a configuration change: Tell driver if it wants to know. */
//virtio设备发生配置变更中断，告知驱动配置变更
static irqreturn_t vp_config_changed(int irq, void *opaque)
{
	struct virtio_pci_device *vp_dev = opaque;

	virtio_config_changed(&vp_dev->vdev);
	vp_vring_slow_path_interrupt(irq, vp_dev);
	return IRQ_HANDLED;
}

/* Notify all virtqueues on an interrupt. */
//用一个中断通知所有virtqueues
static irqreturn_t vp_vring_interrupt(int irq, void *opaque)
{
	struct virtio_pci_device *vp_dev = opaque;
	struct virtio_pci_vq_info *info;
	irqreturn_t ret = IRQ_NONE;
	unsigned long flags;

	spin_lock_irqsave(&vp_dev->lock, flags);
	//遍历所有vq,处理此中断
	list_for_each_entry(info, &vp_dev->virtqueues, node) {
		if (vring_interrupt(irq, info->vq) == IRQ_HANDLED)
			ret = IRQ_HANDLED;
	}
	spin_unlock_irqrestore(&vp_dev->lock, flags);

	return ret;
}

/* A small wrapper to also acknowledge the interrupt when it's handled.
 * I really need an EIO hook for the vring so I can ack the interrupt once we
 * know that we'll be handling the IRQ but before we invoke the callback since
 * the callback may notify the host which results in the host attempting to
 * raise an interrupt that we would then mask once we acknowledged the
 * interrupt. */
static irqreturn_t vp_interrupt(int irq, void *opaque)
{
	struct virtio_pci_device *vp_dev = opaque;
	u8 isr;

	/* reading the ISR has the effect of also clearing it so it's very
	 * important to save off the value. */
	isr = ioread8(vp_dev->isr);

	/* It's definitely not us if the ISR was not high */
	if (!isr)
		return IRQ_NONE;

	/* Configuration change?  Tell driver if it wants to know. */
	if (isr & VIRTIO_PCI_ISR_CONFIG)
	    /*处理配置中断*/
		vp_config_changed(irq, opaque);

	//处理队列中断
	return vp_vring_interrupt(irq, opaque);
}

static int vp_request_msix_vectors(struct virtio_device *vdev, int nvectors/*请求的中断数*/,
				   bool per_vq_vectors/*是否每个vq一个中断*/, struct irq_affinity *desc)
{
	struct virtio_pci_device *vp_dev = to_vp_device(vdev);
	/*virtio设备名称*/
	const char *name = dev_name(&vp_dev->vdev.dev);
	unsigned int flags = PCI_IRQ_MSIX;/*默认请求msi-x类型中断*/
	unsigned int i, v;
	int err = -ENOMEM;

	vp_dev->msix_vectors = nvectors;

	vp_dev->msix_names = kmalloc_array(nvectors,
					   sizeof(*vp_dev->msix_names),
					   GFP_KERNEL);
	if (!vp_dev->msix_names)
		goto error;
	vp_dev->msix_affinity_masks
		= kcalloc(nvectors, sizeof(*vp_dev->msix_affinity_masks),
			  GFP_KERNEL);
	if (!vp_dev->msix_affinity_masks)
		goto error;
	for (i = 0; i < nvectors; ++i)
		if (!alloc_cpumask_var(&vp_dev->msix_affinity_masks[i],
					GFP_KERNEL))
			goto error;

	if (!per_vq_vectors)
		desc = NULL;

	if (desc) {
	    /*如果有cpu亲昵性配置，则添加flags*/
		flags |= PCI_IRQ_AFFINITY;
		desc->pre_vectors++; /* virtio config vector */
	}

	//为vp_dev设备请求nvectors个中断
	err = pci_alloc_irq_vectors_affinity(vp_dev->pci_dev, nvectors,
					     nvectors, flags, desc);
	if (err < 0)
		goto error;

	/*设备开启msix中断*/
	vp_dev->msix_enabled = 1;

	/* Set the vector used for configuration */
	//设置首个中断，用于配置
	v = vp_dev->msix_used_vectors;
	snprintf(vp_dev->msix_names[v], sizeof *vp_dev->msix_names,
		 "%s-config", name);
	err = request_irq(pci_irq_vector(vp_dev->pci_dev, v),
			  vp_config_changed, 0, vp_dev->msix_names[v],
			  vp_dev);
	if (err)
		goto error;
	++vp_dev->msix_used_vectors;

	//指定virtio-pci设备开启v号中断
	v = vp_dev->config_vector(vp_dev, v);
	/* Verify we had enough resources to assign the vector */
	if (v == VIRTIO_MSI_NO_VECTOR) {
	    //开启中断失败
		err = -EBUSY;
		goto error;
	}

	if (!per_vq_vectors) {
	    //此情况下，所有vector共享中断
		/* Shared vector for all VQs */
		v = vp_dev->msix_used_vectors;
		snprintf(vp_dev->msix_names[v], sizeof *vp_dev->msix_names,
			 "%s-virtqueues", name);
		err = request_irq(pci_irq_vector(vp_dev->pci_dev, v),
				  vp_vring_interrupt, 0, vp_dev->msix_names[v],
				  vp_dev);
		if (err)
			goto error;
		++vp_dev->msix_used_vectors;
	}
	return 0;
error:
	return err;
}

<<<<<<< HEAD
//创建vq,设置vq物理地址，中断号
static struct virtqueue *vp_setup_vq(struct virtio_device *vdev, unsigned int index/*虚队列编号*/,
				     void (*callback/*虚队列报文中断回调*/)(struct virtqueue *vq),
				     const char *name/*虚队列名称*/,
				     bool ctx/*虚队列是否有context*/,
				     u16 msix_vec/*中断号*/)
=======
static bool vp_is_slow_path_vector(u16 msix_vec)
{
	return msix_vec == VP_MSIX_CONFIG_VECTOR;
}

static struct virtqueue *vp_setup_vq(struct virtio_device *vdev, unsigned int index,
				     void (*callback)(struct virtqueue *vq),
				     const char *name,
				     bool ctx,
				     u16 msix_vec,
				     struct virtio_pci_vq_info **p_info)
>>>>>>> 155a3c00
{
	struct virtio_pci_device *vp_dev = to_vp_device(vdev);
	struct virtio_pci_vq_info *info = kmalloc(sizeof *info, GFP_KERNEL);
	struct virtqueue *vq;
	unsigned long flags;

	/* fill out our structure that represents an active queue */
	if (!info)
		return ERR_PTR(-ENOMEM);

	//调用setup_vq创建virtqueue
	vq = vp_dev->setup_vq(vp_dev, info, index/*vq索引号*/, callback, name/*vq名称*/, ctx,
			      msix_vec/*vq使用的中断号*/);
	if (IS_ERR(vq))
		goto out_info;

	info->vq = vq;
	if (callback) {
		spin_lock_irqsave(&vp_dev->lock, flags);
<<<<<<< HEAD
		//将info添加到virtqueues队列
		list_add(&info->node, &vp_dev->virtqueues);
=======
		if (!vp_is_slow_path_vector(msix_vec))
			list_add(&info->node, &vp_dev->virtqueues);
		else
			list_add(&info->node, &vp_dev->slow_virtqueues);
>>>>>>> 155a3c00
		spin_unlock_irqrestore(&vp_dev->lock, flags);
	} else {
		INIT_LIST_HEAD(&info->node);
	}

<<<<<<< HEAD
	/*为设备关联index号vq_info*/
	vp_dev->vqs[index] = info;
=======
	*p_info = info;
>>>>>>> 155a3c00
	return vq;

out_info:
	kfree(info);
	return vq;
}

static void vp_del_vq(struct virtqueue *vq, struct virtio_pci_vq_info *info)
{
	struct virtio_pci_device *vp_dev = to_vp_device(vq->vdev);
	unsigned long flags;

	/*
	 * If it fails during re-enable reset vq. This way we won't rejoin
	 * info->node to the queue. Prevent unexpected irqs.
	 */
	if (!vq->reset) {
		spin_lock_irqsave(&vp_dev->lock, flags);
		list_del(&info->node);
		spin_unlock_irqrestore(&vp_dev->lock, flags);
	}

	vp_dev->del_vq(info);
	kfree(info);
}

/* the config->del_vqs() implementation */
void vp_del_vqs(struct virtio_device *vdev)
{
	struct virtio_pci_device *vp_dev = to_vp_device(vdev);
	struct virtio_pci_vq_info *info;
	struct virtqueue *vq, *n;
	int i;

<<<<<<< HEAD
	/*遍历vdev下所有vq*/
	list_for_each_entry_safe(vq/*当前遍历的队列*/, n/*下一个队列*/, &vdev->vqs, list) {
		if (vp_dev->is_avq(vdev, vq->index))
			/*跳过admin vq*/
			continue;

		if (vp_dev->per_vq_vectors) {
			int v = vp_dev->vqs[vq->index]->msix_vector;

			if (v != VIRTIO_MSI_NO_VECTOR) {
				/*为此队列申请了中断，释放此中断*/
=======
	list_for_each_entry_safe(vq, n, &vdev->vqs, list) {
		info = vp_is_avq(vdev, vq->index) ? vp_dev->admin_vq.info :
						    vp_dev->vqs[vq->index];

		if (vp_dev->per_vq_vectors) {
			int v = info->msix_vector;
			if (v != VIRTIO_MSI_NO_VECTOR &&
			    !vp_is_slow_path_vector(v)) {
>>>>>>> 155a3c00
				int irq = pci_irq_vector(vp_dev->pci_dev, v);

				irq_update_affinity_hint(irq, NULL);
				free_irq(irq, vq);
			}
		}
<<<<<<< HEAD
		vp_del_vq(vq);/*调用回调完成vq资源释放*/
=======
		vp_del_vq(vq, info);
>>>>>>> 155a3c00
	}
	vp_dev->per_vq_vectors = false;

	if (vp_dev->intx_enabled) {
		free_irq(vp_dev->pci_dev->irq, vp_dev);
		vp_dev->intx_enabled = 0;
	}

	for (i = 0; i < vp_dev->msix_used_vectors; ++i)
		free_irq(pci_irq_vector(vp_dev->pci_dev, i), vp_dev);

	if (vp_dev->msix_affinity_masks) {
		for (i = 0; i < vp_dev->msix_vectors; i++)
			free_cpumask_var(vp_dev->msix_affinity_masks[i]);
	}

	if (vp_dev->msix_enabled) {
		/* Disable the vector used for configuration */
		vp_dev->config_vector(vp_dev, VIRTIO_MSI_NO_VECTOR);

		pci_free_irq_vectors(vp_dev->pci_dev);
		vp_dev->msix_enabled = 0;
	}

	vp_dev->msix_vectors = 0;
	vp_dev->msix_used_vectors = 0;
	kfree(vp_dev->msix_names);
	vp_dev->msix_names = NULL;
	kfree(vp_dev->msix_affinity_masks);
	vp_dev->msix_affinity_masks = NULL;
	kfree(vp_dev->vqs);
	vp_dev->vqs = NULL;
}

<<<<<<< HEAD
static int vp_find_vqs_msix(struct virtio_device *vdev, unsigned int nvqs/*虚队列数目*/,
		struct virtqueue *vqs[]/*出参，创建的各虚队列地址*/, vq_callback_t *callbacks[]/*各队列对应的rx,tx报文中断回调*/,
		const char * const names[]/*各vq名称*/, bool per_vq_vectors/*是否每个队列一个msi-x向量*/,
		const bool *ctx,
		struct irq_affinity *desc)
=======
enum vp_vq_vector_policy {
	VP_VQ_VECTOR_POLICY_EACH,
	VP_VQ_VECTOR_POLICY_SHARED_SLOW,
	VP_VQ_VECTOR_POLICY_SHARED,
};

static struct virtqueue *
vp_find_one_vq_msix(struct virtio_device *vdev, int queue_idx,
		    vq_callback_t *callback, const char *name, bool ctx,
		    bool slow_path, int *allocated_vectors,
		    enum vp_vq_vector_policy vector_policy,
		    struct virtio_pci_vq_info **p_info)
>>>>>>> 155a3c00
{
	struct virtio_pci_device *vp_dev = to_vp_device(vdev);
	struct virtqueue *vq;
	u16 msix_vec;
	int err;

	if (!callback)
		msix_vec = VIRTIO_MSI_NO_VECTOR;
	else if (vector_policy == VP_VQ_VECTOR_POLICY_EACH ||
		 (vector_policy == VP_VQ_VECTOR_POLICY_SHARED_SLOW &&
		 !slow_path))
		msix_vec = (*allocated_vectors)++;
	else if (vector_policy != VP_VQ_VECTOR_POLICY_EACH &&
		 slow_path)
		msix_vec = VP_MSIX_CONFIG_VECTOR;
	else
		msix_vec = VP_MSIX_VQ_VECTOR;
	vq = vp_setup_vq(vdev, queue_idx, callback, name, ctx, msix_vec,
			 p_info);
	if (IS_ERR(vq))
		return vq;

	if (vector_policy == VP_VQ_VECTOR_POLICY_SHARED ||
	    msix_vec == VIRTIO_MSI_NO_VECTOR ||
	    vp_is_slow_path_vector(msix_vec))
		return vq;

	/* allocate per-vq irq if available and necessary */
	snprintf(vp_dev->msix_names[msix_vec], sizeof(*vp_dev->msix_names),
		 "%s-%s", dev_name(&vp_dev->vdev.dev), name);
	err = request_irq(pci_irq_vector(vp_dev->pci_dev, msix_vec),
			  vring_interrupt, 0,
			  vp_dev->msix_names[msix_vec], vq);
	if (err) {
		vp_del_vq(vq, *p_info);
		return ERR_PTR(err);
	}

	return vq;
}

static int vp_find_vqs_msix(struct virtio_device *vdev, unsigned int nvqs,
			    struct virtqueue *vqs[],
			    struct virtqueue_info vqs_info[],
			    enum vp_vq_vector_policy vector_policy,
			    struct irq_affinity *desc)
{
	struct virtio_pci_device *vp_dev = to_vp_device(vdev);
	struct virtio_pci_admin_vq *avq = &vp_dev->admin_vq;
	struct virtqueue_info *vqi;
	int i, err, nvectors, allocated_vectors, queue_idx = 0;
	struct virtqueue *vq;
	bool per_vq_vectors;
	u16 avq_num = 0;

	//创建nvqs个virtio_pci_vq_info指针
	vp_dev->vqs = kcalloc(nvqs, sizeof(*vp_dev->vqs), GFP_KERNEL);
	if (!vp_dev->vqs)
		return -ENOMEM;

	if (vp_dev->avq_index) {
		err = vp_dev->avq_index(vdev, &avq->vq_index, &avq_num);
		if (err)
			goto error_find;
	}

	per_vq_vectors = vector_policy != VP_VQ_VECTOR_POLICY_SHARED;

	if (per_vq_vectors) {
		/* Best option: one for change interrupt, one per vq. */
		nvectors = 1;
<<<<<<< HEAD
		for (i = 0; i < nvqs; ++i)
			if (names[i] && callbacks[i])
				++nvectors;/*已命名，并具有callback的vq数目，即中断总数*/
=======
		for (i = 0; i < nvqs; ++i) {
			vqi = &vqs_info[i];
			if (vqi->name && vqi->callback)
				++nvectors;
		}
		if (avq_num && vector_policy == VP_VQ_VECTOR_POLICY_EACH)
			++nvectors;
>>>>>>> 155a3c00
	} else {
		/* Second best: one for change, shared for all vqs. */
		nvectors = 2;/*占用2个中断*/
	}

<<<<<<< HEAD
	err = vp_request_msix_vectors(vdev, nvectors/*中断数*/, per_vq_vectors,
				      per_vq_vectors ? desc : NULL);
=======
	err = vp_request_msix_vectors(vdev, nvectors, per_vq_vectors, desc);
>>>>>>> 155a3c00
	if (err)
		goto error_find;

	vp_dev->per_vq_vectors = per_vq_vectors;
	allocated_vectors = vp_dev->msix_used_vectors;
	//遍历创建各个队列
	for (i = 0; i < nvqs; ++i) {
<<<<<<< HEAD
		if (!names[i]) {
			vqs[i] = NULL;/*未提供name,置为NULL*/
			continue;
		}

		//未给定回调，置不使用中断
		if (!callbacks[i])
			msix_vec = VIRTIO_MSI_NO_VECTOR;
		else if (vp_dev->per_vq_vectors)
		    //每个vq一个中断，按序分配申请的中断
			msix_vec = allocated_vectors++;
		else
			msix_vec = VP_MSIX_VQ_VECTOR;
		//创建第i个虚队列
		vqs[i] = vp_setup_vq(vdev, queue_idx++/*队列编号*/, callbacks[i], names[i],
				     ctx ? ctx[i] : false,
				     msix_vec/*队列对应的中断*/);
=======
		vqi = &vqs_info[i];
		if (!vqi->name) {
			vqs[i] = NULL;
			continue;
		}
		vqs[i] = vp_find_one_vq_msix(vdev, queue_idx++, vqi->callback,
					     vqi->name, vqi->ctx, false,
					     &allocated_vectors, vector_policy,
					     &vp_dev->vqs[i]);
>>>>>>> 155a3c00
		if (IS_ERR(vqs[i])) {
			err = PTR_ERR(vqs[i]);
			goto error_find;
		}
	}

<<<<<<< HEAD
		if (!vp_dev->per_vq_vectors || msix_vec == VIRTIO_MSI_NO_VECTOR)
			continue;

		/* allocate per-vq irq if available and necessary */
		snprintf(vp_dev->msix_names[msix_vec],
			 sizeof *vp_dev->msix_names,
			 "%s-%s",
			 dev_name(&vp_dev->vdev.dev), names[i]);
		/*针对msix_vec号中断，指定中断时调用其对应的callback*/
		err = request_irq(pci_irq_vector(vp_dev->pci_dev, msix_vec),
				  vring_interrupt, 0,
				  vp_dev->msix_names[msix_vec],
				  vqs[i]);
		if (err)
			goto error_find;
=======
	if (!avq_num)
		return 0;
	sprintf(avq->name, "avq.%u", avq->vq_index);
	vq = vp_find_one_vq_msix(vdev, avq->vq_index, vp_modern_avq_done,
				 avq->name, false, true, &allocated_vectors,
				 vector_policy, &vp_dev->admin_vq.info);
	if (IS_ERR(vq)) {
		err = PTR_ERR(vq);
		goto error_find;
>>>>>>> 155a3c00
	}

	return 0;

error_find:
	vp_del_vqs(vdev);
	return err;
}

static int vp_find_vqs_intx(struct virtio_device *vdev, unsigned int nvqs,
			    struct virtqueue *vqs[],
			    struct virtqueue_info vqs_info[])
{
	struct virtio_pci_device *vp_dev = to_vp_device(vdev);
	struct virtio_pci_admin_vq *avq = &vp_dev->admin_vq;
	int i, err, queue_idx = 0;
	struct virtqueue *vq;
	u16 avq_num = 0;

	vp_dev->vqs = kcalloc(nvqs, sizeof(*vp_dev->vqs), GFP_KERNEL);
	if (!vp_dev->vqs)
		return -ENOMEM;

<<<<<<< HEAD
	//配置中断处理函数
=======
	if (vp_dev->avq_index) {
		err = vp_dev->avq_index(vdev, &avq->vq_index, &avq_num);
		if (err)
			goto out_del_vqs;
	}

>>>>>>> 155a3c00
	err = request_irq(vp_dev->pci_dev->irq, vp_interrupt, IRQF_SHARED,
			dev_name(&vdev->dev), vp_dev);
	if (err)
		goto out_del_vqs;

	vp_dev->intx_enabled = 1;
	vp_dev->per_vq_vectors = false;
	for (i = 0; i < nvqs; ++i) {
		struct virtqueue_info *vqi = &vqs_info[i];

		if (!vqi->name) {
			vqs[i] = NULL;
			continue;
		}
		vqs[i] = vp_setup_vq(vdev, queue_idx++, vqi->callback,
				     vqi->name, vqi->ctx,
				     VIRTIO_MSI_NO_VECTOR, &vp_dev->vqs[i]);
		if (IS_ERR(vqs[i])) {
			err = PTR_ERR(vqs[i]);
			goto out_del_vqs;
		}
	}

	if (!avq_num)
		return 0;
	sprintf(avq->name, "avq.%u", avq->vq_index);
	vq = vp_setup_vq(vdev, queue_idx++, vp_modern_avq_done, avq->name,
			 false, VIRTIO_MSI_NO_VECTOR,
			 &vp_dev->admin_vq.info);
	if (IS_ERR(vq)) {
		err = PTR_ERR(vq);
		goto out_del_vqs;
	}

	return 0;
out_del_vqs:
	vp_del_vqs(vdev);
	return err;
}

/* the config->find_vqs() implementation */
<<<<<<< HEAD
int vp_find_vqs(struct virtio_device *vdev, unsigned int nvqs/*虚队列（vq)总数目*/,
		struct virtqueue *vqs[]/*出参，各vq地址*/, vq_callback_t *callbacks[]/*指出各vq对应的callback*/,
		const char * const names[]/*指出各vq名称*/, const bool *ctx/*指出各vq是否有context*/,
=======
int vp_find_vqs(struct virtio_device *vdev, unsigned int nvqs,
		struct virtqueue *vqs[], struct virtqueue_info vqs_info[],
>>>>>>> 155a3c00
		struct irq_affinity *desc)
{
	int err;

	/* Try MSI-X with one vector per queue. */
<<<<<<< HEAD
	//尝试为每个队列申请个msi-x向量
	err = vp_find_vqs_msix(vdev, nvqs, vqs, callbacks, names, true, ctx, desc);
=======
	err = vp_find_vqs_msix(vdev, nvqs, vqs, vqs_info,
			       VP_VQ_VECTOR_POLICY_EACH, desc);
	if (!err)
		return 0;
	/* Fallback: MSI-X with one shared vector for config and
	 * slow path queues, one vector per queue for the rest.
	 */
	err = vp_find_vqs_msix(vdev, nvqs, vqs, vqs_info,
			       VP_VQ_VECTOR_POLICY_SHARED_SLOW, desc);
>>>>>>> 155a3c00
	if (!err)
		return 0;
	//尝试失败，按virtio标准规定，至少２个，至多0x800个向量，故尝试２个
	//A device that has an MSI-X capability SHOULD support at least 2 and at most 0x800 MSI-X vectors.
	/* Fallback: MSI-X with one vector for config, one shared for queues. */
	err = vp_find_vqs_msix(vdev, nvqs, vqs, vqs_info,
			       VP_VQ_VECTOR_POLICY_SHARED, desc);
	if (!err)
		return 0;
	/* Is there an interrupt? If not give up. */
	if (!(to_vp_device(vdev)->pci_dev->irq))
		return err;
	/* Finally fall back to regular interrupts. */
	return vp_find_vqs_intx(vdev, nvqs, vqs, vqs_info);
}

const char *vp_bus_name(struct virtio_device *vdev)
{
	struct virtio_pci_device *vp_dev = to_vp_device(vdev);

	return pci_name(vp_dev->pci_dev);/*获得pci设备名称*/
}

/* Setup the affinity for a virtqueue:
 * - force the affinity for per vq vector
 * - OR over all affinities for shared MSI
 * - ignore the affinity request if we're using INTX
 */
int vp_set_vq_affinity(struct virtqueue *vq, const struct cpumask *cpu_mask)
{
	struct virtio_device *vdev = vq->vdev;
	struct virtio_pci_device *vp_dev = to_vp_device(vdev);
	struct virtio_pci_vq_info *info = vp_dev->vqs[vq->index];/*取vq info*/
	struct cpumask *mask;
	unsigned int irq;

	if (!vq->callback)
		return -EINVAL;

	if (vp_dev->msix_enabled) {
		mask = vp_dev->msix_affinity_masks[info->msix_vector];/*取中断的affinity*/
		irq = pci_irq_vector(vp_dev->pci_dev, info->msix_vector);
		if (!cpu_mask)
			irq_update_affinity_hint(irq, NULL);
		else {
			/*设置中断affinity*/
			cpumask_copy(mask, cpu_mask);
			irq_set_affinity_and_hint(irq, mask);
		}
	}
	return 0;
}

const struct cpumask *vp_get_vq_affinity(struct virtio_device *vdev, int index)
{
	struct virtio_pci_device *vp_dev = to_vp_device(vdev);

	if (!vp_dev->per_vq_vectors ||
	    vp_dev->vqs[index]->msix_vector == VIRTIO_MSI_NO_VECTOR ||
	    vp_is_slow_path_vector(vp_dev->vqs[index]->msix_vector))
		return NULL;

	return pci_irq_get_affinity(vp_dev->pci_dev,
				    vp_dev->vqs[index]->msix_vector);
}

#ifdef CONFIG_PM_SLEEP
static int virtio_pci_freeze(struct device *dev)
{
	struct pci_dev *pci_dev = to_pci_dev(dev);
	struct virtio_pci_device *vp_dev = pci_get_drvdata(pci_dev);
	int ret;

	ret = virtio_device_freeze(&vp_dev->vdev);

	if (!ret)
		pci_disable_device(pci_dev);
	return ret;
}

static int virtio_pci_restore(struct device *dev)
{
	struct pci_dev *pci_dev = to_pci_dev(dev);
	struct virtio_pci_device *vp_dev = pci_get_drvdata(pci_dev);
	int ret;

	ret = pci_enable_device(pci_dev);
	if (ret)
		return ret;

	pci_set_master(pci_dev);
	return virtio_device_restore(&vp_dev->vdev);
}

static bool vp_supports_pm_no_reset(struct device *dev)
{
	struct pci_dev *pci_dev = to_pci_dev(dev);
	u16 pmcsr;

	if (!pci_dev->pm_cap)
		return false;

	pci_read_config_word(pci_dev, pci_dev->pm_cap + PCI_PM_CTRL, &pmcsr);
	if (PCI_POSSIBLE_ERROR(pmcsr)) {
		dev_err(dev, "Unable to query pmcsr");
		return false;
	}

	return pmcsr & PCI_PM_CTRL_NO_SOFT_RESET;
}

static int virtio_pci_suspend(struct device *dev)
{
	return vp_supports_pm_no_reset(dev) ? 0 : virtio_pci_freeze(dev);
}

static int virtio_pci_resume(struct device *dev)
{
	return vp_supports_pm_no_reset(dev) ? 0 : virtio_pci_restore(dev);
}

static const struct dev_pm_ops virtio_pci_pm_ops = {
	.suspend = virtio_pci_suspend,
	.resume = virtio_pci_resume,
	.freeze = virtio_pci_freeze,
	.thaw = virtio_pci_restore,
	.poweroff = virtio_pci_freeze,
	.restore = virtio_pci_restore,
};
#endif


/* Qumranet donated their vendor ID for devices 0x1000 thru 0x10FF. */
static const struct pci_device_id virtio_pci_id_table[] = {
	//只匹配vendor(Qumranet把他们的vendor id中0x1000到0x10ff的设备号给了redhat）
	//故这个匹配命中之后，仍然需要检查deice id是否在0x1000与0x10ff之间
	{ PCI_DEVICE(PCI_VENDOR_ID_REDHAT_QUMRANET, PCI_ANY_ID) },
	{ 0 }
};

MODULE_DEVICE_TABLE(pci, virtio_pci_id_table);

static void virtio_pci_release_dev(struct device *_d)
{
	struct virtio_device *vdev = dev_to_virtio(_d);
	struct virtio_pci_device *vp_dev = to_vp_device(vdev);

	/* As struct device is a kobject, it's not safe to
	 * free the memory (including the reference counter itself)
	 * until it's release callback. */
	kfree(vp_dev);
}

//virtio_pci设备probe
static int virtio_pci_probe(struct pci_dev *pci_dev,
			    const struct pci_device_id *id)
{
	struct virtio_pci_device *vp_dev, *reg_dev = NULL;
	int rc;

	/* allocate our structure and fill it out */
	//申请virtio pci设备
	vp_dev = kzalloc(sizeof(struct virtio_pci_device), GFP_KERNEL);
	if (!vp_dev)
		return -ENOMEM;

	/*设置驱动私有数据为struct virtio_pci_device*/
	pci_set_drvdata(pci_dev, vp_dev);
	vp_dev->vdev.dev.parent = &pci_dev->dev;
	vp_dev->vdev.dev.release = virtio_pci_release_dev;
	vp_dev->pci_dev = pci_dev;
	INIT_LIST_HEAD(&vp_dev->virtqueues);
	INIT_LIST_HEAD(&vp_dev->slow_virtqueues);
	spin_lock_init(&vp_dev->lock);

	/* enable the device */
	rc = pci_enable_device(pci_dev);
	if (rc)
		goto err_enable_device;

	if (force_legacy) {
		//如果强制按legacy设备probe，则先按legacy尝试probe
		rc = virtio_pci_legacy_probe(vp_dev);
		/* Also try modern mode if we can't map BAR0 (no IO space). */
		if (rc == -ENODEV || rc == -ENOMEM)
			//如果legacy_probe失败，则进行modern_probe
			rc = virtio_pci_modern_probe(vp_dev);
		if (rc)
			goto err_probe;
	} else {
		//优先进行modern probe,如果失败再进行legacy_probe
		rc = virtio_pci_modern_probe(vp_dev);
		if (rc == -ENODEV)
			rc = virtio_pci_legacy_probe(vp_dev);
		if (rc)
			goto err_probe;
	}

	pci_set_master(pci_dev);

	//注册完成识别的virtio设备（例如引发virtio_net驱动probe此设备）
	rc = register_virtio_device(&vp_dev->vdev);
	reg_dev = vp_dev;
	if (rc)
		goto err_register;

	return 0;

err_register:
	if (vp_dev->is_legacy)
		virtio_pci_legacy_remove(vp_dev);
	else
		virtio_pci_modern_remove(vp_dev);
err_probe:
	pci_disable_device(pci_dev);
err_enable_device:
	if (reg_dev)
		put_device(&vp_dev->vdev.dev);
	else
		kfree(vp_dev);
	return rc;
}

static void virtio_pci_remove(struct pci_dev *pci_dev)
{
	struct virtio_pci_device *vp_dev = pci_get_drvdata(pci_dev);
	struct device *dev = get_device(&vp_dev->vdev.dev);

	/*
	 * Device is marked broken on surprise removal so that virtio upper
	 * layers can abort any ongoing operation.
	 */
	if (!pci_device_is_present(pci_dev))
		virtio_break_device(&vp_dev->vdev);

	pci_disable_sriov(pci_dev);

	unregister_virtio_device(&vp_dev->vdev);

	if (vp_dev->is_legacy)
		virtio_pci_legacy_remove(vp_dev);
	else
		virtio_pci_modern_remove(vp_dev);

	pci_disable_device(pci_dev);
	put_device(dev);
}

//virtio设备的sriov支持
static int virtio_pci_sriov_configure(struct pci_dev *pci_dev, int num_vfs)
{
	struct virtio_pci_device *vp_dev = pci_get_drvdata(pci_dev);
	struct virtio_device *vdev = &vp_dev->vdev;
	int ret;

	if (!(vdev->config->get_status(vdev) & VIRTIO_CONFIG_S_DRIVER_OK))
		/*此设备还未完成驱动适配*/
		return -EBUSY;

	if (!__virtio_test_bit(vdev, VIRTIO_F_SR_IOV))
		/*设备未开启sriov能力,直接返回*/
		return -EINVAL;

	if (pci_vfs_assigned(pci_dev))
		return -EPERM;

	if (num_vfs == 0) {
	    //要求关闭virtio-pci设备的sriov功能
		pci_disable_sriov(pci_dev);
		return 0;
	}

	//开启virtio-pci设备的sriov功能
	ret = pci_enable_sriov(pci_dev, num_vfs);
	if (ret < 0)
		return ret;

	return num_vfs;
}

static void virtio_pci_reset_prepare(struct pci_dev *pci_dev)
{
	struct virtio_pci_device *vp_dev = pci_get_drvdata(pci_dev);
	int ret = 0;

	ret = virtio_device_reset_prepare(&vp_dev->vdev);
	if (ret) {
		if (ret != -EOPNOTSUPP)
			dev_warn(&pci_dev->dev, "Reset prepare failure: %d",
				 ret);
		return;
	}

	if (pci_is_enabled(pci_dev))
		pci_disable_device(pci_dev);
}

static void virtio_pci_reset_done(struct pci_dev *pci_dev)
{
	struct virtio_pci_device *vp_dev = pci_get_drvdata(pci_dev);
	int ret;

	if (pci_is_enabled(pci_dev))
		return;

	ret = pci_enable_device(pci_dev);
	if (!ret) {
		pci_set_master(pci_dev);
		ret = virtio_device_reset_done(&vp_dev->vdev);
	}

	if (ret && ret != -EOPNOTSUPP)
		dev_warn(&pci_dev->dev, "Reset done failure: %d", ret);
}

static const struct pci_error_handlers virtio_pci_err_handler = {
	.reset_prepare  = virtio_pci_reset_prepare,
	.reset_done     = virtio_pci_reset_done,
};

static struct pci_driver virtio_pci_driver = {
	.name		= "virtio-pci",
	//用于pci设备与driver间的match,只要vendor是redhat，则就能匹配
	.id_table	= virtio_pci_id_table,
	//virtio-pci是pci bus的一个驱动，故当pci bus probe一个设备时，首先pci bus的probe函数将被调用
	//然后pci bus的probe函数会调用本函数完成probe过程,从而完成设备识别，当设备添加进kernel时，
	//由于设备从属于virtio_bus，故virtio-bus上的驱动会来probe此设备，例如virtio-net驱动
	.probe		= virtio_pci_probe,
	.remove		= virtio_pci_remove,
#ifdef CONFIG_PM_SLEEP
	.driver.pm	= &virtio_pci_pm_ops,
#endif
<<<<<<< HEAD
	.sriov_configure = virtio_pci_sriov_configure,/*virtio设备支持sriov*/
=======
	.sriov_configure = virtio_pci_sriov_configure,
	.err_handler	= &virtio_pci_err_handler,
>>>>>>> 155a3c00
};

struct virtio_device *virtio_pci_vf_get_pf_dev(struct pci_dev *pdev)
{
	struct virtio_pci_device *pf_vp_dev;

	pf_vp_dev = pci_iov_get_pf_drvdata(pdev, &virtio_pci_driver);
	if (IS_ERR(pf_vp_dev))
		return NULL;

	return &pf_vp_dev->vdev;
}

//注册pci驱动
module_pci_driver(virtio_pci_driver);

MODULE_AUTHOR("Anthony Liguori <aliguori@us.ibm.com>");
MODULE_DESCRIPTION("virtio-pci");
MODULE_LICENSE("GPL");
MODULE_VERSION("1");<|MERGE_RESOLUTION|>--- conflicted
+++ resolved
@@ -215,26 +215,18 @@
 	return err;
 }
 
-<<<<<<< HEAD
+static bool vp_is_slow_path_vector(u16 msix_vec)
+{
+	return msix_vec == VP_MSIX_CONFIG_VECTOR;
+}
+
 //创建vq,设置vq物理地址，中断号
 static struct virtqueue *vp_setup_vq(struct virtio_device *vdev, unsigned int index/*虚队列编号*/,
 				     void (*callback/*虚队列报文中断回调*/)(struct virtqueue *vq),
 				     const char *name/*虚队列名称*/,
-				     bool ctx/*虚队列是否有context*/,
-				     u16 msix_vec/*中断号*/)
-=======
-static bool vp_is_slow_path_vector(u16 msix_vec)
-{
-	return msix_vec == VP_MSIX_CONFIG_VECTOR;
-}
-
-static struct virtqueue *vp_setup_vq(struct virtio_device *vdev, unsigned int index,
-				     void (*callback)(struct virtqueue *vq),
-				     const char *name,
 				     bool ctx,
-				     u16 msix_vec,
+				     u16 msix_vec/*中断号*/,
 				     struct virtio_pci_vq_info **p_info)
->>>>>>> 155a3c00
 {
 	struct virtio_pci_device *vp_dev = to_vp_device(vdev);
 	struct virtio_pci_vq_info *info = kmalloc(sizeof *info, GFP_KERNEL);
@@ -254,26 +246,18 @@
 	info->vq = vq;
 	if (callback) {
 		spin_lock_irqsave(&vp_dev->lock, flags);
-<<<<<<< HEAD
 		//将info添加到virtqueues队列
-		list_add(&info->node, &vp_dev->virtqueues);
-=======
 		if (!vp_is_slow_path_vector(msix_vec))
 			list_add(&info->node, &vp_dev->virtqueues);
 		else
 			list_add(&info->node, &vp_dev->slow_virtqueues);
->>>>>>> 155a3c00
 		spin_unlock_irqrestore(&vp_dev->lock, flags);
 	} else {
 		INIT_LIST_HEAD(&info->node);
 	}
 
-<<<<<<< HEAD
 	/*为设备关联index号vq_info*/
-	vp_dev->vqs[index] = info;
-=======
 	*p_info = info;
->>>>>>> 155a3c00
 	return vq;
 
 out_info:
@@ -308,20 +292,8 @@
 	struct virtqueue *vq, *n;
 	int i;
 
-<<<<<<< HEAD
 	/*遍历vdev下所有vq*/
 	list_for_each_entry_safe(vq/*当前遍历的队列*/, n/*下一个队列*/, &vdev->vqs, list) {
-		if (vp_dev->is_avq(vdev, vq->index))
-			/*跳过admin vq*/
-			continue;
-
-		if (vp_dev->per_vq_vectors) {
-			int v = vp_dev->vqs[vq->index]->msix_vector;
-
-			if (v != VIRTIO_MSI_NO_VECTOR) {
-				/*为此队列申请了中断，释放此中断*/
-=======
-	list_for_each_entry_safe(vq, n, &vdev->vqs, list) {
 		info = vp_is_avq(vdev, vq->index) ? vp_dev->admin_vq.info :
 						    vp_dev->vqs[vq->index];
 
@@ -329,18 +301,14 @@
 			int v = info->msix_vector;
 			if (v != VIRTIO_MSI_NO_VECTOR &&
 			    !vp_is_slow_path_vector(v)) {
->>>>>>> 155a3c00
+				/*为此队列申请了中断，释放此中断*/
 				int irq = pci_irq_vector(vp_dev->pci_dev, v);
 
 				irq_update_affinity_hint(irq, NULL);
 				free_irq(irq, vq);
 			}
 		}
-<<<<<<< HEAD
-		vp_del_vq(vq);/*调用回调完成vq资源释放*/
-=======
-		vp_del_vq(vq, info);
->>>>>>> 155a3c00
+		vp_del_vq(vq, info);/*调用回调完成vq资源释放*/
 	}
 	vp_dev->per_vq_vectors = false;
 
@@ -375,13 +343,6 @@
 	vp_dev->vqs = NULL;
 }
 
-<<<<<<< HEAD
-static int vp_find_vqs_msix(struct virtio_device *vdev, unsigned int nvqs/*虚队列数目*/,
-		struct virtqueue *vqs[]/*出参，创建的各虚队列地址*/, vq_callback_t *callbacks[]/*各队列对应的rx,tx报文中断回调*/,
-		const char * const names[]/*各vq名称*/, bool per_vq_vectors/*是否每个队列一个msi-x向量*/,
-		const bool *ctx,
-		struct irq_affinity *desc)
-=======
 enum vp_vq_vector_policy {
 	VP_VQ_VECTOR_POLICY_EACH,
 	VP_VQ_VECTOR_POLICY_SHARED_SLOW,
@@ -390,11 +351,10 @@
 
 static struct virtqueue *
 vp_find_one_vq_msix(struct virtio_device *vdev, int queue_idx,
-		    vq_callback_t *callback, const char *name, bool ctx,
+		    vq_callback_t *callback/*各队列对应的rx,tx报文中断回调*/, const char *name/*各vq名称*/, bool ctx,
 		    bool slow_path, int *allocated_vectors,
 		    enum vp_vq_vector_policy vector_policy,
 		    struct virtio_pci_vq_info **p_info)
->>>>>>> 155a3c00
 {
 	struct virtio_pci_device *vp_dev = to_vp_device(vdev);
 	struct virtqueue *vq;
@@ -466,30 +426,19 @@
 	if (per_vq_vectors) {
 		/* Best option: one for change interrupt, one per vq. */
 		nvectors = 1;
-<<<<<<< HEAD
-		for (i = 0; i < nvqs; ++i)
-			if (names[i] && callbacks[i])
-				++nvectors;/*已命名，并具有callback的vq数目，即中断总数*/
-=======
 		for (i = 0; i < nvqs; ++i) {
 			vqi = &vqs_info[i];
 			if (vqi->name && vqi->callback)
-				++nvectors;
+				++nvectors;/*已命名，并具有callback的vq数目，即中断总数*/
 		}
 		if (avq_num && vector_policy == VP_VQ_VECTOR_POLICY_EACH)
 			++nvectors;
->>>>>>> 155a3c00
 	} else {
 		/* Second best: one for change, shared for all vqs. */
 		nvectors = 2;/*占用2个中断*/
 	}
 
-<<<<<<< HEAD
-	err = vp_request_msix_vectors(vdev, nvectors/*中断数*/, per_vq_vectors,
-				      per_vq_vectors ? desc : NULL);
-=======
-	err = vp_request_msix_vectors(vdev, nvectors, per_vq_vectors, desc);
->>>>>>> 155a3c00
+	err = vp_request_msix_vectors(vdev, nvectors/*中断数*/, per_vq_vectors, desc);
 	if (err)
 		goto error_find;
 
@@ -497,58 +446,22 @@
 	allocated_vectors = vp_dev->msix_used_vectors;
 	//遍历创建各个队列
 	for (i = 0; i < nvqs; ++i) {
-<<<<<<< HEAD
-		if (!names[i]) {
+		vqi = &vqs_info[i];
+		if (!vqi->name) {
 			vqs[i] = NULL;/*未提供name,置为NULL*/
 			continue;
 		}
-
-		//未给定回调，置不使用中断
-		if (!callbacks[i])
-			msix_vec = VIRTIO_MSI_NO_VECTOR;
-		else if (vp_dev->per_vq_vectors)
-		    //每个vq一个中断，按序分配申请的中断
-			msix_vec = allocated_vectors++;
-		else
-			msix_vec = VP_MSIX_VQ_VECTOR;
 		//创建第i个虚队列
-		vqs[i] = vp_setup_vq(vdev, queue_idx++/*队列编号*/, callbacks[i], names[i],
-				     ctx ? ctx[i] : false,
-				     msix_vec/*队列对应的中断*/);
-=======
-		vqi = &vqs_info[i];
-		if (!vqi->name) {
-			vqs[i] = NULL;
-			continue;
-		}
-		vqs[i] = vp_find_one_vq_msix(vdev, queue_idx++, vqi->callback,
+		vqs[i] = vp_find_one_vq_msix(vdev, queue_idx++/*队列编号*/, vqi->callback,
 					     vqi->name, vqi->ctx, false,
 					     &allocated_vectors, vector_policy,
 					     &vp_dev->vqs[i]);
->>>>>>> 155a3c00
 		if (IS_ERR(vqs[i])) {
 			err = PTR_ERR(vqs[i]);
 			goto error_find;
 		}
 	}
 
-<<<<<<< HEAD
-		if (!vp_dev->per_vq_vectors || msix_vec == VIRTIO_MSI_NO_VECTOR)
-			continue;
-
-		/* allocate per-vq irq if available and necessary */
-		snprintf(vp_dev->msix_names[msix_vec],
-			 sizeof *vp_dev->msix_names,
-			 "%s-%s",
-			 dev_name(&vp_dev->vdev.dev), names[i]);
-		/*针对msix_vec号中断，指定中断时调用其对应的callback*/
-		err = request_irq(pci_irq_vector(vp_dev->pci_dev, msix_vec),
-				  vring_interrupt, 0,
-				  vp_dev->msix_names[msix_vec],
-				  vqs[i]);
-		if (err)
-			goto error_find;
-=======
 	if (!avq_num)
 		return 0;
 	sprintf(avq->name, "avq.%u", avq->vq_index);
@@ -558,7 +471,6 @@
 	if (IS_ERR(vq)) {
 		err = PTR_ERR(vq);
 		goto error_find;
->>>>>>> 155a3c00
 	}
 
 	return 0;
@@ -582,16 +494,13 @@
 	if (!vp_dev->vqs)
 		return -ENOMEM;
 
-<<<<<<< HEAD
-	//配置中断处理函数
-=======
 	if (vp_dev->avq_index) {
 		err = vp_dev->avq_index(vdev, &avq->vq_index, &avq_num);
 		if (err)
 			goto out_del_vqs;
 	}
 
->>>>>>> 155a3c00
+	//配置中断处理函数
 	err = request_irq(vp_dev->pci_dev->irq, vp_interrupt, IRQF_SHARED,
 			dev_name(&vdev->dev), vp_dev);
 	if (err)
@@ -633,23 +542,14 @@
 }
 
 /* the config->find_vqs() implementation */
-<<<<<<< HEAD
 int vp_find_vqs(struct virtio_device *vdev, unsigned int nvqs/*虚队列（vq)总数目*/,
-		struct virtqueue *vqs[]/*出参，各vq地址*/, vq_callback_t *callbacks[]/*指出各vq对应的callback*/,
-		const char * const names[]/*指出各vq名称*/, const bool *ctx/*指出各vq是否有context*/,
-=======
-int vp_find_vqs(struct virtio_device *vdev, unsigned int nvqs,
-		struct virtqueue *vqs[], struct virtqueue_info vqs_info[],
->>>>>>> 155a3c00
+		struct virtqueue *vqs[]/*出参，各vq地址*/, struct virtqueue_info vqs_info[],
 		struct irq_affinity *desc)
 {
 	int err;
 
 	/* Try MSI-X with one vector per queue. */
-<<<<<<< HEAD
 	//尝试为每个队列申请个msi-x向量
-	err = vp_find_vqs_msix(vdev, nvqs, vqs, callbacks, names, true, ctx, desc);
-=======
 	err = vp_find_vqs_msix(vdev, nvqs, vqs, vqs_info,
 			       VP_VQ_VECTOR_POLICY_EACH, desc);
 	if (!err)
@@ -659,7 +559,6 @@
 	 */
 	err = vp_find_vqs_msix(vdev, nvqs, vqs, vqs_info,
 			       VP_VQ_VECTOR_POLICY_SHARED_SLOW, desc);
->>>>>>> 155a3c00
 	if (!err)
 		return 0;
 	//尝试失败，按virtio标准规定，至少２个，至多0x800个向量，故尝试２个
@@ -992,12 +891,8 @@
 #ifdef CONFIG_PM_SLEEP
 	.driver.pm	= &virtio_pci_pm_ops,
 #endif
-<<<<<<< HEAD
 	.sriov_configure = virtio_pci_sriov_configure,/*virtio设备支持sriov*/
-=======
-	.sriov_configure = virtio_pci_sriov_configure,
 	.err_handler	= &virtio_pci_err_handler,
->>>>>>> 155a3c00
 };
 
 struct virtio_device *virtio_pci_vf_get_pf_dev(struct pci_dev *pdev)
