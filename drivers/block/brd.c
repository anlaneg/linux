// SPDX-License-Identifier: GPL-2.0-only
/*
 * Ram backed block device driver.
 *
 * Copyright (C) 2007 Nick Piggin
 * Copyright (C) 2007 Novell Inc.
 *
 * Parts derived from drivers/block/rd.c, and drivers/block/loop.c, copyright
 * of their respective owners.
 */

#include <linux/init.h>
#include <linux/initrd.h>
#include <linux/module.h>
#include <linux/moduleparam.h>
#include <linux/major.h>
#include <linux/blkdev.h>
#include <linux/bio.h>
#include <linux/highmem.h>
#include <linux/mutex.h>
#include <linux/pagemap.h>
#include <linux/xarray.h>
#include <linux/fs.h>
#include <linux/slab.h>
#include <linux/backing-dev.h>
#include <linux/debugfs.h>

#include <linux/uaccess.h>

/*
 * Each block ramdisk device has a xarray brd_pages of pages that stores
 * the pages containing the block device's contents.
 */
struct brd_device {
	int			brd_number;/*brd设备唯一编号*/
	struct gendisk		*brd_disk;
	struct list_head	brd_list;/*用于串连其它的brd_device*/

	/*
	 * Backing store of pages. This is the contents of the block device.
	 */
	struct xarray	        brd_pages;/*用于保存内存page*/
	u64			brd_nr_pages;/*当前占用多少个page*/
};

/*
 * Look up and return a brd's page for a given sector.
 */
static struct page *brd_lookup_page(struct brd_device *brd, sector_t sector)
{
<<<<<<< HEAD
	pgoff_t idx;
	struct page *page;

	/*扇区数向右移PAGE_SECTORS_SHIFT，即可换算为page数*/
	idx = sector >> PAGE_SECTORS_SHIFT; /* sector to page index */
	page = xa_load(&brd->brd_pages, idx);/*加载idx号page*/

	BUG_ON(page && page->index != idx);/*索引必须相等*/

	return page;/*返回此扇区对应的page*/
=======
	return xa_load(&brd->brd_pages, sector >> PAGE_SECTORS_SHIFT);
>>>>>>> 155a3c00
}

/*
 * Insert a new page for a given sector, if one does not already exist.
 */
static struct page *brd_insert_page(struct brd_device *brd, sector_t sector,
		blk_opf_t opf)
	__releases(rcu)
	__acquires(rcu)
{
<<<<<<< HEAD
	pgoff_t idx;
	struct page *page, *cur;
	int ret = 0;

	page = brd_lookup_page(brd, sector);
	if (page)
		/*此page存在，返回0*/
		return 0;

	/*申请一个page*/
=======
	gfp_t gfp = (opf & REQ_NOWAIT) ? GFP_NOWAIT : GFP_NOIO;
	struct page *page, *ret;

	rcu_read_unlock();
>>>>>>> 155a3c00
	page = alloc_page(gfp | __GFP_ZERO | __GFP_HIGHMEM);
	if (!page) {
		rcu_read_lock();
		return ERR_PTR(-ENOMEM);
	}

	xa_lock(&brd->brd_pages);
<<<<<<< HEAD

	idx = sector >> PAGE_SECTORS_SHIFT;/*记录此page的索引*/
	page->index = idx;/*设置此page的索引*/

	/*在index位置存储此page*/
	cur = __xa_cmpxchg(&brd->brd_pages, idx, NULL, page, gfp);

	if (unlikely(cur)) {
		/*此位置原page指针不为空，新内容释放，复用旧内容*/
		__free_page(page);
		ret = xa_err(cur);
		if (!ret && (cur->index != idx))
			ret = -EIO;
	} else {
		brd->brd_nr_pages++;/*brd占用的内存数增加*/
=======
	ret = __xa_cmpxchg(&brd->brd_pages, sector >> PAGE_SECTORS_SHIFT, NULL,
			page, gfp);
	rcu_read_lock();
	if (ret) {
		xa_unlock(&brd->brd_pages);
		__free_page(page);
		if (xa_is_err(ret))
			return ERR_PTR(xa_err(ret));
		return ret;
>>>>>>> 155a3c00
	}
	brd->brd_nr_pages++;
	xa_unlock(&brd->brd_pages);
	return page;
}

/*
 * Free all backing store pages and xarray. This must only be called when
 * there are no other users of the device.
 */
static void brd_free_pages(struct brd_device *brd)
{
	struct page *page;
	pgoff_t idx;

	/*释放brd中保存的所有page(设备释放时资源回收）*/
	xa_for_each(&brd->brd_pages, idx, page) {
		__free_page(page);
		cond_resched();
	}

	xa_destroy(&brd->brd_pages);
}

/*
 * Process a single segment.  The segment is capped to not cross page boundaries
 * in both the bio and the brd backing memory.
 */
<<<<<<< HEAD
static int copy_to_brd_setup(struct brd_device *brd, sector_t sector, size_t n,
			     gfp_t gfp)
{
	/*此扇区在page中的偏移量*/
	unsigned int offset = (sector & (PAGE_SECTORS-1)) << SECTOR_SHIFT;
	size_t copy;
	int ret;

	copy = min_t(size_t, n, PAGE_SIZE - offset);
	ret = brd_insert_page(brd, sector, gfp);
	if (ret)
		/*添加page失败，返回*/
		return ret;
	if (copy < n) {
		/*要写的内容过长，再增加一个page*/
		sector += copy >> SECTOR_SHIFT;
		ret = brd_insert_page(brd, sector, gfp);
	}
	return ret;
}

/*
 * Copy n bytes from src to the brd starting at sector. Does not sleep.
 */
static void copy_to_brd(struct brd_device *brd, const void *src,
			sector_t sector, size_t n)
=======
static bool brd_rw_bvec(struct brd_device *brd, struct bio *bio)
>>>>>>> 155a3c00
{
	struct bio_vec bv = bio_iter_iovec(bio, bio->bi_iter);
	sector_t sector = bio->bi_iter.bi_sector;
	u32 offset = (sector & (PAGE_SECTORS - 1)) << SECTOR_SHIFT;
	blk_opf_t opf = bio->bi_opf;
	struct page *page;
<<<<<<< HEAD
	void *dst;
	/*扇区在page中的偏移*/
	unsigned int offset = (sector & (PAGE_SECTORS-1)) << SECTOR_SHIFT;
	size_t copy;

	/*在此页中需复制的内容长度*/
	copy = min_t(size_t, n, PAGE_SIZE - offset);
	page = brd_lookup_page(brd, sector);
	BUG_ON(!page);

	dst = kmap_atomic(page);
	memcpy(dst + offset, src, copy);/*写入page*/
	kunmap_atomic(dst);

	if (copy < n) {
		src += copy;
		sector += copy >> SECTOR_SHIFT;
		copy = n - copy;
		page = brd_lookup_page(brd, sector);/*数据没写完，再写剩余的*/
		BUG_ON(!page);

		dst = kmap_atomic(page);
		memcpy(dst, src, copy);
		kunmap_atomic(dst);
=======
	void *kaddr;

	bv.bv_len = min_t(u32, bv.bv_len, PAGE_SIZE - offset);

	rcu_read_lock();
	page = brd_lookup_page(brd, sector);
	if (!page && op_is_write(opf)) {
		page = brd_insert_page(brd, sector, opf);
		if (IS_ERR(page))
			goto out_error;
	}

	kaddr = bvec_kmap_local(&bv);
	if (op_is_write(opf)) {
		memcpy_to_page(page, offset, kaddr, bv.bv_len);
	} else {
		if (page)
			memcpy_from_page(kaddr, page, offset, bv.bv_len);
		else
			memset(kaddr, 0, bv.bv_len);
>>>>>>> 155a3c00
	}
	kunmap_local(kaddr);
	rcu_read_unlock();

	bio_advance_iter_single(bio, &bio->bi_iter, bv.bv_len);
	return true;

out_error:
	rcu_read_unlock();
	if (PTR_ERR(page) == -ENOMEM && (opf & REQ_NOWAIT))
		bio_wouldblock_error(bio);
	else
		bio_io_error(bio);
	return false;
}

static void brd_free_one_page(struct rcu_head *head)
{
<<<<<<< HEAD
	struct page *page;
	void *src;
	/*扇区在page中的偏移*/
	unsigned int offset = (sector & (PAGE_SECTORS-1)) << SECTOR_SHIFT;
	size_t copy;

	/*在此页中需复制的内容长度*/
	copy = min_t(size_t, n, PAGE_SIZE - offset);
	page = brd_lookup_page(brd, sector);/*查询扇区对应的page*/
	if (page) {
		src = kmap_atomic(page);
		memcpy(dst, src + offset, copy);/*读取数据，写入到dst*/
		kunmap_atomic(src);
	} else
		memset(dst, 0, copy);/*这一页之前没有写，直接返回0*/

	if (copy < n) {
		/*仍存在一些数据没有读取，再取一个页将剩余数据复制进来*/
		dst += copy;
		sector += copy >> SECTOR_SHIFT;
		copy = n - copy;
		page = brd_lookup_page(brd, sector);
		if (page) {
			src = kmap_atomic(page);
			memcpy(dst, src, copy);
			kunmap_atomic(src);
		} else
			memset(dst, 0, copy);
	}
}

/*
 * Process a single bvec of a bio.
 */
static int brd_do_bvec(struct brd_device *brd, struct page *page/*要写入/读取的页*/,
			unsigned int len/*要写入/读取的内容长度*/, unsigned int off/*要写入/读取内容在page中的偏移量*/, blk_opf_t opf,
			sector_t sector/*写入/读取位置对应的起始扇区*/)
{
	void *mem;
	int err = 0;

	if (op_is_write(opf)) {
		/*写操作*/
		/*
		 * Must use NOIO because we don't want to recurse back into the
		 * block or filesystem layers from page reclaim.
		 */
		gfp_t gfp = opf & REQ_NOWAIT ? GFP_NOWAIT : GFP_NOIO;

		err = copy_to_brd_setup(brd, sector, len, gfp);
		if (err)
			/*准备page失败，跳出*/
			goto out;
	}

	mem = kmap_atomic(page);
	if (!op_is_write(opf)) {
		/*读操作，自brd中读取并写入到mem对应的page*/
		copy_from_brd(mem + off, brd, sector, len);
		flush_dcache_page(page);
	} else {
		flush_dcache_page(page);
		/*写操作，将mem对应的page的内容写入brd*/
		copy_to_brd(brd, mem + off, sector, len);
=======
	struct page *page = container_of(head, struct page, rcu_head);

	__free_page(page);
}

static void brd_do_discard(struct brd_device *brd, sector_t sector, u32 size)
{
	sector_t aligned_sector = round_up(sector, PAGE_SECTORS);
	sector_t aligned_end = round_down(
			sector + (size >> SECTOR_SHIFT), PAGE_SECTORS);
	struct page *page;

	if (aligned_end <= aligned_sector)
		return;

	xa_lock(&brd->brd_pages);
	while (aligned_sector < aligned_end && aligned_sector < rd_size * 2) {
		page = __xa_erase(&brd->brd_pages, aligned_sector >> PAGE_SECTORS_SHIFT);
		if (page) {
			call_rcu(&page->rcu_head, brd_free_one_page);
			brd->brd_nr_pages--;
		}
		aligned_sector += PAGE_SECTORS;
>>>>>>> 155a3c00
	}
	xa_unlock(&brd->brd_pages);
}

/*响应bio操作*/
static void brd_submit_bio(struct bio *bio)
{
	/*取要操作的brd设备*/
	struct brd_device *brd = bio->bi_bdev->bd_disk->private_data;
<<<<<<< HEAD
	sector_t sector = bio->bi_iter.bi_sector;
	struct bio_vec bvec;/*局部变量记录遍历内容*/
	struct bvec_iter iter;

	/*遍历bio对应的所有bio_vec(bi_io_vec),针对每一个执行相应的读写操作*/
	bio_for_each_segment(bvec, bio, iter) {
		unsigned int len = bvec.bv_len;
		int err;

		/* Don't support un-aligned buffer */
		WARN_ON_ONCE((bvec.bv_offset & (SECTOR_SIZE - 1)) ||
				(len & (SECTOR_SIZE - 1)));

		err = brd_do_bvec(brd, bvec.bv_page/*本轮要访问的页*/, len/*本轮要访问的内存长度*/, bvec.bv_offset/*本轮要访问的起始位置*/,
				  bio->bi_opf, sector);
		if (err) {
			if (err == -ENOMEM && bio->bi_opf & REQ_NOWAIT) {
				bio_wouldblock_error(bio);
				return;
			}
			bio_io_error(bio);
			return;
		}
		sector += len >> SECTOR_SHIFT;
=======

	if (unlikely(op_is_discard(bio->bi_opf))) {
		brd_do_discard(brd, bio->bi_iter.bi_sector,
				bio->bi_iter.bi_size);
		bio_endio(bio);
		return;
>>>>>>> 155a3c00
	}

	do {
		if (!brd_rw_bvec(brd, bio))
			return;
	} while (bio->bi_iter.bi_size);

	bio_endio(bio);
}

static const struct block_device_operations brd_fops = {
	.owner =		THIS_MODULE,
	.submit_bio =		brd_submit_bio,/*直接响应block io*/
};

/*
 * And now the modules code and kernel interface.
 */
static int rd_nr = CONFIG_BLK_DEV_RAM_COUNT;
module_param(rd_nr, int, 0444);/*brd设备的数目*/
MODULE_PARM_DESC(rd_nr, "Maximum number of brd devices");

unsigned long rd_size = CONFIG_BLK_DEV_RAM_SIZE;/*brd设备默认大小为16k*1024=16m*/
module_param(rd_size, ulong, 0444);
MODULE_PARM_DESC(rd_size, "Size of each RAM disk in kbytes.");

static int max_part = 1;
module_param(max_part, int, 0444);
MODULE_PARM_DESC(max_part, "Num Minors to reserve between devices");

MODULE_DESCRIPTION("Ram backed block device driver");
MODULE_LICENSE("GPL");
MODULE_ALIAS_BLOCKDEV_MAJOR(RAMDISK_MAJOR);
MODULE_ALIAS("rd");

#ifndef MODULE
/* Legacy boot options - nonmodular */
static int __init ramdisk_size(char *str)
{
	rd_size = simple_strtol(str, NULL, 0);/*调整brd设备大小*/
	return 1;
}
__setup("ramdisk_size=", ramdisk_size);
#endif

/*
 * The device scheme is derived from loop.c. Keep them in synch where possible
 * (should share code eventually).
 */
<<<<<<< HEAD
static LIST_HEAD(brd_devices);/*用于记录系统中所有brd设备*/
static struct dentry *brd_debugfs_dir;

static int brd_alloc(int i/*要创建的brd设备编号*/)
=======
static LIST_HEAD(brd_devices);
static DEFINE_MUTEX(brd_devices_mutex);
static struct dentry *brd_debugfs_dir;

static struct brd_device *brd_find_or_alloc_device(int i)
{
	struct brd_device *brd;

	mutex_lock(&brd_devices_mutex);
	list_for_each_entry(brd, &brd_devices, brd_list) {
		if (brd->brd_number == i) {
			mutex_unlock(&brd_devices_mutex);
			return ERR_PTR(-EEXIST);
		}
	}

	brd = kzalloc(sizeof(*brd), GFP_KERNEL);
	if (!brd) {
		mutex_unlock(&brd_devices_mutex);
		return ERR_PTR(-ENOMEM);
	}
	brd->brd_number	= i;
	list_add_tail(&brd->brd_list, &brd_devices);
	mutex_unlock(&brd_devices_mutex);
	return brd;
}

static void brd_free_device(struct brd_device *brd)
{
	mutex_lock(&brd_devices_mutex);
	list_del(&brd->brd_list);
	mutex_unlock(&brd_devices_mutex);
	kfree(brd);
}

static int brd_alloc(int i)
>>>>>>> 155a3c00
{
	struct brd_device *brd;
	struct gendisk *disk;
	char buf[DISK_NAME_LEN];
	int err = -ENOMEM;
<<<<<<< HEAD

	list_for_each_entry(brd, &brd_devices, brd_list)
		if (brd->brd_number == i)
			/*此设备已存在*/
			return -EEXIST;

	/*申请brd设备*/
	brd = kzalloc(sizeof(*brd), GFP_KERNEL);
	if (!brd)
		return -ENOMEM;
	brd->brd_number		= i;
	list_add_tail(&brd->brd_list, &brd_devices);
=======
	struct queue_limits lim = {
		/*
		 * This is so fdisk will align partitions on 4k, because of
		 * direct_access API needing 4k alignment, returning a PFN
		 * (This is only a problem on very small devices <= 4M,
		 *  otherwise fdisk will align on 1M. Regardless this call
		 *  is harmless)
		 */
		.physical_block_size	= PAGE_SIZE,
		.max_hw_discard_sectors	= UINT_MAX,
		.max_discard_segments	= 1,
		.discard_granularity	= PAGE_SIZE,
		.features		= BLK_FEAT_SYNCHRONOUS |
					  BLK_FEAT_NOWAIT,
	};

	brd = brd_find_or_alloc_device(i);
	if (IS_ERR(brd))
		return PTR_ERR(brd);
>>>>>>> 155a3c00

	xa_init(&brd->brd_pages);

	snprintf(buf, DISK_NAME_LEN, "ram%d", i);
	if (!IS_ERR_OR_NULL(brd_debugfs_dir))
		debugfs_create_u64(buf, 0444, brd_debugfs_dir,
				&brd->brd_nr_pages);

<<<<<<< HEAD
	/*申请一个disk*/
	disk = brd->brd_disk = blk_alloc_disk(NUMA_NO_NODE);
	if (!disk)
=======
	disk = brd->brd_disk = blk_alloc_disk(&lim, NUMA_NO_NODE);
	if (IS_ERR(disk)) {
		err = PTR_ERR(disk);
>>>>>>> 155a3c00
		goto out_free_dev;
	}
	disk->major		= RAMDISK_MAJOR;
	disk->first_minor	= i * max_part;
	disk->minors		= max_part;
	disk->fops		= &brd_fops;/*指定设备操作集*/
	disk->private_data	= brd;
	/*设置brd设备名称为ramX*/
	strscpy(disk->disk_name, buf, DISK_NAME_LEN);
	/*设置此块设备sectors总数，这里乘了2，即换算为disk的总字节数大小（单位为k)*/
	set_capacity(disk, rd_size * 2);
	
<<<<<<< HEAD
	/*
	 * This is so fdisk will align partitions on 4k, because of
	 * direct_access API needing 4k alignment, returning a PFN
	 * (This is only a problem on very small devices <= 4M,
	 *  otherwise fdisk will align on 1M. Regardless this call
	 *  is harmless)
	 */
	blk_queue_physical_block_size(disk->queue, PAGE_SIZE);

	/* Tell the block layer that this is not a rotational device */
	blk_queue_flag_set(QUEUE_FLAG_NONROT, disk->queue);
	blk_queue_flag_set(QUEUE_FLAG_SYNCHRONOUS, disk->queue);
	blk_queue_flag_set(QUEUE_FLAG_NOWAIT, disk->queue);
	err = add_disk(disk);/*添加此disk到系统*/
=======
	err = add_disk(disk);
>>>>>>> 155a3c00
	if (err)
		goto out_cleanup_disk;

	return 0;

out_cleanup_disk:
	put_disk(disk);
out_free_dev:
	brd_free_device(brd);
	return err;
}

static void brd_probe(dev_t dev)
{
	/*按照给定的dev,创建相应index的brd设备*/
	brd_alloc(MINOR(dev) / max_part);
}

static void brd_cleanup(void)
{
	struct brd_device *brd, *next;

	debugfs_remove_recursive(brd_debugfs_dir);

	list_for_each_entry_safe(brd, next, &brd_devices, brd_list) {
		del_gendisk(brd->brd_disk);
		put_disk(brd->brd_disk);
		brd_free_pages(brd);
		brd_free_device(brd);
	}
}

static inline void brd_check_and_reset_par(void)
{
	if (unlikely(!max_part))
		max_part = 1;

	/*
	 * make sure 'max_part' can be divided exactly by (1U << MINORBITS),
	 * otherwise, it is possiable to get same dev_t when adding partitions.
	 */
	if ((1U << MINORBITS) % max_part != 0)
		max_part = 1UL << fls(max_part);

	if (max_part > DISK_MAX_PARTS) {
		pr_info("brd: max_part can't be larger than %d, reset max_part = %d.\n",
			DISK_MAX_PARTS, DISK_MAX_PARTS);
		max_part = DISK_MAX_PARTS;
	}
}

/*此驱动提供了ram block设备，可以将内存做为一个block设备*/
static int __init brd_init(void)
{
	int err, i;

<<<<<<< HEAD
	brd_check_and_reset_par();

	brd_debugfs_dir = debugfs_create_dir("ramdisk_pages", NULL);

	/*申请rd_nr块block设备*/
	for (i = 0; i < rd_nr; i++) {
		err = brd_alloc(i);
		if (err)
			goto out_free;
	}

=======
>>>>>>> 155a3c00
	/*
	 * brd module now has a feature to instantiate underlying device
	 * structure on-demand, provided that there is an access dev node.
	 *
	 * (1) if rd_nr is specified, create that many upfront. else
	 *     it defaults to CONFIG_BLK_DEV_RAM_COUNT
	 * (2) User can further extend brd devices by create dev node themselves
	 *     and have kernel automatically instantiate actual device
	 *     on-demand. Example:
	 *		mknod /path/devnod_name b 1 X	# 1 is the rd major
	 *		fdisk -l /path/devnod_name
	 *	If (X / max_part) was not already created it will be created
	 *	dynamically.
	 */

	brd_check_and_reset_par();

	brd_debugfs_dir = debugfs_create_dir("ramdisk_pages", NULL);

	if (__register_blkdev(RAMDISK_MAJOR, "ramdisk", brd_probe)) {
		/*注册block设备失败*/
		err = -EIO;
		goto out_free;
	}

	for (i = 0; i < rd_nr; i++)
		brd_alloc(i);

	pr_info("brd: module loaded\n");
	return 0;

out_free:
	brd_cleanup();

	pr_info("brd: module NOT loaded !!!\n");
	return err;
}

static void __exit brd_exit(void)
{

	unregister_blkdev(RAMDISK_MAJOR, "ramdisk");
	brd_cleanup();

	pr_info("brd: module unloaded\n");
}

module_init(brd_init);
module_exit(brd_exit);
<|MERGE_RESOLUTION|>--- conflicted
+++ resolved
@@ -48,20 +48,8 @@
  */
 static struct page *brd_lookup_page(struct brd_device *brd, sector_t sector)
 {
-<<<<<<< HEAD
-	pgoff_t idx;
-	struct page *page;
-
 	/*扇区数向右移PAGE_SECTORS_SHIFT，即可换算为page数*/
-	idx = sector >> PAGE_SECTORS_SHIFT; /* sector to page index */
-	page = xa_load(&brd->brd_pages, idx);/*加载idx号page*/
-
-	BUG_ON(page && page->index != idx);/*索引必须相等*/
-
-	return page;/*返回此扇区对应的page*/
-=======
-	return xa_load(&brd->brd_pages, sector >> PAGE_SECTORS_SHIFT);
->>>>>>> 155a3c00
+	return xa_load(&brd->brd_pages, sector >> PAGE_SECTORS_SHIFT);/*加载idx号page*/
 }
 
 /*
@@ -72,23 +60,11 @@
 	__releases(rcu)
 	__acquires(rcu)
 {
-<<<<<<< HEAD
-	pgoff_t idx;
-	struct page *page, *cur;
-	int ret = 0;
-
-	page = brd_lookup_page(brd, sector);
-	if (page)
-		/*此page存在，返回0*/
-		return 0;
-
-	/*申请一个page*/
-=======
 	gfp_t gfp = (opf & REQ_NOWAIT) ? GFP_NOWAIT : GFP_NOIO;
 	struct page *page, *ret;
 
 	rcu_read_unlock();
->>>>>>> 155a3c00
+	/*申请一个page*/
 	page = alloc_page(gfp | __GFP_ZERO | __GFP_HIGHMEM);
 	if (!page) {
 		rcu_read_lock();
@@ -96,35 +72,19 @@
 	}
 
 	xa_lock(&brd->brd_pages);
-<<<<<<< HEAD
-
-	idx = sector >> PAGE_SECTORS_SHIFT;/*记录此page的索引*/
-	page->index = idx;/*设置此page的索引*/
-
 	/*在index位置存储此page*/
-	cur = __xa_cmpxchg(&brd->brd_pages, idx, NULL, page, gfp);
-
-	if (unlikely(cur)) {
-		/*此位置原page指针不为空，新内容释放，复用旧内容*/
-		__free_page(page);
-		ret = xa_err(cur);
-		if (!ret && (cur->index != idx))
-			ret = -EIO;
-	} else {
-		brd->brd_nr_pages++;/*brd占用的内存数增加*/
-=======
-	ret = __xa_cmpxchg(&brd->brd_pages, sector >> PAGE_SECTORS_SHIFT, NULL,
+	ret = __xa_cmpxchg(&brd->brd_pages, sector >> PAGE_SECTORS_SHIFT/*记录此page的索引*/, NULL,
 			page, gfp);
 	rcu_read_lock();
 	if (ret) {
+		/*此位置原page指针不为空，新内容释放，复用旧内容*/
 		xa_unlock(&brd->brd_pages);
 		__free_page(page);
 		if (xa_is_err(ret))
 			return ERR_PTR(xa_err(ret));
 		return ret;
->>>>>>> 155a3c00
-	}
-	brd->brd_nr_pages++;
+	}
+	brd->brd_nr_pages++;/*brd占用的内存数增加*/
 	xa_unlock(&brd->brd_pages);
 	return page;
 }
@@ -151,68 +111,13 @@
  * Process a single segment.  The segment is capped to not cross page boundaries
  * in both the bio and the brd backing memory.
  */
-<<<<<<< HEAD
-static int copy_to_brd_setup(struct brd_device *brd, sector_t sector, size_t n,
-			     gfp_t gfp)
-{
-	/*此扇区在page中的偏移量*/
-	unsigned int offset = (sector & (PAGE_SECTORS-1)) << SECTOR_SHIFT;
-	size_t copy;
-	int ret;
-
-	copy = min_t(size_t, n, PAGE_SIZE - offset);
-	ret = brd_insert_page(brd, sector, gfp);
-	if (ret)
-		/*添加page失败，返回*/
-		return ret;
-	if (copy < n) {
-		/*要写的内容过长，再增加一个page*/
-		sector += copy >> SECTOR_SHIFT;
-		ret = brd_insert_page(brd, sector, gfp);
-	}
-	return ret;
-}
-
-/*
- * Copy n bytes from src to the brd starting at sector. Does not sleep.
- */
-static void copy_to_brd(struct brd_device *brd, const void *src,
-			sector_t sector, size_t n)
-=======
 static bool brd_rw_bvec(struct brd_device *brd, struct bio *bio)
->>>>>>> 155a3c00
 {
 	struct bio_vec bv = bio_iter_iovec(bio, bio->bi_iter);
 	sector_t sector = bio->bi_iter.bi_sector;
 	u32 offset = (sector & (PAGE_SECTORS - 1)) << SECTOR_SHIFT;
 	blk_opf_t opf = bio->bi_opf;
 	struct page *page;
-<<<<<<< HEAD
-	void *dst;
-	/*扇区在page中的偏移*/
-	unsigned int offset = (sector & (PAGE_SECTORS-1)) << SECTOR_SHIFT;
-	size_t copy;
-
-	/*在此页中需复制的内容长度*/
-	copy = min_t(size_t, n, PAGE_SIZE - offset);
-	page = brd_lookup_page(brd, sector);
-	BUG_ON(!page);
-
-	dst = kmap_atomic(page);
-	memcpy(dst + offset, src, copy);/*写入page*/
-	kunmap_atomic(dst);
-
-	if (copy < n) {
-		src += copy;
-		sector += copy >> SECTOR_SHIFT;
-		copy = n - copy;
-		page = brd_lookup_page(brd, sector);/*数据没写完，再写剩余的*/
-		BUG_ON(!page);
-
-		dst = kmap_atomic(page);
-		memcpy(dst, src, copy);
-		kunmap_atomic(dst);
-=======
 	void *kaddr;
 
 	bv.bv_len = min_t(u32, bv.bv_len, PAGE_SIZE - offset);
@@ -233,7 +138,6 @@
 			memcpy_from_page(kaddr, page, offset, bv.bv_len);
 		else
 			memset(kaddr, 0, bv.bv_len);
->>>>>>> 155a3c00
 	}
 	kunmap_local(kaddr);
 	rcu_read_unlock();
@@ -252,72 +156,6 @@
 
 static void brd_free_one_page(struct rcu_head *head)
 {
-<<<<<<< HEAD
-	struct page *page;
-	void *src;
-	/*扇区在page中的偏移*/
-	unsigned int offset = (sector & (PAGE_SECTORS-1)) << SECTOR_SHIFT;
-	size_t copy;
-
-	/*在此页中需复制的内容长度*/
-	copy = min_t(size_t, n, PAGE_SIZE - offset);
-	page = brd_lookup_page(brd, sector);/*查询扇区对应的page*/
-	if (page) {
-		src = kmap_atomic(page);
-		memcpy(dst, src + offset, copy);/*读取数据，写入到dst*/
-		kunmap_atomic(src);
-	} else
-		memset(dst, 0, copy);/*这一页之前没有写，直接返回0*/
-
-	if (copy < n) {
-		/*仍存在一些数据没有读取，再取一个页将剩余数据复制进来*/
-		dst += copy;
-		sector += copy >> SECTOR_SHIFT;
-		copy = n - copy;
-		page = brd_lookup_page(brd, sector);
-		if (page) {
-			src = kmap_atomic(page);
-			memcpy(dst, src, copy);
-			kunmap_atomic(src);
-		} else
-			memset(dst, 0, copy);
-	}
-}
-
-/*
- * Process a single bvec of a bio.
- */
-static int brd_do_bvec(struct brd_device *brd, struct page *page/*要写入/读取的页*/,
-			unsigned int len/*要写入/读取的内容长度*/, unsigned int off/*要写入/读取内容在page中的偏移量*/, blk_opf_t opf,
-			sector_t sector/*写入/读取位置对应的起始扇区*/)
-{
-	void *mem;
-	int err = 0;
-
-	if (op_is_write(opf)) {
-		/*写操作*/
-		/*
-		 * Must use NOIO because we don't want to recurse back into the
-		 * block or filesystem layers from page reclaim.
-		 */
-		gfp_t gfp = opf & REQ_NOWAIT ? GFP_NOWAIT : GFP_NOIO;
-
-		err = copy_to_brd_setup(brd, sector, len, gfp);
-		if (err)
-			/*准备page失败，跳出*/
-			goto out;
-	}
-
-	mem = kmap_atomic(page);
-	if (!op_is_write(opf)) {
-		/*读操作，自brd中读取并写入到mem对应的page*/
-		copy_from_brd(mem + off, brd, sector, len);
-		flush_dcache_page(page);
-	} else {
-		flush_dcache_page(page);
-		/*写操作，将mem对应的page的内容写入brd*/
-		copy_to_brd(brd, mem + off, sector, len);
-=======
 	struct page *page = container_of(head, struct page, rcu_head);
 
 	__free_page(page);
@@ -341,7 +179,6 @@
 			brd->brd_nr_pages--;
 		}
 		aligned_sector += PAGE_SECTORS;
->>>>>>> 155a3c00
 	}
 	xa_unlock(&brd->brd_pages);
 }
@@ -351,39 +188,12 @@
 {
 	/*取要操作的brd设备*/
 	struct brd_device *brd = bio->bi_bdev->bd_disk->private_data;
-<<<<<<< HEAD
-	sector_t sector = bio->bi_iter.bi_sector;
-	struct bio_vec bvec;/*局部变量记录遍历内容*/
-	struct bvec_iter iter;
-
-	/*遍历bio对应的所有bio_vec(bi_io_vec),针对每一个执行相应的读写操作*/
-	bio_for_each_segment(bvec, bio, iter) {
-		unsigned int len = bvec.bv_len;
-		int err;
-
-		/* Don't support un-aligned buffer */
-		WARN_ON_ONCE((bvec.bv_offset & (SECTOR_SIZE - 1)) ||
-				(len & (SECTOR_SIZE - 1)));
-
-		err = brd_do_bvec(brd, bvec.bv_page/*本轮要访问的页*/, len/*本轮要访问的内存长度*/, bvec.bv_offset/*本轮要访问的起始位置*/,
-				  bio->bi_opf, sector);
-		if (err) {
-			if (err == -ENOMEM && bio->bi_opf & REQ_NOWAIT) {
-				bio_wouldblock_error(bio);
-				return;
-			}
-			bio_io_error(bio);
-			return;
-		}
-		sector += len >> SECTOR_SHIFT;
-=======
 
 	if (unlikely(op_is_discard(bio->bi_opf))) {
 		brd_do_discard(brd, bio->bi_iter.bi_sector,
 				bio->bi_iter.bi_size);
 		bio_endio(bio);
 		return;
->>>>>>> 155a3c00
 	}
 
 	do {
@@ -433,13 +243,7 @@
  * The device scheme is derived from loop.c. Keep them in synch where possible
  * (should share code eventually).
  */
-<<<<<<< HEAD
 static LIST_HEAD(brd_devices);/*用于记录系统中所有brd设备*/
-static struct dentry *brd_debugfs_dir;
-
-static int brd_alloc(int i/*要创建的brd设备编号*/)
-=======
-static LIST_HEAD(brd_devices);
 static DEFINE_MUTEX(brd_devices_mutex);
 static struct dentry *brd_debugfs_dir;
 
@@ -474,27 +278,12 @@
 	kfree(brd);
 }
 
-static int brd_alloc(int i)
->>>>>>> 155a3c00
+static int brd_alloc(int i/*要创建的brd设备编号*/)
 {
 	struct brd_device *brd;
 	struct gendisk *disk;
 	char buf[DISK_NAME_LEN];
 	int err = -ENOMEM;
-<<<<<<< HEAD
-
-	list_for_each_entry(brd, &brd_devices, brd_list)
-		if (brd->brd_number == i)
-			/*此设备已存在*/
-			return -EEXIST;
-
-	/*申请brd设备*/
-	brd = kzalloc(sizeof(*brd), GFP_KERNEL);
-	if (!brd)
-		return -ENOMEM;
-	brd->brd_number		= i;
-	list_add_tail(&brd->brd_list, &brd_devices);
-=======
 	struct queue_limits lim = {
 		/*
 		 * This is so fdisk will align partitions on 4k, because of
@@ -511,10 +300,10 @@
 					  BLK_FEAT_NOWAIT,
 	};
 
+	/*申请brd设备*/
 	brd = brd_find_or_alloc_device(i);
 	if (IS_ERR(brd))
 		return PTR_ERR(brd);
->>>>>>> 155a3c00
 
 	xa_init(&brd->brd_pages);
 
@@ -523,15 +312,10 @@
 		debugfs_create_u64(buf, 0444, brd_debugfs_dir,
 				&brd->brd_nr_pages);
 
-<<<<<<< HEAD
 	/*申请一个disk*/
-	disk = brd->brd_disk = blk_alloc_disk(NUMA_NO_NODE);
-	if (!disk)
-=======
 	disk = brd->brd_disk = blk_alloc_disk(&lim, NUMA_NO_NODE);
 	if (IS_ERR(disk)) {
 		err = PTR_ERR(disk);
->>>>>>> 155a3c00
 		goto out_free_dev;
 	}
 	disk->major		= RAMDISK_MAJOR;
@@ -544,24 +328,7 @@
 	/*设置此块设备sectors总数，这里乘了2，即换算为disk的总字节数大小（单位为k)*/
 	set_capacity(disk, rd_size * 2);
 	
-<<<<<<< HEAD
-	/*
-	 * This is so fdisk will align partitions on 4k, because of
-	 * direct_access API needing 4k alignment, returning a PFN
-	 * (This is only a problem on very small devices <= 4M,
-	 *  otherwise fdisk will align on 1M. Regardless this call
-	 *  is harmless)
-	 */
-	blk_queue_physical_block_size(disk->queue, PAGE_SIZE);
-
-	/* Tell the block layer that this is not a rotational device */
-	blk_queue_flag_set(QUEUE_FLAG_NONROT, disk->queue);
-	blk_queue_flag_set(QUEUE_FLAG_SYNCHRONOUS, disk->queue);
-	blk_queue_flag_set(QUEUE_FLAG_NOWAIT, disk->queue);
 	err = add_disk(disk);/*添加此disk到系统*/
-=======
-	err = add_disk(disk);
->>>>>>> 155a3c00
 	if (err)
 		goto out_cleanup_disk;
 
@@ -618,20 +385,6 @@
 {
 	int err, i;
 
-<<<<<<< HEAD
-	brd_check_and_reset_par();
-
-	brd_debugfs_dir = debugfs_create_dir("ramdisk_pages", NULL);
-
-	/*申请rd_nr块block设备*/
-	for (i = 0; i < rd_nr; i++) {
-		err = brd_alloc(i);
-		if (err)
-			goto out_free;
-	}
-
-=======
->>>>>>> 155a3c00
 	/*
 	 * brd module now has a feature to instantiate underlying device
 	 * structure on-demand, provided that there is an access dev node.
@@ -657,6 +410,7 @@
 		goto out_free;
 	}
 
+	/*申请rd_nr块block设备*/
 	for (i = 0; i < rd_nr; i++)
 		brd_alloc(i);
 
