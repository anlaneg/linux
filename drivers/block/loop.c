// SPDX-License-Identifier: GPL-2.0-only
/*
 * Copyright 1993 by Theodore Ts'o.
 */
#include <linux/module.h>
#include <linux/moduleparam.h>
#include <linux/sched.h>
#include <linux/fs.h>
#include <linux/pagemap.h>
#include <linux/file.h>
#include <linux/stat.h>
#include <linux/errno.h>
#include <linux/major.h>
#include <linux/wait.h>
#include <linux/blkpg.h>
#include <linux/init.h>
#include <linux/swap.h>
#include <linux/slab.h>
#include <linux/compat.h>
#include <linux/suspend.h>
#include <linux/freezer.h>
#include <linux/mutex.h>
#include <linux/writeback.h>
#include <linux/completion.h>
#include <linux/highmem.h>
#include <linux/splice.h>
#include <linux/sysfs.h>
#include <linux/miscdevice.h>
#include <linux/falloc.h>
#include <linux/uio.h>
#include <linux/ioprio.h>
#include <linux/blk-cgroup.h>
#include <linux/sched/mm.h>
#include <linux/statfs.h>
#include <linux/uaccess.h>
#include <linux/blk-mq.h>
#include <linux/spinlock.h>
#include <uapi/linux/loop.h>

/* Possible states of device */
enum {
	Lo_unbound,
	Lo_bound,
	Lo_rundown,
	Lo_deleting,
};

struct loop_device {
	int		lo_number;
	loff_t		lo_offset;
	loff_t		lo_sizelimit;
	int		lo_flags;
	char		lo_file_name[LO_NAME_SIZE];

<<<<<<< HEAD
	struct file *	lo_backing_file;/*lo后端文件*/
=======
	struct file	*lo_backing_file;
	unsigned int	lo_min_dio_size;
>>>>>>> 155a3c00
	struct block_device *lo_device;

	gfp_t		old_gfp_mask;

	spinlock_t		lo_lock;
	int			lo_state;
	spinlock_t              lo_work_lock;
	struct workqueue_struct *workqueue;
	struct work_struct      rootcg_work;
	struct list_head        rootcg_cmd_list;
	struct list_head        idle_worker_list;
	struct rb_root          worker_tree;
	struct timer_list       timer;
	bool			sysfs_inited;

	struct request_queue	*lo_queue;
	struct blk_mq_tag_set	tag_set;
	struct gendisk		*lo_disk;
	struct mutex		lo_mutex;
	bool			idr_visible;
};

struct loop_cmd {
	struct list_head list_entry;
	bool use_aio; /* use AIO interface to handle I/O */
	atomic_t ref; /* only for aio */
	long ret;
	struct kiocb iocb;
	struct bio_vec *bvec;
	struct cgroup_subsys_state *blkcg_css;
	struct cgroup_subsys_state *memcg_css;
};

#define LOOP_IDLE_WORKER_TIMEOUT (60 * HZ)
#define LOOP_DEFAULT_HW_Q_DEPTH 128

static DEFINE_IDR(loop_index_idr);
static DEFINE_MUTEX(loop_ctl_mutex);
static DEFINE_MUTEX(loop_validate_mutex);

/**
 * loop_global_lock_killable() - take locks for safe loop_validate_file() test
 *
 * @lo: struct loop_device
 * @global: true if @lo is about to bind another "struct loop_device", false otherwise
 *
 * Returns 0 on success, -EINTR otherwise.
 *
 * Since loop_validate_file() traverses on other "struct loop_device" if
 * is_loop_device() is true, we need a global lock for serializing concurrent
 * loop_configure()/loop_change_fd()/__loop_clr_fd() calls.
 */
static int loop_global_lock_killable(struct loop_device *lo, bool global)
{
	int err;

	if (global) {
		err = mutex_lock_killable(&loop_validate_mutex);
		if (err)
			return err;
	}
	err = mutex_lock_killable(&lo->lo_mutex);
	if (err && global)
		mutex_unlock(&loop_validate_mutex);
	return err;
}

/**
 * loop_global_unlock() - release locks taken by loop_global_lock_killable()
 *
 * @lo: struct loop_device
 * @global: true if @lo was about to bind another "struct loop_device", false otherwise
 */
static void loop_global_unlock(struct loop_device *lo, bool global)
{
	mutex_unlock(&lo->lo_mutex);
	if (global)
		mutex_unlock(&loop_validate_mutex);
}

static int max_part;
static int part_shift;

static loff_t get_size(loff_t offset, loff_t sizelimit, struct file *file)
{
	loff_t loopsize;

	/* Compute loopsize in bytes */
	loopsize = i_size_read(file->f_mapping->host);
	if (offset > 0)
		loopsize -= offset;
	/* offset is beyond i_size, weird but possible */
	if (loopsize < 0)
		return 0;

	if (sizelimit > 0 && sizelimit < loopsize)
		loopsize = sizelimit;
	/*
	 * Unfortunately, if we want to do I/O on the device,
	 * the number of 512-byte sectors has to fit into a sector_t.
	 */
	return loopsize >> 9;
}

static loff_t get_loop_size(struct loop_device *lo, struct file *file)
{
	return get_size(lo->lo_offset, lo->lo_sizelimit, file);
}

/*
 * We support direct I/O only if lo_offset is aligned with the logical I/O size
 * of backing device, and the logical block size of loop is bigger than that of
 * the backing device.
 */
static bool lo_can_use_dio(struct loop_device *lo)
{
	if (!(lo->lo_backing_file->f_mode & FMODE_CAN_ODIRECT))
		return false;
	if (queue_logical_block_size(lo->lo_queue) < lo->lo_min_dio_size)
		return false;
	if (lo->lo_offset & (lo->lo_min_dio_size - 1))
		return false;
	return true;
}

/*
 * Direct I/O can be enabled either by using an O_DIRECT file descriptor, or by
 * passing in the LO_FLAGS_DIRECT_IO flag from userspace.  It will be silently
 * disabled when the device block size is too small or the offset is unaligned.
 *
 * loop_get_status will always report the effective LO_FLAGS_DIRECT_IO flag and
 * not the originally passed in one.
 */
static inline void loop_update_dio(struct loop_device *lo)
{
	lockdep_assert_held(&lo->lo_mutex);
	WARN_ON_ONCE(lo->lo_state == Lo_bound &&
		     lo->lo_queue->mq_freeze_depth == 0);

	if ((lo->lo_flags & LO_FLAGS_DIRECT_IO) && !lo_can_use_dio(lo))
		lo->lo_flags &= ~LO_FLAGS_DIRECT_IO;
}

/**
 * loop_set_size() - sets device size and notifies userspace
 * @lo: struct loop_device to set the size for
 * @size: new size of the loop device
 *
 * Callers must validate that the size passed into this function fits into
 * a sector_t, eg using loop_validate_size()
 */
static void loop_set_size(struct loop_device *lo, loff_t size)
{
	if (!set_capacity_and_notify(lo->lo_disk, size))
		kobject_uevent(&disk_to_dev(lo->lo_disk)->kobj, KOBJ_CHANGE);
}

static void loop_clear_limits(struct loop_device *lo, int mode)
{
	struct queue_limits lim = queue_limits_start_update(lo->lo_queue);

<<<<<<< HEAD
	/*利用bvec来构造iov_iter,以便直接调vfs_iter_write*/
	iov_iter_bvec(&i, ITER_SOURCE, bvec, 1, bvec->bv_len);

	/*执行文件写*/
	bw = vfs_iter_write(file, &i, ppos, 0);

	if (likely(bw ==  bvec->bv_len))
		return 0;

	printk_ratelimited(KERN_ERR
		"loop: Write error at byte offset %llu, length %i.\n",
		(unsigned long long)*ppos, bvec->bv_len);
	if (bw >= 0)
		bw = -EIO;
	return bw;
}

static int lo_write_simple(struct loop_device *lo, struct request *rq,
		loff_t pos)
{
	struct bio_vec bvec;
	struct req_iterator iter;/*定义遍历request用枚举器*/
	int ret = 0;

	/*遍历此request中所有bio,逐个写入后端文件*/
	rq_for_each_segment(bvec, rq, iter) {
		ret = lo_write_bvec(lo->lo_backing_file/*后端文件*/, &bvec/*本轮内容*/, &pos);
		if (ret < 0)
			break;
		cond_resched();
	}

	return ret;
}

static int lo_read_simple(struct loop_device *lo, struct request *rq,
		loff_t pos)
{
	struct bio_vec bvec;
	struct req_iterator iter;
	struct iov_iter i;
	ssize_t len;

	/*遍历此request中所有bio,逐个读取到bvec中*/
	rq_for_each_segment(bvec, rq, iter) {
		iov_iter_bvec(&i, ITER_DEST, &bvec, 1, bvec.bv_len);
		/*执行文件读*/
		len = vfs_iter_read(lo->lo_backing_file, &i, &pos, 0);
		if (len < 0)
			return len;

		flush_dcache_page(bvec.bv_page);

		if (len != bvec.bv_len) {
			struct bio *bio;

			/*长度不足，通过零来补全*/
			__rq_for_each_bio(bio, rq)
				zero_fill_bio(bio);
			break;
		}
		cond_resched();
=======
	if (mode & FALLOC_FL_ZERO_RANGE)
		lim.max_write_zeroes_sectors = 0;

	if (mode & FALLOC_FL_PUNCH_HOLE) {
		lim.max_hw_discard_sectors = 0;
		lim.discard_granularity = 0;
>>>>>>> 155a3c00
	}

	/*
	 * XXX: this updates the queue limits without freezing the queue, which
	 * is against the locking protocol and dangerous.  But we can't just
	 * freeze the queue as we're inside the ->queue_rq method here.  So this
	 * should move out into a workqueue unless we get the file operations to
	 * advertise if they support specific fallocate operations.
	 */
	queue_limits_commit_update(lo->lo_queue, &lim);
}

static int lo_fallocate(struct loop_device *lo, struct request *rq, loff_t pos,
			int mode)
{
	/*
	 * We use fallocate to manipulate the space mappings used by the image
	 * a.k.a. discard/zerorange.
	 */
	struct file *file = lo->lo_backing_file;
	int ret;

	mode |= FALLOC_FL_KEEP_SIZE;

	if (!bdev_max_discard_sectors(lo->lo_device))
		return -EOPNOTSUPP;

	ret = file->f_op->fallocate(file, mode, pos, blk_rq_bytes(rq));
	if (unlikely(ret && ret != -EINVAL && ret != -EOPNOTSUPP))
		return -EIO;

	/*
	 * We initially configure the limits in a hope that fallocate is
	 * supported and clear them here if that turns out not to be true.
	 */
	if (unlikely(ret == -EOPNOTSUPP))
		loop_clear_limits(lo, mode);

	return ret;
}

static int lo_req_flush(struct loop_device *lo, struct request *rq)
{
	int ret = vfs_fsync(lo->lo_backing_file, 0);
	if (unlikely(ret && ret != -EINVAL))
		ret = -EIO;

	return ret;
}

static void lo_complete_rq(struct request *rq)
{
	struct loop_cmd *cmd = blk_mq_rq_to_pdu(rq);
	blk_status_t ret = BLK_STS_OK;

	if (cmd->ret < 0 || cmd->ret == blk_rq_bytes(rq) ||
	    req_op(rq) != REQ_OP_READ) {
		if (cmd->ret < 0)
			ret = errno_to_blk_status(cmd->ret);
		goto end_io;
	}

	/*
	 * Short READ - if we got some data, advance our request and
	 * retry it. If we got no data, end the rest with EIO.
	 */
	if (cmd->ret) {
		blk_update_request(rq, BLK_STS_OK, cmd->ret);
		cmd->ret = 0;
		blk_mq_requeue_request(rq, true);
	} else {
		struct bio *bio = rq->bio;

		while (bio) {
			zero_fill_bio(bio);
			bio = bio->bi_next;
		}

		ret = BLK_STS_IOERR;
end_io:
		blk_mq_end_request(rq, ret);
	}
}

static void lo_rw_aio_do_completion(struct loop_cmd *cmd)
{
	struct request *rq = blk_mq_rq_from_pdu(cmd);
	struct loop_device *lo = rq->q->queuedata;

	if (!atomic_dec_and_test(&cmd->ref))
		return;
	kfree(cmd->bvec);
	cmd->bvec = NULL;
	if (req_op(rq) == REQ_OP_WRITE)
		file_end_write(lo->lo_backing_file);
	if (likely(!blk_should_fake_timeout(rq->q)))
		blk_mq_complete_request(rq);
}

static void lo_rw_aio_complete(struct kiocb *iocb, long ret)
{
	struct loop_cmd *cmd = container_of(iocb, struct loop_cmd, iocb);

	cmd->ret = ret;
	lo_rw_aio_do_completion(cmd);
}

static int lo_rw_aio(struct loop_device *lo, struct loop_cmd *cmd,
		     loff_t pos, int rw)
{
	struct iov_iter iter;
	struct req_iterator rq_iter;
	struct bio_vec *bvec;
	struct request *rq = blk_mq_rq_from_pdu(cmd);
	struct bio *bio = rq->bio;
	struct file *file = lo->lo_backing_file;
	struct bio_vec tmp;
	unsigned int offset;
	int nr_bvec = 0;
	int ret;

	rq_for_each_bvec(tmp, rq, rq_iter)
		nr_bvec++;

	if (rq->bio != rq->biotail) {

		bvec = kmalloc_array(nr_bvec, sizeof(struct bio_vec),
				     GFP_NOIO);
		if (!bvec)
			return -EIO;
		cmd->bvec = bvec;

		/*
		 * The bios of the request may be started from the middle of
		 * the 'bvec' because of bio splitting, so we can't directly
		 * copy bio->bi_iov_vec to new bvec. The rq_for_each_bvec
		 * API will take care of all details for us.
		 */
		rq_for_each_bvec(tmp, rq, rq_iter) {
			*bvec = tmp;
			bvec++;
		}
		bvec = cmd->bvec;
		offset = 0;
	} else {
		/*
		 * Same here, this bio may be started from the middle of the
		 * 'bvec' because of bio splitting, so offset from the bvec
		 * must be passed to iov iterator
		 */
		offset = bio->bi_iter.bi_bvec_done;
		bvec = __bvec_iter_bvec(bio->bi_io_vec, bio->bi_iter);
	}
	atomic_set(&cmd->ref, 2);

	iov_iter_bvec(&iter, rw, bvec, nr_bvec, blk_rq_bytes(rq));
	iter.iov_offset = offset;

	cmd->iocb.ki_pos = pos;
	cmd->iocb.ki_filp = file;
	cmd->iocb.ki_ioprio = req_get_ioprio(rq);
	if (cmd->use_aio) {
		cmd->iocb.ki_complete = lo_rw_aio_complete;
		cmd->iocb.ki_flags = IOCB_DIRECT;
	} else {
		cmd->iocb.ki_complete = NULL;
		cmd->iocb.ki_flags = 0;
	}

	if (rw == ITER_SOURCE) {
		file_start_write(lo->lo_backing_file);
		ret = file->f_op->write_iter(&cmd->iocb, &iter);
	} else
		ret = file->f_op->read_iter(&cmd->iocb, &iter);

	lo_rw_aio_do_completion(cmd);

	if (ret != -EIOCBQUEUED)
		lo_rw_aio_complete(&cmd->iocb, ret);
	return -EIOCBQUEUED;
}

/*针对后端文件完成块请求*/
static int do_req_filebacked(struct loop_device *lo, struct request *rq)
{
	struct loop_cmd *cmd = blk_mq_rq_to_pdu(rq);
	loff_t pos = ((loff_t) blk_rq_pos(rq) << 9) + lo->lo_offset;

	switch (req_op(rq)) {
	case REQ_OP_FLUSH:
		return lo_req_flush(lo, rq);
	case REQ_OP_WRITE_ZEROES:
		/*
		 * If the caller doesn't want deallocation, call zeroout to
		 * write zeroes the range.  Otherwise, punch them out.
		 */
		return lo_fallocate(lo, rq, pos,
			(rq->cmd_flags & REQ_NOUNMAP) ?
				FALLOC_FL_ZERO_RANGE :
				FALLOC_FL_PUNCH_HOLE);
	case REQ_OP_DISCARD:
		return lo_fallocate(lo, rq, pos, FALLOC_FL_PUNCH_HOLE);
	case REQ_OP_WRITE:
<<<<<<< HEAD
		/*写操作*/
		if (cmd->use_aio)
			return lo_rw_aio(lo, cmd, pos, ITER_SOURCE);
		else
			/*通过vfs将request中的buffer写入文件*/
			return lo_write_simple(lo, rq, pos);
	case REQ_OP_READ:
		/*读操作*/
		if (cmd->use_aio)
			return lo_rw_aio(lo, cmd, pos, ITER_DEST);
		else
			/*通过vfs读到request*/
			return lo_read_simple(lo, rq, pos);
=======
		return lo_rw_aio(lo, cmd, pos, ITER_SOURCE);
	case REQ_OP_READ:
		return lo_rw_aio(lo, cmd, pos, ITER_DEST);
>>>>>>> 155a3c00
	default:
		WARN_ON_ONCE(1);
		return -EIO;
	}
}

static void loop_reread_partitions(struct loop_device *lo)
{
	int rc;

	mutex_lock(&lo->lo_disk->open_mutex);
	rc = bdev_disk_changed(lo->lo_disk, false);
	mutex_unlock(&lo->lo_disk->open_mutex);
	if (rc)
		pr_warn("%s: partition scan of loop%d (%s) failed (rc=%d)\n",
			__func__, lo->lo_number, lo->lo_file_name, rc);
}

static unsigned int loop_query_min_dio_size(struct loop_device *lo)
{
	struct file *file = lo->lo_backing_file;
	struct block_device *sb_bdev = file->f_mapping->host->i_sb->s_bdev;
	struct kstat st;

	/*
	 * Use the minimal dio alignment of the file system if provided.
	 */
	if (!vfs_getattr(&file->f_path, &st, STATX_DIOALIGN, 0) &&
	    (st.result_mask & STATX_DIOALIGN))
		return st.dio_offset_align;

	/*
	 * In a perfect world this wouldn't be needed, but as of Linux 6.13 only
	 * a handful of file systems support the STATX_DIOALIGN flag.
	 */
	if (sb_bdev)
		return bdev_logical_block_size(sb_bdev);
	return SECTOR_SIZE;
}

static inline int is_loop_device(struct file *file)
{
	struct inode *i = file->f_mapping->host;

	return i && S_ISBLK(i->i_mode) && imajor(i) == LOOP_MAJOR;
}

static int loop_validate_file(struct file *file, struct block_device *bdev)
{
	struct inode	*inode = file->f_mapping->host;
	struct file	*f = file;

	/* Avoid recursion */
	while (is_loop_device(f)) {
		struct loop_device *l;

		lockdep_assert_held(&loop_validate_mutex);
		if (f->f_mapping->host->i_rdev == bdev->bd_dev)
			return -EBADF;

		l = I_BDEV(f->f_mapping->host)->bd_disk->private_data;
		if (l->lo_state != Lo_bound)
			return -EINVAL;
		/* Order wrt setting lo->lo_backing_file in loop_configure(). */
		rmb();
		f = l->lo_backing_file;
	}
	if (!S_ISREG(inode->i_mode) && !S_ISBLK(inode->i_mode))
		return -EINVAL;
	return 0;
}

static void loop_assign_backing_file(struct loop_device *lo, struct file *file)
{
	lo->lo_backing_file = file;
	lo->old_gfp_mask = mapping_gfp_mask(file->f_mapping);
	mapping_set_gfp_mask(file->f_mapping,
			lo->old_gfp_mask & ~(__GFP_IO | __GFP_FS));
	if (lo->lo_backing_file->f_flags & O_DIRECT)
		lo->lo_flags |= LO_FLAGS_DIRECT_IO;
	lo->lo_min_dio_size = loop_query_min_dio_size(lo);
}

static int loop_check_backing_file(struct file *file)
{
	if (!file->f_op->read_iter)
		return -EINVAL;

	if ((file->f_mode & FMODE_WRITE) && !file->f_op->write_iter)
		return -EINVAL;

	return 0;
}

/*
 * loop_change_fd switched the backing store of a loopback device to
 * a new file. This is useful for operating system installers to free up
 * the original file and in High Availability environments to switch to
 * an alternative location for the content in case of server meltdown.
 * This can only work if the loop device is used read-only, and if the
 * new backing store is the same size and type as the old backing store.
 */
static int loop_change_fd(struct loop_device *lo, struct block_device *bdev,
			  unsigned int arg)
{
	struct file *file = fget(arg);
	struct file *old_file;
	unsigned int memflags;
	int error;
	bool partscan;
	bool is_loop;

	if (!file)
		return -EBADF;

	error = loop_check_backing_file(file);
	if (error)
		return error;

	/* suppress uevents while reconfiguring the device */
	dev_set_uevent_suppress(disk_to_dev(lo->lo_disk), 1);

	is_loop = is_loop_device(file);
	error = loop_global_lock_killable(lo, is_loop);
	if (error)
		goto out_putf;
	error = -ENXIO;
	if (lo->lo_state != Lo_bound)
		goto out_err;

	/* the loop device has to be read-only */
	error = -EINVAL;
	if (!(lo->lo_flags & LO_FLAGS_READ_ONLY))
		goto out_err;

	error = loop_validate_file(file, bdev);
	if (error)
		goto out_err;

	old_file = lo->lo_backing_file;

	error = -EINVAL;

	/* size of the new backing store needs to be the same */
	if (get_loop_size(lo, file) != get_loop_size(lo, old_file))
		goto out_err;

	/*
	 * We might switch to direct I/O mode for the loop device, write back
	 * all dirty data the page cache now that so that the individual I/O
	 * operations don't have to do that.
	 */
	vfs_fsync(file, 0);

	/* and ... switch */
	disk_force_media_change(lo->lo_disk);
	memflags = blk_mq_freeze_queue(lo->lo_queue);
	mapping_set_gfp_mask(old_file->f_mapping, lo->old_gfp_mask);
<<<<<<< HEAD
	lo->lo_backing_file = file;/*更新后端文件*/
	lo->old_gfp_mask = mapping_gfp_mask(file->f_mapping);
	mapping_set_gfp_mask(file->f_mapping,
			     lo->old_gfp_mask & ~(__GFP_IO|__GFP_FS));
=======
	loop_assign_backing_file(lo, file);
>>>>>>> 155a3c00
	loop_update_dio(lo);
	blk_mq_unfreeze_queue(lo->lo_queue, memflags);
	partscan = lo->lo_flags & LO_FLAGS_PARTSCAN;
	loop_global_unlock(lo, is_loop);

	/*
	 * Flush loop_validate_file() before fput(), for l->lo_backing_file
	 * might be pointing at old_file which might be the last reference.
	 */
	if (!is_loop) {
		mutex_lock(&loop_validate_mutex);
		mutex_unlock(&loop_validate_mutex);
	}
	/*
	 * We must drop file reference outside of lo_mutex as dropping
	 * the file ref can take open_mutex which creates circular locking
	 * dependency.
	 */
	fput(old_file);
	dev_set_uevent_suppress(disk_to_dev(lo->lo_disk), 0);
	if (partscan)
		loop_reread_partitions(lo);

	error = 0;
done:
	kobject_uevent(&disk_to_dev(lo->lo_disk)->kobj, KOBJ_CHANGE);
	return error;

out_err:
	loop_global_unlock(lo, is_loop);
out_putf:
	fput(file);
	dev_set_uevent_suppress(disk_to_dev(lo->lo_disk), 0);
	goto done;
}

/* loop sysfs attributes */

static ssize_t loop_attr_show(struct device *dev, char *page,
			      ssize_t (*callback)(struct loop_device *, char *))
{
	struct gendisk *disk = dev_to_disk(dev);
	struct loop_device *lo = disk->private_data;

	return callback(lo, page);
}

#define LOOP_ATTR_RO(_name)						\
static ssize_t loop_attr_##_name##_show(struct loop_device *, char *);	\
static ssize_t loop_attr_do_show_##_name(struct device *d,		\
				struct device_attribute *attr, char *b)	\
{									\
	return loop_attr_show(d, b, loop_attr_##_name##_show);		\
}									\
static struct device_attribute loop_attr_##_name =			\
	__ATTR(_name, 0444, loop_attr_do_show_##_name, NULL);

static ssize_t loop_attr_backing_file_show(struct loop_device *lo, char *buf)
{
	ssize_t ret;
	char *p = NULL;

	spin_lock_irq(&lo->lo_lock);
	if (lo->lo_backing_file)
		p = file_path(lo->lo_backing_file, buf, PAGE_SIZE - 1);
	spin_unlock_irq(&lo->lo_lock);

	if (IS_ERR_OR_NULL(p))
		ret = PTR_ERR(p);
	else {
		ret = strlen(p);
		memmove(buf, p, ret);
		buf[ret++] = '\n';
		buf[ret] = 0;
	}

	return ret;
}

static ssize_t loop_attr_offset_show(struct loop_device *lo, char *buf)
{
	return sysfs_emit(buf, "%llu\n", (unsigned long long)lo->lo_offset);
}

static ssize_t loop_attr_sizelimit_show(struct loop_device *lo, char *buf)
{
	return sysfs_emit(buf, "%llu\n", (unsigned long long)lo->lo_sizelimit);
}

static ssize_t loop_attr_autoclear_show(struct loop_device *lo, char *buf)
{
	int autoclear = (lo->lo_flags & LO_FLAGS_AUTOCLEAR);

	return sysfs_emit(buf, "%s\n", autoclear ? "1" : "0");
}

static ssize_t loop_attr_partscan_show(struct loop_device *lo, char *buf)
{
	int partscan = (lo->lo_flags & LO_FLAGS_PARTSCAN);

	return sysfs_emit(buf, "%s\n", partscan ? "1" : "0");
}

static ssize_t loop_attr_dio_show(struct loop_device *lo, char *buf)
{
	int dio = (lo->lo_flags & LO_FLAGS_DIRECT_IO);

	return sysfs_emit(buf, "%s\n", dio ? "1" : "0");
}

LOOP_ATTR_RO(backing_file);
LOOP_ATTR_RO(offset);
LOOP_ATTR_RO(sizelimit);
LOOP_ATTR_RO(autoclear);
LOOP_ATTR_RO(partscan);
LOOP_ATTR_RO(dio);

static struct attribute *loop_attrs[] = {
	&loop_attr_backing_file.attr,
	&loop_attr_offset.attr,
	&loop_attr_sizelimit.attr,
	&loop_attr_autoclear.attr,
	&loop_attr_partscan.attr,
	&loop_attr_dio.attr,
	NULL,
};

static struct attribute_group loop_attribute_group = {
	.name = "loop",
	.attrs= loop_attrs,
};

static void loop_sysfs_init(struct loop_device *lo)
{
	lo->sysfs_inited = !sysfs_create_group(&disk_to_dev(lo->lo_disk)->kobj,
						&loop_attribute_group);
}

static void loop_sysfs_exit(struct loop_device *lo)
{
	if (lo->sysfs_inited)
		sysfs_remove_group(&disk_to_dev(lo->lo_disk)->kobj,
				   &loop_attribute_group);
}

static void loop_get_discard_config(struct loop_device *lo,
				    u32 *granularity, u32 *max_discard_sectors)
{
	struct file *file = lo->lo_backing_file;
	struct inode *inode = file->f_mapping->host;
	struct kstatfs sbuf;

	/*
	 * If the backing device is a block device, mirror its zeroing
	 * capability. Set the discard sectors to the block device's zeroing
	 * capabilities because loop discards result in blkdev_issue_zeroout(),
	 * not blkdev_issue_discard(). This maintains consistent behavior with
	 * file-backed loop devices: discarded regions read back as zero.
	 */
	if (S_ISBLK(inode->i_mode)) {
		struct block_device *bdev = I_BDEV(inode);

		*max_discard_sectors = bdev_write_zeroes_sectors(bdev);
		*granularity = bdev_discard_granularity(bdev);

	/*
	 * We use punch hole to reclaim the free space used by the
	 * image a.k.a. discard.
	 */
	} else if (file->f_op->fallocate && !vfs_statfs(&file->f_path, &sbuf)) {
		*max_discard_sectors = UINT_MAX >> 9;
		*granularity = sbuf.f_bsize;
	}
}

struct loop_worker {
	struct rb_node rb_node;
	struct work_struct work;
	struct list_head cmd_list;
	struct list_head idle_list;
	struct loop_device *lo;
	struct cgroup_subsys_state *blkcg_css;
	unsigned long last_ran_at;
};

static void loop_workfn(struct work_struct *work);

#ifdef CONFIG_BLK_CGROUP
static inline int queue_on_root_worker(struct cgroup_subsys_state *css)
{
	return !css || css == blkcg_root_css;
}
#else
static inline int queue_on_root_worker(struct cgroup_subsys_state *css)
{
	return !css;
}
#endif

/*cmd入队*/
static void loop_queue_work(struct loop_device *lo, struct loop_cmd *cmd)
{
	struct rb_node **node, *parent = NULL;
	struct loop_worker *cur_worker, *worker = NULL;
	struct work_struct *work;
	struct list_head *cmd_list;

	spin_lock_irq(&lo->lo_work_lock);

	if (queue_on_root_worker(cmd->blkcg_css))
		goto queue_work;

	node = &lo->worker_tree.rb_node;

	while (*node) {
		parent = *node;
		cur_worker = container_of(*node, struct loop_worker, rb_node);
		if (cur_worker->blkcg_css == cmd->blkcg_css) {
			worker = cur_worker;
			break;
		} else if ((long)cur_worker->blkcg_css < (long)cmd->blkcg_css) {
			node = &(*node)->rb_left;
		} else {
			node = &(*node)->rb_right;
		}
	}
	if (worker)
		goto queue_work;

	worker = kzalloc(sizeof(struct loop_worker), GFP_NOWAIT | __GFP_NOWARN);
	/*
	 * In the event we cannot allocate a worker, just queue on the
	 * rootcg worker and issue the I/O as the rootcg
	 */
	if (!worker) {
		cmd->blkcg_css = NULL;
		if (cmd->memcg_css)
			css_put(cmd->memcg_css);
		cmd->memcg_css = NULL;
		goto queue_work;
	}

	worker->blkcg_css = cmd->blkcg_css;
	css_get(worker->blkcg_css);
	INIT_WORK(&worker->work, loop_workfn);
	INIT_LIST_HEAD(&worker->cmd_list);
	INIT_LIST_HEAD(&worker->idle_list);
	worker->lo = lo;
	rb_link_node(&worker->rb_node, parent, node);
	rb_insert_color(&worker->rb_node, &lo->worker_tree);
queue_work:
	if (worker) {
		/*
		 * We need to remove from the idle list here while
		 * holding the lock so that the idle timer doesn't
		 * free the worker
		 */
		if (!list_empty(&worker->idle_list))
			list_del_init(&worker->idle_list);
		work = &worker->work;
		cmd_list = &worker->cmd_list;
	} else {
		work = &lo->rootcg_work;
		cmd_list = &lo->rootcg_cmd_list;
	}
	list_add_tail(&cmd->list_entry, cmd_list);/*将cmd串在cmd_list上*/
	queue_work(lo->workqueue, work);/*触发work处理*/
	spin_unlock_irq(&lo->lo_work_lock);
}

static void loop_set_timer(struct loop_device *lo)
{
	timer_reduce(&lo->timer, jiffies + LOOP_IDLE_WORKER_TIMEOUT);
}

static void loop_free_idle_workers(struct loop_device *lo, bool delete_all)
{
	struct loop_worker *pos, *worker;

	spin_lock_irq(&lo->lo_work_lock);
	list_for_each_entry_safe(worker, pos, &lo->idle_worker_list,
				idle_list) {
		if (!delete_all &&
		    time_is_after_jiffies(worker->last_ran_at +
					  LOOP_IDLE_WORKER_TIMEOUT))
			break;
		list_del(&worker->idle_list);
		rb_erase(&worker->rb_node, &lo->worker_tree);
		css_put(worker->blkcg_css);
		kfree(worker);
	}
	if (!list_empty(&lo->idle_worker_list))
		loop_set_timer(lo);
	spin_unlock_irq(&lo->lo_work_lock);
}

static void loop_free_idle_workers_timer(struct timer_list *timer)
{
	struct loop_device *lo = container_of(timer, struct loop_device, timer);

	return loop_free_idle_workers(lo, false);
}

/**
 * loop_set_status_from_info - configure device from loop_info
 * @lo: struct loop_device to configure
 * @info: struct loop_info64 to configure the device with
 *
 * Configures the loop device parameters according to the passed
 * in loop_info64 configuration.
 */
static int
loop_set_status_from_info(struct loop_device *lo,
			  const struct loop_info64 *info)
{
	if ((unsigned int) info->lo_encrypt_key_size > LO_KEY_SIZE)
		return -EINVAL;

	switch (info->lo_encrypt_type) {
	case LO_CRYPT_NONE:
		break;
	case LO_CRYPT_XOR:
		pr_warn("support for the xor transformation has been removed.\n");
		return -EINVAL;
	case LO_CRYPT_CRYPTOAPI:
		pr_warn("support for cryptoloop has been removed.  Use dm-crypt instead.\n");
		return -EINVAL;
	default:
		return -EINVAL;
	}

	/* Avoid assigning overflow values */
	if (info->lo_offset > LLONG_MAX || info->lo_sizelimit > LLONG_MAX)
		return -EOVERFLOW;

	lo->lo_offset = info->lo_offset;
	lo->lo_sizelimit = info->lo_sizelimit;

	memcpy(lo->lo_file_name, info->lo_file_name, LO_NAME_SIZE);
	lo->lo_file_name[LO_NAME_SIZE-1] = 0;
	return 0;
}

static unsigned int loop_default_blocksize(struct loop_device *lo)
{
	/* In case of direct I/O, match underlying minimum I/O size */
	if (lo->lo_flags & LO_FLAGS_DIRECT_IO)
		return lo->lo_min_dio_size;
	return SECTOR_SIZE;
}

static void loop_update_limits(struct loop_device *lo, struct queue_limits *lim,
		unsigned int bsize)
{
	struct file *file = lo->lo_backing_file;
	struct inode *inode = file->f_mapping->host;
	struct block_device *backing_bdev = NULL;
	u32 granularity = 0, max_discard_sectors = 0;

	if (S_ISBLK(inode->i_mode))
		backing_bdev = I_BDEV(inode);
	else if (inode->i_sb->s_bdev)
		backing_bdev = inode->i_sb->s_bdev;

	if (!bsize)
		bsize = loop_default_blocksize(lo);

	loop_get_discard_config(lo, &granularity, &max_discard_sectors);

	lim->logical_block_size = bsize;
	lim->physical_block_size = bsize;
	lim->io_min = bsize;
	lim->features &= ~(BLK_FEAT_WRITE_CACHE | BLK_FEAT_ROTATIONAL);
	if (file->f_op->fsync && !(lo->lo_flags & LO_FLAGS_READ_ONLY))
		lim->features |= BLK_FEAT_WRITE_CACHE;
	if (backing_bdev && !bdev_nonrot(backing_bdev))
		lim->features |= BLK_FEAT_ROTATIONAL;
	lim->max_hw_discard_sectors = max_discard_sectors;
	lim->max_write_zeroes_sectors = max_discard_sectors;
	if (max_discard_sectors)
		lim->discard_granularity = granularity;
	else
		lim->discard_granularity = 0;
}

static int loop_configure(struct loop_device *lo, blk_mode_t mode,
			  struct block_device *bdev,
			  const struct loop_config *config)
{
	struct file *file = fget(config->fd);
	struct queue_limits lim;
	int error;
	loff_t size;
	bool partscan;
	bool is_loop;

	if (!file)
		return -EBADF;

	error = loop_check_backing_file(file);
	if (error)
		return error;

	is_loop = is_loop_device(file);

	/* This is safe, since we have a reference from open(). */
	__module_get(THIS_MODULE);

	/*
	 * If we don't hold exclusive handle for the device, upgrade to it
	 * here to avoid changing device under exclusive owner.
	 */
	if (!(mode & BLK_OPEN_EXCL)) {
		error = bd_prepare_to_claim(bdev, loop_configure, NULL);
		if (error)
			goto out_putf;
	}

	error = loop_global_lock_killable(lo, is_loop);
	if (error)
		goto out_bdev;

	error = -EBUSY;
	if (lo->lo_state != Lo_unbound)
		goto out_unlock;

	error = loop_validate_file(file, bdev);
	if (error)
		goto out_unlock;

	if ((config->info.lo_flags & ~LOOP_CONFIGURE_SETTABLE_FLAGS) != 0) {
		error = -EINVAL;
		goto out_unlock;
	}

	error = loop_set_status_from_info(lo, &config->info);
	if (error)
		goto out_unlock;
	lo->lo_flags = config->info.lo_flags;

	if (!(file->f_mode & FMODE_WRITE) || !(mode & BLK_OPEN_WRITE) ||
	    !file->f_op->write_iter)
		lo->lo_flags |= LO_FLAGS_READ_ONLY;

	if (!lo->workqueue) {
		lo->workqueue = alloc_workqueue("loop%d",
						WQ_UNBOUND | WQ_FREEZABLE,
						0, lo->lo_number);
		if (!lo->workqueue) {
			error = -ENOMEM;
			goto out_unlock;
		}
	}

	/* suppress uevents while reconfiguring the device */
	dev_set_uevent_suppress(disk_to_dev(lo->lo_disk), 1);

	disk_force_media_change(lo->lo_disk);
	set_disk_ro(lo->lo_disk, (lo->lo_flags & LO_FLAGS_READ_ONLY) != 0);

	lo->lo_device = bdev;
<<<<<<< HEAD
	lo->lo_backing_file = file;/*设置后端文件*/
	lo->old_gfp_mask = mapping_gfp_mask(mapping);
	mapping_set_gfp_mask(mapping, lo->old_gfp_mask & ~(__GFP_IO|__GFP_FS));
=======
	loop_assign_backing_file(lo, file);
>>>>>>> 155a3c00

	lim = queue_limits_start_update(lo->lo_queue);
	loop_update_limits(lo, &lim, config->block_size);
	/* No need to freeze the queue as the device isn't bound yet. */
	error = queue_limits_commit_update(lo->lo_queue, &lim);
	if (error)
		goto out_unlock;

	/*
	 * We might switch to direct I/O mode for the loop device, write back
	 * all dirty data the page cache now that so that the individual I/O
	 * operations don't have to do that.
	 */
	vfs_fsync(file, 0);

	loop_update_dio(lo);
	loop_sysfs_init(lo);

	size = get_loop_size(lo, file);
	loop_set_size(lo, size);

	/* Order wrt reading lo_state in loop_validate_file(). */
	wmb();

	lo->lo_state = Lo_bound;
	if (part_shift)
		lo->lo_flags |= LO_FLAGS_PARTSCAN;
	partscan = lo->lo_flags & LO_FLAGS_PARTSCAN;
	if (partscan)
		clear_bit(GD_SUPPRESS_PART_SCAN, &lo->lo_disk->state);

	dev_set_uevent_suppress(disk_to_dev(lo->lo_disk), 0);
	kobject_uevent(&disk_to_dev(lo->lo_disk)->kobj, KOBJ_CHANGE);

	loop_global_unlock(lo, is_loop);
	if (partscan)
		loop_reread_partitions(lo);

	if (!(mode & BLK_OPEN_EXCL))
		bd_abort_claiming(bdev, loop_configure);

	return 0;

out_unlock:
	loop_global_unlock(lo, is_loop);
out_bdev:
	if (!(mode & BLK_OPEN_EXCL))
		bd_abort_claiming(bdev, loop_configure);
out_putf:
	fput(file);
	/* This is safe: open() is still holding a reference. */
	module_put(THIS_MODULE);
	return error;
}

static void __loop_clr_fd(struct loop_device *lo)
{
	struct queue_limits lim;
	struct file *filp;
	gfp_t gfp = lo->old_gfp_mask;

	spin_lock_irq(&lo->lo_lock);
	filp = lo->lo_backing_file;
	lo->lo_backing_file = NULL;
	spin_unlock_irq(&lo->lo_lock);

	lo->lo_device = NULL;
	lo->lo_offset = 0;
	lo->lo_sizelimit = 0;
	memset(lo->lo_file_name, 0, LO_NAME_SIZE);

	/*
	 * Reset the block size to the default.
	 *
	 * No queue freezing needed because this is called from the final
	 * ->release call only, so there can't be any outstanding I/O.
	 */
	lim = queue_limits_start_update(lo->lo_queue);
	lim.logical_block_size = SECTOR_SIZE;
	lim.physical_block_size = SECTOR_SIZE;
	lim.io_min = SECTOR_SIZE;
	queue_limits_commit_update(lo->lo_queue, &lim);

	invalidate_disk(lo->lo_disk);
	loop_sysfs_exit(lo);
	/* let user-space know about this change */
	kobject_uevent(&disk_to_dev(lo->lo_disk)->kobj, KOBJ_CHANGE);
	mapping_set_gfp_mask(filp->f_mapping, gfp);
	/* This is safe: open() is still holding a reference. */
	module_put(THIS_MODULE);

	disk_force_media_change(lo->lo_disk);

	if (lo->lo_flags & LO_FLAGS_PARTSCAN) {
		int err;

		/*
		 * open_mutex has been held already in release path, so don't
		 * acquire it if this function is called in such case.
		 *
		 * If the reread partition isn't from release path, lo_refcnt
		 * must be at least one and it can only become zero when the
		 * current holder is released.
		 */
		err = bdev_disk_changed(lo->lo_disk, false);
		if (err)
			pr_warn("%s: partition scan of loop%d failed (rc=%d)\n",
				__func__, lo->lo_number, err);
		/* Device is gone, no point in returning error */
	}

	/*
	 * lo->lo_state is set to Lo_unbound here after above partscan has
	 * finished. There cannot be anybody else entering __loop_clr_fd() as
	 * Lo_rundown state protects us from all the other places trying to
	 * change the 'lo' device.
	 */
	lo->lo_flags = 0;
	if (!part_shift)
		set_bit(GD_SUPPRESS_PART_SCAN, &lo->lo_disk->state);
	mutex_lock(&lo->lo_mutex);
	lo->lo_state = Lo_unbound;
	mutex_unlock(&lo->lo_mutex);

	/*
	 * Need not hold lo_mutex to fput backing file. Calling fput holding
	 * lo_mutex triggers a circular lock dependency possibility warning as
	 * fput can take open_mutex which is usually taken before lo_mutex.
	 */
	fput(filp);
}

static int loop_clr_fd(struct loop_device *lo)
{
	int err;

	/*
	 * Since lo_ioctl() is called without locks held, it is possible that
	 * loop_configure()/loop_change_fd() and loop_clr_fd() run in parallel.
	 *
	 * Therefore, use global lock when setting Lo_rundown state in order to
	 * make sure that loop_validate_file() will fail if the "struct file"
	 * which loop_configure()/loop_change_fd() found via fget() was this
	 * loop device.
	 */
	err = loop_global_lock_killable(lo, true);
	if (err)
		return err;
	if (lo->lo_state != Lo_bound) {
		loop_global_unlock(lo, true);
		return -ENXIO;
	}
	/*
	 * Mark the device for removing the backing device on last close.
	 * If we are the only opener, also switch the state to roundown here to
	 * prevent new openers from coming in.
	 */

	lo->lo_flags |= LO_FLAGS_AUTOCLEAR;
	if (disk_openers(lo->lo_disk) == 1)
		lo->lo_state = Lo_rundown;
	loop_global_unlock(lo, true);

	return 0;
}

static int
loop_set_status(struct loop_device *lo, const struct loop_info64 *info)
{
	int err;
	bool partscan = false;
	bool size_changed = false;
	unsigned int memflags;

	err = mutex_lock_killable(&lo->lo_mutex);
	if (err)
		return err;
	if (lo->lo_state != Lo_bound) {
		err = -ENXIO;
		goto out_unlock;
	}

	if (lo->lo_offset != info->lo_offset ||
	    lo->lo_sizelimit != info->lo_sizelimit) {
		size_changed = true;
		sync_blockdev(lo->lo_device);
		invalidate_bdev(lo->lo_device);
	}

	/* I/O needs to be drained before changing lo_offset or lo_sizelimit */
	memflags = blk_mq_freeze_queue(lo->lo_queue);

	err = loop_set_status_from_info(lo, info);
	if (err)
		goto out_unfreeze;

	partscan = !(lo->lo_flags & LO_FLAGS_PARTSCAN) &&
		(info->lo_flags & LO_FLAGS_PARTSCAN);

	lo->lo_flags &= ~LOOP_SET_STATUS_CLEARABLE_FLAGS;
	lo->lo_flags |= (info->lo_flags & LOOP_SET_STATUS_SETTABLE_FLAGS);

	/* update the direct I/O flag if lo_offset changed */
	loop_update_dio(lo);

out_unfreeze:
	blk_mq_unfreeze_queue(lo->lo_queue, memflags);
	if (partscan)
		clear_bit(GD_SUPPRESS_PART_SCAN, &lo->lo_disk->state);
	if (!err && size_changed) {
		loff_t new_size = get_size(lo->lo_offset, lo->lo_sizelimit,
					   lo->lo_backing_file);
		loop_set_size(lo, new_size);
	}
out_unlock:
	mutex_unlock(&lo->lo_mutex);
	if (partscan)
		loop_reread_partitions(lo);

	return err;
}

static int
loop_get_status(struct loop_device *lo, struct loop_info64 *info)
{
	struct path path;
	struct kstat stat;
	int ret;

	ret = mutex_lock_killable(&lo->lo_mutex);
	if (ret)
		return ret;
	if (lo->lo_state != Lo_bound) {
		mutex_unlock(&lo->lo_mutex);
		return -ENXIO;
	}

	memset(info, 0, sizeof(*info));
	info->lo_number = lo->lo_number;
	info->lo_offset = lo->lo_offset;
	info->lo_sizelimit = lo->lo_sizelimit;
	info->lo_flags = lo->lo_flags;
	memcpy(info->lo_file_name, lo->lo_file_name, LO_NAME_SIZE);

	/* Drop lo_mutex while we call into the filesystem. */
	path = lo->lo_backing_file->f_path;
	path_get(&path);
	mutex_unlock(&lo->lo_mutex);
	ret = vfs_getattr(&path, &stat, STATX_INO, AT_STATX_SYNC_AS_STAT);
	if (!ret) {
		info->lo_device = huge_encode_dev(stat.dev);
		info->lo_inode = stat.ino;
		info->lo_rdevice = huge_encode_dev(stat.rdev);
	}
	path_put(&path);
	return ret;
}

static void
loop_info64_from_old(const struct loop_info *info, struct loop_info64 *info64)
{
	memset(info64, 0, sizeof(*info64));
	info64->lo_number = info->lo_number;
	info64->lo_device = info->lo_device;
	info64->lo_inode = info->lo_inode;
	info64->lo_rdevice = info->lo_rdevice;
	info64->lo_offset = info->lo_offset;
	info64->lo_sizelimit = 0;
	info64->lo_flags = info->lo_flags;
	memcpy(info64->lo_file_name, info->lo_name, LO_NAME_SIZE);
}

static int
loop_info64_to_old(const struct loop_info64 *info64, struct loop_info *info)
{
	memset(info, 0, sizeof(*info));
	info->lo_number = info64->lo_number;
	info->lo_device = info64->lo_device;
	info->lo_inode = info64->lo_inode;
	info->lo_rdevice = info64->lo_rdevice;
	info->lo_offset = info64->lo_offset;
	info->lo_flags = info64->lo_flags;
	memcpy(info->lo_name, info64->lo_file_name, LO_NAME_SIZE);

	/* error in case values were truncated */
	if (info->lo_device != info64->lo_device ||
	    info->lo_rdevice != info64->lo_rdevice ||
	    info->lo_inode != info64->lo_inode ||
	    info->lo_offset != info64->lo_offset)
		return -EOVERFLOW;

	return 0;
}

static int
loop_set_status_old(struct loop_device *lo, const struct loop_info __user *arg)
{
	struct loop_info info;
	struct loop_info64 info64;

	if (copy_from_user(&info, arg, sizeof (struct loop_info)))
		return -EFAULT;
	loop_info64_from_old(&info, &info64);
	return loop_set_status(lo, &info64);
}

static int
loop_set_status64(struct loop_device *lo, const struct loop_info64 __user *arg)
{
	struct loop_info64 info64;

	if (copy_from_user(&info64, arg, sizeof (struct loop_info64)))
		return -EFAULT;
	return loop_set_status(lo, &info64);
}

static int
loop_get_status_old(struct loop_device *lo, struct loop_info __user *arg) {
	struct loop_info info;
	struct loop_info64 info64;
	int err;

	if (!arg)
		return -EINVAL;
	err = loop_get_status(lo, &info64);
	if (!err)
		err = loop_info64_to_old(&info64, &info);
	if (!err && copy_to_user(arg, &info, sizeof(info)))
		err = -EFAULT;

	return err;
}

static int
loop_get_status64(struct loop_device *lo, struct loop_info64 __user *arg) {
	struct loop_info64 info64;
	int err;

	if (!arg)
		return -EINVAL;
	err = loop_get_status(lo, &info64);
	if (!err && copy_to_user(arg, &info64, sizeof(info64)))
		err = -EFAULT;

	return err;
}

static int loop_set_capacity(struct loop_device *lo)
{
	loff_t size;

	if (unlikely(lo->lo_state != Lo_bound))
		return -ENXIO;

	size = get_loop_size(lo, lo->lo_backing_file);
	loop_set_size(lo, size);

	return 0;
}

static int loop_set_dio(struct loop_device *lo, unsigned long arg)
{
	bool use_dio = !!arg;
	unsigned int memflags;

	if (lo->lo_state != Lo_bound)
		return -ENXIO;
	if (use_dio == !!(lo->lo_flags & LO_FLAGS_DIRECT_IO))
		return 0;

	if (use_dio) {
		if (!lo_can_use_dio(lo))
			return -EINVAL;
		/* flush dirty pages before starting to use direct I/O */
		vfs_fsync(lo->lo_backing_file, 0);
	}

	memflags = blk_mq_freeze_queue(lo->lo_queue);
	if (use_dio)
		lo->lo_flags |= LO_FLAGS_DIRECT_IO;
	else
		lo->lo_flags &= ~LO_FLAGS_DIRECT_IO;
	blk_mq_unfreeze_queue(lo->lo_queue, memflags);
	return 0;
}

static int loop_set_block_size(struct loop_device *lo, unsigned long arg)
{
	struct queue_limits lim;
	unsigned int memflags;
	int err = 0;

	if (lo->lo_state != Lo_bound)
		return -ENXIO;

	if (lo->lo_queue->limits.logical_block_size == arg)
		return 0;

	sync_blockdev(lo->lo_device);
	invalidate_bdev(lo->lo_device);

	lim = queue_limits_start_update(lo->lo_queue);
	loop_update_limits(lo, &lim, arg);

	memflags = blk_mq_freeze_queue(lo->lo_queue);
	err = queue_limits_commit_update(lo->lo_queue, &lim);
	loop_update_dio(lo);
	blk_mq_unfreeze_queue(lo->lo_queue, memflags);

	return err;
}

static int lo_simple_ioctl(struct loop_device *lo, unsigned int cmd,
			   unsigned long arg)
{
	int err;

	err = mutex_lock_killable(&lo->lo_mutex);
	if (err)
		return err;
	switch (cmd) {
	case LOOP_SET_CAPACITY:
		err = loop_set_capacity(lo);
		break;
	case LOOP_SET_DIRECT_IO:
		err = loop_set_dio(lo, arg);
		break;
	case LOOP_SET_BLOCK_SIZE:
		err = loop_set_block_size(lo, arg);
		break;
	default:
		err = -EINVAL;
	}
	mutex_unlock(&lo->lo_mutex);
	return err;
}

static int lo_ioctl(struct block_device *bdev, blk_mode_t mode,
	unsigned int cmd, unsigned long arg)
{
	struct loop_device *lo = bdev->bd_disk->private_data;
	void __user *argp = (void __user *) arg;
	int err;

	switch (cmd) {
	case LOOP_SET_FD: {
		/*
		 * Legacy case - pass in a zeroed out struct loop_config with
		 * only the file descriptor set , which corresponds with the
		 * default parameters we'd have used otherwise.
		 */
		struct loop_config config;

		memset(&config, 0, sizeof(config));
		config.fd = arg;/*设置后端文件fd*/

		return loop_configure(lo, mode, bdev, &config);
	}
	case LOOP_CONFIGURE: {
		/*用户态提供完整的loop_config*/
		struct loop_config config;

		if (copy_from_user(&config, argp, sizeof(config)))
			return -EFAULT;

		return loop_configure(lo, mode, bdev, &config);
	}
	case LOOP_CHANGE_FD:
		/*变更后端文件fd*/
		return loop_change_fd(lo, bdev, arg);
	case LOOP_CLR_FD:
		return loop_clr_fd(lo);
	case LOOP_SET_STATUS:
		err = -EPERM;
		if ((mode & BLK_OPEN_WRITE) || capable(CAP_SYS_ADMIN))
			err = loop_set_status_old(lo, argp);
		break;
	case LOOP_GET_STATUS:
		return loop_get_status_old(lo, argp);
	case LOOP_SET_STATUS64:
		err = -EPERM;
		if ((mode & BLK_OPEN_WRITE) || capable(CAP_SYS_ADMIN))
			err = loop_set_status64(lo, argp);
		break;
	case LOOP_GET_STATUS64:
		return loop_get_status64(lo, argp);
	case LOOP_SET_CAPACITY:
	case LOOP_SET_DIRECT_IO:
	case LOOP_SET_BLOCK_SIZE:
		if (!(mode & BLK_OPEN_WRITE) && !capable(CAP_SYS_ADMIN))
			return -EPERM;
		fallthrough;
	default:
		err = lo_simple_ioctl(lo, cmd, arg);
		break;
	}

	return err;
}

#ifdef CONFIG_COMPAT
struct compat_loop_info {
	compat_int_t	lo_number;      /* ioctl r/o */
	compat_dev_t	lo_device;      /* ioctl r/o */
	compat_ulong_t	lo_inode;       /* ioctl r/o */
	compat_dev_t	lo_rdevice;     /* ioctl r/o */
	compat_int_t	lo_offset;
	compat_int_t	lo_encrypt_type;        /* obsolete, ignored */
	compat_int_t	lo_encrypt_key_size;    /* ioctl w/o */
	compat_int_t	lo_flags;       /* ioctl r/o */
	char		lo_name[LO_NAME_SIZE];
	unsigned char	lo_encrypt_key[LO_KEY_SIZE]; /* ioctl w/o */
	compat_ulong_t	lo_init[2];
	char		reserved[4];
};

/*
 * Transfer 32-bit compatibility structure in userspace to 64-bit loop info
 * - noinlined to reduce stack space usage in main part of driver
 */
static noinline int
loop_info64_from_compat(const struct compat_loop_info __user *arg,
			struct loop_info64 *info64)
{
	struct compat_loop_info info;

	if (copy_from_user(&info, arg, sizeof(info)))
		return -EFAULT;

	memset(info64, 0, sizeof(*info64));
	info64->lo_number = info.lo_number;
	info64->lo_device = info.lo_device;
	info64->lo_inode = info.lo_inode;
	info64->lo_rdevice = info.lo_rdevice;
	info64->lo_offset = info.lo_offset;
	info64->lo_sizelimit = 0;
	info64->lo_flags = info.lo_flags;
	memcpy(info64->lo_file_name, info.lo_name, LO_NAME_SIZE);
	return 0;
}

/*
 * Transfer 64-bit loop info to 32-bit compatibility structure in userspace
 * - noinlined to reduce stack space usage in main part of driver
 */
static noinline int
loop_info64_to_compat(const struct loop_info64 *info64,
		      struct compat_loop_info __user *arg)
{
	struct compat_loop_info info;

	memset(&info, 0, sizeof(info));
	info.lo_number = info64->lo_number;
	info.lo_device = info64->lo_device;
	info.lo_inode = info64->lo_inode;
	info.lo_rdevice = info64->lo_rdevice;
	info.lo_offset = info64->lo_offset;
	info.lo_flags = info64->lo_flags;
	memcpy(info.lo_name, info64->lo_file_name, LO_NAME_SIZE);

	/* error in case values were truncated */
	if (info.lo_device != info64->lo_device ||
	    info.lo_rdevice != info64->lo_rdevice ||
	    info.lo_inode != info64->lo_inode ||
	    info.lo_offset != info64->lo_offset)
		return -EOVERFLOW;

	if (copy_to_user(arg, &info, sizeof(info)))
		return -EFAULT;
	return 0;
}

static int
loop_set_status_compat(struct loop_device *lo,
		       const struct compat_loop_info __user *arg)
{
	struct loop_info64 info64;
	int ret;

	ret = loop_info64_from_compat(arg, &info64);
	if (ret < 0)
		return ret;
	return loop_set_status(lo, &info64);
}

static int
loop_get_status_compat(struct loop_device *lo,
		       struct compat_loop_info __user *arg)
{
	struct loop_info64 info64;
	int err;

	if (!arg)
		return -EINVAL;
	err = loop_get_status(lo, &info64);
	if (!err)
		err = loop_info64_to_compat(&info64, arg);
	return err;
}

static int lo_compat_ioctl(struct block_device *bdev, blk_mode_t mode,
			   unsigned int cmd, unsigned long arg)
{
	struct loop_device *lo = bdev->bd_disk->private_data;
	int err;

	switch(cmd) {
	case LOOP_SET_STATUS:
		err = loop_set_status_compat(lo,
			     (const struct compat_loop_info __user *)arg);
		break;
	case LOOP_GET_STATUS:
		err = loop_get_status_compat(lo,
				     (struct compat_loop_info __user *)arg);
		break;
	case LOOP_SET_CAPACITY:
	case LOOP_CLR_FD:
	case LOOP_GET_STATUS64:
	case LOOP_SET_STATUS64:
	case LOOP_CONFIGURE:
		arg = (unsigned long) compat_ptr(arg);
		fallthrough;
	case LOOP_SET_FD:
	case LOOP_CHANGE_FD:
	case LOOP_SET_BLOCK_SIZE:
	case LOOP_SET_DIRECT_IO:
		err = lo_ioctl(bdev, mode, cmd, arg);
		break;
	default:
		err = -ENOIOCTLCMD;
		break;
	}
	return err;
}
#endif

static int lo_open(struct gendisk *disk, blk_mode_t mode)
{
	struct loop_device *lo = disk->private_data;
	int err;

	err = mutex_lock_killable(&lo->lo_mutex);
	if (err)
		return err;

	if (lo->lo_state == Lo_deleting || lo->lo_state == Lo_rundown)
		err = -ENXIO;
	mutex_unlock(&lo->lo_mutex);
	return err;
}

static void lo_release(struct gendisk *disk)
{
	struct loop_device *lo = disk->private_data;
	bool need_clear = false;

	if (disk_openers(disk) > 0)
		return;
	/*
	 * Clear the backing device information if this is the last close of
	 * a device that's been marked for auto clear, or on which LOOP_CLR_FD
	 * has been called.
	 */

	mutex_lock(&lo->lo_mutex);
	if (lo->lo_state == Lo_bound && (lo->lo_flags & LO_FLAGS_AUTOCLEAR))
		lo->lo_state = Lo_rundown;

	need_clear = (lo->lo_state == Lo_rundown);
	mutex_unlock(&lo->lo_mutex);

	if (need_clear)
		__loop_clr_fd(lo);
}

static void lo_free_disk(struct gendisk *disk)
{
	struct loop_device *lo = disk->private_data;

	if (lo->workqueue)
		destroy_workqueue(lo->workqueue);
	loop_free_idle_workers(lo, true);
	timer_shutdown_sync(&lo->timer);
	mutex_destroy(&lo->lo_mutex);
	kfree(lo);
}

static const struct block_device_operations lo_fops = {
	.owner =	THIS_MODULE,
	.open =         lo_open,
	.release =	lo_release,
	.ioctl =	lo_ioctl,
#ifdef CONFIG_COMPAT
	.compat_ioctl =	lo_compat_ioctl,
#endif
	.free_disk =	lo_free_disk,
};

/*
 * And now the modules code and kernel interface.
 */

/*
 * If max_loop is specified, create that many devices upfront.
 * This also becomes a hard limit. If max_loop is not specified,
 * the default isn't a hard limit (as before commit 85c50197716c
 * changed the default value from 0 for max_loop=0 reasons), just
 * create CONFIG_BLK_DEV_LOOP_MIN_COUNT loop devices at module
 * init time. Loop devices can be requested on-demand with the
 * /dev/loop-control interface, or be instantiated by accessing
 * a 'dead' device node.
 */
static int max_loop = CONFIG_BLK_DEV_LOOP_MIN_COUNT;

#ifdef CONFIG_BLOCK_LEGACY_AUTOLOAD
static bool max_loop_specified;

static int max_loop_param_set_int(const char *val,
				  const struct kernel_param *kp)
{
	int ret;

	ret = param_set_int(val, kp);
	if (ret < 0)
		return ret;

	max_loop_specified = true;
	return 0;
}

static const struct kernel_param_ops max_loop_param_ops = {
	.set = max_loop_param_set_int,
	.get = param_get_int,
};

module_param_cb(max_loop, &max_loop_param_ops, &max_loop, 0444);
MODULE_PARM_DESC(max_loop, "Maximum number of loop devices");
#else
module_param(max_loop, int, 0444);
MODULE_PARM_DESC(max_loop, "Initial number of loop devices");
#endif

module_param(max_part, int, 0444);
MODULE_PARM_DESC(max_part, "Maximum number of partitions per loop device");

static int hw_queue_depth = LOOP_DEFAULT_HW_Q_DEPTH;

static int loop_set_hw_queue_depth(const char *s, const struct kernel_param *p)
{
	int qd, ret;

	ret = kstrtoint(s, 0, &qd);
	if (ret < 0)
		return ret;
	if (qd < 1)
		return -EINVAL;
	hw_queue_depth = qd;
	return 0;
}

static const struct kernel_param_ops loop_hw_qdepth_param_ops = {
	.set	= loop_set_hw_queue_depth,
	.get	= param_get_int,
};

device_param_cb(hw_queue_depth, &loop_hw_qdepth_param_ops, &hw_queue_depth, 0444);
MODULE_PARM_DESC(hw_queue_depth, "Queue depth for each hardware queue. Default: " __stringify(LOOP_DEFAULT_HW_Q_DEPTH));

MODULE_DESCRIPTION("Loopback device support");
MODULE_LICENSE("GPL");
MODULE_ALIAS_BLOCKDEV_MAJOR(LOOP_MAJOR);

static blk_status_t loop_queue_rq(struct blk_mq_hw_ctx *hctx,
		const struct blk_mq_queue_data *bd)
{
	struct request *rq = bd->rq;/*获得request*/
	struct loop_cmd *cmd = blk_mq_rq_to_pdu(rq);
	struct loop_device *lo = rq->q->queuedata;

	blk_mq_start_request(rq);

	if (lo->lo_state != Lo_bound)
		return BLK_STS_IOERR;

	switch (req_op(rq)) {
	case REQ_OP_FLUSH:
	case REQ_OP_DISCARD:
	case REQ_OP_WRITE_ZEROES:
		cmd->use_aio = false;
		break;
	default:
		cmd->use_aio = lo->lo_flags & LO_FLAGS_DIRECT_IO;
		break;
	}

	/* always use the first bio's css */
	cmd->blkcg_css = NULL;
	cmd->memcg_css = NULL;
#ifdef CONFIG_BLK_CGROUP
	if (rq->bio) {
		cmd->blkcg_css = bio_blkcg_css(rq->bio);
#ifdef CONFIG_MEMCG
		if (cmd->blkcg_css) {
			cmd->memcg_css =
				cgroup_get_e_css(cmd->blkcg_css->cgroup,
						&memory_cgrp_subsys);
		}
#endif
	}
#endif
	loop_queue_work(lo, cmd);/*cmd work入工作队列*/

	return BLK_STS_OK;
}

static void loop_handle_cmd(struct loop_cmd *cmd)
{
	struct cgroup_subsys_state *cmd_blkcg_css = cmd->blkcg_css;
	struct cgroup_subsys_state *cmd_memcg_css = cmd->memcg_css;
	/*自cmd中取得request*/
	struct request *rq = blk_mq_rq_from_pdu(cmd);
	const bool write = op_is_write(req_op(rq));
	struct loop_device *lo = rq->q->queuedata;
	int ret = 0;
	struct mem_cgroup *old_memcg = NULL;

	if (write && (lo->lo_flags & LO_FLAGS_READ_ONLY)) {
		ret = -EIO;
		goto failed;
	}

	if (cmd_blkcg_css)
		kthread_associate_blkcg(cmd_blkcg_css);
	if (cmd_memcg_css)
		old_memcg = set_active_memcg(
			mem_cgroup_from_css(cmd_memcg_css));

	/*
	 * do_req_filebacked() may call blk_mq_complete_request() synchronously
	 * or asynchronously if using aio. Hence, do not touch 'cmd' after
	 * do_req_filebacked() has returned unless we are sure that 'cmd' has
	 * not yet been completed.
	 */
	ret = do_req_filebacked(lo, rq);/*处理此request*/

	if (cmd_blkcg_css)
		kthread_associate_blkcg(NULL);

	if (cmd_memcg_css) {
		set_active_memcg(old_memcg);
		css_put(cmd_memcg_css);
	}
 failed:
	/* complete non-aio request */
	if (ret != -EIOCBQUEUED) {
		if (ret == -EOPNOTSUPP)
			cmd->ret = ret;
		else
			cmd->ret = ret ? -EIO : 0;
		if (likely(!blk_should_fake_timeout(rq->q)))
			blk_mq_complete_request(rq);
	}
}

/*处理cmd_list上的内容*/
static void loop_process_work(struct loop_worker *worker,
			struct list_head *cmd_list, struct loop_device *lo)
{
	int orig_flags = current->flags;
	struct loop_cmd *cmd;

	current->flags |= PF_LOCAL_THROTTLE | PF_MEMALLOC_NOIO;
	spin_lock_irq(&lo->lo_work_lock);
	while (!list_empty(cmd_list)) {
		/*自cmd_list上获取cmd*/
		cmd = container_of(
			cmd_list->next, struct loop_cmd, list_entry);
		list_del(cmd_list->next);/*准备执行，先移除它*/
		spin_unlock_irq(&lo->lo_work_lock);

		loop_handle_cmd(cmd);/*处理此cmd*/
		cond_resched();

		spin_lock_irq(&lo->lo_work_lock);
	}

	/*
	 * We only add to the idle list if there are no pending cmds
	 * *and* the worker will not run again which ensures that it
	 * is safe to free any worker on the idle list
	 */
	if (worker && !work_pending(&worker->work)) {
		worker->last_ran_at = jiffies;
		list_add_tail(&worker->idle_list, &lo->idle_worker_list);
		loop_set_timer(lo);
	}
	spin_unlock_irq(&lo->lo_work_lock);
	current->flags = orig_flags;
}

static void loop_workfn(struct work_struct *work)
{
	struct loop_worker *worker =
		container_of(work, struct loop_worker, work);
	/*负责处理cmd_list上的内容*/
	loop_process_work(worker, &worker->cmd_list, worker->lo);
}

static void loop_rootcg_workfn(struct work_struct *work)
{
	struct loop_device *lo =
		container_of(work, struct loop_device, rootcg_work);
	/*负责处理rootcg_cmd_list上的内容*/
	loop_process_work(NULL, &lo->rootcg_cmd_list, lo);
}

static const struct blk_mq_ops loop_mq_ops = {
	.queue_rq       = loop_queue_rq,/*请求入队*/
	.complete	= lo_complete_rq,
};

static int loop_add(int i/*设备编号*/)
{
	struct queue_limits lim = {
		/*
		 * Random number picked from the historic block max_sectors cap.
		 */
		.max_hw_sectors		= 2560u,
	};
	struct loop_device *lo;
	struct gendisk *disk;
	int err;

	err = -ENOMEM;
	lo = kzalloc(sizeof(*lo), GFP_KERNEL);
	if (!lo)
		goto out;
	lo->worker_tree = RB_ROOT;
	INIT_LIST_HEAD(&lo->idle_worker_list);
	timer_setup(&lo->timer, loop_free_idle_workers_timer, TIMER_DEFERRABLE);
	lo->lo_state = Lo_unbound;

	err = mutex_lock_killable(&loop_ctl_mutex);
	if (err)
		goto out_free_dev;

	/* allocate id, if @id >= 0, we're requesting that specific id */
	if (i >= 0) {
		err = idr_alloc(&loop_index_idr, lo, i, i + 1, GFP_KERNEL);
		if (err == -ENOSPC)
			err = -EEXIST;
	} else {
		/*传入的参数小于0，用于获取一个空闲的idx*/
		err = idr_alloc(&loop_index_idr, lo, 0, 0, GFP_KERNEL);
	}
	mutex_unlock(&loop_ctl_mutex);
	if (err < 0)
		/*占用设备id失败*/
		goto out_free_dev;
	i = err;/*占用设备id成功*/

	lo->tag_set.ops = &loop_mq_ops;
	lo->tag_set.nr_hw_queues = 1;
	lo->tag_set.queue_depth = hw_queue_depth;
	lo->tag_set.numa_node = NUMA_NO_NODE;
	lo->tag_set.cmd_size = sizeof(struct loop_cmd);
	lo->tag_set.flags = BLK_MQ_F_STACKING | BLK_MQ_F_NO_SCHED_BY_DEFAULT;
	lo->tag_set.driver_data = lo;

	err = blk_mq_alloc_tag_set(&lo->tag_set);
	if (err)
		goto out_free_idr;

	disk = lo->lo_disk = blk_mq_alloc_disk(&lo->tag_set, &lim, lo);
	if (IS_ERR(disk)) {
		err = PTR_ERR(disk);
		goto out_cleanup_tags;
	}
	lo->lo_queue = lo->lo_disk->queue;

	/*
	 * Disable partition scanning by default. The in-kernel partition
	 * scanning can be requested individually per-device during its
	 * setup. Userspace can always add and remove partitions from all
	 * devices. The needed partition minors are allocated from the
	 * extended minor space, the main loop device numbers will continue
	 * to match the loop minors, regardless of the number of partitions
	 * used.
	 *
	 * If max_part is given, partition scanning is globally enabled for
	 * all loop devices. The minors for the main loop devices will be
	 * multiples of max_part.
	 *
	 * Note: Global-for-all-devices, set-only-at-init, read-only module
	 * parameteters like 'max_loop' and 'max_part' make things needlessly
	 * complicated, are too static, inflexible and may surprise
	 * userspace tools. Parameters like this in general should be avoided.
	 */
	if (!part_shift)
		set_bit(GD_SUPPRESS_PART_SCAN, &disk->state);
	mutex_init(&lo->lo_mutex);
	lo->lo_number		= i;
	spin_lock_init(&lo->lo_lock);
	spin_lock_init(&lo->lo_work_lock);
	INIT_WORK(&lo->rootcg_work, loop_rootcg_workfn);
	INIT_LIST_HEAD(&lo->rootcg_cmd_list);
	disk->major		= LOOP_MAJOR;
	disk->first_minor	= i << part_shift;
	disk->minors		= 1 << part_shift;
	disk->fops		= &lo_fops;/*loop块设备支持的fops*/
	disk->private_data	= lo;
	disk->queue		= lo->lo_queue;
	disk->events		= DISK_EVENT_MEDIA_CHANGE;
	disk->event_flags	= DISK_EVENT_FLAG_UEVENT;
	sprintf(disk->disk_name, "loop%d", i);/*设置磁盘名称*/
	/* Make this loop device reachable from pathname. */
	err = add_disk(disk);/*添加disk*/
	if (err)
		goto out_cleanup_disk;

	/* Show this loop device. */
	mutex_lock(&loop_ctl_mutex);
	lo->idr_visible = true;
	mutex_unlock(&loop_ctl_mutex);

	return i;

out_cleanup_disk:
	put_disk(disk);
out_cleanup_tags:
	blk_mq_free_tag_set(&lo->tag_set);
out_free_idr:
	mutex_lock(&loop_ctl_mutex);
	idr_remove(&loop_index_idr, i);
	mutex_unlock(&loop_ctl_mutex);
out_free_dev:
	kfree(lo);
out:
	return err;
}

static void loop_remove(struct loop_device *lo)
{
	/* Make this loop device unreachable from pathname. */
	del_gendisk(lo->lo_disk);
	blk_mq_free_tag_set(&lo->tag_set);

	mutex_lock(&loop_ctl_mutex);
	idr_remove(&loop_index_idr, lo->lo_number);
	mutex_unlock(&loop_ctl_mutex);

	put_disk(lo->lo_disk);
}

#ifdef CONFIG_BLOCK_LEGACY_AUTOLOAD
static void loop_probe(dev_t dev)
{
	int idx = MINOR(dev) >> part_shift;

	if (max_loop_specified && max_loop && idx >= max_loop)
		return;
	loop_add(idx);
}
#else
#define loop_probe NULL
#endif /* !CONFIG_BLOCK_LEGACY_AUTOLOAD */

static int loop_control_remove(int idx)
{
	struct loop_device *lo;
	int ret;

	if (idx < 0) {
		pr_warn_once("deleting an unspecified loop device is not supported.\n");
		return -EINVAL;
	}
		
	/* Hide this loop device for serialization. */
	ret = mutex_lock_killable(&loop_ctl_mutex);
	if (ret)
		return ret;
	lo = idr_find(&loop_index_idr, idx);
	if (!lo || !lo->idr_visible)
		ret = -ENODEV;
	else
		lo->idr_visible = false;
	mutex_unlock(&loop_ctl_mutex);
	if (ret)
		return ret;

	/* Check whether this loop device can be removed. */
	ret = mutex_lock_killable(&lo->lo_mutex);
	if (ret)
		goto mark_visible;
	if (lo->lo_state != Lo_unbound || disk_openers(lo->lo_disk) > 0) {
		mutex_unlock(&lo->lo_mutex);
		ret = -EBUSY;
		goto mark_visible;
	}
	/* Mark this loop device as no more bound, but not quite unbound yet */
	lo->lo_state = Lo_deleting;
	mutex_unlock(&lo->lo_mutex);

	loop_remove(lo);
	return 0;

mark_visible:
	/* Show this loop device again. */
	mutex_lock(&loop_ctl_mutex);
	lo->idr_visible = true;
	mutex_unlock(&loop_ctl_mutex);
	return ret;
}

static int loop_control_get_free(int idx)
{
	struct loop_device *lo;
	int id, ret;

	ret = mutex_lock_killable(&loop_ctl_mutex);
	if (ret)
		return ret;
	idr_for_each_entry(&loop_index_idr, lo, id) {
		/* Hitting a race results in creating a new loop device which is harmless. */
		if (lo->idr_visible && data_race(lo->lo_state) == Lo_unbound)
			goto found;
	}
	mutex_unlock(&loop_ctl_mutex);
	return loop_add(-1);/*没有找到有效的lo,这里尝试创建一个*/
found:
	mutex_unlock(&loop_ctl_mutex);
	return id;
}

static long loop_control_ioctl(struct file *file, unsigned int cmd,
			       unsigned long parm)
{
	switch (cmd) {
	case LOOP_CTL_ADD:
		/*添加编号为parm的loop设备*/
		return loop_add(parm);
	case LOOP_CTL_REMOVE:
		/*移除编号为parm的loop设备*/
		return loop_control_remove(parm);
	case LOOP_CTL_GET_FREE:
		/*获取空闲的loop设备idx*/
		return loop_control_get_free(parm);
	default:
		return -ENOSYS;
	}
}

static const struct file_operations loop_ctl_fops = {
	.open		= nonseekable_open,
	.unlocked_ioctl	= loop_control_ioctl,
	.compat_ioctl	= loop_control_ioctl,
	.owner		= THIS_MODULE,
	.llseek		= noop_llseek,
};

static struct miscdevice loop_misc = {
	.minor		= LOOP_CTRL_MINOR,
	.name		= "loop-control",
	.fops		= &loop_ctl_fops,/*loop-control设备操作函数*/
};

MODULE_ALIAS_MISCDEV(LOOP_CTRL_MINOR);
MODULE_ALIAS("devname:loop-control");

static int __init loop_init(void)
{
	int i;
	int err;

	part_shift = 0;
	if (max_part > 0) {
		part_shift = fls(max_part);

		/*
		 * Adjust max_part according to part_shift as it is exported
		 * to user space so that user can decide correct minor number
		 * if [s]he want to create more devices.
		 *
		 * Note that -1 is required because partition 0 is reserved
		 * for the whole disk.
		 */
		max_part = (1UL << part_shift) - 1;/*更正max_part*/
	}

	if ((1UL << part_shift) > DISK_MAX_PARTS) {
		/*指定的max_part过大*/
		err = -EINVAL;
		goto err_out;
	}

	if (max_loop > 1UL << (MINORBITS - part_shift)) {
		err = -EINVAL;
		goto err_out;
	}

	/*注册misc类设备loop_misc*/
	err = misc_register(&loop_misc);
	if (err < 0)
		goto err_out;

	/*注册块设备*/
	if (__register_blkdev(LOOP_MAJOR, "loop", loop_probe)) {
		err = -EIO;
		goto misc_out;
	}

	/* pre-create number of devices given by config or max_loop */
	for (i = 0; i < max_loop; i++)
		loop_add(i);/*预创建loop设备*/

	printk(KERN_INFO "loop: module loaded\n");
	return 0;

misc_out:
	misc_deregister(&loop_misc);
err_out:
	return err;
}

static void __exit loop_exit(void)
{
	struct loop_device *lo;
	int id;

	unregister_blkdev(LOOP_MAJOR, "loop");
	misc_deregister(&loop_misc);

	/*
	 * There is no need to use loop_ctl_mutex here, for nobody else can
	 * access loop_index_idr when this module is unloading (unless forced
	 * module unloading is requested). If this is not a clean unloading,
	 * we have no means to avoid kernel crash.
	 */
	idr_for_each_entry(&loop_index_idr, lo, id)
		loop_remove(lo);

	idr_destroy(&loop_index_idr);
}

module_init(loop_init);
module_exit(loop_exit);

#ifndef MODULE
static int __init max_loop_setup(char *str)
{
	max_loop = simple_strtol(str, NULL, 0);
#ifdef CONFIG_BLOCK_LEGACY_AUTOLOAD
	max_loop_specified = true;
#endif
	return 1;
}

__setup("max_loop=", max_loop_setup);
#endif<|MERGE_RESOLUTION|>--- conflicted
+++ resolved
@@ -52,12 +52,8 @@
 	int		lo_flags;
 	char		lo_file_name[LO_NAME_SIZE];
 
-<<<<<<< HEAD
-	struct file *	lo_backing_file;/*lo后端文件*/
-=======
-	struct file	*lo_backing_file;
+	struct file	*lo_backing_file;/*lo后端文件*/
 	unsigned int	lo_min_dio_size;
->>>>>>> 155a3c00
 	struct block_device *lo_device;
 
 	gfp_t		old_gfp_mask;
@@ -219,77 +215,12 @@
 {
 	struct queue_limits lim = queue_limits_start_update(lo->lo_queue);
 
-<<<<<<< HEAD
-	/*利用bvec来构造iov_iter,以便直接调vfs_iter_write*/
-	iov_iter_bvec(&i, ITER_SOURCE, bvec, 1, bvec->bv_len);
-
-	/*执行文件写*/
-	bw = vfs_iter_write(file, &i, ppos, 0);
-
-	if (likely(bw ==  bvec->bv_len))
-		return 0;
-
-	printk_ratelimited(KERN_ERR
-		"loop: Write error at byte offset %llu, length %i.\n",
-		(unsigned long long)*ppos, bvec->bv_len);
-	if (bw >= 0)
-		bw = -EIO;
-	return bw;
-}
-
-static int lo_write_simple(struct loop_device *lo, struct request *rq,
-		loff_t pos)
-{
-	struct bio_vec bvec;
-	struct req_iterator iter;/*定义遍历request用枚举器*/
-	int ret = 0;
-
-	/*遍历此request中所有bio,逐个写入后端文件*/
-	rq_for_each_segment(bvec, rq, iter) {
-		ret = lo_write_bvec(lo->lo_backing_file/*后端文件*/, &bvec/*本轮内容*/, &pos);
-		if (ret < 0)
-			break;
-		cond_resched();
-	}
-
-	return ret;
-}
-
-static int lo_read_simple(struct loop_device *lo, struct request *rq,
-		loff_t pos)
-{
-	struct bio_vec bvec;
-	struct req_iterator iter;
-	struct iov_iter i;
-	ssize_t len;
-
-	/*遍历此request中所有bio,逐个读取到bvec中*/
-	rq_for_each_segment(bvec, rq, iter) {
-		iov_iter_bvec(&i, ITER_DEST, &bvec, 1, bvec.bv_len);
-		/*执行文件读*/
-		len = vfs_iter_read(lo->lo_backing_file, &i, &pos, 0);
-		if (len < 0)
-			return len;
-
-		flush_dcache_page(bvec.bv_page);
-
-		if (len != bvec.bv_len) {
-			struct bio *bio;
-
-			/*长度不足，通过零来补全*/
-			__rq_for_each_bio(bio, rq)
-				zero_fill_bio(bio);
-			break;
-		}
-		cond_resched();
-=======
 	if (mode & FALLOC_FL_ZERO_RANGE)
 		lim.max_write_zeroes_sectors = 0;
 
 	if (mode & FALLOC_FL_PUNCH_HOLE) {
 		lim.max_hw_discard_sectors = 0;
 		lim.discard_granularity = 0;
->>>>>>> 155a3c00
 	}
 
 	/*
@@ -493,25 +424,9 @@
 	case REQ_OP_DISCARD:
 		return lo_fallocate(lo, rq, pos, FALLOC_FL_PUNCH_HOLE);
 	case REQ_OP_WRITE:
-<<<<<<< HEAD
-		/*写操作*/
-		if (cmd->use_aio)
-			return lo_rw_aio(lo, cmd, pos, ITER_SOURCE);
-		else
-			/*通过vfs将request中的buffer写入文件*/
-			return lo_write_simple(lo, rq, pos);
-	case REQ_OP_READ:
-		/*读操作*/
-		if (cmd->use_aio)
-			return lo_rw_aio(lo, cmd, pos, ITER_DEST);
-		else
-			/*通过vfs读到request*/
-			return lo_read_simple(lo, rq, pos);
-=======
 		return lo_rw_aio(lo, cmd, pos, ITER_SOURCE);
 	case REQ_OP_READ:
 		return lo_rw_aio(lo, cmd, pos, ITER_DEST);
->>>>>>> 155a3c00
 	default:
 		WARN_ON_ONCE(1);
 		return -EIO;
@@ -670,14 +585,7 @@
 	disk_force_media_change(lo->lo_disk);
 	memflags = blk_mq_freeze_queue(lo->lo_queue);
 	mapping_set_gfp_mask(old_file->f_mapping, lo->old_gfp_mask);
-<<<<<<< HEAD
-	lo->lo_backing_file = file;/*更新后端文件*/
-	lo->old_gfp_mask = mapping_gfp_mask(file->f_mapping);
-	mapping_set_gfp_mask(file->f_mapping,
-			     lo->old_gfp_mask & ~(__GFP_IO|__GFP_FS));
-=======
-	loop_assign_backing_file(lo, file);
->>>>>>> 155a3c00
+	loop_assign_backing_file(lo, file);/*更新后端文件*/
 	loop_update_dio(lo);
 	blk_mq_unfreeze_queue(lo->lo_queue, memflags);
 	partscan = lo->lo_flags & LO_FLAGS_PARTSCAN;
@@ -1139,13 +1047,7 @@
 	set_disk_ro(lo->lo_disk, (lo->lo_flags & LO_FLAGS_READ_ONLY) != 0);
 
 	lo->lo_device = bdev;
-<<<<<<< HEAD
-	lo->lo_backing_file = file;/*设置后端文件*/
-	lo->old_gfp_mask = mapping_gfp_mask(mapping);
-	mapping_set_gfp_mask(mapping, lo->old_gfp_mask & ~(__GFP_IO|__GFP_FS));
-=======
-	loop_assign_backing_file(lo, file);
->>>>>>> 155a3c00
+	loop_assign_backing_file(lo, file);/*设置后端文件*/
 
 	lim = queue_limits_start_update(lo->lo_queue);
 	loop_update_limits(lo, &lim, config->block_size);
