--- conflicted
+++ resolved
@@ -243,11 +243,7 @@
 
 	iov_iter_bvec(&i, ITER_SOURCE, bvec, 1, bvec->bv_len);
 
-<<<<<<< HEAD
-	file_start_write(file);
 	/*执行文件写*/
-=======
->>>>>>> 9d1694dc
 	bw = vfs_iter_write(file, &i, ppos, 0);
 
 	if (likely(bw ==  bvec->bv_len))
