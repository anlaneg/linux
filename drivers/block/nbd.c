--- conflicted
+++ resolved
@@ -1718,15 +1718,6 @@
 	if (IS_ERR(disk)) {
 		err = PTR_ERR(disk);
 		goto out_free_idr;
-<<<<<<< HEAD
-
-	//初始化队列
-	q = blk_mq_init_queue(&nbd->tag_set);
-	if (IS_ERR(q)) {
-		err = PTR_ERR(q);
-		goto out_free_tags;
-=======
->>>>>>> 40226a3d
 	}
 	nbd->disk = disk;
 
@@ -1749,12 +1740,8 @@
 	INIT_LIST_HEAD(&nbd->list);
 	disk->major = NBD_MAJOR;
 	disk->first_minor = index << part_shift;
-<<<<<<< HEAD
+	disk->minors = 1 << part_shift;
 	disk->fops = &nbd_fops;//ndb磁盘操作集
-=======
-	disk->minors = 1 << part_shift;
-	disk->fops = &nbd_fops;
->>>>>>> 40226a3d
 	disk->private_data = nbd;
 	sprintf(disk->disk_name, "nbd%d", index);
 	add_disk(disk);//向系统添加磁盘文件
