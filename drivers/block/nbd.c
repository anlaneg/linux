// SPDX-License-Identifier: GPL-2.0-or-later
/*
 * Network block device - make block devices work over TCP
 *
 * Note that you can not swap over this thing, yet. Seems to work but
 * deadlocks sometimes - you can not swap over TCP in general.
 * 
 * Copyright 1997-2000, 2008 Pavel Machek <pavel@ucw.cz>
 * Parts copyright 2001 Steven Whitehouse <steve@chygwyn.com>
 *
 * (part of code stolen from loop.c)
 */

#define pr_fmt(fmt) "nbd: " fmt

#include <linux/major.h>

#include <linux/blkdev.h>
#include <linux/module.h>
#include <linux/init.h>
#include <linux/sched.h>
#include <linux/sched/mm.h>
#include <linux/fs.h>
#include <linux/bio.h>
#include <linux/stat.h>
#include <linux/errno.h>
#include <linux/file.h>
#include <linux/ioctl.h>
#include <linux/mutex.h>
#include <linux/compiler.h>
#include <linux/completion.h>
#include <linux/err.h>
#include <linux/kernel.h>
#include <linux/slab.h>
#include <net/sock.h>
#include <linux/net.h>
#include <linux/kthread.h>
#include <linux/types.h>
#include <linux/debugfs.h>
#include <linux/blk-mq.h>

#include <linux/uaccess.h>
#include <asm/types.h>

#include <linux/nbd.h>
#include <linux/nbd-netlink.h>
#include <net/genetlink.h>

#define CREATE_TRACE_POINTS
#include <trace/events/nbd.h>

static DEFINE_IDR(nbd_index_idr);
static DEFINE_MUTEX(nbd_index_mutex);
static struct workqueue_struct *nbd_del_wq;
/*系统中总nbd设备数目*/
static int nbd_total_devices = 0;

struct nbd_sock {
	struct socket *sock;//对应的连接socket
	struct mutex tx_lock;
	struct request *pending;
	int sent;
	bool dead;
	/*如果此socket失败，处于dead状态，则回退到此index指向的nbd_sock*/
	int fallback_index;
	int cookie;
	struct work_struct work;
};

struct recv_thread_args {
	struct work_struct work;
	struct nbd_device *nbd;
	struct nbd_sock *nsock;
	int index;
};

struct link_dead_args {
	struct work_struct work;
	int index;
};

#define NBD_RT_TIMEDOUT			0
//断开请求已发出
#define NBD_RT_DISCONNECT_REQUESTED	1
//标记连接已断开
#define NBD_RT_DISCONNECTED		2
#define NBD_RT_HAS_PID_FILE		3
#define NBD_RT_HAS_CONFIG_REF		4
#define NBD_RT_BOUND			5
#define NBD_RT_DISCONNECT_ON_CLOSE	6
#define NBD_RT_HAS_BACKEND_FILE		7

#define NBD_DESTROY_ON_DISCONNECT	0
#define NBD_DISCONNECT_REQUESTED	1

struct nbd_config {
	u32 flags;/*用户设置的flags*/
	/*标记位，例如NBD_RT_DISCONNECT_REQUESTED*/
	unsigned long runtime_flags;
	u64 dead_conn_timeout;

	/*记录依据配置生成的多个nbd sock*/
	struct nbd_sock **socks;
	int num_connections;//socket连接总数（对应socks数组大小）
	atomic_t live_connections;
	wait_queue_head_t conn_wait;

	atomic_t recv_threads;/*recv线程数*/
	wait_queue_head_t recv_wq;
	unsigned int blksize_bits;/*块大小对应的bits数*/
	loff_t bytesize;/*总大小*/
#if IS_ENABLED(CONFIG_DEBUG_FS)
	struct dentry *dbg_dir;
#endif
};

static inline unsigned int nbd_blksize(struct nbd_config *config)
{
	return 1u << config->blksize_bits;
}

struct nbd_device {
	struct blk_mq_tag_set tag_set;

	int index;
	refcount_t config_refs;
	refcount_t refs;
	struct nbd_config *config;//nbd设备配置
	struct mutex config_lock;
	struct gendisk *disk;/*对应的disk结构*/
	struct workqueue_struct *recv_workq;
	struct work_struct remove_work;

	struct list_head list;
	struct task_struct *task_setup;

	unsigned long flags;
	pid_t pid; /* pid of nbd-client, if attached */

	char *backend;
};

#define NBD_CMD_REQUEUED	1
/*
 * This flag will be set if nbd_queue_rq() succeed, and will be checked and
 * cleared in completion. Both setting and clearing of the flag are protected
 * by cmd->lock.
 */
#define NBD_CMD_INFLIGHT	2

/* Just part of request header or data payload is sent successfully */
#define NBD_CMD_PARTIAL_SEND	3

struct nbd_cmd {
	struct nbd_device *nbd;/*对应的nbd设备*/
	struct mutex lock;
	int index;
	int cookie;
	int retries;
	blk_status_t status;
	unsigned long flags;
	u32 cmd_cookie;
};

#if IS_ENABLED(CONFIG_DEBUG_FS)
static struct dentry *nbd_dbg_dir;
#endif

#define nbd_name(nbd) ((nbd)->disk->disk_name)

#define NBD_DEF_BLKSIZE_BITS 10

static unsigned int nbds_max = 16;
static int max_part = 16;
static int part_shift;

static int nbd_dev_dbg_init(struct nbd_device *nbd);
static void nbd_dev_dbg_close(struct nbd_device *nbd);
static void nbd_config_put(struct nbd_device *nbd);
static void nbd_connect_reply(struct genl_info *info, int index);
static int nbd_genl_status(struct sk_buff *skb, struct genl_info *info);
static void nbd_dead_link_work(struct work_struct *work);
static void nbd_disconnect_and_put(struct nbd_device *nbd);

static inline struct device *nbd_to_dev(struct nbd_device *nbd)
{
	return disk_to_dev(nbd->disk);
}

static void nbd_requeue_cmd(struct nbd_cmd *cmd)
{
	struct request *req = blk_mq_rq_from_pdu(cmd);

	lockdep_assert_held(&cmd->lock);

	/*
	 * Clear INFLIGHT flag so that this cmd won't be completed in
	 * normal completion path
	 *
	 * INFLIGHT flag will be set when the cmd is queued to nbd next
	 * time.
	 */
	__clear_bit(NBD_CMD_INFLIGHT, &cmd->flags);

	if (!test_and_set_bit(NBD_CMD_REQUEUED, &cmd->flags))
		blk_mq_requeue_request(req, true);
}

#define NBD_COOKIE_BITS 32

static u64 nbd_cmd_handle(struct nbd_cmd *cmd)
{
	struct request *req = blk_mq_rq_from_pdu(cmd);
	u32 tag = blk_mq_unique_tag(req);
	u64 cookie = cmd->cmd_cookie;

	return (cookie << NBD_COOKIE_BITS) | tag;
}

/*handle强转为u32类型*/
static u32 nbd_handle_to_tag(u64 handle)
{
	return (u32)handle;
}

/*由handle获取cookie*/
static u32 nbd_handle_to_cookie(u64 handle)
{
	return (u32)(handle >> NBD_COOKIE_BITS);
}

static const char *nbdcmd_to_ascii(int cmd)
{
	switch (cmd) {
	case  NBD_CMD_READ: return "read";
	case NBD_CMD_WRITE: return "write";
	case  NBD_CMD_DISC: return "disconnect";
	case NBD_CMD_FLUSH: return "flush";
	case  NBD_CMD_TRIM: return "trim/discard";
	}
	return "invalid";
}

//显示进程id
static ssize_t pid_show(struct device *dev,
			struct device_attribute *attr, char *buf)
{
	struct gendisk *disk = dev_to_disk(dev);
	struct nbd_device *nbd = disk->private_data;

	return sprintf(buf, "%d\n", nbd->pid);
}

static const struct device_attribute pid_attr = {
	.attr = { .name = "pid", .mode = 0444},
	.show = pid_show,
};

static ssize_t backend_show(struct device *dev,
		struct device_attribute *attr, char *buf)
{
	struct gendisk *disk = dev_to_disk(dev);
	struct nbd_device *nbd = disk->private_data;

	return sprintf(buf, "%s\n", nbd->backend ?: "");
}

static const struct device_attribute backend_attr = {
	.attr = { .name = "backend", .mode = 0444},
	.show = backend_show,
};

/*nbd设备移除*/
static void nbd_dev_remove(struct nbd_device *nbd)
{
	struct gendisk *disk = nbd->disk;

	del_gendisk(disk);
	blk_mq_free_tag_set(&nbd->tag_set);

	/*
	 * Remove from idr after del_gendisk() completes, so if the same ID is
	 * reused, the following add_disk() will succeed.
	 */
	mutex_lock(&nbd_index_mutex);
	idr_remove(&nbd_index_idr, nbd->index);
	mutex_unlock(&nbd_index_mutex);
	destroy_workqueue(nbd->recv_workq);
	put_disk(disk);
}

static void nbd_dev_remove_work(struct work_struct *work)
{
	nbd_dev_remove(container_of(work, struct nbd_device, remove_work));
}

static void nbd_put(struct nbd_device *nbd)
{
	if (!refcount_dec_and_test(&nbd->refs))
		return;

	/* Call del_gendisk() asynchrounously to prevent deadlock */
	if (test_bit(NBD_DESTROY_ON_DISCONNECT, &nbd->flags))
		queue_work(nbd_del_wq, &nbd->remove_work);
	else
		nbd_dev_remove(nbd);
}

static int nbd_disconnected(struct nbd_config *config)
{
	return test_bit(NBD_RT_DISCONNECTED, &config->runtime_flags) ||
		test_bit(NBD_RT_DISCONNECT_REQUESTED, &config->runtime_flags);
}

static void nbd_mark_nsock_dead(struct nbd_device *nbd, struct nbd_sock *nsock,
				int notify)
{
	if (!nsock->dead && notify && !nbd_disconnected(nbd->config)) {
		struct link_dead_args *args;
		args = kmalloc(sizeof(struct link_dead_args), GFP_NOIO);
		if (args) {
			INIT_WORK(&args->work, nbd_dead_link_work);
			args->index = nbd->index;
			queue_work(system_wq, &args->work);
		}
	}
	if (!nsock->dead) {
		kernel_sock_shutdown(nsock->sock, SHUT_RDWR);
		if (atomic_dec_return(&nbd->config->live_connections) == 0) {
			if (test_and_clear_bit(NBD_RT_DISCONNECT_REQUESTED,
					       &nbd->config->runtime_flags)) {
				set_bit(NBD_RT_DISCONNECTED,
					&nbd->config->runtime_flags);
				dev_info(nbd_to_dev(nbd),
					"Disconnected due to user request.\n");
			}
		}
	}
	nsock->dead = true;
	nsock->pending = NULL;
	nsock->sent = 0;
}

<<<<<<< HEAD
static int nbd_set_size(struct nbd_device *nbd, loff_t bytesize/*块数目*/,
		loff_t blksize/*block大小*/)
=======
static int nbd_set_size(struct nbd_device *nbd, loff_t bytesize, loff_t blksize)
>>>>>>> 155a3c00
{
	struct queue_limits lim;
	int error;

	if (!blksize)
		blksize = 1u << NBD_DEF_BLKSIZE_BITS;/*使用默认块大小*/

	if (blk_validate_block_size(blksize))
		return -EINVAL;

	if (bytesize < 0)
		return -EINVAL;

	nbd->config->bytesize = bytesize;
	nbd->config->blksize_bits = __ffs(blksize);

	if (!nbd->pid)
		return 0;

	lim = queue_limits_start_update(nbd->disk->queue);
	if (nbd->config->flags & NBD_FLAG_SEND_TRIM)
		lim.max_hw_discard_sectors = UINT_MAX >> SECTOR_SHIFT;
	else
		lim.max_hw_discard_sectors = 0;
	if (!(nbd->config->flags & NBD_FLAG_SEND_FLUSH)) {
		lim.features &= ~(BLK_FEAT_WRITE_CACHE | BLK_FEAT_FUA);
	} else if (nbd->config->flags & NBD_FLAG_SEND_FUA) {
		lim.features |= BLK_FEAT_WRITE_CACHE | BLK_FEAT_FUA;
	} else {
		lim.features |= BLK_FEAT_WRITE_CACHE;
		lim.features &= ~BLK_FEAT_FUA;
	}
	if (nbd->config->flags & NBD_FLAG_ROTATIONAL)
		lim.features |= BLK_FEAT_ROTATIONAL;
	if (nbd->config->flags & NBD_FLAG_SEND_WRITE_ZEROES)
		lim.max_write_zeroes_sectors = UINT_MAX >> SECTOR_SHIFT;

	lim.logical_block_size = blksize;
	lim.physical_block_size = blksize;
	error = queue_limits_commit_update_frozen(nbd->disk->queue, &lim);
	if (error)
		return error;

	if (max_part)
		set_bit(GD_NEED_PART_SCAN, &nbd->disk->state);
	if (!set_capacity_and_notify(nbd->disk, bytesize >> 9))
		kobject_uevent(&nbd_to_dev(nbd)->kobj, KOBJ_CHANGE);
	return 0;
}

static void nbd_complete_rq(struct request *req)
{
	struct nbd_cmd *cmd = blk_mq_rq_to_pdu(req);

	dev_dbg(nbd_to_dev(cmd->nbd), "request %p: %s\n", req,
		cmd->status ? "failed" : "done");

	blk_mq_end_request(req, cmd->status);
}

/*
 * Forcibly shutdown the socket causing all listeners to error
 */
static void sock_shutdown(struct nbd_device *nbd)
{
	struct nbd_config *config = nbd->config;
	int i;

	if (config->num_connections == 0)
		return;
	//标记连接断开
	if (test_and_set_bit(NBD_RT_DISCONNECTED, &config->runtime_flags))
		return;

	//清理打开的sock
	for (i = 0; i < config->num_connections; i++) {
		struct nbd_sock *nsock = config->socks[i];
		mutex_lock(&nsock->tx_lock);
		nbd_mark_nsock_dead(nbd, nsock, 0);
		mutex_unlock(&nsock->tx_lock);
	}
	dev_warn(disk_to_dev(nbd->disk), "shutting down sockets\n");
}

/*将request op转换为nbd对应的cmd type*/
static u32 req_to_nbd_cmd_type(struct request *req)
{
	switch (req_op(req)) {
	case REQ_OP_DISCARD:
		return NBD_CMD_TRIM;
	case REQ_OP_FLUSH:
		return NBD_CMD_FLUSH;
	case REQ_OP_WRITE:
		return NBD_CMD_WRITE;/*nbd写操作*/
	case REQ_OP_READ:
<<<<<<< HEAD
		return NBD_CMD_READ;/*nbd读操作*/
=======
		return NBD_CMD_READ;
	case REQ_OP_WRITE_ZEROES:
		return NBD_CMD_WRITE_ZEROES;
>>>>>>> 155a3c00
	default:
		return U32_MAX;
	}
}

static struct nbd_config *nbd_get_config_unlocked(struct nbd_device *nbd)
{
	if (refcount_inc_not_zero(&nbd->config_refs)) {
		/*
		 * Add smp_mb__after_atomic to ensure that reading nbd->config_refs
		 * and reading nbd->config is ordered. The pair is the barrier in
		 * nbd_alloc_and_init_config(), avoid nbd->config_refs is set
		 * before nbd->config.
		 */
		smp_mb__after_atomic();
		return nbd->config;
	}

	return NULL;
}

static enum blk_eh_timer_return nbd_xmit_timeout(struct request *req)
{
	struct nbd_cmd *cmd = blk_mq_rq_to_pdu(req);
	struct nbd_device *nbd = cmd->nbd;
	struct nbd_config *config;

	if (!mutex_trylock(&cmd->lock))
		return BLK_EH_RESET_TIMER;

	/* partial send is handled in nbd_sock's work function */
	if (test_bit(NBD_CMD_PARTIAL_SEND, &cmd->flags)) {
		mutex_unlock(&cmd->lock);
		return BLK_EH_RESET_TIMER;
	}

	if (!test_bit(NBD_CMD_INFLIGHT, &cmd->flags)) {
		mutex_unlock(&cmd->lock);
		return BLK_EH_DONE;
	}

	config = nbd_get_config_unlocked(nbd);
	if (!config) {
		cmd->status = BLK_STS_TIMEOUT;
		__clear_bit(NBD_CMD_INFLIGHT, &cmd->flags);
		mutex_unlock(&cmd->lock);
		goto done;
	}

	if (config->num_connections > 1 ||
	    (config->num_connections == 1 && nbd->tag_set.timeout)) {
		dev_err_ratelimited(nbd_to_dev(nbd),
				    "Connection timed out, retrying (%d/%d alive)\n",
				    atomic_read(&config->live_connections),
				    config->num_connections);
		/*
		 * Hooray we have more connections, requeue this IO, the submit
		 * path will put it on a real connection. Or if only one
		 * connection is configured, the submit path will wait util
		 * a new connection is reconfigured or util dead timeout.
		 */
		if (config->socks) {
			if (cmd->index < config->num_connections) {
				struct nbd_sock *nsock =
					config->socks[cmd->index];
				mutex_lock(&nsock->tx_lock);
				/* We can have multiple outstanding requests, so
				 * we don't want to mark the nsock dead if we've
				 * already reconnected with a new socket, so
				 * only mark it dead if its the same socket we
				 * were sent out on.
				 */
				if (cmd->cookie == nsock->cookie)
					nbd_mark_nsock_dead(nbd, nsock, 1);
				mutex_unlock(&nsock->tx_lock);
			}
			nbd_requeue_cmd(cmd);
			mutex_unlock(&cmd->lock);
			nbd_config_put(nbd);
			return BLK_EH_DONE;
		}
	}

	if (!nbd->tag_set.timeout) {
		/*
		 * Userspace sets timeout=0 to disable socket disconnection,
		 * so just warn and reset the timer.
		 */
		struct nbd_sock *nsock = config->socks[cmd->index];
		cmd->retries++;
		dev_info(nbd_to_dev(nbd), "Possible stuck request %p: control (%s@%llu,%uB). Runtime %u seconds\n",
			req, nbdcmd_to_ascii(req_to_nbd_cmd_type(req)),
			(unsigned long long)blk_rq_pos(req) << 9,
			blk_rq_bytes(req), (req->timeout / HZ) * cmd->retries);

		mutex_lock(&nsock->tx_lock);
		if (cmd->cookie != nsock->cookie) {
			nbd_requeue_cmd(cmd);
			mutex_unlock(&nsock->tx_lock);
			mutex_unlock(&cmd->lock);
			nbd_config_put(nbd);
			return BLK_EH_DONE;
		}
		mutex_unlock(&nsock->tx_lock);
		mutex_unlock(&cmd->lock);
		nbd_config_put(nbd);
		return BLK_EH_RESET_TIMER;
	}

	dev_err_ratelimited(nbd_to_dev(nbd), "Connection timed out\n");
	set_bit(NBD_RT_TIMEDOUT, &config->runtime_flags);
	cmd->status = BLK_STS_IOERR;
	__clear_bit(NBD_CMD_INFLIGHT, &cmd->flags);
	mutex_unlock(&cmd->lock);
	sock_shutdown(nbd);
	nbd_config_put(nbd);
done:
	blk_mq_complete_request(req);
	return BLK_EH_DONE;
}

static int __sock_xmit(struct nbd_device *nbd, struct socket *sock/*socket索引，即指定的socket*/, int send,
		       struct iov_iter *iter/*要读写的内容*/, int msg_flags, int *sent/*入出参，非空时表示send,返回时指明发送了多少字节；空时表示rcv*/)
{
	int result;
	struct msghdr msg = {} ;
	unsigned int noreclaim_flag;

	if (unlikely(!sock)) {
		/*socket为空，报错*/
		dev_err_ratelimited(disk_to_dev(nbd->disk),
			"Attempted %s on closed socket in sock_xmit\n",
			(send ? "send" : "recv"));
		return -EINVAL;
	}

	msg.msg_iter = *iter;

	noreclaim_flag = memalloc_noreclaim_save();
	do {
		sock->sk->sk_allocation = GFP_NOIO | __GFP_MEMALLOC;
		sock->sk->sk_use_task_frag = false;
		msg.msg_flags = msg_flags | MSG_NOSIGNAL;

		if (send)
		    /*向socket发送消息*/
			result = sock_sendmsg(sock, &msg);
		else
		    /*自socket收取消息*/
			result = sock_recvmsg(sock, &msg, msg.msg_flags);

		if (result <= 0) {
			if (result == 0)
				/*收/写返回0，认为epipe*/
				result = -EPIPE; /* short read */
			break;/*出错*/
		}
		if (sent)
		    /*记录发送的字节数*/
			*sent += result;
	} while (msg_data_left(&msg));/*如果仍有数据，则继续发送或读取*/

	memalloc_noreclaim_restore(noreclaim_flag);

	return result;
}

/*
 *  Send or receive packet. Return a positive value on success and
 *  negtive value on failure, and never return 0.
 */
static int sock_xmit(struct nbd_device *nbd, int index, int send,
		     struct iov_iter *iter, int msg_flags, int *sent)
{
	struct nbd_config *config = nbd->config;
	struct socket *sock = config->socks[index]->sock;

	return __sock_xmit(nbd, sock, send, iter, msg_flags, sent);
}

/*
 * Different settings for sk->sk_sndtimeo can result in different return values
 * if there is a signal pending when we enter sendmsg, because reasons?
 */
static inline int was_interrupted(int result)
{
	return result == -ERESTARTSYS || result == -EINTR;
}

<<<<<<< HEAD
/* always call with the tx_lock held */
static int nbd_send_cmd(struct nbd_device *nbd, struct nbd_cmd *cmd, int index/*nbd socket对应的索引*/)
=======
/*
 * We've already sent header or part of data payload, have no choice but
 * to set pending and schedule it in work.
 *
 * And we have to return BLK_STS_OK to block core, otherwise this same
 * request may be re-dispatched with different tag, but our header has
 * been sent out with old tag, and this way does confuse reply handling.
 */
static void nbd_sched_pending_work(struct nbd_device *nbd,
				   struct nbd_sock *nsock,
				   struct nbd_cmd *cmd, int sent)
{
	struct request *req = blk_mq_rq_from_pdu(cmd);

	/* pending work should be scheduled only once */
	WARN_ON_ONCE(test_bit(NBD_CMD_PARTIAL_SEND, &cmd->flags));

	nsock->pending = req;
	nsock->sent = sent;
	set_bit(NBD_CMD_PARTIAL_SEND, &cmd->flags);
	refcount_inc(&nbd->config_refs);
	schedule_work(&nsock->work);
}

/*
 * Returns BLK_STS_RESOURCE if the caller should retry after a delay.
 * Returns BLK_STS_IOERR if sending failed.
 */
static blk_status_t nbd_send_cmd(struct nbd_device *nbd, struct nbd_cmd *cmd,
				 int index)
>>>>>>> 155a3c00
{
    /*取cmd对应的request*/
	struct request *req = blk_mq_rq_from_pdu(cmd);
	struct nbd_config *config = nbd->config;
	/*取要操作的socket*/
	struct nbd_sock *nsock = config->socks[index];
	int result;
	/*填充nbd_request中的magic字段*/
	struct nbd_request request = {.magic = htonl(NBD_REQUEST_MAGIC)};
	/*初始化要发送的内容*/
	struct kvec iov = {.iov_base = &request, .iov_len = sizeof(request)};
	struct iov_iter from;
	struct bio *bio;
	u64 handle;
	u32 type;
	u32 nbd_cmd_flags = 0;
	int sent = nsock->sent, skip = 0;

<<<<<<< HEAD
	/*填充from,此时指明了要发送的nbd_request*/
=======
	lockdep_assert_held(&cmd->lock);
	lockdep_assert_held(&nsock->tx_lock);

>>>>>>> 155a3c00
	iov_iter_kvec(&from, ITER_SOURCE, &iov, 1, sizeof(request));

	type = req_to_nbd_cmd_type(req);/*转为nbd type*/
	if (type == U32_MAX)
<<<<<<< HEAD
	    /*遇到nbd不支持的操作，返回EIO*/
		return -EIO;
=======
		return BLK_STS_IOERR;
>>>>>>> 155a3c00

	/*针对read-only执行写，返回EIO*/
	if (rq_data_dir(req) == WRITE &&
	    (config->flags & NBD_FLAG_READ_ONLY)) {
		dev_err_ratelimited(disk_to_dev(nbd->disk),
				    "Write on read-only\n");
		return BLK_STS_IOERR;
	}

	if (req->cmd_flags & REQ_FUA)
		nbd_cmd_flags |= NBD_CMD_FLAG_FUA;
	if ((req->cmd_flags & REQ_NOUNMAP) && (type == NBD_CMD_WRITE_ZEROES))
		nbd_cmd_flags |= NBD_CMD_FLAG_NO_HOLE;

	/* We did a partial send previously, and we at least sent the whole
	 * request struct, so just go and send the rest of the pages in the
	 * request.
	 */
	if (sent) {
		if (sent >= sizeof(request)) {
			skip = sent - sizeof(request);

			/* initialize handle for tracing purposes */
			handle = nbd_cmd_handle(cmd);

			goto send_pages;
		}
		iov_iter_advance(&from, sent);
	} else {
		cmd->cmd_cookie++;
	}
	cmd->index = index;
	cmd->cookie = nsock->cookie;
	cmd->retries = 0;
	request.type = htonl(type | nbd_cmd_flags);
	if (type != NBD_CMD_FLUSH) {
		request.from = cpu_to_be64((u64)blk_rq_pos(req) << 9);
		request.len = htonl(blk_rq_bytes(req));
	}
	handle = nbd_cmd_handle(cmd);
	request.cookie = cpu_to_be64(handle);

	trace_nbd_send_request(&request, nbd->index, blk_mq_rq_from_pdu(cmd));

	dev_dbg(nbd_to_dev(nbd), "request %p: sending control (%s@%llu,%uB)\n",
		req, nbdcmd_to_ascii(type),
		(unsigned long long)blk_rq_pos(req) << 9, blk_rq_bytes(req));

	/*向对端执行发送操作*/
	result = sock_xmit(nbd, index, 1, &from/*内容*/,
			(type == NBD_CMD_WRITE) ? MSG_MORE : 0, &sent);
	trace_nbd_header_sent(req, handle);
	if (result < 0) {
		if (was_interrupted(result)) {
			/* If we haven't sent anything we can just return BUSY,
			 * however if we have sent something we need to make
			 * sure we only allow this req to be sent until we are
			 * completely done.
			 */
			if (sent) {
				nbd_sched_pending_work(nbd, nsock, cmd, sent);
				return BLK_STS_OK;
			}
			set_bit(NBD_CMD_REQUEUED, &cmd->flags);
			return BLK_STS_RESOURCE;
		}
		dev_err_ratelimited(disk_to_dev(nbd->disk),
			"Send control failed (result %d)\n", result);
		goto requeue;
	}
send_pages:
	if (type != NBD_CMD_WRITE)
		/*非write操作，不包含数据，跳出*/
		goto out;

	/*取write操作对应的要写入的数据*/
	bio = req->bio;
	while (bio) {
		/*遍历bio*/
		struct bio *next = bio->bi_next;
		struct bvec_iter iter;
		struct bio_vec bvec;

		bio_for_each_segment(bvec, bio, iter) {
			bool is_last = !next && bio_iter_last(bvec, iter);
			int flags = is_last ? 0 : MSG_MORE;

			dev_dbg(nbd_to_dev(nbd), "request %p: sending %d bytes data\n",
				req, bvec.bv_len);
			iov_iter_bvec(&from, ITER_SOURCE, &bvec, 1, bvec.bv_len);
			if (skip) {
				if (skip >= iov_iter_count(&from)) {
					skip -= iov_iter_count(&from);
					continue;
				}
				iov_iter_advance(&from, skip);
				skip = 0;
			}
			/*发送write操作附带的数据*/
			result = sock_xmit(nbd, index, 1, &from, flags, &sent);
			if (result < 0) {
				if (was_interrupted(result)) {
					nbd_sched_pending_work(nbd, nsock, cmd, sent);
					return BLK_STS_OK;
				}
				dev_err(disk_to_dev(nbd->disk),
					"Send data failed (result %d)\n",
					result);
				goto requeue;
			}
			/*
			 * The completion might already have come in,
			 * so break for the last one instead of letting
			 * the iterator do it. This prevents use-after-free
			 * of the bio.
			 */
			if (is_last)
				break;
		}
		bio = next;
	}
out:
	trace_nbd_payload_sent(req, handle);
	nsock->pending = NULL;
	nsock->sent = 0;
	__set_bit(NBD_CMD_INFLIGHT, &cmd->flags);
	return BLK_STS_OK;

requeue:
	/*
	 * Can't requeue in case we are dealing with partial send
	 *
	 * We must run from pending work function.
	 * */
	if (test_bit(NBD_CMD_PARTIAL_SEND, &cmd->flags))
		return BLK_STS_OK;

	/* retry on a different socket */
	dev_err_ratelimited(disk_to_dev(nbd->disk),
			    "Request send failed, requeueing\n");
	nbd_mark_nsock_dead(nbd, nsock, 1);
	nbd_requeue_cmd(cmd);
	return BLK_STS_OK;
}

/* handle partial sending */
static void nbd_pending_cmd_work(struct work_struct *work)
{
	struct nbd_sock *nsock = container_of(work, struct nbd_sock, work);
	struct request *req = nsock->pending;
	struct nbd_cmd *cmd = blk_mq_rq_to_pdu(req);
	struct nbd_device *nbd = cmd->nbd;
	unsigned long deadline = READ_ONCE(req->deadline);
	unsigned int wait_ms = 2;

	mutex_lock(&cmd->lock);

	WARN_ON_ONCE(test_bit(NBD_CMD_REQUEUED, &cmd->flags));
	if (WARN_ON_ONCE(!test_bit(NBD_CMD_PARTIAL_SEND, &cmd->flags)))
		goto out;

	mutex_lock(&nsock->tx_lock);
	while (true) {
		nbd_send_cmd(nbd, cmd, cmd->index);
		if (!nsock->pending)
			break;

		/* don't bother timeout handler for partial sending */
		if (READ_ONCE(jiffies) + msecs_to_jiffies(wait_ms) >= deadline) {
			cmd->status = BLK_STS_IOERR;
			blk_mq_complete_request(req);
			break;
		}
		msleep(wait_ms);
		wait_ms *= 2;
	}
	mutex_unlock(&nsock->tx_lock);
	clear_bit(NBD_CMD_PARTIAL_SEND, &cmd->flags);
out:
	mutex_unlock(&cmd->lock);
	nbd_config_put(nbd);
}

/*自sock中读取响应*/
static int nbd_read_reply(struct nbd_device *nbd, struct socket *sock,
			  struct nbd_reply *reply)
{
	struct kvec iov = {.iov_base = reply, .iov_len = sizeof(*reply)};
	struct iov_iter to;
	int result;

	reply->magic = 0;
	iov_iter_kvec(&to, ITER_DEST, &iov, 1, sizeof(*reply));
	/*自sock中收取消息*/
	result = __sock_xmit(nbd, sock, 0, &to, MSG_WAITALL, NULL/*指明接收模式*/);
	if (result < 0) {
	    /*读取响应失败，断开连接*/
		if (!nbd_disconnected(nbd->config))
			dev_err(disk_to_dev(nbd->disk),
				"Receive control failed (result %d)\n", result);
		return result;
	}

	/*检查响应的magic是否正确*/
	if (ntohl(reply->magic) != NBD_REPLY_MAGIC) {
		dev_err(disk_to_dev(nbd->disk), "Wrong magic (0x%lx)\n",
				(unsigned long)ntohl(reply->magic));
		return -EPROTO;
	}

	/*读取响应成功*/
	return 0;
}

/* NULL returned = something went wrong, inform userspace */
static struct nbd_cmd *nbd_handle_reply(struct nbd_device *nbd, int index,
					struct nbd_reply *reply)
{
	int result;
	struct nbd_cmd *cmd;
	struct request *req = NULL;
	u64 handle;
	u16 hwq;
	u32 tag;
	int ret = 0;

	/*获取handle*/
	handle = be64_to_cpu(reply->cookie);
	/*由handle获取tag*/
	tag = nbd_handle_to_tag(handle);
	/*由tag获取hwq*/
	hwq = blk_mq_unique_tag_to_hwq(tag);
	if (hwq < nbd->tag_set.nr_hw_queues)
	    /*确定收到的响应对应的是哪个请求*/
		req = blk_mq_tag_to_rq(nbd->tag_set.tags[hwq],
				       blk_mq_unique_tag_to_tag(tag));
	if (!req || !blk_mq_request_started(req)) {
	    /*校验内容是否正确*/
		dev_err(disk_to_dev(nbd->disk), "Unexpected reply (%d) %p\n",
			tag, req);
		return ERR_PTR(-ENOENT);
	}
	trace_nbd_header_received(req, handle);
	/*由req获取cmd*/
	cmd = blk_mq_rq_to_pdu(req);

	mutex_lock(&cmd->lock);
	if (!test_bit(NBD_CMD_INFLIGHT, &cmd->flags)) {
		dev_err(disk_to_dev(nbd->disk), "Suspicious reply %d (status %u flags %lu)",
			tag, cmd->status, cmd->flags);
		ret = -ENOENT;
		goto out;
	}
	if (cmd->index != index) {
	    /*cmd指定的socket与读取响应的index不同，内容有误*/
		dev_err(disk_to_dev(nbd->disk), "Unexpected reply %d from different sock %d (expected %d)",
			tag, index, cmd->index);
		ret = -ENOENT;
		goto out;
	}
	if (cmd->cmd_cookie != nbd_handle_to_cookie(handle)) {
		/*cookie不相等*/
		dev_err(disk_to_dev(nbd->disk), "Double reply on req %p, cmd_cookie %u, handle cookie %u\n",
			req, cmd->cmd_cookie, nbd_handle_to_cookie(handle));
		ret = -ENOENT;
		goto out;
	}
	if (cmd->status != BLK_STS_OK) {
		dev_err(disk_to_dev(nbd->disk), "Command already handled %p\n",
			req);
		ret = -ENOENT;
		goto out;
	}
	if (test_bit(NBD_CMD_REQUEUED, &cmd->flags)) {
		dev_err(disk_to_dev(nbd->disk), "Raced with timeout on req %p\n",
			req);
		ret = -ENOENT;
		goto out;
	}
	if (ntohl(reply->error)) {
	    /*对端响应了错误码*/
		dev_err(disk_to_dev(nbd->disk), "Other side returned error (%d)\n",
			ntohl(reply->error));
		cmd->status = BLK_STS_IOERR;
		goto out;
	}

	dev_dbg(nbd_to_dev(nbd), "request %p: got reply\n", req);
	if (rq_data_dir(req) != WRITE) {
	    /*获得对端的read响应*/
		struct req_iterator iter;
		struct bio_vec bvec;
		struct iov_iter to;

		rq_for_each_segment(bvec, req, iter) {
			iov_iter_bvec(&to, ITER_DEST, &bvec, 1, bvec.bv_len);
			/*再读*/
			result = sock_xmit(nbd, index, 0, &to, MSG_WAITALL, NULL);
			if (result < 0) {
				dev_err(disk_to_dev(nbd->disk), "Receive data failed (result %d)\n",
					result);
				/*
				 * If we've disconnected, we need to make sure we
				 * complete this request, otherwise error out
				 * and let the timeout stuff handle resubmitting
				 * this request onto another connection.
				 */
				if (nbd_disconnected(nbd->config)) {
					cmd->status = BLK_STS_IOERR;
					goto out;
				}
				ret = -EIO;
				goto out;
			}
			dev_dbg(nbd_to_dev(nbd), "request %p: got %d bytes data\n",
				req, bvec.bv_len);
		}
	}
out:
	trace_nbd_payload_received(req, handle);
	mutex_unlock(&cmd->lock);
	return ret ? ERR_PTR(ret) : cmd;
}

//不断自socket中收取数据，并查找对应的io请求,针对完成的io响应执行complete request
static void recv_work(struct work_struct *work)
{
    /*通过work取传入的参数*/
	struct recv_thread_args *args = container_of(work,
						     struct recv_thread_args,
						     work);
	/*获知当前work对应的nbd设备*/
	struct nbd_device *nbd = args->nbd;
	/*获知当前nbd设备对应的config*/
	struct nbd_config *config = nbd->config;
	/*获知当前nbd设备disk对庆的request queue*/
	struct request_queue *q = nbd->disk->queue;
	/*获知当前nbd设备底层socket*/
	struct nbd_sock *nsock = args->nsock;
	struct nbd_cmd *cmd;
	struct request *rq;

	/*不断的nbd设备对应的socket中读取数据，如果对应的请求完成了io，则触发complete_request*/
	while (1) {
		struct nbd_reply reply;

		/*自nbd设备对应的socket中读取reply*/
		if (nbd_read_reply(nbd, nsock->sock, &reply))
			break;

		/*
		 * Grab .q_usage_counter so request pool won't go away, then no
		 * request use-after-free is possible during nbd_handle_reply().
		 * If queue is frozen, there won't be any inflight requests, we
		 * needn't to handle the incoming garbage message.
		 */
		if (!percpu_ref_tryget(&q->q_usage_counter)) {
			dev_err(disk_to_dev(nbd->disk), "%s: no io inflight\n",
				__func__);
			break;
		}

		/*处理nbd设备对应的args->index号socket对应的reply，获得cmd*/
		cmd = nbd_handle_reply(nbd, args->index, &reply);
		if (IS_ERR(cmd)) {
			percpu_ref_put(&q->q_usage_counter);
			break;
		}

		/*已完成request*/
		rq = blk_mq_rq_from_pdu(cmd);
		if (likely(!blk_should_fake_timeout(rq->q))) {
		    /*指明此request请求完成*/
			bool complete;

			mutex_lock(&cmd->lock);
			complete = __test_and_clear_bit(NBD_CMD_INFLIGHT,
							&cmd->flags);
			mutex_unlock(&cmd->lock);
			if (complete)
				blk_mq_complete_request(rq);
		}
		percpu_ref_put(&q->q_usage_counter);
	}

	mutex_lock(&nsock->tx_lock);
	nbd_mark_nsock_dead(nbd, nsock, 1);
	mutex_unlock(&nsock->tx_lock);

	nbd_config_put(nbd);
	atomic_dec(&config->recv_threads);
	wake_up(&config->recv_wq);
	kfree(args);
}

static bool nbd_clear_req(struct request *req, void *data)
{
	struct nbd_cmd *cmd = blk_mq_rq_to_pdu(req);

	/* don't abort one completed request */
	if (blk_mq_request_completed(req))
		return true;

	mutex_lock(&cmd->lock);
	if (!__test_and_clear_bit(NBD_CMD_INFLIGHT, &cmd->flags)) {
		mutex_unlock(&cmd->lock);
		return true;
	}
	cmd->status = BLK_STS_IOERR;
	mutex_unlock(&cmd->lock);

	blk_mq_complete_request(req);
	return true;
}

static void nbd_clear_que(struct nbd_device *nbd)
{
	blk_mq_quiesce_queue(nbd->disk->queue);
	blk_mq_tagset_busy_iter(&nbd->tag_set, nbd_clear_req, NULL);
	blk_mq_unquiesce_queue(nbd->disk->queue);
	dev_dbg(disk_to_dev(nbd->disk), "queue cleared\n");
}

/*查找index号socket对应的fallback index*/
static int find_fallback(struct nbd_device *nbd, int index)
{
	struct nbd_config *config = nbd->config;
	int new_index = -1;
	struct nbd_sock *nsock = config->socks[index];
	int fallback = nsock->fallback_index;

	if (test_bit(NBD_RT_DISCONNECTED, &config->runtime_flags))
		return new_index;

	if (config->num_connections <= 1) {
	    /*当前socket量不足以执行fallback*/
		dev_err_ratelimited(disk_to_dev(nbd->disk),
				    "Dead connection, failed to find a fallback\n");
		return new_index;
	}

	/*检查fallback是否有效，有效，则返回fallback索引*/
	if (fallback >= 0 && fallback < config->num_connections &&
	    !config->socks[fallback]->dead)
		return fallback;

	if (nsock->fallback_index < 0 ||
	    nsock->fallback_index >= config->num_connections ||
	    config->socks[nsock->fallback_index]->dead) {
	    /*无效，重新设置fallback index*/
		int i;
		for (i = 0; i < config->num_connections; i++) {
			if (i == index)
				continue;
			if (!config->socks[i]->dead) {
				new_index = i;
				break;
			}
		}
		nsock->fallback_index = new_index;
		if (new_index < 0) {
			dev_err_ratelimited(disk_to_dev(nbd->disk),
					    "Dead connection, failed to find a fallback\n");
			return new_index;
		}
	}

	/*返回new index做为fallback索引*/
	new_index = nsock->fallback_index;
	return new_index;
}

static int wait_for_reconnect(struct nbd_device *nbd)
{
	struct nbd_config *config = nbd->config;
	if (!config->dead_conn_timeout)
		return 0;

	if (!wait_event_timeout(config->conn_wait,
				test_bit(NBD_RT_DISCONNECTED,
					 &config->runtime_flags) ||
				atomic_read(&config->live_connections) > 0,
				config->dead_conn_timeout))
		return 0;

	return !test_bit(NBD_RT_DISCONNECTED, &config->runtime_flags);
}

static blk_status_t nbd_handle_cmd(struct nbd_cmd *cmd, int index)
{
	/*由pdu获取request*/
	struct request *req = blk_mq_rq_from_pdu(cmd);
	/*取nbd设备*/
	struct nbd_device *nbd = cmd->nbd;
	struct nbd_config *config;
	struct nbd_sock *nsock;
	blk_status_t ret;

	lockdep_assert_held(&cmd->lock);

	/*取nbd设备对应的配置*/
	config = nbd_get_config_unlocked(nbd);
	if (!config) {
		dev_err_ratelimited(disk_to_dev(nbd->disk),
				    "Socks array is empty\n");
		return BLK_STS_IOERR;
	}

	if (index >= config->num_connections) {
	    /*index要求的socket不存在*/
		dev_err_ratelimited(disk_to_dev(nbd->disk),
				    "Attempted send on invalid socket\n");
		nbd_config_put(nbd);
		return BLK_STS_IOERR;
	}
	cmd->status = BLK_STS_OK;
again:
    /*取出idx号队列对应的nbd socket*/
	nsock = config->socks[index];
	mutex_lock(&nsock->tx_lock);
	if (nsock->dead) {
	    /*当前socket处于dead状态*/
		int old_index = index;
		/*取此socket对应的fallback socket*/
		index = find_fallback(nbd, index);
		mutex_unlock(&nsock->tx_lock);
		if (index < 0) {
		    /*fallback socket获取失败，待待重连*/
			if (wait_for_reconnect(nbd)) {
				index = old_index;
				goto again;
			}
			/* All the sockets should already be down at this point,
			 * we just want to make sure that DISCONNECTED is set so
			 * any requests that come in that were queue'ed waiting
			 * for the reconnect timer don't trigger the timer again
			 * and instead just error out.
			 */
			sock_shutdown(nbd);
			nbd_config_put(nbd);
			return BLK_STS_IOERR;
		}
		goto again;
	}

	/* Handle the case that we have a pending request that was partially
	 * transmitted that _has_ to be serviced first.  We need to call requeue
	 * here so that it gets put _after_ the request that is already on the
	 * dispatch list.
	 */
	blk_mq_start_request(req);/*开始处理此req*/
	if (unlikely(nsock->pending && nsock->pending != req)) {
		nbd_requeue_cmd(cmd);
		ret = BLK_STS_OK;
		goto out;
	}
	ret = nbd_send_cmd(nbd, cmd, index);
out:
	mutex_unlock(&nsock->tx_lock);
	nbd_config_put(nbd);
	return ret;
}

static blk_status_t nbd_queue_rq(struct blk_mq_hw_ctx *hctx,
			const struct blk_mq_queue_data *bd)
{
    /*取request中取对应的cmd*/
	struct nbd_cmd *cmd = blk_mq_rq_to_pdu(bd->rq);
	blk_status_t ret;

	/*
	 * Since we look at the bio's to send the request over the network we
	 * need to make sure the completion work doesn't mark this request done
	 * before we are done doing our send.  This keeps us from dereferencing
	 * freed data if we have particularly fast completions (ie we get the
	 * completion before we exit sock_xmit on the last bvec) or in the case
	 * that the server is misbehaving (or there was an error) before we're
	 * done sending everything over the wire.
	 */
	mutex_lock(&cmd->lock);
	clear_bit(NBD_CMD_REQUEUED, &cmd->flags);

	/* We can be called directly from the user space process, which means we
	 * could possibly have signals pending so our sendmsg will fail.  In
	 * this case we need to return that we are busy, otherwise error out as
	 * appropriate.
	 */
	ret = nbd_handle_cmd(cmd, hctx->queue_num);
<<<<<<< HEAD
	if (ret < 0)
		ret = BLK_STS_IOERR;/*执行io出错*/
	else if (!ret)
		ret = BLK_STS_OK;/*执行io成功*/
=======
>>>>>>> 155a3c00
	mutex_unlock(&cmd->lock);

	return ret;
}

/*通过fd查找对应的socket，并返回。*/
static struct socket *nbd_get_socket(struct nbd_device *nbd, unsigned long fd,
				     int *err)
{
	struct socket *sock;

	*err = 0;
	/*查找fd对应的socket*/
	sock = sockfd_lookup(fd, err);
	if (!sock)
		return NULL;

	if (sock->ops->shutdown == sock_no_shutdown) {
	    /*此socket不支持shutdown,报错*/
		dev_err(disk_to_dev(nbd->disk), "Unsupported socket: shutdown callout must be supported.\n");
		*err = -EINVAL;
		sockfd_put(sock);
		return NULL;
	}

	return sock;
}

static int nbd_add_socket(struct nbd_device *nbd, unsigned long arg/*socket fd*/,
			  bool netlink)
{
	struct nbd_config *config = nbd->config;
	struct socket *sock;
	struct nbd_sock **socks;
	struct nbd_sock *nsock;
	unsigned int memflags;
	int err;

	/* Arg will be cast to int, check it to avoid overflow */
	if (arg > INT_MAX)
		return -EINVAL;
	//查找arg（fd)指定的socket
	sock = nbd_get_socket(nbd, arg, &err);
	if (!sock)
		return err;

	/*
	 * We need to make sure we don't get any errant requests while we're
	 * reallocating the ->socks array.
	 */
	memflags = blk_mq_freeze_queue(nbd->disk->queue);

	if (!netlink && !nbd->task_setup &&
	    !test_bit(NBD_RT_BOUND, &config->runtime_flags))
		nbd->task_setup = current;

	if (!netlink &&
	    (nbd->task_setup != current ||
	     test_bit(NBD_RT_BOUND, &config->runtime_flags))) {
		dev_err(disk_to_dev(nbd->disk),
			"Device being setup by another task");
		err = -EBUSY;
		goto put_socket;
	}

	/*申请nbd_sock结构体*/
	nsock = kzalloc(sizeof(*nsock), GFP_KERNEL);
	if (!nsock) {
		err = -ENOMEM;
		goto put_socket;
	}

	/*扩充nbd socket数组*/
	socks = krealloc(config->socks, (config->num_connections + 1) *
			 sizeof(struct nbd_sock *), GFP_KERNEL);
	if (!socks) {
		kfree(nsock);
		err = -ENOMEM;
		goto put_socket;
	}

	config->socks = socks;

	nsock->fallback_index = -1;
	nsock->dead = false;
	mutex_init(&nsock->tx_lock);
	//设置此nbd sock对应的socket
	nsock->sock = sock;
	nsock->pending = NULL;
	nsock->sent = 0;
	nsock->cookie = 0;
<<<<<<< HEAD
	//增加nbd sock
=======
	INIT_WORK(&nsock->work, nbd_pending_cmd_work);
>>>>>>> 155a3c00
	socks[config->num_connections++] = nsock;
	atomic_inc(&config->live_connections);
	blk_mq_unfreeze_queue(nbd->disk->queue, memflags);

	return 0;

put_socket:
	blk_mq_unfreeze_queue(nbd->disk->queue, memflags);
	sockfd_put(sock);
	return err;
}

static int nbd_reconnect_socket(struct nbd_device *nbd, unsigned long arg)
{
	struct nbd_config *config = nbd->config;
	struct socket *sock, *old;
	struct recv_thread_args *args;
	int i;
	int err;

	/*取fd对应的socket*/
	sock = nbd_get_socket(nbd, arg, &err);
	if (!sock)
		return err;

	args = kzalloc(sizeof(*args), GFP_KERNEL);
	if (!args) {
		sockfd_put(sock);
		return -ENOMEM;
	}

	for (i = 0; i < config->num_connections; i++) {
		struct nbd_sock *nsock = config->socks[i];

		if (!nsock->dead)
		    /*跳过未处于dead状态的nbd socket*/
			continue;

		mutex_lock(&nsock->tx_lock);
		if (!nsock->dead) {
		    /*加锁后确认为no dead,解锁继续*/
			mutex_unlock(&nsock->tx_lock);
			continue;
		}
		sk_set_memalloc(sock->sk);
		if (nbd->tag_set.timeout)
			sock->sk->sk_sndtimeo = nbd->tag_set.timeout;
		atomic_inc(&config->recv_threads);
		refcount_inc(&nbd->config_refs);
		old = nsock->sock;/*取出旧的socket*/
		nsock->fallback_index = -1;
		nsock->sock = sock;/*存入新的socket*/
		nsock->dead = false;/*指明非dead*/
		INIT_WORK(&args->work, recv_work);
		args->index = i;
		args->nbd = nbd;
		args->nsock = nsock;
		nsock->cookie++;
		mutex_unlock(&nsock->tx_lock);
		sockfd_put(old);/*不再引用旧的socket*/

		clear_bit(NBD_RT_DISCONNECTED, &config->runtime_flags);

		/* We take the tx_mutex in an error path in the recv_work, so we
		 * need to queue_work outside of the tx_mutex.
		 */
		queue_work(nbd->recv_workq, &args->work);

		atomic_inc(&config->live_connections);
		wake_up(&config->conn_wait);
		return 0;
	}
	sockfd_put(sock);
	kfree(args);
	return -ENOSPC;
}

static void nbd_bdev_reset(struct nbd_device *nbd)
{
	if (disk_openers(nbd->disk) > 1)
		return;
	set_capacity(nbd->disk, 0);
}

static void nbd_parse_flags(struct nbd_device *nbd)
{
	if (nbd->config->flags & NBD_FLAG_READ_ONLY)
		set_disk_ro(nbd->disk, true);
	else
		set_disk_ro(nbd->disk, false);
}

//向所有连接发送disconnect命令
static void send_disconnects(struct nbd_device *nbd)
{
	struct nbd_config *config = nbd->config;
	struct nbd_request request = {
		.magic = htonl(NBD_REQUEST_MAGIC),
		.type = htonl(NBD_CMD_DISC),//断开连接命令
	};
	struct kvec iov = {.iov_base = &request, .iov_len = sizeof(request)};
	struct iov_iter from;
	int i, ret;

	//遍历所有连接，发送disconnect命令
	for (i = 0; i < config->num_connections; i++) {
		struct nbd_sock *nsock = config->socks[i];

		iov_iter_kvec(&from, ITER_SOURCE, &iov, 1, sizeof(request));
		mutex_lock(&nsock->tx_lock);
		//通过sock发送（走网络流程）
		ret = sock_xmit(nbd, i, 1, &from, 0, NULL);
		if (ret < 0)
			dev_err(disk_to_dev(nbd->disk),
				"Send disconnect failed %d\n", ret);
		mutex_unlock(&nsock->tx_lock);
	}
}

//nbd设备接接断开
static int nbd_disconnect(struct nbd_device *nbd)
{
	struct nbd_config *config = nbd->config;

	dev_info(disk_to_dev(nbd->disk), "NBD_DISCONNECT\n");
	//置断开连接请求已发出标记
	set_bit(NBD_RT_DISCONNECT_REQUESTED, &config->runtime_flags);
	//发送连接断开请求
	set_bit(NBD_DISCONNECT_REQUESTED, &nbd->flags);
	send_disconnects(nbd);
	return 0;
}

static void nbd_clear_sock(struct nbd_device *nbd)
{
	sock_shutdown(nbd);
	nbd_clear_que(nbd);
	nbd->task_setup = NULL;
}

static void nbd_config_put(struct nbd_device *nbd)
{
	if (refcount_dec_and_mutex_lock(&nbd->config_refs,
					&nbd->config_lock)) {
		struct nbd_config *config = nbd->config;
		nbd_dev_dbg_close(nbd);
		invalidate_disk(nbd->disk);
		if (nbd->config->bytesize)
			kobject_uevent(&nbd_to_dev(nbd)->kobj, KOBJ_CHANGE);
		if (test_and_clear_bit(NBD_RT_HAS_PID_FILE,
				       &config->runtime_flags))
			device_remove_file(disk_to_dev(nbd->disk), &pid_attr);
		nbd->pid = 0;
		if (test_and_clear_bit(NBD_RT_HAS_BACKEND_FILE,
				       &config->runtime_flags)) {
			device_remove_file(disk_to_dev(nbd->disk), &backend_attr);
			kfree(nbd->backend);
			nbd->backend = NULL;
		}
		nbd_clear_sock(nbd);
		/*遍历所有连接，释放socket引用*/
		if (config->num_connections) {
			int i;
			for (i = 0; i < config->num_connections; i++) {
				sockfd_put(config->socks[i]->sock);
				kfree(config->socks[i]);
			}
			kfree(config->socks);
		}
		kfree(nbd->config);
		nbd->config = NULL;

		nbd->tag_set.timeout = 0;

		mutex_unlock(&nbd->config_lock);
		nbd_put(nbd);
		module_put(THIS_MODULE);
	}
}

static int nbd_start_device(struct nbd_device *nbd)
{
	struct nbd_config *config = nbd->config;
	int num_connections = config->num_connections;
	int error = 0, i;

	if (nbd->pid)
		return -EBUSY;
	if (!config->socks)
		return -EINVAL;
	if (num_connections > 1 &&
	    !(config->flags & NBD_FLAG_CAN_MULTI_CONN)) {
		/*有多个连接，但设备不支持多连接*/
		dev_err(disk_to_dev(nbd->disk), "server does not support multiple connections per device.\n");
		return -EINVAL;
	}

	//每个socket连接看作为一个硬件队列
	blk_mq_update_nr_hw_queues(&nbd->tag_set, config->num_connections);
	nbd->pid = task_pid_nr(current);

	nbd_parse_flags(nbd);

	//创建sysfs对应的设备文件属性
	error = device_create_file(disk_to_dev(nbd->disk), &pid_attr);
	if (error) {
		dev_err(disk_to_dev(nbd->disk), "device_create_file failed for pid!\n");
		return error;
	}
	set_bit(NBD_RT_HAS_PID_FILE, &config->runtime_flags);

	nbd_dev_dbg_init(nbd);
	for (i = 0; i < num_connections; i++) {
		struct recv_thread_args *args;

		/*针对每个连接，申请一个recv_thread_args*/
		args = kzalloc(sizeof(*args), GFP_KERNEL);
		if (!args) {
		    /*申请线程参数失败*/
			sock_shutdown(nbd);
			/*
			 * If num_connections is m (2 < m),
			 * and NO.1 ~ NO.n(1 < n < m) kzallocs are successful.
			 * But NO.(n + 1) failed. We still have n recv threads.
			 * So, add flush_workqueue here to prevent recv threads
			 * dropping the last config_refs and trying to destroy
			 * the workqueue from inside the workqueue.
			 */
			if (i)
				flush_workqueue(nbd->recv_workq);
			return -ENOMEM;
		}
		sk_set_memalloc(config->socks[i]->sock->sk);
		if (nbd->tag_set.timeout)
			config->socks[i]->sock->sk->sk_sndtimeo =
				nbd->tag_set.timeout;
		atomic_inc(&config->recv_threads);
		refcount_inc(&nbd->config_refs);
		INIT_WORK(&args->work, recv_work);//初始化work,并进行服务
		args->nbd = nbd;/*此参数对应的nbd设备*/
		args->nsock = config->socks[i];/*此参数对应的连接*/
		args->index = i;
		queue_work(nbd->recv_workq, &args->work);
	}
	return nbd_set_size(nbd, config->bytesize, nbd_blksize(config));
}

static int nbd_start_device_ioctl(struct nbd_device *nbd)
{
	/*取nbd设备配置*/
	struct nbd_config *config = nbd->config;
	int ret;

	/*启动nbd设备*/
	ret = nbd_start_device(nbd);
	if (ret)
		return ret;

	if (max_part)
		set_bit(GD_NEED_PART_SCAN, &nbd->disk->state);
	mutex_unlock(&nbd->config_lock);
	ret = wait_event_interruptible(config->recv_wq,
					 atomic_read(&config->recv_threads) == 0);
	if (ret) {
		sock_shutdown(nbd);
		nbd_clear_que(nbd);
	}

	flush_workqueue(nbd->recv_workq);
	mutex_lock(&nbd->config_lock);
	nbd_bdev_reset(nbd);
	/* user requested, ignore socket errors */
	if (test_bit(NBD_RT_DISCONNECT_REQUESTED, &config->runtime_flags))
		ret = 0;
	if (test_bit(NBD_RT_TIMEDOUT, &config->runtime_flags))
		ret = -ETIMEDOUT;
	return ret;
}

static void nbd_clear_sock_ioctl(struct nbd_device *nbd)
{
	nbd_clear_sock(nbd);
	disk_force_media_change(nbd->disk);
	nbd_bdev_reset(nbd);
	if (test_and_clear_bit(NBD_RT_HAS_CONFIG_REF,
			       &nbd->config->runtime_flags))
		nbd_config_put(nbd);
}

static void nbd_set_cmd_timeout(struct nbd_device *nbd, u64 timeout)
{
	nbd->tag_set.timeout = timeout * HZ;
	if (timeout)
		blk_queue_rq_timeout(nbd->disk->queue, timeout * HZ);
	else
		blk_queue_rq_timeout(nbd->disk->queue, 30 * HZ);
}

/* Must be called with config_lock held */
static int __nbd_ioctl(struct block_device *bdev, struct nbd_device *nbd,
		       unsigned int cmd, unsigned long arg)
{
	struct nbd_config *config = nbd->config;
	loff_t bytesize;

	switch (cmd) {
	case NBD_DISCONNECT:
	    /*与所有连接断开连接*/
		return nbd_disconnect(nbd);
	case NBD_CLEAR_SOCK:
	    /*清除所有连接对应的fd*/
		nbd_clear_sock_ioctl(nbd);
		return 0;
	case NBD_SET_SOCK:
	    /*向nbd设备添加新的socket fd*/
		return nbd_add_socket(nbd, arg, false);
	case NBD_SET_BLKSIZE:
	    /*设置块大小*/
		return nbd_set_size(nbd, config->bytesize, arg);
	case NBD_SET_SIZE:
	    /*设置总size*/
		return nbd_set_size(nbd, arg, nbd_blksize(config));
	case NBD_SET_SIZE_BLOCKS:
	    /*依据参数arg,获得总大小，并设置*/
		if (check_shl_overflow(arg, config->blksize_bits, &bytesize))
			return -EINVAL;
		return nbd_set_size(nbd, bytesize, nbd_blksize(config));
	case NBD_SET_TIMEOUT:
	    /*设置超时时间*/
		nbd_set_cmd_timeout(nbd, arg);
		return 0;

	case NBD_SET_FLAGS:
	    /*设置flags*/
		config->flags = arg;
		return 0;
	case NBD_DO_IT:
		/*启动设备*/
		return nbd_start_device_ioctl(nbd);
	case NBD_CLEAR_QUE:
		/*清理queue,恒为空*/
		/*
		 * This is for compatibility only.  The queue is always cleared
		 * by NBD_DO_IT or NBD_CLEAR_SOCK.
		 */
		return 0;
	case NBD_PRINT_DEBUG:
		/*
		 * For compatibility only, we no longer keep a list of
		 * outstanding requests.
		 */
		return 0;
	}
	return -ENOTTY;
}

static int nbd_ioctl(struct block_device *bdev, blk_mode_t mode,
		     unsigned int cmd, unsigned long arg)
{
	struct nbd_device *nbd = bdev->bd_disk->private_data;
	struct nbd_config *config = nbd->config;
	int error = -EINVAL;

	if (!capable(CAP_SYS_ADMIN))
		return -EPERM;

	/* The block layer will pass back some non-nbd ioctls in case we have
	 * special handling for them, but we don't so just return an error.
	 */
	if (_IOC_TYPE(cmd) != 0xab)
		return -EINVAL;

	mutex_lock(&nbd->config_lock);

	/* Don't allow ioctl operations on a nbd device that was created with
	 * netlink, unless it's DISCONNECT or CLEAR_SOCK, which are fine.
	 */
	if (!test_bit(NBD_RT_BOUND, &config->runtime_flags) ||
	    (cmd == NBD_DISCONNECT || cmd == NBD_CLEAR_SOCK))
		error = __nbd_ioctl(bdev, nbd, cmd, arg);
	else
		/*遇到不支持的cmd*/
		dev_err(nbd_to_dev(nbd), "Cannot use ioctl interface on a netlink controlled device.\n");
	mutex_unlock(&nbd->config_lock);
	return error;
}

/*nbd设备申请nbd_config结构，并初始化*/
static int nbd_alloc_and_init_config(struct nbd_device *nbd)
{
	struct nbd_config *config;

	if (WARN_ON(nbd->config))
		return -EINVAL;

	if (!try_module_get(THIS_MODULE))
		return -ENODEV;

	config = kzalloc(sizeof(struct nbd_config), GFP_NOFS);
	if (!config) {
		module_put(THIS_MODULE);
		return -ENOMEM;
	}

	atomic_set(&config->recv_threads, 0);
	init_waitqueue_head(&config->recv_wq);
	init_waitqueue_head(&config->conn_wait);
	config->blksize_bits = NBD_DEF_BLKSIZE_BITS;
	atomic_set(&config->live_connections, 0);

	nbd->config = config;
	/*
	 * Order refcount_set(&nbd->config_refs, 1) and nbd->config assignment,
	 * its pair is the barrier in nbd_get_config_unlocked().
	 * So nbd_get_config_unlocked() won't see nbd->config as null after
	 * refcount_inc_not_zero() succeed.
	 */
	smp_mb__before_atomic();
	refcount_set(&nbd->config_refs, 1);

	return 0;
}

//nbd设备打开
static int nbd_open(struct gendisk *disk, blk_mode_t mode)
{
	struct nbd_device *nbd;
	struct nbd_config *config;
	int ret = 0;

	mutex_lock(&nbd_index_mutex);
	nbd = disk->private_data;
	if (!nbd) {
		ret = -ENXIO;
		goto out;
	}
	if (!refcount_inc_not_zero(&nbd->refs)) {
		ret = -ENXIO;
		goto out;
	}

	config = nbd_get_config_unlocked(nbd);
	if (!config) {
		mutex_lock(&nbd->config_lock);
		if (refcount_inc_not_zero(&nbd->config_refs)) {
			mutex_unlock(&nbd->config_lock);
			goto out;
		}
		ret = nbd_alloc_and_init_config(nbd);
		if (ret) {
			mutex_unlock(&nbd->config_lock);
			goto out;
		}

		refcount_inc(&nbd->refs);
		mutex_unlock(&nbd->config_lock);
		if (max_part)
			set_bit(GD_NEED_PART_SCAN, &disk->state);
	} else if (nbd_disconnected(config)) {
		if (max_part)
			set_bit(GD_NEED_PART_SCAN, &disk->state);
	}
out:
	mutex_unlock(&nbd_index_mutex);
	return ret;
}

static void nbd_release(struct gendisk *disk)
{
	struct nbd_device *nbd = disk->private_data;

	if (test_bit(NBD_RT_DISCONNECT_ON_CLOSE, &nbd->config->runtime_flags) &&
			disk_openers(disk) == 0)
		nbd_disconnect_and_put(nbd);

	nbd_config_put(nbd);
	nbd_put(nbd);
}

static void nbd_free_disk(struct gendisk *disk)
{
	struct nbd_device *nbd = disk->private_data;

	kfree(nbd);
}

static const struct block_device_operations nbd_fops =
{
	.owner =	THIS_MODULE,
	.open =		nbd_open,
	.release =	nbd_release,
	.ioctl =	nbd_ioctl,/*nbd设置ioctl处理*/
	.compat_ioctl =	nbd_ioctl,
	.free_disk =	nbd_free_disk,
};

#if IS_ENABLED(CONFIG_DEBUG_FS)

static int nbd_dbg_tasks_show(struct seq_file *s, void *unused)
{
	struct nbd_device *nbd = s->private;

	if (nbd->pid)
		seq_printf(s, "recv: %d\n", nbd->pid);

	return 0;
}

DEFINE_SHOW_ATTRIBUTE(nbd_dbg_tasks);

static int nbd_dbg_flags_show(struct seq_file *s, void *unused)
{
	struct nbd_device *nbd = s->private;
	u32 flags = nbd->config->flags;

	seq_printf(s, "Hex: 0x%08x\n\n", flags);

	seq_puts(s, "Known flags:\n");

	if (flags & NBD_FLAG_HAS_FLAGS)
		seq_puts(s, "NBD_FLAG_HAS_FLAGS\n");
	if (flags & NBD_FLAG_READ_ONLY)
		seq_puts(s, "NBD_FLAG_READ_ONLY\n");
	if (flags & NBD_FLAG_SEND_FLUSH)
		seq_puts(s, "NBD_FLAG_SEND_FLUSH\n");
	if (flags & NBD_FLAG_SEND_FUA)
		seq_puts(s, "NBD_FLAG_SEND_FUA\n");
	if (flags & NBD_FLAG_SEND_TRIM)
		seq_puts(s, "NBD_FLAG_SEND_TRIM\n");
	if (flags & NBD_FLAG_SEND_WRITE_ZEROES)
		seq_puts(s, "NBD_FLAG_SEND_WRITE_ZEROES\n");
	if (flags & NBD_FLAG_ROTATIONAL)
		seq_puts(s, "NBD_FLAG_ROTATIONAL\n");

	return 0;
}

DEFINE_SHOW_ATTRIBUTE(nbd_dbg_flags);

static int nbd_dev_dbg_init(struct nbd_device *nbd)
{
	struct dentry *dir;
	struct nbd_config *config = nbd->config;

	if (!nbd_dbg_dir)
		return -EIO;

	dir = debugfs_create_dir(nbd_name(nbd), nbd_dbg_dir);
	if (IS_ERR(dir)) {
		dev_err(nbd_to_dev(nbd), "Failed to create debugfs dir for '%s'\n",
			nbd_name(nbd));
		return -EIO;
	}
	config->dbg_dir = dir;

	debugfs_create_file("tasks", 0444, dir, nbd, &nbd_dbg_tasks_fops);
	debugfs_create_u64("size_bytes", 0444, dir, &config->bytesize);
	debugfs_create_u32("timeout", 0444, dir, &nbd->tag_set.timeout);
	debugfs_create_u32("blocksize_bits", 0444, dir, &config->blksize_bits);
	debugfs_create_file("flags", 0444, dir, nbd, &nbd_dbg_flags_fops);

	return 0;
}

static void nbd_dev_dbg_close(struct nbd_device *nbd)
{
	debugfs_remove_recursive(nbd->config->dbg_dir);
}

static int nbd_dbg_init(void)
{
	struct dentry *dbg_dir;

	/*创建nbd对应的debugfs根目录*/
	dbg_dir = debugfs_create_dir("nbd", NULL);
	if (IS_ERR(dbg_dir))
		return -EIO;

	nbd_dbg_dir = dbg_dir;

	return 0;
}

static void nbd_dbg_close(void)
{
	debugfs_remove_recursive(nbd_dbg_dir);
}

#else  /* IS_ENABLED(CONFIG_DEBUG_FS) */

static int nbd_dev_dbg_init(struct nbd_device *nbd)
{
	return 0;
}

static void nbd_dev_dbg_close(struct nbd_device *nbd)
{
}

static int nbd_dbg_init(void)
{
	return 0;
}

static void nbd_dbg_close(void)
{
}

#endif

/*初始化nbd设备对应的request*/
static int nbd_init_request(struct blk_mq_tag_set *set, struct request *rq,
			    unsigned int hctx_idx, unsigned int numa_node)
{
	struct nbd_cmd *cmd = blk_mq_rq_to_pdu(rq);
	cmd->nbd = set->driver_data;
	cmd->flags = 0;
	mutex_init(&cmd->lock);
	return 0;
}

static const struct blk_mq_ops nbd_mq_ops = {
	.queue_rq	= nbd_queue_rq,/*将request转换后沿socket发送出去*/
	.complete	= nbd_complete_rq,
	.init_request	= nbd_init_request,/*初始化request使用*/
	.timeout	= nbd_xmit_timeout,
};

//初始化并添加index号nbd设备
static struct nbd_device *nbd_dev_add(int index, unsigned int refs)
{
	struct queue_limits lim = {
		.max_hw_sectors		= 65536,
		.io_opt			= 256 << SECTOR_SHIFT,
		.max_segments		= USHRT_MAX,
		.max_segment_size	= UINT_MAX,
	};
	struct nbd_device *nbd;
	struct gendisk *disk;
	int err = -ENOMEM;

	/*创建nbd设备*/
	nbd = kzalloc(sizeof(struct nbd_device), GFP_KERNEL);
	if (!nbd)
		goto out;

	nbd->tag_set.ops = &nbd_mq_ops;
	nbd->tag_set.nr_hw_queues = 1;
	nbd->tag_set.queue_depth = 128;
	nbd->tag_set.numa_node = NUMA_NO_NODE;
	nbd->tag_set.cmd_size = sizeof(struct nbd_cmd);
	nbd->tag_set.flags = BLK_MQ_F_BLOCKING;
	nbd->tag_set.driver_data = nbd;
	INIT_WORK(&nbd->remove_work, nbd_dev_remove_work);
	nbd->backend = NULL;

	err = blk_mq_alloc_tag_set(&nbd->tag_set);
	if (err)
		goto out_free_nbd;

	mutex_lock(&nbd_index_mutex);
	if (index >= 0) {
		err = idr_alloc(&nbd_index_idr, nbd, index, index + 1,
				GFP_KERNEL);
		if (err == -ENOSPC)
			err = -EEXIST;
	} else {
		err = idr_alloc(&nbd_index_idr, nbd, 0,
				(MINORMASK >> part_shift) + 1, GFP_KERNEL);
		if (err >= 0)
			index = err;
	}
	nbd->index = index;
	mutex_unlock(&nbd_index_mutex);
	if (err < 0)
		goto out_free_tags;

<<<<<<< HEAD
	/*alloc general disk结构体*/
	disk = blk_mq_alloc_disk(&nbd->tag_set, NULL/*私有数据为空*/);
=======
	disk = blk_mq_alloc_disk(&nbd->tag_set, &lim, NULL);
>>>>>>> 155a3c00
	if (IS_ERR(disk)) {
		err = PTR_ERR(disk);
		goto out_free_idr;
	}
	nbd->disk = disk;

	/*i号nbd收工作队列*/
	nbd->recv_workq = alloc_workqueue("nbd%d-recv",
					  WQ_MEM_RECLAIM | WQ_HIGHPRI |
					  WQ_UNBOUND, 0, nbd->index);
	if (!nbd->recv_workq) {
		dev_err(disk_to_dev(nbd->disk), "Could not allocate knbd recv work queue.\n");
		err = -ENOMEM;
		goto out_err_disk;
	}

	mutex_init(&nbd->config_lock);
	refcount_set(&nbd->config_refs, 0);
	/*
	 * Start out with a zero references to keep other threads from using
	 * this device until it is fully initialized.
	 */
	refcount_set(&nbd->refs, 0);
	INIT_LIST_HEAD(&nbd->list);
	disk->major = NBD_MAJOR;
	disk->first_minor = index << part_shift;
	disk->minors = 1 << part_shift;
	//ndb磁盘操作集
	disk->fops = &nbd_fops;
	disk->private_data = nbd;
	/*磁盘名称*/
	sprintf(disk->disk_name, "nbd%d", index);
	err = add_disk(disk);//向系统添加磁盘文件
	if (err)
		goto out_free_work;

	/*
	 * Now publish the device.
	 */
	refcount_set(&nbd->refs, refs);
	nbd_total_devices++;
	return nbd;

out_free_work:
	destroy_workqueue(nbd->recv_workq);
out_err_disk:
	put_disk(disk);
out_free_idr:
	mutex_lock(&nbd_index_mutex);
	idr_remove(&nbd_index_idr, index);
	mutex_unlock(&nbd_index_mutex);
out_free_tags:
	blk_mq_free_tag_set(&nbd->tag_set);
out_free_nbd:
	kfree(nbd);
out:
	return ERR_PTR(err);
}

static struct nbd_device *nbd_find_get_unused(void)
{
	struct nbd_device *nbd;
	int id;

	lockdep_assert_held(&nbd_index_mutex);

	idr_for_each_entry(&nbd_index_idr, nbd, id) {
		if (refcount_read(&nbd->config_refs) ||
		    test_bit(NBD_DESTROY_ON_DISCONNECT, &nbd->flags))
			continue;
		if (refcount_inc_not_zero(&nbd->refs))
			return nbd;
	}

	return NULL;
}

/* Netlink interface. */
static const struct nla_policy nbd_attr_policy[NBD_ATTR_MAX + 1] = {
	[NBD_ATTR_INDEX]		=	{ .type = NLA_U32 },
	[NBD_ATTR_SIZE_BYTES]		=	{ .type = NLA_U64 },
	[NBD_ATTR_BLOCK_SIZE_BYTES]	=	{ .type = NLA_U64 },
	[NBD_ATTR_TIMEOUT]		=	{ .type = NLA_U64 },
	[NBD_ATTR_SERVER_FLAGS]		=	{ .type = NLA_U64 },
	[NBD_ATTR_CLIENT_FLAGS]		=	{ .type = NLA_U64 },
	[NBD_ATTR_SOCKETS]		=	{ .type = NLA_NESTED},
	[NBD_ATTR_DEAD_CONN_TIMEOUT]	=	{ .type = NLA_U64 },
	[NBD_ATTR_DEVICE_LIST]		=	{ .type = NLA_NESTED},
	[NBD_ATTR_BACKEND_IDENTIFIER]	=	{ .type = NLA_STRING},
};

static const struct nla_policy nbd_sock_policy[NBD_SOCK_MAX + 1] = {
	[NBD_SOCK_FD]			=	{ .type = NLA_U32 },
};

/* We don't use this right now since we don't parse the incoming list, but we
 * still want it here so userspace knows what to expect.
 */
static const struct nla_policy __attribute__((unused))
nbd_device_policy[NBD_DEVICE_ATTR_MAX + 1] = {
	[NBD_DEVICE_INDEX]		=	{ .type = NLA_U32 },
	[NBD_DEVICE_CONNECTED]		=	{ .type = NLA_U8 },
};

static int nbd_genl_size_set(struct genl_info *info, struct nbd_device *nbd)
{
	struct nbd_config *config = nbd->config;
	u64 bsize = nbd_blksize(config);
	u64 bytes = config->bytesize;

	if (info->attrs[NBD_ATTR_SIZE_BYTES])
		bytes = nla_get_u64(info->attrs[NBD_ATTR_SIZE_BYTES]);

	if (info->attrs[NBD_ATTR_BLOCK_SIZE_BYTES])
		bsize = nla_get_u64(info->attrs[NBD_ATTR_BLOCK_SIZE_BYTES]);

	if (bytes != config->bytesize || bsize != nbd_blksize(config))
		return nbd_set_size(nbd, bytes, bsize);
	return 0;
}

//处理netlink的连接命令
static int nbd_genl_connect(struct sk_buff *skb, struct genl_info *info)
{
	struct nbd_device *nbd;
	struct nbd_config *config;
	int index = -1;
	int ret;
	bool put_dev = false;

	if (!netlink_capable(skb, CAP_SYS_ADMIN))
		return -EPERM;

	if (info->attrs[NBD_ATTR_INDEX]) {
		index = nla_get_u32(info->attrs[NBD_ATTR_INDEX]);

		/*
		 * Too big first_minor can cause duplicate creation of
		 * sysfs files/links, since index << part_shift might overflow, or
		 * MKDEV() expect that the max bits of first_minor is 20.
		 */
		if (index < 0 || index > MINORMASK >> part_shift) {
			pr_err("illegal input index %d\n", index);
			return -EINVAL;
		}
	}
	if (GENL_REQ_ATTR_CHECK(info, NBD_ATTR_SOCKETS)) {
		pr_err("must specify at least one socket\n");
		return -EINVAL;
	}
	if (GENL_REQ_ATTR_CHECK(info, NBD_ATTR_SIZE_BYTES)) {
		pr_err("must specify a size in bytes for the device\n");
		return -EINVAL;
	}
again:
	mutex_lock(&nbd_index_mutex);
	if (index == -1) {
		nbd = nbd_find_get_unused();
	} else {
		//通过index找到对应的nbd设备
		nbd = idr_find(&nbd_index_idr, index);
		if (nbd) {
			if ((test_bit(NBD_DESTROY_ON_DISCONNECT, &nbd->flags) &&
			     test_bit(NBD_DISCONNECT_REQUESTED, &nbd->flags)) ||
			    !refcount_inc_not_zero(&nbd->refs)) {
				mutex_unlock(&nbd_index_mutex);
				pr_err("device at index %d is going down\n",
					index);
				return -EINVAL;
			}
		}
	}
	mutex_unlock(&nbd_index_mutex);

	if (!nbd) {
		nbd = nbd_dev_add(index, 2);
		if (IS_ERR(nbd)) {
			pr_err("failed to add new device\n");
			return PTR_ERR(nbd);
		}
	}

	//增加设备配置引用
	mutex_lock(&nbd->config_lock);
	if (refcount_read(&nbd->config_refs)) {
		mutex_unlock(&nbd->config_lock);
		nbd_put(nbd);
		if (index == -1)
			goto again;
		pr_err("nbd%d already in use\n", index);
		return -EBUSY;
	}

	//nbd->config一定没有配置
	//申请config结构体，存储配置
	ret = nbd_alloc_and_init_config(nbd);
	if (ret) {
		mutex_unlock(&nbd->config_lock);
		nbd_put(nbd);
		pr_err("couldn't allocate config\n");
		return ret;
	}

	config = nbd->config;
	//置配置已绑定标记
	set_bit(NBD_RT_BOUND, &config->runtime_flags);
	//提取用户态传入的info信息，填充config
	ret = nbd_genl_size_set(info, nbd);
	if (ret)
		goto out;

	if (info->attrs[NBD_ATTR_TIMEOUT])
		nbd_set_cmd_timeout(nbd,
				    nla_get_u64(info->attrs[NBD_ATTR_TIMEOUT]));
	if (info->attrs[NBD_ATTR_DEAD_CONN_TIMEOUT]) {
		config->dead_conn_timeout =
			nla_get_u64(info->attrs[NBD_ATTR_DEAD_CONN_TIMEOUT]);
		config->dead_conn_timeout *= HZ;
	}
	if (info->attrs[NBD_ATTR_SERVER_FLAGS])
		config->flags =
			nla_get_u64(info->attrs[NBD_ATTR_SERVER_FLAGS]);
	if (info->attrs[NBD_ATTR_CLIENT_FLAGS]) {
		u64 flags = nla_get_u64(info->attrs[NBD_ATTR_CLIENT_FLAGS]);
		if (flags & NBD_CFLAG_DESTROY_ON_DISCONNECT) {
			/*
			 * We have 1 ref to keep the device around, and then 1
			 * ref for our current operation here, which will be
			 * inherited by the config.  If we already have
			 * DESTROY_ON_DISCONNECT set then we know we don't have
			 * that extra ref already held so we don't need the
			 * put_dev.
			 */
			if (!test_and_set_bit(NBD_DESTROY_ON_DISCONNECT,
					      &nbd->flags))
				put_dev = true;
		} else {
			if (test_and_clear_bit(NBD_DESTROY_ON_DISCONNECT,
					       &nbd->flags))
				refcount_inc(&nbd->refs);
		}
		if (flags & NBD_CFLAG_DISCONNECT_ON_CLOSE) {
			set_bit(NBD_RT_DISCONNECT_ON_CLOSE,
				&config->runtime_flags);
		}
	}

	//这个逻辑很有意思，向kernel传入由用户态创建完成的socket对应的fd
	//这样一方面解决了kernel对外发送报文，另一方面也解决了kernel不负责连接配置相关的问题
	if (info->attrs[NBD_ATTR_SOCKETS]) {
		struct nlattr *attr;
		int rem, fd;

		//添加所有socket
		nla_for_each_nested(attr, info->attrs[NBD_ATTR_SOCKETS],
				    rem) {
			struct nlattr *socks[NBD_SOCK_MAX+1];

			if (nla_type(attr) != NBD_SOCK_ITEM) {
				pr_err("socks must be embedded in a SOCK_ITEM attr\n");
				ret = -EINVAL;
				goto out;
			}
			ret = nla_parse_nested_deprecated(socks, NBD_SOCK_MAX,
							  attr,
							  nbd_sock_policy,
							  info->extack);
			if (ret != 0) {
				pr_err("error processing sock list\n");
				ret = -EINVAL;
				goto out;
			}
			if (!socks[NBD_SOCK_FD])
				continue;
			fd = (int)nla_get_u32(socks[NBD_SOCK_FD]);
			ret = nbd_add_socket(nbd, fd, true);
			if (ret)
				goto out;
		}
	}

<<<<<<< HEAD
	//使能nbd设备
	ret = nbd_start_device(nbd);
	if (ret)
		goto out;
=======
>>>>>>> 155a3c00
	if (info->attrs[NBD_ATTR_BACKEND_IDENTIFIER]) {
		nbd->backend = nla_strdup(info->attrs[NBD_ATTR_BACKEND_IDENTIFIER],
					  GFP_KERNEL);
		if (!nbd->backend) {
			ret = -ENOMEM;
			goto out;
		}
	}
	ret = device_create_file(disk_to_dev(nbd->disk), &backend_attr);
	if (ret) {
		dev_err(disk_to_dev(nbd->disk),
			"device_create_file failed for backend!\n");
		goto out;
	}
	set_bit(NBD_RT_HAS_BACKEND_FILE, &config->runtime_flags);

	ret = nbd_start_device(nbd);
out:
	mutex_unlock(&nbd->config_lock);
	if (!ret) {
		set_bit(NBD_RT_HAS_CONFIG_REF, &config->runtime_flags);
		refcount_inc(&nbd->config_refs);
		nbd_connect_reply(info, nbd->index);
	}
	nbd_config_put(nbd);
	if (put_dev)
		nbd_put(nbd);
	return ret;
}

static void nbd_disconnect_and_put(struct nbd_device *nbd)
{
	mutex_lock(&nbd->config_lock);
	nbd_disconnect(nbd);
	sock_shutdown(nbd);
	wake_up(&nbd->config->conn_wait);
	/*
	 * Make sure recv thread has finished, we can safely call nbd_clear_que()
	 * to cancel the inflight I/Os.
	 */
	flush_workqueue(nbd->recv_workq);
	nbd_clear_que(nbd);
	nbd->task_setup = NULL;
	clear_bit(NBD_RT_BOUND, &nbd->config->runtime_flags);
	mutex_unlock(&nbd->config_lock);

	if (test_and_clear_bit(NBD_RT_HAS_CONFIG_REF,
			       &nbd->config->runtime_flags))
		nbd_config_put(nbd);
}

//处理netlink的断开命令
static int nbd_genl_disconnect(struct sk_buff *skb, struct genl_info *info)
{
	struct nbd_device *nbd;
	int index;

	if (!netlink_capable(skb, CAP_SYS_ADMIN))
		return -EPERM;

	if (GENL_REQ_ATTR_CHECK(info, NBD_ATTR_INDEX)) {
		pr_err("must specify an index to disconnect\n");
		return -EINVAL;
	}
	index = nla_get_u32(info->attrs[NBD_ATTR_INDEX]);
	mutex_lock(&nbd_index_mutex);
	//取index对应的nbd设备
	nbd = idr_find(&nbd_index_idr, index);
	if (!nbd) {
		mutex_unlock(&nbd_index_mutex);
		pr_err("couldn't find device at index %d\n", index);
		return -EINVAL;
	}

	//增加设备引用
	if (!refcount_inc_not_zero(&nbd->refs)) {
		mutex_unlock(&nbd_index_mutex);
		pr_err("device at index %d is going down\n", index);
		return -EINVAL;
	}
	//增加配置引用
	mutex_unlock(&nbd_index_mutex);
	if (!refcount_inc_not_zero(&nbd->config_refs))
		goto put_nbd;
	nbd_disconnect_and_put(nbd);
	nbd_config_put(nbd);
put_nbd:
	nbd_put(nbd);
	return 0;
}

static int nbd_genl_reconfigure(struct sk_buff *skb, struct genl_info *info)
{
	struct nbd_device *nbd = NULL;
	struct nbd_config *config;
	int index;
	int ret = 0;
	bool put_dev = false;

	if (!netlink_capable(skb, CAP_SYS_ADMIN))
		return -EPERM;

	if (GENL_REQ_ATTR_CHECK(info, NBD_ATTR_INDEX)) {
		pr_err("must specify a device to reconfigure\n");
		return -EINVAL;
	}
	index = nla_get_u32(info->attrs[NBD_ATTR_INDEX]);
	mutex_lock(&nbd_index_mutex);
	nbd = idr_find(&nbd_index_idr, index);
	if (!nbd) {
		mutex_unlock(&nbd_index_mutex);
		pr_err("couldn't find a device at index %d\n", index);
		return -EINVAL;
	}
	if (nbd->backend) {
		if (info->attrs[NBD_ATTR_BACKEND_IDENTIFIER]) {
			if (nla_strcmp(info->attrs[NBD_ATTR_BACKEND_IDENTIFIER],
				       nbd->backend)) {
				mutex_unlock(&nbd_index_mutex);
				dev_err(nbd_to_dev(nbd),
					"backend image doesn't match with %s\n",
					nbd->backend);
				return -EINVAL;
			}
		} else {
			mutex_unlock(&nbd_index_mutex);
			dev_err(nbd_to_dev(nbd), "must specify backend\n");
			return -EINVAL;
		}
	}
	if (!refcount_inc_not_zero(&nbd->refs)) {
		mutex_unlock(&nbd_index_mutex);
		pr_err("device at index %d is going down\n", index);
		return -EINVAL;
	}
	mutex_unlock(&nbd_index_mutex);

	config = nbd_get_config_unlocked(nbd);
	if (!config) {
		dev_err(nbd_to_dev(nbd),
			"not configured, cannot reconfigure\n");
		nbd_put(nbd);
		return -EINVAL;
	}

	mutex_lock(&nbd->config_lock);
	if (!test_bit(NBD_RT_BOUND, &config->runtime_flags) ||
	    !nbd->pid) {
		dev_err(nbd_to_dev(nbd),
			"not configured, cannot reconfigure\n");
		ret = -EINVAL;
		goto out;
	}

	ret = nbd_genl_size_set(info, nbd);
	if (ret)
		goto out;

	if (info->attrs[NBD_ATTR_TIMEOUT])
		nbd_set_cmd_timeout(nbd,
				    nla_get_u64(info->attrs[NBD_ATTR_TIMEOUT]));
	if (info->attrs[NBD_ATTR_DEAD_CONN_TIMEOUT]) {
		config->dead_conn_timeout =
			nla_get_u64(info->attrs[NBD_ATTR_DEAD_CONN_TIMEOUT]);
		config->dead_conn_timeout *= HZ;
	}
	if (info->attrs[NBD_ATTR_CLIENT_FLAGS]) {
		u64 flags = nla_get_u64(info->attrs[NBD_ATTR_CLIENT_FLAGS]);
		if (flags & NBD_CFLAG_DESTROY_ON_DISCONNECT) {
			if (!test_and_set_bit(NBD_DESTROY_ON_DISCONNECT,
					      &nbd->flags))
				put_dev = true;
		} else {
			if (test_and_clear_bit(NBD_DESTROY_ON_DISCONNECT,
					       &nbd->flags))
				refcount_inc(&nbd->refs);
		}

		if (flags & NBD_CFLAG_DISCONNECT_ON_CLOSE) {
			set_bit(NBD_RT_DISCONNECT_ON_CLOSE,
					&config->runtime_flags);
		} else {
			clear_bit(NBD_RT_DISCONNECT_ON_CLOSE,
					&config->runtime_flags);
		}
	}

	//重新设置socket
	if (info->attrs[NBD_ATTR_SOCKETS]) {
		struct nlattr *attr;
		int rem, fd;

		nla_for_each_nested(attr, info->attrs[NBD_ATTR_SOCKETS],
				    rem) {
			struct nlattr *socks[NBD_SOCK_MAX+1];

			if (nla_type(attr) != NBD_SOCK_ITEM) {
				pr_err("socks must be embedded in a SOCK_ITEM attr\n");
				ret = -EINVAL;
				goto out;
			}
			ret = nla_parse_nested_deprecated(socks, NBD_SOCK_MAX,
							  attr,
							  nbd_sock_policy,
							  info->extack);
			if (ret != 0) {
				pr_err("error processing sock list\n");
				ret = -EINVAL;
				goto out;
			}
			if (!socks[NBD_SOCK_FD])
				continue;
			/*指明重连的socket*/
			fd = (int)nla_get_u32(socks[NBD_SOCK_FD]);
			ret = nbd_reconnect_socket(nbd, fd);
			if (ret) {
				if (ret == -ENOSPC)
					ret = 0;
				goto out;
			}
			dev_info(nbd_to_dev(nbd), "reconnected socket\n");
		}
	}
out:
	mutex_unlock(&nbd->config_lock);
	nbd_config_put(nbd);
	nbd_put(nbd);
	if (put_dev)
		nbd_put(nbd);
	return ret;
}

static const struct genl_small_ops nbd_connect_genl_ops[] = {
	{
		//connect命令
		.cmd	= NBD_CMD_CONNECT,
		.validate = GENL_DONT_VALIDATE_STRICT | GENL_DONT_VALIDATE_DUMP,
		.doit	= nbd_genl_connect,
	},
	{
		//disconnect命令
		.cmd	= NBD_CMD_DISCONNECT,
		.validate = GENL_DONT_VALIDATE_STRICT | GENL_DONT_VALIDATE_DUMP,
		.doit	= nbd_genl_disconnect,
	},
	{
		//reconfigure命令
		.cmd	= NBD_CMD_RECONFIGURE,
		.validate = GENL_DONT_VALIDATE_STRICT | GENL_DONT_VALIDATE_DUMP,
		.doit	= nbd_genl_reconfigure,
	},
	{
		//status命令
		.cmd	= NBD_CMD_STATUS,
		.validate = GENL_DONT_VALIDATE_STRICT | GENL_DONT_VALIDATE_DUMP,
		.doit	= nbd_genl_status,
	},
};

static const struct genl_multicast_group nbd_mcast_grps[] = {
	{ .name = NBD_GENL_MCAST_GROUP_NAME, },
};

/*nbd对应的netlink family*/
static struct genl_family nbd_genl_family __ro_after_init = {
	.hdrsize	= 0,
	.name		= NBD_GENL_FAMILY_NAME,
	.version	= NBD_GENL_VERSION,
	.module		= THIS_MODULE,
	.small_ops	= nbd_connect_genl_ops,//nbd各命令处理
	.n_small_ops	= ARRAY_SIZE(nbd_connect_genl_ops),
	.resv_start_op	= NBD_CMD_STATUS + 1,
	.maxattr	= NBD_ATTR_MAX,
	.netnsok	= 1,
	.policy = nbd_attr_policy,
	.mcgrps		= nbd_mcast_grps,
	.n_mcgrps	= ARRAY_SIZE(nbd_mcast_grps),
};
MODULE_ALIAS_GENL_FAMILY(NBD_GENL_FAMILY_NAME);

static int populate_nbd_status(struct nbd_device *nbd, struct sk_buff *reply)
{
	struct nlattr *dev_opt;
	u8 connected = 0;
	int ret;

	/* This is a little racey, but for status it's ok.  The
	 * reason we don't take a ref here is because we can't
	 * take a ref in the index == -1 case as we would need
	 * to put under the nbd_index_mutex, which could
	 * deadlock if we are configured to remove ourselves
	 * once we're disconnected.
	 */
	if (refcount_read(&nbd->config_refs))
		connected = 1;
	dev_opt = nla_nest_start_noflag(reply, NBD_DEVICE_ITEM);
	if (!dev_opt)
		return -EMSGSIZE;
	ret = nla_put_u32(reply, NBD_DEVICE_INDEX, nbd->index);
	if (ret)
		return -EMSGSIZE;
	ret = nla_put_u8(reply, NBD_DEVICE_CONNECTED,
			 connected);
	if (ret)
		return -EMSGSIZE;
	nla_nest_end(reply, dev_opt);
	return 0;
}

static int status_cb(int id, void *ptr, void *data)
{
	struct nbd_device *nbd = ptr;
	return populate_nbd_status(nbd, (struct sk_buff *)data);
}

static int nbd_genl_status(struct sk_buff *skb, struct genl_info *info)
{
	struct nlattr *dev_list;
	struct sk_buff *reply;
	void *reply_head;
	size_t msg_size;
	int index = -1;
	int ret = -ENOMEM;

	if (info->attrs[NBD_ATTR_INDEX])
		index = nla_get_u32(info->attrs[NBD_ATTR_INDEX]);

	mutex_lock(&nbd_index_mutex);

	msg_size = nla_total_size(nla_attr_size(sizeof(u32)) +
				  nla_attr_size(sizeof(u8)));
	msg_size *= (index == -1) ? nbd_total_devices : 1;

	reply = genlmsg_new(msg_size, GFP_KERNEL);
	if (!reply)
		goto out;
	reply_head = genlmsg_put_reply(reply, info, &nbd_genl_family, 0,
				       NBD_CMD_STATUS);
	if (!reply_head) {
		nlmsg_free(reply);
		goto out;
	}

	dev_list = nla_nest_start_noflag(reply, NBD_ATTR_DEVICE_LIST);
	if (!dev_list) {
		nlmsg_free(reply);
		ret = -EMSGSIZE;
		goto out;
	}

	if (index == -1) {
		ret = idr_for_each(&nbd_index_idr, &status_cb, reply);
		if (ret) {
			nlmsg_free(reply);
			goto out;
		}
	} else {
		struct nbd_device *nbd;
		nbd = idr_find(&nbd_index_idr, index);
		if (nbd) {
			ret = populate_nbd_status(nbd, reply);
			if (ret) {
				nlmsg_free(reply);
				goto out;
			}
		}
	}
	nla_nest_end(reply, dev_list);
	genlmsg_end(reply, reply_head);
	ret = genlmsg_reply(reply, info);
out:
	mutex_unlock(&nbd_index_mutex);
	return ret;
}

static void nbd_connect_reply(struct genl_info *info, int index)
{
	struct sk_buff *skb;
	void *msg_head;
	int ret;

	skb = genlmsg_new(nla_total_size(sizeof(u32)), GFP_KERNEL);
	if (!skb)
		return;
	msg_head = genlmsg_put_reply(skb, info, &nbd_genl_family, 0,
				     NBD_CMD_CONNECT);
	if (!msg_head) {
		nlmsg_free(skb);
		return;
	}
	ret = nla_put_u32(skb, NBD_ATTR_INDEX, index);
	if (ret) {
		nlmsg_free(skb);
		return;
	}
	genlmsg_end(skb, msg_head);
	genlmsg_reply(skb, info);
}

static void nbd_mcast_index(int index)
{
	struct sk_buff *skb;
	void *msg_head;
	int ret;

	skb = genlmsg_new(nla_total_size(sizeof(u32)), GFP_KERNEL);
	if (!skb)
		return;
	msg_head = genlmsg_put(skb, 0, 0, &nbd_genl_family, 0,
				     NBD_CMD_LINK_DEAD);
	if (!msg_head) {
		nlmsg_free(skb);
		return;
	}
	ret = nla_put_u32(skb, NBD_ATTR_INDEX, index);
	if (ret) {
		nlmsg_free(skb);
		return;
	}
	genlmsg_end(skb, msg_head);
	genlmsg_multicast(&nbd_genl_family, skb, 0, 0, GFP_KERNEL);
}

static void nbd_dead_link_work(struct work_struct *work)
{
	struct link_dead_args *args = container_of(work, struct link_dead_args,
						   work);
	nbd_mcast_index(args->index);
	kfree(args);
}

static int __init nbd_init(void)
{
	int i;

	BUILD_BUG_ON(sizeof(struct nbd_request) != 28);

	if (max_part < 0) {
		//必须配置为大于0的数
		pr_err("max_part must be >= 0\n");
		return -EINVAL;
	}

	part_shift = 0;
	if (max_part > 0) {
		//取max_part最高位中含'1'的bit编号（编号自1开始）
		part_shift = fls(max_part);

		/*
		 * Adjust max_part according to part_shift as it is exported
		 * to user space so that user can know the max number of
		 * partition kernel should be able to manage.
		 *
		 * Note that -1 is required because partition 0 is reserved
		 * for the whole disk.
		 */
		//将max_part规范为N的2次方减1
		max_part = (1UL << part_shift) - 1;
	}

	//合法性校验，防止max配置超过kernel限制
	if ((1UL << part_shift) > DISK_MAX_PARTS)
		return -EINVAL;

	//防止nbds_max配置过大
	if (nbds_max > 1UL << (MINORBITS - part_shift))
		return -EINVAL;

	//注册名称为nbd的块设备
	if (register_blkdev(NBD_MAJOR, "nbd"))
		return -EIO;

	nbd_del_wq = alloc_workqueue("nbd-del", WQ_UNBOUND, 0);
	if (!nbd_del_wq) {
		unregister_blkdev(NBD_MAJOR, "nbd");
		return -ENOMEM;
	}

	//注册netlink接口，方便用户态控制
	if (genl_register_family(&nbd_genl_family)) {
		destroy_workqueue(nbd_del_wq);
		unregister_blkdev(NBD_MAJOR, "nbd");
		return -EINVAL;
	}
	nbd_dbg_init();

	//向系统添加nbds_max个nbd设备
	for (i = 0; i < nbds_max; i++)
		nbd_dev_add(i/*设备索引*/, 1/*引用计数*/);
	return 0;
}

static int nbd_exit_cb(int id, void *ptr, void *data)
{
	struct list_head *list = (struct list_head *)data;
	struct nbd_device *nbd = ptr;

	/* Skip nbd that is being removed asynchronously */
	if (refcount_read(&nbd->refs))
		list_add_tail(&nbd->list, list);

	return 0;
}

static void __exit nbd_cleanup(void)
{
	struct nbd_device *nbd;
	LIST_HEAD(del_list);

	/*
	 * Unregister netlink interface prior to waiting
	 * for the completion of netlink commands.
	 */
	genl_unregister_family(&nbd_genl_family);

	nbd_dbg_close();

	mutex_lock(&nbd_index_mutex);
	idr_for_each(&nbd_index_idr, &nbd_exit_cb, &del_list);
	mutex_unlock(&nbd_index_mutex);

	while (!list_empty(&del_list)) {
		nbd = list_first_entry(&del_list, struct nbd_device, list);
		list_del_init(&nbd->list);
		if (refcount_read(&nbd->config_refs))
			pr_err("possibly leaking nbd_config (ref %d)\n",
					refcount_read(&nbd->config_refs));
		if (refcount_read(&nbd->refs) != 1)
			pr_err("possibly leaking a device\n");
		nbd_put(nbd);
	}

	/* Also wait for nbd_dev_remove_work() completes */
	destroy_workqueue(nbd_del_wq);

	idr_destroy(&nbd_index_idr);
	unregister_blkdev(NBD_MAJOR, "nbd");
}

module_init(nbd_init);
module_exit(nbd_cleanup);

MODULE_DESCRIPTION("Network Block Device");
MODULE_LICENSE("GPL");

module_param(nbds_max, int, 0444);
MODULE_PARM_DESC(nbds_max, "number of network block devices to initialize (default: 16)");
module_param(max_part, int, 0444);
MODULE_PARM_DESC(max_part, "number of partitions per device (default: 16)");<|MERGE_RESOLUTION|>--- conflicted
+++ resolved
@@ -341,12 +341,7 @@
 	nsock->sent = 0;
 }
 
-<<<<<<< HEAD
-static int nbd_set_size(struct nbd_device *nbd, loff_t bytesize/*块数目*/,
-		loff_t blksize/*block大小*/)
-=======
-static int nbd_set_size(struct nbd_device *nbd, loff_t bytesize, loff_t blksize)
->>>>>>> 155a3c00
+static int nbd_set_size(struct nbd_device *nbd, loff_t bytesize/*块数目*/, loff_t blksize/*block大小*/)
 {
 	struct queue_limits lim;
 	int error;
@@ -442,13 +437,9 @@
 	case REQ_OP_WRITE:
 		return NBD_CMD_WRITE;/*nbd写操作*/
 	case REQ_OP_READ:
-<<<<<<< HEAD
 		return NBD_CMD_READ;/*nbd读操作*/
-=======
-		return NBD_CMD_READ;
 	case REQ_OP_WRITE_ZEROES:
 		return NBD_CMD_WRITE_ZEROES;
->>>>>>> 155a3c00
 	default:
 		return U32_MAX;
 	}
@@ -638,10 +629,6 @@
 	return result == -ERESTARTSYS || result == -EINTR;
 }
 
-<<<<<<< HEAD
-/* always call with the tx_lock held */
-static int nbd_send_cmd(struct nbd_device *nbd, struct nbd_cmd *cmd, int index/*nbd socket对应的索引*/)
-=======
 /*
  * We've already sent header or part of data payload, have no choice but
  * to set pending and schedule it in work.
@@ -671,8 +658,7 @@
  * Returns BLK_STS_IOERR if sending failed.
  */
 static blk_status_t nbd_send_cmd(struct nbd_device *nbd, struct nbd_cmd *cmd,
-				 int index)
->>>>>>> 155a3c00
+				 int index/*nbd socket对应的索引*/)
 {
     /*取cmd对应的request*/
 	struct request *req = blk_mq_rq_from_pdu(cmd);
@@ -691,23 +677,16 @@
 	u32 nbd_cmd_flags = 0;
 	int sent = nsock->sent, skip = 0;
 
-<<<<<<< HEAD
-	/*填充from,此时指明了要发送的nbd_request*/
-=======
 	lockdep_assert_held(&cmd->lock);
 	lockdep_assert_held(&nsock->tx_lock);
 
->>>>>>> 155a3c00
+	/*填充from,此时指明了要发送的nbd_request*/
 	iov_iter_kvec(&from, ITER_SOURCE, &iov, 1, sizeof(request));
 
 	type = req_to_nbd_cmd_type(req);/*转为nbd type*/
 	if (type == U32_MAX)
-<<<<<<< HEAD
-	    /*遇到nbd不支持的操作，返回EIO*/
-		return -EIO;
-=======
+	    	/*遇到nbd不支持的操作，返回EIO*/
 		return BLK_STS_IOERR;
->>>>>>> 155a3c00
 
 	/*针对read-only执行写，返回EIO*/
 	if (rq_data_dir(req) == WRITE &&
@@ -1296,13 +1275,6 @@
 	 * appropriate.
 	 */
 	ret = nbd_handle_cmd(cmd, hctx->queue_num);
-<<<<<<< HEAD
-	if (ret < 0)
-		ret = BLK_STS_IOERR;/*执行io出错*/
-	else if (!ret)
-		ret = BLK_STS_OK;/*执行io成功*/
-=======
->>>>>>> 155a3c00
 	mutex_unlock(&cmd->lock);
 
 	return ret;
@@ -1394,11 +1366,8 @@
 	nsock->pending = NULL;
 	nsock->sent = 0;
 	nsock->cookie = 0;
-<<<<<<< HEAD
+	INIT_WORK(&nsock->work, nbd_pending_cmd_work);
 	//增加nbd sock
-=======
-	INIT_WORK(&nsock->work, nbd_pending_cmd_work);
->>>>>>> 155a3c00
 	socks[config->num_connections++] = nsock;
 	atomic_inc(&config->live_connections);
 	blk_mq_unfreeze_queue(nbd->disk->queue, memflags);
@@ -2076,12 +2045,8 @@
 	if (err < 0)
 		goto out_free_tags;
 
-<<<<<<< HEAD
 	/*alloc general disk结构体*/
-	disk = blk_mq_alloc_disk(&nbd->tag_set, NULL/*私有数据为空*/);
-=======
-	disk = blk_mq_alloc_disk(&nbd->tag_set, &lim, NULL);
->>>>>>> 155a3c00
+	disk = blk_mq_alloc_disk(&nbd->tag_set, &lim, NULL/*私有数据为空*/);
 	if (IS_ERR(disk)) {
 		err = PTR_ERR(disk);
 		goto out_free_idr;
@@ -2363,13 +2328,6 @@
 		}
 	}
 
-<<<<<<< HEAD
-	//使能nbd设备
-	ret = nbd_start_device(nbd);
-	if (ret)
-		goto out;
-=======
->>>>>>> 155a3c00
 	if (info->attrs[NBD_ATTR_BACKEND_IDENTIFIER]) {
 		nbd->backend = nla_strdup(info->attrs[NBD_ATTR_BACKEND_IDENTIFIER],
 					  GFP_KERNEL);
@@ -2386,6 +2344,7 @@
 	}
 	set_bit(NBD_RT_HAS_BACKEND_FILE, &config->runtime_flags);
 
+	//使能nbd设备
 	ret = nbd_start_device(nbd);
 out:
 	mutex_unlock(&nbd->config_lock);
