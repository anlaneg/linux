// SPDX-License-Identifier: GPL-2.0-or-later
/*
 * Network block device - make block devices work over TCP
 *
 * Note that you can not swap over this thing, yet. Seems to work but
 * deadlocks sometimes - you can not swap over TCP in general.
 * 
 * Copyright 1997-2000, 2008 Pavel Machek <pavel@ucw.cz>
 * Parts copyright 2001 Steven Whitehouse <steve@chygwyn.com>
 *
 * (part of code stolen from loop.c)
 */

#define pr_fmt(fmt) "nbd: " fmt

#include <linux/major.h>

#include <linux/blkdev.h>
#include <linux/module.h>
#include <linux/init.h>
#include <linux/sched.h>
#include <linux/sched/mm.h>
#include <linux/fs.h>
#include <linux/bio.h>
#include <linux/stat.h>
#include <linux/errno.h>
#include <linux/file.h>
#include <linux/ioctl.h>
#include <linux/mutex.h>
#include <linux/compiler.h>
#include <linux/completion.h>
#include <linux/err.h>
#include <linux/kernel.h>
#include <linux/slab.h>
#include <net/sock.h>
#include <linux/net.h>
#include <linux/kthread.h>
#include <linux/types.h>
#include <linux/debugfs.h>
#include <linux/blk-mq.h>

#include <linux/uaccess.h>
#include <asm/types.h>

#include <linux/nbd.h>
#include <linux/nbd-netlink.h>
#include <net/genetlink.h>

#define CREATE_TRACE_POINTS
#include <trace/events/nbd.h>

static DEFINE_IDR(nbd_index_idr);
static DEFINE_MUTEX(nbd_index_mutex);
static struct workqueue_struct *nbd_del_wq;
/*系统中总nbd设备数目*/
static int nbd_total_devices = 0;

struct nbd_sock {
	struct socket *sock;//对应的连接socket
	struct mutex tx_lock;
	struct request *pending;
	int sent;
	bool dead;
	/*如果此socket失败，处于dead状态，则回退到此index指向的nbd_sock*/
	int fallback_index;
	int cookie;
};

struct recv_thread_args {
	struct work_struct work;
	struct nbd_device *nbd;
	int index;
};

struct link_dead_args {
	struct work_struct work;
	int index;
};

#define NBD_RT_TIMEDOUT			0
//断开请求已发出
#define NBD_RT_DISCONNECT_REQUESTED	1
//标记连接已断开
#define NBD_RT_DISCONNECTED		2
#define NBD_RT_HAS_PID_FILE		3
#define NBD_RT_HAS_CONFIG_REF		4
#define NBD_RT_BOUND			5
#define NBD_RT_DISCONNECT_ON_CLOSE	6
#define NBD_RT_HAS_BACKEND_FILE		7

#define NBD_DESTROY_ON_DISCONNECT	0
#define NBD_DISCONNECT_REQUESTED	1

struct nbd_config {
	u32 flags;
	/*标记位，例如NBD_RT_DISCONNECT_REQUESTED*/
	unsigned long runtime_flags;
	u64 dead_conn_timeout;

	/*记录依据配置生成的多个nbd sock*/
	struct nbd_sock **socks;
	int num_connections;//socket连接总数（对应socks数组大小）
	atomic_t live_connections;
	wait_queue_head_t conn_wait;

	atomic_t recv_threads;/*recv线程数*/
	wait_queue_head_t recv_wq;
	unsigned int blksize_bits;
	loff_t bytesize;
#if IS_ENABLED(CONFIG_DEBUG_FS)
	struct dentry *dbg_dir;
#endif
};

static inline unsigned int nbd_blksize(struct nbd_config *config)
{
	return 1u << config->blksize_bits;
}

struct nbd_device {
	struct blk_mq_tag_set tag_set;

	int index;
	refcount_t config_refs;
	refcount_t refs;
	struct nbd_config *config;//nbd设备配置
	struct mutex config_lock;
	struct gendisk *disk;/*对应的disk结构*/
	struct workqueue_struct *recv_workq;
	struct work_struct remove_work;

	struct list_head list;
	struct task_struct *task_setup;

	unsigned long flags;
	pid_t pid; /* pid of nbd-client, if attached */

	char *backend;
};

#define NBD_CMD_REQUEUED	1
/*
 * This flag will be set if nbd_queue_rq() succeed, and will be checked and
 * cleared in completion. Both setting and clearing of the flag are protected
 * by cmd->lock.
 */
#define NBD_CMD_INFLIGHT	2

struct nbd_cmd {
	struct nbd_device *nbd;/*对应的nbd设备*/
	struct mutex lock;
	int index;
	int cookie;
	int retries;
	blk_status_t status;
	unsigned long flags;
	u32 cmd_cookie;
};

#if IS_ENABLED(CONFIG_DEBUG_FS)
static struct dentry *nbd_dbg_dir;
#endif

#define nbd_name(nbd) ((nbd)->disk->disk_name)

#define NBD_DEF_BLKSIZE_BITS 10

static unsigned int nbds_max = 16;
static int max_part = 16;
static int part_shift;

static int nbd_dev_dbg_init(struct nbd_device *nbd);
static void nbd_dev_dbg_close(struct nbd_device *nbd);
static void nbd_config_put(struct nbd_device *nbd);
static void nbd_connect_reply(struct genl_info *info, int index);
static int nbd_genl_status(struct sk_buff *skb, struct genl_info *info);
static void nbd_dead_link_work(struct work_struct *work);
static void nbd_disconnect_and_put(struct nbd_device *nbd);

static inline struct device *nbd_to_dev(struct nbd_device *nbd)
{
	return disk_to_dev(nbd->disk);
}

static void nbd_requeue_cmd(struct nbd_cmd *cmd)
{
	struct request *req = blk_mq_rq_from_pdu(cmd);

	if (!test_and_set_bit(NBD_CMD_REQUEUED, &cmd->flags))
		blk_mq_requeue_request(req, true);
}

#define NBD_COOKIE_BITS 32

static u64 nbd_cmd_handle(struct nbd_cmd *cmd)
{
	struct request *req = blk_mq_rq_from_pdu(cmd);
	u32 tag = blk_mq_unique_tag(req);
	u64 cookie = cmd->cmd_cookie;

	return (cookie << NBD_COOKIE_BITS) | tag;
}

static u32 nbd_handle_to_tag(u64 handle)
{
	return (u32)handle;
}

static u32 nbd_handle_to_cookie(u64 handle)
{
	return (u32)(handle >> NBD_COOKIE_BITS);
}

static const char *nbdcmd_to_ascii(int cmd)
{
	switch (cmd) {
	case  NBD_CMD_READ: return "read";
	case NBD_CMD_WRITE: return "write";
	case  NBD_CMD_DISC: return "disconnect";
	case NBD_CMD_FLUSH: return "flush";
	case  NBD_CMD_TRIM: return "trim/discard";
	}
	return "invalid";
}

//显示进程id
static ssize_t pid_show(struct device *dev,
			struct device_attribute *attr, char *buf)
{
	struct gendisk *disk = dev_to_disk(dev);
	struct nbd_device *nbd = (struct nbd_device *)disk->private_data;

	return sprintf(buf, "%d\n", nbd->pid);
}

static const struct device_attribute pid_attr = {
	.attr = { .name = "pid", .mode = 0444},
	.show = pid_show,
};

static ssize_t backend_show(struct device *dev,
		struct device_attribute *attr, char *buf)
{
	struct gendisk *disk = dev_to_disk(dev);
	struct nbd_device *nbd = (struct nbd_device *)disk->private_data;

	return sprintf(buf, "%s\n", nbd->backend ?: "");
}

static const struct device_attribute backend_attr = {
	.attr = { .name = "backend", .mode = 0444},
	.show = backend_show,
};

static void nbd_dev_remove(struct nbd_device *nbd)
{
	struct gendisk *disk = nbd->disk;

	del_gendisk(disk);
	put_disk(disk);
	blk_mq_free_tag_set(&nbd->tag_set);

	/*
	 * Remove from idr after del_gendisk() completes, so if the same ID is
	 * reused, the following add_disk() will succeed.
	 */
	mutex_lock(&nbd_index_mutex);
	idr_remove(&nbd_index_idr, nbd->index);
	mutex_unlock(&nbd_index_mutex);
	destroy_workqueue(nbd->recv_workq);
	kfree(nbd);
}

static void nbd_dev_remove_work(struct work_struct *work)
{
	nbd_dev_remove(container_of(work, struct nbd_device, remove_work));
}

static void nbd_put(struct nbd_device *nbd)
{
	if (!refcount_dec_and_test(&nbd->refs))
		return;

	/* Call del_gendisk() asynchrounously to prevent deadlock */
	if (test_bit(NBD_DESTROY_ON_DISCONNECT, &nbd->flags))
		queue_work(nbd_del_wq, &nbd->remove_work);
	else
		nbd_dev_remove(nbd);
}

static int nbd_disconnected(struct nbd_config *config)
{
	return test_bit(NBD_RT_DISCONNECTED, &config->runtime_flags) ||
		test_bit(NBD_RT_DISCONNECT_REQUESTED, &config->runtime_flags);
}

static void nbd_mark_nsock_dead(struct nbd_device *nbd, struct nbd_sock *nsock,
				int notify)
{
	if (!nsock->dead && notify && !nbd_disconnected(nbd->config)) {
		struct link_dead_args *args;
		args = kmalloc(sizeof(struct link_dead_args), GFP_NOIO);
		if (args) {
			INIT_WORK(&args->work, nbd_dead_link_work);
			args->index = nbd->index;
			queue_work(system_wq, &args->work);
		}
	}
	if (!nsock->dead) {
		kernel_sock_shutdown(nsock->sock, SHUT_RDWR);
		if (atomic_dec_return(&nbd->config->live_connections) == 0) {
			if (test_and_clear_bit(NBD_RT_DISCONNECT_REQUESTED,
					       &nbd->config->runtime_flags)) {
				set_bit(NBD_RT_DISCONNECTED,
					&nbd->config->runtime_flags);
				dev_info(nbd_to_dev(nbd),
					"Disconnected due to user request.\n");
			}
		}
	}
	nsock->dead = true;
	nsock->pending = NULL;
	nsock->sent = 0;
}

static int nbd_set_size(struct nbd_device *nbd, loff_t bytesize,
		loff_t blksize)
{
	if (!blksize)
		blksize = 1u << NBD_DEF_BLKSIZE_BITS;

	if (blk_validate_block_size(blksize))
		return -EINVAL;

	nbd->config->bytesize = bytesize;
	nbd->config->blksize_bits = __ffs(blksize);

	if (!nbd->pid)
		return 0;

	if (nbd->config->flags & NBD_FLAG_SEND_TRIM) {
		nbd->disk->queue->limits.discard_granularity = blksize;
		blk_queue_max_discard_sectors(nbd->disk->queue, UINT_MAX);
	}
	blk_queue_logical_block_size(nbd->disk->queue, blksize);
	blk_queue_physical_block_size(nbd->disk->queue, blksize);

	if (max_part)
		set_bit(GD_NEED_PART_SCAN, &nbd->disk->state);
	if (!set_capacity_and_notify(nbd->disk, bytesize >> 9))
		kobject_uevent(&nbd_to_dev(nbd)->kobj, KOBJ_CHANGE);
	return 0;
}

static void nbd_complete_rq(struct request *req)
{
	struct nbd_cmd *cmd = blk_mq_rq_to_pdu(req);

	dev_dbg(nbd_to_dev(cmd->nbd), "request %p: %s\n", req,
		cmd->status ? "failed" : "done");

	blk_mq_end_request(req, cmd->status);
}

/*
 * Forcibly shutdown the socket causing all listeners to error
 */
static void sock_shutdown(struct nbd_device *nbd)
{
	struct nbd_config *config = nbd->config;
	int i;

	if (config->num_connections == 0)
		return;
	//标记连接断开
	if (test_and_set_bit(NBD_RT_DISCONNECTED, &config->runtime_flags))
		return;

	//清理打开的sock
	for (i = 0; i < config->num_connections; i++) {
		struct nbd_sock *nsock = config->socks[i];
		mutex_lock(&nsock->tx_lock);
		nbd_mark_nsock_dead(nbd, nsock, 0);
		mutex_unlock(&nsock->tx_lock);
	}
	dev_warn(disk_to_dev(nbd->disk), "shutting down sockets\n");
}

static u32 req_to_nbd_cmd_type(struct request *req)
{
	switch (req_op(req)) {
	case REQ_OP_DISCARD:
		return NBD_CMD_TRIM;
	case REQ_OP_FLUSH:
		return NBD_CMD_FLUSH;
	case REQ_OP_WRITE:
		return NBD_CMD_WRITE;
	case REQ_OP_READ:
		return NBD_CMD_READ;
	default:
		return U32_MAX;
	}
}

static enum blk_eh_timer_return nbd_xmit_timeout(struct request *req)
{
	struct nbd_cmd *cmd = blk_mq_rq_to_pdu(req);
	struct nbd_device *nbd = cmd->nbd;
	struct nbd_config *config;

	if (!mutex_trylock(&cmd->lock))
		return BLK_EH_RESET_TIMER;

	if (!test_bit(NBD_CMD_INFLIGHT, &cmd->flags)) {
		mutex_unlock(&cmd->lock);
		return BLK_EH_DONE;
	}

	if (!refcount_inc_not_zero(&nbd->config_refs)) {
		cmd->status = BLK_STS_TIMEOUT;
		__clear_bit(NBD_CMD_INFLIGHT, &cmd->flags);
		mutex_unlock(&cmd->lock);
		goto done;
	}
	config = nbd->config;

	if (config->num_connections > 1 ||
	    (config->num_connections == 1 && nbd->tag_set.timeout)) {
		dev_err_ratelimited(nbd_to_dev(nbd),
				    "Connection timed out, retrying (%d/%d alive)\n",
				    atomic_read(&config->live_connections),
				    config->num_connections);
		/*
		 * Hooray we have more connections, requeue this IO, the submit
		 * path will put it on a real connection. Or if only one
		 * connection is configured, the submit path will wait util
		 * a new connection is reconfigured or util dead timeout.
		 */
		if (config->socks) {
			if (cmd->index < config->num_connections) {
				struct nbd_sock *nsock =
					config->socks[cmd->index];
				mutex_lock(&nsock->tx_lock);
				/* We can have multiple outstanding requests, so
				 * we don't want to mark the nsock dead if we've
				 * already reconnected with a new socket, so
				 * only mark it dead if its the same socket we
				 * were sent out on.
				 */
				if (cmd->cookie == nsock->cookie)
					nbd_mark_nsock_dead(nbd, nsock, 1);
				mutex_unlock(&nsock->tx_lock);
			}
			mutex_unlock(&cmd->lock);
			nbd_requeue_cmd(cmd);
			nbd_config_put(nbd);
			return BLK_EH_DONE;
		}
	}

	if (!nbd->tag_set.timeout) {
		/*
		 * Userspace sets timeout=0 to disable socket disconnection,
		 * so just warn and reset the timer.
		 */
		struct nbd_sock *nsock = config->socks[cmd->index];
		cmd->retries++;
		dev_info(nbd_to_dev(nbd), "Possible stuck request %p: control (%s@%llu,%uB). Runtime %u seconds\n",
			req, nbdcmd_to_ascii(req_to_nbd_cmd_type(req)),
			(unsigned long long)blk_rq_pos(req) << 9,
			blk_rq_bytes(req), (req->timeout / HZ) * cmd->retries);

		mutex_lock(&nsock->tx_lock);
		if (cmd->cookie != nsock->cookie) {
			nbd_requeue_cmd(cmd);
			mutex_unlock(&nsock->tx_lock);
			mutex_unlock(&cmd->lock);
			nbd_config_put(nbd);
			return BLK_EH_DONE;
		}
		mutex_unlock(&nsock->tx_lock);
		mutex_unlock(&cmd->lock);
		nbd_config_put(nbd);
		return BLK_EH_RESET_TIMER;
	}

	dev_err_ratelimited(nbd_to_dev(nbd), "Connection timed out\n");
	set_bit(NBD_RT_TIMEDOUT, &config->runtime_flags);
	cmd->status = BLK_STS_IOERR;
	__clear_bit(NBD_CMD_INFLIGHT, &cmd->flags);
	mutex_unlock(&cmd->lock);
	sock_shutdown(nbd);
	nbd_config_put(nbd);
done:
	blk_mq_complete_request(req);
	return BLK_EH_DONE;
}

/*
 *  Send or receive packet. Return a positive value on success and
 *  negtive value on failue, and never return 0.
 */
static int sock_xmit(struct nbd_device *nbd, int index/*socket索引，即指定的socket*/, int send,
		     struct iov_iter *iter/*要读写的内容*/, int msg_flags, int *sent/*入出参，非空时表示send,返回时指明发送了多少字节*/)
{
	struct nbd_config *config = nbd->config;
	struct socket *sock = config->socks[index]->sock;
	int result;
	struct msghdr msg;
	unsigned int noreclaim_flag;

	if (unlikely(!sock)) {
	    /*socket为空，报错*/
		dev_err_ratelimited(disk_to_dev(nbd->disk),
			"Attempted %s on closed socket in sock_xmit\n",
			(send ? "send" : "recv"));
		return -EINVAL;
	}

	msg.msg_iter = *iter;

	noreclaim_flag = memalloc_noreclaim_save();
	do {
		sock->sk->sk_allocation = GFP_NOIO | __GFP_MEMALLOC;
		sock->sk->sk_use_task_frag = false;
		msg.msg_name = NULL;
		msg.msg_namelen = 0;
		msg.msg_control = NULL;
		msg.msg_controllen = 0;
		msg.msg_flags = msg_flags | MSG_NOSIGNAL;

		if (send)
		    /*向socket发送消息*/
			result = sock_sendmsg(sock, &msg);
		else
		    /*自socket收取消息*/
			result = sock_recvmsg(sock, &msg, msg.msg_flags);

		if (result <= 0) {
			if (result == 0)
				result = -EPIPE; /* short read */
			break;
		}
		if (sent)
		    /*记录发送的字节数*/
			*sent += result;
	} while (msg_data_left(&msg));/*如果仍有数据，则继续发送或读取*/

	memalloc_noreclaim_restore(noreclaim_flag);

	return result;
}

/*
 * Different settings for sk->sk_sndtimeo can result in different return values
 * if there is a signal pending when we enter sendmsg, because reasons?
 */
static inline int was_interrupted(int result)
{
	return result == -ERESTARTSYS || result == -EINTR;
}

/* always call with the tx_lock held */
static int nbd_send_cmd(struct nbd_device *nbd, struct nbd_cmd *cmd, int index)
{
    /*取cmd对应的request*/
	struct request *req = blk_mq_rq_from_pdu(cmd);
	struct nbd_config *config = nbd->config;
	/*取要操作的socket*/
	struct nbd_sock *nsock = config->socks[index];
	int result;
	struct nbd_request request = {.magic = htonl(NBD_REQUEST_MAGIC)};
	struct kvec iov = {.iov_base = &request, .iov_len = sizeof(request)};
	struct iov_iter from;
	unsigned long size = blk_rq_bytes(req);
	struct bio *bio;
	u64 handle;
	u32 type;
	u32 nbd_cmd_flags = 0;
	int sent = nsock->sent, skip = 0;

	iov_iter_kvec(&from, ITER_SOURCE, &iov, 1, sizeof(request));

	type = req_to_nbd_cmd_type(req);
	if (type == U32_MAX)
	    /*遇到不支持的操作，返回EIO*/
		return -EIO;

	/*针对read-only执行写，返回EIO*/
	if (rq_data_dir(req) == WRITE &&
	    (config->flags & NBD_FLAG_READ_ONLY)) {
		dev_err_ratelimited(disk_to_dev(nbd->disk),
				    "Write on read-only\n");
		return -EIO;
	}

	if (req->cmd_flags & REQ_FUA)
		nbd_cmd_flags |= NBD_CMD_FLAG_FUA;

	/* We did a partial send previously, and we at least sent the whole
	 * request struct, so just go and send the rest of the pages in the
	 * request.
	 */
	if (sent) {
		if (sent >= sizeof(request)) {
			skip = sent - sizeof(request);

			/* initialize handle for tracing purposes */
			handle = nbd_cmd_handle(cmd);

			goto send_pages;
		}
		iov_iter_advance(&from, sent);
	} else {
		cmd->cmd_cookie++;
	}
	cmd->index = index;
	cmd->cookie = nsock->cookie;
	cmd->retries = 0;
	request.type = htonl(type | nbd_cmd_flags);
	if (type != NBD_CMD_FLUSH) {
		request.from = cpu_to_be64((u64)blk_rq_pos(req) << 9);
		request.len = htonl(size);
	}
	handle = nbd_cmd_handle(cmd);
	memcpy(request.handle, &handle, sizeof(handle));

	trace_nbd_send_request(&request, nbd->index, blk_mq_rq_from_pdu(cmd));

	dev_dbg(nbd_to_dev(nbd), "request %p: sending control (%s@%llu,%uB)\n",
		req, nbdcmd_to_ascii(type),
		(unsigned long long)blk_rq_pos(req) << 9, blk_rq_bytes(req));
	/*向对端执行发送操作*/
	result = sock_xmit(nbd, index, 1, &from,
			(type == NBD_CMD_WRITE) ? MSG_MORE : 0, &sent);
	trace_nbd_header_sent(req, handle);
	if (result < 0) {
		if (was_interrupted(result)) {
			/* If we havne't sent anything we can just return BUSY,
			 * however if we have sent something we need to make
			 * sure we only allow this req to be sent until we are
			 * completely done.
			 */
			if (sent) {
				nsock->pending = req;
				nsock->sent = sent;
			}
			set_bit(NBD_CMD_REQUEUED, &cmd->flags);
			return BLK_STS_RESOURCE;
		}
		dev_err_ratelimited(disk_to_dev(nbd->disk),
			"Send control failed (result %d)\n", result);
		return -EAGAIN;
	}
send_pages:
	if (type != NBD_CMD_WRITE)
		goto out;

	bio = req->bio;
	while (bio) {
		struct bio *next = bio->bi_next;
		struct bvec_iter iter;
		struct bio_vec bvec;

		bio_for_each_segment(bvec, bio, iter) {
			bool is_last = !next && bio_iter_last(bvec, iter);
			int flags = is_last ? 0 : MSG_MORE;

			dev_dbg(nbd_to_dev(nbd), "request %p: sending %d bytes data\n",
				req, bvec.bv_len);
			iov_iter_bvec(&from, ITER_SOURCE, &bvec, 1, bvec.bv_len);
			if (skip) {
				if (skip >= iov_iter_count(&from)) {
					skip -= iov_iter_count(&from);
					continue;
				}
				iov_iter_advance(&from, skip);
				skip = 0;
			}
			result = sock_xmit(nbd, index, 1, &from, flags, &sent);
			if (result < 0) {
				if (was_interrupted(result)) {
					/* We've already sent the header, we
					 * have no choice but to set pending and
					 * return BUSY.
					 */
					nsock->pending = req;
					nsock->sent = sent;
					set_bit(NBD_CMD_REQUEUED, &cmd->flags);
					return BLK_STS_RESOURCE;
				}
				dev_err(disk_to_dev(nbd->disk),
					"Send data failed (result %d)\n",
					result);
				return -EAGAIN;
			}
			/*
			 * The completion might already have come in,
			 * so break for the last one instead of letting
			 * the iterator do it. This prevents use-after-free
			 * of the bio.
			 */
			if (is_last)
				break;
		}
		bio = next;
	}
out:
	trace_nbd_payload_sent(req, handle);
	nsock->pending = NULL;
	nsock->sent = 0;
	return 0;
}

static int nbd_read_reply(struct nbd_device *nbd, int index,
			  struct nbd_reply *reply)
{
	struct kvec iov = {.iov_base = reply, .iov_len = sizeof(*reply)};
	struct iov_iter to;
	int result;

	reply->magic = 0;
<<<<<<< HEAD
	iov_iter_kvec(&to, READ, &iov, 1, sizeof(*reply));
	result = sock_xmit(nbd, index, 0, &to, MSG_WAITALL, NULL/*指明为socket接收*/);
=======
	iov_iter_kvec(&to, ITER_DEST, &iov, 1, sizeof(*reply));
	result = sock_xmit(nbd, index, 0, &to, MSG_WAITALL, NULL);
>>>>>>> fe15c26e
	if (result < 0) {
	    /*读取响应失败，断开连接*/
		if (!nbd_disconnected(nbd->config))
			dev_err(disk_to_dev(nbd->disk),
				"Receive control failed (result %d)\n", result);
		return result;
	}

	/*检查响应的magic是否正确*/
	if (ntohl(reply->magic) != NBD_REPLY_MAGIC) {
		dev_err(disk_to_dev(nbd->disk), "Wrong magic (0x%lx)\n",
				(unsigned long)ntohl(reply->magic));
		return -EPROTO;
	}

	/*读取响应成功*/
	return 0;
}

/* NULL returned = something went wrong, inform userspace */
static struct nbd_cmd *nbd_handle_reply(struct nbd_device *nbd, int index,
					struct nbd_reply *reply)
{
	int result;
	struct nbd_cmd *cmd;
	struct request *req = NULL;
	u64 handle;
	u16 hwq;
	u32 tag;
	int ret = 0;

	memcpy(&handle, reply->handle, sizeof(handle));
	tag = nbd_handle_to_tag(handle);
	hwq = blk_mq_unique_tag_to_hwq(tag);
	if (hwq < nbd->tag_set.nr_hw_queues)
	    /*确定收到的响应对应的是哪个请求*/
		req = blk_mq_tag_to_rq(nbd->tag_set.tags[hwq],
				       blk_mq_unique_tag_to_tag(tag));
	if (!req || !blk_mq_request_started(req)) {
	    /*校验内容是否正确*/
		dev_err(disk_to_dev(nbd->disk), "Unexpected reply (%d) %p\n",
			tag, req);
		return ERR_PTR(-ENOENT);
	}
	trace_nbd_header_received(req, handle);
	/*由req获取cmd*/
	cmd = blk_mq_rq_to_pdu(req);

	mutex_lock(&cmd->lock);
	if (!test_bit(NBD_CMD_INFLIGHT, &cmd->flags)) {
		dev_err(disk_to_dev(nbd->disk), "Suspicious reply %d (status %u flags %lu)",
			tag, cmd->status, cmd->flags);
		ret = -ENOENT;
		goto out;
	}
	if (cmd->index != index) {
	    /*cmd指定的socket与读取响应的index不同，内容有误*/
		dev_err(disk_to_dev(nbd->disk), "Unexpected reply %d from different sock %d (expected %d)",
			tag, index, cmd->index);
		ret = -ENOENT;
		goto out;
	}
	if (cmd->cmd_cookie != nbd_handle_to_cookie(handle)) {
		dev_err(disk_to_dev(nbd->disk), "Double reply on req %p, cmd_cookie %u, handle cookie %u\n",
			req, cmd->cmd_cookie, nbd_handle_to_cookie(handle));
		ret = -ENOENT;
		goto out;
	}
	if (cmd->status != BLK_STS_OK) {
		dev_err(disk_to_dev(nbd->disk), "Command already handled %p\n",
			req);
		ret = -ENOENT;
		goto out;
	}
	if (test_bit(NBD_CMD_REQUEUED, &cmd->flags)) {
		dev_err(disk_to_dev(nbd->disk), "Raced with timeout on req %p\n",
			req);
		ret = -ENOENT;
		goto out;
	}
	if (ntohl(reply->error)) {
	    /*对端响应了错误码*/
		dev_err(disk_to_dev(nbd->disk), "Other side returned error (%d)\n",
			ntohl(reply->error));
		cmd->status = BLK_STS_IOERR;
		goto out;
	}

	dev_dbg(nbd_to_dev(nbd), "request %p: got reply\n", req);
	if (rq_data_dir(req) != WRITE) {
	    /*获得对端的read响应*/
		struct req_iterator iter;
		struct bio_vec bvec;
		struct iov_iter to;

		rq_for_each_segment(bvec, req, iter) {
			iov_iter_bvec(&to, ITER_DEST, &bvec, 1, bvec.bv_len);
			result = sock_xmit(nbd, index, 0, &to, MSG_WAITALL, NULL);
			if (result < 0) {
				dev_err(disk_to_dev(nbd->disk), "Receive data failed (result %d)\n",
					result);
				/*
				 * If we've disconnected, we need to make sure we
				 * complete this request, otherwise error out
				 * and let the timeout stuff handle resubmitting
				 * this request onto another connection.
				 */
				if (nbd_disconnected(nbd->config)) {
					cmd->status = BLK_STS_IOERR;
					goto out;
				}
				ret = -EIO;
				goto out;
			}
			dev_dbg(nbd_to_dev(nbd), "request %p: got %d bytes data\n",
				req, bvec.bv_len);
		}
	}
out:
	trace_nbd_payload_received(req, handle);
	mutex_unlock(&cmd->lock);
	return ret ? ERR_PTR(ret) : cmd;
}

//不断自socket中收取数据，并查找对应的io请求,针对完成的io响应执行complete request
static void recv_work(struct work_struct *work)
{
    /*通过work取传入的参数*/
	struct recv_thread_args *args = container_of(work,
						     struct recv_thread_args,
						     work);
	/*获知当前work对应的nbd设备*/
	struct nbd_device *nbd = args->nbd;
	/*获知当前nbd设备对应的config*/
	struct nbd_config *config = nbd->config;
	struct request_queue *q = nbd->disk->queue;
	struct nbd_sock *nsock;
	struct nbd_cmd *cmd;
	struct request *rq;

	/*不断的自args->index号socket中读取数据，如果对应的请求完成了io，则触发complete_request*/
	while (1) {
		struct nbd_reply reply;

		/*自nbd设备对应的args->index号socket中读取reply*/
		if (nbd_read_reply(nbd, args->index/*对应的socket索引*/, &reply))
			break;

		/*
		 * Grab .q_usage_counter so request pool won't go away, then no
		 * request use-after-free is possible during nbd_handle_reply().
		 * If queue is frozen, there won't be any inflight requests, we
		 * needn't to handle the incoming garbage message.
		 */
		if (!percpu_ref_tryget(&q->q_usage_counter)) {
			dev_err(disk_to_dev(nbd->disk), "%s: no io inflight\n",
				__func__);
			break;
		}

		/*处理nbd设备对应的args->index号socket对应的reply*/
		cmd = nbd_handle_reply(nbd, args->index, &reply);
		if (IS_ERR(cmd)) {
			percpu_ref_put(&q->q_usage_counter);
			break;
		}

		/*已完成request*/
		rq = blk_mq_rq_from_pdu(cmd);
		if (likely(!blk_should_fake_timeout(rq->q))) {
		    	/*指明此request请求完成*/
			bool complete;

			mutex_lock(&cmd->lock);
			complete = __test_and_clear_bit(NBD_CMD_INFLIGHT,
							&cmd->flags);
			mutex_unlock(&cmd->lock);
			if (complete)
				blk_mq_complete_request(rq);
		}
		percpu_ref_put(&q->q_usage_counter);
	}

	/*读取中出错，指明此socket dead*/
	nsock = config->socks[args->index];
	mutex_lock(&nsock->tx_lock);
	nbd_mark_nsock_dead(nbd, nsock, 1);
	mutex_unlock(&nsock->tx_lock);

	nbd_config_put(nbd);
	atomic_dec(&config->recv_threads);
	wake_up(&config->recv_wq);
	kfree(args);
}

static bool nbd_clear_req(struct request *req, void *data)
{
	struct nbd_cmd *cmd = blk_mq_rq_to_pdu(req);

	/* don't abort one completed request */
	if (blk_mq_request_completed(req))
		return true;

	mutex_lock(&cmd->lock);
	if (!__test_and_clear_bit(NBD_CMD_INFLIGHT, &cmd->flags)) {
		mutex_unlock(&cmd->lock);
		return true;
	}
	cmd->status = BLK_STS_IOERR;
	mutex_unlock(&cmd->lock);

	blk_mq_complete_request(req);
	return true;
}

static void nbd_clear_que(struct nbd_device *nbd)
{
	blk_mq_quiesce_queue(nbd->disk->queue);
	blk_mq_tagset_busy_iter(&nbd->tag_set, nbd_clear_req, NULL);
	blk_mq_unquiesce_queue(nbd->disk->queue);
	dev_dbg(disk_to_dev(nbd->disk), "queue cleared\n");
}

/*查找index号socket对应的fallback index*/
static int find_fallback(struct nbd_device *nbd, int index)
{
	struct nbd_config *config = nbd->config;
	int new_index = -1;
	struct nbd_sock *nsock = config->socks[index];
	int fallback = nsock->fallback_index;

	if (test_bit(NBD_RT_DISCONNECTED, &config->runtime_flags))
		return new_index;

	if (config->num_connections <= 1) {
	    /*当前socket量不足以执行fallback*/
		dev_err_ratelimited(disk_to_dev(nbd->disk),
				    "Dead connection, failed to find a fallback\n");
		return new_index;
	}

	/*检查fallback是否有效，有效，则返回fallback索引*/
	if (fallback >= 0 && fallback < config->num_connections &&
	    !config->socks[fallback]->dead)
		return fallback;

	if (nsock->fallback_index < 0 ||
	    nsock->fallback_index >= config->num_connections ||
	    config->socks[nsock->fallback_index]->dead) {
	    /*无效，重新设置fallback index*/
		int i;
		for (i = 0; i < config->num_connections; i++) {
			if (i == index)
				continue;
			if (!config->socks[i]->dead) {
				new_index = i;
				break;
			}
		}
		nsock->fallback_index = new_index;
		if (new_index < 0) {
			dev_err_ratelimited(disk_to_dev(nbd->disk),
					    "Dead connection, failed to find a fallback\n");
			return new_index;
		}
	}

	/*返回new index做为fallback索引*/
	new_index = nsock->fallback_index;
	return new_index;
}

static int wait_for_reconnect(struct nbd_device *nbd)
{
	struct nbd_config *config = nbd->config;
	if (!config->dead_conn_timeout)
		return 0;

	if (!wait_event_timeout(config->conn_wait,
				test_bit(NBD_RT_DISCONNECTED,
					 &config->runtime_flags) ||
				atomic_read(&config->live_connections) > 0,
				config->dead_conn_timeout))
		return 0;

	return !test_bit(NBD_RT_DISCONNECTED, &config->runtime_flags);
}

static int nbd_handle_cmd(struct nbd_cmd *cmd, int index)
{
	struct request *req = blk_mq_rq_from_pdu(cmd);
	struct nbd_device *nbd = cmd->nbd;
	struct nbd_config *config;
	struct nbd_sock *nsock;
	int ret;

	if (!refcount_inc_not_zero(&nbd->config_refs)) {
		dev_err_ratelimited(disk_to_dev(nbd->disk),
				    "Socks array is empty\n");
		return -EINVAL;
	}
	config = nbd->config;

	if (index >= config->num_connections) {
	    /*index要求的socket不存在*/
		dev_err_ratelimited(disk_to_dev(nbd->disk),
				    "Attempted send on invalid socket\n");
		nbd_config_put(nbd);
		return -EINVAL;
	}
	cmd->status = BLK_STS_OK;
again:
    /*取出nbd对应的socket*/
	nsock = config->socks[index];
	mutex_lock(&nsock->tx_lock);
	if (nsock->dead) {
	    /*当前socket处于dead状态*/
		int old_index = index;
		/*取此socket对应的fallback socket*/
		index = find_fallback(nbd, index);
		mutex_unlock(&nsock->tx_lock);
		if (index < 0) {
		    /*fallback socket获取失败，待待重连*/
			if (wait_for_reconnect(nbd)) {
				index = old_index;
				goto again;
			}
			/* All the sockets should already be down at this point,
			 * we just want to make sure that DISCONNECTED is set so
			 * any requests that come in that were queue'ed waiting
			 * for the reconnect timer don't trigger the timer again
			 * and instead just error out.
			 */
			sock_shutdown(nbd);
			nbd_config_put(nbd);
			return -EIO;
		}
		goto again;
	}

	/* Handle the case that we have a pending request that was partially
	 * transmitted that _has_ to be serviced first.  We need to call requeue
	 * here so that it gets put _after_ the request that is already on the
	 * dispatch list.
	 */
	blk_mq_start_request(req);
	if (unlikely(nsock->pending && nsock->pending != req)) {
		nbd_requeue_cmd(cmd);
		ret = 0;
		goto out;
	}
	/*
	 * Some failures are related to the link going down, so anything that
	 * returns EAGAIN can be retried on a different socket.
	 */
	ret = nbd_send_cmd(nbd, cmd, index);
	/*
	 * Access to this flag is protected by cmd->lock, thus it's safe to set
	 * the flag after nbd_send_cmd() succeed to send request to server.
	 */
	if (!ret)
		__set_bit(NBD_CMD_INFLIGHT, &cmd->flags);
	else if (ret == -EAGAIN) {
		dev_err_ratelimited(disk_to_dev(nbd->disk),
				    "Request send failed, requeueing\n");
		nbd_mark_nsock_dead(nbd, nsock, 1);
		nbd_requeue_cmd(cmd);
		ret = 0;
	}
out:
	mutex_unlock(&nsock->tx_lock);
	nbd_config_put(nbd);
	return ret;
}

static blk_status_t nbd_queue_rq(struct blk_mq_hw_ctx *hctx,
			const struct blk_mq_queue_data *bd)
{
    /*取request对应的cmd*/
	struct nbd_cmd *cmd = blk_mq_rq_to_pdu(bd->rq);
	int ret;

	/*
	 * Since we look at the bio's to send the request over the network we
	 * need to make sure the completion work doesn't mark this request done
	 * before we are done doing our send.  This keeps us from dereferencing
	 * freed data if we have particularly fast completions (ie we get the
	 * completion before we exit sock_xmit on the last bvec) or in the case
	 * that the server is misbehaving (or there was an error) before we're
	 * done sending everything over the wire.
	 */
	mutex_lock(&cmd->lock);
	clear_bit(NBD_CMD_REQUEUED, &cmd->flags);

	/* We can be called directly from the user space process, which means we
	 * could possibly have signals pending so our sendmsg will fail.  In
	 * this case we need to return that we are busy, otherwise error out as
	 * appropriate.
	 */
	ret = nbd_handle_cmd(cmd, hctx->queue_num);
	if (ret < 0)
		ret = BLK_STS_IOERR;
	else if (!ret)
		ret = BLK_STS_OK;
	mutex_unlock(&cmd->lock);

	return ret;
}

/*通过fd查找对应的socket，并返回。*/
static struct socket *nbd_get_socket(struct nbd_device *nbd, unsigned long fd,
				     int *err)
{
	struct socket *sock;

	*err = 0;
	/*查找fd对应的socket*/
	sock = sockfd_lookup(fd, err);
	if (!sock)
		return NULL;

	if (sock->ops->shutdown == sock_no_shutdown) {
	    /*此socket不支持shutdown,报错*/
		dev_err(disk_to_dev(nbd->disk), "Unsupported socket: shutdown callout must be supported.\n");
		*err = -EINVAL;
		sockfd_put(sock);
		return NULL;
	}

	return sock;
}

static int nbd_add_socket(struct nbd_device *nbd, unsigned long arg/*socket fd*/,
			  bool netlink)
{
	struct nbd_config *config = nbd->config;
	struct socket *sock;
	struct nbd_sock **socks;
	struct nbd_sock *nsock;
	int err;

	//查找arg（fd)指定的socket
	sock = nbd_get_socket(nbd, arg, &err);
	if (!sock)
		return err;

	/*
	 * We need to make sure we don't get any errant requests while we're
	 * reallocating the ->socks array.
	 */
	blk_mq_freeze_queue(nbd->disk->queue);

	if (!netlink && !nbd->task_setup &&
	    !test_bit(NBD_RT_BOUND, &config->runtime_flags))
		nbd->task_setup = current;

	if (!netlink &&
	    (nbd->task_setup != current ||
	     test_bit(NBD_RT_BOUND, &config->runtime_flags))) {
		dev_err(disk_to_dev(nbd->disk),
			"Device being setup by another task");
		err = -EBUSY;
		goto put_socket;
	}

	/*申请nbd_sock结构体*/
	nsock = kzalloc(sizeof(*nsock), GFP_KERNEL);
	if (!nsock) {
		err = -ENOMEM;
		goto put_socket;
	}

	/*扩充nbd socket数组*/
	socks = krealloc(config->socks, (config->num_connections + 1) *
			 sizeof(struct nbd_sock *), GFP_KERNEL);
	if (!socks) {
		kfree(nsock);
		err = -ENOMEM;
		goto put_socket;
	}

	config->socks = socks;

	nsock->fallback_index = -1;
	nsock->dead = false;
	mutex_init(&nsock->tx_lock);
	//设置此nbd sock对应的socket
	nsock->sock = sock;
	nsock->pending = NULL;
	nsock->sent = 0;
	nsock->cookie = 0;
	//增加nbd sock
	socks[config->num_connections++] = nsock;
	atomic_inc(&config->live_connections);
	blk_mq_unfreeze_queue(nbd->disk->queue);

	return 0;

put_socket:
	blk_mq_unfreeze_queue(nbd->disk->queue);
	sockfd_put(sock);
	return err;
}

static int nbd_reconnect_socket(struct nbd_device *nbd, unsigned long arg)
{
	struct nbd_config *config = nbd->config;
	struct socket *sock, *old;
	struct recv_thread_args *args;
	int i;
	int err;

	/*取fd对应的socket*/
	sock = nbd_get_socket(nbd, arg, &err);
	if (!sock)
		return err;

	args = kzalloc(sizeof(*args), GFP_KERNEL);
	if (!args) {
		sockfd_put(sock);
		return -ENOMEM;
	}

	for (i = 0; i < config->num_connections; i++) {
		struct nbd_sock *nsock = config->socks[i];

		if (!nsock->dead)
		    /*跳过未处于dead状态的nbd socket*/
			continue;

		mutex_lock(&nsock->tx_lock);
		if (!nsock->dead) {
		    /*加锁后确认为no dead,解锁继续*/
			mutex_unlock(&nsock->tx_lock);
			continue;
		}
		sk_set_memalloc(sock->sk);
		if (nbd->tag_set.timeout)
			sock->sk->sk_sndtimeo = nbd->tag_set.timeout;
		atomic_inc(&config->recv_threads);
		refcount_inc(&nbd->config_refs);
		old = nsock->sock;/*取出旧的socket*/
		nsock->fallback_index = -1;
		nsock->sock = sock;/*存入新的socket*/
		nsock->dead = false;/*指明非dead*/
		INIT_WORK(&args->work, recv_work);
		args->index = i;
		args->nbd = nbd;
		nsock->cookie++;
		mutex_unlock(&nsock->tx_lock);
		sockfd_put(old);/*不再引用旧的socket*/

		clear_bit(NBD_RT_DISCONNECTED, &config->runtime_flags);

		/* We take the tx_mutex in an error path in the recv_work, so we
		 * need to queue_work outside of the tx_mutex.
		 */
		queue_work(nbd->recv_workq, &args->work);

		atomic_inc(&config->live_connections);
		wake_up(&config->conn_wait);
		return 0;
	}
	sockfd_put(sock);
	kfree(args);
	return -ENOSPC;
}

static void nbd_bdev_reset(struct nbd_device *nbd)
{
	if (disk_openers(nbd->disk) > 1)
		return;
	set_capacity(nbd->disk, 0);
}

static void nbd_parse_flags(struct nbd_device *nbd)
{
	struct nbd_config *config = nbd->config;
	if (config->flags & NBD_FLAG_READ_ONLY)
		set_disk_ro(nbd->disk, true);
	else
		set_disk_ro(nbd->disk, false);
	if (config->flags & NBD_FLAG_SEND_FLUSH) {
		if (config->flags & NBD_FLAG_SEND_FUA)
			blk_queue_write_cache(nbd->disk->queue, true, true);
		else
			blk_queue_write_cache(nbd->disk->queue, true, false);
	}
	else
		blk_queue_write_cache(nbd->disk->queue, false, false);
}

//向所有连接发送disconnect命令
static void send_disconnects(struct nbd_device *nbd)
{
	struct nbd_config *config = nbd->config;
	struct nbd_request request = {
		.magic = htonl(NBD_REQUEST_MAGIC),
		.type = htonl(NBD_CMD_DISC),//断开连接命令
	};
	struct kvec iov = {.iov_base = &request, .iov_len = sizeof(request)};
	struct iov_iter from;
	int i, ret;

	//遍历所有连接，发送disconnect命令
	for (i = 0; i < config->num_connections; i++) {
		struct nbd_sock *nsock = config->socks[i];

		iov_iter_kvec(&from, ITER_SOURCE, &iov, 1, sizeof(request));
		mutex_lock(&nsock->tx_lock);
		//通过sock发送（走网络流程）
		ret = sock_xmit(nbd, i, 1, &from, 0, NULL);
		if (ret < 0)
			dev_err(disk_to_dev(nbd->disk),
				"Send disconnect failed %d\n", ret);
		mutex_unlock(&nsock->tx_lock);
	}
}

//nbd设备接接断开
static int nbd_disconnect(struct nbd_device *nbd)
{
	struct nbd_config *config = nbd->config;

	dev_info(disk_to_dev(nbd->disk), "NBD_DISCONNECT\n");
	//置断开连接请求已发出标记
	set_bit(NBD_RT_DISCONNECT_REQUESTED, &config->runtime_flags);
	//发送连接断开请求
	set_bit(NBD_DISCONNECT_REQUESTED, &nbd->flags);
	send_disconnects(nbd);
	return 0;
}

static void nbd_clear_sock(struct nbd_device *nbd)
{
	sock_shutdown(nbd);
	nbd_clear_que(nbd);
	nbd->task_setup = NULL;
}

static void nbd_config_put(struct nbd_device *nbd)
{
	if (refcount_dec_and_mutex_lock(&nbd->config_refs,
					&nbd->config_lock)) {
		struct nbd_config *config = nbd->config;
		nbd_dev_dbg_close(nbd);
		invalidate_disk(nbd->disk);
		if (nbd->config->bytesize)
			kobject_uevent(&nbd_to_dev(nbd)->kobj, KOBJ_CHANGE);
		if (test_and_clear_bit(NBD_RT_HAS_PID_FILE,
				       &config->runtime_flags))
			device_remove_file(disk_to_dev(nbd->disk), &pid_attr);
		nbd->pid = 0;
		if (test_and_clear_bit(NBD_RT_HAS_BACKEND_FILE,
				       &config->runtime_flags)) {
			device_remove_file(disk_to_dev(nbd->disk), &backend_attr);
			kfree(nbd->backend);
			nbd->backend = NULL;
		}
		nbd_clear_sock(nbd);
		/*遍历所有连接，释放socket引用*/
		if (config->num_connections) {
			int i;
			for (i = 0; i < config->num_connections; i++) {
				sockfd_put(config->socks[i]->sock);
				kfree(config->socks[i]);
			}
			kfree(config->socks);
		}
		kfree(nbd->config);
		nbd->config = NULL;

		nbd->tag_set.timeout = 0;
		nbd->disk->queue->limits.discard_granularity = 0;
		blk_queue_max_discard_sectors(nbd->disk->queue, 0);

		mutex_unlock(&nbd->config_lock);
		nbd_put(nbd);
		module_put(THIS_MODULE);
	}
}

static int nbd_start_device(struct nbd_device *nbd)
{
	struct nbd_config *config = nbd->config;
	int num_connections = config->num_connections;
	int error = 0, i;

	if (nbd->pid)
		return -EBUSY;
	if (!config->socks)
		return -EINVAL;
	if (num_connections > 1 &&
	    !(config->flags & NBD_FLAG_CAN_MULTI_CONN)) {
		dev_err(disk_to_dev(nbd->disk), "server does not support multiple connections per device.\n");
		return -EINVAL;
	}

	//每个socket连接看作为一个硬件队列
	blk_mq_update_nr_hw_queues(&nbd->tag_set, config->num_connections);
	nbd->pid = task_pid_nr(current);

	nbd_parse_flags(nbd);

	//创建sysfs对应的设备文件属性
	error = device_create_file(disk_to_dev(nbd->disk), &pid_attr);
	if (error) {
		dev_err(disk_to_dev(nbd->disk), "device_create_file failed for pid!\n");
		return error;
	}
	set_bit(NBD_RT_HAS_PID_FILE, &config->runtime_flags);

	nbd_dev_dbg_init(nbd);
	for (i = 0; i < num_connections; i++) {
		struct recv_thread_args *args;

		args = kzalloc(sizeof(*args), GFP_KERNEL);
		if (!args) {
		    /*申请线程参数失败*/
			sock_shutdown(nbd);
			/*
			 * If num_connections is m (2 < m),
			 * and NO.1 ~ NO.n(1 < n < m) kzallocs are successful.
			 * But NO.(n + 1) failed. We still have n recv threads.
			 * So, add flush_workqueue here to prevent recv threads
			 * dropping the last config_refs and trying to destroy
			 * the workqueue from inside the workqueue.
			 */
			if (i)
				flush_workqueue(nbd->recv_workq);
			return -ENOMEM;
		}
		sk_set_memalloc(config->socks[i]->sock->sk);
		if (nbd->tag_set.timeout)
			config->socks[i]->sock->sk->sk_sndtimeo =
				nbd->tag_set.timeout;
		atomic_inc(&config->recv_threads);
		refcount_inc(&nbd->config_refs);
		INIT_WORK(&args->work, recv_work);//初始化work,并进行服务
		args->nbd = nbd;
		args->index = i;
		queue_work(nbd->recv_workq, &args->work);
	}
	return nbd_set_size(nbd, config->bytesize, nbd_blksize(config));
}

static int nbd_start_device_ioctl(struct nbd_device *nbd)
{
	struct nbd_config *config = nbd->config;
	int ret;

	/*启动nbd设备*/
	ret = nbd_start_device(nbd);
	if (ret)
		return ret;

	if (max_part)
		set_bit(GD_NEED_PART_SCAN, &nbd->disk->state);
	mutex_unlock(&nbd->config_lock);
	ret = wait_event_interruptible(config->recv_wq,
					 atomic_read(&config->recv_threads) == 0);
	if (ret) {
		sock_shutdown(nbd);
		nbd_clear_que(nbd);
	}

	flush_workqueue(nbd->recv_workq);
	mutex_lock(&nbd->config_lock);
	nbd_bdev_reset(nbd);
	/* user requested, ignore socket errors */
	if (test_bit(NBD_RT_DISCONNECT_REQUESTED, &config->runtime_flags))
		ret = 0;
	if (test_bit(NBD_RT_TIMEDOUT, &config->runtime_flags))
		ret = -ETIMEDOUT;
	return ret;
}

static void nbd_clear_sock_ioctl(struct nbd_device *nbd,
				 struct block_device *bdev)
{
	nbd_clear_sock(nbd);
	__invalidate_device(bdev, true);
	nbd_bdev_reset(nbd);
	if (test_and_clear_bit(NBD_RT_HAS_CONFIG_REF,
			       &nbd->config->runtime_flags))
		nbd_config_put(nbd);
}

static void nbd_set_cmd_timeout(struct nbd_device *nbd, u64 timeout)
{
	nbd->tag_set.timeout = timeout * HZ;
	if (timeout)
		blk_queue_rq_timeout(nbd->disk->queue, timeout * HZ);
	else
		blk_queue_rq_timeout(nbd->disk->queue, 30 * HZ);
}

/* Must be called with config_lock held */
static int __nbd_ioctl(struct block_device *bdev, struct nbd_device *nbd,
		       unsigned int cmd, unsigned long arg)
{
	struct nbd_config *config = nbd->config;
	loff_t bytesize;

	switch (cmd) {
	case NBD_DISCONNECT:
	    /*与所有连接断开连接*/
		return nbd_disconnect(nbd);
	case NBD_CLEAR_SOCK:
	    /*清除所有连接*/
		nbd_clear_sock_ioctl(nbd, bdev);
		return 0;
	case NBD_SET_SOCK:
	    /*向nbd设备添加新的socket fd*/
		return nbd_add_socket(nbd, arg, false);
	case NBD_SET_BLKSIZE:
	    /*设置块大小*/
		return nbd_set_size(nbd, config->bytesize, arg);
	case NBD_SET_SIZE:
	    /*设置size*/
		return nbd_set_size(nbd, arg, nbd_blksize(config));
	case NBD_SET_SIZE_BLOCKS:
	    /*设置size*/
		if (check_shl_overflow(arg, config->blksize_bits, &bytesize))
			return -EINVAL;
		return nbd_set_size(nbd, bytesize, nbd_blksize(config));
	case NBD_SET_TIMEOUT:
	    /*设置超时时间*/
		nbd_set_cmd_timeout(nbd, arg);
		return 0;

	case NBD_SET_FLAGS:
	    /*设置flags*/
		config->flags = arg;
		return 0;
	case NBD_DO_IT:
		return nbd_start_device_ioctl(nbd);
	case NBD_CLEAR_QUE:
		/*
		 * This is for compatibility only.  The queue is always cleared
		 * by NBD_DO_IT or NBD_CLEAR_SOCK.
		 */
		return 0;
	case NBD_PRINT_DEBUG:
		/*
		 * For compatibility only, we no longer keep a list of
		 * outstanding requests.
		 */
		return 0;
	}
	return -ENOTTY;
}

static int nbd_ioctl(struct block_device *bdev, fmode_t mode,
		     unsigned int cmd, unsigned long arg)
{
	struct nbd_device *nbd = bdev->bd_disk->private_data;
	struct nbd_config *config = nbd->config;
	int error = -EINVAL;

	if (!capable(CAP_SYS_ADMIN))
		return -EPERM;

	/* The block layer will pass back some non-nbd ioctls in case we have
	 * special handling for them, but we don't so just return an error.
	 */
	if (_IOC_TYPE(cmd) != 0xab)
		return -EINVAL;

	mutex_lock(&nbd->config_lock);

	/* Don't allow ioctl operations on a nbd device that was created with
	 * netlink, unless it's DISCONNECT or CLEAR_SOCK, which are fine.
	 */
	if (!test_bit(NBD_RT_BOUND, &config->runtime_flags) ||
	    (cmd == NBD_DISCONNECT || cmd == NBD_CLEAR_SOCK))
		error = __nbd_ioctl(bdev, nbd, cmd, arg);
	else
		dev_err(nbd_to_dev(nbd), "Cannot use ioctl interface on a netlink controlled device.\n");
	mutex_unlock(&nbd->config_lock);
	return error;
}

/*nbd设备申请nbd_config结构，并初始化*/
static struct nbd_config *nbd_alloc_config(void)
{
	struct nbd_config *config;

	if (!try_module_get(THIS_MODULE))
		return ERR_PTR(-ENODEV);

	config = kzalloc(sizeof(struct nbd_config), GFP_NOFS);
	if (!config) {
		module_put(THIS_MODULE);
		return ERR_PTR(-ENOMEM);
	}

	atomic_set(&config->recv_threads, 0);
	init_waitqueue_head(&config->recv_wq);
	init_waitqueue_head(&config->conn_wait);
	config->blksize_bits = NBD_DEF_BLKSIZE_BITS;
	atomic_set(&config->live_connections, 0);
	return config;
}

//nbd设备打开
static int nbd_open(struct block_device *bdev, fmode_t mode)
{
	struct nbd_device *nbd;
	int ret = 0;

	mutex_lock(&nbd_index_mutex);
	nbd = bdev->bd_disk->private_data;
	if (!nbd) {
		ret = -ENXIO;
		goto out;
	}
	if (!refcount_inc_not_zero(&nbd->refs)) {
		ret = -ENXIO;
		goto out;
	}
	if (!refcount_inc_not_zero(&nbd->config_refs)) {
		struct nbd_config *config;

		mutex_lock(&nbd->config_lock);
		if (refcount_inc_not_zero(&nbd->config_refs)) {
			mutex_unlock(&nbd->config_lock);
			goto out;
		}
		config = nbd_alloc_config();
		if (IS_ERR(config)) {
			ret = PTR_ERR(config);
			mutex_unlock(&nbd->config_lock);
			goto out;
		}
		nbd->config = config;
		refcount_set(&nbd->config_refs, 1);
		refcount_inc(&nbd->refs);
		mutex_unlock(&nbd->config_lock);
		if (max_part)
			set_bit(GD_NEED_PART_SCAN, &bdev->bd_disk->state);
	} else if (nbd_disconnected(nbd->config)) {
		if (max_part)
			set_bit(GD_NEED_PART_SCAN, &bdev->bd_disk->state);
	}
out:
	mutex_unlock(&nbd_index_mutex);
	return ret;
}

static void nbd_release(struct gendisk *disk, fmode_t mode)
{
	struct nbd_device *nbd = disk->private_data;

	if (test_bit(NBD_RT_DISCONNECT_ON_CLOSE, &nbd->config->runtime_flags) &&
			disk_openers(disk) == 0)
		nbd_disconnect_and_put(nbd);

	nbd_config_put(nbd);
	nbd_put(nbd);
}

static const struct block_device_operations nbd_fops =
{
	.owner =	THIS_MODULE,
	.open =		nbd_open,
	.release =	nbd_release,
	.ioctl =	nbd_ioctl,/*nbd设置ioctl处理*/
	.compat_ioctl =	nbd_ioctl,
};

#if IS_ENABLED(CONFIG_DEBUG_FS)

static int nbd_dbg_tasks_show(struct seq_file *s, void *unused)
{
	struct nbd_device *nbd = s->private;

	if (nbd->pid)
		seq_printf(s, "recv: %d\n", nbd->pid);

	return 0;
}

DEFINE_SHOW_ATTRIBUTE(nbd_dbg_tasks);

static int nbd_dbg_flags_show(struct seq_file *s, void *unused)
{
	struct nbd_device *nbd = s->private;
	u32 flags = nbd->config->flags;

	seq_printf(s, "Hex: 0x%08x\n\n", flags);

	seq_puts(s, "Known flags:\n");

	if (flags & NBD_FLAG_HAS_FLAGS)
		seq_puts(s, "NBD_FLAG_HAS_FLAGS\n");
	if (flags & NBD_FLAG_READ_ONLY)
		seq_puts(s, "NBD_FLAG_READ_ONLY\n");
	if (flags & NBD_FLAG_SEND_FLUSH)
		seq_puts(s, "NBD_FLAG_SEND_FLUSH\n");
	if (flags & NBD_FLAG_SEND_FUA)
		seq_puts(s, "NBD_FLAG_SEND_FUA\n");
	if (flags & NBD_FLAG_SEND_TRIM)
		seq_puts(s, "NBD_FLAG_SEND_TRIM\n");

	return 0;
}

DEFINE_SHOW_ATTRIBUTE(nbd_dbg_flags);

static int nbd_dev_dbg_init(struct nbd_device *nbd)
{
	struct dentry *dir;
	struct nbd_config *config = nbd->config;

	if (!nbd_dbg_dir)
		return -EIO;

	dir = debugfs_create_dir(nbd_name(nbd), nbd_dbg_dir);
	if (!dir) {
		dev_err(nbd_to_dev(nbd), "Failed to create debugfs dir for '%s'\n",
			nbd_name(nbd));
		return -EIO;
	}
	config->dbg_dir = dir;

	debugfs_create_file("tasks", 0444, dir, nbd, &nbd_dbg_tasks_fops);
	debugfs_create_u64("size_bytes", 0444, dir, &config->bytesize);
	debugfs_create_u32("timeout", 0444, dir, &nbd->tag_set.timeout);
	debugfs_create_u32("blocksize_bits", 0444, dir, &config->blksize_bits);
	debugfs_create_file("flags", 0444, dir, nbd, &nbd_dbg_flags_fops);

	return 0;
}

static void nbd_dev_dbg_close(struct nbd_device *nbd)
{
	debugfs_remove_recursive(nbd->config->dbg_dir);
}

static int nbd_dbg_init(void)
{
	struct dentry *dbg_dir;

	/*创建nbd对应的debugfs根目录*/
	dbg_dir = debugfs_create_dir("nbd", NULL);
	if (!dbg_dir)
		return -EIO;

	nbd_dbg_dir = dbg_dir;

	return 0;
}

static void nbd_dbg_close(void)
{
	debugfs_remove_recursive(nbd_dbg_dir);
}

#else  /* IS_ENABLED(CONFIG_DEBUG_FS) */

static int nbd_dev_dbg_init(struct nbd_device *nbd)
{
	return 0;
}

static void nbd_dev_dbg_close(struct nbd_device *nbd)
{
}

static int nbd_dbg_init(void)
{
	return 0;
}

static void nbd_dbg_close(void)
{
}

#endif

static int nbd_init_request(struct blk_mq_tag_set *set, struct request *rq,
			    unsigned int hctx_idx, unsigned int numa_node)
{
	struct nbd_cmd *cmd = blk_mq_rq_to_pdu(rq);
	cmd->nbd = set->driver_data;
	cmd->flags = 0;
	mutex_init(&cmd->lock);
	return 0;
}

static const struct blk_mq_ops nbd_mq_ops = {
	.queue_rq	= nbd_queue_rq,
	.complete	= nbd_complete_rq,
	.init_request	= nbd_init_request,
	.timeout	= nbd_xmit_timeout,
};

//初始化并添加index号nbd设备
static struct nbd_device *nbd_dev_add(int index, unsigned int refs)
{
	struct nbd_device *nbd;
	struct gendisk *disk;
	int err = -ENOMEM;

	/*创建nbd设备*/
	nbd = kzalloc(sizeof(struct nbd_device), GFP_KERNEL);
	if (!nbd)
		goto out;

	nbd->tag_set.ops = &nbd_mq_ops;
	nbd->tag_set.nr_hw_queues = 1;
	nbd->tag_set.queue_depth = 128;
	nbd->tag_set.numa_node = NUMA_NO_NODE;
	nbd->tag_set.cmd_size = sizeof(struct nbd_cmd);
	nbd->tag_set.flags = BLK_MQ_F_SHOULD_MERGE |
		BLK_MQ_F_BLOCKING;
	nbd->tag_set.driver_data = nbd;
	INIT_WORK(&nbd->remove_work, nbd_dev_remove_work);
	nbd->backend = NULL;

	err = blk_mq_alloc_tag_set(&nbd->tag_set);
	if (err)
		goto out_free_nbd;

	mutex_lock(&nbd_index_mutex);
	if (index >= 0) {
		err = idr_alloc(&nbd_index_idr, nbd, index, index + 1,
				GFP_KERNEL);
		if (err == -ENOSPC)
			err = -EEXIST;
	} else {
		err = idr_alloc(&nbd_index_idr, nbd, 0, 0, GFP_KERNEL);
		if (err >= 0)
			index = err;
	}
	nbd->index = index;
	mutex_unlock(&nbd_index_mutex);
	if (err < 0)
		goto out_free_tags;

	/*alloc general disk结构体*/
	disk = blk_mq_alloc_disk(&nbd->tag_set, NULL);
	if (IS_ERR(disk)) {
		err = PTR_ERR(disk);
		goto out_free_idr;
	}
	nbd->disk = disk;

	nbd->recv_workq = alloc_workqueue("nbd%d-recv",
					  WQ_MEM_RECLAIM | WQ_HIGHPRI |
					  WQ_UNBOUND, 0, nbd->index);
	if (!nbd->recv_workq) {
		dev_err(disk_to_dev(nbd->disk), "Could not allocate knbd recv work queue.\n");
		err = -ENOMEM;
		goto out_err_disk;
	}

	/*
	 * Tell the block layer that we are not a rotational device
	 */
	blk_queue_flag_set(QUEUE_FLAG_NONROT, disk->queue);
	blk_queue_flag_clear(QUEUE_FLAG_ADD_RANDOM, disk->queue);
	disk->queue->limits.discard_granularity = 0;
	blk_queue_max_discard_sectors(disk->queue, 0);
	blk_queue_max_segment_size(disk->queue, UINT_MAX);
	blk_queue_max_segments(disk->queue, USHRT_MAX);
	blk_queue_max_hw_sectors(disk->queue, 65536);
	disk->queue->limits.max_sectors = 256;

	mutex_init(&nbd->config_lock);
	refcount_set(&nbd->config_refs, 0);
	/*
	 * Start out with a zero references to keep other threads from using
	 * this device until it is fully initialized.
	 */
	refcount_set(&nbd->refs, 0);
	INIT_LIST_HEAD(&nbd->list);
	disk->major = NBD_MAJOR;
	disk->first_minor = index << part_shift;
	disk->minors = 1 << part_shift;
	//ndb磁盘操作集
	disk->fops = &nbd_fops;
	disk->private_data = nbd;
	/*磁盘索引*/
	sprintf(disk->disk_name, "nbd%d", index);
	err = add_disk(disk);//向系统添加磁盘文件
	if (err)
		goto out_free_work;

	/*
	 * Now publish the device.
	 */
	refcount_set(&nbd->refs, refs);
	nbd_total_devices++;
	return nbd;

out_free_work:
	destroy_workqueue(nbd->recv_workq);
out_err_disk:
	put_disk(disk);
out_free_idr:
	mutex_lock(&nbd_index_mutex);
	idr_remove(&nbd_index_idr, index);
	mutex_unlock(&nbd_index_mutex);
out_free_tags:
	blk_mq_free_tag_set(&nbd->tag_set);
out_free_nbd:
	kfree(nbd);
out:
	return ERR_PTR(err);
}

static struct nbd_device *nbd_find_get_unused(void)
{
	struct nbd_device *nbd;
	int id;

	lockdep_assert_held(&nbd_index_mutex);

	idr_for_each_entry(&nbd_index_idr, nbd, id) {
		if (refcount_read(&nbd->config_refs) ||
		    test_bit(NBD_DESTROY_ON_DISCONNECT, &nbd->flags))
			continue;
		if (refcount_inc_not_zero(&nbd->refs))
			return nbd;
	}

	return NULL;
}

/* Netlink interface. */
static const struct nla_policy nbd_attr_policy[NBD_ATTR_MAX + 1] = {
	[NBD_ATTR_INDEX]		=	{ .type = NLA_U32 },
	[NBD_ATTR_SIZE_BYTES]		=	{ .type = NLA_U64 },
	[NBD_ATTR_BLOCK_SIZE_BYTES]	=	{ .type = NLA_U64 },
	[NBD_ATTR_TIMEOUT]		=	{ .type = NLA_U64 },
	[NBD_ATTR_SERVER_FLAGS]		=	{ .type = NLA_U64 },
	[NBD_ATTR_CLIENT_FLAGS]		=	{ .type = NLA_U64 },
	[NBD_ATTR_SOCKETS]		=	{ .type = NLA_NESTED},
	[NBD_ATTR_DEAD_CONN_TIMEOUT]	=	{ .type = NLA_U64 },
	[NBD_ATTR_DEVICE_LIST]		=	{ .type = NLA_NESTED},
	[NBD_ATTR_BACKEND_IDENTIFIER]	=	{ .type = NLA_STRING},
};

static const struct nla_policy nbd_sock_policy[NBD_SOCK_MAX + 1] = {
	[NBD_SOCK_FD]			=	{ .type = NLA_U32 },
};

/* We don't use this right now since we don't parse the incoming list, but we
 * still want it here so userspace knows what to expect.
 */
static const struct nla_policy __attribute__((unused))
nbd_device_policy[NBD_DEVICE_ATTR_MAX + 1] = {
	[NBD_DEVICE_INDEX]		=	{ .type = NLA_U32 },
	[NBD_DEVICE_CONNECTED]		=	{ .type = NLA_U8 },
};

static int nbd_genl_size_set(struct genl_info *info, struct nbd_device *nbd)
{
	struct nbd_config *config = nbd->config;
	u64 bsize = nbd_blksize(config);
	u64 bytes = config->bytesize;

	if (info->attrs[NBD_ATTR_SIZE_BYTES])
		bytes = nla_get_u64(info->attrs[NBD_ATTR_SIZE_BYTES]);

	if (info->attrs[NBD_ATTR_BLOCK_SIZE_BYTES])
		bsize = nla_get_u64(info->attrs[NBD_ATTR_BLOCK_SIZE_BYTES]);

	if (bytes != config->bytesize || bsize != nbd_blksize(config))
		return nbd_set_size(nbd, bytes, bsize);
	return 0;
}

//处理netlink的连接命令
static int nbd_genl_connect(struct sk_buff *skb, struct genl_info *info)
{
	struct nbd_device *nbd;
	struct nbd_config *config;
	int index = -1;
	int ret;
	bool put_dev = false;

	if (!netlink_capable(skb, CAP_SYS_ADMIN))
		return -EPERM;

	if (info->attrs[NBD_ATTR_INDEX]) {
		index = nla_get_u32(info->attrs[NBD_ATTR_INDEX]);

		/*
		 * Too big first_minor can cause duplicate creation of
		 * sysfs files/links, since index << part_shift might overflow, or
		 * MKDEV() expect that the max bits of first_minor is 20.
		 */
		if (index < 0 || index > MINORMASK >> part_shift) {
			pr_err("illegal input index %d\n", index);
			return -EINVAL;
		}
	}
	if (!info->attrs[NBD_ATTR_SOCKETS]) {
		pr_err("must specify at least one socket\n");
		return -EINVAL;
	}
	if (!info->attrs[NBD_ATTR_SIZE_BYTES]) {
		pr_err("must specify a size in bytes for the device\n");
		return -EINVAL;
	}
again:
	mutex_lock(&nbd_index_mutex);
	if (index == -1) {
		nbd = nbd_find_get_unused();
	} else {
		//通过index找到对应的nbd设备
		nbd = idr_find(&nbd_index_idr, index);
		if (nbd) {
			if ((test_bit(NBD_DESTROY_ON_DISCONNECT, &nbd->flags) &&
			     test_bit(NBD_DISCONNECT_REQUESTED, &nbd->flags)) ||
			    !refcount_inc_not_zero(&nbd->refs)) {
				mutex_unlock(&nbd_index_mutex);
				pr_err("device at index %d is going down\n",
					index);
				return -EINVAL;
			}
		}
	}
	mutex_unlock(&nbd_index_mutex);

	if (!nbd) {
		nbd = nbd_dev_add(index, 2);
		if (IS_ERR(nbd)) {
			pr_err("failed to add new device\n");
			return PTR_ERR(nbd);
		}
	}

	//增加设备配置引用
	mutex_lock(&nbd->config_lock);
	if (refcount_read(&nbd->config_refs)) {
		mutex_unlock(&nbd->config_lock);
		nbd_put(nbd);
		if (index == -1)
			goto again;
		pr_err("nbd%d already in use\n", index);
		return -EBUSY;
	}

	//nbd->config一定没有配置
	if (WARN_ON(nbd->config)) {
		mutex_unlock(&nbd->config_lock);
		nbd_put(nbd);
		return -EINVAL;
	}
	//申请config结构体，存储配置
	config = nbd_alloc_config();
	if (IS_ERR(config)) {
		mutex_unlock(&nbd->config_lock);
		nbd_put(nbd);
		pr_err("couldn't allocate config\n");
		return PTR_ERR(config);
	}
	nbd->config = config;
	refcount_set(&nbd->config_refs, 1);
	//置配置已绑定标记
	set_bit(NBD_RT_BOUND, &config->runtime_flags);

	//提取用户态传入的info信息，填充config
	ret = nbd_genl_size_set(info, nbd);
	if (ret)
		goto out;

	if (info->attrs[NBD_ATTR_TIMEOUT])
		nbd_set_cmd_timeout(nbd,
				    nla_get_u64(info->attrs[NBD_ATTR_TIMEOUT]));
	if (info->attrs[NBD_ATTR_DEAD_CONN_TIMEOUT]) {
		config->dead_conn_timeout =
			nla_get_u64(info->attrs[NBD_ATTR_DEAD_CONN_TIMEOUT]);
		config->dead_conn_timeout *= HZ;
	}
	if (info->attrs[NBD_ATTR_SERVER_FLAGS])
		config->flags =
			nla_get_u64(info->attrs[NBD_ATTR_SERVER_FLAGS]);
	if (info->attrs[NBD_ATTR_CLIENT_FLAGS]) {
		u64 flags = nla_get_u64(info->attrs[NBD_ATTR_CLIENT_FLAGS]);
		if (flags & NBD_CFLAG_DESTROY_ON_DISCONNECT) {
			/*
			 * We have 1 ref to keep the device around, and then 1
			 * ref for our current operation here, which will be
			 * inherited by the config.  If we already have
			 * DESTROY_ON_DISCONNECT set then we know we don't have
			 * that extra ref already held so we don't need the
			 * put_dev.
			 */
			if (!test_and_set_bit(NBD_DESTROY_ON_DISCONNECT,
					      &nbd->flags))
				put_dev = true;
		} else {
			if (test_and_clear_bit(NBD_DESTROY_ON_DISCONNECT,
					       &nbd->flags))
				refcount_inc(&nbd->refs);
		}
		if (flags & NBD_CFLAG_DISCONNECT_ON_CLOSE) {
			set_bit(NBD_RT_DISCONNECT_ON_CLOSE,
				&config->runtime_flags);
		}
	}

	//这个逻辑很有意思，向kernel传入由用户态创建完成的socket对应的fd
	//这样一方面解决了kernel对外发送报文，另一方面也解决了kernel不负责连接配置相关的问题
	if (info->attrs[NBD_ATTR_SOCKETS]) {
		struct nlattr *attr;
		int rem, fd;

		//添加所有socket
		nla_for_each_nested(attr, info->attrs[NBD_ATTR_SOCKETS],
				    rem) {
			struct nlattr *socks[NBD_SOCK_MAX+1];

			if (nla_type(attr) != NBD_SOCK_ITEM) {
				pr_err("socks must be embedded in a SOCK_ITEM attr\n");
				ret = -EINVAL;
				goto out;
			}
			ret = nla_parse_nested_deprecated(socks, NBD_SOCK_MAX,
							  attr,
							  nbd_sock_policy,
							  info->extack);
			if (ret != 0) {
				pr_err("error processing sock list\n");
				ret = -EINVAL;
				goto out;
			}
			if (!socks[NBD_SOCK_FD])
				continue;
			fd = (int)nla_get_u32(socks[NBD_SOCK_FD]);
			ret = nbd_add_socket(nbd, fd, true);
			if (ret)
				goto out;
		}
	}

	//使能nbd设备
	ret = nbd_start_device(nbd);
	if (ret)
		goto out;
	if (info->attrs[NBD_ATTR_BACKEND_IDENTIFIER]) {
		nbd->backend = nla_strdup(info->attrs[NBD_ATTR_BACKEND_IDENTIFIER],
					  GFP_KERNEL);
		if (!nbd->backend) {
			ret = -ENOMEM;
			goto out;
		}
	}
	ret = device_create_file(disk_to_dev(nbd->disk), &backend_attr);
	if (ret) {
		dev_err(disk_to_dev(nbd->disk),
			"device_create_file failed for backend!\n");
		goto out;
	}
	set_bit(NBD_RT_HAS_BACKEND_FILE, &config->runtime_flags);
out:
	mutex_unlock(&nbd->config_lock);
	if (!ret) {
		set_bit(NBD_RT_HAS_CONFIG_REF, &config->runtime_flags);
		refcount_inc(&nbd->config_refs);
		nbd_connect_reply(info, nbd->index);
	}
	nbd_config_put(nbd);
	if (put_dev)
		nbd_put(nbd);
	return ret;
}

static void nbd_disconnect_and_put(struct nbd_device *nbd)
{
	mutex_lock(&nbd->config_lock);
	nbd_disconnect(nbd);
	sock_shutdown(nbd);
	wake_up(&nbd->config->conn_wait);
	/*
	 * Make sure recv thread has finished, we can safely call nbd_clear_que()
	 * to cancel the inflight I/Os.
	 */
	flush_workqueue(nbd->recv_workq);
	nbd_clear_que(nbd);
	nbd->task_setup = NULL;
	mutex_unlock(&nbd->config_lock);

	if (test_and_clear_bit(NBD_RT_HAS_CONFIG_REF,
			       &nbd->config->runtime_flags))
		nbd_config_put(nbd);
}

//处理netlink的断开命令
static int nbd_genl_disconnect(struct sk_buff *skb, struct genl_info *info)
{
	struct nbd_device *nbd;
	int index;

	if (!netlink_capable(skb, CAP_SYS_ADMIN))
		return -EPERM;

	if (!info->attrs[NBD_ATTR_INDEX]) {
		pr_err("must specify an index to disconnect\n");
		return -EINVAL;
	}
	index = nla_get_u32(info->attrs[NBD_ATTR_INDEX]);
	mutex_lock(&nbd_index_mutex);
	//取index对应的nbd设备
	nbd = idr_find(&nbd_index_idr, index);
	if (!nbd) {
		mutex_unlock(&nbd_index_mutex);
		pr_err("couldn't find device at index %d\n", index);
		return -EINVAL;
	}

	//增加设备引用
	if (!refcount_inc_not_zero(&nbd->refs)) {
		mutex_unlock(&nbd_index_mutex);
		pr_err("device at index %d is going down\n", index);
		return -EINVAL;
	}
	//增加配置引用
	mutex_unlock(&nbd_index_mutex);
	if (!refcount_inc_not_zero(&nbd->config_refs))
		goto put_nbd;
	nbd_disconnect_and_put(nbd);
	nbd_config_put(nbd);
put_nbd:
	nbd_put(nbd);
	return 0;
}

static int nbd_genl_reconfigure(struct sk_buff *skb, struct genl_info *info)
{
	struct nbd_device *nbd = NULL;
	struct nbd_config *config;
	int index;
	int ret = 0;
	bool put_dev = false;

	if (!netlink_capable(skb, CAP_SYS_ADMIN))
		return -EPERM;

	if (!info->attrs[NBD_ATTR_INDEX]) {
		pr_err("must specify a device to reconfigure\n");
		return -EINVAL;
	}
	index = nla_get_u32(info->attrs[NBD_ATTR_INDEX]);
	mutex_lock(&nbd_index_mutex);
	nbd = idr_find(&nbd_index_idr, index);
	if (!nbd) {
		mutex_unlock(&nbd_index_mutex);
		pr_err("couldn't find a device at index %d\n", index);
		return -EINVAL;
	}
	if (nbd->backend) {
		if (info->attrs[NBD_ATTR_BACKEND_IDENTIFIER]) {
			if (nla_strcmp(info->attrs[NBD_ATTR_BACKEND_IDENTIFIER],
				       nbd->backend)) {
				mutex_unlock(&nbd_index_mutex);
				dev_err(nbd_to_dev(nbd),
					"backend image doesn't match with %s\n",
					nbd->backend);
				return -EINVAL;
			}
		} else {
			mutex_unlock(&nbd_index_mutex);
			dev_err(nbd_to_dev(nbd), "must specify backend\n");
			return -EINVAL;
		}
	}
	if (!refcount_inc_not_zero(&nbd->refs)) {
		mutex_unlock(&nbd_index_mutex);
		pr_err("device at index %d is going down\n", index);
		return -EINVAL;
	}
	mutex_unlock(&nbd_index_mutex);

	if (!refcount_inc_not_zero(&nbd->config_refs)) {
		dev_err(nbd_to_dev(nbd),
			"not configured, cannot reconfigure\n");
		nbd_put(nbd);
		return -EINVAL;
	}

	mutex_lock(&nbd->config_lock);
	config = nbd->config;
	if (!test_bit(NBD_RT_BOUND, &config->runtime_flags) ||
	    !nbd->pid) {
		dev_err(nbd_to_dev(nbd),
			"not configured, cannot reconfigure\n");
		ret = -EINVAL;
		goto out;
	}

	ret = nbd_genl_size_set(info, nbd);
	if (ret)
		goto out;

	if (info->attrs[NBD_ATTR_TIMEOUT])
		nbd_set_cmd_timeout(nbd,
				    nla_get_u64(info->attrs[NBD_ATTR_TIMEOUT]));
	if (info->attrs[NBD_ATTR_DEAD_CONN_TIMEOUT]) {
		config->dead_conn_timeout =
			nla_get_u64(info->attrs[NBD_ATTR_DEAD_CONN_TIMEOUT]);
		config->dead_conn_timeout *= HZ;
	}
	if (info->attrs[NBD_ATTR_CLIENT_FLAGS]) {
		u64 flags = nla_get_u64(info->attrs[NBD_ATTR_CLIENT_FLAGS]);
		if (flags & NBD_CFLAG_DESTROY_ON_DISCONNECT) {
			if (!test_and_set_bit(NBD_DESTROY_ON_DISCONNECT,
					      &nbd->flags))
				put_dev = true;
		} else {
			if (test_and_clear_bit(NBD_DESTROY_ON_DISCONNECT,
					       &nbd->flags))
				refcount_inc(&nbd->refs);
		}

		if (flags & NBD_CFLAG_DISCONNECT_ON_CLOSE) {
			set_bit(NBD_RT_DISCONNECT_ON_CLOSE,
					&config->runtime_flags);
		} else {
			clear_bit(NBD_RT_DISCONNECT_ON_CLOSE,
					&config->runtime_flags);
		}
	}

	//重新设置socket
	if (info->attrs[NBD_ATTR_SOCKETS]) {
		struct nlattr *attr;
		int rem, fd;

		nla_for_each_nested(attr, info->attrs[NBD_ATTR_SOCKETS],
				    rem) {
			struct nlattr *socks[NBD_SOCK_MAX+1];

			if (nla_type(attr) != NBD_SOCK_ITEM) {
				pr_err("socks must be embedded in a SOCK_ITEM attr\n");
				ret = -EINVAL;
				goto out;
			}
			ret = nla_parse_nested_deprecated(socks, NBD_SOCK_MAX,
							  attr,
							  nbd_sock_policy,
							  info->extack);
			if (ret != 0) {
				pr_err("error processing sock list\n");
				ret = -EINVAL;
				goto out;
			}
			if (!socks[NBD_SOCK_FD])
				continue;
			/*指明重连的socket*/
			fd = (int)nla_get_u32(socks[NBD_SOCK_FD]);
			ret = nbd_reconnect_socket(nbd, fd);
			if (ret) {
				if (ret == -ENOSPC)
					ret = 0;
				goto out;
			}
			dev_info(nbd_to_dev(nbd), "reconnected socket\n");
		}
	}
out:
	mutex_unlock(&nbd->config_lock);
	nbd_config_put(nbd);
	nbd_put(nbd);
	if (put_dev)
		nbd_put(nbd);
	return ret;
}

static const struct genl_small_ops nbd_connect_genl_ops[] = {
	{
		//connect命令
		.cmd	= NBD_CMD_CONNECT,
		.validate = GENL_DONT_VALIDATE_STRICT | GENL_DONT_VALIDATE_DUMP,
		.doit	= nbd_genl_connect,
	},
	{
		//disconnect命令
		.cmd	= NBD_CMD_DISCONNECT,
		.validate = GENL_DONT_VALIDATE_STRICT | GENL_DONT_VALIDATE_DUMP,
		.doit	= nbd_genl_disconnect,
	},
	{
		//reconfigure命令
		.cmd	= NBD_CMD_RECONFIGURE,
		.validate = GENL_DONT_VALIDATE_STRICT | GENL_DONT_VALIDATE_DUMP,
		.doit	= nbd_genl_reconfigure,
	},
	{
		//status命令
		.cmd	= NBD_CMD_STATUS,
		.validate = GENL_DONT_VALIDATE_STRICT | GENL_DONT_VALIDATE_DUMP,
		.doit	= nbd_genl_status,
	},
};

static const struct genl_multicast_group nbd_mcast_grps[] = {
	{ .name = NBD_GENL_MCAST_GROUP_NAME, },
};

/*nbd对应的netlink family*/
static struct genl_family nbd_genl_family __ro_after_init = {
	.hdrsize	= 0,
	.name		= NBD_GENL_FAMILY_NAME,
	.version	= NBD_GENL_VERSION,
	.module		= THIS_MODULE,
	.small_ops	= nbd_connect_genl_ops,//nbd各命令处理
	.n_small_ops	= ARRAY_SIZE(nbd_connect_genl_ops),
	.resv_start_op	= NBD_CMD_STATUS + 1,
	.maxattr	= NBD_ATTR_MAX,
	.policy = nbd_attr_policy,
	.mcgrps		= nbd_mcast_grps,
	.n_mcgrps	= ARRAY_SIZE(nbd_mcast_grps),
};

static int populate_nbd_status(struct nbd_device *nbd, struct sk_buff *reply)
{
	struct nlattr *dev_opt;
	u8 connected = 0;
	int ret;

	/* This is a little racey, but for status it's ok.  The
	 * reason we don't take a ref here is because we can't
	 * take a ref in the index == -1 case as we would need
	 * to put under the nbd_index_mutex, which could
	 * deadlock if we are configured to remove ourselves
	 * once we're disconnected.
	 */
	if (refcount_read(&nbd->config_refs))
		connected = 1;
	dev_opt = nla_nest_start_noflag(reply, NBD_DEVICE_ITEM);
	if (!dev_opt)
		return -EMSGSIZE;
	ret = nla_put_u32(reply, NBD_DEVICE_INDEX, nbd->index);
	if (ret)
		return -EMSGSIZE;
	ret = nla_put_u8(reply, NBD_DEVICE_CONNECTED,
			 connected);
	if (ret)
		return -EMSGSIZE;
	nla_nest_end(reply, dev_opt);
	return 0;
}

static int status_cb(int id, void *ptr, void *data)
{
	struct nbd_device *nbd = ptr;
	return populate_nbd_status(nbd, (struct sk_buff *)data);
}

static int nbd_genl_status(struct sk_buff *skb, struct genl_info *info)
{
	struct nlattr *dev_list;
	struct sk_buff *reply;
	void *reply_head;
	size_t msg_size;
	int index = -1;
	int ret = -ENOMEM;

	if (info->attrs[NBD_ATTR_INDEX])
		index = nla_get_u32(info->attrs[NBD_ATTR_INDEX]);

	mutex_lock(&nbd_index_mutex);

	msg_size = nla_total_size(nla_attr_size(sizeof(u32)) +
				  nla_attr_size(sizeof(u8)));
	msg_size *= (index == -1) ? nbd_total_devices : 1;

	reply = genlmsg_new(msg_size, GFP_KERNEL);
	if (!reply)
		goto out;
	reply_head = genlmsg_put_reply(reply, info, &nbd_genl_family, 0,
				       NBD_CMD_STATUS);
	if (!reply_head) {
		nlmsg_free(reply);
		goto out;
	}

	dev_list = nla_nest_start_noflag(reply, NBD_ATTR_DEVICE_LIST);
	if (index == -1) {
		ret = idr_for_each(&nbd_index_idr, &status_cb, reply);
		if (ret) {
			nlmsg_free(reply);
			goto out;
		}
	} else {
		struct nbd_device *nbd;
		nbd = idr_find(&nbd_index_idr, index);
		if (nbd) {
			ret = populate_nbd_status(nbd, reply);
			if (ret) {
				nlmsg_free(reply);
				goto out;
			}
		}
	}
	nla_nest_end(reply, dev_list);
	genlmsg_end(reply, reply_head);
	ret = genlmsg_reply(reply, info);
out:
	mutex_unlock(&nbd_index_mutex);
	return ret;
}

static void nbd_connect_reply(struct genl_info *info, int index)
{
	struct sk_buff *skb;
	void *msg_head;
	int ret;

	skb = genlmsg_new(nla_total_size(sizeof(u32)), GFP_KERNEL);
	if (!skb)
		return;
	msg_head = genlmsg_put_reply(skb, info, &nbd_genl_family, 0,
				     NBD_CMD_CONNECT);
	if (!msg_head) {
		nlmsg_free(skb);
		return;
	}
	ret = nla_put_u32(skb, NBD_ATTR_INDEX, index);
	if (ret) {
		nlmsg_free(skb);
		return;
	}
	genlmsg_end(skb, msg_head);
	genlmsg_reply(skb, info);
}

static void nbd_mcast_index(int index)
{
	struct sk_buff *skb;
	void *msg_head;
	int ret;

	skb = genlmsg_new(nla_total_size(sizeof(u32)), GFP_KERNEL);
	if (!skb)
		return;
	msg_head = genlmsg_put(skb, 0, 0, &nbd_genl_family, 0,
				     NBD_CMD_LINK_DEAD);
	if (!msg_head) {
		nlmsg_free(skb);
		return;
	}
	ret = nla_put_u32(skb, NBD_ATTR_INDEX, index);
	if (ret) {
		nlmsg_free(skb);
		return;
	}
	genlmsg_end(skb, msg_head);
	genlmsg_multicast(&nbd_genl_family, skb, 0, 0, GFP_KERNEL);
}

static void nbd_dead_link_work(struct work_struct *work)
{
	struct link_dead_args *args = container_of(work, struct link_dead_args,
						   work);
	nbd_mcast_index(args->index);
	kfree(args);
}

static int __init nbd_init(void)
{
	int i;

	BUILD_BUG_ON(sizeof(struct nbd_request) != 28);

	if (max_part < 0) {
		//必须配置为大于0的数
		pr_err("max_part must be >= 0\n");
		return -EINVAL;
	}

	part_shift = 0;
	if (max_part > 0) {
		//取max_part最高位中含'1'的bit编号（编号自1开始）
		part_shift = fls(max_part);

		/*
		 * Adjust max_part according to part_shift as it is exported
		 * to user space so that user can know the max number of
		 * partition kernel should be able to manage.
		 *
		 * Note that -1 is required because partition 0 is reserved
		 * for the whole disk.
		 */
		//将max_part规范为N的2次方减1
		max_part = (1UL << part_shift) - 1;
	}

	//合法性校验，防止max配置超过kernel限制
	if ((1UL << part_shift) > DISK_MAX_PARTS)
		return -EINVAL;

	//防止nbds_max配置过大
	if (nbds_max > 1UL << (MINORBITS - part_shift))
		return -EINVAL;

	//注册名称为nbd的块设备
	if (register_blkdev(NBD_MAJOR, "nbd"))
		return -EIO;

	nbd_del_wq = alloc_workqueue("nbd-del", WQ_UNBOUND, 0);
	if (!nbd_del_wq) {
		unregister_blkdev(NBD_MAJOR, "nbd");
		return -ENOMEM;
	}

	//注册netlink接口，方便用户态控制
	if (genl_register_family(&nbd_genl_family)) {
		destroy_workqueue(nbd_del_wq);
		unregister_blkdev(NBD_MAJOR, "nbd");
		return -EINVAL;
	}
	nbd_dbg_init();

	//向系统添加nbds_max个nbd设备
	for (i = 0; i < nbds_max; i++)
		nbd_dev_add(i/*设备索引*/, 1/*引用计数*/);
	return 0;
}

static int nbd_exit_cb(int id, void *ptr, void *data)
{
	struct list_head *list = (struct list_head *)data;
	struct nbd_device *nbd = ptr;

	/* Skip nbd that is being removed asynchronously */
	if (refcount_read(&nbd->refs))
		list_add_tail(&nbd->list, list);

	return 0;
}

static void __exit nbd_cleanup(void)
{
	struct nbd_device *nbd;
	LIST_HEAD(del_list);

	/*
	 * Unregister netlink interface prior to waiting
	 * for the completion of netlink commands.
	 */
	genl_unregister_family(&nbd_genl_family);

	nbd_dbg_close();

	mutex_lock(&nbd_index_mutex);
	idr_for_each(&nbd_index_idr, &nbd_exit_cb, &del_list);
	mutex_unlock(&nbd_index_mutex);

	while (!list_empty(&del_list)) {
		nbd = list_first_entry(&del_list, struct nbd_device, list);
		list_del_init(&nbd->list);
		if (refcount_read(&nbd->config_refs))
			pr_err("possibly leaking nbd_config (ref %d)\n",
					refcount_read(&nbd->config_refs));
		if (refcount_read(&nbd->refs) != 1)
			pr_err("possibly leaking a device\n");
		nbd_put(nbd);
	}

	/* Also wait for nbd_dev_remove_work() completes */
	destroy_workqueue(nbd_del_wq);

	idr_destroy(&nbd_index_idr);
	unregister_blkdev(NBD_MAJOR, "nbd");
}

module_init(nbd_init);
module_exit(nbd_cleanup);

MODULE_DESCRIPTION("Network Block Device");
MODULE_LICENSE("GPL");

module_param(nbds_max, int, 0444);
MODULE_PARM_DESC(nbds_max, "number of network block devices to initialize (default: 16)");
module_param(max_part, int, 0444);
MODULE_PARM_DESC(max_part, "number of partitions per device (default: 16)");<|MERGE_RESOLUTION|>--- conflicted
+++ resolved
@@ -720,13 +720,8 @@
 	int result;
 
 	reply->magic = 0;
-<<<<<<< HEAD
-	iov_iter_kvec(&to, READ, &iov, 1, sizeof(*reply));
+	iov_iter_kvec(&to, ITER_DEST, &iov, 1, sizeof(*reply));
 	result = sock_xmit(nbd, index, 0, &to, MSG_WAITALL, NULL/*指明为socket接收*/);
-=======
-	iov_iter_kvec(&to, ITER_DEST, &iov, 1, sizeof(*reply));
-	result = sock_xmit(nbd, index, 0, &to, MSG_WAITALL, NULL);
->>>>>>> fe15c26e
 	if (result < 0) {
 	    /*读取响应失败，断开连接*/
 		if (!nbd_disconnected(nbd->config))
