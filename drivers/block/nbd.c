--- conflicted
+++ resolved
@@ -889,12 +889,8 @@
 
 		/*已完成request*/
 		rq = blk_mq_rq_from_pdu(cmd);
-<<<<<<< HEAD
-		if (likely(!blk_should_fake_timeout(rq->q)))
-		    /*指明此request请求完成*/
-			blk_mq_complete_request(rq);
-=======
 		if (likely(!blk_should_fake_timeout(rq->q))) {
+		    	/*指明此request请求完成*/
 			bool complete;
 
 			mutex_lock(&cmd->lock);
@@ -904,7 +900,6 @@
 			if (complete)
 				blk_mq_complete_request(rq);
 		}
->>>>>>> 97ee9d1c
 		percpu_ref_put(&q->q_usage_counter);
 	}
 
@@ -2078,15 +2073,9 @@
 		nbd_put(nbd);
 		return -EINVAL;
 	}
-<<<<<<< HEAD
-
 	//申请config结构体，存储配置
-	config = nbd->config = nbd_alloc_config();
-	if (!nbd->config) {
-=======
 	config = nbd_alloc_config();
 	if (IS_ERR(config)) {
->>>>>>> 97ee9d1c
 		mutex_unlock(&nbd->config_lock);
 		nbd_put(nbd);
 		pr_err("couldn't allocate config\n");
@@ -2603,12 +2592,8 @@
 	BUILD_BUG_ON(sizeof(struct nbd_request) != 28);
 
 	if (max_part < 0) {
-<<<<<<< HEAD
-	    //必须配置为大于0的数
-		printk(KERN_ERR "nbd: max_part must be >= 0\n");
-=======
+		//必须配置为大于0的数
 		pr_err("max_part must be >= 0\n");
->>>>>>> 97ee9d1c
 		return -EINVAL;
 	}
 
