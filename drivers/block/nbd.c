--- conflicted
+++ resolved
@@ -1354,18 +1354,7 @@
 		return -EINVAL;
 	}
 
-<<<<<<< HEAD
-	nbd->recv_workq = alloc_workqueue("knbd%d-recv",
-					  WQ_MEM_RECLAIM | WQ_HIGHPRI |
-					  WQ_UNBOUND, 0, nbd->index);
-	if (!nbd->recv_workq) {
-		dev_err(disk_to_dev(nbd->disk), "Could not allocate knbd recv work queue.\n");
-		return -ENOMEM;
-	}
-
 	//每个socket连接看作为一个硬件队列
-=======
->>>>>>> 8ab77458
 	blk_mq_update_nr_hw_queues(&nbd->tag_set, config->num_connections);
 	nbd->pid = task_pid_nr(current);
 
