--- conflicted
+++ resolved
@@ -72,19 +72,9 @@
 	int index;
 };
 
-<<<<<<< HEAD
-#define NBD_TIMEDOUT			0
-#define NBD_DISCONNECT_REQUESTED	1 //断开请求已发出
-#define NBD_DISCONNECTED		2 //标记连接已断开
-#define NBD_HAS_PID_FILE		3
-#define NBD_HAS_CONFIG_REF		4
-#define NBD_BOUND			5
-#define NBD_DESTROY_ON_DISCONNECT	6
-#define NBD_DISCONNECT_ON_CLOSE 	7
-=======
 #define NBD_RT_TIMEDOUT			0
-#define NBD_RT_DISCONNECT_REQUESTED	1
-#define NBD_RT_DISCONNECTED		2
+#define NBD_RT_DISCONNECT_REQUESTED	1 //断开请求已发出
+#define NBD_RT_DISCONNECTED		2 //标记连接已断开
 #define NBD_RT_HAS_PID_FILE		3
 #define NBD_RT_HAS_CONFIG_REF		4
 #define NBD_RT_BOUND			5
@@ -93,7 +83,6 @@
 
 #define NBD_DESTROY_ON_DISCONNECT	0
 #define NBD_DISCONNECT_REQUESTED	1
->>>>>>> da05b5ea
 
 struct nbd_config {
 	u32 flags;
@@ -362,12 +351,8 @@
 
 	if (config->num_connections == 0)
 		return;
-<<<<<<< HEAD
 	//标记连接断开
-	if (test_and_set_bit(NBD_DISCONNECTED, &config->runtime_flags))
-=======
 	if (test_and_set_bit(NBD_RT_DISCONNECTED, &config->runtime_flags))
->>>>>>> da05b5ea
 		return;
 
 	//清理打开的sock
@@ -1164,14 +1149,10 @@
 	struct nbd_config *config = nbd->config;
 
 	dev_info(disk_to_dev(nbd->disk), "NBD_DISCONNECT\n");
-<<<<<<< HEAD
 	//置断开连接请求已发出标记
-	set_bit(NBD_DISCONNECT_REQUESTED, &config->runtime_flags);
+	set_bit(NBD_RT_DISCONNECT_REQUESTED, &config->runtime_flags);
 	//发送连接断开请求
-=======
-	set_bit(NBD_RT_DISCONNECT_REQUESTED, &config->runtime_flags);
 	set_bit(NBD_DISCONNECT_REQUESTED, &nbd->flags);
->>>>>>> da05b5ea
 	send_disconnects(nbd);
 	return 0;
 }
@@ -1859,9 +1840,6 @@
 		return -EINVAL;
 	}
 
-<<<<<<< HEAD
-	//增加设备引用
-=======
 	if (test_bit(NBD_DESTROY_ON_DISCONNECT, &nbd->flags) &&
 	    test_bit(NBD_DISCONNECT_REQUESTED, &nbd->flags)) {
 		nbd->destroy_complete = &destroy_complete;
@@ -1872,7 +1850,7 @@
 		goto again;
 	}
 
->>>>>>> da05b5ea
+	//增加设备引用
 	if (!refcount_inc_not_zero(&nbd->refs)) {
 		mutex_unlock(&nbd_index_mutex);
 		if (index == -1)
@@ -1910,12 +1888,8 @@
 		return -ENOMEM;
 	}
 	refcount_set(&nbd->config_refs, 1);
-<<<<<<< HEAD
 	//置配置已绑定标记
-	set_bit(NBD_BOUND, &config->runtime_flags);
-=======
 	set_bit(NBD_RT_BOUND, &config->runtime_flags);
->>>>>>> da05b5ea
 
 	//提取用户态传入的info信息，填充config
 	ret = nbd_genl_size_set(info, nbd);
