// SPDX-License-Identifier: GPL-2.0-or-later
/*
 * Network block device - make block devices work over TCP
 *
 * Note that you can not swap over this thing, yet. Seems to work but
 * deadlocks sometimes - you can not swap over TCP in general.
 * 
 * Copyright 1997-2000, 2008 Pavel Machek <pavel@ucw.cz>
 * Parts copyright 2001 Steven Whitehouse <steve@chygwyn.com>
 *
 * (part of code stolen from loop.c)
 */

#include <linux/major.h>

#include <linux/blkdev.h>
#include <linux/module.h>
#include <linux/init.h>
#include <linux/sched.h>
#include <linux/sched/mm.h>
#include <linux/fs.h>
#include <linux/bio.h>
#include <linux/stat.h>
#include <linux/errno.h>
#include <linux/file.h>
#include <linux/ioctl.h>
#include <linux/mutex.h>
#include <linux/compiler.h>
#include <linux/completion.h>
#include <linux/err.h>
#include <linux/kernel.h>
#include <linux/slab.h>
#include <net/sock.h>
#include <linux/net.h>
#include <linux/kthread.h>
#include <linux/types.h>
#include <linux/debugfs.h>
#include <linux/blk-mq.h>

#include <linux/uaccess.h>
#include <asm/types.h>

#include <linux/nbd.h>
#include <linux/nbd-netlink.h>
#include <net/genetlink.h>

#define CREATE_TRACE_POINTS
#include <trace/events/nbd.h>

static DEFINE_IDR(nbd_index_idr);
static DEFINE_MUTEX(nbd_index_mutex);
static struct workqueue_struct *nbd_del_wq;
static int nbd_total_devices = 0;

struct nbd_sock {
	struct socket *sock;//对应的连接socket
	struct mutex tx_lock;
	struct request *pending;
	int sent;
	bool dead;
	int fallback_index;
	int cookie;
};

struct recv_thread_args {
	struct work_struct work;
	struct nbd_device *nbd;
	int index;
};

struct link_dead_args {
	struct work_struct work;
	int index;
};

#define NBD_RT_TIMEDOUT			0
#define NBD_RT_DISCONNECT_REQUESTED	1 //断开请求已发出
#define NBD_RT_DISCONNECTED		2 //标记连接已断开
#define NBD_RT_HAS_PID_FILE		3
#define NBD_RT_HAS_CONFIG_REF		4
#define NBD_RT_BOUND			5
#define NBD_RT_DISCONNECT_ON_CLOSE	6
#define NBD_RT_HAS_BACKEND_FILE		7

#define NBD_DESTROY_ON_DISCONNECT	0
#define NBD_DISCONNECT_REQUESTED	1

struct nbd_config {
	u32 flags;
	unsigned long runtime_flags;
	u64 dead_conn_timeout;

	struct nbd_sock **socks;
	int num_connections;//连接总数（对应socks数组大小）
	atomic_t live_connections;
	wait_queue_head_t conn_wait;

	atomic_t recv_threads;
	wait_queue_head_t recv_wq;
	unsigned int blksize_bits;
	loff_t bytesize;
#if IS_ENABLED(CONFIG_DEBUG_FS)
	struct dentry *dbg_dir;
#endif
};

static inline unsigned int nbd_blksize(struct nbd_config *config)
{
	return 1u << config->blksize_bits;
}

struct nbd_device {
	struct blk_mq_tag_set tag_set;

	int index;
	refcount_t config_refs;
	refcount_t refs;
	struct nbd_config *config;//nbd设备配置
	struct mutex config_lock;
	struct gendisk *disk;
	struct workqueue_struct *recv_workq;
	struct work_struct remove_work;

	struct list_head list;
	struct task_struct *task_setup;

	unsigned long flags;
	pid_t pid; /* pid of nbd-client, if attached */

	char *backend;
};

#define NBD_CMD_REQUEUED	1
/*
 * This flag will be set if nbd_queue_rq() succeed, and will be checked and
 * cleared in completion. Both setting and clearing of the flag are protected
 * by cmd->lock.
 */
#define NBD_CMD_INFLIGHT	2

struct nbd_cmd {
	struct nbd_device *nbd;
	struct mutex lock;
	int index;
	int cookie;
	int retries;
	blk_status_t status;
	unsigned long flags;
	u32 cmd_cookie;
};

#if IS_ENABLED(CONFIG_DEBUG_FS)
static struct dentry *nbd_dbg_dir;
#endif

#define nbd_name(nbd) ((nbd)->disk->disk_name)

#define NBD_MAGIC 0x68797548

#define NBD_DEF_BLKSIZE_BITS 10

static unsigned int nbds_max = 16;
static int max_part = 16;
static int part_shift;

static int nbd_dev_dbg_init(struct nbd_device *nbd);
static void nbd_dev_dbg_close(struct nbd_device *nbd);
static void nbd_config_put(struct nbd_device *nbd);
static void nbd_connect_reply(struct genl_info *info, int index);
static int nbd_genl_status(struct sk_buff *skb, struct genl_info *info);
static void nbd_dead_link_work(struct work_struct *work);
static void nbd_disconnect_and_put(struct nbd_device *nbd);

static inline struct device *nbd_to_dev(struct nbd_device *nbd)
{
	return disk_to_dev(nbd->disk);
}

static void nbd_requeue_cmd(struct nbd_cmd *cmd)
{
	struct request *req = blk_mq_rq_from_pdu(cmd);

	if (!test_and_set_bit(NBD_CMD_REQUEUED, &cmd->flags))
		blk_mq_requeue_request(req, true);
}

#define NBD_COOKIE_BITS 32

static u64 nbd_cmd_handle(struct nbd_cmd *cmd)
{
	struct request *req = blk_mq_rq_from_pdu(cmd);
	u32 tag = blk_mq_unique_tag(req);
	u64 cookie = cmd->cmd_cookie;

	return (cookie << NBD_COOKIE_BITS) | tag;
}

static u32 nbd_handle_to_tag(u64 handle)
{
	return (u32)handle;
}

static u32 nbd_handle_to_cookie(u64 handle)
{
	return (u32)(handle >> NBD_COOKIE_BITS);
}

static const char *nbdcmd_to_ascii(int cmd)
{
	switch (cmd) {
	case  NBD_CMD_READ: return "read";
	case NBD_CMD_WRITE: return "write";
	case  NBD_CMD_DISC: return "disconnect";
	case NBD_CMD_FLUSH: return "flush";
	case  NBD_CMD_TRIM: return "trim/discard";
	}
	return "invalid";
}

//显示进程id
static ssize_t pid_show(struct device *dev,
			struct device_attribute *attr, char *buf)
{
	struct gendisk *disk = dev_to_disk(dev);
	struct nbd_device *nbd = (struct nbd_device *)disk->private_data;

	return sprintf(buf, "%d\n", nbd->pid);
}

static const struct device_attribute pid_attr = {
	.attr = { .name = "pid", .mode = 0444},
	.show = pid_show,
};

static ssize_t backend_show(struct device *dev,
		struct device_attribute *attr, char *buf)
{
	struct gendisk *disk = dev_to_disk(dev);
	struct nbd_device *nbd = (struct nbd_device *)disk->private_data;

	return sprintf(buf, "%s\n", nbd->backend ?: "");
}

static const struct device_attribute backend_attr = {
	.attr = { .name = "backend", .mode = 0444},
	.show = backend_show,
};

static void nbd_dev_remove(struct nbd_device *nbd)
{
	struct gendisk *disk = nbd->disk;

	del_gendisk(disk);
	blk_cleanup_disk(disk);
	blk_mq_free_tag_set(&nbd->tag_set);

	/*
	 * Remove from idr after del_gendisk() completes, so if the same ID is
	 * reused, the following add_disk() will succeed.
	 */
	mutex_lock(&nbd_index_mutex);
	idr_remove(&nbd_index_idr, nbd->index);
	mutex_unlock(&nbd_index_mutex);

	kfree(nbd);
}

static void nbd_dev_remove_work(struct work_struct *work)
{
	nbd_dev_remove(container_of(work, struct nbd_device, remove_work));
}

static void nbd_put(struct nbd_device *nbd)
{
	if (!refcount_dec_and_test(&nbd->refs))
		return;

	/* Call del_gendisk() asynchrounously to prevent deadlock */
	if (test_bit(NBD_DESTROY_ON_DISCONNECT, &nbd->flags))
		queue_work(nbd_del_wq, &nbd->remove_work);
	else
		nbd_dev_remove(nbd);
}

static int nbd_disconnected(struct nbd_config *config)
{
	return test_bit(NBD_RT_DISCONNECTED, &config->runtime_flags) ||
		test_bit(NBD_RT_DISCONNECT_REQUESTED, &config->runtime_flags);
}

static void nbd_mark_nsock_dead(struct nbd_device *nbd, struct nbd_sock *nsock,
				int notify)
{
	if (!nsock->dead && notify && !nbd_disconnected(nbd->config)) {
		struct link_dead_args *args;
		args = kmalloc(sizeof(struct link_dead_args), GFP_NOIO);
		if (args) {
			INIT_WORK(&args->work, nbd_dead_link_work);
			args->index = nbd->index;
			queue_work(system_wq, &args->work);
		}
	}
	if (!nsock->dead) {
		kernel_sock_shutdown(nsock->sock, SHUT_RDWR);
		if (atomic_dec_return(&nbd->config->live_connections) == 0) {
			if (test_and_clear_bit(NBD_RT_DISCONNECT_REQUESTED,
					       &nbd->config->runtime_flags)) {
				set_bit(NBD_RT_DISCONNECTED,
					&nbd->config->runtime_flags);
				dev_info(nbd_to_dev(nbd),
					"Disconnected due to user request.\n");
			}
		}
	}
	nsock->dead = true;
	nsock->pending = NULL;
	nsock->sent = 0;
}

static int nbd_set_size(struct nbd_device *nbd, loff_t bytesize,
		loff_t blksize)
{
	if (!blksize)
		blksize = 1u << NBD_DEF_BLKSIZE_BITS;

	if (blk_validate_block_size(blksize))
		return -EINVAL;

	nbd->config->bytesize = bytesize;
	nbd->config->blksize_bits = __ffs(blksize);

	if (!nbd->pid)
		return 0;

	if (nbd->config->flags & NBD_FLAG_SEND_TRIM) {
		nbd->disk->queue->limits.discard_granularity = blksize;
		nbd->disk->queue->limits.discard_alignment = blksize;
		blk_queue_max_discard_sectors(nbd->disk->queue, UINT_MAX);
	}
	blk_queue_logical_block_size(nbd->disk->queue, blksize);
	blk_queue_physical_block_size(nbd->disk->queue, blksize);

	if (max_part)
		set_bit(GD_NEED_PART_SCAN, &nbd->disk->state);
	if (!set_capacity_and_notify(nbd->disk, bytesize >> 9))
		kobject_uevent(&nbd_to_dev(nbd)->kobj, KOBJ_CHANGE);
	return 0;
}

static void nbd_complete_rq(struct request *req)
{
	struct nbd_cmd *cmd = blk_mq_rq_to_pdu(req);

	dev_dbg(nbd_to_dev(cmd->nbd), "request %p: %s\n", req,
		cmd->status ? "failed" : "done");

	blk_mq_end_request(req, cmd->status);
}

/*
 * Forcibly shutdown the socket causing all listeners to error
 */
static void sock_shutdown(struct nbd_device *nbd)
{
	struct nbd_config *config = nbd->config;
	int i;

	if (config->num_connections == 0)
		return;
	//标记连接断开
	if (test_and_set_bit(NBD_RT_DISCONNECTED, &config->runtime_flags))
		return;

	//清理打开的sock
	for (i = 0; i < config->num_connections; i++) {
		struct nbd_sock *nsock = config->socks[i];
		mutex_lock(&nsock->tx_lock);
		nbd_mark_nsock_dead(nbd, nsock, 0);
		mutex_unlock(&nsock->tx_lock);
	}
	dev_warn(disk_to_dev(nbd->disk), "shutting down sockets\n");
}

static u32 req_to_nbd_cmd_type(struct request *req)
{
	switch (req_op(req)) {
	case REQ_OP_DISCARD:
		return NBD_CMD_TRIM;
	case REQ_OP_FLUSH:
		return NBD_CMD_FLUSH;
	case REQ_OP_WRITE:
		return NBD_CMD_WRITE;
	case REQ_OP_READ:
		return NBD_CMD_READ;
	default:
		return U32_MAX;
	}
}

static enum blk_eh_timer_return nbd_xmit_timeout(struct request *req,
						 bool reserved)
{
	struct nbd_cmd *cmd = blk_mq_rq_to_pdu(req);
	struct nbd_device *nbd = cmd->nbd;
	struct nbd_config *config;

	if (!mutex_trylock(&cmd->lock))
		return BLK_EH_RESET_TIMER;

	if (!__test_and_clear_bit(NBD_CMD_INFLIGHT, &cmd->flags)) {
		mutex_unlock(&cmd->lock);
		return BLK_EH_DONE;
	}

	if (!refcount_inc_not_zero(&nbd->config_refs)) {
		cmd->status = BLK_STS_TIMEOUT;
		mutex_unlock(&cmd->lock);
		goto done;
	}
	config = nbd->config;

	if (config->num_connections > 1 ||
	    (config->num_connections == 1 && nbd->tag_set.timeout)) {
		dev_err_ratelimited(nbd_to_dev(nbd),
				    "Connection timed out, retrying (%d/%d alive)\n",
				    atomic_read(&config->live_connections),
				    config->num_connections);
		/*
		 * Hooray we have more connections, requeue this IO, the submit
		 * path will put it on a real connection. Or if only one
		 * connection is configured, the submit path will wait util
		 * a new connection is reconfigured or util dead timeout.
		 */
		if (config->socks) {
			if (cmd->index < config->num_connections) {
				struct nbd_sock *nsock =
					config->socks[cmd->index];
				mutex_lock(&nsock->tx_lock);
				/* We can have multiple outstanding requests, so
				 * we don't want to mark the nsock dead if we've
				 * already reconnected with a new socket, so
				 * only mark it dead if its the same socket we
				 * were sent out on.
				 */
				if (cmd->cookie == nsock->cookie)
					nbd_mark_nsock_dead(nbd, nsock, 1);
				mutex_unlock(&nsock->tx_lock);
			}
			mutex_unlock(&cmd->lock);
			nbd_requeue_cmd(cmd);
			nbd_config_put(nbd);
			return BLK_EH_DONE;
		}
	}

	if (!nbd->tag_set.timeout) {
		/*
		 * Userspace sets timeout=0 to disable socket disconnection,
		 * so just warn and reset the timer.
		 */
		struct nbd_sock *nsock = config->socks[cmd->index];
		cmd->retries++;
		dev_info(nbd_to_dev(nbd), "Possible stuck request %p: control (%s@%llu,%uB). Runtime %u seconds\n",
			req, nbdcmd_to_ascii(req_to_nbd_cmd_type(req)),
			(unsigned long long)blk_rq_pos(req) << 9,
			blk_rq_bytes(req), (req->timeout / HZ) * cmd->retries);

		mutex_lock(&nsock->tx_lock);
		if (cmd->cookie != nsock->cookie) {
			nbd_requeue_cmd(cmd);
			mutex_unlock(&nsock->tx_lock);
			mutex_unlock(&cmd->lock);
			nbd_config_put(nbd);
			return BLK_EH_DONE;
		}
		mutex_unlock(&nsock->tx_lock);
		mutex_unlock(&cmd->lock);
		nbd_config_put(nbd);
		return BLK_EH_RESET_TIMER;
	}

	dev_err_ratelimited(nbd_to_dev(nbd), "Connection timed out\n");
	set_bit(NBD_RT_TIMEDOUT, &config->runtime_flags);
	cmd->status = BLK_STS_IOERR;
	mutex_unlock(&cmd->lock);
	sock_shutdown(nbd);
	nbd_config_put(nbd);
done:
	blk_mq_complete_request(req);
	return BLK_EH_DONE;
}

/*
 *  Send or receive packet. Return a positive value on success and
 *  negtive value on failue, and never return 0.
 */
static int sock_xmit(struct nbd_device *nbd, int index, int send,
		     struct iov_iter *iter, int msg_flags, int *sent)
{
	struct nbd_config *config = nbd->config;
	struct socket *sock = config->socks[index]->sock;
	int result;
	struct msghdr msg;
	unsigned int noreclaim_flag;

	if (unlikely(!sock)) {
		dev_err_ratelimited(disk_to_dev(nbd->disk),
			"Attempted %s on closed socket in sock_xmit\n",
			(send ? "send" : "recv"));
		return -EINVAL;
	}

	msg.msg_iter = *iter;

	noreclaim_flag = memalloc_noreclaim_save();
	do {
		sock->sk->sk_allocation = GFP_NOIO | __GFP_MEMALLOC;
		msg.msg_name = NULL;
		msg.msg_namelen = 0;
		msg.msg_control = NULL;
		msg.msg_controllen = 0;
		msg.msg_flags = msg_flags | MSG_NOSIGNAL;

		if (send)
			result = sock_sendmsg(sock, &msg);
		else
			result = sock_recvmsg(sock, &msg, msg.msg_flags);

		if (result <= 0) {
			if (result == 0)
				result = -EPIPE; /* short read */
			break;
		}
		if (sent)
			*sent += result;
	} while (msg_data_left(&msg));

	memalloc_noreclaim_restore(noreclaim_flag);

	return result;
}

/*
 * Different settings for sk->sk_sndtimeo can result in different return values
 * if there is a signal pending when we enter sendmsg, because reasons?
 */
static inline int was_interrupted(int result)
{
	return result == -ERESTARTSYS || result == -EINTR;
}

/* always call with the tx_lock held */
static int nbd_send_cmd(struct nbd_device *nbd, struct nbd_cmd *cmd, int index)
{
	struct request *req = blk_mq_rq_from_pdu(cmd);
	struct nbd_config *config = nbd->config;
	struct nbd_sock *nsock = config->socks[index];
	int result;
	struct nbd_request request = {.magic = htonl(NBD_REQUEST_MAGIC)};
	struct kvec iov = {.iov_base = &request, .iov_len = sizeof(request)};
	struct iov_iter from;
	unsigned long size = blk_rq_bytes(req);
	struct bio *bio;
	u64 handle;
	u32 type;
	u32 nbd_cmd_flags = 0;
	int sent = nsock->sent, skip = 0;

	iov_iter_kvec(&from, WRITE, &iov, 1, sizeof(request));

	type = req_to_nbd_cmd_type(req);
	if (type == U32_MAX)
		return -EIO;

	if (rq_data_dir(req) == WRITE &&
	    (config->flags & NBD_FLAG_READ_ONLY)) {
		dev_err_ratelimited(disk_to_dev(nbd->disk),
				    "Write on read-only\n");
		return -EIO;
	}

	if (req->cmd_flags & REQ_FUA)
		nbd_cmd_flags |= NBD_CMD_FLAG_FUA;

	/* We did a partial send previously, and we at least sent the whole
	 * request struct, so just go and send the rest of the pages in the
	 * request.
	 */
	if (sent) {
		if (sent >= sizeof(request)) {
			skip = sent - sizeof(request);

			/* initialize handle for tracing purposes */
			handle = nbd_cmd_handle(cmd);

			goto send_pages;
		}
		iov_iter_advance(&from, sent);
	} else {
		cmd->cmd_cookie++;
	}
	cmd->index = index;
	cmd->cookie = nsock->cookie;
	cmd->retries = 0;
	request.type = htonl(type | nbd_cmd_flags);
	if (type != NBD_CMD_FLUSH) {
		request.from = cpu_to_be64((u64)blk_rq_pos(req) << 9);
		request.len = htonl(size);
	}
	handle = nbd_cmd_handle(cmd);
	memcpy(request.handle, &handle, sizeof(handle));

	trace_nbd_send_request(&request, nbd->index, blk_mq_rq_from_pdu(cmd));

	dev_dbg(nbd_to_dev(nbd), "request %p: sending control (%s@%llu,%uB)\n",
		req, nbdcmd_to_ascii(type),
		(unsigned long long)blk_rq_pos(req) << 9, blk_rq_bytes(req));
	result = sock_xmit(nbd, index, 1, &from,
			(type == NBD_CMD_WRITE) ? MSG_MORE : 0, &sent);
	trace_nbd_header_sent(req, handle);
	if (result < 0) {
		if (was_interrupted(result)) {
			/* If we havne't sent anything we can just return BUSY,
			 * however if we have sent something we need to make
			 * sure we only allow this req to be sent until we are
			 * completely done.
			 */
			if (sent) {
				nsock->pending = req;
				nsock->sent = sent;
			}
			set_bit(NBD_CMD_REQUEUED, &cmd->flags);
			return BLK_STS_RESOURCE;
		}
		dev_err_ratelimited(disk_to_dev(nbd->disk),
			"Send control failed (result %d)\n", result);
		return -EAGAIN;
	}
send_pages:
	if (type != NBD_CMD_WRITE)
		goto out;

	bio = req->bio;
	while (bio) {
		struct bio *next = bio->bi_next;
		struct bvec_iter iter;
		struct bio_vec bvec;

		bio_for_each_segment(bvec, bio, iter) {
			bool is_last = !next && bio_iter_last(bvec, iter);
			int flags = is_last ? 0 : MSG_MORE;

			dev_dbg(nbd_to_dev(nbd), "request %p: sending %d bytes data\n",
				req, bvec.bv_len);
			iov_iter_bvec(&from, WRITE, &bvec, 1, bvec.bv_len);
			if (skip) {
				if (skip >= iov_iter_count(&from)) {
					skip -= iov_iter_count(&from);
					continue;
				}
				iov_iter_advance(&from, skip);
				skip = 0;
			}
			result = sock_xmit(nbd, index, 1, &from, flags, &sent);
			if (result < 0) {
				if (was_interrupted(result)) {
					/* We've already sent the header, we
					 * have no choice but to set pending and
					 * return BUSY.
					 */
					nsock->pending = req;
					nsock->sent = sent;
					set_bit(NBD_CMD_REQUEUED, &cmd->flags);
					return BLK_STS_RESOURCE;
				}
				dev_err(disk_to_dev(nbd->disk),
					"Send data failed (result %d)\n",
					result);
				return -EAGAIN;
			}
			/*
			 * The completion might already have come in,
			 * so break for the last one instead of letting
			 * the iterator do it. This prevents use-after-free
			 * of the bio.
			 */
			if (is_last)
				break;
		}
		bio = next;
	}
out:
	trace_nbd_payload_sent(req, handle);
	nsock->pending = NULL;
	nsock->sent = 0;
	return 0;
}

static int nbd_read_reply(struct nbd_device *nbd, int index,
			  struct nbd_reply *reply)
{
	struct kvec iov = {.iov_base = reply, .iov_len = sizeof(*reply)};
	struct iov_iter to;
	int result;

	reply->magic = 0;
	iov_iter_kvec(&to, READ, &iov, 1, sizeof(*reply));
	result = sock_xmit(nbd, index, 0, &to, MSG_WAITALL, NULL);
	if (result < 0) {
		if (!nbd_disconnected(nbd->config))
			dev_err(disk_to_dev(nbd->disk),
				"Receive control failed (result %d)\n", result);
		return result;
	}

	if (ntohl(reply->magic) != NBD_REPLY_MAGIC) {
		dev_err(disk_to_dev(nbd->disk), "Wrong magic (0x%lx)\n",
				(unsigned long)ntohl(reply->magic));
		return -EPROTO;
	}

	return 0;
}

/* NULL returned = something went wrong, inform userspace */
static struct nbd_cmd *nbd_handle_reply(struct nbd_device *nbd, int index,
					struct nbd_reply *reply)
{
	int result;
	struct nbd_cmd *cmd;
	struct request *req = NULL;
	u64 handle;
	u16 hwq;
	u32 tag;
	int ret = 0;

	memcpy(&handle, reply->handle, sizeof(handle));
	tag = nbd_handle_to_tag(handle);
	hwq = blk_mq_unique_tag_to_hwq(tag);
	if (hwq < nbd->tag_set.nr_hw_queues)
		req = blk_mq_tag_to_rq(nbd->tag_set.tags[hwq],
				       blk_mq_unique_tag_to_tag(tag));
	if (!req || !blk_mq_request_started(req)) {
		dev_err(disk_to_dev(nbd->disk), "Unexpected reply (%d) %p\n",
			tag, req);
		return ERR_PTR(-ENOENT);
	}
	trace_nbd_header_received(req, handle);
	cmd = blk_mq_rq_to_pdu(req);

	mutex_lock(&cmd->lock);
	if (!__test_and_clear_bit(NBD_CMD_INFLIGHT, &cmd->flags)) {
		dev_err(disk_to_dev(nbd->disk), "Suspicious reply %d (status %u flags %lu)",
			tag, cmd->status, cmd->flags);
		ret = -ENOENT;
		goto out;
	}
	if (cmd->index != index) {
		dev_err(disk_to_dev(nbd->disk), "Unexpected reply %d from different sock %d (expected %d)",
			tag, index, cmd->index);
	}
	if (cmd->cmd_cookie != nbd_handle_to_cookie(handle)) {
		dev_err(disk_to_dev(nbd->disk), "Double reply on req %p, cmd_cookie %u, handle cookie %u\n",
			req, cmd->cmd_cookie, nbd_handle_to_cookie(handle));
		ret = -ENOENT;
		goto out;
	}
	if (cmd->status != BLK_STS_OK) {
		dev_err(disk_to_dev(nbd->disk), "Command already handled %p\n",
			req);
		ret = -ENOENT;
		goto out;
	}
	if (test_bit(NBD_CMD_REQUEUED, &cmd->flags)) {
		dev_err(disk_to_dev(nbd->disk), "Raced with timeout on req %p\n",
			req);
		ret = -ENOENT;
		goto out;
	}
	if (ntohl(reply->error)) {
		dev_err(disk_to_dev(nbd->disk), "Other side returned error (%d)\n",
			ntohl(reply->error));
		cmd->status = BLK_STS_IOERR;
		goto out;
	}

	dev_dbg(nbd_to_dev(nbd), "request %p: got reply\n", req);
	if (rq_data_dir(req) != WRITE) {
		struct req_iterator iter;
		struct bio_vec bvec;
		struct iov_iter to;

		rq_for_each_segment(bvec, req, iter) {
			iov_iter_bvec(&to, READ, &bvec, 1, bvec.bv_len);
			result = sock_xmit(nbd, index, 0, &to, MSG_WAITALL, NULL);
			if (result < 0) {
				dev_err(disk_to_dev(nbd->disk), "Receive data failed (result %d)\n",
					result);
				/*
				 * If we've disconnected, we need to make sure we
				 * complete this request, otherwise error out
				 * and let the timeout stuff handle resubmitting
				 * this request onto another connection.
				 */
				if (nbd_disconnected(nbd->config)) {
					cmd->status = BLK_STS_IOERR;
					goto out;
				}
				ret = -EIO;
				goto out;
			}
			dev_dbg(nbd_to_dev(nbd), "request %p: got %d bytes data\n",
				req, bvec.bv_len);
		}
	}
out:
	trace_nbd_payload_received(req, handle);
	mutex_unlock(&cmd->lock);
	return ret ? ERR_PTR(ret) : cmd;
}

//收取请求并执行
static void recv_work(struct work_struct *work)
{
	struct recv_thread_args *args = container_of(work,
						     struct recv_thread_args,
						     work);
	struct nbd_device *nbd = args->nbd;
	struct nbd_config *config = nbd->config;
	struct request_queue *q = nbd->disk->queue;
	struct nbd_sock *nsock;
	struct nbd_cmd *cmd;
	struct request *rq;

	while (1) {
		struct nbd_reply reply;

		if (nbd_read_reply(nbd, args->index, &reply))
			break;

		/*
		 * Grab .q_usage_counter so request pool won't go away, then no
		 * request use-after-free is possible during nbd_handle_reply().
		 * If queue is frozen, there won't be any inflight requests, we
		 * needn't to handle the incoming garbage message.
		 */
		if (!percpu_ref_tryget(&q->q_usage_counter)) {
			dev_err(disk_to_dev(nbd->disk), "%s: no io inflight\n",
				__func__);
			break;
		}

		cmd = nbd_handle_reply(nbd, args->index, &reply);
		if (IS_ERR(cmd)) {
			percpu_ref_put(&q->q_usage_counter);
			break;
		}

		rq = blk_mq_rq_from_pdu(cmd);
		if (likely(!blk_should_fake_timeout(rq->q)))
			blk_mq_complete_request(rq);
		percpu_ref_put(&q->q_usage_counter);
	}

	nsock = config->socks[args->index];
	mutex_lock(&nsock->tx_lock);
	nbd_mark_nsock_dead(nbd, nsock, 1);
	mutex_unlock(&nsock->tx_lock);

	nbd_config_put(nbd);
	atomic_dec(&config->recv_threads);
	wake_up(&config->recv_wq);
	kfree(args);
}

static bool nbd_clear_req(struct request *req, void *data, bool reserved)
{
	struct nbd_cmd *cmd = blk_mq_rq_to_pdu(req);

	/* don't abort one completed request */
	if (blk_mq_request_completed(req))
		return true;

	mutex_lock(&cmd->lock);
	if (!__test_and_clear_bit(NBD_CMD_INFLIGHT, &cmd->flags)) {
		mutex_unlock(&cmd->lock);
		return true;
	}
	cmd->status = BLK_STS_IOERR;
	mutex_unlock(&cmd->lock);

	blk_mq_complete_request(req);
	return true;
}

static void nbd_clear_que(struct nbd_device *nbd)
{
	blk_mq_quiesce_queue(nbd->disk->queue);
	blk_mq_tagset_busy_iter(&nbd->tag_set, nbd_clear_req, NULL);
	blk_mq_unquiesce_queue(nbd->disk->queue);
	dev_dbg(disk_to_dev(nbd->disk), "queue cleared\n");
}

static int find_fallback(struct nbd_device *nbd, int index)
{
	struct nbd_config *config = nbd->config;
	int new_index = -1;
	struct nbd_sock *nsock = config->socks[index];
	int fallback = nsock->fallback_index;

	if (test_bit(NBD_RT_DISCONNECTED, &config->runtime_flags))
		return new_index;

	if (config->num_connections <= 1) {
		dev_err_ratelimited(disk_to_dev(nbd->disk),
				    "Dead connection, failed to find a fallback\n");
		return new_index;
	}

	if (fallback >= 0 && fallback < config->num_connections &&
	    !config->socks[fallback]->dead)
		return fallback;

	if (nsock->fallback_index < 0 ||
	    nsock->fallback_index >= config->num_connections ||
	    config->socks[nsock->fallback_index]->dead) {
		int i;
		for (i = 0; i < config->num_connections; i++) {
			if (i == index)
				continue;
			if (!config->socks[i]->dead) {
				new_index = i;
				break;
			}
		}
		nsock->fallback_index = new_index;
		if (new_index < 0) {
			dev_err_ratelimited(disk_to_dev(nbd->disk),
					    "Dead connection, failed to find a fallback\n");
			return new_index;
		}
	}
	new_index = nsock->fallback_index;
	return new_index;
}

static int wait_for_reconnect(struct nbd_device *nbd)
{
	struct nbd_config *config = nbd->config;
	if (!config->dead_conn_timeout)
		return 0;
	if (test_bit(NBD_RT_DISCONNECTED, &config->runtime_flags))
		return 0;
	return wait_event_timeout(config->conn_wait,
				  atomic_read(&config->live_connections) > 0,
				  config->dead_conn_timeout) > 0;
}

static int nbd_handle_cmd(struct nbd_cmd *cmd, int index)
{
	struct request *req = blk_mq_rq_from_pdu(cmd);
	struct nbd_device *nbd = cmd->nbd;
	struct nbd_config *config;
	struct nbd_sock *nsock;
	int ret;

	if (!refcount_inc_not_zero(&nbd->config_refs)) {
		dev_err_ratelimited(disk_to_dev(nbd->disk),
				    "Socks array is empty\n");
		return -EINVAL;
	}
	config = nbd->config;

	if (index >= config->num_connections) {
		dev_err_ratelimited(disk_to_dev(nbd->disk),
				    "Attempted send on invalid socket\n");
		nbd_config_put(nbd);
		return -EINVAL;
	}
	cmd->status = BLK_STS_OK;
again:
	nsock = config->socks[index];
	mutex_lock(&nsock->tx_lock);
	if (nsock->dead) {
		int old_index = index;
		index = find_fallback(nbd, index);
		mutex_unlock(&nsock->tx_lock);
		if (index < 0) {
			if (wait_for_reconnect(nbd)) {
				index = old_index;
				goto again;
			}
			/* All the sockets should already be down at this point,
			 * we just want to make sure that DISCONNECTED is set so
			 * any requests that come in that were queue'ed waiting
			 * for the reconnect timer don't trigger the timer again
			 * and instead just error out.
			 */
			sock_shutdown(nbd);
			nbd_config_put(nbd);
			return -EIO;
		}
		goto again;
	}

	/* Handle the case that we have a pending request that was partially
	 * transmitted that _has_ to be serviced first.  We need to call requeue
	 * here so that it gets put _after_ the request that is already on the
	 * dispatch list.
	 */
	blk_mq_start_request(req);
	if (unlikely(nsock->pending && nsock->pending != req)) {
		nbd_requeue_cmd(cmd);
		ret = 0;
		goto out;
	}
	/*
	 * Some failures are related to the link going down, so anything that
	 * returns EAGAIN can be retried on a different socket.
	 */
	ret = nbd_send_cmd(nbd, cmd, index);
	/*
	 * Access to this flag is protected by cmd->lock, thus it's safe to set
	 * the flag after nbd_send_cmd() succeed to send request to server.
	 */
	if (!ret)
		__set_bit(NBD_CMD_INFLIGHT, &cmd->flags);
	else if (ret == -EAGAIN) {
		dev_err_ratelimited(disk_to_dev(nbd->disk),
				    "Request send failed, requeueing\n");
		nbd_mark_nsock_dead(nbd, nsock, 1);
		nbd_requeue_cmd(cmd);
		ret = 0;
	}
out:
	mutex_unlock(&nsock->tx_lock);
	nbd_config_put(nbd);
	return ret;
}

static blk_status_t nbd_queue_rq(struct blk_mq_hw_ctx *hctx,
			const struct blk_mq_queue_data *bd)
{
	struct nbd_cmd *cmd = blk_mq_rq_to_pdu(bd->rq);
	int ret;

	/*
	 * Since we look at the bio's to send the request over the network we
	 * need to make sure the completion work doesn't mark this request done
	 * before we are done doing our send.  This keeps us from dereferencing
	 * freed data if we have particularly fast completions (ie we get the
	 * completion before we exit sock_xmit on the last bvec) or in the case
	 * that the server is misbehaving (or there was an error) before we're
	 * done sending everything over the wire.
	 */
	mutex_lock(&cmd->lock);
	clear_bit(NBD_CMD_REQUEUED, &cmd->flags);

	/* We can be called directly from the user space process, which means we
	 * could possibly have signals pending so our sendmsg will fail.  In
	 * this case we need to return that we are busy, otherwise error out as
	 * appropriate.
	 */
	ret = nbd_handle_cmd(cmd, hctx->queue_num);
	if (ret < 0)
		ret = BLK_STS_IOERR;
	else if (!ret)
		ret = BLK_STS_OK;
	mutex_unlock(&cmd->lock);

	return ret;
}

static struct socket *nbd_get_socket(struct nbd_device *nbd, unsigned long fd,
				     int *err)
{
	struct socket *sock;

	*err = 0;
	sock = sockfd_lookup(fd, err);
	if (!sock)
		return NULL;

	if (sock->ops->shutdown == sock_no_shutdown) {
		dev_err(disk_to_dev(nbd->disk), "Unsupported socket: shutdown callout must be supported.\n");
		*err = -EINVAL;
		sockfd_put(sock);
		return NULL;
	}

	return sock;
}

static int nbd_add_socket(struct nbd_device *nbd, unsigned long arg,
			  bool netlink)
{
	struct nbd_config *config = nbd->config;
	struct socket *sock;
	struct nbd_sock **socks;
	struct nbd_sock *nsock;
	int err;

	//查找arg（fd)指定的socket
	sock = nbd_get_socket(nbd, arg, &err);
	if (!sock)
		return err;

	/*
	 * We need to make sure we don't get any errant requests while we're
	 * reallocating the ->socks array.
	 */
	blk_mq_freeze_queue(nbd->disk->queue);

	if (!netlink && !nbd->task_setup &&
	    !test_bit(NBD_RT_BOUND, &config->runtime_flags))
		nbd->task_setup = current;

	if (!netlink &&
	    (nbd->task_setup != current ||
	     test_bit(NBD_RT_BOUND, &config->runtime_flags))) {
		dev_err(disk_to_dev(nbd->disk),
			"Device being setup by another task");
		err = -EBUSY;
		goto put_socket;
	}

	nsock = kzalloc(sizeof(*nsock), GFP_KERNEL);
	if (!nsock) {
		err = -ENOMEM;
		goto put_socket;
	}

	socks = krealloc(config->socks, (config->num_connections + 1) *
			 sizeof(struct nbd_sock *), GFP_KERNEL);
	if (!socks) {
		kfree(nsock);
		err = -ENOMEM;
		goto put_socket;
	}

	config->socks = socks;

	nsock->fallback_index = -1;
	nsock->dead = false;
	mutex_init(&nsock->tx_lock);
	nsock->sock = sock;//设置对应的socket
	nsock->pending = NULL;
	nsock->sent = 0;
	nsock->cookie = 0;
	socks[config->num_connections++] = nsock;//增加连接数
	atomic_inc(&config->live_connections);
	blk_mq_unfreeze_queue(nbd->disk->queue);

	return 0;

put_socket:
	blk_mq_unfreeze_queue(nbd->disk->queue);
	sockfd_put(sock);
	return err;
}

static int nbd_reconnect_socket(struct nbd_device *nbd, unsigned long arg)
{
	struct nbd_config *config = nbd->config;
	struct socket *sock, *old;
	struct recv_thread_args *args;
	int i;
	int err;

	sock = nbd_get_socket(nbd, arg, &err);
	if (!sock)
		return err;

	args = kzalloc(sizeof(*args), GFP_KERNEL);
	if (!args) {
		sockfd_put(sock);
		return -ENOMEM;
	}

	for (i = 0; i < config->num_connections; i++) {
		struct nbd_sock *nsock = config->socks[i];

		if (!nsock->dead)
			continue;

		mutex_lock(&nsock->tx_lock);
		if (!nsock->dead) {
			mutex_unlock(&nsock->tx_lock);
			continue;
		}
		sk_set_memalloc(sock->sk);
		if (nbd->tag_set.timeout)
			sock->sk->sk_sndtimeo = nbd->tag_set.timeout;
		atomic_inc(&config->recv_threads);
		refcount_inc(&nbd->config_refs);
		old = nsock->sock;
		nsock->fallback_index = -1;
		nsock->sock = sock;
		nsock->dead = false;
		INIT_WORK(&args->work, recv_work);
		args->index = i;
		args->nbd = nbd;
		nsock->cookie++;
		mutex_unlock(&nsock->tx_lock);
		sockfd_put(old);

		clear_bit(NBD_RT_DISCONNECTED, &config->runtime_flags);

		/* We take the tx_mutex in an error path in the recv_work, so we
		 * need to queue_work outside of the tx_mutex.
		 */
		queue_work(nbd->recv_workq, &args->work);

		atomic_inc(&config->live_connections);
		wake_up(&config->conn_wait);
		return 0;
	}
	sockfd_put(sock);
	kfree(args);
	return -ENOSPC;
}

static void nbd_bdev_reset(struct block_device *bdev)
{
	if (bdev->bd_openers > 1)
		return;
	set_capacity(bdev->bd_disk, 0);
}

static void nbd_parse_flags(struct nbd_device *nbd)
{
	struct nbd_config *config = nbd->config;
	if (config->flags & NBD_FLAG_READ_ONLY)
		set_disk_ro(nbd->disk, true);
	else
		set_disk_ro(nbd->disk, false);
	if (config->flags & NBD_FLAG_SEND_TRIM)
		blk_queue_flag_set(QUEUE_FLAG_DISCARD, nbd->disk->queue);
	if (config->flags & NBD_FLAG_SEND_FLUSH) {
		if (config->flags & NBD_FLAG_SEND_FUA)
			blk_queue_write_cache(nbd->disk->queue, true, true);
		else
			blk_queue_write_cache(nbd->disk->queue, true, false);
	}
	else
		blk_queue_write_cache(nbd->disk->queue, false, false);
}

//发送disconnect命令
static void send_disconnects(struct nbd_device *nbd)
{
	struct nbd_config *config = nbd->config;
	struct nbd_request request = {
		.magic = htonl(NBD_REQUEST_MAGIC),
		.type = htonl(NBD_CMD_DISC),//断开连接命令
	};
	struct kvec iov = {.iov_base = &request, .iov_len = sizeof(request)};
	struct iov_iter from;
	int i, ret;

	//遍历所有连接，发送disconnect命令
	for (i = 0; i < config->num_connections; i++) {
		struct nbd_sock *nsock = config->socks[i];

		iov_iter_kvec(&from, WRITE, &iov, 1, sizeof(request));
		mutex_lock(&nsock->tx_lock);
<<<<<<< HEAD
		ret = sock_xmit(nbd, i, 1, &from, 0, NULL);//通过sock发送（走网络流程）
		if (ret <= 0)
=======
		ret = sock_xmit(nbd, i, 1, &from, 0, NULL);
		if (ret < 0)
>>>>>>> ce840177
			dev_err(disk_to_dev(nbd->disk),
				"Send disconnect failed %d\n", ret);
		mutex_unlock(&nsock->tx_lock);
	}
}

//nbd设备接接断开
static int nbd_disconnect(struct nbd_device *nbd)
{
	struct nbd_config *config = nbd->config;

	dev_info(disk_to_dev(nbd->disk), "NBD_DISCONNECT\n");
	//置断开连接请求已发出标记
	set_bit(NBD_RT_DISCONNECT_REQUESTED, &config->runtime_flags);
	//发送连接断开请求
	set_bit(NBD_DISCONNECT_REQUESTED, &nbd->flags);
	send_disconnects(nbd);
	return 0;
}

static void nbd_clear_sock(struct nbd_device *nbd)
{
	sock_shutdown(nbd);
	nbd_clear_que(nbd);
	nbd->task_setup = NULL;
}

static void nbd_config_put(struct nbd_device *nbd)
{
	if (refcount_dec_and_mutex_lock(&nbd->config_refs,
					&nbd->config_lock)) {
		struct nbd_config *config = nbd->config;
		nbd_dev_dbg_close(nbd);
		invalidate_disk(nbd->disk);
		if (nbd->config->bytesize)
			kobject_uevent(&nbd_to_dev(nbd)->kobj, KOBJ_CHANGE);
		if (test_and_clear_bit(NBD_RT_HAS_PID_FILE,
				       &config->runtime_flags))
			device_remove_file(disk_to_dev(nbd->disk), &pid_attr);
		nbd->pid = 0;
		if (test_and_clear_bit(NBD_RT_HAS_BACKEND_FILE,
				       &config->runtime_flags)) {
			device_remove_file(disk_to_dev(nbd->disk), &backend_attr);
			kfree(nbd->backend);
			nbd->backend = NULL;
		}
		nbd_clear_sock(nbd);
		if (config->num_connections) {
			int i;
			for (i = 0; i < config->num_connections; i++) {
				sockfd_put(config->socks[i]->sock);
				kfree(config->socks[i]);
			}
			kfree(config->socks);
		}
		kfree(nbd->config);
		nbd->config = NULL;

		if (nbd->recv_workq)
			destroy_workqueue(nbd->recv_workq);
		nbd->recv_workq = NULL;

		nbd->tag_set.timeout = 0;
		nbd->disk->queue->limits.discard_granularity = 0;
		nbd->disk->queue->limits.discard_alignment = 0;
		blk_queue_max_discard_sectors(nbd->disk->queue, UINT_MAX);
		blk_queue_flag_clear(QUEUE_FLAG_DISCARD, nbd->disk->queue);

		mutex_unlock(&nbd->config_lock);
		nbd_put(nbd);
		module_put(THIS_MODULE);
	}
}

static int nbd_start_device(struct nbd_device *nbd)
{
	struct nbd_config *config = nbd->config;
	int num_connections = config->num_connections;
	int error = 0, i;

	if (nbd->pid)
		return -EBUSY;
	if (!config->socks)
		return -EINVAL;
	if (num_connections > 1 &&
	    !(config->flags & NBD_FLAG_CAN_MULTI_CONN)) {
		dev_err(disk_to_dev(nbd->disk), "server does not support multiple connections per device.\n");
		return -EINVAL;
	}

	nbd->recv_workq = alloc_workqueue("knbd%d-recv",
					  WQ_MEM_RECLAIM | WQ_HIGHPRI |
					  WQ_UNBOUND, 0, nbd->index);
	if (!nbd->recv_workq) {
		dev_err(disk_to_dev(nbd->disk), "Could not allocate knbd recv work queue.\n");
		return -ENOMEM;
	}

	//每个socket连接看作为一个硬件队列
	blk_mq_update_nr_hw_queues(&nbd->tag_set, config->num_connections);
	nbd->pid = task_pid_nr(current);

	nbd_parse_flags(nbd);

	//创建sysfs对应的设备文件属性
	error = device_create_file(disk_to_dev(nbd->disk), &pid_attr);
	if (error) {
		dev_err(disk_to_dev(nbd->disk), "device_create_file failed for pid!\n");
		return error;
	}
	set_bit(NBD_RT_HAS_PID_FILE, &config->runtime_flags);

	nbd_dev_dbg_init(nbd);
	for (i = 0; i < num_connections; i++) {
		struct recv_thread_args *args;

		args = kzalloc(sizeof(*args), GFP_KERNEL);
		if (!args) {
			sock_shutdown(nbd);
			/*
			 * If num_connections is m (2 < m),
			 * and NO.1 ~ NO.n(1 < n < m) kzallocs are successful.
			 * But NO.(n + 1) failed. We still have n recv threads.
			 * So, add flush_workqueue here to prevent recv threads
			 * dropping the last config_refs and trying to destroy
			 * the workqueue from inside the workqueue.
			 */
			if (i)
				flush_workqueue(nbd->recv_workq);
			return -ENOMEM;
		}
		sk_set_memalloc(config->socks[i]->sock->sk);
		if (nbd->tag_set.timeout)
			config->socks[i]->sock->sk->sk_sndtimeo =
				nbd->tag_set.timeout;
		atomic_inc(&config->recv_threads);
		refcount_inc(&nbd->config_refs);
		INIT_WORK(&args->work, recv_work);//初始化work,并进行服务
		args->nbd = nbd;
		args->index = i;
		queue_work(nbd->recv_workq, &args->work);
	}
	return nbd_set_size(nbd, config->bytesize, nbd_blksize(config));
}

static int nbd_start_device_ioctl(struct nbd_device *nbd, struct block_device *bdev)
{
	struct nbd_config *config = nbd->config;
	int ret;

	ret = nbd_start_device(nbd);
	if (ret)
		return ret;

	if (max_part)
		set_bit(GD_NEED_PART_SCAN, &nbd->disk->state);
	mutex_unlock(&nbd->config_lock);
	ret = wait_event_interruptible(config->recv_wq,
					 atomic_read(&config->recv_threads) == 0);
	if (ret)
		sock_shutdown(nbd);
	flush_workqueue(nbd->recv_workq);

	mutex_lock(&nbd->config_lock);
	nbd_bdev_reset(bdev);
	/* user requested, ignore socket errors */
	if (test_bit(NBD_RT_DISCONNECT_REQUESTED, &config->runtime_flags))
		ret = 0;
	if (test_bit(NBD_RT_TIMEDOUT, &config->runtime_flags))
		ret = -ETIMEDOUT;
	return ret;
}

static void nbd_clear_sock_ioctl(struct nbd_device *nbd,
				 struct block_device *bdev)
{
	sock_shutdown(nbd);
	__invalidate_device(bdev, true);
	nbd_bdev_reset(bdev);
	if (test_and_clear_bit(NBD_RT_HAS_CONFIG_REF,
			       &nbd->config->runtime_flags))
		nbd_config_put(nbd);
}

static void nbd_set_cmd_timeout(struct nbd_device *nbd, u64 timeout)
{
	nbd->tag_set.timeout = timeout * HZ;
	if (timeout)
		blk_queue_rq_timeout(nbd->disk->queue, timeout * HZ);
	else
		blk_queue_rq_timeout(nbd->disk->queue, 30 * HZ);
}

/* Must be called with config_lock held */
static int __nbd_ioctl(struct block_device *bdev, struct nbd_device *nbd,
		       unsigned int cmd, unsigned long arg)
{
	struct nbd_config *config = nbd->config;
	loff_t bytesize;

	switch (cmd) {
	case NBD_DISCONNECT:
		return nbd_disconnect(nbd);
	case NBD_CLEAR_SOCK:
		nbd_clear_sock_ioctl(nbd, bdev);
		return 0;
	case NBD_SET_SOCK:
		return nbd_add_socket(nbd, arg, false);
	case NBD_SET_BLKSIZE:
		return nbd_set_size(nbd, config->bytesize, arg);
	case NBD_SET_SIZE:
		return nbd_set_size(nbd, arg, nbd_blksize(config));
	case NBD_SET_SIZE_BLOCKS:
		if (check_shl_overflow(arg, config->blksize_bits, &bytesize))
			return -EINVAL;
		return nbd_set_size(nbd, bytesize, nbd_blksize(config));
	case NBD_SET_TIMEOUT:
		nbd_set_cmd_timeout(nbd, arg);
		return 0;

	case NBD_SET_FLAGS:
		config->flags = arg;
		return 0;
	case NBD_DO_IT:
		return nbd_start_device_ioctl(nbd, bdev);
	case NBD_CLEAR_QUE:
		/*
		 * This is for compatibility only.  The queue is always cleared
		 * by NBD_DO_IT or NBD_CLEAR_SOCK.
		 */
		return 0;
	case NBD_PRINT_DEBUG:
		/*
		 * For compatibility only, we no longer keep a list of
		 * outstanding requests.
		 */
		return 0;
	}
	return -ENOTTY;
}

static int nbd_ioctl(struct block_device *bdev, fmode_t mode,
		     unsigned int cmd, unsigned long arg)
{
	struct nbd_device *nbd = bdev->bd_disk->private_data;
	struct nbd_config *config = nbd->config;
	int error = -EINVAL;

	if (!capable(CAP_SYS_ADMIN))
		return -EPERM;

	/* The block layer will pass back some non-nbd ioctls in case we have
	 * special handling for them, but we don't so just return an error.
	 */
	if (_IOC_TYPE(cmd) != 0xab)
		return -EINVAL;

	mutex_lock(&nbd->config_lock);

	/* Don't allow ioctl operations on a nbd device that was created with
	 * netlink, unless it's DISCONNECT or CLEAR_SOCK, which are fine.
	 */
	if (!test_bit(NBD_RT_BOUND, &config->runtime_flags) ||
	    (cmd == NBD_DISCONNECT || cmd == NBD_CLEAR_SOCK))
		error = __nbd_ioctl(bdev, nbd, cmd, arg);
	else
		dev_err(nbd_to_dev(nbd), "Cannot use ioctl interface on a netlink controlled device.\n");
	mutex_unlock(&nbd->config_lock);
	return error;
}

static struct nbd_config *nbd_alloc_config(void)
{
	struct nbd_config *config;

	config = kzalloc(sizeof(struct nbd_config), GFP_NOFS);
	if (!config)
		return NULL;
	atomic_set(&config->recv_threads, 0);
	init_waitqueue_head(&config->recv_wq);
	init_waitqueue_head(&config->conn_wait);
	config->blksize_bits = NBD_DEF_BLKSIZE_BITS;
	atomic_set(&config->live_connections, 0);
	try_module_get(THIS_MODULE);
	return config;
}

//nbd设备打开
static int nbd_open(struct block_device *bdev, fmode_t mode)
{
	struct nbd_device *nbd;
	int ret = 0;

	mutex_lock(&nbd_index_mutex);
	nbd = bdev->bd_disk->private_data;
	if (!nbd) {
		ret = -ENXIO;
		goto out;
	}
	if (!refcount_inc_not_zero(&nbd->refs)) {
		ret = -ENXIO;
		goto out;
	}
	if (!refcount_inc_not_zero(&nbd->config_refs)) {
		struct nbd_config *config;

		mutex_lock(&nbd->config_lock);
		if (refcount_inc_not_zero(&nbd->config_refs)) {
			mutex_unlock(&nbd->config_lock);
			goto out;
		}
		config = nbd->config = nbd_alloc_config();
		if (!config) {
			ret = -ENOMEM;
			mutex_unlock(&nbd->config_lock);
			goto out;
		}
		refcount_set(&nbd->config_refs, 1);
		refcount_inc(&nbd->refs);
		mutex_unlock(&nbd->config_lock);
		if (max_part)
			set_bit(GD_NEED_PART_SCAN, &bdev->bd_disk->state);
	} else if (nbd_disconnected(nbd->config)) {
		if (max_part)
			set_bit(GD_NEED_PART_SCAN, &bdev->bd_disk->state);
	}
out:
	mutex_unlock(&nbd_index_mutex);
	return ret;
}

static void nbd_release(struct gendisk *disk, fmode_t mode)
{
	struct nbd_device *nbd = disk->private_data;

	if (test_bit(NBD_RT_DISCONNECT_ON_CLOSE, &nbd->config->runtime_flags) &&
			disk->part0->bd_openers == 0)
		nbd_disconnect_and_put(nbd);

	nbd_config_put(nbd);
	nbd_put(nbd);
}

static const struct block_device_operations nbd_fops =
{
	.owner =	THIS_MODULE,
	.open =		nbd_open,
	.release =	nbd_release,
	.ioctl =	nbd_ioctl,
	.compat_ioctl =	nbd_ioctl,
};

#if IS_ENABLED(CONFIG_DEBUG_FS)

static int nbd_dbg_tasks_show(struct seq_file *s, void *unused)
{
	struct nbd_device *nbd = s->private;

	if (nbd->pid)
		seq_printf(s, "recv: %d\n", nbd->pid);

	return 0;
}

DEFINE_SHOW_ATTRIBUTE(nbd_dbg_tasks);

static int nbd_dbg_flags_show(struct seq_file *s, void *unused)
{
	struct nbd_device *nbd = s->private;
	u32 flags = nbd->config->flags;

	seq_printf(s, "Hex: 0x%08x\n\n", flags);

	seq_puts(s, "Known flags:\n");

	if (flags & NBD_FLAG_HAS_FLAGS)
		seq_puts(s, "NBD_FLAG_HAS_FLAGS\n");
	if (flags & NBD_FLAG_READ_ONLY)
		seq_puts(s, "NBD_FLAG_READ_ONLY\n");
	if (flags & NBD_FLAG_SEND_FLUSH)
		seq_puts(s, "NBD_FLAG_SEND_FLUSH\n");
	if (flags & NBD_FLAG_SEND_FUA)
		seq_puts(s, "NBD_FLAG_SEND_FUA\n");
	if (flags & NBD_FLAG_SEND_TRIM)
		seq_puts(s, "NBD_FLAG_SEND_TRIM\n");

	return 0;
}

DEFINE_SHOW_ATTRIBUTE(nbd_dbg_flags);

static int nbd_dev_dbg_init(struct nbd_device *nbd)
{
	struct dentry *dir;
	struct nbd_config *config = nbd->config;

	if (!nbd_dbg_dir)
		return -EIO;

	dir = debugfs_create_dir(nbd_name(nbd), nbd_dbg_dir);
	if (!dir) {
		dev_err(nbd_to_dev(nbd), "Failed to create debugfs dir for '%s'\n",
			nbd_name(nbd));
		return -EIO;
	}
	config->dbg_dir = dir;

	debugfs_create_file("tasks", 0444, dir, nbd, &nbd_dbg_tasks_fops);
	debugfs_create_u64("size_bytes", 0444, dir, &config->bytesize);
	debugfs_create_u32("timeout", 0444, dir, &nbd->tag_set.timeout);
	debugfs_create_u32("blocksize_bits", 0444, dir, &config->blksize_bits);
	debugfs_create_file("flags", 0444, dir, nbd, &nbd_dbg_flags_fops);

	return 0;
}

static void nbd_dev_dbg_close(struct nbd_device *nbd)
{
	debugfs_remove_recursive(nbd->config->dbg_dir);
}

static int nbd_dbg_init(void)
{
	struct dentry *dbg_dir;

	dbg_dir = debugfs_create_dir("nbd", NULL);
	if (!dbg_dir)
		return -EIO;

	nbd_dbg_dir = dbg_dir;

	return 0;
}

static void nbd_dbg_close(void)
{
	debugfs_remove_recursive(nbd_dbg_dir);
}

#else  /* IS_ENABLED(CONFIG_DEBUG_FS) */

static int nbd_dev_dbg_init(struct nbd_device *nbd)
{
	return 0;
}

static void nbd_dev_dbg_close(struct nbd_device *nbd)
{
}

static int nbd_dbg_init(void)
{
	return 0;
}

static void nbd_dbg_close(void)
{
}

#endif

static int nbd_init_request(struct blk_mq_tag_set *set, struct request *rq,
			    unsigned int hctx_idx, unsigned int numa_node)
{
	struct nbd_cmd *cmd = blk_mq_rq_to_pdu(rq);
	cmd->nbd = set->driver_data;
	cmd->flags = 0;
	mutex_init(&cmd->lock);
	return 0;
}

static const struct blk_mq_ops nbd_mq_ops = {
	.queue_rq	= nbd_queue_rq,
	.complete	= nbd_complete_rq,
	.init_request	= nbd_init_request,
	.timeout	= nbd_xmit_timeout,
};

<<<<<<< HEAD
//初始化并添加index号nbd设备
static int nbd_dev_add(int index)
=======
static struct nbd_device *nbd_dev_add(int index, unsigned int refs)
>>>>>>> ce840177
{
	struct nbd_device *nbd;
	struct gendisk *disk;
	int err = -ENOMEM;

	nbd = kzalloc(sizeof(struct nbd_device), GFP_KERNEL);
	if (!nbd)
		goto out;

	nbd->tag_set.ops = &nbd_mq_ops;
	nbd->tag_set.nr_hw_queues = 1;
	nbd->tag_set.queue_depth = 128;
	nbd->tag_set.numa_node = NUMA_NO_NODE;
	nbd->tag_set.cmd_size = sizeof(struct nbd_cmd);
	nbd->tag_set.flags = BLK_MQ_F_SHOULD_MERGE |
		BLK_MQ_F_BLOCKING;
	nbd->tag_set.driver_data = nbd;
	INIT_WORK(&nbd->remove_work, nbd_dev_remove_work);
	nbd->backend = NULL;

	err = blk_mq_alloc_tag_set(&nbd->tag_set);
	if (err)
		goto out_free_nbd;

	mutex_lock(&nbd_index_mutex);
	if (index >= 0) {
		err = idr_alloc(&nbd_index_idr, nbd, index, index + 1,
				GFP_KERNEL);
		if (err == -ENOSPC)
			err = -EEXIST;
	} else {
		err = idr_alloc(&nbd_index_idr, nbd, 0, 0, GFP_KERNEL);
		if (err >= 0)
			index = err;
	}
	nbd->index = index;
	mutex_unlock(&nbd_index_mutex);
	if (err < 0)
		goto out_free_tags;

	disk = blk_mq_alloc_disk(&nbd->tag_set, NULL);
	if (IS_ERR(disk)) {
		err = PTR_ERR(disk);
		goto out_free_idr;
	}
	nbd->disk = disk;

	/*
	 * Tell the block layer that we are not a rotational device
	 */
	blk_queue_flag_set(QUEUE_FLAG_NONROT, disk->queue);
	blk_queue_flag_clear(QUEUE_FLAG_ADD_RANDOM, disk->queue);
	disk->queue->limits.discard_granularity = 0;
	disk->queue->limits.discard_alignment = 0;
	blk_queue_max_discard_sectors(disk->queue, 0);
	blk_queue_max_segment_size(disk->queue, UINT_MAX);
	blk_queue_max_segments(disk->queue, USHRT_MAX);
	blk_queue_max_hw_sectors(disk->queue, 65536);
	disk->queue->limits.max_sectors = 256;

	mutex_init(&nbd->config_lock);
	refcount_set(&nbd->config_refs, 0);
	/*
	 * Start out with a zero references to keep other threads from using
	 * this device until it is fully initialized.
	 */
	refcount_set(&nbd->refs, 0);
	INIT_LIST_HEAD(&nbd->list);
	disk->major = NBD_MAJOR;

	/* Too big first_minor can cause duplicate creation of
	 * sysfs files/links, since first_minor will be truncated to
	 * byte in __device_add_disk().
	 */
	disk->first_minor = index << part_shift;
	if (disk->first_minor > 0xff) {
		err = -EINVAL;
		goto out_free_idr;
	}

	disk->minors = 1 << part_shift;
	disk->fops = &nbd_fops;//ndb磁盘操作集
	disk->private_data = nbd;
	sprintf(disk->disk_name, "nbd%d", index);
<<<<<<< HEAD
	add_disk(disk);//向系统添加磁盘文件
=======
	err = add_disk(disk);
	if (err)
		goto out_err_disk;

	/*
	 * Now publish the device.
	 */
	refcount_set(&nbd->refs, refs);
>>>>>>> ce840177
	nbd_total_devices++;
	return nbd;

out_err_disk:
	blk_cleanup_disk(disk);
out_free_idr:
	mutex_lock(&nbd_index_mutex);
	idr_remove(&nbd_index_idr, index);
	mutex_unlock(&nbd_index_mutex);
out_free_tags:
	blk_mq_free_tag_set(&nbd->tag_set);
out_free_nbd:
	kfree(nbd);
out:
	return ERR_PTR(err);
}

static struct nbd_device *nbd_find_get_unused(void)
{
	struct nbd_device *nbd;
	int id;

	lockdep_assert_held(&nbd_index_mutex);

	idr_for_each_entry(&nbd_index_idr, nbd, id) {
		if (refcount_read(&nbd->config_refs) ||
		    test_bit(NBD_DESTROY_ON_DISCONNECT, &nbd->flags))
			continue;
		if (refcount_inc_not_zero(&nbd->refs))
			return nbd;
	}

	return NULL;
}

/* Netlink interface. */
static const struct nla_policy nbd_attr_policy[NBD_ATTR_MAX + 1] = {
	[NBD_ATTR_INDEX]		=	{ .type = NLA_U32 },
	[NBD_ATTR_SIZE_BYTES]		=	{ .type = NLA_U64 },
	[NBD_ATTR_BLOCK_SIZE_BYTES]	=	{ .type = NLA_U64 },
	[NBD_ATTR_TIMEOUT]		=	{ .type = NLA_U64 },
	[NBD_ATTR_SERVER_FLAGS]		=	{ .type = NLA_U64 },
	[NBD_ATTR_CLIENT_FLAGS]		=	{ .type = NLA_U64 },
	[NBD_ATTR_SOCKETS]		=	{ .type = NLA_NESTED},
	[NBD_ATTR_DEAD_CONN_TIMEOUT]	=	{ .type = NLA_U64 },
	[NBD_ATTR_DEVICE_LIST]		=	{ .type = NLA_NESTED},
	[NBD_ATTR_BACKEND_IDENTIFIER]	=	{ .type = NLA_STRING},
};

static const struct nla_policy nbd_sock_policy[NBD_SOCK_MAX + 1] = {
	[NBD_SOCK_FD]			=	{ .type = NLA_U32 },
};

/* We don't use this right now since we don't parse the incoming list, but we
 * still want it here so userspace knows what to expect.
 */
static const struct nla_policy __attribute__((unused))
nbd_device_policy[NBD_DEVICE_ATTR_MAX + 1] = {
	[NBD_DEVICE_INDEX]		=	{ .type = NLA_U32 },
	[NBD_DEVICE_CONNECTED]		=	{ .type = NLA_U8 },
};

static int nbd_genl_size_set(struct genl_info *info, struct nbd_device *nbd)
{
	struct nbd_config *config = nbd->config;
	u64 bsize = nbd_blksize(config);
	u64 bytes = config->bytesize;

	if (info->attrs[NBD_ATTR_SIZE_BYTES])
		bytes = nla_get_u64(info->attrs[NBD_ATTR_SIZE_BYTES]);

	if (info->attrs[NBD_ATTR_BLOCK_SIZE_BYTES])
		bsize = nla_get_u64(info->attrs[NBD_ATTR_BLOCK_SIZE_BYTES]);

	if (bytes != config->bytesize || bsize != nbd_blksize(config))
		return nbd_set_size(nbd, bytes, bsize);
	return 0;
}

//处理netlink的连接命令
static int nbd_genl_connect(struct sk_buff *skb, struct genl_info *info)
{
	struct nbd_device *nbd;
	struct nbd_config *config;
	int index = -1;
	int ret;
	bool put_dev = false;

	if (!netlink_capable(skb, CAP_SYS_ADMIN))
		return -EPERM;

	if (info->attrs[NBD_ATTR_INDEX])
		index = nla_get_u32(info->attrs[NBD_ATTR_INDEX]);
	if (!info->attrs[NBD_ATTR_SOCKETS]) {
		printk(KERN_ERR "nbd: must specify at least one socket\n");
		return -EINVAL;
	}
	if (!info->attrs[NBD_ATTR_SIZE_BYTES]) {
		printk(KERN_ERR "nbd: must specify a size in bytes for the device\n");
		return -EINVAL;
	}
again:
	mutex_lock(&nbd_index_mutex);
	if (index == -1) {
		nbd = nbd_find_get_unused();
	} else {
		//通过index找到对应的nbd设备
		nbd = idr_find(&nbd_index_idr, index);
		if (nbd) {
			if ((test_bit(NBD_DESTROY_ON_DISCONNECT, &nbd->flags) &&
			     test_bit(NBD_DISCONNECT_REQUESTED, &nbd->flags)) ||
			    !refcount_inc_not_zero(&nbd->refs)) {
				mutex_unlock(&nbd_index_mutex);
				pr_err("nbd: device at index %d is going down\n",
					index);
				return -EINVAL;
			}
		}
	}
<<<<<<< HEAD
	//设备不存在，报错
	if (!nbd) {
		printk(KERN_ERR "nbd: couldn't find device at index %d\n",
		       index);
		mutex_unlock(&nbd_index_mutex);
		return -EINVAL;
	}

	if (test_bit(NBD_DESTROY_ON_DISCONNECT, &nbd->flags) &&
	    test_bit(NBD_DISCONNECT_REQUESTED, &nbd->flags)) {
		nbd->destroy_complete = &destroy_complete;
		mutex_unlock(&nbd_index_mutex);

		/* Wait untill the the nbd stuff is totally destroyed */
		wait_for_completion(&destroy_complete);
		goto again;
	}

	//增加设备引用
	if (!refcount_inc_not_zero(&nbd->refs)) {
		mutex_unlock(&nbd_index_mutex);
		if (index == -1)
			goto again;
		printk(KERN_ERR "nbd: device at index %d is going down\n",
		       index);
		return -EINVAL;
=======
	mutex_unlock(&nbd_index_mutex);

	if (!nbd) {
		nbd = nbd_dev_add(index, 2);
		if (IS_ERR(nbd)) {
			pr_err("nbd: failed to add new device\n");
			return PTR_ERR(nbd);
		}
>>>>>>> ce840177
	}

	//增加设备配置引用
	mutex_lock(&nbd->config_lock);
	if (refcount_read(&nbd->config_refs)) {
		mutex_unlock(&nbd->config_lock);
		nbd_put(nbd);
		if (index == -1)
			goto again;
		printk(KERN_ERR "nbd: nbd%d already in use\n", index);
		return -EBUSY;
	}

	//nbd->config一定没有配置
	if (WARN_ON(nbd->config)) {
		mutex_unlock(&nbd->config_lock);
		nbd_put(nbd);
		return -EINVAL;
	}

	//申请config结构体，存储配置
	config = nbd->config = nbd_alloc_config();
	if (!nbd->config) {
		mutex_unlock(&nbd->config_lock);
		nbd_put(nbd);
		printk(KERN_ERR "nbd: couldn't allocate config\n");
		return -ENOMEM;
	}
	refcount_set(&nbd->config_refs, 1);
	//置配置已绑定标记
	set_bit(NBD_RT_BOUND, &config->runtime_flags);

	//提取用户态传入的info信息，填充config
	ret = nbd_genl_size_set(info, nbd);
	if (ret)
		goto out;

	if (info->attrs[NBD_ATTR_TIMEOUT])
		nbd_set_cmd_timeout(nbd,
				    nla_get_u64(info->attrs[NBD_ATTR_TIMEOUT]));
	if (info->attrs[NBD_ATTR_DEAD_CONN_TIMEOUT]) {
		config->dead_conn_timeout =
			nla_get_u64(info->attrs[NBD_ATTR_DEAD_CONN_TIMEOUT]);
		config->dead_conn_timeout *= HZ;
	}
	if (info->attrs[NBD_ATTR_SERVER_FLAGS])
		config->flags =
			nla_get_u64(info->attrs[NBD_ATTR_SERVER_FLAGS]);
	if (info->attrs[NBD_ATTR_CLIENT_FLAGS]) {
		u64 flags = nla_get_u64(info->attrs[NBD_ATTR_CLIENT_FLAGS]);
		if (flags & NBD_CFLAG_DESTROY_ON_DISCONNECT) {
			/*
			 * We have 1 ref to keep the device around, and then 1
			 * ref for our current operation here, which will be
			 * inherited by the config.  If we already have
			 * DESTROY_ON_DISCONNECT set then we know we don't have
			 * that extra ref already held so we don't need the
			 * put_dev.
			 */
			if (!test_and_set_bit(NBD_DESTROY_ON_DISCONNECT,
					      &nbd->flags))
				put_dev = true;
		} else {
			if (test_and_clear_bit(NBD_DESTROY_ON_DISCONNECT,
					       &nbd->flags))
				refcount_inc(&nbd->refs);
		}
		if (flags & NBD_CFLAG_DISCONNECT_ON_CLOSE) {
			set_bit(NBD_RT_DISCONNECT_ON_CLOSE,
				&config->runtime_flags);
		}
	}

	//这个逻辑很有意思，向kernel传入由用户态创建完成的socket对应的fd
	//这样一方面解决了kernel对外发送报文，另一方面也解决了kernel不负责连接配置相关的问题
	if (info->attrs[NBD_ATTR_SOCKETS]) {
		struct nlattr *attr;
		int rem, fd;

		//添加所有socket
		nla_for_each_nested(attr, info->attrs[NBD_ATTR_SOCKETS],
				    rem) {
			struct nlattr *socks[NBD_SOCK_MAX+1];

			if (nla_type(attr) != NBD_SOCK_ITEM) {
				printk(KERN_ERR "nbd: socks must be embedded in a SOCK_ITEM attr\n");
				ret = -EINVAL;
				goto out;
			}
			ret = nla_parse_nested_deprecated(socks, NBD_SOCK_MAX,
							  attr,
							  nbd_sock_policy,
							  info->extack);
			if (ret != 0) {
				printk(KERN_ERR "nbd: error processing sock list\n");
				ret = -EINVAL;
				goto out;
			}
			if (!socks[NBD_SOCK_FD])
				continue;
			fd = (int)nla_get_u32(socks[NBD_SOCK_FD]);
			ret = nbd_add_socket(nbd, fd, true);
			if (ret)
				goto out;
		}
	}

	//使能nbd设备
	ret = nbd_start_device(nbd);
	if (ret)
		goto out;
	if (info->attrs[NBD_ATTR_BACKEND_IDENTIFIER]) {
		nbd->backend = nla_strdup(info->attrs[NBD_ATTR_BACKEND_IDENTIFIER],
					  GFP_KERNEL);
		if (!nbd->backend) {
			ret = -ENOMEM;
			goto out;
		}
	}
	ret = device_create_file(disk_to_dev(nbd->disk), &backend_attr);
	if (ret) {
		dev_err(disk_to_dev(nbd->disk),
			"device_create_file failed for backend!\n");
		goto out;
	}
	set_bit(NBD_RT_HAS_BACKEND_FILE, &config->runtime_flags);
out:
	mutex_unlock(&nbd->config_lock);
	if (!ret) {
		set_bit(NBD_RT_HAS_CONFIG_REF, &config->runtime_flags);
		refcount_inc(&nbd->config_refs);
		nbd_connect_reply(info, nbd->index);
	}
	nbd_config_put(nbd);
	if (put_dev)
		nbd_put(nbd);
	return ret;
}

static void nbd_disconnect_and_put(struct nbd_device *nbd)
{
	mutex_lock(&nbd->config_lock);
	nbd_disconnect(nbd);
	sock_shutdown(nbd);
	/*
	 * Make sure recv thread has finished, so it does not drop the last
	 * config ref and try to destroy the workqueue from inside the work
	 * queue. And this also ensure that we can safely call nbd_clear_que()
	 * to cancel the inflight I/Os.
	 */
	if (nbd->recv_workq)
		flush_workqueue(nbd->recv_workq);
	nbd_clear_que(nbd);
	nbd->task_setup = NULL;
	mutex_unlock(&nbd->config_lock);

	if (test_and_clear_bit(NBD_RT_HAS_CONFIG_REF,
			       &nbd->config->runtime_flags))
		nbd_config_put(nbd);
}

//处理netlink的断开命令
static int nbd_genl_disconnect(struct sk_buff *skb, struct genl_info *info)
{
	struct nbd_device *nbd;
	int index;

	if (!netlink_capable(skb, CAP_SYS_ADMIN))
		return -EPERM;

	if (!info->attrs[NBD_ATTR_INDEX]) {
		printk(KERN_ERR "nbd: must specify an index to disconnect\n");
		return -EINVAL;
	}
	index = nla_get_u32(info->attrs[NBD_ATTR_INDEX]);
	mutex_lock(&nbd_index_mutex);
	//取index对应的nbd设备
	nbd = idr_find(&nbd_index_idr, index);
	if (!nbd) {
		mutex_unlock(&nbd_index_mutex);
		printk(KERN_ERR "nbd: couldn't find device at index %d\n",
		       index);
		return -EINVAL;
	}

	//增加设备引用
	if (!refcount_inc_not_zero(&nbd->refs)) {
		mutex_unlock(&nbd_index_mutex);
		printk(KERN_ERR "nbd: device at index %d is going down\n",
		       index);
		return -EINVAL;
	}
	//增加配置引用
	mutex_unlock(&nbd_index_mutex);
	if (!refcount_inc_not_zero(&nbd->config_refs))
		goto put_nbd;
	nbd_disconnect_and_put(nbd);
	nbd_config_put(nbd);
put_nbd:
	nbd_put(nbd);
	return 0;
}

static int nbd_genl_reconfigure(struct sk_buff *skb, struct genl_info *info)
{
	struct nbd_device *nbd = NULL;
	struct nbd_config *config;
	int index;
	int ret = 0;
	bool put_dev = false;

	if (!netlink_capable(skb, CAP_SYS_ADMIN))
		return -EPERM;

	if (!info->attrs[NBD_ATTR_INDEX]) {
		printk(KERN_ERR "nbd: must specify a device to reconfigure\n");
		return -EINVAL;
	}
	index = nla_get_u32(info->attrs[NBD_ATTR_INDEX]);
	mutex_lock(&nbd_index_mutex);
	nbd = idr_find(&nbd_index_idr, index);
	if (!nbd) {
		mutex_unlock(&nbd_index_mutex);
		printk(KERN_ERR "nbd: couldn't find a device at index %d\n",
		       index);
		return -EINVAL;
	}
	if (nbd->backend) {
		if (info->attrs[NBD_ATTR_BACKEND_IDENTIFIER]) {
			if (nla_strcmp(info->attrs[NBD_ATTR_BACKEND_IDENTIFIER],
				       nbd->backend)) {
				mutex_unlock(&nbd_index_mutex);
				dev_err(nbd_to_dev(nbd),
					"backend image doesn't match with %s\n",
					nbd->backend);
				return -EINVAL;
			}
		} else {
			mutex_unlock(&nbd_index_mutex);
			dev_err(nbd_to_dev(nbd), "must specify backend\n");
			return -EINVAL;
		}
	}
	if (!refcount_inc_not_zero(&nbd->refs)) {
		mutex_unlock(&nbd_index_mutex);
		printk(KERN_ERR "nbd: device at index %d is going down\n",
		       index);
		return -EINVAL;
	}
	mutex_unlock(&nbd_index_mutex);

	if (!refcount_inc_not_zero(&nbd->config_refs)) {
		dev_err(nbd_to_dev(nbd),
			"not configured, cannot reconfigure\n");
		nbd_put(nbd);
		return -EINVAL;
	}

	mutex_lock(&nbd->config_lock);
	config = nbd->config;
	if (!test_bit(NBD_RT_BOUND, &config->runtime_flags) ||
	    !nbd->pid) {
		dev_err(nbd_to_dev(nbd),
			"not configured, cannot reconfigure\n");
		ret = -EINVAL;
		goto out;
	}

	ret = nbd_genl_size_set(info, nbd);
	if (ret)
		goto out;

	if (info->attrs[NBD_ATTR_TIMEOUT])
		nbd_set_cmd_timeout(nbd,
				    nla_get_u64(info->attrs[NBD_ATTR_TIMEOUT]));
	if (info->attrs[NBD_ATTR_DEAD_CONN_TIMEOUT]) {
		config->dead_conn_timeout =
			nla_get_u64(info->attrs[NBD_ATTR_DEAD_CONN_TIMEOUT]);
		config->dead_conn_timeout *= HZ;
	}
	if (info->attrs[NBD_ATTR_CLIENT_FLAGS]) {
		u64 flags = nla_get_u64(info->attrs[NBD_ATTR_CLIENT_FLAGS]);
		if (flags & NBD_CFLAG_DESTROY_ON_DISCONNECT) {
			if (!test_and_set_bit(NBD_DESTROY_ON_DISCONNECT,
					      &nbd->flags))
				put_dev = true;
		} else {
			if (test_and_clear_bit(NBD_DESTROY_ON_DISCONNECT,
					       &nbd->flags))
				refcount_inc(&nbd->refs);
		}

		if (flags & NBD_CFLAG_DISCONNECT_ON_CLOSE) {
			set_bit(NBD_RT_DISCONNECT_ON_CLOSE,
					&config->runtime_flags);
		} else {
			clear_bit(NBD_RT_DISCONNECT_ON_CLOSE,
					&config->runtime_flags);
		}
	}

	//重新设置socket
	if (info->attrs[NBD_ATTR_SOCKETS]) {
		struct nlattr *attr;
		int rem, fd;

		nla_for_each_nested(attr, info->attrs[NBD_ATTR_SOCKETS],
				    rem) {
			struct nlattr *socks[NBD_SOCK_MAX+1];

			if (nla_type(attr) != NBD_SOCK_ITEM) {
				printk(KERN_ERR "nbd: socks must be embedded in a SOCK_ITEM attr\n");
				ret = -EINVAL;
				goto out;
			}
			ret = nla_parse_nested_deprecated(socks, NBD_SOCK_MAX,
							  attr,
							  nbd_sock_policy,
							  info->extack);
			if (ret != 0) {
				printk(KERN_ERR "nbd: error processing sock list\n");
				ret = -EINVAL;
				goto out;
			}
			if (!socks[NBD_SOCK_FD])
				continue;
			fd = (int)nla_get_u32(socks[NBD_SOCK_FD]);
			ret = nbd_reconnect_socket(nbd, fd);
			if (ret) {
				if (ret == -ENOSPC)
					ret = 0;
				goto out;
			}
			dev_info(nbd_to_dev(nbd), "reconnected socket\n");
		}
	}
out:
	mutex_unlock(&nbd->config_lock);
	nbd_config_put(nbd);
	nbd_put(nbd);
	if (put_dev)
		nbd_put(nbd);
	return ret;
}

static const struct genl_small_ops nbd_connect_genl_ops[] = {
	{
		//connect命令
		.cmd	= NBD_CMD_CONNECT,
		.validate = GENL_DONT_VALIDATE_STRICT | GENL_DONT_VALIDATE_DUMP,
		.doit	= nbd_genl_connect,
	},
	{
		//disconnect命令
		.cmd	= NBD_CMD_DISCONNECT,
		.validate = GENL_DONT_VALIDATE_STRICT | GENL_DONT_VALIDATE_DUMP,
		.doit	= nbd_genl_disconnect,
	},
	{
		//reconfigure命令
		.cmd	= NBD_CMD_RECONFIGURE,
		.validate = GENL_DONT_VALIDATE_STRICT | GENL_DONT_VALIDATE_DUMP,
		.doit	= nbd_genl_reconfigure,
	},
	{
		//status命令
		.cmd	= NBD_CMD_STATUS,
		.validate = GENL_DONT_VALIDATE_STRICT | GENL_DONT_VALIDATE_DUMP,
		.doit	= nbd_genl_status,
	},
};

static const struct genl_multicast_group nbd_mcast_grps[] = {
	{ .name = NBD_GENL_MCAST_GROUP_NAME, },
};

static struct genl_family nbd_genl_family __ro_after_init = {
	.hdrsize	= 0,
	.name		= NBD_GENL_FAMILY_NAME,
	.version	= NBD_GENL_VERSION,
	.module		= THIS_MODULE,
	.small_ops	= nbd_connect_genl_ops,//各命令处理
	.n_small_ops	= ARRAY_SIZE(nbd_connect_genl_ops),
	.maxattr	= NBD_ATTR_MAX,
	.policy = nbd_attr_policy,
	.mcgrps		= nbd_mcast_grps,
	.n_mcgrps	= ARRAY_SIZE(nbd_mcast_grps),
};

static int populate_nbd_status(struct nbd_device *nbd, struct sk_buff *reply)
{
	struct nlattr *dev_opt;
	u8 connected = 0;
	int ret;

	/* This is a little racey, but for status it's ok.  The
	 * reason we don't take a ref here is because we can't
	 * take a ref in the index == -1 case as we would need
	 * to put under the nbd_index_mutex, which could
	 * deadlock if we are configured to remove ourselves
	 * once we're disconnected.
	 */
	if (refcount_read(&nbd->config_refs))
		connected = 1;
	dev_opt = nla_nest_start_noflag(reply, NBD_DEVICE_ITEM);
	if (!dev_opt)
		return -EMSGSIZE;
	ret = nla_put_u32(reply, NBD_DEVICE_INDEX, nbd->index);
	if (ret)
		return -EMSGSIZE;
	ret = nla_put_u8(reply, NBD_DEVICE_CONNECTED,
			 connected);
	if (ret)
		return -EMSGSIZE;
	nla_nest_end(reply, dev_opt);
	return 0;
}

static int status_cb(int id, void *ptr, void *data)
{
	struct nbd_device *nbd = ptr;
	return populate_nbd_status(nbd, (struct sk_buff *)data);
}

static int nbd_genl_status(struct sk_buff *skb, struct genl_info *info)
{
	struct nlattr *dev_list;
	struct sk_buff *reply;
	void *reply_head;
	size_t msg_size;
	int index = -1;
	int ret = -ENOMEM;

	if (info->attrs[NBD_ATTR_INDEX])
		index = nla_get_u32(info->attrs[NBD_ATTR_INDEX]);

	mutex_lock(&nbd_index_mutex);

	msg_size = nla_total_size(nla_attr_size(sizeof(u32)) +
				  nla_attr_size(sizeof(u8)));
	msg_size *= (index == -1) ? nbd_total_devices : 1;

	reply = genlmsg_new(msg_size, GFP_KERNEL);
	if (!reply)
		goto out;
	reply_head = genlmsg_put_reply(reply, info, &nbd_genl_family, 0,
				       NBD_CMD_STATUS);
	if (!reply_head) {
		nlmsg_free(reply);
		goto out;
	}

	dev_list = nla_nest_start_noflag(reply, NBD_ATTR_DEVICE_LIST);
	if (index == -1) {
		ret = idr_for_each(&nbd_index_idr, &status_cb, reply);
		if (ret) {
			nlmsg_free(reply);
			goto out;
		}
	} else {
		struct nbd_device *nbd;
		nbd = idr_find(&nbd_index_idr, index);
		if (nbd) {
			ret = populate_nbd_status(nbd, reply);
			if (ret) {
				nlmsg_free(reply);
				goto out;
			}
		}
	}
	nla_nest_end(reply, dev_list);
	genlmsg_end(reply, reply_head);
	ret = genlmsg_reply(reply, info);
out:
	mutex_unlock(&nbd_index_mutex);
	return ret;
}

static void nbd_connect_reply(struct genl_info *info, int index)
{
	struct sk_buff *skb;
	void *msg_head;
	int ret;

	skb = genlmsg_new(nla_total_size(sizeof(u32)), GFP_KERNEL);
	if (!skb)
		return;
	msg_head = genlmsg_put_reply(skb, info, &nbd_genl_family, 0,
				     NBD_CMD_CONNECT);
	if (!msg_head) {
		nlmsg_free(skb);
		return;
	}
	ret = nla_put_u32(skb, NBD_ATTR_INDEX, index);
	if (ret) {
		nlmsg_free(skb);
		return;
	}
	genlmsg_end(skb, msg_head);
	genlmsg_reply(skb, info);
}

static void nbd_mcast_index(int index)
{
	struct sk_buff *skb;
	void *msg_head;
	int ret;

	skb = genlmsg_new(nla_total_size(sizeof(u32)), GFP_KERNEL);
	if (!skb)
		return;
	msg_head = genlmsg_put(skb, 0, 0, &nbd_genl_family, 0,
				     NBD_CMD_LINK_DEAD);
	if (!msg_head) {
		nlmsg_free(skb);
		return;
	}
	ret = nla_put_u32(skb, NBD_ATTR_INDEX, index);
	if (ret) {
		nlmsg_free(skb);
		return;
	}
	genlmsg_end(skb, msg_head);
	genlmsg_multicast(&nbd_genl_family, skb, 0, 0, GFP_KERNEL);
}

static void nbd_dead_link_work(struct work_struct *work)
{
	struct link_dead_args *args = container_of(work, struct link_dead_args,
						   work);
	nbd_mcast_index(args->index);
	kfree(args);
}

static int __init nbd_init(void)
{
	int i;

	BUILD_BUG_ON(sizeof(struct nbd_request) != 28);

	if (max_part < 0) {
		printk(KERN_ERR "nbd: max_part must be >= 0\n");
		return -EINVAL;
	}

	part_shift = 0;
	if (max_part > 0) {
		//取max_part最高位中含'1'的bit编号（编号自1开始）
		part_shift = fls(max_part);

		/*
		 * Adjust max_part according to part_shift as it is exported
		 * to user space so that user can know the max number of
		 * partition kernel should be able to manage.
		 *
		 * Note that -1 is required because partition 0 is reserved
		 * for the whole disk.
		 */
		//将max_part规范为N的2次方减1
		max_part = (1UL << part_shift) - 1;
	}

	//合法性校验，防止超过kernel限制
	if ((1UL << part_shift) > DISK_MAX_PARTS)
		return -EINVAL;

	//?????
	if (nbds_max > 1UL << (MINORBITS - part_shift))
		return -EINVAL;

	//注册名称为nbd的块设备
	if (register_blkdev(NBD_MAJOR, "nbd"))
		return -EIO;

<<<<<<< HEAD
	//注册netlink接口，方便用户态控制
=======
	nbd_del_wq = alloc_workqueue("nbd-del", WQ_UNBOUND, 0);
	if (!nbd_del_wq) {
		unregister_blkdev(NBD_MAJOR, "nbd");
		return -ENOMEM;
	}

>>>>>>> ce840177
	if (genl_register_family(&nbd_genl_family)) {
		destroy_workqueue(nbd_del_wq);
		unregister_blkdev(NBD_MAJOR, "nbd");
		return -EINVAL;
	}
	nbd_dbg_init();

<<<<<<< HEAD
	mutex_lock(&nbd_index_mutex);
	//向系统添加nbd设备
=======
>>>>>>> ce840177
	for (i = 0; i < nbds_max; i++)
		nbd_dev_add(i, 1);
	return 0;
}

static int nbd_exit_cb(int id, void *ptr, void *data)
{
	struct list_head *list = (struct list_head *)data;
	struct nbd_device *nbd = ptr;

	/* Skip nbd that is being removed asynchronously */
	if (refcount_read(&nbd->refs))
		list_add_tail(&nbd->list, list);

	return 0;
}

static void __exit nbd_cleanup(void)
{
	struct nbd_device *nbd;
	LIST_HEAD(del_list);

	nbd_dbg_close();

	mutex_lock(&nbd_index_mutex);
	idr_for_each(&nbd_index_idr, &nbd_exit_cb, &del_list);
	mutex_unlock(&nbd_index_mutex);

	while (!list_empty(&del_list)) {
		nbd = list_first_entry(&del_list, struct nbd_device, list);
		list_del_init(&nbd->list);
		if (refcount_read(&nbd->refs) != 1)
			printk(KERN_ERR "nbd: possibly leaking a device\n");
		nbd_put(nbd);
	}

	/* Also wait for nbd_dev_remove_work() completes */
	destroy_workqueue(nbd_del_wq);

	idr_destroy(&nbd_index_idr);
	genl_unregister_family(&nbd_genl_family);
	unregister_blkdev(NBD_MAJOR, "nbd");
}

module_init(nbd_init);
module_exit(nbd_cleanup);

MODULE_DESCRIPTION("Network Block Device");
MODULE_LICENSE("GPL");

module_param(nbds_max, int, 0444);
MODULE_PARM_DESC(nbds_max, "number of network block devices to initialize (default: 16)");
module_param(max_part, int, 0444);
MODULE_PARM_DESC(max_part, "number of partitions per device (default: 16)");<|MERGE_RESOLUTION|>--- conflicted
+++ resolved
@@ -1264,13 +1264,8 @@
 
 		iov_iter_kvec(&from, WRITE, &iov, 1, sizeof(request));
 		mutex_lock(&nsock->tx_lock);
-<<<<<<< HEAD
 		ret = sock_xmit(nbd, i, 1, &from, 0, NULL);//通过sock发送（走网络流程）
-		if (ret <= 0)
-=======
-		ret = sock_xmit(nbd, i, 1, &from, 0, NULL);
 		if (ret < 0)
->>>>>>> ce840177
 			dev_err(disk_to_dev(nbd->disk),
 				"Send disconnect failed %d\n", ret);
 		mutex_unlock(&nsock->tx_lock);
@@ -1749,12 +1744,8 @@
 	.timeout	= nbd_xmit_timeout,
 };
 
-<<<<<<< HEAD
 //初始化并添加index号nbd设备
-static int nbd_dev_add(int index)
-=======
 static struct nbd_device *nbd_dev_add(int index, unsigned int refs)
->>>>>>> ce840177
 {
 	struct nbd_device *nbd;
 	struct gendisk *disk;
@@ -1839,10 +1830,7 @@
 	disk->fops = &nbd_fops;//ndb磁盘操作集
 	disk->private_data = nbd;
 	sprintf(disk->disk_name, "nbd%d", index);
-<<<<<<< HEAD
-	add_disk(disk);//向系统添加磁盘文件
-=======
-	err = add_disk(disk);
+	err = add_disk(disk);//向系统添加磁盘文件
 	if (err)
 		goto out_err_disk;
 
@@ -1850,7 +1838,6 @@
 	 * Now publish the device.
 	 */
 	refcount_set(&nbd->refs, refs);
->>>>>>> ce840177
 	nbd_total_devices++;
 	return nbd;
 
@@ -1970,34 +1957,6 @@
 			}
 		}
 	}
-<<<<<<< HEAD
-	//设备不存在，报错
-	if (!nbd) {
-		printk(KERN_ERR "nbd: couldn't find device at index %d\n",
-		       index);
-		mutex_unlock(&nbd_index_mutex);
-		return -EINVAL;
-	}
-
-	if (test_bit(NBD_DESTROY_ON_DISCONNECT, &nbd->flags) &&
-	    test_bit(NBD_DISCONNECT_REQUESTED, &nbd->flags)) {
-		nbd->destroy_complete = &destroy_complete;
-		mutex_unlock(&nbd_index_mutex);
-
-		/* Wait untill the the nbd stuff is totally destroyed */
-		wait_for_completion(&destroy_complete);
-		goto again;
-	}
-
-	//增加设备引用
-	if (!refcount_inc_not_zero(&nbd->refs)) {
-		mutex_unlock(&nbd_index_mutex);
-		if (index == -1)
-			goto again;
-		printk(KERN_ERR "nbd: device at index %d is going down\n",
-		       index);
-		return -EINVAL;
-=======
 	mutex_unlock(&nbd_index_mutex);
 
 	if (!nbd) {
@@ -2006,7 +1965,6 @@
 			pr_err("nbd: failed to add new device\n");
 			return PTR_ERR(nbd);
 		}
->>>>>>> ce840177
 	}
 
 	//增加设备配置引用
@@ -2581,16 +2539,13 @@
 	if (register_blkdev(NBD_MAJOR, "nbd"))
 		return -EIO;
 
-<<<<<<< HEAD
-	//注册netlink接口，方便用户态控制
-=======
 	nbd_del_wq = alloc_workqueue("nbd-del", WQ_UNBOUND, 0);
 	if (!nbd_del_wq) {
 		unregister_blkdev(NBD_MAJOR, "nbd");
 		return -ENOMEM;
 	}
 
->>>>>>> ce840177
+	//注册netlink接口，方便用户态控制
 	if (genl_register_family(&nbd_genl_family)) {
 		destroy_workqueue(nbd_del_wq);
 		unregister_blkdev(NBD_MAJOR, "nbd");
@@ -2598,11 +2553,7 @@
 	}
 	nbd_dbg_init();
 
-<<<<<<< HEAD
-	mutex_lock(&nbd_index_mutex);
 	//向系统添加nbd设备
-=======
->>>>>>> ce840177
 	for (i = 0; i < nbds_max; i++)
 		nbd_dev_add(i, 1);
 	return 0;
