// SPDX-License-Identifier: GPL-2.0-only
//#define DEBUG
#include <linux/spinlock.h>
#include <linux/slab.h>
#include <linux/blkdev.h>
#include <linux/hdreg.h>
#include <linux/module.h>
#include <linux/mutex.h>
#include <linux/interrupt.h>
#include <linux/virtio.h>
#include <linux/virtio_blk.h>
#include <linux/scatterlist.h>
#include <linux/string_helpers.h>
#include <linux/idr.h>
#include <linux/blk-mq.h>
#include <linux/numa.h>
#include <linux/vmalloc.h>
#include <uapi/linux/virtio_ring.h>

#define PART_BITS 4
#define VQ_NAME_LEN 16
#define MAX_DISCARD_SEGMENTS 256u

/* The maximum number of sg elements that fit into a virtqueue */
#define VIRTIO_BLK_MAX_SG_ELEMS 32768

#ifdef CONFIG_ARCH_NO_SG_CHAIN
#define VIRTIO_BLK_INLINE_SG_CNT	0
#else
#define VIRTIO_BLK_INLINE_SG_CNT	2
#endif

static unsigned int num_request_queues;/*支持的请求队列数目*/
module_param(num_request_queues, uint, 0644);
MODULE_PARM_DESC(num_request_queues,
		 "Limit the number of request queues to use for blk device. "
		 "0 for no limit. "
		 "Values > nr_cpu_ids truncated to nr_cpu_ids.");

static unsigned int poll_queues;/*支持的poll队列数目*/
module_param(poll_queues, uint, 0644);
MODULE_PARM_DESC(poll_queues, "The number of dedicated virtqueues for polling I/O");

static int major;
static DEFINE_IDA(vd_index_ida);

static struct workqueue_struct *virtblk_wq;

struct virtio_blk_vq {
	struct virtqueue *vq;/*关联的vq数*/
	spinlock_t lock;
	char name[VQ_NAME_LEN];/*此vq对应的名称*/
} ____cacheline_aligned_in_smp;

struct virtio_blk {
	/*
	 * This mutex must be held by anything that may run after
	 * virtblk_remove() sets vblk->vdev to NULL.
	 *
	 * blk-mq, virtqueue processing, and sysfs attribute code paths are
	 * shut down before vblk->vdev is set to NULL and therefore do not need
	 * to hold this mutex.
	 */
	struct mutex vdev_mutex;
	struct virtio_device *vdev;

	/* The disk structure for the kernel. */
	struct gendisk *disk;

	/* Block layer tags. */
	struct blk_mq_tag_set tag_set;

	/* Process context for config space updates */
	struct work_struct config_work;

	/* Ida index - used to track minor number allocations. */
	int index;

	/* num of vqs */
	int num_vqs;/*队列数*/
	int io_queues[HCTX_MAX_TYPES];/*各类型io队列数目*/
	struct virtio_blk_vq *vqs;/*virtio_blk_vq数组指针，共有num_vqs个vq结构*/

	/* For zoned device */
	unsigned int zone_sectors;
};

struct virtblk_req {
	/* Out header */
	struct virtio_blk_outhdr out_hdr;

	/* In header */
	union {
		u8 status;

		/*
		 * The zone append command has an extended in header.
		 * The status field in zone_append_in_hdr must always
		 * be the last byte.
		 */
		struct {
			__virtio64 sector;
			u8 status;
		} zone_append;
	} in_hdr;

	size_t in_hdr_len;

	struct sg_table sg_table;
	struct scatterlist sg[];
};

static inline blk_status_t virtblk_result(u8 status)
{
	switch (status) {
	case VIRTIO_BLK_S_OK:
		return BLK_STS_OK;
	case VIRTIO_BLK_S_UNSUPP:
		return BLK_STS_NOTSUPP;
	case VIRTIO_BLK_S_ZONE_OPEN_RESOURCE:
		return BLK_STS_ZONE_OPEN_RESOURCE;
	case VIRTIO_BLK_S_ZONE_ACTIVE_RESOURCE:
		return BLK_STS_ZONE_ACTIVE_RESOURCE;
	case VIRTIO_BLK_S_IOERR:
	case VIRTIO_BLK_S_ZONE_UNALIGNED_WP:
	default:
		return BLK_STS_IOERR;
	}
}

static inline struct virtio_blk_vq *get_virtio_blk_vq(struct blk_mq_hw_ctx *hctx)
{
	struct virtio_blk *vblk = hctx->queue->queuedata;
	struct virtio_blk_vq *vq = &vblk->vqs[hctx->queue_num];

	return vq;
}

static int virtblk_add_req(struct virtqueue *vq, struct virtblk_req *vbr)
{
	struct scatterlist out_hdr, in_hdr, *sgs[3];
	unsigned int num_out = 0, num_in = 0;

	sg_init_one(&out_hdr, &vbr->out_hdr, sizeof(vbr->out_hdr));
	sgs[num_out++] = &out_hdr;

	if (vbr->sg_table.nents) {
		if (vbr->out_hdr.type & cpu_to_virtio32(vq->vdev, VIRTIO_BLK_T_OUT))
			sgs[num_out++] = vbr->sg_table.sgl;
		else
			sgs[num_out + num_in++] = vbr->sg_table.sgl;
	}

	sg_init_one(&in_hdr, &vbr->in_hdr.status, vbr->in_hdr_len);
	sgs[num_out + num_in++] = &in_hdr;

	/*将数据填充到sgs中*/
	return virtqueue_add_sgs(vq, sgs, num_out, num_in, vbr, GFP_ATOMIC);
}

static int virtblk_setup_discard_write_zeroes_erase(struct request *req, bool unmap)
{
	unsigned short segments = blk_rq_nr_discard_segments(req);
	unsigned short n = 0;
	struct virtio_blk_discard_write_zeroes *range;
	struct bio *bio;
	u32 flags = 0;

	if (unmap)
		flags |= VIRTIO_BLK_WRITE_ZEROES_FLAG_UNMAP;

	range = kmalloc_array(segments, sizeof(*range), GFP_ATOMIC);
	if (!range)
		return -ENOMEM;

	/*
	 * Single max discard segment means multi-range discard isn't
	 * supported, and block layer only runs contiguity merge like
	 * normal RW request. So we can't reply on bio for retrieving
	 * each range info.
	 */
	if (queue_max_discard_segments(req->q) == 1) {
		range[0].flags = cpu_to_le32(flags);
		range[0].num_sectors = cpu_to_le32(blk_rq_sectors(req));
		range[0].sector = cpu_to_le64(blk_rq_pos(req));
		n = 1;
	} else {
		__rq_for_each_bio(bio, req) {
			u64 sector = bio->bi_iter.bi_sector;
			u32 num_sectors = bio->bi_iter.bi_size >> SECTOR_SHIFT;

			range[n].flags = cpu_to_le32(flags);
			range[n].num_sectors = cpu_to_le32(num_sectors);
			range[n].sector = cpu_to_le64(sector);
			n++;
		}
	}

	WARN_ON_ONCE(n != segments);

	bvec_set_virt(&req->special_vec, range, sizeof(*range) * segments);
	req->rq_flags |= RQF_SPECIAL_PAYLOAD;

	return 0;
}

static void virtblk_unmap_data(struct request *req, struct virtblk_req *vbr)
{
	if (blk_rq_nr_phys_segments(req))
		sg_free_table_chained(&vbr->sg_table,
				      VIRTIO_BLK_INLINE_SG_CNT);
}

static int virtblk_map_data(struct blk_mq_hw_ctx *hctx, struct request *req,
		struct virtblk_req *vbr)
{
	int err;

	if (!blk_rq_nr_phys_segments(req))
		return 0;

	vbr->sg_table.sgl = vbr->sg;
	err = sg_alloc_table_chained(&vbr->sg_table,
				     blk_rq_nr_phys_segments(req),
				     vbr->sg_table.sgl,
				     VIRTIO_BLK_INLINE_SG_CNT);
	if (unlikely(err))
		return -ENOMEM;

	return blk_rq_map_sg(req, vbr->sg_table.sgl);
}

static void virtblk_cleanup_cmd(struct request *req)
{
	if (req->rq_flags & RQF_SPECIAL_PAYLOAD)
		kfree(bvec_virt(&req->special_vec));
}

static blk_status_t virtblk_setup_cmd(struct virtio_device *vdev,
				      struct request *req,
				      struct virtblk_req *vbr/*出参，依据请求转换*/)
{
	size_t in_hdr_len = sizeof(vbr->in_hdr.status);
	bool unmap = false;
	u32 type;
	u64 sector = 0;

	if (!IS_ENABLED(CONFIG_BLK_DEV_ZONED) && op_is_zone_mgmt(req_op(req)))
		return BLK_STS_NOTSUPP;

	/* Set fields for all request types */
	vbr->out_hdr.ioprio = cpu_to_virtio32(vdev, req_get_ioprio(req));

	switch (req_op(req)) {
	case REQ_OP_READ:
		/*读类型*/
		type = VIRTIO_BLK_T_IN;
		/*记录读的位置*/
		sector = blk_rq_pos(req);
		break;
	case REQ_OP_WRITE:
		/*写类型*/
		type = VIRTIO_BLK_T_OUT;
		/*记录写的位置*/
		sector = blk_rq_pos(req);
		break;
	case REQ_OP_FLUSH:
		type = VIRTIO_BLK_T_FLUSH;
		break;
	case REQ_OP_DISCARD:
		type = VIRTIO_BLK_T_DISCARD;
		break;
	case REQ_OP_WRITE_ZEROES:
		type = VIRTIO_BLK_T_WRITE_ZEROES;
		unmap = !(req->cmd_flags & REQ_NOUNMAP);
		break;
	case REQ_OP_SECURE_ERASE:
		type = VIRTIO_BLK_T_SECURE_ERASE;
		break;
	case REQ_OP_ZONE_OPEN:
		type = VIRTIO_BLK_T_ZONE_OPEN;
		sector = blk_rq_pos(req);
		break;
	case REQ_OP_ZONE_CLOSE:
		type = VIRTIO_BLK_T_ZONE_CLOSE;
		sector = blk_rq_pos(req);
		break;
	case REQ_OP_ZONE_FINISH:
		type = VIRTIO_BLK_T_ZONE_FINISH;
		sector = blk_rq_pos(req);
		break;
	case REQ_OP_ZONE_APPEND:
		type = VIRTIO_BLK_T_ZONE_APPEND;
		sector = blk_rq_pos(req);
		in_hdr_len = sizeof(vbr->in_hdr.zone_append);
		break;
	case REQ_OP_ZONE_RESET:
		type = VIRTIO_BLK_T_ZONE_RESET;
		sector = blk_rq_pos(req);
		break;
	case REQ_OP_ZONE_RESET_ALL:
		type = VIRTIO_BLK_T_ZONE_RESET_ALL;
		break;
	case REQ_OP_DRV_IN:
		/*
		 * Out header has already been prepared by the caller (virtblk_get_id()
		 * or virtblk_submit_zone_report()), nothing to do here.
		 */
		return 0;
	default:
		WARN_ON_ONCE(1);
		return BLK_STS_IOERR;
	}

	/* Set fields for non-REQ_OP_DRV_IN request types */
	vbr->in_hdr_len = in_hdr_len;
	vbr->out_hdr.type = cpu_to_virtio32(vdev, type);/*操作类型*/
	vbr->out_hdr.sector = cpu_to_virtio64(vdev, sector);/*操作位置*/

	if (type == VIRTIO_BLK_T_DISCARD || type == VIRTIO_BLK_T_WRITE_ZEROES ||
	    type == VIRTIO_BLK_T_SECURE_ERASE) {
		if (virtblk_setup_discard_write_zeroes_erase(req, unmap))
			return BLK_STS_RESOURCE;
	}

	return 0;
}

/*
 * The status byte is always the last byte of the virtblk request
 * in-header. This helper fetches its value for all in-header formats
 * that are currently defined.
 */
static inline u8 virtblk_vbr_status(struct virtblk_req *vbr)
{
	return *((u8 *)&vbr->in_hdr + vbr->in_hdr_len - 1);
}

static inline void virtblk_request_done(struct request *req)
{
	struct virtblk_req *vbr = blk_mq_rq_to_pdu(req);
	blk_status_t status = virtblk_result(virtblk_vbr_status(vbr));
	struct virtio_blk *vblk = req->mq_hctx->queue->queuedata;

	virtblk_unmap_data(req, vbr);
	virtblk_cleanup_cmd(req);

	if (req_op(req) == REQ_OP_ZONE_APPEND)
		req->__sector = virtio64_to_cpu(vblk->vdev,
						vbr->in_hdr.zone_append.sector);

	blk_mq_end_request(req, status);
}

static void virtblk_done(struct virtqueue *vq)
{
	struct virtio_blk *vblk = vq->vdev->priv;
	bool req_done = false;
	int qid = vq->index;
	struct virtblk_req *vbr;
	unsigned long flags;
	unsigned int len;

	spin_lock_irqsave(&vblk->vqs[qid].lock, flags);
	do {
		virtqueue_disable_cb(vq);
		/*自vq中出队vbr,然后据此得到req,指明req complete*/
		while ((vbr = virtqueue_get_buf(vblk->vqs[qid].vq, &len)) != NULL) {
			struct request *req = blk_mq_rq_from_pdu(vbr);

			if (likely(!blk_should_fake_timeout(req->q)))
				blk_mq_complete_request(req);
			req_done = true;
		}
	} while (!virtqueue_enable_cb(vq));

	/* In case queue is stopped waiting for more buffers. */
	if (req_done)
		blk_mq_start_stopped_hw_queues(vblk->disk->queue, true);
	spin_unlock_irqrestore(&vblk->vqs[qid].lock, flags);
}

static void virtio_commit_rqs(struct blk_mq_hw_ctx *hctx)
{
	struct virtio_blk *vblk = hctx->queue->queuedata;
	struct virtio_blk_vq *vq = &vblk->vqs[hctx->queue_num];
	bool kick;

	spin_lock_irq(&vq->lock);
	kick = virtqueue_kick_prepare(vq->vq);
	spin_unlock_irq(&vq->lock);

	if (kick)
		virtqueue_notify(vq->vq);
}

static blk_status_t virtblk_fail_to_queue(struct request *req, int rc)
{
	virtblk_cleanup_cmd(req);
	switch (rc) {
	case -ENOSPC:
		return BLK_STS_DEV_RESOURCE;
	case -ENOMEM:
		return BLK_STS_RESOURCE;
	default:
		return BLK_STS_IOERR;
	}
}

static blk_status_t virtblk_prep_rq(struct blk_mq_hw_ctx *hctx,
					struct virtio_blk *vblk,
					struct request *req,
					struct virtblk_req *vbr)
{
	blk_status_t status;
	int num;

	status = virtblk_setup_cmd(vblk->vdev, req, vbr);
	if (unlikely(status))
		return status;

	num = virtblk_map_data(hctx, req, vbr);
	if (unlikely(num < 0))
		return virtblk_fail_to_queue(req, -ENOMEM);
	vbr->sg_table.nents = num;

	blk_mq_start_request(req);

	return BLK_STS_OK;
}

static blk_status_t virtio_queue_rq(struct blk_mq_hw_ctx *hctx,
			   const struct blk_mq_queue_data *bd)
{
    /*取block设备*/
	struct virtio_blk *vblk = hctx->queue->queuedata;
	struct request *req = bd->rq;
	struct virtblk_req *vbr = blk_mq_rq_to_pdu(req);
	unsigned long flags;
	int qid = hctx->queue_num;
	bool notify = false;
	blk_status_t status;
	int err;

	status = virtblk_prep_rq(hctx, vblk, req, vbr);
	if (unlikely(status))
		return status;

	spin_lock_irqsave(&vblk->vqs[qid].lock, flags);
	err = virtblk_add_req(vblk->vqs[qid].vq, vbr);
	if (err) {
	    /*添加请求失败*/
		virtqueue_kick(vblk->vqs[qid].vq);
		/* Don't stop the queue if -ENOMEM: we may have failed to
		 * bounce the buffer due to global resource outage.
		 */
		if (err == -ENOSPC)
			blk_mq_stop_hw_queue(hctx);
		spin_unlock_irqrestore(&vblk->vqs[qid].lock, flags);
		virtblk_unmap_data(req, vbr);
		return virtblk_fail_to_queue(req, err);
	}

	if (bd->last && virtqueue_kick_prepare(vblk->vqs[qid].vq))
		notify = true;
	spin_unlock_irqrestore(&vblk->vqs[qid].lock, flags);

	if (notify)
	    /*通知对端*/
		virtqueue_notify(vblk->vqs[qid].vq);
	return BLK_STS_OK;
}

static bool virtblk_prep_rq_batch(struct request *req)
{
	struct virtio_blk *vblk = req->mq_hctx->queue->queuedata;
	struct virtblk_req *vbr = blk_mq_rq_to_pdu(req);

	return virtblk_prep_rq(req->mq_hctx, vblk, req, vbr) == BLK_STS_OK;
}

static void virtblk_add_req_batch(struct virtio_blk_vq *vq,
		struct rq_list *rqlist)
{
	struct request *req;
	unsigned long flags;
	bool kick;

	spin_lock_irqsave(&vq->lock, flags);

	while ((req = rq_list_pop(rqlist))) {
		struct virtblk_req *vbr = blk_mq_rq_to_pdu(req);
		int err;

		err = virtblk_add_req(vq->vq, vbr);
		if (err) {
			virtblk_unmap_data(req, vbr);
			virtblk_cleanup_cmd(req);
			blk_mq_requeue_request(req, true);
		}
	}

	kick = virtqueue_kick_prepare(vq->vq);
	spin_unlock_irqrestore(&vq->lock, flags);

	if (kick)
		virtqueue_notify(vq->vq);
}

static void virtio_queue_rqs(struct rq_list *rqlist)
{
	struct rq_list submit_list = { };
	struct rq_list requeue_list = { };
	struct virtio_blk_vq *vq = NULL;
	struct request *req;

	while ((req = rq_list_pop(rqlist))) {
		struct virtio_blk_vq *this_vq = get_virtio_blk_vq(req->mq_hctx);

		if (vq && vq != this_vq)
			virtblk_add_req_batch(vq, &submit_list);
		vq = this_vq;

		if (virtblk_prep_rq_batch(req))
			rq_list_add_tail(&submit_list, req);
		else
			rq_list_add_tail(&requeue_list, req);
	}

	if (vq)
		virtblk_add_req_batch(vq, &submit_list);
	*rqlist = requeue_list;
}

#ifdef CONFIG_BLK_DEV_ZONED
static void *virtblk_alloc_report_buffer(struct virtio_blk *vblk,
					  unsigned int nr_zones,
					  size_t *buflen)
{
	struct request_queue *q = vblk->disk->queue;
	size_t bufsize;
	void *buf;

	nr_zones = min_t(unsigned int, nr_zones,
			 get_capacity(vblk->disk) >> ilog2(vblk->zone_sectors));

	bufsize = sizeof(struct virtio_blk_zone_report) +
		nr_zones * sizeof(struct virtio_blk_zone_descriptor);
	bufsize = min_t(size_t, bufsize,
			queue_max_hw_sectors(q) << SECTOR_SHIFT);
	bufsize = min_t(size_t, bufsize, queue_max_segments(q) << PAGE_SHIFT);

	while (bufsize >= sizeof(struct virtio_blk_zone_report)) {
		buf = __vmalloc(bufsize, GFP_KERNEL | __GFP_NORETRY);
		if (buf) {
			*buflen = bufsize;
			return buf;
		}
		bufsize >>= 1;
	}

	return NULL;
}

static int virtblk_submit_zone_report(struct virtio_blk *vblk,
				       char *report_buf, size_t report_len,
				       sector_t sector)
{
	struct request_queue *q = vblk->disk->queue;
	struct request *req;
	struct virtblk_req *vbr;
	int err;

	req = blk_mq_alloc_request(q, REQ_OP_DRV_IN, 0);
	if (IS_ERR(req))
		return PTR_ERR(req);

	vbr = blk_mq_rq_to_pdu(req);
	vbr->in_hdr_len = sizeof(vbr->in_hdr.status);
	vbr->out_hdr.type = cpu_to_virtio32(vblk->vdev, VIRTIO_BLK_T_ZONE_REPORT);
	vbr->out_hdr.sector = cpu_to_virtio64(vblk->vdev, sector);

	err = blk_rq_map_kern(req, report_buf, report_len, GFP_KERNEL);
	if (err)
		goto out;

	blk_execute_rq(req, false);
	err = blk_status_to_errno(virtblk_result(vbr->in_hdr.status));
out:
	blk_mq_free_request(req);
	return err;
}

static int virtblk_parse_zone(struct virtio_blk *vblk,
			       struct virtio_blk_zone_descriptor *entry,
			       unsigned int idx, report_zones_cb cb, void *data)
{
	struct blk_zone zone = { };

	zone.start = virtio64_to_cpu(vblk->vdev, entry->z_start);
	if (zone.start + vblk->zone_sectors <= get_capacity(vblk->disk))
		zone.len = vblk->zone_sectors;
	else
		zone.len = get_capacity(vblk->disk) - zone.start;
	zone.capacity = virtio64_to_cpu(vblk->vdev, entry->z_cap);
	zone.wp = virtio64_to_cpu(vblk->vdev, entry->z_wp);

	switch (entry->z_type) {
	case VIRTIO_BLK_ZT_SWR:
		zone.type = BLK_ZONE_TYPE_SEQWRITE_REQ;
		break;
	case VIRTIO_BLK_ZT_SWP:
		zone.type = BLK_ZONE_TYPE_SEQWRITE_PREF;
		break;
	case VIRTIO_BLK_ZT_CONV:
		zone.type = BLK_ZONE_TYPE_CONVENTIONAL;
		break;
	default:
		dev_err(&vblk->vdev->dev, "zone %llu: invalid type %#x\n",
			zone.start, entry->z_type);
		return -EIO;
	}

	switch (entry->z_state) {
	case VIRTIO_BLK_ZS_EMPTY:
		zone.cond = BLK_ZONE_COND_EMPTY;
		break;
	case VIRTIO_BLK_ZS_CLOSED:
		zone.cond = BLK_ZONE_COND_CLOSED;
		break;
	case VIRTIO_BLK_ZS_FULL:
		zone.cond = BLK_ZONE_COND_FULL;
		zone.wp = zone.start + zone.len;
		break;
	case VIRTIO_BLK_ZS_EOPEN:
		zone.cond = BLK_ZONE_COND_EXP_OPEN;
		break;
	case VIRTIO_BLK_ZS_IOPEN:
		zone.cond = BLK_ZONE_COND_IMP_OPEN;
		break;
	case VIRTIO_BLK_ZS_NOT_WP:
		zone.cond = BLK_ZONE_COND_NOT_WP;
		break;
	case VIRTIO_BLK_ZS_RDONLY:
		zone.cond = BLK_ZONE_COND_READONLY;
		zone.wp = ULONG_MAX;
		break;
	case VIRTIO_BLK_ZS_OFFLINE:
		zone.cond = BLK_ZONE_COND_OFFLINE;
		zone.wp = ULONG_MAX;
		break;
	default:
		dev_err(&vblk->vdev->dev, "zone %llu: invalid condition %#x\n",
			zone.start, entry->z_state);
		return -EIO;
	}

	/*
	 * The callback below checks the validity of the reported
	 * entry data, no need to further validate it here.
	 */
	return cb(&zone, idx, data);
}

static int virtblk_report_zones(struct gendisk *disk, sector_t sector,
				 unsigned int nr_zones, report_zones_cb cb,
				 void *data)
{
	struct virtio_blk *vblk = disk->private_data;
	struct virtio_blk_zone_report *report;
	unsigned long long nz, i;
	size_t buflen;
	unsigned int zone_idx = 0;
	int ret;

	if (WARN_ON_ONCE(!vblk->zone_sectors))
		return -EOPNOTSUPP;

	report = virtblk_alloc_report_buffer(vblk, nr_zones, &buflen);
	if (!report)
		return -ENOMEM;

	mutex_lock(&vblk->vdev_mutex);

	if (!vblk->vdev) {
		ret = -ENXIO;
		goto fail_report;
	}

	while (zone_idx < nr_zones && sector < get_capacity(vblk->disk)) {
		memset(report, 0, buflen);

		ret = virtblk_submit_zone_report(vblk, (char *)report,
						 buflen, sector);
		if (ret)
			goto fail_report;

		nz = min_t(u64, virtio64_to_cpu(vblk->vdev, report->nr_zones),
			   nr_zones);
		if (!nz)
			break;

		for (i = 0; i < nz && zone_idx < nr_zones; i++) {
			ret = virtblk_parse_zone(vblk, &report->zones[i],
						 zone_idx, cb, data);
			if (ret)
				goto fail_report;

			sector = virtio64_to_cpu(vblk->vdev,
						 report->zones[i].z_start) +
				 vblk->zone_sectors;
			zone_idx++;
		}
	}

	if (zone_idx > 0)
		ret = zone_idx;
	else
		ret = -EINVAL;
fail_report:
	mutex_unlock(&vblk->vdev_mutex);
	kvfree(report);
	return ret;
}

static int virtblk_read_zoned_limits(struct virtio_blk *vblk,
		struct queue_limits *lim)
{
	struct virtio_device *vdev = vblk->vdev;
	u32 v, wg;

	dev_dbg(&vdev->dev, "probing host-managed zoned device\n");

	lim->features |= BLK_FEAT_ZONED;

	virtio_cread(vdev, struct virtio_blk_config,
		     zoned.max_open_zones, &v);
	lim->max_open_zones = v;
	dev_dbg(&vdev->dev, "max open zones = %u\n", v);

	virtio_cread(vdev, struct virtio_blk_config,
		     zoned.max_active_zones, &v);
	lim->max_active_zones = v;
	dev_dbg(&vdev->dev, "max active zones = %u\n", v);

	virtio_cread(vdev, struct virtio_blk_config,
		     zoned.write_granularity, &wg);
	if (!wg) {
		dev_warn(&vdev->dev, "zero write granularity reported\n");
		return -ENODEV;
	}
	lim->physical_block_size = wg;
	lim->io_min = wg;

	dev_dbg(&vdev->dev, "write granularity = %u\n", wg);

	/*
	 * virtio ZBD specification doesn't require zones to be a power of
	 * two sectors in size, but the code in this driver expects that.
	 */
	virtio_cread(vdev, struct virtio_blk_config, zoned.zone_sectors,
		     &vblk->zone_sectors);
	if (vblk->zone_sectors == 0 || !is_power_of_2(vblk->zone_sectors)) {
		dev_err(&vdev->dev,
			"zoned device with non power of two zone size %u\n",
			vblk->zone_sectors);
		return -ENODEV;
	}
	lim->chunk_sectors = vblk->zone_sectors;
	dev_dbg(&vdev->dev, "zone sectors = %u\n", vblk->zone_sectors);

	if (virtio_has_feature(vdev, VIRTIO_BLK_F_DISCARD)) {
		dev_warn(&vblk->vdev->dev,
			 "ignoring negotiated F_DISCARD for zoned device\n");
		lim->max_hw_discard_sectors = 0;
	}

	virtio_cread(vdev, struct virtio_blk_config,
		     zoned.max_append_sectors, &v);
	if (!v) {
		dev_warn(&vdev->dev, "zero max_append_sectors reported\n");
		return -ENODEV;
	}
	if ((v << SECTOR_SHIFT) < wg) {
		dev_err(&vdev->dev,
			"write granularity %u exceeds max_append_sectors %u limit\n",
			wg, v);
		return -ENODEV;
	}
	lim->max_hw_zone_append_sectors = v;
	dev_dbg(&vdev->dev, "max append sectors = %u\n", v);

	return 0;
}
#else
/*
 * Zoned block device support is not configured in this kernel, host-managed
 * zoned devices can't be supported.
 */
#define virtblk_report_zones       NULL
static inline int virtblk_read_zoned_limits(struct virtio_blk *vblk,
		struct queue_limits *lim)
{
	dev_err(&vblk->vdev->dev,
		"virtio_blk: zoned devices are not supported");
	return -EOPNOTSUPP;
}
#endif /* CONFIG_BLK_DEV_ZONED */

/* return id (s/n) string for *disk to *id_str
 */
static int virtblk_get_id(struct gendisk *disk, char *id_str)
{
	struct virtio_blk *vblk = disk->private_data;
	struct request_queue *q = vblk->disk->queue;
	struct request *req;
	struct virtblk_req *vbr;
	int err;

	req = blk_mq_alloc_request(q, REQ_OP_DRV_IN, 0);
	if (IS_ERR(req))
		return PTR_ERR(req);

	vbr = blk_mq_rq_to_pdu(req);
	vbr->in_hdr_len = sizeof(vbr->in_hdr.status);
	vbr->out_hdr.type = cpu_to_virtio32(vblk->vdev, VIRTIO_BLK_T_GET_ID);
	vbr->out_hdr.sector = 0;

	err = blk_rq_map_kern(req, id_str, VIRTIO_BLK_ID_BYTES, GFP_KERNEL);
	if (err)
		goto out;

	blk_execute_rq(req, false);
	err = blk_status_to_errno(virtblk_result(vbr->in_hdr.status));
out:
	blk_mq_free_request(req);
	return err;
}

/* We provide getgeo only to please some old bootloader/partitioning tools */
static int virtblk_getgeo(struct block_device *bd, struct hd_geometry *geo)
{
	struct virtio_blk *vblk = bd->bd_disk->private_data;
	int ret = 0;

	mutex_lock(&vblk->vdev_mutex);

	if (!vblk->vdev) {
		ret = -ENXIO;
		goto out;
	}

	/* see if the host passed in geometry config */
	if (virtio_has_feature(vblk->vdev, VIRTIO_BLK_F_GEOMETRY)) {
		virtio_cread(vblk->vdev, struct virtio_blk_config,
			     geometry.cylinders, &geo->cylinders);
		virtio_cread(vblk->vdev, struct virtio_blk_config,
			     geometry.heads, &geo->heads);
		virtio_cread(vblk->vdev, struct virtio_blk_config,
			     geometry.sectors, &geo->sectors);
	} else {
		/* some standard values, similar to sd */
		geo->heads = 1 << 6;
		geo->sectors = 1 << 5;
		geo->cylinders = get_capacity(bd->bd_disk) >> 11;
	}
out:
	mutex_unlock(&vblk->vdev_mutex);
	return ret;
}

static void virtblk_free_disk(struct gendisk *disk)
{
	struct virtio_blk *vblk = disk->private_data;

	ida_free(&vd_index_ida, vblk->index);
	mutex_destroy(&vblk->vdev_mutex);
	kfree(vblk);
}

static const struct block_device_operations virtblk_fops = {
	.owner  	= THIS_MODULE,
	.getgeo		= virtblk_getgeo,
	.free_disk	= virtblk_free_disk,
	.report_zones	= virtblk_report_zones,
};

static int index_to_minor(int index)
{
	return index << PART_BITS;
}

static int minor_to_index(int minor)
{
	return minor >> PART_BITS;
}

static ssize_t serial_show(struct device *dev,
			   struct device_attribute *attr, char *buf)
{
	struct gendisk *disk = dev_to_disk(dev);
	int err;

	/* sysfs gives us a PAGE_SIZE buffer */
	BUILD_BUG_ON(PAGE_SIZE < VIRTIO_BLK_ID_BYTES);

	buf[VIRTIO_BLK_ID_BYTES] = '\0';
	err = virtblk_get_id(disk, buf);
	if (!err)
		return strlen(buf);

	if (err == -EIO) /* Unsupported? Make it empty. */
		return 0;

	return err;
}

static DEVICE_ATTR_RO(serial);

/* The queue's logical block size must be set before calling this */
static void virtblk_update_capacity(struct virtio_blk *vblk, bool resize)
{
	struct virtio_device *vdev = vblk->vdev;
	struct request_queue *q = vblk->disk->queue;
	char cap_str_2[10], cap_str_10[10];
	unsigned long long nblocks;
	u64 capacity;

	/* Host must always specify the capacity. */
	virtio_cread(vdev, struct virtio_blk_config, capacity, &capacity);

	nblocks = DIV_ROUND_UP_ULL(capacity, queue_logical_block_size(q) >> 9);

	string_get_size(nblocks, queue_logical_block_size(q),
			STRING_UNITS_2, cap_str_2, sizeof(cap_str_2));
	string_get_size(nblocks, queue_logical_block_size(q),
			STRING_UNITS_10, cap_str_10, sizeof(cap_str_10));

	dev_notice(&vdev->dev,
		   "[%s] %s%llu %d-byte logical blocks (%s/%s)\n",
		   vblk->disk->disk_name,
		   resize ? "new size: " : "",
		   nblocks,
		   queue_logical_block_size(q),
		   cap_str_10,
		   cap_str_2);

	set_capacity_and_notify(vblk->disk, capacity);
}

static void virtblk_config_changed_work(struct work_struct *work)
{
    /*由work获得block*/
	struct virtio_blk *vblk =
		container_of(work, struct virtio_blk, config_work);

	virtblk_update_capacity(vblk, true);
}

static void virtblk_config_changed(struct virtio_device *vdev)
{
	struct virtio_blk *vblk = vdev->priv;

	/*config work入队列，进行执行*/
	queue_work(virtblk_wq, &vblk->config_work);
}

static int init_vq(struct virtio_blk *vblk)
{
	int err;
	unsigned short i;
	struct virtqueue_info *vqs_info;
	struct virtqueue **vqs;
	unsigned short num_vqs/*vq数目*/;
	unsigned short num_poll_vqs;
	/*指向virtio-block对应的virtio设备*/
	struct virtio_device *vdev = vblk->vdev;
	struct irq_affinity desc = { 0, };

	err = virtio_cread_feature(vdev, VIRTIO_BLK_F_MQ,
				   struct virtio_blk_config, num_queues,
				   &num_vqs);
	if (err)
	    /*无此功能，置vq数量为1*/
		num_vqs = 1;

	if (!err && !num_vqs) {
	    /*采用0队列，报错*/
		dev_err(&vdev->dev, "MQ advertised but zero queues reported\n");
		return -EINVAL;
	}

<<<<<<< HEAD
	/*队列数不得超过cpu数及请求队列数*/
	num_vqs = min_t(unsigned int,
			min_not_zero(num_request_queues, nr_cpu_ids),
			num_vqs);
=======
	num_vqs = blk_mq_num_possible_queues(
			min_not_zero(num_request_queues, num_vqs));
>>>>>>> f2d282e1

	/*poll队列数目，不得超过num_vqs*/
	num_poll_vqs = min_t(unsigned int, poll_queues, num_vqs - 1);

	vblk->io_queues[HCTX_TYPE_DEFAULT] = num_vqs - num_poll_vqs;
	vblk->io_queues[HCTX_TYPE_READ] = 0;/*读io队列数为0*/
	vblk->io_queues[HCTX_TYPE_POLL] = num_poll_vqs;/*poll队列数*/

	/*显示各队列数目*/
	dev_info(&vdev->dev, "%d/%d/%d default/read/poll queues\n",
				vblk->io_queues[HCTX_TYPE_DEFAULT],
				vblk->io_queues[HCTX_TYPE_READ],
				vblk->io_queues[HCTX_TYPE_POLL]);

	/*创建多个vq结构*/
	vblk->vqs = kmalloc_array(num_vqs, sizeof(*vblk->vqs), GFP_KERNEL);
	if (!vblk->vqs)
		return -ENOMEM;

	vqs_info = kcalloc(num_vqs, sizeof(*vqs_info), GFP_KERNEL);
	/*申请vq指针数组*/
	vqs = kmalloc_array(num_vqs, sizeof(*vqs), GFP_KERNEL);
	if (!vqs_info || !vqs) {
		/*无内存，申请失败*/
		err = -ENOMEM;
		goto out;
	}

	/*请求类队列callback及vq名称*/
	for (i = 0; i < num_vqs - num_poll_vqs; i++) {
		vqs_info[i].callback = virtblk_done;/*设置回调*/
		/*设置vq名称*/
		snprintf(vblk->vqs[i].name, VQ_NAME_LEN, "req.%u", i);
		vqs_info[i].name = vblk->vqs[i].name;/*指针数组收集vq名称*/
	}

	/*poll类队列callback为空，及vq名乐*/
	for (; i < num_vqs; i++) {
		snprintf(vblk->vqs[i].name, VQ_NAME_LEN, "req_poll.%u", i);
		vqs_info[i].name = vblk->vqs[i].name;/*指针数组收集vq名称*/
	}

	/* Discover virtqueues and write information to configuration.  */
	err = virtio_find_vqs(vdev, num_vqs, vqs/*出参，生成vq*/, vqs_info, &desc);
	if (err)
		goto out;

	/*设置各block vq对应的virtual queue*/
	for (i = 0; i < num_vqs; i++) {
		spin_lock_init(&vblk->vqs[i].lock);
		vblk->vqs[i].vq = vqs[i];
	}
	vblk->num_vqs = num_vqs;

out:
	kfree(vqs);
	kfree(vqs_info);
	if (err)
		kfree(vblk->vqs);
	return err;
}

/*
 * Legacy naming scheme used for virtio devices.  We are stuck with it for
 * virtio blk but don't ever use it for any new driver.
 */
static int virtblk_name_format(char *prefix, int index, char *buf, int buflen)
{
	const int base = 'z' - 'a' + 1;
	char *begin = buf + strlen(prefix);/*名称起始位置*/
	char *end = buf + buflen;/*名称结束位置*/
	char *p;
	int unit;

	p = end - 1;
	*p = '\0';/*指明字符串结尾*/
	unit = base;
	do {
		if (p == begin)
		    /*长度过长*/
			return -EINVAL;
		/*反序将index编号成26进制*/
		*--p = 'a' + (index % unit);
		index = (index / unit) - 1;
	} while (index >= 0);

	/*将格式化好的内容，放在begin位置*/
	memmove(begin, p, end - p);
	/*设置前缀*/
	memcpy(buf, prefix, strlen(prefix));

	return 0;
}

static int virtblk_get_cache_mode(struct virtio_device *vdev)
{
	u8 writeback;
	int err;

	err = virtio_cread_feature(vdev, VIRTIO_BLK_F_CONFIG_WCE,
				   struct virtio_blk_config, wce,
				   &writeback);

	/*
	 * If WCE is not configurable and flush is not available,
	 * assume no writeback cache is in use.
	 */
	if (err)
		writeback = virtio_has_feature(vdev, VIRTIO_BLK_F_FLUSH);

	return writeback;
}

static const char *const virtblk_cache_types[] = {
	"write through", "write back"
};

static ssize_t
cache_type_store(struct device *dev, struct device_attribute *attr,
		 const char *buf, size_t count)
{
	struct gendisk *disk = dev_to_disk(dev);
	struct virtio_blk *vblk = disk->private_data;
	struct virtio_device *vdev = vblk->vdev;
	struct queue_limits lim;
	int i;

	BUG_ON(!virtio_has_feature(vblk->vdev, VIRTIO_BLK_F_CONFIG_WCE));
	i = sysfs_match_string(virtblk_cache_types, buf);
	if (i < 0)
		return i;

	virtio_cwrite8(vdev, offsetof(struct virtio_blk_config, wce), i);

	lim = queue_limits_start_update(disk->queue);
	if (virtblk_get_cache_mode(vdev))
		lim.features |= BLK_FEAT_WRITE_CACHE;
	else
		lim.features &= ~BLK_FEAT_WRITE_CACHE;
	i = queue_limits_commit_update_frozen(disk->queue, &lim);
	if (i)
		return i;
	return count;
}

static ssize_t
cache_type_show(struct device *dev, struct device_attribute *attr, char *buf)
{
	struct gendisk *disk = dev_to_disk(dev);
	struct virtio_blk *vblk = disk->private_data;
	u8 writeback = virtblk_get_cache_mode(vblk->vdev);

	BUG_ON(writeback >= ARRAY_SIZE(virtblk_cache_types));
	return sysfs_emit(buf, "%s\n", virtblk_cache_types[writeback]);
}

static DEVICE_ATTR_RW(cache_type);

static struct attribute *virtblk_attrs[] = {
	&dev_attr_serial.attr,
	&dev_attr_cache_type.attr,
	NULL,
};

static umode_t virtblk_attrs_are_visible(struct kobject *kobj,
		struct attribute *a, int n)
{
	struct device *dev = kobj_to_dev(kobj);
	struct gendisk *disk = dev_to_disk(dev);
	struct virtio_blk *vblk = disk->private_data;
	struct virtio_device *vdev = vblk->vdev;

	if (a == &dev_attr_cache_type.attr &&
	    !virtio_has_feature(vdev, VIRTIO_BLK_F_CONFIG_WCE))
		return S_IRUGO;

	return a->mode;
}

static const struct attribute_group virtblk_attr_group = {
	.attrs = virtblk_attrs,
	.is_visible = virtblk_attrs_are_visible,
};

static const struct attribute_group *virtblk_attr_groups[] = {
	&virtblk_attr_group,
	NULL,
};

static void virtblk_map_queues(struct blk_mq_tag_set *set)
{
    /*取对应的block设备*/
	struct virtio_blk *vblk = set->driver_data;
	int i, qoff;

	for (i = 0, qoff = 0; i < set->nr_maps; i++) {
		struct blk_mq_queue_map *map = &set->map[i];

		map->nr_queues = vblk->io_queues[i];
		map->queue_offset = qoff;
		qoff += map->nr_queues;

		if (map->nr_queues == 0)
			continue;

		/*
		 * Regular queues have interrupts and hence CPU affinity is
		 * defined by the core virtio code, but polling queues have
		 * no interrupts so we let the block layer assign CPU affinity.
		 */
		if (i == HCTX_TYPE_POLL)
			blk_mq_map_queues(&set->map[i]);
		else
			blk_mq_map_hw_queues(&set->map[i],
					     &vblk->vdev->dev, 0);
	}
}

static void virtblk_complete_batch(struct io_comp_batch *iob)
{
	struct request *req;

	rq_list_for_each(&iob->req_list, req) {
		virtblk_unmap_data(req, blk_mq_rq_to_pdu(req));
		virtblk_cleanup_cmd(req);
	}
	blk_mq_end_request_batch(iob);
}

static int virtblk_poll(struct blk_mq_hw_ctx *hctx, struct io_comp_batch *iob)
{
	struct virtio_blk *vblk = hctx->queue->queuedata;
	struct virtio_blk_vq *vq = get_virtio_blk_vq(hctx);
	struct virtblk_req *vbr;
	unsigned long flags;
	unsigned int len;
	int found = 0;

	spin_lock_irqsave(&vq->lock, flags);

	while ((vbr = virtqueue_get_buf(vq->vq, &len)) != NULL) {
		struct request *req = blk_mq_rq_from_pdu(vbr);
		u8 status = virtblk_vbr_status(vbr);

		found++;
		if (!blk_mq_complete_request_remote(req) &&
		    !blk_mq_add_to_batch(req, iob, status != VIRTIO_BLK_S_OK,
					 virtblk_complete_batch))
			virtblk_request_done(req);
	}

	if (found)
		blk_mq_start_stopped_hw_queues(vblk->disk->queue, true);

	spin_unlock_irqrestore(&vq->lock, flags);

	return found;
}

static const struct blk_mq_ops virtio_mq_ops = {
	.queue_rq	= virtio_queue_rq,/*virtio-block设备request入队*/
	.queue_rqs	= virtio_queue_rqs,
	.commit_rqs	= virtio_commit_rqs,
	.complete	= virtblk_request_done,
	.map_queues	= virtblk_map_queues,
	.poll		= virtblk_poll,
};

static unsigned int virtblk_queue_depth;
module_param_named(queue_depth, virtblk_queue_depth, uint, 0444);

static int virtblk_read_limits(struct virtio_blk *vblk,
		struct queue_limits *lim)
{
	struct virtio_device *vdev = vblk->vdev;
	u32 v, max_size, sg_elems, opt_io_size;
	u32 max_discard_segs = 0;
	u32 discard_granularity = 0;
	u16 min_io_size;
	u8 physical_block_exp, alignment_offset;
	size_t max_dma_size;
	int err;

	/* We need to know how many segments before we allocate. */
	err = virtio_cread_feature(vdev, VIRTIO_BLK_F_SEG_MAX,
				   struct virtio_blk_config, seg_max,
				   &sg_elems);

	/* We need at least one SG element, whatever they say. */
	if (err || !sg_elems)
		sg_elems = 1;

	/* Prevent integer overflows and honor max vq size */
	sg_elems = min_t(u32, sg_elems, VIRTIO_BLK_MAX_SG_ELEMS - 2);

	/* We can handle whatever the host told us to handle. */
	lim->max_segments = sg_elems;

	/* No real sector limit. */
	lim->max_hw_sectors = UINT_MAX;

	max_dma_size = virtio_max_dma_size(vdev);
	max_size = max_dma_size > U32_MAX ? U32_MAX : max_dma_size;

	/* Host can optionally specify maximum segment size and number of
	 * segments. */
	err = virtio_cread_feature(vdev, VIRTIO_BLK_F_SIZE_MAX,
				   struct virtio_blk_config, size_max, &v);
	if (!err)
		max_size = min(max_size, v);

	lim->max_segment_size = max_size;

	/* Host can optionally specify the block size of the device */
	virtio_cread_feature(vdev, VIRTIO_BLK_F_BLK_SIZE,
				   struct virtio_blk_config, blk_size,
				   &lim->logical_block_size);

	/* Use topology information if available */
	err = virtio_cread_feature(vdev, VIRTIO_BLK_F_TOPOLOGY,
				   struct virtio_blk_config, physical_block_exp,
				   &physical_block_exp);
	if (!err && physical_block_exp)
		lim->physical_block_size =
			lim->logical_block_size * (1 << physical_block_exp);

	err = virtio_cread_feature(vdev, VIRTIO_BLK_F_TOPOLOGY,
				   struct virtio_blk_config, alignment_offset,
				   &alignment_offset);
	if (!err && alignment_offset)
		lim->alignment_offset =
			lim->logical_block_size * alignment_offset;

	err = virtio_cread_feature(vdev, VIRTIO_BLK_F_TOPOLOGY,
				   struct virtio_blk_config, min_io_size,
				   &min_io_size);
	if (!err && min_io_size)
		lim->io_min = lim->logical_block_size * min_io_size;

	err = virtio_cread_feature(vdev, VIRTIO_BLK_F_TOPOLOGY,
				   struct virtio_blk_config, opt_io_size,
				   &opt_io_size);
	if (!err && opt_io_size)
		lim->io_opt = lim->logical_block_size * opt_io_size;

	if (virtio_has_feature(vdev, VIRTIO_BLK_F_DISCARD)) {
		virtio_cread(vdev, struct virtio_blk_config,
			     discard_sector_alignment, &discard_granularity);

		virtio_cread(vdev, struct virtio_blk_config,
			     max_discard_sectors, &v);
		lim->max_hw_discard_sectors = v ? v : UINT_MAX;

		virtio_cread(vdev, struct virtio_blk_config, max_discard_seg,
			     &max_discard_segs);
	}

	if (virtio_has_feature(vdev, VIRTIO_BLK_F_WRITE_ZEROES)) {
		virtio_cread(vdev, struct virtio_blk_config,
			     max_write_zeroes_sectors, &v);
		lim->max_write_zeroes_sectors = v ? v : UINT_MAX;
	}

	/* The discard and secure erase limits are combined since the Linux
	 * block layer uses the same limit for both commands.
	 *
	 * If both VIRTIO_BLK_F_SECURE_ERASE and VIRTIO_BLK_F_DISCARD features
	 * are negotiated, we will use the minimum between the limits.
	 *
	 * discard sector alignment is set to the minimum between discard_sector_alignment
	 * and secure_erase_sector_alignment.
	 *
	 * max discard sectors is set to the minimum between max_discard_seg and
	 * max_secure_erase_seg.
	 */
	if (virtio_has_feature(vdev, VIRTIO_BLK_F_SECURE_ERASE)) {

		virtio_cread(vdev, struct virtio_blk_config,
			     secure_erase_sector_alignment, &v);

		/* secure_erase_sector_alignment should not be zero, the device should set a
		 * valid number of sectors.
		 */
		if (!v) {
			dev_err(&vdev->dev,
				"virtio_blk: secure_erase_sector_alignment can't be 0\n");
			return -EINVAL;
		}

		discard_granularity = min_not_zero(discard_granularity, v);

		virtio_cread(vdev, struct virtio_blk_config,
			     max_secure_erase_sectors, &v);

		/* max_secure_erase_sectors should not be zero, the device should set a
		 * valid number of sectors.
		 */
		if (!v) {
			dev_err(&vdev->dev,
				"virtio_blk: max_secure_erase_sectors can't be 0\n");
			return -EINVAL;
		}

		lim->max_secure_erase_sectors = v;

		virtio_cread(vdev, struct virtio_blk_config,
			     max_secure_erase_seg, &v);

		/* max_secure_erase_seg should not be zero, the device should set a
		 * valid number of segments
		 */
		if (!v) {
			dev_err(&vdev->dev,
				"virtio_blk: max_secure_erase_seg can't be 0\n");
			return -EINVAL;
		}

		max_discard_segs = min_not_zero(max_discard_segs, v);
	}

	if (virtio_has_feature(vdev, VIRTIO_BLK_F_DISCARD) ||
	    virtio_has_feature(vdev, VIRTIO_BLK_F_SECURE_ERASE)) {
		/* max_discard_seg and discard_granularity will be 0 only
		 * if max_discard_seg and discard_sector_alignment fields in the virtio
		 * config are 0 and VIRTIO_BLK_F_SECURE_ERASE feature is not negotiated.
		 * In this case, we use default values.
		 */
		if (!max_discard_segs)
			max_discard_segs = sg_elems;

		lim->max_discard_segments =
			min(max_discard_segs, MAX_DISCARD_SEGMENTS);

		if (discard_granularity)
			lim->discard_granularity =
				discard_granularity << SECTOR_SHIFT;
		else
			lim->discard_granularity = lim->logical_block_size;
	}

	if (virtio_has_feature(vdev, VIRTIO_BLK_F_ZONED)) {
		u8 model;

		virtio_cread(vdev, struct virtio_blk_config, zoned.model, &model);
		switch (model) {
		case VIRTIO_BLK_Z_NONE:
		case VIRTIO_BLK_Z_HA:
			/* treat host-aware devices as non-zoned */
			return 0;
		case VIRTIO_BLK_Z_HM:
			err = virtblk_read_zoned_limits(vblk, lim);
			if (err)
				return err;
			break;
		default:
			dev_err(&vdev->dev, "unsupported zone model %d\n", model);
			return -EINVAL;
		}
	}

	return 0;
}

static int virtblk_probe(struct virtio_device *vdev)
{
	struct virtio_blk *vblk;
	struct queue_limits lim = {
		.features		= BLK_FEAT_ROTATIONAL,
		.logical_block_size	= SECTOR_SIZE,
	};
	int err, index;
	unsigned int queue_depth;

	if (!vdev->config->get) {
		/*必须提供get回调*/
		dev_err(&vdev->dev, "%s failure: config access disabled\n",
			__func__);
		return -EINVAL;
	}

	/*申请设备index(minor)*/
	err = ida_alloc_range(&vd_index_ida, 0,
			      minor_to_index(1 << MINORBITS) - 1, GFP_KERNEL);
	if (err < 0)
		goto out;
	index = err;

	/*创建virtio block结构体*/
	vdev->priv = vblk = kmalloc(sizeof(*vblk), GFP_KERNEL);
	if (!vblk) {
		err = -ENOMEM;
		goto out_free_index;
	}

	mutex_init(&vblk->vdev_mutex);

	vblk->vdev = vdev;/*virtio block关联此virto设备*/

	/*初始化config_work,在driver调用config_changed时执行此work*/
	INIT_WORK(&vblk->config_work, virtblk_config_changed_work);

	err = init_vq(vblk);
	if (err)
		goto out_free_vblk;

	/* Default queue sizing is to fill the ring. */
	if (!virtblk_queue_depth) {
		/*没有指定队列深度，动态获取队列深度*/
		queue_depth = vblk->vqs[0].vq->num_free;
		/* ... but without indirect descs, we use 2 descs per req */
		if (!virtio_has_feature(vdev, VIRTIO_RING_F_INDIRECT_DESC))
			queue_depth /= 2;
	} else {
		queue_depth = virtblk_queue_depth;
	}

	/*初始化tag_set*/
	memset(&vblk->tag_set, 0, sizeof(vblk->tag_set));
	vblk->tag_set.ops = &virtio_mq_ops;
	vblk->tag_set.queue_depth = queue_depth;
	vblk->tag_set.numa_node = NUMA_NO_NODE;
	vblk->tag_set.cmd_size =
		sizeof(struct virtblk_req) +
		sizeof(struct scatterlist) * VIRTIO_BLK_INLINE_SG_CNT;
	vblk->tag_set.driver_data = vblk;
	vblk->tag_set.nr_hw_queues = vblk->num_vqs;/*与vq队列数一致*/
	vblk->tag_set.nr_maps = 1;
	if (vblk->io_queues[HCTX_TYPE_POLL])
		vblk->tag_set.nr_maps = 3;

	err = blk_mq_alloc_tag_set(&vblk->tag_set);
	if (err)
		goto out_free_vq;

	err = virtblk_read_limits(vblk, &lim);
	if (err)
		goto out_free_tags;

	if (virtblk_get_cache_mode(vdev))
		lim.features |= BLK_FEAT_WRITE_CACHE;

	/*创建genernal disk*/
	vblk->disk = blk_mq_alloc_disk(&vblk->tag_set, &lim, vblk);
	if (IS_ERR(vblk->disk)) {
		err = PTR_ERR(vblk->disk);
		goto out_free_tags;
	}

	/*设置disk名称*/
	virtblk_name_format("vd"/*disk前缀*/, index/*disk编号*/, vblk->disk->disk_name/*要设置的buffer*/, DISK_NAME_LEN);

	vblk->disk->major = major;/*设置virtblk设备major*/
	vblk->disk->first_minor = index_to_minor(index);
	vblk->disk->minors = 1 << PART_BITS;
	vblk->disk->private_data = vblk;
	vblk->disk->fops = &virtblk_fops;
	vblk->index = index;

	/* If disk is read-only in the host, the guest should obey */
	if (virtio_has_feature(vdev, VIRTIO_BLK_F_RO))
		set_disk_ro(vblk->disk, 1);

	virtblk_update_capacity(vblk, false);
	virtio_device_ready(vdev);

	/*
	 * All steps that follow use the VQs therefore they need to be
	 * placed after the virtio_device_ready() call above.
	 */
	if (IS_ENABLED(CONFIG_BLK_DEV_ZONED) &&
	    (lim.features & BLK_FEAT_ZONED)) {
		err = blk_revalidate_disk_zones(vblk->disk);
		if (err)
			goto out_cleanup_disk;
	}

	/*添加磁盘到系统*/
	err = device_add_disk(&vdev->dev, vblk->disk, virtblk_attr_groups);
	if (err)
		goto out_cleanup_disk;

	return 0;

out_cleanup_disk:
	put_disk(vblk->disk);
out_free_tags:
	blk_mq_free_tag_set(&vblk->tag_set);
out_free_vq:
	vdev->config->del_vqs(vdev);
	kfree(vblk->vqs);
out_free_vblk:
	kfree(vblk);
out_free_index:
	ida_free(&vd_index_ida, index);
out:
	return err;
}

static void virtblk_remove(struct virtio_device *vdev)
{
	struct virtio_blk *vblk = vdev->priv;

	/* Make sure no work handler is accessing the device. */
	flush_work(&vblk->config_work);

	del_gendisk(vblk->disk);
	blk_mq_free_tag_set(&vblk->tag_set);

	mutex_lock(&vblk->vdev_mutex);

	/* Stop all the virtqueues. */
	virtio_reset_device(vdev);

	/* Virtqueues are stopped, nothing can use vblk->vdev anymore. */
	vblk->vdev = NULL;

	vdev->config->del_vqs(vdev);
	kfree(vblk->vqs);

	mutex_unlock(&vblk->vdev_mutex);

	put_disk(vblk->disk);
}

static int virtblk_freeze_priv(struct virtio_device *vdev)
{
	struct virtio_blk *vblk = vdev->priv;
	struct request_queue *q = vblk->disk->queue;
	unsigned int memflags;

	/* Ensure no requests in virtqueues before deleting vqs. */
	memflags = blk_mq_freeze_queue(q);
	blk_mq_quiesce_queue_nowait(q);
	blk_mq_unfreeze_queue(q, memflags);

	/* Ensure we don't receive any more interrupts */
	virtio_reset_device(vdev);

	/* Make sure no work handler is accessing the device. */
	flush_work(&vblk->config_work);

	vdev->config->del_vqs(vdev);
	kfree(vblk->vqs);

	return 0;
}

static int virtblk_restore_priv(struct virtio_device *vdev)
{
	struct virtio_blk *vblk = vdev->priv;
	int ret;

	ret = init_vq(vdev->priv);
	if (ret)
		return ret;

	virtio_device_ready(vdev);
	blk_mq_unquiesce_queue(vblk->disk->queue);

	return 0;
}

#ifdef CONFIG_PM_SLEEP
static int virtblk_freeze(struct virtio_device *vdev)
{
	return virtblk_freeze_priv(vdev);
}

static int virtblk_restore(struct virtio_device *vdev)
{
	return virtblk_restore_priv(vdev);
}
#endif

static int virtblk_reset_prepare(struct virtio_device *vdev)
{
	return virtblk_freeze_priv(vdev);
}

static int virtblk_reset_done(struct virtio_device *vdev)
{
	return virtblk_restore_priv(vdev);
}

/*匹配block设备*/
static const struct virtio_device_id id_table[] = {
	{ VIRTIO_ID_BLOCK, VIRTIO_DEV_ANY_ID },
	{ 0 },
};

static unsigned int features_legacy[] = {
	VIRTIO_BLK_F_SEG_MAX, VIRTIO_BLK_F_SIZE_MAX, VIRTIO_BLK_F_GEOMETRY,
	VIRTIO_BLK_F_RO, VIRTIO_BLK_F_BLK_SIZE,
	VIRTIO_BLK_F_FLUSH, VIRTIO_BLK_F_TOPOLOGY, VIRTIO_BLK_F_CONFIG_WCE,
	VIRTIO_BLK_F_MQ, VIRTIO_BLK_F_DISCARD, VIRTIO_BLK_F_WRITE_ZEROES,
	VIRTIO_BLK_F_SECURE_ERASE,
}
;
static unsigned int features[] = {
	VIRTIO_BLK_F_SEG_MAX, VIRTIO_BLK_F_SIZE_MAX, VIRTIO_BLK_F_GEOMETRY,
	VIRTIO_BLK_F_RO, VIRTIO_BLK_F_BLK_SIZE,
	VIRTIO_BLK_F_FLUSH, VIRTIO_BLK_F_TOPOLOGY, VIRTIO_BLK_F_CONFIG_WCE,
	VIRTIO_BLK_F_MQ, VIRTIO_BLK_F_DISCARD, VIRTIO_BLK_F_WRITE_ZEROES,
	VIRTIO_BLK_F_SECURE_ERASE, VIRTIO_BLK_F_ZONED,
};

static struct virtio_driver virtio_blk = {
	.feature_table			= features,
	.feature_table_size		= ARRAY_SIZE(features),
	.feature_table_legacy		= features_legacy,
	.feature_table_size_legacy	= ARRAY_SIZE(features_legacy),
	.driver.name			= KBUILD_MODNAME,
	.id_table			= id_table,
	.probe				= virtblk_probe,
	.remove				= virtblk_remove,
	.config_changed			= virtblk_config_changed,
#ifdef CONFIG_PM_SLEEP
	.freeze				= virtblk_freeze,
	.restore			= virtblk_restore,
#endif
	.reset_prepare			= virtblk_reset_prepare,
	.reset_done			= virtblk_reset_done,
};

static int __init virtio_blk_init(void)
{
	int error;

	/*申请工作队列*/
	virtblk_wq = alloc_workqueue("virtio-blk", 0, 0);
	if (!virtblk_wq)
		return -ENOMEM;

	/*注册virtblk block device,动态申请major*/
	major = register_blkdev(0, "virtblk");
	if (major < 0) {
		error = major;
		goto out_destroy_workqueue;
	}

	/*注册virtio driver*/
	error = register_virtio_driver(&virtio_blk);
	if (error)
		goto out_unregister_blkdev;
	return 0;

out_unregister_blkdev:
	unregister_blkdev(major, "virtblk");
out_destroy_workqueue:
	destroy_workqueue(virtblk_wq);
	return error;
}

static void __exit virtio_blk_fini(void)
{
	unregister_virtio_driver(&virtio_blk);
	unregister_blkdev(major, "virtblk");
	destroy_workqueue(virtblk_wq);
}
module_init(virtio_blk_init);
module_exit(virtio_blk_fini);

MODULE_DEVICE_TABLE(virtio, id_table);
MODULE_DESCRIPTION("Virtio block driver");
MODULE_LICENSE("GPL");<|MERGE_RESOLUTION|>--- conflicted
+++ resolved
@@ -990,15 +990,9 @@
 		return -EINVAL;
 	}
 
-<<<<<<< HEAD
 	/*队列数不得超过cpu数及请求队列数*/
-	num_vqs = min_t(unsigned int,
-			min_not_zero(num_request_queues, nr_cpu_ids),
-			num_vqs);
-=======
 	num_vqs = blk_mq_num_possible_queues(
 			min_not_zero(num_request_queues, num_vqs));
->>>>>>> f2d282e1
 
 	/*poll队列数目，不得超过num_vqs*/
 	num_poll_vqs = min_t(unsigned int, poll_queues, num_vqs - 1);
