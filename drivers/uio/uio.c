--- conflicted
+++ resolved
@@ -87,12 +87,8 @@
 static struct map_sysfs_entry offset_attribute =
 	__ATTR(offset, S_IRUGO, map_offset_show, NULL);
 
-<<<<<<< HEAD
 //uio$i目录下的文件
-static struct attribute *attrs[] = {
-=======
 static struct attribute *map_attrs[] = {
->>>>>>> 028192fe
 	&name_attribute.attr,
 	&addr_attribute.attr,
 	&size_attribute.attr,
@@ -129,12 +125,8 @@
 static struct kobj_type map_attr_type = {
 	.release	= map_release,
 	.sysfs_ops	= &map_sysfs_ops,
-<<<<<<< HEAD
 	//指明map$i下的属性，看/sys/class/uio/uio0/maps/map0/*
-	.default_attrs	= attrs,
-=======
 	.default_groups	= map_groups,
->>>>>>> 028192fe
 };
 
 struct uio_portio {
