--- conflicted
+++ resolved
@@ -462,13 +462,9 @@
 	listener->event_count = atomic_read(&idev->event);
 	filep->private_data = listener;
 
-<<<<<<< HEAD
+	spin_lock_irqsave(&idev->info_lock, flags);
 	//调用上层注册的open函数
-	if (idev->info->open) {
-=======
-	spin_lock_irqsave(&idev->info_lock, flags);
 	if (idev->info && idev->info->open)
->>>>>>> 3ca24ce9
 		ret = idev->info->open(idev->info, inode);
 	spin_unlock_irqrestore(&idev->info_lock, flags);
 	if (ret)
@@ -884,15 +880,7 @@
 	if (ret)
 		return ret;
 
-<<<<<<< HEAD
 	//为设备创建uio%d设备名称（igb_uio模块即使用uio来完成此事情）
-	idev->dev = device_create(&uio_class, parent,
-				  MKDEV(uio_major, idev->minor), idev,
-				  "uio%d", idev->minor);
-	if (IS_ERR(idev->dev)) {
-		printk(KERN_ERR "UIO: device register failed\n");
-		ret = PTR_ERR(idev->dev);
-=======
 	idev->dev.devt = MKDEV(uio_major, idev->minor);
 	idev->dev.class = &uio_class;
 	idev->dev.parent = parent;
@@ -905,7 +893,6 @@
 
 	ret = device_register(&idev->dev);
 	if (ret)
->>>>>>> 3ca24ce9
 		goto err_device_create;
 
 	ret = uio_dev_add_attributes(idev);
