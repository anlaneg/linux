// SPDX-License-Identifier: GPL-2.0
/*
 * drivers/uio/uio.c
 *
 * Copyright(C) 2005, Benedikt Spranger <b.spranger@linutronix.de>
 * Copyright(C) 2005, Thomas Gleixner <tglx@linutronix.de>
 * Copyright(C) 2006, Hans J. Koch <hjk@hansjkoch.de>
 * Copyright(C) 2006, Greg Kroah-Hartman <greg@kroah.com>
 *
 * Userspace IO
 *
 * Base Functions
 */

#include <linux/module.h>
#include <linux/init.h>
#include <linux/poll.h>
#include <linux/device.h>
#include <linux/slab.h>
#include <linux/mm.h>
#include <linux/idr.h>
#include <linux/sched/signal.h>
#include <linux/string.h>
#include <linux/kobject.h>
#include <linux/cdev.h>
#include <linux/uio_driver.h>
#include <linux/dma-mapping.h>

#define UIO_MAX_DEVICES		(1U << MINORBITS)

static int uio_major;//记录uio设备的major
static struct cdev *uio_cdev;//记录uio的cdev
static DEFINE_IDR(uio_idr);/*实现id与uio设备（struct uio_device）的关联*/
static const struct file_operations uio_fops;

/* Protect idr accesses */
static DEFINE_MUTEX(minor_lock);

/*
 * attributes
 */

struct uio_map {
	struct kobject kobj;
	struct uio_mem *mem;
};
#define to_map(map) container_of(map, struct uio_map, kobj)

//显示了内存区域名称
static ssize_t map_name_show(struct uio_mem *mem, char *buf)
{
	if (unlikely(!mem->name))
		mem->name = "";

	return sprintf(buf, "%s\n", mem->name);
}

//显示内存地址
static ssize_t map_addr_show(struct uio_mem *mem, char *buf)
{
	return sprintf(buf, "%pa\n", &mem->addr);
}

//显示内存尺寸
static ssize_t map_size_show(struct uio_mem *mem, char *buf)
{
	return sprintf(buf, "%pa\n", &mem->size);
}

//显示offset(内存的起始位）
static ssize_t map_offset_show(struct uio_mem *mem, char *buf)
{
	return sprintf(buf, "0x%llx\n", (unsigned long long)mem->offs);
}

struct map_sysfs_entry {
	struct attribute attr;
	ssize_t (*show)(struct uio_mem *, char *);
	ssize_t (*store)(struct uio_mem *, const char *, size_t);
};

static struct map_sysfs_entry name_attribute =
	__ATTR(name, S_IRUGO, map_name_show, NULL);
static struct map_sysfs_entry addr_attribute =
	__ATTR(addr, S_IRUGO, map_addr_show, NULL);
static struct map_sysfs_entry size_attribute =
	__ATTR(size, S_IRUGO, map_size_show, NULL);
static struct map_sysfs_entry offset_attribute =
	__ATTR(offset, S_IRUGO, map_offset_show, NULL);

//uio$i/maps/map$j目录下的属性
static struct attribute *map_attrs[] = {
	&name_attribute.attr,/*名称*/
	&addr_attribute.attr,/*内存起始地址*/
	&size_attribute.attr,/*内存长度*/
	&offset_attribute.attr,/*内存有效位置的offset*/
	NULL,	/* need to NULL terminate the list of attributes */
};
ATTRIBUTE_GROUPS(map);

static void map_release(struct kobject *kobj)
{
	struct uio_map *map = to_map(kobj);
	kfree(map);
}

static ssize_t map_type_show(struct kobject *kobj, struct attribute *attr,
			     char *buf)
{
	struct uio_map *map = to_map(kobj);
	struct uio_mem *mem = map->mem;
	struct map_sysfs_entry *entry;

	entry = container_of(attr, struct map_sysfs_entry, attr);

	if (!entry->show)
		return -EIO;

	return entry->show(mem, buf);
}

static const struct sysfs_ops map_sysfs_ops = {
	.show = map_type_show,
};

static const struct kobj_type map_attr_type = {
	.release	= map_release,
	.sysfs_ops	= &map_sysfs_ops,
	//指明map$i下的属性，看/sys/class/uio/uio0/maps/map0/*
	.default_groups	= map_groups,/*即用于显示各bar的内存*/
};

struct uio_portio {
	struct kobject kobj;
	struct uio_port *port;
};
#define to_portio(portio) container_of(portio, struct uio_portio, kobj)

static ssize_t portio_name_show(struct uio_port *port, char *buf)
{
	if (unlikely(!port->name))
		port->name = "";

	return sprintf(buf, "%s\n", port->name);/*portio名称*/
}

static ssize_t portio_start_show(struct uio_port *port, char *buf)
{
	return sprintf(buf, "0x%lx\n", port->start);
}

static ssize_t portio_size_show(struct uio_port *port, char *buf)
{
	return sprintf(buf, "0x%lx\n", port->size);
}

static ssize_t portio_porttype_show(struct uio_port *port, char *buf)
{
	const char *porttypes[] = {"none", "x86", "gpio", "other"};

	if ((port->porttype < 0) || (port->porttype > UIO_PORT_OTHER))
		return -EINVAL;

	return sprintf(buf, "port_%s\n", porttypes[port->porttype]);/*显示portio类型*/
}

struct portio_sysfs_entry {
	struct attribute attr;
	ssize_t (*show)(struct uio_port *, char *);
	ssize_t (*store)(struct uio_port *, const char *, size_t);
};

static struct portio_sysfs_entry portio_name_attribute =
	__ATTR(name, S_IRUGO, portio_name_show, NULL);
static struct portio_sysfs_entry portio_start_attribute =
	__ATTR(start, S_IRUGO, portio_start_show, NULL);
static struct portio_sysfs_entry portio_size_attribute =
	__ATTR(size, S_IRUGO, portio_size_show, NULL);
static struct portio_sysfs_entry portio_porttype_attribute =
	__ATTR(porttype, S_IRUGO, portio_porttype_show, NULL);

static struct attribute *portio_attrs[] = {
	&portio_name_attribute.attr,/*port io名称*/
	&portio_start_attribute.attr,
	&portio_size_attribute.attr,
	&portio_porttype_attribute.attr,/*port io类型*/
	NULL,
};
ATTRIBUTE_GROUPS(portio);

static void portio_release(struct kobject *kobj)
{
	struct uio_portio *portio = to_portio(kobj);
	kfree(portio);
}

static ssize_t portio_type_show(struct kobject *kobj, struct attribute *attr,
			     char *buf)
{
	struct uio_portio *portio = to_portio(kobj);
	struct uio_port *port = portio->port;
	struct portio_sysfs_entry *entry;

	entry = container_of(attr, struct portio_sysfs_entry, attr);

	if (!entry->show)
		return -EIO;

	return entry->show(port, buf);
}

static const struct sysfs_ops portio_sysfs_ops = {
	.show = portio_type_show,
};

static const struct kobj_type portio_attr_type = {
	.release	= portio_release,
	.sysfs_ops	= &portio_sysfs_ops,
	.default_groups	= portio_groups,
};

static ssize_t name_show(struct device *dev,
			 struct device_attribute *attr, char *buf)
{
	struct uio_device *idev = dev_get_drvdata(dev);
	int ret;

	mutex_lock(&idev->info_lock);
	if (!idev->info) {
		ret = -EINVAL;
		dev_err(dev, "the device has been unregistered\n");
		goto out;
	}

	ret = sprintf(buf, "%s\n", idev->info->name);/*用于显示注册的设备名称*/

out:
	mutex_unlock(&idev->info_lock);
	return ret;
}
static DEVICE_ATTR_RO(name);/*只读属性name,用于显示注册的设备名称*/

static ssize_t version_show(struct device *dev,
			    struct device_attribute *attr, char *buf)
{
	struct uio_device *idev = dev_get_drvdata(dev);
	int ret;

	mutex_lock(&idev->info_lock);
	if (!idev->info) {
		ret = -EINVAL;
		dev_err(dev, "the device has been unregistered\n");
		goto out;
	}

	ret = sprintf(buf, "%s\n", idev->info->version);

out:
	mutex_unlock(&idev->info_lock);
	return ret;
}
static DEVICE_ATTR_RO(version);/*只读属性version,用于显示注册的设备版本*/

static ssize_t event_show(struct device *dev,
			  struct device_attribute *attr, char *buf)
{
	struct uio_device *idev = dev_get_drvdata(dev);
	return sprintf(buf, "%u\n", (unsigned int)atomic_read(&idev->event));
}
static DEVICE_ATTR_RO(event);/*只读属性version,用于显示设备的事件数*/

static struct attribute *uio_attrs[] = {
	&dev_attr_name.attr,
	&dev_attr_version.attr,
	&dev_attr_event.attr,
	NULL,
};

//设置uio_attrs为一个uio_group，且uio_group为uio_groups中的唯一成员
//提供/sys/class/uio/uio$i下的公共的属性文件，name,version,event
ATTRIBUTE_GROUPS(uio);

/* UIO class infrastructure */
/*定义uio对应的class*/
static struct class uio_class = {
	.name = "uio",
	.dev_groups = uio_groups,/*uio对应的一些属性组*/
};

static bool uio_class_registered;

/*
 * device functions
 */
static int uio_dev_add_attributes(struct uio_device *idev)
{
	int ret;
	int mi, pi;
	int map_found = 0;
	int portio_found = 0;
	struct uio_mem *mem;
	struct uio_map *map;
	struct uio_port *port;
	struct uio_portio *portio;

	for (mi = 0; mi < MAX_UIO_MAPS; mi++) {
		mem = &idev->info->mem[mi];
		if (mem->size == 0)
			/*跳过长度为0的memory*/
			break;
		if (!map_found) {
			map_found = 1;
			//首个map,添加并创建maps目录，例如：/sys/class/uio/uio0/maps
			idev->map_dir = kobject_create_and_add("maps",
							&idev->dev.kobj);
			if (!idev->map_dir) {
				ret = -ENOMEM;
				goto err_map;
			}
		}
		map = kzalloc(sizeof(*map), GFP_KERNEL);
		if (!map) {
			ret = -ENOMEM;
			goto err_map;
		}
		/*初始化map的属性，用于向外提供信息查看*/
		kobject_init(&map->kobj, &map_attr_type);
		map->mem = mem;
		mem->map = map;
		//构造并添加目录，例如：/sys/class/uio/uio0/maps/map0 （见igb_uio可知在map->mem中存放的是
		//pci设备的bar资源（memory space)
		ret = kobject_add(&map->kobj, idev->map_dir, "map%d", mi);
		if (ret)
			goto err_map_kobj;
		//通知用户态obj添加
		ret = kobject_uevent(&map->kobj, KOBJ_ADD);
		if (ret)
			goto err_map_kobj;
	}

	for (pi = 0; pi < MAX_UIO_PORT_REGIONS; pi++) {
		port = &idev->info->port[pi];
		if (port->size == 0)
			//如果无port,则跳过portio的创建
			break;
		if (!portio_found) {
			portio_found = 1;
			//首个portio,添加并创建portio目录，例如：/sys/class/uio/uio0/portio
			idev->portio_dir = kobject_create_and_add("portio",
							&idev->dev.kobj);
			if (!idev->portio_dir) {
				ret = -ENOMEM;
				goto err_portio;
			}
		}
		portio = kzalloc(sizeof(*portio), GFP_KERNEL);
		if (!portio) {
			ret = -ENOMEM;
			goto err_portio;
		}
		/*初始化port属性*/
		kobject_init(&portio->kobj, &portio_attr_type);
		portio->port = port;
		port->portio = portio;
		ret = kobject_add(&portio->kobj, idev->portio_dir,
							"port%d", pi);
		if (ret)
			goto err_portio_kobj;
		ret = kobject_uevent(&portio->kobj, KOBJ_ADD);
		if (ret)
			goto err_portio_kobj;
	}

	return 0;

err_portio:
	pi--;
err_portio_kobj:
	for (; pi >= 0; pi--) {
		port = &idev->info->port[pi];
		portio = port->portio;
		kobject_put(&portio->kobj);
	}
	kobject_put(idev->portio_dir);
err_map:
	mi--;
err_map_kobj:
	for (; mi >= 0; mi--) {
		mem = &idev->info->mem[mi];
		map = mem->map;
		kobject_put(&map->kobj);
	}
	kobject_put(idev->map_dir);
	dev_err(&idev->dev, "error creating sysfs files (%d)\n", ret);
	return ret;
}

static void uio_dev_del_attributes(struct uio_device *idev)
{
	int i;
	struct uio_mem *mem;
	struct uio_port *port;

	for (i = 0; i < MAX_UIO_MAPS; i++) {
		mem = &idev->info->mem[i];
		if (mem->size == 0)
			break;
		kobject_put(&mem->map->kobj);
	}
	kobject_put(idev->map_dir);

	for (i = 0; i < MAX_UIO_PORT_REGIONS; i++) {
		port = &idev->info->port[i];
		if (port->size == 0)
			break;
		kobject_put(&port->portio->kobj);
	}
	kobject_put(idev->portio_dir);
}

static int uio_get_minor(struct uio_device *idev)
{
	int retval;

	mutex_lock(&minor_lock);
	retval = idr_alloc(&uio_idr, idev, 0, UIO_MAX_DEVICES, GFP_KERNEL);
	if (retval >= 0) {
		idev->minor = retval;
		retval = 0;
	} else if (retval == -ENOSPC) {
		dev_err(&idev->dev, "too many uio devices\n");
		retval = -EINVAL;
	}
	mutex_unlock(&minor_lock);
	return retval;
}

static void uio_free_minor(unsigned long minor)
{
	mutex_lock(&minor_lock);
	idr_remove(&uio_idr, minor);
	mutex_unlock(&minor_lock);
}

/**
 * uio_event_notify - trigger an interrupt event
 * @info: UIO device capabilities
 */
void uio_event_notify(struct uio_info *info)
{
	struct uio_device *idev = info->uio_dev;

	/*事件数增加*/
	atomic_inc(&idev->event);
	wake_up_interruptible(&idev->wait);/*唤醒等待者*/
	//信号发送
	kill_fasync(&idev->async_queue, SIGIO, POLL_IN);
}
EXPORT_SYMBOL_GPL(uio_event_notify);

/**
 * uio_interrupt_handler - hardware interrupt handler
 * @irq: IRQ number, can be UIO_IRQ_CYCLIC for cyclic timer
 * @dev_id: Pointer to the devices uio_device structure
 */
static irqreturn_t uio_interrupt_handler(int irq, void *dev_id)
{
	/*uio代理硬件的中断函数处理*/
	struct uio_device *idev = (struct uio_device *)dev_id;
	irqreturn_t ret;

	/*调用info->handler处理中断*/
	ret = idev->info->handler(irq, idev->info);
	if (ret == IRQ_HANDLED)
<<<<<<< HEAD
		//如果返回值为IRQ_HANDLED，则事件需要通知给用户态（通过信号触发）
		uio_event_notify(idev->info);
=======
		ret = IRQ_WAKE_THREAD;
>>>>>>> 155a3c00

	return ret;
}

/**
 * uio_interrupt_thread - irq thread handler
 * @irq: IRQ number
 * @dev_id: Pointer to the devices uio_device structure
 */
static irqreturn_t uio_interrupt_thread(int irq, void *dev_id)
{
	struct uio_device *idev = (struct uio_device *)dev_id;

	uio_event_notify(idev->info);

	return IRQ_HANDLED;
}

struct uio_listener {
	struct uio_device *dev;/*关联的uio设备*/
	s32 event_count;
};

//uio设备被打开时执行（创建listener并与文件关联，搞清楚接下来操作的是哪个uio_device)
static int uio_open(struct inode *inode, struct file *filep)
{
	struct uio_device *idev;
	struct uio_listener *listener;
	int ret = 0;

	mutex_lock(&minor_lock);
	idev = idr_find(&uio_idr, iminor(inode));
	if (!idev) {
		//没有查找到对应的设备，说明设备未注册，返回失败
		ret = -ENODEV;
		mutex_unlock(&minor_lock);
		goto out;
	}
	get_device(&idev->dev);
	mutex_unlock(&minor_lock);

	if (!try_module_get(idev->owner)) {
		ret = -ENODEV;
		goto err_module_get;
	}

	listener = kmalloc(sizeof(*listener), GFP_KERNEL);
	if (!listener) {
		ret = -ENOMEM;
		goto err_alloc_listener;
	}

	listener->dev = idev;/*关联的uio_device设备*/
	listener->event_count = atomic_read(&idev->event);
	filep->private_data = listener;/*记录listener*/

	mutex_lock(&idev->info_lock);
	if (!idev->info) {
		mutex_unlock(&idev->info_lock);
		ret = -EINVAL;
		goto err_infoopen;
	}

	//调用上层注册的open函数
	if (idev->info->open)
		ret = idev->info->open(idev->info, inode);
	mutex_unlock(&idev->info_lock);
	if (ret)
		goto err_infoopen;

	return 0;

err_infoopen:
	kfree(listener);

err_alloc_listener:
	module_put(idev->owner);

err_module_get:
	put_device(&idev->dev);

out:
	return ret;
}

static int uio_fasync(int fd, struct file *filep, int on)
{
	struct uio_listener *listener = filep->private_data;
	struct uio_device *idev = listener->dev;

	return fasync_helper(fd, filep, on, &idev->async_queue);
}

//uio设备关闭时调用
static int uio_release(struct inode *inode, struct file *filep)
{
	int ret = 0;
	struct uio_listener *listener = filep->private_data;
	struct uio_device *idev = listener->dev;

	mutex_lock(&idev->info_lock);
	if (idev->info && idev->info->release)
		ret = idev->info->release(idev->info, inode);
	mutex_unlock(&idev->info_lock);

	module_put(idev->owner);
	kfree(listener);
	put_device(&idev->dev);
	return ret;
}

//uio设备poll调用
static __poll_t uio_poll(struct file *filep, poll_table *wait)
{
	struct uio_listener *listener = filep->private_data;
	struct uio_device *idev = listener->dev;
	__poll_t ret = 0;

	mutex_lock(&idev->info_lock);
	if (!idev->info || !idev->info->irq)
		ret = EPOLLERR;
	mutex_unlock(&idev->info_lock);

	if (ret)
		return ret;

	poll_wait(filep, &idev->wait, wait);
	if (listener->event_count != atomic_read(&idev->event))
		return EPOLLIN | EPOLLRDNORM;/*收到中断*/
	return 0;
}

//uio设备read调用
static ssize_t uio_read(struct file *filep, char __user *buf,
			size_t count, loff_t *ppos)
{
	struct uio_listener *listener = filep->private_data;
	struct uio_device *idev = listener->dev;
	DECLARE_WAITQUEUE(wait, current);
	ssize_t retval = 0;
	s32 event_count;

	if (count != sizeof(s32))
		return -EINVAL;

	add_wait_queue(&idev->wait, &wait);

	do {
		mutex_lock(&idev->info_lock);
		if (!idev->info || !idev->info->irq) {
			retval = -EIO;
			mutex_unlock(&idev->info_lock);
			break;
		}
		mutex_unlock(&idev->info_lock);

		set_current_state(TASK_INTERRUPTIBLE);

		event_count = atomic_read(&idev->event);
		if (event_count != listener->event_count) {
			__set_current_state(TASK_RUNNING);
			if (copy_to_user(buf, &event_count, count))
				retval = -EFAULT;
			else {
				listener->event_count = event_count;
				retval = count;
			}
			break;
		}

		if (filep->f_flags & O_NONBLOCK) {
			retval = -EAGAIN;
			break;
		}

		if (signal_pending(current)) {
			retval = -ERESTARTSYS;
			break;
		}
		schedule();
	} while (1);

	__set_current_state(TASK_RUNNING);
	remove_wait_queue(&idev->wait, &wait);

	return retval;
}

//uio设备write调用（用于开启/关闭中断）
static ssize_t uio_write(struct file *filep, const char __user *buf,
			size_t count, loff_t *ppos)
{
	struct uio_listener *listener = filep->private_data;
	struct uio_device *idev = listener->dev;
	ssize_t retval;
	s32 irq_on;

	if (count != sizeof(s32))
		/*只能写入u32长度*/
		return -EINVAL;

	if (copy_from_user(&irq_on, buf, count))
		return -EFAULT;

	mutex_lock(&idev->info_lock);
	if (!idev->info) {
		retval = -EINVAL;
		goto out;
	}

	if (!idev->info->irq) {
		/*设备未提供irq回调，则报错*/
		retval = -EIO;
		goto out;
	}

	if (!idev->info->irqcontrol) {
		retval = -ENOSYS;
		goto out;
	}

	retval = idev->info->irqcontrol(idev->info, irq_on);

out:
	mutex_unlock(&idev->info_lock);
	return retval ? retval : sizeof(s32);
}

static int uio_find_mem_index(struct vm_area_struct *vma)
{
	struct uio_device *idev = vma->vm_private_data;

	if (vma->vm_pgoff < MAX_UIO_MAPS) {
		if (idev->info->mem[vma->vm_pgoff].size == 0)
			return -1;
		return (int)vma->vm_pgoff;
	}
	return -1;
}

static vm_fault_t uio_vma_fault(struct vm_fault *vmf)
{
	struct uio_device *idev = vmf->vma->vm_private_data;
	struct page *page;
	unsigned long offset;
	void *addr;
	vm_fault_t ret = 0;
	int mi;

	mutex_lock(&idev->info_lock);
	if (!idev->info) {
		ret = VM_FAULT_SIGBUS;
		goto out;
	}

	mi = uio_find_mem_index(vmf->vma);
	if (mi < 0) {
		ret = VM_FAULT_SIGBUS;
		goto out;
	}

	/*
	 * We need to subtract mi because userspace uses offset = N*PAGE_SIZE
	 * to use mem[N].
	 */
	offset = (vmf->pgoff - mi) << PAGE_SHIFT;

	addr = (void *)(unsigned long)idev->info->mem[mi].addr + offset;
	if (idev->info->mem[mi].memtype == UIO_MEM_LOGICAL)
		page = virt_to_page(addr);
	else
		page = vmalloc_to_page(addr);
	get_page(page);
	vmf->page = page;

out:
	mutex_unlock(&idev->info_lock);

	return ret;
}

static const struct vm_operations_struct uio_logical_vm_ops = {
	.fault = uio_vma_fault,
};

static int uio_mmap_logical(struct vm_area_struct *vma)
{
	vm_flags_set(vma, VM_DONTEXPAND | VM_DONTDUMP);
	vma->vm_ops = &uio_logical_vm_ops;
	return 0;
}

static const struct vm_operations_struct uio_physical_vm_ops = {
#ifdef CONFIG_HAVE_IOREMAP_PROT
	.access = generic_access_phys,
#endif
};

static int uio_mmap_physical(struct vm_area_struct *vma)
{
	struct uio_device *idev = vma->vm_private_data;
	int mi = uio_find_mem_index(vma);
	struct uio_mem *mem;

	if (mi < 0)
		return -EINVAL;
	mem = idev->info->mem + mi;

	if (mem->addr & ~PAGE_MASK)
		return -ENODEV;
	if (vma->vm_end - vma->vm_start > mem->size)
		return -EINVAL;

	vma->vm_ops = &uio_physical_vm_ops;
	if (idev->info->mem[mi].memtype == UIO_MEM_PHYS)
		vma->vm_page_prot = pgprot_noncached(vma->vm_page_prot);

	/*
	 * We cannot use the vm_iomap_memory() helper here,
	 * because vma->vm_pgoff is the map index we looked
	 * up above in uio_find_mem_index(), rather than an
	 * actual page offset into the mmap.
	 *
	 * So we just do the physical mmap without a page
	 * offset.
	 */
	return remap_pfn_range(vma,
			       vma->vm_start,
			       mem->addr >> PAGE_SHIFT,
			       vma->vm_end - vma->vm_start,
			       vma->vm_page_prot);
}

<<<<<<< HEAD
//uio内存映射处理
=======
static int uio_mmap_dma_coherent(struct vm_area_struct *vma)
{
	struct uio_device *idev = vma->vm_private_data;
	struct uio_mem *mem;
	void *addr;
	int ret = 0;
	int mi;

	mi = uio_find_mem_index(vma);
	if (mi < 0)
		return -EINVAL;

	mem = idev->info->mem + mi;

	if (mem->addr & ~PAGE_MASK)
		return -ENODEV;
	if (mem->dma_addr & ~PAGE_MASK)
		return -ENODEV;
	if (!mem->dma_device)
		return -ENODEV;
	if (vma->vm_end - vma->vm_start > mem->size)
		return -EINVAL;

	dev_warn(mem->dma_device,
		 "use of UIO_MEM_DMA_COHERENT is highly discouraged");

	/*
	 * UIO uses offset to index into the maps for a device.
	 * We need to clear vm_pgoff for dma_mmap_coherent.
	 */
	vma->vm_pgoff = 0;

	addr = (void *)(uintptr_t)mem->addr;
	ret = dma_mmap_coherent(mem->dma_device,
				vma,
				addr,
				mem->dma_addr,
				vma->vm_end - vma->vm_start);
	vma->vm_pgoff = mi;

	return ret;
}

>>>>>>> 155a3c00
static int uio_mmap(struct file *filep, struct vm_area_struct *vma)
{
	struct uio_listener *listener = filep->private_data;
	struct uio_device *idev = listener->dev;
	int mi;
	unsigned long requested_pages, actual_pages;
	int ret = 0;

	if (vma->vm_end < vma->vm_start)
		return -EINVAL;

	vma->vm_private_data = idev;

	mutex_lock(&idev->info_lock);
	if (!idev->info) {
		ret = -EINVAL;
		goto out;
	}

	mi = uio_find_mem_index(vma);
	if (mi < 0) {
		ret = -EINVAL;
		goto out;
	}

	requested_pages = vma_pages(vma);
	actual_pages = ((idev->info->mem[mi].addr & ~PAGE_MASK)
			+ idev->info->mem[mi].size + PAGE_SIZE -1) >> PAGE_SHIFT;
	if (requested_pages > actual_pages) {
		ret = -EINVAL;
		goto out;
	}

	//调用上层提供的mmap
	if (idev->info->mmap) {
		ret = idev->info->mmap(idev->info, vma);
		goto out;
	}

	switch (idev->info->mem[mi].memtype) {
	case UIO_MEM_IOVA:
	case UIO_MEM_PHYS:
		ret = uio_mmap_physical(vma);
		break;
	case UIO_MEM_LOGICAL:
	case UIO_MEM_VIRTUAL:
		ret = uio_mmap_logical(vma);
		break;
	case UIO_MEM_DMA_COHERENT:
		ret = uio_mmap_dma_coherent(vma);
		break;
	default:
		ret = -EINVAL;
	}

 out:
	mutex_unlock(&idev->info_lock);
	return ret;
}

//uio设备的文件操作函数集
static const struct file_operations uio_fops = {
	.owner		= THIS_MODULE,
	.open		= uio_open,
	.release	= uio_release,
	.read		= uio_read,
	.write		= uio_write,/*开启/关闭中断*/
	.mmap		= uio_mmap,
	.poll		= uio_poll,
	.fasync		= uio_fasync,
	.llseek		= noop_llseek,
};

//初始化uio字符设备
static int uio_major_init(void)
{
	static const char name[] = "uio";
	struct cdev *cdev = NULL;
	dev_t uio_dev = 0;
	int result;

	//申请一个chardev，占用自０开始到UIO_MAX_DEVICES个minor
	result = alloc_chrdev_region(&uio_dev, 0, UIO_MAX_DEVICES, name);
	if (result)
		goto out;

	result = -ENOMEM;
	cdev = cdev_alloc();//申请cdev
	if (!cdev)
		goto out_unregister;

	cdev->owner = THIS_MODULE;
	//设置uio的字符设备的操作集
	cdev->ops = &uio_fops;
	//设置cdev的名称为"uio"
	kobject_set_name(&cdev->kobj, "%s", name);

	//将uio字符设备加入到当前系统，以便上层在open时进入chrdev_open
	result = cdev_add(cdev, uio_dev, UIO_MAX_DEVICES);
	if (result)
		goto out_put;

	//记录uio的major编号，记录uio字符设备
	uio_major = MAJOR(uio_dev);
	uio_cdev = cdev;
	return 0;
out_put:
	kobject_put(&cdev->kobj);
out_unregister:
	unregister_chrdev_region(uio_dev, UIO_MAX_DEVICES);
out:
	return result;
}

//取消字符设备注册，删除uio_cdev设备
static void uio_major_cleanup(void)
{
	unregister_chrdev_region(MKDEV(uio_major, 0), UIO_MAX_DEVICES);
	//删除uio_cdev
	cdev_del(uio_cdev);
}

static int init_uio_class(void)
{
	int ret;

	/* This is the first time in here, set everything up properly */
	//初始化uio字符设备
	ret = uio_major_init();
	if (ret)
		goto exit;

	//注册uio的/sys/class/uio
	ret = class_register(&uio_class);
	if (ret) {
		printk(KERN_ERR "class_register failed for uio\n");
		goto err_class_register;
	}

	uio_class_registered = true;

	return 0;

err_class_register:
	uio_major_cleanup();
exit:
	return ret;
}

static void release_uio_class(void)
{
	uio_class_registered = false;
	class_unregister(&uio_class);
	uio_major_cleanup();
}

static void uio_device_release(struct device *dev)
{
	struct uio_device *idev = dev_get_drvdata(dev);

	kfree(idev);
}

/**
 * __uio_register_device - register a new userspace IO device
 * @owner:	module that creates the new device
 * @parent:	parent device
 * @info:	UIO device capabilities
 *
 * returns zero on success or a negative error code.
 */
//注册uio设备,初始化uio设备必要的sysfs,申请并注册中断
int __uio_register_device(struct module *owner,
			  struct device *parent,
			  struct uio_info *info)
{
	struct uio_device *idev;
	int ret = 0;

	if (!uio_class_registered)
		return -EPROBE_DEFER;

	if (!parent || !info || !info->name/*必须提供name*/ || !info->version/*必须提供版本*/)
		return -EINVAL;

	info->uio_dev = NULL;

	idev = kzalloc(sizeof(*idev), GFP_KERNEL);
	if (!idev) {
		return -ENOMEM;
	}

	idev->owner = owner;
	idev->info = info;
	mutex_init(&idev->info_lock);
	init_waitqueue_head(&idev->wait);//初始化等待队列
	atomic_set(&idev->event, 0);

	ret = uio_get_minor(idev);/*分配minor*/
	if (ret) {
		kfree(idev);
		return ret;
	}

	device_initialize(&idev->dev);
	//为设备创建uio%d设备名称（igb_uio模块即使用uio来完成此事情）
	idev->dev.devt = MKDEV(uio_major, idev->minor);
	idev->dev.class = &uio_class;
	idev->dev.parent = parent;
	idev->dev.release = uio_device_release;
	dev_set_drvdata(&idev->dev, idev);

	ret = dev_set_name(&idev->dev, "uio%d", idev->minor);
	if (ret)
		goto err_device_create;

	//设备注册
	//将产生例如：/sys/class/uio/uio0
	ret = device_add(&idev->dev);
	if (ret)
		goto err_device_create;

	/*为uio设备添加相应的属性文件*/
	ret = uio_dev_add_attributes(idev);
	if (ret)
		goto err_uio_dev_add_attributes;

	info->uio_dev = idev;

	if (info->irq && (info->irq != UIO_IRQ_CUSTOM)) {
		/*
		 * Note that we deliberately don't use devm_request_irq
		 * here. The parent module can unregister the UIO device
		 * and call pci_disable_msi, which requires that this
		 * irq has been freed. However, the device may have open
		 * FDs at the time of unregister and therefore may not be
		 * freed until they are released.
		 */
<<<<<<< HEAD
		//为设备定义中断执行函数
		ret = request_irq(info->irq/*中断号*/, uio_interrupt/*中断处理函数*/,
				  info->irq_flags, info->name, idev);
=======
		ret = request_threaded_irq(info->irq, uio_interrupt_handler, uio_interrupt_thread,
					   info->irq_flags, info->name, idev);
>>>>>>> 155a3c00
		if (ret) {
			info->uio_dev = NULL;
			goto err_request_irq;
		}
	}

	return 0;

err_request_irq:
	uio_dev_del_attributes(idev);
err_uio_dev_add_attributes:
	device_del(&idev->dev);
err_device_create:
	uio_free_minor(idev->minor);
	put_device(&idev->dev);
	return ret;
}
EXPORT_SYMBOL_GPL(__uio_register_device);

static void devm_uio_unregister_device(struct device *dev, void *res)
{
	uio_unregister_device(*(struct uio_info **)res);
}

/**
 * __devm_uio_register_device - Resource managed uio_register_device()
 * @owner:	module that creates the new device
 * @parent:	parent device
 * @info:	UIO device capabilities
 *
 * returns zero on success or a negative error code.
 */
int __devm_uio_register_device(struct module *owner,
			       struct device *parent,
			       struct uio_info *info)
{
	struct uio_info **ptr;
	int ret;

	ptr = devres_alloc(devm_uio_unregister_device, sizeof(*ptr),
			   GFP_KERNEL);
	if (!ptr)
		return -ENOMEM;

	*ptr = info;
	/*注册uio设备*/
	ret = __uio_register_device(owner, parent, info);
	if (ret) {
		devres_free(ptr);
		return ret;
	}

	devres_add(parent, ptr);

	return 0;
}
EXPORT_SYMBOL_GPL(__devm_uio_register_device);

/**
 * uio_unregister_device - unregister a industrial IO device
 * @info:	UIO device capabilities
 *
 */
void uio_unregister_device(struct uio_info *info)
{
	struct uio_device *idev;
	unsigned long minor;

	if (!info || !info->uio_dev)
		return;

	idev = info->uio_dev;
	minor = idev->minor;

	mutex_lock(&idev->info_lock);
	uio_dev_del_attributes(idev);

	if (info->irq && info->irq != UIO_IRQ_CUSTOM)
		free_irq(info->irq, idev);

	idev->info = NULL;
	mutex_unlock(&idev->info_lock);

	wake_up_interruptible(&idev->wait);
	kill_fasync(&idev->async_queue, SIGIO, POLL_HUP);

	uio_free_minor(minor);
	device_unregister(&idev->dev);

	return;
}
EXPORT_SYMBOL_GPL(uio_unregister_device);

//uio模块初始化
static int __init uio_init(void)
{
	return init_uio_class();
}

static void __exit uio_exit(void)
{
	release_uio_class();
	idr_destroy(&uio_idr);
}

module_init(uio_init)
module_exit(uio_exit)
MODULE_DESCRIPTION("Userspace IO core module");
MODULE_LICENSE("GPL v2");<|MERGE_RESOLUTION|>--- conflicted
+++ resolved
@@ -472,12 +472,8 @@
 	/*调用info->handler处理中断*/
 	ret = idev->info->handler(irq, idev->info);
 	if (ret == IRQ_HANDLED)
-<<<<<<< HEAD
 		//如果返回值为IRQ_HANDLED，则事件需要通知给用户态（通过信号触发）
-		uio_event_notify(idev->info);
-=======
 		ret = IRQ_WAKE_THREAD;
->>>>>>> 155a3c00
 
 	return ret;
 }
@@ -811,9 +807,6 @@
 			       vma->vm_page_prot);
 }
 
-<<<<<<< HEAD
-//uio内存映射处理
-=======
 static int uio_mmap_dma_coherent(struct vm_area_struct *vma)
 {
 	struct uio_device *idev = vma->vm_private_data;
@@ -857,7 +850,7 @@
 	return ret;
 }
 
->>>>>>> 155a3c00
+//uio内存映射处理
 static int uio_mmap(struct file *filep, struct vm_area_struct *vma)
 {
 	struct uio_listener *listener = filep->private_data;
@@ -1096,14 +1089,9 @@
 		 * FDs at the time of unregister and therefore may not be
 		 * freed until they are released.
 		 */
-<<<<<<< HEAD
 		//为设备定义中断执行函数
-		ret = request_irq(info->irq/*中断号*/, uio_interrupt/*中断处理函数*/,
-				  info->irq_flags, info->name, idev);
-=======
-		ret = request_threaded_irq(info->irq, uio_interrupt_handler, uio_interrupt_thread,
+		ret = request_threaded_irq(info->irq/*中断号*/, uio_interrupt_handler, uio_interrupt_thread/*中断处理函数*/,
 					   info->irq_flags, info->name, idev);
->>>>>>> 155a3c00
 		if (ret) {
 			info->uio_dev = NULL;
 			goto err_request_irq;
