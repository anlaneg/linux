// SPDX-License-Identifier: GPL-2.0
/*
 * NVM Express device driver
 * Copyright (c) 2011-2014, Intel Corporation.
 */

#include <linux/async.h>
#include <linux/blkdev.h>
#include <linux/blk-mq.h>
#include <linux/blk-integrity.h>
#include <linux/compat.h>
#include <linux/delay.h>
#include <linux/errno.h>
#include <linux/hdreg.h>
#include <linux/kernel.h>
#include <linux/module.h>
#include <linux/backing-dev.h>
#include <linux/slab.h>
#include <linux/types.h>
#include <linux/pr.h>
#include <linux/ptrace.h>
#include <linux/nvme_ioctl.h>
#include <linux/pm_qos.h>
#include <linux/ratelimit.h>
#include <linux/unaligned.h>

#include "nvme.h"
#include "fabrics.h"
#include <linux/nvme-auth.h>

#define CREATE_TRACE_POINTS
#include "trace.h"

#define NVME_MINORS		(1U << MINORBITS)

struct nvme_ns_info {
	struct nvme_ns_ids ids;
	u32 nsid;
	__le32 anagrpid;
	u8 pi_offset;
	u16 endgid;
	u64 runs;
	bool is_shared;
	bool is_readonly;
	bool is_ready;
	bool is_removed;
	bool is_rotational;
	bool no_vwc;
};

unsigned int admin_timeout = 60;
module_param(admin_timeout, uint, 0644);
MODULE_PARM_DESC(admin_timeout, "timeout in seconds for admin commands");
EXPORT_SYMBOL_GPL(admin_timeout);

unsigned int nvme_io_timeout = 30;
module_param_named(io_timeout, nvme_io_timeout, uint, 0644);
MODULE_PARM_DESC(io_timeout, "timeout in seconds for I/O");
EXPORT_SYMBOL_GPL(nvme_io_timeout);

static unsigned char shutdown_timeout = 5;
module_param(shutdown_timeout, byte, 0644);
MODULE_PARM_DESC(shutdown_timeout, "timeout in seconds for controller shutdown");

static u8 nvme_max_retries = 5;
module_param_named(max_retries, nvme_max_retries, byte, 0644);
MODULE_PARM_DESC(max_retries, "max number of retries a command may have");

static unsigned long default_ps_max_latency_us = 100000;
module_param(default_ps_max_latency_us, ulong, 0644);
MODULE_PARM_DESC(default_ps_max_latency_us,
		 "max power saving latency for new devices; use PM QOS to change per device");

static bool force_apst;
module_param(force_apst, bool, 0644);
MODULE_PARM_DESC(force_apst, "allow APST for newly enumerated devices even if quirked off");

static unsigned long apst_primary_timeout_ms = 100;
module_param(apst_primary_timeout_ms, ulong, 0644);
MODULE_PARM_DESC(apst_primary_timeout_ms,
	"primary APST timeout in ms");

static unsigned long apst_secondary_timeout_ms = 2000;
module_param(apst_secondary_timeout_ms, ulong, 0644);
MODULE_PARM_DESC(apst_secondary_timeout_ms,
	"secondary APST timeout in ms");

static unsigned long apst_primary_latency_tol_us = 15000;
module_param(apst_primary_latency_tol_us, ulong, 0644);
MODULE_PARM_DESC(apst_primary_latency_tol_us,
	"primary APST latency tolerance in us");

static unsigned long apst_secondary_latency_tol_us = 100000;
module_param(apst_secondary_latency_tol_us, ulong, 0644);
MODULE_PARM_DESC(apst_secondary_latency_tol_us,
	"secondary APST latency tolerance in us");

/*
 * Older kernels didn't enable protection information if it was at an offset.
 * Newer kernels do, so it breaks reads on the upgrade if such formats were
 * used in prior kernels since the metadata written did not contain a valid
 * checksum.
 */
static bool disable_pi_offsets = false;
module_param(disable_pi_offsets, bool, 0444);
MODULE_PARM_DESC(disable_pi_offsets,
	"disable protection information if it has an offset");

/*
 * nvme_wq - hosts nvme related works that are not reset or delete
 * nvme_reset_wq - hosts nvme reset works
 * nvme_delete_wq - hosts nvme delete works
 *
 * nvme_wq will host works such as scan, aen handling, fw activation,
 * keep-alive, periodic reconnects etc. nvme_reset_wq
 * runs reset works which also flush works hosted on nvme_wq for
 * serialization purposes. nvme_delete_wq host controller deletion
 * works which flush reset works for serialization.
 */
struct workqueue_struct *nvme_wq;
EXPORT_SYMBOL_GPL(nvme_wq);

struct workqueue_struct *nvme_reset_wq;
EXPORT_SYMBOL_GPL(nvme_reset_wq);

struct workqueue_struct *nvme_delete_wq;
EXPORT_SYMBOL_GPL(nvme_delete_wq);

static LIST_HEAD(nvme_subsystems);
DEFINE_MUTEX(nvme_subsystems_lock);

static DEFINE_IDA(nvme_instance_ida);
static dev_t nvme_ctrl_base_chr_devt;
static int nvme_class_uevent(const struct device *dev, struct kobj_uevent_env *env);
static const struct class nvme_class = {
	.name = "nvme",
	.dev_uevent = nvme_class_uevent,
};

static const struct class nvme_subsys_class = {
	.name = "nvme-subsystem",
};

static DEFINE_IDA(nvme_ns_chr_minor_ida);
static dev_t nvme_ns_chr_devt;
static const struct class nvme_ns_chr_class = {
	.name = "nvme-generic",
};

static void nvme_put_subsystem(struct nvme_subsystem *subsys);
static void nvme_remove_invalid_namespaces(struct nvme_ctrl *ctrl,
					   unsigned nsid);
static void nvme_update_keep_alive(struct nvme_ctrl *ctrl,
				   struct nvme_command *cmd);
static int nvme_get_log_lsi(struct nvme_ctrl *ctrl, u32 nsid, u8 log_page,
		u8 lsp, u8 csi, void *log, size_t size, u64 offset, u16 lsi);

void nvme_queue_scan(struct nvme_ctrl *ctrl)
{
	/*
	 * Only new queue scan work when admin and IO queues are both alive
	 */
	if (nvme_ctrl_state(ctrl) == NVME_CTRL_LIVE && ctrl->tagset)
		queue_work(nvme_wq, &ctrl->scan_work);
}

/*
 * Use this function to proceed with scheduling reset_work for a controller
 * that had previously been set to the resetting state. This is intended for
 * code paths that can't be interrupted by other reset attempts. A hot removal
 * may prevent this from succeeding.
 */
int nvme_try_sched_reset(struct nvme_ctrl *ctrl)
{
	if (nvme_ctrl_state(ctrl) != NVME_CTRL_RESETTING)
		return -EBUSY;
	if (!queue_work(nvme_reset_wq, &ctrl->reset_work))
		return -EBUSY;
	return 0;
}
EXPORT_SYMBOL_GPL(nvme_try_sched_reset);

static void nvme_failfast_work(struct work_struct *work)
{
	struct nvme_ctrl *ctrl = container_of(to_delayed_work(work),
			struct nvme_ctrl, failfast_work);

	if (nvme_ctrl_state(ctrl) != NVME_CTRL_CONNECTING)
		return;

	set_bit(NVME_CTRL_FAILFAST_EXPIRED, &ctrl->flags);
	dev_info(ctrl->device, "failfast expired\n");
	nvme_kick_requeue_lists(ctrl);
}

static inline void nvme_start_failfast_work(struct nvme_ctrl *ctrl)
{
	if (!ctrl->opts || ctrl->opts->fast_io_fail_tmo == -1)
		return;

	schedule_delayed_work(&ctrl->failfast_work,
			      ctrl->opts->fast_io_fail_tmo * HZ);
}

static inline void nvme_stop_failfast_work(struct nvme_ctrl *ctrl)
{
	if (!ctrl->opts)
		return;

	cancel_delayed_work_sync(&ctrl->failfast_work);
	clear_bit(NVME_CTRL_FAILFAST_EXPIRED, &ctrl->flags);
}


int nvme_reset_ctrl(struct nvme_ctrl *ctrl)
{
	if (!nvme_change_ctrl_state(ctrl, NVME_CTRL_RESETTING))
		return -EBUSY;
	if (!queue_work(nvme_reset_wq, &ctrl->reset_work))
		return -EBUSY;
	return 0;
}
EXPORT_SYMBOL_GPL(nvme_reset_ctrl);

int nvme_reset_ctrl_sync(struct nvme_ctrl *ctrl)
{
	int ret;

	ret = nvme_reset_ctrl(ctrl);
	if (!ret) {
		flush_work(&ctrl->reset_work);
		if (nvme_ctrl_state(ctrl) != NVME_CTRL_LIVE)
			ret = -ENETRESET;
	}

	return ret;
}

static void nvme_do_delete_ctrl(struct nvme_ctrl *ctrl)
{
	dev_info(ctrl->device,
		 "Removing ctrl: NQN \"%s\"\n", nvmf_ctrl_subsysnqn(ctrl));

	flush_work(&ctrl->reset_work);
	nvme_stop_ctrl(ctrl);
	nvme_remove_namespaces(ctrl);
	ctrl->ops->delete_ctrl(ctrl);
	nvme_uninit_ctrl(ctrl);
}

static void nvme_delete_ctrl_work(struct work_struct *work)
{
	struct nvme_ctrl *ctrl =
		container_of(work, struct nvme_ctrl, delete_work);

	nvme_do_delete_ctrl(ctrl);
}

int nvme_delete_ctrl(struct nvme_ctrl *ctrl)
{
	if (!nvme_change_ctrl_state(ctrl, NVME_CTRL_DELETING))
		return -EBUSY;
	if (!queue_work(nvme_delete_wq, &ctrl->delete_work))
		return -EBUSY;
	return 0;
}
EXPORT_SYMBOL_GPL(nvme_delete_ctrl);

void nvme_delete_ctrl_sync(struct nvme_ctrl *ctrl)
{
	/*
	 * Keep a reference until nvme_do_delete_ctrl() complete,
	 * since ->delete_ctrl can free the controller.
	 */
	nvme_get_ctrl(ctrl);
	if (nvme_change_ctrl_state(ctrl, NVME_CTRL_DELETING))
		nvme_do_delete_ctrl(ctrl);
	nvme_put_ctrl(ctrl);
}

static blk_status_t nvme_error_status(u16 status)
{
	switch (status & NVME_SCT_SC_MASK) {
	case NVME_SC_SUCCESS:
		return BLK_STS_OK;
	case NVME_SC_CAP_EXCEEDED:
		return BLK_STS_NOSPC;
	case NVME_SC_LBA_RANGE:
	case NVME_SC_CMD_INTERRUPTED:
	case NVME_SC_NS_NOT_READY:
		return BLK_STS_TARGET;
	case NVME_SC_BAD_ATTRIBUTES:
	case NVME_SC_INVALID_OPCODE:
	case NVME_SC_INVALID_FIELD:
	case NVME_SC_INVALID_NS:
		return BLK_STS_NOTSUPP;
	case NVME_SC_WRITE_FAULT:
	case NVME_SC_READ_ERROR:
	case NVME_SC_UNWRITTEN_BLOCK:
	case NVME_SC_ACCESS_DENIED:
	case NVME_SC_READ_ONLY:
	case NVME_SC_COMPARE_FAILED:
		return BLK_STS_MEDIUM;
	case NVME_SC_GUARD_CHECK:
	case NVME_SC_APPTAG_CHECK:
	case NVME_SC_REFTAG_CHECK:
	case NVME_SC_INVALID_PI:
		return BLK_STS_PROTECTION;
	case NVME_SC_RESERVATION_CONFLICT:
		return BLK_STS_RESV_CONFLICT;
	case NVME_SC_HOST_PATH_ERROR:
		return BLK_STS_TRANSPORT;
	case NVME_SC_ZONE_TOO_MANY_ACTIVE:
		return BLK_STS_ZONE_ACTIVE_RESOURCE;
	case NVME_SC_ZONE_TOO_MANY_OPEN:
		return BLK_STS_ZONE_OPEN_RESOURCE;
	default:
		return BLK_STS_IOERR;
	}
}

static void nvme_retry_req(struct request *req)
{
	unsigned long delay = 0;
	u16 crd;

	/* The mask and shift result must be <= 3 */
	crd = (nvme_req(req)->status & NVME_STATUS_CRD) >> 11;
	if (crd)
		delay = nvme_req(req)->ctrl->crdt[crd - 1] * 100;

	nvme_req(req)->retries++;
	blk_mq_requeue_request(req, false);
	blk_mq_delay_kick_requeue_list(req->q, delay);
}

static void nvme_log_error(struct request *req)
{
	struct nvme_ns *ns = req->q->queuedata;
	struct nvme_request *nr = nvme_req(req);

	if (ns) {
		pr_err_ratelimited("%s: %s(0x%x) @ LBA %llu, %u blocks, %s (sct 0x%x / sc 0x%x) %s%s\n",
		       ns->disk ? ns->disk->disk_name : "?",
		       nvme_get_opcode_str(nr->cmd->common.opcode),
		       nr->cmd->common.opcode,
		       nvme_sect_to_lba(ns->head, blk_rq_pos(req)),
		       blk_rq_bytes(req) >> ns->head->lba_shift,
		       nvme_get_error_status_str(nr->status),
		       NVME_SCT(nr->status),		/* Status Code Type */
		       nr->status & NVME_SC_MASK,	/* Status Code */
		       nr->status & NVME_STATUS_MORE ? "MORE " : "",
		       nr->status & NVME_STATUS_DNR  ? "DNR "  : "");
		return;
	}

	pr_err_ratelimited("%s: %s(0x%x), %s (sct 0x%x / sc 0x%x) %s%s\n",
			   dev_name(nr->ctrl->device),
			   nvme_get_admin_opcode_str(nr->cmd->common.opcode),
			   nr->cmd->common.opcode,
			   nvme_get_error_status_str(nr->status),
			   NVME_SCT(nr->status),	/* Status Code Type */
			   nr->status & NVME_SC_MASK,	/* Status Code */
			   nr->status & NVME_STATUS_MORE ? "MORE " : "",
			   nr->status & NVME_STATUS_DNR  ? "DNR "  : "");
}

static void nvme_log_err_passthru(struct request *req)
{
	struct nvme_ns *ns = req->q->queuedata;
	struct nvme_request *nr = nvme_req(req);

	pr_err_ratelimited("%s: %s(0x%x), %s (sct 0x%x / sc 0x%x) %s%s"
		"cdw10=0x%x cdw11=0x%x cdw12=0x%x cdw13=0x%x cdw14=0x%x cdw15=0x%x\n",
		ns ? ns->disk->disk_name : dev_name(nr->ctrl->device),
		ns ? nvme_get_opcode_str(nr->cmd->common.opcode) :
		     nvme_get_admin_opcode_str(nr->cmd->common.opcode),
		nr->cmd->common.opcode,
		nvme_get_error_status_str(nr->status),
		NVME_SCT(nr->status),		/* Status Code Type */
		nr->status & NVME_SC_MASK,	/* Status Code */
		nr->status & NVME_STATUS_MORE ? "MORE " : "",
		nr->status & NVME_STATUS_DNR  ? "DNR "  : "",
		nr->cmd->common.cdw10,
		nr->cmd->common.cdw11,
		nr->cmd->common.cdw12,
		nr->cmd->common.cdw13,
		nr->cmd->common.cdw14,
		nr->cmd->common.cdw15);
}

enum nvme_disposition {
	COMPLETE,
	RETRY,
	FAILOVER,
	AUTHENTICATE,
};

static inline enum nvme_disposition nvme_decide_disposition(struct request *req)
{
	if (likely(nvme_req(req)->status == 0))
		return COMPLETE;

	if (blk_noretry_request(req) ||
	    (nvme_req(req)->status & NVME_STATUS_DNR) ||
	    nvme_req(req)->retries >= nvme_max_retries)
		return COMPLETE;

	if ((nvme_req(req)->status & NVME_SCT_SC_MASK) == NVME_SC_AUTH_REQUIRED)
		return AUTHENTICATE;

	if (req->cmd_flags & REQ_NVME_MPATH) {
		if (nvme_is_path_error(nvme_req(req)->status) ||
		    blk_queue_dying(req->q))
			return FAILOVER;
	} else {
		if (blk_queue_dying(req->q))
			return COMPLETE;
	}

	return RETRY;
}

static inline void nvme_end_req_zoned(struct request *req)
{
	if (IS_ENABLED(CONFIG_BLK_DEV_ZONED) &&
	    req_op(req) == REQ_OP_ZONE_APPEND) {
		struct nvme_ns *ns = req->q->queuedata;

		req->__sector = nvme_lba_to_sect(ns->head,
			le64_to_cpu(nvme_req(req)->result.u64));
	}
}

static inline void __nvme_end_req(struct request *req)
{
	if (unlikely(nvme_req(req)->status && !(req->rq_flags & RQF_QUIET))) {
		if (blk_rq_is_passthrough(req))
			nvme_log_err_passthru(req);
		else
			nvme_log_error(req);
	}
	nvme_end_req_zoned(req);
	nvme_trace_bio_complete(req);
	if (req->cmd_flags & REQ_NVME_MPATH)
		nvme_mpath_end_request(req);
}

void nvme_end_req(struct request *req)
{
	blk_status_t status = nvme_error_status(nvme_req(req)->status);

	__nvme_end_req(req);
	blk_mq_end_request(req, status);
}

void nvme_complete_rq(struct request *req)
{
	struct nvme_ctrl *ctrl = nvme_req(req)->ctrl;

	trace_nvme_complete_rq(req);
	nvme_cleanup_cmd(req);

	/*
	 * Completions of long-running commands should not be able to
	 * defer sending of periodic keep alives, since the controller
	 * may have completed processing such commands a long time ago
	 * (arbitrarily close to command submission time).
	 * req->deadline - req->timeout is the command submission time
	 * in jiffies.
	 */
	if (ctrl->kas &&
	    req->deadline - req->timeout >= ctrl->ka_last_check_time)
		ctrl->comp_seen = true;

	switch (nvme_decide_disposition(req)) {
	case COMPLETE:
		nvme_end_req(req);
		return;
	case RETRY:
		nvme_retry_req(req);
		return;
	case FAILOVER:
		nvme_failover_req(req);
		return;
	case AUTHENTICATE:
#ifdef CONFIG_NVME_HOST_AUTH
		queue_work(nvme_wq, &ctrl->dhchap_auth_work);
		nvme_retry_req(req);
#else
		nvme_end_req(req);
#endif
		return;
	}
}
EXPORT_SYMBOL_GPL(nvme_complete_rq);

void nvme_complete_batch_req(struct request *req)
{
	trace_nvme_complete_rq(req);
	nvme_cleanup_cmd(req);
	__nvme_end_req(req);
}
EXPORT_SYMBOL_GPL(nvme_complete_batch_req);

/*
 * Called to unwind from ->queue_rq on a failed command submission so that the
 * multipathing code gets called to potentially failover to another path.
 * The caller needs to unwind all transport specific resource allocations and
 * must return propagate the return value.
 */
blk_status_t nvme_host_path_error(struct request *req)
{
	nvme_req(req)->status = NVME_SC_HOST_PATH_ERROR;
	blk_mq_set_request_complete(req);
	nvme_complete_rq(req);
	return BLK_STS_OK;
}
EXPORT_SYMBOL_GPL(nvme_host_path_error);

bool nvme_cancel_request(struct request *req, void *data)
{
	dev_dbg_ratelimited(((struct nvme_ctrl *) data)->device,
				"Cancelling I/O %d", req->tag);

	/* don't abort one completed or idle request */
	if (blk_mq_rq_state(req) != MQ_RQ_IN_FLIGHT)
		return true;

	nvme_req(req)->status = NVME_SC_HOST_ABORTED_CMD;
	nvme_req(req)->flags |= NVME_REQ_CANCELLED;
	blk_mq_complete_request(req);
	return true;
}
EXPORT_SYMBOL_GPL(nvme_cancel_request);

void nvme_cancel_tagset(struct nvme_ctrl *ctrl)
{
	if (ctrl->tagset) {
		blk_mq_tagset_busy_iter(ctrl->tagset,
				nvme_cancel_request, ctrl);
		blk_mq_tagset_wait_completed_request(ctrl->tagset);
	}
}
EXPORT_SYMBOL_GPL(nvme_cancel_tagset);

void nvme_cancel_admin_tagset(struct nvme_ctrl *ctrl)
{
	if (ctrl->admin_tagset) {
		blk_mq_tagset_busy_iter(ctrl->admin_tagset,
				nvme_cancel_request, ctrl);
		blk_mq_tagset_wait_completed_request(ctrl->admin_tagset);
	}
}
EXPORT_SYMBOL_GPL(nvme_cancel_admin_tagset);

bool nvme_change_ctrl_state(struct nvme_ctrl *ctrl,
		enum nvme_ctrl_state new_state)
{
	enum nvme_ctrl_state old_state;
	unsigned long flags;
	bool changed = false;

	spin_lock_irqsave(&ctrl->lock, flags);

	old_state = nvme_ctrl_state(ctrl);
	switch (new_state) {
	case NVME_CTRL_LIVE:
		switch (old_state) {
		case NVME_CTRL_CONNECTING:
			changed = true;
			fallthrough;
		default:
			break;
		}
		break;
	case NVME_CTRL_RESETTING:
		switch (old_state) {
		case NVME_CTRL_NEW:
		case NVME_CTRL_LIVE:
			changed = true;
			fallthrough;
		default:
			break;
		}
		break;
	case NVME_CTRL_CONNECTING:
		switch (old_state) {
		case NVME_CTRL_NEW:
		case NVME_CTRL_RESETTING:
			changed = true;
			fallthrough;
		default:
			break;
		}
		break;
	case NVME_CTRL_DELETING:
		switch (old_state) {
		case NVME_CTRL_LIVE:
		case NVME_CTRL_RESETTING:
		case NVME_CTRL_CONNECTING:
			changed = true;
			fallthrough;
		default:
			break;
		}
		break;
	case NVME_CTRL_DELETING_NOIO:
		switch (old_state) {
		case NVME_CTRL_DELETING:
		case NVME_CTRL_DEAD:
			changed = true;
			fallthrough;
		default:
			break;
		}
		break;
	case NVME_CTRL_DEAD:
		switch (old_state) {
		case NVME_CTRL_DELETING:
			changed = true;
			fallthrough;
		default:
			break;
		}
		break;
	default:
		break;
	}

	if (changed) {
		WRITE_ONCE(ctrl->state, new_state);
		wake_up_all(&ctrl->state_wq);
	}

	spin_unlock_irqrestore(&ctrl->lock, flags);
	if (!changed)
		return false;

	if (new_state == NVME_CTRL_LIVE) {
		if (old_state == NVME_CTRL_CONNECTING)
			nvme_stop_failfast_work(ctrl);
		nvme_kick_requeue_lists(ctrl);
	} else if (new_state == NVME_CTRL_CONNECTING &&
		old_state == NVME_CTRL_RESETTING) {
		nvme_start_failfast_work(ctrl);
	}
	return changed;
}
EXPORT_SYMBOL_GPL(nvme_change_ctrl_state);

/*
 * Waits for the controller state to be resetting, or returns false if it is
 * not possible to ever transition to that state.
 */
bool nvme_wait_reset(struct nvme_ctrl *ctrl)
{
	wait_event(ctrl->state_wq,
		   nvme_change_ctrl_state(ctrl, NVME_CTRL_RESETTING) ||
		   nvme_state_terminal(ctrl));
	return nvme_ctrl_state(ctrl) == NVME_CTRL_RESETTING;
}
EXPORT_SYMBOL_GPL(nvme_wait_reset);

static void nvme_free_ns_head(struct kref *ref)
{
	struct nvme_ns_head *head =
		container_of(ref, struct nvme_ns_head, ref);

	nvme_mpath_put_disk(head);
	ida_free(&head->subsys->ns_ida, head->instance);
	cleanup_srcu_struct(&head->srcu);
	nvme_put_subsystem(head->subsys);
	kfree(head->plids);
	kfree(head);
}

bool nvme_tryget_ns_head(struct nvme_ns_head *head)
{
	return kref_get_unless_zero(&head->ref);
}

void nvme_put_ns_head(struct nvme_ns_head *head)
{
	kref_put(&head->ref, nvme_free_ns_head);
}

static void nvme_free_ns(struct kref *kref)
{
	struct nvme_ns *ns = container_of(kref, struct nvme_ns, kref);

	put_disk(ns->disk);
	nvme_put_ns_head(ns->head);
	nvme_put_ctrl(ns->ctrl);
	kfree(ns);
}

bool nvme_get_ns(struct nvme_ns *ns)
{
	return kref_get_unless_zero(&ns->kref);
}

void nvme_put_ns(struct nvme_ns *ns)
{
	kref_put(&ns->kref, nvme_free_ns);
}
EXPORT_SYMBOL_NS_GPL(nvme_put_ns, "NVME_TARGET_PASSTHRU");

static inline void nvme_clear_nvme_request(struct request *req)
{
	nvme_req(req)->status = 0;
	nvme_req(req)->retries = 0;
	nvme_req(req)->flags = 0;
	req->rq_flags |= RQF_DONTPREP;
}

/* initialize a passthrough request */
void nvme_init_request(struct request *req, struct nvme_command *cmd)
{
	struct nvme_request *nr = nvme_req(req);
	bool logging_enabled;

	if (req->q->queuedata) {
		struct nvme_ns *ns = req->q->disk->private_data;

		logging_enabled = ns->head->passthru_err_log_enabled;
		req->timeout = NVME_IO_TIMEOUT;
	} else { /* no queuedata implies admin queue */
		logging_enabled = nr->ctrl->passthru_err_log_enabled;
		req->timeout = NVME_ADMIN_TIMEOUT;
	}

	if (!logging_enabled)
		req->rq_flags |= RQF_QUIET;

	/* passthru commands should let the driver set the SGL flags */
	cmd->common.flags &= ~NVME_CMD_SGL_ALL;

	req->cmd_flags |= REQ_FAILFAST_DRIVER;
	if (req->mq_hctx->type == HCTX_TYPE_POLL)
		req->cmd_flags |= REQ_POLLED;
	nvme_clear_nvme_request(req);
	memcpy(nr->cmd, cmd, sizeof(*cmd));
}
EXPORT_SYMBOL_GPL(nvme_init_request);

/*
 * For something we're not in a state to send to the device the default action
 * is to busy it and retry it after the controller state is recovered.  However,
 * if the controller is deleting or if anything is marked for failfast or
 * nvme multipath it is immediately failed.
 *
 * Note: commands used to initialize the controller will be marked for failfast.
 * Note: nvme cli/ioctl commands are marked for failfast.
 */
blk_status_t nvme_fail_nonready_command(struct nvme_ctrl *ctrl,
		struct request *rq)
{
	enum nvme_ctrl_state state = nvme_ctrl_state(ctrl);

	if (state != NVME_CTRL_DELETING_NOIO &&
	    state != NVME_CTRL_DELETING &&
	    state != NVME_CTRL_DEAD &&
	    !test_bit(NVME_CTRL_FAILFAST_EXPIRED, &ctrl->flags) &&
	    !blk_noretry_request(rq) && !(rq->cmd_flags & REQ_NVME_MPATH))
		return BLK_STS_RESOURCE;
	return nvme_host_path_error(rq);
}
EXPORT_SYMBOL_GPL(nvme_fail_nonready_command);

bool __nvme_check_ready(struct nvme_ctrl *ctrl, struct request *rq,
		bool queue_live, enum nvme_ctrl_state state)
{
	struct nvme_request *req = nvme_req(rq);

	/*
	 * currently we have a problem sending passthru commands
	 * on the admin_q if the controller is not LIVE because we can't
	 * make sure that they are going out after the admin connect,
	 * controller enable and/or other commands in the initialization
	 * sequence. until the controller will be LIVE, fail with
	 * BLK_STS_RESOURCE so that they will be rescheduled.
	 */
	if (rq->q == ctrl->admin_q && (req->flags & NVME_REQ_USERCMD))
		return false;

	if (ctrl->ops->flags & NVME_F_FABRICS) {
		/*
		 * Only allow commands on a live queue, except for the connect
		 * command, which is require to set the queue live in the
		 * appropinquate states.
		 */
		switch (state) {
		case NVME_CTRL_CONNECTING:
			if (blk_rq_is_passthrough(rq) && nvme_is_fabrics(req->cmd) &&
			    (req->cmd->fabrics.fctype == nvme_fabrics_type_connect ||
			     req->cmd->fabrics.fctype == nvme_fabrics_type_auth_send ||
			     req->cmd->fabrics.fctype == nvme_fabrics_type_auth_receive))
				return true;
			break;
		default:
			break;
		case NVME_CTRL_DEAD:
			return false;
		}
	}

	return queue_live;
}
EXPORT_SYMBOL_GPL(__nvme_check_ready);

static inline void nvme_setup_flush(struct nvme_ns *ns,
		struct nvme_command *cmnd)
{
	memset(cmnd, 0, sizeof(*cmnd));
	cmnd->common.opcode = nvme_cmd_flush;
	cmnd->common.nsid = cpu_to_le32(ns->head->ns_id);
}

static blk_status_t nvme_setup_discard(struct nvme_ns *ns, struct request *req,
		struct nvme_command *cmnd)
{
	unsigned short segments = blk_rq_nr_discard_segments(req), n = 0;
	struct nvme_dsm_range *range;
	struct bio *bio;

	/*
	 * Some devices do not consider the DSM 'Number of Ranges' field when
	 * determining how much data to DMA. Always allocate memory for maximum
	 * number of segments to prevent device reading beyond end of buffer.
	 */
	static const size_t alloc_size = sizeof(*range) * NVME_DSM_MAX_RANGES;

	range = kzalloc(alloc_size, GFP_ATOMIC | __GFP_NOWARN);
	if (!range) {
		/*
		 * If we fail allocation our range, fallback to the controller
		 * discard page. If that's also busy, it's safe to return
		 * busy, as we know we can make progress once that's freed.
		 */
		if (test_and_set_bit_lock(0, &ns->ctrl->discard_page_busy))
			return BLK_STS_RESOURCE;

		range = page_address(ns->ctrl->discard_page);
	}

	if (queue_max_discard_segments(req->q) == 1) {
		u64 slba = nvme_sect_to_lba(ns->head, blk_rq_pos(req));
		u32 nlb = blk_rq_sectors(req) >> (ns->head->lba_shift - 9);

		range[0].cattr = cpu_to_le32(0);
		range[0].nlb = cpu_to_le32(nlb);
		range[0].slba = cpu_to_le64(slba);
		n = 1;
	} else {
		__rq_for_each_bio(bio, req) {
			u64 slba = nvme_sect_to_lba(ns->head,
						    bio->bi_iter.bi_sector);
			u32 nlb = bio->bi_iter.bi_size >> ns->head->lba_shift;

			if (n < segments) {
				range[n].cattr = cpu_to_le32(0);
				range[n].nlb = cpu_to_le32(nlb);
				range[n].slba = cpu_to_le64(slba);
			}
			n++;
		}
	}

	if (WARN_ON_ONCE(n != segments)) {
		if (virt_to_page(range) == ns->ctrl->discard_page)
			clear_bit_unlock(0, &ns->ctrl->discard_page_busy);
		else
			kfree(range);
		return BLK_STS_IOERR;
	}

	memset(cmnd, 0, sizeof(*cmnd));
	cmnd->dsm.opcode = nvme_cmd_dsm;
	cmnd->dsm.nsid = cpu_to_le32(ns->head->ns_id);
	cmnd->dsm.nr = cpu_to_le32(segments - 1);
	cmnd->dsm.attributes = cpu_to_le32(NVME_DSMGMT_AD);

	bvec_set_virt(&req->special_vec, range, alloc_size);
	req->rq_flags |= RQF_SPECIAL_PAYLOAD;

	return BLK_STS_OK;
}

static void nvme_set_app_tag(struct request *req, struct nvme_command *cmnd)
{
	cmnd->rw.lbat = cpu_to_le16(bio_integrity(req->bio)->app_tag);
	cmnd->rw.lbatm = cpu_to_le16(0xffff);
}

static void nvme_set_ref_tag(struct nvme_ns *ns, struct nvme_command *cmnd,
			      struct request *req)
{
	u32 upper, lower;
	u64 ref48;

	/* both rw and write zeroes share the same reftag format */
	switch (ns->head->guard_type) {
	case NVME_NVM_NS_16B_GUARD:
		cmnd->rw.reftag = cpu_to_le32(t10_pi_ref_tag(req));
		break;
	case NVME_NVM_NS_64B_GUARD:
		ref48 = ext_pi_ref_tag(req);
		lower = lower_32_bits(ref48);
		upper = upper_32_bits(ref48);

		cmnd->rw.reftag = cpu_to_le32(lower);
		cmnd->rw.cdw3 = cpu_to_le32(upper);
		break;
	default:
		break;
	}
}

static inline blk_status_t nvme_setup_write_zeroes(struct nvme_ns *ns,
		struct request *req, struct nvme_command *cmnd)
{
	memset(cmnd, 0, sizeof(*cmnd));

	if (ns->ctrl->quirks & NVME_QUIRK_DEALLOCATE_ZEROES)
		return nvme_setup_discard(ns, req, cmnd);

	cmnd->write_zeroes.opcode = nvme_cmd_write_zeroes;
	cmnd->write_zeroes.nsid = cpu_to_le32(ns->head->ns_id);
	cmnd->write_zeroes.slba =
		cpu_to_le64(nvme_sect_to_lba(ns->head, blk_rq_pos(req)));
	cmnd->write_zeroes.length =
		cpu_to_le16((blk_rq_bytes(req) >> ns->head->lba_shift) - 1);

	if (!(req->cmd_flags & REQ_NOUNMAP) &&
	    (ns->head->features & NVME_NS_DEAC))
		cmnd->write_zeroes.control |= cpu_to_le16(NVME_WZ_DEAC);

	if (nvme_ns_has_pi(ns->head)) {
		cmnd->write_zeroes.control |= cpu_to_le16(NVME_RW_PRINFO_PRACT);

		switch (ns->head->pi_type) {
		case NVME_NS_DPS_PI_TYPE1:
		case NVME_NS_DPS_PI_TYPE2:
			nvme_set_ref_tag(ns, cmnd, req);
			break;
		}
	}

	return BLK_STS_OK;
}

/*
 * NVMe does not support a dedicated command to issue an atomic write. A write
 * which does adhere to the device atomic limits will silently be executed
 * non-atomically. The request issuer should ensure that the write is within
 * the queue atomic writes limits, but just validate this in case it is not.
 */
static bool nvme_valid_atomic_write(struct request *req)
{
	struct request_queue *q = req->q;
	u32 boundary_bytes = queue_atomic_write_boundary_bytes(q);

	if (blk_rq_bytes(req) > queue_atomic_write_unit_max_bytes(q))
		return false;

	if (boundary_bytes) {
		u64 mask = boundary_bytes - 1, imask = ~mask;
		u64 start = blk_rq_pos(req) << SECTOR_SHIFT;
		u64 end = start + blk_rq_bytes(req) - 1;

		/* If greater then must be crossing a boundary */
		if (blk_rq_bytes(req) > boundary_bytes)
			return false;

		if ((start & imask) != (end & imask))
			return false;
	}

	return true;
}

static inline blk_status_t nvme_setup_rw(struct nvme_ns *ns,
		struct request *req, struct nvme_command *cmnd,
		enum nvme_opcode op)
{
	u16 control = 0;
	u32 dsmgmt = 0;

	if (req->cmd_flags & REQ_FUA)
		control |= NVME_RW_FUA;
	if (req->cmd_flags & (REQ_FAILFAST_DEV | REQ_RAHEAD))
		control |= NVME_RW_LR;

	if (req->cmd_flags & REQ_RAHEAD)
		dsmgmt |= NVME_RW_DSM_FREQ_PREFETCH;

	if (op == nvme_cmd_write && ns->head->nr_plids) {
		u16 write_stream = req->bio->bi_write_stream;

		if (WARN_ON_ONCE(write_stream > ns->head->nr_plids))
			return BLK_STS_INVAL;

		if (write_stream) {
			dsmgmt |= ns->head->plids[write_stream - 1] << 16;
			control |= NVME_RW_DTYPE_DPLCMT;
		}
	}

	if (req->cmd_flags & REQ_ATOMIC && !nvme_valid_atomic_write(req))
		return BLK_STS_INVAL;

	cmnd->rw.opcode = op;
	cmnd->rw.flags = 0;
	cmnd->rw.nsid = cpu_to_le32(ns->head->ns_id);
	cmnd->rw.cdw2 = 0;
	cmnd->rw.cdw3 = 0;
	cmnd->rw.metadata = 0;
	cmnd->rw.slba =
		cpu_to_le64(nvme_sect_to_lba(ns->head, blk_rq_pos(req)));
	cmnd->rw.length =
		cpu_to_le16((blk_rq_bytes(req) >> ns->head->lba_shift) - 1);
	cmnd->rw.reftag = 0;
	cmnd->rw.lbat = 0;
	cmnd->rw.lbatm = 0;

	if (ns->head->ms) {
		/*
		 * If formatted with metadata, the block layer always provides a
		 * metadata buffer if CONFIG_BLK_DEV_INTEGRITY is enabled.  Else
		 * we enable the PRACT bit for protection information or set the
		 * namespace capacity to zero to prevent any I/O.
		 */
		if (!blk_integrity_rq(req)) {
			if (WARN_ON_ONCE(!nvme_ns_has_pi(ns->head)))
				return BLK_STS_NOTSUPP;
			control |= NVME_RW_PRINFO_PRACT;
		}

		if (bio_integrity_flagged(req->bio, BIP_CHECK_GUARD))
			control |= NVME_RW_PRINFO_PRCHK_GUARD;
		if (bio_integrity_flagged(req->bio, BIP_CHECK_REFTAG)) {
			control |= NVME_RW_PRINFO_PRCHK_REF;
			if (op == nvme_cmd_zone_append)
				control |= NVME_RW_APPEND_PIREMAP;
			nvme_set_ref_tag(ns, cmnd, req);
		}
		if (bio_integrity_flagged(req->bio, BIP_CHECK_APPTAG)) {
			control |= NVME_RW_PRINFO_PRCHK_APP;
			nvme_set_app_tag(req, cmnd);
		}
	}

	cmnd->rw.control = cpu_to_le16(control);
	cmnd->rw.dsmgmt = cpu_to_le32(dsmgmt);
	return 0;
}

void nvme_cleanup_cmd(struct request *req)
{
	if (req->rq_flags & RQF_SPECIAL_PAYLOAD) {
		struct nvme_ctrl *ctrl = nvme_req(req)->ctrl;

		if (req->special_vec.bv_page == ctrl->discard_page)
			clear_bit_unlock(0, &ctrl->discard_page_busy);
		else
			kfree(bvec_virt(&req->special_vec));
		req->rq_flags &= ~RQF_SPECIAL_PAYLOAD;
	}
}
EXPORT_SYMBOL_GPL(nvme_cleanup_cmd);

blk_status_t nvme_setup_cmd(struct nvme_ns *ns, struct request *req)
{
	struct nvme_command *cmd = nvme_req(req)->cmd;
	blk_status_t ret = BLK_STS_OK;

	if (!(req->rq_flags & RQF_DONTPREP))
		nvme_clear_nvme_request(req);

	switch (req_op(req)) {
	case REQ_OP_DRV_IN:
	case REQ_OP_DRV_OUT:
		/* these are setup prior to execution in nvme_init_request() */
		break;
	case REQ_OP_FLUSH:
		nvme_setup_flush(ns, cmd);
		break;
	case REQ_OP_ZONE_RESET_ALL:
	case REQ_OP_ZONE_RESET:
		ret = nvme_setup_zone_mgmt_send(ns, req, cmd, NVME_ZONE_RESET);
		break;
	case REQ_OP_ZONE_OPEN:
		ret = nvme_setup_zone_mgmt_send(ns, req, cmd, NVME_ZONE_OPEN);
		break;
	case REQ_OP_ZONE_CLOSE:
		ret = nvme_setup_zone_mgmt_send(ns, req, cmd, NVME_ZONE_CLOSE);
		break;
	case REQ_OP_ZONE_FINISH:
		ret = nvme_setup_zone_mgmt_send(ns, req, cmd, NVME_ZONE_FINISH);
		break;
	case REQ_OP_WRITE_ZEROES:
		ret = nvme_setup_write_zeroes(ns, req, cmd);
		break;
	case REQ_OP_DISCARD:
		ret = nvme_setup_discard(ns, req, cmd);
		break;
	case REQ_OP_READ:
		ret = nvme_setup_rw(ns, req, cmd, nvme_cmd_read);
		break;
	case REQ_OP_WRITE:
		ret = nvme_setup_rw(ns, req, cmd, nvme_cmd_write);
		break;
	case REQ_OP_ZONE_APPEND:
		ret = nvme_setup_rw(ns, req, cmd, nvme_cmd_zone_append);
		break;
	default:
		WARN_ON_ONCE(1);
		return BLK_STS_IOERR;
	}

	cmd->common.command_id = nvme_cid(req);
	trace_nvme_setup_cmd(req, cmd);
	return ret;
}
EXPORT_SYMBOL_GPL(nvme_setup_cmd);

/*
 * Return values:
 * 0:  success
 * >0: nvme controller's cqe status response
 * <0: kernel error in lieu of controller response
 */
int nvme_execute_rq(struct request *rq, bool at_head)
{
	blk_status_t status;

	status = blk_execute_rq(rq, at_head);
	if (nvme_req(rq)->flags & NVME_REQ_CANCELLED)
		return -EINTR;
	if (nvme_req(rq)->status)
		return nvme_req(rq)->status;
	return blk_status_to_errno(status);
}
EXPORT_SYMBOL_NS_GPL(nvme_execute_rq, "NVME_TARGET_PASSTHRU");

/*
 * Returns 0 on success.  If the result is negative, it's a Linux error code;
 * if the result is positive, it's an NVM Express status code
 */
int __nvme_submit_sync_cmd(struct request_queue *q, struct nvme_command *cmd,
		union nvme_result *result, void *buffer, unsigned bufflen,
		int qid, nvme_submit_flags_t flags)
{
	struct request *req;
	int ret;
	blk_mq_req_flags_t blk_flags = 0;

	if (flags & NVME_SUBMIT_NOWAIT)
		blk_flags |= BLK_MQ_REQ_NOWAIT;
	if (flags & NVME_SUBMIT_RESERVED)
		blk_flags |= BLK_MQ_REQ_RESERVED;
	if (qid == NVME_QID_ANY)
		req = blk_mq_alloc_request(q, nvme_req_op(cmd), blk_flags);
	else
		req = blk_mq_alloc_request_hctx(q, nvme_req_op(cmd), blk_flags,
						qid - 1);

	if (IS_ERR(req))
		return PTR_ERR(req);
	nvme_init_request(req, cmd);
	if (flags & NVME_SUBMIT_RETRY)
		req->cmd_flags &= ~REQ_FAILFAST_DRIVER;

	if (buffer && bufflen) {
		ret = blk_rq_map_kern(req, buffer, bufflen, GFP_KERNEL);
		if (ret)
			goto out;
	}

	ret = nvme_execute_rq(req, flags & NVME_SUBMIT_AT_HEAD);
	if (result && ret >= 0)
		*result = nvme_req(req)->result;
 out:
	blk_mq_free_request(req);
	return ret;
}
EXPORT_SYMBOL_GPL(__nvme_submit_sync_cmd);

int nvme_submit_sync_cmd(struct request_queue *q, struct nvme_command *cmd,
		void *buffer, unsigned bufflen)
{
	return __nvme_submit_sync_cmd(q, cmd, NULL, buffer, bufflen,
			NVME_QID_ANY, 0);
}
EXPORT_SYMBOL_GPL(nvme_submit_sync_cmd);

u32 nvme_command_effects(struct nvme_ctrl *ctrl, struct nvme_ns *ns, u8 opcode)
{
	u32 effects = 0;

	if (ns) {
		effects = le32_to_cpu(ns->head->effects->iocs[opcode]);
		if (effects & ~(NVME_CMD_EFFECTS_CSUPP | NVME_CMD_EFFECTS_LBCC))
			dev_warn_once(ctrl->device,
				"IO command:%02x has unusual effects:%08x\n",
				opcode, effects);

		/*
		 * NVME_CMD_EFFECTS_CSE_MASK causes a freeze all I/O queues,
		 * which would deadlock when done on an I/O command.  Note that
		 * We already warn about an unusual effect above.
		 */
		effects &= ~NVME_CMD_EFFECTS_CSE_MASK;
	} else {
		effects = le32_to_cpu(ctrl->effects->acs[opcode]);

		/* Ignore execution restrictions if any relaxation bits are set */
		if (effects & NVME_CMD_EFFECTS_CSER_MASK)
			effects &= ~NVME_CMD_EFFECTS_CSE_MASK;
	}

	return effects;
}
EXPORT_SYMBOL_NS_GPL(nvme_command_effects, "NVME_TARGET_PASSTHRU");

u32 nvme_passthru_start(struct nvme_ctrl *ctrl, struct nvme_ns *ns, u8 opcode)
{
	u32 effects = nvme_command_effects(ctrl, ns, opcode);

	/*
	 * For simplicity, IO to all namespaces is quiesced even if the command
	 * effects say only one namespace is affected.
	 */
	if (effects & NVME_CMD_EFFECTS_CSE_MASK) {
		mutex_lock(&ctrl->scan_lock);
		mutex_lock(&ctrl->subsys->lock);
		nvme_mpath_start_freeze(ctrl->subsys);
		nvme_mpath_wait_freeze(ctrl->subsys);
		nvme_start_freeze(ctrl);
		nvme_wait_freeze(ctrl);
	}
	return effects;
}
EXPORT_SYMBOL_NS_GPL(nvme_passthru_start, "NVME_TARGET_PASSTHRU");

void nvme_passthru_end(struct nvme_ctrl *ctrl, struct nvme_ns *ns, u32 effects,
		       struct nvme_command *cmd, int status)
{
	if (effects & NVME_CMD_EFFECTS_CSE_MASK) {
		nvme_unfreeze(ctrl);
		nvme_mpath_unfreeze(ctrl->subsys);
		mutex_unlock(&ctrl->subsys->lock);
		mutex_unlock(&ctrl->scan_lock);
	}
	if (effects & NVME_CMD_EFFECTS_CCC) {
		if (!test_and_set_bit(NVME_CTRL_DIRTY_CAPABILITY,
				      &ctrl->flags)) {
			dev_info(ctrl->device,
"controller capabilities changed, reset may be required to take effect.\n");
		}
	}
	if (effects & (NVME_CMD_EFFECTS_NIC | NVME_CMD_EFFECTS_NCC)) {
		nvme_queue_scan(ctrl);
		flush_work(&ctrl->scan_work);
	}
	if (ns)
		return;

	switch (cmd->common.opcode) {
	case nvme_admin_set_features:
		switch (le32_to_cpu(cmd->common.cdw10) & 0xFF) {
		case NVME_FEAT_KATO:
			/*
			 * Keep alive commands interval on the host should be
			 * updated when KATO is modified by Set Features
			 * commands.
			 */
			if (!status)
				nvme_update_keep_alive(ctrl, cmd);
			break;
		default:
			break;
		}
		break;
	default:
		break;
	}
}
EXPORT_SYMBOL_NS_GPL(nvme_passthru_end, "NVME_TARGET_PASSTHRU");

/*
 * Recommended frequency for KATO commands per NVMe 1.4 section 7.12.1:
 *
 *   The host should send Keep Alive commands at half of the Keep Alive Timeout
 *   accounting for transport roundtrip times [..].
 */
static unsigned long nvme_keep_alive_work_period(struct nvme_ctrl *ctrl)
{
	unsigned long delay = ctrl->kato * HZ / 2;

	/*
	 * When using Traffic Based Keep Alive, we need to run
	 * nvme_keep_alive_work at twice the normal frequency, as one
	 * command completion can postpone sending a keep alive command
	 * by up to twice the delay between runs.
	 */
	if (ctrl->ctratt & NVME_CTRL_ATTR_TBKAS)
		delay /= 2;
	return delay;
}

static void nvme_queue_keep_alive_work(struct nvme_ctrl *ctrl)
{
	unsigned long now = jiffies;
	unsigned long delay = nvme_keep_alive_work_period(ctrl);
	unsigned long ka_next_check_tm = ctrl->ka_last_check_time + delay;

	if (time_after(now, ka_next_check_tm))
		delay = 0;
	else
		delay = ka_next_check_tm - now;

	queue_delayed_work(nvme_wq, &ctrl->ka_work, delay);
}

static enum rq_end_io_ret nvme_keep_alive_end_io(struct request *rq,
						 blk_status_t status)
{
	struct nvme_ctrl *ctrl = rq->end_io_data;
	unsigned long rtt = jiffies - (rq->deadline - rq->timeout);
	unsigned long delay = nvme_keep_alive_work_period(ctrl);
	enum nvme_ctrl_state state = nvme_ctrl_state(ctrl);

	/*
	 * Subtract off the keepalive RTT so nvme_keep_alive_work runs
	 * at the desired frequency.
	 */
	if (rtt <= delay) {
		delay -= rtt;
	} else {
		dev_warn(ctrl->device, "long keepalive RTT (%u ms)\n",
			 jiffies_to_msecs(rtt));
		delay = 0;
	}

	blk_mq_free_request(rq);

	if (status) {
		dev_err(ctrl->device,
			"failed nvme_keep_alive_end_io error=%d\n",
				status);
		return RQ_END_IO_NONE;
	}

	ctrl->ka_last_check_time = jiffies;
	ctrl->comp_seen = false;
	if (state == NVME_CTRL_LIVE || state == NVME_CTRL_CONNECTING)
		queue_delayed_work(nvme_wq, &ctrl->ka_work, delay);
	return RQ_END_IO_NONE;
}

static void nvme_keep_alive_work(struct work_struct *work)
{
	struct nvme_ctrl *ctrl = container_of(to_delayed_work(work),
			struct nvme_ctrl, ka_work);
	bool comp_seen = ctrl->comp_seen;
	struct request *rq;

	ctrl->ka_last_check_time = jiffies;

	if ((ctrl->ctratt & NVME_CTRL_ATTR_TBKAS) && comp_seen) {
		dev_dbg(ctrl->device,
			"reschedule traffic based keep-alive timer\n");
		ctrl->comp_seen = false;
		nvme_queue_keep_alive_work(ctrl);
		return;
	}

	rq = blk_mq_alloc_request(ctrl->admin_q, nvme_req_op(&ctrl->ka_cmd),
				  BLK_MQ_REQ_RESERVED | BLK_MQ_REQ_NOWAIT);
	if (IS_ERR(rq)) {
		/* allocation failure, reset the controller */
		dev_err(ctrl->device, "keep-alive failed: %ld\n", PTR_ERR(rq));
		nvme_reset_ctrl(ctrl);
		return;
	}
	nvme_init_request(rq, &ctrl->ka_cmd);

	rq->timeout = ctrl->kato * HZ;
	rq->end_io = nvme_keep_alive_end_io;
	rq->end_io_data = ctrl;
	blk_execute_rq_nowait(rq, false);
}

static void nvme_start_keep_alive(struct nvme_ctrl *ctrl)
{
	if (unlikely(ctrl->kato == 0))
		return;

	nvme_queue_keep_alive_work(ctrl);
}

void nvme_stop_keep_alive(struct nvme_ctrl *ctrl)
{
	if (unlikely(ctrl->kato == 0))
		return;

	cancel_delayed_work_sync(&ctrl->ka_work);
}
EXPORT_SYMBOL_GPL(nvme_stop_keep_alive);

static void nvme_update_keep_alive(struct nvme_ctrl *ctrl,
				   struct nvme_command *cmd)
{
	unsigned int new_kato =
		DIV_ROUND_UP(le32_to_cpu(cmd->common.cdw11), 1000);

	dev_info(ctrl->device,
		 "keep alive interval updated from %u ms to %u ms\n",
		 ctrl->kato * 1000 / 2, new_kato * 1000 / 2);

	nvme_stop_keep_alive(ctrl);
	ctrl->kato = new_kato;
	nvme_start_keep_alive(ctrl);
}

static bool nvme_id_cns_ok(struct nvme_ctrl *ctrl, u8 cns)
{
	/*
	 * The CNS field occupies a full byte starting with NVMe 1.2
	 */
	if (ctrl->vs >= NVME_VS(1, 2, 0))
		return true;

	/*
	 * NVMe 1.1 expanded the CNS value to two bits, which means values
	 * larger than that could get truncated and treated as an incorrect
	 * value.
	 *
	 * Qemu implemented 1.0 behavior for controllers claiming 1.1
	 * compliance, so they need to be quirked here.
	 */
	if (ctrl->vs >= NVME_VS(1, 1, 0) &&
	    !(ctrl->quirks & NVME_QUIRK_IDENTIFY_CNS))
		return cns <= 3;

	/*
	 * NVMe 1.0 used a single bit for the CNS value.
	 */
	return cns <= 1;
}

static int nvme_identify_ctrl(struct nvme_ctrl *dev, struct nvme_id_ctrl **id)
{
	struct nvme_command c = { };
	int error;

	/* gcc-4.4.4 (at least) has issues with initializers and anon unions */
	c.identify.opcode = nvme_admin_identify;
	c.identify.cns = NVME_ID_CNS_CTRL;

	*id = kmalloc(sizeof(struct nvme_id_ctrl), GFP_KERNEL);
	if (!*id)
		return -ENOMEM;

	error = nvme_submit_sync_cmd(dev->admin_q, &c, *id,
			sizeof(struct nvme_id_ctrl));
	if (error) {
		kfree(*id);
		*id = NULL;
	}
	return error;
}

static int nvme_process_ns_desc(struct nvme_ctrl *ctrl, struct nvme_ns_ids *ids,
		struct nvme_ns_id_desc *cur, bool *csi_seen)
{
	const char *warn_str = "ctrl returned bogus length:";
	void *data = cur;

	switch (cur->nidt) {
	case NVME_NIDT_EUI64:
		if (cur->nidl != NVME_NIDT_EUI64_LEN) {
			dev_warn(ctrl->device, "%s %d for NVME_NIDT_EUI64\n",
				 warn_str, cur->nidl);
			return -1;
		}
		if (ctrl->quirks & NVME_QUIRK_BOGUS_NID)
			return NVME_NIDT_EUI64_LEN;
		memcpy(ids->eui64, data + sizeof(*cur), NVME_NIDT_EUI64_LEN);
		return NVME_NIDT_EUI64_LEN;
	case NVME_NIDT_NGUID:
		if (cur->nidl != NVME_NIDT_NGUID_LEN) {
			dev_warn(ctrl->device, "%s %d for NVME_NIDT_NGUID\n",
				 warn_str, cur->nidl);
			return -1;
		}
		if (ctrl->quirks & NVME_QUIRK_BOGUS_NID)
			return NVME_NIDT_NGUID_LEN;
		memcpy(ids->nguid, data + sizeof(*cur), NVME_NIDT_NGUID_LEN);
		return NVME_NIDT_NGUID_LEN;
	case NVME_NIDT_UUID:
		if (cur->nidl != NVME_NIDT_UUID_LEN) {
			dev_warn(ctrl->device, "%s %d for NVME_NIDT_UUID\n",
				 warn_str, cur->nidl);
			return -1;
		}
		if (ctrl->quirks & NVME_QUIRK_BOGUS_NID)
			return NVME_NIDT_UUID_LEN;
		uuid_copy(&ids->uuid, data + sizeof(*cur));
		return NVME_NIDT_UUID_LEN;
	case NVME_NIDT_CSI:
		if (cur->nidl != NVME_NIDT_CSI_LEN) {
			dev_warn(ctrl->device, "%s %d for NVME_NIDT_CSI\n",
				 warn_str, cur->nidl);
			return -1;
		}
		memcpy(&ids->csi, data + sizeof(*cur), NVME_NIDT_CSI_LEN);
		*csi_seen = true;
		return NVME_NIDT_CSI_LEN;
	default:
		/* Skip unknown types */
		return cur->nidl;
	}
}

static int nvme_identify_ns_descs(struct nvme_ctrl *ctrl,
		struct nvme_ns_info *info)
{
	struct nvme_command c = { };
	bool csi_seen = false;
	int status, pos, len;
	void *data;

	if (ctrl->vs < NVME_VS(1, 3, 0) && !nvme_multi_css(ctrl))
		return 0;
	if (ctrl->quirks & NVME_QUIRK_NO_NS_DESC_LIST)
		return 0;

	c.identify.opcode = nvme_admin_identify;
	c.identify.nsid = cpu_to_le32(info->nsid);
	c.identify.cns = NVME_ID_CNS_NS_DESC_LIST;

	data = kzalloc(NVME_IDENTIFY_DATA_SIZE, GFP_KERNEL);
	if (!data)
		return -ENOMEM;

	status = nvme_submit_sync_cmd(ctrl->admin_q, &c, data,
				      NVME_IDENTIFY_DATA_SIZE);
	if (status) {
		dev_warn(ctrl->device,
			"Identify Descriptors failed (nsid=%u, status=0x%x)\n",
			info->nsid, status);
		goto free_data;
	}

	for (pos = 0; pos < NVME_IDENTIFY_DATA_SIZE; pos += len) {
		struct nvme_ns_id_desc *cur = data + pos;

		if (cur->nidl == 0)
			break;

		len = nvme_process_ns_desc(ctrl, &info->ids, cur, &csi_seen);
		if (len < 0)
			break;

		len += sizeof(*cur);
	}

	if (nvme_multi_css(ctrl) && !csi_seen) {
		dev_warn(ctrl->device, "Command set not reported for nsid:%d\n",
			 info->nsid);
		status = -EINVAL;
	}

free_data:
	kfree(data);
	return status;
}

int nvme_identify_ns(struct nvme_ctrl *ctrl, unsigned nsid,
			struct nvme_id_ns **id)
{
	struct nvme_command c = { };
	int error;

	/* gcc-4.4.4 (at least) has issues with initializers and anon unions */
	c.identify.opcode = nvme_admin_identify;
	c.identify.nsid = cpu_to_le32(nsid);
	c.identify.cns = NVME_ID_CNS_NS;

	*id = kmalloc(sizeof(**id), GFP_KERNEL);
	if (!*id)
		return -ENOMEM;

	error = nvme_submit_sync_cmd(ctrl->admin_q, &c, *id, sizeof(**id));
	if (error) {
		dev_warn(ctrl->device, "Identify namespace failed (%d)\n", error);
		kfree(*id);
		*id = NULL;
	}
	return error;
}

static int nvme_ns_info_from_identify(struct nvme_ctrl *ctrl,
		struct nvme_ns_info *info)
{
	struct nvme_ns_ids *ids = &info->ids;
	struct nvme_id_ns *id;
	int ret;

	ret = nvme_identify_ns(ctrl, info->nsid, &id);
	if (ret)
		return ret;

	if (id->ncap == 0) {
		/* namespace not allocated or attached */
		info->is_removed = true;
		ret = -ENODEV;
		goto error;
	}

	info->anagrpid = id->anagrpid;
	info->is_shared = id->nmic & NVME_NS_NMIC_SHARED;
	info->is_readonly = id->nsattr & NVME_NS_ATTR_RO;
	info->is_ready = true;
	info->endgid = le16_to_cpu(id->endgid);
	if (ctrl->quirks & NVME_QUIRK_BOGUS_NID) {
		dev_info(ctrl->device,
			 "Ignoring bogus Namespace Identifiers\n");
	} else {
		if (ctrl->vs >= NVME_VS(1, 1, 0) &&
		    !memchr_inv(ids->eui64, 0, sizeof(ids->eui64)))
			memcpy(ids->eui64, id->eui64, sizeof(ids->eui64));
		if (ctrl->vs >= NVME_VS(1, 2, 0) &&
		    !memchr_inv(ids->nguid, 0, sizeof(ids->nguid)))
			memcpy(ids->nguid, id->nguid, sizeof(ids->nguid));
	}

error:
	kfree(id);
	return ret;
}

static int nvme_ns_info_from_id_cs_indep(struct nvme_ctrl *ctrl,
		struct nvme_ns_info *info)
{
	struct nvme_id_ns_cs_indep *id;
	struct nvme_command c = {
		.identify.opcode	= nvme_admin_identify,
		.identify.nsid		= cpu_to_le32(info->nsid),
		.identify.cns		= NVME_ID_CNS_NS_CS_INDEP,
	};
	int ret;

	id = kmalloc(sizeof(*id), GFP_KERNEL);
	if (!id)
		return -ENOMEM;

	ret = nvme_submit_sync_cmd(ctrl->admin_q, &c, id, sizeof(*id));
	if (!ret) {
		info->anagrpid = id->anagrpid;
		info->is_shared = id->nmic & NVME_NS_NMIC_SHARED;
		info->is_readonly = id->nsattr & NVME_NS_ATTR_RO;
		info->is_ready = id->nstat & NVME_NSTAT_NRDY;
		info->is_rotational = id->nsfeat & NVME_NS_ROTATIONAL;
		info->no_vwc = id->nsfeat & NVME_NS_VWC_NOT_PRESENT;
		info->endgid = le16_to_cpu(id->endgid);
	}
	kfree(id);
	return ret;
}

static int nvme_features(struct nvme_ctrl *dev, u8 op, unsigned int fid,
		unsigned int dword11, void *buffer, size_t buflen, u32 *result)
{
	union nvme_result res = { 0 };
	struct nvme_command c = { };
	int ret;

	c.features.opcode = op;
	c.features.fid = cpu_to_le32(fid);
	c.features.dword11 = cpu_to_le32(dword11);

	ret = __nvme_submit_sync_cmd(dev->admin_q, &c, &res,
			buffer, buflen, NVME_QID_ANY, 0);
	if (ret >= 0 && result)
		*result = le32_to_cpu(res.u32);
	return ret;
}

int nvme_set_features(struct nvme_ctrl *dev, unsigned int fid,
		      unsigned int dword11, void *buffer, size_t buflen,
		      void *result)
{
	return nvme_features(dev, nvme_admin_set_features, fid, dword11, buffer,
			     buflen, result);
}
EXPORT_SYMBOL_GPL(nvme_set_features);

int nvme_get_features(struct nvme_ctrl *dev, unsigned int fid,
		      unsigned int dword11, void *buffer, size_t buflen,
		      void *result)
{
	return nvme_features(dev, nvme_admin_get_features, fid, dword11, buffer,
			     buflen, result);
}
EXPORT_SYMBOL_GPL(nvme_get_features);

int nvme_set_queue_count(struct nvme_ctrl *ctrl, int *count)
{
	u32 q_count = (*count - 1) | ((*count - 1) << 16);
	u32 result;
	int status, nr_io_queues;

	status = nvme_set_features(ctrl, NVME_FEAT_NUM_QUEUES, q_count, NULL, 0,
			&result);

	/*
	 * It's either a kernel error or the host observed a connection
	 * lost. In either case it's not possible communicate with the
	 * controller and thus enter the error code path.
	 */
	if (status < 0 || status == NVME_SC_HOST_PATH_ERROR)
		return status;

	/*
	 * Degraded controllers might return an error when setting the queue
	 * count.  We still want to be able to bring them online and offer
	 * access to the admin queue, as that might be only way to fix them up.
	 */
	if (status > 0) {
		dev_err(ctrl->device, "Could not set queue count (%d)\n", status);
		*count = 0;
	} else {
		nr_io_queues = min(result & 0xffff, result >> 16) + 1;
		*count = min(*count, nr_io_queues);
	}

	return 0;
}
EXPORT_SYMBOL_GPL(nvme_set_queue_count);

#define NVME_AEN_SUPPORTED \
	(NVME_AEN_CFG_NS_ATTR | NVME_AEN_CFG_FW_ACT | \
	 NVME_AEN_CFG_ANA_CHANGE | NVME_AEN_CFG_DISC_CHANGE)

static void nvme_enable_aen(struct nvme_ctrl *ctrl)
{
	u32 result, supported_aens = ctrl->oaes & NVME_AEN_SUPPORTED;
	int status;

	if (!supported_aens)
		return;

	status = nvme_set_features(ctrl, NVME_FEAT_ASYNC_EVENT, supported_aens,
			NULL, 0, &result);
	if (status)
		dev_warn(ctrl->device, "Failed to configure AEN (cfg %x)\n",
			 supported_aens);

	queue_work(nvme_wq, &ctrl->async_event_work);
}

static int nvme_ns_open(struct nvme_ns *ns)
{

	/* should never be called due to GENHD_FL_HIDDEN */
	if (WARN_ON_ONCE(nvme_ns_head_multipath(ns->head)))
		goto fail;
	if (!nvme_get_ns(ns))
		goto fail;
	if (!try_module_get(ns->ctrl->ops->module))
		goto fail_put_ns;

	return 0;

fail_put_ns:
	nvme_put_ns(ns);
fail:
	return -ENXIO;
}

static void nvme_ns_release(struct nvme_ns *ns)
{

	module_put(ns->ctrl->ops->module);
	nvme_put_ns(ns);
}

static int nvme_open(struct gendisk *disk, blk_mode_t mode)
{
	return nvme_ns_open(disk->private_data);
}

static void nvme_release(struct gendisk *disk)
{
	nvme_ns_release(disk->private_data);
}

int nvme_getgeo(struct block_device *bdev, struct hd_geometry *geo)
{
	/* some standard values */
	geo->heads = 1 << 6;
	geo->sectors = 1 << 5;
	geo->cylinders = get_capacity(bdev->bd_disk) >> 11;
	return 0;
}

static bool nvme_init_integrity(struct nvme_ns_head *head,
		struct queue_limits *lim, struct nvme_ns_info *info)
{
	struct blk_integrity *bi = &lim->integrity;

	memset(bi, 0, sizeof(*bi));

	if (!head->ms)
		return true;

	/*
	 * PI can always be supported as we can ask the controller to simply
	 * insert/strip it, which is not possible for other kinds of metadata.
	 */
	if (!IS_ENABLED(CONFIG_BLK_DEV_INTEGRITY) ||
	    !(head->features & NVME_NS_METADATA_SUPPORTED))
		return nvme_ns_has_pi(head);

	switch (head->pi_type) {
	case NVME_NS_DPS_PI_TYPE3:
		switch (head->guard_type) {
		case NVME_NVM_NS_16B_GUARD:
			bi->csum_type = BLK_INTEGRITY_CSUM_CRC;
			bi->tag_size = sizeof(u16) + sizeof(u32);
			bi->flags |= BLK_INTEGRITY_DEVICE_CAPABLE;
			break;
		case NVME_NVM_NS_64B_GUARD:
			bi->csum_type = BLK_INTEGRITY_CSUM_CRC64;
			bi->tag_size = sizeof(u16) + 6;
			bi->flags |= BLK_INTEGRITY_DEVICE_CAPABLE;
			break;
		default:
			break;
		}
		break;
	case NVME_NS_DPS_PI_TYPE1:
	case NVME_NS_DPS_PI_TYPE2:
		switch (head->guard_type) {
		case NVME_NVM_NS_16B_GUARD:
			bi->csum_type = BLK_INTEGRITY_CSUM_CRC;
			bi->tag_size = sizeof(u16);
			bi->flags |= BLK_INTEGRITY_DEVICE_CAPABLE |
				     BLK_INTEGRITY_REF_TAG;
			break;
		case NVME_NVM_NS_64B_GUARD:
			bi->csum_type = BLK_INTEGRITY_CSUM_CRC64;
			bi->tag_size = sizeof(u16);
			bi->flags |= BLK_INTEGRITY_DEVICE_CAPABLE |
				     BLK_INTEGRITY_REF_TAG;
			break;
		default:
			break;
		}
		break;
	default:
		break;
	}

	bi->tuple_size = head->ms;
	bi->pi_offset = info->pi_offset;
	return true;
}

static void nvme_config_discard(struct nvme_ns *ns, struct queue_limits *lim)
{
	struct nvme_ctrl *ctrl = ns->ctrl;

	if (ctrl->dmrsl && ctrl->dmrsl <= nvme_sect_to_lba(ns->head, UINT_MAX))
		lim->max_hw_discard_sectors =
			nvme_lba_to_sect(ns->head, ctrl->dmrsl);
	else if (ctrl->oncs & NVME_CTRL_ONCS_DSM)
		lim->max_hw_discard_sectors = UINT_MAX;
	else
		lim->max_hw_discard_sectors = 0;

	lim->discard_granularity = lim->logical_block_size;

	if (ctrl->dmrl)
		lim->max_discard_segments = ctrl->dmrl;
	else
		lim->max_discard_segments = NVME_DSM_MAX_RANGES;
}

static bool nvme_ns_ids_equal(struct nvme_ns_ids *a, struct nvme_ns_ids *b)
{
	return uuid_equal(&a->uuid, &b->uuid) &&
		memcmp(&a->nguid, &b->nguid, sizeof(a->nguid)) == 0 &&
		memcmp(&a->eui64, &b->eui64, sizeof(a->eui64)) == 0 &&
		a->csi == b->csi;
}

static int nvme_identify_ns_nvm(struct nvme_ctrl *ctrl, unsigned int nsid,
		struct nvme_id_ns_nvm **nvmp)
{
	struct nvme_command c = {
		.identify.opcode	= nvme_admin_identify,
		.identify.nsid		= cpu_to_le32(nsid),
		.identify.cns		= NVME_ID_CNS_CS_NS,
		.identify.csi		= NVME_CSI_NVM,
	};
	struct nvme_id_ns_nvm *nvm;
	int ret;

	nvm = kzalloc(sizeof(*nvm), GFP_KERNEL);
	if (!nvm)
		return -ENOMEM;

	ret = nvme_submit_sync_cmd(ctrl->admin_q, &c, nvm, sizeof(*nvm));
	if (ret)
		kfree(nvm);
	else
		*nvmp = nvm;
	return ret;
}

static void nvme_configure_pi_elbas(struct nvme_ns_head *head,
		struct nvme_id_ns *id, struct nvme_id_ns_nvm *nvm)
{
	u32 elbaf = le32_to_cpu(nvm->elbaf[nvme_lbaf_index(id->flbas)]);
	u8 guard_type;

	/* no support for storage tag formats right now */
	if (nvme_elbaf_sts(elbaf))
		return;

	guard_type = nvme_elbaf_guard_type(elbaf);
	if ((nvm->pic & NVME_ID_NS_NVM_QPIFS) &&
	     guard_type == NVME_NVM_NS_QTYPE_GUARD)
		guard_type = nvme_elbaf_qualified_guard_type(elbaf);

	head->guard_type = guard_type;
	switch (head->guard_type) {
	case NVME_NVM_NS_64B_GUARD:
		head->pi_size = sizeof(struct crc64_pi_tuple);
		break;
	case NVME_NVM_NS_16B_GUARD:
		head->pi_size = sizeof(struct t10_pi_tuple);
		break;
	default:
		break;
	}
}

static void nvme_configure_metadata(struct nvme_ctrl *ctrl,
		struct nvme_ns_head *head, struct nvme_id_ns *id,
		struct nvme_id_ns_nvm *nvm, struct nvme_ns_info *info)
{
	head->features &= ~(NVME_NS_METADATA_SUPPORTED | NVME_NS_EXT_LBAS);
	head->pi_type = 0;
	head->pi_size = 0;
	head->ms = le16_to_cpu(id->lbaf[nvme_lbaf_index(id->flbas)].ms);
	if (!head->ms || !(ctrl->ops->flags & NVME_F_METADATA_SUPPORTED))
		return;

	if (nvm && (ctrl->ctratt & NVME_CTRL_ATTR_ELBAS)) {
		nvme_configure_pi_elbas(head, id, nvm);
	} else {
		head->pi_size = sizeof(struct t10_pi_tuple);
		head->guard_type = NVME_NVM_NS_16B_GUARD;
	}

	if (head->pi_size && head->ms >= head->pi_size)
		head->pi_type = id->dps & NVME_NS_DPS_PI_MASK;
	if (!(id->dps & NVME_NS_DPS_PI_FIRST)) {
		if (disable_pi_offsets)
			head->pi_type = 0;
		else
			info->pi_offset = head->ms - head->pi_size;
	}

	if (ctrl->ops->flags & NVME_F_FABRICS) {
		/*
		 * The NVMe over Fabrics specification only supports metadata as
		 * part of the extended data LBA.  We rely on HCA/HBA support to
		 * remap the separate metadata buffer from the block layer.
		 */
		if (WARN_ON_ONCE(!(id->flbas & NVME_NS_FLBAS_META_EXT)))
			return;

		head->features |= NVME_NS_EXT_LBAS;

		/*
		 * The current fabrics transport drivers support namespace
		 * metadata formats only if nvme_ns_has_pi() returns true.
		 * Suppress support for all other formats so the namespace will
		 * have a 0 capacity and not be usable through the block stack.
		 *
		 * Note, this check will need to be modified if any drivers
		 * gain the ability to use other metadata formats.
		 */
		if (ctrl->max_integrity_segments && nvme_ns_has_pi(head))
			head->features |= NVME_NS_METADATA_SUPPORTED;
	} else {
		/*
		 * For PCIe controllers, we can't easily remap the separate
		 * metadata buffer from the block layer and thus require a
		 * separate metadata buffer for block layer metadata/PI support.
		 * We allow extended LBAs for the passthrough interface, though.
		 */
		if (id->flbas & NVME_NS_FLBAS_META_EXT)
			head->features |= NVME_NS_EXT_LBAS;
		else
			head->features |= NVME_NS_METADATA_SUPPORTED;
	}
}


static u32 nvme_configure_atomic_write(struct nvme_ns *ns,
		struct nvme_id_ns *id, struct queue_limits *lim, u32 bs)
{
	u32 atomic_bs, boundary = 0;

	/*
	 * We do not support an offset for the atomic boundaries.
	 */
	if (id->nabo)
		return bs;

	if ((id->nsfeat & NVME_NS_FEAT_ATOMICS) && id->nawupf) {
		/*
		 * Use the per-namespace atomic write unit when available.
		 */
		atomic_bs = (1 + le16_to_cpu(id->nawupf)) * bs;
		if (id->nabspf)
			boundary = (le16_to_cpu(id->nabspf) + 1) * bs;
	} else {
		/*
		 * Use the controller wide atomic write unit.  This sucks
		 * because the limit is defined in terms of logical blocks while
		 * namespaces can have different formats, and because there is
		 * no clear language in the specification prohibiting different
		 * values for different controllers in the subsystem.
		 */
		atomic_bs = (1 + ns->ctrl->subsys->awupf) * bs;
	}

	lim->atomic_write_hw_max = atomic_bs;
	lim->atomic_write_hw_boundary = boundary;
	lim->atomic_write_hw_unit_min = bs;
	lim->atomic_write_hw_unit_max = rounddown_pow_of_two(atomic_bs);
	lim->features |= BLK_FEAT_ATOMIC_WRITES;
	return atomic_bs;
}

static u32 nvme_max_drv_segments(struct nvme_ctrl *ctrl)
{
	return ctrl->max_hw_sectors / (NVME_CTRL_PAGE_SIZE >> SECTOR_SHIFT) + 1;
}

static void nvme_set_ctrl_limits(struct nvme_ctrl *ctrl,
		struct queue_limits *lim)
{
	lim->max_hw_sectors = ctrl->max_hw_sectors;
	lim->max_segments = min_t(u32, USHRT_MAX,
		min_not_zero(nvme_max_drv_segments(ctrl), ctrl->max_segments));
	lim->max_integrity_segments = ctrl->max_integrity_segments;
	lim->virt_boundary_mask = NVME_CTRL_PAGE_SIZE - 1;
	lim->max_segment_size = UINT_MAX;
	lim->dma_alignment = 3;
}

static bool nvme_update_disk_info(struct nvme_ns *ns, struct nvme_id_ns *id,
		struct queue_limits *lim)
{
	struct nvme_ns_head *head = ns->head;
	u32 bs = 1U << head->lba_shift;
	u32 atomic_bs, phys_bs, io_opt = 0;
	bool valid = true;

	/*
	 * The block layer can't support LBA sizes larger than the page size
	 * or smaller than a sector size yet, so catch this early and don't
	 * allow block I/O.
	 */
	if (blk_validate_block_size(bs)) {
		bs = (1 << 9);
		valid = false;
	}

	phys_bs = bs;
	atomic_bs = nvme_configure_atomic_write(ns, id, lim, bs);

	if (id->nsfeat & NVME_NS_FEAT_IO_OPT) {
		/* NPWG = Namespace Preferred Write Granularity */
		phys_bs = bs * (1 + le16_to_cpu(id->npwg));
		/* NOWS = Namespace Optimal Write Size */
		if (id->nows)
			io_opt = bs * (1 + le16_to_cpu(id->nows));
	}

	/*
	 * Linux filesystems assume writing a single physical block is
	 * an atomic operation. Hence limit the physical block size to the
	 * value of the Atomic Write Unit Power Fail parameter.
	 */
	lim->logical_block_size = bs;
	lim->physical_block_size = min(phys_bs, atomic_bs);
	lim->io_min = phys_bs;
	lim->io_opt = io_opt;
	if ((ns->ctrl->quirks & NVME_QUIRK_DEALLOCATE_ZEROES) &&
	    (ns->ctrl->oncs & NVME_CTRL_ONCS_DSM))
		lim->max_write_zeroes_sectors = UINT_MAX;
	else
		lim->max_write_zeroes_sectors = ns->ctrl->max_zeroes_sectors;
	return valid;
}

static bool nvme_ns_is_readonly(struct nvme_ns *ns, struct nvme_ns_info *info)
{
	return info->is_readonly || test_bit(NVME_NS_FORCE_RO, &ns->flags);
}

static inline bool nvme_first_scan(struct gendisk *disk)
{
	/* nvme_alloc_ns() scans the disk prior to adding it */
	return !disk_live(disk);
}

static void nvme_set_chunk_sectors(struct nvme_ns *ns, struct nvme_id_ns *id,
		struct queue_limits *lim)
{
	struct nvme_ctrl *ctrl = ns->ctrl;
	u32 iob;

	if ((ctrl->quirks & NVME_QUIRK_STRIPE_SIZE) &&
	    is_power_of_2(ctrl->max_hw_sectors))
		iob = ctrl->max_hw_sectors;
	else
		iob = nvme_lba_to_sect(ns->head, le16_to_cpu(id->noiob));

	if (!iob)
		return;

	if (!is_power_of_2(iob)) {
		if (nvme_first_scan(ns->disk))
			pr_warn("%s: ignoring unaligned IO boundary:%u\n",
				ns->disk->disk_name, iob);
		return;
	}

	if (blk_queue_is_zoned(ns->disk->queue)) {
		if (nvme_first_scan(ns->disk))
			pr_warn("%s: ignoring zoned namespace IO boundary\n",
				ns->disk->disk_name);
		return;
	}

	lim->chunk_sectors = iob;
}

static int nvme_update_ns_info_generic(struct nvme_ns *ns,
		struct nvme_ns_info *info)
{
	struct queue_limits lim;
	unsigned int memflags;
	int ret;

	lim = queue_limits_start_update(ns->disk->queue);
	nvme_set_ctrl_limits(ns->ctrl, &lim);

	memflags = blk_mq_freeze_queue(ns->disk->queue);
	ret = queue_limits_commit_update(ns->disk->queue, &lim);
	set_disk_ro(ns->disk, nvme_ns_is_readonly(ns, info));
	blk_mq_unfreeze_queue(ns->disk->queue, memflags);

	/* Hide the block-interface for these devices */
	if (!ret)
		ret = -ENODEV;
	return ret;
}

static int nvme_query_fdp_granularity(struct nvme_ctrl *ctrl,
				      struct nvme_ns_info *info, u8 fdp_idx)
{
	struct nvme_fdp_config_log hdr, *h;
	struct nvme_fdp_config_desc *desc;
	size_t size = sizeof(hdr);
	void *log, *end;
	int i, n, ret;

	ret = nvme_get_log_lsi(ctrl, 0, NVME_LOG_FDP_CONFIGS, 0,
			       NVME_CSI_NVM, &hdr, size, 0, info->endgid);
	if (ret) {
		dev_warn(ctrl->device,
			 "FDP configs log header status:0x%x endgid:%d\n", ret,
			 info->endgid);
		return ret;
	}

	size = le32_to_cpu(hdr.sze);
	if (size > PAGE_SIZE * MAX_ORDER_NR_PAGES) {
		dev_warn(ctrl->device, "FDP config size too large:%zu\n",
			 size);
		return 0;
	}

	h = kvmalloc(size, GFP_KERNEL);
	if (!h)
		return -ENOMEM;

	ret = nvme_get_log_lsi(ctrl, 0, NVME_LOG_FDP_CONFIGS, 0,
			       NVME_CSI_NVM, h, size, 0, info->endgid);
	if (ret) {
		dev_warn(ctrl->device,
			 "FDP configs log status:0x%x endgid:%d\n", ret,
			 info->endgid);
		goto out;
	}

	n = le16_to_cpu(h->numfdpc) + 1;
	if (fdp_idx > n) {
		dev_warn(ctrl->device, "FDP index:%d out of range:%d\n",
			 fdp_idx, n);
		/* Proceed without registering FDP streams */
		ret = 0;
		goto out;
	}

	log = h + 1;
	desc = log;
	end = log + size - sizeof(*h);
	for (i = 0; i < fdp_idx; i++) {
		log += le16_to_cpu(desc->dsze);
		desc = log;
		if (log >= end) {
			dev_warn(ctrl->device,
				 "FDP invalid config descriptor list\n");
			ret = 0;
			goto out;
		}
	}

	if (le32_to_cpu(desc->nrg) > 1) {
		dev_warn(ctrl->device, "FDP NRG > 1 not supported\n");
		ret = 0;
		goto out;
	}

	info->runs = le64_to_cpu(desc->runs);
out:
	kvfree(h);
	return ret;
}

static int nvme_query_fdp_info(struct nvme_ns *ns, struct nvme_ns_info *info)
{
	struct nvme_ns_head *head = ns->head;
	struct nvme_ctrl *ctrl = ns->ctrl;
	struct nvme_fdp_ruh_status *ruhs;
	struct nvme_fdp_config fdp;
	struct nvme_command c = {};
	size_t size;
	int i, ret;

	/*
	 * The FDP configuration is static for the lifetime of the namespace,
	 * so return immediately if we've already registered this namespace's
	 * streams.
	 */
	if (head->nr_plids)
		return 0;

	ret = nvme_get_features(ctrl, NVME_FEAT_FDP, info->endgid, NULL, 0,
				&fdp);
	if (ret) {
		dev_warn(ctrl->device, "FDP get feature status:0x%x\n", ret);
		return ret;
	}

	if (!(fdp.flags & FDPCFG_FDPE))
		return 0;

	ret = nvme_query_fdp_granularity(ctrl, info, fdp.fdpcidx);
	if (!info->runs)
		return ret;

	size = struct_size(ruhs, ruhsd, S8_MAX - 1);
	ruhs = kzalloc(size, GFP_KERNEL);
	if (!ruhs)
		return -ENOMEM;

	c.imr.opcode = nvme_cmd_io_mgmt_recv;
	c.imr.nsid = cpu_to_le32(head->ns_id);
	c.imr.mo = NVME_IO_MGMT_RECV_MO_RUHS;
	c.imr.numd = cpu_to_le32(nvme_bytes_to_numd(size));
	ret = nvme_submit_sync_cmd(ns->queue, &c, ruhs, size);
	if (ret) {
		dev_warn(ctrl->device, "FDP io-mgmt status:0x%x\n", ret);
		goto free;
	}

	head->nr_plids = le16_to_cpu(ruhs->nruhsd);
	if (!head->nr_plids)
		goto free;

	head->plids = kcalloc(head->nr_plids, sizeof(*head->plids),
			      GFP_KERNEL);
	if (!head->plids) {
		dev_warn(ctrl->device,
			 "failed to allocate %u FDP placement IDs\n",
			 head->nr_plids);
		head->nr_plids = 0;
		ret = -ENOMEM;
		goto free;
	}

	for (i = 0; i < head->nr_plids; i++)
		head->plids[i] = le16_to_cpu(ruhs->ruhsd[i].pid);
free:
	kfree(ruhs);
	return ret;
}

static int nvme_update_ns_info_block(struct nvme_ns *ns,
		struct nvme_ns_info *info)
{
	struct queue_limits lim;
	struct nvme_id_ns_nvm *nvm = NULL;
	struct nvme_zone_info zi = {};
	struct nvme_id_ns *id;
	unsigned int memflags;
	sector_t capacity;
	unsigned lbaf;
	int ret;

	ret = nvme_identify_ns(ns->ctrl, info->nsid, &id);
	if (ret)
		return ret;

	if (id->ncap == 0) {
		/* namespace not allocated or attached */
		info->is_removed = true;
		ret = -ENXIO;
		goto out;
	}
	lbaf = nvme_lbaf_index(id->flbas);

	if (ns->ctrl->ctratt & NVME_CTRL_ATTR_ELBAS) {
		ret = nvme_identify_ns_nvm(ns->ctrl, info->nsid, &nvm);
		if (ret < 0)
			goto out;
	}

	if (IS_ENABLED(CONFIG_BLK_DEV_ZONED) &&
	    ns->head->ids.csi == NVME_CSI_ZNS) {
		ret = nvme_query_zone_info(ns, lbaf, &zi);
		if (ret < 0)
			goto out;
	}

	if (ns->ctrl->ctratt & NVME_CTRL_ATTR_FDPS) {
		ret = nvme_query_fdp_info(ns, info);
		if (ret < 0)
			goto out;
	}

	lim = queue_limits_start_update(ns->disk->queue);

	memflags = blk_mq_freeze_queue(ns->disk->queue);
	ns->head->lba_shift = id->lbaf[lbaf].ds;
	ns->head->nuse = le64_to_cpu(id->nuse);
	capacity = nvme_lba_to_sect(ns->head, le64_to_cpu(id->nsze));
	nvme_set_ctrl_limits(ns->ctrl, &lim);
	nvme_configure_metadata(ns->ctrl, ns->head, id, nvm, info);
	nvme_set_chunk_sectors(ns, id, &lim);
	if (!nvme_update_disk_info(ns, id, &lim))
		capacity = 0;

	nvme_config_discard(ns, &lim);
	if (IS_ENABLED(CONFIG_BLK_DEV_ZONED) &&
	    ns->head->ids.csi == NVME_CSI_ZNS)
		nvme_update_zone_info(ns, &lim, &zi);

	if ((ns->ctrl->vwc & NVME_CTRL_VWC_PRESENT) && !info->no_vwc)
		lim.features |= BLK_FEAT_WRITE_CACHE | BLK_FEAT_FUA;
	else
		lim.features &= ~(BLK_FEAT_WRITE_CACHE | BLK_FEAT_FUA);

	if (info->is_rotational)
		lim.features |= BLK_FEAT_ROTATIONAL;

	/*
	 * Register a metadata profile for PI, or the plain non-integrity NVMe
	 * metadata masquerading as Type 0 if supported, otherwise reject block
	 * I/O to namespaces with metadata except when the namespace supports
	 * PI, as it can strip/insert in that case.
	 */
	if (!nvme_init_integrity(ns->head, &lim, info))
		capacity = 0;

	lim.max_write_streams = ns->head->nr_plids;
	if (lim.max_write_streams)
		lim.write_stream_granularity = min(info->runs, U32_MAX);
	else
		lim.write_stream_granularity = 0;

	ret = queue_limits_commit_update(ns->disk->queue, &lim);
	if (ret) {
		blk_mq_unfreeze_queue(ns->disk->queue, memflags);
		goto out;
	}

	set_capacity_and_notify(ns->disk, capacity);

	/*
	 * Only set the DEAC bit if the device guarantees that reads from
	 * deallocated data return zeroes.  While the DEAC bit does not
	 * require that, it must be a no-op if reads from deallocated data
	 * do not return zeroes.
	 */
	if ((id->dlfeat & 0x7) == 0x1 && (id->dlfeat & (1 << 3)))
		ns->head->features |= NVME_NS_DEAC;
	set_disk_ro(ns->disk, nvme_ns_is_readonly(ns, info));
	set_bit(NVME_NS_READY, &ns->flags);
	blk_mq_unfreeze_queue(ns->disk->queue, memflags);

	if (blk_queue_is_zoned(ns->queue)) {
		ret = blk_revalidate_disk_zones(ns->disk);
		if (ret && !nvme_first_scan(ns->disk))
			goto out;
	}

	ret = 0;
out:
	kfree(nvm);
	kfree(id);
	return ret;
}

static int nvme_update_ns_info(struct nvme_ns *ns, struct nvme_ns_info *info)
{
	bool unsupported = false;
	int ret;

	switch (info->ids.csi) {
	case NVME_CSI_ZNS:
		if (!IS_ENABLED(CONFIG_BLK_DEV_ZONED)) {
			dev_info(ns->ctrl->device,
	"block device for nsid %u not supported without CONFIG_BLK_DEV_ZONED\n",
				info->nsid);
			ret = nvme_update_ns_info_generic(ns, info);
			break;
		}
		ret = nvme_update_ns_info_block(ns, info);
		break;
	case NVME_CSI_NVM:
		ret = nvme_update_ns_info_block(ns, info);
		break;
	default:
		dev_info(ns->ctrl->device,
			"block device for nsid %u not supported (csi %u)\n",
			info->nsid, info->ids.csi);
		ret = nvme_update_ns_info_generic(ns, info);
		break;
	}

	/*
	 * If probing fails due an unsupported feature, hide the block device,
	 * but still allow other access.
	 */
	if (ret == -ENODEV) {
		ns->disk->flags |= GENHD_FL_HIDDEN;
		set_bit(NVME_NS_READY, &ns->flags);
		unsupported = true;
		ret = 0;
	}

	if (!ret && nvme_ns_head_multipath(ns->head)) {
		struct queue_limits *ns_lim = &ns->disk->queue->limits;
		struct queue_limits lim;
		unsigned int memflags;

		lim = queue_limits_start_update(ns->head->disk->queue);
		memflags = blk_mq_freeze_queue(ns->head->disk->queue);
		/*
		 * queue_limits mixes values that are the hardware limitations
		 * for bio splitting with what is the device configuration.
		 *
		 * For NVMe the device configuration can change after e.g. a
		 * Format command, and we really want to pick up the new format
		 * value here.  But we must still stack the queue limits to the
		 * least common denominator for multipathing to split the bios
		 * properly.
		 *
		 * To work around this, we explicitly set the device
		 * configuration to those that we just queried, but only stack
		 * the splitting limits in to make sure we still obey possibly
		 * lower limitations of other controllers.
		 */
		lim.logical_block_size = ns_lim->logical_block_size;
		lim.physical_block_size = ns_lim->physical_block_size;
		lim.io_min = ns_lim->io_min;
		lim.io_opt = ns_lim->io_opt;
		queue_limits_stack_bdev(&lim, ns->disk->part0, 0,
					ns->head->disk->disk_name);
		if (unsupported)
			ns->head->disk->flags |= GENHD_FL_HIDDEN;
		else
			nvme_init_integrity(ns->head, &lim, info);
		lim.max_write_streams = ns_lim->max_write_streams;
		lim.write_stream_granularity = ns_lim->write_stream_granularity;
		ret = queue_limits_commit_update(ns->head->disk->queue, &lim);

		set_capacity_and_notify(ns->head->disk, get_capacity(ns->disk));
		set_disk_ro(ns->head->disk, nvme_ns_is_readonly(ns, info));
		nvme_mpath_revalidate_paths(ns);

		blk_mq_unfreeze_queue(ns->head->disk->queue, memflags);
	}

	return ret;
}

int nvme_ns_get_unique_id(struct nvme_ns *ns, u8 id[16],
		enum blk_unique_id type)
{
	struct nvme_ns_ids *ids = &ns->head->ids;

	if (type != BLK_UID_EUI64)
		return -EINVAL;

	if (memchr_inv(ids->nguid, 0, sizeof(ids->nguid))) {
		memcpy(id, &ids->nguid, sizeof(ids->nguid));
		return sizeof(ids->nguid);
	}
	if (memchr_inv(ids->eui64, 0, sizeof(ids->eui64))) {
		memcpy(id, &ids->eui64, sizeof(ids->eui64));
		return sizeof(ids->eui64);
	}

	return -EINVAL;
}

static int nvme_get_unique_id(struct gendisk *disk, u8 id[16],
		enum blk_unique_id type)
{
	return nvme_ns_get_unique_id(disk->private_data, id, type);
}

#ifdef CONFIG_BLK_SED_OPAL
static int nvme_sec_submit(void *data, u16 spsp, u8 secp, void *buffer, size_t len,
		bool send)
{
	struct nvme_ctrl *ctrl = data;
	struct nvme_command cmd = { };

	if (send)
		cmd.common.opcode = nvme_admin_security_send;
	else
		cmd.common.opcode = nvme_admin_security_recv;
	cmd.common.nsid = 0;
	cmd.common.cdw10 = cpu_to_le32(((u32)secp) << 24 | ((u32)spsp) << 8);
	cmd.common.cdw11 = cpu_to_le32(len);

	return __nvme_submit_sync_cmd(ctrl->admin_q, &cmd, NULL, buffer, len,
			NVME_QID_ANY, NVME_SUBMIT_AT_HEAD);
}

static void nvme_configure_opal(struct nvme_ctrl *ctrl, bool was_suspended)
{
	if (ctrl->oacs & NVME_CTRL_OACS_SEC_SUPP) {
		if (!ctrl->opal_dev)
			ctrl->opal_dev = init_opal_dev(ctrl, &nvme_sec_submit);
		else if (was_suspended)
			opal_unlock_from_suspend(ctrl->opal_dev);
	} else {
		free_opal_dev(ctrl->opal_dev);
		ctrl->opal_dev = NULL;
	}
}
#else
static void nvme_configure_opal(struct nvme_ctrl *ctrl, bool was_suspended)
{
}
#endif /* CONFIG_BLK_SED_OPAL */

#ifdef CONFIG_BLK_DEV_ZONED
static int nvme_report_zones(struct gendisk *disk, sector_t sector,
		unsigned int nr_zones, report_zones_cb cb, void *data)
{
	return nvme_ns_report_zones(disk->private_data, sector, nr_zones, cb,
			data);
}
#else
#define nvme_report_zones	NULL
#endif /* CONFIG_BLK_DEV_ZONED */

const struct block_device_operations nvme_bdev_ops = {
	.owner		= THIS_MODULE,
	.ioctl		= nvme_ioctl,
	.compat_ioctl	= blkdev_compat_ptr_ioctl,
	.open		= nvme_open,
	.release	= nvme_release,
	.getgeo		= nvme_getgeo,
	.get_unique_id	= nvme_get_unique_id,
	.report_zones	= nvme_report_zones,
	.pr_ops		= &nvme_pr_ops,
};

static int nvme_wait_ready(struct nvme_ctrl *ctrl, u32 mask, u32 val,
		u32 timeout, const char *op)
{
	unsigned long timeout_jiffies = jiffies + timeout * HZ;
	u32 csts;
	int ret;

	while ((ret = ctrl->ops->reg_read32(ctrl, NVME_REG_CSTS, &csts)) == 0) {
		if (csts == ~0)
			return -ENODEV;
		if ((csts & mask) == val)
			break;

		usleep_range(1000, 2000);
		if (fatal_signal_pending(current))
			return -EINTR;
		if (time_after(jiffies, timeout_jiffies)) {
			dev_err(ctrl->device,
				"Device not ready; aborting %s, CSTS=0x%x\n",
				op, csts);
			return -ENODEV;
		}
	}

	return ret;
}

int nvme_disable_ctrl(struct nvme_ctrl *ctrl, bool shutdown)
{
	int ret;

	ctrl->ctrl_config &= ~NVME_CC_SHN_MASK;
	if (shutdown)
		ctrl->ctrl_config |= NVME_CC_SHN_NORMAL;
	else
		ctrl->ctrl_config &= ~NVME_CC_ENABLE;

	ret = ctrl->ops->reg_write32(ctrl, NVME_REG_CC, ctrl->ctrl_config);
	if (ret)
		return ret;

	if (shutdown) {
		return nvme_wait_ready(ctrl, NVME_CSTS_SHST_MASK,
				       NVME_CSTS_SHST_CMPLT,
				       ctrl->shutdown_timeout, "shutdown");
	}
	if (ctrl->quirks & NVME_QUIRK_DELAY_BEFORE_CHK_RDY)
		msleep(NVME_QUIRK_DELAY_AMOUNT);
	return nvme_wait_ready(ctrl, NVME_CSTS_RDY, 0,
			       (NVME_CAP_TIMEOUT(ctrl->cap) + 1) / 2, "reset");
}
EXPORT_SYMBOL_GPL(nvme_disable_ctrl);

int nvme_enable_ctrl(struct nvme_ctrl *ctrl)
{
	unsigned dev_page_min;
	u32 timeout;
	int ret;

	ret = ctrl->ops->reg_read64(ctrl, NVME_REG_CAP, &ctrl->cap);
	if (ret) {
		dev_err(ctrl->device, "Reading CAP failed (%d)\n", ret);
		return ret;
	}
	dev_page_min = NVME_CAP_MPSMIN(ctrl->cap) + 12;

	if (NVME_CTRL_PAGE_SHIFT < dev_page_min) {
		dev_err(ctrl->device,
			"Minimum device page size %u too large for host (%u)\n",
			1 << dev_page_min, 1 << NVME_CTRL_PAGE_SHIFT);
		return -ENODEV;
	}

	if (NVME_CAP_CSS(ctrl->cap) & NVME_CAP_CSS_CSI)
		ctrl->ctrl_config = NVME_CC_CSS_CSI;
	else
		ctrl->ctrl_config = NVME_CC_CSS_NVM;

	/*
	 * Setting CRIME results in CSTS.RDY before the media is ready. This
	 * makes it possible for media related commands to return the error
	 * NVME_SC_ADMIN_COMMAND_MEDIA_NOT_READY. Until the driver is
	 * restructured to handle retries, disable CC.CRIME.
	 */
	ctrl->ctrl_config &= ~NVME_CC_CRIME;

	ctrl->ctrl_config |= (NVME_CTRL_PAGE_SHIFT - 12) << NVME_CC_MPS_SHIFT;
	ctrl->ctrl_config |= NVME_CC_AMS_RR | NVME_CC_SHN_NONE;
	ctrl->ctrl_config |= NVME_CC_IOSQES | NVME_CC_IOCQES;
	ret = ctrl->ops->reg_write32(ctrl, NVME_REG_CC, ctrl->ctrl_config);
	if (ret)
		return ret;

	/* CAP value may change after initial CC write */
	ret = ctrl->ops->reg_read64(ctrl, NVME_REG_CAP, &ctrl->cap);
	if (ret)
		return ret;

	timeout = NVME_CAP_TIMEOUT(ctrl->cap);
	if (ctrl->cap & NVME_CAP_CRMS_CRWMS) {
		u32 crto, ready_timeout;

		ret = ctrl->ops->reg_read32(ctrl, NVME_REG_CRTO, &crto);
		if (ret) {
			dev_err(ctrl->device, "Reading CRTO failed (%d)\n",
				ret);
			return ret;
		}

		/*
		 * CRTO should always be greater or equal to CAP.TO, but some
		 * devices are known to get this wrong. Use the larger of the
		 * two values.
		 */
		ready_timeout = NVME_CRTO_CRWMT(crto);

		if (ready_timeout < timeout)
			dev_warn_once(ctrl->device, "bad crto:%x cap:%llx\n",
				      crto, ctrl->cap);
		else
			timeout = ready_timeout;
	}

	ctrl->ctrl_config |= NVME_CC_ENABLE;
	ret = ctrl->ops->reg_write32(ctrl, NVME_REG_CC, ctrl->ctrl_config);
	if (ret)
		return ret;
	return nvme_wait_ready(ctrl, NVME_CSTS_RDY, NVME_CSTS_RDY,
			       (timeout + 1) / 2, "initialisation");
}
EXPORT_SYMBOL_GPL(nvme_enable_ctrl);

static int nvme_configure_timestamp(struct nvme_ctrl *ctrl)
{
	__le64 ts;
	int ret;

	if (!(ctrl->oncs & NVME_CTRL_ONCS_TIMESTAMP))
		return 0;

	ts = cpu_to_le64(ktime_to_ms(ktime_get_real()));
	ret = nvme_set_features(ctrl, NVME_FEAT_TIMESTAMP, 0, &ts, sizeof(ts),
			NULL);
	if (ret)
		dev_warn_once(ctrl->device,
			"could not set timestamp (%d)\n", ret);
	return ret;
}

static int nvme_configure_host_options(struct nvme_ctrl *ctrl)
{
	struct nvme_feat_host_behavior *host;
	u8 acre = 0, lbafee = 0;
	int ret;

	/* Don't bother enabling the feature if retry delay is not reported */
	if (ctrl->crdt[0])
		acre = NVME_ENABLE_ACRE;
	if (ctrl->ctratt & NVME_CTRL_ATTR_ELBAS)
		lbafee = NVME_ENABLE_LBAFEE;

	if (!acre && !lbafee)
		return 0;

	host = kzalloc(sizeof(*host), GFP_KERNEL);
	if (!host)
		return 0;

	host->acre = acre;
	host->lbafee = lbafee;
	ret = nvme_set_features(ctrl, NVME_FEAT_HOST_BEHAVIOR, 0,
				host, sizeof(*host), NULL);
	kfree(host);
	return ret;
}

/*
 * The function checks whether the given total (exlat + enlat) latency of
 * a power state allows the latter to be used as an APST transition target.
 * It does so by comparing the latency to the primary and secondary latency
 * tolerances defined by module params. If there's a match, the corresponding
 * timeout value is returned and the matching tolerance index (1 or 2) is
 * reported.
 */
static bool nvme_apst_get_transition_time(u64 total_latency,
		u64 *transition_time, unsigned *last_index)
{
	if (total_latency <= apst_primary_latency_tol_us) {
		if (*last_index == 1)
			return false;
		*last_index = 1;
		*transition_time = apst_primary_timeout_ms;
		return true;
	}
	if (apst_secondary_timeout_ms &&
		total_latency <= apst_secondary_latency_tol_us) {
		if (*last_index <= 2)
			return false;
		*last_index = 2;
		*transition_time = apst_secondary_timeout_ms;
		return true;
	}
	return false;
}

/*
 * APST (Autonomous Power State Transition) lets us program a table of power
 * state transitions that the controller will perform automatically.
 *
 * Depending on module params, one of the two supported techniques will be used:
 *
 * - If the parameters provide explicit timeouts and tolerances, they will be
 *   used to build a table with up to 2 non-operational states to transition to.
 *   The default parameter values were selected based on the values used by
 *   Microsoft's and Intel's NVMe drivers. Yet, since we don't implement dynamic
 *   regeneration of the APST table in the event of switching between external
 *   and battery power, the timeouts and tolerances reflect a compromise
 *   between values used by Microsoft for AC and battery scenarios.
 * - If not, we'll configure the table with a simple heuristic: we are willing
 *   to spend at most 2% of the time transitioning between power states.
 *   Therefore, when running in any given state, we will enter the next
 *   lower-power non-operational state after waiting 50 * (enlat + exlat)
 *   microseconds, as long as that state's exit latency is under the requested
 *   maximum latency.
 *
 * We will not autonomously enter any non-operational state for which the total
 * latency exceeds ps_max_latency_us.
 *
 * Users can set ps_max_latency_us to zero to turn off APST.
 */
static int nvme_configure_apst(struct nvme_ctrl *ctrl)
{
	struct nvme_feat_auto_pst *table;
	unsigned apste = 0;
	u64 max_lat_us = 0;
	__le64 target = 0;
	int max_ps = -1;
	int state;
	int ret;
	unsigned last_lt_index = UINT_MAX;

	/*
	 * If APST isn't supported or if we haven't been initialized yet,
	 * then don't do anything.
	 */
	if (!ctrl->apsta)
		return 0;

	if (ctrl->npss > 31) {
		dev_warn(ctrl->device, "NPSS is invalid; not using APST\n");
		return 0;
	}

	table = kzalloc(sizeof(*table), GFP_KERNEL);
	if (!table)
		return 0;

	if (!ctrl->apst_enabled || ctrl->ps_max_latency_us == 0) {
		/* Turn off APST. */
		dev_dbg(ctrl->device, "APST disabled\n");
		goto done;
	}

	/*
	 * Walk through all states from lowest- to highest-power.
	 * According to the spec, lower-numbered states use more power.  NPSS,
	 * despite the name, is the index of the lowest-power state, not the
	 * number of states.
	 */
	for (state = (int)ctrl->npss; state >= 0; state--) {
		u64 total_latency_us, exit_latency_us, transition_ms;

		if (target)
			table->entries[state] = target;

		/*
		 * Don't allow transitions to the deepest state if it's quirked
		 * off.
		 */
		if (state == ctrl->npss &&
		    (ctrl->quirks & NVME_QUIRK_NO_DEEPEST_PS))
			continue;

		/*
		 * Is this state a useful non-operational state for higher-power
		 * states to autonomously transition to?
		 */
		if (!(ctrl->psd[state].flags & NVME_PS_FLAGS_NON_OP_STATE))
			continue;

		exit_latency_us = (u64)le32_to_cpu(ctrl->psd[state].exit_lat);
		if (exit_latency_us > ctrl->ps_max_latency_us)
			continue;

		total_latency_us = exit_latency_us +
			le32_to_cpu(ctrl->psd[state].entry_lat);

		/*
		 * This state is good. It can be used as the APST idle target
		 * for higher power states.
		 */
		if (apst_primary_timeout_ms && apst_primary_latency_tol_us) {
			if (!nvme_apst_get_transition_time(total_latency_us,
					&transition_ms, &last_lt_index))
				continue;
		} else {
			transition_ms = total_latency_us + 19;
			do_div(transition_ms, 20);
			if (transition_ms > (1 << 24) - 1)
				transition_ms = (1 << 24) - 1;
		}

		target = cpu_to_le64((state << 3) | (transition_ms << 8));
		if (max_ps == -1)
			max_ps = state;
		if (total_latency_us > max_lat_us)
			max_lat_us = total_latency_us;
	}

	if (max_ps == -1)
		dev_dbg(ctrl->device, "APST enabled but no non-operational states are available\n");
	else
		dev_dbg(ctrl->device, "APST enabled: max PS = %d, max round-trip latency = %lluus, table = %*phN\n",
			max_ps, max_lat_us, (int)sizeof(*table), table);
	apste = 1;

done:
	ret = nvme_set_features(ctrl, NVME_FEAT_AUTO_PST, apste,
				table, sizeof(*table), NULL);
	if (ret)
		dev_err(ctrl->device, "failed to set APST feature (%d)\n", ret);
	kfree(table);
	return ret;
}

static void nvme_set_latency_tolerance(struct device *dev, s32 val)
{
	struct nvme_ctrl *ctrl = dev_get_drvdata(dev);
	u64 latency;

	switch (val) {
	case PM_QOS_LATENCY_TOLERANCE_NO_CONSTRAINT:
	case PM_QOS_LATENCY_ANY:
		latency = U64_MAX;
		break;

	default:
		latency = val;
	}

	if (ctrl->ps_max_latency_us != latency) {
		ctrl->ps_max_latency_us = latency;
		if (nvme_ctrl_state(ctrl) == NVME_CTRL_LIVE)
			nvme_configure_apst(ctrl);
	}
}

struct nvme_core_quirk_entry {
	/*
	 * NVMe model and firmware strings are padded with spaces.  For
	 * simplicity, strings in the quirk table are padded with NULLs
	 * instead.
	 */
	u16 vid;
	const char *mn;
	const char *fr;
	unsigned long quirks;
};

static const struct nvme_core_quirk_entry core_quirks[] = {
	{
		/*
		 * This Toshiba device seems to die using any APST states.  See:
		 * https://bugs.launchpad.net/ubuntu/+source/linux/+bug/1678184/comments/11
		 */
		.vid = 0x1179,
		.mn = "THNSF5256GPUK TOSHIBA",
		.quirks = NVME_QUIRK_NO_APST,
	},
	{
		/*
		 * This LiteON CL1-3D*-Q11 firmware version has a race
		 * condition associated with actions related to suspend to idle
		 * LiteON has resolved the problem in future firmware
		 */
		.vid = 0x14a4,
		.fr = "22301111",
		.quirks = NVME_QUIRK_SIMPLE_SUSPEND,
	},
	{
		/*
		 * This Kioxia CD6-V Series / HPE PE8030 device times out and
		 * aborts I/O during any load, but more easily reproducible
		 * with discards (fstrim).
		 *
		 * The device is left in a state where it is also not possible
		 * to use "nvme set-feature" to disable APST, but booting with
		 * nvme_core.default_ps_max_latency=0 works.
		 */
		.vid = 0x1e0f,
		.mn = "KCD6XVUL6T40",
		.quirks = NVME_QUIRK_NO_APST,
	},
	{
		/*
		 * The external Samsung X5 SSD fails initialization without a
		 * delay before checking if it is ready and has a whole set of
		 * other problems.  To make this even more interesting, it
		 * shares the PCI ID with internal Samsung 970 Evo Plus that
		 * does not need or want these quirks.
		 */
		.vid = 0x144d,
		.mn = "Samsung Portable SSD X5",
		.quirks = NVME_QUIRK_DELAY_BEFORE_CHK_RDY |
			  NVME_QUIRK_NO_DEEPEST_PS |
			  NVME_QUIRK_IGNORE_DEV_SUBNQN,
	}
};

/* match is null-terminated but idstr is space-padded. */
static bool string_matches(const char *idstr, const char *match, size_t len)
{
	size_t matchlen;

	if (!match)
		return true;

	matchlen = strlen(match);
	WARN_ON_ONCE(matchlen > len);

	if (memcmp(idstr, match, matchlen))
		return false;

	for (; matchlen < len; matchlen++)
		if (idstr[matchlen] != ' ')
			return false;

	return true;
}

static bool quirk_matches(const struct nvme_id_ctrl *id,
			  const struct nvme_core_quirk_entry *q)
{
	return q->vid == le16_to_cpu(id->vid) &&
		string_matches(id->mn, q->mn, sizeof(id->mn)) &&
		string_matches(id->fr, q->fr, sizeof(id->fr));
}

static void nvme_init_subnqn(struct nvme_subsystem *subsys, struct nvme_ctrl *ctrl,
		struct nvme_id_ctrl *id)
{
	size_t nqnlen;
	int off;

	if(!(ctrl->quirks & NVME_QUIRK_IGNORE_DEV_SUBNQN)) {
		nqnlen = strnlen(id->subnqn, NVMF_NQN_SIZE);
		if (nqnlen > 0 && nqnlen < NVMF_NQN_SIZE) {
			strscpy(subsys->subnqn, id->subnqn, NVMF_NQN_SIZE);
			return;
		}

		if (ctrl->vs >= NVME_VS(1, 2, 1))
			dev_warn(ctrl->device, "missing or invalid SUBNQN field.\n");
	}

	/*
	 * Generate a "fake" NQN similar to the one in Section 4.5 of the NVMe
	 * Base Specification 2.0.  It is slightly different from the format
	 * specified there due to historic reasons, and we can't change it now.
	 */
	off = snprintf(subsys->subnqn, NVMF_NQN_SIZE,
			"nqn.2014.08.org.nvmexpress:%04x%04x",
			le16_to_cpu(id->vid), le16_to_cpu(id->ssvid));
	memcpy(subsys->subnqn + off, id->sn, sizeof(id->sn));
	off += sizeof(id->sn);
	memcpy(subsys->subnqn + off, id->mn, sizeof(id->mn));
	off += sizeof(id->mn);
	memset(subsys->subnqn + off, 0, sizeof(subsys->subnqn) - off);
}

static void nvme_release_subsystem(struct device *dev)
{
	struct nvme_subsystem *subsys =
		container_of(dev, struct nvme_subsystem, dev);

	if (subsys->instance >= 0)
		ida_free(&nvme_instance_ida, subsys->instance);
	kfree(subsys);
}

static void nvme_destroy_subsystem(struct kref *ref)
{
	struct nvme_subsystem *subsys =
			container_of(ref, struct nvme_subsystem, ref);

	mutex_lock(&nvme_subsystems_lock);
	list_del(&subsys->entry);
	mutex_unlock(&nvme_subsystems_lock);

	ida_destroy(&subsys->ns_ida);
	device_del(&subsys->dev);
	put_device(&subsys->dev);
}

static void nvme_put_subsystem(struct nvme_subsystem *subsys)
{
	kref_put(&subsys->ref, nvme_destroy_subsystem);
}

static struct nvme_subsystem *__nvme_find_get_subsystem(const char *subsysnqn)
{
	struct nvme_subsystem *subsys;

	lockdep_assert_held(&nvme_subsystems_lock);

	/*
	 * Fail matches for discovery subsystems. This results
	 * in each discovery controller bound to a unique subsystem.
	 * This avoids issues with validating controller values
	 * that can only be true when there is a single unique subsystem.
	 * There may be multiple and completely independent entities
	 * that provide discovery controllers.
	 */
	if (!strcmp(subsysnqn, NVME_DISC_SUBSYS_NAME))
		return NULL;

	list_for_each_entry(subsys, &nvme_subsystems, entry) {
		if (strcmp(subsys->subnqn, subsysnqn))
			continue;
		if (!kref_get_unless_zero(&subsys->ref))
			continue;
		return subsys;
	}

	return NULL;
}

static inline bool nvme_discovery_ctrl(struct nvme_ctrl *ctrl)
{
	return ctrl->opts && ctrl->opts->discovery_nqn;
}

static bool nvme_validate_cntlid(struct nvme_subsystem *subsys,
		struct nvme_ctrl *ctrl, struct nvme_id_ctrl *id)
{
	struct nvme_ctrl *tmp;

	lockdep_assert_held(&nvme_subsystems_lock);

	list_for_each_entry(tmp, &subsys->ctrls, subsys_entry) {
		if (nvme_state_terminal(tmp))
			continue;

		if (tmp->cntlid == ctrl->cntlid) {
			dev_err(ctrl->device,
				"Duplicate cntlid %u with %s, subsys %s, rejecting\n",
				ctrl->cntlid, dev_name(tmp->device),
				subsys->subnqn);
			return false;
		}

		if ((id->cmic & NVME_CTRL_CMIC_MULTI_CTRL) ||
		    nvme_discovery_ctrl(ctrl))
			continue;

		dev_err(ctrl->device,
			"Subsystem does not support multiple controllers\n");
		return false;
	}

	return true;
}

static int nvme_init_subsystem(struct nvme_ctrl *ctrl, struct nvme_id_ctrl *id)
{
	struct nvme_subsystem *subsys, *found;
	int ret;

	subsys = kzalloc(sizeof(*subsys), GFP_KERNEL);
	if (!subsys)
		return -ENOMEM;

	subsys->instance = -1;
	mutex_init(&subsys->lock);
	kref_init(&subsys->ref);
	INIT_LIST_HEAD(&subsys->ctrls);
	INIT_LIST_HEAD(&subsys->nsheads);
	nvme_init_subnqn(subsys, ctrl, id);
	memcpy(subsys->serial, id->sn, sizeof(subsys->serial));
	memcpy(subsys->model, id->mn, sizeof(subsys->model));
	subsys->vendor_id = le16_to_cpu(id->vid);
	subsys->cmic = id->cmic;
	subsys->awupf = le16_to_cpu(id->awupf);

	/* Versions prior to 1.4 don't necessarily report a valid type */
	if (id->cntrltype == NVME_CTRL_DISC ||
	    !strcmp(subsys->subnqn, NVME_DISC_SUBSYS_NAME))
		subsys->subtype = NVME_NQN_DISC;
	else
		subsys->subtype = NVME_NQN_NVME;

	if (nvme_discovery_ctrl(ctrl) && subsys->subtype != NVME_NQN_DISC) {
		dev_err(ctrl->device,
			"Subsystem %s is not a discovery controller",
			subsys->subnqn);
		kfree(subsys);
		return -EINVAL;
	}
	nvme_mpath_default_iopolicy(subsys);

	subsys->dev.class = &nvme_subsys_class;
	subsys->dev.release = nvme_release_subsystem;
	subsys->dev.groups = nvme_subsys_attrs_groups;
	dev_set_name(&subsys->dev, "nvme-subsys%d", ctrl->instance);
	device_initialize(&subsys->dev);

	mutex_lock(&nvme_subsystems_lock);
	found = __nvme_find_get_subsystem(subsys->subnqn);
	if (found) {
		put_device(&subsys->dev);
		subsys = found;

		if (!nvme_validate_cntlid(subsys, ctrl, id)) {
			ret = -EINVAL;
			goto out_put_subsystem;
		}
	} else {
		ret = device_add(&subsys->dev);
		if (ret) {
			dev_err(ctrl->device,
				"failed to register subsystem device.\n");
			put_device(&subsys->dev);
			goto out_unlock;
		}
		ida_init(&subsys->ns_ida);
		list_add_tail(&subsys->entry, &nvme_subsystems);
	}

	ret = sysfs_create_link(&subsys->dev.kobj, &ctrl->device->kobj,
				dev_name(ctrl->device));
	if (ret) {
		dev_err(ctrl->device,
			"failed to create sysfs link from subsystem.\n");
		goto out_put_subsystem;
	}

	if (!found)
		subsys->instance = ctrl->instance;
	ctrl->subsys = subsys;
	list_add_tail(&ctrl->subsys_entry, &subsys->ctrls);
	mutex_unlock(&nvme_subsystems_lock);
	return 0;

out_put_subsystem:
	nvme_put_subsystem(subsys);
out_unlock:
	mutex_unlock(&nvme_subsystems_lock);
	return ret;
}

static int nvme_get_log_lsi(struct nvme_ctrl *ctrl, u32 nsid, u8 log_page,
		u8 lsp, u8 csi, void *log, size_t size, u64 offset, u16 lsi)
{
	struct nvme_command c = { };
	u32 dwlen = nvme_bytes_to_numd(size);

	c.get_log_page.opcode = nvme_admin_get_log_page;
	c.get_log_page.nsid = cpu_to_le32(nsid);
	c.get_log_page.lid = log_page;
	c.get_log_page.lsp = lsp;
	c.get_log_page.numdl = cpu_to_le16(dwlen & ((1 << 16) - 1));
	c.get_log_page.numdu = cpu_to_le16(dwlen >> 16);
	c.get_log_page.lpol = cpu_to_le32(lower_32_bits(offset));
	c.get_log_page.lpou = cpu_to_le32(upper_32_bits(offset));
	c.get_log_page.csi = csi;
	c.get_log_page.lsi = cpu_to_le16(lsi);

	return nvme_submit_sync_cmd(ctrl->admin_q, &c, log, size);
}

int nvme_get_log(struct nvme_ctrl *ctrl, u32 nsid, u8 log_page, u8 lsp, u8 csi,
		void *log, size_t size, u64 offset)
{
	return nvme_get_log_lsi(ctrl, nsid, log_page, lsp, csi, log, size,
			offset, 0);
}

static int nvme_get_effects_log(struct nvme_ctrl *ctrl, u8 csi,
				struct nvme_effects_log **log)
{
	struct nvme_effects_log *old, *cel = xa_load(&ctrl->cels, csi);
	int ret;

	if (cel)
		goto out;

	cel = kzalloc(sizeof(*cel), GFP_KERNEL);
	if (!cel)
		return -ENOMEM;

	ret = nvme_get_log(ctrl, 0x00, NVME_LOG_CMD_EFFECTS, 0, csi,
			cel, sizeof(*cel), 0);
	if (ret) {
		kfree(cel);
		return ret;
	}

	old = xa_store(&ctrl->cels, csi, cel, GFP_KERNEL);
	if (xa_is_err(old)) {
		kfree(cel);
		return xa_err(old);
	}
out:
	*log = cel;
	return 0;
}

static inline u32 nvme_mps_to_sectors(struct nvme_ctrl *ctrl, u32 units)
{
	u32 page_shift = NVME_CAP_MPSMIN(ctrl->cap) + 12, val;

	if (check_shl_overflow(1U, units + page_shift - 9, &val))
		return UINT_MAX;
	return val;
}

static int nvme_init_non_mdts_limits(struct nvme_ctrl *ctrl)
{
	struct nvme_command c = { };
	struct nvme_id_ctrl_nvm *id;
	int ret;

	/*
	 * Even though NVMe spec explicitly states that MDTS is not applicable
	 * to the write-zeroes, we are cautious and limit the size to the
	 * controllers max_hw_sectors value, which is based on the MDTS field
	 * and possibly other limiting factors.
	 */
	if ((ctrl->oncs & NVME_CTRL_ONCS_WRITE_ZEROES) &&
	    !(ctrl->quirks & NVME_QUIRK_DISABLE_WRITE_ZEROES))
		ctrl->max_zeroes_sectors = ctrl->max_hw_sectors;
	else
		ctrl->max_zeroes_sectors = 0;

	if (ctrl->subsys->subtype != NVME_NQN_NVME ||
	    !nvme_id_cns_ok(ctrl, NVME_ID_CNS_CS_CTRL) ||
	    test_bit(NVME_CTRL_SKIP_ID_CNS_CS, &ctrl->flags))
		return 0;

	id = kzalloc(sizeof(*id), GFP_KERNEL);
	if (!id)
		return -ENOMEM;

	c.identify.opcode = nvme_admin_identify;
	c.identify.cns = NVME_ID_CNS_CS_CTRL;
	c.identify.csi = NVME_CSI_NVM;

	ret = nvme_submit_sync_cmd(ctrl->admin_q, &c, id, sizeof(*id));
	if (ret)
		goto free_data;

	ctrl->dmrl = id->dmrl;
	ctrl->dmrsl = le32_to_cpu(id->dmrsl);
	if (id->wzsl)
		ctrl->max_zeroes_sectors = nvme_mps_to_sectors(ctrl, id->wzsl);

free_data:
	if (ret > 0)
		set_bit(NVME_CTRL_SKIP_ID_CNS_CS, &ctrl->flags);
	kfree(id);
	return ret;
}

static int nvme_init_effects_log(struct nvme_ctrl *ctrl,
		u8 csi, struct nvme_effects_log **log)
{
	struct nvme_effects_log *effects, *old;

	effects = kzalloc(sizeof(*effects), GFP_KERNEL);
	if (!effects)
		return -ENOMEM;

	old = xa_store(&ctrl->cels, csi, effects, GFP_KERNEL);
	if (xa_is_err(old)) {
		kfree(effects);
		return xa_err(old);
	}

	*log = effects;
	return 0;
}

static void nvme_init_known_nvm_effects(struct nvme_ctrl *ctrl)
{
	struct nvme_effects_log	*log = ctrl->effects;

	log->acs[nvme_admin_format_nvm] |= cpu_to_le32(NVME_CMD_EFFECTS_LBCC |
						NVME_CMD_EFFECTS_NCC |
						NVME_CMD_EFFECTS_CSE_MASK);
	log->acs[nvme_admin_sanitize_nvm] |= cpu_to_le32(NVME_CMD_EFFECTS_LBCC |
						NVME_CMD_EFFECTS_CSE_MASK);

	/*
	 * The spec says the result of a security receive command depends on
	 * the previous security send command. As such, many vendors log this
	 * command as one to submitted only when no other commands to the same
	 * namespace are outstanding. The intention is to tell the host to
	 * prevent mixing security send and receive.
	 *
	 * This driver can only enforce such exclusive access against IO
	 * queues, though. We are not readily able to enforce such a rule for
	 * two commands to the admin queue, which is the only queue that
	 * matters for this command.
	 *
	 * Rather than blindly freezing the IO queues for this effect that
	 * doesn't even apply to IO, mask it off.
	 */
	log->acs[nvme_admin_security_recv] &= cpu_to_le32(~NVME_CMD_EFFECTS_CSE_MASK);

	log->iocs[nvme_cmd_write] |= cpu_to_le32(NVME_CMD_EFFECTS_LBCC);
	log->iocs[nvme_cmd_write_zeroes] |= cpu_to_le32(NVME_CMD_EFFECTS_LBCC);
	log->iocs[nvme_cmd_write_uncor] |= cpu_to_le32(NVME_CMD_EFFECTS_LBCC);
}

static int nvme_init_effects(struct nvme_ctrl *ctrl, struct nvme_id_ctrl *id)
{
	int ret = 0;

	if (ctrl->effects)
		return 0;

	if (id->lpa & NVME_CTRL_LPA_CMD_EFFECTS_LOG) {
		ret = nvme_get_effects_log(ctrl, NVME_CSI_NVM, &ctrl->effects);
		if (ret < 0)
			return ret;
	}

	if (!ctrl->effects) {
		ret = nvme_init_effects_log(ctrl, NVME_CSI_NVM, &ctrl->effects);
		if (ret < 0)
			return ret;
	}

	nvme_init_known_nvm_effects(ctrl);
	return 0;
}

static int nvme_check_ctrl_fabric_info(struct nvme_ctrl *ctrl, struct nvme_id_ctrl *id)
{
	/*
	 * In fabrics we need to verify the cntlid matches the
	 * admin connect
	 */
	if (ctrl->cntlid != le16_to_cpu(id->cntlid)) {
		dev_err(ctrl->device,
			"Mismatching cntlid: Connect %u vs Identify %u, rejecting\n",
			ctrl->cntlid, le16_to_cpu(id->cntlid));
		return -EINVAL;
	}

	if (!nvme_discovery_ctrl(ctrl) && !ctrl->kas) {
		dev_err(ctrl->device,
			"keep-alive support is mandatory for fabrics\n");
		return -EINVAL;
	}

	if (!nvme_discovery_ctrl(ctrl) && ctrl->ioccsz < 4) {
		dev_err(ctrl->device,
			"I/O queue command capsule supported size %d < 4\n",
			ctrl->ioccsz);
		return -EINVAL;
	}

	if (!nvme_discovery_ctrl(ctrl) && ctrl->iorcsz < 1) {
		dev_err(ctrl->device,
			"I/O queue response capsule supported size %d < 1\n",
			ctrl->iorcsz);
		return -EINVAL;
	}

	if (!ctrl->maxcmd) {
		dev_warn(ctrl->device,
			"Firmware bug: maximum outstanding commands is 0\n");
		ctrl->maxcmd = ctrl->sqsize + 1;
	}

	return 0;
}

static int nvme_init_identify(struct nvme_ctrl *ctrl)
{
	struct queue_limits lim;
	struct nvme_id_ctrl *id;
	u32 max_hw_sectors;
	bool prev_apst_enabled;
	int ret;

	ret = nvme_identify_ctrl(ctrl, &id);
	if (ret) {
		dev_err(ctrl->device, "Identify Controller failed (%d)\n", ret);
		return -EIO;
	}

	if (!(ctrl->ops->flags & NVME_F_FABRICS))
		ctrl->cntlid = le16_to_cpu(id->cntlid);

	if (!ctrl->identified) {
		unsigned int i;

		/*
		 * Check for quirks.  Quirk can depend on firmware version,
		 * so, in principle, the set of quirks present can change
		 * across a reset.  As a possible future enhancement, we
		 * could re-scan for quirks every time we reinitialize
		 * the device, but we'd have to make sure that the driver
		 * behaves intelligently if the quirks change.
		 */
		for (i = 0; i < ARRAY_SIZE(core_quirks); i++) {
			if (quirk_matches(id, &core_quirks[i]))
				ctrl->quirks |= core_quirks[i].quirks;
		}

		ret = nvme_init_subsystem(ctrl, id);
		if (ret)
			goto out_free;

		ret = nvme_init_effects(ctrl, id);
		if (ret)
			goto out_free;
	}

	if (le16_to_cpu(id->awupf) != ctrl->subsys->awupf) {
		dev_err_ratelimited(ctrl->device,
			"inconsistent AWUPF, controller not added (%u/%u).\n",
			le16_to_cpu(id->awupf), ctrl->subsys->awupf);
		ret = -EINVAL;
		goto out_free;
	}

	memcpy(ctrl->subsys->firmware_rev, id->fr,
	       sizeof(ctrl->subsys->firmware_rev));

	if (force_apst && (ctrl->quirks & NVME_QUIRK_NO_DEEPEST_PS)) {
		dev_warn(ctrl->device, "forcibly allowing all power states due to nvme_core.force_apst -- use at your own risk\n");
		ctrl->quirks &= ~NVME_QUIRK_NO_DEEPEST_PS;
	}

	ctrl->crdt[0] = le16_to_cpu(id->crdt1);
	ctrl->crdt[1] = le16_to_cpu(id->crdt2);
	ctrl->crdt[2] = le16_to_cpu(id->crdt3);

	ctrl->oacs = le16_to_cpu(id->oacs);
	ctrl->oncs = le16_to_cpu(id->oncs);
	ctrl->mtfa = le16_to_cpu(id->mtfa);
	ctrl->oaes = le32_to_cpu(id->oaes);
	ctrl->wctemp = le16_to_cpu(id->wctemp);
	ctrl->cctemp = le16_to_cpu(id->cctemp);

	atomic_set(&ctrl->abort_limit, id->acl + 1);
	ctrl->vwc = id->vwc;
	if (id->mdts)
		max_hw_sectors = nvme_mps_to_sectors(ctrl, id->mdts);
	else
		max_hw_sectors = UINT_MAX;
	ctrl->max_hw_sectors =
		min_not_zero(ctrl->max_hw_sectors, max_hw_sectors);

	lim = queue_limits_start_update(ctrl->admin_q);
	nvme_set_ctrl_limits(ctrl, &lim);
	ret = queue_limits_commit_update(ctrl->admin_q, &lim);
	if (ret)
		goto out_free;

	ctrl->sgls = le32_to_cpu(id->sgls);
	ctrl->kas = le16_to_cpu(id->kas);
	ctrl->max_namespaces = le32_to_cpu(id->mnan);
	ctrl->ctratt = le32_to_cpu(id->ctratt);

	ctrl->cntrltype = id->cntrltype;
	ctrl->dctype = id->dctype;

	if (id->rtd3e) {
		/* us -> s */
		u32 transition_time = le32_to_cpu(id->rtd3e) / USEC_PER_SEC;

		ctrl->shutdown_timeout = clamp_t(unsigned int, transition_time,
						 shutdown_timeout, 60);

		if (ctrl->shutdown_timeout != shutdown_timeout)
			dev_info(ctrl->device,
				 "D3 entry latency set to %u seconds\n",
				 ctrl->shutdown_timeout);
	} else
		ctrl->shutdown_timeout = shutdown_timeout;

	ctrl->npss = id->npss;
	ctrl->apsta = id->apsta;
	prev_apst_enabled = ctrl->apst_enabled;
	if (ctrl->quirks & NVME_QUIRK_NO_APST) {
		if (force_apst && id->apsta) {
			dev_warn(ctrl->device, "forcibly allowing APST due to nvme_core.force_apst -- use at your own risk\n");
			ctrl->apst_enabled = true;
		} else {
			ctrl->apst_enabled = false;
		}
	} else {
		ctrl->apst_enabled = id->apsta;
	}
	memcpy(ctrl->psd, id->psd, sizeof(ctrl->psd));

	if (ctrl->ops->flags & NVME_F_FABRICS) {
		ctrl->icdoff = le16_to_cpu(id->icdoff);
		ctrl->ioccsz = le32_to_cpu(id->ioccsz);
		ctrl->iorcsz = le32_to_cpu(id->iorcsz);
		ctrl->maxcmd = le16_to_cpu(id->maxcmd);

		ret = nvme_check_ctrl_fabric_info(ctrl, id);
		if (ret)
			goto out_free;
	} else {
		ctrl->hmpre = le32_to_cpu(id->hmpre);
		ctrl->hmmin = le32_to_cpu(id->hmmin);
		ctrl->hmminds = le32_to_cpu(id->hmminds);
		ctrl->hmmaxd = le16_to_cpu(id->hmmaxd);
	}

	ret = nvme_mpath_init_identify(ctrl, id);
	if (ret < 0)
		goto out_free;

	if (ctrl->apst_enabled && !prev_apst_enabled)
		dev_pm_qos_expose_latency_tolerance(ctrl->device);
	else if (!ctrl->apst_enabled && prev_apst_enabled)
		dev_pm_qos_hide_latency_tolerance(ctrl->device);
out_free:
	kfree(id);
	return ret;
}

/*
 * Initialize the cached copies of the Identify data and various controller
 * register in our nvme_ctrl structure.  This should be called as soon as
 * the admin queue is fully up and running.
 */
int nvme_init_ctrl_finish(struct nvme_ctrl *ctrl, bool was_suspended)
{
	int ret;

	ret = ctrl->ops->reg_read32(ctrl, NVME_REG_VS, &ctrl->vs);
	if (ret) {
		dev_err(ctrl->device, "Reading VS failed (%d)\n", ret);
		return ret;
	}

	ctrl->sqsize = min_t(u16, NVME_CAP_MQES(ctrl->cap), ctrl->sqsize);

	if (ctrl->vs >= NVME_VS(1, 1, 0))
		ctrl->subsystem = NVME_CAP_NSSRC(ctrl->cap);

	ret = nvme_init_identify(ctrl);
	if (ret)
		return ret;

	ret = nvme_configure_apst(ctrl);
	if (ret < 0)
		return ret;

	ret = nvme_configure_timestamp(ctrl);
	if (ret < 0)
		return ret;

	ret = nvme_configure_host_options(ctrl);
	if (ret < 0)
		return ret;

	nvme_configure_opal(ctrl, was_suspended);

	if (!ctrl->identified && !nvme_discovery_ctrl(ctrl)) {
		/*
		 * Do not return errors unless we are in a controller reset,
		 * the controller works perfectly fine without hwmon.
		 */
		ret = nvme_hwmon_init(ctrl);
		if (ret == -EINTR)
			return ret;
	}

	clear_bit(NVME_CTRL_DIRTY_CAPABILITY, &ctrl->flags);
	ctrl->identified = true;

	nvme_start_keep_alive(ctrl);

	return 0;
}
EXPORT_SYMBOL_GPL(nvme_init_ctrl_finish);

static int nvme_dev_open(struct inode *inode, struct file *file)
{
	struct nvme_ctrl *ctrl =
		container_of(inode->i_cdev, struct nvme_ctrl, cdev);

	switch (nvme_ctrl_state(ctrl)) {
	case NVME_CTRL_LIVE:
		break;
	default:
		return -EWOULDBLOCK;
	}

	nvme_get_ctrl(ctrl);
	if (!try_module_get(ctrl->ops->module)) {
		nvme_put_ctrl(ctrl);
		return -EINVAL;
	}

	file->private_data = ctrl;
	return 0;
}

static int nvme_dev_release(struct inode *inode, struct file *file)
{
	struct nvme_ctrl *ctrl =
		container_of(inode->i_cdev, struct nvme_ctrl, cdev);

	module_put(ctrl->ops->module);
	nvme_put_ctrl(ctrl);
	return 0;
}

static const struct file_operations nvme_dev_fops = {
	.owner		= THIS_MODULE,
	.open		= nvme_dev_open,
	.release	= nvme_dev_release,
	.unlocked_ioctl	= nvme_dev_ioctl,
	.compat_ioctl	= compat_ptr_ioctl,
	.uring_cmd	= nvme_dev_uring_cmd,
};

static struct nvme_ns_head *nvme_find_ns_head(struct nvme_ctrl *ctrl,
		unsigned nsid)
{
	struct nvme_ns_head *h;

	lockdep_assert_held(&ctrl->subsys->lock);

	list_for_each_entry(h, &ctrl->subsys->nsheads, entry) {
		/*
		 * Private namespaces can share NSIDs under some conditions.
		 * In that case we can't use the same ns_head for namespaces
		 * with the same NSID.
		 */
		if (h->ns_id != nsid || !nvme_is_unique_nsid(ctrl, h))
			continue;
		if (nvme_tryget_ns_head(h))
			return h;
	}

	return NULL;
}

static int nvme_subsys_check_duplicate_ids(struct nvme_subsystem *subsys,
		struct nvme_ns_ids *ids)
{
	bool has_uuid = !uuid_is_null(&ids->uuid);
	bool has_nguid = memchr_inv(ids->nguid, 0, sizeof(ids->nguid));
	bool has_eui64 = memchr_inv(ids->eui64, 0, sizeof(ids->eui64));
	struct nvme_ns_head *h;

	lockdep_assert_held(&subsys->lock);

	list_for_each_entry(h, &subsys->nsheads, entry) {
		if (has_uuid && uuid_equal(&ids->uuid, &h->ids.uuid))
			return -EINVAL;
		if (has_nguid &&
		    memcmp(&ids->nguid, &h->ids.nguid, sizeof(ids->nguid)) == 0)
			return -EINVAL;
		if (has_eui64 &&
		    memcmp(&ids->eui64, &h->ids.eui64, sizeof(ids->eui64)) == 0)
			return -EINVAL;
	}

	return 0;
}

static void nvme_cdev_rel(struct device *dev)
{
	ida_free(&nvme_ns_chr_minor_ida, MINOR(dev->devt));
}

void nvme_cdev_del(struct cdev *cdev, struct device *cdev_device)
{
	cdev_device_del(cdev, cdev_device);
	put_device(cdev_device);
}

int nvme_cdev_add(struct cdev *cdev, struct device *cdev_device,
		const struct file_operations *fops, struct module *owner)
{
	int minor, ret;

	minor = ida_alloc(&nvme_ns_chr_minor_ida, GFP_KERNEL);
	if (minor < 0)
		return minor;
	cdev_device->devt = MKDEV(MAJOR(nvme_ns_chr_devt), minor);
	cdev_device->class = &nvme_ns_chr_class;
	cdev_device->release = nvme_cdev_rel;
	device_initialize(cdev_device);
	cdev_init(cdev, fops);
	cdev->owner = owner;
	ret = cdev_device_add(cdev, cdev_device);
	if (ret)
		put_device(cdev_device);

	return ret;
}

static int nvme_ns_chr_open(struct inode *inode, struct file *file)
{
	return nvme_ns_open(container_of(inode->i_cdev, struct nvme_ns, cdev));
}

static int nvme_ns_chr_release(struct inode *inode, struct file *file)
{
	nvme_ns_release(container_of(inode->i_cdev, struct nvme_ns, cdev));
	return 0;
}

static const struct file_operations nvme_ns_chr_fops = {
	.owner		= THIS_MODULE,
	.open		= nvme_ns_chr_open,
	.release	= nvme_ns_chr_release,
	.unlocked_ioctl	= nvme_ns_chr_ioctl,
	.compat_ioctl	= compat_ptr_ioctl,
	.uring_cmd	= nvme_ns_chr_uring_cmd,
	.uring_cmd_iopoll = nvme_ns_chr_uring_cmd_iopoll,
};

static int nvme_add_ns_cdev(struct nvme_ns *ns)
{
	int ret;

	ns->cdev_device.parent = ns->ctrl->device;
	ret = dev_set_name(&ns->cdev_device, "ng%dn%d",
			   ns->ctrl->instance, ns->head->instance);
	if (ret)
		return ret;

	return nvme_cdev_add(&ns->cdev, &ns->cdev_device, &nvme_ns_chr_fops,
			     ns->ctrl->ops->module);
}

static struct nvme_ns_head *nvme_alloc_ns_head(struct nvme_ctrl *ctrl,
		struct nvme_ns_info *info)
{
	struct nvme_ns_head *head;
	size_t size = sizeof(*head);
	int ret = -ENOMEM;

#ifdef CONFIG_NVME_MULTIPATH
	size += num_possible_nodes() * sizeof(struct nvme_ns *);
#endif

	head = kzalloc(size, GFP_KERNEL);
	if (!head)
		goto out;
	ret = ida_alloc_min(&ctrl->subsys->ns_ida, 1, GFP_KERNEL);
	if (ret < 0)
		goto out_free_head;
	head->instance = ret;
	INIT_LIST_HEAD(&head->list);
	ret = init_srcu_struct(&head->srcu);
	if (ret)
		goto out_ida_remove;
	head->subsys = ctrl->subsys;
	head->ns_id = info->nsid;
	head->ids = info->ids;
	head->shared = info->is_shared;
	head->rotational = info->is_rotational;
	ratelimit_state_init(&head->rs_nuse, 5 * HZ, 1);
	ratelimit_set_flags(&head->rs_nuse, RATELIMIT_MSG_ON_RELEASE);
	kref_init(&head->ref);

	if (head->ids.csi) {
		ret = nvme_get_effects_log(ctrl, head->ids.csi, &head->effects);
		if (ret)
			goto out_cleanup_srcu;
	} else
		head->effects = ctrl->effects;

	ret = nvme_mpath_alloc_disk(ctrl, head);
	if (ret)
		goto out_cleanup_srcu;

	list_add_tail(&head->entry, &ctrl->subsys->nsheads);

	kref_get(&ctrl->subsys->ref);

	return head;
out_cleanup_srcu:
	cleanup_srcu_struct(&head->srcu);
out_ida_remove:
	ida_free(&ctrl->subsys->ns_ida, head->instance);
out_free_head:
	kfree(head);
out:
	if (ret > 0)
		ret = blk_status_to_errno(nvme_error_status(ret));
	return ERR_PTR(ret);
}

static int nvme_global_check_duplicate_ids(struct nvme_subsystem *this,
		struct nvme_ns_ids *ids)
{
	struct nvme_subsystem *s;
	int ret = 0;

	/*
	 * Note that this check is racy as we try to avoid holding the global
	 * lock over the whole ns_head creation.  But it is only intended as
	 * a sanity check anyway.
	 */
	mutex_lock(&nvme_subsystems_lock);
	list_for_each_entry(s, &nvme_subsystems, entry) {
		if (s == this)
			continue;
		mutex_lock(&s->lock);
		ret = nvme_subsys_check_duplicate_ids(s, ids);
		mutex_unlock(&s->lock);
		if (ret)
			break;
	}
	mutex_unlock(&nvme_subsystems_lock);

	return ret;
}

static int nvme_init_ns_head(struct nvme_ns *ns, struct nvme_ns_info *info)
{
	struct nvme_ctrl *ctrl = ns->ctrl;
	struct nvme_ns_head *head = NULL;
	int ret;

	ret = nvme_global_check_duplicate_ids(ctrl->subsys, &info->ids);
	if (ret) {
		/*
		 * We've found two different namespaces on two different
		 * subsystems that report the same ID.  This is pretty nasty
		 * for anything that actually requires unique device
		 * identification.  In the kernel we need this for multipathing,
		 * and in user space the /dev/disk/by-id/ links rely on it.
		 *
		 * If the device also claims to be multi-path capable back off
		 * here now and refuse the probe the second device as this is a
		 * recipe for data corruption.  If not this is probably a
		 * cheap consumer device if on the PCIe bus, so let the user
		 * proceed and use the shiny toy, but warn that with changing
		 * probing order (which due to our async probing could just be
		 * device taking longer to startup) the other device could show
		 * up at any time.
		 */
		nvme_print_device_info(ctrl);
		if ((ns->ctrl->ops->flags & NVME_F_FABRICS) || /* !PCIe */
		    ((ns->ctrl->subsys->cmic & NVME_CTRL_CMIC_MULTI_CTRL) &&
		     info->is_shared)) {
			dev_err(ctrl->device,
				"ignoring nsid %d because of duplicate IDs\n",
				info->nsid);
			return ret;
		}

		dev_err(ctrl->device,
			"clearing duplicate IDs for nsid %d\n", info->nsid);
		dev_err(ctrl->device,
			"use of /dev/disk/by-id/ may cause data corruption\n");
		memset(&info->ids.nguid, 0, sizeof(info->ids.nguid));
		memset(&info->ids.uuid, 0, sizeof(info->ids.uuid));
		memset(&info->ids.eui64, 0, sizeof(info->ids.eui64));
		ctrl->quirks |= NVME_QUIRK_BOGUS_NID;
	}

	mutex_lock(&ctrl->subsys->lock);
	head = nvme_find_ns_head(ctrl, info->nsid);
	if (!head) {
		ret = nvme_subsys_check_duplicate_ids(ctrl->subsys, &info->ids);
		if (ret) {
			dev_err(ctrl->device,
				"duplicate IDs in subsystem for nsid %d\n",
				info->nsid);
			goto out_unlock;
		}
		head = nvme_alloc_ns_head(ctrl, info);
		if (IS_ERR(head)) {
			ret = PTR_ERR(head);
			goto out_unlock;
		}
	} else {
		ret = -EINVAL;
		if ((!info->is_shared || !head->shared) &&
		    !list_empty(&head->list)) {
			dev_err(ctrl->device,
				"Duplicate unshared namespace %d\n",
				info->nsid);
			goto out_put_ns_head;
		}
		if (!nvme_ns_ids_equal(&head->ids, &info->ids)) {
			dev_err(ctrl->device,
				"IDs don't match for shared namespace %d\n",
					info->nsid);
			goto out_put_ns_head;
		}

		if (!multipath) {
			dev_warn(ctrl->device,
				"Found shared namespace %d, but multipathing not supported.\n",
				info->nsid);
			dev_warn_once(ctrl->device,
				"Shared namespace support requires core_nvme.multipath=Y.\n");
		}
	}

	list_add_tail_rcu(&ns->siblings, &head->list);
	ns->head = head;
	mutex_unlock(&ctrl->subsys->lock);

#ifdef CONFIG_NVME_MULTIPATH
	cancel_delayed_work(&head->remove_work);
#endif
	return 0;

out_put_ns_head:
	nvme_put_ns_head(head);
out_unlock:
	mutex_unlock(&ctrl->subsys->lock);
	return ret;
}

struct nvme_ns *nvme_find_get_ns(struct nvme_ctrl *ctrl, unsigned nsid)
{
	struct nvme_ns *ns, *ret = NULL;
	int srcu_idx;

	srcu_idx = srcu_read_lock(&ctrl->srcu);
	list_for_each_entry_srcu(ns, &ctrl->namespaces, list,
				 srcu_read_lock_held(&ctrl->srcu)) {
		if (ns->head->ns_id == nsid) {
			if (!nvme_get_ns(ns))
				continue;
			ret = ns;
			break;
		}
		if (ns->head->ns_id > nsid)
			break;
	}
	srcu_read_unlock(&ctrl->srcu, srcu_idx);
	return ret;
}
EXPORT_SYMBOL_NS_GPL(nvme_find_get_ns, "NVME_TARGET_PASSTHRU");

/*
 * Add the namespace to the controller list while keeping the list ordered.
 */
static void nvme_ns_add_to_ctrl_list(struct nvme_ns *ns)
{
	struct nvme_ns *tmp;

	list_for_each_entry_reverse(tmp, &ns->ctrl->namespaces, list) {
		if (tmp->head->ns_id < ns->head->ns_id) {
			list_add_rcu(&ns->list, &tmp->list);
			return;
		}
	}
	list_add(&ns->list, &ns->ctrl->namespaces);
}

static void nvme_alloc_ns(struct nvme_ctrl *ctrl, struct nvme_ns_info *info)
{
	struct queue_limits lim = { };
	struct nvme_ns *ns;
	struct gendisk *disk;
	int node = ctrl->numa_node;
	bool last_path = false;

	ns = kzalloc_node(sizeof(*ns), GFP_KERNEL, node);
	if (!ns)
		return;

<<<<<<< HEAD
	/*申请多队列gendisk*/
	disk = blk_mq_alloc_disk(ctrl->tagset, ns);
=======
	if (ctrl->opts && ctrl->opts->data_digest)
		lim.features |= BLK_FEAT_STABLE_WRITES;
	if (ctrl->ops->supports_pci_p2pdma &&
	    ctrl->ops->supports_pci_p2pdma(ctrl))
		lim.features |= BLK_FEAT_PCI_P2PDMA;

	disk = blk_mq_alloc_disk(ctrl->tagset, &lim, ns);
>>>>>>> 155a3c00
	if (IS_ERR(disk))
		goto out_free_ns;
	disk->fops = &nvme_bdev_ops;/*设置块设备操作集*/
	disk->private_data = ns;

	ns->disk = disk;/*指定disk*/
	ns->queue = disk->queue;
	ns->ctrl = ctrl;
	kref_init(&ns->kref);

	if (nvme_init_ns_head(ns, info))
		goto out_cleanup_disk;

	/*
	 * If multipathing is enabled, the device name for all disks and not
	 * just those that represent shared namespaces needs to be based on the
	 * subsystem instance.  Using the controller instance for private
	 * namespaces could lead to naming collisions between shared and private
	 * namespaces if they don't use a common numbering scheme.
	 *
	 * If multipathing is not enabled, disk names must use the controller
	 * instance as shared namespaces will show up as multiple block
	 * devices.
	 */
	if (nvme_ns_head_multipath(ns->head)) {
		sprintf(disk->disk_name, "nvme%dc%dn%d", ctrl->subsys->instance,
			ctrl->instance, ns->head->instance);
		disk->flags |= GENHD_FL_HIDDEN;
	} else if (multipath) {
		sprintf(disk->disk_name, "nvme%dn%d", ctrl->subsys->instance,
			ns->head->instance);
	} else {
		/*设置磁盘名称*/
		sprintf(disk->disk_name, "nvme%dn%d", ctrl->instance,
			ns->head->instance);
	}

	if (nvme_update_ns_info(ns, info))
		goto out_unlink_ns;

	mutex_lock(&ctrl->namespaces_lock);
	/*
	 * Ensure that no namespaces are added to the ctrl list after the queues
	 * are frozen, thereby avoiding a deadlock between scan and reset.
	 */
	if (test_bit(NVME_CTRL_FROZEN, &ctrl->flags)) {
		mutex_unlock(&ctrl->namespaces_lock);
		goto out_unlink_ns;
	}
	nvme_ns_add_to_ctrl_list(ns);
	mutex_unlock(&ctrl->namespaces_lock);
	synchronize_srcu(&ctrl->srcu);
	nvme_get_ctrl(ctrl);

	/*将disk加入到系统*/
	if (device_add_disk(ctrl->device, ns->disk, nvme_ns_attr_groups))
		goto out_cleanup_ns_from_list;

	if (!nvme_ns_head_multipath(ns->head))
		nvme_add_ns_cdev(ns);

	nvme_mpath_add_disk(ns, info->anagrpid);
	nvme_fault_inject_init(&ns->fault_inject, ns->disk->disk_name);

	/*
	 * Set ns->disk->device->driver_data to ns so we can access
	 * ns->head->passthru_err_log_enabled in
	 * nvme_io_passthru_err_log_enabled_[store | show]().
	 */
	dev_set_drvdata(disk_to_dev(ns->disk), ns);

	return;

 out_cleanup_ns_from_list:
	nvme_put_ctrl(ctrl);
	mutex_lock(&ctrl->namespaces_lock);
	list_del_rcu(&ns->list);
	mutex_unlock(&ctrl->namespaces_lock);
	synchronize_srcu(&ctrl->srcu);
 out_unlink_ns:
	mutex_lock(&ctrl->subsys->lock);
	list_del_rcu(&ns->siblings);
	if (list_empty(&ns->head->list)) {
		list_del_init(&ns->head->entry);
		/*
		 * If multipath is not configured, we still create a namespace
		 * head (nshead), but head->disk is not initialized in that
		 * case.  As a result, only a single reference to nshead is held
		 * (via kref_init()) when it is created. Therefore, ensure that
		 * we do not release the reference to nshead twice if head->disk
		 * is not present.
		 */
		if (ns->head->disk)
			last_path = true;
	}
	mutex_unlock(&ctrl->subsys->lock);
	if (last_path)
		nvme_put_ns_head(ns->head);
	nvme_put_ns_head(ns->head);
 out_cleanup_disk:
	put_disk(disk);
 out_free_ns:
	kfree(ns);
}

static void nvme_ns_remove(struct nvme_ns *ns)
{
	bool last_path = false;

	if (test_and_set_bit(NVME_NS_REMOVING, &ns->flags))
		return;

	clear_bit(NVME_NS_READY, &ns->flags);
	set_capacity(ns->disk, 0);
	nvme_fault_inject_fini(&ns->fault_inject);

	/*
	 * Ensure that !NVME_NS_READY is seen by other threads to prevent
	 * this ns going back into current_path.
	 */
	synchronize_srcu(&ns->head->srcu);

	/* wait for concurrent submissions */
	if (nvme_mpath_clear_current_path(ns))
		synchronize_srcu(&ns->head->srcu);

	mutex_lock(&ns->ctrl->subsys->lock);
	list_del_rcu(&ns->siblings);
	if (list_empty(&ns->head->list)) {
		if (!nvme_mpath_queue_if_no_path(ns->head))
			list_del_init(&ns->head->entry);
		last_path = true;
	}
	mutex_unlock(&ns->ctrl->subsys->lock);

	/* guarantee not available in head->list */
	synchronize_srcu(&ns->head->srcu);

	if (!nvme_ns_head_multipath(ns->head))
		nvme_cdev_del(&ns->cdev, &ns->cdev_device);

	nvme_mpath_remove_sysfs_link(ns);

	del_gendisk(ns->disk);

	mutex_lock(&ns->ctrl->namespaces_lock);
	list_del_rcu(&ns->list);
	mutex_unlock(&ns->ctrl->namespaces_lock);
	synchronize_srcu(&ns->ctrl->srcu);

	if (last_path)
		nvme_mpath_remove_disk(ns->head);
	nvme_put_ns(ns);
}

static void nvme_ns_remove_by_nsid(struct nvme_ctrl *ctrl, u32 nsid)
{
	struct nvme_ns *ns = nvme_find_get_ns(ctrl, nsid);

	if (ns) {
		nvme_ns_remove(ns);
		nvme_put_ns(ns);
	}
}

static void nvme_validate_ns(struct nvme_ns *ns, struct nvme_ns_info *info)
{
	int ret = NVME_SC_INVALID_NS | NVME_STATUS_DNR;

	if (!nvme_ns_ids_equal(&ns->head->ids, &info->ids)) {
		dev_err(ns->ctrl->device,
			"identifiers changed for nsid %d\n", ns->head->ns_id);
		goto out;
	}

	ret = nvme_update_ns_info(ns, info);
out:
	/*
	 * Only remove the namespace if we got a fatal error back from the
	 * device, otherwise ignore the error and just move on.
	 *
	 * TODO: we should probably schedule a delayed retry here.
	 */
	if (ret > 0 && (ret & NVME_STATUS_DNR))
		nvme_ns_remove(ns);
}

static void nvme_scan_ns(struct nvme_ctrl *ctrl, unsigned nsid)
{
	struct nvme_ns_info info = { .nsid = nsid };
	struct nvme_ns *ns;
	int ret = 1;

	if (nvme_identify_ns_descs(ctrl, &info))
		return;

	if (info.ids.csi != NVME_CSI_NVM && !nvme_multi_css(ctrl)) {
		dev_warn(ctrl->device,
			"command set not reported for nsid: %d\n", nsid);
		return;
	}

	/*
	 * If available try to use the Command Set Idependent Identify Namespace
	 * data structure to find all the generic information that is needed to
	 * set up a namespace.  If not fall back to the legacy version.
	 */
	if ((ctrl->cap & NVME_CAP_CRMS_CRIMS) ||
	    (info.ids.csi != NVME_CSI_NVM && info.ids.csi != NVME_CSI_ZNS) ||
	    ctrl->vs >= NVME_VS(2, 0, 0))
		ret = nvme_ns_info_from_id_cs_indep(ctrl, &info);
	if (ret > 0)
		ret = nvme_ns_info_from_identify(ctrl, &info);

	if (info.is_removed)
		nvme_ns_remove_by_nsid(ctrl, nsid);

	/*
	 * Ignore the namespace if it is not ready. We will get an AEN once it
	 * becomes ready and restart the scan.
	 */
	if (ret || !info.is_ready)
		return;

	ns = nvme_find_get_ns(ctrl, nsid);
	if (ns) {
		nvme_validate_ns(ns, &info);
		nvme_put_ns(ns);
	} else {
		nvme_alloc_ns(ctrl, &info);
	}
}

/**
 * struct async_scan_info - keeps track of controller & NSIDs to scan
 * @ctrl:	Controller on which namespaces are being scanned
 * @next_nsid:	Index of next NSID to scan in ns_list
 * @ns_list:	Pointer to list of NSIDs to scan
 *
 * Note: There is a single async_scan_info structure shared by all instances
 * of nvme_scan_ns_async() scanning a given controller, so the atomic
 * operations on next_nsid are critical to ensure each instance scans a unique
 * NSID.
 */
struct async_scan_info {
	struct nvme_ctrl *ctrl;
	atomic_t next_nsid;
	__le32 *ns_list;
};

static void nvme_scan_ns_async(void *data, async_cookie_t cookie)
{
	struct async_scan_info *scan_info = data;
	int idx;
	u32 nsid;

	idx = (u32)atomic_fetch_inc(&scan_info->next_nsid);
	nsid = le32_to_cpu(scan_info->ns_list[idx]);

	nvme_scan_ns(scan_info->ctrl, nsid);
}

static void nvme_remove_invalid_namespaces(struct nvme_ctrl *ctrl,
					unsigned nsid)
{
	struct nvme_ns *ns, *next;
	LIST_HEAD(rm_list);

	mutex_lock(&ctrl->namespaces_lock);
	list_for_each_entry_safe(ns, next, &ctrl->namespaces, list) {
		if (ns->head->ns_id > nsid) {
			list_del_rcu(&ns->list);
			synchronize_srcu(&ctrl->srcu);
			list_add_tail_rcu(&ns->list, &rm_list);
		}
	}
	mutex_unlock(&ctrl->namespaces_lock);

	list_for_each_entry_safe(ns, next, &rm_list, list)
		nvme_ns_remove(ns);
}

static int nvme_scan_ns_list(struct nvme_ctrl *ctrl)
{
	const int nr_entries = NVME_IDENTIFY_DATA_SIZE / sizeof(__le32);
	__le32 *ns_list;
	u32 prev = 0;
	int ret = 0, i;
	ASYNC_DOMAIN(domain);
	struct async_scan_info scan_info;

	ns_list = kzalloc(NVME_IDENTIFY_DATA_SIZE, GFP_KERNEL);
	if (!ns_list)
		return -ENOMEM;

	scan_info.ctrl = ctrl;
	scan_info.ns_list = ns_list;
	for (;;) {
		struct nvme_command cmd = {
			.identify.opcode	= nvme_admin_identify,
			.identify.cns		= NVME_ID_CNS_NS_ACTIVE_LIST,
			.identify.nsid		= cpu_to_le32(prev),
		};

		ret = nvme_submit_sync_cmd(ctrl->admin_q, &cmd, ns_list,
					    NVME_IDENTIFY_DATA_SIZE);
		if (ret) {
			dev_warn(ctrl->device,
				"Identify NS List failed (status=0x%x)\n", ret);
			goto free;
		}

		atomic_set(&scan_info.next_nsid, 0);
		for (i = 0; i < nr_entries; i++) {
			u32 nsid = le32_to_cpu(ns_list[i]);

			if (!nsid)	/* end of the list? */
				goto out;
			async_schedule_domain(nvme_scan_ns_async, &scan_info,
						&domain);
			while (++prev < nsid)
				nvme_ns_remove_by_nsid(ctrl, prev);
		}
		async_synchronize_full_domain(&domain);
	}
 out:
	nvme_remove_invalid_namespaces(ctrl, prev);
 free:
	async_synchronize_full_domain(&domain);
	kfree(ns_list);
	return ret;
}

static void nvme_scan_ns_sequential(struct nvme_ctrl *ctrl)
{
	struct nvme_id_ctrl *id;
	u32 nn, i;

	if (nvme_identify_ctrl(ctrl, &id))
		return;
	nn = le32_to_cpu(id->nn);
	kfree(id);

	for (i = 1; i <= nn; i++)
		nvme_scan_ns(ctrl, i);

	nvme_remove_invalid_namespaces(ctrl, nn);
}

static void nvme_clear_changed_ns_log(struct nvme_ctrl *ctrl)
{
	size_t log_size = NVME_MAX_CHANGED_NAMESPACES * sizeof(__le32);
	__le32 *log;
	int error;

	log = kzalloc(log_size, GFP_KERNEL);
	if (!log)
		return;

	/*
	 * We need to read the log to clear the AEN, but we don't want to rely
	 * on it for the changed namespace information as userspace could have
	 * raced with us in reading the log page, which could cause us to miss
	 * updates.
	 */
	error = nvme_get_log(ctrl, NVME_NSID_ALL, NVME_LOG_CHANGED_NS, 0,
			NVME_CSI_NVM, log, log_size, 0);
	if (error)
		dev_warn(ctrl->device,
			"reading changed ns log failed: %d\n", error);

	kfree(log);
}

static void nvme_scan_work(struct work_struct *work)
{
	struct nvme_ctrl *ctrl =
		container_of(work, struct nvme_ctrl, scan_work);
	int ret;

	/* No tagset on a live ctrl means IO queues could not created */
	if (nvme_ctrl_state(ctrl) != NVME_CTRL_LIVE || !ctrl->tagset)
		return;

	/*
	 * Identify controller limits can change at controller reset due to
	 * new firmware download, even though it is not common we cannot ignore
	 * such scenario. Controller's non-mdts limits are reported in the unit
	 * of logical blocks that is dependent on the format of attached
	 * namespace. Hence re-read the limits at the time of ns allocation.
	 */
	ret = nvme_init_non_mdts_limits(ctrl);
	if (ret < 0) {
		dev_warn(ctrl->device,
			"reading non-mdts-limits failed: %d\n", ret);
		return;
	}

	if (test_and_clear_bit(NVME_AER_NOTICE_NS_CHANGED, &ctrl->events)) {
		dev_info(ctrl->device, "rescanning namespaces.\n");
		nvme_clear_changed_ns_log(ctrl);
	}

	mutex_lock(&ctrl->scan_lock);
	if (!nvme_id_cns_ok(ctrl, NVME_ID_CNS_NS_ACTIVE_LIST)) {
		nvme_scan_ns_sequential(ctrl);
	} else {
		/*
		 * Fall back to sequential scan if DNR is set to handle broken
		 * devices which should support Identify NS List (as per the VS
		 * they report) but don't actually support it.
		 */
		ret = nvme_scan_ns_list(ctrl);
		if (ret > 0 && ret & NVME_STATUS_DNR)
			nvme_scan_ns_sequential(ctrl);
	}
	mutex_unlock(&ctrl->scan_lock);

	/* Requeue if we have missed AENs */
	if (test_bit(NVME_AER_NOTICE_NS_CHANGED, &ctrl->events))
		nvme_queue_scan(ctrl);
#ifdef CONFIG_NVME_MULTIPATH
	else if (ctrl->ana_log_buf)
		/* Re-read the ANA log page to not miss updates */
		queue_work(nvme_wq, &ctrl->ana_work);
#endif
}

/*
 * This function iterates the namespace list unlocked to allow recovery from
 * controller failure. It is up to the caller to ensure the namespace list is
 * not modified by scan work while this function is executing.
 */
void nvme_remove_namespaces(struct nvme_ctrl *ctrl)
{
	struct nvme_ns *ns, *next;
	LIST_HEAD(ns_list);

	/*
	 * make sure to requeue I/O to all namespaces as these
	 * might result from the scan itself and must complete
	 * for the scan_work to make progress
	 */
	nvme_mpath_clear_ctrl_paths(ctrl);

	/*
	 * Unquiesce io queues so any pending IO won't hang, especially
	 * those submitted from scan work
	 */
	nvme_unquiesce_io_queues(ctrl);

	/* prevent racing with ns scanning */
	flush_work(&ctrl->scan_work);

	/*
	 * The dead states indicates the controller was not gracefully
	 * disconnected. In that case, we won't be able to flush any data while
	 * removing the namespaces' disks; fail all the queues now to avoid
	 * potentially having to clean up the failed sync later.
	 */
	if (nvme_ctrl_state(ctrl) == NVME_CTRL_DEAD)
		nvme_mark_namespaces_dead(ctrl);

	/* this is a no-op when called from the controller reset handler */
	nvme_change_ctrl_state(ctrl, NVME_CTRL_DELETING_NOIO);

	mutex_lock(&ctrl->namespaces_lock);
	list_splice_init_rcu(&ctrl->namespaces, &ns_list, synchronize_rcu);
	mutex_unlock(&ctrl->namespaces_lock);
	synchronize_srcu(&ctrl->srcu);

	list_for_each_entry_safe(ns, next, &ns_list, list)
		nvme_ns_remove(ns);
}
EXPORT_SYMBOL_GPL(nvme_remove_namespaces);

static int nvme_class_uevent(const struct device *dev, struct kobj_uevent_env *env)
{
	const struct nvme_ctrl *ctrl =
		container_of(dev, struct nvme_ctrl, ctrl_device);
	struct nvmf_ctrl_options *opts = ctrl->opts;
	int ret;

	ret = add_uevent_var(env, "NVME_TRTYPE=%s", ctrl->ops->name);
	if (ret)
		return ret;

	if (opts) {
		ret = add_uevent_var(env, "NVME_TRADDR=%s", opts->traddr);
		if (ret)
			return ret;

		ret = add_uevent_var(env, "NVME_TRSVCID=%s",
				opts->trsvcid ?: "none");
		if (ret)
			return ret;

		ret = add_uevent_var(env, "NVME_HOST_TRADDR=%s",
				opts->host_traddr ?: "none");
		if (ret)
			return ret;

		ret = add_uevent_var(env, "NVME_HOST_IFACE=%s",
				opts->host_iface ?: "none");
	}
	return ret;
}

static void nvme_change_uevent(struct nvme_ctrl *ctrl, char *envdata)
{
	char *envp[2] = { envdata, NULL };

	kobject_uevent_env(&ctrl->device->kobj, KOBJ_CHANGE, envp);
}

static void nvme_aen_uevent(struct nvme_ctrl *ctrl)
{
	char *envp[2] = { NULL, NULL };
	u32 aen_result = ctrl->aen_result;

	ctrl->aen_result = 0;
	if (!aen_result)
		return;

	envp[0] = kasprintf(GFP_KERNEL, "NVME_AEN=%#08x", aen_result);
	if (!envp[0])
		return;
	kobject_uevent_env(&ctrl->device->kobj, KOBJ_CHANGE, envp);
	kfree(envp[0]);
}

static void nvme_async_event_work(struct work_struct *work)
{
	struct nvme_ctrl *ctrl =
		container_of(work, struct nvme_ctrl, async_event_work);

	nvme_aen_uevent(ctrl);

	/*
	 * The transport drivers must guarantee AER submission here is safe by
	 * flushing ctrl async_event_work after changing the controller state
	 * from LIVE and before freeing the admin queue.
	*/
	if (nvme_ctrl_state(ctrl) == NVME_CTRL_LIVE)
		ctrl->ops->submit_async_event(ctrl);
}

static bool nvme_ctrl_pp_status(struct nvme_ctrl *ctrl)
{

	u32 csts;

	if (ctrl->ops->reg_read32(ctrl, NVME_REG_CSTS, &csts))
		return false;

	if (csts == ~0)
		return false;

	return ((ctrl->ctrl_config & NVME_CC_ENABLE) && (csts & NVME_CSTS_PP));
}

static void nvme_get_fw_slot_info(struct nvme_ctrl *ctrl)
{
	struct nvme_fw_slot_info_log *log;
	u8 next_fw_slot, cur_fw_slot;

	log = kmalloc(sizeof(*log), GFP_KERNEL);
	if (!log)
		return;

	if (nvme_get_log(ctrl, NVME_NSID_ALL, NVME_LOG_FW_SLOT, 0, NVME_CSI_NVM,
			 log, sizeof(*log), 0)) {
		dev_warn(ctrl->device, "Get FW SLOT INFO log error\n");
		goto out_free_log;
	}

	cur_fw_slot = log->afi & 0x7;
	next_fw_slot = (log->afi & 0x70) >> 4;
	if (!cur_fw_slot || (next_fw_slot && (cur_fw_slot != next_fw_slot))) {
		dev_info(ctrl->device,
			 "Firmware is activated after next Controller Level Reset\n");
		goto out_free_log;
	}

	memcpy(ctrl->subsys->firmware_rev, &log->frs[cur_fw_slot - 1],
		sizeof(ctrl->subsys->firmware_rev));

out_free_log:
	kfree(log);
}

static void nvme_fw_act_work(struct work_struct *work)
{
	struct nvme_ctrl *ctrl = container_of(work,
				struct nvme_ctrl, fw_act_work);
	unsigned long fw_act_timeout;

	nvme_auth_stop(ctrl);

	if (ctrl->mtfa)
		fw_act_timeout = jiffies + msecs_to_jiffies(ctrl->mtfa * 100);
	else
		fw_act_timeout = jiffies + secs_to_jiffies(admin_timeout);

	nvme_quiesce_io_queues(ctrl);
	while (nvme_ctrl_pp_status(ctrl)) {
		if (time_after(jiffies, fw_act_timeout)) {
			dev_warn(ctrl->device,
				"Fw activation timeout, reset controller\n");
			nvme_try_sched_reset(ctrl);
			return;
		}
		msleep(100);
	}

	if (!nvme_change_ctrl_state(ctrl, NVME_CTRL_CONNECTING) ||
	    !nvme_change_ctrl_state(ctrl, NVME_CTRL_LIVE))
		return;

	nvme_unquiesce_io_queues(ctrl);
	/* read FW slot information to clear the AER */
	nvme_get_fw_slot_info(ctrl);

	queue_work(nvme_wq, &ctrl->async_event_work);
}

static u32 nvme_aer_type(u32 result)
{
	return result & 0x7;
}

static u32 nvme_aer_subtype(u32 result)
{
	return (result & 0xff00) >> 8;
}

static bool nvme_handle_aen_notice(struct nvme_ctrl *ctrl, u32 result)
{
	u32 aer_notice_type = nvme_aer_subtype(result);
	bool requeue = true;

	switch (aer_notice_type) {
	case NVME_AER_NOTICE_NS_CHANGED:
		set_bit(NVME_AER_NOTICE_NS_CHANGED, &ctrl->events);
		nvme_queue_scan(ctrl);
		break;
	case NVME_AER_NOTICE_FW_ACT_STARTING:
		/*
		 * We are (ab)using the RESETTING state to prevent subsequent
		 * recovery actions from interfering with the controller's
		 * firmware activation.
		 */
		if (nvme_change_ctrl_state(ctrl, NVME_CTRL_RESETTING)) {
			requeue = false;
			queue_work(nvme_wq, &ctrl->fw_act_work);
		}
		break;
#ifdef CONFIG_NVME_MULTIPATH
	case NVME_AER_NOTICE_ANA:
		if (!ctrl->ana_log_buf)
			break;
		queue_work(nvme_wq, &ctrl->ana_work);
		break;
#endif
	case NVME_AER_NOTICE_DISC_CHANGED:
		ctrl->aen_result = result;
		break;
	default:
		dev_warn(ctrl->device, "async event result %08x\n", result);
	}
	return requeue;
}

static void nvme_handle_aer_persistent_error(struct nvme_ctrl *ctrl)
{
	dev_warn(ctrl->device,
		"resetting controller due to persistent internal error\n");
	nvme_reset_ctrl(ctrl);
}

void nvme_complete_async_event(struct nvme_ctrl *ctrl, __le16 status,
		volatile union nvme_result *res)
{
	u32 result = le32_to_cpu(res->u32);
	u32 aer_type = nvme_aer_type(result);
	u32 aer_subtype = nvme_aer_subtype(result);
	bool requeue = true;

	if (le16_to_cpu(status) >> 1 != NVME_SC_SUCCESS)
		return;

	trace_nvme_async_event(ctrl, result);
	switch (aer_type) {
	case NVME_AER_NOTICE:
		requeue = nvme_handle_aen_notice(ctrl, result);
		break;
	case NVME_AER_ERROR:
		/*
		 * For a persistent internal error, don't run async_event_work
		 * to submit a new AER. The controller reset will do it.
		 */
		if (aer_subtype == NVME_AER_ERROR_PERSIST_INT_ERR) {
			nvme_handle_aer_persistent_error(ctrl);
			return;
		}
		fallthrough;
	case NVME_AER_SMART:
	case NVME_AER_CSS:
	case NVME_AER_VS:
		ctrl->aen_result = result;
		break;
	default:
		break;
	}

	if (requeue)
		queue_work(nvme_wq, &ctrl->async_event_work);
}
EXPORT_SYMBOL_GPL(nvme_complete_async_event);

int nvme_alloc_admin_tag_set(struct nvme_ctrl *ctrl, struct blk_mq_tag_set *set,
		const struct blk_mq_ops *ops, unsigned int cmd_size)
{
	struct queue_limits lim = {};
	int ret;

	memset(set, 0, sizeof(*set));
	set->ops = ops;
	set->queue_depth = NVME_AQ_MQ_TAG_DEPTH;
	if (ctrl->ops->flags & NVME_F_FABRICS)
		/* Reserved for fabric connect and keep alive */
		set->reserved_tags = 2;
	set->numa_node = ctrl->numa_node;
	if (ctrl->ops->flags & NVME_F_BLOCKING)
		set->flags |= BLK_MQ_F_BLOCKING;
	set->cmd_size = cmd_size;
	set->driver_data = ctrl;
	set->nr_hw_queues = 1;
	set->timeout = NVME_ADMIN_TIMEOUT;
	ret = blk_mq_alloc_tag_set(set);
	if (ret)
		return ret;

	ctrl->admin_q = blk_mq_alloc_queue(set, &lim, NULL);
	if (IS_ERR(ctrl->admin_q)) {
		ret = PTR_ERR(ctrl->admin_q);
		goto out_free_tagset;
	}

	if (ctrl->ops->flags & NVME_F_FABRICS) {
		ctrl->fabrics_q = blk_mq_alloc_queue(set, NULL, NULL);
		if (IS_ERR(ctrl->fabrics_q)) {
			ret = PTR_ERR(ctrl->fabrics_q);
			goto out_cleanup_admin_q;
		}
	}

	ctrl->admin_tagset = set;
	return 0;

out_cleanup_admin_q:
	blk_mq_destroy_queue(ctrl->admin_q);
	blk_put_queue(ctrl->admin_q);
out_free_tagset:
	blk_mq_free_tag_set(set);
	ctrl->admin_q = NULL;
	ctrl->fabrics_q = NULL;
	return ret;
}
EXPORT_SYMBOL_GPL(nvme_alloc_admin_tag_set);

void nvme_remove_admin_tag_set(struct nvme_ctrl *ctrl)
{
	/*
	 * As we're about to destroy the queue and free tagset
	 * we can not have keep-alive work running.
	 */
	nvme_stop_keep_alive(ctrl);
	blk_mq_destroy_queue(ctrl->admin_q);
	blk_put_queue(ctrl->admin_q);
	if (ctrl->ops->flags & NVME_F_FABRICS) {
		blk_mq_destroy_queue(ctrl->fabrics_q);
		blk_put_queue(ctrl->fabrics_q);
	}
	blk_mq_free_tag_set(ctrl->admin_tagset);
}
EXPORT_SYMBOL_GPL(nvme_remove_admin_tag_set);

int nvme_alloc_io_tag_set(struct nvme_ctrl *ctrl, struct blk_mq_tag_set *set,
		const struct blk_mq_ops *ops, unsigned int nr_maps,
		unsigned int cmd_size)
{
	int ret;

	memset(set, 0, sizeof(*set));
	set->ops = ops;
	set->queue_depth = min_t(unsigned, ctrl->sqsize, BLK_MQ_MAX_DEPTH - 1);
	/*
	 * Some Apple controllers requires tags to be unique across admin and
	 * the (only) I/O queue, so reserve the first 32 tags of the I/O queue.
	 */
	if (ctrl->quirks & NVME_QUIRK_SHARED_TAGS)
		set->reserved_tags = NVME_AQ_DEPTH;
	else if (ctrl->ops->flags & NVME_F_FABRICS)
		/* Reserved for fabric connect */
		set->reserved_tags = 1;
	set->numa_node = ctrl->numa_node;
	if (ctrl->ops->flags & NVME_F_BLOCKING)
		set->flags |= BLK_MQ_F_BLOCKING;
	set->cmd_size = cmd_size;
	set->driver_data = ctrl;
	set->nr_hw_queues = ctrl->queue_count - 1;
	set->timeout = NVME_IO_TIMEOUT;
	set->nr_maps = nr_maps;
	ret = blk_mq_alloc_tag_set(set);
	if (ret)
		return ret;

	if (ctrl->ops->flags & NVME_F_FABRICS) {
		struct queue_limits lim = {
			.features	= BLK_FEAT_SKIP_TAGSET_QUIESCE,
		};

		ctrl->connect_q = blk_mq_alloc_queue(set, &lim, NULL);
        	if (IS_ERR(ctrl->connect_q)) {
			ret = PTR_ERR(ctrl->connect_q);
			goto out_free_tag_set;
		}
	}

	ctrl->tagset = set;
	return 0;

out_free_tag_set:
	blk_mq_free_tag_set(set);
	ctrl->connect_q = NULL;
	return ret;
}
EXPORT_SYMBOL_GPL(nvme_alloc_io_tag_set);

void nvme_remove_io_tag_set(struct nvme_ctrl *ctrl)
{
	if (ctrl->ops->flags & NVME_F_FABRICS) {
		blk_mq_destroy_queue(ctrl->connect_q);
		blk_put_queue(ctrl->connect_q);
	}
	blk_mq_free_tag_set(ctrl->tagset);
}
EXPORT_SYMBOL_GPL(nvme_remove_io_tag_set);

void nvme_stop_ctrl(struct nvme_ctrl *ctrl)
{
	nvme_mpath_stop(ctrl);
	nvme_auth_stop(ctrl);
	nvme_stop_failfast_work(ctrl);
	flush_work(&ctrl->async_event_work);
	cancel_work_sync(&ctrl->fw_act_work);
	if (ctrl->ops->stop_ctrl)
		ctrl->ops->stop_ctrl(ctrl);
}
EXPORT_SYMBOL_GPL(nvme_stop_ctrl);

void nvme_start_ctrl(struct nvme_ctrl *ctrl)
{
	nvme_enable_aen(ctrl);

	/*
	 * persistent discovery controllers need to send indication to userspace
	 * to re-read the discovery log page to learn about possible changes
	 * that were missed. We identify persistent discovery controllers by
	 * checking that they started once before, hence are reconnecting back.
	 */
	if (test_bit(NVME_CTRL_STARTED_ONCE, &ctrl->flags) &&
	    nvme_discovery_ctrl(ctrl))
		nvme_change_uevent(ctrl, "NVME_EVENT=rediscover");

	if (ctrl->queue_count > 1) {
		nvme_queue_scan(ctrl);
		nvme_unquiesce_io_queues(ctrl);
		nvme_mpath_update(ctrl);
	}

	nvme_change_uevent(ctrl, "NVME_EVENT=connected");
	set_bit(NVME_CTRL_STARTED_ONCE, &ctrl->flags);
}
EXPORT_SYMBOL_GPL(nvme_start_ctrl);

void nvme_uninit_ctrl(struct nvme_ctrl *ctrl)
{
	nvme_stop_keep_alive(ctrl);
	nvme_hwmon_exit(ctrl);
	nvme_fault_inject_fini(&ctrl->fault_inject);
	dev_pm_qos_hide_latency_tolerance(ctrl->device);
	cdev_device_del(&ctrl->cdev, ctrl->device);
	nvme_put_ctrl(ctrl);
}
EXPORT_SYMBOL_GPL(nvme_uninit_ctrl);

static void nvme_free_cels(struct nvme_ctrl *ctrl)
{
	struct nvme_effects_log	*cel;
	unsigned long i;

	xa_for_each(&ctrl->cels, i, cel) {
		xa_erase(&ctrl->cels, i);
		kfree(cel);
	}

	xa_destroy(&ctrl->cels);
}

static void nvme_free_ctrl(struct device *dev)
{
	struct nvme_ctrl *ctrl =
		container_of(dev, struct nvme_ctrl, ctrl_device);
	struct nvme_subsystem *subsys = ctrl->subsys;

	if (!subsys || ctrl->instance != subsys->instance)
		ida_free(&nvme_instance_ida, ctrl->instance);
	nvme_free_cels(ctrl);
	nvme_mpath_uninit(ctrl);
	cleanup_srcu_struct(&ctrl->srcu);
	nvme_auth_stop(ctrl);
	nvme_auth_free(ctrl);
	__free_page(ctrl->discard_page);
	free_opal_dev(ctrl->opal_dev);

	if (subsys) {
		mutex_lock(&nvme_subsystems_lock);
		list_del(&ctrl->subsys_entry);
		sysfs_remove_link(&subsys->dev.kobj, dev_name(ctrl->device));
		mutex_unlock(&nvme_subsystems_lock);
	}

	ctrl->ops->free_ctrl(ctrl);

	if (subsys)
		nvme_put_subsystem(subsys);
}

/*
 * Initialize a NVMe controller structures.  This needs to be called during
 * earliest initialization so that we have the initialized structured around
 * during probing.
 *
 * On success, the caller must use the nvme_put_ctrl() to release this when
 * needed, which also invokes the ops->free_ctrl() callback.
 */
int nvme_init_ctrl(struct nvme_ctrl *ctrl, struct device *dev,
		const struct nvme_ctrl_ops *ops, unsigned long quirks)
{
	int ret;

	WRITE_ONCE(ctrl->state, NVME_CTRL_NEW);
	ctrl->passthru_err_log_enabled = false;
	clear_bit(NVME_CTRL_FAILFAST_EXPIRED, &ctrl->flags);
	spin_lock_init(&ctrl->lock);
	mutex_init(&ctrl->namespaces_lock);

	ret = init_srcu_struct(&ctrl->srcu);
	if (ret)
		return ret;

	mutex_init(&ctrl->scan_lock);
	INIT_LIST_HEAD(&ctrl->namespaces);
	xa_init(&ctrl->cels);
	ctrl->dev = dev;
	ctrl->ops = ops;
	ctrl->quirks = quirks;
	ctrl->numa_node = NUMA_NO_NODE;
	INIT_WORK(&ctrl->scan_work, nvme_scan_work);
	INIT_WORK(&ctrl->async_event_work, nvme_async_event_work);
	INIT_WORK(&ctrl->fw_act_work, nvme_fw_act_work);
	INIT_WORK(&ctrl->delete_work, nvme_delete_ctrl_work);
	init_waitqueue_head(&ctrl->state_wq);

	INIT_DELAYED_WORK(&ctrl->ka_work, nvme_keep_alive_work);
	INIT_DELAYED_WORK(&ctrl->failfast_work, nvme_failfast_work);
	memset(&ctrl->ka_cmd, 0, sizeof(ctrl->ka_cmd));
	ctrl->ka_cmd.common.opcode = nvme_admin_keep_alive;
	ctrl->ka_last_check_time = jiffies;

	BUILD_BUG_ON(NVME_DSM_MAX_RANGES * sizeof(struct nvme_dsm_range) >
			PAGE_SIZE);
	ctrl->discard_page = alloc_page(GFP_KERNEL);
	if (!ctrl->discard_page) {
		ret = -ENOMEM;
		goto out;
	}

	/*申请一个nvme设备id*/
	ret = ida_alloc(&nvme_instance_ida, GFP_KERNEL);
	if (ret < 0)
		goto out;
	ctrl->instance = ret;

	ret = nvme_auth_init_ctrl(ctrl);
	if (ret)
		goto out_release_instance;

	nvme_mpath_init_ctrl(ctrl);

	device_initialize(&ctrl->ctrl_device);
	ctrl->device = &ctrl->ctrl_device;
	ctrl->device->devt = MKDEV(MAJOR(nvme_ctrl_base_chr_devt),
			ctrl->instance);
	ctrl->device->class = &nvme_class;
	ctrl->device->parent = ctrl->dev;
	if (ops->dev_attr_groups)
		ctrl->device->groups = ops->dev_attr_groups;
	else
		ctrl->device->groups = nvme_dev_attr_groups;
	ctrl->device->release = nvme_free_ctrl;
	dev_set_drvdata(ctrl->device, ctrl);
<<<<<<< HEAD
	/*设置字符设备名称*/
=======

	return ret;

out_release_instance:
	ida_free(&nvme_instance_ida, ctrl->instance);
out:
	if (ctrl->discard_page)
		__free_page(ctrl->discard_page);
	cleanup_srcu_struct(&ctrl->srcu);
	return ret;
}
EXPORT_SYMBOL_GPL(nvme_init_ctrl);

/*
 * On success, returns with an elevated controller reference and caller must
 * use nvme_uninit_ctrl() to properly free resources associated with the ctrl.
 */
int nvme_add_ctrl(struct nvme_ctrl *ctrl)
{
	int ret;

>>>>>>> 155a3c00
	ret = dev_set_name(ctrl->device, "nvme%d", ctrl->instance);
	if (ret)
		return ret;

	cdev_init(&ctrl->cdev, &nvme_dev_fops);
<<<<<<< HEAD
	ctrl->cdev.owner = ops->module;
	/*将此字符设备加入到系统*/
=======
	ctrl->cdev.owner = ctrl->ops->module;
>>>>>>> 155a3c00
	ret = cdev_device_add(&ctrl->cdev, ctrl->device);
	if (ret)
		return ret;

	/*
	 * Initialize latency tolerance controls.  The sysfs files won't
	 * be visible to userspace unless the device actually supports APST.
	 */
	ctrl->device->power.set_latency_tolerance = nvme_set_latency_tolerance;
	dev_pm_qos_update_user_latency_tolerance(ctrl->device,
		min(default_ps_max_latency_us, (unsigned long)S32_MAX));

	nvme_fault_inject_init(&ctrl->fault_inject, dev_name(ctrl->device));
	nvme_get_ctrl(ctrl);

	return 0;
}
EXPORT_SYMBOL_GPL(nvme_add_ctrl);

/* let I/O to all namespaces fail in preparation for surprise removal */
void nvme_mark_namespaces_dead(struct nvme_ctrl *ctrl)
{
	struct nvme_ns *ns;
	int srcu_idx;

	srcu_idx = srcu_read_lock(&ctrl->srcu);
	list_for_each_entry_srcu(ns, &ctrl->namespaces, list,
				 srcu_read_lock_held(&ctrl->srcu))
		blk_mark_disk_dead(ns->disk);
	srcu_read_unlock(&ctrl->srcu, srcu_idx);
}
EXPORT_SYMBOL_GPL(nvme_mark_namespaces_dead);

void nvme_unfreeze(struct nvme_ctrl *ctrl)
{
	struct nvme_ns *ns;
	int srcu_idx;

	srcu_idx = srcu_read_lock(&ctrl->srcu);
	list_for_each_entry_srcu(ns, &ctrl->namespaces, list,
				 srcu_read_lock_held(&ctrl->srcu))
		blk_mq_unfreeze_queue_non_owner(ns->queue);
	srcu_read_unlock(&ctrl->srcu, srcu_idx);
	clear_bit(NVME_CTRL_FROZEN, &ctrl->flags);
}
EXPORT_SYMBOL_GPL(nvme_unfreeze);

int nvme_wait_freeze_timeout(struct nvme_ctrl *ctrl, long timeout)
{
	struct nvme_ns *ns;
	int srcu_idx;

	srcu_idx = srcu_read_lock(&ctrl->srcu);
	list_for_each_entry_srcu(ns, &ctrl->namespaces, list,
				 srcu_read_lock_held(&ctrl->srcu)) {
		timeout = blk_mq_freeze_queue_wait_timeout(ns->queue, timeout);
		if (timeout <= 0)
			break;
	}
	srcu_read_unlock(&ctrl->srcu, srcu_idx);
	return timeout;
}
EXPORT_SYMBOL_GPL(nvme_wait_freeze_timeout);

void nvme_wait_freeze(struct nvme_ctrl *ctrl)
{
	struct nvme_ns *ns;
	int srcu_idx;

	srcu_idx = srcu_read_lock(&ctrl->srcu);
	list_for_each_entry_srcu(ns, &ctrl->namespaces, list,
				 srcu_read_lock_held(&ctrl->srcu))
		blk_mq_freeze_queue_wait(ns->queue);
	srcu_read_unlock(&ctrl->srcu, srcu_idx);
}
EXPORT_SYMBOL_GPL(nvme_wait_freeze);

void nvme_start_freeze(struct nvme_ctrl *ctrl)
{
	struct nvme_ns *ns;
	int srcu_idx;

	set_bit(NVME_CTRL_FROZEN, &ctrl->flags);
	srcu_idx = srcu_read_lock(&ctrl->srcu);
	list_for_each_entry_srcu(ns, &ctrl->namespaces, list,
				 srcu_read_lock_held(&ctrl->srcu))
		/*
		 * Typical non_owner use case is from pci driver, in which
		 * start_freeze is called from timeout work function, but
		 * unfreeze is done in reset work context
		 */
		blk_freeze_queue_start_non_owner(ns->queue);
	srcu_read_unlock(&ctrl->srcu, srcu_idx);
}
EXPORT_SYMBOL_GPL(nvme_start_freeze);

void nvme_quiesce_io_queues(struct nvme_ctrl *ctrl)
{
	if (!ctrl->tagset)
		return;
	if (!test_and_set_bit(NVME_CTRL_STOPPED, &ctrl->flags))
		blk_mq_quiesce_tagset(ctrl->tagset);
	else
		blk_mq_wait_quiesce_done(ctrl->tagset);
}
EXPORT_SYMBOL_GPL(nvme_quiesce_io_queues);

void nvme_unquiesce_io_queues(struct nvme_ctrl *ctrl)
{
	if (!ctrl->tagset)
		return;
	if (test_and_clear_bit(NVME_CTRL_STOPPED, &ctrl->flags))
		blk_mq_unquiesce_tagset(ctrl->tagset);
}
EXPORT_SYMBOL_GPL(nvme_unquiesce_io_queues);

void nvme_quiesce_admin_queue(struct nvme_ctrl *ctrl)
{
	if (!test_and_set_bit(NVME_CTRL_ADMIN_Q_STOPPED, &ctrl->flags))
		blk_mq_quiesce_queue(ctrl->admin_q);
	else
		blk_mq_wait_quiesce_done(ctrl->admin_q->tag_set);
}
EXPORT_SYMBOL_GPL(nvme_quiesce_admin_queue);

void nvme_unquiesce_admin_queue(struct nvme_ctrl *ctrl)
{
	if (test_and_clear_bit(NVME_CTRL_ADMIN_Q_STOPPED, &ctrl->flags))
		blk_mq_unquiesce_queue(ctrl->admin_q);
}
EXPORT_SYMBOL_GPL(nvme_unquiesce_admin_queue);

void nvme_sync_io_queues(struct nvme_ctrl *ctrl)
{
	struct nvme_ns *ns;
	int srcu_idx;

	srcu_idx = srcu_read_lock(&ctrl->srcu);
	list_for_each_entry_srcu(ns, &ctrl->namespaces, list,
				 srcu_read_lock_held(&ctrl->srcu))
		blk_sync_queue(ns->queue);
	srcu_read_unlock(&ctrl->srcu, srcu_idx);
}
EXPORT_SYMBOL_GPL(nvme_sync_io_queues);

void nvme_sync_queues(struct nvme_ctrl *ctrl)
{
	nvme_sync_io_queues(ctrl);
	if (ctrl->admin_q)
		blk_sync_queue(ctrl->admin_q);
}
EXPORT_SYMBOL_GPL(nvme_sync_queues);

struct nvme_ctrl *nvme_ctrl_from_file(struct file *file)
{
	if (file->f_op != &nvme_dev_fops)
		return NULL;
	return file->private_data;
}
EXPORT_SYMBOL_NS_GPL(nvme_ctrl_from_file, "NVME_TARGET_PASSTHRU");

/*
 * Check we didn't inadvertently grow the command structure sizes:
 */
static inline void _nvme_check_size(void)
{
	BUILD_BUG_ON(sizeof(struct nvme_common_command) != 64);
	BUILD_BUG_ON(sizeof(struct nvme_rw_command) != 64);
	BUILD_BUG_ON(sizeof(struct nvme_identify) != 64);
	BUILD_BUG_ON(sizeof(struct nvme_features) != 64);
	BUILD_BUG_ON(sizeof(struct nvme_download_firmware) != 64);
	BUILD_BUG_ON(sizeof(struct nvme_format_cmd) != 64);
	BUILD_BUG_ON(sizeof(struct nvme_dsm_cmd) != 64);
	BUILD_BUG_ON(sizeof(struct nvme_write_zeroes_cmd) != 64);
	BUILD_BUG_ON(sizeof(struct nvme_abort_cmd) != 64);
	BUILD_BUG_ON(sizeof(struct nvme_get_log_page_command) != 64);
	BUILD_BUG_ON(sizeof(struct nvme_command) != 64);
	BUILD_BUG_ON(sizeof(struct nvme_id_ctrl) != NVME_IDENTIFY_DATA_SIZE);
	BUILD_BUG_ON(sizeof(struct nvme_id_ns) != NVME_IDENTIFY_DATA_SIZE);
	BUILD_BUG_ON(sizeof(struct nvme_id_ns_cs_indep) !=
			NVME_IDENTIFY_DATA_SIZE);
	BUILD_BUG_ON(sizeof(struct nvme_id_ns_zns) != NVME_IDENTIFY_DATA_SIZE);
	BUILD_BUG_ON(sizeof(struct nvme_id_ns_nvm) != NVME_IDENTIFY_DATA_SIZE);
	BUILD_BUG_ON(sizeof(struct nvme_id_ctrl_zns) != NVME_IDENTIFY_DATA_SIZE);
	BUILD_BUG_ON(sizeof(struct nvme_id_ctrl_nvm) != NVME_IDENTIFY_DATA_SIZE);
	BUILD_BUG_ON(sizeof(struct nvme_lba_range_type) != 64);
	BUILD_BUG_ON(sizeof(struct nvme_smart_log) != 512);
	BUILD_BUG_ON(sizeof(struct nvme_endurance_group_log) != 512);
	BUILD_BUG_ON(sizeof(struct nvme_rotational_media_log) != 512);
	BUILD_BUG_ON(sizeof(struct nvme_dbbuf) != 64);
	BUILD_BUG_ON(sizeof(struct nvme_directive_cmd) != 64);
	BUILD_BUG_ON(sizeof(struct nvme_feat_host_behavior) != 512);
}


static int __init nvme_core_init(void)
{
	unsigned int wq_flags = WQ_UNBOUND | WQ_MEM_RECLAIM | WQ_SYSFS;
	int result = -ENOMEM;

	_nvme_check_size();

	nvme_wq = alloc_workqueue("nvme-wq", wq_flags, 0);
	if (!nvme_wq)
		goto out;

	nvme_reset_wq = alloc_workqueue("nvme-reset-wq", wq_flags, 0);
	if (!nvme_reset_wq)
		goto destroy_wq;

	nvme_delete_wq = alloc_workqueue("nvme-delete-wq", wq_flags, 0);
	if (!nvme_delete_wq)
		goto destroy_reset_wq;

	result = alloc_chrdev_region(&nvme_ctrl_base_chr_devt, 0,
			NVME_MINORS, "nvme");
	if (result < 0)
		goto destroy_delete_wq;

	result = class_register(&nvme_class);
	if (result)
		goto unregister_chrdev;

	result = class_register(&nvme_subsys_class);
	if (result)
		goto destroy_class;

	result = alloc_chrdev_region(&nvme_ns_chr_devt, 0, NVME_MINORS,
				     "nvme-generic");
	if (result < 0)
		goto destroy_subsys_class;

	result = class_register(&nvme_ns_chr_class);
	if (result)
		goto unregister_generic_ns;

	result = nvme_init_auth();
	if (result)
		goto destroy_ns_chr;
	return 0;

destroy_ns_chr:
	class_unregister(&nvme_ns_chr_class);
unregister_generic_ns:
	unregister_chrdev_region(nvme_ns_chr_devt, NVME_MINORS);
destroy_subsys_class:
	class_unregister(&nvme_subsys_class);
destroy_class:
	class_unregister(&nvme_class);
unregister_chrdev:
	unregister_chrdev_region(nvme_ctrl_base_chr_devt, NVME_MINORS);
destroy_delete_wq:
	destroy_workqueue(nvme_delete_wq);
destroy_reset_wq:
	destroy_workqueue(nvme_reset_wq);
destroy_wq:
	destroy_workqueue(nvme_wq);
out:
	return result;
}

static void __exit nvme_core_exit(void)
{
	nvme_exit_auth();
	class_unregister(&nvme_ns_chr_class);
	class_unregister(&nvme_subsys_class);
	class_unregister(&nvme_class);
	unregister_chrdev_region(nvme_ns_chr_devt, NVME_MINORS);
	unregister_chrdev_region(nvme_ctrl_base_chr_devt, NVME_MINORS);
	destroy_workqueue(nvme_delete_wq);
	destroy_workqueue(nvme_reset_wq);
	destroy_workqueue(nvme_wq);
	ida_destroy(&nvme_ns_chr_minor_ida);
	ida_destroy(&nvme_instance_ida);
}

MODULE_LICENSE("GPL");
MODULE_VERSION("1.0");
MODULE_DESCRIPTION("NVMe host core framework");
module_init(nvme_core_init);
module_exit(nvme_core_exit);<|MERGE_RESOLUTION|>--- conflicted
+++ resolved
@@ -4092,18 +4092,14 @@
 	if (!ns)
 		return;
 
-<<<<<<< HEAD
-	/*申请多队列gendisk*/
-	disk = blk_mq_alloc_disk(ctrl->tagset, ns);
-=======
 	if (ctrl->opts && ctrl->opts->data_digest)
 		lim.features |= BLK_FEAT_STABLE_WRITES;
 	if (ctrl->ops->supports_pci_p2pdma &&
 	    ctrl->ops->supports_pci_p2pdma(ctrl))
 		lim.features |= BLK_FEAT_PCI_P2PDMA;
 
+	/*申请多队列gendisk*/
 	disk = blk_mq_alloc_disk(ctrl->tagset, &lim, ns);
->>>>>>> 155a3c00
 	if (IS_ERR(disk))
 		goto out_free_ns;
 	disk->fops = &nvme_bdev_ops;/*设置块设备操作集*/
@@ -5118,9 +5114,6 @@
 		ctrl->device->groups = nvme_dev_attr_groups;
 	ctrl->device->release = nvme_free_ctrl;
 	dev_set_drvdata(ctrl->device, ctrl);
-<<<<<<< HEAD
-	/*设置字符设备名称*/
-=======
 
 	return ret;
 
@@ -5142,18 +5135,14 @@
 {
 	int ret;
 
->>>>>>> 155a3c00
+	/*设置字符设备名称*/
 	ret = dev_set_name(ctrl->device, "nvme%d", ctrl->instance);
 	if (ret)
 		return ret;
 
 	cdev_init(&ctrl->cdev, &nvme_dev_fops);
-<<<<<<< HEAD
-	ctrl->cdev.owner = ops->module;
+	ctrl->cdev.owner = ctrl->ops->module;
 	/*将此字符设备加入到系统*/
-=======
-	ctrl->cdev.owner = ctrl->ops->module;
->>>>>>> 155a3c00
 	ret = cdev_device_add(&ctrl->cdev, ctrl->device);
 	if (ret)
 		return ret;
