// SPDX-License-Identifier: GPL-2.0
/*
 * Copyright (c) 2016 Avago Technologies.  All rights reserved.
 */
#define pr_fmt(fmt) KBUILD_MODNAME ": " fmt
#include <linux/module.h>
#include <linux/parser.h>
#include <uapi/scsi/fc/fc_fs.h>
#include <uapi/scsi/fc/fc_els.h>
#include <linux/delay.h>
#include <linux/overflow.h>
#include <linux/blk-cgroup.h>
#include "nvme.h"
#include "fabrics.h"
#include <linux/nvme-fc-driver.h>
#include <linux/nvme-fc.h>
#include "fc.h"
#include <scsi/scsi_transport_fc.h>

/* *************************** Data Structures/Defines ****************** */


enum nvme_fc_queue_flags {
	NVME_FC_Q_CONNECTED = 0,
	NVME_FC_Q_LIVE,
};

#define NVME_FC_DEFAULT_DEV_LOSS_TMO	60	/* seconds */
#define NVME_FC_DEFAULT_RECONNECT_TMO	2	/* delay between reconnects
						 * when connected and a
						 * connection failure.
						 */

struct nvme_fc_queue {
	struct nvme_fc_ctrl	*ctrl;
	struct device		*dev;
	struct blk_mq_hw_ctx	*hctx;
	void			*lldd_handle;
	size_t			cmnd_capsule_len;
	u32			qnum;
	u32			rqcnt;
	u32			seqno;

	u64			connection_id;
	atomic_t		csn;

	unsigned long		flags;
} __aligned(sizeof(u64));	/* alignment for other things alloc'd with */

enum nvme_fcop_flags {
	FCOP_FLAGS_TERMIO	= (1 << 0),
	FCOP_FLAGS_AEN		= (1 << 1),
};

struct nvmefc_ls_req_op {
	struct nvmefc_ls_req	ls_req;

	struct nvme_fc_rport	*rport;
	struct nvme_fc_queue	*queue;
	struct request		*rq;
	u32			flags;

	int			ls_error;
	struct completion	ls_done;
	struct list_head	lsreq_list;	/* rport->ls_req_list */
	bool			req_queued;
};

struct nvmefc_ls_rcv_op {
	struct nvme_fc_rport		*rport;
	struct nvmefc_ls_rsp		*lsrsp;
	union nvmefc_ls_requests	*rqstbuf;
	union nvmefc_ls_responses	*rspbuf;
	u16				rqstdatalen;
	bool				handled;
	dma_addr_t			rspdma;
	struct list_head		lsrcv_list;	/* rport->ls_rcv_list */
} __aligned(sizeof(u64));	/* alignment for other things alloc'd with */

enum nvme_fcpop_state {
	FCPOP_STATE_UNINIT	= 0,
	FCPOP_STATE_IDLE	= 1,
	FCPOP_STATE_ACTIVE	= 2,
	FCPOP_STATE_ABORTED	= 3,
	FCPOP_STATE_COMPLETE	= 4,
};

struct nvme_fc_fcp_op {
	struct nvme_request	nreq;		/*
						 * nvme/host/core.c
						 * requires this to be
						 * the 1st element in the
						 * private structure
						 * associated with the
						 * request.
						 */
	struct nvmefc_fcp_req	fcp_req;

	struct nvme_fc_ctrl	*ctrl;
	struct nvme_fc_queue	*queue;
	struct request		*rq;

	atomic_t		state;
	u32			flags;
	u32			rqno;
	u32			nents;

	struct nvme_fc_cmd_iu	cmd_iu;
	struct nvme_fc_ersp_iu	rsp_iu;
};

struct nvme_fcp_op_w_sgl {
	struct nvme_fc_fcp_op	op;
	struct scatterlist	sgl[NVME_INLINE_SG_CNT];
	uint8_t			priv[];
};

struct nvme_fc_lport {
	struct nvme_fc_local_port	localport;

	struct ida			endp_cnt;
	struct list_head		port_list;	/* nvme_fc_port_list */
	struct list_head		endp_list;
	struct device			*dev;	/* physical device for dma */
	struct nvme_fc_port_template	*ops;
	struct kref			ref;
	atomic_t                        act_rport_cnt;
} __aligned(sizeof(u64));	/* alignment for other things alloc'd with */

struct nvme_fc_rport {
	struct nvme_fc_remote_port	remoteport;

	struct list_head		endp_list; /* for lport->endp_list */
	struct list_head		ctrl_list;
	struct list_head		ls_req_list;
	struct list_head		ls_rcv_list;
	struct list_head		disc_list;
	struct device			*dev;	/* physical device for dma */
	struct nvme_fc_lport		*lport;
	spinlock_t			lock;
	struct kref			ref;
	atomic_t                        act_ctrl_cnt;
	unsigned long			dev_loss_end;
	struct work_struct		lsrcv_work;
} __aligned(sizeof(u64));	/* alignment for other things alloc'd with */

/* fc_ctrl flags values - specified as bit positions */
#define ASSOC_ACTIVE		0
#define ASSOC_FAILED		1
#define FCCTRL_TERMIO		2

struct nvme_fc_ctrl {
	spinlock_t		lock;
	struct nvme_fc_queue	*queues;
	struct device		*dev;
	struct nvme_fc_lport	*lport;
	struct nvme_fc_rport	*rport;
	u32			cnum;

	bool			ioq_live;
	u64			association_id;
	struct nvmefc_ls_rcv_op	*rcv_disconn;

	struct list_head	ctrl_list;	/* rport->ctrl_list */

	struct blk_mq_tag_set	admin_tag_set;
	struct blk_mq_tag_set	tag_set;

	struct work_struct	ioerr_work;
	struct delayed_work	connect_work;

	struct kref		ref;
	unsigned long		flags;
	u32			iocnt;
	wait_queue_head_t	ioabort_wait;

	struct nvme_fc_fcp_op	aen_ops[NVME_NR_AEN_COMMANDS];

	struct nvme_ctrl	ctrl;
};

static inline struct nvme_fc_ctrl *
to_fc_ctrl(struct nvme_ctrl *ctrl)
{
	return container_of(ctrl, struct nvme_fc_ctrl, ctrl);
}

static inline struct nvme_fc_lport *
localport_to_lport(struct nvme_fc_local_port *portptr)
{
	return container_of(portptr, struct nvme_fc_lport, localport);
}

static inline struct nvme_fc_rport *
remoteport_to_rport(struct nvme_fc_remote_port *portptr)
{
	return container_of(portptr, struct nvme_fc_rport, remoteport);
}

static inline struct nvmefc_ls_req_op *
ls_req_to_lsop(struct nvmefc_ls_req *lsreq)
{
	return container_of(lsreq, struct nvmefc_ls_req_op, ls_req);
}

static inline struct nvme_fc_fcp_op *
fcp_req_to_fcp_op(struct nvmefc_fcp_req *fcpreq)
{
	return container_of(fcpreq, struct nvme_fc_fcp_op, fcp_req);
}



/* *************************** Globals **************************** */


static DEFINE_SPINLOCK(nvme_fc_lock);

static LIST_HEAD(nvme_fc_lport_list);
static DEFINE_IDA(nvme_fc_local_port_cnt);
static DEFINE_IDA(nvme_fc_ctrl_cnt);

/*
 * These items are short-term. They will eventually be moved into
 * a generic FC class. See comments in module init.
 */
static struct device *fc_udev_device;

static void nvme_fc_complete_rq(struct request *rq);

/* *********************** FC-NVME Port Management ************************ */

static void __nvme_fc_delete_hw_queue(struct nvme_fc_ctrl *,
			struct nvme_fc_queue *, unsigned int);

static void nvme_fc_handle_ls_rqst_work(struct work_struct *work);


static void
nvme_fc_free_lport(struct kref *ref)
{
	struct nvme_fc_lport *lport =
		container_of(ref, struct nvme_fc_lport, ref);
	unsigned long flags;

	WARN_ON(lport->localport.port_state != FC_OBJSTATE_DELETED);
	WARN_ON(!list_empty(&lport->endp_list));

	/* remove from transport list */
	spin_lock_irqsave(&nvme_fc_lock, flags);
	list_del(&lport->port_list);
	spin_unlock_irqrestore(&nvme_fc_lock, flags);

	ida_free(&nvme_fc_local_port_cnt, lport->localport.port_num);
	ida_destroy(&lport->endp_cnt);

	put_device(lport->dev);

	kfree(lport);
}

static void
nvme_fc_lport_put(struct nvme_fc_lport *lport)
{
	kref_put(&lport->ref, nvme_fc_free_lport);
}

static int
nvme_fc_lport_get(struct nvme_fc_lport *lport)
{
	return kref_get_unless_zero(&lport->ref);
}


static struct nvme_fc_lport *
nvme_fc_attach_to_unreg_lport(struct nvme_fc_port_info *pinfo,
			struct nvme_fc_port_template *ops,
			struct device *dev)
{
	struct nvme_fc_lport *lport;
	unsigned long flags;

	spin_lock_irqsave(&nvme_fc_lock, flags);

	list_for_each_entry(lport, &nvme_fc_lport_list, port_list) {
		if (lport->localport.node_name != pinfo->node_name ||
		    lport->localport.port_name != pinfo->port_name)
			continue;

		if (lport->dev != dev) {
			lport = ERR_PTR(-EXDEV);
			goto out_done;
		}

		if (lport->localport.port_state != FC_OBJSTATE_DELETED) {
			lport = ERR_PTR(-EEXIST);
			goto out_done;
		}

		if (!nvme_fc_lport_get(lport)) {
			/*
			 * fails if ref cnt already 0. If so,
			 * act as if lport already deleted
			 */
			lport = NULL;
			goto out_done;
		}

		/* resume the lport */

		lport->ops = ops;
		lport->localport.port_role = pinfo->port_role;
		lport->localport.port_id = pinfo->port_id;
		lport->localport.port_state = FC_OBJSTATE_ONLINE;

		spin_unlock_irqrestore(&nvme_fc_lock, flags);

		return lport;
	}

	lport = NULL;

out_done:
	spin_unlock_irqrestore(&nvme_fc_lock, flags);

	return lport;
}

/**
 * nvme_fc_register_localport - transport entry point called by an
 *                              LLDD to register the existence of a NVME
 *                              host FC port.
 * @pinfo:     pointer to information about the port to be registered
 * @template:  LLDD entrypoints and operational parameters for the port
 * @dev:       physical hardware device node port corresponds to. Will be
 *             used for DMA mappings
 * @portptr:   pointer to a local port pointer. Upon success, the routine
 *             will allocate a nvme_fc_local_port structure and place its
 *             address in the local port pointer. Upon failure, local port
 *             pointer will be set to 0.
 *
 * Returns:
 * a completion status. Must be 0 upon success; a negative errno
 * (ex: -ENXIO) upon failure.
 */
int
nvme_fc_register_localport(struct nvme_fc_port_info *pinfo,
			struct nvme_fc_port_template *template,
			struct device *dev,
			struct nvme_fc_local_port **portptr)
{
	struct nvme_fc_lport *newrec;
	unsigned long flags;
	int ret, idx;

	if (!template->localport_delete || !template->remoteport_delete ||
	    !template->ls_req || !template->fcp_io ||
	    !template->ls_abort || !template->fcp_abort ||
	    !template->max_hw_queues || !template->max_sgl_segments ||
	    !template->max_dif_sgl_segments || !template->dma_boundary) {
		ret = -EINVAL;
		goto out_reghost_failed;
	}

	/*
	 * look to see if there is already a localport that had been
	 * deregistered and in the process of waiting for all the
	 * references to fully be removed.  If the references haven't
	 * expired, we can simply re-enable the localport. Remoteports
	 * and controller reconnections should resume naturally.
	 */
	newrec = nvme_fc_attach_to_unreg_lport(pinfo, template, dev);

	/* found an lport, but something about its state is bad */
	if (IS_ERR(newrec)) {
		ret = PTR_ERR(newrec);
		goto out_reghost_failed;

	/* found existing lport, which was resumed */
	} else if (newrec) {
		*portptr = &newrec->localport;
		return 0;
	}

	/* nothing found - allocate a new localport struct */

	newrec = kmalloc((sizeof(*newrec) + template->local_priv_sz),
			 GFP_KERNEL);
	if (!newrec) {
		ret = -ENOMEM;
		goto out_reghost_failed;
	}

	idx = ida_alloc(&nvme_fc_local_port_cnt, GFP_KERNEL);
	if (idx < 0) {
		ret = -ENOSPC;
		goto out_fail_kfree;
	}

	if (!get_device(dev) && dev) {
		ret = -ENODEV;
		goto out_ida_put;
	}

	INIT_LIST_HEAD(&newrec->port_list);
	INIT_LIST_HEAD(&newrec->endp_list);
	kref_init(&newrec->ref);
	atomic_set(&newrec->act_rport_cnt, 0);
	newrec->ops = template;
	newrec->dev = dev;
	ida_init(&newrec->endp_cnt);
	if (template->local_priv_sz)
		newrec->localport.private = &newrec[1];
	else
		newrec->localport.private = NULL;
	newrec->localport.node_name = pinfo->node_name;
	newrec->localport.port_name = pinfo->port_name;
	newrec->localport.port_role = pinfo->port_role;
	newrec->localport.port_id = pinfo->port_id;
	newrec->localport.port_state = FC_OBJSTATE_ONLINE;
	newrec->localport.port_num = idx;

	spin_lock_irqsave(&nvme_fc_lock, flags);
	list_add_tail(&newrec->port_list, &nvme_fc_lport_list);
	spin_unlock_irqrestore(&nvme_fc_lock, flags);

	if (dev)
		dma_set_seg_boundary(dev, template->dma_boundary);

	*portptr = &newrec->localport;
	return 0;

out_ida_put:
	ida_free(&nvme_fc_local_port_cnt, idx);
out_fail_kfree:
	kfree(newrec);
out_reghost_failed:
	*portptr = NULL;

	return ret;
}
EXPORT_SYMBOL_GPL(nvme_fc_register_localport);

/**
 * nvme_fc_unregister_localport - transport entry point called by an
 *                              LLDD to deregister/remove a previously
 *                              registered a NVME host FC port.
 * @portptr: pointer to the (registered) local port that is to be deregistered.
 *
 * Returns:
 * a completion status. Must be 0 upon success; a negative errno
 * (ex: -ENXIO) upon failure.
 */
int
nvme_fc_unregister_localport(struct nvme_fc_local_port *portptr)
{
	struct nvme_fc_lport *lport = localport_to_lport(portptr);
	unsigned long flags;

	if (!portptr)
		return -EINVAL;

	spin_lock_irqsave(&nvme_fc_lock, flags);

	if (portptr->port_state != FC_OBJSTATE_ONLINE) {
		spin_unlock_irqrestore(&nvme_fc_lock, flags);
		return -EINVAL;
	}
	portptr->port_state = FC_OBJSTATE_DELETED;

	spin_unlock_irqrestore(&nvme_fc_lock, flags);

	if (atomic_read(&lport->act_rport_cnt) == 0)
		lport->ops->localport_delete(&lport->localport);

	nvme_fc_lport_put(lport);

	return 0;
}
EXPORT_SYMBOL_GPL(nvme_fc_unregister_localport);

/*
 * TRADDR strings, per FC-NVME are fixed format:
 *   "nn-0x<16hexdigits>:pn-0x<16hexdigits>" - 43 characters
 * udev event will only differ by prefix of what field is
 * being specified:
 *    "NVMEFC_HOST_TRADDR=" or "NVMEFC_TRADDR=" - 19 max characters
 *  19 + 43 + null_fudge = 64 characters
 */
#define FCNVME_TRADDR_LENGTH		64

static void
nvme_fc_signal_discovery_scan(struct nvme_fc_lport *lport,
		struct nvme_fc_rport *rport)
{
	char hostaddr[FCNVME_TRADDR_LENGTH];	/* NVMEFC_HOST_TRADDR=...*/
	char tgtaddr[FCNVME_TRADDR_LENGTH];	/* NVMEFC_TRADDR=...*/
	char *envp[4] = { "FC_EVENT=nvmediscovery", hostaddr, tgtaddr, NULL };

	if (!(rport->remoteport.port_role & FC_PORT_ROLE_NVME_DISCOVERY))
		return;

	snprintf(hostaddr, sizeof(hostaddr),
		"NVMEFC_HOST_TRADDR=nn-0x%016llx:pn-0x%016llx",
		lport->localport.node_name, lport->localport.port_name);
	snprintf(tgtaddr, sizeof(tgtaddr),
		"NVMEFC_TRADDR=nn-0x%016llx:pn-0x%016llx",
		rport->remoteport.node_name, rport->remoteport.port_name);
	kobject_uevent_env(&fc_udev_device->kobj, KOBJ_CHANGE, envp);
}

static void
nvme_fc_free_rport(struct kref *ref)
{
	struct nvme_fc_rport *rport =
		container_of(ref, struct nvme_fc_rport, ref);
	struct nvme_fc_lport *lport =
			localport_to_lport(rport->remoteport.localport);
	unsigned long flags;

	WARN_ON(rport->remoteport.port_state != FC_OBJSTATE_DELETED);
	WARN_ON(!list_empty(&rport->ctrl_list));

	/* remove from lport list */
	spin_lock_irqsave(&nvme_fc_lock, flags);
	list_del(&rport->endp_list);
	spin_unlock_irqrestore(&nvme_fc_lock, flags);

	WARN_ON(!list_empty(&rport->disc_list));
	ida_free(&lport->endp_cnt, rport->remoteport.port_num);

	kfree(rport);

	nvme_fc_lport_put(lport);
}

static void
nvme_fc_rport_put(struct nvme_fc_rport *rport)
{
	kref_put(&rport->ref, nvme_fc_free_rport);
}

static int
nvme_fc_rport_get(struct nvme_fc_rport *rport)
{
	return kref_get_unless_zero(&rport->ref);
}

static void
nvme_fc_resume_controller(struct nvme_fc_ctrl *ctrl)
{
	switch (nvme_ctrl_state(&ctrl->ctrl)) {
	case NVME_CTRL_NEW:
	case NVME_CTRL_CONNECTING:
		/*
		 * As all reconnects were suppressed, schedule a
		 * connect.
		 */
		dev_info(ctrl->ctrl.device,
			"NVME-FC{%d}: connectivity re-established. "
			"Attempting reconnect\n", ctrl->cnum);

		queue_delayed_work(nvme_wq, &ctrl->connect_work, 0);
		break;

	case NVME_CTRL_RESETTING:
		/*
		 * Controller is already in the process of terminating the
		 * association. No need to do anything further. The reconnect
		 * step will naturally occur after the reset completes.
		 */
		break;

	default:
		/* no action to take - let it delete */
		break;
	}
}

static struct nvme_fc_rport *
nvme_fc_attach_to_suspended_rport(struct nvme_fc_lport *lport,
				struct nvme_fc_port_info *pinfo)
{
	struct nvme_fc_rport *rport;
	struct nvme_fc_ctrl *ctrl;
	unsigned long flags;

	spin_lock_irqsave(&nvme_fc_lock, flags);

	list_for_each_entry(rport, &lport->endp_list, endp_list) {
		if (rport->remoteport.node_name != pinfo->node_name ||
		    rport->remoteport.port_name != pinfo->port_name)
			continue;

		if (!nvme_fc_rport_get(rport)) {
			rport = ERR_PTR(-ENOLCK);
			goto out_done;
		}

		spin_unlock_irqrestore(&nvme_fc_lock, flags);

		spin_lock_irqsave(&rport->lock, flags);

		/* has it been unregistered */
		if (rport->remoteport.port_state != FC_OBJSTATE_DELETED) {
			/* means lldd called us twice */
			spin_unlock_irqrestore(&rport->lock, flags);
			nvme_fc_rport_put(rport);
			return ERR_PTR(-ESTALE);
		}

		rport->remoteport.port_role = pinfo->port_role;
		rport->remoteport.port_id = pinfo->port_id;
		rport->remoteport.port_state = FC_OBJSTATE_ONLINE;
		rport->dev_loss_end = 0;

		/*
		 * kick off a reconnect attempt on all associations to the
		 * remote port. A successful reconnects will resume i/o.
		 */
		list_for_each_entry(ctrl, &rport->ctrl_list, ctrl_list)
			nvme_fc_resume_controller(ctrl);

		spin_unlock_irqrestore(&rport->lock, flags);

		return rport;
	}

	rport = NULL;

out_done:
	spin_unlock_irqrestore(&nvme_fc_lock, flags);

	return rport;
}

static inline void
__nvme_fc_set_dev_loss_tmo(struct nvme_fc_rport *rport,
			struct nvme_fc_port_info *pinfo)
{
	if (pinfo->dev_loss_tmo)
		rport->remoteport.dev_loss_tmo = pinfo->dev_loss_tmo;
	else
		rport->remoteport.dev_loss_tmo = NVME_FC_DEFAULT_DEV_LOSS_TMO;
}

/**
 * nvme_fc_register_remoteport - transport entry point called by an
 *                              LLDD to register the existence of a NVME
 *                              subsystem FC port on its fabric.
 * @localport: pointer to the (registered) local port that the remote
 *             subsystem port is connected to.
 * @pinfo:     pointer to information about the port to be registered
 * @portptr:   pointer to a remote port pointer. Upon success, the routine
 *             will allocate a nvme_fc_remote_port structure and place its
 *             address in the remote port pointer. Upon failure, remote port
 *             pointer will be set to 0.
 *
 * Returns:
 * a completion status. Must be 0 upon success; a negative errno
 * (ex: -ENXIO) upon failure.
 */
int
nvme_fc_register_remoteport(struct nvme_fc_local_port *localport,
				struct nvme_fc_port_info *pinfo,
				struct nvme_fc_remote_port **portptr)
{
	struct nvme_fc_lport *lport = localport_to_lport(localport);
	struct nvme_fc_rport *newrec;
	unsigned long flags;
	int ret, idx;

	if (!nvme_fc_lport_get(lport)) {
		ret = -ESHUTDOWN;
		goto out_reghost_failed;
	}

	/*
	 * look to see if there is already a remoteport that is waiting
	 * for a reconnect (within dev_loss_tmo) with the same WWN's.
	 * If so, transition to it and reconnect.
	 */
	newrec = nvme_fc_attach_to_suspended_rport(lport, pinfo);

	/* found an rport, but something about its state is bad */
	if (IS_ERR(newrec)) {
		ret = PTR_ERR(newrec);
		goto out_lport_put;

	/* found existing rport, which was resumed */
	} else if (newrec) {
		nvme_fc_lport_put(lport);
		__nvme_fc_set_dev_loss_tmo(newrec, pinfo);
		nvme_fc_signal_discovery_scan(lport, newrec);
		*portptr = &newrec->remoteport;
		return 0;
	}

	/* nothing found - allocate a new remoteport struct */

	newrec = kmalloc((sizeof(*newrec) + lport->ops->remote_priv_sz),
			 GFP_KERNEL);
	if (!newrec) {
		ret = -ENOMEM;
		goto out_lport_put;
	}

	idx = ida_alloc(&lport->endp_cnt, GFP_KERNEL);
	if (idx < 0) {
		ret = -ENOSPC;
		goto out_kfree_rport;
	}

	INIT_LIST_HEAD(&newrec->endp_list);
	INIT_LIST_HEAD(&newrec->ctrl_list);
	INIT_LIST_HEAD(&newrec->ls_req_list);
	INIT_LIST_HEAD(&newrec->disc_list);
	kref_init(&newrec->ref);
	atomic_set(&newrec->act_ctrl_cnt, 0);
	spin_lock_init(&newrec->lock);
	newrec->remoteport.localport = &lport->localport;
	INIT_LIST_HEAD(&newrec->ls_rcv_list);
	newrec->dev = lport->dev;
	newrec->lport = lport;
	if (lport->ops->remote_priv_sz)
		newrec->remoteport.private = &newrec[1];
	else
		newrec->remoteport.private = NULL;
	newrec->remoteport.port_role = pinfo->port_role;
	newrec->remoteport.node_name = pinfo->node_name;
	newrec->remoteport.port_name = pinfo->port_name;
	newrec->remoteport.port_id = pinfo->port_id;
	newrec->remoteport.port_state = FC_OBJSTATE_ONLINE;
	newrec->remoteport.port_num = idx;
	__nvme_fc_set_dev_loss_tmo(newrec, pinfo);
	INIT_WORK(&newrec->lsrcv_work, nvme_fc_handle_ls_rqst_work);

	spin_lock_irqsave(&nvme_fc_lock, flags);
	list_add_tail(&newrec->endp_list, &lport->endp_list);
	spin_unlock_irqrestore(&nvme_fc_lock, flags);

	nvme_fc_signal_discovery_scan(lport, newrec);

	*portptr = &newrec->remoteport;
	return 0;

out_kfree_rport:
	kfree(newrec);
out_lport_put:
	nvme_fc_lport_put(lport);
out_reghost_failed:
	*portptr = NULL;
	return ret;
}
EXPORT_SYMBOL_GPL(nvme_fc_register_remoteport);

static int
nvme_fc_abort_lsops(struct nvme_fc_rport *rport)
{
	struct nvmefc_ls_req_op *lsop;
	unsigned long flags;

restart:
	spin_lock_irqsave(&rport->lock, flags);

	list_for_each_entry(lsop, &rport->ls_req_list, lsreq_list) {
		if (!(lsop->flags & FCOP_FLAGS_TERMIO)) {
			lsop->flags |= FCOP_FLAGS_TERMIO;
			spin_unlock_irqrestore(&rport->lock, flags);
			rport->lport->ops->ls_abort(&rport->lport->localport,
						&rport->remoteport,
						&lsop->ls_req);
			goto restart;
		}
	}
	spin_unlock_irqrestore(&rport->lock, flags);

	return 0;
}

static void
nvme_fc_ctrl_connectivity_loss(struct nvme_fc_ctrl *ctrl)
{
	enum nvme_ctrl_state state;
	unsigned long flags;

	dev_info(ctrl->ctrl.device,
		"NVME-FC{%d}: controller connectivity lost. Awaiting "
		"Reconnect", ctrl->cnum);

<<<<<<< HEAD
	spin_lock_irqsave(&ctrl->lock, flags);
	set_bit(ASSOC_FAILED, &ctrl->flags);
	state = nvme_ctrl_state(&ctrl->ctrl);
	spin_unlock_irqrestore(&ctrl->lock, flags);

	switch (state) {
	case NVME_CTRL_NEW:
	case NVME_CTRL_LIVE:
		/*
		 * Schedule a controller reset. The reset will terminate the
		 * association and schedule the reconnect timer.  Reconnects
		 * will be attempted until either the ctlr_loss_tmo
		 * (max_retries * connect_delay) expires or the remoteport's
		 * dev_loss_tmo expires.
		 */
		if (nvme_reset_ctrl(&ctrl->ctrl)) {
			dev_warn(ctrl->ctrl.device,
				"NVME-FC{%d}: Couldn't schedule reset.\n",
				ctrl->cnum);
			nvme_delete_ctrl(&ctrl->ctrl);
		}
		break;

	case NVME_CTRL_CONNECTING:
		/*
		 * The association has already been terminated and the
		 * controller is attempting reconnects.  No need to do anything
		 * futher.  Reconnects will be attempted until either the
		 * ctlr_loss_tmo (max_retries * connect_delay) expires or the
		 * remoteport's dev_loss_tmo expires.
		 */
		break;

	case NVME_CTRL_RESETTING:
		/*
		 * Controller is already in the process of terminating the
		 * association.  No need to do anything further. The reconnect
		 * step will kick in naturally after the association is
		 * terminated.
		 */
		break;

	case NVME_CTRL_DELETING:
	case NVME_CTRL_DELETING_NOIO:
	default:
		/* no action to take - let it delete */
		break;
	}
=======
	set_bit(ASSOC_FAILED, &ctrl->flags);
	nvme_reset_ctrl(&ctrl->ctrl);
>>>>>>> fe0fb583
}

/**
 * nvme_fc_unregister_remoteport - transport entry point called by an
 *                              LLDD to deregister/remove a previously
 *                              registered a NVME subsystem FC port.
 * @portptr: pointer to the (registered) remote port that is to be
 *           deregistered.
 *
 * Returns:
 * a completion status. Must be 0 upon success; a negative errno
 * (ex: -ENXIO) upon failure.
 */
int
nvme_fc_unregister_remoteport(struct nvme_fc_remote_port *portptr)
{
	struct nvme_fc_rport *rport = remoteport_to_rport(portptr);
	struct nvme_fc_ctrl *ctrl;
	unsigned long flags;

	if (!portptr)
		return -EINVAL;

	spin_lock_irqsave(&rport->lock, flags);

	if (portptr->port_state != FC_OBJSTATE_ONLINE) {
		spin_unlock_irqrestore(&rport->lock, flags);
		return -EINVAL;
	}
	portptr->port_state = FC_OBJSTATE_DELETED;

	rport->dev_loss_end = jiffies + (portptr->dev_loss_tmo * HZ);

	list_for_each_entry(ctrl, &rport->ctrl_list, ctrl_list) {
		/* if dev_loss_tmo==0, dev loss is immediate */
		if (!portptr->dev_loss_tmo) {
			dev_warn(ctrl->ctrl.device,
				"NVME-FC{%d}: controller connectivity lost.\n",
				ctrl->cnum);
			nvme_delete_ctrl(&ctrl->ctrl);
		} else
			nvme_fc_ctrl_connectivity_loss(ctrl);
	}

	spin_unlock_irqrestore(&rport->lock, flags);

	nvme_fc_abort_lsops(rport);

	if (atomic_read(&rport->act_ctrl_cnt) == 0)
		rport->lport->ops->remoteport_delete(portptr);

	/*
	 * release the reference, which will allow, if all controllers
	 * go away, which should only occur after dev_loss_tmo occurs,
	 * for the rport to be torn down.
	 */
	nvme_fc_rport_put(rport);

	return 0;
}
EXPORT_SYMBOL_GPL(nvme_fc_unregister_remoteport);

/**
 * nvme_fc_rescan_remoteport - transport entry point called by an
 *                              LLDD to request a nvme device rescan.
 * @remoteport: pointer to the (registered) remote port that is to be
 *              rescanned.
 *
 * Returns: N/A
 */
void
nvme_fc_rescan_remoteport(struct nvme_fc_remote_port *remoteport)
{
	struct nvme_fc_rport *rport = remoteport_to_rport(remoteport);

	nvme_fc_signal_discovery_scan(rport->lport, rport);
}
EXPORT_SYMBOL_GPL(nvme_fc_rescan_remoteport);

int
nvme_fc_set_remoteport_devloss(struct nvme_fc_remote_port *portptr,
			u32 dev_loss_tmo)
{
	struct nvme_fc_rport *rport = remoteport_to_rport(portptr);
	unsigned long flags;

	spin_lock_irqsave(&rport->lock, flags);

	if (portptr->port_state != FC_OBJSTATE_ONLINE) {
		spin_unlock_irqrestore(&rport->lock, flags);
		return -EINVAL;
	}

	/* a dev_loss_tmo of 0 (immediate) is allowed to be set */
	rport->remoteport.dev_loss_tmo = dev_loss_tmo;

	spin_unlock_irqrestore(&rport->lock, flags);

	return 0;
}
EXPORT_SYMBOL_GPL(nvme_fc_set_remoteport_devloss);


/* *********************** FC-NVME DMA Handling **************************** */

/*
 * The fcloop device passes in a NULL device pointer. Real LLD's will
 * pass in a valid device pointer. If NULL is passed to the dma mapping
 * routines, depending on the platform, it may or may not succeed, and
 * may crash.
 *
 * As such:
 * Wrapper all the dma routines and check the dev pointer.
 *
 * If simple mappings (return just a dma address, we'll noop them,
 * returning a dma address of 0.
 *
 * On more complex mappings (dma_map_sg), a pseudo routine fills
 * in the scatter list, setting all dma addresses to 0.
 */

static inline dma_addr_t
fc_dma_map_single(struct device *dev, void *ptr, size_t size,
		enum dma_data_direction dir)
{
	return dev ? dma_map_single(dev, ptr, size, dir) : (dma_addr_t)0L;
}

static inline int
fc_dma_mapping_error(struct device *dev, dma_addr_t dma_addr)
{
	return dev ? dma_mapping_error(dev, dma_addr) : 0;
}

static inline void
fc_dma_unmap_single(struct device *dev, dma_addr_t addr, size_t size,
	enum dma_data_direction dir)
{
	if (dev)
		dma_unmap_single(dev, addr, size, dir);
}

static inline void
fc_dma_sync_single_for_cpu(struct device *dev, dma_addr_t addr, size_t size,
		enum dma_data_direction dir)
{
	if (dev)
		dma_sync_single_for_cpu(dev, addr, size, dir);
}

static inline void
fc_dma_sync_single_for_device(struct device *dev, dma_addr_t addr, size_t size,
		enum dma_data_direction dir)
{
	if (dev)
		dma_sync_single_for_device(dev, addr, size, dir);
}

/* pseudo dma_map_sg call */
static int
fc_map_sg(struct scatterlist *sg, int nents)
{
	struct scatterlist *s;
	int i;

	WARN_ON(nents == 0 || sg[0].length == 0);

	for_each_sg(sg, s, nents, i) {
		s->dma_address = 0L;
#ifdef CONFIG_NEED_SG_DMA_LENGTH
		s->dma_length = s->length;
#endif
	}
	return nents;
}

static inline int
fc_dma_map_sg(struct device *dev, struct scatterlist *sg, int nents,
		enum dma_data_direction dir)
{
	return dev ? dma_map_sg(dev, sg, nents, dir) : fc_map_sg(sg, nents);
}

static inline void
fc_dma_unmap_sg(struct device *dev, struct scatterlist *sg, int nents,
		enum dma_data_direction dir)
{
	if (dev)
		dma_unmap_sg(dev, sg, nents, dir);
}

/* *********************** FC-NVME LS Handling **************************** */

static void nvme_fc_ctrl_put(struct nvme_fc_ctrl *);
static int nvme_fc_ctrl_get(struct nvme_fc_ctrl *);

static void nvme_fc_error_recovery(struct nvme_fc_ctrl *ctrl, char *errmsg);

static void
__nvme_fc_finish_ls_req(struct nvmefc_ls_req_op *lsop)
{
	struct nvme_fc_rport *rport = lsop->rport;
	struct nvmefc_ls_req *lsreq = &lsop->ls_req;
	unsigned long flags;

	spin_lock_irqsave(&rport->lock, flags);

	if (!lsop->req_queued) {
		spin_unlock_irqrestore(&rport->lock, flags);
		return;
	}

	list_del(&lsop->lsreq_list);

	lsop->req_queued = false;

	spin_unlock_irqrestore(&rport->lock, flags);

	fc_dma_unmap_single(rport->dev, lsreq->rqstdma,
				  (lsreq->rqstlen + lsreq->rsplen),
				  DMA_BIDIRECTIONAL);

	nvme_fc_rport_put(rport);
}

static int
__nvme_fc_send_ls_req(struct nvme_fc_rport *rport,
		struct nvmefc_ls_req_op *lsop,
		void (*done)(struct nvmefc_ls_req *req, int status))
{
	struct nvmefc_ls_req *lsreq = &lsop->ls_req;
	unsigned long flags;
	int ret = 0;

	if (rport->remoteport.port_state != FC_OBJSTATE_ONLINE)
		return -ECONNREFUSED;

	if (!nvme_fc_rport_get(rport))
		return -ESHUTDOWN;

	lsreq->done = done;
	lsop->rport = rport;
	lsop->req_queued = false;
	INIT_LIST_HEAD(&lsop->lsreq_list);
	init_completion(&lsop->ls_done);

	lsreq->rqstdma = fc_dma_map_single(rport->dev, lsreq->rqstaddr,
				  lsreq->rqstlen + lsreq->rsplen,
				  DMA_BIDIRECTIONAL);
	if (fc_dma_mapping_error(rport->dev, lsreq->rqstdma)) {
		ret = -EFAULT;
		goto out_putrport;
	}
	lsreq->rspdma = lsreq->rqstdma + lsreq->rqstlen;

	spin_lock_irqsave(&rport->lock, flags);

	list_add_tail(&lsop->lsreq_list, &rport->ls_req_list);

	lsop->req_queued = true;

	spin_unlock_irqrestore(&rport->lock, flags);

	ret = rport->lport->ops->ls_req(&rport->lport->localport,
					&rport->remoteport, lsreq);
	if (ret)
		goto out_unlink;

	return 0;

out_unlink:
	lsop->ls_error = ret;
	spin_lock_irqsave(&rport->lock, flags);
	lsop->req_queued = false;
	list_del(&lsop->lsreq_list);
	spin_unlock_irqrestore(&rport->lock, flags);
	fc_dma_unmap_single(rport->dev, lsreq->rqstdma,
				  (lsreq->rqstlen + lsreq->rsplen),
				  DMA_BIDIRECTIONAL);
out_putrport:
	nvme_fc_rport_put(rport);

	return ret;
}

static void
nvme_fc_send_ls_req_done(struct nvmefc_ls_req *lsreq, int status)
{
	struct nvmefc_ls_req_op *lsop = ls_req_to_lsop(lsreq);

	lsop->ls_error = status;
	complete(&lsop->ls_done);
}

static int
nvme_fc_send_ls_req(struct nvme_fc_rport *rport, struct nvmefc_ls_req_op *lsop)
{
	struct nvmefc_ls_req *lsreq = &lsop->ls_req;
	struct fcnvme_ls_rjt *rjt = lsreq->rspaddr;
	int ret;

	ret = __nvme_fc_send_ls_req(rport, lsop, nvme_fc_send_ls_req_done);

	if (!ret) {
		/*
		 * No timeout/not interruptible as we need the struct
		 * to exist until the lldd calls us back. Thus mandate
		 * wait until driver calls back. lldd responsible for
		 * the timeout action
		 */
		wait_for_completion(&lsop->ls_done);

		__nvme_fc_finish_ls_req(lsop);

		ret = lsop->ls_error;
	}

	if (ret)
		return ret;

	/* ACC or RJT payload ? */
	if (rjt->w0.ls_cmd == FCNVME_LS_RJT)
		return -ENXIO;

	return 0;
}

static int
nvme_fc_send_ls_req_async(struct nvme_fc_rport *rport,
		struct nvmefc_ls_req_op *lsop,
		void (*done)(struct nvmefc_ls_req *req, int status))
{
	/* don't wait for completion */

	return __nvme_fc_send_ls_req(rport, lsop, done);
}

static int
nvme_fc_connect_admin_queue(struct nvme_fc_ctrl *ctrl,
	struct nvme_fc_queue *queue, u16 qsize, u16 ersp_ratio)
{
	struct nvmefc_ls_req_op *lsop;
	struct nvmefc_ls_req *lsreq;
	struct fcnvme_ls_cr_assoc_rqst *assoc_rqst;
	struct fcnvme_ls_cr_assoc_acc *assoc_acc;
	unsigned long flags;
	int ret, fcret = 0;

	lsop = kzalloc((sizeof(*lsop) +
			 sizeof(*assoc_rqst) + sizeof(*assoc_acc) +
			 ctrl->lport->ops->lsrqst_priv_sz), GFP_KERNEL);
	if (!lsop) {
		dev_info(ctrl->ctrl.device,
			"NVME-FC{%d}: send Create Association failed: ENOMEM\n",
			ctrl->cnum);
		ret = -ENOMEM;
		goto out_no_memory;
	}

	assoc_rqst = (struct fcnvme_ls_cr_assoc_rqst *)&lsop[1];
	assoc_acc = (struct fcnvme_ls_cr_assoc_acc *)&assoc_rqst[1];
	lsreq = &lsop->ls_req;
	if (ctrl->lport->ops->lsrqst_priv_sz)
		lsreq->private = &assoc_acc[1];
	else
		lsreq->private = NULL;

	assoc_rqst->w0.ls_cmd = FCNVME_LS_CREATE_ASSOCIATION;
	assoc_rqst->desc_list_len =
			cpu_to_be32(sizeof(struct fcnvme_lsdesc_cr_assoc_cmd));

	assoc_rqst->assoc_cmd.desc_tag =
			cpu_to_be32(FCNVME_LSDESC_CREATE_ASSOC_CMD);
	assoc_rqst->assoc_cmd.desc_len =
			fcnvme_lsdesc_len(
				sizeof(struct fcnvme_lsdesc_cr_assoc_cmd));

	assoc_rqst->assoc_cmd.ersp_ratio = cpu_to_be16(ersp_ratio);
	assoc_rqst->assoc_cmd.sqsize = cpu_to_be16(qsize - 1);
	/* Linux supports only Dynamic controllers */
	assoc_rqst->assoc_cmd.cntlid = cpu_to_be16(0xffff);
	uuid_copy(&assoc_rqst->assoc_cmd.hostid, &ctrl->ctrl.opts->host->id);
	strscpy(assoc_rqst->assoc_cmd.hostnqn, ctrl->ctrl.opts->host->nqn,
		sizeof(assoc_rqst->assoc_cmd.hostnqn));
	strscpy(assoc_rqst->assoc_cmd.subnqn, ctrl->ctrl.opts->subsysnqn,
		sizeof(assoc_rqst->assoc_cmd.subnqn));

	lsop->queue = queue;
	lsreq->rqstaddr = assoc_rqst;
	lsreq->rqstlen = sizeof(*assoc_rqst);
	lsreq->rspaddr = assoc_acc;
	lsreq->rsplen = sizeof(*assoc_acc);
	lsreq->timeout = NVME_FC_LS_TIMEOUT_SEC;

	ret = nvme_fc_send_ls_req(ctrl->rport, lsop);
	if (ret)
		goto out_free_buffer;

	/* process connect LS completion */

	/* validate the ACC response */
	if (assoc_acc->hdr.w0.ls_cmd != FCNVME_LS_ACC)
		fcret = VERR_LSACC;
	else if (assoc_acc->hdr.desc_list_len !=
			fcnvme_lsdesc_len(
				sizeof(struct fcnvme_ls_cr_assoc_acc)))
		fcret = VERR_CR_ASSOC_ACC_LEN;
	else if (assoc_acc->hdr.rqst.desc_tag !=
			cpu_to_be32(FCNVME_LSDESC_RQST))
		fcret = VERR_LSDESC_RQST;
	else if (assoc_acc->hdr.rqst.desc_len !=
			fcnvme_lsdesc_len(sizeof(struct fcnvme_lsdesc_rqst)))
		fcret = VERR_LSDESC_RQST_LEN;
	else if (assoc_acc->hdr.rqst.w0.ls_cmd != FCNVME_LS_CREATE_ASSOCIATION)
		fcret = VERR_CR_ASSOC;
	else if (assoc_acc->associd.desc_tag !=
			cpu_to_be32(FCNVME_LSDESC_ASSOC_ID))
		fcret = VERR_ASSOC_ID;
	else if (assoc_acc->associd.desc_len !=
			fcnvme_lsdesc_len(
				sizeof(struct fcnvme_lsdesc_assoc_id)))
		fcret = VERR_ASSOC_ID_LEN;
	else if (assoc_acc->connectid.desc_tag !=
			cpu_to_be32(FCNVME_LSDESC_CONN_ID))
		fcret = VERR_CONN_ID;
	else if (assoc_acc->connectid.desc_len !=
			fcnvme_lsdesc_len(sizeof(struct fcnvme_lsdesc_conn_id)))
		fcret = VERR_CONN_ID_LEN;

	if (fcret) {
		ret = -EBADF;
		dev_err(ctrl->dev,
			"q %d Create Association LS failed: %s\n",
			queue->qnum, validation_errors[fcret]);
	} else {
		spin_lock_irqsave(&ctrl->lock, flags);
		ctrl->association_id =
			be64_to_cpu(assoc_acc->associd.association_id);
		queue->connection_id =
			be64_to_cpu(assoc_acc->connectid.connection_id);
		set_bit(NVME_FC_Q_CONNECTED, &queue->flags);
		spin_unlock_irqrestore(&ctrl->lock, flags);
	}

out_free_buffer:
	kfree(lsop);
out_no_memory:
	if (ret)
		dev_err(ctrl->dev,
			"queue %d connect admin queue failed (%d).\n",
			queue->qnum, ret);
	return ret;
}

static int
nvme_fc_connect_queue(struct nvme_fc_ctrl *ctrl, struct nvme_fc_queue *queue,
			u16 qsize, u16 ersp_ratio)
{
	struct nvmefc_ls_req_op *lsop;
	struct nvmefc_ls_req *lsreq;
	struct fcnvme_ls_cr_conn_rqst *conn_rqst;
	struct fcnvme_ls_cr_conn_acc *conn_acc;
	int ret, fcret = 0;

	lsop = kzalloc((sizeof(*lsop) +
			 sizeof(*conn_rqst) + sizeof(*conn_acc) +
			 ctrl->lport->ops->lsrqst_priv_sz), GFP_KERNEL);
	if (!lsop) {
		dev_info(ctrl->ctrl.device,
			"NVME-FC{%d}: send Create Connection failed: ENOMEM\n",
			ctrl->cnum);
		ret = -ENOMEM;
		goto out_no_memory;
	}

	conn_rqst = (struct fcnvme_ls_cr_conn_rqst *)&lsop[1];
	conn_acc = (struct fcnvme_ls_cr_conn_acc *)&conn_rqst[1];
	lsreq = &lsop->ls_req;
	if (ctrl->lport->ops->lsrqst_priv_sz)
		lsreq->private = (void *)&conn_acc[1];
	else
		lsreq->private = NULL;

	conn_rqst->w0.ls_cmd = FCNVME_LS_CREATE_CONNECTION;
	conn_rqst->desc_list_len = cpu_to_be32(
				sizeof(struct fcnvme_lsdesc_assoc_id) +
				sizeof(struct fcnvme_lsdesc_cr_conn_cmd));

	conn_rqst->associd.desc_tag = cpu_to_be32(FCNVME_LSDESC_ASSOC_ID);
	conn_rqst->associd.desc_len =
			fcnvme_lsdesc_len(
				sizeof(struct fcnvme_lsdesc_assoc_id));
	conn_rqst->associd.association_id = cpu_to_be64(ctrl->association_id);
	conn_rqst->connect_cmd.desc_tag =
			cpu_to_be32(FCNVME_LSDESC_CREATE_CONN_CMD);
	conn_rqst->connect_cmd.desc_len =
			fcnvme_lsdesc_len(
				sizeof(struct fcnvme_lsdesc_cr_conn_cmd));
	conn_rqst->connect_cmd.ersp_ratio = cpu_to_be16(ersp_ratio);
	conn_rqst->connect_cmd.qid  = cpu_to_be16(queue->qnum);
	conn_rqst->connect_cmd.sqsize = cpu_to_be16(qsize - 1);

	lsop->queue = queue;
	lsreq->rqstaddr = conn_rqst;
	lsreq->rqstlen = sizeof(*conn_rqst);
	lsreq->rspaddr = conn_acc;
	lsreq->rsplen = sizeof(*conn_acc);
	lsreq->timeout = NVME_FC_LS_TIMEOUT_SEC;

	ret = nvme_fc_send_ls_req(ctrl->rport, lsop);
	if (ret)
		goto out_free_buffer;

	/* process connect LS completion */

	/* validate the ACC response */
	if (conn_acc->hdr.w0.ls_cmd != FCNVME_LS_ACC)
		fcret = VERR_LSACC;
	else if (conn_acc->hdr.desc_list_len !=
			fcnvme_lsdesc_len(sizeof(struct fcnvme_ls_cr_conn_acc)))
		fcret = VERR_CR_CONN_ACC_LEN;
	else if (conn_acc->hdr.rqst.desc_tag != cpu_to_be32(FCNVME_LSDESC_RQST))
		fcret = VERR_LSDESC_RQST;
	else if (conn_acc->hdr.rqst.desc_len !=
			fcnvme_lsdesc_len(sizeof(struct fcnvme_lsdesc_rqst)))
		fcret = VERR_LSDESC_RQST_LEN;
	else if (conn_acc->hdr.rqst.w0.ls_cmd != FCNVME_LS_CREATE_CONNECTION)
		fcret = VERR_CR_CONN;
	else if (conn_acc->connectid.desc_tag !=
			cpu_to_be32(FCNVME_LSDESC_CONN_ID))
		fcret = VERR_CONN_ID;
	else if (conn_acc->connectid.desc_len !=
			fcnvme_lsdesc_len(sizeof(struct fcnvme_lsdesc_conn_id)))
		fcret = VERR_CONN_ID_LEN;

	if (fcret) {
		ret = -EBADF;
		dev_err(ctrl->dev,
			"q %d Create I/O Connection LS failed: %s\n",
			queue->qnum, validation_errors[fcret]);
	} else {
		queue->connection_id =
			be64_to_cpu(conn_acc->connectid.connection_id);
		set_bit(NVME_FC_Q_CONNECTED, &queue->flags);
	}

out_free_buffer:
	kfree(lsop);
out_no_memory:
	if (ret)
		dev_err(ctrl->dev,
			"queue %d connect I/O queue failed (%d).\n",
			queue->qnum, ret);
	return ret;
}

static void
nvme_fc_disconnect_assoc_done(struct nvmefc_ls_req *lsreq, int status)
{
	struct nvmefc_ls_req_op *lsop = ls_req_to_lsop(lsreq);

	__nvme_fc_finish_ls_req(lsop);

	/* fc-nvme initiator doesn't care about success or failure of cmd */

	kfree(lsop);
}

/*
 * This routine sends a FC-NVME LS to disconnect (aka terminate)
 * the FC-NVME Association.  Terminating the association also
 * terminates the FC-NVME connections (per queue, both admin and io
 * queues) that are part of the association. E.g. things are torn
 * down, and the related FC-NVME Association ID and Connection IDs
 * become invalid.
 *
 * The behavior of the fc-nvme initiator is such that it's
 * understanding of the association and connections will implicitly
 * be torn down. The action is implicit as it may be due to a loss of
 * connectivity with the fc-nvme target, so you may never get a
 * response even if you tried.  As such, the action of this routine
 * is to asynchronously send the LS, ignore any results of the LS, and
 * continue on with terminating the association. If the fc-nvme target
 * is present and receives the LS, it too can tear down.
 */
static void
nvme_fc_xmt_disconnect_assoc(struct nvme_fc_ctrl *ctrl)
{
	struct fcnvme_ls_disconnect_assoc_rqst *discon_rqst;
	struct fcnvme_ls_disconnect_assoc_acc *discon_acc;
	struct nvmefc_ls_req_op *lsop;
	struct nvmefc_ls_req *lsreq;
	int ret;

	lsop = kzalloc((sizeof(*lsop) +
			sizeof(*discon_rqst) + sizeof(*discon_acc) +
			ctrl->lport->ops->lsrqst_priv_sz), GFP_KERNEL);
	if (!lsop) {
		dev_info(ctrl->ctrl.device,
			"NVME-FC{%d}: send Disconnect Association "
			"failed: ENOMEM\n",
			ctrl->cnum);
		return;
	}

	discon_rqst = (struct fcnvme_ls_disconnect_assoc_rqst *)&lsop[1];
	discon_acc = (struct fcnvme_ls_disconnect_assoc_acc *)&discon_rqst[1];
	lsreq = &lsop->ls_req;
	if (ctrl->lport->ops->lsrqst_priv_sz)
		lsreq->private = (void *)&discon_acc[1];
	else
		lsreq->private = NULL;

	nvmefc_fmt_lsreq_discon_assoc(lsreq, discon_rqst, discon_acc,
				ctrl->association_id);

	ret = nvme_fc_send_ls_req_async(ctrl->rport, lsop,
				nvme_fc_disconnect_assoc_done);
	if (ret)
		kfree(lsop);
}

static void
nvme_fc_xmt_ls_rsp_done(struct nvmefc_ls_rsp *lsrsp)
{
	struct nvmefc_ls_rcv_op *lsop = lsrsp->nvme_fc_private;
	struct nvme_fc_rport *rport = lsop->rport;
	struct nvme_fc_lport *lport = rport->lport;
	unsigned long flags;

	spin_lock_irqsave(&rport->lock, flags);
	list_del(&lsop->lsrcv_list);
	spin_unlock_irqrestore(&rport->lock, flags);

	fc_dma_sync_single_for_cpu(lport->dev, lsop->rspdma,
				sizeof(*lsop->rspbuf), DMA_TO_DEVICE);
	fc_dma_unmap_single(lport->dev, lsop->rspdma,
			sizeof(*lsop->rspbuf), DMA_TO_DEVICE);

	kfree(lsop->rspbuf);
	kfree(lsop->rqstbuf);
	kfree(lsop);

	nvme_fc_rport_put(rport);
}

static void
nvme_fc_xmt_ls_rsp(struct nvmefc_ls_rcv_op *lsop)
{
	struct nvme_fc_rport *rport = lsop->rport;
	struct nvme_fc_lport *lport = rport->lport;
	struct fcnvme_ls_rqst_w0 *w0 = &lsop->rqstbuf->w0;
	int ret;

	fc_dma_sync_single_for_device(lport->dev, lsop->rspdma,
				  sizeof(*lsop->rspbuf), DMA_TO_DEVICE);

	ret = lport->ops->xmt_ls_rsp(&lport->localport, &rport->remoteport,
				     lsop->lsrsp);
	if (ret) {
		dev_warn(lport->dev,
			"LLDD rejected LS RSP xmt: LS %d status %d\n",
			w0->ls_cmd, ret);
		nvme_fc_xmt_ls_rsp_done(lsop->lsrsp);
		return;
	}
}

static struct nvme_fc_ctrl *
nvme_fc_match_disconn_ls(struct nvme_fc_rport *rport,
		      struct nvmefc_ls_rcv_op *lsop)
{
	struct fcnvme_ls_disconnect_assoc_rqst *rqst =
					&lsop->rqstbuf->rq_dis_assoc;
	struct nvme_fc_ctrl *ctrl, *ret = NULL;
	struct nvmefc_ls_rcv_op *oldls = NULL;
	u64 association_id = be64_to_cpu(rqst->associd.association_id);
	unsigned long flags;

	spin_lock_irqsave(&rport->lock, flags);

	list_for_each_entry(ctrl, &rport->ctrl_list, ctrl_list) {
		if (!nvme_fc_ctrl_get(ctrl))
			continue;
		spin_lock(&ctrl->lock);
		if (association_id == ctrl->association_id) {
			oldls = ctrl->rcv_disconn;
			ctrl->rcv_disconn = lsop;
			ret = ctrl;
		}
		spin_unlock(&ctrl->lock);
		if (ret)
			/* leave the ctrl get reference */
			break;
		nvme_fc_ctrl_put(ctrl);
	}

	spin_unlock_irqrestore(&rport->lock, flags);

	/* transmit a response for anything that was pending */
	if (oldls) {
		dev_info(rport->lport->dev,
			"NVME-FC{%d}: Multiple Disconnect Association "
			"LS's received\n", ctrl->cnum);
		/* overwrite good response with bogus failure */
		oldls->lsrsp->rsplen = nvme_fc_format_rjt(oldls->rspbuf,
						sizeof(*oldls->rspbuf),
						rqst->w0.ls_cmd,
						FCNVME_RJT_RC_UNAB,
						FCNVME_RJT_EXP_NONE, 0);
		nvme_fc_xmt_ls_rsp(oldls);
	}

	return ret;
}

/*
 * returns true to mean LS handled and ls_rsp can be sent
 * returns false to defer ls_rsp xmt (will be done as part of
 *     association termination)
 */
static bool
nvme_fc_ls_disconnect_assoc(struct nvmefc_ls_rcv_op *lsop)
{
	struct nvme_fc_rport *rport = lsop->rport;
	struct fcnvme_ls_disconnect_assoc_rqst *rqst =
					&lsop->rqstbuf->rq_dis_assoc;
	struct fcnvme_ls_disconnect_assoc_acc *acc =
					&lsop->rspbuf->rsp_dis_assoc;
	struct nvme_fc_ctrl *ctrl = NULL;
	int ret = 0;

	memset(acc, 0, sizeof(*acc));

	ret = nvmefc_vldt_lsreq_discon_assoc(lsop->rqstdatalen, rqst);
	if (!ret) {
		/* match an active association */
		ctrl = nvme_fc_match_disconn_ls(rport, lsop);
		if (!ctrl)
			ret = VERR_NO_ASSOC;
	}

	if (ret) {
		dev_info(rport->lport->dev,
			"Disconnect LS failed: %s\n",
			validation_errors[ret]);
		lsop->lsrsp->rsplen = nvme_fc_format_rjt(acc,
					sizeof(*acc), rqst->w0.ls_cmd,
					(ret == VERR_NO_ASSOC) ?
						FCNVME_RJT_RC_INV_ASSOC :
						FCNVME_RJT_RC_LOGIC,
					FCNVME_RJT_EXP_NONE, 0);
		return true;
	}

	/* format an ACCept response */

	lsop->lsrsp->rsplen = sizeof(*acc);

	nvme_fc_format_rsp_hdr(acc, FCNVME_LS_ACC,
			fcnvme_lsdesc_len(
				sizeof(struct fcnvme_ls_disconnect_assoc_acc)),
			FCNVME_LS_DISCONNECT_ASSOC);

	/*
	 * the transmit of the response will occur after the exchanges
	 * for the association have been ABTS'd by
	 * nvme_fc_delete_association().
	 */

	/* fail the association */
	nvme_fc_error_recovery(ctrl, "Disconnect Association LS received");

	/* release the reference taken by nvme_fc_match_disconn_ls() */
	nvme_fc_ctrl_put(ctrl);

	return false;
}

/*
 * Actual Processing routine for received FC-NVME LS Requests from the LLD
 * returns true if a response should be sent afterward, false if rsp will
 * be sent asynchronously.
 */
static bool
nvme_fc_handle_ls_rqst(struct nvmefc_ls_rcv_op *lsop)
{
	struct fcnvme_ls_rqst_w0 *w0 = &lsop->rqstbuf->w0;
	bool ret = true;

	lsop->lsrsp->nvme_fc_private = lsop;
	lsop->lsrsp->rspbuf = lsop->rspbuf;
	lsop->lsrsp->rspdma = lsop->rspdma;
	lsop->lsrsp->done = nvme_fc_xmt_ls_rsp_done;
	/* Be preventative. handlers will later set to valid length */
	lsop->lsrsp->rsplen = 0;

	/*
	 * handlers:
	 *   parse request input, execute the request, and format the
	 *   LS response
	 */
	switch (w0->ls_cmd) {
	case FCNVME_LS_DISCONNECT_ASSOC:
		ret = nvme_fc_ls_disconnect_assoc(lsop);
		break;
	case FCNVME_LS_DISCONNECT_CONN:
		lsop->lsrsp->rsplen = nvme_fc_format_rjt(lsop->rspbuf,
				sizeof(*lsop->rspbuf), w0->ls_cmd,
				FCNVME_RJT_RC_UNSUP, FCNVME_RJT_EXP_NONE, 0);
		break;
	case FCNVME_LS_CREATE_ASSOCIATION:
	case FCNVME_LS_CREATE_CONNECTION:
		lsop->lsrsp->rsplen = nvme_fc_format_rjt(lsop->rspbuf,
				sizeof(*lsop->rspbuf), w0->ls_cmd,
				FCNVME_RJT_RC_LOGIC, FCNVME_RJT_EXP_NONE, 0);
		break;
	default:
		lsop->lsrsp->rsplen = nvme_fc_format_rjt(lsop->rspbuf,
				sizeof(*lsop->rspbuf), w0->ls_cmd,
				FCNVME_RJT_RC_INVAL, FCNVME_RJT_EXP_NONE, 0);
		break;
	}

	return(ret);
}

static void
nvme_fc_handle_ls_rqst_work(struct work_struct *work)
{
	struct nvme_fc_rport *rport =
		container_of(work, struct nvme_fc_rport, lsrcv_work);
	struct fcnvme_ls_rqst_w0 *w0;
	struct nvmefc_ls_rcv_op *lsop;
	unsigned long flags;
	bool sendrsp;

restart:
	sendrsp = true;
	spin_lock_irqsave(&rport->lock, flags);
	list_for_each_entry(lsop, &rport->ls_rcv_list, lsrcv_list) {
		if (lsop->handled)
			continue;

		lsop->handled = true;
		if (rport->remoteport.port_state == FC_OBJSTATE_ONLINE) {
			spin_unlock_irqrestore(&rport->lock, flags);
			sendrsp = nvme_fc_handle_ls_rqst(lsop);
		} else {
			spin_unlock_irqrestore(&rport->lock, flags);
			w0 = &lsop->rqstbuf->w0;
			lsop->lsrsp->rsplen = nvme_fc_format_rjt(
						lsop->rspbuf,
						sizeof(*lsop->rspbuf),
						w0->ls_cmd,
						FCNVME_RJT_RC_UNAB,
						FCNVME_RJT_EXP_NONE, 0);
		}
		if (sendrsp)
			nvme_fc_xmt_ls_rsp(lsop);
		goto restart;
	}
	spin_unlock_irqrestore(&rport->lock, flags);
}

static
void nvme_fc_rcv_ls_req_err_msg(struct nvme_fc_lport *lport,
				struct fcnvme_ls_rqst_w0 *w0)
{
	dev_info(lport->dev, "RCV %s LS failed: No memory\n",
		(w0->ls_cmd <= NVME_FC_LAST_LS_CMD_VALUE) ?
			nvmefc_ls_names[w0->ls_cmd] : "");
}

/**
 * nvme_fc_rcv_ls_req - transport entry point called by an LLDD
 *                       upon the reception of a NVME LS request.
 *
 * The nvme-fc layer will copy payload to an internal structure for
 * processing.  As such, upon completion of the routine, the LLDD may
 * immediately free/reuse the LS request buffer passed in the call.
 *
 * If this routine returns error, the LLDD should abort the exchange.
 *
 * @portptr:    pointer to the (registered) remote port that the LS
 *              was received from. The remoteport is associated with
 *              a specific localport.
 * @lsrsp:      pointer to a nvmefc_ls_rsp response structure to be
 *              used to reference the exchange corresponding to the LS
 *              when issuing an ls response.
 * @lsreqbuf:   pointer to the buffer containing the LS Request
 * @lsreqbuf_len: length, in bytes, of the received LS request
 */
int
nvme_fc_rcv_ls_req(struct nvme_fc_remote_port *portptr,
			struct nvmefc_ls_rsp *lsrsp,
			void *lsreqbuf, u32 lsreqbuf_len)
{
	struct nvme_fc_rport *rport = remoteport_to_rport(portptr);
	struct nvme_fc_lport *lport = rport->lport;
	struct fcnvme_ls_rqst_w0 *w0 = (struct fcnvme_ls_rqst_w0 *)lsreqbuf;
	struct nvmefc_ls_rcv_op *lsop;
	unsigned long flags;
	int ret;

	nvme_fc_rport_get(rport);

	/* validate there's a routine to transmit a response */
	if (!lport->ops->xmt_ls_rsp) {
		dev_info(lport->dev,
			"RCV %s LS failed: no LLDD xmt_ls_rsp\n",
			(w0->ls_cmd <= NVME_FC_LAST_LS_CMD_VALUE) ?
				nvmefc_ls_names[w0->ls_cmd] : "");
		ret = -EINVAL;
		goto out_put;
	}

	if (lsreqbuf_len > sizeof(union nvmefc_ls_requests)) {
		dev_info(lport->dev,
			"RCV %s LS failed: payload too large\n",
			(w0->ls_cmd <= NVME_FC_LAST_LS_CMD_VALUE) ?
				nvmefc_ls_names[w0->ls_cmd] : "");
		ret = -E2BIG;
		goto out_put;
	}

	lsop = kzalloc(sizeof(*lsop), GFP_KERNEL);
	if (!lsop) {
		nvme_fc_rcv_ls_req_err_msg(lport, w0);
		ret = -ENOMEM;
		goto out_put;
	}

	lsop->rqstbuf = kzalloc(sizeof(*lsop->rqstbuf), GFP_KERNEL);
	lsop->rspbuf = kzalloc(sizeof(*lsop->rspbuf), GFP_KERNEL);
	if (!lsop->rqstbuf || !lsop->rspbuf) {
		nvme_fc_rcv_ls_req_err_msg(lport, w0);
		ret = -ENOMEM;
		goto out_free;
	}

	lsop->rspdma = fc_dma_map_single(lport->dev, lsop->rspbuf,
					sizeof(*lsop->rspbuf),
					DMA_TO_DEVICE);
	if (fc_dma_mapping_error(lport->dev, lsop->rspdma)) {
		dev_info(lport->dev,
			"RCV %s LS failed: DMA mapping failure\n",
			(w0->ls_cmd <= NVME_FC_LAST_LS_CMD_VALUE) ?
				nvmefc_ls_names[w0->ls_cmd] : "");
		ret = -EFAULT;
		goto out_free;
	}

	lsop->rport = rport;
	lsop->lsrsp = lsrsp;

	memcpy(lsop->rqstbuf, lsreqbuf, lsreqbuf_len);
	lsop->rqstdatalen = lsreqbuf_len;

	spin_lock_irqsave(&rport->lock, flags);
	if (rport->remoteport.port_state != FC_OBJSTATE_ONLINE) {
		spin_unlock_irqrestore(&rport->lock, flags);
		ret = -ENOTCONN;
		goto out_unmap;
	}
	list_add_tail(&lsop->lsrcv_list, &rport->ls_rcv_list);
	spin_unlock_irqrestore(&rport->lock, flags);

	schedule_work(&rport->lsrcv_work);

	return 0;

out_unmap:
	fc_dma_unmap_single(lport->dev, lsop->rspdma,
			sizeof(*lsop->rspbuf), DMA_TO_DEVICE);
out_free:
	kfree(lsop->rspbuf);
	kfree(lsop->rqstbuf);
	kfree(lsop);
out_put:
	nvme_fc_rport_put(rport);
	return ret;
}
EXPORT_SYMBOL_GPL(nvme_fc_rcv_ls_req);


/* *********************** NVME Ctrl Routines **************************** */

static void
__nvme_fc_exit_request(struct nvme_fc_ctrl *ctrl,
		struct nvme_fc_fcp_op *op)
{
	fc_dma_unmap_single(ctrl->lport->dev, op->fcp_req.rspdma,
				sizeof(op->rsp_iu), DMA_FROM_DEVICE);
	fc_dma_unmap_single(ctrl->lport->dev, op->fcp_req.cmddma,
				sizeof(op->cmd_iu), DMA_TO_DEVICE);

	atomic_set(&op->state, FCPOP_STATE_UNINIT);
}

static void
nvme_fc_exit_request(struct blk_mq_tag_set *set, struct request *rq,
		unsigned int hctx_idx)
{
	struct nvme_fc_fcp_op *op = blk_mq_rq_to_pdu(rq);

	return __nvme_fc_exit_request(to_fc_ctrl(set->driver_data), op);
}

static int
__nvme_fc_abort_op(struct nvme_fc_ctrl *ctrl, struct nvme_fc_fcp_op *op)
{
	unsigned long flags;
	int opstate;

	spin_lock_irqsave(&ctrl->lock, flags);
	opstate = atomic_xchg(&op->state, FCPOP_STATE_ABORTED);
	if (opstate != FCPOP_STATE_ACTIVE)
		atomic_set(&op->state, opstate);
	else if (test_bit(FCCTRL_TERMIO, &ctrl->flags)) {
		op->flags |= FCOP_FLAGS_TERMIO;
		ctrl->iocnt++;
	}
	spin_unlock_irqrestore(&ctrl->lock, flags);

	if (opstate != FCPOP_STATE_ACTIVE)
		return -ECANCELED;

	ctrl->lport->ops->fcp_abort(&ctrl->lport->localport,
					&ctrl->rport->remoteport,
					op->queue->lldd_handle,
					&op->fcp_req);

	return 0;
}

static void
nvme_fc_abort_aen_ops(struct nvme_fc_ctrl *ctrl)
{
	struct nvme_fc_fcp_op *aen_op = ctrl->aen_ops;
	int i;

	/* ensure we've initialized the ops once */
	if (!(aen_op->flags & FCOP_FLAGS_AEN))
		return;

	for (i = 0; i < NVME_NR_AEN_COMMANDS; i++, aen_op++)
		__nvme_fc_abort_op(ctrl, aen_op);
}

static inline void
__nvme_fc_fcpop_chk_teardowns(struct nvme_fc_ctrl *ctrl,
		struct nvme_fc_fcp_op *op, int opstate)
{
	unsigned long flags;

	if (opstate == FCPOP_STATE_ABORTED) {
		spin_lock_irqsave(&ctrl->lock, flags);
		if (test_bit(FCCTRL_TERMIO, &ctrl->flags) &&
		    op->flags & FCOP_FLAGS_TERMIO) {
			if (!--ctrl->iocnt)
				wake_up(&ctrl->ioabort_wait);
		}
		spin_unlock_irqrestore(&ctrl->lock, flags);
	}
}

static void
nvme_fc_ctrl_ioerr_work(struct work_struct *work)
{
	struct nvme_fc_ctrl *ctrl =
			container_of(work, struct nvme_fc_ctrl, ioerr_work);

	nvme_fc_error_recovery(ctrl, "transport detected io error");
}

/*
 * nvme_fc_io_getuuid - Routine called to get the appid field
 * associated with request by the lldd
 * @req:IO request from nvme fc to driver
 * Returns: UUID if there is an appid associated with VM or
 * NULL if the user/libvirt has not set the appid to VM
 */
char *nvme_fc_io_getuuid(struct nvmefc_fcp_req *req)
{
	struct nvme_fc_fcp_op *op = fcp_req_to_fcp_op(req);
	struct request *rq = op->rq;

	if (!IS_ENABLED(CONFIG_BLK_CGROUP_FC_APPID) || !rq || !rq->bio)
		return NULL;
	return blkcg_get_fc_appid(rq->bio);
}
EXPORT_SYMBOL_GPL(nvme_fc_io_getuuid);

static void
nvme_fc_fcpio_done(struct nvmefc_fcp_req *req)
{
	struct nvme_fc_fcp_op *op = fcp_req_to_fcp_op(req);
	struct request *rq = op->rq;
	struct nvmefc_fcp_req *freq = &op->fcp_req;
	struct nvme_fc_ctrl *ctrl = op->ctrl;
	struct nvme_fc_queue *queue = op->queue;
	struct nvme_completion *cqe = &op->rsp_iu.cqe;
	struct nvme_command *sqe = &op->cmd_iu.sqe;
	__le16 status = cpu_to_le16(NVME_SC_SUCCESS << 1);
	union nvme_result result;
	bool terminate_assoc = true;
	int opstate;

	/*
	 * WARNING:
	 * The current linux implementation of a nvme controller
	 * allocates a single tag set for all io queues and sizes
	 * the io queues to fully hold all possible tags. Thus, the
	 * implementation does not reference or care about the sqhd
	 * value as it never needs to use the sqhd/sqtail pointers
	 * for submission pacing.
	 *
	 * This affects the FC-NVME implementation in two ways:
	 * 1) As the value doesn't matter, we don't need to waste
	 *    cycles extracting it from ERSPs and stamping it in the
	 *    cases where the transport fabricates CQEs on successful
	 *    completions.
	 * 2) The FC-NVME implementation requires that delivery of
	 *    ERSP completions are to go back to the nvme layer in order
	 *    relative to the rsn, such that the sqhd value will always
	 *    be "in order" for the nvme layer. As the nvme layer in
	 *    linux doesn't care about sqhd, there's no need to return
	 *    them in order.
	 *
	 * Additionally:
	 * As the core nvme layer in linux currently does not look at
	 * every field in the cqe - in cases where the FC transport must
	 * fabricate a CQE, the following fields will not be set as they
	 * are not referenced:
	 *      cqe.sqid,  cqe.sqhd,  cqe.command_id
	 *
	 * Failure or error of an individual i/o, in a transport
	 * detected fashion unrelated to the nvme completion status,
	 * potentially cause the initiator and target sides to get out
	 * of sync on SQ head/tail (aka outstanding io count allowed).
	 * Per FC-NVME spec, failure of an individual command requires
	 * the connection to be terminated, which in turn requires the
	 * association to be terminated.
	 */

	opstate = atomic_xchg(&op->state, FCPOP_STATE_COMPLETE);

	fc_dma_sync_single_for_cpu(ctrl->lport->dev, op->fcp_req.rspdma,
				sizeof(op->rsp_iu), DMA_FROM_DEVICE);

	if (opstate == FCPOP_STATE_ABORTED)
		status = cpu_to_le16(NVME_SC_HOST_ABORTED_CMD << 1);
	else if (freq->status) {
		status = cpu_to_le16(NVME_SC_HOST_PATH_ERROR << 1);
		dev_info(ctrl->ctrl.device,
			"NVME-FC{%d}: io failed due to lldd error %d\n",
			ctrl->cnum, freq->status);
	}

	/*
	 * For the linux implementation, if we have an unsuccesful
	 * status, they blk-mq layer can typically be called with the
	 * non-zero status and the content of the cqe isn't important.
	 */
	if (status)
		goto done;

	/*
	 * command completed successfully relative to the wire
	 * protocol. However, validate anything received and
	 * extract the status and result from the cqe (create it
	 * where necessary).
	 */

	switch (freq->rcv_rsplen) {

	case 0:
	case NVME_FC_SIZEOF_ZEROS_RSP:
		/*
		 * No response payload or 12 bytes of payload (which
		 * should all be zeros) are considered successful and
		 * no payload in the CQE by the transport.
		 */
		if (freq->transferred_length !=
		    be32_to_cpu(op->cmd_iu.data_len)) {
			status = cpu_to_le16(NVME_SC_HOST_PATH_ERROR << 1);
			dev_info(ctrl->ctrl.device,
				"NVME-FC{%d}: io failed due to bad transfer "
				"length: %d vs expected %d\n",
				ctrl->cnum, freq->transferred_length,
				be32_to_cpu(op->cmd_iu.data_len));
			goto done;
		}
		result.u64 = 0;
		break;

	case sizeof(struct nvme_fc_ersp_iu):
		/*
		 * The ERSP IU contains a full completion with CQE.
		 * Validate ERSP IU and look at cqe.
		 */
		if (unlikely(be16_to_cpu(op->rsp_iu.iu_len) !=
					(freq->rcv_rsplen / 4) ||
			     be32_to_cpu(op->rsp_iu.xfrd_len) !=
					freq->transferred_length ||
			     op->rsp_iu.ersp_result ||
			     sqe->common.command_id != cqe->command_id)) {
			status = cpu_to_le16(NVME_SC_HOST_PATH_ERROR << 1);
			dev_info(ctrl->ctrl.device,
				"NVME-FC{%d}: io failed due to bad NVMe_ERSP: "
				"iu len %d, xfr len %d vs %d, status code "
				"%d, cmdid %d vs %d\n",
				ctrl->cnum, be16_to_cpu(op->rsp_iu.iu_len),
				be32_to_cpu(op->rsp_iu.xfrd_len),
				freq->transferred_length,
				op->rsp_iu.ersp_result,
				sqe->common.command_id,
				cqe->command_id);
			goto done;
		}
		result = cqe->result;
		status = cqe->status;
		break;

	default:
		status = cpu_to_le16(NVME_SC_HOST_PATH_ERROR << 1);
		dev_info(ctrl->ctrl.device,
			"NVME-FC{%d}: io failed due to odd NVMe_xRSP iu "
			"len %d\n",
			ctrl->cnum, freq->rcv_rsplen);
		goto done;
	}

	terminate_assoc = false;

done:
	if (op->flags & FCOP_FLAGS_AEN) {
		nvme_complete_async_event(&queue->ctrl->ctrl, status, &result);
		__nvme_fc_fcpop_chk_teardowns(ctrl, op, opstate);
		atomic_set(&op->state, FCPOP_STATE_IDLE);
		op->flags = FCOP_FLAGS_AEN;	/* clear other flags */
		nvme_fc_ctrl_put(ctrl);
		goto check_error;
	}

	__nvme_fc_fcpop_chk_teardowns(ctrl, op, opstate);
	if (!nvme_try_complete_req(rq, status, result))
		nvme_fc_complete_rq(rq);

check_error:
	if (terminate_assoc &&
	    nvme_ctrl_state(&ctrl->ctrl) != NVME_CTRL_RESETTING)
		queue_work(nvme_reset_wq, &ctrl->ioerr_work);
}

static int
__nvme_fc_init_request(struct nvme_fc_ctrl *ctrl,
		struct nvme_fc_queue *queue, struct nvme_fc_fcp_op *op,
		struct request *rq, u32 rqno)
{
	struct nvme_fcp_op_w_sgl *op_w_sgl =
		container_of(op, typeof(*op_w_sgl), op);
	struct nvme_fc_cmd_iu *cmdiu = &op->cmd_iu;
	int ret = 0;

	memset(op, 0, sizeof(*op));
	op->fcp_req.cmdaddr = &op->cmd_iu;
	op->fcp_req.cmdlen = sizeof(op->cmd_iu);
	op->fcp_req.rspaddr = &op->rsp_iu;
	op->fcp_req.rsplen = sizeof(op->rsp_iu);
	op->fcp_req.done = nvme_fc_fcpio_done;
	op->ctrl = ctrl;
	op->queue = queue;
	op->rq = rq;
	op->rqno = rqno;

	cmdiu->format_id = NVME_CMD_FORMAT_ID;
	cmdiu->fc_id = NVME_CMD_FC_ID;
	cmdiu->iu_len = cpu_to_be16(sizeof(*cmdiu) / sizeof(u32));
	if (queue->qnum)
		cmdiu->rsv_cat = fccmnd_set_cat_css(0,
					(NVME_CC_CSS_NVM >> NVME_CC_CSS_SHIFT));
	else
		cmdiu->rsv_cat = fccmnd_set_cat_admin(0);

	op->fcp_req.cmddma = fc_dma_map_single(ctrl->lport->dev,
				&op->cmd_iu, sizeof(op->cmd_iu), DMA_TO_DEVICE);
	if (fc_dma_mapping_error(ctrl->lport->dev, op->fcp_req.cmddma)) {
		dev_err(ctrl->dev,
			"FCP Op failed - cmdiu dma mapping failed.\n");
		ret = -EFAULT;
		goto out_on_error;
	}

	op->fcp_req.rspdma = fc_dma_map_single(ctrl->lport->dev,
				&op->rsp_iu, sizeof(op->rsp_iu),
				DMA_FROM_DEVICE);
	if (fc_dma_mapping_error(ctrl->lport->dev, op->fcp_req.rspdma)) {
		dev_err(ctrl->dev,
			"FCP Op failed - rspiu dma mapping failed.\n");
		ret = -EFAULT;
	}

	atomic_set(&op->state, FCPOP_STATE_IDLE);
out_on_error:
	return ret;
}

static int
nvme_fc_init_request(struct blk_mq_tag_set *set, struct request *rq,
		unsigned int hctx_idx, unsigned int numa_node)
{
	struct nvme_fc_ctrl *ctrl = to_fc_ctrl(set->driver_data);
	struct nvme_fcp_op_w_sgl *op = blk_mq_rq_to_pdu(rq);
	int queue_idx = (set == &ctrl->tag_set) ? hctx_idx + 1 : 0;
	struct nvme_fc_queue *queue = &ctrl->queues[queue_idx];
	int res;

	res = __nvme_fc_init_request(ctrl, queue, &op->op, rq, queue->rqcnt++);
	if (res)
		return res;
	op->op.fcp_req.first_sgl = op->sgl;
	op->op.fcp_req.private = &op->priv[0];
	nvme_req(rq)->ctrl = &ctrl->ctrl;
	nvme_req(rq)->cmd = &op->op.cmd_iu.sqe;
	return res;
}

static int
nvme_fc_init_aen_ops(struct nvme_fc_ctrl *ctrl)
{
	struct nvme_fc_fcp_op *aen_op;
	struct nvme_fc_cmd_iu *cmdiu;
	struct nvme_command *sqe;
	void *private = NULL;
	int i, ret;

	aen_op = ctrl->aen_ops;
	for (i = 0; i < NVME_NR_AEN_COMMANDS; i++, aen_op++) {
		if (ctrl->lport->ops->fcprqst_priv_sz) {
			private = kzalloc(ctrl->lport->ops->fcprqst_priv_sz,
						GFP_KERNEL);
			if (!private)
				return -ENOMEM;
		}

		cmdiu = &aen_op->cmd_iu;
		sqe = &cmdiu->sqe;
		ret = __nvme_fc_init_request(ctrl, &ctrl->queues[0],
				aen_op, (struct request *)NULL,
				(NVME_AQ_BLK_MQ_DEPTH + i));
		if (ret) {
			kfree(private);
			return ret;
		}

		aen_op->flags = FCOP_FLAGS_AEN;
		aen_op->fcp_req.private = private;

		memset(sqe, 0, sizeof(*sqe));
		sqe->common.opcode = nvme_admin_async_event;
		/* Note: core layer may overwrite the sqe.command_id value */
		sqe->common.command_id = NVME_AQ_BLK_MQ_DEPTH + i;
	}
	return 0;
}

static void
nvme_fc_term_aen_ops(struct nvme_fc_ctrl *ctrl)
{
	struct nvme_fc_fcp_op *aen_op;
	int i;

	cancel_work_sync(&ctrl->ctrl.async_event_work);
	aen_op = ctrl->aen_ops;
	for (i = 0; i < NVME_NR_AEN_COMMANDS; i++, aen_op++) {
		__nvme_fc_exit_request(ctrl, aen_op);

		kfree(aen_op->fcp_req.private);
		aen_op->fcp_req.private = NULL;
	}
}

static inline int
__nvme_fc_init_hctx(struct blk_mq_hw_ctx *hctx, void *data, unsigned int qidx)
{
	struct nvme_fc_ctrl *ctrl = to_fc_ctrl(data);
	struct nvme_fc_queue *queue = &ctrl->queues[qidx];

	hctx->driver_data = queue;
	queue->hctx = hctx;
	return 0;
}

static int
nvme_fc_init_hctx(struct blk_mq_hw_ctx *hctx, void *data, unsigned int hctx_idx)
{
	return __nvme_fc_init_hctx(hctx, data, hctx_idx + 1);
}

static int
nvme_fc_init_admin_hctx(struct blk_mq_hw_ctx *hctx, void *data,
		unsigned int hctx_idx)
{
	return __nvme_fc_init_hctx(hctx, data, hctx_idx);
}

static void
nvme_fc_init_queue(struct nvme_fc_ctrl *ctrl, int idx)
{
	struct nvme_fc_queue *queue;

	queue = &ctrl->queues[idx];
	memset(queue, 0, sizeof(*queue));
	queue->ctrl = ctrl;
	queue->qnum = idx;
	atomic_set(&queue->csn, 0);
	queue->dev = ctrl->dev;

	if (idx > 0)
		queue->cmnd_capsule_len = ctrl->ctrl.ioccsz * 16;
	else
		queue->cmnd_capsule_len = sizeof(struct nvme_command);

	/*
	 * Considered whether we should allocate buffers for all SQEs
	 * and CQEs and dma map them - mapping their respective entries
	 * into the request structures (kernel vm addr and dma address)
	 * thus the driver could use the buffers/mappings directly.
	 * It only makes sense if the LLDD would use them for its
	 * messaging api. It's very unlikely most adapter api's would use
	 * a native NVME sqe/cqe. More reasonable if FC-NVME IU payload
	 * structures were used instead.
	 */
}

/*
 * This routine terminates a queue at the transport level.
 * The transport has already ensured that all outstanding ios on
 * the queue have been terminated.
 * The transport will send a Disconnect LS request to terminate
 * the queue's connection. Termination of the admin queue will also
 * terminate the association at the target.
 */
static void
nvme_fc_free_queue(struct nvme_fc_queue *queue)
{
	if (!test_and_clear_bit(NVME_FC_Q_CONNECTED, &queue->flags))
		return;

	clear_bit(NVME_FC_Q_LIVE, &queue->flags);
	/*
	 * Current implementation never disconnects a single queue.
	 * It always terminates a whole association. So there is never
	 * a disconnect(queue) LS sent to the target.
	 */

	queue->connection_id = 0;
	atomic_set(&queue->csn, 0);
}

static void
__nvme_fc_delete_hw_queue(struct nvme_fc_ctrl *ctrl,
	struct nvme_fc_queue *queue, unsigned int qidx)
{
	if (ctrl->lport->ops->delete_queue)
		ctrl->lport->ops->delete_queue(&ctrl->lport->localport, qidx,
				queue->lldd_handle);
	queue->lldd_handle = NULL;
}

static void
nvme_fc_free_io_queues(struct nvme_fc_ctrl *ctrl)
{
	int i;

	for (i = 1; i < ctrl->ctrl.queue_count; i++)
		nvme_fc_free_queue(&ctrl->queues[i]);
}

static int
__nvme_fc_create_hw_queue(struct nvme_fc_ctrl *ctrl,
	struct nvme_fc_queue *queue, unsigned int qidx, u16 qsize)
{
	int ret = 0;

	queue->lldd_handle = NULL;
	if (ctrl->lport->ops->create_queue)
		ret = ctrl->lport->ops->create_queue(&ctrl->lport->localport,
				qidx, qsize, &queue->lldd_handle);

	return ret;
}

static void
nvme_fc_delete_hw_io_queues(struct nvme_fc_ctrl *ctrl)
{
	struct nvme_fc_queue *queue = &ctrl->queues[ctrl->ctrl.queue_count - 1];
	int i;

	for (i = ctrl->ctrl.queue_count - 1; i >= 1; i--, queue--)
		__nvme_fc_delete_hw_queue(ctrl, queue, i);
}

static int
nvme_fc_create_hw_io_queues(struct nvme_fc_ctrl *ctrl, u16 qsize)
{
	struct nvme_fc_queue *queue = &ctrl->queues[1];
	int i, ret;

	for (i = 1; i < ctrl->ctrl.queue_count; i++, queue++) {
		ret = __nvme_fc_create_hw_queue(ctrl, queue, i, qsize);
		if (ret)
			goto delete_queues;
	}

	return 0;

delete_queues:
	for (; i > 0; i--)
		__nvme_fc_delete_hw_queue(ctrl, &ctrl->queues[i], i);
	return ret;
}

static int
nvme_fc_connect_io_queues(struct nvme_fc_ctrl *ctrl, u16 qsize)
{
	int i, ret = 0;

	for (i = 1; i < ctrl->ctrl.queue_count; i++) {
		ret = nvme_fc_connect_queue(ctrl, &ctrl->queues[i], qsize,
					(qsize / 5));
		if (ret)
			break;
		ret = nvmf_connect_io_queue(&ctrl->ctrl, i);
		if (ret)
			break;

		set_bit(NVME_FC_Q_LIVE, &ctrl->queues[i].flags);
	}

	return ret;
}

static void
nvme_fc_init_io_queues(struct nvme_fc_ctrl *ctrl)
{
	int i;

	for (i = 1; i < ctrl->ctrl.queue_count; i++)
		nvme_fc_init_queue(ctrl, i);
}

static void
nvme_fc_ctrl_free(struct kref *ref)
{
	struct nvme_fc_ctrl *ctrl =
		container_of(ref, struct nvme_fc_ctrl, ref);
	unsigned long flags;

	if (ctrl->ctrl.tagset)
		nvme_remove_io_tag_set(&ctrl->ctrl);

	/* remove from rport list */
	spin_lock_irqsave(&ctrl->rport->lock, flags);
	list_del(&ctrl->ctrl_list);
	spin_unlock_irqrestore(&ctrl->rport->lock, flags);

	nvme_unquiesce_admin_queue(&ctrl->ctrl);
	nvme_remove_admin_tag_set(&ctrl->ctrl);

	kfree(ctrl->queues);

	put_device(ctrl->dev);
	nvme_fc_rport_put(ctrl->rport);

	ida_free(&nvme_fc_ctrl_cnt, ctrl->cnum);
	if (ctrl->ctrl.opts)
		nvmf_free_options(ctrl->ctrl.opts);
	kfree(ctrl);
}

static void
nvme_fc_ctrl_put(struct nvme_fc_ctrl *ctrl)
{
	kref_put(&ctrl->ref, nvme_fc_ctrl_free);
}

static int
nvme_fc_ctrl_get(struct nvme_fc_ctrl *ctrl)
{
	return kref_get_unless_zero(&ctrl->ref);
}

/*
 * All accesses from nvme core layer done - can now free the
 * controller. Called after last nvme_put_ctrl() call
 */
static void
nvme_fc_free_ctrl(struct nvme_ctrl *nctrl)
{
	struct nvme_fc_ctrl *ctrl = to_fc_ctrl(nctrl);

	WARN_ON(nctrl != &ctrl->ctrl);

	nvme_fc_ctrl_put(ctrl);
}

/*
 * This routine is used by the transport when it needs to find active
 * io on a queue that is to be terminated. The transport uses
 * blk_mq_tagset_busy_itr() to find the busy requests, which then invoke
 * this routine to kill them on a 1 by 1 basis.
 *
 * As FC allocates FC exchange for each io, the transport must contact
 * the LLDD to terminate the exchange, thus releasing the FC exchange.
 * After terminating the exchange the LLDD will call the transport's
 * normal io done path for the request, but it will have an aborted
 * status. The done path will return the io request back to the block
 * layer with an error status.
 */
static bool nvme_fc_terminate_exchange(struct request *req, void *data)
{
	struct nvme_ctrl *nctrl = data;
	struct nvme_fc_ctrl *ctrl = to_fc_ctrl(nctrl);
	struct nvme_fc_fcp_op *op = blk_mq_rq_to_pdu(req);

	op->nreq.flags |= NVME_REQ_CANCELLED;
	__nvme_fc_abort_op(ctrl, op);
	return true;
}

/*
 * This routine runs through all outstanding commands on the association
 * and aborts them.  This routine is typically be called by the
 * delete_association routine. It is also called due to an error during
 * reconnect. In that scenario, it is most likely a command that initializes
 * the controller, including fabric Connect commands on io queues, that
 * may have timed out or failed thus the io must be killed for the connect
 * thread to see the error.
 */
static void
__nvme_fc_abort_outstanding_ios(struct nvme_fc_ctrl *ctrl, bool start_queues)
{
	int q;

	/*
	 * if aborting io, the queues are no longer good, mark them
	 * all as not live.
	 */
	if (ctrl->ctrl.queue_count > 1) {
		for (q = 1; q < ctrl->ctrl.queue_count; q++)
			clear_bit(NVME_FC_Q_LIVE, &ctrl->queues[q].flags);
	}
	clear_bit(NVME_FC_Q_LIVE, &ctrl->queues[0].flags);

	/*
	 * If io queues are present, stop them and terminate all outstanding
	 * ios on them. As FC allocates FC exchange for each io, the
	 * transport must contact the LLDD to terminate the exchange,
	 * thus releasing the FC exchange. We use blk_mq_tagset_busy_itr()
	 * to tell us what io's are busy and invoke a transport routine
	 * to kill them with the LLDD.  After terminating the exchange
	 * the LLDD will call the transport's normal io done path, but it
	 * will have an aborted status. The done path will return the
	 * io requests back to the block layer as part of normal completions
	 * (but with error status).
	 */
	if (ctrl->ctrl.queue_count > 1) {
		nvme_quiesce_io_queues(&ctrl->ctrl);
		nvme_sync_io_queues(&ctrl->ctrl);
		blk_mq_tagset_busy_iter(&ctrl->tag_set,
				nvme_fc_terminate_exchange, &ctrl->ctrl);
		blk_mq_tagset_wait_completed_request(&ctrl->tag_set);
		if (start_queues)
			nvme_unquiesce_io_queues(&ctrl->ctrl);
	}

	/*
	 * Other transports, which don't have link-level contexts bound
	 * to sqe's, would try to gracefully shutdown the controller by
	 * writing the registers for shutdown and polling (call
	 * nvme_disable_ctrl()). Given a bunch of i/o was potentially
	 * just aborted and we will wait on those contexts, and given
	 * there was no indication of how live the controlelr is on the
	 * link, don't send more io to create more contexts for the
	 * shutdown. Let the controller fail via keepalive failure if
	 * its still present.
	 */

	/*
	 * clean up the admin queue. Same thing as above.
	 */
	nvme_quiesce_admin_queue(&ctrl->ctrl);
	blk_sync_queue(ctrl->ctrl.admin_q);
	blk_mq_tagset_busy_iter(&ctrl->admin_tag_set,
				nvme_fc_terminate_exchange, &ctrl->ctrl);
	blk_mq_tagset_wait_completed_request(&ctrl->admin_tag_set);
	if (start_queues)
		nvme_unquiesce_admin_queue(&ctrl->ctrl);
}

static void
nvme_fc_error_recovery(struct nvme_fc_ctrl *ctrl, char *errmsg)
{
	enum nvme_ctrl_state state = nvme_ctrl_state(&ctrl->ctrl);

	/*
	 * if an error (io timeout, etc) while (re)connecting, the remote
	 * port requested terminating of the association (disconnect_ls)
	 * or an error (timeout or abort) occurred on an io while creating
	 * the controller.  Abort any ios on the association and let the
	 * create_association error path resolve things.
	 */
	if (state == NVME_CTRL_CONNECTING) {
		__nvme_fc_abort_outstanding_ios(ctrl, true);
		dev_warn(ctrl->ctrl.device,
			"NVME-FC{%d}: transport error during (re)connect\n",
			ctrl->cnum);
		return;
	}

	/* Otherwise, only proceed if in LIVE state - e.g. on first error */
	if (state != NVME_CTRL_LIVE)
		return;

	dev_warn(ctrl->ctrl.device,
		"NVME-FC{%d}: transport association event: %s\n",
		ctrl->cnum, errmsg);
	dev_warn(ctrl->ctrl.device,
		"NVME-FC{%d}: resetting controller\n", ctrl->cnum);

	nvme_reset_ctrl(&ctrl->ctrl);
}

static enum blk_eh_timer_return nvme_fc_timeout(struct request *rq)
{
	struct nvme_fc_fcp_op *op = blk_mq_rq_to_pdu(rq);
	struct nvme_fc_ctrl *ctrl = op->ctrl;
	u16 qnum = op->queue->qnum;
	struct nvme_fc_cmd_iu *cmdiu = &op->cmd_iu;
	struct nvme_command *sqe = &cmdiu->sqe;

	/*
	 * Attempt to abort the offending command. Command completion
	 * will detect the aborted io and will fail the connection.
	 */
	dev_info(ctrl->ctrl.device,
		"NVME-FC{%d.%d}: io timeout: opcode %d fctype %d (%s) w10/11: "
		"x%08x/x%08x\n",
		ctrl->cnum, qnum, sqe->common.opcode, sqe->fabrics.fctype,
		nvme_fabrics_opcode_str(qnum, sqe),
		sqe->common.cdw10, sqe->common.cdw11);
	if (__nvme_fc_abort_op(ctrl, op))
		nvme_fc_error_recovery(ctrl, "io timeout abort failed");

	/*
	 * the io abort has been initiated. Have the reset timer
	 * restarted and the abort completion will complete the io
	 * shortly. Avoids a synchronous wait while the abort finishes.
	 */
	return BLK_EH_RESET_TIMER;
}

static int
nvme_fc_map_data(struct nvme_fc_ctrl *ctrl, struct request *rq,
		struct nvme_fc_fcp_op *op)
{
	struct nvmefc_fcp_req *freq = &op->fcp_req;
	int ret;

	freq->sg_cnt = 0;

	if (!blk_rq_nr_phys_segments(rq))
		return 0;

	freq->sg_table.sgl = freq->first_sgl;
	ret = sg_alloc_table_chained(&freq->sg_table,
			blk_rq_nr_phys_segments(rq), freq->sg_table.sgl,
			NVME_INLINE_SG_CNT);
	if (ret)
		return -ENOMEM;

	op->nents = blk_rq_map_sg(rq->q, rq, freq->sg_table.sgl);
	WARN_ON(op->nents > blk_rq_nr_phys_segments(rq));
	freq->sg_cnt = fc_dma_map_sg(ctrl->lport->dev, freq->sg_table.sgl,
				op->nents, rq_dma_dir(rq));
	if (unlikely(freq->sg_cnt <= 0)) {
		sg_free_table_chained(&freq->sg_table, NVME_INLINE_SG_CNT);
		freq->sg_cnt = 0;
		return -EFAULT;
	}

	/*
	 * TODO: blk_integrity_rq(rq)  for DIF
	 */
	return 0;
}

static void
nvme_fc_unmap_data(struct nvme_fc_ctrl *ctrl, struct request *rq,
		struct nvme_fc_fcp_op *op)
{
	struct nvmefc_fcp_req *freq = &op->fcp_req;

	if (!freq->sg_cnt)
		return;

	fc_dma_unmap_sg(ctrl->lport->dev, freq->sg_table.sgl, op->nents,
			rq_dma_dir(rq));

	sg_free_table_chained(&freq->sg_table, NVME_INLINE_SG_CNT);

	freq->sg_cnt = 0;
}

/*
 * In FC, the queue is a logical thing. At transport connect, the target
 * creates its "queue" and returns a handle that is to be given to the
 * target whenever it posts something to the corresponding SQ.  When an
 * SQE is sent on a SQ, FC effectively considers the SQE, or rather the
 * command contained within the SQE, an io, and assigns a FC exchange
 * to it. The SQE and the associated SQ handle are sent in the initial
 * CMD IU sents on the exchange. All transfers relative to the io occur
 * as part of the exchange.  The CQE is the last thing for the io,
 * which is transferred (explicitly or implicitly) with the RSP IU
 * sent on the exchange. After the CQE is received, the FC exchange is
 * terminaed and the Exchange may be used on a different io.
 *
 * The transport to LLDD api has the transport making a request for a
 * new fcp io request to the LLDD. The LLDD then allocates a FC exchange
 * resource and transfers the command. The LLDD will then process all
 * steps to complete the io. Upon completion, the transport done routine
 * is called.
 *
 * So - while the operation is outstanding to the LLDD, there is a link
 * level FC exchange resource that is also outstanding. This must be
 * considered in all cleanup operations.
 */
static blk_status_t
nvme_fc_start_fcp_op(struct nvme_fc_ctrl *ctrl, struct nvme_fc_queue *queue,
	struct nvme_fc_fcp_op *op, u32 data_len,
	enum nvmefc_fcp_datadir	io_dir)
{
	struct nvme_fc_cmd_iu *cmdiu = &op->cmd_iu;
	struct nvme_command *sqe = &cmdiu->sqe;
	int ret, opstate;

	/*
	 * before attempting to send the io, check to see if we believe
	 * the target device is present
	 */
	if (ctrl->rport->remoteport.port_state != FC_OBJSTATE_ONLINE)
		return BLK_STS_RESOURCE;

	if (!nvme_fc_ctrl_get(ctrl))
		return BLK_STS_IOERR;

	/* format the FC-NVME CMD IU and fcp_req */
	cmdiu->connection_id = cpu_to_be64(queue->connection_id);
	cmdiu->data_len = cpu_to_be32(data_len);
	switch (io_dir) {
	case NVMEFC_FCP_WRITE:
		cmdiu->flags = FCNVME_CMD_FLAGS_WRITE;
		break;
	case NVMEFC_FCP_READ:
		cmdiu->flags = FCNVME_CMD_FLAGS_READ;
		break;
	case NVMEFC_FCP_NODATA:
		cmdiu->flags = 0;
		break;
	}
	op->fcp_req.payload_length = data_len;
	op->fcp_req.io_dir = io_dir;
	op->fcp_req.transferred_length = 0;
	op->fcp_req.rcv_rsplen = 0;
	op->fcp_req.status = NVME_SC_SUCCESS;
	op->fcp_req.sqid = cpu_to_le16(queue->qnum);

	/*
	 * validate per fabric rules, set fields mandated by fabric spec
	 * as well as those by FC-NVME spec.
	 */
	WARN_ON_ONCE(sqe->common.metadata);
	sqe->common.flags |= NVME_CMD_SGL_METABUF;

	/*
	 * format SQE DPTR field per FC-NVME rules:
	 *    type=0x5     Transport SGL Data Block Descriptor
	 *    subtype=0xA  Transport-specific value
	 *    address=0
	 *    length=length of the data series
	 */
	sqe->rw.dptr.sgl.type = (NVME_TRANSPORT_SGL_DATA_DESC << 4) |
					NVME_SGL_FMT_TRANSPORT_A;
	sqe->rw.dptr.sgl.length = cpu_to_le32(data_len);
	sqe->rw.dptr.sgl.addr = 0;

	if (!(op->flags & FCOP_FLAGS_AEN)) {
		ret = nvme_fc_map_data(ctrl, op->rq, op);
		if (ret < 0) {
			nvme_cleanup_cmd(op->rq);
			nvme_fc_ctrl_put(ctrl);
			if (ret == -ENOMEM || ret == -EAGAIN)
				return BLK_STS_RESOURCE;
			return BLK_STS_IOERR;
		}
	}

	fc_dma_sync_single_for_device(ctrl->lport->dev, op->fcp_req.cmddma,
				  sizeof(op->cmd_iu), DMA_TO_DEVICE);

	atomic_set(&op->state, FCPOP_STATE_ACTIVE);

	if (!(op->flags & FCOP_FLAGS_AEN))
		nvme_start_request(op->rq);

	cmdiu->csn = cpu_to_be32(atomic_inc_return(&queue->csn));
	ret = ctrl->lport->ops->fcp_io(&ctrl->lport->localport,
					&ctrl->rport->remoteport,
					queue->lldd_handle, &op->fcp_req);

	if (ret) {
		/*
		 * If the lld fails to send the command is there an issue with
		 * the csn value?  If the command that fails is the Connect,
		 * no - as the connection won't be live.  If it is a command
		 * post-connect, it's possible a gap in csn may be created.
		 * Does this matter?  As Linux initiators don't send fused
		 * commands, no.  The gap would exist, but as there's nothing
		 * that depends on csn order to be delivered on the target
		 * side, it shouldn't hurt.  It would be difficult for a
		 * target to even detect the csn gap as it has no idea when the
		 * cmd with the csn was supposed to arrive.
		 */
		opstate = atomic_xchg(&op->state, FCPOP_STATE_COMPLETE);
		__nvme_fc_fcpop_chk_teardowns(ctrl, op, opstate);

		if (!(op->flags & FCOP_FLAGS_AEN)) {
			nvme_fc_unmap_data(ctrl, op->rq, op);
			nvme_cleanup_cmd(op->rq);
		}

		nvme_fc_ctrl_put(ctrl);

		if (ctrl->rport->remoteport.port_state == FC_OBJSTATE_ONLINE &&
				ret != -EBUSY)
			return BLK_STS_IOERR;

		return BLK_STS_RESOURCE;
	}

	return BLK_STS_OK;
}

static blk_status_t
nvme_fc_queue_rq(struct blk_mq_hw_ctx *hctx,
			const struct blk_mq_queue_data *bd)
{
	struct nvme_ns *ns = hctx->queue->queuedata;
	struct nvme_fc_queue *queue = hctx->driver_data;
	struct nvme_fc_ctrl *ctrl = queue->ctrl;
	struct request *rq = bd->rq;
	struct nvme_fc_fcp_op *op = blk_mq_rq_to_pdu(rq);
	enum nvmefc_fcp_datadir	io_dir;
	bool queue_ready = test_bit(NVME_FC_Q_LIVE, &queue->flags);
	u32 data_len;
	blk_status_t ret;

	if (ctrl->rport->remoteport.port_state != FC_OBJSTATE_ONLINE ||
	    !nvme_check_ready(&queue->ctrl->ctrl, rq, queue_ready))
		return nvme_fail_nonready_command(&queue->ctrl->ctrl, rq);

	ret = nvme_setup_cmd(ns, rq);
	if (ret)
		return ret;

	/*
	 * nvme core doesn't quite treat the rq opaquely. Commands such
	 * as WRITE ZEROES will return a non-zero rq payload_bytes yet
	 * there is no actual payload to be transferred.
	 * To get it right, key data transmission on there being 1 or
	 * more physical segments in the sg list. If there is no
	 * physical segments, there is no payload.
	 */
	if (blk_rq_nr_phys_segments(rq)) {
		data_len = blk_rq_payload_bytes(rq);
		io_dir = ((rq_data_dir(rq) == WRITE) ?
					NVMEFC_FCP_WRITE : NVMEFC_FCP_READ);
	} else {
		data_len = 0;
		io_dir = NVMEFC_FCP_NODATA;
	}


	return nvme_fc_start_fcp_op(ctrl, queue, op, data_len, io_dir);
}

static void
nvme_fc_submit_async_event(struct nvme_ctrl *arg)
{
	struct nvme_fc_ctrl *ctrl = to_fc_ctrl(arg);
	struct nvme_fc_fcp_op *aen_op;
	blk_status_t ret;

	if (test_bit(FCCTRL_TERMIO, &ctrl->flags))
		return;

	aen_op = &ctrl->aen_ops[0];

	ret = nvme_fc_start_fcp_op(ctrl, aen_op->queue, aen_op, 0,
					NVMEFC_FCP_NODATA);
	if (ret)
		dev_err(ctrl->ctrl.device,
			"failed async event work\n");
}

static void
nvme_fc_complete_rq(struct request *rq)
{
	struct nvme_fc_fcp_op *op = blk_mq_rq_to_pdu(rq);
	struct nvme_fc_ctrl *ctrl = op->ctrl;

	atomic_set(&op->state, FCPOP_STATE_IDLE);
	op->flags &= ~FCOP_FLAGS_TERMIO;

	nvme_fc_unmap_data(ctrl, rq, op);
	nvme_complete_rq(rq);
	nvme_fc_ctrl_put(ctrl);
}

static void nvme_fc_map_queues(struct blk_mq_tag_set *set)
{
	struct nvme_fc_ctrl *ctrl = to_fc_ctrl(set->driver_data);
	int i;

	for (i = 0; i < set->nr_maps; i++) {
		struct blk_mq_queue_map *map = &set->map[i];

		if (!map->nr_queues) {
			WARN_ON(i == HCTX_TYPE_DEFAULT);
			continue;
		}

		/* Call LLDD map queue functionality if defined */
		if (ctrl->lport->ops->map_queues)
			ctrl->lport->ops->map_queues(&ctrl->lport->localport,
						     map);
		else
			blk_mq_map_queues(map);
	}
}

static const struct blk_mq_ops nvme_fc_mq_ops = {
	.queue_rq	= nvme_fc_queue_rq,
	.complete	= nvme_fc_complete_rq,
	.init_request	= nvme_fc_init_request,
	.exit_request	= nvme_fc_exit_request,
	.init_hctx	= nvme_fc_init_hctx,
	.timeout	= nvme_fc_timeout,
	.map_queues	= nvme_fc_map_queues,
};

static int
nvme_fc_create_io_queues(struct nvme_fc_ctrl *ctrl)
{
	struct nvmf_ctrl_options *opts = ctrl->ctrl.opts;
	unsigned int nr_io_queues;
	int ret;

	nr_io_queues = min(min(opts->nr_io_queues, num_online_cpus()),
				ctrl->lport->ops->max_hw_queues);
	ret = nvme_set_queue_count(&ctrl->ctrl, &nr_io_queues);
	if (ret) {
		dev_info(ctrl->ctrl.device,
			"set_queue_count failed: %d\n", ret);
		return ret;
	}

	ctrl->ctrl.queue_count = nr_io_queues + 1;
	if (!nr_io_queues)
		return 0;

	nvme_fc_init_io_queues(ctrl);

	ret = nvme_alloc_io_tag_set(&ctrl->ctrl, &ctrl->tag_set,
			&nvme_fc_mq_ops, 1,
			struct_size_t(struct nvme_fcp_op_w_sgl, priv,
				      ctrl->lport->ops->fcprqst_priv_sz));
	if (ret)
		return ret;

	ret = nvme_fc_create_hw_io_queues(ctrl, ctrl->ctrl.sqsize + 1);
	if (ret)
		goto out_cleanup_tagset;

	ret = nvme_fc_connect_io_queues(ctrl, ctrl->ctrl.sqsize + 1);
	if (ret)
		goto out_delete_hw_queues;

	ctrl->ioq_live = true;

	return 0;

out_delete_hw_queues:
	nvme_fc_delete_hw_io_queues(ctrl);
out_cleanup_tagset:
	nvme_remove_io_tag_set(&ctrl->ctrl);
	nvme_fc_free_io_queues(ctrl);

	/* force put free routine to ignore io queues */
	ctrl->ctrl.tagset = NULL;

	return ret;
}

static int
nvme_fc_recreate_io_queues(struct nvme_fc_ctrl *ctrl)
{
	struct nvmf_ctrl_options *opts = ctrl->ctrl.opts;
	u32 prior_ioq_cnt = ctrl->ctrl.queue_count - 1;
	unsigned int nr_io_queues;
	int ret;

	nr_io_queues = min(min(opts->nr_io_queues, num_online_cpus()),
				ctrl->lport->ops->max_hw_queues);
	ret = nvme_set_queue_count(&ctrl->ctrl, &nr_io_queues);
	if (ret) {
		dev_info(ctrl->ctrl.device,
			"set_queue_count failed: %d\n", ret);
		return ret;
	}

	if (!nr_io_queues && prior_ioq_cnt) {
		dev_info(ctrl->ctrl.device,
			"Fail Reconnect: At least 1 io queue "
			"required (was %d)\n", prior_ioq_cnt);
		return -ENOSPC;
	}

	ctrl->ctrl.queue_count = nr_io_queues + 1;
	/* check for io queues existing */
	if (ctrl->ctrl.queue_count == 1)
		return 0;

	if (prior_ioq_cnt != nr_io_queues) {
		dev_info(ctrl->ctrl.device,
			"reconnect: revising io queue count from %d to %d\n",
			prior_ioq_cnt, nr_io_queues);
		blk_mq_update_nr_hw_queues(&ctrl->tag_set, nr_io_queues);
	}

	ret = nvme_fc_create_hw_io_queues(ctrl, ctrl->ctrl.sqsize + 1);
	if (ret)
		goto out_free_io_queues;

	ret = nvme_fc_connect_io_queues(ctrl, ctrl->ctrl.sqsize + 1);
	if (ret)
		goto out_delete_hw_queues;

	return 0;

out_delete_hw_queues:
	nvme_fc_delete_hw_io_queues(ctrl);
out_free_io_queues:
	nvme_fc_free_io_queues(ctrl);
	return ret;
}

static void
nvme_fc_rport_active_on_lport(struct nvme_fc_rport *rport)
{
	struct nvme_fc_lport *lport = rport->lport;

	atomic_inc(&lport->act_rport_cnt);
}

static void
nvme_fc_rport_inactive_on_lport(struct nvme_fc_rport *rport)
{
	struct nvme_fc_lport *lport = rport->lport;
	u32 cnt;

	cnt = atomic_dec_return(&lport->act_rport_cnt);
	if (cnt == 0 && lport->localport.port_state == FC_OBJSTATE_DELETED)
		lport->ops->localport_delete(&lport->localport);
}

static int
nvme_fc_ctlr_active_on_rport(struct nvme_fc_ctrl *ctrl)
{
	struct nvme_fc_rport *rport = ctrl->rport;
	u32 cnt;

	if (test_and_set_bit(ASSOC_ACTIVE, &ctrl->flags))
		return 1;

	cnt = atomic_inc_return(&rport->act_ctrl_cnt);
	if (cnt == 1)
		nvme_fc_rport_active_on_lport(rport);

	return 0;
}

static int
nvme_fc_ctlr_inactive_on_rport(struct nvme_fc_ctrl *ctrl)
{
	struct nvme_fc_rport *rport = ctrl->rport;
	struct nvme_fc_lport *lport = rport->lport;
	u32 cnt;

	/* clearing of ctrl->flags ASSOC_ACTIVE bit is in association delete */

	cnt = atomic_dec_return(&rport->act_ctrl_cnt);
	if (cnt == 0) {
		if (rport->remoteport.port_state == FC_OBJSTATE_DELETED)
			lport->ops->remoteport_delete(&rport->remoteport);
		nvme_fc_rport_inactive_on_lport(rport);
	}

	return 0;
}

/*
 * This routine restarts the controller on the host side, and
 * on the link side, recreates the controller association.
 */
static int
nvme_fc_create_association(struct nvme_fc_ctrl *ctrl)
{
	struct nvmf_ctrl_options *opts = ctrl->ctrl.opts;
	struct nvmefc_ls_rcv_op *disls = NULL;
	unsigned long flags;
	int ret;

	++ctrl->ctrl.nr_reconnects;

	if (ctrl->rport->remoteport.port_state != FC_OBJSTATE_ONLINE)
		return -ENODEV;

	if (nvme_fc_ctlr_active_on_rport(ctrl))
		return -ENOTUNIQ;

	dev_info(ctrl->ctrl.device,
		"NVME-FC{%d}: create association : host wwpn 0x%016llx "
		" rport wwpn 0x%016llx: NQN \"%s\"\n",
		ctrl->cnum, ctrl->lport->localport.port_name,
		ctrl->rport->remoteport.port_name, ctrl->ctrl.opts->subsysnqn);

	clear_bit(ASSOC_FAILED, &ctrl->flags);

	/*
	 * Create the admin queue
	 */

	ret = __nvme_fc_create_hw_queue(ctrl, &ctrl->queues[0], 0,
				NVME_AQ_DEPTH);
	if (ret)
		goto out_free_queue;

	ret = nvme_fc_connect_admin_queue(ctrl, &ctrl->queues[0],
				NVME_AQ_DEPTH, (NVME_AQ_DEPTH / 4));
	if (ret)
		goto out_delete_hw_queue;

	ret = nvmf_connect_admin_queue(&ctrl->ctrl);
	if (ret)
		goto out_disconnect_admin_queue;

	set_bit(NVME_FC_Q_LIVE, &ctrl->queues[0].flags);

	/*
	 * Check controller capabilities
	 *
	 * todo:- add code to check if ctrl attributes changed from
	 * prior connection values
	 */

	ret = nvme_enable_ctrl(&ctrl->ctrl);
	if (!ret && test_bit(ASSOC_FAILED, &ctrl->flags))
		ret = -EIO;
	if (ret)
		goto out_disconnect_admin_queue;

	ctrl->ctrl.max_segments = ctrl->lport->ops->max_sgl_segments;
	ctrl->ctrl.max_hw_sectors = ctrl->ctrl.max_segments <<
						(ilog2(SZ_4K) - 9);

	nvme_unquiesce_admin_queue(&ctrl->ctrl);

	ret = nvme_init_ctrl_finish(&ctrl->ctrl, false);
	if (ret)
		goto out_disconnect_admin_queue;
	if (test_bit(ASSOC_FAILED, &ctrl->flags)) {
		ret = -EIO;
		goto out_stop_keep_alive;
	}
	/* sanity checks */

	/* FC-NVME does not have other data in the capsule */
	if (ctrl->ctrl.icdoff) {
		dev_err(ctrl->ctrl.device, "icdoff %d is not supported!\n",
				ctrl->ctrl.icdoff);
		ret = NVME_SC_INVALID_FIELD | NVME_STATUS_DNR;
		goto out_stop_keep_alive;
	}

	/* FC-NVME supports normal SGL Data Block Descriptors */
	if (!nvme_ctrl_sgl_supported(&ctrl->ctrl)) {
		dev_err(ctrl->ctrl.device,
			"Mandatory sgls are not supported!\n");
		ret = NVME_SC_INVALID_FIELD | NVME_STATUS_DNR;
		goto out_stop_keep_alive;
	}

	if (opts->queue_size > ctrl->ctrl.maxcmd) {
		/* warn if maxcmd is lower than queue_size */
		dev_warn(ctrl->ctrl.device,
			"queue_size %zu > ctrl maxcmd %u, reducing "
			"to maxcmd\n",
			opts->queue_size, ctrl->ctrl.maxcmd);
		opts->queue_size = ctrl->ctrl.maxcmd;
		ctrl->ctrl.sqsize = opts->queue_size - 1;
	}

	ret = nvme_fc_init_aen_ops(ctrl);
	if (ret)
		goto out_term_aen_ops;

	/*
	 * Create the io queues
	 */

	if (ctrl->ctrl.queue_count > 1) {
		if (!ctrl->ioq_live)
			ret = nvme_fc_create_io_queues(ctrl);
		else
			ret = nvme_fc_recreate_io_queues(ctrl);
	}
	if (ret)
		goto out_term_aen_ops;

<<<<<<< HEAD
	spin_lock_irqsave(&ctrl->lock, flags);
	if (!test_bit(ASSOC_FAILED, &ctrl->flags))
		changed = nvme_change_ctrl_state(&ctrl->ctrl, NVME_CTRL_LIVE);
	else
		ret = -EIO;
	spin_unlock_irqrestore(&ctrl->lock, flags);

	if (ret)
		goto out_term_aen_ops;
=======
	if (!nvme_change_ctrl_state(&ctrl->ctrl, NVME_CTRL_LIVE)) {
		ret = -EIO;
		goto out_term_aen_ops;
	}
>>>>>>> fe0fb583

	ctrl->ctrl.nr_reconnects = 0;
	nvme_start_ctrl(&ctrl->ctrl);

	return 0;	/* Success */

out_term_aen_ops:
	nvme_fc_term_aen_ops(ctrl);
out_stop_keep_alive:
	nvme_stop_keep_alive(&ctrl->ctrl);
out_disconnect_admin_queue:
	dev_warn(ctrl->ctrl.device,
		"NVME-FC{%d}: create_assoc failed, assoc_id %llx ret %d\n",
		ctrl->cnum, ctrl->association_id, ret);
	/* send a Disconnect(association) LS to fc-nvme target */
	nvme_fc_xmt_disconnect_assoc(ctrl);
	spin_lock_irqsave(&ctrl->lock, flags);
	ctrl->association_id = 0;
	disls = ctrl->rcv_disconn;
	ctrl->rcv_disconn = NULL;
	spin_unlock_irqrestore(&ctrl->lock, flags);
	if (disls)
		nvme_fc_xmt_ls_rsp(disls);
out_delete_hw_queue:
	__nvme_fc_delete_hw_queue(ctrl, &ctrl->queues[0], 0);
out_free_queue:
	nvme_fc_free_queue(&ctrl->queues[0]);
	clear_bit(ASSOC_ACTIVE, &ctrl->flags);
	nvme_fc_ctlr_inactive_on_rport(ctrl);

	return ret;
}


/*
 * This routine stops operation of the controller on the host side.
 * On the host os stack side: Admin and IO queues are stopped,
 *   outstanding ios on them terminated via FC ABTS.
 * On the link side: the association is terminated.
 */
static void
nvme_fc_delete_association(struct nvme_fc_ctrl *ctrl)
{
	struct nvmefc_ls_rcv_op *disls = NULL;
	unsigned long flags;

	if (!test_and_clear_bit(ASSOC_ACTIVE, &ctrl->flags))
		return;

	spin_lock_irqsave(&ctrl->lock, flags);
	set_bit(FCCTRL_TERMIO, &ctrl->flags);
	ctrl->iocnt = 0;
	spin_unlock_irqrestore(&ctrl->lock, flags);

	__nvme_fc_abort_outstanding_ios(ctrl, false);

	/* kill the aens as they are a separate path */
	nvme_fc_abort_aen_ops(ctrl);

	/* wait for all io that had to be aborted */
	spin_lock_irq(&ctrl->lock);
	wait_event_lock_irq(ctrl->ioabort_wait, ctrl->iocnt == 0, ctrl->lock);
	clear_bit(FCCTRL_TERMIO, &ctrl->flags);
	spin_unlock_irq(&ctrl->lock);

	nvme_fc_term_aen_ops(ctrl);

	/*
	 * send a Disconnect(association) LS to fc-nvme target
	 * Note: could have been sent at top of process, but
	 * cleaner on link traffic if after the aborts complete.
	 * Note: if association doesn't exist, association_id will be 0
	 */
	if (ctrl->association_id)
		nvme_fc_xmt_disconnect_assoc(ctrl);

	spin_lock_irqsave(&ctrl->lock, flags);
	ctrl->association_id = 0;
	disls = ctrl->rcv_disconn;
	ctrl->rcv_disconn = NULL;
	spin_unlock_irqrestore(&ctrl->lock, flags);
	if (disls)
		/*
		 * if a Disconnect Request was waiting for a response, send
		 * now that all ABTS's have been issued (and are complete).
		 */
		nvme_fc_xmt_ls_rsp(disls);

	if (ctrl->ctrl.tagset) {
		nvme_fc_delete_hw_io_queues(ctrl);
		nvme_fc_free_io_queues(ctrl);
	}

	__nvme_fc_delete_hw_queue(ctrl, &ctrl->queues[0], 0);
	nvme_fc_free_queue(&ctrl->queues[0]);

	/* re-enable the admin_q so anything new can fast fail */
	nvme_unquiesce_admin_queue(&ctrl->ctrl);

	/* resume the io queues so that things will fast fail */
	nvme_unquiesce_io_queues(&ctrl->ctrl);

	nvme_fc_ctlr_inactive_on_rport(ctrl);
}

static void
nvme_fc_delete_ctrl(struct nvme_ctrl *nctrl)
{
	struct nvme_fc_ctrl *ctrl = to_fc_ctrl(nctrl);

	cancel_work_sync(&ctrl->ioerr_work);
	cancel_delayed_work_sync(&ctrl->connect_work);
	/*
	 * kill the association on the link side.  this will block
	 * waiting for io to terminate
	 */
	nvme_fc_delete_association(ctrl);
}

static void
nvme_fc_reconnect_or_delete(struct nvme_fc_ctrl *ctrl, int status)
{
	struct nvme_fc_rport *rport = ctrl->rport;
	struct nvme_fc_remote_port *portptr = &rport->remoteport;
	unsigned long recon_delay = ctrl->ctrl.opts->reconnect_delay * HZ;
	bool recon = true;

	if (nvme_ctrl_state(&ctrl->ctrl) != NVME_CTRL_CONNECTING)
		return;

	if (portptr->port_state == FC_OBJSTATE_ONLINE) {
		dev_info(ctrl->ctrl.device,
			"NVME-FC{%d}: reset: Reconnect attempt failed (%d)\n",
			ctrl->cnum, status);
	} else if (time_after_eq(jiffies, rport->dev_loss_end))
		recon = false;

	if (recon && nvmf_should_reconnect(&ctrl->ctrl, status)) {
		if (portptr->port_state == FC_OBJSTATE_ONLINE)
			dev_info(ctrl->ctrl.device,
				"NVME-FC{%d}: Reconnect attempt in %ld "
				"seconds\n",
				ctrl->cnum, recon_delay / HZ);
		else if (time_after(jiffies + recon_delay, rport->dev_loss_end))
			recon_delay = rport->dev_loss_end - jiffies;

		queue_delayed_work(nvme_wq, &ctrl->connect_work, recon_delay);
	} else {
		if (portptr->port_state == FC_OBJSTATE_ONLINE) {
			if (status > 0 && (status & NVME_STATUS_DNR))
				dev_warn(ctrl->ctrl.device,
					 "NVME-FC{%d}: reconnect failure\n",
					 ctrl->cnum);
			else
				dev_warn(ctrl->ctrl.device,
					 "NVME-FC{%d}: Max reconnect attempts "
					 "(%d) reached.\n",
					 ctrl->cnum, ctrl->ctrl.nr_reconnects);
		} else
			dev_warn(ctrl->ctrl.device,
				"NVME-FC{%d}: dev_loss_tmo (%d) expired "
				"while waiting for remoteport connectivity.\n",
				ctrl->cnum, min_t(int, portptr->dev_loss_tmo,
					(ctrl->ctrl.opts->max_reconnects *
					 ctrl->ctrl.opts->reconnect_delay)));
		WARN_ON(nvme_delete_ctrl(&ctrl->ctrl));
	}
}

static void
nvme_fc_reset_ctrl_work(struct work_struct *work)
{
	struct nvme_fc_ctrl *ctrl =
		container_of(work, struct nvme_fc_ctrl, ctrl.reset_work);

	nvme_stop_ctrl(&ctrl->ctrl);

	/* will block will waiting for io to terminate */
	nvme_fc_delete_association(ctrl);

	if (!nvme_change_ctrl_state(&ctrl->ctrl, NVME_CTRL_CONNECTING))
		dev_err(ctrl->ctrl.device,
			"NVME-FC{%d}: error_recovery: Couldn't change state "
			"to CONNECTING\n", ctrl->cnum);

	if (ctrl->rport->remoteport.port_state == FC_OBJSTATE_ONLINE) {
		if (!queue_delayed_work(nvme_wq, &ctrl->connect_work, 0)) {
			dev_err(ctrl->ctrl.device,
				"NVME-FC{%d}: failed to schedule connect "
				"after reset\n", ctrl->cnum);
		} else {
			flush_delayed_work(&ctrl->connect_work);
		}
	} else {
		nvme_fc_reconnect_or_delete(ctrl, -ENOTCONN);
	}
}


static const struct nvme_ctrl_ops nvme_fc_ctrl_ops = {
	.name			= "fc",
	.module			= THIS_MODULE,
	.flags			= NVME_F_FABRICS,
	.reg_read32		= nvmf_reg_read32,
	.reg_read64		= nvmf_reg_read64,
	.reg_write32		= nvmf_reg_write32,
	.subsystem_reset	= nvmf_subsystem_reset,
	.free_ctrl		= nvme_fc_free_ctrl,
	.submit_async_event	= nvme_fc_submit_async_event,
	.delete_ctrl		= nvme_fc_delete_ctrl,
	.get_address		= nvmf_get_address,
};

static void
nvme_fc_connect_ctrl_work(struct work_struct *work)
{
	int ret;

	struct nvme_fc_ctrl *ctrl =
			container_of(to_delayed_work(work),
				struct nvme_fc_ctrl, connect_work);

	ret = nvme_fc_create_association(ctrl);
	if (ret)
		nvme_fc_reconnect_or_delete(ctrl, ret);
	else
		dev_info(ctrl->ctrl.device,
			"NVME-FC{%d}: controller connect complete\n",
			ctrl->cnum);
}


static const struct blk_mq_ops nvme_fc_admin_mq_ops = {
	.queue_rq	= nvme_fc_queue_rq,
	.complete	= nvme_fc_complete_rq,
	.init_request	= nvme_fc_init_request,
	.exit_request	= nvme_fc_exit_request,
	.init_hctx	= nvme_fc_init_admin_hctx,
	.timeout	= nvme_fc_timeout,
};


/*
 * Fails a controller request if it matches an existing controller
 * (association) with the same tuple:
 * <Host NQN, Host ID, local FC port, remote FC port, SUBSYS NQN>
 *
 * The ports don't need to be compared as they are intrinsically
 * already matched by the port pointers supplied.
 */
static bool
nvme_fc_existing_controller(struct nvme_fc_rport *rport,
		struct nvmf_ctrl_options *opts)
{
	struct nvme_fc_ctrl *ctrl;
	unsigned long flags;
	bool found = false;

	spin_lock_irqsave(&rport->lock, flags);
	list_for_each_entry(ctrl, &rport->ctrl_list, ctrl_list) {
		found = nvmf_ctlr_matches_baseopts(&ctrl->ctrl, opts);
		if (found)
			break;
	}
	spin_unlock_irqrestore(&rport->lock, flags);

	return found;
}

static struct nvme_fc_ctrl *
nvme_fc_alloc_ctrl(struct device *dev, struct nvmf_ctrl_options *opts,
	struct nvme_fc_lport *lport, struct nvme_fc_rport *rport)
{
	struct nvme_fc_ctrl *ctrl;
	int ret, idx, ctrl_loss_tmo;

	if (!(rport->remoteport.port_role &
	    (FC_PORT_ROLE_NVME_DISCOVERY | FC_PORT_ROLE_NVME_TARGET))) {
		ret = -EBADR;
		goto out_fail;
	}

	if (!opts->duplicate_connect &&
	    nvme_fc_existing_controller(rport, opts)) {
		ret = -EALREADY;
		goto out_fail;
	}

	ctrl = kzalloc(sizeof(*ctrl), GFP_KERNEL);
	if (!ctrl) {
		ret = -ENOMEM;
		goto out_fail;
	}

	idx = ida_alloc(&nvme_fc_ctrl_cnt, GFP_KERNEL);
	if (idx < 0) {
		ret = -ENOSPC;
		goto out_free_ctrl;
	}

	/*
	 * if ctrl_loss_tmo is being enforced and the default reconnect delay
	 * is being used, change to a shorter reconnect delay for FC.
	 */
	if (opts->max_reconnects != -1 &&
	    opts->reconnect_delay == NVMF_DEF_RECONNECT_DELAY &&
	    opts->reconnect_delay > NVME_FC_DEFAULT_RECONNECT_TMO) {
		ctrl_loss_tmo = opts->max_reconnects * opts->reconnect_delay;
		opts->reconnect_delay = NVME_FC_DEFAULT_RECONNECT_TMO;
		opts->max_reconnects = DIV_ROUND_UP(ctrl_loss_tmo,
						opts->reconnect_delay);
	}

	ctrl->ctrl.opts = opts;
	ctrl->ctrl.nr_reconnects = 0;
	INIT_LIST_HEAD(&ctrl->ctrl_list);
	ctrl->lport = lport;
	ctrl->rport = rport;
	ctrl->dev = lport->dev;
	ctrl->cnum = idx;
	ctrl->ioq_live = false;
	init_waitqueue_head(&ctrl->ioabort_wait);

	get_device(ctrl->dev);
	kref_init(&ctrl->ref);

	INIT_WORK(&ctrl->ctrl.reset_work, nvme_fc_reset_ctrl_work);
	INIT_DELAYED_WORK(&ctrl->connect_work, nvme_fc_connect_ctrl_work);
	INIT_WORK(&ctrl->ioerr_work, nvme_fc_ctrl_ioerr_work);
	spin_lock_init(&ctrl->lock);

	/* io queue count */
	ctrl->ctrl.queue_count = min_t(unsigned int,
				opts->nr_io_queues,
				lport->ops->max_hw_queues);
	ctrl->ctrl.queue_count++;	/* +1 for admin queue */

	ctrl->ctrl.sqsize = opts->queue_size - 1;
	ctrl->ctrl.kato = opts->kato;
	ctrl->ctrl.cntlid = 0xffff;

	ret = -ENOMEM;
	ctrl->queues = kcalloc(ctrl->ctrl.queue_count,
				sizeof(struct nvme_fc_queue), GFP_KERNEL);
	if (!ctrl->queues)
		goto out_free_ida;

	nvme_fc_init_queue(ctrl, 0);

	/*
	 * Would have been nice to init io queues tag set as well.
	 * However, we require interaction from the controller
	 * for max io queue count before we can do so.
	 * Defer this to the connect path.
	 */

	ret = nvme_init_ctrl(&ctrl->ctrl, dev, &nvme_fc_ctrl_ops, 0);
	if (ret)
		goto out_free_queues;
	if (lport->dev)
		ctrl->ctrl.numa_node = dev_to_node(lport->dev);

	return ctrl;

out_free_queues:
	kfree(ctrl->queues);
out_free_ida:
	put_device(ctrl->dev);
	ida_free(&nvme_fc_ctrl_cnt, ctrl->cnum);
out_free_ctrl:
	kfree(ctrl);
out_fail:
	/* exit via here doesn't follow ctlr ref points */
	return ERR_PTR(ret);
}

static struct nvme_ctrl *
nvme_fc_init_ctrl(struct device *dev, struct nvmf_ctrl_options *opts,
	struct nvme_fc_lport *lport, struct nvme_fc_rport *rport)
{
	struct nvme_fc_ctrl *ctrl;
	unsigned long flags;
	int ret;

	ctrl = nvme_fc_alloc_ctrl(dev, opts, lport, rport);
	if (IS_ERR(ctrl))
		return ERR_CAST(ctrl);

	ret = nvme_add_ctrl(&ctrl->ctrl);
	if (ret)
		goto out_put_ctrl;

	ret = nvme_alloc_admin_tag_set(&ctrl->ctrl, &ctrl->admin_tag_set,
			&nvme_fc_admin_mq_ops,
			struct_size_t(struct nvme_fcp_op_w_sgl, priv,
				      ctrl->lport->ops->fcprqst_priv_sz));
	if (ret)
		goto fail_ctrl;

	spin_lock_irqsave(&rport->lock, flags);
	list_add_tail(&ctrl->ctrl_list, &rport->ctrl_list);
	spin_unlock_irqrestore(&rport->lock, flags);

	if (!nvme_change_ctrl_state(&ctrl->ctrl, NVME_CTRL_CONNECTING)) {
		dev_err(ctrl->ctrl.device,
			"NVME-FC{%d}: failed to init ctrl state\n", ctrl->cnum);
		goto fail_ctrl;
	}

	if (!queue_delayed_work(nvme_wq, &ctrl->connect_work, 0)) {
		dev_err(ctrl->ctrl.device,
			"NVME-FC{%d}: failed to schedule initial connect\n",
			ctrl->cnum);
		goto fail_ctrl;
	}

	flush_delayed_work(&ctrl->connect_work);

	dev_info(ctrl->ctrl.device,
		"NVME-FC{%d}: new ctrl: NQN \"%s\", hostnqn: %s\n",
		ctrl->cnum, nvmf_ctrl_subsysnqn(&ctrl->ctrl), opts->host->nqn);

	return &ctrl->ctrl;

fail_ctrl:
	nvme_change_ctrl_state(&ctrl->ctrl, NVME_CTRL_DELETING);
	cancel_work_sync(&ctrl->ioerr_work);
	cancel_work_sync(&ctrl->ctrl.reset_work);
	cancel_delayed_work_sync(&ctrl->connect_work);

	ctrl->ctrl.opts = NULL;

	/* initiate nvme ctrl ref counting teardown */
	nvme_uninit_ctrl(&ctrl->ctrl);

out_put_ctrl:
	/* Remove core ctrl ref. */
	nvme_put_ctrl(&ctrl->ctrl);

	/* as we're past the point where we transition to the ref
	 * counting teardown path, if we return a bad pointer here,
	 * the calling routine, thinking it's prior to the
	 * transition, will do an rport put. Since the teardown
	 * path also does a rport put, we do an extra get here to
	 * so proper order/teardown happens.
	 */
	nvme_fc_rport_get(rport);

	return ERR_PTR(-EIO);
}

struct nvmet_fc_traddr {
	u64	nn;
	u64	pn;
};

static int
__nvme_fc_parse_u64(substring_t *sstr, u64 *val)
{
	u64 token64;

	if (match_u64(sstr, &token64))
		return -EINVAL;
	*val = token64;

	return 0;
}

/*
 * This routine validates and extracts the WWN's from the TRADDR string.
 * As kernel parsers need the 0x to determine number base, universally
 * build string to parse with 0x prefix before parsing name strings.
 */
static int
nvme_fc_parse_traddr(struct nvmet_fc_traddr *traddr, char *buf, size_t blen)
{
	char name[2 + NVME_FC_TRADDR_HEXNAMELEN + 1];
	substring_t wwn = { name, &name[sizeof(name)-1] };
	int nnoffset, pnoffset;

	/* validate if string is one of the 2 allowed formats */
	if (strnlen(buf, blen) == NVME_FC_TRADDR_MAXLENGTH &&
			!strncmp(buf, "nn-0x", NVME_FC_TRADDR_OXNNLEN) &&
			!strncmp(&buf[NVME_FC_TRADDR_MAX_PN_OFFSET],
				"pn-0x", NVME_FC_TRADDR_OXNNLEN)) {
		nnoffset = NVME_FC_TRADDR_OXNNLEN;
		pnoffset = NVME_FC_TRADDR_MAX_PN_OFFSET +
						NVME_FC_TRADDR_OXNNLEN;
	} else if ((strnlen(buf, blen) == NVME_FC_TRADDR_MINLENGTH &&
			!strncmp(buf, "nn-", NVME_FC_TRADDR_NNLEN) &&
			!strncmp(&buf[NVME_FC_TRADDR_MIN_PN_OFFSET],
				"pn-", NVME_FC_TRADDR_NNLEN))) {
		nnoffset = NVME_FC_TRADDR_NNLEN;
		pnoffset = NVME_FC_TRADDR_MIN_PN_OFFSET + NVME_FC_TRADDR_NNLEN;
	} else
		goto out_einval;

	name[0] = '0';
	name[1] = 'x';
	name[2 + NVME_FC_TRADDR_HEXNAMELEN] = 0;

	memcpy(&name[2], &buf[nnoffset], NVME_FC_TRADDR_HEXNAMELEN);
	if (__nvme_fc_parse_u64(&wwn, &traddr->nn))
		goto out_einval;

	memcpy(&name[2], &buf[pnoffset], NVME_FC_TRADDR_HEXNAMELEN);
	if (__nvme_fc_parse_u64(&wwn, &traddr->pn))
		goto out_einval;

	return 0;

out_einval:
	pr_warn("%s: bad traddr string\n", __func__);
	return -EINVAL;
}

static struct nvme_ctrl *
nvme_fc_create_ctrl(struct device *dev, struct nvmf_ctrl_options *opts)
{
	struct nvme_fc_lport *lport;
	struct nvme_fc_rport *rport;
	struct nvme_ctrl *ctrl;
	struct nvmet_fc_traddr laddr = { 0L, 0L };
	struct nvmet_fc_traddr raddr = { 0L, 0L };
	unsigned long flags;
	int ret;

	ret = nvme_fc_parse_traddr(&raddr, opts->traddr, NVMF_TRADDR_SIZE);
	if (ret || !raddr.nn || !raddr.pn)
		return ERR_PTR(-EINVAL);

	ret = nvme_fc_parse_traddr(&laddr, opts->host_traddr, NVMF_TRADDR_SIZE);
	if (ret || !laddr.nn || !laddr.pn)
		return ERR_PTR(-EINVAL);

	/* find the host and remote ports to connect together */
	spin_lock_irqsave(&nvme_fc_lock, flags);
	list_for_each_entry(lport, &nvme_fc_lport_list, port_list) {
		if (lport->localport.node_name != laddr.nn ||
		    lport->localport.port_name != laddr.pn ||
		    lport->localport.port_state != FC_OBJSTATE_ONLINE)
			continue;

		list_for_each_entry(rport, &lport->endp_list, endp_list) {
			if (rport->remoteport.node_name != raddr.nn ||
			    rport->remoteport.port_name != raddr.pn ||
			    rport->remoteport.port_state != FC_OBJSTATE_ONLINE)
				continue;

			/* if fail to get reference fall through. Will error */
			if (!nvme_fc_rport_get(rport))
				break;

			spin_unlock_irqrestore(&nvme_fc_lock, flags);

			ctrl = nvme_fc_init_ctrl(dev, opts, lport, rport);
			if (IS_ERR(ctrl))
				nvme_fc_rport_put(rport);
			return ctrl;
		}
	}
	spin_unlock_irqrestore(&nvme_fc_lock, flags);

	pr_warn("%s: %s - %s combination not found\n",
		__func__, opts->traddr, opts->host_traddr);
	return ERR_PTR(-ENOENT);
}


static struct nvmf_transport_ops nvme_fc_transport = {
	.name		= "fc",
	.module		= THIS_MODULE,
	.required_opts	= NVMF_OPT_TRADDR | NVMF_OPT_HOST_TRADDR,
	.allowed_opts	= NVMF_OPT_RECONNECT_DELAY | NVMF_OPT_CTRL_LOSS_TMO,
	.create_ctrl	= nvme_fc_create_ctrl,
};

/* Arbitrary successive failures max. With lots of subsystems could be high */
#define DISCOVERY_MAX_FAIL	20

static ssize_t nvme_fc_nvme_discovery_store(struct device *dev,
		struct device_attribute *attr, const char *buf, size_t count)
{
	unsigned long flags;
	LIST_HEAD(local_disc_list);
	struct nvme_fc_lport *lport;
	struct nvme_fc_rport *rport;
	int failcnt = 0;

	spin_lock_irqsave(&nvme_fc_lock, flags);
restart:
	list_for_each_entry(lport, &nvme_fc_lport_list, port_list) {
		list_for_each_entry(rport, &lport->endp_list, endp_list) {
			if (!nvme_fc_lport_get(lport))
				continue;
			if (!nvme_fc_rport_get(rport)) {
				/*
				 * This is a temporary condition. Upon restart
				 * this rport will be gone from the list.
				 *
				 * Revert the lport put and retry.  Anything
				 * added to the list already will be skipped (as
				 * they are no longer list_empty).  Loops should
				 * resume at rports that were not yet seen.
				 */
				nvme_fc_lport_put(lport);

				if (failcnt++ < DISCOVERY_MAX_FAIL)
					goto restart;

				pr_err("nvme_discovery: too many reference "
				       "failures\n");
				goto process_local_list;
			}
			if (list_empty(&rport->disc_list))
				list_add_tail(&rport->disc_list,
					      &local_disc_list);
		}
	}

process_local_list:
	while (!list_empty(&local_disc_list)) {
		rport = list_first_entry(&local_disc_list,
					 struct nvme_fc_rport, disc_list);
		list_del_init(&rport->disc_list);
		spin_unlock_irqrestore(&nvme_fc_lock, flags);

		lport = rport->lport;
		/* signal discovery. Won't hurt if it repeats */
		nvme_fc_signal_discovery_scan(lport, rport);
		nvme_fc_rport_put(rport);
		nvme_fc_lport_put(lport);

		spin_lock_irqsave(&nvme_fc_lock, flags);
	}
	spin_unlock_irqrestore(&nvme_fc_lock, flags);

	return count;
}

static DEVICE_ATTR(nvme_discovery, 0200, NULL, nvme_fc_nvme_discovery_store);

#ifdef CONFIG_BLK_CGROUP_FC_APPID
/* Parse the cgroup id from a buf and return the length of cgrpid */
static int fc_parse_cgrpid(const char *buf, u64 *id)
{
	char cgrp_id[16+1];
	int cgrpid_len, j;

	memset(cgrp_id, 0x0, sizeof(cgrp_id));
	for (cgrpid_len = 0, j = 0; cgrpid_len < 17; cgrpid_len++) {
		if (buf[cgrpid_len] != ':')
			cgrp_id[cgrpid_len] = buf[cgrpid_len];
		else {
			j = 1;
			break;
		}
	}
	if (!j)
		return -EINVAL;
	if (kstrtou64(cgrp_id, 16, id) < 0)
		return -EINVAL;
	return cgrpid_len;
}

/*
 * Parse and update the appid in the blkcg associated with the cgroupid.
 */
static ssize_t fc_appid_store(struct device *dev,
		struct device_attribute *attr, const char *buf, size_t count)
{
	size_t orig_count = count;
	u64 cgrp_id;
	int appid_len = 0;
	int cgrpid_len = 0;
	char app_id[FC_APPID_LEN];
	int ret = 0;

	if (buf[count-1] == '\n')
		count--;

	if ((count > (16+1+FC_APPID_LEN)) || (!strchr(buf, ':')))
		return -EINVAL;

	cgrpid_len = fc_parse_cgrpid(buf, &cgrp_id);
	if (cgrpid_len < 0)
		return -EINVAL;
	appid_len = count - cgrpid_len - 1;
	if (appid_len > FC_APPID_LEN)
		return -EINVAL;

	memset(app_id, 0x0, sizeof(app_id));
	memcpy(app_id, &buf[cgrpid_len+1], appid_len);
	ret = blkcg_set_fc_appid(app_id, cgrp_id, sizeof(app_id));
	if (ret < 0)
		return ret;
	return orig_count;
}
static DEVICE_ATTR(appid_store, 0200, NULL, fc_appid_store);
#endif /* CONFIG_BLK_CGROUP_FC_APPID */

static struct attribute *nvme_fc_attrs[] = {
	&dev_attr_nvme_discovery.attr,
#ifdef CONFIG_BLK_CGROUP_FC_APPID
	&dev_attr_appid_store.attr,
#endif
	NULL
};

static const struct attribute_group nvme_fc_attr_group = {
	.attrs = nvme_fc_attrs,
};

static const struct attribute_group *nvme_fc_attr_groups[] = {
	&nvme_fc_attr_group,
	NULL
};

static struct class fc_class = {
	.name = "fc",
	.dev_groups = nvme_fc_attr_groups,
};

static int __init nvme_fc_init_module(void)
{
	int ret;

	/*
	 * NOTE:
	 * It is expected that in the future the kernel will combine
	 * the FC-isms that are currently under scsi and now being
	 * added to by NVME into a new standalone FC class. The SCSI
	 * and NVME protocols and their devices would be under this
	 * new FC class.
	 *
	 * As we need something to post FC-specific udev events to,
	 * specifically for nvme probe events, start by creating the
	 * new device class.  When the new standalone FC class is
	 * put in place, this code will move to a more generic
	 * location for the class.
	 */
	ret = class_register(&fc_class);
	if (ret) {
		pr_err("couldn't register class fc\n");
		return ret;
	}

	/*
	 * Create a device for the FC-centric udev events
	 */
	fc_udev_device = device_create(&fc_class, NULL, MKDEV(0, 0), NULL,
				"fc_udev_device");
	if (IS_ERR(fc_udev_device)) {
		pr_err("couldn't create fc_udev device!\n");
		ret = PTR_ERR(fc_udev_device);
		goto out_destroy_class;
	}

	ret = nvmf_register_transport(&nvme_fc_transport);
	if (ret)
		goto out_destroy_device;

	return 0;

out_destroy_device:
	device_destroy(&fc_class, MKDEV(0, 0));
out_destroy_class:
	class_unregister(&fc_class);

	return ret;
}

static void
nvme_fc_delete_controllers(struct nvme_fc_rport *rport)
{
	struct nvme_fc_ctrl *ctrl;

	spin_lock(&rport->lock);
	list_for_each_entry(ctrl, &rport->ctrl_list, ctrl_list) {
		dev_warn(ctrl->ctrl.device,
			"NVME-FC{%d}: transport unloading: deleting ctrl\n",
			ctrl->cnum);
		nvme_delete_ctrl(&ctrl->ctrl);
	}
	spin_unlock(&rport->lock);
}

static void __exit nvme_fc_exit_module(void)
{
	struct nvme_fc_lport *lport;
	struct nvme_fc_rport *rport;
	unsigned long flags;

	spin_lock_irqsave(&nvme_fc_lock, flags);
	list_for_each_entry(lport, &nvme_fc_lport_list, port_list)
		list_for_each_entry(rport, &lport->endp_list, endp_list)
			nvme_fc_delete_controllers(rport);
	spin_unlock_irqrestore(&nvme_fc_lock, flags);
	flush_workqueue(nvme_delete_wq);

	nvmf_unregister_transport(&nvme_fc_transport);

	device_destroy(&fc_class, MKDEV(0, 0));
	class_unregister(&fc_class);
}

module_init(nvme_fc_init_module);
module_exit(nvme_fc_exit_module);

MODULE_DESCRIPTION("NVMe host FC transport driver");
MODULE_LICENSE("GPL v2");<|MERGE_RESOLUTION|>--- conflicted
+++ resolved
@@ -781,66 +781,12 @@
 static void
 nvme_fc_ctrl_connectivity_loss(struct nvme_fc_ctrl *ctrl)
 {
-	enum nvme_ctrl_state state;
-	unsigned long flags;
-
 	dev_info(ctrl->ctrl.device,
 		"NVME-FC{%d}: controller connectivity lost. Awaiting "
 		"Reconnect", ctrl->cnum);
 
-<<<<<<< HEAD
-	spin_lock_irqsave(&ctrl->lock, flags);
-	set_bit(ASSOC_FAILED, &ctrl->flags);
-	state = nvme_ctrl_state(&ctrl->ctrl);
-	spin_unlock_irqrestore(&ctrl->lock, flags);
-
-	switch (state) {
-	case NVME_CTRL_NEW:
-	case NVME_CTRL_LIVE:
-		/*
-		 * Schedule a controller reset. The reset will terminate the
-		 * association and schedule the reconnect timer.  Reconnects
-		 * will be attempted until either the ctlr_loss_tmo
-		 * (max_retries * connect_delay) expires or the remoteport's
-		 * dev_loss_tmo expires.
-		 */
-		if (nvme_reset_ctrl(&ctrl->ctrl)) {
-			dev_warn(ctrl->ctrl.device,
-				"NVME-FC{%d}: Couldn't schedule reset.\n",
-				ctrl->cnum);
-			nvme_delete_ctrl(&ctrl->ctrl);
-		}
-		break;
-
-	case NVME_CTRL_CONNECTING:
-		/*
-		 * The association has already been terminated and the
-		 * controller is attempting reconnects.  No need to do anything
-		 * futher.  Reconnects will be attempted until either the
-		 * ctlr_loss_tmo (max_retries * connect_delay) expires or the
-		 * remoteport's dev_loss_tmo expires.
-		 */
-		break;
-
-	case NVME_CTRL_RESETTING:
-		/*
-		 * Controller is already in the process of terminating the
-		 * association.  No need to do anything further. The reconnect
-		 * step will kick in naturally after the association is
-		 * terminated.
-		 */
-		break;
-
-	case NVME_CTRL_DELETING:
-	case NVME_CTRL_DELETING_NOIO:
-	default:
-		/* no action to take - let it delete */
-		break;
-	}
-=======
 	set_bit(ASSOC_FAILED, &ctrl->flags);
 	nvme_reset_ctrl(&ctrl->ctrl);
->>>>>>> fe0fb583
 }
 
 /**
@@ -3181,25 +3127,15 @@
 		else
 			ret = nvme_fc_recreate_io_queues(ctrl);
 	}
+	if (!ret && test_bit(ASSOC_FAILED, &ctrl->flags))
+		ret = -EIO;
 	if (ret)
 		goto out_term_aen_ops;
 
-<<<<<<< HEAD
-	spin_lock_irqsave(&ctrl->lock, flags);
-	if (!test_bit(ASSOC_FAILED, &ctrl->flags))
-		changed = nvme_change_ctrl_state(&ctrl->ctrl, NVME_CTRL_LIVE);
-	else
-		ret = -EIO;
-	spin_unlock_irqrestore(&ctrl->lock, flags);
-
-	if (ret)
-		goto out_term_aen_ops;
-=======
 	if (!nvme_change_ctrl_state(&ctrl->ctrl, NVME_CTRL_LIVE)) {
 		ret = -EIO;
 		goto out_term_aen_ops;
 	}
->>>>>>> fe0fb583
 
 	ctrl->ctrl.nr_reconnects = 0;
 	nvme_start_ctrl(&ctrl->ctrl);
