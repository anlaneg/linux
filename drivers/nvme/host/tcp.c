// SPDX-License-Identifier: GPL-2.0
/*
 * NVMe over Fabrics TCP host.
 * Copyright (c) 2018 Lightbits Labs. All rights reserved.
 */
#define pr_fmt(fmt) KBUILD_MODNAME ": " fmt
#include <linux/module.h>
#include <linux/init.h>
#include <linux/slab.h>
#include <linux/err.h>
#include <linux/crc32.h>
#include <linux/nvme-tcp.h>
#include <linux/nvme-keyring.h>
#include <net/sock.h>
#include <net/tcp.h>
#include <net/tls.h>
#include <net/tls_prot.h>
#include <net/handshake.h>
#include <linux/blk-mq.h>
#include <net/busy_poll.h>
#include <trace/events/sock.h>

#include "nvme.h"
#include "fabrics.h"

struct nvme_tcp_queue;

/* Define the socket priority to use for connections were it is desirable
 * that the NIC consider performing optimized packet processing or filtering.
 * A non-zero value being sufficient to indicate general consideration of any
 * possible optimization.  Making it a module param allows for alternative
 * values that may be unique for some NIC implementations.
 */
static int so_priority;
module_param(so_priority, int, 0644);
MODULE_PARM_DESC(so_priority, "nvme tcp socket optimize priority");

/*
 * Use the unbound workqueue for nvme_tcp_wq, then we can set the cpu affinity
 * from sysfs.
 */
static bool wq_unbound;
module_param(wq_unbound, bool, 0644);
MODULE_PARM_DESC(wq_unbound, "Use unbound workqueue for nvme-tcp IO context (default false)");

/*
 * TLS handshake timeout
 */
static int tls_handshake_timeout = 10;
#ifdef CONFIG_NVME_TCP_TLS
module_param(tls_handshake_timeout, int, 0644);
MODULE_PARM_DESC(tls_handshake_timeout,
		 "nvme TLS handshake timeout in seconds (default 10)");
#endif

static atomic_t nvme_tcp_cpu_queues[NR_CPUS];

#ifdef CONFIG_DEBUG_LOCK_ALLOC
/* lockdep can detect a circular dependency of the form
 *   sk_lock -> mmap_lock (page fault) -> fs locks -> sk_lock
 * because dependencies are tracked for both nvme-tcp and user contexts. Using
 * a separate class prevents lockdep from conflating nvme-tcp socket use with
 * user-space socket API use.
 */
static struct lock_class_key nvme_tcp_sk_key[2];
static struct lock_class_key nvme_tcp_slock_key[2];

static void nvme_tcp_reclassify_socket(struct socket *sock)
{
	struct sock *sk = sock->sk;

	if (WARN_ON_ONCE(!sock_allow_reclassification(sk)))
		return;

	switch (sk->sk_family) {
	case AF_INET:
		sock_lock_init_class_and_name(sk, "slock-AF_INET-NVME",
					      &nvme_tcp_slock_key[0],
					      "sk_lock-AF_INET-NVME",
					      &nvme_tcp_sk_key[0]);
		break;
	case AF_INET6:
		sock_lock_init_class_and_name(sk, "slock-AF_INET6-NVME",
					      &nvme_tcp_slock_key[1],
					      "sk_lock-AF_INET6-NVME",
					      &nvme_tcp_sk_key[1]);
		break;
	default:
		WARN_ON_ONCE(1);
	}
}
#else
static void nvme_tcp_reclassify_socket(struct socket *sock) { }
#endif

enum nvme_tcp_send_state {
	NVME_TCP_SEND_CMD_PDU = 0,
	NVME_TCP_SEND_H2C_PDU,
	NVME_TCP_SEND_DATA,
	NVME_TCP_SEND_DDGST,
};

struct nvme_tcp_request {
	struct nvme_request	req;
	void			*pdu;
	struct nvme_tcp_queue	*queue;
	u32			data_len;
	u32			pdu_len;
	u32			pdu_sent;
	u32			h2cdata_left;
	u32			h2cdata_offset;
	u16			ttag;
	__le16			status;
	struct list_head	entry;
	struct llist_node	lentry;
	__le32			ddgst;

	struct bio		*curr_bio;
	struct iov_iter		iter;

	/* send state */
	size_t			offset;
	size_t			data_sent;
	enum nvme_tcp_send_state state;
};

enum nvme_tcp_queue_flags {
	NVME_TCP_Q_ALLOCATED	= 0,
	NVME_TCP_Q_LIVE		= 1,
	NVME_TCP_Q_POLLING	= 2,
	NVME_TCP_Q_IO_CPU_SET	= 3,
};

enum nvme_tcp_recv_state {
	NVME_TCP_RECV_PDU = 0,
	NVME_TCP_RECV_DATA,
	NVME_TCP_RECV_DDGST,
};

struct nvme_tcp_ctrl;
struct nvme_tcp_queue {
	struct socket		*sock;
	struct work_struct	io_work;
	int			io_cpu;

	struct mutex		queue_lock;
	struct mutex		send_mutex;
	struct llist_head	req_list;
	struct list_head	send_list;

	/* recv state */
	void			*pdu;
	int			pdu_remaining;
	int			pdu_offset;
	size_t			data_remaining;
	size_t			ddgst_remaining;
	unsigned int		nr_cqe;

	/* send state */
	struct nvme_tcp_request *request;

	u32			maxh2cdata;
	size_t			cmnd_capsule_len;
	struct nvme_tcp_ctrl	*ctrl;
	unsigned long		flags;
	bool			rd_enabled;

	bool			hdr_digest;
	bool			data_digest;
	bool			tls_enabled;
	u32			rcv_crc;
	u32			snd_crc;
	__le32			exp_ddgst;
	__le32			recv_ddgst;
	struct completion       tls_complete;
	int                     tls_err;
	struct page_frag_cache	pf_cache;

	void (*state_change)(struct sock *);
	void (*data_ready)(struct sock *);
	void (*write_space)(struct sock *);
};

struct nvme_tcp_ctrl {
	/* read only in the hot path */
	struct nvme_tcp_queue	*queues;
	struct blk_mq_tag_set	tag_set;

	/* other member variables */
	struct list_head	list;
	struct blk_mq_tag_set	admin_tag_set;
	struct sockaddr_storage addr;/*目的地址*/
	struct sockaddr_storage src_addr;/*源地址*/
	struct nvme_ctrl	ctrl;

	struct work_struct	err_work;
	struct delayed_work	connect_work;
	struct nvme_tcp_request async_req;
	u32			io_queues[HCTX_MAX_TYPES];
};

static LIST_HEAD(nvme_tcp_ctrl_list);
static DEFINE_MUTEX(nvme_tcp_ctrl_mutex);
static struct workqueue_struct *nvme_tcp_wq;
static const struct blk_mq_ops nvme_tcp_mq_ops;
static const struct blk_mq_ops nvme_tcp_admin_mq_ops;
static int nvme_tcp_try_send(struct nvme_tcp_queue *queue);

static inline struct nvme_tcp_ctrl *to_tcp_ctrl(struct nvme_ctrl *ctrl)
{
	return container_of(ctrl, struct nvme_tcp_ctrl, ctrl);
}

static inline int nvme_tcp_queue_id(struct nvme_tcp_queue *queue)
{
	return queue - queue->ctrl->queues;
}

static inline bool nvme_tcp_recv_pdu_supported(enum nvme_tcp_pdu_type type)
{
	switch (type) {
	case nvme_tcp_c2h_term:
	case nvme_tcp_c2h_data:
	case nvme_tcp_r2t:
	case nvme_tcp_rsp:
		return true;
	default:
		return false;
	}
}

/*
 * Check if the queue is TLS encrypted
 */
static inline bool nvme_tcp_queue_tls(struct nvme_tcp_queue *queue)
{
	if (!IS_ENABLED(CONFIG_NVME_TCP_TLS))
		return 0;

	return queue->tls_enabled;
}

/*
 * Check if TLS is configured for the controller.
 */
static inline bool nvme_tcp_tls_configured(struct nvme_ctrl *ctrl)
{
	if (!IS_ENABLED(CONFIG_NVME_TCP_TLS))
		return 0;

	return ctrl->opts->tls || ctrl->opts->concat;
}

static inline struct blk_mq_tags *nvme_tcp_tagset(struct nvme_tcp_queue *queue)
{
	u32 queue_idx = nvme_tcp_queue_id(queue);

	if (queue_idx == 0)
		return queue->ctrl->admin_tag_set.tags[queue_idx];
	return queue->ctrl->tag_set.tags[queue_idx - 1];
}

static inline u8 nvme_tcp_hdgst_len(struct nvme_tcp_queue *queue)
{
	return queue->hdr_digest ? NVME_TCP_DIGEST_LENGTH : 0;
}

static inline u8 nvme_tcp_ddgst_len(struct nvme_tcp_queue *queue)
{
	return queue->data_digest ? NVME_TCP_DIGEST_LENGTH : 0;
}

static inline void *nvme_tcp_req_cmd_pdu(struct nvme_tcp_request *req)
{
	return req->pdu;
}

static inline void *nvme_tcp_req_data_pdu(struct nvme_tcp_request *req)
{
	/* use the pdu space in the back for the data pdu */
	return req->pdu + sizeof(struct nvme_tcp_cmd_pdu) -
		sizeof(struct nvme_tcp_data_pdu);
}

static inline size_t nvme_tcp_inline_data_size(struct nvme_tcp_request *req)
{
	if (nvme_is_fabrics(req->req.cmd))
		return NVME_TCP_ADMIN_CCSZ;
	return req->queue->cmnd_capsule_len - sizeof(struct nvme_command);
}

static inline bool nvme_tcp_async_req(struct nvme_tcp_request *req)
{
	return req == &req->queue->ctrl->async_req;
}

static inline bool nvme_tcp_has_inline_data(struct nvme_tcp_request *req)
{
	struct request *rq;

	if (unlikely(nvme_tcp_async_req(req)))
		return false; /* async events don't have a request */

	rq = blk_mq_rq_from_pdu(req);

	return rq_data_dir(rq) == WRITE && req->data_len &&
		req->data_len <= nvme_tcp_inline_data_size(req);
}

static inline struct page *nvme_tcp_req_cur_page(struct nvme_tcp_request *req)
{
	return req->iter.bvec->bv_page;
}

static inline size_t nvme_tcp_req_cur_offset(struct nvme_tcp_request *req)
{
	return req->iter.bvec->bv_offset + req->iter.iov_offset;
}

static inline size_t nvme_tcp_req_cur_length(struct nvme_tcp_request *req)
{
	return min_t(size_t, iov_iter_single_seg_count(&req->iter),
			req->pdu_len - req->pdu_sent);
}

static inline size_t nvme_tcp_pdu_data_left(struct nvme_tcp_request *req)
{
	return rq_data_dir(blk_mq_rq_from_pdu(req)) == WRITE ?
			req->pdu_len - req->pdu_sent : 0;
}

static inline size_t nvme_tcp_pdu_last_send(struct nvme_tcp_request *req,
		int len)
{
	return nvme_tcp_pdu_data_left(req) <= len;
}

static void nvme_tcp_init_iter(struct nvme_tcp_request *req,
		unsigned int dir)
{
	struct request *rq = blk_mq_rq_from_pdu(req);
	struct bio_vec *vec;
	unsigned int size;
	int nr_bvec;
	size_t offset;

	if (rq->rq_flags & RQF_SPECIAL_PAYLOAD) {
		vec = &rq->special_vec;
		nr_bvec = 1;
		size = blk_rq_payload_bytes(rq);
		offset = 0;
	} else {
		struct bio *bio = req->curr_bio;
		struct bvec_iter bi;
		struct bio_vec bv;

		vec = __bvec_iter_bvec(bio->bi_io_vec, bio->bi_iter);
		nr_bvec = 0;
		bio_for_each_bvec(bv, bio, bi) {
			nr_bvec++;
		}
		size = bio->bi_iter.bi_size;
		offset = bio->bi_iter.bi_bvec_done;
	}

	iov_iter_bvec(&req->iter, dir, vec, nr_bvec, size);
	req->iter.iov_offset = offset;
}

static inline void nvme_tcp_advance_req(struct nvme_tcp_request *req,
		int len)
{
	req->data_sent += len;
	req->pdu_sent += len;
	iov_iter_advance(&req->iter, len);
	if (!iov_iter_count(&req->iter) &&
	    req->data_sent < req->data_len) {
		req->curr_bio = req->curr_bio->bi_next;
		nvme_tcp_init_iter(req, ITER_SOURCE);
	}
}

static inline void nvme_tcp_send_all(struct nvme_tcp_queue *queue)
{
	int ret;

	/* drain the send queue as much as we can... */
	do {
		ret = nvme_tcp_try_send(queue);
	} while (ret > 0);
}

static inline bool nvme_tcp_queue_has_pending(struct nvme_tcp_queue *queue)
{
	return !list_empty(&queue->send_list) ||
		!llist_empty(&queue->req_list);
}

static inline bool nvme_tcp_queue_more(struct nvme_tcp_queue *queue)
{
	return !nvme_tcp_queue_tls(queue) &&
		nvme_tcp_queue_has_pending(queue);
}

static inline void nvme_tcp_queue_request(struct nvme_tcp_request *req,
		bool last)
{
	struct nvme_tcp_queue *queue = req->queue;
	bool empty;

	empty = llist_add(&req->lentry, &queue->req_list) &&
		list_empty(&queue->send_list) && !queue->request;

	/*
	 * if we're the first on the send_list and we can try to send
	 * directly, otherwise queue io_work. Also, only do that if we
	 * are on the same cpu, so we don't introduce contention.
	 */
	if (queue->io_cpu == raw_smp_processor_id() &&
	    empty && mutex_trylock(&queue->send_mutex)) {
		nvme_tcp_send_all(queue);
		mutex_unlock(&queue->send_mutex);
	}

	if (last && nvme_tcp_queue_has_pending(queue))
		queue_work_on(queue->io_cpu, nvme_tcp_wq, &queue->io_work);
}

static void nvme_tcp_process_req_list(struct nvme_tcp_queue *queue)
{
	struct nvme_tcp_request *req;
	struct llist_node *node;

	for (node = llist_del_all(&queue->req_list); node; node = node->next) {
		req = llist_entry(node, struct nvme_tcp_request, lentry);
		list_add(&req->entry, &queue->send_list);
	}
}

static inline struct nvme_tcp_request *
nvme_tcp_fetch_request(struct nvme_tcp_queue *queue)
{
	struct nvme_tcp_request *req;

	req = list_first_entry_or_null(&queue->send_list,
			struct nvme_tcp_request, entry);
	if (!req) {
		nvme_tcp_process_req_list(queue);
		req = list_first_entry_or_null(&queue->send_list,
				struct nvme_tcp_request, entry);
		if (unlikely(!req))
			return NULL;
	}

	list_del_init(&req->entry);
	init_llist_node(&req->lentry);
	return req;
}

#define NVME_TCP_CRC_SEED (~0)

static inline void nvme_tcp_ddgst_update(u32 *crcp,
		struct page *page, size_t off, size_t len)
{
	page += off / PAGE_SIZE;
	off %= PAGE_SIZE;
	while (len) {
		const void *vaddr = kmap_local_page(page);
		size_t n = min(len, (size_t)PAGE_SIZE - off);

		*crcp = crc32c(*crcp, vaddr + off, n);
		kunmap_local(vaddr);
		page++;
		off = 0;
		len -= n;
	}
}

static inline __le32 nvme_tcp_ddgst_final(u32 crc)
{
	return cpu_to_le32(~crc);
}

static inline __le32 nvme_tcp_hdgst(const void *pdu, size_t len)
{
	return cpu_to_le32(~crc32c(NVME_TCP_CRC_SEED, pdu, len));
}

static inline void nvme_tcp_set_hdgst(void *pdu, size_t len)
{
	*(__le32 *)(pdu + len) = nvme_tcp_hdgst(pdu, len);
}

static int nvme_tcp_verify_hdgst(struct nvme_tcp_queue *queue,
		void *pdu, size_t pdu_len)
{
	struct nvme_tcp_hdr *hdr = pdu;
	__le32 recv_digest;
	__le32 exp_digest;

	if (unlikely(!(hdr->flags & NVME_TCP_F_HDGST))) {
		dev_err(queue->ctrl->ctrl.device,
			"queue %d: header digest flag is cleared\n",
			nvme_tcp_queue_id(queue));
		return -EPROTO;
	}

	recv_digest = *(__le32 *)(pdu + hdr->hlen);
	exp_digest = nvme_tcp_hdgst(pdu, pdu_len);
	if (recv_digest != exp_digest) {
		dev_err(queue->ctrl->ctrl.device,
			"header digest error: recv %#x expected %#x\n",
			le32_to_cpu(recv_digest), le32_to_cpu(exp_digest));
		return -EIO;
	}

	return 0;
}

static int nvme_tcp_check_ddgst(struct nvme_tcp_queue *queue, void *pdu)
{
	struct nvme_tcp_hdr *hdr = pdu;
	u8 digest_len = nvme_tcp_hdgst_len(queue);
	u32 len;

	len = le32_to_cpu(hdr->plen) - hdr->hlen -
		((hdr->flags & NVME_TCP_F_HDGST) ? digest_len : 0);

	if (unlikely(len && !(hdr->flags & NVME_TCP_F_DDGST))) {
		dev_err(queue->ctrl->ctrl.device,
			"queue %d: data digest flag is cleared\n",
		nvme_tcp_queue_id(queue));
		return -EPROTO;
	}
	queue->rcv_crc = NVME_TCP_CRC_SEED;

	return 0;
}

static void nvme_tcp_exit_request(struct blk_mq_tag_set *set,
		struct request *rq, unsigned int hctx_idx)
{
	struct nvme_tcp_request *req = blk_mq_rq_to_pdu(rq);

	page_frag_free(req->pdu);
}

static int nvme_tcp_init_request(struct blk_mq_tag_set *set,
		struct request *rq, unsigned int hctx_idx,
		unsigned int numa_node)
{
	struct nvme_tcp_ctrl *ctrl = to_tcp_ctrl(set->driver_data);
	struct nvme_tcp_request *req = blk_mq_rq_to_pdu(rq);
	struct nvme_tcp_cmd_pdu *pdu;
	int queue_idx = (set == &ctrl->tag_set) ? hctx_idx + 1 : 0;
	struct nvme_tcp_queue *queue = &ctrl->queues[queue_idx];
	u8 hdgst = nvme_tcp_hdgst_len(queue);

	req->pdu = page_frag_alloc(&queue->pf_cache,
		sizeof(struct nvme_tcp_cmd_pdu) + hdgst,
		GFP_KERNEL | __GFP_ZERO);
	if (!req->pdu)
		return -ENOMEM;

	pdu = req->pdu;
	req->queue = queue;
	nvme_req(rq)->ctrl = &ctrl->ctrl;
	nvme_req(rq)->cmd = &pdu->cmd;
	init_llist_node(&req->lentry);
	INIT_LIST_HEAD(&req->entry);

	return 0;
}

static int nvme_tcp_init_hctx(struct blk_mq_hw_ctx *hctx, void *data,
		unsigned int hctx_idx)
{
	struct nvme_tcp_ctrl *ctrl = to_tcp_ctrl(data);
	struct nvme_tcp_queue *queue = &ctrl->queues[hctx_idx + 1];

	hctx->driver_data = queue;
	return 0;
}

static int nvme_tcp_init_admin_hctx(struct blk_mq_hw_ctx *hctx, void *data,
		unsigned int hctx_idx)
{
	struct nvme_tcp_ctrl *ctrl = to_tcp_ctrl(data);
	struct nvme_tcp_queue *queue = &ctrl->queues[0];

	hctx->driver_data = queue;
	return 0;
}

static enum nvme_tcp_recv_state
nvme_tcp_recv_state(struct nvme_tcp_queue *queue)
{
	return  (queue->pdu_remaining) ? NVME_TCP_RECV_PDU :
		(queue->ddgst_remaining) ? NVME_TCP_RECV_DDGST :
		NVME_TCP_RECV_DATA;
}

static void nvme_tcp_init_recv_ctx(struct nvme_tcp_queue *queue)
{
	queue->pdu_remaining = sizeof(struct nvme_tcp_rsp_pdu) +
				nvme_tcp_hdgst_len(queue);
	queue->pdu_offset = 0;
	queue->data_remaining = -1;
	queue->ddgst_remaining = 0;
}

static void nvme_tcp_error_recovery(struct nvme_ctrl *ctrl)
{
	if (!nvme_change_ctrl_state(ctrl, NVME_CTRL_RESETTING))
		return;

	dev_warn(ctrl->device, "starting error recovery\n");
	queue_work(nvme_reset_wq, &to_tcp_ctrl(ctrl)->err_work);
}

static int nvme_tcp_process_nvme_cqe(struct nvme_tcp_queue *queue,
		struct nvme_completion *cqe)
{
	struct nvme_tcp_request *req;
	struct request *rq;

	rq = nvme_find_rq(nvme_tcp_tagset(queue), cqe->command_id);
	if (!rq) {
		dev_err(queue->ctrl->ctrl.device,
			"got bad cqe.command_id %#x on queue %d\n",
			cqe->command_id, nvme_tcp_queue_id(queue));
		nvme_tcp_error_recovery(&queue->ctrl->ctrl);
		return -EINVAL;
	}

	req = blk_mq_rq_to_pdu(rq);
	if (req->status == cpu_to_le16(NVME_SC_SUCCESS))
		req->status = cqe->status;

	if (!nvme_try_complete_req(rq, req->status, cqe->result))
		nvme_complete_rq(rq);
	queue->nr_cqe++;

	return 0;
}

static int nvme_tcp_handle_c2h_data(struct nvme_tcp_queue *queue,
		struct nvme_tcp_data_pdu *pdu)
{
	struct request *rq;

	rq = nvme_find_rq(nvme_tcp_tagset(queue), pdu->command_id);
	if (!rq) {
		dev_err(queue->ctrl->ctrl.device,
			"got bad c2hdata.command_id %#x on queue %d\n",
			pdu->command_id, nvme_tcp_queue_id(queue));
		return -ENOENT;
	}

	if (!blk_rq_payload_bytes(rq)) {
		dev_err(queue->ctrl->ctrl.device,
			"queue %d tag %#x unexpected data\n",
			nvme_tcp_queue_id(queue), rq->tag);
		return -EIO;
	}

	queue->data_remaining = le32_to_cpu(pdu->data_length);

	if (pdu->hdr.flags & NVME_TCP_F_DATA_SUCCESS &&
	    unlikely(!(pdu->hdr.flags & NVME_TCP_F_DATA_LAST))) {
		dev_err(queue->ctrl->ctrl.device,
			"queue %d tag %#x SUCCESS set but not last PDU\n",
			nvme_tcp_queue_id(queue), rq->tag);
		nvme_tcp_error_recovery(&queue->ctrl->ctrl);
		return -EPROTO;
	}

	return 0;
}

static int nvme_tcp_handle_comp(struct nvme_tcp_queue *queue,
		struct nvme_tcp_rsp_pdu *pdu)
{
	struct nvme_completion *cqe = &pdu->cqe;
	int ret = 0;

	/*
	 * AEN requests are special as they don't time out and can
	 * survive any kind of queue freeze and often don't respond to
	 * aborts.  We don't even bother to allocate a struct request
	 * for them but rather special case them here.
	 */
	if (unlikely(nvme_is_aen_req(nvme_tcp_queue_id(queue),
				     cqe->command_id)))
		nvme_complete_async_event(&queue->ctrl->ctrl, cqe->status,
				&cqe->result);
	else
		ret = nvme_tcp_process_nvme_cqe(queue, cqe);

	return ret;
}

static void nvme_tcp_setup_h2c_data_pdu(struct nvme_tcp_request *req)
{
	struct nvme_tcp_data_pdu *data = nvme_tcp_req_data_pdu(req);
	struct nvme_tcp_queue *queue = req->queue;
	struct request *rq = blk_mq_rq_from_pdu(req);
	u32 h2cdata_sent = req->pdu_len;
	u8 hdgst = nvme_tcp_hdgst_len(queue);
	u8 ddgst = nvme_tcp_ddgst_len(queue);

	req->state = NVME_TCP_SEND_H2C_PDU;
	req->offset = 0;
	req->pdu_len = min(req->h2cdata_left, queue->maxh2cdata);
	req->pdu_sent = 0;
	req->h2cdata_left -= req->pdu_len;
	req->h2cdata_offset += h2cdata_sent;

	memset(data, 0, sizeof(*data));
	data->hdr.type = nvme_tcp_h2c_data;
	if (!req->h2cdata_left)
		data->hdr.flags = NVME_TCP_F_DATA_LAST;
	if (queue->hdr_digest)
		data->hdr.flags |= NVME_TCP_F_HDGST;
	if (queue->data_digest)
		data->hdr.flags |= NVME_TCP_F_DDGST;
	data->hdr.hlen = sizeof(*data);
	data->hdr.pdo = data->hdr.hlen + hdgst;
	data->hdr.plen =
		cpu_to_le32(data->hdr.hlen + hdgst + req->pdu_len + ddgst);
	data->ttag = req->ttag;
	data->command_id = nvme_cid(rq);
	data->data_offset = cpu_to_le32(req->h2cdata_offset);
	data->data_length = cpu_to_le32(req->pdu_len);
}

static int nvme_tcp_handle_r2t(struct nvme_tcp_queue *queue,
		struct nvme_tcp_r2t_pdu *pdu)
{
	struct nvme_tcp_request *req;
	struct request *rq;
	u32 r2t_length = le32_to_cpu(pdu->r2t_length);
	u32 r2t_offset = le32_to_cpu(pdu->r2t_offset);

	rq = nvme_find_rq(nvme_tcp_tagset(queue), pdu->command_id);
	if (!rq) {
		dev_err(queue->ctrl->ctrl.device,
			"got bad r2t.command_id %#x on queue %d\n",
			pdu->command_id, nvme_tcp_queue_id(queue));
		return -ENOENT;
	}
	req = blk_mq_rq_to_pdu(rq);

	if (unlikely(!r2t_length)) {
		dev_err(queue->ctrl->ctrl.device,
			"req %d r2t len is %u, probably a bug...\n",
			rq->tag, r2t_length);
		return -EPROTO;
	}

	if (unlikely(req->data_sent + r2t_length > req->data_len)) {
		dev_err(queue->ctrl->ctrl.device,
			"req %d r2t len %u exceeded data len %u (%zu sent)\n",
			rq->tag, r2t_length, req->data_len, req->data_sent);
		return -EPROTO;
	}

	if (unlikely(r2t_offset < req->data_sent)) {
		dev_err(queue->ctrl->ctrl.device,
			"req %d unexpected r2t offset %u (expected %zu)\n",
			rq->tag, r2t_offset, req->data_sent);
		return -EPROTO;
	}

	if (llist_on_list(&req->lentry) ||
	    !list_empty(&req->entry)) {
		dev_err(queue->ctrl->ctrl.device,
			"req %d unexpected r2t while processing request\n",
			rq->tag);
		return -EPROTO;
	}

	req->pdu_len = 0;
	req->h2cdata_left = r2t_length;
	req->h2cdata_offset = r2t_offset;
	req->ttag = pdu->ttag;

	nvme_tcp_setup_h2c_data_pdu(req);

	llist_add(&req->lentry, &queue->req_list);
	queue_work_on(queue->io_cpu, nvme_tcp_wq, &queue->io_work);

	return 0;
}

static void nvme_tcp_handle_c2h_term(struct nvme_tcp_queue *queue,
		struct nvme_tcp_term_pdu *pdu)
{
	u16 fes;
	const char *msg;
	u32 plen = le32_to_cpu(pdu->hdr.plen);

	static const char * const msg_table[] = {
		[NVME_TCP_FES_INVALID_PDU_HDR] = "Invalid PDU Header Field",
		[NVME_TCP_FES_PDU_SEQ_ERR] = "PDU Sequence Error",
		[NVME_TCP_FES_HDR_DIGEST_ERR] = "Header Digest Error",
		[NVME_TCP_FES_DATA_OUT_OF_RANGE] = "Data Transfer Out Of Range",
		[NVME_TCP_FES_DATA_LIMIT_EXCEEDED] = "Data Transfer Limit Exceeded",
		[NVME_TCP_FES_UNSUPPORTED_PARAM] = "Unsupported Parameter",
	};

	if (plen < NVME_TCP_MIN_C2HTERM_PLEN ||
	    plen > NVME_TCP_MAX_C2HTERM_PLEN) {
		dev_err(queue->ctrl->ctrl.device,
			"Received a malformed C2HTermReq PDU (plen = %u)\n",
			plen);
		return;
	}

	fes = le16_to_cpu(pdu->fes);
	if (fes && fes < ARRAY_SIZE(msg_table))
		msg = msg_table[fes];
	else
		msg = "Unknown";

	dev_err(queue->ctrl->ctrl.device,
		"Received C2HTermReq (FES = %s)\n", msg);
}

static int nvme_tcp_recv_pdu(struct nvme_tcp_queue *queue, struct sk_buff *skb,
		unsigned int *offset, size_t *len)
{
	struct nvme_tcp_hdr *hdr;
	char *pdu = queue->pdu;
	size_t rcv_len = min_t(size_t, *len, queue->pdu_remaining);
	int ret;

	ret = skb_copy_bits(skb, *offset,
		&pdu[queue->pdu_offset], rcv_len);
	if (unlikely(ret))
		return ret;

	queue->pdu_remaining -= rcv_len;
	queue->pdu_offset += rcv_len;
	*offset += rcv_len;
	*len -= rcv_len;
	if (queue->pdu_remaining)
		return 0;

	hdr = queue->pdu;
	if (unlikely(hdr->hlen != sizeof(struct nvme_tcp_rsp_pdu))) {
		if (!nvme_tcp_recv_pdu_supported(hdr->type))
			goto unsupported_pdu;

		dev_err(queue->ctrl->ctrl.device,
			"pdu type %d has unexpected header length (%d)\n",
			hdr->type, hdr->hlen);
		return -EPROTO;
	}

	if (unlikely(hdr->type == nvme_tcp_c2h_term)) {
		/*
		 * C2HTermReq never includes Header or Data digests.
		 * Skip the checks.
		 */
		nvme_tcp_handle_c2h_term(queue, (void *)queue->pdu);
		return -EINVAL;
	}

	if (queue->hdr_digest) {
		ret = nvme_tcp_verify_hdgst(queue, queue->pdu, hdr->hlen);
		if (unlikely(ret))
			return ret;
	}


	if (queue->data_digest) {
		ret = nvme_tcp_check_ddgst(queue, queue->pdu);
		if (unlikely(ret))
			return ret;
	}

	switch (hdr->type) {
	case nvme_tcp_c2h_data:
		return nvme_tcp_handle_c2h_data(queue, (void *)queue->pdu);
	case nvme_tcp_rsp:
		nvme_tcp_init_recv_ctx(queue);
		return nvme_tcp_handle_comp(queue, (void *)queue->pdu);
	case nvme_tcp_r2t:
		nvme_tcp_init_recv_ctx(queue);
		return nvme_tcp_handle_r2t(queue, (void *)queue->pdu);
	default:
		goto unsupported_pdu;
	}

unsupported_pdu:
	dev_err(queue->ctrl->ctrl.device,
		"unsupported pdu type (%d)\n", hdr->type);
	return -EINVAL;
}

static inline void nvme_tcp_end_request(struct request *rq, u16 status)
{
	union nvme_result res = {};

	if (!nvme_try_complete_req(rq, cpu_to_le16(status << 1), res))
		nvme_complete_rq(rq);
}

static int nvme_tcp_recv_data(struct nvme_tcp_queue *queue, struct sk_buff *skb,
			      unsigned int *offset, size_t *len)
{
	struct nvme_tcp_data_pdu *pdu = (void *)queue->pdu;
	struct request *rq =
		nvme_cid_to_rq(nvme_tcp_tagset(queue), pdu->command_id);
	struct nvme_tcp_request *req = blk_mq_rq_to_pdu(rq);

	while (true) {
		int recv_len, ret;

		recv_len = min_t(size_t, *len, queue->data_remaining);
		if (!recv_len)
			break;

		if (!iov_iter_count(&req->iter)) {
			req->curr_bio = req->curr_bio->bi_next;

			/*
			 * If we don`t have any bios it means that controller
			 * sent more data than we requested, hence error
			 */
			if (!req->curr_bio) {
				dev_err(queue->ctrl->ctrl.device,
					"queue %d no space in request %#x",
					nvme_tcp_queue_id(queue), rq->tag);
				nvme_tcp_init_recv_ctx(queue);
				return -EIO;
			}
			nvme_tcp_init_iter(req, ITER_DEST);
		}

		/* we can read only from what is left in this bio */
		recv_len = min_t(size_t, recv_len,
				iov_iter_count(&req->iter));

		if (queue->data_digest)
			ret = skb_copy_and_crc32c_datagram_iter(skb, *offset,
				&req->iter, recv_len, &queue->rcv_crc);
		else
			ret = skb_copy_datagram_iter(skb, *offset,
					&req->iter, recv_len);
		if (ret) {
			dev_err(queue->ctrl->ctrl.device,
				"queue %d failed to copy request %#x data",
				nvme_tcp_queue_id(queue), rq->tag);
			return ret;
		}

		*len -= recv_len;
		*offset += recv_len;
		queue->data_remaining -= recv_len;
	}

	if (!queue->data_remaining) {
		if (queue->data_digest) {
			queue->exp_ddgst = nvme_tcp_ddgst_final(queue->rcv_crc);
			queue->ddgst_remaining = NVME_TCP_DIGEST_LENGTH;
		} else {
			if (pdu->hdr.flags & NVME_TCP_F_DATA_SUCCESS) {
				nvme_tcp_end_request(rq,
						le16_to_cpu(req->status));
				queue->nr_cqe++;
			}
			nvme_tcp_init_recv_ctx(queue);
		}
	}

	return 0;
}

static int nvme_tcp_recv_ddgst(struct nvme_tcp_queue *queue,
		struct sk_buff *skb, unsigned int *offset, size_t *len)
{
	struct nvme_tcp_data_pdu *pdu = (void *)queue->pdu;
	char *ddgst = (char *)&queue->recv_ddgst;
	size_t recv_len = min_t(size_t, *len, queue->ddgst_remaining);
	off_t off = NVME_TCP_DIGEST_LENGTH - queue->ddgst_remaining;
	int ret;

	ret = skb_copy_bits(skb, *offset, &ddgst[off], recv_len);
	if (unlikely(ret))
		return ret;

	queue->ddgst_remaining -= recv_len;
	*offset += recv_len;
	*len -= recv_len;
	if (queue->ddgst_remaining)
		return 0;

	if (queue->recv_ddgst != queue->exp_ddgst) {
		struct request *rq = nvme_cid_to_rq(nvme_tcp_tagset(queue),
					pdu->command_id);
		struct nvme_tcp_request *req = blk_mq_rq_to_pdu(rq);

		req->status = cpu_to_le16(NVME_SC_DATA_XFER_ERROR);

		dev_err(queue->ctrl->ctrl.device,
			"data digest error: recv %#x expected %#x\n",
			le32_to_cpu(queue->recv_ddgst),
			le32_to_cpu(queue->exp_ddgst));
	}

	if (pdu->hdr.flags & NVME_TCP_F_DATA_SUCCESS) {
		struct request *rq = nvme_cid_to_rq(nvme_tcp_tagset(queue),
					pdu->command_id);
		struct nvme_tcp_request *req = blk_mq_rq_to_pdu(rq);

		nvme_tcp_end_request(rq, le16_to_cpu(req->status));
		queue->nr_cqe++;
	}

	nvme_tcp_init_recv_ctx(queue);
	return 0;
}

static int nvme_tcp_recv_skb(read_descriptor_t *desc, struct sk_buff *skb,
			     unsigned int offset, size_t len)
{
	struct nvme_tcp_queue *queue = desc->arg.data;
	size_t consumed = len;
	int result;

	if (unlikely(!queue->rd_enabled))
		return -EFAULT;

	while (len) {
		switch (nvme_tcp_recv_state(queue)) {
		case NVME_TCP_RECV_PDU:
			result = nvme_tcp_recv_pdu(queue, skb, &offset, &len);
			break;
		case NVME_TCP_RECV_DATA:
			result = nvme_tcp_recv_data(queue, skb, &offset, &len);
			break;
		case NVME_TCP_RECV_DDGST:
			result = nvme_tcp_recv_ddgst(queue, skb, &offset, &len);
			break;
		default:
			result = -EFAULT;
		}
		if (result) {
			dev_err(queue->ctrl->ctrl.device,
				"receive failed:  %d\n", result);
			queue->rd_enabled = false;
			nvme_tcp_error_recovery(&queue->ctrl->ctrl);
			return result;
		}
	}

	return consumed;
}

static void nvme_tcp_data_ready(struct sock *sk)
{
	struct nvme_tcp_queue *queue;

	trace_sk_data_ready(sk);

	read_lock_bh(&sk->sk_callback_lock);
	queue = sk->sk_user_data;
	if (likely(queue && queue->rd_enabled) &&
	    !test_bit(NVME_TCP_Q_POLLING, &queue->flags))
		queue_work_on(queue->io_cpu, nvme_tcp_wq, &queue->io_work);
	read_unlock_bh(&sk->sk_callback_lock);
}

static void nvme_tcp_write_space(struct sock *sk)
{
	struct nvme_tcp_queue *queue;

	read_lock_bh(&sk->sk_callback_lock);
	queue = sk->sk_user_data;
	if (likely(queue && sk_stream_is_writeable(sk))) {
		clear_bit(SOCK_NOSPACE, &sk->sk_socket->flags);
		queue_work_on(queue->io_cpu, nvme_tcp_wq, &queue->io_work);
	}
	read_unlock_bh(&sk->sk_callback_lock);
}

static void nvme_tcp_state_change(struct sock *sk)
{
	struct nvme_tcp_queue *queue;

	read_lock_bh(&sk->sk_callback_lock);
	queue = sk->sk_user_data;
	if (!queue)
		goto done;

	switch (sk->sk_state) {
	case TCP_CLOSE:
	case TCP_CLOSE_WAIT:
	case TCP_LAST_ACK:
	case TCP_FIN_WAIT1:
	case TCP_FIN_WAIT2:
		nvme_tcp_error_recovery(&queue->ctrl->ctrl);
		break;
	default:
		dev_info(queue->ctrl->ctrl.device,
			"queue %d socket state %d\n",
			nvme_tcp_queue_id(queue), sk->sk_state);
	}

	queue->state_change(sk);
done:
	read_unlock_bh(&sk->sk_callback_lock);
}

static inline void nvme_tcp_done_send_req(struct nvme_tcp_queue *queue)
{
	queue->request = NULL;
}

static void nvme_tcp_fail_request(struct nvme_tcp_request *req)
{
	if (nvme_tcp_async_req(req)) {
		union nvme_result res = {};

		nvme_complete_async_event(&req->queue->ctrl->ctrl,
				cpu_to_le16(NVME_SC_HOST_PATH_ERROR), &res);
	} else {
		nvme_tcp_end_request(blk_mq_rq_from_pdu(req),
				NVME_SC_HOST_PATH_ERROR);
	}
}

static int nvme_tcp_try_send_data(struct nvme_tcp_request *req)
{
	struct nvme_tcp_queue *queue = req->queue;
	int req_data_len = req->data_len;
	u32 h2cdata_left = req->h2cdata_left;

	while (true) {
		struct bio_vec bvec;
		struct msghdr msg = {
			.msg_flags = MSG_DONTWAIT | MSG_SPLICE_PAGES,
		};
		struct page *page = nvme_tcp_req_cur_page(req);
		size_t offset = nvme_tcp_req_cur_offset(req);
		size_t len = nvme_tcp_req_cur_length(req);
		bool last = nvme_tcp_pdu_last_send(req, len);
		int req_data_sent = req->data_sent;
		int ret;

		if (last && !queue->data_digest && !nvme_tcp_queue_more(queue))
			msg.msg_flags |= MSG_EOR;
		else
			msg.msg_flags |= MSG_MORE;

		if (!sendpages_ok(page, len, offset))
			msg.msg_flags &= ~MSG_SPLICE_PAGES;

		bvec_set_page(&bvec, page, len, offset);
		iov_iter_bvec(&msg.msg_iter, ITER_SOURCE, &bvec, 1, len);
		ret = sock_sendmsg(queue->sock, &msg);
		if (ret <= 0)
			return ret;

		if (queue->data_digest)
			nvme_tcp_ddgst_update(&queue->snd_crc, page,
					offset, ret);

		/*
		 * update the request iterator except for the last payload send
		 * in the request where we don't want to modify it as we may
		 * compete with the RX path completing the request.
		 */
		if (req_data_sent + ret < req_data_len)
			nvme_tcp_advance_req(req, ret);

		/* fully successful last send in current PDU */
		if (last && ret == len) {
			if (queue->data_digest) {
				req->ddgst =
					nvme_tcp_ddgst_final(queue->snd_crc);
				req->state = NVME_TCP_SEND_DDGST;
				req->offset = 0;
			} else {
				if (h2cdata_left)
					nvme_tcp_setup_h2c_data_pdu(req);
				else
					nvme_tcp_done_send_req(queue);
			}
			return 1;
		}
	}
	return -EAGAIN;
}

static int nvme_tcp_try_send_cmd_pdu(struct nvme_tcp_request *req)
{
	struct nvme_tcp_queue *queue = req->queue;
	struct nvme_tcp_cmd_pdu *pdu = nvme_tcp_req_cmd_pdu(req);
	struct bio_vec bvec;
	struct msghdr msg = { .msg_flags = MSG_DONTWAIT | MSG_SPLICE_PAGES, };
	bool inline_data = nvme_tcp_has_inline_data(req);
	u8 hdgst = nvme_tcp_hdgst_len(queue);
	int len = sizeof(*pdu) + hdgst - req->offset;
	int ret;

	if (inline_data || nvme_tcp_queue_more(queue))
		msg.msg_flags |= MSG_MORE;
	else
		msg.msg_flags |= MSG_EOR;

	if (queue->hdr_digest && !req->offset)
		nvme_tcp_set_hdgst(pdu, sizeof(*pdu));

	bvec_set_virt(&bvec, (void *)pdu + req->offset, len);
	iov_iter_bvec(&msg.msg_iter, ITER_SOURCE, &bvec, 1, len);
	ret = sock_sendmsg(queue->sock, &msg);
	if (unlikely(ret <= 0))
		return ret;

	len -= ret;
	if (!len) {
		if (inline_data) {
			req->state = NVME_TCP_SEND_DATA;
			if (queue->data_digest)
				queue->snd_crc = NVME_TCP_CRC_SEED;
		} else {
			nvme_tcp_done_send_req(queue);
		}
		return 1;
	}
	req->offset += ret;

	return -EAGAIN;
}

static int nvme_tcp_try_send_data_pdu(struct nvme_tcp_request *req)
{
	struct nvme_tcp_queue *queue = req->queue;
	struct nvme_tcp_data_pdu *pdu = nvme_tcp_req_data_pdu(req);
	struct bio_vec bvec;
	struct msghdr msg = { .msg_flags = MSG_DONTWAIT | MSG_MORE, };
	u8 hdgst = nvme_tcp_hdgst_len(queue);
	int len = sizeof(*pdu) - req->offset + hdgst;
	int ret;

	if (queue->hdr_digest && !req->offset)
		nvme_tcp_set_hdgst(pdu, sizeof(*pdu));

	if (!req->h2cdata_left)
		msg.msg_flags |= MSG_SPLICE_PAGES;

	bvec_set_virt(&bvec, (void *)pdu + req->offset, len);
	iov_iter_bvec(&msg.msg_iter, ITER_SOURCE, &bvec, 1, len);
	ret = sock_sendmsg(queue->sock, &msg);
	if (unlikely(ret <= 0))
		return ret;

	len -= ret;
	if (!len) {
		req->state = NVME_TCP_SEND_DATA;
		if (queue->data_digest)
			queue->snd_crc = NVME_TCP_CRC_SEED;
		return 1;
	}
	req->offset += ret;

	return -EAGAIN;
}

static int nvme_tcp_try_send_ddgst(struct nvme_tcp_request *req)
{
	struct nvme_tcp_queue *queue = req->queue;
	size_t offset = req->offset;
	u32 h2cdata_left = req->h2cdata_left;
	int ret;
	struct msghdr msg = { .msg_flags = MSG_DONTWAIT };
	struct kvec iov = {
		.iov_base = (u8 *)&req->ddgst + req->offset,
		.iov_len = NVME_TCP_DIGEST_LENGTH - req->offset
	};

	if (nvme_tcp_queue_more(queue))
		msg.msg_flags |= MSG_MORE;
	else
		msg.msg_flags |= MSG_EOR;

	ret = kernel_sendmsg(queue->sock, &msg, &iov, 1, iov.iov_len);
	if (unlikely(ret <= 0))
		return ret;

	if (offset + ret == NVME_TCP_DIGEST_LENGTH) {
		if (h2cdata_left)
			nvme_tcp_setup_h2c_data_pdu(req);
		else
			nvme_tcp_done_send_req(queue);
		return 1;
	}

	req->offset += ret;
	return -EAGAIN;
}

static int nvme_tcp_try_send(struct nvme_tcp_queue *queue)
{
	struct nvme_tcp_request *req;
	unsigned int noreclaim_flag;
	int ret = 1;

	if (!queue->request) {
		queue->request = nvme_tcp_fetch_request(queue);
		if (!queue->request)
			return 0;
	}
	req = queue->request;

	noreclaim_flag = memalloc_noreclaim_save();
	if (req->state == NVME_TCP_SEND_CMD_PDU) {
		ret = nvme_tcp_try_send_cmd_pdu(req);
		if (ret <= 0)
			goto done;
		if (!nvme_tcp_has_inline_data(req))
			goto out;
	}

	if (req->state == NVME_TCP_SEND_H2C_PDU) {
		ret = nvme_tcp_try_send_data_pdu(req);
		if (ret <= 0)
			goto done;
	}

	if (req->state == NVME_TCP_SEND_DATA) {
		ret = nvme_tcp_try_send_data(req);
		if (ret <= 0)
			goto done;
	}

	if (req->state == NVME_TCP_SEND_DDGST)
		ret = nvme_tcp_try_send_ddgst(req);
done:
	if (ret == -EAGAIN) {
		ret = 0;
	} else if (ret < 0) {
		dev_err(queue->ctrl->ctrl.device,
			"failed to send request %d\n", ret);
		nvme_tcp_fail_request(queue->request);
		nvme_tcp_done_send_req(queue);
	}
out:
	memalloc_noreclaim_restore(noreclaim_flag);
	return ret;
}

static int nvme_tcp_try_recv(struct nvme_tcp_queue *queue)
{
	struct socket *sock = queue->sock;
	struct sock *sk = sock->sk;
	read_descriptor_t rd_desc;
	int consumed;

	rd_desc.arg.data = queue;
	rd_desc.count = 1;
	lock_sock(sk);
	queue->nr_cqe = 0;
	consumed = sock->ops->read_sock(sk, &rd_desc, nvme_tcp_recv_skb);
	release_sock(sk);
	return consumed == -EAGAIN ? 0 : consumed;
}

static void nvme_tcp_io_work(struct work_struct *w)
{
	struct nvme_tcp_queue *queue =
		container_of(w, struct nvme_tcp_queue, io_work);
	unsigned long deadline = jiffies + msecs_to_jiffies(1);

	do {
		bool pending = false;
		int result;

		if (mutex_trylock(&queue->send_mutex)) {
			result = nvme_tcp_try_send(queue);
			mutex_unlock(&queue->send_mutex);
			if (result > 0)
				pending = true;
			else if (unlikely(result < 0))
				break;
		}

		result = nvme_tcp_try_recv(queue);
		if (result > 0)
			pending = true;
		else if (unlikely(result < 0))
			return;

		/* did we get some space after spending time in recv? */
		if (nvme_tcp_queue_has_pending(queue) &&
		    sk_stream_is_writeable(queue->sock->sk))
			pending = true;

		if (!pending || !queue->rd_enabled)
			return;

	} while (!time_after(jiffies, deadline)); /* quota is exhausted */

	queue_work_on(queue->io_cpu, nvme_tcp_wq, &queue->io_work);
}

static void nvme_tcp_free_async_req(struct nvme_tcp_ctrl *ctrl)
{
	struct nvme_tcp_request *async = &ctrl->async_req;

	page_frag_free(async->pdu);
}

static int nvme_tcp_alloc_async_req(struct nvme_tcp_ctrl *ctrl)
{
	struct nvme_tcp_queue *queue = &ctrl->queues[0];
	struct nvme_tcp_request *async = &ctrl->async_req;
	u8 hdgst = nvme_tcp_hdgst_len(queue);

	async->pdu = page_frag_alloc(&queue->pf_cache,
		sizeof(struct nvme_tcp_cmd_pdu) + hdgst,
		GFP_KERNEL | __GFP_ZERO);
	if (!async->pdu)
		return -ENOMEM;

	async->queue = &ctrl->queues[0];
	return 0;
}

static void nvme_tcp_free_queue(struct nvme_ctrl *nctrl, int qid)
{
	struct nvme_tcp_ctrl *ctrl = to_tcp_ctrl(nctrl);
	struct nvme_tcp_queue *queue = &ctrl->queues[qid];
	unsigned int noreclaim_flag;

	if (!test_and_clear_bit(NVME_TCP_Q_ALLOCATED, &queue->flags))
		return;

	page_frag_cache_drain(&queue->pf_cache);

	noreclaim_flag = memalloc_noreclaim_save();
	/* ->sock will be released by fput() */
	fput(queue->sock->file);
	queue->sock = NULL;
	memalloc_noreclaim_restore(noreclaim_flag);

	kfree(queue->pdu);
	mutex_destroy(&queue->send_mutex);
	mutex_destroy(&queue->queue_lock);
}

static int nvme_tcp_init_connection(struct nvme_tcp_queue *queue)
{
	struct nvme_tcp_icreq_pdu *icreq;
	struct nvme_tcp_icresp_pdu *icresp;
	char cbuf[CMSG_LEN(sizeof(char))] = {};
	u8 ctype;
	struct msghdr msg = {};
	struct kvec iov;
	bool ctrl_hdgst, ctrl_ddgst;
	u32 maxh2cdata;
	int ret;

	icreq = kzalloc(sizeof(*icreq), GFP_KERNEL);
	if (!icreq)
		return -ENOMEM;

	icresp = kzalloc(sizeof(*icresp), GFP_KERNEL);
	if (!icresp) {
		ret = -ENOMEM;
		goto free_icreq;
	}

	icreq->hdr.type = nvme_tcp_icreq;
	icreq->hdr.hlen = sizeof(*icreq);
	icreq->hdr.pdo = 0;
	icreq->hdr.plen = cpu_to_le32(icreq->hdr.hlen);
	icreq->pfv = cpu_to_le16(NVME_TCP_PFV_1_0);
	icreq->maxr2t = 0; /* single inflight r2t supported */
	icreq->hpda = 0; /* no alignment constraint */
	if (queue->hdr_digest)
		icreq->digest |= NVME_TCP_HDR_DIGEST_ENABLE;
	if (queue->data_digest)
		icreq->digest |= NVME_TCP_DATA_DIGEST_ENABLE;

	iov.iov_base = icreq;
	iov.iov_len = sizeof(*icreq);
	ret = kernel_sendmsg(queue->sock, &msg, &iov, 1, iov.iov_len);
	if (ret < 0) {
		pr_warn("queue %d: failed to send icreq, error %d\n",
			nvme_tcp_queue_id(queue), ret);
		goto free_icresp;
	}

	memset(&msg, 0, sizeof(msg));
	iov.iov_base = icresp;
	iov.iov_len = sizeof(*icresp);
	if (nvme_tcp_queue_tls(queue)) {
		msg.msg_control = cbuf;
		msg.msg_controllen = sizeof(cbuf);
	}
	msg.msg_flags = MSG_WAITALL;
	ret = kernel_recvmsg(queue->sock, &msg, &iov, 1,
			iov.iov_len, msg.msg_flags);
	if (ret >= 0 && ret < sizeof(*icresp))
		ret = -ECONNRESET;
	if (ret < 0) {
		pr_warn("queue %d: failed to receive icresp, error %d\n",
			nvme_tcp_queue_id(queue), ret);
		goto free_icresp;
	}
	ret = -ENOTCONN;
	if (nvme_tcp_queue_tls(queue)) {
		ctype = tls_get_record_type(queue->sock->sk,
					    (struct cmsghdr *)cbuf);
		if (ctype != TLS_RECORD_TYPE_DATA) {
			pr_err("queue %d: unhandled TLS record %d\n",
			       nvme_tcp_queue_id(queue), ctype);
			goto free_icresp;
		}
	}
	ret = -EINVAL;
	if (icresp->hdr.type != nvme_tcp_icresp) {
		pr_err("queue %d: bad type returned %d\n",
			nvme_tcp_queue_id(queue), icresp->hdr.type);
		goto free_icresp;
	}

	if (le32_to_cpu(icresp->hdr.plen) != sizeof(*icresp)) {
		pr_err("queue %d: bad pdu length returned %d\n",
			nvme_tcp_queue_id(queue), icresp->hdr.plen);
		goto free_icresp;
	}

	if (icresp->pfv != NVME_TCP_PFV_1_0) {
		pr_err("queue %d: bad pfv returned %d\n",
			nvme_tcp_queue_id(queue), icresp->pfv);
		goto free_icresp;
	}

	ctrl_ddgst = !!(icresp->digest & NVME_TCP_DATA_DIGEST_ENABLE);
	if ((queue->data_digest && !ctrl_ddgst) ||
	    (!queue->data_digest && ctrl_ddgst)) {
		pr_err("queue %d: data digest mismatch host: %s ctrl: %s\n",
			nvme_tcp_queue_id(queue),
			queue->data_digest ? "enabled" : "disabled",
			ctrl_ddgst ? "enabled" : "disabled");
		goto free_icresp;
	}

	ctrl_hdgst = !!(icresp->digest & NVME_TCP_HDR_DIGEST_ENABLE);
	if ((queue->hdr_digest && !ctrl_hdgst) ||
	    (!queue->hdr_digest && ctrl_hdgst)) {
		pr_err("queue %d: header digest mismatch host: %s ctrl: %s\n",
			nvme_tcp_queue_id(queue),
			queue->hdr_digest ? "enabled" : "disabled",
			ctrl_hdgst ? "enabled" : "disabled");
		goto free_icresp;
	}

	if (icresp->cpda != 0) {
		pr_err("queue %d: unsupported cpda returned %d\n",
			nvme_tcp_queue_id(queue), icresp->cpda);
		goto free_icresp;
	}

	maxh2cdata = le32_to_cpu(icresp->maxdata);
	if ((maxh2cdata % 4) || (maxh2cdata < NVME_TCP_MIN_MAXH2CDATA)) {
		pr_err("queue %d: invalid maxh2cdata returned %u\n",
		       nvme_tcp_queue_id(queue), maxh2cdata);
		goto free_icresp;
	}
	queue->maxh2cdata = maxh2cdata;

	ret = 0;
free_icresp:
	kfree(icresp);
free_icreq:
	kfree(icreq);
	return ret;
}

static bool nvme_tcp_admin_queue(struct nvme_tcp_queue *queue)
{
	return nvme_tcp_queue_id(queue) == 0;
}

static bool nvme_tcp_default_queue(struct nvme_tcp_queue *queue)
{
	struct nvme_tcp_ctrl *ctrl = queue->ctrl;
	int qid = nvme_tcp_queue_id(queue);

	return !nvme_tcp_admin_queue(queue) &&
		qid < 1 + ctrl->io_queues[HCTX_TYPE_DEFAULT];
}

static bool nvme_tcp_read_queue(struct nvme_tcp_queue *queue)
{
	struct nvme_tcp_ctrl *ctrl = queue->ctrl;
	int qid = nvme_tcp_queue_id(queue);

	return !nvme_tcp_admin_queue(queue) &&
		!nvme_tcp_default_queue(queue) &&
		qid < 1 + ctrl->io_queues[HCTX_TYPE_DEFAULT] +
			  ctrl->io_queues[HCTX_TYPE_READ];
}

static bool nvme_tcp_poll_queue(struct nvme_tcp_queue *queue)
{
	struct nvme_tcp_ctrl *ctrl = queue->ctrl;
	int qid = nvme_tcp_queue_id(queue);

	return !nvme_tcp_admin_queue(queue) &&
		!nvme_tcp_default_queue(queue) &&
		!nvme_tcp_read_queue(queue) &&
		qid < 1 + ctrl->io_queues[HCTX_TYPE_DEFAULT] +
			  ctrl->io_queues[HCTX_TYPE_READ] +
			  ctrl->io_queues[HCTX_TYPE_POLL];
}

/*
 * Track the number of queues assigned to each cpu using a global per-cpu
 * counter and select the least used cpu from the mq_map. Our goal is to spread
 * different controllers I/O threads across different cpu cores.
 *
 * Note that the accounting is not 100% perfect, but we don't need to be, we're
 * simply putting our best effort to select the best candidate cpu core that we
 * find at any given point.
 */
static void nvme_tcp_set_queue_io_cpu(struct nvme_tcp_queue *queue)
{
	struct nvme_tcp_ctrl *ctrl = queue->ctrl;
	struct blk_mq_tag_set *set = &ctrl->tag_set;
	int qid = nvme_tcp_queue_id(queue) - 1;
	unsigned int *mq_map = NULL;
	int cpu, min_queues = INT_MAX, io_cpu;

	if (wq_unbound)
		goto out;

	if (nvme_tcp_default_queue(queue))
		mq_map = set->map[HCTX_TYPE_DEFAULT].mq_map;
	else if (nvme_tcp_read_queue(queue))
		mq_map = set->map[HCTX_TYPE_READ].mq_map;
	else if (nvme_tcp_poll_queue(queue))
		mq_map = set->map[HCTX_TYPE_POLL].mq_map;

	if (WARN_ON(!mq_map))
		goto out;

	/* Search for the least used cpu from the mq_map */
	io_cpu = WORK_CPU_UNBOUND;
	for_each_online_cpu(cpu) {
		int num_queues = atomic_read(&nvme_tcp_cpu_queues[cpu]);

		if (mq_map[cpu] != qid)
			continue;
		if (num_queues < min_queues) {
			io_cpu = cpu;
			min_queues = num_queues;
		}
	}
	if (io_cpu != WORK_CPU_UNBOUND) {
		queue->io_cpu = io_cpu;
		atomic_inc(&nvme_tcp_cpu_queues[io_cpu]);
		set_bit(NVME_TCP_Q_IO_CPU_SET, &queue->flags);
	}
out:
	dev_dbg(ctrl->ctrl.device, "queue %d: using cpu %d\n",
		qid, queue->io_cpu);
}

static void nvme_tcp_tls_done(void *data, int status, key_serial_t pskid)
{
	struct nvme_tcp_queue *queue = data;
	struct nvme_tcp_ctrl *ctrl = queue->ctrl;
	int qid = nvme_tcp_queue_id(queue);
	struct key *tls_key;

	dev_dbg(ctrl->ctrl.device, "queue %d: TLS handshake done, key %x, status %d\n",
		qid, pskid, status);

	if (status) {
		queue->tls_err = -status;
		goto out_complete;
	}

	tls_key = nvme_tls_key_lookup(pskid);
	if (IS_ERR(tls_key)) {
		dev_warn(ctrl->ctrl.device, "queue %d: Invalid key %x\n",
			 qid, pskid);
		queue->tls_err = -ENOKEY;
	} else {
		queue->tls_enabled = true;
		if (qid == 0)
			ctrl->ctrl.tls_pskid = key_serial(tls_key);
		key_put(tls_key);
		queue->tls_err = 0;
	}

out_complete:
	complete(&queue->tls_complete);
}

static int nvme_tcp_start_tls(struct nvme_ctrl *nctrl,
			      struct nvme_tcp_queue *queue,
			      key_serial_t pskid)
{
	int qid = nvme_tcp_queue_id(queue);
	int ret;
	struct tls_handshake_args args;
	unsigned long tmo = tls_handshake_timeout * HZ;
	key_serial_t keyring = nvme_keyring_id();

	dev_dbg(nctrl->device, "queue %d: start TLS with key %x\n",
		qid, pskid);
	memset(&args, 0, sizeof(args));
	args.ta_sock = queue->sock;
	args.ta_done = nvme_tcp_tls_done;
	args.ta_data = queue;
	args.ta_my_peerids[0] = pskid;
	args.ta_num_peerids = 1;
	if (nctrl->opts->keyring)
		keyring = key_serial(nctrl->opts->keyring);
	args.ta_keyring = keyring;
	args.ta_timeout_ms = tls_handshake_timeout * 1000;
	queue->tls_err = -EOPNOTSUPP;
	init_completion(&queue->tls_complete);
	ret = tls_client_hello_psk(&args, GFP_KERNEL);
	if (ret) {
		dev_err(nctrl->device, "queue %d: failed to start TLS: %d\n",
			qid, ret);
		return ret;
	}
	ret = wait_for_completion_interruptible_timeout(&queue->tls_complete, tmo);
	if (ret <= 0) {
		if (ret == 0)
			ret = -ETIMEDOUT;

		dev_err(nctrl->device,
			"queue %d: TLS handshake failed, error %d\n",
			qid, ret);
		tls_handshake_cancel(queue->sock->sk);
	} else {
		dev_dbg(nctrl->device,
			"queue %d: TLS handshake complete, error %d\n",
			qid, queue->tls_err);
		ret = queue->tls_err;
	}
	return ret;
}

static int nvme_tcp_alloc_queue(struct nvme_ctrl *nctrl, int qid,
				key_serial_t pskid)
{
	struct nvme_tcp_ctrl *ctrl = to_tcp_ctrl(nctrl);
	struct nvme_tcp_queue *queue = &ctrl->queues[qid];
	int ret, rcv_pdu_size;
	struct file *sock_file;

	mutex_init(&queue->queue_lock);
	queue->ctrl = ctrl;
	init_llist_head(&queue->req_list);
	INIT_LIST_HEAD(&queue->send_list);
	mutex_init(&queue->send_mutex);
	INIT_WORK(&queue->io_work, nvme_tcp_io_work);

	if (qid > 0)
		queue->cmnd_capsule_len = nctrl->ioccsz * 16;
	else
		queue->cmnd_capsule_len = sizeof(struct nvme_command) +
						NVME_TCP_ADMIN_CCSZ;

	ret = sock_create_kern(current->nsproxy->net_ns,
			ctrl->addr.ss_family, SOCK_STREAM,
			IPPROTO_TCP, &queue->sock);
	if (ret) {
		dev_err(nctrl->device,
			"failed to create socket: %d\n", ret);
		goto err_destroy_mutex;
	}

	sock_file = sock_alloc_file(queue->sock, O_CLOEXEC, NULL);
	if (IS_ERR(sock_file)) {
		ret = PTR_ERR(sock_file);
		goto err_destroy_mutex;
	}

	sk_net_refcnt_upgrade(queue->sock->sk);
	nvme_tcp_reclassify_socket(queue->sock);

	/* Single syn retry */
	tcp_sock_set_syncnt(queue->sock->sk, 1);

	/* Set TCP no delay */
	tcp_sock_set_nodelay(queue->sock->sk);

	/*
	 * Cleanup whatever is sitting in the TCP transmit queue on socket
	 * close. This is done to prevent stale data from being sent should
	 * the network connection be restored before TCP times out.
	 */
	sock_no_linger(queue->sock->sk);

	if (so_priority > 0)
		sock_set_priority(queue->sock->sk, so_priority);

	/* Set socket type of service */
	if (nctrl->opts->tos >= 0)
		ip_sock_set_tos(queue->sock->sk, nctrl->opts->tos);

	/* Set 10 seconds timeout for icresp recvmsg */
	queue->sock->sk->sk_rcvtimeo = 10 * HZ;

	queue->sock->sk->sk_allocation = GFP_ATOMIC;
	queue->sock->sk->sk_use_task_frag = false;
	queue->io_cpu = WORK_CPU_UNBOUND;
	queue->request = NULL;
	queue->data_remaining = 0;
	queue->ddgst_remaining = 0;
	queue->pdu_remaining = 0;
	queue->pdu_offset = 0;
	sk_set_memalloc(queue->sock->sk);

	if (nctrl->opts->mask & NVMF_OPT_HOST_TRADDR) {
		ret = kernel_bind(queue->sock, (struct sockaddr *)&ctrl->src_addr,
			sizeof(ctrl->src_addr));
		if (ret) {
			dev_err(nctrl->device,
				"failed to bind queue %d socket %d\n",
				qid, ret);
			goto err_sock;
		}
	}

	if (nctrl->opts->mask & NVMF_OPT_HOST_IFACE) {
		char *iface = nctrl->opts->host_iface;
		sockptr_t optval = KERNEL_SOCKPTR(iface);

		ret = sock_setsockopt(queue->sock, SOL_SOCKET, SO_BINDTODEVICE,
				      optval, strlen(iface));
		if (ret) {
			dev_err(nctrl->device,
			  "failed to bind to interface %s queue %d err %d\n",
			  iface, qid, ret);
			goto err_sock;
		}
	}

	queue->hdr_digest = nctrl->opts->hdr_digest;
	queue->data_digest = nctrl->opts->data_digest;

	rcv_pdu_size = sizeof(struct nvme_tcp_rsp_pdu) +
			nvme_tcp_hdgst_len(queue);
	queue->pdu = kmalloc(rcv_pdu_size, GFP_KERNEL);
	if (!queue->pdu) {
		ret = -ENOMEM;
		goto err_sock;
	}

	dev_dbg(nctrl->device, "connecting queue %d\n",
			nvme_tcp_queue_id(queue));

	ret = kernel_connect(queue->sock, (struct sockaddr *)&ctrl->addr,
		sizeof(ctrl->addr), 0);
	if (ret) {
		dev_err(nctrl->device,
			"failed to connect socket: %d\n", ret);
		goto err_rcv_pdu;
	}

	/* If PSKs are configured try to start TLS */
	if (nvme_tcp_tls_configured(nctrl) && pskid) {
		ret = nvme_tcp_start_tls(nctrl, queue, pskid);
		if (ret)
			goto err_init_connect;
	}

	ret = nvme_tcp_init_connection(queue);
	if (ret)
		goto err_init_connect;

	set_bit(NVME_TCP_Q_ALLOCATED, &queue->flags);

	return 0;

err_init_connect:
	kernel_sock_shutdown(queue->sock, SHUT_RDWR);
err_rcv_pdu:
	kfree(queue->pdu);
err_sock:
	/* ->sock will be released by fput() */
	fput(queue->sock->file);
	queue->sock = NULL;
err_destroy_mutex:
	mutex_destroy(&queue->send_mutex);
	mutex_destroy(&queue->queue_lock);
	return ret;
}

static void nvme_tcp_restore_sock_ops(struct nvme_tcp_queue *queue)
{
	struct socket *sock = queue->sock;

	write_lock_bh(&sock->sk->sk_callback_lock);
	sock->sk->sk_user_data  = NULL;
	sock->sk->sk_data_ready = queue->data_ready;
	sock->sk->sk_state_change = queue->state_change;
	sock->sk->sk_write_space  = queue->write_space;
	write_unlock_bh(&sock->sk->sk_callback_lock);
}

static void __nvme_tcp_stop_queue(struct nvme_tcp_queue *queue)
{
	kernel_sock_shutdown(queue->sock, SHUT_RDWR);
	nvme_tcp_restore_sock_ops(queue);
	cancel_work_sync(&queue->io_work);
}

static void nvme_tcp_stop_queue_nowait(struct nvme_ctrl *nctrl, int qid)
{
	struct nvme_tcp_ctrl *ctrl = to_tcp_ctrl(nctrl);
	struct nvme_tcp_queue *queue = &ctrl->queues[qid];

	if (!test_bit(NVME_TCP_Q_ALLOCATED, &queue->flags))
		return;

	if (test_and_clear_bit(NVME_TCP_Q_IO_CPU_SET, &queue->flags))
		atomic_dec(&nvme_tcp_cpu_queues[queue->io_cpu]);

	mutex_lock(&queue->queue_lock);
	if (test_and_clear_bit(NVME_TCP_Q_LIVE, &queue->flags))
		__nvme_tcp_stop_queue(queue);
	/* Stopping the queue will disable TLS */
	queue->tls_enabled = false;
	mutex_unlock(&queue->queue_lock);
}

static void nvme_tcp_wait_queue(struct nvme_ctrl *nctrl, int qid)
{
	struct nvme_tcp_ctrl *ctrl = to_tcp_ctrl(nctrl);
	struct nvme_tcp_queue *queue = &ctrl->queues[qid];
	int timeout = 100;

	while (timeout > 0) {
		if (!test_bit(NVME_TCP_Q_ALLOCATED, &queue->flags) ||
		    !sk_wmem_alloc_get(queue->sock->sk))
			return;
		msleep(2);
		timeout -= 2;
	}
	dev_warn(nctrl->device,
		 "qid %d: timeout draining sock wmem allocation expired\n",
		 qid);
}

static void nvme_tcp_stop_queue(struct nvme_ctrl *nctrl, int qid)
{
	nvme_tcp_stop_queue_nowait(nctrl, qid);
	nvme_tcp_wait_queue(nctrl, qid);
}


static void nvme_tcp_setup_sock_ops(struct nvme_tcp_queue *queue)
{
	write_lock_bh(&queue->sock->sk->sk_callback_lock);
	queue->sock->sk->sk_user_data = queue;
	queue->state_change = queue->sock->sk->sk_state_change;
	queue->data_ready = queue->sock->sk->sk_data_ready;
	queue->write_space = queue->sock->sk->sk_write_space;
	queue->sock->sk->sk_data_ready = nvme_tcp_data_ready;
	queue->sock->sk->sk_state_change = nvme_tcp_state_change;
	queue->sock->sk->sk_write_space = nvme_tcp_write_space;
#ifdef CONFIG_NET_RX_BUSY_POLL
	queue->sock->sk->sk_ll_usec = 1;
#endif
	write_unlock_bh(&queue->sock->sk->sk_callback_lock);
}

static int nvme_tcp_start_queue(struct nvme_ctrl *nctrl, int idx)
{
	struct nvme_tcp_ctrl *ctrl = to_tcp_ctrl(nctrl);
	struct nvme_tcp_queue *queue = &ctrl->queues[idx];
	int ret;

	queue->rd_enabled = true;
	nvme_tcp_init_recv_ctx(queue);
	nvme_tcp_setup_sock_ops(queue);

	if (idx) {
		nvme_tcp_set_queue_io_cpu(queue);
		ret = nvmf_connect_io_queue(nctrl, idx);
	} else
		ret = nvmf_connect_admin_queue(nctrl);

	if (!ret) {
		set_bit(NVME_TCP_Q_LIVE, &queue->flags);
	} else {
		if (test_bit(NVME_TCP_Q_ALLOCATED, &queue->flags))
			__nvme_tcp_stop_queue(queue);
		dev_err(nctrl->device,
			"failed to connect queue: %d ret=%d\n", idx, ret);
	}
	return ret;
}

static void nvme_tcp_free_admin_queue(struct nvme_ctrl *ctrl)
{
	if (to_tcp_ctrl(ctrl)->async_req.pdu) {
		cancel_work_sync(&ctrl->async_event_work);
		nvme_tcp_free_async_req(to_tcp_ctrl(ctrl));
		to_tcp_ctrl(ctrl)->async_req.pdu = NULL;
	}

	nvme_tcp_free_queue(ctrl, 0);
}

static void nvme_tcp_free_io_queues(struct nvme_ctrl *ctrl)
{
	int i;

	for (i = 1; i < ctrl->queue_count; i++)
		nvme_tcp_free_queue(ctrl, i);
}

static void nvme_tcp_stop_io_queues(struct nvme_ctrl *ctrl)
{
	int i;

	for (i = 1; i < ctrl->queue_count; i++)
		nvme_tcp_stop_queue_nowait(ctrl, i);
	for (i = 1; i < ctrl->queue_count; i++)
		nvme_tcp_wait_queue(ctrl, i);
}

static int nvme_tcp_start_io_queues(struct nvme_ctrl *ctrl,
				    int first, int last)
{
	int i, ret;

	for (i = first; i < last; i++) {
		ret = nvme_tcp_start_queue(ctrl, i);
		if (ret)
			goto out_stop_queues;
	}

	return 0;

out_stop_queues:
	for (i--; i >= first; i--)
		nvme_tcp_stop_queue(ctrl, i);
	return ret;
}

static int nvme_tcp_alloc_admin_queue(struct nvme_ctrl *ctrl)
{
	int ret;
	key_serial_t pskid = 0;

	if (nvme_tcp_tls_configured(ctrl)) {
		if (ctrl->opts->tls_key)
			pskid = key_serial(ctrl->opts->tls_key);
		else if (ctrl->opts->tls) {
			pskid = nvme_tls_psk_default(ctrl->opts->keyring,
						      ctrl->opts->host->nqn,
						      ctrl->opts->subsysnqn);
			if (!pskid) {
				dev_err(ctrl->device, "no valid PSK found\n");
				return -ENOKEY;
			}
		}
	}

	ret = nvme_tcp_alloc_queue(ctrl, 0, pskid);
	if (ret)
		return ret;

	ret = nvme_tcp_alloc_async_req(to_tcp_ctrl(ctrl));
	if (ret)
		goto out_free_queue;

	return 0;

out_free_queue:
	nvme_tcp_free_queue(ctrl, 0);
	return ret;
}

static int __nvme_tcp_alloc_io_queues(struct nvme_ctrl *ctrl)
{
	int i, ret;

	if (nvme_tcp_tls_configured(ctrl)) {
		if (ctrl->opts->concat) {
			/*
			 * The generated PSK is stored in the
			 * fabric options
			 */
			if (!ctrl->opts->tls_key) {
				dev_err(ctrl->device, "no PSK generated\n");
				return -ENOKEY;
			}
			if (ctrl->tls_pskid &&
			    ctrl->tls_pskid != key_serial(ctrl->opts->tls_key)) {
				dev_err(ctrl->device, "Stale PSK id %08x\n", ctrl->tls_pskid);
				ctrl->tls_pskid = 0;
			}
		} else if (!ctrl->tls_pskid) {
			dev_err(ctrl->device, "no PSK negotiated\n");
			return -ENOKEY;
		}
	}

	for (i = 1; i < ctrl->queue_count; i++) {
		ret = nvme_tcp_alloc_queue(ctrl, i,
				ctrl->tls_pskid);
		if (ret)
			goto out_free_queues;
	}

	return 0;

out_free_queues:
	for (i--; i >= 1; i--)
		nvme_tcp_free_queue(ctrl, i);

	return ret;
}

static int nvme_tcp_alloc_io_queues(struct nvme_ctrl *ctrl)
{
	unsigned int nr_io_queues;
	int ret;

	nr_io_queues = nvmf_nr_io_queues(ctrl->opts);
	ret = nvme_set_queue_count(ctrl, &nr_io_queues);
	if (ret)
		return ret;

	if (nr_io_queues == 0) {
		dev_err(ctrl->device,
			"unable to set any I/O queues\n");
		return -ENOMEM;
	}

	ctrl->queue_count = nr_io_queues + 1;
	dev_info(ctrl->device,
		"creating %d I/O queues.\n", nr_io_queues);

	nvmf_set_io_queues(ctrl->opts, nr_io_queues,
			   to_tcp_ctrl(ctrl)->io_queues);
	return __nvme_tcp_alloc_io_queues(ctrl);
}

static int nvme_tcp_configure_io_queues(struct nvme_ctrl *ctrl, bool new)
{
	int ret, nr_queues;

	ret = nvme_tcp_alloc_io_queues(ctrl);
	if (ret)
		return ret;

	if (new) {
		ret = nvme_alloc_io_tag_set(ctrl, &to_tcp_ctrl(ctrl)->tag_set,
				&nvme_tcp_mq_ops,/*tcp多队列操作*/
				ctrl->opts->nr_poll_queues ? HCTX_MAX_TYPES : 2,
				sizeof(struct nvme_tcp_request));
		if (ret)
			goto out_free_io_queues;
	}

	/*
	 * Only start IO queues for which we have allocated the tagset
	 * and limitted it to the available queues. On reconnects, the
	 * queue number might have changed.
	 */
	nr_queues = min(ctrl->tagset->nr_hw_queues + 1, ctrl->queue_count);
	ret = nvme_tcp_start_io_queues(ctrl, 1, nr_queues);
	if (ret)
		goto out_cleanup_connect_q;

	if (!new) {
		nvme_start_freeze(ctrl);
		nvme_unquiesce_io_queues(ctrl);
		if (!nvme_wait_freeze_timeout(ctrl, NVME_IO_TIMEOUT)) {
			/*
			 * If we timed out waiting for freeze we are likely to
			 * be stuck.  Fail the controller initialization just
			 * to be safe.
			 */
			ret = -ENODEV;
			nvme_unfreeze(ctrl);
			goto out_wait_freeze_timed_out;
		}
		blk_mq_update_nr_hw_queues(ctrl->tagset,
			ctrl->queue_count - 1);
		nvme_unfreeze(ctrl);
	}

	/*
	 * If the number of queues has increased (reconnect case)
	 * start all new queues now.
	 */
	ret = nvme_tcp_start_io_queues(ctrl, nr_queues,
				       ctrl->tagset->nr_hw_queues + 1);
	if (ret)
		goto out_wait_freeze_timed_out;

	return 0;

out_wait_freeze_timed_out:
	nvme_quiesce_io_queues(ctrl);
	nvme_sync_io_queues(ctrl);
	nvme_tcp_stop_io_queues(ctrl);
out_cleanup_connect_q:
	nvme_cancel_tagset(ctrl);
	if (new)
		nvme_remove_io_tag_set(ctrl);
out_free_io_queues:
	nvme_tcp_free_io_queues(ctrl);
	return ret;
}

static int nvme_tcp_configure_admin_queue(struct nvme_ctrl *ctrl, bool new)
{
	int error;

	error = nvme_tcp_alloc_admin_queue(ctrl);
	if (error)
		return error;

	if (new) {
		error = nvme_alloc_admin_tag_set(ctrl,
				&to_tcp_ctrl(ctrl)->admin_tag_set,
				&nvme_tcp_admin_mq_ops,
				sizeof(struct nvme_tcp_request));
		if (error)
			goto out_free_queue;
	}

	error = nvme_tcp_start_queue(ctrl, 0);
	if (error)
		goto out_cleanup_tagset;

	error = nvme_enable_ctrl(ctrl);
	if (error)
		goto out_stop_queue;

	nvme_unquiesce_admin_queue(ctrl);

	error = nvme_init_ctrl_finish(ctrl, false);
	if (error)
		goto out_quiesce_queue;

	return 0;

out_quiesce_queue:
	nvme_quiesce_admin_queue(ctrl);
	blk_sync_queue(ctrl->admin_q);
out_stop_queue:
	nvme_tcp_stop_queue(ctrl, 0);
	nvme_cancel_admin_tagset(ctrl);
out_cleanup_tagset:
	if (new)
		nvme_remove_admin_tag_set(ctrl);
out_free_queue:
	nvme_tcp_free_admin_queue(ctrl);
	return error;
}

static void nvme_tcp_teardown_admin_queue(struct nvme_ctrl *ctrl,
		bool remove)
{
	nvme_quiesce_admin_queue(ctrl);
	blk_sync_queue(ctrl->admin_q);
	nvme_tcp_stop_queue(ctrl, 0);
	nvme_cancel_admin_tagset(ctrl);
	if (remove) {
		nvme_unquiesce_admin_queue(ctrl);
		nvme_remove_admin_tag_set(ctrl);
	}
	nvme_tcp_free_admin_queue(ctrl);
	if (ctrl->tls_pskid) {
		dev_dbg(ctrl->device, "Wipe negotiated TLS_PSK %08x\n",
			ctrl->tls_pskid);
		ctrl->tls_pskid = 0;
	}
}

static void nvme_tcp_teardown_io_queues(struct nvme_ctrl *ctrl,
		bool remove)
{
	if (ctrl->queue_count <= 1)
		return;
	nvme_quiesce_io_queues(ctrl);
	nvme_sync_io_queues(ctrl);
	nvme_tcp_stop_io_queues(ctrl);
	nvme_cancel_tagset(ctrl);
	if (remove) {
		nvme_unquiesce_io_queues(ctrl);
		nvme_remove_io_tag_set(ctrl);
	}
	nvme_tcp_free_io_queues(ctrl);
}

static void nvme_tcp_reconnect_or_remove(struct nvme_ctrl *ctrl,
		int status)
{
	enum nvme_ctrl_state state = nvme_ctrl_state(ctrl);

	/* If we are resetting/deleting then do nothing */
	if (state != NVME_CTRL_CONNECTING) {
		WARN_ON_ONCE(state == NVME_CTRL_NEW || state == NVME_CTRL_LIVE);
		return;
	}

	if (nvmf_should_reconnect(ctrl, status)) {
		dev_info(ctrl->device, "Reconnecting in %d seconds...\n",
			ctrl->opts->reconnect_delay);
		queue_delayed_work(nvme_wq, &to_tcp_ctrl(ctrl)->connect_work,
				ctrl->opts->reconnect_delay * HZ);
	} else {
		dev_info(ctrl->device, "Removing controller (%d)...\n",
			 status);
		nvme_delete_ctrl(ctrl);
	}
}

/*
 * The TLS key is set by secure concatenation after negotiation has been
 * completed on the admin queue. We need to revoke the key when:
 * - concatenation is enabled (otherwise it's a static key set by the user)
 * and
 * - the generated key is present in ctrl->tls_key (otherwise there's nothing
 *   to revoke)
 * and
 * - a valid PSK key ID has been set in ctrl->tls_pskid (otherwise TLS
 *   negotiation has not run).
 *
 * We cannot always revoke the key as nvme_tcp_alloc_admin_queue() is called
 * twice during secure concatenation, once on a 'normal' connection to run the
 * DH-HMAC-CHAP negotiation (which generates the key, so it _must not_ be set),
 * and once after the negotiation (which uses the key, so it _must_ be set).
 */
static bool nvme_tcp_key_revoke_needed(struct nvme_ctrl *ctrl)
{
	return ctrl->opts->concat && ctrl->opts->tls_key && ctrl->tls_pskid;
}

static int nvme_tcp_setup_ctrl(struct nvme_ctrl *ctrl, bool new)
{
	struct nvmf_ctrl_options *opts = ctrl->opts;
	int ret;

	ret = nvme_tcp_configure_admin_queue(ctrl, new);
	if (ret)
		return ret;

	if (ctrl->opts->concat && !ctrl->tls_pskid) {
		/* See comments for nvme_tcp_key_revoke_needed() */
		dev_dbg(ctrl->device, "restart admin queue for secure concatenation\n");
		nvme_stop_keep_alive(ctrl);
		nvme_tcp_teardown_admin_queue(ctrl, false);
		ret = nvme_tcp_configure_admin_queue(ctrl, false);
		if (ret)
			goto destroy_admin;
	}

	if (ctrl->icdoff) {
		ret = -EOPNOTSUPP;
		dev_err(ctrl->device, "icdoff is not supported!\n");
		goto destroy_admin;
	}

	if (!nvme_ctrl_sgl_supported(ctrl)) {
		ret = -EOPNOTSUPP;
		dev_err(ctrl->device, "Mandatory sgls are not supported!\n");
		goto destroy_admin;
	}

	if (opts->queue_size > ctrl->sqsize + 1)
		dev_warn(ctrl->device,
			"queue_size %zu > ctrl sqsize %u, clamping down\n",
			opts->queue_size, ctrl->sqsize + 1);

	if (ctrl->sqsize + 1 > ctrl->maxcmd) {
		dev_warn(ctrl->device,
			"sqsize %u > ctrl maxcmd %u, clamping down\n",
			ctrl->sqsize + 1, ctrl->maxcmd);
		ctrl->sqsize = ctrl->maxcmd - 1;
	}

	if (ctrl->queue_count > 1) {
		ret = nvme_tcp_configure_io_queues(ctrl, new);
		if (ret)
			goto destroy_admin;
	}

	if (!nvme_change_ctrl_state(ctrl, NVME_CTRL_LIVE)) {
		/*
		 * state change failure is ok if we started ctrl delete,
		 * unless we're during creation of a new controller to
		 * avoid races with teardown flow.
		 */
		enum nvme_ctrl_state state = nvme_ctrl_state(ctrl);

		WARN_ON_ONCE(state != NVME_CTRL_DELETING &&
			     state != NVME_CTRL_DELETING_NOIO);
		WARN_ON_ONCE(new);
		ret = -EINVAL;
		goto destroy_io;
	}

	nvme_start_ctrl(ctrl);
	return 0;

destroy_io:
	if (ctrl->queue_count > 1) {
		nvme_quiesce_io_queues(ctrl);
		nvme_sync_io_queues(ctrl);
		nvme_tcp_stop_io_queues(ctrl);
		nvme_cancel_tagset(ctrl);
		if (new)
			nvme_remove_io_tag_set(ctrl);
		nvme_tcp_free_io_queues(ctrl);
	}
destroy_admin:
	nvme_stop_keep_alive(ctrl);
	nvme_tcp_teardown_admin_queue(ctrl, new);
	return ret;
}

static void nvme_tcp_reconnect_ctrl_work(struct work_struct *work)
{
	struct nvme_tcp_ctrl *tcp_ctrl = container_of(to_delayed_work(work),
			struct nvme_tcp_ctrl, connect_work);
	struct nvme_ctrl *ctrl = &tcp_ctrl->ctrl;
	int ret;

	++ctrl->nr_reconnects;

	ret = nvme_tcp_setup_ctrl(ctrl, false);
	if (ret)
		goto requeue;

	dev_info(ctrl->device, "Successfully reconnected (attempt %d/%d)\n",
		 ctrl->nr_reconnects, ctrl->opts->max_reconnects);

	ctrl->nr_reconnects = 0;

	return;

requeue:
	dev_info(ctrl->device, "Failed reconnect attempt %d/%d\n",
		 ctrl->nr_reconnects, ctrl->opts->max_reconnects);
	nvme_tcp_reconnect_or_remove(ctrl, ret);
}

static void nvme_tcp_error_recovery_work(struct work_struct *work)
{
	struct nvme_tcp_ctrl *tcp_ctrl = container_of(work,
				struct nvme_tcp_ctrl, err_work);
	struct nvme_ctrl *ctrl = &tcp_ctrl->ctrl;

	if (nvme_tcp_key_revoke_needed(ctrl))
		nvme_auth_revoke_tls_key(ctrl);
	nvme_stop_keep_alive(ctrl);
	flush_work(&ctrl->async_event_work);
	nvme_tcp_teardown_io_queues(ctrl, false);
	/* unquiesce to fail fast pending requests */
	nvme_unquiesce_io_queues(ctrl);
	nvme_tcp_teardown_admin_queue(ctrl, false);
	nvme_unquiesce_admin_queue(ctrl);
	nvme_auth_stop(ctrl);

	if (!nvme_change_ctrl_state(ctrl, NVME_CTRL_CONNECTING)) {
		/* state change failure is ok if we started ctrl delete */
		enum nvme_ctrl_state state = nvme_ctrl_state(ctrl);

		WARN_ON_ONCE(state != NVME_CTRL_DELETING &&
			     state != NVME_CTRL_DELETING_NOIO);
		return;
	}

	nvme_tcp_reconnect_or_remove(ctrl, 0);
}

static void nvme_tcp_teardown_ctrl(struct nvme_ctrl *ctrl, bool shutdown)
{
	nvme_tcp_teardown_io_queues(ctrl, shutdown);
	nvme_quiesce_admin_queue(ctrl);
	nvme_disable_ctrl(ctrl, shutdown);
	nvme_tcp_teardown_admin_queue(ctrl, shutdown);
}

static void nvme_tcp_delete_ctrl(struct nvme_ctrl *ctrl)
{
	nvme_tcp_teardown_ctrl(ctrl, true);
}

static void nvme_reset_ctrl_work(struct work_struct *work)
{
	struct nvme_ctrl *ctrl =
		container_of(work, struct nvme_ctrl, reset_work);
	int ret;

	if (nvme_tcp_key_revoke_needed(ctrl))
		nvme_auth_revoke_tls_key(ctrl);
	nvme_stop_ctrl(ctrl);
	nvme_tcp_teardown_ctrl(ctrl, false);

	if (!nvme_change_ctrl_state(ctrl, NVME_CTRL_CONNECTING)) {
		/* state change failure is ok if we started ctrl delete */
		enum nvme_ctrl_state state = nvme_ctrl_state(ctrl);

		WARN_ON_ONCE(state != NVME_CTRL_DELETING &&
			     state != NVME_CTRL_DELETING_NOIO);
		return;
	}

	ret = nvme_tcp_setup_ctrl(ctrl, false);
	if (ret)
		goto out_fail;

	return;

out_fail:
	++ctrl->nr_reconnects;
	nvme_tcp_reconnect_or_remove(ctrl, ret);
}

static void nvme_tcp_stop_ctrl(struct nvme_ctrl *ctrl)
{
	flush_work(&to_tcp_ctrl(ctrl)->err_work);
	cancel_delayed_work_sync(&to_tcp_ctrl(ctrl)->connect_work);
}

static void nvme_tcp_free_ctrl(struct nvme_ctrl *nctrl)
{
	struct nvme_tcp_ctrl *ctrl = to_tcp_ctrl(nctrl);

	if (list_empty(&ctrl->list))
		goto free_ctrl;

	mutex_lock(&nvme_tcp_ctrl_mutex);
	list_del(&ctrl->list);
	mutex_unlock(&nvme_tcp_ctrl_mutex);

	nvmf_free_options(nctrl->opts);
free_ctrl:
	kfree(ctrl->queues);
	kfree(ctrl);
}

static void nvme_tcp_set_sg_null(struct nvme_command *c)
{
	struct nvme_sgl_desc *sg = &c->common.dptr.sgl;

	sg->addr = 0;
	sg->length = 0;
	sg->type = (NVME_TRANSPORT_SGL_DATA_DESC << 4) |
			NVME_SGL_FMT_TRANSPORT_A;
}

static void nvme_tcp_set_sg_inline(struct nvme_tcp_queue *queue,
		struct nvme_command *c, u32 data_len)
{
	struct nvme_sgl_desc *sg = &c->common.dptr.sgl;

	sg->addr = cpu_to_le64(queue->ctrl->ctrl.icdoff);
	sg->length = cpu_to_le32(data_len);
	sg->type = (NVME_SGL_FMT_DATA_DESC << 4) | NVME_SGL_FMT_OFFSET;
}

static void nvme_tcp_set_sg_host_data(struct nvme_command *c,
		u32 data_len)
{
	struct nvme_sgl_desc *sg = &c->common.dptr.sgl;

	sg->addr = 0;
	sg->length = cpu_to_le32(data_len);
	sg->type = (NVME_TRANSPORT_SGL_DATA_DESC << 4) |
			NVME_SGL_FMT_TRANSPORT_A;
}

static void nvme_tcp_submit_async_event(struct nvme_ctrl *arg)
{
	struct nvme_tcp_ctrl *ctrl = to_tcp_ctrl(arg);
	struct nvme_tcp_queue *queue = &ctrl->queues[0];
	struct nvme_tcp_cmd_pdu *pdu = ctrl->async_req.pdu;
	struct nvme_command *cmd = &pdu->cmd;
	u8 hdgst = nvme_tcp_hdgst_len(queue);

	memset(pdu, 0, sizeof(*pdu));
	pdu->hdr.type = nvme_tcp_cmd;
	if (queue->hdr_digest)
		pdu->hdr.flags |= NVME_TCP_F_HDGST;
	pdu->hdr.hlen = sizeof(*pdu);
	pdu->hdr.plen = cpu_to_le32(pdu->hdr.hlen + hdgst);

	cmd->common.opcode = nvme_admin_async_event;
	cmd->common.command_id = NVME_AQ_BLK_MQ_DEPTH;
	cmd->common.flags |= NVME_CMD_SGL_METABUF;
	nvme_tcp_set_sg_null(cmd);

	ctrl->async_req.state = NVME_TCP_SEND_CMD_PDU;
	ctrl->async_req.offset = 0;
	ctrl->async_req.curr_bio = NULL;
	ctrl->async_req.data_len = 0;
	init_llist_node(&ctrl->async_req.lentry);
	INIT_LIST_HEAD(&ctrl->async_req.entry);

	nvme_tcp_queue_request(&ctrl->async_req, true);
}

static void nvme_tcp_complete_timed_out(struct request *rq)
{
	struct nvme_tcp_request *req = blk_mq_rq_to_pdu(rq);
	struct nvme_ctrl *ctrl = &req->queue->ctrl->ctrl;

	nvme_tcp_stop_queue(ctrl, nvme_tcp_queue_id(req->queue));
	nvmf_complete_timed_out_request(rq);
}

static enum blk_eh_timer_return nvme_tcp_timeout(struct request *rq)
{
	struct nvme_tcp_request *req = blk_mq_rq_to_pdu(rq);
	struct nvme_ctrl *ctrl = &req->queue->ctrl->ctrl;
	struct nvme_tcp_cmd_pdu *pdu = nvme_tcp_req_cmd_pdu(req);
	struct nvme_command *cmd = &pdu->cmd;
	int qid = nvme_tcp_queue_id(req->queue);

	dev_warn(ctrl->device,
		 "I/O tag %d (%04x) type %d opcode %#x (%s) QID %d timeout\n",
		 rq->tag, nvme_cid(rq), pdu->hdr.type, cmd->common.opcode,
		 nvme_fabrics_opcode_str(qid, cmd), qid);

	if (nvme_ctrl_state(ctrl) != NVME_CTRL_LIVE) {
		/*
		 * If we are resetting, connecting or deleting we should
		 * complete immediately because we may block controller
		 * teardown or setup sequence
		 * - ctrl disable/shutdown fabrics requests
		 * - connect requests
		 * - initialization admin requests
		 * - I/O requests that entered after unquiescing and
		 *   the controller stopped responding
		 *
		 * All other requests should be cancelled by the error
		 * recovery work, so it's fine that we fail it here.
		 */
		nvme_tcp_complete_timed_out(rq);
		return BLK_EH_DONE;
	}

	/*
	 * LIVE state should trigger the normal error recovery which will
	 * handle completing this request.
	 */
	nvme_tcp_error_recovery(ctrl);
	return BLK_EH_RESET_TIMER;
}

static blk_status_t nvme_tcp_map_data(struct nvme_tcp_queue *queue,
			struct request *rq)
{
	struct nvme_tcp_request *req = blk_mq_rq_to_pdu(rq);
	struct nvme_tcp_cmd_pdu *pdu = nvme_tcp_req_cmd_pdu(req);
	struct nvme_command *c = &pdu->cmd;

	c->common.flags |= NVME_CMD_SGL_METABUF;

	if (!blk_rq_nr_phys_segments(rq))
		nvme_tcp_set_sg_null(c);
	else if (rq_data_dir(rq) == WRITE &&
	    req->data_len <= nvme_tcp_inline_data_size(req))
		nvme_tcp_set_sg_inline(queue, c, req->data_len);
	else
		nvme_tcp_set_sg_host_data(c, req->data_len);

	return 0;
}

static blk_status_t nvme_tcp_setup_cmd_pdu(struct nvme_ns *ns,
		struct request *rq)
{
	struct nvme_tcp_request *req = blk_mq_rq_to_pdu(rq);
	struct nvme_tcp_cmd_pdu *pdu = nvme_tcp_req_cmd_pdu(req);
	struct nvme_tcp_queue *queue = req->queue;
	u8 hdgst = nvme_tcp_hdgst_len(queue), ddgst = 0;
	blk_status_t ret;

	ret = nvme_setup_cmd(ns, rq);
	if (ret)
		return ret;

	req->state = NVME_TCP_SEND_CMD_PDU;
	req->status = cpu_to_le16(NVME_SC_SUCCESS);
	req->offset = 0;
	req->data_sent = 0;
	req->pdu_len = 0;
	req->pdu_sent = 0;
	req->h2cdata_left = 0;
	req->data_len = blk_rq_nr_phys_segments(rq) ?
				blk_rq_payload_bytes(rq) : 0;
	req->curr_bio = rq->bio;
	if (req->curr_bio && req->data_len)
		nvme_tcp_init_iter(req, rq_data_dir(rq));

	if (rq_data_dir(rq) == WRITE &&
	    req->data_len <= nvme_tcp_inline_data_size(req))
		req->pdu_len = req->data_len;

	pdu->hdr.type = nvme_tcp_cmd;
	pdu->hdr.flags = 0;
	if (queue->hdr_digest)
		pdu->hdr.flags |= NVME_TCP_F_HDGST;
	if (queue->data_digest && req->pdu_len) {
		pdu->hdr.flags |= NVME_TCP_F_DDGST;
		ddgst = nvme_tcp_ddgst_len(queue);
	}
	pdu->hdr.hlen = sizeof(*pdu);
	pdu->hdr.pdo = req->pdu_len ? pdu->hdr.hlen + hdgst : 0;
	pdu->hdr.plen =
		cpu_to_le32(pdu->hdr.hlen + hdgst + req->pdu_len + ddgst);

	ret = nvme_tcp_map_data(queue, rq);
	if (unlikely(ret)) {
		nvme_cleanup_cmd(rq);
		dev_err(queue->ctrl->ctrl.device,
			"Failed to map data (%d)\n", ret);
		return ret;
	}

	return 0;
}

static void nvme_tcp_commit_rqs(struct blk_mq_hw_ctx *hctx)
{
	struct nvme_tcp_queue *queue = hctx->driver_data;

	if (!llist_empty(&queue->req_list))
		queue_work_on(queue->io_cpu, nvme_tcp_wq, &queue->io_work);
}

static blk_status_t nvme_tcp_queue_rq(struct blk_mq_hw_ctx *hctx,
		const struct blk_mq_queue_data *bd)
{
	struct nvme_ns *ns = hctx->queue->queuedata;
	struct nvme_tcp_queue *queue = hctx->driver_data;
	struct request *rq = bd->rq;
	struct nvme_tcp_request *req = blk_mq_rq_to_pdu(rq);
	bool queue_ready = test_bit(NVME_TCP_Q_LIVE, &queue->flags);
	blk_status_t ret;

	if (!nvme_check_ready(&queue->ctrl->ctrl, rq, queue_ready))
		return nvme_fail_nonready_command(&queue->ctrl->ctrl, rq);

	ret = nvme_tcp_setup_cmd_pdu(ns, rq);
	if (unlikely(ret))
		return ret;

	nvme_start_request(rq);

	nvme_tcp_queue_request(req, bd->last);

	return BLK_STS_OK;
}

static void nvme_tcp_map_queues(struct blk_mq_tag_set *set)
{
	struct nvme_tcp_ctrl *ctrl = to_tcp_ctrl(set->driver_data);

	nvmf_map_queues(set, &ctrl->ctrl, ctrl->io_queues);
}

static int nvme_tcp_poll(struct blk_mq_hw_ctx *hctx, struct io_comp_batch *iob)
{
	struct nvme_tcp_queue *queue = hctx->driver_data;
	struct sock *sk = queue->sock->sk;
	int ret;

	if (!test_bit(NVME_TCP_Q_LIVE, &queue->flags))
		return 0;

	set_bit(NVME_TCP_Q_POLLING, &queue->flags);
	if (sk_can_busy_loop(sk) && skb_queue_empty_lockless(&sk->sk_receive_queue))
		sk_busy_loop(sk, true);
	ret = nvme_tcp_try_recv(queue);
	clear_bit(NVME_TCP_Q_POLLING, &queue->flags);
	return ret < 0 ? ret : queue->nr_cqe;
}

static int nvme_tcp_get_address(struct nvme_ctrl *ctrl, char *buf, int size)
{
	struct nvme_tcp_queue *queue = &to_tcp_ctrl(ctrl)->queues[0];
	struct sockaddr_storage src_addr;
	int ret, len;

	len = nvmf_get_address(ctrl, buf, size);

	if (!test_bit(NVME_TCP_Q_LIVE, &queue->flags))
		return len;

	mutex_lock(&queue->queue_lock);

	ret = kernel_getsockname(queue->sock, (struct sockaddr *)&src_addr);
	if (ret > 0) {
		if (len > 0)
			len--; /* strip trailing newline */
		len += scnprintf(buf + len, size - len, "%ssrc_addr=%pISc\n",
				(len) ? "," : "", &src_addr);
	}

	mutex_unlock(&queue->queue_lock);

	return len;
}

static const struct blk_mq_ops nvme_tcp_mq_ops = {
	.queue_rq	= nvme_tcp_queue_rq,
	.commit_rqs	= nvme_tcp_commit_rqs,
	.complete	= nvme_complete_rq,
	.init_request	= nvme_tcp_init_request,
	.exit_request	= nvme_tcp_exit_request,
	.init_hctx	= nvme_tcp_init_hctx,
	.timeout	= nvme_tcp_timeout,
	.map_queues	= nvme_tcp_map_queues,
	.poll		= nvme_tcp_poll,
};

static const struct blk_mq_ops nvme_tcp_admin_mq_ops = {
	.queue_rq	= nvme_tcp_queue_rq,
	.complete	= nvme_complete_rq,
	.init_request	= nvme_tcp_init_request,
	.exit_request	= nvme_tcp_exit_request,
	.init_hctx	= nvme_tcp_init_admin_hctx,
	.timeout	= nvme_tcp_timeout,
};

static const struct nvme_ctrl_ops nvme_tcp_ctrl_ops = {
	.name			= "tcp",
	.module			= THIS_MODULE,
	.flags			= NVME_F_FABRICS | NVME_F_BLOCKING,
	.reg_read32		= nvmf_reg_read32,
	.reg_read64		= nvmf_reg_read64,
	.reg_write32		= nvmf_reg_write32,
	.subsystem_reset	= nvmf_subsystem_reset,
	.free_ctrl		= nvme_tcp_free_ctrl,
	.submit_async_event	= nvme_tcp_submit_async_event,
	.delete_ctrl		= nvme_tcp_delete_ctrl,
	.get_address		= nvme_tcp_get_address,
	.stop_ctrl		= nvme_tcp_stop_ctrl,
};

static bool
nvme_tcp_existing_controller(struct nvmf_ctrl_options *opts)
{
	struct nvme_tcp_ctrl *ctrl;
	bool found = false;

	mutex_lock(&nvme_tcp_ctrl_mutex);
	list_for_each_entry(ctrl, &nvme_tcp_ctrl_list, list) {
		found = nvmf_ip_options_match(&ctrl->ctrl, opts);
		if (found)
			break;
	}
	mutex_unlock(&nvme_tcp_ctrl_mutex);

	return found;
}

static struct nvme_tcp_ctrl *nvme_tcp_alloc_ctrl(struct device *dev,
		struct nvmf_ctrl_options *opts)
{
	struct nvme_tcp_ctrl *ctrl;
	int ret;

	ctrl = kzalloc(sizeof(*ctrl), GFP_KERNEL);
	if (!ctrl)
		return ERR_PTR(-ENOMEM);

	INIT_LIST_HEAD(&ctrl->list);
	ctrl->ctrl.opts = opts;/*设置配置的选项*/
	ctrl->ctrl.queue_count = opts->nr_io_queues + opts->nr_write_queues +
				opts->nr_poll_queues + 1;/*指明队列总数*/
	ctrl->ctrl.sqsize = opts->queue_size - 1;/*队列大小*/
	ctrl->ctrl.kato = opts->kato;

	INIT_DELAYED_WORK(&ctrl->connect_work,
			nvme_tcp_reconnect_ctrl_work);
	INIT_WORK(&ctrl->err_work, nvme_tcp_error_recovery_work);
	INIT_WORK(&ctrl->ctrl.reset_work, nvme_reset_ctrl_work);

	if (!(opts->mask & NVMF_OPT_TRSVCID)) {
		opts->trsvcid =
			kstrdup(__stringify(NVME_TCP_DISC_PORT), GFP_KERNEL);
		if (!opts->trsvcid) {
			ret = -ENOMEM;
			goto out_free_ctrl;
		}
		opts->mask |= NVMF_OPT_TRSVCID;
	}

	ret = inet_pton_with_scope(&init_net, AF_UNSPEC,
			opts->traddr/*解析为地址*/, opts->trsvcid/*解析为port*/, &ctrl->addr);
	if (ret) {
		pr_err("malformed address passed: %s:%s\n",
			opts->traddr, opts->trsvcid);
		goto out_free_ctrl;
	}

	if (opts->mask & NVMF_OPT_HOST_TRADDR) {
		ret = inet_pton_with_scope(&init_net, AF_UNSPEC,
			opts->host_traddr/*解析为源地址*/, NULL, &ctrl->src_addr);
		if (ret) {
			pr_err("malformed src address passed: %s\n",
			       opts->host_traddr);
			goto out_free_ctrl;
		}
	}

	if (opts->mask & NVMF_OPT_HOST_IFACE) {
		if (!__dev_get_by_name(&init_net, opts->host_iface)) {
			/*init_net中没有找到此接口*/
			pr_err("invalid interface passed: %s\n",
			       opts->host_iface);
			ret = -ENODEV;
			goto out_free_ctrl;
		}
	}

	if (!opts->duplicate_connect && nvme_tcp_existing_controller(opts)) {
		ret = -EALREADY;
		goto out_free_ctrl;
	}

	/*创建队列*/
	ctrl->queues = kcalloc(ctrl->ctrl.queue_count, sizeof(*ctrl->queues),
				GFP_KERNEL);
	if (!ctrl->queues) {
		ret = -ENOMEM;
		goto out_free_ctrl;
	}

	ret = nvme_init_ctrl(&ctrl->ctrl, dev, &nvme_tcp_ctrl_ops, 0);
	if (ret)
		goto out_kfree_queues;

	return ctrl;
out_kfree_queues:
	kfree(ctrl->queues);
out_free_ctrl:
	kfree(ctrl);
	return ERR_PTR(ret);
}

static struct nvme_ctrl *nvme_tcp_create_ctrl(struct device *dev,
		struct nvmf_ctrl_options *opts)
{
	struct nvme_tcp_ctrl *ctrl;
	int ret;

	ctrl = nvme_tcp_alloc_ctrl(dev, opts);
	if (IS_ERR(ctrl))
		return ERR_CAST(ctrl);

	ret = nvme_add_ctrl(&ctrl->ctrl);
	if (ret)
		goto out_put_ctrl;

	if (!nvme_change_ctrl_state(&ctrl->ctrl, NVME_CTRL_CONNECTING)) {
		WARN_ON_ONCE(1);
		ret = -EINTR;
		goto out_uninit_ctrl;
	}

	ret = nvme_tcp_setup_ctrl(&ctrl->ctrl, true);
	if (ret)
		goto out_uninit_ctrl;

	dev_info(ctrl->ctrl.device, "new ctrl: NQN \"%s\", addr %pISp, hostnqn: %s\n",
		nvmf_ctrl_subsysnqn(&ctrl->ctrl), &ctrl->addr, opts->host->nqn);

	mutex_lock(&nvme_tcp_ctrl_mutex);
	/*收集ctrl*/
	list_add_tail(&ctrl->list, &nvme_tcp_ctrl_list);
	mutex_unlock(&nvme_tcp_ctrl_mutex);

	return &ctrl->ctrl;

out_uninit_ctrl:
	nvme_uninit_ctrl(&ctrl->ctrl);
out_put_ctrl:
	nvme_put_ctrl(&ctrl->ctrl);
	if (ret > 0)
		ret = -EIO;
	return ERR_PTR(ret);
}

/*定义tcp transport*/
static struct nvmf_transport_ops nvme_tcp_transport = {
	.name		= "tcp",
	.module		= THIS_MODULE,
	.required_opts	= NVMF_OPT_TRADDR,
	.allowed_opts	= NVMF_OPT_TRSVCID | NVMF_OPT_RECONNECT_DELAY |
			  NVMF_OPT_HOST_TRADDR | NVMF_OPT_CTRL_LOSS_TMO |
			  NVMF_OPT_HDR_DIGEST | NVMF_OPT_DATA_DIGEST |
			  NVMF_OPT_NR_WRITE_QUEUES | NVMF_OPT_NR_POLL_QUEUES |
			  NVMF_OPT_TOS | NVMF_OPT_HOST_IFACE | NVMF_OPT_TLS |
<<<<<<< HEAD
			  NVMF_OPT_KEYRING | NVMF_OPT_TLS_KEY,
	/*创建tcp transport*/
=======
			  NVMF_OPT_KEYRING | NVMF_OPT_TLS_KEY | NVMF_OPT_CONCAT,
>>>>>>> 155a3c00
	.create_ctrl	= nvme_tcp_create_ctrl,
};

static int __init nvme_tcp_init_module(void)
{
	unsigned int wq_flags = WQ_MEM_RECLAIM | WQ_HIGHPRI | WQ_SYSFS;
	int cpu;

	BUILD_BUG_ON(sizeof(struct nvme_tcp_hdr) != 8);
	BUILD_BUG_ON(sizeof(struct nvme_tcp_cmd_pdu) != 72);
	BUILD_BUG_ON(sizeof(struct nvme_tcp_data_pdu) != 24);
	BUILD_BUG_ON(sizeof(struct nvme_tcp_rsp_pdu) != 24);
	BUILD_BUG_ON(sizeof(struct nvme_tcp_r2t_pdu) != 24);
	BUILD_BUG_ON(sizeof(struct nvme_tcp_icreq_pdu) != 128);
	BUILD_BUG_ON(sizeof(struct nvme_tcp_icresp_pdu) != 128);
	BUILD_BUG_ON(sizeof(struct nvme_tcp_term_pdu) != 24);

	if (wq_unbound)
		wq_flags |= WQ_UNBOUND;

	nvme_tcp_wq = alloc_workqueue("nvme_tcp_wq", wq_flags, 0);
	if (!nvme_tcp_wq)
		return -ENOMEM;

<<<<<<< HEAD
	nvmf_register_transport(&nvme_tcp_transport);/*注册tcp传输层*/
=======
	for_each_possible_cpu(cpu)
		atomic_set(&nvme_tcp_cpu_queues[cpu], 0);

	nvmf_register_transport(&nvme_tcp_transport);
>>>>>>> 155a3c00
	return 0;
}

static void __exit nvme_tcp_cleanup_module(void)
{
	struct nvme_tcp_ctrl *ctrl;

	nvmf_unregister_transport(&nvme_tcp_transport);

	mutex_lock(&nvme_tcp_ctrl_mutex);
	list_for_each_entry(ctrl, &nvme_tcp_ctrl_list, list)
		nvme_delete_ctrl(&ctrl->ctrl);
	mutex_unlock(&nvme_tcp_ctrl_mutex);
	flush_workqueue(nvme_delete_wq);

	destroy_workqueue(nvme_tcp_wq);
}

module_init(nvme_tcp_init_module);
module_exit(nvme_tcp_cleanup_module);

MODULE_DESCRIPTION("NVMe host TCP transport driver");
MODULE_LICENSE("GPL v2");<|MERGE_RESOLUTION|>--- conflicted
+++ resolved
@@ -3011,12 +3011,8 @@
 			  NVMF_OPT_HDR_DIGEST | NVMF_OPT_DATA_DIGEST |
 			  NVMF_OPT_NR_WRITE_QUEUES | NVMF_OPT_NR_POLL_QUEUES |
 			  NVMF_OPT_TOS | NVMF_OPT_HOST_IFACE | NVMF_OPT_TLS |
-<<<<<<< HEAD
-			  NVMF_OPT_KEYRING | NVMF_OPT_TLS_KEY,
+			  NVMF_OPT_KEYRING | NVMF_OPT_TLS_KEY | NVMF_OPT_CONCAT,
 	/*创建tcp transport*/
-=======
-			  NVMF_OPT_KEYRING | NVMF_OPT_TLS_KEY | NVMF_OPT_CONCAT,
->>>>>>> 155a3c00
 	.create_ctrl	= nvme_tcp_create_ctrl,
 };
 
@@ -3041,14 +3037,10 @@
 	if (!nvme_tcp_wq)
 		return -ENOMEM;
 
-<<<<<<< HEAD
-	nvmf_register_transport(&nvme_tcp_transport);/*注册tcp传输层*/
-=======
 	for_each_possible_cpu(cpu)
 		atomic_set(&nvme_tcp_cpu_queues[cpu], 0);
 
-	nvmf_register_transport(&nvme_tcp_transport);
->>>>>>> 155a3c00
+	nvmf_register_transport(&nvme_tcp_transport);/*注册tcp传输层*/
 	return 0;
 }
 
