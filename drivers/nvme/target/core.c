// SPDX-License-Identifier: GPL-2.0
/*
 * Common code for the NVMe target.
 * Copyright (c) 2015-2016 HGST, a Western Digital Company.
 */
#define pr_fmt(fmt) KBUILD_MODNAME ": " fmt
#include <linux/module.h>
#include <linux/random.h>
#include <linux/rculist.h>
#include <linux/pci-p2pdma.h>
#include <linux/scatterlist.h>

#include <generated/utsrelease.h>

#define CREATE_TRACE_POINTS
#include "trace.h"

#include "nvmet.h"
#include "debugfs.h"

struct kmem_cache *nvmet_bvec_cache;
struct workqueue_struct *buffered_io_wq;
struct workqueue_struct *zbd_wq;
static const struct nvmet_fabrics_ops *nvmet_transports[NVMF_TRTYPE_MAX];
static DEFINE_IDA(cntlid_ida);

struct workqueue_struct *nvmet_wq;
EXPORT_SYMBOL_GPL(nvmet_wq);

/*
 * This read/write semaphore is used to synchronize access to configuration
 * information on a target system that will result in discovery log page
 * information change for at least one host.
 * The full list of resources to protected by this semaphore is:
 *
 *  - subsystems list
 *  - per-subsystem allowed hosts list
 *  - allow_any_host subsystem attribute
 *  - nvmet_genctr
 *  - the nvmet_transports array
 *
 * When updating any of those lists/structures write lock should be obtained,
 * while when reading (popolating discovery log page or checking host-subsystem
 * link) read lock is obtained to allow concurrent reads.
 */
DECLARE_RWSEM(nvmet_config_sem);

u32 nvmet_ana_group_enabled[NVMET_MAX_ANAGRPS + 1];
u64 nvmet_ana_chgcnt;
DECLARE_RWSEM(nvmet_ana_sem);

inline u16 errno_to_nvme_status(struct nvmet_req *req, int errno)
{
	switch (errno) {
	case 0:
		return NVME_SC_SUCCESS;
	case -ENOSPC:
		req->error_loc = offsetof(struct nvme_rw_command, length);
		return NVME_SC_CAP_EXCEEDED | NVME_STATUS_DNR;
	case -EREMOTEIO:
		req->error_loc = offsetof(struct nvme_rw_command, slba);
		return  NVME_SC_LBA_RANGE | NVME_STATUS_DNR;
	case -EOPNOTSUPP:
		req->error_loc = offsetof(struct nvme_common_command, opcode);
		return NVME_SC_INVALID_OPCODE | NVME_STATUS_DNR;
	case -ENODATA:
		req->error_loc = offsetof(struct nvme_rw_command, nsid);
		return NVME_SC_ACCESS_DENIED;
	case -EIO:
		fallthrough;
	default:
		req->error_loc = offsetof(struct nvme_common_command, opcode);
		return NVME_SC_INTERNAL | NVME_STATUS_DNR;
	}
}

u16 nvmet_report_invalid_opcode(struct nvmet_req *req)
{
	pr_debug("unhandled cmd %d on qid %d\n", req->cmd->common.opcode,
		 req->sq->qid);

	req->error_loc = offsetof(struct nvme_common_command, opcode);
	return NVME_SC_INVALID_OPCODE | NVME_STATUS_DNR;
}

static struct nvmet_subsys *nvmet_find_get_subsys(struct nvmet_port *port,
		const char *subsysnqn);

u16 nvmet_copy_to_sgl(struct nvmet_req *req, off_t off, const void *buf,
		size_t len)
{
	if (sg_pcopy_from_buffer(req->sg, req->sg_cnt, buf, len, off) != len) {
		req->error_loc = offsetof(struct nvme_common_command, dptr);
		return NVME_SC_SGL_INVALID_DATA | NVME_STATUS_DNR;
	}
	return 0;
}

u16 nvmet_copy_from_sgl(struct nvmet_req *req, off_t off, void *buf, size_t len)
{
	if (sg_pcopy_to_buffer(req->sg, req->sg_cnt, buf, len, off) != len) {
		req->error_loc = offsetof(struct nvme_common_command, dptr);
		return NVME_SC_SGL_INVALID_DATA | NVME_STATUS_DNR;
	}
	return 0;
}

u16 nvmet_zero_sgl(struct nvmet_req *req, off_t off, size_t len)
{
	if (sg_zero_buffer(req->sg, req->sg_cnt, len, off) != len) {
		req->error_loc = offsetof(struct nvme_common_command, dptr);
		return NVME_SC_SGL_INVALID_DATA | NVME_STATUS_DNR;
	}
	return 0;
}

static u32 nvmet_max_nsid(struct nvmet_subsys *subsys)
{
	struct nvmet_ns *cur;
	unsigned long idx;
	u32 nsid = 0;

	nvmet_for_each_enabled_ns(&subsys->namespaces, idx, cur)
		nsid = cur->nsid;

	return nsid;
}

static u32 nvmet_async_event_result(struct nvmet_async_event *aen)
{
	return aen->event_type | (aen->event_info << 8) | (aen->log_page << 16);
}

static void nvmet_async_events_failall(struct nvmet_ctrl *ctrl)
{
	struct nvmet_req *req;

	mutex_lock(&ctrl->lock);
	while (ctrl->nr_async_event_cmds) {
		req = ctrl->async_event_cmds[--ctrl->nr_async_event_cmds];
		mutex_unlock(&ctrl->lock);
		nvmet_req_complete(req, NVME_SC_INTERNAL | NVME_STATUS_DNR);
		mutex_lock(&ctrl->lock);
	}
	mutex_unlock(&ctrl->lock);
}

static void nvmet_async_events_process(struct nvmet_ctrl *ctrl)
{
	struct nvmet_async_event *aen;
	struct nvmet_req *req;

	mutex_lock(&ctrl->lock);
	while (ctrl->nr_async_event_cmds && !list_empty(&ctrl->async_events)) {
		aen = list_first_entry(&ctrl->async_events,
				       struct nvmet_async_event, entry);
		req = ctrl->async_event_cmds[--ctrl->nr_async_event_cmds];
		nvmet_set_result(req, nvmet_async_event_result(aen));

		list_del(&aen->entry);
		kfree(aen);

		mutex_unlock(&ctrl->lock);
		trace_nvmet_async_event(ctrl, req->cqe->result.u32);
		nvmet_req_complete(req, 0);
		mutex_lock(&ctrl->lock);
	}
	mutex_unlock(&ctrl->lock);
}

static void nvmet_async_events_free(struct nvmet_ctrl *ctrl)
{
	struct nvmet_async_event *aen, *tmp;

	mutex_lock(&ctrl->lock);
	list_for_each_entry_safe(aen, tmp, &ctrl->async_events, entry) {
		list_del(&aen->entry);
		kfree(aen);
	}
	mutex_unlock(&ctrl->lock);
}

static void nvmet_async_event_work(struct work_struct *work)
{
	struct nvmet_ctrl *ctrl =
		container_of(work, struct nvmet_ctrl, async_event_work);

	nvmet_async_events_process(ctrl);
}

void nvmet_add_async_event(struct nvmet_ctrl *ctrl, u8 event_type,
		u8 event_info, u8 log_page)
{
	struct nvmet_async_event *aen;

	aen = kmalloc(sizeof(*aen), GFP_KERNEL);
	if (!aen)
		return;

	aen->event_type = event_type;
	aen->event_info = event_info;
	aen->log_page = log_page;

	mutex_lock(&ctrl->lock);
	list_add_tail(&aen->entry, &ctrl->async_events);
	mutex_unlock(&ctrl->lock);

	queue_work(nvmet_wq, &ctrl->async_event_work);
}

static void nvmet_add_to_changed_ns_log(struct nvmet_ctrl *ctrl, __le32 nsid)
{
	u32 i;

	mutex_lock(&ctrl->lock);
	if (ctrl->nr_changed_ns > NVME_MAX_CHANGED_NAMESPACES)
		goto out_unlock;

	for (i = 0; i < ctrl->nr_changed_ns; i++) {
		if (ctrl->changed_ns_list[i] == nsid)
			goto out_unlock;
	}

	if (ctrl->nr_changed_ns == NVME_MAX_CHANGED_NAMESPACES) {
		ctrl->changed_ns_list[0] = cpu_to_le32(0xffffffff);
		ctrl->nr_changed_ns = U32_MAX;
		goto out_unlock;
	}

	ctrl->changed_ns_list[ctrl->nr_changed_ns++] = nsid;
out_unlock:
	mutex_unlock(&ctrl->lock);
}

void nvmet_ns_changed(struct nvmet_subsys *subsys, u32 nsid)
{
	struct nvmet_ctrl *ctrl;

	lockdep_assert_held(&subsys->lock);

	list_for_each_entry(ctrl, &subsys->ctrls, subsys_entry) {
		nvmet_add_to_changed_ns_log(ctrl, cpu_to_le32(nsid));
		if (nvmet_aen_bit_disabled(ctrl, NVME_AEN_BIT_NS_ATTR))
			continue;
		nvmet_add_async_event(ctrl, NVME_AER_NOTICE,
				NVME_AER_NOTICE_NS_CHANGED,
				NVME_LOG_CHANGED_NS);
	}
}

void nvmet_send_ana_event(struct nvmet_subsys *subsys,
		struct nvmet_port *port)
{
	struct nvmet_ctrl *ctrl;

	mutex_lock(&subsys->lock);
	list_for_each_entry(ctrl, &subsys->ctrls, subsys_entry) {
		if (port && ctrl->port != port)
			continue;
		if (nvmet_aen_bit_disabled(ctrl, NVME_AEN_BIT_ANA_CHANGE))
			continue;
		nvmet_add_async_event(ctrl, NVME_AER_NOTICE,
				NVME_AER_NOTICE_ANA, NVME_LOG_ANA);
	}
	mutex_unlock(&subsys->lock);
}

void nvmet_port_send_ana_event(struct nvmet_port *port)
{
	struct nvmet_subsys_link *p;

	down_read(&nvmet_config_sem);
	list_for_each_entry(p, &port->subsystems, entry)
		nvmet_send_ana_event(p->subsys, port);
	up_read(&nvmet_config_sem);
}

int nvmet_register_transport(const struct nvmet_fabrics_ops *ops)
{
	int ret = 0;

	/*记录传输层*/
	down_write(&nvmet_config_sem);
	if (nvmet_transports[ops->type])
		ret = -EINVAL;
	else
		nvmet_transports[ops->type] = ops;
	up_write(&nvmet_config_sem);

	return ret;
}
EXPORT_SYMBOL_GPL(nvmet_register_transport);

void nvmet_unregister_transport(const struct nvmet_fabrics_ops *ops)
{
	down_write(&nvmet_config_sem);
	nvmet_transports[ops->type] = NULL;
	up_write(&nvmet_config_sem);
}
EXPORT_SYMBOL_GPL(nvmet_unregister_transport);

void nvmet_port_del_ctrls(struct nvmet_port *port, struct nvmet_subsys *subsys)
{
	struct nvmet_ctrl *ctrl;

	mutex_lock(&subsys->lock);
	list_for_each_entry(ctrl, &subsys->ctrls, subsys_entry) {
		if (ctrl->port == port)
			ctrl->ops->delete_ctrl(ctrl);
	}
	mutex_unlock(&subsys->lock);
}

int nvmet_enable_port(struct nvmet_port *port)
{
	const struct nvmet_fabrics_ops *ops;
	int ret;

	lockdep_assert_held(&nvmet_config_sem);

	if (port->disc_addr.trtype == NVMF_TRTYPE_MAX)
		return -EINVAL;

	ops = nvmet_transports[port->disc_addr.trtype];
	if (!ops) {
		up_write(&nvmet_config_sem);
		/*加载module后重试*/
		request_module("nvmet-transport-%d", port->disc_addr.trtype);
		down_write(&nvmet_config_sem);
		ops = nvmet_transports[port->disc_addr.trtype];
		if (!ops) {
			pr_err("transport type %d not supported\n",
				port->disc_addr.trtype);
			return -EINVAL;
		}
	}

	if (!try_module_get(ops->owner))
		return -EINVAL;

	/*
	 * If the user requested PI support and the transport isn't pi capable,
	 * don't enable the port.
	 */
	if (port->pi_enable && !(ops->flags & NVMF_METADATA_SUPPORTED)) {
		pr_err("T10-PI is not supported by transport type %d\n",
		       port->disc_addr.trtype);
		ret = -EINVAL;
		goto out_put;
	}

	ret = ops->add_port(port);/*添加port*/
	if (ret)
		goto out_put;

	/* If the transport didn't set inline_data_size, then disable it. */
	if (port->inline_data_size < 0)
		port->inline_data_size = 0;

	/*
	 * If the transport didn't set the max_queue_size properly, then clamp
	 * it to the target limits. Also set default values in case the
	 * transport didn't set it at all.
	 */
	if (port->max_queue_size < 0)
		port->max_queue_size = NVMET_MAX_QUEUE_SIZE;
	else
		port->max_queue_size = clamp_t(int, port->max_queue_size,
					       NVMET_MIN_QUEUE_SIZE,
					       NVMET_MAX_QUEUE_SIZE);

	port->enabled = true;
	port->tr_ops = ops;
	return 0;

out_put:
	module_put(ops->owner);
	return ret;
}

void nvmet_disable_port(struct nvmet_port *port)
{
	const struct nvmet_fabrics_ops *ops;

	lockdep_assert_held(&nvmet_config_sem);

	port->enabled = false;
	port->tr_ops = NULL;

	ops = nvmet_transports[port->disc_addr.trtype];
	ops->remove_port(port);
	module_put(ops->owner);
}

static void nvmet_keep_alive_timer(struct work_struct *work)
{
	struct nvmet_ctrl *ctrl = container_of(to_delayed_work(work),
			struct nvmet_ctrl, ka_work);
	bool reset_tbkas = ctrl->reset_tbkas;

	ctrl->reset_tbkas = false;
	if (reset_tbkas) {
		pr_debug("ctrl %d reschedule traffic based keep-alive timer\n",
			ctrl->cntlid);
		queue_delayed_work(nvmet_wq, &ctrl->ka_work, ctrl->kato * HZ);
		return;
	}

	pr_err("ctrl %d keep-alive timer (%d seconds) expired!\n",
		ctrl->cntlid, ctrl->kato);

	nvmet_ctrl_fatal_error(ctrl);
}

void nvmet_start_keep_alive_timer(struct nvmet_ctrl *ctrl)
{
	if (unlikely(ctrl->kato == 0))
		return;

	pr_debug("ctrl %d start keep-alive timer for %d secs\n",
		ctrl->cntlid, ctrl->kato);

	queue_delayed_work(nvmet_wq, &ctrl->ka_work, ctrl->kato * HZ);
}

void nvmet_stop_keep_alive_timer(struct nvmet_ctrl *ctrl)
{
	if (unlikely(ctrl->kato == 0))
		return;

	pr_debug("ctrl %d stop keep-alive\n", ctrl->cntlid);

	cancel_delayed_work_sync(&ctrl->ka_work);
}

u16 nvmet_req_find_ns(struct nvmet_req *req)
{
	u32 nsid = le32_to_cpu(req->cmd->common.nsid);
	struct nvmet_subsys *subsys = nvmet_req_subsys(req);

	req->ns = xa_load(&subsys->namespaces, nsid);
	if (unlikely(!req->ns || !req->ns->enabled)) {
		req->error_loc = offsetof(struct nvme_common_command, nsid);
		if (!req->ns) /* ns doesn't exist! */
			return NVME_SC_INVALID_NS | NVME_STATUS_DNR;

		/* ns exists but it's disabled */
		req->ns = NULL;
		return NVME_SC_INTERNAL_PATH_ERROR;
	}

	percpu_ref_get(&req->ns->ref);
	return NVME_SC_SUCCESS;
}

static void nvmet_destroy_namespace(struct percpu_ref *ref)
{
	struct nvmet_ns *ns = container_of(ref, struct nvmet_ns, ref);

	complete(&ns->disable_done);
}

void nvmet_put_namespace(struct nvmet_ns *ns)
{
	percpu_ref_put(&ns->ref);
}

static void nvmet_ns_dev_disable(struct nvmet_ns *ns)
{
	nvmet_bdev_ns_disable(ns);
	nvmet_file_ns_disable(ns);
}

static int nvmet_p2pmem_ns_enable(struct nvmet_ns *ns)
{
	int ret;
	struct pci_dev *p2p_dev;

	if (!ns->use_p2pmem)
		return 0;

	if (!ns->bdev) {
		pr_err("peer-to-peer DMA is not supported by non-block device namespaces\n");
		return -EINVAL;
	}

	if (!blk_queue_pci_p2pdma(ns->bdev->bd_disk->queue)) {
		pr_err("peer-to-peer DMA is not supported by the driver of %s\n",
		       ns->device_path);
		return -EINVAL;
	}

	if (ns->p2p_dev) {
		ret = pci_p2pdma_distance(ns->p2p_dev, nvmet_ns_dev(ns), true);
		if (ret < 0)
			return -EINVAL;
	} else {
		/*
		 * Right now we just check that there is p2pmem available so
		 * we can report an error to the user right away if there
		 * is not. We'll find the actual device to use once we
		 * setup the controller when the port's device is available.
		 */

		p2p_dev = pci_p2pmem_find(nvmet_ns_dev(ns));
		if (!p2p_dev) {
			pr_err("no peer-to-peer memory is available for %s\n",
			       ns->device_path);
			return -EINVAL;
		}

		pci_dev_put(p2p_dev);
	}

	return 0;
}

/*
 * Note: ctrl->subsys->lock should be held when calling this function
 */
static void nvmet_p2pmem_ns_add_p2p(struct nvmet_ctrl *ctrl,
				    struct nvmet_ns *ns)
{
	struct device *clients[2];
	struct pci_dev *p2p_dev;
	int ret;

	if (!ctrl->p2p_client || !ns->use_p2pmem)
		return;

	if (ns->p2p_dev) {
		ret = pci_p2pdma_distance(ns->p2p_dev, ctrl->p2p_client, true);
		if (ret < 0)
			return;

		p2p_dev = pci_dev_get(ns->p2p_dev);
	} else {
		clients[0] = ctrl->p2p_client;
		clients[1] = nvmet_ns_dev(ns);

		p2p_dev = pci_p2pmem_find_many(clients, ARRAY_SIZE(clients));
		if (!p2p_dev) {
			pr_err("no peer-to-peer memory is available that's supported by %s and %s\n",
			       dev_name(ctrl->p2p_client), ns->device_path);
			return;
		}
	}

	ret = radix_tree_insert(&ctrl->p2p_ns_map, ns->nsid, p2p_dev);
	if (ret < 0)
		pci_dev_put(p2p_dev);

	pr_info("using p2pmem on %s for nsid %d\n", pci_name(p2p_dev),
		ns->nsid);
}

bool nvmet_ns_revalidate(struct nvmet_ns *ns)
{
	loff_t oldsize = ns->size;

	if (ns->bdev)
		nvmet_bdev_ns_revalidate(ns);
	else
		nvmet_file_ns_revalidate(ns);

	return oldsize != ns->size;
}

int nvmet_ns_enable(struct nvmet_ns *ns)
{
	struct nvmet_subsys *subsys = ns->subsys;
	struct nvmet_ctrl *ctrl;
	int ret;

	mutex_lock(&subsys->lock);
	ret = 0;

	if (nvmet_is_passthru_subsys(subsys)) {
		pr_info("cannot enable both passthru and regular namespaces for a single subsystem");
		goto out_unlock;
	}

	if (ns->enabled)
		goto out_unlock;

	ret = -EMFILE;

	ret = nvmet_bdev_ns_enable(ns);
	if (ret == -ENOTBLK)
		ret = nvmet_file_ns_enable(ns);
	if (ret)
		goto out_unlock;

	ret = nvmet_p2pmem_ns_enable(ns);
	if (ret)
		goto out_dev_disable;

	list_for_each_entry(ctrl, &subsys->ctrls, subsys_entry)
		nvmet_p2pmem_ns_add_p2p(ctrl, ns);

	if (ns->pr.enable) {
		ret = nvmet_pr_init_ns(ns);
		if (ret)
			goto out_dev_put;
	}

	if (percpu_ref_init(&ns->ref, nvmet_destroy_namespace, 0, GFP_KERNEL))
		goto out_pr_exit;

	nvmet_ns_changed(subsys, ns->nsid);
	ns->enabled = true;
	xa_set_mark(&subsys->namespaces, ns->nsid, NVMET_NS_ENABLED);
	ret = 0;
out_unlock:
	mutex_unlock(&subsys->lock);
	return ret;
out_pr_exit:
	if (ns->pr.enable)
		nvmet_pr_exit_ns(ns);
out_dev_put:
	list_for_each_entry(ctrl, &subsys->ctrls, subsys_entry)
		pci_dev_put(radix_tree_delete(&ctrl->p2p_ns_map, ns->nsid));
out_dev_disable:
	nvmet_ns_dev_disable(ns);
	goto out_unlock;
}

void nvmet_ns_disable(struct nvmet_ns *ns)
{
	struct nvmet_subsys *subsys = ns->subsys;
	struct nvmet_ctrl *ctrl;

	mutex_lock(&subsys->lock);
	if (!ns->enabled)
		goto out_unlock;

	ns->enabled = false;
	xa_clear_mark(&subsys->namespaces, ns->nsid, NVMET_NS_ENABLED);

	list_for_each_entry(ctrl, &subsys->ctrls, subsys_entry)
		pci_dev_put(radix_tree_delete(&ctrl->p2p_ns_map, ns->nsid));

	mutex_unlock(&subsys->lock);

	/*
	 * Now that we removed the namespaces from the lookup list, we
	 * can kill the per_cpu ref and wait for any remaining references
	 * to be dropped, as well as a RCU grace period for anyone only
	 * using the namespace under rcu_read_lock().  Note that we can't
	 * use call_rcu here as we need to ensure the namespaces have
	 * been fully destroyed before unloading the module.
	 */
	percpu_ref_kill(&ns->ref);
	synchronize_rcu();
	wait_for_completion(&ns->disable_done);
	percpu_ref_exit(&ns->ref);

	if (ns->pr.enable)
		nvmet_pr_exit_ns(ns);

	mutex_lock(&subsys->lock);
	nvmet_ns_changed(subsys, ns->nsid);
	nvmet_ns_dev_disable(ns);
out_unlock:
	mutex_unlock(&subsys->lock);
}

void nvmet_ns_free(struct nvmet_ns *ns)
{
	struct nvmet_subsys *subsys = ns->subsys;

	nvmet_ns_disable(ns);

	mutex_lock(&subsys->lock);

	xa_erase(&subsys->namespaces, ns->nsid);
	if (ns->nsid == subsys->max_nsid)
		subsys->max_nsid = nvmet_max_nsid(subsys);

	subsys->nr_namespaces--;
	mutex_unlock(&subsys->lock);

	down_write(&nvmet_ana_sem);
	nvmet_ana_group_enabled[ns->anagrpid]--;
	up_write(&nvmet_ana_sem);

	kfree(ns->device_path);
	kfree(ns);
}

struct nvmet_ns *nvmet_ns_alloc(struct nvmet_subsys *subsys, u32 nsid)
{
	struct nvmet_ns *ns;

	mutex_lock(&subsys->lock);

	if (subsys->nr_namespaces == NVMET_MAX_NAMESPACES)
		goto out_unlock;

	ns = kzalloc(sizeof(*ns), GFP_KERNEL);
	if (!ns)
		goto out_unlock;

	init_completion(&ns->disable_done);

	ns->nsid = nsid;
	ns->subsys = subsys;

	if (ns->nsid > subsys->max_nsid)
		subsys->max_nsid = nsid;

	if (xa_insert(&subsys->namespaces, ns->nsid, ns, GFP_KERNEL))
		goto out_exit;

	subsys->nr_namespaces++;

	mutex_unlock(&subsys->lock);

	down_write(&nvmet_ana_sem);
	ns->anagrpid = NVMET_DEFAULT_ANA_GRPID;
	nvmet_ana_group_enabled[ns->anagrpid]++;
	up_write(&nvmet_ana_sem);

	uuid_gen(&ns->uuid);
	ns->buffered_io = false;
	ns->csi = NVME_CSI_NVM;

	return ns;
out_exit:
	subsys->max_nsid = nvmet_max_nsid(subsys);
	kfree(ns);
out_unlock:
	mutex_unlock(&subsys->lock);
	return NULL;
}

static void nvmet_update_sq_head(struct nvmet_req *req)
{
	if (req->sq->size) {
		u32 old_sqhd, new_sqhd;

		old_sqhd = READ_ONCE(req->sq->sqhd);
		do {
			new_sqhd = (old_sqhd + 1) % req->sq->size;
		} while (!try_cmpxchg(&req->sq->sqhd, &old_sqhd, new_sqhd));
	}
	req->cqe->sq_head = cpu_to_le16(req->sq->sqhd & 0x0000FFFF);
}

static void nvmet_set_error(struct nvmet_req *req, u16 status)
{
	struct nvmet_ctrl *ctrl = req->sq->ctrl;
	struct nvme_error_slot *new_error_slot;
	unsigned long flags;

	req->cqe->status = cpu_to_le16(status << 1);

	if (!ctrl || req->error_loc == NVMET_NO_ERROR_LOC)
		return;

	spin_lock_irqsave(&ctrl->error_lock, flags);
	ctrl->err_counter++;
	new_error_slot =
		&ctrl->slots[ctrl->err_counter % NVMET_ERROR_LOG_SLOTS];

	new_error_slot->error_count = cpu_to_le64(ctrl->err_counter);
	new_error_slot->sqid = cpu_to_le16(req->sq->qid);
	new_error_slot->cmdid = cpu_to_le16(req->cmd->common.command_id);
	new_error_slot->status_field = cpu_to_le16(status << 1);
	new_error_slot->param_error_location = cpu_to_le16(req->error_loc);
	new_error_slot->lba = cpu_to_le64(req->error_slba);
	new_error_slot->nsid = req->cmd->common.nsid;
	spin_unlock_irqrestore(&ctrl->error_lock, flags);

	/* set the more bit for this request */
	req->cqe->status |= cpu_to_le16(1 << 14);
}

static void __nvmet_req_complete(struct nvmet_req *req, u16 status)
{
	struct nvmet_ns *ns = req->ns;
	struct nvmet_pr_per_ctrl_ref *pc_ref = req->pc_ref;

	if (!req->sq->sqhd_disabled)
		nvmet_update_sq_head(req);
	req->cqe->sq_id = cpu_to_le16(req->sq->qid);
	req->cqe->command_id = req->cmd->common.command_id;

	if (unlikely(status))
		nvmet_set_error(req, status);

	trace_nvmet_req_complete(req);

	req->ops->queue_response(req);

	if (pc_ref)
		nvmet_pr_put_ns_pc_ref(pc_ref);
	if (ns)
		nvmet_put_namespace(ns);
}

void nvmet_req_complete(struct nvmet_req *req, u16 status)
{
	struct nvmet_sq *sq = req->sq;

	__nvmet_req_complete(req, status);
	percpu_ref_put(&sq->ref);
}
EXPORT_SYMBOL_GPL(nvmet_req_complete);

void nvmet_cq_init(struct nvmet_cq *cq)
{
	refcount_set(&cq->ref, 1);
}
EXPORT_SYMBOL_GPL(nvmet_cq_init);

bool nvmet_cq_get(struct nvmet_cq *cq)
{
	return refcount_inc_not_zero(&cq->ref);
}
EXPORT_SYMBOL_GPL(nvmet_cq_get);

void nvmet_cq_put(struct nvmet_cq *cq)
{
	if (refcount_dec_and_test(&cq->ref))
		nvmet_cq_destroy(cq);
}
EXPORT_SYMBOL_GPL(nvmet_cq_put);

void nvmet_cq_setup(struct nvmet_ctrl *ctrl, struct nvmet_cq *cq,
		u16 qid, u16 size)
{
	cq->qid = qid;
	cq->size = size;

	ctrl->cqs[qid] = cq;
}

void nvmet_cq_destroy(struct nvmet_cq *cq)
{
	struct nvmet_ctrl *ctrl = cq->ctrl;

	if (ctrl) {
		ctrl->cqs[cq->qid] = NULL;
		nvmet_ctrl_put(cq->ctrl);
		cq->ctrl = NULL;
	}
}

void nvmet_sq_setup(struct nvmet_ctrl *ctrl, struct nvmet_sq *sq,
		u16 qid, u16 size)
{
	sq->sqhd = 0;
	sq->qid = qid;
	sq->size = size;

	ctrl->sqs[qid] = sq;
}

static void nvmet_confirm_sq(struct percpu_ref *ref)
{
	struct nvmet_sq *sq = container_of(ref, struct nvmet_sq, ref);

	complete(&sq->confirm_done);
}

u16 nvmet_check_cqid(struct nvmet_ctrl *ctrl, u16 cqid, bool create)
{
	if (!ctrl->cqs)
		return NVME_SC_INTERNAL | NVME_STATUS_DNR;

	if (cqid > ctrl->subsys->max_qid)
		return NVME_SC_QID_INVALID | NVME_STATUS_DNR;

	if ((create && ctrl->cqs[cqid]) || (!create && !ctrl->cqs[cqid]))
		return NVME_SC_QID_INVALID | NVME_STATUS_DNR;

	return NVME_SC_SUCCESS;
}

u16 nvmet_check_io_cqid(struct nvmet_ctrl *ctrl, u16 cqid, bool create)
{
	if (!cqid)
		return NVME_SC_QID_INVALID | NVME_STATUS_DNR;
	return nvmet_check_cqid(ctrl, cqid, create);
}

bool nvmet_cq_in_use(struct nvmet_cq *cq)
{
	return refcount_read(&cq->ref) > 1;
}
EXPORT_SYMBOL_GPL(nvmet_cq_in_use);

u16 nvmet_cq_create(struct nvmet_ctrl *ctrl, struct nvmet_cq *cq,
		    u16 qid, u16 size)
{
	u16 status;

	status = nvmet_check_cqid(ctrl, qid, true);
	if (status != NVME_SC_SUCCESS)
		return status;

	if (!kref_get_unless_zero(&ctrl->ref))
		return NVME_SC_INTERNAL | NVME_STATUS_DNR;
	cq->ctrl = ctrl;

	nvmet_cq_init(cq);
	nvmet_cq_setup(ctrl, cq, qid, size);

	return NVME_SC_SUCCESS;
}
EXPORT_SYMBOL_GPL(nvmet_cq_create);

u16 nvmet_check_sqid(struct nvmet_ctrl *ctrl, u16 sqid,
		     bool create)
{
	if (!ctrl->sqs)
		return NVME_SC_INTERNAL | NVME_STATUS_DNR;

	if (sqid > ctrl->subsys->max_qid)
		return NVME_SC_QID_INVALID | NVME_STATUS_DNR;

	if ((create && ctrl->sqs[sqid]) ||
	    (!create && !ctrl->sqs[sqid]))
		return NVME_SC_QID_INVALID | NVME_STATUS_DNR;

	return NVME_SC_SUCCESS;
}

u16 nvmet_sq_create(struct nvmet_ctrl *ctrl, struct nvmet_sq *sq,
		    struct nvmet_cq *cq, u16 sqid, u16 size)
{
	u16 status;
	int ret;

	if (!kref_get_unless_zero(&ctrl->ref))
		return NVME_SC_INTERNAL | NVME_STATUS_DNR;

	status = nvmet_check_sqid(ctrl, sqid, true);
	if (status != NVME_SC_SUCCESS)
		return status;

	ret = nvmet_sq_init(sq, cq);
	if (ret) {
		status = NVME_SC_INTERNAL | NVME_STATUS_DNR;
		goto ctrl_put;
	}

	nvmet_sq_setup(ctrl, sq, sqid, size);
	sq->ctrl = ctrl;

	return NVME_SC_SUCCESS;

ctrl_put:
	nvmet_ctrl_put(ctrl);
	return status;
}
EXPORT_SYMBOL_GPL(nvmet_sq_create);

void nvmet_sq_destroy(struct nvmet_sq *sq)
{
	struct nvmet_ctrl *ctrl = sq->ctrl;

	/*
	 * If this is the admin queue, complete all AERs so that our
	 * queue doesn't have outstanding requests on it.
	 */
	if (ctrl && ctrl->sqs && ctrl->sqs[0] == sq)
		nvmet_async_events_failall(ctrl);
	percpu_ref_kill_and_confirm(&sq->ref, nvmet_confirm_sq);
	wait_for_completion(&sq->confirm_done);
	wait_for_completion(&sq->free_done);
	percpu_ref_exit(&sq->ref);
	nvmet_auth_sq_free(sq);
	nvmet_cq_put(sq->cq);

	/*
	 * we must reference the ctrl again after waiting for inflight IO
	 * to complete. Because admin connect may have sneaked in after we
	 * store sq->ctrl locally, but before we killed the percpu_ref. the
	 * admin connect allocates and assigns sq->ctrl, which now needs a
	 * final ref put, as this ctrl is going away.
	 */
	ctrl = sq->ctrl;

	if (ctrl) {
		/*
		 * The teardown flow may take some time, and the host may not
		 * send us keep-alive during this period, hence reset the
		 * traffic based keep-alive timer so we don't trigger a
		 * controller teardown as a result of a keep-alive expiration.
		 */
		ctrl->reset_tbkas = true;
		sq->ctrl->sqs[sq->qid] = NULL;
		nvmet_ctrl_put(ctrl);
		sq->ctrl = NULL; /* allows reusing the queue later */
	}
}
EXPORT_SYMBOL_GPL(nvmet_sq_destroy);

static void nvmet_sq_free(struct percpu_ref *ref)
{
	struct nvmet_sq *sq = container_of(ref, struct nvmet_sq, ref);

	complete(&sq->free_done);
}

int nvmet_sq_init(struct nvmet_sq *sq, struct nvmet_cq *cq)
{
	int ret;

	if (!nvmet_cq_get(cq))
		return -EINVAL;

	ret = percpu_ref_init(&sq->ref, nvmet_sq_free, 0, GFP_KERNEL);
	if (ret) {
		pr_err("percpu_ref init failed!\n");
		nvmet_cq_put(cq);
		return ret;
	}
	init_completion(&sq->free_done);
	init_completion(&sq->confirm_done);
	nvmet_auth_sq_init(sq);
	sq->cq = cq;

	return 0;
}
EXPORT_SYMBOL_GPL(nvmet_sq_init);

static inline u16 nvmet_check_ana_state(struct nvmet_port *port,
		struct nvmet_ns *ns)
{
	enum nvme_ana_state state = port->ana_state[ns->anagrpid];

	if (unlikely(state == NVME_ANA_INACCESSIBLE))
		return NVME_SC_ANA_INACCESSIBLE;
	if (unlikely(state == NVME_ANA_PERSISTENT_LOSS))
		return NVME_SC_ANA_PERSISTENT_LOSS;
	if (unlikely(state == NVME_ANA_CHANGE))
		return NVME_SC_ANA_TRANSITION;
	return 0;
}

static inline u16 nvmet_io_cmd_check_access(struct nvmet_req *req)
{
	if (unlikely(req->ns->readonly)) {
		switch (req->cmd->common.opcode) {
		case nvme_cmd_read:
		case nvme_cmd_flush:
			break;
		default:
			return NVME_SC_NS_WRITE_PROTECTED;
		}
	}

	return 0;
}

static u32 nvmet_io_cmd_transfer_len(struct nvmet_req *req)
{
	struct nvme_command *cmd = req->cmd;
	u32 metadata_len = 0;

	if (nvme_is_fabrics(cmd))
		return nvmet_fabrics_io_cmd_data_len(req);

	if (!req->ns)
		return 0;

	switch (req->cmd->common.opcode) {
	case nvme_cmd_read:
	case nvme_cmd_write:
	case nvme_cmd_zone_append:
		if (req->sq->ctrl->pi_support && nvmet_ns_has_pi(req->ns))
			metadata_len = nvmet_rw_metadata_len(req);
		return nvmet_rw_data_len(req) + metadata_len;
	case nvme_cmd_dsm:
		return nvmet_dsm_len(req);
	case nvme_cmd_zone_mgmt_recv:
		return (le32_to_cpu(req->cmd->zmr.numd) + 1) << 2;
	default:
		return 0;
	}
}

static u16 nvmet_parse_io_cmd(struct nvmet_req *req)
{
	struct nvme_command *cmd = req->cmd;
	u16 ret;

	if (nvme_is_fabrics(cmd))
		return nvmet_parse_fabrics_io_cmd(req);

	if (unlikely(!nvmet_check_auth_status(req)))
		return NVME_SC_AUTH_REQUIRED | NVME_STATUS_DNR;

	ret = nvmet_check_ctrl_status(req);
	if (unlikely(ret))
		return ret;

	if (nvmet_is_passthru_req(req))
		return nvmet_parse_passthru_io_cmd(req);

	ret = nvmet_req_find_ns(req);
	if (unlikely(ret))
		return ret;

	ret = nvmet_check_ana_state(req->port, req->ns);
	if (unlikely(ret)) {
		req->error_loc = offsetof(struct nvme_common_command, nsid);
		return ret;
	}
	ret = nvmet_io_cmd_check_access(req);
	if (unlikely(ret)) {
		req->error_loc = offsetof(struct nvme_common_command, nsid);
		return ret;
	}

	if (req->ns->pr.enable) {
		ret = nvmet_parse_pr_cmd(req);
		if (!ret)
			return ret;
	}

	switch (req->ns->csi) {
	case NVME_CSI_NVM:
		if (req->ns->file)
			ret = nvmet_file_parse_io_cmd(req);
		else
			ret = nvmet_bdev_parse_io_cmd(req);
		break;
	case NVME_CSI_ZNS:
		if (IS_ENABLED(CONFIG_BLK_DEV_ZONED))
			ret = nvmet_bdev_zns_parse_io_cmd(req);
		else
			ret = NVME_SC_INVALID_IO_CMD_SET;
		break;
	default:
		ret = NVME_SC_INVALID_IO_CMD_SET;
	}
	if (ret)
		return ret;

	if (req->ns->pr.enable) {
		ret = nvmet_pr_check_cmd_access(req);
		if (ret)
			return ret;

		ret = nvmet_pr_get_ns_pc_ref(req);
	}
	return ret;
}

bool nvmet_req_init(struct nvmet_req *req, struct nvmet_sq *sq,
		const struct nvmet_fabrics_ops *ops)
{
	u8 flags = req->cmd->common.flags;
	u16 status;

	req->cq = sq->cq;
	req->sq = sq;
	req->ops = ops;
	req->sg = NULL;
	req->metadata_sg = NULL;
	req->sg_cnt = 0;
	req->metadata_sg_cnt = 0;
	req->transfer_len = 0;
	req->metadata_len = 0;
	req->cqe->result.u64 = 0;
	req->cqe->status = 0;
	req->cqe->sq_head = 0;
	req->ns = NULL;
	req->error_loc = NVMET_NO_ERROR_LOC;
	req->error_slba = 0;
	req->pc_ref = NULL;

	/* no support for fused commands yet */
	if (unlikely(flags & (NVME_CMD_FUSE_FIRST | NVME_CMD_FUSE_SECOND))) {
		req->error_loc = offsetof(struct nvme_common_command, flags);
		status = NVME_SC_INVALID_FIELD | NVME_STATUS_DNR;
		goto fail;
	}

	/*
	 * For fabrics, PSDT field shall describe metadata pointer (MPTR) that
	 * contains an address of a single contiguous physical buffer that is
	 * byte aligned. For PCI controllers, this is optional so not enforced.
	 */
	if (unlikely((flags & NVME_CMD_SGL_ALL) != NVME_CMD_SGL_METABUF)) {
		if (!req->sq->ctrl || !nvmet_is_pci_ctrl(req->sq->ctrl)) {
			req->error_loc =
				offsetof(struct nvme_common_command, flags);
			status = NVME_SC_INVALID_FIELD | NVME_STATUS_DNR;
			goto fail;
		}
	}

	if (unlikely(!req->sq->ctrl))
		/* will return an error for any non-connect command: */
		status = nvmet_parse_connect_cmd(req);
	else if (likely(req->sq->qid != 0))
		status = nvmet_parse_io_cmd(req);
	else
		status = nvmet_parse_admin_cmd(req);

	if (status)
		goto fail;

	trace_nvmet_req_init(req, req->cmd);

	if (unlikely(!percpu_ref_tryget_live(&sq->ref))) {
		status = NVME_SC_INVALID_FIELD | NVME_STATUS_DNR;
		goto fail;
	}

	if (sq->ctrl)
		sq->ctrl->reset_tbkas = true;

	return true;

fail:
	__nvmet_req_complete(req, status);
	return false;
}
EXPORT_SYMBOL_GPL(nvmet_req_init);

void nvmet_req_uninit(struct nvmet_req *req)
{
	percpu_ref_put(&req->sq->ref);
	if (req->pc_ref)
		nvmet_pr_put_ns_pc_ref(req->pc_ref);
	if (req->ns)
		nvmet_put_namespace(req->ns);
}
EXPORT_SYMBOL_GPL(nvmet_req_uninit);

size_t nvmet_req_transfer_len(struct nvmet_req *req)
{
	if (likely(req->sq->qid != 0))
		return nvmet_io_cmd_transfer_len(req);
	if (unlikely(!req->sq->ctrl))
		return nvmet_connect_cmd_data_len(req);
	return nvmet_admin_cmd_data_len(req);
}
EXPORT_SYMBOL_GPL(nvmet_req_transfer_len);

bool nvmet_check_transfer_len(struct nvmet_req *req, size_t len)
{
	if (unlikely(len != req->transfer_len)) {
		u16 status;

		req->error_loc = offsetof(struct nvme_common_command, dptr);
		if (req->cmd->common.flags & NVME_CMD_SGL_ALL)
			status = NVME_SC_SGL_INVALID_DATA;
		else
			status = NVME_SC_INVALID_FIELD;
		nvmet_req_complete(req, status | NVME_STATUS_DNR);
		return false;
	}

	return true;
}
EXPORT_SYMBOL_GPL(nvmet_check_transfer_len);

bool nvmet_check_data_len_lte(struct nvmet_req *req, size_t data_len)
{
	if (unlikely(data_len > req->transfer_len)) {
		u16 status;

		req->error_loc = offsetof(struct nvme_common_command, dptr);
		if (req->cmd->common.flags & NVME_CMD_SGL_ALL)
			status = NVME_SC_SGL_INVALID_DATA;
		else
			status = NVME_SC_INVALID_FIELD;
		nvmet_req_complete(req, status | NVME_STATUS_DNR);
		return false;
	}

	return true;
}

static unsigned int nvmet_data_transfer_len(struct nvmet_req *req)
{
	return req->transfer_len - req->metadata_len;
}

static int nvmet_req_alloc_p2pmem_sgls(struct pci_dev *p2p_dev,
		struct nvmet_req *req)
{
	req->sg = pci_p2pmem_alloc_sgl(p2p_dev, &req->sg_cnt,
			nvmet_data_transfer_len(req));
	if (!req->sg)
		goto out_err;

	if (req->metadata_len) {
		req->metadata_sg = pci_p2pmem_alloc_sgl(p2p_dev,
				&req->metadata_sg_cnt, req->metadata_len);
		if (!req->metadata_sg)
			goto out_free_sg;
	}

	req->p2p_dev = p2p_dev;

	return 0;
out_free_sg:
	pci_p2pmem_free_sgl(req->p2p_dev, req->sg);
out_err:
	return -ENOMEM;
}

static struct pci_dev *nvmet_req_find_p2p_dev(struct nvmet_req *req)
{
	if (!IS_ENABLED(CONFIG_PCI_P2PDMA) ||
	    !req->sq->ctrl || !req->sq->qid || !req->ns)
		return NULL;
	return radix_tree_lookup(&req->sq->ctrl->p2p_ns_map, req->ns->nsid);
}

int nvmet_req_alloc_sgls(struct nvmet_req *req)
{
	struct pci_dev *p2p_dev = nvmet_req_find_p2p_dev(req);

	if (p2p_dev && !nvmet_req_alloc_p2pmem_sgls(p2p_dev, req))
		return 0;

	req->sg = sgl_alloc(nvmet_data_transfer_len(req), GFP_KERNEL,
			    &req->sg_cnt);
	if (unlikely(!req->sg))
		goto out;

	if (req->metadata_len) {
		req->metadata_sg = sgl_alloc(req->metadata_len, GFP_KERNEL,
					     &req->metadata_sg_cnt);
		if (unlikely(!req->metadata_sg))
			goto out_free;
	}

	return 0;
out_free:
	sgl_free(req->sg);
out:
	return -ENOMEM;
}
EXPORT_SYMBOL_GPL(nvmet_req_alloc_sgls);

void nvmet_req_free_sgls(struct nvmet_req *req)
{
	if (req->p2p_dev) {
		pci_p2pmem_free_sgl(req->p2p_dev, req->sg);
		if (req->metadata_sg)
			pci_p2pmem_free_sgl(req->p2p_dev, req->metadata_sg);
		req->p2p_dev = NULL;
	} else {
		sgl_free(req->sg);
		if (req->metadata_sg)
			sgl_free(req->metadata_sg);
	}

	req->sg = NULL;
	req->metadata_sg = NULL;
	req->sg_cnt = 0;
	req->metadata_sg_cnt = 0;
}
EXPORT_SYMBOL_GPL(nvmet_req_free_sgls);

static inline bool nvmet_css_supported(u8 cc_css)
{
	switch (cc_css << NVME_CC_CSS_SHIFT) {
	case NVME_CC_CSS_NVM:
	case NVME_CC_CSS_CSI:
		return true;
	default:
		return false;
	}
}

static void nvmet_start_ctrl(struct nvmet_ctrl *ctrl)
{
	lockdep_assert_held(&ctrl->lock);

	/*
	 * Only I/O controllers should verify iosqes,iocqes.
	 * Strictly speaking, the spec says a discovery controller
	 * should verify iosqes,iocqes are zeroed, however that
	 * would break backwards compatibility, so don't enforce it.
	 */
	if (!nvmet_is_disc_subsys(ctrl->subsys) &&
	    (nvmet_cc_iosqes(ctrl->cc) != NVME_NVM_IOSQES ||
	     nvmet_cc_iocqes(ctrl->cc) != NVME_NVM_IOCQES)) {
		ctrl->csts = NVME_CSTS_CFS;
		return;
	}

	if (nvmet_cc_mps(ctrl->cc) != 0 ||
	    nvmet_cc_ams(ctrl->cc) != 0 ||
	    !nvmet_css_supported(nvmet_cc_css(ctrl->cc))) {
		ctrl->csts = NVME_CSTS_CFS;
		return;
	}

	ctrl->csts = NVME_CSTS_RDY;

	/*
	 * Controllers that are not yet enabled should not really enforce the
	 * keep alive timeout, but we still want to track a timeout and cleanup
	 * in case a host died before it enabled the controller.  Hence, simply
	 * reset the keep alive timer when the controller is enabled.
	 */
	if (ctrl->kato)
		mod_delayed_work(nvmet_wq, &ctrl->ka_work, ctrl->kato * HZ);
}

static void nvmet_clear_ctrl(struct nvmet_ctrl *ctrl)
{
	lockdep_assert_held(&ctrl->lock);

	/* XXX: tear down queues? */
	ctrl->csts &= ~NVME_CSTS_RDY;
	ctrl->cc = 0;
}

void nvmet_update_cc(struct nvmet_ctrl *ctrl, u32 new)
{
	u32 old;

	mutex_lock(&ctrl->lock);
	old = ctrl->cc;
	ctrl->cc = new;

	if (nvmet_cc_en(new) && !nvmet_cc_en(old))
		nvmet_start_ctrl(ctrl);
	if (!nvmet_cc_en(new) && nvmet_cc_en(old))
		nvmet_clear_ctrl(ctrl);
	if (nvmet_cc_shn(new) && !nvmet_cc_shn(old)) {
		nvmet_clear_ctrl(ctrl);
		ctrl->csts |= NVME_CSTS_SHST_CMPLT;
	}
	if (!nvmet_cc_shn(new) && nvmet_cc_shn(old))
		ctrl->csts &= ~NVME_CSTS_SHST_CMPLT;
	mutex_unlock(&ctrl->lock);
}
EXPORT_SYMBOL_GPL(nvmet_update_cc);

static void nvmet_init_cap(struct nvmet_ctrl *ctrl)
{
	/* command sets supported: NVMe command set: */
	ctrl->cap = (1ULL << 37);
	/* Controller supports one or more I/O Command Sets */
	ctrl->cap |= (1ULL << 43);
	/* CC.EN timeout in 500msec units: */
	ctrl->cap |= (15ULL << 24);
	/* maximum queue entries supported: */
	if (ctrl->ops->get_max_queue_size)
		ctrl->cap |= min_t(u16, ctrl->ops->get_max_queue_size(ctrl),
				   ctrl->port->max_queue_size) - 1;
	else
		ctrl->cap |= ctrl->port->max_queue_size - 1;

	if (nvmet_is_passthru_subsys(ctrl->subsys))
		nvmet_passthrough_override_cap(ctrl);
}

struct nvmet_ctrl *nvmet_ctrl_find_get(const char *subsysnqn,
				       const char *hostnqn, u16 cntlid,
				       struct nvmet_req *req)
{
	struct nvmet_ctrl *ctrl = NULL;
	struct nvmet_subsys *subsys;

	subsys = nvmet_find_get_subsys(req->port, subsysnqn);
	if (!subsys) {
		pr_warn("connect request for invalid subsystem %s!\n",
			subsysnqn);
		req->cqe->result.u32 = IPO_IATTR_CONNECT_DATA(subsysnqn);
		goto out;
	}

	mutex_lock(&subsys->lock);
	list_for_each_entry(ctrl, &subsys->ctrls, subsys_entry) {
		if (ctrl->cntlid == cntlid) {
			if (strncmp(hostnqn, ctrl->hostnqn, NVMF_NQN_SIZE)) {
				pr_warn("hostnqn mismatch.\n");
				continue;
			}
			if (!kref_get_unless_zero(&ctrl->ref))
				continue;

			/* ctrl found */
			goto found;
		}
	}

	ctrl = NULL; /* ctrl not found */
	pr_warn("could not find controller %d for subsys %s / host %s\n",
		cntlid, subsysnqn, hostnqn);
	req->cqe->result.u32 = IPO_IATTR_CONNECT_DATA(cntlid);

found:
	mutex_unlock(&subsys->lock);
	nvmet_subsys_put(subsys);
out:
	return ctrl;
}

u16 nvmet_check_ctrl_status(struct nvmet_req *req)
{
	if (unlikely(!(req->sq->ctrl->cc & NVME_CC_ENABLE))) {
		pr_err("got cmd %d while CC.EN == 0 on qid = %d\n",
		       req->cmd->common.opcode, req->sq->qid);
		return NVME_SC_CMD_SEQ_ERROR | NVME_STATUS_DNR;
	}

	if (unlikely(!(req->sq->ctrl->csts & NVME_CSTS_RDY))) {
		pr_err("got cmd %d while CSTS.RDY == 0 on qid = %d\n",
		       req->cmd->common.opcode, req->sq->qid);
		return NVME_SC_CMD_SEQ_ERROR | NVME_STATUS_DNR;
	}

	if (unlikely(!nvmet_check_auth_status(req))) {
		pr_warn("qid %d not authenticated\n", req->sq->qid);
		return NVME_SC_AUTH_REQUIRED | NVME_STATUS_DNR;
	}
	return 0;
}

bool nvmet_host_allowed(struct nvmet_subsys *subsys, const char *hostnqn)
{
	struct nvmet_host_link *p;

	lockdep_assert_held(&nvmet_config_sem);

	if (subsys->allow_any_host)
		return true;

	if (nvmet_is_disc_subsys(subsys)) /* allow all access to disc subsys */
		return true;

	list_for_each_entry(p, &subsys->hosts, entry) {
		if (!strcmp(nvmet_host_name(p->host), hostnqn))
			return true;
	}

	return false;
}

/*
 * Note: ctrl->subsys->lock should be held when calling this function
 */
static void nvmet_setup_p2p_ns_map(struct nvmet_ctrl *ctrl,
		struct device *p2p_client)
{
	struct nvmet_ns *ns;
	unsigned long idx;

	if (!p2p_client)
		return;

	ctrl->p2p_client = get_device(p2p_client);

	nvmet_for_each_enabled_ns(&ctrl->subsys->namespaces, idx, ns)
		nvmet_p2pmem_ns_add_p2p(ctrl, ns);
}

/*
 * Note: ctrl->subsys->lock should be held when calling this function
 */
static void nvmet_release_p2p_ns_map(struct nvmet_ctrl *ctrl)
{
	struct radix_tree_iter iter;
	void __rcu **slot;

	radix_tree_for_each_slot(slot, &ctrl->p2p_ns_map, &iter, 0)
		pci_dev_put(radix_tree_deref_slot(slot));

	put_device(ctrl->p2p_client);
}

static void nvmet_fatal_error_handler(struct work_struct *work)
{
	struct nvmet_ctrl *ctrl =
			container_of(work, struct nvmet_ctrl, fatal_err_work);

	pr_err("ctrl %d fatal error occurred!\n", ctrl->cntlid);
	ctrl->ops->delete_ctrl(ctrl);
}

struct nvmet_ctrl *nvmet_alloc_ctrl(struct nvmet_alloc_ctrl_args *args)
{
	struct nvmet_subsys *subsys;
	struct nvmet_ctrl *ctrl;
	u32 kato = args->kato;
	u8 dhchap_status;
	int ret;

	args->status = NVME_SC_CONNECT_INVALID_PARAM | NVME_STATUS_DNR;
	subsys = nvmet_find_get_subsys(args->port, args->subsysnqn);
	if (!subsys) {
		pr_warn("connect request for invalid subsystem %s!\n",
			args->subsysnqn);
		args->result = IPO_IATTR_CONNECT_DATA(subsysnqn);
		args->error_loc = offsetof(struct nvme_common_command, dptr);
		return NULL;
	}

	down_read(&nvmet_config_sem);
	if (!nvmet_host_allowed(subsys, args->hostnqn)) {
		pr_info("connect by host %s for subsystem %s not allowed\n",
			args->hostnqn, args->subsysnqn);
		args->result = IPO_IATTR_CONNECT_DATA(hostnqn);
		up_read(&nvmet_config_sem);
		args->status = NVME_SC_CONNECT_INVALID_HOST | NVME_STATUS_DNR;
		args->error_loc = offsetof(struct nvme_common_command, dptr);
		goto out_put_subsystem;
	}
	up_read(&nvmet_config_sem);

	args->status = NVME_SC_INTERNAL;
	ctrl = kzalloc(sizeof(*ctrl), GFP_KERNEL);
	if (!ctrl)
		goto out_put_subsystem;
	mutex_init(&ctrl->lock);

	ctrl->port = args->port;
	ctrl->ops = args->ops;

#ifdef CONFIG_NVME_TARGET_PASSTHRU
	/* By default, set loop targets to clear IDS by default */
	if (ctrl->port->disc_addr.trtype == NVMF_TRTYPE_LOOP)
		subsys->clear_ids = 1;
#endif

	INIT_WORK(&ctrl->async_event_work, nvmet_async_event_work);
	INIT_LIST_HEAD(&ctrl->async_events);
	INIT_RADIX_TREE(&ctrl->p2p_ns_map, GFP_KERNEL);
	INIT_WORK(&ctrl->fatal_err_work, nvmet_fatal_error_handler);
	INIT_DELAYED_WORK(&ctrl->ka_work, nvmet_keep_alive_timer);

	memcpy(ctrl->subsysnqn, args->subsysnqn, NVMF_NQN_SIZE);
	memcpy(ctrl->hostnqn, args->hostnqn, NVMF_NQN_SIZE);

	kref_init(&ctrl->ref);
	ctrl->subsys = subsys;
	ctrl->pi_support = ctrl->port->pi_enable && ctrl->subsys->pi_support;
	nvmet_init_cap(ctrl);
	WRITE_ONCE(ctrl->aen_enabled, NVMET_AEN_CFG_OPTIONAL);

	ctrl->changed_ns_list = kmalloc_array(NVME_MAX_CHANGED_NAMESPACES,
			sizeof(__le32), GFP_KERNEL);
	if (!ctrl->changed_ns_list)
		goto out_free_ctrl;

	ctrl->sqs = kcalloc(subsys->max_qid + 1,
			sizeof(struct nvmet_sq *),
			GFP_KERNEL);
	if (!ctrl->sqs)
		goto out_free_changed_ns_list;

	ctrl->cqs = kcalloc(subsys->max_qid + 1, sizeof(struct nvmet_cq *),
			   GFP_KERNEL);
	if (!ctrl->cqs)
		goto out_free_sqs;

	ret = ida_alloc_range(&cntlid_ida,
			     subsys->cntlid_min, subsys->cntlid_max,
			     GFP_KERNEL);
	if (ret < 0) {
		args->status = NVME_SC_CONNECT_CTRL_BUSY | NVME_STATUS_DNR;
		goto out_free_cqs;
	}
	ctrl->cntlid = ret;

	/*
	 * Discovery controllers may use some arbitrary high value
	 * in order to cleanup stale discovery sessions
	 */
	if (nvmet_is_disc_subsys(ctrl->subsys) && !kato)
		kato = NVMET_DISC_KATO_MS;

	/* keep-alive timeout in seconds */
	ctrl->kato = DIV_ROUND_UP(kato, 1000);

	ctrl->err_counter = 0;
	spin_lock_init(&ctrl->error_lock);

	nvmet_start_keep_alive_timer(ctrl);

	mutex_lock(&subsys->lock);
	ret = nvmet_ctrl_init_pr(ctrl);
	if (ret)
		goto init_pr_fail;
	list_add_tail(&ctrl->subsys_entry, &subsys->ctrls);
	nvmet_setup_p2p_ns_map(ctrl, args->p2p_client);
	nvmet_debugfs_ctrl_setup(ctrl);
	mutex_unlock(&subsys->lock);

	if (args->hostid)
		uuid_copy(&ctrl->hostid, args->hostid);

	dhchap_status = nvmet_setup_auth(ctrl, args->sq);
	if (dhchap_status) {
		pr_err("Failed to setup authentication, dhchap status %u\n",
		       dhchap_status);
		nvmet_ctrl_put(ctrl);
		if (dhchap_status == NVME_AUTH_DHCHAP_FAILURE_FAILED)
			args->status =
				NVME_SC_CONNECT_INVALID_HOST | NVME_STATUS_DNR;
		else
			args->status = NVME_SC_INTERNAL;
		return NULL;
	}

	args->status = NVME_SC_SUCCESS;

	pr_info("Created %s controller %d for subsystem %s for NQN %s%s%s%s.\n",
		nvmet_is_disc_subsys(ctrl->subsys) ? "discovery" : "nvm",
		ctrl->cntlid, ctrl->subsys->subsysnqn, ctrl->hostnqn,
		ctrl->pi_support ? " T10-PI is enabled" : "",
		nvmet_has_auth(ctrl, args->sq) ? " with DH-HMAC-CHAP" : "",
		nvmet_queue_tls_keyid(args->sq) ? ", TLS" : "");

	return ctrl;

init_pr_fail:
	mutex_unlock(&subsys->lock);
	nvmet_stop_keep_alive_timer(ctrl);
	ida_free(&cntlid_ida, ctrl->cntlid);
out_free_cqs:
	kfree(ctrl->cqs);
out_free_sqs:
	kfree(ctrl->sqs);
out_free_changed_ns_list:
	kfree(ctrl->changed_ns_list);
out_free_ctrl:
	kfree(ctrl);
out_put_subsystem:
	nvmet_subsys_put(subsys);
	return NULL;
}
EXPORT_SYMBOL_GPL(nvmet_alloc_ctrl);

static void nvmet_ctrl_free(struct kref *ref)
{
	struct nvmet_ctrl *ctrl = container_of(ref, struct nvmet_ctrl, ref);
	struct nvmet_subsys *subsys = ctrl->subsys;

	mutex_lock(&subsys->lock);
	nvmet_ctrl_destroy_pr(ctrl);
	nvmet_release_p2p_ns_map(ctrl);
	list_del(&ctrl->subsys_entry);
	mutex_unlock(&subsys->lock);

	nvmet_stop_keep_alive_timer(ctrl);

	flush_work(&ctrl->async_event_work);
	cancel_work_sync(&ctrl->fatal_err_work);

	nvmet_destroy_auth(ctrl);

	nvmet_debugfs_ctrl_free(ctrl);

	ida_free(&cntlid_ida, ctrl->cntlid);

	nvmet_async_events_free(ctrl);
	kfree(ctrl->sqs);
	kfree(ctrl->cqs);
	kfree(ctrl->changed_ns_list);
	kfree(ctrl);

	nvmet_subsys_put(subsys);
}

void nvmet_ctrl_put(struct nvmet_ctrl *ctrl)
{
	kref_put(&ctrl->ref, nvmet_ctrl_free);
}
EXPORT_SYMBOL_GPL(nvmet_ctrl_put);

void nvmet_ctrl_fatal_error(struct nvmet_ctrl *ctrl)
{
	mutex_lock(&ctrl->lock);
	if (!(ctrl->csts & NVME_CSTS_CFS)) {
		ctrl->csts |= NVME_CSTS_CFS;
		queue_work(nvmet_wq, &ctrl->fatal_err_work);
	}
	mutex_unlock(&ctrl->lock);
}
EXPORT_SYMBOL_GPL(nvmet_ctrl_fatal_error);

ssize_t nvmet_ctrl_host_traddr(struct nvmet_ctrl *ctrl,
		char *traddr, size_t traddr_len)
{
	if (!ctrl->ops->host_traddr)
		return -EOPNOTSUPP;
	return ctrl->ops->host_traddr(ctrl, traddr, traddr_len);
}

static struct nvmet_subsys *nvmet_find_get_subsys(struct nvmet_port *port,
		const char *subsysnqn)
{
	struct nvmet_subsys_link *p;

	if (!port)
		return NULL;

	if (!strcmp(NVME_DISC_SUBSYS_NAME, subsysnqn)) {
		if (!kref_get_unless_zero(&nvmet_disc_subsys->ref))
			return NULL;
		return nvmet_disc_subsys;
	}

	down_read(&nvmet_config_sem);
	if (!strncmp(nvmet_disc_subsys->subsysnqn, subsysnqn,
				NVMF_NQN_SIZE)) {
		if (kref_get_unless_zero(&nvmet_disc_subsys->ref)) {
			up_read(&nvmet_config_sem);
			return nvmet_disc_subsys;
		}
	}
	list_for_each_entry(p, &port->subsystems, entry) {
		if (!strncmp(p->subsys->subsysnqn, subsysnqn,
				NVMF_NQN_SIZE)) {
			if (!kref_get_unless_zero(&p->subsys->ref))
				break;
			up_read(&nvmet_config_sem);
			return p->subsys;
		}
	}
	up_read(&nvmet_config_sem);
	return NULL;
}

struct nvmet_subsys *nvmet_subsys_alloc(const char *subsysnqn,
		enum nvme_subsys_type type)
{
	struct nvmet_subsys *subsys;
	char serial[NVMET_SN_MAX_SIZE / 2];
	int ret;

	subsys = kzalloc(sizeof(*subsys), GFP_KERNEL);
	if (!subsys)
		return ERR_PTR(-ENOMEM);

	subsys->ver = NVMET_DEFAULT_VS;
	/* generate a random serial number as our controllers are ephemeral: */
	get_random_bytes(&serial, sizeof(serial));
	bin2hex(subsys->serial, &serial, sizeof(serial));

	subsys->model_number = kstrdup(NVMET_DEFAULT_CTRL_MODEL, GFP_KERNEL);
	if (!subsys->model_number) {
		ret = -ENOMEM;
		goto free_subsys;
	}

	subsys->ieee_oui = 0;

	subsys->firmware_rev = kstrndup(UTS_RELEASE, NVMET_FR_MAX_SIZE, GFP_KERNEL);
	if (!subsys->firmware_rev) {
		ret = -ENOMEM;
		goto free_mn;
	}

	switch (type) {
	case NVME_NQN_NVME:
		subsys->max_qid = NVMET_NR_QUEUES;
		break;
	case NVME_NQN_DISC:
	case NVME_NQN_CURR:
		subsys->max_qid = 0;
		break;
	default:
		pr_err("%s: Unknown Subsystem type - %d\n", __func__, type);
		ret = -EINVAL;
		goto free_fr;
	}
	subsys->type = type;
	subsys->subsysnqn = kstrndup(subsysnqn, NVMF_NQN_SIZE,
			GFP_KERNEL);
	if (!subsys->subsysnqn) {
		ret = -ENOMEM;
		goto free_fr;
	}
	subsys->cntlid_min = NVME_CNTLID_MIN;
	subsys->cntlid_max = NVME_CNTLID_MAX;
	kref_init(&subsys->ref);

	mutex_init(&subsys->lock);
	xa_init(&subsys->namespaces);
	INIT_LIST_HEAD(&subsys->ctrls);
	INIT_LIST_HEAD(&subsys->hosts);

	ret = nvmet_debugfs_subsys_setup(subsys);
	if (ret)
		goto free_subsysnqn;

	return subsys;

free_subsysnqn:
	kfree(subsys->subsysnqn);
free_fr:
	kfree(subsys->firmware_rev);
free_mn:
	kfree(subsys->model_number);
free_subsys:
	kfree(subsys);
	return ERR_PTR(ret);
}

static void nvmet_subsys_free(struct kref *ref)
{
	struct nvmet_subsys *subsys =
		container_of(ref, struct nvmet_subsys, ref);

	WARN_ON_ONCE(!xa_empty(&subsys->namespaces));

	nvmet_debugfs_subsys_free(subsys);

	xa_destroy(&subsys->namespaces);
	nvmet_passthru_subsys_free(subsys);

	kfree(subsys->subsysnqn);
	kfree(subsys->model_number);
	kfree(subsys->firmware_rev);
	kfree(subsys);
}

void nvmet_subsys_del_ctrls(struct nvmet_subsys *subsys)
{
	struct nvmet_ctrl *ctrl;

	mutex_lock(&subsys->lock);
	list_for_each_entry(ctrl, &subsys->ctrls, subsys_entry)
		ctrl->ops->delete_ctrl(ctrl);
	mutex_unlock(&subsys->lock);
}

void nvmet_subsys_put(struct nvmet_subsys *subsys)
{
	kref_put(&subsys->ref, nvmet_subsys_free);
}

static int __init nvmet_init(void)
{
	int error = -ENOMEM;

	nvmet_ana_group_enabled[NVMET_DEFAULT_ANA_GRPID] = 1;

	nvmet_bvec_cache = kmem_cache_create("nvmet-bvec",
			NVMET_MAX_MPOOL_BVEC * sizeof(struct bio_vec), 0,
			SLAB_HWCACHE_ALIGN, NULL);
	if (!nvmet_bvec_cache)
		return -ENOMEM;

	zbd_wq = alloc_workqueue("nvmet-zbd-wq", WQ_MEM_RECLAIM, 0);
	if (!zbd_wq)
		goto out_destroy_bvec_cache;

	buffered_io_wq = alloc_workqueue("nvmet-buffered-io-wq",
			WQ_MEM_RECLAIM, 0);
	if (!buffered_io_wq)
		goto out_free_zbd_work_queue;

	nvmet_wq = alloc_workqueue("nvmet-wq",
			WQ_MEM_RECLAIM | WQ_UNBOUND | WQ_SYSFS, 0);
	if (!nvmet_wq)
		goto out_free_buffered_work_queue;

	error = nvmet_init_discovery();
	if (error)
		goto out_free_nvmet_work_queue;

<<<<<<< HEAD
	/*初始化nvmet模块对应的configfs目录*/
	error = nvmet_init_configfs();
=======
	error = nvmet_init_debugfs();
>>>>>>> 155a3c00
	if (error)
		goto out_exit_discovery;

	error = nvmet_init_configfs();
	if (error)
		goto out_exit_debugfs;

	return 0;

out_exit_debugfs:
	nvmet_exit_debugfs();
out_exit_discovery:
	nvmet_exit_discovery();
out_free_nvmet_work_queue:
	destroy_workqueue(nvmet_wq);
out_free_buffered_work_queue:
	destroy_workqueue(buffered_io_wq);
out_free_zbd_work_queue:
	destroy_workqueue(zbd_wq);
out_destroy_bvec_cache:
	kmem_cache_destroy(nvmet_bvec_cache);
	return error;
}

static void __exit nvmet_exit(void)
{
	nvmet_exit_configfs();
	nvmet_exit_debugfs();
	nvmet_exit_discovery();
	ida_destroy(&cntlid_ida);
	destroy_workqueue(nvmet_wq);
	destroy_workqueue(buffered_io_wq);
	destroy_workqueue(zbd_wq);
	kmem_cache_destroy(nvmet_bvec_cache);

	BUILD_BUG_ON(sizeof(struct nvmf_disc_rsp_page_entry) != 1024);
	BUILD_BUG_ON(sizeof(struct nvmf_disc_rsp_page_hdr) != 1024);
}

module_init(nvmet_init);
module_exit(nvmet_exit);

MODULE_DESCRIPTION("NVMe target core framework");
MODULE_LICENSE("GPL v2");<|MERGE_RESOLUTION|>--- conflicted
+++ resolved
@@ -1968,12 +1968,8 @@
 	if (error)
 		goto out_free_nvmet_work_queue;
 
-<<<<<<< HEAD
 	/*初始化nvmet模块对应的configfs目录*/
-	error = nvmet_init_configfs();
-=======
 	error = nvmet_init_debugfs();
->>>>>>> 155a3c00
 	if (error)
 		goto out_exit_discovery;
 
