--- conflicted
+++ resolved
@@ -1039,15 +1039,9 @@
 	req = &queue->cmd->req;
 	memcpy(req->cmd, nvme_cmd, sizeof(*nvme_cmd));
 
-<<<<<<< HEAD
 	/*初始化请求*/
-	if (unlikely(!nvmet_req_init(req, &queue->nvme_cq,
-			&queue->nvme_sq, &nvmet_tcp_ops))) {
-		pr_err("failed cmd %p id %d opcode %d, data_len: %d\n",
-=======
 	if (unlikely(!nvmet_req_init(req, &queue->nvme_sq, &nvmet_tcp_ops))) {
 		pr_err("failed cmd %p id %d opcode %d, data_len: %d, status: %04x\n",
->>>>>>> 155a3c00
 			req->cmd, req->cmd->common.command_id,
 			req->cmd->common.opcode,
 			le32_to_cpu(req->cmd->common.dptr.sgl.length),
