--- conflicted
+++ resolved
@@ -1000,10 +1000,6 @@
 	return ret;
 }
 
-<<<<<<< HEAD
-
-//加锁后进行dev遍历访问
-=======
 /**
  * iommu_group_for_each_dev - iterate over each device in the group
  * @group: the group
@@ -1015,7 +1011,7 @@
  * The group->mutex is held across callbacks, which will block calls to
  * iommu_group_add/remove_device.
  */
->>>>>>> 028192fe
+//加锁后进行dev遍历访问
 int iommu_group_for_each_dev(struct iommu_group *group, void *data,
 			     int (*fn/*访问函数*/)(struct device *, void *))
 {
