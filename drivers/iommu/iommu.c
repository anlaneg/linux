--- conflicted
+++ resolved
@@ -1251,21 +1251,8 @@
 
 static struct device *iommu_group_first_dev(struct iommu_group *group)
 {
-<<<<<<< HEAD
-	struct group_device *device;
-	int ret = 0;
-
-	//遍历group下所有设备，并执行fn函数，如果失败，则跳出
-	list_for_each_entry(device, &group->devices, list) {
-		ret = fn(device->dev, data);
-		if (ret)
-			break;
-	}
-	return ret;
-=======
 	lockdep_assert_held(&group->mutex);
 	return list_first_entry(&group->devices, struct group_device, list)->dev;
->>>>>>> 9d1694dc
 }
 
 /**
