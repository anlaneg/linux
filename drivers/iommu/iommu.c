--- conflicted
+++ resolved
@@ -704,12 +704,8 @@
 	INIT_LIST_HEAD(&group->devices);
 	INIT_LIST_HEAD(&group->entry);
 
-<<<<<<< HEAD
 	/*申请iommu_group id*/
-	ret = ida_simple_get(&iommu_group_ida, 0, 0, GFP_KERNEL);
-=======
 	ret = ida_alloc(&iommu_group_ida, GFP_KERNEL);
->>>>>>> 97ee9d1c
 	if (ret < 0) {
 		kfree(group);
 		return ERR_PTR(ret);
