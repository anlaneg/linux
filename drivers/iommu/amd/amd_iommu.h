--- conflicted
+++ resolved
@@ -139,28 +139,11 @@
 	return phys_to_virt(__sme_clr(paddr));/*物理地址转虚拟地址*/
 }
 
-<<<<<<< HEAD
-/*将root再拆开，分写成root及mode*/
-static inline
-void amd_iommu_domain_set_pt_root(struct protection_domain *domain, u64 root)
-{
-	domain->iop.root = (u64 *)(root & PAGE_MASK);/*设置页地址*/
-	domain->iop.mode = root & 7; /* lowest 3 bits encode pgtable mode */
-}
-
-static inline
-void amd_iommu_domain_clr_pt_root(struct protection_domain *domain)
-{
-	amd_iommu_domain_set_pt_root(domain, 0);
-}
-
 /*SBDF ID 的格式通常为<SSSS:BB:DD.FF>
  * 其中 “SSSS” 是四位十六进制的段编号，“BB” 是两位十六进制的总线编号，
  * “DD” 是两位十六进制的设备编号，“FF” 是两位十六进制的功能编号。
  * 例如，“0000:03:00.0” 表示段编号为 0000，总线编号为 03，
  * 设备编号为 00，功能编号为 0 的一个 PCI 设备*/
-=======
->>>>>>> 155a3c00
 static inline int get_pci_sbdf_id(struct pci_dev *pdev)
 {
 	int seg = pci_domain_nr(pdev->bus);
@@ -186,16 +169,9 @@
 	return iommu_get_iommu_dev(dev_data->dev, struct amd_iommu, iommu);
 }
 
-<<<<<<< HEAD
-	/*申请一个物理页*/
-	page = alloc_pages_node(nid, gfp | __GFP_ZERO, 0);
-	/*返回此页对应虚拟地址*/
-	return page ? page_address(page) : NULL;
-=======
 static inline struct protection_domain *to_pdomain(struct iommu_domain *dom)
 {
 	return container_of(dom, struct protection_domain, domain);
->>>>>>> 155a3c00
 }
 
 bool translation_pre_enabled(struct amd_iommu *iommu);
