--- conflicted
+++ resolved
@@ -453,13 +453,10 @@
 
 #define GCR3_VALID		0x01ULL
 
-<<<<<<< HEAD
-/*丢弃掉低12bit(4095)恰好是忽略页内的数值*/
-=======
 /* DTE[128:179] | DTE[184:191] */
 #define DTE_DATA2_INTR_MASK	~GENMASK_ULL(55, 52)
 
->>>>>>> 155a3c00
+/*丢弃掉低12bit(4095)恰好是忽略页内的数值*/
 #define IOMMU_PAGE_MASK (((1ULL << 52) - 1) & ~0xfffULL)
 #define IOMMU_PTE_PRESENT(pte) ((pte) & IOMMU_PTE_PR)
 #define IOMMU_PTE_DIRTY(pte) ((pte) & IOMMU_PTE_HD)
@@ -581,16 +578,9 @@
 };
 
 struct amd_io_pgtable {
-<<<<<<< HEAD
-	struct io_pgtable_cfg	pgtbl_cfg;
-	struct io_pgtable	iop;
+	struct io_pgtable	pgtbl;
 	int			mode;/*指定模式(level），例如DEFAULT_PGTABLE_LEVEL*/
 	u64			*root;/*初始化为一个全零页,用于存放pte（u64大小，故可以存入4096/8=512个),见fetch_pte函数用法*/
-=======
-	struct io_pgtable	pgtbl;
-	int			mode;
-	u64			*root;
->>>>>>> 155a3c00
 	u64			*pgd;		/* v2 pgtable pgd pointer */
 };
 
@@ -626,15 +616,7 @@
 	struct amd_io_pgtable iop;
 	spinlock_t lock;	/* mostly used to lock the page table*/
 	u16 id;			/* the domain id written to the device table */
-<<<<<<< HEAD
-	int glx;		/* Number of levels for GCR3 table */
-	/*domain所属的numa node id号*/
-	int nid;		/* Node ID */
-	u64 *gcr3_tbl;		/* Guest CR3 table */
-	unsigned long flags;	/* flags to find out type of domain */
-=======
 	enum protection_domain_mode pd_mode; /* Track page table type */
->>>>>>> 155a3c00
 	bool dirty_tracking;	/* dirty tracking is enabled in the domain */
 	struct xarray iommu_array;	/* per-IOMMU reference count */
 
