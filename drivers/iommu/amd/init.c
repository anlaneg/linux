// SPDX-License-Identifier: GPL-2.0-only
/*
 * Copyright (C) 2007-2010 Advanced Micro Devices, Inc.
 * Author: Joerg Roedel <jroedel@suse.de>
 *         Leo Duran <leo.duran@amd.com>
 */

#define pr_fmt(fmt)     "AMD-Vi: " fmt
#define dev_fmt(fmt)    pr_fmt(fmt)

#include <linux/pci.h>
#include <linux/acpi.h>
#include <linux/list.h>
#include <linux/bitmap.h>
#include <linux/syscore_ops.h>
#include <linux/interrupt.h>
#include <linux/msi.h>
#include <linux/irq.h>
#include <linux/amd-iommu.h>
#include <linux/export.h>
#include <linux/kmemleak.h>
#include <linux/cc_platform.h>
#include <linux/iopoll.h>
#include <asm/pci-direct.h>
#include <asm/iommu.h>
#include <asm/apic.h>
#include <asm/gart.h>
#include <asm/x86_init.h>
#include <asm/io_apic.h>
#include <asm/irq_remapping.h>
#include <asm/set_memory.h>
#include <asm/sev.h>

#include <linux/crash_dump.h>

#include "amd_iommu.h"
#include "../irq_remapping.h"
#include "../iommu-pages.h"

/*
 * definitions for the ACPI scanning code
 */
#define IVRS_HEADER_LENGTH 48

#define ACPI_IVHD_TYPE_MAX_SUPPORTED	0x40
#define ACPI_IVMD_TYPE_ALL              0x20
#define ACPI_IVMD_TYPE                  0x21
#define ACPI_IVMD_TYPE_RANGE            0x22

#define IVHD_DEV_ALL                    0x01
#define IVHD_DEV_SELECT                 0x02
#define IVHD_DEV_SELECT_RANGE_START     0x03
#define IVHD_DEV_RANGE_END              0x04
#define IVHD_DEV_ALIAS                  0x42
#define IVHD_DEV_ALIAS_RANGE            0x43
#define IVHD_DEV_EXT_SELECT             0x46
#define IVHD_DEV_EXT_SELECT_RANGE       0x47
#define IVHD_DEV_SPECIAL		0x48
#define IVHD_DEV_ACPI_HID		0xf0

#define UID_NOT_PRESENT                 0
#define UID_IS_INTEGER                  1
#define UID_IS_CHARACTER                2

#define IVHD_SPECIAL_IOAPIC		1
#define IVHD_SPECIAL_HPET		2

#define IVHD_FLAG_HT_TUN_EN_MASK        0x01
#define IVHD_FLAG_PASSPW_EN_MASK        0x02
#define IVHD_FLAG_RESPASSPW_EN_MASK     0x04
#define IVHD_FLAG_ISOC_EN_MASK          0x08

#define IVMD_FLAG_EXCL_RANGE            0x08
#define IVMD_FLAG_IW                    0x04
#define IVMD_FLAG_IR                    0x02
#define IVMD_FLAG_UNITY_MAP             0x01

#define ACPI_DEVFLAG_INITPASS           0x01
#define ACPI_DEVFLAG_EXTINT             0x02
#define ACPI_DEVFLAG_NMI                0x04
#define ACPI_DEVFLAG_SYSMGT1            0x10
#define ACPI_DEVFLAG_SYSMGT2            0x20
#define ACPI_DEVFLAG_LINT0              0x40
#define ACPI_DEVFLAG_LINT1              0x80
#define ACPI_DEVFLAG_ATSDIS             0x10000000

#define IVRS_GET_SBDF_ID(seg, bus, dev, fn)	(((seg & 0xffff) << 16) | ((bus & 0xff) << 8) \
						 | ((dev & 0x1f) << 3) | (fn & 0x7))

/*
 * ACPI table definitions
 *
 * These data structures are laid over the table to parse the important values
 * out of it.
 */

/*
 * structure describing one IOMMU in the ACPI table. Typically followed by one
 * or more ivhd_entrys.
 */
struct ivhd_header {
	u8 type;
	u8 flags;
	u16 length;
	u16 devid;
	u16 cap_ptr;
	u64 mmio_phys;
	u16 pci_seg;/*16位的pci segment(即格式'0000:bb:dd.ff'中的'0000')*/
	u16 info;
	u32 efr_attr;

	/* Following only valid on IVHD type 11h and 40h */
	u64 efr_reg; /* Exact copy of MMIO_EXT_FEATURES */
	u64 efr_reg2;
} __attribute__((packed));

/*
 * A device entry describing which devices a specific IOMMU translates and
 * which requestor ids they use.
 */
struct ivhd_entry {
	u8 type;
	u16 devid;
	u8 flags;
	struct_group(ext_hid,
		u32 ext;
		u32 hidh;
	);
	u64 cid;
	u8 uidf;
	u8 uidl;
	u8 uid;
} __attribute__((packed));

/*
 * An AMD IOMMU memory definition structure. It defines things like exclusion
 * ranges for devices and regions that should be unity mapped.
 */
struct ivmd_header {
	u8 type;
	u8 flags;
	u16 length;
	u16 devid;
	u16 aux;
	u16 pci_seg;
	u8  resv[6];
	u64 range_start;
	u64 range_length;
} __attribute__((packed));

bool amd_iommu_dump;
bool amd_iommu_irq_remap __read_mostly;

enum protection_domain_mode amd_iommu_pgtable = PD_MODE_V1;
/* Host page table level */
u8 amd_iommu_hpt_level;
/* Guest page table level */
int amd_iommu_gpt_level = PAGE_MODE_4_LEVEL;

int amd_iommu_guest_ir = AMD_IOMMU_GUEST_IR_VAPIC;
static int amd_iommu_xt_mode = IRQ_REMAP_XAPIC_MODE;

static bool amd_iommu_detected;
static bool amd_iommu_disabled __initdata;
static bool amd_iommu_force_enable __initdata;
static bool amd_iommu_irtcachedis;
static int amd_iommu_target_ivhd_type;

/* Global EFR and EFR2 registers */
u64 amd_iommu_efr;
u64 amd_iommu_efr2;

/* Host (v1) page table is not supported*/
bool amd_iommu_hatdis;

/* SNP is enabled on the system? */
bool amd_iommu_snp_en;
EXPORT_SYMBOL(amd_iommu_snp_en);

/*按pci地址索引所有amd iommu pci设备*/
LIST_HEAD(amd_iommu_pci_seg_list);	/* list of all PCI segments */
/*记录系统中所有amd iommu设备*/
LIST_HEAD(amd_iommu_list);		/* list of all AMD IOMMUs in the system */
LIST_HEAD(amd_ivhd_dev_flags_list);	/* list of all IVHD device entry settings */

/* Number of IOMMUs present in the system */
static int amd_iommus_present;

/* IOMMUs have a non-present cache? */
bool amd_iommu_np_cache __read_mostly;
bool amd_iommu_iotlb_sup __read_mostly = true;

static bool amd_iommu_pc_present __read_mostly;
bool amdr_ivrs_remap_support __read_mostly;

bool amd_iommu_force_isolation __read_mostly;

unsigned long amd_iommu_pgsize_bitmap __ro_after_init = AMD_IOMMU_PGSIZES;

enum iommu_init_state {
	IOMMU_START_STATE,
	IOMMU_IVRS_DETECTED,
	IOMMU_ACPI_FINISHED,
	IOMMU_ENABLED,
	IOMMU_PCI_INIT,
	IOMMU_INTERRUPTS_EN,
	IOMMU_INITIALIZED,
	IOMMU_NOT_FOUND,
	IOMMU_INIT_ERROR,
	IOMMU_CMDLINE_DISABLED,
};

/* Early ioapic and hpet maps from kernel command line */
#define EARLY_MAP_SIZE		4
static struct devid_map __initdata early_ioapic_map[EARLY_MAP_SIZE];
static struct devid_map __initdata early_hpet_map[EARLY_MAP_SIZE];
static struct acpihid_map_entry __initdata early_acpihid_map[EARLY_MAP_SIZE];

static int __initdata early_ioapic_map_size;
static int __initdata early_hpet_map_size;
static int __initdata early_acpihid_map_size;

static bool __initdata cmdline_maps;

static enum iommu_init_state init_state = IOMMU_START_STATE;

static int amd_iommu_enable_interrupts(void);
static void init_device_table_dma(struct amd_iommu_pci_seg *pci_seg);

static bool amd_iommu_pre_enabled = true;

static u32 amd_iommu_ivinfo __initdata;

bool translation_pre_enabled(struct amd_iommu *iommu)
{
	return (iommu->flags & AMD_IOMMU_FLAG_TRANS_PRE_ENABLED);
}

static void clear_translation_pre_enabled(struct amd_iommu *iommu)
{
	iommu->flags &= ~AMD_IOMMU_FLAG_TRANS_PRE_ENABLED;
}

static void init_translation_status(struct amd_iommu *iommu)
{
	u64 ctrl;

	ctrl = readq(iommu->mmio_base + MMIO_CONTROL_OFFSET);
	if (ctrl & (1<<CONTROL_IOMMU_EN))
		iommu->flags |= AMD_IOMMU_FLAG_TRANS_PRE_ENABLED;
}

int amd_iommu_get_num_iommus(void)
{
	return amd_iommus_present;/*返回amd iommu系统中总数*/
}

bool amd_iommu_ht_range_ignore(void)
{
	return check_feature2(FEATURE_HT_RANGE_IGNORE);
}

/*
 * Iterate through all the IOMMUs to get common EFR
 * masks among all IOMMUs and warn if found inconsistency.
 */
static __init void get_global_efr(void)
{
	struct amd_iommu *iommu;

	/*遍历所有的iommu设备*/
	for_each_iommu(iommu) {
		u64 tmp = iommu->features;
		u64 tmp2 = iommu->features2;

		if (list_is_first(&iommu->list, &amd_iommu_list)) {
			/*首个iommu设备*/
			amd_iommu_efr = tmp;
			amd_iommu_efr2 = tmp2;
			continue;
		}

		if (amd_iommu_efr == tmp &&
		    amd_iommu_efr2 == tmp2)
			/*此设备的efr,efr2与首个iommu设备的一致*/
			continue;

		/*存在iommu设备efr,efr2不一致问题，报错*/
		pr_err(FW_BUG
		       "Found inconsistent EFR/EFR2 %#llx,%#llx (global %#llx,%#llx) on iommu%d (%04x:%02x:%02x.%01x).\n",
		       tmp, tmp2, amd_iommu_efr, amd_iommu_efr2,
		       iommu->index, iommu->pci_seg->id,
		       PCI_BUS_NUM(iommu->devid), PCI_SLOT(iommu->devid),
		       PCI_FUNC(iommu->devid));

		/*使用最小集合*/
		amd_iommu_efr &= tmp;
		amd_iommu_efr2 &= tmp2;
	}

	pr_info("Using global IVHD EFR:%#llx, EFR2:%#llx\n", amd_iommu_efr, amd_iommu_efr2);
}

/*
 * For IVHD type 0x11/0x40, EFR is also available via IVHD.
 * Default to IVHD EFR since it is available sooner
 * (i.e. before PCI init).
 */
static void __init early_iommu_features_init(struct amd_iommu *iommu,
					     struct ivhd_header *h)
{
	if (amd_iommu_ivinfo & IOMMU_IVINFO_EFRSUP) {
		iommu->features = h->efr_reg;
		iommu->features2 = h->efr_reg2;
	}
	if (amd_iommu_ivinfo & IOMMU_IVINFO_DMA_REMAP)
		amdr_ivrs_remap_support = true;
}

/* Access to l1 and l2 indexed register spaces */

static u32 iommu_read_l1(struct amd_iommu *iommu, u16 l1, u8 address)
{
	u32 val;

	pci_write_config_dword(iommu->dev, 0xf8, (address | l1 << 16));
	pci_read_config_dword(iommu->dev, 0xfc, &val);
	return val;
}

static void iommu_write_l1(struct amd_iommu *iommu, u16 l1, u8 address, u32 val)
{
	pci_write_config_dword(iommu->dev, 0xf8, (address | l1 << 16 | 1 << 31));
	pci_write_config_dword(iommu->dev, 0xfc, val);
	pci_write_config_dword(iommu->dev, 0xf8, (address | l1 << 16));
}

static u32 iommu_read_l2(struct amd_iommu *iommu, u8 address)
{
	u32 val;

	pci_write_config_dword(iommu->dev, 0xf0, address);
	pci_read_config_dword(iommu->dev, 0xf4, &val);
	return val;
}

static void iommu_write_l2(struct amd_iommu *iommu, u8 address, u32 val)
{
	pci_write_config_dword(iommu->dev, 0xf0, (address | 1 << 8));
	pci_write_config_dword(iommu->dev, 0xf4, val);
}

/****************************************************************************
 *
 * AMD IOMMU MMIO register space handling functions
 *
 * These functions are used to program the IOMMU device registers in
 * MMIO space required for that driver.
 *
 ****************************************************************************/

/*
 * This function set the exclusion range in the IOMMU. DMA accesses to the
 * exclusion range are passed through untranslated
 */
static void iommu_set_exclusion_range(struct amd_iommu *iommu)
{
	u64 start = iommu->exclusion_start & PAGE_MASK;
	u64 limit = (start + iommu->exclusion_length - 1) & PAGE_MASK;
	u64 entry;

	if (!iommu->exclusion_start)
		return;

	entry = start | MMIO_EXCL_ENABLE_MASK;
	memcpy_toio(iommu->mmio_base + MMIO_EXCL_BASE_OFFSET,
			&entry, sizeof(entry));

	entry = limit;
	memcpy_toio(iommu->mmio_base + MMIO_EXCL_LIMIT_OFFSET,
			&entry, sizeof(entry));
}

static void iommu_set_cwwb_range(struct amd_iommu *iommu)
{
	u64 start = iommu_virt_to_phys((void *)iommu->cmd_sem);
	u64 entry = start & PM_ADDR_MASK;

	if (!check_feature(FEATURE_SNP))
		return;

	/* Note:
	 * Re-purpose Exclusion base/limit registers for Completion wait
	 * write-back base/limit.
	 */
	memcpy_toio(iommu->mmio_base + MMIO_EXCL_BASE_OFFSET,
		    &entry, sizeof(entry));

	/* Note:
	 * Default to 4 Kbytes, which can be specified by setting base
	 * address equal to the limit address.
	 */
	memcpy_toio(iommu->mmio_base + MMIO_EXCL_LIMIT_OFFSET,
		    &entry, sizeof(entry));
}

/* Programs the physical address of the device table into the IOMMU hardware */
static void iommu_set_device_table(struct amd_iommu *iommu)
{
	u64 entry;
	u32 dev_table_size = iommu->pci_seg->dev_table_size;
	void *dev_table = (void *)get_dev_table(iommu);

	BUG_ON(iommu->mmio_base == NULL);

	entry = iommu_virt_to_phys(dev_table);
	entry |= (dev_table_size >> 12) - 1;
	memcpy_toio(iommu->mmio_base + MMIO_DEV_TABLE_OFFSET,
			&entry, sizeof(entry));
}

static void iommu_feature_set(struct amd_iommu *iommu, u64 val, u64 mask, u8 shift)
{
	u64 ctrl;

	ctrl = readq(iommu->mmio_base +  MMIO_CONTROL_OFFSET);
	mask <<= shift;
	ctrl &= ~mask;
	ctrl |= (val << shift) & mask;
	writeq(ctrl, iommu->mmio_base +  MMIO_CONTROL_OFFSET);
}

/* Generic functions to enable/disable certain features of the IOMMU. */
void iommu_feature_enable(struct amd_iommu *iommu, u8 bit)
{
	iommu_feature_set(iommu, 1ULL, 1ULL, bit);
}

static void iommu_feature_disable(struct amd_iommu *iommu, u8 bit)
{
	iommu_feature_set(iommu, 0ULL, 1ULL, bit);
}

/* Function to enable the hardware */
static void iommu_enable(struct amd_iommu *iommu)
{
	iommu_feature_enable(iommu, CONTROL_IOMMU_EN);
}

static void iommu_disable(struct amd_iommu *iommu)
{
	if (!iommu->mmio_base)
		return;

	/* Disable command buffer */
	iommu_feature_disable(iommu, CONTROL_CMDBUF_EN);

	/* Disable event logging and event interrupts */
	iommu_feature_disable(iommu, CONTROL_EVT_INT_EN);
	iommu_feature_disable(iommu, CONTROL_EVT_LOG_EN);

	/* Disable IOMMU GA_LOG */
	iommu_feature_disable(iommu, CONTROL_GALOG_EN);
	iommu_feature_disable(iommu, CONTROL_GAINT_EN);

	/* Disable IOMMU PPR logging */
	iommu_feature_disable(iommu, CONTROL_PPRLOG_EN);
	iommu_feature_disable(iommu, CONTROL_PPRINT_EN);

	/* Disable IOMMU hardware itself */
	iommu_feature_disable(iommu, CONTROL_IOMMU_EN);

	/* Clear IRTE cache disabling bit */
	iommu_feature_disable(iommu, CONTROL_IRTCACHEDIS);
}

/*
 * mapping and unmapping functions for the IOMMU MMIO space. Each AMD IOMMU in
 * the system has one.
 */
static u8 __iomem * __init iommu_map_mmio_space(u64 address, u64 end)
{
	if (!request_mem_region(address, end, "amd_iommu")) {
		pr_err("Can not reserve memory region %llx-%llx for mmio\n",
			address, end);
		pr_err("This is a BIOS bug. Please contact your hardware vendor\n");
		return NULL;
	}

	return (u8 __iomem *)ioremap(address, end);
}

static void __init iommu_unmap_mmio_space(struct amd_iommu *iommu)
{
	if (iommu->mmio_base)
		iounmap(iommu->mmio_base);
	release_mem_region(iommu->mmio_phys, iommu->mmio_phys_end);
}

static inline u32 get_ivhd_header_size(struct ivhd_header *h)
{
	u32 size = 0;

	switch (h->type) {
	case 0x10:
		size = 24;
		break;
	case 0x11:
	case 0x40:
		size = 40;
		break;
	}
	return size;
}

/****************************************************************************
 *
 * The functions below belong to the first pass of AMD IOMMU ACPI table
 * parsing. In this pass we try to find out the highest device id this
 * code has to handle. Upon this information the size of the shared data
 * structures is determined later.
 *
 ****************************************************************************/

/*
 * This function calculates the length of a given IVHD entry
 */
static inline int ivhd_entry_length(u8 *ivhd)
{
	u32 type = ((struct ivhd_entry *)ivhd)->type;

	if (type < 0x80) {
		return 0x04 << (*ivhd >> 6);
	} else if (type == IVHD_DEV_ACPI_HID) {
		/* For ACPI_HID, offset 21 is uid len */
		return *((u8 *)ivhd + 21) + 22;
	}
	return 0;
}

/*
 * After reading the highest device id from the IOMMU PCI capability header
 * this function looks if there is a higher device id defined in the ACPI table
 */
static int __init find_last_devid_from_ivhd(struct ivhd_header *h)
{
	u8 *p = (void *)h, *end = (void *)h;
	struct ivhd_entry *dev;
	int last_devid = -EINVAL;

	u32 ivhd_size = get_ivhd_header_size(h);

	if (!ivhd_size) {
		pr_err("Unsupported IVHD type %#x\n", h->type);
		return -EINVAL;
	}

	p += ivhd_size;/*移动到header结尾*/
	end += h->length;/*移动到负载结尾*/

	while (p < end) {
		dev = (struct ivhd_entry *)p;
		switch (dev->type) {
		case IVHD_DEV_ALL:
			/* Use maximum BDF value for DEV_ALL */
			return 0xffff;
		case IVHD_DEV_SELECT:
		case IVHD_DEV_RANGE_END:
		case IVHD_DEV_ALIAS:
		case IVHD_DEV_EXT_SELECT:
			/* all the above subfield types refer to device ids */
			if (dev->devid > last_devid)
				last_devid = dev->devid;/*取最大的devid*/
			break;
		default:
			break;
		}
		p += ivhd_entry_length(p);
	}

	WARN_ON(p != end);

	return last_devid;
}

static int __init check_ivrs_checksum(struct acpi_table_header *table)
{
	int i;
	u8 checksum = 0, *p = (u8 *)table;

	for (i = 0; i < table->length; ++i)
		checksum += p[i];
	if (checksum != 0) {
		/* ACPI table corrupt */
		pr_err(FW_BUG "IVRS invalid checksum\n");
		return -ENODEV;
	}

	return 0;
}

/*
 * Iterate over all IVHD entries in the ACPI table and find the highest device
 * id which we need to handle. This is the first of three functions which parse
 * the ACPI table. So we check the checksum here.
 */
static int __init find_last_devid_acpi(struct acpi_table_header *table, u16 pci_seg)
{
	u8 *p = (u8 *)table/*起始位置*/, *end = (u8 *)table;
	struct ivhd_header *h;
	int last_devid, last_bdf = 0;

	p += IVRS_HEADER_LENGTH;

	end += table->length;/*结束位置*/
	while (p < end) {
		/*自p到end遍历table*/
		h = (struct ivhd_header *)p;
		if (h->pci_seg == pci_seg &&
		    h->type == amd_iommu_target_ivhd_type) {
			/*只关注pci_seg对应的segment且type必须为amd_iommu_target_ivhd_type*/
			last_devid = find_last_devid_from_ivhd(h);

			if (last_devid < 0)
				return -EINVAL;
			if (last_devid > last_bdf)
				last_bdf = last_devid;/*取最大的bdf*/
		}
		p += h->length;
	}
	WARN_ON(p != end);

	return last_bdf;
}

/****************************************************************************
 *
 * The following functions belong to the code path which parses the ACPI table
 * the second time. In this ACPI parsing iteration we allocate IOMMU specific
 * data structures, initialize the per PCI segment device/alias/rlookup table
 * and also basically initialize the hardware.
 *
 ****************************************************************************/

/* Allocate per PCI segment device table */
static inline int __init alloc_dev_table(struct amd_iommu_pci_seg *pci_seg)
{
	/*申请足量内存页，存入dev_table_entry数组*/
	pci_seg->dev_table = iommu_alloc_pages_sz(GFP_KERNEL | GFP_DMA32,
						  pci_seg->dev_table_size);
	if (!pci_seg->dev_table)
		return -ENOMEM;

	return 0;
}

static inline void free_dev_table(struct amd_iommu_pci_seg *pci_seg)
{
	iommu_free_pages(pci_seg->dev_table);
	pci_seg->dev_table = NULL;
}

/* Allocate per PCI segment IOMMU rlookup table. */
static inline int __init alloc_rlookup_table(struct amd_iommu_pci_seg *pci_seg)
{
	pci_seg->rlookup_table = kvcalloc(pci_seg->last_bdf + 1,
					  sizeof(*pci_seg->rlookup_table),
					  GFP_KERNEL);
	if (pci_seg->rlookup_table == NULL)
		return -ENOMEM;

	return 0;
}

static inline void free_rlookup_table(struct amd_iommu_pci_seg *pci_seg)
{
	kvfree(pci_seg->rlookup_table);
	pci_seg->rlookup_table = NULL;
}

static inline int __init alloc_irq_lookup_table(struct amd_iommu_pci_seg *pci_seg)
{
	pci_seg->irq_lookup_table = kvcalloc(pci_seg->last_bdf + 1,
					     sizeof(*pci_seg->irq_lookup_table),
					     GFP_KERNEL);
	if (pci_seg->irq_lookup_table == NULL)
		return -ENOMEM;

	return 0;
}

static inline void free_irq_lookup_table(struct amd_iommu_pci_seg *pci_seg)
{
	kvfree(pci_seg->irq_lookup_table);
	pci_seg->irq_lookup_table = NULL;
}

static int __init alloc_alias_table(struct amd_iommu_pci_seg *pci_seg)
{
	int i;

	pci_seg->alias_table = kvmalloc_array(pci_seg->last_bdf + 1,
					      sizeof(*pci_seg->alias_table),
					      GFP_KERNEL);
	if (!pci_seg->alias_table)
		return -ENOMEM;

	/*
	 * let all alias entries point to itself
	 */
	for (i = 0; i <= pci_seg->last_bdf; ++i)
		pci_seg->alias_table[i] = i;

	return 0;
}

static void __init free_alias_table(struct amd_iommu_pci_seg *pci_seg)
{
	kvfree(pci_seg->alias_table);
	pci_seg->alias_table = NULL;
}

/*
 * Allocates the command buffer. This buffer is per AMD IOMMU. We can
 * write commands to that buffer later and the IOMMU will execute them
 * asynchronously
 */
static int __init alloc_command_buffer(struct amd_iommu *iommu)
{
	/*申请command buffer*/
	iommu->cmd_buf = iommu_alloc_pages_sz(GFP_KERNEL, CMD_BUFFER_SIZE);

	return iommu->cmd_buf ? 0 : -ENOMEM;
}

/*
 * Interrupt handler has processed all pending events and adjusted head
 * and tail pointer. Reset overflow mask and restart logging again.
 */
void amd_iommu_restart_log(struct amd_iommu *iommu, const char *evt_type,
			   u8 cntrl_intr, u8 cntrl_log,
			   u32 status_run_mask, u32 status_overflow_mask)
{
	u32 status;

	status = readl(iommu->mmio_base + MMIO_STATUS_OFFSET);
	if (status & status_run_mask)
		return;

	pr_info_ratelimited("IOMMU %s log restarting\n", evt_type);

	iommu_feature_disable(iommu, cntrl_log);
	iommu_feature_disable(iommu, cntrl_intr);

	writel(status_overflow_mask, iommu->mmio_base + MMIO_STATUS_OFFSET);

	iommu_feature_enable(iommu, cntrl_intr);
	iommu_feature_enable(iommu, cntrl_log);
}

/*
 * This function restarts event logging in case the IOMMU experienced
 * an event log buffer overflow.
 */
void amd_iommu_restart_event_logging(struct amd_iommu *iommu)
{
	amd_iommu_restart_log(iommu, "Event", CONTROL_EVT_INT_EN,
			      CONTROL_EVT_LOG_EN, MMIO_STATUS_EVT_RUN_MASK,
			      MMIO_STATUS_EVT_OVERFLOW_MASK);
}

/*
 * This function restarts event logging in case the IOMMU experienced
 * GA log overflow.
 */
void amd_iommu_restart_ga_log(struct amd_iommu *iommu)
{
	amd_iommu_restart_log(iommu, "GA", CONTROL_GAINT_EN,
			      CONTROL_GALOG_EN, MMIO_STATUS_GALOG_RUN_MASK,
			      MMIO_STATUS_GALOG_OVERFLOW_MASK);
}

/*
 * This function resets the command buffer if the IOMMU stopped fetching
 * commands from it.
 */
static void amd_iommu_reset_cmd_buffer(struct amd_iommu *iommu)
{
	iommu_feature_disable(iommu, CONTROL_CMDBUF_EN);

	writel(0x00, iommu->mmio_base + MMIO_CMD_HEAD_OFFSET);
	writel(0x00, iommu->mmio_base + MMIO_CMD_TAIL_OFFSET);
	iommu->cmd_buf_head = 0;
	iommu->cmd_buf_tail = 0;

	iommu_feature_enable(iommu, CONTROL_CMDBUF_EN);
}

/*
 * This function writes the command buffer address to the hardware and
 * enables it.
 */
static void iommu_enable_command_buffer(struct amd_iommu *iommu)
{
	u64 entry;

	BUG_ON(iommu->cmd_buf == NULL);

	entry = iommu_virt_to_phys(iommu->cmd_buf);
	entry |= MMIO_CMD_SIZE_512;

	memcpy_toio(iommu->mmio_base + MMIO_CMD_BUF_OFFSET,
		    &entry, sizeof(entry));

	amd_iommu_reset_cmd_buffer(iommu);
}

/*
 * This function disables the command buffer
 */
static void iommu_disable_command_buffer(struct amd_iommu *iommu)
{
	iommu_feature_disable(iommu, CONTROL_CMDBUF_EN);
}

static void __init free_command_buffer(struct amd_iommu *iommu)
{
	iommu_free_pages(iommu->cmd_buf);
}

void *__init iommu_alloc_4k_pages(struct amd_iommu *iommu, gfp_t gfp,
				  size_t size)
{
	void *buf;

	size = PAGE_ALIGN(size);
	/*申请物理页*/
	buf = iommu_alloc_pages_sz(gfp, size);
	if (!buf)
		return NULL;
	if (check_feature(FEATURE_SNP) &&
	    set_memory_4k((unsigned long)buf, size / PAGE_SIZE)) {
		iommu_free_pages(buf);
		return NULL;
	}

	return buf;
}

/* allocates the memory where the IOMMU will log its events to */
static int __init alloc_event_buffer(struct amd_iommu *iommu)
{
	/*申请event buffer*/
	iommu->evt_buf = iommu_alloc_4k_pages(iommu, GFP_KERNEL,
					      EVT_BUFFER_SIZE);

	return iommu->evt_buf ? 0 : -ENOMEM;
}

static void iommu_enable_event_buffer(struct amd_iommu *iommu)
{
	u64 entry;

	BUG_ON(iommu->evt_buf == NULL);

	entry = iommu_virt_to_phys(iommu->evt_buf) | EVT_LEN_MASK;

	memcpy_toio(iommu->mmio_base + MMIO_EVT_BUF_OFFSET,
		    &entry, sizeof(entry));

	/* set head and tail to zero manually */
	writel(0x00, iommu->mmio_base + MMIO_EVT_HEAD_OFFSET);
	writel(0x00, iommu->mmio_base + MMIO_EVT_TAIL_OFFSET);

	iommu_feature_enable(iommu, CONTROL_EVT_LOG_EN);
}

/*
 * This function disables the event log buffer
 */
static void iommu_disable_event_buffer(struct amd_iommu *iommu)
{
	iommu_feature_disable(iommu, CONTROL_EVT_LOG_EN);
}

static void __init free_event_buffer(struct amd_iommu *iommu)
{
	iommu_free_pages(iommu->evt_buf);
}

static void free_ga_log(struct amd_iommu *iommu)
{
#ifdef CONFIG_IRQ_REMAP
	iommu_free_pages(iommu->ga_log);
	iommu_free_pages(iommu->ga_log_tail);
#endif
}

#ifdef CONFIG_IRQ_REMAP
static int iommu_ga_log_enable(struct amd_iommu *iommu)
{
	u32 status, i;
	u64 entry;

	if (!iommu->ga_log)
		return -EINVAL;

	entry = iommu_virt_to_phys(iommu->ga_log) | GA_LOG_SIZE_512;
	memcpy_toio(iommu->mmio_base + MMIO_GA_LOG_BASE_OFFSET,
		    &entry, sizeof(entry));
	entry = (iommu_virt_to_phys(iommu->ga_log_tail) &
		 (BIT_ULL(52)-1)) & ~7ULL;
	memcpy_toio(iommu->mmio_base + MMIO_GA_LOG_TAIL_OFFSET,
		    &entry, sizeof(entry));
	writel(0x00, iommu->mmio_base + MMIO_GA_HEAD_OFFSET);
	writel(0x00, iommu->mmio_base + MMIO_GA_TAIL_OFFSET);


	iommu_feature_enable(iommu, CONTROL_GAINT_EN);
	iommu_feature_enable(iommu, CONTROL_GALOG_EN);

	for (i = 0; i < MMIO_STATUS_TIMEOUT; ++i) {
		status = readl(iommu->mmio_base + MMIO_STATUS_OFFSET);
		if (status & (MMIO_STATUS_GALOG_RUN_MASK))
			break;
		udelay(10);
	}

	if (WARN_ON(i >= MMIO_STATUS_TIMEOUT))
		return -EINVAL;

	return 0;
}

static int iommu_init_ga_log(struct amd_iommu *iommu)
{
	if (!AMD_IOMMU_GUEST_IR_VAPIC(amd_iommu_guest_ir))
		return 0;

	iommu->ga_log = iommu_alloc_pages_sz(GFP_KERNEL, GA_LOG_SIZE);
	if (!iommu->ga_log)
		goto err_out;

	iommu->ga_log_tail = iommu_alloc_pages_sz(GFP_KERNEL, 8);
	if (!iommu->ga_log_tail)
		goto err_out;

	return 0;
err_out:
	free_ga_log(iommu);
	return -EINVAL;
}
#endif /* CONFIG_IRQ_REMAP */

static int __init alloc_cwwb_sem(struct amd_iommu *iommu)
{
	iommu->cmd_sem = iommu_alloc_4k_pages(iommu, GFP_KERNEL, 1/*需一个物理页*/);

	return iommu->cmd_sem ? 0 : -ENOMEM;
}

static void __init free_cwwb_sem(struct amd_iommu *iommu)
{
	if (iommu->cmd_sem)
		iommu_free_pages((void *)iommu->cmd_sem);
}

static void iommu_enable_xt(struct amd_iommu *iommu)
{
#ifdef CONFIG_IRQ_REMAP
	/*
	 * XT mode (32-bit APIC destination ID) requires
	 * GA mode (128-bit IRTE support) as a prerequisite.
	 */
	if (AMD_IOMMU_GUEST_IR_GA(amd_iommu_guest_ir) &&
	    amd_iommu_xt_mode == IRQ_REMAP_X2APIC_MODE)
		iommu_feature_enable(iommu, CONTROL_XT_EN);
#endif /* CONFIG_IRQ_REMAP */
}

static void iommu_enable_gt(struct amd_iommu *iommu)
{
	if (!check_feature(FEATURE_GT))
		return;

	iommu_feature_enable(iommu, CONTROL_GT_EN);
}

/* sets a specific bit in the device table entry. */
static void set_dte_bit(struct dev_table_entry *dte, u8 bit)
{
	int i = (bit >> 6) & 0x03;
	int _bit = bit & 0x3f;

	dte->data[i] |= (1UL << _bit);
}

static bool __copy_device_table(struct amd_iommu *iommu)
{
	u64 int_ctl, int_tab_len, entry = 0;
	struct amd_iommu_pci_seg *pci_seg = iommu->pci_seg;
	struct dev_table_entry *old_devtb = NULL;
	u32 lo, hi, devid, old_devtb_size;
	phys_addr_t old_devtb_phys;
	u16 dom_id, dte_v, irq_v;
	u64 tmp;

	/* Each IOMMU use separate device table with the same size */
	lo = readl(iommu->mmio_base + MMIO_DEV_TABLE_OFFSET);
	hi = readl(iommu->mmio_base + MMIO_DEV_TABLE_OFFSET + 4);
	entry = (((u64) hi) << 32) + lo;

	old_devtb_size = ((entry & ~PAGE_MASK) + 1) << 12;
	if (old_devtb_size != pci_seg->dev_table_size) {
		pr_err("The device table size of IOMMU:%d is not expected!\n",
			iommu->index);
		return false;
	}

	/*
	 * When SME is enabled in the first kernel, the entry includes the
	 * memory encryption mask(sme_me_mask), we must remove the memory
	 * encryption mask to obtain the true physical address in kdump kernel.
	 */
	old_devtb_phys = __sme_clr(entry) & PAGE_MASK;

	if (old_devtb_phys >= 0x100000000ULL) {
		pr_err("The address of old device table is above 4G, not trustworthy!\n");
		return false;
	}
	old_devtb = (cc_platform_has(CC_ATTR_HOST_MEM_ENCRYPT) && is_kdump_kernel())
		    ? (__force void *)ioremap_encrypted(old_devtb_phys,
							pci_seg->dev_table_size)
		    : memremap(old_devtb_phys, pci_seg->dev_table_size, MEMREMAP_WB);

	if (!old_devtb)
		return false;

	pci_seg->old_dev_tbl_cpy = iommu_alloc_pages_sz(
		GFP_KERNEL | GFP_DMA32, pci_seg->dev_table_size);
	if (pci_seg->old_dev_tbl_cpy == NULL) {
		pr_err("Failed to allocate memory for copying old device table!\n");
		memunmap(old_devtb);
		return false;
	}

	for (devid = 0; devid <= pci_seg->last_bdf; ++devid) {
		pci_seg->old_dev_tbl_cpy[devid] = old_devtb[devid];
		dom_id = old_devtb[devid].data[1] & DEV_DOMID_MASK;
		dte_v = old_devtb[devid].data[0] & DTE_FLAG_V;

		if (dte_v && dom_id) {
			pci_seg->old_dev_tbl_cpy[devid].data[0] = old_devtb[devid].data[0];
			pci_seg->old_dev_tbl_cpy[devid].data[1] = old_devtb[devid].data[1];
			/* Reserve the Domain IDs used by previous kernel */
			if (ida_alloc_range(&pdom_ids, dom_id, dom_id, GFP_ATOMIC) != dom_id) {
				pr_err("Failed to reserve domain ID 0x%x\n", dom_id);
				memunmap(old_devtb);
				return false;
			}
			/* If gcr3 table existed, mask it out */
			if (old_devtb[devid].data[0] & DTE_FLAG_GV) {
				tmp = (DTE_GCR3_30_15 | DTE_GCR3_51_31);
				pci_seg->old_dev_tbl_cpy[devid].data[1] &= ~tmp;
				tmp = (DTE_GCR3_14_12 | DTE_FLAG_GV);
				pci_seg->old_dev_tbl_cpy[devid].data[0] &= ~tmp;
			}
		}

		irq_v = old_devtb[devid].data[2] & DTE_IRQ_REMAP_ENABLE;
		int_ctl = old_devtb[devid].data[2] & DTE_IRQ_REMAP_INTCTL_MASK;
		int_tab_len = old_devtb[devid].data[2] & DTE_INTTABLEN_MASK;
		if (irq_v && (int_ctl || int_tab_len)) {
			if ((int_ctl != DTE_IRQ_REMAP_INTCTL) ||
			    (int_tab_len != DTE_INTTABLEN_512 &&
			     int_tab_len != DTE_INTTABLEN_2K)) {
				pr_err("Wrong old irq remapping flag: %#x\n", devid);
				memunmap(old_devtb);
				return false;
			}

			pci_seg->old_dev_tbl_cpy[devid].data[2] = old_devtb[devid].data[2];
		}
	}
	memunmap(old_devtb);

	return true;
}

static bool copy_device_table(void)
{
	struct amd_iommu *iommu;
	struct amd_iommu_pci_seg *pci_seg;

	if (!amd_iommu_pre_enabled)
		return false;

	pr_warn("Translation is already enabled - trying to copy translation structures\n");

	/*
	 * All IOMMUs within PCI segment shares common device table.
	 * Hence copy device table only once per PCI segment.
	 */
	for_each_pci_segment(pci_seg) {
		for_each_iommu(iommu) {
			if (pci_seg->id != iommu->pci_seg->id)
				continue;
			if (!__copy_device_table(iommu))
				return false;
			break;
		}
	}

	return true;
}

struct dev_table_entry *amd_iommu_get_ivhd_dte_flags(u16 segid, u16 devid)
{
	struct ivhd_dte_flags *e;
	unsigned int best_len = UINT_MAX;
	struct dev_table_entry *dte = NULL;

	for_each_ivhd_dte_flags(e) {
		/*
		 * Need to go through the whole list to find the smallest range,
		 * which contains the devid.
		 */
		if ((e->segid == segid) &&
		    (e->devid_first <= devid) && (devid <= e->devid_last)) {
			unsigned int len = e->devid_last - e->devid_first;

			if (len < best_len) {
				dte = &(e->dte);
				best_len = len;
			}
		}
	}
	return dte;
}

static bool search_ivhd_dte_flags(u16 segid, u16 first, u16 last)
{
	struct ivhd_dte_flags *e;

	for_each_ivhd_dte_flags(e) {
		if ((e->segid == segid) &&
		    (e->devid_first == first) &&
		    (e->devid_last == last))
			return true;
	}
	return false;
}

/*
 * This function takes the device specific flags read from the ACPI
 * table and sets up the device table entry with that information
 */
static void __init
set_dev_entry_from_acpi_range(struct amd_iommu *iommu, u16 first, u16 last,
			      u32 flags, u32 ext_flags)
{
	int i;
	struct dev_table_entry dte = {};

	/* Parse IVHD DTE setting flags and store information */
	if (flags) {
		struct ivhd_dte_flags *d;

		if (search_ivhd_dte_flags(iommu->pci_seg->id, first, last))
			return;

		d = kzalloc(sizeof(struct ivhd_dte_flags), GFP_KERNEL);
		if (!d)
			return;

		pr_debug("%s: devid range %#x:%#x\n", __func__, first, last);

		if (flags & ACPI_DEVFLAG_INITPASS)
			set_dte_bit(&dte, DEV_ENTRY_INIT_PASS);
		if (flags & ACPI_DEVFLAG_EXTINT)
			set_dte_bit(&dte, DEV_ENTRY_EINT_PASS);
		if (flags & ACPI_DEVFLAG_NMI)
			set_dte_bit(&dte, DEV_ENTRY_NMI_PASS);
		if (flags & ACPI_DEVFLAG_SYSMGT1)
			set_dte_bit(&dte, DEV_ENTRY_SYSMGT1);
		if (flags & ACPI_DEVFLAG_SYSMGT2)
			set_dte_bit(&dte, DEV_ENTRY_SYSMGT2);
		if (flags & ACPI_DEVFLAG_LINT0)
			set_dte_bit(&dte, DEV_ENTRY_LINT0_PASS);
		if (flags & ACPI_DEVFLAG_LINT1)
			set_dte_bit(&dte, DEV_ENTRY_LINT1_PASS);

		/* Apply erratum 63, which needs info in initial_dte */
		if (FIELD_GET(DTE_DATA1_SYSMGT_MASK, dte.data[1]) == 0x1)
			dte.data[0] |= DTE_FLAG_IW;

		memcpy(&d->dte, &dte, sizeof(dte));
		d->segid = iommu->pci_seg->id;
		d->devid_first = first;
		d->devid_last = last;
		list_add_tail(&d->list, &amd_ivhd_dev_flags_list);
	}

	for (i = first; i <= last; i++)  {
		if (flags) {
			struct dev_table_entry *dev_table = get_dev_table(iommu);

			memcpy(&dev_table[i], &dte, sizeof(dte));
		}
		amd_iommu_set_rlookup_table(iommu, i);
	}
}

static void __init set_dev_entry_from_acpi(struct amd_iommu *iommu,
					   u16 devid, u32 flags, u32 ext_flags)
{
	set_dev_entry_from_acpi_range(iommu, devid, devid, flags, ext_flags);
}

int __init add_special_device(u8 type, u8 id, u32 *devid, bool cmd_line)
{
	struct devid_map *entry;
	struct list_head *list;

	if (type == IVHD_SPECIAL_IOAPIC)
		list = &ioapic_map;
	else if (type == IVHD_SPECIAL_HPET)
		list = &hpet_map;
	else
		return -EINVAL;

	list_for_each_entry(entry, list, list) {
		if (!(entry->id == id && entry->cmd_line))
			continue;

		pr_info("Command-line override present for %s id %d - ignoring\n",
			type == IVHD_SPECIAL_IOAPIC ? "IOAPIC" : "HPET", id);

		*devid = entry->devid;

		return 0;
	}

	entry = kzalloc(sizeof(*entry), GFP_KERNEL);
	if (!entry)
		return -ENOMEM;

	entry->id	= id;
	entry->devid	= *devid;
	entry->cmd_line	= cmd_line;

	list_add_tail(&entry->list, list);

	return 0;
}

static int __init add_acpi_hid_device(u8 *hid, u8 *uid, u32 *devid,
				      bool cmd_line)
{
	struct acpihid_map_entry *entry;
	struct list_head *list = &acpihid_map;

	list_for_each_entry(entry, list, list) {
		if (strcmp(entry->hid, hid) ||
		    (*uid && *entry->uid && strcmp(entry->uid, uid)) ||
		    !entry->cmd_line)
			continue;

		pr_info("Command-line override for hid:%s uid:%s\n",
			hid, uid);
		*devid = entry->devid;
		return 0;
	}

	entry = kzalloc(sizeof(*entry), GFP_KERNEL);
	if (!entry)
		return -ENOMEM;

	memcpy(entry->uid, uid, strlen(uid));
	memcpy(entry->hid, hid, strlen(hid));
	entry->devid = *devid;
	entry->cmd_line	= cmd_line;
	entry->root_devid = (entry->devid & (~0x7));

	pr_info("%s, add hid:%s, uid:%s, rdevid:%#x\n",
		entry->cmd_line ? "cmd" : "ivrs",
		entry->hid, entry->uid, entry->root_devid);

	list_add_tail(&entry->list, list);
	return 0;
}

static int __init add_early_maps(void)
{
	int i, ret;

	for (i = 0; i < early_ioapic_map_size; ++i) {
		ret = add_special_device(IVHD_SPECIAL_IOAPIC,
					 early_ioapic_map[i].id,
					 &early_ioapic_map[i].devid,
					 early_ioapic_map[i].cmd_line);
		if (ret)
			return ret;
	}

	for (i = 0; i < early_hpet_map_size; ++i) {
		ret = add_special_device(IVHD_SPECIAL_HPET,
					 early_hpet_map[i].id,
					 &early_hpet_map[i].devid,
					 early_hpet_map[i].cmd_line);
		if (ret)
			return ret;
	}

	for (i = 0; i < early_acpihid_map_size; ++i) {
		ret = add_acpi_hid_device(early_acpihid_map[i].hid,
					  early_acpihid_map[i].uid,
					  &early_acpihid_map[i].devid,
					  early_acpihid_map[i].cmd_line);
		if (ret)
			return ret;
	}

	return 0;
}

/*
 * Takes a pointer to an AMD IOMMU entry in the ACPI table and
 * initializes the hardware and our data structures with it.
 */
static int __init init_iommu_from_acpi(struct amd_iommu *iommu,
					struct ivhd_header *h)
{
	u8 *p = (u8 *)h;
	u8 *end = p, flags = 0;
	u16 devid = 0, devid_start = 0, devid_to = 0, seg_id;
	u32 dev_i, ext_flags = 0;
	bool alias = false;
	struct ivhd_entry *e;
	struct amd_iommu_pci_seg *pci_seg = iommu->pci_seg;
	u32 ivhd_size;
	int ret;


	ret = add_early_maps();
	if (ret)
		return ret;

	amd_iommu_apply_ivrs_quirks();

	/*
	 * First save the recommended feature enable bits from ACPI
	 */
	iommu->acpi_flags = h->flags;

	/*
	 * Done. Now parse the device entries
	 */
	ivhd_size = get_ivhd_header_size(h);
	if (!ivhd_size) {
		pr_err("Unsupported IVHD type %#x\n", h->type);
		return -EINVAL;
	}

	p += ivhd_size;

	end += h->length;


	while (p < end) {
		e = (struct ivhd_entry *)p;
		seg_id = pci_seg->id;

		switch (e->type) {
		case IVHD_DEV_ALL:

			DUMP_printk("  DEV_ALL\t\t\tsetting: %#02x\n", e->flags);
			set_dev_entry_from_acpi_range(iommu, 0, pci_seg->last_bdf, e->flags, 0);
			break;
		case IVHD_DEV_SELECT:

			DUMP_printk("  DEV_SELECT\t\t\tdevid: %04x:%02x:%02x.%x flags: %#02x\n",
				    seg_id, PCI_BUS_NUM(e->devid),
				    PCI_SLOT(e->devid),
				    PCI_FUNC(e->devid),
				    e->flags);

			devid = e->devid;
			set_dev_entry_from_acpi(iommu, devid, e->flags, 0);
			break;
		case IVHD_DEV_SELECT_RANGE_START:

			DUMP_printk("  DEV_SELECT_RANGE_START\tdevid: %04x:%02x:%02x.%x flags: %#02x\n",
				    seg_id, PCI_BUS_NUM(e->devid),
				    PCI_SLOT(e->devid),
				    PCI_FUNC(e->devid),
				    e->flags);

			devid_start = e->devid;
			flags = e->flags;
			ext_flags = 0;
			alias = false;
			break;
		case IVHD_DEV_ALIAS:

			DUMP_printk("  DEV_ALIAS\t\t\tdevid: %04x:%02x:%02x.%x flags: %#02x devid_to: %02x:%02x.%x\n",
				    seg_id, PCI_BUS_NUM(e->devid),
				    PCI_SLOT(e->devid),
				    PCI_FUNC(e->devid),
				    e->flags,
				    PCI_BUS_NUM(e->ext >> 8),
				    PCI_SLOT(e->ext >> 8),
				    PCI_FUNC(e->ext >> 8));

			devid = e->devid;
			devid_to = e->ext >> 8;
			set_dev_entry_from_acpi(iommu, devid   , e->flags, 0);
			set_dev_entry_from_acpi(iommu, devid_to, e->flags, 0);
			pci_seg->alias_table[devid] = devid_to;
			break;
		case IVHD_DEV_ALIAS_RANGE:

			DUMP_printk("  DEV_ALIAS_RANGE\t\tdevid: %04x:%02x:%02x.%x flags: %#02x devid_to: %04x:%02x:%02x.%x\n",
				    seg_id, PCI_BUS_NUM(e->devid),
				    PCI_SLOT(e->devid),
				    PCI_FUNC(e->devid),
				    e->flags,
				    seg_id, PCI_BUS_NUM(e->ext >> 8),
				    PCI_SLOT(e->ext >> 8),
				    PCI_FUNC(e->ext >> 8));

			devid_start = e->devid;
			flags = e->flags;
			devid_to = e->ext >> 8;
			ext_flags = 0;
			alias = true;
			break;
		case IVHD_DEV_EXT_SELECT:

			DUMP_printk("  DEV_EXT_SELECT\t\tdevid: %04x:%02x:%02x.%x flags: %#02x ext: %08x\n",
				    seg_id, PCI_BUS_NUM(e->devid),
				    PCI_SLOT(e->devid),
				    PCI_FUNC(e->devid),
				    e->flags, e->ext);

			devid = e->devid;
			set_dev_entry_from_acpi(iommu, devid, e->flags,
						e->ext);
			break;
		case IVHD_DEV_EXT_SELECT_RANGE:

			DUMP_printk("  DEV_EXT_SELECT_RANGE\tdevid: %04x:%02x:%02x.%x flags: %#02x ext: %08x\n",
				    seg_id, PCI_BUS_NUM(e->devid),
				    PCI_SLOT(e->devid),
				    PCI_FUNC(e->devid),
				    e->flags, e->ext);

			devid_start = e->devid;
			flags = e->flags;
			ext_flags = e->ext;
			alias = false;
			break;
		case IVHD_DEV_RANGE_END:

			DUMP_printk("  DEV_RANGE_END\t\tdevid: %04x:%02x:%02x.%x\n",
				    seg_id, PCI_BUS_NUM(e->devid),
				    PCI_SLOT(e->devid),
				    PCI_FUNC(e->devid));

			devid = e->devid;
			for (dev_i = devid_start; dev_i <= devid; ++dev_i) {
				if (alias)
					pci_seg->alias_table[dev_i] = devid_to;
			}
			set_dev_entry_from_acpi_range(iommu, devid_start, devid, flags, ext_flags);
			set_dev_entry_from_acpi(iommu, devid_to, flags, ext_flags);
			break;
		case IVHD_DEV_SPECIAL: {
			u8 handle, type;
			const char *var;
			u32 devid;
			int ret;

			handle = e->ext & 0xff;
			devid = PCI_SEG_DEVID_TO_SBDF(seg_id, (e->ext >> 8));
			type   = (e->ext >> 24) & 0xff;

			if (type == IVHD_SPECIAL_IOAPIC)
				var = "IOAPIC";
			else if (type == IVHD_SPECIAL_HPET)
				var = "HPET";
			else
				var = "UNKNOWN";

			DUMP_printk("  DEV_SPECIAL(%s[%d])\t\tdevid: %04x:%02x:%02x.%x, flags: %#02x\n",
				    var, (int)handle,
				    seg_id, PCI_BUS_NUM(devid),
				    PCI_SLOT(devid),
				    PCI_FUNC(devid),
				    e->flags);

			ret = add_special_device(type, handle, &devid, false);
			if (ret)
				return ret;

			/*
			 * add_special_device might update the devid in case a
			 * command-line override is present. So call
			 * set_dev_entry_from_acpi after add_special_device.
			 */
			set_dev_entry_from_acpi(iommu, devid, e->flags, 0);

			break;
		}
		case IVHD_DEV_ACPI_HID: {
			u32 devid;
			u8 hid[ACPIHID_HID_LEN];
			u8 uid[ACPIHID_UID_LEN];
			int ret;

			if (h->type != 0x40) {
				pr_err(FW_BUG "Invalid IVHD device type %#x\n",
				       e->type);
				break;
			}

			BUILD_BUG_ON(sizeof(e->ext_hid) != ACPIHID_HID_LEN - 1);
			memcpy(hid, &e->ext_hid, ACPIHID_HID_LEN - 1);
			hid[ACPIHID_HID_LEN - 1] = '\0';

			if (!(*hid)) {
				pr_err(FW_BUG "Invalid HID.\n");
				break;
			}

			uid[0] = '\0';
			switch (e->uidf) {
			case UID_NOT_PRESENT:

				if (e->uidl != 0)
					pr_warn(FW_BUG "Invalid UID length.\n");

				break;
			case UID_IS_INTEGER:

				sprintf(uid, "%d", e->uid);

				break;
			case UID_IS_CHARACTER:

				memcpy(uid, &e->uid, e->uidl);
				uid[e->uidl] = '\0';

				break;
			default:
				break;
			}

			devid = PCI_SEG_DEVID_TO_SBDF(seg_id, e->devid);
			DUMP_printk("  DEV_ACPI_HID(%s[%s])\t\tdevid: %04x:%02x:%02x.%x, flags: %#02x\n",
				    hid, uid, seg_id,
				    PCI_BUS_NUM(devid),
				    PCI_SLOT(devid),
				    PCI_FUNC(devid),
				    e->flags);

			flags = e->flags;

			ret = add_acpi_hid_device(hid, uid, &devid, false);
			if (ret)
				return ret;

			/*
			 * add_special_device might update the devid in case a
			 * command-line override is present. So call
			 * set_dev_entry_from_acpi after add_special_device.
			 */
			set_dev_entry_from_acpi(iommu, devid, e->flags, 0);

			break;
		}
		default:
			break;
		}

		p += ivhd_entry_length(p);
	}

	return 0;
}

/* Allocate PCI segment data structure */
static struct amd_iommu_pci_seg *__init alloc_pci_segment(u16 id,
					  struct acpi_table_header *ivrs_base)
{
	struct amd_iommu_pci_seg *pci_seg;
	int last_bdf;

	/*
	 * First parse ACPI tables to find the largest Bus/Dev/Func we need to
	 * handle in this PCI segment. Upon this information the shared data
	 * structures for the PCI segments in the system will be allocated.
	 */
	last_bdf = find_last_devid_acpi(ivrs_base, id);
	if (last_bdf < 0)
		return NULL;

	pci_seg = kzalloc(sizeof(struct amd_iommu_pci_seg), GFP_KERNEL);
	if (pci_seg == NULL)
		return NULL;

	pci_seg->last_bdf = last_bdf;
	DUMP_printk("PCI segment : 0x%0x, last bdf : 0x%04x\n", id, last_bdf);
	pci_seg->dev_table_size =
		max(roundup_pow_of_two((last_bdf + 1) * DEV_TABLE_ENTRY_SIZE),
		    SZ_4K);

	pci_seg->id = id;
	init_llist_head(&pci_seg->dev_data_list);
	INIT_LIST_HEAD(&pci_seg->unity_map);
	list_add_tail(&pci_seg->list, &amd_iommu_pci_seg_list);/*串连pci segment*/

	if (alloc_dev_table(pci_seg))
		/*申请dev table*/
		return NULL;
	if (alloc_alias_table(pci_seg))
		return NULL;
	if (alloc_rlookup_table(pci_seg))
		return NULL;

	return pci_seg;
}

static struct amd_iommu_pci_seg *__init get_pci_segment(u16 id,
					struct acpi_table_header *ivrs_base)
{
	struct amd_iommu_pci_seg *pci_seg;

	for_each_pci_segment(pci_seg) {
		if (pci_seg->id == id)
			/*此segment id对应的PCI seg已存在，直接返回*/
			return pci_seg;
	}

	/*此segment id对应的PCI seg不存在，执行结构体申请，并填加至amd_iommu_pci_seg_list*/
	return alloc_pci_segment(id, ivrs_base);
}

static void __init free_pci_segments(void)
{
	struct amd_iommu_pci_seg *pci_seg, *next;

	for_each_pci_segment_safe(pci_seg, next) {
		list_del(&pci_seg->list);
		free_irq_lookup_table(pci_seg);
		free_rlookup_table(pci_seg);
		free_alias_table(pci_seg);
		free_dev_table(pci_seg);
		kfree(pci_seg);
	}
}

static void __init free_sysfs(struct amd_iommu *iommu)
{
	if (iommu->iommu.dev) {
		iommu_device_unregister(&iommu->iommu);
		iommu_device_sysfs_remove(&iommu->iommu);
	}
}

static void __init free_iommu_one(struct amd_iommu *iommu)
{
	free_sysfs(iommu);
	free_cwwb_sem(iommu);
	free_command_buffer(iommu);
	free_event_buffer(iommu);
	amd_iommu_free_ppr_log(iommu);
	free_ga_log(iommu);
	iommu_unmap_mmio_space(iommu);
	amd_iommu_iopf_uninit(iommu);
}

static void __init free_iommu_all(void)
{
	struct amd_iommu *iommu, *next;

	for_each_iommu_safe(iommu, next) {
		list_del(&iommu->list);
		free_iommu_one(iommu);
		kfree(iommu);
	}
}

/*
 * Family15h Model 10h-1fh erratum 746 (IOMMU Logging May Stall Translations)
 * Workaround:
 *     BIOS should disable L2B micellaneous clock gating by setting
 *     L2_L2B_CK_GATE_CONTROL[CKGateL2BMiscDisable](D0F2xF4_x90[2]) = 1b
 */
static void amd_iommu_erratum_746_workaround(struct amd_iommu *iommu)
{
	u32 value;

	if ((boot_cpu_data.x86 != 0x15) ||
	    (boot_cpu_data.x86_model < 0x10) ||
	    (boot_cpu_data.x86_model > 0x1f))
		return;

	pci_write_config_dword(iommu->dev, 0xf0, 0x90);
	pci_read_config_dword(iommu->dev, 0xf4, &value);

	if (value & BIT(2))
		return;

	/* Select NB indirect register 0x90 and enable writing */
	pci_write_config_dword(iommu->dev, 0xf0, 0x90 | (1 << 8));

	pci_write_config_dword(iommu->dev, 0xf4, value | 0x4);
	pci_info(iommu->dev, "Applying erratum 746 workaround\n");

	/* Clear the enable writing bit */
	pci_write_config_dword(iommu->dev, 0xf0, 0x90);
}

/*
 * Family15h Model 30h-3fh (IOMMU Mishandles ATS Write Permission)
 * Workaround:
 *     BIOS should enable ATS write permission check by setting
 *     L2_DEBUG_3[AtsIgnoreIWDis](D0F2xF4_x47[0]) = 1b
 */
static void amd_iommu_ats_write_check_workaround(struct amd_iommu *iommu)
{
	u32 value;

	if ((boot_cpu_data.x86 != 0x15) ||
	    (boot_cpu_data.x86_model < 0x30) ||
	    (boot_cpu_data.x86_model > 0x3f))
		return;

	/* Test L2_DEBUG_3[AtsIgnoreIWDis] == 1 */
	value = iommu_read_l2(iommu, 0x47);

	if (value & BIT(0))
		return;

	/* Set L2_DEBUG_3[AtsIgnoreIWDis] = 1 */
	iommu_write_l2(iommu, 0x47, value | BIT(0));

	pci_info(iommu->dev, "Applying ATS write check workaround\n");
}

/*
 * This function glues the initialization function for one IOMMU
 * together and also allocates the command buffer and programs the
 * hardware. It does NOT enable the IOMMU. This is done afterwards.
 */
static int __init init_iommu_one(struct amd_iommu *iommu, struct ivhd_header *h,
				 struct acpi_table_header *ivrs_base)
{
	struct amd_iommu_pci_seg *pci_seg;

	pci_seg = get_pci_segment(h->pci_seg, ivrs_base);
	if (pci_seg == NULL)
		return -ENOMEM;
	iommu->pci_seg = pci_seg;

	raw_spin_lock_init(&iommu->lock);
	atomic64_set(&iommu->cmd_sem_val, 0);

	/* Add IOMMU to internal data structures */
	list_add_tail(&iommu->list, &amd_iommu_list);/*记录此iommu设备到链表*/
	iommu->index = amd_iommus_present++;/*iommu设备数目增加（给当前iommu设备赋值）*/

	if (unlikely(iommu->index >= MAX_IOMMUS)) {
		WARN(1, "System has more IOMMUs than supported by this driver\n");
		return -ENOSYS;
	}

	/*
	 * Copy data from ACPI table entry to the iommu struct
	 */
	iommu->devid   = h->devid;
	iommu->cap_ptr = h->cap_ptr;
	iommu->mmio_phys = h->mmio_phys;

	switch (h->type) {
	case 0x10:
		/* Check if IVHD EFR contains proper max banks/counters */
		if ((h->efr_attr != 0) &&
		    ((h->efr_attr & (0xF << 13)) != 0) &&
		    ((h->efr_attr & (0x3F << 17)) != 0))
			iommu->mmio_phys_end = MMIO_REG_END_OFFSET;
		else
			iommu->mmio_phys_end = MMIO_CNTR_CONF_OFFSET;

		/* GAM requires GA mode. */
		if ((h->efr_attr & (0x1 << IOMMU_FEAT_GASUP_SHIFT)) == 0)
			amd_iommu_guest_ir = AMD_IOMMU_GUEST_IR_LEGACY;
		break;
	case 0x11:
	case 0x40:
		if (h->efr_reg & (1 << 9))
			iommu->mmio_phys_end = MMIO_REG_END_OFFSET;
		else
			iommu->mmio_phys_end = MMIO_CNTR_CONF_OFFSET;

		/* XT and GAM require GA mode. */
		if ((h->efr_reg & (0x1 << IOMMU_EFR_GASUP_SHIFT)) == 0) {
			amd_iommu_guest_ir = AMD_IOMMU_GUEST_IR_LEGACY;
			break;
		}

		if (h->efr_reg & BIT(IOMMU_EFR_XTSUP_SHIFT))
			amd_iommu_xt_mode = IRQ_REMAP_X2APIC_MODE;

		if (h->efr_attr & BIT(IOMMU_IVHD_ATTR_HATDIS_SHIFT)) {
			pr_warn_once("Host Address Translation is not supported.\n");
			amd_iommu_hatdis = true;
		}

		early_iommu_features_init(iommu, h);

		break;
	default:
		return -EINVAL;
	}

	/*iommu设备控制寄存器首地址*/
	iommu->mmio_base = iommu_map_mmio_space(iommu->mmio_phys,
						iommu->mmio_phys_end);
	if (!iommu->mmio_base)
		return -ENOMEM;

	return init_iommu_from_acpi(iommu, h);
}

static int __init init_iommu_one_late(struct amd_iommu *iommu)
{
	int ret;

	if (alloc_cwwb_sem(iommu))
		return -ENOMEM;

	if (alloc_command_buffer(iommu))
		return -ENOMEM;

	if (alloc_event_buffer(iommu))
		return -ENOMEM;

	iommu->int_enabled = false;/*不开启中断*/

	init_translation_status(iommu);
	if (translation_pre_enabled(iommu) && !is_kdump_kernel()) {
		iommu_disable(iommu);
		clear_translation_pre_enabled(iommu);
		pr_warn("Translation was enabled for IOMMU:%d but we are not in kdump mode\n",
			iommu->index);
	}
	if (amd_iommu_pre_enabled)
		amd_iommu_pre_enabled = translation_pre_enabled(iommu);

	if (amd_iommu_irq_remap) {
		ret = amd_iommu_create_irq_domain(iommu);
		if (ret)
			return ret;
	}

	/*
	 * Make sure IOMMU is not considered to translate itself. The IVRS
	 * table tells us so, but this is a lie!
	 */
	iommu->pci_seg->rlookup_table[iommu->devid] = NULL;

	return 0;
}

/**
 * get_highest_supported_ivhd_type - Look up the appropriate IVHD type
 * @ivrs: Pointer to the IVRS header
 *
 * This function search through all IVDB of the maximum supported IVHD
 */
static u8 get_highest_supported_ivhd_type(struct acpi_table_header *ivrs)
{
	u8 *base = (u8 *)ivrs;
	struct ivhd_header *ivhd = (struct ivhd_header *)
					(base + IVRS_HEADER_LENGTH);
	u8 last_type = ivhd->type;
	u16 devid = ivhd->devid;

	while (((u8 *)ivhd - base < ivrs->length) &&
	       (ivhd->type <= ACPI_IVHD_TYPE_MAX_SUPPORTED)) {
		u8 *p = (u8 *) ivhd;

		if (ivhd->devid == devid)
			last_type = ivhd->type;
		ivhd = (struct ivhd_header *)(p + ivhd->length);
	}

	return last_type;
}

/*
 * Iterates over all IOMMU entries in the ACPI table, allocates the
 * IOMMU structure and initializes it with init_iommu_one()
 */
static int __init init_iommu_all(struct acpi_table_header *table)
{
	u8 *p = (u8 *)table/*指向起始位置*/, *end = (u8 *)table;
	struct ivhd_header *h;
	struct amd_iommu *iommu;
	int ret;

	end += table->length;/*指向结束位置*/
	p += IVRS_HEADER_LENGTH;

	/* Phase 1: Process all IVHD blocks */
	while (p < end) {
		/*自p到end进行遍历，先有一个ivhd_header*/
		h = (struct ivhd_header *)p;
		if (*p == amd_iommu_target_ivhd_type) {
			/*显示设备pci地址*/
			DUMP_printk("device: %04x:%02x:%02x.%01x cap: %04x "
				    "flags: %01x info %04x\n",
				    h->pci_seg, PCI_BUS_NUM(h->devid),
				    PCI_SLOT(h->devid), PCI_FUNC(h->devid),
				    h->cap_ptr, h->flags, h->info);
			DUMP_printk("       mmio-addr: %016llx\n",
				    h->mmio_phys);

			/*申请iommu结构体*/
			iommu = kzalloc(sizeof(struct amd_iommu), GFP_KERNEL);
			if (iommu == NULL)
				return -ENOMEM;

			/*初始化这个iommu设备*/
			ret = init_iommu_one(iommu, h, table);
			if (ret)
				return ret;
		}
		p += h->length;

	}
	WARN_ON(p != end);

	/* Phase 2 : Early feature support check */
	get_global_efr();

	/* Phase 3 : Enabling IOMMU features */
	for_each_iommu(iommu) {
		ret = init_iommu_one_late(iommu);
		if (ret)
			return ret;
	}

	return 0;
}

static void init_iommu_perf_ctr(struct amd_iommu *iommu)
{
	u64 val;
	struct pci_dev *pdev = iommu->dev;

	if (!check_feature(FEATURE_PC))
		return;

	amd_iommu_pc_present = true;

	pci_info(pdev, "IOMMU performance counters supported\n");

	val = readl(iommu->mmio_base + MMIO_CNTR_CONF_OFFSET);
	iommu->max_banks = (u8) ((val >> 12) & 0x3f);
	iommu->max_counters = (u8) ((val >> 7) & 0xf);

	return;
}

/*用于显示iommu设备对应的cap,例如服务器上有amd iommu显示为“190b640f”*/
static ssize_t amd_iommu_show_cap(struct device *dev,
				  struct device_attribute *attr,
				  char *buf)
{
	struct amd_iommu *iommu = dev_to_amd_iommu(dev);
	return sysfs_emit(buf, "%x\n", iommu->cap);
}
static DEVICE_ATTR(cap, S_IRUGO, amd_iommu_show_cap, NULL);

static ssize_t amd_iommu_show_features(struct device *dev,
				       struct device_attribute *attr,
				       char *buf)
{
	return sysfs_emit(buf, "%llx:%llx\n", amd_iommu_efr, amd_iommu_efr2);
}
static DEVICE_ATTR(features, S_IRUGO, amd_iommu_show_features, NULL);

static struct attribute *amd_iommu_attrs[] = {
	&dev_attr_cap.attr,/*cap属性*/
	&dev_attr_features.attr,/*features属性*/
	NULL,
};

static struct attribute_group amd_iommu_group = {
	.name = "amd-iommu",
	.attrs = amd_iommu_attrs,/*amd iommu对应的属性*/
};

static const struct attribute_group *amd_iommu_groups[] = {
	&amd_iommu_group,
	NULL,
};

/*
 * Note: IVHD 0x11 and 0x40 also contains exact copy
 * of the IOMMU Extended Feature Register [MMIO Offset 0030h].
 * Default to EFR in IVHD since it is available sooner (i.e. before PCI init).
 */
static void __init late_iommu_features_init(struct amd_iommu *iommu)
{
	u64 features, features2;

	if (!(iommu->cap & (1 << IOMMU_CAP_EFR)))
		return;

	/* read extended feature bits */
	features = readq(iommu->mmio_base + MMIO_EXT_FEATURES);
	features2 = readq(iommu->mmio_base + MMIO_EXT_FEATURES2);

	if (!amd_iommu_efr) {
		amd_iommu_efr = features;
		amd_iommu_efr2 = features2;
		return;
	}

	/*
	 * Sanity check and warn if EFR values from
	 * IVHD and MMIO conflict.
	 */
	if (features != amd_iommu_efr ||
	    features2 != amd_iommu_efr2) {
		pr_warn(FW_WARN
			"EFR mismatch. Use IVHD EFR (%#llx : %#llx), EFR2 (%#llx : %#llx).\n",
			features, amd_iommu_efr,
			features2, amd_iommu_efr2);
	}
}

static int __init iommu_init_pci(struct amd_iommu *iommu)
{
	int cap_ptr = iommu->cap_ptr;
	int ret;

	iommu->dev = pci_get_domain_bus_and_slot(iommu->pci_seg->id,
						 PCI_BUS_NUM(iommu->devid),
						 iommu->devid & 0xff);
	if (!iommu->dev)
		return -ENODEV;

	/* ACPI _PRT won't have an IRQ for IOMMU */
	iommu->dev->irq_managed = 1;

	pci_read_config_dword(iommu->dev, cap_ptr + MMIO_CAP_HDR_OFFSET,
			      &iommu->cap);/*读取mmio cap*/

	if (!(iommu->cap & (1 << IOMMU_CAP_IOTLB)))
		amd_iommu_iotlb_sup = false;

	late_iommu_features_init(iommu);

	if (check_feature(FEATURE_GT)) {
		int glxval;
		u64 pasmax;

		pasmax = FIELD_GET(FEATURE_PASMAX, amd_iommu_efr);
		iommu->iommu.max_pasids = (1 << (pasmax + 1)) - 1;

		BUG_ON(iommu->iommu.max_pasids & ~PASID_MASK);

		glxval = FIELD_GET(FEATURE_GLX, amd_iommu_efr);

		if (amd_iommu_max_glx_val == -1)
			amd_iommu_max_glx_val = glxval;
		else
			amd_iommu_max_glx_val = min(amd_iommu_max_glx_val, glxval);

		iommu_enable_gt(iommu);
	}

	if (check_feature(FEATURE_PPR) && amd_iommu_alloc_ppr_log(iommu))
		return -ENOMEM;

	if (iommu->cap & (1UL << IOMMU_CAP_NPCACHE)) {
		pr_info("Using strict mode due to virtualization\n");
		iommu_set_dma_strict();
		amd_iommu_np_cache = true;
	}

	init_iommu_perf_ctr(iommu);

	if (is_rd890_iommu(iommu->dev)) {
		int i, j;

		iommu->root_pdev =
			pci_get_domain_bus_and_slot(iommu->pci_seg->id,
						    iommu->dev->bus->number,
						    PCI_DEVFN(0, 0));

		/*
		 * Some rd890 systems may not be fully reconfigured by the
		 * BIOS, so it's necessary for us to store this information so
		 * it can be reprogrammed on resume
		 */
		pci_read_config_dword(iommu->dev, iommu->cap_ptr + 4,
				&iommu->stored_addr_lo);
		pci_read_config_dword(iommu->dev, iommu->cap_ptr + 8,
				&iommu->stored_addr_hi);

		/* Low bit locks writes to configuration space */
		iommu->stored_addr_lo &= ~1;

		for (i = 0; i < 6; i++)
			for (j = 0; j < 0x12; j++)
				iommu->stored_l1[i][j] = iommu_read_l1(iommu, i, j);

		for (i = 0; i < 0x83; i++)
			iommu->stored_l2[i] = iommu_read_l2(iommu, i);
	}

	amd_iommu_erratum_746_workaround(iommu);
	amd_iommu_ats_write_check_workaround(iommu);

	/*向sysfs中添加amd-iommu*/
	ret = iommu_device_sysfs_add(&iommu->iommu, &iommu->dev->dev,
			       amd_iommu_groups, "ivhd%d"/*设备名称*/, iommu->index);
	if (ret)
		return ret;

	/*
	 * Allocate per IOMMU IOPF queue here so that in attach device path,
	 * PRI capable device can be added to IOPF queue
	 */
	if (amd_iommu_gt_ppr_supported()) {
		ret = amd_iommu_iopf_init(iommu);
		if (ret)
			return ret;
	}

<<<<<<< HEAD
	/*注册amd iommu设备，并设置对应的ops*/
	iommu_device_register(&iommu->iommu, &amd_iommu_ops, NULL);
=======
	ret = iommu_device_register(&iommu->iommu, &amd_iommu_ops, NULL);
	if (ret || amd_iommu_pgtable == PD_MODE_NONE) {
		/*
		 * Remove sysfs if DMA translation is not supported by the
		 * IOMMU. Do not return an error to enable IRQ remapping
		 * in state_next(), DTE[V, TV] must eventually be set to 0.
		 */
		iommu_device_sysfs_remove(&iommu->iommu);
	}
>>>>>>> f2d282e1

	return pci_enable_device(iommu->dev);
}

/*显示iommu信息（支持哪些功能）*/
static void print_iommu_info(void)
{
	int i;
	static const char * const feat_str[] = {
		"PreF", "PPR", "X2APIC", "NX", "GT", "[5]",
		"IA", "GA", "HE", "PC"
	};

	if (amd_iommu_efr) {
		pr_info("Extended features (%#llx, %#llx):", amd_iommu_efr, amd_iommu_efr2);

		for (i = 0; i < ARRAY_SIZE(feat_str); ++i) {
			if (check_feature(1ULL << i))
				/*此feature支持，显示feature标记*/
				pr_cont(" %s", feat_str[i]);
		}

		if (check_feature(FEATURE_GAM_VAPIC))
			pr_cont(" GA_vAPIC");

		if (check_feature(FEATURE_SNP))
			pr_cont(" SNP");

		pr_cont("\n");
	}

	if (irq_remapping_enabled) {
		pr_info("Interrupt remapping enabled\n");
		if (amd_iommu_xt_mode == IRQ_REMAP_X2APIC_MODE)
			pr_info("X2APIC enabled\n");
	}
	if (amd_iommu_pgtable == PD_MODE_V2) {
		/*指明v2版本被使能*/
		pr_info("V2 page table enabled (Paging mode : %d level)\n",
			amd_iommu_gpt_level);
	}
}

static int __init amd_iommu_init_pci(void)
{
	struct amd_iommu *iommu;
	struct amd_iommu_pci_seg *pci_seg;
	int ret;

	/* Init global identity domain before registering IOMMU */
	amd_iommu_init_identity_domain();

	/*遍历每一个iommu设备，并执行初始化*/
	for_each_iommu(iommu) {
		ret = iommu_init_pci(iommu);
		if (ret) {
			pr_err("IOMMU%d: Failed to initialize IOMMU Hardware (error=%d)!\n",
			       iommu->index, ret);
			goto out;
		}
		/* Need to setup range after PCI init */
		iommu_set_cwwb_range(iommu);
	}

	/*
	 * Order is important here to make sure any unity map requirements are
	 * fulfilled. The unity mappings are created and written to the device
	 * table during the iommu_init_pci() call.
	 *
	 * After that we call init_device_table_dma() to make sure any
	 * uninitialized DTE will block DMA, and in the end we flush the caches
	 * of all IOMMUs to make sure the changes to the device table are
	 * active.
	 */
	for_each_pci_segment(pci_seg)
		init_device_table_dma(pci_seg);

	for_each_iommu(iommu)
		amd_iommu_flush_all_caches(iommu);

	print_iommu_info();

out:
	return ret;
}

/****************************************************************************
 *
 * The following functions initialize the MSI interrupts for all IOMMUs
 * in the system. It's a bit challenging because there could be multiple
 * IOMMUs per PCI BDF but we can call pci_enable_msi(x) only once per
 * pci_dev.
 *
 ****************************************************************************/

static int iommu_setup_msi(struct amd_iommu *iommu)
{
	int r;

	r = pci_enable_msi(iommu->dev);
	if (r)
		return r;

	r = request_threaded_irq(iommu->dev->irq,
				 amd_iommu_int_handler,
				 amd_iommu_int_thread,
				 0, "AMD-Vi",
				 iommu);

	if (r) {
		pci_disable_msi(iommu->dev);
		return r;
	}

	return 0;
}

union intcapxt {
	u64	capxt;
	struct {
		u64	reserved_0		:  2,
			dest_mode_logical	:  1,
			reserved_1		:  5,
			destid_0_23		: 24,
			vector			:  8,
			reserved_2		: 16,
			destid_24_31		:  8;
	};
} __attribute__ ((packed));


static struct irq_chip intcapxt_controller;

static int intcapxt_irqdomain_activate(struct irq_domain *domain,
				       struct irq_data *irqd, bool reserve)
{
	return 0;
}

static void intcapxt_irqdomain_deactivate(struct irq_domain *domain,
					  struct irq_data *irqd)
{
}


static int intcapxt_irqdomain_alloc(struct irq_domain *domain, unsigned int virq,
				    unsigned int nr_irqs, void *arg)
{
	struct irq_alloc_info *info = arg;
	int i, ret;

	if (!info || info->type != X86_IRQ_ALLOC_TYPE_AMDVI)
		return -EINVAL;

	ret = irq_domain_alloc_irqs_parent(domain, virq, nr_irqs, arg);
	if (ret < 0)
		return ret;

	for (i = virq; i < virq + nr_irqs; i++) {
		struct irq_data *irqd = irq_domain_get_irq_data(domain, i);

		irqd->chip = &intcapxt_controller;
		irqd->hwirq = info->hwirq;
		irqd->chip_data = info->data;
		__irq_set_handler(i, handle_edge_irq, 0, "edge");
	}

	return ret;
}

static void intcapxt_irqdomain_free(struct irq_domain *domain, unsigned int virq,
				    unsigned int nr_irqs)
{
	irq_domain_free_irqs_top(domain, virq, nr_irqs);
}


static void intcapxt_unmask_irq(struct irq_data *irqd)
{
	struct amd_iommu *iommu = irqd->chip_data;
	struct irq_cfg *cfg = irqd_cfg(irqd);
	union intcapxt xt;

	xt.capxt = 0ULL;
	xt.dest_mode_logical = apic->dest_mode_logical;
	xt.vector = cfg->vector;
	xt.destid_0_23 = cfg->dest_apicid & GENMASK(23, 0);
	xt.destid_24_31 = cfg->dest_apicid >> 24;

	writeq(xt.capxt, iommu->mmio_base + irqd->hwirq);
}

static void intcapxt_mask_irq(struct irq_data *irqd)
{
	struct amd_iommu *iommu = irqd->chip_data;

	writeq(0, iommu->mmio_base + irqd->hwirq);
}


static int intcapxt_set_affinity(struct irq_data *irqd,
				 const struct cpumask *mask, bool force)
{
	struct irq_data *parent = irqd->parent_data;
	int ret;

	ret = parent->chip->irq_set_affinity(parent, mask, force);
	if (ret < 0 || ret == IRQ_SET_MASK_OK_DONE)
		return ret;
	return 0;
}

static int intcapxt_set_wake(struct irq_data *irqd, unsigned int on)
{
	return on ? -EOPNOTSUPP : 0;
}

static struct irq_chip intcapxt_controller = {
	.name			= "IOMMU-MSI",
	.irq_unmask		= intcapxt_unmask_irq,
	.irq_mask		= intcapxt_mask_irq,
	.irq_ack		= irq_chip_ack_parent,
	.irq_retrigger		= irq_chip_retrigger_hierarchy,
	.irq_set_affinity       = intcapxt_set_affinity,
	.irq_set_wake		= intcapxt_set_wake,
	.flags			= IRQCHIP_MASK_ON_SUSPEND | IRQCHIP_MOVE_DEFERRED,
};

static const struct irq_domain_ops intcapxt_domain_ops = {
	.alloc			= intcapxt_irqdomain_alloc,
	.free			= intcapxt_irqdomain_free,
	.activate		= intcapxt_irqdomain_activate,
	.deactivate		= intcapxt_irqdomain_deactivate,
};


static struct irq_domain *iommu_irqdomain;

static struct irq_domain *iommu_get_irqdomain(void)
{
	struct fwnode_handle *fn;

	/* No need for locking here (yet) as the init is single-threaded */
	if (iommu_irqdomain)
		return iommu_irqdomain;

	fn = irq_domain_alloc_named_fwnode("AMD-Vi-MSI");
	if (!fn)
		return NULL;

	iommu_irqdomain = irq_domain_create_hierarchy(x86_vector_domain, 0, 0,
						      fn, &intcapxt_domain_ops,
						      NULL);
	if (!iommu_irqdomain)
		irq_domain_free_fwnode(fn);

	return iommu_irqdomain;
}

static int __iommu_setup_intcapxt(struct amd_iommu *iommu, const char *devname,
				  int hwirq, irq_handler_t thread_fn)
{
	struct irq_domain *domain;
	struct irq_alloc_info info;
	int irq, ret;
	int node = dev_to_node(&iommu->dev->dev);

	domain = iommu_get_irqdomain();
	if (!domain)
		return -ENXIO;

	init_irq_alloc_info(&info, NULL);
	info.type = X86_IRQ_ALLOC_TYPE_AMDVI;
	info.data = iommu;
	info.hwirq = hwirq;

	irq = irq_domain_alloc_irqs(domain, 1, node, &info);
	if (irq < 0) {
		irq_domain_remove(domain);
		return irq;
	}

	ret = request_threaded_irq(irq, amd_iommu_int_handler,
				   thread_fn, 0, devname, iommu);
	if (ret) {
		irq_domain_free_irqs(irq, 1);
		irq_domain_remove(domain);
		return ret;
	}

	return 0;
}

static int iommu_setup_intcapxt(struct amd_iommu *iommu)
{
	int ret;

	snprintf(iommu->evt_irq_name, sizeof(iommu->evt_irq_name),
		 "AMD-Vi%d-Evt", iommu->index);
	ret = __iommu_setup_intcapxt(iommu, iommu->evt_irq_name,
				     MMIO_INTCAPXT_EVT_OFFSET,
				     amd_iommu_int_thread_evtlog);
	if (ret)
		return ret;

	snprintf(iommu->ppr_irq_name, sizeof(iommu->ppr_irq_name),
		 "AMD-Vi%d-PPR", iommu->index);
	ret = __iommu_setup_intcapxt(iommu, iommu->ppr_irq_name,
				     MMIO_INTCAPXT_PPR_OFFSET,
				     amd_iommu_int_thread_pprlog);
	if (ret)
		return ret;

#ifdef CONFIG_IRQ_REMAP
	snprintf(iommu->ga_irq_name, sizeof(iommu->ga_irq_name),
		 "AMD-Vi%d-GA", iommu->index);
	ret = __iommu_setup_intcapxt(iommu, iommu->ga_irq_name,
				     MMIO_INTCAPXT_GALOG_OFFSET,
				     amd_iommu_int_thread_galog);
#endif

	return ret;
}

static int iommu_init_irq(struct amd_iommu *iommu)
{
	int ret;

	if (iommu->int_enabled)
		goto enable_faults;

	if (amd_iommu_xt_mode == IRQ_REMAP_X2APIC_MODE)
		ret = iommu_setup_intcapxt(iommu);
	else if (iommu->dev->msi_cap)
		ret = iommu_setup_msi(iommu);
	else
		ret = -ENODEV;

	if (ret)
		return ret;

	iommu->int_enabled = true;
enable_faults:

	if (amd_iommu_xt_mode == IRQ_REMAP_X2APIC_MODE)
		iommu_feature_enable(iommu, CONTROL_INTCAPXT_EN);

	iommu_feature_enable(iommu, CONTROL_EVT_INT_EN);

	return 0;
}

/****************************************************************************
 *
 * The next functions belong to the third pass of parsing the ACPI
 * table. In this last pass the memory mapping requirements are
 * gathered (like exclusion and unity mapping ranges).
 *
 ****************************************************************************/

static void __init free_unity_maps(void)
{
	struct unity_map_entry *entry, *next;
	struct amd_iommu_pci_seg *p, *pci_seg;

	for_each_pci_segment_safe(pci_seg, p) {
		list_for_each_entry_safe(entry, next, &pci_seg->unity_map, list) {
			list_del(&entry->list);
			kfree(entry);
		}
	}
}

/* called for unity map ACPI definition */
static int __init init_unity_map_range(struct ivmd_header *m,
				       struct acpi_table_header *ivrs_base)
{
	struct unity_map_entry *e = NULL;
	struct amd_iommu_pci_seg *pci_seg;
	char *s;

	pci_seg = get_pci_segment(m->pci_seg, ivrs_base);
	if (pci_seg == NULL)
		return -ENOMEM;

	e = kzalloc(sizeof(*e), GFP_KERNEL);
	if (e == NULL)
		return -ENOMEM;

	switch (m->type) {
	default:
		kfree(e);
		return 0;
	case ACPI_IVMD_TYPE:
		s = "IVMD_TYPEi\t\t\t";
		e->devid_start = e->devid_end = m->devid;
		break;
	case ACPI_IVMD_TYPE_ALL:
		s = "IVMD_TYPE_ALL\t\t";
		e->devid_start = 0;
		e->devid_end = pci_seg->last_bdf;
		break;
	case ACPI_IVMD_TYPE_RANGE:
		s = "IVMD_TYPE_RANGE\t\t";
		e->devid_start = m->devid;
		e->devid_end = m->aux;
		break;
	}
	e->address_start = PAGE_ALIGN(m->range_start);
	e->address_end = e->address_start + PAGE_ALIGN(m->range_length);
	e->prot = m->flags >> 1;

	/*
	 * Treat per-device exclusion ranges as r/w unity-mapped regions
	 * since some buggy BIOSes might lead to the overwritten exclusion
	 * range (exclusion_start and exclusion_length members). This
	 * happens when there are multiple exclusion ranges (IVMD entries)
	 * defined in ACPI table.
	 */
	if (m->flags & IVMD_FLAG_EXCL_RANGE)
		e->prot = (IVMD_FLAG_IW | IVMD_FLAG_IR) >> 1;

	DUMP_printk("%s devid_start: %04x:%02x:%02x.%x devid_end: "
		    "%04x:%02x:%02x.%x range_start: %016llx range_end: %016llx"
		    " flags: %x\n", s, m->pci_seg,
		    PCI_BUS_NUM(e->devid_start), PCI_SLOT(e->devid_start),
		    PCI_FUNC(e->devid_start), m->pci_seg,
		    PCI_BUS_NUM(e->devid_end),
		    PCI_SLOT(e->devid_end), PCI_FUNC(e->devid_end),
		    e->address_start, e->address_end, m->flags);

	list_add_tail(&e->list, &pci_seg->unity_map);

	return 0;
}

/* iterates over all memory definitions we find in the ACPI table */
static int __init init_memory_definitions(struct acpi_table_header *table)
{
	u8 *p = (u8 *)table, *end = (u8 *)table;
	struct ivmd_header *m;

	end += table->length;
	p += IVRS_HEADER_LENGTH;

	while (p < end) {
		m = (struct ivmd_header *)p;
		if (m->flags & (IVMD_FLAG_UNITY_MAP | IVMD_FLAG_EXCL_RANGE))
			init_unity_map_range(m, table);

		p += m->length;
	}

	return 0;
}

/*
 * Init the device table to not allow DMA access for devices
 */
static void init_device_table_dma(struct amd_iommu_pci_seg *pci_seg)
{
	u32 devid;
	struct dev_table_entry *dev_table = pci_seg->dev_table;

	if (!dev_table || amd_iommu_pgtable == PD_MODE_NONE)
		return;

	for (devid = 0; devid <= pci_seg->last_bdf; ++devid) {
		set_dte_bit(&dev_table[devid], DEV_ENTRY_VALID);
		if (!amd_iommu_snp_en)
			set_dte_bit(&dev_table[devid], DEV_ENTRY_TRANSLATION);
	}
}

static void __init uninit_device_table_dma(struct amd_iommu_pci_seg *pci_seg)
{
	u32 devid;
	struct dev_table_entry *dev_table = pci_seg->dev_table;

	if (dev_table == NULL)
		return;

	for (devid = 0; devid <= pci_seg->last_bdf; ++devid) {
		dev_table[devid].data[0] = 0ULL;
		dev_table[devid].data[1] = 0ULL;
	}
}

static void init_device_table(void)
{
	struct amd_iommu_pci_seg *pci_seg;
	u32 devid;

	if (!amd_iommu_irq_remap)
		return;

	for_each_pci_segment(pci_seg) {
		for (devid = 0; devid <= pci_seg->last_bdf; ++devid)
			set_dte_bit(&pci_seg->dev_table[devid], DEV_ENTRY_IRQ_TBL_EN);
	}
}

static void iommu_init_flags(struct amd_iommu *iommu)
{
	iommu->acpi_flags & IVHD_FLAG_HT_TUN_EN_MASK ?
		iommu_feature_enable(iommu, CONTROL_HT_TUN_EN) :
		iommu_feature_disable(iommu, CONTROL_HT_TUN_EN);

	iommu->acpi_flags & IVHD_FLAG_PASSPW_EN_MASK ?
		iommu_feature_enable(iommu, CONTROL_PASSPW_EN) :
		iommu_feature_disable(iommu, CONTROL_PASSPW_EN);

	iommu->acpi_flags & IVHD_FLAG_RESPASSPW_EN_MASK ?
		iommu_feature_enable(iommu, CONTROL_RESPASSPW_EN) :
		iommu_feature_disable(iommu, CONTROL_RESPASSPW_EN);

	iommu->acpi_flags & IVHD_FLAG_ISOC_EN_MASK ?
		iommu_feature_enable(iommu, CONTROL_ISOC_EN) :
		iommu_feature_disable(iommu, CONTROL_ISOC_EN);

	/*
	 * make IOMMU memory accesses cache coherent
	 */
	iommu_feature_enable(iommu, CONTROL_COHERENT_EN);

	/* Set IOTLB invalidation timeout to 1s */
	iommu_feature_set(iommu, CTRL_INV_TO_1S, CTRL_INV_TO_MASK, CONTROL_INV_TIMEOUT);

	/* Enable Enhanced Peripheral Page Request Handling */
	if (check_feature(FEATURE_EPHSUP))
		iommu_feature_enable(iommu, CONTROL_EPH_EN);
}

static void iommu_apply_resume_quirks(struct amd_iommu *iommu)
{
	int i, j;
	u32 ioc_feature_control;
	struct pci_dev *pdev = iommu->root_pdev;

	/* RD890 BIOSes may not have completely reconfigured the iommu */
	if (!is_rd890_iommu(iommu->dev) || !pdev)
		return;

	/*
	 * First, we need to ensure that the iommu is enabled. This is
	 * controlled by a register in the northbridge
	 */

	/* Select Northbridge indirect register 0x75 and enable writing */
	pci_write_config_dword(pdev, 0x60, 0x75 | (1 << 7));
	pci_read_config_dword(pdev, 0x64, &ioc_feature_control);

	/* Enable the iommu */
	if (!(ioc_feature_control & 0x1))
		pci_write_config_dword(pdev, 0x64, ioc_feature_control | 1);

	/* Restore the iommu BAR */
	pci_write_config_dword(iommu->dev, iommu->cap_ptr + 4,
			       iommu->stored_addr_lo);
	pci_write_config_dword(iommu->dev, iommu->cap_ptr + 8,
			       iommu->stored_addr_hi);

	/* Restore the l1 indirect regs for each of the 6 l1s */
	for (i = 0; i < 6; i++)
		for (j = 0; j < 0x12; j++)
			iommu_write_l1(iommu, i, j, iommu->stored_l1[i][j]);

	/* Restore the l2 indirect regs */
	for (i = 0; i < 0x83; i++)
		iommu_write_l2(iommu, i, iommu->stored_l2[i]);

	/* Lock PCI setup registers */
	pci_write_config_dword(iommu->dev, iommu->cap_ptr + 4,
			       iommu->stored_addr_lo | 1);
}

static void iommu_enable_ga(struct amd_iommu *iommu)
{
#ifdef CONFIG_IRQ_REMAP
	switch (amd_iommu_guest_ir) {
	case AMD_IOMMU_GUEST_IR_VAPIC:
	case AMD_IOMMU_GUEST_IR_LEGACY_GA:
		iommu_feature_enable(iommu, CONTROL_GA_EN);
		iommu->irte_ops = &irte_128_ops;
		break;
	default:
		iommu->irte_ops = &irte_32_ops;
		break;
	}
#endif
}

static void iommu_disable_irtcachedis(struct amd_iommu *iommu)
{
	iommu_feature_disable(iommu, CONTROL_IRTCACHEDIS);
}

static void iommu_enable_irtcachedis(struct amd_iommu *iommu)
{
	u64 ctrl;

	if (!amd_iommu_irtcachedis)
		return;

	/*
	 * Note:
	 * The support for IRTCacheDis feature is dertermined by
	 * checking if the bit is writable.
	 */
	iommu_feature_enable(iommu, CONTROL_IRTCACHEDIS);
	ctrl = readq(iommu->mmio_base +  MMIO_CONTROL_OFFSET);
	ctrl &= (1ULL << CONTROL_IRTCACHEDIS);
	if (ctrl)
		iommu->irtcachedis_enabled = true;
	pr_info("iommu%d (%#06x) : IRT cache is %s\n",
		iommu->index, iommu->devid,
		iommu->irtcachedis_enabled ? "disabled" : "enabled");
}

static void iommu_enable_2k_int(struct amd_iommu *iommu)
{
	if (!FEATURE_NUM_INT_REMAP_SUP_2K(amd_iommu_efr2))
		return;

	iommu_feature_set(iommu,
			  CONTROL_NUM_INT_REMAP_MODE_2K,
			  CONTROL_NUM_INT_REMAP_MODE_MASK,
			  CONTROL_NUM_INT_REMAP_MODE);
}

static void early_enable_iommu(struct amd_iommu *iommu)
{
	iommu_disable(iommu);
	iommu_init_flags(iommu);
	iommu_set_device_table(iommu);
	iommu_enable_command_buffer(iommu);
	iommu_enable_event_buffer(iommu);
	iommu_set_exclusion_range(iommu);
	iommu_enable_gt(iommu);
	iommu_enable_ga(iommu);
	iommu_enable_xt(iommu);
	iommu_enable_irtcachedis(iommu);
	iommu_enable_2k_int(iommu);
	iommu_enable(iommu);
	amd_iommu_flush_all_caches(iommu);
}

/*
 * This function finally enables all IOMMUs found in the system after
 * they have been initialized.
 *
 * Or if in kdump kernel and IOMMUs are all pre-enabled, try to copy
 * the old content of device table entries. Not this case or copy failed,
 * just continue as normal kernel does.
 */
static void early_enable_iommus(void)
{
	struct amd_iommu *iommu;
	struct amd_iommu_pci_seg *pci_seg;

	if (!copy_device_table()) {
		/*
		 * If come here because of failure in copying device table from old
		 * kernel with all IOMMUs enabled, print error message and try to
		 * free allocated old_dev_tbl_cpy.
		 */
		if (amd_iommu_pre_enabled)
			pr_err("Failed to copy DEV table from previous kernel.\n");

		for_each_pci_segment(pci_seg) {
			if (pci_seg->old_dev_tbl_cpy != NULL) {
				iommu_free_pages(pci_seg->old_dev_tbl_cpy);
				pci_seg->old_dev_tbl_cpy = NULL;
			}
		}

		for_each_iommu(iommu) {
			clear_translation_pre_enabled(iommu);
			early_enable_iommu(iommu);
		}
	} else {
		pr_info("Copied DEV table from previous kernel.\n");

		for_each_pci_segment(pci_seg) {
			iommu_free_pages(pci_seg->dev_table);
			pci_seg->dev_table = pci_seg->old_dev_tbl_cpy;
		}

		for_each_iommu(iommu) {
			iommu_disable_command_buffer(iommu);
			iommu_disable_event_buffer(iommu);
			iommu_disable_irtcachedis(iommu);
			iommu_enable_command_buffer(iommu);
			iommu_enable_event_buffer(iommu);
			iommu_enable_ga(iommu);
			iommu_enable_xt(iommu);
			iommu_enable_irtcachedis(iommu);
			iommu_enable_2k_int(iommu);
			iommu_set_device_table(iommu);
			amd_iommu_flush_all_caches(iommu);
		}
	}
}

static void enable_iommus_ppr(void)
{
	struct amd_iommu *iommu;

	if (!amd_iommu_gt_ppr_supported())
		return;

	for_each_iommu(iommu)
		amd_iommu_enable_ppr_log(iommu);
}

static void enable_iommus_vapic(void)
{
#ifdef CONFIG_IRQ_REMAP
	u32 status, i;
	struct amd_iommu *iommu;

	for_each_iommu(iommu) {
		/*
		 * Disable GALog if already running. It could have been enabled
		 * in the previous boot before kdump.
		 */
		status = readl(iommu->mmio_base + MMIO_STATUS_OFFSET);
		if (!(status & MMIO_STATUS_GALOG_RUN_MASK))
			continue;

		iommu_feature_disable(iommu, CONTROL_GALOG_EN);
		iommu_feature_disable(iommu, CONTROL_GAINT_EN);

		/*
		 * Need to set and poll check the GALOGRun bit to zero before
		 * we can set/ modify GA Log registers safely.
		 */
		for (i = 0; i < MMIO_STATUS_TIMEOUT; ++i) {
			status = readl(iommu->mmio_base + MMIO_STATUS_OFFSET);
			if (!(status & MMIO_STATUS_GALOG_RUN_MASK))
				break;
			udelay(10);
		}

		if (WARN_ON(i >= MMIO_STATUS_TIMEOUT))
			return;
	}

	if (AMD_IOMMU_GUEST_IR_VAPIC(amd_iommu_guest_ir) &&
	    !check_feature(FEATURE_GAM_VAPIC)) {
		amd_iommu_guest_ir = AMD_IOMMU_GUEST_IR_LEGACY_GA;
		return;
	}

	if (amd_iommu_snp_en &&
	    !FEATURE_SNPAVICSUP_GAM(amd_iommu_efr2)) {
		pr_warn("Force to disable Virtual APIC due to SNP\n");
		amd_iommu_guest_ir = AMD_IOMMU_GUEST_IR_LEGACY_GA;
		return;
	}

	/* Enabling GAM and SNPAVIC support */
	for_each_iommu(iommu) {
		if (iommu_init_ga_log(iommu) ||
		    iommu_ga_log_enable(iommu))
			return;

		iommu_feature_enable(iommu, CONTROL_GAM_EN);
		if (amd_iommu_snp_en)
			iommu_feature_enable(iommu, CONTROL_SNPAVIC_EN);
	}

	amd_iommu_irq_ops.capability |= (1 << IRQ_POSTING_CAP);
	pr_info("Virtual APIC enabled\n");
#endif
}

static void disable_iommus(void)
{
	struct amd_iommu *iommu;

	for_each_iommu(iommu)
		iommu_disable(iommu);

#ifdef CONFIG_IRQ_REMAP
	if (AMD_IOMMU_GUEST_IR_VAPIC(amd_iommu_guest_ir))
		amd_iommu_irq_ops.capability &= ~(1 << IRQ_POSTING_CAP);
#endif
}

/*
 * Suspend/Resume support
 * disable suspend until real resume implemented
 */

static void amd_iommu_resume(void)
{
	struct amd_iommu *iommu;

	for_each_iommu(iommu)
		iommu_apply_resume_quirks(iommu);

	/* re-load the hardware */
	for_each_iommu(iommu)
		early_enable_iommu(iommu);

	amd_iommu_enable_interrupts();
}

static int amd_iommu_suspend(void)
{
	/* disable IOMMUs to go out of the way for BIOS */
	disable_iommus();

	return 0;
}

static struct syscore_ops amd_iommu_syscore_ops = {
	.suspend = amd_iommu_suspend,
	.resume = amd_iommu_resume,
};

static void __init free_iommu_resources(void)
{
	free_iommu_all();
	free_pci_segments();
}

/* SB IOAPIC is always on this device in AMD systems */
#define IOAPIC_SB_DEVID		((0x00 << 8) | PCI_DEVFN(0x14, 0))

static bool __init check_ioapic_information(void)
{
	const char *fw_bug = FW_BUG;
	bool ret, has_sb_ioapic;
	int idx;

	has_sb_ioapic = false;
	ret           = false;

	/*
	 * If we have map overrides on the kernel command line the
	 * messages in this function might not describe firmware bugs
	 * anymore - so be careful
	 */
	if (cmdline_maps)
		fw_bug = "";

	for (idx = 0; idx < nr_ioapics; idx++) {
		int devid, id = mpc_ioapic_id(idx);

		devid = get_ioapic_devid(id);
		if (devid < 0) {
			pr_err("%s: IOAPIC[%d] not in IVRS table\n",
				fw_bug, id);
			ret = false;
		} else if (devid == IOAPIC_SB_DEVID) {
			has_sb_ioapic = true;
			ret           = true;
		}
	}

	if (!has_sb_ioapic) {
		/*
		 * We expect the SB IOAPIC to be listed in the IVRS
		 * table. The system timer is connected to the SB IOAPIC
		 * and if we don't have it in the list the system will
		 * panic at boot time.  This situation usually happens
		 * when the BIOS is buggy and provides us the wrong
		 * device id for the IOAPIC in the system.
		 */
		pr_err("%s: No southbridge IOAPIC found\n", fw_bug);
	}

	if (!ret)
		pr_err("Disabling interrupt remapping\n");

	return ret;
}

static void __init free_dma_resources(void)
{
	ida_destroy(&pdom_ids);

	free_unity_maps();
}

static void __init ivinfo_init(void *ivrs)
{
	amd_iommu_ivinfo = *((u32 *)(ivrs + IOMMU_IVINFO_OFFSET));
}

/*
 * This is the hardware init function for AMD IOMMU in the system.
 * This function is called either from amd_iommu_init or from the interrupt
 * remapping setup code.
 *
 * This function basically parses the ACPI table for AMD IOMMU (IVRS)
 * four times:
 *
 *	1 pass) Discover the most comprehensive IVHD type to use.
 *
 *	2 pass) Find the highest PCI device id the driver has to handle.
 *		Upon this information the size of the data structures is
 *		determined that needs to be allocated.
 *
 *	3 pass) Initialize the data structures just allocated with the
 *		information in the ACPI table about available AMD IOMMUs
 *		in the system. It also maps the PCI devices in the
 *		system to specific IOMMUs
 *
 *	4 pass) After the basic data structures are allocated and
 *		initialized we update them with information about memory
 *		remapping requirements parsed out of the ACPI table in
 *		this last pass.
 *
 * After everything is set up the IOMMUs are enabled and the necessary
 * hotplug and suspend notifiers are registered.
 */
static int __init early_amd_iommu_init(void)
{
	struct acpi_table_header *ivrs_base;
	int ret;
	acpi_status status;
	u8 efr_hats;

	if (!amd_iommu_detected)
		return -ENODEV;

	status = acpi_get_table("IVRS", 0, &ivrs_base);
	if (status == AE_NOT_FOUND)
		return -ENODEV;
	else if (ACPI_FAILURE(status)) {
		const char *err = acpi_format_exception(status);
		pr_err("IVRS table error: %s\n", err);
		return -EINVAL;
	}

	if (!boot_cpu_has(X86_FEATURE_CX16)) {
		pr_err("Failed to initialize. The CMPXCHG16B feature is required.\n");
		return -EINVAL;
	}

	/*
	 * Validate checksum here so we don't need to do it when
	 * we actually parse the table
	 */
	ret = check_ivrs_checksum(ivrs_base);
	if (ret)
		goto out;

	ivinfo_init(ivrs_base);

	/*记录amd iommu type类型*/
	amd_iommu_target_ivhd_type = get_highest_supported_ivhd_type(ivrs_base);
	DUMP_printk("Using IVHD type %#x\n", amd_iommu_target_ivhd_type);

	/*
	 * now the data structures are allocated and basically initialized
	 * start the real acpi table scan
	 */
	ret = init_iommu_all(ivrs_base);
	if (ret)
		goto out;

	/* 5 level guest page table */
	if (cpu_feature_enabled(X86_FEATURE_LA57) &&
	    FIELD_GET(FEATURE_GATS, amd_iommu_efr) == GUEST_PGTABLE_5_LEVEL)
		amd_iommu_gpt_level = PAGE_MODE_5_LEVEL;

	efr_hats = FIELD_GET(FEATURE_HATS, amd_iommu_efr);
	if (efr_hats != 0x3) {
		/*
		 * efr[HATS] bits specify the maximum host translation level
		 * supported, with LEVEL 4 being initial max level.
		 */
		amd_iommu_hpt_level = efr_hats + PAGE_MODE_4_LEVEL;
	} else {
		pr_warn_once(FW_BUG "Disable host address translation due to invalid translation level (%#x).\n",
			     efr_hats);
		amd_iommu_hatdis = true;
	}

	if (amd_iommu_pgtable == PD_MODE_V2) {
		if (!amd_iommu_v2_pgtbl_supported()) {
			pr_warn("Cannot enable v2 page table for DMA-API. Fallback to v1.\n");
			amd_iommu_pgtable = PD_MODE_V1;
		}
	}

	if (amd_iommu_hatdis) {
		/*
		 * Host (v1) page table is not available. Attempt to use
		 * Guest (v2) page table.
		 */
		if (amd_iommu_v2_pgtbl_supported())
			amd_iommu_pgtable = PD_MODE_V2;
		else
			amd_iommu_pgtable = PD_MODE_NONE;
	}

	/* Disable any previously enabled IOMMUs */
	if (!is_kdump_kernel() || amd_iommu_disabled)
		disable_iommus();/*配置要求禁用iommu*/

	if (amd_iommu_irq_remap)
		amd_iommu_irq_remap = check_ioapic_information();

	if (amd_iommu_irq_remap) {
		struct amd_iommu_pci_seg *pci_seg;
		ret = -ENOMEM;
		for_each_pci_segment(pci_seg) {
			if (alloc_irq_lookup_table(pci_seg))
				goto out;
		}
	}

	ret = init_memory_definitions(ivrs_base);
	if (ret)
		goto out;

	/* init the device table */
	init_device_table();

out:
	/* Don't leak any ACPI memory */
	acpi_put_table(ivrs_base);

	return ret;
}

static int amd_iommu_enable_interrupts(void)
{
	struct amd_iommu *iommu;
	int ret = 0;

	for_each_iommu(iommu) {
		ret = iommu_init_irq(iommu);
		if (ret)
			goto out;
	}

	/*
	 * Interrupt handler is ready to process interrupts. Enable
	 * PPR and GA log interrupt for all IOMMUs.
	 */
	enable_iommus_vapic();
	enable_iommus_ppr();

out:
	return ret;
}

static bool __init detect_ivrs(void)
{
	struct acpi_table_header *ivrs_base;
	acpi_status status;
	int i;

	status = acpi_get_table("IVRS", 0, &ivrs_base);
	if (status == AE_NOT_FOUND)
		return false;
	else if (ACPI_FAILURE(status)) {
		const char *err = acpi_format_exception(status);
		pr_err("IVRS table error: %s\n", err);
		return false;
	}

	acpi_put_table(ivrs_base);

	if (amd_iommu_force_enable)
		goto out;

	/* Don't use IOMMU if there is Stoney Ridge graphics */
	for (i = 0; i < 32; i++) {
		u32 pci_id;

		pci_id = read_pci_config(0, i, 0, 0);
		if ((pci_id & 0xffff) == 0x1002 && (pci_id >> 16) == 0x98e4) {
			pr_info("Disable IOMMU on Stoney Ridge\n");
			return false;
		}
	}

out:
	/* Make sure ACS will be enabled during PCI probe */
	pci_request_acs();

	return true;
}

static __init void iommu_snp_enable(void)
{
#ifdef CONFIG_KVM_AMD_SEV
	if (!cc_platform_has(CC_ATTR_HOST_SEV_SNP))
		return;
	/*
	 * The SNP support requires that IOMMU must be enabled, and is
	 * configured with V1 page table (DTE[Mode] = 0 is not supported).
	 */
	if (no_iommu || iommu_default_passthrough()) {
		pr_warn("SNP: IOMMU disabled or configured in passthrough mode, SNP cannot be supported.\n");
		goto disable_snp;
	}

	if (amd_iommu_pgtable != PD_MODE_V1) {
		pr_warn("SNP: IOMMU is configured with V2 page table mode, SNP cannot be supported.\n");
		goto disable_snp;
	}

	amd_iommu_snp_en = check_feature(FEATURE_SNP);
	if (!amd_iommu_snp_en) {
		pr_warn("SNP: IOMMU SNP feature not enabled, SNP cannot be supported.\n");
		goto disable_snp;
	}

	/*
	 * Enable host SNP support once SNP support is checked on IOMMU.
	 */
	if (snp_rmptable_init()) {
		pr_warn("SNP: RMP initialization failed, SNP cannot be supported.\n");
		goto disable_snp;
	}

	pr_info("IOMMU SNP support enabled.\n");
	return;

disable_snp:
	cc_platform_clear(CC_ATTR_HOST_SEV_SNP);
#endif
}

/****************************************************************************
 *
 * AMD IOMMU Initialization State Machine
 *
 ****************************************************************************/

static int __init state_next(void)
{
	int ret = 0;

	switch (init_state) {
	case IOMMU_START_STATE:
		if (!detect_ivrs()) {
			init_state	= IOMMU_NOT_FOUND;
			ret		= -ENODEV;
		} else {
			init_state	= IOMMU_IVRS_DETECTED;
		}
		break;
	case IOMMU_IVRS_DETECTED:
		if (amd_iommu_disabled) {
			init_state = IOMMU_CMDLINE_DISABLED;
			ret = -EINVAL;
		} else {
			ret = early_amd_iommu_init();
			init_state = ret ? IOMMU_INIT_ERROR : IOMMU_ACPI_FINISHED;
		}
		break;
	case IOMMU_ACPI_FINISHED:
		early_enable_iommus();
		x86_platform.iommu_shutdown = disable_iommus;
		init_state = IOMMU_ENABLED;
		break;
	case IOMMU_ENABLED:
		register_syscore_ops(&amd_iommu_syscore_ops);
		iommu_snp_enable();
		ret = amd_iommu_init_pci();
		init_state = ret ? IOMMU_INIT_ERROR : IOMMU_PCI_INIT;
		break;
	case IOMMU_PCI_INIT:
		ret = amd_iommu_enable_interrupts();
		init_state = ret ? IOMMU_INIT_ERROR : IOMMU_INTERRUPTS_EN;
		break;
	case IOMMU_INTERRUPTS_EN:
		init_state = IOMMU_INITIALIZED;
		break;
	case IOMMU_INITIALIZED:
		/* Nothing to do */
		break;
	case IOMMU_NOT_FOUND:
	case IOMMU_INIT_ERROR:
	case IOMMU_CMDLINE_DISABLED:
		/* Error states => do nothing */
		ret = -EINVAL;
		break;
	default:
		/* Unknown state */
		BUG();
	}

	if (ret) {
		free_dma_resources();
		if (!irq_remapping_enabled) {
			disable_iommus();
			free_iommu_resources();
		} else {
			struct amd_iommu *iommu;
			struct amd_iommu_pci_seg *pci_seg;

			for_each_pci_segment(pci_seg)
				uninit_device_table_dma(pci_seg);

			for_each_iommu(iommu)
				amd_iommu_flush_all_caches(iommu);
		}
	}
	return ret;
}

static int __init iommu_go_to_state(enum iommu_init_state state)
{
	int ret = -EINVAL;

	while (init_state != state) {
		if (init_state == IOMMU_NOT_FOUND         ||
		    init_state == IOMMU_INIT_ERROR        ||
		    init_state == IOMMU_CMDLINE_DISABLED)
			break;
		ret = state_next();
	}

	/*
	 * SNP platform initilazation requires IOMMUs to be fully configured.
	 * If the SNP support on IOMMUs has NOT been checked, simply mark SNP
	 * as unsupported. If the SNP support on IOMMUs has been checked and
	 * host SNP support enabled but RMP enforcement has not been enabled
	 * in IOMMUs, then the system is in a half-baked state, but can limp
	 * along as all memory should be Hypervisor-Owned in the RMP. WARN,
	 * but leave SNP as "supported" to avoid confusing the kernel.
	 */
	if (ret && cc_platform_has(CC_ATTR_HOST_SEV_SNP) &&
	    !WARN_ON_ONCE(amd_iommu_snp_en))
		cc_platform_clear(CC_ATTR_HOST_SEV_SNP);

	return ret;
}

#ifdef CONFIG_IRQ_REMAP
int __init amd_iommu_prepare(void)
{
	int ret;

	amd_iommu_irq_remap = true;

	ret = iommu_go_to_state(IOMMU_ACPI_FINISHED);
	if (ret) {
		amd_iommu_irq_remap = false;
		return ret;
	}

	return amd_iommu_irq_remap ? 0 : -ENODEV;
}

int __init amd_iommu_enable(void)
{
	int ret;

	ret = iommu_go_to_state(IOMMU_ENABLED);
	if (ret)
		return ret;

	irq_remapping_enabled = 1;
	return amd_iommu_xt_mode;
}

void amd_iommu_disable(void)
{
	amd_iommu_suspend();
}

int amd_iommu_reenable(int mode)
{
	amd_iommu_resume();

	return 0;
}

int amd_iommu_enable_faulting(unsigned int cpu)
{
	/* We enable MSI later when PCI is initialized */
	return 0;
}
#endif

/*
 * This is the core init function for AMD IOMMU hardware in the system.
 * This function is called from the generic x86 DMA layer initialization
 * code.
 */
static int __init amd_iommu_init(void)
{
	int ret;

	ret = iommu_go_to_state(IOMMU_INITIALIZED);
#ifdef CONFIG_GART_IOMMU
	if (ret && list_empty(&amd_iommu_list)) {
		/*
		 * We failed to initialize the AMD IOMMU - try fallback
		 * to GART if possible.
		 */
		gart_iommu_init();
	}
#endif

	if (!ret)
		amd_iommu_debugfs_setup();

	return ret;
}

static bool amd_iommu_sme_check(void)
{
	if (!cc_platform_has(CC_ATTR_HOST_MEM_ENCRYPT) ||
	    (boot_cpu_data.x86 != 0x17))
		return true;

	/* For Fam17h, a specific level of support is required */
	if (boot_cpu_data.microcode >= 0x08001205)
		return true;

	if ((boot_cpu_data.microcode >= 0x08001126) &&
	    (boot_cpu_data.microcode <= 0x080011ff))
		return true;

	pr_notice("IOMMU not currently supported when SME is active\n");

	return false;
}

/****************************************************************************
 *
 * Early detect code. This code runs at IOMMU detection time in the DMA
 * layer. It just looks if there is an IVRS ACPI table to detect AMD
 * IOMMUs
 *
 ****************************************************************************/
void __init amd_iommu_detect(void)
{
	int ret;

	if (no_iommu || (iommu_detected && !gart_iommu_aperture))
		goto disable_snp;

	if (!amd_iommu_sme_check())
		goto disable_snp;

	ret = iommu_go_to_state(IOMMU_IVRS_DETECTED);
	if (ret)
		goto disable_snp;

	amd_iommu_detected = true;
	iommu_detected = 1;
	x86_init.iommu.iommu_init = amd_iommu_init;
	return;

disable_snp:
	if (cc_platform_has(CC_ATTR_HOST_SEV_SNP))
		cc_platform_clear(CC_ATTR_HOST_SEV_SNP);
}

/****************************************************************************
 *
 * Parsing functions for the AMD IOMMU specific kernel command line
 * options.
 *
 ****************************************************************************/

static int __init parse_amd_iommu_dump(char *str)
{
	amd_iommu_dump = true;

	return 1;
}

static int __init parse_amd_iommu_intr(char *str)
{
	for (; *str; ++str) {
		if (strncmp(str, "legacy", 6) == 0) {
			amd_iommu_guest_ir = AMD_IOMMU_GUEST_IR_LEGACY_GA;
			break;
		}
		if (strncmp(str, "vapic", 5) == 0) {
			amd_iommu_guest_ir = AMD_IOMMU_GUEST_IR_VAPIC;
			break;
		}
	}
	return 1;
}

static int __init parse_amd_iommu_options(char *str)
{
	if (!str)
		return -EINVAL;

	while (*str) {
		if (strncmp(str, "fullflush", 9) == 0) {
			pr_warn("amd_iommu=fullflush deprecated; use iommu.strict=1 instead\n");
			iommu_set_dma_strict();
		} else if (strncmp(str, "force_enable", 12) == 0) {
			amd_iommu_force_enable = true;
		} else if (strncmp(str, "off", 3) == 0) {
			amd_iommu_disabled = true;/*如不指明，则默认开启*/
		} else if (strncmp(str, "force_isolation", 15) == 0) {
			amd_iommu_force_isolation = true;
		} else if (strncmp(str, "pgtbl_v1", 8) == 0) {
			amd_iommu_pgtable = PD_MODE_V1;/*指明使用的v1版本*/
		} else if (strncmp(str, "pgtbl_v2", 8) == 0) {
			amd_iommu_pgtable = PD_MODE_V2;
		} else if (strncmp(str, "irtcachedis", 11) == 0) {
			amd_iommu_irtcachedis = true;
		} else if (strncmp(str, "nohugepages", 11) == 0) {
			pr_info("Restricting V1 page-sizes to 4KiB");
			amd_iommu_pgsize_bitmap = AMD_IOMMU_PGSIZES_4K;
		} else if (strncmp(str, "v2_pgsizes_only", 15) == 0) {
			pr_info("Restricting V1 page-sizes to 4KiB/2MiB/1GiB");
			amd_iommu_pgsize_bitmap = AMD_IOMMU_PGSIZES_V2;
		} else {
			/*不认识其它选项*/
			pr_notice("Unknown option - '%s'\n", str);
		}

		str += strcspn(str, ",");
		while (*str == ',')
			str++;
	}

	return 1;
}

static int __init parse_ivrs_ioapic(char *str)
{
	u32 seg = 0, bus, dev, fn;
	int id, i;
	u32 devid;

	if (sscanf(str, "=%d@%x:%x.%x", &id, &bus, &dev, &fn) == 4 ||
	    sscanf(str, "=%d@%x:%x:%x.%x", &id, &seg, &bus, &dev, &fn) == 5)
		goto found;

	if (sscanf(str, "[%d]=%x:%x.%x", &id, &bus, &dev, &fn) == 4 ||
	    sscanf(str, "[%d]=%x:%x:%x.%x", &id, &seg, &bus, &dev, &fn) == 5) {
		pr_warn("ivrs_ioapic%s option format deprecated; use ivrs_ioapic=%d@%04x:%02x:%02x.%d instead\n",
			str, id, seg, bus, dev, fn);
		goto found;
	}

	pr_err("Invalid command line: ivrs_ioapic%s\n", str);
	return 1;

found:
	if (early_ioapic_map_size == EARLY_MAP_SIZE) {
		pr_err("Early IOAPIC map overflow - ignoring ivrs_ioapic%s\n",
			str);
		return 1;
	}

	devid = IVRS_GET_SBDF_ID(seg, bus, dev, fn);

	cmdline_maps			= true;
	i				= early_ioapic_map_size++;
	early_ioapic_map[i].id		= id;
	early_ioapic_map[i].devid	= devid;
	early_ioapic_map[i].cmd_line	= true;

	return 1;
}

static int __init parse_ivrs_hpet(char *str)
{
	u32 seg = 0, bus, dev, fn;
	int id, i;
	u32 devid;

	if (sscanf(str, "=%d@%x:%x.%x", &id, &bus, &dev, &fn) == 4 ||
	    sscanf(str, "=%d@%x:%x:%x.%x", &id, &seg, &bus, &dev, &fn) == 5)
		goto found;

	if (sscanf(str, "[%d]=%x:%x.%x", &id, &bus, &dev, &fn) == 4 ||
	    sscanf(str, "[%d]=%x:%x:%x.%x", &id, &seg, &bus, &dev, &fn) == 5) {
		pr_warn("ivrs_hpet%s option format deprecated; use ivrs_hpet=%d@%04x:%02x:%02x.%d instead\n",
			str, id, seg, bus, dev, fn);
		goto found;
	}

	pr_err("Invalid command line: ivrs_hpet%s\n", str);
	return 1;

found:
	if (early_hpet_map_size == EARLY_MAP_SIZE) {
		pr_err("Early HPET map overflow - ignoring ivrs_hpet%s\n",
			str);
		return 1;
	}

	devid = IVRS_GET_SBDF_ID(seg, bus, dev, fn);

	cmdline_maps			= true;
	i				= early_hpet_map_size++;
	early_hpet_map[i].id		= id;
	early_hpet_map[i].devid		= devid;
	early_hpet_map[i].cmd_line	= true;

	return 1;
}

#define ACPIID_LEN (ACPIHID_UID_LEN + ACPIHID_HID_LEN)

static int __init parse_ivrs_acpihid(char *str)
{
	u32 seg = 0, bus, dev, fn;
	char *hid, *uid, *p, *addr;
	char acpiid[ACPIID_LEN] = {0};
	int i;

	addr = strchr(str, '@');
	if (!addr) {
		addr = strchr(str, '=');
		if (!addr)
			goto not_found;

		++addr;

		if (strlen(addr) > ACPIID_LEN)
			goto not_found;

		if (sscanf(str, "[%x:%x.%x]=%s", &bus, &dev, &fn, acpiid) == 4 ||
		    sscanf(str, "[%x:%x:%x.%x]=%s", &seg, &bus, &dev, &fn, acpiid) == 5) {
			pr_warn("ivrs_acpihid%s option format deprecated; use ivrs_acpihid=%s@%04x:%02x:%02x.%d instead\n",
				str, acpiid, seg, bus, dev, fn);
			goto found;
		}
		goto not_found;
	}

	/* We have the '@', make it the terminator to get just the acpiid */
	*addr++ = 0;

	if (strlen(str) > ACPIID_LEN + 1)
		goto not_found;

	if (sscanf(str, "=%s", acpiid) != 1)
		goto not_found;

	if (sscanf(addr, "%x:%x.%x", &bus, &dev, &fn) == 3 ||
	    sscanf(addr, "%x:%x:%x.%x", &seg, &bus, &dev, &fn) == 4)
		goto found;

not_found:
	pr_err("Invalid command line: ivrs_acpihid%s\n", str);
	return 1;

found:
	p = acpiid;
	hid = strsep(&p, ":");
	uid = p;

	if (!hid || !(*hid) || !uid) {
		pr_err("Invalid command line: hid or uid\n");
		return 1;
	}

	/*
	 * Ignore leading zeroes after ':', so e.g., AMDI0095:00
	 * will match AMDI0095:0 in the second strcmp in acpi_dev_hid_uid_match
	 */
	while (*uid == '0' && *(uid + 1))
		uid++;

	if (strlen(hid) >= ACPIHID_HID_LEN) {
		pr_err("Invalid command line: hid is too long\n");
		return 1;
	} else if (strlen(uid) >= ACPIHID_UID_LEN) {
		pr_err("Invalid command line: uid is too long\n");
		return 1;
	}

	i = early_acpihid_map_size++;
	memcpy(early_acpihid_map[i].hid, hid, strlen(hid));
	memcpy(early_acpihid_map[i].uid, uid, strlen(uid));
	early_acpihid_map[i].devid = IVRS_GET_SBDF_ID(seg, bus, dev, fn);
	early_acpihid_map[i].cmd_line	= true;

	return 1;
}

__setup("amd_iommu_dump",	parse_amd_iommu_dump);
__setup("amd_iommu=",		parse_amd_iommu_options);/*iommu配置*/
__setup("amd_iommu_intr=",	parse_amd_iommu_intr);
__setup("ivrs_ioapic",		parse_ivrs_ioapic);
__setup("ivrs_hpet",		parse_ivrs_hpet);
__setup("ivrs_acpihid",		parse_ivrs_acpihid);

bool amd_iommu_pasid_supported(void)
{
	/* CPU page table size should match IOMMU guest page table size */
	if (cpu_feature_enabled(X86_FEATURE_LA57) &&
	    amd_iommu_gpt_level != PAGE_MODE_5_LEVEL)
		return false;

	/*
	 * Since DTE[Mode]=0 is prohibited on SNP-enabled system
	 * (i.e. EFR[SNPSup]=1), IOMMUv2 page table cannot be used without
	 * setting up IOMMUv1 page table.
	 */
	return amd_iommu_gt_ppr_supported() && !amd_iommu_snp_en;
}

struct amd_iommu *get_amd_iommu(unsigned int idx)
{
	unsigned int i = 0;
	struct amd_iommu *iommu;

	for_each_iommu(iommu)
		if (i++ == idx)
			return iommu;
	return NULL;
}

/****************************************************************************
 *
 * IOMMU EFR Performance Counter support functionality. This code allows
 * access to the IOMMU PC functionality.
 *
 ****************************************************************************/

u8 amd_iommu_pc_get_max_banks(unsigned int idx)
{
	struct amd_iommu *iommu = get_amd_iommu(idx);

	if (iommu)
		return iommu->max_banks;

	return 0;
}

bool amd_iommu_pc_supported(void)
{
	return amd_iommu_pc_present;
}

u8 amd_iommu_pc_get_max_counters(unsigned int idx)
{
	struct amd_iommu *iommu = get_amd_iommu(idx);

	if (iommu)
		return iommu->max_counters;

	return 0;
}

static int iommu_pc_get_set_reg(struct amd_iommu *iommu, u8 bank, u8 cntr,
				u8 fxn, u64 *value, bool is_write)
{
	u32 offset;
	u32 max_offset_lim;

	/* Make sure the IOMMU PC resource is available */
	if (!amd_iommu_pc_present)
		return -ENODEV;

	/* Check for valid iommu and pc register indexing */
	if (WARN_ON(!iommu || (fxn > 0x28) || (fxn & 7)))
		return -ENODEV;

	offset = (u32)(((0x40 | bank) << 12) | (cntr << 8) | fxn);

	/* Limit the offset to the hw defined mmio region aperture */
	max_offset_lim = (u32)(((0x40 | iommu->max_banks) << 12) |
				(iommu->max_counters << 8) | 0x28);
	if ((offset < MMIO_CNTR_REG_OFFSET) ||
	    (offset > max_offset_lim))
		return -EINVAL;

	if (is_write) {
		u64 val = *value & GENMASK_ULL(47, 0);

		writel((u32)val, iommu->mmio_base + offset);
		writel((val >> 32), iommu->mmio_base + offset + 4);
	} else {
		*value = readl(iommu->mmio_base + offset + 4);
		*value <<= 32;
		*value |= readl(iommu->mmio_base + offset);
		*value &= GENMASK_ULL(47, 0);
	}

	return 0;
}

int amd_iommu_pc_get_reg(struct amd_iommu *iommu, u8 bank, u8 cntr, u8 fxn, u64 *value)
{
	if (!iommu)
		return -EINVAL;

	return iommu_pc_get_set_reg(iommu, bank, cntr, fxn, value, false);
}

int amd_iommu_pc_set_reg(struct amd_iommu *iommu, u8 bank, u8 cntr, u8 fxn, u64 *value)
{
	if (!iommu)
		return -EINVAL;

	return iommu_pc_get_set_reg(iommu, bank, cntr, fxn, value, true);
}

#ifdef CONFIG_KVM_AMD_SEV
static int iommu_page_make_shared(void *page)
{
	unsigned long paddr, pfn;

	paddr = iommu_virt_to_phys(page);
	/* Cbit maybe set in the paddr */
	pfn = __sme_clr(paddr) >> PAGE_SHIFT;

	if (!(pfn % PTRS_PER_PMD)) {
		int ret, level;
		bool assigned;

		ret = snp_lookup_rmpentry(pfn, &assigned, &level);
		if (ret) {
			pr_warn("IOMMU PFN %lx RMP lookup failed, ret %d\n", pfn, ret);
			return ret;
		}

		if (!assigned) {
			pr_warn("IOMMU PFN %lx not assigned in RMP table\n", pfn);
			return -EINVAL;
		}

		if (level > PG_LEVEL_4K) {
			ret = psmash(pfn);
			if (!ret)
				goto done;

			pr_warn("PSMASH failed for IOMMU PFN %lx huge RMP entry, ret: %d, level: %d\n",
				pfn, ret, level);
			return ret;
		}
	}

done:
	return rmp_make_shared(pfn, PG_LEVEL_4K);
}

static int iommu_make_shared(void *va, size_t size)
{
	void *page;
	int ret;

	if (!va)
		return 0;

	for (page = va; page < (va + size); page += PAGE_SIZE) {
		ret = iommu_page_make_shared(page);
		if (ret)
			return ret;
	}

	return 0;
}

int amd_iommu_snp_disable(void)
{
	struct amd_iommu *iommu;
	int ret;

	if (!amd_iommu_snp_en)
		return 0;

	for_each_iommu(iommu) {
		ret = iommu_make_shared(iommu->evt_buf, EVT_BUFFER_SIZE);
		if (ret)
			return ret;

		ret = iommu_make_shared(iommu->ppr_log, PPR_LOG_SIZE);
		if (ret)
			return ret;

		ret = iommu_make_shared((void *)iommu->cmd_sem, PAGE_SIZE);
		if (ret)
			return ret;
	}

	return 0;
}
EXPORT_SYMBOL_GPL(amd_iommu_snp_disable);
#endif<|MERGE_RESOLUTION|>--- conflicted
+++ resolved
@@ -2144,10 +2144,7 @@
 			return ret;
 	}
 
-<<<<<<< HEAD
 	/*注册amd iommu设备，并设置对应的ops*/
-	iommu_device_register(&iommu->iommu, &amd_iommu_ops, NULL);
-=======
 	ret = iommu_device_register(&iommu->iommu, &amd_iommu_ops, NULL);
 	if (ret || amd_iommu_pgtable == PD_MODE_NONE) {
 		/*
@@ -2157,7 +2154,6 @@
 		 */
 		iommu_device_sysfs_remove(&iommu->iommu);
 	}
->>>>>>> f2d282e1
 
 	return pci_enable_device(iommu->dev);
 }
