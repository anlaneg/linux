// SPDX-License-Identifier: GPL-2.0-only
/*
 * CPU-agnostic AMD IO page table allocator.
 *
 * Copyright (C) 2020 Advanced Micro Devices, Inc.
 * Author: Suravee Suthikulpanit <suravee.suthikulpanit@amd.com>
 */

#define pr_fmt(fmt)     "AMD-Vi: " fmt
#define dev_fmt(fmt)    pr_fmt(fmt)

#include <linux/atomic.h>
#include <linux/bitops.h>
#include <linux/io-pgtable.h>
#include <linux/kernel.h>
#include <linux/sizes.h>
#include <linux/slab.h>
#include <linux/types.h>
#include <linux/dma-mapping.h>

#include <asm/barrier.h>

#include "amd_iommu_types.h"
#include "amd_iommu.h"
#include "../iommu-pages.h"

/*
 * Helper function to get the first pte of a large mapping
 */
static u64 *first_pte_l7(u64 *pte, unsigned long *page_size,
			 unsigned long *count)
{
	unsigned long pte_mask, pg_size, cnt;
	u64 *fpte;

	pg_size  = PTE_PAGE_SIZE(*pte);
	cnt      = PAGE_SIZE_PTE_COUNT(pg_size);
	pte_mask = ~((cnt << 3) - 1);
	fpte     = (u64 *)(((unsigned long)pte) & pte_mask);

	if (page_size)
		*page_size = pg_size;

	if (count)
		*count = cnt;

	return fpte;
}

static void free_pt_lvl(u64 *pt, struct iommu_pages_list *freelist, int lvl)
{
	u64 *p;
	int i;

	for (i = 0; i < 512; ++i) {
		/* PTE present? */
		if (!IOMMU_PTE_PRESENT(pt[i]))
			continue;

		/* Large PTE? */
		if (PM_PTE_LEVEL(pt[i]) == 0 ||
		    PM_PTE_LEVEL(pt[i]) == 7)
			continue;

		/*
		 * Free the next level. No need to look at l1 tables here since
		 * they can only contain leaf PTEs; just free them directly.
		 */
		p = IOMMU_PTE_PAGE(pt[i]);
		if (lvl > 2)
			free_pt_lvl(p, freelist, lvl - 1);
		else
			iommu_pages_list_add(freelist, p);
	}

	iommu_pages_list_add(freelist, pt);
}

static void free_sub_pt(u64 *root, int mode, struct iommu_pages_list *freelist)
{
	switch (mode) {
	case PAGE_MODE_NONE:
	case PAGE_MODE_7_LEVEL:
		break;
	case PAGE_MODE_1_LEVEL:
		iommu_pages_list_add(freelist, root);
		break;
	case PAGE_MODE_2_LEVEL:
	case PAGE_MODE_3_LEVEL:
	case PAGE_MODE_4_LEVEL:
	case PAGE_MODE_5_LEVEL:
	case PAGE_MODE_6_LEVEL:
		free_pt_lvl(root, freelist, mode);
		break;
	default:
		BUG();
	}
}

/*
 * This function is used to add another level to an IO page table. Adding
 * another level increases the size of the address space by 9 bits to a size up
 * to 64 bits.
 */
static bool increase_address_space(struct amd_io_pgtable *pgtable,
				   unsigned long address,
				   unsigned int page_size_level,
				   gfp_t gfp)
{
	struct io_pgtable_cfg *cfg = &pgtable->pgtbl.cfg;
	struct protection_domain *domain =
		container_of(pgtable, struct protection_domain, iop);
	unsigned long flags;
	bool ret = true;
	u64 *pte;

	/*获得一个物理页*/
	pte = iommu_alloc_pages_node_sz(cfg->amd.nid, gfp, SZ_4K);
	if (!pte)
		return false;

	spin_lock_irqsave(&domain->lock, flags);

	if (address <= PM_LEVEL_SIZE(pgtable->mode) &&
	    pgtable->mode - 1 >= page_size_level)
		/*地址在domain可表示范围，不处理直接返回true*/
		goto out;

	ret = false;
<<<<<<< HEAD
	if (WARN_ON_ONCE(pgtable->mode == PAGE_MODE_6_LEVEL))
		/*6级地址范围最大值已达到2^66次，超过64位可表示范围，已无意义，返回false*/
=======
	if (WARN_ON_ONCE(pgtable->mode == amd_iommu_hpt_level))
>>>>>>> f2d282e1
		goto out;

	/*利用当前最大level填充pte，并使其指向当前的root*/
	*pte = PM_LEVEL_PDE(pgtable->mode/*当前level*/, iommu_virt_to_phys(pgtable->root));

	/*利用当前pte设置为root,并向上提升一个level*/
	pgtable->root  = pte;
	pgtable->mode += 1;
	/*此domain下root变更*/
	amd_iommu_update_and_flush_device_table(domain);

	pte = NULL;
	ret = true;

out:
	spin_unlock_irqrestore(&domain->lock, flags);
	iommu_free_pages(pte);

	return ret;
}

static u64 *alloc_pte(struct amd_io_pgtable *pgtable,
		      unsigned long address,
		      unsigned long page_size/*页大小*/,
		      u64 **pte_page,
		      gfp_t gfp,
		      bool *updated)
{
	unsigned long last_addr = address + (page_size - 1);
	struct io_pgtable_cfg *cfg = &pgtable->pgtbl.cfg;
	int level, end_lvl;
	u64 *pte, *page;

	BUG_ON(!is_power_of_2(page_size));/*页大小只能是2的N次方*/

	while (last_addr > PM_LEVEL_SIZE(pgtable->mode) ||
	       pgtable->mode - 1 < PAGE_SIZE_LEVEL(page_size)) {
		/*
		 * Return an error if there is no memory to update the
		 * page-table.
		 */
		/*此地址超过当前domain可表示的地址范围，domain提升可表示地址范围（提升方法很有趣）*/
		if (!increase_address_space(pgtable, last_addr,
					    PAGE_SIZE_LEVEL(page_size), gfp))
			return NULL;
	}


	level   = pgtable->mode - 1;/*级别减1，准备配合PM_LEVEL_INDEX取pte*/
	pte     = &pgtable->root[PM_LEVEL_INDEX(level, address)];/*结合当前address取pte*/
	address = PAGE_SIZE_ALIGN(address, page_size);/*移除掉页中的偏移量*/
	end_lvl = PAGE_SIZE_LEVEL(page_size);

	while (level > end_lvl) {
		u64 __pte, __npte;
		int pte_level;

		__pte     = *pte;
		pte_level = PM_PTE_LEVEL(__pte);

		/*
		 * If we replace a series of large PTEs, we need
		 * to tear down all of them.
		 */
		if (IOMMU_PTE_PRESENT(__pte) &&
		    pte_level == PAGE_MODE_7_LEVEL) {
			/*此pte存在，且标记此pte采用大尺寸*/
			unsigned long count, i;
			u64 *lpte;

			lpte = first_pte_l7(pte, NULL, &count);

			/*
			 * Unmap the replicated PTEs that still match the
			 * original large mapping
			 */
			for (i = 0; i < count; ++i)
				cmpxchg64(&lpte[i], __pte, 0ULL);

			*updated = true;
			continue;
		}

		if (!IOMMU_PTE_PRESENT(__pte) ||
		    pte_level == PAGE_MODE_NONE) {
			/*此pte不存在，或者level未明确指明，申请一个page保存此pte*/
			page = iommu_alloc_pages_node_sz(cfg->amd.nid, gfp,
							 SZ_4K);

			if (!page)
				/*申请物理页失败*/
				return NULL;

			/*构造此level要保存的下一级pte信息*/
			__npte = PM_LEVEL_PDE(level/*此pte页对应的level*/, iommu_virt_to_phys(page)/*转为物理地址*/);

			/* pte could have been changed somewhere. */
			if (!try_cmpxchg64(pte, &__pte, __npte))
				/*其它流程更新了此pte信息，释放掉我们准备的页*/
				iommu_free_pages(page);
			else if (IOMMU_PTE_PRESENT(__pte))
				*updated = true;

			continue;
		}

		/* No level skipping support yet */
		if (pte_level != level)
			return NULL;

		level -= 1;

		pte = IOMMU_PTE_PAGE(__pte);

		if (pte_page && level == end_lvl)
			*pte_page = pte;

		pte = &pte[PM_LEVEL_INDEX(level, address)];
	}

	return pte;
}

/*
 * This function checks if there is a PTE for a given dma address. If
 * there is one, it returns the pointer to it.
 */
static u64 *fetch_pte(struct amd_io_pgtable *pgtable,
		      unsigned long address/*待查找的地址*/,
		      unsigned long *page_size/*对应的页大小*/)
{
	int level;
	u64 *pte;

	*page_size = 0;

	if (address > PM_LEVEL_SIZE(pgtable->mode))
		/*传入的地址过大，不合法，返回0*/
		return NULL;

	level	   =  pgtable->mode - 1;/*减少一个level*/
	/*取此地址映射的pte(level-1)*/
	pte	   = &pgtable->root[PM_LEVEL_INDEX(level, address)];
	*page_size =  PTE_LEVEL_PAGE_SIZE(level);

	while (level > 0) {

		/* Not Present */
		if (!IOMMU_PTE_PRESENT(*pte))
			/*此pte无效，返回零*/
			return NULL;

		/* Large PTE */
		if (PM_PTE_LEVEL(*pte) == PAGE_MODE_7_LEVEL ||
		    PM_PTE_LEVEL(*pte) == PAGE_MODE_NONE)
			/*针对大的pte,直接跳出*/
			break;

		/* No level skipping support yet */
		if (PM_PTE_LEVEL(*pte) != level)
			return NULL;/*pte中保存的level与当前level不相符，忽略*/

		level -= 1;

		/* Walk to the next level */
		pte	   = IOMMU_PTE_PAGE(*pte);/*取对应的页首地址（按逻辑仍必为一个物理页，存512个）*/
		pte	   = &pte[PM_LEVEL_INDEX(level, address)];/*取一下层的pte*/
		*page_size = PTE_LEVEL_PAGE_SIZE(level);/*取此level对应的页大小*/
	}

	/*
	 * If we have a series of large PTEs, make
	 * sure to return a pointer to the first one.
	 */
	if (PM_PTE_LEVEL(*pte) == PAGE_MODE_7_LEVEL)
		pte = first_pte_l7(pte, page_size, NULL);

	return pte;/*返回iova对应的pte*/
}

static void free_clear_pte(u64 *pte, u64 pteval,
			   struct iommu_pages_list *freelist)
{
	u64 *pt;
	int mode;

	while (!try_cmpxchg64(pte, &pteval, 0))
		pr_warn("AMD-Vi: IOMMU pte changed since we read it\n");

	if (!IOMMU_PTE_PRESENT(pteval))
		return;

	pt   = IOMMU_PTE_PAGE(pteval);
	mode = IOMMU_PTE_MODE(pteval);

	free_sub_pt(pt, mode, freelist);
}

/*
 * Generic mapping functions. It maps a physical address into a DMA
 * address space. It allocates the page table pages if necessary.
 * In the future it can be extended to a generic mapping function
 * supporting all features of AMD IOMMU page tables like level skipping
 * and full 64 bit address spaces.
 */
static int iommu_v1_map_pages(struct io_pgtable_ops *ops, unsigned long iova,
			      phys_addr_t paddr, size_t pgsize, size_t pgcount/*总页数*/,
			      int prot, gfp_t gfp, size_t *mapped)
{
	struct amd_io_pgtable *pgtable = io_pgtable_ops_to_data(ops);
	struct iommu_pages_list freelist = IOMMU_PAGES_LIST_INIT(freelist);
	bool updated = false;
	u64 __pte, *pte;
	int ret, i, count;
	size_t size = pgcount << __ffs(pgsize);/*总大小*/
	unsigned long o_iova = iova;

	BUG_ON(!IS_ALIGNED(iova, pgsize));
	BUG_ON(!IS_ALIGNED(paddr, pgsize));

	ret = -EINVAL;
	if (!(prot & IOMMU_PROT_MASK))
		goto out;/*权限设置有误*/

	while (pgcount > 0) {
		count = PAGE_SIZE_PTE_COUNT(pgsize);/*此宏当前版本对9取余，故只能产生0-255*/
		/*申请pte*/
		pte   = alloc_pte(pgtable, iova, pgsize, NULL, gfp, &updated);

		ret = -ENOMEM;
		if (!pte)
			goto out;

		for (i = 0; i < count; ++i)
			free_clear_pte(&pte[i], pte[i], &freelist);

		if (!iommu_pages_list_empty(&freelist))
			updated = true;

		if (count > 1) {
			__pte = PAGE_SIZE_PTE(__sme_set(paddr), pgsize);
			__pte |= PM_LEVEL_ENC(7) | IOMMU_PTE_PR | IOMMU_PTE_FC;
		} else
			__pte = __sme_set(paddr) | IOMMU_PTE_PR | IOMMU_PTE_FC;

		if (prot & IOMMU_PROT_IR)
			__pte |= IOMMU_PTE_IR;
		if (prot & IOMMU_PROT_IW)
			__pte |= IOMMU_PTE_IW;

		/*填充count个pte*/
		for (i = 0; i < count; ++i)
			pte[i] = __pte;

		iova  += pgsize;/*iova地址增加*/
		paddr += pgsize;/*物理地址增加*/
		pgcount--;/*总页数减少*/
		if (mapped)
			*mapped += pgsize;
	}

	ret = 0;

out:
	if (updated) {
		struct protection_domain *dom = io_pgtable_ops_to_domain(ops);
		unsigned long flags;

		spin_lock_irqsave(&dom->lock, flags);
		/*
		 * Flush domain TLB(s) and wait for completion. Any Device-Table
		 * Updates and flushing already happened in
		 * increase_address_space().
		 */
		amd_iommu_domain_flush_pages(dom, o_iova, size);
		spin_unlock_irqrestore(&dom->lock, flags);
	}

	/* Everything flushed out, free pages now */
	iommu_put_pages_list(&freelist);

	return ret;
}

static unsigned long iommu_v1_unmap_pages(struct io_pgtable_ops *ops,
					  unsigned long iova,
					  size_t pgsize, size_t pgcount,
					  struct iommu_iotlb_gather *gather)
{
	struct amd_io_pgtable *pgtable = io_pgtable_ops_to_data(ops);
	unsigned long long unmapped;
	unsigned long unmap_size;
	u64 *pte;
	size_t size = pgcount << __ffs(pgsize);

	BUG_ON(!is_power_of_2(pgsize));

	unmapped = 0;

	while (unmapped < size) {
		pte = fetch_pte(pgtable, iova, &unmap_size);
		if (pte) {
			int i, count;

			count = PAGE_SIZE_PTE_COUNT(unmap_size);
			for (i = 0; i < count; i++)
				pte[i] = 0ULL;
		} else {
			return unmapped;
		}

		iova = (iova & ~(unmap_size - 1)) + unmap_size;
		unmapped += unmap_size;
	}

	return unmapped;
}

/*由iova地址获取物理地址*/
static phys_addr_t iommu_v1_iova_to_phys(struct io_pgtable_ops *ops, unsigned long iova)
{
	/*通过ops结构体获得amd_io_pgtable*/
	struct amd_io_pgtable *pgtable = io_pgtable_ops_to_data(ops);
	unsigned long offset_mask, pte_pgsize;
	u64 *pte, __pte;

	pte = fetch_pte(pgtable, iova, &pte_pgsize);

	if (!pte || !IOMMU_PTE_PRESENT(*pte))
		/*此地址对应的pte不存在*/
		return 0;

	offset_mask = pte_pgsize - 1;/*页对应的mask*/
	__pte	    = __sme_clr(*pte & PM_ADDR_MASK);

	/*pte中对应的offset_mask已另做它用，故将其移除掉，采用iova中的offset_mask*/
	return (__pte & ~offset_mask) | (iova & offset_mask);
}

static bool pte_test_and_clear_dirty(u64 *ptep, unsigned long size,
				     unsigned long flags)
{
	bool test_only = flags & IOMMU_DIRTY_NO_CLEAR;
	bool dirty = false;
	int i, count;

	/*
	 * 2.2.3.2 Host Dirty Support
	 * When a non-default page size is used , software must OR the
	 * Dirty bits in all of the replicated host PTEs used to map
	 * the page. The IOMMU does not guarantee the Dirty bits are
	 * set in all of the replicated PTEs. Any portion of the page
	 * may have been written even if the Dirty bit is set in only
	 * one of the replicated PTEs.
	 */
	count = PAGE_SIZE_PTE_COUNT(size);
	for (i = 0; i < count && test_only; i++) {
		if (test_bit(IOMMU_PTE_HD_BIT, (unsigned long *)&ptep[i])) {
			dirty = true;
			break;
		}
	}

	for (i = 0; i < count && !test_only; i++) {
		if (test_and_clear_bit(IOMMU_PTE_HD_BIT,
				       (unsigned long *)&ptep[i])) {
			dirty = true;
		}
	}

	return dirty;
}

static int iommu_v1_read_and_clear_dirty(struct io_pgtable_ops *ops,
					 unsigned long iova, size_t size,
					 unsigned long flags,
					 struct iommu_dirty_bitmap *dirty)
{
	struct amd_io_pgtable *pgtable = io_pgtable_ops_to_data(ops);
	unsigned long end = iova + size - 1;

	do {
		unsigned long pgsize = 0;
		u64 *ptep, pte;

		ptep = fetch_pte(pgtable, iova, &pgsize);
		if (ptep)
			pte = READ_ONCE(*ptep);
		if (!ptep || !IOMMU_PTE_PRESENT(pte)) {
			pgsize = pgsize ?: PTE_LEVEL_PAGE_SIZE(0);
			iova += pgsize;
			continue;
		}

		/*
		 * Mark the whole IOVA range as dirty even if only one of
		 * the replicated PTEs were marked dirty.
		 */
		if (pte_test_and_clear_dirty(ptep, pgsize, flags))
			iommu_dirty_bitmap_record(dirty, iova, pgsize);
		iova += pgsize;
	} while (iova < end);

	return 0;
}

/*
 * ----------------------------------------------------
 */
static void v1_free_pgtable(struct io_pgtable *iop)
{
	struct amd_io_pgtable *pgtable = container_of(iop, struct amd_io_pgtable, pgtbl);
	struct iommu_pages_list freelist = IOMMU_PAGES_LIST_INIT(freelist);

	if (pgtable->mode == PAGE_MODE_NONE)
		return;

	/* Page-table is not visible to IOMMU anymore, so free it */
	BUG_ON(pgtable->mode < PAGE_MODE_NONE ||
	       pgtable->mode > amd_iommu_hpt_level);

	free_sub_pt(pgtable->root, pgtable->mode, &freelist);
	iommu_put_pages_list(&freelist);
}

/*初始化v1对应的io_pgtable*/
static struct io_pgtable *v1_alloc_pgtable(struct io_pgtable_cfg *cfg, void *cookie)
{
	struct amd_io_pgtable *pgtable = io_pgtable_cfg_to_data(cfg);

	pgtable->root =
		iommu_alloc_pages_node_sz(cfg->amd.nid, GFP_KERNEL, SZ_4K);
	if (!pgtable->root)
		return NULL;
	pgtable->mode = PAGE_MODE_3_LEVEL;

	cfg->pgsize_bitmap  = amd_iommu_pgsize_bitmap;/*map页函数*/
	cfg->ias            = IOMMU_IN_ADDR_BIT_SIZE;
	cfg->oas            = IOMMU_OUT_ADDR_BIT_SIZE;

	pgtable->pgtbl.ops.map_pages    = iommu_v1_map_pages;
	pgtable->pgtbl.ops.unmap_pages  = iommu_v1_unmap_pages;
	pgtable->pgtbl.ops.iova_to_phys = iommu_v1_iova_to_phys;
	pgtable->pgtbl.ops.read_and_clear_dirty = iommu_v1_read_and_clear_dirty;

	return &pgtable->pgtbl;
}

struct io_pgtable_init_fns io_pgtable_amd_iommu_v1_init_fns = {
	.alloc	= v1_alloc_pgtable,
	.free	= v1_free_pgtable,
};<|MERGE_RESOLUTION|>--- conflicted
+++ resolved
@@ -127,12 +127,8 @@
 		goto out;
 
 	ret = false;
-<<<<<<< HEAD
-	if (WARN_ON_ONCE(pgtable->mode == PAGE_MODE_6_LEVEL))
+	if (WARN_ON_ONCE(pgtable->mode == amd_iommu_hpt_level))
 		/*6级地址范围最大值已达到2^66次，超过64位可表示范围，已无意义，返回false*/
-=======
-	if (WARN_ON_ONCE(pgtable->mode == amd_iommu_hpt_level))
->>>>>>> f2d282e1
 		goto out;
 
 	/*利用当前最大level填充pte，并使其指向当前的root*/
