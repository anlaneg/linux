// SPDX-License-Identifier: GPL-2.0-only
/*
 * CPU-agnostic AMD IO page table allocator.
 *
 * Copyright (C) 2020 Advanced Micro Devices, Inc.
 * Author: Suravee Suthikulpanit <suravee.suthikulpanit@amd.com>
 */

#define pr_fmt(fmt)     "AMD-Vi: " fmt
#define dev_fmt(fmt)    pr_fmt(fmt)

#include <linux/atomic.h>
#include <linux/bitops.h>
#include <linux/io-pgtable.h>
#include <linux/kernel.h>
#include <linux/sizes.h>
#include <linux/slab.h>
#include <linux/types.h>
#include <linux/dma-mapping.h>

#include <asm/barrier.h>

#include "amd_iommu_types.h"
#include "amd_iommu.h"
#include "../iommu-pages.h"

/*
 * Helper function to get the first pte of a large mapping
 */
static u64 *first_pte_l7(u64 *pte, unsigned long *page_size,
			 unsigned long *count)
{
	unsigned long pte_mask, pg_size, cnt;
	u64 *fpte;

	pg_size  = PTE_PAGE_SIZE(*pte);
	cnt      = PAGE_SIZE_PTE_COUNT(pg_size);
	pte_mask = ~((cnt << 3) - 1);
	fpte     = (u64 *)(((unsigned long)pte) & pte_mask);

	if (page_size)
		*page_size = pg_size;

	if (count)
		*count = cnt;

	return fpte;
}

static void free_pt_lvl(u64 *pt, struct iommu_pages_list *freelist, int lvl)
{
	u64 *p;
	int i;

	for (i = 0; i < 512; ++i) {
		/* PTE present? */
		if (!IOMMU_PTE_PRESENT(pt[i]))
			continue;

		/* Large PTE? */
		if (PM_PTE_LEVEL(pt[i]) == 0 ||
		    PM_PTE_LEVEL(pt[i]) == 7)
			continue;

		/*
		 * Free the next level. No need to look at l1 tables here since
		 * they can only contain leaf PTEs; just free them directly.
		 */
		p = IOMMU_PTE_PAGE(pt[i]);
		if (lvl > 2)
			free_pt_lvl(p, freelist, lvl - 1);
		else
			iommu_pages_list_add(freelist, p);
	}

	iommu_pages_list_add(freelist, pt);
}

static void free_sub_pt(u64 *root, int mode, struct iommu_pages_list *freelist)
{
	switch (mode) {
	case PAGE_MODE_NONE:
	case PAGE_MODE_7_LEVEL:
		break;
	case PAGE_MODE_1_LEVEL:
		iommu_pages_list_add(freelist, root);
		break;
	case PAGE_MODE_2_LEVEL:
	case PAGE_MODE_3_LEVEL:
	case PAGE_MODE_4_LEVEL:
	case PAGE_MODE_5_LEVEL:
	case PAGE_MODE_6_LEVEL:
		free_pt_lvl(root, freelist, mode);
		break;
	default:
		BUG();
	}
}

<<<<<<< HEAD
void amd_iommu_domain_set_pgtable(struct protection_domain *domain,
				  u64 *root, int mode)
{
	u64 pt_root;

	/* lowest 3 bits encode pgtable mode */
	pt_root = mode & 7;/*后3bit设置mode*/
	pt_root |= (u64)root;/*或上指针*/

	amd_iommu_domain_set_pt_root(domain, pt_root);
}

=======
>>>>>>> 155a3c00
/*
 * This function is used to add another level to an IO page table. Adding
 * another level increases the size of the address space by 9 bits to a size up
 * to 64 bits.
 */
static bool increase_address_space(struct amd_io_pgtable *pgtable,
				   unsigned long address,
				   unsigned int page_size_level,
				   gfp_t gfp)
{
	struct io_pgtable_cfg *cfg = &pgtable->pgtbl.cfg;
	struct protection_domain *domain =
		container_of(pgtable, struct protection_domain, iop);
	unsigned long flags;
	bool ret = true;
	u64 *pte;

<<<<<<< HEAD
	/*获得一个物理页*/
	pte = alloc_pgtable_page(domain->nid, gfp);
=======
	pte = iommu_alloc_pages_node_sz(cfg->amd.nid, gfp, SZ_4K);
>>>>>>> 155a3c00
	if (!pte)
		return false;

	spin_lock_irqsave(&domain->lock, flags);

<<<<<<< HEAD
	if (address <= PM_LEVEL_SIZE(domain->iop.mode))
		/*地址在domain可表示范围，不处理直接返回true*/
		goto out;

	ret = false;
	if (WARN_ON_ONCE(domain->iop.mode == PAGE_MODE_6_LEVEL))
		/*6级地址范围最大值已达到2^66次，超过64位可表示范围，已无意义，返回false*/
		goto out;

	/*利用当前最大level填充pte，并使其指向当前的root*/
	*pte = PM_LEVEL_PDE(domain->iop.mode/*当前level*/, iommu_virt_to_phys(domain->iop.root));

	/*利用当前pte设置为root,并向上提升一个level*/
	domain->iop.root  = pte;
	domain->iop.mode += 1;
	/*此domain下root变更*/
=======
	if (address <= PM_LEVEL_SIZE(pgtable->mode) &&
	    pgtable->mode - 1 >= page_size_level)
		goto out;

	ret = false;
	if (WARN_ON_ONCE(pgtable->mode == PAGE_MODE_6_LEVEL))
		goto out;

	*pte = PM_LEVEL_PDE(pgtable->mode, iommu_virt_to_phys(pgtable->root));

	pgtable->root  = pte;
	pgtable->mode += 1;
>>>>>>> 155a3c00
	amd_iommu_update_and_flush_device_table(domain);

	pte = NULL;
	ret = true;

out:
	spin_unlock_irqrestore(&domain->lock, flags);
	iommu_free_pages(pte);

	return ret;
}

static u64 *alloc_pte(struct amd_io_pgtable *pgtable,
		      unsigned long address,
		      unsigned long page_size/*页大小*/,
		      u64 **pte_page,
		      gfp_t gfp,
		      bool *updated)
{
	unsigned long last_addr = address + (page_size - 1);
	struct io_pgtable_cfg *cfg = &pgtable->pgtbl.cfg;
	int level, end_lvl;
	u64 *pte, *page;

	BUG_ON(!is_power_of_2(page_size));/*页大小只能是2的N次方*/

	while (last_addr > PM_LEVEL_SIZE(pgtable->mode) ||
	       pgtable->mode - 1 < PAGE_SIZE_LEVEL(page_size)) {
		/*
		 * Return an error if there is no memory to update the
		 * page-table.
		 */
<<<<<<< HEAD
		/*此地址超过当前domain可表示的地址范围，domain提升可表示地址范围（提升方法很有趣）*/
		if (!increase_address_space(domain, address, gfp))
=======
		if (!increase_address_space(pgtable, last_addr,
					    PAGE_SIZE_LEVEL(page_size), gfp))
>>>>>>> 155a3c00
			return NULL;
	}


<<<<<<< HEAD
	level   = domain->iop.mode - 1;/*级别减1，准备配合PM_LEVEL_INDEX取pte*/
	pte     = &domain->iop.root[PM_LEVEL_INDEX(level, address)];/*结合当前address取pte*/
	address = PAGE_SIZE_ALIGN(address, page_size);/*移除掉页中的偏移量*/
=======
	level   = pgtable->mode - 1;
	pte     = &pgtable->root[PM_LEVEL_INDEX(level, address)];
	address = PAGE_SIZE_ALIGN(address, page_size);
>>>>>>> 155a3c00
	end_lvl = PAGE_SIZE_LEVEL(page_size);

	while (level > end_lvl) {
		u64 __pte, __npte;
		int pte_level;

		__pte     = *pte;
		pte_level = PM_PTE_LEVEL(__pte);

		/*
		 * If we replace a series of large PTEs, we need
		 * to tear down all of them.
		 */
		if (IOMMU_PTE_PRESENT(__pte) &&
		    pte_level == PAGE_MODE_7_LEVEL) {
			/*此pte存在，且标记此pte采用大尺寸*/
			unsigned long count, i;
			u64 *lpte;

			lpte = first_pte_l7(pte, NULL, &count);

			/*
			 * Unmap the replicated PTEs that still match the
			 * original large mapping
			 */
			for (i = 0; i < count; ++i)
				cmpxchg64(&lpte[i], __pte, 0ULL);

			*updated = true;
			continue;
		}

		if (!IOMMU_PTE_PRESENT(__pte) ||
		    pte_level == PAGE_MODE_NONE) {
<<<<<<< HEAD
			/*此pte不存在，或者level未明确指明，申请一个page保存此pte*/
			page = alloc_pgtable_page(domain->nid, gfp);
=======
			page = iommu_alloc_pages_node_sz(cfg->amd.nid, gfp,
							 SZ_4K);
>>>>>>> 155a3c00

			if (!page)
				/*申请物理页失败*/
				return NULL;

			/*构造此level要保存的下一级pte信息*/
			__npte = PM_LEVEL_PDE(level/*此pte页对应的level*/, iommu_virt_to_phys(page)/*转为物理地址*/);

			/* pte could have been changed somewhere. */
			if (!try_cmpxchg64(pte, &__pte, __npte))
<<<<<<< HEAD
				/*其它流程更新了此pte信息，释放掉我们准备的页*/
				free_page((unsigned long)page);
=======
				iommu_free_pages(page);
>>>>>>> 155a3c00
			else if (IOMMU_PTE_PRESENT(__pte))
				*updated = true;

			continue;
		}

		/* No level skipping support yet */
		if (pte_level != level)
			return NULL;

		level -= 1;

		pte = IOMMU_PTE_PAGE(__pte);

		if (pte_page && level == end_lvl)
			*pte_page = pte;

		pte = &pte[PM_LEVEL_INDEX(level, address)];
	}

	return pte;
}

/*
 * This function checks if there is a PTE for a given dma address. If
 * there is one, it returns the pointer to it.
 */
static u64 *fetch_pte(struct amd_io_pgtable *pgtable,
		      unsigned long address/*待查找的地址*/,
		      unsigned long *page_size/*对应的页大小*/)
{
	int level;
	u64 *pte;

	*page_size = 0;

	if (address > PM_LEVEL_SIZE(pgtable->mode))
		/*传入的地址过大，不合法，返回0*/
		return NULL;

	level	   =  pgtable->mode - 1;/*减少一个level*/
	/*取此地址映射的pte(level-1)*/
	pte	   = &pgtable->root[PM_LEVEL_INDEX(level, address)];
	*page_size =  PTE_LEVEL_PAGE_SIZE(level);

	while (level > 0) {

		/* Not Present */
		if (!IOMMU_PTE_PRESENT(*pte))
			/*此pte无效，返回零*/
			return NULL;

		/* Large PTE */
		if (PM_PTE_LEVEL(*pte) == PAGE_MODE_7_LEVEL ||
		    PM_PTE_LEVEL(*pte) == PAGE_MODE_NONE)
			/*针对大的pte,直接跳出*/
			break;

		/* No level skipping support yet */
		if (PM_PTE_LEVEL(*pte) != level)
			return NULL;/*pte中保存的level与当前level不相符，忽略*/

		level -= 1;

		/* Walk to the next level */
		pte	   = IOMMU_PTE_PAGE(*pte);/*取对应的页首地址（按逻辑仍必为一个物理页，存512个）*/
		pte	   = &pte[PM_LEVEL_INDEX(level, address)];/*取一下层的pte*/
		*page_size = PTE_LEVEL_PAGE_SIZE(level);/*取此level对应的页大小*/
	}

	/*
	 * If we have a series of large PTEs, make
	 * sure to return a pointer to the first one.
	 */
	if (PM_PTE_LEVEL(*pte) == PAGE_MODE_7_LEVEL)
		pte = first_pte_l7(pte, page_size, NULL);

	return pte;/*返回iova对应的pte*/
}

static void free_clear_pte(u64 *pte, u64 pteval,
			   struct iommu_pages_list *freelist)
{
	u64 *pt;
	int mode;

	while (!try_cmpxchg64(pte, &pteval, 0))
		pr_warn("AMD-Vi: IOMMU pte changed since we read it\n");

	if (!IOMMU_PTE_PRESENT(pteval))
		return;

	pt   = IOMMU_PTE_PAGE(pteval);
	mode = IOMMU_PTE_MODE(pteval);

	free_sub_pt(pt, mode, freelist);
}

/*
 * Generic mapping functions. It maps a physical address into a DMA
 * address space. It allocates the page table pages if necessary.
 * In the future it can be extended to a generic mapping function
 * supporting all features of AMD IOMMU page tables like level skipping
 * and full 64 bit address spaces.
 */
static int iommu_v1_map_pages(struct io_pgtable_ops *ops, unsigned long iova,
			      phys_addr_t paddr, size_t pgsize, size_t pgcount/*总页数*/,
			      int prot, gfp_t gfp, size_t *mapped)
{
	struct amd_io_pgtable *pgtable = io_pgtable_ops_to_data(ops);
	struct iommu_pages_list freelist = IOMMU_PAGES_LIST_INIT(freelist);
	bool updated = false;
	u64 __pte, *pte;
	int ret, i, count;
	size_t size = pgcount << __ffs(pgsize);/*总大小*/
	unsigned long o_iova = iova;

	BUG_ON(!IS_ALIGNED(iova, pgsize));
	BUG_ON(!IS_ALIGNED(paddr, pgsize));

	ret = -EINVAL;
	if (!(prot & IOMMU_PROT_MASK))
		goto out;/*权限设置有误*/

	while (pgcount > 0) {
<<<<<<< HEAD
		count = PAGE_SIZE_PTE_COUNT(pgsize);/*此宏当前版本对9取余，故只能产生0-255*/
		/*申请pte*/
		pte   = alloc_pte(dom, iova, pgsize, NULL, gfp, &updated);
=======
		count = PAGE_SIZE_PTE_COUNT(pgsize);
		pte   = alloc_pte(pgtable, iova, pgsize, NULL, gfp, &updated);
>>>>>>> 155a3c00

		ret = -ENOMEM;
		if (!pte)
			goto out;

		for (i = 0; i < count; ++i)
			free_clear_pte(&pte[i], pte[i], &freelist);

		if (!iommu_pages_list_empty(&freelist))
			updated = true;

		if (count > 1) {
			__pte = PAGE_SIZE_PTE(__sme_set(paddr), pgsize);
			__pte |= PM_LEVEL_ENC(7) | IOMMU_PTE_PR | IOMMU_PTE_FC;
		} else
			__pte = __sme_set(paddr) | IOMMU_PTE_PR | IOMMU_PTE_FC;

		if (prot & IOMMU_PROT_IR)
			__pte |= IOMMU_PTE_IR;
		if (prot & IOMMU_PROT_IW)
			__pte |= IOMMU_PTE_IW;

		/*填充count个pte*/
		for (i = 0; i < count; ++i)
			pte[i] = __pte;

		iova  += pgsize;/*iova地址增加*/
		paddr += pgsize;/*物理地址增加*/
		pgcount--;/*总页数减少*/
		if (mapped)
			*mapped += pgsize;
	}

	ret = 0;

out:
	if (updated) {
		struct protection_domain *dom = io_pgtable_ops_to_domain(ops);
		unsigned long flags;

		spin_lock_irqsave(&dom->lock, flags);
		/*
		 * Flush domain TLB(s) and wait for completion. Any Device-Table
		 * Updates and flushing already happened in
		 * increase_address_space().
		 */
		amd_iommu_domain_flush_pages(dom, o_iova, size);
		spin_unlock_irqrestore(&dom->lock, flags);
	}

	/* Everything flushed out, free pages now */
	iommu_put_pages_list(&freelist);

	return ret;
}

static unsigned long iommu_v1_unmap_pages(struct io_pgtable_ops *ops,
					  unsigned long iova,
					  size_t pgsize, size_t pgcount,
					  struct iommu_iotlb_gather *gather)
{
	struct amd_io_pgtable *pgtable = io_pgtable_ops_to_data(ops);
	unsigned long long unmapped;
	unsigned long unmap_size;
	u64 *pte;
	size_t size = pgcount << __ffs(pgsize);

	BUG_ON(!is_power_of_2(pgsize));

	unmapped = 0;

	while (unmapped < size) {
		pte = fetch_pte(pgtable, iova, &unmap_size);
		if (pte) {
			int i, count;

			count = PAGE_SIZE_PTE_COUNT(unmap_size);
			for (i = 0; i < count; i++)
				pte[i] = 0ULL;
		} else {
			return unmapped;
		}

		iova = (iova & ~(unmap_size - 1)) + unmap_size;
		unmapped += unmap_size;
	}

	return unmapped;
}

/*由iova地址获取物理地址*/
static phys_addr_t iommu_v1_iova_to_phys(struct io_pgtable_ops *ops, unsigned long iova)
{
	/*通过ops结构体获得amd_io_pgtable*/
	struct amd_io_pgtable *pgtable = io_pgtable_ops_to_data(ops);
	unsigned long offset_mask, pte_pgsize;
	u64 *pte, __pte;

	pte = fetch_pte(pgtable, iova, &pte_pgsize);

	if (!pte || !IOMMU_PTE_PRESENT(*pte))
		/*此地址对应的pte不存在*/
		return 0;

	offset_mask = pte_pgsize - 1;/*页对应的mask*/
	__pte	    = __sme_clr(*pte & PM_ADDR_MASK);

	/*pte中对应的offset_mask已另做它用，故将其移除掉，采用iova中的offset_mask*/
	return (__pte & ~offset_mask) | (iova & offset_mask);
}

static bool pte_test_and_clear_dirty(u64 *ptep, unsigned long size,
				     unsigned long flags)
{
	bool test_only = flags & IOMMU_DIRTY_NO_CLEAR;
	bool dirty = false;
	int i, count;

	/*
	 * 2.2.3.2 Host Dirty Support
	 * When a non-default page size is used , software must OR the
	 * Dirty bits in all of the replicated host PTEs used to map
	 * the page. The IOMMU does not guarantee the Dirty bits are
	 * set in all of the replicated PTEs. Any portion of the page
	 * may have been written even if the Dirty bit is set in only
	 * one of the replicated PTEs.
	 */
	count = PAGE_SIZE_PTE_COUNT(size);
	for (i = 0; i < count && test_only; i++) {
		if (test_bit(IOMMU_PTE_HD_BIT, (unsigned long *)&ptep[i])) {
			dirty = true;
			break;
		}
	}

	for (i = 0; i < count && !test_only; i++) {
		if (test_and_clear_bit(IOMMU_PTE_HD_BIT,
				       (unsigned long *)&ptep[i])) {
			dirty = true;
		}
	}

	return dirty;
}

static int iommu_v1_read_and_clear_dirty(struct io_pgtable_ops *ops,
					 unsigned long iova, size_t size,
					 unsigned long flags,
					 struct iommu_dirty_bitmap *dirty)
{
	struct amd_io_pgtable *pgtable = io_pgtable_ops_to_data(ops);
	unsigned long end = iova + size - 1;

	do {
		unsigned long pgsize = 0;
		u64 *ptep, pte;

		ptep = fetch_pte(pgtable, iova, &pgsize);
		if (ptep)
			pte = READ_ONCE(*ptep);
		if (!ptep || !IOMMU_PTE_PRESENT(pte)) {
			pgsize = pgsize ?: PTE_LEVEL_PAGE_SIZE(0);
			iova += pgsize;
			continue;
		}

		/*
		 * Mark the whole IOVA range as dirty even if only one of
		 * the replicated PTEs were marked dirty.
		 */
		if (pte_test_and_clear_dirty(ptep, pgsize, flags))
			iommu_dirty_bitmap_record(dirty, iova, pgsize);
		iova += pgsize;
	} while (iova < end);

	return 0;
}

/*
 * ----------------------------------------------------
 */
static void v1_free_pgtable(struct io_pgtable *iop)
{
	struct amd_io_pgtable *pgtable = container_of(iop, struct amd_io_pgtable, pgtbl);
	struct iommu_pages_list freelist = IOMMU_PAGES_LIST_INIT(freelist);

	if (pgtable->mode == PAGE_MODE_NONE)
		return;

	/* Page-table is not visible to IOMMU anymore, so free it */
	BUG_ON(pgtable->mode < PAGE_MODE_NONE ||
	       pgtable->mode > PAGE_MODE_6_LEVEL);

	free_sub_pt(pgtable->root, pgtable->mode, &freelist);
	iommu_put_pages_list(&freelist);
}

/*初始化v1对应的io_pgtable*/
static struct io_pgtable *v1_alloc_pgtable(struct io_pgtable_cfg *cfg, void *cookie)
{
	struct amd_io_pgtable *pgtable = io_pgtable_cfg_to_data(cfg);

	pgtable->root =
		iommu_alloc_pages_node_sz(cfg->amd.nid, GFP_KERNEL, SZ_4K);
	if (!pgtable->root)
		return NULL;
	pgtable->mode = PAGE_MODE_3_LEVEL;

	cfg->pgsize_bitmap  = amd_iommu_pgsize_bitmap;
	cfg->ias            = IOMMU_IN_ADDR_BIT_SIZE;
	cfg->oas            = IOMMU_OUT_ADDR_BIT_SIZE;

<<<<<<< HEAD
	pgtable->iop.ops.map_pages    = iommu_v1_map_pages;/*map页函数*/
	pgtable->iop.ops.unmap_pages  = iommu_v1_unmap_pages;
	pgtable->iop.ops.iova_to_phys = iommu_v1_iova_to_phys;/*从iova地址到物理地址*/
	pgtable->iop.ops.read_and_clear_dirty = iommu_v1_read_and_clear_dirty;
=======
	pgtable->pgtbl.ops.map_pages    = iommu_v1_map_pages;
	pgtable->pgtbl.ops.unmap_pages  = iommu_v1_unmap_pages;
	pgtable->pgtbl.ops.iova_to_phys = iommu_v1_iova_to_phys;
	pgtable->pgtbl.ops.read_and_clear_dirty = iommu_v1_read_and_clear_dirty;
>>>>>>> 155a3c00

	return &pgtable->pgtbl;
}

struct io_pgtable_init_fns io_pgtable_amd_iommu_v1_init_fns = {
	.alloc	= v1_alloc_pgtable,
	.free	= v1_free_pgtable,
};<|MERGE_RESOLUTION|>--- conflicted
+++ resolved
@@ -97,21 +97,6 @@
 	}
 }
 
-<<<<<<< HEAD
-void amd_iommu_domain_set_pgtable(struct protection_domain *domain,
-				  u64 *root, int mode)
-{
-	u64 pt_root;
-
-	/* lowest 3 bits encode pgtable mode */
-	pt_root = mode & 7;/*后3bit设置mode*/
-	pt_root |= (u64)root;/*或上指针*/
-
-	amd_iommu_domain_set_pt_root(domain, pt_root);
-}
-
-=======
->>>>>>> 155a3c00
 /*
  * This function is used to add another level to an IO page table. Adding
  * another level increases the size of the address space by 9 bits to a size up
@@ -129,48 +114,30 @@
 	bool ret = true;
 	u64 *pte;
 
-<<<<<<< HEAD
 	/*获得一个物理页*/
-	pte = alloc_pgtable_page(domain->nid, gfp);
-=======
 	pte = iommu_alloc_pages_node_sz(cfg->amd.nid, gfp, SZ_4K);
->>>>>>> 155a3c00
 	if (!pte)
 		return false;
 
 	spin_lock_irqsave(&domain->lock, flags);
 
-<<<<<<< HEAD
-	if (address <= PM_LEVEL_SIZE(domain->iop.mode))
+	if (address <= PM_LEVEL_SIZE(pgtable->mode) &&
+	    pgtable->mode - 1 >= page_size_level)
 		/*地址在domain可表示范围，不处理直接返回true*/
 		goto out;
 
 	ret = false;
-	if (WARN_ON_ONCE(domain->iop.mode == PAGE_MODE_6_LEVEL))
+	if (WARN_ON_ONCE(pgtable->mode == PAGE_MODE_6_LEVEL))
 		/*6级地址范围最大值已达到2^66次，超过64位可表示范围，已无意义，返回false*/
 		goto out;
 
 	/*利用当前最大level填充pte，并使其指向当前的root*/
-	*pte = PM_LEVEL_PDE(domain->iop.mode/*当前level*/, iommu_virt_to_phys(domain->iop.root));
+	*pte = PM_LEVEL_PDE(pgtable->mode/*当前level*/, iommu_virt_to_phys(pgtable->root));
 
 	/*利用当前pte设置为root,并向上提升一个level*/
-	domain->iop.root  = pte;
-	domain->iop.mode += 1;
-	/*此domain下root变更*/
-=======
-	if (address <= PM_LEVEL_SIZE(pgtable->mode) &&
-	    pgtable->mode - 1 >= page_size_level)
-		goto out;
-
-	ret = false;
-	if (WARN_ON_ONCE(pgtable->mode == PAGE_MODE_6_LEVEL))
-		goto out;
-
-	*pte = PM_LEVEL_PDE(pgtable->mode, iommu_virt_to_phys(pgtable->root));
-
 	pgtable->root  = pte;
 	pgtable->mode += 1;
->>>>>>> 155a3c00
+	/*此domain下root变更*/
 	amd_iommu_update_and_flush_device_table(domain);
 
 	pte = NULL;
@@ -203,26 +170,16 @@
 		 * Return an error if there is no memory to update the
 		 * page-table.
 		 */
-<<<<<<< HEAD
 		/*此地址超过当前domain可表示的地址范围，domain提升可表示地址范围（提升方法很有趣）*/
-		if (!increase_address_space(domain, address, gfp))
-=======
 		if (!increase_address_space(pgtable, last_addr,
 					    PAGE_SIZE_LEVEL(page_size), gfp))
->>>>>>> 155a3c00
 			return NULL;
 	}
 
 
-<<<<<<< HEAD
-	level   = domain->iop.mode - 1;/*级别减1，准备配合PM_LEVEL_INDEX取pte*/
-	pte     = &domain->iop.root[PM_LEVEL_INDEX(level, address)];/*结合当前address取pte*/
+	level   = pgtable->mode - 1;/*级别减1，准备配合PM_LEVEL_INDEX取pte*/
+	pte     = &pgtable->root[PM_LEVEL_INDEX(level, address)];/*结合当前address取pte*/
 	address = PAGE_SIZE_ALIGN(address, page_size);/*移除掉页中的偏移量*/
-=======
-	level   = pgtable->mode - 1;
-	pte     = &pgtable->root[PM_LEVEL_INDEX(level, address)];
-	address = PAGE_SIZE_ALIGN(address, page_size);
->>>>>>> 155a3c00
 	end_lvl = PAGE_SIZE_LEVEL(page_size);
 
 	while (level > end_lvl) {
@@ -257,13 +214,9 @@
 
 		if (!IOMMU_PTE_PRESENT(__pte) ||
 		    pte_level == PAGE_MODE_NONE) {
-<<<<<<< HEAD
 			/*此pte不存在，或者level未明确指明，申请一个page保存此pte*/
-			page = alloc_pgtable_page(domain->nid, gfp);
-=======
 			page = iommu_alloc_pages_node_sz(cfg->amd.nid, gfp,
 							 SZ_4K);
->>>>>>> 155a3c00
 
 			if (!page)
 				/*申请物理页失败*/
@@ -274,12 +227,8 @@
 
 			/* pte could have been changed somewhere. */
 			if (!try_cmpxchg64(pte, &__pte, __npte))
-<<<<<<< HEAD
 				/*其它流程更新了此pte信息，释放掉我们准备的页*/
-				free_page((unsigned long)page);
-=======
 				iommu_free_pages(page);
->>>>>>> 155a3c00
 			else if (IOMMU_PTE_PRESENT(__pte))
 				*updated = true;
 
@@ -405,14 +354,9 @@
 		goto out;/*权限设置有误*/
 
 	while (pgcount > 0) {
-<<<<<<< HEAD
 		count = PAGE_SIZE_PTE_COUNT(pgsize);/*此宏当前版本对9取余，故只能产生0-255*/
 		/*申请pte*/
-		pte   = alloc_pte(dom, iova, pgsize, NULL, gfp, &updated);
-=======
-		count = PAGE_SIZE_PTE_COUNT(pgsize);
 		pte   = alloc_pte(pgtable, iova, pgsize, NULL, gfp, &updated);
->>>>>>> 155a3c00
 
 		ret = -ENOMEM;
 		if (!pte)
@@ -621,21 +565,14 @@
 		return NULL;
 	pgtable->mode = PAGE_MODE_3_LEVEL;
 
-	cfg->pgsize_bitmap  = amd_iommu_pgsize_bitmap;
+	cfg->pgsize_bitmap  = amd_iommu_pgsize_bitmap;/*map页函数*/
 	cfg->ias            = IOMMU_IN_ADDR_BIT_SIZE;
 	cfg->oas            = IOMMU_OUT_ADDR_BIT_SIZE;
 
-<<<<<<< HEAD
-	pgtable->iop.ops.map_pages    = iommu_v1_map_pages;/*map页函数*/
-	pgtable->iop.ops.unmap_pages  = iommu_v1_unmap_pages;
-	pgtable->iop.ops.iova_to_phys = iommu_v1_iova_to_phys;/*从iova地址到物理地址*/
-	pgtable->iop.ops.read_and_clear_dirty = iommu_v1_read_and_clear_dirty;
-=======
 	pgtable->pgtbl.ops.map_pages    = iommu_v1_map_pages;
 	pgtable->pgtbl.ops.unmap_pages  = iommu_v1_unmap_pages;
 	pgtable->pgtbl.ops.iova_to_phys = iommu_v1_iova_to_phys;
 	pgtable->pgtbl.ops.read_and_clear_dirty = iommu_v1_read_and_clear_dirty;
->>>>>>> 155a3c00
 
 	return &pgtable->pgtbl;
 }
