--- conflicted
+++ resolved
@@ -1088,15 +1088,9 @@
 
 static struct iommu_ops viommu_ops = {
 	.capable		= viommu_capable,
-<<<<<<< HEAD
-	.domain_alloc		= viommu_domain_alloc,
-	.probe_device		= viommu_probe_device,/*iommu probe具体的一个设备*/
-	.probe_finalize		= viommu_probe_finalize,
-=======
 	.domain_alloc_identity	= viommu_domain_alloc_identity,
 	.domain_alloc_paging	= viommu_domain_alloc_paging,
-	.probe_device		= viommu_probe_device,
->>>>>>> 155a3c00
+	.probe_device		= viommu_probe_device,/*iommu probe具体的一个设备*/
 	.release_device		= viommu_release_device,
 	.device_group		= viommu_device_group,
 	.get_resv_regions	= viommu_get_resv_regions,
