/* SPDX-License-Identifier: GPL-2.0 */
/*
 * remote processor messaging bus internals
 *
 * Copyright (C) 2011 Texas Instruments, Inc.
 * Copyright (C) 2011 Google, Inc.
 *
 * Ohad Ben-Cohen <ohad@wizery.com>
 * Brian Swetland <swetland@google.com>
 */

#ifndef __RPMSG_INTERNAL_H__
#define __RPMSG_INTERNAL_H__

#include <linux/rpmsg.h>
#include <linux/poll.h>

#define to_rpmsg_device(d) container_of(d, struct rpmsg_device, dev)
#define to_rpmsg_driver(d) container_of(d, struct rpmsg_driver, drv)

extern struct class *rpmsg_class;

/**
 * struct rpmsg_device_ops - indirection table for the rpmsg_device operations
 * @create_channel:	create backend-specific channel, optional
 * @release_channel:	release backend-specific channel, optional
 * @create_ept:		create backend-specific endpoint, required
 * @announce_create:	announce presence of new channel, optional
 * @announce_destroy:	announce destruction of channel, optional
 *
 * Indirection table for the operations that a rpmsg backend should implement.
 * @announce_create and @announce_destroy are optional as the backend might
 * advertise new channels implicitly by creating the endpoints.
 */
struct rpmsg_device_ops {
	struct rpmsg_device *(*create_channel)(struct rpmsg_device *rpdev,
					       struct rpmsg_channel_info *chinfo);
	int (*release_channel)(struct rpmsg_device *rpdev,
			       struct rpmsg_channel_info *chinfo);
	struct rpmsg_endpoint *(*create_ept)(struct rpmsg_device *rpdev,
					    rpmsg_rx_cb_t cb, void *priv,
					    struct rpmsg_channel_info chinfo);

	int (*announce_create)(struct rpmsg_device *ept);
	int (*announce_destroy)(struct rpmsg_device *ept);
};

/**
 * struct rpmsg_endpoint_ops - indirection table for rpmsg_endpoint operations
 * @destroy_ept:	see @rpmsg_destroy_ept(), required
 * @send:		see @rpmsg_send(), required
 * @sendto:		see @rpmsg_sendto(), optional
 * @send_offchannel:	see @rpmsg_send_offchannel(), optional
 * @trysend:		see @rpmsg_trysend(), required
 * @trysendto:		see @rpmsg_trysendto(), optional
 * @trysend_offchannel:	see @rpmsg_trysend_offchannel(), optional
 * @poll:		see @rpmsg_poll(), optional
 * @get_mtu:		see @rpmsg_get_mtu(), optional
 *
 * Indirection table for the operations that a rpmsg backend should implement.
 * In addition to @destroy_ept, the backend must at least implement @send and
 * @trysend, while the variants sending data off-channel are optional.
 */
struct rpmsg_endpoint_ops {
	void (*destroy_ept)(struct rpmsg_endpoint *ept);

	int (*send)(struct rpmsg_endpoint *ept, void *data, int len);
	int (*sendto)(struct rpmsg_endpoint *ept, void *data, int len, u32 dst);
	int (*send_offchannel)(struct rpmsg_endpoint *ept, u32 src, u32 dst,
				  void *data, int len);

	int (*trysend)(struct rpmsg_endpoint *ept, void *data, int len);
	int (*trysendto)(struct rpmsg_endpoint *ept, void *data, int len, u32 dst);
	int (*trysend_offchannel)(struct rpmsg_endpoint *ept, u32 src, u32 dst,
			     void *data, int len);
	__poll_t (*poll)(struct rpmsg_endpoint *ept, struct file *filp,
			     poll_table *wait);
	ssize_t (*get_mtu)(struct rpmsg_endpoint *ept);
};

struct device *rpmsg_find_device(struct device *parent,
				 struct rpmsg_channel_info *chinfo);

struct rpmsg_device *rpmsg_create_channel(struct rpmsg_device *rpdev,
					  struct rpmsg_channel_info *chinfo);
int rpmsg_release_channel(struct rpmsg_device *rpdev,
			  struct rpmsg_channel_info *chinfo);
/**
 * rpmsg_ctrldev_register_device() - register a char device for control based on rpdev
 * @rpdev:	prepared rpdev to be used for creating endpoints
 *
 * This function wraps rpmsg_register_device() preparing the rpdev for use as
 * basis for the rpmsg chrdev.
 */
static inline int rpmsg_ctrldev_register_device(struct rpmsg_device *rpdev)
{
<<<<<<< HEAD
	strcpy(rpdev->id.name, "rpmsg_ctrl");
	rpdev->driver_override = "rpmsg_ctrl";

	return rpmsg_register_device(rpdev);
=======
	return rpmsg_register_device_override(rpdev, "rpmsg_ctrl");
>>>>>>> 88084a3d
}

#endif<|MERGE_RESOLUTION|>--- conflicted
+++ resolved
@@ -94,14 +94,7 @@
  */
 static inline int rpmsg_ctrldev_register_device(struct rpmsg_device *rpdev)
 {
-<<<<<<< HEAD
-	strcpy(rpdev->id.name, "rpmsg_ctrl");
-	rpdev->driver_override = "rpmsg_ctrl";
-
-	return rpmsg_register_device(rpdev);
-=======
 	return rpmsg_register_device_override(rpdev, "rpmsg_ctrl");
->>>>>>> 88084a3d
 }
 
 #endif