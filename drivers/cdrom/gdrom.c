--- conflicted
+++ resolved
@@ -781,12 +781,8 @@
 	if (err)
 		goto probe_fail_free_cd_info;
 
-<<<<<<< HEAD
 	/*申请disk*/
-	gd.disk = blk_mq_alloc_disk(&gd.tag_set, NULL);
-=======
 	gd.disk = blk_mq_alloc_disk(&gd.tag_set, &lim, NULL);
->>>>>>> 155a3c00
 	if (IS_ERR(gd.disk)) {
 		err = PTR_ERR(gd.disk);
 		goto probe_fail_free_tag_set;
