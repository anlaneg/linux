--- conflicted
+++ resolved
@@ -826,17 +826,11 @@
 	.error_handler	= raid0_error,
 };
 
-<<<<<<< HEAD
 //raid0初始化
-static int __init raid0_init (void)
+static int __init raid0_init(void)
 {
 	//向md注册raid0
-	return register_md_personality (&raid0_personality);
-=======
-static int __init raid0_init(void)
-{
 	return register_md_submodule(&raid0_personality.head);
->>>>>>> 155a3c00
 }
 
 static void __exit raid0_exit(void)
