// SPDX-License-Identifier: GPL-2.0-or-later
/*
   md.c : Multiple Devices driver for Linux
     Copyright (C) 1998, 1999, 2000 Ingo Molnar

     completely rewritten, based on the MD driver code from Marc Zyngier

   Changes:

   - RAID-1/RAID-5 extensions by Miguel de Icaza, Gadi Oxman, Ingo Molnar
   - RAID-6 extensions by H. Peter Anvin <hpa@zytor.com>
   - boot support for linear and striped mode by Harald Hoyer <HarryH@Royal.Net>
   - kerneld support by Boris Tobotras <boris@xtalk.msk.su>
   - kmod support by: Cyrus Durgin
   - RAID0 bugfixes: Mark Anthony Lisher <markal@iname.com>
   - Devfs support by Richard Gooch <rgooch@atnf.csiro.au>

   - lots of fixes and improvements to the RAID1/RAID5 and generic
     RAID code (such as request based resynchronization):

     Neil Brown <neilb@cse.unsw.edu.au>.

   - persistent bitmap code
     Copyright (C) 2003-2004, Paul Clements, SteelEye Technology, Inc.


   Errors, Warnings, etc.
   Please use:
     pr_crit() for error conditions that risk data loss
     pr_err() for error conditions that are unexpected, like an IO error
         or internal inconsistency
     pr_warn() for error conditions that could have been predicated, like
         adding a device to an array when it has incompatible metadata
     pr_info() for every interesting, very rare events, like an array starting
         or stopping, or resync starting or stopping
     pr_debug() for everything else.

*/

#include <linux/sched/mm.h>
#include <linux/sched/signal.h>
#include <linux/kthread.h>
#include <linux/blkdev.h>
#include <linux/badblocks.h>
#include <linux/sysctl.h>
#include <linux/seq_file.h>
#include <linux/fs.h>
#include <linux/poll.h>
#include <linux/ctype.h>
#include <linux/string.h>
#include <linux/hdreg.h>
#include <linux/proc_fs.h>
#include <linux/random.h>
#include <linux/module.h>
#include <linux/reboot.h>
#include <linux/file.h>
#include <linux/compat.h>
#include <linux/delay.h>
#include <linux/raid/md_p.h>
#include <linux/raid/md_u.h>
#include <linux/raid/detect.h>
#include <linux/slab.h>
#include <linux/percpu-refcount.h>
#include <linux/part_stat.h>

#include <trace/events/block.h>
#include "md.h"
#include "md-bitmap.h"
#include "md-cluster.h"

#ifndef MODULE
static void autostart_arrays(int part);
#endif

/* pers_list is a list of registered personalities protected
 * by pers_lock.
 * pers_lock does extra service to protect accesses to
 * mddev->thread when the mutex cannot be held.
 */
//注册个性化raid方式（pers_lock保护其访问）
static LIST_HEAD(pers_list);
//spinlock,用于保护pers_list,md_cluster_ops,md_cluster_mod等
static DEFINE_SPINLOCK(pers_lock);

static struct kobj_type md_ktype;

struct md_cluster_operations *md_cluster_ops;
EXPORT_SYMBOL(md_cluster_ops);
static struct module *md_cluster_mod;

static DECLARE_WAIT_QUEUE_HEAD(resync_wait);
static struct workqueue_struct *md_wq;
static struct workqueue_struct *md_misc_wq;

static int remove_and_add_spares(struct mddev *mddev,
				 struct md_rdev *this);
static void mddev_detach(struct mddev *mddev);

/*
 * Default number of read corrections we'll attempt on an rdev
 * before ejecting it from the array. We divide the read error
 * count by 2 for every hour elapsed between read errors.
 */
#define MD_DEFAULT_MAX_CORRECTED_READ_ERRORS 20
/*
 * Current RAID-1,4,5 parallel reconstruction 'guaranteed speed limit'
 * is 1000 KB/sec, so the extra system load does not show up that much.
 * Increase it if you want to have more _guaranteed_ speed. Note that
 * the RAID driver will use the maximum available bandwidth if the IO
 * subsystem is idle. There is also an 'absolute maximum' reconstruction
 * speed limit - in case reconstruction slows down your system despite
 * idle IO detection.
 *
 * you can change it via /proc/sys/dev/raid/speed_limit_min and _max.
 * or /sys/block/mdX/md/sync_speed_{min,max}
 */

static int sysctl_speed_limit_min = 1000;
static int sysctl_speed_limit_max = 200000;
static inline int speed_min(struct mddev *mddev)
{
	return mddev->sync_speed_min ?
		mddev->sync_speed_min : sysctl_speed_limit_min;
}

static inline int speed_max(struct mddev *mddev)
{
	return mddev->sync_speed_max ?
		mddev->sync_speed_max : sysctl_speed_limit_max;
}

static void rdev_uninit_serial(struct md_rdev *rdev)
{
	if (!test_and_clear_bit(CollisionCheck, &rdev->flags))
		return;

	kvfree(rdev->serial);
	rdev->serial = NULL;
}

static void rdevs_uninit_serial(struct mddev *mddev)
{
	struct md_rdev *rdev;

	rdev_for_each(rdev, mddev)
		rdev_uninit_serial(rdev);
}

static int rdev_init_serial(struct md_rdev *rdev)
{
	/* serial_nums equals with BARRIER_BUCKETS_NR */
	int i, serial_nums = 1 << ((PAGE_SHIFT - ilog2(sizeof(atomic_t))));
	struct serial_in_rdev *serial = NULL;

	if (test_bit(CollisionCheck, &rdev->flags))
		return 0;

	serial = kvmalloc(sizeof(struct serial_in_rdev) * serial_nums,
			  GFP_KERNEL);
	if (!serial)
		return -ENOMEM;

	for (i = 0; i < serial_nums; i++) {
		struct serial_in_rdev *serial_tmp = &serial[i];

		spin_lock_init(&serial_tmp->serial_lock);
		serial_tmp->serial_rb = RB_ROOT_CACHED;
		init_waitqueue_head(&serial_tmp->serial_io_wait);
	}

	rdev->serial = serial;
	set_bit(CollisionCheck, &rdev->flags);

	return 0;
}

static int rdevs_init_serial(struct mddev *mddev)
{
	struct md_rdev *rdev;
	int ret = 0;

	rdev_for_each(rdev, mddev) {
		ret = rdev_init_serial(rdev);
		if (ret)
			break;
	}

	/* Free all resources if pool is not existed */
	if (ret && !mddev->serial_info_pool)
		rdevs_uninit_serial(mddev);

	return ret;
}

/*
 * rdev needs to enable serial stuffs if it meets the conditions:
 * 1. it is multi-queue device flaged with writemostly.
 * 2. the write-behind mode is enabled.
 */
static int rdev_need_serial(struct md_rdev *rdev)
{
	return (rdev && rdev->mddev->bitmap_info.max_write_behind > 0 &&
		rdev->bdev->bd_queue->nr_hw_queues != 1 &&
		test_bit(WriteMostly, &rdev->flags));
}

/*
 * Init resource for rdev(s), then create serial_info_pool if:
 * 1. rdev is the first device which return true from rdev_enable_serial.
 * 2. rdev is NULL, means we want to enable serialization for all rdevs.
 */
void mddev_create_serial_pool(struct mddev *mddev, struct md_rdev *rdev,
			      bool is_suspend)
{
	int ret = 0;

	if (rdev && !rdev_need_serial(rdev) &&
	    !test_bit(CollisionCheck, &rdev->flags))
		return;

	if (!is_suspend)
		mddev_suspend(mddev);

	if (!rdev)
		ret = rdevs_init_serial(mddev);
	else
		ret = rdev_init_serial(rdev);
	if (ret)
		goto abort;

	if (mddev->serial_info_pool == NULL) {
		unsigned int noio_flag;

		noio_flag = memalloc_noio_save();
		mddev->serial_info_pool =
			mempool_create_kmalloc_pool(NR_SERIAL_INFOS,
						sizeof(struct serial_info));
		memalloc_noio_restore(noio_flag);
		if (!mddev->serial_info_pool) {
			rdevs_uninit_serial(mddev);
			pr_err("can't alloc memory pool for serialization\n");
		}
	}

abort:
	if (!is_suspend)
		mddev_resume(mddev);
}

/*
 * Free resource from rdev(s), and destroy serial_info_pool under conditions:
 * 1. rdev is the last device flaged with CollisionCheck.
 * 2. when bitmap is destroyed while policy is not enabled.
 * 3. for disable policy, the pool is destroyed only when no rdev needs it.
 */
void mddev_destroy_serial_pool(struct mddev *mddev, struct md_rdev *rdev,
			       bool is_suspend)
{
	if (rdev && !test_bit(CollisionCheck, &rdev->flags))
		return;

	if (mddev->serial_info_pool) {
		struct md_rdev *temp;
		int num = 0; /* used to track if other rdevs need the pool */

		if (!is_suspend)
			mddev_suspend(mddev);
		rdev_for_each(temp, mddev) {
			if (!rdev) {
				if (!mddev->serialize_policy ||
				    !rdev_need_serial(temp))
					rdev_uninit_serial(temp);
				else
					num++;
			} else if (temp != rdev &&
				   test_bit(CollisionCheck, &temp->flags))
				num++;
		}

		if (rdev)
			rdev_uninit_serial(rdev);

		if (num)
			pr_info("The mempool could be used by other devices\n");
		else {
			mempool_destroy(mddev->serial_info_pool);
			mddev->serial_info_pool = NULL;
		}
		if (!is_suspend)
			mddev_resume(mddev);
	}
}

static struct ctl_table_header *raid_table_header;

static struct ctl_table raid_table[] = {
	{
		.procname	= "speed_limit_min",
		.data		= &sysctl_speed_limit_min,
		.maxlen		= sizeof(int),
		.mode		= S_IRUGO|S_IWUSR,
		.proc_handler	= proc_dointvec,
	},
	{
		.procname	= "speed_limit_max",
		.data		= &sysctl_speed_limit_max,
		.maxlen		= sizeof(int),
		.mode		= S_IRUGO|S_IWUSR,
		.proc_handler	= proc_dointvec,
	},
	{ }
};

static struct ctl_table raid_dir_table[] = {
	{
		.procname	= "raid",
		.maxlen		= 0,
		.mode		= S_IRUGO|S_IXUGO,
		.child		= raid_table,
	},
	{ }
};

static struct ctl_table raid_root_table[] = {
	{
		.procname	= "dev",
		.maxlen		= 0,
		.mode		= 0555,
		.child		= raid_dir_table,
	},
	{  }
};

static const struct block_device_operations md_fops;

static int start_readonly;

/*
 * The original mechanism for creating an md device is to create
 * a device node in /dev and to open it.  This causes races with device-close.
 * The preferred method is to write to the "new_array" module parameter.
 * This can avoid races.
 * Setting create_on_open to false disables the original mechanism
 * so all the races disappear.
 */
static bool create_on_open = true;

struct bio *bio_alloc_mddev(gfp_t gfp_mask, int nr_iovecs,
			    struct mddev *mddev)
{
	if (!mddev || !bioset_initialized(&mddev->bio_set))
		return bio_alloc(gfp_mask, nr_iovecs);

	return bio_alloc_bioset(gfp_mask, nr_iovecs, &mddev->bio_set);
}
EXPORT_SYMBOL_GPL(bio_alloc_mddev);

static struct bio *md_bio_alloc_sync(struct mddev *mddev)
{
	if (!mddev || !bioset_initialized(&mddev->sync_set))
		return bio_alloc(GFP_NOIO, 1);

	return bio_alloc_bioset(GFP_NOIO, 1, &mddev->sync_set);
}

/*
 * We have a system wide 'event count' that is incremented
 * on any 'interesting' event, and readers of /proc/mdstat
 * can use 'poll' or 'select' to find out when the event
 * count increases.
 *
 * Events are:
 *  start array, stop array, error, add device, remove device,
 *  start build, activate spare
 */
static DECLARE_WAIT_QUEUE_HEAD(md_event_waiters);
static atomic_t md_event_count;
void md_new_event(struct mddev *mddev)
{
	atomic_inc(&md_event_count);
	wake_up(&md_event_waiters);
}
EXPORT_SYMBOL_GPL(md_new_event);

/*
 * Enables to iterate over all existing md arrays
 * all_mddevs_lock protects this list.
 */
static LIST_HEAD(all_mddevs);
static DEFINE_SPINLOCK(all_mddevs_lock);

/*
 * iterates through all used mddevs in the system.
 * We take care to grab the all_mddevs_lock whenever navigating
 * the list, and to always hold a refcount when unlocked.
 * Any code which breaks out of this loop while own
 * a reference to the current mddev and must mddev_put it.
 */
#define for_each_mddev(_mddev,_tmp)					\
									\
	for (({ spin_lock(&all_mddevs_lock);				\
		_tmp = all_mddevs.next;					\
		_mddev = NULL;});					\
	     ({ if (_tmp != &all_mddevs)				\
			mddev_get(list_entry(_tmp, struct mddev, all_mddevs));\
		spin_unlock(&all_mddevs_lock);				\
		if (_mddev) mddev_put(_mddev);				\
		_mddev = list_entry(_tmp, struct mddev, all_mddevs);	\
		_tmp != &all_mddevs;});					\
	     ({ spin_lock(&all_mddevs_lock);				\
		_tmp = _tmp->next;})					\
		)

/* Rather than calling directly into the personality make_request function,
 * IO requests come here first so that we can check if the device is
 * being suspended pending a reconfiguration.
 * We hold a refcount over the call to ->make_request.  By the time that
 * call has finished, the bio has been linked into some internal structure
 * and so is visible to ->quiesce(), so we don't need the refcount any more.
 */
static bool is_suspended(struct mddev *mddev, struct bio *bio)
{
	if (mddev->suspended)
		return true;
	if (bio_data_dir(bio) != WRITE)
		return false;
	if (mddev->suspend_lo >= mddev->suspend_hi)
		return false;
	if (bio->bi_iter.bi_sector >= mddev->suspend_hi)
		return false;
	if (bio_end_sector(bio) < mddev->suspend_lo)
		return false;
	return true;
}

void md_handle_request(struct mddev *mddev, struct bio *bio)
{
check_suspended:
	rcu_read_lock();
	if (is_suspended(mddev, bio)) {
		DEFINE_WAIT(__wait);
		for (;;) {
			prepare_to_wait(&mddev->sb_wait, &__wait,
					TASK_UNINTERRUPTIBLE);
			if (!is_suspended(mddev, bio))
				break;
			rcu_read_unlock();
			schedule();
			rcu_read_lock();
		}
		finish_wait(&mddev->sb_wait, &__wait);
	}
	atomic_inc(&mddev->active_io);
	rcu_read_unlock();

	//提交bio
	if (!mddev->pers->make_request(mddev, bio)) {
		atomic_dec(&mddev->active_io);
		wake_up(&mddev->sb_wait);
		goto check_suspended;
	}

	if (atomic_dec_and_test(&mddev->active_io) && mddev->suspended)
		wake_up(&mddev->sb_wait);
}
EXPORT_SYMBOL(md_handle_request);

static blk_qc_t md_make_request(struct request_queue *q, struct bio *bio)
{
	const int rw = bio_data_dir(bio);
	const int sgrp = op_stat_group(bio_op(bio));
	struct mddev *mddev = q->queuedata;
	unsigned int sectors;

	if (unlikely(test_bit(MD_BROKEN, &mddev->flags)) && (rw == WRITE)) {
		bio_io_error(bio);
		return BLK_QC_T_NONE;
	}

	blk_queue_split(q, &bio);

	if (mddev == NULL || mddev->pers == NULL) {
		bio_io_error(bio);
		return BLK_QC_T_NONE;
	}
	if (mddev->ro == 1 && unlikely(rw == WRITE)) {
		if (bio_sectors(bio) != 0)
			bio->bi_status = BLK_STS_IOERR;
		bio_endio(bio);
		return BLK_QC_T_NONE;
	}

	/*
	 * save the sectors now since our bio can
	 * go away inside make_request
	 */
	sectors = bio_sectors(bio);
	/* bio could be mergeable after passing to underlayer */
	bio->bi_opf &= ~REQ_NOMERGE;

	md_handle_request(mddev, bio);

	part_stat_lock();
	part_stat_inc(&mddev->gendisk->part0, ios[sgrp]);
	part_stat_add(&mddev->gendisk->part0, sectors[sgrp], sectors);
	part_stat_unlock();

	return BLK_QC_T_NONE;
}

/* mddev_suspend makes sure no new requests are submitted
 * to the device, and that any requests that have been submitted
 * are completely handled.
 * Once mddev_detach() is called and completes, the module will be
 * completely unused.
 */
void mddev_suspend(struct mddev *mddev)
{
	WARN_ON_ONCE(mddev->thread && current == mddev->thread->tsk);
	lockdep_assert_held(&mddev->reconfig_mutex);
	if (mddev->suspended++)
		return;
	synchronize_rcu();
	wake_up(&mddev->sb_wait);
	set_bit(MD_ALLOW_SB_UPDATE, &mddev->flags);
	smp_mb__after_atomic();
	wait_event(mddev->sb_wait, atomic_read(&mddev->active_io) == 0);
	mddev->pers->quiesce(mddev, 1);
	clear_bit_unlock(MD_ALLOW_SB_UPDATE, &mddev->flags);
	wait_event(mddev->sb_wait, !test_bit(MD_UPDATING_SB, &mddev->flags));

	del_timer_sync(&mddev->safemode_timer);
}
EXPORT_SYMBOL_GPL(mddev_suspend);

void mddev_resume(struct mddev *mddev)
{
	lockdep_assert_held(&mddev->reconfig_mutex);
	if (--mddev->suspended)
		return;
	wake_up(&mddev->sb_wait);
	mddev->pers->quiesce(mddev, 0);

	set_bit(MD_RECOVERY_NEEDED, &mddev->recovery);
	md_wakeup_thread(mddev->thread);
	md_wakeup_thread(mddev->sync_thread); /* possibly kick off a reshape */
}
EXPORT_SYMBOL_GPL(mddev_resume);

int mddev_congested(struct mddev *mddev, int bits)
{
	struct md_personality *pers = mddev->pers;
	int ret = 0;

	rcu_read_lock();
	if (mddev->suspended)
		ret = 1;
	else if (pers && pers->congested)
		ret = pers->congested(mddev, bits);
	rcu_read_unlock();
	return ret;
}
EXPORT_SYMBOL_GPL(mddev_congested);
static int md_congested(void *data, int bits)
{
	struct mddev *mddev = data;
	return mddev_congested(mddev, bits);
}

/*
 * Generic flush handling for md
 */

static void md_end_flush(struct bio *bio)
{
	struct md_rdev *rdev = bio->bi_private;
	struct mddev *mddev = rdev->mddev;

	rdev_dec_pending(rdev, mddev);

	if (atomic_dec_and_test(&mddev->flush_pending)) {
		/* The pre-request flush has finished */
		queue_work(md_wq, &mddev->flush_work);
	}
	bio_put(bio);
}

static void md_submit_flush_data(struct work_struct *ws);

static void submit_flushes(struct work_struct *ws)
{
	struct mddev *mddev = container_of(ws, struct mddev, flush_work);
	struct md_rdev *rdev;

	mddev->start_flush = ktime_get_boottime();
	INIT_WORK(&mddev->flush_work, md_submit_flush_data);
	atomic_set(&mddev->flush_pending, 1);
	rcu_read_lock();
	rdev_for_each_rcu(rdev, mddev)
		if (rdev->raid_disk >= 0 &&
		    !test_bit(Faulty, &rdev->flags)) {
			/* Take two references, one is dropped
			 * when request finishes, one after
			 * we reclaim rcu_read_lock
			 */
			struct bio *bi;
			atomic_inc(&rdev->nr_pending);
			atomic_inc(&rdev->nr_pending);
			rcu_read_unlock();
			bi = bio_alloc_mddev(GFP_NOIO, 0, mddev);
			bi->bi_end_io = md_end_flush;
			bi->bi_private = rdev;
			bio_set_dev(bi, rdev->bdev);
			bi->bi_opf = REQ_OP_WRITE | REQ_PREFLUSH;
			atomic_inc(&mddev->flush_pending);
			submit_bio(bi);
			rcu_read_lock();
			rdev_dec_pending(rdev, mddev);
		}
	rcu_read_unlock();
	if (atomic_dec_and_test(&mddev->flush_pending))
		queue_work(md_wq, &mddev->flush_work);
}

static void md_submit_flush_data(struct work_struct *ws)
{
	struct mddev *mddev = container_of(ws, struct mddev, flush_work);
	struct bio *bio = mddev->flush_bio;

	/*
	 * must reset flush_bio before calling into md_handle_request to avoid a
	 * deadlock, because other bios passed md_handle_request suspend check
	 * could wait for this and below md_handle_request could wait for those
	 * bios because of suspend check
	 */
	mddev->last_flush = mddev->start_flush;
	mddev->flush_bio = NULL;
	wake_up(&mddev->sb_wait);

	if (bio->bi_iter.bi_size == 0) {
		/* an empty barrier - all done */
		bio_endio(bio);
	} else {
		bio->bi_opf &= ~REQ_PREFLUSH;
		md_handle_request(mddev, bio);
	}
}

/*
 * Manages consolidation of flushes and submitting any flushes needed for
 * a bio with REQ_PREFLUSH.  Returns true if the bio is finished or is
 * being finished in another context.  Returns false if the flushing is
 * complete but still needs the I/O portion of the bio to be processed.
 */
bool md_flush_request(struct mddev *mddev, struct bio *bio)
{
	ktime_t start = ktime_get_boottime();
	spin_lock_irq(&mddev->lock);
	wait_event_lock_irq(mddev->sb_wait,
			    !mddev->flush_bio ||
			    ktime_after(mddev->last_flush, start),
			    mddev->lock);
	if (!ktime_after(mddev->last_flush, start)) {
		WARN_ON(mddev->flush_bio);
		mddev->flush_bio = bio;
		bio = NULL;
	}
	spin_unlock_irq(&mddev->lock);

	if (!bio) {
		INIT_WORK(&mddev->flush_work, submit_flushes);
		queue_work(md_wq, &mddev->flush_work);
	} else {
		/* flush was performed for some other bio while we waited. */
		if (bio->bi_iter.bi_size == 0)
			/* an empty barrier - all done */
			bio_endio(bio);
		else {
			bio->bi_opf &= ~REQ_PREFLUSH;
			return false;
		}
	}
	return true;
}
EXPORT_SYMBOL(md_flush_request);

static inline struct mddev *mddev_get(struct mddev *mddev)
{
	atomic_inc(&mddev->active);
	return mddev;
}

static void mddev_delayed_delete(struct work_struct *ws);

static void mddev_put(struct mddev *mddev)
{
	if (!atomic_dec_and_lock(&mddev->active, &all_mddevs_lock))
		return;
	if (!mddev->raid_disks && list_empty(&mddev->disks) &&
	    mddev->ctime == 0 && !mddev->hold_active) {
		/* Array is not configured at all, and not held active,
		 * so destroy it */
		list_del_init(&mddev->all_mddevs);

		/*
		 * Call queue_work inside the spinlock so that
		 * flush_workqueue() after mddev_find will succeed in waiting
		 * for the work to be done.
		 */
		INIT_WORK(&mddev->del_work, mddev_delayed_delete);
		queue_work(md_misc_wq, &mddev->del_work);
	}
	spin_unlock(&all_mddevs_lock);
}

static void md_safemode_timeout(struct timer_list *t);

void mddev_init(struct mddev *mddev)
{
	kobject_init(&mddev->kobj, &md_ktype);
	mutex_init(&mddev->open_mutex);
	mutex_init(&mddev->reconfig_mutex);
	mutex_init(&mddev->bitmap_info.mutex);
	INIT_LIST_HEAD(&mddev->disks);
	INIT_LIST_HEAD(&mddev->all_mddevs);
	timer_setup(&mddev->safemode_timer, md_safemode_timeout, 0);
	atomic_set(&mddev->active, 1);
	atomic_set(&mddev->openers, 0);
	atomic_set(&mddev->active_io, 0);
	spin_lock_init(&mddev->lock);
	atomic_set(&mddev->flush_pending, 0);
	init_waitqueue_head(&mddev->sb_wait);
	init_waitqueue_head(&mddev->recovery_wait);
	mddev->reshape_position = MaxSector;
	mddev->reshape_backwards = 0;
	mddev->last_sync_action = "none";
	mddev->resync_min = 0;
	mddev->resync_max = MaxSector;
	mddev->level = LEVEL_NONE;
}
EXPORT_SYMBOL_GPL(mddev_init);

static struct mddev *mddev_find(dev_t unit)
{
	struct mddev *mddev, *new = NULL;

	if (unit && MAJOR(unit) != MD_MAJOR)
		unit &= ~((1<<MdpMinorShift)-1);

 retry:
	spin_lock(&all_mddevs_lock);

	if (unit) {
		list_for_each_entry(mddev, &all_mddevs, all_mddevs)
			if (mddev->unit == unit) {
				mddev_get(mddev);
				spin_unlock(&all_mddevs_lock);
				kfree(new);
				return mddev;
			}

		if (new) {
			list_add(&new->all_mddevs, &all_mddevs);
			spin_unlock(&all_mddevs_lock);
			new->hold_active = UNTIL_IOCTL;
			return new;
		}
	} else if (new) {
		/* find an unused unit number */
		static int next_minor = 512;
		int start = next_minor;
		int is_free = 0;
		int dev = 0;
		while (!is_free) {
			dev = MKDEV(MD_MAJOR, next_minor);
			next_minor++;
			if (next_minor > MINORMASK)
				next_minor = 0;
			if (next_minor == start) {
				/* Oh dear, all in use. */
				spin_unlock(&all_mddevs_lock);
				kfree(new);
				return NULL;
			}

			is_free = 1;
			list_for_each_entry(mddev, &all_mddevs, all_mddevs)
				if (mddev->unit == dev) {
					is_free = 0;
					break;
				}
		}
		new->unit = dev;
		new->md_minor = MINOR(dev);
		new->hold_active = UNTIL_STOP;
		list_add(&new->all_mddevs, &all_mddevs);
		spin_unlock(&all_mddevs_lock);
		return new;
	}
	spin_unlock(&all_mddevs_lock);

	new = kzalloc(sizeof(*new), GFP_KERNEL);
	if (!new)
		return NULL;

	new->unit = unit;
	if (MAJOR(unit) == MD_MAJOR)
		new->md_minor = MINOR(unit);
	else
		new->md_minor = MINOR(unit) >> MdpMinorShift;

	mddev_init(new);

	goto retry;
}

static struct attribute_group md_redundancy_group;

void mddev_unlock(struct mddev *mddev)
{
	if (mddev->to_remove) {
		/* These cannot be removed under reconfig_mutex as
		 * an access to the files will try to take reconfig_mutex
		 * while holding the file unremovable, which leads to
		 * a deadlock.
		 * So hold set sysfs_active while the remove in happeing,
		 * and anything else which might set ->to_remove or my
		 * otherwise change the sysfs namespace will fail with
		 * -EBUSY if sysfs_active is still set.
		 * We set sysfs_active under reconfig_mutex and elsewhere
		 * test it under the same mutex to ensure its correct value
		 * is seen.
		 */
		struct attribute_group *to_remove = mddev->to_remove;
		mddev->to_remove = NULL;
		mddev->sysfs_active = 1;
		mutex_unlock(&mddev->reconfig_mutex);

		if (mddev->kobj.sd) {
			if (to_remove != &md_redundancy_group)
				sysfs_remove_group(&mddev->kobj, to_remove);
			if (mddev->pers == NULL ||
			    mddev->pers->sync_request == NULL) {
				sysfs_remove_group(&mddev->kobj, &md_redundancy_group);
				if (mddev->sysfs_action)
					sysfs_put(mddev->sysfs_action);
				mddev->sysfs_action = NULL;
			}
		}
		mddev->sysfs_active = 0;
	} else
		mutex_unlock(&mddev->reconfig_mutex);

	/* As we've dropped the mutex we need a spinlock to
	 * make sure the thread doesn't disappear
	 */
	spin_lock(&pers_lock);
	md_wakeup_thread(mddev->thread);
	wake_up(&mddev->sb_wait);
	spin_unlock(&pers_lock);
}
EXPORT_SYMBOL_GPL(mddev_unlock);

struct md_rdev *md_find_rdev_nr_rcu(struct mddev *mddev, int nr)
{
	struct md_rdev *rdev;

	rdev_for_each_rcu(rdev, mddev)
		if (rdev->desc_nr == nr)
			return rdev;

	return NULL;
}
EXPORT_SYMBOL_GPL(md_find_rdev_nr_rcu);

static struct md_rdev *find_rdev(struct mddev *mddev, dev_t dev)
{
	struct md_rdev *rdev;

	rdev_for_each(rdev, mddev)
		if (rdev->bdev->bd_dev == dev)
			return rdev;

	return NULL;
}

struct md_rdev *md_find_rdev_rcu(struct mddev *mddev, dev_t dev)
{
	struct md_rdev *rdev;

	rdev_for_each_rcu(rdev, mddev)
		if (rdev->bdev->bd_dev == dev)
			return rdev;

	return NULL;
}
EXPORT_SYMBOL_GPL(md_find_rdev_rcu);

//优先通过level查询raid类型，如果level＝＝LEVEL_NONE,则明枪用clevel进行查询
static struct md_personality *find_pers(int level, char *clevel)
{
	struct md_personality *pers;
	list_for_each_entry(pers, &pers_list, list) {
		//如果指定了level，则比对level
		if (level != LEVEL_NONE && pers->level == level)
			return pers;

		//如果未指定level,则比对clevel
		if (strcmp(pers->name, clevel)==0)
			return pers;
	}
	return NULL;
}

/* return the offset of the super block in 512byte sectors */
static inline sector_t calc_dev_sboffset(struct md_rdev *rdev)
{
	sector_t num_sectors = i_size_read(rdev->bdev->bd_inode) / 512;
	return MD_NEW_SIZE_SECTORS(num_sectors);
}

static int alloc_disk_sb(struct md_rdev *rdev)
{
	rdev->sb_page = alloc_page(GFP_KERNEL);
	if (!rdev->sb_page)
		return -ENOMEM;
	return 0;
}

void md_rdev_clear(struct md_rdev *rdev)
{
	if (rdev->sb_page) {
		put_page(rdev->sb_page);
		rdev->sb_loaded = 0;
		rdev->sb_page = NULL;
		rdev->sb_start = 0;
		rdev->sectors = 0;
	}
	if (rdev->bb_page) {
		put_page(rdev->bb_page);
		rdev->bb_page = NULL;
	}
	badblocks_exit(&rdev->badblocks);
}
EXPORT_SYMBOL_GPL(md_rdev_clear);

static void super_written(struct bio *bio)
{
	struct md_rdev *rdev = bio->bi_private;
	struct mddev *mddev = rdev->mddev;

	if (bio->bi_status) {
		pr_err("md: super_written gets error=%d\n", bio->bi_status);
		md_error(mddev, rdev);
		if (!test_bit(Faulty, &rdev->flags)
		    && (bio->bi_opf & MD_FAILFAST)) {
			set_bit(MD_SB_NEED_REWRITE, &mddev->sb_flags);
			set_bit(LastDev, &rdev->flags);
		}
	} else
		clear_bit(LastDev, &rdev->flags);

	if (atomic_dec_and_test(&mddev->pending_writes))
		wake_up(&mddev->sb_wait);
	rdev_dec_pending(rdev, mddev);
	bio_put(bio);
}

void md_super_write(struct mddev *mddev, struct md_rdev *rdev,
		   sector_t sector, int size, struct page *page)
{
	/* write first size bytes of page to sector of rdev
	 * Increment mddev->pending_writes before returning
	 * and decrement it on completion, waking up sb_wait
	 * if zero is reached.
	 * If an error occurred, call md_error
	 */
	struct bio *bio;
	int ff = 0;

	if (!page)
		return;

	if (test_bit(Faulty, &rdev->flags))
		return;

	bio = md_bio_alloc_sync(mddev);

	atomic_inc(&rdev->nr_pending);

	bio_set_dev(bio, rdev->meta_bdev ? rdev->meta_bdev : rdev->bdev);
	bio->bi_iter.bi_sector = sector;
	bio_add_page(bio, page, size, 0);
	bio->bi_private = rdev;
	bio->bi_end_io = super_written;

	if (test_bit(MD_FAILFAST_SUPPORTED, &mddev->flags) &&
	    test_bit(FailFast, &rdev->flags) &&
	    !test_bit(LastDev, &rdev->flags))
		ff = MD_FAILFAST;
	bio->bi_opf = REQ_OP_WRITE | REQ_SYNC | REQ_PREFLUSH | REQ_FUA | ff;

	atomic_inc(&mddev->pending_writes);
	submit_bio(bio);
}

int md_super_wait(struct mddev *mddev)
{
	/* wait for all superblock writes that were scheduled to complete */
	wait_event(mddev->sb_wait, atomic_read(&mddev->pending_writes)==0);
	if (test_and_clear_bit(MD_SB_NEED_REWRITE, &mddev->sb_flags))
		return -EAGAIN;
	return 0;
}

int sync_page_io(struct md_rdev *rdev, sector_t sector, int size,
		 struct page *page, int op, int op_flags, bool metadata_op)
{
	struct bio *bio = md_bio_alloc_sync(rdev->mddev);
	int ret;

	if (metadata_op && rdev->meta_bdev)
		bio_set_dev(bio, rdev->meta_bdev);
	else
		bio_set_dev(bio, rdev->bdev);
	bio_set_op_attrs(bio, op, op_flags);
	if (metadata_op)
		bio->bi_iter.bi_sector = sector + rdev->sb_start;
	else if (rdev->mddev->reshape_position != MaxSector &&
		 (rdev->mddev->reshape_backwards ==
		  (sector >= rdev->mddev->reshape_position)))
		bio->bi_iter.bi_sector = sector + rdev->new_data_offset;
	else
		bio->bi_iter.bi_sector = sector + rdev->data_offset;
	bio_add_page(bio, page, size, 0);

	submit_bio_wait(bio);

	ret = !bio->bi_status;
	bio_put(bio);
	return ret;
}
EXPORT_SYMBOL_GPL(sync_page_io);

static int read_disk_sb(struct md_rdev *rdev, int size)
{
	char b[BDEVNAME_SIZE];

	if (rdev->sb_loaded)
		return 0;

	if (!sync_page_io(rdev, 0, size, rdev->sb_page, REQ_OP_READ, 0, true))
		goto fail;
	rdev->sb_loaded = 1;
	return 0;

fail:
	pr_err("md: disabled device %s, could not read superblock.\n",
	       bdevname(rdev->bdev,b));
	return -EINVAL;
}

static int md_uuid_equal(mdp_super_t *sb1, mdp_super_t *sb2)
{
	return	sb1->set_uuid0 == sb2->set_uuid0 &&
		sb1->set_uuid1 == sb2->set_uuid1 &&
		sb1->set_uuid2 == sb2->set_uuid2 &&
		sb1->set_uuid3 == sb2->set_uuid3;
}

static int md_sb_equal(mdp_super_t *sb1, mdp_super_t *sb2)
{
	int ret;
	mdp_super_t *tmp1, *tmp2;

	tmp1 = kmalloc(sizeof(*tmp1),GFP_KERNEL);
	tmp2 = kmalloc(sizeof(*tmp2),GFP_KERNEL);

	if (!tmp1 || !tmp2) {
		ret = 0;
		goto abort;
	}

	*tmp1 = *sb1;
	*tmp2 = *sb2;

	/*
	 * nr_disks is not constant
	 */
	tmp1->nr_disks = 0;
	tmp2->nr_disks = 0;

	ret = (memcmp(tmp1, tmp2, MD_SB_GENERIC_CONSTANT_WORDS * 4) == 0);
abort:
	kfree(tmp1);
	kfree(tmp2);
	return ret;
}

static u32 md_csum_fold(u32 csum)
{
	csum = (csum & 0xffff) + (csum >> 16);
	return (csum & 0xffff) + (csum >> 16);
}

static unsigned int calc_sb_csum(mdp_super_t *sb)
{
	u64 newcsum = 0;
	u32 *sb32 = (u32*)sb;
	int i;
	unsigned int disk_csum, csum;

	disk_csum = sb->sb_csum;
	sb->sb_csum = 0;

	for (i = 0; i < MD_SB_BYTES/4 ; i++)
		newcsum += sb32[i];
	csum = (newcsum & 0xffffffff) + (newcsum>>32);

#ifdef CONFIG_ALPHA
	/* This used to use csum_partial, which was wrong for several
	 * reasons including that different results are returned on
	 * different architectures.  It isn't critical that we get exactly
	 * the same return value as before (we always csum_fold before
	 * testing, and that removes any differences).  However as we
	 * know that csum_partial always returned a 16bit value on
	 * alphas, do a fold to maximise conformity to previous behaviour.
	 */
	sb->sb_csum = md_csum_fold(disk_csum);
#else
	sb->sb_csum = disk_csum;
#endif
	return csum;
}

/*
 * Handle superblock details.
 * We want to be able to handle multiple superblock formats
 * so we have a common interface to them all, and an array of
 * different handlers.
 * We rely on user-space to write the initial superblock, and support
 * reading and updating of superblocks.
 * Interface methods are:
 *   int load_super(struct md_rdev *dev, struct md_rdev *refdev, int minor_version)
 *      loads and validates a superblock on dev.
 *      if refdev != NULL, compare superblocks on both devices
 *    Return:
 *      0 - dev has a superblock that is compatible with refdev
 *      1 - dev has a superblock that is compatible and newer than refdev
 *          so dev should be used as the refdev in future
 *     -EINVAL superblock incompatible or invalid
 *     -othererror e.g. -EIO
 *
 *   int validate_super(struct mddev *mddev, struct md_rdev *dev)
 *      Verify that dev is acceptable into mddev.
 *       The first time, mddev->raid_disks will be 0, and data from
 *       dev should be merged in.  Subsequent calls check that dev
 *       is new enough.  Return 0 or -EINVAL
 *
 *   void sync_super(struct mddev *mddev, struct md_rdev *dev)
 *     Update the superblock for rdev with data in mddev
 *     This does not write to disc.
 *
 */

struct super_type  {
	char		    *name;
	struct module	    *owner;
	int		    (*load_super)(struct md_rdev *rdev,
					  struct md_rdev *refdev,
					  int minor_version);
	int		    (*validate_super)(struct mddev *mddev,
					      struct md_rdev *rdev);
	void		    (*sync_super)(struct mddev *mddev,
					  struct md_rdev *rdev);
	unsigned long long  (*rdev_size_change)(struct md_rdev *rdev,
						sector_t num_sectors);
	int		    (*allow_new_offset)(struct md_rdev *rdev,
						unsigned long long new_offset);
};

/*
 * Check that the given mddev has no bitmap.
 *
 * This function is called from the run method of all personalities that do not
 * support bitmaps. It prints an error message and returns non-zero if mddev
 * has a bitmap. Otherwise, it returns 0.
 *
 */
int md_check_no_bitmap(struct mddev *mddev)
{
	if (!mddev->bitmap_info.file && !mddev->bitmap_info.offset)
		return 0;
	pr_warn("%s: bitmaps are not supported for %s\n",
		mdname(mddev), mddev->pers->name);
	return 1;
}
EXPORT_SYMBOL(md_check_no_bitmap);

/*
 * load_super for 0.90.0
 */
static int super_90_load(struct md_rdev *rdev, struct md_rdev *refdev, int minor_version)
{
	char b[BDEVNAME_SIZE], b2[BDEVNAME_SIZE];
	mdp_super_t *sb;
	int ret;
	bool spare_disk = true;

	/*
	 * Calculate the position of the superblock (512byte sectors),
	 * it's at the end of the disk.
	 *
	 * It also happens to be a multiple of 4Kb.
	 */
	rdev->sb_start = calc_dev_sboffset(rdev);

	ret = read_disk_sb(rdev, MD_SB_BYTES);
	if (ret)
		return ret;

	ret = -EINVAL;

	bdevname(rdev->bdev, b);
	sb = page_address(rdev->sb_page);

	if (sb->md_magic != MD_SB_MAGIC) {
		pr_warn("md: invalid raid superblock magic on %s\n", b);
		goto abort;
	}

	if (sb->major_version != 0 ||
	    sb->minor_version < 90 ||
	    sb->minor_version > 91) {
		pr_warn("Bad version number %d.%d on %s\n",
			sb->major_version, sb->minor_version, b);
		goto abort;
	}

	if (sb->raid_disks <= 0)
		goto abort;

	if (md_csum_fold(calc_sb_csum(sb)) != md_csum_fold(sb->sb_csum)) {
		pr_warn("md: invalid superblock checksum on %s\n", b);
		goto abort;
	}

	rdev->preferred_minor = sb->md_minor;
	rdev->data_offset = 0;
	rdev->new_data_offset = 0;
	rdev->sb_size = MD_SB_BYTES;
	rdev->badblocks.shift = -1;

	if (sb->level == LEVEL_MULTIPATH)
		rdev->desc_nr = -1;
	else
		rdev->desc_nr = sb->this_disk.number;

	/* not spare disk, or LEVEL_MULTIPATH */
	if (sb->level == LEVEL_MULTIPATH ||
		(rdev->desc_nr >= 0 &&
		 rdev->desc_nr < MD_SB_DISKS &&
		 sb->disks[rdev->desc_nr].state &
		 ((1<<MD_DISK_SYNC) | (1 << MD_DISK_ACTIVE))))
		spare_disk = false;

	if (!refdev) {
		if (!spare_disk)
			ret = 1;
		else
			ret = 0;
	} else {
		__u64 ev1, ev2;
		mdp_super_t *refsb = page_address(refdev->sb_page);
		if (!md_uuid_equal(refsb, sb)) {
			pr_warn("md: %s has different UUID to %s\n",
				b, bdevname(refdev->bdev,b2));
			goto abort;
		}
		if (!md_sb_equal(refsb, sb)) {
			pr_warn("md: %s has same UUID but different superblock to %s\n",
				b, bdevname(refdev->bdev, b2));
			goto abort;
		}
		ev1 = md_event(sb);
		ev2 = md_event(refsb);

		if (!spare_disk && ev1 > ev2)
			ret = 1;
		else
			ret = 0;
	}
	rdev->sectors = rdev->sb_start;
	/* Limit to 4TB as metadata cannot record more than that.
	 * (not needed for Linear and RAID0 as metadata doesn't
	 * record this size)
	 */
	if ((u64)rdev->sectors >= (2ULL << 32) && sb->level >= 1)
		rdev->sectors = (sector_t)(2ULL << 32) - 2;

	if (rdev->sectors < ((sector_t)sb->size) * 2 && sb->level >= 1)
		/* "this cannot possibly happen" ... */
		ret = -EINVAL;

 abort:
	return ret;
}

/*
 * validate_super for 0.90.0
 */
static int super_90_validate(struct mddev *mddev, struct md_rdev *rdev)
{
	mdp_disk_t *desc;
	mdp_super_t *sb = page_address(rdev->sb_page);
	__u64 ev1 = md_event(sb);

	rdev->raid_disk = -1;
	clear_bit(Faulty, &rdev->flags);
	clear_bit(In_sync, &rdev->flags);
	clear_bit(Bitmap_sync, &rdev->flags);
	clear_bit(WriteMostly, &rdev->flags);

	if (mddev->raid_disks == 0) {
		mddev->major_version = 0;
		mddev->minor_version = sb->minor_version;
		mddev->patch_version = sb->patch_version;
		mddev->external = 0;
		mddev->chunk_sectors = sb->chunk_size >> 9;
		mddev->ctime = sb->ctime;
		mddev->utime = sb->utime;
		mddev->level = sb->level;
		mddev->clevel[0] = 0;
		mddev->layout = sb->layout;
		mddev->raid_disks = sb->raid_disks;
		mddev->dev_sectors = ((sector_t)sb->size) * 2;
		mddev->events = ev1;
		mddev->bitmap_info.offset = 0;
		mddev->bitmap_info.space = 0;
		/* bitmap can use 60 K after the 4K superblocks */
		mddev->bitmap_info.default_offset = MD_SB_BYTES >> 9;
		mddev->bitmap_info.default_space = 64*2 - (MD_SB_BYTES >> 9);
		mddev->reshape_backwards = 0;

		if (mddev->minor_version >= 91) {
			mddev->reshape_position = sb->reshape_position;
			mddev->delta_disks = sb->delta_disks;
			mddev->new_level = sb->new_level;
			mddev->new_layout = sb->new_layout;
			mddev->new_chunk_sectors = sb->new_chunk >> 9;
			if (mddev->delta_disks < 0)
				mddev->reshape_backwards = 1;
		} else {
			mddev->reshape_position = MaxSector;
			mddev->delta_disks = 0;
			mddev->new_level = mddev->level;
			mddev->new_layout = mddev->layout;
			mddev->new_chunk_sectors = mddev->chunk_sectors;
		}
		if (mddev->level == 0)
			mddev->layout = -1;

		if (sb->state & (1<<MD_SB_CLEAN))
			mddev->recovery_cp = MaxSector;
		else {
			if (sb->events_hi == sb->cp_events_hi &&
				sb->events_lo == sb->cp_events_lo) {
				mddev->recovery_cp = sb->recovery_cp;
			} else
				mddev->recovery_cp = 0;
		}

		memcpy(mddev->uuid+0, &sb->set_uuid0, 4);
		memcpy(mddev->uuid+4, &sb->set_uuid1, 4);
		memcpy(mddev->uuid+8, &sb->set_uuid2, 4);
		memcpy(mddev->uuid+12,&sb->set_uuid3, 4);

		mddev->max_disks = MD_SB_DISKS;

		if (sb->state & (1<<MD_SB_BITMAP_PRESENT) &&
		    mddev->bitmap_info.file == NULL) {
			mddev->bitmap_info.offset =
				mddev->bitmap_info.default_offset;
			mddev->bitmap_info.space =
				mddev->bitmap_info.default_space;
		}

	} else if (mddev->pers == NULL) {
		/* Insist on good event counter while assembling, except
		 * for spares (which don't need an event count) */
		++ev1;
		if (sb->disks[rdev->desc_nr].state & (
			    (1<<MD_DISK_SYNC) | (1 << MD_DISK_ACTIVE)))
			if (ev1 < mddev->events)
				return -EINVAL;
	} else if (mddev->bitmap) {
		/* if adding to array with a bitmap, then we can accept an
		 * older device ... but not too old.
		 */
		if (ev1 < mddev->bitmap->events_cleared)
			return 0;
		if (ev1 < mddev->events)
			set_bit(Bitmap_sync, &rdev->flags);
	} else {
		if (ev1 < mddev->events)
			/* just a hot-add of a new device, leave raid_disk at -1 */
			return 0;
	}

	if (mddev->level != LEVEL_MULTIPATH) {
		desc = sb->disks + rdev->desc_nr;

		if (desc->state & (1<<MD_DISK_FAULTY))
			set_bit(Faulty, &rdev->flags);
		else if (desc->state & (1<<MD_DISK_SYNC) /* &&
			    desc->raid_disk < mddev->raid_disks */) {
			set_bit(In_sync, &rdev->flags);
			rdev->raid_disk = desc->raid_disk;
			rdev->saved_raid_disk = desc->raid_disk;
		} else if (desc->state & (1<<MD_DISK_ACTIVE)) {
			/* active but not in sync implies recovery up to
			 * reshape position.  We don't know exactly where
			 * that is, so set to zero for now */
			if (mddev->minor_version >= 91) {
				rdev->recovery_offset = 0;
				rdev->raid_disk = desc->raid_disk;
			}
		}
		if (desc->state & (1<<MD_DISK_WRITEMOSTLY))
			set_bit(WriteMostly, &rdev->flags);
		if (desc->state & (1<<MD_DISK_FAILFAST))
			set_bit(FailFast, &rdev->flags);
	} else /* MULTIPATH are always insync */
		set_bit(In_sync, &rdev->flags);
	return 0;
}

/*
 * sync_super for 0.90.0
 */
static void super_90_sync(struct mddev *mddev, struct md_rdev *rdev)
{
	mdp_super_t *sb;
	struct md_rdev *rdev2;
	int next_spare = mddev->raid_disks;

	/* make rdev->sb match mddev data..
	 *
	 * 1/ zero out disks
	 * 2/ Add info for each disk, keeping track of highest desc_nr (next_spare);
	 * 3/ any empty disks < next_spare become removed
	 *
	 * disks[0] gets initialised to REMOVED because
	 * we cannot be sure from other fields if it has
	 * been initialised or not.
	 */
	int i;
	int active=0, working=0,failed=0,spare=0,nr_disks=0;

	rdev->sb_size = MD_SB_BYTES;

	sb = page_address(rdev->sb_page);

	memset(sb, 0, sizeof(*sb));

	sb->md_magic = MD_SB_MAGIC;
	sb->major_version = mddev->major_version;
	sb->patch_version = mddev->patch_version;
	sb->gvalid_words  = 0; /* ignored */
	memcpy(&sb->set_uuid0, mddev->uuid+0, 4);
	memcpy(&sb->set_uuid1, mddev->uuid+4, 4);
	memcpy(&sb->set_uuid2, mddev->uuid+8, 4);
	memcpy(&sb->set_uuid3, mddev->uuid+12,4);

	sb->ctime = clamp_t(time64_t, mddev->ctime, 0, U32_MAX);
	sb->level = mddev->level;
	sb->size = mddev->dev_sectors / 2;
	sb->raid_disks = mddev->raid_disks;
	sb->md_minor = mddev->md_minor;
	sb->not_persistent = 0;
	sb->utime = clamp_t(time64_t, mddev->utime, 0, U32_MAX);
	sb->state = 0;
	sb->events_hi = (mddev->events>>32);
	sb->events_lo = (u32)mddev->events;

	if (mddev->reshape_position == MaxSector)
		sb->minor_version = 90;
	else {
		sb->minor_version = 91;
		sb->reshape_position = mddev->reshape_position;
		sb->new_level = mddev->new_level;
		sb->delta_disks = mddev->delta_disks;
		sb->new_layout = mddev->new_layout;
		sb->new_chunk = mddev->new_chunk_sectors << 9;
	}
	mddev->minor_version = sb->minor_version;
	if (mddev->in_sync)
	{
		sb->recovery_cp = mddev->recovery_cp;
		sb->cp_events_hi = (mddev->events>>32);
		sb->cp_events_lo = (u32)mddev->events;
		if (mddev->recovery_cp == MaxSector)
			sb->state = (1<< MD_SB_CLEAN);
	} else
		sb->recovery_cp = 0;

	sb->layout = mddev->layout;
	sb->chunk_size = mddev->chunk_sectors << 9;

	if (mddev->bitmap && mddev->bitmap_info.file == NULL)
		sb->state |= (1<<MD_SB_BITMAP_PRESENT);

	sb->disks[0].state = (1<<MD_DISK_REMOVED);
	rdev_for_each(rdev2, mddev) {
		mdp_disk_t *d;
		int desc_nr;
		int is_active = test_bit(In_sync, &rdev2->flags);

		if (rdev2->raid_disk >= 0 &&
		    sb->minor_version >= 91)
			/* we have nowhere to store the recovery_offset,
			 * but if it is not below the reshape_position,
			 * we can piggy-back on that.
			 */
			is_active = 1;
		if (rdev2->raid_disk < 0 ||
		    test_bit(Faulty, &rdev2->flags))
			is_active = 0;
		if (is_active)
			desc_nr = rdev2->raid_disk;
		else
			desc_nr = next_spare++;
		rdev2->desc_nr = desc_nr;
		d = &sb->disks[rdev2->desc_nr];
		nr_disks++;
		d->number = rdev2->desc_nr;
		d->major = MAJOR(rdev2->bdev->bd_dev);
		d->minor = MINOR(rdev2->bdev->bd_dev);
		if (is_active)
			d->raid_disk = rdev2->raid_disk;
		else
			d->raid_disk = rdev2->desc_nr; /* compatibility */
		if (test_bit(Faulty, &rdev2->flags))
			d->state = (1<<MD_DISK_FAULTY);
		else if (is_active) {
			d->state = (1<<MD_DISK_ACTIVE);
			if (test_bit(In_sync, &rdev2->flags))
				d->state |= (1<<MD_DISK_SYNC);
			active++;
			working++;
		} else {
			d->state = 0;
			spare++;
			working++;
		}
		if (test_bit(WriteMostly, &rdev2->flags))
			d->state |= (1<<MD_DISK_WRITEMOSTLY);
		if (test_bit(FailFast, &rdev2->flags))
			d->state |= (1<<MD_DISK_FAILFAST);
	}
	/* now set the "removed" and "faulty" bits on any missing devices */
	for (i=0 ; i < mddev->raid_disks ; i++) {
		mdp_disk_t *d = &sb->disks[i];
		if (d->state == 0 && d->number == 0) {
			d->number = i;
			d->raid_disk = i;
			d->state = (1<<MD_DISK_REMOVED);
			d->state |= (1<<MD_DISK_FAULTY);
			failed++;
		}
	}
	sb->nr_disks = nr_disks;
	sb->active_disks = active;
	sb->working_disks = working;
	sb->failed_disks = failed;
	sb->spare_disks = spare;

	sb->this_disk = sb->disks[rdev->desc_nr];
	sb->sb_csum = calc_sb_csum(sb);
}

/*
 * rdev_size_change for 0.90.0
 */
static unsigned long long
super_90_rdev_size_change(struct md_rdev *rdev, sector_t num_sectors)
{
	if (num_sectors && num_sectors < rdev->mddev->dev_sectors)
		return 0; /* component must fit device */
	if (rdev->mddev->bitmap_info.offset)
		return 0; /* can't move bitmap */
	rdev->sb_start = calc_dev_sboffset(rdev);
	if (!num_sectors || num_sectors > rdev->sb_start)
		num_sectors = rdev->sb_start;
	/* Limit to 4TB as metadata cannot record more than that.
	 * 4TB == 2^32 KB, or 2*2^32 sectors.
	 */
	if ((u64)num_sectors >= (2ULL << 32) && rdev->mddev->level >= 1)
		num_sectors = (sector_t)(2ULL << 32) - 2;
	do {
		md_super_write(rdev->mddev, rdev, rdev->sb_start, rdev->sb_size,
		       rdev->sb_page);
	} while (md_super_wait(rdev->mddev) < 0);
	return num_sectors;
}

static int
super_90_allow_new_offset(struct md_rdev *rdev, unsigned long long new_offset)
{
	/* non-zero offset changes not possible with v0.90 */
	return new_offset == 0;
}

/*
 * version 1 superblock
 */

static __le32 calc_sb_1_csum(struct mdp_superblock_1 *sb)
{
	__le32 disk_csum;
	u32 csum;
	unsigned long long newcsum;
	int size = 256 + le32_to_cpu(sb->max_dev)*2;
	__le32 *isuper = (__le32*)sb;

	disk_csum = sb->sb_csum;
	sb->sb_csum = 0;
	newcsum = 0;
	for (; size >= 4; size -= 4)
		newcsum += le32_to_cpu(*isuper++);

	if (size == 2)
		newcsum += le16_to_cpu(*(__le16*) isuper);

	csum = (newcsum & 0xffffffff) + (newcsum >> 32);
	sb->sb_csum = disk_csum;
	return cpu_to_le32(csum);
}

static int super_1_load(struct md_rdev *rdev, struct md_rdev *refdev, int minor_version)
{
	struct mdp_superblock_1 *sb;
	int ret;
	sector_t sb_start;
	sector_t sectors;
	char b[BDEVNAME_SIZE], b2[BDEVNAME_SIZE];
	int bmask;
	bool spare_disk = true;

	/*
	 * Calculate the position of the superblock in 512byte sectors.
	 * It is always aligned to a 4K boundary and
	 * depeding on minor_version, it can be:
	 * 0: At least 8K, but less than 12K, from end of device
	 * 1: At start of device
	 * 2: 4K from start of device.
	 */
	switch(minor_version) {
	case 0:
		sb_start = i_size_read(rdev->bdev->bd_inode) >> 9;
		sb_start -= 8*2;
		sb_start &= ~(sector_t)(4*2-1);
		break;
	case 1:
		sb_start = 0;
		break;
	case 2:
		sb_start = 8;
		break;
	default:
		return -EINVAL;
	}
	rdev->sb_start = sb_start;

	/* superblock is rarely larger than 1K, but it can be larger,
	 * and it is safe to read 4k, so we do that
	 */
	ret = read_disk_sb(rdev, 4096);
	if (ret) return ret;

	sb = page_address(rdev->sb_page);

	if (sb->magic != cpu_to_le32(MD_SB_MAGIC) ||
	    sb->major_version != cpu_to_le32(1) ||
	    le32_to_cpu(sb->max_dev) > (4096-256)/2 ||
	    le64_to_cpu(sb->super_offset) != rdev->sb_start ||
	    (le32_to_cpu(sb->feature_map) & ~MD_FEATURE_ALL) != 0)
		return -EINVAL;

	if (calc_sb_1_csum(sb) != sb->sb_csum) {
		pr_warn("md: invalid superblock checksum on %s\n",
			bdevname(rdev->bdev,b));
		return -EINVAL;
	}
	if (le64_to_cpu(sb->data_size) < 10) {
		pr_warn("md: data_size too small on %s\n",
			bdevname(rdev->bdev,b));
		return -EINVAL;
	}
	if (sb->pad0 ||
	    sb->pad3[0] ||
	    memcmp(sb->pad3, sb->pad3+1, sizeof(sb->pad3) - sizeof(sb->pad3[1])))
		/* Some padding is non-zero, might be a new feature */
		return -EINVAL;

	rdev->preferred_minor = 0xffff;
	rdev->data_offset = le64_to_cpu(sb->data_offset);
	rdev->new_data_offset = rdev->data_offset;
	if ((le32_to_cpu(sb->feature_map) & MD_FEATURE_RESHAPE_ACTIVE) &&
	    (le32_to_cpu(sb->feature_map) & MD_FEATURE_NEW_OFFSET))
		rdev->new_data_offset += (s32)le32_to_cpu(sb->new_offset);
	atomic_set(&rdev->corrected_errors, le32_to_cpu(sb->cnt_corrected_read));

	rdev->sb_size = le32_to_cpu(sb->max_dev) * 2 + 256;
	bmask = queue_logical_block_size(rdev->bdev->bd_disk->queue)-1;
	if (rdev->sb_size & bmask)
		rdev->sb_size = (rdev->sb_size | bmask) + 1;

	if (minor_version
	    && rdev->data_offset < sb_start + (rdev->sb_size/512))
		return -EINVAL;
	if (minor_version
	    && rdev->new_data_offset < sb_start + (rdev->sb_size/512))
		return -EINVAL;

	if (sb->level == cpu_to_le32(LEVEL_MULTIPATH))
		rdev->desc_nr = -1;
	else
		rdev->desc_nr = le32_to_cpu(sb->dev_number);

	if (!rdev->bb_page) {
		rdev->bb_page = alloc_page(GFP_KERNEL);
		if (!rdev->bb_page)
			return -ENOMEM;
	}
	if ((le32_to_cpu(sb->feature_map) & MD_FEATURE_BAD_BLOCKS) &&
	    rdev->badblocks.count == 0) {
		/* need to load the bad block list.
		 * Currently we limit it to one page.
		 */
		s32 offset;
		sector_t bb_sector;
		__le64 *bbp;
		int i;
		int sectors = le16_to_cpu(sb->bblog_size);
		if (sectors > (PAGE_SIZE / 512))
			return -EINVAL;
		offset = le32_to_cpu(sb->bblog_offset);
		if (offset == 0)
			return -EINVAL;
		bb_sector = (long long)offset;
		if (!sync_page_io(rdev, bb_sector, sectors << 9,
				  rdev->bb_page, REQ_OP_READ, 0, true))
			return -EIO;
		bbp = (__le64 *)page_address(rdev->bb_page);
		rdev->badblocks.shift = sb->bblog_shift;
		for (i = 0 ; i < (sectors << (9-3)) ; i++, bbp++) {
			u64 bb = le64_to_cpu(*bbp);
			int count = bb & (0x3ff);
			u64 sector = bb >> 10;
			sector <<= sb->bblog_shift;
			count <<= sb->bblog_shift;
			if (bb + 1 == 0)
				break;
			if (badblocks_set(&rdev->badblocks, sector, count, 1))
				return -EINVAL;
		}
	} else if (sb->bblog_offset != 0)
		rdev->badblocks.shift = 0;

	if ((le32_to_cpu(sb->feature_map) &
	    (MD_FEATURE_PPL | MD_FEATURE_MULTIPLE_PPLS))) {
		rdev->ppl.offset = (__s16)le16_to_cpu(sb->ppl.offset);
		rdev->ppl.size = le16_to_cpu(sb->ppl.size);
		rdev->ppl.sector = rdev->sb_start + rdev->ppl.offset;
	}

	if ((le32_to_cpu(sb->feature_map) & MD_FEATURE_RAID0_LAYOUT) &&
	    sb->level != 0)
		return -EINVAL;

	/* not spare disk, or LEVEL_MULTIPATH */
	if (sb->level == cpu_to_le32(LEVEL_MULTIPATH) ||
		(rdev->desc_nr >= 0 &&
		rdev->desc_nr < le32_to_cpu(sb->max_dev) &&
		(le16_to_cpu(sb->dev_roles[rdev->desc_nr]) < MD_DISK_ROLE_MAX ||
		 le16_to_cpu(sb->dev_roles[rdev->desc_nr]) == MD_DISK_ROLE_JOURNAL)))
		spare_disk = false;

	if (!refdev) {
		if (!spare_disk)
			ret = 1;
		else
			ret = 0;
	} else {
		__u64 ev1, ev2;
		struct mdp_superblock_1 *refsb = page_address(refdev->sb_page);

		if (memcmp(sb->set_uuid, refsb->set_uuid, 16) != 0 ||
		    sb->level != refsb->level ||
		    sb->layout != refsb->layout ||
		    sb->chunksize != refsb->chunksize) {
			pr_warn("md: %s has strangely different superblock to %s\n",
				bdevname(rdev->bdev,b),
				bdevname(refdev->bdev,b2));
			return -EINVAL;
		}
		ev1 = le64_to_cpu(sb->events);
		ev2 = le64_to_cpu(refsb->events);

		if (!spare_disk && ev1 > ev2)
			ret = 1;
		else
			ret = 0;
	}
	if (minor_version) {
		sectors = (i_size_read(rdev->bdev->bd_inode) >> 9);
		sectors -= rdev->data_offset;
	} else
		sectors = rdev->sb_start;
	if (sectors < le64_to_cpu(sb->data_size))
		return -EINVAL;
	rdev->sectors = le64_to_cpu(sb->data_size);
	return ret;
}

static int super_1_validate(struct mddev *mddev, struct md_rdev *rdev)
{
	struct mdp_superblock_1 *sb = page_address(rdev->sb_page);
	__u64 ev1 = le64_to_cpu(sb->events);

	rdev->raid_disk = -1;
	clear_bit(Faulty, &rdev->flags);
	clear_bit(In_sync, &rdev->flags);
	clear_bit(Bitmap_sync, &rdev->flags);
	clear_bit(WriteMostly, &rdev->flags);

	if (mddev->raid_disks == 0) {
		mddev->major_version = 1;
		mddev->patch_version = 0;
		mddev->external = 0;
		mddev->chunk_sectors = le32_to_cpu(sb->chunksize);
		mddev->ctime = le64_to_cpu(sb->ctime);
		mddev->utime = le64_to_cpu(sb->utime);
		mddev->level = le32_to_cpu(sb->level);
		mddev->clevel[0] = 0;
		mddev->layout = le32_to_cpu(sb->layout);
		mddev->raid_disks = le32_to_cpu(sb->raid_disks);
		mddev->dev_sectors = le64_to_cpu(sb->size);
		mddev->events = ev1;
		mddev->bitmap_info.offset = 0;
		mddev->bitmap_info.space = 0;
		/* Default location for bitmap is 1K after superblock
		 * using 3K - total of 4K
		 */
		mddev->bitmap_info.default_offset = 1024 >> 9;
		mddev->bitmap_info.default_space = (4096-1024) >> 9;
		mddev->reshape_backwards = 0;

		mddev->recovery_cp = le64_to_cpu(sb->resync_offset);
		memcpy(mddev->uuid, sb->set_uuid, 16);

		mddev->max_disks =  (4096-256)/2;

		if ((le32_to_cpu(sb->feature_map) & MD_FEATURE_BITMAP_OFFSET) &&
		    mddev->bitmap_info.file == NULL) {
			mddev->bitmap_info.offset =
				(__s32)le32_to_cpu(sb->bitmap_offset);
			/* Metadata doesn't record how much space is available.
			 * For 1.0, we assume we can use up to the superblock
			 * if before, else to 4K beyond superblock.
			 * For others, assume no change is possible.
			 */
			if (mddev->minor_version > 0)
				mddev->bitmap_info.space = 0;
			else if (mddev->bitmap_info.offset > 0)
				mddev->bitmap_info.space =
					8 - mddev->bitmap_info.offset;
			else
				mddev->bitmap_info.space =
					-mddev->bitmap_info.offset;
		}

		if ((le32_to_cpu(sb->feature_map) & MD_FEATURE_RESHAPE_ACTIVE)) {
			mddev->reshape_position = le64_to_cpu(sb->reshape_position);
			mddev->delta_disks = le32_to_cpu(sb->delta_disks);
			mddev->new_level = le32_to_cpu(sb->new_level);
			mddev->new_layout = le32_to_cpu(sb->new_layout);
			mddev->new_chunk_sectors = le32_to_cpu(sb->new_chunk);
			if (mddev->delta_disks < 0 ||
			    (mddev->delta_disks == 0 &&
			     (le32_to_cpu(sb->feature_map)
			      & MD_FEATURE_RESHAPE_BACKWARDS)))
				mddev->reshape_backwards = 1;
		} else {
			mddev->reshape_position = MaxSector;
			mddev->delta_disks = 0;
			mddev->new_level = mddev->level;
			mddev->new_layout = mddev->layout;
			mddev->new_chunk_sectors = mddev->chunk_sectors;
		}

		if (mddev->level == 0 &&
		    !(le32_to_cpu(sb->feature_map) & MD_FEATURE_RAID0_LAYOUT))
			mddev->layout = -1;

		if (le32_to_cpu(sb->feature_map) & MD_FEATURE_JOURNAL)
			set_bit(MD_HAS_JOURNAL, &mddev->flags);

		if (le32_to_cpu(sb->feature_map) &
		    (MD_FEATURE_PPL | MD_FEATURE_MULTIPLE_PPLS)) {
			if (le32_to_cpu(sb->feature_map) &
			    (MD_FEATURE_BITMAP_OFFSET | MD_FEATURE_JOURNAL))
				return -EINVAL;
			if ((le32_to_cpu(sb->feature_map) & MD_FEATURE_PPL) &&
			    (le32_to_cpu(sb->feature_map) &
					    MD_FEATURE_MULTIPLE_PPLS))
				return -EINVAL;
			set_bit(MD_HAS_PPL, &mddev->flags);
		}
	} else if (mddev->pers == NULL) {
		/* Insist of good event counter while assembling, except for
		 * spares (which don't need an event count) */
		++ev1;
		if (rdev->desc_nr >= 0 &&
		    rdev->desc_nr < le32_to_cpu(sb->max_dev) &&
		    (le16_to_cpu(sb->dev_roles[rdev->desc_nr]) < MD_DISK_ROLE_MAX ||
		     le16_to_cpu(sb->dev_roles[rdev->desc_nr]) == MD_DISK_ROLE_JOURNAL))
			if (ev1 < mddev->events)
				return -EINVAL;
	} else if (mddev->bitmap) {
		/* If adding to array with a bitmap, then we can accept an
		 * older device, but not too old.
		 */
		if (ev1 < mddev->bitmap->events_cleared)
			return 0;
		if (ev1 < mddev->events)
			set_bit(Bitmap_sync, &rdev->flags);
	} else {
		if (ev1 < mddev->events)
			/* just a hot-add of a new device, leave raid_disk at -1 */
			return 0;
	}
	if (mddev->level != LEVEL_MULTIPATH) {
		int role;
		if (rdev->desc_nr < 0 ||
		    rdev->desc_nr >= le32_to_cpu(sb->max_dev)) {
			role = MD_DISK_ROLE_SPARE;
			rdev->desc_nr = -1;
		} else
			role = le16_to_cpu(sb->dev_roles[rdev->desc_nr]);
		switch(role) {
		case MD_DISK_ROLE_SPARE: /* spare */
			break;
		case MD_DISK_ROLE_FAULTY: /* faulty */
			set_bit(Faulty, &rdev->flags);
			break;
		case MD_DISK_ROLE_JOURNAL: /* journal device */
			if (!(le32_to_cpu(sb->feature_map) & MD_FEATURE_JOURNAL)) {
				/* journal device without journal feature */
				pr_warn("md: journal device provided without journal feature, ignoring the device\n");
				return -EINVAL;
			}
			set_bit(Journal, &rdev->flags);
			rdev->journal_tail = le64_to_cpu(sb->journal_tail);
			rdev->raid_disk = 0;
			break;
		default:
			rdev->saved_raid_disk = role;
			if ((le32_to_cpu(sb->feature_map) &
			     MD_FEATURE_RECOVERY_OFFSET)) {
				rdev->recovery_offset = le64_to_cpu(sb->recovery_offset);
				if (!(le32_to_cpu(sb->feature_map) &
				      MD_FEATURE_RECOVERY_BITMAP))
					rdev->saved_raid_disk = -1;
			} else {
				/*
				 * If the array is FROZEN, then the device can't
				 * be in_sync with rest of array.
				 */
				if (!test_bit(MD_RECOVERY_FROZEN,
					      &mddev->recovery))
					set_bit(In_sync, &rdev->flags);
			}
			rdev->raid_disk = role;
			break;
		}
		if (sb->devflags & WriteMostly1)
			set_bit(WriteMostly, &rdev->flags);
		if (sb->devflags & FailFast1)
			set_bit(FailFast, &rdev->flags);
		if (le32_to_cpu(sb->feature_map) & MD_FEATURE_REPLACEMENT)
			set_bit(Replacement, &rdev->flags);
	} else /* MULTIPATH are always insync */
		set_bit(In_sync, &rdev->flags);

	return 0;
}

static void super_1_sync(struct mddev *mddev, struct md_rdev *rdev)
{
	struct mdp_superblock_1 *sb;
	struct md_rdev *rdev2;
	int max_dev, i;
	/* make rdev->sb match mddev and rdev data. */

	sb = page_address(rdev->sb_page);

	sb->feature_map = 0;
	sb->pad0 = 0;
	sb->recovery_offset = cpu_to_le64(0);
	memset(sb->pad3, 0, sizeof(sb->pad3));

	sb->utime = cpu_to_le64((__u64)mddev->utime);
	sb->events = cpu_to_le64(mddev->events);
	if (mddev->in_sync)
		sb->resync_offset = cpu_to_le64(mddev->recovery_cp);
	else if (test_bit(MD_JOURNAL_CLEAN, &mddev->flags))
		sb->resync_offset = cpu_to_le64(MaxSector);
	else
		sb->resync_offset = cpu_to_le64(0);

	sb->cnt_corrected_read = cpu_to_le32(atomic_read(&rdev->corrected_errors));

	sb->raid_disks = cpu_to_le32(mddev->raid_disks);
	sb->size = cpu_to_le64(mddev->dev_sectors);
	sb->chunksize = cpu_to_le32(mddev->chunk_sectors);
	sb->level = cpu_to_le32(mddev->level);
	sb->layout = cpu_to_le32(mddev->layout);
	if (test_bit(FailFast, &rdev->flags))
		sb->devflags |= FailFast1;
	else
		sb->devflags &= ~FailFast1;

	if (test_bit(WriteMostly, &rdev->flags))
		sb->devflags |= WriteMostly1;
	else
		sb->devflags &= ~WriteMostly1;
	sb->data_offset = cpu_to_le64(rdev->data_offset);
	sb->data_size = cpu_to_le64(rdev->sectors);

	if (mddev->bitmap && mddev->bitmap_info.file == NULL) {
		sb->bitmap_offset = cpu_to_le32((__u32)mddev->bitmap_info.offset);
		sb->feature_map = cpu_to_le32(MD_FEATURE_BITMAP_OFFSET);
	}

	if (rdev->raid_disk >= 0 && !test_bit(Journal, &rdev->flags) &&
	    !test_bit(In_sync, &rdev->flags)) {
		sb->feature_map |=
			cpu_to_le32(MD_FEATURE_RECOVERY_OFFSET);
		sb->recovery_offset =
			cpu_to_le64(rdev->recovery_offset);
		if (rdev->saved_raid_disk >= 0 && mddev->bitmap)
			sb->feature_map |=
				cpu_to_le32(MD_FEATURE_RECOVERY_BITMAP);
	}
	/* Note: recovery_offset and journal_tail share space  */
	if (test_bit(Journal, &rdev->flags))
		sb->journal_tail = cpu_to_le64(rdev->journal_tail);
	if (test_bit(Replacement, &rdev->flags))
		sb->feature_map |=
			cpu_to_le32(MD_FEATURE_REPLACEMENT);

	if (mddev->reshape_position != MaxSector) {
		sb->feature_map |= cpu_to_le32(MD_FEATURE_RESHAPE_ACTIVE);
		sb->reshape_position = cpu_to_le64(mddev->reshape_position);
		sb->new_layout = cpu_to_le32(mddev->new_layout);
		sb->delta_disks = cpu_to_le32(mddev->delta_disks);
		sb->new_level = cpu_to_le32(mddev->new_level);
		sb->new_chunk = cpu_to_le32(mddev->new_chunk_sectors);
		if (mddev->delta_disks == 0 &&
		    mddev->reshape_backwards)
			sb->feature_map
				|= cpu_to_le32(MD_FEATURE_RESHAPE_BACKWARDS);
		if (rdev->new_data_offset != rdev->data_offset) {
			sb->feature_map
				|= cpu_to_le32(MD_FEATURE_NEW_OFFSET);
			sb->new_offset = cpu_to_le32((__u32)(rdev->new_data_offset
							     - rdev->data_offset));
		}
	}

	if (mddev_is_clustered(mddev))
		sb->feature_map |= cpu_to_le32(MD_FEATURE_CLUSTERED);

	if (rdev->badblocks.count == 0)
		/* Nothing to do for bad blocks*/ ;
	else if (sb->bblog_offset == 0)
		/* Cannot record bad blocks on this device */
		md_error(mddev, rdev);
	else {
		struct badblocks *bb = &rdev->badblocks;
		__le64 *bbp = (__le64 *)page_address(rdev->bb_page);
		u64 *p = bb->page;
		sb->feature_map |= cpu_to_le32(MD_FEATURE_BAD_BLOCKS);
		if (bb->changed) {
			unsigned seq;

retry:
			seq = read_seqbegin(&bb->lock);

			memset(bbp, 0xff, PAGE_SIZE);

			for (i = 0 ; i < bb->count ; i++) {
				u64 internal_bb = p[i];
				u64 store_bb = ((BB_OFFSET(internal_bb) << 10)
						| BB_LEN(internal_bb));
				bbp[i] = cpu_to_le64(store_bb);
			}
			bb->changed = 0;
			if (read_seqretry(&bb->lock, seq))
				goto retry;

			bb->sector = (rdev->sb_start +
				      (int)le32_to_cpu(sb->bblog_offset));
			bb->size = le16_to_cpu(sb->bblog_size);
		}
	}

	max_dev = 0;
	rdev_for_each(rdev2, mddev)
		if (rdev2->desc_nr+1 > max_dev)
			max_dev = rdev2->desc_nr+1;

	if (max_dev > le32_to_cpu(sb->max_dev)) {
		int bmask;
		sb->max_dev = cpu_to_le32(max_dev);
		rdev->sb_size = max_dev * 2 + 256;
		bmask = queue_logical_block_size(rdev->bdev->bd_disk->queue)-1;
		if (rdev->sb_size & bmask)
			rdev->sb_size = (rdev->sb_size | bmask) + 1;
	} else
		max_dev = le32_to_cpu(sb->max_dev);

	for (i=0; i<max_dev;i++)
		sb->dev_roles[i] = cpu_to_le16(MD_DISK_ROLE_SPARE);

	if (test_bit(MD_HAS_JOURNAL, &mddev->flags))
		sb->feature_map |= cpu_to_le32(MD_FEATURE_JOURNAL);

	if (test_bit(MD_HAS_PPL, &mddev->flags)) {
		if (test_bit(MD_HAS_MULTIPLE_PPLS, &mddev->flags))
			sb->feature_map |=
			    cpu_to_le32(MD_FEATURE_MULTIPLE_PPLS);
		else
			sb->feature_map |= cpu_to_le32(MD_FEATURE_PPL);
		sb->ppl.offset = cpu_to_le16(rdev->ppl.offset);
		sb->ppl.size = cpu_to_le16(rdev->ppl.size);
	}

	rdev_for_each(rdev2, mddev) {
		i = rdev2->desc_nr;
		if (test_bit(Faulty, &rdev2->flags))
			sb->dev_roles[i] = cpu_to_le16(MD_DISK_ROLE_FAULTY);
		else if (test_bit(In_sync, &rdev2->flags))
			sb->dev_roles[i] = cpu_to_le16(rdev2->raid_disk);
		else if (test_bit(Journal, &rdev2->flags))
			sb->dev_roles[i] = cpu_to_le16(MD_DISK_ROLE_JOURNAL);
		else if (rdev2->raid_disk >= 0)
			sb->dev_roles[i] = cpu_to_le16(rdev2->raid_disk);
		else
			sb->dev_roles[i] = cpu_to_le16(MD_DISK_ROLE_SPARE);
	}

	sb->sb_csum = calc_sb_1_csum(sb);
}

static unsigned long long
super_1_rdev_size_change(struct md_rdev *rdev, sector_t num_sectors)
{
	struct mdp_superblock_1 *sb;
	sector_t max_sectors;
	if (num_sectors && num_sectors < rdev->mddev->dev_sectors)
		return 0; /* component must fit device */
	if (rdev->data_offset != rdev->new_data_offset)
		return 0; /* too confusing */
	if (rdev->sb_start < rdev->data_offset) {
		/* minor versions 1 and 2; superblock before data */
		max_sectors = i_size_read(rdev->bdev->bd_inode) >> 9;
		max_sectors -= rdev->data_offset;
		if (!num_sectors || num_sectors > max_sectors)
			num_sectors = max_sectors;
	} else if (rdev->mddev->bitmap_info.offset) {
		/* minor version 0 with bitmap we can't move */
		return 0;
	} else {
		/* minor version 0; superblock after data */
		sector_t sb_start;
		sb_start = (i_size_read(rdev->bdev->bd_inode) >> 9) - 8*2;
		sb_start &= ~(sector_t)(4*2 - 1);
		max_sectors = rdev->sectors + sb_start - rdev->sb_start;
		if (!num_sectors || num_sectors > max_sectors)
			num_sectors = max_sectors;
		rdev->sb_start = sb_start;
	}
	sb = page_address(rdev->sb_page);
	sb->data_size = cpu_to_le64(num_sectors);
	sb->super_offset = cpu_to_le64(rdev->sb_start);
	sb->sb_csum = calc_sb_1_csum(sb);
	do {
		md_super_write(rdev->mddev, rdev, rdev->sb_start, rdev->sb_size,
			       rdev->sb_page);
	} while (md_super_wait(rdev->mddev) < 0);
	return num_sectors;

}

static int
super_1_allow_new_offset(struct md_rdev *rdev,
			 unsigned long long new_offset)
{
	/* All necessary checks on new >= old have been done */
	struct bitmap *bitmap;
	if (new_offset >= rdev->data_offset)
		return 1;

	/* with 1.0 metadata, there is no metadata to tread on
	 * so we can always move back */
	if (rdev->mddev->minor_version == 0)
		return 1;

	/* otherwise we must be sure not to step on
	 * any metadata, so stay:
	 * 36K beyond start of superblock
	 * beyond end of badblocks
	 * beyond write-intent bitmap
	 */
	if (rdev->sb_start + (32+4)*2 > new_offset)
		return 0;
	bitmap = rdev->mddev->bitmap;
	if (bitmap && !rdev->mddev->bitmap_info.file &&
	    rdev->sb_start + rdev->mddev->bitmap_info.offset +
	    bitmap->storage.file_pages * (PAGE_SIZE>>9) > new_offset)
		return 0;
	if (rdev->badblocks.sector + rdev->badblocks.size > new_offset)
		return 0;

	return 1;
}

static struct super_type super_types[] = {
	[0] = {
		.name	= "0.90.0",
		.owner	= THIS_MODULE,
		.load_super	    = super_90_load,
		.validate_super	    = super_90_validate,
		.sync_super	    = super_90_sync,
		.rdev_size_change   = super_90_rdev_size_change,
		.allow_new_offset   = super_90_allow_new_offset,
	},
	[1] = {
		.name	= "md-1",
		.owner	= THIS_MODULE,
		.load_super	    = super_1_load,
		.validate_super	    = super_1_validate,
		.sync_super	    = super_1_sync,
		.rdev_size_change   = super_1_rdev_size_change,
		.allow_new_offset   = super_1_allow_new_offset,
	},
};

static void sync_super(struct mddev *mddev, struct md_rdev *rdev)
{
	if (mddev->sync_super) {
		mddev->sync_super(mddev, rdev);
		return;
	}

	BUG_ON(mddev->major_version >= ARRAY_SIZE(super_types));

	super_types[mddev->major_version].sync_super(mddev, rdev);
}

static int match_mddev_units(struct mddev *mddev1, struct mddev *mddev2)
{
	struct md_rdev *rdev, *rdev2;

	rcu_read_lock();
	rdev_for_each_rcu(rdev, mddev1) {
		if (test_bit(Faulty, &rdev->flags) ||
		    test_bit(Journal, &rdev->flags) ||
		    rdev->raid_disk == -1)
			continue;
		rdev_for_each_rcu(rdev2, mddev2) {
			if (test_bit(Faulty, &rdev2->flags) ||
			    test_bit(Journal, &rdev2->flags) ||
			    rdev2->raid_disk == -1)
				continue;
			if (rdev->bdev->bd_contains ==
			    rdev2->bdev->bd_contains) {
				rcu_read_unlock();
				return 1;
			}
		}
	}
	rcu_read_unlock();
	return 0;
}

static LIST_HEAD(pending_raid_disks);

/*
 * Try to register data integrity profile for an mddev
 *
 * This is called when an array is started and after a disk has been kicked
 * from the array. It only succeeds if all working and active component devices
 * are integrity capable with matching profiles.
 */
int md_integrity_register(struct mddev *mddev)
{
	struct md_rdev *rdev, *reference = NULL;

	if (list_empty(&mddev->disks))
		return 0; /* nothing to do */
	if (!mddev->gendisk || blk_get_integrity(mddev->gendisk))
		return 0; /* shouldn't register, or already is */
	rdev_for_each(rdev, mddev) {
		/* skip spares and non-functional disks */
		if (test_bit(Faulty, &rdev->flags))
			continue;
		if (rdev->raid_disk < 0)
			continue;
		if (!reference) {
			/* Use the first rdev as the reference */
			reference = rdev;
			continue;
		}
		/* does this rdev's profile match the reference profile? */
		if (blk_integrity_compare(reference->bdev->bd_disk,
				rdev->bdev->bd_disk) < 0)
			return -EINVAL;
	}
	if (!reference || !bdev_get_integrity(reference->bdev))
		return 0;
	/*
	 * All component devices are integrity capable and have matching
	 * profiles, register the common profile for the md device.
	 */
	blk_integrity_register(mddev->gendisk,
			       bdev_get_integrity(reference->bdev));

	pr_debug("md: data integrity enabled on %s\n", mdname(mddev));
	if (bioset_integrity_create(&mddev->bio_set, BIO_POOL_SIZE)) {
		pr_err("md: failed to create integrity pool for %s\n",
		       mdname(mddev));
		return -EINVAL;
	}
	return 0;
}
EXPORT_SYMBOL(md_integrity_register);

/*
 * Attempt to add an rdev, but only if it is consistent with the current
 * integrity profile
 */
int md_integrity_add_rdev(struct md_rdev *rdev, struct mddev *mddev)
{
	struct blk_integrity *bi_mddev;
	char name[BDEVNAME_SIZE];

	if (!mddev->gendisk)
		return 0;

	bi_mddev = blk_get_integrity(mddev->gendisk);

	if (!bi_mddev) /* nothing to do */
		return 0;

	if (blk_integrity_compare(mddev->gendisk, rdev->bdev->bd_disk) != 0) {
		pr_err("%s: incompatible integrity profile for %s\n",
		       mdname(mddev), bdevname(rdev->bdev, name));
		return -ENXIO;
	}

	return 0;
}
EXPORT_SYMBOL(md_integrity_add_rdev);

static int bind_rdev_to_array(struct md_rdev *rdev, struct mddev *mddev)
{
	char b[BDEVNAME_SIZE];
	struct kobject *ko;
	int err;

	/* prevent duplicates */
	if (find_rdev(mddev, rdev->bdev->bd_dev))
		return -EEXIST;

	if ((bdev_read_only(rdev->bdev) || bdev_read_only(rdev->meta_bdev)) &&
	    mddev->pers)
		return -EROFS;

	/* make sure rdev->sectors exceeds mddev->dev_sectors */
	if (!test_bit(Journal, &rdev->flags) &&
	    rdev->sectors &&
	    (mddev->dev_sectors == 0 || rdev->sectors < mddev->dev_sectors)) {
		if (mddev->pers) {
			/* Cannot change size, so fail
			 * If mddev->level <= 0, then we don't care
			 * about aligning sizes (e.g. linear)
			 */
			if (mddev->level > 0)
				return -ENOSPC;
		} else
			mddev->dev_sectors = rdev->sectors;
	}

	/* Verify rdev->desc_nr is unique.
	 * If it is -1, assign a free number, else
	 * check number is not in use
	 */
	rcu_read_lock();
	if (rdev->desc_nr < 0) {
		int choice = 0;
		if (mddev->pers)
			choice = mddev->raid_disks;
		while (md_find_rdev_nr_rcu(mddev, choice))
			choice++;
		rdev->desc_nr = choice;
	} else {
		if (md_find_rdev_nr_rcu(mddev, rdev->desc_nr)) {
			rcu_read_unlock();
			return -EBUSY;
		}
	}
	rcu_read_unlock();
	if (!test_bit(Journal, &rdev->flags) &&
	    mddev->max_disks && rdev->desc_nr >= mddev->max_disks) {
		pr_warn("md: %s: array is limited to %d devices\n",
			mdname(mddev), mddev->max_disks);
		return -EBUSY;
	}
	bdevname(rdev->bdev,b);
	strreplace(b, '/', '!');

	rdev->mddev = mddev;
	pr_debug("md: bind<%s>\n", b);

	if (mddev->raid_disks)
		mddev_create_serial_pool(mddev, rdev, false);

	if ((err = kobject_add(&rdev->kobj, &mddev->kobj, "dev-%s", b)))
		goto fail;

	ko = &part_to_dev(rdev->bdev->bd_part)->kobj;
	if (sysfs_create_link(&rdev->kobj, ko, "block"))
		/* failure here is OK */;
	rdev->sysfs_state = sysfs_get_dirent_safe(rdev->kobj.sd, "state");

	list_add_rcu(&rdev->same_set, &mddev->disks);
	bd_link_disk_holder(rdev->bdev, mddev->gendisk);

	/* May as well allow recovery to be retried once */
	mddev->recovery_disabled++;

	return 0;

 fail:
	pr_warn("md: failed to register dev-%s for %s\n",
		b, mdname(mddev));
	return err;
}

static void md_delayed_delete(struct work_struct *ws)
{
	struct md_rdev *rdev = container_of(ws, struct md_rdev, del_work);
	kobject_del(&rdev->kobj);
	kobject_put(&rdev->kobj);
}

static void unbind_rdev_from_array(struct md_rdev *rdev)
{
	char b[BDEVNAME_SIZE];

	bd_unlink_disk_holder(rdev->bdev, rdev->mddev->gendisk);
	list_del_rcu(&rdev->same_set);
	pr_debug("md: unbind<%s>\n", bdevname(rdev->bdev,b));
	mddev_destroy_serial_pool(rdev->mddev, rdev, false);
	rdev->mddev = NULL;
	sysfs_remove_link(&rdev->kobj, "block");
	sysfs_put(rdev->sysfs_state);
	rdev->sysfs_state = NULL;
	rdev->badblocks.count = 0;
	/* We need to delay this, otherwise we can deadlock when
	 * writing to 'remove' to "dev/state".  We also need
	 * to delay it due to rcu usage.
	 */
	synchronize_rcu();
	INIT_WORK(&rdev->del_work, md_delayed_delete);
	kobject_get(&rdev->kobj);
	queue_work(md_misc_wq, &rdev->del_work);
}

/*
 * prevent the device from being mounted, repartitioned or
 * otherwise reused by a RAID array (or any other kernel
 * subsystem), by bd_claiming the device.
 */
static int lock_rdev(struct md_rdev *rdev, dev_t dev, int shared)
{
	int err = 0;
	struct block_device *bdev;

	bdev = blkdev_get_by_dev(dev, FMODE_READ|FMODE_WRITE|FMODE_EXCL,
				 shared ? (struct md_rdev *)lock_rdev : rdev);
	if (IS_ERR(bdev)) {
		pr_warn("md: could not open device unknown-block(%u,%u).\n",
			MAJOR(dev), MINOR(dev));
		return PTR_ERR(bdev);
	}
	rdev->bdev = bdev;
	return err;
}

static void unlock_rdev(struct md_rdev *rdev)
{
	struct block_device *bdev = rdev->bdev;
	rdev->bdev = NULL;
	blkdev_put(bdev, FMODE_READ|FMODE_WRITE|FMODE_EXCL);
}

void md_autodetect_dev(dev_t dev);

static void export_rdev(struct md_rdev *rdev)
{
	char b[BDEVNAME_SIZE];

	pr_debug("md: export_rdev(%s)\n", bdevname(rdev->bdev,b));
	md_rdev_clear(rdev);
#ifndef MODULE
	if (test_bit(AutoDetected, &rdev->flags))
		md_autodetect_dev(rdev->bdev->bd_dev);
#endif
	unlock_rdev(rdev);
	kobject_put(&rdev->kobj);
}

void md_kick_rdev_from_array(struct md_rdev *rdev)
{
	unbind_rdev_from_array(rdev);
	export_rdev(rdev);
}
EXPORT_SYMBOL_GPL(md_kick_rdev_from_array);

static void export_array(struct mddev *mddev)
{
	struct md_rdev *rdev;

	while (!list_empty(&mddev->disks)) {
		rdev = list_first_entry(&mddev->disks, struct md_rdev,
					same_set);
		md_kick_rdev_from_array(rdev);
	}
	mddev->raid_disks = 0;
	mddev->major_version = 0;
}

static bool set_in_sync(struct mddev *mddev)
{
	lockdep_assert_held(&mddev->lock);
	if (!mddev->in_sync) {
		mddev->sync_checkers++;
		spin_unlock(&mddev->lock);
		percpu_ref_switch_to_atomic_sync(&mddev->writes_pending);
		spin_lock(&mddev->lock);
		if (!mddev->in_sync &&
		    percpu_ref_is_zero(&mddev->writes_pending)) {
			mddev->in_sync = 1;
			/*
			 * Ensure ->in_sync is visible before we clear
			 * ->sync_checkers.
			 */
			smp_mb();
			set_bit(MD_SB_CHANGE_CLEAN, &mddev->sb_flags);
			sysfs_notify_dirent_safe(mddev->sysfs_state);
		}
		if (--mddev->sync_checkers == 0)
			percpu_ref_switch_to_percpu(&mddev->writes_pending);
	}
	if (mddev->safemode == 1)
		mddev->safemode = 0;
	return mddev->in_sync;
}

static void sync_sbs(struct mddev *mddev, int nospares)
{
	/* Update each superblock (in-memory image), but
	 * if we are allowed to, skip spares which already
	 * have the right event counter, or have one earlier
	 * (which would mean they aren't being marked as dirty
	 * with the rest of the array)
	 */
	struct md_rdev *rdev;
	rdev_for_each(rdev, mddev) {
		if (rdev->sb_events == mddev->events ||
		    (nospares &&
		     rdev->raid_disk < 0 &&
		     rdev->sb_events+1 == mddev->events)) {
			/* Don't update this superblock */
			rdev->sb_loaded = 2;
		} else {
			sync_super(mddev, rdev);
			rdev->sb_loaded = 1;
		}
	}
}

static bool does_sb_need_changing(struct mddev *mddev)
{
	struct md_rdev *rdev;
	struct mdp_superblock_1 *sb;
	int role;

	/* Find a good rdev */
	rdev_for_each(rdev, mddev)
		if ((rdev->raid_disk >= 0) && !test_bit(Faulty, &rdev->flags))
			break;

	/* No good device found. */
	if (!rdev)
		return false;

	sb = page_address(rdev->sb_page);
	/* Check if a device has become faulty or a spare become active */
	rdev_for_each(rdev, mddev) {
		role = le16_to_cpu(sb->dev_roles[rdev->desc_nr]);
		/* Device activated? */
		if (role == 0xffff && rdev->raid_disk >=0 &&
		    !test_bit(Faulty, &rdev->flags))
			return true;
		/* Device turned faulty? */
		if (test_bit(Faulty, &rdev->flags) && (role < 0xfffd))
			return true;
	}

	/* Check if any mddev parameters have changed */
	if ((mddev->dev_sectors != le64_to_cpu(sb->size)) ||
	    (mddev->reshape_position != le64_to_cpu(sb->reshape_position)) ||
	    (mddev->layout != le32_to_cpu(sb->layout)) ||
	    (mddev->raid_disks != le32_to_cpu(sb->raid_disks)) ||
	    (mddev->chunk_sectors != le32_to_cpu(sb->chunksize)))
		return true;

	return false;
}

void md_update_sb(struct mddev *mddev, int force_change)
{
	struct md_rdev *rdev;
	int sync_req;
	int nospares = 0;
	int any_badblocks_changed = 0;
	int ret = -1;

	if (mddev->ro) {
		if (force_change)
			set_bit(MD_SB_CHANGE_DEVS, &mddev->sb_flags);
		return;
	}

repeat:
	if (mddev_is_clustered(mddev)) {
		if (test_and_clear_bit(MD_SB_CHANGE_DEVS, &mddev->sb_flags))
			force_change = 1;
		if (test_and_clear_bit(MD_SB_CHANGE_CLEAN, &mddev->sb_flags))
			nospares = 1;
		ret = md_cluster_ops->metadata_update_start(mddev);
		/* Has someone else has updated the sb */
		if (!does_sb_need_changing(mddev)) {
			if (ret == 0)
				md_cluster_ops->metadata_update_cancel(mddev);
			bit_clear_unless(&mddev->sb_flags, BIT(MD_SB_CHANGE_PENDING),
							 BIT(MD_SB_CHANGE_DEVS) |
							 BIT(MD_SB_CHANGE_CLEAN));
			return;
		}
	}

	/*
	 * First make sure individual recovery_offsets are correct
	 * curr_resync_completed can only be used during recovery.
	 * During reshape/resync it might use array-addresses rather
	 * that device addresses.
	 */
	rdev_for_each(rdev, mddev) {
		if (rdev->raid_disk >= 0 &&
		    mddev->delta_disks >= 0 &&
		    test_bit(MD_RECOVERY_RUNNING, &mddev->recovery) &&
		    test_bit(MD_RECOVERY_RECOVER, &mddev->recovery) &&
		    !test_bit(MD_RECOVERY_RESHAPE, &mddev->recovery) &&
		    !test_bit(Journal, &rdev->flags) &&
		    !test_bit(In_sync, &rdev->flags) &&
		    mddev->curr_resync_completed > rdev->recovery_offset)
				rdev->recovery_offset = mddev->curr_resync_completed;

	}
	if (!mddev->persistent) {
		clear_bit(MD_SB_CHANGE_CLEAN, &mddev->sb_flags);
		clear_bit(MD_SB_CHANGE_DEVS, &mddev->sb_flags);
		if (!mddev->external) {
			clear_bit(MD_SB_CHANGE_PENDING, &mddev->sb_flags);
			rdev_for_each(rdev, mddev) {
				if (rdev->badblocks.changed) {
					rdev->badblocks.changed = 0;
					ack_all_badblocks(&rdev->badblocks);
					md_error(mddev, rdev);
				}
				clear_bit(Blocked, &rdev->flags);
				clear_bit(BlockedBadBlocks, &rdev->flags);
				wake_up(&rdev->blocked_wait);
			}
		}
		wake_up(&mddev->sb_wait);
		return;
	}

	spin_lock(&mddev->lock);

	mddev->utime = ktime_get_real_seconds();

	if (test_and_clear_bit(MD_SB_CHANGE_DEVS, &mddev->sb_flags))
		force_change = 1;
	if (test_and_clear_bit(MD_SB_CHANGE_CLEAN, &mddev->sb_flags))
		/* just a clean<-> dirty transition, possibly leave spares alone,
		 * though if events isn't the right even/odd, we will have to do
		 * spares after all
		 */
		nospares = 1;
	if (force_change)
		nospares = 0;
	if (mddev->degraded)
		/* If the array is degraded, then skipping spares is both
		 * dangerous and fairly pointless.
		 * Dangerous because a device that was removed from the array
		 * might have a event_count that still looks up-to-date,
		 * so it can be re-added without a resync.
		 * Pointless because if there are any spares to skip,
		 * then a recovery will happen and soon that array won't
		 * be degraded any more and the spare can go back to sleep then.
		 */
		nospares = 0;

	sync_req = mddev->in_sync;

	/* If this is just a dirty<->clean transition, and the array is clean
	 * and 'events' is odd, we can roll back to the previous clean state */
	if (nospares
	    && (mddev->in_sync && mddev->recovery_cp == MaxSector)
	    && mddev->can_decrease_events
	    && mddev->events != 1) {
		mddev->events--;
		mddev->can_decrease_events = 0;
	} else {
		/* otherwise we have to go forward and ... */
		mddev->events ++;
		mddev->can_decrease_events = nospares;
	}

	/*
	 * This 64-bit counter should never wrap.
	 * Either we are in around ~1 trillion A.C., assuming
	 * 1 reboot per second, or we have a bug...
	 */
	WARN_ON(mddev->events == 0);

	rdev_for_each(rdev, mddev) {
		if (rdev->badblocks.changed)
			any_badblocks_changed++;
		if (test_bit(Faulty, &rdev->flags))
			set_bit(FaultRecorded, &rdev->flags);
	}

	sync_sbs(mddev, nospares);
	spin_unlock(&mddev->lock);

	pr_debug("md: updating %s RAID superblock on device (in sync %d)\n",
		 mdname(mddev), mddev->in_sync);

	if (mddev->queue)
		blk_add_trace_msg(mddev->queue, "md md_update_sb");
rewrite:
	md_bitmap_update_sb(mddev->bitmap);
	rdev_for_each(rdev, mddev) {
		char b[BDEVNAME_SIZE];

		if (rdev->sb_loaded != 1)
			continue; /* no noise on spare devices */

		if (!test_bit(Faulty, &rdev->flags)) {
			md_super_write(mddev,rdev,
				       rdev->sb_start, rdev->sb_size,
				       rdev->sb_page);
			pr_debug("md: (write) %s's sb offset: %llu\n",
				 bdevname(rdev->bdev, b),
				 (unsigned long long)rdev->sb_start);
			rdev->sb_events = mddev->events;
			if (rdev->badblocks.size) {
				md_super_write(mddev, rdev,
					       rdev->badblocks.sector,
					       rdev->badblocks.size << 9,
					       rdev->bb_page);
				rdev->badblocks.size = 0;
			}

		} else
			pr_debug("md: %s (skipping faulty)\n",
				 bdevname(rdev->bdev, b));

		if (mddev->level == LEVEL_MULTIPATH)
			/* only need to write one superblock... */
			break;
	}
	if (md_super_wait(mddev) < 0)
		goto rewrite;
	/* if there was a failure, MD_SB_CHANGE_DEVS was set, and we re-write super */

	if (mddev_is_clustered(mddev) && ret == 0)
		md_cluster_ops->metadata_update_finish(mddev);

	if (mddev->in_sync != sync_req ||
	    !bit_clear_unless(&mddev->sb_flags, BIT(MD_SB_CHANGE_PENDING),
			       BIT(MD_SB_CHANGE_DEVS) | BIT(MD_SB_CHANGE_CLEAN)))
		/* have to write it out again */
		goto repeat;
	wake_up(&mddev->sb_wait);
	if (test_bit(MD_RECOVERY_RUNNING, &mddev->recovery))
		sysfs_notify(&mddev->kobj, NULL, "sync_completed");

	rdev_for_each(rdev, mddev) {
		if (test_and_clear_bit(FaultRecorded, &rdev->flags))
			clear_bit(Blocked, &rdev->flags);

		if (any_badblocks_changed)
			ack_all_badblocks(&rdev->badblocks);
		clear_bit(BlockedBadBlocks, &rdev->flags);
		wake_up(&rdev->blocked_wait);
	}
}
EXPORT_SYMBOL(md_update_sb);

static int add_bound_rdev(struct md_rdev *rdev)
{
	struct mddev *mddev = rdev->mddev;
	int err = 0;
	bool add_journal = test_bit(Journal, &rdev->flags);

	if (!mddev->pers->hot_remove_disk || add_journal) {
		/* If there is hot_add_disk but no hot_remove_disk
		 * then added disks for geometry changes,
		 * and should be added immediately.
		 */
		super_types[mddev->major_version].
			validate_super(mddev, rdev);
		if (add_journal)
			mddev_suspend(mddev);
		err = mddev->pers->hot_add_disk(mddev, rdev);
		if (add_journal)
			mddev_resume(mddev);
		if (err) {
			md_kick_rdev_from_array(rdev);
			return err;
		}
	}
	sysfs_notify_dirent_safe(rdev->sysfs_state);

	set_bit(MD_SB_CHANGE_DEVS, &mddev->sb_flags);
	if (mddev->degraded)
		set_bit(MD_RECOVERY_RECOVER, &mddev->recovery);
	set_bit(MD_RECOVERY_NEEDED, &mddev->recovery);
	md_new_event(mddev);
	md_wakeup_thread(mddev->thread);
	return 0;
}

/* words written to sysfs files may, or may not, be \n terminated.
 * We want to accept with case. For this we use cmd_match.
 */
static int cmd_match(const char *cmd, const char *str)
{
	/* See if cmd, written into a sysfs file, matches
	 * str.  They must either be the same, or cmd can
	 * have a trailing newline
	 */
	while (*cmd && *str && *cmd == *str) {
		cmd++;
		str++;
	}
	if (*cmd == '\n')
		cmd++;
	if (*str || *cmd)
		return 0;
	return 1;
}

struct rdev_sysfs_entry {
	struct attribute attr;
	ssize_t (*show)(struct md_rdev *, char *);
	ssize_t (*store)(struct md_rdev *, const char *, size_t);
};

static ssize_t
state_show(struct md_rdev *rdev, char *page)
{
	char *sep = ",";
	size_t len = 0;
	unsigned long flags = READ_ONCE(rdev->flags);

	if (test_bit(Faulty, &flags) ||
	    (!test_bit(ExternalBbl, &flags) &&
	    rdev->badblocks.unacked_exist))
		len += sprintf(page+len, "faulty%s", sep);
	if (test_bit(In_sync, &flags))
		len += sprintf(page+len, "in_sync%s", sep);
	if (test_bit(Journal, &flags))
		len += sprintf(page+len, "journal%s", sep);
	if (test_bit(WriteMostly, &flags))
		len += sprintf(page+len, "write_mostly%s", sep);
	if (test_bit(Blocked, &flags) ||
	    (rdev->badblocks.unacked_exist
	     && !test_bit(Faulty, &flags)))
		len += sprintf(page+len, "blocked%s", sep);
	if (!test_bit(Faulty, &flags) &&
	    !test_bit(Journal, &flags) &&
	    !test_bit(In_sync, &flags))
		len += sprintf(page+len, "spare%s", sep);
	if (test_bit(WriteErrorSeen, &flags))
		len += sprintf(page+len, "write_error%s", sep);
	if (test_bit(WantReplacement, &flags))
		len += sprintf(page+len, "want_replacement%s", sep);
	if (test_bit(Replacement, &flags))
		len += sprintf(page+len, "replacement%s", sep);
	if (test_bit(ExternalBbl, &flags))
		len += sprintf(page+len, "external_bbl%s", sep);
	if (test_bit(FailFast, &flags))
		len += sprintf(page+len, "failfast%s", sep);

	if (len)
		len -= strlen(sep);

	return len+sprintf(page+len, "\n");
}

static ssize_t
state_store(struct md_rdev *rdev, const char *buf, size_t len)
{
	/* can write
	 *  faulty  - simulates an error
	 *  remove  - disconnects the device
	 *  writemostly - sets write_mostly
	 *  -writemostly - clears write_mostly
	 *  blocked - sets the Blocked flags
	 *  -blocked - clears the Blocked and possibly simulates an error
	 *  insync - sets Insync providing device isn't active
	 *  -insync - clear Insync for a device with a slot assigned,
	 *            so that it gets rebuilt based on bitmap
	 *  write_error - sets WriteErrorSeen
	 *  -write_error - clears WriteErrorSeen
	 *  {,-}failfast - set/clear FailFast
	 */
	int err = -EINVAL;
	if (cmd_match(buf, "faulty") && rdev->mddev->pers) {
		md_error(rdev->mddev, rdev);
		if (test_bit(Faulty, &rdev->flags))
			err = 0;
		else
			err = -EBUSY;
	} else if (cmd_match(buf, "remove")) {
		if (rdev->mddev->pers) {
			clear_bit(Blocked, &rdev->flags);
			remove_and_add_spares(rdev->mddev, rdev);
		}
		if (rdev->raid_disk >= 0)
			err = -EBUSY;
		else {
			struct mddev *mddev = rdev->mddev;
			err = 0;
			if (mddev_is_clustered(mddev))
				err = md_cluster_ops->remove_disk(mddev, rdev);

			if (err == 0) {
				md_kick_rdev_from_array(rdev);
				if (mddev->pers) {
					set_bit(MD_SB_CHANGE_DEVS, &mddev->sb_flags);
					md_wakeup_thread(mddev->thread);
				}
				md_new_event(mddev);
			}
		}
	} else if (cmd_match(buf, "writemostly")) {
		set_bit(WriteMostly, &rdev->flags);
		mddev_create_serial_pool(rdev->mddev, rdev, false);
		err = 0;
	} else if (cmd_match(buf, "-writemostly")) {
		mddev_destroy_serial_pool(rdev->mddev, rdev, false);
		clear_bit(WriteMostly, &rdev->flags);
		err = 0;
	} else if (cmd_match(buf, "blocked")) {
		set_bit(Blocked, &rdev->flags);
		err = 0;
	} else if (cmd_match(buf, "-blocked")) {
		if (!test_bit(Faulty, &rdev->flags) &&
		    !test_bit(ExternalBbl, &rdev->flags) &&
		    rdev->badblocks.unacked_exist) {
			/* metadata handler doesn't understand badblocks,
			 * so we need to fail the device
			 */
			md_error(rdev->mddev, rdev);
		}
		clear_bit(Blocked, &rdev->flags);
		clear_bit(BlockedBadBlocks, &rdev->flags);
		wake_up(&rdev->blocked_wait);
		set_bit(MD_RECOVERY_NEEDED, &rdev->mddev->recovery);
		md_wakeup_thread(rdev->mddev->thread);

		err = 0;
	} else if (cmd_match(buf, "insync") && rdev->raid_disk == -1) {
		set_bit(In_sync, &rdev->flags);
		err = 0;
	} else if (cmd_match(buf, "failfast")) {
		set_bit(FailFast, &rdev->flags);
		err = 0;
	} else if (cmd_match(buf, "-failfast")) {
		clear_bit(FailFast, &rdev->flags);
		err = 0;
	} else if (cmd_match(buf, "-insync") && rdev->raid_disk >= 0 &&
		   !test_bit(Journal, &rdev->flags)) {
		if (rdev->mddev->pers == NULL) {
			clear_bit(In_sync, &rdev->flags);
			rdev->saved_raid_disk = rdev->raid_disk;
			rdev->raid_disk = -1;
			err = 0;
		}
	} else if (cmd_match(buf, "write_error")) {
		set_bit(WriteErrorSeen, &rdev->flags);
		err = 0;
	} else if (cmd_match(buf, "-write_error")) {
		clear_bit(WriteErrorSeen, &rdev->flags);
		err = 0;
	} else if (cmd_match(buf, "want_replacement")) {
		/* Any non-spare device that is not a replacement can
		 * become want_replacement at any time, but we then need to
		 * check if recovery is needed.
		 */
		if (rdev->raid_disk >= 0 &&
		    !test_bit(Journal, &rdev->flags) &&
		    !test_bit(Replacement, &rdev->flags))
			set_bit(WantReplacement, &rdev->flags);
		set_bit(MD_RECOVERY_NEEDED, &rdev->mddev->recovery);
		md_wakeup_thread(rdev->mddev->thread);
		err = 0;
	} else if (cmd_match(buf, "-want_replacement")) {
		/* Clearing 'want_replacement' is always allowed.
		 * Once replacements starts it is too late though.
		 */
		err = 0;
		clear_bit(WantReplacement, &rdev->flags);
	} else if (cmd_match(buf, "replacement")) {
		/* Can only set a device as a replacement when array has not
		 * yet been started.  Once running, replacement is automatic
		 * from spares, or by assigning 'slot'.
		 */
		if (rdev->mddev->pers)
			err = -EBUSY;
		else {
			set_bit(Replacement, &rdev->flags);
			err = 0;
		}
	} else if (cmd_match(buf, "-replacement")) {
		/* Similarly, can only clear Replacement before start */
		if (rdev->mddev->pers)
			err = -EBUSY;
		else {
			clear_bit(Replacement, &rdev->flags);
			err = 0;
		}
	} else if (cmd_match(buf, "re-add")) {
		if (!rdev->mddev->pers)
			err = -EINVAL;
		else if (test_bit(Faulty, &rdev->flags) && (rdev->raid_disk == -1) &&
				rdev->saved_raid_disk >= 0) {
			/* clear_bit is performed _after_ all the devices
			 * have their local Faulty bit cleared. If any writes
			 * happen in the meantime in the local node, they
			 * will land in the local bitmap, which will be synced
			 * by this node eventually
			 */
			if (!mddev_is_clustered(rdev->mddev) ||
			    (err = md_cluster_ops->gather_bitmaps(rdev)) == 0) {
				clear_bit(Faulty, &rdev->flags);
				err = add_bound_rdev(rdev);
			}
		} else
			err = -EBUSY;
	} else if (cmd_match(buf, "external_bbl") && (rdev->mddev->external)) {
		set_bit(ExternalBbl, &rdev->flags);
		rdev->badblocks.shift = 0;
		err = 0;
	} else if (cmd_match(buf, "-external_bbl") && (rdev->mddev->external)) {
		clear_bit(ExternalBbl, &rdev->flags);
		err = 0;
	}
	if (!err)
		sysfs_notify_dirent_safe(rdev->sysfs_state);
	return err ? err : len;
}
static struct rdev_sysfs_entry rdev_state =
__ATTR_PREALLOC(state, S_IRUGO|S_IWUSR, state_show, state_store);

static ssize_t
errors_show(struct md_rdev *rdev, char *page)
{
	return sprintf(page, "%d\n", atomic_read(&rdev->corrected_errors));
}

static ssize_t
errors_store(struct md_rdev *rdev, const char *buf, size_t len)
{
	unsigned int n;
	int rv;

	rv = kstrtouint(buf, 10, &n);
	if (rv < 0)
		return rv;
	atomic_set(&rdev->corrected_errors, n);
	return len;
}
static struct rdev_sysfs_entry rdev_errors =
__ATTR(errors, S_IRUGO|S_IWUSR, errors_show, errors_store);

static ssize_t
slot_show(struct md_rdev *rdev, char *page)
{
	if (test_bit(Journal, &rdev->flags))
		return sprintf(page, "journal\n");
	else if (rdev->raid_disk < 0)
		return sprintf(page, "none\n");
	else
		return sprintf(page, "%d\n", rdev->raid_disk);
}

static ssize_t
slot_store(struct md_rdev *rdev, const char *buf, size_t len)
{
	int slot;
	int err;

	if (test_bit(Journal, &rdev->flags))
		return -EBUSY;
	if (strncmp(buf, "none", 4)==0)
		slot = -1;
	else {
		err = kstrtouint(buf, 10, (unsigned int *)&slot);
		if (err < 0)
			return err;
	}
	if (rdev->mddev->pers && slot == -1) {
		/* Setting 'slot' on an active array requires also
		 * updating the 'rd%d' link, and communicating
		 * with the personality with ->hot_*_disk.
		 * For now we only support removing
		 * failed/spare devices.  This normally happens automatically,
		 * but not when the metadata is externally managed.
		 */
		if (rdev->raid_disk == -1)
			return -EEXIST;
		/* personality does all needed checks */
		if (rdev->mddev->pers->hot_remove_disk == NULL)
			return -EINVAL;
		clear_bit(Blocked, &rdev->flags);
		remove_and_add_spares(rdev->mddev, rdev);
		if (rdev->raid_disk >= 0)
			return -EBUSY;
		set_bit(MD_RECOVERY_NEEDED, &rdev->mddev->recovery);
		md_wakeup_thread(rdev->mddev->thread);
	} else if (rdev->mddev->pers) {
		/* Activating a spare .. or possibly reactivating
		 * if we ever get bitmaps working here.
		 */
		int err;

		if (rdev->raid_disk != -1)
			return -EBUSY;

		if (test_bit(MD_RECOVERY_RUNNING, &rdev->mddev->recovery))
			return -EBUSY;

		if (rdev->mddev->pers->hot_add_disk == NULL)
			return -EINVAL;

		if (slot >= rdev->mddev->raid_disks &&
		    slot >= rdev->mddev->raid_disks + rdev->mddev->delta_disks)
			return -ENOSPC;

		rdev->raid_disk = slot;
		if (test_bit(In_sync, &rdev->flags))
			rdev->saved_raid_disk = slot;
		else
			rdev->saved_raid_disk = -1;
		clear_bit(In_sync, &rdev->flags);
		clear_bit(Bitmap_sync, &rdev->flags);
		err = rdev->mddev->pers->
			hot_add_disk(rdev->mddev, rdev);
		if (err) {
			rdev->raid_disk = -1;
			return err;
		} else
			sysfs_notify_dirent_safe(rdev->sysfs_state);
		if (sysfs_link_rdev(rdev->mddev, rdev))
			/* failure here is OK */;
		/* don't wakeup anyone, leave that to userspace. */
	} else {
		if (slot >= rdev->mddev->raid_disks &&
		    slot >= rdev->mddev->raid_disks + rdev->mddev->delta_disks)
			return -ENOSPC;
		rdev->raid_disk = slot;
		/* assume it is working */
		clear_bit(Faulty, &rdev->flags);
		clear_bit(WriteMostly, &rdev->flags);
		set_bit(In_sync, &rdev->flags);
		sysfs_notify_dirent_safe(rdev->sysfs_state);
	}
	return len;
}

static struct rdev_sysfs_entry rdev_slot =
__ATTR(slot, S_IRUGO|S_IWUSR, slot_show, slot_store);

static ssize_t
offset_show(struct md_rdev *rdev, char *page)
{
	return sprintf(page, "%llu\n", (unsigned long long)rdev->data_offset);
}

static ssize_t
offset_store(struct md_rdev *rdev, const char *buf, size_t len)
{
	unsigned long long offset;
	if (kstrtoull(buf, 10, &offset) < 0)
		return -EINVAL;
	if (rdev->mddev->pers && rdev->raid_disk >= 0)
		return -EBUSY;
	if (rdev->sectors && rdev->mddev->external)
		/* Must set offset before size, so overlap checks
		 * can be sane */
		return -EBUSY;
	rdev->data_offset = offset;
	rdev->new_data_offset = offset;
	return len;
}

static struct rdev_sysfs_entry rdev_offset =
__ATTR(offset, S_IRUGO|S_IWUSR, offset_show, offset_store);

static ssize_t new_offset_show(struct md_rdev *rdev, char *page)
{
	return sprintf(page, "%llu\n",
		       (unsigned long long)rdev->new_data_offset);
}

static ssize_t new_offset_store(struct md_rdev *rdev,
				const char *buf, size_t len)
{
	unsigned long long new_offset;
	struct mddev *mddev = rdev->mddev;

	if (kstrtoull(buf, 10, &new_offset) < 0)
		return -EINVAL;

	if (mddev->sync_thread ||
	    test_bit(MD_RECOVERY_RUNNING,&mddev->recovery))
		return -EBUSY;
	if (new_offset == rdev->data_offset)
		/* reset is always permitted */
		;
	else if (new_offset > rdev->data_offset) {
		/* must not push array size beyond rdev_sectors */
		if (new_offset - rdev->data_offset
		    + mddev->dev_sectors > rdev->sectors)
				return -E2BIG;
	}
	/* Metadata worries about other space details. */

	/* decreasing the offset is inconsistent with a backwards
	 * reshape.
	 */
	if (new_offset < rdev->data_offset &&
	    mddev->reshape_backwards)
		return -EINVAL;
	/* Increasing offset is inconsistent with forwards
	 * reshape.  reshape_direction should be set to
	 * 'backwards' first.
	 */
	if (new_offset > rdev->data_offset &&
	    !mddev->reshape_backwards)
		return -EINVAL;

	if (mddev->pers && mddev->persistent &&
	    !super_types[mddev->major_version]
	    .allow_new_offset(rdev, new_offset))
		return -E2BIG;
	rdev->new_data_offset = new_offset;
	if (new_offset > rdev->data_offset)
		mddev->reshape_backwards = 1;
	else if (new_offset < rdev->data_offset)
		mddev->reshape_backwards = 0;

	return len;
}
static struct rdev_sysfs_entry rdev_new_offset =
__ATTR(new_offset, S_IRUGO|S_IWUSR, new_offset_show, new_offset_store);

static ssize_t
rdev_size_show(struct md_rdev *rdev, char *page)
{
	return sprintf(page, "%llu\n", (unsigned long long)rdev->sectors / 2);
}

static int overlaps(sector_t s1, sector_t l1, sector_t s2, sector_t l2)
{
	/* check if two start/length pairs overlap */
	if (s1+l1 <= s2)
		return 0;
	if (s2+l2 <= s1)
		return 0;
	return 1;
}

static int strict_blocks_to_sectors(const char *buf, sector_t *sectors)
{
	unsigned long long blocks;
	sector_t new;

	if (kstrtoull(buf, 10, &blocks) < 0)
		return -EINVAL;

	if (blocks & 1ULL << (8 * sizeof(blocks) - 1))
		return -EINVAL; /* sector conversion overflow */

	new = blocks * 2;
	if (new != blocks * 2)
		return -EINVAL; /* unsigned long long to sector_t overflow */

	*sectors = new;
	return 0;
}

static ssize_t
rdev_size_store(struct md_rdev *rdev, const char *buf, size_t len)
{
	struct mddev *my_mddev = rdev->mddev;
	sector_t oldsectors = rdev->sectors;
	sector_t sectors;

	if (test_bit(Journal, &rdev->flags))
		return -EBUSY;
	if (strict_blocks_to_sectors(buf, &sectors) < 0)
		return -EINVAL;
	if (rdev->data_offset != rdev->new_data_offset)
		return -EINVAL; /* too confusing */
	if (my_mddev->pers && rdev->raid_disk >= 0) {
		if (my_mddev->persistent) {
			sectors = super_types[my_mddev->major_version].
				rdev_size_change(rdev, sectors);
			if (!sectors)
				return -EBUSY;
		} else if (!sectors)
			sectors = (i_size_read(rdev->bdev->bd_inode) >> 9) -
				rdev->data_offset;
		if (!my_mddev->pers->resize)
			/* Cannot change size for RAID0 or Linear etc */
			return -EINVAL;
	}
	if (sectors < my_mddev->dev_sectors)
		return -EINVAL; /* component must fit device */

	rdev->sectors = sectors;
	if (sectors > oldsectors && my_mddev->external) {
		/* Need to check that all other rdevs with the same
		 * ->bdev do not overlap.  'rcu' is sufficient to walk
		 * the rdev lists safely.
		 * This check does not provide a hard guarantee, it
		 * just helps avoid dangerous mistakes.
		 */
		struct mddev *mddev;
		int overlap = 0;
		struct list_head *tmp;

		rcu_read_lock();
		for_each_mddev(mddev, tmp) {
			struct md_rdev *rdev2;

			rdev_for_each(rdev2, mddev)
				if (rdev->bdev == rdev2->bdev &&
				    rdev != rdev2 &&
				    overlaps(rdev->data_offset, rdev->sectors,
					     rdev2->data_offset,
					     rdev2->sectors)) {
					overlap = 1;
					break;
				}
			if (overlap) {
				mddev_put(mddev);
				break;
			}
		}
		rcu_read_unlock();
		if (overlap) {
			/* Someone else could have slipped in a size
			 * change here, but doing so is just silly.
			 * We put oldsectors back because we *know* it is
			 * safe, and trust userspace not to race with
			 * itself
			 */
			rdev->sectors = oldsectors;
			return -EBUSY;
		}
	}
	return len;
}

static struct rdev_sysfs_entry rdev_size =
__ATTR(size, S_IRUGO|S_IWUSR, rdev_size_show, rdev_size_store);

static ssize_t recovery_start_show(struct md_rdev *rdev, char *page)
{
	unsigned long long recovery_start = rdev->recovery_offset;

	if (test_bit(In_sync, &rdev->flags) ||
	    recovery_start == MaxSector)
		return sprintf(page, "none\n");

	return sprintf(page, "%llu\n", recovery_start);
}

static ssize_t recovery_start_store(struct md_rdev *rdev, const char *buf, size_t len)
{
	unsigned long long recovery_start;

	if (cmd_match(buf, "none"))
		recovery_start = MaxSector;
	else if (kstrtoull(buf, 10, &recovery_start))
		return -EINVAL;

	if (rdev->mddev->pers &&
	    rdev->raid_disk >= 0)
		return -EBUSY;

	rdev->recovery_offset = recovery_start;
	if (recovery_start == MaxSector)
		set_bit(In_sync, &rdev->flags);
	else
		clear_bit(In_sync, &rdev->flags);
	return len;
}

static struct rdev_sysfs_entry rdev_recovery_start =
__ATTR(recovery_start, S_IRUGO|S_IWUSR, recovery_start_show, recovery_start_store);

/* sysfs access to bad-blocks list.
 * We present two files.
 * 'bad-blocks' lists sector numbers and lengths of ranges that
 *    are recorded as bad.  The list is truncated to fit within
 *    the one-page limit of sysfs.
 *    Writing "sector length" to this file adds an acknowledged
 *    bad block list.
 * 'unacknowledged-bad-blocks' lists bad blocks that have not yet
 *    been acknowledged.  Writing to this file adds bad blocks
 *    without acknowledging them.  This is largely for testing.
 */
static ssize_t bb_show(struct md_rdev *rdev, char *page)
{
	return badblocks_show(&rdev->badblocks, page, 0);
}
static ssize_t bb_store(struct md_rdev *rdev, const char *page, size_t len)
{
	int rv = badblocks_store(&rdev->badblocks, page, len, 0);
	/* Maybe that ack was all we needed */
	if (test_and_clear_bit(BlockedBadBlocks, &rdev->flags))
		wake_up(&rdev->blocked_wait);
	return rv;
}
static struct rdev_sysfs_entry rdev_bad_blocks =
__ATTR(bad_blocks, S_IRUGO|S_IWUSR, bb_show, bb_store);

static ssize_t ubb_show(struct md_rdev *rdev, char *page)
{
	return badblocks_show(&rdev->badblocks, page, 1);
}
static ssize_t ubb_store(struct md_rdev *rdev, const char *page, size_t len)
{
	return badblocks_store(&rdev->badblocks, page, len, 1);
}
static struct rdev_sysfs_entry rdev_unack_bad_blocks =
__ATTR(unacknowledged_bad_blocks, S_IRUGO|S_IWUSR, ubb_show, ubb_store);

static ssize_t
ppl_sector_show(struct md_rdev *rdev, char *page)
{
	return sprintf(page, "%llu\n", (unsigned long long)rdev->ppl.sector);
}

static ssize_t
ppl_sector_store(struct md_rdev *rdev, const char *buf, size_t len)
{
	unsigned long long sector;

	if (kstrtoull(buf, 10, &sector) < 0)
		return -EINVAL;
	if (sector != (sector_t)sector)
		return -EINVAL;

	if (rdev->mddev->pers && test_bit(MD_HAS_PPL, &rdev->mddev->flags) &&
	    rdev->raid_disk >= 0)
		return -EBUSY;

	if (rdev->mddev->persistent) {
		if (rdev->mddev->major_version == 0)
			return -EINVAL;
		if ((sector > rdev->sb_start &&
		     sector - rdev->sb_start > S16_MAX) ||
		    (sector < rdev->sb_start &&
		     rdev->sb_start - sector > -S16_MIN))
			return -EINVAL;
		rdev->ppl.offset = sector - rdev->sb_start;
	} else if (!rdev->mddev->external) {
		return -EBUSY;
	}
	rdev->ppl.sector = sector;
	return len;
}

static struct rdev_sysfs_entry rdev_ppl_sector =
__ATTR(ppl_sector, S_IRUGO|S_IWUSR, ppl_sector_show, ppl_sector_store);

static ssize_t
ppl_size_show(struct md_rdev *rdev, char *page)
{
	return sprintf(page, "%u\n", rdev->ppl.size);
}

static ssize_t
ppl_size_store(struct md_rdev *rdev, const char *buf, size_t len)
{
	unsigned int size;

	if (kstrtouint(buf, 10, &size) < 0)
		return -EINVAL;

	if (rdev->mddev->pers && test_bit(MD_HAS_PPL, &rdev->mddev->flags) &&
	    rdev->raid_disk >= 0)
		return -EBUSY;

	if (rdev->mddev->persistent) {
		if (rdev->mddev->major_version == 0)
			return -EINVAL;
		if (size > U16_MAX)
			return -EINVAL;
	} else if (!rdev->mddev->external) {
		return -EBUSY;
	}
	rdev->ppl.size = size;
	return len;
}

static struct rdev_sysfs_entry rdev_ppl_size =
__ATTR(ppl_size, S_IRUGO|S_IWUSR, ppl_size_show, ppl_size_store);

static struct attribute *rdev_default_attrs[] = {
	&rdev_state.attr,
	&rdev_errors.attr,
	&rdev_slot.attr,
	&rdev_offset.attr,
	&rdev_new_offset.attr,
	&rdev_size.attr,
	&rdev_recovery_start.attr,
	&rdev_bad_blocks.attr,
	&rdev_unack_bad_blocks.attr,
	&rdev_ppl_sector.attr,
	&rdev_ppl_size.attr,
	NULL,
};
static ssize_t
rdev_attr_show(struct kobject *kobj, struct attribute *attr, char *page)
{
	struct rdev_sysfs_entry *entry = container_of(attr, struct rdev_sysfs_entry, attr);
	struct md_rdev *rdev = container_of(kobj, struct md_rdev, kobj);

	if (!entry->show)
		return -EIO;
	if (!rdev->mddev)
		return -ENODEV;
	return entry->show(rdev, page);
}

static ssize_t
rdev_attr_store(struct kobject *kobj, struct attribute *attr,
	      const char *page, size_t length)
{
	struct rdev_sysfs_entry *entry = container_of(attr, struct rdev_sysfs_entry, attr);
	struct md_rdev *rdev = container_of(kobj, struct md_rdev, kobj);
	ssize_t rv;
	struct mddev *mddev = rdev->mddev;

	if (!entry->store)
		return -EIO;
	if (!capable(CAP_SYS_ADMIN))
		return -EACCES;
	rv = mddev ? mddev_lock(mddev) : -ENODEV;
	if (!rv) {
		if (rdev->mddev == NULL)
			rv = -ENODEV;
		else
			rv = entry->store(rdev, page, length);
		mddev_unlock(mddev);
	}
	return rv;
}

static void rdev_free(struct kobject *ko)
{
	struct md_rdev *rdev = container_of(ko, struct md_rdev, kobj);
	kfree(rdev);
}
static const struct sysfs_ops rdev_sysfs_ops = {
	.show		= rdev_attr_show,
	.store		= rdev_attr_store,
};
static struct kobj_type rdev_ktype = {
	.release	= rdev_free,
	.sysfs_ops	= &rdev_sysfs_ops,
	.default_attrs	= rdev_default_attrs,
};

int md_rdev_init(struct md_rdev *rdev)
{
	rdev->desc_nr = -1;
	rdev->saved_raid_disk = -1;
	rdev->raid_disk = -1;
	rdev->flags = 0;
	rdev->data_offset = 0;
	rdev->new_data_offset = 0;
	rdev->sb_events = 0;
	rdev->last_read_error = 0;
	rdev->sb_loaded = 0;
	rdev->bb_page = NULL;
	atomic_set(&rdev->nr_pending, 0);
	atomic_set(&rdev->read_errors, 0);
	atomic_set(&rdev->corrected_errors, 0);

	INIT_LIST_HEAD(&rdev->same_set);
	init_waitqueue_head(&rdev->blocked_wait);

	/* Add space to store bad block list.
	 * This reserves the space even on arrays where it cannot
	 * be used - I wonder if that matters
	 */
	return badblocks_init(&rdev->badblocks, 0);
}
EXPORT_SYMBOL_GPL(md_rdev_init);
/*
 * Import a device. If 'super_format' >= 0, then sanity check the superblock
 *
 * mark the device faulty if:
 *
 *   - the device is nonexistent (zero size)
 *   - the device has no valid superblock
 *
 * a faulty rdev _never_ has rdev->sb set.
 */
static struct md_rdev *md_import_device(dev_t newdev, int super_format, int super_minor)
{
	char b[BDEVNAME_SIZE];
	int err;
	struct md_rdev *rdev;
	sector_t size;

	rdev = kzalloc(sizeof(*rdev), GFP_KERNEL);
	if (!rdev)
		return ERR_PTR(-ENOMEM);

	err = md_rdev_init(rdev);
	if (err)
		goto abort_free;
	err = alloc_disk_sb(rdev);
	if (err)
		goto abort_free;

	err = lock_rdev(rdev, newdev, super_format == -2);
	if (err)
		goto abort_free;

	kobject_init(&rdev->kobj, &rdev_ktype);

	size = i_size_read(rdev->bdev->bd_inode) >> BLOCK_SIZE_BITS;
	if (!size) {
		pr_warn("md: %s has zero or unknown size, marking faulty!\n",
			bdevname(rdev->bdev,b));
		err = -EINVAL;
		goto abort_free;
	}

	if (super_format >= 0) {
		err = super_types[super_format].
			load_super(rdev, NULL, super_minor);
		if (err == -EINVAL) {
			pr_warn("md: %s does not have a valid v%d.%d superblock, not importing!\n",
				bdevname(rdev->bdev,b),
				super_format, super_minor);
			goto abort_free;
		}
		if (err < 0) {
			pr_warn("md: could not read %s's sb, not importing!\n",
				bdevname(rdev->bdev,b));
			goto abort_free;
		}
	}

	return rdev;

abort_free:
	if (rdev->bdev)
		unlock_rdev(rdev);
	md_rdev_clear(rdev);
	kfree(rdev);
	return ERR_PTR(err);
}

/*
 * Check a full RAID array for plausibility
 */

static int analyze_sbs(struct mddev *mddev)
{
	int i;
	struct md_rdev *rdev, *freshest, *tmp;
	char b[BDEVNAME_SIZE];

	freshest = NULL;
	rdev_for_each_safe(rdev, tmp, mddev)
		switch (super_types[mddev->major_version].
			load_super(rdev, freshest, mddev->minor_version)) {
		case 1:
			freshest = rdev;
			break;
		case 0:
			break;
		default:
			pr_warn("md: fatal superblock inconsistency in %s -- removing from array\n",
				bdevname(rdev->bdev,b));
			md_kick_rdev_from_array(rdev);
		}

	/* Cannot find a valid fresh disk */
	if (!freshest) {
		pr_warn("md: cannot find a valid disk\n");
		return -EINVAL;
	}

	super_types[mddev->major_version].
		validate_super(mddev, freshest);

	i = 0;
	rdev_for_each_safe(rdev, tmp, mddev) {
		if (mddev->max_disks &&
		    (rdev->desc_nr >= mddev->max_disks ||
		     i > mddev->max_disks)) {
			pr_warn("md: %s: %s: only %d devices permitted\n",
				mdname(mddev), bdevname(rdev->bdev, b),
				mddev->max_disks);
			md_kick_rdev_from_array(rdev);
			continue;
		}
		if (rdev != freshest) {
			if (super_types[mddev->major_version].
			    validate_super(mddev, rdev)) {
				pr_warn("md: kicking non-fresh %s from array!\n",
					bdevname(rdev->bdev,b));
				md_kick_rdev_from_array(rdev);
				continue;
			}
		}
		if (mddev->level == LEVEL_MULTIPATH) {
			rdev->desc_nr = i++;
			rdev->raid_disk = rdev->desc_nr;
			set_bit(In_sync, &rdev->flags);
		} else if (rdev->raid_disk >=
			    (mddev->raid_disks - min(0, mddev->delta_disks)) &&
			   !test_bit(Journal, &rdev->flags)) {
			rdev->raid_disk = -1;
			clear_bit(In_sync, &rdev->flags);
		}
	}

	return 0;
}

/* Read a fixed-point number.
 * Numbers in sysfs attributes should be in "standard" units where
 * possible, so time should be in seconds.
 * However we internally use a a much smaller unit such as
 * milliseconds or jiffies.
 * This function takes a decimal number with a possible fractional
 * component, and produces an integer which is the result of
 * multiplying that number by 10^'scale'.
 * all without any floating-point arithmetic.
 */
int strict_strtoul_scaled(const char *cp, unsigned long *res, int scale)
{
	unsigned long result = 0;
	long decimals = -1;
	while (isdigit(*cp) || (*cp == '.' && decimals < 0)) {
		if (*cp == '.')
			decimals = 0;
		else if (decimals < scale) {
			unsigned int value;
			value = *cp - '0';
			result = result * 10 + value;
			if (decimals >= 0)
				decimals++;
		}
		cp++;
	}
	if (*cp == '\n')
		cp++;
	if (*cp)
		return -EINVAL;
	if (decimals < 0)
		decimals = 0;
	*res = result * int_pow(10, scale - decimals);
	return 0;
}

static ssize_t
safe_delay_show(struct mddev *mddev, char *page)
{
	int msec = (mddev->safemode_delay*1000)/HZ;
	return sprintf(page, "%d.%03d\n", msec/1000, msec%1000);
}
static ssize_t
safe_delay_store(struct mddev *mddev, const char *cbuf, size_t len)
{
	unsigned long msec;

	if (mddev_is_clustered(mddev)) {
		pr_warn("md: Safemode is disabled for clustered mode\n");
		return -EINVAL;
	}

	if (strict_strtoul_scaled(cbuf, &msec, 3) < 0)
		return -EINVAL;
	if (msec == 0)
		mddev->safemode_delay = 0;
	else {
		unsigned long old_delay = mddev->safemode_delay;
		unsigned long new_delay = (msec*HZ)/1000;

		if (new_delay == 0)
			new_delay = 1;
		mddev->safemode_delay = new_delay;
		if (new_delay < old_delay || old_delay == 0)
			mod_timer(&mddev->safemode_timer, jiffies+1);
	}
	return len;
}
static struct md_sysfs_entry md_safe_delay =
__ATTR(safe_mode_delay, S_IRUGO|S_IWUSR,safe_delay_show, safe_delay_store);

static ssize_t
level_show(struct mddev *mddev, char *page)
{
	struct md_personality *p;
	int ret;
	spin_lock(&mddev->lock);
	p = mddev->pers;
	if (p)
		ret = sprintf(page, "%s\n", p->name);
	else if (mddev->clevel[0])
		ret = sprintf(page, "%s\n", mddev->clevel);
	else if (mddev->level != LEVEL_NONE)
		ret = sprintf(page, "%d\n", mddev->level);
	else
		ret = 0;
	spin_unlock(&mddev->lock);
	return ret;
}

//转换用户配置的level
static ssize_t
level_store(struct mddev *mddev, const char *buf, size_t len)
{
	char clevel[16];
	ssize_t rv;
	size_t slen = len;
	struct md_personality *pers, *oldpers;
	long level;
	void *priv, *oldpriv;
	struct md_rdev *rdev;

	//长度检查
	if (slen == 0 || slen >= sizeof(clevel))
		return -EINVAL;

	rv = mddev_lock(mddev);
	if (rv)
		return rv;

	if (mddev->pers == NULL) {
		strncpy(mddev->clevel, buf, slen);
		if (mddev->clevel[slen-1] == '\n')
			slen--;
		mddev->clevel[slen] = 0;
		mddev->level = LEVEL_NONE;
		rv = len;
		goto out_unlock;
	}
	rv = -EROFS;
	if (mddev->ro)
		goto out_unlock;

	/* request to change the personality.  Need to ensure:
	 *  - array is not engaged in resync/recovery/reshape
	 *  - old personality can be suspended
	 *  - new personality will access other array.
	 */

	rv = -EBUSY;
	if (mddev->sync_thread ||
	    test_bit(MD_RECOVERY_RUNNING, &mddev->recovery) ||
	    mddev->reshape_position != MaxSector ||
	    mddev->sysfs_active)
		goto out_unlock;

	rv = -EINVAL;
	if (!mddev->pers->quiesce) {
		pr_warn("md: %s: %s does not support online personality change\n",
			mdname(mddev), mddev->pers->name);
		goto out_unlock;
	}

	/* Now find the new personality */
	strncpy(clevel, buf, slen);
	if (clevel[slen-1] == '\n')
		slen--;
	clevel[slen] = 0;
	if (kstrtol(clevel, 10, &level))
		level = LEVEL_NONE;

	if (request_module("md-%s", clevel) != 0)
		request_module("md-level-%s", clevel);
	spin_lock(&pers_lock);
	//查询指定的level或者clevel是否存在，如果不存在，则告警
	pers = find_pers(level, clevel);
	if (!pers || !try_module_get(pers->owner)) {
		//未查找到模块或者获取模块引用失败，则告警
		spin_unlock(&pers_lock);
		pr_warn("md: personality %s not loaded\n", clevel);
		rv = -EINVAL;
		goto out_unlock;
	}
	spin_unlock(&pers_lock);

	if (pers == mddev->pers) {
		/* Nothing to do! */
		module_put(pers->owner);
		rv = len;
		goto out_unlock;
	}
	if (!pers->takeover) {
		module_put(pers->owner);
		pr_warn("md: %s: %s does not support personality takeover\n",
			mdname(mddev), clevel);
		rv = -EINVAL;
		goto out_unlock;
	}

	rdev_for_each(rdev, mddev)
		rdev->new_raid_disk = rdev->raid_disk;

	/* ->takeover must set new_* and/or delta_disks
	 * if it succeeds, and may set them when it fails.
	 */
	priv = pers->takeover(mddev);
	if (IS_ERR(priv)) {
		mddev->new_level = mddev->level;
		mddev->new_layout = mddev->layout;
		mddev->new_chunk_sectors = mddev->chunk_sectors;
		mddev->raid_disks -= mddev->delta_disks;
		mddev->delta_disks = 0;
		mddev->reshape_backwards = 0;
		module_put(pers->owner);
		pr_warn("md: %s: %s would not accept array\n",
			mdname(mddev), clevel);
		rv = PTR_ERR(priv);
		goto out_unlock;
	}

	/* Looks like we have a winner */
	mddev_suspend(mddev);
	mddev_detach(mddev);

	spin_lock(&mddev->lock);
	oldpers = mddev->pers;
	oldpriv = mddev->private;
	mddev->pers = pers;
	mddev->private = priv;
	strlcpy(mddev->clevel, pers->name, sizeof(mddev->clevel));
	mddev->level = mddev->new_level;
	mddev->layout = mddev->new_layout;
	mddev->chunk_sectors = mddev->new_chunk_sectors;
	mddev->delta_disks = 0;
	mddev->reshape_backwards = 0;
	mddev->degraded = 0;
	spin_unlock(&mddev->lock);

	if (oldpers->sync_request == NULL &&
	    mddev->external) {
		/* We are converting from a no-redundancy array
		 * to a redundancy array and metadata is managed
		 * externally so we need to be sure that writes
		 * won't block due to a need to transition
		 *      clean->dirty
		 * until external management is started.
		 */
		mddev->in_sync = 0;
		mddev->safemode_delay = 0;
		mddev->safemode = 0;
	}

	oldpers->free(mddev, oldpriv);

	if (oldpers->sync_request == NULL &&
	    pers->sync_request != NULL) {
		/* need to add the md_redundancy_group */
		if (sysfs_create_group(&mddev->kobj, &md_redundancy_group))
			pr_warn("md: cannot register extra attributes for %s\n",
				mdname(mddev));
		mddev->sysfs_action = sysfs_get_dirent(mddev->kobj.sd, "sync_action");
	}
	if (oldpers->sync_request != NULL &&
	    pers->sync_request == NULL) {
		/* need to remove the md_redundancy_group */
		if (mddev->to_remove == NULL)
			mddev->to_remove = &md_redundancy_group;
	}

	module_put(oldpers->owner);

	rdev_for_each(rdev, mddev) {
		if (rdev->raid_disk < 0)
			continue;
		if (rdev->new_raid_disk >= mddev->raid_disks)
			rdev->new_raid_disk = -1;
		if (rdev->new_raid_disk == rdev->raid_disk)
			continue;
		sysfs_unlink_rdev(mddev, rdev);
	}
	rdev_for_each(rdev, mddev) {
		if (rdev->raid_disk < 0)
			continue;
		if (rdev->new_raid_disk == rdev->raid_disk)
			continue;
		rdev->raid_disk = rdev->new_raid_disk;
		if (rdev->raid_disk < 0)
			clear_bit(In_sync, &rdev->flags);
		else {
			if (sysfs_link_rdev(mddev, rdev))
				pr_warn("md: cannot register rd%d for %s after level change\n",
					rdev->raid_disk, mdname(mddev));
		}
	}

	if (pers->sync_request == NULL) {
		/* this is now an array without redundancy, so
		 * it must always be in_sync
		 */
		mddev->in_sync = 1;
		del_timer_sync(&mddev->safemode_timer);
	}
	blk_set_stacking_limits(&mddev->queue->limits);
	pers->run(mddev);
	set_bit(MD_SB_CHANGE_DEVS, &mddev->sb_flags);
	mddev_resume(mddev);
	if (!mddev->thread)
		md_update_sb(mddev, 1);
	sysfs_notify(&mddev->kobj, NULL, "level");
	md_new_event(mddev);
	rv = len;
out_unlock:
	mddev_unlock(mddev);
	return rv;
}

//设置，显示raid级别(sysfs文件）
static struct md_sysfs_entry md_level =
__ATTR(level, S_IRUGO|S_IWUSR, level_show, level_store);

static ssize_t
layout_show(struct mddev *mddev, char *page)
{
	/* just a number, not meaningful for all levels */
	if (mddev->reshape_position != MaxSector &&
	    mddev->layout != mddev->new_layout)
		return sprintf(page, "%d (%d)\n",
			       mddev->new_layout, mddev->layout);
	return sprintf(page, "%d\n", mddev->layout);
}

static ssize_t
layout_store(struct mddev *mddev, const char *buf, size_t len)
{
	unsigned int n;
	int err;

	err = kstrtouint(buf, 10, &n);
	if (err < 0)
		return err;
	err = mddev_lock(mddev);
	if (err)
		return err;

	if (mddev->pers) {
		if (mddev->pers->check_reshape == NULL)
			err = -EBUSY;
		else if (mddev->ro)
			err = -EROFS;
		else {
			mddev->new_layout = n;
			err = mddev->pers->check_reshape(mddev);
			if (err)
				mddev->new_layout = mddev->layout;
		}
	} else {
		mddev->new_layout = n;
		if (mddev->reshape_position == MaxSector)
			mddev->layout = n;
	}
	mddev_unlock(mddev);
	return err ?: len;
}
static struct md_sysfs_entry md_layout =
__ATTR(layout, S_IRUGO|S_IWUSR, layout_show, layout_store);

static ssize_t
raid_disks_show(struct mddev *mddev, char *page)
{
	if (mddev->raid_disks == 0)
		return 0;
	if (mddev->reshape_position != MaxSector &&
	    mddev->delta_disks != 0)
		return sprintf(page, "%d (%d)\n", mddev->raid_disks,
			       mddev->raid_disks - mddev->delta_disks);
	return sprintf(page, "%d\n", mddev->raid_disks);
}

static int update_raid_disks(struct mddev *mddev, int raid_disks);

static ssize_t
raid_disks_store(struct mddev *mddev, const char *buf, size_t len)
{
	unsigned int n;
	int err;

	err = kstrtouint(buf, 10, &n);
	if (err < 0)
		return err;

	err = mddev_lock(mddev);
	if (err)
		return err;
	if (mddev->pers)
		err = update_raid_disks(mddev, n);
	else if (mddev->reshape_position != MaxSector) {
		struct md_rdev *rdev;
		int olddisks = mddev->raid_disks - mddev->delta_disks;

		err = -EINVAL;
		rdev_for_each(rdev, mddev) {
			if (olddisks < n &&
			    rdev->data_offset < rdev->new_data_offset)
				goto out_unlock;
			if (olddisks > n &&
			    rdev->data_offset > rdev->new_data_offset)
				goto out_unlock;
		}
		err = 0;
		mddev->delta_disks = n - olddisks;
		mddev->raid_disks = n;
		mddev->reshape_backwards = (mddev->delta_disks < 0);
	} else
		mddev->raid_disks = n;
out_unlock:
	mddev_unlock(mddev);
	return err ? err : len;
}
static struct md_sysfs_entry md_raid_disks =
__ATTR(raid_disks, S_IRUGO|S_IWUSR, raid_disks_show, raid_disks_store);

static ssize_t
chunk_size_show(struct mddev *mddev, char *page)
{
	if (mddev->reshape_position != MaxSector &&
	    mddev->chunk_sectors != mddev->new_chunk_sectors)
		return sprintf(page, "%d (%d)\n",
			       mddev->new_chunk_sectors << 9,
			       mddev->chunk_sectors << 9);
	return sprintf(page, "%d\n", mddev->chunk_sectors << 9);
}

static ssize_t
chunk_size_store(struct mddev *mddev, const char *buf, size_t len)
{
	unsigned long n;
	int err;

	err = kstrtoul(buf, 10, &n);
	if (err < 0)
		return err;

	err = mddev_lock(mddev);
	if (err)
		return err;
	if (mddev->pers) {
		if (mddev->pers->check_reshape == NULL)
			err = -EBUSY;
		else if (mddev->ro)
			err = -EROFS;
		else {
			mddev->new_chunk_sectors = n >> 9;
			err = mddev->pers->check_reshape(mddev);
			if (err)
				mddev->new_chunk_sectors = mddev->chunk_sectors;
		}
	} else {
		mddev->new_chunk_sectors = n >> 9;
		if (mddev->reshape_position == MaxSector)
			mddev->chunk_sectors = n >> 9;
	}
	mddev_unlock(mddev);
	return err ?: len;
}
static struct md_sysfs_entry md_chunk_size =
__ATTR(chunk_size, S_IRUGO|S_IWUSR, chunk_size_show, chunk_size_store);

static ssize_t
resync_start_show(struct mddev *mddev, char *page)
{
	if (mddev->recovery_cp == MaxSector)
		return sprintf(page, "none\n");
	return sprintf(page, "%llu\n", (unsigned long long)mddev->recovery_cp);
}

static ssize_t
resync_start_store(struct mddev *mddev, const char *buf, size_t len)
{
	unsigned long long n;
	int err;

	if (cmd_match(buf, "none"))
		n = MaxSector;
	else {
		err = kstrtoull(buf, 10, &n);
		if (err < 0)
			return err;
		if (n != (sector_t)n)
			return -EINVAL;
	}

	err = mddev_lock(mddev);
	if (err)
		return err;
	if (mddev->pers && !test_bit(MD_RECOVERY_FROZEN, &mddev->recovery))
		err = -EBUSY;

	if (!err) {
		mddev->recovery_cp = n;
		if (mddev->pers)
			set_bit(MD_SB_CHANGE_CLEAN, &mddev->sb_flags);
	}
	mddev_unlock(mddev);
	return err ?: len;
}
static struct md_sysfs_entry md_resync_start =
__ATTR_PREALLOC(resync_start, S_IRUGO|S_IWUSR,
		resync_start_show, resync_start_store);

/*
 * The array state can be:
 *
 * clear
 *     No devices, no size, no level
 *     Equivalent to STOP_ARRAY ioctl
 * inactive
 *     May have some settings, but array is not active
 *        all IO results in error
 *     When written, doesn't tear down array, but just stops it
 * suspended (not supported yet)
 *     All IO requests will block. The array can be reconfigured.
 *     Writing this, if accepted, will block until array is quiescent
 * readonly
 *     no resync can happen.  no superblocks get written.
 *     write requests fail
 * read-auto
 *     like readonly, but behaves like 'clean' on a write request.
 *
 * clean - no pending writes, but otherwise active.
 *     When written to inactive array, starts without resync
 *     If a write request arrives then
 *       if metadata is known, mark 'dirty' and switch to 'active'.
 *       if not known, block and switch to write-pending
 *     If written to an active array that has pending writes, then fails.
 * active
 *     fully active: IO and resync can be happening.
 *     When written to inactive array, starts with resync
 *
 * write-pending
 *     clean, but writes are blocked waiting for 'active' to be written.
 *
 * active-idle
 *     like active, but no writes have been seen for a while (100msec).
 *
 * broken
 *     RAID0/LINEAR-only: same as clean, but array is missing a member.
 *     It's useful because RAID0/LINEAR mounted-arrays aren't stopped
 *     when a member is gone, so this state will at least alert the
 *     user that something is wrong.
 */
enum array_state { clear, inactive, suspended, readonly, read_auto, clean, active,
		   write_pending, active_idle, broken, bad_word};
static char *array_states[] = {
	"clear", "inactive", "suspended", "readonly", "read-auto", "clean", "active",
	"write-pending", "active-idle", "broken", NULL };

static int match_word(const char *word, char **list)
{
	int n;
	for (n=0; list[n]; n++)
		if (cmd_match(word, list[n]))
			break;
	return n;
}

static ssize_t
array_state_show(struct mddev *mddev, char *page)
{
	enum array_state st = inactive;

	if (mddev->pers && !test_bit(MD_NOT_READY, &mddev->flags)) {
		switch(mddev->ro) {
		case 1:
			st = readonly;
			break;
		case 2:
			st = read_auto;
			break;
		case 0:
			spin_lock(&mddev->lock);
			if (test_bit(MD_SB_CHANGE_PENDING, &mddev->sb_flags))
				st = write_pending;
			else if (mddev->in_sync)
				st = clean;
			else if (mddev->safemode)
				st = active_idle;
			else
				st = active;
			spin_unlock(&mddev->lock);
		}

		if (test_bit(MD_BROKEN, &mddev->flags) && st == clean)
			st = broken;
	} else {
		if (list_empty(&mddev->disks) &&
		    mddev->raid_disks == 0 &&
		    mddev->dev_sectors == 0)
			st = clear;
		else
			st = inactive;
	}
	return sprintf(page, "%s\n", array_states[st]);
}

static int do_md_stop(struct mddev *mddev, int ro, struct block_device *bdev);
static int md_set_readonly(struct mddev *mddev, struct block_device *bdev);
static int do_md_run(struct mddev *mddev);
static int restart_array(struct mddev *mddev);

static ssize_t
array_state_store(struct mddev *mddev, const char *buf, size_t len)
{
	int err = 0;
	enum array_state st = match_word(buf, array_states);

	if (mddev->pers && (st == active || st == clean) && mddev->ro != 1) {
		/* don't take reconfig_mutex when toggling between
		 * clean and active
		 */
		spin_lock(&mddev->lock);
		if (st == active) {
			restart_array(mddev);
			clear_bit(MD_SB_CHANGE_PENDING, &mddev->sb_flags);
			md_wakeup_thread(mddev->thread);
			wake_up(&mddev->sb_wait);
		} else /* st == clean */ {
			restart_array(mddev);
			if (!set_in_sync(mddev))
				err = -EBUSY;
		}
		if (!err)
			sysfs_notify_dirent_safe(mddev->sysfs_state);
		spin_unlock(&mddev->lock);
		return err ?: len;
	}
	err = mddev_lock(mddev);
	if (err)
		return err;
	err = -EINVAL;
	switch(st) {
	case bad_word:
		break;
	case clear:
		/* stopping an active array */
		err = do_md_stop(mddev, 0, NULL);
		break;
	case inactive:
		/* stopping an active array */
		if (mddev->pers)
			err = do_md_stop(mddev, 2, NULL);
		else
			err = 0; /* already inactive */
		break;
	case suspended:
		break; /* not supported yet */
	case readonly:
		if (mddev->pers)
			err = md_set_readonly(mddev, NULL);
		else {
			mddev->ro = 1;
			set_disk_ro(mddev->gendisk, 1);
			err = do_md_run(mddev);
		}
		break;
	case read_auto:
		if (mddev->pers) {
			if (mddev->ro == 0)
				err = md_set_readonly(mddev, NULL);
			else if (mddev->ro == 1)
				err = restart_array(mddev);
			if (err == 0) {
				mddev->ro = 2;
				set_disk_ro(mddev->gendisk, 0);
			}
		} else {
			mddev->ro = 2;
			err = do_md_run(mddev);
		}
		break;
	case clean:
		if (mddev->pers) {
			err = restart_array(mddev);
			if (err)
				break;
			spin_lock(&mddev->lock);
			if (!set_in_sync(mddev))
				err = -EBUSY;
			spin_unlock(&mddev->lock);
		} else
			err = -EINVAL;
		break;
	case active:
		if (mddev->pers) {
			err = restart_array(mddev);
			if (err)
				break;
			clear_bit(MD_SB_CHANGE_PENDING, &mddev->sb_flags);
			wake_up(&mddev->sb_wait);
			err = 0;
		} else {
			mddev->ro = 0;
			set_disk_ro(mddev->gendisk, 0);
			err = do_md_run(mddev);
		}
		break;
	case write_pending:
	case active_idle:
	case broken:
		/* these cannot be set */
		break;
	}

	if (!err) {
		if (mddev->hold_active == UNTIL_IOCTL)
			mddev->hold_active = 0;
		sysfs_notify_dirent_safe(mddev->sysfs_state);
	}
	mddev_unlock(mddev);
	return err ?: len;
}
static struct md_sysfs_entry md_array_state =
__ATTR_PREALLOC(array_state, S_IRUGO|S_IWUSR, array_state_show, array_state_store);

static ssize_t
max_corrected_read_errors_show(struct mddev *mddev, char *page) {
	return sprintf(page, "%d\n",
		       atomic_read(&mddev->max_corr_read_errors));
}

static ssize_t
max_corrected_read_errors_store(struct mddev *mddev, const char *buf, size_t len)
{
	unsigned int n;
	int rv;

	rv = kstrtouint(buf, 10, &n);
	if (rv < 0)
		return rv;
	atomic_set(&mddev->max_corr_read_errors, n);
	return len;
}

static struct md_sysfs_entry max_corr_read_errors =
__ATTR(max_read_errors, S_IRUGO|S_IWUSR, max_corrected_read_errors_show,
	max_corrected_read_errors_store);

static ssize_t
null_show(struct mddev *mddev, char *page)
{
	return -EINVAL;
}

static ssize_t
new_dev_store(struct mddev *mddev, const char *buf, size_t len)
{
	/* buf must be %d:%d\n? giving major and minor numbers */
	/* The new device is added to the array.
	 * If the array has a persistent superblock, we read the
	 * superblock to initialise info and check validity.
	 * Otherwise, only checking done is that in bind_rdev_to_array,
	 * which mainly checks size.
	 */
	char *e;
	int major = simple_strtoul(buf, &e, 10);
	int minor;
	dev_t dev;
	struct md_rdev *rdev;
	int err;

	if (!*buf || *e != ':' || !e[1] || e[1] == '\n')
		return -EINVAL;
	minor = simple_strtoul(e+1, &e, 10);
	if (*e && *e != '\n')
		return -EINVAL;
	dev = MKDEV(major, minor);
	if (major != MAJOR(dev) ||
	    minor != MINOR(dev))
		return -EOVERFLOW;

	flush_workqueue(md_misc_wq);

	err = mddev_lock(mddev);
	if (err)
		return err;
	if (mddev->persistent) {
		rdev = md_import_device(dev, mddev->major_version,
					mddev->minor_version);
		if (!IS_ERR(rdev) && !list_empty(&mddev->disks)) {
			struct md_rdev *rdev0
				= list_entry(mddev->disks.next,
					     struct md_rdev, same_set);
			err = super_types[mddev->major_version]
				.load_super(rdev, rdev0, mddev->minor_version);
			if (err < 0)
				goto out;
		}
	} else if (mddev->external)
		rdev = md_import_device(dev, -2, -1);
	else
		rdev = md_import_device(dev, -1, -1);

	if (IS_ERR(rdev)) {
		mddev_unlock(mddev);
		return PTR_ERR(rdev);
	}
	err = bind_rdev_to_array(rdev, mddev);
 out:
	if (err)
		export_rdev(rdev);
	mddev_unlock(mddev);
	if (!err)
		md_new_event(mddev);
	return err ? err : len;
}

static struct md_sysfs_entry md_new_device =
__ATTR(new_dev, S_IWUSR, null_show, new_dev_store);

static ssize_t
bitmap_store(struct mddev *mddev, const char *buf, size_t len)
{
	char *end;
	unsigned long chunk, end_chunk;
	int err;

	err = mddev_lock(mddev);
	if (err)
		return err;
	if (!mddev->bitmap)
		goto out;
	/* buf should be <chunk> <chunk> ... or <chunk>-<chunk> ... (range) */
	while (*buf) {
		chunk = end_chunk = simple_strtoul(buf, &end, 0);
		if (buf == end) break;
		if (*end == '-') { /* range */
			buf = end + 1;
			end_chunk = simple_strtoul(buf, &end, 0);
			if (buf == end) break;
		}
		if (*end && !isspace(*end)) break;
		md_bitmap_dirty_bits(mddev->bitmap, chunk, end_chunk);
		buf = skip_spaces(end);
	}
	md_bitmap_unplug(mddev->bitmap); /* flush the bits to disk */
out:
	mddev_unlock(mddev);
	return len;
}

static struct md_sysfs_entry md_bitmap =
__ATTR(bitmap_set_bits, S_IWUSR, null_show, bitmap_store);

static ssize_t
size_show(struct mddev *mddev, char *page)
{
	return sprintf(page, "%llu\n",
		(unsigned long long)mddev->dev_sectors / 2);
}

static int update_size(struct mddev *mddev, sector_t num_sectors);

static ssize_t
size_store(struct mddev *mddev, const char *buf, size_t len)
{
	/* If array is inactive, we can reduce the component size, but
	 * not increase it (except from 0).
	 * If array is active, we can try an on-line resize
	 */
	sector_t sectors;
	int err = strict_blocks_to_sectors(buf, &sectors);

	if (err < 0)
		return err;
	err = mddev_lock(mddev);
	if (err)
		return err;
	if (mddev->pers) {
		err = update_size(mddev, sectors);
		if (err == 0)
			md_update_sb(mddev, 1);
	} else {
		if (mddev->dev_sectors == 0 ||
		    mddev->dev_sectors > sectors)
			mddev->dev_sectors = sectors;
		else
			err = -ENOSPC;
	}
	mddev_unlock(mddev);
	return err ? err : len;
}

static struct md_sysfs_entry md_size =
__ATTR(component_size, S_IRUGO|S_IWUSR, size_show, size_store);

/* Metadata version.
 * This is one of
 *   'none' for arrays with no metadata (good luck...)
 *   'external' for arrays with externally managed metadata,
 * or N.M for internally known formats
 */
static ssize_t
metadata_show(struct mddev *mddev, char *page)
{
	if (mddev->persistent)
		return sprintf(page, "%d.%d\n",
			       mddev->major_version, mddev->minor_version);
	else if (mddev->external)
		return sprintf(page, "external:%s\n", mddev->metadata_type);
	else
		return sprintf(page, "none\n");
}

static ssize_t
metadata_store(struct mddev *mddev, const char *buf, size_t len)
{
	int major, minor;
	char *e;
	int err;
	/* Changing the details of 'external' metadata is
	 * always permitted.  Otherwise there must be
	 * no devices attached to the array.
	 */

	err = mddev_lock(mddev);
	if (err)
		return err;
	err = -EBUSY;
	if (mddev->external && strncmp(buf, "external:", 9) == 0)
		;
	else if (!list_empty(&mddev->disks))
		goto out_unlock;

	err = 0;
	if (cmd_match(buf, "none")) {
		mddev->persistent = 0;
		mddev->external = 0;
		mddev->major_version = 0;
		mddev->minor_version = 90;
		goto out_unlock;
	}
	if (strncmp(buf, "external:", 9) == 0) {
		size_t namelen = len-9;
		if (namelen >= sizeof(mddev->metadata_type))
			namelen = sizeof(mddev->metadata_type)-1;
		strncpy(mddev->metadata_type, buf+9, namelen);
		mddev->metadata_type[namelen] = 0;
		if (namelen && mddev->metadata_type[namelen-1] == '\n')
			mddev->metadata_type[--namelen] = 0;
		mddev->persistent = 0;
		mddev->external = 1;
		mddev->major_version = 0;
		mddev->minor_version = 90;
		goto out_unlock;
	}
	major = simple_strtoul(buf, &e, 10);
	err = -EINVAL;
	if (e==buf || *e != '.')
		goto out_unlock;
	buf = e+1;
	minor = simple_strtoul(buf, &e, 10);
	if (e==buf || (*e && *e != '\n') )
		goto out_unlock;
	err = -ENOENT;
	if (major >= ARRAY_SIZE(super_types) || super_types[major].name == NULL)
		goto out_unlock;
	mddev->major_version = major;
	mddev->minor_version = minor;
	mddev->persistent = 1;
	mddev->external = 0;
	err = 0;
out_unlock:
	mddev_unlock(mddev);
	return err ?: len;
}

static struct md_sysfs_entry md_metadata =
__ATTR_PREALLOC(metadata_version, S_IRUGO|S_IWUSR, metadata_show, metadata_store);

static ssize_t
action_show(struct mddev *mddev, char *page)
{
	char *type = "idle";
	unsigned long recovery = mddev->recovery;
	if (test_bit(MD_RECOVERY_FROZEN, &recovery))
		type = "frozen";
	else if (test_bit(MD_RECOVERY_RUNNING, &recovery) ||
	    (!mddev->ro && test_bit(MD_RECOVERY_NEEDED, &recovery))) {
		if (test_bit(MD_RECOVERY_RESHAPE, &recovery))
			type = "reshape";
		else if (test_bit(MD_RECOVERY_SYNC, &recovery)) {
			if (!test_bit(MD_RECOVERY_REQUESTED, &recovery))
				type = "resync";
			else if (test_bit(MD_RECOVERY_CHECK, &recovery))
				type = "check";
			else
				type = "repair";
		} else if (test_bit(MD_RECOVERY_RECOVER, &recovery))
			type = "recover";
		else if (mddev->reshape_position != MaxSector)
			type = "reshape";
	}
	return sprintf(page, "%s\n", type);
}

static ssize_t
action_store(struct mddev *mddev, const char *page, size_t len)
{
	if (!mddev->pers || !mddev->pers->sync_request)
		return -EINVAL;


	if (cmd_match(page, "idle") || cmd_match(page, "frozen")) {
		if (cmd_match(page, "frozen"))
			set_bit(MD_RECOVERY_FROZEN, &mddev->recovery);
		else
			clear_bit(MD_RECOVERY_FROZEN, &mddev->recovery);
		if (test_bit(MD_RECOVERY_RUNNING, &mddev->recovery) &&
		    mddev_lock(mddev) == 0) {
			flush_workqueue(md_misc_wq);
			if (mddev->sync_thread) {
				set_bit(MD_RECOVERY_INTR, &mddev->recovery);
				md_reap_sync_thread(mddev);
			}
			mddev_unlock(mddev);
		}
	} else if (test_bit(MD_RECOVERY_RUNNING, &mddev->recovery))
		return -EBUSY;
	else if (cmd_match(page, "resync"))
		clear_bit(MD_RECOVERY_FROZEN, &mddev->recovery);
	else if (cmd_match(page, "recover")) {
		clear_bit(MD_RECOVERY_FROZEN, &mddev->recovery);
		set_bit(MD_RECOVERY_RECOVER, &mddev->recovery);
	} else if (cmd_match(page, "reshape")) {
		int err;
		if (mddev->pers->start_reshape == NULL)
			return -EINVAL;
		err = mddev_lock(mddev);
		if (!err) {
			if (test_bit(MD_RECOVERY_RUNNING, &mddev->recovery))
				err =  -EBUSY;
			else {
				clear_bit(MD_RECOVERY_FROZEN, &mddev->recovery);
				err = mddev->pers->start_reshape(mddev);
			}
			mddev_unlock(mddev);
		}
		if (err)
			return err;
		sysfs_notify(&mddev->kobj, NULL, "degraded");
	} else {
		if (cmd_match(page, "check"))
			set_bit(MD_RECOVERY_CHECK, &mddev->recovery);
		else if (!cmd_match(page, "repair"))
			return -EINVAL;
		clear_bit(MD_RECOVERY_FROZEN, &mddev->recovery);
		set_bit(MD_RECOVERY_REQUESTED, &mddev->recovery);
		set_bit(MD_RECOVERY_SYNC, &mddev->recovery);
	}
	if (mddev->ro == 2) {
		/* A write to sync_action is enough to justify
		 * canceling read-auto mode
		 */
		mddev->ro = 0;
		md_wakeup_thread(mddev->sync_thread);
	}
	set_bit(MD_RECOVERY_NEEDED, &mddev->recovery);
	md_wakeup_thread(mddev->thread);
	sysfs_notify_dirent_safe(mddev->sysfs_action);
	return len;
}

static struct md_sysfs_entry md_scan_mode =
__ATTR_PREALLOC(sync_action, S_IRUGO|S_IWUSR, action_show, action_store);

static ssize_t
last_sync_action_show(struct mddev *mddev, char *page)
{
	return sprintf(page, "%s\n", mddev->last_sync_action);
}

static struct md_sysfs_entry md_last_scan_mode = __ATTR_RO(last_sync_action);

static ssize_t
mismatch_cnt_show(struct mddev *mddev, char *page)
{
	return sprintf(page, "%llu\n",
		       (unsigned long long)
		       atomic64_read(&mddev->resync_mismatches));
}

static struct md_sysfs_entry md_mismatches = __ATTR_RO(mismatch_cnt);

static ssize_t
sync_min_show(struct mddev *mddev, char *page)
{
	return sprintf(page, "%d (%s)\n", speed_min(mddev),
		       mddev->sync_speed_min ? "local": "system");
}

static ssize_t
sync_min_store(struct mddev *mddev, const char *buf, size_t len)
{
	unsigned int min;
	int rv;

	if (strncmp(buf, "system", 6)==0) {
		min = 0;
	} else {
		rv = kstrtouint(buf, 10, &min);
		if (rv < 0)
			return rv;
		if (min == 0)
			return -EINVAL;
	}
	mddev->sync_speed_min = min;
	return len;
}

static struct md_sysfs_entry md_sync_min =
__ATTR(sync_speed_min, S_IRUGO|S_IWUSR, sync_min_show, sync_min_store);

static ssize_t
sync_max_show(struct mddev *mddev, char *page)
{
	return sprintf(page, "%d (%s)\n", speed_max(mddev),
		       mddev->sync_speed_max ? "local": "system");
}

static ssize_t
sync_max_store(struct mddev *mddev, const char *buf, size_t len)
{
	unsigned int max;
	int rv;

	if (strncmp(buf, "system", 6)==0) {
		max = 0;
	} else {
		rv = kstrtouint(buf, 10, &max);
		if (rv < 0)
			return rv;
		if (max == 0)
			return -EINVAL;
	}
	mddev->sync_speed_max = max;
	return len;
}

static struct md_sysfs_entry md_sync_max =
__ATTR(sync_speed_max, S_IRUGO|S_IWUSR, sync_max_show, sync_max_store);

static ssize_t
degraded_show(struct mddev *mddev, char *page)
{
	return sprintf(page, "%d\n", mddev->degraded);
}
static struct md_sysfs_entry md_degraded = __ATTR_RO(degraded);

static ssize_t
sync_force_parallel_show(struct mddev *mddev, char *page)
{
	return sprintf(page, "%d\n", mddev->parallel_resync);
}

static ssize_t
sync_force_parallel_store(struct mddev *mddev, const char *buf, size_t len)
{
	long n;

	if (kstrtol(buf, 10, &n))
		return -EINVAL;

	if (n != 0 && n != 1)
		return -EINVAL;

	mddev->parallel_resync = n;

	if (mddev->sync_thread)
		wake_up(&resync_wait);

	return len;
}

/* force parallel resync, even with shared block devices */
static struct md_sysfs_entry md_sync_force_parallel =
__ATTR(sync_force_parallel, S_IRUGO|S_IWUSR,
       sync_force_parallel_show, sync_force_parallel_store);

static ssize_t
sync_speed_show(struct mddev *mddev, char *page)
{
	unsigned long resync, dt, db;
	if (mddev->curr_resync == 0)
		return sprintf(page, "none\n");
	resync = mddev->curr_mark_cnt - atomic_read(&mddev->recovery_active);
	dt = (jiffies - mddev->resync_mark) / HZ;
	if (!dt) dt++;
	db = resync - mddev->resync_mark_cnt;
	return sprintf(page, "%lu\n", db/dt/2); /* K/sec */
}

static struct md_sysfs_entry md_sync_speed = __ATTR_RO(sync_speed);

static ssize_t
sync_completed_show(struct mddev *mddev, char *page)
{
	unsigned long long max_sectors, resync;

	if (!test_bit(MD_RECOVERY_RUNNING, &mddev->recovery))
		return sprintf(page, "none\n");

	if (mddev->curr_resync == 1 ||
	    mddev->curr_resync == 2)
		return sprintf(page, "delayed\n");

	if (test_bit(MD_RECOVERY_SYNC, &mddev->recovery) ||
	    test_bit(MD_RECOVERY_RESHAPE, &mddev->recovery))
		max_sectors = mddev->resync_max_sectors;
	else
		max_sectors = mddev->dev_sectors;

	resync = mddev->curr_resync_completed;
	return sprintf(page, "%llu / %llu\n", resync, max_sectors);
}

static struct md_sysfs_entry md_sync_completed =
	__ATTR_PREALLOC(sync_completed, S_IRUGO, sync_completed_show, NULL);

static ssize_t
min_sync_show(struct mddev *mddev, char *page)
{
	return sprintf(page, "%llu\n",
		       (unsigned long long)mddev->resync_min);
}
static ssize_t
min_sync_store(struct mddev *mddev, const char *buf, size_t len)
{
	unsigned long long min;
	int err;

	if (kstrtoull(buf, 10, &min))
		return -EINVAL;

	spin_lock(&mddev->lock);
	err = -EINVAL;
	if (min > mddev->resync_max)
		goto out_unlock;

	err = -EBUSY;
	if (test_bit(MD_RECOVERY_RUNNING, &mddev->recovery))
		goto out_unlock;

	/* Round down to multiple of 4K for safety */
	mddev->resync_min = round_down(min, 8);
	err = 0;

out_unlock:
	spin_unlock(&mddev->lock);
	return err ?: len;
}

static struct md_sysfs_entry md_min_sync =
__ATTR(sync_min, S_IRUGO|S_IWUSR, min_sync_show, min_sync_store);

static ssize_t
max_sync_show(struct mddev *mddev, char *page)
{
	if (mddev->resync_max == MaxSector)
		return sprintf(page, "max\n");
	else
		return sprintf(page, "%llu\n",
			       (unsigned long long)mddev->resync_max);
}
static ssize_t
max_sync_store(struct mddev *mddev, const char *buf, size_t len)
{
	int err;
	spin_lock(&mddev->lock);
	if (strncmp(buf, "max", 3) == 0)
		mddev->resync_max = MaxSector;
	else {
		unsigned long long max;
		int chunk;

		err = -EINVAL;
		if (kstrtoull(buf, 10, &max))
			goto out_unlock;
		if (max < mddev->resync_min)
			goto out_unlock;

		err = -EBUSY;
		if (max < mddev->resync_max &&
		    mddev->ro == 0 &&
		    test_bit(MD_RECOVERY_RUNNING, &mddev->recovery))
			goto out_unlock;

		/* Must be a multiple of chunk_size */
		chunk = mddev->chunk_sectors;
		if (chunk) {
			sector_t temp = max;

			err = -EINVAL;
			if (sector_div(temp, chunk))
				goto out_unlock;
		}
		mddev->resync_max = max;
	}
	wake_up(&mddev->recovery_wait);
	err = 0;
out_unlock:
	spin_unlock(&mddev->lock);
	return err ?: len;
}

static struct md_sysfs_entry md_max_sync =
__ATTR(sync_max, S_IRUGO|S_IWUSR, max_sync_show, max_sync_store);

static ssize_t
suspend_lo_show(struct mddev *mddev, char *page)
{
	return sprintf(page, "%llu\n", (unsigned long long)mddev->suspend_lo);
}

static ssize_t
suspend_lo_store(struct mddev *mddev, const char *buf, size_t len)
{
	unsigned long long new;
	int err;

	err = kstrtoull(buf, 10, &new);
	if (err < 0)
		return err;
	if (new != (sector_t)new)
		return -EINVAL;

	err = mddev_lock(mddev);
	if (err)
		return err;
	err = -EINVAL;
	if (mddev->pers == NULL ||
	    mddev->pers->quiesce == NULL)
		goto unlock;
	mddev_suspend(mddev);
	mddev->suspend_lo = new;
	mddev_resume(mddev);

	err = 0;
unlock:
	mddev_unlock(mddev);
	return err ?: len;
}
static struct md_sysfs_entry md_suspend_lo =
__ATTR(suspend_lo, S_IRUGO|S_IWUSR, suspend_lo_show, suspend_lo_store);

static ssize_t
suspend_hi_show(struct mddev *mddev, char *page)
{
	return sprintf(page, "%llu\n", (unsigned long long)mddev->suspend_hi);
}

static ssize_t
suspend_hi_store(struct mddev *mddev, const char *buf, size_t len)
{
	unsigned long long new;
	int err;

	err = kstrtoull(buf, 10, &new);
	if (err < 0)
		return err;
	if (new != (sector_t)new)
		return -EINVAL;

	err = mddev_lock(mddev);
	if (err)
		return err;
	err = -EINVAL;
	if (mddev->pers == NULL)
		goto unlock;

	mddev_suspend(mddev);
	mddev->suspend_hi = new;
	mddev_resume(mddev);

	err = 0;
unlock:
	mddev_unlock(mddev);
	return err ?: len;
}
static struct md_sysfs_entry md_suspend_hi =
__ATTR(suspend_hi, S_IRUGO|S_IWUSR, suspend_hi_show, suspend_hi_store);

static ssize_t
reshape_position_show(struct mddev *mddev, char *page)
{
	if (mddev->reshape_position != MaxSector)
		return sprintf(page, "%llu\n",
			       (unsigned long long)mddev->reshape_position);
	strcpy(page, "none\n");
	return 5;
}

static ssize_t
reshape_position_store(struct mddev *mddev, const char *buf, size_t len)
{
	struct md_rdev *rdev;
	unsigned long long new;
	int err;

	err = kstrtoull(buf, 10, &new);
	if (err < 0)
		return err;
	if (new != (sector_t)new)
		return -EINVAL;
	err = mddev_lock(mddev);
	if (err)
		return err;
	err = -EBUSY;
	if (mddev->pers)
		goto unlock;
	mddev->reshape_position = new;
	mddev->delta_disks = 0;
	mddev->reshape_backwards = 0;
	mddev->new_level = mddev->level;
	mddev->new_layout = mddev->layout;
	mddev->new_chunk_sectors = mddev->chunk_sectors;
	rdev_for_each(rdev, mddev)
		rdev->new_data_offset = rdev->data_offset;
	err = 0;
unlock:
	mddev_unlock(mddev);
	return err ?: len;
}

static struct md_sysfs_entry md_reshape_position =
__ATTR(reshape_position, S_IRUGO|S_IWUSR, reshape_position_show,
       reshape_position_store);

static ssize_t
reshape_direction_show(struct mddev *mddev, char *page)
{
	return sprintf(page, "%s\n",
		       mddev->reshape_backwards ? "backwards" : "forwards");
}

static ssize_t
reshape_direction_store(struct mddev *mddev, const char *buf, size_t len)
{
	int backwards = 0;
	int err;

	if (cmd_match(buf, "forwards"))
		backwards = 0;
	else if (cmd_match(buf, "backwards"))
		backwards = 1;
	else
		return -EINVAL;
	if (mddev->reshape_backwards == backwards)
		return len;

	err = mddev_lock(mddev);
	if (err)
		return err;
	/* check if we are allowed to change */
	if (mddev->delta_disks)
		err = -EBUSY;
	else if (mddev->persistent &&
	    mddev->major_version == 0)
		err =  -EINVAL;
	else
		mddev->reshape_backwards = backwards;
	mddev_unlock(mddev);
	return err ?: len;
}

static struct md_sysfs_entry md_reshape_direction =
__ATTR(reshape_direction, S_IRUGO|S_IWUSR, reshape_direction_show,
       reshape_direction_store);

static ssize_t
array_size_show(struct mddev *mddev, char *page)
{
	if (mddev->external_size)
		return sprintf(page, "%llu\n",
			       (unsigned long long)mddev->array_sectors/2);
	else
		return sprintf(page, "default\n");
}

static ssize_t
array_size_store(struct mddev *mddev, const char *buf, size_t len)
{
	sector_t sectors;
	int err;

	err = mddev_lock(mddev);
	if (err)
		return err;

	/* cluster raid doesn't support change array_sectors */
	if (mddev_is_clustered(mddev)) {
		mddev_unlock(mddev);
		return -EINVAL;
	}

	if (strncmp(buf, "default", 7) == 0) {
		if (mddev->pers)
			sectors = mddev->pers->size(mddev, 0, 0);
		else
			sectors = mddev->array_sectors;

		mddev->external_size = 0;
	} else {
		if (strict_blocks_to_sectors(buf, &sectors) < 0)
			err = -EINVAL;
		else if (mddev->pers && mddev->pers->size(mddev, 0, 0) < sectors)
			err = -E2BIG;
		else
			mddev->external_size = 1;
	}

	if (!err) {
		mddev->array_sectors = sectors;
		if (mddev->pers) {
			set_capacity(mddev->gendisk, mddev->array_sectors);
			revalidate_disk(mddev->gendisk);
		}
	}
	mddev_unlock(mddev);
	return err ?: len;
}

static struct md_sysfs_entry md_array_size =
__ATTR(array_size, S_IRUGO|S_IWUSR, array_size_show,
       array_size_store);

static ssize_t
consistency_policy_show(struct mddev *mddev, char *page)
{
	int ret;

	if (test_bit(MD_HAS_JOURNAL, &mddev->flags)) {
		ret = sprintf(page, "journal\n");
	} else if (test_bit(MD_HAS_PPL, &mddev->flags)) {
		ret = sprintf(page, "ppl\n");
	} else if (mddev->bitmap) {
		ret = sprintf(page, "bitmap\n");
	} else if (mddev->pers) {
		if (mddev->pers->sync_request)
			ret = sprintf(page, "resync\n");
		else
			ret = sprintf(page, "none\n");
	} else {
		ret = sprintf(page, "unknown\n");
	}

	return ret;
}

static ssize_t
consistency_policy_store(struct mddev *mddev, const char *buf, size_t len)
{
	int err = 0;

	if (mddev->pers) {
		if (mddev->pers->change_consistency_policy)
			err = mddev->pers->change_consistency_policy(mddev, buf);
		else
			err = -EBUSY;
	} else if (mddev->external && strncmp(buf, "ppl", 3) == 0) {
		set_bit(MD_HAS_PPL, &mddev->flags);
	} else {
		err = -EINVAL;
	}

	return err ? err : len;
}

static struct md_sysfs_entry md_consistency_policy =
__ATTR(consistency_policy, S_IRUGO | S_IWUSR, consistency_policy_show,
       consistency_policy_store);

static ssize_t fail_last_dev_show(struct mddev *mddev, char *page)
{
	return sprintf(page, "%d\n", mddev->fail_last_dev);
}

/*
 * Setting fail_last_dev to true to allow last device to be forcibly removed
 * from RAID1/RAID10.
 */
static ssize_t
fail_last_dev_store(struct mddev *mddev, const char *buf, size_t len)
{
	int ret;
	bool value;

	ret = kstrtobool(buf, &value);
	if (ret)
		return ret;

	if (value != mddev->fail_last_dev)
		mddev->fail_last_dev = value;

	return len;
}
static struct md_sysfs_entry md_fail_last_dev =
__ATTR(fail_last_dev, S_IRUGO | S_IWUSR, fail_last_dev_show,
       fail_last_dev_store);

static ssize_t serialize_policy_show(struct mddev *mddev, char *page)
{
	if (mddev->pers == NULL || (mddev->pers->level != 1))
		return sprintf(page, "n/a\n");
	else
		return sprintf(page, "%d\n", mddev->serialize_policy);
}

/*
 * Setting serialize_policy to true to enforce write IO is not reordered
 * for raid1.
 */
static ssize_t
serialize_policy_store(struct mddev *mddev, const char *buf, size_t len)
{
	int err;
	bool value;

	err = kstrtobool(buf, &value);
	if (err)
		return err;

	if (value == mddev->serialize_policy)
		return len;

	err = mddev_lock(mddev);
	if (err)
		return err;
	if (mddev->pers == NULL || (mddev->pers->level != 1)) {
		pr_err("md: serialize_policy is only effective for raid1\n");
		err = -EINVAL;
		goto unlock;
	}

	mddev_suspend(mddev);
	if (value)
		mddev_create_serial_pool(mddev, NULL, true);
	else
		mddev_destroy_serial_pool(mddev, NULL, true);
	mddev->serialize_policy = value;
	mddev_resume(mddev);
unlock:
	mddev_unlock(mddev);
	return err ?: len;
}

static struct md_sysfs_entry md_serialize_policy =
__ATTR(serialize_policy, S_IRUGO | S_IWUSR, serialize_policy_show,
       serialize_policy_store);


static struct attribute *md_default_attrs[] = {
	&md_level.attr,
	&md_layout.attr,
	&md_raid_disks.attr,
	&md_chunk_size.attr,
	&md_size.attr,
	&md_resync_start.attr,
	&md_metadata.attr,
	&md_new_device.attr,
	&md_safe_delay.attr,
	&md_array_state.attr,
	&md_reshape_position.attr,
	&md_reshape_direction.attr,
	&md_array_size.attr,
	&max_corr_read_errors.attr,
	&md_consistency_policy.attr,
	&md_fail_last_dev.attr,
	&md_serialize_policy.attr,
	NULL,
};

static struct attribute *md_redundancy_attrs[] = {
	&md_scan_mode.attr,
	&md_last_scan_mode.attr,
	&md_mismatches.attr,
	&md_sync_min.attr,
	&md_sync_max.attr,
	&md_sync_speed.attr,
	&md_sync_force_parallel.attr,
	&md_sync_completed.attr,
	&md_min_sync.attr,
	&md_max_sync.attr,
	&md_suspend_lo.attr,
	&md_suspend_hi.attr,
	&md_bitmap.attr,
	&md_degraded.attr,
	NULL,
};
static struct attribute_group md_redundancy_group = {
	.name = NULL,
	.attrs = md_redundancy_attrs,
};

static ssize_t
md_attr_show(struct kobject *kobj, struct attribute *attr, char *page)
{
	struct md_sysfs_entry *entry = container_of(attr, struct md_sysfs_entry, attr);
	struct mddev *mddev = container_of(kobj, struct mddev, kobj);
	ssize_t rv;

	if (!entry->show)
		return -EIO;
	spin_lock(&all_mddevs_lock);
	if (list_empty(&mddev->all_mddevs)) {
		spin_unlock(&all_mddevs_lock);
		return -EBUSY;
	}
	mddev_get(mddev);
	spin_unlock(&all_mddevs_lock);

	rv = entry->show(mddev, page);
	mddev_put(mddev);
	return rv;
}

static ssize_t
md_attr_store(struct kobject *kobj, struct attribute *attr,
	      const char *page, size_t length)
{
	struct md_sysfs_entry *entry = container_of(attr, struct md_sysfs_entry, attr);
	struct mddev *mddev = container_of(kobj, struct mddev, kobj);
	ssize_t rv;

	if (!entry->store)
		return -EIO;
	if (!capable(CAP_SYS_ADMIN))
		return -EACCES;
	spin_lock(&all_mddevs_lock);
	if (list_empty(&mddev->all_mddevs)) {
		spin_unlock(&all_mddevs_lock);
		return -EBUSY;
	}
	mddev_get(mddev);
	spin_unlock(&all_mddevs_lock);
	rv = entry->store(mddev, page, length);
	mddev_put(mddev);
	return rv;
}

static void md_free(struct kobject *ko)
{
	struct mddev *mddev = container_of(ko, struct mddev, kobj);

	if (mddev->sysfs_state)
		sysfs_put(mddev->sysfs_state);

	if (mddev->gendisk)
		del_gendisk(mddev->gendisk);
	if (mddev->queue)
		blk_cleanup_queue(mddev->queue);
	if (mddev->gendisk)
		put_disk(mddev->gendisk);
	percpu_ref_exit(&mddev->writes_pending);

	bioset_exit(&mddev->bio_set);
	bioset_exit(&mddev->sync_set);
	kfree(mddev);
}

static const struct sysfs_ops md_sysfs_ops = {
	.show	= md_attr_show,
	.store	= md_attr_store,
};
static struct kobj_type md_ktype = {
	.release	= md_free,
	.sysfs_ops	= &md_sysfs_ops,
	.default_attrs	= md_default_attrs,
};

int mdp_major = 0;

static void mddev_delayed_delete(struct work_struct *ws)
{
	struct mddev *mddev = container_of(ws, struct mddev, del_work);

	sysfs_remove_group(&mddev->kobj, &md_bitmap_group);
	kobject_del(&mddev->kobj);
	kobject_put(&mddev->kobj);
}

static void no_op(struct percpu_ref *r) {}

int mddev_init_writes_pending(struct mddev *mddev)
{
	if (mddev->writes_pending.percpu_count_ptr)
		return 0;
	if (percpu_ref_init(&mddev->writes_pending, no_op,
			    PERCPU_REF_ALLOW_REINIT, GFP_KERNEL) < 0)
		return -ENOMEM;
	/* We want to start with the refcount at zero */
	percpu_ref_put(&mddev->writes_pending);
	return 0;
}
EXPORT_SYMBOL_GPL(mddev_init_writes_pending);

static int md_alloc(dev_t dev, char *name)
{
	/*
	 * If dev is zero, name is the name of a device to allocate with
	 * an arbitrary minor number.  It will be "md_???"
	 * If dev is non-zero it must be a device number with a MAJOR of
	 * MD_MAJOR or mdp_major.  In this case, if "name" is NULL, then
	 * the device is being created by opening a node in /dev.
	 * If "name" is not NULL, the device is being created by
	 * writing to /sys/module/md_mod/parameters/new_array.
	 */
	static DEFINE_MUTEX(disks_mutex);
	struct mddev *mddev = mddev_find(dev);
	struct gendisk *disk;
	int partitioned;
	int shift;
	int unit;
	int error;

	if (!mddev)
		return -ENODEV;

	partitioned = (MAJOR(mddev->unit) != MD_MAJOR);
	shift = partitioned ? MdpMinorShift : 0;
	unit = MINOR(mddev->unit) >> shift;

	/* wait for any previous instance of this device to be
	 * completely removed (mddev_delayed_delete).
	 */
	flush_workqueue(md_misc_wq);

	mutex_lock(&disks_mutex);
	error = -EEXIST;
	if (mddev->gendisk)
		goto abort;

	if (name && !dev) {
		/* Need to ensure that 'name' is not a duplicate.
		 */
		struct mddev *mddev2;
		spin_lock(&all_mddevs_lock);

		list_for_each_entry(mddev2, &all_mddevs, all_mddevs)
			if (mddev2->gendisk &&
			    strcmp(mddev2->gendisk->disk_name, name) == 0) {
				spin_unlock(&all_mddevs_lock);
				goto abort;
			}
		spin_unlock(&all_mddevs_lock);
	}
	if (name && dev)
		/*
		 * Creating /dev/mdNNN via "newarray", so adjust hold_active.
		 */
		mddev->hold_active = UNTIL_STOP;

	error = -ENOMEM;
	mddev->queue = blk_alloc_queue(md_make_request, NUMA_NO_NODE);
	if (!mddev->queue)
		goto abort;
	mddev->queue->queuedata = mddev;

<<<<<<< HEAD
	//设置md设备对应的make_request回调
	blk_queue_make_request(mddev->queue, md_make_request);
=======
>>>>>>> b032227c
	blk_set_stacking_limits(&mddev->queue->limits);

	disk = alloc_disk(1 << shift);
	if (!disk) {
		blk_cleanup_queue(mddev->queue);
		mddev->queue = NULL;
		goto abort;
	}
	disk->major = MAJOR(mddev->unit);
	disk->first_minor = unit << shift;
	if (name)
		strcpy(disk->disk_name, name);
	else if (partitioned)
		sprintf(disk->disk_name, "md_d%d", unit);
	else
		sprintf(disk->disk_name, "md%d", unit);
	disk->fops = &md_fops;
	disk->private_data = mddev;
	disk->queue = mddev->queue;
	blk_queue_write_cache(mddev->queue, true, true);
	/* Allow extended partitions.  This makes the
	 * 'mdp' device redundant, but we can't really
	 * remove it now.
	 */
	disk->flags |= GENHD_FL_EXT_DEVT;
	mddev->gendisk = disk;
	/* As soon as we call add_disk(), another thread could get
	 * through to md_open, so make sure it doesn't get too far
	 */
	mutex_lock(&mddev->open_mutex);
	add_disk(disk);

	error = kobject_add(&mddev->kobj, &disk_to_dev(disk)->kobj, "%s", "md");
	if (error) {
		/* This isn't possible, but as kobject_init_and_add is marked
		 * __must_check, we must do something with the result
		 */
		pr_debug("md: cannot register %s/md - name in use\n",
			 disk->disk_name);
		error = 0;
	}
	if (mddev->kobj.sd &&
	    sysfs_create_group(&mddev->kobj, &md_bitmap_group))
		pr_debug("pointless warning\n");
	mutex_unlock(&mddev->open_mutex);
 abort:
	mutex_unlock(&disks_mutex);
	if (!error && mddev->kobj.sd) {
		kobject_uevent(&mddev->kobj, KOBJ_ADD);
		mddev->sysfs_state = sysfs_get_dirent_safe(mddev->kobj.sd, "array_state");
	}
	mddev_put(mddev);
	return error;
}

static struct kobject *md_probe(dev_t dev, int *part, void *data)
{
	if (create_on_open)
		md_alloc(dev, NULL);
	return NULL;
}

static int add_named_array(const char *val, const struct kernel_param *kp)
{
	/*
	 * val must be "md_*" or "mdNNN".
	 * For "md_*" we allocate an array with a large free minor number, and
	 * set the name to val.  val must not already be an active name.
	 * For "mdNNN" we allocate an array with the minor number NNN
	 * which must not already be in use.
	 */
	int len = strlen(val);
	char buf[DISK_NAME_LEN];
	unsigned long devnum;

	while (len && val[len-1] == '\n')
		len--;
	if (len >= DISK_NAME_LEN)
		return -E2BIG;
	strlcpy(buf, val, len+1);
	if (strncmp(buf, "md_", 3) == 0)
		return md_alloc(0, buf);
	if (strncmp(buf, "md", 2) == 0 &&
	    isdigit(buf[2]) &&
	    kstrtoul(buf+2, 10, &devnum) == 0 &&
	    devnum <= MINORMASK)
		return md_alloc(MKDEV(MD_MAJOR, devnum), NULL);

	return -EINVAL;
}

static void md_safemode_timeout(struct timer_list *t)
{
	struct mddev *mddev = from_timer(mddev, t, safemode_timer);

	mddev->safemode = 1;
	if (mddev->external)
		sysfs_notify_dirent_safe(mddev->sysfs_state);

	md_wakeup_thread(mddev->thread);
}

static int start_dirty_degraded;

int md_run(struct mddev *mddev)
{
	int err;
	struct md_rdev *rdev;
	struct md_personality *pers;

	if (list_empty(&mddev->disks))
		/* cannot run an array with no devices.. */
		return -EINVAL;

	if (mddev->pers)
		return -EBUSY;
	/* Cannot run until previous stop completes properly */
	if (mddev->sysfs_active)
		return -EBUSY;

	/*
	 * Analyze all RAID superblock(s)
	 */
	if (!mddev->raid_disks) {
		if (!mddev->persistent)
			return -EINVAL;
		err = analyze_sbs(mddev);
		if (err)
			return -EINVAL;
	}

	//按level或者按名称加载对应module
	if (mddev->level != LEVEL_NONE)
		request_module("md-level-%d", mddev->level);
	else if (mddev->clevel[0])
		request_module("md-%s", mddev->clevel);

	/*
	 * Drop all container device buffers, from now on
	 * the only valid external interface is through the md
	 * device.
	 */
	mddev->has_superblocks = false;
	rdev_for_each(rdev, mddev) {
		if (test_bit(Faulty, &rdev->flags))
			continue;
		sync_blockdev(rdev->bdev);
		invalidate_bdev(rdev->bdev);
		if (mddev->ro != 1 &&
		    (bdev_read_only(rdev->bdev) ||
		     bdev_read_only(rdev->meta_bdev))) {
			mddev->ro = 1;
			if (mddev->gendisk)
				set_disk_ro(mddev->gendisk, 1);
		}

		if (rdev->sb_page)
			mddev->has_superblocks = true;

		/* perform some consistency tests on the device.
		 * We don't want the data to overlap the metadata,
		 * Internal Bitmap issues have been handled elsewhere.
		 */
		if (rdev->meta_bdev) {
			/* Nothing to check */;
		} else if (rdev->data_offset < rdev->sb_start) {
			if (mddev->dev_sectors &&
			    rdev->data_offset + mddev->dev_sectors
			    > rdev->sb_start) {
				pr_warn("md: %s: data overlaps metadata\n",
					mdname(mddev));
				return -EINVAL;
			}
		} else {
			if (rdev->sb_start + rdev->sb_size/512
			    > rdev->data_offset) {
				pr_warn("md: %s: metadata overlaps data\n",
					mdname(mddev));
				return -EINVAL;
			}
		}
		sysfs_notify_dirent_safe(rdev->sysfs_state);
	}

	if (!bioset_initialized(&mddev->bio_set)) {
		err = bioset_init(&mddev->bio_set, BIO_POOL_SIZE, 0, BIOSET_NEED_BVECS);
		if (err)
			return err;
	}
	if (!bioset_initialized(&mddev->sync_set)) {
		err = bioset_init(&mddev->sync_set, BIO_POOL_SIZE, 0, BIOSET_NEED_BVECS);
		if (err)
			return err;
	}

	spin_lock(&pers_lock);
	pers = find_pers(mddev->level, mddev->clevel);
	if (!pers || !try_module_get(pers->owner)) {
		//加载module或者获取module引用计数失败，告警
		spin_unlock(&pers_lock);
		if (mddev->level != LEVEL_NONE)
			pr_warn("md: personality for level %d is not loaded!\n",
				mddev->level);
		else
			pr_warn("md: personality for level %s is not loaded!\n",
				mddev->clevel);
		err = -EINVAL;
		goto abort;
	}
	spin_unlock(&pers_lock);
	if (mddev->level != pers->level) {
		mddev->level = pers->level;
		mddev->new_level = pers->level;
	}
	strlcpy(mddev->clevel, pers->name, sizeof(mddev->clevel));

	if (mddev->reshape_position != MaxSector &&
	    pers->start_reshape == NULL) {
		/* This personality cannot handle reshaping... */
		module_put(pers->owner);
		err = -EINVAL;
		goto abort;
	}

	if (pers->sync_request) {
		/* Warn if this is a potentially silly
		 * configuration.
		 */
		char b[BDEVNAME_SIZE], b2[BDEVNAME_SIZE];
		struct md_rdev *rdev2;
		int warned = 0;

		rdev_for_each(rdev, mddev)
			rdev_for_each(rdev2, mddev) {
				if (rdev < rdev2 &&
				    rdev->bdev->bd_contains ==
				    rdev2->bdev->bd_contains) {
					pr_warn("%s: WARNING: %s appears to be on the same physical disk as %s.\n",
						mdname(mddev),
						bdevname(rdev->bdev,b),
						bdevname(rdev2->bdev,b2));
					warned = 1;
				}
			}

		if (warned)
			pr_warn("True protection against single-disk failure might be compromised.\n");
	}

	mddev->recovery = 0;
	/* may be over-ridden by personality */
	mddev->resync_max_sectors = mddev->dev_sectors;

	mddev->ok_start_degraded = start_dirty_degraded;

	if (start_readonly && mddev->ro == 0)
		mddev->ro = 2; /* read-only, but switch on first write */

	err = pers->run(mddev);
	if (err)
		pr_warn("md: pers->run() failed ...\n");
	else if (pers->size(mddev, 0, 0) < mddev->array_sectors) {
		WARN_ONCE(!mddev->external_size,
			  "%s: default size too small, but 'external_size' not in effect?\n",
			  __func__);
		pr_warn("md: invalid array_size %llu > default size %llu\n",
			(unsigned long long)mddev->array_sectors / 2,
			(unsigned long long)pers->size(mddev, 0, 0) / 2);
		err = -EINVAL;
	}
	if (err == 0 && pers->sync_request &&
	    (mddev->bitmap_info.file || mddev->bitmap_info.offset)) {
		struct bitmap *bitmap;

		bitmap = md_bitmap_create(mddev, -1);
		if (IS_ERR(bitmap)) {
			err = PTR_ERR(bitmap);
			pr_warn("%s: failed to create bitmap (%d)\n",
				mdname(mddev), err);
		} else
			mddev->bitmap = bitmap;

	}
	if (err)
		goto bitmap_abort;

	if (mddev->bitmap_info.max_write_behind > 0) {
		bool create_pool = false;

		rdev_for_each(rdev, mddev) {
			if (test_bit(WriteMostly, &rdev->flags) &&
			    rdev_init_serial(rdev))
				create_pool = true;
		}
		if (create_pool && mddev->serial_info_pool == NULL) {
			mddev->serial_info_pool =
				mempool_create_kmalloc_pool(NR_SERIAL_INFOS,
						    sizeof(struct serial_info));
			if (!mddev->serial_info_pool) {
				err = -ENOMEM;
				goto bitmap_abort;
			}
		}
	}

	if (mddev->queue) {
		bool nonrot = true;

		rdev_for_each(rdev, mddev) {
			if (rdev->raid_disk >= 0 &&
			    !blk_queue_nonrot(bdev_get_queue(rdev->bdev))) {
				nonrot = false;
				break;
			}
		}
		if (mddev->degraded)
			nonrot = false;
		if (nonrot)
			blk_queue_flag_set(QUEUE_FLAG_NONROT, mddev->queue);
		else
			blk_queue_flag_clear(QUEUE_FLAG_NONROT, mddev->queue);
		mddev->queue->backing_dev_info->congested_data = mddev;
		mddev->queue->backing_dev_info->congested_fn = md_congested;
	}
	if (pers->sync_request) {
		if (mddev->kobj.sd &&
		    sysfs_create_group(&mddev->kobj, &md_redundancy_group))
			pr_warn("md: cannot register extra attributes for %s\n",
				mdname(mddev));
		mddev->sysfs_action = sysfs_get_dirent_safe(mddev->kobj.sd, "sync_action");
	} else if (mddev->ro == 2) /* auto-readonly not meaningful */
		mddev->ro = 0;

	atomic_set(&mddev->max_corr_read_errors,
		   MD_DEFAULT_MAX_CORRECTED_READ_ERRORS);
	mddev->safemode = 0;
	if (mddev_is_clustered(mddev))
		mddev->safemode_delay = 0;
	else
		mddev->safemode_delay = (200 * HZ)/1000 +1; /* 200 msec delay */
	mddev->in_sync = 1;
	smp_wmb();
	spin_lock(&mddev->lock);
	mddev->pers = pers;
	spin_unlock(&mddev->lock);
	rdev_for_each(rdev, mddev)
		if (rdev->raid_disk >= 0)
			sysfs_link_rdev(mddev, rdev); /* failure here is OK */

	if (mddev->degraded && !mddev->ro)
		/* This ensures that recovering status is reported immediately
		 * via sysfs - until a lack of spares is confirmed.
		 */
		set_bit(MD_RECOVERY_RECOVER, &mddev->recovery);
	set_bit(MD_RECOVERY_NEEDED, &mddev->recovery);

	if (mddev->sb_flags)
		md_update_sb(mddev, 0);

	md_new_event(mddev);
	return 0;

bitmap_abort:
	mddev_detach(mddev);
	if (mddev->private)
		pers->free(mddev, mddev->private);
	mddev->private = NULL;
	module_put(pers->owner);
	md_bitmap_destroy(mddev);
abort:
	bioset_exit(&mddev->bio_set);
	bioset_exit(&mddev->sync_set);
	return err;
}
EXPORT_SYMBOL_GPL(md_run);

static int do_md_run(struct mddev *mddev)
{
	int err;

	set_bit(MD_NOT_READY, &mddev->flags);
	err = md_run(mddev);
	if (err)
		goto out;
	err = md_bitmap_load(mddev);
	if (err) {
		md_bitmap_destroy(mddev);
		goto out;
	}

	if (mddev_is_clustered(mddev))
		md_allow_write(mddev);

	/* run start up tasks that require md_thread */
	md_start(mddev);

	md_wakeup_thread(mddev->thread);
	md_wakeup_thread(mddev->sync_thread); /* possibly kick off a reshape */

	set_capacity(mddev->gendisk, mddev->array_sectors);
	revalidate_disk(mddev->gendisk);
	clear_bit(MD_NOT_READY, &mddev->flags);
	mddev->changed = 1;
	kobject_uevent(&disk_to_dev(mddev->gendisk)->kobj, KOBJ_CHANGE);
	sysfs_notify_dirent_safe(mddev->sysfs_state);
	sysfs_notify_dirent_safe(mddev->sysfs_action);
	sysfs_notify(&mddev->kobj, NULL, "degraded");
out:
	clear_bit(MD_NOT_READY, &mddev->flags);
	return err;
}

int md_start(struct mddev *mddev)
{
	int ret = 0;

	if (mddev->pers->start) {
		set_bit(MD_RECOVERY_WAIT, &mddev->recovery);
		md_wakeup_thread(mddev->thread);
		ret = mddev->pers->start(mddev);
		clear_bit(MD_RECOVERY_WAIT, &mddev->recovery);
		md_wakeup_thread(mddev->sync_thread);
	}
	return ret;
}
EXPORT_SYMBOL_GPL(md_start);

static int restart_array(struct mddev *mddev)
{
	struct gendisk *disk = mddev->gendisk;
	struct md_rdev *rdev;
	bool has_journal = false;
	bool has_readonly = false;

	/* Complain if it has no devices */
	if (list_empty(&mddev->disks))
		return -ENXIO;
	if (!mddev->pers)
		return -EINVAL;
	if (!mddev->ro)
		return -EBUSY;

	rcu_read_lock();
	rdev_for_each_rcu(rdev, mddev) {
		if (test_bit(Journal, &rdev->flags) &&
		    !test_bit(Faulty, &rdev->flags))
			has_journal = true;
		if (bdev_read_only(rdev->bdev))
			has_readonly = true;
	}
	rcu_read_unlock();
	if (test_bit(MD_HAS_JOURNAL, &mddev->flags) && !has_journal)
		/* Don't restart rw with journal missing/faulty */
			return -EINVAL;
	if (has_readonly)
		return -EROFS;

	mddev->safemode = 0;
	mddev->ro = 0;
	set_disk_ro(disk, 0);
	pr_debug("md: %s switched to read-write mode.\n", mdname(mddev));
	/* Kick recovery or resync if necessary */
	set_bit(MD_RECOVERY_NEEDED, &mddev->recovery);
	md_wakeup_thread(mddev->thread);
	md_wakeup_thread(mddev->sync_thread);
	sysfs_notify_dirent_safe(mddev->sysfs_state);
	return 0;
}

static void md_clean(struct mddev *mddev)
{
	mddev->array_sectors = 0;
	mddev->external_size = 0;
	mddev->dev_sectors = 0;
	mddev->raid_disks = 0;
	mddev->recovery_cp = 0;
	mddev->resync_min = 0;
	mddev->resync_max = MaxSector;
	mddev->reshape_position = MaxSector;
	mddev->external = 0;
	mddev->persistent = 0;
	mddev->level = LEVEL_NONE;
	mddev->clevel[0] = 0;
	mddev->flags = 0;
	mddev->sb_flags = 0;
	mddev->ro = 0;
	mddev->metadata_type[0] = 0;
	mddev->chunk_sectors = 0;
	mddev->ctime = mddev->utime = 0;
	mddev->layout = 0;
	mddev->max_disks = 0;
	mddev->events = 0;
	mddev->can_decrease_events = 0;
	mddev->delta_disks = 0;
	mddev->reshape_backwards = 0;
	mddev->new_level = LEVEL_NONE;
	mddev->new_layout = 0;
	mddev->new_chunk_sectors = 0;
	mddev->curr_resync = 0;
	atomic64_set(&mddev->resync_mismatches, 0);
	mddev->suspend_lo = mddev->suspend_hi = 0;
	mddev->sync_speed_min = mddev->sync_speed_max = 0;
	mddev->recovery = 0;
	mddev->in_sync = 0;
	mddev->changed = 0;
	mddev->degraded = 0;
	mddev->safemode = 0;
	mddev->private = NULL;
	mddev->cluster_info = NULL;
	mddev->bitmap_info.offset = 0;
	mddev->bitmap_info.default_offset = 0;
	mddev->bitmap_info.default_space = 0;
	mddev->bitmap_info.chunksize = 0;
	mddev->bitmap_info.daemon_sleep = 0;
	mddev->bitmap_info.max_write_behind = 0;
	mddev->bitmap_info.nodes = 0;
}

static void __md_stop_writes(struct mddev *mddev)
{
	set_bit(MD_RECOVERY_FROZEN, &mddev->recovery);
	flush_workqueue(md_misc_wq);
	if (mddev->sync_thread) {
		set_bit(MD_RECOVERY_INTR, &mddev->recovery);
		md_reap_sync_thread(mddev);
	}

	del_timer_sync(&mddev->safemode_timer);

	if (mddev->pers && mddev->pers->quiesce) {
		mddev->pers->quiesce(mddev, 1);
		mddev->pers->quiesce(mddev, 0);
	}
	md_bitmap_flush(mddev);

	if (mddev->ro == 0 &&
	    ((!mddev->in_sync && !mddev_is_clustered(mddev)) ||
	     mddev->sb_flags)) {
		/* mark array as shutdown cleanly */
		if (!mddev_is_clustered(mddev))
			mddev->in_sync = 1;
		md_update_sb(mddev, 1);
	}
	/* disable policy to guarantee rdevs free resources for serialization */
	mddev->serialize_policy = 0;
	mddev_destroy_serial_pool(mddev, NULL, true);
}

void md_stop_writes(struct mddev *mddev)
{
	mddev_lock_nointr(mddev);
	__md_stop_writes(mddev);
	mddev_unlock(mddev);
}
EXPORT_SYMBOL_GPL(md_stop_writes);

static void mddev_detach(struct mddev *mddev)
{
	md_bitmap_wait_behind_writes(mddev);
	if (mddev->pers && mddev->pers->quiesce && !mddev->suspended) {
		mddev->pers->quiesce(mddev, 1);
		mddev->pers->quiesce(mddev, 0);
	}
	md_unregister_thread(&mddev->thread);
	if (mddev->queue)
		blk_sync_queue(mddev->queue); /* the unplug fn references 'conf'*/
}

static void __md_stop(struct mddev *mddev)
{
	struct md_personality *pers = mddev->pers;
	md_bitmap_destroy(mddev);
	mddev_detach(mddev);
	/* Ensure ->event_work is done */
	flush_workqueue(md_misc_wq);
	spin_lock(&mddev->lock);
	mddev->pers = NULL;
	spin_unlock(&mddev->lock);
	pers->free(mddev, mddev->private);
	mddev->private = NULL;
	if (pers->sync_request && mddev->to_remove == NULL)
		mddev->to_remove = &md_redundancy_group;
	module_put(pers->owner);
	clear_bit(MD_RECOVERY_FROZEN, &mddev->recovery);
}

void md_stop(struct mddev *mddev)
{
	/* stop the array and free an attached data structures.
	 * This is called from dm-raid
	 */
	__md_stop(mddev);
	bioset_exit(&mddev->bio_set);
	bioset_exit(&mddev->sync_set);
}

EXPORT_SYMBOL_GPL(md_stop);

static int md_set_readonly(struct mddev *mddev, struct block_device *bdev)
{
	int err = 0;
	int did_freeze = 0;

	if (!test_bit(MD_RECOVERY_FROZEN, &mddev->recovery)) {
		did_freeze = 1;
		set_bit(MD_RECOVERY_FROZEN, &mddev->recovery);
		md_wakeup_thread(mddev->thread);
	}
	if (test_bit(MD_RECOVERY_RUNNING, &mddev->recovery))
		set_bit(MD_RECOVERY_INTR, &mddev->recovery);
	if (mddev->sync_thread)
		/* Thread might be blocked waiting for metadata update
		 * which will now never happen */
		wake_up_process(mddev->sync_thread->tsk);

	if (mddev->external && test_bit(MD_SB_CHANGE_PENDING, &mddev->sb_flags))
		return -EBUSY;
	mddev_unlock(mddev);
	wait_event(resync_wait, !test_bit(MD_RECOVERY_RUNNING,
					  &mddev->recovery));
	wait_event(mddev->sb_wait,
		   !test_bit(MD_SB_CHANGE_PENDING, &mddev->sb_flags));
	mddev_lock_nointr(mddev);

	mutex_lock(&mddev->open_mutex);
	if ((mddev->pers && atomic_read(&mddev->openers) > !!bdev) ||
	    mddev->sync_thread ||
	    test_bit(MD_RECOVERY_RUNNING, &mddev->recovery)) {
		pr_warn("md: %s still in use.\n",mdname(mddev));
		if (did_freeze) {
			clear_bit(MD_RECOVERY_FROZEN, &mddev->recovery);
			set_bit(MD_RECOVERY_NEEDED, &mddev->recovery);
			md_wakeup_thread(mddev->thread);
		}
		err = -EBUSY;
		goto out;
	}
	if (mddev->pers) {
		__md_stop_writes(mddev);

		err  = -ENXIO;
		if (mddev->ro==1)
			goto out;
		mddev->ro = 1;
		set_disk_ro(mddev->gendisk, 1);
		clear_bit(MD_RECOVERY_FROZEN, &mddev->recovery);
		set_bit(MD_RECOVERY_NEEDED, &mddev->recovery);
		md_wakeup_thread(mddev->thread);
		sysfs_notify_dirent_safe(mddev->sysfs_state);
		err = 0;
	}
out:
	mutex_unlock(&mddev->open_mutex);
	return err;
}

/* mode:
 *   0 - completely stop and dis-assemble array
 *   2 - stop but do not disassemble array
 */
static int do_md_stop(struct mddev *mddev, int mode,
		      struct block_device *bdev)
{
	struct gendisk *disk = mddev->gendisk;
	struct md_rdev *rdev;
	int did_freeze = 0;

	if (!test_bit(MD_RECOVERY_FROZEN, &mddev->recovery)) {
		did_freeze = 1;
		set_bit(MD_RECOVERY_FROZEN, &mddev->recovery);
		md_wakeup_thread(mddev->thread);
	}
	if (test_bit(MD_RECOVERY_RUNNING, &mddev->recovery))
		set_bit(MD_RECOVERY_INTR, &mddev->recovery);
	if (mddev->sync_thread)
		/* Thread might be blocked waiting for metadata update
		 * which will now never happen */
		wake_up_process(mddev->sync_thread->tsk);

	mddev_unlock(mddev);
	wait_event(resync_wait, (mddev->sync_thread == NULL &&
				 !test_bit(MD_RECOVERY_RUNNING,
					   &mddev->recovery)));
	mddev_lock_nointr(mddev);

	mutex_lock(&mddev->open_mutex);
	if ((mddev->pers && atomic_read(&mddev->openers) > !!bdev) ||
	    mddev->sysfs_active ||
	    mddev->sync_thread ||
	    test_bit(MD_RECOVERY_RUNNING, &mddev->recovery)) {
		pr_warn("md: %s still in use.\n",mdname(mddev));
		mutex_unlock(&mddev->open_mutex);
		if (did_freeze) {
			clear_bit(MD_RECOVERY_FROZEN, &mddev->recovery);
			set_bit(MD_RECOVERY_NEEDED, &mddev->recovery);
			md_wakeup_thread(mddev->thread);
		}
		return -EBUSY;
	}
	if (mddev->pers) {
		if (mddev->ro)
			set_disk_ro(disk, 0);

		__md_stop_writes(mddev);
		__md_stop(mddev);
		mddev->queue->backing_dev_info->congested_fn = NULL;

		/* tell userspace to handle 'inactive' */
		sysfs_notify_dirent_safe(mddev->sysfs_state);

		rdev_for_each(rdev, mddev)
			if (rdev->raid_disk >= 0)
				sysfs_unlink_rdev(mddev, rdev);

		set_capacity(disk, 0);
		mutex_unlock(&mddev->open_mutex);
		mddev->changed = 1;
		revalidate_disk(disk);

		if (mddev->ro)
			mddev->ro = 0;
	} else
		mutex_unlock(&mddev->open_mutex);
	/*
	 * Free resources if final stop
	 */
	if (mode == 0) {
		pr_info("md: %s stopped.\n", mdname(mddev));

		if (mddev->bitmap_info.file) {
			struct file *f = mddev->bitmap_info.file;
			spin_lock(&mddev->lock);
			mddev->bitmap_info.file = NULL;
			spin_unlock(&mddev->lock);
			fput(f);
		}
		mddev->bitmap_info.offset = 0;

		export_array(mddev);

		md_clean(mddev);
		if (mddev->hold_active == UNTIL_STOP)
			mddev->hold_active = 0;
	}
	md_new_event(mddev);
	sysfs_notify_dirent_safe(mddev->sysfs_state);
	return 0;
}

#ifndef MODULE
static void autorun_array(struct mddev *mddev)
{
	struct md_rdev *rdev;
	int err;

	if (list_empty(&mddev->disks))
		return;

	pr_info("md: running: ");

	rdev_for_each(rdev, mddev) {
		char b[BDEVNAME_SIZE];
		pr_cont("<%s>", bdevname(rdev->bdev,b));
	}
	pr_cont("\n");

	err = do_md_run(mddev);
	if (err) {
		pr_warn("md: do_md_run() returned %d\n", err);
		do_md_stop(mddev, 0, NULL);
	}
}

/*
 * lets try to run arrays based on all disks that have arrived
 * until now. (those are in pending_raid_disks)
 *
 * the method: pick the first pending disk, collect all disks with
 * the same UUID, remove all from the pending list and put them into
 * the 'same_array' list. Then order this list based on superblock
 * update time (freshest comes first), kick out 'old' disks and
 * compare superblocks. If everything's fine then run it.
 *
 * If "unit" is allocated, then bump its reference count
 */
static void autorun_devices(int part)
{
	struct md_rdev *rdev0, *rdev, *tmp;
	struct mddev *mddev;
	char b[BDEVNAME_SIZE];

	pr_info("md: autorun ...\n");
	while (!list_empty(&pending_raid_disks)) {
		int unit;
		dev_t dev;
		LIST_HEAD(candidates);
		rdev0 = list_entry(pending_raid_disks.next,
					 struct md_rdev, same_set);

		pr_debug("md: considering %s ...\n", bdevname(rdev0->bdev,b));
		INIT_LIST_HEAD(&candidates);
		rdev_for_each_list(rdev, tmp, &pending_raid_disks)
			if (super_90_load(rdev, rdev0, 0) >= 0) {
				pr_debug("md:  adding %s ...\n",
					 bdevname(rdev->bdev,b));
				list_move(&rdev->same_set, &candidates);
			}
		/*
		 * now we have a set of devices, with all of them having
		 * mostly sane superblocks. It's time to allocate the
		 * mddev.
		 */
		if (part) {
			dev = MKDEV(mdp_major,
				    rdev0->preferred_minor << MdpMinorShift);
			unit = MINOR(dev) >> MdpMinorShift;
		} else {
			dev = MKDEV(MD_MAJOR, rdev0->preferred_minor);
			unit = MINOR(dev);
		}
		if (rdev0->preferred_minor != unit) {
			pr_warn("md: unit number in %s is bad: %d\n",
				bdevname(rdev0->bdev, b), rdev0->preferred_minor);
			break;
		}

		md_probe(dev, NULL, NULL);
		mddev = mddev_find(dev);
		if (!mddev || !mddev->gendisk) {
			if (mddev)
				mddev_put(mddev);
			break;
		}
		if (mddev_lock(mddev))
			pr_warn("md: %s locked, cannot run\n", mdname(mddev));
		else if (mddev->raid_disks || mddev->major_version
			 || !list_empty(&mddev->disks)) {
			pr_warn("md: %s already running, cannot run %s\n",
				mdname(mddev), bdevname(rdev0->bdev,b));
			mddev_unlock(mddev);
		} else {
			pr_debug("md: created %s\n", mdname(mddev));
			mddev->persistent = 1;
			rdev_for_each_list(rdev, tmp, &candidates) {
				list_del_init(&rdev->same_set);
				if (bind_rdev_to_array(rdev, mddev))
					export_rdev(rdev);
			}
			autorun_array(mddev);
			mddev_unlock(mddev);
		}
		/* on success, candidates will be empty, on error
		 * it won't...
		 */
		rdev_for_each_list(rdev, tmp, &candidates) {
			list_del_init(&rdev->same_set);
			export_rdev(rdev);
		}
		mddev_put(mddev);
	}
	pr_info("md: ... autorun DONE.\n");
}
#endif /* !MODULE */

static int get_version(void __user *arg)
{
	mdu_version_t ver;

	ver.major = MD_MAJOR_VERSION;
	ver.minor = MD_MINOR_VERSION;
	ver.patchlevel = MD_PATCHLEVEL_VERSION;

	if (copy_to_user(arg, &ver, sizeof(ver)))
		return -EFAULT;

	return 0;
}

static int get_array_info(struct mddev *mddev, void __user *arg)
{
	mdu_array_info_t info;
	int nr,working,insync,failed,spare;
	struct md_rdev *rdev;

	nr = working = insync = failed = spare = 0;
	rcu_read_lock();
	rdev_for_each_rcu(rdev, mddev) {
		nr++;
		if (test_bit(Faulty, &rdev->flags))
			failed++;
		else {
			working++;
			if (test_bit(In_sync, &rdev->flags))
				insync++;
			else if (test_bit(Journal, &rdev->flags))
				/* TODO: add journal count to md_u.h */
				;
			else
				spare++;
		}
	}
	rcu_read_unlock();

	info.major_version = mddev->major_version;
	info.minor_version = mddev->minor_version;
	info.patch_version = MD_PATCHLEVEL_VERSION;
	info.ctime         = clamp_t(time64_t, mddev->ctime, 0, U32_MAX);
	info.level         = mddev->level;
	info.size          = mddev->dev_sectors / 2;
	if (info.size != mddev->dev_sectors / 2) /* overflow */
		info.size = -1;
	info.nr_disks      = nr;
	info.raid_disks    = mddev->raid_disks;
	info.md_minor      = mddev->md_minor;
	info.not_persistent= !mddev->persistent;

	info.utime         = clamp_t(time64_t, mddev->utime, 0, U32_MAX);
	info.state         = 0;
	if (mddev->in_sync)
		info.state = (1<<MD_SB_CLEAN);
	if (mddev->bitmap && mddev->bitmap_info.offset)
		info.state |= (1<<MD_SB_BITMAP_PRESENT);
	if (mddev_is_clustered(mddev))
		info.state |= (1<<MD_SB_CLUSTERED);
	info.active_disks  = insync;
	info.working_disks = working;
	info.failed_disks  = failed;
	info.spare_disks   = spare;

	info.layout        = mddev->layout;
	info.chunk_size    = mddev->chunk_sectors << 9;

	if (copy_to_user(arg, &info, sizeof(info)))
		return -EFAULT;

	return 0;
}

static int get_bitmap_file(struct mddev *mddev, void __user * arg)
{
	mdu_bitmap_file_t *file = NULL; /* too big for stack allocation */
	char *ptr;
	int err;

	file = kzalloc(sizeof(*file), GFP_NOIO);
	if (!file)
		return -ENOMEM;

	err = 0;
	spin_lock(&mddev->lock);
	/* bitmap enabled */
	if (mddev->bitmap_info.file) {
		ptr = file_path(mddev->bitmap_info.file, file->pathname,
				sizeof(file->pathname));
		if (IS_ERR(ptr))
			err = PTR_ERR(ptr);
		else
			memmove(file->pathname, ptr,
				sizeof(file->pathname)-(ptr-file->pathname));
	}
	spin_unlock(&mddev->lock);

	if (err == 0 &&
	    copy_to_user(arg, file, sizeof(*file)))
		err = -EFAULT;

	kfree(file);
	return err;
}

static int get_disk_info(struct mddev *mddev, void __user * arg)
{
	mdu_disk_info_t info;
	struct md_rdev *rdev;

	if (copy_from_user(&info, arg, sizeof(info)))
		return -EFAULT;

	rcu_read_lock();
	rdev = md_find_rdev_nr_rcu(mddev, info.number);
	if (rdev) {
		info.major = MAJOR(rdev->bdev->bd_dev);
		info.minor = MINOR(rdev->bdev->bd_dev);
		info.raid_disk = rdev->raid_disk;
		info.state = 0;
		if (test_bit(Faulty, &rdev->flags))
			info.state |= (1<<MD_DISK_FAULTY);
		else if (test_bit(In_sync, &rdev->flags)) {
			info.state |= (1<<MD_DISK_ACTIVE);
			info.state |= (1<<MD_DISK_SYNC);
		}
		if (test_bit(Journal, &rdev->flags))
			info.state |= (1<<MD_DISK_JOURNAL);
		if (test_bit(WriteMostly, &rdev->flags))
			info.state |= (1<<MD_DISK_WRITEMOSTLY);
		if (test_bit(FailFast, &rdev->flags))
			info.state |= (1<<MD_DISK_FAILFAST);
	} else {
		info.major = info.minor = 0;
		info.raid_disk = -1;
		info.state = (1<<MD_DISK_REMOVED);
	}
	rcu_read_unlock();

	if (copy_to_user(arg, &info, sizeof(info)))
		return -EFAULT;

	return 0;
}

static int add_new_disk(struct mddev *mddev, mdu_disk_info_t *info)
{
	char b[BDEVNAME_SIZE], b2[BDEVNAME_SIZE];
	struct md_rdev *rdev;
	dev_t dev = MKDEV(info->major,info->minor);

	if (mddev_is_clustered(mddev) &&
		!(info->state & ((1 << MD_DISK_CLUSTER_ADD) | (1 << MD_DISK_CANDIDATE)))) {
		pr_warn("%s: Cannot add to clustered mddev.\n",
			mdname(mddev));
		return -EINVAL;
	}

	if (info->major != MAJOR(dev) || info->minor != MINOR(dev))
		return -EOVERFLOW;

	if (!mddev->raid_disks) {
		int err;
		/* expecting a device which has a superblock */
		rdev = md_import_device(dev, mddev->major_version, mddev->minor_version);
		if (IS_ERR(rdev)) {
			pr_warn("md: md_import_device returned %ld\n",
				PTR_ERR(rdev));
			return PTR_ERR(rdev);
		}
		if (!list_empty(&mddev->disks)) {
			struct md_rdev *rdev0
				= list_entry(mddev->disks.next,
					     struct md_rdev, same_set);
			err = super_types[mddev->major_version]
				.load_super(rdev, rdev0, mddev->minor_version);
			if (err < 0) {
				pr_warn("md: %s has different UUID to %s\n",
					bdevname(rdev->bdev,b),
					bdevname(rdev0->bdev,b2));
				export_rdev(rdev);
				return -EINVAL;
			}
		}
		err = bind_rdev_to_array(rdev, mddev);
		if (err)
			export_rdev(rdev);
		return err;
	}

	/*
	 * add_new_disk can be used once the array is assembled
	 * to add "hot spares".  They must already have a superblock
	 * written
	 */
	if (mddev->pers) {
		int err;
		if (!mddev->pers->hot_add_disk) {
			pr_warn("%s: personality does not support diskops!\n",
				mdname(mddev));
			return -EINVAL;
		}
		if (mddev->persistent)
			rdev = md_import_device(dev, mddev->major_version,
						mddev->minor_version);
		else
			rdev = md_import_device(dev, -1, -1);
		if (IS_ERR(rdev)) {
			pr_warn("md: md_import_device returned %ld\n",
				PTR_ERR(rdev));
			return PTR_ERR(rdev);
		}
		/* set saved_raid_disk if appropriate */
		if (!mddev->persistent) {
			if (info->state & (1<<MD_DISK_SYNC)  &&
			    info->raid_disk < mddev->raid_disks) {
				rdev->raid_disk = info->raid_disk;
				set_bit(In_sync, &rdev->flags);
				clear_bit(Bitmap_sync, &rdev->flags);
			} else
				rdev->raid_disk = -1;
			rdev->saved_raid_disk = rdev->raid_disk;
		} else
			super_types[mddev->major_version].
				validate_super(mddev, rdev);
		if ((info->state & (1<<MD_DISK_SYNC)) &&
		     rdev->raid_disk != info->raid_disk) {
			/* This was a hot-add request, but events doesn't
			 * match, so reject it.
			 */
			export_rdev(rdev);
			return -EINVAL;
		}

		clear_bit(In_sync, &rdev->flags); /* just to be sure */
		if (info->state & (1<<MD_DISK_WRITEMOSTLY))
			set_bit(WriteMostly, &rdev->flags);
		else
			clear_bit(WriteMostly, &rdev->flags);
		if (info->state & (1<<MD_DISK_FAILFAST))
			set_bit(FailFast, &rdev->flags);
		else
			clear_bit(FailFast, &rdev->flags);

		if (info->state & (1<<MD_DISK_JOURNAL)) {
			struct md_rdev *rdev2;
			bool has_journal = false;

			/* make sure no existing journal disk */
			rdev_for_each(rdev2, mddev) {
				if (test_bit(Journal, &rdev2->flags)) {
					has_journal = true;
					break;
				}
			}
			if (has_journal || mddev->bitmap) {
				export_rdev(rdev);
				return -EBUSY;
			}
			set_bit(Journal, &rdev->flags);
		}
		/*
		 * check whether the device shows up in other nodes
		 */
		if (mddev_is_clustered(mddev)) {
			if (info->state & (1 << MD_DISK_CANDIDATE))
				set_bit(Candidate, &rdev->flags);
			else if (info->state & (1 << MD_DISK_CLUSTER_ADD)) {
				/* --add initiated by this node */
				err = md_cluster_ops->add_new_disk(mddev, rdev);
				if (err) {
					export_rdev(rdev);
					return err;
				}
			}
		}

		rdev->raid_disk = -1;
		err = bind_rdev_to_array(rdev, mddev);

		if (err)
			export_rdev(rdev);

		if (mddev_is_clustered(mddev)) {
			if (info->state & (1 << MD_DISK_CANDIDATE)) {
				if (!err) {
					err = md_cluster_ops->new_disk_ack(mddev,
						err == 0);
					if (err)
						md_kick_rdev_from_array(rdev);
				}
			} else {
				if (err)
					md_cluster_ops->add_new_disk_cancel(mddev);
				else
					err = add_bound_rdev(rdev);
			}

		} else if (!err)
			err = add_bound_rdev(rdev);

		return err;
	}

	/* otherwise, add_new_disk is only allowed
	 * for major_version==0 superblocks
	 */
	if (mddev->major_version != 0) {
		pr_warn("%s: ADD_NEW_DISK not supported\n", mdname(mddev));
		return -EINVAL;
	}

	if (!(info->state & (1<<MD_DISK_FAULTY))) {
		int err;
		rdev = md_import_device(dev, -1, 0);
		if (IS_ERR(rdev)) {
			pr_warn("md: error, md_import_device() returned %ld\n",
				PTR_ERR(rdev));
			return PTR_ERR(rdev);
		}
		rdev->desc_nr = info->number;
		if (info->raid_disk < mddev->raid_disks)
			rdev->raid_disk = info->raid_disk;
		else
			rdev->raid_disk = -1;

		if (rdev->raid_disk < mddev->raid_disks)
			if (info->state & (1<<MD_DISK_SYNC))
				set_bit(In_sync, &rdev->flags);

		if (info->state & (1<<MD_DISK_WRITEMOSTLY))
			set_bit(WriteMostly, &rdev->flags);
		if (info->state & (1<<MD_DISK_FAILFAST))
			set_bit(FailFast, &rdev->flags);

		if (!mddev->persistent) {
			pr_debug("md: nonpersistent superblock ...\n");
			rdev->sb_start = i_size_read(rdev->bdev->bd_inode) / 512;
		} else
			rdev->sb_start = calc_dev_sboffset(rdev);
		rdev->sectors = rdev->sb_start;

		err = bind_rdev_to_array(rdev, mddev);
		if (err) {
			export_rdev(rdev);
			return err;
		}
	}

	return 0;
}

static int hot_remove_disk(struct mddev *mddev, dev_t dev)
{
	char b[BDEVNAME_SIZE];
	struct md_rdev *rdev;

	if (!mddev->pers)
		return -ENODEV;

	rdev = find_rdev(mddev, dev);
	if (!rdev)
		return -ENXIO;

	if (rdev->raid_disk < 0)
		goto kick_rdev;

	clear_bit(Blocked, &rdev->flags);
	remove_and_add_spares(mddev, rdev);

	if (rdev->raid_disk >= 0)
		goto busy;

kick_rdev:
	if (mddev_is_clustered(mddev))
		md_cluster_ops->remove_disk(mddev, rdev);

	md_kick_rdev_from_array(rdev);
	set_bit(MD_SB_CHANGE_DEVS, &mddev->sb_flags);
	if (mddev->thread)
		md_wakeup_thread(mddev->thread);
	else
		md_update_sb(mddev, 1);
	md_new_event(mddev);

	return 0;
busy:
	pr_debug("md: cannot remove active disk %s from %s ...\n",
		 bdevname(rdev->bdev,b), mdname(mddev));
	return -EBUSY;
}

static int hot_add_disk(struct mddev *mddev, dev_t dev)
{
	char b[BDEVNAME_SIZE];
	int err;
	struct md_rdev *rdev;

	if (!mddev->pers)
		return -ENODEV;

	if (mddev->major_version != 0) {
		pr_warn("%s: HOT_ADD may only be used with version-0 superblocks.\n",
			mdname(mddev));
		return -EINVAL;
	}
	if (!mddev->pers->hot_add_disk) {
		pr_warn("%s: personality does not support diskops!\n",
			mdname(mddev));
		return -EINVAL;
	}

	rdev = md_import_device(dev, -1, 0);
	if (IS_ERR(rdev)) {
		pr_warn("md: error, md_import_device() returned %ld\n",
			PTR_ERR(rdev));
		return -EINVAL;
	}

	if (mddev->persistent)
		rdev->sb_start = calc_dev_sboffset(rdev);
	else
		rdev->sb_start = i_size_read(rdev->bdev->bd_inode) / 512;

	rdev->sectors = rdev->sb_start;

	if (test_bit(Faulty, &rdev->flags)) {
		pr_warn("md: can not hot-add faulty %s disk to %s!\n",
			bdevname(rdev->bdev,b), mdname(mddev));
		err = -EINVAL;
		goto abort_export;
	}

	clear_bit(In_sync, &rdev->flags);
	rdev->desc_nr = -1;
	rdev->saved_raid_disk = -1;
	err = bind_rdev_to_array(rdev, mddev);
	if (err)
		goto abort_export;

	/*
	 * The rest should better be atomic, we can have disk failures
	 * noticed in interrupt contexts ...
	 */

	rdev->raid_disk = -1;

	set_bit(MD_SB_CHANGE_DEVS, &mddev->sb_flags);
	if (!mddev->thread)
		md_update_sb(mddev, 1);
	/*
	 * Kick recovery, maybe this spare has to be added to the
	 * array immediately.
	 */
	set_bit(MD_RECOVERY_NEEDED, &mddev->recovery);
	md_wakeup_thread(mddev->thread);
	md_new_event(mddev);
	return 0;

abort_export:
	export_rdev(rdev);
	return err;
}

static int set_bitmap_file(struct mddev *mddev, int fd)
{
	int err = 0;

	if (mddev->pers) {
		if (!mddev->pers->quiesce || !mddev->thread)
			return -EBUSY;
		if (mddev->recovery || mddev->sync_thread)
			return -EBUSY;
		/* we should be able to change the bitmap.. */
	}

	if (fd >= 0) {
		struct inode *inode;
		struct file *f;

		if (mddev->bitmap || mddev->bitmap_info.file)
			return -EEXIST; /* cannot add when bitmap is present */
		f = fget(fd);

		if (f == NULL) {
			pr_warn("%s: error: failed to get bitmap file\n",
				mdname(mddev));
			return -EBADF;
		}

		inode = f->f_mapping->host;
		if (!S_ISREG(inode->i_mode)) {
			pr_warn("%s: error: bitmap file must be a regular file\n",
				mdname(mddev));
			err = -EBADF;
		} else if (!(f->f_mode & FMODE_WRITE)) {
			pr_warn("%s: error: bitmap file must open for write\n",
				mdname(mddev));
			err = -EBADF;
		} else if (atomic_read(&inode->i_writecount) != 1) {
			pr_warn("%s: error: bitmap file is already in use\n",
				mdname(mddev));
			err = -EBUSY;
		}
		if (err) {
			fput(f);
			return err;
		}
		mddev->bitmap_info.file = f;
		mddev->bitmap_info.offset = 0; /* file overrides offset */
	} else if (mddev->bitmap == NULL)
		return -ENOENT; /* cannot remove what isn't there */
	err = 0;
	if (mddev->pers) {
		if (fd >= 0) {
			struct bitmap *bitmap;

			bitmap = md_bitmap_create(mddev, -1);
			mddev_suspend(mddev);
			if (!IS_ERR(bitmap)) {
				mddev->bitmap = bitmap;
				err = md_bitmap_load(mddev);
			} else
				err = PTR_ERR(bitmap);
			if (err) {
				md_bitmap_destroy(mddev);
				fd = -1;
			}
			mddev_resume(mddev);
		} else if (fd < 0) {
			mddev_suspend(mddev);
			md_bitmap_destroy(mddev);
			mddev_resume(mddev);
		}
	}
	if (fd < 0) {
		struct file *f = mddev->bitmap_info.file;
		if (f) {
			spin_lock(&mddev->lock);
			mddev->bitmap_info.file = NULL;
			spin_unlock(&mddev->lock);
			fput(f);
		}
	}

	return err;
}

/*
 * set_array_info is used two different ways
 * The original usage is when creating a new array.
 * In this usage, raid_disks is > 0 and it together with
 *  level, size, not_persistent,layout,chunksize determine the
 *  shape of the array.
 *  This will always create an array with a type-0.90.0 superblock.
 * The newer usage is when assembling an array.
 *  In this case raid_disks will be 0, and the major_version field is
 *  use to determine which style super-blocks are to be found on the devices.
 *  The minor and patch _version numbers are also kept incase the
 *  super_block handler wishes to interpret them.
 */
static int set_array_info(struct mddev *mddev, mdu_array_info_t *info)
{

	if (info->raid_disks == 0) {
		/* just setting version number for superblock loading */
		if (info->major_version < 0 ||
		    info->major_version >= ARRAY_SIZE(super_types) ||
		    super_types[info->major_version].name == NULL) {
			/* maybe try to auto-load a module? */
			pr_warn("md: superblock version %d not known\n",
				info->major_version);
			return -EINVAL;
		}
		mddev->major_version = info->major_version;
		mddev->minor_version = info->minor_version;
		mddev->patch_version = info->patch_version;
		mddev->persistent = !info->not_persistent;
		/* ensure mddev_put doesn't delete this now that there
		 * is some minimal configuration.
		 */
		mddev->ctime         = ktime_get_real_seconds();
		return 0;
	}
	mddev->major_version = MD_MAJOR_VERSION;
	mddev->minor_version = MD_MINOR_VERSION;
	mddev->patch_version = MD_PATCHLEVEL_VERSION;
	mddev->ctime         = ktime_get_real_seconds();

	mddev->level         = info->level;
	mddev->clevel[0]     = 0;
	mddev->dev_sectors   = 2 * (sector_t)info->size;
	mddev->raid_disks    = info->raid_disks;
	/* don't set md_minor, it is determined by which /dev/md* was
	 * openned
	 */
	if (info->state & (1<<MD_SB_CLEAN))
		mddev->recovery_cp = MaxSector;
	else
		mddev->recovery_cp = 0;
	mddev->persistent    = ! info->not_persistent;
	mddev->external	     = 0;

	mddev->layout        = info->layout;
	if (mddev->level == 0)
		/* Cannot trust RAID0 layout info here */
		mddev->layout = -1;
	mddev->chunk_sectors = info->chunk_size >> 9;

	if (mddev->persistent) {
		mddev->max_disks = MD_SB_DISKS;
		mddev->flags = 0;
		mddev->sb_flags = 0;
	}
	set_bit(MD_SB_CHANGE_DEVS, &mddev->sb_flags);

	mddev->bitmap_info.default_offset = MD_SB_BYTES >> 9;
	mddev->bitmap_info.default_space = 64*2 - (MD_SB_BYTES >> 9);
	mddev->bitmap_info.offset = 0;

	mddev->reshape_position = MaxSector;

	/*
	 * Generate a 128 bit UUID
	 */
	get_random_bytes(mddev->uuid, 16);

	mddev->new_level = mddev->level;
	mddev->new_chunk_sectors = mddev->chunk_sectors;
	mddev->new_layout = mddev->layout;
	mddev->delta_disks = 0;
	mddev->reshape_backwards = 0;

	return 0;
}

void md_set_array_sectors(struct mddev *mddev, sector_t array_sectors)
{
	lockdep_assert_held(&mddev->reconfig_mutex);

	if (mddev->external_size)
		return;

	mddev->array_sectors = array_sectors;
}
EXPORT_SYMBOL(md_set_array_sectors);

static int update_size(struct mddev *mddev, sector_t num_sectors)
{
	struct md_rdev *rdev;
	int rv;
	int fit = (num_sectors == 0);
	sector_t old_dev_sectors = mddev->dev_sectors;

	if (mddev->pers->resize == NULL)
		return -EINVAL;
	/* The "num_sectors" is the number of sectors of each device that
	 * is used.  This can only make sense for arrays with redundancy.
	 * linear and raid0 always use whatever space is available. We can only
	 * consider changing this number if no resync or reconstruction is
	 * happening, and if the new size is acceptable. It must fit before the
	 * sb_start or, if that is <data_offset, it must fit before the size
	 * of each device.  If num_sectors is zero, we find the largest size
	 * that fits.
	 */
	if (test_bit(MD_RECOVERY_RUNNING, &mddev->recovery) ||
	    mddev->sync_thread)
		return -EBUSY;
	if (mddev->ro)
		return -EROFS;

	rdev_for_each(rdev, mddev) {
		sector_t avail = rdev->sectors;

		if (fit && (num_sectors == 0 || num_sectors > avail))
			num_sectors = avail;
		if (avail < num_sectors)
			return -ENOSPC;
	}
	rv = mddev->pers->resize(mddev, num_sectors);
	if (!rv) {
		if (mddev_is_clustered(mddev))
			md_cluster_ops->update_size(mddev, old_dev_sectors);
		else if (mddev->queue) {
			set_capacity(mddev->gendisk, mddev->array_sectors);
			revalidate_disk(mddev->gendisk);
		}
	}
	return rv;
}

static int update_raid_disks(struct mddev *mddev, int raid_disks)
{
	int rv;
	struct md_rdev *rdev;
	/* change the number of raid disks */
	if (mddev->pers->check_reshape == NULL)
		return -EINVAL;
	if (mddev->ro)
		return -EROFS;
	if (raid_disks <= 0 ||
	    (mddev->max_disks && raid_disks >= mddev->max_disks))
		return -EINVAL;
	if (mddev->sync_thread ||
	    test_bit(MD_RECOVERY_RUNNING, &mddev->recovery) ||
	    mddev->reshape_position != MaxSector)
		return -EBUSY;

	rdev_for_each(rdev, mddev) {
		if (mddev->raid_disks < raid_disks &&
		    rdev->data_offset < rdev->new_data_offset)
			return -EINVAL;
		if (mddev->raid_disks > raid_disks &&
		    rdev->data_offset > rdev->new_data_offset)
			return -EINVAL;
	}

	mddev->delta_disks = raid_disks - mddev->raid_disks;
	if (mddev->delta_disks < 0)
		mddev->reshape_backwards = 1;
	else if (mddev->delta_disks > 0)
		mddev->reshape_backwards = 0;

	rv = mddev->pers->check_reshape(mddev);
	if (rv < 0) {
		mddev->delta_disks = 0;
		mddev->reshape_backwards = 0;
	}
	return rv;
}

/*
 * update_array_info is used to change the configuration of an
 * on-line array.
 * The version, ctime,level,size,raid_disks,not_persistent, layout,chunk_size
 * fields in the info are checked against the array.
 * Any differences that cannot be handled will cause an error.
 * Normally, only one change can be managed at a time.
 */
static int update_array_info(struct mddev *mddev, mdu_array_info_t *info)
{
	int rv = 0;
	int cnt = 0;
	int state = 0;

	/* calculate expected state,ignoring low bits */
	if (mddev->bitmap && mddev->bitmap_info.offset)
		state |= (1 << MD_SB_BITMAP_PRESENT);

	if (mddev->major_version != info->major_version ||
	    mddev->minor_version != info->minor_version ||
/*	    mddev->patch_version != info->patch_version || */
	    mddev->ctime         != info->ctime         ||
	    mddev->level         != info->level         ||
/*	    mddev->layout        != info->layout        || */
	    mddev->persistent	 != !info->not_persistent ||
	    mddev->chunk_sectors != info->chunk_size >> 9 ||
	    /* ignore bottom 8 bits of state, and allow SB_BITMAP_PRESENT to change */
	    ((state^info->state) & 0xfffffe00)
		)
		return -EINVAL;
	/* Check there is only one change */
	if (info->size >= 0 && mddev->dev_sectors / 2 != info->size)
		cnt++;
	if (mddev->raid_disks != info->raid_disks)
		cnt++;
	if (mddev->layout != info->layout)
		cnt++;
	if ((state ^ info->state) & (1<<MD_SB_BITMAP_PRESENT))
		cnt++;
	if (cnt == 0)
		return 0;
	if (cnt > 1)
		return -EINVAL;

	if (mddev->layout != info->layout) {
		/* Change layout
		 * we don't need to do anything at the md level, the
		 * personality will take care of it all.
		 */
		if (mddev->pers->check_reshape == NULL)
			return -EINVAL;
		else {
			mddev->new_layout = info->layout;
			rv = mddev->pers->check_reshape(mddev);
			if (rv)
				mddev->new_layout = mddev->layout;
			return rv;
		}
	}
	if (info->size >= 0 && mddev->dev_sectors / 2 != info->size)
		rv = update_size(mddev, (sector_t)info->size * 2);

	if (mddev->raid_disks    != info->raid_disks)
		rv = update_raid_disks(mddev, info->raid_disks);

	if ((state ^ info->state) & (1<<MD_SB_BITMAP_PRESENT)) {
		if (mddev->pers->quiesce == NULL || mddev->thread == NULL) {
			rv = -EINVAL;
			goto err;
		}
		if (mddev->recovery || mddev->sync_thread) {
			rv = -EBUSY;
			goto err;
		}
		if (info->state & (1<<MD_SB_BITMAP_PRESENT)) {
			struct bitmap *bitmap;
			/* add the bitmap */
			if (mddev->bitmap) {
				rv = -EEXIST;
				goto err;
			}
			if (mddev->bitmap_info.default_offset == 0) {
				rv = -EINVAL;
				goto err;
			}
			mddev->bitmap_info.offset =
				mddev->bitmap_info.default_offset;
			mddev->bitmap_info.space =
				mddev->bitmap_info.default_space;
			bitmap = md_bitmap_create(mddev, -1);
			mddev_suspend(mddev);
			if (!IS_ERR(bitmap)) {
				mddev->bitmap = bitmap;
				rv = md_bitmap_load(mddev);
			} else
				rv = PTR_ERR(bitmap);
			if (rv)
				md_bitmap_destroy(mddev);
			mddev_resume(mddev);
		} else {
			/* remove the bitmap */
			if (!mddev->bitmap) {
				rv = -ENOENT;
				goto err;
			}
			if (mddev->bitmap->storage.file) {
				rv = -EINVAL;
				goto err;
			}
			if (mddev->bitmap_info.nodes) {
				/* hold PW on all the bitmap lock */
				if (md_cluster_ops->lock_all_bitmaps(mddev) <= 0) {
					pr_warn("md: can't change bitmap to none since the array is in use by more than one node\n");
					rv = -EPERM;
					md_cluster_ops->unlock_all_bitmaps(mddev);
					goto err;
				}

				mddev->bitmap_info.nodes = 0;
				md_cluster_ops->leave(mddev);
			}
			mddev_suspend(mddev);
			md_bitmap_destroy(mddev);
			mddev_resume(mddev);
			mddev->bitmap_info.offset = 0;
		}
	}
	md_update_sb(mddev, 1);
	return rv;
err:
	return rv;
}

static int set_disk_faulty(struct mddev *mddev, dev_t dev)
{
	struct md_rdev *rdev;
	int err = 0;

	if (mddev->pers == NULL)
		return -ENODEV;

	rcu_read_lock();
	rdev = md_find_rdev_rcu(mddev, dev);
	if (!rdev)
		err =  -ENODEV;
	else {
		md_error(mddev, rdev);
		if (!test_bit(Faulty, &rdev->flags))
			err = -EBUSY;
	}
	rcu_read_unlock();
	return err;
}

/*
 * We have a problem here : there is no easy way to give a CHS
 * virtual geometry. We currently pretend that we have a 2 heads
 * 4 sectors (with a BIG number of cylinders...). This drives
 * dosfs just mad... ;-)
 */
static int md_getgeo(struct block_device *bdev, struct hd_geometry *geo)
{
	struct mddev *mddev = bdev->bd_disk->private_data;

	geo->heads = 2;
	geo->sectors = 4;
	geo->cylinders = mddev->array_sectors / 8;
	return 0;
}

static inline bool md_ioctl_valid(unsigned int cmd)
{
	switch (cmd) {
	case ADD_NEW_DISK:
	case BLKROSET:
	case GET_ARRAY_INFO:
	case GET_BITMAP_FILE:
	case GET_DISK_INFO:
	case HOT_ADD_DISK:
	case HOT_REMOVE_DISK:
	case RAID_AUTORUN:
	case RAID_VERSION:
	case RESTART_ARRAY_RW:
	case RUN_ARRAY:
	case SET_ARRAY_INFO:
	case SET_BITMAP_FILE:
	case SET_DISK_FAULTY:
	case STOP_ARRAY:
	case STOP_ARRAY_RO:
	case CLUSTERED_DISK_NACK:
		return true;
	default:
		return false;
	}
}

static int md_ioctl(struct block_device *bdev, fmode_t mode,
			unsigned int cmd, unsigned long arg)
{
	int err = 0;
	void __user *argp = (void __user *)arg;
	struct mddev *mddev = NULL;
	int ro;
	bool did_set_md_closing = false;

	if (!md_ioctl_valid(cmd))
		return -ENOTTY;

	switch (cmd) {
	case RAID_VERSION:
	case GET_ARRAY_INFO:
	case GET_DISK_INFO:
		break;
	default:
		if (!capable(CAP_SYS_ADMIN))
			return -EACCES;
	}

	/*
	 * Commands dealing with the RAID driver but not any
	 * particular array:
	 */
	switch (cmd) {
	case RAID_VERSION:
		err = get_version(argp);
		goto out;

#ifndef MODULE
	case RAID_AUTORUN:
		err = 0;
		autostart_arrays(arg);
		goto out;
#endif
	default:;
	}

	/*
	 * Commands creating/starting a new array:
	 */

	mddev = bdev->bd_disk->private_data;

	if (!mddev) {
		BUG();
		goto out;
	}

	/* Some actions do not requires the mutex */
	switch (cmd) {
	case GET_ARRAY_INFO:
		if (!mddev->raid_disks && !mddev->external)
			err = -ENODEV;
		else
			err = get_array_info(mddev, argp);
		goto out;

	case GET_DISK_INFO:
		if (!mddev->raid_disks && !mddev->external)
			err = -ENODEV;
		else
			err = get_disk_info(mddev, argp);
		goto out;

	case SET_DISK_FAULTY:
		err = set_disk_faulty(mddev, new_decode_dev(arg));
		goto out;

	case GET_BITMAP_FILE:
		err = get_bitmap_file(mddev, argp);
		goto out;

	}

	if (cmd == ADD_NEW_DISK)
		/* need to ensure md_delayed_delete() has completed */
		flush_workqueue(md_misc_wq);

	if (cmd == HOT_REMOVE_DISK)
		/* need to ensure recovery thread has run */
		wait_event_interruptible_timeout(mddev->sb_wait,
						 !test_bit(MD_RECOVERY_NEEDED,
							   &mddev->recovery),
						 msecs_to_jiffies(5000));
	if (cmd == STOP_ARRAY || cmd == STOP_ARRAY_RO) {
		/* Need to flush page cache, and ensure no-one else opens
		 * and writes
		 */
		mutex_lock(&mddev->open_mutex);
		if (mddev->pers && atomic_read(&mddev->openers) > 1) {
			mutex_unlock(&mddev->open_mutex);
			err = -EBUSY;
			goto out;
		}
		WARN_ON_ONCE(test_bit(MD_CLOSING, &mddev->flags));
		set_bit(MD_CLOSING, &mddev->flags);
		did_set_md_closing = true;
		mutex_unlock(&mddev->open_mutex);
		sync_blockdev(bdev);
	}
	err = mddev_lock(mddev);
	if (err) {
		pr_debug("md: ioctl lock interrupted, reason %d, cmd %d\n",
			 err, cmd);
		goto out;
	}

	if (cmd == SET_ARRAY_INFO) {
		mdu_array_info_t info;
		if (!arg)
			memset(&info, 0, sizeof(info));
		else if (copy_from_user(&info, argp, sizeof(info))) {
			err = -EFAULT;
			goto unlock;
		}
		if (mddev->pers) {
			err = update_array_info(mddev, &info);
			if (err) {
				pr_warn("md: couldn't update array info. %d\n", err);
				goto unlock;
			}
			goto unlock;
		}
		if (!list_empty(&mddev->disks)) {
			pr_warn("md: array %s already has disks!\n", mdname(mddev));
			err = -EBUSY;
			goto unlock;
		}
		if (mddev->raid_disks) {
			pr_warn("md: array %s already initialised!\n", mdname(mddev));
			err = -EBUSY;
			goto unlock;
		}
		err = set_array_info(mddev, &info);
		if (err) {
			pr_warn("md: couldn't set array info. %d\n", err);
			goto unlock;
		}
		goto unlock;
	}

	/*
	 * Commands querying/configuring an existing array:
	 */
	/* if we are not initialised yet, only ADD_NEW_DISK, STOP_ARRAY,
	 * RUN_ARRAY, and GET_ and SET_BITMAP_FILE are allowed */
	if ((!mddev->raid_disks && !mddev->external)
	    && cmd != ADD_NEW_DISK && cmd != STOP_ARRAY
	    && cmd != RUN_ARRAY && cmd != SET_BITMAP_FILE
	    && cmd != GET_BITMAP_FILE) {
		err = -ENODEV;
		goto unlock;
	}

	/*
	 * Commands even a read-only array can execute:
	 */
	switch (cmd) {
	case RESTART_ARRAY_RW:
		err = restart_array(mddev);
		goto unlock;

	case STOP_ARRAY:
		err = do_md_stop(mddev, 0, bdev);
		goto unlock;

	case STOP_ARRAY_RO:
		err = md_set_readonly(mddev, bdev);
		goto unlock;

	case HOT_REMOVE_DISK:
		err = hot_remove_disk(mddev, new_decode_dev(arg));
		goto unlock;

	case ADD_NEW_DISK:
		/* We can support ADD_NEW_DISK on read-only arrays
		 * only if we are re-adding a preexisting device.
		 * So require mddev->pers and MD_DISK_SYNC.
		 */
		if (mddev->pers) {
			mdu_disk_info_t info;
			if (copy_from_user(&info, argp, sizeof(info)))
				err = -EFAULT;
			else if (!(info.state & (1<<MD_DISK_SYNC)))
				/* Need to clear read-only for this */
				break;
			else
				err = add_new_disk(mddev, &info);
			goto unlock;
		}
		break;

	case BLKROSET:
		if (get_user(ro, (int __user *)(arg))) {
			err = -EFAULT;
			goto unlock;
		}
		err = -EINVAL;

		/* if the bdev is going readonly the value of mddev->ro
		 * does not matter, no writes are coming
		 */
		if (ro)
			goto unlock;

		/* are we are already prepared for writes? */
		if (mddev->ro != 1)
			goto unlock;

		/* transitioning to readauto need only happen for
		 * arrays that call md_write_start
		 */
		if (mddev->pers) {
			err = restart_array(mddev);
			if (err == 0) {
				mddev->ro = 2;
				set_disk_ro(mddev->gendisk, 0);
			}
		}
		goto unlock;
	}

	/*
	 * The remaining ioctls are changing the state of the
	 * superblock, so we do not allow them on read-only arrays.
	 */
	if (mddev->ro && mddev->pers) {
		if (mddev->ro == 2) {
			mddev->ro = 0;
			sysfs_notify_dirent_safe(mddev->sysfs_state);
			set_bit(MD_RECOVERY_NEEDED, &mddev->recovery);
			/* mddev_unlock will wake thread */
			/* If a device failed while we were read-only, we
			 * need to make sure the metadata is updated now.
			 */
			if (test_bit(MD_SB_CHANGE_DEVS, &mddev->sb_flags)) {
				mddev_unlock(mddev);
				wait_event(mddev->sb_wait,
					   !test_bit(MD_SB_CHANGE_DEVS, &mddev->sb_flags) &&
					   !test_bit(MD_SB_CHANGE_PENDING, &mddev->sb_flags));
				mddev_lock_nointr(mddev);
			}
		} else {
			err = -EROFS;
			goto unlock;
		}
	}

	switch (cmd) {
	case ADD_NEW_DISK:
	{
		mdu_disk_info_t info;
		if (copy_from_user(&info, argp, sizeof(info)))
			err = -EFAULT;
		else
			err = add_new_disk(mddev, &info);
		goto unlock;
	}

	case CLUSTERED_DISK_NACK:
		if (mddev_is_clustered(mddev))
			md_cluster_ops->new_disk_ack(mddev, false);
		else
			err = -EINVAL;
		goto unlock;

	case HOT_ADD_DISK:
		err = hot_add_disk(mddev, new_decode_dev(arg));
		goto unlock;

	case RUN_ARRAY:
		err = do_md_run(mddev);
		goto unlock;

	case SET_BITMAP_FILE:
		err = set_bitmap_file(mddev, (int)arg);
		goto unlock;

	default:
		err = -EINVAL;
		goto unlock;
	}

unlock:
	if (mddev->hold_active == UNTIL_IOCTL &&
	    err != -EINVAL)
		mddev->hold_active = 0;
	mddev_unlock(mddev);
out:
	if(did_set_md_closing)
		clear_bit(MD_CLOSING, &mddev->flags);
	return err;
}
#ifdef CONFIG_COMPAT
static int md_compat_ioctl(struct block_device *bdev, fmode_t mode,
		    unsigned int cmd, unsigned long arg)
{
	switch (cmd) {
	case HOT_REMOVE_DISK:
	case HOT_ADD_DISK:
	case SET_DISK_FAULTY:
	case SET_BITMAP_FILE:
		/* These take in integer arg, do not convert */
		break;
	default:
		arg = (unsigned long)compat_ptr(arg);
		break;
	}

	return md_ioctl(bdev, mode, cmd, arg);
}
#endif /* CONFIG_COMPAT */

static int md_open(struct block_device *bdev, fmode_t mode)
{
	/*
	 * Succeed if we can lock the mddev, which confirms that
	 * it isn't being stopped right now.
	 */
	struct mddev *mddev = mddev_find(bdev->bd_dev);
	int err;

	if (!mddev)
		return -ENODEV;

	if (mddev->gendisk != bdev->bd_disk) {
		/* we are racing with mddev_put which is discarding this
		 * bd_disk.
		 */
		mddev_put(mddev);
		/* Wait until bdev->bd_disk is definitely gone */
		flush_workqueue(md_misc_wq);
		/* Then retry the open from the top */
		return -ERESTARTSYS;
	}
	BUG_ON(mddev != bdev->bd_disk->private_data);

	if ((err = mutex_lock_interruptible(&mddev->open_mutex)))
		goto out;

	if (test_bit(MD_CLOSING, &mddev->flags)) {
		mutex_unlock(&mddev->open_mutex);
		err = -ENODEV;
		goto out;
	}

	err = 0;
	atomic_inc(&mddev->openers);
	mutex_unlock(&mddev->open_mutex);

	check_disk_change(bdev);
 out:
	if (err)
		mddev_put(mddev);
	return err;
}

static void md_release(struct gendisk *disk, fmode_t mode)
{
	struct mddev *mddev = disk->private_data;

	BUG_ON(!mddev);
	atomic_dec(&mddev->openers);
	mddev_put(mddev);
}

static int md_media_changed(struct gendisk *disk)
{
	struct mddev *mddev = disk->private_data;

	return mddev->changed;
}

static int md_revalidate(struct gendisk *disk)
{
	struct mddev *mddev = disk->private_data;

	mddev->changed = 0;
	return 0;
}
static const struct block_device_operations md_fops =
{
	.owner		= THIS_MODULE,
	.open		= md_open,
	.release	= md_release,
	.ioctl		= md_ioctl,
#ifdef CONFIG_COMPAT
	.compat_ioctl	= md_compat_ioctl,
#endif
	.getgeo		= md_getgeo,
	.media_changed  = md_media_changed,
	.revalidate_disk= md_revalidate,
};

static int md_thread(void *arg)
{
	struct md_thread *thread = arg;

	/*
	 * md_thread is a 'system-thread', it's priority should be very
	 * high. We avoid resource deadlocks individually in each
	 * raid personality. (RAID5 does preallocation) We also use RR and
	 * the very same RT priority as kswapd, thus we will never get
	 * into a priority inversion deadlock.
	 *
	 * we definitely have to have equal or higher priority than
	 * bdflush, otherwise bdflush will deadlock if there are too
	 * many dirty RAID5 blocks.
	 */

	allow_signal(SIGKILL);
	while (!kthread_should_stop()) {

		/* We need to wait INTERRUPTIBLE so that
		 * we don't add to the load-average.
		 * That means we need to be sure no signals are
		 * pending
		 */
		if (signal_pending(current))
			flush_signals(current);

		wait_event_interruptible_timeout
			(thread->wqueue,
			 test_bit(THREAD_WAKEUP, &thread->flags)
			 || kthread_should_stop() || kthread_should_park(),
			 thread->timeout);

		clear_bit(THREAD_WAKEUP, &thread->flags);
		if (kthread_should_park())
			kthread_parkme();
		if (!kthread_should_stop())
			thread->run(thread);
	}

	return 0;
}

void md_wakeup_thread(struct md_thread *thread)
{
	if (thread) {
		pr_debug("md: waking up MD thread %s.\n", thread->tsk->comm);
		set_bit(THREAD_WAKEUP, &thread->flags);
		wake_up(&thread->wqueue);
	}
}
EXPORT_SYMBOL(md_wakeup_thread);

struct md_thread *md_register_thread(void (*run) (struct md_thread *),
		struct mddev *mddev, const char *name)
{
	struct md_thread *thread;

	thread = kzalloc(sizeof(struct md_thread), GFP_KERNEL);
	if (!thread)
		return NULL;

	init_waitqueue_head(&thread->wqueue);

	thread->run = run;
	thread->mddev = mddev;
	thread->timeout = MAX_SCHEDULE_TIMEOUT;
	thread->tsk = kthread_run(md_thread, thread,
				  "%s_%s",
				  mdname(thread->mddev),
				  name);
	if (IS_ERR(thread->tsk)) {
		kfree(thread);
		return NULL;
	}
	return thread;
}
EXPORT_SYMBOL(md_register_thread);

void md_unregister_thread(struct md_thread **threadp)
{
	struct md_thread *thread = *threadp;
	if (!thread)
		return;
	pr_debug("interrupting MD-thread pid %d\n", task_pid_nr(thread->tsk));
	/* Locking ensures that mddev_unlock does not wake_up a
	 * non-existent thread
	 */
	spin_lock(&pers_lock);
	*threadp = NULL;
	spin_unlock(&pers_lock);

	kthread_stop(thread->tsk);
	kfree(thread);
}
EXPORT_SYMBOL(md_unregister_thread);

void md_error(struct mddev *mddev, struct md_rdev *rdev)
{
	if (!rdev || test_bit(Faulty, &rdev->flags))
		return;

	if (!mddev->pers || !mddev->pers->error_handler)
		return;
	mddev->pers->error_handler(mddev,rdev);
	if (mddev->degraded)
		set_bit(MD_RECOVERY_RECOVER, &mddev->recovery);
	sysfs_notify_dirent_safe(rdev->sysfs_state);
	set_bit(MD_RECOVERY_INTR, &mddev->recovery);
	set_bit(MD_RECOVERY_NEEDED, &mddev->recovery);
	md_wakeup_thread(mddev->thread);
	if (mddev->event_work.func)
		queue_work(md_misc_wq, &mddev->event_work);
	md_new_event(mddev);
}
EXPORT_SYMBOL(md_error);

/* seq_file implementation /proc/mdstat */

static void status_unused(struct seq_file *seq)
{
	int i = 0;
	struct md_rdev *rdev;

	seq_printf(seq, "unused devices: ");

	list_for_each_entry(rdev, &pending_raid_disks, same_set) {
		char b[BDEVNAME_SIZE];
		i++;
		seq_printf(seq, "%s ",
			      bdevname(rdev->bdev,b));
	}
	if (!i)
		seq_printf(seq, "<none>");

	seq_printf(seq, "\n");
}

static int status_resync(struct seq_file *seq, struct mddev *mddev)
{
	sector_t max_sectors, resync, res;
	unsigned long dt, db = 0;
	sector_t rt, curr_mark_cnt, resync_mark_cnt;
	int scale, recovery_active;
	unsigned int per_milli;

	if (test_bit(MD_RECOVERY_SYNC, &mddev->recovery) ||
	    test_bit(MD_RECOVERY_RESHAPE, &mddev->recovery))
		max_sectors = mddev->resync_max_sectors;
	else
		max_sectors = mddev->dev_sectors;

	resync = mddev->curr_resync;
	if (resync <= 3) {
		if (test_bit(MD_RECOVERY_DONE, &mddev->recovery))
			/* Still cleaning up */
			resync = max_sectors;
	} else if (resync > max_sectors)
		resync = max_sectors;
	else
		resync -= atomic_read(&mddev->recovery_active);

	if (resync == 0) {
		if (test_bit(MD_RESYNCING_REMOTE, &mddev->recovery)) {
			struct md_rdev *rdev;

			rdev_for_each(rdev, mddev)
				if (rdev->raid_disk >= 0 &&
				    !test_bit(Faulty, &rdev->flags) &&
				    rdev->recovery_offset != MaxSector &&
				    rdev->recovery_offset) {
					seq_printf(seq, "\trecover=REMOTE");
					return 1;
				}
			if (mddev->reshape_position != MaxSector)
				seq_printf(seq, "\treshape=REMOTE");
			else
				seq_printf(seq, "\tresync=REMOTE");
			return 1;
		}
		if (mddev->recovery_cp < MaxSector) {
			seq_printf(seq, "\tresync=PENDING");
			return 1;
		}
		return 0;
	}
	if (resync < 3) {
		seq_printf(seq, "\tresync=DELAYED");
		return 1;
	}

	WARN_ON(max_sectors == 0);
	/* Pick 'scale' such that (resync>>scale)*1000 will fit
	 * in a sector_t, and (max_sectors>>scale) will fit in a
	 * u32, as those are the requirements for sector_div.
	 * Thus 'scale' must be at least 10
	 */
	scale = 10;
	if (sizeof(sector_t) > sizeof(unsigned long)) {
		while ( max_sectors/2 > (1ULL<<(scale+32)))
			scale++;
	}
	res = (resync>>scale)*1000;
	sector_div(res, (u32)((max_sectors>>scale)+1));

	per_milli = res;
	{
		int i, x = per_milli/50, y = 20-x;
		seq_printf(seq, "[");
		for (i = 0; i < x; i++)
			seq_printf(seq, "=");
		seq_printf(seq, ">");
		for (i = 0; i < y; i++)
			seq_printf(seq, ".");
		seq_printf(seq, "] ");
	}
	seq_printf(seq, " %s =%3u.%u%% (%llu/%llu)",
		   (test_bit(MD_RECOVERY_RESHAPE, &mddev->recovery)?
		    "reshape" :
		    (test_bit(MD_RECOVERY_CHECK, &mddev->recovery)?
		     "check" :
		     (test_bit(MD_RECOVERY_SYNC, &mddev->recovery) ?
		      "resync" : "recovery"))),
		   per_milli/10, per_milli % 10,
		   (unsigned long long) resync/2,
		   (unsigned long long) max_sectors/2);

	/*
	 * dt: time from mark until now
	 * db: blocks written from mark until now
	 * rt: remaining time
	 *
	 * rt is a sector_t, which is always 64bit now. We are keeping
	 * the original algorithm, but it is not really necessary.
	 *
	 * Original algorithm:
	 *   So we divide before multiply in case it is 32bit and close
	 *   to the limit.
	 *   We scale the divisor (db) by 32 to avoid losing precision
	 *   near the end of resync when the number of remaining sectors
	 *   is close to 'db'.
	 *   We then divide rt by 32 after multiplying by db to compensate.
	 *   The '+1' avoids division by zero if db is very small.
	 */
	dt = ((jiffies - mddev->resync_mark) / HZ);
	if (!dt) dt++;

	curr_mark_cnt = mddev->curr_mark_cnt;
	recovery_active = atomic_read(&mddev->recovery_active);
	resync_mark_cnt = mddev->resync_mark_cnt;

	if (curr_mark_cnt >= (recovery_active + resync_mark_cnt))
		db = curr_mark_cnt - (recovery_active + resync_mark_cnt);

	rt = max_sectors - resync;    /* number of remaining sectors */
	rt = div64_u64(rt, db/32+1);
	rt *= dt;
	rt >>= 5;

	seq_printf(seq, " finish=%lu.%lumin", (unsigned long)rt / 60,
		   ((unsigned long)rt % 60)/6);

	seq_printf(seq, " speed=%ldK/sec", db/2/dt);
	return 1;
}

static void *md_seq_start(struct seq_file *seq, loff_t *pos)
{
	struct list_head *tmp;
	loff_t l = *pos;
	struct mddev *mddev;

	if (l >= 0x10000)
		return NULL;
	if (!l--)
		/* header */
		return (void*)1;

	spin_lock(&all_mddevs_lock);
	list_for_each(tmp,&all_mddevs)
		if (!l--) {
			mddev = list_entry(tmp, struct mddev, all_mddevs);
			mddev_get(mddev);
			spin_unlock(&all_mddevs_lock);
			return mddev;
		}
	spin_unlock(&all_mddevs_lock);
	if (!l--)
		return (void*)2;/* tail */
	return NULL;
}

static void *md_seq_next(struct seq_file *seq, void *v, loff_t *pos)
{
	struct list_head *tmp;
	struct mddev *next_mddev, *mddev = v;

	++*pos;
	if (v == (void*)2)
		return NULL;

	spin_lock(&all_mddevs_lock);
	if (v == (void*)1)
		tmp = all_mddevs.next;
	else
		tmp = mddev->all_mddevs.next;
	if (tmp != &all_mddevs)
		next_mddev = mddev_get(list_entry(tmp,struct mddev,all_mddevs));
	else {
		next_mddev = (void*)2;
		*pos = 0x10000;
	}
	spin_unlock(&all_mddevs_lock);

	if (v != (void*)1)
		mddev_put(mddev);
	return next_mddev;

}

static void md_seq_stop(struct seq_file *seq, void *v)
{
	struct mddev *mddev = v;

	if (mddev && v != (void*)1 && v != (void*)2)
		mddev_put(mddev);
}

static int md_seq_show(struct seq_file *seq, void *v)
{
	struct mddev *mddev = v;
	sector_t sectors;
	struct md_rdev *rdev;

	if (v == (void*)1) {
		struct md_personality *pers;
		seq_printf(seq, "Personalities : ");
		spin_lock(&pers_lock);
		//显示支持的raid类型
		list_for_each_entry(pers, &pers_list, list)
			seq_printf(seq, "[%s] ", pers->name);

		spin_unlock(&pers_lock);
		seq_printf(seq, "\n");
		seq->poll_event = atomic_read(&md_event_count);
		return 0;
	}
	if (v == (void*)2) {
		status_unused(seq);
		return 0;
	}

	spin_lock(&mddev->lock);
	if (mddev->pers || mddev->raid_disks || !list_empty(&mddev->disks)) {
		seq_printf(seq, "%s : %sactive", mdname(mddev),
						mddev->pers ? "" : "in");
		if (mddev->pers) {
			if (mddev->ro==1)
				seq_printf(seq, " (read-only)");
			if (mddev->ro==2)
				seq_printf(seq, " (auto-read-only)");
			seq_printf(seq, " %s", mddev->pers->name);
		}

		sectors = 0;
		rcu_read_lock();
		rdev_for_each_rcu(rdev, mddev) {
			char b[BDEVNAME_SIZE];
			seq_printf(seq, " %s[%d]",
				bdevname(rdev->bdev,b), rdev->desc_nr);
			if (test_bit(WriteMostly, &rdev->flags))
				seq_printf(seq, "(W)");
			if (test_bit(Journal, &rdev->flags))
				seq_printf(seq, "(J)");
			if (test_bit(Faulty, &rdev->flags)) {
				seq_printf(seq, "(F)");
				continue;
			}
			if (rdev->raid_disk < 0)
				seq_printf(seq, "(S)"); /* spare */
			if (test_bit(Replacement, &rdev->flags))
				seq_printf(seq, "(R)");
			sectors += rdev->sectors;
		}
		rcu_read_unlock();

		if (!list_empty(&mddev->disks)) {
			if (mddev->pers)
				seq_printf(seq, "\n      %llu blocks",
					   (unsigned long long)
					   mddev->array_sectors / 2);
			else
				seq_printf(seq, "\n      %llu blocks",
					   (unsigned long long)sectors / 2);
		}
		if (mddev->persistent) {
			if (mddev->major_version != 0 ||
			    mddev->minor_version != 90) {
				seq_printf(seq," super %d.%d",
					   mddev->major_version,
					   mddev->minor_version);
			}
		} else if (mddev->external)
			seq_printf(seq, " super external:%s",
				   mddev->metadata_type);
		else
			seq_printf(seq, " super non-persistent");

		if (mddev->pers) {
			mddev->pers->status(seq, mddev);
			seq_printf(seq, "\n      ");
			if (mddev->pers->sync_request) {
				if (status_resync(seq, mddev))
					seq_printf(seq, "\n      ");
			}
		} else
			seq_printf(seq, "\n       ");

		md_bitmap_status(seq, mddev->bitmap);

		seq_printf(seq, "\n");
	}
	spin_unlock(&mddev->lock);

	return 0;
}

static const struct seq_operations md_seq_ops = {
	.start  = md_seq_start,
	.next   = md_seq_next,
	.stop   = md_seq_stop,
	.show   = md_seq_show,
};

static int md_seq_open(struct inode *inode, struct file *file)
{
	struct seq_file *seq;
	int error;

	error = seq_open(file, &md_seq_ops);
	if (error)
		return error;

	seq = file->private_data;
	seq->poll_event = atomic_read(&md_event_count);
	return error;
}

static int md_unloading;
static __poll_t mdstat_poll(struct file *filp, poll_table *wait)
{
	struct seq_file *seq = filp->private_data;
	__poll_t mask;

	if (md_unloading)
		return EPOLLIN|EPOLLRDNORM|EPOLLERR|EPOLLPRI;
	poll_wait(filp, &md_event_waiters, wait);

	/* always allow read */
	mask = EPOLLIN | EPOLLRDNORM;

	if (seq->poll_event != atomic_read(&md_event_count))
		mask |= EPOLLERR | EPOLLPRI;
	return mask;
}

static const struct proc_ops mdstat_proc_ops = {
	.proc_open	= md_seq_open,
	.proc_read	= seq_read,
	.proc_lseek	= seq_lseek,
	.proc_release	= seq_release,
	.proc_poll	= mdstat_poll,
};

//将p挂接在pers_list上（注册raid level)
int register_md_personality(struct md_personality *p)
{
	pr_debug("md: %s personality registered for level %d\n",
		 p->name, p->level);
	spin_lock(&pers_lock);
	list_add_tail(&p->list, &pers_list);
	spin_unlock(&pers_lock);
	return 0;
}
EXPORT_SYMBOL(register_md_personality);

//解注册p
int unregister_md_personality(struct md_personality *p)
{
	pr_debug("md: %s personality unregistered\n", p->name);
	spin_lock(&pers_lock);
	list_del_init(&p->list);
	spin_unlock(&pers_lock);
	return 0;
}
EXPORT_SYMBOL(unregister_md_personality);

int register_md_cluster_operations(struct md_cluster_operations *ops,
				   struct module *module)
{
	int ret = 0;
	spin_lock(&pers_lock);
	if (md_cluster_ops != NULL)
		ret = -EALREADY;
	else {
		md_cluster_ops = ops;
		md_cluster_mod = module;
	}
	spin_unlock(&pers_lock);
	return ret;
}
EXPORT_SYMBOL(register_md_cluster_operations);

int unregister_md_cluster_operations(void)
{
	spin_lock(&pers_lock);
	md_cluster_ops = NULL;
	spin_unlock(&pers_lock);
	return 0;
}
EXPORT_SYMBOL(unregister_md_cluster_operations);

int md_setup_cluster(struct mddev *mddev, int nodes)
{
	if (!md_cluster_ops)
		request_module("md-cluster");
	spin_lock(&pers_lock);
	/* ensure module won't be unloaded */
	if (!md_cluster_ops || !try_module_get(md_cluster_mod)) {
		pr_warn("can't find md-cluster module or get it's reference.\n");
		spin_unlock(&pers_lock);
		return -ENOENT;
	}
	spin_unlock(&pers_lock);

	return md_cluster_ops->join(mddev, nodes);
}

void md_cluster_stop(struct mddev *mddev)
{
	if (!md_cluster_ops)
		return;
	md_cluster_ops->leave(mddev);
	module_put(md_cluster_mod);
}

static int is_mddev_idle(struct mddev *mddev, int init)
{
	struct md_rdev *rdev;
	int idle;
	int curr_events;

	idle = 1;
	rcu_read_lock();
	rdev_for_each_rcu(rdev, mddev) {
		struct gendisk *disk = rdev->bdev->bd_contains->bd_disk;
		curr_events = (int)part_stat_read_accum(&disk->part0, sectors) -
			      atomic_read(&disk->sync_io);
		/* sync IO will cause sync_io to increase before the disk_stats
		 * as sync_io is counted when a request starts, and
		 * disk_stats is counted when it completes.
		 * So resync activity will cause curr_events to be smaller than
		 * when there was no such activity.
		 * non-sync IO will cause disk_stat to increase without
		 * increasing sync_io so curr_events will (eventually)
		 * be larger than it was before.  Once it becomes
		 * substantially larger, the test below will cause
		 * the array to appear non-idle, and resync will slow
		 * down.
		 * If there is a lot of outstanding resync activity when
		 * we set last_event to curr_events, then all that activity
		 * completing might cause the array to appear non-idle
		 * and resync will be slowed down even though there might
		 * not have been non-resync activity.  This will only
		 * happen once though.  'last_events' will soon reflect
		 * the state where there is little or no outstanding
		 * resync requests, and further resync activity will
		 * always make curr_events less than last_events.
		 *
		 */
		if (init || curr_events - rdev->last_events > 64) {
			rdev->last_events = curr_events;
			idle = 0;
		}
	}
	rcu_read_unlock();
	return idle;
}

void md_done_sync(struct mddev *mddev, int blocks, int ok)
{
	/* another "blocks" (512byte) blocks have been synced */
	atomic_sub(blocks, &mddev->recovery_active);
	wake_up(&mddev->recovery_wait);
	if (!ok) {
		set_bit(MD_RECOVERY_INTR, &mddev->recovery);
		set_bit(MD_RECOVERY_ERROR, &mddev->recovery);
		md_wakeup_thread(mddev->thread);
		// stop recovery, signal do_sync ....
	}
}
EXPORT_SYMBOL(md_done_sync);

/* md_write_start(mddev, bi)
 * If we need to update some array metadata (e.g. 'active' flag
 * in superblock) before writing, schedule a superblock update
 * and wait for it to complete.
 * A return value of 'false' means that the write wasn't recorded
 * and cannot proceed as the array is being suspend.
 */
bool md_write_start(struct mddev *mddev, struct bio *bi)
{
	int did_change = 0;

	if (bio_data_dir(bi) != WRITE)
		return true;

	BUG_ON(mddev->ro == 1);
	if (mddev->ro == 2) {
		/* need to switch to read/write */
		mddev->ro = 0;
		set_bit(MD_RECOVERY_NEEDED, &mddev->recovery);
		md_wakeup_thread(mddev->thread);
		md_wakeup_thread(mddev->sync_thread);
		did_change = 1;
	}
	rcu_read_lock();
	percpu_ref_get(&mddev->writes_pending);
	smp_mb(); /* Match smp_mb in set_in_sync() */
	if (mddev->safemode == 1)
		mddev->safemode = 0;
	/* sync_checkers is always 0 when writes_pending is in per-cpu mode */
	if (mddev->in_sync || mddev->sync_checkers) {
		spin_lock(&mddev->lock);
		if (mddev->in_sync) {
			mddev->in_sync = 0;
			set_bit(MD_SB_CHANGE_CLEAN, &mddev->sb_flags);
			set_bit(MD_SB_CHANGE_PENDING, &mddev->sb_flags);
			md_wakeup_thread(mddev->thread);
			did_change = 1;
		}
		spin_unlock(&mddev->lock);
	}
	rcu_read_unlock();
	if (did_change)
		sysfs_notify_dirent_safe(mddev->sysfs_state);
	if (!mddev->has_superblocks)
		return true;
	wait_event(mddev->sb_wait,
		   !test_bit(MD_SB_CHANGE_PENDING, &mddev->sb_flags) ||
		   mddev->suspended);
	if (test_bit(MD_SB_CHANGE_PENDING, &mddev->sb_flags)) {
		percpu_ref_put(&mddev->writes_pending);
		return false;
	}
	return true;
}
EXPORT_SYMBOL(md_write_start);

/* md_write_inc can only be called when md_write_start() has
 * already been called at least once of the current request.
 * It increments the counter and is useful when a single request
 * is split into several parts.  Each part causes an increment and
 * so needs a matching md_write_end().
 * Unlike md_write_start(), it is safe to call md_write_inc() inside
 * a spinlocked region.
 */
void md_write_inc(struct mddev *mddev, struct bio *bi)
{
	if (bio_data_dir(bi) != WRITE)
		return;
	WARN_ON_ONCE(mddev->in_sync || mddev->ro);
	percpu_ref_get(&mddev->writes_pending);
}
EXPORT_SYMBOL(md_write_inc);

void md_write_end(struct mddev *mddev)
{
	percpu_ref_put(&mddev->writes_pending);

	if (mddev->safemode == 2)
		md_wakeup_thread(mddev->thread);
	else if (mddev->safemode_delay)
		/* The roundup() ensures this only performs locking once
		 * every ->safemode_delay jiffies
		 */
		mod_timer(&mddev->safemode_timer,
			  roundup(jiffies, mddev->safemode_delay) +
			  mddev->safemode_delay);
}

EXPORT_SYMBOL(md_write_end);

/* md_allow_write(mddev)
 * Calling this ensures that the array is marked 'active' so that writes
 * may proceed without blocking.  It is important to call this before
 * attempting a GFP_KERNEL allocation while holding the mddev lock.
 * Must be called with mddev_lock held.
 */
void md_allow_write(struct mddev *mddev)
{
	if (!mddev->pers)
		return;
	if (mddev->ro)
		return;
	if (!mddev->pers->sync_request)
		return;

	spin_lock(&mddev->lock);
	if (mddev->in_sync) {
		mddev->in_sync = 0;
		set_bit(MD_SB_CHANGE_CLEAN, &mddev->sb_flags);
		set_bit(MD_SB_CHANGE_PENDING, &mddev->sb_flags);
		if (mddev->safemode_delay &&
		    mddev->safemode == 0)
			mddev->safemode = 1;
		spin_unlock(&mddev->lock);
		md_update_sb(mddev, 0);
		sysfs_notify_dirent_safe(mddev->sysfs_state);
		/* wait for the dirty state to be recorded in the metadata */
		wait_event(mddev->sb_wait,
			   !test_bit(MD_SB_CHANGE_PENDING, &mddev->sb_flags));
	} else
		spin_unlock(&mddev->lock);
}
EXPORT_SYMBOL_GPL(md_allow_write);

#define SYNC_MARKS	10
#define	SYNC_MARK_STEP	(3*HZ)
#define UPDATE_FREQUENCY (5*60*HZ)
void md_do_sync(struct md_thread *thread)
{
	struct mddev *mddev = thread->mddev;
	struct mddev *mddev2;
	unsigned int currspeed = 0, window;
	sector_t max_sectors,j, io_sectors, recovery_done;
	unsigned long mark[SYNC_MARKS];
	unsigned long update_time;
	sector_t mark_cnt[SYNC_MARKS];
	int last_mark,m;
	struct list_head *tmp;
	sector_t last_check;
	int skipped = 0;
	struct md_rdev *rdev;
	char *desc, *action = NULL;
	struct blk_plug plug;
	int ret;

	/* just incase thread restarts... */
	if (test_bit(MD_RECOVERY_DONE, &mddev->recovery) ||
	    test_bit(MD_RECOVERY_WAIT, &mddev->recovery))
		return;
	if (mddev->ro) {/* never try to sync a read-only array */
		set_bit(MD_RECOVERY_INTR, &mddev->recovery);
		return;
	}

	if (mddev_is_clustered(mddev)) {
		ret = md_cluster_ops->resync_start(mddev);
		if (ret)
			goto skip;

		set_bit(MD_CLUSTER_RESYNC_LOCKED, &mddev->flags);
		if (!(test_bit(MD_RECOVERY_SYNC, &mddev->recovery) ||
			test_bit(MD_RECOVERY_RESHAPE, &mddev->recovery) ||
			test_bit(MD_RECOVERY_RECOVER, &mddev->recovery))
		     && ((unsigned long long)mddev->curr_resync_completed
			 < (unsigned long long)mddev->resync_max_sectors))
			goto skip;
	}

	if (test_bit(MD_RECOVERY_SYNC, &mddev->recovery)) {
		if (test_bit(MD_RECOVERY_CHECK, &mddev->recovery)) {
			desc = "data-check";
			action = "check";
		} else if (test_bit(MD_RECOVERY_REQUESTED, &mddev->recovery)) {
			desc = "requested-resync";
			action = "repair";
		} else
			desc = "resync";
	} else if (test_bit(MD_RECOVERY_RESHAPE, &mddev->recovery))
		desc = "reshape";
	else
		desc = "recovery";

	mddev->last_sync_action = action ?: desc;

	/* we overload curr_resync somewhat here.
	 * 0 == not engaged in resync at all
	 * 2 == checking that there is no conflict with another sync
	 * 1 == like 2, but have yielded to allow conflicting resync to
	 *		commence
	 * other == active in resync - this many blocks
	 *
	 * Before starting a resync we must have set curr_resync to
	 * 2, and then checked that every "conflicting" array has curr_resync
	 * less than ours.  When we find one that is the same or higher
	 * we wait on resync_wait.  To avoid deadlock, we reduce curr_resync
	 * to 1 if we choose to yield (based arbitrarily on address of mddev structure).
	 * This will mean we have to start checking from the beginning again.
	 *
	 */

	do {
		int mddev2_minor = -1;
		mddev->curr_resync = 2;

	try_again:
		if (test_bit(MD_RECOVERY_INTR, &mddev->recovery))
			goto skip;
		for_each_mddev(mddev2, tmp) {
			if (mddev2 == mddev)
				continue;
			if (!mddev->parallel_resync
			&&  mddev2->curr_resync
			&&  match_mddev_units(mddev, mddev2)) {
				DEFINE_WAIT(wq);
				if (mddev < mddev2 && mddev->curr_resync == 2) {
					/* arbitrarily yield */
					mddev->curr_resync = 1;
					wake_up(&resync_wait);
				}
				if (mddev > mddev2 && mddev->curr_resync == 1)
					/* no need to wait here, we can wait the next
					 * time 'round when curr_resync == 2
					 */
					continue;
				/* We need to wait 'interruptible' so as not to
				 * contribute to the load average, and not to
				 * be caught by 'softlockup'
				 */
				prepare_to_wait(&resync_wait, &wq, TASK_INTERRUPTIBLE);
				if (!test_bit(MD_RECOVERY_INTR, &mddev->recovery) &&
				    mddev2->curr_resync >= mddev->curr_resync) {
					if (mddev2_minor != mddev2->md_minor) {
						mddev2_minor = mddev2->md_minor;
						pr_info("md: delaying %s of %s until %s has finished (they share one or more physical units)\n",
							desc, mdname(mddev),
							mdname(mddev2));
					}
					mddev_put(mddev2);
					if (signal_pending(current))
						flush_signals(current);
					schedule();
					finish_wait(&resync_wait, &wq);
					goto try_again;
				}
				finish_wait(&resync_wait, &wq);
			}
		}
	} while (mddev->curr_resync < 2);

	j = 0;
	if (test_bit(MD_RECOVERY_SYNC, &mddev->recovery)) {
		/* resync follows the size requested by the personality,
		 * which defaults to physical size, but can be virtual size
		 */
		max_sectors = mddev->resync_max_sectors;
		atomic64_set(&mddev->resync_mismatches, 0);
		/* we don't use the checkpoint if there's a bitmap */
		if (test_bit(MD_RECOVERY_REQUESTED, &mddev->recovery))
			j = mddev->resync_min;
		else if (!mddev->bitmap)
			j = mddev->recovery_cp;

	} else if (test_bit(MD_RECOVERY_RESHAPE, &mddev->recovery)) {
		max_sectors = mddev->resync_max_sectors;
		/*
		 * If the original node aborts reshaping then we continue the
		 * reshaping, so set j again to avoid restart reshape from the
		 * first beginning
		 */
		if (mddev_is_clustered(mddev) &&
		    mddev->reshape_position != MaxSector)
			j = mddev->reshape_position;
	} else {
		/* recovery follows the physical size of devices */
		max_sectors = mddev->dev_sectors;
		j = MaxSector;
		rcu_read_lock();
		rdev_for_each_rcu(rdev, mddev)
			if (rdev->raid_disk >= 0 &&
			    !test_bit(Journal, &rdev->flags) &&
			    !test_bit(Faulty, &rdev->flags) &&
			    !test_bit(In_sync, &rdev->flags) &&
			    rdev->recovery_offset < j)
				j = rdev->recovery_offset;
		rcu_read_unlock();

		/* If there is a bitmap, we need to make sure all
		 * writes that started before we added a spare
		 * complete before we start doing a recovery.
		 * Otherwise the write might complete and (via
		 * bitmap_endwrite) set a bit in the bitmap after the
		 * recovery has checked that bit and skipped that
		 * region.
		 */
		if (mddev->bitmap) {
			mddev->pers->quiesce(mddev, 1);
			mddev->pers->quiesce(mddev, 0);
		}
	}

	pr_info("md: %s of RAID array %s\n", desc, mdname(mddev));
	pr_debug("md: minimum _guaranteed_  speed: %d KB/sec/disk.\n", speed_min(mddev));
	pr_debug("md: using maximum available idle IO bandwidth (but not more than %d KB/sec) for %s.\n",
		 speed_max(mddev), desc);

	is_mddev_idle(mddev, 1); /* this initializes IO event counters */

	io_sectors = 0;
	for (m = 0; m < SYNC_MARKS; m++) {
		mark[m] = jiffies;
		mark_cnt[m] = io_sectors;
	}
	last_mark = 0;
	mddev->resync_mark = mark[last_mark];
	mddev->resync_mark_cnt = mark_cnt[last_mark];

	/*
	 * Tune reconstruction:
	 */
	window = 32 * (PAGE_SIZE / 512);
	pr_debug("md: using %dk window, over a total of %lluk.\n",
		 window/2, (unsigned long long)max_sectors/2);

	atomic_set(&mddev->recovery_active, 0);
	last_check = 0;

	if (j>2) {
		pr_debug("md: resuming %s of %s from checkpoint.\n",
			 desc, mdname(mddev));
		mddev->curr_resync = j;
	} else
		mddev->curr_resync = 3; /* no longer delayed */
	mddev->curr_resync_completed = j;
	sysfs_notify(&mddev->kobj, NULL, "sync_completed");
	md_new_event(mddev);
	update_time = jiffies;

	blk_start_plug(&plug);
	while (j < max_sectors) {
		sector_t sectors;

		skipped = 0;

		if (!test_bit(MD_RECOVERY_RESHAPE, &mddev->recovery) &&
		    ((mddev->curr_resync > mddev->curr_resync_completed &&
		      (mddev->curr_resync - mddev->curr_resync_completed)
		      > (max_sectors >> 4)) ||
		     time_after_eq(jiffies, update_time + UPDATE_FREQUENCY) ||
		     (j - mddev->curr_resync_completed)*2
		     >= mddev->resync_max - mddev->curr_resync_completed ||
		     mddev->curr_resync_completed > mddev->resync_max
			    )) {
			/* time to update curr_resync_completed */
			wait_event(mddev->recovery_wait,
				   atomic_read(&mddev->recovery_active) == 0);
			mddev->curr_resync_completed = j;
			if (test_bit(MD_RECOVERY_SYNC, &mddev->recovery) &&
			    j > mddev->recovery_cp)
				mddev->recovery_cp = j;
			update_time = jiffies;
			set_bit(MD_SB_CHANGE_CLEAN, &mddev->sb_flags);
			sysfs_notify(&mddev->kobj, NULL, "sync_completed");
		}

		while (j >= mddev->resync_max &&
		       !test_bit(MD_RECOVERY_INTR, &mddev->recovery)) {
			/* As this condition is controlled by user-space,
			 * we can block indefinitely, so use '_interruptible'
			 * to avoid triggering warnings.
			 */
			flush_signals(current); /* just in case */
			wait_event_interruptible(mddev->recovery_wait,
						 mddev->resync_max > j
						 || test_bit(MD_RECOVERY_INTR,
							     &mddev->recovery));
		}

		if (test_bit(MD_RECOVERY_INTR, &mddev->recovery))
			break;

		sectors = mddev->pers->sync_request(mddev, j, &skipped);
		if (sectors == 0) {
			set_bit(MD_RECOVERY_INTR, &mddev->recovery);
			break;
		}

		if (!skipped) { /* actual IO requested */
			io_sectors += sectors;
			atomic_add(sectors, &mddev->recovery_active);
		}

		if (test_bit(MD_RECOVERY_INTR, &mddev->recovery))
			break;

		j += sectors;
		if (j > max_sectors)
			/* when skipping, extra large numbers can be returned. */
			j = max_sectors;
		if (j > 2)
			mddev->curr_resync = j;
		mddev->curr_mark_cnt = io_sectors;
		if (last_check == 0)
			/* this is the earliest that rebuild will be
			 * visible in /proc/mdstat
			 */
			md_new_event(mddev);

		if (last_check + window > io_sectors || j == max_sectors)
			continue;

		last_check = io_sectors;
	repeat:
		if (time_after_eq(jiffies, mark[last_mark] + SYNC_MARK_STEP )) {
			/* step marks */
			int next = (last_mark+1) % SYNC_MARKS;

			mddev->resync_mark = mark[next];
			mddev->resync_mark_cnt = mark_cnt[next];
			mark[next] = jiffies;
			mark_cnt[next] = io_sectors - atomic_read(&mddev->recovery_active);
			last_mark = next;
		}

		if (test_bit(MD_RECOVERY_INTR, &mddev->recovery))
			break;

		/*
		 * this loop exits only if either when we are slower than
		 * the 'hard' speed limit, or the system was IO-idle for
		 * a jiffy.
		 * the system might be non-idle CPU-wise, but we only care
		 * about not overloading the IO subsystem. (things like an
		 * e2fsck being done on the RAID array should execute fast)
		 */
		cond_resched();

		recovery_done = io_sectors - atomic_read(&mddev->recovery_active);
		currspeed = ((unsigned long)(recovery_done - mddev->resync_mark_cnt))/2
			/((jiffies-mddev->resync_mark)/HZ +1) +1;

		if (currspeed > speed_min(mddev)) {
			if (currspeed > speed_max(mddev)) {
				msleep(500);
				goto repeat;
			}
			if (!is_mddev_idle(mddev, 0)) {
				/*
				 * Give other IO more of a chance.
				 * The faster the devices, the less we wait.
				 */
				wait_event(mddev->recovery_wait,
					   !atomic_read(&mddev->recovery_active));
			}
		}
	}
	pr_info("md: %s: %s %s.\n",mdname(mddev), desc,
		test_bit(MD_RECOVERY_INTR, &mddev->recovery)
		? "interrupted" : "done");
	/*
	 * this also signals 'finished resyncing' to md_stop
	 */
	blk_finish_plug(&plug);
	wait_event(mddev->recovery_wait, !atomic_read(&mddev->recovery_active));

	if (!test_bit(MD_RECOVERY_RESHAPE, &mddev->recovery) &&
	    !test_bit(MD_RECOVERY_INTR, &mddev->recovery) &&
	    mddev->curr_resync > 3) {
		mddev->curr_resync_completed = mddev->curr_resync;
		sysfs_notify(&mddev->kobj, NULL, "sync_completed");
	}
	mddev->pers->sync_request(mddev, max_sectors, &skipped);

	if (!test_bit(MD_RECOVERY_CHECK, &mddev->recovery) &&
	    mddev->curr_resync > 3) {
		if (test_bit(MD_RECOVERY_SYNC, &mddev->recovery)) {
			if (test_bit(MD_RECOVERY_INTR, &mddev->recovery)) {
				if (mddev->curr_resync >= mddev->recovery_cp) {
					pr_debug("md: checkpointing %s of %s.\n",
						 desc, mdname(mddev));
					if (test_bit(MD_RECOVERY_ERROR,
						&mddev->recovery))
						mddev->recovery_cp =
							mddev->curr_resync_completed;
					else
						mddev->recovery_cp =
							mddev->curr_resync;
				}
			} else
				mddev->recovery_cp = MaxSector;
		} else {
			if (!test_bit(MD_RECOVERY_INTR, &mddev->recovery))
				mddev->curr_resync = MaxSector;
			if (!test_bit(MD_RECOVERY_RESHAPE, &mddev->recovery) &&
			    test_bit(MD_RECOVERY_RECOVER, &mddev->recovery)) {
				rcu_read_lock();
				rdev_for_each_rcu(rdev, mddev)
					if (rdev->raid_disk >= 0 &&
					    mddev->delta_disks >= 0 &&
					    !test_bit(Journal, &rdev->flags) &&
					    !test_bit(Faulty, &rdev->flags) &&
					    !test_bit(In_sync, &rdev->flags) &&
					    rdev->recovery_offset < mddev->curr_resync)
						rdev->recovery_offset = mddev->curr_resync;
				rcu_read_unlock();
			}
		}
	}
 skip:
	/* set CHANGE_PENDING here since maybe another update is needed,
	 * so other nodes are informed. It should be harmless for normal
	 * raid */
	set_mask_bits(&mddev->sb_flags, 0,
		      BIT(MD_SB_CHANGE_PENDING) | BIT(MD_SB_CHANGE_DEVS));

	if (test_bit(MD_RECOVERY_RESHAPE, &mddev->recovery) &&
			!test_bit(MD_RECOVERY_INTR, &mddev->recovery) &&
			mddev->delta_disks > 0 &&
			mddev->pers->finish_reshape &&
			mddev->pers->size &&
			mddev->queue) {
		mddev_lock_nointr(mddev);
		md_set_array_sectors(mddev, mddev->pers->size(mddev, 0, 0));
		mddev_unlock(mddev);
		if (!mddev_is_clustered(mddev)) {
			set_capacity(mddev->gendisk, mddev->array_sectors);
			revalidate_disk(mddev->gendisk);
		}
	}

	spin_lock(&mddev->lock);
	if (!test_bit(MD_RECOVERY_INTR, &mddev->recovery)) {
		/* We completed so min/max setting can be forgotten if used. */
		if (test_bit(MD_RECOVERY_REQUESTED, &mddev->recovery))
			mddev->resync_min = 0;
		mddev->resync_max = MaxSector;
	} else if (test_bit(MD_RECOVERY_REQUESTED, &mddev->recovery))
		mddev->resync_min = mddev->curr_resync_completed;
	set_bit(MD_RECOVERY_DONE, &mddev->recovery);
	mddev->curr_resync = 0;
	spin_unlock(&mddev->lock);

	wake_up(&resync_wait);
	md_wakeup_thread(mddev->thread);
	return;
}
EXPORT_SYMBOL_GPL(md_do_sync);

static int remove_and_add_spares(struct mddev *mddev,
				 struct md_rdev *this)
{
	struct md_rdev *rdev;
	int spares = 0;
	int removed = 0;
	bool remove_some = false;

	if (this && test_bit(MD_RECOVERY_RUNNING, &mddev->recovery))
		/* Mustn't remove devices when resync thread is running */
		return 0;

	rdev_for_each(rdev, mddev) {
		if ((this == NULL || rdev == this) &&
		    rdev->raid_disk >= 0 &&
		    !test_bit(Blocked, &rdev->flags) &&
		    test_bit(Faulty, &rdev->flags) &&
		    atomic_read(&rdev->nr_pending)==0) {
			/* Faulty non-Blocked devices with nr_pending == 0
			 * never get nr_pending incremented,
			 * never get Faulty cleared, and never get Blocked set.
			 * So we can synchronize_rcu now rather than once per device
			 */
			remove_some = true;
			set_bit(RemoveSynchronized, &rdev->flags);
		}
	}

	if (remove_some)
		synchronize_rcu();
	rdev_for_each(rdev, mddev) {
		if ((this == NULL || rdev == this) &&
		    rdev->raid_disk >= 0 &&
		    !test_bit(Blocked, &rdev->flags) &&
		    ((test_bit(RemoveSynchronized, &rdev->flags) ||
		     (!test_bit(In_sync, &rdev->flags) &&
		      !test_bit(Journal, &rdev->flags))) &&
		    atomic_read(&rdev->nr_pending)==0)) {
			if (mddev->pers->hot_remove_disk(
				    mddev, rdev) == 0) {
				sysfs_unlink_rdev(mddev, rdev);
				rdev->saved_raid_disk = rdev->raid_disk;
				rdev->raid_disk = -1;
				removed++;
			}
		}
		if (remove_some && test_bit(RemoveSynchronized, &rdev->flags))
			clear_bit(RemoveSynchronized, &rdev->flags);
	}

	if (removed && mddev->kobj.sd)
		sysfs_notify(&mddev->kobj, NULL, "degraded");

	if (this && removed)
		goto no_add;

	rdev_for_each(rdev, mddev) {
		if (this && this != rdev)
			continue;
		if (test_bit(Candidate, &rdev->flags))
			continue;
		if (rdev->raid_disk >= 0 &&
		    !test_bit(In_sync, &rdev->flags) &&
		    !test_bit(Journal, &rdev->flags) &&
		    !test_bit(Faulty, &rdev->flags))
			spares++;
		if (rdev->raid_disk >= 0)
			continue;
		if (test_bit(Faulty, &rdev->flags))
			continue;
		if (!test_bit(Journal, &rdev->flags)) {
			if (mddev->ro &&
			    ! (rdev->saved_raid_disk >= 0 &&
			       !test_bit(Bitmap_sync, &rdev->flags)))
				continue;

			rdev->recovery_offset = 0;
		}
		if (mddev->pers->
		    hot_add_disk(mddev, rdev) == 0) {
			if (sysfs_link_rdev(mddev, rdev))
				/* failure here is OK */;
			if (!test_bit(Journal, &rdev->flags))
				spares++;
			md_new_event(mddev);
			set_bit(MD_SB_CHANGE_DEVS, &mddev->sb_flags);
		}
	}
no_add:
	if (removed)
		set_bit(MD_SB_CHANGE_DEVS, &mddev->sb_flags);
	return spares;
}

static void md_start_sync(struct work_struct *ws)
{
	struct mddev *mddev = container_of(ws, struct mddev, del_work);

	mddev->sync_thread = md_register_thread(md_do_sync,
						mddev,
						"resync");
	if (!mddev->sync_thread) {
		pr_warn("%s: could not start resync thread...\n",
			mdname(mddev));
		/* leave the spares where they are, it shouldn't hurt */
		clear_bit(MD_RECOVERY_SYNC, &mddev->recovery);
		clear_bit(MD_RECOVERY_RESHAPE, &mddev->recovery);
		clear_bit(MD_RECOVERY_REQUESTED, &mddev->recovery);
		clear_bit(MD_RECOVERY_CHECK, &mddev->recovery);
		clear_bit(MD_RECOVERY_RUNNING, &mddev->recovery);
		wake_up(&resync_wait);
		if (test_and_clear_bit(MD_RECOVERY_RECOVER,
				       &mddev->recovery))
			if (mddev->sysfs_action)
				sysfs_notify_dirent_safe(mddev->sysfs_action);
	} else
		md_wakeup_thread(mddev->sync_thread);
	sysfs_notify_dirent_safe(mddev->sysfs_action);
	md_new_event(mddev);
}

/*
 * This routine is regularly called by all per-raid-array threads to
 * deal with generic issues like resync and super-block update.
 * Raid personalities that don't have a thread (linear/raid0) do not
 * need this as they never do any recovery or update the superblock.
 *
 * It does not do any resync itself, but rather "forks" off other threads
 * to do that as needed.
 * When it is determined that resync is needed, we set MD_RECOVERY_RUNNING in
 * "->recovery" and create a thread at ->sync_thread.
 * When the thread finishes it sets MD_RECOVERY_DONE
 * and wakeups up this thread which will reap the thread and finish up.
 * This thread also removes any faulty devices (with nr_pending == 0).
 *
 * The overall approach is:
 *  1/ if the superblock needs updating, update it.
 *  2/ If a recovery thread is running, don't do anything else.
 *  3/ If recovery has finished, clean up, possibly marking spares active.
 *  4/ If there are any faulty devices, remove them.
 *  5/ If array is degraded, try to add spares devices
 *  6/ If array has spares or is not in-sync, start a resync thread.
 */
void md_check_recovery(struct mddev *mddev)
{
	if (test_bit(MD_ALLOW_SB_UPDATE, &mddev->flags) && mddev->sb_flags) {
		/* Write superblock - thread that called mddev_suspend()
		 * holds reconfig_mutex for us.
		 */
		set_bit(MD_UPDATING_SB, &mddev->flags);
		smp_mb__after_atomic();
		if (test_bit(MD_ALLOW_SB_UPDATE, &mddev->flags))
			md_update_sb(mddev, 0);
		clear_bit_unlock(MD_UPDATING_SB, &mddev->flags);
		wake_up(&mddev->sb_wait);
	}

	if (mddev->suspended)
		return;

	if (mddev->bitmap)
		md_bitmap_daemon_work(mddev);

	if (signal_pending(current)) {
		if (mddev->pers->sync_request && !mddev->external) {
			pr_debug("md: %s in immediate safe mode\n",
				 mdname(mddev));
			mddev->safemode = 2;
		}
		flush_signals(current);
	}

	if (mddev->ro && !test_bit(MD_RECOVERY_NEEDED, &mddev->recovery))
		return;
	if ( ! (
		(mddev->sb_flags & ~ (1<<MD_SB_CHANGE_PENDING)) ||
		test_bit(MD_RECOVERY_NEEDED, &mddev->recovery) ||
		test_bit(MD_RECOVERY_DONE, &mddev->recovery) ||
		(mddev->external == 0 && mddev->safemode == 1) ||
		(mddev->safemode == 2
		 && !mddev->in_sync && mddev->recovery_cp == MaxSector)
		))
		return;

	if (mddev_trylock(mddev)) {
		int spares = 0;
		bool try_set_sync = mddev->safemode != 0;

		if (!mddev->external && mddev->safemode == 1)
			mddev->safemode = 0;

		if (mddev->ro) {
			struct md_rdev *rdev;
			if (!mddev->external && mddev->in_sync)
				/* 'Blocked' flag not needed as failed devices
				 * will be recorded if array switched to read/write.
				 * Leaving it set will prevent the device
				 * from being removed.
				 */
				rdev_for_each(rdev, mddev)
					clear_bit(Blocked, &rdev->flags);
			/* On a read-only array we can:
			 * - remove failed devices
			 * - add already-in_sync devices if the array itself
			 *   is in-sync.
			 * As we only add devices that are already in-sync,
			 * we can activate the spares immediately.
			 */
			remove_and_add_spares(mddev, NULL);
			/* There is no thread, but we need to call
			 * ->spare_active and clear saved_raid_disk
			 */
			set_bit(MD_RECOVERY_INTR, &mddev->recovery);
			md_reap_sync_thread(mddev);
			clear_bit(MD_RECOVERY_RECOVER, &mddev->recovery);
			clear_bit(MD_RECOVERY_NEEDED, &mddev->recovery);
			clear_bit(MD_SB_CHANGE_PENDING, &mddev->sb_flags);
			goto unlock;
		}

		if (mddev_is_clustered(mddev)) {
			struct md_rdev *rdev;
			/* kick the device if another node issued a
			 * remove disk.
			 */
			rdev_for_each(rdev, mddev) {
				if (test_and_clear_bit(ClusterRemove, &rdev->flags) &&
						rdev->raid_disk < 0)
					md_kick_rdev_from_array(rdev);
			}
		}

		if (try_set_sync && !mddev->external && !mddev->in_sync) {
			spin_lock(&mddev->lock);
			set_in_sync(mddev);
			spin_unlock(&mddev->lock);
		}

		if (mddev->sb_flags)
			md_update_sb(mddev, 0);

		if (test_bit(MD_RECOVERY_RUNNING, &mddev->recovery) &&
		    !test_bit(MD_RECOVERY_DONE, &mddev->recovery)) {
			/* resync/recovery still happening */
			clear_bit(MD_RECOVERY_NEEDED, &mddev->recovery);
			goto unlock;
		}
		if (mddev->sync_thread) {
			md_reap_sync_thread(mddev);
			goto unlock;
		}
		/* Set RUNNING before clearing NEEDED to avoid
		 * any transients in the value of "sync_action".
		 */
		mddev->curr_resync_completed = 0;
		spin_lock(&mddev->lock);
		set_bit(MD_RECOVERY_RUNNING, &mddev->recovery);
		spin_unlock(&mddev->lock);
		/* Clear some bits that don't mean anything, but
		 * might be left set
		 */
		clear_bit(MD_RECOVERY_INTR, &mddev->recovery);
		clear_bit(MD_RECOVERY_DONE, &mddev->recovery);

		if (!test_and_clear_bit(MD_RECOVERY_NEEDED, &mddev->recovery) ||
		    test_bit(MD_RECOVERY_FROZEN, &mddev->recovery))
			goto not_running;
		/* no recovery is running.
		 * remove any failed drives, then
		 * add spares if possible.
		 * Spares are also removed and re-added, to allow
		 * the personality to fail the re-add.
		 */

		if (mddev->reshape_position != MaxSector) {
			if (mddev->pers->check_reshape == NULL ||
			    mddev->pers->check_reshape(mddev) != 0)
				/* Cannot proceed */
				goto not_running;
			set_bit(MD_RECOVERY_RESHAPE, &mddev->recovery);
			clear_bit(MD_RECOVERY_RECOVER, &mddev->recovery);
		} else if ((spares = remove_and_add_spares(mddev, NULL))) {
			clear_bit(MD_RECOVERY_SYNC, &mddev->recovery);
			clear_bit(MD_RECOVERY_CHECK, &mddev->recovery);
			clear_bit(MD_RECOVERY_REQUESTED, &mddev->recovery);
			set_bit(MD_RECOVERY_RECOVER, &mddev->recovery);
		} else if (mddev->recovery_cp < MaxSector) {
			set_bit(MD_RECOVERY_SYNC, &mddev->recovery);
			clear_bit(MD_RECOVERY_RECOVER, &mddev->recovery);
		} else if (!test_bit(MD_RECOVERY_SYNC, &mddev->recovery))
			/* nothing to be done ... */
			goto not_running;

		if (mddev->pers->sync_request) {
			if (spares) {
				/* We are adding a device or devices to an array
				 * which has the bitmap stored on all devices.
				 * So make sure all bitmap pages get written
				 */
				md_bitmap_write_all(mddev->bitmap);
			}
			INIT_WORK(&mddev->del_work, md_start_sync);
			queue_work(md_misc_wq, &mddev->del_work);
			goto unlock;
		}
	not_running:
		if (!mddev->sync_thread) {
			clear_bit(MD_RECOVERY_RUNNING, &mddev->recovery);
			wake_up(&resync_wait);
			if (test_and_clear_bit(MD_RECOVERY_RECOVER,
					       &mddev->recovery))
				if (mddev->sysfs_action)
					sysfs_notify_dirent_safe(mddev->sysfs_action);
		}
	unlock:
		wake_up(&mddev->sb_wait);
		mddev_unlock(mddev);
	}
}
EXPORT_SYMBOL(md_check_recovery);

void md_reap_sync_thread(struct mddev *mddev)
{
	struct md_rdev *rdev;
	sector_t old_dev_sectors = mddev->dev_sectors;
	bool is_reshaped = false;

	/* resync has finished, collect result */
	md_unregister_thread(&mddev->sync_thread);
	if (!test_bit(MD_RECOVERY_INTR, &mddev->recovery) &&
	    !test_bit(MD_RECOVERY_REQUESTED, &mddev->recovery) &&
	    mddev->degraded != mddev->raid_disks) {
		/* success...*/
		/* activate any spares */
		if (mddev->pers->spare_active(mddev)) {
			sysfs_notify(&mddev->kobj, NULL,
				     "degraded");
			set_bit(MD_SB_CHANGE_DEVS, &mddev->sb_flags);
		}
	}
	if (test_bit(MD_RECOVERY_RESHAPE, &mddev->recovery) &&
	    mddev->pers->finish_reshape) {
		mddev->pers->finish_reshape(mddev);
		if (mddev_is_clustered(mddev))
			is_reshaped = true;
	}

	/* If array is no-longer degraded, then any saved_raid_disk
	 * information must be scrapped.
	 */
	if (!mddev->degraded)
		rdev_for_each(rdev, mddev)
			rdev->saved_raid_disk = -1;

	md_update_sb(mddev, 1);
	/* MD_SB_CHANGE_PENDING should be cleared by md_update_sb, so we can
	 * call resync_finish here if MD_CLUSTER_RESYNC_LOCKED is set by
	 * clustered raid */
	if (test_and_clear_bit(MD_CLUSTER_RESYNC_LOCKED, &mddev->flags))
		md_cluster_ops->resync_finish(mddev);
	clear_bit(MD_RECOVERY_RUNNING, &mddev->recovery);
	clear_bit(MD_RECOVERY_DONE, &mddev->recovery);
	clear_bit(MD_RECOVERY_SYNC, &mddev->recovery);
	clear_bit(MD_RECOVERY_RESHAPE, &mddev->recovery);
	clear_bit(MD_RECOVERY_REQUESTED, &mddev->recovery);
	clear_bit(MD_RECOVERY_CHECK, &mddev->recovery);
	/*
	 * We call md_cluster_ops->update_size here because sync_size could
	 * be changed by md_update_sb, and MD_RECOVERY_RESHAPE is cleared,
	 * so it is time to update size across cluster.
	 */
	if (mddev_is_clustered(mddev) && is_reshaped
				      && !test_bit(MD_CLOSING, &mddev->flags))
		md_cluster_ops->update_size(mddev, old_dev_sectors);
	wake_up(&resync_wait);
	/* flag recovery needed just to double check */
	set_bit(MD_RECOVERY_NEEDED, &mddev->recovery);
	sysfs_notify_dirent_safe(mddev->sysfs_action);
	md_new_event(mddev);
	if (mddev->event_work.func)
		queue_work(md_misc_wq, &mddev->event_work);
}
EXPORT_SYMBOL(md_reap_sync_thread);

void md_wait_for_blocked_rdev(struct md_rdev *rdev, struct mddev *mddev)
{
	sysfs_notify_dirent_safe(rdev->sysfs_state);
	wait_event_timeout(rdev->blocked_wait,
			   !test_bit(Blocked, &rdev->flags) &&
			   !test_bit(BlockedBadBlocks, &rdev->flags),
			   msecs_to_jiffies(5000));
	rdev_dec_pending(rdev, mddev);
}
EXPORT_SYMBOL(md_wait_for_blocked_rdev);

void md_finish_reshape(struct mddev *mddev)
{
	/* called be personality module when reshape completes. */
	struct md_rdev *rdev;

	rdev_for_each(rdev, mddev) {
		if (rdev->data_offset > rdev->new_data_offset)
			rdev->sectors += rdev->data_offset - rdev->new_data_offset;
		else
			rdev->sectors -= rdev->new_data_offset - rdev->data_offset;
		rdev->data_offset = rdev->new_data_offset;
	}
}
EXPORT_SYMBOL(md_finish_reshape);

/* Bad block management */

/* Returns 1 on success, 0 on failure */
int rdev_set_badblocks(struct md_rdev *rdev, sector_t s, int sectors,
		       int is_new)
{
	struct mddev *mddev = rdev->mddev;
	int rv;
	if (is_new)
		s += rdev->new_data_offset;
	else
		s += rdev->data_offset;
	rv = badblocks_set(&rdev->badblocks, s, sectors, 0);
	if (rv == 0) {
		/* Make sure they get written out promptly */
		if (test_bit(ExternalBbl, &rdev->flags))
			sysfs_notify(&rdev->kobj, NULL,
				     "unacknowledged_bad_blocks");
		sysfs_notify_dirent_safe(rdev->sysfs_state);
		set_mask_bits(&mddev->sb_flags, 0,
			      BIT(MD_SB_CHANGE_CLEAN) | BIT(MD_SB_CHANGE_PENDING));
		md_wakeup_thread(rdev->mddev->thread);
		return 1;
	} else
		return 0;
}
EXPORT_SYMBOL_GPL(rdev_set_badblocks);

int rdev_clear_badblocks(struct md_rdev *rdev, sector_t s, int sectors,
			 int is_new)
{
	int rv;
	if (is_new)
		s += rdev->new_data_offset;
	else
		s += rdev->data_offset;
	rv = badblocks_clear(&rdev->badblocks, s, sectors);
	if ((rv == 0) && test_bit(ExternalBbl, &rdev->flags))
		sysfs_notify(&rdev->kobj, NULL, "bad_blocks");
	return rv;
}
EXPORT_SYMBOL_GPL(rdev_clear_badblocks);

static int md_notify_reboot(struct notifier_block *this,
			    unsigned long code, void *x)
{
	struct list_head *tmp;
	struct mddev *mddev;
	int need_delay = 0;

	for_each_mddev(mddev, tmp) {
		if (mddev_trylock(mddev)) {
			if (mddev->pers)
				__md_stop_writes(mddev);
			if (mddev->persistent)
				mddev->safemode = 2;
			mddev_unlock(mddev);
		}
		need_delay = 1;
	}
	/*
	 * certain more exotic SCSI devices are known to be
	 * volatile wrt too early system reboots. While the
	 * right place to handle this issue is the given
	 * driver, we do want to have a safe RAID driver ...
	 */
	if (need_delay)
		mdelay(1000*1);

	return NOTIFY_DONE;
}

static struct notifier_block md_notifier = {
	.notifier_call	= md_notify_reboot,
	.next		= NULL,
	.priority	= INT_MAX, /* before any real devices */
};

static void md_geninit(void)
{
	pr_debug("md: sizeof(mdp_super_t) = %d\n", (int)sizeof(mdp_super_t));

	proc_create("mdstat", S_IRUGO, NULL, &mdstat_proc_ops);
}

static int __init md_init(void)
{
	int ret = -ENOMEM;

	md_wq = alloc_workqueue("md", WQ_MEM_RECLAIM, 0);
	if (!md_wq)
		goto err_wq;

	md_misc_wq = alloc_workqueue("md_misc", 0, 0);
	if (!md_misc_wq)
		goto err_misc_wq;

	//注册md设备名称
	if ((ret = register_blkdev(MD_MAJOR, "md")) < 0)
		goto err_md;

	//注册mdp设备名称
	if ((ret = register_blkdev(0, "mdp")) < 0)
		goto err_mdp;
	mdp_major = ret;

	blk_register_region(MKDEV(MD_MAJOR, 0), 512, THIS_MODULE,
			    md_probe, NULL, NULL);
	blk_register_region(MKDEV(mdp_major, 0), 1UL<<MINORBITS, THIS_MODULE,
			    md_probe, NULL, NULL);

	register_reboot_notifier(&md_notifier);
	raid_table_header = register_sysctl_table(raid_root_table);

	md_geninit();
	return 0;

err_mdp:
	unregister_blkdev(MD_MAJOR, "md");
err_md:
	destroy_workqueue(md_misc_wq);
err_misc_wq:
	destroy_workqueue(md_wq);
err_wq:
	return ret;
}

static void check_sb_changes(struct mddev *mddev, struct md_rdev *rdev)
{
	struct mdp_superblock_1 *sb = page_address(rdev->sb_page);
	struct md_rdev *rdev2;
	int role, ret;
	char b[BDEVNAME_SIZE];

	/*
	 * If size is changed in another node then we need to
	 * do resize as well.
	 */
	if (mddev->dev_sectors != le64_to_cpu(sb->size)) {
		ret = mddev->pers->resize(mddev, le64_to_cpu(sb->size));
		if (ret)
			pr_info("md-cluster: resize failed\n");
		else
			md_bitmap_update_sb(mddev->bitmap);
	}

	/* Check for change of roles in the active devices */
	rdev_for_each(rdev2, mddev) {
		if (test_bit(Faulty, &rdev2->flags))
			continue;

		/* Check if the roles changed */
		role = le16_to_cpu(sb->dev_roles[rdev2->desc_nr]);

		if (test_bit(Candidate, &rdev2->flags)) {
			if (role == 0xfffe) {
				pr_info("md: Removing Candidate device %s because add failed\n", bdevname(rdev2->bdev,b));
				md_kick_rdev_from_array(rdev2);
				continue;
			}
			else
				clear_bit(Candidate, &rdev2->flags);
		}

		if (role != rdev2->raid_disk) {
			/*
			 * got activated except reshape is happening.
			 */
			if (rdev2->raid_disk == -1 && role != 0xffff &&
			    !(le32_to_cpu(sb->feature_map) &
			      MD_FEATURE_RESHAPE_ACTIVE)) {
				rdev2->saved_raid_disk = role;
				ret = remove_and_add_spares(mddev, rdev2);
				pr_info("Activated spare: %s\n",
					bdevname(rdev2->bdev,b));
				/* wakeup mddev->thread here, so array could
				 * perform resync with the new activated disk */
				set_bit(MD_RECOVERY_NEEDED, &mddev->recovery);
				md_wakeup_thread(mddev->thread);
			}
			/* device faulty
			 * We just want to do the minimum to mark the disk
			 * as faulty. The recovery is performed by the
			 * one who initiated the error.
			 */
			if ((role == 0xfffe) || (role == 0xfffd)) {
				md_error(mddev, rdev2);
				clear_bit(Blocked, &rdev2->flags);
			}
		}
	}

	if (mddev->raid_disks != le32_to_cpu(sb->raid_disks))
		update_raid_disks(mddev, le32_to_cpu(sb->raid_disks));

	/*
	 * Since mddev->delta_disks has already updated in update_raid_disks,
	 * so it is time to check reshape.
	 */
	if (test_bit(MD_RESYNCING_REMOTE, &mddev->recovery) &&
	    (le32_to_cpu(sb->feature_map) & MD_FEATURE_RESHAPE_ACTIVE)) {
		/*
		 * reshape is happening in the remote node, we need to
		 * update reshape_position and call start_reshape.
		 */
		mddev->reshape_position = le64_to_cpu(sb->reshape_position);
		if (mddev->pers->update_reshape_pos)
			mddev->pers->update_reshape_pos(mddev);
		if (mddev->pers->start_reshape)
			mddev->pers->start_reshape(mddev);
	} else if (test_bit(MD_RESYNCING_REMOTE, &mddev->recovery) &&
		   mddev->reshape_position != MaxSector &&
		   !(le32_to_cpu(sb->feature_map) & MD_FEATURE_RESHAPE_ACTIVE)) {
		/* reshape is just done in another node. */
		mddev->reshape_position = MaxSector;
		if (mddev->pers->update_reshape_pos)
			mddev->pers->update_reshape_pos(mddev);
	}

	/* Finally set the event to be up to date */
	mddev->events = le64_to_cpu(sb->events);
}

static int read_rdev(struct mddev *mddev, struct md_rdev *rdev)
{
	int err;
	struct page *swapout = rdev->sb_page;
	struct mdp_superblock_1 *sb;

	/* Store the sb page of the rdev in the swapout temporary
	 * variable in case we err in the future
	 */
	rdev->sb_page = NULL;
	err = alloc_disk_sb(rdev);
	if (err == 0) {
		ClearPageUptodate(rdev->sb_page);
		rdev->sb_loaded = 0;
		err = super_types[mddev->major_version].
			load_super(rdev, NULL, mddev->minor_version);
	}
	if (err < 0) {
		pr_warn("%s: %d Could not reload rdev(%d) err: %d. Restoring old values\n",
				__func__, __LINE__, rdev->desc_nr, err);
		if (rdev->sb_page)
			put_page(rdev->sb_page);
		rdev->sb_page = swapout;
		rdev->sb_loaded = 1;
		return err;
	}

	sb = page_address(rdev->sb_page);
	/* Read the offset unconditionally, even if MD_FEATURE_RECOVERY_OFFSET
	 * is not set
	 */

	if ((le32_to_cpu(sb->feature_map) & MD_FEATURE_RECOVERY_OFFSET))
		rdev->recovery_offset = le64_to_cpu(sb->recovery_offset);

	/* The other node finished recovery, call spare_active to set
	 * device In_sync and mddev->degraded
	 */
	if (rdev->recovery_offset == MaxSector &&
	    !test_bit(In_sync, &rdev->flags) &&
	    mddev->pers->spare_active(mddev))
		sysfs_notify(&mddev->kobj, NULL, "degraded");

	put_page(swapout);
	return 0;
}

void md_reload_sb(struct mddev *mddev, int nr)
{
	struct md_rdev *rdev;
	int err;

	/* Find the rdev */
	rdev_for_each_rcu(rdev, mddev) {
		if (rdev->desc_nr == nr)
			break;
	}

	if (!rdev || rdev->desc_nr != nr) {
		pr_warn("%s: %d Could not find rdev with nr %d\n", __func__, __LINE__, nr);
		return;
	}

	err = read_rdev(mddev, rdev);
	if (err < 0)
		return;

	check_sb_changes(mddev, rdev);

	/* Read all rdev's to update recovery_offset */
	rdev_for_each_rcu(rdev, mddev) {
		if (!test_bit(Faulty, &rdev->flags))
			read_rdev(mddev, rdev);
	}
}
EXPORT_SYMBOL(md_reload_sb);

#ifndef MODULE

/*
 * Searches all registered partitions for autorun RAID arrays
 * at boot time.
 */

static DEFINE_MUTEX(detected_devices_mutex);
static LIST_HEAD(all_detected_devices);
struct detected_devices_node {
	struct list_head list;
	dev_t dev;
};

void md_autodetect_dev(dev_t dev)
{
	struct detected_devices_node *node_detected_dev;

	node_detected_dev = kzalloc(sizeof(*node_detected_dev), GFP_KERNEL);
	if (node_detected_dev) {
		node_detected_dev->dev = dev;
		mutex_lock(&detected_devices_mutex);
		list_add_tail(&node_detected_dev->list, &all_detected_devices);
		mutex_unlock(&detected_devices_mutex);
	}
}

static void autostart_arrays(int part)
{
	struct md_rdev *rdev;
	struct detected_devices_node *node_detected_dev;
	dev_t dev;
	int i_scanned, i_passed;

	i_scanned = 0;
	i_passed = 0;

	pr_info("md: Autodetecting RAID arrays.\n");

	mutex_lock(&detected_devices_mutex);
	while (!list_empty(&all_detected_devices) && i_scanned < INT_MAX) {
		i_scanned++;
		node_detected_dev = list_entry(all_detected_devices.next,
					struct detected_devices_node, list);
		list_del(&node_detected_dev->list);
		dev = node_detected_dev->dev;
		kfree(node_detected_dev);
		mutex_unlock(&detected_devices_mutex);
		rdev = md_import_device(dev,0, 90);
		mutex_lock(&detected_devices_mutex);
		if (IS_ERR(rdev))
			continue;

		if (test_bit(Faulty, &rdev->flags))
			continue;

		set_bit(AutoDetected, &rdev->flags);
		list_add(&rdev->same_set, &pending_raid_disks);
		i_passed++;
	}
	mutex_unlock(&detected_devices_mutex);

	pr_debug("md: Scanned %d and added %d devices.\n", i_scanned, i_passed);

	autorun_devices(part);
}

#endif /* !MODULE */

static __exit void md_exit(void)
{
	struct mddev *mddev;
	struct list_head *tmp;
	int delay = 1;

	blk_unregister_region(MKDEV(MD_MAJOR,0), 512);
	blk_unregister_region(MKDEV(mdp_major,0), 1U << MINORBITS);

	unregister_blkdev(MD_MAJOR,"md");
	unregister_blkdev(mdp_major, "mdp");
	unregister_reboot_notifier(&md_notifier);
	unregister_sysctl_table(raid_table_header);

	/* We cannot unload the modules while some process is
	 * waiting for us in select() or poll() - wake them up
	 */
	md_unloading = 1;
	while (waitqueue_active(&md_event_waiters)) {
		/* not safe to leave yet */
		wake_up(&md_event_waiters);
		msleep(delay);
		delay += delay;
	}
	remove_proc_entry("mdstat", NULL);

	for_each_mddev(mddev, tmp) {
		export_array(mddev);
		mddev->ctime = 0;
		mddev->hold_active = 0;
		/*
		 * for_each_mddev() will call mddev_put() at the end of each
		 * iteration.  As the mddev is now fully clear, this will
		 * schedule the mddev for destruction by a workqueue, and the
		 * destroy_workqueue() below will wait for that to complete.
		 */
	}
	destroy_workqueue(md_misc_wq);
	destroy_workqueue(md_wq);
}

subsys_initcall(md_init);
module_exit(md_exit)

static int get_ro(char *buffer, const struct kernel_param *kp)
{
	return sprintf(buffer, "%d", start_readonly);
}
static int set_ro(const char *val, const struct kernel_param *kp)
{
	return kstrtouint(val, 10, (unsigned int *)&start_readonly);
}

module_param_call(start_ro, set_ro, get_ro, NULL, S_IRUSR|S_IWUSR);
module_param(start_dirty_degraded, int, S_IRUGO|S_IWUSR);
module_param_call(new_array, add_named_array, NULL, NULL, S_IWUSR);
module_param(create_on_open, bool, S_IRUSR|S_IWUSR);

MODULE_LICENSE("GPL");
MODULE_DESCRIPTION("MD RAID framework");
MODULE_ALIAS("md");
MODULE_ALIAS_BLOCKDEV_MAJOR(MD_MAJOR);<|MERGE_RESOLUTION|>--- conflicted
+++ resolved
@@ -5640,11 +5640,7 @@
 		goto abort;
 	mddev->queue->queuedata = mddev;
 
-<<<<<<< HEAD
 	//设置md设备对应的make_request回调
-	blk_queue_make_request(mddev->queue, md_make_request);
-=======
->>>>>>> b032227c
 	blk_set_stacking_limits(&mddev->queue->limits);
 
 	disk = alloc_disk(1 << shift);
