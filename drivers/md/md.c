--- conflicted
+++ resolved
@@ -9570,21 +9570,14 @@
 	if (!md_rdev_misc_wq)
 		goto err_rdev_misc_wq;
 
-<<<<<<< HEAD
 	//注册md设备名称
-	if ((ret = register_blkdev(MD_MAJOR, "md")) < 0)
-		goto err_md;
-
-	//注册mdp设备名称
-	if ((ret = register_blkdev(0, "mdp")) < 0)
-=======
 	ret = __register_blkdev(MD_MAJOR, "md", md_probe);
 	if (ret < 0)
 		goto err_md;
 
+	//注册mdp设备名称
 	ret = __register_blkdev(0, "mdp", md_probe);
 	if (ret < 0)
->>>>>>> e71ba945
 		goto err_mdp;
 	mdp_major = ret;
 
