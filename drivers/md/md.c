--- conflicted
+++ resolved
@@ -70,16 +70,8 @@
 #include "md-bitmap.h"
 #include "md-cluster.h"
 
-<<<<<<< HEAD
-/* pers_list is a list of registered personalities protected
- * by pers_lock.
- * pers_lock does extra service to protect accesses to
- * mddev->thread when the mutex cannot be held.
- */
+/* pers_list is a list of registered personalities protected by pers_lock. */
 //注册个性化raid方式（pers_lock保护其访问）
-=======
-/* pers_list is a list of registered personalities protected by pers_lock. */
->>>>>>> 9d1694dc
 static LIST_HEAD(pers_list);
 //spinlock,用于保护pers_list,md_cluster_ops,md_cluster_mod等
 static DEFINE_SPINLOCK(pers_lock);
@@ -8331,24 +8323,10 @@
 	sector_t sectors;
 	struct md_rdev *rdev;
 
-<<<<<<< HEAD
-	if (v == (void*)1) {
-		struct md_personality *pers;
-		seq_printf(seq, "Personalities : ");
-		spin_lock(&pers_lock);
-		//显示支持的raid类型
-		list_for_each_entry(pers, &pers_list, list)
-			seq_printf(seq, "[%s] ", pers->name);
-
-		spin_unlock(&pers_lock);
-		seq_printf(seq, "\n");
-		seq->poll_event = atomic_read(&md_event_count);
-=======
 	if (v == &all_mddevs) {
 		status_personalities(seq);
 		if (list_empty(&all_mddevs))
 			status_unused(seq);
->>>>>>> 9d1694dc
 		return 0;
 	}
 
