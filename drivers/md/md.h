--- conflicted
+++ resolved
@@ -719,15 +719,8 @@
 
 struct md_personality
 {
-<<<<<<< HEAD
-	char *name;
-	int level;
-	struct list_head list;//用于串连组成链表
-	struct module *owner;
-=======
-	struct md_submodule_head head;
-
->>>>>>> 155a3c00
+	struct md_submodule_head head;//用于串连组成链表
+
 	bool __must_check (*make_request)(struct mddev *mddev, struct bio *bio);
 	/*
 	 * start up works that do NOT require md_thread. tasks that
