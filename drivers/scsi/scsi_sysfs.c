--- conflicted
+++ resolved
@@ -1613,12 +1613,8 @@
 
 int __scsi_register_driver(struct device_driver *drv, struct module *owner)
 {
-<<<<<<< HEAD
 	drv->bus = &scsi_bus_type;/*设置driver对应的bus为scsi bus*/
-=======
-	drv->bus = &scsi_bus_type;
 	drv->owner = owner;
->>>>>>> 155a3c00
 
 	return driver_register(drv);/*注册驱动*/
 }
