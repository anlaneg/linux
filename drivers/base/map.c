// SPDX-License-Identifier: GPL-2.0
/*
 *  linux/drivers/base/map.c
 *
 * (C) Copyright Al Viro 2002,2003
 *
 * NOTE: data structure needs to be changed.  It works, but for large dev_t
 * it will be too slow.  It is isolated, though, so these changes will be
 * local to that file.
 */

#include <linux/module.h>
#include <linux/slab.h>
#include <linux/mutex.h>
#include <linux/kdev_t.h>
#include <linux/kobject.h>
#include <linux/kobj_map.h>

struct kobj_map {
	struct probe {
		struct probe *next;//挂接多个probe,各probe之前按range自小向大排列
		dev_t dev;
		unsigned long range;
		struct module *owner;//依赖的module
		kobj_probe_t *get;//获取kobj的回调函数
		int (*lock)(dev_t, void *);//加锁函数
		void *data;
	} *probes[255];
	struct mutex *lock;
};

//向domain中加入dev
int kobj_map(struct kobj_map *domain, dev_t dev, unsigned long range,
	     struct module *module, kobj_probe_t *probe,
	     int (*lock)(dev_t, void *), void *data)
{
<<<<<<< HEAD
	//需要占用多少个major
	unsigned n = MAJOR(dev + range - 1) - MAJOR(dev) + 1;
	unsigned index = MAJOR(dev);//起始的major
	unsigned i;
=======
	unsigned int n = MAJOR(dev + range - 1) - MAJOR(dev) + 1;
	unsigned int index = MAJOR(dev);
	unsigned int i;
>>>>>>> ce840177
	struct probe *p;

	if (n > 255)
		n = 255;//最多容许占用255个major

	//申请n个probe
	p = kmalloc_array(n, sizeof(struct probe), GFP_KERNEL);
	if (p == NULL)
		return -ENOMEM;

	//初始化n个probe
	for (i = 0; i < n; i++, p++) {
		p->owner = module;
		p->get = probe;
		p->lock = lock;
		p->dev = dev;
		p->range = range;
		p->data = data;
	}
	mutex_lock(domain->lock);
	for (i = 0, p -= n; i < n; i++, p++, index++) {
		struct probe **s = &domain->probes[index % 255];
		//插入p,使得probes链上按range自小向大排列
		while (*s && (*s)->range < range)
			s = &(*s)->next;
		//将p插入到s前面
		p->next = *s;
		*s = p;
	}
	mutex_unlock(domain->lock);
	return 0;
}

//自domain中删除dev及其range对应的段
void kobj_unmap(struct kobj_map *domain, dev_t dev, unsigned long range)
{
	unsigned int n = MAJOR(dev + range - 1) - MAJOR(dev) + 1;
	unsigned int index = MAJOR(dev);
	unsigned int i;
	struct probe *found = NULL;

	if (n > 255)
		n = 255;

	mutex_lock(domain->lock);
	for (i = 0; i < n; i++, index++) {
		struct probe **s;
		for (s = &domain->probes[index % 255]; *s; s = &(*s)->next) {
			struct probe *p = *s;
			if (p->dev == dev && p->range == range) {
				*s = p->next;
				if (!found)
					found = p;
				break;
			}
		}
	}
	mutex_unlock(domain->lock);
	kfree(found);
}

//通过domain->probes中查找dev,获取对应的probe,并调用相应的probe回调，产生kobj,并通过出参，返回对应的index
struct kobject *kobj_lookup(struct kobj_map *domain, dev_t dev, int *index)
{
	struct kobject *kobj;
	struct probe *p;
	unsigned long best = ~0UL;

retry:
	mutex_lock(domain->lock);
	//在domain的probes哈希表中查找dev
	for (p = domain->probes[MAJOR(dev) % 255]; p; p = p->next) {
		struct kobject *(*probe)(dev_t, int *, void *);
		struct module *owner;
		void *data;

		//p的设备编号大于查找的，或者p的设备编号小于dev(不要范围内）
		if (p->dev > dev || p->dev + p->range - 1 < dev)
			continue;

		//要查找的dev在p范围以内
		if (p->range - 1 >= best)
			break;//如果range为０或者其大于best，忽略

		//跳过无法引用对应module的
		if (!try_module_get(p->owner))
			continue;

		owner = p->owner;
		data = p->data;
		probe = p->get;
		best = p->range - 1;
		*index = dev - p->dev;//所查找的dev在其所属设备中的索引号

		//如果有lock函数，则进行加锁回调
		if (p->lock && p->lock(dev, data) < 0) {
			module_put(owner);
			continue;
		}
		mutex_unlock(domain->lock);
		//通过probe回调，获取对应的kobj
		kobj = probe(dev, index, data);
		/* Currently ->owner protects _only_ ->probe() itself. */
		module_put(owner);
		if (kobj)
			return kobj;
		goto retry;
	}
	mutex_unlock(domain->lock);
	return NULL;
}

struct kobj_map *kobj_map_init(kobj_probe_t *base_probe, struct mutex *lock)
{
	struct kobj_map *p = kmalloc(sizeof(struct kobj_map), GFP_KERNEL);
	struct probe *base = kzalloc(sizeof(*base), GFP_KERNEL);
	int i;

	if ((p == NULL) || (base == NULL)) {
		kfree(p);
		kfree(base);
		return NULL;
	}

	//初始每个probes为base
	base->dev = 1;
	base->range = ~0;
	base->get = base_probe;
	for (i = 0; i < 255; i++)
		p->probes[i] = base;
	p->lock = lock;
	return p;
}<|MERGE_RESOLUTION|>--- conflicted
+++ resolved
@@ -34,16 +34,10 @@
 	     struct module *module, kobj_probe_t *probe,
 	     int (*lock)(dev_t, void *), void *data)
 {
-<<<<<<< HEAD
 	//需要占用多少个major
-	unsigned n = MAJOR(dev + range - 1) - MAJOR(dev) + 1;
-	unsigned index = MAJOR(dev);//起始的major
-	unsigned i;
-=======
 	unsigned int n = MAJOR(dev + range - 1) - MAJOR(dev) + 1;
-	unsigned int index = MAJOR(dev);
+	unsigned int index = MAJOR(dev);//起始的major
 	unsigned int i;
->>>>>>> ce840177
 	struct probe *p;
 
 	if (n > 255)
