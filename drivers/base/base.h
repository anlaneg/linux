--- conflicted
+++ resolved
@@ -45,22 +45,13 @@
 	struct list_head interfaces;
 	struct mutex mutex;
 
-<<<<<<< HEAD
 	struct kset *drivers_kset;//kset,用于收集属于同一个bus下的drivers
 	struct klist klist_devices;//挂接从属于bus的device
 	struct klist klist_drivers;//挂接从属于bus的driver
 	struct blocking_notifier_head bus_notifier;//注册在此bus上的通知链，此bus上有设备事件发生时通知用
 	unsigned int drivers_autoprobe:1;//bus默认去绑定设备
-	struct bus_type *bus;//与其相关的bus互指
-=======
-	struct kset *drivers_kset;
-	struct klist klist_devices;
-	struct klist klist_drivers;
-	struct blocking_notifier_head bus_notifier;
-	unsigned int drivers_autoprobe:1;
-	const struct bus_type *bus;
+	const struct bus_type *bus;//与其相关的bus互指
 	struct device *dev_root;
->>>>>>> 9d1694dc
 
 	struct kset glue_dirs;
 	const struct class *class;
@@ -169,17 +160,10 @@
 void device_release_driver_internal(struct device *dev, struct device_driver *drv,
 				    struct device *parent);
 
-<<<<<<< HEAD
-extern void driver_detach(struct device_driver *drv);
-extern void driver_deferred_probe_del(struct device *dev);
-extern void device_set_deferred_probe_reason(const struct device *dev,
-					     struct va_format *vaf);
-//通过bus的匹配函数检查驱动是否可以与device匹配
-=======
 void driver_detach(struct device_driver *drv);
 void driver_deferred_probe_del(struct device *dev);
 void device_set_deferred_probe_reason(const struct device *dev, struct va_format *vaf);
->>>>>>> 9d1694dc
+//通过bus的匹配函数检查驱动是否可以与device匹配
 static inline int driver_match_device(struct device_driver *drv,
 				      struct device *dev)
 {
