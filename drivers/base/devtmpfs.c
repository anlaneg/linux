--- conflicted
+++ resolved
@@ -56,14 +56,10 @@
 }
 __setup("devtmpfs.mount=", mount_param);
 
-<<<<<<< HEAD
+static struct vfsmount *mnt;
+
 //devtmpfs文件系统mount回调
-static struct dentry *dev_mount(struct file_system_type *fs_type, int flags,
-=======
-static struct vfsmount *mnt;
-
 static struct dentry *public_dev_mount(struct file_system_type *fs_type, int flags,
->>>>>>> 619e17cf
 		      const char *dev_name, void *data)
 {
 	struct super_block *s = mnt->mnt_sb;
@@ -78,13 +74,8 @@
 	.init_fs_context = shmem_init_fs_context,
 	.parameters	= &shmem_fs_parameters,
 #else
-<<<<<<< HEAD
-	//dev_name被丢弃，采用无dev方式挂载
-	return mount_single(fs_type, flags, data, ramfs_fill_super);
-=======
 	.init_fs_context = ramfs_init_fs_context,
 	.parameters	= &ramfs_fs_parameters,
->>>>>>> 619e17cf
 #endif
 	.kill_sb = kill_litter_super,
 };
