--- conflicted
+++ resolved
@@ -378,12 +378,8 @@
 	if (!thread)
 		return 0;
 
-<<<<<<< HEAD
 	//直接调用mount，将devtmpfs文件系统挂接在mntdir
-	err = init_mount("devtmpfs", "dev", "devtmpfs", MS_SILENT, NULL);
-=======
 	err = init_mount("devtmpfs", "dev", "devtmpfs", DEVTMPFS_MFLAGS, NULL);
->>>>>>> 028192fe
 	if (err)
 		printk(KERN_INFO "devtmpfs: error mounting %i\n", err);
 	else
