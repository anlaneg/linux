--- conflicted
+++ resolved
@@ -364,12 +364,8 @@
 	if (!thread)
 		return 0;
 
-<<<<<<< HEAD
 	//直接调用mount，将devtmpfs文件系统挂接在mntdir
-	err = do_mount("devtmpfs", "dev", "devtmpfs", MS_SILENT, NULL);
-=======
 	err = init_mount("devtmpfs", "dev", "devtmpfs", MS_SILENT, NULL);
->>>>>>> 00e4db51
 	if (err)
 		printk(KERN_INFO "devtmpfs: error mounting %i\n", err);
 	else
@@ -388,12 +384,8 @@
 		return handle_remove(name, dev);
 }
 
-<<<<<<< HEAD
 //devtmpfs内核线程入口
-static int devtmpfs_setup(void *p)
-=======
 static void __noreturn devtmpfs_work_loop(void)
->>>>>>> 00e4db51
 {
 	while (1) {
 		spin_lock(&req_lock);
