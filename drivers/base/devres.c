// SPDX-License-Identifier: GPL-2.0
/*
 * drivers/base/devres.c - device resource management
 *
 * Copyright (c) 2006  SUSE Linux Products GmbH
 * Copyright (c) 2006  Tejun Heo <teheo@suse.de>
 */

#include <linux/device.h>
#include <linux/module.h>
#include <linux/slab.h>
#include <linux/percpu.h>

#include <asm/sections.h>

#include "base.h"

struct devres_node {
	struct list_head		entry;
	dr_release_t			release;//节点free函数
#ifdef CONFIG_DEBUG_DEVRES
	const char			*name;
	size_t				size;
#endif
};

struct devres {
	struct devres_node		node;
	/*
	 * Some archs want to perform DMA into kmalloc caches
	 * and need a guaranteed alignment larger than
	 * the alignment of a 64-bit integer.
	 * Thus we use ARCH_KMALLOC_MINALIGN here and get exactly the same
	 * buffer alignment as if it was allocated by plain kmalloc().
	 */
	u8 __aligned(ARCH_KMALLOC_MINALIGN) data[];
};

struct devres_group {
	struct devres_node		node[2];
	void				*id;
	int				color;
	/* -- 8 pointers */
};

#ifdef CONFIG_DEBUG_DEVRES
static int log_devres = 0;
module_param_named(log, log_devres, int, S_IRUGO | S_IWUSR);

static void set_node_dbginfo(struct devres_node *node, const char *name,
			     size_t size)
{
	node->name = name;
	node->size = size;
}

static void devres_log(struct device *dev, struct devres_node *node,
		       const char *op)
{
	if (unlikely(log_devres))
		dev_err(dev, "DEVRES %3s %p %s (%lu bytes)\n",
			op, node, node->name, (unsigned long)node->size);
}
#else /* CONFIG_DEBUG_DEVRES */
#define set_node_dbginfo(node, n, s)	do {} while (0)
#define devres_log(dev, node, op)	do {} while (0)
#endif /* CONFIG_DEBUG_DEVRES */

/*
 * Release functions for devres group.  These callbacks are used only
 * for identification.
 */
static void group_open_release(struct device *dev, void *res)
{
	/* noop */
}

static void group_close_release(struct device *dev, void *res)
{
	/* noop */
}

static struct devres_group * node_to_group(struct devres_node *node)
{
	if (node->release == &group_open_release)
		return container_of(node, struct devres_group, node[0]);
	if (node->release == &group_close_release)
		return container_of(node, struct devres_group, node[1]);
	return NULL;
}

<<<<<<< HEAD
//申请dr
=======
static bool check_dr_size(size_t size, size_t *tot_size)
{
	/* We must catch any near-SIZE_MAX cases that could overflow. */
	if (unlikely(check_add_overflow(sizeof(struct devres),
					size, tot_size)))
		return false;

	return true;
}

>>>>>>> 00e4db51
static __always_inline struct devres * alloc_dr(dr_release_t release,
						size_t size, gfp_t gfp, int nid)
{
	size_t tot_size;
	struct devres *dr;

	if (!check_dr_size(size, &tot_size))
		return NULL;

	dr = kmalloc_node_track_caller(tot_size, gfp, nid);
	if (unlikely(!dr))
		return NULL;

	memset(dr, 0, offsetof(struct devres, data));

	INIT_LIST_HEAD(&dr->node.entry);
	dr->node.release = release;
	return dr;
}

static void add_dr(struct device *dev, struct devres_node *node)
{
	devres_log(dev, node, "ADD");
	BUG_ON(!list_empty(&node->entry));
	list_add_tail(&node->entry, &dev->devres_head);
}

#ifdef CONFIG_DEBUG_DEVRES
void * __devres_alloc_node(dr_release_t release, size_t size, gfp_t gfp, int nid,
		      const char *name)
{
	struct devres *dr;

	dr = alloc_dr(release, size, gfp | __GFP_ZERO, nid);
	if (unlikely(!dr))
		return NULL;
	set_node_dbginfo(&dr->node, name, size);
	return dr->data;
}
EXPORT_SYMBOL_GPL(__devres_alloc_node);
#else
/**
 * devres_alloc - Allocate device resource data
 * @release: Release function devres will be associated with
 * @size: Allocation size
 * @gfp: Allocation flags
 * @nid: NUMA node
 *
 * Allocate devres of @size bytes.  The allocated area is zeroed, then
 * associated with @release.  The returned pointer can be passed to
 * other devres_*() functions.
 *
 * RETURNS:
 * Pointer to allocated devres on success, NULL on failure.
 */
void * devres_alloc_node(dr_release_t release, size_t size, gfp_t gfp, int nid)
{
	struct devres *dr;

	dr = alloc_dr(release, size, gfp | __GFP_ZERO, nid);
	if (unlikely(!dr))
		return NULL;
	return dr->data;
}
EXPORT_SYMBOL_GPL(devres_alloc_node);
#endif

/**
 * devres_for_each_res - Resource iterator
 * @dev: Device to iterate resource from
 * @release: Look for resources associated with this release function
 * @match: Match function (optional)
 * @match_data: Data for the match function
 * @fn: Function to be called for each matched resource.
 * @data: Data for @fn, the 3rd parameter of @fn
 *
 * Call @fn for each devres of @dev which is associated with @release
 * and for which @match returns 1.
 *
 * RETURNS:
 * 	void
 */
void devres_for_each_res(struct device *dev, dr_release_t release,
			dr_match_t match, void *match_data,
			void (*fn)(struct device *, void *, void *),
			void *data)
{
	struct devres_node *node;
	struct devres_node *tmp;
	unsigned long flags;

	if (!fn)
		return;

	spin_lock_irqsave(&dev->devres_lock, flags);
	list_for_each_entry_safe_reverse(node, tmp,
			&dev->devres_head, entry) {
		struct devres *dr = container_of(node, struct devres, node);

		if (node->release != release)
			continue;
		if (match && !match(dev, dr->data, match_data))
			continue;
		fn(dev, dr->data, data);
	}
	spin_unlock_irqrestore(&dev->devres_lock, flags);
}
EXPORT_SYMBOL_GPL(devres_for_each_res);

/**
 * devres_free - Free device resource data
 * @res: Pointer to devres data to free
 *
 * Free devres created with devres_alloc().
 */
void devres_free(void *res)
{
	if (res) {
		struct devres *dr = container_of(res, struct devres, data);

		BUG_ON(!list_empty(&dr->node.entry));
		kfree(dr);
	}
}
EXPORT_SYMBOL_GPL(devres_free);

/**
 * devres_add - Register device resource
 * @dev: Device to add resource to
 * @res: Resource to register
 *
 * Register devres @res to @dev.  @res should have been allocated
 * using devres_alloc().  On driver detach, the associated release
 * function will be invoked and devres will be freed automatically.
 */
void devres_add(struct device *dev, void *res)
{
    //由res获得devres
	struct devres *dr = container_of(res, struct devres, data);
	unsigned long flags;

	spin_lock_irqsave(&dev->devres_lock, flags);
	add_dr(dev, &dr->node);
	spin_unlock_irqrestore(&dev->devres_lock, flags);
}
EXPORT_SYMBOL_GPL(devres_add);

static struct devres *find_dr(struct device *dev, dr_release_t release,
			      dr_match_t match, void *match_data)
{
	struct devres_node *node;

	list_for_each_entry_reverse(node, &dev->devres_head, entry) {
		struct devres *dr = container_of(node, struct devres, node);

		if (node->release != release)
			continue;
		if (match && !match(dev, dr->data, match_data))
			continue;
		return dr;
	}

	return NULL;
}

/**
 * devres_find - Find device resource
 * @dev: Device to lookup resource from
 * @release: Look for resources associated with this release function
 * @match: Match function (optional)
 * @match_data: Data for the match function
 *
 * Find the latest devres of @dev which is associated with @release
 * and for which @match returns 1.  If @match is NULL, it's considered
 * to match all.
 *
 * RETURNS:
 * Pointer to found devres, NULL if not found.
 */
void * devres_find(struct device *dev, dr_release_t release,
		   dr_match_t match, void *match_data)
{
	struct devres *dr;
	unsigned long flags;

	spin_lock_irqsave(&dev->devres_lock, flags);
	dr = find_dr(dev, release, match, match_data);
	spin_unlock_irqrestore(&dev->devres_lock, flags);

	if (dr)
		return dr->data;
	return NULL;
}
EXPORT_SYMBOL_GPL(devres_find);

/**
 * devres_get - Find devres, if non-existent, add one atomically
 * @dev: Device to lookup or add devres for
 * @new_res: Pointer to new initialized devres to add if not found
 * @match: Match function (optional)
 * @match_data: Data for the match function
 *
 * Find the latest devres of @dev which has the same release function
 * as @new_res and for which @match return 1.  If found, @new_res is
 * freed; otherwise, @new_res is added atomically.
 *
 * RETURNS:
 * Pointer to found or added devres.
 */
void * devres_get(struct device *dev, void *new_res,
		  dr_match_t match, void *match_data)
{
	struct devres *new_dr = container_of(new_res, struct devres, data);
	struct devres *dr;
	unsigned long flags;

	spin_lock_irqsave(&dev->devres_lock, flags);
	dr = find_dr(dev, new_dr->node.release, match, match_data);
	if (!dr) {
		add_dr(dev, &new_dr->node);
		dr = new_dr;
		new_res = NULL;
	}
	spin_unlock_irqrestore(&dev->devres_lock, flags);
	devres_free(new_res);

	return dr->data;
}
EXPORT_SYMBOL_GPL(devres_get);

/**
 * devres_remove - Find a device resource and remove it
 * @dev: Device to find resource from
 * @release: Look for resources associated with this release function
 * @match: Match function (optional)
 * @match_data: Data for the match function
 *
 * Find the latest devres of @dev associated with @release and for
 * which @match returns 1.  If @match is NULL, it's considered to
 * match all.  If found, the resource is removed atomically and
 * returned.
 *
 * RETURNS:
 * Pointer to removed devres on success, NULL if not found.
 */
void * devres_remove(struct device *dev, dr_release_t release,
		     dr_match_t match, void *match_data)
{
	struct devres *dr;
	unsigned long flags;

	spin_lock_irqsave(&dev->devres_lock, flags);
	dr = find_dr(dev, release, match, match_data);
	if (dr) {
		list_del_init(&dr->node.entry);
		devres_log(dev, &dr->node, "REM");
	}
	spin_unlock_irqrestore(&dev->devres_lock, flags);

	if (dr)
		return dr->data;
	return NULL;
}
EXPORT_SYMBOL_GPL(devres_remove);

/**
 * devres_destroy - Find a device resource and destroy it
 * @dev: Device to find resource from
 * @release: Look for resources associated with this release function
 * @match: Match function (optional)
 * @match_data: Data for the match function
 *
 * Find the latest devres of @dev associated with @release and for
 * which @match returns 1.  If @match is NULL, it's considered to
 * match all.  If found, the resource is removed atomically and freed.
 *
 * Note that the release function for the resource will not be called,
 * only the devres-allocated data will be freed.  The caller becomes
 * responsible for freeing any other data.
 *
 * RETURNS:
 * 0 if devres is found and freed, -ENOENT if not found.
 */
int devres_destroy(struct device *dev, dr_release_t release,
		   dr_match_t match, void *match_data)
{
	void *res;

	res = devres_remove(dev, release, match, match_data);
	if (unlikely(!res))
		return -ENOENT;

	devres_free(res);
	return 0;
}
EXPORT_SYMBOL_GPL(devres_destroy);


/**
 * devres_release - Find a device resource and destroy it, calling release
 * @dev: Device to find resource from
 * @release: Look for resources associated with this release function
 * @match: Match function (optional)
 * @match_data: Data for the match function
 *
 * Find the latest devres of @dev associated with @release and for
 * which @match returns 1.  If @match is NULL, it's considered to
 * match all.  If found, the resource is removed atomically, the
 * release function called and the resource freed.
 *
 * RETURNS:
 * 0 if devres is found and freed, -ENOENT if not found.
 */
int devres_release(struct device *dev, dr_release_t release,
		   dr_match_t match, void *match_data)
{
	void *res;

	res = devres_remove(dev, release, match, match_data);
	if (unlikely(!res))
		return -ENOENT;

	(*release)(dev, res);
	devres_free(res);
	return 0;
}
EXPORT_SYMBOL_GPL(devres_release);

static int remove_nodes(struct device *dev,
			struct list_head *first, struct list_head *end,
			struct list_head *todo)
{
	int cnt = 0, nr_groups = 0;
	struct list_head *cur;

	/* First pass - move normal devres entries to @todo and clear
	 * devres_group colors.
	 */
	cur = first;
	while (cur != end) {
		struct devres_node *node;
		struct devres_group *grp;

		node = list_entry(cur, struct devres_node, entry);
		cur = cur->next;

		grp = node_to_group(node);
		if (grp) {
			/* clear color of group markers in the first pass */
			grp->color = 0;
			nr_groups++;
		} else {
			/* regular devres entry */
			if (&node->entry == first)
				first = first->next;
			list_move_tail(&node->entry, todo);
			cnt++;
		}
	}

	if (!nr_groups)
		return cnt;

	/* Second pass - Scan groups and color them.  A group gets
	 * color value of two iff the group is wholly contained in
	 * [cur, end).  That is, for a closed group, both opening and
	 * closing markers should be in the range, while just the
	 * opening marker is enough for an open group.
	 */
	cur = first;
	while (cur != end) {
		struct devres_node *node;
		struct devres_group *grp;

		node = list_entry(cur, struct devres_node, entry);
		cur = cur->next;

		grp = node_to_group(node);
		BUG_ON(!grp || list_empty(&grp->node[0].entry));

		grp->color++;
		if (list_empty(&grp->node[1].entry))
			grp->color++;

		BUG_ON(grp->color <= 0 || grp->color > 2);
		if (grp->color == 2) {
			/* No need to update cur or end.  The removed
			 * nodes are always before both.
			 */
			list_move_tail(&grp->node[0].entry, todo);
			list_del_init(&grp->node[1].entry);
		}
	}

	return cnt;
}

static int release_nodes(struct device *dev, struct list_head *first,
			 struct list_head *end, unsigned long flags)
	__releases(&dev->devres_lock)
{
	LIST_HEAD(todo);
	int cnt;
	struct devres *dr, *tmp;

	cnt = remove_nodes(dev, first, end, &todo);

	spin_unlock_irqrestore(&dev->devres_lock, flags);

	/* Release.  Note that both devres and devres_group are
	 * handled as devres in the following loop.  This is safe.
	 */
	list_for_each_entry_safe_reverse(dr, tmp, &todo, node.entry) {
		devres_log(dev, &dr->node, "REL");
		dr->node.release(dev, dr->data);
		kfree(dr);
	}

	return cnt;
}

/**
 * devres_release_all - Release all managed resources
 * @dev: Device to release resources for
 *
 * Release all resources associated with @dev.  This function is
 * called on driver detach.
 */
int devres_release_all(struct device *dev)
{
	unsigned long flags;

	/* Looks like an uninitialized device structure */
	if (WARN_ON(dev->devres_head.next == NULL))
		return -ENODEV;
	spin_lock_irqsave(&dev->devres_lock, flags);
	return release_nodes(dev, dev->devres_head.next, &dev->devres_head,
			     flags);
}

/**
 * devres_open_group - Open a new devres group
 * @dev: Device to open devres group for
 * @id: Separator ID
 * @gfp: Allocation flags
 *
 * Open a new devres group for @dev with @id.  For @id, using a
 * pointer to an object which won't be used for another group is
 * recommended.  If @id is NULL, address-wise unique ID is created.
 *
 * RETURNS:
 * ID of the new group, NULL on failure.
 */
void * devres_open_group(struct device *dev, void *id, gfp_t gfp)
{
	struct devres_group *grp;
	unsigned long flags;

	grp = kmalloc(sizeof(*grp), gfp);
	if (unlikely(!grp))
		return NULL;

	grp->node[0].release = &group_open_release;
	grp->node[1].release = &group_close_release;
	INIT_LIST_HEAD(&grp->node[0].entry);
	INIT_LIST_HEAD(&grp->node[1].entry);
	set_node_dbginfo(&grp->node[0], "grp<", 0);
	set_node_dbginfo(&grp->node[1], "grp>", 0);
	grp->id = grp;
	if (id)
		grp->id = id;

	spin_lock_irqsave(&dev->devres_lock, flags);
	add_dr(dev, &grp->node[0]);
	spin_unlock_irqrestore(&dev->devres_lock, flags);
	return grp->id;
}
EXPORT_SYMBOL_GPL(devres_open_group);

/* Find devres group with ID @id.  If @id is NULL, look for the latest. */
static struct devres_group * find_group(struct device *dev, void *id)
{
	struct devres_node *node;

	list_for_each_entry_reverse(node, &dev->devres_head, entry) {
		struct devres_group *grp;

		if (node->release != &group_open_release)
			continue;

		grp = container_of(node, struct devres_group, node[0]);

		if (id) {
			if (grp->id == id)
				return grp;
		} else if (list_empty(&grp->node[1].entry))
			return grp;
	}

	return NULL;
}

/**
 * devres_close_group - Close a devres group
 * @dev: Device to close devres group for
 * @id: ID of target group, can be NULL
 *
 * Close the group identified by @id.  If @id is NULL, the latest open
 * group is selected.
 */
void devres_close_group(struct device *dev, void *id)
{
	struct devres_group *grp;
	unsigned long flags;

	spin_lock_irqsave(&dev->devres_lock, flags);

	grp = find_group(dev, id);
	if (grp)
		add_dr(dev, &grp->node[1]);
	else
		WARN_ON(1);

	spin_unlock_irqrestore(&dev->devres_lock, flags);
}
EXPORT_SYMBOL_GPL(devres_close_group);

/**
 * devres_remove_group - Remove a devres group
 * @dev: Device to remove group for
 * @id: ID of target group, can be NULL
 *
 * Remove the group identified by @id.  If @id is NULL, the latest
 * open group is selected.  Note that removing a group doesn't affect
 * any other resources.
 */
void devres_remove_group(struct device *dev, void *id)
{
	struct devres_group *grp;
	unsigned long flags;

	spin_lock_irqsave(&dev->devres_lock, flags);

	grp = find_group(dev, id);
	if (grp) {
		list_del_init(&grp->node[0].entry);
		list_del_init(&grp->node[1].entry);
		devres_log(dev, &grp->node[0], "REM");
	} else
		WARN_ON(1);

	spin_unlock_irqrestore(&dev->devres_lock, flags);

	kfree(grp);
}
EXPORT_SYMBOL_GPL(devres_remove_group);

/**
 * devres_release_group - Release resources in a devres group
 * @dev: Device to release group for
 * @id: ID of target group, can be NULL
 *
 * Release all resources in the group identified by @id.  If @id is
 * NULL, the latest open group is selected.  The selected group and
 * groups properly nested inside the selected group are removed.
 *
 * RETURNS:
 * The number of released non-group resources.
 */
int devres_release_group(struct device *dev, void *id)
{
	struct devres_group *grp;
	unsigned long flags;
	int cnt = 0;

	spin_lock_irqsave(&dev->devres_lock, flags);

	grp = find_group(dev, id);
	if (grp) {
		struct list_head *first = &grp->node[0].entry;
		struct list_head *end = &dev->devres_head;

		if (!list_empty(&grp->node[1].entry))
			end = grp->node[1].entry.next;

		cnt = release_nodes(dev, first, end, flags);
	} else {
		WARN_ON(1);
		spin_unlock_irqrestore(&dev->devres_lock, flags);
	}

	return cnt;
}
EXPORT_SYMBOL_GPL(devres_release_group);

/*
 * Custom devres actions allow inserting a simple function call
 * into the teadown sequence.
 */

struct action_devres {
	void *data;
	void (*action)(void *);
};

static int devm_action_match(struct device *dev, void *res, void *p)
{
	struct action_devres *devres = res;
	struct action_devres *target = p;

	return devres->action == target->action &&
	       devres->data == target->data;
}

static void devm_action_release(struct device *dev, void *res)
{
	struct action_devres *devres = res;

	devres->action(devres->data);
}

/**
 * devm_add_action() - add a custom action to list of managed resources
 * @dev: Device that owns the action
 * @action: Function that should be called
 * @data: Pointer to data passed to @action implementation
 *
 * This adds a custom action to the list of managed resources so that
 * it gets executed as part of standard resource unwinding.
 */
int devm_add_action(struct device *dev, void (*action)(void *), void *data)
{
	struct action_devres *devres;

	devres = devres_alloc(devm_action_release,
			      sizeof(struct action_devres), GFP_KERNEL);
	if (!devres)
		return -ENOMEM;

	devres->data = data;
	devres->action = action;

	devres_add(dev, devres);
	return 0;
}
EXPORT_SYMBOL_GPL(devm_add_action);

/**
 * devm_remove_action() - removes previously added custom action
 * @dev: Device that owns the action
 * @action: Function implementing the action
 * @data: Pointer to data passed to @action implementation
 *
 * Removes instance of @action previously added by devm_add_action().
 * Both action and data should match one of the existing entries.
 */
void devm_remove_action(struct device *dev, void (*action)(void *), void *data)
{
	struct action_devres devres = {
		.data = data,
		.action = action,
	};

	WARN_ON(devres_destroy(dev, devm_action_release, devm_action_match,
			       &devres));
}
EXPORT_SYMBOL_GPL(devm_remove_action);

/**
 * devm_release_action() - release previously added custom action
 * @dev: Device that owns the action
 * @action: Function implementing the action
 * @data: Pointer to data passed to @action implementation
 *
 * Releases and removes instance of @action previously added by
 * devm_add_action().  Both action and data should match one of the
 * existing entries.
 */
void devm_release_action(struct device *dev, void (*action)(void *), void *data)
{
	struct action_devres devres = {
		.data = data,
		.action = action,
	};

	WARN_ON(devres_release(dev, devm_action_release, devm_action_match,
			       &devres));

}
EXPORT_SYMBOL_GPL(devm_release_action);

/*
 * Managed kmalloc/kfree
 */
static void devm_kmalloc_release(struct device *dev, void *res)
{
	/* noop */
}

static int devm_kmalloc_match(struct device *dev, void *res, void *data)
{
	return res == data;
}

/**
 * devm_kmalloc - Resource-managed kmalloc
 * @dev: Device to allocate memory for
 * @size: Allocation size
 * @gfp: Allocation gfp flags
 *
 * Managed kmalloc.  Memory allocated with this function is
 * automatically freed on driver detach.  Like all other devres
 * resources, guaranteed alignment is unsigned long long.
 *
 * RETURNS:
 * Pointer to allocated memory on success, NULL on failure.
 */
void *devm_kmalloc(struct device *dev, size_t size, gfp_t gfp)
{
	struct devres *dr;

	if (unlikely(!size))
		return ZERO_SIZE_PTR;

	/* use raw alloc_dr for kmalloc caller tracing */
	dr = alloc_dr(devm_kmalloc_release, size, gfp, dev_to_node(dev));
	if (unlikely(!dr))
		return NULL;

	/*
	 * This is named devm_kzalloc_release for historical reasons
	 * The initial implementation did not support kmalloc, only kzalloc
	 */
	set_node_dbginfo(&dr->node, "devm_kzalloc_release", size);
	devres_add(dev, dr->data);
	return dr->data;
}
EXPORT_SYMBOL_GPL(devm_kmalloc);

/**
 * devm_kstrdup - Allocate resource managed space and
 *                copy an existing string into that.
 * @dev: Device to allocate memory for
 * @s: the string to duplicate
 * @gfp: the GFP mask used in the devm_kmalloc() call when
 *       allocating memory
 * RETURNS:
 * Pointer to allocated string on success, NULL on failure.
 */
char *devm_kstrdup(struct device *dev, const char *s, gfp_t gfp)
{
	size_t size;
	char *buf;

	if (!s)
		return NULL;

	size = strlen(s) + 1;
	buf = devm_kmalloc(dev, size, gfp);
	if (buf)
		memcpy(buf, s, size);
	return buf;
}
EXPORT_SYMBOL_GPL(devm_kstrdup);

/**
 * devm_kstrdup_const - resource managed conditional string duplication
 * @dev: device for which to duplicate the string
 * @s: the string to duplicate
 * @gfp: the GFP mask used in the kmalloc() call when allocating memory
 *
 * Strings allocated by devm_kstrdup_const will be automatically freed when
 * the associated device is detached.
 *
 * RETURNS:
 * Source string if it is in .rodata section otherwise it falls back to
 * devm_kstrdup.
 */
const char *devm_kstrdup_const(struct device *dev, const char *s, gfp_t gfp)
{
	if (is_kernel_rodata((unsigned long)s))
		return s;

	return devm_kstrdup(dev, s, gfp);
}
EXPORT_SYMBOL_GPL(devm_kstrdup_const);

/**
 * devm_kvasprintf - Allocate resource managed space and format a string
 *		     into that.
 * @dev: Device to allocate memory for
 * @gfp: the GFP mask used in the devm_kmalloc() call when
 *       allocating memory
 * @fmt: The printf()-style format string
 * @ap: Arguments for the format string
 * RETURNS:
 * Pointer to allocated string on success, NULL on failure.
 */
char *devm_kvasprintf(struct device *dev, gfp_t gfp, const char *fmt,
		      va_list ap)
{
	unsigned int len;
	char *p;
	va_list aq;

	va_copy(aq, ap);
	len = vsnprintf(NULL, 0, fmt, aq);
	va_end(aq);

	p = devm_kmalloc(dev, len+1, gfp);
	if (!p)
		return NULL;

	vsnprintf(p, len+1, fmt, ap);

	return p;
}
EXPORT_SYMBOL(devm_kvasprintf);

/**
 * devm_kasprintf - Allocate resource managed space and format a string
 *		    into that.
 * @dev: Device to allocate memory for
 * @gfp: the GFP mask used in the devm_kmalloc() call when
 *       allocating memory
 * @fmt: The printf()-style format string
 * @...: Arguments for the format string
 * RETURNS:
 * Pointer to allocated string on success, NULL on failure.
 */
char *devm_kasprintf(struct device *dev, gfp_t gfp, const char *fmt, ...)
{
	va_list ap;
	char *p;

	va_start(ap, fmt);
	p = devm_kvasprintf(dev, gfp, fmt, ap);
	va_end(ap);

	return p;
}
EXPORT_SYMBOL_GPL(devm_kasprintf);

/**
 * devm_kfree - Resource-managed kfree
 * @dev: Device this memory belongs to
 * @p: Memory to free
 *
 * Free memory allocated with devm_kmalloc().
 */
void devm_kfree(struct device *dev, const void *p)
{
	int rc;

	/*
	 * Special cases: pointer to a string in .rodata returned by
	 * devm_kstrdup_const() or NULL/ZERO ptr.
	 */
	if (unlikely(is_kernel_rodata((unsigned long)p) || ZERO_OR_NULL_PTR(p)))
		return;

	rc = devres_destroy(dev, devm_kmalloc_release,
			    devm_kmalloc_match, (void *)p);
	WARN_ON(rc);
}
EXPORT_SYMBOL_GPL(devm_kfree);

/**
 * devm_kmemdup - Resource-managed kmemdup
 * @dev: Device this memory belongs to
 * @src: Memory region to duplicate
 * @len: Memory region length
 * @gfp: GFP mask to use
 *
 * Duplicate region of a memory using resource managed kmalloc
 */
void *devm_kmemdup(struct device *dev, const void *src, size_t len, gfp_t gfp)
{
	void *p;

	p = devm_kmalloc(dev, len, gfp);
	if (p)
		memcpy(p, src, len);

	return p;
}
EXPORT_SYMBOL_GPL(devm_kmemdup);

struct pages_devres {
	unsigned long addr;
	unsigned int order;
};

static int devm_pages_match(struct device *dev, void *res, void *p)
{
	struct pages_devres *devres = res;
	struct pages_devres *target = p;

	return devres->addr == target->addr;
}

static void devm_pages_release(struct device *dev, void *res)
{
	struct pages_devres *devres = res;

	free_pages(devres->addr, devres->order);
}

/**
 * devm_get_free_pages - Resource-managed __get_free_pages
 * @dev: Device to allocate memory for
 * @gfp_mask: Allocation gfp flags
 * @order: Allocation size is (1 << order) pages
 *
 * Managed get_free_pages.  Memory allocated with this function is
 * automatically freed on driver detach.
 *
 * RETURNS:
 * Address of allocated memory on success, 0 on failure.
 */

unsigned long devm_get_free_pages(struct device *dev,
				  gfp_t gfp_mask, unsigned int order)
{
	struct pages_devres *devres;
	unsigned long addr;

	addr = __get_free_pages(gfp_mask, order);

	if (unlikely(!addr))
		return 0;

	devres = devres_alloc(devm_pages_release,
			      sizeof(struct pages_devres), GFP_KERNEL);
	if (unlikely(!devres)) {
		free_pages(addr, order);
		return 0;
	}

	devres->addr = addr;
	devres->order = order;

	devres_add(dev, devres);
	return addr;
}
EXPORT_SYMBOL_GPL(devm_get_free_pages);

/**
 * devm_free_pages - Resource-managed free_pages
 * @dev: Device this memory belongs to
 * @addr: Memory to free
 *
 * Free memory allocated with devm_get_free_pages(). Unlike free_pages,
 * there is no need to supply the @order.
 */
void devm_free_pages(struct device *dev, unsigned long addr)
{
	struct pages_devres devres = { .addr = addr };

	WARN_ON(devres_release(dev, devm_pages_release, devm_pages_match,
			       &devres));
}
EXPORT_SYMBOL_GPL(devm_free_pages);

static void devm_percpu_release(struct device *dev, void *pdata)
{
	void __percpu *p;

	p = *(void __percpu **)pdata;
	free_percpu(p);
}

static int devm_percpu_match(struct device *dev, void *data, void *p)
{
	struct devres *devr = container_of(data, struct devres, data);

	return *(void **)devr->data == p;
}

/**
 * __devm_alloc_percpu - Resource-managed alloc_percpu
 * @dev: Device to allocate per-cpu memory for
 * @size: Size of per-cpu memory to allocate
 * @align: Alignment of per-cpu memory to allocate
 *
 * Managed alloc_percpu. Per-cpu memory allocated with this function is
 * automatically freed on driver detach.
 *
 * RETURNS:
 * Pointer to allocated memory on success, NULL on failure.
 */
void __percpu *__devm_alloc_percpu(struct device *dev, size_t size,
		size_t align)
{
	void *p;
	void __percpu *pcpu;

	pcpu = __alloc_percpu(size, align);
	if (!pcpu)
		return NULL;

	p = devres_alloc(devm_percpu_release, sizeof(void *), GFP_KERNEL);
	if (!p) {
		free_percpu(pcpu);
		return NULL;
	}

	*(void __percpu **)p = pcpu;

	devres_add(dev, p);

	return pcpu;
}
EXPORT_SYMBOL_GPL(__devm_alloc_percpu);

/**
 * devm_free_percpu - Resource-managed free_percpu
 * @dev: Device this memory belongs to
 * @pdata: Per-cpu memory to free
 *
 * Free memory allocated with devm_alloc_percpu().
 */
void devm_free_percpu(struct device *dev, void __percpu *pdata)
{
	WARN_ON(devres_destroy(dev, devm_percpu_release, devm_percpu_match,
			       (void *)pdata));
}
EXPORT_SYMBOL_GPL(devm_free_percpu);<|MERGE_RESOLUTION|>--- conflicted
+++ resolved
@@ -89,9 +89,6 @@
 	return NULL;
 }
 
-<<<<<<< HEAD
-//申请dr
-=======
 static bool check_dr_size(size_t size, size_t *tot_size)
 {
 	/* We must catch any near-SIZE_MAX cases that could overflow. */
@@ -102,7 +99,7 @@
 	return true;
 }
 
->>>>>>> 00e4db51
+//申请dr
 static __always_inline struct devres * alloc_dr(dr_release_t release,
 						size_t size, gfp_t gfp, int nid)
 {
