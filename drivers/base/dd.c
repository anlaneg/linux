--- conflicted
+++ resolved
@@ -907,14 +907,10 @@
 	int ret = 0;
 
 	device_lock(dev);
-<<<<<<< HEAD
-	if (dev->driver) {
-        //此设备已有驱动
-=======
 	if (dev->p->dead) {
 		goto out_unlock;
 	} else if (dev->driver) {
->>>>>>> 00e4db51
+        //此设备已有驱动
 		if (device_is_bound(dev)) {
 			ret = 1;
 			goto out_unlock;
