// SPDX-License-Identifier: GPL-2.0
/*
 * drivers/base/dd.c - The core device/driver interactions.
 *
 * This file contains the (sometimes tricky) code that controls the
 * interactions between devices and drivers, which primarily includes
 * driver binding and unbinding.
 *
 * All of this code used to exist in drivers/base/bus.c, but was
 * relocated to here in the name of compartmentalization (since it wasn't
 * strictly code just for the 'struct bus_type'.
 *
 * Copyright (c) 2002-5 Patrick Mochel
 * Copyright (c) 2002-3 Open Source Development Labs
 * Copyright (c) 2007-2009 Greg Kroah-Hartman <gregkh@suse.de>
 * Copyright (c) 2007-2009 Novell Inc.
 */

#include <linux/debugfs.h>
#include <linux/device.h>
#include <linux/delay.h>
#include <linux/dma-mapping.h>
#include <linux/init.h>
#include <linux/module.h>
#include <linux/kthread.h>
#include <linux/wait.h>
#include <linux/async.h>
#include <linux/pm_runtime.h>
#include <linux/pinctrl/devinfo.h>

#include "base.h"
#include "power/power.h"

/*
 * Deferred Probe infrastructure.
 *
 * Sometimes driver probe order matters, but the kernel doesn't always have
 * dependency information which means some drivers will get probed before a
 * resource it depends on is available.  For example, an SDHCI driver may
 * first need a GPIO line from an i2c GPIO controller before it can be
 * initialized.  If a required resource is not available yet, a driver can
 * request probing to be deferred by returning -EPROBE_DEFER from its probe hook
 *
 * Deferred probe maintains two lists of devices, a pending list and an active
 * list.  A driver returning -EPROBE_DEFER causes the device to be added to the
 * pending list.  A successful driver probe will trigger moving all devices
 * from the pending to the active list so that the workqueue will eventually
 * retry them.
 *
 * The deferred_probe_mutex must be held any time the deferred_probe_*_list
 * of the (struct device*)->p->deferred_probe pointers are manipulated
 */
static DEFINE_MUTEX(deferred_probe_mutex);
static LIST_HEAD(deferred_probe_pending_list);
static LIST_HEAD(deferred_probe_active_list);
static atomic_t deferred_trigger_count = ATOMIC_INIT(0);
static struct dentry *deferred_devices;
static bool initcalls_done;

/*
 * In some cases, like suspend to RAM or hibernation, It might be reasonable
 * to prohibit probing of devices as it could be unsafe.
 * Once defer_all_probes is true all drivers probes will be forcibly deferred.
 */
static bool defer_all_probes;

/*
 * deferred_probe_work_func() - Retry probing devices in the active list.
 */
static void deferred_probe_work_func(struct work_struct *work)
{
	struct device *dev;
	struct device_private *private;
	/*
	 * This block processes every device in the deferred 'active' list.
	 * Each device is removed from the active list and passed to
	 * bus_probe_device() to re-attempt the probe.  The loop continues
	 * until every device in the active list is removed and retried.
	 *
	 * Note: Once the device is removed from the list and the mutex is
	 * released, it is possible for the device get freed by another thread
	 * and cause a illegal pointer dereference.  This code uses
	 * get/put_device() to ensure the device structure cannot disappear
	 * from under our feet.
	 */
	mutex_lock(&deferred_probe_mutex);
	while (!list_empty(&deferred_probe_active_list)) {
		private = list_first_entry(&deferred_probe_active_list,
					typeof(*dev->p), deferred_probe);
		dev = private->device;
		list_del_init(&private->deferred_probe);

		get_device(dev);

		/*
		 * Drop the mutex while probing each device; the probe path may
		 * manipulate the deferred list
		 */
		mutex_unlock(&deferred_probe_mutex);

		/*
		 * Force the device to the end of the dpm_list since
		 * the PM code assumes that the order we add things to
		 * the list is a good order for suspend but deferred
		 * probe makes that very unsafe.
		 */
		device_pm_move_to_tail(dev);

		dev_dbg(dev, "Retrying from deferred list\n");
		bus_probe_device(dev);
		mutex_lock(&deferred_probe_mutex);

		put_device(dev);
	}
	mutex_unlock(&deferred_probe_mutex);
}
static DECLARE_WORK(deferred_probe_work, deferred_probe_work_func);

static void driver_deferred_probe_add(struct device *dev)
{
	mutex_lock(&deferred_probe_mutex);
	if (list_empty(&dev->p->deferred_probe)) {
		dev_dbg(dev, "Added to deferred list\n");
		list_add_tail(&dev->p->deferred_probe, &deferred_probe_pending_list);
	}
	mutex_unlock(&deferred_probe_mutex);
}

void driver_deferred_probe_del(struct device *dev)
{
	mutex_lock(&deferred_probe_mutex);
	if (!list_empty(&dev->p->deferred_probe)) {
		dev_dbg(dev, "Removed from deferred list\n");
		list_del_init(&dev->p->deferred_probe);
	}
	mutex_unlock(&deferred_probe_mutex);
}

static bool driver_deferred_probe_enable = false;
/**
 * driver_deferred_probe_trigger() - Kick off re-probing deferred devices
 *
 * This functions moves all devices from the pending list to the active
 * list and schedules the deferred probe workqueue to process them.  It
 * should be called anytime a driver is successfully bound to a device.
 *
 * Note, there is a race condition in multi-threaded probe. In the case where
 * more than one device is probing at the same time, it is possible for one
 * probe to complete successfully while another is about to defer. If the second
 * depends on the first, then it will get put on the pending list after the
 * trigger event has already occurred and will be stuck there.
 *
 * The atomic 'deferred_trigger_count' is used to determine if a successful
 * trigger has occurred in the midst of probing a driver. If the trigger count
 * changes in the midst of a probe, then deferred processing should be triggered
 * again.
 */
static void driver_deferred_probe_trigger(void)
{
	if (!driver_deferred_probe_enable)
		return;

	/*
	 * A successful probe means that all the devices in the pending list
	 * should be triggered to be reprobed.  Move all the deferred devices
	 * into the active list so they can be retried by the workqueue
	 */
	mutex_lock(&deferred_probe_mutex);
	atomic_inc(&deferred_trigger_count);
	list_splice_tail_init(&deferred_probe_pending_list,
			      &deferred_probe_active_list);
	mutex_unlock(&deferred_probe_mutex);

	/*
	 * Kick the re-probe thread.  It may already be scheduled, but it is
	 * safe to kick it again.
	 */
	schedule_work(&deferred_probe_work);
}

/**
 * device_block_probing() - Block/defere device's probes
 *
 *	It will disable probing of devices and defer their probes instead.
 */
void device_block_probing(void)
{
	defer_all_probes = true;
	/* sync with probes to avoid races. */
	wait_for_device_probe();
}

/**
 * device_unblock_probing() - Unblock/enable device's probes
 *
 *	It will restore normal behavior and trigger re-probing of deferred
 * devices.
 */
void device_unblock_probing(void)
{
	defer_all_probes = false;
	driver_deferred_probe_trigger();
}

/*
 * deferred_devs_show() - Show the devices in the deferred probe pending list.
 */
static int deferred_devs_show(struct seq_file *s, void *data)
{
	struct device_private *curr;

	mutex_lock(&deferred_probe_mutex);

	list_for_each_entry(curr, &deferred_probe_pending_list, deferred_probe)
		seq_printf(s, "%s\n", dev_name(curr->device));

	mutex_unlock(&deferred_probe_mutex);

	return 0;
}
DEFINE_SHOW_ATTRIBUTE(deferred_devs);

static int deferred_probe_timeout = -1;
static int __init deferred_probe_timeout_setup(char *str)
{
	deferred_probe_timeout = simple_strtol(str, NULL, 10);
	return 1;
}
__setup("deferred_probe_timeout=", deferred_probe_timeout_setup);

/**
 * driver_deferred_probe_check_state() - Check deferred probe state
 * @dev: device to check
 *
 * Returns -ENODEV if init is done and all built-in drivers have had a chance
 * to probe (i.e. initcalls are done), -ETIMEDOUT if deferred probe debug
 * timeout has expired, or -EPROBE_DEFER if none of those conditions are met.
 *
 * Drivers or subsystems can opt-in to calling this function instead of directly
 * returning -EPROBE_DEFER.
 */
int driver_deferred_probe_check_state(struct device *dev)
{
	if (initcalls_done) {
		if (!deferred_probe_timeout) {
			dev_WARN(dev, "deferred probe timeout, ignoring dependency");
			return -ETIMEDOUT;
		}
		dev_warn(dev, "ignoring dependency for device, assuming no driver");
		return -ENODEV;
	}
	return -EPROBE_DEFER;
}

static void deferred_probe_timeout_work_func(struct work_struct *work)
{
	struct device_private *private, *p;

	deferred_probe_timeout = 0;
	driver_deferred_probe_trigger();
	flush_work(&deferred_probe_work);

	list_for_each_entry_safe(private, p, &deferred_probe_pending_list, deferred_probe)
		dev_info(private->device, "deferred probe pending");
}
static DECLARE_DELAYED_WORK(deferred_probe_timeout_work, deferred_probe_timeout_work_func);

/**
 * deferred_probe_initcall() - Enable probing of deferred devices
 *
 * We don't want to get in the way when the bulk of drivers are getting probed.
 * Instead, this initcall makes sure that deferred probing is delayed until
 * late_initcall time.
 */
static int deferred_probe_initcall(void)
{
	deferred_devices = debugfs_create_file("devices_deferred", 0444, NULL,
					       NULL, &deferred_devs_fops);

	driver_deferred_probe_enable = true;
	driver_deferred_probe_trigger();
	/* Sort as many dependencies as possible before exiting initcalls */
	flush_work(&deferred_probe_work);
	initcalls_done = true;

	/*
	 * Trigger deferred probe again, this time we won't defer anything
	 * that is optional
	 */
	driver_deferred_probe_trigger();
	flush_work(&deferred_probe_work);

	if (deferred_probe_timeout > 0) {
		schedule_delayed_work(&deferred_probe_timeout_work,
			deferred_probe_timeout * HZ);
	}
	return 0;
}
late_initcall(deferred_probe_initcall);

static void __exit deferred_probe_exit(void)
{
	debugfs_remove_recursive(deferred_devices);
}
__exitcall(deferred_probe_exit);

/**
 * device_is_bound() - Check if device is bound to a driver
 * @dev: device to check
 *
 * Returns true if passed device has already finished probing successfully
 * against a driver.
 *
 * This function must be called with the device lock held.
 */
bool device_is_bound(struct device *dev)
{
	return dev->p && klist_node_attached(&dev->p->knode_driver);
}

static void driver_bound(struct device *dev)
{
	if (device_is_bound(dev)) {
        //如果已绑定，则不处理
		printk(KERN_WARNING "%s: device %s already bound\n",
			__func__, kobject_name(&dev->kobj));
		return;
	}

	pr_debug("driver: '%s': %s: bound to device '%s'\n", dev->driver->name,
		 __func__, dev_name(dev));

	//记录此驱动使能了此dev
	klist_add_tail(&dev->p->knode_driver, &dev->driver->p->klist_devices);
	device_links_driver_bound(dev);

	device_pm_check_callbacks(dev);

	/*
	 * Make sure the device is no longer in one of the deferred lists and
	 * kick off retrying all pending devices
	 */
    //防止driver被加入到延迟probe队列中
	driver_deferred_probe_del(dev);
	driver_deferred_probe_trigger();

	if (dev->bus)
        //知会dev已完成绑定
		blocking_notifier_call_chain(&dev->bus->p->bus_notifier,
					     BUS_NOTIFY_BOUND_DRIVER, dev);

	kobject_uevent(&dev->kobj, KOBJ_BIND);
}

static ssize_t coredump_store(struct device *dev, struct device_attribute *attr,
			    const char *buf, size_t count)
{
	device_lock(dev);
	dev->driver->coredump(dev);
	device_unlock(dev);

	return count;
}
static DEVICE_ATTR_WO(coredump);

static int driver_sysfs_add(struct device *dev)
{
	int ret;

	if (dev->bus)
		//触发通知
		blocking_notifier_call_chain(&dev->bus->p->bus_notifier,
					     BUS_NOTIFY_BIND_DRIVER, dev);

	ret = sysfs_create_link(&dev->driver->p->kobj, &dev->kobj,
				kobject_name(&dev->kobj));
	if (ret)
		goto fail;

	ret = sysfs_create_link(&dev->kobj, &dev->driver->p->kobj,
				"driver");
	if (ret)
		goto rm_dev;

	if (!IS_ENABLED(CONFIG_DEV_COREDUMP) || !dev->driver->coredump ||
	    !device_create_file(dev, &dev_attr_coredump))
		return 0;

	sysfs_remove_link(&dev->kobj, "driver");

rm_dev:
	sysfs_remove_link(&dev->driver->p->kobj,
			  kobject_name(&dev->kobj));

fail:
	return ret;
}

static void driver_sysfs_remove(struct device *dev)
{
	struct device_driver *drv = dev->driver;

	if (drv) {
		if (drv->coredump)
			device_remove_file(dev, &dev_attr_coredump);
		sysfs_remove_link(&drv->p->kobj, kobject_name(&dev->kobj));
		sysfs_remove_link(&dev->kobj, "driver");
	}
}

/**
 * device_bind_driver - bind a driver to one device.
 * @dev: device.
 *
 * Allow manual attachment of a driver to a device.
 * Caller must have already set @dev->driver.
 *
 * Note that this does not modify the bus reference count
 * nor take the bus's rwsem. Please verify those are accounted
 * for before calling this. (It is ok to call with no other effort
 * from a driver's probe() method.)
 *
 * This function must be called with the device lock held.
 */
int device_bind_driver(struct device *dev)
{
	int ret;

	ret = driver_sysfs_add(dev);
	if (!ret)
		driver_bound(dev);
	else if (dev->bus)
		blocking_notifier_call_chain(&dev->bus->p->bus_notifier,
					     BUS_NOTIFY_DRIVER_NOT_BOUND, dev);
	return ret;
}
EXPORT_SYMBOL_GPL(device_bind_driver);

static atomic_t probe_count = ATOMIC_INIT(0);
static DECLARE_WAIT_QUEUE_HEAD(probe_waitqueue);

static void driver_deferred_probe_add_trigger(struct device *dev,
					      int local_trigger_count)
{
	driver_deferred_probe_add(dev);
	/* Did a trigger occur while probing? Need to re-trigger if yes */
	if (local_trigger_count != atomic_read(&deferred_trigger_count))
		driver_deferred_probe_trigger();
}

static int really_probe(struct device *dev, struct device_driver *drv)
{
	int ret = -EPROBE_DEFER;
	int local_trigger_count = atomic_read(&deferred_trigger_count);
	bool test_remove = IS_ENABLED(CONFIG_DEBUG_TEST_DRIVER_REMOVE) &&
			   !drv->suppress_bind_attrs;

	if (defer_all_probes) {
        //如果需要延迟所有probe，则将此dev加入
		/*
		 * Value of defer_all_probes can be set only by
		 * device_defer_all_probes_enable() which, in turn, will call
		 * wait_for_device_probe() right after that to avoid any races.
		 */
		dev_dbg(dev, "Driver %s force probe deferral\n", drv->name);
		driver_deferred_probe_add(dev);
		return ret;
	}

	ret = device_links_check_suppliers(dev);
	if (ret == -EPROBE_DEFER)
		driver_deferred_probe_add_trigger(dev, local_trigger_count);
	if (ret)
		return ret;

	atomic_inc(&probe_count);
	pr_debug("bus: '%s': %s: probing driver %s with device %s\n",
		 drv->bus->name, __func__, drv->name, dev_name(dev));
	WARN_ON(!list_empty(&dev->devres_head));

re_probe:
	dev->driver = drv;//使dev的驱动指向drv

	/* If using pinctrl, bind pins now before probing */
	ret = pinctrl_bind_pins(dev);
	if (ret)
		goto pinctrl_bind_failed;

    //配置dma
	ret = dma_configure(dev);
	if (ret)
		goto dma_failed;

	if (driver_sysfs_add(dev)) {
		printk(KERN_ERR "%s: driver_sysfs_add(%s) failed\n",
			__func__, dev_name(dev));
		goto probe_failed;
	}

	if (dev->pm_domain && dev->pm_domain->activate) {
		ret = dev->pm_domain->activate(dev);
		if (ret)
			goto probe_failed;
	}

	//如果dev所属的bus具有probe能力，则调用bus的probe
	if (dev->bus->probe) {
		ret = dev->bus->probe(dev);
		if (ret)
			goto probe_failed;
	} else if (drv->probe) {
		//否则调用驱动的probe
		ret = drv->probe(dev);
		if (ret)
			goto probe_failed;
	}

	if (test_remove) {
		test_remove = false;

		if (dev->bus->remove)
			dev->bus->remove(dev);
		else if (drv->remove)
			drv->remove(dev);

		devres_release_all(dev);
		driver_sysfs_remove(dev);
		dev->driver = NULL;
		dev_set_drvdata(dev, NULL);
		if (dev->pm_domain && dev->pm_domain->dismiss)
			dev->pm_domain->dismiss(dev);
		pm_runtime_reinit(dev);

		goto re_probe;
	}

	pinctrl_init_done(dev);

	if (dev->pm_domain && dev->pm_domain->sync)
		dev->pm_domain->sync(dev);

	//probe成功，为此设备绑定驱动
	driver_bound(dev);
	ret = 1;
	pr_debug("bus: '%s': %s: bound device %s to driver %s\n",
		 drv->bus->name, __func__, dev_name(dev), drv->name);
	goto done;

probe_failed:
	//probe失败，dma解配置
	dma_deconfigure(dev);
dma_failed:
	if (dev->bus)
		//probe失败，通知未绑定成功事件
		blocking_notifier_call_chain(&dev->bus->p->bus_notifier,
					     BUS_NOTIFY_DRIVER_NOT_BOUND, dev);
pinctrl_bind_failed:
	device_links_no_driver(dev);
	devres_release_all(dev);
	driver_sysfs_remove(dev);
	dev->driver = NULL;
	dev_set_drvdata(dev, NULL);
	if (dev->pm_domain && dev->pm_domain->dismiss)
		dev->pm_domain->dismiss(dev);
	pm_runtime_reinit(dev);
	dev_pm_set_driver_flags(dev, 0);

	switch (ret) {
	case -EPROBE_DEFER:
		/* Driver requested deferred probing */
		dev_dbg(dev, "Driver %s requests probe deferral\n", drv->name);
		driver_deferred_probe_add_trigger(dev, local_trigger_count);
		break;
	case -ENODEV:
	case -ENXIO:
		pr_debug("%s: probe of %s rejects match %d\n",
			 drv->name, dev_name(dev), ret);
		break;
	default:
		/* driver matched but the probe failed */
		printk(KERN_WARNING
		       "%s: probe of %s failed with error %d\n",
		       drv->name, dev_name(dev), ret);
	}
	/*
	 * Ignore errors returned by ->probe so that the next driver can try
	 * its luck.
	 */
	ret = 0;
done:
	atomic_dec(&probe_count);
	wake_up(&probe_waitqueue);
	return ret;
}

/*
 * For initcall_debug, show the driver probe time.
 */
static int really_probe_debug(struct device *dev, struct device_driver *drv)
{
	ktime_t calltime, delta, rettime;
	int ret;

	calltime = ktime_get();
	ret = really_probe(dev, drv);
	rettime = ktime_get();
	delta = ktime_sub(rettime, calltime);
	printk(KERN_DEBUG "probe of %s returned %d after %lld usecs\n",
	       dev_name(dev), ret, (s64) ktime_to_us(delta));
	return ret;
}

/**
 * driver_probe_done
 * Determine if the probe sequence is finished or not.
 *
 * Should somehow figure out how to use a semaphore, not an atomic variable...
 */
int driver_probe_done(void)
{
	pr_debug("%s: probe_count = %d\n", __func__,
		 atomic_read(&probe_count));
	if (atomic_read(&probe_count))
		return -EBUSY;
	return 0;
}

/**
 * wait_for_device_probe
 * Wait for device probing to be completed.
 */
void wait_for_device_probe(void)
{
	/* wait for the deferred probe workqueue to finish */
	flush_work(&deferred_probe_work);

	/* wait for the known devices to complete their probing */
	wait_event(probe_waitqueue, atomic_read(&probe_count) == 0);
	async_synchronize_full();
}
EXPORT_SYMBOL_GPL(wait_for_device_probe);

/**
 * driver_probe_device - attempt to bind device & driver together
 * @drv: driver to bind a device to
 * @dev: device to try to bind to the driver
 *
 * This function returns -ENODEV if the device is not registered,
 * 1 if the device is bound successfully and 0 otherwise.
 *
 * This function must be called with @dev lock held.  When called for a
 * USB interface, @dev->parent lock must be held as well.
 *
 * If the device has a parent, runtime-resume the parent before driver probing.
 */
int driver_probe_device(struct device_driver *drv, struct device *dev)
{
    //驱动drv与设备dev匹配成功，尝试进行绑定
	int ret = 0;

	if (!device_is_registered(dev))
		return -ENODEV;

	pr_debug("bus: '%s': %s: matched device %s with driver %s\n",
		 drv->bus->name, __func__, dev_name(dev), drv->name);

	pm_runtime_get_suppliers(dev);
	if (dev->parent)
		pm_runtime_get_sync(dev->parent);

	pm_runtime_barrier(dev);
<<<<<<< HEAD
    //进行具体probe
	ret = really_probe(dev, drv);
=======
	if (initcall_debug)
		ret = really_probe_debug(dev, drv);
	else
		ret = really_probe(dev, drv);
>>>>>>> 58c3f14f
	pm_request_idle(dev);

	if (dev->parent)
		pm_runtime_put(dev->parent);

	pm_runtime_put_suppliers(dev);
	return ret;
}

//由dirver的probe_type来决定是否采用async方式来probe
bool driver_allows_async_probing(struct device_driver *drv)
{
	switch (drv->probe_type) {
	case PROBE_PREFER_ASYNCHRONOUS:
		return true;

	case PROBE_FORCE_SYNCHRONOUS:
		return false;

	default:
		if (module_requested_async_probing(drv->owner))
			return true;

		return false;
	}
}

struct device_attach_data {
	struct device *dev;

	/*
	 * Indicates whether we are are considering asynchronous probing or
	 * not. Only initial binding after device or driver registration
	 * (including deferral processing) may be done asynchronously, the
	 * rest is always synchronous, as we expect it is being done by
	 * request from userspace.
	 */
	bool check_async;

	/*
	 * Indicates if we are binding synchronous or asynchronous drivers.
	 * When asynchronous probing is enabled we'll execute 2 passes
	 * over drivers: first pass doing synchronous probing and second
	 * doing asynchronous probing (if synchronous did not succeed -
	 * most likely because there was no driver requiring synchronous
	 * probing - and we found asynchronous driver during first pass).
	 * The 2 passes are done because we can't shoot asynchronous
	 * probe for given device and driver from bus_for_each_drv() since
	 * driver pointer is not guaranteed to stay valid once
	 * bus_for_each_drv() iterates to the next driver on the bus.
	 */
	bool want_async;

	/*
	 * We'll set have_async to 'true' if, while scanning for matching
	 * driver, we'll encounter one that requests asynchronous probing.
	 */
	bool have_async;
};

//尝试将data->dev设备attach到drv驱动上
static int __device_attach_driver(struct device_driver *drv, void *_data)
{
	struct device_attach_data *data = _data;
	struct device *dev = data->dev;//要尝试attach的设备
	bool async_allowed;
	int ret;

	/*
	 * Check if device has already been claimed. This may
	 * happen with driver loading, device discovery/registration,
	 * and deferred probe processing happens all at once with
	 * multiple threads.
	 */
	if (dev->driver)
        //此设备已绑定驱动
		return -EBUSY;

    //检查drv是否与device匹配(采用的方法是通过driver所属bus的匹配方法来进行匹配）
	ret = driver_match_device(drv, dev);
	if (ret == 0) {
		/* no match */
		//无法匹配
		return 0;
	} else if (ret == -EPROBE_DEFER) {
        //需要延迟匹配,将设备加入
		dev_dbg(dev, "Device match requests probe deferral\n");
		driver_deferred_probe_add(dev);
	} else if (ret < 0) {
        //匹配时出错
		dev_dbg(dev, "Bus failed to match device: %d", ret);
		return ret;
	} /* ret > 0 means positive match */

    //成功匹配，检查驱动是否容许异步probe
	async_allowed = driver_allows_async_probing(drv);

	if (async_allowed)
		data->have_async = true;

	if (data->check_async && async_allowed != data->want_async)
		return 0;

	return driver_probe_device(drv, dev);
}

static void __device_attach_async_helper(void *_dev, async_cookie_t cookie)
{
	struct device *dev = _dev;
	struct device_attach_data data = {
		.dev		= dev,
		.check_async	= true,
		.want_async	= true,
	};

	device_lock(dev);

	if (dev->parent)
		pm_runtime_get_sync(dev->parent);

	bus_for_each_drv(dev->bus, NULL, &data, __device_attach_driver);
	dev_dbg(dev, "async probe completed\n");

	pm_request_idle(dev);

	if (dev->parent)
		pm_runtime_put(dev->parent);

	device_unlock(dev);

	put_device(dev);
}

//为设备bind相应的驱动，如果bind成功返回1
static int __device_attach(struct device *dev, bool allow_async)
{
	int ret = 0;

	device_lock(dev);
	if (dev->driver) {
        //此设备已有驱动
		if (device_is_bound(dev)) {
			ret = 1;
			goto out_unlock;
		}
		ret = device_bind_driver(dev);
		if (ret == 0)
			ret = 1;
		else {
			dev->driver = NULL;
			ret = 0;
		}
	} else {
        //此设备无驱动情况下处理：
		struct device_attach_data data = {
			.dev = dev,
			.check_async = allow_async,
			.want_async = false,
		};

		if (dev->parent)
			pm_runtime_get_sync(dev->parent);

        //遍历设备bus上的所有驱动,尝试将device绑定到指定驱动（如果probe成功，则停止循环）
		ret = bus_for_each_drv(dev->bus, NULL, &data,
					__device_attach_driver);
		if (!ret && allow_async && data.have_async) {
			//没有probe成功，如果容许异步绑定，则加入到工作队列中进行调度，并执行异步attach设备
			/*
			 * If we could not find appropriate driver
			 * synchronously and we are allowed to do
			 * async probes and there are drivers that
			 * want to probe asynchronously, we'll
			 * try them.
			 */
			dev_dbg(dev, "scheduling asynchronous probe\n");
			get_device(dev);
			async_schedule(__device_attach_async_helper, dev);
		} else {
			pm_request_idle(dev);
		}

		if (dev->parent)
			pm_runtime_put(dev->parent);
	}
out_unlock:
	device_unlock(dev);
	return ret;
}

/**
 * device_attach - try to attach device to a driver.
 * @dev: device.
 *
 * Walk the list of drivers that the bus has and call
 * driver_probe_device() for each pair. If a compatible
 * pair is found, break out and return.
 *
 * Returns 1 if the device was bound to a driver;
 * 0 if no matching driver was found;
 * -ENODEV if the device is not registered.
 *
 * When called for a USB interface, @dev->parent lock must be held.
 */
//如注释所言，尝试将当前设备固定到一个驱动
//当一个设备被发现后，自此设备从属的bus上，我们可知道众多的驱动
//一个一个遍历这些驱动，检查这些驱动是否与此设备可匹配，如果可匹配，则
//为此设备绑定相应驱动。
//应还有一个流程，当一个驱动被载入时，需要检查bus上是否有设备未绑定，如果
//未绑定，则检查被载入的驱动能否匹配设备
int device_attach(struct device *dev)
{
	//不容许异步attach到相应驱动
	return __device_attach(dev, false);
}
EXPORT_SYMBOL_GPL(device_attach);

void device_initial_probe(struct device *dev)
{
	//容许异步attach到相应驱动
	__device_attach(dev, true);
}

//检查驱动data是否可匹配dev设备
static int __driver_attach(struct device *dev, void *data)
{
	struct device_driver *drv = data;
	int ret;

	/*
	 * Lock device and try to bind to it. We drop the error
	 * here and always return 0, because we need to keep trying
	 * to bind to devices and some drivers will return an error
	 * simply if it didn't support the device.
	 *
	 * driver_probe_device() will spit a warning if there
	 * is an error.
	 */

	ret = driver_match_device(drv, dev);
	if (ret == 0) {
		/* no match */
		//不匹配时返回0
		return 0;
	} else if (ret == -EPROBE_DEFER) {
		//需要延迟探测
		dev_dbg(dev, "Device match requests probe deferral\n");
		driver_deferred_probe_add(dev);
	} else if (ret < 0) {
		//匹配时失败
		dev_dbg(dev, "Bus failed to match device: %d", ret);
		return ret;
	} /* ret > 0 means positive match */

	//明确匹配上此驱动
	if (dev->parent && dev->bus->need_parent_lock)
		device_lock(dev->parent);
	device_lock(dev);
	//如果此设备还未绑定driver，则为此设备绑定此驱动
	if (!dev->driver)
		driver_probe_device(drv, dev);
	device_unlock(dev);
	if (dev->parent && dev->bus->need_parent_lock)
		device_unlock(dev->parent);

	return 0;
}

/**
 * driver_attach - try to bind driver to devices.
 * @drv: driver.
 *
 * Walk the list of devices that the bus has on it and try to
 * match the driver with each one.  If driver_probe_device()
 * returns 0 and the @dev->driver is set, we've found a
 * compatible pair.
 */
int driver_attach(struct device_driver *drv)
{
	//遍历driver所属bus上的每一个device,针对每一个device,调用__driver_attach为其绑定
	//驱动，传入的参数为drv，如果__driver_attach返回0，则会继续尝试下一个设备
	return bus_for_each_dev(drv->bus, NULL, drv, __driver_attach);
}
EXPORT_SYMBOL_GPL(driver_attach);

/*
 * __device_release_driver() must be called with @dev lock held.
 * When called for a USB interface, @dev->parent lock must be held as well.
 */
static void __device_release_driver(struct device *dev, struct device *parent)
{
	struct device_driver *drv;

	drv = dev->driver;
	if (drv) {
		if (driver_allows_async_probing(drv))
			async_synchronize_full();

		while (device_links_busy(dev)) {
			device_unlock(dev);
			if (parent)
				device_unlock(parent);

			device_links_unbind_consumers(dev);
			if (parent)
				device_lock(parent);

			device_lock(dev);
			/*
			 * A concurrent invocation of the same function might
			 * have released the driver successfully while this one
			 * was waiting, so check for that.
			 */
			if (dev->driver != drv)
				return;
		}

		pm_runtime_get_sync(dev);
		pm_runtime_clean_up_links(dev);

		driver_sysfs_remove(dev);

		if (dev->bus)
			blocking_notifier_call_chain(&dev->bus->p->bus_notifier,
						     BUS_NOTIFY_UNBIND_DRIVER,
						     dev);

		pm_runtime_put_sync(dev);

		if (dev->bus && dev->bus->remove)
			dev->bus->remove(dev);
		else if (drv->remove)
			drv->remove(dev);

		device_links_driver_cleanup(dev);
		dma_deconfigure(dev);

		devres_release_all(dev);
		dev->driver = NULL;
		dev_set_drvdata(dev, NULL);
		if (dev->pm_domain && dev->pm_domain->dismiss)
			dev->pm_domain->dismiss(dev);
		pm_runtime_reinit(dev);
		dev_pm_set_driver_flags(dev, 0);

		klist_remove(&dev->p->knode_driver);
		device_pm_check_callbacks(dev);
		if (dev->bus)
			blocking_notifier_call_chain(&dev->bus->p->bus_notifier,
						     BUS_NOTIFY_UNBOUND_DRIVER,
						     dev);

		kobject_uevent(&dev->kobj, KOBJ_UNBIND);
	}
}

void device_release_driver_internal(struct device *dev,
				    struct device_driver *drv,
				    struct device *parent)
{
	if (parent && dev->bus->need_parent_lock)
		device_lock(parent);

	device_lock(dev);
	if (!drv || drv == dev->driver)
		__device_release_driver(dev, parent);

	device_unlock(dev);
	if (parent && dev->bus->need_parent_lock)
		device_unlock(parent);
}

/**
 * device_release_driver - manually detach device from driver.
 * @dev: device.
 *
 * Manually detach device from driver.
 * When called for a USB interface, @dev->parent lock must be held.
 *
 * If this function is to be called with @dev->parent lock held, ensure that
 * the device's consumers are unbound in advance or that their locks can be
 * acquired under the @dev->parent lock.
 */
void device_release_driver(struct device *dev)
{
	/*
	 * If anyone calls device_release_driver() recursively from
	 * within their ->remove callback for the same device, they
	 * will deadlock right here.
	 */
	device_release_driver_internal(dev, NULL, NULL);
}
EXPORT_SYMBOL_GPL(device_release_driver);

/**
 * driver_detach - detach driver from all devices it controls.
 * @drv: driver.
 */
void driver_detach(struct device_driver *drv)
{
	struct device_private *dev_prv;
	struct device *dev;

	for (;;) {
		spin_lock(&drv->p->klist_devices.k_lock);
		if (list_empty(&drv->p->klist_devices.k_list)) {
			spin_unlock(&drv->p->klist_devices.k_lock);
			break;
		}
		dev_prv = list_entry(drv->p->klist_devices.k_list.prev,
				     struct device_private,
				     knode_driver.n_node);
		dev = dev_prv->device;
		get_device(dev);
		spin_unlock(&drv->p->klist_devices.k_lock);
		device_release_driver_internal(dev, drv, dev->parent);
		put_device(dev);
	}
}<|MERGE_RESOLUTION|>--- conflicted
+++ resolved
@@ -669,15 +669,11 @@
 		pm_runtime_get_sync(dev->parent);
 
 	pm_runtime_barrier(dev);
-<<<<<<< HEAD
-    //进行具体probe
-	ret = really_probe(dev, drv);
-=======
+        //进行具体probe
 	if (initcall_debug)
 		ret = really_probe_debug(dev, drv);
 	else
 		ret = really_probe(dev, drv);
->>>>>>> 58c3f14f
 	pm_request_idle(dev);
 
 	if (dev->parent)
