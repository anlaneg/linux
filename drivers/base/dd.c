--- conflicted
+++ resolved
@@ -441,18 +441,7 @@
 			goto probe_failed;
 	}
 
-<<<<<<< HEAD
-	/*
-	 * Ensure devices are listed in devices_kset in correct order
-	 * It's important to move Dev to the end of devices_kset before
-	 * calling .probe, because it could be recursive and parent Dev
-	 * should always go first
-	 */
-	devices_kset_move_last(dev);
-
 	//如果dev所属的bus具有probe能力，则调用bus的probe
-=======
->>>>>>> 1236568e
 	if (dev->bus->probe) {
 		ret = dev->bus->probe(dev);
 		if (ret)
