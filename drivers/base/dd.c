// SPDX-License-Identifier: GPL-2.0
/*
 * drivers/base/dd.c - The core device/driver interactions.
 *
 * This file contains the (sometimes tricky) code that controls the
 * interactions between devices and drivers, which primarily includes
 * driver binding and unbinding.
 *
 * All of this code used to exist in drivers/base/bus.c, but was
 * relocated to here in the name of compartmentalization (since it wasn't
 * strictly code just for the 'struct bus_type'.
 *
 * Copyright (c) 2002-5 Patrick Mochel
 * Copyright (c) 2002-3 Open Source Development Labs
 * Copyright (c) 2007-2009 Greg Kroah-Hartman <gregkh@suse.de>
 * Copyright (c) 2007-2009 Novell Inc.
 */

#include <linux/debugfs.h>
#include <linux/device.h>
#include <linux/delay.h>
#include <linux/dma-map-ops.h>
#include <linux/init.h>
#include <linux/module.h>
#include <linux/kthread.h>
#include <linux/wait.h>
#include <linux/async.h>
#include <linux/pm_runtime.h>
#include <linux/pinctrl/devinfo.h>
#include <linux/slab.h>

#include "base.h"
#include "power/power.h"

/*
 * Deferred Probe infrastructure.
 *
 * Sometimes driver probe order matters, but the kernel doesn't always have
 * dependency information which means some drivers will get probed before a
 * resource it depends on is available.  For example, an SDHCI driver may
 * first need a GPIO line from an i2c GPIO controller before it can be
 * initialized.  If a required resource is not available yet, a driver can
 * request probing to be deferred by returning -EPROBE_DEFER from its probe hook
 *
 * Deferred probe maintains two lists of devices, a pending list and an active
 * list.  A driver returning -EPROBE_DEFER causes the device to be added to the
 * pending list.  A successful driver probe will trigger moving all devices
 * from the pending to the active list so that the workqueue will eventually
 * retry them.
 *
 * The deferred_probe_mutex must be held any time the deferred_probe_*_list
 * of the (struct device*)->p->deferred_probe pointers are manipulated
 */
static DEFINE_MUTEX(deferred_probe_mutex);
static LIST_HEAD(deferred_probe_pending_list);
static LIST_HEAD(deferred_probe_active_list);
static atomic_t deferred_trigger_count = ATOMIC_INIT(0);
static bool initcalls_done;

/* Save the async probe drivers' name from kernel cmdline */
#define ASYNC_DRV_NAMES_MAX_LEN	256
static char async_probe_drv_names[ASYNC_DRV_NAMES_MAX_LEN];
static bool async_probe_default;

/*
 * In some cases, like suspend to RAM or hibernation, It might be reasonable
 * to prohibit probing of devices as it could be unsafe.
 * Once defer_all_probes is true all drivers probes will be forcibly deferred.
 */
static bool defer_all_probes;

static void __device_set_deferred_probe_reason(const struct device *dev, char *reason)
{
	kfree(dev->p->deferred_probe_reason);
	dev->p->deferred_probe_reason = reason;
}

/*
 * deferred_probe_work_func() - Retry probing devices in the active list.
 */
static void deferred_probe_work_func(struct work_struct *work)
{
	struct device *dev;
	struct device_private *private;
	/*
	 * This block processes every device in the deferred 'active' list.
	 * Each device is removed from the active list and passed to
	 * bus_probe_device() to re-attempt the probe.  The loop continues
	 * until every device in the active list is removed and retried.
	 *
	 * Note: Once the device is removed from the list and the mutex is
	 * released, it is possible for the device get freed by another thread
	 * and cause a illegal pointer dereference.  This code uses
	 * get/put_device() to ensure the device structure cannot disappear
	 * from under our feet.
	 */
	mutex_lock(&deferred_probe_mutex);
	while (!list_empty(&deferred_probe_active_list)) {
		private = list_first_entry(&deferred_probe_active_list,
					typeof(*dev->p), deferred_probe);
		dev = private->device;
		list_del_init(&private->deferred_probe);

		get_device(dev);

		__device_set_deferred_probe_reason(dev, NULL);

		/*
		 * Drop the mutex while probing each device; the probe path may
		 * manipulate the deferred list
		 */
		mutex_unlock(&deferred_probe_mutex);

		/*
		 * Force the device to the end of the dpm_list since
		 * the PM code assumes that the order we add things to
		 * the list is a good order for suspend but deferred
		 * probe makes that very unsafe.
		 */
		device_pm_move_to_tail(dev);

		dev_dbg(dev, "Retrying from deferred list\n");
		bus_probe_device(dev);
		mutex_lock(&deferred_probe_mutex);

		put_device(dev);
	}
	mutex_unlock(&deferred_probe_mutex);
}
static DECLARE_WORK(deferred_probe_work, deferred_probe_work_func);

void driver_deferred_probe_add(struct device *dev)
{
	if (!dev->can_match)
		return;

	mutex_lock(&deferred_probe_mutex);
	if (list_empty(&dev->p->deferred_probe)) {
		dev_dbg(dev, "Added to deferred list\n");
		list_add_tail(&dev->p->deferred_probe, &deferred_probe_pending_list);
	}
	mutex_unlock(&deferred_probe_mutex);
}

void driver_deferred_probe_del(struct device *dev)
{
	mutex_lock(&deferred_probe_mutex);
	if (!list_empty(&dev->p->deferred_probe)) {
		dev_dbg(dev, "Removed from deferred list\n");
		list_del_init(&dev->p->deferred_probe);
		__device_set_deferred_probe_reason(dev, NULL);
	}
	mutex_unlock(&deferred_probe_mutex);
}

static bool driver_deferred_probe_enable;
/**
 * driver_deferred_probe_trigger() - Kick off re-probing deferred devices
 *
 * This functions moves all devices from the pending list to the active
 * list and schedules the deferred probe workqueue to process them.  It
 * should be called anytime a driver is successfully bound to a device.
 *
 * Note, there is a race condition in multi-threaded probe. In the case where
 * more than one device is probing at the same time, it is possible for one
 * probe to complete successfully while another is about to defer. If the second
 * depends on the first, then it will get put on the pending list after the
 * trigger event has already occurred and will be stuck there.
 *
 * The atomic 'deferred_trigger_count' is used to determine if a successful
 * trigger has occurred in the midst of probing a driver. If the trigger count
 * changes in the midst of a probe, then deferred processing should be triggered
 * again.
 */
void driver_deferred_probe_trigger(void)
{
	if (!driver_deferred_probe_enable)
		return;

	/*
	 * A successful probe means that all the devices in the pending list
	 * should be triggered to be reprobed.  Move all the deferred devices
	 * into the active list so they can be retried by the workqueue
	 */
	mutex_lock(&deferred_probe_mutex);
	atomic_inc(&deferred_trigger_count);
	list_splice_tail_init(&deferred_probe_pending_list,
			      &deferred_probe_active_list);
	mutex_unlock(&deferred_probe_mutex);

	/*
	 * Kick the re-probe thread.  It may already be scheduled, but it is
	 * safe to kick it again.
	 */
	queue_work(system_unbound_wq, &deferred_probe_work);
}

/**
 * device_block_probing() - Block/defer device's probes
 *
 *	It will disable probing of devices and defer their probes instead.
 */
void device_block_probing(void)
{
	defer_all_probes = true;
	/* sync with probes to avoid races. */
	wait_for_device_probe();
}

/**
 * device_unblock_probing() - Unblock/enable device's probes
 *
 *	It will restore normal behavior and trigger re-probing of deferred
 * devices.
 */
void device_unblock_probing(void)
{
	defer_all_probes = false;
	driver_deferred_probe_trigger();
}

/**
 * device_set_deferred_probe_reason() - Set defer probe reason message for device
 * @dev: the pointer to the struct device
 * @vaf: the pointer to va_format structure with message
 */
void device_set_deferred_probe_reason(const struct device *dev, struct va_format *vaf)
{
	const char *drv = dev_driver_string(dev);
	char *reason;

	mutex_lock(&deferred_probe_mutex);

	reason = kasprintf(GFP_KERNEL, "%s: %pV", drv, vaf);
	__device_set_deferred_probe_reason(dev, reason);

	mutex_unlock(&deferred_probe_mutex);
}

/*
 * deferred_devs_show() - Show the devices in the deferred probe pending list.
 */
static int deferred_devs_show(struct seq_file *s, void *data)
{
	struct device_private *curr;

	mutex_lock(&deferred_probe_mutex);

	list_for_each_entry(curr, &deferred_probe_pending_list, deferred_probe)
		seq_printf(s, "%s\t%s", dev_name(curr->device),
			   curr->deferred_probe_reason ?: "\n");

	mutex_unlock(&deferred_probe_mutex);

	return 0;
}
DEFINE_SHOW_ATTRIBUTE(deferred_devs);

#ifdef CONFIG_MODULES
static int driver_deferred_probe_timeout = 10;
#else
static int driver_deferred_probe_timeout;
#endif

static int __init deferred_probe_timeout_setup(char *str)
{
	int timeout;

	if (!kstrtoint(str, 10, &timeout))
		driver_deferred_probe_timeout = timeout;
	return 1;
}
__setup("deferred_probe_timeout=", deferred_probe_timeout_setup);

/**
 * driver_deferred_probe_check_state() - Check deferred probe state
 * @dev: device to check
 *
 * Return:
 * * -ENODEV if initcalls have completed and modules are disabled.
 * * -ETIMEDOUT if the deferred probe timeout was set and has expired
 *   and modules are enabled.
 * * -EPROBE_DEFER in other cases.
 *
 * Drivers or subsystems can opt-in to calling this function instead of directly
 * returning -EPROBE_DEFER.
 */
int driver_deferred_probe_check_state(struct device *dev)
{
	if (!IS_ENABLED(CONFIG_MODULES) && initcalls_done) {
		dev_warn(dev, "ignoring dependency for device, assuming no driver\n");
		return -ENODEV;
	}

	if (!driver_deferred_probe_timeout && initcalls_done) {
		dev_warn(dev, "deferred probe timeout, ignoring dependency\n");
		return -ETIMEDOUT;
	}

	return -EPROBE_DEFER;
}
EXPORT_SYMBOL_GPL(driver_deferred_probe_check_state);

static void deferred_probe_timeout_work_func(struct work_struct *work)
{
	struct device_private *p;

	fw_devlink_drivers_done();

	driver_deferred_probe_timeout = 0;
	driver_deferred_probe_trigger();
	flush_work(&deferred_probe_work);

	mutex_lock(&deferred_probe_mutex);
	list_for_each_entry(p, &deferred_probe_pending_list, deferred_probe)
		dev_warn(p->device, "deferred probe pending: %s", p->deferred_probe_reason ?: "(reason unknown)\n");
	mutex_unlock(&deferred_probe_mutex);

	fw_devlink_probing_done();
}
static DECLARE_DELAYED_WORK(deferred_probe_timeout_work, deferred_probe_timeout_work_func);

void deferred_probe_extend_timeout(void)
{
	/*
	 * If the work hasn't been queued yet or if the work expired, don't
	 * start a new one.
	 */
	if (cancel_delayed_work(&deferred_probe_timeout_work)) {
		schedule_delayed_work(&deferred_probe_timeout_work,
				driver_deferred_probe_timeout * HZ);
		pr_debug("Extended deferred probe timeout by %d secs\n",
					driver_deferred_probe_timeout);
	}
}

/**
 * deferred_probe_initcall() - Enable probing of deferred devices
 *
 * We don't want to get in the way when the bulk of drivers are getting probed.
 * Instead, this initcall makes sure that deferred probing is delayed until
 * late_initcall time.
 */
static int deferred_probe_initcall(void)
{
	debugfs_create_file("devices_deferred", 0444, NULL, NULL,
			    &deferred_devs_fops);

	driver_deferred_probe_enable = true;
	driver_deferred_probe_trigger();
	/* Sort as many dependencies as possible before exiting initcalls */
	flush_work(&deferred_probe_work);
	initcalls_done = true;

	if (!IS_ENABLED(CONFIG_MODULES))
		fw_devlink_drivers_done();

	/*
	 * Trigger deferred probe again, this time we won't defer anything
	 * that is optional
	 */
	driver_deferred_probe_trigger();
	flush_work(&deferred_probe_work);

	if (driver_deferred_probe_timeout > 0) {
		schedule_delayed_work(&deferred_probe_timeout_work,
			driver_deferred_probe_timeout * HZ);
	}

	if (!IS_ENABLED(CONFIG_MODULES))
		fw_devlink_probing_done();

	return 0;
}
late_initcall(deferred_probe_initcall);

static void __exit deferred_probe_exit(void)
{
	debugfs_lookup_and_remove("devices_deferred", NULL);
}
__exitcall(deferred_probe_exit);

/**
 * device_is_bound() - Check if device is bound to a driver
 * @dev: device to check
 *
 * Returns true if passed device has already finished probing successfully
 * against a driver.
 *
 * This function must be called with the device lock held.
 */
bool device_is_bound(struct device *dev)
{
	return dev->p && klist_node_attached(&dev->p->knode_driver);
}
EXPORT_SYMBOL_GPL(device_is_bound);

static void driver_bound(struct device *dev)
{
	if (device_is_bound(dev)) {
<<<<<<< HEAD
        	//如果已绑定，则不处理
		pr_warn("%s: device %s already bound\n",
			__func__, kobject_name(&dev->kobj));
=======
		dev_warn(dev, "%s: device already bound\n", __func__);
>>>>>>> 155a3c00
		return;
	}

	dev_dbg(dev, "driver: '%s': %s: bound to device\n", dev->driver->name,
		__func__);

	//记录此驱动使能了此dev
	klist_add_tail(&dev->p->knode_driver, &dev->driver->p->klist_devices);
	device_links_driver_bound(dev);

	device_pm_check_callbacks(dev);

	/*
	 * Make sure the device is no longer in one of the deferred lists and
	 * kick off retrying all pending devices
	 */
    //防止driver被加入到延迟probe队列中
	driver_deferred_probe_del(dev);
	driver_deferred_probe_trigger();

        //知会dev已完成绑定
	bus_notify(dev, BUS_NOTIFY_BOUND_DRIVER);
	kobject_uevent(&dev->kobj, KOBJ_BIND);
}

static ssize_t coredump_store(struct device *dev, struct device_attribute *attr,
			    const char *buf, size_t count)
{
	device_lock(dev);
	dev->driver->coredump(dev);
	device_unlock(dev);

	return count;
}
static DEVICE_ATTR_WO(coredump);

static int driver_sysfs_add(struct device *dev)
{
	int ret;

	//触发通知
	bus_notify(dev, BUS_NOTIFY_BIND_DRIVER);

	//创建设备到driver的链接
	ret = sysfs_create_link(&dev->driver->p->kobj, &dev->kobj,
				kobject_name(&dev->kobj));
	if (ret)
		goto fail;

	ret = sysfs_create_link(&dev->kobj, &dev->driver->p->kobj,
				"driver");
	if (ret)
		goto rm_dev;

	if (!IS_ENABLED(CONFIG_DEV_COREDUMP) || !dev->driver->coredump)
		return 0;

	ret = device_create_file(dev, &dev_attr_coredump);
	if (!ret)
		return 0;

	sysfs_remove_link(&dev->kobj, "driver");

rm_dev:
	sysfs_remove_link(&dev->driver->p->kobj,
			  kobject_name(&dev->kobj));

fail:
	return ret;
}

static void driver_sysfs_remove(struct device *dev)
{
	struct device_driver *drv = dev->driver;

	if (drv) {
		if (drv->coredump)
			device_remove_file(dev, &dev_attr_coredump);
		sysfs_remove_link(&drv->p->kobj, kobject_name(&dev->kobj));
		sysfs_remove_link(&dev->kobj, "driver");
	}
}

/**
 * device_bind_driver - bind a driver to one device.
 * @dev: device.
 *
 * Allow manual attachment of a driver to a device.
 * Caller must have already set @dev->driver.
 *
 * Note that this does not modify the bus reference count.
 * Please verify that is accounted for before calling this.
 * (It is ok to call with no other effort from a driver's probe() method.)
 *
 * This function must be called with the device lock held.
 *
 * Callers should prefer to use device_driver_attach() instead.
 */
int device_bind_driver(struct device *dev)
{
	int ret;

	ret = driver_sysfs_add(dev);
	if (!ret) {
		device_links_force_bind(dev);
		driver_bound(dev);
	}
	else
		bus_notify(dev, BUS_NOTIFY_DRIVER_NOT_BOUND);
	return ret;
}
EXPORT_SYMBOL_GPL(device_bind_driver);

static atomic_t probe_count = ATOMIC_INIT(0);
static DECLARE_WAIT_QUEUE_HEAD(probe_waitqueue);

static ssize_t state_synced_store(struct device *dev,
				  struct device_attribute *attr,
				  const char *buf, size_t count)
{
	int ret = 0;

	if (strcmp("1", buf))
		return -EINVAL;

	device_lock(dev);
	if (!dev->state_synced) {
		dev->state_synced = true;
		dev_sync_state(dev);
	} else {
		ret = -EINVAL;
	}
	device_unlock(dev);

	return ret ? ret : count;
}

static ssize_t state_synced_show(struct device *dev,
				 struct device_attribute *attr, char *buf)
{
	bool val;

	device_lock(dev);
	val = dev->state_synced;
	device_unlock(dev);

	return sysfs_emit(buf, "%u\n", val);
}
static DEVICE_ATTR_RW(state_synced);

static void device_unbind_cleanup(struct device *dev)
{
	devres_release_all(dev);
	arch_teardown_dma_ops(dev);
	kfree(dev->dma_range_map);
	dev->dma_range_map = NULL;
	device_set_driver(dev, NULL);
	dev_set_drvdata(dev, NULL);
	if (dev->pm_domain && dev->pm_domain->dismiss)
		dev->pm_domain->dismiss(dev);
	pm_runtime_reinit(dev);
	dev_pm_set_driver_flags(dev, 0);
}

static void device_remove(struct device *dev)
{
	device_remove_file(dev, &dev_attr_state_synced);
	device_remove_groups(dev, dev->driver->dev_groups);

	if (dev->bus && dev->bus->remove)
		dev->bus->remove(dev);
	else if (dev->driver->remove)
		dev->driver->remove(dev);
}

static int call_driver_probe(struct device *dev, const struct device_driver *drv)
{
	int ret = 0;

	if (dev->bus->probe)
		/*bus有probe的,以bus probe为准*/
		ret = dev->bus->probe(dev);
	else if (drv->probe)
		/*否则driver有probe的,以driver probe为准*/
		ret = drv->probe(dev);

	switch (ret) {
	case 0:
		/*不匹配*/
		break;
	case -EPROBE_DEFER:
		/* Driver requested deferred probing */
		dev_dbg(dev, "Driver %s requests probe deferral\n", drv->name);
		break;
	case -ENODEV:
	case -ENXIO:
		dev_dbg(dev, "probe with driver %s rejects match %d\n",
			drv->name, ret);
		break;
	default:
		/* driver matched but the probe failed */
		dev_err(dev, "probe with driver %s failed with error %d\n",
			drv->name, ret);
		break;
	}

	return ret;
}

static int really_probe(struct device *dev, const struct device_driver *drv)
{
	bool test_remove = IS_ENABLED(CONFIG_DEBUG_TEST_DRIVER_REMOVE) &&
			   !drv->suppress_bind_attrs;
	int ret, link_ret;

	if (defer_all_probes) {
        //如果需要延迟所有probe，则将此dev加入
		/*
		 * Value of defer_all_probes can be set only by
		 * device_block_probing() which, in turn, will call
		 * wait_for_device_probe() right after that to avoid any races.
		 */
		dev_dbg(dev, "Driver %s force probe deferral\n", drv->name);
		return -EPROBE_DEFER;
	}

	link_ret = device_links_check_suppliers(dev);
	if (link_ret == -EPROBE_DEFER)
		return link_ret;

	dev_dbg(dev, "bus: '%s': %s: probing driver %s with device\n",
		drv->bus->name, __func__, drv->name);
	if (!list_empty(&dev->devres_head)) {
		dev_crit(dev, "Resources present before probing\n");
		ret = -EBUSY;
		goto done;
	}

re_probe:
<<<<<<< HEAD
	dev->driver = drv;//使dev的驱动指向drv
=======
	device_set_driver(dev, drv);
>>>>>>> 155a3c00

	/* If using pinctrl, bind pins now before probing */
	ret = pinctrl_bind_pins(dev);
	if (ret)
		goto pinctrl_bind_failed;

        //配置dma
	if (dev->bus->dma_configure) {
		ret = dev->bus->dma_configure(dev);
		if (ret)
			goto pinctrl_bind_failed;
	}

	ret = driver_sysfs_add(dev);
	if (ret) {
		dev_err(dev, "%s: driver_sysfs_add failed\n", __func__);
		goto sysfs_failed;
	}

	if (dev->pm_domain && dev->pm_domain->activate) {
		ret = dev->pm_domain->activate(dev);
		if (ret)
			goto probe_failed;
	}

	//如果dev所属的bus具有probe能力，则调用bus的probe
	ret = call_driver_probe(dev, drv);
	if (ret) {
		/*
		 * If fw_devlink_best_effort is active (denoted by -EAGAIN), the
		 * device might actually probe properly once some of its missing
		 * suppliers have probed. So, treat this as if the driver
		 * returned -EPROBE_DEFER.
		 */
		if (link_ret == -EAGAIN)
			ret = -EPROBE_DEFER;

		/*
		 * Return probe errors as positive values so that the callers
		 * can distinguish them from other errors.
		 */
		ret = -ret;
		goto probe_failed;
	}

	ret = device_add_groups(dev, drv->dev_groups);
	if (ret) {
		dev_err(dev, "device_add_groups() failed\n");
		goto dev_groups_failed;
	}

	if (dev_has_sync_state(dev)) {
		ret = device_create_file(dev, &dev_attr_state_synced);
		if (ret) {
			dev_err(dev, "state_synced sysfs add failed\n");
			goto dev_sysfs_state_synced_failed;
		}
	}

	if (test_remove) {
		test_remove = false;

		device_remove(dev);
		driver_sysfs_remove(dev);
		if (dev->bus && dev->bus->dma_cleanup)
			dev->bus->dma_cleanup(dev);
		device_unbind_cleanup(dev);

		goto re_probe;
	}

	pinctrl_init_done(dev);

	if (dev->pm_domain && dev->pm_domain->sync)
		dev->pm_domain->sync(dev);

	//probe成功，为此设备绑定驱动
	driver_bound(dev);
	dev_dbg(dev, "bus: '%s': %s: bound device to driver %s\n",
		drv->bus->name, __func__, drv->name);
	goto done;

dev_sysfs_state_synced_failed:
dev_groups_failed:
	device_remove(dev);
probe_failed:
	driver_sysfs_remove(dev);
sysfs_failed:
	//probe失败，通知未绑定成功事件
	bus_notify(dev, BUS_NOTIFY_DRIVER_NOT_BOUND);
	if (dev->bus && dev->bus->dma_cleanup)
		dev->bus->dma_cleanup(dev);
pinctrl_bind_failed:
	device_links_no_driver(dev);
	device_unbind_cleanup(dev);
done:
	return ret;
}

/*
 * For initcall_debug, show the driver probe time.
 */
static int really_probe_debug(struct device *dev, const struct device_driver *drv)
{
	ktime_t calltime, rettime;
	int ret;

	calltime = ktime_get();
	ret = really_probe(dev, drv);
	rettime = ktime_get();
	/*
	 * Don't change this to pr_debug() because that requires
	 * CONFIG_DYNAMIC_DEBUG and we want a simple 'initcall_debug' on the
	 * kernel commandline to print this all the time at the debug level.
	 */
	printk(KERN_DEBUG "probe of %s returned %d after %lld usecs\n",
		 dev_name(dev), ret, ktime_us_delta(rettime, calltime));
	return ret;
}

/**
 * driver_probe_done
 * Determine if the probe sequence is finished or not.
 *
 * Should somehow figure out how to use a semaphore, not an atomic variable...
 */
bool __init driver_probe_done(void)
{
	int local_probe_count = atomic_read(&probe_count);

	pr_debug("%s: probe_count = %d\n", __func__, local_probe_count);
	return !local_probe_count;
}

/**
 * wait_for_device_probe
 * Wait for device probing to be completed.
 */
void wait_for_device_probe(void)
{
	/* wait for the deferred probe workqueue to finish */
	flush_work(&deferred_probe_work);

	/* wait for the known devices to complete their probing */
	wait_event(probe_waitqueue, atomic_read(&probe_count) == 0);
	async_synchronize_full();
}
EXPORT_SYMBOL_GPL(wait_for_device_probe);

static int __driver_probe_device(const struct device_driver *drv, struct device *dev)
{
    //驱动drv与设备dev匹配成功，尝试进行绑定
	int ret = 0;

	if (dev->p->dead || !device_is_registered(dev))
		return -ENODEV;
	if (dev->driver)
		return -EBUSY;

	dev->can_match = true;
	dev_dbg(dev, "bus: '%s': %s: matched device with driver %s\n",
		drv->bus->name, __func__, drv->name);

	pm_runtime_get_suppliers(dev);
	if (dev->parent)
		pm_runtime_get_sync(dev->parent);

	pm_runtime_barrier(dev);
        //进行具体probe
	if (initcall_debug)
		ret = really_probe_debug(dev, drv);
	else
		ret = really_probe(dev, drv);
	pm_request_idle(dev);

	if (dev->parent)
		pm_runtime_put(dev->parent);

	pm_runtime_put_suppliers(dev);
	return ret;
}

/**
 * driver_probe_device - attempt to bind device & driver together
 * @drv: driver to bind a device to
 * @dev: device to try to bind to the driver
 *
 * This function returns -ENODEV if the device is not registered, -EBUSY if it
 * already has a driver, 0 if the device is bound successfully and a positive
 * (inverted) error code for failures from the ->probe method.
 *
 * This function must be called with @dev lock held.  When called for a
 * USB interface, @dev->parent lock must be held as well.
 *
 * If the device has a parent, runtime-resume the parent before driver probing.
 */
static int driver_probe_device(const struct device_driver *drv, struct device *dev)
{
	int trigger_count = atomic_read(&deferred_trigger_count);
	int ret;

	atomic_inc(&probe_count);
	ret = __driver_probe_device(drv, dev);
	if (ret == -EPROBE_DEFER || ret == EPROBE_DEFER) {
		driver_deferred_probe_add(dev);

		/*
		 * Did a trigger occur while probing? Need to re-trigger if yes
		 */
		if (trigger_count != atomic_read(&deferred_trigger_count) &&
		    !defer_all_probes)
			driver_deferred_probe_trigger();
	}
	atomic_dec(&probe_count);
	wake_up_all(&probe_waitqueue);
	return ret;
}

static inline bool cmdline_requested_async_probing(const char *drv_name)
{
	bool async_drv;

	async_drv = parse_option_str(async_probe_drv_names, drv_name);

	return (async_probe_default != async_drv);
}

/* The option format is "driver_async_probe=drv_name1,drv_name2,..." */
static int __init save_async_options(char *buf)
{
	if (strlen(buf) >= ASYNC_DRV_NAMES_MAX_LEN)
		pr_warn("Too long list of driver names for 'driver_async_probe'!\n");

	strscpy(async_probe_drv_names, buf, ASYNC_DRV_NAMES_MAX_LEN);
	async_probe_default = parse_option_str(async_probe_drv_names, "*");

	return 1;
}
__setup("driver_async_probe=", save_async_options);

<<<<<<< HEAD
//由dirver的probe_type来决定是否采用async方式来probe
static bool driver_allows_async_probing(struct device_driver *drv)
=======
static bool driver_allows_async_probing(const struct device_driver *drv)
>>>>>>> 155a3c00
{
	switch (drv->probe_type) {
	case PROBE_PREFER_ASYNCHRONOUS:
		return true;

	case PROBE_FORCE_SYNCHRONOUS:
		return false;

	default:
		if (cmdline_requested_async_probing(drv->name))
			return true;

		if (module_requested_async_probing(drv->owner))
			return true;

		return false;
	}
}

struct device_attach_data {
	struct device *dev;

	/*
	 * Indicates whether we are considering asynchronous probing or
	 * not. Only initial binding after device or driver registration
	 * (including deferral processing) may be done asynchronously, the
	 * rest is always synchronous, as we expect it is being done by
	 * request from userspace.
	 */
	bool check_async;

	/*
	 * Indicates if we are binding synchronous or asynchronous drivers.
	 * When asynchronous probing is enabled we'll execute 2 passes
	 * over drivers: first pass doing synchronous probing and second
	 * doing asynchronous probing (if synchronous did not succeed -
	 * most likely because there was no driver requiring synchronous
	 * probing - and we found asynchronous driver during first pass).
	 * The 2 passes are done because we can't shoot asynchronous
	 * probe for given device and driver from bus_for_each_drv() since
	 * driver pointer is not guaranteed to stay valid once
	 * bus_for_each_drv() iterates to the next driver on the bus.
	 */
	bool want_async;

	/*
	 * We'll set have_async to 'true' if, while scanning for matching
	 * driver, we'll encounter one that requests asynchronous probing.
	 */
	bool have_async;
};

//尝试将data->dev设备attach到drv驱动上
static int __device_attach_driver(struct device_driver *drv, void *_data)
{
	struct device_attach_data *data = _data;
	struct device *dev = data->dev;//要尝试attach的设备
	bool async_allowed;
	int ret;

	//检查drv是否与device匹配(采用的方法是通过driver所属bus的匹配方法来进行匹配）
	ret = driver_match_device(drv, dev);
	if (ret == 0) {
		/* no match */
		//无法匹配
		return 0;
	} else if (ret == -EPROBE_DEFER) {
        //需要延迟匹配,将设备加入
		dev_dbg(dev, "Device match requests probe deferral\n");
		dev->can_match = true;
		driver_deferred_probe_add(dev);
		/*
		 * Device can't match with a driver right now, so don't attempt
		 * to match or bind with other drivers on the bus.
		 */
		return ret;
	} else if (ret < 0) {
		//匹配时出错
		dev_dbg(dev, "Bus failed to match device: %d\n", ret);
		return ret;
	} /* ret > 0 means positive match */

	//成功匹配，检查驱动是否容许异步probe
	async_allowed = driver_allows_async_probing(drv);

	if (async_allowed)
		data->have_async = true;

	if (data->check_async && async_allowed != data->want_async)
		return 0;

	/*
	 * Ignore errors returned by ->probe so that the next driver can try
	 * its luck.
	 */
	ret = driver_probe_device(drv, dev);
	if (ret < 0)
		return ret;
	return ret == 0;
}

static void __device_attach_async_helper(void *_dev, async_cookie_t cookie)
{
	struct device *dev = _dev;
	struct device_attach_data data = {
		.dev		= dev,
		.check_async	= true,
		.want_async	= true,
	};

	device_lock(dev);

	/*
	 * Check if device has already been removed or claimed. This may
	 * happen with driver loading, device discovery/registration,
	 * and deferred probe processing happens all at once with
	 * multiple threads.
	 */
	if (dev->p->dead || dev->driver)
		goto out_unlock;

	if (dev->parent)
		pm_runtime_get_sync(dev->parent);

	bus_for_each_drv(dev->bus, NULL, &data, __device_attach_driver);
	dev_dbg(dev, "async probe completed\n");

	pm_request_idle(dev);

	if (dev->parent)
		pm_runtime_put(dev->parent);
out_unlock:
	device_unlock(dev);

	put_device(dev);
}

//为设备bind相应的驱动，如果bind成功返回1
static int __device_attach(struct device *dev, bool allow_async)
{
	int ret = 0;
	bool async = false;

	device_lock(dev);
	if (dev->p->dead) {
		goto out_unlock;
	} else if (dev->driver) {
        //此设备已有驱动
		if (device_is_bound(dev)) {
			ret = 1;
			goto out_unlock;
		}
		ret = device_bind_driver(dev);
		if (ret == 0)
			ret = 1;
		else {
			device_set_driver(dev, NULL);
			ret = 0;
		}
	} else {
        //此设备无驱动情况下处理：
		struct device_attach_data data = {
			.dev = dev,
			.check_async = allow_async,
			.want_async = false,
		};

		if (dev->parent)
			pm_runtime_get_sync(dev->parent);

        //遍历设备bus上的所有驱动,尝试将device绑定到指定驱动（如果probe成功，则停止循环）
		ret = bus_for_each_drv(dev->bus, NULL, &data,
					__device_attach_driver);
		if (!ret && allow_async && data.have_async) {
			//没有probe成功，如果容许异步绑定，则加入到工作队列中进行调度，并执行异步attach设备
			/*
			 * If we could not find appropriate driver
			 * synchronously and we are allowed to do
			 * async probes and there are drivers that
			 * want to probe asynchronously, we'll
			 * try them.
			 */
			dev_dbg(dev, "scheduling asynchronous probe\n");
			get_device(dev);
			async = true;
		} else {
			pm_request_idle(dev);
		}

		if (dev->parent)
			pm_runtime_put(dev->parent);
	}
out_unlock:
	device_unlock(dev);
	if (async)
		async_schedule_dev(__device_attach_async_helper, dev);
	return ret;
}

/**
 * device_attach - try to attach device to a driver.
 * @dev: device.
 *
 * Walk the list of drivers that the bus has and call
 * driver_probe_device() for each pair. If a compatible
 * pair is found, break out and return.
 *
 * Returns 1 if the device was bound to a driver;
 * 0 if no matching driver was found;
 * -ENODEV if the device is not registered.
 *
 * When called for a USB interface, @dev->parent lock must be held.
 */
//如注释所言，尝试将当前设备固定到一个驱动
//当一个设备被发现后，自此设备从属的bus上，我们可知道众多的驱动
//一个一个遍历这些驱动，检查这些驱动是否与此设备可匹配，如果可匹配，则
//为此设备绑定相应驱动。
//应还有一个流程，当一个驱动被载入时，需要检查bus上是否有设备未绑定，如果
//未绑定，则检查被载入的驱动能否匹配设备
int device_attach(struct device *dev)
{
	//不容许异步attach到相应驱动
	return __device_attach(dev, false);
}
EXPORT_SYMBOL_GPL(device_attach);

void device_initial_probe(struct device *dev)
{
	//容许异步attach到相应驱动
	__device_attach(dev, true);
}

/*
 * __device_driver_lock - acquire locks needed to manipulate dev->drv
 * @dev: Device we will update driver info for
 * @parent: Parent device. Needed if the bus requires parent lock
 *
 * This function will take the required locks for manipulating dev->drv.
 * Normally this will just be the @dev lock, but when called for a USB
 * interface, @parent lock will be held as well.
 */
static void __device_driver_lock(struct device *dev, struct device *parent)
{
	if (parent && dev->bus->need_parent_lock)
		device_lock(parent);
	device_lock(dev);
}

/*
 * __device_driver_unlock - release locks needed to manipulate dev->drv
 * @dev: Device we will update driver info for
 * @parent: Parent device. Needed if the bus requires parent lock
 *
 * This function will release the required locks for manipulating dev->drv.
 * Normally this will just be the @dev lock, but when called for a
 * USB interface, @parent lock will be released as well.
 */
static void __device_driver_unlock(struct device *dev, struct device *parent)
{
	device_unlock(dev);
	if (parent && dev->bus->need_parent_lock)
		device_unlock(parent);
}

/**
 * device_driver_attach - attach a specific driver to a specific device
 * @drv: Driver to attach
 * @dev: Device to attach it to
 *
 * Manually attach driver to a device. Will acquire both @dev lock and
 * @dev->parent lock if needed. Returns 0 on success, -ERR on failure.
 */
int device_driver_attach(const struct device_driver *drv, struct device *dev)
{
	int ret;

	__device_driver_lock(dev, dev->parent);
	ret = __driver_probe_device(drv/*设备驱动*/, dev/*设备*/);
	__device_driver_unlock(dev, dev->parent);

	/* also return probe errors as normal negative errnos */
	if (ret > 0)
		ret = -ret;
	if (ret == -EPROBE_DEFER)
		return -EAGAIN;
	return ret;
}
EXPORT_SYMBOL_GPL(device_driver_attach);

static void __driver_attach_async_helper(void *_dev, async_cookie_t cookie)
{
	struct device *dev = _dev;
	const struct device_driver *drv;
	int ret;

	__device_driver_lock(dev, dev->parent);
	drv = dev->p->async_driver;
	dev->p->async_driver = NULL;
	ret = driver_probe_device(drv, dev);
	__device_driver_unlock(dev, dev->parent);

	dev_dbg(dev, "driver %s async attach completed: %d\n", drv->name, ret);

	put_device(dev);
}

//检查驱动data是否可匹配dev设备
static int __driver_attach(struct device *dev, void *data)
{
	const struct device_driver *drv = data;
	bool async = false;
	int ret;

	/*
	 * Lock device and try to bind to it. We drop the error
	 * here and always return 0, because we need to keep trying
	 * to bind to devices and some drivers will return an error
	 * simply if it didn't support the device.
	 *
	 * driver_probe_device() will spit a warning if there
	 * is an error.
	 */

	ret = driver_match_device(drv, dev);
	if (ret == 0) {
		/* no match */
		//不匹配时返回0
		return 0;
	} else if (ret == -EPROBE_DEFER) {
		//需要延迟探测
		dev_dbg(dev, "Device match requests probe deferral\n");
		dev->can_match = true;
		driver_deferred_probe_add(dev);
		/*
		 * Driver could not match with device, but may match with
		 * another device on the bus.
		 */
		return 0;
	} else if (ret < 0) {
		//匹配时失败
		dev_dbg(dev, "Bus failed to match device: %d\n", ret);
		/*
		 * Driver could not match with device, but may match with
		 * another device on the bus.
		 */
		return 0;
	} /* ret > 0 means positive match */

	if (driver_allows_async_probing(drv)) {
		/*
		 * Instead of probing the device synchronously we will
		 * probe it asynchronously to allow for more parallelism.
		 *
		 * We only take the device lock here in order to guarantee
		 * that the dev->driver and async_driver fields are protected
		 */
		dev_dbg(dev, "probing driver %s asynchronously\n", drv->name);
		device_lock(dev);
		if (!dev->driver && !dev->p->async_driver) {
			get_device(dev);
			dev->p->async_driver = drv;
			async = true;
		}
		device_unlock(dev);
		if (async)
			async_schedule_dev(__driver_attach_async_helper, dev);
		return 0;
	}

	__device_driver_lock(dev, dev->parent);
	driver_probe_device(drv, dev);
	__device_driver_unlock(dev, dev->parent);

	return 0;
}

/**
 * driver_attach - try to bind driver to devices.
 * @drv: driver.
 *
 * Walk the list of devices that the bus has on it and try to
 * match the driver with each one.  If driver_probe_device()
 * returns 0 and the @dev->driver is set, we've found a
 * compatible pair.
 */
int driver_attach(const struct device_driver *drv)
{
<<<<<<< HEAD
	//遍历driver所属bus上的每一个device,针对每一个device,调用__driver_attach为其绑定
	//驱动，传入的参数为drv，如果__driver_attach返回0，则会继续尝试下一个设备
	return bus_for_each_dev(drv->bus, NULL, drv, __driver_attach);
=======
	/* The (void *) will be put back to const * in __driver_attach() */
	return bus_for_each_dev(drv->bus, NULL, (void *)drv, __driver_attach);
>>>>>>> 155a3c00
}
EXPORT_SYMBOL_GPL(driver_attach);

/*
 * __device_release_driver() must be called with @dev lock held.
 * When called for a USB interface, @dev->parent lock must be held as well.
 */
static void __device_release_driver(struct device *dev, struct device *parent)
{
	struct device_driver *drv;

	drv = dev->driver;
	if (drv) {
		pm_runtime_get_sync(dev);

		while (device_links_busy(dev)) {
			__device_driver_unlock(dev, parent);

			device_links_unbind_consumers(dev);

			__device_driver_lock(dev, parent);
			/*
			 * A concurrent invocation of the same function might
			 * have released the driver successfully while this one
			 * was waiting, so check for that.
			 */
			if (dev->driver != drv) {
				pm_runtime_put(dev);
				return;
			}
		}

		driver_sysfs_remove(dev);

		bus_notify(dev, BUS_NOTIFY_UNBIND_DRIVER);

		pm_runtime_put_sync(dev);

		device_remove(dev);

		if (dev->bus && dev->bus->dma_cleanup)
			dev->bus->dma_cleanup(dev);

		device_unbind_cleanup(dev);
		device_links_driver_cleanup(dev);

		klist_remove(&dev->p->knode_driver);
		device_pm_check_callbacks(dev);

		bus_notify(dev, BUS_NOTIFY_UNBOUND_DRIVER);
		kobject_uevent(&dev->kobj, KOBJ_UNBIND);
	}
}

void device_release_driver_internal(struct device *dev,
				    const struct device_driver *drv,
				    struct device *parent)
{
	__device_driver_lock(dev, parent);

	if (!drv || drv == dev->driver)
		__device_release_driver(dev, parent);

	__device_driver_unlock(dev, parent);
}

/**
 * device_release_driver - manually detach device from driver.
 * @dev: device.
 *
 * Manually detach device from driver.
 * When called for a USB interface, @dev->parent lock must be held.
 *
 * If this function is to be called with @dev->parent lock held, ensure that
 * the device's consumers are unbound in advance or that their locks can be
 * acquired under the @dev->parent lock.
 */
void device_release_driver(struct device *dev)
{
	/*
	 * If anyone calls device_release_driver() recursively from
	 * within their ->remove callback for the same device, they
	 * will deadlock right here.
	 */
	device_release_driver_internal(dev, NULL, NULL);
}
EXPORT_SYMBOL_GPL(device_release_driver);

/**
 * device_driver_detach - detach driver from a specific device
 * @dev: device to detach driver from
 *
 * Detach driver from device. Will acquire both @dev lock and @dev->parent
 * lock if needed.
 */
void device_driver_detach(struct device *dev)
{
	device_release_driver_internal(dev, NULL, dev->parent);
}

/**
 * driver_detach - detach driver from all devices it controls.
 * @drv: driver.
 */
void driver_detach(const struct device_driver *drv)
{
	struct device_private *dev_prv;
	struct device *dev;

	if (driver_allows_async_probing(drv))
		async_synchronize_full();

	for (;;) {
		spin_lock(&drv->p->klist_devices.k_lock);
		if (list_empty(&drv->p->klist_devices.k_list)) {
			spin_unlock(&drv->p->klist_devices.k_lock);
			break;
		}
		dev_prv = list_last_entry(&drv->p->klist_devices.k_list,
				     struct device_private,
				     knode_driver.n_node);
		dev = dev_prv->device;
		get_device(dev);
		spin_unlock(&drv->p->klist_devices.k_lock);
		device_release_driver_internal(dev, drv, dev->parent);
		put_device(dev);
	}
}<|MERGE_RESOLUTION|>--- conflicted
+++ resolved
@@ -398,13 +398,8 @@
 static void driver_bound(struct device *dev)
 {
 	if (device_is_bound(dev)) {
-<<<<<<< HEAD
         	//如果已绑定，则不处理
-		pr_warn("%s: device %s already bound\n",
-			__func__, kobject_name(&dev->kobj));
-=======
 		dev_warn(dev, "%s: device already bound\n", __func__);
->>>>>>> 155a3c00
 		return;
 	}
 
@@ -644,11 +639,7 @@
 	}
 
 re_probe:
-<<<<<<< HEAD
-	dev->driver = drv;//使dev的驱动指向drv
-=======
-	device_set_driver(dev, drv);
->>>>>>> 155a3c00
+	device_set_driver(dev, drv);//使dev的驱动指向drv
 
 	/* If using pinctrl, bind pins now before probing */
 	ret = pinctrl_bind_pins(dev);
@@ -889,12 +880,8 @@
 }
 __setup("driver_async_probe=", save_async_options);
 
-<<<<<<< HEAD
 //由dirver的probe_type来决定是否采用async方式来probe
-static bool driver_allows_async_probing(struct device_driver *drv)
-=======
 static bool driver_allows_async_probing(const struct device_driver *drv)
->>>>>>> 155a3c00
 {
 	switch (drv->probe_type) {
 	case PROBE_PREFER_ASYNCHRONOUS:
@@ -1282,14 +1269,10 @@
  */
 int driver_attach(const struct device_driver *drv)
 {
-<<<<<<< HEAD
 	//遍历driver所属bus上的每一个device,针对每一个device,调用__driver_attach为其绑定
 	//驱动，传入的参数为drv，如果__driver_attach返回0，则会继续尝试下一个设备
-	return bus_for_each_dev(drv->bus, NULL, drv, __driver_attach);
-=======
 	/* The (void *) will be put back to const * in __driver_attach() */
 	return bus_for_each_dev(drv->bus, NULL, (void *)drv, __driver_attach);
->>>>>>> 155a3c00
 }
 EXPORT_SYMBOL_GPL(driver_attach);
 
