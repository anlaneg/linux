// SPDX-License-Identifier: GPL-2.0
/*
 * drivers/base/dd.c - The core device/driver interactions.
 *
 * This file contains the (sometimes tricky) code that controls the
 * interactions between devices and drivers, which primarily includes
 * driver binding and unbinding.
 *
 * All of this code used to exist in drivers/base/bus.c, but was
 * relocated to here in the name of compartmentalization (since it wasn't
 * strictly code just for the 'struct bus_type'.
 *
 * Copyright (c) 2002-5 Patrick Mochel
 * Copyright (c) 2002-3 Open Source Development Labs
 * Copyright (c) 2007-2009 Greg Kroah-Hartman <gregkh@suse.de>
 * Copyright (c) 2007-2009 Novell Inc.
 */

#include <linux/debugfs.h>
#include <linux/device.h>
#include <linux/delay.h>
#include <linux/dma-mapping.h>
#include <linux/init.h>
#include <linux/module.h>
#include <linux/kthread.h>
#include <linux/wait.h>
#include <linux/async.h>
#include <linux/pm_runtime.h>
#include <linux/pinctrl/devinfo.h>

#include "base.h"
#include "power/power.h"

/*
 * Deferred Probe infrastructure.
 *
 * Sometimes driver probe order matters, but the kernel doesn't always have
 * dependency information which means some drivers will get probed before a
 * resource it depends on is available.  For example, an SDHCI driver may
 * first need a GPIO line from an i2c GPIO controller before it can be
 * initialized.  If a required resource is not available yet, a driver can
 * request probing to be deferred by returning -EPROBE_DEFER from its probe hook
 *
 * Deferred probe maintains two lists of devices, a pending list and an active
 * list.  A driver returning -EPROBE_DEFER causes the device to be added to the
 * pending list.  A successful driver probe will trigger moving all devices
 * from the pending to the active list so that the workqueue will eventually
 * retry them.
 *
 * The deferred_probe_mutex must be held any time the deferred_probe_*_list
 * of the (struct device*)->p->deferred_probe pointers are manipulated
 */
static DEFINE_MUTEX(deferred_probe_mutex);
static LIST_HEAD(deferred_probe_pending_list);
static LIST_HEAD(deferred_probe_active_list);
static atomic_t deferred_trigger_count = ATOMIC_INIT(0);
static struct dentry *deferred_devices;
static bool initcalls_done;

/* Save the async probe drivers' name from kernel cmdline */
#define ASYNC_DRV_NAMES_MAX_LEN	256
static char async_probe_drv_names[ASYNC_DRV_NAMES_MAX_LEN];

/*
 * In some cases, like suspend to RAM or hibernation, It might be reasonable
 * to prohibit probing of devices as it could be unsafe.
 * Once defer_all_probes is true all drivers probes will be forcibly deferred.
 */
static bool defer_all_probes;

/*
 * deferred_probe_work_func() - Retry probing devices in the active list.
 */
static void deferred_probe_work_func(struct work_struct *work)
{
	struct device *dev;
	struct device_private *private;
	/*
	 * This block processes every device in the deferred 'active' list.
	 * Each device is removed from the active list and passed to
	 * bus_probe_device() to re-attempt the probe.  The loop continues
	 * until every device in the active list is removed and retried.
	 *
	 * Note: Once the device is removed from the list and the mutex is
	 * released, it is possible for the device get freed by another thread
	 * and cause a illegal pointer dereference.  This code uses
	 * get/put_device() to ensure the device structure cannot disappear
	 * from under our feet.
	 */
	mutex_lock(&deferred_probe_mutex);
	while (!list_empty(&deferred_probe_active_list)) {
		private = list_first_entry(&deferred_probe_active_list,
					typeof(*dev->p), deferred_probe);
		dev = private->device;
		list_del_init(&private->deferred_probe);

		get_device(dev);

		/*
		 * Drop the mutex while probing each device; the probe path may
		 * manipulate the deferred list
		 */
		mutex_unlock(&deferred_probe_mutex);

		/*
		 * Force the device to the end of the dpm_list since
		 * the PM code assumes that the order we add things to
		 * the list is a good order for suspend but deferred
		 * probe makes that very unsafe.
		 */
		device_pm_move_to_tail(dev);

		dev_dbg(dev, "Retrying from deferred list\n");
		bus_probe_device(dev);
		mutex_lock(&deferred_probe_mutex);

		put_device(dev);
	}
	mutex_unlock(&deferred_probe_mutex);
}
static DECLARE_WORK(deferred_probe_work, deferred_probe_work_func);

void driver_deferred_probe_add(struct device *dev)
{
	mutex_lock(&deferred_probe_mutex);
	if (list_empty(&dev->p->deferred_probe)) {
		dev_dbg(dev, "Added to deferred list\n");
		list_add_tail(&dev->p->deferred_probe, &deferred_probe_pending_list);
	}
	mutex_unlock(&deferred_probe_mutex);
}

void driver_deferred_probe_del(struct device *dev)
{
	mutex_lock(&deferred_probe_mutex);
	if (!list_empty(&dev->p->deferred_probe)) {
		dev_dbg(dev, "Removed from deferred list\n");
		list_del_init(&dev->p->deferred_probe);
	}
	mutex_unlock(&deferred_probe_mutex);
}

static bool driver_deferred_probe_enable = false;
/**
 * driver_deferred_probe_trigger() - Kick off re-probing deferred devices
 *
 * This functions moves all devices from the pending list to the active
 * list and schedules the deferred probe workqueue to process them.  It
 * should be called anytime a driver is successfully bound to a device.
 *
 * Note, there is a race condition in multi-threaded probe. In the case where
 * more than one device is probing at the same time, it is possible for one
 * probe to complete successfully while another is about to defer. If the second
 * depends on the first, then it will get put on the pending list after the
 * trigger event has already occurred and will be stuck there.
 *
 * The atomic 'deferred_trigger_count' is used to determine if a successful
 * trigger has occurred in the midst of probing a driver. If the trigger count
 * changes in the midst of a probe, then deferred processing should be triggered
 * again.
 */
static void driver_deferred_probe_trigger(void)
{
	if (!driver_deferred_probe_enable)
		return;

	driver_deferred_probe_force_trigger();
}

void driver_deferred_probe_force_trigger(void)
{
	/*
	 * A successful probe means that all the devices in the pending list
	 * should be triggered to be reprobed.  Move all the deferred devices
	 * into the active list so they can be retried by the workqueue
	 */
	mutex_lock(&deferred_probe_mutex);
	atomic_inc(&deferred_trigger_count);
	list_splice_tail_init(&deferred_probe_pending_list,
			      &deferred_probe_active_list);
	mutex_unlock(&deferred_probe_mutex);

	/*
	 * Kick the re-probe thread.  It may already be scheduled, but it is
	 * safe to kick it again.
	 */
	schedule_work(&deferred_probe_work);
}

/**
 * device_block_probing() - Block/defer device's probes
 *
 *	It will disable probing of devices and defer their probes instead.
 */
void device_block_probing(void)
{
	defer_all_probes = true;
	/* sync with probes to avoid races. */
	wait_for_device_probe();
}

/**
 * device_unblock_probing() - Unblock/enable device's probes
 *
 *	It will restore normal behavior and trigger re-probing of deferred
 * devices.
 */
void device_unblock_probing(void)
{
	defer_all_probes = false;
	driver_deferred_probe_trigger();
}

/*
 * deferred_devs_show() - Show the devices in the deferred probe pending list.
 */
static int deferred_devs_show(struct seq_file *s, void *data)
{
	struct device_private *curr;

	mutex_lock(&deferred_probe_mutex);

	list_for_each_entry(curr, &deferred_probe_pending_list, deferred_probe)
		seq_printf(s, "%s\n", dev_name(curr->device));

	mutex_unlock(&deferred_probe_mutex);

	return 0;
}
DEFINE_SHOW_ATTRIBUTE(deferred_devs);

int driver_deferred_probe_timeout;
EXPORT_SYMBOL_GPL(driver_deferred_probe_timeout);
static DECLARE_WAIT_QUEUE_HEAD(probe_timeout_waitqueue);

static int __init deferred_probe_timeout_setup(char *str)
{
	int timeout;

	if (!kstrtoint(str, 10, &timeout))
		driver_deferred_probe_timeout = timeout;
	return 1;
}
__setup("deferred_probe_timeout=", deferred_probe_timeout_setup);

/**
 * driver_deferred_probe_check_state() - Check deferred probe state
 * @dev: device to check
 *
 * Return:
 * -ENODEV if initcalls have completed and modules are disabled.
 * -ETIMEDOUT if the deferred probe timeout was set and has expired
 *  and modules are enabled.
 * -EPROBE_DEFER in other cases.
 *
 * Drivers or subsystems can opt-in to calling this function instead of directly
 * returning -EPROBE_DEFER.
 */
int driver_deferred_probe_check_state(struct device *dev)
{
	if (!IS_ENABLED(CONFIG_MODULES) && initcalls_done) {
		dev_warn(dev, "ignoring dependency for device, assuming no driver\n");
		return -ENODEV;
	}

	if (!driver_deferred_probe_timeout && initcalls_done) {
		dev_warn(dev, "deferred probe timeout, ignoring dependency\n");
		return -ETIMEDOUT;
	}

	return -EPROBE_DEFER;
}

static void deferred_probe_timeout_work_func(struct work_struct *work)
{
	struct device_private *private, *p;

	driver_deferred_probe_timeout = 0;
	driver_deferred_probe_trigger();
	flush_work(&deferred_probe_work);

	list_for_each_entry_safe(private, p, &deferred_probe_pending_list, deferred_probe)
		dev_info(private->device, "deferred probe pending\n");
	wake_up(&probe_timeout_waitqueue);
}
static DECLARE_DELAYED_WORK(deferred_probe_timeout_work, deferred_probe_timeout_work_func);

/**
 * deferred_probe_initcall() - Enable probing of deferred devices
 *
 * We don't want to get in the way when the bulk of drivers are getting probed.
 * Instead, this initcall makes sure that deferred probing is delayed until
 * late_initcall time.
 */
static int deferred_probe_initcall(void)
{
	deferred_devices = debugfs_create_file("devices_deferred", 0444, NULL,
					       NULL, &deferred_devs_fops);

	driver_deferred_probe_enable = true;
	driver_deferred_probe_trigger();
	/* Sort as many dependencies as possible before exiting initcalls */
	flush_work(&deferred_probe_work);
	initcalls_done = true;

	/*
	 * Trigger deferred probe again, this time we won't defer anything
	 * that is optional
	 */
	driver_deferred_probe_trigger();
	flush_work(&deferred_probe_work);

	if (driver_deferred_probe_timeout > 0) {
		schedule_delayed_work(&deferred_probe_timeout_work,
			driver_deferred_probe_timeout * HZ);
	}
	return 0;
}
late_initcall(deferred_probe_initcall);

static void __exit deferred_probe_exit(void)
{
	debugfs_remove_recursive(deferred_devices);
}
__exitcall(deferred_probe_exit);

/**
 * device_is_bound() - Check if device is bound to a driver
 * @dev: device to check
 *
 * Returns true if passed device has already finished probing successfully
 * against a driver.
 *
 * This function must be called with the device lock held.
 */
bool device_is_bound(struct device *dev)
{
	return dev->p && klist_node_attached(&dev->p->knode_driver);
}

static void driver_bound(struct device *dev)
{
	if (device_is_bound(dev)) {
<<<<<<< HEAD
        //如果已绑定，则不处理
		printk(KERN_WARNING "%s: device %s already bound\n",
=======
		pr_warn("%s: device %s already bound\n",
>>>>>>> 64677779
			__func__, kobject_name(&dev->kobj));
		return;
	}

	pr_debug("driver: '%s': %s: bound to device '%s'\n", dev->driver->name,
		 __func__, dev_name(dev));

	//记录此驱动使能了此dev
	klist_add_tail(&dev->p->knode_driver, &dev->driver->p->klist_devices);
	device_links_driver_bound(dev);

	device_pm_check_callbacks(dev);

	/*
	 * Make sure the device is no longer in one of the deferred lists and
	 * kick off retrying all pending devices
	 */
    //防止driver被加入到延迟probe队列中
	driver_deferred_probe_del(dev);
	driver_deferred_probe_trigger();

	if (dev->bus)
        //知会dev已完成绑定
		blocking_notifier_call_chain(&dev->bus->p->bus_notifier,
					     BUS_NOTIFY_BOUND_DRIVER, dev);

	kobject_uevent(&dev->kobj, KOBJ_BIND);
}

static ssize_t coredump_store(struct device *dev, struct device_attribute *attr,
			    const char *buf, size_t count)
{
	device_lock(dev);
	dev->driver->coredump(dev);
	device_unlock(dev);

	return count;
}
static DEVICE_ATTR_WO(coredump);

static int driver_sysfs_add(struct device *dev)
{
	int ret;

	if (dev->bus)
		//触发通知
		blocking_notifier_call_chain(&dev->bus->p->bus_notifier,
					     BUS_NOTIFY_BIND_DRIVER, dev);

	//创建设备到driver的链接
	ret = sysfs_create_link(&dev->driver->p->kobj, &dev->kobj,
				kobject_name(&dev->kobj));
	if (ret)
		goto fail;

	ret = sysfs_create_link(&dev->kobj, &dev->driver->p->kobj,
				"driver");
	if (ret)
		goto rm_dev;

	if (!IS_ENABLED(CONFIG_DEV_COREDUMP) || !dev->driver->coredump ||
	    !device_create_file(dev, &dev_attr_coredump))
		return 0;

	sysfs_remove_link(&dev->kobj, "driver");

rm_dev:
	sysfs_remove_link(&dev->driver->p->kobj,
			  kobject_name(&dev->kobj));

fail:
	return ret;
}

static void driver_sysfs_remove(struct device *dev)
{
	struct device_driver *drv = dev->driver;

	if (drv) {
		if (drv->coredump)
			device_remove_file(dev, &dev_attr_coredump);
		sysfs_remove_link(&drv->p->kobj, kobject_name(&dev->kobj));
		sysfs_remove_link(&dev->kobj, "driver");
	}
}

/**
 * device_bind_driver - bind a driver to one device.
 * @dev: device.
 *
 * Allow manual attachment of a driver to a device.
 * Caller must have already set @dev->driver.
 *
 * Note that this does not modify the bus reference count
 * nor take the bus's rwsem. Please verify those are accounted
 * for before calling this. (It is ok to call with no other effort
 * from a driver's probe() method.)
 *
 * This function must be called with the device lock held.
 */
int device_bind_driver(struct device *dev)
{
	int ret;

	ret = driver_sysfs_add(dev);
	if (!ret)
		driver_bound(dev);
	else if (dev->bus)
		blocking_notifier_call_chain(&dev->bus->p->bus_notifier,
					     BUS_NOTIFY_DRIVER_NOT_BOUND, dev);
	return ret;
}
EXPORT_SYMBOL_GPL(device_bind_driver);

static atomic_t probe_count = ATOMIC_INIT(0);
static DECLARE_WAIT_QUEUE_HEAD(probe_waitqueue);

static void driver_deferred_probe_add_trigger(struct device *dev,
					      int local_trigger_count)
{
	driver_deferred_probe_add(dev);
	/* Did a trigger occur while probing? Need to re-trigger if yes */
	if (local_trigger_count != atomic_read(&deferred_trigger_count))
		driver_deferred_probe_trigger();
}

static int really_probe(struct device *dev, struct device_driver *drv)
{
	int ret = -EPROBE_DEFER;
	int local_trigger_count = atomic_read(&deferred_trigger_count);
	bool test_remove = IS_ENABLED(CONFIG_DEBUG_TEST_DRIVER_REMOVE) &&
			   !drv->suppress_bind_attrs;

	if (defer_all_probes) {
        //如果需要延迟所有probe，则将此dev加入
		/*
		 * Value of defer_all_probes can be set only by
		 * device_block_probing() which, in turn, will call
		 * wait_for_device_probe() right after that to avoid any races.
		 */
		dev_dbg(dev, "Driver %s force probe deferral\n", drv->name);
		driver_deferred_probe_add(dev);
		return ret;
	}

	ret = device_links_check_suppliers(dev);
	if (ret == -EPROBE_DEFER)
		driver_deferred_probe_add_trigger(dev, local_trigger_count);
	if (ret)
		return ret;

	atomic_inc(&probe_count);
	pr_debug("bus: '%s': %s: probing driver %s with device %s\n",
		 drv->bus->name, __func__, drv->name, dev_name(dev));
	if (!list_empty(&dev->devres_head)) {
		dev_crit(dev, "Resources present before probing\n");
		return -EBUSY;
	}

re_probe:
	dev->driver = drv;//使dev的驱动指向drv

	/* If using pinctrl, bind pins now before probing */
	ret = pinctrl_bind_pins(dev);
	if (ret)
		goto pinctrl_bind_failed;

        //配置dma
	if (dev->bus->dma_configure) {
		ret = dev->bus->dma_configure(dev);
		if (ret)
			goto probe_failed;
	}

	if (driver_sysfs_add(dev)) {
		pr_err("%s: driver_sysfs_add(%s) failed\n",
		       __func__, dev_name(dev));
		goto probe_failed;
	}

	if (dev->pm_domain && dev->pm_domain->activate) {
		ret = dev->pm_domain->activate(dev);
		if (ret)
			goto probe_failed;
	}

	//如果dev所属的bus具有probe能力，则调用bus的probe
	if (dev->bus->probe) {
		ret = dev->bus->probe(dev);
		if (ret)
			goto probe_failed;
	} else if (drv->probe) {
		//否则调用驱动的probe
		ret = drv->probe(dev);
		if (ret)
			goto probe_failed;
	}

	if (device_add_groups(dev, drv->dev_groups)) {
		dev_err(dev, "device_add_groups() failed\n");
		goto dev_groups_failed;
	}

	if (test_remove) {
		test_remove = false;

		device_remove_groups(dev, drv->dev_groups);

		if (dev->bus->remove)
			dev->bus->remove(dev);
		else if (drv->remove)
			drv->remove(dev);

		devres_release_all(dev);
		driver_sysfs_remove(dev);
		dev->driver = NULL;
		dev_set_drvdata(dev, NULL);
		if (dev->pm_domain && dev->pm_domain->dismiss)
			dev->pm_domain->dismiss(dev);
		pm_runtime_reinit(dev);

		goto re_probe;
	}

	pinctrl_init_done(dev);

	if (dev->pm_domain && dev->pm_domain->sync)
		dev->pm_domain->sync(dev);

	//probe成功，为此设备绑定驱动
	driver_bound(dev);
	ret = 1;
	pr_debug("bus: '%s': %s: bound device %s to driver %s\n",
		 drv->bus->name, __func__, dev_name(dev), drv->name);
	goto done;

dev_groups_failed:
	if (dev->bus->remove)
		dev->bus->remove(dev);
	else if (drv->remove)
		drv->remove(dev);
probe_failed:
	if (dev->bus)
		//probe失败，通知未绑定成功事件
		blocking_notifier_call_chain(&dev->bus->p->bus_notifier,
					     BUS_NOTIFY_DRIVER_NOT_BOUND, dev);
pinctrl_bind_failed:
	device_links_no_driver(dev);
	devres_release_all(dev);
	arch_teardown_dma_ops(dev);
	driver_sysfs_remove(dev);
	dev->driver = NULL;
	dev_set_drvdata(dev, NULL);
	if (dev->pm_domain && dev->pm_domain->dismiss)
		dev->pm_domain->dismiss(dev);
	pm_runtime_reinit(dev);
	dev_pm_set_driver_flags(dev, 0);

	switch (ret) {
	case -EPROBE_DEFER:
		/* Driver requested deferred probing */
		dev_dbg(dev, "Driver %s requests probe deferral\n", drv->name);
		driver_deferred_probe_add_trigger(dev, local_trigger_count);
		break;
	case -ENODEV:
	case -ENXIO:
		pr_debug("%s: probe of %s rejects match %d\n",
			 drv->name, dev_name(dev), ret);
		break;
	default:
		/* driver matched but the probe failed */
		pr_warn("%s: probe of %s failed with error %d\n",
			drv->name, dev_name(dev), ret);
	}
	/*
	 * Ignore errors returned by ->probe so that the next driver can try
	 * its luck.
	 */
	ret = 0;
done:
	atomic_dec(&probe_count);
	wake_up(&probe_waitqueue);
	return ret;
}

/*
 * For initcall_debug, show the driver probe time.
 */
static int really_probe_debug(struct device *dev, struct device_driver *drv)
{
	ktime_t calltime, delta, rettime;
	int ret;

	calltime = ktime_get();
	ret = really_probe(dev, drv);
	rettime = ktime_get();
	delta = ktime_sub(rettime, calltime);
	pr_debug("probe of %s returned %d after %lld usecs\n",
		 dev_name(dev), ret, (s64) ktime_to_us(delta));
	return ret;
}

/**
 * driver_probe_done
 * Determine if the probe sequence is finished or not.
 *
 * Should somehow figure out how to use a semaphore, not an atomic variable...
 */
int driver_probe_done(void)
{
	int local_probe_count = atomic_read(&probe_count);

	pr_debug("%s: probe_count = %d\n", __func__, local_probe_count);
	if (local_probe_count)
		return -EBUSY;
	return 0;
}

/**
 * wait_for_device_probe
 * Wait for device probing to be completed.
 */
void wait_for_device_probe(void)
{
	/* wait for probe timeout */
	wait_event(probe_timeout_waitqueue, !driver_deferred_probe_timeout);

	/* wait for the deferred probe workqueue to finish */
	flush_work(&deferred_probe_work);

	/* wait for the known devices to complete their probing */
	wait_event(probe_waitqueue, atomic_read(&probe_count) == 0);
	async_synchronize_full();
}
EXPORT_SYMBOL_GPL(wait_for_device_probe);

/**
 * driver_probe_device - attempt to bind device & driver together
 * @drv: driver to bind a device to
 * @dev: device to try to bind to the driver
 *
 * This function returns -ENODEV if the device is not registered,
 * 1 if the device is bound successfully and 0 otherwise.
 *
 * This function must be called with @dev lock held.  When called for a
 * USB interface, @dev->parent lock must be held as well.
 *
 * If the device has a parent, runtime-resume the parent before driver probing.
 */
int driver_probe_device(struct device_driver *drv, struct device *dev)
{
    //驱动drv与设备dev匹配成功，尝试进行绑定
	int ret = 0;

	if (!device_is_registered(dev))
		return -ENODEV;

	pr_debug("bus: '%s': %s: matched device %s with driver %s\n",
		 drv->bus->name, __func__, dev_name(dev), drv->name);

	pm_runtime_get_suppliers(dev);
	if (dev->parent)
		pm_runtime_get_sync(dev->parent);

	pm_runtime_barrier(dev);
        //进行具体probe
	if (initcall_debug)
		ret = really_probe_debug(dev, drv);
	else
		ret = really_probe(dev, drv);
	pm_request_idle(dev);

	if (dev->parent)
		pm_runtime_put(dev->parent);

	pm_runtime_put_suppliers(dev);
	return ret;
}

static inline bool cmdline_requested_async_probing(const char *drv_name)
{
	return parse_option_str(async_probe_drv_names, drv_name);
}

/* The option format is "driver_async_probe=drv_name1,drv_name2,..." */
static int __init save_async_options(char *buf)
{
	if (strlen(buf) >= ASYNC_DRV_NAMES_MAX_LEN)
		pr_warn("Too long list of driver names for 'driver_async_probe'!\n");

	strlcpy(async_probe_drv_names, buf, ASYNC_DRV_NAMES_MAX_LEN);
	return 0;
}
__setup("driver_async_probe=", save_async_options);

//由dirver的probe_type来决定是否采用async方式来probe
bool driver_allows_async_probing(struct device_driver *drv)
{
	switch (drv->probe_type) {
	case PROBE_PREFER_ASYNCHRONOUS:
		return true;

	case PROBE_FORCE_SYNCHRONOUS:
		return false;

	default:
		if (cmdline_requested_async_probing(drv->name))
			return true;

		if (module_requested_async_probing(drv->owner))
			return true;

		return false;
	}
}

struct device_attach_data {
	struct device *dev;

	/*
	 * Indicates whether we are are considering asynchronous probing or
	 * not. Only initial binding after device or driver registration
	 * (including deferral processing) may be done asynchronously, the
	 * rest is always synchronous, as we expect it is being done by
	 * request from userspace.
	 */
	bool check_async;

	/*
	 * Indicates if we are binding synchronous or asynchronous drivers.
	 * When asynchronous probing is enabled we'll execute 2 passes
	 * over drivers: first pass doing synchronous probing and second
	 * doing asynchronous probing (if synchronous did not succeed -
	 * most likely because there was no driver requiring synchronous
	 * probing - and we found asynchronous driver during first pass).
	 * The 2 passes are done because we can't shoot asynchronous
	 * probe for given device and driver from bus_for_each_drv() since
	 * driver pointer is not guaranteed to stay valid once
	 * bus_for_each_drv() iterates to the next driver on the bus.
	 */
	bool want_async;

	/*
	 * We'll set have_async to 'true' if, while scanning for matching
	 * driver, we'll encounter one that requests asynchronous probing.
	 */
	bool have_async;
};

//尝试将data->dev设备attach到drv驱动上
static int __device_attach_driver(struct device_driver *drv, void *_data)
{
	struct device_attach_data *data = _data;
	struct device *dev = data->dev;//要尝试attach的设备
	bool async_allowed;
	int ret;

        //检查drv是否与device匹配(采用的方法是通过driver所属bus的匹配方法来进行匹配）
	ret = driver_match_device(drv, dev);
	if (ret == 0) {
		/* no match */
		//无法匹配
		return 0;
	} else if (ret == -EPROBE_DEFER) {
        //需要延迟匹配,将设备加入
		dev_dbg(dev, "Device match requests probe deferral\n");
		driver_deferred_probe_add(dev);
	} else if (ret < 0) {
<<<<<<< HEAD
        //匹配时出错
		dev_dbg(dev, "Bus failed to match device: %d", ret);
=======
		dev_dbg(dev, "Bus failed to match device: %d\n", ret);
>>>>>>> 64677779
		return ret;
	} /* ret > 0 means positive match */

    //成功匹配，检查驱动是否容许异步probe
	async_allowed = driver_allows_async_probing(drv);

	if (async_allowed)
		data->have_async = true;

	if (data->check_async && async_allowed != data->want_async)
		return 0;

	return driver_probe_device(drv, dev);
}

static void __device_attach_async_helper(void *_dev, async_cookie_t cookie)
{
	struct device *dev = _dev;
	struct device_attach_data data = {
		.dev		= dev,
		.check_async	= true,
		.want_async	= true,
	};

	device_lock(dev);

	/*
	 * Check if device has already been removed or claimed. This may
	 * happen with driver loading, device discovery/registration,
	 * and deferred probe processing happens all at once with
	 * multiple threads.
	 */
	if (dev->p->dead || dev->driver)
		goto out_unlock;

	if (dev->parent)
		pm_runtime_get_sync(dev->parent);

	bus_for_each_drv(dev->bus, NULL, &data, __device_attach_driver);
	dev_dbg(dev, "async probe completed\n");

	pm_request_idle(dev);

	if (dev->parent)
		pm_runtime_put(dev->parent);
out_unlock:
	device_unlock(dev);

	put_device(dev);
}

//为设备bind相应的驱动，如果bind成功返回1
static int __device_attach(struct device *dev, bool allow_async)
{
	int ret = 0;

	device_lock(dev);
	if (dev->driver) {
        //此设备已有驱动
		if (device_is_bound(dev)) {
			ret = 1;
			goto out_unlock;
		}
		ret = device_bind_driver(dev);
		if (ret == 0)
			ret = 1;
		else {
			dev->driver = NULL;
			ret = 0;
		}
	} else {
        //此设备无驱动情况下处理：
		struct device_attach_data data = {
			.dev = dev,
			.check_async = allow_async,
			.want_async = false,
		};

		if (dev->parent)
			pm_runtime_get_sync(dev->parent);

        //遍历设备bus上的所有驱动,尝试将device绑定到指定驱动（如果probe成功，则停止循环）
		ret = bus_for_each_drv(dev->bus, NULL, &data,
					__device_attach_driver);
		if (!ret && allow_async && data.have_async) {
			//没有probe成功，如果容许异步绑定，则加入到工作队列中进行调度，并执行异步attach设备
			/*
			 * If we could not find appropriate driver
			 * synchronously and we are allowed to do
			 * async probes and there are drivers that
			 * want to probe asynchronously, we'll
			 * try them.
			 */
			dev_dbg(dev, "scheduling asynchronous probe\n");
			get_device(dev);
			async_schedule_dev(__device_attach_async_helper, dev);
		} else {
			pm_request_idle(dev);
		}

		if (dev->parent)
			pm_runtime_put(dev->parent);
	}
out_unlock:
	device_unlock(dev);
	return ret;
}

/**
 * device_attach - try to attach device to a driver.
 * @dev: device.
 *
 * Walk the list of drivers that the bus has and call
 * driver_probe_device() for each pair. If a compatible
 * pair is found, break out and return.
 *
 * Returns 1 if the device was bound to a driver;
 * 0 if no matching driver was found;
 * -ENODEV if the device is not registered.
 *
 * When called for a USB interface, @dev->parent lock must be held.
 */
//如注释所言，尝试将当前设备固定到一个驱动
//当一个设备被发现后，自此设备从属的bus上，我们可知道众多的驱动
//一个一个遍历这些驱动，检查这些驱动是否与此设备可匹配，如果可匹配，则
//为此设备绑定相应驱动。
//应还有一个流程，当一个驱动被载入时，需要检查bus上是否有设备未绑定，如果
//未绑定，则检查被载入的驱动能否匹配设备
int device_attach(struct device *dev)
{
	//不容许异步attach到相应驱动
	return __device_attach(dev, false);
}
EXPORT_SYMBOL_GPL(device_attach);

void device_initial_probe(struct device *dev)
{
	//容许异步attach到相应驱动
	__device_attach(dev, true);
}

/*
 * __device_driver_lock - acquire locks needed to manipulate dev->drv
 * @dev: Device we will update driver info for
 * @parent: Parent device. Needed if the bus requires parent lock
 *
 * This function will take the required locks for manipulating dev->drv.
 * Normally this will just be the @dev lock, but when called for a USB
 * interface, @parent lock will be held as well.
 */
static void __device_driver_lock(struct device *dev, struct device *parent)
{
	if (parent && dev->bus->need_parent_lock)
		device_lock(parent);
	device_lock(dev);
}

/*
 * __device_driver_unlock - release locks needed to manipulate dev->drv
 * @dev: Device we will update driver info for
 * @parent: Parent device. Needed if the bus requires parent lock
 *
 * This function will release the required locks for manipulating dev->drv.
 * Normally this will just be the the @dev lock, but when called for a
 * USB interface, @parent lock will be released as well.
 */
static void __device_driver_unlock(struct device *dev, struct device *parent)
{
	device_unlock(dev);
	if (parent && dev->bus->need_parent_lock)
		device_unlock(parent);
}

/**
 * device_driver_attach - attach a specific driver to a specific device
 * @drv: Driver to attach
 * @dev: Device to attach it to
 *
 * Manually attach driver to a device. Will acquire both @dev lock and
 * @dev->parent lock if needed.
 */
int device_driver_attach(struct device_driver *drv, struct device *dev)
{
	int ret = 0;

	__device_driver_lock(dev, dev->parent);

	/*
	 * If device has been removed or someone has already successfully
	 * bound a driver before us just skip the driver probe call.
	 */
	if (!dev->p->dead && !dev->driver)
		ret = driver_probe_device(drv, dev);

	__device_driver_unlock(dev, dev->parent);

	return ret;
}

static void __driver_attach_async_helper(void *_dev, async_cookie_t cookie)
{
	struct device *dev = _dev;
	struct device_driver *drv;
	int ret = 0;

	__device_driver_lock(dev, dev->parent);

	drv = dev->p->async_driver;

	/*
	 * If device has been removed or someone has already successfully
	 * bound a driver before us just skip the driver probe call.
	 */
	if (!dev->p->dead && !dev->driver)
		ret = driver_probe_device(drv, dev);

	__device_driver_unlock(dev, dev->parent);

	dev_dbg(dev, "driver %s async attach completed: %d\n", drv->name, ret);

	put_device(dev);
}

//检查驱动data是否可匹配dev设备
static int __driver_attach(struct device *dev, void *data)
{
	struct device_driver *drv = data;
	int ret;

	/*
	 * Lock device and try to bind to it. We drop the error
	 * here and always return 0, because we need to keep trying
	 * to bind to devices and some drivers will return an error
	 * simply if it didn't support the device.
	 *
	 * driver_probe_device() will spit a warning if there
	 * is an error.
	 */

	ret = driver_match_device(drv, dev);
	if (ret == 0) {
		/* no match */
		//不匹配时返回0
		return 0;
	} else if (ret == -EPROBE_DEFER) {
		//需要延迟探测
		dev_dbg(dev, "Device match requests probe deferral\n");
		driver_deferred_probe_add(dev);
	} else if (ret < 0) {
<<<<<<< HEAD
		//匹配时失败
		dev_dbg(dev, "Bus failed to match device: %d", ret);
=======
		dev_dbg(dev, "Bus failed to match device: %d\n", ret);
>>>>>>> 64677779
		return ret;
	} /* ret > 0 means positive match */

	if (driver_allows_async_probing(drv)) {
		/*
		 * Instead of probing the device synchronously we will
		 * probe it asynchronously to allow for more parallelism.
		 *
		 * We only take the device lock here in order to guarantee
		 * that the dev->driver and async_driver fields are protected
		 */
		dev_dbg(dev, "probing driver %s asynchronously\n", drv->name);
		device_lock(dev);
		if (!dev->driver) {
			get_device(dev);
			dev->p->async_driver = drv;
			async_schedule_dev(__driver_attach_async_helper, dev);
		}
		device_unlock(dev);
		return 0;
	}

	device_driver_attach(drv, dev);

	return 0;
}

/**
 * driver_attach - try to bind driver to devices.
 * @drv: driver.
 *
 * Walk the list of devices that the bus has on it and try to
 * match the driver with each one.  If driver_probe_device()
 * returns 0 and the @dev->driver is set, we've found a
 * compatible pair.
 */
int driver_attach(struct device_driver *drv)
{
	//遍历driver所属bus上的每一个device,针对每一个device,调用__driver_attach为其绑定
	//驱动，传入的参数为drv，如果__driver_attach返回0，则会继续尝试下一个设备
	return bus_for_each_dev(drv->bus, NULL, drv, __driver_attach);
}
EXPORT_SYMBOL_GPL(driver_attach);

/*
 * __device_release_driver() must be called with @dev lock held.
 * When called for a USB interface, @dev->parent lock must be held as well.
 */
static void __device_release_driver(struct device *dev, struct device *parent)
{
	struct device_driver *drv;

	drv = dev->driver;
	if (drv) {
		while (device_links_busy(dev)) {
			__device_driver_unlock(dev, parent);

			device_links_unbind_consumers(dev);

			__device_driver_lock(dev, parent);
			/*
			 * A concurrent invocation of the same function might
			 * have released the driver successfully while this one
			 * was waiting, so check for that.
			 */
			if (dev->driver != drv)
				return;
		}

		pm_runtime_get_sync(dev);
		pm_runtime_clean_up_links(dev);

		driver_sysfs_remove(dev);

		if (dev->bus)
			blocking_notifier_call_chain(&dev->bus->p->bus_notifier,
						     BUS_NOTIFY_UNBIND_DRIVER,
						     dev);

		pm_runtime_put_sync(dev);

		device_remove_groups(dev, drv->dev_groups);

		if (dev->bus && dev->bus->remove)
			dev->bus->remove(dev);
		else if (drv->remove)
			drv->remove(dev);

		device_links_driver_cleanup(dev);

		devres_release_all(dev);
		arch_teardown_dma_ops(dev);
		dev->driver = NULL;
		dev_set_drvdata(dev, NULL);
		if (dev->pm_domain && dev->pm_domain->dismiss)
			dev->pm_domain->dismiss(dev);
		pm_runtime_reinit(dev);
		dev_pm_set_driver_flags(dev, 0);

		klist_remove(&dev->p->knode_driver);
		device_pm_check_callbacks(dev);
		if (dev->bus)
			blocking_notifier_call_chain(&dev->bus->p->bus_notifier,
						     BUS_NOTIFY_UNBOUND_DRIVER,
						     dev);

		kobject_uevent(&dev->kobj, KOBJ_UNBIND);
	}
}

void device_release_driver_internal(struct device *dev,
				    struct device_driver *drv,
				    struct device *parent)
{
	__device_driver_lock(dev, parent);

	if (!drv || drv == dev->driver)
		__device_release_driver(dev, parent);

	__device_driver_unlock(dev, parent);
}

/**
 * device_release_driver - manually detach device from driver.
 * @dev: device.
 *
 * Manually detach device from driver.
 * When called for a USB interface, @dev->parent lock must be held.
 *
 * If this function is to be called with @dev->parent lock held, ensure that
 * the device's consumers are unbound in advance or that their locks can be
 * acquired under the @dev->parent lock.
 */
void device_release_driver(struct device *dev)
{
	/*
	 * If anyone calls device_release_driver() recursively from
	 * within their ->remove callback for the same device, they
	 * will deadlock right here.
	 */
	device_release_driver_internal(dev, NULL, NULL);
}
EXPORT_SYMBOL_GPL(device_release_driver);

/**
 * device_driver_detach - detach driver from a specific device
 * @dev: device to detach driver from
 *
 * Detach driver from device. Will acquire both @dev lock and @dev->parent
 * lock if needed.
 */
void device_driver_detach(struct device *dev)
{
	device_release_driver_internal(dev, NULL, dev->parent);
}

/**
 * driver_detach - detach driver from all devices it controls.
 * @drv: driver.
 */
void driver_detach(struct device_driver *drv)
{
	struct device_private *dev_prv;
	struct device *dev;

	if (driver_allows_async_probing(drv))
		async_synchronize_full();

	for (;;) {
		spin_lock(&drv->p->klist_devices.k_lock);
		if (list_empty(&drv->p->klist_devices.k_list)) {
			spin_unlock(&drv->p->klist_devices.k_lock);
			break;
		}
		dev_prv = list_last_entry(&drv->p->klist_devices.k_list,
				     struct device_private,
				     knode_driver.n_node);
		dev = dev_prv->device;
		get_device(dev);
		spin_unlock(&drv->p->klist_devices.k_lock);
		device_release_driver_internal(dev, drv, dev->parent);
		put_device(dev);
	}
}<|MERGE_RESOLUTION|>--- conflicted
+++ resolved
@@ -341,12 +341,8 @@
 static void driver_bound(struct device *dev)
 {
 	if (device_is_bound(dev)) {
-<<<<<<< HEAD
-        //如果已绑定，则不处理
-		printk(KERN_WARNING "%s: device %s already bound\n",
-=======
+        	//如果已绑定，则不处理
 		pr_warn("%s: device %s already bound\n",
->>>>>>> 64677779
 			__func__, kobject_name(&dev->kobj));
 		return;
 	}
@@ -804,7 +800,7 @@
 	bool async_allowed;
 	int ret;
 
-        //检查drv是否与device匹配(采用的方法是通过driver所属bus的匹配方法来进行匹配）
+	//检查drv是否与device匹配(采用的方法是通过driver所属bus的匹配方法来进行匹配）
 	ret = driver_match_device(drv, dev);
 	if (ret == 0) {
 		/* no match */
@@ -815,16 +811,12 @@
 		dev_dbg(dev, "Device match requests probe deferral\n");
 		driver_deferred_probe_add(dev);
 	} else if (ret < 0) {
-<<<<<<< HEAD
-        //匹配时出错
-		dev_dbg(dev, "Bus failed to match device: %d", ret);
-=======
+		//匹配时出错
 		dev_dbg(dev, "Bus failed to match device: %d\n", ret);
->>>>>>> 64677779
 		return ret;
 	} /* ret > 0 means positive match */
 
-    //成功匹配，检查驱动是否容许异步probe
+	//成功匹配，检查驱动是否容许异步probe
 	async_allowed = driver_allows_async_probing(drv);
 
 	if (async_allowed)
@@ -1070,12 +1062,8 @@
 		dev_dbg(dev, "Device match requests probe deferral\n");
 		driver_deferred_probe_add(dev);
 	} else if (ret < 0) {
-<<<<<<< HEAD
 		//匹配时失败
-		dev_dbg(dev, "Bus failed to match device: %d", ret);
-=======
 		dev_dbg(dev, "Bus failed to match device: %d\n", ret);
->>>>>>> 64677779
 		return ret;
 	} /* ret > 0 means positive match */
 
