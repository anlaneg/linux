--- conflicted
+++ resolved
@@ -556,12 +556,6 @@
 	goto done;
 
 probe_failed:
-<<<<<<< HEAD
-	//probe失败，dma解配置
-	arch_teardown_dma_ops(dev);
-dma_failed:
-=======
->>>>>>> 3ab4436f
 	if (dev->bus)
 		//probe失败，通知未绑定成功事件
 		blocking_notifier_call_chain(&dev->bus->p->bus_notifier,
