// SPDX-License-Identifier: GPL-2.0
/*
 * drivers/base/dd.c - The core device/driver interactions.
 *
 * This file contains the (sometimes tricky) code that controls the
 * interactions between devices and drivers, which primarily includes
 * driver binding and unbinding.
 *
 * All of this code used to exist in drivers/base/bus.c, but was
 * relocated to here in the name of compartmentalization (since it wasn't
 * strictly code just for the 'struct bus_type'.
 *
 * Copyright (c) 2002-5 Patrick Mochel
 * Copyright (c) 2002-3 Open Source Development Labs
 * Copyright (c) 2007-2009 Greg Kroah-Hartman <gregkh@suse.de>
 * Copyright (c) 2007-2009 Novell Inc.
 */

#include <linux/debugfs.h>
#include <linux/device.h>
#include <linux/delay.h>
#include <linux/dma-map-ops.h>
#include <linux/init.h>
#include <linux/module.h>
#include <linux/kthread.h>
#include <linux/wait.h>
#include <linux/async.h>
#include <linux/pm_runtime.h>
#include <linux/pinctrl/devinfo.h>
#include <linux/slab.h>

#include "base.h"
#include "power/power.h"

/*
 * Deferred Probe infrastructure.
 *
 * Sometimes driver probe order matters, but the kernel doesn't always have
 * dependency information which means some drivers will get probed before a
 * resource it depends on is available.  For example, an SDHCI driver may
 * first need a GPIO line from an i2c GPIO controller before it can be
 * initialized.  If a required resource is not available yet, a driver can
 * request probing to be deferred by returning -EPROBE_DEFER from its probe hook
 *
 * Deferred probe maintains two lists of devices, a pending list and an active
 * list.  A driver returning -EPROBE_DEFER causes the device to be added to the
 * pending list.  A successful driver probe will trigger moving all devices
 * from the pending to the active list so that the workqueue will eventually
 * retry them.
 *
 * The deferred_probe_mutex must be held any time the deferred_probe_*_list
 * of the (struct device*)->p->deferred_probe pointers are manipulated
 */
static DEFINE_MUTEX(deferred_probe_mutex);
static LIST_HEAD(deferred_probe_pending_list);
static LIST_HEAD(deferred_probe_active_list);
static atomic_t deferred_trigger_count = ATOMIC_INIT(0);
static bool initcalls_done;

/* Save the async probe drivers' name from kernel cmdline */
#define ASYNC_DRV_NAMES_MAX_LEN	256
static char async_probe_drv_names[ASYNC_DRV_NAMES_MAX_LEN];

/*
 * In some cases, like suspend to RAM or hibernation, It might be reasonable
 * to prohibit probing of devices as it could be unsafe.
 * Once defer_all_probes is true all drivers probes will be forcibly deferred.
 */
static bool defer_all_probes;

static void __device_set_deferred_probe_reason(const struct device *dev, char *reason)
{
	kfree(dev->p->deferred_probe_reason);
	dev->p->deferred_probe_reason = reason;
}

/*
 * deferred_probe_work_func() - Retry probing devices in the active list.
 */
static void deferred_probe_work_func(struct work_struct *work)
{
	struct device *dev;
	struct device_private *private;
	/*
	 * This block processes every device in the deferred 'active' list.
	 * Each device is removed from the active list and passed to
	 * bus_probe_device() to re-attempt the probe.  The loop continues
	 * until every device in the active list is removed and retried.
	 *
	 * Note: Once the device is removed from the list and the mutex is
	 * released, it is possible for the device get freed by another thread
	 * and cause a illegal pointer dereference.  This code uses
	 * get/put_device() to ensure the device structure cannot disappear
	 * from under our feet.
	 */
	mutex_lock(&deferred_probe_mutex);
	while (!list_empty(&deferred_probe_active_list)) {
		private = list_first_entry(&deferred_probe_active_list,
					typeof(*dev->p), deferred_probe);
		dev = private->device;
		list_del_init(&private->deferred_probe);

		get_device(dev);

		__device_set_deferred_probe_reason(dev, NULL);

		/*
		 * Drop the mutex while probing each device; the probe path may
		 * manipulate the deferred list
		 */
		mutex_unlock(&deferred_probe_mutex);

		/*
		 * Force the device to the end of the dpm_list since
		 * the PM code assumes that the order we add things to
		 * the list is a good order for suspend but deferred
		 * probe makes that very unsafe.
		 */
		device_pm_move_to_tail(dev);

		dev_dbg(dev, "Retrying from deferred list\n");
		bus_probe_device(dev);
		mutex_lock(&deferred_probe_mutex);

		put_device(dev);
	}
	mutex_unlock(&deferred_probe_mutex);
}
static DECLARE_WORK(deferred_probe_work, deferred_probe_work_func);

void driver_deferred_probe_add(struct device *dev)
{
	if (!dev->can_match)
		return;

	mutex_lock(&deferred_probe_mutex);
	if (list_empty(&dev->p->deferred_probe)) {
		dev_dbg(dev, "Added to deferred list\n");
		list_add_tail(&dev->p->deferred_probe, &deferred_probe_pending_list);
	}
	mutex_unlock(&deferred_probe_mutex);
}

void driver_deferred_probe_del(struct device *dev)
{
	mutex_lock(&deferred_probe_mutex);
	if (!list_empty(&dev->p->deferred_probe)) {
		dev_dbg(dev, "Removed from deferred list\n");
		list_del_init(&dev->p->deferred_probe);
		__device_set_deferred_probe_reason(dev, NULL);
	}
	mutex_unlock(&deferred_probe_mutex);
}

static bool driver_deferred_probe_enable = false;
/**
 * driver_deferred_probe_trigger() - Kick off re-probing deferred devices
 *
 * This functions moves all devices from the pending list to the active
 * list and schedules the deferred probe workqueue to process them.  It
 * should be called anytime a driver is successfully bound to a device.
 *
 * Note, there is a race condition in multi-threaded probe. In the case where
 * more than one device is probing at the same time, it is possible for one
 * probe to complete successfully while another is about to defer. If the second
 * depends on the first, then it will get put on the pending list after the
 * trigger event has already occurred and will be stuck there.
 *
 * The atomic 'deferred_trigger_count' is used to determine if a successful
 * trigger has occurred in the midst of probing a driver. If the trigger count
 * changes in the midst of a probe, then deferred processing should be triggered
 * again.
 */
static void driver_deferred_probe_trigger(void)
{
	if (!driver_deferred_probe_enable)
		return;

	/*
	 * A successful probe means that all the devices in the pending list
	 * should be triggered to be reprobed.  Move all the deferred devices
	 * into the active list so they can be retried by the workqueue
	 */
	mutex_lock(&deferred_probe_mutex);
	atomic_inc(&deferred_trigger_count);
	list_splice_tail_init(&deferred_probe_pending_list,
			      &deferred_probe_active_list);
	mutex_unlock(&deferred_probe_mutex);

	/*
	 * Kick the re-probe thread.  It may already be scheduled, but it is
	 * safe to kick it again.
	 */
	queue_work(system_unbound_wq, &deferred_probe_work);
}

/**
 * device_block_probing() - Block/defer device's probes
 *
 *	It will disable probing of devices and defer their probes instead.
 */
void device_block_probing(void)
{
	defer_all_probes = true;
	/* sync with probes to avoid races. */
	wait_for_device_probe();
}

/**
 * device_unblock_probing() - Unblock/enable device's probes
 *
 *	It will restore normal behavior and trigger re-probing of deferred
 * devices.
 */
void device_unblock_probing(void)
{
	defer_all_probes = false;
	driver_deferred_probe_trigger();
}

/**
 * device_set_deferred_probe_reason() - Set defer probe reason message for device
 * @dev: the pointer to the struct device
 * @vaf: the pointer to va_format structure with message
 */
void device_set_deferred_probe_reason(const struct device *dev, struct va_format *vaf)
{
	const char *drv = dev_driver_string(dev);
	char *reason;

	mutex_lock(&deferred_probe_mutex);

	reason = kasprintf(GFP_KERNEL, "%s: %pV", drv, vaf);
	__device_set_deferred_probe_reason(dev, reason);

	mutex_unlock(&deferred_probe_mutex);
}

/*
 * deferred_devs_show() - Show the devices in the deferred probe pending list.
 */
static int deferred_devs_show(struct seq_file *s, void *data)
{
	struct device_private *curr;

	mutex_lock(&deferred_probe_mutex);

	list_for_each_entry(curr, &deferred_probe_pending_list, deferred_probe)
		seq_printf(s, "%s\t%s", dev_name(curr->device),
			   curr->device->p->deferred_probe_reason ?: "\n");

	mutex_unlock(&deferred_probe_mutex);

	return 0;
}
DEFINE_SHOW_ATTRIBUTE(deferred_devs);

int driver_deferred_probe_timeout;
EXPORT_SYMBOL_GPL(driver_deferred_probe_timeout);
static DECLARE_WAIT_QUEUE_HEAD(probe_timeout_waitqueue);

static int __init deferred_probe_timeout_setup(char *str)
{
	int timeout;

	if (!kstrtoint(str, 10, &timeout))
		driver_deferred_probe_timeout = timeout;
	return 1;
}
__setup("deferred_probe_timeout=", deferred_probe_timeout_setup);

/**
 * driver_deferred_probe_check_state() - Check deferred probe state
 * @dev: device to check
 *
 * Return:
 * -ENODEV if initcalls have completed and modules are disabled.
 * -ETIMEDOUT if the deferred probe timeout was set and has expired
 *  and modules are enabled.
 * -EPROBE_DEFER in other cases.
 *
 * Drivers or subsystems can opt-in to calling this function instead of directly
 * returning -EPROBE_DEFER.
 */
int driver_deferred_probe_check_state(struct device *dev)
{
	if (!IS_ENABLED(CONFIG_MODULES) && initcalls_done) {
		dev_warn(dev, "ignoring dependency for device, assuming no driver\n");
		return -ENODEV;
	}

	if (!driver_deferred_probe_timeout && initcalls_done) {
		dev_warn(dev, "deferred probe timeout, ignoring dependency\n");
		return -ETIMEDOUT;
	}

	return -EPROBE_DEFER;
}

static void deferred_probe_timeout_work_func(struct work_struct *work)
{
	struct device_private *p;

	fw_devlink_drivers_done();

	driver_deferred_probe_timeout = 0;
	driver_deferred_probe_trigger();
	flush_work(&deferred_probe_work);

	mutex_lock(&deferred_probe_mutex);
	list_for_each_entry(p, &deferred_probe_pending_list, deferred_probe)
		dev_info(p->device, "deferred probe pending\n");
	mutex_unlock(&deferred_probe_mutex);
	wake_up_all(&probe_timeout_waitqueue);
}
static DECLARE_DELAYED_WORK(deferred_probe_timeout_work, deferred_probe_timeout_work_func);

/**
 * deferred_probe_initcall() - Enable probing of deferred devices
 *
 * We don't want to get in the way when the bulk of drivers are getting probed.
 * Instead, this initcall makes sure that deferred probing is delayed until
 * late_initcall time.
 */
static int deferred_probe_initcall(void)
{
	debugfs_create_file("devices_deferred", 0444, NULL, NULL,
			    &deferred_devs_fops);

	driver_deferred_probe_enable = true;
	driver_deferred_probe_trigger();
	/* Sort as many dependencies as possible before exiting initcalls */
	flush_work(&deferred_probe_work);
	initcalls_done = true;

	if (!IS_ENABLED(CONFIG_MODULES))
		fw_devlink_drivers_done();

	/*
	 * Trigger deferred probe again, this time we won't defer anything
	 * that is optional
	 */
	driver_deferred_probe_trigger();
	flush_work(&deferred_probe_work);

	if (driver_deferred_probe_timeout > 0) {
		schedule_delayed_work(&deferred_probe_timeout_work,
			driver_deferred_probe_timeout * HZ);
	}
	return 0;
}
late_initcall(deferred_probe_initcall);

static void __exit deferred_probe_exit(void)
{
	debugfs_remove_recursive(debugfs_lookup("devices_deferred", NULL));
}
__exitcall(deferred_probe_exit);

/**
 * device_is_bound() - Check if device is bound to a driver
 * @dev: device to check
 *
 * Returns true if passed device has already finished probing successfully
 * against a driver.
 *
 * This function must be called with the device lock held.
 */
bool device_is_bound(struct device *dev)
{
	return dev->p && klist_node_attached(&dev->p->knode_driver);
}

static void driver_bound(struct device *dev)
{
	if (device_is_bound(dev)) {
        	//如果已绑定，则不处理
		pr_warn("%s: device %s already bound\n",
			__func__, kobject_name(&dev->kobj));
		return;
	}

	pr_debug("driver: '%s': %s: bound to device '%s'\n", dev->driver->name,
		 __func__, dev_name(dev));

	//记录此驱动使能了此dev
	klist_add_tail(&dev->p->knode_driver, &dev->driver->p->klist_devices);
	device_links_driver_bound(dev);

	device_pm_check_callbacks(dev);

	/*
	 * Make sure the device is no longer in one of the deferred lists and
	 * kick off retrying all pending devices
	 */
    //防止driver被加入到延迟probe队列中
	driver_deferred_probe_del(dev);
	driver_deferred_probe_trigger();

	if (dev->bus)
        //知会dev已完成绑定
		blocking_notifier_call_chain(&dev->bus->p->bus_notifier,
					     BUS_NOTIFY_BOUND_DRIVER, dev);

	kobject_uevent(&dev->kobj, KOBJ_BIND);
}

static ssize_t coredump_store(struct device *dev, struct device_attribute *attr,
			    const char *buf, size_t count)
{
	device_lock(dev);
	dev->driver->coredump(dev);
	device_unlock(dev);

	return count;
}
static DEVICE_ATTR_WO(coredump);

static int driver_sysfs_add(struct device *dev)
{
	int ret;

	if (dev->bus)
		//触发通知
		blocking_notifier_call_chain(&dev->bus->p->bus_notifier,
					     BUS_NOTIFY_BIND_DRIVER, dev);

	//创建设备到driver的链接
	ret = sysfs_create_link(&dev->driver->p->kobj, &dev->kobj,
				kobject_name(&dev->kobj));
	if (ret)
		goto fail;

	ret = sysfs_create_link(&dev->kobj, &dev->driver->p->kobj,
				"driver");
	if (ret)
		goto rm_dev;

	if (!IS_ENABLED(CONFIG_DEV_COREDUMP) || !dev->driver->coredump)
		return 0;

	ret = device_create_file(dev, &dev_attr_coredump);
	if (!ret)
		return 0;

	sysfs_remove_link(&dev->kobj, "driver");

rm_dev:
	sysfs_remove_link(&dev->driver->p->kobj,
			  kobject_name(&dev->kobj));

fail:
	return ret;
}

static void driver_sysfs_remove(struct device *dev)
{
	struct device_driver *drv = dev->driver;

	if (drv) {
		if (drv->coredump)
			device_remove_file(dev, &dev_attr_coredump);
		sysfs_remove_link(&drv->p->kobj, kobject_name(&dev->kobj));
		sysfs_remove_link(&dev->kobj, "driver");
	}
}

/**
 * device_bind_driver - bind a driver to one device.
 * @dev: device.
 *
 * Allow manual attachment of a driver to a device.
 * Caller must have already set @dev->driver.
 *
 * Note that this does not modify the bus reference count.
 * Please verify that is accounted for before calling this.
 * (It is ok to call with no other effort from a driver's probe() method.)
 *
 * This function must be called with the device lock held.
 *
 * Callers should prefer to use device_driver_attach() instead.
 */
int device_bind_driver(struct device *dev)
{
	int ret;

	ret = driver_sysfs_add(dev);
	if (!ret) {
		device_links_force_bind(dev);
		driver_bound(dev);
	}
	else if (dev->bus)
		blocking_notifier_call_chain(&dev->bus->p->bus_notifier,
					     BUS_NOTIFY_DRIVER_NOT_BOUND, dev);
	return ret;
}
EXPORT_SYMBOL_GPL(device_bind_driver);

static atomic_t probe_count = ATOMIC_INIT(0);
static DECLARE_WAIT_QUEUE_HEAD(probe_waitqueue);

static ssize_t state_synced_show(struct device *dev,
				 struct device_attribute *attr, char *buf)
{
	bool val;

	device_lock(dev);
	val = dev->state_synced;
	device_unlock(dev);

	return sysfs_emit(buf, "%u\n", val);
}
static DEVICE_ATTR_RO(state_synced);


static int call_driver_probe(struct device *dev, struct device_driver *drv)
{
	int ret = 0;

	if (dev->bus->probe)
		ret = dev->bus->probe(dev);
	else if (drv->probe)
		ret = drv->probe(dev);

	switch (ret) {
	case 0:
		break;
	case -EPROBE_DEFER:
		/* Driver requested deferred probing */
		dev_dbg(dev, "Driver %s requests probe deferral\n", drv->name);
		break;
	case -ENODEV:
	case -ENXIO:
		pr_debug("%s: probe of %s rejects match %d\n",
			 drv->name, dev_name(dev), ret);
		break;
	default:
		/* driver matched but the probe failed */
		pr_warn("%s: probe of %s failed with error %d\n",
			drv->name, dev_name(dev), ret);
		break;
	}

	return ret;
}

static int really_probe(struct device *dev, struct device_driver *drv)
{
	bool test_remove = IS_ENABLED(CONFIG_DEBUG_TEST_DRIVER_REMOVE) &&
			   !drv->suppress_bind_attrs;
	int ret;

	if (defer_all_probes) {
        //如果需要延迟所有probe，则将此dev加入
		/*
		 * Value of defer_all_probes can be set only by
		 * device_block_probing() which, in turn, will call
		 * wait_for_device_probe() right after that to avoid any races.
		 */
		dev_dbg(dev, "Driver %s force probe deferral\n", drv->name);
		return -EPROBE_DEFER;
	}

	ret = device_links_check_suppliers(dev);
	if (ret)
		return ret;

	pr_debug("bus: '%s': %s: probing driver %s with device %s\n",
		 drv->bus->name, __func__, drv->name, dev_name(dev));
	if (!list_empty(&dev->devres_head)) {
		dev_crit(dev, "Resources present before probing\n");
		ret = -EBUSY;
		goto done;
	}

re_probe:
	dev->driver = drv;//使dev的驱动指向drv

	/* If using pinctrl, bind pins now before probing */
	ret = pinctrl_bind_pins(dev);
	if (ret)
		goto pinctrl_bind_failed;

        //配置dma
	if (dev->bus->dma_configure) {
		ret = dev->bus->dma_configure(dev);
		if (ret)
			goto probe_failed;
	}

	if (driver_sysfs_add(dev)) {
		pr_err("%s: driver_sysfs_add(%s) failed\n",
		       __func__, dev_name(dev));
		goto probe_failed;
	}

	if (dev->pm_domain && dev->pm_domain->activate) {
		ret = dev->pm_domain->activate(dev);
		if (ret)
			goto probe_failed;
	}

<<<<<<< HEAD
	//如果dev所属的bus具有probe能力，则调用bus的probe
	if (dev->bus->probe) {
		ret = dev->bus->probe(dev);
		if (ret)
			goto probe_failed;
	} else if (drv->probe) {
		//否则调用驱动的probe
		ret = drv->probe(dev);
		if (ret)
			goto probe_failed;
=======
	ret = call_driver_probe(dev, drv);
	if (ret) {
		/*
		 * Return probe errors as positive values so that the callers
		 * can distinguish them from other errors.
		 */
		ret = -ret;
		goto probe_failed;
>>>>>>> 40226a3d
	}

	if (device_add_groups(dev, drv->dev_groups)) {
		dev_err(dev, "device_add_groups() failed\n");
		goto dev_groups_failed;
	}

	if (dev_has_sync_state(dev) &&
	    device_create_file(dev, &dev_attr_state_synced)) {
		dev_err(dev, "state_synced sysfs add failed\n");
		goto dev_sysfs_state_synced_failed;
	}

	if (test_remove) {
		test_remove = false;

		device_remove_file(dev, &dev_attr_state_synced);
		device_remove_groups(dev, drv->dev_groups);

		if (dev->bus->remove)
			dev->bus->remove(dev);
		else if (drv->remove)
			drv->remove(dev);

		devres_release_all(dev);
		driver_sysfs_remove(dev);
		dev->driver = NULL;
		dev_set_drvdata(dev, NULL);
		if (dev->pm_domain && dev->pm_domain->dismiss)
			dev->pm_domain->dismiss(dev);
		pm_runtime_reinit(dev);

		goto re_probe;
	}

	pinctrl_init_done(dev);

	if (dev->pm_domain && dev->pm_domain->sync)
		dev->pm_domain->sync(dev);

	//probe成功，为此设备绑定驱动
	driver_bound(dev);
	pr_debug("bus: '%s': %s: bound device %s to driver %s\n",
		 drv->bus->name, __func__, dev_name(dev), drv->name);
	goto done;

dev_sysfs_state_synced_failed:
	device_remove_groups(dev, drv->dev_groups);
dev_groups_failed:
	if (dev->bus->remove)
		dev->bus->remove(dev);
	else if (drv->remove)
		drv->remove(dev);
probe_failed:
	kfree(dev->dma_range_map);
	dev->dma_range_map = NULL;
	if (dev->bus)
		//probe失败，通知未绑定成功事件
		blocking_notifier_call_chain(&dev->bus->p->bus_notifier,
					     BUS_NOTIFY_DRIVER_NOT_BOUND, dev);
pinctrl_bind_failed:
	device_links_no_driver(dev);
	devres_release_all(dev);
	arch_teardown_dma_ops(dev);
	driver_sysfs_remove(dev);
	dev->driver = NULL;
	dev_set_drvdata(dev, NULL);
	if (dev->pm_domain && dev->pm_domain->dismiss)
		dev->pm_domain->dismiss(dev);
	pm_runtime_reinit(dev);
	dev_pm_set_driver_flags(dev, 0);
done:
	return ret;
}

/*
 * For initcall_debug, show the driver probe time.
 */
static int really_probe_debug(struct device *dev, struct device_driver *drv)
{
	ktime_t calltime, rettime;
	int ret;

	calltime = ktime_get();
	ret = really_probe(dev, drv);
	rettime = ktime_get();
	pr_debug("probe of %s returned %d after %lld usecs\n",
		 dev_name(dev), ret, ktime_us_delta(rettime, calltime));
	return ret;
}

/**
 * driver_probe_done
 * Determine if the probe sequence is finished or not.
 *
 * Should somehow figure out how to use a semaphore, not an atomic variable...
 */
int driver_probe_done(void)
{
	int local_probe_count = atomic_read(&probe_count);

	pr_debug("%s: probe_count = %d\n", __func__, local_probe_count);
	if (local_probe_count)
		return -EBUSY;
	return 0;
}

/**
 * wait_for_device_probe
 * Wait for device probing to be completed.
 */
void wait_for_device_probe(void)
{
	/* wait for probe timeout */
	wait_event(probe_timeout_waitqueue, !driver_deferred_probe_timeout);

	/* wait for the deferred probe workqueue to finish */
	flush_work(&deferred_probe_work);

	/* wait for the known devices to complete their probing */
	wait_event(probe_waitqueue, atomic_read(&probe_count) == 0);
	async_synchronize_full();
}
EXPORT_SYMBOL_GPL(wait_for_device_probe);

static int __driver_probe_device(struct device_driver *drv, struct device *dev)
{
    //驱动drv与设备dev匹配成功，尝试进行绑定
	int ret = 0;

	if (dev->p->dead || !device_is_registered(dev))
		return -ENODEV;
	if (dev->driver)
		return -EBUSY;

	dev->can_match = true;
	pr_debug("bus: '%s': %s: matched device %s with driver %s\n",
		 drv->bus->name, __func__, dev_name(dev), drv->name);

	pm_runtime_get_suppliers(dev);
	if (dev->parent)
		pm_runtime_get_sync(dev->parent);

	pm_runtime_barrier(dev);
        //进行具体probe
	if (initcall_debug)
		ret = really_probe_debug(dev, drv);
	else
		ret = really_probe(dev, drv);
	pm_request_idle(dev);

	if (dev->parent)
		pm_runtime_put(dev->parent);

	pm_runtime_put_suppliers(dev);
	return ret;
}

/**
 * driver_probe_device - attempt to bind device & driver together
 * @drv: driver to bind a device to
 * @dev: device to try to bind to the driver
 *
 * This function returns -ENODEV if the device is not registered, -EBUSY if it
 * already has a driver, 0 if the device is bound successfully and a positive
 * (inverted) error code for failures from the ->probe method.
 *
 * This function must be called with @dev lock held.  When called for a
 * USB interface, @dev->parent lock must be held as well.
 *
 * If the device has a parent, runtime-resume the parent before driver probing.
 */
static int driver_probe_device(struct device_driver *drv, struct device *dev)
{
	int trigger_count = atomic_read(&deferred_trigger_count);
	int ret;

	atomic_inc(&probe_count);
	ret = __driver_probe_device(drv, dev);
	if (ret == -EPROBE_DEFER || ret == EPROBE_DEFER) {
		driver_deferred_probe_add(dev);

		/*
		 * Did a trigger occur while probing? Need to re-trigger if yes
		 */
		if (trigger_count != atomic_read(&deferred_trigger_count) &&
		    !defer_all_probes)
			driver_deferred_probe_trigger();
	}
	atomic_dec(&probe_count);
	wake_up_all(&probe_waitqueue);
	return ret;
}

static inline bool cmdline_requested_async_probing(const char *drv_name)
{
	return parse_option_str(async_probe_drv_names, drv_name);
}

/* The option format is "driver_async_probe=drv_name1,drv_name2,..." */
static int __init save_async_options(char *buf)
{
	if (strlen(buf) >= ASYNC_DRV_NAMES_MAX_LEN)
		pr_warn("Too long list of driver names for 'driver_async_probe'!\n");

	strlcpy(async_probe_drv_names, buf, ASYNC_DRV_NAMES_MAX_LEN);
	return 0;
}
__setup("driver_async_probe=", save_async_options);

//由dirver的probe_type来决定是否采用async方式来probe
bool driver_allows_async_probing(struct device_driver *drv)
{
	switch (drv->probe_type) {
	case PROBE_PREFER_ASYNCHRONOUS:
		return true;

	case PROBE_FORCE_SYNCHRONOUS:
		return false;

	default:
		if (cmdline_requested_async_probing(drv->name))
			return true;

		if (module_requested_async_probing(drv->owner))
			return true;

		return false;
	}
}

struct device_attach_data {
	struct device *dev;

	/*
	 * Indicates whether we are are considering asynchronous probing or
	 * not. Only initial binding after device or driver registration
	 * (including deferral processing) may be done asynchronously, the
	 * rest is always synchronous, as we expect it is being done by
	 * request from userspace.
	 */
	bool check_async;

	/*
	 * Indicates if we are binding synchronous or asynchronous drivers.
	 * When asynchronous probing is enabled we'll execute 2 passes
	 * over drivers: first pass doing synchronous probing and second
	 * doing asynchronous probing (if synchronous did not succeed -
	 * most likely because there was no driver requiring synchronous
	 * probing - and we found asynchronous driver during first pass).
	 * The 2 passes are done because we can't shoot asynchronous
	 * probe for given device and driver from bus_for_each_drv() since
	 * driver pointer is not guaranteed to stay valid once
	 * bus_for_each_drv() iterates to the next driver on the bus.
	 */
	bool want_async;

	/*
	 * We'll set have_async to 'true' if, while scanning for matching
	 * driver, we'll encounter one that requests asynchronous probing.
	 */
	bool have_async;
};

//尝试将data->dev设备attach到drv驱动上
static int __device_attach_driver(struct device_driver *drv, void *_data)
{
	struct device_attach_data *data = _data;
	struct device *dev = data->dev;//要尝试attach的设备
	bool async_allowed;
	int ret;

	//检查drv是否与device匹配(采用的方法是通过driver所属bus的匹配方法来进行匹配）
	ret = driver_match_device(drv, dev);
	if (ret == 0) {
		/* no match */
		//无法匹配
		return 0;
	} else if (ret == -EPROBE_DEFER) {
        //需要延迟匹配,将设备加入
		dev_dbg(dev, "Device match requests probe deferral\n");
		dev->can_match = true;
		driver_deferred_probe_add(dev);
	} else if (ret < 0) {
		//匹配时出错
		dev_dbg(dev, "Bus failed to match device: %d\n", ret);
		return ret;
	} /* ret > 0 means positive match */

	//成功匹配，检查驱动是否容许异步probe
	async_allowed = driver_allows_async_probing(drv);

	if (async_allowed)
		data->have_async = true;

	if (data->check_async && async_allowed != data->want_async)
		return 0;

	/*
	 * Ignore errors returned by ->probe so that the next driver can try
	 * its luck.
	 */
	ret = driver_probe_device(drv, dev);
	if (ret < 0)
		return ret;
	return ret == 0;
}

static void __device_attach_async_helper(void *_dev, async_cookie_t cookie)
{
	struct device *dev = _dev;
	struct device_attach_data data = {
		.dev		= dev,
		.check_async	= true,
		.want_async	= true,
	};

	device_lock(dev);

	/*
	 * Check if device has already been removed or claimed. This may
	 * happen with driver loading, device discovery/registration,
	 * and deferred probe processing happens all at once with
	 * multiple threads.
	 */
	if (dev->p->dead || dev->driver)
		goto out_unlock;

	if (dev->parent)
		pm_runtime_get_sync(dev->parent);

	bus_for_each_drv(dev->bus, NULL, &data, __device_attach_driver);
	dev_dbg(dev, "async probe completed\n");

	pm_request_idle(dev);

	if (dev->parent)
		pm_runtime_put(dev->parent);
out_unlock:
	device_unlock(dev);

	put_device(dev);
}

//为设备bind相应的驱动，如果bind成功返回1
static int __device_attach(struct device *dev, bool allow_async)
{
	int ret = 0;

	device_lock(dev);
	if (dev->p->dead) {
		goto out_unlock;
	} else if (dev->driver) {
        //此设备已有驱动
		if (device_is_bound(dev)) {
			ret = 1;
			goto out_unlock;
		}
		ret = device_bind_driver(dev);
		if (ret == 0)
			ret = 1;
		else {
			dev->driver = NULL;
			ret = 0;
		}
	} else {
        //此设备无驱动情况下处理：
		struct device_attach_data data = {
			.dev = dev,
			.check_async = allow_async,
			.want_async = false,
		};

		if (dev->parent)
			pm_runtime_get_sync(dev->parent);

        //遍历设备bus上的所有驱动,尝试将device绑定到指定驱动（如果probe成功，则停止循环）
		ret = bus_for_each_drv(dev->bus, NULL, &data,
					__device_attach_driver);
		if (!ret && allow_async && data.have_async) {
			//没有probe成功，如果容许异步绑定，则加入到工作队列中进行调度，并执行异步attach设备
			/*
			 * If we could not find appropriate driver
			 * synchronously and we are allowed to do
			 * async probes and there are drivers that
			 * want to probe asynchronously, we'll
			 * try them.
			 */
			dev_dbg(dev, "scheduling asynchronous probe\n");
			get_device(dev);
			async_schedule_dev(__device_attach_async_helper, dev);
		} else {
			pm_request_idle(dev);
		}

		if (dev->parent)
			pm_runtime_put(dev->parent);
	}
out_unlock:
	device_unlock(dev);
	return ret;
}

/**
 * device_attach - try to attach device to a driver.
 * @dev: device.
 *
 * Walk the list of drivers that the bus has and call
 * driver_probe_device() for each pair. If a compatible
 * pair is found, break out and return.
 *
 * Returns 1 if the device was bound to a driver;
 * 0 if no matching driver was found;
 * -ENODEV if the device is not registered.
 *
 * When called for a USB interface, @dev->parent lock must be held.
 */
//如注释所言，尝试将当前设备固定到一个驱动
//当一个设备被发现后，自此设备从属的bus上，我们可知道众多的驱动
//一个一个遍历这些驱动，检查这些驱动是否与此设备可匹配，如果可匹配，则
//为此设备绑定相应驱动。
//应还有一个流程，当一个驱动被载入时，需要检查bus上是否有设备未绑定，如果
//未绑定，则检查被载入的驱动能否匹配设备
int device_attach(struct device *dev)
{
	//不容许异步attach到相应驱动
	return __device_attach(dev, false);
}
EXPORT_SYMBOL_GPL(device_attach);

void device_initial_probe(struct device *dev)
{
	//容许异步attach到相应驱动
	__device_attach(dev, true);
}

/*
 * __device_driver_lock - acquire locks needed to manipulate dev->drv
 * @dev: Device we will update driver info for
 * @parent: Parent device. Needed if the bus requires parent lock
 *
 * This function will take the required locks for manipulating dev->drv.
 * Normally this will just be the @dev lock, but when called for a USB
 * interface, @parent lock will be held as well.
 */
static void __device_driver_lock(struct device *dev, struct device *parent)
{
	if (parent && dev->bus->need_parent_lock)
		device_lock(parent);
	device_lock(dev);
}

/*
 * __device_driver_unlock - release locks needed to manipulate dev->drv
 * @dev: Device we will update driver info for
 * @parent: Parent device. Needed if the bus requires parent lock
 *
 * This function will release the required locks for manipulating dev->drv.
 * Normally this will just be the the @dev lock, but when called for a
 * USB interface, @parent lock will be released as well.
 */
static void __device_driver_unlock(struct device *dev, struct device *parent)
{
	device_unlock(dev);
	if (parent && dev->bus->need_parent_lock)
		device_unlock(parent);
}

/**
 * device_driver_attach - attach a specific driver to a specific device
 * @drv: Driver to attach
 * @dev: Device to attach it to
 *
 * Manually attach driver to a device. Will acquire both @dev lock and
 * @dev->parent lock if needed. Returns 0 on success, -ERR on failure.
 */
int device_driver_attach(struct device_driver *drv, struct device *dev)
{
	int ret;

	__device_driver_lock(dev, dev->parent);
	ret = __driver_probe_device(drv, dev);
	__device_driver_unlock(dev, dev->parent);

	/* also return probe errors as normal negative errnos */
	if (ret > 0)
		ret = -ret;
	if (ret == -EPROBE_DEFER)
		return -EAGAIN;
	return ret;
}
EXPORT_SYMBOL_GPL(device_driver_attach);

static void __driver_attach_async_helper(void *_dev, async_cookie_t cookie)
{
	struct device *dev = _dev;
	struct device_driver *drv;
	int ret;

	__device_driver_lock(dev, dev->parent);
	drv = dev->p->async_driver;
	ret = driver_probe_device(drv, dev);
	__device_driver_unlock(dev, dev->parent);

	dev_dbg(dev, "driver %s async attach completed: %d\n", drv->name, ret);

	put_device(dev);
}

//检查驱动data是否可匹配dev设备
static int __driver_attach(struct device *dev, void *data)
{
	struct device_driver *drv = data;
	int ret;

	/*
	 * Lock device and try to bind to it. We drop the error
	 * here and always return 0, because we need to keep trying
	 * to bind to devices and some drivers will return an error
	 * simply if it didn't support the device.
	 *
	 * driver_probe_device() will spit a warning if there
	 * is an error.
	 */

	ret = driver_match_device(drv, dev);
	if (ret == 0) {
		/* no match */
		//不匹配时返回0
		return 0;
	} else if (ret == -EPROBE_DEFER) {
		//需要延迟探测
		dev_dbg(dev, "Device match requests probe deferral\n");
		dev->can_match = true;
		driver_deferred_probe_add(dev);
	} else if (ret < 0) {
		//匹配时失败
		dev_dbg(dev, "Bus failed to match device: %d\n", ret);
		return ret;
	} /* ret > 0 means positive match */

	if (driver_allows_async_probing(drv)) {
		/*
		 * Instead of probing the device synchronously we will
		 * probe it asynchronously to allow for more parallelism.
		 *
		 * We only take the device lock here in order to guarantee
		 * that the dev->driver and async_driver fields are protected
		 */
		dev_dbg(dev, "probing driver %s asynchronously\n", drv->name);
		device_lock(dev);
		if (!dev->driver) {
			get_device(dev);
			dev->p->async_driver = drv;
			async_schedule_dev(__driver_attach_async_helper, dev);
		}
		device_unlock(dev);
		return 0;
	}

	__device_driver_lock(dev, dev->parent);
	driver_probe_device(drv, dev);
	__device_driver_unlock(dev, dev->parent);

	return 0;
}

/**
 * driver_attach - try to bind driver to devices.
 * @drv: driver.
 *
 * Walk the list of devices that the bus has on it and try to
 * match the driver with each one.  If driver_probe_device()
 * returns 0 and the @dev->driver is set, we've found a
 * compatible pair.
 */
int driver_attach(struct device_driver *drv)
{
	//遍历driver所属bus上的每一个device,针对每一个device,调用__driver_attach为其绑定
	//驱动，传入的参数为drv，如果__driver_attach返回0，则会继续尝试下一个设备
	return bus_for_each_dev(drv->bus, NULL, drv, __driver_attach);
}
EXPORT_SYMBOL_GPL(driver_attach);

/*
 * __device_release_driver() must be called with @dev lock held.
 * When called for a USB interface, @dev->parent lock must be held as well.
 */
static void __device_release_driver(struct device *dev, struct device *parent)
{
	struct device_driver *drv;

	drv = dev->driver;
	if (drv) {
		pm_runtime_get_sync(dev);

		while (device_links_busy(dev)) {
			__device_driver_unlock(dev, parent);

			device_links_unbind_consumers(dev);

			__device_driver_lock(dev, parent);
			/*
			 * A concurrent invocation of the same function might
			 * have released the driver successfully while this one
			 * was waiting, so check for that.
			 */
			if (dev->driver != drv) {
				pm_runtime_put(dev);
				return;
			}
		}

		driver_sysfs_remove(dev);

		if (dev->bus)
			blocking_notifier_call_chain(&dev->bus->p->bus_notifier,
						     BUS_NOTIFY_UNBIND_DRIVER,
						     dev);

		pm_runtime_put_sync(dev);

		device_remove_file(dev, &dev_attr_state_synced);
		device_remove_groups(dev, drv->dev_groups);

		if (dev->bus && dev->bus->remove)
			dev->bus->remove(dev);
		else if (drv->remove)
			drv->remove(dev);

		device_links_driver_cleanup(dev);

		devres_release_all(dev);
		arch_teardown_dma_ops(dev);
		dev->driver = NULL;
		dev_set_drvdata(dev, NULL);
		if (dev->pm_domain && dev->pm_domain->dismiss)
			dev->pm_domain->dismiss(dev);
		pm_runtime_reinit(dev);
		dev_pm_set_driver_flags(dev, 0);

		klist_remove(&dev->p->knode_driver);
		device_pm_check_callbacks(dev);
		if (dev->bus)
			blocking_notifier_call_chain(&dev->bus->p->bus_notifier,
						     BUS_NOTIFY_UNBOUND_DRIVER,
						     dev);

		kobject_uevent(&dev->kobj, KOBJ_UNBIND);
	}
}

void device_release_driver_internal(struct device *dev,
				    struct device_driver *drv,
				    struct device *parent)
{
	__device_driver_lock(dev, parent);

	if (!drv || drv == dev->driver)
		__device_release_driver(dev, parent);

	__device_driver_unlock(dev, parent);
}

/**
 * device_release_driver - manually detach device from driver.
 * @dev: device.
 *
 * Manually detach device from driver.
 * When called for a USB interface, @dev->parent lock must be held.
 *
 * If this function is to be called with @dev->parent lock held, ensure that
 * the device's consumers are unbound in advance or that their locks can be
 * acquired under the @dev->parent lock.
 */
void device_release_driver(struct device *dev)
{
	/*
	 * If anyone calls device_release_driver() recursively from
	 * within their ->remove callback for the same device, they
	 * will deadlock right here.
	 */
	device_release_driver_internal(dev, NULL, NULL);
}
EXPORT_SYMBOL_GPL(device_release_driver);

/**
 * device_driver_detach - detach driver from a specific device
 * @dev: device to detach driver from
 *
 * Detach driver from device. Will acquire both @dev lock and @dev->parent
 * lock if needed.
 */
void device_driver_detach(struct device *dev)
{
	device_release_driver_internal(dev, NULL, dev->parent);
}

/**
 * driver_detach - detach driver from all devices it controls.
 * @drv: driver.
 */
void driver_detach(struct device_driver *drv)
{
	struct device_private *dev_prv;
	struct device *dev;

	if (driver_allows_async_probing(drv))
		async_synchronize_full();

	for (;;) {
		spin_lock(&drv->p->klist_devices.k_lock);
		if (list_empty(&drv->p->klist_devices.k_list)) {
			spin_unlock(&drv->p->klist_devices.k_lock);
			break;
		}
		dev_prv = list_last_entry(&drv->p->klist_devices.k_list,
				     struct device_private,
				     knode_driver.n_node);
		dev = dev_prv->device;
		get_device(dev);
		spin_unlock(&drv->p->klist_devices.k_lock);
		device_release_driver_internal(dev, drv, dev->parent);
		put_device(dev);
	}
}<|MERGE_RESOLUTION|>--- conflicted
+++ resolved
@@ -600,18 +600,7 @@
 			goto probe_failed;
 	}
 
-<<<<<<< HEAD
 	//如果dev所属的bus具有probe能力，则调用bus的probe
-	if (dev->bus->probe) {
-		ret = dev->bus->probe(dev);
-		if (ret)
-			goto probe_failed;
-	} else if (drv->probe) {
-		//否则调用驱动的probe
-		ret = drv->probe(dev);
-		if (ret)
-			goto probe_failed;
-=======
 	ret = call_driver_probe(dev, drv);
 	if (ret) {
 		/*
@@ -620,7 +609,6 @@
 		 */
 		ret = -ret;
 		goto probe_failed;
->>>>>>> 40226a3d
 	}
 
 	if (device_add_groups(dev, drv->dev_groups)) {
