--- conflicted
+++ resolved
@@ -486,18 +486,12 @@
 	if (ret)
 		goto pinctrl_bind_failed;
 
-<<<<<<< HEAD
-    //配置dma
-	ret = dma_configure(dev);
-	if (ret)
-		goto dma_failed;
-=======
+        //配置dma
 	if (dev->bus->dma_configure) {
 		ret = dev->bus->dma_configure(dev);
 		if (ret)
 			goto dma_failed;
 	}
->>>>>>> 01aa9d51
 
 	if (driver_sysfs_add(dev)) {
 		printk(KERN_ERR "%s: driver_sysfs_add(%s) failed\n",
@@ -555,12 +549,8 @@
 	goto done;
 
 probe_failed:
-<<<<<<< HEAD
 	//probe失败，dma解配置
-	dma_deconfigure(dev);
-=======
 	arch_teardown_dma_ops(dev);
->>>>>>> 01aa9d51
 dma_failed:
 	if (dev->bus)
 		//probe失败，通知未绑定成功事件
