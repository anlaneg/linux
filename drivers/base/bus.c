--- conflicted
+++ resolved
@@ -668,23 +668,10 @@
 	//将driver加入到bus集合中
 	klist_add_tail(&priv->knode_bus, &bus->p->klist_drivers);
 	if (drv->bus->p->drivers_autoprobe) {
-<<<<<<< HEAD
-		//对于virtio_bus其驱动容许自动探测，默认pci bus上drivers_autoprobe均为真
-		if (driver_allows_async_probing(drv)) {
-			pr_debug("bus: '%s': probing driver %s asynchronously\n",
-				drv->bus->name, drv->name);
-			async_schedule(driver_attach_async, drv);
-		} else {
-			//执行同步探测
-			error = driver_attach(drv);
-			if (error)
-				goto out_unregister;
-		}
-=======
+	        //执行同步探测
 		error = driver_attach(drv);
 		if (error)
 			goto out_unregister;
->>>>>>> 12ad143e
 	}
 	module_add_driver(drv->owner, drv);
 
