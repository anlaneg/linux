--- conflicted
+++ resolved
@@ -750,12 +750,8 @@
 	int ret = 0;
 
 	if (!dev->driver) {
-<<<<<<< HEAD
         //此dev还没有绑定driver
-		if (dev->parent)	/* Needed for USB */
-=======
 		if (dev->parent && dev->bus->need_parent_lock)
->>>>>>> 3ca24ce9
 			device_lock(dev->parent);
         //此device尝试绑定驱动
 		ret = device_attach(dev);
