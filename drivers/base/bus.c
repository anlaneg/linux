--- conflicted
+++ resolved
@@ -312,12 +312,8 @@
 
 	klist_iter_init_node(&bus->p->klist_devices, &i,
 			     (start ? &start->p->knode_bus : NULL));
-<<<<<<< HEAD
 	//如果error为0 且仍有dev未遍历，则继续执行回调，否则停止
-	while ((dev = next_device(&i)) && !error)
-=======
 	while (!error && (dev = next_device(&i)))
->>>>>>> 9a61df9e
 		error = fn(dev, data);
 	klist_iter_exit(&i);
 	return error;
