// SPDX-License-Identifier: GPL-2.0
/*
 * bus.c - bus driver management
 *
 * Copyright (c) 2002-3 Patrick Mochel
 * Copyright (c) 2002-3 Open Source Development Labs
 * Copyright (c) 2007 Greg Kroah-Hartman <gregkh@suse.de>
 * Copyright (c) 2007 Novell Inc.
 * Copyright (c) 2023 Greg Kroah-Hartman <gregkh@linuxfoundation.org>
 */

#include <linux/async.h>
#include <linux/device/bus.h>
#include <linux/device.h>
#include <linux/module.h>
#include <linux/errno.h>
#include <linux/slab.h>
#include <linux/init.h>
#include <linux/string.h>
#include <linux/mutex.h>
#include <linux/sysfs.h>
#include "base.h"
#include "power/power.h"

/* /sys/devices/system */
static struct kset *system_kset;

/* /sys/bus */
static struct kset *bus_kset;

/*_attr是结构体struct bus_attribute中成员attr的指针，取结构体struct bus_attribute指针*/
#define to_bus_attr(_attr) container_of(_attr, struct bus_attribute, attr)

/*
 * sysfs bindings for drivers
 */

/*_attr是结构体struct driver_attribute中成员attr的指针，取结构体struct driver_attribute指针*/
#define to_drv_attr(_attr) container_of(_attr, struct driver_attribute, attr)

/*定义一个driver_attribute结构体，并设置属性名称，属性权限及相关回调*/
#define DRIVER_ATTR_IGNORE_LOCKDEP(_name/*属性名称*/, _mode/*属性权限*/, _show/*显示回调*/, _store/*存储回调*/) \
	struct driver_attribute driver_attr_##_name =		\
		__ATTR_IGNORE_LOCKDEP(_name, _mode, _show, _store)

static int __must_check bus_rescan_devices_helper(struct device *dev,
						void *data);

/**
 * bus_to_subsys - Turn a struct bus_type into a struct subsys_private
 *
 * @bus: pointer to the struct bus_type to look up
 *
 * The driver core internals needs to work on the subsys_private structure, not
 * the external struct bus_type pointer.  This function walks the list of
 * registered busses in the system and finds the matching one and returns the
 * internal struct subsys_private that relates to that bus.
 *
 * Note, the reference count of the return value is INCREMENTED if it is not
 * NULL.  A call to subsys_put() must be done when finished with the pointer in
 * order for it to be properly freed.
 */
static struct subsys_private *bus_to_subsys(const struct bus_type *bus)
{
	struct subsys_private *sp = NULL;
	struct kobject *kobj;

	if (!bus || !bus_kset)
		return NULL;

	spin_lock(&bus_kset->list_lock);

	if (list_empty(&bus_kset->list))
		goto done;

	list_for_each_entry(kobj, &bus_kset->list, entry) {
		struct kset *kset = container_of(kobj, struct kset, kobj);

		sp = container_of_const(kset, struct subsys_private, subsys);
		if (sp->bus == bus)
			goto done;
	}
	sp = NULL;
done:
	sp = subsys_get(sp);
	spin_unlock(&bus_kset->list_lock);
	return sp;
}

<<<<<<< HEAD
/*bus_type引用计数加1*/
static struct bus_type *bus_get(struct bus_type *bus)
=======
static const struct bus_type *bus_get(const struct bus_type *bus)
>>>>>>> 9d1694dc
{
	struct subsys_private *sp = bus_to_subsys(bus);

	if (sp)
		return bus;
	return NULL;
}

/*bus_type引用计数减1*/
static void bus_put(const struct bus_type *bus)
{
	struct subsys_private *sp = bus_to_subsys(bus);

	/* two puts are required as the call to bus_to_subsys incremented it again */
	subsys_put(sp);
	subsys_put(sp);
}

static ssize_t drv_attr_show(struct kobject *kobj, struct attribute *attr,
			     char *buf)
{
	struct driver_attribute *drv_attr = to_drv_attr(attr);
	struct driver_private *drv_priv = to_driver(kobj);
	ssize_t ret = -EIO;

	if (drv_attr->show)
		ret = drv_attr->show(drv_priv->driver, buf);
	return ret;
}

static ssize_t drv_attr_store(struct kobject *kobj, struct attribute *attr,
			      const char *buf, size_t count)
{
	struct driver_attribute *drv_attr = to_drv_attr(attr);
	struct driver_private *drv_priv = to_driver(kobj);
	ssize_t ret = -EIO;

	if (drv_attr->store)
		ret = drv_attr->store(drv_priv->driver, buf, count);
	return ret;
}

static const struct sysfs_ops driver_sysfs_ops = {
	.show	= drv_attr_show,
	.store	= drv_attr_store,
};

static void driver_release(struct kobject *kobj)
{
	struct driver_private *drv_priv = to_driver(kobj);

	pr_debug("driver: '%s': %s\n", kobject_name(kobj), __func__);
	kfree(drv_priv);
}

static const struct kobj_type driver_ktype = {
	.sysfs_ops	= &driver_sysfs_ops,
	.release	= driver_release,
};

/*
 * sysfs bindings for buses
 */
static ssize_t bus_attr_show(struct kobject *kobj, struct attribute *attr,
			     char *buf)
{
	struct bus_attribute *bus_attr = to_bus_attr(attr);
	struct subsys_private *subsys_priv = to_subsys_private(kobj);
	ssize_t ret = 0;

	//调用bus_attr的show方法（如果不存在show方法，则直接返回0）
	if (bus_attr->show)
		ret = bus_attr->show(subsys_priv->bus, buf);
	return ret;
}

static ssize_t bus_attr_store(struct kobject *kobj, struct attribute *attr,
			      const char *buf, size_t count)
{
	struct bus_attribute *bus_attr = to_bus_attr(attr);
	struct subsys_private *subsys_priv = to_subsys_private(kobj);
	ssize_t ret = 0;

	//调用bus_attr的store（如果不存在store方法，则直接返回0）
	if (bus_attr->store)
		ret = bus_attr->store(subsys_priv->bus, buf, count);
	return ret;
}

//bus在sysfs中的两个显示，存储回调
static const struct sysfs_ops bus_sysfs_ops = {
	.show	= bus_attr_show,
	.store	= bus_attr_store,
};

//创建bus下的属性文件
int bus_create_file(const struct bus_type *bus, struct bus_attribute *attr)
{
	struct subsys_private *sp = bus_to_subsys(bus);
	int error;

	if (!sp)
		return -EINVAL;

	error = sysfs_create_file(&sp->subsys.kobj, &attr->attr);

	subsys_put(sp);
	return error;
}
EXPORT_SYMBOL_GPL(bus_create_file);

/*移除bus下的属性文件*/
void bus_remove_file(const struct bus_type *bus, struct bus_attribute *attr)
{
	struct subsys_private *sp = bus_to_subsys(bus);

	if (!sp)
		return;

	sysfs_remove_file(&sp->subsys.kobj, &attr->attr);
	subsys_put(sp);
}
EXPORT_SYMBOL_GPL(bus_remove_file);

static void bus_release(struct kobject *kobj)
{
	struct subsys_private *priv = to_subsys_private(kobj);

	lockdep_unregister_key(&priv->lock_key);
	kfree(priv);
}

static const struct kobj_type bus_ktype = {
	.sysfs_ops	= &bus_sysfs_ops,
	.release	= bus_release,
};

static int bus_uevent_filter(const struct kobject *kobj)
{
	const struct kobj_type *ktype = get_ktype(kobj);

	if (ktype == &bus_ktype)
		return 1;
	return 0;
}

static const struct kset_uevent_ops bus_uevent_ops = {
	.filter = bus_uevent_filter,
};

/* Manually detach a device from its associated driver. */
static ssize_t unbind_store(struct device_driver *drv, const char *buf,
			    size_t count)
{
	const struct bus_type *bus = bus_get(drv->bus);
	struct device *dev;
	int err = -ENODEV;

	dev = bus_find_device_by_name(bus, NULL, buf);
	if (dev && dev->driver == drv) {
		device_driver_detach(dev);
		err = count;
	}
	put_device(dev);
	bus_put(bus);
	return err;
}

/*创建名称为unbind的dirver attribute*/
static DRIVER_ATTR_IGNORE_LOCKDEP(unbind, 0200, NULL/*不支持show*/, unbind_store);

/*
 * Manually attach a device to a driver.
 * Note: the driver must want to bind to the device,
 * it is not possible to override the driver's id table.
 */
static ssize_t bind_store(struct device_driver *drv, const char *buf,
			  size_t count)
{
	const struct bus_type *bus = bus_get(drv->bus);
	struct device *dev;
	int err = -ENODEV;

	dev = bus_find_device_by_name(bus, NULL, buf);
	if (dev && driver_match_device(drv, dev)) {
		err = device_driver_attach(drv, dev);
		if (!err) {
			/* success */
			err = count;
		}
	}
	put_device(dev);
	bus_put(bus);
	return err;
}

/*创建名称为bind的dirver attribute,支持手动绑定驱动*/
static DRIVER_ATTR_IGNORE_LOCKDEP(bind, 0200, NULL, bind_store);

static ssize_t drivers_autoprobe_show(const struct bus_type *bus, char *buf)
{
	struct subsys_private *sp = bus_to_subsys(bus);
	int ret;

	if (!sp)
		return -EINVAL;

	ret = sysfs_emit(buf, "%d\n", sp->drivers_autoprobe);
	subsys_put(sp);
	return ret;
}

static ssize_t drivers_autoprobe_store(const struct bus_type *bus,
				       const char *buf, size_t count)
{
	struct subsys_private *sp = bus_to_subsys(bus);

	if (!sp)
		return -EINVAL;

	if (buf[0] == '0')
		sp->drivers_autoprobe = 0;
	else
		sp->drivers_autoprobe = 1;

	subsys_put(sp);
	return count;
}

static ssize_t drivers_probe_store(const struct bus_type *bus,
				   const char *buf, size_t count)
{
	struct device *dev;
	int err = -EINVAL;

	dev = bus_find_device_by_name(bus, NULL, buf);
	if (!dev)
		return -ENODEV;
	if (bus_rescan_devices_helper(dev, NULL) == 0)
		err = count;
	put_device(dev);
	return err;
}

static struct device *next_device(struct klist_iter *i)
{
    //取i的下一个元素
	struct klist_node *n = klist_next(i);
	struct device *dev = NULL;
	struct device_private *dev_prv;

	if (n) {
        //存在下一个元素，则由private数值获得device
		dev_prv = to_device_private_bus(n);
		dev = dev_prv->device;
	}
	return dev;
}

/**
 * bus_for_each_dev - device iterator.
 * @bus: bus type.
 * @start: device to start iterating from.
 * @data: data for the callback.
 * @fn: function to be called for each device.
 *
 * Iterate over @bus's list of devices, and call @fn for each,
 * passing it @data. If @start is not NULL, we use that device to
 * begin iterating from.
 *
 * We check the return of @fn each time. If it returns anything
 * other than 0, we break out and return that value.
 *
 * NOTE: The device that returns a non-zero value is not retained
 * in any way, nor is its refcount incremented. If the caller needs
 * to retain this data, it should do so, and increment the reference
 * count in the supplied callback.
 */
//遍历bus中所有device,执行回调fn
int bus_for_each_dev(const struct bus_type *bus, struct device *start,
		     void *data, int (*fn)(struct device *, void *))
{
	struct subsys_private *sp = bus_to_subsys(bus);
	struct klist_iter i;
	struct device *dev;
	int error = 0;

	if (!sp)
		return -EINVAL;//bus未注册，报错

	klist_iter_init_node(&sp->klist_devices, &i,
			     (start ? &start->p->knode_bus : NULL));
	//如果error为0 且仍有dev未遍历，则继续执行回调，否则停止
	while (!error && (dev = next_device(&i)))
		error = fn(dev, data);
	klist_iter_exit(&i);
	subsys_put(sp);
	return error;
}
EXPORT_SYMBOL_GPL(bus_for_each_dev);

/**
 * bus_find_device - device iterator for locating a particular device.
 * @bus: bus type
 * @start: Device to begin with
 * @data: Data to pass to match function
 * @match: Callback function to check device
 *
 * This is similar to the bus_for_each_dev() function above, but it
 * returns a reference to a device that is 'found' for later use, as
 * determined by the @match callback.
 *
 * The callback should return 0 if the device doesn't match and non-zero
 * if it does.  If the callback returns non-zero, this function will
 * return to the caller and not iterate over any more devices.
 */
//在bus上自start位置开始查找设备，通过match函数查找
struct device *bus_find_device(const struct bus_type *bus,
			       struct device *start, const void *data,
			       int (*match)(struct device *dev, const void *data))
{
	struct subsys_private *sp = bus_to_subsys(bus);
	struct klist_iter i;
	struct device *dev;

	if (!sp)
		return NULL;

	klist_iter_init_node(&sp->klist_devices, &i,
			     (start ? &start->p->knode_bus : NULL));
	while ((dev = next_device(&i)))
		if (match(dev, data) && get_device(dev))
			break;
	klist_iter_exit(&i);
	subsys_put(sp);
	return dev;
}
EXPORT_SYMBOL_GPL(bus_find_device);

static struct device_driver *next_driver(struct klist_iter *i)
{
	struct klist_node *n = klist_next(i);
	struct driver_private *drv_priv;

	if (n) {
		drv_priv = container_of(n, struct driver_private, knode_bus);
		return drv_priv->driver;
	}
	return NULL;
}

/**
 * bus_for_each_drv - driver iterator
 * @bus: bus we're dealing with.
 * @start: driver to start iterating on.
 * @data: data to pass to the callback.
 * @fn: function to call for each driver.
 *
 * This is nearly identical to the device iterator above.
 * We iterate over each driver that belongs to @bus, and call
 * @fn for each. If @fn returns anything but 0, we break out
 * and return it. If @start is not NULL, we use it as the head
 * of the list.
 *
 * NOTE: we don't return the driver that returns a non-zero
 * value, nor do we leave the reference count incremented for that
 * driver. If the caller needs to know that info, it must set it
 * in the callback. It must also be sure to increment the refcount
 * so it doesn't disappear before returning to the caller.
 */
//针对bus上已有的driver进行遍历并执行回调
int bus_for_each_drv(const struct bus_type *bus, struct device_driver *start,
		     void *data, int (*fn)(struct device_driver *, void *))
{
	struct subsys_private *sp = bus_to_subsys(bus);
	struct klist_iter i;
	struct device_driver *drv;
	int error = 0;

	if (!sp)
		return -EINVAL;

	//遍历此bus上所有的driver,并针对每个driver调用fn
	klist_iter_init_node(&sp->klist_drivers, &i,
			     start ? &start->p->knode_bus : NULL);
	while ((drv = next_driver(&i)) && !error)
        //针对每个driver调用fn回调
		error = fn(drv, data);
	klist_iter_exit(&i);
	subsys_put(sp);
	return error;
}
EXPORT_SYMBOL_GPL(bus_for_each_drv);

/**
 * bus_add_device - add device to bus
 * @dev: device being added
 *
 * - Add device's bus attributes.
 * - Create links to device's bus.
 * - Add the device to its bus's list of devices.
 */
//将dev添加到其对应的bus中（需要dev指向其所属的bus)
int bus_add_device(struct device *dev)
{
	struct subsys_private *sp = bus_to_subsys(dev->bus);
	int error;

	if (!sp) {
		/*
		 * This is a normal operation for many devices that do not
		 * have a bus assigned to them, just say that all went
		 * well.
		 */
		return 0;
	}

	/*
	 * Reference in sp is now incremented and will be dropped when
	 * the device is removed from the bus
	 */

	pr_debug("bus: '%s': add device %s\n", sp->bus->name, dev_name(dev));

	//将bus的group复制一份给dev
	error = device_add_groups(dev, sp->bus->dev_groups);
	if (error)
		goto out_put;

	error = sysfs_create_link(&sp->devices_kset->kobj, &dev->kobj, dev_name(dev));
	if (error)
		goto out_groups;

	error = sysfs_create_link(&dev->kobj, &sp->subsys.kobj, "subsystem");
	if (error)
		goto out_subsys;

	//将此dev添加到bus对应的设备列表中
	klist_add_tail(&dev->p->knode_bus, &sp->klist_devices);
	return 0;

out_subsys:
	sysfs_remove_link(&sp->devices_kset->kobj, dev_name(dev));
out_groups:
	device_remove_groups(dev, sp->bus->dev_groups);
out_put:
	subsys_put(sp);
	return error;
}

/**
 * bus_probe_device - probe drivers for a new device
 * @dev: device to probe
 *
 * - Automatically probe for a driver if the bus allows it.
 */
void bus_probe_device(struct device *dev)
{
	struct subsys_private *sp = bus_to_subsys(dev->bus);
	struct subsys_interface *sif;

	if (!sp)
	    /*无bus的设备直接返回*/
		return;

	if (sp->drivers_autoprobe)
		device_initial_probe(dev);

	mutex_lock(&sp->mutex);
	list_for_each_entry(sif, &sp->interfaces, node)
		if (sif->add_dev)
			sif->add_dev(dev, sif);
	mutex_unlock(&sp->mutex);
	subsys_put(sp);
}

/**
 * bus_remove_device - remove device from bus
 * @dev: device to be removed
 *
 * - Remove device from all interfaces.
 * - Remove symlink from bus' directory.
 * - Delete device from bus's list.
 * - Detach from its driver.
 * - Drop reference taken in bus_add_device().
 */
void bus_remove_device(struct device *dev)
{
	struct subsys_private *sp = bus_to_subsys(dev->bus);
	struct subsys_interface *sif;

	if (!sp)
		return;

	mutex_lock(&sp->mutex);
	list_for_each_entry(sif, &sp->interfaces, node)
		if (sif->remove_dev)
			sif->remove_dev(dev, sif);
	mutex_unlock(&sp->mutex);

	sysfs_remove_link(&dev->kobj, "subsystem");
	sysfs_remove_link(&sp->devices_kset->kobj, dev_name(dev));
	device_remove_groups(dev, dev->bus->dev_groups);
	if (klist_node_attached(&dev->p->knode_bus))
		klist_del(&dev->p->knode_bus);

	pr_debug("bus: '%s': remove device %s\n",
		 dev->bus->name, dev_name(dev));
	device_release_driver(dev);

	/*
	 * Decrement the reference count twice, once for the bus_to_subsys()
	 * call in the start of this function, and the second one from the
	 * reference increment in bus_add_device()
	 */
	subsys_put(sp);
	subsys_put(sp);
}

static int __must_check add_bind_files(struct device_driver *drv)
{
	int ret;

	/*在driver下添加unbind,bind两个文件*/
	ret = driver_create_file(drv, &driver_attr_unbind);
	if (ret == 0) {
		ret = driver_create_file(drv, &driver_attr_bind);
		if (ret)
			driver_remove_file(drv, &driver_attr_unbind);
	}
	return ret;
}

static void remove_bind_files(struct device_driver *drv)
{
    /*移除driver下bind,unbind两个文件*/
	driver_remove_file(drv, &driver_attr_bind);
	driver_remove_file(drv, &driver_attr_unbind);
}

/*定义drivers_probe只写属性*/
static BUS_ATTR_WO(drivers_probe);
static BUS_ATTR_RW(drivers_autoprobe);

static int add_probe_files(const struct bus_type *bus)
{
	int retval;

	//创建/sys/bus/$bus/drivers_probe文件
	retval = bus_create_file(bus, &bus_attr_drivers_probe);
	if (retval)
		goto out;

	//创建/sys/bus/$bus/drivers_autoprobe文件
	retval = bus_create_file(bus, &bus_attr_drivers_autoprobe);
	if (retval)
		bus_remove_file(bus, &bus_attr_drivers_probe);
out:
	return retval;
}

static void remove_probe_files(const struct bus_type *bus)
{
	bus_remove_file(bus, &bus_attr_drivers_autoprobe);
	bus_remove_file(bus, &bus_attr_drivers_probe);
}

static ssize_t uevent_store(struct device_driver *drv, const char *buf,
			    size_t count)
{
	int rc;

	rc = kobject_synth_uevent(&drv->p->kobj, buf, count);
	return rc ? rc : count;
}
static DRIVER_ATTR_WO(uevent);

/**
 * bus_add_driver - Add a driver to the bus.
 * @drv: driver.
 */
//添加一个driver到bus
//从这个流程下去，即会出现驱动查找bus上未识别的设备，并尝试为这些设备提供驱动的过程
//存在另一个流程为，当设备发现时，会查询bus上存在的驱动，检查哪个驱动适配自已的流程。
int bus_add_driver(struct device_driver *drv)
{
	struct subsys_private *sp = bus_to_subsys(drv->bus);
	struct driver_private *priv;
	int error = 0;

    //引用此driver对应的bus
	if (!sp)
		return -EINVAL;

	/*
	 * Reference in sp is now incremented and will be dropped when
	 * the driver is removed from the bus
	 */
	pr_debug("bus: '%s': add driver %s\n", sp->bus->name, drv->name);

	//为driver申请private数据
	priv = kzalloc(sizeof(*priv), GFP_KERNEL);
	if (!priv) {
		error = -ENOMEM;
		goto out_put_bus;
	}
	klist_init(&priv->klist_devices, NULL, NULL);

	//实现driver与driver_private互指
	priv->driver = drv;
	drv->p = priv;
	priv->kobj.kset = sp->drivers_kset;//指明驱动从属于bus下的drivers kset
	error = kobject_init_and_add(&priv->kobj, &driver_ktype, NULL,
				     "%s", drv->name);//创建driver对应的kobject
	if (error)
		goto out_unregister;

	//将driver加入到bus集合中
	klist_add_tail(&priv->knode_bus, &sp->klist_drivers);
	if (sp->drivers_autoprobe) {
		//如果bus自动probe,则执行同步探测
		error = driver_attach(drv);
		if (error)
			goto out_del_list;
	}
	module_add_driver(drv->owner, drv);

	//创建driver对应的文件
	error = driver_create_file(drv, &driver_attr_uevent);
	if (error) {
		printk(KERN_ERR "%s: uevent attr (%s) failed\n",
			__func__, drv->name);
	}
	//为driver添加bus规定的一组属性
	error = driver_add_groups(drv, sp->bus->drv_groups);
	if (error) {
		/* How the hell do we get out of this pickle? Give up */
		printk(KERN_ERR "%s: driver_add_groups(%s) failed\n",
			__func__, drv->name);
	}

	//驱动没有禁止通过sysfs绑定设备，创建对应的unbind,bind文件
	if (!drv->suppress_bind_attrs) {
		error = add_bind_files(drv);
		if (error) {
			/* Ditto */
			printk(KERN_ERR "%s: add_bind_files(%s) failed\n",
				__func__, drv->name);
		}
	}

	return 0;

out_del_list:
	klist_del(&priv->knode_bus);
out_unregister:
	kobject_put(&priv->kobj);
	/* drv->p is freed in driver_release()  */
	drv->p = NULL;
out_put_bus:
	subsys_put(sp);
	return error;
}

/**
 * bus_remove_driver - delete driver from bus's knowledge.
 * @drv: driver.
 *
 * Detach the driver from the devices it controls, and remove
 * it from its bus's list of drivers. Finally, we drop the reference
 * to the bus we took in bus_add_driver().
 */
void bus_remove_driver(struct device_driver *drv)
{
	struct subsys_private *sp = bus_to_subsys(drv->bus);

	if (!sp)
		return;

	pr_debug("bus: '%s': remove driver %s\n", sp->bus->name, drv->name);

	if (!drv->suppress_bind_attrs)
		remove_bind_files(drv);
	driver_remove_groups(drv, sp->bus->drv_groups);
	driver_remove_file(drv, &driver_attr_uevent);
	klist_remove(&drv->p->knode_bus);
	driver_detach(drv);
	module_remove_driver(drv);
	kobject_put(&drv->p->kobj);

	/*
	 * Decrement the reference count twice, once for the bus_to_subsys()
	 * call in the start of this function, and the second one from the
	 * reference increment in bus_add_driver()
	 */
	subsys_put(sp);
	subsys_put(sp);
}

/* Helper for bus_rescan_devices's iter */
static int __must_check bus_rescan_devices_helper(struct device *dev,
						  void *data)
{
	int ret = 0;

	if (!dev->driver) {
        //针对还没有绑定driver的dev,尝试为其绑定driver
		if (dev->parent && dev->bus->need_parent_lock)
			device_lock(dev->parent);//如果有必要加锁，则加锁
        //为device尝试绑定驱动
		ret = device_attach(dev);
		if (dev->parent && dev->bus->need_parent_lock)
			device_unlock(dev->parent);
	}
	//除非ret为负数，否则总是返回0（返回0有助于上层for函数继续attach其它函数）
	return ret < 0 ? ret : 0;
}

/**
 * bus_rescan_devices - rescan devices on the bus for possible drivers
 * @bus: the bus to scan.
 *
 * This function will look for devices on the bus with no driver
 * attached and rescan it against existing drivers to see if it matches
 * any by calling device_attach() for the unbound devices.
 */
<<<<<<< HEAD
//重新为所给bus上所有devices尝试驱动（跳过已有驱动的设备）
int bus_rescan_devices(struct bus_type *bus)
=======
int bus_rescan_devices(const struct bus_type *bus)
>>>>>>> 9d1694dc
{
    //针对bus中所有devices,执行回调bus_rescan....helper
	return bus_for_each_dev(bus, NULL, NULL, bus_rescan_devices_helper);
}
EXPORT_SYMBOL_GPL(bus_rescan_devices);

/**
 * device_reprobe - remove driver for a device and probe for a new driver
 * @dev: the device to reprobe
 *
 * This function detaches the attached driver (if any) for the given
 * device and restarts the driver probing process.  It is intended
 * to use if probing criteria changed during a devices lifetime and
 * driver attachment should change accordingly.
 */
int device_reprobe(struct device *dev)
{
	if (dev->driver)
		device_driver_detach(dev);
	return bus_rescan_devices_helper(dev, NULL);
}
EXPORT_SYMBOL_GPL(device_reprobe);

static void klist_devices_get(struct klist_node *n)
{
	struct device_private *dev_prv = to_device_private_bus(n);
	struct device *dev = dev_prv->device;

	get_device(dev);
}

static void klist_devices_put(struct klist_node *n)
{
	struct device_private *dev_prv = to_device_private_bus(n);
	struct device *dev = dev_prv->device;

	put_device(dev);
}

static ssize_t bus_uevent_store(const struct bus_type *bus,
				const char *buf, size_t count)
{
	struct subsys_private *sp = bus_to_subsys(bus);
	int ret;

	if (!sp)
		return -EINVAL;

	ret = kobject_synth_uevent(&sp->subsys.kobj, buf, count);
	subsys_put(sp);

	if (ret)
		return ret;
	return count;
}
/*
 * "open code" the old BUS_ATTR() macro here.  We want to use BUS_ATTR_WO()
 * here, but can not use it as earlier in the file we have
 * DEVICE_ATTR_WO(uevent), which would cause a clash with the with the store
 * function name.
 */
static struct bus_attribute bus_attr_uevent = __ATTR(uevent, 0200, NULL,
						     bus_uevent_store);

/**
 * bus_register - register a driver-core subsystem
 * @bus: bus to register
 *
 * Once we have that, we register the bus with the kobject
 * infrastructure, then register the children subsystems it has:
 * the devices and drivers that belong to the subsystem.
 */
<<<<<<< HEAD
//注册驱动所属的bus(主要是为sysfs中添加必要的目录及文件）
int bus_register(struct bus_type *bus)
=======
int bus_register(const struct bus_type *bus)
>>>>>>> 9d1694dc
{
	int retval;
	struct subsys_private *priv;
	struct kobject *bus_kobj;
	struct lock_class_key *key;

	//申请私有数据
	priv = kzalloc(sizeof(struct subsys_private), GFP_KERNEL);
	if (!priv)
		return -ENOMEM;

	//实现bus_type与subsys_private之间的互指
	priv->bus = bus;

	BLOCKING_INIT_NOTIFIER_HEAD(&priv->bus_notifier);

	//设置对应的subsys的名称
	bus_kobj = &priv->subsys.kobj;
	retval = kobject_set_name(bus_kobj, "%s", bus->name);
	if (retval)
		goto out;

	bus_kobj->kset = bus_kset;//设置此bus对应的kset
	bus_kobj->ktype = &bus_ktype;//此句将设备bus的sysfs_ops
	priv->drivers_autoprobe = 1;//指明支持自动probe

	//创建必要的sysfs目录（例如创建/sys/bus/pci 目录）
	retval = kset_register(&priv->subsys);//将priv加入到kset
	if (retval)
		goto out;

	//创建uevent文件
	retval = bus_create_file(bus, &bus_attr_uevent);
	if (retval)
		goto bus_uevent_fail;

	//在$bus下创建'devices' kset，及目录
	priv->devices_kset = kset_create_and_add("devices", NULL, bus_kobj);
	if (!priv->devices_kset) {
		retval = -ENOMEM;
		goto bus_devices_fail;
	}

	//在$bus下创建'drivers' kset及目上录，其中drivers_set用于存放bus下的驱动
	priv->drivers_kset = kset_create_and_add("drivers", NULL, bus_kobj);
	if (!priv->drivers_kset) {
		retval = -ENOMEM;
		goto bus_drivers_fail;
	}

	INIT_LIST_HEAD(&priv->interfaces);
	key = &priv->lock_key;
	lockdep_register_key(key);
	__mutex_init(&priv->mutex, "subsys mutex", key);
	klist_init(&priv->klist_devices, klist_devices_get, klist_devices_put);
	klist_init(&priv->klist_drivers, NULL, NULL);

	//创建drivers_autoprobe，drivers_probe文件
	retval = add_probe_files(bus);
	if (retval)
		goto bus_probe_files_fail;

	//添加此bus提供的基础group(如:device,vendor,status,modalias等)
	retval = sysfs_create_groups(bus_kobj, bus->bus_groups);
	if (retval)
		goto bus_groups_fail;

	pr_debug("bus: '%s': registered\n", bus->name);
	return 0;

bus_groups_fail:
	remove_probe_files(bus);
bus_probe_files_fail:
	kset_unregister(priv->drivers_kset);
bus_drivers_fail:
	kset_unregister(priv->devices_kset);
bus_devices_fail:
	bus_remove_file(bus, &bus_attr_uevent);
bus_uevent_fail:
	kset_unregister(&priv->subsys);
out:
	kfree(priv);
	return retval;
}
EXPORT_SYMBOL_GPL(bus_register);

/**
 * bus_unregister - remove a bus from the system
 * @bus: bus.
 *
 * Unregister the child subsystems and the bus itself.
 * Finally, we call bus_put() to release the refcount
 */
void bus_unregister(const struct bus_type *bus)
{
	struct subsys_private *sp = bus_to_subsys(bus);
	struct kobject *bus_kobj;

	if (!sp)
		return;

	pr_debug("bus: '%s': unregistering\n", bus->name);
	if (sp->dev_root)
		device_unregister(sp->dev_root);

	bus_kobj = &sp->subsys.kobj;
	sysfs_remove_groups(bus_kobj, bus->bus_groups);
	remove_probe_files(bus);
	bus_remove_file(bus, &bus_attr_uevent);

	//将驱动自bus中的driver集合中移除
	kset_unregister(sp->drivers_kset);
	kset_unregister(sp->devices_kset);
	kset_unregister(&sp->subsys);
	subsys_put(sp);
}
EXPORT_SYMBOL_GPL(bus_unregister);

//bus注册通知链
int bus_register_notifier(const struct bus_type *bus, struct notifier_block *nb)
{
	struct subsys_private *sp = bus_to_subsys(bus);
	int retval;

	if (!sp)
		return -EINVAL;

	retval = blocking_notifier_chain_register(&sp->bus_notifier, nb);
	subsys_put(sp);
	return retval;
}
EXPORT_SYMBOL_GPL(bus_register_notifier);

//bus解注册通知链
int bus_unregister_notifier(const struct bus_type *bus, struct notifier_block *nb)
{
	struct subsys_private *sp = bus_to_subsys(bus);
	int retval;

	if (!sp)
		return -EINVAL;
	retval = blocking_notifier_chain_unregister(&sp->bus_notifier, nb);
	subsys_put(sp);
	return retval;
}
EXPORT_SYMBOL_GPL(bus_unregister_notifier);

void bus_notify(struct device *dev, enum bus_notifier_event value)
{
	struct subsys_private *sp = bus_to_subsys(dev->bus);

	if (!sp)
		return;

	blocking_notifier_call_chain(&sp->bus_notifier, value, dev);
	subsys_put(sp);
}

struct kset *bus_get_kset(const struct bus_type *bus)
{
	struct subsys_private *sp = bus_to_subsys(bus);
	struct kset *kset;

	if (!sp)
		return NULL;

	kset = &sp->subsys;
	subsys_put(sp);

	return kset;
}
EXPORT_SYMBOL_GPL(bus_get_kset);

/*
 * Yes, this forcibly breaks the klist abstraction temporarily.  It
 * just wants to sort the klist, not change reference counts and
 * take/drop locks rapidly in the process.  It does all this while
 * holding the lock for the list, so objects can't otherwise be
 * added/removed while we're swizzling.
 */
static void device_insertion_sort_klist(struct device *a, struct list_head *list,
					int (*compare)(const struct device *a,
							const struct device *b))
{
	struct klist_node *n;
	struct device_private *dev_prv;
	struct device *b;

	list_for_each_entry(n, list, n_node) {
		dev_prv = to_device_private_bus(n);
		b = dev_prv->device;
		if (compare(a, b) <= 0) {
			list_move_tail(&a->p->knode_bus.n_node,
				       &b->p->knode_bus.n_node);
			return;
		}
	}
	list_move_tail(&a->p->knode_bus.n_node, list);
}

void bus_sort_breadthfirst(const struct bus_type *bus,
			   int (*compare)(const struct device *a,
					  const struct device *b))
{
	struct subsys_private *sp = bus_to_subsys(bus);
	LIST_HEAD(sorted_devices);
	struct klist_node *n, *tmp;
	struct device_private *dev_prv;
	struct device *dev;
	struct klist *device_klist;

	if (!sp)
		return;
	device_klist = &sp->klist_devices;

	spin_lock(&device_klist->k_lock);
	list_for_each_entry_safe(n, tmp, &device_klist->k_list, n_node) {
		dev_prv = to_device_private_bus(n);
		dev = dev_prv->device;
		device_insertion_sort_klist(dev, &sorted_devices, compare);
	}
	list_splice(&sorted_devices, &device_klist->k_list);
	spin_unlock(&device_klist->k_lock);
	subsys_put(sp);
}
EXPORT_SYMBOL_GPL(bus_sort_breadthfirst);

struct subsys_dev_iter {
	struct klist_iter		ki;
	const struct device_type	*type;
};

/**
 * subsys_dev_iter_init - initialize subsys device iterator
 * @iter: subsys iterator to initialize
 * @sp: the subsys private (i.e. bus) we wanna iterate over
 * @start: the device to start iterating from, if any
 * @type: device_type of the devices to iterate over, NULL for all
 *
 * Initialize subsys iterator @iter such that it iterates over devices
 * of @subsys.  If @start is set, the list iteration will start there,
 * otherwise if it is NULL, the iteration starts at the beginning of
 * the list.
 */
static void subsys_dev_iter_init(struct subsys_dev_iter *iter, struct subsys_private *sp,
				 struct device *start, const struct device_type *type)
{
	struct klist_node *start_knode = NULL;

	if (start)
		start_knode = &start->p->knode_bus;
	klist_iter_init_node(&sp->klist_devices, &iter->ki, start_knode);
	iter->type = type;
}

/**
 * subsys_dev_iter_next - iterate to the next device
 * @iter: subsys iterator to proceed
 *
 * Proceed @iter to the next device and return it.  Returns NULL if
 * iteration is complete.
 *
 * The returned device is referenced and won't be released till
 * iterator is proceed to the next device or exited.  The caller is
 * free to do whatever it wants to do with the device including
 * calling back into subsys code.
 */
static struct device *subsys_dev_iter_next(struct subsys_dev_iter *iter)
{
	struct klist_node *knode;
	struct device *dev;

	for (;;) {
		knode = klist_next(&iter->ki);
		if (!knode)
			return NULL;
		dev = to_device_private_bus(knode)->device;
		if (!iter->type || iter->type == dev->type)
			return dev;
	}
}

/**
 * subsys_dev_iter_exit - finish iteration
 * @iter: subsys iterator to finish
 *
 * Finish an iteration.  Always call this function after iteration is
 * complete whether the iteration ran till the end or not.
 */
static void subsys_dev_iter_exit(struct subsys_dev_iter *iter)
{
	klist_iter_exit(&iter->ki);
}

int subsys_interface_register(struct subsys_interface *sif)
{
	struct subsys_private *sp;
	struct subsys_dev_iter iter;
	struct device *dev;

	if (!sif || !sif->subsys)
		return -ENODEV;

	sp = bus_to_subsys(sif->subsys);
	if (!sp)
		return -EINVAL;

	/*
	 * Reference in sp is now incremented and will be dropped when
	 * the interface is removed from the bus
	 */

	mutex_lock(&sp->mutex);
	list_add_tail(&sif->node, &sp->interfaces);
	if (sif->add_dev) {
		subsys_dev_iter_init(&iter, sp, NULL, NULL);
		while ((dev = subsys_dev_iter_next(&iter)))
			sif->add_dev(dev, sif);
		subsys_dev_iter_exit(&iter);
	}
	mutex_unlock(&sp->mutex);

	return 0;
}
EXPORT_SYMBOL_GPL(subsys_interface_register);

void subsys_interface_unregister(struct subsys_interface *sif)
{
	struct subsys_private *sp;
	struct subsys_dev_iter iter;
	struct device *dev;

	if (!sif || !sif->subsys)
		return;

	sp = bus_to_subsys(sif->subsys);
	if (!sp)
		return;

	mutex_lock(&sp->mutex);
	list_del_init(&sif->node);
	if (sif->remove_dev) {
		subsys_dev_iter_init(&iter, sp, NULL, NULL);
		while ((dev = subsys_dev_iter_next(&iter)))
			sif->remove_dev(dev, sif);
		subsys_dev_iter_exit(&iter);
	}
	mutex_unlock(&sp->mutex);

	/*
	 * Decrement the reference count twice, once for the bus_to_subsys()
	 * call in the start of this function, and the second one from the
	 * reference increment in subsys_interface_register()
	 */
	subsys_put(sp);
	subsys_put(sp);
}
EXPORT_SYMBOL_GPL(subsys_interface_unregister);

static void system_root_device_release(struct device *dev)
{
	kfree(dev);
}

static int subsys_register(const struct bus_type *subsys,
			   const struct attribute_group **groups,
			   struct kobject *parent_of_root)
{
	struct subsys_private *sp;
	struct device *dev;
	int err;

	err = bus_register(subsys);
	if (err < 0)
		return err;

	sp = bus_to_subsys(subsys);
	if (!sp) {
		err = -EINVAL;
		goto err_sp;
	}

	dev = kzalloc(sizeof(struct device), GFP_KERNEL);
	if (!dev) {
		err = -ENOMEM;
		goto err_dev;
	}

	err = dev_set_name(dev, "%s", subsys->name);
	if (err < 0)
		goto err_name;

	dev->kobj.parent = parent_of_root;
	dev->groups = groups;
	dev->release = system_root_device_release;

	err = device_register(dev);
	if (err < 0)
		goto err_dev_reg;

	sp->dev_root = dev;
	subsys_put(sp);
	return 0;

err_dev_reg:
	put_device(dev);
	dev = NULL;
err_name:
	kfree(dev);
err_dev:
	subsys_put(sp);
err_sp:
	bus_unregister(subsys);
	return err;
}

/**
 * subsys_system_register - register a subsystem at /sys/devices/system/
 * @subsys: system subsystem
 * @groups: default attributes for the root device
 *
 * All 'system' subsystems have a /sys/devices/system/<name> root device
 * with the name of the subsystem. The root device can carry subsystem-
 * wide attributes. All registered devices are below this single root
 * device and are named after the subsystem with a simple enumeration
 * number appended. The registered devices are not explicitly named;
 * only 'id' in the device needs to be set.
 *
 * Do not use this interface for anything new, it exists for compatibility
 * with bad ideas only. New subsystems should use plain subsystems; and
 * add the subsystem-wide attributes should be added to the subsystem
 * directory itself and not some create fake root-device placed in
 * /sys/devices/system/<name>.
 */
int subsys_system_register(const struct bus_type *subsys,
			   const struct attribute_group **groups)
{
	return subsys_register(subsys, groups, &system_kset->kobj);
}
EXPORT_SYMBOL_GPL(subsys_system_register);

/**
 * subsys_virtual_register - register a subsystem at /sys/devices/virtual/
 * @subsys: virtual subsystem
 * @groups: default attributes for the root device
 *
 * All 'virtual' subsystems have a /sys/devices/system/<name> root device
 * with the name of the subystem.  The root device can carry subsystem-wide
 * attributes.  All registered devices are below this single root device.
 * There's no restriction on device naming.  This is for kernel software
 * constructs which need sysfs interface.
 */
int subsys_virtual_register(const struct bus_type *subsys,
			    const struct attribute_group **groups)
{
	struct kobject *virtual_dir;

	virtual_dir = virtual_device_parent(NULL);
	if (!virtual_dir)
		return -ENOMEM;

	return subsys_register(subsys, groups, virtual_dir);
}
EXPORT_SYMBOL_GPL(subsys_virtual_register);

/**
 * driver_find - locate driver on a bus by its name.
 * @name: name of the driver.
 * @bus: bus to scan for the driver.
 *
 * Call kset_find_obj() to iterate over list of drivers on
 * a bus to find driver by name. Return driver if found.
 *
 * This routine provides no locking to prevent the driver it returns
 * from being unregistered or unloaded while the caller is using it.
 * The caller is responsible for preventing this.
 */
<<<<<<< HEAD
//在bus上查找指定名称的驱动
struct device_driver *driver_find(const char *name, struct bus_type *bus)
=======
struct device_driver *driver_find(const char *name, const struct bus_type *bus)
>>>>>>> 9d1694dc
{
	struct subsys_private *sp = bus_to_subsys(bus);
	struct kobject *k;
	struct driver_private *priv;

	if (!sp)
		return NULL;

	k = kset_find_obj(sp->drivers_kset, name);
	subsys_put(sp);
	if (!k)
		return NULL;

	priv = to_driver(k);

	/* Drop reference added by kset_find_obj() */
	kobject_put(k);
	//由priv取driver
	return priv->driver;
}
EXPORT_SYMBOL_GPL(driver_find);

/*
 * Warning, the value could go to "removed" instantly after calling this function, so be very
 * careful when calling it...
 */
bool bus_is_registered(const struct bus_type *bus)
{
	struct subsys_private *sp = bus_to_subsys(bus);
	bool is_initialized = false;

	if (sp) {
		is_initialized = true;
		subsys_put(sp);
	}
	return is_initialized;
}

/**
 * bus_get_dev_root - return a pointer to the "device root" of a bus
 * @bus: bus to return the device root of.
 *
 * If a bus has a "device root" structure, return it, WITH THE REFERENCE
 * COUNT INCREMENTED.
 *
 * Note, when finished with the device, a call to put_device() is required.
 *
 * If the device root is not present (or bus is not a valid pointer), NULL
 * will be returned.
 */
struct device *bus_get_dev_root(const struct bus_type *bus)
{
	struct subsys_private *sp = bus_to_subsys(bus);
	struct device *dev_root;

	if (!sp)
		return NULL;

	dev_root = get_device(sp->dev_root);
	subsys_put(sp);
	return dev_root;
}
EXPORT_SYMBOL_GPL(bus_get_dev_root);

int __init buses_init(void)
{
	bus_kset = kset_create_and_add("bus", &bus_uevent_ops, NULL);
	if (!bus_kset)
		return -ENOMEM;

	system_kset = kset_create_and_add("system", NULL, &devices_kset->kobj);
	if (!system_kset)
		return -ENOMEM;

	return 0;
}<|MERGE_RESOLUTION|>--- conflicted
+++ resolved
@@ -87,12 +87,8 @@
 	return sp;
 }
 
-<<<<<<< HEAD
 /*bus_type引用计数加1*/
-static struct bus_type *bus_get(struct bus_type *bus)
-=======
 static const struct bus_type *bus_get(const struct bus_type *bus)
->>>>>>> 9d1694dc
 {
 	struct subsys_private *sp = bus_to_subsys(bus);
 
@@ -819,12 +815,8 @@
  * attached and rescan it against existing drivers to see if it matches
  * any by calling device_attach() for the unbound devices.
  */
-<<<<<<< HEAD
 //重新为所给bus上所有devices尝试驱动（跳过已有驱动的设备）
-int bus_rescan_devices(struct bus_type *bus)
-=======
 int bus_rescan_devices(const struct bus_type *bus)
->>>>>>> 9d1694dc
 {
     //针对bus中所有devices,执行回调bus_rescan....helper
 	return bus_for_each_dev(bus, NULL, NULL, bus_rescan_devices_helper);
@@ -897,12 +889,8 @@
  * infrastructure, then register the children subsystems it has:
  * the devices and drivers that belong to the subsystem.
  */
-<<<<<<< HEAD
 //注册驱动所属的bus(主要是为sysfs中添加必要的目录及文件）
-int bus_register(struct bus_type *bus)
-=======
 int bus_register(const struct bus_type *bus)
->>>>>>> 9d1694dc
 {
 	int retval;
 	struct subsys_private *priv;
@@ -1380,12 +1368,8 @@
  * from being unregistered or unloaded while the caller is using it.
  * The caller is responsible for preventing this.
  */
-<<<<<<< HEAD
 //在bus上查找指定名称的驱动
-struct device_driver *driver_find(const char *name, struct bus_type *bus)
-=======
 struct device_driver *driver_find(const char *name, const struct bus_type *bus)
->>>>>>> 9d1694dc
 {
 	struct subsys_private *sp = bus_to_subsys(bus);
 	struct kobject *k;
