--- conflicted
+++ resolved
@@ -2497,9 +2497,6 @@
 
 	kobject_uevent(&dev->kobj, KOBJ_ADD);
 
-<<<<<<< HEAD
-	//为此设备控测驱动
-=======
 	if (dev->fwnode && !dev->fwnode->dev)
 		dev->fwnode->dev = dev;
 
@@ -2525,7 +2522,7 @@
 			device_link_wait_for_optional_supplier(dev);
 	}
 
->>>>>>> e42617b8
+	//为此设备控测驱动
 	bus_probe_device(dev);
 	if (parent)
 		//如果设备有parent,则将自身挂接在父设备的klist_children链上
