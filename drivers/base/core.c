--- conflicted
+++ resolved
@@ -2289,13 +2289,8 @@
 	return NULL;
 }
 
-<<<<<<< HEAD
 //增加dev uevent需要的通知env
-static int dev_uevent(struct kset *kset, struct kobject *kobj,
-		      struct kobj_uevent_env *env)
-=======
 static int dev_uevent(struct kobject *kobj, struct kobj_uevent_env *env)
->>>>>>> 028192fe
 {
 	struct device *dev = kobj_to_dev(kobj);
 	int retval = 0;
