/* SPDX-License-Identifier: GPL-2.0-only */
/*
 * Mediated device internal definitions
 *
 * Copyright (c) 2016, NVIDIA CORPORATION. All rights reserved.
 *     Author: Neo Jia <cjia@nvidia.com>
 *             Kirti Wankhede <kwankhede@nvidia.com>
 */

#ifndef MDEV_PRIVATE_H
#define MDEV_PRIVATE_H

int  mdev_bus_register(void);
void mdev_bus_unregister(void);

struct mdev_parent {
	struct device *dev;/*mdev_parent关联的设备*/
	const struct mdev_parent_ops *ops;/*操作集*/
	struct kref ref;//引用计数
	struct list_head next;//用于串连在链表parent_list上
	struct kset *mdev_types_kset;
	struct list_head type_list;/*记录支持的一组mdev_type*/
	/* Synchronize device creation/removal with parent unregistration */
	struct rw_semaphore unreg_sem;
};

<<<<<<< HEAD
struct mdev_device {
	struct device dev;//mdev对应的device
	struct mdev_parent *parent;//mdev对应的mdev_parent
	guid_t uuid;
	void *driver_data;//mdev设备的私有数据
	struct list_head next;
	struct kobject *type_kobj;
	struct device *iommu_device;
	bool active;//设备是否被激活
};

//将device转换为mdev_deivce
#define to_mdev_device(dev)	container_of(dev, struct mdev_device, dev)

//检查dev是否为mdev(如果其bus类型为mdev_bus,则认为是mdev)
#define dev_is_mdev(d)		((d)->bus == &mdev_bus_type)

=======
>>>>>>> 40226a3d
struct mdev_type {
	struct kobject kobj;/*类型为mdev_type_ktype的kobj*/
	struct kobject *devices_kobj;/*this->kobj下的名称为devices的kobject*/
	struct mdev_parent *parent;/*所属的mdev_parent*/
	struct list_head next;
<<<<<<< HEAD
	struct attribute_group *group;/*对应的属性组*/
=======
	unsigned int type_group_id;
>>>>>>> 40226a3d
};

#define to_mdev_type_attr(_attr)	\
	container_of(_attr, struct mdev_type_attribute, attr)
/*由kobj取mdev_type*/
#define to_mdev_type(_kobj)		\
	container_of(_kobj, struct mdev_type, kobj)

extern struct mdev_driver vfio_mdev_driver;

int  parent_create_sysfs_files(struct mdev_parent *parent);
void parent_remove_sysfs_files(struct mdev_parent *parent);

int  mdev_create_sysfs_files(struct mdev_device *mdev);
void mdev_remove_sysfs_files(struct mdev_device *mdev);

int mdev_device_create(struct mdev_type *kobj, const guid_t *uuid);
int  mdev_device_remove(struct mdev_device *dev);

void mdev_release_parent(struct kref *kref);

static inline void mdev_get_parent(struct mdev_parent *parent)
{
	kref_get(&parent->ref);
}

static inline void mdev_put_parent(struct mdev_parent *parent)
{
	kref_put(&parent->ref, mdev_release_parent);
}

#endif /* MDEV_PRIVATE_H */<|MERGE_RESOLUTION|>--- conflicted
+++ resolved
@@ -24,36 +24,12 @@
 	struct rw_semaphore unreg_sem;
 };
 
-<<<<<<< HEAD
-struct mdev_device {
-	struct device dev;//mdev对应的device
-	struct mdev_parent *parent;//mdev对应的mdev_parent
-	guid_t uuid;
-	void *driver_data;//mdev设备的私有数据
-	struct list_head next;
-	struct kobject *type_kobj;
-	struct device *iommu_device;
-	bool active;//设备是否被激活
-};
-
-//将device转换为mdev_deivce
-#define to_mdev_device(dev)	container_of(dev, struct mdev_device, dev)
-
-//检查dev是否为mdev(如果其bus类型为mdev_bus,则认为是mdev)
-#define dev_is_mdev(d)		((d)->bus == &mdev_bus_type)
-
-=======
->>>>>>> 40226a3d
 struct mdev_type {
 	struct kobject kobj;/*类型为mdev_type_ktype的kobj*/
 	struct kobject *devices_kobj;/*this->kobj下的名称为devices的kobject*/
 	struct mdev_parent *parent;/*所属的mdev_parent*/
 	struct list_head next;
-<<<<<<< HEAD
-	struct attribute_group *group;/*对应的属性组*/
-=======
 	unsigned int type_group_id;
->>>>>>> 40226a3d
 };
 
 #define to_mdev_type_attr(_attr)	\
