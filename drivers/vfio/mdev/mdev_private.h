--- conflicted
+++ resolved
@@ -13,29 +13,8 @@
 int  mdev_bus_register(void);
 void mdev_bus_unregister(void);
 
-<<<<<<< HEAD
-struct mdev_parent {
-	struct device *dev;/*mdev_parent关联的设备*/
-	const struct mdev_parent_ops *ops;/*操作集*/
-	struct kref ref;//引用计数
-	struct list_head next;//用于串连在链表parent_list上
-	struct kset *mdev_types_kset;
-	struct list_head type_list;/*记录支持的一组mdev_type*/
-	/* Synchronize device creation/removal with parent unregistration */
-	struct rw_semaphore unreg_sem;
-};
-
-struct mdev_type {
-	struct kobject kobj;/*类型为mdev_type_ktype的kobj*/
-	struct kobject *devices_kobj;/*this->kobj下的名称为devices的kobject*/
-	struct mdev_parent *parent;/*所属的mdev_parent*/
-	struct list_head next;
-	unsigned int type_group_id;
-};
-=======
 extern struct bus_type mdev_bus_type;
 extern const struct attribute_group *mdev_device_groups[];
->>>>>>> 97ee9d1c
 
 #define to_mdev_type_attr(_attr)	\
 	container_of(_attr, struct mdev_type_attribute, attr)
