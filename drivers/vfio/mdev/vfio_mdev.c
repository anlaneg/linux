// SPDX-License-Identifier: GPL-2.0-only
/*
 * VFIO based driver for Mediated device
 *
 * Copyright (c) 2016, NVIDIA CORPORATION. All rights reserved.
 *     Author: Neo Jia <cjia@nvidia.com>
 *             Kirti Wankhede <kwankhede@nvidia.com>
 */

#include <linux/init.h>
#include <linux/module.h>
#include <linux/device.h>
#include <linux/kernel.h>
#include <linux/slab.h>
#include <linux/vfio.h>
#include <linux/mdev.h>

#include "mdev_private.h"

<<<<<<< HEAD
#define DRIVER_VERSION  "0.1"
#define DRIVER_AUTHOR   "NVIDIA Corporation"
#define DRIVER_DESC     "VFIO based driver for Mediated device"

//调用mdev_parent指明的open函数
static int vfio_mdev_open(void *device_data)
=======
static int vfio_mdev_open(struct vfio_device *core_vdev)
>>>>>>> 40226a3d
{
	struct mdev_device *mdev = to_mdev_device(core_vdev->dev);
	struct mdev_parent *parent = mdev->type->parent;

	if (unlikely(!parent->ops->open))
		return -EINVAL;

	return parent->ops->open(mdev);
}

<<<<<<< HEAD
//调用mdev_parent指明的release函数
static void vfio_mdev_release(void *device_data)
=======
static void vfio_mdev_release(struct vfio_device *core_vdev)
>>>>>>> 40226a3d
{
	struct mdev_device *mdev = to_mdev_device(core_vdev->dev);
	struct mdev_parent *parent = mdev->type->parent;

	if (likely(parent->ops->release))
		parent->ops->release(mdev);
}

<<<<<<< HEAD
//调用mdev_parent指明的ioctl函数
static long vfio_mdev_unlocked_ioctl(void *device_data,
=======
static long vfio_mdev_unlocked_ioctl(struct vfio_device *core_vdev,
>>>>>>> 40226a3d
				     unsigned int cmd, unsigned long arg)
{
	struct mdev_device *mdev = to_mdev_device(core_vdev->dev);
	struct mdev_parent *parent = mdev->type->parent;

	if (unlikely(!parent->ops->ioctl))
		return -EINVAL;

	return parent->ops->ioctl(mdev, cmd, arg);
}

<<<<<<< HEAD
//调用mdev_parent指明的read函数
static ssize_t vfio_mdev_read(void *device_data, char __user *buf,
=======
static ssize_t vfio_mdev_read(struct vfio_device *core_vdev, char __user *buf,
>>>>>>> 40226a3d
			      size_t count, loff_t *ppos)
{
	struct mdev_device *mdev = to_mdev_device(core_vdev->dev);
	struct mdev_parent *parent = mdev->type->parent;

	if (unlikely(!parent->ops->read))
		return -EINVAL;

	return parent->ops->read(mdev, buf, count, ppos);
}

<<<<<<< HEAD
//调用mdev_parent指明的write函数
static ssize_t vfio_mdev_write(void *device_data, const char __user *buf,
			       size_t count, loff_t *ppos)
=======
static ssize_t vfio_mdev_write(struct vfio_device *core_vdev,
			       const char __user *buf, size_t count,
			       loff_t *ppos)
>>>>>>> 40226a3d
{
	struct mdev_device *mdev = to_mdev_device(core_vdev->dev);
	struct mdev_parent *parent = mdev->type->parent;

	if (unlikely(!parent->ops->write))
		return -EINVAL;

	return parent->ops->write(mdev, buf, count, ppos);
}

<<<<<<< HEAD
//调用mdev_parent指明的mmap函数
static int vfio_mdev_mmap(void *device_data, struct vm_area_struct *vma)
=======
static int vfio_mdev_mmap(struct vfio_device *core_vdev,
			  struct vm_area_struct *vma)
>>>>>>> 40226a3d
{
	struct mdev_device *mdev = to_mdev_device(core_vdev->dev);
	struct mdev_parent *parent = mdev->type->parent;

	if (unlikely(!parent->ops->mmap))
		return -EINVAL;

	return parent->ops->mmap(mdev, vma);
}

static void vfio_mdev_request(struct vfio_device *core_vdev, unsigned int count)
{
	struct mdev_device *mdev = to_mdev_device(core_vdev->dev);
	struct mdev_parent *parent = mdev->type->parent;

	if (parent->ops->request)
		parent->ops->request(mdev, count);
	else if (count == 0)
		dev_notice(mdev_dev(mdev),
			   "No mdev vendor driver request callback support, blocked until released by user\n");
}

//vfio-mdev设备，总是通过mdev_parent设备提供的ops完成操作
static const struct vfio_device_ops vfio_mdev_dev_ops = {
	.name		= "vfio-mdev",
	.open		= vfio_mdev_open,
	.release	= vfio_mdev_release,
	.ioctl		= vfio_mdev_unlocked_ioctl,
	.read		= vfio_mdev_read,
	.write		= vfio_mdev_write,
	.mmap		= vfio_mdev_mmap,
	.request	= vfio_mdev_request,
};

static int vfio_mdev_probe(struct mdev_device *mdev)
{
	struct vfio_device *vdev;
	int ret;

<<<<<<< HEAD
	//创建mdev设备对应的vfio_dev
	return vfio_add_group_dev(dev, &vfio_mdev_dev_ops, mdev);
=======
	vdev = kzalloc(sizeof(*vdev), GFP_KERNEL);
	if (!vdev)
		return -ENOMEM;

	vfio_init_group_dev(vdev, &mdev->dev, &vfio_mdev_dev_ops);
	ret = vfio_register_group_dev(vdev);
	if (ret) {
		kfree(vdev);
		return ret;
	}
	dev_set_drvdata(&mdev->dev, vdev);
	return 0;
>>>>>>> 40226a3d
}

static void vfio_mdev_remove(struct mdev_device *mdev)
{
	struct vfio_device *vdev = dev_get_drvdata(&mdev->dev);

	vfio_unregister_group_dev(vdev);
	kfree(vdev);
}

<<<<<<< HEAD
//vfio_mdev设备驱动
static struct mdev_driver vfio_mdev_driver = {
	.name	= "vfio_mdev",
	.probe	= vfio_mdev_probe,
	.remove	= vfio_mdev_remove,
};

static int __init vfio_mdev_init(void)
{
    //vfio mdev驱动注册
	return mdev_register_driver(&vfio_mdev_driver, THIS_MODULE);
}

static void __exit vfio_mdev_exit(void)
{
    //vfio mdev驱动解注册
	mdev_unregister_driver(&vfio_mdev_driver);
}

module_init(vfio_mdev_init)
module_exit(vfio_mdev_exit)

MODULE_VERSION(DRIVER_VERSION);
MODULE_LICENSE("GPL v2");
MODULE_AUTHOR(DRIVER_AUTHOR);
MODULE_DESCRIPTION(DRIVER_DESC);
=======
struct mdev_driver vfio_mdev_driver = {
	.driver = {
		.name = "vfio_mdev",
		.owner = THIS_MODULE,
		.mod_name = KBUILD_MODNAME,
	},
	.probe	= vfio_mdev_probe,
	.remove	= vfio_mdev_remove,
};
>>>>>>> 40226a3d
<|MERGE_RESOLUTION|>--- conflicted
+++ resolved
@@ -17,16 +17,8 @@
 
 #include "mdev_private.h"
 
-<<<<<<< HEAD
-#define DRIVER_VERSION  "0.1"
-#define DRIVER_AUTHOR   "NVIDIA Corporation"
-#define DRIVER_DESC     "VFIO based driver for Mediated device"
-
 //调用mdev_parent指明的open函数
-static int vfio_mdev_open(void *device_data)
-=======
 static int vfio_mdev_open(struct vfio_device *core_vdev)
->>>>>>> 40226a3d
 {
 	struct mdev_device *mdev = to_mdev_device(core_vdev->dev);
 	struct mdev_parent *parent = mdev->type->parent;
@@ -37,12 +29,8 @@
 	return parent->ops->open(mdev);
 }
 
-<<<<<<< HEAD
 //调用mdev_parent指明的release函数
-static void vfio_mdev_release(void *device_data)
-=======
 static void vfio_mdev_release(struct vfio_device *core_vdev)
->>>>>>> 40226a3d
 {
 	struct mdev_device *mdev = to_mdev_device(core_vdev->dev);
 	struct mdev_parent *parent = mdev->type->parent;
@@ -51,12 +39,8 @@
 		parent->ops->release(mdev);
 }
 
-<<<<<<< HEAD
 //调用mdev_parent指明的ioctl函数
-static long vfio_mdev_unlocked_ioctl(void *device_data,
-=======
 static long vfio_mdev_unlocked_ioctl(struct vfio_device *core_vdev,
->>>>>>> 40226a3d
 				     unsigned int cmd, unsigned long arg)
 {
 	struct mdev_device *mdev = to_mdev_device(core_vdev->dev);
@@ -68,12 +52,8 @@
 	return parent->ops->ioctl(mdev, cmd, arg);
 }
 
-<<<<<<< HEAD
 //调用mdev_parent指明的read函数
-static ssize_t vfio_mdev_read(void *device_data, char __user *buf,
-=======
 static ssize_t vfio_mdev_read(struct vfio_device *core_vdev, char __user *buf,
->>>>>>> 40226a3d
 			      size_t count, loff_t *ppos)
 {
 	struct mdev_device *mdev = to_mdev_device(core_vdev->dev);
@@ -85,15 +65,10 @@
 	return parent->ops->read(mdev, buf, count, ppos);
 }
 
-<<<<<<< HEAD
 //调用mdev_parent指明的write函数
-static ssize_t vfio_mdev_write(void *device_data, const char __user *buf,
-			       size_t count, loff_t *ppos)
-=======
 static ssize_t vfio_mdev_write(struct vfio_device *core_vdev,
 			       const char __user *buf, size_t count,
 			       loff_t *ppos)
->>>>>>> 40226a3d
 {
 	struct mdev_device *mdev = to_mdev_device(core_vdev->dev);
 	struct mdev_parent *parent = mdev->type->parent;
@@ -104,13 +79,9 @@
 	return parent->ops->write(mdev, buf, count, ppos);
 }
 
-<<<<<<< HEAD
 //调用mdev_parent指明的mmap函数
-static int vfio_mdev_mmap(void *device_data, struct vm_area_struct *vma)
-=======
 static int vfio_mdev_mmap(struct vfio_device *core_vdev,
 			  struct vm_area_struct *vma)
->>>>>>> 40226a3d
 {
 	struct mdev_device *mdev = to_mdev_device(core_vdev->dev);
 	struct mdev_parent *parent = mdev->type->parent;
@@ -150,10 +121,7 @@
 	struct vfio_device *vdev;
 	int ret;
 
-<<<<<<< HEAD
 	//创建mdev设备对应的vfio_dev
-	return vfio_add_group_dev(dev, &vfio_mdev_dev_ops, mdev);
-=======
 	vdev = kzalloc(sizeof(*vdev), GFP_KERNEL);
 	if (!vdev)
 		return -ENOMEM;
@@ -166,7 +134,6 @@
 	}
 	dev_set_drvdata(&mdev->dev, vdev);
 	return 0;
->>>>>>> 40226a3d
 }
 
 static void vfio_mdev_remove(struct mdev_device *mdev)
@@ -177,34 +144,7 @@
 	kfree(vdev);
 }
 
-<<<<<<< HEAD
 //vfio_mdev设备驱动
-static struct mdev_driver vfio_mdev_driver = {
-	.name	= "vfio_mdev",
-	.probe	= vfio_mdev_probe,
-	.remove	= vfio_mdev_remove,
-};
-
-static int __init vfio_mdev_init(void)
-{
-    //vfio mdev驱动注册
-	return mdev_register_driver(&vfio_mdev_driver, THIS_MODULE);
-}
-
-static void __exit vfio_mdev_exit(void)
-{
-    //vfio mdev驱动解注册
-	mdev_unregister_driver(&vfio_mdev_driver);
-}
-
-module_init(vfio_mdev_init)
-module_exit(vfio_mdev_exit)
-
-MODULE_VERSION(DRIVER_VERSION);
-MODULE_LICENSE("GPL v2");
-MODULE_AUTHOR(DRIVER_AUTHOR);
-MODULE_DESCRIPTION(DRIVER_DESC);
-=======
 struct mdev_driver vfio_mdev_driver = {
 	.driver = {
 		.name = "vfio_mdev",
@@ -213,5 +153,4 @@
 	},
 	.probe	= vfio_mdev_probe,
 	.remove	= vfio_mdev_remove,
-};
->>>>>>> 40226a3d
+};