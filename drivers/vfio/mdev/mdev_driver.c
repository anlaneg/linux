// SPDX-License-Identifier: GPL-2.0-only
/*
 * MDEV driver
 *
 * Copyright (c) 2016, NVIDIA CORPORATION. All rights reserved.
 *     Author: Neo Jia <cjia@nvidia.com>
 *             Kirti Wankhede <kwankhede@nvidia.com>
 */

#include <linux/device.h>
#include <linux/iommu.h>
#include <linux/mdev.h>

#include "mdev_private.h"

static int mdev_attach_iommu(struct mdev_device *mdev)
{
	int ret;
	struct iommu_group *group;

	group = iommu_group_alloc();
	if (IS_ERR(group))
		return PTR_ERR(group);

	ret = iommu_group_add_device(group, &mdev->dev);
	if (!ret)
		dev_info(&mdev->dev, "MDEV: group_id = %d\n",
			 iommu_group_id(group));

	iommu_group_put(group);
	return ret;
}

static void mdev_detach_iommu(struct mdev_device *mdev)
{
	iommu_group_remove_device(&mdev->dev);
	dev_info(&mdev->dev, "MDEV: detaching iommu\n");
}

//mdev bus实现probe
static int mdev_probe(struct device *dev)
{
	struct mdev_driver *drv =
		container_of(dev->driver, struct mdev_driver, driver);
	struct mdev_device *mdev = to_mdev_device(dev);
	int ret;

	ret = mdev_attach_iommu(mdev);
	if (ret)
		return ret;

<<<<<<< HEAD
	/*使driver的probe执行探测*/
	if (drv && drv->probe) {
		ret = drv->probe(dev);
=======
	if (drv->probe) {
		ret = drv->probe(mdev);
>>>>>>> 40226a3d
		if (ret)
			mdev_detach_iommu(mdev);
	}

	return ret;
}

static int mdev_remove(struct device *dev)
{
	struct mdev_driver *drv =
		container_of(dev->driver, struct mdev_driver, driver);
	struct mdev_device *mdev = to_mdev_device(dev);

<<<<<<< HEAD
	//移除mdev设备
	if (drv && drv->remove)
		drv->remove(dev);
=======
	if (drv->remove)
		drv->remove(mdev);
>>>>>>> 40226a3d

	mdev_detach_iommu(mdev);

	return 0;
}

<<<<<<< HEAD
//定义mdev bus类型
=======
static int mdev_match(struct device *dev, struct device_driver *drv)
{
	/*
	 * No drivers automatically match. Drivers are only bound by explicit
	 * device_driver_attach()
	 */
	return 0;
}

>>>>>>> 40226a3d
struct bus_type mdev_bus_type = {
	.name		= "mdev",
	.probe		= mdev_probe,
	.remove		= mdev_remove,
	.match		= mdev_match,
};
EXPORT_SYMBOL_GPL(mdev_bus_type);

/**
 * mdev_register_driver - register a new MDEV driver
 * @drv: the driver to register
 *
 * Returns a negative value on error, otherwise 0.
 **/
int mdev_register_driver(struct mdev_driver *drv)
{
    //mdev驱动注册
	/* initialize common driver fields */
<<<<<<< HEAD
	drv->driver.name = drv->name;
	drv->driver.bus = &mdev_bus_type;//驱动所属bus
	drv->driver.owner = owner;
=======
	drv->driver.bus = &mdev_bus_type;
>>>>>>> 40226a3d

	/* register with core */
	return driver_register(&drv->driver);
}
EXPORT_SYMBOL(mdev_register_driver);

/*
 * mdev_unregister_driver - unregister MDEV driver
 * @drv: the driver to unregister
 */
void mdev_unregister_driver(struct mdev_driver *drv)
{
    //mdev驱动解注册
	driver_unregister(&drv->driver);
}
EXPORT_SYMBOL(mdev_unregister_driver);

//注册mdev bus
int mdev_bus_register(void)
{
	return bus_register(&mdev_bus_type);
}

void mdev_bus_unregister(void)
{
	bus_unregister(&mdev_bus_type);
}<|MERGE_RESOLUTION|>--- conflicted
+++ resolved
@@ -49,14 +49,9 @@
 	if (ret)
 		return ret;
 
-<<<<<<< HEAD
 	/*使driver的probe执行探测*/
-	if (drv && drv->probe) {
-		ret = drv->probe(dev);
-=======
 	if (drv->probe) {
 		ret = drv->probe(mdev);
->>>>>>> 40226a3d
 		if (ret)
 			mdev_detach_iommu(mdev);
 	}
@@ -70,23 +65,15 @@
 		container_of(dev->driver, struct mdev_driver, driver);
 	struct mdev_device *mdev = to_mdev_device(dev);
 
-<<<<<<< HEAD
 	//移除mdev设备
-	if (drv && drv->remove)
-		drv->remove(dev);
-=======
 	if (drv->remove)
 		drv->remove(mdev);
->>>>>>> 40226a3d
 
 	mdev_detach_iommu(mdev);
 
 	return 0;
 }
 
-<<<<<<< HEAD
-//定义mdev bus类型
-=======
 static int mdev_match(struct device *dev, struct device_driver *drv)
 {
 	/*
@@ -96,7 +83,7 @@
 	return 0;
 }
 
->>>>>>> 40226a3d
+//定义mdev bus类型
 struct bus_type mdev_bus_type = {
 	.name		= "mdev",
 	.probe		= mdev_probe,
@@ -115,13 +102,7 @@
 {
     //mdev驱动注册
 	/* initialize common driver fields */
-<<<<<<< HEAD
-	drv->driver.name = drv->name;
 	drv->driver.bus = &mdev_bus_type;//驱动所属bus
-	drv->driver.owner = owner;
-=======
-	drv->driver.bus = &mdev_bus_type;
->>>>>>> 40226a3d
 
 	/* register with core */
 	return driver_register(&drv->driver);
