// SPDX-License-Identifier: GPL-2.0-only
/*
 * Mediated device Core Driver
 *
 * Copyright (c) 2016, NVIDIA CORPORATION. All rights reserved.
 *     Author: Neo Jia <cjia@nvidia.com>
 *             Kirti Wankhede <kwankhede@nvidia.com>
 */

#include <linux/module.h>
#include <linux/slab.h>
#include <linux/sysfs.h>
#include <linux/mdev.h>

#include "mdev_private.h"

#define DRIVER_VERSION		"0.1"
#define DRIVER_AUTHOR		"NVIDIA Corporation"
#define DRIVER_DESC		"Mediated device Core Driver"

<<<<<<< HEAD
//记录系统中所有mdev_parent结构
static LIST_HEAD(parent_list);
//保护parent_list
static DEFINE_MUTEX(parent_list_lock);
=======
>>>>>>> 97ee9d1c
static struct class_compat *mdev_bus_compat_class;

//记录系统中所有的mdev_device结构
static LIST_HEAD(mdev_list);
static DEFINE_MUTEX(mdev_list_lock);

<<<<<<< HEAD
//取mdev的父设备
struct device *mdev_parent_dev(struct mdev_device *mdev)
{
	return mdev->type->parent->dev;
}
EXPORT_SYMBOL(mdev_parent_dev);

/*
 * Return the index in supported_type_groups that this mdev_device was created
 * from.
 */
unsigned int mdev_get_type_group_id(struct mdev_device *mdev)
{
	return mdev->type->type_group_id;
}
EXPORT_SYMBOL(mdev_get_type_group_id);

/*
 * Used in mdev_type_attribute sysfs functions to return the index in the
 * supported_type_groups that the sysfs is called from.
 */
//如果dev为mdev,则获取其对应的mdev
unsigned int mtype_get_type_group_id(struct mdev_type *mtype)
{
	return mtype->type_group_id;
}
EXPORT_SYMBOL(mtype_get_type_group_id);

/*
 * Used in mdev_type_attribute sysfs functions to return the parent struct
 * device
 */
//取mdev的uuid
struct device *mtype_get_parent_dev(struct mdev_type *mtype)
{
	return mtype->parent->dev;
}
EXPORT_SYMBOL(mtype_get_parent_dev);

/* Should be called holding parent_list_lock */
//检查dev，是否存在其对应的mdev_parent结构
static struct mdev_parent *__find_parent_device(struct device *dev)
{
	struct mdev_parent *parent;

	//系统所有mdev_parent均记录在parent_list上
	list_for_each_entry(parent, &parent_list, next) {
		if (parent->dev == dev)
			return parent;
	}
	return NULL;
}

void mdev_release_parent(struct kref *kref)
{
    //由kref获得mdev_parent
	struct mdev_parent *parent = container_of(kref, struct mdev_parent,
						  ref);
	struct device *dev = parent->dev;

	//释放parent,device
	kfree(parent);
	put_device(dev);
}

=======
>>>>>>> 97ee9d1c
/* Caller must hold parent unreg_sem read or write lock */
static void mdev_device_remove_common(struct mdev_device *mdev)
{
	struct mdev_parent *parent = mdev->type->parent;

	mdev_remove_sysfs_files(mdev);
	device_del(&mdev->dev);
	lockdep_assert_held(&parent->unreg_sem);
<<<<<<< HEAD
	//调用parent定义的remove函数
	if (parent->ops->remove) {
		ret = parent->ops->remove(mdev);
		if (ret)
			dev_err(&mdev->dev, "Remove failed: err=%d\n", ret);
	}

=======
>>>>>>> 97ee9d1c
	/* Balances with device_initialize() */
	put_device(&mdev->dev);
}

static int mdev_device_remove_cb(struct device *dev, void *data)
{
<<<<<<< HEAD
	struct mdev_device *mdev = mdev_from_dev(dev);
	if (mdev)
	    	//如果dev是mdev,则将其移除
		mdev_device_remove_common(mdev);
=======
	if (dev->bus == &mdev_bus_type)
		mdev_device_remove_common(to_mdev_device(dev));
>>>>>>> 97ee9d1c
	return 0;
}

/*
 * mdev_register_parent: Register a device as parent for mdevs
 * @parent: parent structure registered
 * @dev: device structure representing parent device.
 * @mdev_driver: Device driver to bind to the newly created mdev
 * @types: Array of supported mdev types
 * @nr_types: Number of entries in @types
 *
 * Registers the @parent stucture as a parent for mdev types and thus mdev
 * devices.  The caller needs to hold a reference on @dev that must not be
 * released until after the call to mdev_unregister_parent().
 *
 * Returns a negative value on error, otherwise 0.
 */
<<<<<<< HEAD
int mdev_register_device(struct device *dev/*mdev_parent对应的底层设备*/, const struct mdev_parent_ops *ops)
{
    /*基于dev注册一个mdev_parent设备*/
	int ret;
	struct mdev_parent *parent;
=======
int mdev_register_parent(struct mdev_parent *parent, struct device *dev,
		struct mdev_driver *mdev_driver, struct mdev_type **types,
		unsigned int nr_types)
{
>>>>>>> 97ee9d1c
	char *env_string = "MDEV_STATE=registered";
	char *envp[] = { env_string, NULL };
	int ret;

<<<<<<< HEAD
	/* check for mandatory ops */
	/*mdev_parent的ops必须满足以下条件*/
	if (!ops || !ops->supported_type_groups)
		return -EINVAL;
	if (!ops->device_driver && (!ops->create || !ops->remove))
		return -EINVAL;

	//增加dev引用
	dev = get_device(dev);
	if (!dev)
		return -EINVAL;

	mutex_lock(&parent_list_lock);

	/* Check for duplicate */
	//取此设备的mdev_parent，如已存在，则注册失败
	parent = __find_parent_device(dev);
	if (parent) {
		parent = NULL;
		ret = -EEXIST;
		goto add_dev_err;
	}

	//创建mdev_parent
	parent = kzalloc(sizeof(*parent), GFP_KERNEL);
	if (!parent) {
		ret = -ENOMEM;
		goto add_dev_err;
	}

	kref_init(&parent->ref);
=======
	memset(parent, 0, sizeof(*parent));
>>>>>>> 97ee9d1c
	init_rwsem(&parent->unreg_sem);
	parent->dev = dev;
	parent->mdev_driver = mdev_driver;
	parent->types = types;
	parent->nr_types = nr_types;
	atomic_set(&parent->available_instances, mdev_driver->max_instances);

	//如未赋值，则为其赋值
	if (!mdev_bus_compat_class) {
	    //在/sys/class下创建mdev_bus
		mdev_bus_compat_class = class_compat_register("mdev_bus");
		if (!mdev_bus_compat_class)
			return -ENOMEM;
	}

	/*创建parent以应的sysfs文件*/
	ret = parent_create_sysfs_files(parent);
	if (ret)
		return ret;

	ret = class_compat_create_link(mdev_bus_compat_class, dev, NULL);
	if (ret)
		dev_warn(dev, "Failed to create compatibility class link\n");

<<<<<<< HEAD
	//将创建的mdev_parent加入到parent_list中
	list_add(&parent->next, &parent_list);
	mutex_unlock(&parent_list_lock);

	//触发uevent事件
=======
>>>>>>> 97ee9d1c
	dev_info(dev, "MDEV: Registered\n");
	kobject_uevent_env(&dev->kobj, KOBJ_CHANGE, envp);
	return 0;
}
EXPORT_SYMBOL(mdev_register_parent);

/*
 * mdev_unregister_parent : Unregister a parent device
 * @parent: parent structure to unregister
 */
void mdev_unregister_parent(struct mdev_parent *parent)
{
<<<<<<< HEAD
    //mdev设备解注册
	struct mdev_parent *parent;
=======
>>>>>>> 97ee9d1c
	char *env_string = "MDEV_STATE=unregistered";
	char *envp[] = { env_string, NULL };

	dev_info(parent->dev, "MDEV: Unregistering\n");

	down_write(&parent->unreg_sem);
	class_compat_remove_link(mdev_bus_compat_class, parent->dev, NULL);
	device_for_each_child(parent->dev, NULL, mdev_device_remove_cb);
	parent_remove_sysfs_files(parent);
	up_write(&parent->unreg_sem);

	kobject_uevent_env(&parent->dev->kobj, KOBJ_CHANGE, envp);
}
EXPORT_SYMBOL(mdev_unregister_parent);

//将mdev_device自链中移除，并释放
static void mdev_device_release(struct device *dev)
{
	struct mdev_device *mdev = to_mdev_device(dev);
	struct mdev_parent *parent = mdev->type->parent;

	mutex_lock(&mdev_list_lock);
	list_del(&mdev->next);
	if (!parent->mdev_driver->get_available)
		atomic_inc(&parent->available_instances);
	mutex_unlock(&mdev_list_lock);

	/* Pairs with the get in mdev_device_create() */
	kobject_put(&mdev->type->kobj);

	dev_dbg(&mdev->dev, "MDEV: destroying\n");
	kfree(mdev);
}

//mdev设备创建
int mdev_device_create(struct mdev_type *type/*mdev_type,用于指明mdev_parent*/, const guid_t *uuid/*device唯一标识*/)
{
	int ret;
	struct mdev_device *mdev, *tmp;
	struct mdev_parent *parent = type->parent;
	struct mdev_driver *drv = parent->mdev_driver;

	mutex_lock(&mdev_list_lock);

	/* Check for duplicate */
	/*遍历所有mdev_device,查找uuid是否已存在，如存在，则返回失败*/
	list_for_each_entry(tmp, &mdev_list, next) {
		if (guid_equal(&tmp->uuid, uuid)) {
			mutex_unlock(&mdev_list_lock);
			return -EEXIST;
		}
	}

<<<<<<< HEAD
	//创建mdev_device
=======
	if (!drv->get_available) {
		/*
		 * Note: that non-atomic read and dec is fine here because
		 * all modifications are under mdev_list_lock.
		 */
		if (!atomic_read(&parent->available_instances)) {
			mutex_unlock(&mdev_list_lock);
			return -EUSERS;
		}
		atomic_dec(&parent->available_instances);
	}

>>>>>>> 97ee9d1c
	mdev = kzalloc(sizeof(*mdev), GFP_KERNEL);
	if (!mdev) {
		mutex_unlock(&mdev_list_lock);
		return -ENOMEM;
	}

	device_initialize(&mdev->dev);
	mdev->dev.parent  = parent->dev;
	mdev->dev.bus = &mdev_bus_type;
	mdev->dev.release = mdev_device_release;
	mdev->dev.groups = mdev_device_groups;
	mdev->type = type;
	/* Pairs with the put in mdev_device_release() */
	kobject_get(&type->kobj);

	guid_copy(&mdev->uuid, uuid);
	//加入到mdev_list中
	list_add(&mdev->next, &mdev_list);
	mutex_unlock(&mdev_list_lock);

	//对应的mdev_parent
	ret = dev_set_name(&mdev->dev, "%pUl", uuid);
	if (ret)
		goto out_put_device;

	/* Check if parent unregistration has started */
	if (!down_read_trylock(&parent->unreg_sem)) {
		ret = -ENODEV;
		goto out_put_device;
	}

	ret = device_add(&mdev->dev);
	if (ret)
		goto out_unlock;

<<<<<<< HEAD
	//将mdev加入
	if (!drv)
		drv = &vfio_mdev_driver;
=======
>>>>>>> 97ee9d1c
	ret = device_driver_attach(&drv->driver, &mdev->dev);
	if (ret)
		goto out_del;

	ret = mdev_create_sysfs_files(mdev);
	if (ret)
		goto out_del;

	mdev->active = true;
	dev_dbg(&mdev->dev, "MDEV: created\n");
	up_read(&parent->unreg_sem);

	return 0;

out_del:
	device_del(&mdev->dev);
out_unlock:
	up_read(&parent->unreg_sem);
out_put_device:
	put_device(&mdev->dev);
	return ret;
}

int mdev_device_remove(struct mdev_device *mdev)
{
	struct mdev_device *tmp;
	struct mdev_parent *parent = mdev->type->parent;

	mutex_lock(&mdev_list_lock);
	list_for_each_entry(tmp, &mdev_list, next) {
		if (tmp == mdev)
			break;
	}

	if (tmp != mdev) {
		mutex_unlock(&mdev_list_lock);
		return -ENODEV;
	}

	if (!mdev->active) {
		mutex_unlock(&mdev_list_lock);
		return -EAGAIN;
	}

	/*指明设备未激活*/
	mdev->active = false;
	mutex_unlock(&mdev_list_lock);

	/* Check if parent unregistration has started */
	if (!down_read_trylock(&parent->unreg_sem))
		return -ENODEV;

	mdev_device_remove_common(mdev);
	up_read(&parent->unreg_sem);
	return 0;
}

//mdev bus初始化
static int __init mdev_init(void)
{
	return bus_register(&mdev_bus_type);
}

static void __exit mdev_exit(void)
{
	if (mdev_bus_compat_class)
		class_compat_unregister(mdev_bus_compat_class);
	bus_unregister(&mdev_bus_type);
}

subsys_initcall(mdev_init)
module_exit(mdev_exit)

MODULE_VERSION(DRIVER_VERSION);
MODULE_LICENSE("GPL v2");
MODULE_AUTHOR(DRIVER_AUTHOR);
MODULE_DESCRIPTION(DRIVER_DESC);<|MERGE_RESOLUTION|>--- conflicted
+++ resolved
@@ -18,87 +18,12 @@
 #define DRIVER_AUTHOR		"NVIDIA Corporation"
 #define DRIVER_DESC		"Mediated device Core Driver"
 
-<<<<<<< HEAD
-//记录系统中所有mdev_parent结构
-static LIST_HEAD(parent_list);
-//保护parent_list
-static DEFINE_MUTEX(parent_list_lock);
-=======
->>>>>>> 97ee9d1c
 static struct class_compat *mdev_bus_compat_class;
 
 //记录系统中所有的mdev_device结构
 static LIST_HEAD(mdev_list);
 static DEFINE_MUTEX(mdev_list_lock);
 
-<<<<<<< HEAD
-//取mdev的父设备
-struct device *mdev_parent_dev(struct mdev_device *mdev)
-{
-	return mdev->type->parent->dev;
-}
-EXPORT_SYMBOL(mdev_parent_dev);
-
-/*
- * Return the index in supported_type_groups that this mdev_device was created
- * from.
- */
-unsigned int mdev_get_type_group_id(struct mdev_device *mdev)
-{
-	return mdev->type->type_group_id;
-}
-EXPORT_SYMBOL(mdev_get_type_group_id);
-
-/*
- * Used in mdev_type_attribute sysfs functions to return the index in the
- * supported_type_groups that the sysfs is called from.
- */
-//如果dev为mdev,则获取其对应的mdev
-unsigned int mtype_get_type_group_id(struct mdev_type *mtype)
-{
-	return mtype->type_group_id;
-}
-EXPORT_SYMBOL(mtype_get_type_group_id);
-
-/*
- * Used in mdev_type_attribute sysfs functions to return the parent struct
- * device
- */
-//取mdev的uuid
-struct device *mtype_get_parent_dev(struct mdev_type *mtype)
-{
-	return mtype->parent->dev;
-}
-EXPORT_SYMBOL(mtype_get_parent_dev);
-
-/* Should be called holding parent_list_lock */
-//检查dev，是否存在其对应的mdev_parent结构
-static struct mdev_parent *__find_parent_device(struct device *dev)
-{
-	struct mdev_parent *parent;
-
-	//系统所有mdev_parent均记录在parent_list上
-	list_for_each_entry(parent, &parent_list, next) {
-		if (parent->dev == dev)
-			return parent;
-	}
-	return NULL;
-}
-
-void mdev_release_parent(struct kref *kref)
-{
-    //由kref获得mdev_parent
-	struct mdev_parent *parent = container_of(kref, struct mdev_parent,
-						  ref);
-	struct device *dev = parent->dev;
-
-	//释放parent,device
-	kfree(parent);
-	put_device(dev);
-}
-
-=======
->>>>>>> 97ee9d1c
 /* Caller must hold parent unreg_sem read or write lock */
 static void mdev_device_remove_common(struct mdev_device *mdev)
 {
@@ -107,31 +32,14 @@
 	mdev_remove_sysfs_files(mdev);
 	device_del(&mdev->dev);
 	lockdep_assert_held(&parent->unreg_sem);
-<<<<<<< HEAD
-	//调用parent定义的remove函数
-	if (parent->ops->remove) {
-		ret = parent->ops->remove(mdev);
-		if (ret)
-			dev_err(&mdev->dev, "Remove failed: err=%d\n", ret);
-	}
-
-=======
->>>>>>> 97ee9d1c
 	/* Balances with device_initialize() */
 	put_device(&mdev->dev);
 }
 
 static int mdev_device_remove_cb(struct device *dev, void *data)
 {
-<<<<<<< HEAD
-	struct mdev_device *mdev = mdev_from_dev(dev);
-	if (mdev)
-	    	//如果dev是mdev,则将其移除
-		mdev_device_remove_common(mdev);
-=======
 	if (dev->bus == &mdev_bus_type)
 		mdev_device_remove_common(to_mdev_device(dev));
->>>>>>> 97ee9d1c
 	return 0;
 }
 
@@ -149,57 +57,15 @@
  *
  * Returns a negative value on error, otherwise 0.
  */
-<<<<<<< HEAD
-int mdev_register_device(struct device *dev/*mdev_parent对应的底层设备*/, const struct mdev_parent_ops *ops)
-{
-    /*基于dev注册一个mdev_parent设备*/
-	int ret;
-	struct mdev_parent *parent;
-=======
 int mdev_register_parent(struct mdev_parent *parent, struct device *dev,
 		struct mdev_driver *mdev_driver, struct mdev_type **types,
 		unsigned int nr_types)
 {
->>>>>>> 97ee9d1c
 	char *env_string = "MDEV_STATE=registered";
 	char *envp[] = { env_string, NULL };
 	int ret;
 
-<<<<<<< HEAD
-	/* check for mandatory ops */
-	/*mdev_parent的ops必须满足以下条件*/
-	if (!ops || !ops->supported_type_groups)
-		return -EINVAL;
-	if (!ops->device_driver && (!ops->create || !ops->remove))
-		return -EINVAL;
-
-	//增加dev引用
-	dev = get_device(dev);
-	if (!dev)
-		return -EINVAL;
-
-	mutex_lock(&parent_list_lock);
-
-	/* Check for duplicate */
-	//取此设备的mdev_parent，如已存在，则注册失败
-	parent = __find_parent_device(dev);
-	if (parent) {
-		parent = NULL;
-		ret = -EEXIST;
-		goto add_dev_err;
-	}
-
-	//创建mdev_parent
-	parent = kzalloc(sizeof(*parent), GFP_KERNEL);
-	if (!parent) {
-		ret = -ENOMEM;
-		goto add_dev_err;
-	}
-
-	kref_init(&parent->ref);
-=======
 	memset(parent, 0, sizeof(*parent));
->>>>>>> 97ee9d1c
 	init_rwsem(&parent->unreg_sem);
 	parent->dev = dev;
 	parent->mdev_driver = mdev_driver;
@@ -224,14 +90,7 @@
 	if (ret)
 		dev_warn(dev, "Failed to create compatibility class link\n");
 
-<<<<<<< HEAD
-	//将创建的mdev_parent加入到parent_list中
-	list_add(&parent->next, &parent_list);
-	mutex_unlock(&parent_list_lock);
-
 	//触发uevent事件
-=======
->>>>>>> 97ee9d1c
 	dev_info(dev, "MDEV: Registered\n");
 	kobject_uevent_env(&dev->kobj, KOBJ_CHANGE, envp);
 	return 0;
@@ -244,11 +103,6 @@
  */
 void mdev_unregister_parent(struct mdev_parent *parent)
 {
-<<<<<<< HEAD
-    //mdev设备解注册
-	struct mdev_parent *parent;
-=======
->>>>>>> 97ee9d1c
 	char *env_string = "MDEV_STATE=unregistered";
 	char *envp[] = { env_string, NULL };
 
@@ -302,9 +156,6 @@
 		}
 	}
 
-<<<<<<< HEAD
-	//创建mdev_device
-=======
 	if (!drv->get_available) {
 		/*
 		 * Note: that non-atomic read and dec is fine here because
@@ -317,7 +168,7 @@
 		atomic_dec(&parent->available_instances);
 	}
 
->>>>>>> 97ee9d1c
+	//创建mdev_device
 	mdev = kzalloc(sizeof(*mdev), GFP_KERNEL);
 	if (!mdev) {
 		mutex_unlock(&mdev_list_lock);
@@ -353,12 +204,6 @@
 	if (ret)
 		goto out_unlock;
 
-<<<<<<< HEAD
-	//将mdev加入
-	if (!drv)
-		drv = &vfio_mdev_driver;
-=======
->>>>>>> 97ee9d1c
 	ret = device_driver_attach(&drv->driver, &mdev->dev);
 	if (ret)
 		goto out_del;
