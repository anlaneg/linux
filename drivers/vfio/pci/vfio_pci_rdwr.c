// SPDX-License-Identifier: GPL-2.0-only
/*
 * VFIO PCI I/O Port & MMIO access
 *
 * Copyright (C) 2012 Red Hat, Inc.  All rights reserved.
 *     Author: Alex Williamson <alex.williamson@redhat.com>
 *
 * Derived from original vfio:
 * Copyright 2010 Cisco Systems, Inc.  All rights reserved.
 * Author: Tom Lyon, pugs@cisco.com
 */

#include <linux/fs.h>
#include <linux/pci.h>
#include <linux/uaccess.h>
#include <linux/io.h>
#include <linux/vfio.h>
#include <linux/vgaarb.h>
#include <linux/io-64-nonatomic-lo-hi.h>

#include "vfio_pci_priv.h"

#ifdef __LITTLE_ENDIAN
#define vfio_ioread64	ioread64
#define vfio_iowrite64	iowrite64
#define vfio_ioread32	ioread32
#define vfio_iowrite32	iowrite32
#define vfio_ioread16	ioread16
#define vfio_iowrite16	iowrite16
#else
#define vfio_ioread64	ioread64be
#define vfio_iowrite64	iowrite64be
#define vfio_ioread32	ioread32be
#define vfio_iowrite32	iowrite32be
#define vfio_ioread16	ioread16be
#define vfio_iowrite16	iowrite16be
#endif
#define vfio_ioread8	ioread8
#define vfio_iowrite8	iowrite8

/*定义函数，写指定位宽（主要考虑了防止并发的问题）*/
#define VFIO_IOWRITE(size) \
int vfio_pci_core_iowrite##size(struct vfio_pci_core_device *vdev/*要写的设备*/,	\
			bool test_mem/*是否mem资源*/, u##size val/*要写的内容*/, void __iomem *io/*要写的地址*/)	\
{									\
	if (test_mem) {							\
		down_read(&vdev->memory_lock);				\
		if (!__vfio_pci_memory_enabled(vdev)) {			\
			up_read(&vdev->memory_lock);			\
			return -EIO;					\
		}							\
	}								\
									\
	vfio_iowrite##size(val, io);/*调用linux提供的基础函数完成写*/					\
									\
	if (test_mem)							\
		up_read(&vdev->memory_lock);				\
									\
	return 0;							\
}									\
EXPORT_SYMBOL_GPL(vfio_pci_core_iowrite##size);

VFIO_IOWRITE(8)
VFIO_IOWRITE(16)
VFIO_IOWRITE(32)
VFIO_IOWRITE(64)

#define VFIO_IOREAD(size) \
int vfio_pci_core_ioread##size(struct vfio_pci_core_device *vdev,	\
			bool test_mem, u##size *val, void __iomem *io)	\
{									\
	if (test_mem) {							\
		down_read(&vdev->memory_lock);				\
		if (!__vfio_pci_memory_enabled(vdev)) {			\
			up_read(&vdev->memory_lock);			\
			return -EIO;					\
		}							\
	}								\
									\
	*val = vfio_ioread##size(io);					\
									\
	if (test_mem)							\
		up_read(&vdev->memory_lock);				\
									\
	return 0;							\
}									\
EXPORT_SYMBOL_GPL(vfio_pci_core_ioread##size);

VFIO_IOREAD(8)
VFIO_IOREAD(16)
VFIO_IOREAD(32)
VFIO_IOREAD(64)

#define VFIO_IORDWR(size)						\
static int vfio_pci_iordwr##size(struct vfio_pci_core_device *vdev,\
				bool iswrite, bool test_mem,		\
				void __iomem *io, char __user *buf,	\
				loff_t off, size_t *filled)		\
{									\
	u##size val;							\
	int ret;							\
									\
	if (iswrite) {							\
		if (copy_from_user(&val, buf, sizeof(val)))		\
			return -EFAULT;					\
									\
		ret = vfio_pci_core_iowrite##size(vdev, test_mem,	\
						  val, io + off);	\
		if (ret)						\
			return ret;					\
	} else {							\
		ret = vfio_pci_core_ioread##size(vdev, test_mem,	\
						 &val, io + off);	\
		if (ret)						\
			return ret;					\
									\
		if (copy_to_user(buf, &val, sizeof(val)))		\
			return -EFAULT;					\
	}								\
									\
	*filled = sizeof(val);						\
	return 0;							\
}									\

VFIO_IORDWR(8)
VFIO_IORDWR(16)
VFIO_IORDWR(32)
VFIO_IORDWR(64)

/*
 * Read or write from an __iomem region (MMIO or I/O port) with an excluded
 * range which is inaccessible.  The excluded range drops writes and fills
 * reads with -1.  This is intended for handling MSI-X vector tables and
 * leftover space for ROM BARs.
 */
ssize_t vfio_pci_core_do_io_rw(struct vfio_pci_core_device *vdev, bool test_mem,
			       void __iomem *io, char __user *buf,
			       loff_t off, size_t count, size_t x_start,
			       size_t x_end, bool iswrite)
{
	ssize_t done = 0;
	int ret;

	while (count) {
		size_t fillable, filled;

		if (off < x_start)
			fillable = min(count, (size_t)(x_start - off));
		else if (off >= x_end)
			fillable = count;
		else
			fillable = 0;

		if (fillable >= 8 && !(off % 8)) {
			ret = vfio_pci_iordwr64(vdev, iswrite, test_mem,
						io, buf, off, &filled);
			if (ret)
				return ret;

		} else
		if (fillable >= 4 && !(off % 4)) {
<<<<<<< HEAD
			u32 val;

			if (iswrite) {
				if (copy_from_user(&val, buf, 4))
					return -EFAULT;

				/*写用户态传入的内容*/
				ret = vfio_pci_core_iowrite32(vdev, test_mem,
							      val, io + off);
				if (ret)
					return ret;
			} else {
				/*读取内容，写入用户态的buffer中*/
				ret = vfio_pci_core_ioread32(vdev, test_mem,
							     &val, io + off);
				if (ret)
					return ret;

				if (copy_to_user(buf, &val, 4))
					return -EFAULT;
			}
=======
			ret = vfio_pci_iordwr32(vdev, iswrite, test_mem,
						io, buf, off, &filled);
			if (ret)
				return ret;
>>>>>>> 155a3c00

		} else if (fillable >= 2 && !(off % 2)) {
			ret = vfio_pci_iordwr16(vdev, iswrite, test_mem,
						io, buf, off, &filled);
			if (ret)
				return ret;

		} else if (fillable) {
			ret = vfio_pci_iordwr8(vdev, iswrite, test_mem,
					       io, buf, off, &filled);
			if (ret)
				return ret;

		} else {
			/* Fill reads with -1, drop writes */
			filled = min(count, (size_t)(x_end - off));
			if (!iswrite) {
				u8 val = 0xFF;
				size_t i;

				for (i = 0; i < filled; i++)
					if (copy_to_user(buf + i, &val, 1))
						return -EFAULT;
			}
		}

		count -= filled;
		done += filled;
		off += filled;
		buf += filled;
	}

	return done;
}
EXPORT_SYMBOL_GPL(vfio_pci_core_do_io_rw);

int vfio_pci_core_setup_barmap(struct vfio_pci_core_device *vdev, int bar)
{
	struct pci_dev *pdev = vdev->pdev;
	int ret;
	void __iomem *io;

	if (vdev->barmap[bar])
		/*这个bar已map*/
		return 0;

	ret = pci_request_selected_regions(pdev, 1 << bar, "vfio");
	if (ret)
		return ret;

	io = pci_iomap(pdev, bar, 0);
	if (!io) {
		pci_release_selected_regions(pdev, 1 << bar);
		return -ENOMEM;
	}

	vdev->barmap[bar] = io;/*map此bar*/

	return 0;
}
EXPORT_SYMBOL_GPL(vfio_pci_core_setup_barmap);

ssize_t vfio_pci_bar_rw(struct vfio_pci_core_device *vdev, char __user *buf,
			size_t count, loff_t *ppos, bool iswrite/*是否写操作*/)
{
	struct pci_dev *pdev = vdev->pdev;
	loff_t pos = *ppos & VFIO_PCI_OFFSET_MASK;
	int bar = VFIO_PCI_OFFSET_TO_INDEX(*ppos);/*确定bar编号*/
	size_t x_start = 0, x_end = 0;
	resource_size_t end;
	void __iomem *io;
	struct resource *res = &vdev->pdev->resource[bar];/*取bar对应的资源*/
	ssize_t done;

	if (pci_resource_start(pdev, bar))
		end = pci_resource_len(pdev, bar);
	else if (bar == PCI_ROM_RESOURCE && pdev->rom && pdev->romlen)
		end = roundup_pow_of_two(pdev->romlen);
	else
		return -EINVAL;

	if (pos >= end)
		return -EINVAL;

	count = min(count, (size_t)(end - pos));

	if (bar == PCI_ROM_RESOURCE) {
		/*
		 * The ROM can fill less space than the BAR, so we start the
		 * excluded range at the end of the actual ROM.  This makes
		 * filling large ROM BARs much faster.
		 */
		if (pci_resource_start(pdev, bar)) {
			io = pci_map_rom(pdev, &x_start);
		} else {
			io = ioremap(pdev->rom, pdev->romlen);
			x_start = pdev->romlen;
		}
		if (!io)
			return -ENOMEM;
		x_end = end;
	} else {
		/*map此bar*/
		int ret = vfio_pci_core_setup_barmap(vdev, bar);
		if (ret) {
			done = ret;
			goto out;
		}

		/*取此bar映射的内存*/
		io = vdev->barmap[bar];
	}

	if (bar == vdev->msix_bar) {
		x_start = vdev->msix_offset;
		x_end = vdev->msix_offset + vdev->msix_size;
	}

	done = vfio_pci_core_do_io_rw(vdev, res->flags & IORESOURCE_MEM, io, buf, pos,
				      count, x_start, x_end, iswrite);

	if (done >= 0)
		*ppos += done;

	if (bar == PCI_ROM_RESOURCE) {
		if (pci_resource_start(pdev, bar))
			pci_unmap_rom(pdev, io);
		else
			iounmap(io);
	}

out:
	return done;
}

#ifdef CONFIG_VFIO_PCI_VGA
ssize_t vfio_pci_vga_rw(struct vfio_pci_core_device *vdev, char __user *buf,
			       size_t count, loff_t *ppos, bool iswrite)
{
	int ret;
	loff_t off, pos = *ppos & VFIO_PCI_OFFSET_MASK;
	void __iomem *iomem = NULL;
	unsigned int rsrc;
	bool is_ioport;
	ssize_t done;

	if (!vdev->has_vga)
		return -EINVAL;

	if (pos > 0xbfffful)
		return -EINVAL;

	switch ((u32)pos) {
	case 0xa0000 ... 0xbffff:
		count = min(count, (size_t)(0xc0000 - pos));
		iomem = ioremap(0xa0000, 0xbffff - 0xa0000 + 1);
		off = pos - 0xa0000;
		rsrc = VGA_RSRC_LEGACY_MEM;
		is_ioport = false;
		break;
	case 0x3b0 ... 0x3bb:
		count = min(count, (size_t)(0x3bc - pos));
		iomem = ioport_map(0x3b0, 0x3bb - 0x3b0 + 1);
		off = pos - 0x3b0;
		rsrc = VGA_RSRC_LEGACY_IO;
		is_ioport = true;
		break;
	case 0x3c0 ... 0x3df:
		count = min(count, (size_t)(0x3e0 - pos));
		iomem = ioport_map(0x3c0, 0x3df - 0x3c0 + 1);
		off = pos - 0x3c0;
		rsrc = VGA_RSRC_LEGACY_IO;
		is_ioport = true;
		break;
	default:
		return -EINVAL;
	}

	if (!iomem)
		return -ENOMEM;

	ret = vga_get_interruptible(vdev->pdev, rsrc);
	if (ret) {
		is_ioport ? ioport_unmap(iomem) : iounmap(iomem);
		return ret;
	}

	/*
	 * VGA MMIO is a legacy, non-BAR resource that hopefully allows
	 * probing, so we don't currently worry about access in relation
	 * to the memory enable bit in the command register.
	 */
	done = vfio_pci_core_do_io_rw(vdev, false, iomem, buf, off, count,
				      0, 0, iswrite);

	vga_put(vdev->pdev, rsrc);

	is_ioport ? ioport_unmap(iomem) : iounmap(iomem);

	if (done >= 0)
		*ppos += done;

	return done;
}
#endif

/*写ioeventfd对应的地址*/
static void vfio_pci_ioeventfd_do_write(struct vfio_pci_ioeventfd *ioeventfd,
					bool test_mem)
{
	switch (ioeventfd->count) {
	case 1:
		vfio_pci_core_iowrite8(ioeventfd->vdev, test_mem,
				       ioeventfd->data, ioeventfd->addr);
		break;
	case 2:
		vfio_pci_core_iowrite16(ioeventfd->vdev, test_mem,
					ioeventfd->data, ioeventfd->addr);
		break;
	case 4:
		vfio_pci_core_iowrite32(ioeventfd->vdev, test_mem,
					ioeventfd->data, ioeventfd->addr);
		break;
	case 8:
		vfio_pci_core_iowrite64(ioeventfd->vdev, test_mem,
					ioeventfd->data, ioeventfd->addr);
		break;
	}
}

static int vfio_pci_ioeventfd_handler(void *opaque, void *unused)
{
	struct vfio_pci_ioeventfd *ioeventfd = opaque;
	struct vfio_pci_core_device *vdev = ioeventfd->vdev;

	if (ioeventfd->test_mem) {
		if (!down_read_trylock(&vdev->memory_lock))
			return 1; /* Lock contended, use thread */
		if (!__vfio_pci_memory_enabled(vdev)) {
			up_read(&vdev->memory_lock);
			return 0;
		}
	}

	vfio_pci_ioeventfd_do_write(ioeventfd, false);

	if (ioeventfd->test_mem)
		up_read(&vdev->memory_lock);

	return 0;
}

static void vfio_pci_ioeventfd_thread(void *opaque, void *unused)
{
	struct vfio_pci_ioeventfd *ioeventfd = opaque;

	vfio_pci_ioeventfd_do_write(ioeventfd, ioeventfd->test_mem);
}

int vfio_pci_ioeventfd(struct vfio_pci_core_device *vdev, loff_t offset,
		       uint64_t data, int count, int fd)
{
	struct pci_dev *pdev = vdev->pdev;
	loff_t pos = offset & VFIO_PCI_OFFSET_MASK;
	int ret, bar = VFIO_PCI_OFFSET_TO_INDEX(offset);/*取bar*/
	struct vfio_pci_ioeventfd *ioeventfd;

	/* Only support ioeventfds into BARs */
	if (bar > VFIO_PCI_BAR5_REGION_INDEX)
		/*bar参数有误*/
		return -EINVAL;

	if (pos + count > pci_resource_len(pdev, bar))
		/*地址读写超bar内存范围*/
		return -EINVAL;

	/* Disallow ioeventfds working around MSI-X table writes */
	if (bar == vdev->msix_bar &&
	    !(pos + count <= vdev->msix_offset ||
	      pos >= vdev->msix_offset + vdev->msix_size))
		/*msix bar不能采用此方式*/
		return -EINVAL;

	if (count == 8)
		return -EINVAL;

	/*map这个bar对应的内存*/
	ret = vfio_pci_core_setup_barmap(vdev, bar);
	if (ret)
		return ret;

	mutex_lock(&vdev->ioeventfds_lock);

	list_for_each_entry(ioeventfd, &vdev->ioeventfds_list, next) {
		if (ioeventfd->pos == pos && ioeventfd->bar == bar &&
		    ioeventfd->data == data && ioeventfd->count == count) {
			if (fd == -1) {
				/*通过-1,指明要删除*/
				vfio_virqfd_disable(&ioeventfd->virqfd);
				list_del(&ioeventfd->next);
				vdev->ioeventfds_nr--;
				kfree(ioeventfd);
				ret = 0;
			} else
				ret = -EEXIST;

			goto out_unlock;
		}
	}

	if (fd < 0) {
		ret = -ENODEV;
		goto out_unlock;
	}

	if (vdev->ioeventfds_nr >= VFIO_PCI_IOEVENTFD_MAX) {
		/*要添加，但当前ioeventfd数目已达到最大值*/
		ret = -ENOSPC;
		goto out_unlock;
	}

	/*创建ioeventfd*/
	ioeventfd = kzalloc(sizeof(*ioeventfd), GFP_KERNEL_ACCOUNT);
	if (!ioeventfd) {
		ret = -ENOMEM;
		goto out_unlock;
	}

	ioeventfd->vdev = vdev;/*要写的设备*/
	ioeventfd->addr = vdev->barmap[bar] + pos;/*要写的地址*/
	ioeventfd->data = data;/*要写的内容*/
	ioeventfd->pos = pos;
	ioeventfd->bar = bar;
	ioeventfd->count = count;/*要写的长度*/
	ioeventfd->test_mem = vdev->pdev->resource[bar].flags & IORESOURCE_MEM;

	ret = vfio_virqfd_enable(ioeventfd, vfio_pci_ioeventfd_handler,
				 vfio_pci_ioeventfd_thread, NULL,
				 &ioeventfd->virqfd, fd);
	if (ret) {
		kfree(ioeventfd);
		goto out_unlock;
	}

	/*串到链表上*/
	list_add(&ioeventfd->next, &vdev->ioeventfds_list);
	vdev->ioeventfds_nr++;

out_unlock:
	mutex_unlock(&vdev->ioeventfds_lock);

	return ret;
}<|MERGE_RESOLUTION|>--- conflicted
+++ resolved
@@ -159,34 +159,10 @@
 
 		} else
 		if (fillable >= 4 && !(off % 4)) {
-<<<<<<< HEAD
-			u32 val;
-
-			if (iswrite) {
-				if (copy_from_user(&val, buf, 4))
-					return -EFAULT;
-
-				/*写用户态传入的内容*/
-				ret = vfio_pci_core_iowrite32(vdev, test_mem,
-							      val, io + off);
-				if (ret)
-					return ret;
-			} else {
-				/*读取内容，写入用户态的buffer中*/
-				ret = vfio_pci_core_ioread32(vdev, test_mem,
-							     &val, io + off);
-				if (ret)
-					return ret;
-
-				if (copy_to_user(buf, &val, 4))
-					return -EFAULT;
-			}
-=======
 			ret = vfio_pci_iordwr32(vdev, iswrite, test_mem,
 						io, buf, off, &filled);
 			if (ret)
 				return ret;
->>>>>>> 155a3c00
 
 		} else if (fillable >= 2 && !(off % 2)) {
 			ret = vfio_pci_iordwr16(vdev, iswrite, test_mem,
