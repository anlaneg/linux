--- conflicted
+++ resolved
@@ -48,12 +48,7 @@
 	struct mutex			group_lock;//保护group_list
 	struct cdev			group_cdev;
 	dev_t				group_devt;
-<<<<<<< HEAD
-	wait_queue_head_t		release_q;
 } vfio;//定义vfio变量
-=======
-} vfio;
->>>>>>> 40226a3d
 
 struct vfio_iommu_driver {
 	const struct vfio_iommu_driver_ops	*ops;
@@ -100,19 +95,6 @@
 	struct blocking_notifier_head	notifier;
 };
 
-<<<<<<< HEAD
-struct vfio_device {
-	struct kref			kref;
-	struct device			*dev;
-	const struct vfio_device_ops	*ops;/*vfio设备操作集*/
-	struct vfio_group		*group;/*从属于同一个group的virtio device会被加入到group->device_list*/
-	struct list_head		group_next;
-	/*vfio device对应的私有数据*/
-	void				*device_data;
-};
-
-=======
->>>>>>> 40226a3d
 #ifdef CONFIG_VFIO_NOIOMMU
 static bool noiommu __read_mostly;
 module_param_named(enable_unsafe_noiommu_mode,
@@ -559,61 +541,6 @@
 /**
  * Device objects - create, release, get, put, search
  */
-<<<<<<< HEAD
-//创建从属于vfio_group的virtio_device,并指定其应的ops
-static
-struct vfio_device *vfio_group_create_device(struct vfio_group *group,
-					     struct device *dev,
-					     const struct vfio_device_ops *ops,
-					     void *device_data)
-{
-    //创建vfio设备
-	struct vfio_device *device;
-
-	device = kzalloc(sizeof(*device), GFP_KERNEL);
-	if (!device)
-		return ERR_PTR(-ENOMEM);
-
-	kref_init(&device->kref);
-	device->dev = dev;
-	device->group = group;
-	device->ops = ops;
-	device->device_data = device_data;
-	/*将设备的私有数据设置为virtio_device*/
-	dev_set_drvdata(dev, device);
-
-	/* No need to get group_lock, caller has group reference */
-	vfio_group_get(group);
-
-	mutex_lock(&group->device_lock);
-	/*将virtio device加入到group中*/
-	list_add(&device->group_next, &group->device_list);
-	group->dev_counter++;
-	mutex_unlock(&group->device_lock);
-
-	return device;
-}
-
-static void vfio_device_release(struct kref *kref)
-{
-	struct vfio_device *device = container_of(kref,
-						  struct vfio_device, kref);
-	struct vfio_group *group = device->group;
-
-	list_del(&device->group_next);
-	group->dev_counter--;
-	mutex_unlock(&group->device_lock);
-
-	dev_set_drvdata(device->dev, NULL);
-
-	kfree(device);
-
-	/* vfio_del_group_dev may be waiting for this device */
-	wake_up(&vfio.release_q);
-}
-
-=======
->>>>>>> 40226a3d
 /* Device reference always implies a group reference */
 void vfio_device_put(struct vfio_device *device)
 {
@@ -834,14 +761,9 @@
 /**
  * VFIO driver API
  */
-<<<<<<< HEAD
 //创建dev对应的vfio_device,并设置其对应的私有数据（会顺便创建vfio_group)
-int vfio_add_group_dev(struct device *dev,
-		       const struct vfio_device_ops *ops, void *device_data)
-=======
 void vfio_init_group_dev(struct vfio_device *device, struct device *dev,
 			 const struct vfio_device_ops *ops)
->>>>>>> 40226a3d
 {
 	init_completion(&device->comp);
 	device->dev = dev;
@@ -855,12 +777,8 @@
 	struct iommu_group *iommu_group;
 	struct vfio_group *group;
 
-<<<<<<< HEAD
 	//取dev对应的iommu_group
-	iommu_group = iommu_group_get(dev);
-=======
 	iommu_group = iommu_group_get(device->dev);
->>>>>>> 40226a3d
 	if (!iommu_group)
 		return -EINVAL;
 
@@ -881,34 +799,19 @@
 		iommu_group_put(iommu_group);
 	}
 
-<<<<<<< HEAD
 	//检查dev在group中是否已有相应的vfio_device
-	device = vfio_group_get_device(group, dev);
-	if (device) {
-	    /*已存在，则报错*/
-		dev_WARN(dev, "Device already exists on group %d\n",
-=======
 	existing_device = vfio_group_get_device(group, device->dev);
 	if (existing_device) {
+	    	/*已存在，则报错*/
 		dev_WARN(device->dev, "Device already exists on group %d\n",
->>>>>>> 40226a3d
 			 iommu_group_id(iommu_group));
 		vfio_device_put(existing_device);
 		vfio_group_put(group);
 		return -EBUSY;
 	}
 
-<<<<<<< HEAD
-	//完成dev在group中vfio_device的创建
-	device = vfio_group_create_device(group, dev, ops, device_data);
-	if (IS_ERR(device)) {
-		vfio_group_put(group);
-		return PTR_ERR(device);
-	}
-=======
 	/* Our reference on group is moved to the device */
 	device->group = group;
->>>>>>> 40226a3d
 
 	/* Refcounting can't start until the driver calls register */
 	refcount_set(&device->refcount, 1);
@@ -1515,17 +1418,13 @@
 	if (IS_ERR(device))
 		return PTR_ERR(device);
 
-<<<<<<< HEAD
 	//执行vfio对应的open
-	ret = device->ops->open(device->device_data);
-=======
 	if (!try_module_get(device->dev->driver->owner)) {
 		vfio_device_put(device);
 		return -ENODEV;
 	}
 
 	ret = device->ops->open(device);
->>>>>>> 40226a3d
 	if (ret) {
 		module_put(device->dev->driver->owner);
 		vfio_device_put(device);
