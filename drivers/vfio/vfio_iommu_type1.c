--- conflicted
+++ resolved
@@ -2558,31 +2558,7 @@
 	unsigned long capsz;
 	int ret;
 
-<<<<<<< HEAD
-	if (cmd == VFIO_CHECK_EXTENSION) {
-		switch (arg) {
-		/*如果是以下扩展，直接返回支持*/
-		case VFIO_TYPE1_IOMMU:
-		case VFIO_TYPE1v2_IOMMU:
-		case VFIO_TYPE1_NESTING_IOMMU:
-			return 1;
-		case VFIO_DMA_CC_IOMMU:
-			if (!iommu)
-				return 0;
-			return vfio_domains_have_iommu_cache(iommu);
-		default:
-			return 0;
-		}
-	} else if (cmd == VFIO_IOMMU_GET_INFO) {
-		struct vfio_iommu_type1_info info;
-		struct vfio_info_cap caps = { .buf = NULL, .size = 0 };
-		unsigned long capsz;
-		int ret;
-
-		minsz = offsetofend(struct vfio_iommu_type1_info, iova_pgsizes);
-=======
 	minsz = offsetofend(struct vfio_iommu_type1_info, iova_pgsizes);
->>>>>>> a1d21081
 
 	/* For backward compatibility, cannot require this */
 	capsz = offsetofend(struct vfio_iommu_type1_info, cap_offset);
@@ -2632,17 +2608,9 @@
 		kfree(caps.buf);
 	}
 
-<<<<<<< HEAD
-	} else if (cmd == VFIO_IOMMU_MAP_DMA) {
-	    /*映射dma地址*/
-		struct vfio_iommu_type1_dma_map map;
-		uint32_t mask = VFIO_DMA_MAP_FLAG_READ |
-				VFIO_DMA_MAP_FLAG_WRITE;
-=======
 	return copy_to_user((void __user *)arg, &info, minsz) ?
 			-EFAULT : 0;
 }
->>>>>>> a1d21081
 
 static int vfio_iommu_type1_map_dma(struct vfio_iommu *iommu,
 				    unsigned long arg)
@@ -2651,25 +2619,16 @@
 	unsigned long minsz;
 	uint32_t mask = VFIO_DMA_MAP_FLAG_READ | VFIO_DMA_MAP_FLAG_WRITE;
 
-<<<<<<< HEAD
-		//使用用户传入的数据填充map
-		if (copy_from_user(&map, (void __user *)arg, minsz))
-			return -EFAULT;
-=======
+	//使用用户传入的数据填充map
 	minsz = offsetofend(struct vfio_iommu_type1_dma_map, size);
->>>>>>> a1d21081
 
 	if (copy_from_user(&map, (void __user *)arg, minsz))
 		return -EFAULT;
 
-<<<<<<< HEAD
-		/*完成dma地址映射*/
-		return vfio_dma_do_map(iommu, &map);
-=======
 	if (map.argsz < minsz || map.flags & ~mask)
 		return -EINVAL;
->>>>>>> a1d21081
-
+
+	/*完成dma地址映射*/
 	return vfio_dma_do_map(iommu, &map);
 }
 
