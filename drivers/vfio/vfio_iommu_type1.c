// SPDX-License-Identifier: GPL-2.0-only
/*
 * VFIO: IOMMU DMA mapping support for Type1 IOMMU
 *
 * Copyright (C) 2012 Red Hat, Inc.  All rights reserved.
 *     Author: Alex Williamson <alex.williamson@redhat.com>
 *
 * Derived from original vfio:
 * Copyright 2010 Cisco Systems, Inc.  All rights reserved.
 * Author: Tom Lyon, pugs@cisco.com
 *
 * We arbitrarily define a Type1 IOMMU as one matching the below code.
 * It could be called the x86 IOMMU as it's designed for AMD-Vi & Intel
 * VT-d, but that makes it harder to re-use as theoretically anyone
 * implementing a similar IOMMU could make use of this.  We expect the
 * IOMMU to support the IOMMU API and have few to no restrictions around
 * the IOVA range that can be mapped.  The Type1 IOMMU is currently
 * optimized for relatively static mappings of a userspace process with
 * userspace pages pinned into memory.  We also assume devices and IOMMU
 * domains are PCI based as the IOMMU API is still centered around a
 * device/bus interface rather than a group interface.
 */

#include <linux/compat.h>
#include <linux/device.h>
#include <linux/fs.h>
#include <linux/highmem.h>
#include <linux/iommu.h>
#include <linux/module.h>
#include <linux/mm.h>
#include <linux/kthread.h>
#include <linux/rbtree.h>
#include <linux/sched/signal.h>
#include <linux/sched/mm.h>
#include <linux/slab.h>
#include <linux/uaccess.h>
#include <linux/vfio.h>
#include <linux/workqueue.h>
#include <linux/notifier.h>
#include "vfio.h"

#define DRIVER_VERSION  "0.2"
#define DRIVER_AUTHOR   "Alex Williamson <alex.williamson@redhat.com>"
#define DRIVER_DESC     "Type1 IOMMU driver for VFIO"

static bool allow_unsafe_interrupts;
/*指定module参数*/
module_param_named(allow_unsafe_interrupts,
		   allow_unsafe_interrupts, bool, S_IRUGO | S_IWUSR);
MODULE_PARM_DESC(allow_unsafe_interrupts,
		 "Enable VFIO IOMMU support for on platforms without interrupt remapping support.");

static bool disable_hugepages;/*禁用大页（默认为false)*/
module_param_named(disable_hugepages,
		   disable_hugepages, bool, S_IRUGO | S_IWUSR);
MODULE_PARM_DESC(disable_hugepages,
		 "Disable VFIO IOMMU support for IOMMU hugepages.");

static unsigned int dma_entry_limit __read_mostly = U16_MAX;
module_param_named(dma_entry_limit, dma_entry_limit, uint, 0644);/*每个container支持的dma entry最大数*/
MODULE_PARM_DESC(dma_entry_limit,
		 "Maximum number of user DMA mappings per container (65535).");

struct vfio_iommu {
	struct list_head	domain_list;/*指向首个domain（链表）*/
	struct list_head	iova_list;/*用于串连所有vfio_iova*/
	struct mutex		lock;
	struct rb_root		dma_list;/*dma region（采用红黑树）*/
	struct list_head	device_list;
	struct mutex		device_list_lock;
	unsigned int		dma_avail;
	unsigned int		vaddr_invalid_count;/*无效vaddr数目*/
	uint64_t		pgsize_bitmap;/*指明对应的页大小*/
	uint64_t		num_non_pinned_groups;
<<<<<<< HEAD
	bool			v2;/*指明是否使用版本2*/
	bool			nesting;/*指明是否嵌套*/
=======
	bool			v2;
>>>>>>> 155a3c00
	bool			dirty_page_tracking;
	struct list_head	emulated_iommu_groups;/*用于串连VFIO_EMULATED_IOMMU类型的iommu_group*/
};

struct vfio_domain {
	struct iommu_domain	*domain;
<<<<<<< HEAD
	struct list_head	next;/*指向下一个vfio-domain*/
	struct list_head	group_list;/*链表，指向首个vfio_iommu_group*/
	bool			fgsp : 1;	/* Fine-grained super pages */
=======
	struct list_head	next;
	struct list_head	group_list;
>>>>>>> 155a3c00
	bool			enforce_cache_coherency : 1;
};

struct vfio_dma {
	struct rb_node		node;/*用于加入树*/
	dma_addr_t		iova;		/* Device address */
	unsigned long		vaddr;		/* Process virtual addr */
	/*map地址长度*/
	size_t			size;		/* Map size (bytes) */
	int			prot;		/* IOMMU_READ/WRITE */
	bool			iommu_mapped;
	bool			lock_cap;	/* capable(CAP_IPC_LOCK) */
	bool			vaddr_invalid;/*指出此dma地址vaddr地址是否无效*/
	struct task_struct	*task;
	struct rb_root		pfn_list;	/* Ex-user pinned pfn list */
	unsigned long		*bitmap;
	struct mm_struct	*mm;/*指向所属进程对应的mm（此dma对应的mm)*/
	size_t			locked_vm;
};

struct vfio_batch {
	struct page		**pages;	/* for pin_user_pages_remote */
	struct page		*fallback_page; /* if pages alloc fails */
<<<<<<< HEAD
	/*可容纳的总量*/
	int			capacity;	/* length of pages array */
	/*当前位置*/
	int			size;		/* of batch currently */
	int			offset;		/* of next entry in pages */
=======
	unsigned int		capacity;	/* length of pages array */
	unsigned int		size;		/* of batch currently */
	unsigned int		offset;		/* of next entry in pages */
>>>>>>> 155a3c00
};

struct vfio_iommu_group {
	struct iommu_group	*iommu_group;/*对应的实际iommu-group*/
	struct list_head	next;/*用于串连vfio_iommu_group*/
	bool			pinned_page_dirty_scope;
};

struct vfio_iova {
	struct list_head	list;
	dma_addr_t		start;
	dma_addr_t		end;
};

/*
 * Guest RAM pinning working set or DMA target
 */
struct vfio_pfn {
	struct rb_node		node;
	dma_addr_t		iova;		/* Device address */
	unsigned long		pfn;		/* Host pfn */
	unsigned int		ref_count;
};

struct vfio_regions {
	struct list_head list;
	dma_addr_t iova;
	phys_addr_t phys;
	size_t len;
};

#define DIRTY_BITMAP_BYTES(n)	(ALIGN(n, BITS_PER_TYPE(u64)) / BITS_PER_BYTE)

/*
 * Input argument of number of bits to bitmap_set() is unsigned integer, which
 * further casts to signed integer for unaligned multi-bit operation,
 * __bitmap_set().
 * Then maximum bitmap size supported is 2^31 bits divided by 2^3 bits/byte,
 * that is 2^28 (256 MB) which maps to 2^31 * 2^12 = 2^43 (8TB) on 4K page
 * system.
 */
#define DIRTY_BITMAP_PAGES_MAX	 ((u64)INT_MAX)
#define DIRTY_BITMAP_SIZE_MAX	 DIRTY_BITMAP_BYTES(DIRTY_BITMAP_PAGES_MAX)

static int put_pfn(unsigned long pfn, int prot);

static struct vfio_iommu_group*
vfio_iommu_find_iommu_group(struct vfio_iommu *iommu,
			    struct iommu_group *iommu_group);

/*
 * This code handles mapping and unmapping of user data buffers
 * into DMA'ble space using the IOMMU
 */

static struct vfio_dma *vfio_find_dma(struct vfio_iommu *iommu,
				      dma_addr_t start, size_t size)
{
	/*在dma_list中查找range(start,start+size)对应的vfio_dma*/
	struct rb_node *node = iommu->dma_list.rb_node;

	while (node) {
		struct vfio_dma *dma = rb_entry(node, struct vfio_dma, node);

		if (start + size <= dma->iova)
			node = node->rb_left;/*走左树*/
		else if (start >= dma->iova + dma->size)
			node = node->rb_right;/*走右树*/
		else
			return dma;/*重合，返回此dma*/
	}

	return NULL;
}

static struct rb_node *vfio_find_dma_first_node(struct vfio_iommu *iommu,
						dma_addr_t start, u64 size)
{
	struct rb_node *res = NULL;
	struct rb_node *node = iommu->dma_list.rb_node;
	struct vfio_dma *dma_res = NULL;

	while (node) {
		struct vfio_dma *dma = rb_entry(node, struct vfio_dma, node);

		if (start < dma->iova + dma->size) {
			res = node;
			dma_res = dma;
			if (start >= dma->iova)
				break;
			node = node->rb_left;
		} else {
			node = node->rb_right;
		}
	}
	if (res && size && dma_res->iova >= start + size)
		res = NULL;
	return res;
}

static void vfio_link_dma(struct vfio_iommu *iommu, struct vfio_dma *new)
{
	struct rb_node **link = &iommu->dma_list.rb_node, *parent = NULL;
	struct vfio_dma *dma;

	while (*link) {
		parent = *link;
		dma = rb_entry(parent, struct vfio_dma, node);

		if (new->iova + new->size <= dma->iova)
			link = &(*link)->rb_left;
		else
			link = &(*link)->rb_right;
	}

	rb_link_node(&new->node, parent, link);
	rb_insert_color(&new->node, &iommu->dma_list);
}

static void vfio_unlink_dma(struct vfio_iommu *iommu, struct vfio_dma *old)
{
	rb_erase(&old->node, &iommu->dma_list);
}


static int vfio_dma_bitmap_alloc(struct vfio_dma *dma, size_t pgsize)
{
	uint64_t npages = dma->size / pgsize;

	if (npages > DIRTY_BITMAP_PAGES_MAX)
		return -EINVAL;

	/*
	 * Allocate extra 64 bits that are used to calculate shift required for
	 * bitmap_shift_left() to manipulate and club unaligned number of pages
	 * in adjacent vfio_dma ranges.
	 */
	dma->bitmap = kvzalloc(DIRTY_BITMAP_BYTES(npages) + sizeof(u64),
			       GFP_KERNEL);
	if (!dma->bitmap)
		return -ENOMEM;

	return 0;
}

static void vfio_dma_bitmap_free(struct vfio_dma *dma)
{
	kvfree(dma->bitmap);
	dma->bitmap = NULL;
}

static void vfio_dma_populate_bitmap(struct vfio_dma *dma, size_t pgsize)
{
	struct rb_node *p;
	unsigned long pgshift = __ffs(pgsize);

	for (p = rb_first(&dma->pfn_list); p; p = rb_next(p)) {
		struct vfio_pfn *vpfn = rb_entry(p, struct vfio_pfn, node);

		bitmap_set(dma->bitmap, (vpfn->iova - dma->iova) >> pgshift, 1);
	}
}

static void vfio_iommu_populate_bitmap_full(struct vfio_iommu *iommu)
{
	struct rb_node *n;
	unsigned long pgshift = __ffs(iommu->pgsize_bitmap);

	for (n = rb_first(&iommu->dma_list); n; n = rb_next(n)) {
		struct vfio_dma *dma = rb_entry(n, struct vfio_dma, node);

		bitmap_set(dma->bitmap, 0, dma->size >> pgshift);
	}
}

static int vfio_dma_bitmap_alloc_all(struct vfio_iommu *iommu, size_t pgsize)
{
	struct rb_node *n;

	for (n = rb_first(&iommu->dma_list); n; n = rb_next(n)) {
		struct vfio_dma *dma = rb_entry(n, struct vfio_dma, node);
		int ret;

		ret = vfio_dma_bitmap_alloc(dma, pgsize);
		if (ret) {
			struct rb_node *p;

			for (p = rb_prev(n); p; p = rb_prev(p)) {
				struct vfio_dma *dma = rb_entry(p,
							struct vfio_dma, node);

				vfio_dma_bitmap_free(dma);
			}
			return ret;
		}
		vfio_dma_populate_bitmap(dma, pgsize);
	}
	return 0;
}

static void vfio_dma_bitmap_free_all(struct vfio_iommu *iommu)
{
	struct rb_node *n;

	for (n = rb_first(&iommu->dma_list); n; n = rb_next(n)) {
		struct vfio_dma *dma = rb_entry(n, struct vfio_dma, node);

		vfio_dma_bitmap_free(dma);
	}
}

/*
 * Helper Functions for host iova-pfn list
 */
static struct vfio_pfn *vfio_find_vpfn(struct vfio_dma *dma, dma_addr_t iova)
{
	struct vfio_pfn *vpfn;
	struct rb_node *node = dma->pfn_list.rb_node;

	while (node) {
		vpfn = rb_entry(node, struct vfio_pfn, node);

		if (iova < vpfn->iova)
			node = node->rb_left;
		else if (iova > vpfn->iova)
			node = node->rb_right;
		else
			return vpfn;
	}
	return NULL;
}

static void vfio_link_pfn(struct vfio_dma *dma,
			  struct vfio_pfn *new)
{
	struct rb_node **link, *parent = NULL;
	struct vfio_pfn *vpfn;

	link = &dma->pfn_list.rb_node;
	while (*link) {
		parent = *link;
		vpfn = rb_entry(parent, struct vfio_pfn, node);

		if (new->iova < vpfn->iova)
			link = &(*link)->rb_left;
		else
			link = &(*link)->rb_right;
	}

	rb_link_node(&new->node, parent, link);
	rb_insert_color(&new->node, &dma->pfn_list);
}

static void vfio_unlink_pfn(struct vfio_dma *dma, struct vfio_pfn *old)
{
	rb_erase(&old->node, &dma->pfn_list);
}

static int vfio_add_to_pfn_list(struct vfio_dma *dma, dma_addr_t iova,
				unsigned long pfn)
{
	struct vfio_pfn *vpfn;

	vpfn = kzalloc(sizeof(*vpfn), GFP_KERNEL);
	if (!vpfn)
		return -ENOMEM;

	vpfn->iova = iova;
	vpfn->pfn = pfn;
	vpfn->ref_count = 1;
	vfio_link_pfn(dma, vpfn);
	return 0;
}

static void vfio_remove_from_pfn_list(struct vfio_dma *dma,
				      struct vfio_pfn *vpfn)
{
	vfio_unlink_pfn(dma, vpfn);
	kfree(vpfn);
}

static struct vfio_pfn *vfio_iova_get_vfio_pfn(struct vfio_dma *dma,
					       unsigned long iova)
{
	struct vfio_pfn *vpfn = vfio_find_vpfn(dma, iova);

	if (vpfn)
		vpfn->ref_count++;
	return vpfn;
}

static int vfio_iova_put_vfio_pfn(struct vfio_dma *dma, struct vfio_pfn *vpfn)
{
	int ret = 0;

	vpfn->ref_count--;
	if (!vpfn->ref_count) {
		ret = put_pfn(vpfn->pfn, dma->prot);
		vfio_remove_from_pfn_list(dma, vpfn);
	}
	return ret;
}

static int mm_lock_acct(struct task_struct *task, struct mm_struct *mm,
			bool lock_cap, long npage)
{
	int ret = mmap_write_lock_killable(mm);

	if (ret)
		return ret;

	ret = __account_locked_vm(mm, abs(npage), npage > 0, task, lock_cap);
	mmap_write_unlock(mm);
	return ret;
}

static int vfio_lock_acct(struct vfio_dma *dma, long npage, bool async)
{
	struct mm_struct *mm;
	int ret;

	if (!npage)
		return 0;

	mm = dma->mm;
	if (async && !mmget_not_zero(mm))
		return -ESRCH; /* process exited */

	ret = mm_lock_acct(dma->task, mm, dma->lock_cap, npage);
	if (!ret)
		dma->locked_vm += npage;

	if (async)
		mmput(mm);

	return ret;
}

/*
 * Some mappings aren't backed by a struct page, for example an mmap'd
 * MMIO range for our own or another device.  These use a different
 * pfn conversion and shouldn't be tracked as locked pages.
 * For compound pages, any driver that sets the reserved bit in head
 * page needs to set the reserved bit in all subpages to be safe.
 */
static bool is_invalid_reserved_pfn(unsigned long pfn)
{
	if (pfn_valid(pfn))
		return PageReserved(pfn_to_page(pfn));

	return true;
}

static int put_pfn(unsigned long pfn, int prot)
{
	if (!is_invalid_reserved_pfn(pfn)) {
		struct page *page = pfn_to_page(pfn);

		unpin_user_pages_dirty_lock(&page, 1, prot & IOMMU_WRITE);
		return 1;
	}
	return 0;
}

#define VFIO_BATCH_MAX_CAPACITY (PAGE_SIZE / sizeof(struct page *))

static void __vfio_batch_init(struct vfio_batch *batch, bool single)
{
	batch->size = 0;
	batch->offset = 0;

<<<<<<< HEAD
	if (unlikely(disable_hugepages))
		/*禁用大页，则直接初始化并返回*/
=======
	if (single || unlikely(disable_hugepages))
>>>>>>> 155a3c00
		goto fallback;

	/*获得一个空闲页*/
	batch->pages = (struct page **) __get_free_page(GFP_KERNEL);
	if (!batch->pages)
		goto fallback;

	/*一页可以存放最多多少page*指针（4096/8=512个）*/
	batch->capacity = VFIO_BATCH_MAX_CAPACITY;
	return;

fallback:
	batch->pages = &batch->fallback_page;
	batch->capacity = 1;
}

static void vfio_batch_init(struct vfio_batch *batch)
{
	__vfio_batch_init(batch, false);
}

static void vfio_batch_init_single(struct vfio_batch *batch)
{
	__vfio_batch_init(batch, true);
}

static void vfio_batch_unpin(struct vfio_batch *batch, struct vfio_dma *dma)
{
	while (batch->size) {
		unsigned long pfn = page_to_pfn(batch->pages[batch->offset]);

		put_pfn(pfn, dma->prot);
		batch->offset++;
		batch->size--;
	}
}

static void vfio_batch_fini(struct vfio_batch *batch)
{
	if (batch->capacity == VFIO_BATCH_MAX_CAPACITY)
		free_page((unsigned long)batch->pages);
}

static int follow_fault_pfn(struct vm_area_struct *vma, struct mm_struct *mm,
			    unsigned long vaddr, unsigned long *pfn,
			    unsigned long *addr_mask, bool write_fault)
{
	struct follow_pfnmap_args args = { .vma = vma, .address = vaddr };
	int ret;

	ret = follow_pfnmap_start(&args);
	if (ret) {
		bool unlocked = false;

		ret = fixup_user_fault(mm, vaddr,
				       FAULT_FLAG_REMOTE |
				       (write_fault ?  FAULT_FLAG_WRITE : 0),
				       &unlocked);
		if (unlocked)
			return -EAGAIN;

		if (ret)
			return ret;

		ret = follow_pfnmap_start(&args);
		if (ret)
			return ret;
	}

	if (write_fault && !args.writable) {
		ret = -EFAULT;
	} else {
		*pfn = args.pfn;
		*addr_mask = args.addr_mask;
	}

	follow_pfnmap_end(&args);
	return ret;
}

/*
 * Returns the positive number of pfns successfully obtained or a negative
 * error code.  The initial pfn is stored in the pfn arg.  For page-backed
 * pfns, the provided batch is also updated to indicate the filled pages and
 * initial offset.  For VM_PFNMAP pfns, only the returned number of pfns and
 * returned initial pfn are provided; subsequent pfns are contiguous.
 */
<<<<<<< HEAD
static int vaddr_get_pfns(struct mm_struct *mm, unsigned long vaddr,
			  long npages/*页数*/, int prot/*要求的权限*/, unsigned long *pfn/*出参*/,
			  struct page **pages)
=======
static long vaddr_get_pfns(struct mm_struct *mm, unsigned long vaddr,
			   unsigned long npages, int prot, unsigned long *pfn,
			   struct vfio_batch *batch)
>>>>>>> 155a3c00
{
	unsigned long pin_pages = min_t(unsigned long, npages, batch->capacity);
	struct vm_area_struct *vma;
	unsigned int flags = 0;
	long ret;

	if (prot & IOMMU_WRITE)
		flags |= FOLL_WRITE;/*有write权限*/

	mmap_read_lock(mm);
<<<<<<< HEAD
	/*pin用户页*/
	ret = pin_user_pages_remote(mm, vaddr, npages, flags | FOLL_LONGTERM,
				    pages, NULL);
	if (ret > 0) {
		int i;

		/*
		 * The zero page is always resident, we don't need to pin it
		 * and it falls into our invalid/reserved test so we don't
		 * unpin in put_pfn().  Unpin all zero pages in the batch here.
		 */
		for (i = 0 ; i < ret; i++) {
			if (unlikely(is_zero_pfn(page_to_pfn(pages[i]))))
				unpin_user_page(pages[i]);
		}

		*pfn = page_to_pfn(pages[0]);/*首页编号*/
=======
	ret = pin_user_pages_remote(mm, vaddr, pin_pages, flags | FOLL_LONGTERM,
				    batch->pages, NULL);
	if (ret > 0) {
		*pfn = page_to_pfn(batch->pages[0]);
		batch->size = ret;
		batch->offset = 0;
>>>>>>> 155a3c00
		goto done;
	} else if (!ret) {
		ret = -EFAULT;
	}

	vaddr = untagged_addr_remote(mm, vaddr);

retry:
	vma = vma_lookup(mm, vaddr);/*通过va查找vma*/

	if (vma && vma->vm_flags & VM_PFNMAP) {
		unsigned long addr_mask;

		ret = follow_fault_pfn(vma, mm, vaddr, pfn, &addr_mask,
				       prot & IOMMU_WRITE);
		if (ret == -EAGAIN)
			goto retry;

		if (!ret) {
			if (is_invalid_reserved_pfn(*pfn)) {
				unsigned long epfn;

				epfn = (*pfn | (~addr_mask >> PAGE_SHIFT)) + 1;
				ret = min_t(long, npages, epfn - *pfn);
			} else {
				ret = -EFAULT;
			}
		}
	}
done:
	mmap_read_unlock(mm);
	return ret;
}

/*
 * Attempt to pin pages.  We really don't want to track all the pfns and
 * the iommu can only map chunks of consecutive pfns anyway, so get the
 * first page and all consecutive pages with the same locking.
 */
static long vfio_pin_pages_remote(struct vfio_dma *dma, unsigned long vaddr,
<<<<<<< HEAD
				  long npage/*总页数*/, unsigned long *pfn_base,
=======
				  unsigned long npage, unsigned long *pfn_base,
>>>>>>> 155a3c00
				  unsigned long limit, struct vfio_batch *batch)
{
	unsigned long pfn;
	struct mm_struct *mm = current->mm;
	long ret, pinned = 0, lock_acct = 0;
	bool rsvd;
	dma_addr_t iova = vaddr - dma->vaddr + dma->iova;/*vaddr对应的iova地址*/

	/* This code path is only user initiated */
	if (!mm)
		/*必须有mm*/
		return -ENODEV;

	if (batch->size) {
		/* Leftover pages in batch from an earlier call. */
		*pfn_base = page_to_pfn(batch->pages[batch->offset]);
		pfn = *pfn_base;
		rsvd = is_invalid_reserved_pfn(*pfn_base);
	} else {
		/*batch此时是空的*/
		*pfn_base = 0;
	}

	if (unlikely(disable_hugepages))
		npage = 1;

	while (npage) {
		if (!batch->size) {
			/* Empty batch, so refill it. */
			ret = vaddr_get_pfns(mm, vaddr, npage, dma->prot,
					     &pfn, batch);
			if (ret < 0)
				goto unpin_out;

			if (!*pfn_base) {
				*pfn_base = pfn;
				rsvd = is_invalid_reserved_pfn(*pfn_base);
			}

			/* Handle pfnmap */
			if (!batch->size) {
				if (pfn != *pfn_base + pinned || !rsvd)
					goto out;

				pinned += ret;
				npage -= ret;
				vaddr += (PAGE_SIZE * ret);
				iova += (PAGE_SIZE * ret);
				continue;
			}
		}

		/*
		 * pfn is preset for the first iteration of this inner loop
		 * due to the fact that vaddr_get_pfns() needs to provide the
		 * initial pfn for pfnmaps.  Therefore to reduce redundancy,
		 * the next pfn is fetched at the end of the loop.
		 * A PageReserved() page could still qualify as page backed
		 * and rsvd here, and therefore continues to use the batch.
		 */
		while (true) {
			if (pfn != *pfn_base + pinned ||
			    rsvd != is_invalid_reserved_pfn(pfn))
				goto out;

			/*
			 * Reserved pages aren't counted against the user,
			 * externally pinned pages are already counted against
			 * the user.
			 */
			if (!rsvd && !vfio_find_vpfn(dma, iova)) {
				if (!dma->lock_cap &&
				    mm->locked_vm + lock_acct + 1 > limit) {
					pr_warn("%s: RLIMIT_MEMLOCK (%ld) exceeded\n",
						__func__, limit << PAGE_SHIFT);
					ret = -ENOMEM;
					goto unpin_out;
				}
				lock_acct++;
			}

			pinned++;
			npage--;
			vaddr += PAGE_SIZE;
			iova += PAGE_SIZE;
			batch->offset++;
			batch->size--;

			if (!batch->size)
				break;

			pfn = page_to_pfn(batch->pages[batch->offset]);
		}
	}

out:
	ret = vfio_lock_acct(dma, lock_acct, false);

unpin_out:
	if (ret < 0) {
		if (pinned && !rsvd) {
			for (pfn = *pfn_base ; pinned ; pfn++, pinned--)
				put_pfn(pfn, dma->prot);
		}
		vfio_batch_unpin(batch, dma);

		return ret;
	}

	return pinned;
}

static long vfio_unpin_pages_remote(struct vfio_dma *dma, dma_addr_t iova,
				    unsigned long pfn, unsigned long npage,
				    bool do_accounting)
{
	long unlocked = 0, locked = 0;
	long i;

	for (i = 0; i < npage; i++, iova += PAGE_SIZE) {
		if (put_pfn(pfn++, dma->prot)) {
			unlocked++;
			if (vfio_find_vpfn(dma, iova))
				locked++;
		}
	}

	if (do_accounting)
		vfio_lock_acct(dma, locked - unlocked, true);

	return unlocked;
}

static int vfio_pin_page_external(struct vfio_dma *dma, unsigned long vaddr,
				  unsigned long *pfn_base, bool do_accounting)
{
	struct vfio_batch batch;
	struct mm_struct *mm;
	int ret;

	mm = dma->mm;
	if (!mmget_not_zero(mm))
		return -ENODEV;

	vfio_batch_init_single(&batch);

	ret = vaddr_get_pfns(mm, vaddr, 1, dma->prot, pfn_base, &batch);
	if (ret != 1)
		goto out;

	ret = 0;

	if (do_accounting && !is_invalid_reserved_pfn(*pfn_base)) {
		ret = vfio_lock_acct(dma, 1, false);
		if (ret) {
			put_pfn(*pfn_base, dma->prot);
			if (ret == -ENOMEM)
				pr_warn("%s: Task %s (%d) RLIMIT_MEMLOCK "
					"(%ld) exceeded\n", __func__,
					dma->task->comm, task_pid_nr(dma->task),
					task_rlimit(dma->task, RLIMIT_MEMLOCK));
		}
	}

out:
	vfio_batch_fini(&batch);
	mmput(mm);
	return ret;
}

static int vfio_unpin_page_external(struct vfio_dma *dma, dma_addr_t iova,
				    bool do_accounting)
{
	int unlocked;
	struct vfio_pfn *vpfn = vfio_find_vpfn(dma, iova);

	if (!vpfn)
		return 0;

	unlocked = vfio_iova_put_vfio_pfn(dma, vpfn);

	if (do_accounting)
		vfio_lock_acct(dma, -unlocked, true);

	return unlocked;
}

static int vfio_iommu_type1_pin_pages(void *iommu_data,
				      struct iommu_group *iommu_group,
				      dma_addr_t user_iova,
				      int npage, int prot,
				      struct page **pages)
{
	struct vfio_iommu *iommu = iommu_data;
	struct vfio_iommu_group *group;
	int i, j, ret;
	unsigned long remote_vaddr;
	struct vfio_dma *dma;
	bool do_accounting;

	if (!iommu || !pages)
		return -EINVAL;

	/* Supported for v2 version only */
	if (!iommu->v2)
		return -EACCES;

	mutex_lock(&iommu->lock);

	if (WARN_ONCE(iommu->vaddr_invalid_count,
		      "vfio_pin_pages not allowed with VFIO_UPDATE_VADDR\n")) {
		ret = -EBUSY;
		goto pin_done;
	}

	/* Fail if no dma_umap notifier is registered */
	if (list_empty(&iommu->device_list)) {
		ret = -EINVAL;
		goto pin_done;
	}

	/*
	 * If iommu capable domain exist in the container then all pages are
	 * already pinned and accounted. Accounting should be done if there is no
	 * iommu capable domain in the container.
	 */
	do_accounting = list_empty(&iommu->domain_list);

	for (i = 0; i < npage; i++) {
		unsigned long phys_pfn;
		dma_addr_t iova;
		struct vfio_pfn *vpfn;

		iova = user_iova + PAGE_SIZE * i;
		dma = vfio_find_dma(iommu, iova, PAGE_SIZE);
		if (!dma) {
			ret = -EINVAL;
			goto pin_unwind;
		}

		if ((dma->prot & prot) != prot) {
			ret = -EPERM;
			goto pin_unwind;
		}

		vpfn = vfio_iova_get_vfio_pfn(dma, iova);
		if (vpfn) {
			pages[i] = pfn_to_page(vpfn->pfn);
			continue;
		}

		remote_vaddr = dma->vaddr + (iova - dma->iova);
		ret = vfio_pin_page_external(dma, remote_vaddr, &phys_pfn,
					     do_accounting);
		if (ret)
			goto pin_unwind;

		if (!pfn_valid(phys_pfn)) {
			ret = -EINVAL;
			goto pin_unwind;
		}

		ret = vfio_add_to_pfn_list(dma, iova, phys_pfn);
		if (ret) {
			if (put_pfn(phys_pfn, dma->prot) && do_accounting)
				vfio_lock_acct(dma, -1, true);
			goto pin_unwind;
		}

		pages[i] = pfn_to_page(phys_pfn);

		if (iommu->dirty_page_tracking) {
			unsigned long pgshift = __ffs(iommu->pgsize_bitmap);

			/*
			 * Bitmap populated with the smallest supported page
			 * size
			 */
			bitmap_set(dma->bitmap,
				   (iova - dma->iova) >> pgshift, 1);
		}
	}
	ret = i;

	group = vfio_iommu_find_iommu_group(iommu, iommu_group);
	if (!group->pinned_page_dirty_scope) {
		group->pinned_page_dirty_scope = true;
		iommu->num_non_pinned_groups--;
	}

	goto pin_done;

pin_unwind:
	pages[i] = NULL;
	for (j = 0; j < i; j++) {
		dma_addr_t iova;

		iova = user_iova + PAGE_SIZE * j;
		dma = vfio_find_dma(iommu, iova, PAGE_SIZE);
		vfio_unpin_page_external(dma, iova, do_accounting);
		pages[j] = NULL;
	}
pin_done:
	mutex_unlock(&iommu->lock);
	return ret;
}

static void vfio_iommu_type1_unpin_pages(void *iommu_data,
					 dma_addr_t user_iova, int npage)
{
	struct vfio_iommu *iommu = iommu_data;
	bool do_accounting;
	int i;

	/* Supported for v2 version only */
	if (WARN_ON(!iommu->v2))
		return;

	mutex_lock(&iommu->lock);

	do_accounting = list_empty(&iommu->domain_list);
	for (i = 0; i < npage; i++) {
		dma_addr_t iova = user_iova + PAGE_SIZE * i;
		struct vfio_dma *dma;

		dma = vfio_find_dma(iommu, iova, PAGE_SIZE);
		if (!dma)
			break;

		vfio_unpin_page_external(dma, iova, do_accounting);
	}

	mutex_unlock(&iommu->lock);

	WARN_ON(i != npage);
}

static long vfio_sync_unpin(struct vfio_dma *dma, struct vfio_domain *domain,
			    struct list_head *regions,
			    struct iommu_iotlb_gather *iotlb_gather)
{
	long unlocked = 0;
	struct vfio_regions *entry, *next;

	iommu_iotlb_sync(domain->domain, iotlb_gather);

	list_for_each_entry_safe(entry, next, regions, list) {
		unlocked += vfio_unpin_pages_remote(dma,
						    entry->iova,
						    entry->phys >> PAGE_SHIFT,
						    entry->len >> PAGE_SHIFT,
						    false);
		list_del(&entry->list);
		kfree(entry);
	}

	cond_resched();

	return unlocked;
}

/*
 * Generally, VFIO needs to unpin remote pages after each IOTLB flush.
 * Therefore, when using IOTLB flush sync interface, VFIO need to keep track
 * of these regions (currently using a list).
 *
 * This value specifies maximum number of regions for each IOTLB flush sync.
 */
#define VFIO_IOMMU_TLB_SYNC_MAX		512

static size_t unmap_unpin_fast(struct vfio_domain *domain,
			       struct vfio_dma *dma, dma_addr_t *iova,
			       size_t len, phys_addr_t phys, long *unlocked,
			       struct list_head *unmapped_list,
			       int *unmapped_cnt,
			       struct iommu_iotlb_gather *iotlb_gather)
{
	size_t unmapped = 0;
	struct vfio_regions *entry = kzalloc(sizeof(*entry), GFP_KERNEL);

	if (entry) {
		unmapped = iommu_unmap_fast(domain->domain, *iova, len,
					    iotlb_gather);

		if (!unmapped) {
			kfree(entry);
		} else {
			entry->iova = *iova;
			entry->phys = phys;
			entry->len  = unmapped;
			list_add_tail(&entry->list, unmapped_list);

			*iova += unmapped;
			(*unmapped_cnt)++;
		}
	}

	/*
	 * Sync if the number of fast-unmap regions hits the limit
	 * or in case of errors.
	 */
	if (*unmapped_cnt >= VFIO_IOMMU_TLB_SYNC_MAX || !unmapped) {
		*unlocked += vfio_sync_unpin(dma, domain, unmapped_list,
					     iotlb_gather);
		*unmapped_cnt = 0;
	}

	return unmapped;
}

static size_t unmap_unpin_slow(struct vfio_domain *domain,
			       struct vfio_dma *dma, dma_addr_t *iova,
			       size_t len, phys_addr_t phys,
			       long *unlocked)
{
	size_t unmapped = iommu_unmap(domain->domain, *iova, len);

	if (unmapped) {
		*unlocked += vfio_unpin_pages_remote(dma, *iova,
						     phys >> PAGE_SHIFT,
						     unmapped >> PAGE_SHIFT,
						     false);
		*iova += unmapped;
		cond_resched();
	}
	return unmapped;
}

static long vfio_unmap_unpin(struct vfio_iommu *iommu, struct vfio_dma *dma,
			     bool do_accounting)
{
	dma_addr_t iova = dma->iova, end = dma->iova + dma->size;
	struct vfio_domain *domain, *d;
	LIST_HEAD(unmapped_region_list);
	struct iommu_iotlb_gather iotlb_gather;
	int unmapped_region_cnt = 0;
	long unlocked = 0;

	if (!dma->size)
		return 0;

	if (list_empty(&iommu->domain_list))
		return 0;

	/*
	 * We use the IOMMU to track the physical addresses, otherwise we'd
	 * need a much more complicated tracking system.  Unfortunately that
	 * means we need to use one of the iommu domains to figure out the
	 * pfns to unpin.  The rest need to be unmapped in advance so we have
	 * no iommu translations remaining when the pages are unpinned.
	 */
	domain = d = list_first_entry(&iommu->domain_list,
				      struct vfio_domain, next);

	list_for_each_entry_continue(d, &iommu->domain_list, next) {
		iommu_unmap(d->domain, dma->iova, dma->size);
		cond_resched();
	}

	iommu_iotlb_gather_init(&iotlb_gather);
	while (iova < end) {
		size_t unmapped, len;
		phys_addr_t phys, next;

		phys = iommu_iova_to_phys(domain->domain, iova);
		if (WARN_ON(!phys)) {
			iova += PAGE_SIZE;
			continue;
		}

		/*
		 * To optimize for fewer iommu_unmap() calls, each of which
		 * may require hardware cache flushing, try to find the
		 * largest contiguous physical memory chunk to unmap.
		 */
		for (len = PAGE_SIZE; iova + len < end; len += PAGE_SIZE) {
			next = iommu_iova_to_phys(domain->domain, iova + len);
			if (next != phys + len)
				break;
		}

		/*
		 * First, try to use fast unmap/unpin. In case of failure,
		 * switch to slow unmap/unpin path.
		 */
		unmapped = unmap_unpin_fast(domain, dma, &iova, len, phys,
					    &unlocked, &unmapped_region_list,
					    &unmapped_region_cnt,
					    &iotlb_gather);
		if (!unmapped) {
			unmapped = unmap_unpin_slow(domain, dma, &iova, len,
						    phys, &unlocked);
			if (WARN_ON(!unmapped))
				break;
		}
	}

	dma->iommu_mapped = false;

	if (unmapped_region_cnt) {
		unlocked += vfio_sync_unpin(dma, domain, &unmapped_region_list,
					    &iotlb_gather);
	}

	if (do_accounting) {
		vfio_lock_acct(dma, -unlocked, true);
		return 0;
	}
	return unlocked;
}

static void vfio_remove_dma(struct vfio_iommu *iommu, struct vfio_dma *dma)
{
	WARN_ON(!RB_EMPTY_ROOT(&dma->pfn_list));
	vfio_unmap_unpin(iommu, dma, true);/*执行unpin,移除映射*/
	vfio_unlink_dma(iommu, dma);
	put_task_struct(dma->task);
	mmdrop(dma->mm);
	vfio_dma_bitmap_free(dma);
	if (dma->vaddr_invalid)
		iommu->vaddr_invalid_count--;
	kfree(dma);
	iommu->dma_avail++;
}

static void vfio_update_pgsize_bitmap(struct vfio_iommu *iommu)
{
	struct vfio_domain *domain;

	iommu->pgsize_bitmap = ULONG_MAX;

	list_for_each_entry(domain, &iommu->domain_list, next)
		iommu->pgsize_bitmap &= domain->domain->pgsize_bitmap;

	/*
	 * In case the IOMMU supports page sizes smaller than PAGE_SIZE
	 * we pretend PAGE_SIZE is supported and hide sub-PAGE_SIZE sizes.
	 * That way the user will be able to map/unmap buffers whose size/
	 * start address is aligned with PAGE_SIZE. Pinning code uses that
	 * granularity while iommu driver can use the sub-PAGE_SIZE size
	 * to map the buffer.
	 */
	if (iommu->pgsize_bitmap & ~PAGE_MASK) {
		iommu->pgsize_bitmap &= PAGE_MASK;
		iommu->pgsize_bitmap |= PAGE_SIZE;
	}
}

static int update_user_bitmap(u64 __user *bitmap, struct vfio_iommu *iommu,
			      struct vfio_dma *dma, dma_addr_t base_iova,
			      size_t pgsize)
{
	unsigned long pgshift = __ffs(pgsize);
	unsigned long nbits = dma->size >> pgshift;
	unsigned long bit_offset = (dma->iova - base_iova) >> pgshift;
	unsigned long copy_offset = bit_offset / BITS_PER_LONG;
	unsigned long shift = bit_offset % BITS_PER_LONG;
	unsigned long leftover;

	/*
	 * mark all pages dirty if any IOMMU capable device is not able
	 * to report dirty pages and all pages are pinned and mapped.
	 */
	if (iommu->num_non_pinned_groups && dma->iommu_mapped)
		bitmap_set(dma->bitmap, 0, nbits);

	if (shift) {
		bitmap_shift_left(dma->bitmap, dma->bitmap, shift,
				  nbits + shift);

		if (copy_from_user(&leftover,
				   (void __user *)(bitmap + copy_offset),
				   sizeof(leftover)))
			return -EFAULT;

		bitmap_or(dma->bitmap, dma->bitmap, &leftover, shift);
	}

	if (copy_to_user((void __user *)(bitmap + copy_offset), dma->bitmap,
			 DIRTY_BITMAP_BYTES(nbits + shift)))
		return -EFAULT;

	return 0;
}

static int vfio_iova_dirty_bitmap(u64 __user *bitmap, struct vfio_iommu *iommu,
				  dma_addr_t iova, size_t size, size_t pgsize)
{
	struct vfio_dma *dma;
	struct rb_node *n;
	unsigned long pgshift = __ffs(pgsize);
	int ret;

	/*
	 * GET_BITMAP request must fully cover vfio_dma mappings.  Multiple
	 * vfio_dma mappings may be clubbed by specifying large ranges, but
	 * there must not be any previous mappings bisected by the range.
	 * An error will be returned if these conditions are not met.
	 */
	dma = vfio_find_dma(iommu, iova, 1);
	if (dma && dma->iova != iova)
		return -EINVAL;

	dma = vfio_find_dma(iommu, iova + size - 1, 0);
	if (dma && dma->iova + dma->size != iova + size)
		return -EINVAL;

	for (n = rb_first(&iommu->dma_list); n; n = rb_next(n)) {
		struct vfio_dma *dma = rb_entry(n, struct vfio_dma, node);

		if (dma->iova < iova)
			continue;

		if (dma->iova > iova + size - 1)
			break;

		ret = update_user_bitmap(bitmap, iommu, dma, iova, pgsize);
		if (ret)
			return ret;

		/*
		 * Re-populate bitmap to include all pinned pages which are
		 * considered as dirty but exclude pages which are unpinned and
		 * pages which are marked dirty by vfio_dma_rw()
		 */
		bitmap_clear(dma->bitmap, 0, dma->size >> pgshift);
		vfio_dma_populate_bitmap(dma, pgsize);
	}
	return 0;
}

static int verify_bitmap_size(uint64_t npages, uint64_t bitmap_size)
{
	if (!npages || !bitmap_size || (bitmap_size > DIRTY_BITMAP_SIZE_MAX) ||
	    (bitmap_size < DIRTY_BITMAP_BYTES(npages)))
		return -EINVAL;

	return 0;
}

/*
 * Notify VFIO drivers using vfio_register_emulated_iommu_dev() to invalidate
 * and unmap iovas within the range we're about to unmap. Drivers MUST unpin
 * pages in response to an invalidation.
 */
static void vfio_notify_dma_unmap(struct vfio_iommu *iommu,
				  struct vfio_dma *dma)
{
	struct vfio_device *device;

	if (list_empty(&iommu->device_list))
		return;

	/*
	 * The device is expected to call vfio_unpin_pages() for any IOVA it has
	 * pinned within the range. Since vfio_unpin_pages() will eventually
	 * call back down to this code and try to obtain the iommu->lock we must
	 * drop it.
	 */
	mutex_lock(&iommu->device_list_lock);
	mutex_unlock(&iommu->lock);

	list_for_each_entry(device, &iommu->device_list, iommu_entry)
		device->ops->dma_unmap(device, dma->iova, dma->size);

	mutex_unlock(&iommu->device_list_lock);
	mutex_lock(&iommu->lock);
}

static int vfio_dma_do_unmap(struct vfio_iommu *iommu,
			     struct vfio_iommu_type1_dma_unmap *unmap,
			     struct vfio_bitmap *bitmap)
{
	struct vfio_dma *dma, *dma_last = NULL;
	size_t unmapped = 0, pgsize;
	int ret = -EINVAL, retries = 0;
	unsigned long pgshift;
	dma_addr_t iova = unmap->iova;
	u64 size = unmap->size;
	bool unmap_all = unmap->flags & VFIO_DMA_UNMAP_FLAG_ALL;
	bool invalidate_vaddr = unmap->flags & VFIO_DMA_UNMAP_FLAG_VADDR;
	struct rb_node *n, *first_n;

	mutex_lock(&iommu->lock);

	/* Cannot update vaddr if mdev is present. */
	if (invalidate_vaddr && !list_empty(&iommu->emulated_iommu_groups)) {
		ret = -EBUSY;
		goto unlock;
	}

	pgshift = __ffs(iommu->pgsize_bitmap);
	pgsize = (size_t)1 << pgshift;

	if (iova & (pgsize - 1))
		goto unlock;

	if (unmap_all) {
		if (iova || size)
			goto unlock;
		size = U64_MAX;
	} else if (!size || size & (pgsize - 1) ||
		   iova + size - 1 < iova || size > SIZE_MAX) {
		goto unlock;
	}

	/* When dirty tracking is enabled, allow only min supported pgsize */
	if ((unmap->flags & VFIO_DMA_UNMAP_FLAG_GET_DIRTY_BITMAP) &&
	    (!iommu->dirty_page_tracking || (bitmap->pgsize != pgsize))) {
		goto unlock;
	}

	WARN_ON((pgsize - 1) & PAGE_MASK);
again:
	/*
	 * vfio-iommu-type1 (v1) - User mappings were coalesced together to
	 * avoid tracking individual mappings.  This means that the granularity
	 * of the original mapping was lost and the user was allowed to attempt
	 * to unmap any range.  Depending on the contiguousness of physical
	 * memory and page sizes supported by the IOMMU, arbitrary unmaps may
	 * or may not have worked.  We only guaranteed unmap granularity
	 * matching the original mapping; even though it was untracked here,
	 * the original mappings are reflected in IOMMU mappings.  This
	 * resulted in a couple unusual behaviors.  First, if a range is not
	 * able to be unmapped, ex. a set of 4k pages that was mapped as a
	 * 2M hugepage into the IOMMU, the unmap ioctl returns success but with
	 * a zero sized unmap.  Also, if an unmap request overlaps the first
	 * address of a hugepage, the IOMMU will unmap the entire hugepage.
	 * This also returns success and the returned unmap size reflects the
	 * actual size unmapped.
	 *
	 * We attempt to maintain compatibility with this "v1" interface, but
	 * we take control out of the hands of the IOMMU.  Therefore, an unmap
	 * request offset from the beginning of the original mapping will
	 * return success with zero sized unmap.  And an unmap request covering
	 * the first iova of mapping will unmap the entire range.
	 *
	 * The v2 version of this interface intends to be more deterministic.
	 * Unmap requests must fully cover previous mappings.  Multiple
	 * mappings may still be unmaped by specifying large ranges, but there
	 * must not be any previous mappings bisected by the range.  An error
	 * will be returned if these conditions are not met.  The v2 interface
	 * will only return success and a size of zero if there were no
	 * mappings within the range.
	 */
	if (iommu->v2 && !unmap_all) {
		dma = vfio_find_dma(iommu, iova, 1);
		if (dma && dma->iova != iova)
			goto unlock;

		dma = vfio_find_dma(iommu, iova + size - 1, 0);
		if (dma && dma->iova + dma->size != iova + size)
			goto unlock;
	}

	ret = 0;
	n = first_n = vfio_find_dma_first_node(iommu, iova, size);

	while (n) {
		dma = rb_entry(n, struct vfio_dma, node);
		if (dma->iova >= iova + size)
			break;

		if (!iommu->v2 && iova > dma->iova)
			break;

		if (invalidate_vaddr) {
			if (dma->vaddr_invalid) {
				struct rb_node *last_n = n;

				for (n = first_n; n != last_n; n = rb_next(n)) {
					dma = rb_entry(n,
						       struct vfio_dma, node);
					dma->vaddr_invalid = false;
					iommu->vaddr_invalid_count--;
				}
				ret = -EINVAL;
				unmapped = 0;
				break;
			}
			dma->vaddr_invalid = true;
			iommu->vaddr_invalid_count++;
			unmapped += dma->size;
			n = rb_next(n);
			continue;
		}

		if (!RB_EMPTY_ROOT(&dma->pfn_list)) {
			if (dma_last == dma) {
				BUG_ON(++retries > 10);
			} else {
				dma_last = dma;
				retries = 0;
			}

			vfio_notify_dma_unmap(iommu, dma);
			goto again;
		}

		if (unmap->flags & VFIO_DMA_UNMAP_FLAG_GET_DIRTY_BITMAP) {
			ret = update_user_bitmap(bitmap->data, iommu, dma,
						 iova, pgsize);
			if (ret)
				break;
		}

		unmapped += dma->size;
		n = rb_next(n);
		vfio_remove_dma(iommu, dma);
	}

unlock:
	mutex_unlock(&iommu->lock);

	/* Report how much was unmapped */
	unmap->size = unmapped;

	return ret;
}

static int vfio_iommu_map(struct vfio_iommu *iommu, dma_addr_t iova,
			  unsigned long pfn, long npage, int prot)
{
	struct vfio_domain *d;
	int ret;

	list_for_each_entry(d, &iommu->domain_list, next) {
		ret = iommu_map(d->domain, iova, (phys_addr_t)pfn << PAGE_SHIFT/*物理地址*/,
				npage << PAGE_SHIFT/*地址区域长度*/, prot | IOMMU_CACHE,
				GFP_KERNEL_ACCOUNT);/*填充iommu映射表项*/
		if (ret)
			goto unwind;

		cond_resched();
	}

	return 0;

unwind:
	list_for_each_entry_continue_reverse(d, &iommu->domain_list, next) {
		iommu_unmap(d->domain, iova, npage << PAGE_SHIFT);
		cond_resched();
	}

	return ret;
}

static int vfio_pin_map_dma(struct vfio_iommu *iommu, struct vfio_dma *dma,
			    size_t map_size/*要map的长度*/)
{
	dma_addr_t iova = dma->iova;
	unsigned long vaddr = dma->vaddr;
	struct vfio_batch batch;
	size_t size = map_size;
	long npage;
	unsigned long pfn, limit = rlimit(RLIMIT_MEMLOCK) >> PAGE_SHIFT/*内存占用上限*/;
	int ret = 0;

	vfio_batch_init(&batch);

	while (size) {
		/* Pin a contiguous chunk of memory */
		npage = vfio_pin_pages_remote(dma, vaddr + dma->size/*结束地址*/,
					      size >> PAGE_SHIFT/*要map的页数*/, &pfn, limit,
					      &batch);/*pin这一组内存*/
		if (npage <= 0) {
			WARN_ON(!npage);
			ret = (int)npage;
			break;
		}

		/* Map it! */
		ret = vfio_iommu_map(iommu, iova + dma->size/*iova地址是连续的*/, pfn, npage,
				     dma->prot);/*映射这一组内存，填充iommu映射表项*/
		if (ret) {
			vfio_unpin_pages_remote(dma, iova + dma->size, pfn,
						npage, true);
			vfio_batch_unpin(&batch, dma);
			break;
		}

		size -= npage << PAGE_SHIFT;
		dma->size += npage << PAGE_SHIFT;
	}

	vfio_batch_fini(&batch);
	dma->iommu_mapped = true;

	if (ret)
		vfio_remove_dma(iommu, dma);

	return ret;
}

/*
 * Check dma map request is within a valid iova range
 */
static bool vfio_iommu_iova_dma_valid(struct vfio_iommu *iommu,
				      dma_addr_t start, dma_addr_t end)
{
	struct list_head *iova = &iommu->iova_list;
	struct vfio_iova *node;

	list_for_each_entry(node, iova, list) {
		if (start >= node->start && end <= node->end)
			return true;/*此range有效，在(start,end)之内，返回true*/
	}

	/*
	 * Check for list_empty() as well since a container with
	 * a single mdev device will have an empty list.
	 */
	return list_empty(iova);/*没有找到此range*/
}

static int vfio_change_dma_owner(struct vfio_dma *dma)
{
	struct task_struct *task = current->group_leader;
	struct mm_struct *mm = current->mm;
	long npage = dma->locked_vm;
	bool lock_cap;
	int ret;

	if (mm == dma->mm)
		return 0;

	lock_cap = capable(CAP_IPC_LOCK);
	ret = mm_lock_acct(task, mm, lock_cap, npage);
	if (ret)
		return ret;

	if (mmget_not_zero(dma->mm)) {
		mm_lock_acct(dma->task, dma->mm, dma->lock_cap, -npage);
		mmput(dma->mm);
	}

	if (dma->task != task) {
		put_task_struct(dma->task);
		dma->task = get_task_struct(task);
	}
	mmdrop(dma->mm);
	dma->mm = mm;
	mmgrab(dma->mm);
	dma->lock_cap = lock_cap;
	return 0;
}

static int vfio_dma_do_map(struct vfio_iommu *iommu,
			   struct vfio_iommu_type1_dma_map *map)
{
	/*是否设置vaddr标记*/
	bool set_vaddr = map->flags & VFIO_DMA_MAP_FLAG_VADDR;
	dma_addr_t iova = map->iova;
	unsigned long vaddr = map->vaddr;
	size_t size = map->size;/*要map的大小*/
	int ret = 0, prot = 0;
	size_t pgsize;
	struct vfio_dma *dma;

	/* Verify that none of our __u64 fields overflow */
	if (map->size != size || map->vaddr != vaddr || map->iova != iova)
		/*size_t 与_u64等检查不通过*/
		return -EINVAL;

	/* READ/WRITE from device perspective */
	if (map->flags & VFIO_DMA_MAP_FLAG_WRITE)
		prot |= IOMMU_WRITE;/*要求写*/
	if (map->flags & VFIO_DMA_MAP_FLAG_READ)
		prot |= IOMMU_READ;/*要求读*/

	if ((prot && set_vaddr) || (!prot && !set_vaddr))
		return -EINVAL;/*prot与set_vaddr选项互斥*/

	mutex_lock(&iommu->lock);

	pgsize = (size_t)1 << __ffs(iommu->pgsize_bitmap);

	WARN_ON((pgsize - 1) & PAGE_MASK);

	if (!size || (size | iova | vaddr) & (pgsize - 1)) {
		/*size,iova,vaddr均需要按页对齐*/
		ret = -EINVAL;
		goto out_unlock;
	}

	/* Don't allow IOVA or virtual address wrap */
	if (iova + size - 1 < iova || vaddr + size - 1 < vaddr) {
		/*地址end不得越界*/
		ret = -EINVAL;
		goto out_unlock;
	}

	/*利用iova,size查找vfio-dma结构体,检查是否已map*/
	dma = vfio_find_dma(iommu, iova, size);
	if (set_vaddr) {
		if (!dma) {
			/*指明了vaddr标记，但没有对应的dma*/
			ret = -ENOENT;
		} else if (!dma->vaddr_invalid || dma->iova != iova ||
			   dma->size != size) {
			/*dma与查找的内容不完全匹配*/
			ret = -EINVAL;
		} else {
			ret = vfio_change_dma_owner(dma);
			if (ret)
				goto out_unlock;
			dma->vaddr = vaddr;/*更新vaddr*/
			dma->vaddr_invalid = false;
			iommu->vaddr_invalid_count--;
		}
		goto out_unlock;/*处理完成，解锁退出*/
	} else if (dma) {
		/*已存在，报错*/
		ret = -EEXIST;
		goto out_unlock;
	}

	if (!iommu->dma_avail) {
		/*空间不足，报错*/
		ret = -ENOSPC;
		goto out_unlock;
	}

	if (!vfio_iommu_iova_dma_valid(iommu, iova, iova + size - 1)) {
		/*传入的iova range不在iommu->iova_list地址范围以内,报错*/
		ret = -EINVAL;
		goto out_unlock;
	}

	/*申请vfio dma结构体*/
	dma = kzalloc(sizeof(*dma), GFP_KERNEL);
	if (!dma) {
		ret = -ENOMEM;
		goto out_unlock;
	}

	iommu->dma_avail--;/*有效数目占用一个*/
	dma->iova = iova;/*设备地址*/
	dma->vaddr = vaddr;/*进程虚地址*/
	dma->prot = prot;/*要求的权限*/

	/*
	 * We need to be able to both add to a task's locked memory and test
	 * against the locked memory limit and we need to be able to do both
	 * outside of this call path as pinning can be asynchronous via the
	 * external interfaces for mdev devices.  RLIMIT_MEMLOCK requires a
	 * task_struct. Save the group_leader so that all DMA tracking uses
	 * the same task, to make debugging easier.  VM locked pages requires
	 * an mm_struct, so grab the mm in case the task dies.
	 */
	get_task_struct(current->group_leader);
	dma->task = current->group_leader;
	dma->lock_cap = capable(CAP_IPC_LOCK);
	dma->mm = current->mm;
	mmgrab(dma->mm);

	dma->pfn_list = RB_ROOT;

	/* Insert zero-sized and grow as we map chunks of it */
	vfio_link_dma(iommu, dma);/*将此dma加入到dma_list中(rb树）*/

	/* Don't pin and map if container doesn't contain IOMMU capable domain*/
	if (list_empty(&iommu->domain_list))
		dma->size = size;
	else
		ret = vfio_pin_map_dma(iommu, dma, size);/*pin此段地址，并填充映射表项到iommu*/

	if (!ret && iommu->dirty_page_tracking) {
		ret = vfio_dma_bitmap_alloc(dma, pgsize);
		if (ret)
			vfio_remove_dma(iommu, dma);
	}

out_unlock:
	mutex_unlock(&iommu->lock);
	return ret;
}

static int vfio_iommu_replay(struct vfio_iommu *iommu,
			     struct vfio_domain *domain)
{
	struct vfio_batch batch;
	struct vfio_domain *d = NULL;
	struct rb_node *n;
	unsigned long limit = rlimit(RLIMIT_MEMLOCK) >> PAGE_SHIFT;
	int ret;

	/* Arbitrarily pick the first domain in the list for lookups */
	if (!list_empty(&iommu->domain_list))
		d = list_first_entry(&iommu->domain_list,
				     struct vfio_domain, next);

	vfio_batch_init(&batch);

	n = rb_first(&iommu->dma_list);

	for (; n; n = rb_next(n)) {
		struct vfio_dma *dma;
		dma_addr_t iova;

		dma = rb_entry(n, struct vfio_dma, node);
		iova = dma->iova;

		while (iova < dma->iova + dma->size) {
			phys_addr_t phys;
			size_t size;

			if (dma->iommu_mapped) {
				phys_addr_t p;
				dma_addr_t i;

				if (WARN_ON(!d)) { /* mapped w/o a domain?! */
					ret = -EINVAL;
					goto unwind;
				}

				phys = iommu_iova_to_phys(d->domain, iova);

				if (WARN_ON(!phys)) {
					iova += PAGE_SIZE;
					continue;
				}

				size = PAGE_SIZE;
				p = phys + size;
				i = iova + size;
				while (i < dma->iova + dma->size &&
				       p == iommu_iova_to_phys(d->domain, i)) {
					size += PAGE_SIZE;
					p += PAGE_SIZE;
					i += PAGE_SIZE;
				}
			} else {
				unsigned long pfn;
				unsigned long vaddr = dma->vaddr +
						     (iova - dma->iova);
				size_t n = dma->iova + dma->size - iova;
				long npage;

				npage = vfio_pin_pages_remote(dma, vaddr,
							      n >> PAGE_SHIFT,
							      &pfn, limit,
							      &batch);
				if (npage <= 0) {
					WARN_ON(!npage);
					ret = (int)npage;
					goto unwind;
				}

				phys = pfn << PAGE_SHIFT;
				size = npage << PAGE_SHIFT;
			}

			ret = iommu_map(domain->domain, iova, phys, size,
					dma->prot | IOMMU_CACHE,
					GFP_KERNEL_ACCOUNT);
			if (ret) {
				if (!dma->iommu_mapped) {
					vfio_unpin_pages_remote(dma, iova,
							phys >> PAGE_SHIFT,
							size >> PAGE_SHIFT,
							true);
					vfio_batch_unpin(&batch, dma);
				}
				goto unwind;
			}

			iova += size;
		}
	}

	/* All dmas are now mapped, defer to second tree walk for unwind */
	for (n = rb_first(&iommu->dma_list); n; n = rb_next(n)) {
		struct vfio_dma *dma = rb_entry(n, struct vfio_dma, node);

		dma->iommu_mapped = true;
	}

	vfio_batch_fini(&batch);
	return 0;

unwind:
	for (; n; n = rb_prev(n)) {
		struct vfio_dma *dma = rb_entry(n, struct vfio_dma, node);
		dma_addr_t iova;

		if (dma->iommu_mapped) {
			iommu_unmap(domain->domain, dma->iova, dma->size);
			continue;
		}

		iova = dma->iova;
		while (iova < dma->iova + dma->size) {
			phys_addr_t phys, p;
			size_t size;
			dma_addr_t i;

			phys = iommu_iova_to_phys(domain->domain, iova);
			if (!phys) {
				iova += PAGE_SIZE;
				continue;
			}

			size = PAGE_SIZE;
			p = phys + size;
			i = iova + size;
			while (i < dma->iova + dma->size &&
			       p == iommu_iova_to_phys(domain->domain, i)) {
				size += PAGE_SIZE;
				p += PAGE_SIZE;
				i += PAGE_SIZE;
			}

			iommu_unmap(domain->domain, iova, size);
			vfio_unpin_pages_remote(dma, iova, phys >> PAGE_SHIFT,
						size >> PAGE_SHIFT, true);
		}
	}

	vfio_batch_fini(&batch);
	return ret;
}

static struct vfio_iommu_group *find_iommu_group(struct vfio_domain *domain,
						 struct iommu_group *iommu_group)
{
	struct vfio_iommu_group *g;

	/*遍历此domain下所有iommu-group*/
	list_for_each_entry(g, &domain->group_list, next) {
		if (g->iommu_group == iommu_group)
			return g;
	}

	return NULL;
}

static struct vfio_iommu_group*
vfio_iommu_find_iommu_group(struct vfio_iommu *iommu,
			    struct iommu_group *iommu_group)
{
	struct vfio_iommu_group *group;
	struct vfio_domain *domain;

	/*遍历vfio-iommu对应的所有domain,并在domain下查找指定的iommu_group*/
	list_for_each_entry(domain, &iommu->domain_list, next) {
		group = find_iommu_group(domain, iommu_group);
		if (group)
			return group;
	}

	/*在emulated_iommu_groups链表上查找*/
	list_for_each_entry(group, &iommu->emulated_iommu_groups, next)
		if (group->iommu_group == iommu_group)
			return group;
	return NULL;
}

/*检查group_resv_regions中是否有MSI，且只有IOMMU_RESV_SW_MSI*/
static bool vfio_iommu_has_sw_msi(struct list_head *group_resv_regions,
				  phys_addr_t *base)
{
	struct iommu_resv_region *region;
	bool ret = false;

	list_for_each_entry(region, group_resv_regions, list) {
		/*
		 * The presence of any 'real' MSI regions should take
		 * precedence over the software-managed one if the
		 * IOMMU driver happens to advertise both types.
		 */
		if (region->type == IOMMU_RESV_MSI) {
			ret = false;
			break;
		}

		if (region->type == IOMMU_RESV_SW_MSI) {
			*base = region->start;
			ret = true;
		}
	}

	return ret;
}

/*
 * This is a helper function to insert an address range to iova list.
 * The list is initially created with a single entry corresponding to
 * the IOMMU domain geometry to which the device group is attached.
 * The list aperture gets modified when a new domain is added to the
 * container if the new aperture doesn't conflict with the current one
 * or with any existing dma mappings. The list is also modified to
 * exclude any reserved regions associated with the device group.
 */
static int vfio_iommu_iova_insert(struct list_head *head,
				  dma_addr_t start, dma_addr_t end)
{
	struct vfio_iova *region;

	region = kmalloc(sizeof(*region), GFP_KERNEL);
	if (!region)
		return -ENOMEM;

	/*利用start,end构造此range*/
	INIT_LIST_HEAD(&region->list);
	region->start = start;
	region->end = end;

	list_add_tail(&region->list, head);/*将这个region加入到head*/
	return 0;
}

/*
 * Check the new iommu aperture conflicts with existing aper or with any
 * existing dma mappings.
 */
static bool vfio_iommu_aper_conflict(struct vfio_iommu *iommu,
				     dma_addr_t start, dma_addr_t end)
{
	struct vfio_iova *first, *last;
	struct list_head *iova = &iommu->iova_list;

	if (list_empty(iova))
		return false;/*链表为空*/

	/* Disjoint sets, return conflict */
	first = list_first_entry(iova, struct vfio_iova, list);/*取链表首个元素*/
	last = list_last_entry(iova, struct vfio_iova, list);/*取链表最后一个元素*/
	if (start > last->end || end < first->start)
		return true;/*不冲突*/

	/* Check for any existing dma mappings below the new start */
	if (start > first->start) {
		if (vfio_find_dma(iommu, first->start, start - first->start))
			return true;
	}

	/* Check for any existing dma mappings beyond the new end */
	if (end < last->end) {
		if (vfio_find_dma(iommu, end + 1, last->end - end))
			return true;
	}

	return false;
}

/*
 * Resize iommu iova aperture window. This is called only if the new
 * aperture has no conflict with existing aperture and dma mappings.
 */
static int vfio_iommu_aper_resize(struct list_head *iova,
				  dma_addr_t start, dma_addr_t end)
{
	struct vfio_iova *node, *next;

	if (list_empty(iova))
		/*链表是空的，新建一个vfio_iova,并串到iova链表上*/
		return vfio_iommu_iova_insert(iova, start, end);

	/*start：1。 如果iova链表上有大于start的，以node->start为准
	 * 		2。 如果start在iova链表中某一个vfio_iova内，则更新为精确的start
	 * end: 1。 如果iova链表中有小于end的保留
	 *      2。 如果end在iova链表中某一个vfio_iova内，则更新为清确的end
	 *
	 * 总的来说，即给定了(start,end),在链表iova中丢弃到start,end以外的内容。
	 * */
	/* Adjust iova list start */
	list_for_each_entry_safe(node, next, iova, list) {
		if (start < node->start)
			break;/*start比当前node->start小，以node->start为准*/
		if (start >= node->start && start < node->end) {
			node->start = start;/*start在此node范围内（以start为准）*/
			break;
		}
		/* Delete nodes before new start */
		list_del(&node->list);/*移除掉start之前的vfio_iova*/
		kfree(node);
	}

	/* Adjust iova list end */
	list_for_each_entry_safe(node, next, iova, list) {
		if (end > node->end)
			continue;/*end比当前node->end要大，需要保留*/
		if (end > node->start && end <= node->end) {
			node->end = end;/*end所属的这个vfio-iova中更新end*/
			continue;
		}
		/* Delete nodes after new end */
		list_del(&node->list);/*其它大于end的均移除*/
		kfree(node);
	}

	return 0;
}

/*
 * Check reserved region conflicts with existing dma mappings
 */
static bool vfio_iommu_resv_conflict(struct vfio_iommu *iommu,
				     struct list_head *resv_regions)
{
	struct iommu_resv_region *region;

	/* Check for conflict with existing dma mappings */
	list_for_each_entry(region, resv_regions, list) {
		if (region->type == IOMMU_RESV_DIRECT_RELAXABLE)
			continue;

		if (vfio_find_dma(iommu, region->start, region->length))
			return true;
	}

	return false;
}

/*
 * Check iova region overlap with  reserved regions and
 * exclude them from the iommu iova range
 */
static int vfio_iommu_resv_exclude(struct list_head *iova,
				   struct list_head *resv_regions)
{
	/*排除掉iova list中已被预留的一组region*/
	struct iommu_resv_region *resv;
	struct vfio_iova *n, *next;

	list_for_each_entry(resv, resv_regions, list) {
		phys_addr_t start, end;

		if (resv->type == IOMMU_RESV_DIRECT_RELAXABLE)
			continue;/*不考虑这种reserved*/

		start = resv->start;/*预留起始位置*/
		end = resv->start + resv->length - 1;/*预留终止位置*/

		list_for_each_entry_safe(n, next, iova, list) {
			int ret = 0;

			/* No overlap */
			if (start > n->end || end < n->start)
				continue;/*不影响，保留*/
			/*
			 * Insert a new node if current node overlaps with the
			 * reserve region to exclude that from valid iova range.
			 * Note that, new node is inserted before the current
			 * node and finally the current node is deleted keeping
			 * the list updated and sorted.
			 */
			if (start > n->start)
				/*n->start到 start-1之间可用，加入一个新的region*/
				ret = vfio_iommu_iova_insert(&n->list, n->start,
							     start - 1);
			if (!ret && end < n->end)
				/*end + 1 到n->end之间可用,加入一个新的region*/
				ret = vfio_iommu_iova_insert(&n->list, end + 1,
							     n->end);
			if (ret)
				return ret;

			list_del(&n->list);/*原有的n节点因为部分冲突，丢弃掉*/
			kfree(n);
		}
	}

	if (list_empty(iova))
		return -EINVAL;/*没有空闲空间了，报错*/

	return 0;
}

static void vfio_iommu_resv_free(struct list_head *resv_regions)
{
	struct iommu_resv_region *n, *next;

	list_for_each_entry_safe(n, next, resv_regions, list) {
		list_del(&n->list);
		kfree(n);
	}
}

static void vfio_iommu_iova_free(struct list_head *iova)
{
	struct vfio_iova *n, *next;

	list_for_each_entry_safe(n, next, iova, list) {
		list_del(&n->list);
		kfree(n);
	}
}

/*制作iommu->iova_list的一份copy*/
static int vfio_iommu_iova_get_copy(struct vfio_iommu *iommu,
				    struct list_head *iova_copy)
{
	struct list_head *iova = &iommu->iova_list;
	struct vfio_iova *n;
	int ret;

	/*遍历iova_list制作副本*/
	list_for_each_entry(n, iova, list) {
		ret = vfio_iommu_iova_insert(iova_copy, n->start, n->end);
		if (ret)
			goto out_free;
	}

	return 0;

out_free:
	vfio_iommu_iova_free(iova_copy);
	return ret;
}

static void vfio_iommu_iova_insert_copy(struct vfio_iommu *iommu,
					struct list_head *iova_copy)
{
	struct list_head *iova = &iommu->iova_list;/*取得旧的iova_list*/

	vfio_iommu_iova_free(iova);/*释放旧的iova*/

	list_splice_tail(iova_copy, iova);/*设置新的iova_list*/
}

static int vfio_iommu_domain_alloc(struct device *dev, void *data)
{
	struct iommu_domain **domain = data;

<<<<<<< HEAD
	/*遍历此bus下所有device，找到iommu设备，并创建iommu_domain*/
	*domain = iommu_domain_alloc(dev->bus);
	/*已设置，返回1，不再遍历*/
=======
	*domain = iommu_paging_domain_alloc(dev);
>>>>>>> 155a3c00
	return 1; /* Don't iterate */
}

static int vfio_iommu_type1_attach_group(void *iommu_data/*由open回调返回的vfio_iommu*/,
		struct iommu_group *iommu_group, enum vfio_group_type type/*group类型*/)
{
	struct vfio_iommu *iommu = iommu_data;
	struct vfio_iommu_group *group;
	struct vfio_domain *domain, *d;
	bool resv_msi;
	phys_addr_t resv_msi_base = 0;
	struct iommu_domain_geometry *geo;
	LIST_HEAD(iova_copy);
	LIST_HEAD(group_resv_regions);
	int ret = -EBUSY;

	mutex_lock(&iommu->lock);

	/* Attach could require pinning, so disallow while vaddr is invalid. */
	if (iommu->vaddr_invalid_count)
		goto out_unlock;

	/* Check for duplicates */
	ret = -EINVAL;
	if (vfio_iommu_find_iommu_group(iommu, iommu_group))
		/*此iommu_group已存在，返回*/
		goto out_unlock;

	ret = -ENOMEM;

	/*创建vfio iommu group,并关联iommu-group*/
	group = kzalloc(sizeof(*group), GFP_KERNEL);
	if (!group)
		goto out_unlock;
	group->iommu_group = iommu_group;/*设置此vfio-iommu-group对应的group*/

	if (type == VFIO_EMULATED_IOMMU) {
		/*针对模拟的iommu设备，添加至emulated_iommu_groups链表上*/
		list_add(&group->next, &iommu->emulated_iommu_groups);
		/*
		 * An emulated IOMMU group cannot dirty memory directly, it can
		 * only use interfaces that provide dirty tracking.
		 * The iommu scope can only be promoted with the addition of a
		 * dirty tracking group.
		 */
		group->pinned_page_dirty_scope = true;
		ret = 0;
		goto out_unlock;
	}

	ret = -ENOMEM;
	/*申请vfio-domain*/
	domain = kzalloc(sizeof(*domain), GFP_KERNEL);
	if (!domain)
		goto out_free_group;

	/*
	 * Going via the iommu_group iterator avoids races, and trivially gives
	 * us a representative device for the IOMMU API call. We don't actually
	 * want to iterate beyond the first device (if any).
	 */
<<<<<<< HEAD
	ret = -EIO;
	/*遍历iommu-group下所有device,创建iommu-domain*/
	iommu_group_for_each_dev(iommu_group, &domain->domain,
				 vfio_iommu_domain_alloc);
	if (!domain->domain)
		/*没有创建domain成功*/
		goto out_free_domain;

	if (iommu->nesting) {
		/*开启嵌套*/
		ret = iommu_enable_nesting(domain->domain);
		if (ret)
			goto out_domain;
=======
	iommu_group_for_each_dev(iommu_group, &domain->domain,
				 vfio_iommu_domain_alloc);
	if (IS_ERR(domain->domain)) {
		ret = PTR_ERR(domain->domain);
		goto out_free_domain;
>>>>>>> 155a3c00
	}

	ret = iommu_attach_group(domain->domain, group->iommu_group);
	if (ret)
		goto out_domain;

	/* Get aperture info */
	geo = &domain->domain->geometry;
	if (vfio_iommu_aper_conflict(iommu, geo->aperture_start,
				     geo->aperture_end)) {
		ret = -EINVAL;
		goto out_detach;
	}

	ret = iommu_get_group_resv_regions(iommu_group, &group_resv_regions);
	if (ret)
		goto out_detach;

	if (vfio_iommu_resv_conflict(iommu, &group_resv_regions)) {
		ret = -EINVAL;
		goto out_detach;
	}

	/*
	 * We don't want to work on the original iova list as the list
	 * gets modified and in case of failure we have to retain the
	 * original list. Get a copy here.
	 */
	ret = vfio_iommu_iova_get_copy(iommu, &iova_copy);/*取一个iova list副本*/
	if (ret)
		goto out_detach;

	/*只保留iova_copy中(geo->aperture_start,geo->aperture_end)之间的内容*/
	ret = vfio_iommu_aper_resize(&iova_copy, geo->aperture_start,
				     geo->aperture_end);
	if (ret)
		goto out_detach;

	/*排除掉group_resv_regions中的内容*/
	ret = vfio_iommu_resv_exclude(&iova_copy, &group_resv_regions);
	if (ret)
		goto out_detach;

	resv_msi = vfio_iommu_has_sw_msi(&group_resv_regions, &resv_msi_base);

	INIT_LIST_HEAD(&domain->group_list);
	list_add(&group->next, &domain->group_list);/*此group加入到domain*/

	if (!allow_unsafe_interrupts &&
	    !iommu_group_has_isolated_msi(iommu_group)) {
		pr_warn("%s: No interrupt remapping support.  Use the module param \"allow_unsafe_interrupts\" to enable VFIO IOMMU support on this platform\n",
		       __func__);
		ret = -EPERM;
		goto out_detach;
	}

	/*
	 * If the IOMMU can block non-coherent operations (ie PCIe TLPs with
	 * no-snoop set) then VFIO always turns this feature on because on Intel
	 * platforms it optimizes KVM to disable wbinvd emulation.
	 */
	if (domain->domain->ops->enforce_cache_coherency)
		domain->enforce_cache_coherency =
			domain->domain->ops->enforce_cache_coherency(
				domain->domain);

	/*
	 * Try to match an existing compatible domain.  We don't want to
	 * preclude an IOMMU driver supporting multiple bus_types and being
	 * able to include different bus_types in the same IOMMU domain, so
	 * we test whether the domains use the same iommu_ops rather than
	 * testing if they're on the same bus_type.
	 */
	list_for_each_entry(d, &iommu->domain_list, next) {
		if (d->domain->ops == domain->domain->ops &&
		    d->enforce_cache_coherency ==
			    domain->enforce_cache_coherency) {
			iommu_detach_group(domain->domain, group->iommu_group);
			if (!iommu_attach_group(d->domain,
						group->iommu_group)) {
				list_add(&group->next, &d->group_list);
				iommu_domain_free(domain->domain);
				kfree(domain);
				goto done;
			}

			ret = iommu_attach_group(domain->domain,
						 group->iommu_group);
			if (ret)
				goto out_domain;
		}
	}

	/* replay mappings on new domains */
	ret = vfio_iommu_replay(iommu, domain);
	if (ret)
		goto out_detach;

	if (resv_msi) {
		ret = iommu_get_msi_cookie(domain->domain, resv_msi_base);
		if (ret && ret != -ENODEV)
			goto out_detach;
	}

	list_add(&domain->next, &iommu->domain_list);/*添加iommu所属的domain（可以有多个）*/
	vfio_update_pgsize_bitmap(iommu);
done:
	/* Delete the old one and insert new iova list */
	vfio_iommu_iova_insert_copy(iommu, &iova_copy);/*更新成新的iova_list*/

	/*
	 * An iommu backed group can dirty memory directly and therefore
	 * demotes the iommu scope until it declares itself dirty tracking
	 * capable via the page pinning interface.
	 */
	iommu->num_non_pinned_groups++;
	mutex_unlock(&iommu->lock);
	vfio_iommu_resv_free(&group_resv_regions);

	return 0;

out_detach:
	iommu_detach_group(domain->domain, group->iommu_group);
out_domain:
	iommu_domain_free(domain->domain);
	vfio_iommu_iova_free(&iova_copy);
	vfio_iommu_resv_free(&group_resv_regions);
out_free_domain:
	kfree(domain);
out_free_group:
	kfree(group);
out_unlock:
	mutex_unlock(&iommu->lock);
	return ret;
}

static void vfio_iommu_unmap_unpin_all(struct vfio_iommu *iommu)
{
	struct rb_node *node;

	while ((node = rb_first(&iommu->dma_list)))
		vfio_remove_dma(iommu, rb_entry(node, struct vfio_dma, node));
}

static void vfio_iommu_unmap_unpin_reaccount(struct vfio_iommu *iommu)
{
	struct rb_node *n, *p;

	n = rb_first(&iommu->dma_list);
	for (; n; n = rb_next(n)) {
		struct vfio_dma *dma;
		long locked = 0, unlocked = 0;

		dma = rb_entry(n, struct vfio_dma, node);
		unlocked += vfio_unmap_unpin(iommu, dma, false);
		p = rb_first(&dma->pfn_list);
		for (; p; p = rb_next(p)) {
			struct vfio_pfn *vpfn = rb_entry(p, struct vfio_pfn,
							 node);

			if (!is_invalid_reserved_pfn(vpfn->pfn))
				locked++;
		}
		vfio_lock_acct(dma, locked - unlocked, true);
	}
}

/*
 * Called when a domain is removed in detach. It is possible that
 * the removed domain decided the iova aperture window. Modify the
 * iova aperture with the smallest window among existing domains.
 */
static void vfio_iommu_aper_expand(struct vfio_iommu *iommu,
				   struct list_head *iova_copy)
{
	struct vfio_domain *domain;
	struct vfio_iova *node;
	dma_addr_t start = 0;
	dma_addr_t end = (dma_addr_t)~0;

	if (list_empty(iova_copy))
		return;

	list_for_each_entry(domain, &iommu->domain_list, next) {
		struct iommu_domain_geometry *geo = &domain->domain->geometry;

		if (geo->aperture_start > start)
			start = geo->aperture_start;
		if (geo->aperture_end < end)
			end = geo->aperture_end;
	}

	/* Modify aperture limits. The new aper is either same or bigger */
	node = list_first_entry(iova_copy, struct vfio_iova, list);
	node->start = start;
	node = list_last_entry(iova_copy, struct vfio_iova, list);
	node->end = end;
}

/*
 * Called when a group is detached. The reserved regions for that
 * group can be part of valid iova now. But since reserved regions
 * may be duplicated among groups, populate the iova valid regions
 * list again.
 */
static int vfio_iommu_resv_refresh(struct vfio_iommu *iommu,
				   struct list_head *iova_copy)
{
	struct vfio_domain *d;
	struct vfio_iommu_group *g;
	struct vfio_iova *node;
	dma_addr_t start, end;
	LIST_HEAD(resv_regions);
	int ret;

	if (list_empty(iova_copy))
		return -EINVAL;

	list_for_each_entry(d, &iommu->domain_list, next) {
		list_for_each_entry(g, &d->group_list, next) {
			ret = iommu_get_group_resv_regions(g->iommu_group,
							   &resv_regions);
			if (ret)
				goto done;
		}
	}

	node = list_first_entry(iova_copy, struct vfio_iova, list);
	start = node->start;
	node = list_last_entry(iova_copy, struct vfio_iova, list);
	end = node->end;

	/* purge the iova list and create new one */
	vfio_iommu_iova_free(iova_copy);

	ret = vfio_iommu_aper_resize(iova_copy, start, end);
	if (ret)
		goto done;

	/* Exclude current reserved regions from iova ranges */
	ret = vfio_iommu_resv_exclude(iova_copy, &resv_regions);
done:
	vfio_iommu_resv_free(&resv_regions);
	return ret;
}

static void vfio_iommu_type1_detach_group(void *iommu_data,
					  struct iommu_group *iommu_group)
{
	struct vfio_iommu *iommu = iommu_data;
	struct vfio_domain *domain;
	struct vfio_iommu_group *group;
	bool update_dirty_scope = false;
	LIST_HEAD(iova_copy);

	mutex_lock(&iommu->lock);
	list_for_each_entry(group, &iommu->emulated_iommu_groups, next) {
		if (group->iommu_group != iommu_group)
			continue;
		update_dirty_scope = !group->pinned_page_dirty_scope;
		list_del(&group->next);
		kfree(group);

		if (list_empty(&iommu->emulated_iommu_groups) &&
		    list_empty(&iommu->domain_list)) {
			WARN_ON(!list_empty(&iommu->device_list));
			vfio_iommu_unmap_unpin_all(iommu);
		}
		goto detach_group_done;
	}

	/*
	 * Get a copy of iova list. This will be used to update
	 * and to replace the current one later. Please note that
	 * we will leave the original list as it is if update fails.
	 */
	vfio_iommu_iova_get_copy(iommu, &iova_copy);

	list_for_each_entry(domain, &iommu->domain_list, next) {
		group = find_iommu_group(domain, iommu_group);
		if (!group)
			continue;

		iommu_detach_group(domain->domain, group->iommu_group);
		update_dirty_scope = !group->pinned_page_dirty_scope;
		list_del(&group->next);
		kfree(group);
		/*
		 * Group ownership provides privilege, if the group list is
		 * empty, the domain goes away. If it's the last domain with
		 * iommu and external domain doesn't exist, then all the
		 * mappings go away too. If it's the last domain with iommu and
		 * external domain exist, update accounting
		 */
		if (list_empty(&domain->group_list)) {
			if (list_is_singular(&iommu->domain_list)) {
				if (list_empty(&iommu->emulated_iommu_groups)) {
					WARN_ON(!list_empty(
						&iommu->device_list));
					vfio_iommu_unmap_unpin_all(iommu);
				} else {
					vfio_iommu_unmap_unpin_reaccount(iommu);
				}
			}
			iommu_domain_free(domain->domain);
			list_del(&domain->next);
			kfree(domain);
			vfio_iommu_aper_expand(iommu, &iova_copy);
			vfio_update_pgsize_bitmap(iommu);
		}
		break;
	}

	if (!vfio_iommu_resv_refresh(iommu, &iova_copy))
		vfio_iommu_iova_insert_copy(iommu, &iova_copy);
	else
		vfio_iommu_iova_free(&iova_copy);

detach_group_done:
	/*
	 * Removal of a group without dirty tracking may allow the iommu scope
	 * to be promoted.
	 */
	if (update_dirty_scope) {
		iommu->num_non_pinned_groups--;
		if (iommu->dirty_page_tracking)
			vfio_iommu_populate_bitmap_full(iommu);
	}
	mutex_unlock(&iommu->lock);
}

/*创建并初始化vfio_iommu*/
static void *vfio_iommu_type1_open(unsigned long arg)
{
	struct vfio_iommu *iommu;

	iommu = kzalloc(sizeof(*iommu), GFP_KERNEL);
	if (!iommu)
		return ERR_PTR(-ENOMEM);

	switch (arg) {
	case VFIO_TYPE1_IOMMU:
		break;
	case __VFIO_RESERVED_TYPE1_NESTING_IOMMU:
	case VFIO_TYPE1v2_IOMMU:
		iommu->v2 = true;
		break;
	default:
	    /*遇到不支持的参数，返回失败*/
		kfree(iommu);
		return ERR_PTR(-EINVAL);
	}

	INIT_LIST_HEAD(&iommu->domain_list);/*初始化为空*/
	INIT_LIST_HEAD(&iommu->iova_list);
	iommu->dma_list = RB_ROOT;/*初始化为树根*/
	iommu->dma_avail = dma_entry_limit;/*支持的最大dma有效数*/
	mutex_init(&iommu->lock);
	mutex_init(&iommu->device_list_lock);
	INIT_LIST_HEAD(&iommu->device_list);
	iommu->pgsize_bitmap = PAGE_MASK;
	INIT_LIST_HEAD(&iommu->emulated_iommu_groups);

	return iommu;/*返回vfio-iommu*/
}

static void vfio_release_domain(struct vfio_domain *domain)
{
	struct vfio_iommu_group *group, *group_tmp;

	list_for_each_entry_safe(group, group_tmp,
				 &domain->group_list, next) {
		iommu_detach_group(domain->domain, group->iommu_group);
		list_del(&group->next);
		kfree(group);
	}

	iommu_domain_free(domain->domain);
}

static void vfio_iommu_type1_release(void *iommu_data)
{
	struct vfio_iommu *iommu = iommu_data;
	struct vfio_domain *domain, *domain_tmp;
	struct vfio_iommu_group *group, *next_group;

	list_for_each_entry_safe(group, next_group,
			&iommu->emulated_iommu_groups, next) {
		list_del(&group->next);
		kfree(group);
	}

	vfio_iommu_unmap_unpin_all(iommu);

	list_for_each_entry_safe(domain, domain_tmp,
				 &iommu->domain_list, next) {
		vfio_release_domain(domain);
		list_del(&domain->next);
		kfree(domain);
	}

	vfio_iommu_iova_free(&iommu->iova_list);/*释放iova_list链表上所有元素*/

	kfree(iommu);
}

static int vfio_domains_have_enforce_cache_coherency(struct vfio_iommu *iommu)
{
	struct vfio_domain *domain;
	int ret = 1;

	mutex_lock(&iommu->lock);
	list_for_each_entry(domain, &iommu->domain_list, next) {
		if (!(domain->enforce_cache_coherency)) {
			ret = 0;
			break;
		}
	}
	mutex_unlock(&iommu->lock);

	return ret;
}

static bool vfio_iommu_has_emulated(struct vfio_iommu *iommu)
{
	bool ret;

	mutex_lock(&iommu->lock);
	ret = !list_empty(&iommu->emulated_iommu_groups);
	mutex_unlock(&iommu->lock);
	return ret;
}

static int vfio_iommu_type1_check_extension(struct vfio_iommu *iommu,
					    unsigned long arg)
{
	switch (arg) {
	case VFIO_TYPE1_IOMMU:
	case VFIO_TYPE1v2_IOMMU:
	case VFIO_UNMAP_ALL:
		return 1;
	case VFIO_UPDATE_VADDR:
		/*
		 * Disable this feature if mdevs are present.  They cannot
		 * safely pin/unpin/rw while vaddrs are being updated.
		 */
		return iommu && !vfio_iommu_has_emulated(iommu);
	case VFIO_DMA_CC_IOMMU:
		if (!iommu)
			return 0;
		return vfio_domains_have_enforce_cache_coherency(iommu);
	default:
		return 0;
	}
}

/*添加iova range*/
static int vfio_iommu_iova_add_cap(struct vfio_info_cap *caps,
		 struct vfio_iommu_type1_info_cap_iova_range *cap_iovas,
		 size_t size)
{
	struct vfio_info_cap_header *header;
	struct vfio_iommu_type1_info_cap_iova_range *iova_cap;

	header = vfio_info_cap_add(caps, size,
				   VFIO_IOMMU_TYPE1_INFO_CAP_IOVA_RANGE, 1);
	if (IS_ERR(header))
		return PTR_ERR(header);

	iova_cap = container_of(header,
				struct vfio_iommu_type1_info_cap_iova_range,
				header);
	iova_cap->nr_iovas = cap_iovas->nr_iovas;
	memcpy(iova_cap->iova_ranges, cap_iovas->iova_ranges,
	       cap_iovas->nr_iovas * sizeof(*cap_iovas->iova_ranges));
	return 0;
}

static int vfio_iommu_iova_build_caps(struct vfio_iommu *iommu,
				      struct vfio_info_cap *caps)
{
	struct vfio_iommu_type1_info_cap_iova_range *cap_iovas;
	struct vfio_iova *iova;
	size_t size;
	int iovas = 0, i = 0, ret;

	/*获得iova_list的count*/
	list_for_each_entry(iova, &iommu->iova_list, list)
		iovas++;

	if (!iovas) {
		/*
		 * Return 0 as a container with a single mdev device
		 * will have an empty list
		 */
		return 0;
	}

	/*申请空间容纳iova范围*/
	size = struct_size(cap_iovas, iova_ranges, iovas);

	cap_iovas = kzalloc(size, GFP_KERNEL);
	if (!cap_iovas)
		return -ENOMEM;

	cap_iovas->nr_iovas = iovas;

	/*利用iova_list填充此range*/
	list_for_each_entry(iova, &iommu->iova_list, list) {
		cap_iovas->iova_ranges[i].start = iova->start;
		cap_iovas->iova_ranges[i].end = iova->end;
		i++;
	}

	/*添加VFIO_IOMMU_TYPE1_INFO_CAP_IOVA_RANGE*/
	ret = vfio_iommu_iova_add_cap(caps, cap_iovas, size);

	kfree(cap_iovas);
	return ret;
}

/*添加migration cap*/
static int vfio_iommu_migration_build_caps(struct vfio_iommu *iommu,
					   struct vfio_info_cap *caps)
{
	struct vfio_iommu_type1_info_cap_migration cap_mig = {};

	cap_mig.header.id = VFIO_IOMMU_TYPE1_INFO_CAP_MIGRATION;
	cap_mig.header.version = 1;

	cap_mig.flags = 0;
	/* support minimum pgsize */
	cap_mig.pgsize_bitmap = (size_t)1 << __ffs(iommu->pgsize_bitmap);
	cap_mig.max_dirty_bitmap_size = DIRTY_BITMAP_SIZE_MAX;

	return vfio_info_add_capability(caps, &cap_mig.header, sizeof(cap_mig));
}

/*设置dma avail cap*/
static int vfio_iommu_dma_avail_build_caps(struct vfio_iommu *iommu,
					   struct vfio_info_cap *caps)
{
	struct vfio_iommu_type1_info_dma_avail cap_dma_avail;

	cap_dma_avail.header.id = VFIO_IOMMU_TYPE1_INFO_DMA_AVAIL;/*指明dma entry支持的有效数量*/
	cap_dma_avail.header.version = 1;

	cap_dma_avail.avail = iommu->dma_avail;/*指明有效的dma实体总数*/

	return vfio_info_add_capability(caps, &cap_dma_avail.header,
					sizeof(cap_dma_avail));/*填充caps内容*/
}

static int vfio_iommu_type1_get_info(struct vfio_iommu *iommu,
				     unsigned long arg)
{
	struct vfio_iommu_type1_info info = {};
	unsigned long minsz;
	struct vfio_info_cap caps = { .buf = NULL, .size = 0 };
	int ret;

	minsz = offsetofend(struct vfio_iommu_type1_info, iova_pgsizes);

	if (copy_from_user(&info, (void __user *)arg, minsz))
		return -EFAULT;

	if (info.argsz < minsz)
		/*提供的参数过小*/
		return -EINVAL;

	minsz = min_t(size_t, info.argsz, sizeof(info));

	mutex_lock(&iommu->lock);
	info.flags = VFIO_IOMMU_INFO_PGSIZES;

	info.iova_pgsizes = iommu->pgsize_bitmap;

	ret = vfio_iommu_migration_build_caps(iommu, &caps);

	if (!ret)
		ret = vfio_iommu_dma_avail_build_caps(iommu, &caps);

	if (!ret)
		ret = vfio_iommu_iova_build_caps(iommu, &caps);

	mutex_unlock(&iommu->lock);

	if (ret)
		return ret;

	if (caps.size) {
		info.flags |= VFIO_IOMMU_INFO_CAPS;

		if (info.argsz < sizeof(info) + caps.size) {
			info.argsz = sizeof(info) + caps.size;
		} else {
			vfio_info_cap_shift(&caps, sizeof(info));
			if (copy_to_user((void __user *)arg +
					sizeof(info), caps.buf,
					caps.size)) {
				kfree(caps.buf);
				return -EFAULT;
			}
			info.cap_offset = sizeof(info);
		}

		kfree(caps.buf);
	}

	return copy_to_user((void __user *)arg, &info, minsz) ?
			-EFAULT : 0;
}

static int vfio_iommu_type1_map_dma(struct vfio_iommu *iommu,
				    unsigned long arg)
{
	struct vfio_iommu_type1_dma_map map;
	unsigned long minsz;
	uint32_t mask = VFIO_DMA_MAP_FLAG_READ | VFIO_DMA_MAP_FLAG_WRITE |
			VFIO_DMA_MAP_FLAG_VADDR;/*有效的参数*/

	//使用用户传入的数据填充map
	minsz = offsetofend(struct vfio_iommu_type1_dma_map, size);

	if (copy_from_user(&map, (void __user *)arg, minsz))
		return -EFAULT;

	if (map.argsz < minsz || map.flags & ~mask)
		return -EINVAL;/*参数长度有误或者flag标记不正确*/

	/*pin地址，并完成dma地址映射*/
	return vfio_dma_do_map(iommu, &map);
}

static int vfio_iommu_type1_unmap_dma(struct vfio_iommu *iommu,
				      unsigned long arg)
{
	struct vfio_iommu_type1_dma_unmap unmap;
	struct vfio_bitmap bitmap = { 0 };
	uint32_t mask = VFIO_DMA_UNMAP_FLAG_GET_DIRTY_BITMAP |
			VFIO_DMA_UNMAP_FLAG_VADDR |
			VFIO_DMA_UNMAP_FLAG_ALL;
	unsigned long minsz;
	int ret;

	minsz = offsetofend(struct vfio_iommu_type1_dma_unmap, size);

	if (copy_from_user(&unmap, (void __user *)arg, minsz))
		return -EFAULT;

	if (unmap.argsz < minsz || unmap.flags & ~mask)
		return -EINVAL;

	if ((unmap.flags & VFIO_DMA_UNMAP_FLAG_GET_DIRTY_BITMAP) &&
	    (unmap.flags & (VFIO_DMA_UNMAP_FLAG_ALL |
			    VFIO_DMA_UNMAP_FLAG_VADDR)))
		return -EINVAL;

	if (unmap.flags & VFIO_DMA_UNMAP_FLAG_GET_DIRTY_BITMAP) {
		unsigned long pgshift;

		if (unmap.argsz < (minsz + sizeof(bitmap)))
			return -EINVAL;

		if (copy_from_user(&bitmap,
				   (void __user *)(arg + minsz),
				   sizeof(bitmap)))
			return -EFAULT;

		if (!access_ok((void __user *)bitmap.data, bitmap.size))
			return -EINVAL;

		pgshift = __ffs(bitmap.pgsize);
		ret = verify_bitmap_size(unmap.size >> pgshift,
					 bitmap.size);
		if (ret)
			return ret;
	}

	ret = vfio_dma_do_unmap(iommu, &unmap, &bitmap);
	if (ret)
		return ret;

	return copy_to_user((void __user *)arg, &unmap, minsz) ?
			-EFAULT : 0;
}

static int vfio_iommu_type1_dirty_pages(struct vfio_iommu *iommu,
					unsigned long arg)
{
	struct vfio_iommu_type1_dirty_bitmap dirty;
	uint32_t mask = VFIO_IOMMU_DIRTY_PAGES_FLAG_START |
			VFIO_IOMMU_DIRTY_PAGES_FLAG_STOP |
			VFIO_IOMMU_DIRTY_PAGES_FLAG_GET_BITMAP;
	unsigned long minsz;
	int ret = 0;

	if (!iommu->v2)
		return -EACCES;

	minsz = offsetofend(struct vfio_iommu_type1_dirty_bitmap, flags);

	if (copy_from_user(&dirty, (void __user *)arg, minsz))
		return -EFAULT;

	if (dirty.argsz < minsz || dirty.flags & ~mask)
		return -EINVAL;

	/* only one flag should be set at a time */
	if (__ffs(dirty.flags) != __fls(dirty.flags))
		return -EINVAL;

	if (dirty.flags & VFIO_IOMMU_DIRTY_PAGES_FLAG_START) {
		size_t pgsize;

		mutex_lock(&iommu->lock);
		pgsize = 1 << __ffs(iommu->pgsize_bitmap);
		if (!iommu->dirty_page_tracking) {
			ret = vfio_dma_bitmap_alloc_all(iommu, pgsize);
			if (!ret)
				iommu->dirty_page_tracking = true;
		}
		mutex_unlock(&iommu->lock);
		return ret;
	} else if (dirty.flags & VFIO_IOMMU_DIRTY_PAGES_FLAG_STOP) {
		mutex_lock(&iommu->lock);
		if (iommu->dirty_page_tracking) {
			iommu->dirty_page_tracking = false;
			vfio_dma_bitmap_free_all(iommu);
		}
		mutex_unlock(&iommu->lock);
		return 0;
	} else if (dirty.flags & VFIO_IOMMU_DIRTY_PAGES_FLAG_GET_BITMAP) {
		struct vfio_iommu_type1_dirty_bitmap_get range;
		unsigned long pgshift;
		size_t data_size = dirty.argsz - minsz;
		size_t iommu_pgsize;

		if (!data_size || data_size < sizeof(range))
			return -EINVAL;

		if (copy_from_user(&range, (void __user *)(arg + minsz),
				   sizeof(range)))
			return -EFAULT;

		if (range.iova + range.size < range.iova)
			return -EINVAL;
		if (!access_ok((void __user *)range.bitmap.data,
			       range.bitmap.size))
			return -EINVAL;

		pgshift = __ffs(range.bitmap.pgsize);
		ret = verify_bitmap_size(range.size >> pgshift,
					 range.bitmap.size);
		if (ret)
			return ret;

		mutex_lock(&iommu->lock);

		iommu_pgsize = (size_t)1 << __ffs(iommu->pgsize_bitmap);

		/* allow only smallest supported pgsize */
		if (range.bitmap.pgsize != iommu_pgsize) {
			ret = -EINVAL;
			goto out_unlock;
		}
		if (range.iova & (iommu_pgsize - 1)) {
			ret = -EINVAL;
			goto out_unlock;
		}
		if (!range.size || range.size & (iommu_pgsize - 1)) {
			ret = -EINVAL;
			goto out_unlock;
		}

		if (iommu->dirty_page_tracking)
			ret = vfio_iova_dirty_bitmap(range.bitmap.data,
						     iommu, range.iova,
						     range.size,
						     range.bitmap.pgsize);
		else
			ret = -EINVAL;
out_unlock:
		mutex_unlock(&iommu->lock);

		return ret;
	}

	return -EINVAL;
}

static long vfio_iommu_type1_ioctl(void *iommu_data,
				   unsigned int cmd, unsigned long arg)
{
	struct vfio_iommu *iommu = iommu_data;

	switch (cmd) {
	case VFIO_CHECK_EXTENSION:
		return vfio_iommu_type1_check_extension(iommu, arg);
	case VFIO_IOMMU_GET_INFO:
		/*获取iommu信息*/
		return vfio_iommu_type1_get_info(iommu, arg);
	case VFIO_IOMMU_MAP_DMA:
		/*pin地址，并执行iommu映射表项填充*/
		return vfio_iommu_type1_map_dma(iommu, arg);
	case VFIO_IOMMU_UNMAP_DMA:
		/*移除iommu映射表项*/
		return vfio_iommu_type1_unmap_dma(iommu, arg);
	case VFIO_IOMMU_DIRTY_PAGES:
		return vfio_iommu_type1_dirty_pages(iommu, arg);
	default:
		return -ENOTTY;
	}
}

static void vfio_iommu_type1_register_device(void *iommu_data,
					     struct vfio_device *vdev)
{
	struct vfio_iommu *iommu = iommu_data;

	if (!vdev->ops->dma_unmap)
		return;

	/*
	 * list_empty(&iommu->device_list) is tested under the iommu->lock while
	 * iteration for dma_unmap must be done under the device_list_lock.
	 * Holding both locks here allows avoiding the device_list_lock in
	 * several fast paths. See vfio_notify_dma_unmap()
	 */
	mutex_lock(&iommu->lock);
	mutex_lock(&iommu->device_list_lock);
	list_add(&vdev->iommu_entry, &iommu->device_list);
	mutex_unlock(&iommu->device_list_lock);
	mutex_unlock(&iommu->lock);
}

static void vfio_iommu_type1_unregister_device(void *iommu_data,
					       struct vfio_device *vdev)
{
	struct vfio_iommu *iommu = iommu_data;

	if (!vdev->ops->dma_unmap)
		return;

	mutex_lock(&iommu->lock);
	mutex_lock(&iommu->device_list_lock);
	list_del(&vdev->iommu_entry);
	mutex_unlock(&iommu->device_list_lock);
	mutex_unlock(&iommu->lock);
}

static int vfio_iommu_type1_dma_rw_chunk(struct vfio_iommu *iommu,
					 dma_addr_t user_iova, void *data,
					 size_t count, bool write,
					 size_t *copied)
{
	struct mm_struct *mm;
	unsigned long vaddr;
	struct vfio_dma *dma;
	bool kthread = current->mm == NULL;
	size_t offset;

	*copied = 0;

	dma = vfio_find_dma(iommu, user_iova, 1);
	if (!dma)
		return -EINVAL;

	if ((write && !(dma->prot & IOMMU_WRITE)) ||
			!(dma->prot & IOMMU_READ))
		return -EPERM;

	mm = dma->mm;
	if (!mmget_not_zero(mm))
		return -EPERM;

	if (kthread)
		kthread_use_mm(mm);
	else if (current->mm != mm)
		goto out;

	offset = user_iova - dma->iova;

	if (count > dma->size - offset)
		count = dma->size - offset;

	vaddr = dma->vaddr + offset;

	if (write) {
		*copied = copy_to_user((void __user *)vaddr, data,
					 count) ? 0 : count;
		if (*copied && iommu->dirty_page_tracking) {
			unsigned long pgshift = __ffs(iommu->pgsize_bitmap);
			/*
			 * Bitmap populated with the smallest supported page
			 * size
			 */
			bitmap_set(dma->bitmap, offset >> pgshift,
				   ((offset + *copied - 1) >> pgshift) -
				   (offset >> pgshift) + 1);
		}
	} else
		*copied = copy_from_user(data, (void __user *)vaddr,
					   count) ? 0 : count;
	if (kthread)
		kthread_unuse_mm(mm);
out:
	mmput(mm);
	return *copied ? 0 : -EFAULT;
}

static int vfio_iommu_type1_dma_rw(void *iommu_data, dma_addr_t user_iova,
				   void *data, size_t count, bool write)
{
	struct vfio_iommu *iommu = iommu_data;
	int ret = 0;
	size_t done;

	mutex_lock(&iommu->lock);

	if (WARN_ONCE(iommu->vaddr_invalid_count,
		      "vfio_dma_rw not allowed with VFIO_UPDATE_VADDR\n")) {
		ret = -EBUSY;
		goto out;
	}

	while (count > 0) {
		ret = vfio_iommu_type1_dma_rw_chunk(iommu, user_iova, data,
						    count, write, &done);
		if (ret)
			break;

		count -= done;
		data += done;
		user_iova += done;
	}

out:
	mutex_unlock(&iommu->lock);
	return ret;
}

static struct iommu_domain *
vfio_iommu_type1_group_iommu_domain(void *iommu_data,
				    struct iommu_group *iommu_group)
{
	struct iommu_domain *domain = ERR_PTR(-ENODEV);
	struct vfio_iommu *iommu = iommu_data;
	struct vfio_domain *d;

	if (!iommu || !iommu_group)
		return ERR_PTR(-EINVAL);

	mutex_lock(&iommu->lock);
	list_for_each_entry(d, &iommu->domain_list, next) {
		if (find_iommu_group(d, iommu_group)) {
			domain = d->domain;
			break;
		}
	}
	mutex_unlock(&iommu->lock);

	return domain;
}

static const struct vfio_iommu_driver_ops vfio_iommu_driver_ops_type1 = {
	.name			= "vfio-iommu-type1",
	.owner			= THIS_MODULE,
	.open			= vfio_iommu_type1_open,/*创建并初始化vfio_iommu*/
	.release		= vfio_iommu_type1_release,
	.ioctl			= vfio_iommu_type1_ioctl,
	.attach_group		= vfio_iommu_type1_attach_group,
	.detach_group		= vfio_iommu_type1_detach_group,
	.pin_pages		= vfio_iommu_type1_pin_pages,
	.unpin_pages		= vfio_iommu_type1_unpin_pages,
	.register_device	= vfio_iommu_type1_register_device,
	.unregister_device	= vfio_iommu_type1_unregister_device,
	.dma_rw			= vfio_iommu_type1_dma_rw,
	.group_iommu_domain	= vfio_iommu_type1_group_iommu_domain,
};

/*注册vfio-iommu type1型驱动*/
static int __init vfio_iommu_type1_init(void)
{
	return vfio_register_iommu_driver(&vfio_iommu_driver_ops_type1);
}

static void __exit vfio_iommu_type1_cleanup(void)
{
	vfio_unregister_iommu_driver(&vfio_iommu_driver_ops_type1);
}

module_init(vfio_iommu_type1_init);
module_exit(vfio_iommu_type1_cleanup);

MODULE_VERSION(DRIVER_VERSION);
MODULE_LICENSE("GPL v2");
MODULE_AUTHOR(DRIVER_AUTHOR);
MODULE_DESCRIPTION(DRIVER_DESC);<|MERGE_RESOLUTION|>--- conflicted
+++ resolved
@@ -72,26 +72,15 @@
 	unsigned int		vaddr_invalid_count;/*无效vaddr数目*/
 	uint64_t		pgsize_bitmap;/*指明对应的页大小*/
 	uint64_t		num_non_pinned_groups;
-<<<<<<< HEAD
 	bool			v2;/*指明是否使用版本2*/
-	bool			nesting;/*指明是否嵌套*/
-=======
-	bool			v2;
->>>>>>> 155a3c00
 	bool			dirty_page_tracking;
 	struct list_head	emulated_iommu_groups;/*用于串连VFIO_EMULATED_IOMMU类型的iommu_group*/
 };
 
 struct vfio_domain {
 	struct iommu_domain	*domain;
-<<<<<<< HEAD
 	struct list_head	next;/*指向下一个vfio-domain*/
 	struct list_head	group_list;/*链表，指向首个vfio_iommu_group*/
-	bool			fgsp : 1;	/* Fine-grained super pages */
-=======
-	struct list_head	next;
-	struct list_head	group_list;
->>>>>>> 155a3c00
 	bool			enforce_cache_coherency : 1;
 };
 
@@ -115,17 +104,11 @@
 struct vfio_batch {
 	struct page		**pages;	/* for pin_user_pages_remote */
 	struct page		*fallback_page; /* if pages alloc fails */
-<<<<<<< HEAD
 	/*可容纳的总量*/
-	int			capacity;	/* length of pages array */
+	unsigned int		capacity;	/* length of pages array */
 	/*当前位置*/
-	int			size;		/* of batch currently */
-	int			offset;		/* of next entry in pages */
-=======
-	unsigned int		capacity;	/* length of pages array */
 	unsigned int		size;		/* of batch currently */
 	unsigned int		offset;		/* of next entry in pages */
->>>>>>> 155a3c00
 };
 
 struct vfio_iommu_group {
@@ -497,12 +480,8 @@
 	batch->size = 0;
 	batch->offset = 0;
 
-<<<<<<< HEAD
-	if (unlikely(disable_hugepages))
+	if (single || unlikely(disable_hugepages))
 		/*禁用大页，则直接初始化并返回*/
-=======
-	if (single || unlikely(disable_hugepages))
->>>>>>> 155a3c00
 		goto fallback;
 
 	/*获得一个空闲页*/
@@ -590,15 +569,9 @@
  * initial offset.  For VM_PFNMAP pfns, only the returned number of pfns and
  * returned initial pfn are provided; subsequent pfns are contiguous.
  */
-<<<<<<< HEAD
-static int vaddr_get_pfns(struct mm_struct *mm, unsigned long vaddr,
-			  long npages/*页数*/, int prot/*要求的权限*/, unsigned long *pfn/*出参*/,
-			  struct page **pages)
-=======
 static long vaddr_get_pfns(struct mm_struct *mm, unsigned long vaddr,
-			   unsigned long npages, int prot, unsigned long *pfn,
+			   unsigned long npages/*页数*/, int prot/*要求的权限*/, unsigned long *pfn/*出参*/,
 			   struct vfio_batch *batch)
->>>>>>> 155a3c00
 {
 	unsigned long pin_pages = min_t(unsigned long, npages, batch->capacity);
 	struct vm_area_struct *vma;
@@ -609,32 +582,13 @@
 		flags |= FOLL_WRITE;/*有write权限*/
 
 	mmap_read_lock(mm);
-<<<<<<< HEAD
 	/*pin用户页*/
-	ret = pin_user_pages_remote(mm, vaddr, npages, flags | FOLL_LONGTERM,
-				    pages, NULL);
-	if (ret > 0) {
-		int i;
-
-		/*
-		 * The zero page is always resident, we don't need to pin it
-		 * and it falls into our invalid/reserved test so we don't
-		 * unpin in put_pfn().  Unpin all zero pages in the batch here.
-		 */
-		for (i = 0 ; i < ret; i++) {
-			if (unlikely(is_zero_pfn(page_to_pfn(pages[i]))))
-				unpin_user_page(pages[i]);
-		}
-
-		*pfn = page_to_pfn(pages[0]);/*首页编号*/
-=======
 	ret = pin_user_pages_remote(mm, vaddr, pin_pages, flags | FOLL_LONGTERM,
 				    batch->pages, NULL);
 	if (ret > 0) {
-		*pfn = page_to_pfn(batch->pages[0]);
+		*pfn = page_to_pfn(batch->pages[0]);/*首页编号*/
 		batch->size = ret;
 		batch->offset = 0;
->>>>>>> 155a3c00
 		goto done;
 	} else if (!ret) {
 		ret = -EFAULT;
@@ -675,11 +629,7 @@
  * first page and all consecutive pages with the same locking.
  */
 static long vfio_pin_pages_remote(struct vfio_dma *dma, unsigned long vaddr,
-<<<<<<< HEAD
-				  long npage/*总页数*/, unsigned long *pfn_base,
-=======
-				  unsigned long npage, unsigned long *pfn_base,
->>>>>>> 155a3c00
+				  unsigned long npage/*总页数*/, unsigned long *pfn_base,
 				  unsigned long limit, struct vfio_batch *batch)
 {
 	unsigned long pfn;
@@ -2206,13 +2156,9 @@
 {
 	struct iommu_domain **domain = data;
 
-<<<<<<< HEAD
 	/*遍历此bus下所有device，找到iommu设备，并创建iommu_domain*/
-	*domain = iommu_domain_alloc(dev->bus);
+	*domain = iommu_paging_domain_alloc(dev);
 	/*已设置，返回1，不再遍历*/
-=======
-	*domain = iommu_paging_domain_alloc(dev);
->>>>>>> 155a3c00
 	return 1; /* Don't iterate */
 }
 
@@ -2274,27 +2220,13 @@
 	 * us a representative device for the IOMMU API call. We don't actually
 	 * want to iterate beyond the first device (if any).
 	 */
-<<<<<<< HEAD
-	ret = -EIO;
 	/*遍历iommu-group下所有device,创建iommu-domain*/
 	iommu_group_for_each_dev(iommu_group, &domain->domain,
 				 vfio_iommu_domain_alloc);
-	if (!domain->domain)
+	if (IS_ERR(domain->domain)) {
 		/*没有创建domain成功*/
-		goto out_free_domain;
-
-	if (iommu->nesting) {
-		/*开启嵌套*/
-		ret = iommu_enable_nesting(domain->domain);
-		if (ret)
-			goto out_domain;
-=======
-	iommu_group_for_each_dev(iommu_group, &domain->domain,
-				 vfio_iommu_domain_alloc);
-	if (IS_ERR(domain->domain)) {
 		ret = PTR_ERR(domain->domain);
 		goto out_free_domain;
->>>>>>> 155a3c00
 	}
 
 	ret = iommu_attach_group(domain->domain, group->iommu_group);
