// SPDX-License-Identifier: GPL-2.0-only
/*
 * VFIO generic eventfd code for IRQFD support.
 * Derived from drivers/vfio/pci/vfio_pci_intrs.c
 *
 * Copyright (C) 2012 Red Hat, Inc.  All rights reserved.
 *     Author: Alex Williamson <alex.williamson@redhat.com>
 */

#include <linux/vfio.h>
#include <linux/eventfd.h>
#include <linux/file.h>
#include <linux/module.h>
#include <linux/slab.h>
#include "vfio.h"

static struct workqueue_struct *vfio_irqfd_cleanup_wq;
static DEFINE_SPINLOCK(virqfd_lock);

int __init vfio_virqfd_init(void)
{
    //创建vfio-irqfd-cleanup工作队列
	vfio_irqfd_cleanup_wq =
		create_singlethread_workqueue("vfio-irqfd-cleanup");
	if (!vfio_irqfd_cleanup_wq)
		return -ENOMEM;

	return 0;
}

void vfio_virqfd_exit(void)
{
	destroy_workqueue(vfio_irqfd_cleanup_wq);
}

static void virqfd_deactivate(struct virqfd *virqfd)
{
    //virqfd入队
	queue_work(vfio_irqfd_cleanup_wq, &virqfd->shutdown);
}

static int virqfd_wakeup(wait_queue_entry_t *wait, unsigned mode, int sync, void *key)
{
	struct virqfd *virqfd = container_of(wait, struct virqfd, wait);
	__poll_t flags = key_to_poll(key);

	if (flags & EPOLLIN) {
		u64 cnt;
		eventfd_ctx_do_read(virqfd->eventfd, &cnt);

		/* An event has been signaled, call function */
		if ((!virqfd->handler ||
		     virqfd->handler(virqfd->opaque, virqfd->data)) &&
		    virqfd->thread)
			schedule_work(&virqfd->inject);
	}

	if (flags & EPOLLHUP) {
		unsigned long flags;
		spin_lock_irqsave(&virqfd_lock, flags);

		/*
		 * The eventfd is closing, if the virqfd has not yet been
		 * queued for release, as determined by testing whether the
		 * virqfd pointer to it is still valid, queue it now.  As
		 * with kvm irqfds, we know we won't race against the virqfd
		 * going away because we hold the lock to get here.
		 */
		if (*(virqfd->pvirqfd) == virqfd) {
			*(virqfd->pvirqfd) = NULL;
			/*将virqfd加入等待队列*/
			virqfd_deactivate(virqfd);
		}

		spin_unlock_irqrestore(&virqfd_lock, flags);
	}

	return 0;
}

static void virqfd_ptable_queue_proc(struct file *file,
				     wait_queue_head_t *wqh, poll_table *pt)
{
    //由pt获得virqfd,并将其加入到wqh的队列
	struct virqfd *virqfd = container_of(pt, struct virqfd, pt);
	add_wait_queue(wqh, &virqfd->wait);
}

static void virqfd_shutdown(struct work_struct *work)
{
    //由work获得virqfd
	struct virqfd *virqfd = container_of(work, struct virqfd, shutdown);
	u64 cnt;

	eventfd_ctx_remove_wait_queue(virqfd->eventfd, &virqfd->wait, &cnt);
	flush_work(&virqfd->inject);
	eventfd_ctx_put(virqfd->eventfd);

	kfree(virqfd);
}

static void virqfd_inject(struct work_struct *work)
{
    //由work获得virqfd,并调用thread回调
	struct virqfd *virqfd = container_of(work, struct virqfd, inject);
	if (virqfd->thread)
		virqfd->thread(virqfd->opaque, virqfd->data);
}

int vfio_virqfd_enable(void *opaque,
		       int (*handler)(void *, void *),
		       void (*thread)(void *, void *),
		       void *data, struct virqfd **pvirqfd, int fd/*eventfd对应的文件fd*/)
{
	struct fd irqfd;
	struct eventfd_ctx *ctx;
	struct virqfd *virqfd;
	int ret = 0;
	__poll_t events;

<<<<<<< HEAD
	/*创建virqfd*/
	virqfd = kzalloc(sizeof(*virqfd), GFP_KERNEL);
=======
	virqfd = kzalloc(sizeof(*virqfd), GFP_KERNEL_ACCOUNT);
>>>>>>> fe15c26e
	if (!virqfd)
		return -ENOMEM;

	virqfd->pvirqfd = pvirqfd;
	virqfd->opaque = opaque;
	virqfd->handler = handler;
	virqfd->thread = thread;
	virqfd->data = data;

	INIT_WORK(&virqfd->shutdown, virqfd_shutdown);
	INIT_WORK(&virqfd->inject, virqfd_inject);

	//取中断对应的eventfd
	irqfd = fdget(fd);
	if (!irqfd.file) {
		ret = -EBADF;
		goto err_fd;
	}

	//取eventfd对应的私有数据
	ctx = eventfd_ctx_fileget(irqfd.file);
	if (IS_ERR(ctx)) {
		ret = PTR_ERR(ctx);
		goto err_ctx;
	}

	virqfd->eventfd = ctx;

	/*
	 * virqfds can be released by closing the eventfd or directly
	 * through ioctl.  These are both done through a workqueue, so
	 * we update the pointer to the virqfd under lock to avoid
	 * pushing multiple jobs to release the same virqfd.
	 */
	spin_lock_irq(&virqfd_lock);

	if (*pvirqfd) {
		spin_unlock_irq(&virqfd_lock);
		ret = -EBUSY;
		goto err_busy;
	}
	*pvirqfd = virqfd;

	spin_unlock_irq(&virqfd_lock);

	/*
	 * Install our own custom wake-up handling so we are notified via
	 * a callback whenever someone signals the underlying eventfd.
	 */
	init_waitqueue_func_entry(&virqfd->wait, virqfd_wakeup);
	init_poll_funcptr(&virqfd->pt, virqfd_ptable_queue_proc);

	/*触发eventfd的poll回调*/
	events = vfs_poll(irqfd.file, &virqfd->pt);

	/*
	 * Check if there was an event already pending on the eventfd
	 * before we registered and trigger it as if we didn't miss it.
	 */
	if (events & EPOLLIN) {
	    /*eventfd可读，如果有handle,则通过handle处理此事件，否则如果有thread回调，则
	     * 执行inject work，使之触发thread回调*/
		if ((!handler || handler(opaque, data)) && thread)
			schedule_work(&virqfd->inject);
	}

	/*
	 * Do not drop the file until the irqfd is fully initialized,
	 * otherwise we might race against the EPOLLHUP.
	 */
	fdput(irqfd);

	return 0;
err_busy:
	eventfd_ctx_put(ctx);
err_ctx:
	fdput(irqfd);
err_fd:
	kfree(virqfd);

	return ret;
}
EXPORT_SYMBOL_GPL(vfio_virqfd_enable);

void vfio_virqfd_disable(struct virqfd **pvirqfd)
{
	unsigned long flags;

	spin_lock_irqsave(&virqfd_lock, flags);

	if (*pvirqfd) {
		virqfd_deactivate(*pvirqfd);
		*pvirqfd = NULL;
	}

	spin_unlock_irqrestore(&virqfd_lock, flags);

	/*
	 * Block until we know all outstanding shutdown jobs have completed.
	 * Even if we don't queue the job, flush the wq to be sure it's
	 * been released.
	 */
	flush_workqueue(vfio_irqfd_cleanup_wq);
}
EXPORT_SYMBOL_GPL(vfio_virqfd_disable);<|MERGE_RESOLUTION|>--- conflicted
+++ resolved
@@ -118,12 +118,8 @@
 	int ret = 0;
 	__poll_t events;
 
-<<<<<<< HEAD
 	/*创建virqfd*/
-	virqfd = kzalloc(sizeof(*virqfd), GFP_KERNEL);
-=======
 	virqfd = kzalloc(sizeof(*virqfd), GFP_KERNEL_ACCOUNT);
->>>>>>> fe15c26e
 	if (!virqfd)
 		return -ENOMEM;
 
