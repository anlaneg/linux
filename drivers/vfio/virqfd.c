// SPDX-License-Identifier: GPL-2.0-only
/*
 * VFIO generic eventfd code for IRQFD support.
 * Derived from drivers/vfio/pci/vfio_pci_intrs.c
 *
 * Copyright (C) 2012 Red Hat, Inc.  All rights reserved.
 *     Author: Alex Williamson <alex.williamson@redhat.com>
 */

#include <linux/vfio.h>
#include <linux/eventfd.h>
#include <linux/file.h>
#include <linux/module.h>
#include <linux/slab.h>
#include "vfio.h"

static struct workqueue_struct *vfio_irqfd_cleanup_wq;
static DEFINE_SPINLOCK(virqfd_lock);

int __init vfio_virqfd_init(void)
{
    //创建vfio-irqfd-cleanup工作队列
	vfio_irqfd_cleanup_wq =
		create_singlethread_workqueue("vfio-irqfd-cleanup");
	if (!vfio_irqfd_cleanup_wq)
		return -ENOMEM;

	return 0;
}

void vfio_virqfd_exit(void)
{
	destroy_workqueue(vfio_irqfd_cleanup_wq);
}

static void virqfd_deactivate(struct virqfd *virqfd)
{
    //virqfd入队
	queue_work(vfio_irqfd_cleanup_wq, &virqfd->shutdown);
}

static int virqfd_wakeup(wait_queue_entry_t *wait, unsigned mode, int sync, void *key)
{
	struct virqfd *virqfd = container_of(wait, struct virqfd, wait);
	__poll_t flags = key_to_poll(key);

	if (flags & EPOLLIN) {
		u64 cnt;
		eventfd_ctx_do_read(virqfd->eventfd, &cnt);

		/* An event has been signaled, call function */
		if ((!virqfd->handler ||
		     virqfd->handler(virqfd->opaque, virqfd->data)) &&
		    virqfd->thread)
			schedule_work(&virqfd->inject);
	}

	if (flags & EPOLLHUP) {
		unsigned long flags;
		spin_lock_irqsave(&virqfd_lock, flags);

		/*
		 * The eventfd is closing, if the virqfd has not yet been
		 * queued for release, as determined by testing whether the
		 * virqfd pointer to it is still valid, queue it now.  As
		 * with kvm irqfds, we know we won't race against the virqfd
		 * going away because we hold the lock to get here.
		 */
		if (*(virqfd->pvirqfd) == virqfd) {
			*(virqfd->pvirqfd) = NULL;
			/*将virqfd加入等待队列*/
			virqfd_deactivate(virqfd);
		}

		spin_unlock_irqrestore(&virqfd_lock, flags);
	}

	return 0;
}

static void virqfd_ptable_queue_proc(struct file *file,
				     wait_queue_head_t *wqh, poll_table *pt)
{
    //由pt获得virqfd,并将其加入到wqh的队列
	struct virqfd *virqfd = container_of(pt, struct virqfd, pt);
	add_wait_queue(wqh, &virqfd->wait);
}

static void virqfd_shutdown(struct work_struct *work)
{
    //由work获得virqfd
	struct virqfd *virqfd = container_of(work, struct virqfd, shutdown);
	u64 cnt;

	eventfd_ctx_remove_wait_queue(virqfd->eventfd, &virqfd->wait, &cnt);
	flush_work(&virqfd->inject);
	eventfd_ctx_put(virqfd->eventfd);

	kfree(virqfd);
}

static void virqfd_inject(struct work_struct *work)
{
    //由work获得virqfd,并调用thread回调
	struct virqfd *virqfd = container_of(work, struct virqfd, inject);
	if (virqfd->thread)
		virqfd->thread(virqfd->opaque, virqfd->data);
}

static void virqfd_flush_inject(struct work_struct *work)
{
	struct virqfd *virqfd = container_of(work, struct virqfd, flush_inject);

	flush_work(&virqfd->inject);
}

int vfio_virqfd_enable(void *opaque,
		       int (*handler)(void *, void *),
		       void (*thread)(void *, void *),
		       void *data, struct virqfd **pvirqfd, int fd/*eventfd对应的文件fd*/)
{
	struct eventfd_ctx *ctx;
	struct virqfd *virqfd;
	int ret = 0;
	__poll_t events;

	/*创建virqfd*/
	virqfd = kzalloc(sizeof(*virqfd), GFP_KERNEL_ACCOUNT);
	if (!virqfd)
		return -ENOMEM;

	virqfd->pvirqfd = pvirqfd;
	virqfd->opaque = opaque;
	virqfd->handler = handler;
	virqfd->thread = thread;/*指定thread回调*/
	virqfd->data = data;

	INIT_WORK(&virqfd->shutdown, virqfd_shutdown);
<<<<<<< HEAD
	INIT_WORK(&virqfd->inject, virqfd_inject);/*如果有thread回调，则调用，否则nothing to do*/

	//取中断对应的eventfd
	irqfd = fdget(fd);
	if (!irqfd.file) {
=======
	INIT_WORK(&virqfd->inject, virqfd_inject);
	INIT_WORK(&virqfd->flush_inject, virqfd_flush_inject);

	CLASS(fd, irqfd)(fd);
	if (fd_empty(irqfd)) {
>>>>>>> 155a3c00
		ret = -EBADF;
		goto err_fd;
	}

<<<<<<< HEAD
	//取eventfd对应的私有数据
	ctx = eventfd_ctx_fileget(irqfd.file);
=======
	ctx = eventfd_ctx_fileget(fd_file(irqfd));
>>>>>>> 155a3c00
	if (IS_ERR(ctx)) {
		ret = PTR_ERR(ctx);
		goto err_fd;
	}

	virqfd->eventfd = ctx;

	/*
	 * virqfds can be released by closing the eventfd or directly
	 * through ioctl.  These are both done through a workqueue, so
	 * we update the pointer to the virqfd under lock to avoid
	 * pushing multiple jobs to release the same virqfd.
	 */
	spin_lock_irq(&virqfd_lock);

	if (*pvirqfd) {
		spin_unlock_irq(&virqfd_lock);
		ret = -EBUSY;
		goto err_busy;
	}
	*pvirqfd = virqfd;

	spin_unlock_irq(&virqfd_lock);

	/*
	 * Install our own custom wake-up handling so we are notified via
	 * a callback whenever someone signals the underlying eventfd.
	 */
	init_waitqueue_func_entry(&virqfd->wait, virqfd_wakeup);
	init_poll_funcptr(&virqfd->pt, virqfd_ptable_queue_proc);

<<<<<<< HEAD
	/*触发eventfd的poll回调，等待事件发生*/
	events = vfs_poll(irqfd.file, &virqfd->pt);
=======
	events = vfs_poll(fd_file(irqfd), &virqfd->pt);
>>>>>>> 155a3c00

	/*
	 * Check if there was an event already pending on the eventfd
	 * before we registered and trigger it as if we didn't miss it.
	 */
	if (events & EPOLLIN) {
	    /*eventfd可读，如果有handle,则通过handle处理此事件，否则如果有thread回调，则
	     * 执行inject work，使之触发thread回调*/
		if ((!handler || handler(opaque, data)) && thread)
			schedule_work(&virqfd->inject);
	}
	return 0;
err_busy:
	eventfd_ctx_put(ctx);
err_fd:
	kfree(virqfd);

	return ret;
}
EXPORT_SYMBOL_GPL(vfio_virqfd_enable);

void vfio_virqfd_disable(struct virqfd **pvirqfd)
{
	unsigned long flags;

	spin_lock_irqsave(&virqfd_lock, flags);

	if (*pvirqfd) {
		virqfd_deactivate(*pvirqfd);
		*pvirqfd = NULL;
	}

	spin_unlock_irqrestore(&virqfd_lock, flags);

	/*
	 * Block until we know all outstanding shutdown jobs have completed.
	 * Even if we don't queue the job, flush the wq to be sure it's
	 * been released.
	 */
	flush_workqueue(vfio_irqfd_cleanup_wq);
}
EXPORT_SYMBOL_GPL(vfio_virqfd_disable);

void vfio_virqfd_flush_thread(struct virqfd **pvirqfd)
{
	unsigned long flags;

	spin_lock_irqsave(&virqfd_lock, flags);
	if (*pvirqfd && (*pvirqfd)->thread)
		queue_work(vfio_irqfd_cleanup_wq, &(*pvirqfd)->flush_inject);
	spin_unlock_irqrestore(&virqfd_lock, flags);

	flush_workqueue(vfio_irqfd_cleanup_wq);
}
EXPORT_SYMBOL_GPL(vfio_virqfd_flush_thread);<|MERGE_RESOLUTION|>--- conflicted
+++ resolved
@@ -136,29 +136,18 @@
 	virqfd->data = data;
 
 	INIT_WORK(&virqfd->shutdown, virqfd_shutdown);
-<<<<<<< HEAD
 	INIT_WORK(&virqfd->inject, virqfd_inject);/*如果有thread回调，则调用，否则nothing to do*/
+	INIT_WORK(&virqfd->flush_inject, virqfd_flush_inject);
 
 	//取中断对应的eventfd
-	irqfd = fdget(fd);
-	if (!irqfd.file) {
-=======
-	INIT_WORK(&virqfd->inject, virqfd_inject);
-	INIT_WORK(&virqfd->flush_inject, virqfd_flush_inject);
-
 	CLASS(fd, irqfd)(fd);
 	if (fd_empty(irqfd)) {
->>>>>>> 155a3c00
 		ret = -EBADF;
 		goto err_fd;
 	}
 
-<<<<<<< HEAD
 	//取eventfd对应的私有数据
-	ctx = eventfd_ctx_fileget(irqfd.file);
-=======
 	ctx = eventfd_ctx_fileget(fd_file(irqfd));
->>>>>>> 155a3c00
 	if (IS_ERR(ctx)) {
 		ret = PTR_ERR(ctx);
 		goto err_fd;
@@ -190,12 +179,8 @@
 	init_waitqueue_func_entry(&virqfd->wait, virqfd_wakeup);
 	init_poll_funcptr(&virqfd->pt, virqfd_ptable_queue_proc);
 
-<<<<<<< HEAD
 	/*触发eventfd的poll回调，等待事件发生*/
-	events = vfs_poll(irqfd.file, &virqfd->pt);
-=======
 	events = vfs_poll(fd_file(irqfd), &virqfd->pt);
->>>>>>> 155a3c00
 
 	/*
 	 * Check if there was an event already pending on the eventfd
