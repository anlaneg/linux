--- conflicted
+++ resolved
@@ -27,11 +27,6 @@
 	/*TASK工作函数*/
 	int			(*func)(void *arg);
 	int			ret;
-<<<<<<< HEAD
-	/*TASK名称*/
-	char			name[16];
-=======
->>>>>>> fe15c26e
 	bool			destroyed;
 };
 
