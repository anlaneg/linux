--- conflicted
+++ resolved
@@ -73,22 +73,7 @@
 {
 	struct sk_buff *skb;
 
-<<<<<<< HEAD
-	if (qp->resp.state == QP_STATE_ERROR) {
-	    /*qp->resp状态已处于error状态，释放qp上所有的req_pkts*/
-		while ((skb = skb_dequeue(&qp->req_pkts))) {
-			rxe_put(qp);
-			kfree_skb(skb);
-			ib_device_put(qp->ibqp.device);
-		}
-
-		/* go drain recv wr queue */
-		return RESPST_CHK_RESOURCE;
-	}
-
 	/*peek首个报文*/
-=======
->>>>>>> 9d1694dc
 	skb = skb_peek(&qp->req_pkts);
 	if (!skb)
 	    /*队列为空，直接退出*/
@@ -351,28 +336,6 @@
 {
 	struct rxe_srq *srq = qp->srq;
 
-<<<<<<< HEAD
-	if (qp->resp.state == QP_STATE_ERROR) {
-		if (qp->resp.wqe) {
-			qp->resp.status = IB_WC_WR_FLUSH_ERR;
-			return RESPST_COMPLETE;
-		} else if (!srq) {
-		    /*取可使用的wqe*/
-			qp->resp.wqe = queue_head(qp->rq.queue,
-					QUEUE_TYPE_FROM_CLIENT);
-			if (qp->resp.wqe) {
-				qp->resp.status = IB_WC_WR_FLUSH_ERR;
-				return RESPST_COMPLETE;
-			} else {
-				return RESPST_EXIT;
-			}
-		} else {
-			return RESPST_EXIT;
-		}
-	}
-
-=======
->>>>>>> 9d1694dc
 	if (pkt->mask & (RXE_READ_OR_ATOMIC_MASK | RXE_ATOMIC_WRITE_MASK)) {
 		/* it is the requesters job to not send
 		 * too many read/atomic ops, we just
@@ -388,6 +351,7 @@
 		if (srq)
 			return get_srq_wqe(qp);
 
+		    /*取可使用的wqe*/
 		qp->resp.wqe = queue_head(qp->rq.queue,
 				QUEUE_TYPE_FROM_CLIENT);
 		return (qp->resp.wqe) ? RESPST_CHK_LENGTH : RESPST_ERR_RNR;
@@ -1547,12 +1511,8 @@
 	qp->resp.wqe = NULL;
 }
 
-<<<<<<< HEAD
 /*处理收到的请求类报文（已串到qp->req_pkts链表）并进行响应*/
-int rxe_responder(void *arg)
-=======
 int rxe_responder(struct rxe_qp *qp)
->>>>>>> 9d1694dc
 {
 	struct rxe_dev *rxe = to_rdev(qp->ibqp.device);
 	enum resp_states state;
@@ -1560,16 +1520,6 @@
 	int ret;
 	unsigned long flags;
 
-<<<<<<< HEAD
-	if (!rxe_get(qp))
-		/*引用qp失败，返回错误*/
-		return -EAGAIN;
-
-	qp->resp.aeth_syndrome = AETH_ACK_UNLIMITED;
-
-	if (!qp->valid)
-		/*qp已无效，put后退出*/
-=======
 	spin_lock_irqsave(&qp->state_lock, flags);
 	if (!qp->valid || qp_state(qp) == IB_QPS_ERR ||
 			  qp_state(qp) == IB_QPS_RESET) {
@@ -1578,21 +1528,14 @@
 		drain_req_pkts(qp);
 		flush_recv_queue(qp, notify);
 		spin_unlock_irqrestore(&qp->state_lock, flags);
->>>>>>> 9d1694dc
+		/*qp已无效，put后退出*/
 		goto exit;
 	}
 	spin_unlock_irqrestore(&qp->state_lock, flags);
 
 	qp->resp.aeth_syndrome = AETH_ACK_UNLIMITED;
 
-<<<<<<< HEAD
-	default:
-		state = RESPST_GET_REQ;/*一般为起始状态*/
-		break;
-	}
-=======
 	state = RESPST_GET_REQ;
->>>>>>> 9d1694dc
 
 	while (1) {
 		/*显示当前state*/
