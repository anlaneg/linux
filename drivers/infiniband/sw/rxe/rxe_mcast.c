--- conflicted
+++ resolved
@@ -152,18 +152,6 @@
 	return mcg;
 }
 
-<<<<<<< HEAD
-	grp = rxe_pool_get_key_locked(pool, mgid);
-	if (grp)
-	    /*mgid对应的rxe_mc_grp存在，直接返回*/
-		goto done;
-
-	/*grp不存在，创建它，并返回*/
-	grp = create_grp(rxe, pool, mgid);
-	if (IS_ERR(grp)) {
-		write_unlock_irqrestore(&pool->pool_lock, flags);
-		err = PTR_ERR(grp);
-=======
 /**
  * __rxe_init_mcg - initialize a new mcg
  * @rxe: rxe device
@@ -180,7 +168,6 @@
 
 	err = rxe_mcast_add(rxe, mgid);
 	if (unlikely(err))
->>>>>>> 028192fe
 		return err;
 
 	kref_init(&mcg->ref_cnt);
