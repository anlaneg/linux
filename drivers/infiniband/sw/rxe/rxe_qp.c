--- conflicted
+++ resolved
@@ -168,12 +168,8 @@
 	/*初始化mtu*/
 	qp->mtu			= ib_mtu_enum_to_int(qp->attr.path_mtu);
 
-<<<<<<< HEAD
 	/*qp number设置*/
-	qpn			= qp->pelem.index;
-=======
 	qpn			= qp->elem.index;
->>>>>>> 028192fe
 	port			= &rxe->port;
 
 	switch (init->qp_type) {
@@ -221,13 +217,8 @@
 	 * the port number must be in the Dynamic Ports range
 	 * (0xc000 - 0xffff).
 	 */
-<<<<<<< HEAD
 	/*选择src_port*/
-	qp->src_port = RXE_ROCE_V2_SPORT +
-		(hash_32_generic(qp_num(qp), 14) & 0x3fff);
-=======
 	qp->src_port = RXE_ROCE_V2_SPORT + (hash_32(qp_num(qp), 14) & 0x3fff);
->>>>>>> 028192fe
 	qp->sq.max_wr		= init->cap.max_send_wr;
 
 	/* These caps are limited by rxe_qp_chk_cap() done by the caller */
