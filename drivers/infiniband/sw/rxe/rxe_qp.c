// SPDX-License-Identifier: GPL-2.0 OR Linux-OpenIB
/*
 * Copyright (c) 2016 Mellanox Technologies Ltd. All rights reserved.
 * Copyright (c) 2015 System Fabric Works, Inc. All rights reserved.
 */

#include <linux/skbuff.h>
#include <linux/delay.h>
#include <linux/sched.h>
#include <linux/vmalloc.h>
#include <rdma/uverbs_ioctl.h>

#include "rxe.h"
#include "rxe_loc.h"
#include "rxe_queue.h"
#include "rxe_task.h"

/*能力检查*/
static int rxe_qp_chk_cap(struct rxe_dev *rxe, struct ib_qp_cap *cap,
			  int has_srq)
{
	if (cap->max_send_wr > rxe->attr.max_qp_wr) {
		pr_debug("invalid send wr = %u > %d\n",
			 cap->max_send_wr, rxe->attr.max_qp_wr);
		goto err1;
	}

	if (cap->max_send_sge > rxe->attr.max_send_sge) {
		pr_debug("invalid send sge = %u > %d\n",
			 cap->max_send_sge, rxe->attr.max_send_sge);
		goto err1;
	}

	if (!has_srq) {
		if (cap->max_recv_wr > rxe->attr.max_qp_wr) {
			pr_debug("invalid recv wr = %u > %d\n",
				 cap->max_recv_wr, rxe->attr.max_qp_wr);
			goto err1;
		}

		if (cap->max_recv_sge > rxe->attr.max_recv_sge) {
			pr_debug("invalid recv sge = %u > %d\n",
				 cap->max_recv_sge, rxe->attr.max_recv_sge);
			goto err1;
		}
	}

	if (cap->max_inline_data > rxe->max_inline_data) {
		pr_debug("invalid max inline data = %u > %d\n",
			 cap->max_inline_data, rxe->max_inline_data);
		goto err1;
	}

	return 0;

err1:
	return -EINVAL;
}

int rxe_qp_chk_init(struct rxe_dev *rxe, struct ib_qp_init_attr *init)
{
	struct ib_qp_cap *cap = &init->cap;
	struct rxe_port *port;
	int port_num = init->port_num;

	/*rxe支持以下qp类型*/
	switch (init->qp_type) {
	case IB_QPT_GSI:
	case IB_QPT_RC:
	case IB_QPT_UC:
	case IB_QPT_UD:
		break;
	default:
		return -EOPNOTSUPP;
	}

	/*必须指明send,recv的cq*/
	if (!init->recv_cq || !init->send_cq) {
		pr_debug("missing cq\n");
		goto err1;
	}

	/*rxe能力检查*/
	if (rxe_qp_chk_cap(rxe, cap, !!init->srq))
		goto err1;

	if (init->qp_type == IB_QPT_GSI) {
		if (!rdma_is_port_valid(&rxe->ib_dev, port_num)) {
			pr_debug("invalid port = %d\n", port_num);
			goto err1;
		}

		port = &rxe->port;

		if (init->qp_type == IB_QPT_GSI && port->qp_gsi_index) {
			pr_debug("GSI QP exists for port %d\n", port_num);
			goto err1;
		}
	}

	return 0;

err1:
	return -EINVAL;
}

static int alloc_rd_atomic_resources(struct rxe_qp *qp, unsigned int n)
{
	qp->resp.res_head = 0;
	qp->resp.res_tail = 0;
	qp->resp.resources = kcalloc(n, sizeof(struct resp_res), GFP_KERNEL);

	if (!qp->resp.resources)
		return -ENOMEM;

	return 0;
}

static void free_rd_atomic_resources(struct rxe_qp *qp)
{
	if (qp->resp.resources) {
		int i;

		for (i = 0; i < qp->attr.max_dest_rd_atomic; i++) {
			struct resp_res *res = &qp->resp.resources[i];

			free_rd_atomic_resource(res);
		}
		kfree(qp->resp.resources);
		qp->resp.resources = NULL;
	}
}

void free_rd_atomic_resource(struct resp_res *res)
{
	res->type = 0;
}

static void cleanup_rd_atomic_resources(struct rxe_qp *qp)
{
	int i;
	struct resp_res *res;

	if (qp->resp.resources) {
		for (i = 0; i < qp->attr.max_dest_rd_atomic; i++) {
			res = &qp->resp.resources[i];
			free_rd_atomic_resource(res);
		}
	}
}

static void rxe_qp_init_misc(struct rxe_dev *rxe, struct rxe_qp *qp,
			     struct ib_qp_init_attr *init)
{
	struct rxe_port *port;
	u32 qpn;

	qp->sq_sig_type		= init->sq_sig_type;
	qp->attr.path_mtu	= 1;
	/*初始化mtu*/
	qp->mtu			= ib_mtu_enum_to_int(qp->attr.path_mtu);

	/*qp number设置*/
	qpn			= qp->elem.index;
	port			= &rxe->port;

	switch (init->qp_type) {
	case IB_QPT_GSI:
		qp->ibqp.qp_num		= 1;
		port->qp_gsi_index	= qpn;
		qp->attr.port_num	= init->port_num;
		break;

	default:
		qp->ibqp.qp_num		= qpn;
		break;
	}

	spin_lock_init(&qp->state_lock);

	spin_lock_init(&qp->req.task.state_lock);
	spin_lock_init(&qp->resp.task.state_lock);
	spin_lock_init(&qp->comp.task.state_lock);

	spin_lock_init(&qp->sq.sq_lock);
	spin_lock_init(&qp->rq.producer_lock);
	spin_lock_init(&qp->rq.consumer_lock);

	atomic_set(&qp->ssn, 0);
	atomic_set(&qp->skb_out, 0);
}

static int rxe_qp_init_req(struct rxe_dev *rxe, struct rxe_qp *qp,
			   struct ib_qp_init_attr *init, struct ib_udata *udata,
			   struct rxe_create_qp_resp __user *uresp)
{
	int err;
	int wqe_size;
	enum queue_type type;

	/*创建udp socket*/
	err = sock_create_kern(&init_net, AF_INET, SOCK_DGRAM, 0, &qp->sk);
	if (err < 0)
		return err;
	qp->sk->sk->sk_user_data = qp;

	/* pick a source UDP port number for this QP based on
	 * the source QPN. this spreads traffic for different QPs
	 * across different NIC RX queues (while using a single
	 * flow for a given QP to maintain packet order).
	 * the port number must be in the Dynamic Ports range
	 * (0xc000 - 0xffff).
	 */
	/*选择src_port*/
	qp->src_port = RXE_ROCE_V2_SPORT + (hash_32(qp_num(qp), 14) & 0x3fff);
	qp->sq.max_wr		= init->cap.max_send_wr;

	/* These caps are limited by rxe_qp_chk_cap() done by the caller */
	wqe_size = max_t(int, init->cap.max_send_sge * sizeof(struct ib_sge),
			 init->cap.max_inline_data);
	qp->sq.max_sge = init->cap.max_send_sge =
		wqe_size / sizeof(struct ib_sge);
	qp->sq.max_inline = init->cap.max_inline_data = wqe_size;
	wqe_size += sizeof(struct rxe_send_wqe);

	/*创建sq*/
	type = QUEUE_TYPE_FROM_CLIENT;
	qp->sq.queue = rxe_queue_init(rxe, &qp->sq.max_wr,
				wqe_size, type);
	if (!qp->sq.queue)
		return -ENOMEM;

	err = do_mmap_info(rxe, uresp ? &uresp->sq_mi : NULL, udata,
			   qp->sq.queue->buf, qp->sq.queue->buf_size,
			   &qp->sq.queue->ip);

	if (err) {
		vfree(qp->sq.queue->buf);
		kfree(qp->sq.queue);
		qp->sq.queue = NULL;
		return err;
	}

	/*生产者指针*/
	qp->req.wqe_index = queue_get_producer(qp->sq.queue,
					       QUEUE_TYPE_FROM_CLIENT);

	qp->req.state		= QP_STATE_RESET;
	qp->comp.state		= QP_STATE_RESET;
	qp->req.opcode		= -1;
	qp->comp.opcode		= -1;

	skb_queue_head_init(&qp->req_pkts);

<<<<<<< HEAD
	/*wqe消息处理任务，处理收到的请求*/
	rxe_init_task(rxe, &qp->req.task, qp,
		      rxe_requester, "req");
	/*wqe处理完成后，此任务将被调度，用于进行响应处理*/
	rxe_init_task(rxe, &qp->comp.task, qp,
=======
	rxe_init_task(&qp->req.task, qp,
		      rxe_requester, "req");
	rxe_init_task(&qp->comp.task, qp,
>>>>>>> 97ee9d1c
		      rxe_completer, "comp");

	qp->qp_timeout_jiffies = 0; /* Can't be set for UD/UC in modify_qp */
	if (init->qp_type == IB_QPT_RC) {
		timer_setup(&qp->rnr_nak_timer, rnr_nak_timer, 0);
		timer_setup(&qp->retrans_timer, retransmit_timer, 0);
	}
	return 0;
}

static int rxe_qp_init_resp(struct rxe_dev *rxe, struct rxe_qp *qp,
			    struct ib_qp_init_attr *init,
			    struct ib_udata *udata,
			    struct rxe_create_qp_resp __user *uresp)
{
	int err;
	int wqe_size;
	enum queue_type type;

	if (!qp->srq) {
		qp->rq.max_wr		= init->cap.max_recv_wr;
		qp->rq.max_sge		= init->cap.max_recv_sge;

		wqe_size = rcv_wqe_size(qp->rq.max_sge);

		pr_debug("qp#%d max_wr = %d, max_sge = %d, wqe_size = %d\n",
			 qp_num(qp), qp->rq.max_wr, qp->rq.max_sge, wqe_size);

		type = QUEUE_TYPE_FROM_CLIENT;
		qp->rq.queue = rxe_queue_init(rxe, &qp->rq.max_wr,
					wqe_size, type);
		if (!qp->rq.queue)
			return -ENOMEM;

		err = do_mmap_info(rxe, uresp ? &uresp->rq_mi : NULL, udata,
				   qp->rq.queue->buf, qp->rq.queue->buf_size,
				   &qp->rq.queue->ip);
		if (err) {
			vfree(qp->rq.queue->buf);
			kfree(qp->rq.queue);
			qp->rq.queue = NULL;
			return err;
		}
	}

	skb_queue_head_init(&qp->resp_pkts);

<<<<<<< HEAD
	/*初始化qp->resp上的Task,读取request，并做为响应*/
	rxe_init_task(rxe, &qp->resp.task, qp,
=======
	rxe_init_task(&qp->resp.task, qp,
>>>>>>> 97ee9d1c
		      rxe_responder, "resp");

	qp->resp.opcode		= OPCODE_NONE;
	qp->resp.msn		= 0;
	qp->resp.state		= QP_STATE_RESET;

	return 0;
}

/* called by the create qp verb */
int rxe_qp_from_init(struct rxe_dev *rxe, struct rxe_qp *qp, struct rxe_pd *pd,
		     struct ib_qp_init_attr *init,
		     struct rxe_create_qp_resp __user *uresp,
		     struct ib_pd *ibpd,
		     struct ib_udata *udata)
{
	int err;
	struct rxe_cq *rcq = to_rcq(init->recv_cq);
	struct rxe_cq *scq = to_rcq(init->send_cq);
	struct rxe_srq *srq = init->srq ? to_rsrq(init->srq) : NULL;

	rxe_get(pd);
	rxe_get(rcq);
	rxe_get(scq);
	if (srq)
		rxe_get(srq);

	qp->pd			= pd;
	qp->rcq			= rcq;
	qp->scq			= scq;
	qp->srq			= srq;

	atomic_inc(&rcq->num_wq);
	atomic_inc(&scq->num_wq);

	rxe_qp_init_misc(rxe, qp, init);

	/*初始化req*/
	err = rxe_qp_init_req(rxe, qp, init, udata, uresp);
	if (err)
		goto err1;

	/*初始化resp*/
	err = rxe_qp_init_resp(rxe, qp, init, udata, uresp);
	if (err)
		goto err2;

	qp->attr.qp_state = IB_QPS_RESET;
	qp->valid = 1;

	return 0;

err2:
	rxe_queue_cleanup(qp->sq.queue);
	qp->sq.queue = NULL;
err1:
	atomic_dec(&rcq->num_wq);
	atomic_dec(&scq->num_wq);

	qp->pd = NULL;
	qp->rcq = NULL;
	qp->scq = NULL;
	qp->srq = NULL;

	if (srq)
		rxe_put(srq);
	rxe_put(scq);
	rxe_put(rcq);
	rxe_put(pd);

	return err;
}

/* called by the query qp verb */
int rxe_qp_to_init(struct rxe_qp *qp, struct ib_qp_init_attr *init)
{
	init->event_handler		= qp->ibqp.event_handler;
	init->qp_context		= qp->ibqp.qp_context;
	init->send_cq			= qp->ibqp.send_cq;
	init->recv_cq			= qp->ibqp.recv_cq;
	init->srq			= qp->ibqp.srq;

	init->cap.max_send_wr		= qp->sq.max_wr;
	init->cap.max_send_sge		= qp->sq.max_sge;
	init->cap.max_inline_data	= qp->sq.max_inline;

	if (!qp->srq) {
		init->cap.max_recv_wr		= qp->rq.max_wr;
		init->cap.max_recv_sge		= qp->rq.max_sge;
	}

	init->sq_sig_type		= qp->sq_sig_type;

	init->qp_type			= qp->ibqp.qp_type;
	init->port_num			= 1;

	return 0;
}

/* called by the modify qp verb, this routine checks all the parameters before
 * making any changes
 */
int rxe_qp_chk_attr(struct rxe_dev *rxe, struct rxe_qp *qp,
		    struct ib_qp_attr *attr, int mask)
{
	enum ib_qp_state cur_state = (mask & IB_QP_CUR_STATE) ?
					attr->cur_qp_state : qp->attr.qp_state;
	enum ib_qp_state new_state = (mask & IB_QP_STATE) ?
					attr->qp_state : cur_state;

	if (!ib_modify_qp_is_ok(cur_state, new_state, qp_type(qp), mask)) {
		pr_debug("invalid mask or state for qp\n");
		goto err1;
	}

	if (mask & IB_QP_STATE) {
		if (cur_state == IB_QPS_SQD) {
			if (qp->req.state == QP_STATE_DRAIN &&
			    new_state != IB_QPS_ERR)
				goto err1;
		}
	}

	if (mask & IB_QP_PORT) {
		if (!rdma_is_port_valid(&rxe->ib_dev, attr->port_num)) {
			pr_debug("invalid port %d\n", attr->port_num);
			goto err1;
		}
	}

	if (mask & IB_QP_CAP && rxe_qp_chk_cap(rxe, &attr->cap, !!qp->srq))
		goto err1;

	if (mask & IB_QP_AV && rxe_av_chk_attr(rxe, &attr->ah_attr))
		goto err1;

	if (mask & IB_QP_ALT_PATH) {
		if (rxe_av_chk_attr(rxe, &attr->alt_ah_attr))
			goto err1;
		if (!rdma_is_port_valid(&rxe->ib_dev, attr->alt_port_num))  {
			pr_debug("invalid alt port %d\n", attr->alt_port_num);
			goto err1;
		}
		if (attr->alt_timeout > 31) {
			pr_debug("invalid QP alt timeout %d > 31\n",
				 attr->alt_timeout);
			goto err1;
		}
	}

	if (mask & IB_QP_PATH_MTU) {
		struct rxe_port *port = &rxe->port;

		enum ib_mtu max_mtu = port->attr.max_mtu;
		enum ib_mtu mtu = attr->path_mtu;

		if (mtu > max_mtu) {
			pr_debug("invalid mtu (%d) > (%d)\n",
				 ib_mtu_enum_to_int(mtu),
				 ib_mtu_enum_to_int(max_mtu));
			goto err1;
		}
	}

	if (mask & IB_QP_MAX_QP_RD_ATOMIC) {
		if (attr->max_rd_atomic > rxe->attr.max_qp_rd_atom) {
			pr_debug("invalid max_rd_atomic %d > %d\n",
				 attr->max_rd_atomic,
				 rxe->attr.max_qp_rd_atom);
			goto err1;
		}
	}

	if (mask & IB_QP_TIMEOUT) {
		if (attr->timeout > 31) {
			pr_debug("invalid QP timeout %d > 31\n", attr->timeout);
			goto err1;
		}
	}

	return 0;

err1:
	return -EINVAL;
}

/* move the qp to the reset state */
static void rxe_qp_reset(struct rxe_qp *qp)
{
	/* stop tasks from running */
	rxe_disable_task(&qp->resp.task);

	/* stop request/comp */
	if (qp->sq.queue) {
		if (qp_type(qp) == IB_QPT_RC)
			rxe_disable_task(&qp->comp.task);
		rxe_disable_task(&qp->req.task);
	}

	/* move qp to the reset state */
	qp->req.state = QP_STATE_RESET;
	qp->comp.state = QP_STATE_RESET;
	qp->resp.state = QP_STATE_RESET;

	/* let state machines reset themselves drain work and packet queues
	 * etc.
	 */
	__rxe_do_task(&qp->resp.task);

	if (qp->sq.queue) {
		__rxe_do_task(&qp->comp.task);
		__rxe_do_task(&qp->req.task);
		rxe_queue_reset(qp->sq.queue);
	}

	/* cleanup attributes */
	atomic_set(&qp->ssn, 0);
	qp->req.opcode = -1;
	qp->req.need_retry = 0;
	qp->req.wait_for_rnr_timer = 0;
	qp->req.noack_pkts = 0;
	qp->resp.msn = 0;
	qp->resp.opcode = -1;
	qp->resp.drop_msg = 0;
	qp->resp.goto_error = 0;
	qp->resp.sent_psn_nak = 0;

	if (qp->resp.mr) {
		rxe_put(qp->resp.mr);
		qp->resp.mr = NULL;
	}

	cleanup_rd_atomic_resources(qp);

	/* reenable tasks */
	rxe_enable_task(&qp->resp.task);

	if (qp->sq.queue) {
		if (qp_type(qp) == IB_QPT_RC)
			rxe_enable_task(&qp->comp.task);

		rxe_enable_task(&qp->req.task);
	}
}

/* drain the send queue */
static void rxe_qp_drain(struct rxe_qp *qp)
{
	if (qp->sq.queue) {
		if (qp->req.state != QP_STATE_DRAINED) {
			qp->req.state = QP_STATE_DRAIN;
			if (qp_type(qp) == IB_QPT_RC)
				rxe_run_task(&qp->comp.task, 1);
			else
				__rxe_do_task(&qp->comp.task);
			rxe_run_task(&qp->req.task, 1);
		}
	}
}

/* move the qp to the error state */
void rxe_qp_error(struct rxe_qp *qp)
{
	qp->req.state = QP_STATE_ERROR;
	qp->resp.state = QP_STATE_ERROR;
	qp->comp.state = QP_STATE_ERROR;
	qp->attr.qp_state = IB_QPS_ERR;

	/* drain work and packet queues */
	rxe_run_task(&qp->resp.task, 1);

	if (qp_type(qp) == IB_QPT_RC)
		rxe_run_task(&qp->comp.task, 1);
	else
		__rxe_do_task(&qp->comp.task);
	rxe_run_task(&qp->req.task, 1);
}

/* called by the modify qp verb */
int rxe_qp_from_attr(struct rxe_qp *qp, struct ib_qp_attr *attr, int mask,
		     struct ib_udata *udata)
{
	int err;

	if (mask & IB_QP_MAX_QP_RD_ATOMIC) {
		int max_rd_atomic = attr->max_rd_atomic ?
			roundup_pow_of_two(attr->max_rd_atomic) : 0;

		qp->attr.max_rd_atomic = max_rd_atomic;
		atomic_set(&qp->req.rd_atomic, max_rd_atomic);
	}

	if (mask & IB_QP_MAX_DEST_RD_ATOMIC) {
		int max_dest_rd_atomic = attr->max_dest_rd_atomic ?
			roundup_pow_of_two(attr->max_dest_rd_atomic) : 0;

		qp->attr.max_dest_rd_atomic = max_dest_rd_atomic;

		free_rd_atomic_resources(qp);

		err = alloc_rd_atomic_resources(qp, max_dest_rd_atomic);
		if (err)
			return err;
	}

	if (mask & IB_QP_CUR_STATE)
		qp->attr.cur_qp_state = attr->qp_state;

	if (mask & IB_QP_EN_SQD_ASYNC_NOTIFY)
		qp->attr.en_sqd_async_notify = attr->en_sqd_async_notify;

	if (mask & IB_QP_ACCESS_FLAGS)
		qp->attr.qp_access_flags = attr->qp_access_flags;

	if (mask & IB_QP_PKEY_INDEX)
		qp->attr.pkey_index = attr->pkey_index;

	if (mask & IB_QP_PORT)
		qp->attr.port_num = attr->port_num;

	if (mask & IB_QP_QKEY)
		qp->attr.qkey = attr->qkey;

	if (mask & IB_QP_AV)
		rxe_init_av(&attr->ah_attr, &qp->pri_av);

	if (mask & IB_QP_ALT_PATH) {
		rxe_init_av(&attr->alt_ah_attr, &qp->alt_av);
		qp->attr.alt_port_num = attr->alt_port_num;
		qp->attr.alt_pkey_index = attr->alt_pkey_index;
		qp->attr.alt_timeout = attr->alt_timeout;
	}

	if (mask & IB_QP_PATH_MTU) {
		qp->attr.path_mtu = attr->path_mtu;
		qp->mtu = ib_mtu_enum_to_int(attr->path_mtu);
	}

	if (mask & IB_QP_TIMEOUT) {
		qp->attr.timeout = attr->timeout;
		if (attr->timeout == 0) {
			qp->qp_timeout_jiffies = 0;
		} else {
			/* According to the spec, timeout = 4.096 * 2 ^ attr->timeout [us] */
			int j = nsecs_to_jiffies(4096ULL << attr->timeout);

			qp->qp_timeout_jiffies = j ? j : 1;
		}
	}

	if (mask & IB_QP_RETRY_CNT) {
		qp->attr.retry_cnt = attr->retry_cnt;
		qp->comp.retry_cnt = attr->retry_cnt;
		pr_debug("qp#%d set retry count = %d\n", qp_num(qp),
			 attr->retry_cnt);
	}

	if (mask & IB_QP_RNR_RETRY) {
		qp->attr.rnr_retry = attr->rnr_retry;
		qp->comp.rnr_retry = attr->rnr_retry;
		pr_debug("qp#%d set rnr retry count = %d\n", qp_num(qp),
			 attr->rnr_retry);
	}

	if (mask & IB_QP_RQ_PSN) {
		qp->attr.rq_psn = (attr->rq_psn & BTH_PSN_MASK);
		qp->resp.psn = qp->attr.rq_psn;
		pr_debug("qp#%d set resp psn = 0x%x\n", qp_num(qp),
			 qp->resp.psn);
	}

	if (mask & IB_QP_MIN_RNR_TIMER) {
		qp->attr.min_rnr_timer = attr->min_rnr_timer;
		pr_debug("qp#%d set min rnr timer = 0x%x\n", qp_num(qp),
			 attr->min_rnr_timer);
	}

	if (mask & IB_QP_SQ_PSN) {
		qp->attr.sq_psn = (attr->sq_psn & BTH_PSN_MASK);
		qp->req.psn = qp->attr.sq_psn;
		qp->comp.psn = qp->attr.sq_psn;
		pr_debug("qp#%d set req psn = 0x%x\n", qp_num(qp), qp->req.psn);
	}

	if (mask & IB_QP_PATH_MIG_STATE)
		qp->attr.path_mig_state = attr->path_mig_state;

	if (mask & IB_QP_DEST_QPN)
		qp->attr.dest_qp_num = attr->dest_qp_num;

	if (mask & IB_QP_STATE) {
		qp->attr.qp_state = attr->qp_state;

		switch (attr->qp_state) {
		case IB_QPS_RESET:
			pr_debug("qp#%d state -> RESET\n", qp_num(qp));
			rxe_qp_reset(qp);
			break;

		case IB_QPS_INIT:
			pr_debug("qp#%d state -> INIT\n", qp_num(qp));
			qp->req.state = QP_STATE_INIT;
			qp->resp.state = QP_STATE_INIT;
			qp->comp.state = QP_STATE_INIT;
			break;

		case IB_QPS_RTR:
			pr_debug("qp#%d state -> RTR\n", qp_num(qp));
			qp->resp.state = QP_STATE_READY;
			break;

		case IB_QPS_RTS:
			pr_debug("qp#%d state -> RTS\n", qp_num(qp));
			qp->req.state = QP_STATE_READY;
			qp->comp.state = QP_STATE_READY;
			break;

		case IB_QPS_SQD:
			pr_debug("qp#%d state -> SQD\n", qp_num(qp));
			rxe_qp_drain(qp);
			break;

		case IB_QPS_SQE:
			pr_warn("qp#%d state -> SQE !!?\n", qp_num(qp));
			/* Not possible from modify_qp. */
			break;

		case IB_QPS_ERR:
			pr_debug("qp#%d state -> ERR\n", qp_num(qp));
			rxe_qp_error(qp);
			break;
		}
	}

	return 0;
}

/* called by the query qp verb */
int rxe_qp_to_attr(struct rxe_qp *qp, struct ib_qp_attr *attr, int mask)
{
	*attr = qp->attr;

	attr->rq_psn				= qp->resp.psn;
	attr->sq_psn				= qp->req.psn;

	attr->cap.max_send_wr			= qp->sq.max_wr;
	attr->cap.max_send_sge			= qp->sq.max_sge;
	attr->cap.max_inline_data		= qp->sq.max_inline;

	if (!qp->srq) {
		attr->cap.max_recv_wr		= qp->rq.max_wr;
		attr->cap.max_recv_sge		= qp->rq.max_sge;
	}

	rxe_av_to_attr(&qp->pri_av, &attr->ah_attr);
	rxe_av_to_attr(&qp->alt_av, &attr->alt_ah_attr);

	if (qp->req.state == QP_STATE_DRAIN) {
		attr->sq_draining = 1;
		/* applications that get this state
		 * typically spin on it. yield the
		 * processor
		 */
		cond_resched();
	} else {
		attr->sq_draining = 0;
	}

	pr_debug("attr->sq_draining = %d\n", attr->sq_draining);

	return 0;
}

int rxe_qp_chk_destroy(struct rxe_qp *qp)
{
	/* See IBA o10-2.2.3
	 * An attempt to destroy a QP while attached to a mcast group
	 * will fail immediately.
	 */
	if (atomic_read(&qp->mcg_num)) {
		pr_debug("Attempt to destroy QP while attached to multicast group\n");
		return -EBUSY;
	}

	return 0;
}

/* called when the last reference to the qp is dropped */
static void rxe_qp_do_cleanup(struct work_struct *work)
{
	struct rxe_qp *qp = container_of(work, typeof(*qp), cleanup_work.work);

	qp->valid = 0;
	qp->qp_timeout_jiffies = 0;
	rxe_cleanup_task(&qp->resp.task);

	if (qp_type(qp) == IB_QPT_RC) {
		del_timer_sync(&qp->retrans_timer);
		del_timer_sync(&qp->rnr_nak_timer);
	}

	rxe_cleanup_task(&qp->req.task);
	rxe_cleanup_task(&qp->comp.task);

	/* flush out any receive wr's or pending requests */
	if (qp->req.task.func)
		__rxe_do_task(&qp->req.task);

	if (qp->sq.queue) {
		__rxe_do_task(&qp->comp.task);
		__rxe_do_task(&qp->req.task);
	}

	if (qp->sq.queue)
		rxe_queue_cleanup(qp->sq.queue);

	if (qp->srq)
		rxe_put(qp->srq);

	if (qp->rq.queue)
		rxe_queue_cleanup(qp->rq.queue);

	if (qp->scq) {
		atomic_dec(&qp->scq->num_wq);
		rxe_put(qp->scq);
	}

	if (qp->rcq) {
		atomic_dec(&qp->rcq->num_wq);
		rxe_put(qp->rcq);
	}

	if (qp->pd)
		rxe_put(qp->pd);

	if (qp->resp.mr)
		rxe_put(qp->resp.mr);

	if (qp_type(qp) == IB_QPT_RC)
		sk_dst_reset(qp->sk->sk);

	free_rd_atomic_resources(qp);

	if (qp->sk) {
		kernel_sock_shutdown(qp->sk, SHUT_RDWR);
		sock_release(qp->sk);
	}
}

/* called when the last reference to the qp is dropped */
void rxe_qp_cleanup(struct rxe_pool_elem *elem)
{
	struct rxe_qp *qp = container_of(elem, typeof(*qp), elem);

	execute_in_process_context(rxe_qp_do_cleanup, &qp->cleanup_work);
}<|MERGE_RESOLUTION|>--- conflicted
+++ resolved
@@ -252,17 +252,11 @@
 
 	skb_queue_head_init(&qp->req_pkts);
 
-<<<<<<< HEAD
 	/*wqe消息处理任务，处理收到的请求*/
-	rxe_init_task(rxe, &qp->req.task, qp,
+	rxe_init_task(&qp->req.task, qp,
 		      rxe_requester, "req");
 	/*wqe处理完成后，此任务将被调度，用于进行响应处理*/
-	rxe_init_task(rxe, &qp->comp.task, qp,
-=======
-	rxe_init_task(&qp->req.task, qp,
-		      rxe_requester, "req");
 	rxe_init_task(&qp->comp.task, qp,
->>>>>>> 97ee9d1c
 		      rxe_completer, "comp");
 
 	qp->qp_timeout_jiffies = 0; /* Can't be set for UD/UC in modify_qp */
@@ -310,12 +304,8 @@
 
 	skb_queue_head_init(&qp->resp_pkts);
 
-<<<<<<< HEAD
 	/*初始化qp->resp上的Task,读取request，并做为响应*/
-	rxe_init_task(rxe, &qp->resp.task, qp,
-=======
 	rxe_init_task(&qp->resp.task, qp,
->>>>>>> 97ee9d1c
 		      rxe_responder, "resp");
 
 	qp->resp.opcode		= OPCODE_NONE;
