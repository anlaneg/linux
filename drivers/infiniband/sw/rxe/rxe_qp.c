// SPDX-License-Identifier: GPL-2.0 OR Linux-OpenIB
/*
 * Copyright (c) 2016 Mellanox Technologies Ltd. All rights reserved.
 * Copyright (c) 2015 System Fabric Works, Inc. All rights reserved.
 */

#include <linux/skbuff.h>
#include <linux/delay.h>
#include <linux/sched.h>
#include <linux/vmalloc.h>
#include <rdma/uverbs_ioctl.h>

#include "rxe.h"
#include "rxe_loc.h"
#include "rxe_queue.h"
#include "rxe_task.h"

/*能力检查*/
static int rxe_qp_chk_cap(struct rxe_dev *rxe, struct ib_qp_cap *cap,
			  int has_srq)
{
	if (cap->max_send_wr > rxe->attr.max_qp_wr) {
		/*超过max_send_wr限制*/
		rxe_dbg_dev(rxe, "invalid send wr = %u > %d\n",
			 cap->max_send_wr, rxe->attr.max_qp_wr);
		goto err1;
	}

	if (cap->max_send_sge > rxe->attr.max_send_sge) {
		rxe_dbg_dev(rxe, "invalid send sge = %u > %d\n",
			 cap->max_send_sge, rxe->attr.max_send_sge);
		goto err1;
	}

	if (!has_srq) {
		if (cap->max_recv_wr > rxe->attr.max_qp_wr) {
			rxe_dbg_dev(rxe, "invalid recv wr = %u > %d\n",
				 cap->max_recv_wr, rxe->attr.max_qp_wr);
			goto err1;
		}

		if (cap->max_recv_sge > rxe->attr.max_recv_sge) {
			rxe_dbg_dev(rxe, "invalid recv sge = %u > %d\n",
				 cap->max_recv_sge, rxe->attr.max_recv_sge);
			goto err1;
		}
	}

	if (cap->max_inline_data > rxe->max_inline_data) {
		rxe_dbg_dev(rxe, "invalid max inline data = %u > %d\n",
			 cap->max_inline_data, rxe->max_inline_data);
		goto err1;
	}

	return 0;

err1:
	return -EINVAL;
}

int rxe_qp_chk_init(struct rxe_dev *rxe, struct ib_qp_init_attr *init)
{
	struct ib_qp_cap *cap = &init->cap;
	struct rxe_port *port;
	int port_num = init->port_num;

	/*rxe支持以下qp类型*/
	switch (init->qp_type) {
	case IB_QPT_GSI:
	case IB_QPT_RC:
	case IB_QPT_UC:
	case IB_QPT_UD:
		break;
	default:
		return -EOPNOTSUPP;
	}

	/*必须指明send用cq,recv用cq*/
	if (!init->recv_cq || !init->send_cq) {
		rxe_dbg_dev(rxe, "missing cq\n");
		goto err1;
	}

	/*rxe能力检查*/
	if (rxe_qp_chk_cap(rxe, cap, !!init->srq))
		goto err1;

	if (init->qp_type == IB_QPT_GSI) {
		if (!rdma_is_port_valid(&rxe->ib_dev, port_num)) {
			/*此设备无此port_num，报错*/
			rxe_dbg_dev(rxe, "invalid port = %d\n", port_num);
			goto err1;
		}

		port = &rxe->port;

		/*此port已初始化qp_gsi_index,报错*/
		if (init->qp_type == IB_QPT_GSI && port->qp_gsi_index) {
			rxe_dbg_dev(rxe, "GSI QP exists for port %d\n", port_num);
			goto err1;
		}
	}

	return 0;

err1:
	return -EINVAL;
}

static int alloc_rd_atomic_resources(struct rxe_qp *qp, unsigned int n)
{
	qp->resp.res_head = 0;
	qp->resp.res_tail = 0;
	/*初始化n个struct resp_res结构体*/
	qp->resp.resources = kcalloc(n, sizeof(struct resp_res), GFP_KERNEL);

	if (!qp->resp.resources)
		/*申请失败*/
		return -ENOMEM;

	return 0;
}

static void free_rd_atomic_resources(struct rxe_qp *qp)
{
	if (qp->resp.resources) {
		/*resources不为空，需要释放*/
		int i;

		for (i = 0; i < qp->attr.max_dest_rd_atomic; i++) {
			struct resp_res *res = &qp->resp.resources[i];

			free_rd_atomic_resource(res);
		}
		kfree(qp->resp.resources);
		qp->resp.resources = NULL;
	}
}

void free_rd_atomic_resource(struct resp_res *res)
{
	res->type = 0;
}

static void cleanup_rd_atomic_resources(struct rxe_qp *qp)
{
	int i;
	struct resp_res *res;

	if (qp->resp.resources) {
		for (i = 0; i < qp->attr.max_dest_rd_atomic; i++) {
			res = &qp->resp.resources[i];
			free_rd_atomic_resource(res);
		}
	}
}

static void rxe_qp_init_misc(struct rxe_dev *rxe, struct rxe_qp *qp,
			     struct ib_qp_init_attr *init)
{
	struct rxe_port *port;
	u32 qpn;

	qp->sq_sig_type		= init->sq_sig_type;
	qp->attr.path_mtu	= 1;
	/*初始化mtu*/
	qp->mtu			= ib_mtu_enum_to_int(qp->attr.path_mtu);

	/*qp number设置*/
	qpn			= qp->elem.index;
	port			= &rxe->port;

	switch (init->qp_type) {
	case IB_QPT_GSI:
		qp->ibqp.qp_num		= 1;/*指明qp编号为1*/
		port->qp_gsi_index	= qpn;/*指明为qpn==1对应的qp*/
		qp->attr.port_num	= init->port_num;
		break;

	default:
		qp->ibqp.qp_num		= qpn;/*设置qp编号*/
		break;
	}

	spin_lock_init(&qp->state_lock);

	spin_lock_init(&qp->sq.sq_lock);
	spin_lock_init(&qp->rq.producer_lock);
	spin_lock_init(&qp->rq.consumer_lock);

	skb_queue_head_init(&qp->req_pkts);
	skb_queue_head_init(&qp->resp_pkts);

	atomic_set(&qp->ssn, 0);
	atomic_set(&qp->skb_out, 0);
}

static int rxe_init_sq(struct rxe_qp *qp, struct ib_qp_init_attr *init,
		       struct ib_udata *udata,
		       struct rxe_create_qp_resp __user *uresp)
{
	struct rxe_dev *rxe = to_rdev(qp->ibqp.device);
	int wqe_size;
	int err;

	qp->sq.max_wr = init->cap.max_send_wr;
	/*计算wqe大小*/
	wqe_size = max_t(int, init->cap.max_send_sge * sizeof(struct ib_sge),
			 init->cap.max_inline_data);
	qp->sq.max_sge = wqe_size / sizeof(struct ib_sge);
	qp->sq.max_inline = wqe_size;
	wqe_size += sizeof(struct rxe_send_wqe);

	/*创建发送队列*/
	qp->sq.queue = rxe_queue_init(rxe, &qp->sq.max_wr/*队列长度*/, wqe_size,
				      QUEUE_TYPE_FROM_CLIENT);
	if (!qp->sq.queue) {
		rxe_err_qp(qp, "Unable to allocate send queue\n");
		err = -ENOMEM;
		goto err_out;
	}

	/*生成sq的映射信息*/
	/* prepare info for caller to mmap send queue if user space qp */
	err = do_mmap_info(rxe, uresp ? &uresp->sq_mi : NULL, udata,
			   qp->sq.queue->buf, qp->sq.queue->buf_size,
			   &qp->sq.queue->ip);
	if (err) {
		rxe_err_qp(qp, "do_mmap_info failed, err = %d\n", err);
		goto err_free;
	}

	/* return actual capabilities to caller which may be larger
	 * than requested
	 */
	init->cap.max_send_wr = qp->sq.max_wr;
	init->cap.max_send_sge = qp->sq.max_sge;
	init->cap.max_inline_data = qp->sq.max_inline;

	return 0;

err_free:
	vfree(qp->sq.queue->buf);
	kfree(qp->sq.queue);
	qp->sq.queue = NULL;
err_out:
	return err;
}

static int rxe_qp_init_req(struct rxe_dev *rxe, struct rxe_qp *qp,
			   struct ib_qp_init_attr *init, struct ib_udata *udata,
			   struct rxe_create_qp_resp __user *uresp)
{
	int err;

	/* if we don't finish qp create make sure queue is valid */
	skb_queue_head_init(&qp->req_pkts);

	/*创建udp socket*/
	err = sock_create_kern(&init_net, AF_INET, SOCK_DGRAM, 0, &qp->sk);
	if (err < 0)
		return err;
<<<<<<< HEAD
	qp->sk->sk->sk_user_data = qp;/*指明此socket对应私有数据为此qp*/
=======
	qp->sk->sk->sk_user_data = (void *)(uintptr_t)qp->elem.index;
>>>>>>> 155a3c00

	/* pick a source UDP port number for this QP based on
	 * the source QPN. this spreads traffic for different QPs
	 * across different NIC RX queues (while using a single
	 * flow for a given QP to maintain packet order).
	 * the port number must be in the Dynamic Ports range
	 * (0xc000 - 0xffff).
	 */
	/*选择src_port*/
	qp->src_port = RXE_ROCE_V2_SPORT + (hash_32(qp_num(qp), 14) & 0x3fff);

	err = rxe_init_sq(qp, init, udata, uresp);
	if (err)
		return err;

	/*生产者指针*/
	qp->req.wqe_index = queue_get_producer(qp->sq.queue,
					       QUEUE_TYPE_FROM_CLIENT);

	qp->req.opcode		= -1;
	qp->comp.opcode		= -1;

<<<<<<< HEAD
	/*qp->send_q中填充好的send_wqe处理，负责构造skb并向外发送报文*/
	rxe_init_task(&qp->req.task, qp, rxe_requester);
	/*收到对端发送过来的响应，针对响应内容生成send_cq上的通知内容。*/
	rxe_init_task(&qp->comp.task, qp, rxe_completer);
=======
	rxe_init_task(&qp->send_task, qp, rxe_sender);
>>>>>>> 155a3c00

	qp->qp_timeout_jiffies = 0; /* Can't be set for UD/UC in modify_qp */
	if (init->qp_type == IB_QPT_RC) {
		/*针对rc初始化两个timer*/
		timer_setup(&qp->rnr_nak_timer, rnr_nak_timer, 0);
		timer_setup(&qp->retrans_timer, retransmit_timer, 0);
	}
	return 0;
}

static int rxe_init_rq(struct rxe_qp *qp, struct ib_qp_init_attr *init,
		       struct ib_udata *udata,
		       struct rxe_create_qp_resp __user *uresp)
{
	struct rxe_dev *rxe = to_rdev(qp->ibqp.device);
	int wqe_size;
	int err;

	qp->rq.max_wr = init->cap.max_recv_wr;
	qp->rq.max_sge = init->cap.max_recv_sge;
	wqe_size = sizeof(struct rxe_recv_wqe) +
				qp->rq.max_sge*sizeof(struct ib_sge);

	/*创建rq*/
	qp->rq.queue = rxe_queue_init(rxe, &qp->rq.max_wr, wqe_size,
				      QUEUE_TYPE_FROM_CLIENT);
	if (!qp->rq.queue) {
		rxe_err_qp(qp, "Unable to allocate recv queue\n");
		err = -ENOMEM;
		goto err_out;
	}

	/*构造rq对应的映射信息*/
	/* prepare info for caller to mmap recv queue if user space qp */
	err = do_mmap_info(rxe, uresp ? &uresp->rq_mi : NULL, udata,
			   qp->rq.queue->buf, qp->rq.queue->buf_size,
			   &qp->rq.queue->ip);
	if (err) {
		rxe_err_qp(qp, "do_mmap_info failed, err = %d\n", err);
		goto err_free;
	}

	/* return actual capabilities to caller which may be larger
	 * than requested
	 */
	init->cap.max_recv_wr = qp->rq.max_wr;

	return 0;

err_free:
	vfree(qp->rq.queue->buf);
	kfree(qp->rq.queue);
	qp->rq.queue = NULL;
err_out:
	return err;
}

static int rxe_qp_init_resp(struct rxe_dev *rxe, struct rxe_qp *qp,
			    struct ib_qp_init_attr *init,
			    struct ib_udata *udata,
			    struct rxe_create_qp_resp __user *uresp)
{
	int err;

	/* if we don't finish qp create make sure queue is valid */
	skb_queue_head_init(&qp->resp_pkts);

	if (!qp->srq) {
		err = rxe_init_rq(qp, init, udata, uresp);
		if (err)
			return err;
	}

<<<<<<< HEAD
	/*处理收取到的请求类报文，针对这些报文进行响应（包括将报文内容填充到用户态指明的recv_wr)*/
	rxe_init_task(&qp->resp.task, qp, rxe_responder);
=======
	rxe_init_task(&qp->recv_task, qp, rxe_receiver);
>>>>>>> 155a3c00

	qp->resp.opcode		= OPCODE_NONE;
	qp->resp.msn		= 0;

	return 0;
}

/* called by the create qp verb */
int rxe_qp_from_init(struct rxe_dev *rxe, struct rxe_qp *qp, struct rxe_pd *pd,
		     struct ib_qp_init_attr *init,
		     struct rxe_create_qp_resp __user *uresp,
		     struct ib_pd *ibpd,
		     struct ib_udata *udata)
{
	int err;
	struct rxe_cq *rcq = to_rcq(init->recv_cq);
	struct rxe_cq *scq = to_rcq(init->send_cq);
	struct rxe_srq *srq = init->srq ? to_rsrq(init->srq) : NULL;
	unsigned long flags;

	rxe_get(pd);
	rxe_get(rcq);
	rxe_get(scq);
	if (srq)
		rxe_get(srq);

	qp->pd = pd;
	qp->rcq = rcq;
	qp->scq = scq;
	qp->srq = srq;

	atomic_inc(&rcq->num_wq);
	atomic_inc(&scq->num_wq);

	/*利用init初始化qp*/
	rxe_qp_init_misc(rxe, qp, init);

	/*创建sq,初始化req，complete*/
	err = rxe_qp_init_req(rxe, qp, init, udata, uresp);
	if (err)
		goto err1;

	/*初始化resp*/
	err = rxe_qp_init_resp(rxe, qp, init, udata, uresp);
	if (err)
		goto err2;

	spin_lock_irqsave(&qp->state_lock, flags);
	qp->attr.qp_state = IB_QPS_RESET;
	qp->valid = 1;
	spin_unlock_irqrestore(&qp->state_lock, flags);

	return 0;

err2:
	rxe_queue_cleanup(qp->sq.queue);
	qp->sq.queue = NULL;
err1:
	atomic_dec(&rcq->num_wq);
	atomic_dec(&scq->num_wq);

	qp->pd = NULL;
	qp->rcq = NULL;
	qp->scq = NULL;
	qp->srq = NULL;

	if (srq)
		rxe_put(srq);
	rxe_put(scq);
	rxe_put(rcq);
	rxe_put(pd);

	return err;
}

/* called by the query qp verb */
int rxe_qp_to_init(struct rxe_qp *qp, struct ib_qp_init_attr *init)
{
	init->event_handler		= qp->ibqp.event_handler;
	init->qp_context		= qp->ibqp.qp_context;
	init->send_cq			= qp->ibqp.send_cq;
	init->recv_cq			= qp->ibqp.recv_cq;
	init->srq			= qp->ibqp.srq;

	init->cap.max_send_wr		= qp->sq.max_wr;
	init->cap.max_send_sge		= qp->sq.max_sge;
	init->cap.max_inline_data	= qp->sq.max_inline;

	if (!qp->srq) {
		init->cap.max_recv_wr		= qp->rq.max_wr;
		init->cap.max_recv_sge		= qp->rq.max_sge;
	}

	init->sq_sig_type		= qp->sq_sig_type;

	init->qp_type			= qp->ibqp.qp_type;
	init->port_num			= 1;

	return 0;
}

int rxe_qp_chk_attr(struct rxe_dev *rxe, struct rxe_qp *qp,
		    struct ib_qp_attr *attr, int mask)
{
	if (mask & IB_QP_PORT) {
		if (!rdma_is_port_valid(&rxe->ib_dev, attr->port_num)) {
			rxe_dbg_qp(qp, "invalid port %d\n", attr->port_num);
			goto err1;
		}
	}

	if (mask & IB_QP_CAP && rxe_qp_chk_cap(rxe, &attr->cap, !!qp->srq))
		goto err1;

	if (mask & IB_QP_ACCESS_FLAGS) {
		if (!(qp_type(qp) == IB_QPT_RC || qp_type(qp) == IB_QPT_UC))
			goto err1;
		if (attr->qp_access_flags & ~RXE_ACCESS_SUPPORTED_QP)
			goto err1;
	}

	if (mask & IB_QP_AV && rxe_av_chk_attr(qp, &attr->ah_attr))
		goto err1;

	if (mask & IB_QP_ALT_PATH) {
		if (rxe_av_chk_attr(qp, &attr->alt_ah_attr))
			goto err1;
		if (!rdma_is_port_valid(&rxe->ib_dev, attr->alt_port_num))  {
			rxe_dbg_qp(qp, "invalid alt port %d\n", attr->alt_port_num);
			goto err1;
		}
		if (attr->alt_timeout > 31) {
			rxe_dbg_qp(qp, "invalid alt timeout %d > 31\n",
				 attr->alt_timeout);
			goto err1;
		}
	}

	if (mask & IB_QP_PATH_MTU) {
		struct rxe_port *port = &rxe->port;

		enum ib_mtu max_mtu = port->attr.max_mtu;
		enum ib_mtu mtu = attr->path_mtu;

		if (mtu > max_mtu) {
			rxe_dbg_qp(qp, "invalid mtu (%d) > (%d)\n",
				 ib_mtu_enum_to_int(mtu),
				 ib_mtu_enum_to_int(max_mtu));
			goto err1;
		}
	}

	if (mask & IB_QP_MAX_QP_RD_ATOMIC) {
		if (attr->max_rd_atomic > rxe->attr.max_qp_rd_atom) {
			rxe_dbg_qp(qp, "invalid max_rd_atomic %d > %d\n",
				 attr->max_rd_atomic,
				 rxe->attr.max_qp_rd_atom);
			goto err1;
		}
	}

	if (mask & IB_QP_TIMEOUT) {
		if (attr->timeout > 31) {
			rxe_dbg_qp(qp, "invalid timeout %d > 31\n",
					attr->timeout);
			goto err1;
		}
	}

	return 0;

err1:
	return -EINVAL;
}

/* move the qp to the reset state */
static void rxe_qp_reset(struct rxe_qp *qp)
{
	/* stop tasks from running */
	rxe_disable_task(&qp->recv_task);
	rxe_disable_task(&qp->send_task);

	/* drain work and packet queuesc */
<<<<<<< HEAD
	rxe_requester(qp);/*排空qp中的内容*/
	rxe_completer(qp);
	rxe_responder(qp);
=======
	rxe_sender(qp);
	rxe_receiver(qp);
>>>>>>> 155a3c00

	if (qp->rq.queue)
		rxe_queue_reset(qp->rq.queue);
	if (qp->sq.queue)
		rxe_queue_reset(qp->sq.queue);

	/* cleanup attributes */
	atomic_set(&qp->ssn, 0);
	qp->req.opcode = -1;
	qp->req.need_retry = 0;
	qp->req.wait_for_rnr_timer = 0;
	qp->req.noack_pkts = 0;
	qp->resp.msn = 0;
	qp->resp.opcode = -1;
	qp->resp.drop_msg = 0;
	qp->resp.goto_error = 0;
	qp->resp.sent_psn_nak = 0;

	if (qp->resp.mr) {
		rxe_put(qp->resp.mr);
		qp->resp.mr = NULL;
	}

	cleanup_rd_atomic_resources(qp);

	/* reenable tasks */
	rxe_enable_task(&qp->recv_task);
	rxe_enable_task(&qp->send_task);
}

/* move the qp to the error state */
void rxe_qp_error(struct rxe_qp *qp)
{
	unsigned long flags;

	spin_lock_irqsave(&qp->state_lock, flags);
	qp->attr.qp_state = IB_QPS_ERR;

	/* drain work and packet queues */
	rxe_sched_task(&qp->recv_task);
	rxe_sched_task(&qp->send_task);
	spin_unlock_irqrestore(&qp->state_lock, flags);
}

static void rxe_qp_sqd(struct rxe_qp *qp, struct ib_qp_attr *attr,
		       int mask)
{
	unsigned long flags;

	spin_lock_irqsave(&qp->state_lock, flags);
	qp->attr.sq_draining = 1;
	rxe_sched_task(&qp->send_task);
	spin_unlock_irqrestore(&qp->state_lock, flags);
}

/* caller should hold qp->state_lock */
static int __qp_chk_state(struct rxe_qp *qp, struct ib_qp_attr *attr,
			    int mask)
{
	enum ib_qp_state cur_state;
	enum ib_qp_state new_state;

	cur_state = (mask & IB_QP_CUR_STATE) ?
				attr->cur_qp_state : qp->attr.qp_state;
	new_state = (mask & IB_QP_STATE) ?
				attr->qp_state : cur_state;

	if (!ib_modify_qp_is_ok(cur_state, new_state, qp_type(qp), mask))
		return -EINVAL;

	if (mask & IB_QP_STATE && cur_state == IB_QPS_SQD) {
		if (qp->attr.sq_draining && new_state != IB_QPS_ERR)
			return -EINVAL;
	}

	return 0;
}

static const char *const qps2str[] = {
	[IB_QPS_RESET]	= "RESET",
	[IB_QPS_INIT]	= "INIT",
	[IB_QPS_RTR]	= "RTR",
	[IB_QPS_RTS]	= "RTS",
	[IB_QPS_SQD]	= "SQD",
	[IB_QPS_SQE]	= "SQE",
	[IB_QPS_ERR]	= "ERR",
};

/* called by the modify qp verb */
int rxe_qp_from_attr(struct rxe_qp *qp, struct ib_qp_attr *attr, int mask,
		     struct ib_udata *udata)
{
	int err;

	if (mask & IB_QP_CUR_STATE)
		qp->attr.cur_qp_state = attr->qp_state;

	if (mask & IB_QP_STATE) {
		unsigned long flags;

		spin_lock_irqsave(&qp->state_lock, flags);
		err = __qp_chk_state(qp, attr, mask);
		if (!err) {
			qp->attr.qp_state = attr->qp_state;
			rxe_dbg_qp(qp, "state -> %s\n",
					qps2str[attr->qp_state]);
		}
		spin_unlock_irqrestore(&qp->state_lock, flags);

		if (err)
			return err;

		switch (attr->qp_state) {
		case IB_QPS_RESET:
			rxe_qp_reset(qp);
			break;
		case IB_QPS_SQD:
			rxe_qp_sqd(qp, attr, mask);
			break;
		case IB_QPS_ERR:
			rxe_qp_error(qp);
			break;
		default:
			break;
		}
	}

	if (mask & IB_QP_MAX_QP_RD_ATOMIC) {
		int max_rd_atomic = attr->max_rd_atomic ?
			roundup_pow_of_two(attr->max_rd_atomic) : 0;

		qp->attr.max_rd_atomic = max_rd_atomic;
		atomic_set(&qp->req.rd_atomic, max_rd_atomic);
	}

	if (mask & IB_QP_MAX_DEST_RD_ATOMIC) {
		int max_dest_rd_atomic = attr->max_dest_rd_atomic ?
			roundup_pow_of_two(attr->max_dest_rd_atomic) : 0;

		qp->attr.max_dest_rd_atomic = max_dest_rd_atomic;

		free_rd_atomic_resources(qp);

		err = alloc_rd_atomic_resources(qp, max_dest_rd_atomic);
		if (err)
			return err;
	}

	if (mask & IB_QP_EN_SQD_ASYNC_NOTIFY)
		qp->attr.en_sqd_async_notify = attr->en_sqd_async_notify;

	if (mask & IB_QP_ACCESS_FLAGS)
		qp->attr.qp_access_flags = attr->qp_access_flags;

	if (mask & IB_QP_PKEY_INDEX)
		qp->attr.pkey_index = attr->pkey_index;

	if (mask & IB_QP_PORT)
		qp->attr.port_num = attr->port_num;

	if (mask & IB_QP_QKEY)
		qp->attr.qkey = attr->qkey;

	if (mask & IB_QP_AV)
		rxe_init_av(&attr->ah_attr, &qp->pri_av);

	if (mask & IB_QP_ALT_PATH) {
		rxe_init_av(&attr->alt_ah_attr, &qp->alt_av);
		qp->attr.alt_port_num = attr->alt_port_num;
		qp->attr.alt_pkey_index = attr->alt_pkey_index;
		qp->attr.alt_timeout = attr->alt_timeout;
	}

	if (mask & IB_QP_PATH_MTU) {
		qp->attr.path_mtu = attr->path_mtu;
		qp->mtu = ib_mtu_enum_to_int(attr->path_mtu);
	}

	if (mask & IB_QP_TIMEOUT) {
		qp->attr.timeout = attr->timeout;
		if (attr->timeout == 0) {
			qp->qp_timeout_jiffies = 0;
		} else {
			/* According to the spec, timeout = 4.096 * 2 ^ attr->timeout [us] */
			int j = nsecs_to_jiffies(4096ULL << attr->timeout);

			qp->qp_timeout_jiffies = j ? j : 1;
		}
	}

	if (mask & IB_QP_RETRY_CNT) {
		qp->attr.retry_cnt = attr->retry_cnt;
		qp->comp.retry_cnt = attr->retry_cnt;
		rxe_dbg_qp(qp, "set retry count = %d\n", attr->retry_cnt);
	}

	if (mask & IB_QP_RNR_RETRY) {
		qp->attr.rnr_retry = attr->rnr_retry;
		qp->comp.rnr_retry = attr->rnr_retry;
		rxe_dbg_qp(qp, "set rnr retry count = %d\n", attr->rnr_retry);
	}

	if (mask & IB_QP_RQ_PSN) {
		qp->attr.rq_psn = (attr->rq_psn & BTH_PSN_MASK);
		qp->resp.psn = qp->attr.rq_psn;/*设置协商的psn*/
		rxe_dbg_qp(qp, "set resp psn = 0x%x\n", qp->resp.psn);
	}

	if (mask & IB_QP_MIN_RNR_TIMER) {
		qp->attr.min_rnr_timer = attr->min_rnr_timer;
		rxe_dbg_qp(qp, "set min rnr timer = 0x%x\n",
			 attr->min_rnr_timer);
	}

	if (mask & IB_QP_SQ_PSN) {
		qp->attr.sq_psn = (attr->sq_psn & BTH_PSN_MASK);
		qp->req.psn = qp->attr.sq_psn;
		qp->comp.psn = qp->attr.sq_psn;
		rxe_dbg_qp(qp, "set req psn = 0x%x\n", qp->req.psn);
	}

	if (mask & IB_QP_PATH_MIG_STATE)
		qp->attr.path_mig_state = attr->path_mig_state;

	if (mask & IB_QP_DEST_QPN)
		qp->attr.dest_qp_num = attr->dest_qp_num;

	return 0;
}

/* called by the query qp verb */
int rxe_qp_to_attr(struct rxe_qp *qp, struct ib_qp_attr *attr, int mask)
{
	unsigned long flags;

	*attr = qp->attr;

	attr->rq_psn				= qp->resp.psn;/*读取qp当前记录的psn*/
	attr->sq_psn				= qp->req.psn;

	attr->cap.max_send_wr			= qp->sq.max_wr;
	attr->cap.max_send_sge			= qp->sq.max_sge;
	attr->cap.max_inline_data		= qp->sq.max_inline;

	if (!qp->srq) {
		attr->cap.max_recv_wr		= qp->rq.max_wr;
		attr->cap.max_recv_sge		= qp->rq.max_sge;
	}

	rxe_av_to_attr(&qp->pri_av, &attr->ah_attr);
	rxe_av_to_attr(&qp->alt_av, &attr->alt_ah_attr);

	/* Applications that get this state typically spin on it.
	 * Yield the processor
	 */
	spin_lock_irqsave(&qp->state_lock, flags);
	attr->cur_qp_state = qp_state(qp);
	if (qp->attr.sq_draining) {
		spin_unlock_irqrestore(&qp->state_lock, flags);
		cond_resched();
	} else {
		spin_unlock_irqrestore(&qp->state_lock, flags);
	}

	return 0;
}

int rxe_qp_chk_destroy(struct rxe_qp *qp)
{
	/* See IBA o10-2.2.3
	 * An attempt to destroy a QP while attached to a mcast group
	 * will fail immediately.
	 */
	if (atomic_read(&qp->mcg_num)) {
		rxe_dbg_qp(qp, "Attempt to destroy while attached to multicast group\n");
		return -EBUSY;
	}

	return 0;
}

/* called when the last reference to the qp is dropped */
static void rxe_qp_do_cleanup(struct work_struct *work)
{
	struct rxe_qp *qp = container_of(work, typeof(*qp), cleanup_work.work);
	unsigned long flags;

	spin_lock_irqsave(&qp->state_lock, flags);
	qp->valid = 0;
	spin_unlock_irqrestore(&qp->state_lock, flags);
	qp->qp_timeout_jiffies = 0;

	/* In the function timer_setup, .function is initialized. If .function
	 * is NULL, it indicates the function timer_setup is not called, the
	 * timer is not initialized. Or else, the timer is initialized.
	 */
	if (qp_type(qp) == IB_QPT_RC && qp->retrans_timer.function &&
		qp->rnr_nak_timer.function) {
		timer_delete_sync(&qp->retrans_timer);
		timer_delete_sync(&qp->rnr_nak_timer);
	}

	if (qp->recv_task.func)
		rxe_cleanup_task(&qp->recv_task);

	if (qp->send_task.func)
		rxe_cleanup_task(&qp->send_task);

	/* flush out any receive wr's or pending requests */
<<<<<<< HEAD
	rxe_requester(qp);/*排空qp中的内容*/
	rxe_completer(qp);
	rxe_responder(qp);
=======
	rxe_sender(qp);
	rxe_receiver(qp);
>>>>>>> 155a3c00

	if (qp->sq.queue)
		rxe_queue_cleanup(qp->sq.queue);

	if (qp->srq)
		rxe_put(qp->srq);

	if (qp->rq.queue)
		rxe_queue_cleanup(qp->rq.queue);

	if (qp->scq) {
		atomic_dec(&qp->scq->num_wq);
		rxe_put(qp->scq);
	}

	if (qp->rcq) {
		atomic_dec(&qp->rcq->num_wq);
		rxe_put(qp->rcq);
	}

	if (qp->pd)
		rxe_put(qp->pd);

	if (qp->resp.mr)
		rxe_put(qp->resp.mr);

	free_rd_atomic_resources(qp);

	if (qp->sk) {
		if (qp_type(qp) == IB_QPT_RC)
			sk_dst_reset(qp->sk->sk);

		kernel_sock_shutdown(qp->sk, SHUT_RDWR);
		sock_release(qp->sk);
	}
}

/* called when the last reference to the qp is dropped */
void rxe_qp_cleanup(struct rxe_pool_elem *elem)
{
	struct rxe_qp *qp = container_of(elem, typeof(*qp), elem);

	execute_in_process_context(rxe_qp_do_cleanup, &qp->cleanup_work);
}<|MERGE_RESOLUTION|>--- conflicted
+++ resolved
@@ -260,11 +260,7 @@
 	err = sock_create_kern(&init_net, AF_INET, SOCK_DGRAM, 0, &qp->sk);
 	if (err < 0)
 		return err;
-<<<<<<< HEAD
-	qp->sk->sk->sk_user_data = qp;/*指明此socket对应私有数据为此qp*/
-=======
-	qp->sk->sk->sk_user_data = (void *)(uintptr_t)qp->elem.index;
->>>>>>> 155a3c00
+	qp->sk->sk->sk_user_data = (void *)(uintptr_t)qp->elem.index;/*指明此socket对应私有数据为此qp index*/
 
 	/* pick a source UDP port number for this QP based on
 	 * the source QPN. this spreads traffic for different QPs
@@ -287,14 +283,7 @@
 	qp->req.opcode		= -1;
 	qp->comp.opcode		= -1;
 
-<<<<<<< HEAD
-	/*qp->send_q中填充好的send_wqe处理，负责构造skb并向外发送报文*/
-	rxe_init_task(&qp->req.task, qp, rxe_requester);
-	/*收到对端发送过来的响应，针对响应内容生成send_cq上的通知内容。*/
-	rxe_init_task(&qp->comp.task, qp, rxe_completer);
-=======
 	rxe_init_task(&qp->send_task, qp, rxe_sender);
->>>>>>> 155a3c00
 
 	qp->qp_timeout_jiffies = 0; /* Can't be set for UD/UC in modify_qp */
 	if (init->qp_type == IB_QPT_RC) {
@@ -368,12 +357,8 @@
 			return err;
 	}
 
-<<<<<<< HEAD
 	/*处理收取到的请求类报文，针对这些报文进行响应（包括将报文内容填充到用户态指明的recv_wr)*/
-	rxe_init_task(&qp->resp.task, qp, rxe_responder);
-=======
 	rxe_init_task(&qp->recv_task, qp, rxe_receiver);
->>>>>>> 155a3c00
 
 	qp->resp.opcode		= OPCODE_NONE;
 	qp->resp.msn		= 0;
@@ -557,14 +542,8 @@
 	rxe_disable_task(&qp->send_task);
 
 	/* drain work and packet queuesc */
-<<<<<<< HEAD
-	rxe_requester(qp);/*排空qp中的内容*/
-	rxe_completer(qp);
-	rxe_responder(qp);
-=======
 	rxe_sender(qp);
 	rxe_receiver(qp);
->>>>>>> 155a3c00
 
 	if (qp->rq.queue)
 		rxe_queue_reset(qp->rq.queue);
@@ -874,14 +853,8 @@
 		rxe_cleanup_task(&qp->send_task);
 
 	/* flush out any receive wr's or pending requests */
-<<<<<<< HEAD
-	rxe_requester(qp);/*排空qp中的内容*/
-	rxe_completer(qp);
-	rxe_responder(qp);
-=======
 	rxe_sender(qp);
 	rxe_receiver(qp);
->>>>>>> 155a3c00
 
 	if (qp->sq.queue)
 		rxe_queue_cleanup(qp->sq.queue);
