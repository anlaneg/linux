--- conflicted
+++ resolved
@@ -20,12 +20,8 @@
 			  int has_srq)
 {
 	if (cap->max_send_wr > rxe->attr.max_qp_wr) {
-<<<<<<< HEAD
 		/*超过max_send_wr限制*/
-		rxe_dbg(rxe, "invalid send wr = %u > %d\n",
-=======
 		rxe_dbg_dev(rxe, "invalid send wr = %u > %d\n",
->>>>>>> 9d1694dc
 			 cap->max_send_wr, rxe->attr.max_qp_wr);
 		goto err1;
 	}
@@ -203,13 +199,15 @@
 	int err;
 
 	qp->sq.max_wr = init->cap.max_send_wr;
+	/*计算wqe大小*/
 	wqe_size = max_t(int, init->cap.max_send_sge * sizeof(struct ib_sge),
 			 init->cap.max_inline_data);
 	qp->sq.max_sge = wqe_size / sizeof(struct ib_sge);
 	qp->sq.max_inline = wqe_size;
 	wqe_size += sizeof(struct rxe_send_wqe);
 
-	qp->sq.queue = rxe_queue_init(rxe, &qp->sq.max_wr, wqe_size,
+	/*创建发送队列*/
+	qp->sq.queue = rxe_queue_init(rxe, &qp->sq.max_wr/*队列长度*/, wqe_size,
 				      QUEUE_TYPE_FROM_CLIENT);
 	if (!qp->sq.queue) {
 		rxe_err_qp(qp, "Unable to allocate send queue");
@@ -217,6 +215,7 @@
 		goto err_out;
 	}
 
+	/*生成sq的映射信息*/
 	/* prepare info for caller to mmap send queue if user space qp */
 	err = do_mmap_info(rxe, uresp ? &uresp->sq_mi : NULL, udata,
 			   qp->sq.queue->buf, qp->sq.queue->buf_size,
@@ -268,36 +267,8 @@
 	/*选择src_port*/
 	qp->src_port = RXE_ROCE_V2_SPORT + (hash_32(qp_num(qp), 14) & 0x3fff);
 
-<<<<<<< HEAD
-	/* These caps are limited by rxe_qp_chk_cap() done by the caller */
-	/*计算wqe大小*/
-	wqe_size = max_t(int, init->cap.max_send_sge * sizeof(struct ib_sge),
-			 init->cap.max_inline_data);
-	qp->sq.max_sge = init->cap.max_send_sge =
-		wqe_size / sizeof(struct ib_sge);
-	qp->sq.max_inline = init->cap.max_inline_data = wqe_size;
-	wqe_size += sizeof(struct rxe_send_wqe);
-
-	/*创建发送队列*/
-	type = QUEUE_TYPE_FROM_CLIENT;
-	qp->sq.queue = rxe_queue_init(rxe, &qp->sq.max_wr/*队列长度*/,
-				wqe_size, type);
-	if (!qp->sq.queue)
-		return -ENOMEM;
-
-	/*生成sq的映射信息*/
-	err = do_mmap_info(rxe, uresp ? &uresp->sq_mi : NULL, udata,
-			   qp->sq.queue->buf, qp->sq.queue->buf_size,
-			   &qp->sq.queue->ip);
-
-	if (err) {
-		vfree(qp->sq.queue->buf);
-		kfree(qp->sq.queue);
-		qp->sq.queue = NULL;
-=======
 	err = rxe_init_sq(qp, init, udata, uresp);
 	if (err)
->>>>>>> 9d1694dc
 		return err;
 
 	/*生产者指针*/
@@ -307,12 +278,7 @@
 	qp->req.opcode		= -1;
 	qp->comp.opcode		= -1;
 
-<<<<<<< HEAD
-	skb_queue_head_init(&qp->req_pkts);
-
 	/*wqe消息处理任务，负责向外发送请求类报文*/
-=======
->>>>>>> 9d1694dc
 	rxe_init_task(&qp->req.task, qp, rxe_requester);
 	/*wqe处理完成后，此任务将被调度，用于进行响应处理；处理外部发送过来的响应类报文*/
 	rxe_init_task(&qp->comp.task, qp, rxe_completer);
@@ -339,6 +305,7 @@
 	wqe_size = sizeof(struct rxe_recv_wqe) +
 				qp->rq.max_sge*sizeof(struct ib_sge);
 
+	/*创建rq*/
 	qp->rq.queue = rxe_queue_init(rxe, &qp->rq.max_wr, wqe_size,
 				      QUEUE_TYPE_FROM_CLIENT);
 	if (!qp->rq.queue) {
@@ -347,6 +314,7 @@
 		goto err_out;
 	}
 
+	/*构造rq对应的映射信息*/
 	/* prepare info for caller to mmap recv queue if user space qp */
 	err = do_mmap_info(rxe, uresp ? &uresp->rq_mi : NULL, udata,
 			   qp->rq.queue->buf, qp->rq.queue->buf_size,
@@ -382,40 +350,12 @@
 	skb_queue_head_init(&qp->resp_pkts);
 
 	if (!qp->srq) {
-<<<<<<< HEAD
-		qp->rq.max_wr		= init->cap.max_recv_wr;
-		qp->rq.max_sge		= init->cap.max_recv_sge;
-
-		wqe_size = rcv_wqe_size(qp->rq.max_sge);
-
-		/*创建rq*/
-		type = QUEUE_TYPE_FROM_CLIENT;
-		qp->rq.queue = rxe_queue_init(rxe, &qp->rq.max_wr,
-					wqe_size, type);
-		if (!qp->rq.queue)
-			return -ENOMEM;
-
-		/*构造rq对应的映射信息*/
-		err = do_mmap_info(rxe, uresp ? &uresp->rq_mi : NULL, udata,
-				   qp->rq.queue->buf, qp->rq.queue->buf_size,
-				   &qp->rq.queue->ip);
-		if (err) {
-			vfree(qp->rq.queue->buf);
-			kfree(qp->rq.queue);
-			qp->rq.queue = NULL;
-=======
 		err = rxe_init_rq(qp, init, udata, uresp);
 		if (err)
->>>>>>> 9d1694dc
 			return err;
 	}
 
-<<<<<<< HEAD
-	skb_queue_head_init(&qp->resp_pkts);
-
 	/*处理收取到的请求类报文，针对这些报文进行响应*/
-=======
->>>>>>> 9d1694dc
 	rxe_init_task(&qp->resp.task, qp, rxe_responder);
 
 	qp->resp.opcode		= OPCODE_NONE;
