// SPDX-License-Identifier: GPL-2.0 OR Linux-OpenIB
/*
 * Copyright (c) 2016 Mellanox Technologies Ltd. All rights reserved.
 * Copyright (c) 2015 System Fabric Works, Inc. All rights reserved.
 */

#include <linux/skbuff.h>

#include "rxe.h"
#include "rxe_loc.h"
#include "rxe_queue.h"
#include "rxe_task.h"

enum comp_state {
	COMPST_GET_ACK,
	COMPST_GET_WQE,
	COMPST_COMP_WQE,
	COMPST_COMP_ACK,
	COMPST_CHECK_PSN,
	COMPST_CHECK_ACK,
	COMPST_READ,
	COMPST_ATOMIC,
	COMPST_WRITE_SEND,
	COMPST_UPDATE_COMP,
	COMPST_ERROR_RETRY,
	COMPST_RNR_RETRY,
	COMPST_ERROR,
	COMPST_EXIT, /* We have an issue, and we want to rerun the completer */
	COMPST_DONE, /* The completer finished successflly */
};

static char *comp_state_name[] =  {
	[COMPST_GET_ACK]		= "GET ACK",
	[COMPST_GET_WQE]		= "GET WQE",
	[COMPST_COMP_WQE]		= "COMP WQE",
	[COMPST_COMP_ACK]		= "COMP ACK",
	[COMPST_CHECK_PSN]		= "CHECK PSN",
	[COMPST_CHECK_ACK]		= "CHECK ACK",
	[COMPST_READ]			= "READ",
	[COMPST_ATOMIC]			= "ATOMIC",
	[COMPST_WRITE_SEND]		= "WRITE/SEND",
	[COMPST_UPDATE_COMP]		= "UPDATE COMP",
	[COMPST_ERROR_RETRY]		= "ERROR RETRY",
	[COMPST_RNR_RETRY]		= "RNR RETRY",
	[COMPST_ERROR]			= "ERROR",
	[COMPST_EXIT]			= "EXIT",
	[COMPST_DONE]			= "DONE",
};

static unsigned long rnrnak_usec[32] = {
	[IB_RNR_TIMER_655_36] = 655360,
	[IB_RNR_TIMER_000_01] = 10,
	[IB_RNR_TIMER_000_02] = 20,
	[IB_RNR_TIMER_000_03] = 30,
	[IB_RNR_TIMER_000_04] = 40,
	[IB_RNR_TIMER_000_06] = 60,
	[IB_RNR_TIMER_000_08] = 80,
	[IB_RNR_TIMER_000_12] = 120,
	[IB_RNR_TIMER_000_16] = 160,
	[IB_RNR_TIMER_000_24] = 240,
	[IB_RNR_TIMER_000_32] = 320,
	[IB_RNR_TIMER_000_48] = 480,
	[IB_RNR_TIMER_000_64] = 640,
	[IB_RNR_TIMER_000_96] = 960,
	[IB_RNR_TIMER_001_28] = 1280,
	[IB_RNR_TIMER_001_92] = 1920,
	[IB_RNR_TIMER_002_56] = 2560,
	[IB_RNR_TIMER_003_84] = 3840,
	[IB_RNR_TIMER_005_12] = 5120,
	[IB_RNR_TIMER_007_68] = 7680,
	[IB_RNR_TIMER_010_24] = 10240,
	[IB_RNR_TIMER_015_36] = 15360,
	[IB_RNR_TIMER_020_48] = 20480,
	[IB_RNR_TIMER_030_72] = 30720,
	[IB_RNR_TIMER_040_96] = 40960,
	[IB_RNR_TIMER_061_44] = 61410,
	[IB_RNR_TIMER_081_92] = 81920,
	[IB_RNR_TIMER_122_88] = 122880,
	[IB_RNR_TIMER_163_84] = 163840,
	[IB_RNR_TIMER_245_76] = 245760,
	[IB_RNR_TIMER_327_68] = 327680,
	[IB_RNR_TIMER_491_52] = 491520,
};

static inline unsigned long rnrnak_jiffies(u8 timeout)
{
	return max_t(unsigned long,
		usecs_to_jiffies(rnrnak_usec[timeout]), 1);
}

static enum ib_wc_opcode wr_to_wc_opcode(enum ib_wr_opcode opcode)
{
	switch (opcode) {
	case IB_WR_RDMA_WRITE:			return IB_WC_RDMA_WRITE;
	case IB_WR_RDMA_WRITE_WITH_IMM:		return IB_WC_RDMA_WRITE;
	case IB_WR_SEND:			return IB_WC_SEND;
	case IB_WR_SEND_WITH_IMM:		return IB_WC_SEND;
	case IB_WR_RDMA_READ:			return IB_WC_RDMA_READ;
	case IB_WR_ATOMIC_CMP_AND_SWP:		return IB_WC_COMP_SWAP;
	case IB_WR_ATOMIC_FETCH_AND_ADD:	return IB_WC_FETCH_ADD;
	case IB_WR_LSO:				return IB_WC_LSO;
	case IB_WR_SEND_WITH_INV:		return IB_WC_SEND;
	case IB_WR_RDMA_READ_WITH_INV:		return IB_WC_RDMA_READ;
	case IB_WR_LOCAL_INV:			return IB_WC_LOCAL_INV;
	case IB_WR_REG_MR:			return IB_WC_REG_MR;
	case IB_WR_BIND_MW:			return IB_WC_BIND_MW;
	case IB_WR_ATOMIC_WRITE:		return IB_WC_ATOMIC_WRITE;
	case IB_WR_FLUSH:			return IB_WC_FLUSH;

	default:
		return 0xff;
	}
}

/*重传定时器被触发*/
void retransmit_timer(struct timer_list *t)
{
	struct rxe_qp *qp = from_timer(qp, t, retrans_timer);
	unsigned long flags;

	rxe_dbg_qp(qp, "retransmit timer fired\n");

	spin_lock_irqsave(&qp->state_lock, flags);
	if (qp->valid) {
		qp->comp.timeout = 1;/*标记timeout*/
		rxe_sched_task(&qp->comp.task);
	}
	spin_unlock_irqrestore(&qp->state_lock, flags);
}

/*向qp->resp_pkts中添加skb,并运行qp->comp.task*/
void rxe_comp_queue_pkt(struct rxe_qp *qp, struct sk_buff *skb)
{
	int must_sched;

	skb_queue_tail(&qp->resp_pkts, skb);/*报文入队*/

	/*队列长度大于1，则需要调度（保证前面的报文先处理）*/
	must_sched = skb_queue_len(&qp->resp_pkts) > 1;
	if (must_sched != 0)
		/*complete调度统计增加*/
		rxe_counter_inc(SKB_TO_PKT(skb)->rxe, RXE_CNT_COMPLETER_SCHED);

	if (must_sched)
		rxe_sched_task(&qp->comp.task);
	else
		rxe_run_task(&qp->comp.task);
}

static inline enum comp_state get_wqe(struct rxe_qp *qp,
				      struct rxe_pkt_info *pkt,
				      struct rxe_send_wqe **wqe_p)
{
	struct rxe_send_wqe *wqe;

	/* we come here whether or not we found a response packet to see if
	 * there are any posted WQEs
	 */
	wqe = queue_head(qp->sq.queue, QUEUE_TYPE_FROM_CLIENT);
	*wqe_p = wqe;

	/* no WQE or requester has not started it yet */
	if (!wqe || wqe->state == wqe_state_posted)
		return pkt ? COMPST_DONE : COMPST_EXIT;

	/* WQE does not require an ack */
	if (wqe->state == wqe_state_done)
		return COMPST_COMP_WQE;

	/* WQE caused an error */
	if (wqe->state == wqe_state_error)
		return COMPST_ERROR;

	/* we have a WQE, if we also have an ack check its PSN */
	return pkt ? COMPST_CHECK_PSN : COMPST_EXIT;
}

static inline void reset_retry_counters(struct rxe_qp *qp)
{
	qp->comp.retry_cnt = qp->attr.retry_cnt;
	qp->comp.rnr_retry = qp->attr.rnr_retry;
	qp->comp.started_retry = 0;
}

static inline enum comp_state check_psn(struct rxe_qp *qp,
					struct rxe_pkt_info *pkt,
					struct rxe_send_wqe *wqe)
{
	s32 diff;

	/* check to see if response is past the oldest WQE. if it is, complete
	 * send/write or error read/atomic
	 */
	diff = psn_compare(pkt->psn, wqe->last_psn);
	if (diff > 0) {
		if (wqe->state == wqe_state_pending) {
			if (wqe->mask & WR_ATOMIC_OR_READ_MASK)
				return COMPST_ERROR_RETRY;

			reset_retry_counters(qp);
			return COMPST_COMP_WQE;
		} else {
			return COMPST_DONE;
		}
	}

	/* compare response packet to expected response */
	diff = psn_compare(pkt->psn, qp->comp.psn);
	if (diff < 0) {
		/* response is most likely a retried packet if it matches an
		 * uncompleted WQE go complete it else ignore it
		 */
		if (pkt->psn == wqe->last_psn)
			return COMPST_COMP_ACK;
		else if (pkt->opcode == IB_OPCODE_RC_ACKNOWLEDGE &&
			 (qp->comp.opcode == IB_OPCODE_RC_RDMA_READ_RESPONSE_FIRST ||
			  qp->comp.opcode == IB_OPCODE_RC_RDMA_READ_RESPONSE_MIDDLE))
			return COMPST_CHECK_ACK;
		else
			return COMPST_DONE;
	} else if ((diff > 0) && (wqe->mask & WR_ATOMIC_OR_READ_MASK)) {
		return COMPST_DONE;
	} else {
		return COMPST_CHECK_ACK;
	}
}

static inline enum comp_state check_ack(struct rxe_qp *qp,
					struct rxe_pkt_info *pkt,
					struct rxe_send_wqe *wqe)
{
	unsigned int mask = pkt->mask;
	u8 syn;
	struct rxe_dev *rxe = to_rdev(qp->ibqp.device);

	/* Check the sequence only */
	switch (qp->comp.opcode) {
	case -1:
		/* Will catch all *_ONLY cases. */
		if (!(mask & RXE_START_MASK))
			return COMPST_ERROR;

		break;

	case IB_OPCODE_RC_RDMA_READ_RESPONSE_FIRST:
	case IB_OPCODE_RC_RDMA_READ_RESPONSE_MIDDLE:
		/* Check NAK code to handle a remote error */
		if (pkt->opcode == IB_OPCODE_RC_ACKNOWLEDGE)
			break;

		if (pkt->opcode != IB_OPCODE_RC_RDMA_READ_RESPONSE_MIDDLE &&
		    pkt->opcode != IB_OPCODE_RC_RDMA_READ_RESPONSE_LAST) {
			/* read retries of partial data may restart from
			 * read response first or response only.
			 */
			if ((pkt->psn == wqe->first_psn &&
			     pkt->opcode ==
			     IB_OPCODE_RC_RDMA_READ_RESPONSE_FIRST) ||
			    (wqe->first_psn == wqe->last_psn &&
			     pkt->opcode ==
			     IB_OPCODE_RC_RDMA_READ_RESPONSE_ONLY))
				break;

			return COMPST_ERROR;
		}
		break;
	default:
		WARN_ON_ONCE(1);
	}

	/* Check operation validity. */
	switch (pkt->opcode) {
	case IB_OPCODE_RC_RDMA_READ_RESPONSE_FIRST:
	case IB_OPCODE_RC_RDMA_READ_RESPONSE_LAST:
	case IB_OPCODE_RC_RDMA_READ_RESPONSE_ONLY:
		syn = aeth_syn(pkt);

		if ((syn & AETH_TYPE_MASK) != AETH_ACK)
			return COMPST_ERROR;

		if (wqe->wr.opcode == IB_WR_ATOMIC_WRITE)
			return COMPST_WRITE_SEND;

		fallthrough;
		/* (IB_OPCODE_RC_RDMA_READ_RESPONSE_MIDDLE doesn't have an AETH)
		 */
	case IB_OPCODE_RC_RDMA_READ_RESPONSE_MIDDLE:
		if (wqe->wr.opcode != IB_WR_RDMA_READ &&
		    wqe->wr.opcode != IB_WR_RDMA_READ_WITH_INV &&
		    wqe->wr.opcode != IB_WR_FLUSH) {
			wqe->status = IB_WC_FATAL_ERR;
			return COMPST_ERROR;
		}
		reset_retry_counters(qp);
		return COMPST_READ;

	case IB_OPCODE_RC_ATOMIC_ACKNOWLEDGE:
		syn = aeth_syn(pkt);

		if ((syn & AETH_TYPE_MASK) != AETH_ACK)
			return COMPST_ERROR;

		if (wqe->wr.opcode != IB_WR_ATOMIC_CMP_AND_SWP &&
		    wqe->wr.opcode != IB_WR_ATOMIC_FETCH_AND_ADD)
			return COMPST_ERROR;
		reset_retry_counters(qp);
		return COMPST_ATOMIC;

	case IB_OPCODE_RC_ACKNOWLEDGE:
		syn = aeth_syn(pkt);
		switch (syn & AETH_TYPE_MASK) {
		case AETH_ACK:
			reset_retry_counters(qp);
			return COMPST_WRITE_SEND;

		case AETH_RNR_NAK:
			rxe_counter_inc(rxe, RXE_CNT_RCV_RNR);
			return COMPST_RNR_RETRY;

		case AETH_NAK:
			switch (syn) {
			case AETH_NAK_PSN_SEQ_ERROR:
				/* a nak implicitly acks all packets with psns
				 * before
				 */
				if (psn_compare(pkt->psn, qp->comp.psn) > 0) {
					rxe_counter_inc(rxe,
							RXE_CNT_RCV_SEQ_ERR);
					qp->comp.psn = pkt->psn;
					if (qp->req.wait_psn) {
						qp->req.wait_psn = 0;
						rxe_sched_task(&qp->req.task);
					}
				}
				return COMPST_ERROR_RETRY;

			case AETH_NAK_INVALID_REQ:
				wqe->status = IB_WC_REM_INV_REQ_ERR;
				return COMPST_ERROR;

			case AETH_NAK_REM_ACC_ERR:
				wqe->status = IB_WC_REM_ACCESS_ERR;
				return COMPST_ERROR;

			case AETH_NAK_REM_OP_ERR:
				wqe->status = IB_WC_REM_OP_ERR;
				return COMPST_ERROR;

			default:
				rxe_dbg_qp(qp, "unexpected nak %x\n", syn);
				wqe->status = IB_WC_REM_OP_ERR;
				return COMPST_ERROR;
			}

		default:
			return COMPST_ERROR;
		}
		break;

	default:
		rxe_dbg_qp(qp, "unexpected opcode\n");
	}

	return COMPST_ERROR;
}

static inline enum comp_state do_read(struct rxe_qp *qp,
				      struct rxe_pkt_info *pkt,
				      struct rxe_send_wqe *wqe)
{
	int ret;

	ret = copy_data(qp->pd, IB_ACCESS_LOCAL_WRITE,
			&wqe->dma, payload_addr(pkt),
			payload_size(pkt), RXE_TO_MR_OBJ);
	if (ret) {
		wqe->status = IB_WC_LOC_PROT_ERR;
		return COMPST_ERROR;
	}

	if (wqe->dma.resid == 0 && (pkt->mask & RXE_END_MASK))
		return COMPST_COMP_ACK;

	return COMPST_UPDATE_COMP;
}

static inline enum comp_state do_atomic(struct rxe_qp *qp,
					struct rxe_pkt_info *pkt,
					struct rxe_send_wqe *wqe)
{
	int ret;

	u64 atomic_orig = atmack_orig(pkt);

	ret = copy_data(qp->pd, IB_ACCESS_LOCAL_WRITE,
			&wqe->dma, &atomic_orig,
			sizeof(u64), RXE_TO_MR_OBJ);
	if (ret) {
		wqe->status = IB_WC_LOC_PROT_ERR;
		return COMPST_ERROR;
	}

	return COMPST_COMP_ACK;
}

static void make_send_cqe(struct rxe_qp *qp, struct rxe_send_wqe *wqe,
			  struct rxe_cqe *cqe)
{
	struct ib_wc *wc = &cqe->ibwc;
	struct ib_uverbs_wc *uwc = &cqe->uibwc;

	memset(cqe, 0, sizeof(*cqe));

	if (!qp->is_user) {
		wc->wr_id = wqe->wr.wr_id;
		wc->status = wqe->status;
		wc->qp = &qp->ibqp;
	} else {
		uwc->wr_id = wqe->wr.wr_id;
		uwc->status = wqe->status;
		uwc->qp_num = qp->ibqp.qp_num;
	}

	if (wqe->status == IB_WC_SUCCESS) {
		if (!qp->is_user) {
			wc->opcode = wr_to_wc_opcode(wqe->wr.opcode);
			if (wqe->wr.opcode == IB_WR_RDMA_WRITE_WITH_IMM ||
			    wqe->wr.opcode == IB_WR_SEND_WITH_IMM)
				wc->wc_flags = IB_WC_WITH_IMM;
			wc->byte_len = wqe->dma.length;
		} else {
			uwc->opcode = wr_to_wc_opcode(wqe->wr.opcode);
			if (wqe->wr.opcode == IB_WR_RDMA_WRITE_WITH_IMM ||
			    wqe->wr.opcode == IB_WR_SEND_WITH_IMM)
				uwc->wc_flags = IB_WC_WITH_IMM;
			uwc->byte_len = wqe->dma.length;
		}
	} else {
		if (wqe->status != IB_WC_WR_FLUSH_ERR)
			rxe_err_qp(qp, "non-flush error status = %d",
				wqe->status);
	}
}

/*
 * IBA Spec. Section 10.7.3.1 SIGNALED COMPLETIONS
 * ---------8<---------8<-------------
 * ...Note that if a completion error occurs, a Work Completion
 * will always be generated, even if the signaling
 * indicator requests an Unsignaled Completion.
 * ---------8<---------8<-------------
 */
static void do_complete(struct rxe_qp *qp, struct rxe_send_wqe *wqe)
{
	struct rxe_dev *rxe = to_rdev(qp->ibqp.device);
	struct rxe_cqe cqe;
	bool post;

	/* do we need to post a completion */
	post = ((qp->sq_sig_type == IB_SIGNAL_ALL_WR) ||
			(wqe->wr.send_flags & IB_SEND_SIGNALED) ||
			wqe->status != IB_WC_SUCCESS);

	if (post)
		make_send_cqe(qp, wqe, &cqe);

	queue_advance_consumer(qp->sq.queue, QUEUE_TYPE_FROM_CLIENT);

	if (post)
		rxe_cq_post(qp->scq, &cqe, 0);

	if (wqe->wr.opcode == IB_WR_SEND ||
	    wqe->wr.opcode == IB_WR_SEND_WITH_IMM ||
	    wqe->wr.opcode == IB_WR_SEND_WITH_INV)
		rxe_counter_inc(rxe, RXE_CNT_RDMA_SEND);

	/*
	 * we completed something so let req run again
	 * if it is trying to fence
	 */
	if (qp->req.wait_fence) {
		qp->req.wait_fence = 0;
		rxe_sched_task(&qp->req.task);
	}
}

static void comp_check_sq_drain_done(struct rxe_qp *qp)
{
	unsigned long flags;

	spin_lock_irqsave(&qp->state_lock, flags);
	if (unlikely(qp_state(qp) == IB_QPS_SQD)) {
		if (qp->attr.sq_draining && qp->comp.psn == qp->req.psn) {
			qp->attr.sq_draining = 0;
			spin_unlock_irqrestore(&qp->state_lock, flags);

			if (qp->ibqp.event_handler) {
				struct ib_event ev;

				ev.device = qp->ibqp.device;
				ev.element.qp = &qp->ibqp;
				ev.event = IB_EVENT_SQ_DRAINED;
				qp->ibqp.event_handler(&ev,
					qp->ibqp.qp_context);
			}
			return;
		}
	}
	spin_unlock_irqrestore(&qp->state_lock, flags);
}

static inline enum comp_state complete_ack(struct rxe_qp *qp,
					   struct rxe_pkt_info *pkt,
					   struct rxe_send_wqe *wqe)
{
	if (wqe->has_rd_atomic) {
		wqe->has_rd_atomic = 0;
		atomic_inc(&qp->req.rd_atomic);
		if (qp->req.need_rd_atomic) {
			qp->comp.timeout_retry = 0;
			qp->req.need_rd_atomic = 0;
			rxe_sched_task(&qp->req.task);
		}
	}

	comp_check_sq_drain_done(qp);

	do_complete(qp, wqe);

	if (psn_compare(pkt->psn, qp->comp.psn) >= 0)
		return COMPST_UPDATE_COMP;
	else
		return COMPST_DONE;
}

static inline enum comp_state complete_wqe(struct rxe_qp *qp,
					   struct rxe_pkt_info *pkt,
					   struct rxe_send_wqe *wqe)
{
	if (pkt && wqe->state == wqe_state_pending) {
		if (psn_compare(wqe->last_psn, qp->comp.psn) >= 0) {
			qp->comp.psn = (wqe->last_psn + 1) & BTH_PSN_MASK;
			qp->comp.opcode = -1;
		}

		if (qp->req.wait_psn) {
			qp->req.wait_psn = 0;
			rxe_sched_task(&qp->req.task);
		}
	}

	do_complete(qp, wqe);

	return COMPST_GET_WQE;
}

/* drain incoming response packet queue */
static void drain_resp_pkts(struct rxe_qp *qp)
{
	struct sk_buff *skb;

	/*清除qp->resp_pkts上所有skb*/
	while ((skb = skb_dequeue(&qp->resp_pkts))) {
		rxe_put(qp);
		kfree_skb(skb);
		ib_device_put(qp->ibqp.device);
	}
}

/* complete send wqe with flush error */
static int flush_send_wqe(struct rxe_qp *qp, struct rxe_send_wqe *wqe)
{
	struct rxe_cqe cqe = {};
	struct ib_wc *wc = &cqe.ibwc;
	struct ib_uverbs_wc *uwc = &cqe.uibwc;
	int err;

	if (qp->is_user) {
		uwc->wr_id = wqe->wr.wr_id;
		uwc->status = IB_WC_WR_FLUSH_ERR;
		uwc->qp_num = qp->ibqp.qp_num;
	} else {
		wc->wr_id = wqe->wr.wr_id;
		wc->status = IB_WC_WR_FLUSH_ERR;
		wc->qp = &qp->ibqp;
	}

	err = rxe_cq_post(qp->scq, &cqe, 0);
	if (err)
		rxe_dbg_cq(qp->scq, "post cq failed, err = %d", err);

	return err;
}

/* drain and optionally complete the send queue
 * if unable to complete a wqe, i.e. cq is full, stop
 * completing and flush the remaining wqes
 */
static void flush_send_queue(struct rxe_qp *qp, bool notify)
{
	struct rxe_send_wqe *wqe;
	struct rxe_queue *q = qp->sq.queue;
	int err;

	/* send queue never got created. nothing to do. */
	if (!qp->sq.queue)
		return;

	/*知会send queue上所有wqe，状态变更为err*/
	while ((wqe = queue_head(q, q->type))) {
		if (notify) {
			err = flush_send_wqe(qp, wqe);
			if (err)
				notify = 0;
		}
		queue_advance_consumer(q, q->type);
	}
}

static void free_pkt(struct rxe_pkt_info *pkt)
{
	struct sk_buff *skb = PKT_TO_SKB(pkt);
	struct rxe_qp *qp = pkt->qp;
	struct ib_device *dev = qp->ibqp.device;

	kfree_skb(skb);
	rxe_put(qp);
	ib_device_put(dev);
}

<<<<<<< HEAD
/*处理响应类报文；completer任务处理函数，例如：发送完成*/
int rxe_completer(void *arg)
=======
/* reset the retry timer if
 * - QP is type RC
 * - there is a packet sent by the requester that
 *   might be acked (we still might get spurious
 *   timeouts but try to keep them as few as possible)
 * - the timeout parameter is set
 * - the QP is alive
 */
static void reset_retry_timer(struct rxe_qp *qp)
{
	unsigned long flags;

	if (qp_type(qp) == IB_QPT_RC && qp->qp_timeout_jiffies) {
		spin_lock_irqsave(&qp->state_lock, flags);
		if (qp_state(qp) >= IB_QPS_RTS &&
		    psn_compare(qp->req.psn, qp->comp.psn) > 0)
			mod_timer(&qp->retrans_timer,
				  jiffies + qp->qp_timeout_jiffies);
		spin_unlock_irqrestore(&qp->state_lock, flags);
	}
}

int rxe_completer(struct rxe_qp *qp)
>>>>>>> 9d1694dc
{
	struct rxe_dev *rxe = to_rdev(qp->ibqp.device);
	struct rxe_send_wqe *wqe = NULL;
	struct sk_buff *skb = NULL;
	struct rxe_pkt_info *pkt = NULL;
	enum comp_state state;
	int ret;
	unsigned long flags;

	spin_lock_irqsave(&qp->state_lock, flags);
	if (!qp->valid || qp_state(qp) == IB_QPS_ERR ||
			  qp_state(qp) == IB_QPS_RESET) {
		bool notify = qp->valid && (qp_state(qp) == IB_QPS_ERR);

		drain_resp_pkts(qp);
		flush_send_queue(qp, notify);
		spin_unlock_irqrestore(&qp->state_lock, flags);
		goto exit;
	}
	spin_unlock_irqrestore(&qp->state_lock, flags);

	if (qp->comp.timeout) {
		qp->comp.timeout_retry = 1;
		qp->comp.timeout = 0;
	} else {
		qp->comp.timeout_retry = 0;
	}

	if (qp->req.need_retry)
		goto exit;

	/*首先定为ack状态*/
	state = COMPST_GET_ACK;

	while (1) {
		rxe_dbg_qp(qp, "state = %s\n", comp_state_name[state]);
		switch (state) {
		case COMPST_GET_ACK:
		    /*自resp_pkts队列上提取一个skb,变更状态：获取wqe*/
			skb = skb_dequeue(&qp->resp_pkts);
			if (skb) {
				pkt = SKB_TO_PKT(skb);
				qp->comp.timeout_retry = 0;
			}
			state = COMPST_GET_WQE;
			break;

		case COMPST_GET_WQE:
			state = get_wqe(qp, pkt, &wqe);
			break;

		case COMPST_CHECK_PSN:
			state = check_psn(qp, pkt, wqe);
			break;

		case COMPST_CHECK_ACK:
			state = check_ack(qp, pkt, wqe);
			break;

		case COMPST_READ:
			state = do_read(qp, pkt, wqe);
			break;

		case COMPST_ATOMIC:
			state = do_atomic(qp, pkt, wqe);
			break;

		case COMPST_WRITE_SEND:
			if (wqe->state == wqe_state_pending &&
			    wqe->last_psn == pkt->psn)
				state = COMPST_COMP_ACK;
			else
				state = COMPST_UPDATE_COMP;
			break;

		case COMPST_COMP_ACK:
			state = complete_ack(qp, pkt, wqe);
			break;

		case COMPST_COMP_WQE:
			state = complete_wqe(qp, pkt, wqe);
			break;

		case COMPST_UPDATE_COMP:
			if (pkt->mask & RXE_END_MASK)
				qp->comp.opcode = -1;
			else
				qp->comp.opcode = pkt->opcode;

			if (psn_compare(pkt->psn, qp->comp.psn) >= 0)
				qp->comp.psn = (pkt->psn + 1) & BTH_PSN_MASK;

			if (qp->req.wait_psn) {
				qp->req.wait_psn = 0;
				rxe_sched_task(&qp->req.task);
			}

			state = COMPST_DONE;
			break;

		case COMPST_DONE:
			goto done;

		case COMPST_EXIT:
			if (qp->comp.timeout_retry && wqe) {
				state = COMPST_ERROR_RETRY;
				break;
			}

			reset_retry_timer(qp);
			goto exit;

		case COMPST_ERROR_RETRY:
			/* we come here if the retry timer fired and we did
			 * not receive a response packet. try to retry the send
			 * queue if that makes sense and the limits have not
			 * been exceeded. remember that some timeouts are
			 * spurious since we do not reset the timer but kick
			 * it down the road or let it expire
			 */

			/* there is nothing to retry in this case */
			if (!wqe || (wqe->state == wqe_state_posted))
				goto exit;

			/* if we've started a retry, don't start another
			 * retry sequence, unless this is a timeout.
			 */
			if (qp->comp.started_retry &&
			    !qp->comp.timeout_retry)
				goto done;

			if (qp->comp.retry_cnt > 0) {
				if (qp->comp.retry_cnt != 7)
					qp->comp.retry_cnt--;

				/* no point in retrying if we have already
				 * seen the last ack that the requester could
				 * have caused
				 */
				if (psn_compare(qp->req.psn,
						qp->comp.psn) > 0) {
					/* tell the requester to retry the
					 * send queue next time around
					 */
					rxe_counter_inc(rxe,
							RXE_CNT_COMP_RETRY);
					qp->req.need_retry = 1;
					qp->comp.started_retry = 1;
					rxe_sched_task(&qp->req.task);
				}
				goto done;

			} else {
				rxe_counter_inc(rxe, RXE_CNT_RETRY_EXCEEDED);
				wqe->status = IB_WC_RETRY_EXC_ERR;
				state = COMPST_ERROR;
			}
			break;

		case COMPST_RNR_RETRY:
			/* we come here if we received an RNR NAK */
			if (qp->comp.rnr_retry > 0) {
				if (qp->comp.rnr_retry != 7)
					qp->comp.rnr_retry--;

				/* don't start a retry flow until the
				 * rnr timer has fired
				 */
				qp->req.wait_for_rnr_timer = 1;
				rxe_dbg_qp(qp, "set rnr nak timer\n");
				// TODO who protects from destroy_qp??
				mod_timer(&qp->rnr_nak_timer,
					  jiffies + rnrnak_jiffies(aeth_syn(pkt)
						& ~AETH_TYPE_MASK));
				goto exit;
			} else {
				rxe_counter_inc(rxe,
						RXE_CNT_RNR_RETRY_EXCEEDED);
				wqe->status = IB_WC_RNR_RETRY_EXC_ERR;
				state = COMPST_ERROR;
			}
			break;

		case COMPST_ERROR:
			WARN_ON_ONCE(wqe->status == IB_WC_SUCCESS);
			do_complete(qp, wqe);
			rxe_qp_error(qp);
			goto exit;
		}
	}

	/* A non-zero return value will cause rxe_do_task to
	 * exit its loop and end the work item. A zero return
	 * will continue looping and return to rxe_completer
	 */
done:
	ret = 0;
	goto out;
exit:
	ret = -EAGAIN;
out:
	if (pkt)
		free_pkt(pkt);
	return ret;
}<|MERGE_RESOLUTION|>--- conflicted
+++ resolved
@@ -628,10 +628,6 @@
 	ib_device_put(dev);
 }
 
-<<<<<<< HEAD
-/*处理响应类报文；completer任务处理函数，例如：发送完成*/
-int rxe_completer(void *arg)
-=======
 /* reset the retry timer if
  * - QP is type RC
  * - there is a packet sent by the requester that
@@ -654,8 +650,8 @@
 	}
 }
 
+/*处理响应类报文；completer任务处理函数，例如：发送完成*/
 int rxe_completer(struct rxe_qp *qp)
->>>>>>> 9d1694dc
 {
 	struct rxe_dev *rxe = to_rdev(qp->ibqp.device);
 	struct rxe_send_wqe *wqe = NULL;
