// SPDX-License-Identifier: GPL-2.0 OR Linux-OpenIB
/*
 * Copyright (c) 2016 Mellanox Technologies Ltd. All rights reserved.
 * Copyright (c) 2015 System Fabric Works, Inc. All rights reserved.
 */

#include <linux/skbuff.h>

#include "rxe.h"
#include "rxe_loc.h"
#include "rxe_queue.h"

static int next_opcode(struct rxe_qp *qp, struct rxe_send_wqe *wqe,
		       u32 opcode);

static inline void retry_first_write_send(struct rxe_qp *qp,
					  struct rxe_send_wqe *wqe, int npsn)
{
	int i;

	for (i = 0; i < npsn; i++) {
		int to_send = (wqe->dma.resid > qp->mtu) ?
				qp->mtu : wqe->dma.resid;

		qp->req.opcode = next_opcode(qp, wqe,
					     wqe->wr.opcode);

		if (wqe->wr.send_flags & IB_SEND_INLINE) {
			wqe->dma.resid -= to_send;
			wqe->dma.sge_offset += to_send;
		} else {
			advance_dma_data(&wqe->dma, to_send);
		}
	}
}

static void req_retry(struct rxe_qp *qp)
{
	struct rxe_send_wqe *wqe;
	unsigned int wqe_index;
	unsigned int mask;
	int npsn;
	int first = 1;
	struct rxe_queue *q = qp->sq.queue;
	unsigned int cons;
	unsigned int prod;

	cons = queue_get_consumer(q, QUEUE_TYPE_FROM_CLIENT);
	prod = queue_get_producer(q, QUEUE_TYPE_FROM_CLIENT);

	qp->req.wqe_index	= cons;
	qp->req.psn		= qp->comp.psn;
	qp->req.opcode		= -1;

	for (wqe_index = cons; wqe_index != prod;
			wqe_index = queue_next_index(q, wqe_index)) {
		wqe = queue_addr_from_index(qp->sq.queue, wqe_index);
		mask = wr_opcode_mask(wqe->wr.opcode, qp);

		if (wqe->state == wqe_state_posted)
			break;

		if (wqe->state == wqe_state_done)
			continue;

		wqe->iova = (mask & WR_ATOMIC_MASK) ?
			     wqe->wr.wr.atomic.remote_addr :
			     (mask & WR_READ_OR_WRITE_MASK) ?
			     wqe->wr.wr.rdma.remote_addr :
			     0;

		if (!first || (mask & WR_READ_MASK) == 0) {
			wqe->dma.resid = wqe->dma.length;
			wqe->dma.cur_sge = 0;
			wqe->dma.sge_offset = 0;
		}

		if (first) {
			first = 0;

			if (mask & WR_WRITE_OR_SEND_MASK) {
				npsn = (qp->comp.psn - wqe->first_psn) &
					BTH_PSN_MASK;
				retry_first_write_send(qp, wqe, npsn);
			}

			if (mask & WR_READ_MASK) {
				npsn = (wqe->dma.length - wqe->dma.resid) /
					qp->mtu;
				wqe->iova += npsn * qp->mtu;
			}
		}

		wqe->state = wqe_state_posted;
	}
}

void rnr_nak_timer(struct timer_list *t)
{
	struct rxe_qp *qp = timer_container_of(qp, t, rnr_nak_timer);
	unsigned long flags;

	rxe_dbg_qp(qp, "nak timer fired\n");

	spin_lock_irqsave(&qp->state_lock, flags);
	if (qp->valid) {
		/* request a send queue retry */
		qp->req.need_retry = 1;
		qp->req.wait_for_rnr_timer = 0;
		rxe_sched_task(&qp->send_task);
	}
	spin_unlock_irqrestore(&qp->state_lock, flags);
}

static void req_check_sq_drain_done(struct rxe_qp *qp)
{
	struct rxe_queue *q;
	unsigned int index;
	unsigned int cons;
	struct rxe_send_wqe *wqe;
	unsigned long flags;

	spin_lock_irqsave(&qp->state_lock, flags);
	if (qp_state(qp) == IB_QPS_SQD) {
		q = qp->sq.queue;
		index = qp->req.wqe_index;
		/*消费者对应的wqe*/
		cons = queue_get_consumer(q, QUEUE_TYPE_FROM_CLIENT);
		/*消费者对应的index*/
		wqe = queue_addr_from_index(q, cons);

		/* check to see if we are drained;
		 * state_lock used by requester and completer
		 */
		do {
			if (!qp->attr.sq_draining)
				/* comp just finished */
				break;

			if (wqe && ((index != cons) ||
				(wqe->state != wqe_state_posted)))
				/* comp not done yet */
				break;

			qp->attr.sq_draining = 0;
			spin_unlock_irqrestore(&qp->state_lock, flags);

			if (qp->ibqp.event_handler) {
				struct ib_event ev;

				ev.device = qp->ibqp.device;
				ev.element.qp = &qp->ibqp;
				ev.event = IB_EVENT_SQ_DRAINED;
				qp->ibqp.event_handler(&ev,
					qp->ibqp.qp_context);
			}
			return;
		} while (0);
	}
	spin_unlock_irqrestore(&qp->state_lock, flags);
}

static struct rxe_send_wqe *__req_next_wqe(struct rxe_qp *qp)
{
	struct rxe_queue *q = qp->sq.queue;
	unsigned int index = qp->req.wqe_index;
	unsigned int prod;

	prod = queue_get_producer(q, QUEUE_TYPE_FROM_CLIENT);
	if (index == prod)
		return NULL;
	else
		return queue_addr_from_index(q, index);
}

/*自sq取一个wqe*/
static struct rxe_send_wqe *req_next_wqe(struct rxe_qp *qp)
{
	struct rxe_send_wqe *wqe;
	unsigned long flags;

	req_check_sq_drain_done(qp);

	/*自qp中取一个rxe_send_wqe*/
	wqe = __req_next_wqe(qp);
	if (wqe == NULL)
		return NULL;

	spin_lock_irqsave(&qp->state_lock, flags);
	if (unlikely((qp_state(qp) == IB_QPS_SQD) &&
		     (wqe->state != wqe_state_processing))) {
		spin_unlock_irqrestore(&qp->state_lock, flags);
		return NULL;
	}
	spin_unlock_irqrestore(&qp->state_lock, flags);

	wqe->mask = wr_opcode_mask(wqe->wr.opcode, qp);
	return wqe;
}

/**
 * rxe_wqe_is_fenced - check if next wqe is fenced
 * @qp: the queue pair
 * @wqe: the next wqe
 *
 * Returns: 1 if wqe needs to wait
 *	    0 if wqe is ready to go
 */
static int rxe_wqe_is_fenced(struct rxe_qp *qp, struct rxe_send_wqe *wqe)
{
	/* Local invalidate fence (LIF) see IBA 10.6.5.1
	 * Requires ALL previous operations on the send queue
	 * are complete. Make mandatory for the rxe driver.
	 */
	if (wqe->wr.opcode == IB_WR_LOCAL_INV)
		return qp->req.wqe_index != queue_get_consumer(qp->sq.queue,
						QUEUE_TYPE_FROM_CLIENT);

	/* Fence see IBA 10.8.3.3
	 * Requires that all previous read and atomic operations
	 * are complete.
	 */
	return (wqe->wr.send_flags & IB_SEND_FENCE) &&
		atomic_read(&qp->req.rd_atomic) != qp->attr.max_rd_atomic;
}

static int next_opcode_rc(struct rxe_qp *qp, u32 opcode, int fits)
{
	switch (opcode) {
	case IB_WR_RDMA_WRITE:
		if (qp->req.opcode == IB_OPCODE_RC_RDMA_WRITE_FIRST ||
		    qp->req.opcode == IB_OPCODE_RC_RDMA_WRITE_MIDDLE)
			return fits ?
				IB_OPCODE_RC_RDMA_WRITE_LAST :
				IB_OPCODE_RC_RDMA_WRITE_MIDDLE;
		else
			return fits ?
				IB_OPCODE_RC_RDMA_WRITE_ONLY :
				IB_OPCODE_RC_RDMA_WRITE_FIRST;

	case IB_WR_RDMA_WRITE_WITH_IMM:
		if (qp->req.opcode == IB_OPCODE_RC_RDMA_WRITE_FIRST ||
		    qp->req.opcode == IB_OPCODE_RC_RDMA_WRITE_MIDDLE)
			return fits ?
				IB_OPCODE_RC_RDMA_WRITE_LAST_WITH_IMMEDIATE :
				IB_OPCODE_RC_RDMA_WRITE_MIDDLE;
		else
			return fits ?
				IB_OPCODE_RC_RDMA_WRITE_ONLY_WITH_IMMEDIATE :
				IB_OPCODE_RC_RDMA_WRITE_FIRST;

	case IB_WR_SEND/*send操作*/:
		if (qp->req.opcode == IB_OPCODE_RC_SEND_FIRST ||
		    qp->req.opcode == IB_OPCODE_RC_SEND_MIDDLE)
			return fits ?
				IB_OPCODE_RC_SEND_LAST :
				IB_OPCODE_RC_SEND_MIDDLE;
		else
			return fits ?
				IB_OPCODE_RC_SEND_ONLY :
				IB_OPCODE_RC_SEND_FIRST;

	case IB_WR_SEND_WITH_IMM:
		if (qp->req.opcode == IB_OPCODE_RC_SEND_FIRST ||
		    qp->req.opcode == IB_OPCODE_RC_SEND_MIDDLE)
			return fits ?
				IB_OPCODE_RC_SEND_LAST_WITH_IMMEDIATE :
				IB_OPCODE_RC_SEND_MIDDLE;
		else
			return fits ?
				IB_OPCODE_RC_SEND_ONLY_WITH_IMMEDIATE :
				IB_OPCODE_RC_SEND_FIRST;

	case IB_WR_FLUSH:
		return IB_OPCODE_RC_FLUSH;

	case IB_WR_RDMA_READ:
		return IB_OPCODE_RC_RDMA_READ_REQUEST;

	case IB_WR_ATOMIC_CMP_AND_SWP:
		return IB_OPCODE_RC_COMPARE_SWAP;

	case IB_WR_ATOMIC_FETCH_AND_ADD:
		return IB_OPCODE_RC_FETCH_ADD;

	case IB_WR_SEND_WITH_INV:
		if (qp->req.opcode == IB_OPCODE_RC_SEND_FIRST ||
		    qp->req.opcode == IB_OPCODE_RC_SEND_MIDDLE)
			return fits ? IB_OPCODE_RC_SEND_LAST_WITH_INVALIDATE :
				IB_OPCODE_RC_SEND_MIDDLE;
		else
			return fits ? IB_OPCODE_RC_SEND_ONLY_WITH_INVALIDATE :
				IB_OPCODE_RC_SEND_FIRST;

	case IB_WR_ATOMIC_WRITE:
		return IB_OPCODE_RC_ATOMIC_WRITE;

	case IB_WR_REG_MR:
	case IB_WR_LOCAL_INV:
		return opcode;
	}

	return -EINVAL;
}

static int next_opcode_uc(struct rxe_qp *qp, u32 opcode, int fits)
{
	switch (opcode) {
	case IB_WR_RDMA_WRITE:
		if (qp->req.opcode == IB_OPCODE_UC_RDMA_WRITE_FIRST ||
		    qp->req.opcode == IB_OPCODE_UC_RDMA_WRITE_MIDDLE)
			return fits ?
				IB_OPCODE_UC_RDMA_WRITE_LAST :
				IB_OPCODE_UC_RDMA_WRITE_MIDDLE;
		else
			return fits ?
				IB_OPCODE_UC_RDMA_WRITE_ONLY :
				IB_OPCODE_UC_RDMA_WRITE_FIRST;

	case IB_WR_RDMA_WRITE_WITH_IMM:
		if (qp->req.opcode == IB_OPCODE_UC_RDMA_WRITE_FIRST ||
		    qp->req.opcode == IB_OPCODE_UC_RDMA_WRITE_MIDDLE)
			return fits ?
				IB_OPCODE_UC_RDMA_WRITE_LAST_WITH_IMMEDIATE :
				IB_OPCODE_UC_RDMA_WRITE_MIDDLE;
		else
			return fits ?
				IB_OPCODE_UC_RDMA_WRITE_ONLY_WITH_IMMEDIATE :
				IB_OPCODE_UC_RDMA_WRITE_FIRST;

	case IB_WR_SEND:
		if (qp->req.opcode == IB_OPCODE_UC_SEND_FIRST ||
		    qp->req.opcode == IB_OPCODE_UC_SEND_MIDDLE)
			return fits ?
				IB_OPCODE_UC_SEND_LAST :
				IB_OPCODE_UC_SEND_MIDDLE;
		else
			return fits ?
				IB_OPCODE_UC_SEND_ONLY :
				IB_OPCODE_UC_SEND_FIRST;

	case IB_WR_SEND_WITH_IMM:
		if (qp->req.opcode == IB_OPCODE_UC_SEND_FIRST ||
		    qp->req.opcode == IB_OPCODE_UC_SEND_MIDDLE)
			return fits ?
				IB_OPCODE_UC_SEND_LAST_WITH_IMMEDIATE :
				IB_OPCODE_UC_SEND_MIDDLE;
		else
			return fits ?
				IB_OPCODE_UC_SEND_ONLY_WITH_IMMEDIATE :
				IB_OPCODE_UC_SEND_FIRST;
	}

	return -EINVAL;
}

/*取opcode对应的next opcode*/
static int next_opcode(struct rxe_qp *qp, struct rxe_send_wqe *wqe,
		       u32 opcode)
{
	int fits = (wqe->dma.resid <= qp->mtu);/*数据小于mtu，则数据发送本次将结束*/

	switch (qp_type(qp)) {
	case IB_QPT_RC:
		/*取rc对应的next opcode*/
		return next_opcode_rc(qp, opcode, fits);

	case IB_QPT_UC:
		return next_opcode_uc(qp, opcode, fits);

	case IB_QPT_UD:
	case IB_QPT_GSI:
		switch (opcode) {
		case IB_WR_SEND:
			return IB_OPCODE_UD_SEND_ONLY;

		case IB_WR_SEND_WITH_IMM:
			return IB_OPCODE_UD_SEND_ONLY_WITH_IMMEDIATE;
		}
		break;

	default:
		break;
	}

	return -EINVAL;
}

static inline int check_init_depth(struct rxe_qp *qp, struct rxe_send_wqe *wqe)
{
	int depth;

	if (wqe->has_rd_atomic)
		return 0;

	qp->req.need_rd_atomic = 1;
	depth = atomic_dec_return(&qp->req.rd_atomic);

	if (depth >= 0) {
		qp->req.need_rd_atomic = 0;
		wqe->has_rd_atomic = 1;
		return 0;
	}

	atomic_inc(&qp->req.rd_atomic);
	return -EAGAIN;
}

/*取此qp对应的mtu*/
static inline int get_mtu(struct rxe_qp *qp)
{
	struct rxe_dev *rxe = to_rdev(qp->ibqp.device);

	if ((qp_type(qp) == IB_QPT_RC) || (qp_type(qp) == IB_QPT_UC))
		return qp->mtu;

	return rxe->port.mtu_cap;
}

static struct sk_buff *init_req_packet(struct rxe_qp *qp,
				       struct rxe_av *av,
				       struct rxe_send_wqe *wqe,
				       int opcode, u32 payload,
				       struct rxe_pkt_info *pkt)
{
	struct rxe_dev		*rxe = to_rdev(qp->ibqp.device);
	struct sk_buff		*skb;
	struct rxe_send_wr	*ibwr = &wqe->wr;
	int			pad = (-payload) & 0x3;/*内容必须以4字节对齐*/
	int			paylen;
	int			solicited;
	u32			qp_num;
	int			ack_req = 0;

	/*报文总长度*/
	/* length from start of bth to end of icrc */
	paylen = rxe_opcode[opcode].length + payload + pad + RXE_ICRC_SIZE;
	pkt->paylen = paylen;

	/* init skb */
	/*初始化skb*/
	skb = rxe_init_packet(rxe, av, paylen, pkt);
	if (unlikely(!skb))
		return NULL;

	/* init bth */
	solicited = (ibwr->send_flags & IB_SEND_SOLICITED) &&
			(pkt->mask & RXE_END_MASK) &&
			((pkt->mask & (RXE_SEND_MASK)) ||
			(pkt->mask & (RXE_WRITE_MASK | RXE_IMMDT_MASK)) ==
			(RXE_WRITE_MASK | RXE_IMMDT_MASK));

	qp_num = (pkt->mask & RXE_DETH_MASK) ? ibwr->wr.ud.remote_qpn :
					 qp->attr.dest_qp_num;

<<<<<<< HEAD
	/*opt要求加ack标记或者qp要求每隔64包必须回复ack*/
	ack_req = ((pkt->mask & RXE_END_MASK) ||
		(qp->req.noack_pkts++ > RXE_MAX_PKT_PER_ACK));
=======
	if (qp_type(qp) != IB_QPT_UD && qp_type(qp) != IB_QPT_UC)
		ack_req = ((pkt->mask & RXE_END_MASK) ||
			   (qp->req.noack_pkts++ > RXE_MAX_PKT_PER_ACK));
>>>>>>> 155a3c00
	if (ack_req)
		qp->req.noack_pkts = 0;

	/*初始化bth header*/
	bth_init(pkt, pkt->opcode, solicited, 0, pad, IB_DEFAULT_PKEY_FULL, qp_num,
		 ack_req, pkt->psn);

	/* init optional headers */
	if (pkt->mask & RXE_RETH_MASK) {
		if (pkt->mask & RXE_FETH_MASK)
			reth_set_rkey(pkt, ibwr->wr.flush.rkey);
		else
			reth_set_rkey(pkt, ibwr->wr.rdma.rkey);
		reth_set_va(pkt, wqe->iova);
		reth_set_len(pkt, wqe->dma.resid);
	}

	/* Fill Flush Extension Transport Header */
	if (pkt->mask & RXE_FETH_MASK)
		feth_init(pkt, ibwr->wr.flush.type, ibwr->wr.flush.level);

	if (pkt->mask & RXE_IMMDT_MASK)
		immdt_set_imm(pkt, ibwr->ex.imm_data);

	if (pkt->mask & RXE_IETH_MASK)
		ieth_set_rkey(pkt, ibwr->ex.invalidate_rkey);

	if (pkt->mask & RXE_ATMETH_MASK) {
		atmeth_set_va(pkt, wqe->iova);
		if (opcode == IB_OPCODE_RC_COMPARE_SWAP) {
			atmeth_set_swap_add(pkt, ibwr->wr.atomic.swap);
			atmeth_set_comp(pkt, ibwr->wr.atomic.compare_add);
		} else {
			atmeth_set_swap_add(pkt, ibwr->wr.atomic.compare_add);
		}
		atmeth_set_rkey(pkt, ibwr->wr.atomic.rkey);
	}

	if (pkt->mask & RXE_DETH_MASK) {
		if (qp->ibqp.qp_num == 1)
			deth_set_qkey(pkt, GSI_QKEY);
		else
			deth_set_qkey(pkt, ibwr->wr.ud.remote_qkey);
		deth_set_sqp(pkt, qp->ibqp.qp_num);
	}

	return skb;
}

/*构造报文，并填充报文负载*/
static int finish_packet(struct rxe_qp *qp, struct rxe_av *av,
			 struct rxe_send_wqe *wqe/*待发送的buffer*/, struct rxe_pkt_info *pkt,
			 struct sk_buff *skb/*报文buffer*/, u32 payload)
{
	int err;

	/*ip header,udp header填充*/
	err = rxe_prepare(av, pkt, skb);
	if (err)
		return err;

	if (pkt->mask & RXE_WRITE_OR_SEND_MASK) {
		if (wqe->wr.send_flags & IB_SEND_INLINE) {
		    /*填写负载报文：op_code暂为空*/
			u8 *tmp = &wqe->dma.inline_data[wqe->dma.sge_offset];

			memcpy(payload_addr(pkt), tmp, payload);/*inline数据填充到payload*/

			wqe->dma.resid -= payload;
			wqe->dma.sge_offset += payload;/*更新offset*/
		} else {
		    /*填写负载报文：op_code暂为空*/
			err = copy_data(qp->pd, 0, &wqe->dma,
					payload_addr(pkt)/*待填充的首地址*/, payload/*待填充内容长度*/,
					RXE_FROM_MR_OBJ/*从mr中复制数据到payload*/);
			if (err)
				return err;
		}

		/*在尾部填充pad，设为0*/
		if (bth_pad(pkt)) {
			u8 *pad = payload_addr(pkt) + payload;

			memset(pad, 0, bth_pad(pkt));
		}
	} else if (pkt->mask & RXE_FLUSH_MASK) {
		/* oA19-2: shall have no payload. */
		wqe->dma.resid = 0;
	}

	if (pkt->mask & RXE_ATOMIC_WRITE_MASK) {
		memcpy(payload_addr(pkt), wqe->dma.atomic_wr, payload);
		wqe->dma.resid -= payload;
	}

	return 0;
}

/*更新状态到wqe_state_processing*/
static void update_wqe_state(struct rxe_qp *qp,
		struct rxe_send_wqe *wqe,
		struct rxe_pkt_info *pkt)
{
	if (pkt->mask & RXE_END_MASK) {
		if (qp_type(qp) == IB_QPT_RC)
			wqe->state = wqe_state_pending;
		else
			wqe->state = wqe_state_done;
	} else {
		wqe->state = wqe_state_processing;
	}
}

static void update_wqe_psn(struct rxe_qp *qp,
			   struct rxe_send_wqe *wqe,
			   struct rxe_pkt_info *pkt,
			   u32 payload)
{
	/* number of packets left to send including current one */
	int num_pkt = (wqe->dma.resid + payload + qp->mtu - 1) / qp->mtu;

	/* handle zero length packet case */
	if (num_pkt == 0)
		num_pkt = 1;/*整除为0，最少一个包*/

	if (pkt->mask & RXE_START_MASK) {
		/*设置psn,记录first,last psn*/
		wqe->first_psn = qp->req.psn;
		wqe->last_psn = (qp->req.psn + num_pkt - 1) & BTH_PSN_MASK;
	}

	if (pkt->mask & RXE_READ_MASK)
		/*读情况，更新到尾包psn*/
		qp->req.psn = (wqe->first_psn + num_pkt) & BTH_PSN_MASK;
	else
		/*非读情况，更新到首个包psn*/
		qp->req.psn = (qp->req.psn + 1) & BTH_PSN_MASK;
}

static void update_state(struct rxe_qp *qp, struct rxe_pkt_info *pkt)
{
	qp->req.opcode = pkt->opcode;

	if (pkt->mask & RXE_END_MASK)
		/*更新wqe发送指针*/
		qp->req.wqe_index = queue_next_index(qp->sq.queue,
						     qp->req.wqe_index);

	qp->need_req_skb = 0;

	if (qp->qp_timeout_jiffies && !timer_pending(&qp->retrans_timer))
		/*启动重传定时器*/
		mod_timer(&qp->retrans_timer,
			  jiffies + qp->qp_timeout_jiffies);
}

static int rxe_do_local_ops(struct rxe_qp *qp, struct rxe_send_wqe *wqe)
{
	u8 opcode = wqe->wr.opcode;
	u32 rkey;
	int ret;

	switch (opcode) {
	case IB_WR_LOCAL_INV:
		rkey = wqe->wr.ex.invalidate_rkey;
		if (rkey_is_mw(rkey))
			ret = rxe_invalidate_mw(qp, rkey);
		else
			ret = rxe_invalidate_mr(qp, rkey);

		if (unlikely(ret)) {
			wqe->status = IB_WC_LOC_QP_OP_ERR;
			return ret;
		}
		break;
	case IB_WR_REG_MR:
		ret = rxe_reg_fast_mr(qp, wqe);/*注册mr*/
		if (unlikely(ret)) {
			wqe->status = IB_WC_LOC_QP_OP_ERR;
			return ret;
		}
		break;
	case IB_WR_BIND_MW:
		ret = rxe_bind_mw(qp, wqe);
		if (unlikely(ret)) {
			wqe->status = IB_WC_MW_BIND_ERR;
			return ret;
		}
		break;
	default:
		rxe_dbg_qp(qp, "Unexpected send wqe opcode %d\n", opcode);
		wqe->status = IB_WC_LOC_QP_OP_ERR;
		return -EINVAL;
	}

	wqe->state = wqe_state_done;
	wqe->status = IB_WC_SUCCESS;
	qp->req.wqe_index = queue_next_index(qp->sq.queue, qp->req.wqe_index);

	return 0;
}

/*处理向外发送报文(自send queue上提供send_wqe，然后构造skb并向外发送) */
int rxe_requester(struct rxe_qp *qp)
{
	struct rxe_dev *rxe = to_rdev(qp->ibqp.device);
	struct rxe_pkt_info pkt;
	struct sk_buff *skb;
	struct rxe_send_wqe *wqe;
	enum rxe_hdr_mask mask;
	u32 payload;
	int mtu;
	int opcode;
	int err;
	int ret;
<<<<<<< HEAD
	struct rxe_send_wqe rollback_wqe;
	u32 rollback_psn;
	/*取出待发送queue*/
=======
>>>>>>> 155a3c00
	struct rxe_queue *q = qp->sq.queue;
	struct rxe_ah *ah;
	struct rxe_av *av;
	unsigned long flags;

	spin_lock_irqsave(&qp->state_lock, flags);
	if (unlikely(!qp->valid)) {
		spin_unlock_irqrestore(&qp->state_lock, flags);
		goto exit;
	}

	if (unlikely(qp_state(qp) == IB_QPS_ERR)) {
		wqe = __req_next_wqe(qp);
		spin_unlock_irqrestore(&qp->state_lock, flags);
		if (wqe) {
			wqe->status = IB_WC_WR_FLUSH_ERR;
			goto err;
		} else {
			goto exit;
		}
	}

	if (unlikely(qp_state(qp) == IB_QPS_RESET)) {
		qp->req.wqe_index = queue_get_consumer(q,
						QUEUE_TYPE_FROM_CLIENT);
		qp->req.opcode = -1;
		qp->req.need_rd_atomic = 0;
		qp->req.wait_psn = 0;
		qp->req.need_retry = 0;
		qp->req.wait_for_rnr_timer = 0;
		spin_unlock_irqrestore(&qp->state_lock, flags);
		goto exit;
	}
	spin_unlock_irqrestore(&qp->state_lock, flags);

	/* we come here if the retransmit timer has fired
	 * or if the rnr timer has fired. If the retransmit
	 * timer fires while we are processing an RNR NAK wait
	 * until the rnr timer has fired before starting the
	 * retry flow
	 */
	if (unlikely(qp->req.need_retry && !qp->req.wait_for_rnr_timer)) {
		req_retry(qp);
		qp->req.need_retry = 0;
	}

	/*自sq中提取一个用户态填充好的send wqe*/
	wqe = req_next_wqe(qp);
	if (unlikely(!wqe))
		goto exit;

	if (rxe_wqe_is_fenced(qp, wqe)) {
		qp->req.wait_fence = 1;
		goto exit;
	}

	/*处理本机操作*/
	if (wqe->mask & WR_LOCAL_OP_MASK) {
		err = rxe_do_local_ops(qp, wqe);
		if (unlikely(err))
			goto err;
		else
			goto done;
	}

	if (unlikely(qp_type(qp) == IB_QPT_RC &&
		psn_compare(qp->req.psn, (qp->comp.psn +
				RXE_MAX_UNACKED_PSNS)) > 0)) {
		/*超过窗口大小，需要等待，退出*/
		qp->req.wait_psn = 1;
		goto exit;
	}

	/* Limit the number of inflight SKBs per QP */
	if (unlikely(atomic_read(&qp->skb_out) >
		     RXE_INFLIGHT_SKBS_PER_QP_HIGH)) {
		qp->need_req_skb = 1;
		goto exit;
	}

	/*取next opcode*/
	opcode = next_opcode(qp, wqe, wqe->wr.opcode/*wr指明的opcode*/);
	if (unlikely(opcode < 0)) {
		wqe->status = IB_WC_LOC_QP_OP_ERR;
		goto err;
	}

	mask = rxe_opcode[opcode].mask;
	if (unlikely(mask & (RXE_READ_OR_ATOMIC_MASK |
			RXE_ATOMIC_WRITE_MASK))) {
		if (check_init_depth(qp, wqe))
			goto exit;
	}

	mtu = get_mtu(qp);
	/*取报文payload长度*/
	payload = (mask & (RXE_WRITE_OR_SEND_MASK | RXE_ATOMIC_WRITE_MASK)) ?
			wqe->dma.resid : 0;
	if (payload > mtu) {
		if (qp_type(qp) == IB_QPT_UD) {
			/* C10-93.1.1: If the total sum of all the buffer lengths specified for a
			 * UD message exceeds the MTU of the port as returned by QueryHCA, the CI
			 * shall not emit any packets for this message. Further, the CI shall not
			 * generate an error due to this condition.
			 */

			/* fake a successful UD send */
			wqe->first_psn = qp->req.psn;
			wqe->last_psn = qp->req.psn;
			qp->req.psn = (qp->req.psn + 1) & BTH_PSN_MASK;
			qp->req.opcode = IB_OPCODE_UD_SEND_ONLY;
			qp->req.wqe_index = queue_next_index(qp->sq.queue,
						       qp->req.wqe_index);
			wqe->state = wqe_state_done;
			wqe->status = IB_WC_SUCCESS;
			goto done;
		}
		payload = mtu;
	}

	pkt.rxe = rxe;
	pkt.opcode = opcode;/*指明为next opcode*/
	pkt.qp = qp;
	pkt.psn = qp->req.psn;
	pkt.mask = rxe_opcode[opcode].mask;
	pkt.wqe = wqe;/*此报文要发送走的wqe*/

<<<<<<< HEAD
	/* save wqe state before we build and send packet */
	save_state(wqe, qp, &rollback_wqe, &rollback_psn);

	/*取ah,av*/
=======
>>>>>>> 155a3c00
	av = rxe_get_av(&pkt, &ah);
	if (unlikely(!av)) {
		rxe_dbg_qp(qp, "Failed no address vector\n");
		wqe->status = IB_WC_LOC_QP_OP_ERR;
		goto err;
	}

	/*申请足够长度的skb*/
	skb = init_req_packet(qp, av, wqe, opcode, payload, &pkt);
	if (unlikely(!skb)) {
		rxe_dbg_qp(qp, "Failed allocating skb\n");
		wqe->status = IB_WC_LOC_QP_OP_ERR;
		if (ah)
			rxe_put(ah);
		goto err;
	}

	/*填充ip header,udp header及报文负载*/
	err = finish_packet(qp, av, wqe/*待发送的buffer*/, &pkt, skb, payload);
	if (unlikely(err)) {
		rxe_dbg_qp(qp, "Error during finish packet\n");
		if (err == -EFAULT)
			wqe->status = IB_WC_LOC_PROT_ERR;
		else
			wqe->status = IB_WC_LOC_QP_OP_ERR;
		kfree_skb(skb);
		if (ah)
			rxe_put(ah);
		goto err;
	}

	if (ah)
		rxe_put(ah);

<<<<<<< HEAD
	/* update wqe state as though we had sent it */
	update_wqe_state(qp, wqe, &pkt);/*保存点，记录rollback情况*/
	update_wqe_psn(qp, wqe, &pkt, payload);

	/*qp发送报文*/
	err = rxe_xmit_packet(qp, &pkt, skb);
	if (err) {
		if (err != -EAGAIN) {
			wqe->status = IB_WC_LOC_QP_OP_ERR;/*标记此wqe失败*/
			goto err;
		}

		/* the packet was dropped so reset wqe to the state
		 * before we sent it so we can try to resend
		 */
		/*发送失败，rollback*/
		rollback_state(wqe, qp, &rollback_wqe, rollback_psn);

		/* force a delay until the dropped packet is freed and
		 * the send queue is drained below the low water mark
		 */
		qp->need_req_skb = 1;

		rxe_sched_task(&qp->req.task);
		goto exit;
=======
	err = rxe_xmit_packet(qp, &pkt, skb);
	if (err) {
		wqe->status = IB_WC_LOC_QP_OP_ERR;
		goto err;
>>>>>>> 155a3c00
	}

	update_wqe_state(qp, wqe, &pkt);
	update_wqe_psn(qp, wqe, &pkt, payload);
	update_state(qp, &pkt);

	/* A non-zero return value will cause rxe_do_task to
	 * exit its loop and end the work item. A zero return
	 * will continue looping and return to rxe_requester
	 */
done:
	ret = 0;
	goto out;
err:
	/* update wqe_index for each wqe completion */
	qp->req.wqe_index = queue_next_index(qp->sq.queue, qp->req.wqe_index);
	wqe->state = wqe_state_error;
	rxe_qp_error(qp);
exit:
	ret = -EAGAIN;
out:
	return ret;
}

int rxe_sender(struct rxe_qp *qp)
{
	int req_ret;
	int comp_ret;

	/* process the send queue */
	req_ret = rxe_requester(qp);

	/* process the response queue */
	comp_ret = rxe_completer(qp);

	/* exit the task loop if both requester and completer
	 * are ready
	 */
	return (req_ret && comp_ret) ? -EAGAIN : 0;
}<|MERGE_RESOLUTION|>--- conflicted
+++ resolved
@@ -453,15 +453,10 @@
 	qp_num = (pkt->mask & RXE_DETH_MASK) ? ibwr->wr.ud.remote_qpn :
 					 qp->attr.dest_qp_num;
 
-<<<<<<< HEAD
 	/*opt要求加ack标记或者qp要求每隔64包必须回复ack*/
-	ack_req = ((pkt->mask & RXE_END_MASK) ||
-		(qp->req.noack_pkts++ > RXE_MAX_PKT_PER_ACK));
-=======
 	if (qp_type(qp) != IB_QPT_UD && qp_type(qp) != IB_QPT_UC)
 		ack_req = ((pkt->mask & RXE_END_MASK) ||
 			   (qp->req.noack_pkts++ > RXE_MAX_PKT_PER_ACK));
->>>>>>> 155a3c00
 	if (ack_req)
 		qp->req.noack_pkts = 0;
 
@@ -677,12 +672,7 @@
 	int opcode;
 	int err;
 	int ret;
-<<<<<<< HEAD
-	struct rxe_send_wqe rollback_wqe;
-	u32 rollback_psn;
 	/*取出待发送queue*/
-=======
->>>>>>> 155a3c00
 	struct rxe_queue *q = qp->sq.queue;
 	struct rxe_ah *ah;
 	struct rxe_av *av;
@@ -810,13 +800,7 @@
 	pkt.mask = rxe_opcode[opcode].mask;
 	pkt.wqe = wqe;/*此报文要发送走的wqe*/
 
-<<<<<<< HEAD
-	/* save wqe state before we build and send packet */
-	save_state(wqe, qp, &rollback_wqe, &rollback_psn);
-
 	/*取ah,av*/
-=======
->>>>>>> 155a3c00
 	av = rxe_get_av(&pkt, &ah);
 	if (unlikely(!av)) {
 		rxe_dbg_qp(qp, "Failed no address vector\n");
@@ -851,38 +835,11 @@
 	if (ah)
 		rxe_put(ah);
 
-<<<<<<< HEAD
-	/* update wqe state as though we had sent it */
-	update_wqe_state(qp, wqe, &pkt);/*保存点，记录rollback情况*/
-	update_wqe_psn(qp, wqe, &pkt, payload);
-
 	/*qp发送报文*/
 	err = rxe_xmit_packet(qp, &pkt, skb);
 	if (err) {
-		if (err != -EAGAIN) {
-			wqe->status = IB_WC_LOC_QP_OP_ERR;/*标记此wqe失败*/
-			goto err;
-		}
-
-		/* the packet was dropped so reset wqe to the state
-		 * before we sent it so we can try to resend
-		 */
-		/*发送失败，rollback*/
-		rollback_state(wqe, qp, &rollback_wqe, rollback_psn);
-
-		/* force a delay until the dropped packet is freed and
-		 * the send queue is drained below the low water mark
-		 */
-		qp->need_req_skb = 1;
-
-		rxe_sched_task(&qp->req.task);
-		goto exit;
-=======
-	err = rxe_xmit_packet(qp, &pkt, skb);
-	if (err) {
-		wqe->status = IB_WC_LOC_QP_OP_ERR;
+		wqe->status = IB_WC_LOC_QP_OP_ERR;/*标记此wqe失败*/
 		goto err;
->>>>>>> 155a3c00
 	}
 
 	update_wqe_state(qp, wqe, &pkt);
