--- conflicted
+++ resolved
@@ -773,14 +773,9 @@
 		goto err;
 	}
 
-<<<<<<< HEAD
 	/*填充报文负载*/
-	ret = finish_packet(qp, av, wqe, &pkt, skb, payload);
-	if (unlikely(ret)) {
-=======
 	err = finish_packet(qp, av, wqe, &pkt, skb, payload);
 	if (unlikely(err)) {
->>>>>>> 97ee9d1c
 		pr_debug("qp#%d Error during finish packet\n", qp_num(qp));
 		if (err == -EFAULT)
 			wqe->status = IB_WC_LOC_PROT_ERR;
