--- conflicted
+++ resolved
@@ -121,51 +121,7 @@
 	WARN_ON(!xa_empty(&pool->xa));
 }
 
-<<<<<<< HEAD
-/*自pool中申请一个对象*/
-void *rxe_alloc(struct rxe_pool *pool)
-{
-	struct rxe_pool_elem *elem;
-	void *obj;
-	int err;
-
-	if (WARN_ON(!(pool->type == RXE_TYPE_MR)))
-		return NULL;
-
-	if (atomic_inc_return(&pool->num_elem) > pool->max_elem)
-		goto err_cnt;
-
-	obj = kzalloc(pool->elem_size, GFP_KERNEL);
-	if (!obj)
-		goto err_cnt;
-
-	elem = (struct rxe_pool_elem *)((u8 *)obj + pool->elem_offset);
-
-	elem->pool = pool;
-	elem->obj = obj;
-	kref_init(&elem->ref_cnt);
-	init_completion(&elem->complete);
-
-	/* allocate index in array but leave pointer as NULL so it
-	 * can't be looked up until rxe_finalize() is called
-	 */
-	err = xa_alloc_cyclic(&pool->xa, &elem->index, NULL, pool->limit,
-			      &pool->next, GFP_KERNEL);
-	if (err < 0)
-		goto err_free;
-
-	return obj;
-
-err_free:
-	kfree(obj);
-err_cnt:
-	atomic_dec(&pool->num_elem);
-	return NULL;
-}
-
 /*初始化elem对应的pool*/
-=======
->>>>>>> fe15c26e
 int __rxe_add_to_pool(struct rxe_pool *pool, struct rxe_pool_elem *elem,
 				bool sleepable)
 {
