--- conflicted
+++ resolved
@@ -19,13 +19,8 @@
 	/*针对有RXE_POOL_INDEX标记的pool必须提供min,max两个index范围*/
 	u32 min_index;
 	u32 max_index;
-<<<<<<< HEAD
-	size_t key_offset;
-	size_t key_size;
+	u32 max_elem;
 	/*各rxe pool类型配置情况*/
-=======
-	u32 max_elem;
->>>>>>> 028192fe
 } rxe_type_info[RXE_NUM_TYPES] = {
 	[RXE_TYPE_UC] = {
 		.name		= "uc",
@@ -97,53 +92,11 @@
 	},
 };
 
-<<<<<<< HEAD
-static inline const char *pool_name(struct rxe_pool *pool)
-{
-	return rxe_type_info[pool->type].name;
-}
-
-static int rxe_pool_init_index(struct rxe_pool *pool, u32 max, u32 min)
-{
-	int err = 0;
-
-	/*index范围必须能支持pool->max_elem个elem*/
-	if ((max - min + 1) < pool->max_elem) {
-		pr_warn("not enough indices for max_elem\n");
-		err = -EINVAL;
-		goto out;
-	}
-
-	pool->index.max_index = max;
-	pool->index.min_index = min;
-
-	/*创建index table*/
-	pool->index.table = bitmap_zalloc(max - min + 1, GFP_KERNEL);
-	if (!pool->index.table) {
-		err = -ENOMEM;
-		goto out;
-	}
-
-out:
-	return err;
-}
-
 /*初始化pool*/
-int rxe_pool_init(
-	struct rxe_dev		*rxe,
-	struct rxe_pool		*pool/*待初始化的pool*/,
-	enum rxe_elem_type	type/*pool类型*/,
-	unsigned int		max_elem/*pool内成员大小*/)
-{
-	int			err = 0;
-	/*pool中各元素大小*/
-	size_t			size = rxe_type_info[type].size;
-=======
-void rxe_pool_init(struct rxe_dev *rxe, struct rxe_pool *pool,
+void rxe_pool_init(struct rxe_dev *rxe, struct rxe_pool *pool/*待初始化的pool*/,
 		   enum rxe_elem_type type)
 {
 	const struct rxe_type_info *info = &rxe_type_info[type];
->>>>>>> 028192fe
 
 	memset(pool, 0, sizeof(*pool));
 
@@ -158,31 +111,9 @@
 
 	atomic_set(&pool->num_elem, 0);
 
-<<<<<<< HEAD
-	rwlock_init(&pool->pool_lock);
-
-	if (rxe_type_info[type].flags & RXE_POOL_INDEX) {
-	    /*pool需要初始化index*/
-		err = rxe_pool_init_index(pool,
-					  rxe_type_info[type].max_index,
-					  rxe_type_info[type].min_index);
-		if (err)
-			goto out;
-	}
-
-	if (rxe_type_info[type].flags & RXE_POOL_KEY) {
-	    /*entry offset/size填充*/
-		pool->key.key_offset = rxe_type_info[type].key_offset;
-		pool->key.key_size = rxe_type_info[type].key_size;
-	}
-
-out:
-	return err;
-=======
 	xa_init_flags(&pool->xa, XA_FLAGS_ALLOC);
 	pool->limit.min = info->min_index;
 	pool->limit.max = info->max_index;
->>>>>>> 028192fe
 }
 
 void rxe_pool_cleanup(struct rxe_pool *pool)
@@ -190,143 +121,8 @@
 	WARN_ON(!xa_empty(&pool->xa));
 }
 
-<<<<<<< HEAD
-/*在pool里申请空间的index*/
-static u32 alloc_index(struct rxe_pool *pool)
-{
-	u32 index;
-	u32 range = pool->index.max_index - pool->index.min_index + 1;
-
-	/*查找空闲的index*/
-	index = find_next_zero_bit(pool->index.table, range, pool->index.last);
-	if (index >= range)
-		index = find_first_zero_bit(pool->index.table, range);
-
-	WARN_ON_ONCE(index >= range);
-	/*占用此index*/
-	set_bit(index, pool->index.table);
-	pool->index.last = index;
-	/*返回对应的index编号*/
-	return index + pool->index.min_index;
-}
-
-/*将new节点加入到pool中（采用红黑树插法）*/
-static int rxe_insert_index(struct rxe_pool *pool, struct rxe_pool_entry *new)
-{
-	struct rb_node **link = &pool->index.tree.rb_node;
-	struct rb_node *parent = NULL;
-	struct rxe_pool_entry *elem;
-
-	while (*link) {
-		parent = *link;
-		elem = rb_entry(parent, struct rxe_pool_entry, index_node);
-
-		if (elem->index == new->index) {
-			pr_warn("element already exists!\n");
-			return -EINVAL;
-		}
-
-		if (elem->index > new->index)
-			link = &(*link)->rb_left;
-		else
-			link = &(*link)->rb_right;
-	}
-
-	rb_link_node(&new->index_node, parent, link);
-	rb_insert_color(&new->index_node, &pool->index.tree);
-
-	return 0;
-}
-
-static int rxe_insert_key(struct rxe_pool *pool, struct rxe_pool_entry *new)
-{
-	struct rb_node **link = &pool->key.tree.rb_node;
-	struct rb_node *parent = NULL;
-	struct rxe_pool_entry *elem;
-	int cmp;
-
-	while (*link) {
-		parent = *link;
-		elem = rb_entry(parent, struct rxe_pool_entry, key_node);
-
-		cmp = memcmp((u8 *)elem + pool->key.key_offset,
-			     (u8 *)new + pool->key.key_offset, pool->key.key_size);
-
-		if (cmp == 0) {
-			pr_warn("key already exists!\n");
-			return -EINVAL;
-		}
-
-		if (cmp > 0)
-			link = &(*link)->rb_left;
-		else
-			link = &(*link)->rb_right;
-	}
-
-	rb_link_node(&new->key_node, parent, link);
-	rb_insert_color(&new->key_node, &pool->key.tree);
-
-	return 0;
-}
-
-/*将elem加入到pool,采用指定的key*/
-int __rxe_add_key_locked(struct rxe_pool_entry *elem, void *key)
-{
-	struct rxe_pool *pool = elem->pool;
-	int err;
-
-	memcpy((u8 *)elem + pool->key.key_offset, key, pool->key.key_size);
-	err = rxe_insert_key(pool, elem);
-
-	return err;
-}
-
-int __rxe_add_key(struct rxe_pool_entry *elem, void *key)
-{
-	struct rxe_pool *pool = elem->pool;
-	unsigned long flags;
-	int err;
-
-	write_lock_irqsave(&pool->pool_lock, flags);
-	err = __rxe_add_key_locked(elem, key);
-	write_unlock_irqrestore(&pool->pool_lock, flags);
-
-	return err;
-}
-
-void __rxe_drop_key_locked(struct rxe_pool_entry *elem)
-{
-	struct rxe_pool *pool = elem->pool;
-
-	rb_erase(&elem->key_node, &pool->key.tree);
-}
-
-void __rxe_drop_key(struct rxe_pool_entry *elem)
-{
-	struct rxe_pool *pool = elem->pool;
-	unsigned long flags;
-
-	write_lock_irqsave(&pool->pool_lock, flags);
-	__rxe_drop_key_locked(elem);
-	write_unlock_irqrestore(&pool->pool_lock, flags);
-}
-
-int __rxe_add_index_locked(struct rxe_pool_entry *elem)
-{
-	struct rxe_pool *pool = elem->pool;
-	int err;
-
-	elem->index = alloc_index(pool);
-	err = rxe_insert_index(pool, elem);
-
-	return err;
-}
-
-/*将elem加入到其对应的pool中*/
-int __rxe_add_index(struct rxe_pool_entry *elem)
-=======
+/*自pool中申请一个对象*/
 void *rxe_alloc(struct rxe_pool *pool)
->>>>>>> 028192fe
 {
 	struct rxe_pool_elem *elem;
 	void *obj;
@@ -362,46 +158,14 @@
 	return NULL;
 }
 
-<<<<<<< HEAD
-/*自pool中申请一个对象*/
-void *rxe_alloc(struct rxe_pool *pool)
-{
-    /*取此pool type对应的元数据*/
-	const struct rxe_type_info *info = &rxe_type_info[pool->type];
-	struct rxe_pool_entry *elem;
-	u8 *obj;
-
-	/*数量不足，分配失败*/
-	if (atomic_inc_return(&pool->num_elem) > pool->max_elem)
-		goto out_cnt;
-
-	/*申请obj*/
-	obj = kzalloc(info->size, GFP_KERNEL);
-	if (!obj)
-		goto out_cnt;
-
-	/*指向rxe_pool_entry*/
-	elem = (struct rxe_pool_entry *)(obj + info->elem_offset);
-
-	elem->pool = pool;
-	kref_init(&elem->ref_cnt);
-
-	return obj;
-=======
+/*初始化elem对应的pool*/
 int __rxe_add_to_pool(struct rxe_pool *pool, struct rxe_pool_elem *elem)
 {
 	int err;
->>>>>>> 028192fe
 
 	if (WARN_ON(pool->flags & RXE_POOL_ALLOC))
 		return -EINVAL;
 
-<<<<<<< HEAD
-/*初始化elem对应的pool*/
-int __rxe_add_to_pool(struct rxe_pool *pool, struct rxe_pool_entry *elem)
-{
-=======
->>>>>>> 028192fe
 	if (atomic_inc_return(&pool->num_elem) > pool->max_elem)
 		goto err_cnt;
 
@@ -449,43 +213,8 @@
 	if (pool->cleanup)
 		pool->cleanup(elem);
 
-<<<<<<< HEAD
-/*通过key查找key对应的obj*/
-void *rxe_pool_get_key_locked(struct rxe_pool *pool, void *key)
-{
-	const struct rxe_type_info *info = &rxe_type_info[pool->type];
-	struct rb_node *node;
-	struct rxe_pool_entry *elem;
-	u8 *obj;
-	int cmp;
-
-	node = pool->key.tree.rb_node;
-
-	/*通过key查找elem*/
-	while (node) {
-		elem = rb_entry(node, struct rxe_pool_entry, key_node);
-
-		cmp = memcmp((u8 *)elem + pool->key.key_offset,
-			     key, pool->key.key_size);
-
-		if (cmp > 0)
-			node = node->rb_left;
-		else if (cmp < 0)
-			node = node->rb_right;
-		else
-			break;
-	}
-
-	if (node) {
-		kref_get(&elem->ref_cnt);
-		obj = (u8 *)elem - info->elem_offset;
-	} else {
-		obj = NULL;
-	}
-=======
 	if (pool->flags & RXE_POOL_ALLOC)
 		kfree(elem->obj);
->>>>>>> 028192fe
 
 	atomic_dec(&pool->num_elem);
 }
