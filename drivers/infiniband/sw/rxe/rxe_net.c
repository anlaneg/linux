// SPDX-License-Identifier: GPL-2.0 OR Linux-OpenIB
/*
 * Copyright (c) 2016 Mellanox Technologies Ltd. All rights reserved.
 * Copyright (c) 2015 System Fabric Works, Inc. All rights reserved.
 */

#include <linux/skbuff.h>
#include <linux/if_arp.h>
#include <linux/netdevice.h>
#include <linux/if.h>
#include <linux/if_vlan.h>
#include <net/udp_tunnel.h>
#include <net/sch_generic.h>
#include <linux/netfilter.h>
#include <rdma/ib_addr.h>

#include "rxe.h"
#include "rxe_net.h"
#include "rxe_loc.h"

static struct rxe_recv_sockets recv_sockets;

/*针对ndev查询saddr,daddr对应的目的地址*/
static struct dst_entry *rxe_find_route4(struct rxe_qp *qp,
					 struct net_device *ndev,
					 struct in_addr *saddr,
					 struct in_addr *daddr)
{
	struct rtable *rt;
	struct flowi4 fl = { { 0 } };

	memset(&fl, 0, sizeof(fl));
	fl.flowi4_oif = ndev->ifindex;/*出接口*/
	memcpy(&fl.saddr, saddr, sizeof(*saddr));/*源地址*/
	memcpy(&fl.daddr, daddr, sizeof(*daddr));/*目的地址*/
	fl.flowi4_proto = IPPROTO_UDP;/*指定udp协议*/

	/*路由查询（查init_net)*/
	rt = ip_route_output_key(&init_net, &fl);
	if (IS_ERR(rt)) {
		rxe_dbg_qp(qp, "no route to %pI4\n", &daddr->s_addr);
		return NULL;
	}

	/*返回路由*/
	return &rt->dst;
}

#if IS_ENABLED(CONFIG_IPV6)
static struct dst_entry *rxe_find_route6(struct rxe_qp *qp,
					 struct net_device *ndev,
					 struct in6_addr *saddr,
					 struct in6_addr *daddr)
{
	struct dst_entry *ndst;
	struct flowi6 fl6 = { { 0 } };

	memset(&fl6, 0, sizeof(fl6));
	fl6.flowi6_oif = ndev->ifindex;
	memcpy(&fl6.saddr, saddr, sizeof(*saddr));
	memcpy(&fl6.daddr, daddr, sizeof(*daddr));
	fl6.flowi6_proto = IPPROTO_UDP;

	ndst = ipv6_stub->ipv6_dst_lookup_flow(sock_net(recv_sockets.sk6->sk),
					       recv_sockets.sk6->sk, &fl6,
					       NULL);
	if (IS_ERR(ndst)) {
		rxe_dbg_qp(qp, "no route to %pI6\n", daddr);
		return NULL;
	}

	if (unlikely(ndst->error)) {
		rxe_dbg_qp(qp, "no route to %pI6\n", daddr);
		goto put;
	}

	return ndst;
put:
	dst_release(ndst);
	return NULL;
}

#else

static struct dst_entry *rxe_find_route6(struct rxe_qp *qp,
					 struct net_device *ndev,
					 struct in6_addr *saddr,
					 struct in6_addr *daddr)
{
	return NULL;
}

#endif

static struct dst_entry *rxe_find_route(struct net_device *ndev,
					struct rxe_qp *qp,
					struct rxe_av *av)
{
	struct dst_entry *dst = NULL;

	if (qp_type(qp) == IB_QPT_RC)
		dst = sk_dst_get(qp->sk->sk);

	if (!dst || !dst_check(dst, qp->dst_cookie)) {
		if (dst)
			dst_release(dst);

		if (av->network_type == RXE_NETWORK_TYPE_IPV4) {
			struct in_addr *saddr;
			struct in_addr *daddr;

			/*取av中的源地址/目的地址*/
			saddr = &av->sgid_addr._sockaddr_in.sin_addr;
			daddr = &av->dgid_addr._sockaddr_in.sin_addr;
			/*路由项*/
			dst = rxe_find_route4(qp, ndev, saddr, daddr);
		} else if (av->network_type == RXE_NETWORK_TYPE_IPV6) {
			/*取av中的源地址/目的地址*/
			struct in6_addr *saddr6;
			struct in6_addr *daddr6;

			saddr6 = &av->sgid_addr._sockaddr_in6.sin6_addr;
			daddr6 = &av->dgid_addr._sockaddr_in6.sin6_addr;
			/*查询路由项*/
			dst = rxe_find_route6(qp, ndev, saddr6, daddr6);
#if IS_ENABLED(CONFIG_IPV6)
			if (dst)
				qp->dst_cookie =
					rt6_get_cookie((struct rt6_info *)dst);
#endif
		}

		if (dst && (qp_type(qp) == IB_QPT_RC)) {
			dst_hold(dst);
			/*保存查询到的路由项*/
			sk_dst_set(qp->sk->sk, dst);
		}
	}
	return dst;
}

/*rxe报文收取(为roce协议挂udp隧道接口)*/
static int rxe_udp_encap_recv(struct sock *sk, struct sk_buff *skb)
{
	struct udphdr *udph;
	struct rxe_dev *rxe;
	struct net_device *ndev = skb->dev;
	/*skb的cb中设置rxe_pkt_info*/
	struct rxe_pkt_info *pkt = SKB_TO_PKT(skb);

	/* takes a reference on rxe->ib_dev
	 * drop when skb is freed
	 */
	/*取此netdev对应的rxe设备*/
	rxe = rxe_get_dev_from_net(ndev);
	if (!rxe && is_vlan_dev(ndev))
	    /*无rxe设备，当前ndev为vlan设备,自real_dev中获取rxe设备*/
		rxe = rxe_get_dev_from_net(vlan_dev_real_dev(ndev));
	if (!rxe)
	    /*无rxe设备，丢包*/
		goto drop;

	if (skb_linearize(skb)) {
		ib_device_put(&rxe->ib_dev);
		goto drop;
	}

	udph = udp_hdr(skb);
	pkt->rxe = rxe;
	pkt->port_num = 1;/*默认port number为1*/
	/*跳给udp头部*/
	pkt->hdr = (u8 *)(udph + 1);
	pkt->mask = RXE_GRH_MASK;
	/*udp内容长度*/
	pkt->paylen = be16_to_cpu(udph->len) - sizeof(*udph);

	/* remove udp header */
	skb_pull(skb, sizeof(struct udphdr));/*移除udp header*/

	/*roce收到报文*/
	rxe_rcv(skb);

	return 0;
drop:
	kfree_skb(skb);

	return 0;
}

static struct socket *rxe_setup_udp_tunnel(struct net *net, __be16 port,
					   bool ipv6/*是否只使能ipv6协议*/)
{
	int err;
	struct socket *sock;
	struct udp_port_cfg udp_cfg = { };
	struct udp_tunnel_sock_cfg tnl_cfg = { };

	if (ipv6) {
		udp_cfg.family = AF_INET6;
		udp_cfg.ipv6_v6only = 1;
	} else {
		udp_cfg.family = AF_INET;
	}

	udp_cfg.local_udp_port = port;/*指明本机端口号*/

	/* Create UDP socket */
	err = udp_sock_create(net, &udp_cfg, &sock/*创建的udp socket*/);
	if (err < 0)
		return ERR_PTR(err);

	tnl_cfg.encap_type = 1;
	tnl_cfg.encap_rcv = rxe_udp_encap_recv;

	/* Setup UDP tunnel */
	setup_udp_tunnel_sock(net, sock, &tnl_cfg/*隧道配置*/);

	return sock;
}

static void rxe_release_udp_tunnel(struct socket *sk)
{
	if (sk)
		udp_tunnel_sock_release(sk);
}

/*初始化udp header*/
static void prepare_udp_hdr(struct sk_buff *skb, __be16 src_port,
			    __be16 dst_port)
{
	struct udphdr *udph;

	__skb_push(skb, sizeof(*udph));
	skb_reset_transport_header(skb);
	udph = udp_hdr(skb);

	udph->dest = dst_port;
	udph->source = src_port;
	udph->len = htons(skb->len);
	udph->check = 0;
}

static void prepare_ipv4_hdr(struct dst_entry *dst, struct sk_buff *skb,
			     __be32 saddr/*源地址*/, __be32 daddr/*目的地址*/, __u8 proto/*ip层协议号*/,
			     __u8 tos/*ip层tos取值*/, __u8 ttl/*ip层ttl取值*/, __be16 df/*分片offset*/, bool xnet)
{
	struct iphdr *iph;

	skb_scrub_packet(skb, xnet);

	skb_clear_hash(skb);
	skb_dst_set(skb, dst_clone(dst));
	memset(IPCB(skb), 0, sizeof(*IPCB(skb)));

	/*增加ip header*/
	skb_push(skb, sizeof(struct iphdr));
	skb_reset_network_header(skb);

	iph = ip_hdr(skb);

	iph->version	=	IPVERSION;
	iph->ihl	=	sizeof(struct iphdr) >> 2;
	iph->tot_len	=	htons(skb->len);
	iph->frag_off	=	df;
	iph->protocol	=	proto;
	iph->tos	=	tos;
	iph->daddr	=	daddr;
	iph->saddr	=	saddr;
	iph->ttl	=	ttl;
	/*生成并填充ip层id号*/
	__ip_select_ident(dev_net(dst->dev), iph,
			  skb_shinfo(skb)->gso_segs ?: 1);
}

static void prepare_ipv6_hdr(struct dst_entry *dst, struct sk_buff *skb,
			     struct in6_addr *saddr, struct in6_addr *daddr,
			     __u8 proto, __u8 prio, __u8 ttl)
{
	struct ipv6hdr *ip6h;

	memset(&(IPCB(skb)->opt), 0, sizeof(IPCB(skb)->opt));
	IPCB(skb)->flags &= ~(IPSKB_XFRM_TUNNEL_SIZE | IPSKB_XFRM_TRANSFORMED
			    | IPSKB_REROUTED);
	skb_dst_set(skb, dst_clone(dst));

	__skb_push(skb, sizeof(*ip6h));
	skb_reset_network_header(skb);
	ip6h		  = ipv6_hdr(skb);
	ip6_flow_hdr(ip6h, prio, htonl(0));
	ip6h->payload_len = htons(skb->len);
	ip6h->nexthdr     = proto;
	ip6h->hop_limit   = ttl;
	ip6h->daddr	  = *daddr;
	ip6h->saddr	  = *saddr;
	ip6h->payload_len = htons(skb->len - sizeof(*ip6h));
}

/*rxe报文路由查询，并填充udp header,ipv4 header*/
static int prepare4(struct rxe_av *av, struct rxe_pkt_info *pkt,
		    struct sk_buff *skb)
{
	struct rxe_qp *qp = pkt->qp;/*取从属的qp*/
	struct dst_entry *dst;
	bool xnet = false;
	__be16 df = htons(IP_DF);
	struct in_addr *saddr = &av->sgid_addr._sockaddr_in.sin_addr;
	struct in_addr *daddr = &av->dgid_addr._sockaddr_in.sin_addr;

	/*确定路由*/
	dst = rxe_find_route(skb->dev, qp, av);
	if (!dst) {
		rxe_dbg_qp(qp, "Host not reachable\n");
		return -EHOSTUNREACH;
	}

	/*填充udp头部*/
	prepare_udp_hdr(skb, cpu_to_be16(qp->src_port),
			cpu_to_be16(ROCE_V2_UDP_DPORT));

	/*填充ipv4头部*/
	prepare_ipv4_hdr(dst, skb, saddr->s_addr, daddr->s_addr, IPPROTO_UDP,
			 av->grh.traffic_class, av->grh.hop_limit, df, xnet);

	dst_release(dst);
	return 0;
}

static int prepare6(struct rxe_av *av, struct rxe_pkt_info *pkt,
		    struct sk_buff *skb)
{
	struct rxe_qp *qp = pkt->qp;
	struct dst_entry *dst;
	struct in6_addr *saddr = &av->sgid_addr._sockaddr_in6.sin6_addr;
	struct in6_addr *daddr = &av->dgid_addr._sockaddr_in6.sin6_addr;

	dst = rxe_find_route(skb->dev, qp, av);
	if (!dst) {
		rxe_dbg_qp(qp, "Host not reachable\n");
		return -EHOSTUNREACH;
	}

	prepare_udp_hdr(skb, cpu_to_be16(qp->src_port),
			cpu_to_be16(ROCE_V2_UDP_DPORT));

	prepare_ipv6_hdr(dst, skb, saddr, daddr, IPPROTO_UDP,
			 av->grh.traffic_class,
			 av->grh.hop_limit);

	dst_release(dst);
	return 0;
}

/*填充ip头部，udp头部*/
int rxe_prepare(struct rxe_av *av, struct rxe_pkt_info *pkt,
		struct sk_buff *skb)
{
	int err = 0;

	if (skb->protocol == htons(ETH_P_IP))
		err = prepare4(av, pkt, skb);/*填充ip,udp层*/
	else if (skb->protocol == htons(ETH_P_IPV6))
		err = prepare6(av, pkt, skb);

	/*检查出接口对应的mac是否与rxe_get_av(pkt)->dmac)相同*/
	if (ether_addr_equal(skb->dev->dev_addr, av->dmac))
		pkt->mask |= RXE_LOOPBACK_MASK;/*loopback流量*/

	return err;
}

static void rxe_skb_tx_dtor(struct sk_buff *skb)
{
	struct net_device *ndev = skb->dev;
	struct rxe_dev *rxe;
	unsigned int qp_index;
	struct rxe_qp *qp;
	int skb_out;

	rxe = rxe_get_dev_from_net(ndev);
	if (!rxe && is_vlan_dev(ndev))
		rxe = rxe_get_dev_from_net(vlan_dev_real_dev(ndev));
	if (WARN_ON(!rxe))
		return;

	qp_index = (int)(uintptr_t)skb->sk->sk_user_data;
	if (!qp_index)
		return;

	qp = rxe_pool_get_index(&rxe->qp_pool, qp_index);
	if (!qp)
		goto put_dev;

	skb_out = atomic_dec_return(&qp->skb_out);
	if (qp->need_req_skb && skb_out < RXE_INFLIGHT_SKBS_PER_QP_LOW)
		rxe_sched_task(&qp->send_task);

	rxe_put(qp);
put_dev:
	ib_device_put(&rxe->ib_dev);
	sock_put(skb->sk);
}

/*rxe报文下推至3层*/
static int rxe_send(struct sk_buff *skb, struct rxe_pkt_info *pkt)
{
	int err;
	struct sock *sk = pkt->qp->sk->sk;

	sock_hold(sk);
	skb->sk = sk;
	skb->destructor = rxe_skb_tx_dtor;
<<<<<<< HEAD
	/*指定qp对应的socket*/
	skb->sk = pkt->qp->sk->sk;

	rxe_get(pkt->qp);
	atomic_inc(&pkt->qp->skb_out);

	if (skb->protocol == htons(ETH_P_IP)) {
	    /*ipv4本机报文发送*/
		err = ip_local_out(dev_net(skb_dst(skb)->dev), skb->sk, skb);
	} else if (skb->protocol == htons(ETH_P_IPV6)) {
	    /*ipv6本机报文发送*/
		err = ip6_local_out(dev_net(skb_dst(skb)->dev), skb->sk, skb);
	} else {
		/*未知的l3协议*/
		rxe_dbg_qp(pkt->qp, "Unknown layer 3 protocol: %d\n",
				skb->protocol);
		atomic_dec(&pkt->qp->skb_out);
		rxe_put(pkt->qp);
		kfree_skb(skb);
		return -EINVAL;
	}

	/*检查发送返回值*/
	if (unlikely(net_xmit_eval(err))) {
		rxe_dbg_qp(pkt->qp, "error sending packet: %d\n", err);
		return -EAGAIN;
	}
=======
	atomic_inc(&pkt->qp->skb_out);

	if (skb->protocol == htons(ETH_P_IP))
		err = ip_local_out(dev_net(skb_dst(skb)->dev), skb->sk, skb);
	else
		err = ip6_local_out(dev_net(skb_dst(skb)->dev), skb->sk, skb);
>>>>>>> 155a3c00

	return err;
}

/* fix up a send packet to match the packets
 * received from UDP before looping them back
 */
static int rxe_loopback(struct sk_buff *skb, struct rxe_pkt_info *pkt)
{
	struct sock *sk = pkt->qp->sk->sk;

	memcpy(SKB_TO_PKT(skb), pkt, sizeof(*pkt));

<<<<<<< HEAD
	/*移除ip头*/
=======
	sock_hold(sk);
	skb->sk = sk;
	skb->destructor = rxe_skb_tx_dtor;
	atomic_inc(&pkt->qp->skb_out);

>>>>>>> 155a3c00
	if (skb->protocol == htons(ETH_P_IP))
		skb_pull(skb, sizeof(struct iphdr));
	else
		skb_pull(skb, sizeof(struct ipv6hdr));

	/*增加引用失败*/
	if (WARN_ON(!ib_device_try_get(&pkt->rxe->ib_dev))) {
		kfree_skb(skb);
		return -EIO;
	}

	/* remove udp header */
	skb_pull(skb, sizeof(struct udphdr));/*移除udp header*/

	/*走rocev2收包函数*/
	rxe_rcv(skb);

	return 0;
}

/*rxe向外发送报文*/
int rxe_xmit_packet(struct rxe_qp *qp, struct rxe_pkt_info *pkt,
		    struct sk_buff *skb)
{
	int err;
	int is_request = pkt->mask & RXE_REQ_MASK;/*是否请求类报文*/
	struct rxe_dev *rxe = to_rdev(qp->ibqp.device);
	unsigned long flags;

	spin_lock_irqsave(&qp->state_lock, flags);
	if ((is_request && (qp_state(qp) < IB_QPS_RTS)) ||
	    (!is_request && (qp_state(qp) < IB_QPS_RTR))) {
		/*qp状态有误，不容许外发。*/
		spin_unlock_irqrestore(&qp->state_lock, flags);
		rxe_dbg_qp(qp, "Packet dropped. QP is not in ready state\n");
		goto drop;
	}
	spin_unlock_irqrestore(&qp->state_lock, flags);

	/*计算并填充icrc*/
	rxe_icrc_generate(skb, pkt);

	if (pkt->mask & RXE_LOOPBACK_MASK)
		/*到本地的报文*/
		err = rxe_loopback(skb, pkt);
	else
		/*外送的报文*/
		err = rxe_send(skb, pkt);
	if (err) {
		rxe_counter_inc(rxe, RXE_CNT_SEND_ERR);
		return err;
	}

<<<<<<< HEAD
	if ((qp_type(qp) != IB_QPT_RC) &&
	    (pkt->mask & RXE_END_MASK)) {
	    /*发送成功，标记此wqe发送完成*/
		pkt->wqe->state = wqe_state_done;
		/*触发qp->comp.task运行，知会用户态，此wqe发送完成*/
		rxe_sched_task(&qp->comp.task);
	}

=======
>>>>>>> 155a3c00
	rxe_counter_inc(rxe, RXE_CNT_SENT_PKTS);
	goto done;

drop:
	kfree_skb(skb);
	err = 0;
done:
	return err;
}

struct sk_buff *rxe_init_packet(struct rxe_dev *rxe, struct rxe_av *av,
				int paylen, struct rxe_pkt_info *pkt)
{
	unsigned int hdr_len;
	struct sk_buff *skb = NULL;
	struct net_device *ndev;
	const struct ib_gid_attr *attr;
	const int port_num = 1;/*port number为常量1*/

	attr = rdma_get_gid_attr(&rxe->ib_dev, port_num, av->grh.sgid_index);
	if (IS_ERR(attr))
		return NULL;

	/*ip层头部长度*/
	if (av->network_type == RXE_NETWORK_TYPE_IPV4)
		hdr_len = ETH_HLEN + sizeof(struct udphdr) +
			sizeof(struct iphdr);
	else
		hdr_len = ETH_HLEN + sizeof(struct udphdr) +
			sizeof(struct ipv6hdr);

	rcu_read_lock();
	/*获得此gid对应的netdev*/
	ndev = rdma_read_gid_attr_ndev_rcu(attr);
	if (IS_ERR(ndev)) {
		rcu_read_unlock();
		goto out;
	}

	/*申请skb*/
	skb = alloc_skb(paylen + hdr_len + LL_RESERVED_SPACE(ndev),
			GFP_ATOMIC);

	if (unlikely(!skb)) {
		rcu_read_unlock();
		goto out;
	}

	/*指向udp负载*/
	skb_reserve(skb, hdr_len + LL_RESERVED_SPACE(ndev));

	/* FIXME: hold reference to this netdev until life of this skb. */
	/*指明skb对应的dev*/
	skb->dev	= ndev;
	rcu_read_unlock();

	/*网络层使用哪种协议*/
	if (av->network_type == RXE_NETWORK_TYPE_IPV4)
		skb->protocol = htons(ETH_P_IP);
	else
		skb->protocol = htons(ETH_P_IPV6);

	/*packet对应的rxe设备*/
	pkt->rxe	= rxe;
	pkt->port_num	= port_num;
	pkt->hdr	= skb_put(skb, paylen);/*使pkt->hdr指向bth头*/
	pkt->mask	|= RXE_GRH_MASK;

out:
	rdma_put_gid_attr(attr);
	return skb;
}

/*
 * this is required by rxe_cfg to match rxe devices in
 * /sys/class/infiniband up with their underlying ethernet devices
 */
const char *rxe_parent_name(struct rxe_dev *rxe, unsigned int port_num)
{
	struct net_device *ndev;
	char *ndev_name;

	ndev = rxe_ib_device_get_netdev(&rxe->ib_dev);
	if (!ndev)
		return NULL;
	ndev_name = ndev->name;
	dev_put(ndev);

	return ndev_name;
}

/*基于ndev网络设备创建名称为ibdev_name的rxe设备*/
int rxe_net_add(const char *ibdev_name, struct net_device *ndev)
{
	int err;
	struct rxe_dev *rxe = NULL;

	/*申请rxe设备结构体*/
	rxe = ib_alloc_device(rxe_dev, ib_dev);
	if (!rxe)
		return -ENOMEM;

	ib_mark_name_assigned_by_user(&rxe->ib_dev);

<<<<<<< HEAD
	/*rxe设备添加*/
	err = rxe_add(rxe, ndev->mtu, ibdev_name);
=======
	err = rxe_add(rxe, ndev->mtu, ibdev_name, ndev);
>>>>>>> 155a3c00
	if (err) {
		ib_dealloc_device(&rxe->ib_dev);
		return err;
	}

	return 0;
}

static void rxe_port_event(struct rxe_dev *rxe,
			   enum ib_event_type event)
{
	struct ib_event ev;

	ev.device = &rxe->ib_dev;
	ev.element.port_num = 1;
	ev.event = event;

	ib_dispatch_event(&ev);
}

/* Caller must hold net_info_lock */
void rxe_port_up(struct rxe_dev *rxe)
{
<<<<<<< HEAD
	struct rxe_port *port;

	port = &rxe->port;
	port->attr.state = IB_PORT_ACTIVE;

	/*触发port active事件*/
=======
>>>>>>> 155a3c00
	rxe_port_event(rxe, IB_EVENT_PORT_ACTIVE);
	dev_info(&rxe->ib_dev.dev, "set active\n");
}

/* Caller must hold net_info_lock */
void rxe_port_down(struct rxe_dev *rxe)
{
	rxe_port_event(rxe, IB_EVENT_PORT_ERR);
	rxe_counter_inc(rxe, RXE_CNT_LINK_DOWNED);
	dev_info(&rxe->ib_dev.dev, "set down\n");
}

void rxe_set_port_state(struct rxe_dev *rxe)
{
<<<<<<< HEAD
    /*物理接口up且carrier ok,则置rxe port为up*/
	if (netif_running(rxe->ndev) && netif_carrier_ok(rxe->ndev))
=======
	struct net_device *ndev;

	ndev = rxe_ib_device_get_netdev(&rxe->ib_dev);
	if (!ndev)
		return;

	if (ib_get_curr_port_state(ndev) == IB_PORT_ACTIVE)
>>>>>>> 155a3c00
		rxe_port_up(rxe);
	else
		rxe_port_down(rxe);

	dev_put(ndev);
}

static int rxe_notify(struct notifier_block *not_blk,
		      unsigned long event,
		      void *arg)
{
	struct net_device *ndev = netdev_notifier_info_to_dev(arg);
	struct rxe_dev *rxe = rxe_get_dev_from_net(ndev);

	if (!rxe)
		return NOTIFY_OK;

	switch (event) {
	case NETDEV_UNREGISTER:
		ib_unregister_device_queued(&rxe->ib_dev);
		break;
	case NETDEV_CHANGEMTU:
		rxe_dbg_dev(rxe, "%s changed mtu to %d\n", ndev->name, ndev->mtu);
		rxe_set_mtu(rxe, ndev->mtu);
		break;
	case NETDEV_DOWN:
	case NETDEV_CHANGE:
		if (ib_get_curr_port_state(ndev) == IB_PORT_DOWN)
			rxe_counter_inc(rxe, RXE_CNT_LINK_DOWNED);
		break;
	case NETDEV_REBOOT:
	case NETDEV_GOING_DOWN:
	case NETDEV_CHANGEADDR:
	case NETDEV_CHANGENAME:
	case NETDEV_FEAT_CHANGE:
	default:
		rxe_dbg_dev(rxe, "ignoring netdev event = %ld for %s\n",
			event, ndev->name);
		break;
	}

	ib_device_put(&rxe->ib_dev);
	return NOTIFY_OK;
}

static struct notifier_block rxe_net_notifier = {
	.notifier_call = rxe_notify,
};

/*初始化ipv4 udp roce报文收取*/
static int rxe_net_ipv4_init(void)
{
	recv_sockets.sk4 = rxe_setup_udp_tunnel(&init_net,
				htons(ROCE_V2_UDP_DPORT), false);
	if (IS_ERR(recv_sockets.sk4)) {
		recv_sockets.sk4 = NULL;
		pr_err("Failed to create IPv4 UDP tunnel\n");
		return -1;
	}

	return 0;
}

/*初始化ipv6 udp roce报文收取*/
static int rxe_net_ipv6_init(void)
{
#if IS_ENABLED(CONFIG_IPV6)

	recv_sockets.sk6 = rxe_setup_udp_tunnel(&init_net,
						htons(ROCE_V2_UDP_DPORT), true);
	if (PTR_ERR(recv_sockets.sk6) == -EAFNOSUPPORT) {
		recv_sockets.sk6 = NULL;
		pr_warn("IPv6 is not supported, can not create a UDPv6 socket\n");
		return 0;
	}

	if (IS_ERR(recv_sockets.sk6)) {
		recv_sockets.sk6 = NULL;
		pr_err("Failed to create IPv6 UDP tunnel\n");
		return -1;
	}
#endif
	return 0;
}

void rxe_net_exit(void)
{
	rxe_release_udp_tunnel(recv_sockets.sk6);
	rxe_release_udp_tunnel(recv_sockets.sk4);
	unregister_netdevice_notifier(&rxe_net_notifier);
}

int rxe_net_init(void)
{
	int err;

	recv_sockets.sk6 = NULL;

	/*注册收方向ipv4 roce报文*/
	err = rxe_net_ipv4_init();
	if (err)
		return err;
	/*注册收方向ipv6 roce报文*/
	err = rxe_net_ipv6_init();
	if (err)
		goto err_out;
	err = register_netdevice_notifier(&rxe_net_notifier);
	if (err) {
		pr_err("Failed to register netdev notifier\n");
		goto err_out;
	}
	return 0;
err_out:
	rxe_net_exit();
	return err;
}<|MERGE_RESOLUTION|>--- conflicted
+++ resolved
@@ -404,48 +404,22 @@
 static int rxe_send(struct sk_buff *skb, struct rxe_pkt_info *pkt)
 {
 	int err;
+	/*指定qp对应的socket*/
 	struct sock *sk = pkt->qp->sk->sk;
 
 	sock_hold(sk);
 	skb->sk = sk;
 	skb->destructor = rxe_skb_tx_dtor;
-<<<<<<< HEAD
-	/*指定qp对应的socket*/
-	skb->sk = pkt->qp->sk->sk;
-
-	rxe_get(pkt->qp);
 	atomic_inc(&pkt->qp->skb_out);
 
-	if (skb->protocol == htons(ETH_P_IP)) {
-	    /*ipv4本机报文发送*/
-		err = ip_local_out(dev_net(skb_dst(skb)->dev), skb->sk, skb);
-	} else if (skb->protocol == htons(ETH_P_IPV6)) {
-	    /*ipv6本机报文发送*/
-		err = ip6_local_out(dev_net(skb_dst(skb)->dev), skb->sk, skb);
-	} else {
-		/*未知的l3协议*/
-		rxe_dbg_qp(pkt->qp, "Unknown layer 3 protocol: %d\n",
-				skb->protocol);
-		atomic_dec(&pkt->qp->skb_out);
-		rxe_put(pkt->qp);
-		kfree_skb(skb);
-		return -EINVAL;
-	}
-
-	/*检查发送返回值*/
-	if (unlikely(net_xmit_eval(err))) {
-		rxe_dbg_qp(pkt->qp, "error sending packet: %d\n", err);
-		return -EAGAIN;
-	}
-=======
-	atomic_inc(&pkt->qp->skb_out);
-
 	if (skb->protocol == htons(ETH_P_IP))
+		/*ipv4本机报文发送*/
 		err = ip_local_out(dev_net(skb_dst(skb)->dev), skb->sk, skb);
 	else
+		/*ipv6本机报文发送*/
 		err = ip6_local_out(dev_net(skb_dst(skb)->dev), skb->sk, skb);
->>>>>>> 155a3c00
-
+
+	/*检查发送返回值*/
 	return err;
 }
 
@@ -458,15 +432,12 @@
 
 	memcpy(SKB_TO_PKT(skb), pkt, sizeof(*pkt));
 
-<<<<<<< HEAD
-	/*移除ip头*/
-=======
 	sock_hold(sk);
 	skb->sk = sk;
 	skb->destructor = rxe_skb_tx_dtor;
 	atomic_inc(&pkt->qp->skb_out);
 
->>>>>>> 155a3c00
+	/*移除ip头*/
 	if (skb->protocol == htons(ETH_P_IP))
 		skb_pull(skb, sizeof(struct iphdr));
 	else
@@ -520,17 +491,6 @@
 		return err;
 	}
 
-<<<<<<< HEAD
-	if ((qp_type(qp) != IB_QPT_RC) &&
-	    (pkt->mask & RXE_END_MASK)) {
-	    /*发送成功，标记此wqe发送完成*/
-		pkt->wqe->state = wqe_state_done;
-		/*触发qp->comp.task运行，知会用户态，此wqe发送完成*/
-		rxe_sched_task(&qp->comp.task);
-	}
-
-=======
->>>>>>> 155a3c00
 	rxe_counter_inc(rxe, RXE_CNT_SENT_PKTS);
 	goto done;
 
@@ -635,12 +595,8 @@
 
 	ib_mark_name_assigned_by_user(&rxe->ib_dev);
 
-<<<<<<< HEAD
 	/*rxe设备添加*/
-	err = rxe_add(rxe, ndev->mtu, ibdev_name);
-=======
 	err = rxe_add(rxe, ndev->mtu, ibdev_name, ndev);
->>>>>>> 155a3c00
 	if (err) {
 		ib_dealloc_device(&rxe->ib_dev);
 		return err;
@@ -664,15 +620,7 @@
 /* Caller must hold net_info_lock */
 void rxe_port_up(struct rxe_dev *rxe)
 {
-<<<<<<< HEAD
-	struct rxe_port *port;
-
-	port = &rxe->port;
-	port->attr.state = IB_PORT_ACTIVE;
-
 	/*触发port active事件*/
-=======
->>>>>>> 155a3c00
 	rxe_port_event(rxe, IB_EVENT_PORT_ACTIVE);
 	dev_info(&rxe->ib_dev.dev, "set active\n");
 }
@@ -687,10 +635,6 @@
 
 void rxe_set_port_state(struct rxe_dev *rxe)
 {
-<<<<<<< HEAD
-    /*物理接口up且carrier ok,则置rxe port为up*/
-	if (netif_running(rxe->ndev) && netif_carrier_ok(rxe->ndev))
-=======
 	struct net_device *ndev;
 
 	ndev = rxe_ib_device_get_netdev(&rxe->ib_dev);
@@ -698,7 +642,6 @@
 		return;
 
 	if (ib_get_curr_port_state(ndev) == IB_PORT_ACTIVE)
->>>>>>> 155a3c00
 		rxe_port_up(rxe);
 	else
 		rxe_port_down(rxe);
