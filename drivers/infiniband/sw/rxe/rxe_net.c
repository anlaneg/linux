// SPDX-License-Identifier: GPL-2.0 OR Linux-OpenIB
/*
 * Copyright (c) 2016 Mellanox Technologies Ltd. All rights reserved.
 * Copyright (c) 2015 System Fabric Works, Inc. All rights reserved.
 */

#include <linux/skbuff.h>
#include <linux/if_arp.h>
#include <linux/netdevice.h>
#include <linux/if.h>
#include <linux/if_vlan.h>
#include <net/udp_tunnel.h>
#include <net/sch_generic.h>
#include <linux/netfilter.h>
#include <rdma/ib_addr.h>

#include "rxe.h"
#include "rxe_net.h"
#include "rxe_loc.h"

static struct rxe_recv_sockets recv_sockets;

<<<<<<< HEAD
int rxe_mcast_add(struct rxe_dev *rxe, union ib_gid *mgid)
{
	int err;
	unsigned char ll_addr[ETH_ALEN];

	ipv6_eth_mc_map((struct in6_addr *)mgid->raw, ll_addr);
	/*为设备添加组播地址*/
	err = dev_mc_add(rxe->ndev, ll_addr);

	return err;
}

int rxe_mcast_delete(struct rxe_dev *rxe, union ib_gid *mgid)
{
	int err;
	unsigned char ll_addr[ETH_ALEN];

	ipv6_eth_mc_map((struct in6_addr *)mgid->raw, ll_addr);
	err = dev_mc_del(rxe->ndev, ll_addr);

	return err;
}

/*针对ndev查询saddr,daddr对应的目的地址*/
=======
>>>>>>> 028192fe
static struct dst_entry *rxe_find_route4(struct net_device *ndev,
				  struct in_addr *saddr,
				  struct in_addr *daddr)
{
	struct rtable *rt;
	struct flowi4 fl = { { 0 } };

	memset(&fl, 0, sizeof(fl));
	fl.flowi4_oif = ndev->ifindex;/*出接口*/
	memcpy(&fl.saddr, saddr, sizeof(*saddr));/*源地址*/
	memcpy(&fl.daddr, daddr, sizeof(*daddr));/*目的地址*/
	fl.flowi4_proto = IPPROTO_UDP;/*指定udp协议*/

	/*路由查询*/
	rt = ip_route_output_key(&init_net, &fl);
	if (IS_ERR(rt)) {
		pr_err_ratelimited("no route to %pI4\n", &daddr->s_addr);
		return NULL;
	}

	/*返回路由*/
	return &rt->dst;
}

#if IS_ENABLED(CONFIG_IPV6)
static struct dst_entry *rxe_find_route6(struct net_device *ndev,
					 struct in6_addr *saddr,
					 struct in6_addr *daddr)
{
	struct dst_entry *ndst;
	struct flowi6 fl6 = { { 0 } };

	memset(&fl6, 0, sizeof(fl6));
	fl6.flowi6_oif = ndev->ifindex;
	memcpy(&fl6.saddr, saddr, sizeof(*saddr));
	memcpy(&fl6.daddr, daddr, sizeof(*daddr));
	fl6.flowi6_proto = IPPROTO_UDP;

	ndst = ipv6_stub->ipv6_dst_lookup_flow(sock_net(recv_sockets.sk6->sk),
					       recv_sockets.sk6->sk, &fl6,
					       NULL);
	if (IS_ERR(ndst)) {
		pr_err_ratelimited("no route to %pI6\n", daddr);
		return NULL;
	}

	if (unlikely(ndst->error)) {
		pr_err("no route to %pI6\n", daddr);
		goto put;
	}

	return ndst;
put:
	dst_release(ndst);
	return NULL;
}

#else

static struct dst_entry *rxe_find_route6(struct net_device *ndev,
					 struct in6_addr *saddr,
					 struct in6_addr *daddr)
{
	return NULL;
}

#endif

static struct dst_entry *rxe_find_route(struct net_device *ndev,
					struct rxe_qp *qp,
					struct rxe_av *av)
{
	struct dst_entry *dst = NULL;

	if (qp_type(qp) == IB_QPT_RC)
		dst = sk_dst_get(qp->sk->sk);

	if (!dst || !dst_check(dst, qp->dst_cookie)) {
		if (dst)
			dst_release(dst);

		if (av->network_type == RXE_NETWORK_TYPE_IPV4) {
			struct in_addr *saddr;
			struct in_addr *daddr;

			/*取av中的源地址/目的地址*/
			saddr = &av->sgid_addr._sockaddr_in.sin_addr;
			daddr = &av->dgid_addr._sockaddr_in.sin_addr;
			/*路由项*/
			dst = rxe_find_route4(ndev, saddr, daddr);
		} else if (av->network_type == RXE_NETWORK_TYPE_IPV6) {
			struct in6_addr *saddr6;
			struct in6_addr *daddr6;

			saddr6 = &av->sgid_addr._sockaddr_in6.sin6_addr;
			daddr6 = &av->dgid_addr._sockaddr_in6.sin6_addr;
			dst = rxe_find_route6(ndev, saddr6, daddr6);
#if IS_ENABLED(CONFIG_IPV6)
			if (dst)
				qp->dst_cookie =
					rt6_get_cookie((struct rt6_info *)dst);
#endif
		}

		if (dst && (qp_type(qp) == IB_QPT_RC)) {
			dst_hold(dst);
			sk_dst_set(qp->sk->sk, dst);
		}
	}
	return dst;
}

/*udp隧道encap收到报文*/
static int rxe_udp_encap_recv(struct sock *sk, struct sk_buff *skb)
{
	struct udphdr *udph;
	struct rxe_dev *rxe;
	struct net_device *ndev = skb->dev;
	/*skb的cb中设置rxe_pkt_info*/
	struct rxe_pkt_info *pkt = SKB_TO_PKT(skb);

	/* takes a reference on rxe->ib_dev
	 * drop when skb is freed
	 */
	rxe = rxe_get_dev_from_net(ndev);
	if (!rxe && is_vlan_dev(ndev))
	    /*无rxe设备，当前ndev为vlan设备,自real_dev中获取rxe设备*/
		rxe = rxe_get_dev_from_net(vlan_dev_real_dev(ndev));
	if (!rxe)
	    /*无rxe设备，丢包*/
		goto drop;

	if (skb_linearize(skb)) {
		pr_err("skb_linearize failed\n");
		ib_device_put(&rxe->ib_dev);
		goto drop;
	}

	udph = udp_hdr(skb);
	pkt->rxe = rxe;
	pkt->port_num = 1;
	/*跳给udp头部*/
	pkt->hdr = (u8 *)(udph + 1);
	pkt->mask = RXE_GRH_MASK;
	/*udp内容长度*/
	pkt->paylen = be16_to_cpu(udph->len) - sizeof(*udph);

	/*roce收到报文*/
	rxe_rcv(skb);

	return 0;
drop:
	kfree_skb(skb);

	return 0;
}

static struct socket *rxe_setup_udp_tunnel(struct net *net, __be16 port,
					   bool ipv6/*是否只使能ipv6协议*/)
{
	int err;
	struct socket *sock;
	struct udp_port_cfg udp_cfg = { };
	struct udp_tunnel_sock_cfg tnl_cfg = { };

	if (ipv6) {
		udp_cfg.family = AF_INET6;
		udp_cfg.ipv6_v6only = 1;
	} else {
		udp_cfg.family = AF_INET;
	}

	udp_cfg.local_udp_port = port;

	/* Create UDP socket */
	err = udp_sock_create(net, &udp_cfg, &sock/*创建的udp socket*/);
	if (err < 0)
		return ERR_PTR(err);

	tnl_cfg.encap_type = 1;
	tnl_cfg.encap_rcv = rxe_udp_encap_recv;

	/* Setup UDP tunnel */
	setup_udp_tunnel_sock(net, sock, &tnl_cfg/*隧道配置*/);

	return sock;
}

static void rxe_release_udp_tunnel(struct socket *sk)
{
	if (sk)
		udp_tunnel_sock_release(sk);
}

static void prepare_udp_hdr(struct sk_buff *skb, __be16 src_port,
			    __be16 dst_port)
{
	struct udphdr *udph;

	__skb_push(skb, sizeof(*udph));
	skb_reset_transport_header(skb);
	udph = udp_hdr(skb);

	udph->dest = dst_port;
	udph->source = src_port;
	udph->len = htons(skb->len);
	udph->check = 0;
}

static void prepare_ipv4_hdr(struct dst_entry *dst, struct sk_buff *skb,
			     __be32 saddr, __be32 daddr, __u8 proto,
			     __u8 tos, __u8 ttl, __be16 df, bool xnet)
{
	struct iphdr *iph;

	skb_scrub_packet(skb, xnet);

	skb_clear_hash(skb);
	skb_dst_set(skb, dst_clone(dst));
	memset(IPCB(skb), 0, sizeof(*IPCB(skb)));

	skb_push(skb, sizeof(struct iphdr));
	skb_reset_network_header(skb);

	iph = ip_hdr(skb);

	iph->version	=	IPVERSION;
	iph->ihl	=	sizeof(struct iphdr) >> 2;
	iph->tot_len	=	htons(skb->len);
	iph->frag_off	=	df;
	iph->protocol	=	proto;
	iph->tos	=	tos;
	iph->daddr	=	daddr;
	iph->saddr	=	saddr;
	iph->ttl	=	ttl;
	__ip_select_ident(dev_net(dst->dev), iph,
			  skb_shinfo(skb)->gso_segs ?: 1);
}

static void prepare_ipv6_hdr(struct dst_entry *dst, struct sk_buff *skb,
			     struct in6_addr *saddr, struct in6_addr *daddr,
			     __u8 proto, __u8 prio, __u8 ttl)
{
	struct ipv6hdr *ip6h;

	memset(&(IPCB(skb)->opt), 0, sizeof(IPCB(skb)->opt));
	IPCB(skb)->flags &= ~(IPSKB_XFRM_TUNNEL_SIZE | IPSKB_XFRM_TRANSFORMED
			    | IPSKB_REROUTED);
	skb_dst_set(skb, dst_clone(dst));

	__skb_push(skb, sizeof(*ip6h));
	skb_reset_network_header(skb);
	ip6h		  = ipv6_hdr(skb);
	ip6_flow_hdr(ip6h, prio, htonl(0));
	ip6h->payload_len = htons(skb->len);
	ip6h->nexthdr     = proto;
	ip6h->hop_limit   = ttl;
	ip6h->daddr	  = *daddr;
	ip6h->saddr	  = *saddr;
	ip6h->payload_len = htons(skb->len - sizeof(*ip6h));
}

<<<<<<< HEAD
/*rxe报文路由查询，并填充udp header,ipv4 header*/
static int prepare4(struct rxe_pkt_info *pkt, struct sk_buff *skb)
=======
static int prepare4(struct rxe_av *av, struct rxe_pkt_info *pkt,
		    struct sk_buff *skb)
>>>>>>> 028192fe
{
	struct rxe_qp *qp = pkt->qp;
	struct dst_entry *dst;
	bool xnet = false;
	__be16 df = htons(IP_DF);
	struct in_addr *saddr = &av->sgid_addr._sockaddr_in.sin_addr;
	struct in_addr *daddr = &av->dgid_addr._sockaddr_in.sin_addr;

	/*确定路由*/
	dst = rxe_find_route(skb->dev, qp, av);
	if (!dst) {
		pr_err("Host not reachable\n");
		return -EHOSTUNREACH;
	}

	/*填充udp头部*/
	prepare_udp_hdr(skb, cpu_to_be16(qp->src_port),
			cpu_to_be16(ROCE_V2_UDP_DPORT));

	/*填充ipv4头部*/
	prepare_ipv4_hdr(dst, skb, saddr->s_addr, daddr->s_addr, IPPROTO_UDP,
			 av->grh.traffic_class, av->grh.hop_limit, df, xnet);

	dst_release(dst);
	return 0;
}

static int prepare6(struct rxe_av *av, struct rxe_pkt_info *pkt,
		    struct sk_buff *skb)
{
	struct rxe_qp *qp = pkt->qp;
	struct dst_entry *dst;
	struct in6_addr *saddr = &av->sgid_addr._sockaddr_in6.sin6_addr;
	struct in6_addr *daddr = &av->dgid_addr._sockaddr_in6.sin6_addr;

	dst = rxe_find_route(skb->dev, qp, av);
	if (!dst) {
		pr_err("Host not reachable\n");
		return -EHOSTUNREACH;
	}

	prepare_udp_hdr(skb, cpu_to_be16(qp->src_port),
			cpu_to_be16(ROCE_V2_UDP_DPORT));

	prepare_ipv6_hdr(dst, skb, saddr, daddr, IPPROTO_UDP,
			 av->grh.traffic_class,
			 av->grh.hop_limit);

	dst_release(dst);
	return 0;
}

<<<<<<< HEAD
/*填充ip头部*/
int rxe_prepare(struct rxe_pkt_info *pkt, struct sk_buff *skb)
=======
int rxe_prepare(struct rxe_av *av, struct rxe_pkt_info *pkt,
		struct sk_buff *skb)
>>>>>>> 028192fe
{
	int err = 0;

	if (skb->protocol == htons(ETH_P_IP))
		err = prepare4(av, pkt, skb);
	else if (skb->protocol == htons(ETH_P_IPV6))
		err = prepare6(av, pkt, skb);

<<<<<<< HEAD
	/*检查出接口对应的mac是否与rxe_get_av(pkt)->dmac)相同*/
	if (ether_addr_equal(skb->dev->dev_addr, rxe_get_av(pkt)->dmac))
=======
	if (ether_addr_equal(skb->dev->dev_addr, av->dmac))
>>>>>>> 028192fe
		pkt->mask |= RXE_LOOPBACK_MASK;

	return err;
}

static void rxe_skb_tx_dtor(struct sk_buff *skb)
{
	struct sock *sk = skb->sk;
	struct rxe_qp *qp = sk->sk_user_data;
	int skb_out = atomic_dec_return(&qp->skb_out);

	if (unlikely(qp->need_req_skb &&
		     skb_out < RXE_INFLIGHT_SKBS_PER_QP_LOW))
		rxe_run_task(&qp->req.task, 1);

	rxe_put(qp);
}

/*rxe报文下推至3层*/
static int rxe_send(struct sk_buff *skb, struct rxe_pkt_info *pkt)
{
	int err;

	skb->destructor = rxe_skb_tx_dtor;
	/*指定qp对应的socket*/
	skb->sk = pkt->qp->sk->sk;

	rxe_get(pkt->qp);
	atomic_inc(&pkt->qp->skb_out);

	if (skb->protocol == htons(ETH_P_IP)) {
	    /*ipv4本机报文发送*/
		err = ip_local_out(dev_net(skb_dst(skb)->dev), skb->sk, skb);
	} else if (skb->protocol == htons(ETH_P_IPV6)) {
	    /*ipv6本机报文发送*/
		err = ip6_local_out(dev_net(skb_dst(skb)->dev), skb->sk, skb);
	} else {
	    /*未知的l3协议*/
		pr_err("Unknown layer 3 protocol: %d\n", skb->protocol);
		atomic_dec(&pkt->qp->skb_out);
		rxe_put(pkt->qp);
		kfree_skb(skb);
		return -EINVAL;
	}

	if (unlikely(net_xmit_eval(err))) {
		pr_debug("error sending packet: %d\n", err);
		return -EAGAIN;
	}

	return 0;
}

/* fix up a send packet to match the packets
 * received from UDP before looping them back
 */
static int rxe_loopback(struct sk_buff *skb, struct rxe_pkt_info *pkt)
{
	memcpy(SKB_TO_PKT(skb), pkt, sizeof(*pkt));

	/*移除ip头*/
	if (skb->protocol == htons(ETH_P_IP))
		skb_pull(skb, sizeof(struct iphdr));
	else
		skb_pull(skb, sizeof(struct ipv6hdr));

	if (WARN_ON(!ib_device_try_get(&pkt->rxe->ib_dev))) {
		kfree_skb(skb);
		return -EIO;
	}

	rxe_rcv(skb);

	return 0;
}

int rxe_xmit_packet(struct rxe_qp *qp, struct rxe_pkt_info *pkt,
		    struct sk_buff *skb)
{
	int err;
	int is_request = pkt->mask & RXE_REQ_MASK;
	struct rxe_dev *rxe = to_rdev(qp->ibqp.device);

	if ((is_request && (qp->req.state != QP_STATE_READY)) ||
	    (!is_request && (qp->resp.state != QP_STATE_READY))) {
		pr_info("Packet dropped. QP is not in ready state\n");
		goto drop;
	}

	/*填充ib头部*/
	rxe_icrc_generate(skb, pkt);

	if (pkt->mask & RXE_LOOPBACK_MASK)
		err = rxe_loopback(skb, pkt);
	else
		err = rxe_send(skb, pkt);
	if (err) {
		rxe_counter_inc(rxe, RXE_CNT_SEND_ERR);
		return err;
	}

	if ((qp_type(qp) != IB_QPT_RC) &&
	    (pkt->mask & RXE_END_MASK)) {
	    /*标记此wqe发送完成*/
		pkt->wqe->state = wqe_state_done;
		/*触发qp->comp.task运行*/
		rxe_run_task(&qp->comp.task, 1);
	}

	rxe_counter_inc(rxe, RXE_CNT_SENT_PKTS);
	goto done;

drop:
	kfree_skb(skb);
	err = 0;
done:
	return err;
}

struct sk_buff *rxe_init_packet(struct rxe_dev *rxe, struct rxe_av *av,
				int paylen, struct rxe_pkt_info *pkt)
{
	unsigned int hdr_len;
	struct sk_buff *skb = NULL;
	struct net_device *ndev;
	const struct ib_gid_attr *attr;
	const int port_num = 1;

	attr = rdma_get_gid_attr(&rxe->ib_dev, port_num, av->grh.sgid_index);
	if (IS_ERR(attr))
		return NULL;

	/*ip层头部长度*/
	if (av->network_type == RXE_NETWORK_TYPE_IPV4)
		hdr_len = ETH_HLEN + sizeof(struct udphdr) +
			sizeof(struct iphdr);
	else
		hdr_len = ETH_HLEN + sizeof(struct udphdr) +
			sizeof(struct ipv6hdr);

	rcu_read_lock();
	ndev = rdma_read_gid_attr_ndev_rcu(attr);
	if (IS_ERR(ndev)) {
		rcu_read_unlock();
		goto out;
	}
	/*申请skb*/
	skb = alloc_skb(paylen + hdr_len + LL_RESERVED_SPACE(ndev),
			GFP_ATOMIC);

	if (unlikely(!skb)) {
		rcu_read_unlock();
		goto out;
	}

	/*指向udp负载*/
	skb_reserve(skb, hdr_len + LL_RESERVED_SPACE(ndev));

	/* FIXME: hold reference to this netdev until life of this skb. */
	/*skb对应的dev*/
	skb->dev	= ndev;
	rcu_read_unlock();

	/*网络层使用哪种协议*/
	if (av->network_type == RXE_NETWORK_TYPE_IPV4)
		skb->protocol = htons(ETH_P_IP);
	else
		skb->protocol = htons(ETH_P_IPV6);

	/*packet对应的rxe设备*/
	pkt->rxe	= rxe;
	pkt->port_num	= port_num;
	pkt->hdr	= skb_put(skb, paylen);
	pkt->mask	|= RXE_GRH_MASK;

out:
	rdma_put_gid_attr(attr);
	return skb;
}

/*
 * this is required by rxe_cfg to match rxe devices in
 * /sys/class/infiniband up with their underlying ethernet devices
 */
const char *rxe_parent_name(struct rxe_dev *rxe, unsigned int port_num)
{
	return rxe->ndev->name;
}

/*基于ndev创建名称为ibdev_name的rxe设备*/
int rxe_net_add(const char *ibdev_name, struct net_device *ndev)
{
	int err;
	struct rxe_dev *rxe = NULL;

	/*申请rxe设备*/
	rxe = ib_alloc_device(rxe_dev, ib_dev);
	if (!rxe)
		return -ENOMEM;

	rxe->ndev = ndev;

	/*rxe设备添加*/
	err = rxe_add(rxe, ndev->mtu, ibdev_name);
	if (err) {
		ib_dealloc_device(&rxe->ib_dev);
		return err;
	}

	return 0;
}

static void rxe_port_event(struct rxe_dev *rxe,
			   enum ib_event_type event)
{
	struct ib_event ev;

	ev.device = &rxe->ib_dev;
	ev.element.port_num = 1;
	ev.event = event;

	ib_dispatch_event(&ev);
}

/* Caller must hold net_info_lock */
void rxe_port_up(struct rxe_dev *rxe)
{
	struct rxe_port *port;

	port = &rxe->port;
	port->attr.state = IB_PORT_ACTIVE;

	/*触发port active事件*/
	rxe_port_event(rxe, IB_EVENT_PORT_ACTIVE);
	dev_info(&rxe->ib_dev.dev, "set active\n");
}

/* Caller must hold net_info_lock */
void rxe_port_down(struct rxe_dev *rxe)
{
	struct rxe_port *port;

	port = &rxe->port;
	port->attr.state = IB_PORT_DOWN;

	rxe_port_event(rxe, IB_EVENT_PORT_ERR);
	rxe_counter_inc(rxe, RXE_CNT_LINK_DOWNED);
	dev_info(&rxe->ib_dev.dev, "set down\n");
}

void rxe_set_port_state(struct rxe_dev *rxe)
{
    /*物理接口up且carrier ok,则置rxe port为up*/
	if (netif_running(rxe->ndev) && netif_carrier_ok(rxe->ndev))
		rxe_port_up(rxe);
	else
		rxe_port_down(rxe);
}

static int rxe_notify(struct notifier_block *not_blk,
		      unsigned long event,
		      void *arg)
{
	struct net_device *ndev = netdev_notifier_info_to_dev(arg);
	struct rxe_dev *rxe = rxe_get_dev_from_net(ndev);

	if (!rxe)
		return NOTIFY_OK;

	switch (event) {
	case NETDEV_UNREGISTER:
		ib_unregister_device_queued(&rxe->ib_dev);
		break;
	case NETDEV_UP:
		rxe_port_up(rxe);
		break;
	case NETDEV_DOWN:
		rxe_port_down(rxe);
		break;
	case NETDEV_CHANGEMTU:
		pr_info("%s changed mtu to %d\n", ndev->name, ndev->mtu);
		rxe_set_mtu(rxe, ndev->mtu);
		break;
	case NETDEV_CHANGE:
		rxe_set_port_state(rxe);
		break;
	case NETDEV_REBOOT:
	case NETDEV_GOING_DOWN:
	case NETDEV_CHANGEADDR:
	case NETDEV_CHANGENAME:
	case NETDEV_FEAT_CHANGE:
	default:
		pr_info("ignoring netdev event = %ld for %s\n",
			event, ndev->name);
		break;
	}

	ib_device_put(&rxe->ib_dev);
	return NOTIFY_OK;
}

static struct notifier_block rxe_net_notifier = {
	.notifier_call = rxe_notify,
};

static int rxe_net_ipv4_init(void)
{
	recv_sockets.sk4 = rxe_setup_udp_tunnel(&init_net,
				htons(ROCE_V2_UDP_DPORT), false);
	if (IS_ERR(recv_sockets.sk4)) {
		recv_sockets.sk4 = NULL;
		pr_err("Failed to create IPv4 UDP tunnel\n");
		return -1;
	}

	return 0;
}

static int rxe_net_ipv6_init(void)
{
#if IS_ENABLED(CONFIG_IPV6)

	recv_sockets.sk6 = rxe_setup_udp_tunnel(&init_net,
						htons(ROCE_V2_UDP_DPORT), true);
	if (PTR_ERR(recv_sockets.sk6) == -EAFNOSUPPORT) {
		recv_sockets.sk6 = NULL;
		pr_warn("IPv6 is not supported, can not create a UDPv6 socket\n");
		return 0;
	}

	if (IS_ERR(recv_sockets.sk6)) {
		recv_sockets.sk6 = NULL;
		pr_err("Failed to create IPv6 UDP tunnel\n");
		return -1;
	}
#endif
	return 0;
}

void rxe_net_exit(void)
{
	rxe_release_udp_tunnel(recv_sockets.sk6);
	rxe_release_udp_tunnel(recv_sockets.sk4);
	unregister_netdevice_notifier(&rxe_net_notifier);
}

int rxe_net_init(void)
{
	int err;

	recv_sockets.sk6 = NULL;

	err = rxe_net_ipv4_init();
	if (err)
		return err;
	err = rxe_net_ipv6_init();
	if (err)
		goto err_out;
	err = register_netdevice_notifier(&rxe_net_notifier);
	if (err) {
		pr_err("Failed to register netdev notifier\n");
		goto err_out;
	}
	return 0;
err_out:
	rxe_net_exit();
	return err;
}<|MERGE_RESOLUTION|>--- conflicted
+++ resolved
@@ -20,33 +20,7 @@
 
 static struct rxe_recv_sockets recv_sockets;
 
-<<<<<<< HEAD
-int rxe_mcast_add(struct rxe_dev *rxe, union ib_gid *mgid)
-{
-	int err;
-	unsigned char ll_addr[ETH_ALEN];
-
-	ipv6_eth_mc_map((struct in6_addr *)mgid->raw, ll_addr);
-	/*为设备添加组播地址*/
-	err = dev_mc_add(rxe->ndev, ll_addr);
-
-	return err;
-}
-
-int rxe_mcast_delete(struct rxe_dev *rxe, union ib_gid *mgid)
-{
-	int err;
-	unsigned char ll_addr[ETH_ALEN];
-
-	ipv6_eth_mc_map((struct in6_addr *)mgid->raw, ll_addr);
-	err = dev_mc_del(rxe->ndev, ll_addr);
-
-	return err;
-}
-
 /*针对ndev查询saddr,daddr对应的目的地址*/
-=======
->>>>>>> 028192fe
 static struct dst_entry *rxe_find_route4(struct net_device *ndev,
 				  struct in_addr *saddr,
 				  struct in_addr *daddr)
@@ -309,13 +283,9 @@
 	ip6h->payload_len = htons(skb->len - sizeof(*ip6h));
 }
 
-<<<<<<< HEAD
 /*rxe报文路由查询，并填充udp header,ipv4 header*/
-static int prepare4(struct rxe_pkt_info *pkt, struct sk_buff *skb)
-=======
 static int prepare4(struct rxe_av *av, struct rxe_pkt_info *pkt,
 		    struct sk_buff *skb)
->>>>>>> 028192fe
 {
 	struct rxe_qp *qp = pkt->qp;
 	struct dst_entry *dst;
@@ -368,13 +338,9 @@
 	return 0;
 }
 
-<<<<<<< HEAD
 /*填充ip头部*/
-int rxe_prepare(struct rxe_pkt_info *pkt, struct sk_buff *skb)
-=======
 int rxe_prepare(struct rxe_av *av, struct rxe_pkt_info *pkt,
 		struct sk_buff *skb)
->>>>>>> 028192fe
 {
 	int err = 0;
 
@@ -383,12 +349,8 @@
 	else if (skb->protocol == htons(ETH_P_IPV6))
 		err = prepare6(av, pkt, skb);
 
-<<<<<<< HEAD
 	/*检查出接口对应的mac是否与rxe_get_av(pkt)->dmac)相同*/
-	if (ether_addr_equal(skb->dev->dev_addr, rxe_get_av(pkt)->dmac))
-=======
 	if (ether_addr_equal(skb->dev->dev_addr, av->dmac))
->>>>>>> 028192fe
 		pkt->mask |= RXE_LOOPBACK_MASK;
 
 	return err;
