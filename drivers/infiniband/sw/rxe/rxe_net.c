--- conflicted
+++ resolved
@@ -20,17 +20,11 @@
 
 static struct rxe_recv_sockets recv_sockets;
 
-<<<<<<< HEAD
 /*针对ndev查询saddr,daddr对应的目的地址*/
-static struct dst_entry *rxe_find_route4(struct net_device *ndev,
-				  struct in_addr *saddr,
-				  struct in_addr *daddr)
-=======
 static struct dst_entry *rxe_find_route4(struct rxe_qp *qp,
 					 struct net_device *ndev,
 					 struct in_addr *saddr,
 					 struct in_addr *daddr)
->>>>>>> fe15c26e
 {
 	struct rtable *rt;
 	struct flowi4 fl = { { 0 } };
@@ -118,12 +112,8 @@
 			/*取av中的源地址/目的地址*/
 			saddr = &av->sgid_addr._sockaddr_in.sin_addr;
 			daddr = &av->dgid_addr._sockaddr_in.sin_addr;
-<<<<<<< HEAD
 			/*路由项*/
-			dst = rxe_find_route4(ndev, saddr, daddr);
-=======
 			dst = rxe_find_route4(qp, ndev, saddr, daddr);
->>>>>>> fe15c26e
 		} else if (av->network_type == RXE_NETWORK_TYPE_IPV6) {
 			struct in6_addr *saddr6;
 			struct in6_addr *daddr6;
@@ -401,13 +391,9 @@
 	    /*ipv6本机报文发送*/
 		err = ip6_local_out(dev_net(skb_dst(skb)->dev), skb->sk, skb);
 	} else {
-<<<<<<< HEAD
-	    /*未知的l3协议*/
-		pr_err("Unknown layer 3 protocol: %d\n", skb->protocol);
-=======
+		/*未知的l3协议*/
 		rxe_dbg_qp(pkt->qp, "Unknown layer 3 protocol: %d\n",
 				skb->protocol);
->>>>>>> fe15c26e
 		atomic_dec(&pkt->qp->skb_out);
 		rxe_put(pkt->qp);
 		kfree_skb(skb);
@@ -475,12 +461,8 @@
 	    (pkt->mask & RXE_END_MASK)) {
 	    /*标记此wqe发送完成*/
 		pkt->wqe->state = wqe_state_done;
-<<<<<<< HEAD
 		/*触发qp->comp.task运行*/
-		rxe_run_task(&qp->comp.task, 1);
-=======
 		rxe_sched_task(&qp->comp.task);
->>>>>>> fe15c26e
 	}
 
 	rxe_counter_inc(rxe, RXE_CNT_SENT_PKTS);
