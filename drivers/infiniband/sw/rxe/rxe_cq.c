--- conflicted
+++ resolved
@@ -14,22 +14,14 @@
 	int count;
 
 	if (cqe <= 0) {
-<<<<<<< HEAD
 		/*cqe数目不得小于0*/
-		rxe_dbg(rxe, "cqe(%d) <= 0\n", cqe);
-=======
 		rxe_dbg_dev(rxe, "cqe(%d) <= 0\n", cqe);
->>>>>>> 9d1694dc
 		goto err1;
 	}
 
 	if (cqe > rxe->attr.max_cqe) {
-<<<<<<< HEAD
 		/*cqe数目不得大于rxe限制*/
-		rxe_dbg(rxe, "cqe(%d) > max_cqe(%d)\n",
-=======
 		rxe_dbg_dev(rxe, "cqe(%d) > max_cqe(%d)\n",
->>>>>>> 9d1694dc
 				cqe, rxe->attr.max_cqe);
 		goto err1;
 	}
@@ -50,28 +42,8 @@
 	return -EINVAL;
 }
 
-<<<<<<< HEAD
-/*触发此cq的cmplete handler*/
-static void rxe_send_complete(struct tasklet_struct *t)
-{
-	struct rxe_cq *cq = from_tasklet(cq, t, comp_task);
-	unsigned long flags;
-
-	spin_lock_irqsave(&cq->cq_lock, flags);
-	if (cq->is_dying) {
-		spin_unlock_irqrestore(&cq->cq_lock, flags);
-		return;
-	}
-	spin_unlock_irqrestore(&cq->cq_lock, flags);
-
-	cq->ibcq.comp_handler(&cq->ibcq, cq->ibcq.cq_context);
-}
-
 /*初始化cq*/
 int rxe_cq_from_init(struct rxe_dev *rxe/*rxe设备*/, struct rxe_cq *cq/*出参，待初始化cq*/, int cqe/*cqe数目*/,
-=======
-int rxe_cq_from_init(struct rxe_dev *rxe, struct rxe_cq *cq, int cqe,
->>>>>>> 9d1694dc
 		     int comp_vector, struct ib_udata *udata,
 		     struct rxe_create_cq_resp __user *uresp)
 {
@@ -98,14 +70,6 @@
 
 	cq->is_user = uresp;
 
-<<<<<<< HEAD
-	cq->is_dying = false;
-
-	/*初始化complete task*/
-	tasklet_setup(&cq->comp_task, rxe_send_complete);
-
-=======
->>>>>>> 9d1694dc
 	spin_lock_init(&cq->cq_lock);
 	cq->ibcq.cqe = cqe;
 	return 0;
@@ -160,12 +124,8 @@
 	if ((cq->notify & IB_CQ_NEXT_COMP) ||
 	    (cq->notify & IB_CQ_SOLICITED && solicited)) {
 		cq->notify = 0;
-<<<<<<< HEAD
 		/*触发task*/
-		tasklet_schedule(&cq->comp_task);
-=======
 		cq->ibcq.comp_handler(&cq->ibcq, cq->ibcq.cq_context);
->>>>>>> 9d1694dc
 	}
 
 	spin_unlock_irqrestore(&cq->cq_lock, flags);
