// SPDX-License-Identifier: GPL-2.0 OR Linux-OpenIB
/*
 * Copyright (c) 2016 Mellanox Technologies Ltd. All rights reserved.
 * Copyright (c) 2015 System Fabric Works, Inc. All rights reserved.
 */
#include <linux/vmalloc.h>
#include "rxe.h"
#include "rxe_loc.h"
#include "rxe_queue.h"

int rxe_cq_chk_attr(struct rxe_dev *rxe, struct rxe_cq *cq,
		    int cqe, int comp_vector)
{
	int count;

	if (cqe <= 0) {
	    /*cqe数目不得小于0*/
		pr_warn("cqe(%d) <= 0\n", cqe);
		goto err1;
	}

	if (cqe > rxe->attr.max_cqe) {
<<<<<<< HEAD
	    /*cqe数目不得大于rxe限制*/
		pr_warn("cqe(%d) > max_cqe(%d)\n",
			cqe, rxe->attr.max_cqe);
=======
		pr_debug("cqe(%d) > max_cqe(%d)\n",
				cqe, rxe->attr.max_cqe);
>>>>>>> 97ee9d1c
		goto err1;
	}

	if (cq) {
	    /*cqe数目不得小于当前队列中已有元素数*/
		count = queue_count(cq->queue, QUEUE_TYPE_TO_CLIENT);
		if (cqe < count) {
			pr_debug("cqe(%d) < current # elements in queue (%d)",
					cqe, count);
			goto err1;
		}
	}

	return 0;

err1:
	return -EINVAL;
}

static void rxe_send_complete(struct tasklet_struct *t)
{
	struct rxe_cq *cq = from_tasklet(cq, t, comp_task);
	unsigned long flags;

	spin_lock_irqsave(&cq->cq_lock, flags);
	if (cq->is_dying) {
		spin_unlock_irqrestore(&cq->cq_lock, flags);
		return;
	}
	spin_unlock_irqrestore(&cq->cq_lock, flags);

	cq->ibcq.comp_handler(&cq->ibcq, cq->ibcq.cq_context);
}

/*初始化cq*/
int rxe_cq_from_init(struct rxe_dev *rxe, struct rxe_cq *cq/*出参，待初始化cq*/, int cqe/*cqe数目*/,
		     int comp_vector, struct ib_udata *udata,
		     struct rxe_create_cq_resp __user *uresp)
{
	int err;
	enum queue_type type;

	/*初始化队列*/
	type = QUEUE_TYPE_TO_CLIENT;
	cq->queue = rxe_queue_init(rxe, &cqe,
			sizeof(struct rxe_cqe), type);
	if (!cq->queue) {
		pr_warn("unable to create cq\n");
		return -ENOMEM;
	}

	err = do_mmap_info(rxe, uresp ? &uresp->mi : NULL, udata,
			   cq->queue->buf, cq->queue->buf_size, &cq->queue->ip);
	if (err) {
		vfree(cq->queue->buf);
		kfree(cq->queue);
		return err;
	}

	cq->is_user = uresp;

	cq->is_dying = false;

	tasklet_setup(&cq->comp_task, rxe_send_complete);

	spin_lock_init(&cq->cq_lock);
	cq->ibcq.cqe = cqe;
	return 0;
}

int rxe_cq_resize_queue(struct rxe_cq *cq, int cqe,
			struct rxe_resize_cq_resp __user *uresp,
			struct ib_udata *udata)
{
	int err;

	err = rxe_queue_resize(cq->queue, (unsigned int *)&cqe,
			       sizeof(struct rxe_cqe), udata,
			       uresp ? &uresp->mi : NULL, NULL, &cq->cq_lock);
	if (!err)
		cq->ibcq.cqe = cqe;

	return err;
}

int rxe_cq_post(struct rxe_cq *cq, struct rxe_cqe *cqe, int solicited)
{
	struct ib_event ev;
	int full;
	void *addr;
	unsigned long flags;

	spin_lock_irqsave(&cq->cq_lock, flags);

	full = queue_full(cq->queue, QUEUE_TYPE_TO_CLIENT);
	if (unlikely(full)) {
		spin_unlock_irqrestore(&cq->cq_lock, flags);
		if (cq->ibcq.event_handler) {
			ev.device = cq->ibcq.device;
			ev.element.cq = &cq->ibcq;
			ev.event = IB_EVENT_CQ_ERR;
			cq->ibcq.event_handler(&ev, cq->ibcq.cq_context);
		}

		return -EBUSY;
	}

	/*取当前cq的生产者指针对应的元素*/
	addr = queue_producer_addr(cq->queue, QUEUE_TYPE_TO_CLIENT);
	/*填充cqe*/
	memcpy(addr, cqe, sizeof(*cqe));
	/*更新cq的生产者指针*/
	queue_advance_producer(cq->queue, QUEUE_TYPE_TO_CLIENT);

	spin_unlock_irqrestore(&cq->cq_lock, flags);

	if ((cq->notify == IB_CQ_NEXT_COMP) ||
	    (cq->notify == IB_CQ_SOLICITED && solicited)) {
		cq->notify = 0;
		/*触发task*/
		tasklet_schedule(&cq->comp_task);
	}

	return 0;
}

void rxe_cq_disable(struct rxe_cq *cq)
{
	unsigned long flags;

	spin_lock_irqsave(&cq->cq_lock, flags);
	cq->is_dying = true;
	spin_unlock_irqrestore(&cq->cq_lock, flags);
}

void rxe_cq_cleanup(struct rxe_pool_elem *elem)
{
	struct rxe_cq *cq = container_of(elem, typeof(*cq), elem);

	if (cq->queue)
		rxe_queue_cleanup(cq->queue);
}<|MERGE_RESOLUTION|>--- conflicted
+++ resolved
@@ -20,14 +20,9 @@
 	}
 
 	if (cqe > rxe->attr.max_cqe) {
-<<<<<<< HEAD
-	    /*cqe数目不得大于rxe限制*/
-		pr_warn("cqe(%d) > max_cqe(%d)\n",
-			cqe, rxe->attr.max_cqe);
-=======
+		/*cqe数目不得大于rxe限制*/
 		pr_debug("cqe(%d) > max_cqe(%d)\n",
 				cqe, rxe->attr.max_cqe);
->>>>>>> 97ee9d1c
 		goto err1;
 	}
 
