// SPDX-License-Identifier: GPL-2.0 OR Linux-OpenIB
/*
 * Copyright (c) 2016 Mellanox Technologies Ltd. All rights reserved.
 * Copyright (c) 2015 System Fabric Works, Inc. All rights reserved.
 */
#include <linux/vmalloc.h>
#include "rxe.h"
#include "rxe_loc.h"
#include "rxe_queue.h"

int rxe_cq_chk_attr(struct rxe_dev *rxe, struct rxe_cq *cq,
		    int cqe, int comp_vector)
{
	int count;

	if (cqe <= 0) {
		/*cqe数目不得小于0*/
		rxe_dbg_dev(rxe, "cqe(%d) <= 0\n", cqe);
		goto err1;
	}

	if (cqe > rxe->attr.max_cqe) {
		/*cqe数目不得大于rxe限制*/
		rxe_dbg_dev(rxe, "cqe(%d) > max_cqe(%d)\n",
				cqe, rxe->attr.max_cqe);
		goto err1;
	}

	if (cq) {
	    /*cqe数目不得小于当前队列中已有元素数*/
		count = queue_count(cq->queue, QUEUE_TYPE_TO_CLIENT);
		if (cqe < count) {
			rxe_dbg_cq(cq, "cqe(%d) < current # elements in queue (%d)\n",
					cqe, count);
			goto err1;
		}
	}

	return 0;

err1:
	return -EINVAL;
}

/*初始化cq*/
int rxe_cq_from_init(struct rxe_dev *rxe/*rxe设备*/, struct rxe_cq *cq/*出参，待初始化cq*/, int cqe/*cqe数目*/,
		     int comp_vector, struct ib_udata *udata,
		     struct rxe_create_cq_resp __user *uresp)
{
	int err;
	enum queue_type type;

	/*初始化队列*/
	type = QUEUE_TYPE_TO_CLIENT;
	cq->queue = rxe_queue_init(rxe, &cqe,
			sizeof(struct rxe_cqe)/*元素大小*/, type);
	if (!cq->queue) {
		rxe_dbg_dev(rxe, "unable to create cq\n");
		return -ENOMEM;
	}

	/*将cq->queue->buf映射给用户态程序*/
	err = do_mmap_info(rxe, uresp ? &uresp->mi : NULL, udata,
<<<<<<< HEAD
			   cq->queue->buf/*要映射的内存*/, cq->queue->buf_size/*buffer大小*/, &cq->queue->ip);
	if (err) {
		vfree(cq->queue->buf);
		kfree(cq->queue);
=======
			   cq->queue->buf, cq->queue->buf_size, &cq->queue->ip);
	if (err)
>>>>>>> 155a3c00
		return err;

	cq->is_user = uresp;

	spin_lock_init(&cq->cq_lock);
	cq->ibcq.cqe = cqe;
	return 0;
}

int rxe_cq_resize_queue(struct rxe_cq *cq, int cqe,
			struct rxe_resize_cq_resp __user *uresp,
			struct ib_udata *udata)
{
	int err;

	err = rxe_queue_resize(cq->queue, (unsigned int *)&cqe,
			       sizeof(struct rxe_cqe), udata,
			       uresp ? &uresp->mi : NULL, NULL, &cq->cq_lock);
	if (!err)
		cq->ibcq.cqe = cqe;

	return err;
}

/* caller holds reference to cq */
int rxe_cq_post(struct rxe_cq *cq, struct rxe_cqe *cqe/*cqe中要填充的内容*/, int solicited)
{
	struct ib_event ev;
	int full;
	void *addr;
	unsigned long flags;

	spin_lock_irqsave(&cq->cq_lock, flags);

	full = queue_full(cq->queue, QUEUE_TYPE_TO_CLIENT);
	if (unlikely(full)) {
<<<<<<< HEAD
		/*取cqe时发现cq队列为满，产生一个cq_err event*/
		rxe_err_cq(cq, "queue full");
=======
		rxe_err_cq(cq, "queue full\n");
>>>>>>> 155a3c00
		spin_unlock_irqrestore(&cq->cq_lock, flags);
		if (cq->ibcq.event_handler) {
			ev.device = cq->ibcq.device;
			ev.element.cq = &cq->ibcq;
			ev.event = IB_EVENT_CQ_ERR;/*给cq一个event指明CQ error，cq队列满*/
			cq->ibcq.event_handler(&ev, cq->ibcq.cq_context);
		}

		return -EBUSY;
	}

	/*取当前cq的生产者指针对应的元素*/
	addr = queue_producer_addr(cq->queue, QUEUE_TYPE_TO_CLIENT);
	/*填充cqe*/
	memcpy(addr, cqe, sizeof(*cqe));
	/*更新cq的生产者指针*/
	queue_advance_producer(cq->queue, QUEUE_TYPE_TO_CLIENT);

	if ((cq->notify & IB_CQ_NEXT_COMP) ||
	    (cq->notify & IB_CQ_SOLICITED && solicited)) {
		cq->notify = 0;
		/*触发complete回调*/
		cq->ibcq.comp_handler(&cq->ibcq, cq->ibcq.cq_context);
	}

	spin_unlock_irqrestore(&cq->cq_lock, flags);

	return 0;
}

void rxe_cq_cleanup(struct rxe_pool_elem *elem)
{
	struct rxe_cq *cq = container_of(elem, typeof(*cq), elem);

	if (cq->queue)
		rxe_queue_cleanup(cq->queue);
}<|MERGE_RESOLUTION|>--- conflicted
+++ resolved
@@ -61,15 +61,8 @@
 
 	/*将cq->queue->buf映射给用户态程序*/
 	err = do_mmap_info(rxe, uresp ? &uresp->mi : NULL, udata,
-<<<<<<< HEAD
 			   cq->queue->buf/*要映射的内存*/, cq->queue->buf_size/*buffer大小*/, &cq->queue->ip);
-	if (err) {
-		vfree(cq->queue->buf);
-		kfree(cq->queue);
-=======
-			   cq->queue->buf, cq->queue->buf_size, &cq->queue->ip);
 	if (err)
->>>>>>> 155a3c00
 		return err;
 
 	cq->is_user = uresp;
@@ -106,12 +99,8 @@
 
 	full = queue_full(cq->queue, QUEUE_TYPE_TO_CLIENT);
 	if (unlikely(full)) {
-<<<<<<< HEAD
 		/*取cqe时发现cq队列为满，产生一个cq_err event*/
-		rxe_err_cq(cq, "queue full");
-=======
 		rxe_err_cq(cq, "queue full\n");
->>>>>>> 155a3c00
 		spin_unlock_irqrestore(&cq->cq_lock, flags);
 		if (cq->ibcq.event_handler) {
 			ev.device = cq->ibcq.device;
