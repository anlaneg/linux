--- conflicted
+++ resolved
@@ -81,12 +81,8 @@
 
 		/* Don't allow a mmap larger than the object. */
 		if (size > ip->info.size) {
-<<<<<<< HEAD
 			/*mmap的内存过大*/
-			pr_err("mmap region is larger than the object!\n");
-=======
 			rxe_dbg(rxe, "mmap region is larger than the object!\n");
->>>>>>> fe15c26e
 			spin_unlock_bh(&rxe->pending_lock);
 			ret = -EINVAL;
 			goto done;
