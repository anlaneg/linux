// SPDX-License-Identifier: GPL-2.0 OR Linux-OpenIB
/*
 * Copyright (c) 2016 Mellanox Technologies Ltd. All rights reserved.
 * Copyright (c) 2015 System Fabric Works, Inc. All rights reserved.
 */

#include <linux/dma-mapping.h>
#include <net/addrconf.h>
#include <rdma/uverbs_ioctl.h>

#include "rxe.h"
#include "rxe_queue.h"
#include "rxe_hw_counters.h"

<<<<<<< HEAD
/*查询ib设备属性*/
static int rxe_query_device(struct ib_device *dev,
			    struct ib_device_attr *attr/*出参，设备属性*/,
			    struct ib_udata *uhw)
=======
static int post_one_recv(struct rxe_rq *rq, const struct ib_recv_wr *ibwr);

/* dev */
static int rxe_query_device(struct ib_device *ibdev,
			    struct ib_device_attr *attr,
			    struct ib_udata *udata)
>>>>>>> 9d1694dc
{
	struct rxe_dev *rxe = to_rdev(ibdev);
	int err;

<<<<<<< HEAD
	if (uhw->inlen || uhw->outlen)
	    /*此接口要求两者为0*/
		return -EINVAL;
=======
	if (udata->inlen || udata->outlen) {
		rxe_dbg_dev(rxe, "malformed udata");
		err = -EINVAL;
		goto err_out;
	}

	memcpy(attr, &rxe->attr, sizeof(*attr));
>>>>>>> 9d1694dc

	return 0;

err_out:
	rxe_err_dev(rxe, "returned err = %d", err);
	return err;
}

<<<<<<< HEAD
/*查询指定port的属性*/
static int rxe_query_port(struct ib_device *dev,
=======
static int rxe_query_port(struct ib_device *ibdev,
>>>>>>> 9d1694dc
			  u32 port_num, struct ib_port_attr *attr)
{
	struct rxe_dev *rxe = to_rdev(ibdev);
	int err, ret;

<<<<<<< HEAD
	/* *attr being zeroed by the caller, avoid zeroing it here */
	/*填充port属性*/
	*attr = rxe->port.attr;

	mutex_lock(&rxe->usdev_lock);
	/*取port的speed,width*/
	rc = ib_get_eth_speed(dev, port_num, &attr->active_speed,
			      &attr->active_width);
=======
	if (port_num != 1) {
		err = -EINVAL;
		rxe_dbg_dev(rxe, "bad port_num = %d", port_num);
		goto err_out;
	}

	memcpy(attr, &rxe->port.attr, sizeof(*attr));

	mutex_lock(&rxe->usdev_lock);
	ret = ib_get_eth_speed(ibdev, port_num, &attr->active_speed,
			       &attr->active_width);
>>>>>>> 9d1694dc

	if (attr->state == IB_PORT_ACTIVE)
		attr->phys_state = IB_PORT_PHYS_STATE_LINK_UP;
	else if (dev_get_flags(rxe->ndev) & IFF_UP)
	    /*如果底层网络设备为up,则变更为polling*/
		attr->phys_state = IB_PORT_PHYS_STATE_POLLING;
	else
		attr->phys_state = IB_PORT_PHYS_STATE_DISABLED;

	mutex_unlock(&rxe->usdev_lock);

	return ret;

err_out:
	rxe_err_dev(rxe, "returned err = %d", err);
	return err;
}

<<<<<<< HEAD
/*rxe获取index与pkey*/
static int rxe_query_pkey(struct ib_device *device,
=======
static int rxe_query_pkey(struct ib_device *ibdev,
>>>>>>> 9d1694dc
			  u32 port_num, u16 index, u16 *pkey)
{
	struct rxe_dev *rxe = to_rdev(ibdev);
	int err;

	if (index != 0) {
		err = -EINVAL;
		rxe_dbg_dev(rxe, "bad pkey index = %d", index);
		goto err_out;
	}

	*pkey = IB_DEFAULT_PKEY_FULL;
	return 0;

err_out:
	rxe_err_dev(rxe, "returned err = %d", err);
	return err;
}

static int rxe_modify_device(struct ib_device *ibdev,
			     int mask, struct ib_device_modify *attr)
{
	struct rxe_dev *rxe = to_rdev(ibdev);
	int err;

	if (mask & ~(IB_DEVICE_MODIFY_SYS_IMAGE_GUID |
		     IB_DEVICE_MODIFY_NODE_DESC)) {
		err = -EOPNOTSUPP;
		rxe_dbg_dev(rxe, "unsupported mask = 0x%x", mask);
		goto err_out;
	}

	if (mask & IB_DEVICE_MODIFY_SYS_IMAGE_GUID)
		rxe->attr.sys_image_guid = cpu_to_be64(attr->sys_image_guid);

	if (mask & IB_DEVICE_MODIFY_NODE_DESC) {
		memcpy(rxe->ib_dev.node_desc,
		       attr->node_desc, sizeof(rxe->ib_dev.node_desc));
	}

	return 0;

err_out:
	rxe_err_dev(rxe, "returned err = %d", err);
	return err;
}

static int rxe_modify_port(struct ib_device *ibdev, u32 port_num,
			   int mask, struct ib_port_modify *attr)
{
	struct rxe_dev *rxe = to_rdev(ibdev);
	struct rxe_port *port;
	int err;

	if (port_num != 1) {
		err = -EINVAL;
		rxe_dbg_dev(rxe, "bad port_num = %d", port_num);
		goto err_out;
	}

	//TODO is shutdown useful
	if (mask & ~(IB_PORT_RESET_QKEY_CNTR)) {
		err = -EOPNOTSUPP;
		rxe_dbg_dev(rxe, "unsupported mask = 0x%x", mask);
		goto err_out;
	}

	port = &rxe->port;
	port->attr.port_cap_flags |= attr->set_port_cap_mask;
	port->attr.port_cap_flags &= ~attr->clr_port_cap_mask;

	if (mask & IB_PORT_RESET_QKEY_CNTR)
		port->attr.qkey_viol_cntr = 0;

	return 0;

<<<<<<< HEAD
/*取ib设备对应的底层链路层*/
static enum rdma_link_layer rxe_get_link_layer(struct ib_device *dev,
					       u32 port_num)
{
	return IB_LINK_LAYER_ETHERNET;
}

/*分配ucontext空间,并不直接申请rxe_ucontext，而直接由ib_ucontext转换而来*/
static int rxe_alloc_ucontext(struct ib_ucontext *ibuc, struct ib_udata *udata)
=======
err_out:
	rxe_err_dev(rxe, "returned err = %d", err);
	return err;
}

static enum rdma_link_layer rxe_get_link_layer(struct ib_device *ibdev,
					       u32 port_num)
>>>>>>> 9d1694dc
{
	struct rxe_dev *rxe = to_rdev(ibdev);
	int err;

	if (port_num != 1) {
		err = -EINVAL;
		rxe_dbg_dev(rxe, "bad port_num = %d", port_num);
		goto err_out;
	}

	return IB_LINK_LAYER_ETHERNET;

err_out:
	rxe_err_dev(rxe, "returned err = %d", err);
	return err;
}

static int rxe_port_immutable(struct ib_device *ibdev, u32 port_num,
			      struct ib_port_immutable *immutable)
{
	struct rxe_dev *rxe = to_rdev(ibdev);
	struct ib_port_attr attr = {};
	int err;

	if (port_num != 1) {
		err = -EINVAL;
		rxe_dbg_dev(rxe, "bad port_num = %d", port_num);
		goto err_out;
	}

<<<<<<< HEAD
	/*查询port属性*/
	err = ib_query_port(dev, port_num, &attr);
=======
	err = ib_query_port(ibdev, port_num, &attr);
>>>>>>> 9d1694dc
	if (err)
		goto err_out;

<<<<<<< HEAD
	/*利用port属性填充此值*/
=======
	immutable->core_cap_flags = RDMA_CORE_PORT_IBA_ROCE_UDP_ENCAP;
>>>>>>> 9d1694dc
	immutable->pkey_tbl_len = attr.pkey_tbl_len;
	immutable->gid_tbl_len = attr.gid_tbl_len;
	immutable->max_mad_size = IB_MGMT_MAD_SIZE;

	return 0;

err_out:
	rxe_err_dev(rxe, "returned err = %d", err);
	return err;
}

/* uc */
static int rxe_alloc_ucontext(struct ib_ucontext *ibuc, struct ib_udata *udata)
{
	struct rxe_dev *rxe = to_rdev(ibuc->device);
	struct rxe_ucontext *uc = to_ruc(ibuc);
	int err;

	err = rxe_add_to_pool(&rxe->uc_pool, uc);
	if (err)
		rxe_err_dev(rxe, "unable to create uc");

	return err;
}

<<<<<<< HEAD
/*并不直接申请rxe_pd,而直接将ib_pd转换为rxe_pd*/
=======
static void rxe_dealloc_ucontext(struct ib_ucontext *ibuc)
{
	struct rxe_ucontext *uc = to_ruc(ibuc);
	int err;

	err = rxe_cleanup(uc);
	if (err)
		rxe_err_uc(uc, "cleanup failed, err = %d", err);
}

/* pd */
>>>>>>> 9d1694dc
static int rxe_alloc_pd(struct ib_pd *ibpd, struct ib_udata *udata)
{
	struct rxe_dev *rxe = to_rdev(ibpd->device);
	struct rxe_pd *pd = to_rpd(ibpd);
	int err;

<<<<<<< HEAD
	/*初始化pd所属的pool*/
	return rxe_add_to_pool(&rxe->pd_pool, pd);
=======
	err = rxe_add_to_pool(&rxe->pd_pool, pd);
	if (err) {
		rxe_dbg_dev(rxe, "unable to alloc pd");
		goto err_out;
	}

	return 0;

err_out:
	rxe_err_dev(rxe, "returned err = %d", err);
	return err;
>>>>>>> 9d1694dc
}

static int rxe_dealloc_pd(struct ib_pd *ibpd, struct ib_udata *udata)
{
	struct rxe_pd *pd = to_rpd(ibpd);
	int err;

	err = rxe_cleanup(pd);
	if (err)
		rxe_err_pd(pd, "cleanup failed, err = %d", err);

	return 0;
}

<<<<<<< HEAD
/*创建ah*/
=======
/* ah */
>>>>>>> 9d1694dc
static int rxe_create_ah(struct ib_ah *ibah,
			 struct rdma_ah_init_attr *init_attr,
			 struct ib_udata *udata)
{
	struct rxe_dev *rxe = to_rdev(ibah->device);
	struct rxe_ah *ah = to_rah(ibah);
	struct rxe_create_ah_resp __user *uresp = NULL;
	int err, cleanup_err;

	if (udata) {
		/* test if new user provider */
		if (udata->outlen >= sizeof(*uresp))
			uresp = udata->outbuf;
		ah->is_user = true;
	} else {
		ah->is_user = false;
	}

	/*添加ah到ah_pool*/
	err = rxe_add_to_pool_ah(&rxe->ah_pool, ah,
			init_attr->flags & RDMA_CREATE_AH_SLEEPABLE);
	if (err) {
		rxe_dbg_dev(rxe, "unable to create ah");
		goto err_out;
	}

	/* create index > 0 */
	ah->ah_num = ah->elem.index;

	err = rxe_ah_chk_attr(ah, init_attr->ah_attr);
	if (err) {
		rxe_dbg_ah(ah, "bad attr");
		goto err_cleanup;
	}

	if (uresp) {
		/* only if new user provider */
		err = copy_to_user(&uresp->ah_num, &ah->ah_num,
					 sizeof(uresp->ah_num));
		if (err) {
			err = -EFAULT;
			rxe_dbg_ah(ah, "unable to copy to user");
			goto err_cleanup;
		}
	} else if (ah->is_user) {
		/* only if old user provider */
		ah->ah_num = 0;
	}

	rxe_init_av(init_attr->ah_attr, &ah->av);
	rxe_finalize(ah);

	return 0;

err_cleanup:
	cleanup_err = rxe_cleanup(ah);
	if (cleanup_err)
		rxe_err_ah(ah, "cleanup failed, err = %d", cleanup_err);
err_out:
	rxe_err_ah(ah, "returned err = %d", err);
	return err;
}

static int rxe_modify_ah(struct ib_ah *ibah, struct rdma_ah_attr *attr)
{
	struct rxe_ah *ah = to_rah(ibah);
	int err;

	err = rxe_ah_chk_attr(ah, attr);
	if (err) {
		rxe_dbg_ah(ah, "bad attr");
		goto err_out;
	}

	rxe_init_av(attr, &ah->av);

	return 0;

err_out:
	rxe_err_ah(ah, "returned err = %d", err);
	return err;
}

static int rxe_query_ah(struct ib_ah *ibah, struct rdma_ah_attr *attr)
{
	struct rxe_ah *ah = to_rah(ibah);

	memset(attr, 0, sizeof(*attr));
	attr->type = ibah->type;
	rxe_av_to_attr(&ah->av, attr);

	return 0;
}

static int rxe_destroy_ah(struct ib_ah *ibah, u32 flags)
{
	struct rxe_ah *ah = to_rah(ibah);
	int err;

<<<<<<< HEAD
	rxe_cleanup_ah(ah, flags & RDMA_DESTROY_AH_SLEEPABLE);

	return 0;
}

static int post_one_recv(struct rxe_rq *rq, const struct ib_recv_wr *ibwr)
{
	int i;
	u32 length;
	struct rxe_recv_wqe *recv_wqe;
	int num_sge = ibwr->num_sge;
	int full;

	/*检查队列是否为满*/
	full = queue_full(rq->queue, QUEUE_TYPE_FROM_ULP);
	if (unlikely(full))
		return -ENOMEM;

	/*num_sge过大，接收失败*/
	if (unlikely(num_sge > rq->max_sge))
		return -EINVAL;

	/*取接收buffer长度*/
	length = 0;
	for (i = 0; i < num_sge; i++)
		length += ibwr->sg_list[i].length;

	/*取recv wqe*/
	recv_wqe = queue_producer_addr(rq->queue, QUEUE_TYPE_FROM_ULP);
	recv_wqe->wr_id = ibwr->wr_id;

	/*复制ib_sge指针到ibwr->sg_list*/
	memcpy(recv_wqe->dma.sge, ibwr->sg_list,
	       num_sge * sizeof(struct ib_sge));

	recv_wqe->dma.length		= length;
	recv_wqe->dma.resid		= length;
	recv_wqe->dma.num_sge		= num_sge;
	recv_wqe->dma.cur_sge		= 0;
	recv_wqe->dma.sge_offset	= 0;

	/*更新生产者指针*/
	queue_advance_producer(rq->queue, QUEUE_TYPE_FROM_ULP);
=======
	err = rxe_cleanup_ah(ah, flags & RDMA_DESTROY_AH_SLEEPABLE);
	if (err)
		rxe_err_ah(ah, "cleanup failed, err = %d", err);
>>>>>>> 9d1694dc

	return 0;
}

<<<<<<< HEAD
/*创建srq*/
=======
/* srq */
>>>>>>> 9d1694dc
static int rxe_create_srq(struct ib_srq *ibsrq, struct ib_srq_init_attr *init,
			  struct ib_udata *udata)
{
	struct rxe_dev *rxe = to_rdev(ibsrq->device);
	struct rxe_pd *pd = to_rpd(ibsrq->pd);
	struct rxe_srq *srq = to_rsrq(ibsrq);
	struct rxe_create_srq_resp __user *uresp = NULL;
	int err, cleanup_err;

	if (udata) {
		if (udata->outlen < sizeof(*uresp)) {
			err = -EINVAL;
			rxe_err_dev(rxe, "malformed udata");
			goto err_out;
		}
		uresp = udata->outbuf;
	}

	if (init->srq_type != IB_SRQT_BASIC) {
		err = -EOPNOTSUPP;
		rxe_dbg_dev(rxe, "srq type = %d, not supported",
				init->srq_type);
		goto err_out;
	}

	err = rxe_srq_chk_init(rxe, init);
	if (err) {
		rxe_dbg_dev(rxe, "invalid init attributes");
		goto err_out;
	}

	err = rxe_add_to_pool(&rxe->srq_pool, srq);
	if (err) {
		rxe_dbg_dev(rxe, "unable to create srq, err = %d", err);
		goto err_out;
	}

	rxe_get(pd);
	srq->pd = pd;

	err = rxe_srq_from_init(rxe, srq, init, udata, uresp);
	if (err) {
		rxe_dbg_srq(srq, "create srq failed, err = %d", err);
		goto err_cleanup;
	}

	return 0;

err_cleanup:
	cleanup_err = rxe_cleanup(srq);
	if (cleanup_err)
		rxe_err_srq(srq, "cleanup failed, err = %d", cleanup_err);
err_out:
	rxe_err_dev(rxe, "returned err = %d", err);
	return err;
}

static int rxe_modify_srq(struct ib_srq *ibsrq, struct ib_srq_attr *attr,
			  enum ib_srq_attr_mask mask,
			  struct ib_udata *udata)
{
	struct rxe_srq *srq = to_rsrq(ibsrq);
	struct rxe_dev *rxe = to_rdev(ibsrq->device);
	struct rxe_modify_srq_cmd cmd = {};
	int err;

	if (udata) {
		if (udata->inlen < sizeof(cmd)) {
			err = -EINVAL;
			rxe_dbg_srq(srq, "malformed udata");
			goto err_out;
		}

		err = ib_copy_from_udata(&cmd, udata, sizeof(cmd));
		if (err) {
			err = -EFAULT;
			rxe_dbg_srq(srq, "unable to read udata");
			goto err_out;
		}
	}

	err = rxe_srq_chk_attr(rxe, srq, attr, mask);
	if (err) {
		rxe_dbg_srq(srq, "bad init attributes");
		goto err_out;
	}

	err = rxe_srq_from_attr(rxe, srq, attr, mask, &cmd, udata);
	if (err) {
		rxe_dbg_srq(srq, "bad attr");
		goto err_out;
	}

	return 0;

err_out:
	rxe_err_srq(srq, "returned err = %d", err);
	return err;
}

static int rxe_query_srq(struct ib_srq *ibsrq, struct ib_srq_attr *attr)
{
	struct rxe_srq *srq = to_rsrq(ibsrq);
	int err;

	if (srq->error) {
		err = -EINVAL;
		rxe_dbg_srq(srq, "srq in error state");
		goto err_out;
	}

	attr->max_wr = srq->rq.queue->buf->index_mask;
	attr->max_sge = srq->rq.max_sge;
	attr->srq_limit = srq->limit;
	return 0;

err_out:
	rxe_err_srq(srq, "returned err = %d", err);
	return err;
}

static int rxe_post_srq_recv(struct ib_srq *ibsrq, const struct ib_recv_wr *wr,
			     const struct ib_recv_wr **bad_wr)
{
	int err = 0;
	struct rxe_srq *srq = to_rsrq(ibsrq);
	unsigned long flags;

	spin_lock_irqsave(&srq->rq.producer_lock, flags);

	while (wr) {
		err = post_one_recv(&srq->rq, wr);
		if (unlikely(err))
			break;
		wr = wr->next;
	}

	spin_unlock_irqrestore(&srq->rq.producer_lock, flags);

	if (err) {
		*bad_wr = wr;
		rxe_err_srq(srq, "returned err = %d", err);
	}

	return err;
}

<<<<<<< HEAD
/*初始化qp*/
static int rxe_create_qp(struct ib_qp *ibqp/*要初始化的qp*/, struct ib_qp_init_attr *init,
=======
static int rxe_destroy_srq(struct ib_srq *ibsrq, struct ib_udata *udata)
{
	struct rxe_srq *srq = to_rsrq(ibsrq);
	int err;

	err = rxe_cleanup(srq);
	if (err)
		rxe_err_srq(srq, "cleanup failed, err = %d", err);

	return 0;
}

/* qp */
static int rxe_create_qp(struct ib_qp *ibqp, struct ib_qp_init_attr *init,
>>>>>>> 9d1694dc
			 struct ib_udata *udata)
{
	struct rxe_dev *rxe = to_rdev(ibqp->device);
	struct rxe_pd *pd = to_rpd(ibqp->pd);
	struct rxe_qp *qp = to_rqp(ibqp);
	struct rxe_create_qp_resp __user *uresp = NULL;
	int err, cleanup_err;

	if (udata) {
<<<<<<< HEAD
		if (udata->outlen < sizeof(*uresp))
			return -EINVAL;
		uresp = udata->outbuf;
	}

	if (init->create_flags)
		/*flags必须为0*/
		return -EOPNOTSUPP;

	err = rxe_qp_chk_init(rxe, init);
	if (err)
		return err;
=======
		if (udata->inlen) {
			err = -EINVAL;
			rxe_dbg_dev(rxe, "malformed udata, err = %d", err);
			goto err_out;
		}
>>>>>>> 9d1694dc

		if (udata->outlen < sizeof(*uresp)) {
			err = -EINVAL;
			rxe_dbg_dev(rxe, "malformed udata, err = %d", err);
			goto err_out;
		}

		/*包含udata,指明用户态qp*/
		qp->is_user = true;
		uresp = udata->outbuf;
	} else {
	    /*非用户态qp*/
		qp->is_user = false;
	}

<<<<<<< HEAD
	/*将qp加入到pool*/
=======
	if (init->create_flags) {
		err = -EOPNOTSUPP;
		rxe_dbg_dev(rxe, "unsupported create_flags, err = %d", err);
		goto err_out;
	}

	err = rxe_qp_chk_init(rxe, init);
	if (err) {
		rxe_dbg_dev(rxe, "bad init attr, err = %d", err);
		goto err_out;
	}

>>>>>>> 9d1694dc
	err = rxe_add_to_pool(&rxe->qp_pool, qp);
	if (err) {
		rxe_dbg_dev(rxe, "unable to create qp, err = %d", err);
		goto err_out;
	}

	/*初始化qp*/
	err = rxe_qp_from_init(rxe, qp, pd, init, uresp, ibqp->pd, udata);
	if (err) {
		rxe_dbg_qp(qp, "create qp failed, err = %d", err);
		goto err_cleanup;
	}

	rxe_finalize(qp);
	return 0;

err_cleanup:
	cleanup_err = rxe_cleanup(qp);
	if (cleanup_err)
		rxe_err_qp(qp, "cleanup failed, err = %d", cleanup_err);
err_out:
	rxe_err_dev(rxe, "returned err = %d", err);
	return err;
}

/*更新qp*/
static int rxe_modify_qp(struct ib_qp *ibqp, struct ib_qp_attr *attr,
			 int mask, struct ib_udata *udata)
{
	struct rxe_dev *rxe = to_rdev(ibqp->device);
	struct rxe_qp *qp = to_rqp(ibqp);
	int err;

	if (mask & ~IB_QP_ATTR_STANDARD_BITS) {
		err = -EOPNOTSUPP;
		rxe_dbg_qp(qp, "unsupported mask = 0x%x, err = %d",
			   mask, err);
		goto err_out;
	}

	err = rxe_qp_chk_attr(rxe, qp, attr, mask);
	if (err) {
		rxe_dbg_qp(qp, "bad mask/attr, err = %d", err);
		goto err_out;
	}

	err = rxe_qp_from_attr(qp, attr, mask, udata);
	if (err) {
		rxe_dbg_qp(qp, "modify qp failed, err = %d", err);
		goto err_out;
	}

	if ((mask & IB_QP_AV) && (attr->ah_attr.ah_flags & IB_AH_GRH))
		qp->src_port = rdma_get_udp_sport(attr->ah_attr.grh.flow_label,
						  qp->ibqp.qp_num,
						  qp->attr.dest_qp_num);

	return 0;

err_out:
	rxe_err_qp(qp, "returned err = %d", err);
	return err;
}

/*查询qp*/
static int rxe_query_qp(struct ib_qp *ibqp, struct ib_qp_attr *attr,
			int mask, struct ib_qp_init_attr *init)
{
	struct rxe_qp *qp = to_rqp(ibqp);

	/*qp填充init*/
	rxe_qp_to_init(qp, init);
	/*qp填充attr*/
	rxe_qp_to_attr(qp, attr, mask);

	return 0;
}

static int rxe_destroy_qp(struct ib_qp *ibqp, struct ib_udata *udata)
{
	struct rxe_qp *qp = to_rqp(ibqp);
	int err;

	err = rxe_qp_chk_destroy(qp);
	if (err) {
		rxe_dbg_qp(qp, "unable to destroy qp, err = %d", err);
		goto err_out;
	}

	err = rxe_cleanup(qp);
	if (err)
		rxe_err_qp(qp, "cleanup failed, err = %d", err);

	return 0;

err_out:
	rxe_err_qp(qp, "returned err = %d", err);
	return err;
}

/* send wr */

/* sanity check incoming send work request */
static int validate_send_wr(struct rxe_qp *qp, const struct ib_send_wr *ibwr,
			    unsigned int *maskp, unsigned int *lengthp)
{
	int num_sge = ibwr->num_sge;
	struct rxe_sq *sq = &qp->sq;
	unsigned int mask = 0;
	unsigned long length = 0;
	int err = -EINVAL;
	int i;

	do {
		mask = wr_opcode_mask(ibwr->opcode, qp);
		if (!mask) {
			rxe_err_qp(qp, "bad wr opcode for qp type");
			break;
		}

		if (num_sge > sq->max_sge) {
			rxe_err_qp(qp, "num_sge > max_sge");
			break;
		}

<<<<<<< HEAD
	if (unlikely(num_sge > sq->max_sge))
		/*sge超限*/
		return -EINVAL;
=======
		length = 0;
		for (i = 0; i < ibwr->num_sge; i++)
			length += ibwr->sg_list[i].length;
>>>>>>> 9d1694dc

		if (length > (1UL << 31)) {
			rxe_err_qp(qp, "message length too long");
			break;
		}

		if (mask & WR_ATOMIC_MASK) {
			if (length != 8) {
				rxe_err_qp(qp, "atomic length != 8");
				break;
			}
			if (atomic_wr(ibwr)->remote_addr & 0x7) {
				rxe_err_qp(qp, "misaligned atomic address");
				break;
			}
		}
		if (ibwr->send_flags & IB_SEND_INLINE) {
			if (!(mask & WR_INLINE_MASK)) {
				rxe_err_qp(qp, "opcode doesn't support inline data");
				break;
			}
			if (length > sq->max_inline) {
				rxe_err_qp(qp, "inline length too big");
				break;
			}
		}

<<<<<<< HEAD
	if (unlikely((ibwr->send_flags & IB_SEND_INLINE) &&
		     (length > sq->max_inline)))
		/*指明了inline,但提供的数据超过sq inline限制*/
		return -EINVAL;
=======
		err = 0;
	} while (0);
>>>>>>> 9d1694dc

	*maskp = mask;
	*lengthp = (int)length;

	return err;
}

static int init_send_wr(struct rxe_qp *qp, struct rxe_send_wr *wr,
			 const struct ib_send_wr *ibwr)
{
	wr->wr_id = ibwr->wr_id;
	wr->opcode = ibwr->opcode;
	wr->send_flags = ibwr->send_flags;

	if (qp_type(qp) == IB_QPT_UD ||
	    qp_type(qp) == IB_QPT_GSI) {
		struct ib_ah *ibah = ud_wr(ibwr)->ah;

		wr->wr.ud.remote_qpn = ud_wr(ibwr)->remote_qpn;
		wr->wr.ud.remote_qkey = ud_wr(ibwr)->remote_qkey;
		wr->wr.ud.ah_num = to_rah(ibah)->ah_num;
		if (qp_type(qp) == IB_QPT_GSI)
			wr->wr.ud.pkey_index = ud_wr(ibwr)->pkey_index;

		switch (wr->opcode) {
		case IB_WR_SEND_WITH_IMM:
			wr->ex.imm_data = ibwr->ex.imm_data;
			break;
		case IB_WR_SEND:
			break;
		default:
			rxe_err_qp(qp, "bad wr opcode %d for UD/GSI QP",
					wr->opcode);
			return -EINVAL;
		}
	} else {
		switch (wr->opcode) {
		case IB_WR_RDMA_WRITE_WITH_IMM:
			wr->ex.imm_data = ibwr->ex.imm_data;
			fallthrough;
		case IB_WR_RDMA_READ:
		case IB_WR_RDMA_WRITE:
			wr->wr.rdma.remote_addr = rdma_wr(ibwr)->remote_addr;
			wr->wr.rdma.rkey	= rdma_wr(ibwr)->rkey;
			break;
		case IB_WR_SEND_WITH_IMM:
			wr->ex.imm_data = ibwr->ex.imm_data;
			break;
		case IB_WR_SEND_WITH_INV:
			wr->ex.invalidate_rkey = ibwr->ex.invalidate_rkey;
			break;
		case IB_WR_RDMA_READ_WITH_INV:
			wr->ex.invalidate_rkey = ibwr->ex.invalidate_rkey;
			wr->wr.rdma.remote_addr = rdma_wr(ibwr)->remote_addr;
			wr->wr.rdma.rkey	= rdma_wr(ibwr)->rkey;
			break;
		case IB_WR_ATOMIC_CMP_AND_SWP:
		case IB_WR_ATOMIC_FETCH_AND_ADD:
			wr->wr.atomic.remote_addr =
				atomic_wr(ibwr)->remote_addr;
			wr->wr.atomic.compare_add =
				atomic_wr(ibwr)->compare_add;
			wr->wr.atomic.swap = atomic_wr(ibwr)->swap;
			wr->wr.atomic.rkey = atomic_wr(ibwr)->rkey;
			break;
		case IB_WR_LOCAL_INV:
			wr->ex.invalidate_rkey = ibwr->ex.invalidate_rkey;
			break;
		case IB_WR_REG_MR:
			wr->wr.reg.mr = reg_wr(ibwr)->mr;
			wr->wr.reg.key = reg_wr(ibwr)->key;
			wr->wr.reg.access = reg_wr(ibwr)->access;
			break;
		case IB_WR_SEND:
		case IB_WR_BIND_MW:
		case IB_WR_FLUSH:
		case IB_WR_ATOMIC_WRITE:
			break;
		default:
			rxe_err_qp(qp, "unsupported wr opcode %d",
					wr->opcode);
			return -EINVAL;
		}
	}

	return 0;
}

/*支持数据inline，将ibwr中的数据写入到inline中*/
static void copy_inline_data_to_wqe(struct rxe_send_wqe *wqe,
				    const struct ib_send_wr *ibwr)
{
	struct ib_sge *sge = ibwr->sg_list;
	u8 *p = wqe->dma.inline_data;
	int i;

	for (i = 0; i < ibwr->num_sge; i++, sge++) {
		memcpy(p, ib_virt_dma_to_page(sge->addr), sge->length);
		p += sge->length;
	}
}

<<<<<<< HEAD
/*初始化send wqe*/
static void init_send_wqe(struct rxe_qp *qp, const struct ib_send_wr *ibwr,
=======
static int init_send_wqe(struct rxe_qp *qp, const struct ib_send_wr *ibwr,
>>>>>>> 9d1694dc
			 unsigned int mask, unsigned int length,
			 struct rxe_send_wqe *wqe)
{
	int num_sge = ibwr->num_sge;
	int err;

<<<<<<< HEAD
	/*设置weq->wr*/
	init_send_wr(qp, &wqe->wr, ibwr);
=======
	err = init_send_wr(qp, &wqe->wr, ibwr);
	if (err)
		return err;
>>>>>>> 9d1694dc

	/* local operation */
	if (unlikely(mask & WR_LOCAL_OP_MASK)) {
		wqe->mask = mask;
		wqe->state = wqe_state_posted;
		return 0;
	}

	if (unlikely(ibwr->send_flags & IB_SEND_INLINE))
		/*支持数据inline，将ibwr中的数据写入到inline中*/
		copy_inline_data_to_wqe(wqe, ibwr);
	else
		/*非inline数据，将sge元数据写入到dma.sge*/
		memcpy(wqe->dma.sge, ibwr->sg_list,
		       num_sge * sizeof(struct ib_sge));

	wqe->iova = mask & WR_ATOMIC_MASK ? atomic_wr(ibwr)->remote_addr :
		mask & WR_READ_OR_WRITE_MASK ? rdma_wr(ibwr)->remote_addr : 0;
	wqe->mask		= mask;
	wqe->dma.length		= length;
	wqe->dma.resid		= length;
	wqe->dma.num_sge	= num_sge;
	wqe->dma.cur_sge	= 0;
	wqe->dma.sge_offset	= 0;
<<<<<<< HEAD
	wqe->state		= wqe_state_posted;/*初始状态为posted*/
	wqe->ssn		= atomic_add_return(1, &qp->ssn);/*为此wqe提供唯一编号*/
}

static int post_one_send(struct rxe_qp *qp, const struct ib_send_wr *ibwr,
			 unsigned int mask/*此wr操作对应的mask*/, u32 length/*要发送的数据长度*/)
=======
	wqe->state		= wqe_state_posted;
	wqe->ssn		= atomic_add_return(1, &qp->ssn);

	return 0;
}

static int post_one_send(struct rxe_qp *qp, const struct ib_send_wr *ibwr)
>>>>>>> 9d1694dc
{
	int err;
	struct rxe_sq *sq = &qp->sq;
	struct rxe_send_wqe *send_wqe;
	unsigned int mask;
	unsigned int length;
	int full;

<<<<<<< HEAD
	/*校验wr*/
	err = validate_send_wr(qp, ibwr, mask, length);
	if (err)
		return err;

	spin_lock_irqsave(&qp->sq.sq_lock, flags);

	/*检查队列是否已满*/
=======
	err = validate_send_wr(qp, ibwr, &mask, &length);
	if (err)
		return err;

>>>>>>> 9d1694dc
	full = queue_full(sq->queue, QUEUE_TYPE_FROM_ULP);
	if (unlikely(full)) {
		rxe_err_qp(qp, "send queue full");
		return -ENOMEM;
	}

	/*取生产者索引对应的wqe*/
	send_wqe = queue_producer_addr(sq->queue, QUEUE_TYPE_FROM_ULP);
<<<<<<< HEAD

	/*利用ibwr初始化send_wqe*/
	init_send_wqe(qp, ibwr, mask, length, send_wqe);

	/*更新新产者指针*/
	queue_advance_producer(sq->queue, QUEUE_TYPE_FROM_ULP);

	spin_unlock_irqrestore(&qp->sq.sq_lock, flags);
=======
	err = init_send_wqe(qp, ibwr, mask, length, send_wqe);
	if (!err)
		queue_advance_producer(sq->queue, QUEUE_TYPE_FROM_ULP);
>>>>>>> 9d1694dc

	return err;
}

static int rxe_post_send_kernel(struct rxe_qp *qp,
				const struct ib_send_wr *ibwr,
				const struct ib_send_wr **bad_wr)
{
	int err = 0;
<<<<<<< HEAD
	unsigned int mask;
	unsigned int length = 0;
	int i;
	struct ib_send_wr *next;

	while (wr) {
		/*此操作对应的mask,例如send_write对应的WR_INLINE_MASK | WR_SEND_MASK*/
		mask = wr_opcode_mask(wr->opcode, qp);
		if (unlikely(!mask)) {
			/*无效操作*/
			err = -EINVAL;
			*bad_wr = wr;
			break;
		}

		if (unlikely((wr->send_flags & IB_SEND_INLINE) &&
			     !(mask & WR_INLINE_MASK))) {
			/*此操作不容许inline发送，但用户指定有inline发送标记*/
			err = -EINVAL;
			*bad_wr = wr;
			break;
		}

		next = wr->next;/*保存下一个send_wr*/

		/*取此wr的要发送的数据总长度*/
		length = 0;
		for (i = 0; i < wr->num_sge; i++)
			length += wr->sg_list[i].length;

		/*将此wr转换为send wqe,并入队，准备发送此wr*/
		err = post_one_send(qp, wr, mask, length);
=======
	unsigned long flags;
>>>>>>> 9d1694dc

	spin_lock_irqsave(&qp->sq.sq_lock, flags);
	while (ibwr) {
		err = post_one_send(qp, ibwr);
		if (err) {
			*bad_wr = ibwr;
			break;
		}
<<<<<<< HEAD

		/*切换到下一个wr*/
		wr = next;
=======
		ibwr = ibwr->next;
>>>>>>> 9d1694dc
	}
	spin_unlock_irqrestore(&qp->sq.sq_lock, flags);

	if (!err)
		rxe_sched_task(&qp->req.task);

<<<<<<< HEAD
	/*队列准备完成，调度task 向外发送*/
	rxe_sched_task(&qp->req.task);
	if (unlikely(qp->req.state == QP_STATE_ERROR))
=======
	spin_lock_irqsave(&qp->state_lock, flags);
	if (qp_state(qp) == IB_QPS_ERR)
>>>>>>> 9d1694dc
		rxe_sched_task(&qp->comp.task);
	spin_unlock_irqrestore(&qp->state_lock, flags);

	return err;
}

/*rxe实现post_send,用于知会数据已准备完成*/
static int rxe_post_send(struct ib_qp *ibqp, const struct ib_send_wr *wr,
			 const struct ib_send_wr **bad_wr)
{
	struct rxe_qp *qp = to_rqp(ibqp);
	int err;
	unsigned long flags;

	spin_lock_irqsave(&qp->state_lock, flags);
	/* caller has already called destroy_qp */
	if (WARN_ON_ONCE(!qp->valid)) {
		spin_unlock_irqrestore(&qp->state_lock, flags);
		rxe_err_qp(qp, "qp has been destroyed");
		return -EINVAL;
	}

	if (unlikely(qp_state(qp) < IB_QPS_RTS)) {
		spin_unlock_irqrestore(&qp->state_lock, flags);
		*bad_wr = wr;
		rxe_err_qp(qp, "qp not ready to send");
		return -EINVAL;
	}
	spin_unlock_irqrestore(&qp->state_lock, flags);

	if (qp->is_user) {
		/* Utilize process context to do protocol processing */
		rxe_run_task(&qp->req.task);
	} else {
		err = rxe_post_send_kernel(qp, wr, bad_wr);
		if (err)
			return err;
	}

	return 0;
}

/* recv wr */
static int post_one_recv(struct rxe_rq *rq, const struct ib_recv_wr *ibwr)
{
	int i;
	unsigned long length;
	struct rxe_recv_wqe *recv_wqe;
	int num_sge = ibwr->num_sge;
	int full;
	int err;

	full = queue_full(rq->queue, QUEUE_TYPE_FROM_ULP);
	if (unlikely(full)) {
		err = -ENOMEM;
		rxe_dbg("queue full");
		goto err_out;
	}

	if (unlikely(num_sge > rq->max_sge)) {
		err = -EINVAL;
		rxe_dbg("bad num_sge > max_sge");
		goto err_out;
	}

	length = 0;
	for (i = 0; i < num_sge; i++)
		length += ibwr->sg_list[i].length;

	/* IBA max message size is 2^31 */
	if (length >= (1UL<<31)) {
		err = -EINVAL;
		rxe_dbg("message length too long");
		goto err_out;
	}

	recv_wqe = queue_producer_addr(rq->queue, QUEUE_TYPE_FROM_ULP);

	recv_wqe->wr_id = ibwr->wr_id;
	recv_wqe->dma.length = length;
	recv_wqe->dma.resid = length;
	recv_wqe->dma.num_sge = num_sge;
	recv_wqe->dma.cur_sge = 0;
	recv_wqe->dma.sge_offset = 0;
	memcpy(recv_wqe->dma.sge, ibwr->sg_list,
	       num_sge * sizeof(struct ib_sge));

	queue_advance_producer(rq->queue, QUEUE_TYPE_FROM_ULP);

	return 0;

err_out:
	rxe_dbg("returned err = %d", err);
	return err;
}

/*qp收取wr*/
static int rxe_post_recv(struct ib_qp *ibqp, const struct ib_recv_wr *wr,
			 const struct ib_recv_wr **bad_wr)
{
	int err = 0;
	struct rxe_qp *qp = to_rqp(ibqp);
	struct rxe_rq *rq = &qp->rq;
	unsigned long flags;

	spin_lock_irqsave(&qp->state_lock, flags);
	/* caller has already called destroy_qp */
	if (WARN_ON_ONCE(!qp->valid)) {
		spin_unlock_irqrestore(&qp->state_lock, flags);
		rxe_err_qp(qp, "qp has been destroyed");
		return -EINVAL;
	}

	/* see C10-97.2.1 */
	if (unlikely((qp_state(qp) < IB_QPS_INIT))) {
		spin_unlock_irqrestore(&qp->state_lock, flags);
		*bad_wr = wr;
		rxe_dbg_qp(qp, "qp not ready to post recv");
		return -EINVAL;
	}
	spin_unlock_irqrestore(&qp->state_lock, flags);

	/*srq不为空，报错*/
	if (unlikely(qp->srq)) {
		*bad_wr = wr;
		rxe_dbg_qp(qp, "qp has srq, use post_srq_recv instead");
		return -EINVAL;
	}

	spin_lock_irqsave(&rq->producer_lock, flags);

	/*针对每个wr执行一次post_one_recv*/
	while (wr) {
		err = post_one_recv(rq, wr);
		if (unlikely(err)) {
			*bad_wr = wr;
			break;
		}
		wr = wr->next;
	}

	spin_unlock_irqrestore(&rq->producer_lock, flags);

	spin_lock_irqsave(&qp->state_lock, flags);
	if (qp_state(qp) == IB_QPS_ERR)
		rxe_sched_task(&qp->resp.task);
	spin_unlock_irqrestore(&qp->state_lock, flags);

	return err;
}

<<<<<<< HEAD
/*rxe 创建cq*/
static int rxe_create_cq(struct ib_cq *ibcq/*要初始化的cq*/, const struct ib_cq_init_attr *attr,
=======
/* cq */
static int rxe_create_cq(struct ib_cq *ibcq, const struct ib_cq_init_attr *attr,
>>>>>>> 9d1694dc
			 struct ib_udata *udata)
{
	struct ib_device *dev = ibcq->device;
	struct rxe_dev *rxe = to_rdev(dev);/*cq对应的rxe设备*/
	struct rxe_cq *cq = to_rcq(ibcq);/*结构体转为rxe_cq*/
	struct rxe_create_cq_resp __user *uresp = NULL;
	int err, cleanup_err;

	if (udata) {
		if (udata->outlen < sizeof(*uresp)) {
			err = -EINVAL;
			rxe_dbg_dev(rxe, "malformed udata, err = %d", err);
			goto err_out;
		}
		uresp = udata->outbuf;
	}

	if (attr->flags) {
		err = -EOPNOTSUPP;
		rxe_dbg_dev(rxe, "bad attr->flags, err = %d", err);
		goto err_out;
	}

	/*cqe数目检查*/
	err = rxe_cq_chk_attr(rxe, NULL, attr->cqe, attr->comp_vector);
	if (err) {
		rxe_dbg_dev(rxe, "bad init attributes, err = %d", err);
		goto err_out;
	}

	err = rxe_add_to_pool(&rxe->cq_pool, cq);
	if (err) {
		rxe_dbg_dev(rxe, "unable to create cq, err = %d", err);
		goto err_out;
	}

	err = rxe_cq_from_init(rxe, cq, attr->cqe, attr->comp_vector, udata,
			       uresp);
	if (err) {
		rxe_dbg_cq(cq, "create cq failed, err = %d", err);
		goto err_cleanup;
	}

	return 0;

err_cleanup:
	cleanup_err = rxe_cleanup(cq);
	if (cleanup_err)
		rxe_err_cq(cq, "cleanup failed, err = %d", cleanup_err);
err_out:
	rxe_err_dev(rxe, "returned err = %d", err);
	return err;
}

static int rxe_resize_cq(struct ib_cq *ibcq, int cqe, struct ib_udata *udata)
{
	struct rxe_cq *cq = to_rcq(ibcq);
	struct rxe_dev *rxe = to_rdev(ibcq->device);
	struct rxe_resize_cq_resp __user *uresp = NULL;
	int err;

	if (udata) {
		if (udata->outlen < sizeof(*uresp)) {
			err = -EINVAL;
			rxe_dbg_cq(cq, "malformed udata");
			goto err_out;
		}
		uresp = udata->outbuf;
	}

	err = rxe_cq_chk_attr(rxe, cq, cqe, 0);
	if (err) {
		rxe_dbg_cq(cq, "bad attr, err = %d", err);
		goto err_out;
	}

	err = rxe_cq_resize_queue(cq, cqe, uresp, udata);
	if (err) {
		rxe_dbg_cq(cq, "resize cq failed, err = %d", err);
		goto err_out;
	}

	return 0;

err_out:
	rxe_err_cq(cq, "returned err = %d", err);
	return err;
}

static int rxe_poll_cq(struct ib_cq *ibcq, int num_entries, struct ib_wc *wc)
{
	int i;
	struct rxe_cq *cq = to_rcq(ibcq);
	struct rxe_cqe *cqe;
	unsigned long flags;

	spin_lock_irqsave(&cq->cq_lock, flags);
	for (i = 0; i < num_entries; i++) {
		cqe = queue_head(cq->queue, QUEUE_TYPE_TO_ULP);
		if (!cqe)
			break;	/* queue empty */

		memcpy(wc++, &cqe->ibwc, sizeof(*wc));
		queue_advance_consumer(cq->queue, QUEUE_TYPE_TO_ULP);
	}
	spin_unlock_irqrestore(&cq->cq_lock, flags);

	return i;
}

static int rxe_peek_cq(struct ib_cq *ibcq, int wc_cnt)
{
	struct rxe_cq *cq = to_rcq(ibcq);
	int count;

	count = queue_count(cq->queue, QUEUE_TYPE_TO_ULP);

	return (count > wc_cnt) ? wc_cnt : count;
}

static int rxe_req_notify_cq(struct ib_cq *ibcq, enum ib_cq_notify_flags flags)
{
	struct rxe_cq *cq = to_rcq(ibcq);
	int ret = 0;
	int empty;
	unsigned long irq_flags;

	spin_lock_irqsave(&cq->cq_lock, irq_flags);
	cq->notify |= flags & IB_CQ_SOLICITED_MASK;
	empty = queue_empty(cq->queue, QUEUE_TYPE_TO_ULP);

	if ((flags & IB_CQ_REPORT_MISSED_EVENTS) && !empty)
		ret = 1;

	spin_unlock_irqrestore(&cq->cq_lock, irq_flags);

	return ret;
}

static int rxe_destroy_cq(struct ib_cq *ibcq, struct ib_udata *udata)
{
	struct rxe_cq *cq = to_rcq(ibcq);
	int err;

	/* See IBA C11-17: The CI shall return an error if this Verb is
	 * invoked while a Work Queue is still associated with the CQ.
	 */
	if (atomic_read(&cq->num_wq)) {
		err = -EINVAL;
		rxe_dbg_cq(cq, "still in use");
		goto err_out;
	}

	err = rxe_cleanup(cq);
	if (err)
		rxe_err_cq(cq, "cleanup failed, err = %d", err);

	return 0;

err_out:
	rxe_err_cq(cq, "returned err = %d", err);
	return err;
}

/* mr */
static struct ib_mr *rxe_get_dma_mr(struct ib_pd *ibpd, int access)
{
	struct rxe_dev *rxe = to_rdev(ibpd->device);
	struct rxe_pd *pd = to_rpd(ibpd);
	struct rxe_mr *mr;
	int err;

	/*申请mr*/
	mr = kzalloc(sizeof(*mr), GFP_KERNEL);
	if (!mr)
		return ERR_PTR(-ENOMEM);

	err = rxe_add_to_pool(&rxe->mr_pool, mr);
	if (err) {
		rxe_dbg_dev(rxe, "unable to create mr");
		goto err_free;
	}

	/*pd引用增加*/
	rxe_get(pd);
	/*加入到pool中*/
	mr->ibmr.pd = ibpd;
	mr->ibmr.device = ibpd->device;

	rxe_mr_init_dma(access, mr);
	rxe_finalize(mr);
	return &mr->ibmr;

err_free:
	kfree(mr);
	rxe_err_pd(pd, "returned err = %d", err);
	return ERR_PTR(err);
}

<<<<<<< HEAD
/*rxe设备注册mr*/
static struct ib_mr *rxe_reg_user_mr(struct ib_pd *ibpd,
				     u64 start,/*内存起始地址*/
				     u64 length,/*内存长度*/
				     u64 iova,
				     int access/*访问标记*/, struct ib_udata *udata)
=======
static struct ib_mr *rxe_reg_user_mr(struct ib_pd *ibpd, u64 start,
				     u64 length, u64 iova, int access,
				     struct ib_udata *udata)
>>>>>>> 9d1694dc
{
	struct rxe_dev *rxe = to_rdev(ibpd->device);
	struct rxe_pd *pd = to_rpd(ibpd);
	struct rxe_mr *mr;
	int err, cleanup_err;

<<<<<<< HEAD
	/*申请一个rxe_mr*/
	mr = kzalloc(sizeof(*mr), GFP_KERNEL);
	if (!mr) {
		err = -ENOMEM;
		goto err_out;
	}

	/*此mr信息添加进mr pool*/
=======
	if (access & ~RXE_ACCESS_SUPPORTED_MR) {
		rxe_err_pd(pd, "access = %#x not supported (%#x)", access,
				RXE_ACCESS_SUPPORTED_MR);
		return ERR_PTR(-EOPNOTSUPP);
	}

	mr = kzalloc(sizeof(*mr), GFP_KERNEL);
	if (!mr)
		return ERR_PTR(-ENOMEM);

>>>>>>> 9d1694dc
	err = rxe_add_to_pool(&rxe->mr_pool, mr);
	if (err) {
		rxe_dbg_pd(pd, "unable to create mr");
		goto err_free;
	}

	rxe_get(pd);
	mr->ibmr.pd = ibpd;
	mr->ibmr.device = ibpd->device;

	/*初始化mr，pin住相应的内存页*/
	err = rxe_mr_init_user(rxe, start, length, iova, access, mr);
	if (err) {
		rxe_dbg_mr(mr, "reg_user_mr failed, err = %d", err);
		goto err_cleanup;
	}

	rxe_finalize(mr);
	return &mr->ibmr;

err_cleanup:
	cleanup_err = rxe_cleanup(mr);
	if (cleanup_err)
		rxe_err_mr(mr, "cleanup failed, err = %d", cleanup_err);
err_free:
	kfree(mr);
	rxe_err_pd(pd, "returned err = %d", err);
	return ERR_PTR(err);
}

<<<<<<< HEAD
/*申请ib_mr*/
=======
static struct ib_mr *rxe_rereg_user_mr(struct ib_mr *ibmr, int flags,
				       u64 start, u64 length, u64 iova,
				       int access, struct ib_pd *ibpd,
				       struct ib_udata *udata)
{
	struct rxe_mr *mr = to_rmr(ibmr);
	struct rxe_pd *old_pd = to_rpd(ibmr->pd);
	struct rxe_pd *pd = to_rpd(ibpd);

	/* for now only support the two easy cases:
	 * rereg_pd and rereg_access
	 */
	if (flags & ~RXE_MR_REREG_SUPPORTED) {
		rxe_err_mr(mr, "flags = %#x not supported", flags);
		return ERR_PTR(-EOPNOTSUPP);
	}

	if (flags & IB_MR_REREG_PD) {
		rxe_put(old_pd);
		rxe_get(pd);
		mr->ibmr.pd = ibpd;
	}

	if (flags & IB_MR_REREG_ACCESS) {
		if (access & ~RXE_ACCESS_SUPPORTED_MR) {
			rxe_err_mr(mr, "access = %#x not supported", access);
			return ERR_PTR(-EOPNOTSUPP);
		}
		mr->access = access;
	}

	return NULL;
}

>>>>>>> 9d1694dc
static struct ib_mr *rxe_alloc_mr(struct ib_pd *ibpd, enum ib_mr_type mr_type,
				  u32 max_num_sg)
{
	struct rxe_dev *rxe = to_rdev(ibpd->device);
	struct rxe_pd *pd = to_rpd(ibpd);
	struct rxe_mr *mr;
	int err, cleanup_err;

<<<<<<< HEAD
	/*当前仅支持ib_mr_type_mem_reg类型*/
	if (mr_type != IB_MR_TYPE_MEM_REG)
		return ERR_PTR(-EINVAL);

	/*申请mr*/
	mr = kzalloc(sizeof(*mr), GFP_KERNEL);
	if (!mr) {
		err = -ENOMEM;
=======
	if (mr_type != IB_MR_TYPE_MEM_REG) {
		err = -EINVAL;
		rxe_dbg_pd(pd, "mr type %d not supported, err = %d",
			   mr_type, err);
>>>>>>> 9d1694dc
		goto err_out;
	}

	mr = kzalloc(sizeof(*mr), GFP_KERNEL);
	if (!mr)
		return ERR_PTR(-ENOMEM);

	err = rxe_add_to_pool(&rxe->mr_pool, mr);
	if (err)
		goto err_free;

	/*pd引用数增加*/
	rxe_get(pd);
	mr->ibmr.pd = ibpd;
	mr->ibmr.device = ibpd->device;

	err = rxe_mr_init_fast(max_num_sg, mr);
	if (err) {
		rxe_dbg_mr(mr, "alloc_mr failed, err = %d", err);
		goto err_cleanup;
	}

	rxe_finalize(mr);
	return &mr->ibmr;

err_cleanup:
	cleanup_err = rxe_cleanup(mr);
	if (cleanup_err)
		rxe_err_mr(mr, "cleanup failed, err = %d", err);
err_free:
	kfree(mr);
err_out:
	rxe_err_pd(pd, "returned err = %d", err);
	return ERR_PTR(err);
}

<<<<<<< HEAD
/*rxe设备父设备名称（及网络接口名称）*/
=======
static int rxe_dereg_mr(struct ib_mr *ibmr, struct ib_udata *udata)
{
	struct rxe_mr *mr = to_rmr(ibmr);
	int err, cleanup_err;

	/* See IBA 10.6.7.2.6 */
	if (atomic_read(&mr->num_mw) > 0) {
		err = -EINVAL;
		rxe_dbg_mr(mr, "mr has mw's bound");
		goto err_out;
	}

	cleanup_err = rxe_cleanup(mr);
	if (cleanup_err)
		rxe_err_mr(mr, "cleanup failed, err = %d", cleanup_err);

	kfree_rcu_mightsleep(mr);
	return 0;

err_out:
	rxe_err_mr(mr, "returned err = %d", err);
	return err;
}

>>>>>>> 9d1694dc
static ssize_t parent_show(struct device *device,
			   struct device_attribute *attr, char *buf)
{
	struct rxe_dev *rxe =
		rdma_device_to_drv_device(device, struct rxe_dev, ib_dev);

	return sysfs_emit(buf, "%s\n", rxe_parent_name(rxe, 1));
}

static DEVICE_ATTR_RO(parent);

static struct attribute *rxe_dev_attributes[] = {
	&dev_attr_parent.attr,
	NULL
};

static const struct attribute_group rxe_attr_group = {
	.attrs = rxe_dev_attributes,
};

/*驱动使能此设备*/
static int rxe_enable_driver(struct ib_device *ib_dev)
{
	struct rxe_dev *rxe = container_of(ib_dev, struct rxe_dev, ib_dev);

	rxe_set_port_state(rxe);
	dev_info(&rxe->ib_dev.dev, "added %s\n", netdev_name(rxe->ndev));
	return 0;
}

static const struct ib_device_ops rxe_dev_ops = {
	.owner = THIS_MODULE,
	.driver_id = RDMA_DRIVER_RXE,
	.uverbs_abi_ver = RXE_UVERBS_ABI_VERSION,

	.alloc_hw_port_stats = rxe_ib_alloc_hw_port_stats,
	.alloc_mr = rxe_alloc_mr,
	.alloc_mw = rxe_alloc_mw,
	.alloc_pd = rxe_alloc_pd,/*申请pd*/
	.alloc_ucontext = rxe_alloc_ucontext,
	.attach_mcast = rxe_attach_mcast,
	.create_ah = rxe_create_ah,
	.create_cq = rxe_create_cq,/*初始化cq*/
	.create_qp = rxe_create_qp,/*初始化qp*/
	.create_srq = rxe_create_srq,
	.create_user_ah = rxe_create_ah,
	.dealloc_driver = rxe_dealloc,
	.dealloc_mw = rxe_dealloc_mw,
	.dealloc_pd = rxe_dealloc_pd,
	.dealloc_ucontext = rxe_dealloc_ucontext,
	.dereg_mr = rxe_dereg_mr,
	.destroy_ah = rxe_destroy_ah,
	.destroy_cq = rxe_destroy_cq,
	.destroy_qp = rxe_destroy_qp,
	.destroy_srq = rxe_destroy_srq,
	.detach_mcast = rxe_detach_mcast,
	.device_group = &rxe_attr_group,
	.enable_driver = rxe_enable_driver,
	.get_dma_mr = rxe_get_dma_mr,
	.get_hw_stats = rxe_ib_get_hw_stats,
	.get_link_layer = rxe_get_link_layer,
	.get_port_immutable = rxe_port_immutable,
	.map_mr_sg = rxe_map_mr_sg,
	.mmap = rxe_mmap,/*响应mmap*/
	/*更新ah*/
	.modify_ah = rxe_modify_ah,
	/*更新ib_device*/
	.modify_device = rxe_modify_device,
	/*port属性修改*/
	.modify_port = rxe_modify_port,
	.modify_qp = rxe_modify_qp,
	.modify_srq = rxe_modify_srq,
	.peek_cq = rxe_peek_cq,
	.poll_cq = rxe_poll_cq,
	.post_recv = rxe_post_recv,
	.post_send = rxe_post_send,
	.post_srq_recv = rxe_post_srq_recv,
	.query_ah = rxe_query_ah,
	.query_device = rxe_query_device,/*针对设备进行属性查询*/
	.query_pkey = rxe_query_pkey,
	.query_port = rxe_query_port,/*查询port属性*/
	.query_qp = rxe_query_qp,
	.query_srq = rxe_query_srq,
	.reg_user_mr = rxe_reg_user_mr,/*rxe注册mr*/
	.req_notify_cq = rxe_req_notify_cq,
	.rereg_user_mr = rxe_rereg_user_mr,
	.resize_cq = rxe_resize_cq,

	INIT_RDMA_OBJ_SIZE(ib_ah, rxe_ah, ibah),
	INIT_RDMA_OBJ_SIZE(ib_cq, rxe_cq, ibcq),
	INIT_RDMA_OBJ_SIZE(ib_pd, rxe_pd, ibpd),
	INIT_RDMA_OBJ_SIZE(ib_qp, rxe_qp, ibqp),
	INIT_RDMA_OBJ_SIZE(ib_srq, rxe_srq, ibsrq),
	INIT_RDMA_OBJ_SIZE(ib_ucontext, rxe_ucontext, ibuc),
	INIT_RDMA_OBJ_SIZE(ib_mw, rxe_mw, ibmw),
};

/*rxe设备注册*/
int rxe_register_device(struct rxe_dev *rxe/*要注册的rxe设备*/, const char *ibdev_name/*ib设备名称*/)
{
	int err;
	struct ib_device *dev = &rxe->ib_dev;

	strscpy(dev->node_desc, "rxe", sizeof(dev->node_desc));

	dev->node_type = RDMA_NODE_IB_CA;
	/*支持一个port*/
	dev->phys_port_cnt = 1;
	dev->num_comp_vectors = num_possible_cpus();
	dev->local_dma_lkey = 0;
	/*利用底层设备的mac做node的全局唯一id*/
	addrconf_addr_eui48((unsigned char *)&dev->node_guid,
			    rxe->ndev->dev_addr);

	dev->uverbs_cmd_mask |= BIT_ULL(IB_USER_VERBS_CMD_POST_SEND) |
				BIT_ULL(IB_USER_VERBS_CMD_REQ_NOTIFY_CQ);

	/*设置ib设备对应的操作集为rxe_dev_ops*/
	ib_set_device_ops(dev, &rxe_dev_ops);

	/*为rxe设备的1号port关联底层设备rxe->ndev*/
	err = ib_device_set_netdev(&rxe->ib_dev, rxe->ndev, 1);
	if (err)
		return err;

	err = rxe_icrc_init(rxe);
	if (err)
		return err;

	/*注册此ib设备*/
	err = ib_register_device(dev, ibdev_name, NULL/*dma设备为空*/);
	if (err)
		rxe_dbg_dev(rxe, "failed with error %d\n", err);

	/*
	 * Note that rxe may be invalid at this point if another thread
	 * unregistered it.
	 */
	return err;
}<|MERGE_RESOLUTION|>--- conflicted
+++ resolved
@@ -12,36 +12,25 @@
 #include "rxe_queue.h"
 #include "rxe_hw_counters.h"
 
-<<<<<<< HEAD
+static int post_one_recv(struct rxe_rq *rq, const struct ib_recv_wr *ibwr);
+
+/* dev */
 /*查询ib设备属性*/
-static int rxe_query_device(struct ib_device *dev,
+static int rxe_query_device(struct ib_device *ibdev,
 			    struct ib_device_attr *attr/*出参，设备属性*/,
-			    struct ib_udata *uhw)
-=======
-static int post_one_recv(struct rxe_rq *rq, const struct ib_recv_wr *ibwr);
-
-/* dev */
-static int rxe_query_device(struct ib_device *ibdev,
-			    struct ib_device_attr *attr,
 			    struct ib_udata *udata)
->>>>>>> 9d1694dc
 {
 	struct rxe_dev *rxe = to_rdev(ibdev);
 	int err;
 
-<<<<<<< HEAD
-	if (uhw->inlen || uhw->outlen)
-	    /*此接口要求两者为0*/
-		return -EINVAL;
-=======
 	if (udata->inlen || udata->outlen) {
 		rxe_dbg_dev(rxe, "malformed udata");
+	    	/*此接口要求两者为0*/
 		err = -EINVAL;
 		goto err_out;
 	}
 
 	memcpy(attr, &rxe->attr, sizeof(*attr));
->>>>>>> 9d1694dc
 
 	return 0;
 
@@ -50,39 +39,26 @@
 	return err;
 }
 
-<<<<<<< HEAD
 /*查询指定port的属性*/
-static int rxe_query_port(struct ib_device *dev,
-=======
 static int rxe_query_port(struct ib_device *ibdev,
->>>>>>> 9d1694dc
 			  u32 port_num, struct ib_port_attr *attr)
 {
 	struct rxe_dev *rxe = to_rdev(ibdev);
 	int err, ret;
 
-<<<<<<< HEAD
-	/* *attr being zeroed by the caller, avoid zeroing it here */
-	/*填充port属性*/
-	*attr = rxe->port.attr;
-
-	mutex_lock(&rxe->usdev_lock);
-	/*取port的speed,width*/
-	rc = ib_get_eth_speed(dev, port_num, &attr->active_speed,
-			      &attr->active_width);
-=======
 	if (port_num != 1) {
 		err = -EINVAL;
 		rxe_dbg_dev(rxe, "bad port_num = %d", port_num);
 		goto err_out;
 	}
 
+	/*填充port属性*/
 	memcpy(attr, &rxe->port.attr, sizeof(*attr));
 
 	mutex_lock(&rxe->usdev_lock);
+	/*取port的speed,width*/
 	ret = ib_get_eth_speed(ibdev, port_num, &attr->active_speed,
 			       &attr->active_width);
->>>>>>> 9d1694dc
 
 	if (attr->state == IB_PORT_ACTIVE)
 		attr->phys_state = IB_PORT_PHYS_STATE_LINK_UP;
@@ -101,12 +77,8 @@
 	return err;
 }
 
-<<<<<<< HEAD
 /*rxe获取index与pkey*/
-static int rxe_query_pkey(struct ib_device *device,
-=======
 static int rxe_query_pkey(struct ib_device *ibdev,
->>>>>>> 9d1694dc
 			  u32 port_num, u16 index, u16 *pkey)
 {
 	struct rxe_dev *rxe = to_rdev(ibdev);
@@ -183,25 +155,14 @@
 
 	return 0;
 
-<<<<<<< HEAD
+err_out:
+	rxe_err_dev(rxe, "returned err = %d", err);
+	return err;
+}
+
 /*取ib设备对应的底层链路层*/
-static enum rdma_link_layer rxe_get_link_layer(struct ib_device *dev,
-					       u32 port_num)
-{
-	return IB_LINK_LAYER_ETHERNET;
-}
-
-/*分配ucontext空间,并不直接申请rxe_ucontext，而直接由ib_ucontext转换而来*/
-static int rxe_alloc_ucontext(struct ib_ucontext *ibuc, struct ib_udata *udata)
-=======
-err_out:
-	rxe_err_dev(rxe, "returned err = %d", err);
-	return err;
-}
-
 static enum rdma_link_layer rxe_get_link_layer(struct ib_device *ibdev,
 					       u32 port_num)
->>>>>>> 9d1694dc
 {
 	struct rxe_dev *rxe = to_rdev(ibdev);
 	int err;
@@ -232,20 +193,12 @@
 		goto err_out;
 	}
 
-<<<<<<< HEAD
-	/*查询port属性*/
-	err = ib_query_port(dev, port_num, &attr);
-=======
 	err = ib_query_port(ibdev, port_num, &attr);
->>>>>>> 9d1694dc
 	if (err)
 		goto err_out;
 
-<<<<<<< HEAD
+	immutable->core_cap_flags = RDMA_CORE_PORT_IBA_ROCE_UDP_ENCAP;
 	/*利用port属性填充此值*/
-=======
-	immutable->core_cap_flags = RDMA_CORE_PORT_IBA_ROCE_UDP_ENCAP;
->>>>>>> 9d1694dc
 	immutable->pkey_tbl_len = attr.pkey_tbl_len;
 	immutable->gid_tbl_len = attr.gid_tbl_len;
 	immutable->max_mad_size = IB_MGMT_MAD_SIZE;
@@ -271,9 +224,6 @@
 	return err;
 }
 
-<<<<<<< HEAD
-/*并不直接申请rxe_pd,而直接将ib_pd转换为rxe_pd*/
-=======
 static void rxe_dealloc_ucontext(struct ib_ucontext *ibuc)
 {
 	struct rxe_ucontext *uc = to_ruc(ibuc);
@@ -285,17 +235,14 @@
 }
 
 /* pd */
->>>>>>> 9d1694dc
+/*并不直接申请rxe_pd,而直接将ib_pd转换为rxe_pd*/
 static int rxe_alloc_pd(struct ib_pd *ibpd, struct ib_udata *udata)
 {
 	struct rxe_dev *rxe = to_rdev(ibpd->device);
 	struct rxe_pd *pd = to_rpd(ibpd);
 	int err;
 
-<<<<<<< HEAD
 	/*初始化pd所属的pool*/
-	return rxe_add_to_pool(&rxe->pd_pool, pd);
-=======
 	err = rxe_add_to_pool(&rxe->pd_pool, pd);
 	if (err) {
 		rxe_dbg_dev(rxe, "unable to alloc pd");
@@ -307,7 +254,6 @@
 err_out:
 	rxe_err_dev(rxe, "returned err = %d", err);
 	return err;
->>>>>>> 9d1694dc
 }
 
 static int rxe_dealloc_pd(struct ib_pd *ibpd, struct ib_udata *udata)
@@ -322,11 +268,8 @@
 	return 0;
 }
 
-<<<<<<< HEAD
+/* ah */
 /*创建ah*/
-=======
-/* ah */
->>>>>>> 9d1694dc
 static int rxe_create_ah(struct ib_ah *ibah,
 			 struct rdma_ah_init_attr *init_attr,
 			 struct ib_udata *udata)
@@ -426,64 +369,15 @@
 	struct rxe_ah *ah = to_rah(ibah);
 	int err;
 
-<<<<<<< HEAD
-	rxe_cleanup_ah(ah, flags & RDMA_DESTROY_AH_SLEEPABLE);
-
-	return 0;
-}
-
-static int post_one_recv(struct rxe_rq *rq, const struct ib_recv_wr *ibwr)
-{
-	int i;
-	u32 length;
-	struct rxe_recv_wqe *recv_wqe;
-	int num_sge = ibwr->num_sge;
-	int full;
-
-	/*检查队列是否为满*/
-	full = queue_full(rq->queue, QUEUE_TYPE_FROM_ULP);
-	if (unlikely(full))
-		return -ENOMEM;
-
-	/*num_sge过大，接收失败*/
-	if (unlikely(num_sge > rq->max_sge))
-		return -EINVAL;
-
-	/*取接收buffer长度*/
-	length = 0;
-	for (i = 0; i < num_sge; i++)
-		length += ibwr->sg_list[i].length;
-
-	/*取recv wqe*/
-	recv_wqe = queue_producer_addr(rq->queue, QUEUE_TYPE_FROM_ULP);
-	recv_wqe->wr_id = ibwr->wr_id;
-
-	/*复制ib_sge指针到ibwr->sg_list*/
-	memcpy(recv_wqe->dma.sge, ibwr->sg_list,
-	       num_sge * sizeof(struct ib_sge));
-
-	recv_wqe->dma.length		= length;
-	recv_wqe->dma.resid		= length;
-	recv_wqe->dma.num_sge		= num_sge;
-	recv_wqe->dma.cur_sge		= 0;
-	recv_wqe->dma.sge_offset	= 0;
-
-	/*更新生产者指针*/
-	queue_advance_producer(rq->queue, QUEUE_TYPE_FROM_ULP);
-=======
 	err = rxe_cleanup_ah(ah, flags & RDMA_DESTROY_AH_SLEEPABLE);
 	if (err)
 		rxe_err_ah(ah, "cleanup failed, err = %d", err);
->>>>>>> 9d1694dc
-
-	return 0;
-}
-
-<<<<<<< HEAD
+
+	return 0;
+}
+
+/* srq */
 /*创建srq*/
-=======
-/* srq */
->>>>>>> 9d1694dc
 static int rxe_create_srq(struct ib_srq *ibsrq, struct ib_srq_init_attr *init,
 			  struct ib_udata *udata)
 {
@@ -631,10 +525,6 @@
 	return err;
 }
 
-<<<<<<< HEAD
-/*初始化qp*/
-static int rxe_create_qp(struct ib_qp *ibqp/*要初始化的qp*/, struct ib_qp_init_attr *init,
-=======
 static int rxe_destroy_srq(struct ib_srq *ibsrq, struct ib_udata *udata)
 {
 	struct rxe_srq *srq = to_rsrq(ibsrq);
@@ -648,8 +538,8 @@
 }
 
 /* qp */
-static int rxe_create_qp(struct ib_qp *ibqp, struct ib_qp_init_attr *init,
->>>>>>> 9d1694dc
+/*初始化qp*/
+static int rxe_create_qp(struct ib_qp *ibqp/*要初始化的qp*/, struct ib_qp_init_attr *init,
 			 struct ib_udata *udata)
 {
 	struct rxe_dev *rxe = to_rdev(ibqp->device);
@@ -659,26 +549,11 @@
 	int err, cleanup_err;
 
 	if (udata) {
-<<<<<<< HEAD
-		if (udata->outlen < sizeof(*uresp))
-			return -EINVAL;
-		uresp = udata->outbuf;
-	}
-
-	if (init->create_flags)
-		/*flags必须为0*/
-		return -EOPNOTSUPP;
-
-	err = rxe_qp_chk_init(rxe, init);
-	if (err)
-		return err;
-=======
 		if (udata->inlen) {
 			err = -EINVAL;
 			rxe_dbg_dev(rxe, "malformed udata, err = %d", err);
 			goto err_out;
 		}
->>>>>>> 9d1694dc
 
 		if (udata->outlen < sizeof(*uresp)) {
 			err = -EINVAL;
@@ -694,9 +569,6 @@
 		qp->is_user = false;
 	}
 
-<<<<<<< HEAD
-	/*将qp加入到pool*/
-=======
 	if (init->create_flags) {
 		err = -EOPNOTSUPP;
 		rxe_dbg_dev(rxe, "unsupported create_flags, err = %d", err);
@@ -709,7 +581,7 @@
 		goto err_out;
 	}
 
->>>>>>> 9d1694dc
+	/*将qp加入到pool*/
 	err = rxe_add_to_pool(&rxe->qp_pool, qp);
 	if (err) {
 		rxe_dbg_dev(rxe, "unable to create qp, err = %d", err);
@@ -824,28 +696,26 @@
 	int i;
 
 	do {
+		/*此操作对应的mask,例如send_write对应的WR_INLINE_MASK | WR_SEND_MASK*/
 		mask = wr_opcode_mask(ibwr->opcode, qp);
 		if (!mask) {
+			/*无效操作*/
 			rxe_err_qp(qp, "bad wr opcode for qp type");
 			break;
 		}
 
 		if (num_sge > sq->max_sge) {
+			/*sge超限*/
 			rxe_err_qp(qp, "num_sge > max_sge");
 			break;
 		}
 
-<<<<<<< HEAD
-	if (unlikely(num_sge > sq->max_sge))
-		/*sge超限*/
-		return -EINVAL;
-=======
 		length = 0;
 		for (i = 0; i < ibwr->num_sge; i++)
 			length += ibwr->sg_list[i].length;
->>>>>>> 9d1694dc
 
 		if (length > (1UL << 31)) {
+			/*指明了inline,但提供的数据超过sq inline限制*/
 			rxe_err_qp(qp, "message length too long");
 			break;
 		}
@@ -862,6 +732,7 @@
 		}
 		if (ibwr->send_flags & IB_SEND_INLINE) {
 			if (!(mask & WR_INLINE_MASK)) {
+				/*此操作不容许inline发送，但用户指定有inline发送标记*/
 				rxe_err_qp(qp, "opcode doesn't support inline data");
 				break;
 			}
@@ -871,15 +742,8 @@
 			}
 		}
 
-<<<<<<< HEAD
-	if (unlikely((ibwr->send_flags & IB_SEND_INLINE) &&
-		     (length > sq->max_inline)))
-		/*指明了inline,但提供的数据超过sq inline限制*/
-		return -EINVAL;
-=======
 		err = 0;
 	} while (0);
->>>>>>> 9d1694dc
 
 	*maskp = mask;
 	*lengthp = (int)length;
@@ -982,26 +846,18 @@
 	}
 }
 
-<<<<<<< HEAD
 /*初始化send wqe*/
-static void init_send_wqe(struct rxe_qp *qp, const struct ib_send_wr *ibwr,
-=======
 static int init_send_wqe(struct rxe_qp *qp, const struct ib_send_wr *ibwr,
->>>>>>> 9d1694dc
 			 unsigned int mask, unsigned int length,
 			 struct rxe_send_wqe *wqe)
 {
 	int num_sge = ibwr->num_sge;
 	int err;
 
-<<<<<<< HEAD
 	/*设置weq->wr*/
-	init_send_wr(qp, &wqe->wr, ibwr);
-=======
 	err = init_send_wr(qp, &wqe->wr, ibwr);
 	if (err)
 		return err;
->>>>>>> 9d1694dc
 
 	/* local operation */
 	if (unlikely(mask & WR_LOCAL_OP_MASK)) {
@@ -1026,22 +882,13 @@
 	wqe->dma.num_sge	= num_sge;
 	wqe->dma.cur_sge	= 0;
 	wqe->dma.sge_offset	= 0;
-<<<<<<< HEAD
 	wqe->state		= wqe_state_posted;/*初始状态为posted*/
 	wqe->ssn		= atomic_add_return(1, &qp->ssn);/*为此wqe提供唯一编号*/
-}
-
-static int post_one_send(struct rxe_qp *qp, const struct ib_send_wr *ibwr,
-			 unsigned int mask/*此wr操作对应的mask*/, u32 length/*要发送的数据长度*/)
-=======
-	wqe->state		= wqe_state_posted;
-	wqe->ssn		= atomic_add_return(1, &qp->ssn);
 
 	return 0;
 }
 
 static int post_one_send(struct rxe_qp *qp, const struct ib_send_wr *ibwr)
->>>>>>> 9d1694dc
 {
 	int err;
 	struct rxe_sq *sq = &qp->sq;
@@ -1050,21 +897,12 @@
 	unsigned int length;
 	int full;
 
-<<<<<<< HEAD
 	/*校验wr*/
-	err = validate_send_wr(qp, ibwr, mask, length);
-	if (err)
-		return err;
-
-	spin_lock_irqsave(&qp->sq.sq_lock, flags);
-
-	/*检查队列是否已满*/
-=======
 	err = validate_send_wr(qp, ibwr, &mask, &length);
 	if (err)
 		return err;
 
->>>>>>> 9d1694dc
+	/*检查队列是否已满*/
 	full = queue_full(sq->queue, QUEUE_TYPE_FROM_ULP);
 	if (unlikely(full)) {
 		rxe_err_qp(qp, "send queue full");
@@ -1073,20 +911,11 @@
 
 	/*取生产者索引对应的wqe*/
 	send_wqe = queue_producer_addr(sq->queue, QUEUE_TYPE_FROM_ULP);
-<<<<<<< HEAD
-
 	/*利用ibwr初始化send_wqe*/
-	init_send_wqe(qp, ibwr, mask, length, send_wqe);
-
-	/*更新新产者指针*/
-	queue_advance_producer(sq->queue, QUEUE_TYPE_FROM_ULP);
-
-	spin_unlock_irqrestore(&qp->sq.sq_lock, flags);
-=======
 	err = init_send_wqe(qp, ibwr, mask, length, send_wqe);
 	if (!err)
+		/*更新新产者指针*/
 		queue_advance_producer(sq->queue, QUEUE_TYPE_FROM_ULP);
->>>>>>> 9d1694dc
 
 	return err;
 }
@@ -1096,42 +925,7 @@
 				const struct ib_send_wr **bad_wr)
 {
 	int err = 0;
-<<<<<<< HEAD
-	unsigned int mask;
-	unsigned int length = 0;
-	int i;
-	struct ib_send_wr *next;
-
-	while (wr) {
-		/*此操作对应的mask,例如send_write对应的WR_INLINE_MASK | WR_SEND_MASK*/
-		mask = wr_opcode_mask(wr->opcode, qp);
-		if (unlikely(!mask)) {
-			/*无效操作*/
-			err = -EINVAL;
-			*bad_wr = wr;
-			break;
-		}
-
-		if (unlikely((wr->send_flags & IB_SEND_INLINE) &&
-			     !(mask & WR_INLINE_MASK))) {
-			/*此操作不容许inline发送，但用户指定有inline发送标记*/
-			err = -EINVAL;
-			*bad_wr = wr;
-			break;
-		}
-
-		next = wr->next;/*保存下一个send_wr*/
-
-		/*取此wr的要发送的数据总长度*/
-		length = 0;
-		for (i = 0; i < wr->num_sge; i++)
-			length += wr->sg_list[i].length;
-
-		/*将此wr转换为send wqe,并入队，准备发送此wr*/
-		err = post_one_send(qp, wr, mask, length);
-=======
 	unsigned long flags;
->>>>>>> 9d1694dc
 
 	spin_lock_irqsave(&qp->sq.sq_lock, flags);
 	while (ibwr) {
@@ -1140,27 +934,17 @@
 			*bad_wr = ibwr;
 			break;
 		}
-<<<<<<< HEAD
-
 		/*切换到下一个wr*/
-		wr = next;
-=======
 		ibwr = ibwr->next;
->>>>>>> 9d1694dc
 	}
 	spin_unlock_irqrestore(&qp->sq.sq_lock, flags);
 
 	if (!err)
+		/*队列准备完成，调度task 向外发送*/
 		rxe_sched_task(&qp->req.task);
 
-<<<<<<< HEAD
-	/*队列准备完成，调度task 向外发送*/
-	rxe_sched_task(&qp->req.task);
-	if (unlikely(qp->req.state == QP_STATE_ERROR))
-=======
 	spin_lock_irqsave(&qp->state_lock, flags);
 	if (qp_state(qp) == IB_QPS_ERR)
->>>>>>> 9d1694dc
 		rxe_sched_task(&qp->comp.task);
 	spin_unlock_irqrestore(&qp->state_lock, flags);
 
@@ -1213,6 +997,7 @@
 	int full;
 	int err;
 
+	/*检查队列是否为满*/
 	full = queue_full(rq->queue, QUEUE_TYPE_FROM_ULP);
 	if (unlikely(full)) {
 		err = -ENOMEM;
@@ -1220,12 +1005,14 @@
 		goto err_out;
 	}
 
+	/*num_sge过大，接收失败*/
 	if (unlikely(num_sge > rq->max_sge)) {
 		err = -EINVAL;
 		rxe_dbg("bad num_sge > max_sge");
 		goto err_out;
 	}
 
+	/*取接收buffer长度*/
 	length = 0;
 	for (i = 0; i < num_sge; i++)
 		length += ibwr->sg_list[i].length;
@@ -1237,6 +1024,7 @@
 		goto err_out;
 	}
 
+	/*取recv wqe*/
 	recv_wqe = queue_producer_addr(rq->queue, QUEUE_TYPE_FROM_ULP);
 
 	recv_wqe->wr_id = ibwr->wr_id;
@@ -1245,9 +1033,11 @@
 	recv_wqe->dma.num_sge = num_sge;
 	recv_wqe->dma.cur_sge = 0;
 	recv_wqe->dma.sge_offset = 0;
+	/*复制ib_sge指针到ibwr->sg_list*/
 	memcpy(recv_wqe->dma.sge, ibwr->sg_list,
 	       num_sge * sizeof(struct ib_sge));
 
+	/*更新生产者指针*/
 	queue_advance_producer(rq->queue, QUEUE_TYPE_FROM_ULP);
 
 	return 0;
@@ -1312,13 +1102,9 @@
 	return err;
 }
 
-<<<<<<< HEAD
+/* cq */
 /*rxe 创建cq*/
 static int rxe_create_cq(struct ib_cq *ibcq/*要初始化的cq*/, const struct ib_cq_init_attr *attr,
-=======
-/* cq */
-static int rxe_create_cq(struct ib_cq *ibcq, const struct ib_cq_init_attr *attr,
->>>>>>> 9d1694dc
 			 struct ib_udata *udata)
 {
 	struct ib_device *dev = ibcq->device;
@@ -1518,45 +1304,28 @@
 	return ERR_PTR(err);
 }
 
-<<<<<<< HEAD
 /*rxe设备注册mr*/
-static struct ib_mr *rxe_reg_user_mr(struct ib_pd *ibpd,
-				     u64 start,/*内存起始地址*/
-				     u64 length,/*内存长度*/
-				     u64 iova,
-				     int access/*访问标记*/, struct ib_udata *udata)
-=======
-static struct ib_mr *rxe_reg_user_mr(struct ib_pd *ibpd, u64 start,
-				     u64 length, u64 iova, int access,
+static struct ib_mr *rxe_reg_user_mr(struct ib_pd *ibpd, u64 start/*内存起始地址*/,
+				     u64 length/*内存长度*/, u64 iova, int access/*访问标记*/,
 				     struct ib_udata *udata)
->>>>>>> 9d1694dc
 {
 	struct rxe_dev *rxe = to_rdev(ibpd->device);
 	struct rxe_pd *pd = to_rpd(ibpd);
 	struct rxe_mr *mr;
 	int err, cleanup_err;
 
-<<<<<<< HEAD
-	/*申请一个rxe_mr*/
-	mr = kzalloc(sizeof(*mr), GFP_KERNEL);
-	if (!mr) {
-		err = -ENOMEM;
-		goto err_out;
-	}
-
-	/*此mr信息添加进mr pool*/
-=======
 	if (access & ~RXE_ACCESS_SUPPORTED_MR) {
 		rxe_err_pd(pd, "access = %#x not supported (%#x)", access,
 				RXE_ACCESS_SUPPORTED_MR);
 		return ERR_PTR(-EOPNOTSUPP);
 	}
 
+	/*申请一个rxe_mr*/
 	mr = kzalloc(sizeof(*mr), GFP_KERNEL);
 	if (!mr)
 		return ERR_PTR(-ENOMEM);
 
->>>>>>> 9d1694dc
+	/*此mr信息添加进mr pool*/
 	err = rxe_add_to_pool(&rxe->mr_pool, mr);
 	if (err) {
 		rxe_dbg_pd(pd, "unable to create mr");
@@ -1587,44 +1356,7 @@
 	return ERR_PTR(err);
 }
 
-<<<<<<< HEAD
 /*申请ib_mr*/
-=======
-static struct ib_mr *rxe_rereg_user_mr(struct ib_mr *ibmr, int flags,
-				       u64 start, u64 length, u64 iova,
-				       int access, struct ib_pd *ibpd,
-				       struct ib_udata *udata)
-{
-	struct rxe_mr *mr = to_rmr(ibmr);
-	struct rxe_pd *old_pd = to_rpd(ibmr->pd);
-	struct rxe_pd *pd = to_rpd(ibpd);
-
-	/* for now only support the two easy cases:
-	 * rereg_pd and rereg_access
-	 */
-	if (flags & ~RXE_MR_REREG_SUPPORTED) {
-		rxe_err_mr(mr, "flags = %#x not supported", flags);
-		return ERR_PTR(-EOPNOTSUPP);
-	}
-
-	if (flags & IB_MR_REREG_PD) {
-		rxe_put(old_pd);
-		rxe_get(pd);
-		mr->ibmr.pd = ibpd;
-	}
-
-	if (flags & IB_MR_REREG_ACCESS) {
-		if (access & ~RXE_ACCESS_SUPPORTED_MR) {
-			rxe_err_mr(mr, "access = %#x not supported", access);
-			return ERR_PTR(-EOPNOTSUPP);
-		}
-		mr->access = access;
-	}
-
-	return NULL;
-}
-
->>>>>>> 9d1694dc
 static struct ib_mr *rxe_alloc_mr(struct ib_pd *ibpd, enum ib_mr_type mr_type,
 				  u32 max_num_sg)
 {
@@ -1633,24 +1365,15 @@
 	struct rxe_mr *mr;
 	int err, cleanup_err;
 
-<<<<<<< HEAD
 	/*当前仅支持ib_mr_type_mem_reg类型*/
-	if (mr_type != IB_MR_TYPE_MEM_REG)
-		return ERR_PTR(-EINVAL);
-
-	/*申请mr*/
-	mr = kzalloc(sizeof(*mr), GFP_KERNEL);
-	if (!mr) {
-		err = -ENOMEM;
-=======
 	if (mr_type != IB_MR_TYPE_MEM_REG) {
 		err = -EINVAL;
 		rxe_dbg_pd(pd, "mr type %d not supported, err = %d",
 			   mr_type, err);
->>>>>>> 9d1694dc
-		goto err_out;
-	}
-
+		goto err_out;
+	}
+
+	/*申请mr*/
 	mr = kzalloc(sizeof(*mr), GFP_KERNEL);
 	if (!mr)
 		return ERR_PTR(-ENOMEM);
@@ -1684,9 +1407,6 @@
 	return ERR_PTR(err);
 }
 
-<<<<<<< HEAD
-/*rxe设备父设备名称（及网络接口名称）*/
-=======
 static int rxe_dereg_mr(struct ib_mr *ibmr, struct ib_udata *udata)
 {
 	struct rxe_mr *mr = to_rmr(ibmr);
@@ -1711,7 +1431,7 @@
 	return err;
 }
 
->>>>>>> 9d1694dc
+/*rxe设备父设备名称（及网络接口名称）*/
 static ssize_t parent_show(struct device *device,
 			   struct device_attribute *attr, char *buf)
 {
