--- conflicted
+++ resolved
@@ -190,13 +190,9 @@
 	if (err)
 		return err;
 
-<<<<<<< HEAD
 	/*添加ah到ah_pool*/
-	err = rxe_add_to_pool(&rxe->ah_pool, ah);
-=======
 	err = rxe_add_to_pool_ah(&rxe->ah_pool, ah,
 			init_attr->flags & RDMA_CREATE_AH_SLEEPABLE);
->>>>>>> 97ee9d1c
 	if (err)
 		return err;
 
@@ -950,15 +946,11 @@
 
 	/*pd引用增加*/
 	rxe_get(pd);
-<<<<<<< HEAD
 	/*加入到pool中*/
-	rxe_mr_init_dma(pd, access, mr);
-=======
 	mr->ibmr.pd = ibpd;
 
 	rxe_mr_init_dma(access, mr);
 	rxe_finalize(mr);
->>>>>>> 97ee9d1c
 
 	return &mr->ibmr;
 }
@@ -985,12 +977,8 @@
 	rxe_get(pd);
 	mr->ibmr.pd = ibpd;
 
-<<<<<<< HEAD
 	/*初始化mr，pin住相应的内存页*/
-	err = rxe_mr_init_user(pd, start, length, iova, access, mr);
-=======
 	err = rxe_mr_init_user(rxe, start, length, iova, access, mr);
->>>>>>> 97ee9d1c
 	if (err)
 		goto err3;
 
