--- conflicted
+++ resolved
@@ -186,14 +186,7 @@
 		ah->is_user = false;
 	}
 
-<<<<<<< HEAD
-	err = rxe_av_chk_attr(rxe, init_attr->ah_attr);
-	if (err)
-		return err;
-
 	/*添加ah到ah_pool*/
-=======
->>>>>>> fe15c26e
 	err = rxe_add_to_pool_ah(&rxe->ah_pool, ah,
 			init_attr->flags & RDMA_CREATE_AH_SLEEPABLE);
 	if (err)
@@ -267,39 +260,22 @@
 	int num_sge = ibwr->num_sge;
 	int full;
 
-<<<<<<< HEAD
 	/*检查队列是否为满*/
-	full = queue_full(rq->queue, QUEUE_TYPE_TO_DRIVER);
-	if (unlikely(full)) {
-		err = -ENOMEM;
-		goto err1;
-	}
-
-	/*num_sge过大，接收失败*/
-	if (unlikely(num_sge > rq->max_sge)) {
-		err = -EINVAL;
-		goto err1;
-	}
-=======
 	full = queue_full(rq->queue, QUEUE_TYPE_FROM_ULP);
 	if (unlikely(full))
 		return -ENOMEM;
 
+	/*num_sge过大，接收失败*/
 	if (unlikely(num_sge > rq->max_sge))
 		return -EINVAL;
->>>>>>> fe15c26e
 
 	/*取接收buffer长度*/
 	length = 0;
 	for (i = 0; i < num_sge; i++)
 		length += ibwr->sg_list[i].length;
 
-<<<<<<< HEAD
 	/*取recv wqe*/
-	recv_wqe = queue_producer_addr(rq->queue, QUEUE_TYPE_TO_DRIVER);
-=======
 	recv_wqe = queue_producer_addr(rq->queue, QUEUE_TYPE_FROM_ULP);
->>>>>>> fe15c26e
 	recv_wqe->wr_id = ibwr->wr_id;
 
 	/*复制ib_sge指针到ibwr->sg_list*/
@@ -312,12 +288,8 @@
 	recv_wqe->dma.cur_sge		= 0;
 	recv_wqe->dma.sge_offset	= 0;
 
-<<<<<<< HEAD
 	/*更新生产者指针*/
-	queue_advance_producer(rq->queue, QUEUE_TYPE_TO_DRIVER);
-=======
 	queue_advance_producer(rq->queue, QUEUE_TYPE_FROM_ULP);
->>>>>>> fe15c26e
 
 	return 0;
 }
@@ -684,32 +656,21 @@
 
 	spin_lock_irqsave(&qp->sq.sq_lock, flags);
 
-<<<<<<< HEAD
 	/*检查队列是否已满*/
-	full = queue_full(sq->queue, QUEUE_TYPE_TO_DRIVER);
-=======
 	full = queue_full(sq->queue, QUEUE_TYPE_FROM_ULP);
->>>>>>> fe15c26e
 
 	if (unlikely(full)) {
 		spin_unlock_irqrestore(&qp->sq.sq_lock, flags);
 		return -ENOMEM;
 	}
 
-<<<<<<< HEAD
 	/*取生产者对应的wqe*/
-	send_wqe = queue_producer_addr(sq->queue, QUEUE_TYPE_TO_DRIVER);
+	send_wqe = queue_producer_addr(sq->queue, QUEUE_TYPE_FROM_ULP);
 	/*更新send_wqe*/
 	init_send_wqe(qp, ibwr, mask, length, send_wqe);
 
 	/*更新新产者指针*/
-	queue_advance_producer(sq->queue, QUEUE_TYPE_TO_DRIVER);
-=======
-	send_wqe = queue_producer_addr(sq->queue, QUEUE_TYPE_FROM_ULP);
-	init_send_wqe(qp, ibwr, mask, length, send_wqe);
-
 	queue_advance_producer(sq->queue, QUEUE_TYPE_FROM_ULP);
->>>>>>> fe15c26e
 
 	spin_unlock_irqrestore(&qp->sq.sq_lock, flags);
 
@@ -957,12 +918,7 @@
 	struct rxe_mr *mr;
 	int err;
 
-<<<<<<< HEAD
 	/*申请mr*/
-	mr = rxe_alloc(&rxe->mr_pool);
-	if (!mr)
-		return ERR_PTR(-ENOMEM);
-=======
 	mr = kzalloc(sizeof(*mr), GFP_KERNEL);
 	if (!mr) {
 		err = -ENOMEM;
@@ -972,7 +928,6 @@
 	err = rxe_add_to_pool(&rxe->mr_pool, mr);
 	if (err)
 		goto err_free;
->>>>>>> fe15c26e
 
 	/*pd引用增加*/
 	rxe_get(pd);
@@ -1002,24 +957,17 @@
 	struct rxe_pd *pd = to_rpd(ibpd);
 	struct rxe_mr *mr;
 
-<<<<<<< HEAD
 	/*申请一个rxe_mr*/
-	mr = rxe_alloc(&rxe->mr_pool);
-=======
 	mr = kzalloc(sizeof(*mr), GFP_KERNEL);
->>>>>>> fe15c26e
 	if (!mr) {
 		err = -ENOMEM;
 		goto err_out;
 	}
 
-<<<<<<< HEAD
-=======
 	err = rxe_add_to_pool(&rxe->mr_pool, mr);
 	if (err)
 		goto err_free;
 
->>>>>>> fe15c26e
 	rxe_get(pd);
 	mr->ibmr.pd = ibpd;
 	mr->ibmr.device = ibpd->device;
@@ -1053,25 +1001,18 @@
 	if (mr_type != IB_MR_TYPE_MEM_REG)
 		return ERR_PTR(-EINVAL);
 
-<<<<<<< HEAD
 	/*申请mr*/
-	mr = rxe_alloc(&rxe->mr_pool);
-=======
 	mr = kzalloc(sizeof(*mr), GFP_KERNEL);
->>>>>>> fe15c26e
 	if (!mr) {
 		err = -ENOMEM;
 		goto err_out;
 	}
 
-<<<<<<< HEAD
+	err = rxe_add_to_pool(&rxe->mr_pool, mr);
+	if (err)
+		goto err_free;
+
 	/*pd引用数增加*/
-=======
-	err = rxe_add_to_pool(&rxe->mr_pool, mr);
-	if (err)
-		goto err_free;
-
->>>>>>> fe15c26e
 	rxe_get(pd);
 	mr->ibmr.pd = ibpd;
 	mr->ibmr.device = ibpd->device;
@@ -1091,46 +1032,7 @@
 	return ERR_PTR(err);
 }
 
-<<<<<<< HEAD
-static int rxe_set_page(struct ib_mr *ibmr, u64 addr)
-{
-	struct rxe_mr *mr = to_rmr(ibmr);
-	struct rxe_map *map;
-	struct rxe_phys_buf *buf;
-
-	if (unlikely(mr->nbuf == mr->num_buf))
-		return -ENOMEM;
-
-	map = mr->map[mr->nbuf / RXE_BUF_PER_MAP];
-	buf = &map->buf[mr->nbuf % RXE_BUF_PER_MAP];
-
-	buf->addr = addr;
-	buf->size = ibmr->page_size;
-	mr->nbuf++;
-
-	return 0;
-}
-
-static int rxe_map_mr_sg(struct ib_mr *ibmr, struct scatterlist *sg,
-			 int sg_nents, unsigned int *sg_offset)
-{
-	struct rxe_mr *mr = to_rmr(ibmr);
-	int n;
-
-	mr->nbuf = 0;
-
-	n = ib_sg_to_pages(ibmr, sg, sg_nents, sg_offset, rxe_set_page);
-
-	mr->page_shift = ilog2(ibmr->page_size);
-	mr->page_mask = ibmr->page_size - 1;
-	mr->offset = ibmr->iova & mr->page_mask;
-
-	return n;
-}
-
 /*rxe设备父设备名称（及网络接口名称）*/
-=======
->>>>>>> fe15c26e
 static ssize_t parent_show(struct device *device,
 			   struct device_attribute *attr, char *buf)
 {
