// SPDX-License-Identifier: GPL-2.0 OR Linux-OpenIB
/*
 * Copyright (c) 2016 Mellanox Technologies Ltd. All rights reserved.
 * Copyright (c) 2015 System Fabric Works, Inc. All rights reserved.
 */

#include <linux/dma-mapping.h>
#include <net/addrconf.h>
#include <rdma/uverbs_ioctl.h>

#include "rxe.h"
#include "rxe_queue.h"
#include "rxe_hw_counters.h"

static int post_one_recv(struct rxe_rq *rq, const struct ib_recv_wr *ibwr);

/* dev */
/*查询ib设备属性*/
static int rxe_query_device(struct ib_device *ibdev,
			    struct ib_device_attr *attr/*出参，设备属性*/,
			    struct ib_udata *udata)
{
	struct rxe_dev *rxe = to_rdev(ibdev);
	int err;

	if (udata->inlen || udata->outlen) {
<<<<<<< HEAD
		rxe_dbg_dev(rxe, "malformed udata");
	    	/*此接口要求两者为0*/
=======
		rxe_dbg_dev(rxe, "malformed udata\n");
>>>>>>> 155a3c00
		err = -EINVAL;
		goto err_out;
	}

	memcpy(attr, &rxe->attr, sizeof(*attr));

	return 0;

err_out:
	rxe_err_dev(rxe, "returned err = %d\n", err);
	return err;
}

/*查询指定port的属性*/
static int rxe_query_port(struct ib_device *ibdev,
			  u32 port_num, struct ib_port_attr *attr)
{
	struct rxe_dev *rxe = to_rdev(ibdev);
	struct net_device *ndev;
	int err, ret;

	if (port_num != 1) {
		err = -EINVAL;
		rxe_dbg_dev(rxe, "bad port_num = %d\n", port_num);
		goto err_out;
	}

	ndev = rxe_ib_device_get_netdev(ibdev);
	if (!ndev) {
		err = -ENODEV;
		goto err_out;
	}

	/*填充port属性*/
	memcpy(attr, &rxe->port.attr, sizeof(*attr));

	mutex_lock(&rxe->usdev_lock);
	/*取port的speed,width*/
	ret = ib_get_eth_speed(ibdev, port_num, &attr->active_speed,
			       &attr->active_width);

	attr->state = ib_get_curr_port_state(ndev);
	if (attr->state == IB_PORT_ACTIVE)
		attr->phys_state = IB_PORT_PHYS_STATE_LINK_UP;
<<<<<<< HEAD
	else if (dev_get_flags(rxe->ndev) & IFF_UP)
	    /*如果底层网络设备为up,则变更为polling*/
=======
	else if (dev_get_flags(ndev) & IFF_UP)
>>>>>>> 155a3c00
		attr->phys_state = IB_PORT_PHYS_STATE_POLLING;
	else
		attr->phys_state = IB_PORT_PHYS_STATE_DISABLED;

	mutex_unlock(&rxe->usdev_lock);

	dev_put(ndev);
	return ret;

err_out:
	rxe_err_dev(rxe, "returned err = %d\n", err);
	return err;
}

<<<<<<< HEAD
/*rxe获取index指明的pkey*/
=======
static int rxe_query_gid(struct ib_device *ibdev, u32 port, int idx,
			 union ib_gid *gid)
{
	struct rxe_dev *rxe = to_rdev(ibdev);

	/* subnet_prefix == interface_id == 0; */
	memset(gid, 0, sizeof(*gid));
	memcpy(gid->raw, rxe->raw_gid, ETH_ALEN);

	return 0;
}

>>>>>>> 155a3c00
static int rxe_query_pkey(struct ib_device *ibdev,
			  u32 port_num, u16 index, u16 *pkey)
{
	struct rxe_dev *rxe = to_rdev(ibdev);
	int err;

	if (index != 0) {
		/*仅支持index为0*/
		err = -EINVAL;
		rxe_dbg_dev(rxe, "bad pkey index = %d\n", index);
		goto err_out;
	}

	*pkey = IB_DEFAULT_PKEY_FULL;
	return 0;

err_out:
	rxe_err_dev(rxe, "returned err = %d\n", err);
	return err;
}

static int rxe_modify_device(struct ib_device *ibdev,
			     int mask, struct ib_device_modify *attr)
{
	struct rxe_dev *rxe = to_rdev(ibdev);
	int err;

	if (mask & ~(IB_DEVICE_MODIFY_SYS_IMAGE_GUID |
		     IB_DEVICE_MODIFY_NODE_DESC)) {
		err = -EOPNOTSUPP;
		rxe_dbg_dev(rxe, "unsupported mask = 0x%x\n", mask);
		goto err_out;
	}

	if (mask & IB_DEVICE_MODIFY_SYS_IMAGE_GUID)
		rxe->attr.sys_image_guid = cpu_to_be64(attr->sys_image_guid);

	if (mask & IB_DEVICE_MODIFY_NODE_DESC) {
		memcpy(rxe->ib_dev.node_desc,
		       attr->node_desc, sizeof(rxe->ib_dev.node_desc));
	}

	return 0;

err_out:
	rxe_err_dev(rxe, "returned err = %d\n", err);
	return err;
}

static int rxe_modify_port(struct ib_device *ibdev, u32 port_num,
			   int mask, struct ib_port_modify *attr)
{
	struct rxe_dev *rxe = to_rdev(ibdev);
	struct rxe_port *port;
	int err;

	if (port_num != 1) {
		err = -EINVAL;
		rxe_dbg_dev(rxe, "bad port_num = %d\n", port_num);
		goto err_out;
	}

	//TODO is shutdown useful
	if (mask & ~(IB_PORT_RESET_QKEY_CNTR)) {
		err = -EOPNOTSUPP;
		rxe_dbg_dev(rxe, "unsupported mask = 0x%x\n", mask);
		goto err_out;
	}

	port = &rxe->port;
	port->attr.port_cap_flags |= attr->set_port_cap_mask;
	port->attr.port_cap_flags &= ~attr->clr_port_cap_mask;

	if (mask & IB_PORT_RESET_QKEY_CNTR)
		port->attr.qkey_viol_cntr = 0;

	return 0;

err_out:
	rxe_err_dev(rxe, "returned err = %d\n", err);
	return err;
}

/*取ib设备对应的底层链路层类别（以太，IB)*/
static enum rdma_link_layer rxe_get_link_layer(struct ib_device *ibdev,
					       u32 port_num)
{
	struct rxe_dev *rxe = to_rdev(ibdev);
	int err;

	if (port_num != 1) {
		err = -EINVAL;
		rxe_dbg_dev(rxe, "bad port_num = %d\n", port_num);
		goto err_out;
	}

	return IB_LINK_LAYER_ETHERNET;

err_out:
	rxe_err_dev(rxe, "returned err = %d\n", err);
	return err;
}

static int rxe_port_immutable(struct ib_device *ibdev, u32 port_num,
			      struct ib_port_immutable *immutable)
{
	struct rxe_dev *rxe = to_rdev(ibdev);
	struct ib_port_attr attr = {};
	int err;

	if (port_num != 1) {
		err = -EINVAL;
		rxe_dbg_dev(rxe, "bad port_num = %d\n", port_num);
		goto err_out;
	}

	err = ib_query_port(ibdev, port_num, &attr);
	if (err)
		goto err_out;

	immutable->core_cap_flags = RDMA_CORE_PORT_IBA_ROCE_UDP_ENCAP;
	/*利用port属性填充此值*/
	immutable->pkey_tbl_len = attr.pkey_tbl_len;
	immutable->gid_tbl_len = attr.gid_tbl_len;
	immutable->max_mad_size = IB_MGMT_MAD_SIZE;

	return 0;

err_out:
	rxe_err_dev(rxe, "returned err = %d\n", err);
	return err;
}

/* uc */
static int rxe_alloc_ucontext(struct ib_ucontext *ibuc, struct ib_udata *udata)
{
	struct rxe_dev *rxe = to_rdev(ibuc->device);
	struct rxe_ucontext *uc = to_ruc(ibuc);
	int err;

	err = rxe_add_to_pool(&rxe->uc_pool, uc);
	if (err)
		rxe_err_dev(rxe, "unable to create uc\n");

	return err;
}

static void rxe_dealloc_ucontext(struct ib_ucontext *ibuc)
{
	struct rxe_ucontext *uc = to_ruc(ibuc);
	int err;

	err = rxe_cleanup(uc);
	if (err)
		rxe_err_uc(uc, "cleanup failed, err = %d\n", err);
}

/* pd */
/*并不直接申请rxe_pd,而直接将ib_pd转换为rxe_pd（上层流程已申请了此结构体）*/
static int rxe_alloc_pd(struct ib_pd *ibpd, struct ib_udata *udata)
{
	struct rxe_dev *rxe = to_rdev(ibpd->device);
	struct rxe_pd *pd = to_rpd(ibpd);
	int err;

	/*初始化pd所属的pool*/
	err = rxe_add_to_pool(&rxe->pd_pool, pd);
	if (err) {
		rxe_dbg_dev(rxe, "unable to alloc pd\n");
		goto err_out;
	}

	return 0;

err_out:
	rxe_err_dev(rxe, "returned err = %d\n", err);
	return err;
}

static int rxe_dealloc_pd(struct ib_pd *ibpd, struct ib_udata *udata)
{
	struct rxe_pd *pd = to_rpd(ibpd);
	int err;

	err = rxe_cleanup(pd);
	if (err)
		rxe_err_pd(pd, "cleanup failed, err = %d\n", err);

	return 0;
}

/* ah */
/*创建ah*/
static int rxe_create_ah(struct ib_ah *ibah,
			 struct rdma_ah_init_attr *init_attr,
			 struct ib_udata *udata)
{
	struct rxe_dev *rxe = to_rdev(ibah->device);
	struct rxe_ah *ah = to_rah(ibah);
	struct rxe_create_ah_resp __user *uresp = NULL;
	int err, cleanup_err;

	if (udata) {
		/* test if new user provider */
		if (udata->outlen >= sizeof(*uresp))
			uresp = udata->outbuf;
		ah->is_user = true;
	} else {
		ah->is_user = false;
	}

	/*添加ah到ah_pool*/
	err = rxe_add_to_pool_ah(&rxe->ah_pool, ah,
			init_attr->flags & RDMA_CREATE_AH_SLEEPABLE);
	if (err) {
		rxe_dbg_dev(rxe, "unable to create ah\n");
		goto err_out;
	}

	/* create index > 0 */
	ah->ah_num = ah->elem.index;

	err = rxe_ah_chk_attr(ah, init_attr->ah_attr);
	if (err) {
		rxe_dbg_ah(ah, "bad attr\n");
		goto err_cleanup;
	}

	if (uresp) {
		/* only if new user provider */
		err = copy_to_user(&uresp->ah_num, &ah->ah_num,
					 sizeof(uresp->ah_num));
		if (err) {
			err = -EFAULT;
			rxe_dbg_ah(ah, "unable to copy to user\n");
			goto err_cleanup;
		}
	} else if (ah->is_user) {
		/* only if old user provider */
		ah->ah_num = 0;
	}

	rxe_init_av(init_attr->ah_attr, &ah->av);
	rxe_finalize(ah);

	return 0;

err_cleanup:
	cleanup_err = rxe_cleanup(ah);
	if (cleanup_err)
		rxe_err_ah(ah, "cleanup failed, err = %d\n", cleanup_err);
err_out:
	rxe_err_ah(ah, "returned err = %d\n", err);
	return err;
}

static int rxe_modify_ah(struct ib_ah *ibah, struct rdma_ah_attr *attr)
{
	struct rxe_ah *ah = to_rah(ibah);
	int err;

	err = rxe_ah_chk_attr(ah, attr);
	if (err) {
		rxe_dbg_ah(ah, "bad attr\n");
		goto err_out;
	}

	rxe_init_av(attr, &ah->av);

	return 0;

err_out:
	rxe_err_ah(ah, "returned err = %d\n", err);
	return err;
}

static int rxe_query_ah(struct ib_ah *ibah, struct rdma_ah_attr *attr)
{
	struct rxe_ah *ah = to_rah(ibah);

	memset(attr, 0, sizeof(*attr));
	attr->type = ibah->type;
	rxe_av_to_attr(&ah->av, attr);

	return 0;
}

static int rxe_destroy_ah(struct ib_ah *ibah, u32 flags)
{
	struct rxe_ah *ah = to_rah(ibah);
	int err;

	err = rxe_cleanup_ah(ah, flags & RDMA_DESTROY_AH_SLEEPABLE);
	if (err)
		rxe_err_ah(ah, "cleanup failed, err = %d\n", err);

	return 0;
}

/* srq */
/*创建srq*/
static int rxe_create_srq(struct ib_srq *ibsrq, struct ib_srq_init_attr *init,
			  struct ib_udata *udata)
{
	struct rxe_dev *rxe = to_rdev(ibsrq->device);
	struct rxe_pd *pd = to_rpd(ibsrq->pd);
	struct rxe_srq *srq = to_rsrq(ibsrq);
	struct rxe_create_srq_resp __user *uresp = NULL;
	int err, cleanup_err;

	if (udata) {
		if (udata->outlen < sizeof(*uresp)) {
			err = -EINVAL;
			rxe_err_dev(rxe, "malformed udata\n");
			goto err_out;
		}
		uresp = udata->outbuf;
	}

	if (init->srq_type != IB_SRQT_BASIC) {
		err = -EOPNOTSUPP;
		rxe_dbg_dev(rxe, "srq type = %d, not supported\n",
				init->srq_type);
		goto err_out;
	}

	err = rxe_srq_chk_init(rxe, init);
	if (err) {
		rxe_dbg_dev(rxe, "invalid init attributes\n");
		goto err_out;
	}

	/*将srq加入到pool*/
	err = rxe_add_to_pool(&rxe->srq_pool, srq);
	if (err) {
		rxe_dbg_dev(rxe, "unable to create srq, err = %d\n", err);
		goto err_out;
	}

	rxe_get(pd);
	srq->pd = pd;

	/*初始化srq*/
	err = rxe_srq_from_init(rxe, srq, init, udata, uresp);
	if (err) {
		rxe_dbg_srq(srq, "create srq failed, err = %d\n", err);
		goto err_cleanup;
	}

	return 0;

err_cleanup:
	cleanup_err = rxe_cleanup(srq);
	if (cleanup_err)
		rxe_err_srq(srq, "cleanup failed, err = %d\n", cleanup_err);
err_out:
	rxe_err_dev(rxe, "returned err = %d\n", err);
	return err;
}

static int rxe_modify_srq(struct ib_srq *ibsrq, struct ib_srq_attr *attr,
			  enum ib_srq_attr_mask mask,
			  struct ib_udata *udata)
{
	struct rxe_srq *srq = to_rsrq(ibsrq);
	struct rxe_dev *rxe = to_rdev(ibsrq->device);
	struct rxe_modify_srq_cmd cmd = {};
	int err;

	if (udata) {
		if (udata->inlen < sizeof(cmd)) {
			err = -EINVAL;
			rxe_dbg_srq(srq, "malformed udata\n");
			goto err_out;
		}

		err = ib_copy_from_udata(&cmd, udata, sizeof(cmd));
		if (err) {
			err = -EFAULT;
			rxe_dbg_srq(srq, "unable to read udata\n");
			goto err_out;
		}
	}

	err = rxe_srq_chk_attr(rxe, srq, attr, mask);
	if (err) {
		rxe_dbg_srq(srq, "bad init attributes\n");
		goto err_out;
	}

	err = rxe_srq_from_attr(rxe, srq, attr, mask, &cmd, udata);
	if (err) {
		rxe_dbg_srq(srq, "bad attr\n");
		goto err_out;
	}

	return 0;

err_out:
	rxe_err_srq(srq, "returned err = %d\n", err);
	return err;
}

static int rxe_query_srq(struct ib_srq *ibsrq, struct ib_srq_attr *attr)
{
	struct rxe_srq *srq = to_rsrq(ibsrq);
	int err;

	if (srq->error) {
		err = -EINVAL;
		rxe_dbg_srq(srq, "srq in error state\n");
		goto err_out;
	}

	attr->max_wr = srq->rq.queue->buf->index_mask;
	attr->max_sge = srq->rq.max_sge;
	attr->srq_limit = srq->limit;
	return 0;

err_out:
	rxe_err_srq(srq, "returned err = %d\n", err);
	return err;
}

static int rxe_post_srq_recv(struct ib_srq *ibsrq, const struct ib_recv_wr *wr,
			     const struct ib_recv_wr **bad_wr)
{
	int err = 0;
	struct rxe_srq *srq = to_rsrq(ibsrq);
	unsigned long flags;

	spin_lock_irqsave(&srq->rq.producer_lock, flags);

	while (wr) {
		err = post_one_recv(&srq->rq, wr);
		if (unlikely(err))
			break;
		wr = wr->next;
	}

	spin_unlock_irqrestore(&srq->rq.producer_lock, flags);

	if (err) {
		*bad_wr = wr;
		rxe_err_srq(srq, "returned err = %d\n", err);
	}

	return err;
}

static int rxe_destroy_srq(struct ib_srq *ibsrq, struct ib_udata *udata)
{
	struct rxe_srq *srq = to_rsrq(ibsrq);
	int err;

	err = rxe_cleanup(srq);
	if (err)
		rxe_err_srq(srq, "cleanup failed, err = %d\n", err);

	return 0;
}

/* qp */
/*初始化qp*/
static int rxe_create_qp(struct ib_qp *ibqp/*要初始化的qp*/, struct ib_qp_init_attr *init/*qp初始化属性*/,
			 struct ib_udata *udata)
{
	struct rxe_dev *rxe = to_rdev(ibqp->device);
	struct rxe_pd *pd = to_rpd(ibqp->pd);
	struct rxe_qp *qp = to_rqp(ibqp);
	struct rxe_create_qp_resp __user *uresp = NULL;
	int err, cleanup_err;

	if (udata) {
		if (udata->inlen) {
			err = -EINVAL;
			rxe_dbg_dev(rxe, "malformed udata, err = %d\n", err);
			goto err_out;
		}

		if (udata->outlen < sizeof(*uresp)) {
			err = -EINVAL;
			rxe_dbg_dev(rxe, "malformed udata, err = %d\n", err);
			goto err_out;
		}

		/*包含udata,指明为用户态创建qp*/
		qp->is_user = true;
		uresp = udata->outbuf;
	} else {
	    /*指明非用户态创建的qp，即kernel创建的qp*/
		qp->is_user = false;
	}

	if (init->create_flags) {
		err = -EOPNOTSUPP;
		rxe_dbg_dev(rxe, "unsupported create_flags, err = %d\n", err);
		goto err_out;
	}

	err = rxe_qp_chk_init(rxe, init);
	if (err) {
		rxe_dbg_dev(rxe, "bad init attr, err = %d\n", err);
		goto err_out;
	}

	/*将qp加入到pool*/
	err = rxe_add_to_pool(&rxe->qp_pool, qp);
	if (err) {
		rxe_dbg_dev(rxe, "unable to create qp, err = %d\n", err);
		goto err_out;
	}

	/*初始化此qp*/
	err = rxe_qp_from_init(rxe, qp, pd, init, uresp, ibqp->pd, udata);
	if (err) {
		rxe_dbg_qp(qp, "create qp failed, err = %d\n", err);
		goto err_cleanup;
	}

	rxe_finalize(qp);
	return 0;

err_cleanup:
	cleanup_err = rxe_cleanup(qp);
	if (cleanup_err)
		rxe_err_qp(qp, "cleanup failed, err = %d\n", cleanup_err);
err_out:
	rxe_err_dev(rxe, "returned err = %d\n", err);
	return err;
}

/*更新qp*/
static int rxe_modify_qp(struct ib_qp *ibqp, struct ib_qp_attr *attr,
			 int mask, struct ib_udata *udata)
{
	struct rxe_dev *rxe = to_rdev(ibqp->device);
	struct rxe_qp *qp = to_rqp(ibqp);
	int err;

	if (mask & ~IB_QP_ATTR_STANDARD_BITS) {
		err = -EOPNOTSUPP;
		rxe_dbg_qp(qp, "unsupported mask = 0x%x, err = %d\n",
			   mask, err);
		goto err_out;
	}

	err = rxe_qp_chk_attr(rxe, qp, attr, mask);
	if (err) {
		rxe_dbg_qp(qp, "bad mask/attr, err = %d\n", err);
		goto err_out;
	}

	err = rxe_qp_from_attr(qp, attr, mask, udata);
	if (err) {
		rxe_dbg_qp(qp, "modify qp failed, err = %d\n", err);
		goto err_out;
	}

	if ((mask & IB_QP_AV) && (attr->ah_attr.ah_flags & IB_AH_GRH))
		/*生成qp对应的src port*/
		qp->src_port = rdma_get_udp_sport(attr->ah_attr.grh.flow_label,
						  qp->ibqp.qp_num,
						  qp->attr.dest_qp_num);

	return 0;

err_out:
	rxe_err_qp(qp, "returned err = %d\n", err);
	return err;
}

/*查询qp*/
static int rxe_query_qp(struct ib_qp *ibqp, struct ib_qp_attr *attr,
			int mask, struct ib_qp_init_attr *init)
{
	struct rxe_qp *qp = to_rqp(ibqp);

	/*qp填充init*/
	rxe_qp_to_init(qp, init);
	/*qp填充attr*/
	rxe_qp_to_attr(qp, attr, mask);

	return 0;
}

static int rxe_destroy_qp(struct ib_qp *ibqp, struct ib_udata *udata)
{
	struct rxe_qp *qp = to_rqp(ibqp);
	int err;

	err = rxe_qp_chk_destroy(qp);
	if (err) {
		rxe_dbg_qp(qp, "unable to destroy qp, err = %d\n", err);
		goto err_out;
	}

	err = rxe_cleanup(qp);
	if (err)
		rxe_err_qp(qp, "cleanup failed, err = %d\n", err);

	return 0;

err_out:
	rxe_err_qp(qp, "returned err = %d\n", err);
	return err;
}

/* send wr */

/* sanity check incoming send work request */
static int validate_send_wr(struct rxe_qp *qp, const struct ib_send_wr *ibwr,
			    unsigned int *maskp, unsigned int *lengthp)
{
	int num_sge = ibwr->num_sge;
	struct rxe_sq *sq = &qp->sq;
	unsigned int mask = 0;
	unsigned long length = 0;
	int err = -EINVAL;
	int i;

	do {
		/*此操作对应的mask,例如send_write对应的WR_INLINE_MASK | WR_SEND_MASK*/
		mask = wr_opcode_mask(ibwr->opcode, qp);
		if (!mask) {
<<<<<<< HEAD
			/*无效操作*/
			rxe_err_qp(qp, "bad wr opcode for qp type");
=======
			rxe_err_qp(qp, "bad wr opcode for qp type\n");
>>>>>>> 155a3c00
			break;
		}

		if (num_sge > sq->max_sge) {
<<<<<<< HEAD
			/*sge超限*/
			rxe_err_qp(qp, "num_sge > max_sge");
=======
			rxe_err_qp(qp, "num_sge > max_sge\n");
>>>>>>> 155a3c00
			break;
		}

		length = 0;
		for (i = 0; i < ibwr->num_sge; i++)
			length += ibwr->sg_list[i].length;

<<<<<<< HEAD
		if (length > (1UL << 31)) {
			/*指明了inline,但提供的数据超过sq inline限制*/
			rxe_err_qp(qp, "message length too long");
=======
		if (length > RXE_PORT_MAX_MSG_SZ) {
			rxe_err_qp(qp, "message length too long\n");
>>>>>>> 155a3c00
			break;
		}

		if (mask & WR_ATOMIC_MASK) {
			if (length != 8) {
				rxe_err_qp(qp, "atomic length != 8\n");
				break;
			}
			if (atomic_wr(ibwr)->remote_addr & 0x7) {
				rxe_err_qp(qp, "misaligned atomic address\n");
				break;
			}
		}
		if (ibwr->send_flags & IB_SEND_INLINE) {
			if (!(mask & WR_INLINE_MASK)) {
<<<<<<< HEAD
				/*此操作不容许inline发送，但用户指定有inline发送标记*/
				rxe_err_qp(qp, "opcode doesn't support inline data");
=======
				rxe_err_qp(qp, "opcode doesn't support inline data\n");
>>>>>>> 155a3c00
				break;
			}
			if (length > sq->max_inline) {
				rxe_err_qp(qp, "inline length too big\n");
				break;
			}
		}

		err = 0;
	} while (0);

	*maskp = mask;
	*lengthp = (int)length;

	return err;
}

static int init_send_wr(struct rxe_qp *qp, struct rxe_send_wr *wr,
			 const struct ib_send_wr *ibwr)
{
	wr->wr_id = ibwr->wr_id;
	wr->opcode = ibwr->opcode;
	wr->send_flags = ibwr->send_flags;

	if (qp_type(qp) == IB_QPT_UD ||
	    qp_type(qp) == IB_QPT_GSI) {
		struct ib_ah *ibah = ud_wr(ibwr)->ah;

		wr->wr.ud.remote_qpn = ud_wr(ibwr)->remote_qpn;
		wr->wr.ud.remote_qkey = ud_wr(ibwr)->remote_qkey;
		wr->wr.ud.ah_num = to_rah(ibah)->ah_num;
		if (qp_type(qp) == IB_QPT_GSI)
			wr->wr.ud.pkey_index = ud_wr(ibwr)->pkey_index;

		switch (wr->opcode) {
		case IB_WR_SEND_WITH_IMM:
			wr->ex.imm_data = ibwr->ex.imm_data;
			break;
		case IB_WR_SEND:
			break;
		default:
			rxe_err_qp(qp, "bad wr opcode %d for UD/GSI QP\n",
					wr->opcode);
			return -EINVAL;
		}
	} else {
		/*按照opcode填充wr中相应字段*/
		switch (wr->opcode) {
		case IB_WR_RDMA_WRITE_WITH_IMM:
			wr->ex.imm_data = ibwr->ex.imm_data;
			fallthrough;
		case IB_WR_RDMA_READ:
		case IB_WR_RDMA_WRITE:
			wr->wr.rdma.remote_addr = rdma_wr(ibwr)->remote_addr;
			wr->wr.rdma.rkey	= rdma_wr(ibwr)->rkey;
			break;
		case IB_WR_SEND_WITH_IMM:
			wr->ex.imm_data = ibwr->ex.imm_data;
			break;
		case IB_WR_SEND_WITH_INV:
			wr->ex.invalidate_rkey = ibwr->ex.invalidate_rkey;
			break;
		case IB_WR_RDMA_READ_WITH_INV:
			wr->ex.invalidate_rkey = ibwr->ex.invalidate_rkey;
			wr->wr.rdma.remote_addr = rdma_wr(ibwr)->remote_addr;
			wr->wr.rdma.rkey	= rdma_wr(ibwr)->rkey;
			break;
		case IB_WR_ATOMIC_CMP_AND_SWP:
		case IB_WR_ATOMIC_FETCH_AND_ADD:
			wr->wr.atomic.remote_addr =
				atomic_wr(ibwr)->remote_addr;
			wr->wr.atomic.compare_add =
				atomic_wr(ibwr)->compare_add;
			wr->wr.atomic.swap = atomic_wr(ibwr)->swap;
			wr->wr.atomic.rkey = atomic_wr(ibwr)->rkey;
			break;
		case IB_WR_LOCAL_INV:
			wr->ex.invalidate_rkey = ibwr->ex.invalidate_rkey;
			break;
		case IB_WR_REG_MR:
			wr->wr.reg.mr = reg_wr(ibwr)->mr;
			wr->wr.reg.key = reg_wr(ibwr)->key;
			wr->wr.reg.access = reg_wr(ibwr)->access;
			break;
		case IB_WR_SEND:
		case IB_WR_BIND_MW:
		case IB_WR_FLUSH:
		case IB_WR_ATOMIC_WRITE:
			break;
		default:
			rxe_err_qp(qp, "unsupported wr opcode %d\n",
					wr->opcode);
			return -EINVAL;
		}
	}

	return 0;
}

/*支持数据inline，将ibwr中的数据写入到inline中*/
static void copy_inline_data_to_wqe(struct rxe_send_wqe *wqe,
				    const struct ib_send_wr *ibwr)
{
	struct ib_sge *sge = ibwr->sg_list;
	u8 *p = wqe->dma.inline_data;
	int i;

	for (i = 0; i < ibwr->num_sge; i++, sge++) {
		memcpy(p, ib_virt_dma_to_ptr(sge->addr), sge->length);
		p += sge->length;
	}
}

/*初始化send wqe*/
static int init_send_wqe(struct rxe_qp *qp, const struct ib_send_wr *ibwr,
			 unsigned int mask, unsigned int length,
			 struct rxe_send_wqe *wqe)
{
	int num_sge = ibwr->num_sge;
	int err;

	/*利用ibwr初始化rxe_send_wqe*/
	err = init_send_wr(qp, &wqe->wr, ibwr);
	if (err)
		return err;

	/* local operation */
	if (unlikely(mask & WR_LOCAL_OP_MASK)) {
		wqe->mask = mask;
		wqe->state = wqe_state_posted;
		return 0;
	}

	if (unlikely(ibwr->send_flags & IB_SEND_INLINE))
		/*支持数据inline，将ibwr中的数据写入到inline中*/
		copy_inline_data_to_wqe(wqe, ibwr);
	else
		/*非inline数据，将sge元数据写入到dma.sge*/
		memcpy(wqe->dma.sge, ibwr->sg_list,
		       num_sge * sizeof(struct ib_sge));

	wqe->iova = mask & WR_ATOMIC_MASK ? atomic_wr(ibwr)->remote_addr :
		mask & WR_READ_OR_WRITE_MASK ? rdma_wr(ibwr)->remote_addr : 0;
	wqe->mask		= mask;
	wqe->dma.length		= length;
	wqe->dma.resid		= length;
	wqe->dma.num_sge	= num_sge;
	wqe->dma.cur_sge	= 0;
	wqe->dma.sge_offset	= 0;
	wqe->state		= wqe_state_posted;/*初始状态为posted*/
	wqe->ssn		= atomic_add_return(1, &qp->ssn);/*为此wqe提供唯一编号*/

	return 0;
}

static int post_one_send(struct rxe_qp *qp, const struct ib_send_wr *ibwr)
{
	int err;
	struct rxe_sq *sq = &qp->sq;
	struct rxe_send_wqe *send_wqe;
	unsigned int mask;
	unsigned int length;
	int full;

	/*校验wr*/
	err = validate_send_wr(qp, ibwr, &mask, &length);
	if (err)
		return err;

	/*检查队列是否已满*/
	full = queue_full(sq->queue, QUEUE_TYPE_FROM_ULP);
	if (unlikely(full)) {
		rxe_err_qp(qp, "send queue full\n");
		return -ENOMEM;
	}

	/*取生产者索引对应的wqe*/
	send_wqe = queue_producer_addr(sq->queue, QUEUE_TYPE_FROM_ULP);
	/*利用ibwr初始化send_wqe*/
	err = init_send_wqe(qp, ibwr, mask, length, send_wqe);
	if (!err)
		/*更新新产者指针*/
		queue_advance_producer(sq->queue, QUEUE_TYPE_FROM_ULP);

	return err;
}

static int rxe_post_send_kernel(struct rxe_qp *qp,
				const struct ib_send_wr *ibwr,
				const struct ib_send_wr **bad_wr)
{
	int err = 0;
	unsigned long flags;
	int good = 0;

	spin_lock_irqsave(&qp->sq.sq_lock, flags);
	while (ibwr) {
		/*针对每一个send_wr调用post_one_send*/
		err = post_one_send(qp, ibwr);
		if (err) {
			*bad_wr = ibwr;
			break;
		} else {
			good++;
		}
		/*切换到下一个wr*/
		ibwr = ibwr->next;
	}
	spin_unlock_irqrestore(&qp->sq.sq_lock, flags);

<<<<<<< HEAD
	if (!err)
		/*队列准备完成，调度task 向外发送*/
		rxe_sched_task(&qp->req.task);

	spin_lock_irqsave(&qp->state_lock, flags);
	if (qp_state(qp) == IB_QPS_ERR)
		rxe_sched_task(&qp->comp.task);
	spin_unlock_irqrestore(&qp->state_lock, flags);
=======
	/* kickoff processing of any posted wqes */
	if (good)
		rxe_sched_task(&qp->send_task);
>>>>>>> 155a3c00

	return err;
}

/*rxe实现post_send函数,用于应用知会协议栈数据已准备完成*/
static int rxe_post_send(struct ib_qp *ibqp, const struct ib_send_wr *wr,
			 const struct ib_send_wr **bad_wr)
{
	struct rxe_qp *qp = to_rqp(ibqp);/*获得要发送报文的qp*/
	int err;
	unsigned long flags;

	spin_lock_irqsave(&qp->state_lock, flags);
	/* caller has already called destroy_qp */
	if (WARN_ON_ONCE(!qp->valid)) {
		/*qp状态有误，返回无效参数*/
		spin_unlock_irqrestore(&qp->state_lock, flags);
		rxe_err_qp(qp, "qp has been destroyed\n");
		return -EINVAL;
	}

	if (unlikely(qp_state(qp) < IB_QPS_RTS)) {
		/*qp状态还未准备好，返回无效参数*/
		spin_unlock_irqrestore(&qp->state_lock, flags);
		*bad_wr = wr;
		rxe_err_qp(qp, "qp not ready to send\n");
		return -EINVAL;
	}
	spin_unlock_irqrestore(&qp->state_lock, flags);

	if (qp->is_user) {
		/* Utilize process context to do protocol processing */
		rxe_sched_task(&qp->send_task);
	} else {
		err = rxe_post_send_kernel(qp, wr, bad_wr);
		if (err)
			return err;
	}

	return 0;
}

/* recv wr */
static int post_one_recv(struct rxe_rq *rq, const struct ib_recv_wr *ibwr)
{
	int i;
	unsigned long length;
	struct rxe_recv_wqe *recv_wqe;
	int num_sge = ibwr->num_sge;
	int full;
	int err;

	/*检查队列是否为满*/
	full = queue_full(rq->queue, QUEUE_TYPE_FROM_ULP);
	if (unlikely(full)) {
		err = -ENOMEM;
		rxe_dbg("queue full\n");
		goto err_out;
	}

	/*num_sge过大，接收失败*/
	if (unlikely(num_sge > rq->max_sge)) {
		err = -EINVAL;
		rxe_dbg("bad num_sge > max_sge\n");
		goto err_out;
	}

	/*取接收buffer总长度*/
	length = 0;
	for (i = 0; i < num_sge; i++)
		length += ibwr->sg_list[i].length;

<<<<<<< HEAD
	/* IBA max message size is 2^31 */
	if (length >= (1UL<<31)) {
		/*长度过大*/
=======
	if (length > RXE_PORT_MAX_MSG_SZ) {
>>>>>>> 155a3c00
		err = -EINVAL;
		rxe_dbg("message length too long\n");
		goto err_out;
	}

	/*自rq->queue中取一项recv_wqe*/
	recv_wqe = queue_producer_addr(rq->queue, QUEUE_TYPE_FROM_ULP);

	/*填充recv_wqe*/
	recv_wqe->wr_id = ibwr->wr_id;
	recv_wqe->dma.length = length;
	recv_wqe->dma.resid = length;
	recv_wqe->dma.num_sge = num_sge;
	recv_wqe->dma.cur_sge = 0;
	recv_wqe->dma.sge_offset = 0;
	/*复制ib_sge指针到ibwr->sg_list*/
	memcpy(recv_wqe->dma.sge, ibwr->sg_list,
	       num_sge * sizeof(struct ib_sge));

	/*更新生产者指针*/
	queue_advance_producer(rq->queue, QUEUE_TYPE_FROM_ULP);

	return 0;

err_out:
	rxe_dbg("returned err = %d\n", err);
	return err;
}

/*qp收取wr*/
static int rxe_post_recv(struct ib_qp *ibqp, const struct ib_recv_wr *wr,
			 const struct ib_recv_wr **bad_wr)
{
	int err = 0;
	struct rxe_qp *qp = to_rqp(ibqp);
	struct rxe_rq *rq = &qp->rq;
	unsigned long flags;

	spin_lock_irqsave(&qp->state_lock, flags);
	/* caller has already called destroy_qp */
	if (WARN_ON_ONCE(!qp->valid)) {
		spin_unlock_irqrestore(&qp->state_lock, flags);
		rxe_err_qp(qp, "qp has been destroyed\n");
		return -EINVAL;
	}

	/* see C10-97.2.1 */
	if (unlikely((qp_state(qp) < IB_QPS_INIT))) {
		spin_unlock_irqrestore(&qp->state_lock, flags);
		*bad_wr = wr;
		rxe_dbg_qp(qp, "qp not ready to post recv\n");
		return -EINVAL;
	}
	spin_unlock_irqrestore(&qp->state_lock, flags);

	/*srq不为空，报错*/
	if (unlikely(qp->srq)) {
		*bad_wr = wr;
		rxe_dbg_qp(qp, "qp has srq, use post_srq_recv instead\n");
		return -EINVAL;
	}

	spin_lock_irqsave(&rq->producer_lock, flags);

	/*针对每个wr执行一次post_one_recv*/
	while (wr) {
		err = post_one_recv(rq, wr);
		if (unlikely(err)) {
			*bad_wr = wr;
			break;
		}
		wr = wr->next;
	}

	spin_unlock_irqrestore(&rq->producer_lock, flags);

	spin_lock_irqsave(&qp->state_lock, flags);
	if (qp_state(qp) == IB_QPS_ERR)
		rxe_sched_task(&qp->recv_task);
	spin_unlock_irqrestore(&qp->state_lock, flags);

	return err;
}

/* cq */
<<<<<<< HEAD
/*rxe 创建cq*/
static int rxe_create_cq(struct ib_cq *ibcq/*要初始化的cq*/, const struct ib_cq_init_attr *attr,
			 struct ib_udata *udata)
=======
static int rxe_create_cq(struct ib_cq *ibcq, const struct ib_cq_init_attr *attr,
			 struct uverbs_attr_bundle *attrs)
>>>>>>> 155a3c00
{
	struct ib_udata *udata = &attrs->driver_udata;
	struct ib_device *dev = ibcq->device;
	struct rxe_dev *rxe = to_rdev(dev);/*cq对应的rxe设备*/
	struct rxe_cq *cq = to_rcq(ibcq);/*结构体转为rxe_cq*/
	struct rxe_create_cq_resp __user *uresp = NULL;
	int err, cleanup_err;

	if (udata) {
		if (udata->outlen < sizeof(*uresp)) {
			err = -EINVAL;
			rxe_dbg_dev(rxe, "malformed udata, err = %d\n", err);
			goto err_out;
		}
		uresp = udata->outbuf;
	}

	if (attr->flags) {
		err = -EOPNOTSUPP;
		rxe_dbg_dev(rxe, "bad attr->flags, err = %d\n", err);
		goto err_out;
	}

	/*cqe数目检查*/
	err = rxe_cq_chk_attr(rxe, NULL, attr->cqe, attr->comp_vector);
	if (err) {
		rxe_dbg_dev(rxe, "bad init attributes, err = %d\n", err);
		goto err_out;
	}

	/*将此cq加入到此rxe设备的cq_pool*/
	err = rxe_add_to_pool(&rxe->cq_pool, cq);
	if (err) {
		rxe_dbg_dev(rxe, "unable to create cq, err = %d\n", err);
		goto err_out;
	}

	err = rxe_cq_from_init(rxe, cq, attr->cqe, attr->comp_vector, udata,
			       uresp);
	if (err) {
		rxe_dbg_cq(cq, "create cq failed, err = %d\n", err);
		goto err_cleanup;
	}

	return 0;

err_cleanup:
	cleanup_err = rxe_cleanup(cq);
	if (cleanup_err)
		rxe_err_cq(cq, "cleanup failed, err = %d\n", cleanup_err);
err_out:
	rxe_err_dev(rxe, "returned err = %d\n", err);
	return err;
}

static int rxe_resize_cq(struct ib_cq *ibcq, int cqe, struct ib_udata *udata)
{
	struct rxe_cq *cq = to_rcq(ibcq);
	struct rxe_dev *rxe = to_rdev(ibcq->device);
	struct rxe_resize_cq_resp __user *uresp = NULL;
	int err;

	if (udata) {
		if (udata->outlen < sizeof(*uresp)) {
			err = -EINVAL;
			rxe_dbg_cq(cq, "malformed udata\n");
			goto err_out;
		}
		uresp = udata->outbuf;
	}

	err = rxe_cq_chk_attr(rxe, cq, cqe, 0);
	if (err) {
		rxe_dbg_cq(cq, "bad attr, err = %d\n", err);
		goto err_out;
	}

	err = rxe_cq_resize_queue(cq, cqe, uresp, udata);
	if (err) {
		rxe_dbg_cq(cq, "resize cq failed, err = %d\n", err);
		goto err_out;
	}

	return 0;

err_out:
	rxe_err_cq(cq, "returned err = %d\n", err);
	return err;
}

/*自cq中最多出num_entries个ib_wc*/
static int rxe_poll_cq(struct ib_cq *ibcq, int num_entries, struct ib_wc *wc)
{
	int i;
	struct rxe_cq *cq = to_rcq(ibcq);
	struct rxe_cqe *cqe;
	unsigned long flags;

	spin_lock_irqsave(&cq->cq_lock, flags);
	/*尝试自cq queue中最多出num_entries个cqe,并将结果填充到wc中*/
	for (i = 0; i < num_entries; i++) {
		cqe = queue_head(cq->queue, QUEUE_TYPE_TO_ULP);
		if (!cqe)
			break;	/* queue empty */

		memcpy(wc++, &cqe->ibwc, sizeof(*wc));/*将cqe->ibwc中内容复制到wc中*/
		queue_advance_consumer(cq->queue, QUEUE_TYPE_TO_ULP);/*消费指针移动*/
	}
	spin_unlock_irqrestore(&cq->cq_lock, flags);

	return i;
}

/*检查cq队列中是否有wc_cnt个元素，如果元素数大于wc_cnt，则返回wc_cnt,否则返回实际count*/
static int rxe_peek_cq(struct ib_cq *ibcq, int wc_cnt)
{
	struct rxe_cq *cq = to_rcq(ibcq);
	int count;

	count = queue_count(cq->queue, QUEUE_TYPE_TO_ULP);

	return (count > wc_cnt) ? wc_cnt : count;
}

static int rxe_req_notify_cq(struct ib_cq *ibcq, enum ib_cq_notify_flags flags)
{
	struct rxe_cq *cq = to_rcq(ibcq);
	int ret = 0;
	int empty;
	unsigned long irq_flags;

	spin_lock_irqsave(&cq->cq_lock, irq_flags);
	cq->notify |= flags & IB_CQ_SOLICITED_MASK;
	empty = queue_empty(cq->queue, QUEUE_TYPE_TO_ULP);

	if ((flags & IB_CQ_REPORT_MISSED_EVENTS) && !empty/*队列不为空*/)
		ret = 1;

	spin_unlock_irqrestore(&cq->cq_lock, irq_flags);

	return ret;
}

static int rxe_destroy_cq(struct ib_cq *ibcq, struct ib_udata *udata)
{
	struct rxe_cq *cq = to_rcq(ibcq);
	int err;

	/* See IBA C11-17: The CI shall return an error if this Verb is
	 * invoked while a Work Queue is still associated with the CQ.
	 */
	if (atomic_read(&cq->num_wq)) {
		err = -EINVAL;
		rxe_dbg_cq(cq, "still in use\n");
		goto err_out;
	}

	err = rxe_cleanup(cq);
	if (err)
		rxe_err_cq(cq, "cleanup failed, err = %d\n", err);

	return 0;

err_out:
	rxe_err_cq(cq, "returned err = %d\n", err);
	return err;
}

/* mr */
static struct ib_mr *rxe_get_dma_mr(struct ib_pd *ibpd, int access)
{
	struct rxe_dev *rxe = to_rdev(ibpd->device);
	struct rxe_pd *pd = to_rpd(ibpd);
	struct rxe_mr *mr;
	int err;

	/*申请mr*/
	mr = kzalloc(sizeof(*mr), GFP_KERNEL);
	if (!mr)
		return ERR_PTR(-ENOMEM);

	/*将此mr添加进mr_pool*/
	err = rxe_add_to_pool(&rxe->mr_pool, mr);
	if (err) {
		rxe_dbg_dev(rxe, "unable to create mr\n");
		goto err_free;
	}

	/*pd引用增加*/
	rxe_get(pd);
	/*加入到pool中*/
	mr->ibmr.pd = ibpd;
	mr->ibmr.device = ibpd->device;

	rxe_mr_init_dma(access, mr);
	rxe_finalize(mr);
	return &mr->ibmr;

err_free:
	kfree(mr);
	rxe_err_pd(pd, "returned err = %d\n", err);
	return ERR_PTR(err);
}

/*rxe设备注册mr*/
static struct ib_mr *rxe_reg_user_mr(struct ib_pd *ibpd, u64 start/*内存起始地址*/,
				     u64 length/*内存长度*/, u64 iova, int access/*访问标记*/,
				     struct ib_udata *udata)
{
	struct rxe_dev *rxe = to_rdev(ibpd->device);
	struct rxe_pd *pd = to_rpd(ibpd);
	struct rxe_mr *mr;
	int err, cleanup_err;

	if (access & ~RXE_ACCESS_SUPPORTED_MR) {
		rxe_err_pd(pd, "access = %#x not supported (%#x)\n", access,
				RXE_ACCESS_SUPPORTED_MR);
		return ERR_PTR(-EOPNOTSUPP);
	}

	/*申请一个rxe_mr*/
	mr = kzalloc(sizeof(*mr), GFP_KERNEL);
	if (!mr)
		return ERR_PTR(-ENOMEM);

	/*此mr信息添加进mr pool*/
	err = rxe_add_to_pool(&rxe->mr_pool, mr);
	if (err) {
		rxe_dbg_pd(pd, "unable to create mr\n");
		goto err_free;
	}

	rxe_get(pd);
	mr->ibmr.pd = ibpd;
	mr->ibmr.device = ibpd->device;

<<<<<<< HEAD
	/*初始化mr，pin住相应的内存页*/
	err = rxe_mr_init_user(rxe, start, length, iova, access, mr);
=======
	if (access & IB_ACCESS_ON_DEMAND)
		err = rxe_odp_mr_init_user(rxe, start, length, iova, access, mr);
	else
		err = rxe_mr_init_user(rxe, start, length, access, mr);
>>>>>>> 155a3c00
	if (err) {
		rxe_dbg_mr(mr, "reg_user_mr failed, err = %d\n", err);
		goto err_cleanup;
	}

	rxe_finalize(mr);
	return &mr->ibmr;

err_cleanup:
	cleanup_err = rxe_cleanup(mr);
	if (cleanup_err)
		rxe_err_mr(mr, "cleanup failed, err = %d\n", cleanup_err);
err_free:
	kfree(mr);
	rxe_err_pd(pd, "returned err = %d\n", err);
	return ERR_PTR(err);
}

static struct ib_mr *rxe_rereg_user_mr(struct ib_mr *ibmr, int flags,
                                      u64 start, u64 length, u64 iova,
                                      int access, struct ib_pd *ibpd,
                                      struct ib_udata *udata)
{
<<<<<<< HEAD
       struct rxe_mr *mr = to_rmr(ibmr);
       struct rxe_pd *old_pd = to_rpd(ibmr->pd);
       struct rxe_pd *pd = to_rpd(ibpd);

       /* for now only support the two easy cases:
        * rereg_pd and rereg_access
        */
       if (flags & ~RXE_MR_REREG_SUPPORTED) {
               rxe_err_mr(mr, "flags = %#x not supported", flags);
               return ERR_PTR(-EOPNOTSUPP);
       }

       if (flags & IB_MR_REREG_PD) {
               rxe_put(old_pd);
               rxe_get(pd);
               mr->ibmr.pd = ibpd;
       }

       if (flags & IB_MR_REREG_ACCESS) {
               if (access & ~RXE_ACCESS_SUPPORTED_MR) {
                       rxe_err_mr(mr, "access = %#x not supported", access);
                       return ERR_PTR(-EOPNOTSUPP);
               }
               mr->access = access;
       }

       return NULL;
=======
	struct rxe_mr *mr = to_rmr(ibmr);
	struct rxe_pd *old_pd = to_rpd(ibmr->pd);
	struct rxe_pd *pd = to_rpd(ibpd);

	/* for now only support the two easy cases:
	 * rereg_pd and rereg_access
	 */
	if (flags & ~RXE_MR_REREG_SUPPORTED) {
		rxe_err_mr(mr, "flags = %#x not supported\n", flags);
		return ERR_PTR(-EOPNOTSUPP);
	}

	if (flags & IB_MR_REREG_PD) {
		rxe_put(old_pd);
		rxe_get(pd);
		mr->ibmr.pd = ibpd;
	}

	if (flags & IB_MR_REREG_ACCESS) {
		if (access & ~RXE_ACCESS_SUPPORTED_MR) {
			rxe_err_mr(mr, "access = %#x not supported\n", access);
			return ERR_PTR(-EOPNOTSUPP);
		}
		mr->access = access;
	}

	return NULL;
>>>>>>> 155a3c00
}

/*申请ib_mr*/
static struct ib_mr *rxe_alloc_mr(struct ib_pd *ibpd, enum ib_mr_type mr_type/*memory region类型*/,
				  u32 max_num_sg)
{
	struct rxe_dev *rxe = to_rdev(ibpd->device);
	struct rxe_pd *pd = to_rpd(ibpd);
	struct rxe_mr *mr;
	int err, cleanup_err;

	/*当前仅支持ib_mr_type_mem_reg类型*/
	if (mr_type != IB_MR_TYPE_MEM_REG) {
		err = -EINVAL;
		rxe_dbg_pd(pd, "mr type %d not supported, err = %d\n",
			   mr_type, err);
		goto err_out;
	}

	/*申请mr结构体*/
	mr = kzalloc(sizeof(*mr), GFP_KERNEL);
	if (!mr)
		return ERR_PTR(-ENOMEM);

	/*将申请的mr添加入memory region pool中*/
	err = rxe_add_to_pool(&rxe->mr_pool, mr);
	if (err)
		goto err_free;

	/*pd引用数增加*/
	rxe_get(pd);
	mr->ibmr.pd = ibpd;
	mr->ibmr.device = ibpd->device;

	/*初始化mr(并不真正的申请它）*/
	err = rxe_mr_init_fast(max_num_sg, mr);
	if (err) {
		rxe_dbg_mr(mr, "alloc_mr failed, err = %d\n", err);
		goto err_cleanup;
	}

	rxe_finalize(mr);
	return &mr->ibmr;

err_cleanup:
	cleanup_err = rxe_cleanup(mr);
	if (cleanup_err)
		rxe_err_mr(mr, "cleanup failed, err = %d\n", err);
err_free:
	kfree(mr);
err_out:
	rxe_err_pd(pd, "returned err = %d\n", err);
	return ERR_PTR(err);
}

static int rxe_dereg_mr(struct ib_mr *ibmr, struct ib_udata *udata)
{
	struct rxe_mr *mr = to_rmr(ibmr);
	int err, cleanup_err;

	/* See IBA 10.6.7.2.6 */
	if (atomic_read(&mr->num_mw) > 0) {
		err = -EINVAL;
		rxe_dbg_mr(mr, "mr has mw's bound\n");
		goto err_out;
	}

	cleanup_err = rxe_cleanup(mr);
	if (cleanup_err)
		rxe_err_mr(mr, "cleanup failed, err = %d\n", cleanup_err);

	kfree_rcu_mightsleep(mr);
	return 0;

err_out:
	rxe_err_mr(mr, "returned err = %d\n", err);
	return err;
}

/*rxe设备父设备名称（及网络接口名称）*/
static ssize_t parent_show(struct device *device,
			   struct device_attribute *attr, char *buf)
{
	struct rxe_dev *rxe =
		rdma_device_to_drv_device(device, struct rxe_dev, ib_dev);

	return sysfs_emit(buf, "%s\n", rxe_parent_name(rxe, 1));
}

static DEVICE_ATTR_RO(parent);

static struct attribute *rxe_dev_attributes[] = {
	&dev_attr_parent.attr,
	NULL
};

static const struct attribute_group rxe_attr_group = {
	.attrs = rxe_dev_attributes,
};

/*驱动使能此设备*/
static int rxe_enable_driver(struct ib_device *ib_dev)
{
	struct rxe_dev *rxe = container_of(ib_dev, struct rxe_dev, ib_dev);
	struct net_device *ndev;

	ndev = rxe_ib_device_get_netdev(ib_dev);
	if (!ndev)
		return -ENODEV;

	rxe_set_port_state(rxe);
	dev_info(&rxe->ib_dev.dev, "added %s\n", netdev_name(ndev));

	dev_put(ndev);
	return 0;
}

static const struct ib_device_ops rxe_dev_ops = {
	.owner = THIS_MODULE,
	.driver_id = RDMA_DRIVER_RXE,
	.uverbs_abi_ver = RXE_UVERBS_ABI_VERSION,
	/*申请rdma_hw_stats结构体*/
	.alloc_hw_port_stats = rxe_ib_alloc_hw_port_stats,
	.alloc_mr = rxe_alloc_mr,/*申请指定类型的mr*/
	.alloc_mw = rxe_alloc_mw,
	.alloc_pd = rxe_alloc_pd,/*申请pd*/
	.alloc_ucontext = rxe_alloc_ucontext,
	.attach_mcast = rxe_attach_mcast,
	.create_ah = rxe_create_ah,
	.create_cq = rxe_create_cq,/*初始化cq*/
	.create_qp = rxe_create_qp,/*创建并初始化qp*/
	.create_srq = rxe_create_srq,
	.create_user_ah = rxe_create_ah,
	.dealloc_driver = rxe_dealloc,
	.dealloc_mw = rxe_dealloc_mw,
	.dealloc_pd = rxe_dealloc_pd,
	.dealloc_ucontext = rxe_dealloc_ucontext,
	.dereg_mr = rxe_dereg_mr,
	.destroy_ah = rxe_destroy_ah,
	.destroy_cq = rxe_destroy_cq,
	.destroy_qp = rxe_destroy_qp,
	.destroy_srq = rxe_destroy_srq,
	.detach_mcast = rxe_detach_mcast,
	.device_group = &rxe_attr_group,
	.enable_driver = rxe_enable_driver,
	.get_dma_mr = rxe_get_dma_mr,
	.get_hw_stats = rxe_ib_get_hw_stats,
	.get_link_layer = rxe_get_link_layer,
	.get_port_immutable = rxe_port_immutable,
	.map_mr_sg = rxe_map_mr_sg,
	.mmap = rxe_mmap,/*响应mmap*/
	/*更新ah*/
	.modify_ah = rxe_modify_ah,
	/*更新ib_device*/
	.modify_device = rxe_modify_device,
	/*port属性修改*/
	.modify_port = rxe_modify_port,
	.modify_qp = rxe_modify_qp,
	.modify_srq = rxe_modify_srq,
	.peek_cq = rxe_peek_cq,/*自cq中检查是否有count个元素，如果没有返回实际元素数，否则返回count*/
	.poll_cq = rxe_poll_cq,/*自cq中最多出num_entries个ib_wc*/
	.post_recv = rxe_post_recv,/*将参数传入的待填充的buffer,存入到rq中，以便接收时填充用*/
	.post_send = rxe_post_send,/*将参数传入的待发送的buffer，存入到sq中，以便发送时使用*/
	.post_srq_recv = rxe_post_srq_recv,
	.query_ah = rxe_query_ah,
<<<<<<< HEAD
	.query_device = rxe_query_device,/*针对设备进行属性查询*/
	.query_pkey = rxe_query_pkey,/*给定index查询pkey*/
	.query_port = rxe_query_port,/*查询port属性*/
=======
	.query_device = rxe_query_device,
	.query_pkey = rxe_query_pkey,
	.query_gid = rxe_query_gid,
	.query_port = rxe_query_port,
>>>>>>> 155a3c00
	.query_qp = rxe_query_qp,
	.query_srq = rxe_query_srq,
	.reg_user_mr = rxe_reg_user_mr,/*rxe注册mr*/
	.req_notify_cq = rxe_req_notify_cq,
	.rereg_user_mr = rxe_rereg_user_mr,
	.resize_cq = rxe_resize_cq,

	INIT_RDMA_OBJ_SIZE(ib_ah, rxe_ah, ibah),
	INIT_RDMA_OBJ_SIZE(ib_cq, rxe_cq, ibcq),
	INIT_RDMA_OBJ_SIZE(ib_pd, rxe_pd, ibpd),
	INIT_RDMA_OBJ_SIZE(ib_qp, rxe_qp, ibqp),
	INIT_RDMA_OBJ_SIZE(ib_srq, rxe_srq, ibsrq),
	INIT_RDMA_OBJ_SIZE(ib_ucontext, rxe_ucontext, ibuc),
	INIT_RDMA_OBJ_SIZE(ib_mw, rxe_mw, ibmw),
};

<<<<<<< HEAD
/*rxe设备注册*/
int rxe_register_device(struct rxe_dev *rxe/*要注册的rxe设备*/, const char *ibdev_name/*ib设备名称*/)
=======
int rxe_register_device(struct rxe_dev *rxe, const char *ibdev_name,
						struct net_device *ndev)
>>>>>>> 155a3c00
{
	int err;
	struct ib_device *dev = &rxe->ib_dev;

	strscpy(dev->node_desc, "rxe", sizeof(dev->node_desc));

	dev->node_type = RDMA_NODE_IB_CA;
	/*支持一个port*/
	dev->phys_port_cnt = 1;
	dev->num_comp_vectors = num_possible_cpus();
	dev->local_dma_lkey = 0;
	/*利用底层设备的mac做node的全局唯一id*/
	addrconf_addr_eui48((unsigned char *)&dev->node_guid,
			    rxe->raw_gid);

	dev->uverbs_cmd_mask |= BIT_ULL(IB_USER_VERBS_CMD_POST_SEND) |
				BIT_ULL(IB_USER_VERBS_CMD_REQ_NOTIFY_CQ);

	/*设置ib设备对应的操作集为rxe_dev_ops*/
	ib_set_device_ops(dev, &rxe_dev_ops);
<<<<<<< HEAD

	/*为rxe设备的1号port关联底层设备rxe->ndev*/
	err = ib_device_set_netdev(&rxe->ib_dev, rxe->ndev, 1);
	if (err)
		return err;

	err = rxe_icrc_init(rxe);
=======
	err = ib_device_set_netdev(&rxe->ib_dev, ndev, 1);
>>>>>>> 155a3c00
	if (err)
		return err;

	/*注册此ib设备*/
	err = ib_register_device(dev, ibdev_name, NULL/*dma设备为空*/);
	if (err)
		rxe_dbg_dev(rxe, "failed with error %d\n", err);

	/*
	 * Note that rxe may be invalid at this point if another thread
	 * unregistered it.
	 */
	return err;
}<|MERGE_RESOLUTION|>--- conflicted
+++ resolved
@@ -24,12 +24,8 @@
 	int err;
 
 	if (udata->inlen || udata->outlen) {
-<<<<<<< HEAD
-		rxe_dbg_dev(rxe, "malformed udata");
+		rxe_dbg_dev(rxe, "malformed udata\n");
 	    	/*此接口要求两者为0*/
-=======
-		rxe_dbg_dev(rxe, "malformed udata\n");
->>>>>>> 155a3c00
 		err = -EINVAL;
 		goto err_out;
 	}
@@ -74,12 +70,8 @@
 	attr->state = ib_get_curr_port_state(ndev);
 	if (attr->state == IB_PORT_ACTIVE)
 		attr->phys_state = IB_PORT_PHYS_STATE_LINK_UP;
-<<<<<<< HEAD
-	else if (dev_get_flags(rxe->ndev) & IFF_UP)
+	else if (dev_get_flags(ndev) & IFF_UP)
 	    /*如果底层网络设备为up,则变更为polling*/
-=======
-	else if (dev_get_flags(ndev) & IFF_UP)
->>>>>>> 155a3c00
 		attr->phys_state = IB_PORT_PHYS_STATE_POLLING;
 	else
 		attr->phys_state = IB_PORT_PHYS_STATE_DISABLED;
@@ -94,9 +86,6 @@
 	return err;
 }
 
-<<<<<<< HEAD
-/*rxe获取index指明的pkey*/
-=======
 static int rxe_query_gid(struct ib_device *ibdev, u32 port, int idx,
 			 union ib_gid *gid)
 {
@@ -109,7 +98,7 @@
 	return 0;
 }
 
->>>>>>> 155a3c00
+/*rxe获取index指明的pkey*/
 static int rxe_query_pkey(struct ib_device *ibdev,
 			  u32 port_num, u16 index, u16 *pkey)
 {
@@ -735,22 +724,14 @@
 		/*此操作对应的mask,例如send_write对应的WR_INLINE_MASK | WR_SEND_MASK*/
 		mask = wr_opcode_mask(ibwr->opcode, qp);
 		if (!mask) {
-<<<<<<< HEAD
 			/*无效操作*/
-			rxe_err_qp(qp, "bad wr opcode for qp type");
-=======
 			rxe_err_qp(qp, "bad wr opcode for qp type\n");
->>>>>>> 155a3c00
 			break;
 		}
 
 		if (num_sge > sq->max_sge) {
-<<<<<<< HEAD
 			/*sge超限*/
-			rxe_err_qp(qp, "num_sge > max_sge");
-=======
 			rxe_err_qp(qp, "num_sge > max_sge\n");
->>>>>>> 155a3c00
 			break;
 		}
 
@@ -758,14 +739,9 @@
 		for (i = 0; i < ibwr->num_sge; i++)
 			length += ibwr->sg_list[i].length;
 
-<<<<<<< HEAD
-		if (length > (1UL << 31)) {
+		if (length > RXE_PORT_MAX_MSG_SZ) {
 			/*指明了inline,但提供的数据超过sq inline限制*/
-			rxe_err_qp(qp, "message length too long");
-=======
-		if (length > RXE_PORT_MAX_MSG_SZ) {
 			rxe_err_qp(qp, "message length too long\n");
->>>>>>> 155a3c00
 			break;
 		}
 
@@ -781,12 +757,8 @@
 		}
 		if (ibwr->send_flags & IB_SEND_INLINE) {
 			if (!(mask & WR_INLINE_MASK)) {
-<<<<<<< HEAD
 				/*此操作不容许inline发送，但用户指定有inline发送标记*/
-				rxe_err_qp(qp, "opcode doesn't support inline data");
-=======
 				rxe_err_qp(qp, "opcode doesn't support inline data\n");
->>>>>>> 155a3c00
 				break;
 			}
 			if (length > sq->max_inline) {
@@ -997,20 +969,10 @@
 	}
 	spin_unlock_irqrestore(&qp->sq.sq_lock, flags);
 
-<<<<<<< HEAD
-	if (!err)
-		/*队列准备完成，调度task 向外发送*/
-		rxe_sched_task(&qp->req.task);
-
-	spin_lock_irqsave(&qp->state_lock, flags);
-	if (qp_state(qp) == IB_QPS_ERR)
-		rxe_sched_task(&qp->comp.task);
-	spin_unlock_irqrestore(&qp->state_lock, flags);
-=======
 	/* kickoff processing of any posted wqes */
 	if (good)
+		/*队列准备完成，调度task 向外发送*/
 		rxe_sched_task(&qp->send_task);
->>>>>>> 155a3c00
 
 	return err;
 }
@@ -1083,13 +1045,8 @@
 	for (i = 0; i < num_sge; i++)
 		length += ibwr->sg_list[i].length;
 
-<<<<<<< HEAD
-	/* IBA max message size is 2^31 */
-	if (length >= (1UL<<31)) {
+	if (length > RXE_PORT_MAX_MSG_SZ) {
 		/*长度过大*/
-=======
-	if (length > RXE_PORT_MAX_MSG_SZ) {
->>>>>>> 155a3c00
 		err = -EINVAL;
 		rxe_dbg("message length too long\n");
 		goto err_out;
@@ -1175,14 +1132,9 @@
 }
 
 /* cq */
-<<<<<<< HEAD
 /*rxe 创建cq*/
 static int rxe_create_cq(struct ib_cq *ibcq/*要初始化的cq*/, const struct ib_cq_init_attr *attr,
-			 struct ib_udata *udata)
-=======
-static int rxe_create_cq(struct ib_cq *ibcq, const struct ib_cq_init_attr *attr,
 			 struct uverbs_attr_bundle *attrs)
->>>>>>> 155a3c00
 {
 	struct ib_udata *udata = &attrs->driver_udata;
 	struct ib_device *dev = ibcq->device;
@@ -1419,15 +1371,11 @@
 	mr->ibmr.pd = ibpd;
 	mr->ibmr.device = ibpd->device;
 
-<<<<<<< HEAD
 	/*初始化mr，pin住相应的内存页*/
-	err = rxe_mr_init_user(rxe, start, length, iova, access, mr);
-=======
 	if (access & IB_ACCESS_ON_DEMAND)
 		err = rxe_odp_mr_init_user(rxe, start, length, iova, access, mr);
 	else
 		err = rxe_mr_init_user(rxe, start, length, access, mr);
->>>>>>> 155a3c00
 	if (err) {
 		rxe_dbg_mr(mr, "reg_user_mr failed, err = %d\n", err);
 		goto err_cleanup;
@@ -1451,38 +1399,9 @@
                                       int access, struct ib_pd *ibpd,
                                       struct ib_udata *udata)
 {
-<<<<<<< HEAD
        struct rxe_mr *mr = to_rmr(ibmr);
        struct rxe_pd *old_pd = to_rpd(ibmr->pd);
        struct rxe_pd *pd = to_rpd(ibpd);
-
-       /* for now only support the two easy cases:
-        * rereg_pd and rereg_access
-        */
-       if (flags & ~RXE_MR_REREG_SUPPORTED) {
-               rxe_err_mr(mr, "flags = %#x not supported", flags);
-               return ERR_PTR(-EOPNOTSUPP);
-       }
-
-       if (flags & IB_MR_REREG_PD) {
-               rxe_put(old_pd);
-               rxe_get(pd);
-               mr->ibmr.pd = ibpd;
-       }
-
-       if (flags & IB_MR_REREG_ACCESS) {
-               if (access & ~RXE_ACCESS_SUPPORTED_MR) {
-                       rxe_err_mr(mr, "access = %#x not supported", access);
-                       return ERR_PTR(-EOPNOTSUPP);
-               }
-               mr->access = access;
-       }
-
-       return NULL;
-=======
-	struct rxe_mr *mr = to_rmr(ibmr);
-	struct rxe_pd *old_pd = to_rpd(ibmr->pd);
-	struct rxe_pd *pd = to_rpd(ibpd);
 
 	/* for now only support the two easy cases:
 	 * rereg_pd and rereg_access
@@ -1492,11 +1411,11 @@
 		return ERR_PTR(-EOPNOTSUPP);
 	}
 
-	if (flags & IB_MR_REREG_PD) {
-		rxe_put(old_pd);
-		rxe_get(pd);
-		mr->ibmr.pd = ibpd;
-	}
+       if (flags & IB_MR_REREG_PD) {
+               rxe_put(old_pd);
+               rxe_get(pd);
+               mr->ibmr.pd = ibpd;
+       }
 
 	if (flags & IB_MR_REREG_ACCESS) {
 		if (access & ~RXE_ACCESS_SUPPORTED_MR) {
@@ -1506,8 +1425,7 @@
 		mr->access = access;
 	}
 
-	return NULL;
->>>>>>> 155a3c00
+       return NULL;
 }
 
 /*申请ib_mr*/
@@ -1673,16 +1591,10 @@
 	.post_send = rxe_post_send,/*将参数传入的待发送的buffer，存入到sq中，以便发送时使用*/
 	.post_srq_recv = rxe_post_srq_recv,
 	.query_ah = rxe_query_ah,
-<<<<<<< HEAD
 	.query_device = rxe_query_device,/*针对设备进行属性查询*/
 	.query_pkey = rxe_query_pkey,/*给定index查询pkey*/
+	.query_gid = rxe_query_gid,
 	.query_port = rxe_query_port,/*查询port属性*/
-=======
-	.query_device = rxe_query_device,
-	.query_pkey = rxe_query_pkey,
-	.query_gid = rxe_query_gid,
-	.query_port = rxe_query_port,
->>>>>>> 155a3c00
 	.query_qp = rxe_query_qp,
 	.query_srq = rxe_query_srq,
 	.reg_user_mr = rxe_reg_user_mr,/*rxe注册mr*/
@@ -1699,13 +1611,9 @@
 	INIT_RDMA_OBJ_SIZE(ib_mw, rxe_mw, ibmw),
 };
 
-<<<<<<< HEAD
 /*rxe设备注册*/
-int rxe_register_device(struct rxe_dev *rxe/*要注册的rxe设备*/, const char *ibdev_name/*ib设备名称*/)
-=======
-int rxe_register_device(struct rxe_dev *rxe, const char *ibdev_name,
+int rxe_register_device(struct rxe_dev *rxe/*要注册的rxe设备*/, const char *ibdev_name/*ib设备名称*/,
 						struct net_device *ndev)
->>>>>>> 155a3c00
 {
 	int err;
 	struct ib_device *dev = &rxe->ib_dev;
@@ -1726,17 +1634,8 @@
 
 	/*设置ib设备对应的操作集为rxe_dev_ops*/
 	ib_set_device_ops(dev, &rxe_dev_ops);
-<<<<<<< HEAD
-
 	/*为rxe设备的1号port关联底层设备rxe->ndev*/
-	err = ib_device_set_netdev(&rxe->ib_dev, rxe->ndev, 1);
-	if (err)
-		return err;
-
-	err = rxe_icrc_init(rxe);
-=======
 	err = ib_device_set_netdev(&rxe->ib_dev, ndev, 1);
->>>>>>> 155a3c00
 	if (err)
 		return err;
 
