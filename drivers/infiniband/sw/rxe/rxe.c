--- conflicted
+++ resolved
@@ -120,83 +120,7 @@
 /* init pools of managed objects */
 static void rxe_init_pools(struct rxe_dev *rxe)
 {
-<<<<<<< HEAD
-	int err;
-
 	/*创建各个pool*/
-	err = rxe_pool_init(rxe, &rxe->uc_pool, RXE_TYPE_UC,
-			    rxe->max_ucontext);
-	if (err)
-		goto err1;
-
-	err = rxe_pool_init(rxe, &rxe->pd_pool, RXE_TYPE_PD,
-			    rxe->attr.max_pd);
-	if (err)
-		goto err2;
-
-	err = rxe_pool_init(rxe, &rxe->ah_pool, RXE_TYPE_AH,
-			    rxe->attr.max_ah);
-	if (err)
-		goto err3;
-
-	err = rxe_pool_init(rxe, &rxe->srq_pool, RXE_TYPE_SRQ,
-			    rxe->attr.max_srq);
-	if (err)
-		goto err4;
-
-	err = rxe_pool_init(rxe, &rxe->qp_pool, RXE_TYPE_QP,
-			    rxe->attr.max_qp);
-	if (err)
-		goto err5;
-
-	err = rxe_pool_init(rxe, &rxe->cq_pool, RXE_TYPE_CQ,
-			    rxe->attr.max_cq);
-	if (err)
-		goto err6;
-
-	err = rxe_pool_init(rxe, &rxe->mr_pool, RXE_TYPE_MR,
-			    rxe->attr.max_mr);
-	if (err)
-		goto err7;
-
-	err = rxe_pool_init(rxe, &rxe->mw_pool, RXE_TYPE_MW,
-			    rxe->attr.max_mw);
-	if (err)
-		goto err8;
-
-	err = rxe_pool_init(rxe, &rxe->mc_grp_pool, RXE_TYPE_MC_GRP,
-			    rxe->attr.max_mcast_grp);
-	if (err)
-		goto err9;
-
-	err = rxe_pool_init(rxe, &rxe->mc_elem_pool, RXE_TYPE_MC_ELEM,
-			    rxe->attr.max_total_mcast_qp_attach);
-	if (err)
-		goto err10;
-
-	return 0;
-
-err10:
-	rxe_pool_cleanup(&rxe->mc_grp_pool);
-err9:
-	rxe_pool_cleanup(&rxe->mw_pool);
-err8:
-	rxe_pool_cleanup(&rxe->mr_pool);
-err7:
-	rxe_pool_cleanup(&rxe->cq_pool);
-err6:
-	rxe_pool_cleanup(&rxe->qp_pool);
-err5:
-	rxe_pool_cleanup(&rxe->srq_pool);
-err4:
-	rxe_pool_cleanup(&rxe->ah_pool);
-err3:
-	rxe_pool_cleanup(&rxe->pd_pool);
-err2:
-	rxe_pool_cleanup(&rxe->uc_pool);
-err1:
-	return err;
-=======
 	rxe_pool_init(rxe, &rxe->uc_pool, RXE_TYPE_UC);
 	rxe_pool_init(rxe, &rxe->pd_pool, RXE_TYPE_PD);
 	rxe_pool_init(rxe, &rxe->ah_pool, RXE_TYPE_AH);
@@ -205,7 +129,6 @@
 	rxe_pool_init(rxe, &rxe->cq_pool, RXE_TYPE_CQ);
 	rxe_pool_init(rxe, &rxe->mr_pool, RXE_TYPE_MR);
 	rxe_pool_init(rxe, &rxe->mw_pool, RXE_TYPE_MW);
->>>>>>> 028192fe
 }
 
 /* initialize rxe device state */
@@ -248,17 +171,8 @@
  */
 int rxe_add(struct rxe_dev *rxe, unsigned int mtu, const char *ibdev_name/*ib设备名称*/)
 {
-<<<<<<< HEAD
-	int err;
-
 	/*初始化rxe设备*/
-	err = rxe_init(rxe);
-	if (err)
-		return err;
-
-=======
 	rxe_init(rxe);
->>>>>>> 028192fe
 	rxe_set_mtu(rxe, mtu);
 
 	/*注册设备*/
