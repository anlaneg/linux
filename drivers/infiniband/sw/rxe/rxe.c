--- conflicted
+++ resolved
@@ -170,12 +170,8 @@
 	/* init default device parameters */
 	rxe_init_device_param(rxe, ndev);
 
-<<<<<<< HEAD
-	rxe_init_ports(rxe);
+	rxe_init_ports(rxe, ndev);
 	/*初始化各种类型的pool*/
-=======
-	rxe_init_ports(rxe, ndev);
->>>>>>> 155a3c00
 	rxe_init_pools(rxe);
 
 	/* init pending mmap list */
@@ -210,25 +206,16 @@
 /* called by ifc layer to create new rxe device.
  * The caller should allocate memory for rxe by calling ib_alloc_device.
  */
-<<<<<<< HEAD
-int rxe_add(struct rxe_dev *rxe, unsigned int mtu/*底层netdev对应的mtu*/, const char *ibdev_name/*ib设备名称*/)
+int rxe_add(struct rxe_dev *rxe, unsigned int mtu/*底层netdev对应的mtu*/, const char *ibdev_name/*ib设备名称*/,
+			struct net_device *ndev)
 {
 	/*初始化rxe设备*/
-	rxe_init(rxe);
+	rxe_init(rxe, ndev);
 	/*利用mtu设置rxe port的mtu枚举*/
 	rxe_set_mtu(rxe, mtu);
 
 	/*注册设备*/
-	return rxe_register_device(rxe, ibdev_name);
-=======
-int rxe_add(struct rxe_dev *rxe, unsigned int mtu, const char *ibdev_name,
-			struct net_device *ndev)
-{
-	rxe_init(rxe, ndev);
-	rxe_set_mtu(rxe, mtu);
-
 	return rxe_register_device(rxe, ibdev_name, ndev);
->>>>>>> 155a3c00
 }
 
 /*负责创建rxe类型的ib设备，指定名称为ibdev_name,底层的网络设备为ndev*/
@@ -238,12 +225,8 @@
 	int err = 0;
 
 	if (is_vlan_dev(ndev)) {
-<<<<<<< HEAD
 	    	/*不能是vlan设备*/
-		rxe_err("rxe creation allowed on top of a real device only");
-=======
 		rxe_err("rxe creation allowed on top of a real device only\n");
->>>>>>> 155a3c00
 		err = -EPERM;
 		goto err;
 	}
