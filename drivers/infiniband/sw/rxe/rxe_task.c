--- conflicted
+++ resolved
@@ -69,12 +69,8 @@
 		spin_lock_bh(&task->state_lock);
 		switch (task->state) {
 		case TASK_STATE_BUSY:
-<<<<<<< HEAD
-			if (ret)
-			    /*func返回非0，状态由busy->start*/
-=======
 			if (ret) {
->>>>>>> 97ee9d1c
+				/*func返回非0，状态由busy->start*/
 				task->state = TASK_STATE_START;
 			} else if (iterations--) {
 				cont = 1;
