--- conflicted
+++ resolved
@@ -159,12 +159,8 @@
 
 		default:
 			WARN_ON(1);
-<<<<<<< HEAD
 			/*错误的状态*/
-			rxe_dbg_qp(task->qp, "unexpected task state = %d",
-=======
 			rxe_dbg_qp(task->qp, "unexpected task state = %d\n",
->>>>>>> 155a3c00
 				   task->state);
 			task->state = TASK_STATE_IDLE;
 		}
@@ -242,29 +238,6 @@
 	spin_unlock_irqrestore(&task->lock, flags);
 }
 
-<<<<<<< HEAD
-/* run the task inline if it is currently idle
- * cannot call do_task holding the lock
- */
-/*直接运行此task*/
-void rxe_run_task(struct rxe_task *task)
-{
-	unsigned long flags;
-	bool run;
-
-	WARN_ON(rxe_read(task->qp) <= 0);
-
-	spin_lock_irqsave(&task->lock, flags);
-	run = __reserve_if_idle(task);
-	spin_unlock_irqrestore(&task->lock, flags);
-
-	if (run)
-		/*尝试运行此task*/
-		do_task(task);
-}
-
-=======
->>>>>>> 155a3c00
 /* schedule the task to run later as a work queue entry.
  * the queue_work call can be called holding
  * the lock.
