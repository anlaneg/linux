--- conflicted
+++ resolved
@@ -48,12 +48,8 @@
 		task->state = TASK_STATE_ARMED;
 		fallthrough;
 	case TASK_STATE_ARMED:
-<<<<<<< HEAD
 	    	/*armed状态情况，函数返回*/
-		spin_unlock_bh(&task->state_lock);
-=======
 		spin_unlock_bh(&task->lock);
->>>>>>> fe15c26e
 		return;
 
 	default:
