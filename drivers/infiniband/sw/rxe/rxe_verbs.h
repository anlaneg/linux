--- conflicted
+++ resolved
@@ -60,12 +60,8 @@
 
 struct rxe_cq {
 	struct ib_cq		ibcq;
-<<<<<<< HEAD
-	struct rxe_pool_entry	pelem;
+	struct rxe_pool_elem	elem;
 	/*cq队列*/
-=======
-	struct rxe_pool_elem	elem;
->>>>>>> 028192fe
 	struct rxe_queue	*queue;
 	spinlock_t		cq_lock;
 	u8			notify;
