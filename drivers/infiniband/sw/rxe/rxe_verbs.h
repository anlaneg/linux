/* SPDX-License-Identifier: GPL-2.0 OR Linux-OpenIB */
/*
 * Copyright (c) 2016 Mellanox Technologies Ltd. All rights reserved.
 * Copyright (c) 2015 System Fabric Works, Inc. All rights reserved.
 */

#ifndef RXE_VERBS_H
#define RXE_VERBS_H

#include <linux/interrupt.h>
#include <linux/workqueue.h>
#include "rxe_pool.h"
#include "rxe_task.h"
#include "rxe_hw_counters.h"

static inline int pkey_match(u16 key1, u16 key2)
{
	return (((key1 & 0x7fff) != 0) &&
		((key1 & 0x7fff) == (key2 & 0x7fff)) &&
		((key1 & 0x8000) || (key2 & 0x8000))) ? 1 : 0;
}

/* Return >0 if psn_a > psn_b
 *	   0 if psn_a == psn_b
 *	  <0 if psn_a < psn_b
 */
static inline int psn_compare(u32 psn_a, u32 psn_b)
{
	s32 diff;

	diff = (psn_a - psn_b) << 8;
	return diff;
}

struct rxe_ucontext {
	struct ib_ucontext ibuc;
	struct rxe_pool_elem	elem;
};

struct rxe_pd {
	struct ib_pd            ibpd;
	struct rxe_pool_elem	elem;
};

struct rxe_ah {
	struct ib_ah		ibah;
	struct rxe_pool_elem	elem;
	struct rxe_av		av;
	bool			is_user;
	int			ah_num;
};

struct rxe_cqe {
	union {
		struct ib_wc		ibwc;
		struct ib_uverbs_wc	uibwc;
	};
};

struct rxe_cq {
	struct ib_cq		ibcq;
	struct rxe_pool_elem	elem;
	/*cq队列*/
	struct rxe_queue	*queue;
	spinlock_t		cq_lock;
	u8			notify;
	bool			is_dying;
	bool			is_user;
	/*complete对应的task*/
	struct tasklet_struct	comp_task;
	atomic_t		num_wq;
};

enum wqe_state {
	wqe_state_posted,
	wqe_state_processing,
	wqe_state_pending,
	wqe_state_done,
	wqe_state_error,
};

struct rxe_sq {
	int			max_wr;/*seq最大wr数目*/
	int			max_sge;
	int			max_inline;
	spinlock_t		sq_lock; /* guard queue */
	struct rxe_queue	*queue;/*sq队列*/
};

struct rxe_rq {
	int			max_wr;
	int			max_sge;
	spinlock_t		producer_lock; /* guard queue producer */
	spinlock_t		consumer_lock; /* guard queue consumer */
	struct rxe_queue	*queue;
};

struct rxe_srq {
	struct ib_srq		ibsrq;
	struct rxe_pool_elem	elem;
	struct rxe_pd		*pd;
	struct rxe_rq		rq;
	u32			srq_num;

	int			limit;
	int			error;
};

enum rxe_qp_state {
	QP_STATE_RESET,
	QP_STATE_INIT,
	QP_STATE_READY,
	QP_STATE_DRAIN,		/* req only */
	QP_STATE_DRAINED,	/* req only */
	QP_STATE_ERROR
};

struct rxe_req_info {
	enum rxe_qp_state	state;
	int			wqe_index;/*生产者指针*/
	u32			psn;
	int			opcode;
	atomic_t		rd_atomic;
	int			wait_fence;
	int			need_rd_atomic;
	int			wait_psn;
	int			need_retry;
	int			wait_for_rnr_timer;
	int			noack_pkts;
	struct rxe_task		task;
};

struct rxe_comp_info {
	enum rxe_qp_state	state;
	u32			psn;
	int			opcode;
	int			timeout;
	int			timeout_retry;
	int			started_retry;
	u32			retry_cnt;
	u32			rnr_retry;
	struct rxe_task		task;
};

enum rdatm_res_state {
	rdatm_res_state_next,
	rdatm_res_state_new,
	rdatm_res_state_replay,
};

struct resp_res {
	int			type;
	int			replay;
	u32			first_psn;
	u32			last_psn;
	u32			cur_psn;
	enum rdatm_res_state	state;

	union {
		struct {
			u64		orig_val;
		} atomic;
		struct {
			u64		va_org;
			u32		rkey;
			u32		length;
			u64		va;
			u32		resid;
		} read;
	};
};

struct rxe_resp_info {
	enum rxe_qp_state	state;
	u32			msn;
	u32			psn;
	u32			ack_psn;
	int			opcode;
	int			drop_msg;
	int			goto_error;
	int			sent_psn_nak;
	enum ib_wc_status	status;
	u8			aeth_syndrome;

	/* Receive only */
	/*指向可使用的下一个recv wqe*/
	struct rxe_recv_wqe	*wqe;

	/* RDMA read / atomic only */
	u64			va;
	u64			offset;
	struct rxe_mr		*mr;
	u32			resid;
	u32			rkey;
	u32			length;

	/* SRQ only */
	struct {
		struct rxe_recv_wqe	wqe;
		struct ib_sge		sge[RXE_MAX_SGE];
	} srq_wqe;

	/* Responder resources. It's a circular list where the oldest
	 * resource is dropped first.
	 */
	struct resp_res		*resources;
	unsigned int		res_head;
	unsigned int		res_tail;
	struct resp_res		*res;
	struct rxe_task		task;
};

struct rxe_qp {
	struct ib_qp		ibqp;
	struct rxe_pool_elem	elem;
	struct ib_qp_attr	attr;
	/*标记qp是否有效*/
	unsigned int		valid;
	unsigned int		mtu;
	bool			is_user;

	/*所属的pd*/
	struct rxe_pd		*pd;
	struct rxe_srq		*srq;
	/*send对应的cq*/
	struct rxe_cq		*scq;
	/*recv对应的cq*/
	struct rxe_cq		*rcq;

	enum ib_sig_type	sq_sig_type;

	/*发送q*/
	struct rxe_sq		sq;
	/*接收q*/
	struct rxe_rq		rq;

	/*对应的udp socket*/
	struct socket		*sk;
	u32			dst_cookie;
	u16			src_port;

	/*rc,uc两种模式情况下，使用此av*/
	struct rxe_av		pri_av;
	struct rxe_av		alt_av;

	atomic_t		mcg_num;

	/*rxe_resp_queue_pkt函数负责向其中添加skb，这些skb是roce收到的报文，后续会用它填充wr*/
	struct sk_buff_head	req_pkts;
	/*rxe_comp_queue_pkt函数负责向其中添加skb*/
	struct sk_buff_head	resp_pkts;

	/*处理发送请求，处理req_pkts*/
	struct rxe_req_info	req;
	/*对接收内容进行响应*/
	struct rxe_comp_info	comp;
	/*处理接收请求,处理resp_pkts*/
	struct rxe_resp_info	resp;

	atomic_t		ssn;
	atomic_t		skb_out;
	int			need_req_skb;

	/* Timer for retranmitting packet when ACKs have been lost. RC
	 * only. The requester sets it when it is not already
	 * started. The responder resets it whenever an ack is
	 * received.
	 */
	struct timer_list retrans_timer;
	u64 qp_timeout_jiffies;

	/* Timer for handling RNR NAKS. */
	struct timer_list rnr_nak_timer;

	spinlock_t		state_lock; /* guard requester and completer */

	struct execute_work	cleanup_work;
};

enum rxe_mr_state {
	RXE_MR_STATE_INVALID,
	RXE_MR_STATE_FREE,
	RXE_MR_STATE_VALID,
};

enum rxe_mr_copy_dir {
	RXE_TO_MR_OBJ,
	RXE_FROM_MR_OBJ,
};

enum rxe_mr_lookup_type {
	RXE_LOOKUP_LOCAL,
	RXE_LOOKUP_REMOTE,
};

/*一页中可以存放多少rxe_phys_buf*/
#define RXE_BUF_PER_MAP		(PAGE_SIZE / sizeof(struct rxe_phys_buf))

struct rxe_phys_buf {
	u64      addr;/*虚地址*/
	u64      size;/*内存大小*/
};

struct rxe_map {
    /*buffer地址及大小信息*/
	struct rxe_phys_buf	buf[RXE_BUF_PER_MAP];
};

<<<<<<< HEAD
struct rxe_map_set {
    /*指针数组，每个成员指向一个struct rxe_map*/
	struct rxe_map		**map;
	/*虚地址*/
	u64			va;
	u64			iova;
	/*内存长度*/
	size_t			length;
	u32			offset;
	u32			nbuf;
	/*页大小的左移位数*/
	int			page_shift;
	/*页的掩码*/
	int			page_mask;
};

=======
>>>>>>> 97ee9d1c
static inline int rkey_is_mw(u32 rkey)
{
	u32 index = rkey >> 8;

	return (index >= RXE_MIN_MW_INDEX) && (index <= RXE_MAX_MW_INDEX);
}

struct rxe_mr {
	struct rxe_pool_elem	elem;
	struct ib_mr		ibmr;

	/*对应的umem信息*/
	struct ib_umem		*umem;

	/*本端key*/
	u32			lkey;
	/*远端key*/
	u32			rkey;
	/*mr状态*/
	enum rxe_mr_state	state;
	enum ib_mr_type		type;
	u32			offset;
	int			access;

	int			page_shift;
	int			page_mask;
	int			map_shift;
	int			map_mask;

	/*内存总页数*/
	u32			num_buf;
	u32			nbuf;

	u32			max_buf;
	/*rxe_map_set的大小*/
	u32			num_map;

	atomic_t		num_mw;

	struct rxe_map		**map;
};

enum rxe_mw_state {
	RXE_MW_STATE_INVALID	= RXE_MR_STATE_INVALID,
	RXE_MW_STATE_FREE	= RXE_MR_STATE_FREE,
	RXE_MW_STATE_VALID	= RXE_MR_STATE_VALID,
};

struct rxe_mw {
	struct ib_mw		ibmw;
	struct rxe_pool_elem	elem;
	spinlock_t		lock;
	enum rxe_mw_state	state;
	struct rxe_qp		*qp; /* Type 2 only */
	struct rxe_mr		*mr;
	u32			rkey;
	int			access;
	u64			addr;
	u64			length;
};

struct rxe_mcg {
	struct rb_node		node;
	struct kref		ref_cnt;
	struct rxe_dev		*rxe;
	struct list_head	qp_list;
	union ib_gid		mgid;
	atomic_t		qp_num;
	u32			qkey;
	u16			pkey;
};

struct rxe_mca {
	struct list_head	qp_list;
	struct rxe_qp		*qp;
};

struct rxe_port {
    /*port属性*/
	struct ib_port_attr	attr;
	__be64			port_guid;
	__be64			subnet_prefix;
	spinlock_t		port_lock; /* guard port */
	unsigned int		mtu_cap;
	/* special QPs */
	u32			qp_gsi_index;
};

struct rxe_dev {
	struct ib_device	ib_dev;
	/*设备属性*/
	struct ib_device_attr	attr;
	int			max_ucontext;
	int			max_inline_data;
	struct mutex	usdev_lock;

	/*所属的netdev设备*/
	struct net_device	*ndev;

	struct rxe_pool		uc_pool;
	struct rxe_pool		pd_pool;
	struct rxe_pool		ah_pool;
	struct rxe_pool		srq_pool;
	struct rxe_pool		qp_pool;
	struct rxe_pool		cq_pool;
	struct rxe_pool		mr_pool;
	struct rxe_pool		mw_pool;

	/* multicast support */
	spinlock_t		mcg_lock;
	struct rb_root		mcg_tree;
	atomic_t		mcg_num;
	atomic_t		mcg_attach;

	spinlock_t		pending_lock; /* guard pending_mmaps */
	struct list_head	pending_mmaps;

	spinlock_t		mmap_offset_lock; /* guard mmap_offset */
	u64			mmap_offset;

	/*统计信息*/
	atomic64_t		stats_counters[RXE_NUM_OF_COUNTERS];

	struct rxe_port		port;
	struct crypto_shash	*tfm;
};

static inline void rxe_counter_inc(struct rxe_dev *rxe, enum rxe_counters index)
{
	atomic64_inc(&rxe->stats_counters[index]);
}

static inline struct rxe_dev *to_rdev(struct ib_device *dev)
{
	return dev ? container_of(dev, struct rxe_dev, ib_dev) : NULL;
}

static inline struct rxe_ucontext *to_ruc(struct ib_ucontext *uc)
{
	return uc ? container_of(uc, struct rxe_ucontext, ibuc) : NULL;
}

/*转pd对应的rxe_pd*/
static inline struct rxe_pd *to_rpd(struct ib_pd *pd)
{
	return pd ? container_of(pd, struct rxe_pd, ibpd) : NULL;
}

/*由ib_ah转rxe_ah*/
static inline struct rxe_ah *to_rah(struct ib_ah *ah)
{
	return ah ? container_of(ah, struct rxe_ah, ibah) : NULL;
}

static inline struct rxe_srq *to_rsrq(struct ib_srq *srq)
{
	return srq ? container_of(srq, struct rxe_srq, ibsrq) : NULL;
}

static inline struct rxe_qp *to_rqp(struct ib_qp *qp)
{
	return qp ? container_of(qp, struct rxe_qp, ibqp) : NULL;
}

static inline struct rxe_cq *to_rcq(struct ib_cq *cq)
{
	return cq ? container_of(cq, struct rxe_cq, ibcq) : NULL;
}

static inline struct rxe_mr *to_rmr(struct ib_mr *mr)
{
	return mr ? container_of(mr, struct rxe_mr, ibmr) : NULL;
}

static inline struct rxe_mw *to_rmw(struct ib_mw *mw)
{
	return mw ? container_of(mw, struct rxe_mw, ibmw) : NULL;
}

static inline struct rxe_pd *rxe_ah_pd(struct rxe_ah *ah)
{
	return to_rpd(ah->ibah.pd);
}

static inline struct rxe_pd *mr_pd(struct rxe_mr *mr)
{
	return to_rpd(mr->ibmr.pd);
}

static inline struct rxe_pd *rxe_mw_pd(struct rxe_mw *mw)
{
	return to_rpd(mw->ibmw.pd);
}

int rxe_register_device(struct rxe_dev *rxe, const char *ibdev_name);

#endif /* RXE_VERBS_H */<|MERGE_RESOLUTION|>--- conflicted
+++ resolved
@@ -306,25 +306,6 @@
 	struct rxe_phys_buf	buf[RXE_BUF_PER_MAP];
 };
 
-<<<<<<< HEAD
-struct rxe_map_set {
-    /*指针数组，每个成员指向一个struct rxe_map*/
-	struct rxe_map		**map;
-	/*虚地址*/
-	u64			va;
-	u64			iova;
-	/*内存长度*/
-	size_t			length;
-	u32			offset;
-	u32			nbuf;
-	/*页大小的左移位数*/
-	int			page_shift;
-	/*页的掩码*/
-	int			page_mask;
-};
-
-=======
->>>>>>> 97ee9d1c
 static inline int rkey_is_mw(u32 rkey)
 {
 	u32 index = rkey >> 8;
