--- conflicted
+++ resolved
@@ -66,11 +66,6 @@
 	spinlock_t		cq_lock;
 	u8			notify;
 	bool			is_user;
-<<<<<<< HEAD
-	/*complete对应的task*/
-	struct tasklet_struct	comp_task;
-=======
->>>>>>> 9d1694dc
 	atomic_t		num_wq;
 };
 
@@ -110,14 +105,8 @@
 };
 
 struct rxe_req_info {
-<<<<<<< HEAD
-	enum rxe_qp_state	state;
 	int			wqe_index;/*生产者指针*/
 	u32			psn;/*packet对应的唯一编号*/
-=======
-	int			wqe_index;
-	u32			psn;
->>>>>>> 9d1694dc
 	int			opcode;
 	atomic_t		rd_atomic;
 	int			wait_fence;
