--- conflicted
+++ resolved
@@ -48,14 +48,8 @@
 
 static void rxe_mr_init(int access, struct rxe_mr *mr)
 {
-<<<<<<< HEAD
     	/*本端key为index | 随机值*/
-	u32 lkey = mr->elem.index << 8 | rxe_get_next_key(-1);
-	/*有remote标记，则使用rkey,否则使用0*/
-	u32 rkey = (access & IB_ACCESS_REMOTE) ? lkey : 0;
-=======
 	u32 key = mr->elem.index << 8 | rxe_get_next_key(-1);
->>>>>>> 9d1694dc
 
 	/* set ibmr->l/rkey and also copy into private l/rkey
 	 * for user MRs these will always be the same
@@ -728,23 +722,6 @@
 	return 0;
 }
 
-<<<<<<< HEAD
-/*移除mr注册*/
-int rxe_dereg_mr(struct ib_mr *ibmr, struct ib_udata *udata)
-{
-	struct rxe_mr *mr = to_rmr(ibmr);
-
-	/* See IBA 10.6.7.2.6 */
-	if (atomic_read(&mr->num_mw) > 0)
-		return -EINVAL;
-
-	rxe_cleanup(mr);
-	kfree_rcu(mr);
-	return 0;
-}
-
-=======
->>>>>>> 9d1694dc
 void rxe_mr_cleanup(struct rxe_pool_elem *elem)
 {
 	struct rxe_mr *mr = container_of(elem, typeof(*mr), elem);
