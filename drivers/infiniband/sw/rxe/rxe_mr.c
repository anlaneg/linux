--- conflicted
+++ resolved
@@ -472,7 +472,7 @@
 	if (mr->ibmr.type == IB_MR_TYPE_DMA)
 		return -EFAULT;
 
-	if (mr->umem->is_odp)
+	if (is_odp_mr(mr))
 		err = rxe_odp_flush_pmem_iova(mr, start, length);
 	else
 		err = rxe_mr_flush_pmem_iova(mr, start, length);
@@ -545,19 +545,6 @@
 	struct page *page;
 	u64 *va;
 
-<<<<<<< HEAD
-=======
-	/* ODP is not supported right now. WIP. */
-	if (is_odp_mr(mr))
-		return RESPST_ERR_UNSUPPORTED_OPCODE;
-
-	/* See IBA oA19-28 */
-	if (unlikely(mr->state != RXE_MR_STATE_VALID)) {
-		rxe_dbg_mr(mr, "mr not in valid state\n");
-		return RESPST_ERR_RKEY_VIOLATION;
-	}
-
->>>>>>> 0ff41df1
 	if (mr->ibmr.type == IB_MR_TYPE_DMA) {
 		page_offset = iova & (PAGE_SIZE - 1);
 		page = ib_virt_dma_to_page(iova);
