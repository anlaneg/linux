--- conflicted
+++ resolved
@@ -65,14 +65,10 @@
 	mr->lkey = mr->ibmr.lkey = lkey;
 	mr->rkey = mr->ibmr.rkey = rkey;
 
-<<<<<<< HEAD
-	/*初始化状态为无效*/
-=======
 	mr->access = access;
 	mr->ibmr.page_size = PAGE_SIZE;
 	mr->page_mask = PAGE_MASK;
 	mr->page_shift = PAGE_SHIFT;
->>>>>>> fe15c26e
 	mr->state = RXE_MR_STATE_INVALID;
 }
 
@@ -80,22 +76,7 @@
 {
 	rxe_mr_init(access, mr);
 
-<<<<<<< HEAD
-	/*申请num_map个rxe_map指针*/
-	mr->map = kmalloc_array(num_map, sizeof(*map), GFP_KERNEL);
-	if (!mr->map)
-		goto err1;
-
-	/*初始化rxe_map*/
-	for (i = 0; i < num_map; i++) {
-		mr->map[i] = kmalloc(sizeof(**map), GFP_KERNEL);
-		if (!mr->map[i])
-			goto err2;
-	}
-
-	/*map数以RXE_BUF_PER_MAP对齐*/
-	BUILD_BUG_ON(!is_power_of_2(RXE_BUF_PER_MAP));
-=======
+	/*初始化状态有效*/
 	mr->state = RXE_MR_STATE_VALID;
 	mr->ibmr.type = IB_MR_TYPE_DMA;
 }
@@ -109,7 +90,6 @@
 {
 	return iova & (mr_page_size(mr) - 1);
 }
->>>>>>> fe15c26e
 
 static bool is_pmem_page(struct page *pg)
 {
@@ -152,14 +132,7 @@
 		xas_unlock(&xas);
 	} while (xas_nomem(&xas, GFP_KERNEL));
 
-<<<<<<< HEAD
-	mr->access = access;
-	/*初始化状态有效*/
-	mr->state = RXE_MR_STATE_VALID;
-	mr->type = IB_MR_TYPE_DMA;
-=======
 	return xas_error(&xas);
->>>>>>> fe15c26e
 }
 
 int rxe_mr_init_user(struct rxe_dev *rxe, u64 start/*内存起始地址*/, u64 length/*内存长度*/, u64 iova,
@@ -172,7 +145,6 @@
 
 	xa_init(&mr->page_list);
 
-	/*pin请求的内存*/
 	umem = ib_umem_get(&rxe->ib_dev, start, length, access);
 	if (IS_ERR(umem)) {
 		rxe_dbg_mr(mr, "Unable to pin memory region err = %d\n",
@@ -180,42 +152,15 @@
 		return PTR_ERR(umem);
 	}
 
-<<<<<<< HEAD
-	/*请求的内存总页数*/
-	num_buf = ib_umem_num_pages(umem);
-
-	rxe_mr_init(access, mr);
-
-	err = rxe_mr_alloc(mr, num_buf);
-=======
 	err = rxe_mr_fill_pages_from_sgt(mr, &umem->sgt_append.sgt);
->>>>>>> fe15c26e
 	if (err) {
 		ib_umem_release(umem);
 		return err;
 	}
 
-<<<<<<< HEAD
-	mr->page_shift = PAGE_SHIFT;
-	mr->page_mask = PAGE_SIZE - 1;
-
-	num_buf			= 0;
-	map = mr->map;
-	if (length > 0) {
-		buf = map[0]->buf;
-
-		/*填充map[0]->buf*/
-		for_each_sgtable_page (&umem->sgt_append.sgt, &sg_iter, 0) {
-			if (num_buf >= RXE_BUF_PER_MAP) {
-				map++;
-				buf = map[0]->buf;
-				num_buf = 0;
-			}
-=======
 	mr->umem = umem;
 	mr->ibmr.type = IB_MR_TYPE_USER;
 	mr->state = RXE_MR_STATE_VALID;
->>>>>>> fe15c26e
 
 	return 0;
 }
