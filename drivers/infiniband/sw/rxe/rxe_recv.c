// SPDX-License-Identifier: GPL-2.0 OR Linux-OpenIB
/*
 * Copyright (c) 2016 Mellanox Technologies Ltd. All rights reserved.
 * Copyright (c) 2015 System Fabric Works, Inc. All rights reserved.
 */

#include <linux/skbuff.h>

#include "rxe.h"
#include "rxe_loc.h"

/* check that QP matches packet opcode type and is in a valid state */
static int check_type_state(struct rxe_dev *rxe, struct rxe_pkt_info *pkt,
			    struct rxe_qp *qp)
{
	unsigned int pkt_type;

	if (unlikely(!qp->valid))
<<<<<<< HEAD
	    /*qp无效直接返回*/
		goto err1;
=======
		return -EINVAL;
>>>>>>> 97ee9d1c

	pkt_type = pkt->opcode & 0xe0;

	switch (qp_type(qp)) {
	case IB_QPT_RC:
		if (unlikely(pkt_type != IB_OPCODE_RC))
			return -EINVAL;
		break;
	case IB_QPT_UC:
		if (unlikely(pkt_type != IB_OPCODE_UC))
			return -EINVAL;
		break;
	case IB_QPT_UD:
	case IB_QPT_GSI:
		if (unlikely(pkt_type != IB_OPCODE_UD))
			return -EINVAL;
		break;
	default:
		return -EINVAL;
	}

	if (pkt->mask & RXE_REQ_MASK) {
		if (unlikely(qp->resp.state != QP_STATE_READY))
			return -EINVAL;
	} else if (unlikely(qp->req.state < QP_STATE_READY ||
				qp->req.state > QP_STATE_DRAINED))
		return -EINVAL;

	return 0;
}

static void set_bad_pkey_cntr(struct rxe_port *port)
{
	spin_lock_bh(&port->port_lock);
	port->attr.bad_pkey_cntr = min((u32)0xffff,
				       port->attr.bad_pkey_cntr + 1);
	spin_unlock_bh(&port->port_lock);
}

static void set_qkey_viol_cntr(struct rxe_port *port)
{
	spin_lock_bh(&port->port_lock);
	port->attr.qkey_viol_cntr = min((u32)0xffff,
					port->attr.qkey_viol_cntr + 1);
	spin_unlock_bh(&port->port_lock);
}

static int check_keys(struct rxe_dev *rxe, struct rxe_pkt_info *pkt,
		      u32 qpn, struct rxe_qp *qp)
{
	struct rxe_port *port = &rxe->port;
	u16 pkey = bth_pkey(pkt);

	pkt->pkey_index = 0;

	if (!pkey_match(pkey, IB_DEFAULT_PKEY_FULL)) {
		set_bad_pkey_cntr(port);
		return -EINVAL;
	}

	if (qp_type(qp) == IB_QPT_UD || qp_type(qp) == IB_QPT_GSI) {
		u32 qkey = (qpn == 1) ? GSI_QKEY : qp->attr.qkey;

		if (unlikely(deth_qkey(pkt) != qkey)) {
			set_qkey_viol_cntr(port);
			return -EINVAL;
		}
	}

	return 0;
}

static int check_addr(struct rxe_dev *rxe, struct rxe_pkt_info *pkt,
		      struct rxe_qp *qp)
{
	struct sk_buff *skb = PKT_TO_SKB(pkt);

	if (qp_type(qp) != IB_QPT_RC && qp_type(qp) != IB_QPT_UC)
		return 0;

<<<<<<< HEAD
	/*设备Port 校验*/
	if (unlikely(pkt->port_num != qp->attr.port_num)) {
		pr_warn_ratelimited("port %d != qp port %d\n",
				    pkt->port_num, qp->attr.port_num);
		goto err1;
	}
=======
	if (unlikely(pkt->port_num != qp->attr.port_num))
		return -EINVAL;
>>>>>>> 97ee9d1c

	if (skb->protocol == htons(ETH_P_IP)) {
	    /*端目的ip校验*/
		struct in_addr *saddr =
			&qp->pri_av.sgid_addr._sockaddr_in.sin_addr;
		struct in_addr *daddr =
			&qp->pri_av.dgid_addr._sockaddr_in.sin_addr;

		if ((ip_hdr(skb)->daddr != saddr->s_addr) ||
		    (ip_hdr(skb)->saddr != daddr->s_addr))
			return -EINVAL;

	} else if (skb->protocol == htons(ETH_P_IPV6)) {
	    /*源目的ip校验*/
		struct in6_addr *saddr =
			&qp->pri_av.sgid_addr._sockaddr_in6.sin6_addr;
		struct in6_addr *daddr =
			&qp->pri_av.dgid_addr._sockaddr_in6.sin6_addr;

		if (memcmp(&ipv6_hdr(skb)->daddr, saddr, sizeof(*saddr)) ||
		    memcmp(&ipv6_hdr(skb)->saddr, daddr, sizeof(*daddr)))
			return -EINVAL;
	}

	return 0;
}

static int hdr_check(struct rxe_pkt_info *pkt)
{
	struct rxe_dev *rxe = pkt->rxe;
	struct rxe_port *port = &rxe->port;
	struct rxe_qp *qp = NULL;
	u32 qpn = bth_qpn(pkt);
	int index;
	int err;

	if (unlikely(bth_tver(pkt) != BTH_TVER))
		goto err1;

<<<<<<< HEAD
	/*不支持qpn为0的情况*/
	if (unlikely(qpn == 0)) {
		pr_warn_once("QP 0 not supported");
=======
	if (unlikely(qpn == 0))
>>>>>>> 97ee9d1c
		goto err1;

	/*非组播qpn情况处理*/
	if (qpn != IB_MULTICAST_QPN) {
		index = (qpn == 1) ? port->qp_gsi_index/*qpn为1情况下*/ : qpn;

		/*通过indexs查询对应的qp*/
		qp = rxe_pool_get_index(&rxe->qp_pool, index);
		if (unlikely(!qp))
			goto err1;

		err = check_type_state(rxe, pkt, qp);
		if (unlikely(err))
			goto err2;

		/*地址校验*/
		err = check_addr(rxe, pkt, qp);
		if (unlikely(err))
			goto err2;

		err = check_keys(rxe, pkt, qpn, qp);
		if (unlikely(err))
			goto err2;
	} else {
		if (unlikely((pkt->mask & RXE_GRH_MASK) == 0))
			goto err1;
	}

	/*设置pkt对应的qp*/
	pkt->qp = qp;
	return 0;

err2:
	rxe_put(qp);
err1:
	return -EINVAL;
}

static inline void rxe_rcv_pkt(struct rxe_pkt_info *pkt, struct sk_buff *skb)
{
	if (pkt->mask & RXE_REQ_MASK)
	    /*request报文，添加qp->req_pkts*/
		rxe_resp_queue_pkt(pkt->qp, skb);
	else
	    /*response报文，添加qp->resp_pkts*/
		rxe_comp_queue_pkt(pkt->qp, skb);
}

static void rxe_rcv_mcast_pkt(struct rxe_dev *rxe, struct sk_buff *skb)
{
	struct rxe_pkt_info *pkt = SKB_TO_PKT(skb);
	struct rxe_mcg *mcg;
	struct rxe_mca *mca;
	struct rxe_qp *qp;
	union ib_gid dgid;
	int err;

	if (skb->protocol == htons(ETH_P_IP))
		ipv6_addr_set_v4mapped(ip_hdr(skb)->daddr,
				       (struct in6_addr *)&dgid);
	else if (skb->protocol == htons(ETH_P_IPV6))
		memcpy(&dgid, &ipv6_hdr(skb)->daddr, sizeof(dgid));

	/* lookup mcast group corresponding to mgid, takes a ref */
	mcg = rxe_lookup_mcg(rxe, &dgid);
	if (!mcg)
		goto drop;	/* mcast group not registered */

	spin_lock_bh(&rxe->mcg_lock);

	/* this is unreliable datagram service so we let
	 * failures to deliver a multicast packet to a
	 * single QP happen and just move on and try
	 * the rest of them on the list
	 */
	list_for_each_entry(mca, &mcg->qp_list, qp_list) {
		qp = mca->qp;

		/* validate qp for incoming packet */
		err = check_type_state(rxe, pkt, qp);
		if (err)
			continue;

		err = check_keys(rxe, pkt, bth_qpn(pkt), qp);
		if (err)
			continue;

		/* for all but the last QP create a new clone of the
		 * skb and pass to the QP. Pass the original skb to
		 * the last QP in the list.
		 */
		if (mca->qp_list.next != &mcg->qp_list) {
			struct sk_buff *cskb;
			struct rxe_pkt_info *cpkt;

			cskb = skb_clone(skb, GFP_ATOMIC);
			if (unlikely(!cskb))
				continue;

			if (WARN_ON(!ib_device_try_get(&rxe->ib_dev))) {
				kfree_skb(cskb);
				break;
			}

			cpkt = SKB_TO_PKT(cskb);
			cpkt->qp = qp;
			rxe_get(qp);
			rxe_rcv_pkt(cpkt, cskb);
		} else {
			pkt->qp = qp;
			rxe_get(qp);
			rxe_rcv_pkt(pkt, skb);
			skb = NULL;	/* mark consumed */
		}
	}

	spin_unlock_bh(&rxe->mcg_lock);

	kref_put(&mcg->ref_cnt, rxe_cleanup_mcg);

	if (likely(!skb))
		return;

	/* This only occurs if one of the checks fails on the last
	 * QP in the list above
	 */

drop:
	kfree_skb(skb);
	ib_device_put(&rxe->ib_dev);
}

/**
 * rxe_chk_dgid - validate destination IP address
 * @rxe: rxe device that received packet
 * @skb: the received packet buffer
 *
 * Accept any loopback packets
 * Extract IP address from packet and
 * Accept if multicast packet
 * Accept if matches an SGID table entry
 */
static int rxe_chk_dgid(struct rxe_dev *rxe, struct sk_buff *skb)
{
	struct rxe_pkt_info *pkt = SKB_TO_PKT(skb);
	const struct ib_gid_attr *gid_attr;
	union ib_gid dgid;
	union ib_gid *pdgid;

	if (pkt->mask & RXE_LOOPBACK_MASK)
		return 0;

	if (skb->protocol == htons(ETH_P_IP)) {
		ipv6_addr_set_v4mapped(ip_hdr(skb)->daddr,
				       (struct in6_addr *)&dgid);
		pdgid = &dgid;
	} else {
		pdgid = (union ib_gid *)&ipv6_hdr(skb)->daddr;
	}

	if (rdma_is_multicast_addr((struct in6_addr *)pdgid))
		return 0;

	gid_attr = rdma_find_gid_by_port(&rxe->ib_dev, pdgid,
					 IB_GID_TYPE_ROCE_UDP_ENCAP,
					 1, skb->dev);
	if (IS_ERR(gid_attr))
		return PTR_ERR(gid_attr);

	rdma_put_gid_attr(gid_attr);
	return 0;
}

/* rxe_rcv is called from the interface driver */
void rxe_rcv(struct sk_buff *skb)
{
	int err;
	struct rxe_pkt_info *pkt = SKB_TO_PKT(skb);
	struct rxe_dev *rxe = pkt->rxe;

	if (unlikely(skb->len < RXE_BTH_BYTES))
		goto drop;

	if (rxe_chk_dgid(rxe, skb) < 0)
		goto drop;

	pkt->opcode = bth_opcode(pkt);
	pkt->psn = bth_psn(pkt);
	pkt->qp = NULL;
	pkt->mask |= rxe_opcode[pkt->opcode].mask;

	if (unlikely(skb->len < header_size(pkt)))
	    /*报文长度不足*/
		goto drop;

	err = hdr_check(pkt);
	if (unlikely(err))
		goto drop;

	err = rxe_icrc_check(skb, pkt);
	if (unlikely(err))
		goto drop;

	rxe_counter_inc(rxe, RXE_CNT_RCVD_PKTS);

	if (unlikely(bth_qpn(pkt) == IB_MULTICAST_QPN))
	    /*multicast_qpn类型*/
		rxe_rcv_mcast_pkt(rxe, skb);
	else
		rxe_rcv_pkt(pkt, skb);

	return;

drop:
	if (pkt->qp)
		rxe_put(pkt->qp);

	kfree_skb(skb);
	ib_device_put(&rxe->ib_dev);
}<|MERGE_RESOLUTION|>--- conflicted
+++ resolved
@@ -16,12 +16,8 @@
 	unsigned int pkt_type;
 
 	if (unlikely(!qp->valid))
-<<<<<<< HEAD
-	    /*qp无效直接返回*/
-		goto err1;
-=======
-		return -EINVAL;
->>>>>>> 97ee9d1c
+		/*qp无效直接返回*/
+		return -EINVAL;
 
 	pkt_type = pkt->opcode & 0xe0;
 
@@ -102,17 +98,9 @@
 	if (qp_type(qp) != IB_QPT_RC && qp_type(qp) != IB_QPT_UC)
 		return 0;
 
-<<<<<<< HEAD
 	/*设备Port 校验*/
-	if (unlikely(pkt->port_num != qp->attr.port_num)) {
-		pr_warn_ratelimited("port %d != qp port %d\n",
-				    pkt->port_num, qp->attr.port_num);
-		goto err1;
-	}
-=======
 	if (unlikely(pkt->port_num != qp->attr.port_num))
 		return -EINVAL;
->>>>>>> 97ee9d1c
 
 	if (skb->protocol == htons(ETH_P_IP)) {
 	    /*端目的ip校验*/
@@ -152,13 +140,8 @@
 	if (unlikely(bth_tver(pkt) != BTH_TVER))
 		goto err1;
 
-<<<<<<< HEAD
 	/*不支持qpn为0的情况*/
-	if (unlikely(qpn == 0)) {
-		pr_warn_once("QP 0 not supported");
-=======
 	if (unlikely(qpn == 0))
->>>>>>> 97ee9d1c
 		goto err1;
 
 	/*非组播qpn情况处理*/
