--- conflicted
+++ resolved
@@ -435,12 +435,9 @@
 
 	ib_set_device_ops(&dev->ibdev, &efa_dev_ops);
 
-<<<<<<< HEAD
+	dev->ibdev.driver_def = efa_uapi_defs;
+
 	/*注册ib设备*/
-=======
-	dev->ibdev.driver_def = efa_uapi_defs;
-
->>>>>>> 9d1694dc
 	err = ib_register_device(&dev->ibdev, "efa_%d", &pdev->dev);
 	if (err)
 		goto err_destroy_eqs;
