// SPDX-License-Identifier: GPL-2.0 OR Linux-OpenIB
/* Copyright (c) 2015 - 2021 Intel Corporation */
#include "main.h"
#include "trace.h"

static void irdma_cm_post_event(struct irdma_cm_event *event);
static void irdma_disconnect_worker(struct work_struct *work);

/**
 * irdma_free_sqbuf - put back puda buffer if refcount is 0
 * @vsi: The VSI structure of the device
 * @bufp: puda buffer to free
 */
void irdma_free_sqbuf(struct irdma_sc_vsi *vsi, void *bufp)
{
	struct irdma_puda_buf *buf = bufp;
	struct irdma_puda_rsrc *ilq = vsi->ilq;

	if (refcount_dec_and_test(&buf->refcount))
		irdma_puda_ret_bufpool(ilq, buf);
}

/**
 * irdma_record_ird_ord - Record IRD/ORD passed in
 * @cm_node: connection's node
 * @conn_ird: connection IRD
 * @conn_ord: connection ORD
 */
static void irdma_record_ird_ord(struct irdma_cm_node *cm_node, u32 conn_ird,
				 u32 conn_ord)
{
	if (conn_ird > cm_node->dev->hw_attrs.max_hw_ird)
		conn_ird = cm_node->dev->hw_attrs.max_hw_ird;

	if (conn_ord > cm_node->dev->hw_attrs.max_hw_ord)
		conn_ord = cm_node->dev->hw_attrs.max_hw_ord;
	else if (!conn_ord && cm_node->send_rdma0_op == SEND_RDMA_READ_ZERO)
		conn_ord = 1;
	cm_node->ird_size = conn_ird;
	cm_node->ord_size = conn_ord;
}

/**
 * irdma_copy_ip_ntohl - copy IP address from  network to host
 * @dst: IP address in host order
 * @src: IP address in network order (big endian)
 */
void irdma_copy_ip_ntohl(u32 *dst, __be32 *src)
{
	*dst++ = ntohl(*src++);
	*dst++ = ntohl(*src++);
	*dst++ = ntohl(*src++);
	*dst = ntohl(*src);
}

/**
 * irdma_copy_ip_htonl - copy IP address from host to network order
 * @dst: IP address in network order (big endian)
 * @src: IP address in host order
 */
void irdma_copy_ip_htonl(__be32 *dst, u32 *src)
{
	*dst++ = htonl(*src++);
	*dst++ = htonl(*src++);
	*dst++ = htonl(*src++);
	*dst = htonl(*src);
}

/**
 * irdma_get_addr_info
 * @cm_node: contains ip/tcp info
 * @cm_info: to get a copy of the cm_node ip/tcp info
 */
static void irdma_get_addr_info(struct irdma_cm_node *cm_node,
				struct irdma_cm_info *cm_info)
{
	memset(cm_info, 0, sizeof(*cm_info));
	cm_info->ipv4 = cm_node->ipv4;
	cm_info->vlan_id = cm_node->vlan_id;
	memcpy(cm_info->loc_addr, cm_node->loc_addr, sizeof(cm_info->loc_addr));
	memcpy(cm_info->rem_addr, cm_node->rem_addr, sizeof(cm_info->rem_addr));
	cm_info->loc_port = cm_node->loc_port;
	cm_info->rem_port = cm_node->rem_port;
}

/**
 * irdma_fill_sockaddr4 - fill in addr info for IPv4 connection
 * @cm_node: connection's node
 * @event: upper layer's cm event
 */
static inline void irdma_fill_sockaddr4(struct irdma_cm_node *cm_node,
					struct iw_cm_event *event)
{
	struct sockaddr_in *laddr = (struct sockaddr_in *)&event->local_addr;
	struct sockaddr_in *raddr = (struct sockaddr_in *)&event->remote_addr;

	laddr->sin_family = AF_INET;
	raddr->sin_family = AF_INET;

	laddr->sin_port = htons(cm_node->loc_port);
	raddr->sin_port = htons(cm_node->rem_port);

	laddr->sin_addr.s_addr = htonl(cm_node->loc_addr[0]);
	raddr->sin_addr.s_addr = htonl(cm_node->rem_addr[0]);
}

/**
 * irdma_fill_sockaddr6 - fill in addr info for IPv6 connection
 * @cm_node: connection's node
 * @event: upper layer's cm event
 */
static inline void irdma_fill_sockaddr6(struct irdma_cm_node *cm_node,
					struct iw_cm_event *event)
{
	struct sockaddr_in6 *laddr6 = (struct sockaddr_in6 *)&event->local_addr;
	struct sockaddr_in6 *raddr6 = (struct sockaddr_in6 *)&event->remote_addr;

	laddr6->sin6_family = AF_INET6;
	raddr6->sin6_family = AF_INET6;

	laddr6->sin6_port = htons(cm_node->loc_port);
	raddr6->sin6_port = htons(cm_node->rem_port);

	irdma_copy_ip_htonl(laddr6->sin6_addr.in6_u.u6_addr32,
			    cm_node->loc_addr);
	irdma_copy_ip_htonl(raddr6->sin6_addr.in6_u.u6_addr32,
			    cm_node->rem_addr);
}

/**
 * irdma_get_cmevent_info - for cm event upcall
 * @cm_node: connection's node
 * @cm_id: upper layers cm struct for the event
 * @event: upper layer's cm event
 */
static inline void irdma_get_cmevent_info(struct irdma_cm_node *cm_node,
					  struct iw_cm_id *cm_id,
					  struct iw_cm_event *event)
{
	memcpy(&event->local_addr, &cm_id->m_local_addr,
	       sizeof(event->local_addr));
	memcpy(&event->remote_addr, &cm_id->m_remote_addr,
	       sizeof(event->remote_addr));
	if (cm_node) {
		event->private_data = cm_node->pdata_buf;
		event->private_data_len = (u8)cm_node->pdata.size;
		event->ird = cm_node->ird_size;
		event->ord = cm_node->ord_size;
	}
}

/**
 * irdma_send_cm_event - upcall cm's event handler
 * @cm_node: connection's node
 * @cm_id: upper layer's cm info struct
 * @type: Event type to indicate
 * @status: status for the event type
 */
static int irdma_send_cm_event(struct irdma_cm_node *cm_node,
			       struct iw_cm_id *cm_id,
			       enum iw_cm_event_type type, int status)
{
	struct iw_cm_event event = {};

	event.event = type;
	event.status = status;
	trace_irdma_send_cm_event(cm_node, cm_id, type, status,
				  __builtin_return_address(0));

	ibdev_dbg(&cm_node->iwdev->ibdev,
		  "CM: cm_node %p cm_id=%p state=%d accel=%d event_type=%d status=%d\n",
		  cm_node, cm_id, cm_node->accelerated, cm_node->state, type,
		  status);

	switch (type) {
	case IW_CM_EVENT_CONNECT_REQUEST:
		if (cm_node->ipv4)
			irdma_fill_sockaddr4(cm_node, &event);
		else
			irdma_fill_sockaddr6(cm_node, &event);
		event.provider_data = cm_node;
		event.private_data = cm_node->pdata_buf;
		event.private_data_len = (u8)cm_node->pdata.size;
		event.ird = cm_node->ird_size;
		break;
	case IW_CM_EVENT_CONNECT_REPLY:
		irdma_get_cmevent_info(cm_node, cm_id, &event);
		break;
	case IW_CM_EVENT_ESTABLISHED:
		event.ird = cm_node->ird_size;
		event.ord = cm_node->ord_size;
		break;
	case IW_CM_EVENT_DISCONNECT:
	case IW_CM_EVENT_CLOSE:
		/* Wait if we are in RTS but havent issued the iwcm event upcall */
		if (!cm_node->accelerated)
			wait_for_completion(&cm_node->establish_comp);
		break;
	default:
		return -EINVAL;
	}

	return cm_id->event_handler(cm_id, &event);
}

/**
 * irdma_timer_list_prep - add connection nodes to a list to perform timer tasks
 * @cm_core: cm's core
 * @timer_list: a timer list to which cm_node will be selected
 */
static void irdma_timer_list_prep(struct irdma_cm_core *cm_core,
				  struct list_head *timer_list)
{
	struct irdma_cm_node *cm_node;
	int bkt;

	hash_for_each_rcu(cm_core->cm_hash_tbl, bkt, cm_node, list) {
		if ((cm_node->close_entry || cm_node->send_entry) &&
		    refcount_inc_not_zero(&cm_node->refcnt))
			list_add(&cm_node->timer_entry, timer_list);
	}
}

/**
 * irdma_create_event - create cm event
 * @cm_node: connection's node
 * @type: Event type to generate
 */
static struct irdma_cm_event *irdma_create_event(struct irdma_cm_node *cm_node,
						 enum irdma_cm_event_type type)
{
	struct irdma_cm_event *event;

	if (!cm_node->cm_id)
		return NULL;

	event = kzalloc(sizeof(*event), GFP_ATOMIC);

	if (!event)
		return NULL;

	event->type = type;
	event->cm_node = cm_node;
	memcpy(event->cm_info.rem_addr, cm_node->rem_addr,
	       sizeof(event->cm_info.rem_addr));
	memcpy(event->cm_info.loc_addr, cm_node->loc_addr,
	       sizeof(event->cm_info.loc_addr));
	event->cm_info.rem_port = cm_node->rem_port;
	event->cm_info.loc_port = cm_node->loc_port;
	event->cm_info.cm_id = cm_node->cm_id;
	ibdev_dbg(&cm_node->iwdev->ibdev,
		  "CM: node=%p event=%p type=%u dst=%pI4 src=%pI4\n", cm_node,
		  event, type, event->cm_info.loc_addr,
		  event->cm_info.rem_addr);
	trace_irdma_create_event(cm_node, type, __builtin_return_address(0));
	irdma_cm_post_event(event);

	return event;
}

/**
 * irdma_free_retrans_entry - free send entry
 * @cm_node: connection's node
 */
static void irdma_free_retrans_entry(struct irdma_cm_node *cm_node)
{
	struct irdma_device *iwdev = cm_node->iwdev;
	struct irdma_timer_entry *send_entry;

	send_entry = cm_node->send_entry;
	if (!send_entry)
		return;

	cm_node->send_entry = NULL;
	irdma_free_sqbuf(&iwdev->vsi, send_entry->sqbuf);
	kfree(send_entry);
	refcount_dec(&cm_node->refcnt);
}

/**
 * irdma_cleanup_retrans_entry - free send entry with lock
 * @cm_node: connection's node
 */
static void irdma_cleanup_retrans_entry(struct irdma_cm_node *cm_node)
{
	unsigned long flags;

	spin_lock_irqsave(&cm_node->retrans_list_lock, flags);
	irdma_free_retrans_entry(cm_node);
	spin_unlock_irqrestore(&cm_node->retrans_list_lock, flags);
}

/**
 * irdma_form_ah_cm_frame - get a free packet and build frame with address handle
 * @cm_node: connection's node ionfo to use in frame
 * @options: pointer to options info
 * @hdr: pointer mpa header
 * @pdata: pointer to private data
 * @flags:  indicates FIN or ACK
 */
static struct irdma_puda_buf *irdma_form_ah_cm_frame(struct irdma_cm_node *cm_node,
						     struct irdma_kmem_info *options,
						     struct irdma_kmem_info *hdr,
						     struct irdma_mpa_priv_info *pdata,
						     u8 flags)
{
	struct irdma_puda_buf *sqbuf;
	struct irdma_sc_vsi *vsi = &cm_node->iwdev->vsi;
	u8 *buf;
	struct tcphdr *tcph;
	u16 pktsize;
	u32 opts_len = 0;
	u32 pd_len = 0;
	u32 hdr_len = 0;

	if (!cm_node->ah || !cm_node->ah->ah_info.ah_valid) {
		ibdev_dbg(&cm_node->iwdev->ibdev, "CM: AH invalid\n");
		return NULL;
	}

	sqbuf = irdma_puda_get_bufpool(vsi->ilq);
	if (!sqbuf) {
		ibdev_dbg(&cm_node->iwdev->ibdev, "CM: SQ buf NULL\n");
		return NULL;
	}

	sqbuf->ah_id = cm_node->ah->ah_info.ah_idx;
	buf = sqbuf->mem.va;
	if (options)
		opts_len = (u32)options->size;

	if (hdr)
		hdr_len = hdr->size;

	if (pdata)
		pd_len = pdata->size;

	pktsize = sizeof(*tcph) + opts_len + hdr_len + pd_len;

	memset(buf, 0, sizeof(*tcph));

	sqbuf->totallen = pktsize;
	sqbuf->tcphlen = sizeof(*tcph) + opts_len;
	sqbuf->scratch = cm_node;

	tcph = (struct tcphdr *)buf;
	buf += sizeof(*tcph);

	tcph->source = htons(cm_node->loc_port);
	tcph->dest = htons(cm_node->rem_port);
	tcph->seq = htonl(cm_node->tcp_cntxt.loc_seq_num);

	if (flags & SET_ACK) {
		cm_node->tcp_cntxt.loc_ack_num = cm_node->tcp_cntxt.rcv_nxt;
		tcph->ack_seq = htonl(cm_node->tcp_cntxt.loc_ack_num);
		tcph->ack = 1;
	} else {
		tcph->ack_seq = 0;
	}

	if (flags & SET_SYN) {
		cm_node->tcp_cntxt.loc_seq_num++;
		tcph->syn = 1;
	} else {
		cm_node->tcp_cntxt.loc_seq_num += hdr_len + pd_len;
	}

	if (flags & SET_FIN) {
		cm_node->tcp_cntxt.loc_seq_num++;
		tcph->fin = 1;
	}

	if (flags & SET_RST)
		tcph->rst = 1;

	tcph->doff = (u16)((sizeof(*tcph) + opts_len + 3) >> 2);
	sqbuf->tcphlen = tcph->doff << 2;
	tcph->window = htons(cm_node->tcp_cntxt.rcv_wnd);
	tcph->urg_ptr = 0;

	if (opts_len) {
		memcpy(buf, options->addr, opts_len);
		buf += opts_len;
	}

	if (hdr_len) {
		memcpy(buf, hdr->addr, hdr_len);
		buf += hdr_len;
	}

	if (pdata && pdata->addr)
		memcpy(buf, pdata->addr, pdata->size);

	refcount_set(&sqbuf->refcount, 1);

	print_hex_dump_debug("ILQ: TRANSMIT ILQ BUFFER", DUMP_PREFIX_OFFSET,
			     16, 8, sqbuf->mem.va, sqbuf->totallen, false);

	return sqbuf;
}

/**
 * irdma_form_uda_cm_frame - get a free packet and build frame full tcpip packet
 * @cm_node: connection's node ionfo to use in frame
 * @options: pointer to options info
 * @hdr: pointer mpa header
 * @pdata: pointer to private data
 * @flags:  indicates FIN or ACK
 */
static struct irdma_puda_buf *irdma_form_uda_cm_frame(struct irdma_cm_node *cm_node,
						      struct irdma_kmem_info *options,
						      struct irdma_kmem_info *hdr,
						      struct irdma_mpa_priv_info *pdata,
						      u8 flags)
{
	struct irdma_puda_buf *sqbuf;
	struct irdma_sc_vsi *vsi = &cm_node->iwdev->vsi;
	u8 *buf;

	struct tcphdr *tcph;
	struct iphdr *iph;
	struct ipv6hdr *ip6h;
	struct ethhdr *ethh;
	u16 pktsize;
	u16 eth_hlen = ETH_HLEN;
	u32 opts_len = 0;
	u32 pd_len = 0;
	u32 hdr_len = 0;

	u16 vtag;

	sqbuf = irdma_puda_get_bufpool(vsi->ilq);
	if (!sqbuf)
		return NULL;

	buf = sqbuf->mem.va;

	if (options)
		opts_len = (u32)options->size;

	if (hdr)
		hdr_len = hdr->size;

	if (pdata)
		pd_len = pdata->size;

	if (cm_node->vlan_id < VLAN_N_VID)
		eth_hlen += 4;

	if (cm_node->ipv4)
		pktsize = sizeof(*iph) + sizeof(*tcph);
	else
		pktsize = sizeof(*ip6h) + sizeof(*tcph);
	pktsize += opts_len + hdr_len + pd_len;

	memset(buf, 0, eth_hlen + pktsize);

	sqbuf->totallen = pktsize + eth_hlen;
	sqbuf->maclen = eth_hlen;
	sqbuf->tcphlen = sizeof(*tcph) + opts_len;
	sqbuf->scratch = cm_node;

	ethh = (struct ethhdr *)buf;
	buf += eth_hlen;

	if (cm_node->do_lpb)
		sqbuf->do_lpb = true;

	if (cm_node->ipv4) {
		sqbuf->ipv4 = true;

		iph = (struct iphdr *)buf;
		buf += sizeof(*iph);
		tcph = (struct tcphdr *)buf;
		buf += sizeof(*tcph);

		ether_addr_copy(ethh->h_dest, cm_node->rem_mac);
		ether_addr_copy(ethh->h_source, cm_node->loc_mac);
		if (cm_node->vlan_id < VLAN_N_VID) {
			((struct vlan_ethhdr *)ethh)->h_vlan_proto =
				htons(ETH_P_8021Q);
			vtag = (cm_node->user_pri << VLAN_PRIO_SHIFT) |
			       cm_node->vlan_id;
			((struct vlan_ethhdr *)ethh)->h_vlan_TCI = htons(vtag);

			((struct vlan_ethhdr *)ethh)->h_vlan_encapsulated_proto =
				htons(ETH_P_IP);
		} else {
			ethh->h_proto = htons(ETH_P_IP);
		}

		iph->version = IPVERSION;
		iph->ihl = 5; /* 5 * 4Byte words, IP headr len */
		iph->tos = cm_node->tos;
		iph->tot_len = htons(pktsize);
		iph->id = htons(++cm_node->tcp_cntxt.loc_id);

		iph->frag_off = htons(0x4000);
		iph->ttl = 0x40;
		iph->protocol = IPPROTO_TCP;
		iph->saddr = htonl(cm_node->loc_addr[0]);
		iph->daddr = htonl(cm_node->rem_addr[0]);
	} else {
		sqbuf->ipv4 = false;
		ip6h = (struct ipv6hdr *)buf;
		buf += sizeof(*ip6h);
		tcph = (struct tcphdr *)buf;
		buf += sizeof(*tcph);

		ether_addr_copy(ethh->h_dest, cm_node->rem_mac);
		ether_addr_copy(ethh->h_source, cm_node->loc_mac);
		if (cm_node->vlan_id < VLAN_N_VID) {
			((struct vlan_ethhdr *)ethh)->h_vlan_proto =
				htons(ETH_P_8021Q);
			vtag = (cm_node->user_pri << VLAN_PRIO_SHIFT) |
			       cm_node->vlan_id;
			((struct vlan_ethhdr *)ethh)->h_vlan_TCI = htons(vtag);
			((struct vlan_ethhdr *)ethh)->h_vlan_encapsulated_proto =
				htons(ETH_P_IPV6);
		} else {
			ethh->h_proto = htons(ETH_P_IPV6);
		}
		ip6h->version = 6;
		ip6h->priority = cm_node->tos >> 4;
		ip6h->flow_lbl[0] = cm_node->tos << 4;
		ip6h->flow_lbl[1] = 0;
		ip6h->flow_lbl[2] = 0;
		ip6h->payload_len = htons(pktsize - sizeof(*ip6h));
		ip6h->nexthdr = 6;
		ip6h->hop_limit = 128;
		irdma_copy_ip_htonl(ip6h->saddr.in6_u.u6_addr32,
				    cm_node->loc_addr);
		irdma_copy_ip_htonl(ip6h->daddr.in6_u.u6_addr32,
				    cm_node->rem_addr);
	}

	tcph->source = htons(cm_node->loc_port);
	tcph->dest = htons(cm_node->rem_port);
	tcph->seq = htonl(cm_node->tcp_cntxt.loc_seq_num);

	if (flags & SET_ACK) {
		cm_node->tcp_cntxt.loc_ack_num = cm_node->tcp_cntxt.rcv_nxt;
		tcph->ack_seq = htonl(cm_node->tcp_cntxt.loc_ack_num);
		tcph->ack = 1;
	} else {
		tcph->ack_seq = 0;
	}

	if (flags & SET_SYN) {
		cm_node->tcp_cntxt.loc_seq_num++;
		tcph->syn = 1;
	} else {
		cm_node->tcp_cntxt.loc_seq_num += hdr_len + pd_len;
	}

	if (flags & SET_FIN) {
		cm_node->tcp_cntxt.loc_seq_num++;
		tcph->fin = 1;
	}

	if (flags & SET_RST)
		tcph->rst = 1;

	tcph->doff = (u16)((sizeof(*tcph) + opts_len + 3) >> 2);
	sqbuf->tcphlen = tcph->doff << 2;
	tcph->window = htons(cm_node->tcp_cntxt.rcv_wnd);
	tcph->urg_ptr = 0;

	if (opts_len) {
		memcpy(buf, options->addr, opts_len);
		buf += opts_len;
	}

	if (hdr_len) {
		memcpy(buf, hdr->addr, hdr_len);
		buf += hdr_len;
	}

	if (pdata && pdata->addr)
		memcpy(buf, pdata->addr, pdata->size);

	refcount_set(&sqbuf->refcount, 1);

	print_hex_dump_debug("ILQ: TRANSMIT ILQ BUFFER", DUMP_PREFIX_OFFSET,
			     16, 8, sqbuf->mem.va, sqbuf->totallen, false);
	return sqbuf;
}

/**
 * irdma_send_reset - Send RST packet
 * @cm_node: connection's node
 */
int irdma_send_reset(struct irdma_cm_node *cm_node)
{
	struct irdma_puda_buf *sqbuf;
	int flags = SET_RST | SET_ACK;

	trace_irdma_send_reset(cm_node, 0, __builtin_return_address(0));
	sqbuf = cm_node->cm_core->form_cm_frame(cm_node, NULL, NULL, NULL,
						flags);
	if (!sqbuf)
		return -ENOMEM;

	ibdev_dbg(&cm_node->iwdev->ibdev,
		  "CM: caller: %pS cm_node %p cm_id=%p accel=%d state=%d rem_port=0x%04x, loc_port=0x%04x rem_addr=%pI4 loc_addr=%pI4\n",
		  __builtin_return_address(0), cm_node, cm_node->cm_id,
		  cm_node->accelerated, cm_node->state, cm_node->rem_port,
		  cm_node->loc_port, cm_node->rem_addr, cm_node->loc_addr);

	return irdma_schedule_cm_timer(cm_node, sqbuf, IRDMA_TIMER_TYPE_SEND, 0,
				       1);
}

/**
 * irdma_active_open_err - send event for active side cm error
 * @cm_node: connection's node
 * @reset: Flag to send reset or not
 */
static void irdma_active_open_err(struct irdma_cm_node *cm_node, bool reset)
{
	trace_irdma_active_open_err(cm_node, reset,
				    __builtin_return_address(0));
	irdma_cleanup_retrans_entry(cm_node);
	cm_node->cm_core->stats_connect_errs++;
	if (reset) {
		ibdev_dbg(&cm_node->iwdev->ibdev,
			  "CM: cm_node=%p state=%d\n", cm_node,
			  cm_node->state);
		refcount_inc(&cm_node->refcnt);
		irdma_send_reset(cm_node);
	}

	cm_node->state = IRDMA_CM_STATE_CLOSED;
	irdma_create_event(cm_node, IRDMA_CM_EVENT_ABORTED);
}

/**
 * irdma_passive_open_err - handle passive side cm error
 * @cm_node: connection's node
 * @reset: send reset or just free cm_node
 */
static void irdma_passive_open_err(struct irdma_cm_node *cm_node, bool reset)
{
	irdma_cleanup_retrans_entry(cm_node);
	cm_node->cm_core->stats_passive_errs++;
	cm_node->state = IRDMA_CM_STATE_CLOSED;
	ibdev_dbg(&cm_node->iwdev->ibdev, "CM: cm_node=%p state =%d\n",
		  cm_node, cm_node->state);
	trace_irdma_passive_open_err(cm_node, reset,
				     __builtin_return_address(0));
	if (reset)
		irdma_send_reset(cm_node);
	else
		irdma_rem_ref_cm_node(cm_node);
}

/**
 * irdma_event_connect_error - to create connect error event
 * @event: cm information for connect event
 */
static void irdma_event_connect_error(struct irdma_cm_event *event)
{
	struct irdma_qp *iwqp;
	struct iw_cm_id *cm_id;

	cm_id = event->cm_node->cm_id;
	if (!cm_id)
		return;

	iwqp = cm_id->provider_data;

	if (!iwqp || !iwqp->iwdev)
		return;

	iwqp->cm_id = NULL;
	cm_id->provider_data = NULL;
	irdma_send_cm_event(event->cm_node, cm_id, IW_CM_EVENT_CONNECT_REPLY,
			    -ECONNRESET);
	irdma_rem_ref_cm_node(event->cm_node);
}

/**
 * irdma_process_options - process options from TCP header
 * @cm_node: connection's node
 * @optionsloc: point to start of options
 * @optionsize: size of all options
 * @syn_pkt: flag if syn packet
 */
static int irdma_process_options(struct irdma_cm_node *cm_node, u8 *optionsloc,
				 u32 optionsize, u32 syn_pkt)
{
	u32 tmp;
	u32 offset = 0;
	union all_known_options *all_options;
	char got_mss_option = 0;

	while (offset < optionsize) {
		all_options = (union all_known_options *)(optionsloc + offset);
		switch (all_options->base.optionnum) {
		case OPTION_NUM_EOL:
			offset = optionsize;
			break;
		case OPTION_NUM_NONE:
			offset += 1;
			continue;
		case OPTION_NUM_MSS:
			ibdev_dbg(&cm_node->iwdev->ibdev,
				  "CM: MSS Length: %d Offset: %d Size: %d\n",
				  all_options->mss.len, offset, optionsize);
			got_mss_option = 1;
			if (all_options->mss.len != 4)
				return -EINVAL;
			tmp = ntohs(all_options->mss.mss);
			if ((cm_node->ipv4 &&
			     (tmp + IRDMA_MTU_TO_MSS_IPV4) < IRDMA_MIN_MTU_IPV4) ||
			    (!cm_node->ipv4 &&
			     (tmp + IRDMA_MTU_TO_MSS_IPV6) < IRDMA_MIN_MTU_IPV6))
				return -EINVAL;
			if (tmp < cm_node->tcp_cntxt.mss)
				cm_node->tcp_cntxt.mss = tmp;
			break;
		case OPTION_NUM_WINDOW_SCALE:
			cm_node->tcp_cntxt.snd_wscale =
				all_options->windowscale.shiftcount;
			break;
		default:
			ibdev_dbg(&cm_node->iwdev->ibdev,
				  "CM: Unsupported TCP Option: %x\n",
				  all_options->base.optionnum);
			break;
		}
		offset += all_options->base.len;
	}
	if (!got_mss_option && syn_pkt)
		cm_node->tcp_cntxt.mss = IRDMA_CM_DEFAULT_MSS;

	return 0;
}

/**
 * irdma_handle_tcp_options - setup TCP context info after parsing TCP options
 * @cm_node: connection's node
 * @tcph: pointer tcp header
 * @optionsize: size of options rcvd
 * @passive: active or passive flag
 */
static int irdma_handle_tcp_options(struct irdma_cm_node *cm_node,
				    struct tcphdr *tcph, int optionsize,
				    int passive)
{
	u8 *optionsloc = (u8 *)&tcph[1];
	int ret;

	if (optionsize) {
		ret = irdma_process_options(cm_node, optionsloc, optionsize,
					    (u32)tcph->syn);
		if (ret) {
			ibdev_dbg(&cm_node->iwdev->ibdev,
				  "CM: Node %p, Sending Reset\n", cm_node);
			if (passive)
				irdma_passive_open_err(cm_node, true);
			else
				irdma_active_open_err(cm_node, true);
			return ret;
		}
	}

	cm_node->tcp_cntxt.snd_wnd = ntohs(tcph->window)
				     << cm_node->tcp_cntxt.snd_wscale;

	if (cm_node->tcp_cntxt.snd_wnd > cm_node->tcp_cntxt.max_snd_wnd)
		cm_node->tcp_cntxt.max_snd_wnd = cm_node->tcp_cntxt.snd_wnd;

	return 0;
}

/**
 * irdma_build_mpa_v1 - build a MPA V1 frame
 * @cm_node: connection's node
 * @start_addr: address where to build frame
 * @mpa_key: to do read0 or write0
 */
static void irdma_build_mpa_v1(struct irdma_cm_node *cm_node, void *start_addr,
			       u8 mpa_key)
{
	struct ietf_mpa_v1 *mpa_frame = start_addr;

	switch (mpa_key) {
	case MPA_KEY_REQUEST:
		memcpy(mpa_frame->key, IEFT_MPA_KEY_REQ, IETF_MPA_KEY_SIZE);
		break;
	case MPA_KEY_REPLY:
		memcpy(mpa_frame->key, IEFT_MPA_KEY_REP, IETF_MPA_KEY_SIZE);
		break;
	default:
		break;
	}
	mpa_frame->flags = IETF_MPA_FLAGS_CRC;
	mpa_frame->rev = cm_node->mpa_frame_rev;
	mpa_frame->priv_data_len = htons(cm_node->pdata.size);
}

/**
 * irdma_build_mpa_v2 - build a MPA V2 frame
 * @cm_node: connection's node
 * @start_addr: buffer start address
 * @mpa_key: to do read0 or write0
 */
static void irdma_build_mpa_v2(struct irdma_cm_node *cm_node, void *start_addr,
			       u8 mpa_key)
{
	struct ietf_mpa_v2 *mpa_frame = start_addr;
	struct ietf_rtr_msg *rtr_msg = &mpa_frame->rtr_msg;
	u16 ctrl_ird, ctrl_ord;

	/* initialize the upper 5 bytes of the frame */
	irdma_build_mpa_v1(cm_node, start_addr, mpa_key);
	mpa_frame->flags |= IETF_MPA_V2_FLAG;
	if (cm_node->iwdev->iw_ooo) {
		mpa_frame->flags |= IETF_MPA_FLAGS_MARKERS;
		cm_node->rcv_mark_en = true;
	}
	mpa_frame->priv_data_len = cpu_to_be16(be16_to_cpu(mpa_frame->priv_data_len) +
					       IETF_RTR_MSG_SIZE);

	/* initialize RTR msg */
	if (cm_node->mpav2_ird_ord == IETF_NO_IRD_ORD) {
		ctrl_ird = IETF_NO_IRD_ORD;
		ctrl_ord = IETF_NO_IRD_ORD;
	} else {
		ctrl_ird = (cm_node->ird_size > IETF_NO_IRD_ORD) ?
				   IETF_NO_IRD_ORD :
				   cm_node->ird_size;
		ctrl_ord = (cm_node->ord_size > IETF_NO_IRD_ORD) ?
				   IETF_NO_IRD_ORD :
				   cm_node->ord_size;
	}
	ctrl_ird |= IETF_PEER_TO_PEER;

	switch (mpa_key) {
	case MPA_KEY_REQUEST:
		ctrl_ord |= IETF_RDMA0_WRITE;
		ctrl_ord |= IETF_RDMA0_READ;
		break;
	case MPA_KEY_REPLY:
		switch (cm_node->send_rdma0_op) {
		case SEND_RDMA_WRITE_ZERO:
			ctrl_ord |= IETF_RDMA0_WRITE;
			break;
		case SEND_RDMA_READ_ZERO:
			ctrl_ord |= IETF_RDMA0_READ;
			break;
		}
		break;
	default:
		break;
	}
	rtr_msg->ctrl_ird = htons(ctrl_ird);
	rtr_msg->ctrl_ord = htons(ctrl_ord);
}

/**
 * irdma_cm_build_mpa_frame - build mpa frame for mpa version 1 or version 2
 * @cm_node: connection's node
 * @mpa: mpa: data buffer
 * @mpa_key: to do read0 or write0
 */
static int irdma_cm_build_mpa_frame(struct irdma_cm_node *cm_node,
				    struct irdma_kmem_info *mpa, u8 mpa_key)
{
	int hdr_len = 0;

	switch (cm_node->mpa_frame_rev) {
	case IETF_MPA_V1:
		hdr_len = sizeof(struct ietf_mpa_v1);
		irdma_build_mpa_v1(cm_node, mpa->addr, mpa_key);
		break;
	case IETF_MPA_V2:
		hdr_len = sizeof(struct ietf_mpa_v2);
		irdma_build_mpa_v2(cm_node, mpa->addr, mpa_key);
		break;
	default:
		break;
	}

	return hdr_len;
}

/**
 * irdma_send_mpa_request - active node send mpa request to passive node
 * @cm_node: connection's node
 */
static int irdma_send_mpa_request(struct irdma_cm_node *cm_node)
{
	struct irdma_puda_buf *sqbuf;

	cm_node->mpa_hdr.addr = &cm_node->mpa_v2_frame;
	cm_node->mpa_hdr.size = irdma_cm_build_mpa_frame(cm_node,
							 &cm_node->mpa_hdr,
							 MPA_KEY_REQUEST);
	if (!cm_node->mpa_hdr.size) {
		ibdev_dbg(&cm_node->iwdev->ibdev,
			  "CM: mpa size = %d\n", cm_node->mpa_hdr.size);
		return -EINVAL;
	}

	sqbuf = cm_node->cm_core->form_cm_frame(cm_node, NULL,
						&cm_node->mpa_hdr,
						&cm_node->pdata, SET_ACK);
	if (!sqbuf)
		return -ENOMEM;

	return irdma_schedule_cm_timer(cm_node, sqbuf, IRDMA_TIMER_TYPE_SEND, 1,
				       0);
}

/**
 * irdma_send_mpa_reject -
 * @cm_node: connection's node
 * @pdata: reject data for connection
 * @plen: length of reject data
 */
static int irdma_send_mpa_reject(struct irdma_cm_node *cm_node,
				 const void *pdata, u8 plen)
{
	struct irdma_puda_buf *sqbuf;
	struct irdma_mpa_priv_info priv_info;

	cm_node->mpa_hdr.addr = &cm_node->mpa_v2_frame;
	cm_node->mpa_hdr.size = irdma_cm_build_mpa_frame(cm_node,
							 &cm_node->mpa_hdr,
							 MPA_KEY_REPLY);

	cm_node->mpa_frame.flags |= IETF_MPA_FLAGS_REJECT;
	priv_info.addr = pdata;
	priv_info.size = plen;

	sqbuf = cm_node->cm_core->form_cm_frame(cm_node, NULL,
						&cm_node->mpa_hdr, &priv_info,
						SET_ACK | SET_FIN);
	if (!sqbuf)
		return -ENOMEM;

	cm_node->state = IRDMA_CM_STATE_FIN_WAIT1;

	return irdma_schedule_cm_timer(cm_node, sqbuf, IRDMA_TIMER_TYPE_SEND, 1,
				       0);
}

/**
 * irdma_negotiate_mpa_v2_ird_ord - negotiate MPAv2 IRD/ORD
 * @cm_node: connection's node
 * @buf: Data pointer
 */
static int irdma_negotiate_mpa_v2_ird_ord(struct irdma_cm_node *cm_node,
					  u8 *buf)
{
	struct ietf_mpa_v2 *mpa_v2_frame;
	struct ietf_rtr_msg *rtr_msg;
	u16 ird_size;
	u16 ord_size;
	u16 ctrl_ord;
	u16 ctrl_ird;

	mpa_v2_frame = (struct ietf_mpa_v2 *)buf;
	rtr_msg = &mpa_v2_frame->rtr_msg;

	/* parse rtr message */
	ctrl_ord = ntohs(rtr_msg->ctrl_ord);
	ctrl_ird = ntohs(rtr_msg->ctrl_ird);
	ird_size = ctrl_ird & IETF_NO_IRD_ORD;
	ord_size = ctrl_ord & IETF_NO_IRD_ORD;

	if (!(ctrl_ird & IETF_PEER_TO_PEER))
		return -EOPNOTSUPP;

	if (ird_size == IETF_NO_IRD_ORD || ord_size == IETF_NO_IRD_ORD) {
		cm_node->mpav2_ird_ord = IETF_NO_IRD_ORD;
		goto negotiate_done;
	}

	if (cm_node->state != IRDMA_CM_STATE_MPAREQ_SENT) {
		/* responder */
		if (!ord_size && (ctrl_ord & IETF_RDMA0_READ))
			cm_node->ird_size = 1;
		if (cm_node->ord_size > ird_size)
			cm_node->ord_size = ird_size;
	} else {
		/* initiator */
		if (!ird_size && (ctrl_ord & IETF_RDMA0_READ))
			/* Remote peer doesn't support RDMA0_READ */
			return -EOPNOTSUPP;

		if (cm_node->ord_size > ird_size)
			cm_node->ord_size = ird_size;

		if (cm_node->ird_size < ord_size)
		/* no resources available */
			return -EINVAL;
	}

negotiate_done:
	if (ctrl_ord & IETF_RDMA0_READ)
		cm_node->send_rdma0_op = SEND_RDMA_READ_ZERO;
	else if (ctrl_ord & IETF_RDMA0_WRITE)
		cm_node->send_rdma0_op = SEND_RDMA_WRITE_ZERO;
	else
		/* Not supported RDMA0 operation */
		return -EOPNOTSUPP;

	ibdev_dbg(&cm_node->iwdev->ibdev,
		  "CM: MPAV2 Negotiated ORD: %d, IRD: %d\n",
		  cm_node->ord_size, cm_node->ird_size);
	trace_irdma_negotiate_mpa_v2(cm_node);
	return 0;
}

/**
 * irdma_parse_mpa - process an IETF MPA frame
 * @cm_node: connection's node
 * @buf: Data pointer
 * @type: to return accept or reject
 * @len: Len of mpa buffer
 */
static int irdma_parse_mpa(struct irdma_cm_node *cm_node, u8 *buf, u32 *type,
			   u32 len)
{
	struct ietf_mpa_v1 *mpa_frame;
	int mpa_hdr_len, priv_data_len, ret;

	*type = IRDMA_MPA_REQUEST_ACCEPT;

	if (len < sizeof(struct ietf_mpa_v1)) {
		ibdev_dbg(&cm_node->iwdev->ibdev,
			  "CM: ietf buffer small (%x)\n", len);
		return -EINVAL;
	}

	mpa_frame = (struct ietf_mpa_v1 *)buf;
	mpa_hdr_len = sizeof(struct ietf_mpa_v1);
	priv_data_len = ntohs(mpa_frame->priv_data_len);

	if (priv_data_len > IETF_MAX_PRIV_DATA_LEN) {
		ibdev_dbg(&cm_node->iwdev->ibdev,
			  "CM: private_data too big %d\n", priv_data_len);
		return -EOVERFLOW;
	}

	if (mpa_frame->rev != IETF_MPA_V1 && mpa_frame->rev != IETF_MPA_V2) {
		ibdev_dbg(&cm_node->iwdev->ibdev,
			  "CM: unsupported mpa rev = %d\n", mpa_frame->rev);
		return -EINVAL;
	}

	if (mpa_frame->rev > cm_node->mpa_frame_rev) {
		ibdev_dbg(&cm_node->iwdev->ibdev, "CM: rev %d\n",
			  mpa_frame->rev);
		return -EINVAL;
	}

	cm_node->mpa_frame_rev = mpa_frame->rev;
	if (cm_node->state != IRDMA_CM_STATE_MPAREQ_SENT) {
		if (memcmp(mpa_frame->key, IEFT_MPA_KEY_REQ,
			   IETF_MPA_KEY_SIZE)) {
			ibdev_dbg(&cm_node->iwdev->ibdev,
				  "CM: Unexpected MPA Key received\n");
			return -EINVAL;
		}
	} else {
		if (memcmp(mpa_frame->key, IEFT_MPA_KEY_REP,
			   IETF_MPA_KEY_SIZE)) {
			ibdev_dbg(&cm_node->iwdev->ibdev,
				  "CM: Unexpected MPA Key received\n");
			return -EINVAL;
		}
	}

	if (priv_data_len + mpa_hdr_len > len) {
		ibdev_dbg(&cm_node->iwdev->ibdev,
			  "CM: ietf buffer len(%x + %x != %x)\n",
			  priv_data_len, mpa_hdr_len, len);
		return -EOVERFLOW;
	}

	if (len > IRDMA_MAX_CM_BUF) {
		ibdev_dbg(&cm_node->iwdev->ibdev,
			  "CM: ietf buffer large len = %d\n", len);
		return -EOVERFLOW;
	}

	switch (mpa_frame->rev) {
	case IETF_MPA_V2:
		mpa_hdr_len += IETF_RTR_MSG_SIZE;
		ret = irdma_negotiate_mpa_v2_ird_ord(cm_node, buf);
		if (ret)
			return ret;
		break;
	case IETF_MPA_V1:
	default:
		break;
	}

	memcpy(cm_node->pdata_buf, buf + mpa_hdr_len, priv_data_len);
	cm_node->pdata.size = priv_data_len;

	if (mpa_frame->flags & IETF_MPA_FLAGS_REJECT)
		*type = IRDMA_MPA_REQUEST_REJECT;

	if (mpa_frame->flags & IETF_MPA_FLAGS_MARKERS)
		cm_node->snd_mark_en = true;

	return 0;
}

/**
 * irdma_schedule_cm_timer
 * @cm_node: connection's node
 * @sqbuf: buffer to send
 * @type: if it is send or close
 * @send_retrans: if rexmits to be done
 * @close_when_complete: is cm_node to be removed
 *
 * note - cm_node needs to be protected before calling this. Encase in:
 *		irdma_rem_ref_cm_node(cm_core, cm_node);
 *		irdma_schedule_cm_timer(...)
 *		refcount_inc(&cm_node->refcnt);
 */
int irdma_schedule_cm_timer(struct irdma_cm_node *cm_node,
			    struct irdma_puda_buf *sqbuf,
			    enum irdma_timer_type type, int send_retrans,
			    int close_when_complete)
{
	struct irdma_sc_vsi *vsi = &cm_node->iwdev->vsi;
	struct irdma_cm_core *cm_core = cm_node->cm_core;
	struct irdma_timer_entry *new_send;
	u32 was_timer_set;
	unsigned long flags;

	new_send = kzalloc(sizeof(*new_send), GFP_ATOMIC);
	if (!new_send) {
		if (type != IRDMA_TIMER_TYPE_CLOSE)
			irdma_free_sqbuf(vsi, sqbuf);
		return -ENOMEM;
	}

	new_send->retrycount = IRDMA_DEFAULT_RETRYS;
	new_send->retranscount = IRDMA_DEFAULT_RETRANS;
	new_send->sqbuf = sqbuf;
	new_send->timetosend = jiffies;
	new_send->type = type;
	new_send->send_retrans = send_retrans;
	new_send->close_when_complete = close_when_complete;

	if (type == IRDMA_TIMER_TYPE_CLOSE) {
		new_send->timetosend += (HZ / 10);
		if (cm_node->close_entry) {
			kfree(new_send);
			ibdev_dbg(&cm_node->iwdev->ibdev,
				  "CM: already close entry\n");
			return -EINVAL;
		}

		cm_node->close_entry = new_send;
	} else { /* type == IRDMA_TIMER_TYPE_SEND */
		spin_lock_irqsave(&cm_node->retrans_list_lock, flags);
		cm_node->send_entry = new_send;
		refcount_inc(&cm_node->refcnt);
		spin_unlock_irqrestore(&cm_node->retrans_list_lock, flags);
		new_send->timetosend = jiffies + IRDMA_RETRY_TIMEOUT;

		refcount_inc(&sqbuf->refcount);
		irdma_puda_send_buf(vsi->ilq, sqbuf);
		if (!send_retrans) {
			irdma_cleanup_retrans_entry(cm_node);
			if (close_when_complete)
				irdma_rem_ref_cm_node(cm_node);
			return 0;
		}
	}

	spin_lock_irqsave(&cm_core->ht_lock, flags);
	was_timer_set = timer_pending(&cm_core->tcp_timer);

	if (!was_timer_set) {
		cm_core->tcp_timer.expires = new_send->timetosend;
		add_timer(&cm_core->tcp_timer);
	}
	spin_unlock_irqrestore(&cm_core->ht_lock, flags);

	return 0;
}

/**
 * irdma_retrans_expired - Could not rexmit the packet
 * @cm_node: connection's node
 */
static void irdma_retrans_expired(struct irdma_cm_node *cm_node)
{
	enum irdma_cm_node_state state = cm_node->state;

	cm_node->state = IRDMA_CM_STATE_CLOSED;
	switch (state) {
	case IRDMA_CM_STATE_SYN_RCVD:
	case IRDMA_CM_STATE_CLOSING:
		irdma_rem_ref_cm_node(cm_node);
		break;
	case IRDMA_CM_STATE_FIN_WAIT1:
	case IRDMA_CM_STATE_LAST_ACK:
		irdma_send_reset(cm_node);
		break;
	default:
		refcount_inc(&cm_node->refcnt);
		irdma_send_reset(cm_node);
		irdma_create_event(cm_node, IRDMA_CM_EVENT_ABORTED);
		break;
	}
}

/**
 * irdma_handle_close_entry - for handling retry/timeouts
 * @cm_node: connection's node
 * @rem_node: flag for remove cm_node
 */
static void irdma_handle_close_entry(struct irdma_cm_node *cm_node,
				     u32 rem_node)
{
	struct irdma_timer_entry *close_entry = cm_node->close_entry;
	struct irdma_qp *iwqp;
	unsigned long flags;

	if (!close_entry)
		return;
	iwqp = (struct irdma_qp *)close_entry->sqbuf;
	if (iwqp) {
		spin_lock_irqsave(&iwqp->lock, flags);
		if (iwqp->cm_id) {
			iwqp->hw_tcp_state = IRDMA_TCP_STATE_CLOSED;
			iwqp->hw_iwarp_state = IRDMA_QP_STATE_ERROR;
			iwqp->last_aeq = IRDMA_AE_RESET_SENT;
			iwqp->ibqp_state = IB_QPS_ERR;
			spin_unlock_irqrestore(&iwqp->lock, flags);
			irdma_cm_disconn(iwqp);
		} else {
			spin_unlock_irqrestore(&iwqp->lock, flags);
		}
	} else if (rem_node) {
		/* TIME_WAIT state */
		irdma_rem_ref_cm_node(cm_node);
	}

	kfree(close_entry);
	cm_node->close_entry = NULL;
}

/**
 * irdma_cm_timer_tick - system's timer expired callback
 * @t: Pointer to timer_list
 */
static void irdma_cm_timer_tick(struct timer_list *t)
{
	unsigned long nexttimeout = jiffies + IRDMA_LONG_TIME;
	struct irdma_cm_node *cm_node;
	struct irdma_timer_entry *send_entry, *close_entry;
	struct list_head *list_core_temp;
	struct list_head *list_node;
	struct irdma_cm_core *cm_core = timer_container_of(cm_core, t,
							   tcp_timer);
	struct irdma_sc_vsi *vsi;
	u32 settimer = 0;
	unsigned long timetosend;
	unsigned long flags;
	struct list_head timer_list;

	INIT_LIST_HEAD(&timer_list);

	rcu_read_lock();
	irdma_timer_list_prep(cm_core, &timer_list);
	rcu_read_unlock();

	list_for_each_safe (list_node, list_core_temp, &timer_list) {
		cm_node = container_of(list_node, struct irdma_cm_node,
				       timer_entry);
		close_entry = cm_node->close_entry;

		if (close_entry) {
			if (time_after(close_entry->timetosend, jiffies)) {
				if (nexttimeout > close_entry->timetosend ||
				    !settimer) {
					nexttimeout = close_entry->timetosend;
					settimer = 1;
				}
			} else {
				irdma_handle_close_entry(cm_node, 1);
			}
		}

		spin_lock_irqsave(&cm_node->retrans_list_lock, flags);

		send_entry = cm_node->send_entry;
		if (!send_entry)
			goto done;
		if (time_after(send_entry->timetosend, jiffies)) {
			if (cm_node->state != IRDMA_CM_STATE_OFFLOADED) {
				if (nexttimeout > send_entry->timetosend ||
				    !settimer) {
					nexttimeout = send_entry->timetosend;
					settimer = 1;
				}
			} else {
				irdma_free_retrans_entry(cm_node);
			}
			goto done;
		}

		if (cm_node->state == IRDMA_CM_STATE_OFFLOADED ||
		    cm_node->state == IRDMA_CM_STATE_CLOSED) {
			irdma_free_retrans_entry(cm_node);
			goto done;
		}

		if (!send_entry->retranscount || !send_entry->retrycount) {
			irdma_free_retrans_entry(cm_node);

			spin_unlock_irqrestore(&cm_node->retrans_list_lock,
					       flags);
			irdma_retrans_expired(cm_node);
			cm_node->state = IRDMA_CM_STATE_CLOSED;
			spin_lock_irqsave(&cm_node->retrans_list_lock, flags);
			goto done;
		}
		spin_unlock_irqrestore(&cm_node->retrans_list_lock, flags);

		vsi = &cm_node->iwdev->vsi;
		if (!cm_node->ack_rcvd) {
			refcount_inc(&send_entry->sqbuf->refcount);
			irdma_puda_send_buf(vsi->ilq, send_entry->sqbuf);
			cm_node->cm_core->stats_pkt_retrans++;
		}

		spin_lock_irqsave(&cm_node->retrans_list_lock, flags);
		if (send_entry->send_retrans) {
			send_entry->retranscount--;
			timetosend = (IRDMA_RETRY_TIMEOUT <<
				      (IRDMA_DEFAULT_RETRANS -
				       send_entry->retranscount));

			send_entry->timetosend = jiffies +
			    min(timetosend, IRDMA_MAX_TIMEOUT);
			if (nexttimeout > send_entry->timetosend || !settimer) {
				nexttimeout = send_entry->timetosend;
				settimer = 1;
			}
		} else {
			int close_when_complete;

			close_when_complete = send_entry->close_when_complete;
			irdma_free_retrans_entry(cm_node);
			if (close_when_complete)
				irdma_rem_ref_cm_node(cm_node);
		}
done:
		spin_unlock_irqrestore(&cm_node->retrans_list_lock, flags);
		irdma_rem_ref_cm_node(cm_node);
	}

	if (settimer) {
		spin_lock_irqsave(&cm_core->ht_lock, flags);
		if (!timer_pending(&cm_core->tcp_timer)) {
			cm_core->tcp_timer.expires = nexttimeout;
			add_timer(&cm_core->tcp_timer);
		}
		spin_unlock_irqrestore(&cm_core->ht_lock, flags);
	}
}

/**
 * irdma_send_syn - send SYN packet
 * @cm_node: connection's node
 * @sendack: flag to set ACK bit or not
 */
int irdma_send_syn(struct irdma_cm_node *cm_node, u32 sendack)
{
	struct irdma_puda_buf *sqbuf;
	int flags = SET_SYN;
	char optionsbuf[sizeof(struct option_mss) +
			sizeof(struct option_windowscale) +
			sizeof(struct option_base) + TCP_OPTIONS_PADDING];
	struct irdma_kmem_info opts;
	int optionssize = 0;
	/* Sending MSS option */
	union all_known_options *options;

	opts.addr = optionsbuf;
	if (!cm_node)
		return -EINVAL;

	options = (union all_known_options *)&optionsbuf[optionssize];
	options->mss.optionnum = OPTION_NUM_MSS;
	options->mss.len = sizeof(struct option_mss);
	options->mss.mss = htons(cm_node->tcp_cntxt.mss);
	optionssize += sizeof(struct option_mss);

	options = (union all_known_options *)&optionsbuf[optionssize];
	options->windowscale.optionnum = OPTION_NUM_WINDOW_SCALE;
	options->windowscale.len = sizeof(struct option_windowscale);
	options->windowscale.shiftcount = cm_node->tcp_cntxt.rcv_wscale;
	optionssize += sizeof(struct option_windowscale);
	options = (union all_known_options *)&optionsbuf[optionssize];
	options->eol = OPTION_NUM_EOL;
	optionssize += 1;

	if (sendack)
		flags |= SET_ACK;

	opts.size = optionssize;

	sqbuf = cm_node->cm_core->form_cm_frame(cm_node, &opts, NULL, NULL,
						flags);
	if (!sqbuf)
		return -ENOMEM;

	return irdma_schedule_cm_timer(cm_node, sqbuf, IRDMA_TIMER_TYPE_SEND, 1,
				       0);
}

/**
 * irdma_send_ack - Send ACK packet
 * @cm_node: connection's node
 */
void irdma_send_ack(struct irdma_cm_node *cm_node)
{
	struct irdma_puda_buf *sqbuf;
	struct irdma_sc_vsi *vsi = &cm_node->iwdev->vsi;

	sqbuf = cm_node->cm_core->form_cm_frame(cm_node, NULL, NULL, NULL,
						SET_ACK);
	if (sqbuf)
		irdma_puda_send_buf(vsi->ilq, sqbuf);
}

/**
 * irdma_send_fin - Send FIN pkt
 * @cm_node: connection's node
 */
static int irdma_send_fin(struct irdma_cm_node *cm_node)
{
	struct irdma_puda_buf *sqbuf;

	sqbuf = cm_node->cm_core->form_cm_frame(cm_node, NULL, NULL, NULL,
						SET_ACK | SET_FIN);
	if (!sqbuf)
		return -ENOMEM;

	return irdma_schedule_cm_timer(cm_node, sqbuf, IRDMA_TIMER_TYPE_SEND, 1,
				       0);
}

/**
 * irdma_find_listener - find a cm node listening on this addr-port pair
 * @cm_core: cm's core
 * @dst_addr: listener ip addr
 * @ipv4: flag indicating IPv4 when true
 * @dst_port: listener tcp port num
 * @vlan_id: virtual LAN ID
 * @listener_state: state to match with listen node's
 */
static struct irdma_cm_listener *
irdma_find_listener(struct irdma_cm_core *cm_core, u32 *dst_addr, bool ipv4,
		    u16 dst_port, u16 vlan_id,
		    enum irdma_cm_listener_state listener_state)
{
	struct irdma_cm_listener *listen_node;
	static const u32 ip_zero[4] = { 0, 0, 0, 0 };
	u32 listen_addr[4];
	u16 listen_port;
	unsigned long flags;

	/* walk list and find cm_node associated with this session ID */
	spin_lock_irqsave(&cm_core->listen_list_lock, flags);
	list_for_each_entry (listen_node, &cm_core->listen_list, list) {
		memcpy(listen_addr, listen_node->loc_addr, sizeof(listen_addr));
		listen_port = listen_node->loc_port;
		if (listen_node->ipv4 != ipv4 || listen_port != dst_port ||
		    !(listener_state & listen_node->listener_state))
			continue;
		/* compare node pair, return node handle if a match */
		if (!memcmp(listen_addr, ip_zero, sizeof(listen_addr)) ||
		    (!memcmp(listen_addr, dst_addr, sizeof(listen_addr)) &&
		     vlan_id == listen_node->vlan_id)) {
			refcount_inc(&listen_node->refcnt);
			spin_unlock_irqrestore(&cm_core->listen_list_lock,
					       flags);
			trace_irdma_find_listener(listen_node);
			return listen_node;
		}
	}
	spin_unlock_irqrestore(&cm_core->listen_list_lock, flags);

	return NULL;
}

/**
 * irdma_del_multiple_qhash - Remove qhash and child listens
 * @iwdev: iWarp device
 * @cm_info: CM info for parent listen node
 * @cm_parent_listen_node: The parent listen node
 */
static int irdma_del_multiple_qhash(struct irdma_device *iwdev,
				    struct irdma_cm_info *cm_info,
				    struct irdma_cm_listener *cm_parent_listen_node)
{
	struct irdma_cm_listener *child_listen_node;
	struct list_head *pos, *tpos;
	unsigned long flags;
	int ret = -EINVAL;

	spin_lock_irqsave(&iwdev->cm_core.listen_list_lock, flags);
	list_for_each_safe (pos, tpos,
			    &cm_parent_listen_node->child_listen_list) {
		child_listen_node = list_entry(pos, struct irdma_cm_listener,
					       child_listen_list);
		if (child_listen_node->ipv4)
			ibdev_dbg(&iwdev->ibdev,
				  "CM: removing child listen for IP=%pI4, port=%d, vlan=%d\n",
				  child_listen_node->loc_addr,
				  child_listen_node->loc_port,
				  child_listen_node->vlan_id);
		else
			ibdev_dbg(&iwdev->ibdev,
				  "CM: removing child listen for IP=%pI6, port=%d, vlan=%d\n",
				  child_listen_node->loc_addr,
				  child_listen_node->loc_port,
				  child_listen_node->vlan_id);
		trace_irdma_del_multiple_qhash(child_listen_node);
		list_del(pos);
		memcpy(cm_info->loc_addr, child_listen_node->loc_addr,
		       sizeof(cm_info->loc_addr));
		cm_info->vlan_id = child_listen_node->vlan_id;
		if (child_listen_node->qhash_set) {
			ret = irdma_manage_qhash(iwdev, cm_info,
						 IRDMA_QHASH_TYPE_TCP_SYN,
						 IRDMA_QHASH_MANAGE_TYPE_DELETE,
						 NULL, false);
			child_listen_node->qhash_set = false;
		} else {
			ret = 0;
		}
		ibdev_dbg(&iwdev->ibdev,
			  "CM: Child listen node freed = %p\n",
			  child_listen_node);
		kfree(child_listen_node);
		cm_parent_listen_node->cm_core->stats_listen_nodes_destroyed++;
	}
	spin_unlock_irqrestore(&iwdev->cm_core.listen_list_lock, flags);

	return ret;
}

static u8 irdma_iw_get_vlan_prio(u32 *loc_addr, u8 prio, bool ipv4)
{
	struct net_device *ndev = NULL;

	rcu_read_lock();
	if (ipv4) {
		ndev = ip_dev_find(&init_net, htonl(loc_addr[0]));
	} else if (IS_ENABLED(CONFIG_IPV6)) {
		struct net_device *ip_dev;
		struct in6_addr laddr6;

		irdma_copy_ip_htonl(laddr6.in6_u.u6_addr32, loc_addr);

		for_each_netdev_rcu (&init_net, ip_dev) {
			if (ipv6_chk_addr(&init_net, &laddr6, ip_dev, 1)) {
				ndev = ip_dev;
				break;
			}
		}
	}

	if (!ndev)
		goto done;
	if (is_vlan_dev(ndev))
		prio = (vlan_dev_get_egress_qos_mask(ndev, prio) & VLAN_PRIO_MASK)
			>> VLAN_PRIO_SHIFT;
	if (ipv4)
		dev_put(ndev);

done:
	rcu_read_unlock();

	return prio;
}

/**
 * irdma_get_vlan_mac_ipv6 - Gets the vlan and mac
 * @addr: local IPv6 address
 * @vlan_id: vlan id for the given IPv6 address
 * @mac: mac address for the given IPv6 address
 *
 * Returns the vlan id and mac for an IPv6 address.
 */
void irdma_get_vlan_mac_ipv6(u32 *addr, u16 *vlan_id, u8 *mac)
{
	struct net_device *ip_dev = NULL;
	struct in6_addr laddr6;

	if (!IS_ENABLED(CONFIG_IPV6))
		return;

	irdma_copy_ip_htonl(laddr6.in6_u.u6_addr32, addr);
	if (vlan_id)
		*vlan_id = 0xFFFF;	/* Match rdma_vlan_dev_vlan_id() */
	if (mac)
		eth_zero_addr(mac);

	rcu_read_lock();
	for_each_netdev_rcu (&init_net, ip_dev) {
		if (ipv6_chk_addr(&init_net, &laddr6, ip_dev, 1)) {
			if (vlan_id)
				*vlan_id = rdma_vlan_dev_vlan_id(ip_dev);
			if (ip_dev->dev_addr && mac)
				ether_addr_copy(mac, ip_dev->dev_addr);
			break;
		}
	}
	rcu_read_unlock();
}

/**
 * irdma_get_vlan_ipv4 - Returns the vlan_id for IPv4 address
 * @addr: local IPv4 address
 */
u16 irdma_get_vlan_ipv4(u32 *addr)
{
	struct net_device *netdev;
	u16 vlan_id = 0xFFFF;

	netdev = ip_dev_find(&init_net, htonl(addr[0]));
	if (netdev) {
		vlan_id = rdma_vlan_dev_vlan_id(netdev);
		dev_put(netdev);
	}

	return vlan_id;
}

/**
 * irdma_add_mqh_6 - Adds multiple qhashes for IPv6
 * @iwdev: iWarp device
 * @cm_info: CM info for parent listen node
 * @cm_parent_listen_node: The parent listen node
 *
 * Adds a qhash and a child listen node for every IPv6 address
 * on the adapter and adds the associated qhash filter
 */
static int irdma_add_mqh_6(struct irdma_device *iwdev,
			   struct irdma_cm_info *cm_info,
			   struct irdma_cm_listener *cm_parent_listen_node)
{
	struct net_device *ip_dev;
	struct inet6_dev *idev;
	struct inet6_ifaddr *ifp, *tmp;
	struct irdma_cm_listener *child_listen_node;
	unsigned long flags;
	int ret = 0;

	rtnl_lock();
	for_each_netdev(&init_net, ip_dev) {
		if (!(ip_dev->flags & IFF_UP))
			continue;

		if (((rdma_vlan_dev_vlan_id(ip_dev) >= VLAN_N_VID) ||
		     (rdma_vlan_dev_real_dev(ip_dev) != iwdev->netdev)) &&
		    ip_dev != iwdev->netdev)
			continue;

		idev = __in6_dev_get(ip_dev);
		if (!idev) {
			ibdev_dbg(&iwdev->ibdev, "CM: idev == NULL\n");
			break;
		}
		list_for_each_entry_safe (ifp, tmp, &idev->addr_list, if_list) {
			ibdev_dbg(&iwdev->ibdev, "CM: IP=%pI6, vlan_id=%d, MAC=%pM\n",
				  &ifp->addr, rdma_vlan_dev_vlan_id(ip_dev),
				  ip_dev->dev_addr);
			child_listen_node = kzalloc(sizeof(*child_listen_node), GFP_KERNEL);
			ibdev_dbg(&iwdev->ibdev, "CM: Allocating child listener %p\n",
				  child_listen_node);
			if (!child_listen_node) {
				ibdev_dbg(&iwdev->ibdev, "CM: listener memory allocation\n");
				ret = -ENOMEM;
				goto exit;
			}

			cm_info->vlan_id = rdma_vlan_dev_vlan_id(ip_dev);
			cm_parent_listen_node->vlan_id = cm_info->vlan_id;
			memcpy(child_listen_node, cm_parent_listen_node,
			       sizeof(*child_listen_node));
			irdma_copy_ip_ntohl(child_listen_node->loc_addr,
					    ifp->addr.in6_u.u6_addr32);
			memcpy(cm_info->loc_addr, child_listen_node->loc_addr,
			       sizeof(cm_info->loc_addr));
			if (!iwdev->vsi.dscp_mode)
				cm_info->user_pri =
				irdma_iw_get_vlan_prio(child_listen_node->loc_addr,
						       cm_info->user_pri,
						       false);

			ret = irdma_manage_qhash(iwdev, cm_info,
						 IRDMA_QHASH_TYPE_TCP_SYN,
						 IRDMA_QHASH_MANAGE_TYPE_ADD,
						 NULL, true);
			if (ret) {
				kfree(child_listen_node);
				continue;
			}

			trace_irdma_add_mqh_6(iwdev, child_listen_node,
					      ip_dev->dev_addr);

			child_listen_node->qhash_set = true;
			spin_lock_irqsave(&iwdev->cm_core.listen_list_lock, flags);
			list_add(&child_listen_node->child_listen_list,
				 &cm_parent_listen_node->child_listen_list);
			spin_unlock_irqrestore(&iwdev->cm_core.listen_list_lock, flags);
			cm_parent_listen_node->cm_core->stats_listen_nodes_created++;
		}
	}
exit:
	rtnl_unlock();

	return ret;
}

/**
 * irdma_add_mqh_4 - Adds multiple qhashes for IPv4
 * @iwdev: iWarp device
 * @cm_info: CM info for parent listen node
 * @cm_parent_listen_node: The parent listen node
 *
 * Adds a qhash and a child listen node for every IPv4 address
 * on the adapter and adds the associated qhash filter
 */
static int irdma_add_mqh_4(struct irdma_device *iwdev,
			   struct irdma_cm_info *cm_info,
			   struct irdma_cm_listener *cm_parent_listen_node)
{
	struct net_device *ip_dev;
	struct in_device *idev;
	struct irdma_cm_listener *child_listen_node;
	unsigned long flags;
	const struct in_ifaddr *ifa;
	int ret = 0;

	rtnl_lock();
	for_each_netdev(&init_net, ip_dev) {
		if (!(ip_dev->flags & IFF_UP))
			continue;

		if (((rdma_vlan_dev_vlan_id(ip_dev) >= VLAN_N_VID) ||
		     (rdma_vlan_dev_real_dev(ip_dev) != iwdev->netdev)) &&
		    ip_dev != iwdev->netdev)
			continue;

		idev = in_dev_get(ip_dev);
		if (!idev)
			continue;

		in_dev_for_each_ifa_rtnl(ifa, idev) {
			ibdev_dbg(&iwdev->ibdev,
				  "CM: Allocating child CM Listener forIP=%pI4, vlan_id=%d, MAC=%pM\n",
				  &ifa->ifa_address, rdma_vlan_dev_vlan_id(ip_dev),
				  ip_dev->dev_addr);
			child_listen_node = kzalloc(sizeof(*child_listen_node), GFP_KERNEL);
			cm_parent_listen_node->cm_core->stats_listen_nodes_created++;
			ibdev_dbg(&iwdev->ibdev, "CM: Allocating child listener %p\n",
				  child_listen_node);
			if (!child_listen_node) {
				ibdev_dbg(&iwdev->ibdev, "CM: listener memory allocation\n");
				in_dev_put(idev);
				ret = -ENOMEM;
				goto exit;
			}

			cm_info->vlan_id = rdma_vlan_dev_vlan_id(ip_dev);
			cm_parent_listen_node->vlan_id = cm_info->vlan_id;
			memcpy(child_listen_node, cm_parent_listen_node,
			       sizeof(*child_listen_node));
			child_listen_node->loc_addr[0] =
				ntohl(ifa->ifa_address);
			memcpy(cm_info->loc_addr, child_listen_node->loc_addr,
			       sizeof(cm_info->loc_addr));
			if (!iwdev->vsi.dscp_mode)
				cm_info->user_pri =
				irdma_iw_get_vlan_prio(child_listen_node->loc_addr,
						       cm_info->user_pri,
						       true);
			ret = irdma_manage_qhash(iwdev, cm_info,
						 IRDMA_QHASH_TYPE_TCP_SYN,
						 IRDMA_QHASH_MANAGE_TYPE_ADD,
						 NULL, true);
			if (ret) {
				kfree(child_listen_node);
				cm_parent_listen_node->cm_core
					->stats_listen_nodes_created--;
				continue;
			}

			trace_irdma_add_mqh_4(iwdev, child_listen_node,
					      ip_dev->dev_addr);

			child_listen_node->qhash_set = true;
			spin_lock_irqsave(&iwdev->cm_core.listen_list_lock,
					  flags);
			list_add(&child_listen_node->child_listen_list,
				 &cm_parent_listen_node->child_listen_list);
			spin_unlock_irqrestore(&iwdev->cm_core.listen_list_lock, flags);
		}
		in_dev_put(idev);
	}
exit:
	rtnl_unlock();

	return ret;
}

/**
 * irdma_add_mqh - Adds multiple qhashes
 * @iwdev: iWarp device
 * @cm_info: CM info for parent listen node
 * @cm_listen_node: The parent listen node
 */
static int irdma_add_mqh(struct irdma_device *iwdev,
			 struct irdma_cm_info *cm_info,
			 struct irdma_cm_listener *cm_listen_node)
{
	if (cm_info->ipv4)
		return irdma_add_mqh_4(iwdev, cm_info, cm_listen_node);
	else
		return irdma_add_mqh_6(iwdev, cm_info, cm_listen_node);
}

/**
 * irdma_reset_list_prep - add connection nodes slated for reset to list
 * @cm_core: cm's core
 * @listener: pointer to listener node
 * @reset_list: a list to which cm_node will be selected
 */
static void irdma_reset_list_prep(struct irdma_cm_core *cm_core,
				  struct irdma_cm_listener *listener,
				  struct list_head *reset_list)
{
	struct irdma_cm_node *cm_node;
	int bkt;

	hash_for_each_rcu(cm_core->cm_hash_tbl, bkt, cm_node, list) {
		if (cm_node->listener == listener &&
		    !cm_node->accelerated &&
		    refcount_inc_not_zero(&cm_node->refcnt))
			list_add(&cm_node->reset_entry, reset_list);
	}
}

/**
 * irdma_dec_refcnt_listen - delete listener and associated cm nodes
 * @cm_core: cm's core
 * @listener: pointer to listener node
 * @free_hanging_nodes: to free associated cm_nodes
 * @apbvt_del: flag to delete the apbvt
 */
static int irdma_dec_refcnt_listen(struct irdma_cm_core *cm_core,
				   struct irdma_cm_listener *listener,
				   int free_hanging_nodes, bool apbvt_del)
{
	int err;
	struct list_head *list_pos;
	struct list_head *list_temp;
	struct irdma_cm_node *cm_node;
	struct list_head reset_list;
	struct irdma_cm_info nfo;
	enum irdma_cm_node_state old_state;
	unsigned long flags;

	trace_irdma_dec_refcnt_listen(listener, __builtin_return_address(0));
	/* free non-accelerated child nodes for this listener */
	INIT_LIST_HEAD(&reset_list);
	if (free_hanging_nodes) {
		rcu_read_lock();
		irdma_reset_list_prep(cm_core, listener, &reset_list);
		rcu_read_unlock();
	}

	list_for_each_safe (list_pos, list_temp, &reset_list) {
		cm_node = container_of(list_pos, struct irdma_cm_node,
				       reset_entry);
		if (cm_node->state >= IRDMA_CM_STATE_FIN_WAIT1) {
			irdma_rem_ref_cm_node(cm_node);
			continue;
		}

		irdma_cleanup_retrans_entry(cm_node);
		err = irdma_send_reset(cm_node);
		if (err) {
			cm_node->state = IRDMA_CM_STATE_CLOSED;
			ibdev_dbg(&cm_node->iwdev->ibdev,
				  "CM: send reset failed\n");
		} else {
			old_state = cm_node->state;
			cm_node->state = IRDMA_CM_STATE_LISTENER_DESTROYED;
			if (old_state != IRDMA_CM_STATE_MPAREQ_RCVD)
				irdma_rem_ref_cm_node(cm_node);
		}
	}

	if (refcount_dec_and_test(&listener->refcnt)) {
		spin_lock_irqsave(&cm_core->listen_list_lock, flags);
		list_del(&listener->list);
		spin_unlock_irqrestore(&cm_core->listen_list_lock, flags);

		if (apbvt_del)
			irdma_del_apbvt(listener->iwdev,
					listener->apbvt_entry);
		memcpy(nfo.loc_addr, listener->loc_addr, sizeof(nfo.loc_addr));
		nfo.loc_port = listener->loc_port;
		nfo.ipv4 = listener->ipv4;
		nfo.vlan_id = listener->vlan_id;
		nfo.user_pri = listener->user_pri;
		nfo.qh_qpid = listener->iwdev->vsi.ilq->qp_id;

		if (!list_empty(&listener->child_listen_list)) {
			irdma_del_multiple_qhash(listener->iwdev, &nfo,
						 listener);
		} else {
			if (listener->qhash_set)
				irdma_manage_qhash(listener->iwdev,
						   &nfo,
						   IRDMA_QHASH_TYPE_TCP_SYN,
						   IRDMA_QHASH_MANAGE_TYPE_DELETE,
						   NULL, false);
		}

		cm_core->stats_listen_destroyed++;
		cm_core->stats_listen_nodes_destroyed++;
		ibdev_dbg(&listener->iwdev->ibdev,
			  "CM: loc_port=0x%04x loc_addr=%pI4 cm_listen_node=%p cm_id=%p qhash_set=%d vlan_id=%d apbvt_del=%d\n",
			  listener->loc_port, listener->loc_addr, listener,
			  listener->cm_id, listener->qhash_set,
			  listener->vlan_id, apbvt_del);
		kfree(listener);
		listener = NULL;
		return 0;
	}

	return -EINVAL;
}

/**
 * irdma_cm_del_listen - delete a listener
 * @cm_core: cm's core
 * @listener: passive connection's listener
 * @apbvt_del: flag to delete apbvt
 */
static int irdma_cm_del_listen(struct irdma_cm_core *cm_core,
			       struct irdma_cm_listener *listener,
			       bool apbvt_del)
{
	listener->listener_state = IRDMA_CM_LISTENER_PASSIVE_STATE;
	listener->cm_id = NULL;

	return irdma_dec_refcnt_listen(cm_core, listener, 1, apbvt_del);
}

/**
 * irdma_addr_resolve_neigh - resolve neighbor address
 * @iwdev: iwarp device structure
 * @src_ip: local ip address
 * @dst_ip: remote ip address
 * @arpindex: if there is an arp entry
 */
static int irdma_addr_resolve_neigh(struct irdma_device *iwdev, u32 src_ip,
				    u32 dst_ip, int arpindex)
{
	struct rtable *rt;
	struct neighbour *neigh;
	int rc = arpindex;
	__be32 dst_ipaddr = htonl(dst_ip);
	__be32 src_ipaddr = htonl(src_ip);

<<<<<<< HEAD
	rt = ip_route_output(&init_net/*查询内置netns*/, dst_ipaddr, src_ipaddr, 0, 0);
=======
	rt = ip_route_output(&init_net, dst_ipaddr, src_ipaddr, 0, 0,
			     RT_SCOPE_UNIVERSE);
>>>>>>> 155a3c00
	if (IS_ERR(rt)) {
		ibdev_dbg(&iwdev->ibdev, "CM: ip_route_output fail\n");
		return -EINVAL;
	}

	neigh = dst_neigh_lookup(&rt->dst, &dst_ipaddr);
	if (!neigh)
		goto exit;

	if (neigh->nud_state & NUD_VALID)
		rc = irdma_add_arp(iwdev->rf, &dst_ip, true, neigh->ha);
	else
		neigh_event_send(neigh, NULL);
	if (neigh)
		neigh_release(neigh);
exit:
	ip_rt_put(rt);

	return rc;
}

/**
 * irdma_get_dst_ipv6 - get destination cache entry via ipv6 lookup
 * @src_addr: local ipv6 sock address
 * @dst_addr: destination ipv6 sock address
 */
static struct dst_entry *irdma_get_dst_ipv6(struct sockaddr_in6 *src_addr,
					    struct sockaddr_in6 *dst_addr)
{
	struct dst_entry *dst = NULL;

	if ((IS_ENABLED(CONFIG_IPV6))) {
		struct flowi6 fl6 = {};

		fl6.daddr = dst_addr->sin6_addr;
		fl6.saddr = src_addr->sin6_addr;
		if (ipv6_addr_type(&fl6.daddr) & IPV6_ADDR_LINKLOCAL)
			fl6.flowi6_oif = dst_addr->sin6_scope_id;

		dst = ip6_route_output(&init_net, NULL, &fl6);
	}

	return dst;
}

/**
 * irdma_addr_resolve_neigh_ipv6 - resolve neighbor ipv6 address
 * @iwdev: iwarp device structure
 * @src: local ip address
 * @dest: remote ip address
 * @arpindex: if there is an arp entry
 */
static int irdma_addr_resolve_neigh_ipv6(struct irdma_device *iwdev, u32 *src,
					 u32 *dest, int arpindex)
{
	struct neighbour *neigh;
	int rc = arpindex;
	struct dst_entry *dst;
	struct sockaddr_in6 dst_addr = {};
	struct sockaddr_in6 src_addr = {};

	dst_addr.sin6_family = AF_INET6;
	irdma_copy_ip_htonl(dst_addr.sin6_addr.in6_u.u6_addr32, dest);
	src_addr.sin6_family = AF_INET6;
	irdma_copy_ip_htonl(src_addr.sin6_addr.in6_u.u6_addr32, src);
	dst = irdma_get_dst_ipv6(&src_addr, &dst_addr);
	if (!dst || dst->error) {
		if (dst) {
			dst_release(dst);
			ibdev_dbg(&iwdev->ibdev,
				  "CM: ip6_route_output returned dst->error = %d\n",
				  dst->error);
		}
		return -EINVAL;
	}

	neigh = dst_neigh_lookup(dst, dst_addr.sin6_addr.in6_u.u6_addr32);
	if (!neigh)
		goto exit;

	ibdev_dbg(&iwdev->ibdev, "CM: dst_neigh_lookup MAC=%pM\n",
		  neigh->ha);

	trace_irdma_addr_resolve(iwdev, neigh->ha);

	if (neigh->nud_state & NUD_VALID)
		rc = irdma_add_arp(iwdev->rf, dest, false, neigh->ha);
	else
		neigh_event_send(neigh, NULL);
	if (neigh)
		neigh_release(neigh);
exit:
	dst_release(dst);

	return rc;
}

/**
 * irdma_find_node - find a cm node that matches the reference cm node
 * @cm_core: cm's core
 * @rem_port: remote tcp port num
 * @rem_addr: remote ip addr
 * @loc_port: local tcp port num
 * @loc_addr: local ip addr
 * @vlan_id: local VLAN ID
 */
struct irdma_cm_node *irdma_find_node(struct irdma_cm_core *cm_core,
				      u16 rem_port, u32 *rem_addr, u16 loc_port,
				      u32 *loc_addr, u16 vlan_id)
{
	struct irdma_cm_node *cm_node;
	u32 key = (rem_port << 16) | loc_port;

	rcu_read_lock();
	hash_for_each_possible_rcu(cm_core->cm_hash_tbl, cm_node, list, key) {
		if (cm_node->vlan_id == vlan_id &&
		    cm_node->loc_port == loc_port && cm_node->rem_port == rem_port &&
		    !memcmp(cm_node->loc_addr, loc_addr, sizeof(cm_node->loc_addr)) &&
		    !memcmp(cm_node->rem_addr, rem_addr, sizeof(cm_node->rem_addr))) {
			if (!refcount_inc_not_zero(&cm_node->refcnt))
				goto exit;
			rcu_read_unlock();
			trace_irdma_find_node(cm_node, 0, NULL);
			return cm_node;
		}
	}

exit:
	rcu_read_unlock();

	/* no owner node */
	return NULL;
}

/**
 * irdma_add_hte_node - add a cm node to the hash table
 * @cm_core: cm's core
 * @cm_node: connection's node
 */
static void irdma_add_hte_node(struct irdma_cm_core *cm_core,
			       struct irdma_cm_node *cm_node)
{
	unsigned long flags;
	u32 key = (cm_node->rem_port << 16) | cm_node->loc_port;

	spin_lock_irqsave(&cm_core->ht_lock, flags);
	hash_add_rcu(cm_core->cm_hash_tbl, &cm_node->list, key);
	spin_unlock_irqrestore(&cm_core->ht_lock, flags);
}

/**
 * irdma_ipv4_is_lpb - check if loopback
 * @loc_addr: local addr to compare
 * @rem_addr: remote address
 */
bool irdma_ipv4_is_lpb(u32 loc_addr, u32 rem_addr)
{
	return ipv4_is_loopback(htonl(rem_addr)) || (loc_addr == rem_addr);
}

/**
 * irdma_ipv6_is_lpb - check if loopback
 * @loc_addr: local addr to compare
 * @rem_addr: remote address
 */
bool irdma_ipv6_is_lpb(u32 *loc_addr, u32 *rem_addr)
{
	struct in6_addr raddr6;

	irdma_copy_ip_htonl(raddr6.in6_u.u6_addr32, rem_addr);

	return !memcmp(loc_addr, rem_addr, 16) || ipv6_addr_loopback(&raddr6);
}

/**
 * irdma_cm_create_ah - create a cm address handle
 * @cm_node: The connection manager node to create AH for
 * @wait: Provides option to wait for ah creation or not
 */
static int irdma_cm_create_ah(struct irdma_cm_node *cm_node, bool wait)
{
	struct irdma_ah_info ah_info = {};
	struct irdma_device *iwdev = cm_node->iwdev;

	ether_addr_copy(ah_info.mac_addr, iwdev->netdev->dev_addr);

	ah_info.hop_ttl = 0x40;
	ah_info.tc_tos = cm_node->tos;
	ah_info.vsi = &iwdev->vsi;

	if (cm_node->ipv4) {
		ah_info.ipv4_valid = true;
		ah_info.dest_ip_addr[0] = cm_node->rem_addr[0];
		ah_info.src_ip_addr[0] = cm_node->loc_addr[0];
		ah_info.do_lpbk = irdma_ipv4_is_lpb(ah_info.src_ip_addr[0],
						    ah_info.dest_ip_addr[0]);
	} else {
		memcpy(ah_info.dest_ip_addr, cm_node->rem_addr,
		       sizeof(ah_info.dest_ip_addr));
		memcpy(ah_info.src_ip_addr, cm_node->loc_addr,
		       sizeof(ah_info.src_ip_addr));
		ah_info.do_lpbk = irdma_ipv6_is_lpb(ah_info.src_ip_addr,
						    ah_info.dest_ip_addr);
	}

	ah_info.vlan_tag = cm_node->vlan_id;
	if (cm_node->vlan_id < VLAN_N_VID) {
		ah_info.insert_vlan_tag = 1;
		ah_info.vlan_tag |= cm_node->user_pri << VLAN_PRIO_SHIFT;
	}

	ah_info.dst_arpindex =
		irdma_arp_table(iwdev->rf, ah_info.dest_ip_addr,
				ah_info.ipv4_valid, NULL, IRDMA_ARP_RESOLVE);

	if (irdma_puda_create_ah(&iwdev->rf->sc_dev, &ah_info, wait,
				 IRDMA_PUDA_RSRC_TYPE_ILQ, cm_node,
				 &cm_node->ah))
		return -ENOMEM;

	trace_irdma_create_ah(cm_node);
	return 0;
}

/**
 * irdma_cm_free_ah - free a cm address handle
 * @cm_node: The connection manager node to create AH for
 */
static void irdma_cm_free_ah(struct irdma_cm_node *cm_node)
{
	struct irdma_device *iwdev = cm_node->iwdev;

	trace_irdma_cm_free_ah(cm_node);
	irdma_puda_free_ah(&iwdev->rf->sc_dev, cm_node->ah);
	cm_node->ah = NULL;
}

/**
 * irdma_make_cm_node - create a new instance of a cm node
 * @cm_core: cm's core
 * @iwdev: iwarp device structure
 * @cm_info: quad info for connection
 * @listener: passive connection's listener
 */
static struct irdma_cm_node *
irdma_make_cm_node(struct irdma_cm_core *cm_core, struct irdma_device *iwdev,
		   struct irdma_cm_info *cm_info,
		   struct irdma_cm_listener *listener)
{
	struct irdma_cm_node *cm_node;
	int oldarpindex;
	int arpindex;
	struct net_device *netdev = iwdev->netdev;

	/* create an hte and cm_node for this instance */
	cm_node = kzalloc(sizeof(*cm_node), GFP_ATOMIC);
	if (!cm_node)
		return NULL;

	/* set our node specific transport info */
	cm_node->ipv4 = cm_info->ipv4;
	cm_node->vlan_id = cm_info->vlan_id;
	if (cm_node->vlan_id >= VLAN_N_VID && iwdev->dcb_vlan_mode)
		cm_node->vlan_id = 0;
	cm_node->tos = cm_info->tos;
	cm_node->user_pri = cm_info->user_pri;
	if (listener) {
		if (listener->tos != cm_info->tos)
			ibdev_warn(&iwdev->ibdev,
				   "application TOS[%d] and remote client TOS[%d] mismatch\n",
				   listener->tos, cm_info->tos);
		if (iwdev->vsi.dscp_mode) {
			cm_node->user_pri = listener->user_pri;
		} else {
			cm_node->tos = max(listener->tos, cm_info->tos);
			cm_node->user_pri = rt_tos2priority(cm_node->tos);
			cm_node->user_pri =
				irdma_iw_get_vlan_prio(cm_info->loc_addr,
						       cm_node->user_pri,
						       cm_info->ipv4);
		}
		ibdev_dbg(&iwdev->ibdev,
			  "DCB: listener: TOS:[%d] UP:[%d]\n", cm_node->tos,
			  cm_node->user_pri);
		trace_irdma_listener_tos(iwdev, cm_node->tos,
					 cm_node->user_pri);
	}
	memcpy(cm_node->loc_addr, cm_info->loc_addr, sizeof(cm_node->loc_addr));
	memcpy(cm_node->rem_addr, cm_info->rem_addr, sizeof(cm_node->rem_addr));
	cm_node->loc_port = cm_info->loc_port;
	cm_node->rem_port = cm_info->rem_port;

	cm_node->mpa_frame_rev = IRDMA_CM_DEFAULT_MPA_VER;
	cm_node->send_rdma0_op = SEND_RDMA_READ_ZERO;
	cm_node->iwdev = iwdev;
	cm_node->dev = &iwdev->rf->sc_dev;

	cm_node->ird_size = cm_node->dev->hw_attrs.max_hw_ird;
	cm_node->ord_size = cm_node->dev->hw_attrs.max_hw_ord;

	cm_node->listener = listener;
	cm_node->cm_id = cm_info->cm_id;
	ether_addr_copy(cm_node->loc_mac, netdev->dev_addr);
	spin_lock_init(&cm_node->retrans_list_lock);
	cm_node->ack_rcvd = false;

	init_completion(&cm_node->establish_comp);
	refcount_set(&cm_node->refcnt, 1);
	/* associate our parent CM core */
	cm_node->cm_core = cm_core;
	cm_node->tcp_cntxt.loc_id = IRDMA_CM_DEFAULT_LOCAL_ID;
	cm_node->tcp_cntxt.rcv_wscale = iwdev->rcv_wscale;
	cm_node->tcp_cntxt.rcv_wnd = iwdev->rcv_wnd >> cm_node->tcp_cntxt.rcv_wscale;
	if (cm_node->ipv4) {
		cm_node->tcp_cntxt.loc_seq_num = secure_tcp_seq(htonl(cm_node->loc_addr[0]),
								htonl(cm_node->rem_addr[0]),
								htons(cm_node->loc_port),
								htons(cm_node->rem_port));
		cm_node->tcp_cntxt.mss = iwdev->vsi.mtu - IRDMA_MTU_TO_MSS_IPV4;
	} else if (IS_ENABLED(CONFIG_IPV6)) {
		__be32 loc[4] = {
			htonl(cm_node->loc_addr[0]), htonl(cm_node->loc_addr[1]),
			htonl(cm_node->loc_addr[2]), htonl(cm_node->loc_addr[3])
		};
		__be32 rem[4] = {
			htonl(cm_node->rem_addr[0]), htonl(cm_node->rem_addr[1]),
			htonl(cm_node->rem_addr[2]), htonl(cm_node->rem_addr[3])
		};
		cm_node->tcp_cntxt.loc_seq_num = secure_tcpv6_seq(loc, rem,
								  htons(cm_node->loc_port),
								  htons(cm_node->rem_port));
		cm_node->tcp_cntxt.mss = iwdev->vsi.mtu - IRDMA_MTU_TO_MSS_IPV6;
	}

	if ((cm_node->ipv4 &&
	     irdma_ipv4_is_lpb(cm_node->loc_addr[0], cm_node->rem_addr[0])) ||
	    (!cm_node->ipv4 &&
	     irdma_ipv6_is_lpb(cm_node->loc_addr, cm_node->rem_addr))) {
		cm_node->do_lpb = true;
		arpindex = irdma_arp_table(iwdev->rf, cm_node->rem_addr,
					   cm_node->ipv4, NULL,
					   IRDMA_ARP_RESOLVE);
	} else {
		oldarpindex = irdma_arp_table(iwdev->rf, cm_node->rem_addr,
					      cm_node->ipv4, NULL,
					      IRDMA_ARP_RESOLVE);
		if (cm_node->ipv4)
			arpindex = irdma_addr_resolve_neigh(iwdev,
							    cm_info->loc_addr[0],
							    cm_info->rem_addr[0],
							    oldarpindex);
		else if (IS_ENABLED(CONFIG_IPV6))
			arpindex = irdma_addr_resolve_neigh_ipv6(iwdev,
								 cm_info->loc_addr,
								 cm_info->rem_addr,
								 oldarpindex);
		else
			arpindex = -EINVAL;
	}

	if (arpindex < 0)
		goto err;

	ether_addr_copy(cm_node->rem_mac,
			iwdev->rf->arp_table[arpindex].mac_addr);
	irdma_add_hte_node(cm_core, cm_node);
	cm_core->stats_nodes_created++;
	return cm_node;

err:
	kfree(cm_node);

	return NULL;
}

static void irdma_destroy_connection(struct irdma_cm_node *cm_node)
{
	struct irdma_cm_core *cm_core = cm_node->cm_core;
	struct irdma_qp *iwqp;
	struct irdma_cm_info nfo;

	/* if the node is destroyed before connection was accelerated */
	if (!cm_node->accelerated && cm_node->accept_pend) {
		ibdev_dbg(&cm_node->iwdev->ibdev,
			  "CM: node destroyed before established\n");
		atomic_dec(&cm_node->listener->pend_accepts_cnt);
	}
	if (cm_node->close_entry)
		irdma_handle_close_entry(cm_node, 0);
	if (cm_node->listener) {
		irdma_dec_refcnt_listen(cm_core, cm_node->listener, 0, true);
	} else {
		if (cm_node->apbvt_set) {
			irdma_del_apbvt(cm_node->iwdev, cm_node->apbvt_entry);
			cm_node->apbvt_set = 0;
		}
		irdma_get_addr_info(cm_node, &nfo);
		if (cm_node->qhash_set) {
			nfo.qh_qpid = cm_node->iwdev->vsi.ilq->qp_id;
			irdma_manage_qhash(cm_node->iwdev, &nfo,
					   IRDMA_QHASH_TYPE_TCP_ESTABLISHED,
					   IRDMA_QHASH_MANAGE_TYPE_DELETE, NULL,
					   false);
			cm_node->qhash_set = 0;
		}
	}

	iwqp = cm_node->iwqp;
	if (iwqp) {
		cm_node->cm_id->rem_ref(cm_node->cm_id);
		cm_node->cm_id = NULL;
		iwqp->cm_id = NULL;
		irdma_qp_rem_ref(&iwqp->ibqp);
		cm_node->iwqp = NULL;
	} else if (cm_node->qhash_set) {
		irdma_get_addr_info(cm_node, &nfo);
		nfo.qh_qpid = cm_node->iwdev->vsi.ilq->qp_id;
		irdma_manage_qhash(cm_node->iwdev, &nfo,
				   IRDMA_QHASH_TYPE_TCP_ESTABLISHED,
				   IRDMA_QHASH_MANAGE_TYPE_DELETE, NULL, false);
		cm_node->qhash_set = 0;
	}

	cm_core->cm_free_ah(cm_node);
}

/**
 * irdma_rem_ref_cm_node - destroy an instance of a cm node
 * @cm_node: connection's node
 */
void irdma_rem_ref_cm_node(struct irdma_cm_node *cm_node)
{
	struct irdma_cm_core *cm_core = cm_node->cm_core;
	unsigned long flags;

	trace_irdma_rem_ref_cm_node(cm_node, 0, __builtin_return_address(0));
	spin_lock_irqsave(&cm_core->ht_lock, flags);

	if (!refcount_dec_and_test(&cm_node->refcnt)) {
		spin_unlock_irqrestore(&cm_core->ht_lock, flags);
		return;
	}
	if (cm_node->iwqp) {
		cm_node->iwqp->cm_node = NULL;
		cm_node->iwqp->cm_id = NULL;
	}
	hash_del_rcu(&cm_node->list);
	cm_node->cm_core->stats_nodes_destroyed++;

	spin_unlock_irqrestore(&cm_core->ht_lock, flags);

	irdma_destroy_connection(cm_node);

	kfree_rcu(cm_node, rcu_head);
}

/**
 * irdma_handle_fin_pkt - FIN packet received
 * @cm_node: connection's node
 */
static void irdma_handle_fin_pkt(struct irdma_cm_node *cm_node)
{
	switch (cm_node->state) {
	case IRDMA_CM_STATE_SYN_RCVD:
	case IRDMA_CM_STATE_SYN_SENT:
	case IRDMA_CM_STATE_ESTABLISHED:
	case IRDMA_CM_STATE_MPAREJ_RCVD:
		cm_node->tcp_cntxt.rcv_nxt++;
		irdma_cleanup_retrans_entry(cm_node);
		cm_node->state = IRDMA_CM_STATE_LAST_ACK;
		irdma_send_fin(cm_node);
		break;
	case IRDMA_CM_STATE_MPAREQ_SENT:
		irdma_create_event(cm_node, IRDMA_CM_EVENT_ABORTED);
		cm_node->tcp_cntxt.rcv_nxt++;
		irdma_cleanup_retrans_entry(cm_node);
		cm_node->state = IRDMA_CM_STATE_CLOSED;
		refcount_inc(&cm_node->refcnt);
		irdma_send_reset(cm_node);
		break;
	case IRDMA_CM_STATE_FIN_WAIT1:
		cm_node->tcp_cntxt.rcv_nxt++;
		irdma_cleanup_retrans_entry(cm_node);
		cm_node->state = IRDMA_CM_STATE_CLOSING;
		irdma_send_ack(cm_node);
		/*
		 * Wait for ACK as this is simultaneous close.
		 * After we receive ACK, do not send anything.
		 * Just rm the node.
		 */
		break;
	case IRDMA_CM_STATE_FIN_WAIT2:
		cm_node->tcp_cntxt.rcv_nxt++;
		irdma_cleanup_retrans_entry(cm_node);
		cm_node->state = IRDMA_CM_STATE_TIME_WAIT;
		irdma_send_ack(cm_node);
		irdma_schedule_cm_timer(cm_node, NULL, IRDMA_TIMER_TYPE_CLOSE,
					1, 0);
		break;
	case IRDMA_CM_STATE_TIME_WAIT:
		cm_node->tcp_cntxt.rcv_nxt++;
		irdma_cleanup_retrans_entry(cm_node);
		cm_node->state = IRDMA_CM_STATE_CLOSED;
		irdma_rem_ref_cm_node(cm_node);
		break;
	case IRDMA_CM_STATE_OFFLOADED:
	default:
		ibdev_dbg(&cm_node->iwdev->ibdev,
			  "CM: bad state node state = %d\n", cm_node->state);
		break;
	}
}

/**
 * irdma_handle_rst_pkt - process received RST packet
 * @cm_node: connection's node
 * @rbuf: receive buffer
 */
static void irdma_handle_rst_pkt(struct irdma_cm_node *cm_node,
				 struct irdma_puda_buf *rbuf)
{
	ibdev_dbg(&cm_node->iwdev->ibdev,
		  "CM: caller: %pS cm_node=%p state=%d rem_port=0x%04x loc_port=0x%04x rem_addr=%pI4 loc_addr=%pI4\n",
		  __builtin_return_address(0), cm_node, cm_node->state,
		  cm_node->rem_port, cm_node->loc_port, cm_node->rem_addr,
		  cm_node->loc_addr);

	irdma_cleanup_retrans_entry(cm_node);
	switch (cm_node->state) {
	case IRDMA_CM_STATE_SYN_SENT:
	case IRDMA_CM_STATE_MPAREQ_SENT:
		switch (cm_node->mpa_frame_rev) {
		case IETF_MPA_V2:
			/* Drop down to MPA_V1*/
			cm_node->mpa_frame_rev = IETF_MPA_V1;
			/* send a syn and goto syn sent state */
			cm_node->state = IRDMA_CM_STATE_SYN_SENT;
			if (irdma_send_syn(cm_node, 0))
				irdma_active_open_err(cm_node, false);
			break;
		case IETF_MPA_V1:
		default:
			irdma_active_open_err(cm_node, false);
			break;
		}
		break;
	case IRDMA_CM_STATE_MPAREQ_RCVD:
		atomic_inc(&cm_node->passive_state);
		break;
	case IRDMA_CM_STATE_ESTABLISHED:
	case IRDMA_CM_STATE_SYN_RCVD:
	case IRDMA_CM_STATE_LISTENING:
		irdma_passive_open_err(cm_node, false);
		break;
	case IRDMA_CM_STATE_OFFLOADED:
		irdma_active_open_err(cm_node, false);
		break;
	case IRDMA_CM_STATE_CLOSED:
		break;
	case IRDMA_CM_STATE_FIN_WAIT2:
	case IRDMA_CM_STATE_FIN_WAIT1:
	case IRDMA_CM_STATE_LAST_ACK:
	case IRDMA_CM_STATE_TIME_WAIT:
		cm_node->state = IRDMA_CM_STATE_CLOSED;
		irdma_rem_ref_cm_node(cm_node);
		break;
	default:
		break;
	}
}

/**
 * irdma_handle_rcv_mpa - Process a recv'd mpa buffer
 * @cm_node: connection's node
 * @rbuf: receive buffer
 */
static void irdma_handle_rcv_mpa(struct irdma_cm_node *cm_node,
				 struct irdma_puda_buf *rbuf)
{
	int err;
	int datasize = rbuf->datalen;
	u8 *dataloc = rbuf->data;

	enum irdma_cm_event_type type = IRDMA_CM_EVENT_UNKNOWN;
	u32 res_type;

	err = irdma_parse_mpa(cm_node, dataloc, &res_type, datasize);
	if (err) {
		if (cm_node->state == IRDMA_CM_STATE_MPAREQ_SENT)
			irdma_active_open_err(cm_node, true);
		else
			irdma_passive_open_err(cm_node, true);
		return;
	}

	switch (cm_node->state) {
	case IRDMA_CM_STATE_ESTABLISHED:
		if (res_type == IRDMA_MPA_REQUEST_REJECT)
			ibdev_dbg(&cm_node->iwdev->ibdev,
				  "CM: state for reject\n");
		cm_node->state = IRDMA_CM_STATE_MPAREQ_RCVD;
		type = IRDMA_CM_EVENT_MPA_REQ;
		irdma_send_ack(cm_node); /* ACK received MPA request */
		atomic_set(&cm_node->passive_state,
			   IRDMA_PASSIVE_STATE_INDICATED);
		break;
	case IRDMA_CM_STATE_MPAREQ_SENT:
		irdma_cleanup_retrans_entry(cm_node);
		if (res_type == IRDMA_MPA_REQUEST_REJECT) {
			type = IRDMA_CM_EVENT_MPA_REJECT;
			cm_node->state = IRDMA_CM_STATE_MPAREJ_RCVD;
		} else {
			type = IRDMA_CM_EVENT_CONNECTED;
			cm_node->state = IRDMA_CM_STATE_OFFLOADED;
		}
		irdma_send_ack(cm_node);
		break;
	default:
		ibdev_dbg(&cm_node->iwdev->ibdev,
			  "CM: wrong cm_node state =%d\n", cm_node->state);
		break;
	}
	irdma_create_event(cm_node, type);
}

/**
 * irdma_check_syn - Check for error on received syn ack
 * @cm_node: connection's node
 * @tcph: pointer tcp header
 */
static int irdma_check_syn(struct irdma_cm_node *cm_node, struct tcphdr *tcph)
{
	if (ntohl(tcph->ack_seq) != cm_node->tcp_cntxt.loc_seq_num) {
		irdma_active_open_err(cm_node, true);
		return 1;
	}

	return 0;
}

/**
 * irdma_check_seq - check seq numbers if OK
 * @cm_node: connection's node
 * @tcph: pointer tcp header
 */
static int irdma_check_seq(struct irdma_cm_node *cm_node, struct tcphdr *tcph)
{
	u32 seq;
	u32 ack_seq;
	u32 loc_seq_num = cm_node->tcp_cntxt.loc_seq_num;
	u32 rcv_nxt = cm_node->tcp_cntxt.rcv_nxt;
	u32 rcv_wnd;
	int err = 0;

	seq = ntohl(tcph->seq);
	ack_seq = ntohl(tcph->ack_seq);
	rcv_wnd = cm_node->tcp_cntxt.rcv_wnd;
	if (ack_seq != loc_seq_num ||
	    !between(seq, rcv_nxt, (rcv_nxt + rcv_wnd)))
		err = -1;
	if (err)
		ibdev_dbg(&cm_node->iwdev->ibdev,
			  "CM: seq number err\n");

	return err;
}

void irdma_add_conn_est_qh(struct irdma_cm_node *cm_node)
{
	struct irdma_cm_info nfo;

	irdma_get_addr_info(cm_node, &nfo);
	nfo.qh_qpid = cm_node->iwdev->vsi.ilq->qp_id;
	irdma_manage_qhash(cm_node->iwdev, &nfo,
			   IRDMA_QHASH_TYPE_TCP_ESTABLISHED,
			   IRDMA_QHASH_MANAGE_TYPE_ADD,
			   cm_node, false);
	cm_node->qhash_set = true;
}

/**
 * irdma_handle_syn_pkt - is for Passive node
 * @cm_node: connection's node
 * @rbuf: receive buffer
 */
static void irdma_handle_syn_pkt(struct irdma_cm_node *cm_node,
				 struct irdma_puda_buf *rbuf)
{
	struct tcphdr *tcph = (struct tcphdr *)rbuf->tcph;
	int err;
	u32 inc_sequence;
	int optionsize;

	optionsize = (tcph->doff << 2) - sizeof(struct tcphdr);
	inc_sequence = ntohl(tcph->seq);

	switch (cm_node->state) {
	case IRDMA_CM_STATE_SYN_SENT:
	case IRDMA_CM_STATE_MPAREQ_SENT:
		/* Rcvd syn on active open connection */
		irdma_active_open_err(cm_node, 1);
		break;
	case IRDMA_CM_STATE_LISTENING:
		/* Passive OPEN */
		if (atomic_read(&cm_node->listener->pend_accepts_cnt) >
		    cm_node->listener->backlog) {
			cm_node->cm_core->stats_backlog_drops++;
			irdma_passive_open_err(cm_node, false);
			break;
		}
		err = irdma_handle_tcp_options(cm_node, tcph, optionsize, 1);
		if (err) {
			irdma_passive_open_err(cm_node, false);
			/* drop pkt */
			break;
		}
		err = cm_node->cm_core->cm_create_ah(cm_node, false);
		if (err) {
			irdma_passive_open_err(cm_node, false);
			/* drop pkt */
			break;
		}
		cm_node->tcp_cntxt.rcv_nxt = inc_sequence + 1;
		cm_node->accept_pend = 1;
		atomic_inc(&cm_node->listener->pend_accepts_cnt);

		cm_node->state = IRDMA_CM_STATE_SYN_RCVD;
		break;
	case IRDMA_CM_STATE_CLOSED:
		irdma_cleanup_retrans_entry(cm_node);
		refcount_inc(&cm_node->refcnt);
		irdma_send_reset(cm_node);
		break;
	case IRDMA_CM_STATE_OFFLOADED:
	case IRDMA_CM_STATE_ESTABLISHED:
	case IRDMA_CM_STATE_FIN_WAIT1:
	case IRDMA_CM_STATE_FIN_WAIT2:
	case IRDMA_CM_STATE_MPAREQ_RCVD:
	case IRDMA_CM_STATE_LAST_ACK:
	case IRDMA_CM_STATE_CLOSING:
	case IRDMA_CM_STATE_UNKNOWN:
	default:
		break;
	}
}

/**
 * irdma_handle_synack_pkt - Process SYN+ACK packet (active side)
 * @cm_node: connection's node
 * @rbuf: receive buffer
 */
static void irdma_handle_synack_pkt(struct irdma_cm_node *cm_node,
				    struct irdma_puda_buf *rbuf)
{
	struct tcphdr *tcph = (struct tcphdr *)rbuf->tcph;
	int err;
	u32 inc_sequence;
	int optionsize;

	optionsize = (tcph->doff << 2) - sizeof(struct tcphdr);
	inc_sequence = ntohl(tcph->seq);
	switch (cm_node->state) {
	case IRDMA_CM_STATE_SYN_SENT:
		irdma_cleanup_retrans_entry(cm_node);
		/* active open */
		if (irdma_check_syn(cm_node, tcph)) {
			ibdev_dbg(&cm_node->iwdev->ibdev,
				  "CM: check syn fail\n");
			return;
		}
		cm_node->tcp_cntxt.rem_ack_num = ntohl(tcph->ack_seq);
		/* setup options */
		err = irdma_handle_tcp_options(cm_node, tcph, optionsize, 0);
		if (err) {
			ibdev_dbg(&cm_node->iwdev->ibdev,
				  "CM: cm_node=%p tcp_options failed\n",
				  cm_node);
			break;
		}
		irdma_cleanup_retrans_entry(cm_node);
		cm_node->tcp_cntxt.rcv_nxt = inc_sequence + 1;
		irdma_send_ack(cm_node); /* ACK  for the syn_ack */
		err = irdma_send_mpa_request(cm_node);
		if (err) {
			ibdev_dbg(&cm_node->iwdev->ibdev,
				  "CM: cm_node=%p irdma_send_mpa_request failed\n",
				  cm_node);
			break;
		}
		cm_node->state = IRDMA_CM_STATE_MPAREQ_SENT;
		break;
	case IRDMA_CM_STATE_MPAREQ_RCVD:
		irdma_passive_open_err(cm_node, true);
		break;
	case IRDMA_CM_STATE_LISTENING:
		cm_node->tcp_cntxt.loc_seq_num = ntohl(tcph->ack_seq);
		irdma_cleanup_retrans_entry(cm_node);
		cm_node->state = IRDMA_CM_STATE_CLOSED;
		irdma_send_reset(cm_node);
		break;
	case IRDMA_CM_STATE_CLOSED:
		cm_node->tcp_cntxt.loc_seq_num = ntohl(tcph->ack_seq);
		irdma_cleanup_retrans_entry(cm_node);
		refcount_inc(&cm_node->refcnt);
		irdma_send_reset(cm_node);
		break;
	case IRDMA_CM_STATE_ESTABLISHED:
	case IRDMA_CM_STATE_FIN_WAIT1:
	case IRDMA_CM_STATE_FIN_WAIT2:
	case IRDMA_CM_STATE_LAST_ACK:
	case IRDMA_CM_STATE_OFFLOADED:
	case IRDMA_CM_STATE_CLOSING:
	case IRDMA_CM_STATE_UNKNOWN:
	case IRDMA_CM_STATE_MPAREQ_SENT:
	default:
		break;
	}
}

/**
 * irdma_handle_ack_pkt - process packet with ACK
 * @cm_node: connection's node
 * @rbuf: receive buffer
 */
static int irdma_handle_ack_pkt(struct irdma_cm_node *cm_node,
				struct irdma_puda_buf *rbuf)
{
	struct tcphdr *tcph = (struct tcphdr *)rbuf->tcph;
	u32 inc_sequence;
	int ret;
	int optionsize;
	u32 datasize = rbuf->datalen;

	optionsize = (tcph->doff << 2) - sizeof(struct tcphdr);

	if (irdma_check_seq(cm_node, tcph))
		return -EINVAL;

	inc_sequence = ntohl(tcph->seq);
	switch (cm_node->state) {
	case IRDMA_CM_STATE_SYN_RCVD:
		irdma_cleanup_retrans_entry(cm_node);
		ret = irdma_handle_tcp_options(cm_node, tcph, optionsize, 1);
		if (ret)
			return ret;
		cm_node->tcp_cntxt.rem_ack_num = ntohl(tcph->ack_seq);
		cm_node->state = IRDMA_CM_STATE_ESTABLISHED;
		if (datasize) {
			cm_node->tcp_cntxt.rcv_nxt = inc_sequence + datasize;
			irdma_handle_rcv_mpa(cm_node, rbuf);
		}
		break;
	case IRDMA_CM_STATE_ESTABLISHED:
		irdma_cleanup_retrans_entry(cm_node);
		if (datasize) {
			cm_node->tcp_cntxt.rcv_nxt = inc_sequence + datasize;
			irdma_handle_rcv_mpa(cm_node, rbuf);
		}
		break;
	case IRDMA_CM_STATE_MPAREQ_SENT:
		cm_node->tcp_cntxt.rem_ack_num = ntohl(tcph->ack_seq);
		if (datasize) {
			cm_node->tcp_cntxt.rcv_nxt = inc_sequence + datasize;
			cm_node->ack_rcvd = false;
			irdma_handle_rcv_mpa(cm_node, rbuf);
		} else {
			cm_node->ack_rcvd = true;
		}
		break;
	case IRDMA_CM_STATE_LISTENING:
		irdma_cleanup_retrans_entry(cm_node);
		cm_node->state = IRDMA_CM_STATE_CLOSED;
		irdma_send_reset(cm_node);
		break;
	case IRDMA_CM_STATE_CLOSED:
		irdma_cleanup_retrans_entry(cm_node);
		refcount_inc(&cm_node->refcnt);
		irdma_send_reset(cm_node);
		break;
	case IRDMA_CM_STATE_LAST_ACK:
	case IRDMA_CM_STATE_CLOSING:
		irdma_cleanup_retrans_entry(cm_node);
		cm_node->state = IRDMA_CM_STATE_CLOSED;
		irdma_rem_ref_cm_node(cm_node);
		break;
	case IRDMA_CM_STATE_FIN_WAIT1:
		irdma_cleanup_retrans_entry(cm_node);
		cm_node->state = IRDMA_CM_STATE_FIN_WAIT2;
		break;
	case IRDMA_CM_STATE_SYN_SENT:
	case IRDMA_CM_STATE_FIN_WAIT2:
	case IRDMA_CM_STATE_OFFLOADED:
	case IRDMA_CM_STATE_MPAREQ_RCVD:
	case IRDMA_CM_STATE_UNKNOWN:
	default:
		irdma_cleanup_retrans_entry(cm_node);
		break;
	}

	return 0;
}

/**
 * irdma_process_pkt - process cm packet
 * @cm_node: connection's node
 * @rbuf: receive buffer
 */
static void irdma_process_pkt(struct irdma_cm_node *cm_node,
			      struct irdma_puda_buf *rbuf)
{
	enum irdma_tcpip_pkt_type pkt_type = IRDMA_PKT_TYPE_UNKNOWN;
	struct tcphdr *tcph = (struct tcphdr *)rbuf->tcph;
	u32 fin_set = 0;
	int err;

	if (tcph->rst) {
		pkt_type = IRDMA_PKT_TYPE_RST;
	} else if (tcph->syn) {
		pkt_type = IRDMA_PKT_TYPE_SYN;
		if (tcph->ack)
			pkt_type = IRDMA_PKT_TYPE_SYNACK;
	} else if (tcph->ack) {
		pkt_type = IRDMA_PKT_TYPE_ACK;
	}
	if (tcph->fin)
		fin_set = 1;

	switch (pkt_type) {
	case IRDMA_PKT_TYPE_SYN:
		irdma_handle_syn_pkt(cm_node, rbuf);
		break;
	case IRDMA_PKT_TYPE_SYNACK:
		irdma_handle_synack_pkt(cm_node, rbuf);
		break;
	case IRDMA_PKT_TYPE_ACK:
		err = irdma_handle_ack_pkt(cm_node, rbuf);
		if (fin_set && !err)
			irdma_handle_fin_pkt(cm_node);
		break;
	case IRDMA_PKT_TYPE_RST:
		irdma_handle_rst_pkt(cm_node, rbuf);
		break;
	default:
		if (fin_set &&
		    (!irdma_check_seq(cm_node, (struct tcphdr *)rbuf->tcph)))
			irdma_handle_fin_pkt(cm_node);
		break;
	}
}

/**
 * irdma_make_listen_node - create a listen node with params
 * @cm_core: cm's core
 * @iwdev: iwarp device structure
 * @cm_info: quad info for connection
 */
static struct irdma_cm_listener *
irdma_make_listen_node(struct irdma_cm_core *cm_core,
		       struct irdma_device *iwdev,
		       struct irdma_cm_info *cm_info)
{
	struct irdma_cm_listener *listener;
	unsigned long flags;

	/* cannot have multiple matching listeners */
	listener =
		irdma_find_listener(cm_core, cm_info->loc_addr, cm_info->ipv4,
				    cm_info->loc_port, cm_info->vlan_id,
				    IRDMA_CM_LISTENER_EITHER_STATE);
	if (listener &&
	    listener->listener_state == IRDMA_CM_LISTENER_ACTIVE_STATE) {
		refcount_dec(&listener->refcnt);
		return NULL;
	}

	if (!listener) {
		/* create a CM listen node
		 * 1/2 node to compare incoming traffic to
		 */
		listener = kzalloc(sizeof(*listener), GFP_KERNEL);
		if (!listener)
			return NULL;
		cm_core->stats_listen_nodes_created++;
		memcpy(listener->loc_addr, cm_info->loc_addr,
		       sizeof(listener->loc_addr));
		listener->loc_port = cm_info->loc_port;

		INIT_LIST_HEAD(&listener->child_listen_list);

		refcount_set(&listener->refcnt, 1);
	} else {
		listener->reused_node = 1;
	}

	listener->cm_id = cm_info->cm_id;
	listener->ipv4 = cm_info->ipv4;
	listener->vlan_id = cm_info->vlan_id;
	atomic_set(&listener->pend_accepts_cnt, 0);
	listener->cm_core = cm_core;
	listener->iwdev = iwdev;

	listener->backlog = cm_info->backlog;
	listener->listener_state = IRDMA_CM_LISTENER_ACTIVE_STATE;

	if (!listener->reused_node) {
		spin_lock_irqsave(&cm_core->listen_list_lock, flags);
		list_add(&listener->list, &cm_core->listen_list);
		spin_unlock_irqrestore(&cm_core->listen_list_lock, flags);
	}

	return listener;
}

/**
 * irdma_create_cm_node - make a connection node with params
 * @cm_core: cm's core
 * @iwdev: iwarp device structure
 * @conn_param: connection parameters
 * @cm_info: quad info for connection
 * @caller_cm_node: pointer to cm_node structure to return
 */
static int irdma_create_cm_node(struct irdma_cm_core *cm_core,
				struct irdma_device *iwdev,
				struct iw_cm_conn_param *conn_param,
				struct irdma_cm_info *cm_info,
				struct irdma_cm_node **caller_cm_node)
{
	struct irdma_cm_node *cm_node;
	u16 private_data_len = conn_param->private_data_len;
	const void *private_data = conn_param->private_data;

	/* create a CM connection node */
	cm_node = irdma_make_cm_node(cm_core, iwdev, cm_info, NULL);
	if (!cm_node)
		return -ENOMEM;

	/* set our node side to client (active) side */
	cm_node->tcp_cntxt.client = 1;
	cm_node->tcp_cntxt.rcv_wscale = IRDMA_CM_DEFAULT_RCV_WND_SCALE;

	irdma_record_ird_ord(cm_node, conn_param->ird, conn_param->ord);

	cm_node->pdata.size = private_data_len;
	cm_node->pdata.addr = cm_node->pdata_buf;

	memcpy(cm_node->pdata_buf, private_data, private_data_len);
	*caller_cm_node = cm_node;

	return 0;
}

/**
 * irdma_cm_reject - reject and teardown a connection
 * @cm_node: connection's node
 * @pdata: ptr to private data for reject
 * @plen: size of private data
 */
static int irdma_cm_reject(struct irdma_cm_node *cm_node, const void *pdata,
			   u8 plen)
{
	int ret;
	int passive_state;

	if (cm_node->tcp_cntxt.client)
		return 0;

	irdma_cleanup_retrans_entry(cm_node);

	passive_state = atomic_add_return(1, &cm_node->passive_state);
	if (passive_state == IRDMA_SEND_RESET_EVENT) {
		cm_node->state = IRDMA_CM_STATE_CLOSED;
		irdma_rem_ref_cm_node(cm_node);
		return 0;
	}

	if (cm_node->state == IRDMA_CM_STATE_LISTENER_DESTROYED) {
		irdma_rem_ref_cm_node(cm_node);
		return 0;
	}

	ret = irdma_send_mpa_reject(cm_node, pdata, plen);
	if (!ret)
		return 0;

	cm_node->state = IRDMA_CM_STATE_CLOSED;
	if (irdma_send_reset(cm_node))
		ibdev_dbg(&cm_node->iwdev->ibdev,
			  "CM: send reset failed\n");

	return ret;
}

/**
 * irdma_cm_close - close of cm connection
 * @cm_node: connection's node
 */
static int irdma_cm_close(struct irdma_cm_node *cm_node)
{
	switch (cm_node->state) {
	case IRDMA_CM_STATE_SYN_RCVD:
	case IRDMA_CM_STATE_SYN_SENT:
	case IRDMA_CM_STATE_ONE_SIDE_ESTABLISHED:
	case IRDMA_CM_STATE_ESTABLISHED:
	case IRDMA_CM_STATE_ACCEPTING:
	case IRDMA_CM_STATE_MPAREQ_SENT:
	case IRDMA_CM_STATE_MPAREQ_RCVD:
		irdma_cleanup_retrans_entry(cm_node);
		irdma_send_reset(cm_node);
		break;
	case IRDMA_CM_STATE_CLOSE_WAIT:
		cm_node->state = IRDMA_CM_STATE_LAST_ACK;
		irdma_send_fin(cm_node);
		break;
	case IRDMA_CM_STATE_FIN_WAIT1:
	case IRDMA_CM_STATE_FIN_WAIT2:
	case IRDMA_CM_STATE_LAST_ACK:
	case IRDMA_CM_STATE_TIME_WAIT:
	case IRDMA_CM_STATE_CLOSING:
		return -EINVAL;
	case IRDMA_CM_STATE_LISTENING:
		irdma_cleanup_retrans_entry(cm_node);
		irdma_send_reset(cm_node);
		break;
	case IRDMA_CM_STATE_MPAREJ_RCVD:
	case IRDMA_CM_STATE_UNKNOWN:
	case IRDMA_CM_STATE_INITED:
	case IRDMA_CM_STATE_CLOSED:
	case IRDMA_CM_STATE_LISTENER_DESTROYED:
		irdma_rem_ref_cm_node(cm_node);
		break;
	case IRDMA_CM_STATE_OFFLOADED:
		if (cm_node->send_entry)
			ibdev_dbg(&cm_node->iwdev->ibdev,
				  "CM: CM send_entry in OFFLOADED state\n");
		irdma_rem_ref_cm_node(cm_node);
		break;
	}

	return 0;
}

/**
 * irdma_receive_ilq - recv an ETHERNET packet, and process it
 * through CM
 * @vsi: VSI structure of dev
 * @rbuf: receive buffer
 */
void irdma_receive_ilq(struct irdma_sc_vsi *vsi, struct irdma_puda_buf *rbuf)
{
	struct irdma_cm_node *cm_node;
	struct irdma_cm_listener *listener;
	struct iphdr *iph;
	struct ipv6hdr *ip6h;
	struct tcphdr *tcph;
	struct irdma_cm_info cm_info = {};
	struct irdma_device *iwdev = vsi->back_vsi;
	struct irdma_cm_core *cm_core = &iwdev->cm_core;
	struct vlan_ethhdr *ethh;
	u16 vtag;

	/* if vlan, then maclen = 18 else 14 */
	iph = (struct iphdr *)rbuf->iph;
	print_hex_dump_debug("ILQ: RECEIVE ILQ BUFFER", DUMP_PREFIX_OFFSET,
			     16, 8, rbuf->mem.va, rbuf->totallen, false);
	if (iwdev->rf->sc_dev.hw_attrs.uk_attrs.hw_rev >= IRDMA_GEN_2) {
		if (rbuf->vlan_valid) {
			vtag = rbuf->vlan_id;
			cm_info.user_pri = (vtag & VLAN_PRIO_MASK) >>
					   VLAN_PRIO_SHIFT;
			cm_info.vlan_id = vtag & VLAN_VID_MASK;
		} else {
			cm_info.vlan_id = 0xFFFF;
		}
	} else {
		ethh = rbuf->mem.va;

		if (ethh->h_vlan_proto == htons(ETH_P_8021Q)) {
			vtag = ntohs(ethh->h_vlan_TCI);
			cm_info.user_pri = (vtag & VLAN_PRIO_MASK) >>
					   VLAN_PRIO_SHIFT;
			cm_info.vlan_id = vtag & VLAN_VID_MASK;
			ibdev_dbg(&cm_core->iwdev->ibdev,
				  "CM: vlan_id=%d\n", cm_info.vlan_id);
		} else {
			cm_info.vlan_id = 0xFFFF;
		}
	}
	tcph = (struct tcphdr *)rbuf->tcph;

	if (rbuf->ipv4) {
		cm_info.loc_addr[0] = ntohl(iph->daddr);
		cm_info.rem_addr[0] = ntohl(iph->saddr);
		cm_info.ipv4 = true;
		cm_info.tos = iph->tos;
	} else {
		ip6h = (struct ipv6hdr *)rbuf->iph;
		irdma_copy_ip_ntohl(cm_info.loc_addr,
				    ip6h->daddr.in6_u.u6_addr32);
		irdma_copy_ip_ntohl(cm_info.rem_addr,
				    ip6h->saddr.in6_u.u6_addr32);
		cm_info.ipv4 = false;
		cm_info.tos = (ip6h->priority << 4) | (ip6h->flow_lbl[0] >> 4);
	}
	cm_info.loc_port = ntohs(tcph->dest);
	cm_info.rem_port = ntohs(tcph->source);
	cm_node = irdma_find_node(cm_core, cm_info.rem_port, cm_info.rem_addr,
				  cm_info.loc_port, cm_info.loc_addr, cm_info.vlan_id);

	if (!cm_node) {
		/* Only type of packet accepted are for the
		 * PASSIVE open (syn only)
		 */
		if (!tcph->syn || tcph->ack)
			return;

		listener = irdma_find_listener(cm_core,
					       cm_info.loc_addr,
					       cm_info.ipv4,
					       cm_info.loc_port,
					       cm_info.vlan_id,
					       IRDMA_CM_LISTENER_ACTIVE_STATE);
		if (!listener) {
			cm_info.cm_id = NULL;
			ibdev_dbg(&cm_core->iwdev->ibdev,
				  "CM: no listener found\n");
			return;
		}

		cm_info.cm_id = listener->cm_id;
		cm_node = irdma_make_cm_node(cm_core, iwdev, &cm_info,
					     listener);
		if (!cm_node) {
			ibdev_dbg(&cm_core->iwdev->ibdev,
				  "CM: allocate node failed\n");
			refcount_dec(&listener->refcnt);
			return;
		}

		if (!tcph->rst && !tcph->fin) {
			cm_node->state = IRDMA_CM_STATE_LISTENING;
		} else {
			irdma_rem_ref_cm_node(cm_node);
			return;
		}

		refcount_inc(&cm_node->refcnt);
	} else if (cm_node->state == IRDMA_CM_STATE_OFFLOADED) {
		irdma_rem_ref_cm_node(cm_node);
		return;
	}

	irdma_process_pkt(cm_node, rbuf);
	irdma_rem_ref_cm_node(cm_node);
}

static int irdma_add_qh(struct irdma_cm_node *cm_node, bool active)
{
	if (!active)
		irdma_add_conn_est_qh(cm_node);
	return 0;
}

static void irdma_cm_free_ah_nop(struct irdma_cm_node *cm_node)
{
}

/**
 * irdma_setup_cm_core - setup top level instance of a cm core
 * @iwdev: iwarp device structure
 * @rdma_ver: HW version
 */
int irdma_setup_cm_core(struct irdma_device *iwdev, u8 rdma_ver)
{
	struct irdma_cm_core *cm_core = &iwdev->cm_core;

	cm_core->iwdev = iwdev;
	cm_core->dev = &iwdev->rf->sc_dev;

	/* Handles CM event work items send to Iwarp core */
	cm_core->event_wq = alloc_ordered_workqueue("iwarp-event-wq", 0);
	if (!cm_core->event_wq)
		return -ENOMEM;

	INIT_LIST_HEAD(&cm_core->listen_list);

	timer_setup(&cm_core->tcp_timer, irdma_cm_timer_tick, 0);

	spin_lock_init(&cm_core->ht_lock);
	spin_lock_init(&cm_core->listen_list_lock);
	spin_lock_init(&cm_core->apbvt_lock);
	switch (rdma_ver) {
	case IRDMA_GEN_1:
		cm_core->form_cm_frame = irdma_form_uda_cm_frame;
		cm_core->cm_create_ah = irdma_add_qh;
		cm_core->cm_free_ah = irdma_cm_free_ah_nop;
		break;
	case IRDMA_GEN_2:
	default:
		cm_core->form_cm_frame = irdma_form_ah_cm_frame;
		cm_core->cm_create_ah = irdma_cm_create_ah;
		cm_core->cm_free_ah = irdma_cm_free_ah;
	}

	return 0;
}

/**
 * irdma_cleanup_cm_core - deallocate a top level instance of a
 * cm core
 * @cm_core: cm's core
 */
void irdma_cleanup_cm_core(struct irdma_cm_core *cm_core)
{
	if (!cm_core)
		return;

	timer_delete_sync(&cm_core->tcp_timer);

	destroy_workqueue(cm_core->event_wq);
	cm_core->dev->ws_reset(&cm_core->iwdev->vsi);
}

/**
 * irdma_init_tcp_ctx - setup qp context
 * @cm_node: connection's node
 * @tcp_info: offload info for tcp
 * @iwqp: associate qp for the connection
 */
static void irdma_init_tcp_ctx(struct irdma_cm_node *cm_node,
			       struct irdma_tcp_offload_info *tcp_info,
			       struct irdma_qp *iwqp)
{
	tcp_info->ipv4 = cm_node->ipv4;
	tcp_info->drop_ooo_seg = !iwqp->iwdev->iw_ooo;
	tcp_info->wscale = true;
	tcp_info->ignore_tcp_opt = true;
	tcp_info->ignore_tcp_uns_opt = true;
	tcp_info->no_nagle = false;

	tcp_info->ttl = IRDMA_DEFAULT_TTL;
	tcp_info->rtt_var = IRDMA_DEFAULT_RTT_VAR;
	tcp_info->ss_thresh = IRDMA_DEFAULT_SS_THRESH;
	tcp_info->rexmit_thresh = IRDMA_DEFAULT_REXMIT_THRESH;

	tcp_info->tcp_state = IRDMA_TCP_STATE_ESTABLISHED;
	tcp_info->snd_wscale = cm_node->tcp_cntxt.snd_wscale;
	tcp_info->rcv_wscale = cm_node->tcp_cntxt.rcv_wscale;

	tcp_info->snd_nxt = cm_node->tcp_cntxt.loc_seq_num;
	tcp_info->snd_wnd = cm_node->tcp_cntxt.snd_wnd;
	tcp_info->rcv_nxt = cm_node->tcp_cntxt.rcv_nxt;
	tcp_info->snd_max = cm_node->tcp_cntxt.loc_seq_num;

	tcp_info->snd_una = cm_node->tcp_cntxt.loc_seq_num;
	tcp_info->cwnd = 2 * cm_node->tcp_cntxt.mss;
	tcp_info->snd_wl1 = cm_node->tcp_cntxt.rcv_nxt;
	tcp_info->snd_wl2 = cm_node->tcp_cntxt.loc_seq_num;
	tcp_info->max_snd_window = cm_node->tcp_cntxt.max_snd_wnd;
	tcp_info->rcv_wnd = cm_node->tcp_cntxt.rcv_wnd
			    << cm_node->tcp_cntxt.rcv_wscale;

	tcp_info->flow_label = 0;
	tcp_info->snd_mss = (u32)cm_node->tcp_cntxt.mss;
	tcp_info->tos = cm_node->tos;
	if (cm_node->vlan_id < VLAN_N_VID) {
		tcp_info->insert_vlan_tag = true;
		tcp_info->vlan_tag = cm_node->vlan_id;
		tcp_info->vlan_tag |= cm_node->user_pri << VLAN_PRIO_SHIFT;
	}
	if (cm_node->ipv4) {
		tcp_info->src_port = cm_node->loc_port;
		tcp_info->dst_port = cm_node->rem_port;

		tcp_info->dest_ip_addr[3] = cm_node->rem_addr[0];
		tcp_info->local_ipaddr[3] = cm_node->loc_addr[0];
		tcp_info->arp_idx = (u16)irdma_arp_table(iwqp->iwdev->rf,
							 &tcp_info->dest_ip_addr[3],
							 true, NULL,
							 IRDMA_ARP_RESOLVE);
	} else {
		tcp_info->src_port = cm_node->loc_port;
		tcp_info->dst_port = cm_node->rem_port;
		memcpy(tcp_info->dest_ip_addr, cm_node->rem_addr,
		       sizeof(tcp_info->dest_ip_addr));
		memcpy(tcp_info->local_ipaddr, cm_node->loc_addr,
		       sizeof(tcp_info->local_ipaddr));

		tcp_info->arp_idx = (u16)irdma_arp_table(iwqp->iwdev->rf,
							 &tcp_info->dest_ip_addr[0],
							 false, NULL,
							 IRDMA_ARP_RESOLVE);
	}
}

/**
 * irdma_cm_init_tsa_conn - setup qp for RTS
 * @iwqp: associate qp for the connection
 * @cm_node: connection's node
 */
static void irdma_cm_init_tsa_conn(struct irdma_qp *iwqp,
				   struct irdma_cm_node *cm_node)
{
	struct irdma_iwarp_offload_info *iwarp_info;
	struct irdma_qp_host_ctx_info *ctx_info;

	iwarp_info = &iwqp->iwarp_info;
	ctx_info = &iwqp->ctx_info;

	ctx_info->tcp_info = &iwqp->tcp_info;
	ctx_info->send_cq_num = iwqp->iwscq->sc_cq.cq_uk.cq_id;
	ctx_info->rcv_cq_num = iwqp->iwrcq->sc_cq.cq_uk.cq_id;

	iwarp_info->ord_size = cm_node->ord_size;
	iwarp_info->ird_size = cm_node->ird_size;
	iwarp_info->rd_en = true;
	iwarp_info->rdmap_ver = 1;
	iwarp_info->ddp_ver = 1;
	iwarp_info->pd_id = iwqp->iwpd->sc_pd.pd_id;

	ctx_info->tcp_info_valid = true;
	ctx_info->iwarp_info_valid = true;
	ctx_info->user_pri = cm_node->user_pri;

	irdma_init_tcp_ctx(cm_node, &iwqp->tcp_info, iwqp);
	if (cm_node->snd_mark_en) {
		iwarp_info->snd_mark_en = true;
		iwarp_info->snd_mark_offset = (iwqp->tcp_info.snd_nxt & SNDMARKER_SEQNMASK) +
					       cm_node->lsmm_size;
	}

	cm_node->state = IRDMA_CM_STATE_OFFLOADED;
	iwqp->tcp_info.tcp_state = IRDMA_TCP_STATE_ESTABLISHED;
	iwqp->tcp_info.src_mac_addr_idx = iwqp->iwdev->mac_ip_table_idx;

	if (cm_node->rcv_mark_en) {
		iwarp_info->rcv_mark_en = true;
		iwarp_info->align_hdrs = true;
	}

	irdma_sc_qp_setctx(&iwqp->sc_qp, iwqp->host_ctx.va, ctx_info);

	/* once tcp_info is set, no need to do it again */
	ctx_info->tcp_info_valid = false;
	ctx_info->iwarp_info_valid = false;
}

/**
 * irdma_cm_disconn - when a connection is being closed
 * @iwqp: associated qp for the connection
 */
void irdma_cm_disconn(struct irdma_qp *iwqp)
{
	struct irdma_device *iwdev = iwqp->iwdev;
	struct disconn_work *work;
	unsigned long flags;

	work = kzalloc(sizeof(*work), GFP_ATOMIC);
	if (!work)
		return;

	spin_lock_irqsave(&iwdev->rf->qptable_lock, flags);
	if (!iwdev->rf->qp_table[iwqp->ibqp.qp_num]) {
		spin_unlock_irqrestore(&iwdev->rf->qptable_lock, flags);
		ibdev_dbg(&iwdev->ibdev,
			  "CM: qp_id %d is already freed\n",
			  iwqp->ibqp.qp_num);
		kfree(work);
		return;
	}
	irdma_qp_add_ref(&iwqp->ibqp);
	spin_unlock_irqrestore(&iwdev->rf->qptable_lock, flags);

	work->iwqp = iwqp;
	INIT_WORK(&work->work, irdma_disconnect_worker);
	queue_work(iwdev->cleanup_wq, &work->work);
}

/**
 * irdma_qp_disconnect - free qp and close cm
 * @iwqp: associate qp for the connection
 */
static void irdma_qp_disconnect(struct irdma_qp *iwqp)
{
	struct irdma_device *iwdev = iwqp->iwdev;

	iwqp->active_conn = 0;
	/* close the CM node down if it is still active */
	ibdev_dbg(&iwdev->ibdev, "CM: Call close API\n");
	irdma_cm_close(iwqp->cm_node);
}

/**
 * irdma_cm_disconn_true - called by worker thread to disconnect qp
 * @iwqp: associate qp for the connection
 */
static void irdma_cm_disconn_true(struct irdma_qp *iwqp)
{
	struct iw_cm_id *cm_id;
	struct irdma_device *iwdev;
	struct irdma_sc_qp *qp = &iwqp->sc_qp;
	u16 last_ae;
	u8 original_hw_tcp_state;
	u8 original_ibqp_state;
	int disconn_status = 0;
	int issue_disconn = 0;
	int issue_close = 0;
	int issue_flush = 0;
	unsigned long flags;
	int err;

	iwdev = iwqp->iwdev;
	spin_lock_irqsave(&iwqp->lock, flags);
	if (rdma_protocol_roce(&iwdev->ibdev, 1)) {
		struct ib_qp_attr attr;

		if (iwqp->flush_issued || iwqp->sc_qp.qp_uk.destroy_pending) {
			spin_unlock_irqrestore(&iwqp->lock, flags);
			return;
		}

		spin_unlock_irqrestore(&iwqp->lock, flags);

		attr.qp_state = IB_QPS_ERR;
		irdma_modify_qp_roce(&iwqp->ibqp, &attr, IB_QP_STATE, NULL);
		irdma_ib_qp_event(iwqp, qp->event_type);
		return;
	}

	cm_id = iwqp->cm_id;
	original_hw_tcp_state = iwqp->hw_tcp_state;
	original_ibqp_state = iwqp->ibqp_state;
	last_ae = iwqp->last_aeq;

	if (qp->term_flags) {
		issue_disconn = 1;
		issue_close = 1;
		iwqp->cm_id = NULL;
		irdma_terminate_del_timer(qp);
		if (!iwqp->flush_issued) {
			iwqp->flush_issued = 1;
			issue_flush = 1;
		}
	} else if ((original_hw_tcp_state == IRDMA_TCP_STATE_CLOSE_WAIT) ||
		   ((original_ibqp_state == IB_QPS_RTS) &&
		    (last_ae == IRDMA_AE_LLP_CONNECTION_RESET))) {
		issue_disconn = 1;
		if (last_ae == IRDMA_AE_LLP_CONNECTION_RESET)
			disconn_status = -ECONNRESET;
	}

	if (original_hw_tcp_state == IRDMA_TCP_STATE_CLOSED ||
	    original_hw_tcp_state == IRDMA_TCP_STATE_TIME_WAIT ||
	    last_ae == IRDMA_AE_RDMAP_ROE_BAD_LLP_CLOSE ||
	    last_ae == IRDMA_AE_BAD_CLOSE ||
	    last_ae == IRDMA_AE_LLP_CONNECTION_RESET || iwdev->rf->reset || !cm_id) {
		issue_close = 1;
		iwqp->cm_id = NULL;
		qp->term_flags = 0;
		if (!iwqp->flush_issued) {
			iwqp->flush_issued = 1;
			issue_flush = 1;
		}
	}

	spin_unlock_irqrestore(&iwqp->lock, flags);
	if (issue_flush && !iwqp->sc_qp.qp_uk.destroy_pending) {
		irdma_flush_wqes(iwqp, IRDMA_FLUSH_SQ | IRDMA_FLUSH_RQ |
				 IRDMA_FLUSH_WAIT);

		if (qp->term_flags)
			irdma_ib_qp_event(iwqp, qp->event_type);
	}

	if (!cm_id || !cm_id->event_handler)
		return;

	spin_lock_irqsave(&iwdev->cm_core.ht_lock, flags);
	if (!iwqp->cm_node) {
		spin_unlock_irqrestore(&iwdev->cm_core.ht_lock, flags);
		return;
	}
	refcount_inc(&iwqp->cm_node->refcnt);

	spin_unlock_irqrestore(&iwdev->cm_core.ht_lock, flags);

	if (issue_disconn) {
		err = irdma_send_cm_event(iwqp->cm_node, cm_id,
					  IW_CM_EVENT_DISCONNECT,
					  disconn_status);
		if (err)
			ibdev_dbg(&iwdev->ibdev,
				  "CM: disconnect event failed: - cm_id = %p\n",
				  cm_id);
	}
	if (issue_close) {
		cm_id->provider_data = iwqp;
		err = irdma_send_cm_event(iwqp->cm_node, cm_id,
					  IW_CM_EVENT_CLOSE, 0);
		if (err)
			ibdev_dbg(&iwdev->ibdev,
				  "CM: close event failed: - cm_id = %p\n",
				  cm_id);
		irdma_qp_disconnect(iwqp);
	}
	irdma_rem_ref_cm_node(iwqp->cm_node);
}

/**
 * irdma_disconnect_worker - worker for connection close
 * @work: points or disconn structure
 */
static void irdma_disconnect_worker(struct work_struct *work)
{
	struct disconn_work *dwork = container_of(work, struct disconn_work, work);
	struct irdma_qp *iwqp = dwork->iwqp;

	kfree(dwork);
	irdma_cm_disconn_true(iwqp);
	irdma_qp_rem_ref(&iwqp->ibqp);
}

/**
 * irdma_free_lsmm_rsrc - free lsmm memory and deregister
 * @iwqp: associate qp for the connection
 */
void irdma_free_lsmm_rsrc(struct irdma_qp *iwqp)
{
	struct irdma_device *iwdev;

	iwdev = iwqp->iwdev;

	if (iwqp->ietf_mem.va) {
		if (iwqp->lsmm_mr)
			iwdev->ibdev.ops.dereg_mr(iwqp->lsmm_mr, NULL);
		dma_free_coherent(iwdev->rf->sc_dev.hw->device,
				  iwqp->ietf_mem.size, iwqp->ietf_mem.va,
				  iwqp->ietf_mem.pa);
		iwqp->ietf_mem.va = NULL;
	}
}

/**
 * irdma_accept - registered call for connection to be accepted
 * @cm_id: cm information for passive connection
 * @conn_param: accept parameters
 */
int irdma_accept(struct iw_cm_id *cm_id, struct iw_cm_conn_param *conn_param)
{
	struct ib_qp *ibqp;
	struct irdma_qp *iwqp;
	struct irdma_device *iwdev;
	struct irdma_sc_dev *dev;
	struct irdma_cm_node *cm_node;
	struct ib_qp_attr attr = {};
	int passive_state;
	struct ib_mr *ibmr;
	struct irdma_pd *iwpd;
	u16 buf_len = 0;
	struct irdma_kmem_info accept;
	u64 tagged_offset;
	int wait_ret;
	int ret = 0;

	ibqp = irdma_get_qp(cm_id->device, conn_param->qpn);
	if (!ibqp)
		return -EINVAL;

	iwqp = to_iwqp(ibqp);
	iwdev = iwqp->iwdev;
	dev = &iwdev->rf->sc_dev;
	cm_node = cm_id->provider_data;

	if (((struct sockaddr_in *)&cm_id->local_addr)->sin_family == AF_INET) {
		cm_node->ipv4 = true;
		cm_node->vlan_id = irdma_get_vlan_ipv4(cm_node->loc_addr);
	} else {
		cm_node->ipv4 = false;
		irdma_get_vlan_mac_ipv6(cm_node->loc_addr, &cm_node->vlan_id,
					NULL);
	}
	ibdev_dbg(&iwdev->ibdev, "CM: Accept vlan_id=%d\n",
		  cm_node->vlan_id);

	trace_irdma_accept(cm_node, 0, NULL);

	if (cm_node->state == IRDMA_CM_STATE_LISTENER_DESTROYED) {
		ret = -EINVAL;
		goto error;
	}

	passive_state = atomic_add_return(1, &cm_node->passive_state);
	if (passive_state == IRDMA_SEND_RESET_EVENT) {
		ret = -ECONNRESET;
		goto error;
	}

	buf_len = conn_param->private_data_len + IRDMA_MAX_IETF_SIZE;
	iwqp->ietf_mem.size = ALIGN(buf_len, 1);
	iwqp->ietf_mem.va = dma_alloc_coherent(dev->hw->device,
					       iwqp->ietf_mem.size,
					       &iwqp->ietf_mem.pa, GFP_KERNEL);
	if (!iwqp->ietf_mem.va) {
		ret = -ENOMEM;
		goto error;
	}

	cm_node->pdata.size = conn_param->private_data_len;
	accept.addr = iwqp->ietf_mem.va;
	accept.size = irdma_cm_build_mpa_frame(cm_node, &accept, MPA_KEY_REPLY);
	memcpy((u8 *)accept.addr + accept.size, conn_param->private_data,
	       conn_param->private_data_len);

	if (cm_node->dev->ws_add(iwqp->sc_qp.vsi, cm_node->user_pri)) {
		ret = -ENOMEM;
		goto error;
	}
	iwqp->sc_qp.user_pri = cm_node->user_pri;
	irdma_qp_add_qos(&iwqp->sc_qp);
	/* setup our first outgoing iWarp send WQE (the IETF frame response) */
	iwpd = iwqp->iwpd;
	tagged_offset = (uintptr_t)iwqp->ietf_mem.va;
	ibmr = irdma_reg_phys_mr(&iwpd->ibpd, iwqp->ietf_mem.pa, buf_len,
				 IB_ACCESS_LOCAL_WRITE, &tagged_offset);
	if (IS_ERR(ibmr)) {
		ret = -ENOMEM;
		goto error;
	}

	ibmr->pd = &iwpd->ibpd;
	ibmr->device = iwpd->ibpd.device;
	iwqp->lsmm_mr = ibmr;
	if (iwqp->page)
		iwqp->sc_qp.qp_uk.sq_base = kmap_local_page(iwqp->page);

	cm_node->lsmm_size = accept.size + conn_param->private_data_len;
	irdma_sc_send_lsmm(&iwqp->sc_qp, iwqp->ietf_mem.va, cm_node->lsmm_size,
			   ibmr->lkey);

	if (iwqp->page)
		kunmap_local(iwqp->sc_qp.qp_uk.sq_base);

	iwqp->cm_id = cm_id;
	cm_node->cm_id = cm_id;

	cm_id->provider_data = iwqp;
	iwqp->active_conn = 0;
	iwqp->cm_node = cm_node;
	cm_node->iwqp = iwqp;
	irdma_cm_init_tsa_conn(iwqp, cm_node);
	irdma_qp_add_ref(&iwqp->ibqp);
	cm_id->add_ref(cm_id);

	attr.qp_state = IB_QPS_RTS;
	cm_node->qhash_set = false;
	cm_node->cm_core->cm_free_ah(cm_node);

	irdma_modify_qp(&iwqp->ibqp, &attr, IB_QP_STATE, NULL);
	if (dev->hw_attrs.uk_attrs.feature_flags & IRDMA_FEATURE_RTS_AE) {
		wait_ret = wait_event_interruptible_timeout(iwqp->waitq,
							    iwqp->rts_ae_rcvd,
							    IRDMA_MAX_TIMEOUT);
		if (!wait_ret) {
			ibdev_dbg(&iwdev->ibdev,
				  "CM: Slow Connection: cm_node=%p, loc_port=%d, rem_port=%d, cm_id=%p\n",
				  cm_node, cm_node->loc_port,
				  cm_node->rem_port, cm_node->cm_id);
			ret = -ECONNRESET;
			goto error;
		}
	}

	irdma_send_cm_event(cm_node, cm_id, IW_CM_EVENT_ESTABLISHED, 0);
	cm_node->accelerated = true;
	complete(&cm_node->establish_comp);

	if (cm_node->accept_pend) {
		atomic_dec(&cm_node->listener->pend_accepts_cnt);
		cm_node->accept_pend = 0;
	}

	ibdev_dbg(&iwdev->ibdev,
		  "CM: rem_port=0x%04x, loc_port=0x%04x rem_addr=%pI4 loc_addr=%pI4 cm_node=%p cm_id=%p qp_id = %d\n\n",
		  cm_node->rem_port, cm_node->loc_port, cm_node->rem_addr,
		  cm_node->loc_addr, cm_node, cm_id, ibqp->qp_num);
	cm_node->cm_core->stats_accepts++;

	return 0;
error:
	irdma_free_lsmm_rsrc(iwqp);
	irdma_rem_ref_cm_node(cm_node);

	return ret;
}

/**
 * irdma_reject - registered call for connection to be rejected
 * @cm_id: cm information for passive connection
 * @pdata: private data to be sent
 * @pdata_len: private data length
 */
int irdma_reject(struct iw_cm_id *cm_id, const void *pdata, u8 pdata_len)
{
	struct irdma_device *iwdev;
	struct irdma_cm_node *cm_node;

	cm_node = cm_id->provider_data;
	cm_node->pdata.size = pdata_len;

	trace_irdma_reject(cm_node, 0, NULL);

	iwdev = to_iwdev(cm_id->device);
	if (!iwdev)
		return -EINVAL;

	cm_node->cm_core->stats_rejects++;

	if (pdata_len + sizeof(struct ietf_mpa_v2) > IRDMA_MAX_CM_BUF)
		return -EINVAL;

	return irdma_cm_reject(cm_node, pdata, pdata_len);
}

/**
 * irdma_connect - registered call for connection to be established
 * @cm_id: cm information for passive connection
 * @conn_param: Information about the connection
 */
int irdma_connect(struct iw_cm_id *cm_id, struct iw_cm_conn_param *conn_param)
{
	struct ib_qp *ibqp;
	struct irdma_qp *iwqp;
	struct irdma_device *iwdev;
	struct irdma_cm_node *cm_node;
	struct irdma_cm_info cm_info;
	struct sockaddr_in *laddr;
	struct sockaddr_in *raddr;
	struct sockaddr_in6 *laddr6;
	struct sockaddr_in6 *raddr6;
	int ret = 0;

	ibqp = irdma_get_qp(cm_id->device, conn_param->qpn);
	if (!ibqp)
		return -EINVAL;
	iwqp = to_iwqp(ibqp);
	if (!iwqp)
		return -EINVAL;
	iwdev = iwqp->iwdev;
	if (!iwdev)
		return -EINVAL;

	laddr = (struct sockaddr_in *)&cm_id->m_local_addr;
	raddr = (struct sockaddr_in *)&cm_id->m_remote_addr;
	laddr6 = (struct sockaddr_in6 *)&cm_id->m_local_addr;
	raddr6 = (struct sockaddr_in6 *)&cm_id->m_remote_addr;

	if (!(laddr->sin_port) || !(raddr->sin_port))
		return -EINVAL;

	iwqp->active_conn = 1;
	iwqp->cm_id = NULL;
	cm_id->provider_data = iwqp;

	/* set up the connection params for the node */
	if (cm_id->remote_addr.ss_family == AF_INET) {
		if (iwdev->vsi.mtu < IRDMA_MIN_MTU_IPV4)
			return -EINVAL;

		cm_info.ipv4 = true;
		memset(cm_info.loc_addr, 0, sizeof(cm_info.loc_addr));
		memset(cm_info.rem_addr, 0, sizeof(cm_info.rem_addr));
		cm_info.loc_addr[0] = ntohl(laddr->sin_addr.s_addr);
		cm_info.rem_addr[0] = ntohl(raddr->sin_addr.s_addr);
		cm_info.loc_port = ntohs(laddr->sin_port);
		cm_info.rem_port = ntohs(raddr->sin_port);
		cm_info.vlan_id = irdma_get_vlan_ipv4(cm_info.loc_addr);
	} else {
		if (iwdev->vsi.mtu < IRDMA_MIN_MTU_IPV6)
			return -EINVAL;

		cm_info.ipv4 = false;
		irdma_copy_ip_ntohl(cm_info.loc_addr,
				    laddr6->sin6_addr.in6_u.u6_addr32);
		irdma_copy_ip_ntohl(cm_info.rem_addr,
				    raddr6->sin6_addr.in6_u.u6_addr32);
		cm_info.loc_port = ntohs(laddr6->sin6_port);
		cm_info.rem_port = ntohs(raddr6->sin6_port);
		irdma_get_vlan_mac_ipv6(cm_info.loc_addr, &cm_info.vlan_id,
					NULL);
	}
	cm_info.cm_id = cm_id;
	cm_info.qh_qpid = iwdev->vsi.ilq->qp_id;
	cm_info.tos = cm_id->tos;
	if (iwdev->vsi.dscp_mode) {
		cm_info.user_pri =
			iwqp->sc_qp.vsi->dscp_map[irdma_tos2dscp(cm_info.tos)];
	} else {
		cm_info.user_pri = rt_tos2priority(cm_id->tos);
		cm_info.user_pri = irdma_iw_get_vlan_prio(cm_info.loc_addr,
							  cm_info.user_pri,
							  cm_info.ipv4);
	}

	if (iwqp->sc_qp.dev->ws_add(iwqp->sc_qp.vsi, cm_info.user_pri))
		return -ENOMEM;
	iwqp->sc_qp.user_pri = cm_info.user_pri;
	irdma_qp_add_qos(&iwqp->sc_qp);
	ibdev_dbg(&iwdev->ibdev, "DCB: TOS:[%d] UP:[%d]\n", cm_id->tos,
		  cm_info.user_pri);

	trace_irdma_dcb_tos(iwdev, cm_id->tos, cm_info.user_pri);

	ret = irdma_create_cm_node(&iwdev->cm_core, iwdev, conn_param, &cm_info,
				   &cm_node);
	if (ret)
		return ret;
	ret = cm_node->cm_core->cm_create_ah(cm_node, true);
	if (ret)
		goto err;
	if (irdma_manage_qhash(iwdev, &cm_info,
			       IRDMA_QHASH_TYPE_TCP_ESTABLISHED,
			       IRDMA_QHASH_MANAGE_TYPE_ADD, NULL, true)) {
		ret = -EINVAL;
		goto err;
	}
	cm_node->qhash_set = true;

	cm_node->apbvt_entry = irdma_add_apbvt(iwdev, cm_info.loc_port);
	if (!cm_node->apbvt_entry) {
		ret = -EINVAL;
		goto err;
	}

	cm_node->apbvt_set = true;
	iwqp->cm_node = cm_node;
	cm_node->iwqp = iwqp;
	iwqp->cm_id = cm_id;
	irdma_qp_add_ref(&iwqp->ibqp);
	cm_id->add_ref(cm_id);

	if (cm_node->state != IRDMA_CM_STATE_OFFLOADED) {
		cm_node->state = IRDMA_CM_STATE_SYN_SENT;
		ret = irdma_send_syn(cm_node, 0);
		if (ret)
			goto err;
	}

	ibdev_dbg(&iwdev->ibdev,
		  "CM: rem_port=0x%04x, loc_port=0x%04x rem_addr=%pI4 loc_addr=%pI4 cm_node=%p cm_id=%p qp_id = %d\n\n",
		  cm_node->rem_port, cm_node->loc_port, cm_node->rem_addr,
		  cm_node->loc_addr, cm_node, cm_id, ibqp->qp_num);

	trace_irdma_connect(cm_node, 0, NULL);

	return 0;

err:
	if (cm_info.ipv4)
		ibdev_dbg(&iwdev->ibdev,
			  "CM: connect() FAILED: dest addr=%pI4",
			  cm_info.rem_addr);
	else
		ibdev_dbg(&iwdev->ibdev,
			  "CM: connect() FAILED: dest addr=%pI6",
			  cm_info.rem_addr);
	irdma_rem_ref_cm_node(cm_node);
	iwdev->cm_core.stats_connect_errs++;

	return ret;
}

/**
 * irdma_create_listen - registered call creating listener
 * @cm_id: cm information for passive connection
 * @backlog: to max accept pending count
 */
int irdma_create_listen(struct iw_cm_id *cm_id, int backlog)
{
	struct irdma_device *iwdev;
	struct irdma_cm_listener *cm_listen_node;
	struct irdma_cm_info cm_info = {};
	struct sockaddr_in *laddr;
	struct sockaddr_in6 *laddr6;
	bool wildcard = false;
	int err;

	iwdev = to_iwdev(cm_id->device);
	if (!iwdev)
		return -EINVAL;

	laddr = (struct sockaddr_in *)&cm_id->m_local_addr;
	laddr6 = (struct sockaddr_in6 *)&cm_id->m_local_addr;
	cm_info.qh_qpid = iwdev->vsi.ilq->qp_id;

	if (laddr->sin_family == AF_INET) {
		if (iwdev->vsi.mtu < IRDMA_MIN_MTU_IPV4)
			return -EINVAL;

		cm_info.ipv4 = true;
		cm_info.loc_addr[0] = ntohl(laddr->sin_addr.s_addr);
		cm_info.loc_port = ntohs(laddr->sin_port);

		if (laddr->sin_addr.s_addr != htonl(INADDR_ANY)) {
			cm_info.vlan_id = irdma_get_vlan_ipv4(cm_info.loc_addr);
		} else {
			cm_info.vlan_id = 0xFFFF;
			wildcard = true;
		}
	} else {
		if (iwdev->vsi.mtu < IRDMA_MIN_MTU_IPV6)
			return -EINVAL;

		cm_info.ipv4 = false;
		irdma_copy_ip_ntohl(cm_info.loc_addr,
				    laddr6->sin6_addr.in6_u.u6_addr32);
		cm_info.loc_port = ntohs(laddr6->sin6_port);
		if (ipv6_addr_type(&laddr6->sin6_addr) != IPV6_ADDR_ANY) {
			irdma_get_vlan_mac_ipv6(cm_info.loc_addr,
						&cm_info.vlan_id, NULL);
		} else {
			cm_info.vlan_id = 0xFFFF;
			wildcard = true;
		}
	}

	if (cm_info.vlan_id >= VLAN_N_VID && iwdev->dcb_vlan_mode)
		cm_info.vlan_id = 0;
	cm_info.backlog = backlog;
	cm_info.cm_id = cm_id;

	trace_irdma_create_listen(iwdev, &cm_info);

	cm_listen_node = irdma_make_listen_node(&iwdev->cm_core, iwdev,
						&cm_info);
	if (!cm_listen_node) {
		ibdev_dbg(&iwdev->ibdev,
			  "CM: cm_listen_node == NULL\n");
		return -ENOMEM;
	}

	cm_id->provider_data = cm_listen_node;

	cm_listen_node->tos = cm_id->tos;
	if (iwdev->vsi.dscp_mode)
		cm_listen_node->user_pri =
		iwdev->vsi.dscp_map[irdma_tos2dscp(cm_id->tos)];
	else
		cm_listen_node->user_pri = rt_tos2priority(cm_id->tos);
	cm_info.user_pri = cm_listen_node->user_pri;
	if (!cm_listen_node->reused_node) {
		if (wildcard) {
			err = irdma_add_mqh(iwdev, &cm_info, cm_listen_node);
			if (err)
				goto error;
		} else {
			if (!iwdev->vsi.dscp_mode)
				cm_listen_node->user_pri =
				irdma_iw_get_vlan_prio(cm_info.loc_addr,
						       cm_info.user_pri,
						       cm_info.ipv4);
			cm_info.user_pri = cm_listen_node->user_pri;
			err = irdma_manage_qhash(iwdev, &cm_info,
						 IRDMA_QHASH_TYPE_TCP_SYN,
						 IRDMA_QHASH_MANAGE_TYPE_ADD,
						 NULL, true);
			if (err)
				goto error;

			cm_listen_node->qhash_set = true;
		}

		cm_listen_node->apbvt_entry = irdma_add_apbvt(iwdev,
							      cm_info.loc_port);
		if (!cm_listen_node->apbvt_entry)
			goto error;
	}
	cm_id->add_ref(cm_id);
	cm_listen_node->cm_core->stats_listen_created++;
	ibdev_dbg(&iwdev->ibdev,
		  "CM: loc_port=0x%04x loc_addr=%pI4 cm_listen_node=%p cm_id=%p qhash_set=%d vlan_id=%d\n",
		  cm_listen_node->loc_port, cm_listen_node->loc_addr,
		  cm_listen_node, cm_listen_node->cm_id,
		  cm_listen_node->qhash_set, cm_listen_node->vlan_id);

	return 0;

error:

	irdma_cm_del_listen(&iwdev->cm_core, cm_listen_node, false);

	return -EINVAL;
}

/**
 * irdma_destroy_listen - registered call to destroy listener
 * @cm_id: cm information for passive connection
 */
int irdma_destroy_listen(struct iw_cm_id *cm_id)
{
	struct irdma_device *iwdev;

	iwdev = to_iwdev(cm_id->device);
	if (cm_id->provider_data)
		irdma_cm_del_listen(&iwdev->cm_core, cm_id->provider_data,
				    true);
	else
		ibdev_dbg(&iwdev->ibdev,
			  "CM: cm_id->provider_data was NULL\n");

	cm_id->rem_ref(cm_id);

	return 0;
}

/**
 * irdma_teardown_list_prep - add conn nodes slated for tear down to list
 * @cm_core: cm's core
 * @teardown_list: a list to which cm_node will be selected
 * @ipaddr: pointer to ip address
 * @nfo: pointer to cm_info structure instance
 * @disconnect_all: flag indicating disconnect all QPs
 */
static void irdma_teardown_list_prep(struct irdma_cm_core *cm_core,
				     struct list_head *teardown_list,
				     u32 *ipaddr,
				     struct irdma_cm_info *nfo,
				     bool disconnect_all)
{
	struct irdma_cm_node *cm_node;
	int bkt;

	hash_for_each_rcu(cm_core->cm_hash_tbl, bkt, cm_node, list) {
		if ((disconnect_all ||
		     (nfo->vlan_id == cm_node->vlan_id &&
		      !memcmp(cm_node->loc_addr, ipaddr, nfo->ipv4 ? 4 : 16))) &&
		    refcount_inc_not_zero(&cm_node->refcnt))
			list_add(&cm_node->teardown_entry, teardown_list);
	}
}

/**
 * irdma_cm_event_connected - handle connected active node
 * @event: the info for cm_node of connection
 */
static void irdma_cm_event_connected(struct irdma_cm_event *event)
{
	struct irdma_qp *iwqp;
	struct irdma_device *iwdev;
	struct irdma_cm_node *cm_node;
	struct irdma_sc_dev *dev;
	struct ib_qp_attr attr = {};
	struct iw_cm_id *cm_id;
	int status;
	bool read0;
	int wait_ret = 0;

	cm_node = event->cm_node;
	cm_id = cm_node->cm_id;
	iwqp = cm_id->provider_data;
	iwdev = iwqp->iwdev;
	dev = &iwdev->rf->sc_dev;
	if (iwqp->sc_qp.qp_uk.destroy_pending) {
		status = -ETIMEDOUT;
		goto error;
	}

	irdma_cm_init_tsa_conn(iwqp, cm_node);
	read0 = (cm_node->send_rdma0_op == SEND_RDMA_READ_ZERO);
	if (iwqp->page)
		iwqp->sc_qp.qp_uk.sq_base = kmap_local_page(iwqp->page);
	irdma_sc_send_rtt(&iwqp->sc_qp, read0);
	if (iwqp->page)
		kunmap_local(iwqp->sc_qp.qp_uk.sq_base);

	attr.qp_state = IB_QPS_RTS;
	cm_node->qhash_set = false;
	irdma_modify_qp(&iwqp->ibqp, &attr, IB_QP_STATE, NULL);
	if (dev->hw_attrs.uk_attrs.feature_flags & IRDMA_FEATURE_RTS_AE) {
		wait_ret = wait_event_interruptible_timeout(iwqp->waitq,
							    iwqp->rts_ae_rcvd,
							    IRDMA_MAX_TIMEOUT);
		if (!wait_ret)
			ibdev_dbg(&iwdev->ibdev,
				  "CM: Slow Connection: cm_node=%p, loc_port=%d, rem_port=%d, cm_id=%p\n",
				  cm_node, cm_node->loc_port,
				  cm_node->rem_port, cm_node->cm_id);
	}

	irdma_send_cm_event(cm_node, cm_id, IW_CM_EVENT_CONNECT_REPLY, 0);
	cm_node->accelerated = true;
	complete(&cm_node->establish_comp);
	cm_node->cm_core->cm_free_ah(cm_node);
	return;

error:
	iwqp->cm_id = NULL;
	cm_id->provider_data = NULL;
	irdma_send_cm_event(event->cm_node, cm_id, IW_CM_EVENT_CONNECT_REPLY,
			    status);
	irdma_rem_ref_cm_node(event->cm_node);
}

/**
 * irdma_cm_event_reset - handle reset
 * @event: the info for cm_node of connection
 */
static void irdma_cm_event_reset(struct irdma_cm_event *event)
{
	struct irdma_cm_node *cm_node = event->cm_node;
	struct iw_cm_id *cm_id = cm_node->cm_id;
	struct irdma_qp *iwqp;

	if (!cm_id)
		return;

	iwqp = cm_id->provider_data;
	if (!iwqp)
		return;

	ibdev_dbg(&cm_node->iwdev->ibdev,
		  "CM: reset event %p - cm_id = %p\n", event->cm_node, cm_id);
	iwqp->cm_id = NULL;

	irdma_send_cm_event(cm_node, cm_node->cm_id, IW_CM_EVENT_DISCONNECT,
			    -ECONNRESET);
	irdma_send_cm_event(cm_node, cm_node->cm_id, IW_CM_EVENT_CLOSE, 0);
}

/**
 * irdma_cm_event_handler - send event to cm upper layer
 * @work: pointer of cm event info.
 */
static void irdma_cm_event_handler(struct work_struct *work)
{
	struct irdma_cm_event *event = container_of(work, struct irdma_cm_event, event_work);
	struct irdma_cm_node *cm_node;

	if (!event || !event->cm_node || !event->cm_node->cm_core)
		return;

	cm_node = event->cm_node;
	trace_irdma_cm_event_handler(cm_node, event->type, NULL);

	switch (event->type) {
	case IRDMA_CM_EVENT_MPA_REQ:
		irdma_send_cm_event(cm_node, cm_node->cm_id,
				    IW_CM_EVENT_CONNECT_REQUEST, 0);
		break;
	case IRDMA_CM_EVENT_RESET:
		irdma_cm_event_reset(event);
		break;
	case IRDMA_CM_EVENT_CONNECTED:
		if (!event->cm_node->cm_id ||
		    event->cm_node->state != IRDMA_CM_STATE_OFFLOADED)
			break;
		irdma_cm_event_connected(event);
		break;
	case IRDMA_CM_EVENT_MPA_REJECT:
		if (!event->cm_node->cm_id ||
		    cm_node->state == IRDMA_CM_STATE_OFFLOADED)
			break;
		irdma_send_cm_event(cm_node, cm_node->cm_id,
				    IW_CM_EVENT_CONNECT_REPLY, -ECONNREFUSED);
		break;
	case IRDMA_CM_EVENT_ABORTED:
		if (!event->cm_node->cm_id ||
		    event->cm_node->state == IRDMA_CM_STATE_OFFLOADED)
			break;
		irdma_event_connect_error(event);
		break;
	default:
		ibdev_dbg(&cm_node->iwdev->ibdev,
			  "CM: bad event type = %d\n", event->type);
		break;
	}

	irdma_rem_ref_cm_node(event->cm_node);
	kfree(event);
}

/**
 * irdma_cm_post_event - queue event request for worker thread
 * @event: cm node's info for up event call
 */
static void irdma_cm_post_event(struct irdma_cm_event *event)
{
	refcount_inc(&event->cm_node->refcnt);
	INIT_WORK(&event->event_work, irdma_cm_event_handler);
	queue_work(event->cm_node->cm_core->event_wq, &event->event_work);
}

/**
 * irdma_cm_teardown_connections - teardown QPs
 * @iwdev: device pointer
 * @ipaddr: Pointer to IPv4 or IPv6 address
 * @nfo: Connection info
 * @disconnect_all: flag indicating disconnect all QPs
 *
 * teardown QPs where source or destination addr matches ip addr
 */
void irdma_cm_teardown_connections(struct irdma_device *iwdev, u32 *ipaddr,
				   struct irdma_cm_info *nfo,
				   bool disconnect_all)
{
	struct irdma_cm_core *cm_core = &iwdev->cm_core;
	struct list_head *list_core_temp;
	struct list_head *list_node;
	struct irdma_cm_node *cm_node;
	struct list_head teardown_list;
	struct ib_qp_attr attr;

	INIT_LIST_HEAD(&teardown_list);

	rcu_read_lock();
	irdma_teardown_list_prep(cm_core, &teardown_list, ipaddr, nfo, disconnect_all);
	rcu_read_unlock();

	list_for_each_safe (list_node, list_core_temp, &teardown_list) {
		cm_node = container_of(list_node, struct irdma_cm_node,
				       teardown_entry);
		attr.qp_state = IB_QPS_ERR;
		irdma_modify_qp(&cm_node->iwqp->ibqp, &attr, IB_QP_STATE, NULL);
		if (iwdev->rf->reset)
			irdma_cm_disconn(cm_node->iwqp);
		irdma_rem_ref_cm_node(cm_node);
	}
}

/**
 * irdma_qhash_ctrl - enable/disable qhash for list
 * @iwdev: device pointer
 * @parent_listen_node: parent listen node
 * @nfo: cm info node
 * @ipaddr: Pointer to IPv4 or IPv6 address
 * @ipv4: flag indicating IPv4 when true
 * @ifup: flag indicating interface up when true
 *
 * Enables or disables the qhash for the node in the child
 * listen list that matches ipaddr. If no matching IP was found
 * it will allocate and add a new child listen node to the
 * parent listen node. The listen_list_lock is assumed to be
 * held when called.
 */
static void irdma_qhash_ctrl(struct irdma_device *iwdev,
			     struct irdma_cm_listener *parent_listen_node,
			     struct irdma_cm_info *nfo, u32 *ipaddr, bool ipv4,
			     bool ifup)
{
	struct list_head *child_listen_list = &parent_listen_node->child_listen_list;
	struct irdma_cm_listener *child_listen_node;
	struct list_head *pos, *tpos;
	bool node_allocated = false;
	enum irdma_quad_hash_manage_type op = ifup ?
					      IRDMA_QHASH_MANAGE_TYPE_ADD :
					      IRDMA_QHASH_MANAGE_TYPE_DELETE;
	int err;

	list_for_each_safe (pos, tpos, child_listen_list) {
		child_listen_node = list_entry(pos, struct irdma_cm_listener,
					       child_listen_list);
		if (!memcmp(child_listen_node->loc_addr, ipaddr, ipv4 ? 4 : 16))
			goto set_qhash;
	}

	/* if not found then add a child listener if interface is going up */
	if (!ifup)
		return;
	child_listen_node = kmemdup(parent_listen_node,
				    sizeof(*child_listen_node), GFP_ATOMIC);
	if (!child_listen_node)
		return;

	node_allocated = true;
	memcpy(child_listen_node->loc_addr, ipaddr, ipv4 ? 4 : 16);

set_qhash:
	memcpy(nfo->loc_addr, child_listen_node->loc_addr,
	       sizeof(nfo->loc_addr));
	nfo->vlan_id = child_listen_node->vlan_id;
	err = irdma_manage_qhash(iwdev, nfo, IRDMA_QHASH_TYPE_TCP_SYN, op, NULL,
				 false);
	if (!err) {
		child_listen_node->qhash_set = ifup;
		if (node_allocated)
			list_add(&child_listen_node->child_listen_list,
				 &parent_listen_node->child_listen_list);
	} else if (node_allocated) {
		kfree(child_listen_node);
	}
}

/**
 * irdma_if_notify - process an ifdown on an interface
 * @iwdev: device pointer
 * @netdev: network device structure
 * @ipaddr: Pointer to IPv4 or IPv6 address
 * @ipv4: flag indicating IPv4 when true
 * @ifup: flag indicating interface up when true
 */
void irdma_if_notify(struct irdma_device *iwdev, struct net_device *netdev,
		     u32 *ipaddr, bool ipv4, bool ifup)
{
	struct irdma_cm_core *cm_core = &iwdev->cm_core;
	unsigned long flags;
	struct irdma_cm_listener *listen_node;
	static const u32 ip_zero[4] = { 0, 0, 0, 0 };
	struct irdma_cm_info nfo = {};
	u16 vlan_id = rdma_vlan_dev_vlan_id(netdev);
	enum irdma_quad_hash_manage_type op = ifup ?
					      IRDMA_QHASH_MANAGE_TYPE_ADD :
					      IRDMA_QHASH_MANAGE_TYPE_DELETE;

	nfo.vlan_id = vlan_id;
	nfo.ipv4 = ipv4;
	nfo.qh_qpid = 1;

	/* Disable or enable qhash for listeners */
	spin_lock_irqsave(&cm_core->listen_list_lock, flags);
	list_for_each_entry (listen_node, &cm_core->listen_list, list) {
		if (vlan_id != listen_node->vlan_id ||
		    (memcmp(listen_node->loc_addr, ipaddr, ipv4 ? 4 : 16) &&
		     memcmp(listen_node->loc_addr, ip_zero, ipv4 ? 4 : 16)))
			continue;

		memcpy(nfo.loc_addr, listen_node->loc_addr,
		       sizeof(nfo.loc_addr));
		nfo.loc_port = listen_node->loc_port;
		nfo.user_pri = listen_node->user_pri;
		if (!list_empty(&listen_node->child_listen_list)) {
			irdma_qhash_ctrl(iwdev, listen_node, &nfo, ipaddr, ipv4,
					 ifup);
		} else if (memcmp(listen_node->loc_addr, ip_zero,
				  ipv4 ? 4 : 16)) {
			if (!irdma_manage_qhash(iwdev, &nfo,
						IRDMA_QHASH_TYPE_TCP_SYN, op,
						NULL, false))
				listen_node->qhash_set = ifup;
		}
	}
	spin_unlock_irqrestore(&cm_core->listen_list_lock, flags);

	/* disconnect any connected qp's on ifdown */
	if (!ifup)
		irdma_cm_teardown_connections(iwdev, ipaddr, &nfo, false);
}<|MERGE_RESOLUTION|>--- conflicted
+++ resolved
@@ -1986,12 +1986,8 @@
 	__be32 dst_ipaddr = htonl(dst_ip);
 	__be32 src_ipaddr = htonl(src_ip);
 
-<<<<<<< HEAD
-	rt = ip_route_output(&init_net/*查询内置netns*/, dst_ipaddr, src_ipaddr, 0, 0);
-=======
-	rt = ip_route_output(&init_net, dst_ipaddr, src_ipaddr, 0, 0,
+	rt = ip_route_output(&init_net/*查询内置netns*/, dst_ipaddr, src_ipaddr, 0, 0,
 			     RT_SCOPE_UNIVERSE);
->>>>>>> 155a3c00
 	if (IS_ERR(rt)) {
 		ibdev_dbg(&iwdev->ibdev, "CM: ip_route_output fail\n");
 		return -EINVAL;
