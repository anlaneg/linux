--- conflicted
+++ resolved
@@ -306,38 +306,6 @@
 	return NOTIFY_DONE;
 }
 
-<<<<<<< HEAD
-/*返回此ib设备向下对应的netdev*/
-static struct net_device *mlx5_ib_get_netdev(struct ib_device *device,
-					     u32 port_num)
-{
-	struct mlx5_ib_dev *ibdev = to_mdev(device);
-	struct net_device *ndev;
-	struct mlx5_core_dev *mdev;
-
-	mdev = mlx5_ib_get_native_port_mdev(ibdev, port_num, NULL);
-	if (!mdev)
-		return NULL;
-
-	ndev = mlx5_lag_get_roce_netdev(mdev);
-	if (ndev)
-		goto out;
-
-	/* Ensure ndev does not disappear before we invoke dev_hold()
-	 */
-	read_lock(&ibdev->port[port_num - 1].roce.netdev_lock);
-	ndev = ibdev->port[port_num - 1].roce.netdev;
-	if (ndev)
-		dev_hold(ndev);
-	read_unlock(&ibdev->port[port_num - 1].roce.netdev_lock);
-
-out:
-	mlx5_ib_put_native_port_mdev(ibdev, port_num);
-	return ndev;
-}
-
-=======
->>>>>>> 155a3c00
 struct mlx5_core_dev *mlx5_ib_get_native_port_mdev(struct mlx5_ib_dev *ibdev,
 						   u32 ib_port_num,
 						   u32 *native_port_num)
@@ -624,12 +592,8 @@
 	if (!put_mdev)
 		goto out;
 
-<<<<<<< HEAD
 	/*给定ib设备及port找其对应的netdev设备*/
-	ndev = mlx5_ib_get_netdev(device, port_num);
-=======
 	ndev = ib_device_get_netdev(device, port_num);
->>>>>>> 155a3c00
 	if (!ndev)
 		goto out;
 
@@ -4531,15 +4495,11 @@
 {
 	const char *name;
 
-<<<<<<< HEAD
-	if (!mlx5_lag_is_active(dev->mdev))
-		/*lag未使能情况下，传入的网络设备名称*/
-=======
 	if (dev->sub_dev_name) {
 		name = dev->sub_dev_name;
 		ib_mark_name_assigned_by_user(&dev->ib_dev);
 	} else if (!mlx5_lag_is_active(dev->mdev))
->>>>>>> 155a3c00
+		/*lag未使能情况下，传入的网络设备名称*/
 		name = "mlx5_%d";
 	else
 		name = "mlx5_bond_%d";
