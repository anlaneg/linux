/*
 * Copyright (c) 2017, Mellanox Technologies inc.  All rights reserved.
 *
 * This software is available to you under a choice of one of two
 * licenses.  You may choose to be licensed under the terms of the GNU
 * General Public License (GPL) Version 2, available from the file
 * COPYING in the main directory of this source tree, or the
 * OpenIB.org BSD license below:
 *
 *     Redistribution and use in source and binary forms, with or
 *     without modification, are permitted provided that the following
 *     conditions are met:
 *
 *      - Redistributions of source code must retain the above
 *        copyright notice, this list of conditions and the following
 *        disclaimer.
 *
 *      - Redistributions in binary form must reproduce the above
 *        copyright notice, this list of conditions and the following
 *        disclaimer in the documentation and/or other materials
 *        provided with the distribution.
 *
 * THE SOFTWARE IS PROVIDED "AS IS", WITHOUT WARRANTY OF ANY KIND,
 * EXPRESS OR IMPLIED, INCLUDING BUT NOT LIMITED TO THE WARRANTIES OF
 * MERCHANTABILITY, FITNESS FOR A PARTICULAR PURPOSE AND
 * NONINFRINGEMENT. IN NO EVENT SHALL THE AUTHORS OR COPYRIGHT HOLDERS
 * BE LIABLE FOR ANY CLAIM, DAMAGES OR OTHER LIABILITY, WHETHER IN AN
 * ACTION OF CONTRACT, TORT OR OTHERWISE, ARISING FROM, OUT OF OR IN
 * CONNECTION WITH THE SOFTWARE OR THE USE OR OTHER DEALINGS IN THE
 * SOFTWARE.
 */

#include <rdma/rdma_user_ioctl.h>
#include <rdma/uverbs_ioctl.h>
#include "rdma_core.h"
#include "uverbs.h"

struct bundle_alloc_head {
	struct_group_tagged(bundle_alloc_head_hdr, hdr,
		struct bundle_alloc_head *next;
	);
	u8 data[];
};

struct bundle_priv {
	/* Must be first */
	struct bundle_alloc_head_hdr alloc_head;
	struct bundle_alloc_head *allocated_mem;
	size_t internal_avail;
	size_t internal_used;

	struct radix_tree_root *radix;
	/*当前cmd关联的method elem*/
	const struct uverbs_api_ioctl_method *method_elm;
	void __rcu **radix_slots;
	unsigned long radix_slots_len;
	u32 method_key;

	/*用户配置的属性数组（用户态）*/
	struct ib_uverbs_attr __user *user_attrs;
	/*用户配置的属性数组（内核态）*/
	struct ib_uverbs_attr *uattrs;

	DECLARE_BITMAP(uobj_finalize, UVERBS_API_ATTR_BKEY_LEN);
	DECLARE_BITMAP(spec_finalize, UVERBS_API_ATTR_BKEY_LEN);
	DECLARE_BITMAP(uobj_hw_obj_valid, UVERBS_API_ATTR_BKEY_LEN);

	/*
	 * Must be last. bundle ends in a flex array which overlaps
	 * internal_buffer.
	 */
	struct uverbs_attr_bundle_hdr bundle;
	u64 internal_buffer[32];
};

/*
 * Each method has an absolute minimum amount of memory it needs to allocate,
 * precompute that amount and determine if the onstack memory can be used or
 * if allocation is need.
 */
void uapi_compute_bundle_size(struct uverbs_api_ioctl_method *method_elm,
			      unsigned int num_attrs)
{
	struct bundle_priv *pbundle;
	struct uverbs_attr_bundle *bundle;
	size_t bundle_size =
		offsetof(struct bundle_priv, internal_buffer) +
		sizeof(*bundle->attrs) * method_elm->key_bitmap_len +
		sizeof(*pbundle->uattrs) * num_attrs;

	method_elm->use_stack = bundle_size <= sizeof(*pbundle);
	method_elm->bundle_size =
		ALIGN(bundle_size + 256, sizeof(*pbundle->internal_buffer));

	/* Do not want order-2 allocations for this. */
	WARN_ON_ONCE(method_elm->bundle_size > PAGE_SIZE);
}

/**
 * _uverbs_alloc() - Quickly allocate memory for use with a bundle
 * @bundle: The bundle
 * @size: Number of bytes to allocate
 * @flags: Allocator flags
 *
 * The bundle allocator is intended for allocations that are connected with
 * processing the system call related to the bundle. The allocated memory is
 * always freed once the system call completes, and cannot be freed any other
 * way.
 *
 * This tries to use a small pool of pre-allocated memory for performance.
 */
__malloc void *_uverbs_alloc(struct uverbs_attr_bundle *bundle, size_t size,
			     gfp_t flags)
{
	struct bundle_priv *pbundle =
		container_of(&bundle->hdr, struct bundle_priv, bundle);
	size_t new_used;
	void *res;

	if (check_add_overflow(size, pbundle->internal_used, &new_used))
		return ERR_PTR(-EOVERFLOW);

	if (new_used > pbundle->internal_avail) {
		struct bundle_alloc_head *buf;

		buf = kvmalloc(struct_size(buf, data, size), flags);
		if (!buf)
			return ERR_PTR(-ENOMEM);
		buf->next = pbundle->allocated_mem;
		pbundle->allocated_mem = buf;
		return buf->data;
	}

	res = (void *)pbundle->internal_buffer + pbundle->internal_used;
	pbundle->internal_used =
		ALIGN(new_used, sizeof(*pbundle->internal_buffer));
	if (want_init_on_alloc(flags))
		memset(res, 0, size);
	return res;
}
EXPORT_SYMBOL(_uverbs_alloc);

static bool uverbs_is_attr_cleared(const struct ib_uverbs_attr *uattr,
				   u16 len)
{
	if (uattr->len > sizeof_field(struct ib_uverbs_attr, data))
		return ib_is_buffer_cleared(u64_to_user_ptr(uattr->data) + len,
					    uattr->len - len);

	return !memchr_inv((const void *)&uattr->data + len,
			   0, uattr->len - len);
}

static int uverbs_set_output(const struct uverbs_attr_bundle *bundle,
			     const struct uverbs_attr *attr)
{
	struct bundle_priv *pbundle =
		container_of(&bundle->hdr, struct bundle_priv, bundle);
	u16 flags;

	flags = pbundle->uattrs[attr->ptr_attr.uattr_idx].flags |
		UVERBS_ATTR_F_VALID_OUTPUT;
	if (put_user(flags,
		     &pbundle->user_attrs[attr->ptr_attr.uattr_idx].flags))
		return -EFAULT;
	return 0;
}

static int uverbs_process_idrs_array(struct bundle_priv *pbundle,
				     const struct uverbs_api_attr *attr_uapi,
				     struct uverbs_objs_arr_attr *attr,
				     struct ib_uverbs_attr *uattr,
				     u32 attr_bkey)
{
	struct uverbs_attr_bundle *bundle =
		container_of(&pbundle->bundle, struct uverbs_attr_bundle, hdr);
	const struct uverbs_attr_spec *spec = &attr_uapi->spec;
	size_t array_len;
	u32 *idr_vals;
	int ret = 0;
	size_t i;

	if (uattr->attr_data.reserved)
		return -EINVAL;

	if (uattr->len % sizeof(u32))
		return -EINVAL;

	array_len = uattr->len / sizeof(u32);
	if (array_len < spec->u2.objs_arr.min_len ||
	    array_len > spec->u2.objs_arr.max_len)
		return -EINVAL;

	attr->uobjects =
		uverbs_alloc(bundle,
			     array_size(array_len, sizeof(*attr->uobjects)));
	if (IS_ERR(attr->uobjects))
		return PTR_ERR(attr->uobjects);

	/*
	 * Since idr is 4B and *uobjects is >= 4B, we can use attr->uobjects
	 * to store idrs array and avoid additional memory allocation. The
	 * idrs array is offset to the end of the uobjects array so we will be
	 * able to read idr and replace with a pointer.
	 */
	idr_vals = (u32 *)(attr->uobjects + array_len) - array_len;

	if (uattr->len > sizeof(uattr->data)) {
		ret = copy_from_user(idr_vals, u64_to_user_ptr(uattr->data),
				     uattr->len);
		if (ret)
			return -EFAULT;
	} else {
		memcpy(idr_vals, &uattr->data, uattr->len);
	}

	for (i = 0; i != array_len; i++) {
		attr->uobjects[i] = uverbs_get_uobject_from_file(
			spec->u2.objs_arr.obj_type, spec->u2.objs_arr.access,
			idr_vals[i], bundle);
		if (IS_ERR(attr->uobjects[i])) {
			ret = PTR_ERR(attr->uobjects[i]);
			break;
		}
	}

	attr->len = i;
	__set_bit(attr_bkey, pbundle->spec_finalize);
	return ret;
}

static void uverbs_free_idrs_array(const struct uverbs_api_attr *attr_uapi,
				   struct uverbs_objs_arr_attr *attr,
				   bool commit,
				   struct uverbs_attr_bundle *attrs)
{
	const struct uverbs_attr_spec *spec = &attr_uapi->spec;
	size_t i;

	for (i = 0; i != attr->len; i++)
		uverbs_finalize_object(attr->uobjects[i],
				       spec->u2.objs_arr.access, false, commit,
				       attrs);
}

static int uverbs_process_attr(struct bundle_priv *pbundle,
			       const struct uverbs_api_attr *attr_uapi,
			       struct ib_uverbs_attr *uattr, u32 attr_bkey)
{
	const struct uverbs_attr_spec *spec = &attr_uapi->spec;
	struct uverbs_attr_bundle *bundle =
		container_of(&pbundle->bundle, struct uverbs_attr_bundle, hdr);
	struct uverbs_attr *e = &bundle->attrs[attr_bkey];
	const struct uverbs_attr_spec *val_spec = spec;
	struct uverbs_obj_attr *o_attr;

	switch (spec->type) {
	case UVERBS_ATTR_TYPE_ENUM_IN:
		if (uattr->attr_data.enum_data.elem_id >= spec->u.enum_def.num_elems)
			return -EOPNOTSUPP;

		if (uattr->attr_data.enum_data.reserved)
			return -EINVAL;

		val_spec = &spec->u2.enum_def.ids[uattr->attr_data.enum_data.elem_id];

		/* Currently we only support PTR_IN based enums */
		if (val_spec->type != UVERBS_ATTR_TYPE_PTR_IN)
			return -EOPNOTSUPP;

		e->ptr_attr.enum_id = uattr->attr_data.enum_data.elem_id;
		fallthrough;
	case UVERBS_ATTR_TYPE_PTR_IN:
		/* Ensure that any data provided by userspace beyond the known
		 * struct is zero. Userspace that knows how to use some future
		 * longer struct will fail here if used with an old kernel and
		 * non-zero content, making ABI compat/discovery simpler.
		 */
		if (uattr->len > val_spec->u.ptr.len &&
		    val_spec->zero_trailing &&
		    !uverbs_is_attr_cleared(uattr, val_spec->u.ptr.len))
			return -EOPNOTSUPP;

		fallthrough;
	case UVERBS_ATTR_TYPE_PTR_OUT:
		if (uattr->len < val_spec->u.ptr.min_len ||
		    (!val_spec->zero_trailing &&
		     uattr->len > val_spec->u.ptr.len))
			return -EINVAL;

		if (spec->type != UVERBS_ATTR_TYPE_ENUM_IN &&
		    uattr->attr_data.reserved)
			return -EINVAL;

		e->ptr_attr.uattr_idx = uattr - pbundle->uattrs;
		e->ptr_attr.len = uattr->len;

		if (val_spec->alloc_and_copy && !uverbs_attr_ptr_is_inline(e)) {
			void *p;

			p = uverbs_alloc(bundle, uattr->len);
			if (IS_ERR(p))
				return PTR_ERR(p);

			e->ptr_attr.ptr = p;

			if (copy_from_user(p, u64_to_user_ptr(uattr->data),
					   uattr->len))
				return -EFAULT;
		} else {
			e->ptr_attr.data = uattr->data;
		}
		break;

	case UVERBS_ATTR_TYPE_IDR:
	case UVERBS_ATTR_TYPE_FD:
		if (uattr->attr_data.reserved)
			return -EINVAL;

		if (uattr->len != 0)
			return -EINVAL;

		o_attr = &e->obj_attr;
		o_attr->attr_elm = attr_uapi;

		/*
		 * The type of uattr->data is u64 for UVERBS_ATTR_TYPE_IDR and
		 * s64 for UVERBS_ATTR_TYPE_FD. We can cast the u64 to s64
		 * here without caring about truncation as we know that the
		 * IDR implementation today rejects negative IDs
		 */
		o_attr->uobject = uverbs_get_uobject_from_file(
			spec->u.obj.obj_type, spec->u.obj.access,
			uattr->data_s64, bundle);
		if (IS_ERR(o_attr->uobject))
			return PTR_ERR(o_attr->uobject);
		__set_bit(attr_bkey, pbundle->uobj_finalize);

		if (spec->u.obj.access == UVERBS_ACCESS_NEW) {
			unsigned int uattr_idx = uattr - pbundle->uattrs;
			s64 id = o_attr->uobject->id;

			/* Copy the allocated id to the user-space */
			if (put_user(id, &pbundle->user_attrs[uattr_idx].data))
				return -EFAULT;
		}

		break;

	case UVERBS_ATTR_TYPE_RAW_FD:
		if (uattr->attr_data.reserved || uattr->len != 0 ||
		    uattr->data_s64 < INT_MIN || uattr->data_s64 > INT_MAX)
			return -EINVAL;
		/* _uverbs_get_const_signed() is the accessor */
		e->ptr_attr.data = uattr->data_s64;
		break;

	case UVERBS_ATTR_TYPE_IDRS_ARRAY:
		return uverbs_process_idrs_array(pbundle, attr_uapi,
						 &e->objs_arr_attr, uattr,
						 attr_bkey);
	default:
		return -EOPNOTSUPP;
	}

	return 0;
}

/*
 * We search the radix tree with the method prefix and now we want to fast
 * search the suffix bits to get a particular attribute pointer. It is not
 * totally clear to me if this breaks the radix tree encasulation or not, but
 * it uses the iter data to determine if the method iter points at the same
 * chunk that will store the attribute, if so it just derefs it directly. By
 * construction in most kernel configs the method and attrs will all fit in a
 * single radix chunk, so in most cases this will have no search. Other cases
 * this falls back to a full search.
 */
static void __rcu **uapi_get_attr_for_method(struct bundle_priv *pbundle,
					     u32 attr_key)
{
	void __rcu **slot;

	if (likely(attr_key < pbundle->radix_slots_len)) {
		void *entry;

		slot = pbundle->radix_slots + attr_key;
		entry = rcu_dereference_raw(*slot);
		if (likely(!radix_tree_is_internal_node(entry) && entry))
			return slot;
	}

	return radix_tree_lookup_slot(pbundle->radix,
				      pbundle->method_key | attr_key);
}

static int uverbs_set_attr(struct bundle_priv *pbundle,
			   struct ib_uverbs_attr *uattr)
{
	u32 attr_key = uapi_key_attr(uattr->attr_id);
	u32 attr_bkey = uapi_bkey_attr(attr_key);
	const struct uverbs_api_attr *attr;
	void __rcu **slot;
	int ret;

	/*找对应的slot*/
	slot = uapi_get_attr_for_method(pbundle, attr_key);
	if (!slot) {
		/*
		 * Kernel does not support the attribute but user-space says it
		 * is mandatory
		 */
		if (uattr->flags & UVERBS_ATTR_F_MANDATORY)
			return -EPROTONOSUPPORT;
		return 0;
	}
	attr = rcu_dereference_protected(*slot, true);

	/* Reject duplicate attributes from user-space */
	if (test_bit(attr_bkey, pbundle->bundle.attr_present))
		return -EINVAL;

	ret = uverbs_process_attr(pbundle, attr, uattr, attr_bkey);
	if (ret)
		return ret;

	__set_bit(attr_bkey, pbundle->bundle.attr_present);

	return 0;
}

static int ib_uverbs_run_method(struct bundle_priv *pbundle,
				unsigned int num_attrs/*属性数组大小*/)
{
	int (*handler)(struct uverbs_attr_bundle *attrs);
<<<<<<< HEAD
	/*num_attrs个ib_uverbs_attr*/
=======
	struct uverbs_attr_bundle *bundle =
		container_of(&pbundle->bundle, struct uverbs_attr_bundle, hdr);
>>>>>>> 155a3c00
	size_t uattrs_size = array_size(sizeof(*pbundle->uattrs), num_attrs);
	unsigned int destroy_bkey = pbundle->method_elm->destroy_bkey;
	unsigned int i;
	int ret;

	/* See uverbs_disassociate_api() */
	/*取此cmd对应的handler函数*/
	handler = srcu_dereference(
		pbundle->method_elm->handler,
		&pbundle->bundle.ufile->device->disassociate_srcu);
	if (!handler)
		return -EIO;

<<<<<<< HEAD
	/*用户态pbundle->user_attrs转内存态*/
	pbundle->uattrs = uverbs_alloc(&pbundle->bundle, uattrs_size);
=======
	pbundle->uattrs = uverbs_alloc(bundle, uattrs_size);
>>>>>>> 155a3c00
	if (IS_ERR(pbundle->uattrs))
		return PTR_ERR(pbundle->uattrs);
    /*复制这些attr到pbundle->user_attrs*/
	if (copy_from_user(pbundle->uattrs, pbundle->user_attrs, uattrs_size))
		return -EFAULT;

	/*设置attribute*/
	for (i = 0; i != num_attrs; i++) {
		ret = uverbs_set_attr(pbundle, &pbundle->uattrs[i]);
		if (unlikely(ret))
			return ret;
	}

	/* User space did not provide all the mandatory attributes */
	if (unlikely(!bitmap_subset(pbundle->method_elm->attr_mandatory,
				    pbundle->bundle.attr_present,
				    pbundle->method_elm->key_bitmap_len)))
		return -EINVAL;

	if (pbundle->method_elm->has_udata)
		uverbs_fill_udata(bundle, &pbundle->bundle.driver_udata,
				  UVERBS_ATTR_UHW_IN, UVERBS_ATTR_UHW_OUT);
	else
		pbundle->bundle.driver_udata = (struct ib_udata){};

	/*触发handler回调*/
	if (destroy_bkey != UVERBS_API_ATTR_BKEY_LEN) {
		struct uverbs_obj_attr *destroy_attr = &bundle->attrs[destroy_bkey].obj_attr;

		ret = uobj_destroy(destroy_attr->uobject, bundle);
		if (ret)
			return ret;
		__clear_bit(destroy_bkey, pbundle->uobj_finalize);

		ret = handler(bundle);
		uobj_put_destroy(destroy_attr->uobject);
	} else {
		ret = handler(bundle);
	}

	/*
	 * Until the drivers are revised to use the bundle directly we have to
	 * assume that the driver wrote to its UHW_OUT and flag userspace
	 * appropriately.
	 */
	if (!ret && pbundle->method_elm->has_udata) {
		const struct uverbs_attr *attr =
			uverbs_attr_get(bundle, UVERBS_ATTR_UHW_OUT);

		if (!IS_ERR(attr))
			ret = uverbs_set_output(bundle, attr);
	}

	/*
	 * EPROTONOSUPPORT is ONLY to be returned if the ioctl framework can
	 * not invoke the method because the request is not supported.  No
	 * other cases should return this code.
	 */
	if (WARN_ON_ONCE(ret == -EPROTONOSUPPORT))
		return -EINVAL;

	return ret;
}

static void bundle_destroy(struct bundle_priv *pbundle, bool commit)
{
	unsigned int key_bitmap_len = pbundle->method_elm->key_bitmap_len;
	struct uverbs_attr_bundle *bundle =
		container_of(&pbundle->bundle, struct uverbs_attr_bundle, hdr);
	struct bundle_alloc_head *memblock;
	unsigned int i;

	/* fast path for simple uobjects */
	i = -1;
	while ((i = find_next_bit(pbundle->uobj_finalize, key_bitmap_len,
				  i + 1)) < key_bitmap_len) {
		struct uverbs_attr *attr = &bundle->attrs[i];

		uverbs_finalize_object(
			attr->obj_attr.uobject,
			attr->obj_attr.attr_elm->spec.u.obj.access,
			test_bit(i, pbundle->uobj_hw_obj_valid),
			commit, bundle);
	}

	i = -1;
	while ((i = find_next_bit(pbundle->spec_finalize, key_bitmap_len,
				  i + 1)) < key_bitmap_len) {
		struct uverbs_attr *attr = &bundle->attrs[i];
		const struct uverbs_api_attr *attr_uapi;
		void __rcu **slot;

		slot = uapi_get_attr_for_method(
			pbundle,
			pbundle->method_key | uapi_bkey_to_key_attr(i));
		if (WARN_ON(!slot))
			continue;

		attr_uapi = rcu_dereference_protected(*slot, true);

		if (attr_uapi->spec.type == UVERBS_ATTR_TYPE_IDRS_ARRAY) {
			uverbs_free_idrs_array(attr_uapi, &attr->objs_arr_attr,
					       commit, bundle);
		}
	}

	for (memblock = pbundle->allocated_mem; memblock;) {
		struct bundle_alloc_head *tmp = memblock;

		memblock = memblock->next;
		kvfree(tmp);
	}
}

static int ib_uverbs_cmd_verbs(struct ib_uverbs_file *ufile,
			       struct ib_uverbs_ioctl_hdr *hdr/*消息头*/,
			       struct ib_uverbs_attr __user *user_attrs/*来自用户态的属性数组内容*/)
{
	const struct uverbs_api_ioctl_method *method_elm;
	/*由ufile获得uapi（此结构体中记录了适用于此设备的所有obj及cmd处理函数）*/
	struct uverbs_api *uapi = ufile->device->uapi;
	struct radix_tree_iter attrs_iter;
	struct bundle_priv *pbundle;
	struct bundle_priv onstack;
	void __rcu **slot;
	int ret;

	if (unlikely(hdr->driver_id != uapi->driver_id))
	    /*传入的driver_id必须与uapi的driver_id相等*/
		return -EINVAL;

	/*通过key(object_id,method_id)查询value*/
	slot = radix_tree_iter_lookup(
		&uapi->radix, &attrs_iter,
		uapi_key_obj(hdr->object_id) |
			uapi_key_ioctl_method(hdr->method_id));
	if (unlikely(!slot))
	    /*未查询到对应的回调元素*/
		return -EPROTONOSUPPORT;

	/*将slot转为method_elm*/
	method_elm = rcu_dereference_protected(*slot, true);

	/*构造pbundle*/
	if (!method_elm->use_stack) {
	    /*不使用栈上的变量，改在堆里申请*/
		pbundle = kmalloc(method_elm->bundle_size, GFP_KERNEL);
		if (!pbundle)
			return -ENOMEM;
		pbundle->internal_avail =
			method_elm->bundle_size -
			offsetof(struct bundle_priv, internal_buffer);
		pbundle->alloc_head.next = NULL;
		pbundle->allocated_mem = container_of(&pbundle->alloc_head,
						struct bundle_alloc_head, hdr);
	} else {
	    /*使用栈上的变量onstack*/
		pbundle = &onstack;
		pbundle->internal_avail = sizeof(pbundle->internal_buffer);
		pbundle->allocated_mem = NULL;
	}

	/* Space for the pbundle->bundle.attrs flex array */
	pbundle->method_elm = method_elm;
	pbundle->method_key = attrs_iter.index;
	pbundle->bundle.ufile = ufile;
	pbundle->bundle.context = NULL; /* only valid if bundle has uobject */
	pbundle->radix = &uapi->radix;
	pbundle->radix_slots = slot;
	pbundle->radix_slots_len = radix_tree_chunk_size(&attrs_iter);
	pbundle->user_attrs = user_attrs;

	pbundle->internal_used = ALIGN(pbundle->method_elm->key_bitmap_len *
					       sizeof(*container_of(&pbundle->bundle,
							struct uverbs_attr_bundle, hdr)->attrs),
					       sizeof(*pbundle->internal_buffer));
	memset(pbundle->bundle.attr_present, 0,
	       sizeof(pbundle->bundle.attr_present));
	memset(pbundle->uobj_finalize, 0, sizeof(pbundle->uobj_finalize));
	memset(pbundle->spec_finalize, 0, sizeof(pbundle->spec_finalize));
	memset(pbundle->uobj_hw_obj_valid, 0,
	       sizeof(pbundle->uobj_hw_obj_valid));

	ret = ib_uverbs_run_method(pbundle, hdr->num_attrs/*属性数*/);
	bundle_destroy(pbundle, ret == 0);
	return ret;
}

/*uverbs接口ioctl处理*/
long ib_uverbs_ioctl(struct file *filp, unsigned int cmd, unsigned long arg)
{
	struct ib_uverbs_file *file = filp->private_data;
	/*命令参数*/
	struct ib_uverbs_ioctl_hdr __user *user_hdr =
		(struct ib_uverbs_ioctl_hdr __user *)arg;
	struct ib_uverbs_ioctl_hdr hdr;
	int srcu_key;
	int err;

	if (unlikely(cmd != RDMA_VERBS_IOCTL))
	    /*uverbs ioctl cmd必须为rdam_verbs_ioctl*/
		return -ENOIOCTLCMD;

	/*用户态数据转kernel态*/
	err = copy_from_user(&hdr, user_hdr, sizeof(hdr));
	if (err)
		return -EFAULT;

	/*消息总长度不得超过page_size,且必须合法*/
	if (hdr.length > PAGE_SIZE ||
	    hdr.length != struct_size(&hdr, attrs, hdr.num_attrs))
		return -EINVAL;

	/*预留的两个成员必须为0*/
	if (hdr.reserved1 || hdr.reserved2)
		return -EPROTONOSUPPORT;

	srcu_key = srcu_read_lock(&file->device->disassociate_srcu);
	err = ib_uverbs_cmd_verbs(file, &hdr, user_hdr->attrs);
	srcu_read_unlock(&file->device->disassociate_srcu, srcu_key);
	return err;
}

int uverbs_get_flags64(u64 *to, const struct uverbs_attr_bundle *attrs_bundle,
		       size_t idx, u64 allowed_bits)
{
	const struct uverbs_attr *attr;
	u64 flags;

	attr = uverbs_attr_get(attrs_bundle, idx);
	/* Missing attribute means 0 flags */
	if (IS_ERR(attr)) {
		*to = 0;
		return 0;
	}

	/*
	 * New userspace code should use 8 bytes to pass flags, but we
	 * transparently support old userspaces that were using 4 bytes as
	 * well.
	 */
	if (attr->ptr_attr.len == 8)
		flags = attr->ptr_attr.data;
	else if (attr->ptr_attr.len == 4)
		flags = *(u32 *)&attr->ptr_attr.data;
	else
		return -EINVAL;

	/*flags中存在不容许的bits,报错*/
	if (flags & ~allowed_bits)
		return -EINVAL;

	*to = flags;
	return 0;
}
EXPORT_SYMBOL(uverbs_get_flags64);

int uverbs_get_flags32(u32 *to, const struct uverbs_attr_bundle *attrs_bundle,
		       size_t idx, u64 allowed_bits/*容许的所有标记位*/)
{
	u64 flags;
	int ret;

	ret = uverbs_get_flags64(&flags, attrs_bundle, idx, allowed_bits);
	if (ret)
		return ret;

	if (flags > U32_MAX)
		return -EINVAL;
	*to = flags;

	return 0;
}
EXPORT_SYMBOL(uverbs_get_flags32);

/*
 * Fill a ib_udata struct (core or uhw) using the given attribute IDs.
 * This is primarily used to convert the UVERBS_ATTR_UHW() into the
 * ib_udata format used by the drivers.
 */
void uverbs_fill_udata(struct uverbs_attr_bundle *bundle,
		       struct ib_udata *udata, unsigned int attr_in,
		       unsigned int attr_out)
{
	struct bundle_priv *pbundle =
		container_of(&bundle->hdr, struct bundle_priv, bundle);
	struct uverbs_attr_bundle *bundle_aux =
		container_of(&pbundle->bundle, struct uverbs_attr_bundle, hdr);
	const struct uverbs_attr *in =
		uverbs_attr_get(bundle_aux, attr_in);
	const struct uverbs_attr *out =
		uverbs_attr_get(bundle_aux, attr_out);

	if (!IS_ERR(in)) {
		udata->inlen = in->ptr_attr.len;
		if (uverbs_attr_ptr_is_inline(in))
			udata->inbuf =
				&pbundle->user_attrs[in->ptr_attr.uattr_idx]
					 .data;
		else
			udata->inbuf = u64_to_user_ptr(in->ptr_attr.data);
	} else {
		udata->inbuf = NULL;
		udata->inlen = 0;
	}

	if (!IS_ERR(out)) {
		udata->outbuf = u64_to_user_ptr(out->ptr_attr.data);
		udata->outlen = out->ptr_attr.len;
	} else {
		udata->outbuf = NULL;
		udata->outlen = 0;
	}
}

int uverbs_copy_to(const struct uverbs_attr_bundle *bundle, size_t idx,
		   const void *from, size_t size)
{
	const struct uverbs_attr *attr = uverbs_attr_get(bundle, idx);
	size_t min_size;

	if (IS_ERR(attr))
		return PTR_ERR(attr);

	min_size = min_t(size_t, attr->ptr_attr.len, size);
	if (copy_to_user(u64_to_user_ptr(attr->ptr_attr.data), from, min_size))
		return -EFAULT;

	return uverbs_set_output(bundle, attr);
}
EXPORT_SYMBOL(uverbs_copy_to);


/*
 * This is only used if the caller has directly used copy_to_use to write the
 * data.  It signals to user space that the buffer is filled in.
 */
int uverbs_output_written(const struct uverbs_attr_bundle *bundle, size_t idx)
{
	const struct uverbs_attr *attr = uverbs_attr_get(bundle, idx);

	if (IS_ERR(attr))
		return PTR_ERR(attr);

	return uverbs_set_output(bundle, attr);
}

int _uverbs_get_const_signed(s64 *to,
			     const struct uverbs_attr_bundle *attrs_bundle,
			     size_t idx, s64 lower_bound, u64 upper_bound,
			     s64  *def_val)
{
	const struct uverbs_attr *attr;

	attr = uverbs_attr_get(attrs_bundle, idx);
	if (IS_ERR(attr)) {
		if ((PTR_ERR(attr) != -ENOENT) || !def_val)
			return PTR_ERR(attr);

		*to = *def_val;
	} else {
		*to = attr->ptr_attr.data;
	}

	if (*to < lower_bound || (*to > 0 && (u64)*to > upper_bound))
		return -EINVAL;

	return 0;
}
EXPORT_SYMBOL(_uverbs_get_const_signed);

int _uverbs_get_const_unsigned(u64 *to,
			       const struct uverbs_attr_bundle *attrs_bundle,
			       size_t idx, u64 upper_bound, u64 *def_val)
{
	const struct uverbs_attr *attr;

	attr = uverbs_attr_get(attrs_bundle, idx);
	if (IS_ERR(attr)) {
		if ((PTR_ERR(attr) != -ENOENT) || !def_val)
			return PTR_ERR(attr);

		*to = *def_val;
	} else {
		*to = attr->ptr_attr.data;
	}

	if (*to > upper_bound)
		return -EINVAL;

	return 0;
}
EXPORT_SYMBOL(_uverbs_get_const_unsigned);

int uverbs_copy_to_struct_or_zero(const struct uverbs_attr_bundle *bundle,
				  size_t idx, const void *from, size_t size)
{
	const struct uverbs_attr *attr = uverbs_attr_get(bundle, idx);

	if (IS_ERR(attr))
		return PTR_ERR(attr);

	if (size < attr->ptr_attr.len) {
		if (clear_user(u64_to_user_ptr(attr->ptr_attr.data) + size,
			       attr->ptr_attr.len - size))
			return -EFAULT;
	}
	return uverbs_copy_to(bundle, idx, from, size);
}
EXPORT_SYMBOL(uverbs_copy_to_struct_or_zero);

/* Once called an abort will call through to the type's destroy_hw() */
void uverbs_finalize_uobj_create(const struct uverbs_attr_bundle *bundle,
				 u16 idx)
{
	struct bundle_priv *pbundle =
		container_of(&bundle->hdr, struct bundle_priv, bundle);

	__set_bit(uapi_bkey_attr(uapi_key_attr(idx)),
		  pbundle->uobj_hw_obj_valid);
}
EXPORT_SYMBOL(uverbs_finalize_uobj_create);<|MERGE_RESOLUTION|>--- conflicted
+++ resolved
@@ -433,12 +433,9 @@
 				unsigned int num_attrs/*属性数组大小*/)
 {
 	int (*handler)(struct uverbs_attr_bundle *attrs);
-<<<<<<< HEAD
-	/*num_attrs个ib_uverbs_attr*/
-=======
 	struct uverbs_attr_bundle *bundle =
 		container_of(&pbundle->bundle, struct uverbs_attr_bundle, hdr);
->>>>>>> 155a3c00
+	/*num_attrs个ib_uverbs_attr*/
 	size_t uattrs_size = array_size(sizeof(*pbundle->uattrs), num_attrs);
 	unsigned int destroy_bkey = pbundle->method_elm->destroy_bkey;
 	unsigned int i;
@@ -452,15 +449,11 @@
 	if (!handler)
 		return -EIO;
 
-<<<<<<< HEAD
 	/*用户态pbundle->user_attrs转内存态*/
-	pbundle->uattrs = uverbs_alloc(&pbundle->bundle, uattrs_size);
-=======
 	pbundle->uattrs = uverbs_alloc(bundle, uattrs_size);
->>>>>>> 155a3c00
 	if (IS_ERR(pbundle->uattrs))
 		return PTR_ERR(pbundle->uattrs);
-    /*复制这些attr到pbundle->user_attrs*/
+	/*复制这些attr到pbundle->user_attrs*/
 	if (copy_from_user(pbundle->uattrs, pbundle->user_attrs, uattrs_size))
 		return -EFAULT;
 
