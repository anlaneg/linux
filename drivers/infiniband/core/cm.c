// SPDX-License-Identifier: GPL-2.0 OR Linux-OpenIB
/*
 * Copyright (c) 2004-2007 Intel Corporation.  All rights reserved.
 * Copyright (c) 2004 Topspin Corporation.  All rights reserved.
 * Copyright (c) 2004, 2005 Voltaire Corporation.  All rights reserved.
 * Copyright (c) 2005 Sun Microsystems, Inc. All rights reserved.
 * Copyright (c) 2019, Mellanox Technologies inc.  All rights reserved.
 */

#include <linux/completion.h>
#include <linux/dma-mapping.h>
#include <linux/device.h>
#include <linux/module.h>
#include <linux/err.h>
#include <linux/idr.h>
#include <linux/interrupt.h>
#include <linux/random.h>
#include <linux/rbtree.h>
#include <linux/spinlock.h>
#include <linux/slab.h>
#include <linux/sysfs.h>
#include <linux/workqueue.h>
#include <linux/kdev_t.h>
#include <linux/etherdevice.h>

#include <rdma/ib_cache.h>
#include <rdma/ib_cm.h>
#include <rdma/ib_sysfs.h>
#include "cm_msgs.h"
#include "core_priv.h"
#include "cm_trace.h"

MODULE_AUTHOR("Sean Hefty");
MODULE_DESCRIPTION("InfiniBand CM");
MODULE_LICENSE("Dual BSD/GPL");

#define CM_DESTROY_ID_WAIT_TIMEOUT 10000 /* msecs */
#define CM_DIRECT_RETRY_CTX ((void *) 1UL)
#define CM_MRA_SETTING 24 /* 4.096us * 2^24 = ~68.7 seconds */

static const char * const ibcm_rej_reason_strs[] = {
	[IB_CM_REJ_NO_QP]			= "no QP",
	[IB_CM_REJ_NO_EEC]			= "no EEC",
	[IB_CM_REJ_NO_RESOURCES]		= "no resources",
	[IB_CM_REJ_TIMEOUT]			= "timeout",
	[IB_CM_REJ_UNSUPPORTED]			= "unsupported",
	[IB_CM_REJ_INVALID_COMM_ID]		= "invalid comm ID",
	[IB_CM_REJ_INVALID_COMM_INSTANCE]	= "invalid comm instance",
	[IB_CM_REJ_INVALID_SERVICE_ID]		= "invalid service ID",
	[IB_CM_REJ_INVALID_TRANSPORT_TYPE]	= "invalid transport type",
	[IB_CM_REJ_STALE_CONN]			= "stale conn",
	[IB_CM_REJ_RDC_NOT_EXIST]		= "RDC not exist",
	[IB_CM_REJ_INVALID_GID]			= "invalid GID",
	[IB_CM_REJ_INVALID_LID]			= "invalid LID",
	[IB_CM_REJ_INVALID_SL]			= "invalid SL",
	[IB_CM_REJ_INVALID_TRAFFIC_CLASS]	= "invalid traffic class",
	[IB_CM_REJ_INVALID_HOP_LIMIT]		= "invalid hop limit",
	[IB_CM_REJ_INVALID_PACKET_RATE]		= "invalid packet rate",
	[IB_CM_REJ_INVALID_ALT_GID]		= "invalid alt GID",
	[IB_CM_REJ_INVALID_ALT_LID]		= "invalid alt LID",
	[IB_CM_REJ_INVALID_ALT_SL]		= "invalid alt SL",
	[IB_CM_REJ_INVALID_ALT_TRAFFIC_CLASS]	= "invalid alt traffic class",
	[IB_CM_REJ_INVALID_ALT_HOP_LIMIT]	= "invalid alt hop limit",
	[IB_CM_REJ_INVALID_ALT_PACKET_RATE]	= "invalid alt packet rate",
	[IB_CM_REJ_PORT_CM_REDIRECT]		= "port CM redirect",
	[IB_CM_REJ_PORT_REDIRECT]		= "port redirect",
	[IB_CM_REJ_INVALID_MTU]			= "invalid MTU",
	[IB_CM_REJ_INSUFFICIENT_RESP_RESOURCES]	= "insufficient resp resources",
	[IB_CM_REJ_CONSUMER_DEFINED]		= "consumer defined",
	[IB_CM_REJ_INVALID_RNR_RETRY]		= "invalid RNR retry",
	[IB_CM_REJ_DUPLICATE_LOCAL_COMM_ID]	= "duplicate local comm ID",
	[IB_CM_REJ_INVALID_CLASS_VERSION]	= "invalid class version",
	[IB_CM_REJ_INVALID_FLOW_LABEL]		= "invalid flow label",
	[IB_CM_REJ_INVALID_ALT_FLOW_LABEL]	= "invalid alt flow label",
	[IB_CM_REJ_VENDOR_OPTION_NOT_SUPPORTED] =
		"vendor option is not supported",
};

const char *__attribute_const__ ibcm_reject_msg(int reason)
{
	size_t index = reason;

	if (index < ARRAY_SIZE(ibcm_rej_reason_strs) &&
	    ibcm_rej_reason_strs[index])
		return ibcm_rej_reason_strs[index];
	else
		return "unrecognized reason";
}
EXPORT_SYMBOL(ibcm_reject_msg);

struct cm_id_private;
struct cm_work;
static int cm_add_one(struct ib_device *device);
static void cm_remove_one(struct ib_device *device, void *client_data);
static void cm_process_work(struct cm_id_private *cm_id_priv,
			    struct cm_work *work);
static int cm_send_sidr_rep_locked(struct cm_id_private *cm_id_priv,
				   struct ib_cm_sidr_rep_param *param);
static void cm_issue_dreq(struct cm_id_private *cm_id_priv);
static int cm_send_drep_locked(struct cm_id_private *cm_id_priv,
			       void *private_data, u8 private_data_len);
static int cm_send_rej_locked(struct cm_id_private *cm_id_priv,
			      enum ib_cm_rej_reason reason, void *ari,
			      u8 ari_length, const void *private_data,
			      u8 private_data_len);

/*cm client，用于在添加或删除ib设备时针对cm相关的进行处理*/
static struct ib_client cm_client = {
	.name   = "cm",
	.add    = cm_add_one,
	.remove = cm_remove_one
};

static struct ib_cm {
	spinlock_t lock;
	/*用于串连cm_device*/
	struct list_head device_list;
	rwlock_t device_lock;
	struct rb_root listen_service_table;
	u64 listen_service_id;
	/* struct rb_root peer_service_table; todo: fix peer to peer */
	struct rb_root remote_qp_table;
	struct rb_root remote_id_table;
	struct rb_root remote_sidr_table;
	struct xarray local_id_table;
	u32 local_id_next;
	__be32 random_id_operand;
	struct list_head timewait_list;
	struct workqueue_struct *wq;
} cm;

/* Counter indexes ordered by attribute ID */
enum {
	CM_REQ_COUNTER,
	CM_MRA_COUNTER,
	CM_REJ_COUNTER,
	CM_REP_COUNTER,
	CM_RTU_COUNTER,
	CM_DREQ_COUNTER,
	CM_DREP_COUNTER,
	CM_SIDR_REQ_COUNTER,
	CM_SIDR_REP_COUNTER,
	CM_LAP_COUNTER,
	CM_APR_COUNTER,
	CM_ATTR_COUNT,
	CM_ATTR_ID_OFFSET = 0x0010,
};

enum {
	CM_XMIT,
	CM_XMIT_RETRIES,
	CM_RECV,
	CM_RECV_DUPLICATES,
	CM_COUNTER_GROUPS
};

struct cm_counter_attribute {
	struct ib_port_attribute attr;
	unsigned short group;
	unsigned short index;
};

struct cm_port {
	struct cm_device *cm_dev;/*对应的cm_device*/
	struct ib_mad_agent *mad_agent;
	u32 port_num;/*对应的ib_device中port编号*/
	atomic_long_t counters[CM_COUNTER_GROUPS][CM_ATTR_COUNT];
};

struct cm_device {
	struct kref kref;
	struct list_head list;
<<<<<<< HEAD
	spinlock_t mad_agent_lock;
	/*对应的ib_device*/
=======
	rwlock_t mad_agent_lock;
>>>>>>> 155a3c00
	struct ib_device *ib_device;
	u8 ack_delay;
	int going_down;
	/*每个port对应一个cm_port结构体，见cm_add_one函数*/
	struct cm_port *port[];
};

struct cm_av {
	struct cm_port *port;
	struct rdma_ah_attr ah_attr;
	u16 dlid_datapath;
	u16 pkey_index;
	u8 timeout;
};

struct cm_work {
	struct delayed_work work;
	struct list_head list;
	struct cm_port *port;/*消息关联的cm port*/
	struct ib_mad_recv_wc *mad_recv_wc;	/* Received MADs */
	__be32 local_id;			/* Established / timewait */
	__be32 remote_id;
	struct ib_cm_event cm_event;
	struct sa_path_rec path[];
};

struct cm_timewait_info {
	struct cm_work work;
	struct list_head list;
	struct rb_node remote_qp_node;
	struct rb_node remote_id_node;
	__be64 remote_ca_guid;
	__be32 remote_qpn;
	u8 inserted_remote_qp;
	u8 inserted_remote_id;
};

struct cm_id_private {
	struct ib_cm_id	id;

	struct rb_node service_node;
	struct rb_node sidr_id_node;
	u32 sidr_slid;
	spinlock_t lock;	/* Do not acquire inside cm.lock */
	struct completion comp;
	refcount_t refcount;
	/* Number of clients sharing this ib_cm_id. Only valid for listeners.
	 * Protected by the cm.lock spinlock.
	 */
	int listen_sharecount;
	struct rcu_head rcu;

	struct ib_mad_send_buf *msg;
	struct cm_timewait_info *timewait_info;
	/* todo: use alternate port on send failure */
	struct cm_av av;
	struct cm_av alt_av;

	void *private_data;
	__be64 tid;
	__be32 local_qpn;
	__be32 remote_qpn;
	enum ib_qp_type qp_type;
	__be32 sq_psn;
	__be32 rq_psn;
	int timeout_ms;
	enum ib_mtu path_mtu;
	__be16 pkey;
	u8 private_data_len;
	u8 max_cm_retries;
	u8 responder_resources;
	u8 initiator_depth;
	u8 retry_count;
	u8 rnr_retry_count;
	u8 target_ack_delay;

	struct list_head work_list;
	atomic_t work_count;

	struct rdma_ucm_ece ece;
};

static void cm_dev_release(struct kref *kref)
{
	struct cm_device *cm_dev = container_of(kref, struct cm_device, kref);
	u32 i;

	rdma_for_each_port(cm_dev->ib_device, i)
		kfree(cm_dev->port[i - 1]);

	kfree(cm_dev);
}

static void cm_device_put(struct cm_device *cm_dev)
{
	kref_put(&cm_dev->kref, cm_dev_release);
}

static void cm_work_handler(struct work_struct *work);

static inline void cm_deref_id(struct cm_id_private *cm_id_priv)
{
	if (refcount_dec_and_test(&cm_id_priv->refcount))
		complete(&cm_id_priv->comp);
}

static struct ib_mad_send_buf *cm_alloc_msg(struct cm_id_private *cm_id_priv)
{
	struct ib_mad_agent *mad_agent;
	struct ib_mad_send_buf *m;
	struct ib_ah *ah;

	lockdep_assert_held(&cm_id_priv->lock);

	if (!cm_id_priv->av.port)
		return ERR_PTR(-EINVAL);

	read_lock(&cm_id_priv->av.port->cm_dev->mad_agent_lock);
	mad_agent = cm_id_priv->av.port->mad_agent;
	if (!mad_agent) {
		m = ERR_PTR(-EINVAL);
		goto out;
	}

	ah = rdma_create_ah(mad_agent->qp->pd, &cm_id_priv->av.ah_attr, 0);
	if (IS_ERR(ah)) {
		m = ERR_CAST(ah);
		goto out;
	}

	m = ib_create_send_mad(mad_agent, cm_id_priv->id.remote_cm_qpn,
			       cm_id_priv->av.pkey_index,
			       0, IB_MGMT_MAD_HDR, IB_MGMT_MAD_DATA,
			       GFP_ATOMIC,
			       IB_MGMT_BASE_VERSION);
	if (IS_ERR(m)) {
		rdma_destroy_ah(ah, 0);
		goto out;
	}

	m->ah = ah;

out:
	read_unlock(&cm_id_priv->av.port->cm_dev->mad_agent_lock);
	return m;
}

static void cm_free_msg(struct ib_mad_send_buf *msg)
{
	if (msg->ah)
		rdma_destroy_ah(msg->ah, 0);
	ib_free_send_mad(msg);
}

static struct ib_mad_send_buf *
cm_alloc_priv_msg(struct cm_id_private *cm_id_priv, enum ib_cm_state state)
{
	struct ib_mad_send_buf *msg;

	lockdep_assert_held(&cm_id_priv->lock);

	msg = cm_alloc_msg(cm_id_priv);
	if (IS_ERR(msg))
		return msg;

	cm_id_priv->msg = msg;
	refcount_inc(&cm_id_priv->refcount);
	msg->context[0] = cm_id_priv;
	msg->context[1] = (void *) (unsigned long) state;

	msg->retries = cm_id_priv->max_cm_retries;
	msg->timeout_ms = cm_id_priv->timeout_ms;

	return msg;
}

static void cm_free_priv_msg(struct ib_mad_send_buf *msg)
{
	struct cm_id_private *cm_id_priv = msg->context[0];

	lockdep_assert_held(&cm_id_priv->lock);

	if (!WARN_ON(cm_id_priv->msg != msg))
		cm_id_priv->msg = NULL;

	if (msg->ah)
		rdma_destroy_ah(msg->ah, 0);
	cm_deref_id(cm_id_priv);
	ib_free_send_mad(msg);
}

static struct ib_mad_send_buf *
cm_alloc_response_msg_no_ah(struct cm_port *port,
			    struct ib_mad_recv_wc *mad_recv_wc,
			    bool direct_retry)
{
	struct ib_mad_send_buf *m;

	m = ib_create_send_mad(port->mad_agent, 1, mad_recv_wc->wc->pkey_index,
			       0, IB_MGMT_MAD_HDR, IB_MGMT_MAD_DATA,
			       GFP_ATOMIC, IB_MGMT_BASE_VERSION);
	if (!IS_ERR(m))
		m->context[0] = direct_retry ? CM_DIRECT_RETRY_CTX : NULL;

	return m;
}

static int cm_create_response_msg_ah(struct cm_port *port,
				     struct ib_mad_recv_wc *mad_recv_wc,
				     struct ib_mad_send_buf *msg)
{
	struct ib_ah *ah;

	ah = ib_create_ah_from_wc(port->mad_agent->qp->pd, mad_recv_wc->wc,
				  mad_recv_wc->recv_buf.grh, port->port_num);
	if (IS_ERR(ah))
		return PTR_ERR(ah);

	msg->ah = ah;
	return 0;
}

static int cm_alloc_response_msg(struct cm_port *port,
				 struct ib_mad_recv_wc *mad_recv_wc,
				 bool direct_retry,
				 struct ib_mad_send_buf **msg)
{
	struct ib_mad_send_buf *m;
	int ret;

	m = cm_alloc_response_msg_no_ah(port, mad_recv_wc, direct_retry);
	if (IS_ERR(m))
		return PTR_ERR(m);

	ret = cm_create_response_msg_ah(port, mad_recv_wc, m);
	if (ret) {
		ib_free_send_mad(m);
		return ret;
	}

	*msg = m;
	return 0;
}

static void *cm_copy_private_data(const void *private_data, u8 private_data_len)
{
	void *data;

	if (!private_data || !private_data_len)
		return NULL;

	data = kmemdup(private_data, private_data_len, GFP_KERNEL);
	if (!data)
		return ERR_PTR(-ENOMEM);

	return data;
}

static void cm_set_private_data(struct cm_id_private *cm_id_priv,
				 void *private_data, u8 private_data_len)
{
	if (cm_id_priv->private_data && cm_id_priv->private_data_len)
		kfree(cm_id_priv->private_data);

	cm_id_priv->private_data = private_data;
	cm_id_priv->private_data_len = private_data_len;
}

static void cm_set_av_port(struct cm_av *av, struct cm_port *port)
{
	struct cm_port *old_port = av->port;

	if (old_port == port)
		return;

	av->port = port;
	if (old_port)
		cm_device_put(old_port->cm_dev);
	if (port)
		kref_get(&port->cm_dev->kref);
}

static void cm_init_av_for_lap(struct cm_port *port, struct ib_wc *wc,
			       struct rdma_ah_attr *ah_attr, struct cm_av *av)
{
	cm_set_av_port(av, port);
	av->pkey_index = wc->pkey_index;
	rdma_move_ah_attr(&av->ah_attr, ah_attr);
}

static int cm_init_av_for_response(struct cm_port *port, struct ib_wc *wc,
				   struct ib_grh *grh, struct cm_av *av)
{
	cm_set_av_port(av, port);
	av->pkey_index = wc->pkey_index;
	return ib_init_ah_attr_from_wc(port->cm_dev->ib_device,
				       port->port_num, wc,
				       grh, &av->ah_attr);
}

static struct cm_port *
get_cm_port_from_path(struct sa_path_rec *path, const struct ib_gid_attr *attr)
{
	struct cm_device *cm_dev;
	struct cm_port *port = NULL;
	unsigned long flags;

	if (attr) {
		read_lock_irqsave(&cm.device_lock, flags);
		list_for_each_entry(cm_dev, &cm.device_list, list) {
			if (cm_dev->ib_device == attr->device) {
				port = cm_dev->port[attr->port_num - 1];
				break;
			}
		}
		read_unlock_irqrestore(&cm.device_lock, flags);
	} else {
		/* SGID attribute can be NULL in following
		 * conditions.
		 * (a) Alternative path
		 * (b) IB link layer without GRH
		 * (c) LAP send messages
		 */
		read_lock_irqsave(&cm.device_lock, flags);
		list_for_each_entry(cm_dev, &cm.device_list, list) {
			attr = rdma_find_gid(cm_dev->ib_device,
					     &path->sgid,
					     sa_conv_pathrec_to_gid_type(path),
					     NULL);
			if (!IS_ERR(attr)) {
				port = cm_dev->port[attr->port_num - 1];
				break;
			}
		}
		read_unlock_irqrestore(&cm.device_lock, flags);
		if (port)
			rdma_put_gid_attr(attr);
	}
	return port;
}

static int cm_init_av_by_path(struct sa_path_rec *path,
			      const struct ib_gid_attr *sgid_attr,
			      struct cm_av *av)
{
	struct rdma_ah_attr new_ah_attr;
	struct cm_device *cm_dev;
	struct cm_port *port;
	int ret;

	port = get_cm_port_from_path(path, sgid_attr);
	if (!port)
		return -EINVAL;
	cm_dev = port->cm_dev;

	ret = ib_find_cached_pkey(cm_dev->ib_device, port->port_num,
				  be16_to_cpu(path->pkey), &av->pkey_index);
	if (ret)
		return ret;

	cm_set_av_port(av, port);

	/*
	 * av->ah_attr might be initialized based on wc or during
	 * request processing time which might have reference to sgid_attr.
	 * So initialize a new ah_attr on stack.
	 * If initialization fails, old ah_attr is used for sending any
	 * responses. If initialization is successful, than new ah_attr
	 * is used by overwriting the old one. So that right ah_attr
	 * can be used to return an error response.
	 */
	ret = ib_init_ah_attr_from_path(cm_dev->ib_device, port->port_num, path,
					&new_ah_attr, sgid_attr);
	if (ret)
		return ret;

	av->timeout = path->packet_life_time + 1;
	rdma_move_ah_attr(&av->ah_attr, &new_ah_attr);
	return 0;
}

/* Move av created by cm_init_av_by_path(), so av.dgid is not moved */
static void cm_move_av_from_path(struct cm_av *dest, struct cm_av *src)
{
	cm_set_av_port(dest, src->port);
	cm_set_av_port(src, NULL);
	dest->pkey_index = src->pkey_index;
	rdma_move_ah_attr(&dest->ah_attr, &src->ah_attr);
	dest->timeout = src->timeout;
}

static void cm_destroy_av(struct cm_av *av)
{
	rdma_destroy_ah_attr(&av->ah_attr);
	cm_set_av_port(av, NULL);
}

static u32 cm_local_id(__be32 local_id)
{
	return (__force u32) (local_id ^ cm.random_id_operand);
}

static struct cm_id_private *cm_acquire_id(__be32 local_id, __be32 remote_id)
{
	struct cm_id_private *cm_id_priv;

	rcu_read_lock();
	cm_id_priv = xa_load(&cm.local_id_table, cm_local_id(local_id));
	if (!cm_id_priv || cm_id_priv->id.remote_id != remote_id ||
	    !refcount_inc_not_zero(&cm_id_priv->refcount))
		cm_id_priv = NULL;
	rcu_read_unlock();

	return cm_id_priv;
}

/*
 * Trivial helpers to strip endian annotation and compare; the
 * endianness doesn't actually matter since we just need a stable
 * order for the RB tree.
 */
static int be32_lt(__be32 a, __be32 b)
{
	return (__force u32) a < (__force u32) b;
}

static int be32_gt(__be32 a, __be32 b)
{
	return (__force u32) a > (__force u32) b;
}

static int be64_lt(__be64 a, __be64 b)
{
	return (__force u64) a < (__force u64) b;
}

static int be64_gt(__be64 a, __be64 b)
{
	return (__force u64) a > (__force u64) b;
}

/*
 * Inserts a new cm_id_priv into the listen_service_table. Returns cm_id_priv
 * if the new ID was inserted, NULL if it could not be inserted due to a
 * collision, or the existing cm_id_priv ready for shared usage.
 */
static struct cm_id_private *cm_insert_listen(struct cm_id_private *cm_id_priv,
					      ib_cm_handler shared_handler)
{
	struct rb_node **link = &cm.listen_service_table.rb_node;
	struct rb_node *parent = NULL;
	struct cm_id_private *cur_cm_id_priv;
	__be64 service_id = cm_id_priv->id.service_id;
	unsigned long flags;

	spin_lock_irqsave(&cm.lock, flags);
	while (*link) {
		parent = *link;
		cur_cm_id_priv = rb_entry(parent, struct cm_id_private,
					  service_node);

		if (cm_id_priv->id.device < cur_cm_id_priv->id.device)
			link = &(*link)->rb_left;
		else if (cm_id_priv->id.device > cur_cm_id_priv->id.device)
			link = &(*link)->rb_right;
		else if (be64_lt(service_id, cur_cm_id_priv->id.service_id))
			link = &(*link)->rb_left;
		else if (be64_gt(service_id, cur_cm_id_priv->id.service_id))
			link = &(*link)->rb_right;
		else {
			/*
			 * Sharing an ib_cm_id with different handlers is not
			 * supported
			 */
			if (cur_cm_id_priv->id.cm_handler != shared_handler ||
			    cur_cm_id_priv->id.context ||
			    WARN_ON(!cur_cm_id_priv->id.cm_handler)) {
				spin_unlock_irqrestore(&cm.lock, flags);
				return NULL;
			}
			refcount_inc(&cur_cm_id_priv->refcount);
			cur_cm_id_priv->listen_sharecount++;
			spin_unlock_irqrestore(&cm.lock, flags);
			return cur_cm_id_priv;
		}
	}
	cm_id_priv->listen_sharecount++;
	rb_link_node(&cm_id_priv->service_node, parent, link);
	/*向service table中添加service*/
	rb_insert_color(&cm_id_priv->service_node, &cm.listen_service_table);
	spin_unlock_irqrestore(&cm.lock, flags);
	return cm_id_priv;
}

/*查询listen表*/
static struct cm_id_private *cm_find_listen(struct ib_device *device,
					    __be64 service_id)
{
	struct rb_node *node = cm.listen_service_table.rb_node;
	struct cm_id_private *cm_id_priv;

	/*沿rb树，第一先查找device指针，再检查service_id匹配*/
	while (node) {
		cm_id_priv = rb_entry(node, struct cm_id_private, service_node);

		if (device < cm_id_priv->id.device)
			node = node->rb_left;
		else if (device > cm_id_priv->id.device)
			node = node->rb_right;
		else if (be64_lt(service_id, cm_id_priv->id.service_id))
			node = node->rb_left;
		else if (be64_gt(service_id, cm_id_priv->id.service_id))
			node = node->rb_right;
		else {
			refcount_inc(&cm_id_priv->refcount);
			return cm_id_priv;
		}
	}
	return NULL;
}

static struct cm_timewait_info *
cm_insert_remote_id(struct cm_timewait_info *timewait_info)
{
	struct rb_node **link = &cm.remote_id_table.rb_node;
	struct rb_node *parent = NULL;
	struct cm_timewait_info *cur_timewait_info;
	__be64 remote_ca_guid = timewait_info->remote_ca_guid;
	__be32 remote_id = timewait_info->work.remote_id;

	while (*link) {
		parent = *link;
		cur_timewait_info = rb_entry(parent, struct cm_timewait_info,
					     remote_id_node);
		if (be32_lt(remote_id, cur_timewait_info->work.remote_id))
			link = &(*link)->rb_left;
		else if (be32_gt(remote_id, cur_timewait_info->work.remote_id))
			link = &(*link)->rb_right;
		else if (be64_lt(remote_ca_guid, cur_timewait_info->remote_ca_guid))
			link = &(*link)->rb_left;
		else if (be64_gt(remote_ca_guid, cur_timewait_info->remote_ca_guid))
			link = &(*link)->rb_right;
		else
			return cur_timewait_info;
	}
	timewait_info->inserted_remote_id = 1;
	rb_link_node(&timewait_info->remote_id_node, parent, link);
	rb_insert_color(&timewait_info->remote_id_node, &cm.remote_id_table);
	return NULL;
}

static struct cm_id_private *cm_find_remote_id(__be64 remote_ca_guid,
					       __be32 remote_id)
{
	struct rb_node *node = cm.remote_id_table.rb_node;
	struct cm_timewait_info *timewait_info;
	struct cm_id_private *res = NULL;

	spin_lock_irq(&cm.lock);
	while (node) {
		timewait_info = rb_entry(node, struct cm_timewait_info,
					 remote_id_node);
		if (be32_lt(remote_id, timewait_info->work.remote_id))
			node = node->rb_left;
		else if (be32_gt(remote_id, timewait_info->work.remote_id))
			node = node->rb_right;
		else if (be64_lt(remote_ca_guid, timewait_info->remote_ca_guid))
			node = node->rb_left;
		else if (be64_gt(remote_ca_guid, timewait_info->remote_ca_guid))
			node = node->rb_right;
		else {
			res = cm_acquire_id(timewait_info->work.local_id,
					     timewait_info->work.remote_id);
			break;
		}
	}
	spin_unlock_irq(&cm.lock);
	return res;
}

static struct cm_timewait_info *
cm_insert_remote_qpn(struct cm_timewait_info *timewait_info)
{
	struct rb_node **link = &cm.remote_qp_table.rb_node;
	struct rb_node *parent = NULL;
	struct cm_timewait_info *cur_timewait_info;
	__be64 remote_ca_guid = timewait_info->remote_ca_guid;
	__be32 remote_qpn = timewait_info->remote_qpn;

	while (*link) {
		parent = *link;
		cur_timewait_info = rb_entry(parent, struct cm_timewait_info,
					     remote_qp_node);
		if (be32_lt(remote_qpn, cur_timewait_info->remote_qpn))
			link = &(*link)->rb_left;
		else if (be32_gt(remote_qpn, cur_timewait_info->remote_qpn))
			link = &(*link)->rb_right;
		else if (be64_lt(remote_ca_guid, cur_timewait_info->remote_ca_guid))
			link = &(*link)->rb_left;
		else if (be64_gt(remote_ca_guid, cur_timewait_info->remote_ca_guid))
			link = &(*link)->rb_right;
		else
			return cur_timewait_info;
	}
	timewait_info->inserted_remote_qp = 1;
	rb_link_node(&timewait_info->remote_qp_node, parent, link);
	rb_insert_color(&timewait_info->remote_qp_node, &cm.remote_qp_table);
	return NULL;
}

static struct cm_id_private *
cm_insert_remote_sidr(struct cm_id_private *cm_id_priv)
{
	struct rb_node **link = &cm.remote_sidr_table.rb_node;
	struct rb_node *parent = NULL;
	struct cm_id_private *cur_cm_id_priv;
	__be32 remote_id = cm_id_priv->id.remote_id;

	while (*link) {
		parent = *link;
		cur_cm_id_priv = rb_entry(parent, struct cm_id_private,
					  sidr_id_node);
		if (be32_lt(remote_id, cur_cm_id_priv->id.remote_id))
			link = &(*link)->rb_left;
		else if (be32_gt(remote_id, cur_cm_id_priv->id.remote_id))
			link = &(*link)->rb_right;
		else {
			if (cur_cm_id_priv->sidr_slid < cm_id_priv->sidr_slid)
				link = &(*link)->rb_left;
			else if (cur_cm_id_priv->sidr_slid > cm_id_priv->sidr_slid)
				link = &(*link)->rb_right;
			else
				return cur_cm_id_priv;
		}
	}
	rb_link_node(&cm_id_priv->sidr_id_node, parent, link);
	rb_insert_color(&cm_id_priv->sidr_id_node, &cm.remote_sidr_table);
	return NULL;
}

static struct cm_id_private *cm_alloc_id_priv(struct ib_device *device,
					      ib_cm_handler cm_handler,
					      void *context)
{
	struct cm_id_private *cm_id_priv;
	u32 id;
	int ret;

	cm_id_priv = kzalloc(sizeof *cm_id_priv, GFP_KERNEL);
	if (!cm_id_priv)
		return ERR_PTR(-ENOMEM);

	cm_id_priv->id.state = IB_CM_IDLE;
	cm_id_priv->id.device = device;
	cm_id_priv->id.cm_handler = cm_handler;/*cm处理函数*/
	cm_id_priv->id.context = context;
	cm_id_priv->id.remote_cm_qpn = 1;

	RB_CLEAR_NODE(&cm_id_priv->service_node);
	RB_CLEAR_NODE(&cm_id_priv->sidr_id_node);
	spin_lock_init(&cm_id_priv->lock);
	init_completion(&cm_id_priv->comp);
	INIT_LIST_HEAD(&cm_id_priv->work_list);
	atomic_set(&cm_id_priv->work_count, -1);
	refcount_set(&cm_id_priv->refcount, 1);

	ret = xa_alloc_cyclic(&cm.local_id_table, &id, NULL, xa_limit_32b,
			      &cm.local_id_next, GFP_KERNEL);
	if (ret < 0)
		goto error;
	cm_id_priv->id.local_id = (__force __be32)id ^ cm.random_id_operand;

	return cm_id_priv;

error:
	kfree(cm_id_priv);
	return ERR_PTR(ret);
}

/*
 * Make the ID visible to the MAD handlers and other threads that use the
 * xarray.
 */
static void cm_finalize_id(struct cm_id_private *cm_id_priv)
{
	xa_store(&cm.local_id_table, cm_local_id(cm_id_priv->id.local_id),
		 cm_id_priv, GFP_ATOMIC);
}

struct ib_cm_id *ib_create_cm_id(struct ib_device *device,
				 ib_cm_handler cm_handler,
				 void *context)
{
	struct cm_id_private *cm_id_priv;

	cm_id_priv = cm_alloc_id_priv(device, cm_handler, context);
	if (IS_ERR(cm_id_priv))
		return ERR_CAST(cm_id_priv);

	cm_finalize_id(cm_id_priv);
	return &cm_id_priv->id;
}
EXPORT_SYMBOL(ib_create_cm_id);

static struct cm_work *cm_dequeue_work(struct cm_id_private *cm_id_priv)
{
	struct cm_work *work;

	if (list_empty(&cm_id_priv->work_list))
		return NULL;

	work = list_entry(cm_id_priv->work_list.next, struct cm_work, list);
	list_del(&work->list);
	return work;
}

static void cm_free_work(struct cm_work *work)
{
	if (work->mad_recv_wc)
		ib_free_recv_mad(work->mad_recv_wc);
	kfree(work);
}

static void cm_queue_work_unlock(struct cm_id_private *cm_id_priv,
				 struct cm_work *work)
	__releases(&cm_id_priv->lock)
{
	bool immediate;

	/*
	 * To deliver the event to the user callback we have the drop the
	 * spinlock, however, we need to ensure that the user callback is single
	 * threaded and receives events in the temporal order. If there are
	 * already events being processed then thread new events onto a list,
	 * the thread currently processing will pick them up.
	 */
	immediate = atomic_inc_and_test(&cm_id_priv->work_count);
	if (!immediate) {
		list_add_tail(&work->list, &cm_id_priv->work_list);
		/*
		 * This routine always consumes incoming reference. Once queued
		 * to the work_list then a reference is held by the thread
		 * currently running cm_process_work() and this reference is not
		 * needed.
		 */
		cm_deref_id(cm_id_priv);
	}
	spin_unlock_irq(&cm_id_priv->lock);

	if (immediate)
		cm_process_work(cm_id_priv, work);
}

static inline int cm_convert_to_ms(int iba_time)
{
	/* approximate conversion to ms from 4.096us x 2^iba_time */
	return 1 << max(iba_time - 8, 0);
}

/*
 * calculate: 4.096x2^ack_timeout = 4.096x2^ack_delay + 2x4.096x2^life_time
 * Because of how ack_timeout is stored, adding one doubles the timeout.
 * To avoid large timeouts, select the max(ack_delay, life_time + 1), and
 * increment it (round up) only if the other is within 50%.
 */
static u8 cm_ack_timeout(u8 ca_ack_delay, u8 packet_life_time)
{
	int ack_timeout = packet_life_time + 1;

	if (ack_timeout >= ca_ack_delay)
		ack_timeout += (ca_ack_delay >= (ack_timeout - 1));
	else
		ack_timeout = ca_ack_delay +
			      (ack_timeout >= (ca_ack_delay - 1));

	return min(31, ack_timeout);
}

static void cm_remove_remote(struct cm_id_private *cm_id_priv)
{
	struct cm_timewait_info *timewait_info = cm_id_priv->timewait_info;

	if (timewait_info->inserted_remote_id) {
		rb_erase(&timewait_info->remote_id_node, &cm.remote_id_table);
		timewait_info->inserted_remote_id = 0;
	}

	if (timewait_info->inserted_remote_qp) {
		rb_erase(&timewait_info->remote_qp_node, &cm.remote_qp_table);
		timewait_info->inserted_remote_qp = 0;
	}
}

static struct cm_timewait_info *cm_create_timewait_info(__be32 local_id)
{
	struct cm_timewait_info *timewait_info;

	timewait_info = kzalloc(sizeof *timewait_info, GFP_KERNEL);
	if (!timewait_info)
		return ERR_PTR(-ENOMEM);

	/*触发timewait 事件*/
	timewait_info->work.local_id = local_id;
	INIT_DELAYED_WORK(&timewait_info->work.work, cm_work_handler);
	timewait_info->work.cm_event.event = IB_CM_TIMEWAIT_EXIT;
	return timewait_info;
}

static void cm_enter_timewait(struct cm_id_private *cm_id_priv)
{
	int wait_time;
	unsigned long flags;
	struct cm_device *cm_dev;

	lockdep_assert_held(&cm_id_priv->lock);

	cm_dev = ib_get_client_data(cm_id_priv->id.device, &cm_client);
	if (!cm_dev)
		return;

	spin_lock_irqsave(&cm.lock, flags);
	cm_remove_remote(cm_id_priv);
	list_add_tail(&cm_id_priv->timewait_info->list, &cm.timewait_list);
	spin_unlock_irqrestore(&cm.lock, flags);

	/*
	 * The cm_id could be destroyed by the user before we exit timewait.
	 * To protect against this, we search for the cm_id after exiting
	 * timewait before notifying the user that we've exited timewait.
	 */
	cm_id_priv->id.state = IB_CM_TIMEWAIT;
	wait_time = cm_convert_to_ms(cm_id_priv->av.timeout);

	/* Check if the device started its remove_one */
	spin_lock_irqsave(&cm.lock, flags);
	if (!cm_dev->going_down)
		queue_delayed_work(cm.wq, &cm_id_priv->timewait_info->work.work,
				   msecs_to_jiffies(wait_time));
	spin_unlock_irqrestore(&cm.lock, flags);

	/*
	 * The timewait_info is converted into a work and gets freed during
	 * cm_free_work() in cm_timewait_handler().
	 */
	BUILD_BUG_ON(offsetof(struct cm_timewait_info, work) != 0);
	cm_id_priv->timewait_info = NULL;
}

static void cm_reset_to_idle(struct cm_id_private *cm_id_priv)
{
	unsigned long flags;

	lockdep_assert_held(&cm_id_priv->lock);

	cm_id_priv->id.state = IB_CM_IDLE;
	if (cm_id_priv->timewait_info) {
		spin_lock_irqsave(&cm.lock, flags);
		cm_remove_remote(cm_id_priv);
		spin_unlock_irqrestore(&cm.lock, flags);
		kfree(cm_id_priv->timewait_info);
		cm_id_priv->timewait_info = NULL;
	}
}

static noinline void cm_destroy_id_wait_timeout(struct ib_cm_id *cm_id,
						enum ib_cm_state old_state)
{
	struct cm_id_private *cm_id_priv;

	cm_id_priv = container_of(cm_id, struct cm_id_private, id);
	pr_err("%s: cm_id=%p timed out. state %d -> %d, refcnt=%d\n", __func__,
	       cm_id, old_state, cm_id->state, refcount_read(&cm_id_priv->refcount));
}

static void cm_destroy_id(struct ib_cm_id *cm_id, int err)
{
	struct cm_id_private *cm_id_priv;
	enum ib_cm_state old_state;
	struct cm_work *work;
	int ret;

	cm_id_priv = container_of(cm_id, struct cm_id_private, id);
	spin_lock_irq(&cm_id_priv->lock);
	old_state = cm_id->state;
retest:
	switch (cm_id->state) {
	case IB_CM_LISTEN:
		spin_lock(&cm.lock);
		if (--cm_id_priv->listen_sharecount > 0) {
			/* The id is still shared. */
			WARN_ON(refcount_read(&cm_id_priv->refcount) == 1);
			spin_unlock(&cm.lock);
			spin_unlock_irq(&cm_id_priv->lock);
			cm_deref_id(cm_id_priv);
			return;
		}
		cm_id->state = IB_CM_IDLE;
		rb_erase(&cm_id_priv->service_node, &cm.listen_service_table);/*自service table中移除*/
		RB_CLEAR_NODE(&cm_id_priv->service_node);
		spin_unlock(&cm.lock);
		break;
	case IB_CM_SIDR_REQ_SENT:
		cm_id->state = IB_CM_IDLE;
		ib_cancel_mad(cm_id_priv->msg);
		break;
	case IB_CM_SIDR_REQ_RCVD:
		cm_send_sidr_rep_locked(cm_id_priv,
					&(struct ib_cm_sidr_rep_param){
						.status = IB_SIDR_REJECT });
		/* cm_send_sidr_rep_locked will not move to IDLE if it fails */
		cm_id->state = IB_CM_IDLE;
		break;
	case IB_CM_REQ_SENT:
	case IB_CM_MRA_REQ_RCVD:
		ib_cancel_mad(cm_id_priv->msg);
		cm_send_rej_locked(cm_id_priv, IB_CM_REJ_TIMEOUT,
				   &cm_id_priv->id.device->node_guid,
				   sizeof(cm_id_priv->id.device->node_guid),
				   NULL, 0);
		break;
	case IB_CM_REQ_RCVD:
		if (err == -ENOMEM) {
			/* Do not reject to allow future retries. */
			cm_reset_to_idle(cm_id_priv);
		} else {
			cm_send_rej_locked(cm_id_priv,
					   IB_CM_REJ_CONSUMER_DEFINED, NULL, 0,
					   NULL, 0);
		}
		break;
	case IB_CM_REP_SENT:
	case IB_CM_MRA_REP_RCVD:
		ib_cancel_mad(cm_id_priv->msg);
		cm_send_rej_locked(cm_id_priv, IB_CM_REJ_CONSUMER_DEFINED, NULL,
				   0, NULL, 0);
		goto retest;
	case IB_CM_MRA_REQ_SENT:
	case IB_CM_REP_RCVD:
	case IB_CM_MRA_REP_SENT:
		cm_send_rej_locked(cm_id_priv, IB_CM_REJ_CONSUMER_DEFINED, NULL,
				   0, NULL, 0);
		break;
	case IB_CM_ESTABLISHED:
		if (cm_id_priv->qp_type == IB_QPT_XRC_TGT) {
			cm_id->state = IB_CM_IDLE;
			break;
		}
		cm_issue_dreq(cm_id_priv);
		cm_enter_timewait(cm_id_priv);
		goto retest;
	case IB_CM_DREQ_SENT:
		ib_cancel_mad(cm_id_priv->msg);
		cm_enter_timewait(cm_id_priv);
		goto retest;
	case IB_CM_DREQ_RCVD:
		cm_send_drep_locked(cm_id_priv, NULL, 0);
		WARN_ON(cm_id->state != IB_CM_TIMEWAIT);
		goto retest;
	case IB_CM_TIMEWAIT:
		/*
		 * The cm_acquire_id in cm_timewait_handler will stop working
		 * once we do xa_erase below, so just move to idle here for
		 * consistency.
		 */
		cm_id->state = IB_CM_IDLE;
		break;
	case IB_CM_IDLE:
		break;
	}
	WARN_ON(cm_id->state != IB_CM_IDLE);

	spin_lock(&cm.lock);
	/* Required for cleanup paths related cm_req_handler() */
	if (cm_id_priv->timewait_info) {
		cm_remove_remote(cm_id_priv);
		kfree(cm_id_priv->timewait_info);
		cm_id_priv->timewait_info = NULL;
	}

	WARN_ON(cm_id_priv->listen_sharecount);
	WARN_ON(!RB_EMPTY_NODE(&cm_id_priv->service_node));
	if (!RB_EMPTY_NODE(&cm_id_priv->sidr_id_node))
		rb_erase(&cm_id_priv->sidr_id_node, &cm.remote_sidr_table);
	spin_unlock(&cm.lock);
	spin_unlock_irq(&cm_id_priv->lock);

	xa_erase(&cm.local_id_table, cm_local_id(cm_id->local_id));
	cm_deref_id(cm_id_priv);
	do {
		ret = wait_for_completion_timeout(&cm_id_priv->comp,
						  msecs_to_jiffies(
						  CM_DESTROY_ID_WAIT_TIMEOUT));
		if (!ret) /* timeout happened */
			cm_destroy_id_wait_timeout(cm_id, old_state);
	} while (!ret);

	while ((work = cm_dequeue_work(cm_id_priv)) != NULL)
		cm_free_work(work);

	cm_destroy_av(&cm_id_priv->av);
	cm_destroy_av(&cm_id_priv->alt_av);
	kfree(cm_id_priv->private_data);
	kfree_rcu(cm_id_priv, rcu);
}

void ib_destroy_cm_id(struct ib_cm_id *cm_id)
{
	cm_destroy_id(cm_id, 0);
}
EXPORT_SYMBOL(ib_destroy_cm_id);

static int cm_init_listen(struct cm_id_private *cm_id_priv, __be64 service_id)
{
	if ((service_id & IB_SERVICE_ID_AGN_MASK) == IB_CM_ASSIGN_SERVICE_ID &&
	    (service_id != IB_CM_ASSIGN_SERVICE_ID))
		return -EINVAL;

	if (service_id == IB_CM_ASSIGN_SERVICE_ID)
		cm_id_priv->id.service_id = cpu_to_be64(cm.listen_service_id++);
	else
		cm_id_priv->id.service_id = service_id;

	return 0;
}

/**
 * ib_cm_listen - Initiates listening on the specified service ID for
 *   connection and service ID resolution requests.
 * @cm_id: Connection identifier associated with the listen request.
 * @service_id: Service identifier matched against incoming connection
 *   and service ID resolution requests.  The service ID should be specified
 *   network-byte order.  If set to IB_CM_ASSIGN_SERVICE_ID, the CM will
 *   assign a service ID to the caller.
 */
int ib_cm_listen(struct ib_cm_id *cm_id, __be64 service_id)
{
	struct cm_id_private *cm_id_priv =
		container_of(cm_id, struct cm_id_private, id);
	unsigned long flags;
	int ret;

	spin_lock_irqsave(&cm_id_priv->lock, flags);
	if (cm_id_priv->id.state != IB_CM_IDLE) {
		ret = -EINVAL;
		goto out;
	}

	ret = cm_init_listen(cm_id_priv, service_id);
	if (ret)
		goto out;

	if (!cm_insert_listen(cm_id_priv, NULL)) {
		ret = -EBUSY;
		goto out;
	}

	cm_id_priv->id.state = IB_CM_LISTEN;
	ret = 0;

out:
	spin_unlock_irqrestore(&cm_id_priv->lock, flags);
	return ret;
}
EXPORT_SYMBOL(ib_cm_listen);

/**
 * ib_cm_insert_listen - Create a new listening ib_cm_id and listen on
 *			 the given service ID.
 *
 * If there's an existing ID listening on that same device and service ID,
 * return it.
 *
 * @device: Device associated with the cm_id.  All related communication will
 * be associated with the specified device.
 * @cm_handler: Callback invoked to notify the user of CM events.
 * @service_id: Service identifier matched against incoming connection
 *   and service ID resolution requests.  The service ID should be specified
 *   network-byte order.  If set to IB_CM_ASSIGN_SERVICE_ID, the CM will
 *   assign a service ID to the caller.
 *
 * Callers should call ib_destroy_cm_id when done with the listener ID.
 */
struct ib_cm_id *ib_cm_insert_listen(struct ib_device *device,
				     ib_cm_handler cm_handler,
				     __be64 service_id)
{
	struct cm_id_private *listen_id_priv;
	struct cm_id_private *cm_id_priv;
	int err = 0;

	/* Create an ID in advance, since the creation may sleep */
	cm_id_priv = cm_alloc_id_priv(device, cm_handler, NULL);
	if (IS_ERR(cm_id_priv))
		return ERR_CAST(cm_id_priv);

	err = cm_init_listen(cm_id_priv, service_id);
	if (err) {
		ib_destroy_cm_id(&cm_id_priv->id);
		return ERR_PTR(err);
	}

	spin_lock_irq(&cm_id_priv->lock);
	listen_id_priv = cm_insert_listen(cm_id_priv, cm_handler);
	if (listen_id_priv != cm_id_priv) {
		spin_unlock_irq(&cm_id_priv->lock);
		ib_destroy_cm_id(&cm_id_priv->id);
		if (!listen_id_priv)
			return ERR_PTR(-EINVAL);
		return &listen_id_priv->id;
	}
	cm_id_priv->id.state = IB_CM_LISTEN;
	spin_unlock_irq(&cm_id_priv->lock);

	/*
	 * A listen ID does not need to be in the xarray since it does not
	 * receive mads, is not placed in the remote_id or remote_qpn rbtree,
	 * and does not enter timewait.
	 */

	return &cm_id_priv->id;
}
EXPORT_SYMBOL(ib_cm_insert_listen);

static __be64 cm_form_tid(struct cm_id_private *cm_id_priv)
{
	u64 hi_tid = 0, low_tid;

	lockdep_assert_held(&cm_id_priv->lock);

	low_tid = (u64)cm_id_priv->id.local_id;
	if (!cm_id_priv->av.port)
		return cpu_to_be64(low_tid);

	read_lock(&cm_id_priv->av.port->cm_dev->mad_agent_lock);
	if (cm_id_priv->av.port->mad_agent)
		hi_tid = ((u64)cm_id_priv->av.port->mad_agent->hi_tid) << 32;
	read_unlock(&cm_id_priv->av.port->cm_dev->mad_agent_lock);
	return cpu_to_be64(hi_tid | low_tid);
}

static void cm_format_mad_hdr(struct ib_mad_hdr *hdr,
			      __be16 attr_id, __be64 tid)
{
	hdr->base_version  = IB_MGMT_BASE_VERSION;
	hdr->mgmt_class	   = IB_MGMT_CLASS_CM;
	hdr->class_version = IB_CM_CLASS_VERSION;
	hdr->method	   = IB_MGMT_METHOD_SEND;
	hdr->attr_id	   = attr_id;
	hdr->tid	   = tid;
}

static void cm_format_mad_ece_hdr(struct ib_mad_hdr *hdr, __be16 attr_id,
				  __be64 tid, u32 attr_mod)
{
	cm_format_mad_hdr(hdr, attr_id, tid);
	hdr->attr_mod = cpu_to_be32(attr_mod);
}

static void cm_format_req(struct cm_req_msg *req_msg,
			  struct cm_id_private *cm_id_priv,
			  struct ib_cm_req_param *param)
{
	struct sa_path_rec *pri_path = param->primary_path;
	struct sa_path_rec *alt_path = param->alternate_path;
	bool pri_ext = false;
	__be16 lid;

	if (pri_path->rec_type == SA_PATH_REC_TYPE_OPA)
		pri_ext = opa_is_extended_lid(pri_path->opa.dlid,
					      pri_path->opa.slid);

	cm_format_mad_ece_hdr(&req_msg->hdr, CM_REQ_ATTR_ID,
			      cm_form_tid(cm_id_priv), param->ece.attr_mod);

	IBA_SET(CM_REQ_LOCAL_COMM_ID, req_msg,
		be32_to_cpu(cm_id_priv->id.local_id));
	IBA_SET(CM_REQ_SERVICE_ID, req_msg, be64_to_cpu(param->service_id));
	IBA_SET(CM_REQ_LOCAL_CA_GUID, req_msg,
		be64_to_cpu(cm_id_priv->id.device->node_guid));
	IBA_SET(CM_REQ_LOCAL_QPN, req_msg, param->qp_num);
	IBA_SET(CM_REQ_INITIATOR_DEPTH, req_msg, param->initiator_depth);
	IBA_SET(CM_REQ_REMOTE_CM_RESPONSE_TIMEOUT, req_msg,
		param->remote_cm_response_timeout);
	cm_req_set_qp_type(req_msg, param->qp_type);
	IBA_SET(CM_REQ_END_TO_END_FLOW_CONTROL, req_msg, param->flow_control);
	IBA_SET(CM_REQ_STARTING_PSN, req_msg, param->starting_psn);
	IBA_SET(CM_REQ_LOCAL_CM_RESPONSE_TIMEOUT, req_msg,
		param->local_cm_response_timeout);
	IBA_SET(CM_REQ_PARTITION_KEY, req_msg,
		be16_to_cpu(param->primary_path->pkey));
	IBA_SET(CM_REQ_PATH_PACKET_PAYLOAD_MTU, req_msg,
		param->primary_path->mtu);
	IBA_SET(CM_REQ_MAX_CM_RETRIES, req_msg, param->max_cm_retries);

	if (param->qp_type != IB_QPT_XRC_INI) {
		IBA_SET(CM_REQ_RESPONDER_RESOURCES, req_msg,
			param->responder_resources);
		IBA_SET(CM_REQ_RETRY_COUNT, req_msg, param->retry_count);
		IBA_SET(CM_REQ_RNR_RETRY_COUNT, req_msg,
			param->rnr_retry_count);
		IBA_SET(CM_REQ_SRQ, req_msg, param->srq);
	}

	*IBA_GET_MEM_PTR(CM_REQ_PRIMARY_LOCAL_PORT_GID, req_msg) =
		pri_path->sgid;
	*IBA_GET_MEM_PTR(CM_REQ_PRIMARY_REMOTE_PORT_GID, req_msg) =
		pri_path->dgid;
	if (pri_ext) {
		IBA_GET_MEM_PTR(CM_REQ_PRIMARY_LOCAL_PORT_GID, req_msg)
			->global.interface_id =
			OPA_MAKE_ID(be32_to_cpu(pri_path->opa.slid));
		IBA_GET_MEM_PTR(CM_REQ_PRIMARY_REMOTE_PORT_GID, req_msg)
			->global.interface_id =
			OPA_MAKE_ID(be32_to_cpu(pri_path->opa.dlid));
	}
	if (pri_path->hop_limit <= 1) {
		IBA_SET(CM_REQ_PRIMARY_LOCAL_PORT_LID, req_msg,
			be16_to_cpu(pri_ext ? 0 :
					      htons(ntohl(sa_path_get_slid(
						      pri_path)))));
		IBA_SET(CM_REQ_PRIMARY_REMOTE_PORT_LID, req_msg,
			be16_to_cpu(pri_ext ? 0 :
					      htons(ntohl(sa_path_get_dlid(
						      pri_path)))));
	} else {

		if (param->primary_path_inbound) {
			lid = param->primary_path_inbound->ib.dlid;
			IBA_SET(CM_REQ_PRIMARY_LOCAL_PORT_LID, req_msg,
				be16_to_cpu(lid));
		} else
			IBA_SET(CM_REQ_PRIMARY_LOCAL_PORT_LID, req_msg,
				be16_to_cpu(IB_LID_PERMISSIVE));

		/* Work-around until there's a way to obtain remote LID info */
		IBA_SET(CM_REQ_PRIMARY_REMOTE_PORT_LID, req_msg,
			be16_to_cpu(IB_LID_PERMISSIVE));
	}
	IBA_SET(CM_REQ_PRIMARY_FLOW_LABEL, req_msg,
		be32_to_cpu(pri_path->flow_label));
	IBA_SET(CM_REQ_PRIMARY_PACKET_RATE, req_msg, pri_path->rate);
	IBA_SET(CM_REQ_PRIMARY_TRAFFIC_CLASS, req_msg, pri_path->traffic_class);
	IBA_SET(CM_REQ_PRIMARY_HOP_LIMIT, req_msg, pri_path->hop_limit);
	IBA_SET(CM_REQ_PRIMARY_SL, req_msg, pri_path->sl);
	IBA_SET(CM_REQ_PRIMARY_SUBNET_LOCAL, req_msg,
		(pri_path->hop_limit <= 1));
	IBA_SET(CM_REQ_PRIMARY_LOCAL_ACK_TIMEOUT, req_msg,
		cm_ack_timeout(cm_id_priv->av.port->cm_dev->ack_delay,
			       pri_path->packet_life_time));

	if (alt_path) {
		bool alt_ext = false;

		if (alt_path->rec_type == SA_PATH_REC_TYPE_OPA)
			alt_ext = opa_is_extended_lid(alt_path->opa.dlid,
						      alt_path->opa.slid);

		*IBA_GET_MEM_PTR(CM_REQ_ALTERNATE_LOCAL_PORT_GID, req_msg) =
			alt_path->sgid;
		*IBA_GET_MEM_PTR(CM_REQ_ALTERNATE_REMOTE_PORT_GID, req_msg) =
			alt_path->dgid;
		if (alt_ext) {
			IBA_GET_MEM_PTR(CM_REQ_ALTERNATE_LOCAL_PORT_GID,
					req_msg)
				->global.interface_id =
				OPA_MAKE_ID(be32_to_cpu(alt_path->opa.slid));
			IBA_GET_MEM_PTR(CM_REQ_ALTERNATE_REMOTE_PORT_GID,
					req_msg)
				->global.interface_id =
				OPA_MAKE_ID(be32_to_cpu(alt_path->opa.dlid));
		}
		if (alt_path->hop_limit <= 1) {
			IBA_SET(CM_REQ_ALTERNATE_LOCAL_PORT_LID, req_msg,
				be16_to_cpu(
					alt_ext ? 0 :
						  htons(ntohl(sa_path_get_slid(
							  alt_path)))));
			IBA_SET(CM_REQ_ALTERNATE_REMOTE_PORT_LID, req_msg,
				be16_to_cpu(
					alt_ext ? 0 :
						  htons(ntohl(sa_path_get_dlid(
							  alt_path)))));
		} else {
			IBA_SET(CM_REQ_ALTERNATE_LOCAL_PORT_LID, req_msg,
				be16_to_cpu(IB_LID_PERMISSIVE));
			IBA_SET(CM_REQ_ALTERNATE_REMOTE_PORT_LID, req_msg,
				be16_to_cpu(IB_LID_PERMISSIVE));
		}
		IBA_SET(CM_REQ_ALTERNATE_FLOW_LABEL, req_msg,
			be32_to_cpu(alt_path->flow_label));
		IBA_SET(CM_REQ_ALTERNATE_PACKET_RATE, req_msg, alt_path->rate);
		IBA_SET(CM_REQ_ALTERNATE_TRAFFIC_CLASS, req_msg,
			alt_path->traffic_class);
		IBA_SET(CM_REQ_ALTERNATE_HOP_LIMIT, req_msg,
			alt_path->hop_limit);
		IBA_SET(CM_REQ_ALTERNATE_SL, req_msg, alt_path->sl);
		IBA_SET(CM_REQ_ALTERNATE_SUBNET_LOCAL, req_msg,
			(alt_path->hop_limit <= 1));
		IBA_SET(CM_REQ_ALTERNATE_LOCAL_ACK_TIMEOUT, req_msg,
			cm_ack_timeout(cm_id_priv->av.port->cm_dev->ack_delay,
				       alt_path->packet_life_time));
	}
	IBA_SET(CM_REQ_VENDOR_ID, req_msg, param->ece.vendor_id);

	if (param->private_data && param->private_data_len)
		IBA_SET_MEM(CM_REQ_PRIVATE_DATA, req_msg, param->private_data,
			    param->private_data_len);
}

static int cm_validate_req_param(struct ib_cm_req_param *param)
{
	if (!param->primary_path)
		return -EINVAL;

	if (param->qp_type != IB_QPT_RC && param->qp_type != IB_QPT_UC &&
	    param->qp_type != IB_QPT_XRC_INI)
		return -EINVAL;

	if (param->private_data &&
	    param->private_data_len > IB_CM_REQ_PRIVATE_DATA_SIZE)
		return -EINVAL;

	if (param->alternate_path &&
	    (param->alternate_path->pkey != param->primary_path->pkey ||
	     param->alternate_path->mtu != param->primary_path->mtu))
		return -EINVAL;

	return 0;
}

int ib_send_cm_req(struct ib_cm_id *cm_id,
		   struct ib_cm_req_param *param)
{
	struct cm_av av = {}, alt_av = {};
	struct cm_id_private *cm_id_priv;
	struct ib_mad_send_buf *msg;
	struct cm_req_msg *req_msg;
	unsigned long flags;
	int ret;

	ret = cm_validate_req_param(param);
	if (ret)
		return ret;

	/* Verify that we're not in timewait. */
	cm_id_priv = container_of(cm_id, struct cm_id_private, id);
	spin_lock_irqsave(&cm_id_priv->lock, flags);
	if (cm_id->state != IB_CM_IDLE || WARN_ON(cm_id_priv->timewait_info)) {
		spin_unlock_irqrestore(&cm_id_priv->lock, flags);
		return -EINVAL;
	}
	spin_unlock_irqrestore(&cm_id_priv->lock, flags);

	cm_id_priv->timewait_info = cm_create_timewait_info(cm_id_priv->
							    id.local_id);
	if (IS_ERR(cm_id_priv->timewait_info)) {
		ret = PTR_ERR(cm_id_priv->timewait_info);
		cm_id_priv->timewait_info = NULL;
		return ret;
	}

	ret = cm_init_av_by_path(param->primary_path,
				 param->ppath_sgid_attr, &av);
	if (ret)
		return ret;
	if (param->alternate_path) {
		ret = cm_init_av_by_path(param->alternate_path, NULL,
					 &alt_av);
		if (ret) {
			cm_destroy_av(&av);
			return ret;
		}
	}
	cm_id->service_id = param->service_id;
	cm_id_priv->timeout_ms = cm_convert_to_ms(
				    param->primary_path->packet_life_time) * 2 +
				 cm_convert_to_ms(
				    param->remote_cm_response_timeout);
	cm_id_priv->max_cm_retries = param->max_cm_retries;
	cm_id_priv->initiator_depth = param->initiator_depth;
	cm_id_priv->responder_resources = param->responder_resources;
	cm_id_priv->retry_count = param->retry_count;
	cm_id_priv->path_mtu = param->primary_path->mtu;
	cm_id_priv->pkey = param->primary_path->pkey;
	cm_id_priv->qp_type = param->qp_type;

	spin_lock_irqsave(&cm_id_priv->lock, flags);

	cm_move_av_from_path(&cm_id_priv->av, &av);
	if (param->primary_path_outbound)
		cm_id_priv->av.dlid_datapath =
			be16_to_cpu(param->primary_path_outbound->ib.dlid);

	if (param->alternate_path)
		cm_move_av_from_path(&cm_id_priv->alt_av, &alt_av);

	msg = cm_alloc_priv_msg(cm_id_priv, IB_CM_REQ_SENT);
	if (IS_ERR(msg)) {
		ret = PTR_ERR(msg);
		goto out_unlock;
	}

	req_msg = (struct cm_req_msg *)msg->mad;
	cm_format_req(req_msg, cm_id_priv, param);
	cm_id_priv->tid = req_msg->hdr.tid;

	cm_id_priv->local_qpn = cpu_to_be32(IBA_GET(CM_REQ_LOCAL_QPN, req_msg));
	cm_id_priv->rq_psn = cpu_to_be32(IBA_GET(CM_REQ_STARTING_PSN, req_msg));

	trace_icm_send_req(&cm_id_priv->id);
	ret = ib_post_send_mad(msg, NULL);
	if (ret)
		goto out_free;
	BUG_ON(cm_id->state != IB_CM_IDLE);
	cm_id->state = IB_CM_REQ_SENT;
	spin_unlock_irqrestore(&cm_id_priv->lock, flags);
	return 0;
out_free:
	cm_free_priv_msg(msg);
out_unlock:
	spin_unlock_irqrestore(&cm_id_priv->lock, flags);
	return ret;
}
EXPORT_SYMBOL(ib_send_cm_req);

static int cm_issue_rej(struct cm_port *port,
			struct ib_mad_recv_wc *mad_recv_wc,
			enum ib_cm_rej_reason reason,
			enum cm_msg_response msg_rejected,
			void *ari, u8 ari_length)
{
	struct ib_mad_send_buf *msg = NULL;
	struct cm_rej_msg *rej_msg, *rcv_msg;
	int ret;

	ret = cm_alloc_response_msg(port, mad_recv_wc, false, &msg);
	if (ret)
		return ret;

	/* We just need common CM header information.  Cast to any message. */
	rcv_msg = (struct cm_rej_msg *) mad_recv_wc->recv_buf.mad;
	rej_msg = (struct cm_rej_msg *) msg->mad;

	cm_format_mad_hdr(&rej_msg->hdr, CM_REJ_ATTR_ID, rcv_msg->hdr.tid);
	IBA_SET(CM_REJ_REMOTE_COMM_ID, rej_msg,
		IBA_GET(CM_REJ_LOCAL_COMM_ID, rcv_msg));
	IBA_SET(CM_REJ_LOCAL_COMM_ID, rej_msg,
		IBA_GET(CM_REJ_REMOTE_COMM_ID, rcv_msg));
	IBA_SET(CM_REJ_MESSAGE_REJECTED, rej_msg, msg_rejected);
	IBA_SET(CM_REJ_REASON, rej_msg, reason);

	if (ari && ari_length) {
		IBA_SET(CM_REJ_REJECTED_INFO_LENGTH, rej_msg, ari_length);
		IBA_SET_MEM(CM_REJ_ARI, rej_msg, ari, ari_length);
	}

	trace_icm_issue_rej(
		IBA_GET(CM_REJ_LOCAL_COMM_ID, rcv_msg),
		IBA_GET(CM_REJ_REMOTE_COMM_ID, rcv_msg));
	ret = ib_post_send_mad(msg, NULL);
	if (ret)
		cm_free_msg(msg);

	return ret;
}

static bool cm_req_has_alt_path(struct cm_req_msg *req_msg)
{
	return ((cpu_to_be16(
			IBA_GET(CM_REQ_ALTERNATE_LOCAL_PORT_LID, req_msg))) ||
		(ib_is_opa_gid(IBA_GET_MEM_PTR(CM_REQ_ALTERNATE_LOCAL_PORT_GID,
					       req_msg))));
}

static void cm_path_set_rec_type(struct ib_device *ib_device, u32 port_num,
				 struct sa_path_rec *path, union ib_gid *gid)
{
	if (ib_is_opa_gid(gid) && rdma_cap_opa_ah(ib_device, port_num))
		path->rec_type = SA_PATH_REC_TYPE_OPA;
	else
		path->rec_type = SA_PATH_REC_TYPE_IB;
}

static void cm_format_path_lid_from_req(struct cm_req_msg *req_msg,
					struct sa_path_rec *primary_path,
					struct sa_path_rec *alt_path,
					struct ib_wc *wc)
{
	u32 lid;

	if (primary_path->rec_type != SA_PATH_REC_TYPE_OPA) {
		sa_path_set_dlid(primary_path, wc->slid);
		sa_path_set_slid(primary_path,
				 IBA_GET(CM_REQ_PRIMARY_REMOTE_PORT_LID,
					 req_msg));
	} else {
		lid = opa_get_lid_from_gid(IBA_GET_MEM_PTR(
			CM_REQ_PRIMARY_LOCAL_PORT_GID, req_msg));
		sa_path_set_dlid(primary_path, lid);

		lid = opa_get_lid_from_gid(IBA_GET_MEM_PTR(
			CM_REQ_PRIMARY_REMOTE_PORT_GID, req_msg));
		sa_path_set_slid(primary_path, lid);
	}

	if (!cm_req_has_alt_path(req_msg))
		return;

	if (alt_path->rec_type != SA_PATH_REC_TYPE_OPA) {
		sa_path_set_dlid(alt_path,
				 IBA_GET(CM_REQ_ALTERNATE_LOCAL_PORT_LID,
					 req_msg));
		sa_path_set_slid(alt_path,
				 IBA_GET(CM_REQ_ALTERNATE_REMOTE_PORT_LID,
					 req_msg));
	} else {
		lid = opa_get_lid_from_gid(IBA_GET_MEM_PTR(
			CM_REQ_ALTERNATE_LOCAL_PORT_GID, req_msg));
		sa_path_set_dlid(alt_path, lid);

		lid = opa_get_lid_from_gid(IBA_GET_MEM_PTR(
			CM_REQ_ALTERNATE_REMOTE_PORT_GID, req_msg));
		sa_path_set_slid(alt_path, lid);
	}
}

static void cm_format_paths_from_req(struct cm_req_msg *req_msg,
				     struct sa_path_rec *primary_path,
				     struct sa_path_rec *alt_path,
				     struct ib_wc *wc)
{
	primary_path->dgid =
		*IBA_GET_MEM_PTR(CM_REQ_PRIMARY_LOCAL_PORT_GID, req_msg);
	primary_path->sgid =
		*IBA_GET_MEM_PTR(CM_REQ_PRIMARY_REMOTE_PORT_GID, req_msg);
	primary_path->flow_label =
		cpu_to_be32(IBA_GET(CM_REQ_PRIMARY_FLOW_LABEL, req_msg));
	primary_path->hop_limit = IBA_GET(CM_REQ_PRIMARY_HOP_LIMIT, req_msg);
	primary_path->traffic_class =
		IBA_GET(CM_REQ_PRIMARY_TRAFFIC_CLASS, req_msg);
	primary_path->reversible = 1;
	primary_path->pkey =
		cpu_to_be16(IBA_GET(CM_REQ_PARTITION_KEY, req_msg));
	primary_path->sl = IBA_GET(CM_REQ_PRIMARY_SL, req_msg);
	primary_path->mtu_selector = IB_SA_EQ;
	primary_path->mtu = IBA_GET(CM_REQ_PATH_PACKET_PAYLOAD_MTU, req_msg);
	primary_path->rate_selector = IB_SA_EQ;
	primary_path->rate = IBA_GET(CM_REQ_PRIMARY_PACKET_RATE, req_msg);
	primary_path->packet_life_time_selector = IB_SA_EQ;
	primary_path->packet_life_time =
		IBA_GET(CM_REQ_PRIMARY_LOCAL_ACK_TIMEOUT, req_msg);
	primary_path->packet_life_time -= (primary_path->packet_life_time > 0);
	primary_path->service_id =
		cpu_to_be64(IBA_GET(CM_REQ_SERVICE_ID, req_msg));
	if (sa_path_is_roce(primary_path))
		primary_path->roce.route_resolved = false;

	if (cm_req_has_alt_path(req_msg)) {
		alt_path->dgid = *IBA_GET_MEM_PTR(
			CM_REQ_ALTERNATE_LOCAL_PORT_GID, req_msg);
		alt_path->sgid = *IBA_GET_MEM_PTR(
			CM_REQ_ALTERNATE_REMOTE_PORT_GID, req_msg);
		alt_path->flow_label = cpu_to_be32(
			IBA_GET(CM_REQ_ALTERNATE_FLOW_LABEL, req_msg));
		alt_path->hop_limit =
			IBA_GET(CM_REQ_ALTERNATE_HOP_LIMIT, req_msg);
		alt_path->traffic_class =
			IBA_GET(CM_REQ_ALTERNATE_TRAFFIC_CLASS, req_msg);
		alt_path->reversible = 1;
		alt_path->pkey =
			cpu_to_be16(IBA_GET(CM_REQ_PARTITION_KEY, req_msg));
		alt_path->sl = IBA_GET(CM_REQ_ALTERNATE_SL, req_msg);
		alt_path->mtu_selector = IB_SA_EQ;
		alt_path->mtu =
			IBA_GET(CM_REQ_PATH_PACKET_PAYLOAD_MTU, req_msg);
		alt_path->rate_selector = IB_SA_EQ;
		alt_path->rate = IBA_GET(CM_REQ_ALTERNATE_PACKET_RATE, req_msg);
		alt_path->packet_life_time_selector = IB_SA_EQ;
		alt_path->packet_life_time =
			IBA_GET(CM_REQ_ALTERNATE_LOCAL_ACK_TIMEOUT, req_msg);
		alt_path->packet_life_time -= (alt_path->packet_life_time > 0);
		alt_path->service_id =
			cpu_to_be64(IBA_GET(CM_REQ_SERVICE_ID, req_msg));

		if (sa_path_is_roce(alt_path))
			alt_path->roce.route_resolved = false;
	}
	cm_format_path_lid_from_req(req_msg, primary_path, alt_path, wc);
}

static u16 cm_get_bth_pkey(struct cm_work *work)
{
	struct ib_device *ib_dev = work->port->cm_dev->ib_device;
	u32 port_num = work->port->port_num;
	u16 pkey_index = work->mad_recv_wc->wc->pkey_index;
	u16 pkey;
	int ret;

	/*查询并返回对应的pkey*/
	ret = ib_get_cached_pkey(ib_dev, port_num, pkey_index, &pkey);
	if (ret) {
		dev_warn_ratelimited(&ib_dev->dev, "ib_cm: Couldn't retrieve pkey for incoming request (port %u, pkey index %u). %d\n",
				     port_num, pkey_index, ret);
		return 0;
	}

	return pkey;
}

/**
 * cm_opa_to_ib_sgid - Convert OPA SGID to IB SGID
 * ULPs (such as IPoIB) do not understand OPA GIDs and will
 * reject them as the local_gid will not match the sgid. Therefore,
 * change the pathrec's SGID to an IB SGID.
 *
 * @work: Work completion
 * @path: Path record
 */
static void cm_opa_to_ib_sgid(struct cm_work *work,
			      struct sa_path_rec *path)
{
	struct ib_device *dev = work->port->cm_dev->ib_device;
	u32 port_num = work->port->port_num;

	if (rdma_cap_opa_ah(dev, port_num) &&
	    (ib_is_opa_gid(&path->sgid))) {
		union ib_gid sgid;

		if (rdma_query_gid(dev, port_num, 0, &sgid)) {
			dev_warn(&dev->dev,
				 "Error updating sgid in CM request\n");
			return;
		}

		path->sgid = sgid;
	}
}

static void cm_format_req_event(struct cm_work *work,
				struct cm_id_private *cm_id_priv,
				struct ib_cm_id *listen_id)
{
	struct cm_req_msg *req_msg;
	struct ib_cm_req_event_param *param;

	req_msg = (struct cm_req_msg *)work->mad_recv_wc->recv_buf.mad;
	param = &work->cm_event.param.req_rcvd;
	param->listen_id = listen_id;
	param->bth_pkey = cm_get_bth_pkey(work);
	param->port = cm_id_priv->av.port->port_num;
	param->primary_path = &work->path[0];
	cm_opa_to_ib_sgid(work, param->primary_path);
	if (cm_req_has_alt_path(req_msg)) {
		param->alternate_path = &work->path[1];
		cm_opa_to_ib_sgid(work, param->alternate_path);
	} else {
		param->alternate_path = NULL;
	}
	param->remote_ca_guid =
		cpu_to_be64(IBA_GET(CM_REQ_LOCAL_CA_GUID, req_msg));
	param->remote_qkey = IBA_GET(CM_REQ_LOCAL_Q_KEY, req_msg);
	param->remote_qpn = IBA_GET(CM_REQ_LOCAL_QPN, req_msg);
	param->qp_type = cm_req_get_qp_type(req_msg);
	param->starting_psn = IBA_GET(CM_REQ_STARTING_PSN, req_msg);
	param->responder_resources = IBA_GET(CM_REQ_INITIATOR_DEPTH, req_msg);
	param->initiator_depth = IBA_GET(CM_REQ_RESPONDER_RESOURCES, req_msg);
	param->local_cm_response_timeout =
		IBA_GET(CM_REQ_REMOTE_CM_RESPONSE_TIMEOUT, req_msg);
	param->flow_control = IBA_GET(CM_REQ_END_TO_END_FLOW_CONTROL, req_msg);
	param->remote_cm_response_timeout =
		IBA_GET(CM_REQ_LOCAL_CM_RESPONSE_TIMEOUT, req_msg);
	param->retry_count = IBA_GET(CM_REQ_RETRY_COUNT, req_msg);
	param->rnr_retry_count = IBA_GET(CM_REQ_RNR_RETRY_COUNT, req_msg);
	param->srq = IBA_GET(CM_REQ_SRQ, req_msg);
	param->ppath_sgid_attr = cm_id_priv->av.ah_attr.grh.sgid_attr;
	param->ece.vendor_id = IBA_GET(CM_REQ_VENDOR_ID, req_msg);
	param->ece.attr_mod = be32_to_cpu(req_msg->hdr.attr_mod);

	work->cm_event.private_data =
		IBA_GET_MEM_PTR(CM_REQ_PRIVATE_DATA, req_msg);
}

static void cm_process_work(struct cm_id_private *cm_id_priv,
			    struct cm_work *work)
{
	int ret;

	/* We will typically only have the current event to report. */
	ret = cm_id_priv->id.cm_handler(&cm_id_priv->id, &work->cm_event);
	cm_free_work(work);

	while (!ret && !atomic_add_negative(-1, &cm_id_priv->work_count)) {
		spin_lock_irq(&cm_id_priv->lock);
		work = cm_dequeue_work(cm_id_priv);
		spin_unlock_irq(&cm_id_priv->lock);
		if (!work)
			return;

		ret = cm_id_priv->id.cm_handler(&cm_id_priv->id,
						&work->cm_event);
		cm_free_work(work);
	}
	cm_deref_id(cm_id_priv);
	if (ret)
		cm_destroy_id(&cm_id_priv->id, ret);
}

static void cm_format_mra(struct cm_mra_msg *mra_msg,
			  struct cm_id_private *cm_id_priv,
			  enum cm_msg_response msg_mraed,
			  const void *private_data, u8 private_data_len)
{
	cm_format_mad_hdr(&mra_msg->hdr, CM_MRA_ATTR_ID, cm_id_priv->tid);
	IBA_SET(CM_MRA_MESSAGE_MRAED, mra_msg, msg_mraed);
	IBA_SET(CM_MRA_LOCAL_COMM_ID, mra_msg,
		be32_to_cpu(cm_id_priv->id.local_id));
	IBA_SET(CM_MRA_REMOTE_COMM_ID, mra_msg,
		be32_to_cpu(cm_id_priv->id.remote_id));
	IBA_SET(CM_MRA_SERVICE_TIMEOUT, mra_msg, CM_MRA_SETTING);

	if (private_data && private_data_len)
		IBA_SET_MEM(CM_MRA_PRIVATE_DATA, mra_msg, private_data,
			    private_data_len);
}

static void cm_format_rej(struct cm_rej_msg *rej_msg,
			  struct cm_id_private *cm_id_priv,
			  enum ib_cm_rej_reason reason/*建连失败的原因*/, void *ari,
			  u8 ari_length, const void *private_data,
			  u8 private_data_len, enum ib_cm_state state)
{
	lockdep_assert_held(&cm_id_priv->lock);

	cm_format_mad_hdr(&rej_msg->hdr, CM_REJ_ATTR_ID, cm_id_priv->tid);
	IBA_SET(CM_REJ_REMOTE_COMM_ID, rej_msg,
		be32_to_cpu(cm_id_priv->id.remote_id));

	switch (state) {
	case IB_CM_REQ_RCVD:
		IBA_SET(CM_REJ_LOCAL_COMM_ID, rej_msg, be32_to_cpu(0));
		IBA_SET(CM_REJ_MESSAGE_REJECTED, rej_msg, CM_MSG_RESPONSE_REQ);
		break;
	case IB_CM_MRA_REQ_SENT:
		IBA_SET(CM_REJ_LOCAL_COMM_ID, rej_msg,
			be32_to_cpu(cm_id_priv->id.local_id));
		IBA_SET(CM_REJ_MESSAGE_REJECTED, rej_msg, CM_MSG_RESPONSE_REQ);
		break;
	case IB_CM_REP_RCVD:
	case IB_CM_MRA_REP_SENT:
		IBA_SET(CM_REJ_LOCAL_COMM_ID, rej_msg,
			be32_to_cpu(cm_id_priv->id.local_id));
		IBA_SET(CM_REJ_MESSAGE_REJECTED, rej_msg, CM_MSG_RESPONSE_REP);
		break;
	default:
		IBA_SET(CM_REJ_LOCAL_COMM_ID, rej_msg,
			be32_to_cpu(cm_id_priv->id.local_id));
		IBA_SET(CM_REJ_MESSAGE_REJECTED, rej_msg,
			CM_MSG_RESPONSE_OTHER);
		break;
	}

	/*设置拒绝原因*/
	IBA_SET(CM_REJ_REASON, rej_msg, reason);
	if (ari && ari_length) {
		IBA_SET(CM_REJ_REJECTED_INFO_LENGTH, rej_msg, ari_length);
		IBA_SET_MEM(CM_REJ_ARI, rej_msg, ari, ari_length);
	}

	/*设置拒绝报文的私有数据*/
	if (private_data && private_data_len)
		IBA_SET_MEM(CM_REJ_PRIVATE_DATA, rej_msg, private_data,
			    private_data_len);
}

static void cm_dup_req_handler(struct cm_work *work,
			       struct cm_id_private *cm_id_priv)
{
	struct ib_mad_send_buf *msg = NULL;
	int ret;

	atomic_long_inc(
		&work->port->counters[CM_RECV_DUPLICATES][CM_REQ_COUNTER]);

	/* Quick state check to discard duplicate REQs. */
	spin_lock_irq(&cm_id_priv->lock);
	if (cm_id_priv->id.state == IB_CM_REQ_RCVD) {
		spin_unlock_irq(&cm_id_priv->lock);
		return;
	}
	spin_unlock_irq(&cm_id_priv->lock);

	ret = cm_alloc_response_msg(work->port, work->mad_recv_wc, true, &msg);
	if (ret)
		return;

	spin_lock_irq(&cm_id_priv->lock);
	switch (cm_id_priv->id.state) {
	case IB_CM_MRA_REQ_SENT:
		cm_format_mra((struct cm_mra_msg *) msg->mad, cm_id_priv,
			      CM_MSG_RESPONSE_REQ,
			      cm_id_priv->private_data,
			      cm_id_priv->private_data_len);
		break;
	case IB_CM_TIMEWAIT:
		cm_format_rej((struct cm_rej_msg *)msg->mad, cm_id_priv,
			      IB_CM_REJ_STALE_CONN, NULL, 0, NULL, 0,
			      IB_CM_TIMEWAIT);
		break;
	default:
		goto unlock;
	}
	spin_unlock_irq(&cm_id_priv->lock);

	trace_icm_send_dup_req(&cm_id_priv->id);
	ret = ib_post_send_mad(msg, NULL);
	if (ret)
		goto free;
	return;

unlock:	spin_unlock_irq(&cm_id_priv->lock);
free:	cm_free_msg(msg);
}

static struct cm_id_private *cm_match_req(struct cm_work *work,
					  struct cm_id_private *cm_id_priv)
{
	struct cm_id_private *listen_cm_id_priv, *cur_cm_id_priv;
	struct cm_timewait_info *timewait_info;
	struct cm_req_msg *req_msg;

	req_msg = (struct cm_req_msg *)work->mad_recv_wc->recv_buf.mad;

	/* Check for possible duplicate REQ. */
	spin_lock_irq(&cm.lock);
	timewait_info = cm_insert_remote_id(cm_id_priv->timewait_info);
	if (timewait_info) {
		cur_cm_id_priv = cm_acquire_id(timewait_info->work.local_id,
					   timewait_info->work.remote_id);
		spin_unlock_irq(&cm.lock);
		if (cur_cm_id_priv) {
			cm_dup_req_handler(work, cur_cm_id_priv);
			cm_deref_id(cur_cm_id_priv);
		}
		return NULL;
	}

	/* Check for stale connections. */
	timewait_info = cm_insert_remote_qpn(cm_id_priv->timewait_info);
	if (timewait_info) {
		cm_remove_remote(cm_id_priv);
		cur_cm_id_priv = cm_acquire_id(timewait_info->work.local_id,
					   timewait_info->work.remote_id);

		spin_unlock_irq(&cm.lock);
		cm_issue_rej(work->port, work->mad_recv_wc,
			     IB_CM_REJ_STALE_CONN, CM_MSG_RESPONSE_REQ,
			     NULL, 0);
		if (cur_cm_id_priv) {
			ib_send_cm_dreq(&cur_cm_id_priv->id, NULL, 0);
			cm_deref_id(cur_cm_id_priv);
		}
		return NULL;
	}

	/* Find matching listen request. */
	listen_cm_id_priv = cm_find_listen(
		cm_id_priv->id.device,
		cpu_to_be64(IBA_GET(CM_REQ_SERVICE_ID, req_msg)));
	if (!listen_cm_id_priv) {
		/*没有找到对应的监听service id，响应invalid service id*/
		cm_remove_remote(cm_id_priv);
		spin_unlock_irq(&cm.lock);
		cm_issue_rej(work->port, work->mad_recv_wc,
			     IB_CM_REJ_INVALID_SERVICE_ID, CM_MSG_RESPONSE_REQ,
			     NULL, 0);
		return NULL;
	}
	spin_unlock_irq(&cm.lock);
	return listen_cm_id_priv;
}

/*
 * Work-around for inter-subnet connections.  If the LIDs are permissive,
 * we need to override the LID/SL data in the REQ with the LID information
 * in the work completion.
 */
static void cm_process_routed_req(struct cm_req_msg *req_msg, struct ib_wc *wc)
{
	if (!IBA_GET(CM_REQ_PRIMARY_SUBNET_LOCAL, req_msg)) {
		if (cpu_to_be16(IBA_GET(CM_REQ_PRIMARY_LOCAL_PORT_LID,
					req_msg)) == IB_LID_PERMISSIVE) {
			IBA_SET(CM_REQ_PRIMARY_LOCAL_PORT_LID, req_msg,
				be16_to_cpu(ib_lid_be16(wc->slid)));
			IBA_SET(CM_REQ_PRIMARY_SL, req_msg, wc->sl);
		}

		if (cpu_to_be16(IBA_GET(CM_REQ_PRIMARY_REMOTE_PORT_LID,
					req_msg)) == IB_LID_PERMISSIVE)
			IBA_SET(CM_REQ_PRIMARY_REMOTE_PORT_LID, req_msg,
				wc->dlid_path_bits);
	}

	if (!IBA_GET(CM_REQ_ALTERNATE_SUBNET_LOCAL, req_msg)) {
		if (cpu_to_be16(IBA_GET(CM_REQ_ALTERNATE_LOCAL_PORT_LID,
					req_msg)) == IB_LID_PERMISSIVE) {
			IBA_SET(CM_REQ_ALTERNATE_LOCAL_PORT_LID, req_msg,
				be16_to_cpu(ib_lid_be16(wc->slid)));
			IBA_SET(CM_REQ_ALTERNATE_SL, req_msg, wc->sl);
		}

		if (cpu_to_be16(IBA_GET(CM_REQ_ALTERNATE_REMOTE_PORT_LID,
					req_msg)) == IB_LID_PERMISSIVE)
			IBA_SET(CM_REQ_ALTERNATE_REMOTE_PORT_LID, req_msg,
				wc->dlid_path_bits);
	}
}

static int cm_req_handler(struct cm_work *work)
{
	struct cm_id_private *cm_id_priv, *listen_cm_id_priv;
	struct cm_req_msg *req_msg;
	const struct ib_global_route *grh;
	const struct ib_gid_attr *gid_attr;
	int ret;

	req_msg = (struct cm_req_msg *)work->mad_recv_wc->recv_buf.mad;

	cm_id_priv =
		cm_alloc_id_priv(work->port->cm_dev->ib_device, NULL, NULL);
	if (IS_ERR(cm_id_priv))
		return PTR_ERR(cm_id_priv);

	/*解析报文中的内容，填充cm_id_priv*/
	cm_id_priv->id.remote_id =
		cpu_to_be32(IBA_GET(CM_REQ_LOCAL_COMM_ID, req_msg));
	cm_id_priv->id.service_id =
		cpu_to_be64(IBA_GET(CM_REQ_SERVICE_ID, req_msg));
	cm_id_priv->tid = req_msg->hdr.tid;
	/*取超时时间*/
	cm_id_priv->timeout_ms = cm_convert_to_ms(
		IBA_GET(CM_REQ_LOCAL_CM_RESPONSE_TIMEOUT, req_msg));
	cm_id_priv->max_cm_retries = IBA_GET(CM_REQ_MAX_CM_RETRIES, req_msg);
	cm_id_priv->remote_qpn =
		cpu_to_be32(IBA_GET(CM_REQ_LOCAL_QPN, req_msg));
	cm_id_priv->initiator_depth =
		IBA_GET(CM_REQ_RESPONDER_RESOURCES, req_msg);
	cm_id_priv->responder_resources =
		IBA_GET(CM_REQ_INITIATOR_DEPTH, req_msg);
	cm_id_priv->path_mtu = IBA_GET(CM_REQ_PATH_PACKET_PAYLOAD_MTU, req_msg);
	cm_id_priv->pkey = cpu_to_be16(IBA_GET(CM_REQ_PARTITION_KEY, req_msg));
	cm_id_priv->sq_psn = cpu_to_be32(IBA_GET(CM_REQ_STARTING_PSN, req_msg));
	cm_id_priv->retry_count = IBA_GET(CM_REQ_RETRY_COUNT, req_msg);
	cm_id_priv->rnr_retry_count = IBA_GET(CM_REQ_RNR_RETRY_COUNT, req_msg);
	cm_id_priv->qp_type = cm_req_get_qp_type(req_msg);

	ret = cm_init_av_for_response(work->port, work->mad_recv_wc->wc,
				      work->mad_recv_wc->recv_buf.grh,
				      &cm_id_priv->av);
	if (ret)
		goto destroy;
	cm_id_priv->timewait_info = cm_create_timewait_info(cm_id_priv->
							    id.local_id);
	if (IS_ERR(cm_id_priv->timewait_info)) {
		ret = PTR_ERR(cm_id_priv->timewait_info);
		cm_id_priv->timewait_info = NULL;
		goto destroy;
	}
	cm_id_priv->timewait_info->work.remote_id = cm_id_priv->id.remote_id;
	cm_id_priv->timewait_info->remote_ca_guid =
		cpu_to_be64(IBA_GET(CM_REQ_LOCAL_CA_GUID, req_msg));
	cm_id_priv->timewait_info->remote_qpn = cm_id_priv->remote_qpn;

	/*
	 * Note that the ID pointer is not in the xarray at this point,
	 * so this set is only visible to the local thread.
	 */
	cm_id_priv->id.state = IB_CM_REQ_RCVD;

	listen_cm_id_priv = cm_match_req(work, cm_id_priv);
	if (!listen_cm_id_priv) {
		/*未查找到listen cm id*/
		trace_icm_no_listener_err(&cm_id_priv->id);
		cm_id_priv->id.state = IB_CM_IDLE;
		ret = -EINVAL;
		goto destroy;
	}

	memset(&work->path[0], 0, sizeof(work->path[0]));
	if (cm_req_has_alt_path(req_msg))
		memset(&work->path[1], 0, sizeof(work->path[1]));
	grh = rdma_ah_read_grh(&cm_id_priv->av.ah_attr);
	gid_attr = grh->sgid_attr;

	if (cm_id_priv->av.ah_attr.type == RDMA_AH_ATTR_TYPE_ROCE) {
		work->path[0].rec_type =
			sa_conv_gid_to_pathrec_type(gid_attr->gid_type);
	} else {
		cm_process_routed_req(req_msg, work->mad_recv_wc->wc);
		cm_path_set_rec_type(
			work->port->cm_dev->ib_device, work->port->port_num,
			&work->path[0],
			IBA_GET_MEM_PTR(CM_REQ_PRIMARY_LOCAL_PORT_GID,
					req_msg));
	}
	if (cm_req_has_alt_path(req_msg))
		work->path[1].rec_type = work->path[0].rec_type;
	cm_format_paths_from_req(req_msg, &work->path[0],
				 &work->path[1], work->mad_recv_wc->wc);
	if (cm_id_priv->av.ah_attr.type == RDMA_AH_ATTR_TYPE_ROCE)
		sa_path_set_dmac(&work->path[0],
				 cm_id_priv->av.ah_attr.roce.dmac);
	work->path[0].hop_limit = grh->hop_limit;

	/* This destroy call is needed to pair with cm_init_av_for_response */
	cm_destroy_av(&cm_id_priv->av);
	ret = cm_init_av_by_path(&work->path[0], gid_attr, &cm_id_priv->av);
	if (ret) {
		int err;

		err = rdma_query_gid(work->port->cm_dev->ib_device,
				     work->port->port_num, 0,
				     &work->path[0].sgid);
		if (err)
			ib_send_cm_rej(&cm_id_priv->id, IB_CM_REJ_INVALID_GID,
				       NULL, 0, NULL, 0);
		else
			ib_send_cm_rej(&cm_id_priv->id, IB_CM_REJ_INVALID_GID,
				       &work->path[0].sgid,
				       sizeof(work->path[0].sgid),
				       NULL, 0);
		goto rejected;
	}
	if (cm_id_priv->av.ah_attr.type == RDMA_AH_ATTR_TYPE_IB)
		cm_id_priv->av.dlid_datapath =
			IBA_GET(CM_REQ_PRIMARY_LOCAL_PORT_LID, req_msg);

	if (cm_req_has_alt_path(req_msg)) {
		ret = cm_init_av_by_path(&work->path[1], NULL,
					 &cm_id_priv->alt_av);
		if (ret) {
			ib_send_cm_rej(&cm_id_priv->id,
				       IB_CM_REJ_INVALID_ALT_GID,
				       &work->path[0].sgid,
				       sizeof(work->path[0].sgid), NULL, 0);
			goto rejected;
		}
	}

	cm_id_priv->id.cm_handler = listen_cm_id_priv->id.cm_handler;
	cm_id_priv->id.context = listen_cm_id_priv->id.context;
	cm_format_req_event(work, cm_id_priv, &listen_cm_id_priv->id);

	/* Now MAD handlers can see the new ID */
	spin_lock_irq(&cm_id_priv->lock);
	cm_finalize_id(cm_id_priv);

	/* Refcount belongs to the event, pairs with cm_process_work() */
	refcount_inc(&cm_id_priv->refcount);
	cm_queue_work_unlock(cm_id_priv, work);
	/*
	 * Since this ID was just created and was not made visible to other MAD
	 * handlers until the cm_finalize_id() above we know that the
	 * cm_process_work() will deliver the event and the listen_cm_id
	 * embedded in the event can be derefed here.
	 */
	cm_deref_id(listen_cm_id_priv);
	return 0;

rejected:
	cm_deref_id(listen_cm_id_priv);
destroy:
	ib_destroy_cm_id(&cm_id_priv->id);
	return ret;
}

static void cm_format_rep(struct cm_rep_msg *rep_msg,
			  struct cm_id_private *cm_id_priv,
			  struct ib_cm_rep_param *param)
{
	cm_format_mad_ece_hdr(&rep_msg->hdr, CM_REP_ATTR_ID, cm_id_priv->tid,
			      param->ece.attr_mod);
	IBA_SET(CM_REP_LOCAL_COMM_ID, rep_msg,
		be32_to_cpu(cm_id_priv->id.local_id));
	IBA_SET(CM_REP_REMOTE_COMM_ID, rep_msg,
		be32_to_cpu(cm_id_priv->id.remote_id));
	IBA_SET(CM_REP_STARTING_PSN, rep_msg, param->starting_psn);
	IBA_SET(CM_REP_RESPONDER_RESOURCES, rep_msg,
		param->responder_resources);
	IBA_SET(CM_REP_TARGET_ACK_DELAY, rep_msg,
		cm_id_priv->av.port->cm_dev->ack_delay);
	IBA_SET(CM_REP_FAILOVER_ACCEPTED, rep_msg, param->failover_accepted);
	IBA_SET(CM_REP_RNR_RETRY_COUNT, rep_msg, param->rnr_retry_count);
	IBA_SET(CM_REP_LOCAL_CA_GUID, rep_msg,
		be64_to_cpu(cm_id_priv->id.device->node_guid));

	if (cm_id_priv->qp_type != IB_QPT_XRC_TGT) {
		IBA_SET(CM_REP_INITIATOR_DEPTH, rep_msg,
			param->initiator_depth);
		IBA_SET(CM_REP_END_TO_END_FLOW_CONTROL, rep_msg,
			param->flow_control);
		IBA_SET(CM_REP_SRQ, rep_msg, param->srq);
		IBA_SET(CM_REP_LOCAL_QPN, rep_msg, param->qp_num);
	} else {
		IBA_SET(CM_REP_SRQ, rep_msg, 1);
		IBA_SET(CM_REP_LOCAL_EE_CONTEXT_NUMBER, rep_msg, param->qp_num);
	}

	IBA_SET(CM_REP_VENDOR_ID_L, rep_msg, param->ece.vendor_id);
	IBA_SET(CM_REP_VENDOR_ID_M, rep_msg, param->ece.vendor_id >> 8);
	IBA_SET(CM_REP_VENDOR_ID_H, rep_msg, param->ece.vendor_id >> 16);

	if (param->private_data && param->private_data_len)
		IBA_SET_MEM(CM_REP_PRIVATE_DATA, rep_msg, param->private_data,
			    param->private_data_len);
}

int ib_send_cm_rep(struct ib_cm_id *cm_id,
		   struct ib_cm_rep_param *param)
{
	struct cm_id_private *cm_id_priv;
	struct ib_mad_send_buf *msg;
	struct cm_rep_msg *rep_msg;
	unsigned long flags;
	int ret;

	if (param->private_data &&
	    param->private_data_len > IB_CM_REP_PRIVATE_DATA_SIZE)
		return -EINVAL;

	cm_id_priv = container_of(cm_id, struct cm_id_private, id);
	spin_lock_irqsave(&cm_id_priv->lock, flags);
	if (cm_id->state != IB_CM_REQ_RCVD &&
	    cm_id->state != IB_CM_MRA_REQ_SENT) {
		trace_icm_send_rep_err(cm_id_priv->id.local_id, cm_id->state);
		ret = -EINVAL;
		goto out;
	}

	msg = cm_alloc_priv_msg(cm_id_priv, IB_CM_REP_SENT);
	if (IS_ERR(msg)) {
		ret = PTR_ERR(msg);
		goto out;
	}

	rep_msg = (struct cm_rep_msg *) msg->mad;
	cm_format_rep(rep_msg, cm_id_priv, param);

	trace_icm_send_rep(cm_id);
	ret = ib_post_send_mad(msg, NULL);
	if (ret)
		goto out_free;

	cm_id->state = IB_CM_REP_SENT;
	cm_id_priv->initiator_depth = param->initiator_depth;
	cm_id_priv->responder_resources = param->responder_resources;
	cm_id_priv->rq_psn = cpu_to_be32(IBA_GET(CM_REP_STARTING_PSN, rep_msg));
	WARN_ONCE(param->qp_num & 0xFF000000,
		  "IBTA declares QPN to be 24 bits, but it is 0x%X\n",
		  param->qp_num);
	cm_id_priv->local_qpn = cpu_to_be32(param->qp_num & 0xFFFFFF);
	spin_unlock_irqrestore(&cm_id_priv->lock, flags);
	return 0;

out_free:
	cm_free_priv_msg(msg);
out:
	spin_unlock_irqrestore(&cm_id_priv->lock, flags);
	return ret;
}
EXPORT_SYMBOL(ib_send_cm_rep);

static void cm_format_rtu(struct cm_rtu_msg *rtu_msg,
			  struct cm_id_private *cm_id_priv,
			  const void *private_data,
			  u8 private_data_len)
{
	cm_format_mad_hdr(&rtu_msg->hdr, CM_RTU_ATTR_ID, cm_id_priv->tid);
	IBA_SET(CM_RTU_LOCAL_COMM_ID, rtu_msg,
		be32_to_cpu(cm_id_priv->id.local_id));
	IBA_SET(CM_RTU_REMOTE_COMM_ID, rtu_msg,
		be32_to_cpu(cm_id_priv->id.remote_id));

	if (private_data && private_data_len)
		IBA_SET_MEM(CM_RTU_PRIVATE_DATA, rtu_msg, private_data,
			    private_data_len);
}

int ib_send_cm_rtu(struct ib_cm_id *cm_id,
		   const void *private_data,
		   u8 private_data_len)
{
	struct cm_id_private *cm_id_priv;
	struct ib_mad_send_buf *msg;
	unsigned long flags;
	void *data;
	int ret;

	if (private_data && private_data_len > IB_CM_RTU_PRIVATE_DATA_SIZE)
		return -EINVAL;

	data = cm_copy_private_data(private_data, private_data_len);
	if (IS_ERR(data))
		return PTR_ERR(data);

	cm_id_priv = container_of(cm_id, struct cm_id_private, id);
	spin_lock_irqsave(&cm_id_priv->lock, flags);
	if (cm_id->state != IB_CM_REP_RCVD &&
	    cm_id->state != IB_CM_MRA_REP_SENT) {
		trace_icm_send_cm_rtu_err(cm_id);
		ret = -EINVAL;
		goto error;
	}

	msg = cm_alloc_msg(cm_id_priv);
	if (IS_ERR(msg)) {
		ret = PTR_ERR(msg);
		goto error;
	}

	cm_format_rtu((struct cm_rtu_msg *) msg->mad, cm_id_priv,
		      private_data, private_data_len);

	trace_icm_send_rtu(cm_id);
	ret = ib_post_send_mad(msg, NULL);
	if (ret) {
		spin_unlock_irqrestore(&cm_id_priv->lock, flags);
		cm_free_msg(msg);
		kfree(data);
		return ret;
	}

	cm_id->state = IB_CM_ESTABLISHED;
	cm_set_private_data(cm_id_priv, data, private_data_len);
	spin_unlock_irqrestore(&cm_id_priv->lock, flags);
	return 0;

error:	spin_unlock_irqrestore(&cm_id_priv->lock, flags);
	kfree(data);
	return ret;
}
EXPORT_SYMBOL(ib_send_cm_rtu);

static void cm_format_rep_event(struct cm_work *work, enum ib_qp_type qp_type)
{
	struct cm_rep_msg *rep_msg;
	struct ib_cm_rep_event_param *param;

	rep_msg = (struct cm_rep_msg *)work->mad_recv_wc->recv_buf.mad;
	param = &work->cm_event.param.rep_rcvd;
	param->remote_ca_guid =
		cpu_to_be64(IBA_GET(CM_REP_LOCAL_CA_GUID, rep_msg));
	param->remote_qkey = IBA_GET(CM_REP_LOCAL_Q_KEY, rep_msg);
	param->remote_qpn = be32_to_cpu(cm_rep_get_qpn(rep_msg, qp_type));
	param->starting_psn = IBA_GET(CM_REP_STARTING_PSN, rep_msg);
	param->responder_resources = IBA_GET(CM_REP_INITIATOR_DEPTH, rep_msg);
	param->initiator_depth = IBA_GET(CM_REP_RESPONDER_RESOURCES, rep_msg);
	param->target_ack_delay = IBA_GET(CM_REP_TARGET_ACK_DELAY, rep_msg);
	param->failover_accepted = IBA_GET(CM_REP_FAILOVER_ACCEPTED, rep_msg);
	param->flow_control = IBA_GET(CM_REP_END_TO_END_FLOW_CONTROL, rep_msg);
	param->rnr_retry_count = IBA_GET(CM_REP_RNR_RETRY_COUNT, rep_msg);
	param->srq = IBA_GET(CM_REP_SRQ, rep_msg);
	param->ece.vendor_id = IBA_GET(CM_REP_VENDOR_ID_H, rep_msg) << 16;
	param->ece.vendor_id |= IBA_GET(CM_REP_VENDOR_ID_M, rep_msg) << 8;
	param->ece.vendor_id |= IBA_GET(CM_REP_VENDOR_ID_L, rep_msg);
	param->ece.attr_mod = be32_to_cpu(rep_msg->hdr.attr_mod);

	work->cm_event.private_data =
		IBA_GET_MEM_PTR(CM_REP_PRIVATE_DATA, rep_msg);
}

static void cm_dup_rep_handler(struct cm_work *work)
{
	struct cm_id_private *cm_id_priv;
	struct cm_rep_msg *rep_msg;
	struct ib_mad_send_buf *msg = NULL;
	int ret;

	rep_msg = (struct cm_rep_msg *) work->mad_recv_wc->recv_buf.mad;
	cm_id_priv = cm_acquire_id(
		cpu_to_be32(IBA_GET(CM_REP_REMOTE_COMM_ID, rep_msg)),
		cpu_to_be32(IBA_GET(CM_REP_LOCAL_COMM_ID, rep_msg)));
	if (!cm_id_priv)
		return;

	atomic_long_inc(
		&work->port->counters[CM_RECV_DUPLICATES][CM_REP_COUNTER]);
	ret = cm_alloc_response_msg(work->port, work->mad_recv_wc, true, &msg);
	if (ret)
		goto deref;

	spin_lock_irq(&cm_id_priv->lock);
	if (cm_id_priv->id.state == IB_CM_ESTABLISHED)
		cm_format_rtu((struct cm_rtu_msg *) msg->mad, cm_id_priv,
			      cm_id_priv->private_data,
			      cm_id_priv->private_data_len);
	else if (cm_id_priv->id.state == IB_CM_MRA_REP_SENT)
		cm_format_mra((struct cm_mra_msg *) msg->mad, cm_id_priv,
			      CM_MSG_RESPONSE_REP,
			      cm_id_priv->private_data,
			      cm_id_priv->private_data_len);
	else
		goto unlock;
	spin_unlock_irq(&cm_id_priv->lock);

	trace_icm_send_dup_rep(&cm_id_priv->id);
	ret = ib_post_send_mad(msg, NULL);
	if (ret)
		goto free;
	goto deref;

unlock:	spin_unlock_irq(&cm_id_priv->lock);
free:	cm_free_msg(msg);
deref:	cm_deref_id(cm_id_priv);
}

static int cm_rep_handler(struct cm_work *work)
{
	struct cm_id_private *cm_id_priv;
	struct cm_rep_msg *rep_msg;
	int ret;
	struct cm_id_private *cur_cm_id_priv;
	struct cm_timewait_info *timewait_info;

	rep_msg = (struct cm_rep_msg *)work->mad_recv_wc->recv_buf.mad;
	cm_id_priv = cm_acquire_id(
		cpu_to_be32(IBA_GET(CM_REP_REMOTE_COMM_ID, rep_msg)), 0);
	if (!cm_id_priv) {
		cm_dup_rep_handler(work);
		trace_icm_remote_no_priv_err(
			 IBA_GET(CM_REP_REMOTE_COMM_ID, rep_msg));
		return -EINVAL;
	}

	cm_format_rep_event(work, cm_id_priv->qp_type);

	spin_lock_irq(&cm_id_priv->lock);
	switch (cm_id_priv->id.state) {
	case IB_CM_REQ_SENT:
	case IB_CM_MRA_REQ_RCVD:
		break;
	default:
		ret = -EINVAL;
		trace_icm_rep_unknown_err(
			IBA_GET(CM_REP_LOCAL_COMM_ID, rep_msg),
			IBA_GET(CM_REP_REMOTE_COMM_ID, rep_msg),
			cm_id_priv->id.state);
		spin_unlock_irq(&cm_id_priv->lock);
		goto error;
	}

	cm_id_priv->timewait_info->work.remote_id =
		cpu_to_be32(IBA_GET(CM_REP_LOCAL_COMM_ID, rep_msg));
	cm_id_priv->timewait_info->remote_ca_guid =
		cpu_to_be64(IBA_GET(CM_REP_LOCAL_CA_GUID, rep_msg));
	cm_id_priv->timewait_info->remote_qpn = cm_rep_get_qpn(rep_msg, cm_id_priv->qp_type);

	spin_lock(&cm.lock);
	/* Check for duplicate REP. */
	if (cm_insert_remote_id(cm_id_priv->timewait_info)) {
		spin_unlock(&cm.lock);
		spin_unlock_irq(&cm_id_priv->lock);
		ret = -EINVAL;
		trace_icm_insert_failed_err(
			 IBA_GET(CM_REP_REMOTE_COMM_ID, rep_msg));
		goto error;
	}
	/* Check for a stale connection. */
	timewait_info = cm_insert_remote_qpn(cm_id_priv->timewait_info);
	if (timewait_info) {
		cm_remove_remote(cm_id_priv);
		cur_cm_id_priv = cm_acquire_id(timewait_info->work.local_id,
					   timewait_info->work.remote_id);

		spin_unlock(&cm.lock);
		spin_unlock_irq(&cm_id_priv->lock);
		cm_issue_rej(work->port, work->mad_recv_wc,
			     IB_CM_REJ_STALE_CONN, CM_MSG_RESPONSE_REP,
			     NULL, 0);
		ret = -EINVAL;
		trace_icm_staleconn_err(
			IBA_GET(CM_REP_LOCAL_COMM_ID, rep_msg),
			IBA_GET(CM_REP_REMOTE_COMM_ID, rep_msg));

		if (cur_cm_id_priv) {
			ib_send_cm_dreq(&cur_cm_id_priv->id, NULL, 0);
			cm_deref_id(cur_cm_id_priv);
		}

		goto error;
	}
	spin_unlock(&cm.lock);

	cm_id_priv->id.state = IB_CM_REP_RCVD;
	cm_id_priv->id.remote_id =
		cpu_to_be32(IBA_GET(CM_REP_LOCAL_COMM_ID, rep_msg));
	cm_id_priv->remote_qpn = cm_rep_get_qpn(rep_msg, cm_id_priv->qp_type);
	cm_id_priv->initiator_depth =
		IBA_GET(CM_REP_RESPONDER_RESOURCES, rep_msg);
	cm_id_priv->responder_resources =
		IBA_GET(CM_REP_INITIATOR_DEPTH, rep_msg);
	cm_id_priv->sq_psn = cpu_to_be32(IBA_GET(CM_REP_STARTING_PSN, rep_msg));
	cm_id_priv->rnr_retry_count = IBA_GET(CM_REP_RNR_RETRY_COUNT, rep_msg);
	cm_id_priv->target_ack_delay =
		IBA_GET(CM_REP_TARGET_ACK_DELAY, rep_msg);
	cm_id_priv->av.timeout =
			cm_ack_timeout(cm_id_priv->target_ack_delay,
				       cm_id_priv->av.timeout - 1);
	cm_id_priv->alt_av.timeout =
			cm_ack_timeout(cm_id_priv->target_ack_delay,
				       cm_id_priv->alt_av.timeout - 1);

	ib_cancel_mad(cm_id_priv->msg);
	cm_queue_work_unlock(cm_id_priv, work);
	return 0;

error:
	cm_deref_id(cm_id_priv);
	return ret;
}

static int cm_establish_handler(struct cm_work *work)
{
	struct cm_id_private *cm_id_priv;

	/* See comment in cm_establish about lookup. */
	cm_id_priv = cm_acquire_id(work->local_id, work->remote_id);
	if (!cm_id_priv)
		return -EINVAL;

	spin_lock_irq(&cm_id_priv->lock);
	if (cm_id_priv->id.state != IB_CM_ESTABLISHED) {
		spin_unlock_irq(&cm_id_priv->lock);
		goto out;
	}

	ib_cancel_mad(cm_id_priv->msg);
	cm_queue_work_unlock(cm_id_priv, work);
	return 0;
out:
	cm_deref_id(cm_id_priv);
	return -EINVAL;
}

static int cm_rtu_handler(struct cm_work *work)
{
	struct cm_id_private *cm_id_priv;
	struct cm_rtu_msg *rtu_msg;

	rtu_msg = (struct cm_rtu_msg *)work->mad_recv_wc->recv_buf.mad;
	cm_id_priv = cm_acquire_id(
		cpu_to_be32(IBA_GET(CM_RTU_REMOTE_COMM_ID, rtu_msg)),
		cpu_to_be32(IBA_GET(CM_RTU_LOCAL_COMM_ID, rtu_msg)));
	if (!cm_id_priv)
		return -EINVAL;

	work->cm_event.private_data =
		IBA_GET_MEM_PTR(CM_RTU_PRIVATE_DATA, rtu_msg);

	spin_lock_irq(&cm_id_priv->lock);
	if (cm_id_priv->id.state != IB_CM_REP_SENT &&
	    cm_id_priv->id.state != IB_CM_MRA_REP_RCVD) {
		spin_unlock_irq(&cm_id_priv->lock);
		atomic_long_inc(&work->port->counters[CM_RECV_DUPLICATES]
						     [CM_RTU_COUNTER]);
		goto out;
	}
	cm_id_priv->id.state = IB_CM_ESTABLISHED;

	ib_cancel_mad(cm_id_priv->msg);
	cm_queue_work_unlock(cm_id_priv, work);
	return 0;
out:
	cm_deref_id(cm_id_priv);
	return -EINVAL;
}

static void cm_format_dreq(struct cm_dreq_msg *dreq_msg,
			  struct cm_id_private *cm_id_priv,
			  const void *private_data,
			  u8 private_data_len)
{
	cm_format_mad_hdr(&dreq_msg->hdr, CM_DREQ_ATTR_ID,
			  cm_form_tid(cm_id_priv));
	IBA_SET(CM_DREQ_LOCAL_COMM_ID, dreq_msg,
		be32_to_cpu(cm_id_priv->id.local_id));
	IBA_SET(CM_DREQ_REMOTE_COMM_ID, dreq_msg,
		be32_to_cpu(cm_id_priv->id.remote_id));
	IBA_SET(CM_DREQ_REMOTE_QPN_EECN, dreq_msg,
		be32_to_cpu(cm_id_priv->remote_qpn));

	if (private_data && private_data_len)
		IBA_SET_MEM(CM_DREQ_PRIVATE_DATA, dreq_msg, private_data,
			    private_data_len);
}

static void cm_issue_dreq(struct cm_id_private *cm_id_priv)
{
	struct ib_mad_send_buf *msg;
	int ret;

	lockdep_assert_held(&cm_id_priv->lock);

	msg = cm_alloc_msg(cm_id_priv);
	if (IS_ERR(msg))
		return;

	cm_format_dreq((struct cm_dreq_msg *) msg->mad, cm_id_priv, NULL, 0);

	trace_icm_send_dreq(&cm_id_priv->id);
	ret = ib_post_send_mad(msg, NULL);
	if (ret)
		cm_free_msg(msg);
}

int ib_send_cm_dreq(struct ib_cm_id *cm_id, const void *private_data,
		    u8 private_data_len)
{
	struct cm_id_private *cm_id_priv =
		container_of(cm_id, struct cm_id_private, id);
	struct ib_mad_send_buf *msg;
	unsigned long flags;
	int ret;

	if (private_data && private_data_len > IB_CM_DREQ_PRIVATE_DATA_SIZE)
		return -EINVAL;

	spin_lock_irqsave(&cm_id_priv->lock, flags);
	if (cm_id_priv->id.state != IB_CM_ESTABLISHED) {
		trace_icm_dreq_skipped(&cm_id_priv->id);
		ret = -EINVAL;
		goto unlock;
	}

	if (cm_id_priv->id.lap_state == IB_CM_LAP_SENT ||
	    cm_id_priv->id.lap_state == IB_CM_MRA_LAP_RCVD)
		ib_cancel_mad(cm_id_priv->msg);

	msg = cm_alloc_priv_msg(cm_id_priv, IB_CM_DREQ_SENT);
	if (IS_ERR(msg)) {
		cm_enter_timewait(cm_id_priv);
		ret = PTR_ERR(msg);
		goto unlock;
	}

	cm_format_dreq((struct cm_dreq_msg *) msg->mad, cm_id_priv,
		       private_data, private_data_len);

	trace_icm_send_dreq(&cm_id_priv->id);
	ret = ib_post_send_mad(msg, NULL);
	if (ret) {
		cm_enter_timewait(cm_id_priv);
		cm_free_priv_msg(msg);
		goto unlock;
	}

	cm_id_priv->id.state = IB_CM_DREQ_SENT;
unlock:
	spin_unlock_irqrestore(&cm_id_priv->lock, flags);
	return ret;
}
EXPORT_SYMBOL(ib_send_cm_dreq);

static void cm_format_drep(struct cm_drep_msg *drep_msg,
			  struct cm_id_private *cm_id_priv,
			  const void *private_data,
			  u8 private_data_len)
{
	cm_format_mad_hdr(&drep_msg->hdr, CM_DREP_ATTR_ID, cm_id_priv->tid);
	IBA_SET(CM_DREP_LOCAL_COMM_ID, drep_msg,
		be32_to_cpu(cm_id_priv->id.local_id));
	IBA_SET(CM_DREP_REMOTE_COMM_ID, drep_msg,
		be32_to_cpu(cm_id_priv->id.remote_id));

	if (private_data && private_data_len)
		IBA_SET_MEM(CM_DREP_PRIVATE_DATA, drep_msg, private_data,
			    private_data_len);
}

static int cm_send_drep_locked(struct cm_id_private *cm_id_priv,
			       void *private_data, u8 private_data_len)
{
	struct ib_mad_send_buf *msg;
	int ret;

	lockdep_assert_held(&cm_id_priv->lock);

	if (private_data && private_data_len > IB_CM_DREP_PRIVATE_DATA_SIZE)
		return -EINVAL;

	if (cm_id_priv->id.state != IB_CM_DREQ_RCVD) {
		trace_icm_send_drep_err(&cm_id_priv->id);
		kfree(private_data);
		return -EINVAL;
	}

	cm_set_private_data(cm_id_priv, private_data, private_data_len);
	cm_enter_timewait(cm_id_priv);

	msg = cm_alloc_msg(cm_id_priv);
	if (IS_ERR(msg))
		return PTR_ERR(msg);

	cm_format_drep((struct cm_drep_msg *) msg->mad, cm_id_priv,
		       private_data, private_data_len);

	trace_icm_send_drep(&cm_id_priv->id);
	ret = ib_post_send_mad(msg, NULL);
	if (ret) {
		cm_free_msg(msg);
		return ret;
	}
	return 0;
}

int ib_send_cm_drep(struct ib_cm_id *cm_id, const void *private_data,
		    u8 private_data_len)
{
	struct cm_id_private *cm_id_priv =
		container_of(cm_id, struct cm_id_private, id);
	unsigned long flags;
	void *data;
	int ret;

	data = cm_copy_private_data(private_data, private_data_len);
	if (IS_ERR(data))
		return PTR_ERR(data);

	spin_lock_irqsave(&cm_id_priv->lock, flags);
	ret = cm_send_drep_locked(cm_id_priv, data, private_data_len);
	spin_unlock_irqrestore(&cm_id_priv->lock, flags);
	return ret;
}
EXPORT_SYMBOL(ib_send_cm_drep);

static int cm_issue_drep(struct cm_port *port,
			 struct ib_mad_recv_wc *mad_recv_wc)
{
	struct ib_mad_send_buf *msg = NULL;
	struct cm_dreq_msg *dreq_msg;
	struct cm_drep_msg *drep_msg;
	int ret;

	ret = cm_alloc_response_msg(port, mad_recv_wc, true, &msg);
	if (ret)
		return ret;

	dreq_msg = (struct cm_dreq_msg *) mad_recv_wc->recv_buf.mad;
	drep_msg = (struct cm_drep_msg *) msg->mad;

	cm_format_mad_hdr(&drep_msg->hdr, CM_DREP_ATTR_ID, dreq_msg->hdr.tid);
	IBA_SET(CM_DREP_REMOTE_COMM_ID, drep_msg,
		IBA_GET(CM_DREQ_LOCAL_COMM_ID, dreq_msg));
	IBA_SET(CM_DREP_LOCAL_COMM_ID, drep_msg,
		IBA_GET(CM_DREQ_REMOTE_COMM_ID, dreq_msg));

	trace_icm_issue_drep(
		IBA_GET(CM_DREQ_LOCAL_COMM_ID, dreq_msg),
		IBA_GET(CM_DREQ_REMOTE_COMM_ID, dreq_msg));
	ret = ib_post_send_mad(msg, NULL);
	if (ret)
		cm_free_msg(msg);

	return ret;
}

static int cm_dreq_handler(struct cm_work *work)
{
	struct cm_id_private *cm_id_priv;
	struct cm_dreq_msg *dreq_msg;
	struct ib_mad_send_buf *msg = NULL;

	dreq_msg = (struct cm_dreq_msg *)work->mad_recv_wc->recv_buf.mad;
	cm_id_priv = cm_acquire_id(
		cpu_to_be32(IBA_GET(CM_DREQ_REMOTE_COMM_ID, dreq_msg)),
		cpu_to_be32(IBA_GET(CM_DREQ_LOCAL_COMM_ID, dreq_msg)));
	if (!cm_id_priv) {
		atomic_long_inc(&work->port->counters[CM_RECV_DUPLICATES]
						     [CM_DREQ_COUNTER]);
		cm_issue_drep(work->port, work->mad_recv_wc);
		trace_icm_no_priv_err(
			IBA_GET(CM_DREQ_LOCAL_COMM_ID, dreq_msg),
			IBA_GET(CM_DREQ_REMOTE_COMM_ID, dreq_msg));
		return -EINVAL;
	}

	work->cm_event.private_data =
		IBA_GET_MEM_PTR(CM_DREQ_PRIVATE_DATA, dreq_msg);

	spin_lock_irq(&cm_id_priv->lock);
	if (cm_id_priv->local_qpn !=
	    cpu_to_be32(IBA_GET(CM_DREQ_REMOTE_QPN_EECN, dreq_msg)))
		goto unlock;

	switch (cm_id_priv->id.state) {
	case IB_CM_REP_SENT:
	case IB_CM_DREQ_SENT:
	case IB_CM_MRA_REP_RCVD:
		ib_cancel_mad(cm_id_priv->msg);
		break;
	case IB_CM_ESTABLISHED:
		if (cm_id_priv->id.lap_state == IB_CM_LAP_SENT ||
		    cm_id_priv->id.lap_state == IB_CM_MRA_LAP_RCVD)
			ib_cancel_mad(cm_id_priv->msg);
		break;
	case IB_CM_TIMEWAIT:
		atomic_long_inc(&work->port->counters[CM_RECV_DUPLICATES]
						     [CM_DREQ_COUNTER]);
		msg = cm_alloc_response_msg_no_ah(work->port, work->mad_recv_wc,
						  true);
		if (IS_ERR(msg))
			goto unlock;

		cm_format_drep((struct cm_drep_msg *) msg->mad, cm_id_priv,
			       cm_id_priv->private_data,
			       cm_id_priv->private_data_len);
		spin_unlock_irq(&cm_id_priv->lock);

		if (cm_create_response_msg_ah(work->port, work->mad_recv_wc, msg) ||
		    ib_post_send_mad(msg, NULL))
			cm_free_msg(msg);
		goto deref;
	case IB_CM_DREQ_RCVD:
		atomic_long_inc(&work->port->counters[CM_RECV_DUPLICATES]
						     [CM_DREQ_COUNTER]);
		goto unlock;
	default:
		trace_icm_dreq_unknown_err(&cm_id_priv->id);
		goto unlock;
	}
	cm_id_priv->id.state = IB_CM_DREQ_RCVD;
	cm_id_priv->tid = dreq_msg->hdr.tid;
	cm_queue_work_unlock(cm_id_priv, work);
	return 0;

unlock:	spin_unlock_irq(&cm_id_priv->lock);
deref:	cm_deref_id(cm_id_priv);
	return -EINVAL;
}

static int cm_drep_handler(struct cm_work *work)
{
	struct cm_id_private *cm_id_priv;
	struct cm_drep_msg *drep_msg;

	drep_msg = (struct cm_drep_msg *)work->mad_recv_wc->recv_buf.mad;
	cm_id_priv = cm_acquire_id(
		cpu_to_be32(IBA_GET(CM_DREP_REMOTE_COMM_ID, drep_msg)),
		cpu_to_be32(IBA_GET(CM_DREP_LOCAL_COMM_ID, drep_msg)));
	if (!cm_id_priv)
		return -EINVAL;

	work->cm_event.private_data =
		IBA_GET_MEM_PTR(CM_DREP_PRIVATE_DATA, drep_msg);

	spin_lock_irq(&cm_id_priv->lock);
	if (cm_id_priv->id.state != IB_CM_DREQ_SENT &&
	    cm_id_priv->id.state != IB_CM_DREQ_RCVD) {
		spin_unlock_irq(&cm_id_priv->lock);
		goto out;
	}
	cm_enter_timewait(cm_id_priv);

	ib_cancel_mad(cm_id_priv->msg);
	cm_queue_work_unlock(cm_id_priv, work);
	return 0;
out:
	cm_deref_id(cm_id_priv);
	return -EINVAL;
}

static int cm_send_rej_locked(struct cm_id_private *cm_id_priv,
			      enum ib_cm_rej_reason reason/*建连失败的原因*/, void *ari,
			      u8 ari_length, const void *private_data,
			      u8 private_data_len)
{
	enum ib_cm_state state = cm_id_priv->id.state;
	struct ib_mad_send_buf *msg;
	int ret;

	lockdep_assert_held(&cm_id_priv->lock);

	if ((private_data && private_data_len > IB_CM_REJ_PRIVATE_DATA_SIZE) ||
	    (ari && ari_length > IB_CM_REJ_ARI_LENGTH))
		return -EINVAL;

	trace_icm_send_rej(&cm_id_priv->id, reason);

	switch (state) {
	case IB_CM_REQ_SENT:
	case IB_CM_MRA_REQ_RCVD:
	case IB_CM_REQ_RCVD:
	case IB_CM_MRA_REQ_SENT:
	case IB_CM_REP_RCVD:
	case IB_CM_MRA_REP_SENT:
		cm_reset_to_idle(cm_id_priv);
		msg = cm_alloc_msg(cm_id_priv);
		if (IS_ERR(msg))
			return PTR_ERR(msg);
		cm_format_rej((struct cm_rej_msg *)msg->mad, cm_id_priv, reason,
			      ari, ari_length, private_data, private_data_len,
			      state);
		break;
	case IB_CM_REP_SENT:
	case IB_CM_MRA_REP_RCVD:
		cm_enter_timewait(cm_id_priv);
		msg = cm_alloc_msg(cm_id_priv);
		if (IS_ERR(msg))
			return PTR_ERR(msg);
		cm_format_rej((struct cm_rej_msg *)msg->mad, cm_id_priv, reason,
			      ari, ari_length, private_data, private_data_len,
			      state);
		break;
	default:
		trace_icm_send_unknown_rej_err(&cm_id_priv->id);
		return -EINVAL;
	}

	ret = ib_post_send_mad(msg, NULL);
	if (ret) {
		cm_free_msg(msg);
		return ret;
	}

	return 0;
}

int ib_send_cm_rej(struct ib_cm_id *cm_id, enum ib_cm_rej_reason reason/*建连失败的原因*/,
		   void *ari, u8 ari_length, const void *private_data,
		   u8 private_data_len)
{
	struct cm_id_private *cm_id_priv =
		container_of(cm_id, struct cm_id_private, id);
	unsigned long flags;
	int ret;

	spin_lock_irqsave(&cm_id_priv->lock, flags);
	ret = cm_send_rej_locked(cm_id_priv, reason, ari, ari_length,
				 private_data, private_data_len);
	spin_unlock_irqrestore(&cm_id_priv->lock, flags);
	return ret;
}
EXPORT_SYMBOL(ib_send_cm_rej);

static void cm_format_rej_event(struct cm_work *work)
{
	struct cm_rej_msg *rej_msg;
	struct ib_cm_rej_event_param *param;

	rej_msg = (struct cm_rej_msg *)work->mad_recv_wc->recv_buf.mad;
	param = &work->cm_event.param.rej_rcvd;
	param->ari = IBA_GET_MEM_PTR(CM_REJ_ARI, rej_msg);
	param->ari_length = IBA_GET(CM_REJ_REJECTED_INFO_LENGTH, rej_msg);
	param->reason = IBA_GET(CM_REJ_REASON, rej_msg);
	work->cm_event.private_data =
		IBA_GET_MEM_PTR(CM_REJ_PRIVATE_DATA, rej_msg);
}

static struct cm_id_private *cm_acquire_rejected_id(struct cm_rej_msg *rej_msg)
{
	struct cm_id_private *cm_id_priv;
	__be32 remote_id;

	remote_id = cpu_to_be32(IBA_GET(CM_REJ_LOCAL_COMM_ID, rej_msg));

	if (IBA_GET(CM_REJ_REASON, rej_msg) == IB_CM_REJ_TIMEOUT) {
		cm_id_priv = cm_find_remote_id(
			*((__be64 *)IBA_GET_MEM_PTR(CM_REJ_ARI, rej_msg)),
			remote_id);
	} else if (IBA_GET(CM_REJ_MESSAGE_REJECTED, rej_msg) ==
		   CM_MSG_RESPONSE_REQ)
		cm_id_priv = cm_acquire_id(
			cpu_to_be32(IBA_GET(CM_REJ_REMOTE_COMM_ID, rej_msg)),
			0);
	else
		cm_id_priv = cm_acquire_id(
			cpu_to_be32(IBA_GET(CM_REJ_REMOTE_COMM_ID, rej_msg)),
			remote_id);

	return cm_id_priv;
}

static int cm_rej_handler(struct cm_work *work)
{
	struct cm_id_private *cm_id_priv;
	struct cm_rej_msg *rej_msg;

	rej_msg = (struct cm_rej_msg *)work->mad_recv_wc->recv_buf.mad;
	cm_id_priv = cm_acquire_rejected_id(rej_msg);
	if (!cm_id_priv)
		return -EINVAL;

	cm_format_rej_event(work);

	spin_lock_irq(&cm_id_priv->lock);
	switch (cm_id_priv->id.state) {
	case IB_CM_REQ_SENT:
	case IB_CM_MRA_REQ_RCVD:
	case IB_CM_REP_SENT:
	case IB_CM_MRA_REP_RCVD:
		ib_cancel_mad(cm_id_priv->msg);
		fallthrough;
	case IB_CM_REQ_RCVD:
	case IB_CM_MRA_REQ_SENT:
		if (IBA_GET(CM_REJ_REASON, rej_msg) == IB_CM_REJ_STALE_CONN)
			cm_enter_timewait(cm_id_priv);
		else
			cm_reset_to_idle(cm_id_priv);
		break;
	case IB_CM_DREQ_SENT:
		ib_cancel_mad(cm_id_priv->msg);
		fallthrough;
	case IB_CM_REP_RCVD:
	case IB_CM_MRA_REP_SENT:
		cm_enter_timewait(cm_id_priv);
		break;
	case IB_CM_ESTABLISHED:
		if (cm_id_priv->id.lap_state == IB_CM_LAP_UNINIT ||
		    cm_id_priv->id.lap_state == IB_CM_LAP_SENT) {
			if (cm_id_priv->id.lap_state == IB_CM_LAP_SENT)
				ib_cancel_mad(cm_id_priv->msg);
			cm_enter_timewait(cm_id_priv);
			break;
		}
		fallthrough;
	default:
		trace_icm_rej_unknown_err(&cm_id_priv->id);
		spin_unlock_irq(&cm_id_priv->lock);
		goto out;
	}

	cm_queue_work_unlock(cm_id_priv, work);
	return 0;
out:
	cm_deref_id(cm_id_priv);
	return -EINVAL;
}

int ib_prepare_cm_mra(struct ib_cm_id *cm_id)
{
	struct cm_id_private *cm_id_priv;
	enum ib_cm_state cm_state;
	enum ib_cm_lap_state lap_state;
	unsigned long flags;
	int ret = 0;

	cm_id_priv = container_of(cm_id, struct cm_id_private, id);

	spin_lock_irqsave(&cm_id_priv->lock, flags);
	switch (cm_id_priv->id.state) {
	case IB_CM_REQ_RCVD:
		cm_state = IB_CM_MRA_REQ_SENT;
		lap_state = cm_id->lap_state;
		break;
	case IB_CM_REP_RCVD:
		cm_state = IB_CM_MRA_REP_SENT;
		lap_state = cm_id->lap_state;
		break;
	case IB_CM_ESTABLISHED:
		if (cm_id->lap_state == IB_CM_LAP_RCVD) {
			cm_state = cm_id->state;
			lap_state = IB_CM_MRA_LAP_SENT;
			break;
		}
		fallthrough;
	default:
		trace_icm_prepare_mra_unknown_err(&cm_id_priv->id);
		ret = -EINVAL;
		goto error_unlock;
	}

	cm_id->state = cm_state;
	cm_id->lap_state = lap_state;
	cm_set_private_data(cm_id_priv, NULL, 0);

error_unlock:
	spin_unlock_irqrestore(&cm_id_priv->lock, flags);
	return ret;
}
EXPORT_SYMBOL(ib_prepare_cm_mra);

static struct cm_id_private *cm_acquire_mraed_id(struct cm_mra_msg *mra_msg)
{
	switch (IBA_GET(CM_MRA_MESSAGE_MRAED, mra_msg)) {
	case CM_MSG_RESPONSE_REQ:
		return cm_acquire_id(
			cpu_to_be32(IBA_GET(CM_MRA_REMOTE_COMM_ID, mra_msg)),
			0);
	case CM_MSG_RESPONSE_REP:
	case CM_MSG_RESPONSE_OTHER:
		return cm_acquire_id(
			cpu_to_be32(IBA_GET(CM_MRA_REMOTE_COMM_ID, mra_msg)),
			cpu_to_be32(IBA_GET(CM_MRA_LOCAL_COMM_ID, mra_msg)));
	default:
		return NULL;
	}
}

static int cm_mra_handler(struct cm_work *work)
{
	struct cm_id_private *cm_id_priv;
	struct cm_mra_msg *mra_msg;
	int timeout;

	mra_msg = (struct cm_mra_msg *)work->mad_recv_wc->recv_buf.mad;
	cm_id_priv = cm_acquire_mraed_id(mra_msg);
	if (!cm_id_priv)
		return -EINVAL;

	work->cm_event.private_data =
		IBA_GET_MEM_PTR(CM_MRA_PRIVATE_DATA, mra_msg);
	work->cm_event.param.mra_rcvd.service_timeout =
		IBA_GET(CM_MRA_SERVICE_TIMEOUT, mra_msg);
	timeout = cm_convert_to_ms(IBA_GET(CM_MRA_SERVICE_TIMEOUT, mra_msg)) +
		  cm_convert_to_ms(cm_id_priv->av.timeout);

	spin_lock_irq(&cm_id_priv->lock);
	switch (cm_id_priv->id.state) {
	case IB_CM_REQ_SENT:
		if (IBA_GET(CM_MRA_MESSAGE_MRAED, mra_msg) !=
			    CM_MSG_RESPONSE_REQ ||
		    ib_modify_mad(cm_id_priv->msg, timeout))
			goto out;
		cm_id_priv->id.state = IB_CM_MRA_REQ_RCVD;
		break;
	case IB_CM_REP_SENT:
		if (IBA_GET(CM_MRA_MESSAGE_MRAED, mra_msg) !=
			    CM_MSG_RESPONSE_REP ||
		    ib_modify_mad(cm_id_priv->msg, timeout))
			goto out;
		cm_id_priv->id.state = IB_CM_MRA_REP_RCVD;
		break;
	case IB_CM_ESTABLISHED:
		if (IBA_GET(CM_MRA_MESSAGE_MRAED, mra_msg) !=
			    CM_MSG_RESPONSE_OTHER ||
		    cm_id_priv->id.lap_state != IB_CM_LAP_SENT ||
		    ib_modify_mad(cm_id_priv->msg, timeout)) {
			if (cm_id_priv->id.lap_state == IB_CM_MRA_LAP_RCVD)
				atomic_long_inc(
					&work->port->counters[CM_RECV_DUPLICATES]
							     [CM_MRA_COUNTER]);
			goto out;
		}
		cm_id_priv->id.lap_state = IB_CM_MRA_LAP_RCVD;
		break;
	case IB_CM_MRA_REQ_RCVD:
	case IB_CM_MRA_REP_RCVD:
		atomic_long_inc(&work->port->counters[CM_RECV_DUPLICATES]
						     [CM_MRA_COUNTER]);
		fallthrough;
	default:
		trace_icm_mra_unknown_err(&cm_id_priv->id);
		goto out;
	}

	cm_id_priv->msg->context[1] = (void *) (unsigned long)
				      cm_id_priv->id.state;
	cm_queue_work_unlock(cm_id_priv, work);
	return 0;
out:
	spin_unlock_irq(&cm_id_priv->lock);
	cm_deref_id(cm_id_priv);
	return -EINVAL;
}

static void cm_format_path_lid_from_lap(struct cm_lap_msg *lap_msg,
					struct sa_path_rec *path)
{
	u32 lid;

	if (path->rec_type != SA_PATH_REC_TYPE_OPA) {
		sa_path_set_dlid(path, IBA_GET(CM_LAP_ALTERNATE_LOCAL_PORT_LID,
					       lap_msg));
		sa_path_set_slid(path, IBA_GET(CM_LAP_ALTERNATE_REMOTE_PORT_LID,
					       lap_msg));
	} else {
		lid = opa_get_lid_from_gid(IBA_GET_MEM_PTR(
			CM_LAP_ALTERNATE_LOCAL_PORT_GID, lap_msg));
		sa_path_set_dlid(path, lid);

		lid = opa_get_lid_from_gid(IBA_GET_MEM_PTR(
			CM_LAP_ALTERNATE_REMOTE_PORT_GID, lap_msg));
		sa_path_set_slid(path, lid);
	}
}

static void cm_format_path_from_lap(struct cm_id_private *cm_id_priv,
				    struct sa_path_rec *path,
				    struct cm_lap_msg *lap_msg)
{
	path->dgid = *IBA_GET_MEM_PTR(CM_LAP_ALTERNATE_LOCAL_PORT_GID, lap_msg);
	path->sgid =
		*IBA_GET_MEM_PTR(CM_LAP_ALTERNATE_REMOTE_PORT_GID, lap_msg);
	path->flow_label =
		cpu_to_be32(IBA_GET(CM_LAP_ALTERNATE_FLOW_LABEL, lap_msg));
	path->hop_limit = IBA_GET(CM_LAP_ALTERNATE_HOP_LIMIT, lap_msg);
	path->traffic_class = IBA_GET(CM_LAP_ALTERNATE_TRAFFIC_CLASS, lap_msg);
	path->reversible = 1;
	path->pkey = cm_id_priv->pkey;
	path->sl = IBA_GET(CM_LAP_ALTERNATE_SL, lap_msg);
	path->mtu_selector = IB_SA_EQ;
	path->mtu = cm_id_priv->path_mtu;
	path->rate_selector = IB_SA_EQ;
	path->rate = IBA_GET(CM_LAP_ALTERNATE_PACKET_RATE, lap_msg);
	path->packet_life_time_selector = IB_SA_EQ;
	path->packet_life_time =
		IBA_GET(CM_LAP_ALTERNATE_LOCAL_ACK_TIMEOUT, lap_msg);
	path->packet_life_time -= (path->packet_life_time > 0);
	cm_format_path_lid_from_lap(lap_msg, path);
}

static int cm_lap_handler(struct cm_work *work)
{
	struct cm_id_private *cm_id_priv;
	struct cm_lap_msg *lap_msg;
	struct ib_cm_lap_event_param *param;
	struct ib_mad_send_buf *msg = NULL;
	struct rdma_ah_attr ah_attr;
	struct cm_av alt_av = {};
	int ret;

	/* Currently Alternate path messages are not supported for
	 * RoCE link layer.
	 */
	if (rdma_protocol_roce(work->port->cm_dev->ib_device,
			       work->port->port_num))
		return -EINVAL;

	/* todo: verify LAP request and send reject APR if invalid. */
	lap_msg = (struct cm_lap_msg *)work->mad_recv_wc->recv_buf.mad;
	cm_id_priv = cm_acquire_id(
		cpu_to_be32(IBA_GET(CM_LAP_REMOTE_COMM_ID, lap_msg)),
		cpu_to_be32(IBA_GET(CM_LAP_LOCAL_COMM_ID, lap_msg)));
	if (!cm_id_priv)
		return -EINVAL;

	param = &work->cm_event.param.lap_rcvd;
	memset(&work->path[0], 0, sizeof(work->path[1]));
	cm_path_set_rec_type(work->port->cm_dev->ib_device,
			     work->port->port_num, &work->path[0],
			     IBA_GET_MEM_PTR(CM_LAP_ALTERNATE_LOCAL_PORT_GID,
					     lap_msg));
	param->alternate_path = &work->path[0];
	cm_format_path_from_lap(cm_id_priv, param->alternate_path, lap_msg);
	work->cm_event.private_data =
		IBA_GET_MEM_PTR(CM_LAP_PRIVATE_DATA, lap_msg);

	ret = ib_init_ah_attr_from_wc(work->port->cm_dev->ib_device,
				      work->port->port_num,
				      work->mad_recv_wc->wc,
				      work->mad_recv_wc->recv_buf.grh,
				      &ah_attr);
	if (ret)
		goto deref;

	ret = cm_init_av_by_path(param->alternate_path, NULL, &alt_av);
	if (ret) {
		rdma_destroy_ah_attr(&ah_attr);
		goto deref;
	}

	spin_lock_irq(&cm_id_priv->lock);
	cm_init_av_for_lap(work->port, work->mad_recv_wc->wc,
			   &ah_attr, &cm_id_priv->av);
	cm_move_av_from_path(&cm_id_priv->alt_av, &alt_av);

	if (cm_id_priv->id.state != IB_CM_ESTABLISHED)
		goto unlock;

	switch (cm_id_priv->id.lap_state) {
	case IB_CM_LAP_UNINIT:
	case IB_CM_LAP_IDLE:
		break;
	case IB_CM_MRA_LAP_SENT:
		atomic_long_inc(&work->port->counters[CM_RECV_DUPLICATES]
						     [CM_LAP_COUNTER]);
		msg = cm_alloc_response_msg_no_ah(work->port, work->mad_recv_wc,
						  true);
		if (IS_ERR(msg))
			goto unlock;

		cm_format_mra((struct cm_mra_msg *) msg->mad, cm_id_priv,
			      CM_MSG_RESPONSE_OTHER,
			      cm_id_priv->private_data,
			      cm_id_priv->private_data_len);
		spin_unlock_irq(&cm_id_priv->lock);

		if (cm_create_response_msg_ah(work->port, work->mad_recv_wc, msg) ||
		    ib_post_send_mad(msg, NULL))
			cm_free_msg(msg);
		goto deref;
	case IB_CM_LAP_RCVD:
		atomic_long_inc(&work->port->counters[CM_RECV_DUPLICATES]
						     [CM_LAP_COUNTER]);
		goto unlock;
	default:
		goto unlock;
	}

	cm_id_priv->id.lap_state = IB_CM_LAP_RCVD;
	cm_id_priv->tid = lap_msg->hdr.tid;
	cm_queue_work_unlock(cm_id_priv, work);
	return 0;

unlock:	spin_unlock_irq(&cm_id_priv->lock);
deref:	cm_deref_id(cm_id_priv);
	return -EINVAL;
}

static int cm_apr_handler(struct cm_work *work)
{
	struct cm_id_private *cm_id_priv;
	struct cm_apr_msg *apr_msg;

	/* Currently Alternate path messages are not supported for
	 * RoCE link layer.
	 */
	if (rdma_protocol_roce(work->port->cm_dev->ib_device,
			       work->port->port_num))
		return -EINVAL;

	apr_msg = (struct cm_apr_msg *)work->mad_recv_wc->recv_buf.mad;
	cm_id_priv = cm_acquire_id(
		cpu_to_be32(IBA_GET(CM_APR_REMOTE_COMM_ID, apr_msg)),
		cpu_to_be32(IBA_GET(CM_APR_LOCAL_COMM_ID, apr_msg)));
	if (!cm_id_priv)
		return -EINVAL; /* Unmatched reply. */

	work->cm_event.param.apr_rcvd.ap_status =
		IBA_GET(CM_APR_AR_STATUS, apr_msg);
	work->cm_event.param.apr_rcvd.apr_info =
		IBA_GET_MEM_PTR(CM_APR_ADDITIONAL_INFORMATION, apr_msg);
	work->cm_event.param.apr_rcvd.info_len =
		IBA_GET(CM_APR_ADDITIONAL_INFORMATION_LENGTH, apr_msg);
	work->cm_event.private_data =
		IBA_GET_MEM_PTR(CM_APR_PRIVATE_DATA, apr_msg);

	spin_lock_irq(&cm_id_priv->lock);
	if (cm_id_priv->id.state != IB_CM_ESTABLISHED ||
	    (cm_id_priv->id.lap_state != IB_CM_LAP_SENT &&
	     cm_id_priv->id.lap_state != IB_CM_MRA_LAP_RCVD)) {
		spin_unlock_irq(&cm_id_priv->lock);
		goto out;
	}
	cm_id_priv->id.lap_state = IB_CM_LAP_IDLE;
	ib_cancel_mad(cm_id_priv->msg);
	cm_queue_work_unlock(cm_id_priv, work);
	return 0;
out:
	cm_deref_id(cm_id_priv);
	return -EINVAL;
}

static int cm_timewait_handler(struct cm_work *work)
{
	struct cm_timewait_info *timewait_info;
	struct cm_id_private *cm_id_priv;

	timewait_info = container_of(work, struct cm_timewait_info, work);
	spin_lock_irq(&cm.lock);
	list_del(&timewait_info->list);
	spin_unlock_irq(&cm.lock);

	cm_id_priv = cm_acquire_id(timewait_info->work.local_id,
				   timewait_info->work.remote_id);
	if (!cm_id_priv)
		return -EINVAL;

	spin_lock_irq(&cm_id_priv->lock);
	if (cm_id_priv->id.state != IB_CM_TIMEWAIT ||
	    cm_id_priv->remote_qpn != timewait_info->remote_qpn) {
		spin_unlock_irq(&cm_id_priv->lock);
		goto out;
	}
	cm_id_priv->id.state = IB_CM_IDLE;
	cm_queue_work_unlock(cm_id_priv, work);
	return 0;
out:
	cm_deref_id(cm_id_priv);
	return -EINVAL;
}

static void cm_format_sidr_req(struct cm_sidr_req_msg *sidr_req_msg,
			       struct cm_id_private *cm_id_priv,
			       struct ib_cm_sidr_req_param *param)
{
	cm_format_mad_hdr(&sidr_req_msg->hdr, CM_SIDR_REQ_ATTR_ID,
			  cm_form_tid(cm_id_priv));
	IBA_SET(CM_SIDR_REQ_REQUESTID, sidr_req_msg,
		be32_to_cpu(cm_id_priv->id.local_id));
	IBA_SET(CM_SIDR_REQ_PARTITION_KEY, sidr_req_msg,
		be16_to_cpu(param->path->pkey));
	IBA_SET(CM_SIDR_REQ_SERVICEID, sidr_req_msg,
		be64_to_cpu(param->service_id));

	if (param->private_data && param->private_data_len)
		IBA_SET_MEM(CM_SIDR_REQ_PRIVATE_DATA, sidr_req_msg,
			    param->private_data, param->private_data_len);
}

int ib_send_cm_sidr_req(struct ib_cm_id *cm_id,
			struct ib_cm_sidr_req_param *param)
{
	struct cm_id_private *cm_id_priv;
	struct ib_mad_send_buf *msg;
	struct cm_av av = {};
	unsigned long flags;
	int ret;

	if (!param->path || (param->private_data &&
	     param->private_data_len > IB_CM_SIDR_REQ_PRIVATE_DATA_SIZE))
		return -EINVAL;

	cm_id_priv = container_of(cm_id, struct cm_id_private, id);
	ret = cm_init_av_by_path(param->path, param->sgid_attr, &av);
	if (ret)
		return ret;

	spin_lock_irqsave(&cm_id_priv->lock, flags);
	cm_move_av_from_path(&cm_id_priv->av, &av);
	cm_id->service_id = param->service_id;
	cm_id_priv->timeout_ms = param->timeout_ms;
	cm_id_priv->max_cm_retries = param->max_cm_retries;
	if (cm_id->state != IB_CM_IDLE) {
		ret = -EINVAL;
		goto out_unlock;
	}

<<<<<<< HEAD
	/*构造msg*/
	msg = cm_alloc_priv_msg(cm_id_priv);
=======
	msg = cm_alloc_priv_msg(cm_id_priv, IB_CM_SIDR_REQ_SENT);
>>>>>>> 155a3c00
	if (IS_ERR(msg)) {
		ret = PTR_ERR(msg);
		goto out_unlock;
	}

	cm_format_sidr_req((struct cm_sidr_req_msg *)msg->mad, cm_id_priv,
			   param);

	trace_icm_send_sidr_req(&cm_id_priv->id);
	ret = ib_post_send_mad(msg, NULL);
	if (ret)
		goto out_free;
	cm_id->state = IB_CM_SIDR_REQ_SENT;
	spin_unlock_irqrestore(&cm_id_priv->lock, flags);
	return 0;
out_free:
	cm_free_priv_msg(msg);
out_unlock:
	spin_unlock_irqrestore(&cm_id_priv->lock, flags);
	return ret;
}
EXPORT_SYMBOL(ib_send_cm_sidr_req);

static void cm_format_sidr_req_event(struct cm_work *work,
				     const struct cm_id_private *rx_cm_id,
				     struct ib_cm_id *listen_id)
{
	struct cm_sidr_req_msg *sidr_req_msg;
	struct ib_cm_sidr_req_event_param *param;

	sidr_req_msg = (struct cm_sidr_req_msg *)
				work->mad_recv_wc->recv_buf.mad;
	param = &work->cm_event.param.sidr_req_rcvd;
	param->pkey = IBA_GET(CM_SIDR_REQ_PARTITION_KEY, sidr_req_msg);
	param->listen_id = listen_id;
	param->service_id =
		cpu_to_be64(IBA_GET(CM_SIDR_REQ_SERVICEID, sidr_req_msg));
	param->bth_pkey = cm_get_bth_pkey(work);
	param->port = work->port->port_num;
	param->sgid_attr = rx_cm_id->av.ah_attr.grh.sgid_attr;
	work->cm_event.private_data =
		IBA_GET_MEM_PTR(CM_SIDR_REQ_PRIVATE_DATA, sidr_req_msg);
}

static int cm_sidr_req_handler(struct cm_work *work)
{
	struct cm_id_private *cm_id_priv, *listen_cm_id_priv;
	struct cm_sidr_req_msg *sidr_req_msg;
	struct ib_wc *wc;
	int ret;

	cm_id_priv =
		cm_alloc_id_priv(work->port->cm_dev->ib_device, NULL, NULL);
	if (IS_ERR(cm_id_priv))
		return PTR_ERR(cm_id_priv);

	/* Record SGID/SLID and request ID for lookup. */
	sidr_req_msg = (struct cm_sidr_req_msg *)
				work->mad_recv_wc->recv_buf.mad;

	cm_id_priv->id.remote_id =
		cpu_to_be32(IBA_GET(CM_SIDR_REQ_REQUESTID, sidr_req_msg));
	cm_id_priv->id.service_id =
		cpu_to_be64(IBA_GET(CM_SIDR_REQ_SERVICEID, sidr_req_msg));
	cm_id_priv->tid = sidr_req_msg->hdr.tid;

	wc = work->mad_recv_wc->wc;
	cm_id_priv->sidr_slid = wc->slid;
	ret = cm_init_av_for_response(work->port, work->mad_recv_wc->wc,
				      work->mad_recv_wc->recv_buf.grh,
				      &cm_id_priv->av);
	if (ret)
		goto out;

	spin_lock_irq(&cm.lock);
	listen_cm_id_priv = cm_insert_remote_sidr(cm_id_priv);
	if (listen_cm_id_priv) {
		spin_unlock_irq(&cm.lock);
		atomic_long_inc(&work->port->counters[CM_RECV_DUPLICATES]
						     [CM_SIDR_REQ_COUNTER]);
		goto out; /* Duplicate message. */
	}
	cm_id_priv->id.state = IB_CM_SIDR_REQ_RCVD;
	listen_cm_id_priv = cm_find_listen(cm_id_priv->id.device,
					   cm_id_priv->id.service_id);
	if (!listen_cm_id_priv) {
		spin_unlock_irq(&cm.lock);
		ib_send_cm_sidr_rep(&cm_id_priv->id,
				    &(struct ib_cm_sidr_rep_param){
					    .status = IB_SIDR_UNSUPPORTED });
		goto out; /* No match. */
	}
	spin_unlock_irq(&cm.lock);

	cm_id_priv->id.cm_handler = listen_cm_id_priv->id.cm_handler;
	cm_id_priv->id.context = listen_cm_id_priv->id.context;

	/*
	 * A SIDR ID does not need to be in the xarray since it does not receive
	 * mads, is not placed in the remote_id or remote_qpn rbtree, and does
	 * not enter timewait.
	 */

	cm_format_sidr_req_event(work, cm_id_priv, &listen_cm_id_priv->id);
	ret = cm_id_priv->id.cm_handler(&cm_id_priv->id, &work->cm_event);
	cm_free_work(work);
	/*
	 * A pointer to the listen_cm_id is held in the event, so this deref
	 * must be after the event is delivered above.
	 */
	cm_deref_id(listen_cm_id_priv);
	if (ret)
		cm_destroy_id(&cm_id_priv->id, ret);
	return 0;
out:
	ib_destroy_cm_id(&cm_id_priv->id);
	return -EINVAL;
}

static void cm_format_sidr_rep(struct cm_sidr_rep_msg *sidr_rep_msg,
			       struct cm_id_private *cm_id_priv,
			       struct ib_cm_sidr_rep_param *param)
{
	cm_format_mad_ece_hdr(&sidr_rep_msg->hdr, CM_SIDR_REP_ATTR_ID,
			      cm_id_priv->tid, param->ece.attr_mod);
	IBA_SET(CM_SIDR_REP_REQUESTID, sidr_rep_msg,
		be32_to_cpu(cm_id_priv->id.remote_id));
	IBA_SET(CM_SIDR_REP_STATUS, sidr_rep_msg, param->status);
	IBA_SET(CM_SIDR_REP_QPN, sidr_rep_msg, param->qp_num);
	IBA_SET(CM_SIDR_REP_SERVICEID, sidr_rep_msg,
		be64_to_cpu(cm_id_priv->id.service_id));
	IBA_SET(CM_SIDR_REP_Q_KEY, sidr_rep_msg, param->qkey);
	IBA_SET(CM_SIDR_REP_VENDOR_ID_L, sidr_rep_msg,
		param->ece.vendor_id & 0xFF);
	IBA_SET(CM_SIDR_REP_VENDOR_ID_H, sidr_rep_msg,
		(param->ece.vendor_id >> 8) & 0xFF);

	if (param->info && param->info_length)
		IBA_SET_MEM(CM_SIDR_REP_ADDITIONAL_INFORMATION, sidr_rep_msg,
			    param->info, param->info_length);

	if (param->private_data && param->private_data_len)
		IBA_SET_MEM(CM_SIDR_REP_PRIVATE_DATA, sidr_rep_msg,
			    param->private_data, param->private_data_len);
}

static int cm_send_sidr_rep_locked(struct cm_id_private *cm_id_priv,
				   struct ib_cm_sidr_rep_param *param)
{
	struct ib_mad_send_buf *msg;
	unsigned long flags;
	int ret;

	lockdep_assert_held(&cm_id_priv->lock);

	if ((param->info && param->info_length > IB_CM_SIDR_REP_INFO_LENGTH) ||
	    (param->private_data &&
	     param->private_data_len > IB_CM_SIDR_REP_PRIVATE_DATA_SIZE))
		return -EINVAL;

	if (cm_id_priv->id.state != IB_CM_SIDR_REQ_RCVD)
		return -EINVAL;

	msg = cm_alloc_msg(cm_id_priv);
	if (IS_ERR(msg))
		return PTR_ERR(msg);

	cm_format_sidr_rep((struct cm_sidr_rep_msg *) msg->mad, cm_id_priv,
			   param);
	trace_icm_send_sidr_rep(&cm_id_priv->id);
	ret = ib_post_send_mad(msg, NULL);
	if (ret) {
		cm_free_msg(msg);
		return ret;
	}
	cm_id_priv->id.state = IB_CM_IDLE;
	spin_lock_irqsave(&cm.lock, flags);
	if (!RB_EMPTY_NODE(&cm_id_priv->sidr_id_node)) {
		rb_erase(&cm_id_priv->sidr_id_node, &cm.remote_sidr_table);
		RB_CLEAR_NODE(&cm_id_priv->sidr_id_node);
	}
	spin_unlock_irqrestore(&cm.lock, flags);
	return 0;
}

int ib_send_cm_sidr_rep(struct ib_cm_id *cm_id,
			struct ib_cm_sidr_rep_param *param)
{
	struct cm_id_private *cm_id_priv =
		container_of(cm_id, struct cm_id_private, id);
	unsigned long flags;
	int ret;

	spin_lock_irqsave(&cm_id_priv->lock, flags);
	ret = cm_send_sidr_rep_locked(cm_id_priv, param);
	spin_unlock_irqrestore(&cm_id_priv->lock, flags);
	return ret;
}
EXPORT_SYMBOL(ib_send_cm_sidr_rep);

static void cm_format_sidr_rep_event(struct cm_work *work,
				     const struct cm_id_private *cm_id_priv)
{
	struct cm_sidr_rep_msg *sidr_rep_msg;
	struct ib_cm_sidr_rep_event_param *param;

	sidr_rep_msg = (struct cm_sidr_rep_msg *)
				work->mad_recv_wc->recv_buf.mad;
	param = &work->cm_event.param.sidr_rep_rcvd;
	param->status = IBA_GET(CM_SIDR_REP_STATUS, sidr_rep_msg);
	param->qkey = IBA_GET(CM_SIDR_REP_Q_KEY, sidr_rep_msg);
	param->qpn = IBA_GET(CM_SIDR_REP_QPN, sidr_rep_msg);
	param->info = IBA_GET_MEM_PTR(CM_SIDR_REP_ADDITIONAL_INFORMATION,
				      sidr_rep_msg);
	param->info_len = IBA_GET(CM_SIDR_REP_ADDITIONAL_INFORMATION_LENGTH,
				  sidr_rep_msg);
	param->sgid_attr = cm_id_priv->av.ah_attr.grh.sgid_attr;
	work->cm_event.private_data =
		IBA_GET_MEM_PTR(CM_SIDR_REP_PRIVATE_DATA, sidr_rep_msg);
}

static int cm_sidr_rep_handler(struct cm_work *work)
{
	struct cm_sidr_rep_msg *sidr_rep_msg;
	struct cm_id_private *cm_id_priv;

	sidr_rep_msg = (struct cm_sidr_rep_msg *)
				work->mad_recv_wc->recv_buf.mad;
	cm_id_priv = cm_acquire_id(
		cpu_to_be32(IBA_GET(CM_SIDR_REP_REQUESTID, sidr_rep_msg)), 0);
	if (!cm_id_priv)
		return -EINVAL; /* Unmatched reply. */

	spin_lock_irq(&cm_id_priv->lock);
	if (cm_id_priv->id.state != IB_CM_SIDR_REQ_SENT) {
		spin_unlock_irq(&cm_id_priv->lock);
		goto out;
	}
	cm_id_priv->id.state = IB_CM_IDLE;
	ib_cancel_mad(cm_id_priv->msg);
	spin_unlock_irq(&cm_id_priv->lock);

	cm_format_sidr_rep_event(work, cm_id_priv);
	cm_process_work(cm_id_priv, work);
	return 0;
out:
	cm_deref_id(cm_id_priv);
	return -EINVAL;
}

static void cm_process_send_error(struct cm_id_private *cm_id_priv,
				  struct ib_mad_send_buf *msg,
				  enum ib_wc_status wc_status)
{
	enum ib_cm_state state = (unsigned long) msg->context[1];
	struct ib_cm_event cm_event = {};
	int ret;

	/* Discard old sends. */
	spin_lock_irq(&cm_id_priv->lock);
	if (msg != cm_id_priv->msg) {
		spin_unlock_irq(&cm_id_priv->lock);
		cm_free_msg(msg);
		cm_deref_id(cm_id_priv);
		return;
	}
	cm_free_priv_msg(msg);

	if (state != cm_id_priv->id.state || wc_status == IB_WC_SUCCESS ||
	    wc_status == IB_WC_WR_FLUSH_ERR)
		goto out_unlock;

	trace_icm_mad_send_err(state, wc_status);
	switch (state) {
	case IB_CM_REQ_SENT:
	case IB_CM_MRA_REQ_RCVD:
		cm_reset_to_idle(cm_id_priv);
		cm_event.event = IB_CM_REQ_ERROR;
		break;
	case IB_CM_REP_SENT:
	case IB_CM_MRA_REP_RCVD:
		cm_reset_to_idle(cm_id_priv);
		cm_event.event = IB_CM_REP_ERROR;
		break;
	case IB_CM_DREQ_SENT:
		cm_enter_timewait(cm_id_priv);
		cm_event.event = IB_CM_DREQ_ERROR;
		break;
	case IB_CM_SIDR_REQ_SENT:
		cm_id_priv->id.state = IB_CM_IDLE;
		cm_event.event = IB_CM_SIDR_REQ_ERROR;
		break;
	default:
		goto out_unlock;
	}
	spin_unlock_irq(&cm_id_priv->lock);
	cm_event.param.send_status = wc_status;

	/* No other events can occur on the cm_id at this point. */
	ret = cm_id_priv->id.cm_handler(&cm_id_priv->id, &cm_event);
	if (ret)
		ib_destroy_cm_id(&cm_id_priv->id);
	return;
out_unlock:
	spin_unlock_irq(&cm_id_priv->lock);
}

static void cm_send_handler(struct ib_mad_agent *mad_agent,
			    struct ib_mad_send_wc *mad_send_wc)
{
	struct ib_mad_send_buf *msg = mad_send_wc->send_buf;
	struct cm_id_private *cm_id_priv;
	struct cm_port *port;
	u16 attr_index;

	port = mad_agent->context;
	attr_index = be16_to_cpu(((struct ib_mad_hdr *)
				  msg->mad)->attr_id) - CM_ATTR_ID_OFFSET;

	if (msg->context[0] == CM_DIRECT_RETRY_CTX) {
		msg->retries = 1;
		cm_id_priv = NULL;
	} else {
		cm_id_priv = msg->context[0];
	}

	atomic_long_add(1 + msg->retries, &port->counters[CM_XMIT][attr_index]);
	if (msg->retries)
		atomic_long_add(msg->retries,
				&port->counters[CM_XMIT_RETRIES][attr_index]);

	if (cm_id_priv)
		cm_process_send_error(cm_id_priv, msg, mad_send_wc->status);
	else
		cm_free_msg(msg);
}

/*cm event处理（上文已按照收到的报文产生了事件，现在处理这些事件）*/
static void cm_work_handler(struct work_struct *_work)
{
	struct cm_work *work = container_of(_work, struct cm_work, work.work);
	int ret;

	switch (work->cm_event.event) {
	case IB_CM_REQ_RECEIVED:
		/*收到cm请求*/
		ret = cm_req_handler(work);
		break;
	case IB_CM_MRA_RECEIVED:
		ret = cm_mra_handler(work);
		break;
	case IB_CM_REJ_RECEIVED:
		ret = cm_rej_handler(work);
		break;
	case IB_CM_REP_RECEIVED:
		ret = cm_rep_handler(work);
		break;
	case IB_CM_RTU_RECEIVED:
		ret = cm_rtu_handler(work);
		break;
	case IB_CM_USER_ESTABLISHED:
		ret = cm_establish_handler(work);
		break;
	case IB_CM_DREQ_RECEIVED:
		ret = cm_dreq_handler(work);
		break;
	case IB_CM_DREP_RECEIVED:
		ret = cm_drep_handler(work);
		break;
	case IB_CM_SIDR_REQ_RECEIVED:
		ret = cm_sidr_req_handler(work);
		break;
	case IB_CM_SIDR_REP_RECEIVED:
		ret = cm_sidr_rep_handler(work);
		break;
	case IB_CM_LAP_RECEIVED:
		ret = cm_lap_handler(work);
		break;
	case IB_CM_APR_RECEIVED:
		ret = cm_apr_handler(work);
		break;
	case IB_CM_TIMEWAIT_EXIT:
		ret = cm_timewait_handler(work);
		break;
	default:
		trace_icm_handler_err(work->cm_event.event);
		ret = -EINVAL;
		break;
	}
	if (ret)
		cm_free_work(work);
}

static int cm_establish(struct ib_cm_id *cm_id)
{
	struct cm_id_private *cm_id_priv;
	struct cm_work *work;
	unsigned long flags;
	int ret = 0;
	struct cm_device *cm_dev;

	cm_dev = ib_get_client_data(cm_id->device, &cm_client);
	if (!cm_dev)
		return -ENODEV;

	work = kmalloc(sizeof *work, GFP_ATOMIC);
	if (!work)
		return -ENOMEM;

	cm_id_priv = container_of(cm_id, struct cm_id_private, id);
	spin_lock_irqsave(&cm_id_priv->lock, flags);
	switch (cm_id->state) {
	case IB_CM_REP_SENT:
	case IB_CM_MRA_REP_RCVD:
		cm_id->state = IB_CM_ESTABLISHED;
		break;
	case IB_CM_ESTABLISHED:
		ret = -EISCONN;
		break;
	default:
		trace_icm_establish_err(cm_id);
		ret = -EINVAL;
		break;
	}
	spin_unlock_irqrestore(&cm_id_priv->lock, flags);

	if (ret) {
		kfree(work);
		goto out;
	}

	/*
	 * The CM worker thread may try to destroy the cm_id before it
	 * can execute this work item.  To prevent potential deadlock,
	 * we need to find the cm_id once we're in the context of the
	 * worker thread, rather than holding a reference on it.
	 */
	INIT_DELAYED_WORK(&work->work, cm_work_handler);
	work->local_id = cm_id->local_id;
	work->remote_id = cm_id->remote_id;
	work->mad_recv_wc = NULL;
	work->cm_event.event = IB_CM_USER_ESTABLISHED;/*达到est*/

	/* Check if the device started its remove_one */
	spin_lock_irqsave(&cm.lock, flags);
	if (!cm_dev->going_down) {
		queue_delayed_work(cm.wq, &work->work, 0);
	} else {
		kfree(work);
		ret = -ENODEV;
	}
	spin_unlock_irqrestore(&cm.lock, flags);

out:
	return ret;
}

static int cm_migrate(struct ib_cm_id *cm_id)
{
	struct cm_id_private *cm_id_priv;
	unsigned long flags;
	int ret = 0;

	cm_id_priv = container_of(cm_id, struct cm_id_private, id);
	spin_lock_irqsave(&cm_id_priv->lock, flags);
	if (cm_id->state == IB_CM_ESTABLISHED &&
	    (cm_id->lap_state == IB_CM_LAP_UNINIT ||
	     cm_id->lap_state == IB_CM_LAP_IDLE)) {
		cm_id->lap_state = IB_CM_LAP_IDLE;
		cm_id_priv->av = cm_id_priv->alt_av;
	} else
		ret = -EINVAL;
	spin_unlock_irqrestore(&cm_id_priv->lock, flags);

	return ret;
}

int ib_cm_notify(struct ib_cm_id *cm_id, enum ib_event_type event)
{
	int ret;

	switch (event) {
	case IB_EVENT_COMM_EST:
		ret = cm_establish(cm_id);
		break;
	case IB_EVENT_PATH_MIG:
		ret = cm_migrate(cm_id);
		break;
	default:
		ret = -EINVAL;
	}
	return ret;
}
EXPORT_SYMBOL(ib_cm_notify);

static void cm_recv_handler(struct ib_mad_agent *mad_agent,
			    struct ib_mad_send_buf *send_buf,
			    struct ib_mad_recv_wc *mad_recv_wc)
{
	struct cm_port *port = mad_agent->context;
	struct cm_work *work;
	enum ib_cm_event_type event;
	bool alt_path = false;
	u16 attr_id;
	int paths = 0;
	int going_down = 0;

	/*依据消息的attr_id确定event*/
	switch (mad_recv_wc->recv_buf.mad->mad_hdr.attr_id) {
	case CM_REQ_ATTR_ID:
		/*收到req消息*/
		alt_path = cm_req_has_alt_path((struct cm_req_msg *)
						mad_recv_wc->recv_buf.mad);
		paths = 1 + (alt_path != 0);
		event = IB_CM_REQ_RECEIVED;
		break;
	case CM_MRA_ATTR_ID:
		event = IB_CM_MRA_RECEIVED;
		break;
	case CM_REJ_ATTR_ID:
		event = IB_CM_REJ_RECEIVED;
		break;
	case CM_REP_ATTR_ID:
		event = IB_CM_REP_RECEIVED;
		break;
	case CM_RTU_ATTR_ID:
		event = IB_CM_RTU_RECEIVED;
		break;
	case CM_DREQ_ATTR_ID:
		event = IB_CM_DREQ_RECEIVED;
		break;
	case CM_DREP_ATTR_ID:
		event = IB_CM_DREP_RECEIVED;
		break;
	case CM_SIDR_REQ_ATTR_ID:
		event = IB_CM_SIDR_REQ_RECEIVED;
		break;
	case CM_SIDR_REP_ATTR_ID:
		event = IB_CM_SIDR_REP_RECEIVED;
		break;
	case CM_LAP_ATTR_ID:
		paths = 1;
		event = IB_CM_LAP_RECEIVED;
		break;
	case CM_APR_ATTR_ID:
		event = IB_CM_APR_RECEIVED;
		break;
	default:
		/*遇到不认识的消息，丢包*/
		ib_free_recv_mad(mad_recv_wc);
		return;
	}

	attr_id = be16_to_cpu(mad_recv_wc->recv_buf.mad->mad_hdr.attr_id);
	/*增加此attr的统计计数*/
	atomic_long_inc(&port->counters[CM_RECV][attr_id - CM_ATTR_ID_OFFSET]);

	/*申请work,填充event*/
	work = kmalloc(struct_size(work, path, paths), GFP_KERNEL);
	if (!work) {
		ib_free_recv_mad(mad_recv_wc);
		return;
	}

	INIT_DELAYED_WORK(&work->work, cm_work_handler);
	work->cm_event.event = event;
	work->mad_recv_wc = mad_recv_wc;
	work->port = port;

	/* Check if the device started its remove_one */
	spin_lock_irq(&cm.lock);
	if (!port->cm_dev->going_down)
		/*port没有被标记为down,触发此work,处理event*/
		queue_delayed_work(cm.wq, &work->work, 0);
	else
		going_down = 1;
	spin_unlock_irq(&cm.lock);

	if (going_down) {
		kfree(work);
		ib_free_recv_mad(mad_recv_wc);
	}
}

static int cm_init_qp_init_attr(struct cm_id_private *cm_id_priv,
				struct ib_qp_attr *qp_attr,
				int *qp_attr_mask)
{
	unsigned long flags;
	int ret;

	spin_lock_irqsave(&cm_id_priv->lock, flags);
	switch (cm_id_priv->id.state) {
	case IB_CM_REQ_SENT:
	case IB_CM_MRA_REQ_RCVD:
	case IB_CM_REQ_RCVD:
	case IB_CM_MRA_REQ_SENT:
	case IB_CM_REP_RCVD:
	case IB_CM_MRA_REP_SENT:
	case IB_CM_REP_SENT:
	case IB_CM_MRA_REP_RCVD:
	case IB_CM_ESTABLISHED:
		*qp_attr_mask = IB_QP_STATE | IB_QP_ACCESS_FLAGS |
				IB_QP_PKEY_INDEX | IB_QP_PORT;
		qp_attr->qp_access_flags = IB_ACCESS_REMOTE_WRITE;
		if (cm_id_priv->responder_resources) {
			struct ib_device *ib_dev = cm_id_priv->id.device;
			u64 support_flush = ib_dev->attrs.device_cap_flags &
			  (IB_DEVICE_FLUSH_GLOBAL | IB_DEVICE_FLUSH_PERSISTENT);
			u32 flushable = support_flush ?
					(IB_ACCESS_FLUSH_GLOBAL |
					 IB_ACCESS_FLUSH_PERSISTENT) : 0;

			qp_attr->qp_access_flags |= IB_ACCESS_REMOTE_READ |
						    IB_ACCESS_REMOTE_ATOMIC |
						    flushable;
		}
		qp_attr->pkey_index = cm_id_priv->av.pkey_index;
		if (cm_id_priv->av.port)
			qp_attr->port_num = cm_id_priv->av.port->port_num;
		ret = 0;
		break;
	default:
		trace_icm_qp_init_err(&cm_id_priv->id);
		ret = -EINVAL;
		break;
	}
	spin_unlock_irqrestore(&cm_id_priv->lock, flags);
	return ret;
}

static int cm_init_qp_rtr_attr(struct cm_id_private *cm_id_priv,
			       struct ib_qp_attr *qp_attr,
			       int *qp_attr_mask)
{
	unsigned long flags;
	int ret;

	spin_lock_irqsave(&cm_id_priv->lock, flags);
	switch (cm_id_priv->id.state) {
	case IB_CM_REQ_RCVD:
	case IB_CM_MRA_REQ_SENT:
	case IB_CM_REP_RCVD:
	case IB_CM_MRA_REP_SENT:
	case IB_CM_REP_SENT:
	case IB_CM_MRA_REP_RCVD:
	case IB_CM_ESTABLISHED:
		*qp_attr_mask = IB_QP_STATE | IB_QP_AV | IB_QP_PATH_MTU |
				IB_QP_DEST_QPN | IB_QP_RQ_PSN;
		qp_attr->ah_attr = cm_id_priv->av.ah_attr;
		if ((qp_attr->ah_attr.type == RDMA_AH_ATTR_TYPE_IB) &&
		    cm_id_priv->av.dlid_datapath &&
		    (cm_id_priv->av.dlid_datapath != 0xffff))
			qp_attr->ah_attr.ib.dlid = cm_id_priv->av.dlid_datapath;
		qp_attr->path_mtu = cm_id_priv->path_mtu;
		qp_attr->dest_qp_num = be32_to_cpu(cm_id_priv->remote_qpn);
		qp_attr->rq_psn = be32_to_cpu(cm_id_priv->rq_psn);
		if (cm_id_priv->qp_type == IB_QPT_RC ||
		    cm_id_priv->qp_type == IB_QPT_XRC_TGT) {
			*qp_attr_mask |= IB_QP_MAX_DEST_RD_ATOMIC |
					 IB_QP_MIN_RNR_TIMER;
			qp_attr->max_dest_rd_atomic =
					cm_id_priv->responder_resources;
			qp_attr->min_rnr_timer = 0;
		}
		if (rdma_ah_get_dlid(&cm_id_priv->alt_av.ah_attr) &&
		    cm_id_priv->alt_av.port) {
			*qp_attr_mask |= IB_QP_ALT_PATH;
			qp_attr->alt_port_num = cm_id_priv->alt_av.port->port_num;
			qp_attr->alt_pkey_index = cm_id_priv->alt_av.pkey_index;
			qp_attr->alt_timeout = cm_id_priv->alt_av.timeout;
			qp_attr->alt_ah_attr = cm_id_priv->alt_av.ah_attr;
		}
		ret = 0;
		break;
	default:
		trace_icm_qp_rtr_err(&cm_id_priv->id);
		ret = -EINVAL;
		break;
	}
	spin_unlock_irqrestore(&cm_id_priv->lock, flags);
	return ret;
}

static int cm_init_qp_rts_attr(struct cm_id_private *cm_id_priv,
			       struct ib_qp_attr *qp_attr,
			       int *qp_attr_mask)
{
	unsigned long flags;
	int ret;

	spin_lock_irqsave(&cm_id_priv->lock, flags);
	switch (cm_id_priv->id.state) {
	/* Allow transition to RTS before sending REP */
	case IB_CM_REQ_RCVD:
	case IB_CM_MRA_REQ_SENT:

	case IB_CM_REP_RCVD:
	case IB_CM_MRA_REP_SENT:
	case IB_CM_REP_SENT:
	case IB_CM_MRA_REP_RCVD:
	case IB_CM_ESTABLISHED:
		if (cm_id_priv->id.lap_state == IB_CM_LAP_UNINIT) {
			*qp_attr_mask = IB_QP_STATE | IB_QP_SQ_PSN;
			qp_attr->sq_psn = be32_to_cpu(cm_id_priv->sq_psn);
			switch (cm_id_priv->qp_type) {
			case IB_QPT_RC:
			case IB_QPT_XRC_INI:
				*qp_attr_mask |= IB_QP_RETRY_CNT | IB_QP_RNR_RETRY |
						 IB_QP_MAX_QP_RD_ATOMIC;
				qp_attr->retry_cnt = cm_id_priv->retry_count;
				qp_attr->rnr_retry = cm_id_priv->rnr_retry_count;
				qp_attr->max_rd_atomic = cm_id_priv->initiator_depth;
				fallthrough;
			case IB_QPT_XRC_TGT:
				*qp_attr_mask |= IB_QP_TIMEOUT;
				qp_attr->timeout = cm_id_priv->av.timeout;
				break;
			default:
				break;
			}
			if (rdma_ah_get_dlid(&cm_id_priv->alt_av.ah_attr)) {
				*qp_attr_mask |= IB_QP_PATH_MIG_STATE;
				qp_attr->path_mig_state = IB_MIG_REARM;
			}
		} else {
			*qp_attr_mask = IB_QP_ALT_PATH | IB_QP_PATH_MIG_STATE;
			if (cm_id_priv->alt_av.port)
				qp_attr->alt_port_num =
					cm_id_priv->alt_av.port->port_num;
			qp_attr->alt_pkey_index = cm_id_priv->alt_av.pkey_index;
			qp_attr->alt_timeout = cm_id_priv->alt_av.timeout;
			qp_attr->alt_ah_attr = cm_id_priv->alt_av.ah_attr;
			qp_attr->path_mig_state = IB_MIG_REARM;
		}
		ret = 0;
		break;
	default:
		trace_icm_qp_rts_err(&cm_id_priv->id);
		ret = -EINVAL;
		break;
	}
	spin_unlock_irqrestore(&cm_id_priv->lock, flags);
	return ret;
}

int ib_cm_init_qp_attr(struct ib_cm_id *cm_id,
		       struct ib_qp_attr *qp_attr,
		       int *qp_attr_mask)
{
	struct cm_id_private *cm_id_priv;
	int ret;

	cm_id_priv = container_of(cm_id, struct cm_id_private, id);
	switch (qp_attr->qp_state) {
	case IB_QPS_INIT:
		ret = cm_init_qp_init_attr(cm_id_priv, qp_attr, qp_attr_mask);
		break;
	case IB_QPS_RTR:
		ret = cm_init_qp_rtr_attr(cm_id_priv, qp_attr, qp_attr_mask);
		break;
	case IB_QPS_RTS:
		ret = cm_init_qp_rts_attr(cm_id_priv, qp_attr, qp_attr_mask);
		break;
	default:
		ret = -EINVAL;
		break;
	}
	return ret;
}
EXPORT_SYMBOL(ib_cm_init_qp_attr);

static ssize_t cm_show_counter(struct ib_device *ibdev, u32 port_num,
			       struct ib_port_attribute *attr, char *buf)
{
	struct cm_counter_attribute *cm_attr =
		container_of(attr, struct cm_counter_attribute, attr);
	struct cm_device *cm_dev = ib_get_client_data(ibdev, &cm_client);

	if (WARN_ON(!cm_dev))
		return -EINVAL;

	return sysfs_emit(
		buf, "%ld\n",
		atomic_long_read(
			&cm_dev->port[port_num - 1]
				 ->counters[cm_attr->group][cm_attr->index]));
}

#define CM_COUNTER_ATTR(_name, _group, _index)                                 \
	{                                                                      \
		.attr = __ATTR(_name, 0444, cm_show_counter, NULL),            \
		.group = _group, .index = _index                               \
	}

#define CM_COUNTER_GROUP(_group, _name)                                        \
	static struct cm_counter_attribute cm_counter_attr_##_group[] = {      \
		CM_COUNTER_ATTR(req, _group, CM_REQ_COUNTER),                  \
		CM_COUNTER_ATTR(mra, _group, CM_MRA_COUNTER),                  \
		CM_COUNTER_ATTR(rej, _group, CM_REJ_COUNTER),                  \
		CM_COUNTER_ATTR(rep, _group, CM_REP_COUNTER),                  \
		CM_COUNTER_ATTR(rtu, _group, CM_RTU_COUNTER),                  \
		CM_COUNTER_ATTR(dreq, _group, CM_DREQ_COUNTER),                \
		CM_COUNTER_ATTR(drep, _group, CM_DREP_COUNTER),                \
		CM_COUNTER_ATTR(sidr_req, _group, CM_SIDR_REQ_COUNTER),        \
		CM_COUNTER_ATTR(sidr_rep, _group, CM_SIDR_REP_COUNTER),        \
		CM_COUNTER_ATTR(lap, _group, CM_LAP_COUNTER),                  \
		CM_COUNTER_ATTR(apr, _group, CM_APR_COUNTER),                  \
	};                                                                     \
	static struct attribute *cm_counter_attrs_##_group[] = {               \
		&cm_counter_attr_##_group[0].attr.attr,                        \
		&cm_counter_attr_##_group[1].attr.attr,                        \
		&cm_counter_attr_##_group[2].attr.attr,                        \
		&cm_counter_attr_##_group[3].attr.attr,                        \
		&cm_counter_attr_##_group[4].attr.attr,                        \
		&cm_counter_attr_##_group[5].attr.attr,                        \
		&cm_counter_attr_##_group[6].attr.attr,                        \
		&cm_counter_attr_##_group[7].attr.attr,                        \
		&cm_counter_attr_##_group[8].attr.attr,                        \
		&cm_counter_attr_##_group[9].attr.attr,                        \
		&cm_counter_attr_##_group[10].attr.attr,                       \
		NULL,                                                          \
	};                                                                     \
	static const struct attribute_group cm_counter_group_##_group = {      \
		.name = _name,                                                 \
		.attrs = cm_counter_attrs_##_group,                            \
	};

CM_COUNTER_GROUP(CM_XMIT, "cm_tx_msgs")
CM_COUNTER_GROUP(CM_XMIT_RETRIES, "cm_tx_retries")
CM_COUNTER_GROUP(CM_RECV, "cm_rx_msgs")
CM_COUNTER_GROUP(CM_RECV_DUPLICATES, "cm_rx_duplicates")

static const struct attribute_group *cm_counter_groups[] = {
	&cm_counter_group_CM_XMIT,
	&cm_counter_group_CM_XMIT_RETRIES,
	&cm_counter_group_CM_RECV,
	&cm_counter_group_CM_RECV_DUPLICATES,
	NULL,
};

static int cm_add_one(struct ib_device *ib_device)
{
	struct cm_device *cm_dev;
	struct cm_port *port;
	struct ib_mad_reg_req reg_req = {
		.mgmt_class = IB_MGMT_CLASS_CM,
		.mgmt_class_version = IB_CM_CLASS_VERSION,
	};
	struct ib_port_modify port_modify = {
		.set_port_cap_mask = IB_PORT_CM_SUP
	};
	unsigned long flags;
	int ret;
	int count = 0;
	u32 i;

	cm_dev = kzalloc(struct_size(cm_dev, port, ib_device->phys_port_cnt),
			 GFP_KERNEL);
	if (!cm_dev)
		return -ENOMEM;

	kref_init(&cm_dev->kref);
	rwlock_init(&cm_dev->mad_agent_lock);
	cm_dev->ib_device = ib_device;
	cm_dev->ack_delay = ib_device->attrs.local_ca_ack_delay;
	cm_dev->going_down = 0;

	/*记录cm client指针*/
	ib_set_client_data(ib_device, &cm_client, cm_dev);

	set_bit(IB_MGMT_METHOD_SEND, reg_req.method_mask);
	rdma_for_each_port (ib_device, i) {
		if (!rdma_cap_ib_cm(ib_device, i))
			/*此port不支持cm*/
			continue;

		port = kzalloc(sizeof *port, GFP_KERNEL);
		if (!port) {
			ret = -ENOMEM;
			goto error1;
		}

		cm_dev->port[i-1] = port;
		port->cm_dev = cm_dev;
		port->port_num = i;

		ret = ib_port_register_client_groups(ib_device, i,
						     cm_counter_groups);
		if (ret)
			goto error1;

		port->mad_agent = ib_register_mad_agent(ib_device, i/*port编号*/,
							IB_QPT_GSI,
							&reg_req,
							0,
							cm_send_handler,/*发送消息*/
							cm_recv_handler,/*接收消息*/
							port,
							0);
		if (IS_ERR(port->mad_agent)) {
			ret = PTR_ERR(port->mad_agent);
			goto error2;
		}

		ret = ib_modify_port(ib_device, i, 0, &port_modify);
		if (ret)
			goto error3;

		count++;
	}

	if (!count) {
		ret = -EOPNOTSUPP;
		goto free;
	}

	write_lock_irqsave(&cm.device_lock, flags);
	list_add_tail(&cm_dev->list, &cm.device_list);
	write_unlock_irqrestore(&cm.device_lock, flags);
	return 0;

error3:
	ib_unregister_mad_agent(port->mad_agent);
error2:
	ib_port_unregister_client_groups(ib_device, i, cm_counter_groups);
error1:
	port_modify.set_port_cap_mask = 0;
	port_modify.clr_port_cap_mask = IB_PORT_CM_SUP;
	while (--i) {
		if (!rdma_cap_ib_cm(ib_device, i))
			continue;

		port = cm_dev->port[i-1];
		ib_modify_port(ib_device, port->port_num, 0, &port_modify);
		ib_unregister_mad_agent(port->mad_agent);
		ib_port_unregister_client_groups(ib_device, i,
						 cm_counter_groups);
	}
free:
	cm_device_put(cm_dev);
	return ret;
}

static void cm_remove_one(struct ib_device *ib_device, void *client_data)
{
	struct cm_device *cm_dev = client_data;
	struct cm_port *port;
	struct ib_port_modify port_modify = {
		.clr_port_cap_mask = IB_PORT_CM_SUP
	};
	unsigned long flags;
	u32 i;

	write_lock_irqsave(&cm.device_lock, flags);
	list_del(&cm_dev->list);
	write_unlock_irqrestore(&cm.device_lock, flags);

	spin_lock_irq(&cm.lock);
	cm_dev->going_down = 1;
	spin_unlock_irq(&cm.lock);

	rdma_for_each_port (ib_device, i) {
		struct ib_mad_agent *mad_agent;

		if (!rdma_cap_ib_cm(ib_device, i))
			continue;

		port = cm_dev->port[i-1];
		mad_agent = port->mad_agent;
		ib_modify_port(ib_device, port->port_num, 0, &port_modify);
		/*
		 * We flush the queue here after the going_down set, this
		 * verify that no new works will be queued in the recv handler,
		 * after that we can call the unregister_mad_agent
		 */
		flush_workqueue(cm.wq);
		/*
		 * The above ensures no call paths from the work are running,
		 * the remaining paths all take the mad_agent_lock.
		 */
		write_lock(&cm_dev->mad_agent_lock);
		port->mad_agent = NULL;
		write_unlock(&cm_dev->mad_agent_lock);
		ib_unregister_mad_agent(mad_agent);
		ib_port_unregister_client_groups(ib_device, i,
						 cm_counter_groups);
	}

	cm_device_put(cm_dev);
}

static int __init ib_cm_init(void)
{
	int ret;

	INIT_LIST_HEAD(&cm.device_list);
	rwlock_init(&cm.device_lock);
	spin_lock_init(&cm.lock);
	cm.listen_service_table = RB_ROOT;
	cm.listen_service_id = be64_to_cpu(IB_CM_ASSIGN_SERVICE_ID);
	cm.remote_id_table = RB_ROOT;
	cm.remote_qp_table = RB_ROOT;
	cm.remote_sidr_table = RB_ROOT;
	xa_init_flags(&cm.local_id_table, XA_FLAGS_ALLOC);
	get_random_bytes(&cm.random_id_operand, sizeof cm.random_id_operand);
	INIT_LIST_HEAD(&cm.timewait_list);

	/*创建cm对应的wq*/
	cm.wq = alloc_workqueue("ib_cm", 0, 1);
	if (!cm.wq) {
		ret = -ENOMEM;
		goto error2;
	}

	/*注册cm client*/
	ret = ib_register_client(&cm_client);
	if (ret)
		goto error3;

	return 0;
error3:
	destroy_workqueue(cm.wq);
error2:
	return ret;
}

static void __exit ib_cm_cleanup(void)
{
	struct cm_timewait_info *timewait_info, *tmp;

	spin_lock_irq(&cm.lock);
	list_for_each_entry(timewait_info, &cm.timewait_list, list)
		cancel_delayed_work(&timewait_info->work.work);
	spin_unlock_irq(&cm.lock);

	ib_unregister_client(&cm_client);
	destroy_workqueue(cm.wq);

	list_for_each_entry_safe(timewait_info, tmp, &cm.timewait_list, list) {
		list_del(&timewait_info->list);
		kfree(timewait_info);
	}

	WARN_ON(!xa_empty(&cm.local_id_table));
}

module_init(ib_cm_init);
module_exit(ib_cm_cleanup);<|MERGE_RESOLUTION|>--- conflicted
+++ resolved
@@ -170,12 +170,8 @@
 struct cm_device {
 	struct kref kref;
 	struct list_head list;
-<<<<<<< HEAD
-	spinlock_t mad_agent_lock;
+	rwlock_t mad_agent_lock;
 	/*对应的ib_device*/
-=======
-	rwlock_t mad_agent_lock;
->>>>>>> 155a3c00
 	struct ib_device *ib_device;
 	u8 ack_delay;
 	int going_down;
@@ -3503,12 +3499,8 @@
 		goto out_unlock;
 	}
 
-<<<<<<< HEAD
 	/*构造msg*/
-	msg = cm_alloc_priv_msg(cm_id_priv);
-=======
 	msg = cm_alloc_priv_msg(cm_id_priv, IB_CM_SIDR_REQ_SENT);
->>>>>>> 155a3c00
 	if (IS_ERR(msg)) {
 		ret = PTR_ERR(msg);
 		goto out_unlock;
