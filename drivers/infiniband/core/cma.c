// SPDX-License-Identifier: GPL-2.0 OR Linux-OpenIB
/*
 * Copyright (c) 2005 Voltaire Inc.  All rights reserved.
 * Copyright (c) 2002-2005, Network Appliance, Inc. All rights reserved.
 * Copyright (c) 1999-2019, Mellanox Technologies, Inc. All rights reserved.
 * Copyright (c) 2005-2006 Intel Corporation.  All rights reserved.
 */

#include <linux/completion.h>
#include <linux/in.h>
#include <linux/in6.h>
#include <linux/mutex.h>
#include <linux/random.h>
#include <linux/rbtree.h>
#include <linux/igmp.h>
#include <linux/xarray.h>
#include <linux/inetdevice.h>
#include <linux/slab.h>
#include <linux/module.h>
#include <net/route.h>

#include <net/net_namespace.h>
#include <net/netns/generic.h>
#include <net/netevent.h>
#include <net/tcp.h>
#include <net/ipv6.h>
#include <net/ip_fib.h>
#include <net/ip6_route.h>

#include <rdma/rdma_cm.h>
#include <rdma/rdma_cm_ib.h>
#include <rdma/rdma_netlink.h>
#include <rdma/ib.h>
#include <rdma/ib_cache.h>
#include <rdma/ib_cm.h>
#include <rdma/ib_sa.h>
#include <rdma/iw_cm.h>

#include "core_priv.h"
#include "cma_priv.h"
#include "cma_trace.h"

MODULE_AUTHOR("Sean Hefty");
MODULE_DESCRIPTION("Generic RDMA CM Agent");
MODULE_LICENSE("Dual BSD/GPL");

#define CMA_CM_RESPONSE_TIMEOUT 20
#define CMA_MAX_CM_RETRIES 15
#define CMA_CM_MRA_SETTING (IB_CM_MRA_FLAG_DELAY | 24)
#define CMA_IBOE_PACKET_LIFETIME 16
#define CMA_PREFERRED_ROCE_GID_TYPE IB_GID_TYPE_ROCE_UDP_ENCAP

static const char * const cma_events[] = {
	[RDMA_CM_EVENT_ADDR_RESOLVED]	 = "address resolved",
	[RDMA_CM_EVENT_ADDR_ERROR]	 = "address error",
	[RDMA_CM_EVENT_ROUTE_RESOLVED]	 = "route resolved ",
	[RDMA_CM_EVENT_ROUTE_ERROR]	 = "route error",
	[RDMA_CM_EVENT_CONNECT_REQUEST]	 = "connect request",
	[RDMA_CM_EVENT_CONNECT_RESPONSE] = "connect response",
	[RDMA_CM_EVENT_CONNECT_ERROR]	 = "connect error",
	[RDMA_CM_EVENT_UNREACHABLE]	 = "unreachable",
	[RDMA_CM_EVENT_REJECTED]	 = "rejected",
	[RDMA_CM_EVENT_ESTABLISHED]	 = "established",
	[RDMA_CM_EVENT_DISCONNECTED]	 = "disconnected",
	[RDMA_CM_EVENT_DEVICE_REMOVAL]	 = "device removal",
	[RDMA_CM_EVENT_MULTICAST_JOIN]	 = "multicast join",
	[RDMA_CM_EVENT_MULTICAST_ERROR]	 = "multicast error",
	[RDMA_CM_EVENT_ADDR_CHANGE]	 = "address change",
	[RDMA_CM_EVENT_TIMEWAIT_EXIT]	 = "timewait exit",
};

static void cma_iboe_set_mgid(struct sockaddr *addr, union ib_gid *mgid,
			      enum ib_gid_type gid_type);

const char *__attribute_const__ rdma_event_msg(enum rdma_cm_event_type event)
{
	size_t index = event;

	return (index < ARRAY_SIZE(cma_events) && cma_events[index]) ?
			cma_events[index] : "unrecognized event";
}
EXPORT_SYMBOL(rdma_event_msg);

const char *__attribute_const__ rdma_reject_msg(struct rdma_cm_id *id,
						int reason)
{
	if (rdma_ib_or_roce(id->device, id->port_num))
		return ibcm_reject_msg(reason);

	if (rdma_protocol_iwarp(id->device, id->port_num))
		return iwcm_reject_msg(reason);

	WARN_ON_ONCE(1);
	return "unrecognized transport";
}
EXPORT_SYMBOL(rdma_reject_msg);

/**
 * rdma_is_consumer_reject - return true if the consumer rejected the connect
 *                           request.
 * @id: Communication identifier that received the REJECT event.
 * @reason: Value returned in the REJECT event status field.
 */
static bool rdma_is_consumer_reject(struct rdma_cm_id *id, int reason)
{
	if (rdma_ib_or_roce(id->device, id->port_num))
		return reason == IB_CM_REJ_CONSUMER_DEFINED;

	if (rdma_protocol_iwarp(id->device, id->port_num))
		return reason == -ECONNREFUSED;

	WARN_ON_ONCE(1);
	return false;
}

const void *rdma_consumer_reject_data(struct rdma_cm_id *id,
				      struct rdma_cm_event *ev, u8 *data_len)
{
	const void *p;

	if (rdma_is_consumer_reject(id, ev->status)) {
		*data_len = ev->param.conn.private_data_len;
		p = ev->param.conn.private_data;
	} else {
		*data_len = 0;
		p = NULL;
	}
	return p;
}
EXPORT_SYMBOL(rdma_consumer_reject_data);

/**
 * rdma_iw_cm_id() - return the iw_cm_id pointer for this cm_id.
 * @id: Communication Identifier
 */
struct iw_cm_id *rdma_iw_cm_id(struct rdma_cm_id *id)
{
	struct rdma_id_private *id_priv;

	id_priv = container_of(id, struct rdma_id_private, id);
	if (id->device->node_type == RDMA_NODE_RNIC)
		return id_priv->cm_id.iw;
	return NULL;
}
EXPORT_SYMBOL(rdma_iw_cm_id);

/**
 * rdma_res_to_id() - return the rdma_cm_id pointer for this restrack.
 * @res: rdma resource tracking entry pointer
 */
struct rdma_cm_id *rdma_res_to_id(struct rdma_restrack_entry *res)
{
	struct rdma_id_private *id_priv =
		container_of(res, struct rdma_id_private, res);

	return &id_priv->id;
}
EXPORT_SYMBOL(rdma_res_to_id);

static int cma_add_one(struct ib_device *device);
static void cma_remove_one(struct ib_device *device, void *client_data);

static struct ib_client cma_client = {
	.name   = "cma",
	.add    = cma_add_one,
	.remove = cma_remove_one
};

static struct ib_sa_client sa_client;
static LIST_HEAD(dev_list);
static LIST_HEAD(listen_any_list);
static DEFINE_MUTEX(lock);
static struct rb_root id_table = RB_ROOT;
/* Serialize operations of id_table tree */
static DEFINE_SPINLOCK(id_table_lock);
static struct workqueue_struct *cma_wq;
static unsigned int cma_pernet_id;

struct cma_pernet {
	struct xarray tcp_ps;
	struct xarray udp_ps;
	struct xarray ipoib_ps;
	struct xarray ib_ps;
};

static struct cma_pernet *cma_pernet(struct net *net)
{
	return net_generic(net, cma_pernet_id);
}

static
struct xarray *cma_pernet_xa(struct net *net, enum rdma_ucm_port_space ps)
{
	struct cma_pernet *pernet = cma_pernet(net);

	switch (ps) {
	case RDMA_PS_TCP:
		return &pernet->tcp_ps;
	case RDMA_PS_UDP:
		return &pernet->udp_ps;
	case RDMA_PS_IPOIB:
		return &pernet->ipoib_ps;
	case RDMA_PS_IB:
		return &pernet->ib_ps;
	default:
		return NULL;
	}
}

struct id_table_entry {
	struct list_head id_list;
	struct rb_node rb_node;
};

struct cma_device {
	struct list_head	list;
	struct ib_device	*device;
	struct completion	comp;
	refcount_t refcount;
	struct list_head	id_list;
	enum ib_gid_type	*default_gid_type;
	u8			*default_roce_tos;
};

struct rdma_bind_list {
	enum rdma_ucm_port_space ps;
	struct hlist_head	owners;
	unsigned short		port;
};

static int cma_ps_alloc(struct net *net, enum rdma_ucm_port_space ps,
			struct rdma_bind_list *bind_list, int snum)
{
	struct xarray *xa = cma_pernet_xa(net, ps);

	return xa_insert(xa, snum, bind_list, GFP_KERNEL);
}

static struct rdma_bind_list *cma_ps_find(struct net *net,
					  enum rdma_ucm_port_space ps, int snum)
{
	struct xarray *xa = cma_pernet_xa(net, ps);

	return xa_load(xa, snum);
}

static void cma_ps_remove(struct net *net, enum rdma_ucm_port_space ps,
			  int snum)
{
	struct xarray *xa = cma_pernet_xa(net, ps);

	xa_erase(xa, snum);
}

enum {
	CMA_OPTION_AFONLY,
};

void cma_dev_get(struct cma_device *cma_dev)
{
	refcount_inc(&cma_dev->refcount);
}

void cma_dev_put(struct cma_device *cma_dev)
{
	if (refcount_dec_and_test(&cma_dev->refcount))
		complete(&cma_dev->comp);
}

struct cma_device *cma_enum_devices_by_ibdev(cma_device_filter	filter,
					     void		*cookie)
{
	struct cma_device *cma_dev;
	struct cma_device *found_cma_dev = NULL;

	mutex_lock(&lock);

	list_for_each_entry(cma_dev, &dev_list, list)
		if (filter(cma_dev->device, cookie)) {
			found_cma_dev = cma_dev;
			break;
		}

	if (found_cma_dev)
		cma_dev_get(found_cma_dev);
	mutex_unlock(&lock);
	return found_cma_dev;
}

int cma_get_default_gid_type(struct cma_device *cma_dev,
			     u32 port)
{
	if (!rdma_is_port_valid(cma_dev->device, port))
		return -EINVAL;

	return cma_dev->default_gid_type[port - rdma_start_port(cma_dev->device)];
}

int cma_set_default_gid_type(struct cma_device *cma_dev,
			     u32 port,
			     enum ib_gid_type default_gid_type)
{
	unsigned long supported_gids;

	if (!rdma_is_port_valid(cma_dev->device, port))
		return -EINVAL;

	if (default_gid_type == IB_GID_TYPE_IB &&
	    rdma_protocol_roce_eth_encap(cma_dev->device, port))
		default_gid_type = IB_GID_TYPE_ROCE;

	supported_gids = roce_gid_type_mask_support(cma_dev->device, port);

	if (!(supported_gids & 1 << default_gid_type))
		return -EINVAL;

	cma_dev->default_gid_type[port - rdma_start_port(cma_dev->device)] =
		default_gid_type;

	return 0;
}

int cma_get_default_roce_tos(struct cma_device *cma_dev, u32 port)
{
	if (!rdma_is_port_valid(cma_dev->device, port))
		return -EINVAL;

	return cma_dev->default_roce_tos[port - rdma_start_port(cma_dev->device)];
}

int cma_set_default_roce_tos(struct cma_device *cma_dev, u32 port,
			     u8 default_roce_tos)
{
	if (!rdma_is_port_valid(cma_dev->device, port))
		return -EINVAL;

	cma_dev->default_roce_tos[port - rdma_start_port(cma_dev->device)] =
		 default_roce_tos;

	return 0;
}
struct ib_device *cma_get_ib_dev(struct cma_device *cma_dev)
{
	return cma_dev->device;
}

/*
 * Device removal can occur at anytime, so we need extra handling to
 * serialize notifying the user of device removal with other callbacks.
 * We do this by disabling removal notification while a callback is in process,
 * and reporting it after the callback completes.
 */

struct cma_multicast {
	struct rdma_id_private *id_priv;
	union {
		struct ib_sa_multicast *sa_mc;
		struct {
			struct work_struct work;
			struct rdma_cm_event event;
		} iboe_join;
	};
	struct list_head	list;
	void			*context;
	struct sockaddr_storage	addr;
	u8			join_state;
};

struct cma_work {
	struct work_struct	work;
	struct rdma_id_private	*id;
	enum rdma_cm_state	old_state;
	enum rdma_cm_state	new_state;
	struct rdma_cm_event	event;
};

union cma_ip_addr {
	struct in6_addr ip6;
	struct {
		__be32 pad[3];
		__be32 addr;
	} ip4;
};

struct cma_hdr {
	u8 cma_version;
	u8 ip_version;	/* IP version: 7:4 */
	__be16 port;
	union cma_ip_addr src_addr;
	union cma_ip_addr dst_addr;
};

#define CMA_VERSION 0x00

struct cma_req_info {
	struct sockaddr_storage listen_addr_storage;
	struct sockaddr_storage src_addr_storage;
	struct ib_device *device;
	union ib_gid local_gid;
	__be64 service_id;
	int port;
	bool has_gid;
	u16 pkey;
};

static int cma_comp_exch(struct rdma_id_private *id_priv,
			 enum rdma_cm_state comp, enum rdma_cm_state exch)
{
	unsigned long flags;
	int ret;

	/*
	 * The FSM uses a funny double locking where state is protected by both
	 * the handler_mutex and the spinlock. State is not allowed to change
	 * to/from a handler_mutex protected value without also holding
	 * handler_mutex.
	 */
	if (comp == RDMA_CM_CONNECT || exch == RDMA_CM_CONNECT)
		lockdep_assert_held(&id_priv->handler_mutex);

	/*如果当前状态为comp,则更新为exch*/
	spin_lock_irqsave(&id_priv->lock, flags);
	if ((ret = (id_priv->state == comp)))
		id_priv->state = exch;
	spin_unlock_irqrestore(&id_priv->lock, flags);
	/*返回非0，表示已更新；返回0，表示未更新*/
	return ret;
}

//更新状态为exch,返回旧的状态
static inline u8 cma_get_ip_ver(const struct cma_hdr *hdr)
{
	return hdr->ip_version >> 4;
}

static void cma_set_ip_ver(struct cma_hdr *hdr, u8 ip_ver)
{
	hdr->ip_version = (ip_ver << 4) | (hdr->ip_version & 0xF);
}

static struct sockaddr *cma_src_addr(struct rdma_id_private *id_priv)
{
	return (struct sockaddr *)&id_priv->id.route.addr.src_addr;
}

static inline struct sockaddr *cma_dst_addr(struct rdma_id_private *id_priv)
{
	return (struct sockaddr *)&id_priv->id.route.addr.dst_addr;
}

static int cma_igmp_send(struct net_device *ndev, union ib_gid *mgid, bool join)
{
	struct in_device *in_dev = NULL;

	if (ndev) {
		rtnl_lock();
		in_dev = __in_dev_get_rtnl(ndev);
		if (in_dev) {
			if (join)
				ip_mc_inc_group(in_dev,
						*(__be32 *)(mgid->raw + 12));
			else
				ip_mc_dec_group(in_dev,
						*(__be32 *)(mgid->raw + 12));
		}
		rtnl_unlock();
	}
	return (in_dev) ? 0 : -ENODEV;
}

static int compare_netdev_and_ip(int ifindex_a, struct sockaddr *sa,
				 struct id_table_entry *entry_b)
{
	struct rdma_id_private *id_priv = list_first_entry(
		&entry_b->id_list, struct rdma_id_private, id_list_entry);
	int ifindex_b = id_priv->id.route.addr.dev_addr.bound_dev_if;
	struct sockaddr *sb = cma_dst_addr(id_priv);

	if (ifindex_a != ifindex_b)
		return (ifindex_a > ifindex_b) ? 1 : -1;

	if (sa->sa_family != sb->sa_family)
		return sa->sa_family - sb->sa_family;

	if (sa->sa_family == AF_INET &&
	    __builtin_object_size(sa, 0) >= sizeof(struct sockaddr_in)) {
		return memcmp(&((struct sockaddr_in *)sa)->sin_addr,
			      &((struct sockaddr_in *)sb)->sin_addr,
			      sizeof(((struct sockaddr_in *)sa)->sin_addr));
	}

	if (sa->sa_family == AF_INET6 &&
	    __builtin_object_size(sa, 0) >= sizeof(struct sockaddr_in6)) {
		return ipv6_addr_cmp(&((struct sockaddr_in6 *)sa)->sin6_addr,
				     &((struct sockaddr_in6 *)sb)->sin6_addr);
	}

	return -1;
}

static int cma_add_id_to_tree(struct rdma_id_private *node_id_priv)
{
	struct rb_node **new, *parent = NULL;
	struct id_table_entry *this, *node;
	unsigned long flags;
	int result;

	node = kzalloc(sizeof(*node), GFP_KERNEL);
	if (!node)
		return -ENOMEM;

	spin_lock_irqsave(&id_table_lock, flags);
	new = &id_table.rb_node;
	while (*new) {
		this = container_of(*new, struct id_table_entry, rb_node);
		result = compare_netdev_and_ip(
			node_id_priv->id.route.addr.dev_addr.bound_dev_if,
			cma_dst_addr(node_id_priv), this);

		parent = *new;
		if (result < 0)
			new = &((*new)->rb_left);
		else if (result > 0)
			new = &((*new)->rb_right);
		else {
			list_add_tail(&node_id_priv->id_list_entry,
				      &this->id_list);
			kfree(node);
			goto unlock;
		}
	}

	INIT_LIST_HEAD(&node->id_list);
	list_add_tail(&node_id_priv->id_list_entry, &node->id_list);

	rb_link_node(&node->rb_node, parent, new);
	rb_insert_color(&node->rb_node, &id_table);

unlock:
	spin_unlock_irqrestore(&id_table_lock, flags);
	return 0;
}

static struct id_table_entry *
node_from_ndev_ip(struct rb_root *root, int ifindex, struct sockaddr *sa)
{
	struct rb_node *node = root->rb_node;
	struct id_table_entry *data;
	int result;

	while (node) {
		data = container_of(node, struct id_table_entry, rb_node);
		result = compare_netdev_and_ip(ifindex, sa, data);
		if (result < 0)
			node = node->rb_left;
		else if (result > 0)
			node = node->rb_right;
		else
			return data;
	}

	return NULL;
}

static void cma_remove_id_from_tree(struct rdma_id_private *id_priv)
{
	struct id_table_entry *data;
	unsigned long flags;

	spin_lock_irqsave(&id_table_lock, flags);
	if (list_empty(&id_priv->id_list_entry))
		goto out;

	data = node_from_ndev_ip(&id_table,
				 id_priv->id.route.addr.dev_addr.bound_dev_if,
				 cma_dst_addr(id_priv));
	if (!data)
		goto out;

	list_del_init(&id_priv->id_list_entry);
	if (list_empty(&data->id_list)) {
		rb_erase(&data->rb_node, &id_table);
		kfree(data);
	}
out:
	spin_unlock_irqrestore(&id_table_lock, flags);
}

static void _cma_attach_to_dev(struct rdma_id_private *id_priv,
			       struct cma_device *cma_dev)
{
	cma_dev_get(cma_dev);
	id_priv->cma_dev = cma_dev;
	id_priv->id.device = cma_dev->device;
	id_priv->id.route.addr.dev_addr.transport =
		rdma_node_get_transport(cma_dev->device->node_type);
	list_add_tail(&id_priv->device_item, &cma_dev->id_list);

	trace_cm_id_attach(id_priv, cma_dev->device);
}

static void cma_attach_to_dev(struct rdma_id_private *id_priv,
			      struct cma_device *cma_dev)
{
	_cma_attach_to_dev(id_priv, cma_dev);
	id_priv->gid_type =
		cma_dev->default_gid_type[id_priv->id.port_num -
					  rdma_start_port(cma_dev->device)];
}

static void cma_release_dev(struct rdma_id_private *id_priv)
{
	mutex_lock(&lock);
	list_del_init(&id_priv->device_item);
	cma_dev_put(id_priv->cma_dev);
	id_priv->cma_dev = NULL;
	id_priv->id.device = NULL;
	if (id_priv->id.route.addr.dev_addr.sgid_attr) {
		rdma_put_gid_attr(id_priv->id.route.addr.dev_addr.sgid_attr);
		id_priv->id.route.addr.dev_addr.sgid_attr = NULL;
	}
	mutex_unlock(&lock);
}

//取地址族
static inline unsigned short cma_family(struct rdma_id_private *id_priv)
{
	return id_priv->id.route.addr.src_addr.ss_family;
}

static int cma_set_qkey(struct rdma_id_private *id_priv, u32 qkey)
{
	struct ib_sa_mcmember_rec rec;
	int ret = 0;

	if (id_priv->qkey) {
		if (qkey && id_priv->qkey != qkey)
			return -EINVAL;
		return 0;
	}

	if (qkey) {
		id_priv->qkey = qkey;
		return 0;
	}

	switch (id_priv->id.ps) {
	case RDMA_PS_UDP:
	case RDMA_PS_IB:
		id_priv->qkey = RDMA_UDP_QKEY;
		break;
	case RDMA_PS_IPOIB:
		ib_addr_get_mgid(&id_priv->id.route.addr.dev_addr, &rec.mgid);
		ret = ib_sa_get_mcmember_rec(id_priv->id.device,
					     id_priv->id.port_num, &rec.mgid,
					     &rec);
		if (!ret)
			id_priv->qkey = be32_to_cpu(rec.qkey);
		break;
	default:
		break;
	}
	return ret;
}

static void cma_translate_ib(struct sockaddr_ib *sib, struct rdma_dev_addr *dev_addr)
{
	dev_addr->dev_type = ARPHRD_INFINIBAND;
	rdma_addr_set_sgid(dev_addr, (union ib_gid *) &sib->sib_addr);
	ib_addr_set_pkey(dev_addr, ntohs(sib->sib_pkey));
}

static int cma_translate_addr(struct sockaddr *addr, struct rdma_dev_addr *dev_addr)
{
	int ret;

	if (addr->sa_family != AF_IB) {
		ret = rdma_translate_ip(addr, dev_addr);
	} else {
		cma_translate_ib((struct sockaddr_ib *) addr, dev_addr);
		ret = 0;
	}

	return ret;
}

static const struct ib_gid_attr *
cma_validate_port(struct ib_device *device, u32 port,
		  enum ib_gid_type gid_type,
		  union ib_gid *gid,
		  struct rdma_id_private *id_priv)
{
	struct rdma_dev_addr *dev_addr = &id_priv->id.route.addr.dev_addr;
	int bound_if_index = dev_addr->bound_dev_if;
	const struct ib_gid_attr *sgid_attr;
	int dev_type = dev_addr->dev_type;
	struct net_device *ndev = NULL;

	if (!rdma_dev_access_netns(device, id_priv->id.route.addr.dev_addr.net))
		return ERR_PTR(-ENODEV);

	if ((dev_type == ARPHRD_INFINIBAND) && !rdma_protocol_ib(device, port))
		return ERR_PTR(-ENODEV);

	if ((dev_type != ARPHRD_INFINIBAND) && rdma_protocol_ib(device, port))
		return ERR_PTR(-ENODEV);

	if (dev_type == ARPHRD_ETHER && rdma_protocol_roce(device, port)) {
		ndev = dev_get_by_index(dev_addr->net, bound_if_index);
		if (!ndev)
			return ERR_PTR(-ENODEV);
	} else {
		gid_type = IB_GID_TYPE_IB;
	}

	sgid_attr = rdma_find_gid_by_port(device, gid, gid_type, port, ndev);
	if (ndev)
		dev_put(ndev);
	return sgid_attr;
}

static void cma_bind_sgid_attr(struct rdma_id_private *id_priv,
			       const struct ib_gid_attr *sgid_attr)
{
	WARN_ON(id_priv->id.route.addr.dev_addr.sgid_attr);
	id_priv->id.route.addr.dev_addr.sgid_attr = sgid_attr;
}

/**
 * cma_acquire_dev_by_src_ip - Acquire cma device, port, gid attribute
 * based on source ip address.
 * @id_priv:	cm_id which should be bound to cma device
 *
 * cma_acquire_dev_by_src_ip() binds cm id to cma device, port and GID attribute
 * based on source IP address. It returns 0 on success or error code otherwise.
 * It is applicable to active and passive side cm_id.
 */
static int cma_acquire_dev_by_src_ip(struct rdma_id_private *id_priv)
{
	struct rdma_dev_addr *dev_addr = &id_priv->id.route.addr.dev_addr;
	const struct ib_gid_attr *sgid_attr;
	union ib_gid gid, iboe_gid, *gidp;
	struct cma_device *cma_dev;
	enum ib_gid_type gid_type;
	int ret = -ENODEV;
	u32 port;

	if (dev_addr->dev_type != ARPHRD_INFINIBAND &&
	    id_priv->id.ps == RDMA_PS_IPOIB)
		return -EINVAL;

	rdma_ip2gid((struct sockaddr *)&id_priv->id.route.addr.src_addr,
		    &iboe_gid);

	memcpy(&gid, dev_addr->src_dev_addr +
	       rdma_addr_gid_offset(dev_addr), sizeof(gid));

	mutex_lock(&lock);
	list_for_each_entry(cma_dev, &dev_list, list) {
		rdma_for_each_port (cma_dev->device, port) {
			gidp = rdma_protocol_roce(cma_dev->device, port) ?
			       &iboe_gid : &gid;
			gid_type = cma_dev->default_gid_type[port - 1];
			sgid_attr = cma_validate_port(cma_dev->device, port,
						      gid_type, gidp, id_priv);
			if (!IS_ERR(sgid_attr)) {
				id_priv->id.port_num = port;
				cma_bind_sgid_attr(id_priv, sgid_attr);
				cma_attach_to_dev(id_priv, cma_dev);
				ret = 0;
				goto out;
			}
		}
	}
out:
	mutex_unlock(&lock);
	return ret;
}

/**
 * cma_ib_acquire_dev - Acquire cma device, port and SGID attribute
 * @id_priv:		cm id to bind to cma device
 * @listen_id_priv:	listener cm id to match against
 * @req:		Pointer to req structure containaining incoming
 *			request information
 * cma_ib_acquire_dev() acquires cma device, port and SGID attribute when
 * rdma device matches for listen_id and incoming request. It also verifies
 * that a GID table entry is present for the source address.
 * Returns 0 on success, or returns error code otherwise.
 */
static int cma_ib_acquire_dev(struct rdma_id_private *id_priv,
			      const struct rdma_id_private *listen_id_priv,
			      struct cma_req_info *req)
{
	struct rdma_dev_addr *dev_addr = &id_priv->id.route.addr.dev_addr;
	const struct ib_gid_attr *sgid_attr;
	enum ib_gid_type gid_type;
	union ib_gid gid;

	if (dev_addr->dev_type != ARPHRD_INFINIBAND &&
	    id_priv->id.ps == RDMA_PS_IPOIB)
		return -EINVAL;

	if (rdma_protocol_roce(req->device, req->port))
		rdma_ip2gid((struct sockaddr *)&id_priv->id.route.addr.src_addr,
			    &gid);
	else
		memcpy(&gid, dev_addr->src_dev_addr +
		       rdma_addr_gid_offset(dev_addr), sizeof(gid));

	gid_type = listen_id_priv->cma_dev->default_gid_type[req->port - 1];
	sgid_attr = cma_validate_port(req->device, req->port,
				      gid_type, &gid, id_priv);
	if (IS_ERR(sgid_attr))
		return PTR_ERR(sgid_attr);

	id_priv->id.port_num = req->port;
	cma_bind_sgid_attr(id_priv, sgid_attr);
	/* Need to acquire lock to protect against reader
	 * of cma_dev->id_list such as cma_netdev_callback() and
	 * cma_process_remove().
	 */
	mutex_lock(&lock);
	cma_attach_to_dev(id_priv, listen_id_priv->cma_dev);
	mutex_unlock(&lock);
	rdma_restrack_add(&id_priv->res);
	return 0;
}

static int cma_iw_acquire_dev(struct rdma_id_private *id_priv,
			      const struct rdma_id_private *listen_id_priv)
{
	struct rdma_dev_addr *dev_addr = &id_priv->id.route.addr.dev_addr;
	const struct ib_gid_attr *sgid_attr;
	struct cma_device *cma_dev;
	enum ib_gid_type gid_type;
	int ret = -ENODEV;
	union ib_gid gid;
	u32 port;

	if (dev_addr->dev_type != ARPHRD_INFINIBAND &&
	    id_priv->id.ps == RDMA_PS_IPOIB)
		return -EINVAL;

	memcpy(&gid, dev_addr->src_dev_addr +
	       rdma_addr_gid_offset(dev_addr), sizeof(gid));

	mutex_lock(&lock);

	cma_dev = listen_id_priv->cma_dev;
	port = listen_id_priv->id.port_num;
	gid_type = listen_id_priv->gid_type;
	sgid_attr = cma_validate_port(cma_dev->device, port,
				      gid_type, &gid, id_priv);
	if (!IS_ERR(sgid_attr)) {
		id_priv->id.port_num = port;
		cma_bind_sgid_attr(id_priv, sgid_attr);
		ret = 0;
		goto out;
	}

	list_for_each_entry(cma_dev, &dev_list, list) {
		rdma_for_each_port (cma_dev->device, port) {
			if (listen_id_priv->cma_dev == cma_dev &&
			    listen_id_priv->id.port_num == port)
				continue;

			gid_type = cma_dev->default_gid_type[port - 1];
			sgid_attr = cma_validate_port(cma_dev->device, port,
						      gid_type, &gid, id_priv);
			if (!IS_ERR(sgid_attr)) {
				id_priv->id.port_num = port;
				cma_bind_sgid_attr(id_priv, sgid_attr);
				ret = 0;
				goto out;
			}
		}
	}

out:
	if (!ret) {
		cma_attach_to_dev(id_priv, cma_dev);
		rdma_restrack_add(&id_priv->res);
	}

	mutex_unlock(&lock);
	return ret;
}

/*
 * Select the source IB device and address to reach the destination IB address.
 */
static int cma_resolve_ib_dev(struct rdma_id_private *id_priv)
{
	struct cma_device *cma_dev, *cur_dev;
	struct sockaddr_ib *addr;
	union ib_gid gid, sgid, *dgid;
	unsigned int p;
	u16 pkey, index;
	enum ib_port_state port_state;
	int ret;
	int i;

	cma_dev = NULL;
	addr = (struct sockaddr_ib *) cma_dst_addr(id_priv);
	dgid = (union ib_gid *) &addr->sib_addr;
	pkey = ntohs(addr->sib_pkey);

	mutex_lock(&lock);
	list_for_each_entry(cur_dev, &dev_list, list) {
		rdma_for_each_port (cur_dev->device, p) {
			if (!rdma_cap_af_ib(cur_dev->device, p))
				continue;

			if (ib_find_cached_pkey(cur_dev->device, p, pkey, &index))
				continue;

			if (ib_get_cached_port_state(cur_dev->device, p, &port_state))
				continue;

			for (i = 0; i < cur_dev->device->port_data[p].immutable.gid_tbl_len;
			     ++i) {
				ret = rdma_query_gid(cur_dev->device, p, i,
						     &gid);
				if (ret)
					continue;

				if (!memcmp(&gid, dgid, sizeof(gid))) {
					cma_dev = cur_dev;
					sgid = gid;
					id_priv->id.port_num = p;
					goto found;
				}

				if (!cma_dev && (gid.global.subnet_prefix ==
				    dgid->global.subnet_prefix) &&
				    port_state == IB_PORT_ACTIVE) {
					cma_dev = cur_dev;
					sgid = gid;
					id_priv->id.port_num = p;
					goto found;
				}
			}
		}
	}
	mutex_unlock(&lock);
	return -ENODEV;

found:
	cma_attach_to_dev(id_priv, cma_dev);
	rdma_restrack_add(&id_priv->res);
	mutex_unlock(&lock);
	addr = (struct sockaddr_ib *)cma_src_addr(id_priv);
	memcpy(&addr->sib_addr, &sgid, sizeof(sgid));
	cma_translate_ib(addr, &id_priv->id.route.addr.dev_addr);
	return 0;
}

static void cma_id_get(struct rdma_id_private *id_priv)
{
	refcount_inc(&id_priv->refcount);
}

static void cma_id_put(struct rdma_id_private *id_priv)
{
	if (refcount_dec_and_test(&id_priv->refcount))
		complete(&id_priv->comp);
}

static struct rdma_id_private *
__rdma_create_id(struct net *net, rdma_cm_event_handler event_handler,
		 void *context, enum rdma_ucm_port_space ps,
		 enum ib_qp_type qp_type, const struct rdma_id_private *parent)
{
	struct rdma_id_private *id_priv;

	id_priv = kzalloc(sizeof *id_priv, GFP_KERNEL);
	if (!id_priv)
		return ERR_PTR(-ENOMEM);

	id_priv->state = RDMA_CM_IDLE;/*设置初始化状态*/
	id_priv->id.context = context;
	id_priv->id.event_handler = event_handler;
	id_priv->id.ps = ps;
	id_priv->id.qp_type = qp_type;
	id_priv->tos_set = false;
	id_priv->timeout_set = false;
	id_priv->min_rnr_timer_set = false;
	id_priv->gid_type = IB_GID_TYPE_IB;
	spin_lock_init(&id_priv->lock);
	mutex_init(&id_priv->qp_mutex);
	init_completion(&id_priv->comp);
	refcount_set(&id_priv->refcount, 1);
	mutex_init(&id_priv->handler_mutex);
	INIT_LIST_HEAD(&id_priv->device_item);
	INIT_LIST_HEAD(&id_priv->id_list_entry);
	INIT_LIST_HEAD(&id_priv->listen_list);
	INIT_LIST_HEAD(&id_priv->mc_list);
	get_random_bytes(&id_priv->seq_num, sizeof id_priv->seq_num);
	id_priv->id.route.addr.dev_addr.net = get_net(net);
	id_priv->seq_num &= 0x00ffffff;

	rdma_restrack_new(&id_priv->res, RDMA_RESTRACK_CM_ID);
	if (parent)
		rdma_restrack_parent_name(&id_priv->res, &parent->res);

	return id_priv;
}

struct rdma_cm_id *
__rdma_create_kernel_id(struct net *net, rdma_cm_event_handler event_handler,
			void *context, enum rdma_ucm_port_space ps,
			enum ib_qp_type qp_type, const char *caller)
{
	struct rdma_id_private *ret;

	ret = __rdma_create_id(net, event_handler, context, ps, qp_type, NULL);
	if (IS_ERR(ret))
		return ERR_CAST(ret);

	rdma_restrack_set_name(&ret->res, caller);
	return &ret->id;
}
EXPORT_SYMBOL(__rdma_create_kernel_id);

struct rdma_cm_id *rdma_create_user_id(rdma_cm_event_handler event_handler,
				       void *context,
				       enum rdma_ucm_port_space ps,
				       enum ib_qp_type qp_type)
{
	struct rdma_id_private *ret;

	ret = __rdma_create_id(current->nsproxy->net_ns, event_handler, context,
			       ps, qp_type, NULL);
	if (IS_ERR(ret))
		return ERR_CAST(ret);

	rdma_restrack_set_name(&ret->res, NULL);
	return &ret->id;
}
EXPORT_SYMBOL(rdma_create_user_id);

static int cma_init_ud_qp(struct rdma_id_private *id_priv, struct ib_qp *qp)
{
	struct ib_qp_attr qp_attr;
	int qp_attr_mask, ret;

	qp_attr.qp_state = IB_QPS_INIT;
	ret = rdma_init_qp_attr(&id_priv->id, &qp_attr, &qp_attr_mask);
	if (ret)
		return ret;

	ret = ib_modify_qp(qp, &qp_attr, qp_attr_mask);
	if (ret)
		return ret;

	qp_attr.qp_state = IB_QPS_RTR;
	ret = ib_modify_qp(qp, &qp_attr, IB_QP_STATE);
	if (ret)
		return ret;

	qp_attr.qp_state = IB_QPS_RTS;
	qp_attr.sq_psn = 0;
	ret = ib_modify_qp(qp, &qp_attr, IB_QP_STATE | IB_QP_SQ_PSN);

	return ret;
}

static int cma_init_conn_qp(struct rdma_id_private *id_priv, struct ib_qp *qp)
{
	struct ib_qp_attr qp_attr;
	int qp_attr_mask, ret;

	qp_attr.qp_state = IB_QPS_INIT;
	ret = rdma_init_qp_attr(&id_priv->id, &qp_attr, &qp_attr_mask);
	if (ret)
		return ret;

	return ib_modify_qp(qp, &qp_attr, qp_attr_mask);
}

int rdma_create_qp(struct rdma_cm_id *id, struct ib_pd *pd,
		   struct ib_qp_init_attr *qp_init_attr)
{
	struct rdma_id_private *id_priv;
	struct ib_qp *qp;
	int ret;

	id_priv = container_of(id, struct rdma_id_private, id);
	if (id->device != pd->device) {
		ret = -EINVAL;
		goto out_err;
	}

	qp_init_attr->port_num = id->port_num;
	qp = ib_create_qp(pd, qp_init_attr);
	if (IS_ERR(qp)) {
		ret = PTR_ERR(qp);
		goto out_err;
	}

	if (id->qp_type == IB_QPT_UD)
		ret = cma_init_ud_qp(id_priv, qp);
	else
		ret = cma_init_conn_qp(id_priv, qp);
	if (ret)
		goto out_destroy;

	id->qp = qp;
	id_priv->qp_num = qp->qp_num;
	id_priv->srq = (qp->srq != NULL);
	trace_cm_qp_create(id_priv, pd, qp_init_attr, 0);
	return 0;
out_destroy:
	ib_destroy_qp(qp);
out_err:
	trace_cm_qp_create(id_priv, pd, qp_init_attr, ret);
	return ret;
}
EXPORT_SYMBOL(rdma_create_qp);

void rdma_destroy_qp(struct rdma_cm_id *id)
{
	struct rdma_id_private *id_priv;

	id_priv = container_of(id, struct rdma_id_private, id);
	trace_cm_qp_destroy(id_priv);
	mutex_lock(&id_priv->qp_mutex);
	ib_destroy_qp(id_priv->id.qp);
	id_priv->id.qp = NULL;
	mutex_unlock(&id_priv->qp_mutex);
}
EXPORT_SYMBOL(rdma_destroy_qp);

static int cma_modify_qp_rtr(struct rdma_id_private *id_priv,
			     struct rdma_conn_param *conn_param)
{
	struct ib_qp_attr qp_attr;
	int qp_attr_mask, ret;

	mutex_lock(&id_priv->qp_mutex);
	if (!id_priv->id.qp) {
		ret = 0;
		goto out;
	}

	/* Need to update QP attributes from default values. */
	qp_attr.qp_state = IB_QPS_INIT;
	ret = rdma_init_qp_attr(&id_priv->id, &qp_attr, &qp_attr_mask);
	if (ret)
		goto out;

	ret = ib_modify_qp(id_priv->id.qp, &qp_attr, qp_attr_mask);
	if (ret)
		goto out;

	qp_attr.qp_state = IB_QPS_RTR;
	ret = rdma_init_qp_attr(&id_priv->id, &qp_attr, &qp_attr_mask);
	if (ret)
		goto out;

	BUG_ON(id_priv->cma_dev->device != id_priv->id.device);

	if (conn_param)
		qp_attr.max_dest_rd_atomic = conn_param->responder_resources;
	ret = ib_modify_qp(id_priv->id.qp, &qp_attr, qp_attr_mask);
out:
	mutex_unlock(&id_priv->qp_mutex);
	return ret;
}

static int cma_modify_qp_rts(struct rdma_id_private *id_priv,
			     struct rdma_conn_param *conn_param)
{
	struct ib_qp_attr qp_attr;
	int qp_attr_mask, ret;

	mutex_lock(&id_priv->qp_mutex);
	if (!id_priv->id.qp) {
		ret = 0;
		goto out;
	}

	qp_attr.qp_state = IB_QPS_RTS;
	ret = rdma_init_qp_attr(&id_priv->id, &qp_attr, &qp_attr_mask);
	if (ret)
		goto out;

	if (conn_param)
		qp_attr.max_rd_atomic = conn_param->initiator_depth;
	ret = ib_modify_qp(id_priv->id.qp, &qp_attr, qp_attr_mask);
out:
	mutex_unlock(&id_priv->qp_mutex);
	return ret;
}

static int cma_modify_qp_err(struct rdma_id_private *id_priv)
{
	struct ib_qp_attr qp_attr;
	int ret;

	mutex_lock(&id_priv->qp_mutex);
	if (!id_priv->id.qp) {
		ret = 0;
		goto out;
	}

	qp_attr.qp_state = IB_QPS_ERR;
	ret = ib_modify_qp(id_priv->id.qp, &qp_attr, IB_QP_STATE);
out:
	mutex_unlock(&id_priv->qp_mutex);
	return ret;
}

static int cma_ib_init_qp_attr(struct rdma_id_private *id_priv,
			       struct ib_qp_attr *qp_attr, int *qp_attr_mask)
{
	struct rdma_dev_addr *dev_addr = &id_priv->id.route.addr.dev_addr;
	int ret;
	u16 pkey;

	if (rdma_cap_eth_ah(id_priv->id.device, id_priv->id.port_num))
		pkey = 0xffff;
	else
		pkey = ib_addr_get_pkey(dev_addr);

	ret = ib_find_cached_pkey(id_priv->id.device, id_priv->id.port_num,
				  pkey, &qp_attr->pkey_index);
	if (ret)
		return ret;

	qp_attr->port_num = id_priv->id.port_num;
	*qp_attr_mask = IB_QP_STATE | IB_QP_PKEY_INDEX | IB_QP_PORT;

	if (id_priv->id.qp_type == IB_QPT_UD) {
		ret = cma_set_qkey(id_priv, 0);
		if (ret)
			return ret;

		qp_attr->qkey = id_priv->qkey;
		*qp_attr_mask |= IB_QP_QKEY;
	} else {
		qp_attr->qp_access_flags = 0;
		*qp_attr_mask |= IB_QP_ACCESS_FLAGS;
	}
	return 0;
}

int rdma_init_qp_attr(struct rdma_cm_id *id, struct ib_qp_attr *qp_attr,
		       int *qp_attr_mask)
{
	struct rdma_id_private *id_priv;
	int ret = 0;

	id_priv = container_of(id, struct rdma_id_private, id);
	if (rdma_cap_ib_cm(id->device, id->port_num)) {
		if (!id_priv->cm_id.ib || (id_priv->id.qp_type == IB_QPT_UD))
			ret = cma_ib_init_qp_attr(id_priv, qp_attr, qp_attr_mask);
		else
			ret = ib_cm_init_qp_attr(id_priv->cm_id.ib, qp_attr,
						 qp_attr_mask);

		if (qp_attr->qp_state == IB_QPS_RTR)
			qp_attr->rq_psn = id_priv->seq_num;
	} else if (rdma_cap_iw_cm(id->device, id->port_num)) {
		if (!id_priv->cm_id.iw) {
			qp_attr->qp_access_flags = 0;
			*qp_attr_mask = IB_QP_STATE | IB_QP_ACCESS_FLAGS;
		} else
			ret = iw_cm_init_qp_attr(id_priv->cm_id.iw, qp_attr,
						 qp_attr_mask);
		qp_attr->port_num = id_priv->id.port_num;
		*qp_attr_mask |= IB_QP_PORT;
	} else {
		ret = -ENOSYS;
	}

	if ((*qp_attr_mask & IB_QP_TIMEOUT) && id_priv->timeout_set)
		qp_attr->timeout = id_priv->timeout;

	if ((*qp_attr_mask & IB_QP_MIN_RNR_TIMER) && id_priv->min_rnr_timer_set)
		qp_attr->min_rnr_timer = id_priv->min_rnr_timer;

	return ret;
}
EXPORT_SYMBOL(rdma_init_qp_attr);

static inline bool cma_zero_addr(const struct sockaddr *addr)
{
	switch (addr->sa_family) {
	case AF_INET:
		return ipv4_is_zeronet(((struct sockaddr_in *)addr)->sin_addr.s_addr);
	case AF_INET6:
		return ipv6_addr_any(&((struct sockaddr_in6 *)addr)->sin6_addr);
	case AF_IB:
		return ib_addr_any(&((struct sockaddr_ib *)addr)->sib_addr);
	default:
		return false;
	}
}

static inline bool cma_loopback_addr(const struct sockaddr *addr)
{
	switch (addr->sa_family) {
	case AF_INET:
		return ipv4_is_loopback(
			((struct sockaddr_in *)addr)->sin_addr.s_addr);
	case AF_INET6:
		return ipv6_addr_loopback(
			&((struct sockaddr_in6 *)addr)->sin6_addr);
	case AF_IB:
		return ib_addr_loopback(
			&((struct sockaddr_ib *)addr)->sib_addr);
	default:
		return false;
	}
}

static inline bool cma_any_addr(const struct sockaddr *addr)
{
    //是否any地址或者loopback地址
	return cma_zero_addr(addr) || cma_loopback_addr(addr);
}

static int cma_addr_cmp(const struct sockaddr *src, const struct sockaddr *dst)
{
	if (src->sa_family != dst->sa_family)
		return -1;

	switch (src->sa_family) {
	case AF_INET:
		return ((struct sockaddr_in *)src)->sin_addr.s_addr !=
		       ((struct sockaddr_in *)dst)->sin_addr.s_addr;
	case AF_INET6: {
		struct sockaddr_in6 *src_addr6 = (struct sockaddr_in6 *)src;
		struct sockaddr_in6 *dst_addr6 = (struct sockaddr_in6 *)dst;
		bool link_local;

		if (ipv6_addr_cmp(&src_addr6->sin6_addr,
					  &dst_addr6->sin6_addr))
			return 1;
		link_local = ipv6_addr_type(&dst_addr6->sin6_addr) &
			     IPV6_ADDR_LINKLOCAL;
		/* Link local must match their scope_ids */
		return link_local ? (src_addr6->sin6_scope_id !=
				     dst_addr6->sin6_scope_id) :
				    0;
	}

	default:
		return ib_addr_cmp(&((struct sockaddr_ib *) src)->sib_addr,
				   &((struct sockaddr_ib *) dst)->sib_addr);
	}
}

static __be16 cma_port(const struct sockaddr *addr)
{
	struct sockaddr_ib *sib;

	switch (addr->sa_family) {
	case AF_INET:
		return ((struct sockaddr_in *) addr)->sin_port;
	case AF_INET6:
		return ((struct sockaddr_in6 *) addr)->sin6_port;
	case AF_IB:
		sib = (struct sockaddr_ib *) addr;
		return htons((u16) (be64_to_cpu(sib->sib_sid) &
				    be64_to_cpu(sib->sib_sid_mask)));
	default:
		return 0;
	}
}

static inline int cma_any_port(const struct sockaddr *addr)
{
	return !cma_port(addr);
}

static void cma_save_ib_info(struct sockaddr *src_addr,
			     struct sockaddr *dst_addr,
			     const struct rdma_cm_id *listen_id,
			     const struct sa_path_rec *path)
{
	struct sockaddr_ib *listen_ib, *ib;

	listen_ib = (struct sockaddr_ib *) &listen_id->route.addr.src_addr;
	if (src_addr) {
		ib = (struct sockaddr_ib *)src_addr;
		ib->sib_family = AF_IB;
		if (path) {
			ib->sib_pkey = path->pkey;
			ib->sib_flowinfo = path->flow_label;
			memcpy(&ib->sib_addr, &path->sgid, 16);
			ib->sib_sid = path->service_id;
			ib->sib_scope_id = 0;
		} else {
			ib->sib_pkey = listen_ib->sib_pkey;
			ib->sib_flowinfo = listen_ib->sib_flowinfo;
			ib->sib_addr = listen_ib->sib_addr;
			ib->sib_sid = listen_ib->sib_sid;
			ib->sib_scope_id = listen_ib->sib_scope_id;
		}
		ib->sib_sid_mask = cpu_to_be64(0xffffffffffffffffULL);
	}
	if (dst_addr) {
		ib = (struct sockaddr_ib *)dst_addr;
		ib->sib_family = AF_IB;
		if (path) {
			ib->sib_pkey = path->pkey;
			ib->sib_flowinfo = path->flow_label;
			memcpy(&ib->sib_addr, &path->dgid, 16);
		}
	}
}

static void cma_save_ip4_info(struct sockaddr_in *src_addr,
			      struct sockaddr_in *dst_addr,
			      struct cma_hdr *hdr,
			      __be16 local_port)
{
	if (src_addr) {
		*src_addr = (struct sockaddr_in) {
			.sin_family = AF_INET,
			.sin_addr.s_addr = hdr->dst_addr.ip4.addr,
			.sin_port = local_port,
		};
	}

	if (dst_addr) {
		*dst_addr = (struct sockaddr_in) {
			.sin_family = AF_INET,
			.sin_addr.s_addr = hdr->src_addr.ip4.addr,
			.sin_port = hdr->port,
		};
	}
}

static void cma_save_ip6_info(struct sockaddr_in6 *src_addr,
			      struct sockaddr_in6 *dst_addr,
			      struct cma_hdr *hdr,
			      __be16 local_port)
{
	if (src_addr) {
		*src_addr = (struct sockaddr_in6) {
			.sin6_family = AF_INET6,
			.sin6_addr = hdr->dst_addr.ip6,
			.sin6_port = local_port,
		};
	}

	if (dst_addr) {
		*dst_addr = (struct sockaddr_in6) {
			.sin6_family = AF_INET6,
			.sin6_addr = hdr->src_addr.ip6,
			.sin6_port = hdr->port,
		};
	}
}

static u16 cma_port_from_service_id(__be64 service_id)
{
	return (u16)be64_to_cpu(service_id);
}

static int cma_save_ip_info(struct sockaddr *src_addr,
			    struct sockaddr *dst_addr,
			    const struct ib_cm_event *ib_event,
			    __be64 service_id)
{
	struct cma_hdr *hdr;
	__be16 port;

	hdr = ib_event->private_data;
	if (hdr->cma_version != CMA_VERSION)
		return -EINVAL;

	port = htons(cma_port_from_service_id(service_id));

	switch (cma_get_ip_ver(hdr)) {
	case 4:
		cma_save_ip4_info((struct sockaddr_in *)src_addr,
				  (struct sockaddr_in *)dst_addr, hdr, port);
		break;
	case 6:
		cma_save_ip6_info((struct sockaddr_in6 *)src_addr,
				  (struct sockaddr_in6 *)dst_addr, hdr, port);
		break;
	default:
		return -EAFNOSUPPORT;
	}

	return 0;
}

static int cma_save_net_info(struct sockaddr *src_addr,
			     struct sockaddr *dst_addr,
			     const struct rdma_cm_id *listen_id,
			     const struct ib_cm_event *ib_event,
			     sa_family_t sa_family, __be64 service_id)
{
	if (sa_family == AF_IB) {
		if (ib_event->event == IB_CM_REQ_RECEIVED)
			cma_save_ib_info(src_addr, dst_addr, listen_id,
					 ib_event->param.req_rcvd.primary_path);
		else if (ib_event->event == IB_CM_SIDR_REQ_RECEIVED)
			cma_save_ib_info(src_addr, dst_addr, listen_id, NULL);
		return 0;
	}

	return cma_save_ip_info(src_addr, dst_addr, ib_event, service_id);
}

static int cma_save_req_info(const struct ib_cm_event *ib_event,
			     struct cma_req_info *req)
{
	const struct ib_cm_req_event_param *req_param =
		&ib_event->param.req_rcvd;
	const struct ib_cm_sidr_req_event_param *sidr_param =
		&ib_event->param.sidr_req_rcvd;

	switch (ib_event->event) {
	case IB_CM_REQ_RECEIVED:
		req->device	= req_param->listen_id->device;
		req->port	= req_param->port;
		memcpy(&req->local_gid, &req_param->primary_path->sgid,
		       sizeof(req->local_gid));
		req->has_gid	= true;
		req->service_id = req_param->primary_path->service_id;
		req->pkey	= be16_to_cpu(req_param->primary_path->pkey);
		if (req->pkey != req_param->bth_pkey)
			pr_warn_ratelimited("RDMA CMA: got different BTH P_Key (0x%x) and primary path P_Key (0x%x)\n"
					    "RDMA CMA: in the future this may cause the request to be dropped\n",
					    req_param->bth_pkey, req->pkey);
		break;
	case IB_CM_SIDR_REQ_RECEIVED:
		req->device	= sidr_param->listen_id->device;
		req->port	= sidr_param->port;
		req->has_gid	= false;
		req->service_id	= sidr_param->service_id;
		req->pkey	= sidr_param->pkey;
		if (req->pkey != sidr_param->bth_pkey)
			pr_warn_ratelimited("RDMA CMA: got different BTH P_Key (0x%x) and SIDR request payload P_Key (0x%x)\n"
					    "RDMA CMA: in the future this may cause the request to be dropped\n",
					    sidr_param->bth_pkey, req->pkey);
		break;
	default:
		return -EINVAL;
	}

	return 0;
}

/*检查地址是否合理，检查反向路由是否指向net_dev*/
static bool validate_ipv4_net_dev(struct net_device *net_dev,
				  const struct sockaddr_in *dst_addr,
				  const struct sockaddr_in *src_addr)
{
	__be32 daddr = dst_addr->sin_addr.s_addr,
	       saddr = src_addr->sin_addr.s_addr;
	struct fib_result res;
	struct flowi4 fl4;
	int err;
	bool ret;

	/*必须为合法的外发（forward)地址*/
	if (ipv4_is_multicast(saddr) || ipv4_is_lbcast(saddr) ||
	    ipv4_is_lbcast(daddr) || ipv4_is_zeronet(saddr) ||
	    ipv4_is_zeronet(daddr) || ipv4_is_loopback(daddr) ||
	    ipv4_is_loopback(saddr))
		return false;

	/*指定入接口，反转src/dst ip进行路由查询*/
	memset(&fl4, 0, sizeof(fl4));
	fl4.flowi4_oif = net_dev->ifindex;
	fl4.daddr = daddr;
	fl4.saddr = saddr;

	rcu_read_lock();
	err = fib_lookup(dev_net(net_dev), &fl4, &res, 0);
	/*检查对应的出接口是否为netdev*/
	ret = err == 0 && FIB_RES_DEV(res) == net_dev;
	rcu_read_unlock();

	return ret;
}

static bool validate_ipv6_net_dev(struct net_device *net_dev,
				  const struct sockaddr_in6 *dst_addr,
				  const struct sockaddr_in6 *src_addr)
{
#if IS_ENABLED(CONFIG_IPV6)
	const int strict = ipv6_addr_type(&dst_addr->sin6_addr) &
			   IPV6_ADDR_LINKLOCAL;
	struct rt6_info *rt = rt6_lookup(dev_net(net_dev), &dst_addr->sin6_addr,
					 &src_addr->sin6_addr, net_dev->ifindex,
					 NULL, strict);
	bool ret;

	if (!rt)
		return false;

	ret = rt->rt6i_idev->dev == net_dev;
	ip6_rt_put(rt);

	return ret;
#else
	return false;
#endif
}

static bool validate_net_dev(struct net_device *net_dev,
			     const struct sockaddr *daddr,
			     const struct sockaddr *saddr)
{
	const struct sockaddr_in *daddr4 = (const struct sockaddr_in *)daddr;
	const struct sockaddr_in *saddr4 = (const struct sockaddr_in *)saddr;
	const struct sockaddr_in6 *daddr6 = (const struct sockaddr_in6 *)daddr;
	const struct sockaddr_in6 *saddr6 = (const struct sockaddr_in6 *)saddr;

	switch (daddr->sa_family) {
	case AF_INET:
		return saddr->sa_family == AF_INET &&
		       validate_ipv4_net_dev(net_dev, daddr4, saddr4);

	case AF_INET6:
		return saddr->sa_family == AF_INET6 &&
		       validate_ipv6_net_dev(net_dev, daddr6, saddr6);

	default:
		return false;
	}
}

static struct net_device *
roce_get_net_dev_by_cm_event(const struct ib_cm_event *ib_event)
{
	const struct ib_gid_attr *sgid_attr = NULL;
	struct net_device *ndev;

	if (ib_event->event == IB_CM_REQ_RECEIVED)
		sgid_attr = ib_event->param.req_rcvd.ppath_sgid_attr;
	else if (ib_event->event == IB_CM_SIDR_REQ_RECEIVED)
		sgid_attr = ib_event->param.sidr_req_rcvd.sgid_attr;

	if (!sgid_attr)
		return NULL;

	rcu_read_lock();
	ndev = rdma_read_gid_attr_ndev_rcu(sgid_attr);
	if (IS_ERR(ndev))
		ndev = NULL;
	else
		dev_hold(ndev);
	rcu_read_unlock();
	return ndev;
}

static struct net_device *cma_get_net_dev(const struct ib_cm_event *ib_event,
					  struct cma_req_info *req)
{
	struct sockaddr *listen_addr =
			(struct sockaddr *)&req->listen_addr_storage;
	struct sockaddr *src_addr = (struct sockaddr *)&req->src_addr_storage;
	struct net_device *net_dev;
	const union ib_gid *gid = req->has_gid ? &req->local_gid : NULL;
	int err;

	err = cma_save_ip_info(listen_addr, src_addr, ib_event,
			       req->service_id);
	if (err)
		return ERR_PTR(err);

	if (rdma_protocol_roce(req->device, req->port))
		net_dev = roce_get_net_dev_by_cm_event(ib_event);
	else
		net_dev = ib_get_net_dev_by_params(req->device, req->port,
						   req->pkey,
						   gid, listen_addr);
	if (!net_dev)
		return ERR_PTR(-ENODEV);

	return net_dev;
}

static enum rdma_ucm_port_space rdma_ps_from_service_id(__be64 service_id)
{
	return (be64_to_cpu(service_id) >> 16) & 0xffff;
}

static bool cma_match_private_data(struct rdma_id_private *id_priv,
				   const struct cma_hdr *hdr)
{
	struct sockaddr *addr = cma_src_addr(id_priv);
	__be32 ip4_addr;
	struct in6_addr ip6_addr;

	if (cma_any_addr(addr) && !id_priv->afonly)
		return true;

	switch (addr->sa_family) {
	case AF_INET:
		ip4_addr = ((struct sockaddr_in *)addr)->sin_addr.s_addr;
		if (cma_get_ip_ver(hdr) != 4)
			return false;
		if (!cma_any_addr(addr) &&
		    hdr->dst_addr.ip4.addr != ip4_addr)
			return false;
		break;
	case AF_INET6:
		ip6_addr = ((struct sockaddr_in6 *)addr)->sin6_addr;
		if (cma_get_ip_ver(hdr) != 6)
			return false;
		if (!cma_any_addr(addr) &&
		    memcmp(&hdr->dst_addr.ip6, &ip6_addr, sizeof(ip6_addr)))
			return false;
		break;
	case AF_IB:
		return true;
	default:
		return false;
	}

	return true;
}

static bool cma_protocol_roce(const struct rdma_cm_id *id)
{
	struct ib_device *device = id->device;
	const u32 port_num = id->port_num ?: rdma_start_port(device);

	return rdma_protocol_roce(device, port_num);
}

static bool cma_is_req_ipv6_ll(const struct cma_req_info *req)
{
	const struct sockaddr *daddr =
			(const struct sockaddr *)&req->listen_addr_storage;
	const struct sockaddr_in6 *daddr6 = (const struct sockaddr_in6 *)daddr;

	/* Returns true if the req is for IPv6 link local */
	return (daddr->sa_family == AF_INET6 &&
		(ipv6_addr_type(&daddr6->sin6_addr) & IPV6_ADDR_LINKLOCAL));
}

static bool cma_match_net_dev(const struct rdma_cm_id *id,
			      const struct net_device *net_dev,
			      const struct cma_req_info *req)
{
	const struct rdma_addr *addr = &id->route.addr;

	if (!net_dev)
		/* This request is an AF_IB request */
		return (!id->port_num || id->port_num == req->port) &&
		       (addr->src_addr.ss_family == AF_IB);

	/*
	 * If the request is not for IPv6 link local, allow matching
	 * request to any netdevice of the one or multiport rdma device.
	 */
	if (!cma_is_req_ipv6_ll(req))
		return true;
	/*
	 * Net namespaces must match, and if the listner is listening
	 * on a specific netdevice than netdevice must match as well.
	 */
	if (net_eq(dev_net(net_dev), addr->dev_addr.net) &&
	    (!!addr->dev_addr.bound_dev_if ==
	     (addr->dev_addr.bound_dev_if == net_dev->ifindex)))
		return true;
	else
		return false;
}

static struct rdma_id_private *cma_find_listener(
		const struct rdma_bind_list *bind_list,
		const struct ib_cm_id *cm_id,
		const struct ib_cm_event *ib_event,
		const struct cma_req_info *req,
		const struct net_device *net_dev)
{
	struct rdma_id_private *id_priv, *id_priv_dev;

	lockdep_assert_held(&lock);

	if (!bind_list)
		return ERR_PTR(-EINVAL);

	hlist_for_each_entry(id_priv, &bind_list->owners, node) {
		if (cma_match_private_data(id_priv, ib_event->private_data)) {
			if (id_priv->id.device == cm_id->device &&
			    cma_match_net_dev(&id_priv->id, net_dev, req))
				return id_priv;
			list_for_each_entry(id_priv_dev,
					    &id_priv->listen_list,
					    listen_item) {
				if (id_priv_dev->id.device == cm_id->device &&
				    cma_match_net_dev(&id_priv_dev->id,
						      net_dev, req))
					return id_priv_dev;
			}
		}
	}

	return ERR_PTR(-EINVAL);
}

static struct rdma_id_private *
cma_ib_id_from_event(struct ib_cm_id *cm_id,
		     const struct ib_cm_event *ib_event,
		     struct cma_req_info *req,
		     struct net_device **net_dev)
{
	struct rdma_bind_list *bind_list;
	struct rdma_id_private *id_priv;
	int err;

	err = cma_save_req_info(ib_event, req);
	if (err)
		return ERR_PTR(err);

	*net_dev = cma_get_net_dev(ib_event, req);
	if (IS_ERR(*net_dev)) {
		if (PTR_ERR(*net_dev) == -EAFNOSUPPORT) {
			/* Assuming the protocol is AF_IB */
			*net_dev = NULL;
		} else {
			return ERR_CAST(*net_dev);
		}
	}

	mutex_lock(&lock);
	/*
	 * Net namespace might be getting deleted while route lookup,
	 * cm_id lookup is in progress. Therefore, perform netdevice
	 * validation, cm_id lookup under rcu lock.
	 * RCU lock along with netdevice state check, synchronizes with
	 * netdevice migrating to different net namespace and also avoids
	 * case where net namespace doesn't get deleted while lookup is in
	 * progress.
	 * If the device state is not IFF_UP, its properties such as ifindex
	 * and nd_net cannot be trusted to remain valid without rcu lock.
	 * net/core/dev.c change_net_namespace() ensures to synchronize with
	 * ongoing operations on net device after device is closed using
	 * synchronize_net().
	 */
	rcu_read_lock();
	if (*net_dev) {
		/*
		 * If netdevice is down, it is likely that it is administratively
		 * down or it might be migrating to different namespace.
		 * In that case avoid further processing, as the net namespace
		 * or ifindex may change.
		 */
		if (((*net_dev)->flags & IFF_UP) == 0) {
			id_priv = ERR_PTR(-EHOSTUNREACH);
			goto err;
		}

		if (!validate_net_dev(*net_dev,
				 (struct sockaddr *)&req->src_addr_storage,
				 (struct sockaddr *)&req->listen_addr_storage)) {
			id_priv = ERR_PTR(-EHOSTUNREACH);
			goto err;
		}
	}

	bind_list = cma_ps_find(*net_dev ? dev_net(*net_dev) : &init_net,
				rdma_ps_from_service_id(req->service_id),
				cma_port_from_service_id(req->service_id));
	id_priv = cma_find_listener(bind_list, cm_id, ib_event, req, *net_dev);
err:
	rcu_read_unlock();
	mutex_unlock(&lock);
	if (IS_ERR(id_priv) && *net_dev) {
		dev_put(*net_dev);
		*net_dev = NULL;
	}
	return id_priv;
}

static inline u8 cma_user_data_offset(struct rdma_id_private *id_priv)
{
	return cma_family(id_priv) == AF_IB ? 0 : sizeof(struct cma_hdr);
}

static void cma_cancel_route(struct rdma_id_private *id_priv)
{
	if (rdma_cap_ib_sa(id_priv->id.device, id_priv->id.port_num)) {
		if (id_priv->query)
			ib_sa_cancel_query(id_priv->query_id, id_priv->query);
	}
}

static void _cma_cancel_listens(struct rdma_id_private *id_priv)
{
	struct rdma_id_private *dev_id_priv;

	lockdep_assert_held(&lock);

	/*
	 * Remove from listen_any_list to prevent added devices from spawning
	 * additional listen requests.
	 */
	list_del_init(&id_priv->listen_any_item);

	while (!list_empty(&id_priv->listen_list)) {
		dev_id_priv =
			list_first_entry(&id_priv->listen_list,
					 struct rdma_id_private, listen_item);
		/* sync with device removal to avoid duplicate destruction */
		list_del_init(&dev_id_priv->device_item);
		list_del_init(&dev_id_priv->listen_item);
		mutex_unlock(&lock);

		rdma_destroy_id(&dev_id_priv->id);
		mutex_lock(&lock);
	}
}

static void cma_cancel_listens(struct rdma_id_private *id_priv)
{
	mutex_lock(&lock);
	_cma_cancel_listens(id_priv);
	mutex_unlock(&lock);
}

static void cma_cancel_operation(struct rdma_id_private *id_priv,
				 enum rdma_cm_state state)
{
	switch (state) {
	case RDMA_CM_ADDR_QUERY:
		/*
		 * We can avoid doing the rdma_addr_cancel() based on state,
		 * only RDMA_CM_ADDR_QUERY has a work that could still execute.
		 * Notice that the addr_handler work could still be exiting
		 * outside this state, however due to the interaction with the
		 * handler_mutex the work is guaranteed not to touch id_priv
		 * during exit.
		 */
		rdma_addr_cancel(&id_priv->id.route.addr.dev_addr);
		break;
	case RDMA_CM_ROUTE_QUERY:
		cma_cancel_route(id_priv);
		break;
	case RDMA_CM_LISTEN:
		if (cma_any_addr(cma_src_addr(id_priv)) && !id_priv->cma_dev)
			cma_cancel_listens(id_priv);
		break;
	default:
		break;
	}
}

static void cma_release_port(struct rdma_id_private *id_priv)
{
	struct rdma_bind_list *bind_list = id_priv->bind_list;
	struct net *net = id_priv->id.route.addr.dev_addr.net;

	if (!bind_list)
		return;

	mutex_lock(&lock);
	hlist_del(&id_priv->node);
	if (hlist_empty(&bind_list->owners)) {
		cma_ps_remove(net, bind_list->ps, bind_list->port);
		kfree(bind_list);
	}
	mutex_unlock(&lock);
}

static void destroy_mc(struct rdma_id_private *id_priv,
		       struct cma_multicast *mc)
{
	bool send_only = mc->join_state == BIT(SENDONLY_FULLMEMBER_JOIN);

	if (rdma_cap_ib_mcast(id_priv->id.device, id_priv->id.port_num))
		ib_sa_free_multicast(mc->sa_mc);

	if (rdma_protocol_roce(id_priv->id.device, id_priv->id.port_num)) {
		struct rdma_dev_addr *dev_addr =
			&id_priv->id.route.addr.dev_addr;
		struct net_device *ndev = NULL;

		if (dev_addr->bound_dev_if)
			ndev = dev_get_by_index(dev_addr->net,
						dev_addr->bound_dev_if);
		if (ndev && !send_only) {
			enum ib_gid_type gid_type;
			union ib_gid mgid;

			gid_type = id_priv->cma_dev->default_gid_type
					   [id_priv->id.port_num -
					    rdma_start_port(
						    id_priv->cma_dev->device)];
			cma_iboe_set_mgid((struct sockaddr *)&mc->addr, &mgid,
					  gid_type);
			cma_igmp_send(ndev, &mgid, false);
		}
		dev_put(ndev);

		cancel_work_sync(&mc->iboe_join.work);
	}
	kfree(mc);
}

static void cma_leave_mc_groups(struct rdma_id_private *id_priv)
{
	struct cma_multicast *mc;

	while (!list_empty(&id_priv->mc_list)) {
		mc = list_first_entry(&id_priv->mc_list, struct cma_multicast,
				      list);
		list_del(&mc->list);
		destroy_mc(id_priv, mc);
	}
}

static void _destroy_id(struct rdma_id_private *id_priv,
			enum rdma_cm_state state)
{
	cma_cancel_operation(id_priv, state);

	rdma_restrack_del(&id_priv->res);
	cma_remove_id_from_tree(id_priv);
	if (id_priv->cma_dev) {
		if (rdma_cap_ib_cm(id_priv->id.device, 1)) {
			if (id_priv->cm_id.ib)
				ib_destroy_cm_id(id_priv->cm_id.ib);
		} else if (rdma_cap_iw_cm(id_priv->id.device, 1)) {
			if (id_priv->cm_id.iw)
				iw_destroy_cm_id(id_priv->cm_id.iw);
		}
		cma_leave_mc_groups(id_priv);
		cma_release_dev(id_priv);
	}

	cma_release_port(id_priv);
	cma_id_put(id_priv);
	wait_for_completion(&id_priv->comp);

	if (id_priv->internal_id)
		cma_id_put(id_priv->id.context);

	kfree(id_priv->id.route.path_rec);
	kfree(id_priv->id.route.path_rec_inbound);
	kfree(id_priv->id.route.path_rec_outbound);

	put_net(id_priv->id.route.addr.dev_addr.net);
	kfree(id_priv);
}

/*
 * destroy an ID from within the handler_mutex. This ensures that no other
 * handlers can start running concurrently.
 */
static void destroy_id_handler_unlock(struct rdma_id_private *id_priv)
	__releases(&idprv->handler_mutex)
{
	enum rdma_cm_state state;
	unsigned long flags;

	trace_cm_id_destroy(id_priv);

	/*
	 * Setting the state to destroyed under the handler mutex provides a
	 * fence against calling handler callbacks. If this is invoked due to
	 * the failure of a handler callback then it guarentees that no future
	 * handlers will be called.
	 */
	lockdep_assert_held(&id_priv->handler_mutex);
	spin_lock_irqsave(&id_priv->lock, flags);
	state = id_priv->state;
	id_priv->state = RDMA_CM_DESTROYING;
	spin_unlock_irqrestore(&id_priv->lock, flags);
	mutex_unlock(&id_priv->handler_mutex);
	_destroy_id(id_priv, state);
}

void rdma_destroy_id(struct rdma_cm_id *id)
{
	struct rdma_id_private *id_priv =
		container_of(id, struct rdma_id_private, id);

	mutex_lock(&id_priv->handler_mutex);
	destroy_id_handler_unlock(id_priv);
}
EXPORT_SYMBOL(rdma_destroy_id);

static int cma_rep_recv(struct rdma_id_private *id_priv)
{
	int ret;

	ret = cma_modify_qp_rtr(id_priv, NULL);
	if (ret)
		goto reject;

	ret = cma_modify_qp_rts(id_priv, NULL);
	if (ret)
		goto reject;

	trace_cm_send_rtu(id_priv);
	ret = ib_send_cm_rtu(id_priv->cm_id.ib, NULL, 0);
	if (ret)
		goto reject;

	return 0;
reject:
	pr_debug_ratelimited("RDMA CM: CONNECT_ERROR: failed to handle reply. status %d\n", ret);
	cma_modify_qp_err(id_priv);
	trace_cm_send_rej(id_priv);
	ib_send_cm_rej(id_priv->cm_id.ib, IB_CM_REJ_CONSUMER_DEFINED,
		       NULL, 0, NULL, 0);
	return ret;
}

static void cma_set_rep_event_data(struct rdma_cm_event *event,
				   const struct ib_cm_rep_event_param *rep_data,
				   void *private_data)
{
	event->param.conn.private_data = private_data;
	event->param.conn.private_data_len = IB_CM_REP_PRIVATE_DATA_SIZE;
	event->param.conn.responder_resources = rep_data->responder_resources;
	event->param.conn.initiator_depth = rep_data->initiator_depth;
	event->param.conn.flow_control = rep_data->flow_control;
	event->param.conn.rnr_retry_count = rep_data->rnr_retry_count;
	event->param.conn.srq = rep_data->srq;
	event->param.conn.qp_num = rep_data->remote_qpn;

	event->ece.vendor_id = rep_data->ece.vendor_id;
	event->ece.attr_mod = rep_data->ece.attr_mod;
}

/*事件处理（有部分会通知给用户态）*/
static int cma_cm_event_handler(struct rdma_id_private *id_priv,
				struct rdma_cm_event *event)
{
	int ret;

	lockdep_assert_held(&id_priv->handler_mutex);

	trace_cm_event_handler(id_priv, event);
	ret = id_priv->id.event_handler(&id_priv->id, event);
	trace_cm_event_done(id_priv, event, ret);
	return ret;
}

static int cma_ib_handler(struct ib_cm_id *cm_id,
			  const struct ib_cm_event *ib_event)
{
	struct rdma_id_private *id_priv = cm_id->context;
	struct rdma_cm_event event = {};
	enum rdma_cm_state state;
	int ret;

	mutex_lock(&id_priv->handler_mutex);
	state = READ_ONCE(id_priv->state);
	if ((ib_event->event != IB_CM_TIMEWAIT_EXIT &&
	     state != RDMA_CM_CONNECT) ||
	    (ib_event->event == IB_CM_TIMEWAIT_EXIT &&
	     state != RDMA_CM_DISCONNECT))
		goto out;

	switch (ib_event->event) {
	case IB_CM_REQ_ERROR:
	case IB_CM_REP_ERROR:
		event.event = RDMA_CM_EVENT_UNREACHABLE;
		event.status = -ETIMEDOUT;
		break;
	case IB_CM_REP_RECEIVED:
		if (state == RDMA_CM_CONNECT &&
		    (id_priv->id.qp_type != IB_QPT_UD)) {
			trace_cm_send_mra(id_priv);
			ib_send_cm_mra(cm_id, CMA_CM_MRA_SETTING, NULL, 0);
		}
		if (id_priv->id.qp) {
			event.status = cma_rep_recv(id_priv);
			event.event = event.status ? RDMA_CM_EVENT_CONNECT_ERROR :
						     RDMA_CM_EVENT_ESTABLISHED;
		} else {
			event.event = RDMA_CM_EVENT_CONNECT_RESPONSE;
		}
		cma_set_rep_event_data(&event, &ib_event->param.rep_rcvd,
				       ib_event->private_data);
		break;
	case IB_CM_RTU_RECEIVED:
	case IB_CM_USER_ESTABLISHED:
		event.event = RDMA_CM_EVENT_ESTABLISHED;
		break;
	case IB_CM_DREQ_ERROR:
		event.status = -ETIMEDOUT;
		fallthrough;
	case IB_CM_DREQ_RECEIVED:
	case IB_CM_DREP_RECEIVED:
		if (!cma_comp_exch(id_priv, RDMA_CM_CONNECT,
				   RDMA_CM_DISCONNECT))
			goto out;
		event.event = RDMA_CM_EVENT_DISCONNECTED;
		break;
	case IB_CM_TIMEWAIT_EXIT:
		event.event = RDMA_CM_EVENT_TIMEWAIT_EXIT;
		break;
	case IB_CM_MRA_RECEIVED:
		/* ignore event */
		goto out;
	case IB_CM_REJ_RECEIVED:
		pr_debug_ratelimited("RDMA CM: REJECTED: %s\n", rdma_reject_msg(&id_priv->id,
										ib_event->param.rej_rcvd.reason));
		cma_modify_qp_err(id_priv);
		event.status = ib_event->param.rej_rcvd.reason;
		event.event = RDMA_CM_EVENT_REJECTED;
		event.param.conn.private_data = ib_event->private_data;
		event.param.conn.private_data_len = IB_CM_REJ_PRIVATE_DATA_SIZE;
		break;
	default:
		pr_err("RDMA CMA: unexpected IB CM event: %d\n",
		       ib_event->event);
		goto out;
	}

	ret = cma_cm_event_handler(id_priv, &event);
	if (ret) {
		/* Destroy the CM ID by returning a non-zero value. */
		id_priv->cm_id.ib = NULL;
		destroy_id_handler_unlock(id_priv);
		return ret;
	}
out:
	mutex_unlock(&id_priv->handler_mutex);
	return 0;
}

static struct rdma_id_private *
cma_ib_new_conn_id(const struct rdma_cm_id *listen_id,
		   const struct ib_cm_event *ib_event,
		   struct net_device *net_dev)
{
	struct rdma_id_private *listen_id_priv;
	struct rdma_id_private *id_priv;
	struct rdma_cm_id *id;
	struct rdma_route *rt;
	const sa_family_t ss_family = listen_id->route.addr.src_addr.ss_family;
	struct sa_path_rec *path = ib_event->param.req_rcvd.primary_path;
	const __be64 service_id =
		ib_event->param.req_rcvd.primary_path->service_id;
	int ret;

	listen_id_priv = container_of(listen_id, struct rdma_id_private, id);
	id_priv = __rdma_create_id(listen_id->route.addr.dev_addr.net,
				   listen_id->event_handler, listen_id->context,
				   listen_id->ps,
				   ib_event->param.req_rcvd.qp_type,
				   listen_id_priv);
	if (IS_ERR(id_priv))
		return NULL;

	id = &id_priv->id;
	if (cma_save_net_info((struct sockaddr *)&id->route.addr.src_addr,
			      (struct sockaddr *)&id->route.addr.dst_addr,
			      listen_id, ib_event, ss_family, service_id))
		goto err;

	rt = &id->route;
	rt->num_pri_alt_paths = ib_event->param.req_rcvd.alternate_path ? 2 : 1;
	rt->path_rec = kmalloc_array(rt->num_pri_alt_paths,
				     sizeof(*rt->path_rec), GFP_KERNEL);
	if (!rt->path_rec)
		goto err;

	rt->path_rec[0] = *path;
	if (rt->num_pri_alt_paths == 2)
		rt->path_rec[1] = *ib_event->param.req_rcvd.alternate_path;

	if (net_dev) {
		rdma_copy_src_l2_addr(&rt->addr.dev_addr, net_dev);
	} else {
		if (!cma_protocol_roce(listen_id) &&
		    cma_any_addr(cma_src_addr(id_priv))) {
			rt->addr.dev_addr.dev_type = ARPHRD_INFINIBAND;
			rdma_addr_set_sgid(&rt->addr.dev_addr, &rt->path_rec[0].sgid);
			ib_addr_set_pkey(&rt->addr.dev_addr, be16_to_cpu(rt->path_rec[0].pkey));
		} else if (!cma_any_addr(cma_src_addr(id_priv))) {
			ret = cma_translate_addr(cma_src_addr(id_priv), &rt->addr.dev_addr);
			if (ret)
				goto err;
		}
	}
	rdma_addr_set_dgid(&rt->addr.dev_addr, &rt->path_rec[0].dgid);

	id_priv->state = RDMA_CM_CONNECT;
	return id_priv;

err:
	rdma_destroy_id(id);
	return NULL;
}

static struct rdma_id_private *
cma_ib_new_udp_id(const struct rdma_cm_id *listen_id,
		  const struct ib_cm_event *ib_event,
		  struct net_device *net_dev)
{
	const struct rdma_id_private *listen_id_priv;
	struct rdma_id_private *id_priv;
	struct rdma_cm_id *id;
	const sa_family_t ss_family = listen_id->route.addr.src_addr.ss_family;
	struct net *net = listen_id->route.addr.dev_addr.net;
	int ret;

	listen_id_priv = container_of(listen_id, struct rdma_id_private, id);
	id_priv = __rdma_create_id(net, listen_id->event_handler,
				   listen_id->context, listen_id->ps, IB_QPT_UD,
				   listen_id_priv);
	if (IS_ERR(id_priv))
		return NULL;

	id = &id_priv->id;
	if (cma_save_net_info((struct sockaddr *)&id->route.addr.src_addr,
			      (struct sockaddr *)&id->route.addr.dst_addr,
			      listen_id, ib_event, ss_family,
			      ib_event->param.sidr_req_rcvd.service_id))
		goto err;

	if (net_dev) {
		rdma_copy_src_l2_addr(&id->route.addr.dev_addr, net_dev);
	} else {
		if (!cma_any_addr(cma_src_addr(id_priv))) {
			ret = cma_translate_addr(cma_src_addr(id_priv),
						 &id->route.addr.dev_addr);
			if (ret)
				goto err;
		}
	}

	id_priv->state = RDMA_CM_CONNECT;
	return id_priv;
err:
	rdma_destroy_id(id);
	return NULL;
}

static void cma_set_req_event_data(struct rdma_cm_event *event,
				   const struct ib_cm_req_event_param *req_data,
				   void *private_data, int offset)
{
	event->param.conn.private_data = private_data + offset;
	event->param.conn.private_data_len = IB_CM_REQ_PRIVATE_DATA_SIZE - offset;
	event->param.conn.responder_resources = req_data->responder_resources;
	event->param.conn.initiator_depth = req_data->initiator_depth;
	event->param.conn.flow_control = req_data->flow_control;
	event->param.conn.retry_count = req_data->retry_count;
	event->param.conn.rnr_retry_count = req_data->rnr_retry_count;
	event->param.conn.srq = req_data->srq;
	event->param.conn.qp_num = req_data->remote_qpn;

	event->ece.vendor_id = req_data->ece.vendor_id;
	event->ece.attr_mod = req_data->ece.attr_mod;
}

static int cma_ib_check_req_qp_type(const struct rdma_cm_id *id,
				    const struct ib_cm_event *ib_event)
{
	return (((ib_event->event == IB_CM_REQ_RECEIVED) &&
		 (ib_event->param.req_rcvd.qp_type == id->qp_type)) ||
		((ib_event->event == IB_CM_SIDR_REQ_RECEIVED) &&
		 (id->qp_type == IB_QPT_UD)) ||
		(!id->qp_type));
}

static int cma_ib_req_handler(struct ib_cm_id *cm_id,
			      const struct ib_cm_event *ib_event)
{
	struct rdma_id_private *listen_id, *conn_id = NULL;
	struct rdma_cm_event event = {};
	struct cma_req_info req = {};
	struct net_device *net_dev;
	u8 offset;
	int ret;

	listen_id = cma_ib_id_from_event(cm_id, ib_event, &req, &net_dev);
	if (IS_ERR(listen_id))
		return PTR_ERR(listen_id);

	trace_cm_req_handler(listen_id, ib_event->event);
	if (!cma_ib_check_req_qp_type(&listen_id->id, ib_event)) {
		ret = -EINVAL;
		goto net_dev_put;
	}

	mutex_lock(&listen_id->handler_mutex);
	if (READ_ONCE(listen_id->state) != RDMA_CM_LISTEN) {
		ret = -ECONNABORTED;
		goto err_unlock;
	}

	offset = cma_user_data_offset(listen_id);
	event.event = RDMA_CM_EVENT_CONNECT_REQUEST;
	if (ib_event->event == IB_CM_SIDR_REQ_RECEIVED) {
		conn_id = cma_ib_new_udp_id(&listen_id->id, ib_event, net_dev);
		event.param.ud.private_data = ib_event->private_data + offset;
		event.param.ud.private_data_len =
				IB_CM_SIDR_REQ_PRIVATE_DATA_SIZE - offset;
	} else {
		conn_id = cma_ib_new_conn_id(&listen_id->id, ib_event, net_dev);
		cma_set_req_event_data(&event, &ib_event->param.req_rcvd,
				       ib_event->private_data, offset);
	}
	if (!conn_id) {
		ret = -ENOMEM;
		goto err_unlock;
	}

	mutex_lock_nested(&conn_id->handler_mutex, SINGLE_DEPTH_NESTING);
	ret = cma_ib_acquire_dev(conn_id, listen_id, &req);
	if (ret) {
		destroy_id_handler_unlock(conn_id);
		goto err_unlock;
	}

	conn_id->cm_id.ib = cm_id;
	cm_id->context = conn_id;
	cm_id->cm_handler = cma_ib_handler;

	ret = cma_cm_event_handler(conn_id, &event);
	if (ret) {
		/* Destroy the CM ID by returning a non-zero value. */
		conn_id->cm_id.ib = NULL;
		mutex_unlock(&listen_id->handler_mutex);
		destroy_id_handler_unlock(conn_id);
		goto net_dev_put;
	}

	if (READ_ONCE(conn_id->state) == RDMA_CM_CONNECT &&
	    conn_id->id.qp_type != IB_QPT_UD) {
		trace_cm_send_mra(cm_id->context);
		ib_send_cm_mra(cm_id, CMA_CM_MRA_SETTING, NULL, 0);
	}
	mutex_unlock(&conn_id->handler_mutex);

err_unlock:
	mutex_unlock(&listen_id->handler_mutex);

net_dev_put:
	if (net_dev)
		dev_put(net_dev);

	return ret;
}

__be64 rdma_get_service_id(struct rdma_cm_id *id, struct sockaddr *addr)
{
	if (addr->sa_family == AF_IB)
		return ((struct sockaddr_ib *) addr)->sib_sid;

	return cpu_to_be64(((u64)id->ps << 16) + be16_to_cpu(cma_port(addr)));
}
EXPORT_SYMBOL(rdma_get_service_id);

void rdma_read_gids(struct rdma_cm_id *cm_id, union ib_gid *sgid,
		    union ib_gid *dgid)
{
	struct rdma_addr *addr = &cm_id->route.addr;

	if (!cm_id->device) {
		if (sgid)
			memset(sgid, 0, sizeof(*sgid));
		if (dgid)
			memset(dgid, 0, sizeof(*dgid));
		return;
	}

	if (rdma_protocol_roce(cm_id->device, cm_id->port_num)) {
		if (sgid)
			rdma_ip2gid((struct sockaddr *)&addr->src_addr, sgid);
		if (dgid)
			rdma_ip2gid((struct sockaddr *)&addr->dst_addr, dgid);
	} else {
		if (sgid)
			rdma_addr_get_sgid(&addr->dev_addr, sgid);
		if (dgid)
			rdma_addr_get_dgid(&addr->dev_addr, dgid);
	}
}
EXPORT_SYMBOL(rdma_read_gids);

static int cma_iw_handler(struct iw_cm_id *iw_id, struct iw_cm_event *iw_event)
{
	struct rdma_id_private *id_priv = iw_id->context;
	struct rdma_cm_event event = {};
	int ret = 0;
	struct sockaddr *laddr = (struct sockaddr *)&iw_event->local_addr;
	struct sockaddr *raddr = (struct sockaddr *)&iw_event->remote_addr;

	mutex_lock(&id_priv->handler_mutex);
	if (READ_ONCE(id_priv->state) != RDMA_CM_CONNECT)
		goto out;

	switch (iw_event->event) {
	case IW_CM_EVENT_CLOSE:
		event.event = RDMA_CM_EVENT_DISCONNECTED;
		break;
	case IW_CM_EVENT_CONNECT_REPLY:
		memcpy(cma_src_addr(id_priv), laddr,
		       rdma_addr_size(laddr));
		memcpy(cma_dst_addr(id_priv), raddr,
		       rdma_addr_size(raddr));
		switch (iw_event->status) {
		case 0:
			event.event = RDMA_CM_EVENT_ESTABLISHED;
			event.param.conn.initiator_depth = iw_event->ird;
			event.param.conn.responder_resources = iw_event->ord;
			break;
		case -ECONNRESET:
		case -ECONNREFUSED:
			event.event = RDMA_CM_EVENT_REJECTED;
			break;
		case -ETIMEDOUT:
			event.event = RDMA_CM_EVENT_UNREACHABLE;
			break;
		default:
			event.event = RDMA_CM_EVENT_CONNECT_ERROR;
			break;
		}
		break;
	case IW_CM_EVENT_ESTABLISHED:
		event.event = RDMA_CM_EVENT_ESTABLISHED;
		event.param.conn.initiator_depth = iw_event->ird;
		event.param.conn.responder_resources = iw_event->ord;
		break;
	default:
		goto out;
	}

	event.status = iw_event->status;
	event.param.conn.private_data = iw_event->private_data;
	event.param.conn.private_data_len = iw_event->private_data_len;
	ret = cma_cm_event_handler(id_priv, &event);
	if (ret) {
		/* Destroy the CM ID by returning a non-zero value. */
		id_priv->cm_id.iw = NULL;
		destroy_id_handler_unlock(id_priv);
		return ret;
	}

out:
	mutex_unlock(&id_priv->handler_mutex);
	return ret;
}

static int iw_conn_req_handler(struct iw_cm_id *cm_id,
			       struct iw_cm_event *iw_event)
{
	struct rdma_id_private *listen_id, *conn_id;
	struct rdma_cm_event event = {};
	int ret = -ECONNABORTED;
	struct sockaddr *laddr = (struct sockaddr *)&iw_event->local_addr;
	struct sockaddr *raddr = (struct sockaddr *)&iw_event->remote_addr;

	event.event = RDMA_CM_EVENT_CONNECT_REQUEST;
	event.param.conn.private_data = iw_event->private_data;
	event.param.conn.private_data_len = iw_event->private_data_len;
	event.param.conn.initiator_depth = iw_event->ird;
	event.param.conn.responder_resources = iw_event->ord;

	listen_id = cm_id->context;

	mutex_lock(&listen_id->handler_mutex);
	if (READ_ONCE(listen_id->state) != RDMA_CM_LISTEN)
		goto out;

	/* Create a new RDMA id for the new IW CM ID */
	conn_id = __rdma_create_id(listen_id->id.route.addr.dev_addr.net,
				   listen_id->id.event_handler,
				   listen_id->id.context, RDMA_PS_TCP,
				   IB_QPT_RC, listen_id);
	if (IS_ERR(conn_id)) {
		ret = -ENOMEM;
		goto out;
	}
	mutex_lock_nested(&conn_id->handler_mutex, SINGLE_DEPTH_NESTING);
	conn_id->state = RDMA_CM_CONNECT;

	ret = rdma_translate_ip(laddr, &conn_id->id.route.addr.dev_addr);
	if (ret) {
		mutex_unlock(&listen_id->handler_mutex);
		destroy_id_handler_unlock(conn_id);
		return ret;
	}

	ret = cma_iw_acquire_dev(conn_id, listen_id);
	if (ret) {
		mutex_unlock(&listen_id->handler_mutex);
		destroy_id_handler_unlock(conn_id);
		return ret;
	}

	conn_id->cm_id.iw = cm_id;
	cm_id->context = conn_id;
	cm_id->cm_handler = cma_iw_handler;

	memcpy(cma_src_addr(conn_id), laddr, rdma_addr_size(laddr));
	memcpy(cma_dst_addr(conn_id), raddr, rdma_addr_size(raddr));

	ret = cma_cm_event_handler(conn_id, &event);
	if (ret) {
		/* User wants to destroy the CM ID */
		conn_id->cm_id.iw = NULL;
		mutex_unlock(&listen_id->handler_mutex);
		destroy_id_handler_unlock(conn_id);
		return ret;
	}

	mutex_unlock(&conn_id->handler_mutex);

out:
	mutex_unlock(&listen_id->handler_mutex);
	return ret;
}

static int cma_ib_listen(struct rdma_id_private *id_priv)
{
	struct sockaddr *addr;
	struct ib_cm_id	*id;
	__be64 svc_id;

	addr = cma_src_addr(id_priv);
	svc_id = rdma_get_service_id(&id_priv->id, addr);
	id = ib_cm_insert_listen(id_priv->id.device,
				 cma_ib_req_handler, svc_id);
	if (IS_ERR(id))
		return PTR_ERR(id);
	id_priv->cm_id.ib = id;

	return 0;
}

static int cma_iw_listen(struct rdma_id_private *id_priv, int backlog)
{
	int ret;
	struct iw_cm_id	*id;

	id = iw_create_cm_id(id_priv->id.device,
			     iw_conn_req_handler,
			     id_priv);
	if (IS_ERR(id))
		return PTR_ERR(id);

	mutex_lock(&id_priv->qp_mutex);
	id->tos = id_priv->tos;
	id->tos_set = id_priv->tos_set;
	mutex_unlock(&id_priv->qp_mutex);
	id->afonly = id_priv->afonly;
	id_priv->cm_id.iw = id;

	memcpy(&id_priv->cm_id.iw->local_addr, cma_src_addr(id_priv),
	       rdma_addr_size(cma_src_addr(id_priv)));

	ret = iw_cm_listen(id_priv->cm_id.iw, backlog);

	if (ret) {
		iw_destroy_cm_id(id_priv->cm_id.iw);
		id_priv->cm_id.iw = NULL;
	}

	return ret;
}

static int cma_listen_handler(struct rdma_cm_id *id,
			      struct rdma_cm_event *event)
{
	struct rdma_id_private *id_priv = id->context;

	/* Listening IDs are always destroyed on removal */
	if (event->event == RDMA_CM_EVENT_DEVICE_REMOVAL)
		return -1;

	id->context = id_priv->id.context;
	id->event_handler = id_priv->id.event_handler;
	trace_cm_event_handler(id_priv, event);
	return id_priv->id.event_handler(id, event);
}

static int cma_listen_on_dev(struct rdma_id_private *id_priv,
			     struct cma_device *cma_dev,
			     struct rdma_id_private **to_destroy)
{
	struct rdma_id_private *dev_id_priv;
	struct net *net = id_priv->id.route.addr.dev_addr.net;
	int ret;

	lockdep_assert_held(&lock);

	*to_destroy = NULL;
	if (cma_family(id_priv) == AF_IB && !rdma_cap_ib_cm(cma_dev->device, 1))
		return 0;

	dev_id_priv =
		__rdma_create_id(net, cma_listen_handler, id_priv,
				 id_priv->id.ps, id_priv->id.qp_type, id_priv);
	if (IS_ERR(dev_id_priv))
		return PTR_ERR(dev_id_priv);

	dev_id_priv->state = RDMA_CM_ADDR_BOUND;
	memcpy(cma_src_addr(dev_id_priv), cma_src_addr(id_priv),
	       rdma_addr_size(cma_src_addr(id_priv)));

	_cma_attach_to_dev(dev_id_priv, cma_dev);
	rdma_restrack_add(&dev_id_priv->res);
	cma_id_get(id_priv);
	dev_id_priv->internal_id = 1;
	dev_id_priv->afonly = id_priv->afonly;
	mutex_lock(&id_priv->qp_mutex);
	dev_id_priv->tos_set = id_priv->tos_set;
	dev_id_priv->tos = id_priv->tos;
	mutex_unlock(&id_priv->qp_mutex);

	ret = rdma_listen(&dev_id_priv->id, id_priv->backlog);
	if (ret)
		goto err_listen;
	list_add_tail(&dev_id_priv->listen_item, &id_priv->listen_list);
	return 0;
err_listen:
	/* Caller must destroy this after releasing lock */
	*to_destroy = dev_id_priv;
	dev_warn(&cma_dev->device->dev, "RDMA CMA: %s, error %d\n", __func__, ret);
	return ret;
}

static int cma_listen_on_all(struct rdma_id_private *id_priv)
{
	struct rdma_id_private *to_destroy;
	struct cma_device *cma_dev;
	int ret;

	mutex_lock(&lock);
	list_add_tail(&id_priv->listen_any_item, &listen_any_list);
	list_for_each_entry(cma_dev, &dev_list, list) {
		ret = cma_listen_on_dev(id_priv, cma_dev, &to_destroy);
		if (ret) {
			/* Prevent racing with cma_process_remove() */
			if (to_destroy)
				list_del_init(&to_destroy->device_item);
			goto err_listen;
		}
	}
	mutex_unlock(&lock);
	return 0;

err_listen:
	_cma_cancel_listens(id_priv);
	mutex_unlock(&lock);
	if (to_destroy)
		rdma_destroy_id(&to_destroy->id);
	return ret;
}

void rdma_set_service_type(struct rdma_cm_id *id, int tos)
{
	struct rdma_id_private *id_priv;

	id_priv = container_of(id, struct rdma_id_private, id);
	mutex_lock(&id_priv->qp_mutex);
	id_priv->tos = (u8) tos;
	id_priv->tos_set = true;
	mutex_unlock(&id_priv->qp_mutex);
}
EXPORT_SYMBOL(rdma_set_service_type);

/**
 * rdma_set_ack_timeout() - Set the ack timeout of QP associated
 *                          with a connection identifier.
 * @id: Communication identifier to associated with service type.
 * @timeout: Ack timeout to set a QP, expressed as 4.096 * 2^(timeout) usec.
 *
 * This function should be called before rdma_connect() on active side,
 * and on passive side before rdma_accept(). It is applicable to primary
 * path only. The timeout will affect the local side of the QP, it is not
 * negotiated with remote side and zero disables the timer. In case it is
 * set before rdma_resolve_route, the value will also be used to determine
 * PacketLifeTime for RoCE.
 *
 * Return: 0 for success
 */
int rdma_set_ack_timeout(struct rdma_cm_id *id, u8 timeout)
{
	struct rdma_id_private *id_priv;

	if (id->qp_type != IB_QPT_RC && id->qp_type != IB_QPT_XRC_INI)
		return -EINVAL;

	id_priv = container_of(id, struct rdma_id_private, id);
	mutex_lock(&id_priv->qp_mutex);
	id_priv->timeout = timeout;
	id_priv->timeout_set = true;
	mutex_unlock(&id_priv->qp_mutex);

	return 0;
}
EXPORT_SYMBOL(rdma_set_ack_timeout);

/**
 * rdma_set_min_rnr_timer() - Set the minimum RNR Retry timer of the
 *			      QP associated with a connection identifier.
 * @id: Communication identifier to associated with service type.
 * @min_rnr_timer: 5-bit value encoded as Table 45: "Encoding for RNR NAK
 *		   Timer Field" in the IBTA specification.
 *
 * This function should be called before rdma_connect() on active
 * side, and on passive side before rdma_accept(). The timer value
 * will be associated with the local QP. When it receives a send it is
 * not read to handle, typically if the receive queue is empty, an RNR
 * Retry NAK is returned to the requester with the min_rnr_timer
 * encoded. The requester will then wait at least the time specified
 * in the NAK before retrying. The default is zero, which translates
 * to a minimum RNR Timer value of 655 ms.
 *
 * Return: 0 for success
 */
int rdma_set_min_rnr_timer(struct rdma_cm_id *id, u8 min_rnr_timer)
{
	struct rdma_id_private *id_priv;

	/* It is a five-bit value */
	if (min_rnr_timer & 0xe0)
		return -EINVAL;

	if (WARN_ON(id->qp_type != IB_QPT_RC && id->qp_type != IB_QPT_XRC_TGT))
		return -EINVAL;

	id_priv = container_of(id, struct rdma_id_private, id);
	mutex_lock(&id_priv->qp_mutex);
	id_priv->min_rnr_timer = min_rnr_timer;
	id_priv->min_rnr_timer_set = true;
	mutex_unlock(&id_priv->qp_mutex);

	return 0;
}
EXPORT_SYMBOL(rdma_set_min_rnr_timer);

static int route_set_path_rec_inbound(struct cma_work *work,
				      struct sa_path_rec *path_rec)
{
	struct rdma_route *route = &work->id->id.route;

	if (!route->path_rec_inbound) {
		route->path_rec_inbound =
			kzalloc(sizeof(*route->path_rec_inbound), GFP_KERNEL);
		if (!route->path_rec_inbound)
			return -ENOMEM;
	}

	*route->path_rec_inbound = *path_rec;
	return 0;
}

static int route_set_path_rec_outbound(struct cma_work *work,
				       struct sa_path_rec *path_rec)
{
	struct rdma_route *route = &work->id->id.route;

	if (!route->path_rec_outbound) {
		route->path_rec_outbound =
			kzalloc(sizeof(*route->path_rec_outbound), GFP_KERNEL);
		if (!route->path_rec_outbound)
			return -ENOMEM;
	}

	*route->path_rec_outbound = *path_rec;
	return 0;
}

static void cma_query_handler(int status, struct sa_path_rec *path_rec,
			      unsigned int num_prs, void *context)
{
	struct cma_work *work = context;
	struct rdma_route *route;
	int i;

	route = &work->id->id.route;

	if (status)
		goto fail;

	for (i = 0; i < num_prs; i++) {
		if (!path_rec[i].flags || (path_rec[i].flags & IB_PATH_GMP))
			*route->path_rec = path_rec[i];
		else if (path_rec[i].flags & IB_PATH_INBOUND)
			status = route_set_path_rec_inbound(work, &path_rec[i]);
		else if (path_rec[i].flags & IB_PATH_OUTBOUND)
			status = route_set_path_rec_outbound(work,
							     &path_rec[i]);
		else
			status = -EINVAL;

		if (status)
			goto fail;
	}

	route->num_pri_alt_paths = 1;
	queue_work(cma_wq, &work->work);
	return;

fail:
	work->old_state = RDMA_CM_ROUTE_QUERY;
	work->new_state = RDMA_CM_ADDR_RESOLVED;
	work->event.event = RDMA_CM_EVENT_ROUTE_ERROR;
	work->event.status = status;
	pr_debug_ratelimited("RDMA CM: ROUTE_ERROR: failed to query path. status %d\n",
			     status);
	queue_work(cma_wq, &work->work);
}

static int cma_query_ib_route(struct rdma_id_private *id_priv,
			      unsigned long timeout_ms, struct cma_work *work)
{
	struct rdma_dev_addr *dev_addr = &id_priv->id.route.addr.dev_addr;
	struct sa_path_rec path_rec;
	ib_sa_comp_mask comp_mask;
	struct sockaddr_in6 *sin6;
	struct sockaddr_ib *sib;

	memset(&path_rec, 0, sizeof path_rec);

	if (rdma_cap_opa_ah(id_priv->id.device, id_priv->id.port_num))
		path_rec.rec_type = SA_PATH_REC_TYPE_OPA;
	else
		path_rec.rec_type = SA_PATH_REC_TYPE_IB;
	rdma_addr_get_sgid(dev_addr, &path_rec.sgid);
	rdma_addr_get_dgid(dev_addr, &path_rec.dgid);
	path_rec.pkey = cpu_to_be16(ib_addr_get_pkey(dev_addr));
	path_rec.numb_path = 1;
	path_rec.reversible = 1;
	path_rec.service_id = rdma_get_service_id(&id_priv->id,
						  cma_dst_addr(id_priv));

	comp_mask = IB_SA_PATH_REC_DGID | IB_SA_PATH_REC_SGID |
		    IB_SA_PATH_REC_PKEY | IB_SA_PATH_REC_NUMB_PATH |
		    IB_SA_PATH_REC_REVERSIBLE | IB_SA_PATH_REC_SERVICE_ID;

	switch (cma_family(id_priv)) {
	case AF_INET:
		path_rec.qos_class = cpu_to_be16((u16) id_priv->tos);
		comp_mask |= IB_SA_PATH_REC_QOS_CLASS;
		break;
	case AF_INET6:
		sin6 = (struct sockaddr_in6 *) cma_src_addr(id_priv);
		path_rec.traffic_class = (u8) (be32_to_cpu(sin6->sin6_flowinfo) >> 20);
		comp_mask |= IB_SA_PATH_REC_TRAFFIC_CLASS;
		break;
	case AF_IB:
		sib = (struct sockaddr_ib *) cma_src_addr(id_priv);
		path_rec.traffic_class = (u8) (be32_to_cpu(sib->sib_flowinfo) >> 20);
		comp_mask |= IB_SA_PATH_REC_TRAFFIC_CLASS;
		break;
	}

	id_priv->query_id = ib_sa_path_rec_get(&sa_client, id_priv->id.device,
					       id_priv->id.port_num, &path_rec,
					       comp_mask, timeout_ms,
					       GFP_KERNEL, cma_query_handler,
					       work, &id_priv->query);

	return (id_priv->query_id < 0) ? id_priv->query_id : 0;
}

static void cma_iboe_join_work_handler(struct work_struct *work)
{
	struct cma_multicast *mc =
		container_of(work, struct cma_multicast, iboe_join.work);
	struct rdma_cm_event *event = &mc->iboe_join.event;
	struct rdma_id_private *id_priv = mc->id_priv;
	int ret;

	mutex_lock(&id_priv->handler_mutex);
	if (READ_ONCE(id_priv->state) == RDMA_CM_DESTROYING ||
	    READ_ONCE(id_priv->state) == RDMA_CM_DEVICE_REMOVAL)
		goto out_unlock;

	ret = cma_cm_event_handler(id_priv, event);
	WARN_ON(ret);

out_unlock:
	mutex_unlock(&id_priv->handler_mutex);
	if (event->event == RDMA_CM_EVENT_MULTICAST_JOIN)
		rdma_destroy_ah_attr(&event->param.ud.ah_attr);
}

//更新状态，触发事件处理
static void cma_work_handler(struct work_struct *_work)
{
	struct cma_work *work = container_of(_work, struct cma_work, work);
	struct rdma_id_private *id_priv = work->id;

	mutex_lock(&id_priv->handler_mutex);
	//如果状态符合预期（与old_state相等），则执行状态变更
	if (READ_ONCE(id_priv->state) == RDMA_CM_DESTROYING ||
	    READ_ONCE(id_priv->state) == RDMA_CM_DEVICE_REMOVAL)
		goto out_unlock;
	if (work->old_state != 0 || work->new_state != 0) {
		if (!cma_comp_exch(id_priv, work->old_state, work->new_state))
			goto out_unlock;
	}

	if (cma_cm_event_handler(id_priv, &work->event)) {
		cma_id_put(id_priv);
		destroy_id_handler_unlock(id_priv);
		goto out_free;
	}

out_unlock:
	mutex_unlock(&id_priv->handler_mutex);
	cma_id_put(id_priv);
out_free:
	if (work->event.event == RDMA_CM_EVENT_MULTICAST_JOIN)
		rdma_destroy_ah_attr(&work->event.param.ud.ah_attr);
	kfree(work);
}

static void cma_init_resolve_route_work(struct cma_work *work,
					struct rdma_id_private *id_priv)
{
	work->id = id_priv;
	INIT_WORK(&work->work, cma_work_handler);
	work->old_state = RDMA_CM_ROUTE_QUERY;
	work->new_state = RDMA_CM_ROUTE_RESOLVED;
	work->event.event = RDMA_CM_EVENT_ROUTE_RESOLVED;
}

static void enqueue_resolve_addr_work(struct cma_work *work,
				      struct rdma_id_private *id_priv)
{
	/* Balances with cma_id_put() in cma_work_handler */
	cma_id_get(id_priv);

	work->id = id_priv;
	INIT_WORK(&work->work, cma_work_handler);
	work->old_state = RDMA_CM_ADDR_QUERY;
	work->new_state = RDMA_CM_ADDR_RESOLVED;
	work->event.event = RDMA_CM_EVENT_ADDR_RESOLVED;

	queue_work(cma_wq, &work->work);
}

static int cma_resolve_ib_route(struct rdma_id_private *id_priv,
				unsigned long timeout_ms)
{
	struct rdma_route *route = &id_priv->id.route;
	struct cma_work *work;
	int ret;

	work = kzalloc(sizeof *work, GFP_KERNEL);
	if (!work)
		return -ENOMEM;

	cma_init_resolve_route_work(work, id_priv);

	if (!route->path_rec)
		route->path_rec = kmalloc(sizeof *route->path_rec, GFP_KERNEL);
	if (!route->path_rec) {
		ret = -ENOMEM;
		goto err1;
	}

	ret = cma_query_ib_route(id_priv, timeout_ms, work);
	if (ret)
		goto err2;

	return 0;
err2:
	kfree(route->path_rec);
	route->path_rec = NULL;
err1:
	kfree(work);
	return ret;
}

static enum ib_gid_type cma_route_gid_type(enum rdma_network_type network_type,
					   unsigned long supported_gids,
					   enum ib_gid_type default_gid)
{
	if ((network_type == RDMA_NETWORK_IPV4 ||
	     network_type == RDMA_NETWORK_IPV6) &&
	    test_bit(IB_GID_TYPE_ROCE_UDP_ENCAP, &supported_gids))
		return IB_GID_TYPE_ROCE_UDP_ENCAP;

	return default_gid;
}

/*
 * cma_iboe_set_path_rec_l2_fields() is helper function which sets
 * path record type based on GID type.
 * It also sets up other L2 fields which includes destination mac address
 * netdev ifindex, of the path record.
 * It returns the netdev of the bound interface for this path record entry.
 */
static struct net_device *
cma_iboe_set_path_rec_l2_fields(struct rdma_id_private *id_priv)
{
	struct rdma_route *route = &id_priv->id.route;
	enum ib_gid_type gid_type = IB_GID_TYPE_ROCE;
	struct rdma_addr *addr = &route->addr;
	unsigned long supported_gids;
	struct net_device *ndev;

	if (!addr->dev_addr.bound_dev_if)
		return NULL;

	ndev = dev_get_by_index(addr->dev_addr.net,
				addr->dev_addr.bound_dev_if);
	if (!ndev)
		return NULL;

	supported_gids = roce_gid_type_mask_support(id_priv->id.device,
						    id_priv->id.port_num);
	gid_type = cma_route_gid_type(addr->dev_addr.network,
				      supported_gids,
				      id_priv->gid_type);
	/* Use the hint from IP Stack to select GID Type */
	if (gid_type < ib_network_to_gid_type(addr->dev_addr.network))
		gid_type = ib_network_to_gid_type(addr->dev_addr.network);
	route->path_rec->rec_type = sa_conv_gid_to_pathrec_type(gid_type);

	route->path_rec->roce.route_resolved = true;
	sa_path_set_dmac(route->path_rec, addr->dev_addr.dst_dev_addr);
	return ndev;
}

int rdma_set_ib_path(struct rdma_cm_id *id,
		     struct sa_path_rec *path_rec)
{
	struct rdma_id_private *id_priv;
	struct net_device *ndev;
	int ret;

	id_priv = container_of(id, struct rdma_id_private, id);
	if (!cma_comp_exch(id_priv, RDMA_CM_ADDR_RESOLVED,
			   RDMA_CM_ROUTE_RESOLVED))
		return -EINVAL;

	id->route.path_rec = kmemdup(path_rec, sizeof(*path_rec),
				     GFP_KERNEL);
	if (!id->route.path_rec) {
		ret = -ENOMEM;
		goto err;
	}

	if (rdma_protocol_roce(id->device, id->port_num)) {
		ndev = cma_iboe_set_path_rec_l2_fields(id_priv);
		if (!ndev) {
			ret = -ENODEV;
			goto err_free;
		}
		dev_put(ndev);
	}

	id->route.num_pri_alt_paths = 1;
	return 0;

err_free:
	kfree(id->route.path_rec);
	id->route.path_rec = NULL;
err:
	cma_comp_exch(id_priv, RDMA_CM_ROUTE_RESOLVED, RDMA_CM_ADDR_RESOLVED);
	return ret;
}
EXPORT_SYMBOL(rdma_set_ib_path);

static int cma_resolve_iw_route(struct rdma_id_private *id_priv)
{
	struct cma_work *work;

	work = kzalloc(sizeof *work, GFP_KERNEL);
	if (!work)
		return -ENOMEM;

	cma_init_resolve_route_work(work, id_priv);
	queue_work(cma_wq, &work->work);
	return 0;
}

static int get_vlan_ndev_tc(struct net_device *vlan_ndev, int prio)
{
	struct net_device *dev;

	dev = vlan_dev_real_dev(vlan_ndev);
	if (dev->num_tc)
		return netdev_get_prio_tc_map(dev, prio);

	return (vlan_dev_get_egress_qos_mask(vlan_ndev, prio) &
		VLAN_PRIO_MASK) >> VLAN_PRIO_SHIFT;
}

struct iboe_prio_tc_map {
	int input_prio;
	int output_tc;
	bool found;
};

static int get_lower_vlan_dev_tc(struct net_device *dev,
				 struct netdev_nested_priv *priv)
{
	struct iboe_prio_tc_map *map = (struct iboe_prio_tc_map *)priv->data;

	if (is_vlan_dev(dev))
		map->output_tc = get_vlan_ndev_tc(dev, map->input_prio);
	else if (dev->num_tc)
		map->output_tc = netdev_get_prio_tc_map(dev, map->input_prio);
	else
		map->output_tc = 0;
	/* We are interested only in first level VLAN device, so always
	 * return 1 to stop iterating over next level devices.
	 */
	map->found = true;
	return 1;
}

static int iboe_tos_to_sl(struct net_device *ndev, int tos)
{
	struct iboe_prio_tc_map prio_tc_map = {};
	int prio = rt_tos2priority(tos);
	struct netdev_nested_priv priv;

	/* If VLAN device, get it directly from the VLAN netdev */
	if (is_vlan_dev(ndev))
		return get_vlan_ndev_tc(ndev, prio);

	prio_tc_map.input_prio = prio;
	priv.data = (void *)&prio_tc_map;
	rcu_read_lock();
	netdev_walk_all_lower_dev_rcu(ndev,
				      get_lower_vlan_dev_tc,
				      &priv);
	rcu_read_unlock();
	/* If map is found from lower device, use it; Otherwise
	 * continue with the current netdevice to get priority to tc map.
	 */
	if (prio_tc_map.found)
		return prio_tc_map.output_tc;
	else if (ndev->num_tc)
		return netdev_get_prio_tc_map(ndev, prio);
	else
		return 0;
}

static __be32 cma_get_roce_udp_flow_label(struct rdma_id_private *id_priv)
{
	struct sockaddr_in6 *addr6;
	u16 dport, sport;
	u32 hash, fl;

	addr6 = (struct sockaddr_in6 *)cma_src_addr(id_priv);
	fl = be32_to_cpu(addr6->sin6_flowinfo) & IB_GRH_FLOWLABEL_MASK;
	if ((cma_family(id_priv) != AF_INET6) || !fl) {
		dport = be16_to_cpu(cma_port(cma_dst_addr(id_priv)));
		sport = be16_to_cpu(cma_port(cma_src_addr(id_priv)));
		hash = (u32)sport * 31 + dport;
		fl = hash & IB_GRH_FLOWLABEL_MASK;
	}

	return cpu_to_be32(fl);
}

static int cma_resolve_iboe_route(struct rdma_id_private *id_priv)
{
	struct rdma_route *route = &id_priv->id.route;
	struct rdma_addr *addr = &route->addr;
	struct cma_work *work;
	int ret;
	struct net_device *ndev;

	u8 default_roce_tos = id_priv->cma_dev->default_roce_tos[id_priv->id.port_num -
					rdma_start_port(id_priv->cma_dev->device)];
	u8 tos;

	mutex_lock(&id_priv->qp_mutex);
	tos = id_priv->tos_set ? id_priv->tos : default_roce_tos;
	mutex_unlock(&id_priv->qp_mutex);

	work = kzalloc(sizeof *work, GFP_KERNEL);
	if (!work)
		return -ENOMEM;

	route->path_rec = kzalloc(sizeof *route->path_rec, GFP_KERNEL);
	if (!route->path_rec) {
		ret = -ENOMEM;
		goto err1;
	}

	route->num_pri_alt_paths = 1;

	ndev = cma_iboe_set_path_rec_l2_fields(id_priv);
	if (!ndev) {
		ret = -ENODEV;
		goto err2;
	}

	rdma_ip2gid((struct sockaddr *)&id_priv->id.route.addr.src_addr,
		    &route->path_rec->sgid);
	rdma_ip2gid((struct sockaddr *)&id_priv->id.route.addr.dst_addr,
		    &route->path_rec->dgid);

	if (((struct sockaddr *)&id_priv->id.route.addr.dst_addr)->sa_family != AF_IB)
		/* TODO: get the hoplimit from the inet/inet6 device */
		route->path_rec->hop_limit = addr->dev_addr.hoplimit;
	else
		route->path_rec->hop_limit = 1;
	route->path_rec->reversible = 1;
	route->path_rec->pkey = cpu_to_be16(0xffff);
	route->path_rec->mtu_selector = IB_SA_EQ;
	route->path_rec->sl = iboe_tos_to_sl(ndev, tos);
	route->path_rec->traffic_class = tos;
	route->path_rec->mtu = iboe_get_mtu(ndev->mtu);
	route->path_rec->rate_selector = IB_SA_EQ;
	route->path_rec->rate = iboe_get_rate(ndev);
	dev_put(ndev);
	route->path_rec->packet_life_time_selector = IB_SA_EQ;
	/* In case ACK timeout is set, use this value to calculate
	 * PacketLifeTime.  As per IBTA 12.7.34,
	 * local ACK timeout = (2 * PacketLifeTime + Local CA’s ACK delay).
	 * Assuming a negligible local ACK delay, we can use
	 * PacketLifeTime = local ACK timeout/2
	 * as a reasonable approximation for RoCE networks.
	 */
	mutex_lock(&id_priv->qp_mutex);
	if (id_priv->timeout_set && id_priv->timeout)
		route->path_rec->packet_life_time = id_priv->timeout - 1;
	else
		route->path_rec->packet_life_time = CMA_IBOE_PACKET_LIFETIME;
	mutex_unlock(&id_priv->qp_mutex);

	if (!route->path_rec->mtu) {
		ret = -EINVAL;
		goto err2;
	}

	if (rdma_protocol_roce_udp_encap(id_priv->id.device,
					 id_priv->id.port_num))
		route->path_rec->flow_label =
			cma_get_roce_udp_flow_label(id_priv);

	cma_init_resolve_route_work(work, id_priv);
	queue_work(cma_wq, &work->work);

	return 0;

err2:
	kfree(route->path_rec);
	route->path_rec = NULL;
	route->num_pri_alt_paths = 0;
err1:
	kfree(work);
	return ret;
}

int rdma_resolve_route(struct rdma_cm_id *id, unsigned long timeout_ms)
{
	struct rdma_id_private *id_priv;
	int ret;

	if (!timeout_ms)
		return -EINVAL;

	id_priv = container_of(id, struct rdma_id_private, id);
	if (!cma_comp_exch(id_priv, RDMA_CM_ADDR_RESOLVED, RDMA_CM_ROUTE_QUERY))
		return -EINVAL;

	cma_id_get(id_priv);
	if (rdma_cap_ib_sa(id->device, id->port_num))
		ret = cma_resolve_ib_route(id_priv, timeout_ms);
	else if (rdma_protocol_roce(id->device, id->port_num)) {
		ret = cma_resolve_iboe_route(id_priv);
		if (!ret)
			cma_add_id_to_tree(id_priv);
	}
	else if (rdma_protocol_iwarp(id->device, id->port_num))
		ret = cma_resolve_iw_route(id_priv);
	else
		ret = -ENOSYS;

	if (ret)
		goto err;

	return 0;
err:
	cma_comp_exch(id_priv, RDMA_CM_ROUTE_QUERY, RDMA_CM_ADDR_RESOLVED);
	cma_id_put(id_priv);
	return ret;
}
EXPORT_SYMBOL(rdma_resolve_route);

static void cma_set_loopback(struct sockaddr *addr)
{
	switch (addr->sa_family) {
	case AF_INET:
		((struct sockaddr_in *) addr)->sin_addr.s_addr = htonl(INADDR_LOOPBACK);
		break;
	case AF_INET6:
		ipv6_addr_set(&((struct sockaddr_in6 *) addr)->sin6_addr,
			      0, 0, 0, htonl(1));
		break;
	default:
		ib_addr_set(&((struct sockaddr_ib *) addr)->sib_addr,
			    0, 0, 0, htonl(1));
		break;
	}
}

static int cma_bind_loopback(struct rdma_id_private *id_priv)
{
	struct cma_device *cma_dev, *cur_dev;
	union ib_gid gid;
	enum ib_port_state port_state;
	unsigned int p;
	u16 pkey;
	int ret;

	cma_dev = NULL;
	mutex_lock(&lock);
	list_for_each_entry(cur_dev, &dev_list, list) {
		if (cma_family(id_priv) == AF_IB &&
		    !rdma_cap_ib_cm(cur_dev->device, 1))
			continue;

		if (!cma_dev)
			cma_dev = cur_dev;

		rdma_for_each_port (cur_dev->device, p) {
			if (!ib_get_cached_port_state(cur_dev->device, p, &port_state) &&
			    port_state == IB_PORT_ACTIVE) {
				cma_dev = cur_dev;
				goto port_found;
			}
		}
	}

	if (!cma_dev) {
		ret = -ENODEV;
		goto out;
	}

	p = 1;

port_found:
	ret = rdma_query_gid(cma_dev->device, p, 0, &gid);
	if (ret)
		goto out;

	ret = ib_get_cached_pkey(cma_dev->device, p, 0, &pkey);
	if (ret)
		goto out;

	id_priv->id.route.addr.dev_addr.dev_type =
		(rdma_protocol_ib(cma_dev->device, p)) ?
		ARPHRD_INFINIBAND : ARPHRD_ETHER;

	rdma_addr_set_sgid(&id_priv->id.route.addr.dev_addr, &gid);
	ib_addr_set_pkey(&id_priv->id.route.addr.dev_addr, pkey);
	id_priv->id.port_num = p;
	cma_attach_to_dev(id_priv, cma_dev);
	rdma_restrack_add(&id_priv->res);
	cma_set_loopback(cma_src_addr(id_priv));
out:
	mutex_unlock(&lock);
	return ret;
}

static void addr_handler(int status, struct sockaddr *src_addr,
			 struct rdma_dev_addr *dev_addr, void *context)
{
	struct rdma_id_private *id_priv = context;
	struct rdma_cm_event event = {};
	struct sockaddr *addr;
	struct sockaddr_storage old_addr;

	mutex_lock(&id_priv->handler_mutex);
	if (!cma_comp_exch(id_priv, RDMA_CM_ADDR_QUERY,
			   RDMA_CM_ADDR_RESOLVED))
		goto out;

	/*
	 * Store the previous src address, so that if we fail to acquire
	 * matching rdma device, old address can be restored back, which helps
	 * to cancel the cma listen operation correctly.
	 */
	addr = cma_src_addr(id_priv);
	memcpy(&old_addr, addr, rdma_addr_size(addr));
	memcpy(addr, src_addr, rdma_addr_size(src_addr));
	if (!status && !id_priv->cma_dev) {
		status = cma_acquire_dev_by_src_ip(id_priv);
		if (status)
			pr_debug_ratelimited("RDMA CM: ADDR_ERROR: failed to acquire device. status %d\n",
					     status);
		rdma_restrack_add(&id_priv->res);
	} else if (status) {
		pr_debug_ratelimited("RDMA CM: ADDR_ERROR: failed to resolve IP. status %d\n", status);
	}

	if (status) {
		memcpy(addr, &old_addr,
		       rdma_addr_size((struct sockaddr *)&old_addr));
		if (!cma_comp_exch(id_priv, RDMA_CM_ADDR_RESOLVED,
				   RDMA_CM_ADDR_BOUND))
			goto out;
		event.event = RDMA_CM_EVENT_ADDR_ERROR;
		event.status = status;
	} else
		event.event = RDMA_CM_EVENT_ADDR_RESOLVED;

	if (cma_cm_event_handler(id_priv, &event)) {
		destroy_id_handler_unlock(id_priv);
		return;
	}
out:
	mutex_unlock(&id_priv->handler_mutex);
}

static int cma_resolve_loopback(struct rdma_id_private *id_priv)
{
	struct cma_work *work;
	union ib_gid gid;
	int ret;

	work = kzalloc(sizeof *work, GFP_KERNEL);
	if (!work)
		return -ENOMEM;

	if (!id_priv->cma_dev) {
		ret = cma_bind_loopback(id_priv);
		if (ret)
			goto err;
	}

	rdma_addr_get_sgid(&id_priv->id.route.addr.dev_addr, &gid);
	rdma_addr_set_dgid(&id_priv->id.route.addr.dev_addr, &gid);

	enqueue_resolve_addr_work(work, id_priv);
	return 0;
err:
	kfree(work);
	return ret;
}

static int cma_resolve_ib_addr(struct rdma_id_private *id_priv)
{
	struct cma_work *work;
	int ret;

	work = kzalloc(sizeof *work, GFP_KERNEL);
	if (!work)
		return -ENOMEM;

	if (!id_priv->cma_dev) {
		ret = cma_resolve_ib_dev(id_priv);
		if (ret)
			goto err;
	}

	rdma_addr_set_dgid(&id_priv->id.route.addr.dev_addr, (union ib_gid *)
		&(((struct sockaddr_ib *) &id_priv->id.route.addr.dst_addr)->sib_addr));

	enqueue_resolve_addr_work(work, id_priv);
	return 0;
err:
	kfree(work);
	return ret;
}

<<<<<<< HEAD
static int cma_bind_addr(struct rdma_cm_id *id, struct sockaddr *src_addr,
			 const struct sockaddr *dst_addr)
{
	struct sockaddr_storage zero_sock = {};

	if (src_addr && src_addr->sa_family)
		return rdma_bind_addr(id, src_addr);

	/*
	 * When the src_addr is not specified, automatically supply an any addr
	 */
	zero_sock.ss_family = dst_addr->sa_family;
	if (IS_ENABLED(CONFIG_IPV6) && dst_addr->sa_family == AF_INET6) {
		struct sockaddr_in6 *src_addr6 =
			(struct sockaddr_in6 *)&zero_sock;
		struct sockaddr_in6 *dst_addr6 =
			(struct sockaddr_in6 *)dst_addr;

		src_addr6->sin6_scope_id = dst_addr6->sin6_scope_id;
		if (ipv6_addr_type(&dst_addr6->sin6_addr) & IPV6_ADDR_LINKLOCAL)
			id->route.addr.dev_addr.bound_dev_if =
				dst_addr6->sin6_scope_id;
	} else if (dst_addr->sa_family == AF_IB) {
		((struct sockaddr_ib *)&zero_sock)->sib_pkey =
			((struct sockaddr_ib *)dst_addr)->sib_pkey;
	}
	return rdma_bind_addr(id, (struct sockaddr *)&zero_sock);
}

/*
 * If required, resolve the source address for bind and leave the id_priv in
 * state RDMA_CM_ADDR_BOUND. This oddly uses the state to determine the prior
 * calls made by ULP, a previously bound ID will not be re-bound and src_addr is
 * ignored.
 */
static int resolve_prepare_src(struct rdma_id_private *id_priv,
			       struct sockaddr *src_addr,
			       const struct sockaddr *dst_addr)
{
	int ret;

	//设置目的地址到id_private
	memcpy(cma_dst_addr(id_priv), dst_addr, rdma_addr_size(dst_addr));
	if (!cma_comp_exch(id_priv, RDMA_CM_ADDR_BOUND, RDMA_CM_ADDR_QUERY)) {
		/* For a well behaved ULP state will be RDMA_CM_IDLE */
		ret = cma_bind_addr(&id_priv->id, src_addr, dst_addr);
		if (ret)
			goto err_dst;
		if (WARN_ON(!cma_comp_exch(id_priv, RDMA_CM_ADDR_BOUND,
					   RDMA_CM_ADDR_QUERY))) {
			ret = -EINVAL;
			goto err_dst;
		}
	}

	if (cma_family(id_priv) != dst_addr->sa_family) {
		ret = -EINVAL;
		goto err_state;
	}
	return 0;

err_state:
	cma_comp_exch(id_priv, RDMA_CM_ADDR_QUERY, RDMA_CM_ADDR_BOUND);
err_dst:
	memset(cma_dst_addr(id_priv), 0, rdma_addr_size(dst_addr));
	return ret;
}

int rdma_resolve_addr(struct rdma_cm_id *id, struct sockaddr *src_addr,
		      const struct sockaddr *dst_addr, unsigned long timeout_ms)
{
	struct rdma_id_private *id_priv =
		container_of(id, struct rdma_id_private, id);
	int ret;

	ret = resolve_prepare_src(id_priv, src_addr, dst_addr);
	if (ret)
		return ret;

	if (cma_any_addr(dst_addr)) {
	    //loopback地址处理
		ret = cma_resolve_loopback(id_priv);
	} else {
		if (dst_addr->sa_family == AF_IB) {
			ret = cma_resolve_ib_addr(id_priv);
		} else {
			/*
			 * The FSM can return back to RDMA_CM_ADDR_BOUND after
			 * rdma_resolve_ip() is called, eg through the error
			 * path in addr_handler(). If this happens the existing
			 * request must be canceled before issuing a new one.
			 * Since canceling a request is a bit slow and this
			 * oddball path is rare, keep track once a request has
			 * been issued. The track turns out to be a permanent
			 * state since this is the only cancel as it is
			 * immediately before rdma_resolve_ip().
			 */
			if (id_priv->used_resolve_ip)
				rdma_addr_cancel(&id->route.addr.dev_addr);
			else
				id_priv->used_resolve_ip = 1;
		    	//ip地址处理
			ret = rdma_resolve_ip(cma_src_addr(id_priv), dst_addr,
					      &id->route.addr.dev_addr,
					      timeout_ms, addr_handler,
					      false, id_priv);
		}
	}
	if (ret)
		goto err;

	return 0;
err:
	cma_comp_exch(id_priv, RDMA_CM_ADDR_QUERY, RDMA_CM_ADDR_BOUND);
	return ret;
}
EXPORT_SYMBOL(rdma_resolve_addr);

=======
>>>>>>> fe15c26e
int rdma_set_reuseaddr(struct rdma_cm_id *id, int reuse)
{
	struct rdma_id_private *id_priv;
	unsigned long flags;
	int ret;

	id_priv = container_of(id, struct rdma_id_private, id);
	spin_lock_irqsave(&id_priv->lock, flags);
	if ((reuse && id_priv->state != RDMA_CM_LISTEN) ||
	    id_priv->state == RDMA_CM_IDLE) {
		id_priv->reuseaddr = reuse;
		ret = 0;
	} else {
		ret = -EINVAL;
	}
	spin_unlock_irqrestore(&id_priv->lock, flags);
	return ret;
}
EXPORT_SYMBOL(rdma_set_reuseaddr);

int rdma_set_afonly(struct rdma_cm_id *id, int afonly)
{
	struct rdma_id_private *id_priv;
	unsigned long flags;
	int ret;

	id_priv = container_of(id, struct rdma_id_private, id);
	spin_lock_irqsave(&id_priv->lock, flags);
	if (id_priv->state == RDMA_CM_IDLE || id_priv->state == RDMA_CM_ADDR_BOUND) {
		id_priv->options |= (1 << CMA_OPTION_AFONLY);
		id_priv->afonly = afonly;
		ret = 0;
	} else {
		ret = -EINVAL;
	}
	spin_unlock_irqrestore(&id_priv->lock, flags);
	return ret;
}
EXPORT_SYMBOL(rdma_set_afonly);

static void cma_bind_port(struct rdma_bind_list *bind_list,
			  struct rdma_id_private *id_priv)
{
	struct sockaddr *addr;
	struct sockaddr_ib *sib;
	u64 sid, mask;
	__be16 port;

	lockdep_assert_held(&lock);

	addr = cma_src_addr(id_priv);
	port = htons(bind_list->port);

	switch (addr->sa_family) {
	case AF_INET:
		((struct sockaddr_in *) addr)->sin_port = port;
		break;
	case AF_INET6:
		((struct sockaddr_in6 *) addr)->sin6_port = port;
		break;
	case AF_IB:
		sib = (struct sockaddr_ib *) addr;
		sid = be64_to_cpu(sib->sib_sid);
		mask = be64_to_cpu(sib->sib_sid_mask);
		sib->sib_sid = cpu_to_be64((sid & mask) | (u64) ntohs(port));
		sib->sib_sid_mask = cpu_to_be64(~0ULL);
		break;
	}
	id_priv->bind_list = bind_list;
	hlist_add_head(&id_priv->node, &bind_list->owners);
}

static int cma_alloc_port(enum rdma_ucm_port_space ps,
			  struct rdma_id_private *id_priv, unsigned short snum)
{
	struct rdma_bind_list *bind_list;
	int ret;

	lockdep_assert_held(&lock);

	bind_list = kzalloc(sizeof *bind_list, GFP_KERNEL);
	if (!bind_list)
		return -ENOMEM;

	ret = cma_ps_alloc(id_priv->id.route.addr.dev_addr.net, ps, bind_list,
			   snum);
	if (ret < 0)
		goto err;

	bind_list->ps = ps;
	bind_list->port = snum;
	cma_bind_port(bind_list, id_priv);
	return 0;
err:
	kfree(bind_list);
	return ret == -ENOSPC ? -EADDRNOTAVAIL : ret;
}

static int cma_port_is_unique(struct rdma_bind_list *bind_list,
			      struct rdma_id_private *id_priv)
{
	struct rdma_id_private *cur_id;
	struct sockaddr  *daddr = cma_dst_addr(id_priv);
	struct sockaddr  *saddr = cma_src_addr(id_priv);
	__be16 dport = cma_port(daddr);

	lockdep_assert_held(&lock);

	hlist_for_each_entry(cur_id, &bind_list->owners, node) {
		struct sockaddr  *cur_daddr = cma_dst_addr(cur_id);
		struct sockaddr  *cur_saddr = cma_src_addr(cur_id);
		__be16 cur_dport = cma_port(cur_daddr);

		if (id_priv == cur_id)
			continue;

		/* different dest port -> unique */
		if (!cma_any_port(daddr) &&
		    !cma_any_port(cur_daddr) &&
		    (dport != cur_dport))
			continue;

		/* different src address -> unique */
		if (!cma_any_addr(saddr) &&
		    !cma_any_addr(cur_saddr) &&
		    cma_addr_cmp(saddr, cur_saddr))
			continue;

		/* different dst address -> unique */
		if (!cma_any_addr(daddr) &&
		    !cma_any_addr(cur_daddr) &&
		    cma_addr_cmp(daddr, cur_daddr))
			continue;

		return -EADDRNOTAVAIL;
	}
	return 0;
}

static int cma_alloc_any_port(enum rdma_ucm_port_space ps,
			      struct rdma_id_private *id_priv)
{
	static unsigned int last_used_port;
	int low, high, remaining;
	unsigned int rover;
	struct net *net = id_priv->id.route.addr.dev_addr.net;

	lockdep_assert_held(&lock);

	inet_get_local_port_range(net, &low, &high);
	remaining = (high - low) + 1;
	rover = get_random_u32_inclusive(low, remaining + low - 1);
retry:
	if (last_used_port != rover) {
		struct rdma_bind_list *bind_list;
		int ret;

		bind_list = cma_ps_find(net, ps, (unsigned short)rover);

		if (!bind_list) {
			ret = cma_alloc_port(ps, id_priv, rover);
		} else {
			ret = cma_port_is_unique(bind_list, id_priv);
			if (!ret)
				cma_bind_port(bind_list, id_priv);
		}
		/*
		 * Remember previously used port number in order to avoid
		 * re-using same port immediately after it is closed.
		 */
		if (!ret)
			last_used_port = rover;
		if (ret != -EADDRNOTAVAIL)
			return ret;
	}
	if (--remaining) {
		rover++;
		if ((rover < low) || (rover > high))
			rover = low;
		goto retry;
	}
	return -EADDRNOTAVAIL;
}

/*
 * Check that the requested port is available.  This is called when trying to
 * bind to a specific port, or when trying to listen on a bound port.  In
 * the latter case, the provided id_priv may already be on the bind_list, but
 * we still need to check that it's okay to start listening.
 */
static int cma_check_port(struct rdma_bind_list *bind_list,
			  struct rdma_id_private *id_priv, uint8_t reuseaddr)
{
	struct rdma_id_private *cur_id;
	struct sockaddr *addr, *cur_addr;

	lockdep_assert_held(&lock);

	addr = cma_src_addr(id_priv);
	hlist_for_each_entry(cur_id, &bind_list->owners, node) {
		if (id_priv == cur_id)
			continue;

		if (reuseaddr && cur_id->reuseaddr)
			continue;

		cur_addr = cma_src_addr(cur_id);
		if (id_priv->afonly && cur_id->afonly &&
		    (addr->sa_family != cur_addr->sa_family))
			continue;

		if (cma_any_addr(addr) || cma_any_addr(cur_addr))
			return -EADDRNOTAVAIL;

		if (!cma_addr_cmp(addr, cur_addr))
			return -EADDRINUSE;
	}
	return 0;
}

static int cma_use_port(enum rdma_ucm_port_space ps,
			struct rdma_id_private *id_priv)
{
	struct rdma_bind_list *bind_list;
	unsigned short snum;
	int ret;

	lockdep_assert_held(&lock);

	snum = ntohs(cma_port(cma_src_addr(id_priv)));
	if (snum < PROT_SOCK && !capable(CAP_NET_BIND_SERVICE))
		return -EACCES;

	bind_list = cma_ps_find(id_priv->id.route.addr.dev_addr.net, ps, snum);
	if (!bind_list) {
		ret = cma_alloc_port(ps, id_priv, snum);
	} else {
		ret = cma_check_port(bind_list, id_priv, id_priv->reuseaddr);
		if (!ret)
			cma_bind_port(bind_list, id_priv);
	}
	return ret;
}

static enum rdma_ucm_port_space
cma_select_inet_ps(struct rdma_id_private *id_priv)
{
	switch (id_priv->id.ps) {
	case RDMA_PS_TCP:
	case RDMA_PS_UDP:
	case RDMA_PS_IPOIB:
	case RDMA_PS_IB:
		return id_priv->id.ps;
	default:

		return 0;
	}
}

static enum rdma_ucm_port_space
cma_select_ib_ps(struct rdma_id_private *id_priv)
{
	enum rdma_ucm_port_space ps = 0;
	struct sockaddr_ib *sib;
	u64 sid_ps, mask, sid;

	sib = (struct sockaddr_ib *) cma_src_addr(id_priv);
	mask = be64_to_cpu(sib->sib_sid_mask) & RDMA_IB_IP_PS_MASK;
	sid = be64_to_cpu(sib->sib_sid) & mask;

	if ((id_priv->id.ps == RDMA_PS_IB) && (sid == (RDMA_IB_IP_PS_IB & mask))) {
		sid_ps = RDMA_IB_IP_PS_IB;
		ps = RDMA_PS_IB;
	} else if (((id_priv->id.ps == RDMA_PS_IB) || (id_priv->id.ps == RDMA_PS_TCP)) &&
		   (sid == (RDMA_IB_IP_PS_TCP & mask))) {
		sid_ps = RDMA_IB_IP_PS_TCP;
		ps = RDMA_PS_TCP;
	} else if (((id_priv->id.ps == RDMA_PS_IB) || (id_priv->id.ps == RDMA_PS_UDP)) &&
		   (sid == (RDMA_IB_IP_PS_UDP & mask))) {
		sid_ps = RDMA_IB_IP_PS_UDP;
		ps = RDMA_PS_UDP;
	}

	if (ps) {
		sib->sib_sid = cpu_to_be64(sid_ps | ntohs(cma_port((struct sockaddr *) sib)));
		sib->sib_sid_mask = cpu_to_be64(RDMA_IB_IP_PS_MASK |
						be64_to_cpu(sib->sib_sid_mask));
	}
	return ps;
}

static int cma_get_port(struct rdma_id_private *id_priv)
{
	enum rdma_ucm_port_space ps;
	int ret;

	if (cma_family(id_priv) != AF_IB)
		ps = cma_select_inet_ps(id_priv);
	else
		ps = cma_select_ib_ps(id_priv);
	if (!ps)
		return -EPROTONOSUPPORT;

	mutex_lock(&lock);
	if (cma_any_port(cma_src_addr(id_priv)))
		ret = cma_alloc_any_port(ps, id_priv);
	else
		ret = cma_use_port(ps, id_priv);
	mutex_unlock(&lock);

	return ret;
}

static int cma_check_linklocal(struct rdma_dev_addr *dev_addr,
			       struct sockaddr *addr)
{
#if IS_ENABLED(CONFIG_IPV6)
	struct sockaddr_in6 *sin6;

	if (addr->sa_family != AF_INET6)
		return 0;

	sin6 = (struct sockaddr_in6 *) addr;

	if (!(ipv6_addr_type(&sin6->sin6_addr) & IPV6_ADDR_LINKLOCAL))
		return 0;

	if (!sin6->sin6_scope_id)
			return -EINVAL;

	dev_addr->bound_dev_if = sin6->sin6_scope_id;
#endif
	return 0;
}

int rdma_listen(struct rdma_cm_id *id, int backlog)
{
	struct rdma_id_private *id_priv =
		container_of(id, struct rdma_id_private, id);
	int ret;

	if (!cma_comp_exch(id_priv, RDMA_CM_ADDR_BOUND, RDMA_CM_LISTEN)) {
		struct sockaddr_in any_in = {
			.sin_family = AF_INET,
			.sin_addr.s_addr = htonl(INADDR_ANY),
		};

		/* For a well behaved ULP state will be RDMA_CM_IDLE */
		ret = rdma_bind_addr(id, (struct sockaddr *)&any_in);
		if (ret)
			return ret;
		if (WARN_ON(!cma_comp_exch(id_priv, RDMA_CM_ADDR_BOUND,
					   RDMA_CM_LISTEN)))
			return -EINVAL;
	}

	/*
	 * Once the ID reaches RDMA_CM_LISTEN it is not allowed to be reusable
	 * any more, and has to be unique in the bind list.
	 */
	if (id_priv->reuseaddr) {
		mutex_lock(&lock);
		ret = cma_check_port(id_priv->bind_list, id_priv, 0);
		if (!ret)
			id_priv->reuseaddr = 0;
		mutex_unlock(&lock);
		if (ret)
			goto err;
	}

	id_priv->backlog = backlog;
	if (id_priv->cma_dev) {
		if (rdma_cap_ib_cm(id->device, 1)) {
			ret = cma_ib_listen(id_priv);
			if (ret)
				goto err;
		} else if (rdma_cap_iw_cm(id->device, 1)) {
			ret = cma_iw_listen(id_priv, backlog);
			if (ret)
				goto err;
		} else {
			ret = -ENOSYS;
			goto err;
		}
	} else {
		ret = cma_listen_on_all(id_priv);
		if (ret)
			goto err;
	}

	return 0;
err:
	id_priv->backlog = 0;
	/*
	 * All the failure paths that lead here will not allow the req_handler's
	 * to have run.
	 */
	cma_comp_exch(id_priv, RDMA_CM_LISTEN, RDMA_CM_ADDR_BOUND);
	return ret;
}
EXPORT_SYMBOL(rdma_listen);

<<<<<<< HEAD
//为rdma绑定源地址
int rdma_bind_addr(struct rdma_cm_id *id, struct sockaddr *addr)
=======
static int rdma_bind_addr_dst(struct rdma_id_private *id_priv,
			      struct sockaddr *addr, const struct sockaddr *daddr)
>>>>>>> fe15c26e
{
	struct sockaddr *id_daddr;
	int ret;

	//仅支持以下类型地址绑定
	if (addr->sa_family != AF_INET && addr->sa_family != AF_INET6 &&
	    addr->sa_family != AF_IB)
		return -EAFNOSUPPORT;

<<<<<<< HEAD
	//由id获得rdma_id_private结构
	id_priv = container_of(id, struct rdma_id_private, id);
=======
>>>>>>> fe15c26e
	if (!cma_comp_exch(id_priv, RDMA_CM_IDLE, RDMA_CM_ADDR_BOUND))
		return -EINVAL;

	ret = cma_check_linklocal(&id_priv->id.route.addr.dev_addr, addr);
	if (ret)
		goto err1;

	//填充源地址
	memcpy(cma_src_addr(id_priv), addr, rdma_addr_size(addr));
	if (!cma_any_addr(addr)) {
		ret = cma_translate_addr(addr, &id_priv->id.route.addr.dev_addr);
		if (ret)
			goto err1;

		ret = cma_acquire_dev_by_src_ip(id_priv);
		if (ret)
			goto err1;
	}

	if (!(id_priv->options & (1 << CMA_OPTION_AFONLY))) {
		if (addr->sa_family == AF_INET)
			id_priv->afonly = 1;
#if IS_ENABLED(CONFIG_IPV6)
		else if (addr->sa_family == AF_INET6) {
			struct net *net = id_priv->id.route.addr.dev_addr.net;

			id_priv->afonly = net->ipv6.sysctl.bindv6only;
		}
#endif
	}
<<<<<<< HEAD
	/*设置daddr协议族*/
	daddr = cma_dst_addr(id_priv);
	daddr->sa_family = addr->sa_family;
=======
	id_daddr = cma_dst_addr(id_priv);
	if (daddr != id_daddr)
		memcpy(id_daddr, daddr, rdma_addr_size(addr));
	id_daddr->sa_family = addr->sa_family;
>>>>>>> fe15c26e

	ret = cma_get_port(id_priv);
	if (ret)
		goto err2;

	if (!cma_any_addr(addr))
		rdma_restrack_add(&id_priv->res);
	return 0;
err2:
	if (id_priv->cma_dev)
		cma_release_dev(id_priv);
err1:
	cma_comp_exch(id_priv, RDMA_CM_ADDR_BOUND, RDMA_CM_IDLE);
	return ret;
}

static int cma_bind_addr(struct rdma_cm_id *id, struct sockaddr *src_addr,
			 const struct sockaddr *dst_addr)
{
	struct rdma_id_private *id_priv =
		container_of(id, struct rdma_id_private, id);
	struct sockaddr_storage zero_sock = {};

	if (src_addr && src_addr->sa_family)
		return rdma_bind_addr_dst(id_priv, src_addr, dst_addr);

	/*
	 * When the src_addr is not specified, automatically supply an any addr
	 */
	zero_sock.ss_family = dst_addr->sa_family;
	if (IS_ENABLED(CONFIG_IPV6) && dst_addr->sa_family == AF_INET6) {
		struct sockaddr_in6 *src_addr6 =
			(struct sockaddr_in6 *)&zero_sock;
		struct sockaddr_in6 *dst_addr6 =
			(struct sockaddr_in6 *)dst_addr;

		src_addr6->sin6_scope_id = dst_addr6->sin6_scope_id;
		if (ipv6_addr_type(&dst_addr6->sin6_addr) & IPV6_ADDR_LINKLOCAL)
			id->route.addr.dev_addr.bound_dev_if =
				dst_addr6->sin6_scope_id;
	} else if (dst_addr->sa_family == AF_IB) {
		((struct sockaddr_ib *)&zero_sock)->sib_pkey =
			((struct sockaddr_ib *)dst_addr)->sib_pkey;
	}
	return rdma_bind_addr_dst(id_priv, (struct sockaddr *)&zero_sock, dst_addr);
}

/*
 * If required, resolve the source address for bind and leave the id_priv in
 * state RDMA_CM_ADDR_BOUND. This oddly uses the state to determine the prior
 * calls made by ULP, a previously bound ID will not be re-bound and src_addr is
 * ignored.
 */
static int resolve_prepare_src(struct rdma_id_private *id_priv,
			       struct sockaddr *src_addr,
			       const struct sockaddr *dst_addr)
{
	int ret;

	if (!cma_comp_exch(id_priv, RDMA_CM_ADDR_BOUND, RDMA_CM_ADDR_QUERY)) {
		/* For a well behaved ULP state will be RDMA_CM_IDLE */
		ret = cma_bind_addr(&id_priv->id, src_addr, dst_addr);
		if (ret)
			return ret;
		if (WARN_ON(!cma_comp_exch(id_priv, RDMA_CM_ADDR_BOUND,
					   RDMA_CM_ADDR_QUERY)))
			return -EINVAL;

	}

	if (cma_family(id_priv) != dst_addr->sa_family) {
		ret = -EINVAL;
		goto err_state;
	}
	return 0;

err_state:
	cma_comp_exch(id_priv, RDMA_CM_ADDR_QUERY, RDMA_CM_ADDR_BOUND);
	return ret;
}

int rdma_resolve_addr(struct rdma_cm_id *id, struct sockaddr *src_addr,
		      const struct sockaddr *dst_addr, unsigned long timeout_ms)
{
	struct rdma_id_private *id_priv =
		container_of(id, struct rdma_id_private, id);
	int ret;

	ret = resolve_prepare_src(id_priv, src_addr, dst_addr);
	if (ret)
		return ret;

	if (cma_any_addr(dst_addr)) {
		ret = cma_resolve_loopback(id_priv);
	} else {
		if (dst_addr->sa_family == AF_IB) {
			ret = cma_resolve_ib_addr(id_priv);
		} else {
			/*
			 * The FSM can return back to RDMA_CM_ADDR_BOUND after
			 * rdma_resolve_ip() is called, eg through the error
			 * path in addr_handler(). If this happens the existing
			 * request must be canceled before issuing a new one.
			 * Since canceling a request is a bit slow and this
			 * oddball path is rare, keep track once a request has
			 * been issued. The track turns out to be a permanent
			 * state since this is the only cancel as it is
			 * immediately before rdma_resolve_ip().
			 */
			if (id_priv->used_resolve_ip)
				rdma_addr_cancel(&id->route.addr.dev_addr);
			else
				id_priv->used_resolve_ip = 1;
			ret = rdma_resolve_ip(cma_src_addr(id_priv), dst_addr,
					      &id->route.addr.dev_addr,
					      timeout_ms, addr_handler,
					      false, id_priv);
		}
	}
	if (ret)
		goto err;

	return 0;
err:
	cma_comp_exch(id_priv, RDMA_CM_ADDR_QUERY, RDMA_CM_ADDR_BOUND);
	return ret;
}
EXPORT_SYMBOL(rdma_resolve_addr);

int rdma_bind_addr(struct rdma_cm_id *id, struct sockaddr *addr)
{
	struct rdma_id_private *id_priv =
		container_of(id, struct rdma_id_private, id);

	return rdma_bind_addr_dst(id_priv, addr, cma_dst_addr(id_priv));
}
EXPORT_SYMBOL(rdma_bind_addr);

static int cma_format_hdr(void *hdr, struct rdma_id_private *id_priv)
{
	struct cma_hdr *cma_hdr;

	cma_hdr = hdr;
	cma_hdr->cma_version = CMA_VERSION;
	if (cma_family(id_priv) == AF_INET) {
		struct sockaddr_in *src4, *dst4;

		src4 = (struct sockaddr_in *) cma_src_addr(id_priv);
		dst4 = (struct sockaddr_in *) cma_dst_addr(id_priv);

		cma_set_ip_ver(cma_hdr, 4);
		cma_hdr->src_addr.ip4.addr = src4->sin_addr.s_addr;
		cma_hdr->dst_addr.ip4.addr = dst4->sin_addr.s_addr;
		cma_hdr->port = src4->sin_port;
	} else if (cma_family(id_priv) == AF_INET6) {
		struct sockaddr_in6 *src6, *dst6;

		src6 = (struct sockaddr_in6 *) cma_src_addr(id_priv);
		dst6 = (struct sockaddr_in6 *) cma_dst_addr(id_priv);

		cma_set_ip_ver(cma_hdr, 6);
		cma_hdr->src_addr.ip6 = src6->sin6_addr;
		cma_hdr->dst_addr.ip6 = dst6->sin6_addr;
		cma_hdr->port = src6->sin6_port;
	}
	return 0;
}

static int cma_sidr_rep_handler(struct ib_cm_id *cm_id,
				const struct ib_cm_event *ib_event)
{
	struct rdma_id_private *id_priv = cm_id->context;
	struct rdma_cm_event event = {};
	const struct ib_cm_sidr_rep_event_param *rep =
				&ib_event->param.sidr_rep_rcvd;
	int ret;

	mutex_lock(&id_priv->handler_mutex);
	if (READ_ONCE(id_priv->state) != RDMA_CM_CONNECT)
		goto out;

	switch (ib_event->event) {
	case IB_CM_SIDR_REQ_ERROR:
		event.event = RDMA_CM_EVENT_UNREACHABLE;
		event.status = -ETIMEDOUT;
		break;
	case IB_CM_SIDR_REP_RECEIVED:
		event.param.ud.private_data = ib_event->private_data;
		event.param.ud.private_data_len = IB_CM_SIDR_REP_PRIVATE_DATA_SIZE;
		if (rep->status != IB_SIDR_SUCCESS) {
			event.event = RDMA_CM_EVENT_UNREACHABLE;
			event.status = ib_event->param.sidr_rep_rcvd.status;
			pr_debug_ratelimited("RDMA CM: UNREACHABLE: bad SIDR reply. status %d\n",
					     event.status);
			break;
		}
		ret = cma_set_qkey(id_priv, rep->qkey);
		if (ret) {
			pr_debug_ratelimited("RDMA CM: ADDR_ERROR: failed to set qkey. status %d\n", ret);
			event.event = RDMA_CM_EVENT_ADDR_ERROR;
			event.status = ret;
			break;
		}
		ib_init_ah_attr_from_path(id_priv->id.device,
					  id_priv->id.port_num,
					  id_priv->id.route.path_rec,
					  &event.param.ud.ah_attr,
					  rep->sgid_attr);
		event.param.ud.qp_num = rep->qpn;
		event.param.ud.qkey = rep->qkey;
		event.event = RDMA_CM_EVENT_ESTABLISHED;
		event.status = 0;
		break;
	default:
		pr_err("RDMA CMA: unexpected IB CM event: %d\n",
		       ib_event->event);
		goto out;
	}

	ret = cma_cm_event_handler(id_priv, &event);

	rdma_destroy_ah_attr(&event.param.ud.ah_attr);
	if (ret) {
		/* Destroy the CM ID by returning a non-zero value. */
		id_priv->cm_id.ib = NULL;
		destroy_id_handler_unlock(id_priv);
		return ret;
	}
out:
	mutex_unlock(&id_priv->handler_mutex);
	return 0;
}

static int cma_resolve_ib_udp(struct rdma_id_private *id_priv,
			      struct rdma_conn_param *conn_param)
{
	struct ib_cm_sidr_req_param req;
	struct ib_cm_id	*id;
	void *private_data;
	u8 offset;
	int ret;

	memset(&req, 0, sizeof req);
	offset = cma_user_data_offset(id_priv);
	if (check_add_overflow(offset, conn_param->private_data_len, &req.private_data_len))
		return -EINVAL;

	if (req.private_data_len) {
		private_data = kzalloc(req.private_data_len, GFP_ATOMIC);
		if (!private_data)
			return -ENOMEM;
	} else {
		private_data = NULL;
	}

	if (conn_param->private_data && conn_param->private_data_len)
		memcpy(private_data + offset, conn_param->private_data,
		       conn_param->private_data_len);

	if (private_data) {
		ret = cma_format_hdr(private_data, id_priv);
		if (ret)
			goto out;
		req.private_data = private_data;
	}

	id = ib_create_cm_id(id_priv->id.device, cma_sidr_rep_handler,
			     id_priv);
	if (IS_ERR(id)) {
		ret = PTR_ERR(id);
		goto out;
	}
	id_priv->cm_id.ib = id;

	req.path = id_priv->id.route.path_rec;
	req.sgid_attr = id_priv->id.route.addr.dev_addr.sgid_attr;
	req.service_id = rdma_get_service_id(&id_priv->id, cma_dst_addr(id_priv));
	req.timeout_ms = 1 << (CMA_CM_RESPONSE_TIMEOUT - 8);
	req.max_cm_retries = CMA_MAX_CM_RETRIES;

	trace_cm_send_sidr_req(id_priv);
	ret = ib_send_cm_sidr_req(id_priv->cm_id.ib, &req);
	if (ret) {
		ib_destroy_cm_id(id_priv->cm_id.ib);
		id_priv->cm_id.ib = NULL;
	}
out:
	kfree(private_data);
	return ret;
}

static int cma_connect_ib(struct rdma_id_private *id_priv,
			  struct rdma_conn_param *conn_param)
{
	struct ib_cm_req_param req;
	struct rdma_route *route;
	void *private_data;
	struct ib_cm_id	*id;
	u8 offset;
	int ret;

	memset(&req, 0, sizeof req);
	offset = cma_user_data_offset(id_priv);
	if (check_add_overflow(offset, conn_param->private_data_len, &req.private_data_len))
		return -EINVAL;

	if (req.private_data_len) {
		private_data = kzalloc(req.private_data_len, GFP_ATOMIC);
		if (!private_data)
			return -ENOMEM;
	} else {
		private_data = NULL;
	}

	if (conn_param->private_data && conn_param->private_data_len)
		memcpy(private_data + offset, conn_param->private_data,
		       conn_param->private_data_len);

	id = ib_create_cm_id(id_priv->id.device, cma_ib_handler, id_priv);
	if (IS_ERR(id)) {
		ret = PTR_ERR(id);
		goto out;
	}
	id_priv->cm_id.ib = id;

	route = &id_priv->id.route;
	if (private_data) {
		ret = cma_format_hdr(private_data, id_priv);
		if (ret)
			goto out;
		req.private_data = private_data;
	}

	req.primary_path = &route->path_rec[0];
	req.primary_path_inbound = route->path_rec_inbound;
	req.primary_path_outbound = route->path_rec_outbound;
	if (route->num_pri_alt_paths == 2)
		req.alternate_path = &route->path_rec[1];

	req.ppath_sgid_attr = id_priv->id.route.addr.dev_addr.sgid_attr;
	/* Alternate path SGID attribute currently unsupported */
	req.service_id = rdma_get_service_id(&id_priv->id, cma_dst_addr(id_priv));
	req.qp_num = id_priv->qp_num;
	req.qp_type = id_priv->id.qp_type;
	req.starting_psn = id_priv->seq_num;
	req.responder_resources = conn_param->responder_resources;
	req.initiator_depth = conn_param->initiator_depth;
	req.flow_control = conn_param->flow_control;
	req.retry_count = min_t(u8, 7, conn_param->retry_count);
	req.rnr_retry_count = min_t(u8, 7, conn_param->rnr_retry_count);
	req.remote_cm_response_timeout = CMA_CM_RESPONSE_TIMEOUT;
	req.local_cm_response_timeout = CMA_CM_RESPONSE_TIMEOUT;
	req.max_cm_retries = CMA_MAX_CM_RETRIES;
	req.srq = id_priv->srq ? 1 : 0;
	req.ece.vendor_id = id_priv->ece.vendor_id;
	req.ece.attr_mod = id_priv->ece.attr_mod;

	trace_cm_send_req(id_priv);
	ret = ib_send_cm_req(id_priv->cm_id.ib, &req);
out:
	if (ret && !IS_ERR(id)) {
		ib_destroy_cm_id(id);
		id_priv->cm_id.ib = NULL;
	}

	kfree(private_data);
	return ret;
}

static int cma_connect_iw(struct rdma_id_private *id_priv,
			  struct rdma_conn_param *conn_param)
{
	struct iw_cm_id *cm_id;
	int ret;
	struct iw_cm_conn_param iw_param;

	cm_id = iw_create_cm_id(id_priv->id.device, cma_iw_handler, id_priv);
	if (IS_ERR(cm_id))
		return PTR_ERR(cm_id);

	mutex_lock(&id_priv->qp_mutex);
	cm_id->tos = id_priv->tos;
	cm_id->tos_set = id_priv->tos_set;
	mutex_unlock(&id_priv->qp_mutex);

	id_priv->cm_id.iw = cm_id;

	memcpy(&cm_id->local_addr, cma_src_addr(id_priv),
	       rdma_addr_size(cma_src_addr(id_priv)));
	memcpy(&cm_id->remote_addr, cma_dst_addr(id_priv),
	       rdma_addr_size(cma_dst_addr(id_priv)));

	ret = cma_modify_qp_rtr(id_priv, conn_param);
	if (ret)
		goto out;

	if (conn_param) {
		iw_param.ord = conn_param->initiator_depth;
		iw_param.ird = conn_param->responder_resources;
		iw_param.private_data = conn_param->private_data;
		iw_param.private_data_len = conn_param->private_data_len;
		iw_param.qpn = id_priv->id.qp ? id_priv->qp_num : conn_param->qp_num;
	} else {
		memset(&iw_param, 0, sizeof iw_param);
		iw_param.qpn = id_priv->qp_num;
	}
	ret = iw_cm_connect(cm_id, &iw_param);
out:
	if (ret) {
		iw_destroy_cm_id(cm_id);
		id_priv->cm_id.iw = NULL;
	}
	return ret;
}

/**
 * rdma_connect_locked - Initiate an active connection request.
 * @id: Connection identifier to connect.
 * @conn_param: Connection information used for connected QPs.
 *
 * Same as rdma_connect() but can only be called from the
 * RDMA_CM_EVENT_ROUTE_RESOLVED handler callback.
 */
int rdma_connect_locked(struct rdma_cm_id *id,
			struct rdma_conn_param *conn_param)
{
	struct rdma_id_private *id_priv =
		container_of(id, struct rdma_id_private, id);
	int ret;

	/*只能由route_resolved移动到 cm_connect状态*/
	if (!cma_comp_exch(id_priv, RDMA_CM_ROUTE_RESOLVED, RDMA_CM_CONNECT))
		return -EINVAL;

	if (!id->qp) {
		id_priv->qp_num = conn_param->qp_num;
		id_priv->srq = conn_param->srq;
	}

	if (rdma_cap_ib_cm(id->device, id->port_num)) {
		if (id->qp_type == IB_QPT_UD)
			ret = cma_resolve_ib_udp(id_priv, conn_param);
		else
			ret = cma_connect_ib(id_priv, conn_param);
	} else if (rdma_cap_iw_cm(id->device, id->port_num)) {
		ret = cma_connect_iw(id_priv, conn_param);
	} else {
		ret = -ENOSYS;
	}
	if (ret)
		goto err_state;
	return 0;
err_state:
    	/*处理出错，则由connect降回到route_resolved*/
	cma_comp_exch(id_priv, RDMA_CM_CONNECT, RDMA_CM_ROUTE_RESOLVED);
	return ret;
}
EXPORT_SYMBOL(rdma_connect_locked);

/**
 * rdma_connect - Initiate an active connection request.
 * @id: Connection identifier to connect.
 * @conn_param: Connection information used for connected QPs.
 *
 * Users must have resolved a route for the rdma_cm_id to connect with by having
 * called rdma_resolve_route before calling this routine.
 *
 * This call will either connect to a remote QP or obtain remote QP information
 * for unconnected rdma_cm_id's.  The actual operation is based on the
 * rdma_cm_id's port space.
 */
int rdma_connect(struct rdma_cm_id *id, struct rdma_conn_param *conn_param)
{
	struct rdma_id_private *id_priv =
		container_of(id, struct rdma_id_private, id);
	int ret;

	mutex_lock(&id_priv->handler_mutex);
	ret = rdma_connect_locked(id, conn_param);
	mutex_unlock(&id_priv->handler_mutex);
	return ret;
}
EXPORT_SYMBOL(rdma_connect);

/**
 * rdma_connect_ece - Initiate an active connection request with ECE data.
 * @id: Connection identifier to connect.
 * @conn_param: Connection information used for connected QPs.
 * @ece: ECE parameters
 *
 * See rdma_connect() explanation.
 */
int rdma_connect_ece(struct rdma_cm_id *id, struct rdma_conn_param *conn_param,
		     struct rdma_ucm_ece *ece)
{
	struct rdma_id_private *id_priv =
		container_of(id, struct rdma_id_private, id);

	id_priv->ece.vendor_id = ece->vendor_id;
	id_priv->ece.attr_mod = ece->attr_mod;

	return rdma_connect(id, conn_param);
}
EXPORT_SYMBOL(rdma_connect_ece);

static int cma_accept_ib(struct rdma_id_private *id_priv,
			 struct rdma_conn_param *conn_param)
{
	struct ib_cm_rep_param rep;
	int ret;

	ret = cma_modify_qp_rtr(id_priv, conn_param);
	if (ret)
		goto out;

	ret = cma_modify_qp_rts(id_priv, conn_param);
	if (ret)
		goto out;

	memset(&rep, 0, sizeof rep);
	rep.qp_num = id_priv->qp_num;
	rep.starting_psn = id_priv->seq_num;
	rep.private_data = conn_param->private_data;
	rep.private_data_len = conn_param->private_data_len;
	rep.responder_resources = conn_param->responder_resources;
	rep.initiator_depth = conn_param->initiator_depth;
	rep.failover_accepted = 0;
	rep.flow_control = conn_param->flow_control;
	rep.rnr_retry_count = min_t(u8, 7, conn_param->rnr_retry_count);
	rep.srq = id_priv->srq ? 1 : 0;
	rep.ece.vendor_id = id_priv->ece.vendor_id;
	rep.ece.attr_mod = id_priv->ece.attr_mod;

	trace_cm_send_rep(id_priv);
	ret = ib_send_cm_rep(id_priv->cm_id.ib, &rep);
out:
	return ret;
}

static int cma_accept_iw(struct rdma_id_private *id_priv,
		  struct rdma_conn_param *conn_param)
{
	struct iw_cm_conn_param iw_param;
	int ret;

	if (!conn_param)
		return -EINVAL;

	ret = cma_modify_qp_rtr(id_priv, conn_param);
	if (ret)
		return ret;

	iw_param.ord = conn_param->initiator_depth;
	iw_param.ird = conn_param->responder_resources;
	iw_param.private_data = conn_param->private_data;
	iw_param.private_data_len = conn_param->private_data_len;
	if (id_priv->id.qp)
		iw_param.qpn = id_priv->qp_num;
	else
		iw_param.qpn = conn_param->qp_num;

	return iw_cm_accept(id_priv->cm_id.iw, &iw_param);
}

static int cma_send_sidr_rep(struct rdma_id_private *id_priv,
			     enum ib_cm_sidr_status status, u32 qkey,
			     const void *private_data, int private_data_len)
{
	struct ib_cm_sidr_rep_param rep;
	int ret;

	memset(&rep, 0, sizeof rep);
	rep.status = status;
	if (status == IB_SIDR_SUCCESS) {
		ret = cma_set_qkey(id_priv, qkey);
		if (ret)
			return ret;
		rep.qp_num = id_priv->qp_num;
		rep.qkey = id_priv->qkey;

		rep.ece.vendor_id = id_priv->ece.vendor_id;
		rep.ece.attr_mod = id_priv->ece.attr_mod;
	}

	rep.private_data = private_data;
	rep.private_data_len = private_data_len;

	trace_cm_send_sidr_rep(id_priv);
	return ib_send_cm_sidr_rep(id_priv->cm_id.ib, &rep);
}

/**
 * rdma_accept - Called to accept a connection request or response.
 * @id: Connection identifier associated with the request.
 * @conn_param: Information needed to establish the connection.  This must be
 *   provided if accepting a connection request.  If accepting a connection
 *   response, this parameter must be NULL.
 *
 * Typically, this routine is only called by the listener to accept a connection
 * request.  It must also be called on the active side of a connection if the
 * user is performing their own QP transitions.
 *
 * In the case of error, a reject message is sent to the remote side and the
 * state of the qp associated with the id is modified to error, such that any
 * previously posted receive buffers would be flushed.
 *
 * This function is for use by kernel ULPs and must be called from under the
 * handler callback.
 */
int rdma_accept(struct rdma_cm_id *id, struct rdma_conn_param *conn_param)
{
	struct rdma_id_private *id_priv =
		container_of(id, struct rdma_id_private, id);
	int ret;

	lockdep_assert_held(&id_priv->handler_mutex);

	if (READ_ONCE(id_priv->state) != RDMA_CM_CONNECT)
		return -EINVAL;

	if (!id->qp && conn_param) {
		id_priv->qp_num = conn_param->qp_num;
		id_priv->srq = conn_param->srq;
	}

	if (rdma_cap_ib_cm(id->device, id->port_num)) {
		if (id->qp_type == IB_QPT_UD) {
			if (conn_param)
				ret = cma_send_sidr_rep(id_priv, IB_SIDR_SUCCESS,
							conn_param->qkey,
							conn_param->private_data,
							conn_param->private_data_len);
			else
				ret = cma_send_sidr_rep(id_priv, IB_SIDR_SUCCESS,
							0, NULL, 0);
		} else {
			if (conn_param)
				ret = cma_accept_ib(id_priv, conn_param);
			else
				ret = cma_rep_recv(id_priv);
		}
	} else if (rdma_cap_iw_cm(id->device, id->port_num)) {
		ret = cma_accept_iw(id_priv, conn_param);
	} else {
		ret = -ENOSYS;
	}
	if (ret)
		goto reject;

	return 0;
reject:
	cma_modify_qp_err(id_priv);
	rdma_reject(id, NULL, 0, IB_CM_REJ_CONSUMER_DEFINED);
	return ret;
}
EXPORT_SYMBOL(rdma_accept);

int rdma_accept_ece(struct rdma_cm_id *id, struct rdma_conn_param *conn_param,
		    struct rdma_ucm_ece *ece)
{
	struct rdma_id_private *id_priv =
		container_of(id, struct rdma_id_private, id);

	id_priv->ece.vendor_id = ece->vendor_id;
	id_priv->ece.attr_mod = ece->attr_mod;

	return rdma_accept(id, conn_param);
}
EXPORT_SYMBOL(rdma_accept_ece);

void rdma_lock_handler(struct rdma_cm_id *id)
{
	struct rdma_id_private *id_priv =
		container_of(id, struct rdma_id_private, id);

	mutex_lock(&id_priv->handler_mutex);
}
EXPORT_SYMBOL(rdma_lock_handler);

void rdma_unlock_handler(struct rdma_cm_id *id)
{
	struct rdma_id_private *id_priv =
		container_of(id, struct rdma_id_private, id);

	mutex_unlock(&id_priv->handler_mutex);
}
EXPORT_SYMBOL(rdma_unlock_handler);

int rdma_notify(struct rdma_cm_id *id, enum ib_event_type event)
{
	struct rdma_id_private *id_priv;
	int ret;

	id_priv = container_of(id, struct rdma_id_private, id);
	if (!id_priv->cm_id.ib)
		return -EINVAL;

	switch (id->device->node_type) {
	case RDMA_NODE_IB_CA:
		ret = ib_cm_notify(id_priv->cm_id.ib, event);
		break;
	default:
		ret = 0;
		break;
	}
	return ret;
}
EXPORT_SYMBOL(rdma_notify);

int rdma_reject(struct rdma_cm_id *id, const void *private_data,
		u8 private_data_len, u8 reason)
{
	struct rdma_id_private *id_priv;
	int ret;

	id_priv = container_of(id, struct rdma_id_private, id);
	if (!id_priv->cm_id.ib)
		return -EINVAL;

	if (rdma_cap_ib_cm(id->device, id->port_num)) {
		if (id->qp_type == IB_QPT_UD) {
			ret = cma_send_sidr_rep(id_priv, IB_SIDR_REJECT, 0,
						private_data, private_data_len);
		} else {
			trace_cm_send_rej(id_priv);
			ret = ib_send_cm_rej(id_priv->cm_id.ib, reason, NULL, 0,
					     private_data, private_data_len);
		}
	} else if (rdma_cap_iw_cm(id->device, id->port_num)) {
		ret = iw_cm_reject(id_priv->cm_id.iw,
				   private_data, private_data_len);
	} else {
		ret = -ENOSYS;
	}

	return ret;
}
EXPORT_SYMBOL(rdma_reject);

int rdma_disconnect(struct rdma_cm_id *id)
{
	struct rdma_id_private *id_priv;
	int ret;

	id_priv = container_of(id, struct rdma_id_private, id);
	if (!id_priv->cm_id.ib)
		return -EINVAL;

	if (rdma_cap_ib_cm(id->device, id->port_num)) {
		ret = cma_modify_qp_err(id_priv);
		if (ret)
			goto out;
		/* Initiate or respond to a disconnect. */
		trace_cm_disconnect(id_priv);
		if (ib_send_cm_dreq(id_priv->cm_id.ib, NULL, 0)) {
			if (!ib_send_cm_drep(id_priv->cm_id.ib, NULL, 0))
				trace_cm_sent_drep(id_priv);
		} else {
			trace_cm_sent_dreq(id_priv);
		}
	} else if (rdma_cap_iw_cm(id->device, id->port_num)) {
		ret = iw_cm_disconnect(id_priv->cm_id.iw, 0);
	} else
		ret = -EINVAL;

out:
	return ret;
}
EXPORT_SYMBOL(rdma_disconnect);

static void cma_make_mc_event(int status, struct rdma_id_private *id_priv,
			      struct ib_sa_multicast *multicast,
			      struct rdma_cm_event *event,
			      struct cma_multicast *mc)
{
	struct rdma_dev_addr *dev_addr;
	enum ib_gid_type gid_type;
	struct net_device *ndev;

	if (!status)
		status = cma_set_qkey(id_priv, be32_to_cpu(multicast->rec.qkey));
	else
		pr_debug_ratelimited("RDMA CM: MULTICAST_ERROR: failed to join multicast. status %d\n",
				     status);

	event->status = status;
	event->param.ud.private_data = mc->context;
	if (status) {
		event->event = RDMA_CM_EVENT_MULTICAST_ERROR;
		return;
	}

	dev_addr = &id_priv->id.route.addr.dev_addr;
	ndev = dev_get_by_index(dev_addr->net, dev_addr->bound_dev_if);
	gid_type =
		id_priv->cma_dev
			->default_gid_type[id_priv->id.port_num -
					   rdma_start_port(
						   id_priv->cma_dev->device)];

	event->event = RDMA_CM_EVENT_MULTICAST_JOIN;
	if (ib_init_ah_from_mcmember(id_priv->id.device, id_priv->id.port_num,
				     &multicast->rec, ndev, gid_type,
				     &event->param.ud.ah_attr)) {
		event->event = RDMA_CM_EVENT_MULTICAST_ERROR;
		goto out;
	}

	event->param.ud.qp_num = 0xFFFFFF;
	event->param.ud.qkey = be32_to_cpu(multicast->rec.qkey);

out:
	if (ndev)
		dev_put(ndev);
}

static int cma_ib_mc_handler(int status, struct ib_sa_multicast *multicast)
{
	struct cma_multicast *mc = multicast->context;
	struct rdma_id_private *id_priv = mc->id_priv;
	struct rdma_cm_event event = {};
	int ret = 0;

	mutex_lock(&id_priv->handler_mutex);
	if (READ_ONCE(id_priv->state) == RDMA_CM_DEVICE_REMOVAL ||
	    READ_ONCE(id_priv->state) == RDMA_CM_DESTROYING)
		goto out;

	cma_make_mc_event(status, id_priv, multicast, &event, mc);
	ret = cma_cm_event_handler(id_priv, &event);
	rdma_destroy_ah_attr(&event.param.ud.ah_attr);
	WARN_ON(ret);

out:
	mutex_unlock(&id_priv->handler_mutex);
	return 0;
}

static void cma_set_mgid(struct rdma_id_private *id_priv,
			 struct sockaddr *addr, union ib_gid *mgid)
{
	unsigned char mc_map[MAX_ADDR_LEN];
	struct rdma_dev_addr *dev_addr = &id_priv->id.route.addr.dev_addr;
	struct sockaddr_in *sin = (struct sockaddr_in *) addr;
	struct sockaddr_in6 *sin6 = (struct sockaddr_in6 *) addr;

	if (cma_any_addr(addr)) {
		memset(mgid, 0, sizeof *mgid);
	} else if ((addr->sa_family == AF_INET6) &&
		   ((be32_to_cpu(sin6->sin6_addr.s6_addr32[0]) & 0xFFF0FFFF) ==
								 0xFF10A01B)) {
		/* IPv6 address is an SA assigned MGID. */
		memcpy(mgid, &sin6->sin6_addr, sizeof *mgid);
	} else if (addr->sa_family == AF_IB) {
		memcpy(mgid, &((struct sockaddr_ib *) addr)->sib_addr, sizeof *mgid);
	} else if (addr->sa_family == AF_INET6) {
		ipv6_ib_mc_map(&sin6->sin6_addr, dev_addr->broadcast, mc_map);
		if (id_priv->id.ps == RDMA_PS_UDP)
			mc_map[7] = 0x01;	/* Use RDMA CM signature */
		*mgid = *(union ib_gid *) (mc_map + 4);
	} else {
		ip_ib_mc_map(sin->sin_addr.s_addr, dev_addr->broadcast, mc_map);
		if (id_priv->id.ps == RDMA_PS_UDP)
			mc_map[7] = 0x01;	/* Use RDMA CM signature */
		*mgid = *(union ib_gid *) (mc_map + 4);
	}
}

static int cma_join_ib_multicast(struct rdma_id_private *id_priv,
				 struct cma_multicast *mc)
{
	struct ib_sa_mcmember_rec rec;
	struct rdma_dev_addr *dev_addr = &id_priv->id.route.addr.dev_addr;
	ib_sa_comp_mask comp_mask;
	int ret;

	ib_addr_get_mgid(dev_addr, &rec.mgid);
	ret = ib_sa_get_mcmember_rec(id_priv->id.device, id_priv->id.port_num,
				     &rec.mgid, &rec);
	if (ret)
		return ret;

	ret = cma_set_qkey(id_priv, 0);
	if (ret)
		return ret;

	cma_set_mgid(id_priv, (struct sockaddr *) &mc->addr, &rec.mgid);
	rec.qkey = cpu_to_be32(id_priv->qkey);
	rdma_addr_get_sgid(dev_addr, &rec.port_gid);
	rec.pkey = cpu_to_be16(ib_addr_get_pkey(dev_addr));
	rec.join_state = mc->join_state;

	comp_mask = IB_SA_MCMEMBER_REC_MGID | IB_SA_MCMEMBER_REC_PORT_GID |
		    IB_SA_MCMEMBER_REC_PKEY | IB_SA_MCMEMBER_REC_JOIN_STATE |
		    IB_SA_MCMEMBER_REC_QKEY | IB_SA_MCMEMBER_REC_SL |
		    IB_SA_MCMEMBER_REC_FLOW_LABEL |
		    IB_SA_MCMEMBER_REC_TRAFFIC_CLASS;

	if (id_priv->id.ps == RDMA_PS_IPOIB)
		comp_mask |= IB_SA_MCMEMBER_REC_RATE |
			     IB_SA_MCMEMBER_REC_RATE_SELECTOR |
			     IB_SA_MCMEMBER_REC_MTU_SELECTOR |
			     IB_SA_MCMEMBER_REC_MTU |
			     IB_SA_MCMEMBER_REC_HOP_LIMIT;

	mc->sa_mc = ib_sa_join_multicast(&sa_client, id_priv->id.device,
					 id_priv->id.port_num, &rec, comp_mask,
					 GFP_KERNEL, cma_ib_mc_handler, mc);
	return PTR_ERR_OR_ZERO(mc->sa_mc);
}

static void cma_iboe_set_mgid(struct sockaddr *addr, union ib_gid *mgid,
			      enum ib_gid_type gid_type)
{
	struct sockaddr_in *sin = (struct sockaddr_in *)addr;
	struct sockaddr_in6 *sin6 = (struct sockaddr_in6 *)addr;

	if (cma_any_addr(addr)) {
		memset(mgid, 0, sizeof *mgid);
	} else if (addr->sa_family == AF_INET6) {
		memcpy(mgid, &sin6->sin6_addr, sizeof *mgid);
	} else {
		mgid->raw[0] =
			(gid_type == IB_GID_TYPE_ROCE_UDP_ENCAP) ? 0 : 0xff;
		mgid->raw[1] =
			(gid_type == IB_GID_TYPE_ROCE_UDP_ENCAP) ? 0 : 0x0e;
		mgid->raw[2] = 0;
		mgid->raw[3] = 0;
		mgid->raw[4] = 0;
		mgid->raw[5] = 0;
		mgid->raw[6] = 0;
		mgid->raw[7] = 0;
		mgid->raw[8] = 0;
		mgid->raw[9] = 0;
		mgid->raw[10] = 0xff;
		mgid->raw[11] = 0xff;
		*(__be32 *)(&mgid->raw[12]) = sin->sin_addr.s_addr;
	}
}

static int cma_iboe_join_multicast(struct rdma_id_private *id_priv,
				   struct cma_multicast *mc)
{
	struct rdma_dev_addr *dev_addr = &id_priv->id.route.addr.dev_addr;
	int err = 0;
	struct sockaddr *addr = (struct sockaddr *)&mc->addr;
	struct net_device *ndev = NULL;
	struct ib_sa_multicast ib;
	enum ib_gid_type gid_type;
	bool send_only;

	send_only = mc->join_state == BIT(SENDONLY_FULLMEMBER_JOIN);

	if (cma_zero_addr(addr))
		return -EINVAL;

	gid_type = id_priv->cma_dev->default_gid_type[id_priv->id.port_num -
		   rdma_start_port(id_priv->cma_dev->device)];
	cma_iboe_set_mgid(addr, &ib.rec.mgid, gid_type);

	ib.rec.pkey = cpu_to_be16(0xffff);
	if (id_priv->id.ps == RDMA_PS_UDP)
		ib.rec.qkey = cpu_to_be32(RDMA_UDP_QKEY);

	if (dev_addr->bound_dev_if)
		ndev = dev_get_by_index(dev_addr->net, dev_addr->bound_dev_if);
	if (!ndev)
		return -ENODEV;

	ib.rec.rate = iboe_get_rate(ndev);
	ib.rec.hop_limit = 1;
	ib.rec.mtu = iboe_get_mtu(ndev->mtu);

	if (addr->sa_family == AF_INET) {
		if (gid_type == IB_GID_TYPE_ROCE_UDP_ENCAP) {
			ib.rec.hop_limit = IPV6_DEFAULT_HOPLIMIT;
			if (!send_only) {
				err = cma_igmp_send(ndev, &ib.rec.mgid,
						    true);
			}
		}
	} else {
		if (gid_type == IB_GID_TYPE_ROCE_UDP_ENCAP)
			err = -ENOTSUPP;
	}
	dev_put(ndev);
	if (err || !ib.rec.mtu)
		return err ?: -EINVAL;

	rdma_ip2gid((struct sockaddr *)&id_priv->id.route.addr.src_addr,
		    &ib.rec.port_gid);
	INIT_WORK(&mc->iboe_join.work, cma_iboe_join_work_handler);
	cma_make_mc_event(0, id_priv, &ib, &mc->iboe_join.event, mc);
	queue_work(cma_wq, &mc->iboe_join.work);
	return 0;
}

int rdma_join_multicast(struct rdma_cm_id *id, struct sockaddr *addr,
			u8 join_state, void *context)
{
	struct rdma_id_private *id_priv =
		container_of(id, struct rdma_id_private, id);
	struct cma_multicast *mc;
	int ret;

	/* Not supported for kernel QPs */
	if (WARN_ON(id->qp))
		return -EINVAL;

	/* ULP is calling this wrong. */
	if (!id->device || (READ_ONCE(id_priv->state) != RDMA_CM_ADDR_BOUND &&
			    READ_ONCE(id_priv->state) != RDMA_CM_ADDR_RESOLVED))
		return -EINVAL;

	mc = kzalloc(sizeof(*mc), GFP_KERNEL);
	if (!mc)
		return -ENOMEM;

	memcpy(&mc->addr, addr, rdma_addr_size(addr));
	mc->context = context;
	mc->id_priv = id_priv;
	mc->join_state = join_state;

	if (rdma_protocol_roce(id->device, id->port_num)) {
		ret = cma_iboe_join_multicast(id_priv, mc);
		if (ret)
			goto out_err;
	} else if (rdma_cap_ib_mcast(id->device, id->port_num)) {
		ret = cma_join_ib_multicast(id_priv, mc);
		if (ret)
			goto out_err;
	} else {
		ret = -ENOSYS;
		goto out_err;
	}

	spin_lock(&id_priv->lock);
	list_add(&mc->list, &id_priv->mc_list);
	spin_unlock(&id_priv->lock);

	return 0;
out_err:
	kfree(mc);
	return ret;
}
EXPORT_SYMBOL(rdma_join_multicast);

void rdma_leave_multicast(struct rdma_cm_id *id, struct sockaddr *addr)
{
	struct rdma_id_private *id_priv;
	struct cma_multicast *mc;

	id_priv = container_of(id, struct rdma_id_private, id);
	spin_lock_irq(&id_priv->lock);
	list_for_each_entry(mc, &id_priv->mc_list, list) {
		if (memcmp(&mc->addr, addr, rdma_addr_size(addr)) != 0)
			continue;
		list_del(&mc->list);
		spin_unlock_irq(&id_priv->lock);

		WARN_ON(id_priv->cma_dev->device != id->device);
		destroy_mc(id_priv, mc);
		return;
	}
	spin_unlock_irq(&id_priv->lock);
}
EXPORT_SYMBOL(rdma_leave_multicast);

static int cma_netdev_change(struct net_device *ndev, struct rdma_id_private *id_priv)
{
	struct rdma_dev_addr *dev_addr;
	struct cma_work *work;

	dev_addr = &id_priv->id.route.addr.dev_addr;

	if ((dev_addr->bound_dev_if == ndev->ifindex) &&
	    (net_eq(dev_net(ndev), dev_addr->net)) &&
	    memcmp(dev_addr->src_dev_addr, ndev->dev_addr, ndev->addr_len)) {
		pr_info("RDMA CM addr change for ndev %s used by id %p\n",
			ndev->name, &id_priv->id);
		work = kzalloc(sizeof *work, GFP_KERNEL);
		if (!work)
			return -ENOMEM;

		INIT_WORK(&work->work, cma_work_handler);
		work->id = id_priv;
		work->event.event = RDMA_CM_EVENT_ADDR_CHANGE;
		cma_id_get(id_priv);
		queue_work(cma_wq, &work->work);
	}

	return 0;
}

static int cma_netdev_callback(struct notifier_block *self, unsigned long event,
			       void *ptr)
{
	struct net_device *ndev = netdev_notifier_info_to_dev(ptr);
	struct cma_device *cma_dev;
	struct rdma_id_private *id_priv;
	int ret = NOTIFY_DONE;

	if (event != NETDEV_BONDING_FAILOVER)
		return NOTIFY_DONE;

	if (!netif_is_bond_master(ndev))
		return NOTIFY_DONE;

	mutex_lock(&lock);
	list_for_each_entry(cma_dev, &dev_list, list)
		list_for_each_entry(id_priv, &cma_dev->id_list, device_item) {
			ret = cma_netdev_change(ndev, id_priv);
			if (ret)
				goto out;
		}

out:
	mutex_unlock(&lock);
	return ret;
}

static void cma_netevent_work_handler(struct work_struct *_work)
{
	struct rdma_id_private *id_priv =
		container_of(_work, struct rdma_id_private, id.net_work);
	struct rdma_cm_event event = {};

	mutex_lock(&id_priv->handler_mutex);

	if (READ_ONCE(id_priv->state) == RDMA_CM_DESTROYING ||
	    READ_ONCE(id_priv->state) == RDMA_CM_DEVICE_REMOVAL)
		goto out_unlock;

	event.event = RDMA_CM_EVENT_UNREACHABLE;
	event.status = -ETIMEDOUT;

	if (cma_cm_event_handler(id_priv, &event)) {
		__acquire(&id_priv->handler_mutex);
		id_priv->cm_id.ib = NULL;
		cma_id_put(id_priv);
		destroy_id_handler_unlock(id_priv);
		return;
	}

out_unlock:
	mutex_unlock(&id_priv->handler_mutex);
	cma_id_put(id_priv);
}

static int cma_netevent_callback(struct notifier_block *self,
				 unsigned long event, void *ctx)
{
	struct id_table_entry *ips_node = NULL;
	struct rdma_id_private *current_id;
	struct neighbour *neigh = ctx;
	unsigned long flags;

	if (event != NETEVENT_NEIGH_UPDATE)
		return NOTIFY_DONE;

	spin_lock_irqsave(&id_table_lock, flags);
	if (neigh->tbl->family == AF_INET6) {
		struct sockaddr_in6 neigh_sock_6;

		neigh_sock_6.sin6_family = AF_INET6;
		neigh_sock_6.sin6_addr = *(struct in6_addr *)neigh->primary_key;
		ips_node = node_from_ndev_ip(&id_table, neigh->dev->ifindex,
					     (struct sockaddr *)&neigh_sock_6);
	} else if (neigh->tbl->family == AF_INET) {
		struct sockaddr_in neigh_sock_4;

		neigh_sock_4.sin_family = AF_INET;
		neigh_sock_4.sin_addr.s_addr = *(__be32 *)(neigh->primary_key);
		ips_node = node_from_ndev_ip(&id_table, neigh->dev->ifindex,
					     (struct sockaddr *)&neigh_sock_4);
	} else
		goto out;

	if (!ips_node)
		goto out;

	list_for_each_entry(current_id, &ips_node->id_list, id_list_entry) {
		if (!memcmp(current_id->id.route.addr.dev_addr.dst_dev_addr,
			   neigh->ha, ETH_ALEN))
			continue;
		INIT_WORK(&current_id->id.net_work, cma_netevent_work_handler);
		cma_id_get(current_id);
		queue_work(cma_wq, &current_id->id.net_work);
	}
out:
	spin_unlock_irqrestore(&id_table_lock, flags);
	return NOTIFY_DONE;
}

static struct notifier_block cma_nb = {
	.notifier_call = cma_netdev_callback
};

static struct notifier_block cma_netevent_cb = {
	.notifier_call = cma_netevent_callback
};

static void cma_send_device_removal_put(struct rdma_id_private *id_priv)
{
	struct rdma_cm_event event = { .event = RDMA_CM_EVENT_DEVICE_REMOVAL };
	enum rdma_cm_state state;
	unsigned long flags;

	mutex_lock(&id_priv->handler_mutex);
	/* Record that we want to remove the device */
	spin_lock_irqsave(&id_priv->lock, flags);
	state = id_priv->state;
	if (state == RDMA_CM_DESTROYING || state == RDMA_CM_DEVICE_REMOVAL) {
		spin_unlock_irqrestore(&id_priv->lock, flags);
		mutex_unlock(&id_priv->handler_mutex);
		cma_id_put(id_priv);
		return;
	}
	id_priv->state = RDMA_CM_DEVICE_REMOVAL;
	spin_unlock_irqrestore(&id_priv->lock, flags);

	if (cma_cm_event_handler(id_priv, &event)) {
		/*
		 * At this point the ULP promises it won't call
		 * rdma_destroy_id() concurrently
		 */
		cma_id_put(id_priv);
		mutex_unlock(&id_priv->handler_mutex);
		trace_cm_id_destroy(id_priv);
		_destroy_id(id_priv, state);
		return;
	}
	mutex_unlock(&id_priv->handler_mutex);

	/*
	 * If this races with destroy then the thread that first assigns state
	 * to a destroying does the cancel.
	 */
	cma_cancel_operation(id_priv, state);
	cma_id_put(id_priv);
}

static void cma_process_remove(struct cma_device *cma_dev)
{
	mutex_lock(&lock);
	while (!list_empty(&cma_dev->id_list)) {
		struct rdma_id_private *id_priv = list_first_entry(
			&cma_dev->id_list, struct rdma_id_private, device_item);

		list_del_init(&id_priv->listen_item);
		list_del_init(&id_priv->device_item);
		cma_id_get(id_priv);
		mutex_unlock(&lock);

		cma_send_device_removal_put(id_priv);

		mutex_lock(&lock);
	}
	mutex_unlock(&lock);

	cma_dev_put(cma_dev);
	wait_for_completion(&cma_dev->comp);
}

static bool cma_supported(struct ib_device *device)
{
	u32 i;

	rdma_for_each_port(device, i) {
		if (rdma_cap_ib_cm(device, i) || rdma_cap_iw_cm(device, i))
			return true;
	}
	return false;
}

static int cma_add_one(struct ib_device *device)
{
	struct rdma_id_private *to_destroy;
	struct cma_device *cma_dev;
	struct rdma_id_private *id_priv;
	unsigned long supported_gids = 0;
	int ret;
	u32 i;

	if (!cma_supported(device))
		return -EOPNOTSUPP;

	cma_dev = kmalloc(sizeof(*cma_dev), GFP_KERNEL);
	if (!cma_dev)
		return -ENOMEM;

	cma_dev->device = device;
	cma_dev->default_gid_type = kcalloc(device->phys_port_cnt,
					    sizeof(*cma_dev->default_gid_type),
					    GFP_KERNEL);
	if (!cma_dev->default_gid_type) {
		ret = -ENOMEM;
		goto free_cma_dev;
	}

	cma_dev->default_roce_tos = kcalloc(device->phys_port_cnt,
					    sizeof(*cma_dev->default_roce_tos),
					    GFP_KERNEL);
	if (!cma_dev->default_roce_tos) {
		ret = -ENOMEM;
		goto free_gid_type;
	}

	rdma_for_each_port (device, i) {
		supported_gids = roce_gid_type_mask_support(device, i);
		WARN_ON(!supported_gids);
		if (supported_gids & (1 << CMA_PREFERRED_ROCE_GID_TYPE))
			cma_dev->default_gid_type[i - rdma_start_port(device)] =
				CMA_PREFERRED_ROCE_GID_TYPE;
		else
			cma_dev->default_gid_type[i - rdma_start_port(device)] =
				find_first_bit(&supported_gids, BITS_PER_LONG);
		cma_dev->default_roce_tos[i - rdma_start_port(device)] = 0;
	}

	init_completion(&cma_dev->comp);
	refcount_set(&cma_dev->refcount, 1);
	INIT_LIST_HEAD(&cma_dev->id_list);
	ib_set_client_data(device, &cma_client, cma_dev);

	mutex_lock(&lock);
	list_add_tail(&cma_dev->list, &dev_list);
	list_for_each_entry(id_priv, &listen_any_list, listen_any_item) {
		ret = cma_listen_on_dev(id_priv, cma_dev, &to_destroy);
		if (ret)
			goto free_listen;
	}
	mutex_unlock(&lock);

	trace_cm_add_one(device);
	return 0;

free_listen:
	list_del(&cma_dev->list);
	mutex_unlock(&lock);

	/* cma_process_remove() will delete to_destroy */
	cma_process_remove(cma_dev);
	kfree(cma_dev->default_roce_tos);
free_gid_type:
	kfree(cma_dev->default_gid_type);

free_cma_dev:
	kfree(cma_dev);
	return ret;
}

static void cma_remove_one(struct ib_device *device, void *client_data)
{
	struct cma_device *cma_dev = client_data;

	trace_cm_remove_one(device);

	mutex_lock(&lock);
	list_del(&cma_dev->list);
	mutex_unlock(&lock);

	cma_process_remove(cma_dev);
	kfree(cma_dev->default_roce_tos);
	kfree(cma_dev->default_gid_type);
	kfree(cma_dev);
}

static int cma_init_net(struct net *net)
{
	struct cma_pernet *pernet = cma_pernet(net);

	xa_init(&pernet->tcp_ps);
	xa_init(&pernet->udp_ps);
	xa_init(&pernet->ipoib_ps);
	xa_init(&pernet->ib_ps);

	return 0;
}

static void cma_exit_net(struct net *net)
{
	struct cma_pernet *pernet = cma_pernet(net);

	WARN_ON(!xa_empty(&pernet->tcp_ps));
	WARN_ON(!xa_empty(&pernet->udp_ps));
	WARN_ON(!xa_empty(&pernet->ipoib_ps));
	WARN_ON(!xa_empty(&pernet->ib_ps));
}

static struct pernet_operations cma_pernet_operations = {
	.init = cma_init_net,
	.exit = cma_exit_net,
	.id = &cma_pernet_id,
	.size = sizeof(struct cma_pernet),
};

static int __init cma_init(void)
{
	int ret;

	/*
	 * There is a rare lock ordering dependency in cma_netdev_callback()
	 * that only happens when bonding is enabled. Teach lockdep that rtnl
	 * must never be nested under lock so it can find these without having
	 * to test with bonding.
	 */
	if (IS_ENABLED(CONFIG_LOCKDEP)) {
		rtnl_lock();
		mutex_lock(&lock);
		mutex_unlock(&lock);
		rtnl_unlock();
	}

	cma_wq = alloc_ordered_workqueue("rdma_cm", WQ_MEM_RECLAIM);
	if (!cma_wq)
		return -ENOMEM;

	ret = register_pernet_subsys(&cma_pernet_operations);
	if (ret)
		goto err_wq;

	ib_sa_register_client(&sa_client);
	register_netdevice_notifier(&cma_nb);
	register_netevent_notifier(&cma_netevent_cb);

	//注册cma客户端
	ret = ib_register_client(&cma_client);
	if (ret)
		goto err;

	ret = cma_configfs_init();
	if (ret)
		goto err_ib;

	return 0;

err_ib:
	ib_unregister_client(&cma_client);
err:
	unregister_netevent_notifier(&cma_netevent_cb);
	unregister_netdevice_notifier(&cma_nb);
	ib_sa_unregister_client(&sa_client);
	unregister_pernet_subsys(&cma_pernet_operations);
err_wq:
	destroy_workqueue(cma_wq);
	return ret;
}

static void __exit cma_cleanup(void)
{
	cma_configfs_exit();
	ib_unregister_client(&cma_client);
	unregister_netevent_notifier(&cma_netevent_cb);
	unregister_netdevice_notifier(&cma_nb);
	ib_sa_unregister_client(&sa_client);
	unregister_pernet_subsys(&cma_pernet_operations);
	destroy_workqueue(cma_wq);
}

module_init(cma_init);
module_exit(cma_cleanup);<|MERGE_RESOLUTION|>--- conflicted
+++ resolved
@@ -3564,127 +3564,6 @@
 	return ret;
 }
 
-<<<<<<< HEAD
-static int cma_bind_addr(struct rdma_cm_id *id, struct sockaddr *src_addr,
-			 const struct sockaddr *dst_addr)
-{
-	struct sockaddr_storage zero_sock = {};
-
-	if (src_addr && src_addr->sa_family)
-		return rdma_bind_addr(id, src_addr);
-
-	/*
-	 * When the src_addr is not specified, automatically supply an any addr
-	 */
-	zero_sock.ss_family = dst_addr->sa_family;
-	if (IS_ENABLED(CONFIG_IPV6) && dst_addr->sa_family == AF_INET6) {
-		struct sockaddr_in6 *src_addr6 =
-			(struct sockaddr_in6 *)&zero_sock;
-		struct sockaddr_in6 *dst_addr6 =
-			(struct sockaddr_in6 *)dst_addr;
-
-		src_addr6->sin6_scope_id = dst_addr6->sin6_scope_id;
-		if (ipv6_addr_type(&dst_addr6->sin6_addr) & IPV6_ADDR_LINKLOCAL)
-			id->route.addr.dev_addr.bound_dev_if =
-				dst_addr6->sin6_scope_id;
-	} else if (dst_addr->sa_family == AF_IB) {
-		((struct sockaddr_ib *)&zero_sock)->sib_pkey =
-			((struct sockaddr_ib *)dst_addr)->sib_pkey;
-	}
-	return rdma_bind_addr(id, (struct sockaddr *)&zero_sock);
-}
-
-/*
- * If required, resolve the source address for bind and leave the id_priv in
- * state RDMA_CM_ADDR_BOUND. This oddly uses the state to determine the prior
- * calls made by ULP, a previously bound ID will not be re-bound and src_addr is
- * ignored.
- */
-static int resolve_prepare_src(struct rdma_id_private *id_priv,
-			       struct sockaddr *src_addr,
-			       const struct sockaddr *dst_addr)
-{
-	int ret;
-
-	//设置目的地址到id_private
-	memcpy(cma_dst_addr(id_priv), dst_addr, rdma_addr_size(dst_addr));
-	if (!cma_comp_exch(id_priv, RDMA_CM_ADDR_BOUND, RDMA_CM_ADDR_QUERY)) {
-		/* For a well behaved ULP state will be RDMA_CM_IDLE */
-		ret = cma_bind_addr(&id_priv->id, src_addr, dst_addr);
-		if (ret)
-			goto err_dst;
-		if (WARN_ON(!cma_comp_exch(id_priv, RDMA_CM_ADDR_BOUND,
-					   RDMA_CM_ADDR_QUERY))) {
-			ret = -EINVAL;
-			goto err_dst;
-		}
-	}
-
-	if (cma_family(id_priv) != dst_addr->sa_family) {
-		ret = -EINVAL;
-		goto err_state;
-	}
-	return 0;
-
-err_state:
-	cma_comp_exch(id_priv, RDMA_CM_ADDR_QUERY, RDMA_CM_ADDR_BOUND);
-err_dst:
-	memset(cma_dst_addr(id_priv), 0, rdma_addr_size(dst_addr));
-	return ret;
-}
-
-int rdma_resolve_addr(struct rdma_cm_id *id, struct sockaddr *src_addr,
-		      const struct sockaddr *dst_addr, unsigned long timeout_ms)
-{
-	struct rdma_id_private *id_priv =
-		container_of(id, struct rdma_id_private, id);
-	int ret;
-
-	ret = resolve_prepare_src(id_priv, src_addr, dst_addr);
-	if (ret)
-		return ret;
-
-	if (cma_any_addr(dst_addr)) {
-	    //loopback地址处理
-		ret = cma_resolve_loopback(id_priv);
-	} else {
-		if (dst_addr->sa_family == AF_IB) {
-			ret = cma_resolve_ib_addr(id_priv);
-		} else {
-			/*
-			 * The FSM can return back to RDMA_CM_ADDR_BOUND after
-			 * rdma_resolve_ip() is called, eg through the error
-			 * path in addr_handler(). If this happens the existing
-			 * request must be canceled before issuing a new one.
-			 * Since canceling a request is a bit slow and this
-			 * oddball path is rare, keep track once a request has
-			 * been issued. The track turns out to be a permanent
-			 * state since this is the only cancel as it is
-			 * immediately before rdma_resolve_ip().
-			 */
-			if (id_priv->used_resolve_ip)
-				rdma_addr_cancel(&id->route.addr.dev_addr);
-			else
-				id_priv->used_resolve_ip = 1;
-		    	//ip地址处理
-			ret = rdma_resolve_ip(cma_src_addr(id_priv), dst_addr,
-					      &id->route.addr.dev_addr,
-					      timeout_ms, addr_handler,
-					      false, id_priv);
-		}
-	}
-	if (ret)
-		goto err;
-
-	return 0;
-err:
-	cma_comp_exch(id_priv, RDMA_CM_ADDR_QUERY, RDMA_CM_ADDR_BOUND);
-	return ret;
-}
-EXPORT_SYMBOL(rdma_resolve_addr);
-
-=======
->>>>>>> fe15c26e
 int rdma_set_reuseaddr(struct rdma_cm_id *id, int reuse)
 {
 	struct rdma_id_private *id_priv;
@@ -4087,13 +3966,9 @@
 }
 EXPORT_SYMBOL(rdma_listen);
 
-<<<<<<< HEAD
 //为rdma绑定源地址
-int rdma_bind_addr(struct rdma_cm_id *id, struct sockaddr *addr)
-=======
 static int rdma_bind_addr_dst(struct rdma_id_private *id_priv,
 			      struct sockaddr *addr, const struct sockaddr *daddr)
->>>>>>> fe15c26e
 {
 	struct sockaddr *id_daddr;
 	int ret;
@@ -4103,11 +3978,6 @@
 	    addr->sa_family != AF_IB)
 		return -EAFNOSUPPORT;
 
-<<<<<<< HEAD
-	//由id获得rdma_id_private结构
-	id_priv = container_of(id, struct rdma_id_private, id);
-=======
->>>>>>> fe15c26e
 	if (!cma_comp_exch(id_priv, RDMA_CM_IDLE, RDMA_CM_ADDR_BOUND))
 		return -EINVAL;
 
@@ -4138,16 +4008,11 @@
 		}
 #endif
 	}
-<<<<<<< HEAD
 	/*设置daddr协议族*/
-	daddr = cma_dst_addr(id_priv);
-	daddr->sa_family = addr->sa_family;
-=======
 	id_daddr = cma_dst_addr(id_priv);
 	if (daddr != id_daddr)
 		memcpy(id_daddr, daddr, rdma_addr_size(addr));
 	id_daddr->sa_family = addr->sa_family;
->>>>>>> fe15c26e
 
 	ret = cma_get_port(id_priv);
 	if (ret)
