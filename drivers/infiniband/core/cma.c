// SPDX-License-Identifier: GPL-2.0 OR Linux-OpenIB
/*
 * Copyright (c) 2005 Voltaire Inc.  All rights reserved.
 * Copyright (c) 2002-2005, Network Appliance, Inc. All rights reserved.
 * Copyright (c) 1999-2019, Mellanox Technologies, Inc. All rights reserved.
 * Copyright (c) 2005-2006 Intel Corporation.  All rights reserved.
 */

#include <linux/completion.h>
#include <linux/in.h>
#include <linux/in6.h>
#include <linux/mutex.h>
#include <linux/random.h>
#include <linux/igmp.h>
#include <linux/xarray.h>
#include <linux/inetdevice.h>
#include <linux/slab.h>
#include <linux/module.h>
#include <net/route.h>

#include <net/net_namespace.h>
#include <net/netns/generic.h>
#include <net/tcp.h>
#include <net/ipv6.h>
#include <net/ip_fib.h>
#include <net/ip6_route.h>

#include <rdma/rdma_cm.h>
#include <rdma/rdma_cm_ib.h>
#include <rdma/rdma_netlink.h>
#include <rdma/ib.h>
#include <rdma/ib_cache.h>
#include <rdma/ib_cm.h>
#include <rdma/ib_sa.h>
#include <rdma/iw_cm.h>

#include "core_priv.h"
#include "cma_priv.h"
#include "cma_trace.h"

MODULE_AUTHOR("Sean Hefty");
MODULE_DESCRIPTION("Generic RDMA CM Agent");
MODULE_LICENSE("Dual BSD/GPL");

#define CMA_CM_RESPONSE_TIMEOUT 20
#define CMA_QUERY_CLASSPORT_INFO_TIMEOUT 3000
#define CMA_MAX_CM_RETRIES 15
#define CMA_CM_MRA_SETTING (IB_CM_MRA_FLAG_DELAY | 24)
#define CMA_IBOE_PACKET_LIFETIME 18
#define CMA_PREFERRED_ROCE_GID_TYPE IB_GID_TYPE_ROCE_UDP_ENCAP

static const char * const cma_events[] = {
	[RDMA_CM_EVENT_ADDR_RESOLVED]	 = "address resolved",
	[RDMA_CM_EVENT_ADDR_ERROR]	 = "address error",
	[RDMA_CM_EVENT_ROUTE_RESOLVED]	 = "route resolved ",
	[RDMA_CM_EVENT_ROUTE_ERROR]	 = "route error",
	[RDMA_CM_EVENT_CONNECT_REQUEST]	 = "connect request",
	[RDMA_CM_EVENT_CONNECT_RESPONSE] = "connect response",
	[RDMA_CM_EVENT_CONNECT_ERROR]	 = "connect error",
	[RDMA_CM_EVENT_UNREACHABLE]	 = "unreachable",
	[RDMA_CM_EVENT_REJECTED]	 = "rejected",
	[RDMA_CM_EVENT_ESTABLISHED]	 = "established",
	[RDMA_CM_EVENT_DISCONNECTED]	 = "disconnected",
	[RDMA_CM_EVENT_DEVICE_REMOVAL]	 = "device removal",
	[RDMA_CM_EVENT_MULTICAST_JOIN]	 = "multicast join",
	[RDMA_CM_EVENT_MULTICAST_ERROR]	 = "multicast error",
	[RDMA_CM_EVENT_ADDR_CHANGE]	 = "address change",
	[RDMA_CM_EVENT_TIMEWAIT_EXIT]	 = "timewait exit",
};

const char *__attribute_const__ rdma_event_msg(enum rdma_cm_event_type event)
{
	size_t index = event;

	return (index < ARRAY_SIZE(cma_events) && cma_events[index]) ?
			cma_events[index] : "unrecognized event";
}
EXPORT_SYMBOL(rdma_event_msg);

const char *__attribute_const__ rdma_reject_msg(struct rdma_cm_id *id,
						int reason)
{
	if (rdma_ib_or_roce(id->device, id->port_num))
		return ibcm_reject_msg(reason);

	if (rdma_protocol_iwarp(id->device, id->port_num))
		return iwcm_reject_msg(reason);

	WARN_ON_ONCE(1);
	return "unrecognized transport";
}
EXPORT_SYMBOL(rdma_reject_msg);

/**
 * rdma_is_consumer_reject - return true if the consumer rejected the connect
 *                           request.
 * @id: Communication identifier that received the REJECT event.
 * @reason: Value returned in the REJECT event status field.
 */
static bool rdma_is_consumer_reject(struct rdma_cm_id *id, int reason)
{
	if (rdma_ib_or_roce(id->device, id->port_num))
		return reason == IB_CM_REJ_CONSUMER_DEFINED;

	if (rdma_protocol_iwarp(id->device, id->port_num))
		return reason == -ECONNREFUSED;

	WARN_ON_ONCE(1);
	return false;
}

const void *rdma_consumer_reject_data(struct rdma_cm_id *id,
				      struct rdma_cm_event *ev, u8 *data_len)
{
	const void *p;

	if (rdma_is_consumer_reject(id, ev->status)) {
		*data_len = ev->param.conn.private_data_len;
		p = ev->param.conn.private_data;
	} else {
		*data_len = 0;
		p = NULL;
	}
	return p;
}
EXPORT_SYMBOL(rdma_consumer_reject_data);

/**
 * rdma_iw_cm_id() - return the iw_cm_id pointer for this cm_id.
 * @id: Communication Identifier
 */
struct iw_cm_id *rdma_iw_cm_id(struct rdma_cm_id *id)
{
	struct rdma_id_private *id_priv;

	id_priv = container_of(id, struct rdma_id_private, id);
	if (id->device->node_type == RDMA_NODE_RNIC)
		return id_priv->cm_id.iw;
	return NULL;
}
EXPORT_SYMBOL(rdma_iw_cm_id);

/**
 * rdma_res_to_id() - return the rdma_cm_id pointer for this restrack.
 * @res: rdma resource tracking entry pointer
 */
struct rdma_cm_id *rdma_res_to_id(struct rdma_restrack_entry *res)
{
	struct rdma_id_private *id_priv =
		container_of(res, struct rdma_id_private, res);

	return &id_priv->id;
}
EXPORT_SYMBOL(rdma_res_to_id);

static int cma_add_one(struct ib_device *device);
static void cma_remove_one(struct ib_device *device, void *client_data);

static struct ib_client cma_client = {
	.name   = "cma",
	.add    = cma_add_one,
	.remove = cma_remove_one
};

static struct ib_sa_client sa_client;
static LIST_HEAD(dev_list);
static LIST_HEAD(listen_any_list);
static DEFINE_MUTEX(lock);
static struct workqueue_struct *cma_wq;
static unsigned int cma_pernet_id;

struct cma_pernet {
	struct xarray tcp_ps;
	struct xarray udp_ps;
	struct xarray ipoib_ps;
	struct xarray ib_ps;
};

static struct cma_pernet *cma_pernet(struct net *net)
{
	return net_generic(net, cma_pernet_id);
}

static
struct xarray *cma_pernet_xa(struct net *net, enum rdma_ucm_port_space ps)
{
	struct cma_pernet *pernet = cma_pernet(net);

	switch (ps) {
	case RDMA_PS_TCP:
		return &pernet->tcp_ps;
	case RDMA_PS_UDP:
		return &pernet->udp_ps;
	case RDMA_PS_IPOIB:
		return &pernet->ipoib_ps;
	case RDMA_PS_IB:
		return &pernet->ib_ps;
	default:
		return NULL;
	}
}

struct cma_device {
	struct list_head	list;
	struct ib_device	*device;
	struct completion	comp;
	refcount_t refcount;
	struct list_head	id_list;
	enum ib_gid_type	*default_gid_type;
	u8			*default_roce_tos;
};

struct rdma_bind_list {
	enum rdma_ucm_port_space ps;
	struct hlist_head	owners;
	unsigned short		port;
};

struct class_port_info_context {
	struct ib_class_port_info	*class_port_info;
	struct ib_device		*device;
	struct completion		done;
	struct ib_sa_query		*sa_query;
	u8				port_num;
};

static int cma_ps_alloc(struct net *net, enum rdma_ucm_port_space ps,
			struct rdma_bind_list *bind_list, int snum)
{
	struct xarray *xa = cma_pernet_xa(net, ps);

	return xa_insert(xa, snum, bind_list, GFP_KERNEL);
}

static struct rdma_bind_list *cma_ps_find(struct net *net,
					  enum rdma_ucm_port_space ps, int snum)
{
	struct xarray *xa = cma_pernet_xa(net, ps);

	return xa_load(xa, snum);
}

static void cma_ps_remove(struct net *net, enum rdma_ucm_port_space ps,
			  int snum)
{
	struct xarray *xa = cma_pernet_xa(net, ps);

	xa_erase(xa, snum);
}

enum {
	CMA_OPTION_AFONLY,
};

void cma_dev_get(struct cma_device *cma_dev)
{
	refcount_inc(&cma_dev->refcount);
}

void cma_dev_put(struct cma_device *cma_dev)
{
	if (refcount_dec_and_test(&cma_dev->refcount))
		complete(&cma_dev->comp);
}

struct cma_device *cma_enum_devices_by_ibdev(cma_device_filter	filter,
					     void		*cookie)
{
	struct cma_device *cma_dev;
	struct cma_device *found_cma_dev = NULL;

	mutex_lock(&lock);

	list_for_each_entry(cma_dev, &dev_list, list)
		if (filter(cma_dev->device, cookie)) {
			found_cma_dev = cma_dev;
			break;
		}

	if (found_cma_dev)
		cma_dev_get(found_cma_dev);
	mutex_unlock(&lock);
	return found_cma_dev;
}

int cma_get_default_gid_type(struct cma_device *cma_dev,
			     unsigned int port)
{
	if (!rdma_is_port_valid(cma_dev->device, port))
		return -EINVAL;

	return cma_dev->default_gid_type[port - rdma_start_port(cma_dev->device)];
}

int cma_set_default_gid_type(struct cma_device *cma_dev,
			     unsigned int port,
			     enum ib_gid_type default_gid_type)
{
	unsigned long supported_gids;

	if (!rdma_is_port_valid(cma_dev->device, port))
		return -EINVAL;

	supported_gids = roce_gid_type_mask_support(cma_dev->device, port);

	if (!(supported_gids & 1 << default_gid_type))
		return -EINVAL;

	cma_dev->default_gid_type[port - rdma_start_port(cma_dev->device)] =
		default_gid_type;

	return 0;
}

int cma_get_default_roce_tos(struct cma_device *cma_dev, unsigned int port)
{
	if (!rdma_is_port_valid(cma_dev->device, port))
		return -EINVAL;

	return cma_dev->default_roce_tos[port - rdma_start_port(cma_dev->device)];
}

int cma_set_default_roce_tos(struct cma_device *cma_dev, unsigned int port,
			     u8 default_roce_tos)
{
	if (!rdma_is_port_valid(cma_dev->device, port))
		return -EINVAL;

	cma_dev->default_roce_tos[port - rdma_start_port(cma_dev->device)] =
		 default_roce_tos;

	return 0;
}
struct ib_device *cma_get_ib_dev(struct cma_device *cma_dev)
{
	return cma_dev->device;
}

/*
 * Device removal can occur at anytime, so we need extra handling to
 * serialize notifying the user of device removal with other callbacks.
 * We do this by disabling removal notification while a callback is in process,
 * and reporting it after the callback completes.
 */

struct cma_multicast {
	struct rdma_id_private *id_priv;
	union {
		struct ib_sa_multicast *ib;
	} multicast;
	struct list_head	list;
	void			*context;
	struct sockaddr_storage	addr;
	struct kref		mcref;
	u8			join_state;
};

struct cma_work {
	struct work_struct	work;
	struct rdma_id_private	*id;
	enum rdma_cm_state	old_state;
	enum rdma_cm_state	new_state;
	struct rdma_cm_event	event;
};

struct cma_ndev_work {
	struct work_struct	work;
	struct rdma_id_private	*id;
	struct rdma_cm_event	event;
};

struct iboe_mcast_work {
	struct work_struct	 work;
	struct rdma_id_private	*id;
	struct cma_multicast	*mc;
};

union cma_ip_addr {
	struct in6_addr ip6;
	struct {
		__be32 pad[3];
		__be32 addr;
	} ip4;
};

struct cma_hdr {
	u8 cma_version;
	u8 ip_version;	/* IP version: 7:4 */
	__be16 port;
	union cma_ip_addr src_addr;
	union cma_ip_addr dst_addr;
};

#define CMA_VERSION 0x00

struct cma_req_info {
	struct sockaddr_storage listen_addr_storage;
	struct sockaddr_storage src_addr_storage;
	struct ib_device *device;
	union ib_gid local_gid;
	__be64 service_id;
	int port;
	bool has_gid;
	u16 pkey;
};

//检查当前状态是否为comp
static int cma_comp(struct rdma_id_private *id_priv, enum rdma_cm_state comp)
{
	unsigned long flags;
	int ret;

	spin_lock_irqsave(&id_priv->lock, flags);
	ret = (id_priv->state == comp);
	spin_unlock_irqrestore(&id_priv->lock, flags);
	return ret;
}

static int cma_comp_exch(struct rdma_id_private *id_priv,
			 enum rdma_cm_state comp, enum rdma_cm_state exch)
{
	unsigned long flags;
	int ret;

	/*如果当前状态为comp,则更新为exch*/
	spin_lock_irqsave(&id_priv->lock, flags);
	if ((ret = (id_priv->state == comp)))
		id_priv->state = exch;
	spin_unlock_irqrestore(&id_priv->lock, flags);
	/*返回非0，表示已更新；返回0，表示未更新*/
	return ret;
}

<<<<<<< HEAD
//更新状态为exch,返回旧的状态
static enum rdma_cm_state cma_exch(struct rdma_id_private *id_priv,
				   enum rdma_cm_state exch)
{
	unsigned long flags;
	enum rdma_cm_state old;

	spin_lock_irqsave(&id_priv->lock, flags);
	old = id_priv->state;
	id_priv->state = exch;
	spin_unlock_irqrestore(&id_priv->lock, flags);
	return old;
}

=======
>>>>>>> 00e4db51
static inline u8 cma_get_ip_ver(const struct cma_hdr *hdr)
{
	return hdr->ip_version >> 4;
}

static inline void cma_set_ip_ver(struct cma_hdr *hdr, u8 ip_ver)
{
	hdr->ip_version = (ip_ver << 4) | (hdr->ip_version & 0xF);
}

static int cma_igmp_send(struct net_device *ndev, union ib_gid *mgid, bool join)
{
	struct in_device *in_dev = NULL;

	if (ndev) {
		rtnl_lock();
		in_dev = __in_dev_get_rtnl(ndev);
		if (in_dev) {
			if (join)
				ip_mc_inc_group(in_dev,
						*(__be32 *)(mgid->raw + 12));
			else
				ip_mc_dec_group(in_dev,
						*(__be32 *)(mgid->raw + 12));
		}
		rtnl_unlock();
	}
	return (in_dev) ? 0 : -ENODEV;
}

static void _cma_attach_to_dev(struct rdma_id_private *id_priv,
			       struct cma_device *cma_dev)
{
	cma_dev_get(cma_dev);
	id_priv->cma_dev = cma_dev;
	id_priv->id.device = cma_dev->device;
	id_priv->id.route.addr.dev_addr.transport =
		rdma_node_get_transport(cma_dev->device->node_type);
	list_add_tail(&id_priv->list, &cma_dev->id_list);
	if (id_priv->res.kern_name)
		rdma_restrack_kadd(&id_priv->res);
	else
		rdma_restrack_uadd(&id_priv->res);
	trace_cm_id_attach(id_priv, cma_dev->device);
}

static void cma_attach_to_dev(struct rdma_id_private *id_priv,
			      struct cma_device *cma_dev)
{
	_cma_attach_to_dev(id_priv, cma_dev);
	id_priv->gid_type =
		cma_dev->default_gid_type[id_priv->id.port_num -
					  rdma_start_port(cma_dev->device)];
}

static inline void release_mc(struct kref *kref)
{
	struct cma_multicast *mc = container_of(kref, struct cma_multicast, mcref);

	kfree(mc->multicast.ib);
	kfree(mc);
}

static void cma_release_dev(struct rdma_id_private *id_priv)
{
	mutex_lock(&lock);
	list_del(&id_priv->list);
	cma_dev_put(id_priv->cma_dev);
	id_priv->cma_dev = NULL;
	mutex_unlock(&lock);
}

//取源地址
static inline struct sockaddr *cma_src_addr(struct rdma_id_private *id_priv)
{
	return (struct sockaddr *) &id_priv->id.route.addr.src_addr;
}

//取目的地址
static inline struct sockaddr *cma_dst_addr(struct rdma_id_private *id_priv)
{
	return (struct sockaddr *) &id_priv->id.route.addr.dst_addr;
}

//取地址族
static inline unsigned short cma_family(struct rdma_id_private *id_priv)
{
	return id_priv->id.route.addr.src_addr.ss_family;
}

static int cma_set_qkey(struct rdma_id_private *id_priv, u32 qkey)
{
	struct ib_sa_mcmember_rec rec;
	int ret = 0;

	if (id_priv->qkey) {
		if (qkey && id_priv->qkey != qkey)
			return -EINVAL;
		return 0;
	}

	if (qkey) {
		id_priv->qkey = qkey;
		return 0;
	}

	switch (id_priv->id.ps) {
	case RDMA_PS_UDP:
	case RDMA_PS_IB:
		id_priv->qkey = RDMA_UDP_QKEY;
		break;
	case RDMA_PS_IPOIB:
		ib_addr_get_mgid(&id_priv->id.route.addr.dev_addr, &rec.mgid);
		ret = ib_sa_get_mcmember_rec(id_priv->id.device,
					     id_priv->id.port_num, &rec.mgid,
					     &rec);
		if (!ret)
			id_priv->qkey = be32_to_cpu(rec.qkey);
		break;
	default:
		break;
	}
	return ret;
}

static void cma_translate_ib(struct sockaddr_ib *sib, struct rdma_dev_addr *dev_addr)
{
	dev_addr->dev_type = ARPHRD_INFINIBAND;
	rdma_addr_set_sgid(dev_addr, (union ib_gid *) &sib->sib_addr);
	ib_addr_set_pkey(dev_addr, ntohs(sib->sib_pkey));
}

static int cma_translate_addr(struct sockaddr *addr, struct rdma_dev_addr *dev_addr)
{
	int ret;

	if (addr->sa_family != AF_IB) {
		ret = rdma_translate_ip(addr, dev_addr);
	} else {
		cma_translate_ib((struct sockaddr_ib *) addr, dev_addr);
		ret = 0;
	}

	return ret;
}

static const struct ib_gid_attr *
cma_validate_port(struct ib_device *device, u8 port,
		  enum ib_gid_type gid_type,
		  union ib_gid *gid,
		  struct rdma_id_private *id_priv)
{
	struct rdma_dev_addr *dev_addr = &id_priv->id.route.addr.dev_addr;
	int bound_if_index = dev_addr->bound_dev_if;
	const struct ib_gid_attr *sgid_attr;
	int dev_type = dev_addr->dev_type;
	struct net_device *ndev = NULL;

	if (!rdma_dev_access_netns(device, id_priv->id.route.addr.dev_addr.net))
		return ERR_PTR(-ENODEV);

	if ((dev_type == ARPHRD_INFINIBAND) && !rdma_protocol_ib(device, port))
		return ERR_PTR(-ENODEV);

	if ((dev_type != ARPHRD_INFINIBAND) && rdma_protocol_ib(device, port))
		return ERR_PTR(-ENODEV);

	if (dev_type == ARPHRD_ETHER && rdma_protocol_roce(device, port)) {
		ndev = dev_get_by_index(dev_addr->net, bound_if_index);
		if (!ndev)
			return ERR_PTR(-ENODEV);
	} else {
		gid_type = IB_GID_TYPE_IB;
	}

	sgid_attr = rdma_find_gid_by_port(device, gid, gid_type, port, ndev);
	if (ndev)
		dev_put(ndev);
	return sgid_attr;
}

static void cma_bind_sgid_attr(struct rdma_id_private *id_priv,
			       const struct ib_gid_attr *sgid_attr)
{
	WARN_ON(id_priv->id.route.addr.dev_addr.sgid_attr);
	id_priv->id.route.addr.dev_addr.sgid_attr = sgid_attr;
}

/**
 * cma_acquire_dev_by_src_ip - Acquire cma device, port, gid attribute
 * based on source ip address.
 * @id_priv:	cm_id which should be bound to cma device
 *
 * cma_acquire_dev_by_src_ip() binds cm id to cma device, port and GID attribute
 * based on source IP address. It returns 0 on success or error code otherwise.
 * It is applicable to active and passive side cm_id.
 */
static int cma_acquire_dev_by_src_ip(struct rdma_id_private *id_priv)
{
	struct rdma_dev_addr *dev_addr = &id_priv->id.route.addr.dev_addr;
	const struct ib_gid_attr *sgid_attr;
	union ib_gid gid, iboe_gid, *gidp;
	struct cma_device *cma_dev;
	enum ib_gid_type gid_type;
	int ret = -ENODEV;
	unsigned int port;

	if (dev_addr->dev_type != ARPHRD_INFINIBAND &&
	    id_priv->id.ps == RDMA_PS_IPOIB)
		return -EINVAL;

	rdma_ip2gid((struct sockaddr *)&id_priv->id.route.addr.src_addr,
		    &iboe_gid);

	memcpy(&gid, dev_addr->src_dev_addr +
	       rdma_addr_gid_offset(dev_addr), sizeof(gid));

	mutex_lock(&lock);
	list_for_each_entry(cma_dev, &dev_list, list) {
		rdma_for_each_port (cma_dev->device, port) {
			gidp = rdma_protocol_roce(cma_dev->device, port) ?
			       &iboe_gid : &gid;
			gid_type = cma_dev->default_gid_type[port - 1];
			sgid_attr = cma_validate_port(cma_dev->device, port,
						      gid_type, gidp, id_priv);
			if (!IS_ERR(sgid_attr)) {
				id_priv->id.port_num = port;
				cma_bind_sgid_attr(id_priv, sgid_attr);
				cma_attach_to_dev(id_priv, cma_dev);
				ret = 0;
				goto out;
			}
		}
	}
out:
	mutex_unlock(&lock);
	return ret;
}

/**
 * cma_ib_acquire_dev - Acquire cma device, port and SGID attribute
 * @id_priv:		cm id to bind to cma device
 * @listen_id_priv:	listener cm id to match against
 * @req:		Pointer to req structure containaining incoming
 *			request information
 * cma_ib_acquire_dev() acquires cma device, port and SGID attribute when
 * rdma device matches for listen_id and incoming request. It also verifies
 * that a GID table entry is present for the source address.
 * Returns 0 on success, or returns error code otherwise.
 */
static int cma_ib_acquire_dev(struct rdma_id_private *id_priv,
			      const struct rdma_id_private *listen_id_priv,
			      struct cma_req_info *req)
{
	struct rdma_dev_addr *dev_addr = &id_priv->id.route.addr.dev_addr;
	const struct ib_gid_attr *sgid_attr;
	enum ib_gid_type gid_type;
	union ib_gid gid;

	if (dev_addr->dev_type != ARPHRD_INFINIBAND &&
	    id_priv->id.ps == RDMA_PS_IPOIB)
		return -EINVAL;

	if (rdma_protocol_roce(req->device, req->port))
		rdma_ip2gid((struct sockaddr *)&id_priv->id.route.addr.src_addr,
			    &gid);
	else
		memcpy(&gid, dev_addr->src_dev_addr +
		       rdma_addr_gid_offset(dev_addr), sizeof(gid));

	gid_type = listen_id_priv->cma_dev->default_gid_type[req->port - 1];
	sgid_attr = cma_validate_port(req->device, req->port,
				      gid_type, &gid, id_priv);
	if (IS_ERR(sgid_attr))
		return PTR_ERR(sgid_attr);

	id_priv->id.port_num = req->port;
	cma_bind_sgid_attr(id_priv, sgid_attr);
	/* Need to acquire lock to protect against reader
	 * of cma_dev->id_list such as cma_netdev_callback() and
	 * cma_process_remove().
	 */
	mutex_lock(&lock);
	cma_attach_to_dev(id_priv, listen_id_priv->cma_dev);
	mutex_unlock(&lock);
	return 0;
}

static int cma_iw_acquire_dev(struct rdma_id_private *id_priv,
			      const struct rdma_id_private *listen_id_priv)
{
	struct rdma_dev_addr *dev_addr = &id_priv->id.route.addr.dev_addr;
	const struct ib_gid_attr *sgid_attr;
	struct cma_device *cma_dev;
	enum ib_gid_type gid_type;
	int ret = -ENODEV;
	unsigned int port;
	union ib_gid gid;

	if (dev_addr->dev_type != ARPHRD_INFINIBAND &&
	    id_priv->id.ps == RDMA_PS_IPOIB)
		return -EINVAL;

	memcpy(&gid, dev_addr->src_dev_addr +
	       rdma_addr_gid_offset(dev_addr), sizeof(gid));

	mutex_lock(&lock);

	cma_dev = listen_id_priv->cma_dev;
	port = listen_id_priv->id.port_num;
	gid_type = listen_id_priv->gid_type;
	sgid_attr = cma_validate_port(cma_dev->device, port,
				      gid_type, &gid, id_priv);
	if (!IS_ERR(sgid_attr)) {
		id_priv->id.port_num = port;
		cma_bind_sgid_attr(id_priv, sgid_attr);
		ret = 0;
		goto out;
	}

	list_for_each_entry(cma_dev, &dev_list, list) {
		rdma_for_each_port (cma_dev->device, port) {
			if (listen_id_priv->cma_dev == cma_dev &&
			    listen_id_priv->id.port_num == port)
				continue;

			gid_type = cma_dev->default_gid_type[port - 1];
			sgid_attr = cma_validate_port(cma_dev->device, port,
						      gid_type, &gid, id_priv);
			if (!IS_ERR(sgid_attr)) {
				id_priv->id.port_num = port;
				cma_bind_sgid_attr(id_priv, sgid_attr);
				ret = 0;
				goto out;
			}
		}
	}

out:
	if (!ret)
		cma_attach_to_dev(id_priv, cma_dev);

	mutex_unlock(&lock);
	return ret;
}

/*
 * Select the source IB device and address to reach the destination IB address.
 */
static int cma_resolve_ib_dev(struct rdma_id_private *id_priv)
{
	struct cma_device *cma_dev, *cur_dev;
	struct sockaddr_ib *addr;
	union ib_gid gid, sgid, *dgid;
	unsigned int p;
	u16 pkey, index;
	enum ib_port_state port_state;
	int i;

	cma_dev = NULL;
	addr = (struct sockaddr_ib *) cma_dst_addr(id_priv);
	dgid = (union ib_gid *) &addr->sib_addr;
	pkey = ntohs(addr->sib_pkey);

	mutex_lock(&lock);
	list_for_each_entry(cur_dev, &dev_list, list) {
		rdma_for_each_port (cur_dev->device, p) {
			if (!rdma_cap_af_ib(cur_dev->device, p))
				continue;

			if (ib_find_cached_pkey(cur_dev->device, p, pkey, &index))
				continue;

			if (ib_get_cached_port_state(cur_dev->device, p, &port_state))
				continue;
			for (i = 0; !rdma_query_gid(cur_dev->device,
						    p, i, &gid);
			     i++) {
				if (!memcmp(&gid, dgid, sizeof(gid))) {
					cma_dev = cur_dev;
					sgid = gid;
					id_priv->id.port_num = p;
					goto found;
				}

				if (!cma_dev && (gid.global.subnet_prefix ==
				    dgid->global.subnet_prefix) &&
				    port_state == IB_PORT_ACTIVE) {
					cma_dev = cur_dev;
					sgid = gid;
					id_priv->id.port_num = p;
					goto found;
				}
			}
		}
	}
	mutex_unlock(&lock);
	return -ENODEV;

found:
	cma_attach_to_dev(id_priv, cma_dev);
	mutex_unlock(&lock);
	addr = (struct sockaddr_ib *)cma_src_addr(id_priv);
	memcpy(&addr->sib_addr, &sgid, sizeof(sgid));
	cma_translate_ib(addr, &id_priv->id.route.addr.dev_addr);
	return 0;
}

static void cma_id_get(struct rdma_id_private *id_priv)
{
	refcount_inc(&id_priv->refcount);
}

static void cma_id_put(struct rdma_id_private *id_priv)
{
	if (refcount_dec_and_test(&id_priv->refcount))
		complete(&id_priv->comp);
}

struct rdma_cm_id *__rdma_create_id(struct net *net,
				    rdma_cm_event_handler event_handler,
				    void *context, enum rdma_ucm_port_space ps,
				    enum ib_qp_type qp_type, const char *caller)
{
	struct rdma_id_private *id_priv;

	id_priv = kzalloc(sizeof *id_priv, GFP_KERNEL);
	if (!id_priv)
		return ERR_PTR(-ENOMEM);

	rdma_restrack_set_task(&id_priv->res, caller);
	id_priv->res.type = RDMA_RESTRACK_CM_ID;
	id_priv->state = RDMA_CM_IDLE;/*设置初始化状态*/
	id_priv->id.context = context;
	id_priv->id.event_handler = event_handler;
	id_priv->id.ps = ps;
	id_priv->id.qp_type = qp_type;
	id_priv->tos_set = false;
	id_priv->timeout_set = false;
	id_priv->gid_type = IB_GID_TYPE_IB;
	spin_lock_init(&id_priv->lock);
	mutex_init(&id_priv->qp_mutex);
	init_completion(&id_priv->comp);
	refcount_set(&id_priv->refcount, 1);
	mutex_init(&id_priv->handler_mutex);
	INIT_LIST_HEAD(&id_priv->listen_list);
	INIT_LIST_HEAD(&id_priv->mc_list);
	get_random_bytes(&id_priv->seq_num, sizeof id_priv->seq_num);
	id_priv->id.route.addr.dev_addr.net = get_net(net);
	id_priv->seq_num &= 0x00ffffff;

	return &id_priv->id;
}
EXPORT_SYMBOL(__rdma_create_id);

static int cma_init_ud_qp(struct rdma_id_private *id_priv, struct ib_qp *qp)
{
	struct ib_qp_attr qp_attr;
	int qp_attr_mask, ret;

	qp_attr.qp_state = IB_QPS_INIT;
	ret = rdma_init_qp_attr(&id_priv->id, &qp_attr, &qp_attr_mask);
	if (ret)
		return ret;

	ret = ib_modify_qp(qp, &qp_attr, qp_attr_mask);
	if (ret)
		return ret;

	qp_attr.qp_state = IB_QPS_RTR;
	ret = ib_modify_qp(qp, &qp_attr, IB_QP_STATE);
	if (ret)
		return ret;

	qp_attr.qp_state = IB_QPS_RTS;
	qp_attr.sq_psn = 0;
	ret = ib_modify_qp(qp, &qp_attr, IB_QP_STATE | IB_QP_SQ_PSN);

	return ret;
}

static int cma_init_conn_qp(struct rdma_id_private *id_priv, struct ib_qp *qp)
{
	struct ib_qp_attr qp_attr;
	int qp_attr_mask, ret;

	qp_attr.qp_state = IB_QPS_INIT;
	ret = rdma_init_qp_attr(&id_priv->id, &qp_attr, &qp_attr_mask);
	if (ret)
		return ret;

	return ib_modify_qp(qp, &qp_attr, qp_attr_mask);
}

int rdma_create_qp(struct rdma_cm_id *id, struct ib_pd *pd,
		   struct ib_qp_init_attr *qp_init_attr)
{
	struct rdma_id_private *id_priv;
	struct ib_qp *qp;
	int ret;

	id_priv = container_of(id, struct rdma_id_private, id);
	if (id->device != pd->device) {
		ret = -EINVAL;
		goto out_err;
	}

	qp_init_attr->port_num = id->port_num;
	qp = ib_create_qp(pd, qp_init_attr);
	if (IS_ERR(qp)) {
		ret = PTR_ERR(qp);
		goto out_err;
	}

	if (id->qp_type == IB_QPT_UD)
		ret = cma_init_ud_qp(id_priv, qp);
	else
		ret = cma_init_conn_qp(id_priv, qp);
	if (ret)
		goto out_destroy;

	id->qp = qp;
	id_priv->qp_num = qp->qp_num;
	id_priv->srq = (qp->srq != NULL);
	trace_cm_qp_create(id_priv, pd, qp_init_attr, 0);
	return 0;
out_destroy:
	ib_destroy_qp(qp);
out_err:
	trace_cm_qp_create(id_priv, pd, qp_init_attr, ret);
	return ret;
}
EXPORT_SYMBOL(rdma_create_qp);

void rdma_destroy_qp(struct rdma_cm_id *id)
{
	struct rdma_id_private *id_priv;

	id_priv = container_of(id, struct rdma_id_private, id);
	trace_cm_qp_destroy(id_priv);
	mutex_lock(&id_priv->qp_mutex);
	ib_destroy_qp(id_priv->id.qp);
	id_priv->id.qp = NULL;
	mutex_unlock(&id_priv->qp_mutex);
}
EXPORT_SYMBOL(rdma_destroy_qp);

static int cma_modify_qp_rtr(struct rdma_id_private *id_priv,
			     struct rdma_conn_param *conn_param)
{
	struct ib_qp_attr qp_attr;
	int qp_attr_mask, ret;

	mutex_lock(&id_priv->qp_mutex);
	if (!id_priv->id.qp) {
		ret = 0;
		goto out;
	}

	/* Need to update QP attributes from default values. */
	qp_attr.qp_state = IB_QPS_INIT;
	ret = rdma_init_qp_attr(&id_priv->id, &qp_attr, &qp_attr_mask);
	if (ret)
		goto out;

	ret = ib_modify_qp(id_priv->id.qp, &qp_attr, qp_attr_mask);
	if (ret)
		goto out;

	qp_attr.qp_state = IB_QPS_RTR;
	ret = rdma_init_qp_attr(&id_priv->id, &qp_attr, &qp_attr_mask);
	if (ret)
		goto out;

	BUG_ON(id_priv->cma_dev->device != id_priv->id.device);

	if (conn_param)
		qp_attr.max_dest_rd_atomic = conn_param->responder_resources;
	ret = ib_modify_qp(id_priv->id.qp, &qp_attr, qp_attr_mask);
out:
	mutex_unlock(&id_priv->qp_mutex);
	return ret;
}

static int cma_modify_qp_rts(struct rdma_id_private *id_priv,
			     struct rdma_conn_param *conn_param)
{
	struct ib_qp_attr qp_attr;
	int qp_attr_mask, ret;

	mutex_lock(&id_priv->qp_mutex);
	if (!id_priv->id.qp) {
		ret = 0;
		goto out;
	}

	qp_attr.qp_state = IB_QPS_RTS;
	ret = rdma_init_qp_attr(&id_priv->id, &qp_attr, &qp_attr_mask);
	if (ret)
		goto out;

	if (conn_param)
		qp_attr.max_rd_atomic = conn_param->initiator_depth;
	ret = ib_modify_qp(id_priv->id.qp, &qp_attr, qp_attr_mask);
out:
	mutex_unlock(&id_priv->qp_mutex);
	return ret;
}

static int cma_modify_qp_err(struct rdma_id_private *id_priv)
{
	struct ib_qp_attr qp_attr;
	int ret;

	mutex_lock(&id_priv->qp_mutex);
	if (!id_priv->id.qp) {
		ret = 0;
		goto out;
	}

	qp_attr.qp_state = IB_QPS_ERR;
	ret = ib_modify_qp(id_priv->id.qp, &qp_attr, IB_QP_STATE);
out:
	mutex_unlock(&id_priv->qp_mutex);
	return ret;
}

static int cma_ib_init_qp_attr(struct rdma_id_private *id_priv,
			       struct ib_qp_attr *qp_attr, int *qp_attr_mask)
{
	struct rdma_dev_addr *dev_addr = &id_priv->id.route.addr.dev_addr;
	int ret;
	u16 pkey;

	if (rdma_cap_eth_ah(id_priv->id.device, id_priv->id.port_num))
		pkey = 0xffff;
	else
		pkey = ib_addr_get_pkey(dev_addr);

	ret = ib_find_cached_pkey(id_priv->id.device, id_priv->id.port_num,
				  pkey, &qp_attr->pkey_index);
	if (ret)
		return ret;

	qp_attr->port_num = id_priv->id.port_num;
	*qp_attr_mask = IB_QP_STATE | IB_QP_PKEY_INDEX | IB_QP_PORT;

	if (id_priv->id.qp_type == IB_QPT_UD) {
		ret = cma_set_qkey(id_priv, 0);
		if (ret)
			return ret;

		qp_attr->qkey = id_priv->qkey;
		*qp_attr_mask |= IB_QP_QKEY;
	} else {
		qp_attr->qp_access_flags = 0;
		*qp_attr_mask |= IB_QP_ACCESS_FLAGS;
	}
	return 0;
}

int rdma_init_qp_attr(struct rdma_cm_id *id, struct ib_qp_attr *qp_attr,
		       int *qp_attr_mask)
{
	struct rdma_id_private *id_priv;
	int ret = 0;

	id_priv = container_of(id, struct rdma_id_private, id);
	if (rdma_cap_ib_cm(id->device, id->port_num)) {
		if (!id_priv->cm_id.ib || (id_priv->id.qp_type == IB_QPT_UD))
			ret = cma_ib_init_qp_attr(id_priv, qp_attr, qp_attr_mask);
		else
			ret = ib_cm_init_qp_attr(id_priv->cm_id.ib, qp_attr,
						 qp_attr_mask);

		if (qp_attr->qp_state == IB_QPS_RTR)
			qp_attr->rq_psn = id_priv->seq_num;
	} else if (rdma_cap_iw_cm(id->device, id->port_num)) {
		if (!id_priv->cm_id.iw) {
			qp_attr->qp_access_flags = 0;
			*qp_attr_mask = IB_QP_STATE | IB_QP_ACCESS_FLAGS;
		} else
			ret = iw_cm_init_qp_attr(id_priv->cm_id.iw, qp_attr,
						 qp_attr_mask);
		qp_attr->port_num = id_priv->id.port_num;
		*qp_attr_mask |= IB_QP_PORT;
	} else
		ret = -ENOSYS;

	if ((*qp_attr_mask & IB_QP_TIMEOUT) && id_priv->timeout_set)
		qp_attr->timeout = id_priv->timeout;

	return ret;
}
EXPORT_SYMBOL(rdma_init_qp_attr);

static inline bool cma_zero_addr(const struct sockaddr *addr)
{
	switch (addr->sa_family) {
	case AF_INET:
		return ipv4_is_zeronet(((struct sockaddr_in *)addr)->sin_addr.s_addr);
	case AF_INET6:
		return ipv6_addr_any(&((struct sockaddr_in6 *)addr)->sin6_addr);
	case AF_IB:
		return ib_addr_any(&((struct sockaddr_ib *)addr)->sib_addr);
	default:
		return false;
	}
}

static inline bool cma_loopback_addr(const struct sockaddr *addr)
{
	switch (addr->sa_family) {
	case AF_INET:
		return ipv4_is_loopback(
			((struct sockaddr_in *)addr)->sin_addr.s_addr);
	case AF_INET6:
		return ipv6_addr_loopback(
			&((struct sockaddr_in6 *)addr)->sin6_addr);
	case AF_IB:
		return ib_addr_loopback(
			&((struct sockaddr_ib *)addr)->sib_addr);
	default:
		return false;
	}
}

static inline bool cma_any_addr(const struct sockaddr *addr)
{
    //是否any地址或者loopback地址
	return cma_zero_addr(addr) || cma_loopback_addr(addr);
}

static int cma_addr_cmp(const struct sockaddr *src, const struct sockaddr *dst)
{
	if (src->sa_family != dst->sa_family)
		return -1;

	switch (src->sa_family) {
	case AF_INET:
		return ((struct sockaddr_in *)src)->sin_addr.s_addr !=
		       ((struct sockaddr_in *)dst)->sin_addr.s_addr;
	case AF_INET6: {
		struct sockaddr_in6 *src_addr6 = (struct sockaddr_in6 *)src;
		struct sockaddr_in6 *dst_addr6 = (struct sockaddr_in6 *)dst;
		bool link_local;

		if (ipv6_addr_cmp(&src_addr6->sin6_addr,
					  &dst_addr6->sin6_addr))
			return 1;
		link_local = ipv6_addr_type(&dst_addr6->sin6_addr) &
			     IPV6_ADDR_LINKLOCAL;
		/* Link local must match their scope_ids */
		return link_local ? (src_addr6->sin6_scope_id !=
				     dst_addr6->sin6_scope_id) :
				    0;
	}

	default:
		return ib_addr_cmp(&((struct sockaddr_ib *) src)->sib_addr,
				   &((struct sockaddr_ib *) dst)->sib_addr);
	}
}

static __be16 cma_port(const struct sockaddr *addr)
{
	struct sockaddr_ib *sib;

	switch (addr->sa_family) {
	case AF_INET:
		return ((struct sockaddr_in *) addr)->sin_port;
	case AF_INET6:
		return ((struct sockaddr_in6 *) addr)->sin6_port;
	case AF_IB:
		sib = (struct sockaddr_ib *) addr;
		return htons((u16) (be64_to_cpu(sib->sib_sid) &
				    be64_to_cpu(sib->sib_sid_mask)));
	default:
		return 0;
	}
}

static inline int cma_any_port(const struct sockaddr *addr)
{
	return !cma_port(addr);
}

static void cma_save_ib_info(struct sockaddr *src_addr,
			     struct sockaddr *dst_addr,
			     const struct rdma_cm_id *listen_id,
			     const struct sa_path_rec *path)
{
	struct sockaddr_ib *listen_ib, *ib;

	listen_ib = (struct sockaddr_ib *) &listen_id->route.addr.src_addr;
	if (src_addr) {
		ib = (struct sockaddr_ib *)src_addr;
		ib->sib_family = AF_IB;
		if (path) {
			ib->sib_pkey = path->pkey;
			ib->sib_flowinfo = path->flow_label;
			memcpy(&ib->sib_addr, &path->sgid, 16);
			ib->sib_sid = path->service_id;
			ib->sib_scope_id = 0;
		} else {
			ib->sib_pkey = listen_ib->sib_pkey;
			ib->sib_flowinfo = listen_ib->sib_flowinfo;
			ib->sib_addr = listen_ib->sib_addr;
			ib->sib_sid = listen_ib->sib_sid;
			ib->sib_scope_id = listen_ib->sib_scope_id;
		}
		ib->sib_sid_mask = cpu_to_be64(0xffffffffffffffffULL);
	}
	if (dst_addr) {
		ib = (struct sockaddr_ib *)dst_addr;
		ib->sib_family = AF_IB;
		if (path) {
			ib->sib_pkey = path->pkey;
			ib->sib_flowinfo = path->flow_label;
			memcpy(&ib->sib_addr, &path->dgid, 16);
		}
	}
}

static void cma_save_ip4_info(struct sockaddr_in *src_addr,
			      struct sockaddr_in *dst_addr,
			      struct cma_hdr *hdr,
			      __be16 local_port)
{
	if (src_addr) {
		*src_addr = (struct sockaddr_in) {
			.sin_family = AF_INET,
			.sin_addr.s_addr = hdr->dst_addr.ip4.addr,
			.sin_port = local_port,
		};
	}

	if (dst_addr) {
		*dst_addr = (struct sockaddr_in) {
			.sin_family = AF_INET,
			.sin_addr.s_addr = hdr->src_addr.ip4.addr,
			.sin_port = hdr->port,
		};
	}
}

static void cma_save_ip6_info(struct sockaddr_in6 *src_addr,
			      struct sockaddr_in6 *dst_addr,
			      struct cma_hdr *hdr,
			      __be16 local_port)
{
	if (src_addr) {
		*src_addr = (struct sockaddr_in6) {
			.sin6_family = AF_INET6,
			.sin6_addr = hdr->dst_addr.ip6,
			.sin6_port = local_port,
		};
	}

	if (dst_addr) {
		*dst_addr = (struct sockaddr_in6) {
			.sin6_family = AF_INET6,
			.sin6_addr = hdr->src_addr.ip6,
			.sin6_port = hdr->port,
		};
	}
}

static u16 cma_port_from_service_id(__be64 service_id)
{
	return (u16)be64_to_cpu(service_id);
}

static int cma_save_ip_info(struct sockaddr *src_addr,
			    struct sockaddr *dst_addr,
			    const struct ib_cm_event *ib_event,
			    __be64 service_id)
{
	struct cma_hdr *hdr;
	__be16 port;

	hdr = ib_event->private_data;
	if (hdr->cma_version != CMA_VERSION)
		return -EINVAL;

	port = htons(cma_port_from_service_id(service_id));

	switch (cma_get_ip_ver(hdr)) {
	case 4:
		cma_save_ip4_info((struct sockaddr_in *)src_addr,
				  (struct sockaddr_in *)dst_addr, hdr, port);
		break;
	case 6:
		cma_save_ip6_info((struct sockaddr_in6 *)src_addr,
				  (struct sockaddr_in6 *)dst_addr, hdr, port);
		break;
	default:
		return -EAFNOSUPPORT;
	}

	return 0;
}

static int cma_save_net_info(struct sockaddr *src_addr,
			     struct sockaddr *dst_addr,
			     const struct rdma_cm_id *listen_id,
			     const struct ib_cm_event *ib_event,
			     sa_family_t sa_family, __be64 service_id)
{
	if (sa_family == AF_IB) {
		if (ib_event->event == IB_CM_REQ_RECEIVED)
			cma_save_ib_info(src_addr, dst_addr, listen_id,
					 ib_event->param.req_rcvd.primary_path);
		else if (ib_event->event == IB_CM_SIDR_REQ_RECEIVED)
			cma_save_ib_info(src_addr, dst_addr, listen_id, NULL);
		return 0;
	}

	return cma_save_ip_info(src_addr, dst_addr, ib_event, service_id);
}

static int cma_save_req_info(const struct ib_cm_event *ib_event,
			     struct cma_req_info *req)
{
	const struct ib_cm_req_event_param *req_param =
		&ib_event->param.req_rcvd;
	const struct ib_cm_sidr_req_event_param *sidr_param =
		&ib_event->param.sidr_req_rcvd;

	switch (ib_event->event) {
	case IB_CM_REQ_RECEIVED:
		req->device	= req_param->listen_id->device;
		req->port	= req_param->port;
		memcpy(&req->local_gid, &req_param->primary_path->sgid,
		       sizeof(req->local_gid));
		req->has_gid	= true;
		req->service_id = req_param->primary_path->service_id;
		req->pkey	= be16_to_cpu(req_param->primary_path->pkey);
		if (req->pkey != req_param->bth_pkey)
			pr_warn_ratelimited("RDMA CMA: got different BTH P_Key (0x%x) and primary path P_Key (0x%x)\n"
					    "RDMA CMA: in the future this may cause the request to be dropped\n",
					    req_param->bth_pkey, req->pkey);
		break;
	case IB_CM_SIDR_REQ_RECEIVED:
		req->device	= sidr_param->listen_id->device;
		req->port	= sidr_param->port;
		req->has_gid	= false;
		req->service_id	= sidr_param->service_id;
		req->pkey	= sidr_param->pkey;
		if (req->pkey != sidr_param->bth_pkey)
			pr_warn_ratelimited("RDMA CMA: got different BTH P_Key (0x%x) and SIDR request payload P_Key (0x%x)\n"
					    "RDMA CMA: in the future this may cause the request to be dropped\n",
					    sidr_param->bth_pkey, req->pkey);
		break;
	default:
		return -EINVAL;
	}

	return 0;
}

static bool validate_ipv4_net_dev(struct net_device *net_dev,
				  const struct sockaddr_in *dst_addr,
				  const struct sockaddr_in *src_addr)
{
	__be32 daddr = dst_addr->sin_addr.s_addr,
	       saddr = src_addr->sin_addr.s_addr;
	struct fib_result res;
	struct flowi4 fl4;
	int err;
	bool ret;

	if (ipv4_is_multicast(saddr) || ipv4_is_lbcast(saddr) ||
	    ipv4_is_lbcast(daddr) || ipv4_is_zeronet(saddr) ||
	    ipv4_is_zeronet(daddr) || ipv4_is_loopback(daddr) ||
	    ipv4_is_loopback(saddr))
		return false;

	memset(&fl4, 0, sizeof(fl4));
	fl4.flowi4_iif = net_dev->ifindex;
	fl4.daddr = daddr;
	fl4.saddr = saddr;

	rcu_read_lock();
	err = fib_lookup(dev_net(net_dev), &fl4, &res, 0);
	ret = err == 0 && FIB_RES_DEV(res) == net_dev;
	rcu_read_unlock();

	return ret;
}

static bool validate_ipv6_net_dev(struct net_device *net_dev,
				  const struct sockaddr_in6 *dst_addr,
				  const struct sockaddr_in6 *src_addr)
{
#if IS_ENABLED(CONFIG_IPV6)
	const int strict = ipv6_addr_type(&dst_addr->sin6_addr) &
			   IPV6_ADDR_LINKLOCAL;
	struct rt6_info *rt = rt6_lookup(dev_net(net_dev), &dst_addr->sin6_addr,
					 &src_addr->sin6_addr, net_dev->ifindex,
					 NULL, strict);
	bool ret;

	if (!rt)
		return false;

	ret = rt->rt6i_idev->dev == net_dev;
	ip6_rt_put(rt);

	return ret;
#else
	return false;
#endif
}

static bool validate_net_dev(struct net_device *net_dev,
			     const struct sockaddr *daddr,
			     const struct sockaddr *saddr)
{
	const struct sockaddr_in *daddr4 = (const struct sockaddr_in *)daddr;
	const struct sockaddr_in *saddr4 = (const struct sockaddr_in *)saddr;
	const struct sockaddr_in6 *daddr6 = (const struct sockaddr_in6 *)daddr;
	const struct sockaddr_in6 *saddr6 = (const struct sockaddr_in6 *)saddr;

	switch (daddr->sa_family) {
	case AF_INET:
		return saddr->sa_family == AF_INET &&
		       validate_ipv4_net_dev(net_dev, daddr4, saddr4);

	case AF_INET6:
		return saddr->sa_family == AF_INET6 &&
		       validate_ipv6_net_dev(net_dev, daddr6, saddr6);

	default:
		return false;
	}
}

static struct net_device *
roce_get_net_dev_by_cm_event(const struct ib_cm_event *ib_event)
{
	const struct ib_gid_attr *sgid_attr = NULL;
	struct net_device *ndev;

	if (ib_event->event == IB_CM_REQ_RECEIVED)
		sgid_attr = ib_event->param.req_rcvd.ppath_sgid_attr;
	else if (ib_event->event == IB_CM_SIDR_REQ_RECEIVED)
		sgid_attr = ib_event->param.sidr_req_rcvd.sgid_attr;

	if (!sgid_attr)
		return NULL;

	rcu_read_lock();
	ndev = rdma_read_gid_attr_ndev_rcu(sgid_attr);
	if (IS_ERR(ndev))
		ndev = NULL;
	else
		dev_hold(ndev);
	rcu_read_unlock();
	return ndev;
}

static struct net_device *cma_get_net_dev(const struct ib_cm_event *ib_event,
					  struct cma_req_info *req)
{
	struct sockaddr *listen_addr =
			(struct sockaddr *)&req->listen_addr_storage;
	struct sockaddr *src_addr = (struct sockaddr *)&req->src_addr_storage;
	struct net_device *net_dev;
	const union ib_gid *gid = req->has_gid ? &req->local_gid : NULL;
	int err;

	err = cma_save_ip_info(listen_addr, src_addr, ib_event,
			       req->service_id);
	if (err)
		return ERR_PTR(err);

	if (rdma_protocol_roce(req->device, req->port))
		net_dev = roce_get_net_dev_by_cm_event(ib_event);
	else
		net_dev = ib_get_net_dev_by_params(req->device, req->port,
						   req->pkey,
						   gid, listen_addr);
	if (!net_dev)
		return ERR_PTR(-ENODEV);

	return net_dev;
}

static enum rdma_ucm_port_space rdma_ps_from_service_id(__be64 service_id)
{
	return (be64_to_cpu(service_id) >> 16) & 0xffff;
}

static bool cma_match_private_data(struct rdma_id_private *id_priv,
				   const struct cma_hdr *hdr)
{
	struct sockaddr *addr = cma_src_addr(id_priv);
	__be32 ip4_addr;
	struct in6_addr ip6_addr;

	if (cma_any_addr(addr) && !id_priv->afonly)
		return true;

	switch (addr->sa_family) {
	case AF_INET:
		ip4_addr = ((struct sockaddr_in *)addr)->sin_addr.s_addr;
		if (cma_get_ip_ver(hdr) != 4)
			return false;
		if (!cma_any_addr(addr) &&
		    hdr->dst_addr.ip4.addr != ip4_addr)
			return false;
		break;
	case AF_INET6:
		ip6_addr = ((struct sockaddr_in6 *)addr)->sin6_addr;
		if (cma_get_ip_ver(hdr) != 6)
			return false;
		if (!cma_any_addr(addr) &&
		    memcmp(&hdr->dst_addr.ip6, &ip6_addr, sizeof(ip6_addr)))
			return false;
		break;
	case AF_IB:
		return true;
	default:
		return false;
	}

	return true;
}

static bool cma_protocol_roce(const struct rdma_cm_id *id)
{
	struct ib_device *device = id->device;
	const int port_num = id->port_num ?: rdma_start_port(device);

	return rdma_protocol_roce(device, port_num);
}

static bool cma_is_req_ipv6_ll(const struct cma_req_info *req)
{
	const struct sockaddr *daddr =
			(const struct sockaddr *)&req->listen_addr_storage;
	const struct sockaddr_in6 *daddr6 = (const struct sockaddr_in6 *)daddr;

	/* Returns true if the req is for IPv6 link local */
	return (daddr->sa_family == AF_INET6 &&
		(ipv6_addr_type(&daddr6->sin6_addr) & IPV6_ADDR_LINKLOCAL));
}

static bool cma_match_net_dev(const struct rdma_cm_id *id,
			      const struct net_device *net_dev,
			      const struct cma_req_info *req)
{
	const struct rdma_addr *addr = &id->route.addr;

	if (!net_dev)
		/* This request is an AF_IB request */
		return (!id->port_num || id->port_num == req->port) &&
		       (addr->src_addr.ss_family == AF_IB);

	/*
	 * If the request is not for IPv6 link local, allow matching
	 * request to any netdevice of the one or multiport rdma device.
	 */
	if (!cma_is_req_ipv6_ll(req))
		return true;
	/*
	 * Net namespaces must match, and if the listner is listening
	 * on a specific netdevice than netdevice must match as well.
	 */
	if (net_eq(dev_net(net_dev), addr->dev_addr.net) &&
	    (!!addr->dev_addr.bound_dev_if ==
	     (addr->dev_addr.bound_dev_if == net_dev->ifindex)))
		return true;
	else
		return false;
}

static struct rdma_id_private *cma_find_listener(
		const struct rdma_bind_list *bind_list,
		const struct ib_cm_id *cm_id,
		const struct ib_cm_event *ib_event,
		const struct cma_req_info *req,
		const struct net_device *net_dev)
{
	struct rdma_id_private *id_priv, *id_priv_dev;

	lockdep_assert_held(&lock);

	if (!bind_list)
		return ERR_PTR(-EINVAL);

	hlist_for_each_entry(id_priv, &bind_list->owners, node) {
		if (cma_match_private_data(id_priv, ib_event->private_data)) {
			if (id_priv->id.device == cm_id->device &&
			    cma_match_net_dev(&id_priv->id, net_dev, req))
				return id_priv;
			list_for_each_entry(id_priv_dev,
					    &id_priv->listen_list,
					    listen_list) {
				if (id_priv_dev->id.device == cm_id->device &&
				    cma_match_net_dev(&id_priv_dev->id,
						      net_dev, req))
					return id_priv_dev;
			}
		}
	}

	return ERR_PTR(-EINVAL);
}

static struct rdma_id_private *
cma_ib_id_from_event(struct ib_cm_id *cm_id,
		     const struct ib_cm_event *ib_event,
		     struct cma_req_info *req,
		     struct net_device **net_dev)
{
	struct rdma_bind_list *bind_list;
	struct rdma_id_private *id_priv;
	int err;

	err = cma_save_req_info(ib_event, req);
	if (err)
		return ERR_PTR(err);

	*net_dev = cma_get_net_dev(ib_event, req);
	if (IS_ERR(*net_dev)) {
		if (PTR_ERR(*net_dev) == -EAFNOSUPPORT) {
			/* Assuming the protocol is AF_IB */
			*net_dev = NULL;
		} else {
			return ERR_CAST(*net_dev);
		}
	}

	mutex_lock(&lock);
	/*
	 * Net namespace might be getting deleted while route lookup,
	 * cm_id lookup is in progress. Therefore, perform netdevice
	 * validation, cm_id lookup under rcu lock.
	 * RCU lock along with netdevice state check, synchronizes with
	 * netdevice migrating to different net namespace and also avoids
	 * case where net namespace doesn't get deleted while lookup is in
	 * progress.
	 * If the device state is not IFF_UP, its properties such as ifindex
	 * and nd_net cannot be trusted to remain valid without rcu lock.
	 * net/core/dev.c change_net_namespace() ensures to synchronize with
	 * ongoing operations on net device after device is closed using
	 * synchronize_net().
	 */
	rcu_read_lock();
	if (*net_dev) {
		/*
		 * If netdevice is down, it is likely that it is administratively
		 * down or it might be migrating to different namespace.
		 * In that case avoid further processing, as the net namespace
		 * or ifindex may change.
		 */
		if (((*net_dev)->flags & IFF_UP) == 0) {
			id_priv = ERR_PTR(-EHOSTUNREACH);
			goto err;
		}

		if (!validate_net_dev(*net_dev,
				 (struct sockaddr *)&req->listen_addr_storage,
				 (struct sockaddr *)&req->src_addr_storage)) {
			id_priv = ERR_PTR(-EHOSTUNREACH);
			goto err;
		}
	}

	bind_list = cma_ps_find(*net_dev ? dev_net(*net_dev) : &init_net,
				rdma_ps_from_service_id(req->service_id),
				cma_port_from_service_id(req->service_id));
	id_priv = cma_find_listener(bind_list, cm_id, ib_event, req, *net_dev);
err:
	rcu_read_unlock();
	mutex_unlock(&lock);
	if (IS_ERR(id_priv) && *net_dev) {
		dev_put(*net_dev);
		*net_dev = NULL;
	}
	return id_priv;
}

static inline u8 cma_user_data_offset(struct rdma_id_private *id_priv)
{
	return cma_family(id_priv) == AF_IB ? 0 : sizeof(struct cma_hdr);
}

static void cma_cancel_route(struct rdma_id_private *id_priv)
{
	if (rdma_cap_ib_sa(id_priv->id.device, id_priv->id.port_num)) {
		if (id_priv->query)
			ib_sa_cancel_query(id_priv->query_id, id_priv->query);
	}
}

static void cma_cancel_listens(struct rdma_id_private *id_priv)
{
	struct rdma_id_private *dev_id_priv;

	/*
	 * Remove from listen_any_list to prevent added devices from spawning
	 * additional listen requests.
	 */
	mutex_lock(&lock);
	list_del(&id_priv->list);

	while (!list_empty(&id_priv->listen_list)) {
		dev_id_priv = list_entry(id_priv->listen_list.next,
					 struct rdma_id_private, listen_list);
		/* sync with device removal to avoid duplicate destruction */
		list_del_init(&dev_id_priv->list);
		list_del(&dev_id_priv->listen_list);
		mutex_unlock(&lock);

		rdma_destroy_id(&dev_id_priv->id);
		mutex_lock(&lock);
	}
	mutex_unlock(&lock);
}

static void cma_cancel_operation(struct rdma_id_private *id_priv,
				 enum rdma_cm_state state)
{
	switch (state) {
	case RDMA_CM_ADDR_QUERY:
		rdma_addr_cancel(&id_priv->id.route.addr.dev_addr);
		break;
	case RDMA_CM_ROUTE_QUERY:
		cma_cancel_route(id_priv);
		break;
	case RDMA_CM_LISTEN:
		if (cma_any_addr(cma_src_addr(id_priv)) && !id_priv->cma_dev)
			cma_cancel_listens(id_priv);
		break;
	default:
		break;
	}
}

static void cma_release_port(struct rdma_id_private *id_priv)
{
	struct rdma_bind_list *bind_list = id_priv->bind_list;
	struct net *net = id_priv->id.route.addr.dev_addr.net;

	if (!bind_list)
		return;

	mutex_lock(&lock);
	hlist_del(&id_priv->node);
	if (hlist_empty(&bind_list->owners)) {
		cma_ps_remove(net, bind_list->ps, bind_list->port);
		kfree(bind_list);
	}
	mutex_unlock(&lock);
}

static void cma_leave_roce_mc_group(struct rdma_id_private *id_priv,
				    struct cma_multicast *mc)
{
	struct rdma_dev_addr *dev_addr = &id_priv->id.route.addr.dev_addr;
	struct net_device *ndev = NULL;

	if (dev_addr->bound_dev_if)
		ndev = dev_get_by_index(dev_addr->net, dev_addr->bound_dev_if);
	if (ndev) {
		cma_igmp_send(ndev, &mc->multicast.ib->rec.mgid, false);
		dev_put(ndev);
	}
	kref_put(&mc->mcref, release_mc);
}

static void cma_leave_mc_groups(struct rdma_id_private *id_priv)
{
	struct cma_multicast *mc;

	while (!list_empty(&id_priv->mc_list)) {
		mc = container_of(id_priv->mc_list.next,
				  struct cma_multicast, list);
		list_del(&mc->list);
		if (rdma_cap_ib_mcast(id_priv->cma_dev->device,
				      id_priv->id.port_num)) {
			ib_sa_free_multicast(mc->multicast.ib);
			kfree(mc);
		} else {
			cma_leave_roce_mc_group(id_priv, mc);
		}
	}
}

static void _destroy_id(struct rdma_id_private *id_priv,
			enum rdma_cm_state state)
{
	cma_cancel_operation(id_priv, state);

	rdma_restrack_del(&id_priv->res);
	if (id_priv->cma_dev) {
		if (rdma_cap_ib_cm(id_priv->id.device, 1)) {
			if (id_priv->cm_id.ib)
				ib_destroy_cm_id(id_priv->cm_id.ib);
		} else if (rdma_cap_iw_cm(id_priv->id.device, 1)) {
			if (id_priv->cm_id.iw)
				iw_destroy_cm_id(id_priv->cm_id.iw);
		}
		cma_leave_mc_groups(id_priv);
		cma_release_dev(id_priv);
	}

	cma_release_port(id_priv);
	cma_id_put(id_priv);
	wait_for_completion(&id_priv->comp);

	if (id_priv->internal_id)
		cma_id_put(id_priv->id.context);

	kfree(id_priv->id.route.path_rec);

	if (id_priv->id.route.addr.dev_addr.sgid_attr)
		rdma_put_gid_attr(id_priv->id.route.addr.dev_addr.sgid_attr);

	put_net(id_priv->id.route.addr.dev_addr.net);
	kfree(id_priv);
}

/*
 * destroy an ID from within the handler_mutex. This ensures that no other
 * handlers can start running concurrently.
 */
static void destroy_id_handler_unlock(struct rdma_id_private *id_priv)
	__releases(&idprv->handler_mutex)
{
	enum rdma_cm_state state;
	unsigned long flags;

	trace_cm_id_destroy(id_priv);

	/*
	 * Setting the state to destroyed under the handler mutex provides a
	 * fence against calling handler callbacks. If this is invoked due to
	 * the failure of a handler callback then it guarentees that no future
	 * handlers will be called.
	 */
	lockdep_assert_held(&id_priv->handler_mutex);
	spin_lock_irqsave(&id_priv->lock, flags);
	state = id_priv->state;
	id_priv->state = RDMA_CM_DESTROYING;
	spin_unlock_irqrestore(&id_priv->lock, flags);
	mutex_unlock(&id_priv->handler_mutex);
	_destroy_id(id_priv, state);
}

void rdma_destroy_id(struct rdma_cm_id *id)
{
	struct rdma_id_private *id_priv =
		container_of(id, struct rdma_id_private, id);

	mutex_lock(&id_priv->handler_mutex);
	destroy_id_handler_unlock(id_priv);
}
EXPORT_SYMBOL(rdma_destroy_id);

static int cma_rep_recv(struct rdma_id_private *id_priv)
{
	int ret;

	ret = cma_modify_qp_rtr(id_priv, NULL);
	if (ret)
		goto reject;

	ret = cma_modify_qp_rts(id_priv, NULL);
	if (ret)
		goto reject;

	trace_cm_send_rtu(id_priv);
	ret = ib_send_cm_rtu(id_priv->cm_id.ib, NULL, 0);
	if (ret)
		goto reject;

	return 0;
reject:
	pr_debug_ratelimited("RDMA CM: CONNECT_ERROR: failed to handle reply. status %d\n", ret);
	cma_modify_qp_err(id_priv);
	trace_cm_send_rej(id_priv);
	ib_send_cm_rej(id_priv->cm_id.ib, IB_CM_REJ_CONSUMER_DEFINED,
		       NULL, 0, NULL, 0);
	return ret;
}

static void cma_set_rep_event_data(struct rdma_cm_event *event,
				   const struct ib_cm_rep_event_param *rep_data,
				   void *private_data)
{
	event->param.conn.private_data = private_data;
	event->param.conn.private_data_len = IB_CM_REP_PRIVATE_DATA_SIZE;
	event->param.conn.responder_resources = rep_data->responder_resources;
	event->param.conn.initiator_depth = rep_data->initiator_depth;
	event->param.conn.flow_control = rep_data->flow_control;
	event->param.conn.rnr_retry_count = rep_data->rnr_retry_count;
	event->param.conn.srq = rep_data->srq;
	event->param.conn.qp_num = rep_data->remote_qpn;

	event->ece.vendor_id = rep_data->ece.vendor_id;
	event->ece.attr_mod = rep_data->ece.attr_mod;
}

/*事件处理（有部分会通知给用户态）*/
static int cma_cm_event_handler(struct rdma_id_private *id_priv,
				struct rdma_cm_event *event)
{
	int ret;

	lockdep_assert_held(&id_priv->handler_mutex);

	trace_cm_event_handler(id_priv, event);
	ret = id_priv->id.event_handler(&id_priv->id, event);
	trace_cm_event_done(id_priv, event, ret);
	return ret;
}

static int cma_ib_handler(struct ib_cm_id *cm_id,
			  const struct ib_cm_event *ib_event)
{
	struct rdma_id_private *id_priv = cm_id->context;
	struct rdma_cm_event event = {};
	int ret;

	mutex_lock(&id_priv->handler_mutex);
	if ((ib_event->event != IB_CM_TIMEWAIT_EXIT &&
	     id_priv->state != RDMA_CM_CONNECT) ||
	    (ib_event->event == IB_CM_TIMEWAIT_EXIT &&
	     id_priv->state != RDMA_CM_DISCONNECT))
		goto out;

	switch (ib_event->event) {
	case IB_CM_REQ_ERROR:
	case IB_CM_REP_ERROR:
		event.event = RDMA_CM_EVENT_UNREACHABLE;
		event.status = -ETIMEDOUT;
		break;
	case IB_CM_REP_RECEIVED:
		if (cma_comp(id_priv, RDMA_CM_CONNECT) &&
		    (id_priv->id.qp_type != IB_QPT_UD)) {
			trace_cm_send_mra(id_priv);
			ib_send_cm_mra(cm_id, CMA_CM_MRA_SETTING, NULL, 0);
		}
		if (id_priv->id.qp) {
			event.status = cma_rep_recv(id_priv);
			event.event = event.status ? RDMA_CM_EVENT_CONNECT_ERROR :
						     RDMA_CM_EVENT_ESTABLISHED;
		} else {
			event.event = RDMA_CM_EVENT_CONNECT_RESPONSE;
		}
		cma_set_rep_event_data(&event, &ib_event->param.rep_rcvd,
				       ib_event->private_data);
		break;
	case IB_CM_RTU_RECEIVED:
	case IB_CM_USER_ESTABLISHED:
		event.event = RDMA_CM_EVENT_ESTABLISHED;
		break;
	case IB_CM_DREQ_ERROR:
		event.status = -ETIMEDOUT; /* fall through */
	case IB_CM_DREQ_RECEIVED:
	case IB_CM_DREP_RECEIVED:
		if (!cma_comp_exch(id_priv, RDMA_CM_CONNECT,
				   RDMA_CM_DISCONNECT))
			goto out;
		event.event = RDMA_CM_EVENT_DISCONNECTED;
		break;
	case IB_CM_TIMEWAIT_EXIT:
		event.event = RDMA_CM_EVENT_TIMEWAIT_EXIT;
		break;
	case IB_CM_MRA_RECEIVED:
		/* ignore event */
		goto out;
	case IB_CM_REJ_RECEIVED:
		pr_debug_ratelimited("RDMA CM: REJECTED: %s\n", rdma_reject_msg(&id_priv->id,
										ib_event->param.rej_rcvd.reason));
		cma_modify_qp_err(id_priv);
		event.status = ib_event->param.rej_rcvd.reason;
		event.event = RDMA_CM_EVENT_REJECTED;
		event.param.conn.private_data = ib_event->private_data;
		event.param.conn.private_data_len = IB_CM_REJ_PRIVATE_DATA_SIZE;
		break;
	default:
		pr_err("RDMA CMA: unexpected IB CM event: %d\n",
		       ib_event->event);
		goto out;
	}

	ret = cma_cm_event_handler(id_priv, &event);
	if (ret) {
		/* Destroy the CM ID by returning a non-zero value. */
		id_priv->cm_id.ib = NULL;
		destroy_id_handler_unlock(id_priv);
		return ret;
	}
out:
	mutex_unlock(&id_priv->handler_mutex);
	return 0;
}

static struct rdma_id_private *
cma_ib_new_conn_id(const struct rdma_cm_id *listen_id,
		   const struct ib_cm_event *ib_event,
		   struct net_device *net_dev)
{
	struct rdma_id_private *listen_id_priv;
	struct rdma_id_private *id_priv;
	struct rdma_cm_id *id;
	struct rdma_route *rt;
	const sa_family_t ss_family = listen_id->route.addr.src_addr.ss_family;
	struct sa_path_rec *path = ib_event->param.req_rcvd.primary_path;
	const __be64 service_id =
		ib_event->param.req_rcvd.primary_path->service_id;
	int ret;

	listen_id_priv = container_of(listen_id, struct rdma_id_private, id);
	id = __rdma_create_id(listen_id->route.addr.dev_addr.net,
			    listen_id->event_handler, listen_id->context,
			    listen_id->ps, ib_event->param.req_rcvd.qp_type,
			    listen_id_priv->res.kern_name);
	if (IS_ERR(id))
		return NULL;

	id_priv = container_of(id, struct rdma_id_private, id);
	if (cma_save_net_info((struct sockaddr *)&id->route.addr.src_addr,
			      (struct sockaddr *)&id->route.addr.dst_addr,
			      listen_id, ib_event, ss_family, service_id))
		goto err;

	rt = &id->route;
	rt->num_paths = ib_event->param.req_rcvd.alternate_path ? 2 : 1;
	rt->path_rec = kmalloc_array(rt->num_paths, sizeof(*rt->path_rec),
				     GFP_KERNEL);
	if (!rt->path_rec)
		goto err;

	rt->path_rec[0] = *path;
	if (rt->num_paths == 2)
		rt->path_rec[1] = *ib_event->param.req_rcvd.alternate_path;

	if (net_dev) {
		rdma_copy_src_l2_addr(&rt->addr.dev_addr, net_dev);
	} else {
		if (!cma_protocol_roce(listen_id) &&
		    cma_any_addr(cma_src_addr(id_priv))) {
			rt->addr.dev_addr.dev_type = ARPHRD_INFINIBAND;
			rdma_addr_set_sgid(&rt->addr.dev_addr, &rt->path_rec[0].sgid);
			ib_addr_set_pkey(&rt->addr.dev_addr, be16_to_cpu(rt->path_rec[0].pkey));
		} else if (!cma_any_addr(cma_src_addr(id_priv))) {
			ret = cma_translate_addr(cma_src_addr(id_priv), &rt->addr.dev_addr);
			if (ret)
				goto err;
		}
	}
	rdma_addr_set_dgid(&rt->addr.dev_addr, &rt->path_rec[0].dgid);

	id_priv->state = RDMA_CM_CONNECT;
	return id_priv;

err:
	rdma_destroy_id(id);
	return NULL;
}

static struct rdma_id_private *
cma_ib_new_udp_id(const struct rdma_cm_id *listen_id,
		  const struct ib_cm_event *ib_event,
		  struct net_device *net_dev)
{
	const struct rdma_id_private *listen_id_priv;
	struct rdma_id_private *id_priv;
	struct rdma_cm_id *id;
	const sa_family_t ss_family = listen_id->route.addr.src_addr.ss_family;
	struct net *net = listen_id->route.addr.dev_addr.net;
	int ret;

	listen_id_priv = container_of(listen_id, struct rdma_id_private, id);
	id = __rdma_create_id(net, listen_id->event_handler, listen_id->context,
			      listen_id->ps, IB_QPT_UD,
			      listen_id_priv->res.kern_name);
	if (IS_ERR(id))
		return NULL;

	id_priv = container_of(id, struct rdma_id_private, id);
	if (cma_save_net_info((struct sockaddr *)&id->route.addr.src_addr,
			      (struct sockaddr *)&id->route.addr.dst_addr,
			      listen_id, ib_event, ss_family,
			      ib_event->param.sidr_req_rcvd.service_id))
		goto err;

	if (net_dev) {
		rdma_copy_src_l2_addr(&id->route.addr.dev_addr, net_dev);
	} else {
		if (!cma_any_addr(cma_src_addr(id_priv))) {
			ret = cma_translate_addr(cma_src_addr(id_priv),
						 &id->route.addr.dev_addr);
			if (ret)
				goto err;
		}
	}

	id_priv->state = RDMA_CM_CONNECT;
	return id_priv;
err:
	rdma_destroy_id(id);
	return NULL;
}

static void cma_set_req_event_data(struct rdma_cm_event *event,
				   const struct ib_cm_req_event_param *req_data,
				   void *private_data, int offset)
{
	event->param.conn.private_data = private_data + offset;
	event->param.conn.private_data_len = IB_CM_REQ_PRIVATE_DATA_SIZE - offset;
	event->param.conn.responder_resources = req_data->responder_resources;
	event->param.conn.initiator_depth = req_data->initiator_depth;
	event->param.conn.flow_control = req_data->flow_control;
	event->param.conn.retry_count = req_data->retry_count;
	event->param.conn.rnr_retry_count = req_data->rnr_retry_count;
	event->param.conn.srq = req_data->srq;
	event->param.conn.qp_num = req_data->remote_qpn;

	event->ece.vendor_id = req_data->ece.vendor_id;
	event->ece.attr_mod = req_data->ece.attr_mod;
}

static int cma_ib_check_req_qp_type(const struct rdma_cm_id *id,
				    const struct ib_cm_event *ib_event)
{
	return (((ib_event->event == IB_CM_REQ_RECEIVED) &&
		 (ib_event->param.req_rcvd.qp_type == id->qp_type)) ||
		((ib_event->event == IB_CM_SIDR_REQ_RECEIVED) &&
		 (id->qp_type == IB_QPT_UD)) ||
		(!id->qp_type));
}

static int cma_ib_req_handler(struct ib_cm_id *cm_id,
			      const struct ib_cm_event *ib_event)
{
	struct rdma_id_private *listen_id, *conn_id = NULL;
	struct rdma_cm_event event = {};
	struct cma_req_info req = {};
	struct net_device *net_dev;
	u8 offset;
	int ret;

	listen_id = cma_ib_id_from_event(cm_id, ib_event, &req, &net_dev);
	if (IS_ERR(listen_id))
		return PTR_ERR(listen_id);

	trace_cm_req_handler(listen_id, ib_event->event);
	if (!cma_ib_check_req_qp_type(&listen_id->id, ib_event)) {
		ret = -EINVAL;
		goto net_dev_put;
	}

	mutex_lock(&listen_id->handler_mutex);
	if (listen_id->state != RDMA_CM_LISTEN) {
		ret = -ECONNABORTED;
		goto err_unlock;
	}

	offset = cma_user_data_offset(listen_id);
	event.event = RDMA_CM_EVENT_CONNECT_REQUEST;
	if (ib_event->event == IB_CM_SIDR_REQ_RECEIVED) {
		conn_id = cma_ib_new_udp_id(&listen_id->id, ib_event, net_dev);
		event.param.ud.private_data = ib_event->private_data + offset;
		event.param.ud.private_data_len =
				IB_CM_SIDR_REQ_PRIVATE_DATA_SIZE - offset;
	} else {
		conn_id = cma_ib_new_conn_id(&listen_id->id, ib_event, net_dev);
		cma_set_req_event_data(&event, &ib_event->param.req_rcvd,
				       ib_event->private_data, offset);
	}
	if (!conn_id) {
		ret = -ENOMEM;
		goto err_unlock;
	}

	mutex_lock_nested(&conn_id->handler_mutex, SINGLE_DEPTH_NESTING);
	ret = cma_ib_acquire_dev(conn_id, listen_id, &req);
	if (ret) {
		destroy_id_handler_unlock(conn_id);
		goto err_unlock;
	}

	conn_id->cm_id.ib = cm_id;
	cm_id->context = conn_id;
	cm_id->cm_handler = cma_ib_handler;

	ret = cma_cm_event_handler(conn_id, &event);
	if (ret) {
		/* Destroy the CM ID by returning a non-zero value. */
		conn_id->cm_id.ib = NULL;
		mutex_unlock(&listen_id->handler_mutex);
		destroy_id_handler_unlock(conn_id);
		goto net_dev_put;
	}

	if (cma_comp(conn_id, RDMA_CM_CONNECT) &&
	    (conn_id->id.qp_type != IB_QPT_UD)) {
		trace_cm_send_mra(cm_id->context);
		ib_send_cm_mra(cm_id, CMA_CM_MRA_SETTING, NULL, 0);
	}
	mutex_unlock(&conn_id->handler_mutex);

err_unlock:
	mutex_unlock(&listen_id->handler_mutex);

net_dev_put:
	if (net_dev)
		dev_put(net_dev);

	return ret;
}

__be64 rdma_get_service_id(struct rdma_cm_id *id, struct sockaddr *addr)
{
	if (addr->sa_family == AF_IB)
		return ((struct sockaddr_ib *) addr)->sib_sid;

	return cpu_to_be64(((u64)id->ps << 16) + be16_to_cpu(cma_port(addr)));
}
EXPORT_SYMBOL(rdma_get_service_id);

void rdma_read_gids(struct rdma_cm_id *cm_id, union ib_gid *sgid,
		    union ib_gid *dgid)
{
	struct rdma_addr *addr = &cm_id->route.addr;

	if (!cm_id->device) {
		if (sgid)
			memset(sgid, 0, sizeof(*sgid));
		if (dgid)
			memset(dgid, 0, sizeof(*dgid));
		return;
	}

	if (rdma_protocol_roce(cm_id->device, cm_id->port_num)) {
		if (sgid)
			rdma_ip2gid((struct sockaddr *)&addr->src_addr, sgid);
		if (dgid)
			rdma_ip2gid((struct sockaddr *)&addr->dst_addr, dgid);
	} else {
		if (sgid)
			rdma_addr_get_sgid(&addr->dev_addr, sgid);
		if (dgid)
			rdma_addr_get_dgid(&addr->dev_addr, dgid);
	}
}
EXPORT_SYMBOL(rdma_read_gids);

static int cma_iw_handler(struct iw_cm_id *iw_id, struct iw_cm_event *iw_event)
{
	struct rdma_id_private *id_priv = iw_id->context;
	struct rdma_cm_event event = {};
	int ret = 0;
	struct sockaddr *laddr = (struct sockaddr *)&iw_event->local_addr;
	struct sockaddr *raddr = (struct sockaddr *)&iw_event->remote_addr;

	mutex_lock(&id_priv->handler_mutex);
	if (id_priv->state != RDMA_CM_CONNECT)
		goto out;

	switch (iw_event->event) {
	case IW_CM_EVENT_CLOSE:
		event.event = RDMA_CM_EVENT_DISCONNECTED;
		break;
	case IW_CM_EVENT_CONNECT_REPLY:
		memcpy(cma_src_addr(id_priv), laddr,
		       rdma_addr_size(laddr));
		memcpy(cma_dst_addr(id_priv), raddr,
		       rdma_addr_size(raddr));
		switch (iw_event->status) {
		case 0:
			event.event = RDMA_CM_EVENT_ESTABLISHED;
			event.param.conn.initiator_depth = iw_event->ird;
			event.param.conn.responder_resources = iw_event->ord;
			break;
		case -ECONNRESET:
		case -ECONNREFUSED:
			event.event = RDMA_CM_EVENT_REJECTED;
			break;
		case -ETIMEDOUT:
			event.event = RDMA_CM_EVENT_UNREACHABLE;
			break;
		default:
			event.event = RDMA_CM_EVENT_CONNECT_ERROR;
			break;
		}
		break;
	case IW_CM_EVENT_ESTABLISHED:
		event.event = RDMA_CM_EVENT_ESTABLISHED;
		event.param.conn.initiator_depth = iw_event->ird;
		event.param.conn.responder_resources = iw_event->ord;
		break;
	default:
		goto out;
	}

	event.status = iw_event->status;
	event.param.conn.private_data = iw_event->private_data;
	event.param.conn.private_data_len = iw_event->private_data_len;
	ret = cma_cm_event_handler(id_priv, &event);
	if (ret) {
		/* Destroy the CM ID by returning a non-zero value. */
		id_priv->cm_id.iw = NULL;
		destroy_id_handler_unlock(id_priv);
		return ret;
	}

out:
	mutex_unlock(&id_priv->handler_mutex);
	return ret;
}

static int iw_conn_req_handler(struct iw_cm_id *cm_id,
			       struct iw_cm_event *iw_event)
{
	struct rdma_cm_id *new_cm_id;
	struct rdma_id_private *listen_id, *conn_id;
	struct rdma_cm_event event = {};
	int ret = -ECONNABORTED;
	struct sockaddr *laddr = (struct sockaddr *)&iw_event->local_addr;
	struct sockaddr *raddr = (struct sockaddr *)&iw_event->remote_addr;

	event.event = RDMA_CM_EVENT_CONNECT_REQUEST;
	event.param.conn.private_data = iw_event->private_data;
	event.param.conn.private_data_len = iw_event->private_data_len;
	event.param.conn.initiator_depth = iw_event->ird;
	event.param.conn.responder_resources = iw_event->ord;

	listen_id = cm_id->context;

	mutex_lock(&listen_id->handler_mutex);
	if (listen_id->state != RDMA_CM_LISTEN)
		goto out;

	/* Create a new RDMA id for the new IW CM ID */
	new_cm_id = __rdma_create_id(listen_id->id.route.addr.dev_addr.net,
				     listen_id->id.event_handler,
				     listen_id->id.context,
				     RDMA_PS_TCP, IB_QPT_RC,
				     listen_id->res.kern_name);
	if (IS_ERR(new_cm_id)) {
		ret = -ENOMEM;
		goto out;
	}
	conn_id = container_of(new_cm_id, struct rdma_id_private, id);
	mutex_lock_nested(&conn_id->handler_mutex, SINGLE_DEPTH_NESTING);
	conn_id->state = RDMA_CM_CONNECT;

	ret = rdma_translate_ip(laddr, &conn_id->id.route.addr.dev_addr);
	if (ret) {
		mutex_unlock(&listen_id->handler_mutex);
		destroy_id_handler_unlock(conn_id);
		return ret;
	}

	ret = cma_iw_acquire_dev(conn_id, listen_id);
	if (ret) {
		mutex_unlock(&listen_id->handler_mutex);
		destroy_id_handler_unlock(conn_id);
		return ret;
	}

	conn_id->cm_id.iw = cm_id;
	cm_id->context = conn_id;
	cm_id->cm_handler = cma_iw_handler;

	memcpy(cma_src_addr(conn_id), laddr, rdma_addr_size(laddr));
	memcpy(cma_dst_addr(conn_id), raddr, rdma_addr_size(raddr));

	ret = cma_cm_event_handler(conn_id, &event);
	if (ret) {
		/* User wants to destroy the CM ID */
		conn_id->cm_id.iw = NULL;
		mutex_unlock(&listen_id->handler_mutex);
		destroy_id_handler_unlock(conn_id);
		return ret;
	}

	mutex_unlock(&conn_id->handler_mutex);

out:
	mutex_unlock(&listen_id->handler_mutex);
	return ret;
}

static int cma_ib_listen(struct rdma_id_private *id_priv)
{
	struct sockaddr *addr;
	struct ib_cm_id	*id;
	__be64 svc_id;

	addr = cma_src_addr(id_priv);
	svc_id = rdma_get_service_id(&id_priv->id, addr);
	id = ib_cm_insert_listen(id_priv->id.device,
				 cma_ib_req_handler, svc_id);
	if (IS_ERR(id))
		return PTR_ERR(id);
	id_priv->cm_id.ib = id;

	return 0;
}

static int cma_iw_listen(struct rdma_id_private *id_priv, int backlog)
{
	int ret;
	struct iw_cm_id	*id;

	id = iw_create_cm_id(id_priv->id.device,
			     iw_conn_req_handler,
			     id_priv);
	if (IS_ERR(id))
		return PTR_ERR(id);

	id->tos = id_priv->tos;
	id->tos_set = id_priv->tos_set;
	id_priv->cm_id.iw = id;

	memcpy(&id_priv->cm_id.iw->local_addr, cma_src_addr(id_priv),
	       rdma_addr_size(cma_src_addr(id_priv)));

	ret = iw_cm_listen(id_priv->cm_id.iw, backlog);

	if (ret) {
		iw_destroy_cm_id(id_priv->cm_id.iw);
		id_priv->cm_id.iw = NULL;
	}

	return ret;
}

static int cma_listen_handler(struct rdma_cm_id *id,
			      struct rdma_cm_event *event)
{
	struct rdma_id_private *id_priv = id->context;

	/* Listening IDs are always destroyed on removal */
	if (event->event == RDMA_CM_EVENT_DEVICE_REMOVAL)
		return -1;

	id->context = id_priv->id.context;
	id->event_handler = id_priv->id.event_handler;
	trace_cm_event_handler(id_priv, event);
	return id_priv->id.event_handler(id, event);
}

static void cma_listen_on_dev(struct rdma_id_private *id_priv,
			      struct cma_device *cma_dev)
{
	struct rdma_id_private *dev_id_priv;
	struct rdma_cm_id *id;
	struct net *net = id_priv->id.route.addr.dev_addr.net;
	int ret;

	lockdep_assert_held(&lock);

	if (cma_family(id_priv) == AF_IB && !rdma_cap_ib_cm(cma_dev->device, 1))
		return;

	id = __rdma_create_id(net, cma_listen_handler, id_priv, id_priv->id.ps,
			      id_priv->id.qp_type, id_priv->res.kern_name);
	if (IS_ERR(id))
		return;

	dev_id_priv = container_of(id, struct rdma_id_private, id);

	dev_id_priv->state = RDMA_CM_ADDR_BOUND;
	memcpy(cma_src_addr(dev_id_priv), cma_src_addr(id_priv),
	       rdma_addr_size(cma_src_addr(id_priv)));

	_cma_attach_to_dev(dev_id_priv, cma_dev);
	list_add_tail(&dev_id_priv->listen_list, &id_priv->listen_list);
	cma_id_get(id_priv);
	dev_id_priv->internal_id = 1;
	dev_id_priv->afonly = id_priv->afonly;
	dev_id_priv->tos_set = id_priv->tos_set;
	dev_id_priv->tos = id_priv->tos;

	ret = rdma_listen(id, id_priv->backlog);
	if (ret)
		dev_warn(&cma_dev->device->dev,
			 "RDMA CMA: cma_listen_on_dev, error %d\n", ret);
}

static void cma_listen_on_all(struct rdma_id_private *id_priv)
{
	struct cma_device *cma_dev;

	mutex_lock(&lock);
	list_add_tail(&id_priv->list, &listen_any_list);
	list_for_each_entry(cma_dev, &dev_list, list)
		cma_listen_on_dev(id_priv, cma_dev);
	mutex_unlock(&lock);
}

void rdma_set_service_type(struct rdma_cm_id *id, int tos)
{
	struct rdma_id_private *id_priv;

	id_priv = container_of(id, struct rdma_id_private, id);
	id_priv->tos = (u8) tos;
	id_priv->tos_set = true;
}
EXPORT_SYMBOL(rdma_set_service_type);

/**
 * rdma_set_ack_timeout() - Set the ack timeout of QP associated
 *                          with a connection identifier.
 * @id: Communication identifier to associated with service type.
 * @timeout: Ack timeout to set a QP, expressed as 4.096 * 2^(timeout) usec.
 *
 * This function should be called before rdma_connect() on active side,
 * and on passive side before rdma_accept(). It is applicable to primary
 * path only. The timeout will affect the local side of the QP, it is not
 * negotiated with remote side and zero disables the timer. In case it is
 * set before rdma_resolve_route, the value will also be used to determine
 * PacketLifeTime for RoCE.
 *
 * Return: 0 for success
 */
int rdma_set_ack_timeout(struct rdma_cm_id *id, u8 timeout)
{
	struct rdma_id_private *id_priv;

	if (id->qp_type != IB_QPT_RC)
		return -EINVAL;

	id_priv = container_of(id, struct rdma_id_private, id);
	id_priv->timeout = timeout;
	id_priv->timeout_set = true;

	return 0;
}
EXPORT_SYMBOL(rdma_set_ack_timeout);

static void cma_query_handler(int status, struct sa_path_rec *path_rec,
			      void *context)
{
	struct cma_work *work = context;
	struct rdma_route *route;

	route = &work->id->id.route;

	if (!status) {
		route->num_paths = 1;
		*route->path_rec = *path_rec;
	} else {
		work->old_state = RDMA_CM_ROUTE_QUERY;
		work->new_state = RDMA_CM_ADDR_RESOLVED;
		work->event.event = RDMA_CM_EVENT_ROUTE_ERROR;
		work->event.status = status;
		pr_debug_ratelimited("RDMA CM: ROUTE_ERROR: failed to query path. status %d\n",
				     status);
	}

	queue_work(cma_wq, &work->work);
}

static int cma_query_ib_route(struct rdma_id_private *id_priv,
			      unsigned long timeout_ms, struct cma_work *work)
{
	struct rdma_dev_addr *dev_addr = &id_priv->id.route.addr.dev_addr;
	struct sa_path_rec path_rec;
	ib_sa_comp_mask comp_mask;
	struct sockaddr_in6 *sin6;
	struct sockaddr_ib *sib;

	memset(&path_rec, 0, sizeof path_rec);

	if (rdma_cap_opa_ah(id_priv->id.device, id_priv->id.port_num))
		path_rec.rec_type = SA_PATH_REC_TYPE_OPA;
	else
		path_rec.rec_type = SA_PATH_REC_TYPE_IB;
	rdma_addr_get_sgid(dev_addr, &path_rec.sgid);
	rdma_addr_get_dgid(dev_addr, &path_rec.dgid);
	path_rec.pkey = cpu_to_be16(ib_addr_get_pkey(dev_addr));
	path_rec.numb_path = 1;
	path_rec.reversible = 1;
	path_rec.service_id = rdma_get_service_id(&id_priv->id,
						  cma_dst_addr(id_priv));

	comp_mask = IB_SA_PATH_REC_DGID | IB_SA_PATH_REC_SGID |
		    IB_SA_PATH_REC_PKEY | IB_SA_PATH_REC_NUMB_PATH |
		    IB_SA_PATH_REC_REVERSIBLE | IB_SA_PATH_REC_SERVICE_ID;

	switch (cma_family(id_priv)) {
	case AF_INET:
		path_rec.qos_class = cpu_to_be16((u16) id_priv->tos);
		comp_mask |= IB_SA_PATH_REC_QOS_CLASS;
		break;
	case AF_INET6:
		sin6 = (struct sockaddr_in6 *) cma_src_addr(id_priv);
		path_rec.traffic_class = (u8) (be32_to_cpu(sin6->sin6_flowinfo) >> 20);
		comp_mask |= IB_SA_PATH_REC_TRAFFIC_CLASS;
		break;
	case AF_IB:
		sib = (struct sockaddr_ib *) cma_src_addr(id_priv);
		path_rec.traffic_class = (u8) (be32_to_cpu(sib->sib_flowinfo) >> 20);
		comp_mask |= IB_SA_PATH_REC_TRAFFIC_CLASS;
		break;
	}

	id_priv->query_id = ib_sa_path_rec_get(&sa_client, id_priv->id.device,
					       id_priv->id.port_num, &path_rec,
					       comp_mask, timeout_ms,
					       GFP_KERNEL, cma_query_handler,
					       work, &id_priv->query);

	return (id_priv->query_id < 0) ? id_priv->query_id : 0;
}

//更新状态，触发事件处理
static void cma_work_handler(struct work_struct *_work)
{
	struct cma_work *work = container_of(_work, struct cma_work, work);
	struct rdma_id_private *id_priv = work->id;

	mutex_lock(&id_priv->handler_mutex);
	//如果状态符合预期（与old_state相等），则执行状态变更
	if (!cma_comp_exch(id_priv, work->old_state, work->new_state))
		goto out_unlock;

	//触发事件处理函数
	if (cma_cm_event_handler(id_priv, &work->event)) {
		cma_id_put(id_priv);
		destroy_id_handler_unlock(id_priv);
		goto out_free;
	}

out_unlock:
	mutex_unlock(&id_priv->handler_mutex);
	cma_id_put(id_priv);
out_free:
	kfree(work);
}

static void cma_ndev_work_handler(struct work_struct *_work)
{
	struct cma_ndev_work *work = container_of(_work, struct cma_ndev_work, work);
	struct rdma_id_private *id_priv = work->id;

	mutex_lock(&id_priv->handler_mutex);
	if (id_priv->state == RDMA_CM_DESTROYING ||
	    id_priv->state == RDMA_CM_DEVICE_REMOVAL)
		goto out_unlock;

	if (cma_cm_event_handler(id_priv, &work->event)) {
		cma_id_put(id_priv);
		destroy_id_handler_unlock(id_priv);
		goto out_free;
	}

out_unlock:
	mutex_unlock(&id_priv->handler_mutex);
	cma_id_put(id_priv);
out_free:
	kfree(work);
}

static void cma_init_resolve_route_work(struct cma_work *work,
					struct rdma_id_private *id_priv)
{
	work->id = id_priv;
	INIT_WORK(&work->work, cma_work_handler);
	work->old_state = RDMA_CM_ROUTE_QUERY;
	work->new_state = RDMA_CM_ROUTE_RESOLVED;
	work->event.event = RDMA_CM_EVENT_ROUTE_RESOLVED;
}

static void enqueue_resolve_addr_work(struct cma_work *work,
				      struct rdma_id_private *id_priv)
{
	/* Balances with cma_id_put() in cma_work_handler */
	cma_id_get(id_priv);

	work->id = id_priv;
	INIT_WORK(&work->work, cma_work_handler);
	work->old_state = RDMA_CM_ADDR_QUERY;
	work->new_state = RDMA_CM_ADDR_RESOLVED;
	work->event.event = RDMA_CM_EVENT_ADDR_RESOLVED;

	queue_work(cma_wq, &work->work);
}

static int cma_resolve_ib_route(struct rdma_id_private *id_priv,
				unsigned long timeout_ms)
{
	struct rdma_route *route = &id_priv->id.route;
	struct cma_work *work;
	int ret;

	work = kzalloc(sizeof *work, GFP_KERNEL);
	if (!work)
		return -ENOMEM;

	cma_init_resolve_route_work(work, id_priv);

	route->path_rec = kmalloc(sizeof *route->path_rec, GFP_KERNEL);
	if (!route->path_rec) {
		ret = -ENOMEM;
		goto err1;
	}

	ret = cma_query_ib_route(id_priv, timeout_ms, work);
	if (ret)
		goto err2;

	return 0;
err2:
	kfree(route->path_rec);
	route->path_rec = NULL;
err1:
	kfree(work);
	return ret;
}

static enum ib_gid_type cma_route_gid_type(enum rdma_network_type network_type,
					   unsigned long supported_gids,
					   enum ib_gid_type default_gid)
{
	if ((network_type == RDMA_NETWORK_IPV4 ||
	     network_type == RDMA_NETWORK_IPV6) &&
	    test_bit(IB_GID_TYPE_ROCE_UDP_ENCAP, &supported_gids))
		return IB_GID_TYPE_ROCE_UDP_ENCAP;

	return default_gid;
}

/*
 * cma_iboe_set_path_rec_l2_fields() is helper function which sets
 * path record type based on GID type.
 * It also sets up other L2 fields which includes destination mac address
 * netdev ifindex, of the path record.
 * It returns the netdev of the bound interface for this path record entry.
 */
static struct net_device *
cma_iboe_set_path_rec_l2_fields(struct rdma_id_private *id_priv)
{
	struct rdma_route *route = &id_priv->id.route;
	enum ib_gid_type gid_type = IB_GID_TYPE_ROCE;
	struct rdma_addr *addr = &route->addr;
	unsigned long supported_gids;
	struct net_device *ndev;

	if (!addr->dev_addr.bound_dev_if)
		return NULL;

	ndev = dev_get_by_index(addr->dev_addr.net,
				addr->dev_addr.bound_dev_if);
	if (!ndev)
		return NULL;

	supported_gids = roce_gid_type_mask_support(id_priv->id.device,
						    id_priv->id.port_num);
	gid_type = cma_route_gid_type(addr->dev_addr.network,
				      supported_gids,
				      id_priv->gid_type);
	/* Use the hint from IP Stack to select GID Type */
	if (gid_type < ib_network_to_gid_type(addr->dev_addr.network))
		gid_type = ib_network_to_gid_type(addr->dev_addr.network);
	route->path_rec->rec_type = sa_conv_gid_to_pathrec_type(gid_type);

	route->path_rec->roce.route_resolved = true;
	sa_path_set_dmac(route->path_rec, addr->dev_addr.dst_dev_addr);
	return ndev;
}

int rdma_set_ib_path(struct rdma_cm_id *id,
		     struct sa_path_rec *path_rec)
{
	struct rdma_id_private *id_priv;
	struct net_device *ndev;
	int ret;

	id_priv = container_of(id, struct rdma_id_private, id);
	if (!cma_comp_exch(id_priv, RDMA_CM_ADDR_RESOLVED,
			   RDMA_CM_ROUTE_RESOLVED))
		return -EINVAL;

	id->route.path_rec = kmemdup(path_rec, sizeof(*path_rec),
				     GFP_KERNEL);
	if (!id->route.path_rec) {
		ret = -ENOMEM;
		goto err;
	}

	if (rdma_protocol_roce(id->device, id->port_num)) {
		ndev = cma_iboe_set_path_rec_l2_fields(id_priv);
		if (!ndev) {
			ret = -ENODEV;
			goto err_free;
		}
		dev_put(ndev);
	}

	id->route.num_paths = 1;
	return 0;

err_free:
	kfree(id->route.path_rec);
	id->route.path_rec = NULL;
err:
	cma_comp_exch(id_priv, RDMA_CM_ROUTE_RESOLVED, RDMA_CM_ADDR_RESOLVED);
	return ret;
}
EXPORT_SYMBOL(rdma_set_ib_path);

static int cma_resolve_iw_route(struct rdma_id_private *id_priv)
{
	struct cma_work *work;

	work = kzalloc(sizeof *work, GFP_KERNEL);
	if (!work)
		return -ENOMEM;

	cma_init_resolve_route_work(work, id_priv);
	queue_work(cma_wq, &work->work);
	return 0;
}

static int get_vlan_ndev_tc(struct net_device *vlan_ndev, int prio)
{
	struct net_device *dev;

	dev = vlan_dev_real_dev(vlan_ndev);
	if (dev->num_tc)
		return netdev_get_prio_tc_map(dev, prio);

	return (vlan_dev_get_egress_qos_mask(vlan_ndev, prio) &
		VLAN_PRIO_MASK) >> VLAN_PRIO_SHIFT;
}

struct iboe_prio_tc_map {
	int input_prio;
	int output_tc;
	bool found;
};

static int get_lower_vlan_dev_tc(struct net_device *dev, void *data)
{
	struct iboe_prio_tc_map *map = data;

	if (is_vlan_dev(dev))
		map->output_tc = get_vlan_ndev_tc(dev, map->input_prio);
	else if (dev->num_tc)
		map->output_tc = netdev_get_prio_tc_map(dev, map->input_prio);
	else
		map->output_tc = 0;
	/* We are interested only in first level VLAN device, so always
	 * return 1 to stop iterating over next level devices.
	 */
	map->found = true;
	return 1;
}

static int iboe_tos_to_sl(struct net_device *ndev, int tos)
{
	struct iboe_prio_tc_map prio_tc_map = {};
	int prio = rt_tos2priority(tos);

	/* If VLAN device, get it directly from the VLAN netdev */
	if (is_vlan_dev(ndev))
		return get_vlan_ndev_tc(ndev, prio);

	prio_tc_map.input_prio = prio;
	rcu_read_lock();
	netdev_walk_all_lower_dev_rcu(ndev,
				      get_lower_vlan_dev_tc,
				      &prio_tc_map);
	rcu_read_unlock();
	/* If map is found from lower device, use it; Otherwise
	 * continue with the current netdevice to get priority to tc map.
	 */
	if (prio_tc_map.found)
		return prio_tc_map.output_tc;
	else if (ndev->num_tc)
		return netdev_get_prio_tc_map(ndev, prio);
	else
		return 0;
}

static __be32 cma_get_roce_udp_flow_label(struct rdma_id_private *id_priv)
{
	struct sockaddr_in6 *addr6;
	u16 dport, sport;
	u32 hash, fl;

	addr6 = (struct sockaddr_in6 *)cma_src_addr(id_priv);
	fl = be32_to_cpu(addr6->sin6_flowinfo) & IB_GRH_FLOWLABEL_MASK;
	if ((cma_family(id_priv) != AF_INET6) || !fl) {
		dport = be16_to_cpu(cma_port(cma_dst_addr(id_priv)));
		sport = be16_to_cpu(cma_port(cma_src_addr(id_priv)));
		hash = (u32)sport * 31 + dport;
		fl = hash & IB_GRH_FLOWLABEL_MASK;
	}

	return cpu_to_be32(fl);
}

static int cma_resolve_iboe_route(struct rdma_id_private *id_priv)
{
	struct rdma_route *route = &id_priv->id.route;
	struct rdma_addr *addr = &route->addr;
	struct cma_work *work;
	int ret;
	struct net_device *ndev;

	u8 default_roce_tos = id_priv->cma_dev->default_roce_tos[id_priv->id.port_num -
					rdma_start_port(id_priv->cma_dev->device)];
	u8 tos = id_priv->tos_set ? id_priv->tos : default_roce_tos;


	work = kzalloc(sizeof *work, GFP_KERNEL);
	if (!work)
		return -ENOMEM;

	route->path_rec = kzalloc(sizeof *route->path_rec, GFP_KERNEL);
	if (!route->path_rec) {
		ret = -ENOMEM;
		goto err1;
	}

	route->num_paths = 1;

	ndev = cma_iboe_set_path_rec_l2_fields(id_priv);
	if (!ndev) {
		ret = -ENODEV;
		goto err2;
	}

	rdma_ip2gid((struct sockaddr *)&id_priv->id.route.addr.src_addr,
		    &route->path_rec->sgid);
	rdma_ip2gid((struct sockaddr *)&id_priv->id.route.addr.dst_addr,
		    &route->path_rec->dgid);

	if (((struct sockaddr *)&id_priv->id.route.addr.dst_addr)->sa_family != AF_IB)
		/* TODO: get the hoplimit from the inet/inet6 device */
		route->path_rec->hop_limit = addr->dev_addr.hoplimit;
	else
		route->path_rec->hop_limit = 1;
	route->path_rec->reversible = 1;
	route->path_rec->pkey = cpu_to_be16(0xffff);
	route->path_rec->mtu_selector = IB_SA_EQ;
	route->path_rec->sl = iboe_tos_to_sl(ndev, tos);
	route->path_rec->traffic_class = tos;
	route->path_rec->mtu = iboe_get_mtu(ndev->mtu);
	route->path_rec->rate_selector = IB_SA_EQ;
	route->path_rec->rate = iboe_get_rate(ndev);
	dev_put(ndev);
	route->path_rec->packet_life_time_selector = IB_SA_EQ;
	/* In case ACK timeout is set, use this value to calculate
	 * PacketLifeTime.  As per IBTA 12.7.34,
	 * local ACK timeout = (2 * PacketLifeTime + Local CA’s ACK delay).
	 * Assuming a negligible local ACK delay, we can use
	 * PacketLifeTime = local ACK timeout/2
	 * as a reasonable approximation for RoCE networks.
	 */
	route->path_rec->packet_life_time = id_priv->timeout_set ?
		id_priv->timeout - 1 : CMA_IBOE_PACKET_LIFETIME;

	if (!route->path_rec->mtu) {
		ret = -EINVAL;
		goto err2;
	}

	if (rdma_protocol_roce_udp_encap(id_priv->id.device,
					 id_priv->id.port_num))
		route->path_rec->flow_label =
			cma_get_roce_udp_flow_label(id_priv);

	cma_init_resolve_route_work(work, id_priv);
	queue_work(cma_wq, &work->work);

	return 0;

err2:
	kfree(route->path_rec);
	route->path_rec = NULL;
	route->num_paths = 0;
err1:
	kfree(work);
	return ret;
}

int rdma_resolve_route(struct rdma_cm_id *id, unsigned long timeout_ms)
{
	struct rdma_id_private *id_priv;
	int ret;

	id_priv = container_of(id, struct rdma_id_private, id);
	if (!cma_comp_exch(id_priv, RDMA_CM_ADDR_RESOLVED, RDMA_CM_ROUTE_QUERY))
		return -EINVAL;

	cma_id_get(id_priv);
	if (rdma_cap_ib_sa(id->device, id->port_num))
		ret = cma_resolve_ib_route(id_priv, timeout_ms);
	else if (rdma_protocol_roce(id->device, id->port_num))
		ret = cma_resolve_iboe_route(id_priv);
	else if (rdma_protocol_iwarp(id->device, id->port_num))
		ret = cma_resolve_iw_route(id_priv);
	else
		ret = -ENOSYS;

	if (ret)
		goto err;

	return 0;
err:
	cma_comp_exch(id_priv, RDMA_CM_ROUTE_QUERY, RDMA_CM_ADDR_RESOLVED);
	cma_id_put(id_priv);
	return ret;
}
EXPORT_SYMBOL(rdma_resolve_route);

static void cma_set_loopback(struct sockaddr *addr)
{
	switch (addr->sa_family) {
	case AF_INET:
		((struct sockaddr_in *) addr)->sin_addr.s_addr = htonl(INADDR_LOOPBACK);
		break;
	case AF_INET6:
		ipv6_addr_set(&((struct sockaddr_in6 *) addr)->sin6_addr,
			      0, 0, 0, htonl(1));
		break;
	default:
		ib_addr_set(&((struct sockaddr_ib *) addr)->sib_addr,
			    0, 0, 0, htonl(1));
		break;
	}
}

static int cma_bind_loopback(struct rdma_id_private *id_priv)
{
	struct cma_device *cma_dev, *cur_dev;
	union ib_gid gid;
	enum ib_port_state port_state;
	unsigned int p;
	u16 pkey;
	int ret;

	cma_dev = NULL;
	mutex_lock(&lock);
	list_for_each_entry(cur_dev, &dev_list, list) {
		if (cma_family(id_priv) == AF_IB &&
		    !rdma_cap_ib_cm(cur_dev->device, 1))
			continue;

		if (!cma_dev)
			cma_dev = cur_dev;

		rdma_for_each_port (cur_dev->device, p) {
			if (!ib_get_cached_port_state(cur_dev->device, p, &port_state) &&
			    port_state == IB_PORT_ACTIVE) {
				cma_dev = cur_dev;
				goto port_found;
			}
		}
	}

	if (!cma_dev) {
		ret = -ENODEV;
		goto out;
	}

	p = 1;

port_found:
	ret = rdma_query_gid(cma_dev->device, p, 0, &gid);
	if (ret)
		goto out;

	ret = ib_get_cached_pkey(cma_dev->device, p, 0, &pkey);
	if (ret)
		goto out;

	id_priv->id.route.addr.dev_addr.dev_type =
		(rdma_protocol_ib(cma_dev->device, p)) ?
		ARPHRD_INFINIBAND : ARPHRD_ETHER;

	rdma_addr_set_sgid(&id_priv->id.route.addr.dev_addr, &gid);
	ib_addr_set_pkey(&id_priv->id.route.addr.dev_addr, pkey);
	id_priv->id.port_num = p;
	cma_attach_to_dev(id_priv, cma_dev);
	cma_set_loopback(cma_src_addr(id_priv));
out:
	mutex_unlock(&lock);
	return ret;
}

static void addr_handler(int status, struct sockaddr *src_addr,
			 struct rdma_dev_addr *dev_addr, void *context)
{
	struct rdma_id_private *id_priv = context;
	struct rdma_cm_event event = {};
	struct sockaddr *addr;
	struct sockaddr_storage old_addr;

	mutex_lock(&id_priv->handler_mutex);
	if (!cma_comp_exch(id_priv, RDMA_CM_ADDR_QUERY,
			   RDMA_CM_ADDR_RESOLVED))
		goto out;

	/*
	 * Store the previous src address, so that if we fail to acquire
	 * matching rdma device, old address can be restored back, which helps
	 * to cancel the cma listen operation correctly.
	 */
	addr = cma_src_addr(id_priv);
	memcpy(&old_addr, addr, rdma_addr_size(addr));
	memcpy(addr, src_addr, rdma_addr_size(src_addr));
	if (!status && !id_priv->cma_dev) {
		status = cma_acquire_dev_by_src_ip(id_priv);
		if (status)
			pr_debug_ratelimited("RDMA CM: ADDR_ERROR: failed to acquire device. status %d\n",
					     status);
	} else if (status) {
		pr_debug_ratelimited("RDMA CM: ADDR_ERROR: failed to resolve IP. status %d\n", status);
	}

	if (status) {
		memcpy(addr, &old_addr,
		       rdma_addr_size((struct sockaddr *)&old_addr));
		if (!cma_comp_exch(id_priv, RDMA_CM_ADDR_RESOLVED,
				   RDMA_CM_ADDR_BOUND))
			goto out;
		event.event = RDMA_CM_EVENT_ADDR_ERROR;
		event.status = status;
	} else
		event.event = RDMA_CM_EVENT_ADDR_RESOLVED;

	if (cma_cm_event_handler(id_priv, &event)) {
		destroy_id_handler_unlock(id_priv);
		return;
	}
out:
	mutex_unlock(&id_priv->handler_mutex);
}

static int cma_resolve_loopback(struct rdma_id_private *id_priv)
{
	struct cma_work *work;
	union ib_gid gid;
	int ret;

	work = kzalloc(sizeof *work, GFP_KERNEL);
	if (!work)
		return -ENOMEM;

	if (!id_priv->cma_dev) {
		ret = cma_bind_loopback(id_priv);
		if (ret)
			goto err;
	}

	rdma_addr_get_sgid(&id_priv->id.route.addr.dev_addr, &gid);
	rdma_addr_set_dgid(&id_priv->id.route.addr.dev_addr, &gid);

	enqueue_resolve_addr_work(work, id_priv);
	return 0;
err:
	kfree(work);
	return ret;
}

static int cma_resolve_ib_addr(struct rdma_id_private *id_priv)
{
	struct cma_work *work;
	int ret;

	work = kzalloc(sizeof *work, GFP_KERNEL);
	if (!work)
		return -ENOMEM;

	if (!id_priv->cma_dev) {
		ret = cma_resolve_ib_dev(id_priv);
		if (ret)
			goto err;
	}

	rdma_addr_set_dgid(&id_priv->id.route.addr.dev_addr, (union ib_gid *)
		&(((struct sockaddr_ib *) &id_priv->id.route.addr.dst_addr)->sib_addr));

	enqueue_resolve_addr_work(work, id_priv);
	return 0;
err:
	kfree(work);
	return ret;
}

static int cma_bind_addr(struct rdma_cm_id *id, struct sockaddr *src_addr,
			 const struct sockaddr *dst_addr)
{
	if (!src_addr || !src_addr->sa_family) {
	    /*没有源地址，执行选源*/
		src_addr = (struct sockaddr *) &id->route.addr.src_addr;
		src_addr->sa_family = dst_addr->sa_family;
		if (IS_ENABLED(CONFIG_IPV6) &&
		    dst_addr->sa_family == AF_INET6) {
		    /*目的地址为ipv6地址时*/
			struct sockaddr_in6 *src_addr6 = (struct sockaddr_in6 *) src_addr;
			struct sockaddr_in6 *dst_addr6 = (struct sockaddr_in6 *) dst_addr;
			src_addr6->sin6_scope_id = dst_addr6->sin6_scope_id;
			if (ipv6_addr_type(&dst_addr6->sin6_addr) & IPV6_ADDR_LINKLOCAL)
				id->route.addr.dev_addr.bound_dev_if = dst_addr6->sin6_scope_id;
		} else if (dst_addr->sa_family == AF_IB) {
			((struct sockaddr_ib *) src_addr)->sib_pkey =
				((struct sockaddr_ib *) dst_addr)->sib_pkey;
		}
	}
	return rdma_bind_addr(id, src_addr);
}

int rdma_resolve_addr(struct rdma_cm_id *id, struct sockaddr *src_addr,
		      const struct sockaddr *dst_addr, unsigned long timeout_ms)
{
	struct rdma_id_private *id_priv;
	int ret;

	//设置目的地址到id_private
	id_priv = container_of(id, struct rdma_id_private, id);
	memcpy(cma_dst_addr(id_priv), dst_addr, rdma_addr_size(dst_addr));
	if (id_priv->state == RDMA_CM_IDLE) {
	    //当前状态为idle,则执行地址绑定
		ret = cma_bind_addr(id, src_addr, dst_addr);
		if (ret) {
			memset(cma_dst_addr(id_priv), 0,
			       rdma_addr_size(dst_addr));
			return ret;
		}
	}

	if (cma_family(id_priv) != dst_addr->sa_family) {
		memset(cma_dst_addr(id_priv), 0, rdma_addr_size(dst_addr));
		return -EINVAL;
	}

	if (!cma_comp_exch(id_priv, RDMA_CM_ADDR_BOUND, RDMA_CM_ADDR_QUERY)) {
		memset(cma_dst_addr(id_priv), 0, rdma_addr_size(dst_addr));
		return -EINVAL;
	}

	if (cma_any_addr(dst_addr)) {
	    //loopback地址处理
		ret = cma_resolve_loopback(id_priv);
	} else {
		if (dst_addr->sa_family == AF_IB) {
			ret = cma_resolve_ib_addr(id_priv);
		} else {
		    //ip地址处理
			ret = rdma_resolve_ip(cma_src_addr(id_priv), dst_addr,
					      &id->route.addr.dev_addr,
					      timeout_ms, addr_handler,
					      false, id_priv);
		}
	}
	if (ret)
		goto err;

	return 0;
err:
	cma_comp_exch(id_priv, RDMA_CM_ADDR_QUERY, RDMA_CM_ADDR_BOUND);
	return ret;
}
EXPORT_SYMBOL(rdma_resolve_addr);

int rdma_set_reuseaddr(struct rdma_cm_id *id, int reuse)
{
	struct rdma_id_private *id_priv;
	unsigned long flags;
	int ret;

	id_priv = container_of(id, struct rdma_id_private, id);
	spin_lock_irqsave(&id_priv->lock, flags);
	if (reuse || id_priv->state == RDMA_CM_IDLE) {
		id_priv->reuseaddr = reuse;
		ret = 0;
	} else {
		ret = -EINVAL;
	}
	spin_unlock_irqrestore(&id_priv->lock, flags);
	return ret;
}
EXPORT_SYMBOL(rdma_set_reuseaddr);

int rdma_set_afonly(struct rdma_cm_id *id, int afonly)
{
	struct rdma_id_private *id_priv;
	unsigned long flags;
	int ret;

	id_priv = container_of(id, struct rdma_id_private, id);
	spin_lock_irqsave(&id_priv->lock, flags);
	if (id_priv->state == RDMA_CM_IDLE || id_priv->state == RDMA_CM_ADDR_BOUND) {
		id_priv->options |= (1 << CMA_OPTION_AFONLY);
		id_priv->afonly = afonly;
		ret = 0;
	} else {
		ret = -EINVAL;
	}
	spin_unlock_irqrestore(&id_priv->lock, flags);
	return ret;
}
EXPORT_SYMBOL(rdma_set_afonly);

static void cma_bind_port(struct rdma_bind_list *bind_list,
			  struct rdma_id_private *id_priv)
{
	struct sockaddr *addr;
	struct sockaddr_ib *sib;
	u64 sid, mask;
	__be16 port;

	lockdep_assert_held(&lock);

	addr = cma_src_addr(id_priv);
	port = htons(bind_list->port);

	switch (addr->sa_family) {
	case AF_INET:
		((struct sockaddr_in *) addr)->sin_port = port;
		break;
	case AF_INET6:
		((struct sockaddr_in6 *) addr)->sin6_port = port;
		break;
	case AF_IB:
		sib = (struct sockaddr_ib *) addr;
		sid = be64_to_cpu(sib->sib_sid);
		mask = be64_to_cpu(sib->sib_sid_mask);
		sib->sib_sid = cpu_to_be64((sid & mask) | (u64) ntohs(port));
		sib->sib_sid_mask = cpu_to_be64(~0ULL);
		break;
	}
	id_priv->bind_list = bind_list;
	hlist_add_head(&id_priv->node, &bind_list->owners);
}

static int cma_alloc_port(enum rdma_ucm_port_space ps,
			  struct rdma_id_private *id_priv, unsigned short snum)
{
	struct rdma_bind_list *bind_list;
	int ret;

	lockdep_assert_held(&lock);

	bind_list = kzalloc(sizeof *bind_list, GFP_KERNEL);
	if (!bind_list)
		return -ENOMEM;

	ret = cma_ps_alloc(id_priv->id.route.addr.dev_addr.net, ps, bind_list,
			   snum);
	if (ret < 0)
		goto err;

	bind_list->ps = ps;
	bind_list->port = snum;
	cma_bind_port(bind_list, id_priv);
	return 0;
err:
	kfree(bind_list);
	return ret == -ENOSPC ? -EADDRNOTAVAIL : ret;
}

static int cma_port_is_unique(struct rdma_bind_list *bind_list,
			      struct rdma_id_private *id_priv)
{
	struct rdma_id_private *cur_id;
	struct sockaddr  *daddr = cma_dst_addr(id_priv);
	struct sockaddr  *saddr = cma_src_addr(id_priv);
	__be16 dport = cma_port(daddr);

	lockdep_assert_held(&lock);

	hlist_for_each_entry(cur_id, &bind_list->owners, node) {
		struct sockaddr  *cur_daddr = cma_dst_addr(cur_id);
		struct sockaddr  *cur_saddr = cma_src_addr(cur_id);
		__be16 cur_dport = cma_port(cur_daddr);

		if (id_priv == cur_id)
			continue;

		/* different dest port -> unique */
		if (!cma_any_port(daddr) &&
		    !cma_any_port(cur_daddr) &&
		    (dport != cur_dport))
			continue;

		/* different src address -> unique */
		if (!cma_any_addr(saddr) &&
		    !cma_any_addr(cur_saddr) &&
		    cma_addr_cmp(saddr, cur_saddr))
			continue;

		/* different dst address -> unique */
		if (!cma_any_addr(daddr) &&
		    !cma_any_addr(cur_daddr) &&
		    cma_addr_cmp(daddr, cur_daddr))
			continue;

		return -EADDRNOTAVAIL;
	}
	return 0;
}

static int cma_alloc_any_port(enum rdma_ucm_port_space ps,
			      struct rdma_id_private *id_priv)
{
	static unsigned int last_used_port;
	int low, high, remaining;
	unsigned int rover;
	struct net *net = id_priv->id.route.addr.dev_addr.net;

	lockdep_assert_held(&lock);

	inet_get_local_port_range(net, &low, &high);
	remaining = (high - low) + 1;
	rover = prandom_u32() % remaining + low;
retry:
	if (last_used_port != rover) {
		struct rdma_bind_list *bind_list;
		int ret;

		bind_list = cma_ps_find(net, ps, (unsigned short)rover);

		if (!bind_list) {
			ret = cma_alloc_port(ps, id_priv, rover);
		} else {
			ret = cma_port_is_unique(bind_list, id_priv);
			if (!ret)
				cma_bind_port(bind_list, id_priv);
		}
		/*
		 * Remember previously used port number in order to avoid
		 * re-using same port immediately after it is closed.
		 */
		if (!ret)
			last_used_port = rover;
		if (ret != -EADDRNOTAVAIL)
			return ret;
	}
	if (--remaining) {
		rover++;
		if ((rover < low) || (rover > high))
			rover = low;
		goto retry;
	}
	return -EADDRNOTAVAIL;
}

/*
 * Check that the requested port is available.  This is called when trying to
 * bind to a specific port, or when trying to listen on a bound port.  In
 * the latter case, the provided id_priv may already be on the bind_list, but
 * we still need to check that it's okay to start listening.
 */
static int cma_check_port(struct rdma_bind_list *bind_list,
			  struct rdma_id_private *id_priv, uint8_t reuseaddr)
{
	struct rdma_id_private *cur_id;
	struct sockaddr *addr, *cur_addr;

	lockdep_assert_held(&lock);

	addr = cma_src_addr(id_priv);
	hlist_for_each_entry(cur_id, &bind_list->owners, node) {
		if (id_priv == cur_id)
			continue;

		if ((cur_id->state != RDMA_CM_LISTEN) && reuseaddr &&
		    cur_id->reuseaddr)
			continue;

		cur_addr = cma_src_addr(cur_id);
		if (id_priv->afonly && cur_id->afonly &&
		    (addr->sa_family != cur_addr->sa_family))
			continue;

		if (cma_any_addr(addr) || cma_any_addr(cur_addr))
			return -EADDRNOTAVAIL;

		if (!cma_addr_cmp(addr, cur_addr))
			return -EADDRINUSE;
	}
	return 0;
}

static int cma_use_port(enum rdma_ucm_port_space ps,
			struct rdma_id_private *id_priv)
{
	struct rdma_bind_list *bind_list;
	unsigned short snum;
	int ret;

	lockdep_assert_held(&lock);

	snum = ntohs(cma_port(cma_src_addr(id_priv)));
	if (snum < PROT_SOCK && !capable(CAP_NET_BIND_SERVICE))
		return -EACCES;

	bind_list = cma_ps_find(id_priv->id.route.addr.dev_addr.net, ps, snum);
	if (!bind_list) {
		ret = cma_alloc_port(ps, id_priv, snum);
	} else {
		ret = cma_check_port(bind_list, id_priv, id_priv->reuseaddr);
		if (!ret)
			cma_bind_port(bind_list, id_priv);
	}
	return ret;
}

static int cma_bind_listen(struct rdma_id_private *id_priv)
{
	struct rdma_bind_list *bind_list = id_priv->bind_list;
	int ret = 0;

	mutex_lock(&lock);
	if (bind_list->owners.first->next)
		ret = cma_check_port(bind_list, id_priv, 0);
	mutex_unlock(&lock);
	return ret;
}

static enum rdma_ucm_port_space
cma_select_inet_ps(struct rdma_id_private *id_priv)
{
	switch (id_priv->id.ps) {
	case RDMA_PS_TCP:
	case RDMA_PS_UDP:
	case RDMA_PS_IPOIB:
	case RDMA_PS_IB:
		return id_priv->id.ps;
	default:

		return 0;
	}
}

static enum rdma_ucm_port_space
cma_select_ib_ps(struct rdma_id_private *id_priv)
{
	enum rdma_ucm_port_space ps = 0;
	struct sockaddr_ib *sib;
	u64 sid_ps, mask, sid;

	sib = (struct sockaddr_ib *) cma_src_addr(id_priv);
	mask = be64_to_cpu(sib->sib_sid_mask) & RDMA_IB_IP_PS_MASK;
	sid = be64_to_cpu(sib->sib_sid) & mask;

	if ((id_priv->id.ps == RDMA_PS_IB) && (sid == (RDMA_IB_IP_PS_IB & mask))) {
		sid_ps = RDMA_IB_IP_PS_IB;
		ps = RDMA_PS_IB;
	} else if (((id_priv->id.ps == RDMA_PS_IB) || (id_priv->id.ps == RDMA_PS_TCP)) &&
		   (sid == (RDMA_IB_IP_PS_TCP & mask))) {
		sid_ps = RDMA_IB_IP_PS_TCP;
		ps = RDMA_PS_TCP;
	} else if (((id_priv->id.ps == RDMA_PS_IB) || (id_priv->id.ps == RDMA_PS_UDP)) &&
		   (sid == (RDMA_IB_IP_PS_UDP & mask))) {
		sid_ps = RDMA_IB_IP_PS_UDP;
		ps = RDMA_PS_UDP;
	}

	if (ps) {
		sib->sib_sid = cpu_to_be64(sid_ps | ntohs(cma_port((struct sockaddr *) sib)));
		sib->sib_sid_mask = cpu_to_be64(RDMA_IB_IP_PS_MASK |
						be64_to_cpu(sib->sib_sid_mask));
	}
	return ps;
}

static int cma_get_port(struct rdma_id_private *id_priv)
{
	enum rdma_ucm_port_space ps;
	int ret;

	if (cma_family(id_priv) != AF_IB)
		ps = cma_select_inet_ps(id_priv);
	else
		ps = cma_select_ib_ps(id_priv);
	if (!ps)
		return -EPROTONOSUPPORT;

	mutex_lock(&lock);
	if (cma_any_port(cma_src_addr(id_priv)))
		ret = cma_alloc_any_port(ps, id_priv);
	else
		ret = cma_use_port(ps, id_priv);
	mutex_unlock(&lock);

	return ret;
}

static int cma_check_linklocal(struct rdma_dev_addr *dev_addr,
			       struct sockaddr *addr)
{
#if IS_ENABLED(CONFIG_IPV6)
	struct sockaddr_in6 *sin6;

	if (addr->sa_family != AF_INET6)
		return 0;

	sin6 = (struct sockaddr_in6 *) addr;

	if (!(ipv6_addr_type(&sin6->sin6_addr) & IPV6_ADDR_LINKLOCAL))
		return 0;

	if (!sin6->sin6_scope_id)
			return -EINVAL;

	dev_addr->bound_dev_if = sin6->sin6_scope_id;
#endif
	return 0;
}

int rdma_listen(struct rdma_cm_id *id, int backlog)
{
	struct rdma_id_private *id_priv;
	int ret;

	id_priv = container_of(id, struct rdma_id_private, id);
	if (id_priv->state == RDMA_CM_IDLE) {
		id->route.addr.src_addr.ss_family = AF_INET;
		ret = rdma_bind_addr(id, cma_src_addr(id_priv));
		if (ret)
			return ret;
	}

	if (!cma_comp_exch(id_priv, RDMA_CM_ADDR_BOUND, RDMA_CM_LISTEN))
		return -EINVAL;

	if (id_priv->reuseaddr) {
		ret = cma_bind_listen(id_priv);
		if (ret)
			goto err;
	}

	id_priv->backlog = backlog;
	if (id->device) {
		if (rdma_cap_ib_cm(id->device, 1)) {
			ret = cma_ib_listen(id_priv);
			if (ret)
				goto err;
		} else if (rdma_cap_iw_cm(id->device, 1)) {
			ret = cma_iw_listen(id_priv, backlog);
			if (ret)
				goto err;
		} else {
			ret = -ENOSYS;
			goto err;
		}
	} else
		cma_listen_on_all(id_priv);

	return 0;
err:
	id_priv->backlog = 0;
	cma_comp_exch(id_priv, RDMA_CM_LISTEN, RDMA_CM_ADDR_BOUND);
	return ret;
}
EXPORT_SYMBOL(rdma_listen);

//为rdma绑定源地址
int rdma_bind_addr(struct rdma_cm_id *id, struct sockaddr *addr)
{
	struct rdma_id_private *id_priv;
	int ret;
	struct sockaddr  *daddr;

	//仅支持以下类型地址绑定
	if (addr->sa_family != AF_INET && addr->sa_family != AF_INET6 &&
	    addr->sa_family != AF_IB)
		return -EAFNOSUPPORT;

	//由id获得rdma_id_private结构
	id_priv = container_of(id, struct rdma_id_private, id);
	if (!cma_comp_exch(id_priv, RDMA_CM_IDLE, RDMA_CM_ADDR_BOUND))
		return -EINVAL;

	ret = cma_check_linklocal(&id->route.addr.dev_addr, addr);
	if (ret)
		goto err1;

	//填充源地址
	memcpy(cma_src_addr(id_priv), addr, rdma_addr_size(addr));
	if (!cma_any_addr(addr)) {
		ret = cma_translate_addr(addr, &id->route.addr.dev_addr);
		if (ret)
			goto err1;

		ret = cma_acquire_dev_by_src_ip(id_priv);
		if (ret)
			goto err1;
	}

	if (!(id_priv->options & (1 << CMA_OPTION_AFONLY))) {
		if (addr->sa_family == AF_INET)
			id_priv->afonly = 1;
#if IS_ENABLED(CONFIG_IPV6)
		else if (addr->sa_family == AF_INET6) {
			struct net *net = id_priv->id.route.addr.dev_addr.net;

			id_priv->afonly = net->ipv6.sysctl.bindv6only;
		}
#endif
	}
	/*设置daddr协议族*/
	daddr = cma_dst_addr(id_priv);
	daddr->sa_family = addr->sa_family;

	ret = cma_get_port(id_priv);
	if (ret)
		goto err2;

	return 0;
err2:
	rdma_restrack_del(&id_priv->res);
	if (id_priv->cma_dev)
		cma_release_dev(id_priv);
err1:
	cma_comp_exch(id_priv, RDMA_CM_ADDR_BOUND, RDMA_CM_IDLE);
	return ret;
}
EXPORT_SYMBOL(rdma_bind_addr);

static int cma_format_hdr(void *hdr, struct rdma_id_private *id_priv)
{
	struct cma_hdr *cma_hdr;

	cma_hdr = hdr;
	cma_hdr->cma_version = CMA_VERSION;
	if (cma_family(id_priv) == AF_INET) {
		struct sockaddr_in *src4, *dst4;

		src4 = (struct sockaddr_in *) cma_src_addr(id_priv);
		dst4 = (struct sockaddr_in *) cma_dst_addr(id_priv);

		cma_set_ip_ver(cma_hdr, 4);
		cma_hdr->src_addr.ip4.addr = src4->sin_addr.s_addr;
		cma_hdr->dst_addr.ip4.addr = dst4->sin_addr.s_addr;
		cma_hdr->port = src4->sin_port;
	} else if (cma_family(id_priv) == AF_INET6) {
		struct sockaddr_in6 *src6, *dst6;

		src6 = (struct sockaddr_in6 *) cma_src_addr(id_priv);
		dst6 = (struct sockaddr_in6 *) cma_dst_addr(id_priv);

		cma_set_ip_ver(cma_hdr, 6);
		cma_hdr->src_addr.ip6 = src6->sin6_addr;
		cma_hdr->dst_addr.ip6 = dst6->sin6_addr;
		cma_hdr->port = src6->sin6_port;
	}
	return 0;
}

static int cma_sidr_rep_handler(struct ib_cm_id *cm_id,
				const struct ib_cm_event *ib_event)
{
	struct rdma_id_private *id_priv = cm_id->context;
	struct rdma_cm_event event = {};
	const struct ib_cm_sidr_rep_event_param *rep =
				&ib_event->param.sidr_rep_rcvd;
	int ret;

	mutex_lock(&id_priv->handler_mutex);
	if (id_priv->state != RDMA_CM_CONNECT)
		goto out;

	switch (ib_event->event) {
	case IB_CM_SIDR_REQ_ERROR:
		event.event = RDMA_CM_EVENT_UNREACHABLE;
		event.status = -ETIMEDOUT;
		break;
	case IB_CM_SIDR_REP_RECEIVED:
		event.param.ud.private_data = ib_event->private_data;
		event.param.ud.private_data_len = IB_CM_SIDR_REP_PRIVATE_DATA_SIZE;
		if (rep->status != IB_SIDR_SUCCESS) {
			event.event = RDMA_CM_EVENT_UNREACHABLE;
			event.status = ib_event->param.sidr_rep_rcvd.status;
			pr_debug_ratelimited("RDMA CM: UNREACHABLE: bad SIDR reply. status %d\n",
					     event.status);
			break;
		}
		ret = cma_set_qkey(id_priv, rep->qkey);
		if (ret) {
			pr_debug_ratelimited("RDMA CM: ADDR_ERROR: failed to set qkey. status %d\n", ret);
			event.event = RDMA_CM_EVENT_ADDR_ERROR;
			event.status = ret;
			break;
		}
		ib_init_ah_attr_from_path(id_priv->id.device,
					  id_priv->id.port_num,
					  id_priv->id.route.path_rec,
					  &event.param.ud.ah_attr,
					  rep->sgid_attr);
		event.param.ud.qp_num = rep->qpn;
		event.param.ud.qkey = rep->qkey;
		event.event = RDMA_CM_EVENT_ESTABLISHED;
		event.status = 0;
		break;
	default:
		pr_err("RDMA CMA: unexpected IB CM event: %d\n",
		       ib_event->event);
		goto out;
	}

	ret = cma_cm_event_handler(id_priv, &event);

	rdma_destroy_ah_attr(&event.param.ud.ah_attr);
	if (ret) {
		/* Destroy the CM ID by returning a non-zero value. */
		id_priv->cm_id.ib = NULL;
		destroy_id_handler_unlock(id_priv);
		return ret;
	}
out:
	mutex_unlock(&id_priv->handler_mutex);
	return 0;
}

static int cma_resolve_ib_udp(struct rdma_id_private *id_priv,
			      struct rdma_conn_param *conn_param)
{
	struct ib_cm_sidr_req_param req;
	struct ib_cm_id	*id;
	void *private_data;
	u8 offset;
	int ret;

	memset(&req, 0, sizeof req);
	offset = cma_user_data_offset(id_priv);
	req.private_data_len = offset + conn_param->private_data_len;
	if (req.private_data_len < conn_param->private_data_len)
		return -EINVAL;

	if (req.private_data_len) {
		private_data = kzalloc(req.private_data_len, GFP_ATOMIC);
		if (!private_data)
			return -ENOMEM;
	} else {
		private_data = NULL;
	}

	if (conn_param->private_data && conn_param->private_data_len)
		memcpy(private_data + offset, conn_param->private_data,
		       conn_param->private_data_len);

	if (private_data) {
		ret = cma_format_hdr(private_data, id_priv);
		if (ret)
			goto out;
		req.private_data = private_data;
	}

	id = ib_create_cm_id(id_priv->id.device, cma_sidr_rep_handler,
			     id_priv);
	if (IS_ERR(id)) {
		ret = PTR_ERR(id);
		goto out;
	}
	id_priv->cm_id.ib = id;

	req.path = id_priv->id.route.path_rec;
	req.sgid_attr = id_priv->id.route.addr.dev_addr.sgid_attr;
	req.service_id = rdma_get_service_id(&id_priv->id, cma_dst_addr(id_priv));
	req.timeout_ms = 1 << (CMA_CM_RESPONSE_TIMEOUT - 8);
	req.max_cm_retries = CMA_MAX_CM_RETRIES;

	trace_cm_send_sidr_req(id_priv);
	ret = ib_send_cm_sidr_req(id_priv->cm_id.ib, &req);
	if (ret) {
		ib_destroy_cm_id(id_priv->cm_id.ib);
		id_priv->cm_id.ib = NULL;
	}
out:
	kfree(private_data);
	return ret;
}

static int cma_connect_ib(struct rdma_id_private *id_priv,
			  struct rdma_conn_param *conn_param)
{
	struct ib_cm_req_param req;
	struct rdma_route *route;
	void *private_data;
	struct ib_cm_id	*id;
	u8 offset;
	int ret;

	memset(&req, 0, sizeof req);
	offset = cma_user_data_offset(id_priv);
	req.private_data_len = offset + conn_param->private_data_len;
	if (req.private_data_len < conn_param->private_data_len)
		return -EINVAL;

	if (req.private_data_len) {
		private_data = kzalloc(req.private_data_len, GFP_ATOMIC);
		if (!private_data)
			return -ENOMEM;
	} else {
		private_data = NULL;
	}

	if (conn_param->private_data && conn_param->private_data_len)
		memcpy(private_data + offset, conn_param->private_data,
		       conn_param->private_data_len);

	id = ib_create_cm_id(id_priv->id.device, cma_ib_handler, id_priv);
	if (IS_ERR(id)) {
		ret = PTR_ERR(id);
		goto out;
	}
	id_priv->cm_id.ib = id;

	route = &id_priv->id.route;
	if (private_data) {
		ret = cma_format_hdr(private_data, id_priv);
		if (ret)
			goto out;
		req.private_data = private_data;
	}

	req.primary_path = &route->path_rec[0];
	if (route->num_paths == 2)
		req.alternate_path = &route->path_rec[1];

	req.ppath_sgid_attr = id_priv->id.route.addr.dev_addr.sgid_attr;
	/* Alternate path SGID attribute currently unsupported */
	req.service_id = rdma_get_service_id(&id_priv->id, cma_dst_addr(id_priv));
	req.qp_num = id_priv->qp_num;
	req.qp_type = id_priv->id.qp_type;
	req.starting_psn = id_priv->seq_num;
	req.responder_resources = conn_param->responder_resources;
	req.initiator_depth = conn_param->initiator_depth;
	req.flow_control = conn_param->flow_control;
	req.retry_count = min_t(u8, 7, conn_param->retry_count);
	req.rnr_retry_count = min_t(u8, 7, conn_param->rnr_retry_count);
	req.remote_cm_response_timeout = CMA_CM_RESPONSE_TIMEOUT;
	req.local_cm_response_timeout = CMA_CM_RESPONSE_TIMEOUT;
	req.max_cm_retries = CMA_MAX_CM_RETRIES;
	req.srq = id_priv->srq ? 1 : 0;
	req.ece.vendor_id = id_priv->ece.vendor_id;
	req.ece.attr_mod = id_priv->ece.attr_mod;

	trace_cm_send_req(id_priv);
	ret = ib_send_cm_req(id_priv->cm_id.ib, &req);
out:
	if (ret && !IS_ERR(id)) {
		ib_destroy_cm_id(id);
		id_priv->cm_id.ib = NULL;
	}

	kfree(private_data);
	return ret;
}

static int cma_connect_iw(struct rdma_id_private *id_priv,
			  struct rdma_conn_param *conn_param)
{
	struct iw_cm_id *cm_id;
	int ret;
	struct iw_cm_conn_param iw_param;

	cm_id = iw_create_cm_id(id_priv->id.device, cma_iw_handler, id_priv);
	if (IS_ERR(cm_id))
		return PTR_ERR(cm_id);

	cm_id->tos = id_priv->tos;
	cm_id->tos_set = id_priv->tos_set;
	id_priv->cm_id.iw = cm_id;

	memcpy(&cm_id->local_addr, cma_src_addr(id_priv),
	       rdma_addr_size(cma_src_addr(id_priv)));
	memcpy(&cm_id->remote_addr, cma_dst_addr(id_priv),
	       rdma_addr_size(cma_dst_addr(id_priv)));

	ret = cma_modify_qp_rtr(id_priv, conn_param);
	if (ret)
		goto out;

	if (conn_param) {
		iw_param.ord = conn_param->initiator_depth;
		iw_param.ird = conn_param->responder_resources;
		iw_param.private_data = conn_param->private_data;
		iw_param.private_data_len = conn_param->private_data_len;
		iw_param.qpn = id_priv->id.qp ? id_priv->qp_num : conn_param->qp_num;
	} else {
		memset(&iw_param, 0, sizeof iw_param);
		iw_param.qpn = id_priv->qp_num;
	}
	ret = iw_cm_connect(cm_id, &iw_param);
out:
	if (ret) {
		iw_destroy_cm_id(cm_id);
		id_priv->cm_id.iw = NULL;
	}
	return ret;
}

int rdma_connect(struct rdma_cm_id *id, struct rdma_conn_param *conn_param)
{
	struct rdma_id_private *id_priv;
	int ret;

	id_priv = container_of(id, struct rdma_id_private, id);
	/*只能由route_resolved移动到 cm_connect状态*/
	if (!cma_comp_exch(id_priv, RDMA_CM_ROUTE_RESOLVED, RDMA_CM_CONNECT))
		return -EINVAL;

	if (!id->qp) {
		id_priv->qp_num = conn_param->qp_num;
		id_priv->srq = conn_param->srq;
	}

	if (rdma_cap_ib_cm(id->device, id->port_num)) {
		if (id->qp_type == IB_QPT_UD)
			ret = cma_resolve_ib_udp(id_priv, conn_param);
		else
			ret = cma_connect_ib(id_priv, conn_param);
	} else if (rdma_cap_iw_cm(id->device, id->port_num))
		ret = cma_connect_iw(id_priv, conn_param);
	else
		ret = -ENOSYS;
	if (ret)
		goto err;

	return 0;
err:
    /*处理出错，则由connect降回到route_resolved*/
	cma_comp_exch(id_priv, RDMA_CM_CONNECT, RDMA_CM_ROUTE_RESOLVED);
	return ret;
}
EXPORT_SYMBOL(rdma_connect);

/**
 * rdma_connect_ece - Initiate an active connection request with ECE data.
 * @id: Connection identifier to connect.
 * @conn_param: Connection information used for connected QPs.
 * @ece: ECE parameters
 *
 * See rdma_connect() explanation.
 */
int rdma_connect_ece(struct rdma_cm_id *id, struct rdma_conn_param *conn_param,
		     struct rdma_ucm_ece *ece)
{
	struct rdma_id_private *id_priv =
		container_of(id, struct rdma_id_private, id);

	id_priv->ece.vendor_id = ece->vendor_id;
	id_priv->ece.attr_mod = ece->attr_mod;

	return rdma_connect(id, conn_param);
}
EXPORT_SYMBOL(rdma_connect_ece);

static int cma_accept_ib(struct rdma_id_private *id_priv,
			 struct rdma_conn_param *conn_param)
{
	struct ib_cm_rep_param rep;
	int ret;

	ret = cma_modify_qp_rtr(id_priv, conn_param);
	if (ret)
		goto out;

	ret = cma_modify_qp_rts(id_priv, conn_param);
	if (ret)
		goto out;

	memset(&rep, 0, sizeof rep);
	rep.qp_num = id_priv->qp_num;
	rep.starting_psn = id_priv->seq_num;
	rep.private_data = conn_param->private_data;
	rep.private_data_len = conn_param->private_data_len;
	rep.responder_resources = conn_param->responder_resources;
	rep.initiator_depth = conn_param->initiator_depth;
	rep.failover_accepted = 0;
	rep.flow_control = conn_param->flow_control;
	rep.rnr_retry_count = min_t(u8, 7, conn_param->rnr_retry_count);
	rep.srq = id_priv->srq ? 1 : 0;
	rep.ece.vendor_id = id_priv->ece.vendor_id;
	rep.ece.attr_mod = id_priv->ece.attr_mod;

	trace_cm_send_rep(id_priv);
	ret = ib_send_cm_rep(id_priv->cm_id.ib, &rep);
out:
	return ret;
}

static int cma_accept_iw(struct rdma_id_private *id_priv,
		  struct rdma_conn_param *conn_param)
{
	struct iw_cm_conn_param iw_param;
	int ret;

	if (!conn_param)
		return -EINVAL;

	ret = cma_modify_qp_rtr(id_priv, conn_param);
	if (ret)
		return ret;

	iw_param.ord = conn_param->initiator_depth;
	iw_param.ird = conn_param->responder_resources;
	iw_param.private_data = conn_param->private_data;
	iw_param.private_data_len = conn_param->private_data_len;
	if (id_priv->id.qp) {
		iw_param.qpn = id_priv->qp_num;
	} else
		iw_param.qpn = conn_param->qp_num;

	return iw_cm_accept(id_priv->cm_id.iw, &iw_param);
}

static int cma_send_sidr_rep(struct rdma_id_private *id_priv,
			     enum ib_cm_sidr_status status, u32 qkey,
			     const void *private_data, int private_data_len)
{
	struct ib_cm_sidr_rep_param rep;
	int ret;

	memset(&rep, 0, sizeof rep);
	rep.status = status;
	if (status == IB_SIDR_SUCCESS) {
		ret = cma_set_qkey(id_priv, qkey);
		if (ret)
			return ret;
		rep.qp_num = id_priv->qp_num;
		rep.qkey = id_priv->qkey;

		rep.ece.vendor_id = id_priv->ece.vendor_id;
		rep.ece.attr_mod = id_priv->ece.attr_mod;
	}

	rep.private_data = private_data;
	rep.private_data_len = private_data_len;

	trace_cm_send_sidr_rep(id_priv);
	return ib_send_cm_sidr_rep(id_priv->cm_id.ib, &rep);
}

int __rdma_accept(struct rdma_cm_id *id, struct rdma_conn_param *conn_param,
		  const char *caller)
{
	struct rdma_id_private *id_priv;
	int ret;

	id_priv = container_of(id, struct rdma_id_private, id);

	rdma_restrack_set_task(&id_priv->res, caller);

	if (!cma_comp(id_priv, RDMA_CM_CONNECT))
		return -EINVAL;

	if (!id->qp && conn_param) {
		id_priv->qp_num = conn_param->qp_num;
		id_priv->srq = conn_param->srq;
	}

	if (rdma_cap_ib_cm(id->device, id->port_num)) {
		if (id->qp_type == IB_QPT_UD) {
			if (conn_param)
				ret = cma_send_sidr_rep(id_priv, IB_SIDR_SUCCESS,
							conn_param->qkey,
							conn_param->private_data,
							conn_param->private_data_len);
			else
				ret = cma_send_sidr_rep(id_priv, IB_SIDR_SUCCESS,
							0, NULL, 0);
		} else {
			if (conn_param)
				ret = cma_accept_ib(id_priv, conn_param);
			else
				ret = cma_rep_recv(id_priv);
		}
	} else if (rdma_cap_iw_cm(id->device, id->port_num))
		ret = cma_accept_iw(id_priv, conn_param);
	else
		ret = -ENOSYS;

	if (ret)
		goto reject;

	return 0;
reject:
	cma_modify_qp_err(id_priv);
	rdma_reject(id, NULL, 0, IB_CM_REJ_CONSUMER_DEFINED);
	return ret;
}
EXPORT_SYMBOL(__rdma_accept);

int __rdma_accept_ece(struct rdma_cm_id *id, struct rdma_conn_param *conn_param,
		      const char *caller, struct rdma_ucm_ece *ece)
{
	struct rdma_id_private *id_priv =
		container_of(id, struct rdma_id_private, id);

	id_priv->ece.vendor_id = ece->vendor_id;
	id_priv->ece.attr_mod = ece->attr_mod;

	return __rdma_accept(id, conn_param, caller);
}
EXPORT_SYMBOL(__rdma_accept_ece);

int rdma_notify(struct rdma_cm_id *id, enum ib_event_type event)
{
	struct rdma_id_private *id_priv;
	int ret;

	id_priv = container_of(id, struct rdma_id_private, id);
	if (!id_priv->cm_id.ib)
		return -EINVAL;

	switch (id->device->node_type) {
	case RDMA_NODE_IB_CA:
		ret = ib_cm_notify(id_priv->cm_id.ib, event);
		break;
	default:
		ret = 0;
		break;
	}
	return ret;
}
EXPORT_SYMBOL(rdma_notify);

int rdma_reject(struct rdma_cm_id *id, const void *private_data,
		u8 private_data_len, u8 reason)
{
	struct rdma_id_private *id_priv;
	int ret;

	id_priv = container_of(id, struct rdma_id_private, id);
	if (!id_priv->cm_id.ib)
		return -EINVAL;

	if (rdma_cap_ib_cm(id->device, id->port_num)) {
		if (id->qp_type == IB_QPT_UD) {
			ret = cma_send_sidr_rep(id_priv, IB_SIDR_REJECT, 0,
						private_data, private_data_len);
		} else {
			trace_cm_send_rej(id_priv);
			ret = ib_send_cm_rej(id_priv->cm_id.ib, reason, NULL, 0,
					     private_data, private_data_len);
		}
	} else if (rdma_cap_iw_cm(id->device, id->port_num)) {
		ret = iw_cm_reject(id_priv->cm_id.iw,
				   private_data, private_data_len);
	} else
		ret = -ENOSYS;

	return ret;
}
EXPORT_SYMBOL(rdma_reject);

int rdma_disconnect(struct rdma_cm_id *id)
{
	struct rdma_id_private *id_priv;
	int ret;

	id_priv = container_of(id, struct rdma_id_private, id);
	if (!id_priv->cm_id.ib)
		return -EINVAL;

	if (rdma_cap_ib_cm(id->device, id->port_num)) {
		ret = cma_modify_qp_err(id_priv);
		if (ret)
			goto out;
		/* Initiate or respond to a disconnect. */
		trace_cm_disconnect(id_priv);
		if (ib_send_cm_dreq(id_priv->cm_id.ib, NULL, 0)) {
			if (!ib_send_cm_drep(id_priv->cm_id.ib, NULL, 0))
				trace_cm_sent_drep(id_priv);
		} else {
			trace_cm_sent_dreq(id_priv);
		}
	} else if (rdma_cap_iw_cm(id->device, id->port_num)) {
		ret = iw_cm_disconnect(id_priv->cm_id.iw, 0);
	} else
		ret = -EINVAL;

out:
	return ret;
}
EXPORT_SYMBOL(rdma_disconnect);

static int cma_ib_mc_handler(int status, struct ib_sa_multicast *multicast)
{
	struct rdma_id_private *id_priv;
	struct cma_multicast *mc = multicast->context;
	struct rdma_cm_event event = {};
	int ret = 0;

	id_priv = mc->id_priv;
	mutex_lock(&id_priv->handler_mutex);
	if (id_priv->state != RDMA_CM_ADDR_BOUND &&
	    id_priv->state != RDMA_CM_ADDR_RESOLVED)
		goto out;

	if (!status)
		status = cma_set_qkey(id_priv, be32_to_cpu(multicast->rec.qkey));
	else
		pr_debug_ratelimited("RDMA CM: MULTICAST_ERROR: failed to join multicast. status %d\n",
				     status);
	mutex_lock(&id_priv->qp_mutex);
	if (!status && id_priv->id.qp) {
		status = ib_attach_mcast(id_priv->id.qp, &multicast->rec.mgid,
					 be16_to_cpu(multicast->rec.mlid));
		if (status)
			pr_debug_ratelimited("RDMA CM: MULTICAST_ERROR: failed to attach QP. status %d\n",
					     status);
	}
	mutex_unlock(&id_priv->qp_mutex);

	event.status = status;
	event.param.ud.private_data = mc->context;
	if (!status) {
		struct rdma_dev_addr *dev_addr =
			&id_priv->id.route.addr.dev_addr;
		struct net_device *ndev =
			dev_get_by_index(dev_addr->net, dev_addr->bound_dev_if);
		enum ib_gid_type gid_type =
			id_priv->cma_dev->default_gid_type[id_priv->id.port_num -
			rdma_start_port(id_priv->cma_dev->device)];

		event.event = RDMA_CM_EVENT_MULTICAST_JOIN;
		ret = ib_init_ah_from_mcmember(id_priv->id.device,
					       id_priv->id.port_num,
					       &multicast->rec,
					       ndev, gid_type,
					       &event.param.ud.ah_attr);
		if (ret)
			event.event = RDMA_CM_EVENT_MULTICAST_ERROR;

		event.param.ud.qp_num = 0xFFFFFF;
		event.param.ud.qkey = be32_to_cpu(multicast->rec.qkey);
		if (ndev)
			dev_put(ndev);
	} else
		event.event = RDMA_CM_EVENT_MULTICAST_ERROR;

	ret = cma_cm_event_handler(id_priv, &event);

	rdma_destroy_ah_attr(&event.param.ud.ah_attr);
	if (ret) {
		destroy_id_handler_unlock(id_priv);
		return 0;
	}

out:
	mutex_unlock(&id_priv->handler_mutex);
	return 0;
}

static void cma_set_mgid(struct rdma_id_private *id_priv,
			 struct sockaddr *addr, union ib_gid *mgid)
{
	unsigned char mc_map[MAX_ADDR_LEN];
	struct rdma_dev_addr *dev_addr = &id_priv->id.route.addr.dev_addr;
	struct sockaddr_in *sin = (struct sockaddr_in *) addr;
	struct sockaddr_in6 *sin6 = (struct sockaddr_in6 *) addr;

	if (cma_any_addr(addr)) {
		memset(mgid, 0, sizeof *mgid);
	} else if ((addr->sa_family == AF_INET6) &&
		   ((be32_to_cpu(sin6->sin6_addr.s6_addr32[0]) & 0xFFF0FFFF) ==
								 0xFF10A01B)) {
		/* IPv6 address is an SA assigned MGID. */
		memcpy(mgid, &sin6->sin6_addr, sizeof *mgid);
	} else if (addr->sa_family == AF_IB) {
		memcpy(mgid, &((struct sockaddr_ib *) addr)->sib_addr, sizeof *mgid);
	} else if (addr->sa_family == AF_INET6) {
		ipv6_ib_mc_map(&sin6->sin6_addr, dev_addr->broadcast, mc_map);
		if (id_priv->id.ps == RDMA_PS_UDP)
			mc_map[7] = 0x01;	/* Use RDMA CM signature */
		*mgid = *(union ib_gid *) (mc_map + 4);
	} else {
		ip_ib_mc_map(sin->sin_addr.s_addr, dev_addr->broadcast, mc_map);
		if (id_priv->id.ps == RDMA_PS_UDP)
			mc_map[7] = 0x01;	/* Use RDMA CM signature */
		*mgid = *(union ib_gid *) (mc_map + 4);
	}
}

static int cma_join_ib_multicast(struct rdma_id_private *id_priv,
				 struct cma_multicast *mc)
{
	struct ib_sa_mcmember_rec rec;
	struct rdma_dev_addr *dev_addr = &id_priv->id.route.addr.dev_addr;
	ib_sa_comp_mask comp_mask;
	int ret;

	ib_addr_get_mgid(dev_addr, &rec.mgid);
	ret = ib_sa_get_mcmember_rec(id_priv->id.device, id_priv->id.port_num,
				     &rec.mgid, &rec);
	if (ret)
		return ret;

	ret = cma_set_qkey(id_priv, 0);
	if (ret)
		return ret;

	cma_set_mgid(id_priv, (struct sockaddr *) &mc->addr, &rec.mgid);
	rec.qkey = cpu_to_be32(id_priv->qkey);
	rdma_addr_get_sgid(dev_addr, &rec.port_gid);
	rec.pkey = cpu_to_be16(ib_addr_get_pkey(dev_addr));
	rec.join_state = mc->join_state;

	if ((rec.join_state == BIT(SENDONLY_FULLMEMBER_JOIN)) &&
	    (!ib_sa_sendonly_fullmem_support(&sa_client,
					     id_priv->id.device,
					     id_priv->id.port_num))) {
		dev_warn(
			&id_priv->id.device->dev,
			"RDMA CM: port %u Unable to multicast join: SM doesn't support Send Only Full Member option\n",
			id_priv->id.port_num);
		return -EOPNOTSUPP;
	}

	comp_mask = IB_SA_MCMEMBER_REC_MGID | IB_SA_MCMEMBER_REC_PORT_GID |
		    IB_SA_MCMEMBER_REC_PKEY | IB_SA_MCMEMBER_REC_JOIN_STATE |
		    IB_SA_MCMEMBER_REC_QKEY | IB_SA_MCMEMBER_REC_SL |
		    IB_SA_MCMEMBER_REC_FLOW_LABEL |
		    IB_SA_MCMEMBER_REC_TRAFFIC_CLASS;

	if (id_priv->id.ps == RDMA_PS_IPOIB)
		comp_mask |= IB_SA_MCMEMBER_REC_RATE |
			     IB_SA_MCMEMBER_REC_RATE_SELECTOR |
			     IB_SA_MCMEMBER_REC_MTU_SELECTOR |
			     IB_SA_MCMEMBER_REC_MTU |
			     IB_SA_MCMEMBER_REC_HOP_LIMIT;

	mc->multicast.ib = ib_sa_join_multicast(&sa_client, id_priv->id.device,
						id_priv->id.port_num, &rec,
						comp_mask, GFP_KERNEL,
						cma_ib_mc_handler, mc);
	return PTR_ERR_OR_ZERO(mc->multicast.ib);
}

static void iboe_mcast_work_handler(struct work_struct *work)
{
	struct iboe_mcast_work *mw = container_of(work, struct iboe_mcast_work, work);
	struct cma_multicast *mc = mw->mc;
	struct ib_sa_multicast *m = mc->multicast.ib;

	mc->multicast.ib->context = mc;
	cma_ib_mc_handler(0, m);
	kref_put(&mc->mcref, release_mc);
	kfree(mw);
}

static void cma_iboe_set_mgid(struct sockaddr *addr, union ib_gid *mgid,
			      enum ib_gid_type gid_type)
{
	struct sockaddr_in *sin = (struct sockaddr_in *)addr;
	struct sockaddr_in6 *sin6 = (struct sockaddr_in6 *)addr;

	if (cma_any_addr(addr)) {
		memset(mgid, 0, sizeof *mgid);
	} else if (addr->sa_family == AF_INET6) {
		memcpy(mgid, &sin6->sin6_addr, sizeof *mgid);
	} else {
		mgid->raw[0] =
			(gid_type == IB_GID_TYPE_ROCE_UDP_ENCAP) ? 0 : 0xff;
		mgid->raw[1] =
			(gid_type == IB_GID_TYPE_ROCE_UDP_ENCAP) ? 0 : 0x0e;
		mgid->raw[2] = 0;
		mgid->raw[3] = 0;
		mgid->raw[4] = 0;
		mgid->raw[5] = 0;
		mgid->raw[6] = 0;
		mgid->raw[7] = 0;
		mgid->raw[8] = 0;
		mgid->raw[9] = 0;
		mgid->raw[10] = 0xff;
		mgid->raw[11] = 0xff;
		*(__be32 *)(&mgid->raw[12]) = sin->sin_addr.s_addr;
	}
}

static int cma_iboe_join_multicast(struct rdma_id_private *id_priv,
				   struct cma_multicast *mc)
{
	struct iboe_mcast_work *work;
	struct rdma_dev_addr *dev_addr = &id_priv->id.route.addr.dev_addr;
	int err = 0;
	struct sockaddr *addr = (struct sockaddr *)&mc->addr;
	struct net_device *ndev = NULL;
	enum ib_gid_type gid_type;
	bool send_only;

	send_only = mc->join_state == BIT(SENDONLY_FULLMEMBER_JOIN);

	if (cma_zero_addr((struct sockaddr *)&mc->addr))
		return -EINVAL;

	work = kzalloc(sizeof *work, GFP_KERNEL);
	if (!work)
		return -ENOMEM;

	mc->multicast.ib = kzalloc(sizeof(struct ib_sa_multicast), GFP_KERNEL);
	if (!mc->multicast.ib) {
		err = -ENOMEM;
		goto out1;
	}

	gid_type = id_priv->cma_dev->default_gid_type[id_priv->id.port_num -
		   rdma_start_port(id_priv->cma_dev->device)];
	cma_iboe_set_mgid(addr, &mc->multicast.ib->rec.mgid, gid_type);

	mc->multicast.ib->rec.pkey = cpu_to_be16(0xffff);
	if (id_priv->id.ps == RDMA_PS_UDP)
		mc->multicast.ib->rec.qkey = cpu_to_be32(RDMA_UDP_QKEY);

	if (dev_addr->bound_dev_if)
		ndev = dev_get_by_index(dev_addr->net, dev_addr->bound_dev_if);
	if (!ndev) {
		err = -ENODEV;
		goto out2;
	}
	mc->multicast.ib->rec.rate = iboe_get_rate(ndev);
	mc->multicast.ib->rec.hop_limit = 1;
	mc->multicast.ib->rec.mtu = iboe_get_mtu(ndev->mtu);

	if (addr->sa_family == AF_INET) {
		if (gid_type == IB_GID_TYPE_ROCE_UDP_ENCAP) {
			mc->multicast.ib->rec.hop_limit = IPV6_DEFAULT_HOPLIMIT;
			if (!send_only) {
				err = cma_igmp_send(ndev, &mc->multicast.ib->rec.mgid,
						    true);
			}
		}
	} else {
		if (gid_type == IB_GID_TYPE_ROCE_UDP_ENCAP)
			err = -ENOTSUPP;
	}
	dev_put(ndev);
	if (err || !mc->multicast.ib->rec.mtu) {
		if (!err)
			err = -EINVAL;
		goto out2;
	}
	rdma_ip2gid((struct sockaddr *)&id_priv->id.route.addr.src_addr,
		    &mc->multicast.ib->rec.port_gid);
	work->id = id_priv;
	work->mc = mc;
	INIT_WORK(&work->work, iboe_mcast_work_handler);
	kref_get(&mc->mcref);
	queue_work(cma_wq, &work->work);

	return 0;

out2:
	kfree(mc->multicast.ib);
out1:
	kfree(work);
	return err;
}

int rdma_join_multicast(struct rdma_cm_id *id, struct sockaddr *addr,
			u8 join_state, void *context)
{
	struct rdma_id_private *id_priv;
	struct cma_multicast *mc;
	int ret;

	if (!id->device)
		return -EINVAL;

	id_priv = container_of(id, struct rdma_id_private, id);
	if (!cma_comp(id_priv, RDMA_CM_ADDR_BOUND) &&
	    !cma_comp(id_priv, RDMA_CM_ADDR_RESOLVED))
		return -EINVAL;

	mc = kmalloc(sizeof *mc, GFP_KERNEL);
	if (!mc)
		return -ENOMEM;

	memcpy(&mc->addr, addr, rdma_addr_size(addr));
	mc->context = context;
	mc->id_priv = id_priv;
	mc->join_state = join_state;

	if (rdma_protocol_roce(id->device, id->port_num)) {
		kref_init(&mc->mcref);
		ret = cma_iboe_join_multicast(id_priv, mc);
		if (ret)
			goto out_err;
	} else if (rdma_cap_ib_mcast(id->device, id->port_num)) {
		ret = cma_join_ib_multicast(id_priv, mc);
		if (ret)
			goto out_err;
	} else {
		ret = -ENOSYS;
		goto out_err;
	}

	spin_lock(&id_priv->lock);
	list_add(&mc->list, &id_priv->mc_list);
	spin_unlock(&id_priv->lock);

	return 0;
out_err:
	kfree(mc);
	return ret;
}
EXPORT_SYMBOL(rdma_join_multicast);

void rdma_leave_multicast(struct rdma_cm_id *id, struct sockaddr *addr)
{
	struct rdma_id_private *id_priv;
	struct cma_multicast *mc;

	id_priv = container_of(id, struct rdma_id_private, id);
	spin_lock_irq(&id_priv->lock);
	list_for_each_entry(mc, &id_priv->mc_list, list) {
		if (!memcmp(&mc->addr, addr, rdma_addr_size(addr))) {
			list_del(&mc->list);
			spin_unlock_irq(&id_priv->lock);

			if (id->qp)
				ib_detach_mcast(id->qp,
						&mc->multicast.ib->rec.mgid,
						be16_to_cpu(mc->multicast.ib->rec.mlid));

			BUG_ON(id_priv->cma_dev->device != id->device);

			if (rdma_cap_ib_mcast(id->device, id->port_num)) {
				ib_sa_free_multicast(mc->multicast.ib);
				kfree(mc);
			} else if (rdma_protocol_roce(id->device, id->port_num)) {
				cma_leave_roce_mc_group(id_priv, mc);
			}
			return;
		}
	}
	spin_unlock_irq(&id_priv->lock);
}
EXPORT_SYMBOL(rdma_leave_multicast);

static int cma_netdev_change(struct net_device *ndev, struct rdma_id_private *id_priv)
{
	struct rdma_dev_addr *dev_addr;
	struct cma_ndev_work *work;

	dev_addr = &id_priv->id.route.addr.dev_addr;

	if ((dev_addr->bound_dev_if == ndev->ifindex) &&
	    (net_eq(dev_net(ndev), dev_addr->net)) &&
	    memcmp(dev_addr->src_dev_addr, ndev->dev_addr, ndev->addr_len)) {
		pr_info("RDMA CM addr change for ndev %s used by id %p\n",
			ndev->name, &id_priv->id);
		work = kzalloc(sizeof *work, GFP_KERNEL);
		if (!work)
			return -ENOMEM;

		INIT_WORK(&work->work, cma_ndev_work_handler);
		work->id = id_priv;
		work->event.event = RDMA_CM_EVENT_ADDR_CHANGE;
		cma_id_get(id_priv);
		queue_work(cma_wq, &work->work);
	}

	return 0;
}

static int cma_netdev_callback(struct notifier_block *self, unsigned long event,
			       void *ptr)
{
	struct net_device *ndev = netdev_notifier_info_to_dev(ptr);
	struct cma_device *cma_dev;
	struct rdma_id_private *id_priv;
	int ret = NOTIFY_DONE;

	if (event != NETDEV_BONDING_FAILOVER)
		return NOTIFY_DONE;

	if (!netif_is_bond_master(ndev))
		return NOTIFY_DONE;

	mutex_lock(&lock);
	list_for_each_entry(cma_dev, &dev_list, list)
		list_for_each_entry(id_priv, &cma_dev->id_list, list) {
			ret = cma_netdev_change(ndev, id_priv);
			if (ret)
				goto out;
		}

out:
	mutex_unlock(&lock);
	return ret;
}

static struct notifier_block cma_nb = {
	.notifier_call = cma_netdev_callback
};

static int cma_add_one(struct ib_device *device)
{
	struct cma_device *cma_dev;
	struct rdma_id_private *id_priv;
	unsigned int i;
	unsigned long supported_gids = 0;
	int ret;

	cma_dev = kmalloc(sizeof *cma_dev, GFP_KERNEL);
	if (!cma_dev)
		return -ENOMEM;

	cma_dev->device = device;
	cma_dev->default_gid_type = kcalloc(device->phys_port_cnt,
					    sizeof(*cma_dev->default_gid_type),
					    GFP_KERNEL);
	if (!cma_dev->default_gid_type) {
		ret = -ENOMEM;
		goto free_cma_dev;
	}

	cma_dev->default_roce_tos = kcalloc(device->phys_port_cnt,
					    sizeof(*cma_dev->default_roce_tos),
					    GFP_KERNEL);
	if (!cma_dev->default_roce_tos) {
		ret = -ENOMEM;
		goto free_gid_type;
	}

	//遍历所有设备的port
	rdma_for_each_port (device, i) {
		supported_gids = roce_gid_type_mask_support(device, i);
		WARN_ON(!supported_gids);
		if (supported_gids & (1 << CMA_PREFERRED_ROCE_GID_TYPE))
			cma_dev->default_gid_type[i - rdma_start_port(device)] =
				CMA_PREFERRED_ROCE_GID_TYPE;
		else
			cma_dev->default_gid_type[i - rdma_start_port(device)] =
				find_first_bit(&supported_gids, BITS_PER_LONG);
		cma_dev->default_roce_tos[i - rdma_start_port(device)] = 0;
	}

	init_completion(&cma_dev->comp);
	refcount_set(&cma_dev->refcount, 1);
	INIT_LIST_HEAD(&cma_dev->id_list);
	ib_set_client_data(device, &cma_client, cma_dev);

	mutex_lock(&lock);
	list_add_tail(&cma_dev->list, &dev_list);
	list_for_each_entry(id_priv, &listen_any_list, list)
		cma_listen_on_dev(id_priv, cma_dev);
	mutex_unlock(&lock);

	trace_cm_add_one(device);
	return 0;

free_gid_type:
	kfree(cma_dev->default_gid_type);

free_cma_dev:
	kfree(cma_dev);
	return ret;
}

static void cma_send_device_removal_put(struct rdma_id_private *id_priv)
{
	struct rdma_cm_event event = { .event = RDMA_CM_EVENT_DEVICE_REMOVAL };
	enum rdma_cm_state state;
	unsigned long flags;

	mutex_lock(&id_priv->handler_mutex);
	/* Record that we want to remove the device */
	spin_lock_irqsave(&id_priv->lock, flags);
	state = id_priv->state;
	if (state == RDMA_CM_DESTROYING || state == RDMA_CM_DEVICE_REMOVAL) {
		spin_unlock_irqrestore(&id_priv->lock, flags);
		mutex_unlock(&id_priv->handler_mutex);
		cma_id_put(id_priv);
		return;
	}
	id_priv->state = RDMA_CM_DEVICE_REMOVAL;
	spin_unlock_irqrestore(&id_priv->lock, flags);

	if (cma_cm_event_handler(id_priv, &event)) {
		/*
		 * At this point the ULP promises it won't call
		 * rdma_destroy_id() concurrently
		 */
		cma_id_put(id_priv);
		mutex_unlock(&id_priv->handler_mutex);
		trace_cm_id_destroy(id_priv);
		_destroy_id(id_priv, state);
		return;
	}
	mutex_unlock(&id_priv->handler_mutex);

	/*
	 * If this races with destroy then the thread that first assigns state
	 * to a destroying does the cancel.
	 */
	cma_cancel_operation(id_priv, state);
	cma_id_put(id_priv);
}

static void cma_process_remove(struct cma_device *cma_dev)
{
	mutex_lock(&lock);
	while (!list_empty(&cma_dev->id_list)) {
		struct rdma_id_private *id_priv = list_first_entry(
			&cma_dev->id_list, struct rdma_id_private, list);

		list_del(&id_priv->listen_list);
		list_del_init(&id_priv->list);
		cma_id_get(id_priv);
		mutex_unlock(&lock);

		cma_send_device_removal_put(id_priv);

		mutex_lock(&lock);
	}
	mutex_unlock(&lock);

	cma_dev_put(cma_dev);
	wait_for_completion(&cma_dev->comp);
}

static void cma_remove_one(struct ib_device *device, void *client_data)
{
	struct cma_device *cma_dev = client_data;

	trace_cm_remove_one(device);

	mutex_lock(&lock);
	list_del(&cma_dev->list);
	mutex_unlock(&lock);

	cma_process_remove(cma_dev);
	kfree(cma_dev->default_roce_tos);
	kfree(cma_dev->default_gid_type);
	kfree(cma_dev);
}

static int cma_init_net(struct net *net)
{
	struct cma_pernet *pernet = cma_pernet(net);

	xa_init(&pernet->tcp_ps);
	xa_init(&pernet->udp_ps);
	xa_init(&pernet->ipoib_ps);
	xa_init(&pernet->ib_ps);

	return 0;
}

static void cma_exit_net(struct net *net)
{
	struct cma_pernet *pernet = cma_pernet(net);

	WARN_ON(!xa_empty(&pernet->tcp_ps));
	WARN_ON(!xa_empty(&pernet->udp_ps));
	WARN_ON(!xa_empty(&pernet->ipoib_ps));
	WARN_ON(!xa_empty(&pernet->ib_ps));
}

static struct pernet_operations cma_pernet_operations = {
	.init = cma_init_net,
	.exit = cma_exit_net,
	.id = &cma_pernet_id,
	.size = sizeof(struct cma_pernet),
};

static int __init cma_init(void)
{
	int ret;

	/*
	 * There is a rare lock ordering dependency in cma_netdev_callback()
	 * that only happens when bonding is enabled. Teach lockdep that rtnl
	 * must never be nested under lock so it can find these without having
	 * to test with bonding.
	 */
	if (IS_ENABLED(CONFIG_LOCKDEP)) {
		rtnl_lock();
		mutex_lock(&lock);
		mutex_unlock(&lock);
		rtnl_unlock();
	}

	cma_wq = alloc_ordered_workqueue("rdma_cm", WQ_MEM_RECLAIM);
	if (!cma_wq)
		return -ENOMEM;

	ret = register_pernet_subsys(&cma_pernet_operations);
	if (ret)
		goto err_wq;

	ib_sa_register_client(&sa_client);
	register_netdevice_notifier(&cma_nb);

	//注册cma客户端
	ret = ib_register_client(&cma_client);
	if (ret)
		goto err;

	ret = cma_configfs_init();
	if (ret)
		goto err_ib;

	return 0;

err_ib:
	ib_unregister_client(&cma_client);
err:
	unregister_netdevice_notifier(&cma_nb);
	ib_sa_unregister_client(&sa_client);
	unregister_pernet_subsys(&cma_pernet_operations);
err_wq:
	destroy_workqueue(cma_wq);
	return ret;
}

static void __exit cma_cleanup(void)
{
	cma_configfs_exit();
	ib_unregister_client(&cma_client);
	unregister_netdevice_notifier(&cma_nb);
	ib_sa_unregister_client(&sa_client);
	unregister_pernet_subsys(&cma_pernet_operations);
	destroy_workqueue(cma_wq);
}

module_init(cma_init);
module_exit(cma_cleanup);<|MERGE_RESOLUTION|>--- conflicted
+++ resolved
@@ -431,23 +431,7 @@
 	return ret;
 }
 
-<<<<<<< HEAD
 //更新状态为exch,返回旧的状态
-static enum rdma_cm_state cma_exch(struct rdma_id_private *id_priv,
-				   enum rdma_cm_state exch)
-{
-	unsigned long flags;
-	enum rdma_cm_state old;
-
-	spin_lock_irqsave(&id_priv->lock, flags);
-	old = id_priv->state;
-	id_priv->state = exch;
-	spin_unlock_irqrestore(&id_priv->lock, flags);
-	return old;
-}
-
-=======
->>>>>>> 00e4db51
 static inline u8 cma_get_ip_ver(const struct cma_hdr *hdr)
 {
 	return hdr->ip_version >> 4;
