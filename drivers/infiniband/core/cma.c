// SPDX-License-Identifier: GPL-2.0 OR Linux-OpenIB
/*
 * Copyright (c) 2005 Voltaire Inc.  All rights reserved.
 * Copyright (c) 2002-2005, Network Appliance, Inc. All rights reserved.
 * Copyright (c) 1999-2019, Mellanox Technologies, Inc. All rights reserved.
 * Copyright (c) 2005-2006 Intel Corporation.  All rights reserved.
 */

#include <linux/completion.h>
#include <linux/in.h>
#include <linux/in6.h>
#include <linux/mutex.h>
#include <linux/random.h>
#include <linux/rbtree.h>
#include <linux/igmp.h>
#include <linux/xarray.h>
#include <linux/inetdevice.h>
#include <linux/slab.h>
#include <linux/module.h>
#include <net/route.h>

#include <net/net_namespace.h>
#include <net/netns/generic.h>
#include <net/netevent.h>
#include <net/tcp.h>
#include <net/ipv6.h>
#include <net/ip_fib.h>
#include <net/ip6_route.h>

#include <rdma/rdma_cm.h>
#include <rdma/rdma_cm_ib.h>
#include <rdma/rdma_netlink.h>
#include <rdma/ib.h>
#include <rdma/ib_cache.h>
#include <rdma/ib_cm.h>
#include <rdma/ib_sa.h>
#include <rdma/iw_cm.h>

#include "core_priv.h"
#include "cma_priv.h"
#include "cma_trace.h"

MODULE_AUTHOR("Sean Hefty");
MODULE_DESCRIPTION("Generic RDMA CM Agent");
MODULE_LICENSE("Dual BSD/GPL");

#define CMA_CM_RESPONSE_TIMEOUT 20
#define CMA_MAX_CM_RETRIES 15
#define CMA_CM_MRA_SETTING (IB_CM_MRA_FLAG_DELAY | 24)
#define CMA_IBOE_PACKET_LIFETIME 18
#define CMA_PREFERRED_ROCE_GID_TYPE IB_GID_TYPE_ROCE_UDP_ENCAP

static const char * const cma_events[] = {
	[RDMA_CM_EVENT_ADDR_RESOLVED]	 = "address resolved",
	[RDMA_CM_EVENT_ADDR_ERROR]	 = "address error",
	[RDMA_CM_EVENT_ROUTE_RESOLVED]	 = "route resolved ",
	[RDMA_CM_EVENT_ROUTE_ERROR]	 = "route error",
	[RDMA_CM_EVENT_CONNECT_REQUEST]	 = "connect request",
	[RDMA_CM_EVENT_CONNECT_RESPONSE] = "connect response",
	[RDMA_CM_EVENT_CONNECT_ERROR]	 = "connect error",
	[RDMA_CM_EVENT_UNREACHABLE]	 = "unreachable",
	[RDMA_CM_EVENT_REJECTED]	 = "rejected",
	[RDMA_CM_EVENT_ESTABLISHED]	 = "established",
	[RDMA_CM_EVENT_DISCONNECTED]	 = "disconnected",
	[RDMA_CM_EVENT_DEVICE_REMOVAL]	 = "device removal",
	[RDMA_CM_EVENT_MULTICAST_JOIN]	 = "multicast join",
	[RDMA_CM_EVENT_MULTICAST_ERROR]	 = "multicast error",
	[RDMA_CM_EVENT_ADDR_CHANGE]	 = "address change",
	[RDMA_CM_EVENT_TIMEWAIT_EXIT]	 = "timewait exit",
};

static void cma_iboe_set_mgid(struct sockaddr *addr, union ib_gid *mgid,
			      enum ib_gid_type gid_type);

const char *__attribute_const__ rdma_event_msg(enum rdma_cm_event_type event)
{
	size_t index = event;

	return (index < ARRAY_SIZE(cma_events) && cma_events[index]) ?
			cma_events[index] : "unrecognized event";
}
EXPORT_SYMBOL(rdma_event_msg);

const char *__attribute_const__ rdma_reject_msg(struct rdma_cm_id *id,
						int reason)
{
	if (rdma_ib_or_roce(id->device, id->port_num))
		return ibcm_reject_msg(reason);

	if (rdma_protocol_iwarp(id->device, id->port_num))
		return iwcm_reject_msg(reason);

	WARN_ON_ONCE(1);
	return "unrecognized transport";
}
EXPORT_SYMBOL(rdma_reject_msg);

/**
 * rdma_is_consumer_reject - return true if the consumer rejected the connect
 *                           request.
 * @id: Communication identifier that received the REJECT event.
 * @reason: Value returned in the REJECT event status field.
 */
static bool rdma_is_consumer_reject(struct rdma_cm_id *id, int reason)
{
	if (rdma_ib_or_roce(id->device, id->port_num))
		return reason == IB_CM_REJ_CONSUMER_DEFINED;

	if (rdma_protocol_iwarp(id->device, id->port_num))
		return reason == -ECONNREFUSED;

	WARN_ON_ONCE(1);
	return false;
}

const void *rdma_consumer_reject_data(struct rdma_cm_id *id,
				      struct rdma_cm_event *ev, u8 *data_len)
{
	const void *p;

	if (rdma_is_consumer_reject(id, ev->status)) {
		*data_len = ev->param.conn.private_data_len;
		p = ev->param.conn.private_data;
	} else {
		*data_len = 0;
		p = NULL;
	}
	return p;
}
EXPORT_SYMBOL(rdma_consumer_reject_data);

/**
 * rdma_iw_cm_id() - return the iw_cm_id pointer for this cm_id.
 * @id: Communication Identifier
 */
struct iw_cm_id *rdma_iw_cm_id(struct rdma_cm_id *id)
{
	struct rdma_id_private *id_priv;

	id_priv = container_of(id, struct rdma_id_private, id);
	if (id->device->node_type == RDMA_NODE_RNIC)
		return id_priv->cm_id.iw;
	return NULL;
}
EXPORT_SYMBOL(rdma_iw_cm_id);

/**
 * rdma_res_to_id() - return the rdma_cm_id pointer for this restrack.
 * @res: rdma resource tracking entry pointer
 */
struct rdma_cm_id *rdma_res_to_id(struct rdma_restrack_entry *res)
{
	struct rdma_id_private *id_priv =
		container_of(res, struct rdma_id_private, res);

	return &id_priv->id;
}
EXPORT_SYMBOL(rdma_res_to_id);

static int cma_add_one(struct ib_device *device);
static void cma_remove_one(struct ib_device *device, void *client_data);

static struct ib_client cma_client = {
	.name   = "cma",
	.add    = cma_add_one,
	.remove = cma_remove_one
};

static struct ib_sa_client sa_client;
static LIST_HEAD(dev_list);
static LIST_HEAD(listen_any_list);
static DEFINE_MUTEX(lock);
static struct rb_root id_table = RB_ROOT;
/* Serialize operations of id_table tree */
static DEFINE_SPINLOCK(id_table_lock);
static struct workqueue_struct *cma_wq;
static unsigned int cma_pernet_id;

struct cma_pernet {
	struct xarray tcp_ps;
	struct xarray udp_ps;
	struct xarray ipoib_ps;
	struct xarray ib_ps;
};

static struct cma_pernet *cma_pernet(struct net *net)
{
	return net_generic(net, cma_pernet_id);
}

static
struct xarray *cma_pernet_xa(struct net *net, enum rdma_ucm_port_space ps)
{
	struct cma_pernet *pernet = cma_pernet(net);

	switch (ps) {
	case RDMA_PS_TCP:
		return &pernet->tcp_ps;
	case RDMA_PS_UDP:
		return &pernet->udp_ps;
	case RDMA_PS_IPOIB:
		return &pernet->ipoib_ps;
	case RDMA_PS_IB:
		return &pernet->ib_ps;
	default:
		return NULL;
	}
}

struct id_table_entry {
	struct list_head id_list;
	struct rb_node rb_node;
};

struct cma_device {
	struct list_head	list;
	struct ib_device	*device;
	struct completion	comp;
	refcount_t refcount;
	struct list_head	id_list;
	enum ib_gid_type	*default_gid_type;
	u8			*default_roce_tos;
};

struct rdma_bind_list {
	enum rdma_ucm_port_space ps;
	struct hlist_head	owners;
	unsigned short		port;
};

static int cma_ps_alloc(struct net *net, enum rdma_ucm_port_space ps,
			struct rdma_bind_list *bind_list, int snum)
{
	struct xarray *xa = cma_pernet_xa(net, ps);

	return xa_insert(xa, snum, bind_list, GFP_KERNEL);
}

static struct rdma_bind_list *cma_ps_find(struct net *net,
					  enum rdma_ucm_port_space ps, int snum)
{
	struct xarray *xa = cma_pernet_xa(net, ps);

	return xa_load(xa, snum);
}

static void cma_ps_remove(struct net *net, enum rdma_ucm_port_space ps,
			  int snum)
{
	struct xarray *xa = cma_pernet_xa(net, ps);

	xa_erase(xa, snum);
}

enum {
	CMA_OPTION_AFONLY,
};

void cma_dev_get(struct cma_device *cma_dev)
{
	refcount_inc(&cma_dev->refcount);
}

void cma_dev_put(struct cma_device *cma_dev)
{
	if (refcount_dec_and_test(&cma_dev->refcount))
		complete(&cma_dev->comp);
}

struct cma_device *cma_enum_devices_by_ibdev(cma_device_filter	filter,
					     void		*cookie)
{
	struct cma_device *cma_dev;
	struct cma_device *found_cma_dev = NULL;

	mutex_lock(&lock);

	list_for_each_entry(cma_dev, &dev_list, list)
		if (filter(cma_dev->device, cookie)) {
			found_cma_dev = cma_dev;
			break;
		}

	if (found_cma_dev)
		cma_dev_get(found_cma_dev);
	mutex_unlock(&lock);
	return found_cma_dev;
}

int cma_get_default_gid_type(struct cma_device *cma_dev,
			     u32 port)
{
	if (!rdma_is_port_valid(cma_dev->device, port))
		return -EINVAL;

	return cma_dev->default_gid_type[port - rdma_start_port(cma_dev->device)];
}

int cma_set_default_gid_type(struct cma_device *cma_dev,
			     u32 port,
			     enum ib_gid_type default_gid_type)
{
	unsigned long supported_gids;

	if (!rdma_is_port_valid(cma_dev->device, port))
		return -EINVAL;

	if (default_gid_type == IB_GID_TYPE_IB &&
	    rdma_protocol_roce_eth_encap(cma_dev->device, port))
		default_gid_type = IB_GID_TYPE_ROCE;

	supported_gids = roce_gid_type_mask_support(cma_dev->device, port);

	if (!(supported_gids & 1 << default_gid_type))
		return -EINVAL;

	cma_dev->default_gid_type[port - rdma_start_port(cma_dev->device)] =
		default_gid_type;

	return 0;
}

int cma_get_default_roce_tos(struct cma_device *cma_dev, u32 port)
{
	if (!rdma_is_port_valid(cma_dev->device, port))
		return -EINVAL;

	return cma_dev->default_roce_tos[port - rdma_start_port(cma_dev->device)];
}

int cma_set_default_roce_tos(struct cma_device *cma_dev, u32 port,
			     u8 default_roce_tos)
{
	if (!rdma_is_port_valid(cma_dev->device, port))
		return -EINVAL;

	cma_dev->default_roce_tos[port - rdma_start_port(cma_dev->device)] =
		 default_roce_tos;

	return 0;
}
struct ib_device *cma_get_ib_dev(struct cma_device *cma_dev)
{
	return cma_dev->device;
}

/*
 * Device removal can occur at anytime, so we need extra handling to
 * serialize notifying the user of device removal with other callbacks.
 * We do this by disabling removal notification while a callback is in process,
 * and reporting it after the callback completes.
 */

struct cma_multicast {
	struct rdma_id_private *id_priv;
	union {
		struct ib_sa_multicast *sa_mc;
		struct {
			struct work_struct work;
			struct rdma_cm_event event;
		} iboe_join;
	};
	struct list_head	list;
	void			*context;
	struct sockaddr_storage	addr;
	u8			join_state;
};

struct cma_work {
	struct work_struct	work;
	struct rdma_id_private	*id;
	enum rdma_cm_state	old_state;
	enum rdma_cm_state	new_state;
	struct rdma_cm_event	event;
};

union cma_ip_addr {
	struct in6_addr ip6;
	struct {
		__be32 pad[3];
		__be32 addr;
	} ip4;
};

struct cma_hdr {
	u8 cma_version;
	u8 ip_version;	/* IP version: 7:4 */
	__be16 port;
	union cma_ip_addr src_addr;
	union cma_ip_addr dst_addr;
};

#define CMA_VERSION 0x00

struct cma_req_info {
	struct sockaddr_storage listen_addr_storage;
	struct sockaddr_storage src_addr_storage;
	struct ib_device *device;
	union ib_gid local_gid;
	__be64 service_id;
	int port;
	bool has_gid;
	u16 pkey;
};

static int cma_comp_exch(struct rdma_id_private *id_priv,
			 enum rdma_cm_state comp, enum rdma_cm_state exch)
{
	unsigned long flags;
	int ret;

	/*
	 * The FSM uses a funny double locking where state is protected by both
	 * the handler_mutex and the spinlock. State is not allowed to change
	 * to/from a handler_mutex protected value without also holding
	 * handler_mutex.
	 */
	if (comp == RDMA_CM_CONNECT || exch == RDMA_CM_CONNECT)
		lockdep_assert_held(&id_priv->handler_mutex);

	/*如果当前状态为comp,则更新为exch*/
	spin_lock_irqsave(&id_priv->lock, flags);
	if ((ret = (id_priv->state == comp)))
		id_priv->state = exch;
	spin_unlock_irqrestore(&id_priv->lock, flags);
	/*返回非0，表示已更新；返回0，表示未更新*/
	return ret;
}

//更新状态为exch,返回旧的状态
static inline u8 cma_get_ip_ver(const struct cma_hdr *hdr)
{
	return hdr->ip_version >> 4;
}

static void cma_set_ip_ver(struct cma_hdr *hdr, u8 ip_ver)
{
	hdr->ip_version = (ip_ver << 4) | (hdr->ip_version & 0xF);
}

static struct sockaddr *cma_src_addr(struct rdma_id_private *id_priv)
{
	return (struct sockaddr *)&id_priv->id.route.addr.src_addr;
}

static inline struct sockaddr *cma_dst_addr(struct rdma_id_private *id_priv)
{
	return (struct sockaddr *)&id_priv->id.route.addr.dst_addr;
}

static int cma_igmp_send(struct net_device *ndev, union ib_gid *mgid, bool join)
{
	struct in_device *in_dev = NULL;

	if (ndev) {
		rtnl_lock();
		in_dev = __in_dev_get_rtnl(ndev);
		if (in_dev) {
			if (join)
				ip_mc_inc_group(in_dev,
						*(__be32 *)(mgid->raw + 12));
			else
				ip_mc_dec_group(in_dev,
						*(__be32 *)(mgid->raw + 12));
		}
		rtnl_unlock();
	}
	return (in_dev) ? 0 : -ENODEV;
}

static int compare_netdev_and_ip(int ifindex_a, struct sockaddr *sa,
				 struct id_table_entry *entry_b)
{
	struct rdma_id_private *id_priv = list_first_entry(
		&entry_b->id_list, struct rdma_id_private, id_list_entry);
	int ifindex_b = id_priv->id.route.addr.dev_addr.bound_dev_if;
	struct sockaddr *sb = cma_dst_addr(id_priv);

	if (ifindex_a != ifindex_b)
		return (ifindex_a > ifindex_b) ? 1 : -1;

	if (sa->sa_family != sb->sa_family)
		return sa->sa_family - sb->sa_family;

	if (sa->sa_family == AF_INET)
		return memcmp((char *)&((struct sockaddr_in *)sa)->sin_addr,
			      (char *)&((struct sockaddr_in *)sb)->sin_addr,
			      sizeof(((struct sockaddr_in *)sa)->sin_addr));

	return ipv6_addr_cmp(&((struct sockaddr_in6 *)sa)->sin6_addr,
			     &((struct sockaddr_in6 *)sb)->sin6_addr);
}

static int cma_add_id_to_tree(struct rdma_id_private *node_id_priv)
{
	struct rb_node **new, *parent = NULL;
	struct id_table_entry *this, *node;
	unsigned long flags;
	int result;

	node = kzalloc(sizeof(*node), GFP_KERNEL);
	if (!node)
		return -ENOMEM;

	spin_lock_irqsave(&id_table_lock, flags);
	new = &id_table.rb_node;
	while (*new) {
		this = container_of(*new, struct id_table_entry, rb_node);
		result = compare_netdev_and_ip(
			node_id_priv->id.route.addr.dev_addr.bound_dev_if,
			cma_dst_addr(node_id_priv), this);

		parent = *new;
		if (result < 0)
			new = &((*new)->rb_left);
		else if (result > 0)
			new = &((*new)->rb_right);
		else {
			list_add_tail(&node_id_priv->id_list_entry,
				      &this->id_list);
			kfree(node);
			goto unlock;
		}
	}

	INIT_LIST_HEAD(&node->id_list);
	list_add_tail(&node_id_priv->id_list_entry, &node->id_list);

	rb_link_node(&node->rb_node, parent, new);
	rb_insert_color(&node->rb_node, &id_table);

unlock:
	spin_unlock_irqrestore(&id_table_lock, flags);
	return 0;
}

static struct id_table_entry *
node_from_ndev_ip(struct rb_root *root, int ifindex, struct sockaddr *sa)
{
	struct rb_node *node = root->rb_node;
	struct id_table_entry *data;
	int result;

	while (node) {
		data = container_of(node, struct id_table_entry, rb_node);
		result = compare_netdev_and_ip(ifindex, sa, data);
		if (result < 0)
			node = node->rb_left;
		else if (result > 0)
			node = node->rb_right;
		else
			return data;
	}

	return NULL;
}

static void cma_remove_id_from_tree(struct rdma_id_private *id_priv)
{
	struct id_table_entry *data;
	unsigned long flags;

	spin_lock_irqsave(&id_table_lock, flags);
	if (list_empty(&id_priv->id_list_entry))
		goto out;

	data = node_from_ndev_ip(&id_table,
				 id_priv->id.route.addr.dev_addr.bound_dev_if,
				 cma_dst_addr(id_priv));
	if (!data)
		goto out;

	list_del_init(&id_priv->id_list_entry);
	if (list_empty(&data->id_list)) {
		rb_erase(&data->rb_node, &id_table);
		kfree(data);
	}
out:
	spin_unlock_irqrestore(&id_table_lock, flags);
}

static void _cma_attach_to_dev(struct rdma_id_private *id_priv,
			       struct cma_device *cma_dev)
{
	cma_dev_get(cma_dev);
	id_priv->cma_dev = cma_dev;
	id_priv->id.device = cma_dev->device;
	id_priv->id.route.addr.dev_addr.transport =
		rdma_node_get_transport(cma_dev->device->node_type);
	list_add_tail(&id_priv->device_item, &cma_dev->id_list);

	trace_cm_id_attach(id_priv, cma_dev->device);
}

static void cma_attach_to_dev(struct rdma_id_private *id_priv,
			      struct cma_device *cma_dev)
{
	_cma_attach_to_dev(id_priv, cma_dev);
	id_priv->gid_type =
		cma_dev->default_gid_type[id_priv->id.port_num -
					  rdma_start_port(cma_dev->device)];
}

static void cma_release_dev(struct rdma_id_private *id_priv)
{
	mutex_lock(&lock);
	list_del_init(&id_priv->device_item);
	cma_dev_put(id_priv->cma_dev);
	id_priv->cma_dev = NULL;
	id_priv->id.device = NULL;
	if (id_priv->id.route.addr.dev_addr.sgid_attr) {
		rdma_put_gid_attr(id_priv->id.route.addr.dev_addr.sgid_attr);
		id_priv->id.route.addr.dev_addr.sgid_attr = NULL;
	}
	mutex_unlock(&lock);
}

<<<<<<< HEAD
//取源地址
static inline struct sockaddr *cma_src_addr(struct rdma_id_private *id_priv)
{
	return (struct sockaddr *) &id_priv->id.route.addr.src_addr;
}

//取目的地址
static inline struct sockaddr *cma_dst_addr(struct rdma_id_private *id_priv)
{
	return (struct sockaddr *) &id_priv->id.route.addr.dst_addr;
}

//取地址族
=======
>>>>>>> 97ee9d1c
static inline unsigned short cma_family(struct rdma_id_private *id_priv)
{
	return id_priv->id.route.addr.src_addr.ss_family;
}

static int cma_set_qkey(struct rdma_id_private *id_priv, u32 qkey)
{
	struct ib_sa_mcmember_rec rec;
	int ret = 0;

	if (id_priv->qkey) {
		if (qkey && id_priv->qkey != qkey)
			return -EINVAL;
		return 0;
	}

	if (qkey) {
		id_priv->qkey = qkey;
		return 0;
	}

	switch (id_priv->id.ps) {
	case RDMA_PS_UDP:
	case RDMA_PS_IB:
		id_priv->qkey = RDMA_UDP_QKEY;
		break;
	case RDMA_PS_IPOIB:
		ib_addr_get_mgid(&id_priv->id.route.addr.dev_addr, &rec.mgid);
		ret = ib_sa_get_mcmember_rec(id_priv->id.device,
					     id_priv->id.port_num, &rec.mgid,
					     &rec);
		if (!ret)
			id_priv->qkey = be32_to_cpu(rec.qkey);
		break;
	default:
		break;
	}
	return ret;
}

static void cma_translate_ib(struct sockaddr_ib *sib, struct rdma_dev_addr *dev_addr)
{
	dev_addr->dev_type = ARPHRD_INFINIBAND;
	rdma_addr_set_sgid(dev_addr, (union ib_gid *) &sib->sib_addr);
	ib_addr_set_pkey(dev_addr, ntohs(sib->sib_pkey));
}

static int cma_translate_addr(struct sockaddr *addr, struct rdma_dev_addr *dev_addr)
{
	int ret;

	if (addr->sa_family != AF_IB) {
		ret = rdma_translate_ip(addr, dev_addr);
	} else {
		cma_translate_ib((struct sockaddr_ib *) addr, dev_addr);
		ret = 0;
	}

	return ret;
}

static const struct ib_gid_attr *
cma_validate_port(struct ib_device *device, u32 port,
		  enum ib_gid_type gid_type,
		  union ib_gid *gid,
		  struct rdma_id_private *id_priv)
{
	struct rdma_dev_addr *dev_addr = &id_priv->id.route.addr.dev_addr;
	int bound_if_index = dev_addr->bound_dev_if;
	const struct ib_gid_attr *sgid_attr;
	int dev_type = dev_addr->dev_type;
	struct net_device *ndev = NULL;

	if (!rdma_dev_access_netns(device, id_priv->id.route.addr.dev_addr.net))
		return ERR_PTR(-ENODEV);

	if ((dev_type == ARPHRD_INFINIBAND) && !rdma_protocol_ib(device, port))
		return ERR_PTR(-ENODEV);

	if ((dev_type != ARPHRD_INFINIBAND) && rdma_protocol_ib(device, port))
		return ERR_PTR(-ENODEV);

	if (dev_type == ARPHRD_ETHER && rdma_protocol_roce(device, port)) {
		ndev = dev_get_by_index(dev_addr->net, bound_if_index);
		if (!ndev)
			return ERR_PTR(-ENODEV);
	} else {
		gid_type = IB_GID_TYPE_IB;
	}

	sgid_attr = rdma_find_gid_by_port(device, gid, gid_type, port, ndev);
	if (ndev)
		dev_put(ndev);
	return sgid_attr;
}

static void cma_bind_sgid_attr(struct rdma_id_private *id_priv,
			       const struct ib_gid_attr *sgid_attr)
{
	WARN_ON(id_priv->id.route.addr.dev_addr.sgid_attr);
	id_priv->id.route.addr.dev_addr.sgid_attr = sgid_attr;
}

/**
 * cma_acquire_dev_by_src_ip - Acquire cma device, port, gid attribute
 * based on source ip address.
 * @id_priv:	cm_id which should be bound to cma device
 *
 * cma_acquire_dev_by_src_ip() binds cm id to cma device, port and GID attribute
 * based on source IP address. It returns 0 on success or error code otherwise.
 * It is applicable to active and passive side cm_id.
 */
static int cma_acquire_dev_by_src_ip(struct rdma_id_private *id_priv)
{
	struct rdma_dev_addr *dev_addr = &id_priv->id.route.addr.dev_addr;
	const struct ib_gid_attr *sgid_attr;
	union ib_gid gid, iboe_gid, *gidp;
	struct cma_device *cma_dev;
	enum ib_gid_type gid_type;
	int ret = -ENODEV;
	u32 port;

	if (dev_addr->dev_type != ARPHRD_INFINIBAND &&
	    id_priv->id.ps == RDMA_PS_IPOIB)
		return -EINVAL;

	rdma_ip2gid((struct sockaddr *)&id_priv->id.route.addr.src_addr,
		    &iboe_gid);

	memcpy(&gid, dev_addr->src_dev_addr +
	       rdma_addr_gid_offset(dev_addr), sizeof(gid));

	mutex_lock(&lock);
	list_for_each_entry(cma_dev, &dev_list, list) {
		rdma_for_each_port (cma_dev->device, port) {
			gidp = rdma_protocol_roce(cma_dev->device, port) ?
			       &iboe_gid : &gid;
			gid_type = cma_dev->default_gid_type[port - 1];
			sgid_attr = cma_validate_port(cma_dev->device, port,
						      gid_type, gidp, id_priv);
			if (!IS_ERR(sgid_attr)) {
				id_priv->id.port_num = port;
				cma_bind_sgid_attr(id_priv, sgid_attr);
				cma_attach_to_dev(id_priv, cma_dev);
				ret = 0;
				goto out;
			}
		}
	}
out:
	mutex_unlock(&lock);
	return ret;
}

/**
 * cma_ib_acquire_dev - Acquire cma device, port and SGID attribute
 * @id_priv:		cm id to bind to cma device
 * @listen_id_priv:	listener cm id to match against
 * @req:		Pointer to req structure containaining incoming
 *			request information
 * cma_ib_acquire_dev() acquires cma device, port and SGID attribute when
 * rdma device matches for listen_id and incoming request. It also verifies
 * that a GID table entry is present for the source address.
 * Returns 0 on success, or returns error code otherwise.
 */
static int cma_ib_acquire_dev(struct rdma_id_private *id_priv,
			      const struct rdma_id_private *listen_id_priv,
			      struct cma_req_info *req)
{
	struct rdma_dev_addr *dev_addr = &id_priv->id.route.addr.dev_addr;
	const struct ib_gid_attr *sgid_attr;
	enum ib_gid_type gid_type;
	union ib_gid gid;

	if (dev_addr->dev_type != ARPHRD_INFINIBAND &&
	    id_priv->id.ps == RDMA_PS_IPOIB)
		return -EINVAL;

	if (rdma_protocol_roce(req->device, req->port))
		rdma_ip2gid((struct sockaddr *)&id_priv->id.route.addr.src_addr,
			    &gid);
	else
		memcpy(&gid, dev_addr->src_dev_addr +
		       rdma_addr_gid_offset(dev_addr), sizeof(gid));

	gid_type = listen_id_priv->cma_dev->default_gid_type[req->port - 1];
	sgid_attr = cma_validate_port(req->device, req->port,
				      gid_type, &gid, id_priv);
	if (IS_ERR(sgid_attr))
		return PTR_ERR(sgid_attr);

	id_priv->id.port_num = req->port;
	cma_bind_sgid_attr(id_priv, sgid_attr);
	/* Need to acquire lock to protect against reader
	 * of cma_dev->id_list such as cma_netdev_callback() and
	 * cma_process_remove().
	 */
	mutex_lock(&lock);
	cma_attach_to_dev(id_priv, listen_id_priv->cma_dev);
	mutex_unlock(&lock);
	rdma_restrack_add(&id_priv->res);
	return 0;
}

static int cma_iw_acquire_dev(struct rdma_id_private *id_priv,
			      const struct rdma_id_private *listen_id_priv)
{
	struct rdma_dev_addr *dev_addr = &id_priv->id.route.addr.dev_addr;
	const struct ib_gid_attr *sgid_attr;
	struct cma_device *cma_dev;
	enum ib_gid_type gid_type;
	int ret = -ENODEV;
	union ib_gid gid;
	u32 port;

	if (dev_addr->dev_type != ARPHRD_INFINIBAND &&
	    id_priv->id.ps == RDMA_PS_IPOIB)
		return -EINVAL;

	memcpy(&gid, dev_addr->src_dev_addr +
	       rdma_addr_gid_offset(dev_addr), sizeof(gid));

	mutex_lock(&lock);

	cma_dev = listen_id_priv->cma_dev;
	port = listen_id_priv->id.port_num;
	gid_type = listen_id_priv->gid_type;
	sgid_attr = cma_validate_port(cma_dev->device, port,
				      gid_type, &gid, id_priv);
	if (!IS_ERR(sgid_attr)) {
		id_priv->id.port_num = port;
		cma_bind_sgid_attr(id_priv, sgid_attr);
		ret = 0;
		goto out;
	}

	list_for_each_entry(cma_dev, &dev_list, list) {
		rdma_for_each_port (cma_dev->device, port) {
			if (listen_id_priv->cma_dev == cma_dev &&
			    listen_id_priv->id.port_num == port)
				continue;

			gid_type = cma_dev->default_gid_type[port - 1];
			sgid_attr = cma_validate_port(cma_dev->device, port,
						      gid_type, &gid, id_priv);
			if (!IS_ERR(sgid_attr)) {
				id_priv->id.port_num = port;
				cma_bind_sgid_attr(id_priv, sgid_attr);
				ret = 0;
				goto out;
			}
		}
	}

out:
	if (!ret) {
		cma_attach_to_dev(id_priv, cma_dev);
		rdma_restrack_add(&id_priv->res);
	}

	mutex_unlock(&lock);
	return ret;
}

/*
 * Select the source IB device and address to reach the destination IB address.
 */
static int cma_resolve_ib_dev(struct rdma_id_private *id_priv)
{
	struct cma_device *cma_dev, *cur_dev;
	struct sockaddr_ib *addr;
	union ib_gid gid, sgid, *dgid;
	unsigned int p;
	u16 pkey, index;
	enum ib_port_state port_state;
	int ret;
	int i;

	cma_dev = NULL;
	addr = (struct sockaddr_ib *) cma_dst_addr(id_priv);
	dgid = (union ib_gid *) &addr->sib_addr;
	pkey = ntohs(addr->sib_pkey);

	mutex_lock(&lock);
	list_for_each_entry(cur_dev, &dev_list, list) {
		rdma_for_each_port (cur_dev->device, p) {
			if (!rdma_cap_af_ib(cur_dev->device, p))
				continue;

			if (ib_find_cached_pkey(cur_dev->device, p, pkey, &index))
				continue;

			if (ib_get_cached_port_state(cur_dev->device, p, &port_state))
				continue;

			for (i = 0; i < cur_dev->device->port_data[p].immutable.gid_tbl_len;
			     ++i) {
				ret = rdma_query_gid(cur_dev->device, p, i,
						     &gid);
				if (ret)
					continue;

				if (!memcmp(&gid, dgid, sizeof(gid))) {
					cma_dev = cur_dev;
					sgid = gid;
					id_priv->id.port_num = p;
					goto found;
				}

				if (!cma_dev && (gid.global.subnet_prefix ==
				    dgid->global.subnet_prefix) &&
				    port_state == IB_PORT_ACTIVE) {
					cma_dev = cur_dev;
					sgid = gid;
					id_priv->id.port_num = p;
					goto found;
				}
			}
		}
	}
	mutex_unlock(&lock);
	return -ENODEV;

found:
	cma_attach_to_dev(id_priv, cma_dev);
	rdma_restrack_add(&id_priv->res);
	mutex_unlock(&lock);
	addr = (struct sockaddr_ib *)cma_src_addr(id_priv);
	memcpy(&addr->sib_addr, &sgid, sizeof(sgid));
	cma_translate_ib(addr, &id_priv->id.route.addr.dev_addr);
	return 0;
}

static void cma_id_get(struct rdma_id_private *id_priv)
{
	refcount_inc(&id_priv->refcount);
}

static void cma_id_put(struct rdma_id_private *id_priv)
{
	if (refcount_dec_and_test(&id_priv->refcount))
		complete(&id_priv->comp);
}

static struct rdma_id_private *
__rdma_create_id(struct net *net, rdma_cm_event_handler event_handler,
		 void *context, enum rdma_ucm_port_space ps,
		 enum ib_qp_type qp_type, const struct rdma_id_private *parent)
{
	struct rdma_id_private *id_priv;

	id_priv = kzalloc(sizeof *id_priv, GFP_KERNEL);
	if (!id_priv)
		return ERR_PTR(-ENOMEM);

	id_priv->state = RDMA_CM_IDLE;/*设置初始化状态*/
	id_priv->id.context = context;
	id_priv->id.event_handler = event_handler;
	id_priv->id.ps = ps;
	id_priv->id.qp_type = qp_type;
	id_priv->tos_set = false;
	id_priv->timeout_set = false;
	id_priv->min_rnr_timer_set = false;
	id_priv->gid_type = IB_GID_TYPE_IB;
	spin_lock_init(&id_priv->lock);
	mutex_init(&id_priv->qp_mutex);
	init_completion(&id_priv->comp);
	refcount_set(&id_priv->refcount, 1);
	mutex_init(&id_priv->handler_mutex);
	INIT_LIST_HEAD(&id_priv->device_item);
	INIT_LIST_HEAD(&id_priv->id_list_entry);
	INIT_LIST_HEAD(&id_priv->listen_list);
	INIT_LIST_HEAD(&id_priv->mc_list);
	get_random_bytes(&id_priv->seq_num, sizeof id_priv->seq_num);
	id_priv->id.route.addr.dev_addr.net = get_net(net);
	id_priv->seq_num &= 0x00ffffff;

	rdma_restrack_new(&id_priv->res, RDMA_RESTRACK_CM_ID);
	if (parent)
		rdma_restrack_parent_name(&id_priv->res, &parent->res);

	return id_priv;
}

struct rdma_cm_id *
__rdma_create_kernel_id(struct net *net, rdma_cm_event_handler event_handler,
			void *context, enum rdma_ucm_port_space ps,
			enum ib_qp_type qp_type, const char *caller)
{
	struct rdma_id_private *ret;

	ret = __rdma_create_id(net, event_handler, context, ps, qp_type, NULL);
	if (IS_ERR(ret))
		return ERR_CAST(ret);

	rdma_restrack_set_name(&ret->res, caller);
	return &ret->id;
}
EXPORT_SYMBOL(__rdma_create_kernel_id);

struct rdma_cm_id *rdma_create_user_id(rdma_cm_event_handler event_handler,
				       void *context,
				       enum rdma_ucm_port_space ps,
				       enum ib_qp_type qp_type)
{
	struct rdma_id_private *ret;

	ret = __rdma_create_id(current->nsproxy->net_ns, event_handler, context,
			       ps, qp_type, NULL);
	if (IS_ERR(ret))
		return ERR_CAST(ret);

	rdma_restrack_set_name(&ret->res, NULL);
	return &ret->id;
}
EXPORT_SYMBOL(rdma_create_user_id);

static int cma_init_ud_qp(struct rdma_id_private *id_priv, struct ib_qp *qp)
{
	struct ib_qp_attr qp_attr;
	int qp_attr_mask, ret;

	qp_attr.qp_state = IB_QPS_INIT;
	ret = rdma_init_qp_attr(&id_priv->id, &qp_attr, &qp_attr_mask);
	if (ret)
		return ret;

	ret = ib_modify_qp(qp, &qp_attr, qp_attr_mask);
	if (ret)
		return ret;

	qp_attr.qp_state = IB_QPS_RTR;
	ret = ib_modify_qp(qp, &qp_attr, IB_QP_STATE);
	if (ret)
		return ret;

	qp_attr.qp_state = IB_QPS_RTS;
	qp_attr.sq_psn = 0;
	ret = ib_modify_qp(qp, &qp_attr, IB_QP_STATE | IB_QP_SQ_PSN);

	return ret;
}

static int cma_init_conn_qp(struct rdma_id_private *id_priv, struct ib_qp *qp)
{
	struct ib_qp_attr qp_attr;
	int qp_attr_mask, ret;

	qp_attr.qp_state = IB_QPS_INIT;
	ret = rdma_init_qp_attr(&id_priv->id, &qp_attr, &qp_attr_mask);
	if (ret)
		return ret;

	return ib_modify_qp(qp, &qp_attr, qp_attr_mask);
}

int rdma_create_qp(struct rdma_cm_id *id, struct ib_pd *pd,
		   struct ib_qp_init_attr *qp_init_attr)
{
	struct rdma_id_private *id_priv;
	struct ib_qp *qp;
	int ret;

	id_priv = container_of(id, struct rdma_id_private, id);
	if (id->device != pd->device) {
		ret = -EINVAL;
		goto out_err;
	}

	qp_init_attr->port_num = id->port_num;
	qp = ib_create_qp(pd, qp_init_attr);
	if (IS_ERR(qp)) {
		ret = PTR_ERR(qp);
		goto out_err;
	}

	if (id->qp_type == IB_QPT_UD)
		ret = cma_init_ud_qp(id_priv, qp);
	else
		ret = cma_init_conn_qp(id_priv, qp);
	if (ret)
		goto out_destroy;

	id->qp = qp;
	id_priv->qp_num = qp->qp_num;
	id_priv->srq = (qp->srq != NULL);
	trace_cm_qp_create(id_priv, pd, qp_init_attr, 0);
	return 0;
out_destroy:
	ib_destroy_qp(qp);
out_err:
	trace_cm_qp_create(id_priv, pd, qp_init_attr, ret);
	return ret;
}
EXPORT_SYMBOL(rdma_create_qp);

void rdma_destroy_qp(struct rdma_cm_id *id)
{
	struct rdma_id_private *id_priv;

	id_priv = container_of(id, struct rdma_id_private, id);
	trace_cm_qp_destroy(id_priv);
	mutex_lock(&id_priv->qp_mutex);
	ib_destroy_qp(id_priv->id.qp);
	id_priv->id.qp = NULL;
	mutex_unlock(&id_priv->qp_mutex);
}
EXPORT_SYMBOL(rdma_destroy_qp);

static int cma_modify_qp_rtr(struct rdma_id_private *id_priv,
			     struct rdma_conn_param *conn_param)
{
	struct ib_qp_attr qp_attr;
	int qp_attr_mask, ret;

	mutex_lock(&id_priv->qp_mutex);
	if (!id_priv->id.qp) {
		ret = 0;
		goto out;
	}

	/* Need to update QP attributes from default values. */
	qp_attr.qp_state = IB_QPS_INIT;
	ret = rdma_init_qp_attr(&id_priv->id, &qp_attr, &qp_attr_mask);
	if (ret)
		goto out;

	ret = ib_modify_qp(id_priv->id.qp, &qp_attr, qp_attr_mask);
	if (ret)
		goto out;

	qp_attr.qp_state = IB_QPS_RTR;
	ret = rdma_init_qp_attr(&id_priv->id, &qp_attr, &qp_attr_mask);
	if (ret)
		goto out;

	BUG_ON(id_priv->cma_dev->device != id_priv->id.device);

	if (conn_param)
		qp_attr.max_dest_rd_atomic = conn_param->responder_resources;
	ret = ib_modify_qp(id_priv->id.qp, &qp_attr, qp_attr_mask);
out:
	mutex_unlock(&id_priv->qp_mutex);
	return ret;
}

static int cma_modify_qp_rts(struct rdma_id_private *id_priv,
			     struct rdma_conn_param *conn_param)
{
	struct ib_qp_attr qp_attr;
	int qp_attr_mask, ret;

	mutex_lock(&id_priv->qp_mutex);
	if (!id_priv->id.qp) {
		ret = 0;
		goto out;
	}

	qp_attr.qp_state = IB_QPS_RTS;
	ret = rdma_init_qp_attr(&id_priv->id, &qp_attr, &qp_attr_mask);
	if (ret)
		goto out;

	if (conn_param)
		qp_attr.max_rd_atomic = conn_param->initiator_depth;
	ret = ib_modify_qp(id_priv->id.qp, &qp_attr, qp_attr_mask);
out:
	mutex_unlock(&id_priv->qp_mutex);
	return ret;
}

static int cma_modify_qp_err(struct rdma_id_private *id_priv)
{
	struct ib_qp_attr qp_attr;
	int ret;

	mutex_lock(&id_priv->qp_mutex);
	if (!id_priv->id.qp) {
		ret = 0;
		goto out;
	}

	qp_attr.qp_state = IB_QPS_ERR;
	ret = ib_modify_qp(id_priv->id.qp, &qp_attr, IB_QP_STATE);
out:
	mutex_unlock(&id_priv->qp_mutex);
	return ret;
}

static int cma_ib_init_qp_attr(struct rdma_id_private *id_priv,
			       struct ib_qp_attr *qp_attr, int *qp_attr_mask)
{
	struct rdma_dev_addr *dev_addr = &id_priv->id.route.addr.dev_addr;
	int ret;
	u16 pkey;

	if (rdma_cap_eth_ah(id_priv->id.device, id_priv->id.port_num))
		pkey = 0xffff;
	else
		pkey = ib_addr_get_pkey(dev_addr);

	ret = ib_find_cached_pkey(id_priv->id.device, id_priv->id.port_num,
				  pkey, &qp_attr->pkey_index);
	if (ret)
		return ret;

	qp_attr->port_num = id_priv->id.port_num;
	*qp_attr_mask = IB_QP_STATE | IB_QP_PKEY_INDEX | IB_QP_PORT;

	if (id_priv->id.qp_type == IB_QPT_UD) {
		ret = cma_set_qkey(id_priv, 0);
		if (ret)
			return ret;

		qp_attr->qkey = id_priv->qkey;
		*qp_attr_mask |= IB_QP_QKEY;
	} else {
		qp_attr->qp_access_flags = 0;
		*qp_attr_mask |= IB_QP_ACCESS_FLAGS;
	}
	return 0;
}

int rdma_init_qp_attr(struct rdma_cm_id *id, struct ib_qp_attr *qp_attr,
		       int *qp_attr_mask)
{
	struct rdma_id_private *id_priv;
	int ret = 0;

	id_priv = container_of(id, struct rdma_id_private, id);
	if (rdma_cap_ib_cm(id->device, id->port_num)) {
		if (!id_priv->cm_id.ib || (id_priv->id.qp_type == IB_QPT_UD))
			ret = cma_ib_init_qp_attr(id_priv, qp_attr, qp_attr_mask);
		else
			ret = ib_cm_init_qp_attr(id_priv->cm_id.ib, qp_attr,
						 qp_attr_mask);

		if (qp_attr->qp_state == IB_QPS_RTR)
			qp_attr->rq_psn = id_priv->seq_num;
	} else if (rdma_cap_iw_cm(id->device, id->port_num)) {
		if (!id_priv->cm_id.iw) {
			qp_attr->qp_access_flags = 0;
			*qp_attr_mask = IB_QP_STATE | IB_QP_ACCESS_FLAGS;
		} else
			ret = iw_cm_init_qp_attr(id_priv->cm_id.iw, qp_attr,
						 qp_attr_mask);
		qp_attr->port_num = id_priv->id.port_num;
		*qp_attr_mask |= IB_QP_PORT;
	} else {
		ret = -ENOSYS;
	}

	if ((*qp_attr_mask & IB_QP_TIMEOUT) && id_priv->timeout_set)
		qp_attr->timeout = id_priv->timeout;

	if ((*qp_attr_mask & IB_QP_MIN_RNR_TIMER) && id_priv->min_rnr_timer_set)
		qp_attr->min_rnr_timer = id_priv->min_rnr_timer;

	return ret;
}
EXPORT_SYMBOL(rdma_init_qp_attr);

static inline bool cma_zero_addr(const struct sockaddr *addr)
{
	switch (addr->sa_family) {
	case AF_INET:
		return ipv4_is_zeronet(((struct sockaddr_in *)addr)->sin_addr.s_addr);
	case AF_INET6:
		return ipv6_addr_any(&((struct sockaddr_in6 *)addr)->sin6_addr);
	case AF_IB:
		return ib_addr_any(&((struct sockaddr_ib *)addr)->sib_addr);
	default:
		return false;
	}
}

static inline bool cma_loopback_addr(const struct sockaddr *addr)
{
	switch (addr->sa_family) {
	case AF_INET:
		return ipv4_is_loopback(
			((struct sockaddr_in *)addr)->sin_addr.s_addr);
	case AF_INET6:
		return ipv6_addr_loopback(
			&((struct sockaddr_in6 *)addr)->sin6_addr);
	case AF_IB:
		return ib_addr_loopback(
			&((struct sockaddr_ib *)addr)->sib_addr);
	default:
		return false;
	}
}

static inline bool cma_any_addr(const struct sockaddr *addr)
{
    //是否any地址或者loopback地址
	return cma_zero_addr(addr) || cma_loopback_addr(addr);
}

static int cma_addr_cmp(const struct sockaddr *src, const struct sockaddr *dst)
{
	if (src->sa_family != dst->sa_family)
		return -1;

	switch (src->sa_family) {
	case AF_INET:
		return ((struct sockaddr_in *)src)->sin_addr.s_addr !=
		       ((struct sockaddr_in *)dst)->sin_addr.s_addr;
	case AF_INET6: {
		struct sockaddr_in6 *src_addr6 = (struct sockaddr_in6 *)src;
		struct sockaddr_in6 *dst_addr6 = (struct sockaddr_in6 *)dst;
		bool link_local;

		if (ipv6_addr_cmp(&src_addr6->sin6_addr,
					  &dst_addr6->sin6_addr))
			return 1;
		link_local = ipv6_addr_type(&dst_addr6->sin6_addr) &
			     IPV6_ADDR_LINKLOCAL;
		/* Link local must match their scope_ids */
		return link_local ? (src_addr6->sin6_scope_id !=
				     dst_addr6->sin6_scope_id) :
				    0;
	}

	default:
		return ib_addr_cmp(&((struct sockaddr_ib *) src)->sib_addr,
				   &((struct sockaddr_ib *) dst)->sib_addr);
	}
}

static __be16 cma_port(const struct sockaddr *addr)
{
	struct sockaddr_ib *sib;

	switch (addr->sa_family) {
	case AF_INET:
		return ((struct sockaddr_in *) addr)->sin_port;
	case AF_INET6:
		return ((struct sockaddr_in6 *) addr)->sin6_port;
	case AF_IB:
		sib = (struct sockaddr_ib *) addr;
		return htons((u16) (be64_to_cpu(sib->sib_sid) &
				    be64_to_cpu(sib->sib_sid_mask)));
	default:
		return 0;
	}
}

static inline int cma_any_port(const struct sockaddr *addr)
{
	return !cma_port(addr);
}

static void cma_save_ib_info(struct sockaddr *src_addr,
			     struct sockaddr *dst_addr,
			     const struct rdma_cm_id *listen_id,
			     const struct sa_path_rec *path)
{
	struct sockaddr_ib *listen_ib, *ib;

	listen_ib = (struct sockaddr_ib *) &listen_id->route.addr.src_addr;
	if (src_addr) {
		ib = (struct sockaddr_ib *)src_addr;
		ib->sib_family = AF_IB;
		if (path) {
			ib->sib_pkey = path->pkey;
			ib->sib_flowinfo = path->flow_label;
			memcpy(&ib->sib_addr, &path->sgid, 16);
			ib->sib_sid = path->service_id;
			ib->sib_scope_id = 0;
		} else {
			ib->sib_pkey = listen_ib->sib_pkey;
			ib->sib_flowinfo = listen_ib->sib_flowinfo;
			ib->sib_addr = listen_ib->sib_addr;
			ib->sib_sid = listen_ib->sib_sid;
			ib->sib_scope_id = listen_ib->sib_scope_id;
		}
		ib->sib_sid_mask = cpu_to_be64(0xffffffffffffffffULL);
	}
	if (dst_addr) {
		ib = (struct sockaddr_ib *)dst_addr;
		ib->sib_family = AF_IB;
		if (path) {
			ib->sib_pkey = path->pkey;
			ib->sib_flowinfo = path->flow_label;
			memcpy(&ib->sib_addr, &path->dgid, 16);
		}
	}
}

static void cma_save_ip4_info(struct sockaddr_in *src_addr,
			      struct sockaddr_in *dst_addr,
			      struct cma_hdr *hdr,
			      __be16 local_port)
{
	if (src_addr) {
		*src_addr = (struct sockaddr_in) {
			.sin_family = AF_INET,
			.sin_addr.s_addr = hdr->dst_addr.ip4.addr,
			.sin_port = local_port,
		};
	}

	if (dst_addr) {
		*dst_addr = (struct sockaddr_in) {
			.sin_family = AF_INET,
			.sin_addr.s_addr = hdr->src_addr.ip4.addr,
			.sin_port = hdr->port,
		};
	}
}

static void cma_save_ip6_info(struct sockaddr_in6 *src_addr,
			      struct sockaddr_in6 *dst_addr,
			      struct cma_hdr *hdr,
			      __be16 local_port)
{
	if (src_addr) {
		*src_addr = (struct sockaddr_in6) {
			.sin6_family = AF_INET6,
			.sin6_addr = hdr->dst_addr.ip6,
			.sin6_port = local_port,
		};
	}

	if (dst_addr) {
		*dst_addr = (struct sockaddr_in6) {
			.sin6_family = AF_INET6,
			.sin6_addr = hdr->src_addr.ip6,
			.sin6_port = hdr->port,
		};
	}
}

static u16 cma_port_from_service_id(__be64 service_id)
{
	return (u16)be64_to_cpu(service_id);
}

static int cma_save_ip_info(struct sockaddr *src_addr,
			    struct sockaddr *dst_addr,
			    const struct ib_cm_event *ib_event,
			    __be64 service_id)
{
	struct cma_hdr *hdr;
	__be16 port;

	hdr = ib_event->private_data;
	if (hdr->cma_version != CMA_VERSION)
		return -EINVAL;

	port = htons(cma_port_from_service_id(service_id));

	switch (cma_get_ip_ver(hdr)) {
	case 4:
		cma_save_ip4_info((struct sockaddr_in *)src_addr,
				  (struct sockaddr_in *)dst_addr, hdr, port);
		break;
	case 6:
		cma_save_ip6_info((struct sockaddr_in6 *)src_addr,
				  (struct sockaddr_in6 *)dst_addr, hdr, port);
		break;
	default:
		return -EAFNOSUPPORT;
	}

	return 0;
}

static int cma_save_net_info(struct sockaddr *src_addr,
			     struct sockaddr *dst_addr,
			     const struct rdma_cm_id *listen_id,
			     const struct ib_cm_event *ib_event,
			     sa_family_t sa_family, __be64 service_id)
{
	if (sa_family == AF_IB) {
		if (ib_event->event == IB_CM_REQ_RECEIVED)
			cma_save_ib_info(src_addr, dst_addr, listen_id,
					 ib_event->param.req_rcvd.primary_path);
		else if (ib_event->event == IB_CM_SIDR_REQ_RECEIVED)
			cma_save_ib_info(src_addr, dst_addr, listen_id, NULL);
		return 0;
	}

	return cma_save_ip_info(src_addr, dst_addr, ib_event, service_id);
}

static int cma_save_req_info(const struct ib_cm_event *ib_event,
			     struct cma_req_info *req)
{
	const struct ib_cm_req_event_param *req_param =
		&ib_event->param.req_rcvd;
	const struct ib_cm_sidr_req_event_param *sidr_param =
		&ib_event->param.sidr_req_rcvd;

	switch (ib_event->event) {
	case IB_CM_REQ_RECEIVED:
		req->device	= req_param->listen_id->device;
		req->port	= req_param->port;
		memcpy(&req->local_gid, &req_param->primary_path->sgid,
		       sizeof(req->local_gid));
		req->has_gid	= true;
		req->service_id = req_param->primary_path->service_id;
		req->pkey	= be16_to_cpu(req_param->primary_path->pkey);
		if (req->pkey != req_param->bth_pkey)
			pr_warn_ratelimited("RDMA CMA: got different BTH P_Key (0x%x) and primary path P_Key (0x%x)\n"
					    "RDMA CMA: in the future this may cause the request to be dropped\n",
					    req_param->bth_pkey, req->pkey);
		break;
	case IB_CM_SIDR_REQ_RECEIVED:
		req->device	= sidr_param->listen_id->device;
		req->port	= sidr_param->port;
		req->has_gid	= false;
		req->service_id	= sidr_param->service_id;
		req->pkey	= sidr_param->pkey;
		if (req->pkey != sidr_param->bth_pkey)
			pr_warn_ratelimited("RDMA CMA: got different BTH P_Key (0x%x) and SIDR request payload P_Key (0x%x)\n"
					    "RDMA CMA: in the future this may cause the request to be dropped\n",
					    sidr_param->bth_pkey, req->pkey);
		break;
	default:
		return -EINVAL;
	}

	return 0;
}

/*检查地址是否合理，检查反向路由是否指向net_dev*/
static bool validate_ipv4_net_dev(struct net_device *net_dev,
				  const struct sockaddr_in *dst_addr,
				  const struct sockaddr_in *src_addr)
{
	__be32 daddr = dst_addr->sin_addr.s_addr,
	       saddr = src_addr->sin_addr.s_addr;
	struct fib_result res;
	struct flowi4 fl4;
	int err;
	bool ret;

	/*必须为合法的外发（forward)地址*/
	if (ipv4_is_multicast(saddr) || ipv4_is_lbcast(saddr) ||
	    ipv4_is_lbcast(daddr) || ipv4_is_zeronet(saddr) ||
	    ipv4_is_zeronet(daddr) || ipv4_is_loopback(daddr) ||
	    ipv4_is_loopback(saddr))
		return false;

	/*指定入接口，反转src/dst ip进行路由查询*/
	memset(&fl4, 0, sizeof(fl4));
	fl4.flowi4_oif = net_dev->ifindex;
	fl4.daddr = daddr;
	fl4.saddr = saddr;

	rcu_read_lock();
	err = fib_lookup(dev_net(net_dev), &fl4, &res, 0);
	/*检查对应的出接口是否为netdev*/
	ret = err == 0 && FIB_RES_DEV(res) == net_dev;
	rcu_read_unlock();

	return ret;
}

static bool validate_ipv6_net_dev(struct net_device *net_dev,
				  const struct sockaddr_in6 *dst_addr,
				  const struct sockaddr_in6 *src_addr)
{
#if IS_ENABLED(CONFIG_IPV6)
	const int strict = ipv6_addr_type(&dst_addr->sin6_addr) &
			   IPV6_ADDR_LINKLOCAL;
	struct rt6_info *rt = rt6_lookup(dev_net(net_dev), &dst_addr->sin6_addr,
					 &src_addr->sin6_addr, net_dev->ifindex,
					 NULL, strict);
	bool ret;

	if (!rt)
		return false;

	ret = rt->rt6i_idev->dev == net_dev;
	ip6_rt_put(rt);

	return ret;
#else
	return false;
#endif
}

static bool validate_net_dev(struct net_device *net_dev,
			     const struct sockaddr *daddr,
			     const struct sockaddr *saddr)
{
	const struct sockaddr_in *daddr4 = (const struct sockaddr_in *)daddr;
	const struct sockaddr_in *saddr4 = (const struct sockaddr_in *)saddr;
	const struct sockaddr_in6 *daddr6 = (const struct sockaddr_in6 *)daddr;
	const struct sockaddr_in6 *saddr6 = (const struct sockaddr_in6 *)saddr;

	switch (daddr->sa_family) {
	case AF_INET:
		return saddr->sa_family == AF_INET &&
		       validate_ipv4_net_dev(net_dev, daddr4, saddr4);

	case AF_INET6:
		return saddr->sa_family == AF_INET6 &&
		       validate_ipv6_net_dev(net_dev, daddr6, saddr6);

	default:
		return false;
	}
}

static struct net_device *
roce_get_net_dev_by_cm_event(const struct ib_cm_event *ib_event)
{
	const struct ib_gid_attr *sgid_attr = NULL;
	struct net_device *ndev;

	if (ib_event->event == IB_CM_REQ_RECEIVED)
		sgid_attr = ib_event->param.req_rcvd.ppath_sgid_attr;
	else if (ib_event->event == IB_CM_SIDR_REQ_RECEIVED)
		sgid_attr = ib_event->param.sidr_req_rcvd.sgid_attr;

	if (!sgid_attr)
		return NULL;

	rcu_read_lock();
	ndev = rdma_read_gid_attr_ndev_rcu(sgid_attr);
	if (IS_ERR(ndev))
		ndev = NULL;
	else
		dev_hold(ndev);
	rcu_read_unlock();
	return ndev;
}

static struct net_device *cma_get_net_dev(const struct ib_cm_event *ib_event,
					  struct cma_req_info *req)
{
	struct sockaddr *listen_addr =
			(struct sockaddr *)&req->listen_addr_storage;
	struct sockaddr *src_addr = (struct sockaddr *)&req->src_addr_storage;
	struct net_device *net_dev;
	const union ib_gid *gid = req->has_gid ? &req->local_gid : NULL;
	int err;

	err = cma_save_ip_info(listen_addr, src_addr, ib_event,
			       req->service_id);
	if (err)
		return ERR_PTR(err);

	if (rdma_protocol_roce(req->device, req->port))
		net_dev = roce_get_net_dev_by_cm_event(ib_event);
	else
		net_dev = ib_get_net_dev_by_params(req->device, req->port,
						   req->pkey,
						   gid, listen_addr);
	if (!net_dev)
		return ERR_PTR(-ENODEV);

	return net_dev;
}

static enum rdma_ucm_port_space rdma_ps_from_service_id(__be64 service_id)
{
	return (be64_to_cpu(service_id) >> 16) & 0xffff;
}

static bool cma_match_private_data(struct rdma_id_private *id_priv,
				   const struct cma_hdr *hdr)
{
	struct sockaddr *addr = cma_src_addr(id_priv);
	__be32 ip4_addr;
	struct in6_addr ip6_addr;

	if (cma_any_addr(addr) && !id_priv->afonly)
		return true;

	switch (addr->sa_family) {
	case AF_INET:
		ip4_addr = ((struct sockaddr_in *)addr)->sin_addr.s_addr;
		if (cma_get_ip_ver(hdr) != 4)
			return false;
		if (!cma_any_addr(addr) &&
		    hdr->dst_addr.ip4.addr != ip4_addr)
			return false;
		break;
	case AF_INET6:
		ip6_addr = ((struct sockaddr_in6 *)addr)->sin6_addr;
		if (cma_get_ip_ver(hdr) != 6)
			return false;
		if (!cma_any_addr(addr) &&
		    memcmp(&hdr->dst_addr.ip6, &ip6_addr, sizeof(ip6_addr)))
			return false;
		break;
	case AF_IB:
		return true;
	default:
		return false;
	}

	return true;
}

static bool cma_protocol_roce(const struct rdma_cm_id *id)
{
	struct ib_device *device = id->device;
	const u32 port_num = id->port_num ?: rdma_start_port(device);

	return rdma_protocol_roce(device, port_num);
}

static bool cma_is_req_ipv6_ll(const struct cma_req_info *req)
{
	const struct sockaddr *daddr =
			(const struct sockaddr *)&req->listen_addr_storage;
	const struct sockaddr_in6 *daddr6 = (const struct sockaddr_in6 *)daddr;

	/* Returns true if the req is for IPv6 link local */
	return (daddr->sa_family == AF_INET6 &&
		(ipv6_addr_type(&daddr6->sin6_addr) & IPV6_ADDR_LINKLOCAL));
}

static bool cma_match_net_dev(const struct rdma_cm_id *id,
			      const struct net_device *net_dev,
			      const struct cma_req_info *req)
{
	const struct rdma_addr *addr = &id->route.addr;

	if (!net_dev)
		/* This request is an AF_IB request */
		return (!id->port_num || id->port_num == req->port) &&
		       (addr->src_addr.ss_family == AF_IB);

	/*
	 * If the request is not for IPv6 link local, allow matching
	 * request to any netdevice of the one or multiport rdma device.
	 */
	if (!cma_is_req_ipv6_ll(req))
		return true;
	/*
	 * Net namespaces must match, and if the listner is listening
	 * on a specific netdevice than netdevice must match as well.
	 */
	if (net_eq(dev_net(net_dev), addr->dev_addr.net) &&
	    (!!addr->dev_addr.bound_dev_if ==
	     (addr->dev_addr.bound_dev_if == net_dev->ifindex)))
		return true;
	else
		return false;
}

static struct rdma_id_private *cma_find_listener(
		const struct rdma_bind_list *bind_list,
		const struct ib_cm_id *cm_id,
		const struct ib_cm_event *ib_event,
		const struct cma_req_info *req,
		const struct net_device *net_dev)
{
	struct rdma_id_private *id_priv, *id_priv_dev;

	lockdep_assert_held(&lock);

	if (!bind_list)
		return ERR_PTR(-EINVAL);

	hlist_for_each_entry(id_priv, &bind_list->owners, node) {
		if (cma_match_private_data(id_priv, ib_event->private_data)) {
			if (id_priv->id.device == cm_id->device &&
			    cma_match_net_dev(&id_priv->id, net_dev, req))
				return id_priv;
			list_for_each_entry(id_priv_dev,
					    &id_priv->listen_list,
					    listen_item) {
				if (id_priv_dev->id.device == cm_id->device &&
				    cma_match_net_dev(&id_priv_dev->id,
						      net_dev, req))
					return id_priv_dev;
			}
		}
	}

	return ERR_PTR(-EINVAL);
}

static struct rdma_id_private *
cma_ib_id_from_event(struct ib_cm_id *cm_id,
		     const struct ib_cm_event *ib_event,
		     struct cma_req_info *req,
		     struct net_device **net_dev)
{
	struct rdma_bind_list *bind_list;
	struct rdma_id_private *id_priv;
	int err;

	err = cma_save_req_info(ib_event, req);
	if (err)
		return ERR_PTR(err);

	*net_dev = cma_get_net_dev(ib_event, req);
	if (IS_ERR(*net_dev)) {
		if (PTR_ERR(*net_dev) == -EAFNOSUPPORT) {
			/* Assuming the protocol is AF_IB */
			*net_dev = NULL;
		} else {
			return ERR_CAST(*net_dev);
		}
	}

	mutex_lock(&lock);
	/*
	 * Net namespace might be getting deleted while route lookup,
	 * cm_id lookup is in progress. Therefore, perform netdevice
	 * validation, cm_id lookup under rcu lock.
	 * RCU lock along with netdevice state check, synchronizes with
	 * netdevice migrating to different net namespace and also avoids
	 * case where net namespace doesn't get deleted while lookup is in
	 * progress.
	 * If the device state is not IFF_UP, its properties such as ifindex
	 * and nd_net cannot be trusted to remain valid without rcu lock.
	 * net/core/dev.c change_net_namespace() ensures to synchronize with
	 * ongoing operations on net device after device is closed using
	 * synchronize_net().
	 */
	rcu_read_lock();
	if (*net_dev) {
		/*
		 * If netdevice is down, it is likely that it is administratively
		 * down or it might be migrating to different namespace.
		 * In that case avoid further processing, as the net namespace
		 * or ifindex may change.
		 */
		if (((*net_dev)->flags & IFF_UP) == 0) {
			id_priv = ERR_PTR(-EHOSTUNREACH);
			goto err;
		}

		if (!validate_net_dev(*net_dev,
				 (struct sockaddr *)&req->src_addr_storage,
				 (struct sockaddr *)&req->listen_addr_storage)) {
			id_priv = ERR_PTR(-EHOSTUNREACH);
			goto err;
		}
	}

	bind_list = cma_ps_find(*net_dev ? dev_net(*net_dev) : &init_net,
				rdma_ps_from_service_id(req->service_id),
				cma_port_from_service_id(req->service_id));
	id_priv = cma_find_listener(bind_list, cm_id, ib_event, req, *net_dev);
err:
	rcu_read_unlock();
	mutex_unlock(&lock);
	if (IS_ERR(id_priv) && *net_dev) {
		dev_put(*net_dev);
		*net_dev = NULL;
	}
	return id_priv;
}

static inline u8 cma_user_data_offset(struct rdma_id_private *id_priv)
{
	return cma_family(id_priv) == AF_IB ? 0 : sizeof(struct cma_hdr);
}

static void cma_cancel_route(struct rdma_id_private *id_priv)
{
	if (rdma_cap_ib_sa(id_priv->id.device, id_priv->id.port_num)) {
		if (id_priv->query)
			ib_sa_cancel_query(id_priv->query_id, id_priv->query);
	}
}

static void _cma_cancel_listens(struct rdma_id_private *id_priv)
{
	struct rdma_id_private *dev_id_priv;

	lockdep_assert_held(&lock);

	/*
	 * Remove from listen_any_list to prevent added devices from spawning
	 * additional listen requests.
	 */
	list_del_init(&id_priv->listen_any_item);

	while (!list_empty(&id_priv->listen_list)) {
		dev_id_priv =
			list_first_entry(&id_priv->listen_list,
					 struct rdma_id_private, listen_item);
		/* sync with device removal to avoid duplicate destruction */
		list_del_init(&dev_id_priv->device_item);
		list_del_init(&dev_id_priv->listen_item);
		mutex_unlock(&lock);

		rdma_destroy_id(&dev_id_priv->id);
		mutex_lock(&lock);
	}
}

static void cma_cancel_listens(struct rdma_id_private *id_priv)
{
	mutex_lock(&lock);
	_cma_cancel_listens(id_priv);
	mutex_unlock(&lock);
}

static void cma_cancel_operation(struct rdma_id_private *id_priv,
				 enum rdma_cm_state state)
{
	switch (state) {
	case RDMA_CM_ADDR_QUERY:
		/*
		 * We can avoid doing the rdma_addr_cancel() based on state,
		 * only RDMA_CM_ADDR_QUERY has a work that could still execute.
		 * Notice that the addr_handler work could still be exiting
		 * outside this state, however due to the interaction with the
		 * handler_mutex the work is guaranteed not to touch id_priv
		 * during exit.
		 */
		rdma_addr_cancel(&id_priv->id.route.addr.dev_addr);
		break;
	case RDMA_CM_ROUTE_QUERY:
		cma_cancel_route(id_priv);
		break;
	case RDMA_CM_LISTEN:
		if (cma_any_addr(cma_src_addr(id_priv)) && !id_priv->cma_dev)
			cma_cancel_listens(id_priv);
		break;
	default:
		break;
	}
}

static void cma_release_port(struct rdma_id_private *id_priv)
{
	struct rdma_bind_list *bind_list = id_priv->bind_list;
	struct net *net = id_priv->id.route.addr.dev_addr.net;

	if (!bind_list)
		return;

	mutex_lock(&lock);
	hlist_del(&id_priv->node);
	if (hlist_empty(&bind_list->owners)) {
		cma_ps_remove(net, bind_list->ps, bind_list->port);
		kfree(bind_list);
	}
	mutex_unlock(&lock);
}

static void destroy_mc(struct rdma_id_private *id_priv,
		       struct cma_multicast *mc)
{
	bool send_only = mc->join_state == BIT(SENDONLY_FULLMEMBER_JOIN);

	if (rdma_cap_ib_mcast(id_priv->id.device, id_priv->id.port_num))
		ib_sa_free_multicast(mc->sa_mc);

	if (rdma_protocol_roce(id_priv->id.device, id_priv->id.port_num)) {
		struct rdma_dev_addr *dev_addr =
			&id_priv->id.route.addr.dev_addr;
		struct net_device *ndev = NULL;

		if (dev_addr->bound_dev_if)
			ndev = dev_get_by_index(dev_addr->net,
						dev_addr->bound_dev_if);
		if (ndev && !send_only) {
			enum ib_gid_type gid_type;
			union ib_gid mgid;

			gid_type = id_priv->cma_dev->default_gid_type
					   [id_priv->id.port_num -
					    rdma_start_port(
						    id_priv->cma_dev->device)];
			cma_iboe_set_mgid((struct sockaddr *)&mc->addr, &mgid,
					  gid_type);
			cma_igmp_send(ndev, &mgid, false);
		}
		dev_put(ndev);

		cancel_work_sync(&mc->iboe_join.work);
	}
	kfree(mc);
}

static void cma_leave_mc_groups(struct rdma_id_private *id_priv)
{
	struct cma_multicast *mc;

	while (!list_empty(&id_priv->mc_list)) {
		mc = list_first_entry(&id_priv->mc_list, struct cma_multicast,
				      list);
		list_del(&mc->list);
		destroy_mc(id_priv, mc);
	}
}

static void _destroy_id(struct rdma_id_private *id_priv,
			enum rdma_cm_state state)
{
	cma_cancel_operation(id_priv, state);

	rdma_restrack_del(&id_priv->res);
	cma_remove_id_from_tree(id_priv);
	if (id_priv->cma_dev) {
		if (rdma_cap_ib_cm(id_priv->id.device, 1)) {
			if (id_priv->cm_id.ib)
				ib_destroy_cm_id(id_priv->cm_id.ib);
		} else if (rdma_cap_iw_cm(id_priv->id.device, 1)) {
			if (id_priv->cm_id.iw)
				iw_destroy_cm_id(id_priv->cm_id.iw);
		}
		cma_leave_mc_groups(id_priv);
		cma_release_dev(id_priv);
	}

	cma_release_port(id_priv);
	cma_id_put(id_priv);
	wait_for_completion(&id_priv->comp);

	if (id_priv->internal_id)
		cma_id_put(id_priv->id.context);

	kfree(id_priv->id.route.path_rec);
	kfree(id_priv->id.route.path_rec_inbound);
	kfree(id_priv->id.route.path_rec_outbound);

	put_net(id_priv->id.route.addr.dev_addr.net);
	kfree(id_priv);
}

/*
 * destroy an ID from within the handler_mutex. This ensures that no other
 * handlers can start running concurrently.
 */
static void destroy_id_handler_unlock(struct rdma_id_private *id_priv)
	__releases(&idprv->handler_mutex)
{
	enum rdma_cm_state state;
	unsigned long flags;

	trace_cm_id_destroy(id_priv);

	/*
	 * Setting the state to destroyed under the handler mutex provides a
	 * fence against calling handler callbacks. If this is invoked due to
	 * the failure of a handler callback then it guarentees that no future
	 * handlers will be called.
	 */
	lockdep_assert_held(&id_priv->handler_mutex);
	spin_lock_irqsave(&id_priv->lock, flags);
	state = id_priv->state;
	id_priv->state = RDMA_CM_DESTROYING;
	spin_unlock_irqrestore(&id_priv->lock, flags);
	mutex_unlock(&id_priv->handler_mutex);
	_destroy_id(id_priv, state);
}

void rdma_destroy_id(struct rdma_cm_id *id)
{
	struct rdma_id_private *id_priv =
		container_of(id, struct rdma_id_private, id);

	mutex_lock(&id_priv->handler_mutex);
	destroy_id_handler_unlock(id_priv);
}
EXPORT_SYMBOL(rdma_destroy_id);

static int cma_rep_recv(struct rdma_id_private *id_priv)
{
	int ret;

	ret = cma_modify_qp_rtr(id_priv, NULL);
	if (ret)
		goto reject;

	ret = cma_modify_qp_rts(id_priv, NULL);
	if (ret)
		goto reject;

	trace_cm_send_rtu(id_priv);
	ret = ib_send_cm_rtu(id_priv->cm_id.ib, NULL, 0);
	if (ret)
		goto reject;

	return 0;
reject:
	pr_debug_ratelimited("RDMA CM: CONNECT_ERROR: failed to handle reply. status %d\n", ret);
	cma_modify_qp_err(id_priv);
	trace_cm_send_rej(id_priv);
	ib_send_cm_rej(id_priv->cm_id.ib, IB_CM_REJ_CONSUMER_DEFINED,
		       NULL, 0, NULL, 0);
	return ret;
}

static void cma_set_rep_event_data(struct rdma_cm_event *event,
				   const struct ib_cm_rep_event_param *rep_data,
				   void *private_data)
{
	event->param.conn.private_data = private_data;
	event->param.conn.private_data_len = IB_CM_REP_PRIVATE_DATA_SIZE;
	event->param.conn.responder_resources = rep_data->responder_resources;
	event->param.conn.initiator_depth = rep_data->initiator_depth;
	event->param.conn.flow_control = rep_data->flow_control;
	event->param.conn.rnr_retry_count = rep_data->rnr_retry_count;
	event->param.conn.srq = rep_data->srq;
	event->param.conn.qp_num = rep_data->remote_qpn;

	event->ece.vendor_id = rep_data->ece.vendor_id;
	event->ece.attr_mod = rep_data->ece.attr_mod;
}

/*事件处理（有部分会通知给用户态）*/
static int cma_cm_event_handler(struct rdma_id_private *id_priv,
				struct rdma_cm_event *event)
{
	int ret;

	lockdep_assert_held(&id_priv->handler_mutex);

	trace_cm_event_handler(id_priv, event);
	ret = id_priv->id.event_handler(&id_priv->id, event);
	trace_cm_event_done(id_priv, event, ret);
	return ret;
}

static int cma_ib_handler(struct ib_cm_id *cm_id,
			  const struct ib_cm_event *ib_event)
{
	struct rdma_id_private *id_priv = cm_id->context;
	struct rdma_cm_event event = {};
	enum rdma_cm_state state;
	int ret;

	mutex_lock(&id_priv->handler_mutex);
	state = READ_ONCE(id_priv->state);
	if ((ib_event->event != IB_CM_TIMEWAIT_EXIT &&
	     state != RDMA_CM_CONNECT) ||
	    (ib_event->event == IB_CM_TIMEWAIT_EXIT &&
	     state != RDMA_CM_DISCONNECT))
		goto out;

	switch (ib_event->event) {
	case IB_CM_REQ_ERROR:
	case IB_CM_REP_ERROR:
		event.event = RDMA_CM_EVENT_UNREACHABLE;
		event.status = -ETIMEDOUT;
		break;
	case IB_CM_REP_RECEIVED:
		if (state == RDMA_CM_CONNECT &&
		    (id_priv->id.qp_type != IB_QPT_UD)) {
			trace_cm_send_mra(id_priv);
			ib_send_cm_mra(cm_id, CMA_CM_MRA_SETTING, NULL, 0);
		}
		if (id_priv->id.qp) {
			event.status = cma_rep_recv(id_priv);
			event.event = event.status ? RDMA_CM_EVENT_CONNECT_ERROR :
						     RDMA_CM_EVENT_ESTABLISHED;
		} else {
			event.event = RDMA_CM_EVENT_CONNECT_RESPONSE;
		}
		cma_set_rep_event_data(&event, &ib_event->param.rep_rcvd,
				       ib_event->private_data);
		break;
	case IB_CM_RTU_RECEIVED:
	case IB_CM_USER_ESTABLISHED:
		event.event = RDMA_CM_EVENT_ESTABLISHED;
		break;
	case IB_CM_DREQ_ERROR:
		event.status = -ETIMEDOUT;
		fallthrough;
	case IB_CM_DREQ_RECEIVED:
	case IB_CM_DREP_RECEIVED:
		if (!cma_comp_exch(id_priv, RDMA_CM_CONNECT,
				   RDMA_CM_DISCONNECT))
			goto out;
		event.event = RDMA_CM_EVENT_DISCONNECTED;
		break;
	case IB_CM_TIMEWAIT_EXIT:
		event.event = RDMA_CM_EVENT_TIMEWAIT_EXIT;
		break;
	case IB_CM_MRA_RECEIVED:
		/* ignore event */
		goto out;
	case IB_CM_REJ_RECEIVED:
		pr_debug_ratelimited("RDMA CM: REJECTED: %s\n", rdma_reject_msg(&id_priv->id,
										ib_event->param.rej_rcvd.reason));
		cma_modify_qp_err(id_priv);
		event.status = ib_event->param.rej_rcvd.reason;
		event.event = RDMA_CM_EVENT_REJECTED;
		event.param.conn.private_data = ib_event->private_data;
		event.param.conn.private_data_len = IB_CM_REJ_PRIVATE_DATA_SIZE;
		break;
	default:
		pr_err("RDMA CMA: unexpected IB CM event: %d\n",
		       ib_event->event);
		goto out;
	}

	ret = cma_cm_event_handler(id_priv, &event);
	if (ret) {
		/* Destroy the CM ID by returning a non-zero value. */
		id_priv->cm_id.ib = NULL;
		destroy_id_handler_unlock(id_priv);
		return ret;
	}
out:
	mutex_unlock(&id_priv->handler_mutex);
	return 0;
}

static struct rdma_id_private *
cma_ib_new_conn_id(const struct rdma_cm_id *listen_id,
		   const struct ib_cm_event *ib_event,
		   struct net_device *net_dev)
{
	struct rdma_id_private *listen_id_priv;
	struct rdma_id_private *id_priv;
	struct rdma_cm_id *id;
	struct rdma_route *rt;
	const sa_family_t ss_family = listen_id->route.addr.src_addr.ss_family;
	struct sa_path_rec *path = ib_event->param.req_rcvd.primary_path;
	const __be64 service_id =
		ib_event->param.req_rcvd.primary_path->service_id;
	int ret;

	listen_id_priv = container_of(listen_id, struct rdma_id_private, id);
	id_priv = __rdma_create_id(listen_id->route.addr.dev_addr.net,
				   listen_id->event_handler, listen_id->context,
				   listen_id->ps,
				   ib_event->param.req_rcvd.qp_type,
				   listen_id_priv);
	if (IS_ERR(id_priv))
		return NULL;

	id = &id_priv->id;
	if (cma_save_net_info((struct sockaddr *)&id->route.addr.src_addr,
			      (struct sockaddr *)&id->route.addr.dst_addr,
			      listen_id, ib_event, ss_family, service_id))
		goto err;

	rt = &id->route;
	rt->num_pri_alt_paths = ib_event->param.req_rcvd.alternate_path ? 2 : 1;
	rt->path_rec = kmalloc_array(rt->num_pri_alt_paths,
				     sizeof(*rt->path_rec), GFP_KERNEL);
	if (!rt->path_rec)
		goto err;

	rt->path_rec[0] = *path;
	if (rt->num_pri_alt_paths == 2)
		rt->path_rec[1] = *ib_event->param.req_rcvd.alternate_path;

	if (net_dev) {
		rdma_copy_src_l2_addr(&rt->addr.dev_addr, net_dev);
	} else {
		if (!cma_protocol_roce(listen_id) &&
		    cma_any_addr(cma_src_addr(id_priv))) {
			rt->addr.dev_addr.dev_type = ARPHRD_INFINIBAND;
			rdma_addr_set_sgid(&rt->addr.dev_addr, &rt->path_rec[0].sgid);
			ib_addr_set_pkey(&rt->addr.dev_addr, be16_to_cpu(rt->path_rec[0].pkey));
		} else if (!cma_any_addr(cma_src_addr(id_priv))) {
			ret = cma_translate_addr(cma_src_addr(id_priv), &rt->addr.dev_addr);
			if (ret)
				goto err;
		}
	}
	rdma_addr_set_dgid(&rt->addr.dev_addr, &rt->path_rec[0].dgid);

	id_priv->state = RDMA_CM_CONNECT;
	return id_priv;

err:
	rdma_destroy_id(id);
	return NULL;
}

static struct rdma_id_private *
cma_ib_new_udp_id(const struct rdma_cm_id *listen_id,
		  const struct ib_cm_event *ib_event,
		  struct net_device *net_dev)
{
	const struct rdma_id_private *listen_id_priv;
	struct rdma_id_private *id_priv;
	struct rdma_cm_id *id;
	const sa_family_t ss_family = listen_id->route.addr.src_addr.ss_family;
	struct net *net = listen_id->route.addr.dev_addr.net;
	int ret;

	listen_id_priv = container_of(listen_id, struct rdma_id_private, id);
	id_priv = __rdma_create_id(net, listen_id->event_handler,
				   listen_id->context, listen_id->ps, IB_QPT_UD,
				   listen_id_priv);
	if (IS_ERR(id_priv))
		return NULL;

	id = &id_priv->id;
	if (cma_save_net_info((struct sockaddr *)&id->route.addr.src_addr,
			      (struct sockaddr *)&id->route.addr.dst_addr,
			      listen_id, ib_event, ss_family,
			      ib_event->param.sidr_req_rcvd.service_id))
		goto err;

	if (net_dev) {
		rdma_copy_src_l2_addr(&id->route.addr.dev_addr, net_dev);
	} else {
		if (!cma_any_addr(cma_src_addr(id_priv))) {
			ret = cma_translate_addr(cma_src_addr(id_priv),
						 &id->route.addr.dev_addr);
			if (ret)
				goto err;
		}
	}

	id_priv->state = RDMA_CM_CONNECT;
	return id_priv;
err:
	rdma_destroy_id(id);
	return NULL;
}

static void cma_set_req_event_data(struct rdma_cm_event *event,
				   const struct ib_cm_req_event_param *req_data,
				   void *private_data, int offset)
{
	event->param.conn.private_data = private_data + offset;
	event->param.conn.private_data_len = IB_CM_REQ_PRIVATE_DATA_SIZE - offset;
	event->param.conn.responder_resources = req_data->responder_resources;
	event->param.conn.initiator_depth = req_data->initiator_depth;
	event->param.conn.flow_control = req_data->flow_control;
	event->param.conn.retry_count = req_data->retry_count;
	event->param.conn.rnr_retry_count = req_data->rnr_retry_count;
	event->param.conn.srq = req_data->srq;
	event->param.conn.qp_num = req_data->remote_qpn;

	event->ece.vendor_id = req_data->ece.vendor_id;
	event->ece.attr_mod = req_data->ece.attr_mod;
}

static int cma_ib_check_req_qp_type(const struct rdma_cm_id *id,
				    const struct ib_cm_event *ib_event)
{
	return (((ib_event->event == IB_CM_REQ_RECEIVED) &&
		 (ib_event->param.req_rcvd.qp_type == id->qp_type)) ||
		((ib_event->event == IB_CM_SIDR_REQ_RECEIVED) &&
		 (id->qp_type == IB_QPT_UD)) ||
		(!id->qp_type));
}

static int cma_ib_req_handler(struct ib_cm_id *cm_id,
			      const struct ib_cm_event *ib_event)
{
	struct rdma_id_private *listen_id, *conn_id = NULL;
	struct rdma_cm_event event = {};
	struct cma_req_info req = {};
	struct net_device *net_dev;
	u8 offset;
	int ret;

	listen_id = cma_ib_id_from_event(cm_id, ib_event, &req, &net_dev);
	if (IS_ERR(listen_id))
		return PTR_ERR(listen_id);

	trace_cm_req_handler(listen_id, ib_event->event);
	if (!cma_ib_check_req_qp_type(&listen_id->id, ib_event)) {
		ret = -EINVAL;
		goto net_dev_put;
	}

	mutex_lock(&listen_id->handler_mutex);
	if (READ_ONCE(listen_id->state) != RDMA_CM_LISTEN) {
		ret = -ECONNABORTED;
		goto err_unlock;
	}

	offset = cma_user_data_offset(listen_id);
	event.event = RDMA_CM_EVENT_CONNECT_REQUEST;
	if (ib_event->event == IB_CM_SIDR_REQ_RECEIVED) {
		conn_id = cma_ib_new_udp_id(&listen_id->id, ib_event, net_dev);
		event.param.ud.private_data = ib_event->private_data + offset;
		event.param.ud.private_data_len =
				IB_CM_SIDR_REQ_PRIVATE_DATA_SIZE - offset;
	} else {
		conn_id = cma_ib_new_conn_id(&listen_id->id, ib_event, net_dev);
		cma_set_req_event_data(&event, &ib_event->param.req_rcvd,
				       ib_event->private_data, offset);
	}
	if (!conn_id) {
		ret = -ENOMEM;
		goto err_unlock;
	}

	mutex_lock_nested(&conn_id->handler_mutex, SINGLE_DEPTH_NESTING);
	ret = cma_ib_acquire_dev(conn_id, listen_id, &req);
	if (ret) {
		destroy_id_handler_unlock(conn_id);
		goto err_unlock;
	}

	conn_id->cm_id.ib = cm_id;
	cm_id->context = conn_id;
	cm_id->cm_handler = cma_ib_handler;

	ret = cma_cm_event_handler(conn_id, &event);
	if (ret) {
		/* Destroy the CM ID by returning a non-zero value. */
		conn_id->cm_id.ib = NULL;
		mutex_unlock(&listen_id->handler_mutex);
		destroy_id_handler_unlock(conn_id);
		goto net_dev_put;
	}

	if (READ_ONCE(conn_id->state) == RDMA_CM_CONNECT &&
	    conn_id->id.qp_type != IB_QPT_UD) {
		trace_cm_send_mra(cm_id->context);
		ib_send_cm_mra(cm_id, CMA_CM_MRA_SETTING, NULL, 0);
	}
	mutex_unlock(&conn_id->handler_mutex);

err_unlock:
	mutex_unlock(&listen_id->handler_mutex);

net_dev_put:
	if (net_dev)
		dev_put(net_dev);

	return ret;
}

__be64 rdma_get_service_id(struct rdma_cm_id *id, struct sockaddr *addr)
{
	if (addr->sa_family == AF_IB)
		return ((struct sockaddr_ib *) addr)->sib_sid;

	return cpu_to_be64(((u64)id->ps << 16) + be16_to_cpu(cma_port(addr)));
}
EXPORT_SYMBOL(rdma_get_service_id);

void rdma_read_gids(struct rdma_cm_id *cm_id, union ib_gid *sgid,
		    union ib_gid *dgid)
{
	struct rdma_addr *addr = &cm_id->route.addr;

	if (!cm_id->device) {
		if (sgid)
			memset(sgid, 0, sizeof(*sgid));
		if (dgid)
			memset(dgid, 0, sizeof(*dgid));
		return;
	}

	if (rdma_protocol_roce(cm_id->device, cm_id->port_num)) {
		if (sgid)
			rdma_ip2gid((struct sockaddr *)&addr->src_addr, sgid);
		if (dgid)
			rdma_ip2gid((struct sockaddr *)&addr->dst_addr, dgid);
	} else {
		if (sgid)
			rdma_addr_get_sgid(&addr->dev_addr, sgid);
		if (dgid)
			rdma_addr_get_dgid(&addr->dev_addr, dgid);
	}
}
EXPORT_SYMBOL(rdma_read_gids);

static int cma_iw_handler(struct iw_cm_id *iw_id, struct iw_cm_event *iw_event)
{
	struct rdma_id_private *id_priv = iw_id->context;
	struct rdma_cm_event event = {};
	int ret = 0;
	struct sockaddr *laddr = (struct sockaddr *)&iw_event->local_addr;
	struct sockaddr *raddr = (struct sockaddr *)&iw_event->remote_addr;

	mutex_lock(&id_priv->handler_mutex);
	if (READ_ONCE(id_priv->state) != RDMA_CM_CONNECT)
		goto out;

	switch (iw_event->event) {
	case IW_CM_EVENT_CLOSE:
		event.event = RDMA_CM_EVENT_DISCONNECTED;
		break;
	case IW_CM_EVENT_CONNECT_REPLY:
		memcpy(cma_src_addr(id_priv), laddr,
		       rdma_addr_size(laddr));
		memcpy(cma_dst_addr(id_priv), raddr,
		       rdma_addr_size(raddr));
		switch (iw_event->status) {
		case 0:
			event.event = RDMA_CM_EVENT_ESTABLISHED;
			event.param.conn.initiator_depth = iw_event->ird;
			event.param.conn.responder_resources = iw_event->ord;
			break;
		case -ECONNRESET:
		case -ECONNREFUSED:
			event.event = RDMA_CM_EVENT_REJECTED;
			break;
		case -ETIMEDOUT:
			event.event = RDMA_CM_EVENT_UNREACHABLE;
			break;
		default:
			event.event = RDMA_CM_EVENT_CONNECT_ERROR;
			break;
		}
		break;
	case IW_CM_EVENT_ESTABLISHED:
		event.event = RDMA_CM_EVENT_ESTABLISHED;
		event.param.conn.initiator_depth = iw_event->ird;
		event.param.conn.responder_resources = iw_event->ord;
		break;
	default:
		goto out;
	}

	event.status = iw_event->status;
	event.param.conn.private_data = iw_event->private_data;
	event.param.conn.private_data_len = iw_event->private_data_len;
	ret = cma_cm_event_handler(id_priv, &event);
	if (ret) {
		/* Destroy the CM ID by returning a non-zero value. */
		id_priv->cm_id.iw = NULL;
		destroy_id_handler_unlock(id_priv);
		return ret;
	}

out:
	mutex_unlock(&id_priv->handler_mutex);
	return ret;
}

static int iw_conn_req_handler(struct iw_cm_id *cm_id,
			       struct iw_cm_event *iw_event)
{
	struct rdma_id_private *listen_id, *conn_id;
	struct rdma_cm_event event = {};
	int ret = -ECONNABORTED;
	struct sockaddr *laddr = (struct sockaddr *)&iw_event->local_addr;
	struct sockaddr *raddr = (struct sockaddr *)&iw_event->remote_addr;

	event.event = RDMA_CM_EVENT_CONNECT_REQUEST;
	event.param.conn.private_data = iw_event->private_data;
	event.param.conn.private_data_len = iw_event->private_data_len;
	event.param.conn.initiator_depth = iw_event->ird;
	event.param.conn.responder_resources = iw_event->ord;

	listen_id = cm_id->context;

	mutex_lock(&listen_id->handler_mutex);
	if (READ_ONCE(listen_id->state) != RDMA_CM_LISTEN)
		goto out;

	/* Create a new RDMA id for the new IW CM ID */
	conn_id = __rdma_create_id(listen_id->id.route.addr.dev_addr.net,
				   listen_id->id.event_handler,
				   listen_id->id.context, RDMA_PS_TCP,
				   IB_QPT_RC, listen_id);
	if (IS_ERR(conn_id)) {
		ret = -ENOMEM;
		goto out;
	}
	mutex_lock_nested(&conn_id->handler_mutex, SINGLE_DEPTH_NESTING);
	conn_id->state = RDMA_CM_CONNECT;

	ret = rdma_translate_ip(laddr, &conn_id->id.route.addr.dev_addr);
	if (ret) {
		mutex_unlock(&listen_id->handler_mutex);
		destroy_id_handler_unlock(conn_id);
		return ret;
	}

	ret = cma_iw_acquire_dev(conn_id, listen_id);
	if (ret) {
		mutex_unlock(&listen_id->handler_mutex);
		destroy_id_handler_unlock(conn_id);
		return ret;
	}

	conn_id->cm_id.iw = cm_id;
	cm_id->context = conn_id;
	cm_id->cm_handler = cma_iw_handler;

	memcpy(cma_src_addr(conn_id), laddr, rdma_addr_size(laddr));
	memcpy(cma_dst_addr(conn_id), raddr, rdma_addr_size(raddr));

	ret = cma_cm_event_handler(conn_id, &event);
	if (ret) {
		/* User wants to destroy the CM ID */
		conn_id->cm_id.iw = NULL;
		mutex_unlock(&listen_id->handler_mutex);
		destroy_id_handler_unlock(conn_id);
		return ret;
	}

	mutex_unlock(&conn_id->handler_mutex);

out:
	mutex_unlock(&listen_id->handler_mutex);
	return ret;
}

static int cma_ib_listen(struct rdma_id_private *id_priv)
{
	struct sockaddr *addr;
	struct ib_cm_id	*id;
	__be64 svc_id;

	addr = cma_src_addr(id_priv);
	svc_id = rdma_get_service_id(&id_priv->id, addr);
	id = ib_cm_insert_listen(id_priv->id.device,
				 cma_ib_req_handler, svc_id);
	if (IS_ERR(id))
		return PTR_ERR(id);
	id_priv->cm_id.ib = id;

	return 0;
}

static int cma_iw_listen(struct rdma_id_private *id_priv, int backlog)
{
	int ret;
	struct iw_cm_id	*id;

	id = iw_create_cm_id(id_priv->id.device,
			     iw_conn_req_handler,
			     id_priv);
	if (IS_ERR(id))
		return PTR_ERR(id);

	mutex_lock(&id_priv->qp_mutex);
	id->tos = id_priv->tos;
	id->tos_set = id_priv->tos_set;
	mutex_unlock(&id_priv->qp_mutex);
	id->afonly = id_priv->afonly;
	id_priv->cm_id.iw = id;

	memcpy(&id_priv->cm_id.iw->local_addr, cma_src_addr(id_priv),
	       rdma_addr_size(cma_src_addr(id_priv)));

	ret = iw_cm_listen(id_priv->cm_id.iw, backlog);

	if (ret) {
		iw_destroy_cm_id(id_priv->cm_id.iw);
		id_priv->cm_id.iw = NULL;
	}

	return ret;
}

static int cma_listen_handler(struct rdma_cm_id *id,
			      struct rdma_cm_event *event)
{
	struct rdma_id_private *id_priv = id->context;

	/* Listening IDs are always destroyed on removal */
	if (event->event == RDMA_CM_EVENT_DEVICE_REMOVAL)
		return -1;

	id->context = id_priv->id.context;
	id->event_handler = id_priv->id.event_handler;
	trace_cm_event_handler(id_priv, event);
	return id_priv->id.event_handler(id, event);
}

static int cma_listen_on_dev(struct rdma_id_private *id_priv,
			     struct cma_device *cma_dev,
			     struct rdma_id_private **to_destroy)
{
	struct rdma_id_private *dev_id_priv;
	struct net *net = id_priv->id.route.addr.dev_addr.net;
	int ret;

	lockdep_assert_held(&lock);

	*to_destroy = NULL;
	if (cma_family(id_priv) == AF_IB && !rdma_cap_ib_cm(cma_dev->device, 1))
		return 0;

	dev_id_priv =
		__rdma_create_id(net, cma_listen_handler, id_priv,
				 id_priv->id.ps, id_priv->id.qp_type, id_priv);
	if (IS_ERR(dev_id_priv))
		return PTR_ERR(dev_id_priv);

	dev_id_priv->state = RDMA_CM_ADDR_BOUND;
	memcpy(cma_src_addr(dev_id_priv), cma_src_addr(id_priv),
	       rdma_addr_size(cma_src_addr(id_priv)));

	_cma_attach_to_dev(dev_id_priv, cma_dev);
	rdma_restrack_add(&dev_id_priv->res);
	cma_id_get(id_priv);
	dev_id_priv->internal_id = 1;
	dev_id_priv->afonly = id_priv->afonly;
	mutex_lock(&id_priv->qp_mutex);
	dev_id_priv->tos_set = id_priv->tos_set;
	dev_id_priv->tos = id_priv->tos;
	mutex_unlock(&id_priv->qp_mutex);

	ret = rdma_listen(&dev_id_priv->id, id_priv->backlog);
	if (ret)
		goto err_listen;
	list_add_tail(&dev_id_priv->listen_item, &id_priv->listen_list);
	return 0;
err_listen:
	/* Caller must destroy this after releasing lock */
	*to_destroy = dev_id_priv;
	dev_warn(&cma_dev->device->dev, "RDMA CMA: %s, error %d\n", __func__, ret);
	return ret;
}

static int cma_listen_on_all(struct rdma_id_private *id_priv)
{
	struct rdma_id_private *to_destroy;
	struct cma_device *cma_dev;
	int ret;

	mutex_lock(&lock);
	list_add_tail(&id_priv->listen_any_item, &listen_any_list);
	list_for_each_entry(cma_dev, &dev_list, list) {
		ret = cma_listen_on_dev(id_priv, cma_dev, &to_destroy);
		if (ret) {
			/* Prevent racing with cma_process_remove() */
			if (to_destroy)
				list_del_init(&to_destroy->device_item);
			goto err_listen;
		}
	}
	mutex_unlock(&lock);
	return 0;

err_listen:
	_cma_cancel_listens(id_priv);
	mutex_unlock(&lock);
	if (to_destroy)
		rdma_destroy_id(&to_destroy->id);
	return ret;
}

void rdma_set_service_type(struct rdma_cm_id *id, int tos)
{
	struct rdma_id_private *id_priv;

	id_priv = container_of(id, struct rdma_id_private, id);
	mutex_lock(&id_priv->qp_mutex);
	id_priv->tos = (u8) tos;
	id_priv->tos_set = true;
	mutex_unlock(&id_priv->qp_mutex);
}
EXPORT_SYMBOL(rdma_set_service_type);

/**
 * rdma_set_ack_timeout() - Set the ack timeout of QP associated
 *                          with a connection identifier.
 * @id: Communication identifier to associated with service type.
 * @timeout: Ack timeout to set a QP, expressed as 4.096 * 2^(timeout) usec.
 *
 * This function should be called before rdma_connect() on active side,
 * and on passive side before rdma_accept(). It is applicable to primary
 * path only. The timeout will affect the local side of the QP, it is not
 * negotiated with remote side and zero disables the timer. In case it is
 * set before rdma_resolve_route, the value will also be used to determine
 * PacketLifeTime for RoCE.
 *
 * Return: 0 for success
 */
int rdma_set_ack_timeout(struct rdma_cm_id *id, u8 timeout)
{
	struct rdma_id_private *id_priv;

	if (id->qp_type != IB_QPT_RC && id->qp_type != IB_QPT_XRC_INI)
		return -EINVAL;

	id_priv = container_of(id, struct rdma_id_private, id);
	mutex_lock(&id_priv->qp_mutex);
	id_priv->timeout = timeout;
	id_priv->timeout_set = true;
	mutex_unlock(&id_priv->qp_mutex);

	return 0;
}
EXPORT_SYMBOL(rdma_set_ack_timeout);

/**
 * rdma_set_min_rnr_timer() - Set the minimum RNR Retry timer of the
 *			      QP associated with a connection identifier.
 * @id: Communication identifier to associated with service type.
 * @min_rnr_timer: 5-bit value encoded as Table 45: "Encoding for RNR NAK
 *		   Timer Field" in the IBTA specification.
 *
 * This function should be called before rdma_connect() on active
 * side, and on passive side before rdma_accept(). The timer value
 * will be associated with the local QP. When it receives a send it is
 * not read to handle, typically if the receive queue is empty, an RNR
 * Retry NAK is returned to the requester with the min_rnr_timer
 * encoded. The requester will then wait at least the time specified
 * in the NAK before retrying. The default is zero, which translates
 * to a minimum RNR Timer value of 655 ms.
 *
 * Return: 0 for success
 */
int rdma_set_min_rnr_timer(struct rdma_cm_id *id, u8 min_rnr_timer)
{
	struct rdma_id_private *id_priv;

	/* It is a five-bit value */
	if (min_rnr_timer & 0xe0)
		return -EINVAL;

	if (WARN_ON(id->qp_type != IB_QPT_RC && id->qp_type != IB_QPT_XRC_TGT))
		return -EINVAL;

	id_priv = container_of(id, struct rdma_id_private, id);
	mutex_lock(&id_priv->qp_mutex);
	id_priv->min_rnr_timer = min_rnr_timer;
	id_priv->min_rnr_timer_set = true;
	mutex_unlock(&id_priv->qp_mutex);

	return 0;
}
EXPORT_SYMBOL(rdma_set_min_rnr_timer);

static void route_set_path_rec_inbound(struct cma_work *work,
				       struct sa_path_rec *path_rec)
{
	struct rdma_route *route = &work->id->id.route;

	if (!route->path_rec_inbound) {
		route->path_rec_inbound =
			kzalloc(sizeof(*route->path_rec_inbound), GFP_KERNEL);
		if (!route->path_rec_inbound)
			return;
	}

	*route->path_rec_inbound = *path_rec;
}

static void route_set_path_rec_outbound(struct cma_work *work,
					struct sa_path_rec *path_rec)
{
	struct rdma_route *route = &work->id->id.route;

	if (!route->path_rec_outbound) {
		route->path_rec_outbound =
			kzalloc(sizeof(*route->path_rec_outbound), GFP_KERNEL);
		if (!route->path_rec_outbound)
			return;
	}

	*route->path_rec_outbound = *path_rec;
}

static void cma_query_handler(int status, struct sa_path_rec *path_rec,
			      int num_prs, void *context)
{
	struct cma_work *work = context;
	struct rdma_route *route;
	int i;

	route = &work->id->id.route;

	if (status)
		goto fail;

	for (i = 0; i < num_prs; i++) {
		if (!path_rec[i].flags || (path_rec[i].flags & IB_PATH_GMP))
			*route->path_rec = path_rec[i];
		else if (path_rec[i].flags & IB_PATH_INBOUND)
			route_set_path_rec_inbound(work, &path_rec[i]);
		else if (path_rec[i].flags & IB_PATH_OUTBOUND)
			route_set_path_rec_outbound(work, &path_rec[i]);
	}
	if (!route->path_rec) {
		status = -EINVAL;
		goto fail;
	}

	route->num_pri_alt_paths = 1;
	queue_work(cma_wq, &work->work);
	return;

fail:
	work->old_state = RDMA_CM_ROUTE_QUERY;
	work->new_state = RDMA_CM_ADDR_RESOLVED;
	work->event.event = RDMA_CM_EVENT_ROUTE_ERROR;
	work->event.status = status;
	pr_debug_ratelimited("RDMA CM: ROUTE_ERROR: failed to query path. status %d\n",
			     status);
	queue_work(cma_wq, &work->work);
}

static int cma_query_ib_route(struct rdma_id_private *id_priv,
			      unsigned long timeout_ms, struct cma_work *work)
{
	struct rdma_dev_addr *dev_addr = &id_priv->id.route.addr.dev_addr;
	struct sa_path_rec path_rec;
	ib_sa_comp_mask comp_mask;
	struct sockaddr_in6 *sin6;
	struct sockaddr_ib *sib;

	memset(&path_rec, 0, sizeof path_rec);

	if (rdma_cap_opa_ah(id_priv->id.device, id_priv->id.port_num))
		path_rec.rec_type = SA_PATH_REC_TYPE_OPA;
	else
		path_rec.rec_type = SA_PATH_REC_TYPE_IB;
	rdma_addr_get_sgid(dev_addr, &path_rec.sgid);
	rdma_addr_get_dgid(dev_addr, &path_rec.dgid);
	path_rec.pkey = cpu_to_be16(ib_addr_get_pkey(dev_addr));
	path_rec.numb_path = 1;
	path_rec.reversible = 1;
	path_rec.service_id = rdma_get_service_id(&id_priv->id,
						  cma_dst_addr(id_priv));

	comp_mask = IB_SA_PATH_REC_DGID | IB_SA_PATH_REC_SGID |
		    IB_SA_PATH_REC_PKEY | IB_SA_PATH_REC_NUMB_PATH |
		    IB_SA_PATH_REC_REVERSIBLE | IB_SA_PATH_REC_SERVICE_ID;

	switch (cma_family(id_priv)) {
	case AF_INET:
		path_rec.qos_class = cpu_to_be16((u16) id_priv->tos);
		comp_mask |= IB_SA_PATH_REC_QOS_CLASS;
		break;
	case AF_INET6:
		sin6 = (struct sockaddr_in6 *) cma_src_addr(id_priv);
		path_rec.traffic_class = (u8) (be32_to_cpu(sin6->sin6_flowinfo) >> 20);
		comp_mask |= IB_SA_PATH_REC_TRAFFIC_CLASS;
		break;
	case AF_IB:
		sib = (struct sockaddr_ib *) cma_src_addr(id_priv);
		path_rec.traffic_class = (u8) (be32_to_cpu(sib->sib_flowinfo) >> 20);
		comp_mask |= IB_SA_PATH_REC_TRAFFIC_CLASS;
		break;
	}

	id_priv->query_id = ib_sa_path_rec_get(&sa_client, id_priv->id.device,
					       id_priv->id.port_num, &path_rec,
					       comp_mask, timeout_ms,
					       GFP_KERNEL, cma_query_handler,
					       work, &id_priv->query);

	return (id_priv->query_id < 0) ? id_priv->query_id : 0;
}

static void cma_iboe_join_work_handler(struct work_struct *work)
{
	struct cma_multicast *mc =
		container_of(work, struct cma_multicast, iboe_join.work);
	struct rdma_cm_event *event = &mc->iboe_join.event;
	struct rdma_id_private *id_priv = mc->id_priv;
	int ret;

	mutex_lock(&id_priv->handler_mutex);
	if (READ_ONCE(id_priv->state) == RDMA_CM_DESTROYING ||
	    READ_ONCE(id_priv->state) == RDMA_CM_DEVICE_REMOVAL)
		goto out_unlock;

	ret = cma_cm_event_handler(id_priv, event);
	WARN_ON(ret);

out_unlock:
	mutex_unlock(&id_priv->handler_mutex);
	if (event->event == RDMA_CM_EVENT_MULTICAST_JOIN)
		rdma_destroy_ah_attr(&event->param.ud.ah_attr);
}

//更新状态，触发事件处理
static void cma_work_handler(struct work_struct *_work)
{
	struct cma_work *work = container_of(_work, struct cma_work, work);
	struct rdma_id_private *id_priv = work->id;

	mutex_lock(&id_priv->handler_mutex);
	//如果状态符合预期（与old_state相等），则执行状态变更
	if (READ_ONCE(id_priv->state) == RDMA_CM_DESTROYING ||
	    READ_ONCE(id_priv->state) == RDMA_CM_DEVICE_REMOVAL)
		goto out_unlock;
	if (work->old_state != 0 || work->new_state != 0) {
		if (!cma_comp_exch(id_priv, work->old_state, work->new_state))
			goto out_unlock;
	}

	if (cma_cm_event_handler(id_priv, &work->event)) {
		cma_id_put(id_priv);
		destroy_id_handler_unlock(id_priv);
		goto out_free;
	}

out_unlock:
	mutex_unlock(&id_priv->handler_mutex);
	cma_id_put(id_priv);
out_free:
	if (work->event.event == RDMA_CM_EVENT_MULTICAST_JOIN)
		rdma_destroy_ah_attr(&work->event.param.ud.ah_attr);
	kfree(work);
}

static void cma_init_resolve_route_work(struct cma_work *work,
					struct rdma_id_private *id_priv)
{
	work->id = id_priv;
	INIT_WORK(&work->work, cma_work_handler);
	work->old_state = RDMA_CM_ROUTE_QUERY;
	work->new_state = RDMA_CM_ROUTE_RESOLVED;
	work->event.event = RDMA_CM_EVENT_ROUTE_RESOLVED;
}

static void enqueue_resolve_addr_work(struct cma_work *work,
				      struct rdma_id_private *id_priv)
{
	/* Balances with cma_id_put() in cma_work_handler */
	cma_id_get(id_priv);

	work->id = id_priv;
	INIT_WORK(&work->work, cma_work_handler);
	work->old_state = RDMA_CM_ADDR_QUERY;
	work->new_state = RDMA_CM_ADDR_RESOLVED;
	work->event.event = RDMA_CM_EVENT_ADDR_RESOLVED;

	queue_work(cma_wq, &work->work);
}

static int cma_resolve_ib_route(struct rdma_id_private *id_priv,
				unsigned long timeout_ms)
{
	struct rdma_route *route = &id_priv->id.route;
	struct cma_work *work;
	int ret;

	work = kzalloc(sizeof *work, GFP_KERNEL);
	if (!work)
		return -ENOMEM;

	cma_init_resolve_route_work(work, id_priv);

	if (!route->path_rec)
		route->path_rec = kmalloc(sizeof *route->path_rec, GFP_KERNEL);
	if (!route->path_rec) {
		ret = -ENOMEM;
		goto err1;
	}

	ret = cma_query_ib_route(id_priv, timeout_ms, work);
	if (ret)
		goto err2;

	return 0;
err2:
	kfree(route->path_rec);
	route->path_rec = NULL;
err1:
	kfree(work);
	return ret;
}

static enum ib_gid_type cma_route_gid_type(enum rdma_network_type network_type,
					   unsigned long supported_gids,
					   enum ib_gid_type default_gid)
{
	if ((network_type == RDMA_NETWORK_IPV4 ||
	     network_type == RDMA_NETWORK_IPV6) &&
	    test_bit(IB_GID_TYPE_ROCE_UDP_ENCAP, &supported_gids))
		return IB_GID_TYPE_ROCE_UDP_ENCAP;

	return default_gid;
}

/*
 * cma_iboe_set_path_rec_l2_fields() is helper function which sets
 * path record type based on GID type.
 * It also sets up other L2 fields which includes destination mac address
 * netdev ifindex, of the path record.
 * It returns the netdev of the bound interface for this path record entry.
 */
static struct net_device *
cma_iboe_set_path_rec_l2_fields(struct rdma_id_private *id_priv)
{
	struct rdma_route *route = &id_priv->id.route;
	enum ib_gid_type gid_type = IB_GID_TYPE_ROCE;
	struct rdma_addr *addr = &route->addr;
	unsigned long supported_gids;
	struct net_device *ndev;

	if (!addr->dev_addr.bound_dev_if)
		return NULL;

	ndev = dev_get_by_index(addr->dev_addr.net,
				addr->dev_addr.bound_dev_if);
	if (!ndev)
		return NULL;

	supported_gids = roce_gid_type_mask_support(id_priv->id.device,
						    id_priv->id.port_num);
	gid_type = cma_route_gid_type(addr->dev_addr.network,
				      supported_gids,
				      id_priv->gid_type);
	/* Use the hint from IP Stack to select GID Type */
	if (gid_type < ib_network_to_gid_type(addr->dev_addr.network))
		gid_type = ib_network_to_gid_type(addr->dev_addr.network);
	route->path_rec->rec_type = sa_conv_gid_to_pathrec_type(gid_type);

	route->path_rec->roce.route_resolved = true;
	sa_path_set_dmac(route->path_rec, addr->dev_addr.dst_dev_addr);
	return ndev;
}

int rdma_set_ib_path(struct rdma_cm_id *id,
		     struct sa_path_rec *path_rec)
{
	struct rdma_id_private *id_priv;
	struct net_device *ndev;
	int ret;

	id_priv = container_of(id, struct rdma_id_private, id);
	if (!cma_comp_exch(id_priv, RDMA_CM_ADDR_RESOLVED,
			   RDMA_CM_ROUTE_RESOLVED))
		return -EINVAL;

	id->route.path_rec = kmemdup(path_rec, sizeof(*path_rec),
				     GFP_KERNEL);
	if (!id->route.path_rec) {
		ret = -ENOMEM;
		goto err;
	}

	if (rdma_protocol_roce(id->device, id->port_num)) {
		ndev = cma_iboe_set_path_rec_l2_fields(id_priv);
		if (!ndev) {
			ret = -ENODEV;
			goto err_free;
		}
		dev_put(ndev);
	}

	id->route.num_pri_alt_paths = 1;
	return 0;

err_free:
	kfree(id->route.path_rec);
	id->route.path_rec = NULL;
err:
	cma_comp_exch(id_priv, RDMA_CM_ROUTE_RESOLVED, RDMA_CM_ADDR_RESOLVED);
	return ret;
}
EXPORT_SYMBOL(rdma_set_ib_path);

static int cma_resolve_iw_route(struct rdma_id_private *id_priv)
{
	struct cma_work *work;

	work = kzalloc(sizeof *work, GFP_KERNEL);
	if (!work)
		return -ENOMEM;

	cma_init_resolve_route_work(work, id_priv);
	queue_work(cma_wq, &work->work);
	return 0;
}

static int get_vlan_ndev_tc(struct net_device *vlan_ndev, int prio)
{
	struct net_device *dev;

	dev = vlan_dev_real_dev(vlan_ndev);
	if (dev->num_tc)
		return netdev_get_prio_tc_map(dev, prio);

	return (vlan_dev_get_egress_qos_mask(vlan_ndev, prio) &
		VLAN_PRIO_MASK) >> VLAN_PRIO_SHIFT;
}

struct iboe_prio_tc_map {
	int input_prio;
	int output_tc;
	bool found;
};

static int get_lower_vlan_dev_tc(struct net_device *dev,
				 struct netdev_nested_priv *priv)
{
	struct iboe_prio_tc_map *map = (struct iboe_prio_tc_map *)priv->data;

	if (is_vlan_dev(dev))
		map->output_tc = get_vlan_ndev_tc(dev, map->input_prio);
	else if (dev->num_tc)
		map->output_tc = netdev_get_prio_tc_map(dev, map->input_prio);
	else
		map->output_tc = 0;
	/* We are interested only in first level VLAN device, so always
	 * return 1 to stop iterating over next level devices.
	 */
	map->found = true;
	return 1;
}

static int iboe_tos_to_sl(struct net_device *ndev, int tos)
{
	struct iboe_prio_tc_map prio_tc_map = {};
	int prio = rt_tos2priority(tos);
	struct netdev_nested_priv priv;

	/* If VLAN device, get it directly from the VLAN netdev */
	if (is_vlan_dev(ndev))
		return get_vlan_ndev_tc(ndev, prio);

	prio_tc_map.input_prio = prio;
	priv.data = (void *)&prio_tc_map;
	rcu_read_lock();
	netdev_walk_all_lower_dev_rcu(ndev,
				      get_lower_vlan_dev_tc,
				      &priv);
	rcu_read_unlock();
	/* If map is found from lower device, use it; Otherwise
	 * continue with the current netdevice to get priority to tc map.
	 */
	if (prio_tc_map.found)
		return prio_tc_map.output_tc;
	else if (ndev->num_tc)
		return netdev_get_prio_tc_map(ndev, prio);
	else
		return 0;
}

static __be32 cma_get_roce_udp_flow_label(struct rdma_id_private *id_priv)
{
	struct sockaddr_in6 *addr6;
	u16 dport, sport;
	u32 hash, fl;

	addr6 = (struct sockaddr_in6 *)cma_src_addr(id_priv);
	fl = be32_to_cpu(addr6->sin6_flowinfo) & IB_GRH_FLOWLABEL_MASK;
	if ((cma_family(id_priv) != AF_INET6) || !fl) {
		dport = be16_to_cpu(cma_port(cma_dst_addr(id_priv)));
		sport = be16_to_cpu(cma_port(cma_src_addr(id_priv)));
		hash = (u32)sport * 31 + dport;
		fl = hash & IB_GRH_FLOWLABEL_MASK;
	}

	return cpu_to_be32(fl);
}

static int cma_resolve_iboe_route(struct rdma_id_private *id_priv)
{
	struct rdma_route *route = &id_priv->id.route;
	struct rdma_addr *addr = &route->addr;
	struct cma_work *work;
	int ret;
	struct net_device *ndev;

	u8 default_roce_tos = id_priv->cma_dev->default_roce_tos[id_priv->id.port_num -
					rdma_start_port(id_priv->cma_dev->device)];
	u8 tos;

	mutex_lock(&id_priv->qp_mutex);
	tos = id_priv->tos_set ? id_priv->tos : default_roce_tos;
	mutex_unlock(&id_priv->qp_mutex);

	work = kzalloc(sizeof *work, GFP_KERNEL);
	if (!work)
		return -ENOMEM;

	route->path_rec = kzalloc(sizeof *route->path_rec, GFP_KERNEL);
	if (!route->path_rec) {
		ret = -ENOMEM;
		goto err1;
	}

	route->num_pri_alt_paths = 1;

	ndev = cma_iboe_set_path_rec_l2_fields(id_priv);
	if (!ndev) {
		ret = -ENODEV;
		goto err2;
	}

	rdma_ip2gid((struct sockaddr *)&id_priv->id.route.addr.src_addr,
		    &route->path_rec->sgid);
	rdma_ip2gid((struct sockaddr *)&id_priv->id.route.addr.dst_addr,
		    &route->path_rec->dgid);

	if (((struct sockaddr *)&id_priv->id.route.addr.dst_addr)->sa_family != AF_IB)
		/* TODO: get the hoplimit from the inet/inet6 device */
		route->path_rec->hop_limit = addr->dev_addr.hoplimit;
	else
		route->path_rec->hop_limit = 1;
	route->path_rec->reversible = 1;
	route->path_rec->pkey = cpu_to_be16(0xffff);
	route->path_rec->mtu_selector = IB_SA_EQ;
	route->path_rec->sl = iboe_tos_to_sl(ndev, tos);
	route->path_rec->traffic_class = tos;
	route->path_rec->mtu = iboe_get_mtu(ndev->mtu);
	route->path_rec->rate_selector = IB_SA_EQ;
	route->path_rec->rate = iboe_get_rate(ndev);
	dev_put(ndev);
	route->path_rec->packet_life_time_selector = IB_SA_EQ;
	/* In case ACK timeout is set, use this value to calculate
	 * PacketLifeTime.  As per IBTA 12.7.34,
	 * local ACK timeout = (2 * PacketLifeTime + Local CA’s ACK delay).
	 * Assuming a negligible local ACK delay, we can use
	 * PacketLifeTime = local ACK timeout/2
	 * as a reasonable approximation for RoCE networks.
	 */
	mutex_lock(&id_priv->qp_mutex);
	if (id_priv->timeout_set && id_priv->timeout)
		route->path_rec->packet_life_time = id_priv->timeout - 1;
	else
		route->path_rec->packet_life_time = CMA_IBOE_PACKET_LIFETIME;
	mutex_unlock(&id_priv->qp_mutex);

	if (!route->path_rec->mtu) {
		ret = -EINVAL;
		goto err2;
	}

	if (rdma_protocol_roce_udp_encap(id_priv->id.device,
					 id_priv->id.port_num))
		route->path_rec->flow_label =
			cma_get_roce_udp_flow_label(id_priv);

	cma_init_resolve_route_work(work, id_priv);
	queue_work(cma_wq, &work->work);

	return 0;

err2:
	kfree(route->path_rec);
	route->path_rec = NULL;
	route->num_pri_alt_paths = 0;
err1:
	kfree(work);
	return ret;
}

int rdma_resolve_route(struct rdma_cm_id *id, unsigned long timeout_ms)
{
	struct rdma_id_private *id_priv;
	int ret;

	if (!timeout_ms)
		return -EINVAL;

	id_priv = container_of(id, struct rdma_id_private, id);
	if (!cma_comp_exch(id_priv, RDMA_CM_ADDR_RESOLVED, RDMA_CM_ROUTE_QUERY))
		return -EINVAL;

	cma_id_get(id_priv);
	if (rdma_cap_ib_sa(id->device, id->port_num))
		ret = cma_resolve_ib_route(id_priv, timeout_ms);
	else if (rdma_protocol_roce(id->device, id->port_num)) {
		ret = cma_resolve_iboe_route(id_priv);
		if (!ret)
			cma_add_id_to_tree(id_priv);
	}
	else if (rdma_protocol_iwarp(id->device, id->port_num))
		ret = cma_resolve_iw_route(id_priv);
	else
		ret = -ENOSYS;

	if (ret)
		goto err;

	return 0;
err:
	cma_comp_exch(id_priv, RDMA_CM_ROUTE_QUERY, RDMA_CM_ADDR_RESOLVED);
	cma_id_put(id_priv);
	return ret;
}
EXPORT_SYMBOL(rdma_resolve_route);

static void cma_set_loopback(struct sockaddr *addr)
{
	switch (addr->sa_family) {
	case AF_INET:
		((struct sockaddr_in *) addr)->sin_addr.s_addr = htonl(INADDR_LOOPBACK);
		break;
	case AF_INET6:
		ipv6_addr_set(&((struct sockaddr_in6 *) addr)->sin6_addr,
			      0, 0, 0, htonl(1));
		break;
	default:
		ib_addr_set(&((struct sockaddr_ib *) addr)->sib_addr,
			    0, 0, 0, htonl(1));
		break;
	}
}

static int cma_bind_loopback(struct rdma_id_private *id_priv)
{
	struct cma_device *cma_dev, *cur_dev;
	union ib_gid gid;
	enum ib_port_state port_state;
	unsigned int p;
	u16 pkey;
	int ret;

	cma_dev = NULL;
	mutex_lock(&lock);
	list_for_each_entry(cur_dev, &dev_list, list) {
		if (cma_family(id_priv) == AF_IB &&
		    !rdma_cap_ib_cm(cur_dev->device, 1))
			continue;

		if (!cma_dev)
			cma_dev = cur_dev;

		rdma_for_each_port (cur_dev->device, p) {
			if (!ib_get_cached_port_state(cur_dev->device, p, &port_state) &&
			    port_state == IB_PORT_ACTIVE) {
				cma_dev = cur_dev;
				goto port_found;
			}
		}
	}

	if (!cma_dev) {
		ret = -ENODEV;
		goto out;
	}

	p = 1;

port_found:
	ret = rdma_query_gid(cma_dev->device, p, 0, &gid);
	if (ret)
		goto out;

	ret = ib_get_cached_pkey(cma_dev->device, p, 0, &pkey);
	if (ret)
		goto out;

	id_priv->id.route.addr.dev_addr.dev_type =
		(rdma_protocol_ib(cma_dev->device, p)) ?
		ARPHRD_INFINIBAND : ARPHRD_ETHER;

	rdma_addr_set_sgid(&id_priv->id.route.addr.dev_addr, &gid);
	ib_addr_set_pkey(&id_priv->id.route.addr.dev_addr, pkey);
	id_priv->id.port_num = p;
	cma_attach_to_dev(id_priv, cma_dev);
	rdma_restrack_add(&id_priv->res);
	cma_set_loopback(cma_src_addr(id_priv));
out:
	mutex_unlock(&lock);
	return ret;
}

static void addr_handler(int status, struct sockaddr *src_addr,
			 struct rdma_dev_addr *dev_addr, void *context)
{
	struct rdma_id_private *id_priv = context;
	struct rdma_cm_event event = {};
	struct sockaddr *addr;
	struct sockaddr_storage old_addr;

	mutex_lock(&id_priv->handler_mutex);
	if (!cma_comp_exch(id_priv, RDMA_CM_ADDR_QUERY,
			   RDMA_CM_ADDR_RESOLVED))
		goto out;

	/*
	 * Store the previous src address, so that if we fail to acquire
	 * matching rdma device, old address can be restored back, which helps
	 * to cancel the cma listen operation correctly.
	 */
	addr = cma_src_addr(id_priv);
	memcpy(&old_addr, addr, rdma_addr_size(addr));
	memcpy(addr, src_addr, rdma_addr_size(src_addr));
	if (!status && !id_priv->cma_dev) {
		status = cma_acquire_dev_by_src_ip(id_priv);
		if (status)
			pr_debug_ratelimited("RDMA CM: ADDR_ERROR: failed to acquire device. status %d\n",
					     status);
		rdma_restrack_add(&id_priv->res);
	} else if (status) {
		pr_debug_ratelimited("RDMA CM: ADDR_ERROR: failed to resolve IP. status %d\n", status);
	}

	if (status) {
		memcpy(addr, &old_addr,
		       rdma_addr_size((struct sockaddr *)&old_addr));
		if (!cma_comp_exch(id_priv, RDMA_CM_ADDR_RESOLVED,
				   RDMA_CM_ADDR_BOUND))
			goto out;
		event.event = RDMA_CM_EVENT_ADDR_ERROR;
		event.status = status;
	} else
		event.event = RDMA_CM_EVENT_ADDR_RESOLVED;

	if (cma_cm_event_handler(id_priv, &event)) {
		destroy_id_handler_unlock(id_priv);
		return;
	}
out:
	mutex_unlock(&id_priv->handler_mutex);
}

static int cma_resolve_loopback(struct rdma_id_private *id_priv)
{
	struct cma_work *work;
	union ib_gid gid;
	int ret;

	work = kzalloc(sizeof *work, GFP_KERNEL);
	if (!work)
		return -ENOMEM;

	if (!id_priv->cma_dev) {
		ret = cma_bind_loopback(id_priv);
		if (ret)
			goto err;
	}

	rdma_addr_get_sgid(&id_priv->id.route.addr.dev_addr, &gid);
	rdma_addr_set_dgid(&id_priv->id.route.addr.dev_addr, &gid);

	enqueue_resolve_addr_work(work, id_priv);
	return 0;
err:
	kfree(work);
	return ret;
}

static int cma_resolve_ib_addr(struct rdma_id_private *id_priv)
{
	struct cma_work *work;
	int ret;

	work = kzalloc(sizeof *work, GFP_KERNEL);
	if (!work)
		return -ENOMEM;

	if (!id_priv->cma_dev) {
		ret = cma_resolve_ib_dev(id_priv);
		if (ret)
			goto err;
	}

	rdma_addr_set_dgid(&id_priv->id.route.addr.dev_addr, (union ib_gid *)
		&(((struct sockaddr_ib *) &id_priv->id.route.addr.dst_addr)->sib_addr));

	enqueue_resolve_addr_work(work, id_priv);
	return 0;
err:
	kfree(work);
	return ret;
}

static int cma_bind_addr(struct rdma_cm_id *id, struct sockaddr *src_addr,
			 const struct sockaddr *dst_addr)
{
	struct sockaddr_storage zero_sock = {};

	if (src_addr && src_addr->sa_family)
		return rdma_bind_addr(id, src_addr);

	/*
	 * When the src_addr is not specified, automatically supply an any addr
	 */
	zero_sock.ss_family = dst_addr->sa_family;
	if (IS_ENABLED(CONFIG_IPV6) && dst_addr->sa_family == AF_INET6) {
		struct sockaddr_in6 *src_addr6 =
			(struct sockaddr_in6 *)&zero_sock;
		struct sockaddr_in6 *dst_addr6 =
			(struct sockaddr_in6 *)dst_addr;

		src_addr6->sin6_scope_id = dst_addr6->sin6_scope_id;
		if (ipv6_addr_type(&dst_addr6->sin6_addr) & IPV6_ADDR_LINKLOCAL)
			id->route.addr.dev_addr.bound_dev_if =
				dst_addr6->sin6_scope_id;
	} else if (dst_addr->sa_family == AF_IB) {
		((struct sockaddr_ib *)&zero_sock)->sib_pkey =
			((struct sockaddr_ib *)dst_addr)->sib_pkey;
	}
	return rdma_bind_addr(id, (struct sockaddr *)&zero_sock);
}

/*
 * If required, resolve the source address for bind and leave the id_priv in
 * state RDMA_CM_ADDR_BOUND. This oddly uses the state to determine the prior
 * calls made by ULP, a previously bound ID will not be re-bound and src_addr is
 * ignored.
 */
static int resolve_prepare_src(struct rdma_id_private *id_priv,
			       struct sockaddr *src_addr,
			       const struct sockaddr *dst_addr)
{
	int ret;

	//设置目的地址到id_private
	memcpy(cma_dst_addr(id_priv), dst_addr, rdma_addr_size(dst_addr));
	if (!cma_comp_exch(id_priv, RDMA_CM_ADDR_BOUND, RDMA_CM_ADDR_QUERY)) {
		/* For a well behaved ULP state will be RDMA_CM_IDLE */
		ret = cma_bind_addr(&id_priv->id, src_addr, dst_addr);
		if (ret)
			goto err_dst;
		if (WARN_ON(!cma_comp_exch(id_priv, RDMA_CM_ADDR_BOUND,
					   RDMA_CM_ADDR_QUERY))) {
			ret = -EINVAL;
			goto err_dst;
		}
	}

	if (cma_family(id_priv) != dst_addr->sa_family) {
		ret = -EINVAL;
		goto err_state;
	}
	return 0;

err_state:
	cma_comp_exch(id_priv, RDMA_CM_ADDR_QUERY, RDMA_CM_ADDR_BOUND);
err_dst:
	memset(cma_dst_addr(id_priv), 0, rdma_addr_size(dst_addr));
	return ret;
}

int rdma_resolve_addr(struct rdma_cm_id *id, struct sockaddr *src_addr,
		      const struct sockaddr *dst_addr, unsigned long timeout_ms)
{
	struct rdma_id_private *id_priv =
		container_of(id, struct rdma_id_private, id);
	int ret;

	ret = resolve_prepare_src(id_priv, src_addr, dst_addr);
	if (ret)
		return ret;

	if (cma_any_addr(dst_addr)) {
	    //loopback地址处理
		ret = cma_resolve_loopback(id_priv);
	} else {
		if (dst_addr->sa_family == AF_IB) {
			ret = cma_resolve_ib_addr(id_priv);
		} else {
			/*
			 * The FSM can return back to RDMA_CM_ADDR_BOUND after
			 * rdma_resolve_ip() is called, eg through the error
			 * path in addr_handler(). If this happens the existing
			 * request must be canceled before issuing a new one.
			 * Since canceling a request is a bit slow and this
			 * oddball path is rare, keep track once a request has
			 * been issued. The track turns out to be a permanent
			 * state since this is the only cancel as it is
			 * immediately before rdma_resolve_ip().
			 */
			if (id_priv->used_resolve_ip)
				rdma_addr_cancel(&id->route.addr.dev_addr);
			else
				id_priv->used_resolve_ip = 1;
		    	//ip地址处理
			ret = rdma_resolve_ip(cma_src_addr(id_priv), dst_addr,
					      &id->route.addr.dev_addr,
					      timeout_ms, addr_handler,
					      false, id_priv);
		}
	}
	if (ret)
		goto err;

	return 0;
err:
	cma_comp_exch(id_priv, RDMA_CM_ADDR_QUERY, RDMA_CM_ADDR_BOUND);
	return ret;
}
EXPORT_SYMBOL(rdma_resolve_addr);

int rdma_set_reuseaddr(struct rdma_cm_id *id, int reuse)
{
	struct rdma_id_private *id_priv;
	unsigned long flags;
	int ret;

	id_priv = container_of(id, struct rdma_id_private, id);
	spin_lock_irqsave(&id_priv->lock, flags);
	if ((reuse && id_priv->state != RDMA_CM_LISTEN) ||
	    id_priv->state == RDMA_CM_IDLE) {
		id_priv->reuseaddr = reuse;
		ret = 0;
	} else {
		ret = -EINVAL;
	}
	spin_unlock_irqrestore(&id_priv->lock, flags);
	return ret;
}
EXPORT_SYMBOL(rdma_set_reuseaddr);

int rdma_set_afonly(struct rdma_cm_id *id, int afonly)
{
	struct rdma_id_private *id_priv;
	unsigned long flags;
	int ret;

	id_priv = container_of(id, struct rdma_id_private, id);
	spin_lock_irqsave(&id_priv->lock, flags);
	if (id_priv->state == RDMA_CM_IDLE || id_priv->state == RDMA_CM_ADDR_BOUND) {
		id_priv->options |= (1 << CMA_OPTION_AFONLY);
		id_priv->afonly = afonly;
		ret = 0;
	} else {
		ret = -EINVAL;
	}
	spin_unlock_irqrestore(&id_priv->lock, flags);
	return ret;
}
EXPORT_SYMBOL(rdma_set_afonly);

static void cma_bind_port(struct rdma_bind_list *bind_list,
			  struct rdma_id_private *id_priv)
{
	struct sockaddr *addr;
	struct sockaddr_ib *sib;
	u64 sid, mask;
	__be16 port;

	lockdep_assert_held(&lock);

	addr = cma_src_addr(id_priv);
	port = htons(bind_list->port);

	switch (addr->sa_family) {
	case AF_INET:
		((struct sockaddr_in *) addr)->sin_port = port;
		break;
	case AF_INET6:
		((struct sockaddr_in6 *) addr)->sin6_port = port;
		break;
	case AF_IB:
		sib = (struct sockaddr_ib *) addr;
		sid = be64_to_cpu(sib->sib_sid);
		mask = be64_to_cpu(sib->sib_sid_mask);
		sib->sib_sid = cpu_to_be64((sid & mask) | (u64) ntohs(port));
		sib->sib_sid_mask = cpu_to_be64(~0ULL);
		break;
	}
	id_priv->bind_list = bind_list;
	hlist_add_head(&id_priv->node, &bind_list->owners);
}

static int cma_alloc_port(enum rdma_ucm_port_space ps,
			  struct rdma_id_private *id_priv, unsigned short snum)
{
	struct rdma_bind_list *bind_list;
	int ret;

	lockdep_assert_held(&lock);

	bind_list = kzalloc(sizeof *bind_list, GFP_KERNEL);
	if (!bind_list)
		return -ENOMEM;

	ret = cma_ps_alloc(id_priv->id.route.addr.dev_addr.net, ps, bind_list,
			   snum);
	if (ret < 0)
		goto err;

	bind_list->ps = ps;
	bind_list->port = snum;
	cma_bind_port(bind_list, id_priv);
	return 0;
err:
	kfree(bind_list);
	return ret == -ENOSPC ? -EADDRNOTAVAIL : ret;
}

static int cma_port_is_unique(struct rdma_bind_list *bind_list,
			      struct rdma_id_private *id_priv)
{
	struct rdma_id_private *cur_id;
	struct sockaddr  *daddr = cma_dst_addr(id_priv);
	struct sockaddr  *saddr = cma_src_addr(id_priv);
	__be16 dport = cma_port(daddr);

	lockdep_assert_held(&lock);

	hlist_for_each_entry(cur_id, &bind_list->owners, node) {
		struct sockaddr  *cur_daddr = cma_dst_addr(cur_id);
		struct sockaddr  *cur_saddr = cma_src_addr(cur_id);
		__be16 cur_dport = cma_port(cur_daddr);

		if (id_priv == cur_id)
			continue;

		/* different dest port -> unique */
		if (!cma_any_port(daddr) &&
		    !cma_any_port(cur_daddr) &&
		    (dport != cur_dport))
			continue;

		/* different src address -> unique */
		if (!cma_any_addr(saddr) &&
		    !cma_any_addr(cur_saddr) &&
		    cma_addr_cmp(saddr, cur_saddr))
			continue;

		/* different dst address -> unique */
		if (!cma_any_addr(daddr) &&
		    !cma_any_addr(cur_daddr) &&
		    cma_addr_cmp(daddr, cur_daddr))
			continue;

		return -EADDRNOTAVAIL;
	}
	return 0;
}

static int cma_alloc_any_port(enum rdma_ucm_port_space ps,
			      struct rdma_id_private *id_priv)
{
	static unsigned int last_used_port;
	int low, high, remaining;
	unsigned int rover;
	struct net *net = id_priv->id.route.addr.dev_addr.net;

	lockdep_assert_held(&lock);

	inet_get_local_port_range(net, &low, &high);
	remaining = (high - low) + 1;
	rover = prandom_u32_max(remaining) + low;
retry:
	if (last_used_port != rover) {
		struct rdma_bind_list *bind_list;
		int ret;

		bind_list = cma_ps_find(net, ps, (unsigned short)rover);

		if (!bind_list) {
			ret = cma_alloc_port(ps, id_priv, rover);
		} else {
			ret = cma_port_is_unique(bind_list, id_priv);
			if (!ret)
				cma_bind_port(bind_list, id_priv);
		}
		/*
		 * Remember previously used port number in order to avoid
		 * re-using same port immediately after it is closed.
		 */
		if (!ret)
			last_used_port = rover;
		if (ret != -EADDRNOTAVAIL)
			return ret;
	}
	if (--remaining) {
		rover++;
		if ((rover < low) || (rover > high))
			rover = low;
		goto retry;
	}
	return -EADDRNOTAVAIL;
}

/*
 * Check that the requested port is available.  This is called when trying to
 * bind to a specific port, or when trying to listen on a bound port.  In
 * the latter case, the provided id_priv may already be on the bind_list, but
 * we still need to check that it's okay to start listening.
 */
static int cma_check_port(struct rdma_bind_list *bind_list,
			  struct rdma_id_private *id_priv, uint8_t reuseaddr)
{
	struct rdma_id_private *cur_id;
	struct sockaddr *addr, *cur_addr;

	lockdep_assert_held(&lock);

	addr = cma_src_addr(id_priv);
	hlist_for_each_entry(cur_id, &bind_list->owners, node) {
		if (id_priv == cur_id)
			continue;

		if (reuseaddr && cur_id->reuseaddr)
			continue;

		cur_addr = cma_src_addr(cur_id);
		if (id_priv->afonly && cur_id->afonly &&
		    (addr->sa_family != cur_addr->sa_family))
			continue;

		if (cma_any_addr(addr) || cma_any_addr(cur_addr))
			return -EADDRNOTAVAIL;

		if (!cma_addr_cmp(addr, cur_addr))
			return -EADDRINUSE;
	}
	return 0;
}

static int cma_use_port(enum rdma_ucm_port_space ps,
			struct rdma_id_private *id_priv)
{
	struct rdma_bind_list *bind_list;
	unsigned short snum;
	int ret;

	lockdep_assert_held(&lock);

	snum = ntohs(cma_port(cma_src_addr(id_priv)));
	if (snum < PROT_SOCK && !capable(CAP_NET_BIND_SERVICE))
		return -EACCES;

	bind_list = cma_ps_find(id_priv->id.route.addr.dev_addr.net, ps, snum);
	if (!bind_list) {
		ret = cma_alloc_port(ps, id_priv, snum);
	} else {
		ret = cma_check_port(bind_list, id_priv, id_priv->reuseaddr);
		if (!ret)
			cma_bind_port(bind_list, id_priv);
	}
	return ret;
}

static enum rdma_ucm_port_space
cma_select_inet_ps(struct rdma_id_private *id_priv)
{
	switch (id_priv->id.ps) {
	case RDMA_PS_TCP:
	case RDMA_PS_UDP:
	case RDMA_PS_IPOIB:
	case RDMA_PS_IB:
		return id_priv->id.ps;
	default:

		return 0;
	}
}

static enum rdma_ucm_port_space
cma_select_ib_ps(struct rdma_id_private *id_priv)
{
	enum rdma_ucm_port_space ps = 0;
	struct sockaddr_ib *sib;
	u64 sid_ps, mask, sid;

	sib = (struct sockaddr_ib *) cma_src_addr(id_priv);
	mask = be64_to_cpu(sib->sib_sid_mask) & RDMA_IB_IP_PS_MASK;
	sid = be64_to_cpu(sib->sib_sid) & mask;

	if ((id_priv->id.ps == RDMA_PS_IB) && (sid == (RDMA_IB_IP_PS_IB & mask))) {
		sid_ps = RDMA_IB_IP_PS_IB;
		ps = RDMA_PS_IB;
	} else if (((id_priv->id.ps == RDMA_PS_IB) || (id_priv->id.ps == RDMA_PS_TCP)) &&
		   (sid == (RDMA_IB_IP_PS_TCP & mask))) {
		sid_ps = RDMA_IB_IP_PS_TCP;
		ps = RDMA_PS_TCP;
	} else if (((id_priv->id.ps == RDMA_PS_IB) || (id_priv->id.ps == RDMA_PS_UDP)) &&
		   (sid == (RDMA_IB_IP_PS_UDP & mask))) {
		sid_ps = RDMA_IB_IP_PS_UDP;
		ps = RDMA_PS_UDP;
	}

	if (ps) {
		sib->sib_sid = cpu_to_be64(sid_ps | ntohs(cma_port((struct sockaddr *) sib)));
		sib->sib_sid_mask = cpu_to_be64(RDMA_IB_IP_PS_MASK |
						be64_to_cpu(sib->sib_sid_mask));
	}
	return ps;
}

static int cma_get_port(struct rdma_id_private *id_priv)
{
	enum rdma_ucm_port_space ps;
	int ret;

	if (cma_family(id_priv) != AF_IB)
		ps = cma_select_inet_ps(id_priv);
	else
		ps = cma_select_ib_ps(id_priv);
	if (!ps)
		return -EPROTONOSUPPORT;

	mutex_lock(&lock);
	if (cma_any_port(cma_src_addr(id_priv)))
		ret = cma_alloc_any_port(ps, id_priv);
	else
		ret = cma_use_port(ps, id_priv);
	mutex_unlock(&lock);

	return ret;
}

static int cma_check_linklocal(struct rdma_dev_addr *dev_addr,
			       struct sockaddr *addr)
{
#if IS_ENABLED(CONFIG_IPV6)
	struct sockaddr_in6 *sin6;

	if (addr->sa_family != AF_INET6)
		return 0;

	sin6 = (struct sockaddr_in6 *) addr;

	if (!(ipv6_addr_type(&sin6->sin6_addr) & IPV6_ADDR_LINKLOCAL))
		return 0;

	if (!sin6->sin6_scope_id)
			return -EINVAL;

	dev_addr->bound_dev_if = sin6->sin6_scope_id;
#endif
	return 0;
}

int rdma_listen(struct rdma_cm_id *id, int backlog)
{
	struct rdma_id_private *id_priv =
		container_of(id, struct rdma_id_private, id);
	int ret;

	if (!cma_comp_exch(id_priv, RDMA_CM_ADDR_BOUND, RDMA_CM_LISTEN)) {
		struct sockaddr_in any_in = {
			.sin_family = AF_INET,
			.sin_addr.s_addr = htonl(INADDR_ANY),
		};

		/* For a well behaved ULP state will be RDMA_CM_IDLE */
		ret = rdma_bind_addr(id, (struct sockaddr *)&any_in);
		if (ret)
			return ret;
		if (WARN_ON(!cma_comp_exch(id_priv, RDMA_CM_ADDR_BOUND,
					   RDMA_CM_LISTEN)))
			return -EINVAL;
	}

	/*
	 * Once the ID reaches RDMA_CM_LISTEN it is not allowed to be reusable
	 * any more, and has to be unique in the bind list.
	 */
	if (id_priv->reuseaddr) {
		mutex_lock(&lock);
		ret = cma_check_port(id_priv->bind_list, id_priv, 0);
		if (!ret)
			id_priv->reuseaddr = 0;
		mutex_unlock(&lock);
		if (ret)
			goto err;
	}

	id_priv->backlog = backlog;
	if (id_priv->cma_dev) {
		if (rdma_cap_ib_cm(id->device, 1)) {
			ret = cma_ib_listen(id_priv);
			if (ret)
				goto err;
		} else if (rdma_cap_iw_cm(id->device, 1)) {
			ret = cma_iw_listen(id_priv, backlog);
			if (ret)
				goto err;
		} else {
			ret = -ENOSYS;
			goto err;
		}
	} else {
		ret = cma_listen_on_all(id_priv);
		if (ret)
			goto err;
	}

	return 0;
err:
	id_priv->backlog = 0;
	/*
	 * All the failure paths that lead here will not allow the req_handler's
	 * to have run.
	 */
	cma_comp_exch(id_priv, RDMA_CM_LISTEN, RDMA_CM_ADDR_BOUND);
	return ret;
}
EXPORT_SYMBOL(rdma_listen);

//为rdma绑定源地址
int rdma_bind_addr(struct rdma_cm_id *id, struct sockaddr *addr)
{
	struct rdma_id_private *id_priv;
	int ret;
	struct sockaddr  *daddr;

	//仅支持以下类型地址绑定
	if (addr->sa_family != AF_INET && addr->sa_family != AF_INET6 &&
	    addr->sa_family != AF_IB)
		return -EAFNOSUPPORT;

	//由id获得rdma_id_private结构
	id_priv = container_of(id, struct rdma_id_private, id);
	if (!cma_comp_exch(id_priv, RDMA_CM_IDLE, RDMA_CM_ADDR_BOUND))
		return -EINVAL;

	ret = cma_check_linklocal(&id->route.addr.dev_addr, addr);
	if (ret)
		goto err1;

	//填充源地址
	memcpy(cma_src_addr(id_priv), addr, rdma_addr_size(addr));
	if (!cma_any_addr(addr)) {
		ret = cma_translate_addr(addr, &id->route.addr.dev_addr);
		if (ret)
			goto err1;

		ret = cma_acquire_dev_by_src_ip(id_priv);
		if (ret)
			goto err1;
	}

	if (!(id_priv->options & (1 << CMA_OPTION_AFONLY))) {
		if (addr->sa_family == AF_INET)
			id_priv->afonly = 1;
#if IS_ENABLED(CONFIG_IPV6)
		else if (addr->sa_family == AF_INET6) {
			struct net *net = id_priv->id.route.addr.dev_addr.net;

			id_priv->afonly = net->ipv6.sysctl.bindv6only;
		}
#endif
	}
	/*设置daddr协议族*/
	daddr = cma_dst_addr(id_priv);
	daddr->sa_family = addr->sa_family;

	ret = cma_get_port(id_priv);
	if (ret)
		goto err2;

	if (!cma_any_addr(addr))
		rdma_restrack_add(&id_priv->res);
	return 0;
err2:
	if (id_priv->cma_dev)
		cma_release_dev(id_priv);
err1:
	cma_comp_exch(id_priv, RDMA_CM_ADDR_BOUND, RDMA_CM_IDLE);
	return ret;
}
EXPORT_SYMBOL(rdma_bind_addr);

static int cma_format_hdr(void *hdr, struct rdma_id_private *id_priv)
{
	struct cma_hdr *cma_hdr;

	cma_hdr = hdr;
	cma_hdr->cma_version = CMA_VERSION;
	if (cma_family(id_priv) == AF_INET) {
		struct sockaddr_in *src4, *dst4;

		src4 = (struct sockaddr_in *) cma_src_addr(id_priv);
		dst4 = (struct sockaddr_in *) cma_dst_addr(id_priv);

		cma_set_ip_ver(cma_hdr, 4);
		cma_hdr->src_addr.ip4.addr = src4->sin_addr.s_addr;
		cma_hdr->dst_addr.ip4.addr = dst4->sin_addr.s_addr;
		cma_hdr->port = src4->sin_port;
	} else if (cma_family(id_priv) == AF_INET6) {
		struct sockaddr_in6 *src6, *dst6;

		src6 = (struct sockaddr_in6 *) cma_src_addr(id_priv);
		dst6 = (struct sockaddr_in6 *) cma_dst_addr(id_priv);

		cma_set_ip_ver(cma_hdr, 6);
		cma_hdr->src_addr.ip6 = src6->sin6_addr;
		cma_hdr->dst_addr.ip6 = dst6->sin6_addr;
		cma_hdr->port = src6->sin6_port;
	}
	return 0;
}

static int cma_sidr_rep_handler(struct ib_cm_id *cm_id,
				const struct ib_cm_event *ib_event)
{
	struct rdma_id_private *id_priv = cm_id->context;
	struct rdma_cm_event event = {};
	const struct ib_cm_sidr_rep_event_param *rep =
				&ib_event->param.sidr_rep_rcvd;
	int ret;

	mutex_lock(&id_priv->handler_mutex);
	if (READ_ONCE(id_priv->state) != RDMA_CM_CONNECT)
		goto out;

	switch (ib_event->event) {
	case IB_CM_SIDR_REQ_ERROR:
		event.event = RDMA_CM_EVENT_UNREACHABLE;
		event.status = -ETIMEDOUT;
		break;
	case IB_CM_SIDR_REP_RECEIVED:
		event.param.ud.private_data = ib_event->private_data;
		event.param.ud.private_data_len = IB_CM_SIDR_REP_PRIVATE_DATA_SIZE;
		if (rep->status != IB_SIDR_SUCCESS) {
			event.event = RDMA_CM_EVENT_UNREACHABLE;
			event.status = ib_event->param.sidr_rep_rcvd.status;
			pr_debug_ratelimited("RDMA CM: UNREACHABLE: bad SIDR reply. status %d\n",
					     event.status);
			break;
		}
		ret = cma_set_qkey(id_priv, rep->qkey);
		if (ret) {
			pr_debug_ratelimited("RDMA CM: ADDR_ERROR: failed to set qkey. status %d\n", ret);
			event.event = RDMA_CM_EVENT_ADDR_ERROR;
			event.status = ret;
			break;
		}
		ib_init_ah_attr_from_path(id_priv->id.device,
					  id_priv->id.port_num,
					  id_priv->id.route.path_rec,
					  &event.param.ud.ah_attr,
					  rep->sgid_attr);
		event.param.ud.qp_num = rep->qpn;
		event.param.ud.qkey = rep->qkey;
		event.event = RDMA_CM_EVENT_ESTABLISHED;
		event.status = 0;
		break;
	default:
		pr_err("RDMA CMA: unexpected IB CM event: %d\n",
		       ib_event->event);
		goto out;
	}

	ret = cma_cm_event_handler(id_priv, &event);

	rdma_destroy_ah_attr(&event.param.ud.ah_attr);
	if (ret) {
		/* Destroy the CM ID by returning a non-zero value. */
		id_priv->cm_id.ib = NULL;
		destroy_id_handler_unlock(id_priv);
		return ret;
	}
out:
	mutex_unlock(&id_priv->handler_mutex);
	return 0;
}

static int cma_resolve_ib_udp(struct rdma_id_private *id_priv,
			      struct rdma_conn_param *conn_param)
{
	struct ib_cm_sidr_req_param req;
	struct ib_cm_id	*id;
	void *private_data;
	u8 offset;
	int ret;

	memset(&req, 0, sizeof req);
	offset = cma_user_data_offset(id_priv);
	if (check_add_overflow(offset, conn_param->private_data_len, &req.private_data_len))
		return -EINVAL;

	if (req.private_data_len) {
		private_data = kzalloc(req.private_data_len, GFP_ATOMIC);
		if (!private_data)
			return -ENOMEM;
	} else {
		private_data = NULL;
	}

	if (conn_param->private_data && conn_param->private_data_len)
		memcpy(private_data + offset, conn_param->private_data,
		       conn_param->private_data_len);

	if (private_data) {
		ret = cma_format_hdr(private_data, id_priv);
		if (ret)
			goto out;
		req.private_data = private_data;
	}

	id = ib_create_cm_id(id_priv->id.device, cma_sidr_rep_handler,
			     id_priv);
	if (IS_ERR(id)) {
		ret = PTR_ERR(id);
		goto out;
	}
	id_priv->cm_id.ib = id;

	req.path = id_priv->id.route.path_rec;
	req.sgid_attr = id_priv->id.route.addr.dev_addr.sgid_attr;
	req.service_id = rdma_get_service_id(&id_priv->id, cma_dst_addr(id_priv));
	req.timeout_ms = 1 << (CMA_CM_RESPONSE_TIMEOUT - 8);
	req.max_cm_retries = CMA_MAX_CM_RETRIES;

	trace_cm_send_sidr_req(id_priv);
	ret = ib_send_cm_sidr_req(id_priv->cm_id.ib, &req);
	if (ret) {
		ib_destroy_cm_id(id_priv->cm_id.ib);
		id_priv->cm_id.ib = NULL;
	}
out:
	kfree(private_data);
	return ret;
}

static int cma_connect_ib(struct rdma_id_private *id_priv,
			  struct rdma_conn_param *conn_param)
{
	struct ib_cm_req_param req;
	struct rdma_route *route;
	void *private_data;
	struct ib_cm_id	*id;
	u8 offset;
	int ret;

	memset(&req, 0, sizeof req);
	offset = cma_user_data_offset(id_priv);
	if (check_add_overflow(offset, conn_param->private_data_len, &req.private_data_len))
		return -EINVAL;

	if (req.private_data_len) {
		private_data = kzalloc(req.private_data_len, GFP_ATOMIC);
		if (!private_data)
			return -ENOMEM;
	} else {
		private_data = NULL;
	}

	if (conn_param->private_data && conn_param->private_data_len)
		memcpy(private_data + offset, conn_param->private_data,
		       conn_param->private_data_len);

	id = ib_create_cm_id(id_priv->id.device, cma_ib_handler, id_priv);
	if (IS_ERR(id)) {
		ret = PTR_ERR(id);
		goto out;
	}
	id_priv->cm_id.ib = id;

	route = &id_priv->id.route;
	if (private_data) {
		ret = cma_format_hdr(private_data, id_priv);
		if (ret)
			goto out;
		req.private_data = private_data;
	}

	req.primary_path = &route->path_rec[0];
	req.primary_path_inbound = route->path_rec_inbound;
	req.primary_path_outbound = route->path_rec_outbound;
	if (route->num_pri_alt_paths == 2)
		req.alternate_path = &route->path_rec[1];

	req.ppath_sgid_attr = id_priv->id.route.addr.dev_addr.sgid_attr;
	/* Alternate path SGID attribute currently unsupported */
	req.service_id = rdma_get_service_id(&id_priv->id, cma_dst_addr(id_priv));
	req.qp_num = id_priv->qp_num;
	req.qp_type = id_priv->id.qp_type;
	req.starting_psn = id_priv->seq_num;
	req.responder_resources = conn_param->responder_resources;
	req.initiator_depth = conn_param->initiator_depth;
	req.flow_control = conn_param->flow_control;
	req.retry_count = min_t(u8, 7, conn_param->retry_count);
	req.rnr_retry_count = min_t(u8, 7, conn_param->rnr_retry_count);
	req.remote_cm_response_timeout = CMA_CM_RESPONSE_TIMEOUT;
	req.local_cm_response_timeout = CMA_CM_RESPONSE_TIMEOUT;
	req.max_cm_retries = CMA_MAX_CM_RETRIES;
	req.srq = id_priv->srq ? 1 : 0;
	req.ece.vendor_id = id_priv->ece.vendor_id;
	req.ece.attr_mod = id_priv->ece.attr_mod;

	trace_cm_send_req(id_priv);
	ret = ib_send_cm_req(id_priv->cm_id.ib, &req);
out:
	if (ret && !IS_ERR(id)) {
		ib_destroy_cm_id(id);
		id_priv->cm_id.ib = NULL;
	}

	kfree(private_data);
	return ret;
}

static int cma_connect_iw(struct rdma_id_private *id_priv,
			  struct rdma_conn_param *conn_param)
{
	struct iw_cm_id *cm_id;
	int ret;
	struct iw_cm_conn_param iw_param;

	cm_id = iw_create_cm_id(id_priv->id.device, cma_iw_handler, id_priv);
	if (IS_ERR(cm_id))
		return PTR_ERR(cm_id);

	mutex_lock(&id_priv->qp_mutex);
	cm_id->tos = id_priv->tos;
	cm_id->tos_set = id_priv->tos_set;
	mutex_unlock(&id_priv->qp_mutex);

	id_priv->cm_id.iw = cm_id;

	memcpy(&cm_id->local_addr, cma_src_addr(id_priv),
	       rdma_addr_size(cma_src_addr(id_priv)));
	memcpy(&cm_id->remote_addr, cma_dst_addr(id_priv),
	       rdma_addr_size(cma_dst_addr(id_priv)));

	ret = cma_modify_qp_rtr(id_priv, conn_param);
	if (ret)
		goto out;

	if (conn_param) {
		iw_param.ord = conn_param->initiator_depth;
		iw_param.ird = conn_param->responder_resources;
		iw_param.private_data = conn_param->private_data;
		iw_param.private_data_len = conn_param->private_data_len;
		iw_param.qpn = id_priv->id.qp ? id_priv->qp_num : conn_param->qp_num;
	} else {
		memset(&iw_param, 0, sizeof iw_param);
		iw_param.qpn = id_priv->qp_num;
	}
	ret = iw_cm_connect(cm_id, &iw_param);
out:
	if (ret) {
		iw_destroy_cm_id(cm_id);
		id_priv->cm_id.iw = NULL;
	}
	return ret;
}

/**
 * rdma_connect_locked - Initiate an active connection request.
 * @id: Connection identifier to connect.
 * @conn_param: Connection information used for connected QPs.
 *
 * Same as rdma_connect() but can only be called from the
 * RDMA_CM_EVENT_ROUTE_RESOLVED handler callback.
 */
int rdma_connect_locked(struct rdma_cm_id *id,
			struct rdma_conn_param *conn_param)
{
	struct rdma_id_private *id_priv =
		container_of(id, struct rdma_id_private, id);
	int ret;

	/*只能由route_resolved移动到 cm_connect状态*/
	if (!cma_comp_exch(id_priv, RDMA_CM_ROUTE_RESOLVED, RDMA_CM_CONNECT))
		return -EINVAL;

	if (!id->qp) {
		id_priv->qp_num = conn_param->qp_num;
		id_priv->srq = conn_param->srq;
	}

	if (rdma_cap_ib_cm(id->device, id->port_num)) {
		if (id->qp_type == IB_QPT_UD)
			ret = cma_resolve_ib_udp(id_priv, conn_param);
		else
			ret = cma_connect_ib(id_priv, conn_param);
	} else if (rdma_cap_iw_cm(id->device, id->port_num)) {
		ret = cma_connect_iw(id_priv, conn_param);
	} else {
		ret = -ENOSYS;
	}
	if (ret)
		goto err_state;
	return 0;
err_state:
    	/*处理出错，则由connect降回到route_resolved*/
	cma_comp_exch(id_priv, RDMA_CM_CONNECT, RDMA_CM_ROUTE_RESOLVED);
	return ret;
}
EXPORT_SYMBOL(rdma_connect_locked);

/**
 * rdma_connect - Initiate an active connection request.
 * @id: Connection identifier to connect.
 * @conn_param: Connection information used for connected QPs.
 *
 * Users must have resolved a route for the rdma_cm_id to connect with by having
 * called rdma_resolve_route before calling this routine.
 *
 * This call will either connect to a remote QP or obtain remote QP information
 * for unconnected rdma_cm_id's.  The actual operation is based on the
 * rdma_cm_id's port space.
 */
int rdma_connect(struct rdma_cm_id *id, struct rdma_conn_param *conn_param)
{
	struct rdma_id_private *id_priv =
		container_of(id, struct rdma_id_private, id);
	int ret;

	mutex_lock(&id_priv->handler_mutex);
	ret = rdma_connect_locked(id, conn_param);
	mutex_unlock(&id_priv->handler_mutex);
	return ret;
}
EXPORT_SYMBOL(rdma_connect);

/**
 * rdma_connect_ece - Initiate an active connection request with ECE data.
 * @id: Connection identifier to connect.
 * @conn_param: Connection information used for connected QPs.
 * @ece: ECE parameters
 *
 * See rdma_connect() explanation.
 */
int rdma_connect_ece(struct rdma_cm_id *id, struct rdma_conn_param *conn_param,
		     struct rdma_ucm_ece *ece)
{
	struct rdma_id_private *id_priv =
		container_of(id, struct rdma_id_private, id);

	id_priv->ece.vendor_id = ece->vendor_id;
	id_priv->ece.attr_mod = ece->attr_mod;

	return rdma_connect(id, conn_param);
}
EXPORT_SYMBOL(rdma_connect_ece);

static int cma_accept_ib(struct rdma_id_private *id_priv,
			 struct rdma_conn_param *conn_param)
{
	struct ib_cm_rep_param rep;
	int ret;

	ret = cma_modify_qp_rtr(id_priv, conn_param);
	if (ret)
		goto out;

	ret = cma_modify_qp_rts(id_priv, conn_param);
	if (ret)
		goto out;

	memset(&rep, 0, sizeof rep);
	rep.qp_num = id_priv->qp_num;
	rep.starting_psn = id_priv->seq_num;
	rep.private_data = conn_param->private_data;
	rep.private_data_len = conn_param->private_data_len;
	rep.responder_resources = conn_param->responder_resources;
	rep.initiator_depth = conn_param->initiator_depth;
	rep.failover_accepted = 0;
	rep.flow_control = conn_param->flow_control;
	rep.rnr_retry_count = min_t(u8, 7, conn_param->rnr_retry_count);
	rep.srq = id_priv->srq ? 1 : 0;
	rep.ece.vendor_id = id_priv->ece.vendor_id;
	rep.ece.attr_mod = id_priv->ece.attr_mod;

	trace_cm_send_rep(id_priv);
	ret = ib_send_cm_rep(id_priv->cm_id.ib, &rep);
out:
	return ret;
}

static int cma_accept_iw(struct rdma_id_private *id_priv,
		  struct rdma_conn_param *conn_param)
{
	struct iw_cm_conn_param iw_param;
	int ret;

	if (!conn_param)
		return -EINVAL;

	ret = cma_modify_qp_rtr(id_priv, conn_param);
	if (ret)
		return ret;

	iw_param.ord = conn_param->initiator_depth;
	iw_param.ird = conn_param->responder_resources;
	iw_param.private_data = conn_param->private_data;
	iw_param.private_data_len = conn_param->private_data_len;
	if (id_priv->id.qp)
		iw_param.qpn = id_priv->qp_num;
	else
		iw_param.qpn = conn_param->qp_num;

	return iw_cm_accept(id_priv->cm_id.iw, &iw_param);
}

static int cma_send_sidr_rep(struct rdma_id_private *id_priv,
			     enum ib_cm_sidr_status status, u32 qkey,
			     const void *private_data, int private_data_len)
{
	struct ib_cm_sidr_rep_param rep;
	int ret;

	memset(&rep, 0, sizeof rep);
	rep.status = status;
	if (status == IB_SIDR_SUCCESS) {
		ret = cma_set_qkey(id_priv, qkey);
		if (ret)
			return ret;
		rep.qp_num = id_priv->qp_num;
		rep.qkey = id_priv->qkey;

		rep.ece.vendor_id = id_priv->ece.vendor_id;
		rep.ece.attr_mod = id_priv->ece.attr_mod;
	}

	rep.private_data = private_data;
	rep.private_data_len = private_data_len;

	trace_cm_send_sidr_rep(id_priv);
	return ib_send_cm_sidr_rep(id_priv->cm_id.ib, &rep);
}

/**
 * rdma_accept - Called to accept a connection request or response.
 * @id: Connection identifier associated with the request.
 * @conn_param: Information needed to establish the connection.  This must be
 *   provided if accepting a connection request.  If accepting a connection
 *   response, this parameter must be NULL.
 *
 * Typically, this routine is only called by the listener to accept a connection
 * request.  It must also be called on the active side of a connection if the
 * user is performing their own QP transitions.
 *
 * In the case of error, a reject message is sent to the remote side and the
 * state of the qp associated with the id is modified to error, such that any
 * previously posted receive buffers would be flushed.
 *
 * This function is for use by kernel ULPs and must be called from under the
 * handler callback.
 */
int rdma_accept(struct rdma_cm_id *id, struct rdma_conn_param *conn_param)
{
	struct rdma_id_private *id_priv =
		container_of(id, struct rdma_id_private, id);
	int ret;

	lockdep_assert_held(&id_priv->handler_mutex);

	if (READ_ONCE(id_priv->state) != RDMA_CM_CONNECT)
		return -EINVAL;

	if (!id->qp && conn_param) {
		id_priv->qp_num = conn_param->qp_num;
		id_priv->srq = conn_param->srq;
	}

	if (rdma_cap_ib_cm(id->device, id->port_num)) {
		if (id->qp_type == IB_QPT_UD) {
			if (conn_param)
				ret = cma_send_sidr_rep(id_priv, IB_SIDR_SUCCESS,
							conn_param->qkey,
							conn_param->private_data,
							conn_param->private_data_len);
			else
				ret = cma_send_sidr_rep(id_priv, IB_SIDR_SUCCESS,
							0, NULL, 0);
		} else {
			if (conn_param)
				ret = cma_accept_ib(id_priv, conn_param);
			else
				ret = cma_rep_recv(id_priv);
		}
	} else if (rdma_cap_iw_cm(id->device, id->port_num)) {
		ret = cma_accept_iw(id_priv, conn_param);
	} else {
		ret = -ENOSYS;
	}
	if (ret)
		goto reject;

	return 0;
reject:
	cma_modify_qp_err(id_priv);
	rdma_reject(id, NULL, 0, IB_CM_REJ_CONSUMER_DEFINED);
	return ret;
}
EXPORT_SYMBOL(rdma_accept);

int rdma_accept_ece(struct rdma_cm_id *id, struct rdma_conn_param *conn_param,
		    struct rdma_ucm_ece *ece)
{
	struct rdma_id_private *id_priv =
		container_of(id, struct rdma_id_private, id);

	id_priv->ece.vendor_id = ece->vendor_id;
	id_priv->ece.attr_mod = ece->attr_mod;

	return rdma_accept(id, conn_param);
}
EXPORT_SYMBOL(rdma_accept_ece);

void rdma_lock_handler(struct rdma_cm_id *id)
{
	struct rdma_id_private *id_priv =
		container_of(id, struct rdma_id_private, id);

	mutex_lock(&id_priv->handler_mutex);
}
EXPORT_SYMBOL(rdma_lock_handler);

void rdma_unlock_handler(struct rdma_cm_id *id)
{
	struct rdma_id_private *id_priv =
		container_of(id, struct rdma_id_private, id);

	mutex_unlock(&id_priv->handler_mutex);
}
EXPORT_SYMBOL(rdma_unlock_handler);

int rdma_notify(struct rdma_cm_id *id, enum ib_event_type event)
{
	struct rdma_id_private *id_priv;
	int ret;

	id_priv = container_of(id, struct rdma_id_private, id);
	if (!id_priv->cm_id.ib)
		return -EINVAL;

	switch (id->device->node_type) {
	case RDMA_NODE_IB_CA:
		ret = ib_cm_notify(id_priv->cm_id.ib, event);
		break;
	default:
		ret = 0;
		break;
	}
	return ret;
}
EXPORT_SYMBOL(rdma_notify);

int rdma_reject(struct rdma_cm_id *id, const void *private_data,
		u8 private_data_len, u8 reason)
{
	struct rdma_id_private *id_priv;
	int ret;

	id_priv = container_of(id, struct rdma_id_private, id);
	if (!id_priv->cm_id.ib)
		return -EINVAL;

	if (rdma_cap_ib_cm(id->device, id->port_num)) {
		if (id->qp_type == IB_QPT_UD) {
			ret = cma_send_sidr_rep(id_priv, IB_SIDR_REJECT, 0,
						private_data, private_data_len);
		} else {
			trace_cm_send_rej(id_priv);
			ret = ib_send_cm_rej(id_priv->cm_id.ib, reason, NULL, 0,
					     private_data, private_data_len);
		}
	} else if (rdma_cap_iw_cm(id->device, id->port_num)) {
		ret = iw_cm_reject(id_priv->cm_id.iw,
				   private_data, private_data_len);
	} else {
		ret = -ENOSYS;
	}

	return ret;
}
EXPORT_SYMBOL(rdma_reject);

int rdma_disconnect(struct rdma_cm_id *id)
{
	struct rdma_id_private *id_priv;
	int ret;

	id_priv = container_of(id, struct rdma_id_private, id);
	if (!id_priv->cm_id.ib)
		return -EINVAL;

	if (rdma_cap_ib_cm(id->device, id->port_num)) {
		ret = cma_modify_qp_err(id_priv);
		if (ret)
			goto out;
		/* Initiate or respond to a disconnect. */
		trace_cm_disconnect(id_priv);
		if (ib_send_cm_dreq(id_priv->cm_id.ib, NULL, 0)) {
			if (!ib_send_cm_drep(id_priv->cm_id.ib, NULL, 0))
				trace_cm_sent_drep(id_priv);
		} else {
			trace_cm_sent_dreq(id_priv);
		}
	} else if (rdma_cap_iw_cm(id->device, id->port_num)) {
		ret = iw_cm_disconnect(id_priv->cm_id.iw, 0);
	} else
		ret = -EINVAL;

out:
	return ret;
}
EXPORT_SYMBOL(rdma_disconnect);

static void cma_make_mc_event(int status, struct rdma_id_private *id_priv,
			      struct ib_sa_multicast *multicast,
			      struct rdma_cm_event *event,
			      struct cma_multicast *mc)
{
	struct rdma_dev_addr *dev_addr;
	enum ib_gid_type gid_type;
	struct net_device *ndev;

	if (!status)
		status = cma_set_qkey(id_priv, be32_to_cpu(multicast->rec.qkey));
	else
		pr_debug_ratelimited("RDMA CM: MULTICAST_ERROR: failed to join multicast. status %d\n",
				     status);

	event->status = status;
	event->param.ud.private_data = mc->context;
	if (status) {
		event->event = RDMA_CM_EVENT_MULTICAST_ERROR;
		return;
	}

	dev_addr = &id_priv->id.route.addr.dev_addr;
	ndev = dev_get_by_index(dev_addr->net, dev_addr->bound_dev_if);
	gid_type =
		id_priv->cma_dev
			->default_gid_type[id_priv->id.port_num -
					   rdma_start_port(
						   id_priv->cma_dev->device)];

	event->event = RDMA_CM_EVENT_MULTICAST_JOIN;
	if (ib_init_ah_from_mcmember(id_priv->id.device, id_priv->id.port_num,
				     &multicast->rec, ndev, gid_type,
				     &event->param.ud.ah_attr)) {
		event->event = RDMA_CM_EVENT_MULTICAST_ERROR;
		goto out;
	}

	event->param.ud.qp_num = 0xFFFFFF;
	event->param.ud.qkey = be32_to_cpu(multicast->rec.qkey);

out:
	if (ndev)
		dev_put(ndev);
}

static int cma_ib_mc_handler(int status, struct ib_sa_multicast *multicast)
{
	struct cma_multicast *mc = multicast->context;
	struct rdma_id_private *id_priv = mc->id_priv;
	struct rdma_cm_event event = {};
	int ret = 0;

	mutex_lock(&id_priv->handler_mutex);
	if (READ_ONCE(id_priv->state) == RDMA_CM_DEVICE_REMOVAL ||
	    READ_ONCE(id_priv->state) == RDMA_CM_DESTROYING)
		goto out;

	cma_make_mc_event(status, id_priv, multicast, &event, mc);
	ret = cma_cm_event_handler(id_priv, &event);
	rdma_destroy_ah_attr(&event.param.ud.ah_attr);
	WARN_ON(ret);

out:
	mutex_unlock(&id_priv->handler_mutex);
	return 0;
}

static void cma_set_mgid(struct rdma_id_private *id_priv,
			 struct sockaddr *addr, union ib_gid *mgid)
{
	unsigned char mc_map[MAX_ADDR_LEN];
	struct rdma_dev_addr *dev_addr = &id_priv->id.route.addr.dev_addr;
	struct sockaddr_in *sin = (struct sockaddr_in *) addr;
	struct sockaddr_in6 *sin6 = (struct sockaddr_in6 *) addr;

	if (cma_any_addr(addr)) {
		memset(mgid, 0, sizeof *mgid);
	} else if ((addr->sa_family == AF_INET6) &&
		   ((be32_to_cpu(sin6->sin6_addr.s6_addr32[0]) & 0xFFF0FFFF) ==
								 0xFF10A01B)) {
		/* IPv6 address is an SA assigned MGID. */
		memcpy(mgid, &sin6->sin6_addr, sizeof *mgid);
	} else if (addr->sa_family == AF_IB) {
		memcpy(mgid, &((struct sockaddr_ib *) addr)->sib_addr, sizeof *mgid);
	} else if (addr->sa_family == AF_INET6) {
		ipv6_ib_mc_map(&sin6->sin6_addr, dev_addr->broadcast, mc_map);
		if (id_priv->id.ps == RDMA_PS_UDP)
			mc_map[7] = 0x01;	/* Use RDMA CM signature */
		*mgid = *(union ib_gid *) (mc_map + 4);
	} else {
		ip_ib_mc_map(sin->sin_addr.s_addr, dev_addr->broadcast, mc_map);
		if (id_priv->id.ps == RDMA_PS_UDP)
			mc_map[7] = 0x01;	/* Use RDMA CM signature */
		*mgid = *(union ib_gid *) (mc_map + 4);
	}
}

static int cma_join_ib_multicast(struct rdma_id_private *id_priv,
				 struct cma_multicast *mc)
{
	struct ib_sa_mcmember_rec rec;
	struct rdma_dev_addr *dev_addr = &id_priv->id.route.addr.dev_addr;
	ib_sa_comp_mask comp_mask;
	int ret;

	ib_addr_get_mgid(dev_addr, &rec.mgid);
	ret = ib_sa_get_mcmember_rec(id_priv->id.device, id_priv->id.port_num,
				     &rec.mgid, &rec);
	if (ret)
		return ret;

	ret = cma_set_qkey(id_priv, 0);
	if (ret)
		return ret;

	cma_set_mgid(id_priv, (struct sockaddr *) &mc->addr, &rec.mgid);
	rec.qkey = cpu_to_be32(id_priv->qkey);
	rdma_addr_get_sgid(dev_addr, &rec.port_gid);
	rec.pkey = cpu_to_be16(ib_addr_get_pkey(dev_addr));
	rec.join_state = mc->join_state;

	comp_mask = IB_SA_MCMEMBER_REC_MGID | IB_SA_MCMEMBER_REC_PORT_GID |
		    IB_SA_MCMEMBER_REC_PKEY | IB_SA_MCMEMBER_REC_JOIN_STATE |
		    IB_SA_MCMEMBER_REC_QKEY | IB_SA_MCMEMBER_REC_SL |
		    IB_SA_MCMEMBER_REC_FLOW_LABEL |
		    IB_SA_MCMEMBER_REC_TRAFFIC_CLASS;

	if (id_priv->id.ps == RDMA_PS_IPOIB)
		comp_mask |= IB_SA_MCMEMBER_REC_RATE |
			     IB_SA_MCMEMBER_REC_RATE_SELECTOR |
			     IB_SA_MCMEMBER_REC_MTU_SELECTOR |
			     IB_SA_MCMEMBER_REC_MTU |
			     IB_SA_MCMEMBER_REC_HOP_LIMIT;

	mc->sa_mc = ib_sa_join_multicast(&sa_client, id_priv->id.device,
					 id_priv->id.port_num, &rec, comp_mask,
					 GFP_KERNEL, cma_ib_mc_handler, mc);
	return PTR_ERR_OR_ZERO(mc->sa_mc);
}

static void cma_iboe_set_mgid(struct sockaddr *addr, union ib_gid *mgid,
			      enum ib_gid_type gid_type)
{
	struct sockaddr_in *sin = (struct sockaddr_in *)addr;
	struct sockaddr_in6 *sin6 = (struct sockaddr_in6 *)addr;

	if (cma_any_addr(addr)) {
		memset(mgid, 0, sizeof *mgid);
	} else if (addr->sa_family == AF_INET6) {
		memcpy(mgid, &sin6->sin6_addr, sizeof *mgid);
	} else {
		mgid->raw[0] =
			(gid_type == IB_GID_TYPE_ROCE_UDP_ENCAP) ? 0 : 0xff;
		mgid->raw[1] =
			(gid_type == IB_GID_TYPE_ROCE_UDP_ENCAP) ? 0 : 0x0e;
		mgid->raw[2] = 0;
		mgid->raw[3] = 0;
		mgid->raw[4] = 0;
		mgid->raw[5] = 0;
		mgid->raw[6] = 0;
		mgid->raw[7] = 0;
		mgid->raw[8] = 0;
		mgid->raw[9] = 0;
		mgid->raw[10] = 0xff;
		mgid->raw[11] = 0xff;
		*(__be32 *)(&mgid->raw[12]) = sin->sin_addr.s_addr;
	}
}

static int cma_iboe_join_multicast(struct rdma_id_private *id_priv,
				   struct cma_multicast *mc)
{
	struct rdma_dev_addr *dev_addr = &id_priv->id.route.addr.dev_addr;
	int err = 0;
	struct sockaddr *addr = (struct sockaddr *)&mc->addr;
	struct net_device *ndev = NULL;
	struct ib_sa_multicast ib;
	enum ib_gid_type gid_type;
	bool send_only;

	send_only = mc->join_state == BIT(SENDONLY_FULLMEMBER_JOIN);

	if (cma_zero_addr(addr))
		return -EINVAL;

	gid_type = id_priv->cma_dev->default_gid_type[id_priv->id.port_num -
		   rdma_start_port(id_priv->cma_dev->device)];
	cma_iboe_set_mgid(addr, &ib.rec.mgid, gid_type);

	ib.rec.pkey = cpu_to_be16(0xffff);
	if (id_priv->id.ps == RDMA_PS_UDP)
		ib.rec.qkey = cpu_to_be32(RDMA_UDP_QKEY);

	if (dev_addr->bound_dev_if)
		ndev = dev_get_by_index(dev_addr->net, dev_addr->bound_dev_if);
	if (!ndev)
		return -ENODEV;

	ib.rec.rate = iboe_get_rate(ndev);
	ib.rec.hop_limit = 1;
	ib.rec.mtu = iboe_get_mtu(ndev->mtu);

	if (addr->sa_family == AF_INET) {
		if (gid_type == IB_GID_TYPE_ROCE_UDP_ENCAP) {
			ib.rec.hop_limit = IPV6_DEFAULT_HOPLIMIT;
			if (!send_only) {
				err = cma_igmp_send(ndev, &ib.rec.mgid,
						    true);
			}
		}
	} else {
		if (gid_type == IB_GID_TYPE_ROCE_UDP_ENCAP)
			err = -ENOTSUPP;
	}
	dev_put(ndev);
	if (err || !ib.rec.mtu)
		return err ?: -EINVAL;

	rdma_ip2gid((struct sockaddr *)&id_priv->id.route.addr.src_addr,
		    &ib.rec.port_gid);
	INIT_WORK(&mc->iboe_join.work, cma_iboe_join_work_handler);
	cma_make_mc_event(0, id_priv, &ib, &mc->iboe_join.event, mc);
	queue_work(cma_wq, &mc->iboe_join.work);
	return 0;
}

int rdma_join_multicast(struct rdma_cm_id *id, struct sockaddr *addr,
			u8 join_state, void *context)
{
	struct rdma_id_private *id_priv =
		container_of(id, struct rdma_id_private, id);
	struct cma_multicast *mc;
	int ret;

	/* Not supported for kernel QPs */
	if (WARN_ON(id->qp))
		return -EINVAL;

	/* ULP is calling this wrong. */
	if (!id->device || (READ_ONCE(id_priv->state) != RDMA_CM_ADDR_BOUND &&
			    READ_ONCE(id_priv->state) != RDMA_CM_ADDR_RESOLVED))
		return -EINVAL;

	mc = kzalloc(sizeof(*mc), GFP_KERNEL);
	if (!mc)
		return -ENOMEM;

	memcpy(&mc->addr, addr, rdma_addr_size(addr));
	mc->context = context;
	mc->id_priv = id_priv;
	mc->join_state = join_state;

	if (rdma_protocol_roce(id->device, id->port_num)) {
		ret = cma_iboe_join_multicast(id_priv, mc);
		if (ret)
			goto out_err;
	} else if (rdma_cap_ib_mcast(id->device, id->port_num)) {
		ret = cma_join_ib_multicast(id_priv, mc);
		if (ret)
			goto out_err;
	} else {
		ret = -ENOSYS;
		goto out_err;
	}

	spin_lock(&id_priv->lock);
	list_add(&mc->list, &id_priv->mc_list);
	spin_unlock(&id_priv->lock);

	return 0;
out_err:
	kfree(mc);
	return ret;
}
EXPORT_SYMBOL(rdma_join_multicast);

void rdma_leave_multicast(struct rdma_cm_id *id, struct sockaddr *addr)
{
	struct rdma_id_private *id_priv;
	struct cma_multicast *mc;

	id_priv = container_of(id, struct rdma_id_private, id);
	spin_lock_irq(&id_priv->lock);
	list_for_each_entry(mc, &id_priv->mc_list, list) {
		if (memcmp(&mc->addr, addr, rdma_addr_size(addr)) != 0)
			continue;
		list_del(&mc->list);
		spin_unlock_irq(&id_priv->lock);

		WARN_ON(id_priv->cma_dev->device != id->device);
		destroy_mc(id_priv, mc);
		return;
	}
	spin_unlock_irq(&id_priv->lock);
}
EXPORT_SYMBOL(rdma_leave_multicast);

static int cma_netdev_change(struct net_device *ndev, struct rdma_id_private *id_priv)
{
	struct rdma_dev_addr *dev_addr;
	struct cma_work *work;

	dev_addr = &id_priv->id.route.addr.dev_addr;

	if ((dev_addr->bound_dev_if == ndev->ifindex) &&
	    (net_eq(dev_net(ndev), dev_addr->net)) &&
	    memcmp(dev_addr->src_dev_addr, ndev->dev_addr, ndev->addr_len)) {
		pr_info("RDMA CM addr change for ndev %s used by id %p\n",
			ndev->name, &id_priv->id);
		work = kzalloc(sizeof *work, GFP_KERNEL);
		if (!work)
			return -ENOMEM;

		INIT_WORK(&work->work, cma_work_handler);
		work->id = id_priv;
		work->event.event = RDMA_CM_EVENT_ADDR_CHANGE;
		cma_id_get(id_priv);
		queue_work(cma_wq, &work->work);
	}

	return 0;
}

static int cma_netdev_callback(struct notifier_block *self, unsigned long event,
			       void *ptr)
{
	struct net_device *ndev = netdev_notifier_info_to_dev(ptr);
	struct cma_device *cma_dev;
	struct rdma_id_private *id_priv;
	int ret = NOTIFY_DONE;

	if (event != NETDEV_BONDING_FAILOVER)
		return NOTIFY_DONE;

	if (!netif_is_bond_master(ndev))
		return NOTIFY_DONE;

	mutex_lock(&lock);
	list_for_each_entry(cma_dev, &dev_list, list)
		list_for_each_entry(id_priv, &cma_dev->id_list, device_item) {
			ret = cma_netdev_change(ndev, id_priv);
			if (ret)
				goto out;
		}

out:
	mutex_unlock(&lock);
	return ret;
}

static void cma_netevent_work_handler(struct work_struct *_work)
{
	struct rdma_id_private *id_priv =
		container_of(_work, struct rdma_id_private, id.net_work);
	struct rdma_cm_event event = {};

	mutex_lock(&id_priv->handler_mutex);

	if (READ_ONCE(id_priv->state) == RDMA_CM_DESTROYING ||
	    READ_ONCE(id_priv->state) == RDMA_CM_DEVICE_REMOVAL)
		goto out_unlock;

	event.event = RDMA_CM_EVENT_UNREACHABLE;
	event.status = -ETIMEDOUT;

	if (cma_cm_event_handler(id_priv, &event)) {
		__acquire(&id_priv->handler_mutex);
		id_priv->cm_id.ib = NULL;
		cma_id_put(id_priv);
		destroy_id_handler_unlock(id_priv);
		return;
	}

out_unlock:
	mutex_unlock(&id_priv->handler_mutex);
	cma_id_put(id_priv);
}

static int cma_netevent_callback(struct notifier_block *self,
				 unsigned long event, void *ctx)
{
	struct id_table_entry *ips_node = NULL;
	struct rdma_id_private *current_id;
	struct neighbour *neigh = ctx;
	unsigned long flags;

	if (event != NETEVENT_NEIGH_UPDATE)
		return NOTIFY_DONE;

	spin_lock_irqsave(&id_table_lock, flags);
	if (neigh->tbl->family == AF_INET6) {
		struct sockaddr_in6 neigh_sock_6;

		neigh_sock_6.sin6_family = AF_INET6;
		neigh_sock_6.sin6_addr = *(struct in6_addr *)neigh->primary_key;
		ips_node = node_from_ndev_ip(&id_table, neigh->dev->ifindex,
					     (struct sockaddr *)&neigh_sock_6);
	} else if (neigh->tbl->family == AF_INET) {
		struct sockaddr_in neigh_sock_4;

		neigh_sock_4.sin_family = AF_INET;
		neigh_sock_4.sin_addr.s_addr = *(__be32 *)(neigh->primary_key);
		ips_node = node_from_ndev_ip(&id_table, neigh->dev->ifindex,
					     (struct sockaddr *)&neigh_sock_4);
	} else
		goto out;

	if (!ips_node)
		goto out;

	list_for_each_entry(current_id, &ips_node->id_list, id_list_entry) {
		if (!memcmp(current_id->id.route.addr.dev_addr.dst_dev_addr,
			   neigh->ha, ETH_ALEN))
			continue;
		INIT_WORK(&current_id->id.net_work, cma_netevent_work_handler);
		cma_id_get(current_id);
		queue_work(cma_wq, &current_id->id.net_work);
	}
out:
	spin_unlock_irqrestore(&id_table_lock, flags);
	return NOTIFY_DONE;
}

static struct notifier_block cma_nb = {
	.notifier_call = cma_netdev_callback
};

static struct notifier_block cma_netevent_cb = {
	.notifier_call = cma_netevent_callback
};

static void cma_send_device_removal_put(struct rdma_id_private *id_priv)
{
	struct rdma_cm_event event = { .event = RDMA_CM_EVENT_DEVICE_REMOVAL };
	enum rdma_cm_state state;
	unsigned long flags;

	mutex_lock(&id_priv->handler_mutex);
	/* Record that we want to remove the device */
	spin_lock_irqsave(&id_priv->lock, flags);
	state = id_priv->state;
	if (state == RDMA_CM_DESTROYING || state == RDMA_CM_DEVICE_REMOVAL) {
		spin_unlock_irqrestore(&id_priv->lock, flags);
		mutex_unlock(&id_priv->handler_mutex);
		cma_id_put(id_priv);
		return;
	}
	id_priv->state = RDMA_CM_DEVICE_REMOVAL;
	spin_unlock_irqrestore(&id_priv->lock, flags);

	if (cma_cm_event_handler(id_priv, &event)) {
		/*
		 * At this point the ULP promises it won't call
		 * rdma_destroy_id() concurrently
		 */
		cma_id_put(id_priv);
		mutex_unlock(&id_priv->handler_mutex);
		trace_cm_id_destroy(id_priv);
		_destroy_id(id_priv, state);
		return;
	}
	mutex_unlock(&id_priv->handler_mutex);

	/*
	 * If this races with destroy then the thread that first assigns state
	 * to a destroying does the cancel.
	 */
	cma_cancel_operation(id_priv, state);
	cma_id_put(id_priv);
}

static void cma_process_remove(struct cma_device *cma_dev)
{
	mutex_lock(&lock);
	while (!list_empty(&cma_dev->id_list)) {
		struct rdma_id_private *id_priv = list_first_entry(
			&cma_dev->id_list, struct rdma_id_private, device_item);

		list_del_init(&id_priv->listen_item);
		list_del_init(&id_priv->device_item);
		cma_id_get(id_priv);
		mutex_unlock(&lock);

		cma_send_device_removal_put(id_priv);

		mutex_lock(&lock);
	}
	mutex_unlock(&lock);

	cma_dev_put(cma_dev);
	wait_for_completion(&cma_dev->comp);
}

static bool cma_supported(struct ib_device *device)
{
	u32 i;

	rdma_for_each_port(device, i) {
		if (rdma_cap_ib_cm(device, i) || rdma_cap_iw_cm(device, i))
			return true;
	}
	return false;
}

static int cma_add_one(struct ib_device *device)
{
	struct rdma_id_private *to_destroy;
	struct cma_device *cma_dev;
	struct rdma_id_private *id_priv;
	unsigned long supported_gids = 0;
	int ret;
	u32 i;

	if (!cma_supported(device))
		return -EOPNOTSUPP;

	cma_dev = kmalloc(sizeof(*cma_dev), GFP_KERNEL);
	if (!cma_dev)
		return -ENOMEM;

	cma_dev->device = device;
	cma_dev->default_gid_type = kcalloc(device->phys_port_cnt,
					    sizeof(*cma_dev->default_gid_type),
					    GFP_KERNEL);
	if (!cma_dev->default_gid_type) {
		ret = -ENOMEM;
		goto free_cma_dev;
	}

	cma_dev->default_roce_tos = kcalloc(device->phys_port_cnt,
					    sizeof(*cma_dev->default_roce_tos),
					    GFP_KERNEL);
	if (!cma_dev->default_roce_tos) {
		ret = -ENOMEM;
		goto free_gid_type;
	}

	rdma_for_each_port (device, i) {
		supported_gids = roce_gid_type_mask_support(device, i);
		WARN_ON(!supported_gids);
		if (supported_gids & (1 << CMA_PREFERRED_ROCE_GID_TYPE))
			cma_dev->default_gid_type[i - rdma_start_port(device)] =
				CMA_PREFERRED_ROCE_GID_TYPE;
		else
			cma_dev->default_gid_type[i - rdma_start_port(device)] =
				find_first_bit(&supported_gids, BITS_PER_LONG);
		cma_dev->default_roce_tos[i - rdma_start_port(device)] = 0;
	}

	init_completion(&cma_dev->comp);
	refcount_set(&cma_dev->refcount, 1);
	INIT_LIST_HEAD(&cma_dev->id_list);
	ib_set_client_data(device, &cma_client, cma_dev);

	mutex_lock(&lock);
	list_add_tail(&cma_dev->list, &dev_list);
	list_for_each_entry(id_priv, &listen_any_list, listen_any_item) {
		ret = cma_listen_on_dev(id_priv, cma_dev, &to_destroy);
		if (ret)
			goto free_listen;
	}
	mutex_unlock(&lock);

	trace_cm_add_one(device);
	return 0;

free_listen:
	list_del(&cma_dev->list);
	mutex_unlock(&lock);

	/* cma_process_remove() will delete to_destroy */
	cma_process_remove(cma_dev);
	kfree(cma_dev->default_roce_tos);
free_gid_type:
	kfree(cma_dev->default_gid_type);

free_cma_dev:
	kfree(cma_dev);
	return ret;
}

static void cma_remove_one(struct ib_device *device, void *client_data)
{
	struct cma_device *cma_dev = client_data;

	trace_cm_remove_one(device);

	mutex_lock(&lock);
	list_del(&cma_dev->list);
	mutex_unlock(&lock);

	cma_process_remove(cma_dev);
	kfree(cma_dev->default_roce_tos);
	kfree(cma_dev->default_gid_type);
	kfree(cma_dev);
}

static int cma_init_net(struct net *net)
{
	struct cma_pernet *pernet = cma_pernet(net);

	xa_init(&pernet->tcp_ps);
	xa_init(&pernet->udp_ps);
	xa_init(&pernet->ipoib_ps);
	xa_init(&pernet->ib_ps);

	return 0;
}

static void cma_exit_net(struct net *net)
{
	struct cma_pernet *pernet = cma_pernet(net);

	WARN_ON(!xa_empty(&pernet->tcp_ps));
	WARN_ON(!xa_empty(&pernet->udp_ps));
	WARN_ON(!xa_empty(&pernet->ipoib_ps));
	WARN_ON(!xa_empty(&pernet->ib_ps));
}

static struct pernet_operations cma_pernet_operations = {
	.init = cma_init_net,
	.exit = cma_exit_net,
	.id = &cma_pernet_id,
	.size = sizeof(struct cma_pernet),
};

static int __init cma_init(void)
{
	int ret;

	/*
	 * There is a rare lock ordering dependency in cma_netdev_callback()
	 * that only happens when bonding is enabled. Teach lockdep that rtnl
	 * must never be nested under lock so it can find these without having
	 * to test with bonding.
	 */
	if (IS_ENABLED(CONFIG_LOCKDEP)) {
		rtnl_lock();
		mutex_lock(&lock);
		mutex_unlock(&lock);
		rtnl_unlock();
	}

	cma_wq = alloc_ordered_workqueue("rdma_cm", WQ_MEM_RECLAIM);
	if (!cma_wq)
		return -ENOMEM;

	ret = register_pernet_subsys(&cma_pernet_operations);
	if (ret)
		goto err_wq;

	ib_sa_register_client(&sa_client);
	register_netdevice_notifier(&cma_nb);
	register_netevent_notifier(&cma_netevent_cb);

	//注册cma客户端
	ret = ib_register_client(&cma_client);
	if (ret)
		goto err;

	ret = cma_configfs_init();
	if (ret)
		goto err_ib;

	return 0;

err_ib:
	ib_unregister_client(&cma_client);
err:
	unregister_netevent_notifier(&cma_netevent_cb);
	unregister_netdevice_notifier(&cma_nb);
	ib_sa_unregister_client(&sa_client);
	unregister_pernet_subsys(&cma_pernet_operations);
err_wq:
	destroy_workqueue(cma_wq);
	return ret;
}

static void __exit cma_cleanup(void)
{
	cma_configfs_exit();
	ib_unregister_client(&cma_client);
	unregister_netevent_notifier(&cma_netevent_cb);
	unregister_netdevice_notifier(&cma_nb);
	ib_sa_unregister_client(&sa_client);
	unregister_pernet_subsys(&cma_pernet_operations);
	destroy_workqueue(cma_wq);
}

module_init(cma_init);
module_exit(cma_cleanup);<|MERGE_RESOLUTION|>--- conflicted
+++ resolved
@@ -615,22 +615,7 @@
 	mutex_unlock(&lock);
 }
 
-<<<<<<< HEAD
-//取源地址
-static inline struct sockaddr *cma_src_addr(struct rdma_id_private *id_priv)
-{
-	return (struct sockaddr *) &id_priv->id.route.addr.src_addr;
-}
-
-//取目的地址
-static inline struct sockaddr *cma_dst_addr(struct rdma_id_private *id_priv)
-{
-	return (struct sockaddr *) &id_priv->id.route.addr.dst_addr;
-}
-
 //取地址族
-=======
->>>>>>> 97ee9d1c
 static inline unsigned short cma_family(struct rdma_id_private *id_priv)
 {
 	return id_priv->id.route.addr.src_addr.ss_family;
