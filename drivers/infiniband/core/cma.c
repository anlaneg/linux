--- conflicted
+++ resolved
@@ -4073,17 +4073,9 @@
 		container_of(id, struct rdma_id_private, id);
 	int ret;
 
-<<<<<<< HEAD
 	/*只能由route_resolved移动到 cm_connect状态*/
-	mutex_lock(&id_priv->handler_mutex);
-	if (!cma_comp_exch(id_priv, RDMA_CM_ROUTE_RESOLVED, RDMA_CM_CONNECT)) {
-		ret = -EINVAL;
-		goto err_unlock;
-	}
-=======
 	if (!cma_comp_exch(id_priv, RDMA_CM_ROUTE_RESOLVED, RDMA_CM_CONNECT))
 		return -EINVAL;
->>>>>>> 09162bc3
 
 	if (!id->qp) {
 		id_priv->qp_num = conn_param->qp_num;
