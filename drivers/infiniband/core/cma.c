// SPDX-License-Identifier: GPL-2.0 OR Linux-OpenIB
/*
 * Copyright (c) 2005 Voltaire Inc.  All rights reserved.
 * Copyright (c) 2002-2005, Network Appliance, Inc. All rights reserved.
 * Copyright (c) 1999-2019, Mellanox Technologies, Inc. All rights reserved.
 * Copyright (c) 2005-2006 Intel Corporation.  All rights reserved.
 */

#include <linux/completion.h>
#include <linux/in.h>
#include <linux/in6.h>
#include <linux/mutex.h>
#include <linux/random.h>
#include <linux/igmp.h>
#include <linux/xarray.h>
#include <linux/inetdevice.h>
#include <linux/slab.h>
#include <linux/module.h>
#include <net/route.h>

#include <net/net_namespace.h>
#include <net/netns/generic.h>
#include <net/tcp.h>
#include <net/ipv6.h>
#include <net/ip_fib.h>
#include <net/ip6_route.h>

#include <rdma/rdma_cm.h>
#include <rdma/rdma_cm_ib.h>
#include <rdma/rdma_netlink.h>
#include <rdma/ib.h>
#include <rdma/ib_cache.h>
#include <rdma/ib_cm.h>
#include <rdma/ib_sa.h>
#include <rdma/iw_cm.h>

#include "core_priv.h"
#include "cma_priv.h"
#include "cma_trace.h"

MODULE_AUTHOR("Sean Hefty");
MODULE_DESCRIPTION("Generic RDMA CM Agent");
MODULE_LICENSE("Dual BSD/GPL");

#define CMA_CM_RESPONSE_TIMEOUT 20
#define CMA_QUERY_CLASSPORT_INFO_TIMEOUT 3000
#define CMA_MAX_CM_RETRIES 15
#define CMA_CM_MRA_SETTING (IB_CM_MRA_FLAG_DELAY | 24)
#define CMA_IBOE_PACKET_LIFETIME 18
#define CMA_PREFERRED_ROCE_GID_TYPE IB_GID_TYPE_ROCE_UDP_ENCAP

static const char * const cma_events[] = {
	[RDMA_CM_EVENT_ADDR_RESOLVED]	 = "address resolved",
	[RDMA_CM_EVENT_ADDR_ERROR]	 = "address error",
	[RDMA_CM_EVENT_ROUTE_RESOLVED]	 = "route resolved ",
	[RDMA_CM_EVENT_ROUTE_ERROR]	 = "route error",
	[RDMA_CM_EVENT_CONNECT_REQUEST]	 = "connect request",
	[RDMA_CM_EVENT_CONNECT_RESPONSE] = "connect response",
	[RDMA_CM_EVENT_CONNECT_ERROR]	 = "connect error",
	[RDMA_CM_EVENT_UNREACHABLE]	 = "unreachable",
	[RDMA_CM_EVENT_REJECTED]	 = "rejected",
	[RDMA_CM_EVENT_ESTABLISHED]	 = "established",
	[RDMA_CM_EVENT_DISCONNECTED]	 = "disconnected",
	[RDMA_CM_EVENT_DEVICE_REMOVAL]	 = "device removal",
	[RDMA_CM_EVENT_MULTICAST_JOIN]	 = "multicast join",
	[RDMA_CM_EVENT_MULTICAST_ERROR]	 = "multicast error",
	[RDMA_CM_EVENT_ADDR_CHANGE]	 = "address change",
	[RDMA_CM_EVENT_TIMEWAIT_EXIT]	 = "timewait exit",
};

static void cma_set_mgid(struct rdma_id_private *id_priv, struct sockaddr *addr,
			 union ib_gid *mgid);

const char *__attribute_const__ rdma_event_msg(enum rdma_cm_event_type event)
{
	size_t index = event;

	return (index < ARRAY_SIZE(cma_events) && cma_events[index]) ?
			cma_events[index] : "unrecognized event";
}
EXPORT_SYMBOL(rdma_event_msg);

const char *__attribute_const__ rdma_reject_msg(struct rdma_cm_id *id,
						int reason)
{
	if (rdma_ib_or_roce(id->device, id->port_num))
		return ibcm_reject_msg(reason);

	if (rdma_protocol_iwarp(id->device, id->port_num))
		return iwcm_reject_msg(reason);

	WARN_ON_ONCE(1);
	return "unrecognized transport";
}
EXPORT_SYMBOL(rdma_reject_msg);

/**
 * rdma_is_consumer_reject - return true if the consumer rejected the connect
 *                           request.
 * @id: Communication identifier that received the REJECT event.
 * @reason: Value returned in the REJECT event status field.
 */
static bool rdma_is_consumer_reject(struct rdma_cm_id *id, int reason)
{
	if (rdma_ib_or_roce(id->device, id->port_num))
		return reason == IB_CM_REJ_CONSUMER_DEFINED;

	if (rdma_protocol_iwarp(id->device, id->port_num))
		return reason == -ECONNREFUSED;

	WARN_ON_ONCE(1);
	return false;
}

const void *rdma_consumer_reject_data(struct rdma_cm_id *id,
				      struct rdma_cm_event *ev, u8 *data_len)
{
	const void *p;

	if (rdma_is_consumer_reject(id, ev->status)) {
		*data_len = ev->param.conn.private_data_len;
		p = ev->param.conn.private_data;
	} else {
		*data_len = 0;
		p = NULL;
	}
	return p;
}
EXPORT_SYMBOL(rdma_consumer_reject_data);

/**
 * rdma_iw_cm_id() - return the iw_cm_id pointer for this cm_id.
 * @id: Communication Identifier
 */
struct iw_cm_id *rdma_iw_cm_id(struct rdma_cm_id *id)
{
	struct rdma_id_private *id_priv;

	id_priv = container_of(id, struct rdma_id_private, id);
	if (id->device->node_type == RDMA_NODE_RNIC)
		return id_priv->cm_id.iw;
	return NULL;
}
EXPORT_SYMBOL(rdma_iw_cm_id);

/**
 * rdma_res_to_id() - return the rdma_cm_id pointer for this restrack.
 * @res: rdma resource tracking entry pointer
 */
struct rdma_cm_id *rdma_res_to_id(struct rdma_restrack_entry *res)
{
	struct rdma_id_private *id_priv =
		container_of(res, struct rdma_id_private, res);

	return &id_priv->id;
}
EXPORT_SYMBOL(rdma_res_to_id);

static int cma_add_one(struct ib_device *device);
static void cma_remove_one(struct ib_device *device, void *client_data);

static struct ib_client cma_client = {
	.name   = "cma",
	.add    = cma_add_one,
	.remove = cma_remove_one
};

static struct ib_sa_client sa_client;
static LIST_HEAD(dev_list);
static LIST_HEAD(listen_any_list);
static DEFINE_MUTEX(lock);
static struct workqueue_struct *cma_wq;
static unsigned int cma_pernet_id;

struct cma_pernet {
	struct xarray tcp_ps;
	struct xarray udp_ps;
	struct xarray ipoib_ps;
	struct xarray ib_ps;
};

static struct cma_pernet *cma_pernet(struct net *net)
{
	return net_generic(net, cma_pernet_id);
}

static
struct xarray *cma_pernet_xa(struct net *net, enum rdma_ucm_port_space ps)
{
	struct cma_pernet *pernet = cma_pernet(net);

	switch (ps) {
	case RDMA_PS_TCP:
		return &pernet->tcp_ps;
	case RDMA_PS_UDP:
		return &pernet->udp_ps;
	case RDMA_PS_IPOIB:
		return &pernet->ipoib_ps;
	case RDMA_PS_IB:
		return &pernet->ib_ps;
	default:
		return NULL;
	}
}

struct cma_device {
	struct list_head	list;
	struct ib_device	*device;
	struct completion	comp;
	refcount_t refcount;
	struct list_head	id_list;
	enum ib_gid_type	*default_gid_type;
	u8			*default_roce_tos;
};

struct rdma_bind_list {
	enum rdma_ucm_port_space ps;
	struct hlist_head	owners;
	unsigned short		port;
};

struct class_port_info_context {
	struct ib_class_port_info	*class_port_info;
	struct ib_device		*device;
	struct completion		done;
	struct ib_sa_query		*sa_query;
	u8				port_num;
};

static int cma_ps_alloc(struct net *net, enum rdma_ucm_port_space ps,
			struct rdma_bind_list *bind_list, int snum)
{
	struct xarray *xa = cma_pernet_xa(net, ps);

	return xa_insert(xa, snum, bind_list, GFP_KERNEL);
}

static struct rdma_bind_list *cma_ps_find(struct net *net,
					  enum rdma_ucm_port_space ps, int snum)
{
	struct xarray *xa = cma_pernet_xa(net, ps);

	return xa_load(xa, snum);
}

static void cma_ps_remove(struct net *net, enum rdma_ucm_port_space ps,
			  int snum)
{
	struct xarray *xa = cma_pernet_xa(net, ps);

	xa_erase(xa, snum);
}

enum {
	CMA_OPTION_AFONLY,
};

void cma_dev_get(struct cma_device *cma_dev)
{
	refcount_inc(&cma_dev->refcount);
}

void cma_dev_put(struct cma_device *cma_dev)
{
	if (refcount_dec_and_test(&cma_dev->refcount))
		complete(&cma_dev->comp);
}

struct cma_device *cma_enum_devices_by_ibdev(cma_device_filter	filter,
					     void		*cookie)
{
	struct cma_device *cma_dev;
	struct cma_device *found_cma_dev = NULL;

	mutex_lock(&lock);

	list_for_each_entry(cma_dev, &dev_list, list)
		if (filter(cma_dev->device, cookie)) {
			found_cma_dev = cma_dev;
			break;
		}

	if (found_cma_dev)
		cma_dev_get(found_cma_dev);
	mutex_unlock(&lock);
	return found_cma_dev;
}

int cma_get_default_gid_type(struct cma_device *cma_dev,
			     unsigned int port)
{
	if (!rdma_is_port_valid(cma_dev->device, port))
		return -EINVAL;

	return cma_dev->default_gid_type[port - rdma_start_port(cma_dev->device)];
}

int cma_set_default_gid_type(struct cma_device *cma_dev,
			     unsigned int port,
			     enum ib_gid_type default_gid_type)
{
	unsigned long supported_gids;

	if (!rdma_is_port_valid(cma_dev->device, port))
		return -EINVAL;

	if (default_gid_type == IB_GID_TYPE_IB &&
	    rdma_protocol_roce_eth_encap(cma_dev->device, port))
		default_gid_type = IB_GID_TYPE_ROCE;

	supported_gids = roce_gid_type_mask_support(cma_dev->device, port);

	if (!(supported_gids & 1 << default_gid_type))
		return -EINVAL;

	cma_dev->default_gid_type[port - rdma_start_port(cma_dev->device)] =
		default_gid_type;

	return 0;
}

int cma_get_default_roce_tos(struct cma_device *cma_dev, unsigned int port)
{
	if (!rdma_is_port_valid(cma_dev->device, port))
		return -EINVAL;

	return cma_dev->default_roce_tos[port - rdma_start_port(cma_dev->device)];
}

int cma_set_default_roce_tos(struct cma_device *cma_dev, unsigned int port,
			     u8 default_roce_tos)
{
	if (!rdma_is_port_valid(cma_dev->device, port))
		return -EINVAL;

	cma_dev->default_roce_tos[port - rdma_start_port(cma_dev->device)] =
		 default_roce_tos;

	return 0;
}
struct ib_device *cma_get_ib_dev(struct cma_device *cma_dev)
{
	return cma_dev->device;
}

/*
 * Device removal can occur at anytime, so we need extra handling to
 * serialize notifying the user of device removal with other callbacks.
 * We do this by disabling removal notification while a callback is in process,
 * and reporting it after the callback completes.
 */

struct cma_multicast {
	struct rdma_id_private *id_priv;
	struct ib_sa_multicast *sa_mc;
	struct list_head	list;
	void			*context;
	struct sockaddr_storage	addr;
	u8			join_state;
};

struct cma_work {
	struct work_struct	work;
	struct rdma_id_private	*id;
	enum rdma_cm_state	old_state;
	enum rdma_cm_state	new_state;
	struct rdma_cm_event	event;
};

union cma_ip_addr {
	struct in6_addr ip6;
	struct {
		__be32 pad[3];
		__be32 addr;
	} ip4;
};

struct cma_hdr {
	u8 cma_version;
	u8 ip_version;	/* IP version: 7:4 */
	__be16 port;
	union cma_ip_addr src_addr;
	union cma_ip_addr dst_addr;
};

#define CMA_VERSION 0x00

struct cma_req_info {
	struct sockaddr_storage listen_addr_storage;
	struct sockaddr_storage src_addr_storage;
	struct ib_device *device;
	union ib_gid local_gid;
	__be64 service_id;
	int port;
	bool has_gid;
	u16 pkey;
};

<<<<<<< HEAD
//检查当前状态是否为comp
static int cma_comp(struct rdma_id_private *id_priv, enum rdma_cm_state comp)
{
	unsigned long flags;
	int ret;

	spin_lock_irqsave(&id_priv->lock, flags);
	ret = (id_priv->state == comp);
	spin_unlock_irqrestore(&id_priv->lock, flags);
	return ret;
}

=======
>>>>>>> c4d6fe73
static int cma_comp_exch(struct rdma_id_private *id_priv,
			 enum rdma_cm_state comp, enum rdma_cm_state exch)
{
	unsigned long flags;
	int ret;

<<<<<<< HEAD
	/*如果当前状态为comp,则更新为exch*/
=======
	/*
	 * The FSM uses a funny double locking where state is protected by both
	 * the handler_mutex and the spinlock. State is not allowed to change
	 * away from a handler_mutex protected value without also holding
	 * handler_mutex.
	 */
	if (comp == RDMA_CM_CONNECT)
		lockdep_assert_held(&id_priv->handler_mutex);

>>>>>>> c4d6fe73
	spin_lock_irqsave(&id_priv->lock, flags);
	if ((ret = (id_priv->state == comp)))
		id_priv->state = exch;
	spin_unlock_irqrestore(&id_priv->lock, flags);
	/*返回非0，表示已更新；返回0，表示未更新*/
	return ret;
}

//更新状态为exch,返回旧的状态
static inline u8 cma_get_ip_ver(const struct cma_hdr *hdr)
{
	return hdr->ip_version >> 4;
}

static inline void cma_set_ip_ver(struct cma_hdr *hdr, u8 ip_ver)
{
	hdr->ip_version = (ip_ver << 4) | (hdr->ip_version & 0xF);
}

static int cma_igmp_send(struct net_device *ndev, union ib_gid *mgid, bool join)
{
	struct in_device *in_dev = NULL;

	if (ndev) {
		rtnl_lock();
		in_dev = __in_dev_get_rtnl(ndev);
		if (in_dev) {
			if (join)
				ip_mc_inc_group(in_dev,
						*(__be32 *)(mgid->raw + 12));
			else
				ip_mc_dec_group(in_dev,
						*(__be32 *)(mgid->raw + 12));
		}
		rtnl_unlock();
	}
	return (in_dev) ? 0 : -ENODEV;
}

static void _cma_attach_to_dev(struct rdma_id_private *id_priv,
			       struct cma_device *cma_dev)
{
	cma_dev_get(cma_dev);
	id_priv->cma_dev = cma_dev;
	id_priv->id.device = cma_dev->device;
	id_priv->id.route.addr.dev_addr.transport =
		rdma_node_get_transport(cma_dev->device->node_type);
	list_add_tail(&id_priv->list, &cma_dev->id_list);
	rdma_restrack_add(&id_priv->res);

	trace_cm_id_attach(id_priv, cma_dev->device);
}

static void cma_attach_to_dev(struct rdma_id_private *id_priv,
			      struct cma_device *cma_dev)
{
	_cma_attach_to_dev(id_priv, cma_dev);
	id_priv->gid_type =
		cma_dev->default_gid_type[id_priv->id.port_num -
					  rdma_start_port(cma_dev->device)];
}

static void cma_release_dev(struct rdma_id_private *id_priv)
{
	mutex_lock(&lock);
	list_del(&id_priv->list);
	cma_dev_put(id_priv->cma_dev);
	id_priv->cma_dev = NULL;
	mutex_unlock(&lock);
}

//取源地址
static inline struct sockaddr *cma_src_addr(struct rdma_id_private *id_priv)
{
	return (struct sockaddr *) &id_priv->id.route.addr.src_addr;
}

//取目的地址
static inline struct sockaddr *cma_dst_addr(struct rdma_id_private *id_priv)
{
	return (struct sockaddr *) &id_priv->id.route.addr.dst_addr;
}

//取地址族
static inline unsigned short cma_family(struct rdma_id_private *id_priv)
{
	return id_priv->id.route.addr.src_addr.ss_family;
}

static int cma_set_qkey(struct rdma_id_private *id_priv, u32 qkey)
{
	struct ib_sa_mcmember_rec rec;
	int ret = 0;

	if (id_priv->qkey) {
		if (qkey && id_priv->qkey != qkey)
			return -EINVAL;
		return 0;
	}

	if (qkey) {
		id_priv->qkey = qkey;
		return 0;
	}

	switch (id_priv->id.ps) {
	case RDMA_PS_UDP:
	case RDMA_PS_IB:
		id_priv->qkey = RDMA_UDP_QKEY;
		break;
	case RDMA_PS_IPOIB:
		ib_addr_get_mgid(&id_priv->id.route.addr.dev_addr, &rec.mgid);
		ret = ib_sa_get_mcmember_rec(id_priv->id.device,
					     id_priv->id.port_num, &rec.mgid,
					     &rec);
		if (!ret)
			id_priv->qkey = be32_to_cpu(rec.qkey);
		break;
	default:
		break;
	}
	return ret;
}

static void cma_translate_ib(struct sockaddr_ib *sib, struct rdma_dev_addr *dev_addr)
{
	dev_addr->dev_type = ARPHRD_INFINIBAND;
	rdma_addr_set_sgid(dev_addr, (union ib_gid *) &sib->sib_addr);
	ib_addr_set_pkey(dev_addr, ntohs(sib->sib_pkey));
}

static int cma_translate_addr(struct sockaddr *addr, struct rdma_dev_addr *dev_addr)
{
	int ret;

	if (addr->sa_family != AF_IB) {
		ret = rdma_translate_ip(addr, dev_addr);
	} else {
		cma_translate_ib((struct sockaddr_ib *) addr, dev_addr);
		ret = 0;
	}

	return ret;
}

static const struct ib_gid_attr *
cma_validate_port(struct ib_device *device, u8 port,
		  enum ib_gid_type gid_type,
		  union ib_gid *gid,
		  struct rdma_id_private *id_priv)
{
	struct rdma_dev_addr *dev_addr = &id_priv->id.route.addr.dev_addr;
	int bound_if_index = dev_addr->bound_dev_if;
	const struct ib_gid_attr *sgid_attr;
	int dev_type = dev_addr->dev_type;
	struct net_device *ndev = NULL;

	if (!rdma_dev_access_netns(device, id_priv->id.route.addr.dev_addr.net))
		return ERR_PTR(-ENODEV);

	if ((dev_type == ARPHRD_INFINIBAND) && !rdma_protocol_ib(device, port))
		return ERR_PTR(-ENODEV);

	if ((dev_type != ARPHRD_INFINIBAND) && rdma_protocol_ib(device, port))
		return ERR_PTR(-ENODEV);

	if (dev_type == ARPHRD_ETHER && rdma_protocol_roce(device, port)) {
		ndev = dev_get_by_index(dev_addr->net, bound_if_index);
		if (!ndev)
			return ERR_PTR(-ENODEV);
	} else {
		gid_type = IB_GID_TYPE_IB;
	}

	sgid_attr = rdma_find_gid_by_port(device, gid, gid_type, port, ndev);
	if (ndev)
		dev_put(ndev);
	return sgid_attr;
}

static void cma_bind_sgid_attr(struct rdma_id_private *id_priv,
			       const struct ib_gid_attr *sgid_attr)
{
	WARN_ON(id_priv->id.route.addr.dev_addr.sgid_attr);
	id_priv->id.route.addr.dev_addr.sgid_attr = sgid_attr;
}

/**
 * cma_acquire_dev_by_src_ip - Acquire cma device, port, gid attribute
 * based on source ip address.
 * @id_priv:	cm_id which should be bound to cma device
 *
 * cma_acquire_dev_by_src_ip() binds cm id to cma device, port and GID attribute
 * based on source IP address. It returns 0 on success or error code otherwise.
 * It is applicable to active and passive side cm_id.
 */
static int cma_acquire_dev_by_src_ip(struct rdma_id_private *id_priv)
{
	struct rdma_dev_addr *dev_addr = &id_priv->id.route.addr.dev_addr;
	const struct ib_gid_attr *sgid_attr;
	union ib_gid gid, iboe_gid, *gidp;
	struct cma_device *cma_dev;
	enum ib_gid_type gid_type;
	int ret = -ENODEV;
	unsigned int port;

	if (dev_addr->dev_type != ARPHRD_INFINIBAND &&
	    id_priv->id.ps == RDMA_PS_IPOIB)
		return -EINVAL;

	rdma_ip2gid((struct sockaddr *)&id_priv->id.route.addr.src_addr,
		    &iboe_gid);

	memcpy(&gid, dev_addr->src_dev_addr +
	       rdma_addr_gid_offset(dev_addr), sizeof(gid));

	mutex_lock(&lock);
	list_for_each_entry(cma_dev, &dev_list, list) {
		rdma_for_each_port (cma_dev->device, port) {
			gidp = rdma_protocol_roce(cma_dev->device, port) ?
			       &iboe_gid : &gid;
			gid_type = cma_dev->default_gid_type[port - 1];
			sgid_attr = cma_validate_port(cma_dev->device, port,
						      gid_type, gidp, id_priv);
			if (!IS_ERR(sgid_attr)) {
				id_priv->id.port_num = port;
				cma_bind_sgid_attr(id_priv, sgid_attr);
				cma_attach_to_dev(id_priv, cma_dev);
				ret = 0;
				goto out;
			}
		}
	}
out:
	mutex_unlock(&lock);
	return ret;
}

/**
 * cma_ib_acquire_dev - Acquire cma device, port and SGID attribute
 * @id_priv:		cm id to bind to cma device
 * @listen_id_priv:	listener cm id to match against
 * @req:		Pointer to req structure containaining incoming
 *			request information
 * cma_ib_acquire_dev() acquires cma device, port and SGID attribute when
 * rdma device matches for listen_id and incoming request. It also verifies
 * that a GID table entry is present for the source address.
 * Returns 0 on success, or returns error code otherwise.
 */
static int cma_ib_acquire_dev(struct rdma_id_private *id_priv,
			      const struct rdma_id_private *listen_id_priv,
			      struct cma_req_info *req)
{
	struct rdma_dev_addr *dev_addr = &id_priv->id.route.addr.dev_addr;
	const struct ib_gid_attr *sgid_attr;
	enum ib_gid_type gid_type;
	union ib_gid gid;

	if (dev_addr->dev_type != ARPHRD_INFINIBAND &&
	    id_priv->id.ps == RDMA_PS_IPOIB)
		return -EINVAL;

	if (rdma_protocol_roce(req->device, req->port))
		rdma_ip2gid((struct sockaddr *)&id_priv->id.route.addr.src_addr,
			    &gid);
	else
		memcpy(&gid, dev_addr->src_dev_addr +
		       rdma_addr_gid_offset(dev_addr), sizeof(gid));

	gid_type = listen_id_priv->cma_dev->default_gid_type[req->port - 1];
	sgid_attr = cma_validate_port(req->device, req->port,
				      gid_type, &gid, id_priv);
	if (IS_ERR(sgid_attr))
		return PTR_ERR(sgid_attr);

	id_priv->id.port_num = req->port;
	cma_bind_sgid_attr(id_priv, sgid_attr);
	/* Need to acquire lock to protect against reader
	 * of cma_dev->id_list such as cma_netdev_callback() and
	 * cma_process_remove().
	 */
	mutex_lock(&lock);
	cma_attach_to_dev(id_priv, listen_id_priv->cma_dev);
	mutex_unlock(&lock);
	return 0;
}

static int cma_iw_acquire_dev(struct rdma_id_private *id_priv,
			      const struct rdma_id_private *listen_id_priv)
{
	struct rdma_dev_addr *dev_addr = &id_priv->id.route.addr.dev_addr;
	const struct ib_gid_attr *sgid_attr;
	struct cma_device *cma_dev;
	enum ib_gid_type gid_type;
	int ret = -ENODEV;
	unsigned int port;
	union ib_gid gid;

	if (dev_addr->dev_type != ARPHRD_INFINIBAND &&
	    id_priv->id.ps == RDMA_PS_IPOIB)
		return -EINVAL;

	memcpy(&gid, dev_addr->src_dev_addr +
	       rdma_addr_gid_offset(dev_addr), sizeof(gid));

	mutex_lock(&lock);

	cma_dev = listen_id_priv->cma_dev;
	port = listen_id_priv->id.port_num;
	gid_type = listen_id_priv->gid_type;
	sgid_attr = cma_validate_port(cma_dev->device, port,
				      gid_type, &gid, id_priv);
	if (!IS_ERR(sgid_attr)) {
		id_priv->id.port_num = port;
		cma_bind_sgid_attr(id_priv, sgid_attr);
		ret = 0;
		goto out;
	}

	list_for_each_entry(cma_dev, &dev_list, list) {
		rdma_for_each_port (cma_dev->device, port) {
			if (listen_id_priv->cma_dev == cma_dev &&
			    listen_id_priv->id.port_num == port)
				continue;

			gid_type = cma_dev->default_gid_type[port - 1];
			sgid_attr = cma_validate_port(cma_dev->device, port,
						      gid_type, &gid, id_priv);
			if (!IS_ERR(sgid_attr)) {
				id_priv->id.port_num = port;
				cma_bind_sgid_attr(id_priv, sgid_attr);
				ret = 0;
				goto out;
			}
		}
	}

out:
	if (!ret)
		cma_attach_to_dev(id_priv, cma_dev);

	mutex_unlock(&lock);
	return ret;
}

/*
 * Select the source IB device and address to reach the destination IB address.
 */
static int cma_resolve_ib_dev(struct rdma_id_private *id_priv)
{
	struct cma_device *cma_dev, *cur_dev;
	struct sockaddr_ib *addr;
	union ib_gid gid, sgid, *dgid;
	unsigned int p;
	u16 pkey, index;
	enum ib_port_state port_state;
	int i;

	cma_dev = NULL;
	addr = (struct sockaddr_ib *) cma_dst_addr(id_priv);
	dgid = (union ib_gid *) &addr->sib_addr;
	pkey = ntohs(addr->sib_pkey);

	mutex_lock(&lock);
	list_for_each_entry(cur_dev, &dev_list, list) {
		rdma_for_each_port (cur_dev->device, p) {
			if (!rdma_cap_af_ib(cur_dev->device, p))
				continue;

			if (ib_find_cached_pkey(cur_dev->device, p, pkey, &index))
				continue;

			if (ib_get_cached_port_state(cur_dev->device, p, &port_state))
				continue;
			for (i = 0; !rdma_query_gid(cur_dev->device,
						    p, i, &gid);
			     i++) {
				if (!memcmp(&gid, dgid, sizeof(gid))) {
					cma_dev = cur_dev;
					sgid = gid;
					id_priv->id.port_num = p;
					goto found;
				}

				if (!cma_dev && (gid.global.subnet_prefix ==
				    dgid->global.subnet_prefix) &&
				    port_state == IB_PORT_ACTIVE) {
					cma_dev = cur_dev;
					sgid = gid;
					id_priv->id.port_num = p;
					goto found;
				}
			}
		}
	}
	mutex_unlock(&lock);
	return -ENODEV;

found:
	cma_attach_to_dev(id_priv, cma_dev);
	mutex_unlock(&lock);
	addr = (struct sockaddr_ib *)cma_src_addr(id_priv);
	memcpy(&addr->sib_addr, &sgid, sizeof(sgid));
	cma_translate_ib(addr, &id_priv->id.route.addr.dev_addr);
	return 0;
}

static void cma_id_get(struct rdma_id_private *id_priv)
{
	refcount_inc(&id_priv->refcount);
}

static void cma_id_put(struct rdma_id_private *id_priv)
{
	if (refcount_dec_and_test(&id_priv->refcount))
		complete(&id_priv->comp);
}

static struct rdma_id_private *
__rdma_create_id(struct net *net, rdma_cm_event_handler event_handler,
		 void *context, enum rdma_ucm_port_space ps,
		 enum ib_qp_type qp_type, const struct rdma_id_private *parent)
{
	struct rdma_id_private *id_priv;

	id_priv = kzalloc(sizeof *id_priv, GFP_KERNEL);
	if (!id_priv)
		return ERR_PTR(-ENOMEM);

<<<<<<< HEAD
	rdma_restrack_set_task(&id_priv->res, caller);
	id_priv->res.type = RDMA_RESTRACK_CM_ID;
	id_priv->state = RDMA_CM_IDLE;/*设置初始化状态*/
=======
	id_priv->state = RDMA_CM_IDLE;
>>>>>>> c4d6fe73
	id_priv->id.context = context;
	id_priv->id.event_handler = event_handler;
	id_priv->id.ps = ps;
	id_priv->id.qp_type = qp_type;
	id_priv->tos_set = false;
	id_priv->timeout_set = false;
	id_priv->gid_type = IB_GID_TYPE_IB;
	spin_lock_init(&id_priv->lock);
	mutex_init(&id_priv->qp_mutex);
	init_completion(&id_priv->comp);
	refcount_set(&id_priv->refcount, 1);
	mutex_init(&id_priv->handler_mutex);
	INIT_LIST_HEAD(&id_priv->listen_list);
	INIT_LIST_HEAD(&id_priv->mc_list);
	get_random_bytes(&id_priv->seq_num, sizeof id_priv->seq_num);
	id_priv->id.route.addr.dev_addr.net = get_net(net);
	id_priv->seq_num &= 0x00ffffff;

	rdma_restrack_new(&id_priv->res, RDMA_RESTRACK_CM_ID);
	if (parent)
		rdma_restrack_parent_name(&id_priv->res, &parent->res);

	return id_priv;
}

struct rdma_cm_id *
__rdma_create_kernel_id(struct net *net, rdma_cm_event_handler event_handler,
			void *context, enum rdma_ucm_port_space ps,
			enum ib_qp_type qp_type, const char *caller)
{
	struct rdma_id_private *ret;

	ret = __rdma_create_id(net, event_handler, context, ps, qp_type, NULL);
	if (IS_ERR(ret))
		return ERR_CAST(ret);

	rdma_restrack_set_name(&ret->res, caller);
	return &ret->id;
}
EXPORT_SYMBOL(__rdma_create_kernel_id);

struct rdma_cm_id *rdma_create_user_id(rdma_cm_event_handler event_handler,
				       void *context,
				       enum rdma_ucm_port_space ps,
				       enum ib_qp_type qp_type)
{
	struct rdma_id_private *ret;

	ret = __rdma_create_id(current->nsproxy->net_ns, event_handler, context,
			       ps, qp_type, NULL);
	if (IS_ERR(ret))
		return ERR_CAST(ret);

	rdma_restrack_set_name(&ret->res, NULL);
	return &ret->id;
}
EXPORT_SYMBOL(rdma_create_user_id);

static int cma_init_ud_qp(struct rdma_id_private *id_priv, struct ib_qp *qp)
{
	struct ib_qp_attr qp_attr;
	int qp_attr_mask, ret;

	qp_attr.qp_state = IB_QPS_INIT;
	ret = rdma_init_qp_attr(&id_priv->id, &qp_attr, &qp_attr_mask);
	if (ret)
		return ret;

	ret = ib_modify_qp(qp, &qp_attr, qp_attr_mask);
	if (ret)
		return ret;

	qp_attr.qp_state = IB_QPS_RTR;
	ret = ib_modify_qp(qp, &qp_attr, IB_QP_STATE);
	if (ret)
		return ret;

	qp_attr.qp_state = IB_QPS_RTS;
	qp_attr.sq_psn = 0;
	ret = ib_modify_qp(qp, &qp_attr, IB_QP_STATE | IB_QP_SQ_PSN);

	return ret;
}

static int cma_init_conn_qp(struct rdma_id_private *id_priv, struct ib_qp *qp)
{
	struct ib_qp_attr qp_attr;
	int qp_attr_mask, ret;

	qp_attr.qp_state = IB_QPS_INIT;
	ret = rdma_init_qp_attr(&id_priv->id, &qp_attr, &qp_attr_mask);
	if (ret)
		return ret;

	return ib_modify_qp(qp, &qp_attr, qp_attr_mask);
}

int rdma_create_qp(struct rdma_cm_id *id, struct ib_pd *pd,
		   struct ib_qp_init_attr *qp_init_attr)
{
	struct rdma_id_private *id_priv;
	struct ib_qp *qp;
	int ret;

	id_priv = container_of(id, struct rdma_id_private, id);
	if (id->device != pd->device) {
		ret = -EINVAL;
		goto out_err;
	}

	qp_init_attr->port_num = id->port_num;
	qp = ib_create_qp(pd, qp_init_attr);
	if (IS_ERR(qp)) {
		ret = PTR_ERR(qp);
		goto out_err;
	}

	if (id->qp_type == IB_QPT_UD)
		ret = cma_init_ud_qp(id_priv, qp);
	else
		ret = cma_init_conn_qp(id_priv, qp);
	if (ret)
		goto out_destroy;

	id->qp = qp;
	id_priv->qp_num = qp->qp_num;
	id_priv->srq = (qp->srq != NULL);
	trace_cm_qp_create(id_priv, pd, qp_init_attr, 0);
	return 0;
out_destroy:
	ib_destroy_qp(qp);
out_err:
	trace_cm_qp_create(id_priv, pd, qp_init_attr, ret);
	return ret;
}
EXPORT_SYMBOL(rdma_create_qp);

void rdma_destroy_qp(struct rdma_cm_id *id)
{
	struct rdma_id_private *id_priv;

	id_priv = container_of(id, struct rdma_id_private, id);
	trace_cm_qp_destroy(id_priv);
	mutex_lock(&id_priv->qp_mutex);
	ib_destroy_qp(id_priv->id.qp);
	id_priv->id.qp = NULL;
	mutex_unlock(&id_priv->qp_mutex);
}
EXPORT_SYMBOL(rdma_destroy_qp);

static int cma_modify_qp_rtr(struct rdma_id_private *id_priv,
			     struct rdma_conn_param *conn_param)
{
	struct ib_qp_attr qp_attr;
	int qp_attr_mask, ret;

	mutex_lock(&id_priv->qp_mutex);
	if (!id_priv->id.qp) {
		ret = 0;
		goto out;
	}

	/* Need to update QP attributes from default values. */
	qp_attr.qp_state = IB_QPS_INIT;
	ret = rdma_init_qp_attr(&id_priv->id, &qp_attr, &qp_attr_mask);
	if (ret)
		goto out;

	ret = ib_modify_qp(id_priv->id.qp, &qp_attr, qp_attr_mask);
	if (ret)
		goto out;

	qp_attr.qp_state = IB_QPS_RTR;
	ret = rdma_init_qp_attr(&id_priv->id, &qp_attr, &qp_attr_mask);
	if (ret)
		goto out;

	BUG_ON(id_priv->cma_dev->device != id_priv->id.device);

	if (conn_param)
		qp_attr.max_dest_rd_atomic = conn_param->responder_resources;
	ret = ib_modify_qp(id_priv->id.qp, &qp_attr, qp_attr_mask);
out:
	mutex_unlock(&id_priv->qp_mutex);
	return ret;
}

static int cma_modify_qp_rts(struct rdma_id_private *id_priv,
			     struct rdma_conn_param *conn_param)
{
	struct ib_qp_attr qp_attr;
	int qp_attr_mask, ret;

	mutex_lock(&id_priv->qp_mutex);
	if (!id_priv->id.qp) {
		ret = 0;
		goto out;
	}

	qp_attr.qp_state = IB_QPS_RTS;
	ret = rdma_init_qp_attr(&id_priv->id, &qp_attr, &qp_attr_mask);
	if (ret)
		goto out;

	if (conn_param)
		qp_attr.max_rd_atomic = conn_param->initiator_depth;
	ret = ib_modify_qp(id_priv->id.qp, &qp_attr, qp_attr_mask);
out:
	mutex_unlock(&id_priv->qp_mutex);
	return ret;
}

static int cma_modify_qp_err(struct rdma_id_private *id_priv)
{
	struct ib_qp_attr qp_attr;
	int ret;

	mutex_lock(&id_priv->qp_mutex);
	if (!id_priv->id.qp) {
		ret = 0;
		goto out;
	}

	qp_attr.qp_state = IB_QPS_ERR;
	ret = ib_modify_qp(id_priv->id.qp, &qp_attr, IB_QP_STATE);
out:
	mutex_unlock(&id_priv->qp_mutex);
	return ret;
}

static int cma_ib_init_qp_attr(struct rdma_id_private *id_priv,
			       struct ib_qp_attr *qp_attr, int *qp_attr_mask)
{
	struct rdma_dev_addr *dev_addr = &id_priv->id.route.addr.dev_addr;
	int ret;
	u16 pkey;

	if (rdma_cap_eth_ah(id_priv->id.device, id_priv->id.port_num))
		pkey = 0xffff;
	else
		pkey = ib_addr_get_pkey(dev_addr);

	ret = ib_find_cached_pkey(id_priv->id.device, id_priv->id.port_num,
				  pkey, &qp_attr->pkey_index);
	if (ret)
		return ret;

	qp_attr->port_num = id_priv->id.port_num;
	*qp_attr_mask = IB_QP_STATE | IB_QP_PKEY_INDEX | IB_QP_PORT;

	if (id_priv->id.qp_type == IB_QPT_UD) {
		ret = cma_set_qkey(id_priv, 0);
		if (ret)
			return ret;

		qp_attr->qkey = id_priv->qkey;
		*qp_attr_mask |= IB_QP_QKEY;
	} else {
		qp_attr->qp_access_flags = 0;
		*qp_attr_mask |= IB_QP_ACCESS_FLAGS;
	}
	return 0;
}

int rdma_init_qp_attr(struct rdma_cm_id *id, struct ib_qp_attr *qp_attr,
		       int *qp_attr_mask)
{
	struct rdma_id_private *id_priv;
	int ret = 0;

	id_priv = container_of(id, struct rdma_id_private, id);
	if (rdma_cap_ib_cm(id->device, id->port_num)) {
		if (!id_priv->cm_id.ib || (id_priv->id.qp_type == IB_QPT_UD))
			ret = cma_ib_init_qp_attr(id_priv, qp_attr, qp_attr_mask);
		else
			ret = ib_cm_init_qp_attr(id_priv->cm_id.ib, qp_attr,
						 qp_attr_mask);

		if (qp_attr->qp_state == IB_QPS_RTR)
			qp_attr->rq_psn = id_priv->seq_num;
	} else if (rdma_cap_iw_cm(id->device, id->port_num)) {
		if (!id_priv->cm_id.iw) {
			qp_attr->qp_access_flags = 0;
			*qp_attr_mask = IB_QP_STATE | IB_QP_ACCESS_FLAGS;
		} else
			ret = iw_cm_init_qp_attr(id_priv->cm_id.iw, qp_attr,
						 qp_attr_mask);
		qp_attr->port_num = id_priv->id.port_num;
		*qp_attr_mask |= IB_QP_PORT;
	} else
		ret = -ENOSYS;

	if ((*qp_attr_mask & IB_QP_TIMEOUT) && id_priv->timeout_set)
		qp_attr->timeout = id_priv->timeout;

	return ret;
}
EXPORT_SYMBOL(rdma_init_qp_attr);

static inline bool cma_zero_addr(const struct sockaddr *addr)
{
	switch (addr->sa_family) {
	case AF_INET:
		return ipv4_is_zeronet(((struct sockaddr_in *)addr)->sin_addr.s_addr);
	case AF_INET6:
		return ipv6_addr_any(&((struct sockaddr_in6 *)addr)->sin6_addr);
	case AF_IB:
		return ib_addr_any(&((struct sockaddr_ib *)addr)->sib_addr);
	default:
		return false;
	}
}

static inline bool cma_loopback_addr(const struct sockaddr *addr)
{
	switch (addr->sa_family) {
	case AF_INET:
		return ipv4_is_loopback(
			((struct sockaddr_in *)addr)->sin_addr.s_addr);
	case AF_INET6:
		return ipv6_addr_loopback(
			&((struct sockaddr_in6 *)addr)->sin6_addr);
	case AF_IB:
		return ib_addr_loopback(
			&((struct sockaddr_ib *)addr)->sib_addr);
	default:
		return false;
	}
}

static inline bool cma_any_addr(const struct sockaddr *addr)
{
    //是否any地址或者loopback地址
	return cma_zero_addr(addr) || cma_loopback_addr(addr);
}

static int cma_addr_cmp(const struct sockaddr *src, const struct sockaddr *dst)
{
	if (src->sa_family != dst->sa_family)
		return -1;

	switch (src->sa_family) {
	case AF_INET:
		return ((struct sockaddr_in *)src)->sin_addr.s_addr !=
		       ((struct sockaddr_in *)dst)->sin_addr.s_addr;
	case AF_INET6: {
		struct sockaddr_in6 *src_addr6 = (struct sockaddr_in6 *)src;
		struct sockaddr_in6 *dst_addr6 = (struct sockaddr_in6 *)dst;
		bool link_local;

		if (ipv6_addr_cmp(&src_addr6->sin6_addr,
					  &dst_addr6->sin6_addr))
			return 1;
		link_local = ipv6_addr_type(&dst_addr6->sin6_addr) &
			     IPV6_ADDR_LINKLOCAL;
		/* Link local must match their scope_ids */
		return link_local ? (src_addr6->sin6_scope_id !=
				     dst_addr6->sin6_scope_id) :
				    0;
	}

	default:
		return ib_addr_cmp(&((struct sockaddr_ib *) src)->sib_addr,
				   &((struct sockaddr_ib *) dst)->sib_addr);
	}
}

static __be16 cma_port(const struct sockaddr *addr)
{
	struct sockaddr_ib *sib;

	switch (addr->sa_family) {
	case AF_INET:
		return ((struct sockaddr_in *) addr)->sin_port;
	case AF_INET6:
		return ((struct sockaddr_in6 *) addr)->sin6_port;
	case AF_IB:
		sib = (struct sockaddr_ib *) addr;
		return htons((u16) (be64_to_cpu(sib->sib_sid) &
				    be64_to_cpu(sib->sib_sid_mask)));
	default:
		return 0;
	}
}

static inline int cma_any_port(const struct sockaddr *addr)
{
	return !cma_port(addr);
}

static void cma_save_ib_info(struct sockaddr *src_addr,
			     struct sockaddr *dst_addr,
			     const struct rdma_cm_id *listen_id,
			     const struct sa_path_rec *path)
{
	struct sockaddr_ib *listen_ib, *ib;

	listen_ib = (struct sockaddr_ib *) &listen_id->route.addr.src_addr;
	if (src_addr) {
		ib = (struct sockaddr_ib *)src_addr;
		ib->sib_family = AF_IB;
		if (path) {
			ib->sib_pkey = path->pkey;
			ib->sib_flowinfo = path->flow_label;
			memcpy(&ib->sib_addr, &path->sgid, 16);
			ib->sib_sid = path->service_id;
			ib->sib_scope_id = 0;
		} else {
			ib->sib_pkey = listen_ib->sib_pkey;
			ib->sib_flowinfo = listen_ib->sib_flowinfo;
			ib->sib_addr = listen_ib->sib_addr;
			ib->sib_sid = listen_ib->sib_sid;
			ib->sib_scope_id = listen_ib->sib_scope_id;
		}
		ib->sib_sid_mask = cpu_to_be64(0xffffffffffffffffULL);
	}
	if (dst_addr) {
		ib = (struct sockaddr_ib *)dst_addr;
		ib->sib_family = AF_IB;
		if (path) {
			ib->sib_pkey = path->pkey;
			ib->sib_flowinfo = path->flow_label;
			memcpy(&ib->sib_addr, &path->dgid, 16);
		}
	}
}

static void cma_save_ip4_info(struct sockaddr_in *src_addr,
			      struct sockaddr_in *dst_addr,
			      struct cma_hdr *hdr,
			      __be16 local_port)
{
	if (src_addr) {
		*src_addr = (struct sockaddr_in) {
			.sin_family = AF_INET,
			.sin_addr.s_addr = hdr->dst_addr.ip4.addr,
			.sin_port = local_port,
		};
	}

	if (dst_addr) {
		*dst_addr = (struct sockaddr_in) {
			.sin_family = AF_INET,
			.sin_addr.s_addr = hdr->src_addr.ip4.addr,
			.sin_port = hdr->port,
		};
	}
}

static void cma_save_ip6_info(struct sockaddr_in6 *src_addr,
			      struct sockaddr_in6 *dst_addr,
			      struct cma_hdr *hdr,
			      __be16 local_port)
{
	if (src_addr) {
		*src_addr = (struct sockaddr_in6) {
			.sin6_family = AF_INET6,
			.sin6_addr = hdr->dst_addr.ip6,
			.sin6_port = local_port,
		};
	}

	if (dst_addr) {
		*dst_addr = (struct sockaddr_in6) {
			.sin6_family = AF_INET6,
			.sin6_addr = hdr->src_addr.ip6,
			.sin6_port = hdr->port,
		};
	}
}

static u16 cma_port_from_service_id(__be64 service_id)
{
	return (u16)be64_to_cpu(service_id);
}

static int cma_save_ip_info(struct sockaddr *src_addr,
			    struct sockaddr *dst_addr,
			    const struct ib_cm_event *ib_event,
			    __be64 service_id)
{
	struct cma_hdr *hdr;
	__be16 port;

	hdr = ib_event->private_data;
	if (hdr->cma_version != CMA_VERSION)
		return -EINVAL;

	port = htons(cma_port_from_service_id(service_id));

	switch (cma_get_ip_ver(hdr)) {
	case 4:
		cma_save_ip4_info((struct sockaddr_in *)src_addr,
				  (struct sockaddr_in *)dst_addr, hdr, port);
		break;
	case 6:
		cma_save_ip6_info((struct sockaddr_in6 *)src_addr,
				  (struct sockaddr_in6 *)dst_addr, hdr, port);
		break;
	default:
		return -EAFNOSUPPORT;
	}

	return 0;
}

static int cma_save_net_info(struct sockaddr *src_addr,
			     struct sockaddr *dst_addr,
			     const struct rdma_cm_id *listen_id,
			     const struct ib_cm_event *ib_event,
			     sa_family_t sa_family, __be64 service_id)
{
	if (sa_family == AF_IB) {
		if (ib_event->event == IB_CM_REQ_RECEIVED)
			cma_save_ib_info(src_addr, dst_addr, listen_id,
					 ib_event->param.req_rcvd.primary_path);
		else if (ib_event->event == IB_CM_SIDR_REQ_RECEIVED)
			cma_save_ib_info(src_addr, dst_addr, listen_id, NULL);
		return 0;
	}

	return cma_save_ip_info(src_addr, dst_addr, ib_event, service_id);
}

static int cma_save_req_info(const struct ib_cm_event *ib_event,
			     struct cma_req_info *req)
{
	const struct ib_cm_req_event_param *req_param =
		&ib_event->param.req_rcvd;
	const struct ib_cm_sidr_req_event_param *sidr_param =
		&ib_event->param.sidr_req_rcvd;

	switch (ib_event->event) {
	case IB_CM_REQ_RECEIVED:
		req->device	= req_param->listen_id->device;
		req->port	= req_param->port;
		memcpy(&req->local_gid, &req_param->primary_path->sgid,
		       sizeof(req->local_gid));
		req->has_gid	= true;
		req->service_id = req_param->primary_path->service_id;
		req->pkey	= be16_to_cpu(req_param->primary_path->pkey);
		if (req->pkey != req_param->bth_pkey)
			pr_warn_ratelimited("RDMA CMA: got different BTH P_Key (0x%x) and primary path P_Key (0x%x)\n"
					    "RDMA CMA: in the future this may cause the request to be dropped\n",
					    req_param->bth_pkey, req->pkey);
		break;
	case IB_CM_SIDR_REQ_RECEIVED:
		req->device	= sidr_param->listen_id->device;
		req->port	= sidr_param->port;
		req->has_gid	= false;
		req->service_id	= sidr_param->service_id;
		req->pkey	= sidr_param->pkey;
		if (req->pkey != sidr_param->bth_pkey)
			pr_warn_ratelimited("RDMA CMA: got different BTH P_Key (0x%x) and SIDR request payload P_Key (0x%x)\n"
					    "RDMA CMA: in the future this may cause the request to be dropped\n",
					    sidr_param->bth_pkey, req->pkey);
		break;
	default:
		return -EINVAL;
	}

	return 0;
}

static bool validate_ipv4_net_dev(struct net_device *net_dev,
				  const struct sockaddr_in *dst_addr,
				  const struct sockaddr_in *src_addr)
{
	__be32 daddr = dst_addr->sin_addr.s_addr,
	       saddr = src_addr->sin_addr.s_addr;
	struct fib_result res;
	struct flowi4 fl4;
	int err;
	bool ret;

	if (ipv4_is_multicast(saddr) || ipv4_is_lbcast(saddr) ||
	    ipv4_is_lbcast(daddr) || ipv4_is_zeronet(saddr) ||
	    ipv4_is_zeronet(daddr) || ipv4_is_loopback(daddr) ||
	    ipv4_is_loopback(saddr))
		return false;

	memset(&fl4, 0, sizeof(fl4));
	fl4.flowi4_iif = net_dev->ifindex;
	fl4.daddr = daddr;
	fl4.saddr = saddr;

	rcu_read_lock();
	err = fib_lookup(dev_net(net_dev), &fl4, &res, 0);
	ret = err == 0 && FIB_RES_DEV(res) == net_dev;
	rcu_read_unlock();

	return ret;
}

static bool validate_ipv6_net_dev(struct net_device *net_dev,
				  const struct sockaddr_in6 *dst_addr,
				  const struct sockaddr_in6 *src_addr)
{
#if IS_ENABLED(CONFIG_IPV6)
	const int strict = ipv6_addr_type(&dst_addr->sin6_addr) &
			   IPV6_ADDR_LINKLOCAL;
	struct rt6_info *rt = rt6_lookup(dev_net(net_dev), &dst_addr->sin6_addr,
					 &src_addr->sin6_addr, net_dev->ifindex,
					 NULL, strict);
	bool ret;

	if (!rt)
		return false;

	ret = rt->rt6i_idev->dev == net_dev;
	ip6_rt_put(rt);

	return ret;
#else
	return false;
#endif
}

static bool validate_net_dev(struct net_device *net_dev,
			     const struct sockaddr *daddr,
			     const struct sockaddr *saddr)
{
	const struct sockaddr_in *daddr4 = (const struct sockaddr_in *)daddr;
	const struct sockaddr_in *saddr4 = (const struct sockaddr_in *)saddr;
	const struct sockaddr_in6 *daddr6 = (const struct sockaddr_in6 *)daddr;
	const struct sockaddr_in6 *saddr6 = (const struct sockaddr_in6 *)saddr;

	switch (daddr->sa_family) {
	case AF_INET:
		return saddr->sa_family == AF_INET &&
		       validate_ipv4_net_dev(net_dev, daddr4, saddr4);

	case AF_INET6:
		return saddr->sa_family == AF_INET6 &&
		       validate_ipv6_net_dev(net_dev, daddr6, saddr6);

	default:
		return false;
	}
}

static struct net_device *
roce_get_net_dev_by_cm_event(const struct ib_cm_event *ib_event)
{
	const struct ib_gid_attr *sgid_attr = NULL;
	struct net_device *ndev;

	if (ib_event->event == IB_CM_REQ_RECEIVED)
		sgid_attr = ib_event->param.req_rcvd.ppath_sgid_attr;
	else if (ib_event->event == IB_CM_SIDR_REQ_RECEIVED)
		sgid_attr = ib_event->param.sidr_req_rcvd.sgid_attr;

	if (!sgid_attr)
		return NULL;

	rcu_read_lock();
	ndev = rdma_read_gid_attr_ndev_rcu(sgid_attr);
	if (IS_ERR(ndev))
		ndev = NULL;
	else
		dev_hold(ndev);
	rcu_read_unlock();
	return ndev;
}

static struct net_device *cma_get_net_dev(const struct ib_cm_event *ib_event,
					  struct cma_req_info *req)
{
	struct sockaddr *listen_addr =
			(struct sockaddr *)&req->listen_addr_storage;
	struct sockaddr *src_addr = (struct sockaddr *)&req->src_addr_storage;
	struct net_device *net_dev;
	const union ib_gid *gid = req->has_gid ? &req->local_gid : NULL;
	int err;

	err = cma_save_ip_info(listen_addr, src_addr, ib_event,
			       req->service_id);
	if (err)
		return ERR_PTR(err);

	if (rdma_protocol_roce(req->device, req->port))
		net_dev = roce_get_net_dev_by_cm_event(ib_event);
	else
		net_dev = ib_get_net_dev_by_params(req->device, req->port,
						   req->pkey,
						   gid, listen_addr);
	if (!net_dev)
		return ERR_PTR(-ENODEV);

	return net_dev;
}

static enum rdma_ucm_port_space rdma_ps_from_service_id(__be64 service_id)
{
	return (be64_to_cpu(service_id) >> 16) & 0xffff;
}

static bool cma_match_private_data(struct rdma_id_private *id_priv,
				   const struct cma_hdr *hdr)
{
	struct sockaddr *addr = cma_src_addr(id_priv);
	__be32 ip4_addr;
	struct in6_addr ip6_addr;

	if (cma_any_addr(addr) && !id_priv->afonly)
		return true;

	switch (addr->sa_family) {
	case AF_INET:
		ip4_addr = ((struct sockaddr_in *)addr)->sin_addr.s_addr;
		if (cma_get_ip_ver(hdr) != 4)
			return false;
		if (!cma_any_addr(addr) &&
		    hdr->dst_addr.ip4.addr != ip4_addr)
			return false;
		break;
	case AF_INET6:
		ip6_addr = ((struct sockaddr_in6 *)addr)->sin6_addr;
		if (cma_get_ip_ver(hdr) != 6)
			return false;
		if (!cma_any_addr(addr) &&
		    memcmp(&hdr->dst_addr.ip6, &ip6_addr, sizeof(ip6_addr)))
			return false;
		break;
	case AF_IB:
		return true;
	default:
		return false;
	}

	return true;
}

static bool cma_protocol_roce(const struct rdma_cm_id *id)
{
	struct ib_device *device = id->device;
	const int port_num = id->port_num ?: rdma_start_port(device);

	return rdma_protocol_roce(device, port_num);
}

static bool cma_is_req_ipv6_ll(const struct cma_req_info *req)
{
	const struct sockaddr *daddr =
			(const struct sockaddr *)&req->listen_addr_storage;
	const struct sockaddr_in6 *daddr6 = (const struct sockaddr_in6 *)daddr;

	/* Returns true if the req is for IPv6 link local */
	return (daddr->sa_family == AF_INET6 &&
		(ipv6_addr_type(&daddr6->sin6_addr) & IPV6_ADDR_LINKLOCAL));
}

static bool cma_match_net_dev(const struct rdma_cm_id *id,
			      const struct net_device *net_dev,
			      const struct cma_req_info *req)
{
	const struct rdma_addr *addr = &id->route.addr;

	if (!net_dev)
		/* This request is an AF_IB request */
		return (!id->port_num || id->port_num == req->port) &&
		       (addr->src_addr.ss_family == AF_IB);

	/*
	 * If the request is not for IPv6 link local, allow matching
	 * request to any netdevice of the one or multiport rdma device.
	 */
	if (!cma_is_req_ipv6_ll(req))
		return true;
	/*
	 * Net namespaces must match, and if the listner is listening
	 * on a specific netdevice than netdevice must match as well.
	 */
	if (net_eq(dev_net(net_dev), addr->dev_addr.net) &&
	    (!!addr->dev_addr.bound_dev_if ==
	     (addr->dev_addr.bound_dev_if == net_dev->ifindex)))
		return true;
	else
		return false;
}

static struct rdma_id_private *cma_find_listener(
		const struct rdma_bind_list *bind_list,
		const struct ib_cm_id *cm_id,
		const struct ib_cm_event *ib_event,
		const struct cma_req_info *req,
		const struct net_device *net_dev)
{
	struct rdma_id_private *id_priv, *id_priv_dev;

	lockdep_assert_held(&lock);

	if (!bind_list)
		return ERR_PTR(-EINVAL);

	hlist_for_each_entry(id_priv, &bind_list->owners, node) {
		if (cma_match_private_data(id_priv, ib_event->private_data)) {
			if (id_priv->id.device == cm_id->device &&
			    cma_match_net_dev(&id_priv->id, net_dev, req))
				return id_priv;
			list_for_each_entry(id_priv_dev,
					    &id_priv->listen_list,
					    listen_list) {
				if (id_priv_dev->id.device == cm_id->device &&
				    cma_match_net_dev(&id_priv_dev->id,
						      net_dev, req))
					return id_priv_dev;
			}
		}
	}

	return ERR_PTR(-EINVAL);
}

static struct rdma_id_private *
cma_ib_id_from_event(struct ib_cm_id *cm_id,
		     const struct ib_cm_event *ib_event,
		     struct cma_req_info *req,
		     struct net_device **net_dev)
{
	struct rdma_bind_list *bind_list;
	struct rdma_id_private *id_priv;
	int err;

	err = cma_save_req_info(ib_event, req);
	if (err)
		return ERR_PTR(err);

	*net_dev = cma_get_net_dev(ib_event, req);
	if (IS_ERR(*net_dev)) {
		if (PTR_ERR(*net_dev) == -EAFNOSUPPORT) {
			/* Assuming the protocol is AF_IB */
			*net_dev = NULL;
		} else {
			return ERR_CAST(*net_dev);
		}
	}

	mutex_lock(&lock);
	/*
	 * Net namespace might be getting deleted while route lookup,
	 * cm_id lookup is in progress. Therefore, perform netdevice
	 * validation, cm_id lookup under rcu lock.
	 * RCU lock along with netdevice state check, synchronizes with
	 * netdevice migrating to different net namespace and also avoids
	 * case where net namespace doesn't get deleted while lookup is in
	 * progress.
	 * If the device state is not IFF_UP, its properties such as ifindex
	 * and nd_net cannot be trusted to remain valid without rcu lock.
	 * net/core/dev.c change_net_namespace() ensures to synchronize with
	 * ongoing operations on net device after device is closed using
	 * synchronize_net().
	 */
	rcu_read_lock();
	if (*net_dev) {
		/*
		 * If netdevice is down, it is likely that it is administratively
		 * down or it might be migrating to different namespace.
		 * In that case avoid further processing, as the net namespace
		 * or ifindex may change.
		 */
		if (((*net_dev)->flags & IFF_UP) == 0) {
			id_priv = ERR_PTR(-EHOSTUNREACH);
			goto err;
		}

		if (!validate_net_dev(*net_dev,
				 (struct sockaddr *)&req->listen_addr_storage,
				 (struct sockaddr *)&req->src_addr_storage)) {
			id_priv = ERR_PTR(-EHOSTUNREACH);
			goto err;
		}
	}

	bind_list = cma_ps_find(*net_dev ? dev_net(*net_dev) : &init_net,
				rdma_ps_from_service_id(req->service_id),
				cma_port_from_service_id(req->service_id));
	id_priv = cma_find_listener(bind_list, cm_id, ib_event, req, *net_dev);
err:
	rcu_read_unlock();
	mutex_unlock(&lock);
	if (IS_ERR(id_priv) && *net_dev) {
		dev_put(*net_dev);
		*net_dev = NULL;
	}
	return id_priv;
}

static inline u8 cma_user_data_offset(struct rdma_id_private *id_priv)
{
	return cma_family(id_priv) == AF_IB ? 0 : sizeof(struct cma_hdr);
}

static void cma_cancel_route(struct rdma_id_private *id_priv)
{
	if (rdma_cap_ib_sa(id_priv->id.device, id_priv->id.port_num)) {
		if (id_priv->query)
			ib_sa_cancel_query(id_priv->query_id, id_priv->query);
	}
}

static void cma_cancel_listens(struct rdma_id_private *id_priv)
{
	struct rdma_id_private *dev_id_priv;

	/*
	 * Remove from listen_any_list to prevent added devices from spawning
	 * additional listen requests.
	 */
	mutex_lock(&lock);
	list_del(&id_priv->list);

	while (!list_empty(&id_priv->listen_list)) {
		dev_id_priv = list_entry(id_priv->listen_list.next,
					 struct rdma_id_private, listen_list);
		/* sync with device removal to avoid duplicate destruction */
		list_del_init(&dev_id_priv->list);
		list_del(&dev_id_priv->listen_list);
		mutex_unlock(&lock);

		rdma_destroy_id(&dev_id_priv->id);
		mutex_lock(&lock);
	}
	mutex_unlock(&lock);
}

static void cma_cancel_operation(struct rdma_id_private *id_priv,
				 enum rdma_cm_state state)
{
	switch (state) {
	case RDMA_CM_ADDR_QUERY:
		rdma_addr_cancel(&id_priv->id.route.addr.dev_addr);
		break;
	case RDMA_CM_ROUTE_QUERY:
		cma_cancel_route(id_priv);
		break;
	case RDMA_CM_LISTEN:
		if (cma_any_addr(cma_src_addr(id_priv)) && !id_priv->cma_dev)
			cma_cancel_listens(id_priv);
		break;
	default:
		break;
	}
}

static void cma_release_port(struct rdma_id_private *id_priv)
{
	struct rdma_bind_list *bind_list = id_priv->bind_list;
	struct net *net = id_priv->id.route.addr.dev_addr.net;

	if (!bind_list)
		return;

	mutex_lock(&lock);
	hlist_del(&id_priv->node);
	if (hlist_empty(&bind_list->owners)) {
		cma_ps_remove(net, bind_list->ps, bind_list->port);
		kfree(bind_list);
	}
	mutex_unlock(&lock);
}

static void destroy_mc(struct rdma_id_private *id_priv,
		       struct cma_multicast *mc)
{
	if (rdma_cap_ib_mcast(id_priv->id.device, id_priv->id.port_num))
		ib_sa_free_multicast(mc->sa_mc);

	if (rdma_protocol_roce(id_priv->id.device, id_priv->id.port_num)) {
		struct rdma_dev_addr *dev_addr =
			&id_priv->id.route.addr.dev_addr;
		struct net_device *ndev = NULL;

		if (dev_addr->bound_dev_if)
			ndev = dev_get_by_index(dev_addr->net,
						dev_addr->bound_dev_if);
		if (ndev) {
			union ib_gid mgid;

			cma_set_mgid(id_priv, (struct sockaddr *)&mc->addr,
				     &mgid);
			cma_igmp_send(ndev, &mgid, false);
			dev_put(ndev);
		}
	}
	kfree(mc);
}

static void cma_leave_mc_groups(struct rdma_id_private *id_priv)
{
	struct cma_multicast *mc;

	while (!list_empty(&id_priv->mc_list)) {
		mc = list_first_entry(&id_priv->mc_list, struct cma_multicast,
				      list);
		list_del(&mc->list);
		destroy_mc(id_priv, mc);
	}
}

static void _destroy_id(struct rdma_id_private *id_priv,
			enum rdma_cm_state state)
{
	cma_cancel_operation(id_priv, state);

	if (id_priv->cma_dev) {
		if (rdma_cap_ib_cm(id_priv->id.device, 1)) {
			if (id_priv->cm_id.ib)
				ib_destroy_cm_id(id_priv->cm_id.ib);
		} else if (rdma_cap_iw_cm(id_priv->id.device, 1)) {
			if (id_priv->cm_id.iw)
				iw_destroy_cm_id(id_priv->cm_id.iw);
		}
		cma_leave_mc_groups(id_priv);
		cma_release_dev(id_priv);
	}

	cma_release_port(id_priv);
	cma_id_put(id_priv);
	wait_for_completion(&id_priv->comp);

	if (id_priv->internal_id)
		cma_id_put(id_priv->id.context);

	kfree(id_priv->id.route.path_rec);

	if (id_priv->id.route.addr.dev_addr.sgid_attr)
		rdma_put_gid_attr(id_priv->id.route.addr.dev_addr.sgid_attr);

	put_net(id_priv->id.route.addr.dev_addr.net);
	rdma_restrack_del(&id_priv->res);
	kfree(id_priv);
}

/*
 * destroy an ID from within the handler_mutex. This ensures that no other
 * handlers can start running concurrently.
 */
static void destroy_id_handler_unlock(struct rdma_id_private *id_priv)
	__releases(&idprv->handler_mutex)
{
	enum rdma_cm_state state;
	unsigned long flags;

	trace_cm_id_destroy(id_priv);

	/*
	 * Setting the state to destroyed under the handler mutex provides a
	 * fence against calling handler callbacks. If this is invoked due to
	 * the failure of a handler callback then it guarentees that no future
	 * handlers will be called.
	 */
	lockdep_assert_held(&id_priv->handler_mutex);
	spin_lock_irqsave(&id_priv->lock, flags);
	state = id_priv->state;
	id_priv->state = RDMA_CM_DESTROYING;
	spin_unlock_irqrestore(&id_priv->lock, flags);
	mutex_unlock(&id_priv->handler_mutex);
	_destroy_id(id_priv, state);
}

void rdma_destroy_id(struct rdma_cm_id *id)
{
	struct rdma_id_private *id_priv =
		container_of(id, struct rdma_id_private, id);

	mutex_lock(&id_priv->handler_mutex);
	destroy_id_handler_unlock(id_priv);
}
EXPORT_SYMBOL(rdma_destroy_id);

static int cma_rep_recv(struct rdma_id_private *id_priv)
{
	int ret;

	ret = cma_modify_qp_rtr(id_priv, NULL);
	if (ret)
		goto reject;

	ret = cma_modify_qp_rts(id_priv, NULL);
	if (ret)
		goto reject;

	trace_cm_send_rtu(id_priv);
	ret = ib_send_cm_rtu(id_priv->cm_id.ib, NULL, 0);
	if (ret)
		goto reject;

	return 0;
reject:
	pr_debug_ratelimited("RDMA CM: CONNECT_ERROR: failed to handle reply. status %d\n", ret);
	cma_modify_qp_err(id_priv);
	trace_cm_send_rej(id_priv);
	ib_send_cm_rej(id_priv->cm_id.ib, IB_CM_REJ_CONSUMER_DEFINED,
		       NULL, 0, NULL, 0);
	return ret;
}

static void cma_set_rep_event_data(struct rdma_cm_event *event,
				   const struct ib_cm_rep_event_param *rep_data,
				   void *private_data)
{
	event->param.conn.private_data = private_data;
	event->param.conn.private_data_len = IB_CM_REP_PRIVATE_DATA_SIZE;
	event->param.conn.responder_resources = rep_data->responder_resources;
	event->param.conn.initiator_depth = rep_data->initiator_depth;
	event->param.conn.flow_control = rep_data->flow_control;
	event->param.conn.rnr_retry_count = rep_data->rnr_retry_count;
	event->param.conn.srq = rep_data->srq;
	event->param.conn.qp_num = rep_data->remote_qpn;

	event->ece.vendor_id = rep_data->ece.vendor_id;
	event->ece.attr_mod = rep_data->ece.attr_mod;
}

/*事件处理（有部分会通知给用户态）*/
static int cma_cm_event_handler(struct rdma_id_private *id_priv,
				struct rdma_cm_event *event)
{
	int ret;

	lockdep_assert_held(&id_priv->handler_mutex);

	trace_cm_event_handler(id_priv, event);
	ret = id_priv->id.event_handler(&id_priv->id, event);
	trace_cm_event_done(id_priv, event, ret);
	return ret;
}

static int cma_ib_handler(struct ib_cm_id *cm_id,
			  const struct ib_cm_event *ib_event)
{
	struct rdma_id_private *id_priv = cm_id->context;
	struct rdma_cm_event event = {};
	enum rdma_cm_state state;
	int ret;

	mutex_lock(&id_priv->handler_mutex);
	state = READ_ONCE(id_priv->state);
	if ((ib_event->event != IB_CM_TIMEWAIT_EXIT &&
	     state != RDMA_CM_CONNECT) ||
	    (ib_event->event == IB_CM_TIMEWAIT_EXIT &&
	     state != RDMA_CM_DISCONNECT))
		goto out;

	switch (ib_event->event) {
	case IB_CM_REQ_ERROR:
	case IB_CM_REP_ERROR:
		event.event = RDMA_CM_EVENT_UNREACHABLE;
		event.status = -ETIMEDOUT;
		break;
	case IB_CM_REP_RECEIVED:
		if (state == RDMA_CM_CONNECT &&
		    (id_priv->id.qp_type != IB_QPT_UD)) {
			trace_cm_send_mra(id_priv);
			ib_send_cm_mra(cm_id, CMA_CM_MRA_SETTING, NULL, 0);
		}
		if (id_priv->id.qp) {
			event.status = cma_rep_recv(id_priv);
			event.event = event.status ? RDMA_CM_EVENT_CONNECT_ERROR :
						     RDMA_CM_EVENT_ESTABLISHED;
		} else {
			event.event = RDMA_CM_EVENT_CONNECT_RESPONSE;
		}
		cma_set_rep_event_data(&event, &ib_event->param.rep_rcvd,
				       ib_event->private_data);
		break;
	case IB_CM_RTU_RECEIVED:
	case IB_CM_USER_ESTABLISHED:
		event.event = RDMA_CM_EVENT_ESTABLISHED;
		break;
	case IB_CM_DREQ_ERROR:
		event.status = -ETIMEDOUT;
		fallthrough;
	case IB_CM_DREQ_RECEIVED:
	case IB_CM_DREP_RECEIVED:
		if (!cma_comp_exch(id_priv, RDMA_CM_CONNECT,
				   RDMA_CM_DISCONNECT))
			goto out;
		event.event = RDMA_CM_EVENT_DISCONNECTED;
		break;
	case IB_CM_TIMEWAIT_EXIT:
		event.event = RDMA_CM_EVENT_TIMEWAIT_EXIT;
		break;
	case IB_CM_MRA_RECEIVED:
		/* ignore event */
		goto out;
	case IB_CM_REJ_RECEIVED:
		pr_debug_ratelimited("RDMA CM: REJECTED: %s\n", rdma_reject_msg(&id_priv->id,
										ib_event->param.rej_rcvd.reason));
		cma_modify_qp_err(id_priv);
		event.status = ib_event->param.rej_rcvd.reason;
		event.event = RDMA_CM_EVENT_REJECTED;
		event.param.conn.private_data = ib_event->private_data;
		event.param.conn.private_data_len = IB_CM_REJ_PRIVATE_DATA_SIZE;
		break;
	default:
		pr_err("RDMA CMA: unexpected IB CM event: %d\n",
		       ib_event->event);
		goto out;
	}

	ret = cma_cm_event_handler(id_priv, &event);
	if (ret) {
		/* Destroy the CM ID by returning a non-zero value. */
		id_priv->cm_id.ib = NULL;
		destroy_id_handler_unlock(id_priv);
		return ret;
	}
out:
	mutex_unlock(&id_priv->handler_mutex);
	return 0;
}

static struct rdma_id_private *
cma_ib_new_conn_id(const struct rdma_cm_id *listen_id,
		   const struct ib_cm_event *ib_event,
		   struct net_device *net_dev)
{
	struct rdma_id_private *listen_id_priv;
	struct rdma_id_private *id_priv;
	struct rdma_cm_id *id;
	struct rdma_route *rt;
	const sa_family_t ss_family = listen_id->route.addr.src_addr.ss_family;
	struct sa_path_rec *path = ib_event->param.req_rcvd.primary_path;
	const __be64 service_id =
		ib_event->param.req_rcvd.primary_path->service_id;
	int ret;

	listen_id_priv = container_of(listen_id, struct rdma_id_private, id);
	id_priv = __rdma_create_id(listen_id->route.addr.dev_addr.net,
				   listen_id->event_handler, listen_id->context,
				   listen_id->ps,
				   ib_event->param.req_rcvd.qp_type,
				   listen_id_priv);
	if (IS_ERR(id_priv))
		return NULL;

	id = &id_priv->id;
	if (cma_save_net_info((struct sockaddr *)&id->route.addr.src_addr,
			      (struct sockaddr *)&id->route.addr.dst_addr,
			      listen_id, ib_event, ss_family, service_id))
		goto err;

	rt = &id->route;
	rt->num_paths = ib_event->param.req_rcvd.alternate_path ? 2 : 1;
	rt->path_rec = kmalloc_array(rt->num_paths, sizeof(*rt->path_rec),
				     GFP_KERNEL);
	if (!rt->path_rec)
		goto err;

	rt->path_rec[0] = *path;
	if (rt->num_paths == 2)
		rt->path_rec[1] = *ib_event->param.req_rcvd.alternate_path;

	if (net_dev) {
		rdma_copy_src_l2_addr(&rt->addr.dev_addr, net_dev);
	} else {
		if (!cma_protocol_roce(listen_id) &&
		    cma_any_addr(cma_src_addr(id_priv))) {
			rt->addr.dev_addr.dev_type = ARPHRD_INFINIBAND;
			rdma_addr_set_sgid(&rt->addr.dev_addr, &rt->path_rec[0].sgid);
			ib_addr_set_pkey(&rt->addr.dev_addr, be16_to_cpu(rt->path_rec[0].pkey));
		} else if (!cma_any_addr(cma_src_addr(id_priv))) {
			ret = cma_translate_addr(cma_src_addr(id_priv), &rt->addr.dev_addr);
			if (ret)
				goto err;
		}
	}
	rdma_addr_set_dgid(&rt->addr.dev_addr, &rt->path_rec[0].dgid);

	id_priv->state = RDMA_CM_CONNECT;
	return id_priv;

err:
	rdma_destroy_id(id);
	return NULL;
}

static struct rdma_id_private *
cma_ib_new_udp_id(const struct rdma_cm_id *listen_id,
		  const struct ib_cm_event *ib_event,
		  struct net_device *net_dev)
{
	const struct rdma_id_private *listen_id_priv;
	struct rdma_id_private *id_priv;
	struct rdma_cm_id *id;
	const sa_family_t ss_family = listen_id->route.addr.src_addr.ss_family;
	struct net *net = listen_id->route.addr.dev_addr.net;
	int ret;

	listen_id_priv = container_of(listen_id, struct rdma_id_private, id);
	id_priv = __rdma_create_id(net, listen_id->event_handler,
				   listen_id->context, listen_id->ps, IB_QPT_UD,
				   listen_id_priv);
	if (IS_ERR(id_priv))
		return NULL;

	id = &id_priv->id;
	if (cma_save_net_info((struct sockaddr *)&id->route.addr.src_addr,
			      (struct sockaddr *)&id->route.addr.dst_addr,
			      listen_id, ib_event, ss_family,
			      ib_event->param.sidr_req_rcvd.service_id))
		goto err;

	if (net_dev) {
		rdma_copy_src_l2_addr(&id->route.addr.dev_addr, net_dev);
	} else {
		if (!cma_any_addr(cma_src_addr(id_priv))) {
			ret = cma_translate_addr(cma_src_addr(id_priv),
						 &id->route.addr.dev_addr);
			if (ret)
				goto err;
		}
	}

	id_priv->state = RDMA_CM_CONNECT;
	return id_priv;
err:
	rdma_destroy_id(id);
	return NULL;
}

static void cma_set_req_event_data(struct rdma_cm_event *event,
				   const struct ib_cm_req_event_param *req_data,
				   void *private_data, int offset)
{
	event->param.conn.private_data = private_data + offset;
	event->param.conn.private_data_len = IB_CM_REQ_PRIVATE_DATA_SIZE - offset;
	event->param.conn.responder_resources = req_data->responder_resources;
	event->param.conn.initiator_depth = req_data->initiator_depth;
	event->param.conn.flow_control = req_data->flow_control;
	event->param.conn.retry_count = req_data->retry_count;
	event->param.conn.rnr_retry_count = req_data->rnr_retry_count;
	event->param.conn.srq = req_data->srq;
	event->param.conn.qp_num = req_data->remote_qpn;

	event->ece.vendor_id = req_data->ece.vendor_id;
	event->ece.attr_mod = req_data->ece.attr_mod;
}

static int cma_ib_check_req_qp_type(const struct rdma_cm_id *id,
				    const struct ib_cm_event *ib_event)
{
	return (((ib_event->event == IB_CM_REQ_RECEIVED) &&
		 (ib_event->param.req_rcvd.qp_type == id->qp_type)) ||
		((ib_event->event == IB_CM_SIDR_REQ_RECEIVED) &&
		 (id->qp_type == IB_QPT_UD)) ||
		(!id->qp_type));
}

static int cma_ib_req_handler(struct ib_cm_id *cm_id,
			      const struct ib_cm_event *ib_event)
{
	struct rdma_id_private *listen_id, *conn_id = NULL;
	struct rdma_cm_event event = {};
	struct cma_req_info req = {};
	struct net_device *net_dev;
	u8 offset;
	int ret;

	listen_id = cma_ib_id_from_event(cm_id, ib_event, &req, &net_dev);
	if (IS_ERR(listen_id))
		return PTR_ERR(listen_id);

	trace_cm_req_handler(listen_id, ib_event->event);
	if (!cma_ib_check_req_qp_type(&listen_id->id, ib_event)) {
		ret = -EINVAL;
		goto net_dev_put;
	}

	mutex_lock(&listen_id->handler_mutex);
	if (READ_ONCE(listen_id->state) != RDMA_CM_LISTEN) {
		ret = -ECONNABORTED;
		goto err_unlock;
	}

	offset = cma_user_data_offset(listen_id);
	event.event = RDMA_CM_EVENT_CONNECT_REQUEST;
	if (ib_event->event == IB_CM_SIDR_REQ_RECEIVED) {
		conn_id = cma_ib_new_udp_id(&listen_id->id, ib_event, net_dev);
		event.param.ud.private_data = ib_event->private_data + offset;
		event.param.ud.private_data_len =
				IB_CM_SIDR_REQ_PRIVATE_DATA_SIZE - offset;
	} else {
		conn_id = cma_ib_new_conn_id(&listen_id->id, ib_event, net_dev);
		cma_set_req_event_data(&event, &ib_event->param.req_rcvd,
				       ib_event->private_data, offset);
	}
	if (!conn_id) {
		ret = -ENOMEM;
		goto err_unlock;
	}

	mutex_lock_nested(&conn_id->handler_mutex, SINGLE_DEPTH_NESTING);
	ret = cma_ib_acquire_dev(conn_id, listen_id, &req);
	if (ret) {
		destroy_id_handler_unlock(conn_id);
		goto err_unlock;
	}

	conn_id->cm_id.ib = cm_id;
	cm_id->context = conn_id;
	cm_id->cm_handler = cma_ib_handler;

	ret = cma_cm_event_handler(conn_id, &event);
	if (ret) {
		/* Destroy the CM ID by returning a non-zero value. */
		conn_id->cm_id.ib = NULL;
		mutex_unlock(&listen_id->handler_mutex);
		destroy_id_handler_unlock(conn_id);
		goto net_dev_put;
	}

	if (READ_ONCE(conn_id->state) == RDMA_CM_CONNECT &&
	    conn_id->id.qp_type != IB_QPT_UD) {
		trace_cm_send_mra(cm_id->context);
		ib_send_cm_mra(cm_id, CMA_CM_MRA_SETTING, NULL, 0);
	}
	mutex_unlock(&conn_id->handler_mutex);

err_unlock:
	mutex_unlock(&listen_id->handler_mutex);

net_dev_put:
	if (net_dev)
		dev_put(net_dev);

	return ret;
}

__be64 rdma_get_service_id(struct rdma_cm_id *id, struct sockaddr *addr)
{
	if (addr->sa_family == AF_IB)
		return ((struct sockaddr_ib *) addr)->sib_sid;

	return cpu_to_be64(((u64)id->ps << 16) + be16_to_cpu(cma_port(addr)));
}
EXPORT_SYMBOL(rdma_get_service_id);

void rdma_read_gids(struct rdma_cm_id *cm_id, union ib_gid *sgid,
		    union ib_gid *dgid)
{
	struct rdma_addr *addr = &cm_id->route.addr;

	if (!cm_id->device) {
		if (sgid)
			memset(sgid, 0, sizeof(*sgid));
		if (dgid)
			memset(dgid, 0, sizeof(*dgid));
		return;
	}

	if (rdma_protocol_roce(cm_id->device, cm_id->port_num)) {
		if (sgid)
			rdma_ip2gid((struct sockaddr *)&addr->src_addr, sgid);
		if (dgid)
			rdma_ip2gid((struct sockaddr *)&addr->dst_addr, dgid);
	} else {
		if (sgid)
			rdma_addr_get_sgid(&addr->dev_addr, sgid);
		if (dgid)
			rdma_addr_get_dgid(&addr->dev_addr, dgid);
	}
}
EXPORT_SYMBOL(rdma_read_gids);

static int cma_iw_handler(struct iw_cm_id *iw_id, struct iw_cm_event *iw_event)
{
	struct rdma_id_private *id_priv = iw_id->context;
	struct rdma_cm_event event = {};
	int ret = 0;
	struct sockaddr *laddr = (struct sockaddr *)&iw_event->local_addr;
	struct sockaddr *raddr = (struct sockaddr *)&iw_event->remote_addr;

	mutex_lock(&id_priv->handler_mutex);
	if (READ_ONCE(id_priv->state) != RDMA_CM_CONNECT)
		goto out;

	switch (iw_event->event) {
	case IW_CM_EVENT_CLOSE:
		event.event = RDMA_CM_EVENT_DISCONNECTED;
		break;
	case IW_CM_EVENT_CONNECT_REPLY:
		memcpy(cma_src_addr(id_priv), laddr,
		       rdma_addr_size(laddr));
		memcpy(cma_dst_addr(id_priv), raddr,
		       rdma_addr_size(raddr));
		switch (iw_event->status) {
		case 0:
			event.event = RDMA_CM_EVENT_ESTABLISHED;
			event.param.conn.initiator_depth = iw_event->ird;
			event.param.conn.responder_resources = iw_event->ord;
			break;
		case -ECONNRESET:
		case -ECONNREFUSED:
			event.event = RDMA_CM_EVENT_REJECTED;
			break;
		case -ETIMEDOUT:
			event.event = RDMA_CM_EVENT_UNREACHABLE;
			break;
		default:
			event.event = RDMA_CM_EVENT_CONNECT_ERROR;
			break;
		}
		break;
	case IW_CM_EVENT_ESTABLISHED:
		event.event = RDMA_CM_EVENT_ESTABLISHED;
		event.param.conn.initiator_depth = iw_event->ird;
		event.param.conn.responder_resources = iw_event->ord;
		break;
	default:
		goto out;
	}

	event.status = iw_event->status;
	event.param.conn.private_data = iw_event->private_data;
	event.param.conn.private_data_len = iw_event->private_data_len;
	ret = cma_cm_event_handler(id_priv, &event);
	if (ret) {
		/* Destroy the CM ID by returning a non-zero value. */
		id_priv->cm_id.iw = NULL;
		destroy_id_handler_unlock(id_priv);
		return ret;
	}

out:
	mutex_unlock(&id_priv->handler_mutex);
	return ret;
}

static int iw_conn_req_handler(struct iw_cm_id *cm_id,
			       struct iw_cm_event *iw_event)
{
	struct rdma_id_private *listen_id, *conn_id;
	struct rdma_cm_event event = {};
	int ret = -ECONNABORTED;
	struct sockaddr *laddr = (struct sockaddr *)&iw_event->local_addr;
	struct sockaddr *raddr = (struct sockaddr *)&iw_event->remote_addr;

	event.event = RDMA_CM_EVENT_CONNECT_REQUEST;
	event.param.conn.private_data = iw_event->private_data;
	event.param.conn.private_data_len = iw_event->private_data_len;
	event.param.conn.initiator_depth = iw_event->ird;
	event.param.conn.responder_resources = iw_event->ord;

	listen_id = cm_id->context;

	mutex_lock(&listen_id->handler_mutex);
	if (READ_ONCE(listen_id->state) != RDMA_CM_LISTEN)
		goto out;

	/* Create a new RDMA id for the new IW CM ID */
	conn_id = __rdma_create_id(listen_id->id.route.addr.dev_addr.net,
				   listen_id->id.event_handler,
				   listen_id->id.context, RDMA_PS_TCP,
				   IB_QPT_RC, listen_id);
	if (IS_ERR(conn_id)) {
		ret = -ENOMEM;
		goto out;
	}
	mutex_lock_nested(&conn_id->handler_mutex, SINGLE_DEPTH_NESTING);
	conn_id->state = RDMA_CM_CONNECT;

	ret = rdma_translate_ip(laddr, &conn_id->id.route.addr.dev_addr);
	if (ret) {
		mutex_unlock(&listen_id->handler_mutex);
		destroy_id_handler_unlock(conn_id);
		return ret;
	}

	ret = cma_iw_acquire_dev(conn_id, listen_id);
	if (ret) {
		mutex_unlock(&listen_id->handler_mutex);
		destroy_id_handler_unlock(conn_id);
		return ret;
	}

	conn_id->cm_id.iw = cm_id;
	cm_id->context = conn_id;
	cm_id->cm_handler = cma_iw_handler;

	memcpy(cma_src_addr(conn_id), laddr, rdma_addr_size(laddr));
	memcpy(cma_dst_addr(conn_id), raddr, rdma_addr_size(raddr));

	ret = cma_cm_event_handler(conn_id, &event);
	if (ret) {
		/* User wants to destroy the CM ID */
		conn_id->cm_id.iw = NULL;
		mutex_unlock(&listen_id->handler_mutex);
		destroy_id_handler_unlock(conn_id);
		return ret;
	}

	mutex_unlock(&conn_id->handler_mutex);

out:
	mutex_unlock(&listen_id->handler_mutex);
	return ret;
}

static int cma_ib_listen(struct rdma_id_private *id_priv)
{
	struct sockaddr *addr;
	struct ib_cm_id	*id;
	__be64 svc_id;

	addr = cma_src_addr(id_priv);
	svc_id = rdma_get_service_id(&id_priv->id, addr);
	id = ib_cm_insert_listen(id_priv->id.device,
				 cma_ib_req_handler, svc_id);
	if (IS_ERR(id))
		return PTR_ERR(id);
	id_priv->cm_id.ib = id;

	return 0;
}

static int cma_iw_listen(struct rdma_id_private *id_priv, int backlog)
{
	int ret;
	struct iw_cm_id	*id;

	id = iw_create_cm_id(id_priv->id.device,
			     iw_conn_req_handler,
			     id_priv);
	if (IS_ERR(id))
		return PTR_ERR(id);

	id->tos = id_priv->tos;
	id->tos_set = id_priv->tos_set;
	id_priv->cm_id.iw = id;

	memcpy(&id_priv->cm_id.iw->local_addr, cma_src_addr(id_priv),
	       rdma_addr_size(cma_src_addr(id_priv)));

	ret = iw_cm_listen(id_priv->cm_id.iw, backlog);

	if (ret) {
		iw_destroy_cm_id(id_priv->cm_id.iw);
		id_priv->cm_id.iw = NULL;
	}

	return ret;
}

static int cma_listen_handler(struct rdma_cm_id *id,
			      struct rdma_cm_event *event)
{
	struct rdma_id_private *id_priv = id->context;

	/* Listening IDs are always destroyed on removal */
	if (event->event == RDMA_CM_EVENT_DEVICE_REMOVAL)
		return -1;

	id->context = id_priv->id.context;
	id->event_handler = id_priv->id.event_handler;
	trace_cm_event_handler(id_priv, event);
	return id_priv->id.event_handler(id, event);
}

static void cma_listen_on_dev(struct rdma_id_private *id_priv,
			      struct cma_device *cma_dev)
{
	struct rdma_id_private *dev_id_priv;
	struct net *net = id_priv->id.route.addr.dev_addr.net;
	int ret;

	lockdep_assert_held(&lock);

	if (cma_family(id_priv) == AF_IB && !rdma_cap_ib_cm(cma_dev->device, 1))
		return;

	dev_id_priv =
		__rdma_create_id(net, cma_listen_handler, id_priv,
				 id_priv->id.ps, id_priv->id.qp_type, id_priv);
	if (IS_ERR(dev_id_priv))
		return;

	dev_id_priv->state = RDMA_CM_ADDR_BOUND;
	memcpy(cma_src_addr(dev_id_priv), cma_src_addr(id_priv),
	       rdma_addr_size(cma_src_addr(id_priv)));

	_cma_attach_to_dev(dev_id_priv, cma_dev);
	list_add_tail(&dev_id_priv->listen_list, &id_priv->listen_list);
	cma_id_get(id_priv);
	dev_id_priv->internal_id = 1;
	dev_id_priv->afonly = id_priv->afonly;
	dev_id_priv->tos_set = id_priv->tos_set;
	dev_id_priv->tos = id_priv->tos;

	ret = rdma_listen(&dev_id_priv->id, id_priv->backlog);
	if (ret)
		dev_warn(&cma_dev->device->dev,
			 "RDMA CMA: cma_listen_on_dev, error %d\n", ret);
}

static void cma_listen_on_all(struct rdma_id_private *id_priv)
{
	struct cma_device *cma_dev;

	mutex_lock(&lock);
	list_add_tail(&id_priv->list, &listen_any_list);
	list_for_each_entry(cma_dev, &dev_list, list)
		cma_listen_on_dev(id_priv, cma_dev);
	mutex_unlock(&lock);
}

void rdma_set_service_type(struct rdma_cm_id *id, int tos)
{
	struct rdma_id_private *id_priv;

	id_priv = container_of(id, struct rdma_id_private, id);
	id_priv->tos = (u8) tos;
	id_priv->tos_set = true;
}
EXPORT_SYMBOL(rdma_set_service_type);

/**
 * rdma_set_ack_timeout() - Set the ack timeout of QP associated
 *                          with a connection identifier.
 * @id: Communication identifier to associated with service type.
 * @timeout: Ack timeout to set a QP, expressed as 4.096 * 2^(timeout) usec.
 *
 * This function should be called before rdma_connect() on active side,
 * and on passive side before rdma_accept(). It is applicable to primary
 * path only. The timeout will affect the local side of the QP, it is not
 * negotiated with remote side and zero disables the timer. In case it is
 * set before rdma_resolve_route, the value will also be used to determine
 * PacketLifeTime for RoCE.
 *
 * Return: 0 for success
 */
int rdma_set_ack_timeout(struct rdma_cm_id *id, u8 timeout)
{
	struct rdma_id_private *id_priv;

	if (id->qp_type != IB_QPT_RC)
		return -EINVAL;

	id_priv = container_of(id, struct rdma_id_private, id);
	id_priv->timeout = timeout;
	id_priv->timeout_set = true;

	return 0;
}
EXPORT_SYMBOL(rdma_set_ack_timeout);

static void cma_query_handler(int status, struct sa_path_rec *path_rec,
			      void *context)
{
	struct cma_work *work = context;
	struct rdma_route *route;

	route = &work->id->id.route;

	if (!status) {
		route->num_paths = 1;
		*route->path_rec = *path_rec;
	} else {
		work->old_state = RDMA_CM_ROUTE_QUERY;
		work->new_state = RDMA_CM_ADDR_RESOLVED;
		work->event.event = RDMA_CM_EVENT_ROUTE_ERROR;
		work->event.status = status;
		pr_debug_ratelimited("RDMA CM: ROUTE_ERROR: failed to query path. status %d\n",
				     status);
	}

	queue_work(cma_wq, &work->work);
}

static int cma_query_ib_route(struct rdma_id_private *id_priv,
			      unsigned long timeout_ms, struct cma_work *work)
{
	struct rdma_dev_addr *dev_addr = &id_priv->id.route.addr.dev_addr;
	struct sa_path_rec path_rec;
	ib_sa_comp_mask comp_mask;
	struct sockaddr_in6 *sin6;
	struct sockaddr_ib *sib;

	memset(&path_rec, 0, sizeof path_rec);

	if (rdma_cap_opa_ah(id_priv->id.device, id_priv->id.port_num))
		path_rec.rec_type = SA_PATH_REC_TYPE_OPA;
	else
		path_rec.rec_type = SA_PATH_REC_TYPE_IB;
	rdma_addr_get_sgid(dev_addr, &path_rec.sgid);
	rdma_addr_get_dgid(dev_addr, &path_rec.dgid);
	path_rec.pkey = cpu_to_be16(ib_addr_get_pkey(dev_addr));
	path_rec.numb_path = 1;
	path_rec.reversible = 1;
	path_rec.service_id = rdma_get_service_id(&id_priv->id,
						  cma_dst_addr(id_priv));

	comp_mask = IB_SA_PATH_REC_DGID | IB_SA_PATH_REC_SGID |
		    IB_SA_PATH_REC_PKEY | IB_SA_PATH_REC_NUMB_PATH |
		    IB_SA_PATH_REC_REVERSIBLE | IB_SA_PATH_REC_SERVICE_ID;

	switch (cma_family(id_priv)) {
	case AF_INET:
		path_rec.qos_class = cpu_to_be16((u16) id_priv->tos);
		comp_mask |= IB_SA_PATH_REC_QOS_CLASS;
		break;
	case AF_INET6:
		sin6 = (struct sockaddr_in6 *) cma_src_addr(id_priv);
		path_rec.traffic_class = (u8) (be32_to_cpu(sin6->sin6_flowinfo) >> 20);
		comp_mask |= IB_SA_PATH_REC_TRAFFIC_CLASS;
		break;
	case AF_IB:
		sib = (struct sockaddr_ib *) cma_src_addr(id_priv);
		path_rec.traffic_class = (u8) (be32_to_cpu(sib->sib_flowinfo) >> 20);
		comp_mask |= IB_SA_PATH_REC_TRAFFIC_CLASS;
		break;
	}

	id_priv->query_id = ib_sa_path_rec_get(&sa_client, id_priv->id.device,
					       id_priv->id.port_num, &path_rec,
					       comp_mask, timeout_ms,
					       GFP_KERNEL, cma_query_handler,
					       work, &id_priv->query);

	return (id_priv->query_id < 0) ? id_priv->query_id : 0;
}

//更新状态，触发事件处理
static void cma_work_handler(struct work_struct *_work)
{
	struct cma_work *work = container_of(_work, struct cma_work, work);
	struct rdma_id_private *id_priv = work->id;

	mutex_lock(&id_priv->handler_mutex);
<<<<<<< HEAD
	//如果状态符合预期（与old_state相等），则执行状态变更
	if (!cma_comp_exch(id_priv, work->old_state, work->new_state))
		goto out_unlock;

	//触发事件处理函数
	if (cma_cm_event_handler(id_priv, &work->event)) {
		cma_id_put(id_priv);
		destroy_id_handler_unlock(id_priv);
		goto out_free;
=======
	if (READ_ONCE(id_priv->state) == RDMA_CM_DESTROYING ||
	    READ_ONCE(id_priv->state) == RDMA_CM_DEVICE_REMOVAL)
		goto out_unlock;
	if (work->old_state != 0 || work->new_state != 0) {
		if (!cma_comp_exch(id_priv, work->old_state, work->new_state))
			goto out_unlock;
>>>>>>> c4d6fe73
	}

	if (cma_cm_event_handler(id_priv, &work->event)) {
		cma_id_put(id_priv);
		destroy_id_handler_unlock(id_priv);
		goto out_free;
	}

out_unlock:
	mutex_unlock(&id_priv->handler_mutex);
	cma_id_put(id_priv);
out_free:
	if (work->event.event == RDMA_CM_EVENT_MULTICAST_JOIN)
		rdma_destroy_ah_attr(&work->event.param.ud.ah_attr);
	kfree(work);
}

static void cma_init_resolve_route_work(struct cma_work *work,
					struct rdma_id_private *id_priv)
{
	work->id = id_priv;
	INIT_WORK(&work->work, cma_work_handler);
	work->old_state = RDMA_CM_ROUTE_QUERY;
	work->new_state = RDMA_CM_ROUTE_RESOLVED;
	work->event.event = RDMA_CM_EVENT_ROUTE_RESOLVED;
}

static void enqueue_resolve_addr_work(struct cma_work *work,
				      struct rdma_id_private *id_priv)
{
	/* Balances with cma_id_put() in cma_work_handler */
	cma_id_get(id_priv);

	work->id = id_priv;
	INIT_WORK(&work->work, cma_work_handler);
	work->old_state = RDMA_CM_ADDR_QUERY;
	work->new_state = RDMA_CM_ADDR_RESOLVED;
	work->event.event = RDMA_CM_EVENT_ADDR_RESOLVED;

	queue_work(cma_wq, &work->work);
}

static int cma_resolve_ib_route(struct rdma_id_private *id_priv,
				unsigned long timeout_ms)
{
	struct rdma_route *route = &id_priv->id.route;
	struct cma_work *work;
	int ret;

	work = kzalloc(sizeof *work, GFP_KERNEL);
	if (!work)
		return -ENOMEM;

	cma_init_resolve_route_work(work, id_priv);

	route->path_rec = kmalloc(sizeof *route->path_rec, GFP_KERNEL);
	if (!route->path_rec) {
		ret = -ENOMEM;
		goto err1;
	}

	ret = cma_query_ib_route(id_priv, timeout_ms, work);
	if (ret)
		goto err2;

	return 0;
err2:
	kfree(route->path_rec);
	route->path_rec = NULL;
err1:
	kfree(work);
	return ret;
}

static enum ib_gid_type cma_route_gid_type(enum rdma_network_type network_type,
					   unsigned long supported_gids,
					   enum ib_gid_type default_gid)
{
	if ((network_type == RDMA_NETWORK_IPV4 ||
	     network_type == RDMA_NETWORK_IPV6) &&
	    test_bit(IB_GID_TYPE_ROCE_UDP_ENCAP, &supported_gids))
		return IB_GID_TYPE_ROCE_UDP_ENCAP;

	return default_gid;
}

/*
 * cma_iboe_set_path_rec_l2_fields() is helper function which sets
 * path record type based on GID type.
 * It also sets up other L2 fields which includes destination mac address
 * netdev ifindex, of the path record.
 * It returns the netdev of the bound interface for this path record entry.
 */
static struct net_device *
cma_iboe_set_path_rec_l2_fields(struct rdma_id_private *id_priv)
{
	struct rdma_route *route = &id_priv->id.route;
	enum ib_gid_type gid_type = IB_GID_TYPE_ROCE;
	struct rdma_addr *addr = &route->addr;
	unsigned long supported_gids;
	struct net_device *ndev;

	if (!addr->dev_addr.bound_dev_if)
		return NULL;

	ndev = dev_get_by_index(addr->dev_addr.net,
				addr->dev_addr.bound_dev_if);
	if (!ndev)
		return NULL;

	supported_gids = roce_gid_type_mask_support(id_priv->id.device,
						    id_priv->id.port_num);
	gid_type = cma_route_gid_type(addr->dev_addr.network,
				      supported_gids,
				      id_priv->gid_type);
	/* Use the hint from IP Stack to select GID Type */
	if (gid_type < ib_network_to_gid_type(addr->dev_addr.network))
		gid_type = ib_network_to_gid_type(addr->dev_addr.network);
	route->path_rec->rec_type = sa_conv_gid_to_pathrec_type(gid_type);

	route->path_rec->roce.route_resolved = true;
	sa_path_set_dmac(route->path_rec, addr->dev_addr.dst_dev_addr);
	return ndev;
}

int rdma_set_ib_path(struct rdma_cm_id *id,
		     struct sa_path_rec *path_rec)
{
	struct rdma_id_private *id_priv;
	struct net_device *ndev;
	int ret;

	id_priv = container_of(id, struct rdma_id_private, id);
	if (!cma_comp_exch(id_priv, RDMA_CM_ADDR_RESOLVED,
			   RDMA_CM_ROUTE_RESOLVED))
		return -EINVAL;

	id->route.path_rec = kmemdup(path_rec, sizeof(*path_rec),
				     GFP_KERNEL);
	if (!id->route.path_rec) {
		ret = -ENOMEM;
		goto err;
	}

	if (rdma_protocol_roce(id->device, id->port_num)) {
		ndev = cma_iboe_set_path_rec_l2_fields(id_priv);
		if (!ndev) {
			ret = -ENODEV;
			goto err_free;
		}
		dev_put(ndev);
	}

	id->route.num_paths = 1;
	return 0;

err_free:
	kfree(id->route.path_rec);
	id->route.path_rec = NULL;
err:
	cma_comp_exch(id_priv, RDMA_CM_ROUTE_RESOLVED, RDMA_CM_ADDR_RESOLVED);
	return ret;
}
EXPORT_SYMBOL(rdma_set_ib_path);

static int cma_resolve_iw_route(struct rdma_id_private *id_priv)
{
	struct cma_work *work;

	work = kzalloc(sizeof *work, GFP_KERNEL);
	if (!work)
		return -ENOMEM;

	cma_init_resolve_route_work(work, id_priv);
	queue_work(cma_wq, &work->work);
	return 0;
}

static int get_vlan_ndev_tc(struct net_device *vlan_ndev, int prio)
{
	struct net_device *dev;

	dev = vlan_dev_real_dev(vlan_ndev);
	if (dev->num_tc)
		return netdev_get_prio_tc_map(dev, prio);

	return (vlan_dev_get_egress_qos_mask(vlan_ndev, prio) &
		VLAN_PRIO_MASK) >> VLAN_PRIO_SHIFT;
}

struct iboe_prio_tc_map {
	int input_prio;
	int output_tc;
	bool found;
};

static int get_lower_vlan_dev_tc(struct net_device *dev,
				 struct netdev_nested_priv *priv)
{
	struct iboe_prio_tc_map *map = (struct iboe_prio_tc_map *)priv->data;

	if (is_vlan_dev(dev))
		map->output_tc = get_vlan_ndev_tc(dev, map->input_prio);
	else if (dev->num_tc)
		map->output_tc = netdev_get_prio_tc_map(dev, map->input_prio);
	else
		map->output_tc = 0;
	/* We are interested only in first level VLAN device, so always
	 * return 1 to stop iterating over next level devices.
	 */
	map->found = true;
	return 1;
}

static int iboe_tos_to_sl(struct net_device *ndev, int tos)
{
	struct iboe_prio_tc_map prio_tc_map = {};
	int prio = rt_tos2priority(tos);
	struct netdev_nested_priv priv;

	/* If VLAN device, get it directly from the VLAN netdev */
	if (is_vlan_dev(ndev))
		return get_vlan_ndev_tc(ndev, prio);

	prio_tc_map.input_prio = prio;
	priv.data = (void *)&prio_tc_map;
	rcu_read_lock();
	netdev_walk_all_lower_dev_rcu(ndev,
				      get_lower_vlan_dev_tc,
				      &priv);
	rcu_read_unlock();
	/* If map is found from lower device, use it; Otherwise
	 * continue with the current netdevice to get priority to tc map.
	 */
	if (prio_tc_map.found)
		return prio_tc_map.output_tc;
	else if (ndev->num_tc)
		return netdev_get_prio_tc_map(ndev, prio);
	else
		return 0;
}

static __be32 cma_get_roce_udp_flow_label(struct rdma_id_private *id_priv)
{
	struct sockaddr_in6 *addr6;
	u16 dport, sport;
	u32 hash, fl;

	addr6 = (struct sockaddr_in6 *)cma_src_addr(id_priv);
	fl = be32_to_cpu(addr6->sin6_flowinfo) & IB_GRH_FLOWLABEL_MASK;
	if ((cma_family(id_priv) != AF_INET6) || !fl) {
		dport = be16_to_cpu(cma_port(cma_dst_addr(id_priv)));
		sport = be16_to_cpu(cma_port(cma_src_addr(id_priv)));
		hash = (u32)sport * 31 + dport;
		fl = hash & IB_GRH_FLOWLABEL_MASK;
	}

	return cpu_to_be32(fl);
}

static int cma_resolve_iboe_route(struct rdma_id_private *id_priv)
{
	struct rdma_route *route = &id_priv->id.route;
	struct rdma_addr *addr = &route->addr;
	struct cma_work *work;
	int ret;
	struct net_device *ndev;

	u8 default_roce_tos = id_priv->cma_dev->default_roce_tos[id_priv->id.port_num -
					rdma_start_port(id_priv->cma_dev->device)];
	u8 tos = id_priv->tos_set ? id_priv->tos : default_roce_tos;


	work = kzalloc(sizeof *work, GFP_KERNEL);
	if (!work)
		return -ENOMEM;

	route->path_rec = kzalloc(sizeof *route->path_rec, GFP_KERNEL);
	if (!route->path_rec) {
		ret = -ENOMEM;
		goto err1;
	}

	route->num_paths = 1;

	ndev = cma_iboe_set_path_rec_l2_fields(id_priv);
	if (!ndev) {
		ret = -ENODEV;
		goto err2;
	}

	rdma_ip2gid((struct sockaddr *)&id_priv->id.route.addr.src_addr,
		    &route->path_rec->sgid);
	rdma_ip2gid((struct sockaddr *)&id_priv->id.route.addr.dst_addr,
		    &route->path_rec->dgid);

	if (((struct sockaddr *)&id_priv->id.route.addr.dst_addr)->sa_family != AF_IB)
		/* TODO: get the hoplimit from the inet/inet6 device */
		route->path_rec->hop_limit = addr->dev_addr.hoplimit;
	else
		route->path_rec->hop_limit = 1;
	route->path_rec->reversible = 1;
	route->path_rec->pkey = cpu_to_be16(0xffff);
	route->path_rec->mtu_selector = IB_SA_EQ;
	route->path_rec->sl = iboe_tos_to_sl(ndev, tos);
	route->path_rec->traffic_class = tos;
	route->path_rec->mtu = iboe_get_mtu(ndev->mtu);
	route->path_rec->rate_selector = IB_SA_EQ;
	route->path_rec->rate = iboe_get_rate(ndev);
	dev_put(ndev);
	route->path_rec->packet_life_time_selector = IB_SA_EQ;
	/* In case ACK timeout is set, use this value to calculate
	 * PacketLifeTime.  As per IBTA 12.7.34,
	 * local ACK timeout = (2 * PacketLifeTime + Local CA’s ACK delay).
	 * Assuming a negligible local ACK delay, we can use
	 * PacketLifeTime = local ACK timeout/2
	 * as a reasonable approximation for RoCE networks.
	 */
	route->path_rec->packet_life_time = id_priv->timeout_set ?
		id_priv->timeout - 1 : CMA_IBOE_PACKET_LIFETIME;

	if (!route->path_rec->mtu) {
		ret = -EINVAL;
		goto err2;
	}

	if (rdma_protocol_roce_udp_encap(id_priv->id.device,
					 id_priv->id.port_num))
		route->path_rec->flow_label =
			cma_get_roce_udp_flow_label(id_priv);

	cma_init_resolve_route_work(work, id_priv);
	queue_work(cma_wq, &work->work);

	return 0;

err2:
	kfree(route->path_rec);
	route->path_rec = NULL;
	route->num_paths = 0;
err1:
	kfree(work);
	return ret;
}

int rdma_resolve_route(struct rdma_cm_id *id, unsigned long timeout_ms)
{
	struct rdma_id_private *id_priv;
	int ret;

	id_priv = container_of(id, struct rdma_id_private, id);
	if (!cma_comp_exch(id_priv, RDMA_CM_ADDR_RESOLVED, RDMA_CM_ROUTE_QUERY))
		return -EINVAL;

	cma_id_get(id_priv);
	if (rdma_cap_ib_sa(id->device, id->port_num))
		ret = cma_resolve_ib_route(id_priv, timeout_ms);
	else if (rdma_protocol_roce(id->device, id->port_num))
		ret = cma_resolve_iboe_route(id_priv);
	else if (rdma_protocol_iwarp(id->device, id->port_num))
		ret = cma_resolve_iw_route(id_priv);
	else
		ret = -ENOSYS;

	if (ret)
		goto err;

	return 0;
err:
	cma_comp_exch(id_priv, RDMA_CM_ROUTE_QUERY, RDMA_CM_ADDR_RESOLVED);
	cma_id_put(id_priv);
	return ret;
}
EXPORT_SYMBOL(rdma_resolve_route);

static void cma_set_loopback(struct sockaddr *addr)
{
	switch (addr->sa_family) {
	case AF_INET:
		((struct sockaddr_in *) addr)->sin_addr.s_addr = htonl(INADDR_LOOPBACK);
		break;
	case AF_INET6:
		ipv6_addr_set(&((struct sockaddr_in6 *) addr)->sin6_addr,
			      0, 0, 0, htonl(1));
		break;
	default:
		ib_addr_set(&((struct sockaddr_ib *) addr)->sib_addr,
			    0, 0, 0, htonl(1));
		break;
	}
}

static int cma_bind_loopback(struct rdma_id_private *id_priv)
{
	struct cma_device *cma_dev, *cur_dev;
	union ib_gid gid;
	enum ib_port_state port_state;
	unsigned int p;
	u16 pkey;
	int ret;

	cma_dev = NULL;
	mutex_lock(&lock);
	list_for_each_entry(cur_dev, &dev_list, list) {
		if (cma_family(id_priv) == AF_IB &&
		    !rdma_cap_ib_cm(cur_dev->device, 1))
			continue;

		if (!cma_dev)
			cma_dev = cur_dev;

		rdma_for_each_port (cur_dev->device, p) {
			if (!ib_get_cached_port_state(cur_dev->device, p, &port_state) &&
			    port_state == IB_PORT_ACTIVE) {
				cma_dev = cur_dev;
				goto port_found;
			}
		}
	}

	if (!cma_dev) {
		ret = -ENODEV;
		goto out;
	}

	p = 1;

port_found:
	ret = rdma_query_gid(cma_dev->device, p, 0, &gid);
	if (ret)
		goto out;

	ret = ib_get_cached_pkey(cma_dev->device, p, 0, &pkey);
	if (ret)
		goto out;

	id_priv->id.route.addr.dev_addr.dev_type =
		(rdma_protocol_ib(cma_dev->device, p)) ?
		ARPHRD_INFINIBAND : ARPHRD_ETHER;

	rdma_addr_set_sgid(&id_priv->id.route.addr.dev_addr, &gid);
	ib_addr_set_pkey(&id_priv->id.route.addr.dev_addr, pkey);
	id_priv->id.port_num = p;
	cma_attach_to_dev(id_priv, cma_dev);
	cma_set_loopback(cma_src_addr(id_priv));
out:
	mutex_unlock(&lock);
	return ret;
}

static void addr_handler(int status, struct sockaddr *src_addr,
			 struct rdma_dev_addr *dev_addr, void *context)
{
	struct rdma_id_private *id_priv = context;
	struct rdma_cm_event event = {};
	struct sockaddr *addr;
	struct sockaddr_storage old_addr;

	mutex_lock(&id_priv->handler_mutex);
	if (!cma_comp_exch(id_priv, RDMA_CM_ADDR_QUERY,
			   RDMA_CM_ADDR_RESOLVED))
		goto out;

	/*
	 * Store the previous src address, so that if we fail to acquire
	 * matching rdma device, old address can be restored back, which helps
	 * to cancel the cma listen operation correctly.
	 */
	addr = cma_src_addr(id_priv);
	memcpy(&old_addr, addr, rdma_addr_size(addr));
	memcpy(addr, src_addr, rdma_addr_size(src_addr));
	if (!status && !id_priv->cma_dev) {
		status = cma_acquire_dev_by_src_ip(id_priv);
		if (status)
			pr_debug_ratelimited("RDMA CM: ADDR_ERROR: failed to acquire device. status %d\n",
					     status);
	} else if (status) {
		pr_debug_ratelimited("RDMA CM: ADDR_ERROR: failed to resolve IP. status %d\n", status);
	}

	if (status) {
		memcpy(addr, &old_addr,
		       rdma_addr_size((struct sockaddr *)&old_addr));
		if (!cma_comp_exch(id_priv, RDMA_CM_ADDR_RESOLVED,
				   RDMA_CM_ADDR_BOUND))
			goto out;
		event.event = RDMA_CM_EVENT_ADDR_ERROR;
		event.status = status;
	} else
		event.event = RDMA_CM_EVENT_ADDR_RESOLVED;

	if (cma_cm_event_handler(id_priv, &event)) {
		destroy_id_handler_unlock(id_priv);
		return;
	}
out:
	mutex_unlock(&id_priv->handler_mutex);
}

static int cma_resolve_loopback(struct rdma_id_private *id_priv)
{
	struct cma_work *work;
	union ib_gid gid;
	int ret;

	work = kzalloc(sizeof *work, GFP_KERNEL);
	if (!work)
		return -ENOMEM;

	if (!id_priv->cma_dev) {
		ret = cma_bind_loopback(id_priv);
		if (ret)
			goto err;
	}

	rdma_addr_get_sgid(&id_priv->id.route.addr.dev_addr, &gid);
	rdma_addr_set_dgid(&id_priv->id.route.addr.dev_addr, &gid);

	enqueue_resolve_addr_work(work, id_priv);
	return 0;
err:
	kfree(work);
	return ret;
}

static int cma_resolve_ib_addr(struct rdma_id_private *id_priv)
{
	struct cma_work *work;
	int ret;

	work = kzalloc(sizeof *work, GFP_KERNEL);
	if (!work)
		return -ENOMEM;

	if (!id_priv->cma_dev) {
		ret = cma_resolve_ib_dev(id_priv);
		if (ret)
			goto err;
	}

	rdma_addr_set_dgid(&id_priv->id.route.addr.dev_addr, (union ib_gid *)
		&(((struct sockaddr_ib *) &id_priv->id.route.addr.dst_addr)->sib_addr));

	enqueue_resolve_addr_work(work, id_priv);
	return 0;
err:
	kfree(work);
	return ret;
}

static int cma_bind_addr(struct rdma_cm_id *id, struct sockaddr *src_addr,
			 const struct sockaddr *dst_addr)
{
	if (!src_addr || !src_addr->sa_family) {
	    /*没有源地址，执行选源*/
		src_addr = (struct sockaddr *) &id->route.addr.src_addr;
		src_addr->sa_family = dst_addr->sa_family;
		if (IS_ENABLED(CONFIG_IPV6) &&
		    dst_addr->sa_family == AF_INET6) {
		    /*目的地址为ipv6地址时*/
			struct sockaddr_in6 *src_addr6 = (struct sockaddr_in6 *) src_addr;
			struct sockaddr_in6 *dst_addr6 = (struct sockaddr_in6 *) dst_addr;
			src_addr6->sin6_scope_id = dst_addr6->sin6_scope_id;
			if (ipv6_addr_type(&dst_addr6->sin6_addr) & IPV6_ADDR_LINKLOCAL)
				id->route.addr.dev_addr.bound_dev_if = dst_addr6->sin6_scope_id;
		} else if (dst_addr->sa_family == AF_IB) {
			((struct sockaddr_ib *) src_addr)->sib_pkey =
				((struct sockaddr_ib *) dst_addr)->sib_pkey;
		}
	}
	return rdma_bind_addr(id, src_addr);
}

/*
 * If required, resolve the source address for bind and leave the id_priv in
 * state RDMA_CM_ADDR_BOUND. This oddly uses the state to determine the prior
 * calls made by ULP, a previously bound ID will not be re-bound and src_addr is
 * ignored.
 */
static int resolve_prepare_src(struct rdma_id_private *id_priv,
			       struct sockaddr *src_addr,
			       const struct sockaddr *dst_addr)
{
	int ret;

<<<<<<< HEAD
	//设置目的地址到id_private
	id_priv = container_of(id, struct rdma_id_private, id);
	memcpy(cma_dst_addr(id_priv), dst_addr, rdma_addr_size(dst_addr));
	if (id_priv->state == RDMA_CM_IDLE) {
	    //当前状态为idle,则执行地址绑定
		ret = cma_bind_addr(id, src_addr, dst_addr);
		if (ret) {
			memset(cma_dst_addr(id_priv), 0,
			       rdma_addr_size(dst_addr));
			return ret;
=======
	memcpy(cma_dst_addr(id_priv), dst_addr, rdma_addr_size(dst_addr));
	if (!cma_comp_exch(id_priv, RDMA_CM_ADDR_BOUND, RDMA_CM_ADDR_QUERY)) {
		/* For a well behaved ULP state will be RDMA_CM_IDLE */
		ret = cma_bind_addr(&id_priv->id, src_addr, dst_addr);
		if (ret)
			goto err_dst;
		if (WARN_ON(!cma_comp_exch(id_priv, RDMA_CM_ADDR_BOUND,
					   RDMA_CM_ADDR_QUERY))) {
			ret = -EINVAL;
			goto err_dst;
>>>>>>> c4d6fe73
		}
	}

	if (cma_family(id_priv) != dst_addr->sa_family) {
		ret = -EINVAL;
		goto err_state;
	}
	return 0;

err_state:
	cma_comp_exch(id_priv, RDMA_CM_ADDR_QUERY, RDMA_CM_ADDR_BOUND);
err_dst:
	memset(cma_dst_addr(id_priv), 0, rdma_addr_size(dst_addr));
	return ret;
}

int rdma_resolve_addr(struct rdma_cm_id *id, struct sockaddr *src_addr,
		      const struct sockaddr *dst_addr, unsigned long timeout_ms)
{
	struct rdma_id_private *id_priv =
		container_of(id, struct rdma_id_private, id);
	int ret;

	ret = resolve_prepare_src(id_priv, src_addr, dst_addr);
	if (ret)
		return ret;

	if (cma_any_addr(dst_addr)) {
	    //loopback地址处理
		ret = cma_resolve_loopback(id_priv);
	} else {
		if (dst_addr->sa_family == AF_IB) {
			ret = cma_resolve_ib_addr(id_priv);
		} else {
		    //ip地址处理
			ret = rdma_resolve_ip(cma_src_addr(id_priv), dst_addr,
					      &id->route.addr.dev_addr,
					      timeout_ms, addr_handler,
					      false, id_priv);
		}
	}
	if (ret)
		goto err;

	return 0;
err:
	cma_comp_exch(id_priv, RDMA_CM_ADDR_QUERY, RDMA_CM_ADDR_BOUND);
	return ret;
}
EXPORT_SYMBOL(rdma_resolve_addr);

int rdma_set_reuseaddr(struct rdma_cm_id *id, int reuse)
{
	struct rdma_id_private *id_priv;
	unsigned long flags;
	int ret;

	id_priv = container_of(id, struct rdma_id_private, id);
	spin_lock_irqsave(&id_priv->lock, flags);
	if ((reuse && id_priv->state != RDMA_CM_LISTEN) ||
	    id_priv->state == RDMA_CM_IDLE) {
		id_priv->reuseaddr = reuse;
		ret = 0;
	} else {
		ret = -EINVAL;
	}
	spin_unlock_irqrestore(&id_priv->lock, flags);
	return ret;
}
EXPORT_SYMBOL(rdma_set_reuseaddr);

int rdma_set_afonly(struct rdma_cm_id *id, int afonly)
{
	struct rdma_id_private *id_priv;
	unsigned long flags;
	int ret;

	id_priv = container_of(id, struct rdma_id_private, id);
	spin_lock_irqsave(&id_priv->lock, flags);
	if (id_priv->state == RDMA_CM_IDLE || id_priv->state == RDMA_CM_ADDR_BOUND) {
		id_priv->options |= (1 << CMA_OPTION_AFONLY);
		id_priv->afonly = afonly;
		ret = 0;
	} else {
		ret = -EINVAL;
	}
	spin_unlock_irqrestore(&id_priv->lock, flags);
	return ret;
}
EXPORT_SYMBOL(rdma_set_afonly);

static void cma_bind_port(struct rdma_bind_list *bind_list,
			  struct rdma_id_private *id_priv)
{
	struct sockaddr *addr;
	struct sockaddr_ib *sib;
	u64 sid, mask;
	__be16 port;

	lockdep_assert_held(&lock);

	addr = cma_src_addr(id_priv);
	port = htons(bind_list->port);

	switch (addr->sa_family) {
	case AF_INET:
		((struct sockaddr_in *) addr)->sin_port = port;
		break;
	case AF_INET6:
		((struct sockaddr_in6 *) addr)->sin6_port = port;
		break;
	case AF_IB:
		sib = (struct sockaddr_ib *) addr;
		sid = be64_to_cpu(sib->sib_sid);
		mask = be64_to_cpu(sib->sib_sid_mask);
		sib->sib_sid = cpu_to_be64((sid & mask) | (u64) ntohs(port));
		sib->sib_sid_mask = cpu_to_be64(~0ULL);
		break;
	}
	id_priv->bind_list = bind_list;
	hlist_add_head(&id_priv->node, &bind_list->owners);
}

static int cma_alloc_port(enum rdma_ucm_port_space ps,
			  struct rdma_id_private *id_priv, unsigned short snum)
{
	struct rdma_bind_list *bind_list;
	int ret;

	lockdep_assert_held(&lock);

	bind_list = kzalloc(sizeof *bind_list, GFP_KERNEL);
	if (!bind_list)
		return -ENOMEM;

	ret = cma_ps_alloc(id_priv->id.route.addr.dev_addr.net, ps, bind_list,
			   snum);
	if (ret < 0)
		goto err;

	bind_list->ps = ps;
	bind_list->port = snum;
	cma_bind_port(bind_list, id_priv);
	return 0;
err:
	kfree(bind_list);
	return ret == -ENOSPC ? -EADDRNOTAVAIL : ret;
}

static int cma_port_is_unique(struct rdma_bind_list *bind_list,
			      struct rdma_id_private *id_priv)
{
	struct rdma_id_private *cur_id;
	struct sockaddr  *daddr = cma_dst_addr(id_priv);
	struct sockaddr  *saddr = cma_src_addr(id_priv);
	__be16 dport = cma_port(daddr);

	lockdep_assert_held(&lock);

	hlist_for_each_entry(cur_id, &bind_list->owners, node) {
		struct sockaddr  *cur_daddr = cma_dst_addr(cur_id);
		struct sockaddr  *cur_saddr = cma_src_addr(cur_id);
		__be16 cur_dport = cma_port(cur_daddr);

		if (id_priv == cur_id)
			continue;

		/* different dest port -> unique */
		if (!cma_any_port(daddr) &&
		    !cma_any_port(cur_daddr) &&
		    (dport != cur_dport))
			continue;

		/* different src address -> unique */
		if (!cma_any_addr(saddr) &&
		    !cma_any_addr(cur_saddr) &&
		    cma_addr_cmp(saddr, cur_saddr))
			continue;

		/* different dst address -> unique */
		if (!cma_any_addr(daddr) &&
		    !cma_any_addr(cur_daddr) &&
		    cma_addr_cmp(daddr, cur_daddr))
			continue;

		return -EADDRNOTAVAIL;
	}
	return 0;
}

static int cma_alloc_any_port(enum rdma_ucm_port_space ps,
			      struct rdma_id_private *id_priv)
{
	static unsigned int last_used_port;
	int low, high, remaining;
	unsigned int rover;
	struct net *net = id_priv->id.route.addr.dev_addr.net;

	lockdep_assert_held(&lock);

	inet_get_local_port_range(net, &low, &high);
	remaining = (high - low) + 1;
	rover = prandom_u32() % remaining + low;
retry:
	if (last_used_port != rover) {
		struct rdma_bind_list *bind_list;
		int ret;

		bind_list = cma_ps_find(net, ps, (unsigned short)rover);

		if (!bind_list) {
			ret = cma_alloc_port(ps, id_priv, rover);
		} else {
			ret = cma_port_is_unique(bind_list, id_priv);
			if (!ret)
				cma_bind_port(bind_list, id_priv);
		}
		/*
		 * Remember previously used port number in order to avoid
		 * re-using same port immediately after it is closed.
		 */
		if (!ret)
			last_used_port = rover;
		if (ret != -EADDRNOTAVAIL)
			return ret;
	}
	if (--remaining) {
		rover++;
		if ((rover < low) || (rover > high))
			rover = low;
		goto retry;
	}
	return -EADDRNOTAVAIL;
}

/*
 * Check that the requested port is available.  This is called when trying to
 * bind to a specific port, or when trying to listen on a bound port.  In
 * the latter case, the provided id_priv may already be on the bind_list, but
 * we still need to check that it's okay to start listening.
 */
static int cma_check_port(struct rdma_bind_list *bind_list,
			  struct rdma_id_private *id_priv, uint8_t reuseaddr)
{
	struct rdma_id_private *cur_id;
	struct sockaddr *addr, *cur_addr;

	lockdep_assert_held(&lock);

	addr = cma_src_addr(id_priv);
	hlist_for_each_entry(cur_id, &bind_list->owners, node) {
		if (id_priv == cur_id)
			continue;

		if (reuseaddr && cur_id->reuseaddr)
			continue;

		cur_addr = cma_src_addr(cur_id);
		if (id_priv->afonly && cur_id->afonly &&
		    (addr->sa_family != cur_addr->sa_family))
			continue;

		if (cma_any_addr(addr) || cma_any_addr(cur_addr))
			return -EADDRNOTAVAIL;

		if (!cma_addr_cmp(addr, cur_addr))
			return -EADDRINUSE;
	}
	return 0;
}

static int cma_use_port(enum rdma_ucm_port_space ps,
			struct rdma_id_private *id_priv)
{
	struct rdma_bind_list *bind_list;
	unsigned short snum;
	int ret;

	lockdep_assert_held(&lock);

	snum = ntohs(cma_port(cma_src_addr(id_priv)));
	if (snum < PROT_SOCK && !capable(CAP_NET_BIND_SERVICE))
		return -EACCES;

	bind_list = cma_ps_find(id_priv->id.route.addr.dev_addr.net, ps, snum);
	if (!bind_list) {
		ret = cma_alloc_port(ps, id_priv, snum);
	} else {
		ret = cma_check_port(bind_list, id_priv, id_priv->reuseaddr);
		if (!ret)
			cma_bind_port(bind_list, id_priv);
	}
	return ret;
}

static enum rdma_ucm_port_space
cma_select_inet_ps(struct rdma_id_private *id_priv)
{
	switch (id_priv->id.ps) {
	case RDMA_PS_TCP:
	case RDMA_PS_UDP:
	case RDMA_PS_IPOIB:
	case RDMA_PS_IB:
		return id_priv->id.ps;
	default:

		return 0;
	}
}

static enum rdma_ucm_port_space
cma_select_ib_ps(struct rdma_id_private *id_priv)
{
	enum rdma_ucm_port_space ps = 0;
	struct sockaddr_ib *sib;
	u64 sid_ps, mask, sid;

	sib = (struct sockaddr_ib *) cma_src_addr(id_priv);
	mask = be64_to_cpu(sib->sib_sid_mask) & RDMA_IB_IP_PS_MASK;
	sid = be64_to_cpu(sib->sib_sid) & mask;

	if ((id_priv->id.ps == RDMA_PS_IB) && (sid == (RDMA_IB_IP_PS_IB & mask))) {
		sid_ps = RDMA_IB_IP_PS_IB;
		ps = RDMA_PS_IB;
	} else if (((id_priv->id.ps == RDMA_PS_IB) || (id_priv->id.ps == RDMA_PS_TCP)) &&
		   (sid == (RDMA_IB_IP_PS_TCP & mask))) {
		sid_ps = RDMA_IB_IP_PS_TCP;
		ps = RDMA_PS_TCP;
	} else if (((id_priv->id.ps == RDMA_PS_IB) || (id_priv->id.ps == RDMA_PS_UDP)) &&
		   (sid == (RDMA_IB_IP_PS_UDP & mask))) {
		sid_ps = RDMA_IB_IP_PS_UDP;
		ps = RDMA_PS_UDP;
	}

	if (ps) {
		sib->sib_sid = cpu_to_be64(sid_ps | ntohs(cma_port((struct sockaddr *) sib)));
		sib->sib_sid_mask = cpu_to_be64(RDMA_IB_IP_PS_MASK |
						be64_to_cpu(sib->sib_sid_mask));
	}
	return ps;
}

static int cma_get_port(struct rdma_id_private *id_priv)
{
	enum rdma_ucm_port_space ps;
	int ret;

	if (cma_family(id_priv) != AF_IB)
		ps = cma_select_inet_ps(id_priv);
	else
		ps = cma_select_ib_ps(id_priv);
	if (!ps)
		return -EPROTONOSUPPORT;

	mutex_lock(&lock);
	if (cma_any_port(cma_src_addr(id_priv)))
		ret = cma_alloc_any_port(ps, id_priv);
	else
		ret = cma_use_port(ps, id_priv);
	mutex_unlock(&lock);

	return ret;
}

static int cma_check_linklocal(struct rdma_dev_addr *dev_addr,
			       struct sockaddr *addr)
{
#if IS_ENABLED(CONFIG_IPV6)
	struct sockaddr_in6 *sin6;

	if (addr->sa_family != AF_INET6)
		return 0;

	sin6 = (struct sockaddr_in6 *) addr;

	if (!(ipv6_addr_type(&sin6->sin6_addr) & IPV6_ADDR_LINKLOCAL))
		return 0;

	if (!sin6->sin6_scope_id)
			return -EINVAL;

	dev_addr->bound_dev_if = sin6->sin6_scope_id;
#endif
	return 0;
}

int rdma_listen(struct rdma_cm_id *id, int backlog)
{
	struct rdma_id_private *id_priv =
		container_of(id, struct rdma_id_private, id);
	int ret;

	if (!cma_comp_exch(id_priv, RDMA_CM_ADDR_BOUND, RDMA_CM_LISTEN)) {
		/* For a well behaved ULP state will be RDMA_CM_IDLE */
		id->route.addr.src_addr.ss_family = AF_INET;
		ret = rdma_bind_addr(id, cma_src_addr(id_priv));
		if (ret)
			return ret;
		if (WARN_ON(!cma_comp_exch(id_priv, RDMA_CM_ADDR_BOUND,
					   RDMA_CM_LISTEN)))
			return -EINVAL;
	}

	/*
	 * Once the ID reaches RDMA_CM_LISTEN it is not allowed to be reusable
	 * any more, and has to be unique in the bind list.
	 */
	if (id_priv->reuseaddr) {
		mutex_lock(&lock);
		ret = cma_check_port(id_priv->bind_list, id_priv, 0);
		if (!ret)
			id_priv->reuseaddr = 0;
		mutex_unlock(&lock);
		if (ret)
			goto err;
	}

	id_priv->backlog = backlog;
	if (id->device) {
		if (rdma_cap_ib_cm(id->device, 1)) {
			ret = cma_ib_listen(id_priv);
			if (ret)
				goto err;
		} else if (rdma_cap_iw_cm(id->device, 1)) {
			ret = cma_iw_listen(id_priv, backlog);
			if (ret)
				goto err;
		} else {
			ret = -ENOSYS;
			goto err;
		}
	} else
		cma_listen_on_all(id_priv);

	return 0;
err:
	id_priv->backlog = 0;
	/*
	 * All the failure paths that lead here will not allow the req_handler's
	 * to have run.
	 */
	cma_comp_exch(id_priv, RDMA_CM_LISTEN, RDMA_CM_ADDR_BOUND);
	return ret;
}
EXPORT_SYMBOL(rdma_listen);

//为rdma绑定源地址
int rdma_bind_addr(struct rdma_cm_id *id, struct sockaddr *addr)
{
	struct rdma_id_private *id_priv;
	int ret;
	struct sockaddr  *daddr;

	//仅支持以下类型地址绑定
	if (addr->sa_family != AF_INET && addr->sa_family != AF_INET6 &&
	    addr->sa_family != AF_IB)
		return -EAFNOSUPPORT;

	//由id获得rdma_id_private结构
	id_priv = container_of(id, struct rdma_id_private, id);
	if (!cma_comp_exch(id_priv, RDMA_CM_IDLE, RDMA_CM_ADDR_BOUND))
		return -EINVAL;

	ret = cma_check_linklocal(&id->route.addr.dev_addr, addr);
	if (ret)
		goto err1;

	//填充源地址
	memcpy(cma_src_addr(id_priv), addr, rdma_addr_size(addr));
	if (!cma_any_addr(addr)) {
		ret = cma_translate_addr(addr, &id->route.addr.dev_addr);
		if (ret)
			goto err1;

		ret = cma_acquire_dev_by_src_ip(id_priv);
		if (ret)
			goto err1;
	}

	if (!(id_priv->options & (1 << CMA_OPTION_AFONLY))) {
		if (addr->sa_family == AF_INET)
			id_priv->afonly = 1;
#if IS_ENABLED(CONFIG_IPV6)
		else if (addr->sa_family == AF_INET6) {
			struct net *net = id_priv->id.route.addr.dev_addr.net;

			id_priv->afonly = net->ipv6.sysctl.bindv6only;
		}
#endif
	}
	/*设置daddr协议族*/
	daddr = cma_dst_addr(id_priv);
	daddr->sa_family = addr->sa_family;

	ret = cma_get_port(id_priv);
	if (ret)
		goto err2;

	return 0;
err2:
	if (id_priv->cma_dev)
		cma_release_dev(id_priv);
err1:
	cma_comp_exch(id_priv, RDMA_CM_ADDR_BOUND, RDMA_CM_IDLE);
	return ret;
}
EXPORT_SYMBOL(rdma_bind_addr);

static int cma_format_hdr(void *hdr, struct rdma_id_private *id_priv)
{
	struct cma_hdr *cma_hdr;

	cma_hdr = hdr;
	cma_hdr->cma_version = CMA_VERSION;
	if (cma_family(id_priv) == AF_INET) {
		struct sockaddr_in *src4, *dst4;

		src4 = (struct sockaddr_in *) cma_src_addr(id_priv);
		dst4 = (struct sockaddr_in *) cma_dst_addr(id_priv);

		cma_set_ip_ver(cma_hdr, 4);
		cma_hdr->src_addr.ip4.addr = src4->sin_addr.s_addr;
		cma_hdr->dst_addr.ip4.addr = dst4->sin_addr.s_addr;
		cma_hdr->port = src4->sin_port;
	} else if (cma_family(id_priv) == AF_INET6) {
		struct sockaddr_in6 *src6, *dst6;

		src6 = (struct sockaddr_in6 *) cma_src_addr(id_priv);
		dst6 = (struct sockaddr_in6 *) cma_dst_addr(id_priv);

		cma_set_ip_ver(cma_hdr, 6);
		cma_hdr->src_addr.ip6 = src6->sin6_addr;
		cma_hdr->dst_addr.ip6 = dst6->sin6_addr;
		cma_hdr->port = src6->sin6_port;
	}
	return 0;
}

static int cma_sidr_rep_handler(struct ib_cm_id *cm_id,
				const struct ib_cm_event *ib_event)
{
	struct rdma_id_private *id_priv = cm_id->context;
	struct rdma_cm_event event = {};
	const struct ib_cm_sidr_rep_event_param *rep =
				&ib_event->param.sidr_rep_rcvd;
	int ret;

	mutex_lock(&id_priv->handler_mutex);
	if (READ_ONCE(id_priv->state) != RDMA_CM_CONNECT)
		goto out;

	switch (ib_event->event) {
	case IB_CM_SIDR_REQ_ERROR:
		event.event = RDMA_CM_EVENT_UNREACHABLE;
		event.status = -ETIMEDOUT;
		break;
	case IB_CM_SIDR_REP_RECEIVED:
		event.param.ud.private_data = ib_event->private_data;
		event.param.ud.private_data_len = IB_CM_SIDR_REP_PRIVATE_DATA_SIZE;
		if (rep->status != IB_SIDR_SUCCESS) {
			event.event = RDMA_CM_EVENT_UNREACHABLE;
			event.status = ib_event->param.sidr_rep_rcvd.status;
			pr_debug_ratelimited("RDMA CM: UNREACHABLE: bad SIDR reply. status %d\n",
					     event.status);
			break;
		}
		ret = cma_set_qkey(id_priv, rep->qkey);
		if (ret) {
			pr_debug_ratelimited("RDMA CM: ADDR_ERROR: failed to set qkey. status %d\n", ret);
			event.event = RDMA_CM_EVENT_ADDR_ERROR;
			event.status = ret;
			break;
		}
		ib_init_ah_attr_from_path(id_priv->id.device,
					  id_priv->id.port_num,
					  id_priv->id.route.path_rec,
					  &event.param.ud.ah_attr,
					  rep->sgid_attr);
		event.param.ud.qp_num = rep->qpn;
		event.param.ud.qkey = rep->qkey;
		event.event = RDMA_CM_EVENT_ESTABLISHED;
		event.status = 0;
		break;
	default:
		pr_err("RDMA CMA: unexpected IB CM event: %d\n",
		       ib_event->event);
		goto out;
	}

	ret = cma_cm_event_handler(id_priv, &event);

	rdma_destroy_ah_attr(&event.param.ud.ah_attr);
	if (ret) {
		/* Destroy the CM ID by returning a non-zero value. */
		id_priv->cm_id.ib = NULL;
		destroy_id_handler_unlock(id_priv);
		return ret;
	}
out:
	mutex_unlock(&id_priv->handler_mutex);
	return 0;
}

static int cma_resolve_ib_udp(struct rdma_id_private *id_priv,
			      struct rdma_conn_param *conn_param)
{
	struct ib_cm_sidr_req_param req;
	struct ib_cm_id	*id;
	void *private_data;
	u8 offset;
	int ret;

	memset(&req, 0, sizeof req);
	offset = cma_user_data_offset(id_priv);
	req.private_data_len = offset + conn_param->private_data_len;
	if (req.private_data_len < conn_param->private_data_len)
		return -EINVAL;

	if (req.private_data_len) {
		private_data = kzalloc(req.private_data_len, GFP_ATOMIC);
		if (!private_data)
			return -ENOMEM;
	} else {
		private_data = NULL;
	}

	if (conn_param->private_data && conn_param->private_data_len)
		memcpy(private_data + offset, conn_param->private_data,
		       conn_param->private_data_len);

	if (private_data) {
		ret = cma_format_hdr(private_data, id_priv);
		if (ret)
			goto out;
		req.private_data = private_data;
	}

	id = ib_create_cm_id(id_priv->id.device, cma_sidr_rep_handler,
			     id_priv);
	if (IS_ERR(id)) {
		ret = PTR_ERR(id);
		goto out;
	}
	id_priv->cm_id.ib = id;

	req.path = id_priv->id.route.path_rec;
	req.sgid_attr = id_priv->id.route.addr.dev_addr.sgid_attr;
	req.service_id = rdma_get_service_id(&id_priv->id, cma_dst_addr(id_priv));
	req.timeout_ms = 1 << (CMA_CM_RESPONSE_TIMEOUT - 8);
	req.max_cm_retries = CMA_MAX_CM_RETRIES;

	trace_cm_send_sidr_req(id_priv);
	ret = ib_send_cm_sidr_req(id_priv->cm_id.ib, &req);
	if (ret) {
		ib_destroy_cm_id(id_priv->cm_id.ib);
		id_priv->cm_id.ib = NULL;
	}
out:
	kfree(private_data);
	return ret;
}

static int cma_connect_ib(struct rdma_id_private *id_priv,
			  struct rdma_conn_param *conn_param)
{
	struct ib_cm_req_param req;
	struct rdma_route *route;
	void *private_data;
	struct ib_cm_id	*id;
	u8 offset;
	int ret;

	memset(&req, 0, sizeof req);
	offset = cma_user_data_offset(id_priv);
	req.private_data_len = offset + conn_param->private_data_len;
	if (req.private_data_len < conn_param->private_data_len)
		return -EINVAL;

	if (req.private_data_len) {
		private_data = kzalloc(req.private_data_len, GFP_ATOMIC);
		if (!private_data)
			return -ENOMEM;
	} else {
		private_data = NULL;
	}

	if (conn_param->private_data && conn_param->private_data_len)
		memcpy(private_data + offset, conn_param->private_data,
		       conn_param->private_data_len);

	id = ib_create_cm_id(id_priv->id.device, cma_ib_handler, id_priv);
	if (IS_ERR(id)) {
		ret = PTR_ERR(id);
		goto out;
	}
	id_priv->cm_id.ib = id;

	route = &id_priv->id.route;
	if (private_data) {
		ret = cma_format_hdr(private_data, id_priv);
		if (ret)
			goto out;
		req.private_data = private_data;
	}

	req.primary_path = &route->path_rec[0];
	if (route->num_paths == 2)
		req.alternate_path = &route->path_rec[1];

	req.ppath_sgid_attr = id_priv->id.route.addr.dev_addr.sgid_attr;
	/* Alternate path SGID attribute currently unsupported */
	req.service_id = rdma_get_service_id(&id_priv->id, cma_dst_addr(id_priv));
	req.qp_num = id_priv->qp_num;
	req.qp_type = id_priv->id.qp_type;
	req.starting_psn = id_priv->seq_num;
	req.responder_resources = conn_param->responder_resources;
	req.initiator_depth = conn_param->initiator_depth;
	req.flow_control = conn_param->flow_control;
	req.retry_count = min_t(u8, 7, conn_param->retry_count);
	req.rnr_retry_count = min_t(u8, 7, conn_param->rnr_retry_count);
	req.remote_cm_response_timeout = CMA_CM_RESPONSE_TIMEOUT;
	req.local_cm_response_timeout = CMA_CM_RESPONSE_TIMEOUT;
	req.max_cm_retries = CMA_MAX_CM_RETRIES;
	req.srq = id_priv->srq ? 1 : 0;
	req.ece.vendor_id = id_priv->ece.vendor_id;
	req.ece.attr_mod = id_priv->ece.attr_mod;

	trace_cm_send_req(id_priv);
	ret = ib_send_cm_req(id_priv->cm_id.ib, &req);
out:
	if (ret && !IS_ERR(id)) {
		ib_destroy_cm_id(id);
		id_priv->cm_id.ib = NULL;
	}

	kfree(private_data);
	return ret;
}

static int cma_connect_iw(struct rdma_id_private *id_priv,
			  struct rdma_conn_param *conn_param)
{
	struct iw_cm_id *cm_id;
	int ret;
	struct iw_cm_conn_param iw_param;

	cm_id = iw_create_cm_id(id_priv->id.device, cma_iw_handler, id_priv);
	if (IS_ERR(cm_id))
		return PTR_ERR(cm_id);

	cm_id->tos = id_priv->tos;
	cm_id->tos_set = id_priv->tos_set;
	id_priv->cm_id.iw = cm_id;

	memcpy(&cm_id->local_addr, cma_src_addr(id_priv),
	       rdma_addr_size(cma_src_addr(id_priv)));
	memcpy(&cm_id->remote_addr, cma_dst_addr(id_priv),
	       rdma_addr_size(cma_dst_addr(id_priv)));

	ret = cma_modify_qp_rtr(id_priv, conn_param);
	if (ret)
		goto out;

	if (conn_param) {
		iw_param.ord = conn_param->initiator_depth;
		iw_param.ird = conn_param->responder_resources;
		iw_param.private_data = conn_param->private_data;
		iw_param.private_data_len = conn_param->private_data_len;
		iw_param.qpn = id_priv->id.qp ? id_priv->qp_num : conn_param->qp_num;
	} else {
		memset(&iw_param, 0, sizeof iw_param);
		iw_param.qpn = id_priv->qp_num;
	}
	ret = iw_cm_connect(cm_id, &iw_param);
out:
	if (ret) {
		iw_destroy_cm_id(cm_id);
		id_priv->cm_id.iw = NULL;
	}
	return ret;
}

int rdma_connect(struct rdma_cm_id *id, struct rdma_conn_param *conn_param)
{
	struct rdma_id_private *id_priv =
		container_of(id, struct rdma_id_private, id);
	int ret;

<<<<<<< HEAD
	id_priv = container_of(id, struct rdma_id_private, id);
	/*只能由route_resolved移动到 cm_connect状态*/
	if (!cma_comp_exch(id_priv, RDMA_CM_ROUTE_RESOLVED, RDMA_CM_CONNECT))
		return -EINVAL;
=======
	mutex_lock(&id_priv->handler_mutex);
	if (!cma_comp_exch(id_priv, RDMA_CM_ROUTE_RESOLVED, RDMA_CM_CONNECT)) {
		ret = -EINVAL;
		goto err_unlock;
	}
>>>>>>> c4d6fe73

	if (!id->qp) {
		id_priv->qp_num = conn_param->qp_num;
		id_priv->srq = conn_param->srq;
	}

	if (rdma_cap_ib_cm(id->device, id->port_num)) {
		if (id->qp_type == IB_QPT_UD)
			ret = cma_resolve_ib_udp(id_priv, conn_param);
		else
			ret = cma_connect_ib(id_priv, conn_param);
	} else if (rdma_cap_iw_cm(id->device, id->port_num))
		ret = cma_connect_iw(id_priv, conn_param);
	else
		ret = -ENOSYS;
	if (ret)
		goto err_state;
	mutex_unlock(&id_priv->handler_mutex);
	return 0;
<<<<<<< HEAD
err:
    /*处理出错，则由connect降回到route_resolved*/
=======
err_state:
>>>>>>> c4d6fe73
	cma_comp_exch(id_priv, RDMA_CM_CONNECT, RDMA_CM_ROUTE_RESOLVED);
err_unlock:
	mutex_unlock(&id_priv->handler_mutex);
	return ret;
}
EXPORT_SYMBOL(rdma_connect);

/**
 * rdma_connect_ece - Initiate an active connection request with ECE data.
 * @id: Connection identifier to connect.
 * @conn_param: Connection information used for connected QPs.
 * @ece: ECE parameters
 *
 * See rdma_connect() explanation.
 */
int rdma_connect_ece(struct rdma_cm_id *id, struct rdma_conn_param *conn_param,
		     struct rdma_ucm_ece *ece)
{
	struct rdma_id_private *id_priv =
		container_of(id, struct rdma_id_private, id);

	id_priv->ece.vendor_id = ece->vendor_id;
	id_priv->ece.attr_mod = ece->attr_mod;

	return rdma_connect(id, conn_param);
}
EXPORT_SYMBOL(rdma_connect_ece);

static int cma_accept_ib(struct rdma_id_private *id_priv,
			 struct rdma_conn_param *conn_param)
{
	struct ib_cm_rep_param rep;
	int ret;

	ret = cma_modify_qp_rtr(id_priv, conn_param);
	if (ret)
		goto out;

	ret = cma_modify_qp_rts(id_priv, conn_param);
	if (ret)
		goto out;

	memset(&rep, 0, sizeof rep);
	rep.qp_num = id_priv->qp_num;
	rep.starting_psn = id_priv->seq_num;
	rep.private_data = conn_param->private_data;
	rep.private_data_len = conn_param->private_data_len;
	rep.responder_resources = conn_param->responder_resources;
	rep.initiator_depth = conn_param->initiator_depth;
	rep.failover_accepted = 0;
	rep.flow_control = conn_param->flow_control;
	rep.rnr_retry_count = min_t(u8, 7, conn_param->rnr_retry_count);
	rep.srq = id_priv->srq ? 1 : 0;
	rep.ece.vendor_id = id_priv->ece.vendor_id;
	rep.ece.attr_mod = id_priv->ece.attr_mod;

	trace_cm_send_rep(id_priv);
	ret = ib_send_cm_rep(id_priv->cm_id.ib, &rep);
out:
	return ret;
}

static int cma_accept_iw(struct rdma_id_private *id_priv,
		  struct rdma_conn_param *conn_param)
{
	struct iw_cm_conn_param iw_param;
	int ret;

	if (!conn_param)
		return -EINVAL;

	ret = cma_modify_qp_rtr(id_priv, conn_param);
	if (ret)
		return ret;

	iw_param.ord = conn_param->initiator_depth;
	iw_param.ird = conn_param->responder_resources;
	iw_param.private_data = conn_param->private_data;
	iw_param.private_data_len = conn_param->private_data_len;
	if (id_priv->id.qp) {
		iw_param.qpn = id_priv->qp_num;
	} else
		iw_param.qpn = conn_param->qp_num;

	return iw_cm_accept(id_priv->cm_id.iw, &iw_param);
}

static int cma_send_sidr_rep(struct rdma_id_private *id_priv,
			     enum ib_cm_sidr_status status, u32 qkey,
			     const void *private_data, int private_data_len)
{
	struct ib_cm_sidr_rep_param rep;
	int ret;

	memset(&rep, 0, sizeof rep);
	rep.status = status;
	if (status == IB_SIDR_SUCCESS) {
		ret = cma_set_qkey(id_priv, qkey);
		if (ret)
			return ret;
		rep.qp_num = id_priv->qp_num;
		rep.qkey = id_priv->qkey;

		rep.ece.vendor_id = id_priv->ece.vendor_id;
		rep.ece.attr_mod = id_priv->ece.attr_mod;
	}

	rep.private_data = private_data;
	rep.private_data_len = private_data_len;

	trace_cm_send_sidr_rep(id_priv);
	return ib_send_cm_sidr_rep(id_priv->cm_id.ib, &rep);
}

/**
 * rdma_accept - Called to accept a connection request or response.
 * @id: Connection identifier associated with the request.
 * @conn_param: Information needed to establish the connection.  This must be
 *   provided if accepting a connection request.  If accepting a connection
 *   response, this parameter must be NULL.
 *
 * Typically, this routine is only called by the listener to accept a connection
 * request.  It must also be called on the active side of a connection if the
 * user is performing their own QP transitions.
 *
 * In the case of error, a reject message is sent to the remote side and the
 * state of the qp associated with the id is modified to error, such that any
 * previously posted receive buffers would be flushed.
 *
 * This function is for use by kernel ULPs and must be called from under the
 * handler callback.
 */
int rdma_accept(struct rdma_cm_id *id, struct rdma_conn_param *conn_param)
{
	struct rdma_id_private *id_priv =
		container_of(id, struct rdma_id_private, id);
	int ret;

	lockdep_assert_held(&id_priv->handler_mutex);

	if (READ_ONCE(id_priv->state) != RDMA_CM_CONNECT)
		return -EINVAL;

	if (!id->qp && conn_param) {
		id_priv->qp_num = conn_param->qp_num;
		id_priv->srq = conn_param->srq;
	}

	if (rdma_cap_ib_cm(id->device, id->port_num)) {
		if (id->qp_type == IB_QPT_UD) {
			if (conn_param)
				ret = cma_send_sidr_rep(id_priv, IB_SIDR_SUCCESS,
							conn_param->qkey,
							conn_param->private_data,
							conn_param->private_data_len);
			else
				ret = cma_send_sidr_rep(id_priv, IB_SIDR_SUCCESS,
							0, NULL, 0);
		} else {
			if (conn_param)
				ret = cma_accept_ib(id_priv, conn_param);
			else
				ret = cma_rep_recv(id_priv);
		}
	} else if (rdma_cap_iw_cm(id->device, id->port_num))
		ret = cma_accept_iw(id_priv, conn_param);
	else
		ret = -ENOSYS;

	if (ret)
		goto reject;

	return 0;
reject:
	cma_modify_qp_err(id_priv);
	rdma_reject(id, NULL, 0, IB_CM_REJ_CONSUMER_DEFINED);
	return ret;
}
EXPORT_SYMBOL(rdma_accept);

int rdma_accept_ece(struct rdma_cm_id *id, struct rdma_conn_param *conn_param,
		    struct rdma_ucm_ece *ece)
{
	struct rdma_id_private *id_priv =
		container_of(id, struct rdma_id_private, id);

	id_priv->ece.vendor_id = ece->vendor_id;
	id_priv->ece.attr_mod = ece->attr_mod;

	return rdma_accept(id, conn_param);
}
EXPORT_SYMBOL(rdma_accept_ece);

void rdma_lock_handler(struct rdma_cm_id *id)
{
	struct rdma_id_private *id_priv =
		container_of(id, struct rdma_id_private, id);

	mutex_lock(&id_priv->handler_mutex);
}
EXPORT_SYMBOL(rdma_lock_handler);

void rdma_unlock_handler(struct rdma_cm_id *id)
{
	struct rdma_id_private *id_priv =
		container_of(id, struct rdma_id_private, id);

	mutex_unlock(&id_priv->handler_mutex);
}
EXPORT_SYMBOL(rdma_unlock_handler);

int rdma_notify(struct rdma_cm_id *id, enum ib_event_type event)
{
	struct rdma_id_private *id_priv;
	int ret;

	id_priv = container_of(id, struct rdma_id_private, id);
	if (!id_priv->cm_id.ib)
		return -EINVAL;

	switch (id->device->node_type) {
	case RDMA_NODE_IB_CA:
		ret = ib_cm_notify(id_priv->cm_id.ib, event);
		break;
	default:
		ret = 0;
		break;
	}
	return ret;
}
EXPORT_SYMBOL(rdma_notify);

int rdma_reject(struct rdma_cm_id *id, const void *private_data,
		u8 private_data_len, u8 reason)
{
	struct rdma_id_private *id_priv;
	int ret;

	id_priv = container_of(id, struct rdma_id_private, id);
	if (!id_priv->cm_id.ib)
		return -EINVAL;

	if (rdma_cap_ib_cm(id->device, id->port_num)) {
		if (id->qp_type == IB_QPT_UD) {
			ret = cma_send_sidr_rep(id_priv, IB_SIDR_REJECT, 0,
						private_data, private_data_len);
		} else {
			trace_cm_send_rej(id_priv);
			ret = ib_send_cm_rej(id_priv->cm_id.ib, reason, NULL, 0,
					     private_data, private_data_len);
		}
	} else if (rdma_cap_iw_cm(id->device, id->port_num)) {
		ret = iw_cm_reject(id_priv->cm_id.iw,
				   private_data, private_data_len);
	} else
		ret = -ENOSYS;

	return ret;
}
EXPORT_SYMBOL(rdma_reject);

int rdma_disconnect(struct rdma_cm_id *id)
{
	struct rdma_id_private *id_priv;
	int ret;

	id_priv = container_of(id, struct rdma_id_private, id);
	if (!id_priv->cm_id.ib)
		return -EINVAL;

	if (rdma_cap_ib_cm(id->device, id->port_num)) {
		ret = cma_modify_qp_err(id_priv);
		if (ret)
			goto out;
		/* Initiate or respond to a disconnect. */
		trace_cm_disconnect(id_priv);
		if (ib_send_cm_dreq(id_priv->cm_id.ib, NULL, 0)) {
			if (!ib_send_cm_drep(id_priv->cm_id.ib, NULL, 0))
				trace_cm_sent_drep(id_priv);
		} else {
			trace_cm_sent_dreq(id_priv);
		}
	} else if (rdma_cap_iw_cm(id->device, id->port_num)) {
		ret = iw_cm_disconnect(id_priv->cm_id.iw, 0);
	} else
		ret = -EINVAL;

out:
	return ret;
}
EXPORT_SYMBOL(rdma_disconnect);

static void cma_make_mc_event(int status, struct rdma_id_private *id_priv,
			      struct ib_sa_multicast *multicast,
			      struct rdma_cm_event *event,
			      struct cma_multicast *mc)
{
	struct rdma_dev_addr *dev_addr;
	enum ib_gid_type gid_type;
	struct net_device *ndev;

	if (!status)
		status = cma_set_qkey(id_priv, be32_to_cpu(multicast->rec.qkey));
	else
		pr_debug_ratelimited("RDMA CM: MULTICAST_ERROR: failed to join multicast. status %d\n",
				     status);

	event->status = status;
	event->param.ud.private_data = mc->context;
	if (status) {
		event->event = RDMA_CM_EVENT_MULTICAST_ERROR;
		return;
	}

	dev_addr = &id_priv->id.route.addr.dev_addr;
	ndev = dev_get_by_index(dev_addr->net, dev_addr->bound_dev_if);
	gid_type =
		id_priv->cma_dev
			->default_gid_type[id_priv->id.port_num -
					   rdma_start_port(
						   id_priv->cma_dev->device)];

	event->event = RDMA_CM_EVENT_MULTICAST_JOIN;
	if (ib_init_ah_from_mcmember(id_priv->id.device, id_priv->id.port_num,
				     &multicast->rec, ndev, gid_type,
				     &event->param.ud.ah_attr)) {
		event->event = RDMA_CM_EVENT_MULTICAST_ERROR;
		goto out;
	}

	event->param.ud.qp_num = 0xFFFFFF;
	event->param.ud.qkey = be32_to_cpu(multicast->rec.qkey);

out:
	if (ndev)
		dev_put(ndev);
}

static int cma_ib_mc_handler(int status, struct ib_sa_multicast *multicast)
{
	struct cma_multicast *mc = multicast->context;
	struct rdma_id_private *id_priv = mc->id_priv;
	struct rdma_cm_event event = {};
	int ret = 0;

	mutex_lock(&id_priv->handler_mutex);
	if (READ_ONCE(id_priv->state) == RDMA_CM_DEVICE_REMOVAL ||
	    READ_ONCE(id_priv->state) == RDMA_CM_DESTROYING)
		goto out;

	cma_make_mc_event(status, id_priv, multicast, &event, mc);
	ret = cma_cm_event_handler(id_priv, &event);
	rdma_destroy_ah_attr(&event.param.ud.ah_attr);
	if (ret) {
		destroy_id_handler_unlock(id_priv);
		return 0;
	}

out:
	mutex_unlock(&id_priv->handler_mutex);
	return 0;
}

static void cma_set_mgid(struct rdma_id_private *id_priv,
			 struct sockaddr *addr, union ib_gid *mgid)
{
	unsigned char mc_map[MAX_ADDR_LEN];
	struct rdma_dev_addr *dev_addr = &id_priv->id.route.addr.dev_addr;
	struct sockaddr_in *sin = (struct sockaddr_in *) addr;
	struct sockaddr_in6 *sin6 = (struct sockaddr_in6 *) addr;

	if (cma_any_addr(addr)) {
		memset(mgid, 0, sizeof *mgid);
	} else if ((addr->sa_family == AF_INET6) &&
		   ((be32_to_cpu(sin6->sin6_addr.s6_addr32[0]) & 0xFFF0FFFF) ==
								 0xFF10A01B)) {
		/* IPv6 address is an SA assigned MGID. */
		memcpy(mgid, &sin6->sin6_addr, sizeof *mgid);
	} else if (addr->sa_family == AF_IB) {
		memcpy(mgid, &((struct sockaddr_ib *) addr)->sib_addr, sizeof *mgid);
	} else if (addr->sa_family == AF_INET6) {
		ipv6_ib_mc_map(&sin6->sin6_addr, dev_addr->broadcast, mc_map);
		if (id_priv->id.ps == RDMA_PS_UDP)
			mc_map[7] = 0x01;	/* Use RDMA CM signature */
		*mgid = *(union ib_gid *) (mc_map + 4);
	} else {
		ip_ib_mc_map(sin->sin_addr.s_addr, dev_addr->broadcast, mc_map);
		if (id_priv->id.ps == RDMA_PS_UDP)
			mc_map[7] = 0x01;	/* Use RDMA CM signature */
		*mgid = *(union ib_gid *) (mc_map + 4);
	}
}

static int cma_join_ib_multicast(struct rdma_id_private *id_priv,
				 struct cma_multicast *mc)
{
	struct ib_sa_mcmember_rec rec;
	struct rdma_dev_addr *dev_addr = &id_priv->id.route.addr.dev_addr;
	ib_sa_comp_mask comp_mask;
	int ret;

	ib_addr_get_mgid(dev_addr, &rec.mgid);
	ret = ib_sa_get_mcmember_rec(id_priv->id.device, id_priv->id.port_num,
				     &rec.mgid, &rec);
	if (ret)
		return ret;

	ret = cma_set_qkey(id_priv, 0);
	if (ret)
		return ret;

	cma_set_mgid(id_priv, (struct sockaddr *) &mc->addr, &rec.mgid);
	rec.qkey = cpu_to_be32(id_priv->qkey);
	rdma_addr_get_sgid(dev_addr, &rec.port_gid);
	rec.pkey = cpu_to_be16(ib_addr_get_pkey(dev_addr));
	rec.join_state = mc->join_state;

	if ((rec.join_state == BIT(SENDONLY_FULLMEMBER_JOIN)) &&
	    (!ib_sa_sendonly_fullmem_support(&sa_client,
					     id_priv->id.device,
					     id_priv->id.port_num))) {
		dev_warn(
			&id_priv->id.device->dev,
			"RDMA CM: port %u Unable to multicast join: SM doesn't support Send Only Full Member option\n",
			id_priv->id.port_num);
		return -EOPNOTSUPP;
	}

	comp_mask = IB_SA_MCMEMBER_REC_MGID | IB_SA_MCMEMBER_REC_PORT_GID |
		    IB_SA_MCMEMBER_REC_PKEY | IB_SA_MCMEMBER_REC_JOIN_STATE |
		    IB_SA_MCMEMBER_REC_QKEY | IB_SA_MCMEMBER_REC_SL |
		    IB_SA_MCMEMBER_REC_FLOW_LABEL |
		    IB_SA_MCMEMBER_REC_TRAFFIC_CLASS;

	if (id_priv->id.ps == RDMA_PS_IPOIB)
		comp_mask |= IB_SA_MCMEMBER_REC_RATE |
			     IB_SA_MCMEMBER_REC_RATE_SELECTOR |
			     IB_SA_MCMEMBER_REC_MTU_SELECTOR |
			     IB_SA_MCMEMBER_REC_MTU |
			     IB_SA_MCMEMBER_REC_HOP_LIMIT;

	mc->sa_mc = ib_sa_join_multicast(&sa_client, id_priv->id.device,
					 id_priv->id.port_num, &rec, comp_mask,
					 GFP_KERNEL, cma_ib_mc_handler, mc);
	return PTR_ERR_OR_ZERO(mc->sa_mc);
}

static void cma_iboe_set_mgid(struct sockaddr *addr, union ib_gid *mgid,
			      enum ib_gid_type gid_type)
{
	struct sockaddr_in *sin = (struct sockaddr_in *)addr;
	struct sockaddr_in6 *sin6 = (struct sockaddr_in6 *)addr;

	if (cma_any_addr(addr)) {
		memset(mgid, 0, sizeof *mgid);
	} else if (addr->sa_family == AF_INET6) {
		memcpy(mgid, &sin6->sin6_addr, sizeof *mgid);
	} else {
		mgid->raw[0] =
			(gid_type == IB_GID_TYPE_ROCE_UDP_ENCAP) ? 0 : 0xff;
		mgid->raw[1] =
			(gid_type == IB_GID_TYPE_ROCE_UDP_ENCAP) ? 0 : 0x0e;
		mgid->raw[2] = 0;
		mgid->raw[3] = 0;
		mgid->raw[4] = 0;
		mgid->raw[5] = 0;
		mgid->raw[6] = 0;
		mgid->raw[7] = 0;
		mgid->raw[8] = 0;
		mgid->raw[9] = 0;
		mgid->raw[10] = 0xff;
		mgid->raw[11] = 0xff;
		*(__be32 *)(&mgid->raw[12]) = sin->sin_addr.s_addr;
	}
}

static int cma_iboe_join_multicast(struct rdma_id_private *id_priv,
				   struct cma_multicast *mc)
{
	struct cma_work *work;
	struct rdma_dev_addr *dev_addr = &id_priv->id.route.addr.dev_addr;
	int err = 0;
	struct sockaddr *addr = (struct sockaddr *)&mc->addr;
	struct net_device *ndev = NULL;
	struct ib_sa_multicast ib;
	enum ib_gid_type gid_type;
	bool send_only;

	send_only = mc->join_state == BIT(SENDONLY_FULLMEMBER_JOIN);

	if (cma_zero_addr(addr))
		return -EINVAL;

	work = kzalloc(sizeof *work, GFP_KERNEL);
	if (!work)
		return -ENOMEM;

	gid_type = id_priv->cma_dev->default_gid_type[id_priv->id.port_num -
		   rdma_start_port(id_priv->cma_dev->device)];
	cma_iboe_set_mgid(addr, &ib.rec.mgid, gid_type);

	ib.rec.pkey = cpu_to_be16(0xffff);
	if (id_priv->id.ps == RDMA_PS_UDP)
		ib.rec.qkey = cpu_to_be32(RDMA_UDP_QKEY);

	if (dev_addr->bound_dev_if)
		ndev = dev_get_by_index(dev_addr->net, dev_addr->bound_dev_if);
	if (!ndev) {
		err = -ENODEV;
		goto err_free;
	}
	ib.rec.rate = iboe_get_rate(ndev);
	ib.rec.hop_limit = 1;
	ib.rec.mtu = iboe_get_mtu(ndev->mtu);

	if (addr->sa_family == AF_INET) {
		if (gid_type == IB_GID_TYPE_ROCE_UDP_ENCAP) {
			ib.rec.hop_limit = IPV6_DEFAULT_HOPLIMIT;
			if (!send_only) {
				err = cma_igmp_send(ndev, &ib.rec.mgid,
						    true);
			}
		}
	} else {
		if (gid_type == IB_GID_TYPE_ROCE_UDP_ENCAP)
			err = -ENOTSUPP;
	}
	dev_put(ndev);
	if (err || !ib.rec.mtu) {
		if (!err)
			err = -EINVAL;
		goto err_free;
	}
	rdma_ip2gid((struct sockaddr *)&id_priv->id.route.addr.src_addr,
		    &ib.rec.port_gid);
	work->id = id_priv;
	INIT_WORK(&work->work, cma_work_handler);
	cma_make_mc_event(0, id_priv, &ib, &work->event, mc);
	/* Balances with cma_id_put() in cma_work_handler */
	cma_id_get(id_priv);
	queue_work(cma_wq, &work->work);
	return 0;

err_free:
	kfree(work);
	return err;
}

int rdma_join_multicast(struct rdma_cm_id *id, struct sockaddr *addr,
			u8 join_state, void *context)
{
	struct rdma_id_private *id_priv =
		container_of(id, struct rdma_id_private, id);
	struct cma_multicast *mc;
	int ret;

	/* Not supported for kernel QPs */
	if (WARN_ON(id->qp))
		return -EINVAL;

	/* ULP is calling this wrong. */
	if (!id->device || (READ_ONCE(id_priv->state) != RDMA_CM_ADDR_BOUND &&
			    READ_ONCE(id_priv->state) != RDMA_CM_ADDR_RESOLVED))
		return -EINVAL;

	mc = kzalloc(sizeof(*mc), GFP_KERNEL);
	if (!mc)
		return -ENOMEM;

	memcpy(&mc->addr, addr, rdma_addr_size(addr));
	mc->context = context;
	mc->id_priv = id_priv;
	mc->join_state = join_state;

	if (rdma_protocol_roce(id->device, id->port_num)) {
		ret = cma_iboe_join_multicast(id_priv, mc);
		if (ret)
			goto out_err;
	} else if (rdma_cap_ib_mcast(id->device, id->port_num)) {
		ret = cma_join_ib_multicast(id_priv, mc);
		if (ret)
			goto out_err;
	} else {
		ret = -ENOSYS;
		goto out_err;
	}

	spin_lock(&id_priv->lock);
	list_add(&mc->list, &id_priv->mc_list);
	spin_unlock(&id_priv->lock);

	return 0;
out_err:
	kfree(mc);
	return ret;
}
EXPORT_SYMBOL(rdma_join_multicast);

void rdma_leave_multicast(struct rdma_cm_id *id, struct sockaddr *addr)
{
	struct rdma_id_private *id_priv;
	struct cma_multicast *mc;

	id_priv = container_of(id, struct rdma_id_private, id);
	spin_lock_irq(&id_priv->lock);
	list_for_each_entry(mc, &id_priv->mc_list, list) {
		if (memcmp(&mc->addr, addr, rdma_addr_size(addr)) != 0)
			continue;
		list_del(&mc->list);
		spin_unlock_irq(&id_priv->lock);

		WARN_ON(id_priv->cma_dev->device != id->device);
		destroy_mc(id_priv, mc);
		return;
	}
	spin_unlock_irq(&id_priv->lock);
}
EXPORT_SYMBOL(rdma_leave_multicast);

static int cma_netdev_change(struct net_device *ndev, struct rdma_id_private *id_priv)
{
	struct rdma_dev_addr *dev_addr;
	struct cma_work *work;

	dev_addr = &id_priv->id.route.addr.dev_addr;

	if ((dev_addr->bound_dev_if == ndev->ifindex) &&
	    (net_eq(dev_net(ndev), dev_addr->net)) &&
	    memcmp(dev_addr->src_dev_addr, ndev->dev_addr, ndev->addr_len)) {
		pr_info("RDMA CM addr change for ndev %s used by id %p\n",
			ndev->name, &id_priv->id);
		work = kzalloc(sizeof *work, GFP_KERNEL);
		if (!work)
			return -ENOMEM;

		INIT_WORK(&work->work, cma_work_handler);
		work->id = id_priv;
		work->event.event = RDMA_CM_EVENT_ADDR_CHANGE;
		cma_id_get(id_priv);
		queue_work(cma_wq, &work->work);
	}

	return 0;
}

static int cma_netdev_callback(struct notifier_block *self, unsigned long event,
			       void *ptr)
{
	struct net_device *ndev = netdev_notifier_info_to_dev(ptr);
	struct cma_device *cma_dev;
	struct rdma_id_private *id_priv;
	int ret = NOTIFY_DONE;

	if (event != NETDEV_BONDING_FAILOVER)
		return NOTIFY_DONE;

	if (!netif_is_bond_master(ndev))
		return NOTIFY_DONE;

	mutex_lock(&lock);
	list_for_each_entry(cma_dev, &dev_list, list)
		list_for_each_entry(id_priv, &cma_dev->id_list, list) {
			ret = cma_netdev_change(ndev, id_priv);
			if (ret)
				goto out;
		}

out:
	mutex_unlock(&lock);
	return ret;
}

static struct notifier_block cma_nb = {
	.notifier_call = cma_netdev_callback
};

static int cma_add_one(struct ib_device *device)
{
	struct cma_device *cma_dev;
	struct rdma_id_private *id_priv;
	unsigned int i;
	unsigned long supported_gids = 0;
	int ret;

	cma_dev = kmalloc(sizeof *cma_dev, GFP_KERNEL);
	if (!cma_dev)
		return -ENOMEM;

	cma_dev->device = device;
	cma_dev->default_gid_type = kcalloc(device->phys_port_cnt,
					    sizeof(*cma_dev->default_gid_type),
					    GFP_KERNEL);
	if (!cma_dev->default_gid_type) {
		ret = -ENOMEM;
		goto free_cma_dev;
	}

	cma_dev->default_roce_tos = kcalloc(device->phys_port_cnt,
					    sizeof(*cma_dev->default_roce_tos),
					    GFP_KERNEL);
	if (!cma_dev->default_roce_tos) {
		ret = -ENOMEM;
		goto free_gid_type;
	}

	//遍历所有设备的port
	rdma_for_each_port (device, i) {
		supported_gids = roce_gid_type_mask_support(device, i);
		WARN_ON(!supported_gids);
		if (supported_gids & (1 << CMA_PREFERRED_ROCE_GID_TYPE))
			cma_dev->default_gid_type[i - rdma_start_port(device)] =
				CMA_PREFERRED_ROCE_GID_TYPE;
		else
			cma_dev->default_gid_type[i - rdma_start_port(device)] =
				find_first_bit(&supported_gids, BITS_PER_LONG);
		cma_dev->default_roce_tos[i - rdma_start_port(device)] = 0;
	}

	init_completion(&cma_dev->comp);
	refcount_set(&cma_dev->refcount, 1);
	INIT_LIST_HEAD(&cma_dev->id_list);
	ib_set_client_data(device, &cma_client, cma_dev);

	mutex_lock(&lock);
	list_add_tail(&cma_dev->list, &dev_list);
	list_for_each_entry(id_priv, &listen_any_list, list)
		cma_listen_on_dev(id_priv, cma_dev);
	mutex_unlock(&lock);

	trace_cm_add_one(device);
	return 0;

free_gid_type:
	kfree(cma_dev->default_gid_type);

free_cma_dev:
	kfree(cma_dev);
	return ret;
}

static void cma_send_device_removal_put(struct rdma_id_private *id_priv)
{
	struct rdma_cm_event event = { .event = RDMA_CM_EVENT_DEVICE_REMOVAL };
	enum rdma_cm_state state;
	unsigned long flags;

	mutex_lock(&id_priv->handler_mutex);
	/* Record that we want to remove the device */
	spin_lock_irqsave(&id_priv->lock, flags);
	state = id_priv->state;
	if (state == RDMA_CM_DESTROYING || state == RDMA_CM_DEVICE_REMOVAL) {
		spin_unlock_irqrestore(&id_priv->lock, flags);
		mutex_unlock(&id_priv->handler_mutex);
		cma_id_put(id_priv);
		return;
	}
	id_priv->state = RDMA_CM_DEVICE_REMOVAL;
	spin_unlock_irqrestore(&id_priv->lock, flags);

	if (cma_cm_event_handler(id_priv, &event)) {
		/*
		 * At this point the ULP promises it won't call
		 * rdma_destroy_id() concurrently
		 */
		cma_id_put(id_priv);
		mutex_unlock(&id_priv->handler_mutex);
		trace_cm_id_destroy(id_priv);
		_destroy_id(id_priv, state);
		return;
	}
	mutex_unlock(&id_priv->handler_mutex);

	/*
	 * If this races with destroy then the thread that first assigns state
	 * to a destroying does the cancel.
	 */
	cma_cancel_operation(id_priv, state);
	cma_id_put(id_priv);
}

static void cma_process_remove(struct cma_device *cma_dev)
{
	mutex_lock(&lock);
	while (!list_empty(&cma_dev->id_list)) {
		struct rdma_id_private *id_priv = list_first_entry(
			&cma_dev->id_list, struct rdma_id_private, list);

		list_del(&id_priv->listen_list);
		list_del_init(&id_priv->list);
		cma_id_get(id_priv);
		mutex_unlock(&lock);

		cma_send_device_removal_put(id_priv);

		mutex_lock(&lock);
	}
	mutex_unlock(&lock);

	cma_dev_put(cma_dev);
	wait_for_completion(&cma_dev->comp);
}

static void cma_remove_one(struct ib_device *device, void *client_data)
{
	struct cma_device *cma_dev = client_data;

	trace_cm_remove_one(device);

	mutex_lock(&lock);
	list_del(&cma_dev->list);
	mutex_unlock(&lock);

	cma_process_remove(cma_dev);
	kfree(cma_dev->default_roce_tos);
	kfree(cma_dev->default_gid_type);
	kfree(cma_dev);
}

static int cma_init_net(struct net *net)
{
	struct cma_pernet *pernet = cma_pernet(net);

	xa_init(&pernet->tcp_ps);
	xa_init(&pernet->udp_ps);
	xa_init(&pernet->ipoib_ps);
	xa_init(&pernet->ib_ps);

	return 0;
}

static void cma_exit_net(struct net *net)
{
	struct cma_pernet *pernet = cma_pernet(net);

	WARN_ON(!xa_empty(&pernet->tcp_ps));
	WARN_ON(!xa_empty(&pernet->udp_ps));
	WARN_ON(!xa_empty(&pernet->ipoib_ps));
	WARN_ON(!xa_empty(&pernet->ib_ps));
}

static struct pernet_operations cma_pernet_operations = {
	.init = cma_init_net,
	.exit = cma_exit_net,
	.id = &cma_pernet_id,
	.size = sizeof(struct cma_pernet),
};

static int __init cma_init(void)
{
	int ret;

	/*
	 * There is a rare lock ordering dependency in cma_netdev_callback()
	 * that only happens when bonding is enabled. Teach lockdep that rtnl
	 * must never be nested under lock so it can find these without having
	 * to test with bonding.
	 */
	if (IS_ENABLED(CONFIG_LOCKDEP)) {
		rtnl_lock();
		mutex_lock(&lock);
		mutex_unlock(&lock);
		rtnl_unlock();
	}

	cma_wq = alloc_ordered_workqueue("rdma_cm", WQ_MEM_RECLAIM);
	if (!cma_wq)
		return -ENOMEM;

	ret = register_pernet_subsys(&cma_pernet_operations);
	if (ret)
		goto err_wq;

	ib_sa_register_client(&sa_client);
	register_netdevice_notifier(&cma_nb);

	//注册cma客户端
	ret = ib_register_client(&cma_client);
	if (ret)
		goto err;

	ret = cma_configfs_init();
	if (ret)
		goto err_ib;

	return 0;

err_ib:
	ib_unregister_client(&cma_client);
err:
	unregister_netdevice_notifier(&cma_nb);
	ib_sa_unregister_client(&sa_client);
	unregister_pernet_subsys(&cma_pernet_operations);
err_wq:
	destroy_workqueue(cma_wq);
	return ret;
}

static void __exit cma_cleanup(void)
{
	cma_configfs_exit();
	ib_unregister_client(&cma_client);
	unregister_netdevice_notifier(&cma_nb);
	ib_sa_unregister_client(&sa_client);
	unregister_pernet_subsys(&cma_pernet_operations);
	destroy_workqueue(cma_wq);
}

module_init(cma_init);
module_exit(cma_cleanup);<|MERGE_RESOLUTION|>--- conflicted
+++ resolved
@@ -396,30 +396,12 @@
 	u16 pkey;
 };
 
-<<<<<<< HEAD
-//检查当前状态是否为comp
-static int cma_comp(struct rdma_id_private *id_priv, enum rdma_cm_state comp)
+static int cma_comp_exch(struct rdma_id_private *id_priv,
+			 enum rdma_cm_state comp, enum rdma_cm_state exch)
 {
 	unsigned long flags;
 	int ret;
 
-	spin_lock_irqsave(&id_priv->lock, flags);
-	ret = (id_priv->state == comp);
-	spin_unlock_irqrestore(&id_priv->lock, flags);
-	return ret;
-}
-
-=======
->>>>>>> c4d6fe73
-static int cma_comp_exch(struct rdma_id_private *id_priv,
-			 enum rdma_cm_state comp, enum rdma_cm_state exch)
-{
-	unsigned long flags;
-	int ret;
-
-<<<<<<< HEAD
-	/*如果当前状态为comp,则更新为exch*/
-=======
 	/*
 	 * The FSM uses a funny double locking where state is protected by both
 	 * the handler_mutex and the spinlock. State is not allowed to change
@@ -429,7 +411,7 @@
 	if (comp == RDMA_CM_CONNECT)
 		lockdep_assert_held(&id_priv->handler_mutex);
 
->>>>>>> c4d6fe73
+	/*如果当前状态为comp,则更新为exch*/
 	spin_lock_irqsave(&id_priv->lock, flags);
 	if ((ret = (id_priv->state == comp)))
 		id_priv->state = exch;
@@ -859,13 +841,7 @@
 	if (!id_priv)
 		return ERR_PTR(-ENOMEM);
 
-<<<<<<< HEAD
-	rdma_restrack_set_task(&id_priv->res, caller);
-	id_priv->res.type = RDMA_RESTRACK_CM_ID;
 	id_priv->state = RDMA_CM_IDLE;/*设置初始化状态*/
-=======
-	id_priv->state = RDMA_CM_IDLE;
->>>>>>> c4d6fe73
 	id_priv->id.context = context;
 	id_priv->id.event_handler = event_handler;
 	id_priv->id.ps = ps;
@@ -2697,24 +2673,13 @@
 	struct rdma_id_private *id_priv = work->id;
 
 	mutex_lock(&id_priv->handler_mutex);
-<<<<<<< HEAD
 	//如果状态符合预期（与old_state相等），则执行状态变更
-	if (!cma_comp_exch(id_priv, work->old_state, work->new_state))
-		goto out_unlock;
-
-	//触发事件处理函数
-	if (cma_cm_event_handler(id_priv, &work->event)) {
-		cma_id_put(id_priv);
-		destroy_id_handler_unlock(id_priv);
-		goto out_free;
-=======
 	if (READ_ONCE(id_priv->state) == RDMA_CM_DESTROYING ||
 	    READ_ONCE(id_priv->state) == RDMA_CM_DEVICE_REMOVAL)
 		goto out_unlock;
 	if (work->old_state != 0 || work->new_state != 0) {
 		if (!cma_comp_exch(id_priv, work->old_state, work->new_state))
 			goto out_unlock;
->>>>>>> c4d6fe73
 	}
 
 	if (cma_cm_event_handler(id_priv, &work->event)) {
@@ -3300,18 +3265,7 @@
 {
 	int ret;
 
-<<<<<<< HEAD
 	//设置目的地址到id_private
-	id_priv = container_of(id, struct rdma_id_private, id);
-	memcpy(cma_dst_addr(id_priv), dst_addr, rdma_addr_size(dst_addr));
-	if (id_priv->state == RDMA_CM_IDLE) {
-	    //当前状态为idle,则执行地址绑定
-		ret = cma_bind_addr(id, src_addr, dst_addr);
-		if (ret) {
-			memset(cma_dst_addr(id_priv), 0,
-			       rdma_addr_size(dst_addr));
-			return ret;
-=======
 	memcpy(cma_dst_addr(id_priv), dst_addr, rdma_addr_size(dst_addr));
 	if (!cma_comp_exch(id_priv, RDMA_CM_ADDR_BOUND, RDMA_CM_ADDR_QUERY)) {
 		/* For a well behaved ULP state will be RDMA_CM_IDLE */
@@ -3322,7 +3276,6 @@
 					   RDMA_CM_ADDR_QUERY))) {
 			ret = -EINVAL;
 			goto err_dst;
->>>>>>> c4d6fe73
 		}
 	}
 
@@ -4111,18 +4064,12 @@
 		container_of(id, struct rdma_id_private, id);
 	int ret;
 
-<<<<<<< HEAD
-	id_priv = container_of(id, struct rdma_id_private, id);
 	/*只能由route_resolved移动到 cm_connect状态*/
-	if (!cma_comp_exch(id_priv, RDMA_CM_ROUTE_RESOLVED, RDMA_CM_CONNECT))
-		return -EINVAL;
-=======
 	mutex_lock(&id_priv->handler_mutex);
 	if (!cma_comp_exch(id_priv, RDMA_CM_ROUTE_RESOLVED, RDMA_CM_CONNECT)) {
 		ret = -EINVAL;
 		goto err_unlock;
 	}
->>>>>>> c4d6fe73
 
 	if (!id->qp) {
 		id_priv->qp_num = conn_param->qp_num;
@@ -4142,12 +4089,8 @@
 		goto err_state;
 	mutex_unlock(&id_priv->handler_mutex);
 	return 0;
-<<<<<<< HEAD
-err:
-    /*处理出错，则由connect降回到route_resolved*/
-=======
 err_state:
->>>>>>> c4d6fe73
+    	/*处理出错，则由connect降回到route_resolved*/
 	cma_comp_exch(id_priv, RDMA_CM_CONNECT, RDMA_CM_ROUTE_RESOLVED);
 err_unlock:
 	mutex_unlock(&id_priv->handler_mutex);
