--- conflicted
+++ resolved
@@ -2699,9 +2699,6 @@
 	return (id_priv->query_id < 0) ? id_priv->query_id : 0;
 }
 
-<<<<<<< HEAD
-//更新状态，触发事件处理
-=======
 static void cma_iboe_join_work_handler(struct work_struct *work)
 {
 	struct cma_multicast *mc =
@@ -2724,7 +2721,7 @@
 		rdma_destroy_ah_attr(&event->param.ud.ah_attr);
 }
 
->>>>>>> 52e44129
+//更新状态，触发事件处理
 static void cma_work_handler(struct work_struct *_work)
 {
 	struct cma_work *work = container_of(_work, struct cma_work, work);
