--- conflicted
+++ resolved
@@ -1150,12 +1150,8 @@
 			RDMA_NL_GET_TYPE(RDMA_NL_NLDEV, RDMA_NLDEV_CMD_GET),/*指明ib设备get信息*/
 			0, NLM_F_MULTI);
 
-<<<<<<< HEAD
 	//填充device信息
-	if (fill_dev_info(skb, device)) {
-=======
 	if (!nlh || fill_dev_info(skb, device)) {
->>>>>>> fe15c26e
 		nlmsg_cancel(skb, nlh);
 		goto out;
 	}
