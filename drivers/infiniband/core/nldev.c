/*
 * Copyright (c) 2017 Mellanox Technologies. All rights reserved.
 *
 * Redistribution and use in source and binary forms, with or without
 * modification, are permitted provided that the following conditions are met:
 *
 * 1. Redistributions of source code must retain the above copyright
 *    notice, this list of conditions and the following disclaimer.
 * 2. Redistributions in binary form must reproduce the above copyright
 *    notice, this list of conditions and the following disclaimer in the
 *    documentation and/or other materials provided with the distribution.
 * 3. Neither the names of the copyright holders nor the names of its
 *    contributors may be used to endorse or promote products derived from
 *    this software without specific prior written permission.
 *
 * Alternatively, this software may be distributed under the terms of the
 * GNU General Public License ("GPL") version 2 as published by the Free
 * Software Foundation.
 *
 * THIS SOFTWARE IS PROVIDED BY THE COPYRIGHT HOLDERS AND CONTRIBUTORS "AS IS"
 * AND ANY EXPRESS OR IMPLIED WARRANTIES, INCLUDING, BUT NOT LIMITED TO, THE
 * IMPLIED WARRANTIES OF MERCHANTABILITY AND FITNESS FOR A PARTICULAR PURPOSE
 * ARE DISCLAIMED. IN NO EVENT SHALL THE COPYRIGHT OWNER OR CONTRIBUTORS BE
 * LIABLE FOR ANY DIRECT, INDIRECT, INCIDENTAL, SPECIAL, EXEMPLARY, OR
 * CONSEQUENTIAL DAMAGES (INCLUDING, BUT NOT LIMITED TO, PROCUREMENT OF
 * SUBSTITUTE GOODS OR SERVICES; LOSS OF USE, DATA, OR PROFITS; OR BUSINESS
 * INTERRUPTION) HOWEVER CAUSED AND ON ANY THEORY OF LIABILITY, WHETHER IN
 * CONTRACT, STRICT LIABILITY, OR TORT (INCLUDING NEGLIGENCE OR OTHERWISE)
 * ARISING IN ANY WAY OUT OF THE USE OF THIS SOFTWARE, EVEN IF ADVISED OF THE
 * POSSIBILITY OF SUCH DAMAGE.
 */

#include <linux/module.h>
#include <linux/pid.h>
#include <linux/pid_namespace.h>
#include <linux/mutex.h>
#include <net/netlink.h>
#include <rdma/rdma_cm.h>
#include <rdma/rdma_netlink.h>

#include "core_priv.h"
#include "cma_priv.h"
#include "restrack.h"
#include "uverbs.h"

/*
 * This determines whether a non-privileged user is allowed to specify a
 * controlled QKEY or not, when true non-privileged user is allowed to specify
 * a controlled QKEY.
 */
static bool privileged_qkey;

typedef int (*res_fill_func_t)(struct sk_buff*, bool,
			       struct rdma_restrack_entry*, uint32_t);

/*
 * Sort array elements by the netlink attribute name
 */
static const struct nla_policy nldev_policy[RDMA_NLDEV_ATTR_MAX] = {
	[RDMA_NLDEV_ATTR_CHARDEV]		= { .type = NLA_U64 },
	[RDMA_NLDEV_ATTR_CHARDEV_ABI]		= { .type = NLA_U64 },
	[RDMA_NLDEV_ATTR_CHARDEV_NAME]		= { .type = NLA_NUL_STRING,
					.len = RDMA_NLDEV_ATTR_EMPTY_STRING },
	[RDMA_NLDEV_ATTR_CHARDEV_TYPE]		= { .type = NLA_NUL_STRING,
					.len = RDMA_NLDEV_ATTR_CHARDEV_TYPE_SIZE },
	[RDMA_NLDEV_ATTR_DEV_DIM]               = { .type = NLA_U8 },
	[RDMA_NLDEV_ATTR_DEV_INDEX]		= { .type = NLA_U32 },
	[RDMA_NLDEV_ATTR_DEV_NAME]		= { .type = NLA_NUL_STRING,
					.len = IB_DEVICE_NAME_MAX },
	[RDMA_NLDEV_ATTR_DEV_NODE_TYPE]		= { .type = NLA_U8 },
	[RDMA_NLDEV_ATTR_DEV_PROTOCOL]		= { .type = NLA_NUL_STRING,
					.len = RDMA_NLDEV_ATTR_EMPTY_STRING },
	[RDMA_NLDEV_ATTR_DRIVER]		= { .type = NLA_NESTED },
	[RDMA_NLDEV_ATTR_DRIVER_ENTRY]		= { .type = NLA_NESTED },
	[RDMA_NLDEV_ATTR_DRIVER_PRINT_TYPE]	= { .type = NLA_U8 },
	[RDMA_NLDEV_ATTR_DRIVER_STRING]		= { .type = NLA_NUL_STRING,
					.len = RDMA_NLDEV_ATTR_EMPTY_STRING },
	[RDMA_NLDEV_ATTR_DRIVER_S32]		= { .type = NLA_S32 },
	[RDMA_NLDEV_ATTR_DRIVER_S64]		= { .type = NLA_S64 },
	[RDMA_NLDEV_ATTR_DRIVER_U32]		= { .type = NLA_U32 },
	[RDMA_NLDEV_ATTR_DRIVER_U64]		= { .type = NLA_U64 },
	[RDMA_NLDEV_ATTR_FW_VERSION]		= { .type = NLA_NUL_STRING,
					.len = RDMA_NLDEV_ATTR_EMPTY_STRING },
	[RDMA_NLDEV_ATTR_LID]			= { .type = NLA_U32 },
	[RDMA_NLDEV_ATTR_LINK_TYPE]		= { .type = NLA_NUL_STRING,
					.len = IFNAMSIZ },
	[RDMA_NLDEV_ATTR_LMC]			= { .type = NLA_U8 },
	[RDMA_NLDEV_ATTR_NDEV_INDEX]		= { .type = NLA_U32 },
	[RDMA_NLDEV_ATTR_NDEV_NAME]		= { .type = NLA_NUL_STRING,
					.len = IFNAMSIZ },
	[RDMA_NLDEV_ATTR_NODE_GUID]		= { .type = NLA_U64 },
	[RDMA_NLDEV_ATTR_PORT_INDEX]		= { .type = NLA_U32 },
	[RDMA_NLDEV_ATTR_PORT_PHYS_STATE]	= { .type = NLA_U8 },
	[RDMA_NLDEV_ATTR_PORT_STATE]		= { .type = NLA_U8 },
	[RDMA_NLDEV_ATTR_RES_CM_ID]		= { .type = NLA_NESTED },
	[RDMA_NLDEV_ATTR_RES_CM_IDN]		= { .type = NLA_U32 },
	[RDMA_NLDEV_ATTR_RES_CM_ID_ENTRY]	= { .type = NLA_NESTED },
	[RDMA_NLDEV_ATTR_RES_CQ]		= { .type = NLA_NESTED },
	[RDMA_NLDEV_ATTR_RES_CQE]		= { .type = NLA_U32 },
	[RDMA_NLDEV_ATTR_RES_CQN]		= { .type = NLA_U32 },
	[RDMA_NLDEV_ATTR_RES_CQ_ENTRY]		= { .type = NLA_NESTED },
	[RDMA_NLDEV_ATTR_RES_CTX]		= { .type = NLA_NESTED },
	[RDMA_NLDEV_ATTR_RES_CTXN]		= { .type = NLA_U32 },
	[RDMA_NLDEV_ATTR_RES_CTX_ENTRY]		= { .type = NLA_NESTED },
	[RDMA_NLDEV_ATTR_RES_DST_ADDR]		= {
			.len = sizeof(struct __kernel_sockaddr_storage) },
	[RDMA_NLDEV_ATTR_RES_IOVA]		= { .type = NLA_U64 },
	[RDMA_NLDEV_ATTR_RES_KERN_NAME]		= { .type = NLA_NUL_STRING,
					.len = RDMA_NLDEV_ATTR_EMPTY_STRING },
	[RDMA_NLDEV_ATTR_RES_LKEY]		= { .type = NLA_U32 },
	[RDMA_NLDEV_ATTR_RES_LOCAL_DMA_LKEY]	= { .type = NLA_U32 },
	[RDMA_NLDEV_ATTR_RES_LQPN]		= { .type = NLA_U32 },
	[RDMA_NLDEV_ATTR_RES_MR]		= { .type = NLA_NESTED },
	[RDMA_NLDEV_ATTR_RES_MRLEN]		= { .type = NLA_U64 },
	[RDMA_NLDEV_ATTR_RES_MRN]		= { .type = NLA_U32 },
	[RDMA_NLDEV_ATTR_RES_MR_ENTRY]		= { .type = NLA_NESTED },
	[RDMA_NLDEV_ATTR_RES_PATH_MIG_STATE]	= { .type = NLA_U8 },
	[RDMA_NLDEV_ATTR_RES_PD]		= { .type = NLA_NESTED },
	[RDMA_NLDEV_ATTR_RES_PDN]		= { .type = NLA_U32 },
	[RDMA_NLDEV_ATTR_RES_PD_ENTRY]		= { .type = NLA_NESTED },
	[RDMA_NLDEV_ATTR_RES_PID]		= { .type = NLA_U32 },
	[RDMA_NLDEV_ATTR_RES_POLL_CTX]		= { .type = NLA_U8 },
	[RDMA_NLDEV_ATTR_RES_PS]		= { .type = NLA_U32 },
	[RDMA_NLDEV_ATTR_RES_QP]		= { .type = NLA_NESTED },
	[RDMA_NLDEV_ATTR_RES_QP_ENTRY]		= { .type = NLA_NESTED },
	[RDMA_NLDEV_ATTR_RES_RAW]		= { .type = NLA_BINARY },
	[RDMA_NLDEV_ATTR_RES_RKEY]		= { .type = NLA_U32 },
	[RDMA_NLDEV_ATTR_RES_RQPN]		= { .type = NLA_U32 },
	[RDMA_NLDEV_ATTR_RES_RQ_PSN]		= { .type = NLA_U32 },
	[RDMA_NLDEV_ATTR_RES_SQ_PSN]		= { .type = NLA_U32 },
	[RDMA_NLDEV_ATTR_RES_SRC_ADDR]		= {
			.len = sizeof(struct __kernel_sockaddr_storage) },
	[RDMA_NLDEV_ATTR_RES_STATE]		= { .type = NLA_U8 },
	[RDMA_NLDEV_ATTR_RES_SUMMARY]		= { .type = NLA_NESTED },
	[RDMA_NLDEV_ATTR_RES_SUMMARY_ENTRY]	= { .type = NLA_NESTED },
	[RDMA_NLDEV_ATTR_RES_SUMMARY_ENTRY_CURR]= { .type = NLA_U64 },
	[RDMA_NLDEV_ATTR_RES_SUMMARY_ENTRY_NAME]= { .type = NLA_NUL_STRING,
					.len = RDMA_NLDEV_ATTR_EMPTY_STRING },
	[RDMA_NLDEV_ATTR_RES_TYPE]		= { .type = NLA_U8 },
	[RDMA_NLDEV_ATTR_RES_SUBTYPE]		= { .type = NLA_NUL_STRING,
					.len = RDMA_NLDEV_ATTR_EMPTY_STRING },
	[RDMA_NLDEV_ATTR_RES_UNSAFE_GLOBAL_RKEY]= { .type = NLA_U32 },
	[RDMA_NLDEV_ATTR_RES_USECNT]		= { .type = NLA_U64 },
	[RDMA_NLDEV_ATTR_RES_SRQ]		= { .type = NLA_NESTED },
	[RDMA_NLDEV_ATTR_RES_SRQN]		= { .type = NLA_U32 },
	[RDMA_NLDEV_ATTR_RES_SRQ_ENTRY]		= { .type = NLA_NESTED },
	[RDMA_NLDEV_ATTR_MIN_RANGE]		= { .type = NLA_U32 },
	[RDMA_NLDEV_ATTR_MAX_RANGE]		= { .type = NLA_U32 },
	[RDMA_NLDEV_ATTR_SM_LID]		= { .type = NLA_U32 },
	[RDMA_NLDEV_ATTR_SUBNET_PREFIX]		= { .type = NLA_U64 },
	[RDMA_NLDEV_ATTR_STAT_AUTO_MODE_MASK]	= { .type = NLA_U32 },
	[RDMA_NLDEV_ATTR_STAT_MODE]		= { .type = NLA_U32 },
	[RDMA_NLDEV_ATTR_STAT_RES]		= { .type = NLA_U32 },
	[RDMA_NLDEV_ATTR_STAT_COUNTER]		= { .type = NLA_NESTED },
	[RDMA_NLDEV_ATTR_STAT_COUNTER_ENTRY]	= { .type = NLA_NESTED },
	[RDMA_NLDEV_ATTR_STAT_COUNTER_ID]       = { .type = NLA_U32 },
	[RDMA_NLDEV_ATTR_STAT_HWCOUNTERS]       = { .type = NLA_NESTED },
	[RDMA_NLDEV_ATTR_STAT_HWCOUNTER_ENTRY]  = { .type = NLA_NESTED },
	[RDMA_NLDEV_ATTR_STAT_HWCOUNTER_ENTRY_NAME] = { .type = NLA_NUL_STRING },
	[RDMA_NLDEV_ATTR_STAT_HWCOUNTER_ENTRY_VALUE] = { .type = NLA_U64 },
	[RDMA_NLDEV_ATTR_SYS_IMAGE_GUID]	= { .type = NLA_U64 },
	[RDMA_NLDEV_ATTR_UVERBS_DRIVER_ID]	= { .type = NLA_U32 },
	[RDMA_NLDEV_NET_NS_FD]			= { .type = NLA_U32 },
	[RDMA_NLDEV_SYS_ATTR_NETNS_MODE]	= { .type = NLA_U8 },
	[RDMA_NLDEV_SYS_ATTR_COPY_ON_FORK]	= { .type = NLA_U8 },
	[RDMA_NLDEV_ATTR_STAT_HWCOUNTER_INDEX]	= { .type = NLA_U32 },
	[RDMA_NLDEV_ATTR_STAT_HWCOUNTER_DYNAMIC] = { .type = NLA_U8 },
	[RDMA_NLDEV_SYS_ATTR_PRIVILEGED_QKEY_MODE] = { .type = NLA_U8 },
	[RDMA_NLDEV_ATTR_DRIVER_DETAILS]	= { .type = NLA_U8 },
	[RDMA_NLDEV_ATTR_DEV_TYPE]		= { .type = NLA_U8 },
	[RDMA_NLDEV_ATTR_PARENT_NAME]		= { .type = NLA_NUL_STRING },
	[RDMA_NLDEV_ATTR_NAME_ASSIGN_TYPE]	= { .type = NLA_U8 },
	[RDMA_NLDEV_ATTR_EVENT_TYPE]		= { .type = NLA_U8 },
	[RDMA_NLDEV_ATTR_STAT_OPCOUNTER_ENABLED] = { .type = NLA_U8 },
};

static int put_driver_name_print_type(struct sk_buff *msg, const char *name,
				      enum rdma_nldev_print_type print_type)
{
	if (nla_put_string(msg, RDMA_NLDEV_ATTR_DRIVER_STRING, name))
		return -EMSGSIZE;
	if (print_type != RDMA_NLDEV_PRINT_TYPE_UNSPEC &&
	    nla_put_u8(msg, RDMA_NLDEV_ATTR_DRIVER_PRINT_TYPE, print_type))
		return -EMSGSIZE;

	return 0;
}

static int _rdma_nl_put_driver_u32(struct sk_buff *msg, const char *name,
				   enum rdma_nldev_print_type print_type,
				   u32 value)
{
	if (put_driver_name_print_type(msg, name, print_type))
		return -EMSGSIZE;
	if (nla_put_u32(msg, RDMA_NLDEV_ATTR_DRIVER_U32, value))
		return -EMSGSIZE;

	return 0;
}

static int _rdma_nl_put_driver_u64(struct sk_buff *msg, const char *name,
				   enum rdma_nldev_print_type print_type,
				   u64 value)
{
	if (put_driver_name_print_type(msg, name, print_type))
		return -EMSGSIZE;
	if (nla_put_u64_64bit(msg, RDMA_NLDEV_ATTR_DRIVER_U64, value,
			      RDMA_NLDEV_ATTR_PAD))
		return -EMSGSIZE;

	return 0;
}

int rdma_nl_put_driver_string(struct sk_buff *msg, const char *name,
			      const char *str)
{
	if (put_driver_name_print_type(msg, name,
				       RDMA_NLDEV_PRINT_TYPE_UNSPEC))
		return -EMSGSIZE;
	if (nla_put_string(msg, RDMA_NLDEV_ATTR_DRIVER_STRING, str))
		return -EMSGSIZE;

	return 0;
}
EXPORT_SYMBOL(rdma_nl_put_driver_string);

int rdma_nl_put_driver_u32(struct sk_buff *msg, const char *name, u32 value)
{
	return _rdma_nl_put_driver_u32(msg, name, RDMA_NLDEV_PRINT_TYPE_UNSPEC,
				       value);
}
EXPORT_SYMBOL(rdma_nl_put_driver_u32);

int rdma_nl_put_driver_u32_hex(struct sk_buff *msg, const char *name,
			       u32 value)
{
	return _rdma_nl_put_driver_u32(msg, name, RDMA_NLDEV_PRINT_TYPE_HEX,
				       value);
}
EXPORT_SYMBOL(rdma_nl_put_driver_u32_hex);

int rdma_nl_put_driver_u64(struct sk_buff *msg, const char *name, u64 value)
{
	return _rdma_nl_put_driver_u64(msg, name, RDMA_NLDEV_PRINT_TYPE_UNSPEC,
				       value);
}
EXPORT_SYMBOL(rdma_nl_put_driver_u64);

int rdma_nl_put_driver_u64_hex(struct sk_buff *msg, const char *name, u64 value)
{
	return _rdma_nl_put_driver_u64(msg, name, RDMA_NLDEV_PRINT_TYPE_HEX,
				       value);
}
EXPORT_SYMBOL(rdma_nl_put_driver_u64_hex);

bool rdma_nl_get_privileged_qkey(void)
{
	return privileged_qkey || capable(CAP_NET_RAW);
}
EXPORT_SYMBOL(rdma_nl_get_privileged_qkey);

//填充ib设备index及name
static int fill_nldev_handle(struct sk_buff *msg, struct ib_device *device)
{
    //存放ib设备index
	if (nla_put_u32(msg, RDMA_NLDEV_ATTR_DEV_INDEX, device->index))
		return -EMSGSIZE;

	//存放ib设备名称
	if (nla_put_string(msg, RDMA_NLDEV_ATTR_DEV_NAME,
			   dev_name(&device->dev)))
		return -EMSGSIZE;

	return 0;
}

//向msg中填充ib设备dump信息
static int fill_dev_info(struct sk_buff *msg, struct ib_device *device)
{
	char fw[IB_FW_VERSION_NAME_MAX];
	int ret = 0;
	u32 port;

	//填充name及index
	if (fill_nldev_handle(msg, device))
		return -EMSGSIZE;

	/*设置此设备最大的port*/
	if (nla_put_u32(msg, RDMA_NLDEV_ATTR_PORT_INDEX, rdma_end_port(device)))
		return -EMSGSIZE;

	//存放ib设备capabilities
	BUILD_BUG_ON(sizeof(device->attrs.device_cap_flags) != sizeof(u64));
	if (nla_put_u64_64bit(msg, RDMA_NLDEV_ATTR_CAP_FLAGS,
			      device->attrs.device_cap_flags,
			      RDMA_NLDEV_ATTR_PAD))
		return -EMSGSIZE;

	//填充ib设备的fw信息，如果fw信息返回0，则填充失败
	ib_get_device_fw_str(device, fw);
	/* Device without FW has strlen(fw) = 0 */
	if (strlen(fw) && nla_put_string(msg, RDMA_NLDEV_ATTR_FW_VERSION, fw))
		return -EMSGSIZE;

	//设备的node唯一id
	if (nla_put_u64_64bit(msg, RDMA_NLDEV_ATTR_NODE_GUID,
			      be64_to_cpu(device->node_guid),
			      RDMA_NLDEV_ATTR_PAD))
		return -EMSGSIZE;

	//ib设备系统image信息
	if (nla_put_u64_64bit(msg, RDMA_NLDEV_ATTR_SYS_IMAGE_GUID,
			      be64_to_cpu(device->attrs.sys_image_guid),
			      RDMA_NLDEV_ATTR_PAD))
		return -EMSGSIZE;

	//设置设备类型
	if (nla_put_u8(msg, RDMA_NLDEV_ATTR_DEV_NODE_TYPE, device->node_type))
		return -EMSGSIZE;
	//？？？？
	if (nla_put_u8(msg, RDMA_NLDEV_ATTR_DEV_DIM, device->use_cq_dim))
		return -EMSGSIZE;

	if (device->type &&
	    nla_put_u8(msg, RDMA_NLDEV_ATTR_DEV_TYPE, device->type))
		return -EMSGSIZE;

	if (device->parent &&
	    nla_put_string(msg, RDMA_NLDEV_ATTR_PARENT_NAME,
			   dev_name(&device->parent->dev)))
		return -EMSGSIZE;

	if (nla_put_u8(msg, RDMA_NLDEV_ATTR_NAME_ASSIGN_TYPE,
		       device->name_assign_type))
		return -EMSGSIZE;

	/*
	 * Link type is determined on first port and mlx4 device
	 * which can potentially have two different link type for the same
	 * IB device is considered as better to be avoided in the future,
	 */
	//检查设备功能支持情况（仅检查first port)
	port = rdma_start_port(device);
	if (rdma_cap_opa_mad(device, port))
		ret = nla_put_string(msg, RDMA_NLDEV_ATTR_DEV_PROTOCOL, "opa");
	else if (rdma_protocol_ib(device, port))
		ret = nla_put_string(msg, RDMA_NLDEV_ATTR_DEV_PROTOCOL, "ib");
	else if (rdma_protocol_iwarp(device, port))
		ret = nla_put_string(msg, RDMA_NLDEV_ATTR_DEV_PROTOCOL, "iw");
	else if (rdma_protocol_roce(device, port))
		ret = nla_put_string(msg, RDMA_NLDEV_ATTR_DEV_PROTOCOL, "roce");
	else if (rdma_protocol_usnic(device, port))
		ret = nla_put_string(msg, RDMA_NLDEV_ATTR_DEV_PROTOCOL,
				     "usnic");
	return ret;
}

static int fill_port_info(struct sk_buff *msg,
			  struct ib_device *device, u32 port,
			  const struct net *net)
{
	struct net_device *netdev = NULL;
	struct ib_port_attr attr;
	int ret;
	u64 cap_flags = 0;

	if (fill_nldev_handle(msg, device))
		return -EMSGSIZE;

	if (nla_put_u32(msg, RDMA_NLDEV_ATTR_PORT_INDEX, port))
		return -EMSGSIZE;

	ret = ib_query_port(device, port, &attr);
	if (ret)
		return ret;

	if (rdma_protocol_ib(device, port)) {
		BUILD_BUG_ON((sizeof(attr.port_cap_flags) +
				sizeof(attr.port_cap_flags2)) > sizeof(u64));
		cap_flags = attr.port_cap_flags |
			((u64)attr.port_cap_flags2 << 32);
		if (nla_put_u64_64bit(msg, RDMA_NLDEV_ATTR_CAP_FLAGS,
				      cap_flags, RDMA_NLDEV_ATTR_PAD))
			return -EMSGSIZE;
		if (nla_put_u64_64bit(msg, RDMA_NLDEV_ATTR_SUBNET_PREFIX,
				      attr.subnet_prefix, RDMA_NLDEV_ATTR_PAD))
			return -EMSGSIZE;
		if (nla_put_u32(msg, RDMA_NLDEV_ATTR_LID, attr.lid))
			return -EMSGSIZE;
		if (nla_put_u32(msg, RDMA_NLDEV_ATTR_SM_LID, attr.sm_lid))
			return -EMSGSIZE;
		if (nla_put_u8(msg, RDMA_NLDEV_ATTR_LMC, attr.lmc))
			return -EMSGSIZE;
	}
	if (nla_put_u8(msg, RDMA_NLDEV_ATTR_PORT_STATE, attr.state))
		return -EMSGSIZE;
	if (nla_put_u8(msg, RDMA_NLDEV_ATTR_PORT_PHYS_STATE, attr.phys_state))
		return -EMSGSIZE;

	netdev = ib_device_get_netdev(device, port);
	if (netdev && net_eq(dev_net(netdev), net)) {
		ret = nla_put_u32(msg,
				  RDMA_NLDEV_ATTR_NDEV_INDEX, netdev->ifindex);
		if (ret)
			goto out;
		ret = nla_put_string(msg,
				     RDMA_NLDEV_ATTR_NDEV_NAME, netdev->name);
	}

out:
	dev_put(netdev);
	return ret;
}

static int fill_res_info_entry(struct sk_buff *msg,
			       const char *name, u64 curr)
{
	struct nlattr *entry_attr;

	entry_attr = nla_nest_start_noflag(msg,
					   RDMA_NLDEV_ATTR_RES_SUMMARY_ENTRY);
	if (!entry_attr)
		return -EMSGSIZE;

	if (nla_put_string(msg, RDMA_NLDEV_ATTR_RES_SUMMARY_ENTRY_NAME, name))
		goto err;
	if (nla_put_u64_64bit(msg, RDMA_NLDEV_ATTR_RES_SUMMARY_ENTRY_CURR, curr,
			      RDMA_NLDEV_ATTR_PAD))
		goto err;

	nla_nest_end(msg, entry_attr);
	return 0;

err:
	nla_nest_cancel(msg, entry_attr);
	return -EMSGSIZE;
}

static int fill_res_info(struct sk_buff *msg, struct ib_device *device,
			 bool show_details)
{
	static const char * const names[RDMA_RESTRACK_MAX] = {
		[RDMA_RESTRACK_PD] = "pd",
		[RDMA_RESTRACK_CQ] = "cq",
		[RDMA_RESTRACK_QP] = "qp",
		[RDMA_RESTRACK_CM_ID] = "cm_id",
		[RDMA_RESTRACK_MR] = "mr",
		[RDMA_RESTRACK_CTX] = "ctx",
		[RDMA_RESTRACK_SRQ] = "srq",
	};

	struct nlattr *table_attr;
	int ret, i, curr;

	if (fill_nldev_handle(msg, device))
		return -EMSGSIZE;

	table_attr = nla_nest_start_noflag(msg, RDMA_NLDEV_ATTR_RES_SUMMARY);
	if (!table_attr)
		return -EMSGSIZE;

	for (i = 0; i < RDMA_RESTRACK_MAX; i++) {
		if (!names[i])
			continue;
		curr = rdma_restrack_count(device, i, show_details);
		ret = fill_res_info_entry(msg, names[i], curr);
		if (ret)
			goto err;
	}

	nla_nest_end(msg, table_attr);
	return 0;

err:
	nla_nest_cancel(msg, table_attr);
	return ret;
}

static int fill_res_name_pid(struct sk_buff *msg,
			     struct rdma_restrack_entry *res)
{
	int err = 0;

	/*
	 * For user resources, user is should read /proc/PID/comm to get the
	 * name of the task file.
	 */
	if (rdma_is_kernel_res(res)) {
		err = nla_put_string(msg, RDMA_NLDEV_ATTR_RES_KERN_NAME,
				     res->kern_name);
	} else {
		pid_t pid;

		pid = task_pid_vnr(res->task);
		/*
		 * Task is dead and in zombie state.
		 * There is no need to print PID anymore.
		 */
		if (pid)
			/*
			 * This part is racy, task can be killed and PID will
			 * be zero right here but it is ok, next query won't
			 * return PID. We don't promise real-time reflection
			 * of SW objects.
			 */
			err = nla_put_u32(msg, RDMA_NLDEV_ATTR_RES_PID, pid);
	}

	return err ? -EMSGSIZE : 0;
}

static int fill_res_qp_entry_query(struct sk_buff *msg,
				   struct rdma_restrack_entry *res,
				   struct ib_device *dev,
				   struct ib_qp *qp)
{
	struct ib_qp_init_attr qp_init_attr;
	struct ib_qp_attr qp_attr;
	int ret;

	ret = ib_query_qp(qp, &qp_attr, 0, &qp_init_attr);
	if (ret)
		return ret;

	if (qp->qp_type == IB_QPT_RC || qp->qp_type == IB_QPT_UC) {
		if (nla_put_u32(msg, RDMA_NLDEV_ATTR_RES_RQPN,
				qp_attr.dest_qp_num))
			goto err;
		if (nla_put_u32(msg, RDMA_NLDEV_ATTR_RES_RQ_PSN,
				qp_attr.rq_psn))
			goto err;
	}

	if (nla_put_u32(msg, RDMA_NLDEV_ATTR_RES_SQ_PSN, qp_attr.sq_psn))
		goto err;

	if (qp->qp_type == IB_QPT_RC || qp->qp_type == IB_QPT_UC ||
	    qp->qp_type == IB_QPT_XRC_INI || qp->qp_type == IB_QPT_XRC_TGT) {
		if (nla_put_u8(msg, RDMA_NLDEV_ATTR_RES_PATH_MIG_STATE,
			       qp_attr.path_mig_state))
			goto err;
	}
	if (nla_put_u8(msg, RDMA_NLDEV_ATTR_RES_TYPE, qp->qp_type))
		goto err;
	if (nla_put_u8(msg, RDMA_NLDEV_ATTR_RES_STATE, qp_attr.qp_state))
		goto err;

	if (dev->ops.fill_res_qp_entry)
		return dev->ops.fill_res_qp_entry(msg, qp);
	return 0;

err:	return -EMSGSIZE;
}

static int fill_res_qp_entry(struct sk_buff *msg, bool has_cap_net_admin,
			     struct rdma_restrack_entry *res, uint32_t port)
{
	struct ib_qp *qp = container_of(res, struct ib_qp, res);
	struct ib_device *dev = qp->device;
	int ret;

	if (port && port != qp->port)
		return -EAGAIN;

	/* In create_qp() port is not set yet */
	if (qp->port && nla_put_u32(msg, RDMA_NLDEV_ATTR_PORT_INDEX, qp->port))
		return -EMSGSIZE;

	ret = nla_put_u32(msg, RDMA_NLDEV_ATTR_RES_LQPN, qp->qp_num);
	if (ret)
		return -EMSGSIZE;

	if (!rdma_is_kernel_res(res) &&
	    nla_put_u32(msg, RDMA_NLDEV_ATTR_RES_PDN, qp->pd->res.id))
		return -EMSGSIZE;

	ret = fill_res_name_pid(msg, res);
	if (ret)
		return -EMSGSIZE;

	return fill_res_qp_entry_query(msg, res, dev, qp);
}

static int fill_res_qp_raw_entry(struct sk_buff *msg, bool has_cap_net_admin,
				 struct rdma_restrack_entry *res, uint32_t port)
{
	struct ib_qp *qp = container_of(res, struct ib_qp, res);
	struct ib_device *dev = qp->device;

	if (port && port != qp->port)
		return -EAGAIN;
	if (!dev->ops.fill_res_qp_entry_raw)
		return -EINVAL;
	return dev->ops.fill_res_qp_entry_raw(msg, qp);
}

static int fill_res_cm_id_entry(struct sk_buff *msg, bool has_cap_net_admin,
				struct rdma_restrack_entry *res, uint32_t port)
{
	struct rdma_id_private *id_priv =
				container_of(res, struct rdma_id_private, res);
	struct ib_device *dev = id_priv->id.device;
	struct rdma_cm_id *cm_id = &id_priv->id;

	if (port && port != cm_id->port_num)
		return -EAGAIN;

	if (cm_id->port_num &&
	    nla_put_u32(msg, RDMA_NLDEV_ATTR_PORT_INDEX, cm_id->port_num))
		goto err;

	if (id_priv->qp_num) {
		if (nla_put_u32(msg, RDMA_NLDEV_ATTR_RES_LQPN, id_priv->qp_num))
			goto err;
		if (nla_put_u8(msg, RDMA_NLDEV_ATTR_RES_TYPE, cm_id->qp_type))
			goto err;
	}

	if (nla_put_u32(msg, RDMA_NLDEV_ATTR_RES_PS, cm_id->ps))
		goto err;

	if (nla_put_u8(msg, RDMA_NLDEV_ATTR_RES_STATE, id_priv->state))
		goto err;

	if (cm_id->route.addr.src_addr.ss_family &&
	    nla_put(msg, RDMA_NLDEV_ATTR_RES_SRC_ADDR,
		    sizeof(cm_id->route.addr.src_addr),
		    &cm_id->route.addr.src_addr))
		goto err;
	if (cm_id->route.addr.dst_addr.ss_family &&
	    nla_put(msg, RDMA_NLDEV_ATTR_RES_DST_ADDR,
		    sizeof(cm_id->route.addr.dst_addr),
		    &cm_id->route.addr.dst_addr))
		goto err;

	if (nla_put_u32(msg, RDMA_NLDEV_ATTR_RES_CM_IDN, res->id))
		goto err;

	if (fill_res_name_pid(msg, res))
		goto err;

	if (dev->ops.fill_res_cm_id_entry)
		return dev->ops.fill_res_cm_id_entry(msg, cm_id);
	return 0;

err: return -EMSGSIZE;
}

static int fill_res_cq_entry(struct sk_buff *msg, bool has_cap_net_admin,
			     struct rdma_restrack_entry *res, uint32_t port)
{
	struct ib_cq *cq = container_of(res, struct ib_cq, res);
	struct ib_device *dev = cq->device;

	if (nla_put_u32(msg, RDMA_NLDEV_ATTR_RES_CQE, cq->cqe))
		return -EMSGSIZE;
	if (nla_put_u64_64bit(msg, RDMA_NLDEV_ATTR_RES_USECNT,
			      atomic_read(&cq->usecnt), RDMA_NLDEV_ATTR_PAD))
		return -EMSGSIZE;

	/* Poll context is only valid for kernel CQs */
	if (rdma_is_kernel_res(res) &&
	    nla_put_u8(msg, RDMA_NLDEV_ATTR_RES_POLL_CTX, cq->poll_ctx))
		return -EMSGSIZE;

	if (nla_put_u8(msg, RDMA_NLDEV_ATTR_DEV_DIM, (cq->dim != NULL)))
		return -EMSGSIZE;

	if (nla_put_u32(msg, RDMA_NLDEV_ATTR_RES_CQN, res->id))
		return -EMSGSIZE;
	if (!rdma_is_kernel_res(res) &&
	    nla_put_u32(msg, RDMA_NLDEV_ATTR_RES_CTXN,
			cq->uobject->uevent.uobject.context->res.id))
		return -EMSGSIZE;

	if (fill_res_name_pid(msg, res))
		return -EMSGSIZE;

	return (dev->ops.fill_res_cq_entry) ?
		dev->ops.fill_res_cq_entry(msg, cq) : 0;
}

static int fill_res_cq_raw_entry(struct sk_buff *msg, bool has_cap_net_admin,
				 struct rdma_restrack_entry *res, uint32_t port)
{
	struct ib_cq *cq = container_of(res, struct ib_cq, res);
	struct ib_device *dev = cq->device;

	if (!dev->ops.fill_res_cq_entry_raw)
		return -EINVAL;
	return dev->ops.fill_res_cq_entry_raw(msg, cq);
}

static int fill_res_mr_entry(struct sk_buff *msg, bool has_cap_net_admin,
			     struct rdma_restrack_entry *res, uint32_t port)
{
	struct ib_mr *mr = container_of(res, struct ib_mr, res);
	struct ib_device *dev = mr->pd->device;

	if (has_cap_net_admin) {
		if (nla_put_u32(msg, RDMA_NLDEV_ATTR_RES_RKEY, mr->rkey))
			return -EMSGSIZE;
		if (nla_put_u32(msg, RDMA_NLDEV_ATTR_RES_LKEY, mr->lkey))
			return -EMSGSIZE;
	}

	if (nla_put_u64_64bit(msg, RDMA_NLDEV_ATTR_RES_MRLEN, mr->length,
			      RDMA_NLDEV_ATTR_PAD))
		return -EMSGSIZE;

	if (nla_put_u32(msg, RDMA_NLDEV_ATTR_RES_MRN, res->id))
		return -EMSGSIZE;

	if (!rdma_is_kernel_res(res) &&
	    nla_put_u32(msg, RDMA_NLDEV_ATTR_RES_PDN, mr->pd->res.id))
		return -EMSGSIZE;

	if (fill_res_name_pid(msg, res))
		return -EMSGSIZE;

	return (dev->ops.fill_res_mr_entry) ?
		       dev->ops.fill_res_mr_entry(msg, mr) :
		       0;
}

static int fill_res_mr_raw_entry(struct sk_buff *msg, bool has_cap_net_admin,
				 struct rdma_restrack_entry *res, uint32_t port)
{
	struct ib_mr *mr = container_of(res, struct ib_mr, res);
	struct ib_device *dev = mr->pd->device;

	if (!dev->ops.fill_res_mr_entry_raw)
		return -EINVAL;
	return dev->ops.fill_res_mr_entry_raw(msg, mr);
}

static int fill_res_pd_entry(struct sk_buff *msg, bool has_cap_net_admin,
			     struct rdma_restrack_entry *res, uint32_t port)
{
	struct ib_pd *pd = container_of(res, struct ib_pd, res);

	if (has_cap_net_admin) {
		if (nla_put_u32(msg, RDMA_NLDEV_ATTR_RES_LOCAL_DMA_LKEY,
				pd->local_dma_lkey))
			goto err;
		if ((pd->flags & IB_PD_UNSAFE_GLOBAL_RKEY) &&
		    nla_put_u32(msg, RDMA_NLDEV_ATTR_RES_UNSAFE_GLOBAL_RKEY,
				pd->unsafe_global_rkey))
			goto err;
	}
	if (nla_put_u64_64bit(msg, RDMA_NLDEV_ATTR_RES_USECNT,
			      atomic_read(&pd->usecnt), RDMA_NLDEV_ATTR_PAD))
		goto err;

	if (nla_put_u32(msg, RDMA_NLDEV_ATTR_RES_PDN, res->id))
		goto err;

	if (!rdma_is_kernel_res(res) &&
	    nla_put_u32(msg, RDMA_NLDEV_ATTR_RES_CTXN,
			pd->uobject->context->res.id))
		goto err;

	return fill_res_name_pid(msg, res);

err:	return -EMSGSIZE;
}

static int fill_res_ctx_entry(struct sk_buff *msg, bool has_cap_net_admin,
			      struct rdma_restrack_entry *res, uint32_t port)
{
	struct ib_ucontext *ctx = container_of(res, struct ib_ucontext, res);

	if (rdma_is_kernel_res(res))
		return 0;

	if (nla_put_u32(msg, RDMA_NLDEV_ATTR_RES_CTXN, ctx->res.id))
		return -EMSGSIZE;

	return fill_res_name_pid(msg, res);
}

static int fill_res_range_qp_entry(struct sk_buff *msg, uint32_t min_range,
				   uint32_t max_range)
{
	struct nlattr *entry_attr;

	if (!min_range)
		return 0;

	entry_attr = nla_nest_start(msg, RDMA_NLDEV_ATTR_RES_QP_ENTRY);
	if (!entry_attr)
		return -EMSGSIZE;

	if (min_range == max_range) {
		if (nla_put_u32(msg, RDMA_NLDEV_ATTR_RES_LQPN, min_range))
			goto err;
	} else {
		if (nla_put_u32(msg, RDMA_NLDEV_ATTR_MIN_RANGE, min_range))
			goto err;
		if (nla_put_u32(msg, RDMA_NLDEV_ATTR_MAX_RANGE, max_range))
			goto err;
	}
	nla_nest_end(msg, entry_attr);
	return 0;

err:
	nla_nest_cancel(msg, entry_attr);
	return -EMSGSIZE;
}

static int fill_res_srq_qps(struct sk_buff *msg, struct ib_srq *srq)
{
	uint32_t min_range = 0, prev = 0;
	struct rdma_restrack_entry *res;
	struct rdma_restrack_root *rt;
	struct nlattr *table_attr;
	struct ib_qp *qp = NULL;
	unsigned long id = 0;

	table_attr = nla_nest_start(msg, RDMA_NLDEV_ATTR_RES_QP);
	if (!table_attr)
		return -EMSGSIZE;

	rt = &srq->device->res[RDMA_RESTRACK_QP];
	xa_lock(&rt->xa);
	xa_for_each(&rt->xa, id, res) {
		if (!rdma_restrack_get(res))
			continue;

		qp = container_of(res, struct ib_qp, res);
		if (!qp->srq || (qp->srq->res.id != srq->res.id)) {
			rdma_restrack_put(res);
			continue;
		}

		if (qp->qp_num < prev)
			/* qp_num should be ascending */
			goto err_loop;

		if (min_range == 0) {
			min_range = qp->qp_num;
		} else if (qp->qp_num > (prev + 1)) {
			if (fill_res_range_qp_entry(msg, min_range, prev))
				goto err_loop;

			min_range = qp->qp_num;
		}
		prev = qp->qp_num;
		rdma_restrack_put(res);
	}

	xa_unlock(&rt->xa);

	if (fill_res_range_qp_entry(msg, min_range, prev))
		goto err;

	nla_nest_end(msg, table_attr);
	return 0;

err_loop:
	rdma_restrack_put(res);
	xa_unlock(&rt->xa);
err:
	nla_nest_cancel(msg, table_attr);
	return -EMSGSIZE;
}

static int fill_res_srq_entry(struct sk_buff *msg, bool has_cap_net_admin,
			      struct rdma_restrack_entry *res, uint32_t port)
{
	struct ib_srq *srq = container_of(res, struct ib_srq, res);
	struct ib_device *dev = srq->device;

	if (nla_put_u32(msg, RDMA_NLDEV_ATTR_RES_SRQN, srq->res.id))
		goto err;

	if (nla_put_u8(msg, RDMA_NLDEV_ATTR_RES_TYPE, srq->srq_type))
		goto err;

	if (nla_put_u32(msg, RDMA_NLDEV_ATTR_RES_PDN, srq->pd->res.id))
		goto err;

	if (ib_srq_has_cq(srq->srq_type)) {
		if (nla_put_u32(msg, RDMA_NLDEV_ATTR_RES_CQN,
				srq->ext.cq->res.id))
			goto err;
	}

	if (fill_res_srq_qps(msg, srq))
		goto err;

	if (fill_res_name_pid(msg, res))
		goto err;

	if (dev->ops.fill_res_srq_entry)
		return dev->ops.fill_res_srq_entry(msg, srq);

	return 0;

err:
	return -EMSGSIZE;
}

static int fill_res_srq_raw_entry(struct sk_buff *msg, bool has_cap_net_admin,
				 struct rdma_restrack_entry *res, uint32_t port)
{
	struct ib_srq *srq = container_of(res, struct ib_srq, res);
	struct ib_device *dev = srq->device;

	if (!dev->ops.fill_res_srq_entry_raw)
		return -EINVAL;
	return dev->ops.fill_res_srq_entry_raw(msg, srq);
}

static int fill_stat_counter_mode(struct sk_buff *msg,
				  struct rdma_counter *counter)
{
	struct rdma_counter_mode *m = &counter->mode;

	if (nla_put_u32(msg, RDMA_NLDEV_ATTR_STAT_MODE, m->mode))
		return -EMSGSIZE;

	if (m->mode == RDMA_COUNTER_MODE_AUTO) {
		if ((m->mask & RDMA_COUNTER_MASK_QP_TYPE) &&
		    nla_put_u8(msg, RDMA_NLDEV_ATTR_RES_TYPE, m->param.qp_type))
			return -EMSGSIZE;

		if ((m->mask & RDMA_COUNTER_MASK_PID) &&
		    fill_res_name_pid(msg, &counter->res))
			return -EMSGSIZE;
	}

	return 0;
}

static int fill_stat_counter_qp_entry(struct sk_buff *msg, u32 qpn)
{
	struct nlattr *entry_attr;

	entry_attr = nla_nest_start(msg, RDMA_NLDEV_ATTR_RES_QP_ENTRY);
	if (!entry_attr)
		return -EMSGSIZE;

	if (nla_put_u32(msg, RDMA_NLDEV_ATTR_RES_LQPN, qpn))
		goto err;

	nla_nest_end(msg, entry_attr);
	return 0;

err:
	nla_nest_cancel(msg, entry_attr);
	return -EMSGSIZE;
}

static int fill_stat_counter_qps(struct sk_buff *msg,
				 struct rdma_counter *counter)
{
	struct rdma_restrack_entry *res;
	struct rdma_restrack_root *rt;
	struct nlattr *table_attr;
	struct ib_qp *qp = NULL;
	unsigned long id = 0;
	int ret = 0;

	table_attr = nla_nest_start(msg, RDMA_NLDEV_ATTR_RES_QP);
	if (!table_attr)
		return -EMSGSIZE;

	rt = &counter->device->res[RDMA_RESTRACK_QP];
	xa_lock(&rt->xa);
	xa_for_each(&rt->xa, id, res) {
		qp = container_of(res, struct ib_qp, res);
		if (!qp->counter || (qp->counter->id != counter->id))
			continue;

		ret = fill_stat_counter_qp_entry(msg, qp->qp_num);
		if (ret)
			goto err;
	}

	xa_unlock(&rt->xa);
	nla_nest_end(msg, table_attr);
	return 0;

err:
	xa_unlock(&rt->xa);
	nla_nest_cancel(msg, table_attr);
	return ret;
}

int rdma_nl_stat_hwcounter_entry(struct sk_buff *msg, const char *name,
				 u64 value)
{
	struct nlattr *entry_attr;

	entry_attr = nla_nest_start(msg, RDMA_NLDEV_ATTR_STAT_HWCOUNTER_ENTRY);
	if (!entry_attr)
		return -EMSGSIZE;

	if (nla_put_string(msg, RDMA_NLDEV_ATTR_STAT_HWCOUNTER_ENTRY_NAME,
			   name))
		goto err;
	if (nla_put_u64_64bit(msg, RDMA_NLDEV_ATTR_STAT_HWCOUNTER_ENTRY_VALUE,
			      value, RDMA_NLDEV_ATTR_PAD))
		goto err;

	nla_nest_end(msg, entry_attr);
	return 0;

err:
	nla_nest_cancel(msg, entry_attr);
	return -EMSGSIZE;
}
EXPORT_SYMBOL(rdma_nl_stat_hwcounter_entry);

static int fill_stat_mr_entry(struct sk_buff *msg, bool has_cap_net_admin,
			      struct rdma_restrack_entry *res, uint32_t port)
{
	struct ib_mr *mr = container_of(res, struct ib_mr, res);
	struct ib_device *dev = mr->pd->device;

	if (nla_put_u32(msg, RDMA_NLDEV_ATTR_RES_MRN, res->id))
		goto err;

	if (dev->ops.fill_stat_mr_entry)
		return dev->ops.fill_stat_mr_entry(msg, mr);
	return 0;

err:
	return -EMSGSIZE;
}

static int fill_stat_counter_hwcounters(struct sk_buff *msg,
					struct rdma_counter *counter)
{
	struct rdma_hw_stats *st = counter->stats;
	struct nlattr *table_attr;
	int i;

	table_attr = nla_nest_start(msg, RDMA_NLDEV_ATTR_STAT_HWCOUNTERS);
	if (!table_attr)
		return -EMSGSIZE;

	mutex_lock(&st->lock);
	for (i = 0; i < st->num_counters; i++) {
		if (test_bit(i, st->is_disabled))
			continue;
		if (rdma_nl_stat_hwcounter_entry(msg, st->descs[i].name,
						 st->value[i]))
			goto err;
	}
	mutex_unlock(&st->lock);

	nla_nest_end(msg, table_attr);
	return 0;

err:
	mutex_unlock(&st->lock);
	nla_nest_cancel(msg, table_attr);
	return -EMSGSIZE;
}

static int fill_res_counter_entry(struct sk_buff *msg, bool has_cap_net_admin,
				  struct rdma_restrack_entry *res,
				  uint32_t port)
{
	struct rdma_counter *counter =
		container_of(res, struct rdma_counter, res);

	if (port && port != counter->port)
		return -EAGAIN;

	/* Dump it even query failed */
	rdma_counter_query_stats(counter);

	if (nla_put_u32(msg, RDMA_NLDEV_ATTR_PORT_INDEX, counter->port) ||
	    nla_put_u32(msg, RDMA_NLDEV_ATTR_STAT_COUNTER_ID, counter->id) ||
	    fill_stat_counter_mode(msg, counter) ||
	    fill_stat_counter_qps(msg, counter) ||
	    fill_stat_counter_hwcounters(msg, counter))
		return -EMSGSIZE;

	return 0;
}

static int nldev_get_doit(struct sk_buff *skb, struct nlmsghdr *nlh,
			  struct netlink_ext_ack *extack)
{
	struct nlattr *tb[RDMA_NLDEV_ATTR_MAX];
	struct ib_device *device;
	struct sk_buff *msg;
	u32 index;
	int err;

	err = __nlmsg_parse(nlh, 0, tb, RDMA_NLDEV_ATTR_MAX - 1,
			    nldev_policy, NL_VALIDATE_LIBERAL, extack);
	if (err || !tb[RDMA_NLDEV_ATTR_DEV_INDEX])
		return -EINVAL;

	//通过index获得device
	index = nla_get_u32(tb[RDMA_NLDEV_ATTR_DEV_INDEX]);

	device = ib_device_get_by_index(sock_net(skb->sk), index);
	if (!device)
		return -EINVAL;

	msg = nlmsg_new(NLMSG_DEFAULT_SIZE, GFP_KERNEL);
	if (!msg) {
		err = -ENOMEM;
		goto err;
	}

	//构造netlink头部，并填充device信息
	nlh = nlmsg_put(msg, NETLINK_CB(skb).portid, nlh->nlmsg_seq,
			RDMA_NL_GET_TYPE(RDMA_NL_NLDEV, RDMA_NLDEV_CMD_GET),
			0, 0);
	if (!nlh) {
		err = -EMSGSIZE;
		goto err_free;
	}

	err = fill_dev_info(msg, device);
	if (err)
		goto err_free;

	nlmsg_end(msg, nlh);

	ib_device_put(device);
	return rdma_nl_unicast(sock_net(skb->sk), msg, NETLINK_CB(skb).portid);

err_free:
	nlmsg_free(msg);
err:
	ib_device_put(device);
	return err;
}

static int nldev_set_doit(struct sk_buff *skb, struct nlmsghdr *nlh,
			  struct netlink_ext_ack *extack)
{
	struct nlattr *tb[RDMA_NLDEV_ATTR_MAX];
	struct ib_device *device;
	u32 index;
	int err;

	err = nlmsg_parse(nlh, 0, tb, RDMA_NLDEV_ATTR_MAX - 1,
			    nldev_policy, extack);
	if (err || !tb[RDMA_NLDEV_ATTR_DEV_INDEX])
		return -EINVAL;

	index = nla_get_u32(tb[RDMA_NLDEV_ATTR_DEV_INDEX]);
	device = ib_device_get_by_index(sock_net(skb->sk), index);
	if (!device)
		return -EINVAL;

	if (tb[RDMA_NLDEV_ATTR_DEV_NAME]) {
		char name[IB_DEVICE_NAME_MAX] = {};

		nla_strscpy(name, tb[RDMA_NLDEV_ATTR_DEV_NAME],
			    IB_DEVICE_NAME_MAX);
		if (strlen(name) == 0) {
			err = -EINVAL;
			goto done;
		}
		//ib设备重命名
		err = ib_device_rename(device, name);
		goto done;
	}

	if (tb[RDMA_NLDEV_NET_NS_FD]) {
		u32 ns_fd;

		ns_fd = nla_get_u32(tb[RDMA_NLDEV_NET_NS_FD]);
		err = ib_device_set_netns_put(skb, device, ns_fd);
		goto put_done;
	}

	if (tb[RDMA_NLDEV_ATTR_DEV_DIM]) {
		u8 use_dim;

		use_dim = nla_get_u8(tb[RDMA_NLDEV_ATTR_DEV_DIM]);
		err = ib_device_set_dim(device,  use_dim);
		goto done;
	}

done:
	ib_device_put(device);
put_done:
	return err;
}

/*dump设备device*/
static int _nldev_get_dumpit(struct ib_device *device/*待dump的ib设备*/,
			     struct sk_buff *skb,
			     struct netlink_callback *cb/*dump上下文*/,
			     unsigned int idx/*枚举编号*/)
{
	int start = cb->args[0];
	struct nlmsghdr *nlh;

	/*未达到start要求的索引，本次不处理*/
	if (idx < start)
		return 0;

	//添加一个新的netlink头，用于存放待dump的信息
	nlh = nlmsg_put(skb, NETLINK_CB(cb->skb).portid, cb->nlh->nlmsg_seq,
			RDMA_NL_GET_TYPE(RDMA_NL_NLDEV, RDMA_NLDEV_CMD_GET),/*指明ib设备get信息*/
			0, NLM_F_MULTI);

	//填充device信息
	if (!nlh || fill_dev_info(skb, device)) {
		nlmsg_cancel(skb, nlh);
		goto out;
	}

	//信息填充结束，指定length
	nlmsg_end(skb, nlh);

	idx++;

	//保存遍历位置，指报文长度
out:	cb->args[0] = idx;
	return skb->len;
}

/*dump系统所有ib设备*/
static int nldev_get_dumpit(struct sk_buff *skb, struct netlink_callback *cb)
{
	/*
	 * There is no need to take lock, because
	 * we are relying on ib_core's locking.
	 */
	return ib_enum_all_devs(_nldev_get_dumpit/*完成具体一个ib设备的dump*/, skb, cb);
}

static int nldev_port_get_doit(struct sk_buff *skb, struct nlmsghdr *nlh,
			       struct netlink_ext_ack *extack)
{
	struct nlattr *tb[RDMA_NLDEV_ATTR_MAX];
	struct ib_device *device;
	struct sk_buff *msg;
	u32 index;
	u32 port;
	int err;

	err = __nlmsg_parse(nlh, 0, tb, RDMA_NLDEV_ATTR_MAX - 1,
			    nldev_policy, NL_VALIDATE_LIBERAL, extack);
	if (err ||
	    !tb[RDMA_NLDEV_ATTR_DEV_INDEX] ||
	    !tb[RDMA_NLDEV_ATTR_PORT_INDEX])
		return -EINVAL;

	index = nla_get_u32(tb[RDMA_NLDEV_ATTR_DEV_INDEX]);
	device = ib_device_get_by_index(sock_net(skb->sk), index);
	if (!device)
		return -EINVAL;

	port = nla_get_u32(tb[RDMA_NLDEV_ATTR_PORT_INDEX]);
	if (!rdma_is_port_valid(device, port)) {
		err = -EINVAL;
		goto err;
	}

	msg = nlmsg_new(NLMSG_DEFAULT_SIZE, GFP_KERNEL);
	if (!msg) {
		err = -ENOMEM;
		goto err;
	}

	nlh = nlmsg_put(msg, NETLINK_CB(skb).portid, nlh->nlmsg_seq,
			RDMA_NL_GET_TYPE(RDMA_NL_NLDEV, RDMA_NLDEV_CMD_GET),
			0, 0);
	if (!nlh) {
		err = -EMSGSIZE;
		goto err_free;
	}

	err = fill_port_info(msg, device, port, sock_net(skb->sk));
	if (err)
		goto err_free;

	nlmsg_end(msg, nlh);
	ib_device_put(device);

	return rdma_nl_unicast(sock_net(skb->sk), msg, NETLINK_CB(skb).portid);

err_free:
	nlmsg_free(msg);
err:
	ib_device_put(device);
	return err;
}

static int nldev_port_get_dumpit(struct sk_buff *skb,
				 struct netlink_callback *cb)
{
	struct nlattr *tb[RDMA_NLDEV_ATTR_MAX];
	struct ib_device *device;
	int start = cb->args[0];
	struct nlmsghdr *nlh;
	u32 idx = 0;
	u32 ifindex;
	int err;
	unsigned int p;

	err = __nlmsg_parse(cb->nlh, 0, tb, RDMA_NLDEV_ATTR_MAX - 1,
			    nldev_policy, NL_VALIDATE_LIBERAL, NULL);
	if (err || !tb[RDMA_NLDEV_ATTR_DEV_INDEX])
		return -EINVAL;

	ifindex = nla_get_u32(tb[RDMA_NLDEV_ATTR_DEV_INDEX]);
	device = ib_device_get_by_index(sock_net(skb->sk), ifindex);
	if (!device)
		return -EINVAL;

	rdma_for_each_port (device, p) {
		/*
		 * The dumpit function returns all information from specific
		 * index. This specific index is taken from the netlink
		 * messages request sent by user and it is available
		 * in cb->args[0].
		 *
		 * Usually, the user doesn't fill this field and it causes
		 * to return everything.
		 *
		 */
		if (idx < start) {
			idx++;
			continue;
		}

		nlh = nlmsg_put(skb, NETLINK_CB(cb->skb).portid,
				cb->nlh->nlmsg_seq,
				RDMA_NL_GET_TYPE(RDMA_NL_NLDEV,
						 RDMA_NLDEV_CMD_PORT_GET),
				0, NLM_F_MULTI);

		if (!nlh || fill_port_info(skb, device, p, sock_net(skb->sk))) {
			nlmsg_cancel(skb, nlh);
			goto out;
		}
		idx++;
		nlmsg_end(skb, nlh);
	}

out:
	ib_device_put(device);
	cb->args[0] = idx;
	return skb->len;
}

static int nldev_res_get_doit(struct sk_buff *skb, struct nlmsghdr *nlh,
			      struct netlink_ext_ack *extack)
{
	struct nlattr *tb[RDMA_NLDEV_ATTR_MAX];
	bool show_details = false;
	struct ib_device *device;
	struct sk_buff *msg;
	u32 index;
	int ret;

	ret = __nlmsg_parse(nlh, 0, tb, RDMA_NLDEV_ATTR_MAX - 1,
			    nldev_policy, NL_VALIDATE_LIBERAL, extack);
	if (ret || !tb[RDMA_NLDEV_ATTR_DEV_INDEX])
		return -EINVAL;

	index = nla_get_u32(tb[RDMA_NLDEV_ATTR_DEV_INDEX]);
	device = ib_device_get_by_index(sock_net(skb->sk), index);
	if (!device)
		return -EINVAL;

	if (tb[RDMA_NLDEV_ATTR_DRIVER_DETAILS])
		show_details = nla_get_u8(tb[RDMA_NLDEV_ATTR_DRIVER_DETAILS]);

	msg = nlmsg_new(NLMSG_DEFAULT_SIZE, GFP_KERNEL);
	if (!msg) {
		ret = -ENOMEM;
		goto err;
	}

	nlh = nlmsg_put(msg, NETLINK_CB(skb).portid, nlh->nlmsg_seq,
			RDMA_NL_GET_TYPE(RDMA_NL_NLDEV, RDMA_NLDEV_CMD_RES_GET),
			0, 0);
	if (!nlh) {
		ret = -EMSGSIZE;
		goto err_free;
	}

	ret = fill_res_info(msg, device, show_details);
	if (ret)
		goto err_free;

	nlmsg_end(msg, nlh);
	ib_device_put(device);
	return rdma_nl_unicast(sock_net(skb->sk), msg, NETLINK_CB(skb).portid);

err_free:
	nlmsg_free(msg);
err:
	ib_device_put(device);
	return ret;
}

static int _nldev_res_get_dumpit(struct ib_device *device,
				 struct sk_buff *skb,
				 struct netlink_callback *cb,
				 unsigned int idx)
{
	int start = cb->args[0];
	struct nlmsghdr *nlh;

	if (idx < start)
		return 0;

	nlh = nlmsg_put(skb, NETLINK_CB(cb->skb).portid, cb->nlh->nlmsg_seq,
			RDMA_NL_GET_TYPE(RDMA_NL_NLDEV, RDMA_NLDEV_CMD_RES_GET),
			0, NLM_F_MULTI);

	if (!nlh || fill_res_info(skb, device, false)) {
		nlmsg_cancel(skb, nlh);
		goto out;
	}
	nlmsg_end(skb, nlh);

	idx++;

out:
	cb->args[0] = idx;
	return skb->len;
}

static int nldev_res_get_dumpit(struct sk_buff *skb,
				struct netlink_callback *cb)
{
	return ib_enum_all_devs(_nldev_res_get_dumpit, skb, cb);
}

struct nldev_fill_res_entry {
	enum rdma_nldev_attr nldev_attr;
	u8 flags;
	u32 entry;
	u32 id;
};

enum nldev_res_flags {
	NLDEV_PER_DEV = 1 << 0,
};

static const struct nldev_fill_res_entry fill_entries[RDMA_RESTRACK_MAX] = {
	[RDMA_RESTRACK_QP] = {
		.nldev_attr = RDMA_NLDEV_ATTR_RES_QP,
		.entry = RDMA_NLDEV_ATTR_RES_QP_ENTRY,
		.id = RDMA_NLDEV_ATTR_RES_LQPN,
	},
	[RDMA_RESTRACK_CM_ID] = {
		.nldev_attr = RDMA_NLDEV_ATTR_RES_CM_ID,
		.entry = RDMA_NLDEV_ATTR_RES_CM_ID_ENTRY,
		.id = RDMA_NLDEV_ATTR_RES_CM_IDN,
	},
	[RDMA_RESTRACK_CQ] = {
		.nldev_attr = RDMA_NLDEV_ATTR_RES_CQ,
		.flags = NLDEV_PER_DEV,
		.entry = RDMA_NLDEV_ATTR_RES_CQ_ENTRY,
		.id = RDMA_NLDEV_ATTR_RES_CQN,
	},
	[RDMA_RESTRACK_MR] = {
		.nldev_attr = RDMA_NLDEV_ATTR_RES_MR,
		.flags = NLDEV_PER_DEV,
		.entry = RDMA_NLDEV_ATTR_RES_MR_ENTRY,
		.id = RDMA_NLDEV_ATTR_RES_MRN,
	},
	[RDMA_RESTRACK_PD] = {
		.nldev_attr = RDMA_NLDEV_ATTR_RES_PD,
		.flags = NLDEV_PER_DEV,
		.entry = RDMA_NLDEV_ATTR_RES_PD_ENTRY,
		.id = RDMA_NLDEV_ATTR_RES_PDN,
	},
	[RDMA_RESTRACK_COUNTER] = {
		.nldev_attr = RDMA_NLDEV_ATTR_STAT_COUNTER,
		.entry = RDMA_NLDEV_ATTR_STAT_COUNTER_ENTRY,
		.id = RDMA_NLDEV_ATTR_STAT_COUNTER_ID,
	},
	[RDMA_RESTRACK_CTX] = {
		.nldev_attr = RDMA_NLDEV_ATTR_RES_CTX,
		.flags = NLDEV_PER_DEV,
		.entry = RDMA_NLDEV_ATTR_RES_CTX_ENTRY,
		.id = RDMA_NLDEV_ATTR_RES_CTXN,
	},
	[RDMA_RESTRACK_SRQ] = {
		.nldev_attr = RDMA_NLDEV_ATTR_RES_SRQ,
		.flags = NLDEV_PER_DEV,
		.entry = RDMA_NLDEV_ATTR_RES_SRQ_ENTRY,
		.id = RDMA_NLDEV_ATTR_RES_SRQN,
	},

};

static int res_get_common_doit(struct sk_buff *skb, struct nlmsghdr *nlh,
			       struct netlink_ext_ack *extack,
			       enum rdma_restrack_type res_type,
			       res_fill_func_t fill_func)
{
	const struct nldev_fill_res_entry *fe = &fill_entries[res_type];
	struct nlattr *tb[RDMA_NLDEV_ATTR_MAX];
	struct rdma_restrack_entry *res;
	struct ib_device *device;
	u32 index, id, port = 0;
	bool has_cap_net_admin;
	struct sk_buff *msg;
	int ret;

	ret = __nlmsg_parse(nlh, 0, tb, RDMA_NLDEV_ATTR_MAX - 1,
			    nldev_policy, NL_VALIDATE_LIBERAL, extack);
	if (ret || !tb[RDMA_NLDEV_ATTR_DEV_INDEX] || !fe->id || !tb[fe->id])
		return -EINVAL;

	index = nla_get_u32(tb[RDMA_NLDEV_ATTR_DEV_INDEX]);
	device = ib_device_get_by_index(sock_net(skb->sk), index);
	if (!device)
		return -EINVAL;

	if (tb[RDMA_NLDEV_ATTR_PORT_INDEX]) {
		port = nla_get_u32(tb[RDMA_NLDEV_ATTR_PORT_INDEX]);
		if (!rdma_is_port_valid(device, port)) {
			ret = -EINVAL;
			goto err;
		}
	}

	if ((port && fe->flags & NLDEV_PER_DEV) ||
	    (!port && ~fe->flags & NLDEV_PER_DEV)) {
		ret = -EINVAL;
		goto err;
	}

	id = nla_get_u32(tb[fe->id]);
	res = rdma_restrack_get_byid(device, res_type, id);
	if (IS_ERR(res)) {
		ret = PTR_ERR(res);
		goto err;
	}

	msg = nlmsg_new(NLMSG_DEFAULT_SIZE, GFP_KERNEL);
	if (!msg) {
		ret = -ENOMEM;
		goto err_get;
	}

	nlh = nlmsg_put(msg, NETLINK_CB(skb).portid, nlh->nlmsg_seq,
			RDMA_NL_GET_TYPE(RDMA_NL_NLDEV,
					 RDMA_NL_GET_OP(nlh->nlmsg_type)),
			0, 0);

	if (!nlh || fill_nldev_handle(msg, device)) {
		ret = -EMSGSIZE;
		goto err_free;
	}

	has_cap_net_admin = netlink_capable(skb, CAP_NET_ADMIN);

	ret = fill_func(msg, has_cap_net_admin, res, port);
	if (ret)
		goto err_free;

	rdma_restrack_put(res);
	nlmsg_end(msg, nlh);
	ib_device_put(device);
	return rdma_nl_unicast(sock_net(skb->sk), msg, NETLINK_CB(skb).portid);

err_free:
	nlmsg_free(msg);
err_get:
	rdma_restrack_put(res);
err:
	ib_device_put(device);
	return ret;
}

static int res_get_common_dumpit(struct sk_buff *skb,
				 struct netlink_callback *cb,
				 enum rdma_restrack_type res_type,
				 res_fill_func_t fill_func)
{
	const struct nldev_fill_res_entry *fe = &fill_entries[res_type];
	struct nlattr *tb[RDMA_NLDEV_ATTR_MAX];
	struct rdma_restrack_entry *res;
	struct rdma_restrack_root *rt;
	int err, ret = 0, idx = 0;
	bool show_details = false;
	struct nlattr *table_attr;
	struct nlattr *entry_attr;
	struct ib_device *device;
	int start = cb->args[0];
	bool has_cap_net_admin;
	struct nlmsghdr *nlh;
	unsigned long id;
	u32 index, port = 0;
	bool filled = false;

	err = __nlmsg_parse(cb->nlh, 0, tb, RDMA_NLDEV_ATTR_MAX - 1,
			    nldev_policy, NL_VALIDATE_LIBERAL, NULL);
	/*
	 * Right now, we are expecting the device index to get res information,
	 * but it is possible to extend this code to return all devices in
	 * one shot by checking the existence of RDMA_NLDEV_ATTR_DEV_INDEX.
	 * if it doesn't exist, we will iterate over all devices.
	 *
	 * But it is not needed for now.
	 */
	if (err || !tb[RDMA_NLDEV_ATTR_DEV_INDEX])
		return -EINVAL;

	index = nla_get_u32(tb[RDMA_NLDEV_ATTR_DEV_INDEX]);
	device = ib_device_get_by_index(sock_net(skb->sk), index);
	if (!device)
		return -EINVAL;

	if (tb[RDMA_NLDEV_ATTR_DRIVER_DETAILS])
		show_details = nla_get_u8(tb[RDMA_NLDEV_ATTR_DRIVER_DETAILS]);

	/*
	 * If no PORT_INDEX is supplied, we will return all QPs from that device
	 */
	if (tb[RDMA_NLDEV_ATTR_PORT_INDEX]) {
		port = nla_get_u32(tb[RDMA_NLDEV_ATTR_PORT_INDEX]);
		if (!rdma_is_port_valid(device, port)) {
			ret = -EINVAL;
			goto err_index;
		}
	}

	nlh = nlmsg_put(skb, NETLINK_CB(cb->skb).portid, cb->nlh->nlmsg_seq,
			RDMA_NL_GET_TYPE(RDMA_NL_NLDEV,
					 RDMA_NL_GET_OP(cb->nlh->nlmsg_type)),
			0, NLM_F_MULTI);

	if (!nlh || fill_nldev_handle(skb, device)) {
		ret = -EMSGSIZE;
		goto err;
	}

	table_attr = nla_nest_start_noflag(skb, fe->nldev_attr);
	if (!table_attr) {
		ret = -EMSGSIZE;
		goto err;
	}

	has_cap_net_admin = netlink_capable(cb->skb, CAP_NET_ADMIN);

	rt = &device->res[res_type];
	xa_lock(&rt->xa);
	/*
	 * FIXME: if the skip ahead is something common this loop should
	 * use xas_for_each & xas_pause to optimize, we can have a lot of
	 * objects.
	 */
	xa_for_each(&rt->xa, id, res) {
		if (xa_get_mark(&rt->xa, res->id, RESTRACK_DD) && !show_details)
			goto next;

		if (idx < start || !rdma_restrack_get(res))
			goto next;

		xa_unlock(&rt->xa);

		filled = true;

		entry_attr = nla_nest_start_noflag(skb, fe->entry);
		if (!entry_attr) {
			ret = -EMSGSIZE;
			rdma_restrack_put(res);
			goto msg_full;
		}

		ret = fill_func(skb, has_cap_net_admin, res, port);

		rdma_restrack_put(res);

		if (ret) {
			nla_nest_cancel(skb, entry_attr);
			if (ret == -EMSGSIZE)
				goto msg_full;
			if (ret == -EAGAIN)
				goto again;
			goto res_err;
		}
		nla_nest_end(skb, entry_attr);
again:		xa_lock(&rt->xa);
next:		idx++;
	}
	xa_unlock(&rt->xa);

msg_full:
	nla_nest_end(skb, table_attr);
	nlmsg_end(skb, nlh);
	cb->args[0] = idx;

	/*
	 * No more entries to fill, cancel the message and
	 * return 0 to mark end of dumpit.
	 */
	if (!filled)
		goto err;

	ib_device_put(device);
	return skb->len;

res_err:
	nla_nest_cancel(skb, table_attr);

err:
	nlmsg_cancel(skb, nlh);

err_index:
	ib_device_put(device);
	return ret;
}

#define RES_GET_FUNCS(name, type)                                              \
	static int nldev_res_get_##name##_dumpit(struct sk_buff *skb,          \
						 struct netlink_callback *cb)  \
	{                                                                      \
		return res_get_common_dumpit(skb, cb, type,                    \
					     fill_res_##name##_entry);         \
	}                                                                      \
	static int nldev_res_get_##name##_doit(struct sk_buff *skb,            \
					       struct nlmsghdr *nlh,           \
					       struct netlink_ext_ack *extack) \
	{                                                                      \
		return res_get_common_doit(skb, nlh, extack, type,             \
					   fill_res_##name##_entry);           \
	}

RES_GET_FUNCS(qp, RDMA_RESTRACK_QP);
RES_GET_FUNCS(qp_raw, RDMA_RESTRACK_QP);
RES_GET_FUNCS(cm_id, RDMA_RESTRACK_CM_ID);
RES_GET_FUNCS(cq, RDMA_RESTRACK_CQ);
RES_GET_FUNCS(cq_raw, RDMA_RESTRACK_CQ);
RES_GET_FUNCS(pd, RDMA_RESTRACK_PD);
RES_GET_FUNCS(mr, RDMA_RESTRACK_MR);
RES_GET_FUNCS(mr_raw, RDMA_RESTRACK_MR);
RES_GET_FUNCS(counter, RDMA_RESTRACK_COUNTER);
RES_GET_FUNCS(ctx, RDMA_RESTRACK_CTX);
RES_GET_FUNCS(srq, RDMA_RESTRACK_SRQ);
RES_GET_FUNCS(srq_raw, RDMA_RESTRACK_SRQ);

/*用于记录系统中所有rdma link ops*/
static LIST_HEAD(link_ops);
/*用于保护link_ops链表*/
static DECLARE_RWSEM(link_ops_rwsem);

/*给定link type获得rdma_link_ops*/
static const struct rdma_link_ops *link_ops_get(const char *type)
{
	const struct rdma_link_ops *ops;

	list_for_each_entry(ops, &link_ops, list) {
		if (!strcmp(ops->type, type))
			goto out;
	}
	ops = NULL;
out:
	return ops;
}

/*rdma link类型定义*/
void rdma_link_register(struct rdma_link_ops *ops)
{
	down_write(&link_ops_rwsem);
	if (WARN_ON_ONCE(link_ops_get(ops->type)))
	    /*此link类型已存在，退出*/
		goto out;

	/*添加此link类型的定义*/
	list_add(&ops->list, &link_ops);
out:
	up_write(&link_ops_rwsem);
}
EXPORT_SYMBOL(rdma_link_register);

void rdma_link_unregister(struct rdma_link_ops *ops)
{
	down_write(&link_ops_rwsem);
	list_del(&ops->list);
	up_write(&link_ops_rwsem);
}
EXPORT_SYMBOL(rdma_link_unregister);

/*通过netlink创建ib设备*/
static int nldev_newlink(struct sk_buff *skb, struct nlmsghdr *nlh,
			  struct netlink_ext_ack *extack)
{
	struct nlattr *tb[RDMA_NLDEV_ATTR_MAX];
	char ibdev_name[IB_DEVICE_NAME_MAX];
	const struct rdma_link_ops *ops;
	char ndev_name[IFNAMSIZ];
	struct net_device *ndev;
	char type[IFNAMSIZ];
	int err;

<<<<<<< HEAD
	/*消息解析*/
	err = nlmsg_parse_deprecated(nlh, 0, tb, RDMA_NLDEV_ATTR_MAX - 1,
				     nldev_policy, extack);
=======
	err = nlmsg_parse(nlh, 0, tb, RDMA_NLDEV_ATTR_MAX - 1,
			    nldev_policy, extack);
>>>>>>> 155a3c00
	if (err || !tb[RDMA_NLDEV_ATTR_DEV_NAME] ||
	    !tb[RDMA_NLDEV_ATTR_LINK_TYPE] || !tb[RDMA_NLDEV_ATTR_NDEV_NAME])
	    /*这三个参数为必须参数（要创建的ib设备名称，ib设备类型，底层netdev设备名称*/
		return -EINVAL;

	/*取要创建的ib设备名称*/
	nla_strscpy(ibdev_name, tb[RDMA_NLDEV_ATTR_DEV_NAME],
		    sizeof(ibdev_name));
	if (strchr(ibdev_name, '%') || strlen(ibdev_name) == 0)
	    /*ib设备名称有效性检查，不得为空，不得包含%号*/
		return -EINVAL;

	/*取link type名称*/
	nla_strscpy(type, tb[RDMA_NLDEV_ATTR_LINK_TYPE], sizeof(type));

	/*取底层netdev名称*/
	nla_strscpy(ndev_name, tb[RDMA_NLDEV_ATTR_NDEV_NAME],
		    sizeof(ndev_name));

	/*取此net namespace下的指定名称的netdev*/
	ndev = dev_get_by_name(sock_net(skb->sk), ndev_name);
	if (!ndev)
		return -ENODEV;

	/*加锁保护link_ops*/
	down_read(&link_ops_rwsem);

	/*取link type所属的操作集*/
	ops = link_ops_get(type);
#ifdef CONFIG_MODULES
	if (!ops) {
	    /*未查找到此type,尝试加载模块后重试*/
		up_read(&link_ops_rwsem);
		request_module("rdma-link-%s", type);
		down_read(&link_ops_rwsem);
		ops = link_ops_get(type);
	}
#endif
	/*执行基于ndev创建ib设备$ibdev_name*/
	err = ops ? ops->newlink(ibdev_name, ndev) : -EINVAL;
	up_read(&link_ops_rwsem);
	dev_put(ndev);

	return err;
}

static int nldev_dellink(struct sk_buff *skb, struct nlmsghdr *nlh,
			  struct netlink_ext_ack *extack)
{
	struct nlattr *tb[RDMA_NLDEV_ATTR_MAX];
	struct ib_device *device;
	u32 index;
	int err;

	err = nlmsg_parse(nlh, 0, tb, RDMA_NLDEV_ATTR_MAX - 1,
			    nldev_policy, extack);
	if (err || !tb[RDMA_NLDEV_ATTR_DEV_INDEX])
		return -EINVAL;

	index = nla_get_u32(tb[RDMA_NLDEV_ATTR_DEV_INDEX]);
	device = ib_device_get_by_index(sock_net(skb->sk), index);
	if (!device)
		return -EINVAL;

	if (!(device->attrs.kernel_cap_flags & IBK_ALLOW_USER_UNREG)) {
		ib_device_put(device);
		return -EINVAL;
	}

	ib_unregister_device_and_put(device);
	return 0;
}

//取指定编号设备对应的chardev的信息
static int nldev_get_chardev(struct sk_buff *skb, struct nlmsghdr *nlh,
			     struct netlink_ext_ack *extack)
{
	struct nlattr *tb[RDMA_NLDEV_ATTR_MAX];
	char client_name[RDMA_NLDEV_ATTR_CHARDEV_TYPE_SIZE];
	struct ib_client_nl_info data = {};
	struct ib_device *ibdev = NULL;
	struct sk_buff *msg;
	u32 index;
	int err;

<<<<<<< HEAD
	err = nlmsg_parse(nlh, 0, tb, RDMA_NLDEV_ATTR_MAX - 1, nldev_policy,
			  extack);

	/*传入的消息必须指定chardev_type，例如"uverbs"*/
=======
	err = __nlmsg_parse(nlh, 0, tb, RDMA_NLDEV_ATTR_MAX - 1, nldev_policy,
			    NL_VALIDATE_LIBERAL, extack);
>>>>>>> 155a3c00
	if (err || !tb[RDMA_NLDEV_ATTR_CHARDEV_TYPE])
		return -EINVAL;

	nla_strscpy(client_name, tb[RDMA_NLDEV_ATTR_CHARDEV_TYPE],
		    sizeof(client_name));

	if (tb[RDMA_NLDEV_ATTR_DEV_INDEX]) {
		index = nla_get_u32(tb[RDMA_NLDEV_ATTR_DEV_INDEX]);
		//通过index取相应的ib设备，如果不存在，退出
		ibdev = ib_device_get_by_index(sock_net(skb->sk), index);
		if (!ibdev)
			return -EINVAL;

		if (tb[RDMA_NLDEV_ATTR_PORT_INDEX]) {
			data.port = nla_get_u32(tb[RDMA_NLDEV_ATTR_PORT_INDEX]);
			if (!rdma_is_port_valid(ibdev, data.port)) {
			    /*给定的port编号无效，退出*/
				err = -EINVAL;
				goto out_put;
			}
		} else {
			/*未指定port，按-1处理*/
			data.port = -1;
		}
	} else if (tb[RDMA_NLDEV_ATTR_PORT_INDEX]) {
		return -EINVAL;
	}

	/*构造响应消息*/
	msg = nlmsg_new(NLMSG_DEFAULT_SIZE, GFP_KERNEL);
	if (!msg) {
		err = -ENOMEM;
		goto out_put;
	}
	nlh = nlmsg_put(msg, NETLINK_CB(skb).portid, nlh->nlmsg_seq,
			RDMA_NL_GET_TYPE(RDMA_NL_NLDEV,
					 RDMA_NLDEV_CMD_GET_CHARDEV),/*指明chardev信息获取*/
			0, 0);
	if (!nlh) {
		err = -EMSGSIZE;
		goto out_nlmsg;
	}

	data.nl_msg = msg;
	/*获取ib设备的名称为$client_name的client信息*/
	err = ib_get_client_nl_info(ibdev, client_name, &data);
	if (err)
		goto out_nlmsg;

	/*添加字符设备devt*/
	err = nla_put_u64_64bit(msg, RDMA_NLDEV_ATTR_CHARDEV,
				huge_encode_dev(data.cdev->devt),
				RDMA_NLDEV_ATTR_PAD);
	if (err)
		goto out_data;

	/*添加client abi版本*/
	err = nla_put_u64_64bit(msg, RDMA_NLDEV_ATTR_CHARDEV_ABI, data.abi,
				RDMA_NLDEV_ATTR_PAD);
	if (err)
		goto out_data;

	/*对应字符设备的名称*/
	if (nla_put_string(msg, RDMA_NLDEV_ATTR_CHARDEV_NAME,
			   dev_name(data.cdev))) {
		err = -EMSGSIZE;
		goto out_data;
	}

	nlmsg_end(msg, nlh);
	put_device(data.cdev);
	if (ibdev)
		ib_device_put(ibdev);
	return rdma_nl_unicast(sock_net(skb->sk), msg, NETLINK_CB(skb).portid);

out_data:
	put_device(data.cdev);
out_nlmsg:
	nlmsg_free(msg);
out_put:
	if (ibdev)
		ib_device_put(ibdev);
	return err;
}

static int nldev_sys_get_doit(struct sk_buff *skb, struct nlmsghdr *nlh,
			      struct netlink_ext_ack *extack)
{
	struct nlattr *tb[RDMA_NLDEV_ATTR_MAX];
	struct sk_buff *msg;
	int err;

	err = __nlmsg_parse(nlh, 0, tb, RDMA_NLDEV_ATTR_MAX - 1,
			    nldev_policy, NL_VALIDATE_LIBERAL, extack);
	if (err)
		return err;

	msg = nlmsg_new(NLMSG_DEFAULT_SIZE, GFP_KERNEL);
	if (!msg)
		return -ENOMEM;

	nlh = nlmsg_put(msg, NETLINK_CB(skb).portid, nlh->nlmsg_seq,
			RDMA_NL_GET_TYPE(RDMA_NL_NLDEV,
					 RDMA_NLDEV_CMD_SYS_GET),
			0, 0);
	if (!nlh) {
		nlmsg_free(msg);
		return -EMSGSIZE;
	}

	err = nla_put_u8(msg, RDMA_NLDEV_SYS_ATTR_NETNS_MODE,
			 (u8)ib_devices_shared_netns);
	if (err) {
		nlmsg_free(msg);
		return err;
	}

	err = nla_put_u8(msg, RDMA_NLDEV_SYS_ATTR_PRIVILEGED_QKEY_MODE,
			 (u8)privileged_qkey);
	if (err) {
		nlmsg_free(msg);
		return err;
	}

	err = nla_put_u8(msg, RDMA_NLDEV_SYS_ATTR_MONITOR_MODE, 1);
	if (err) {
		nlmsg_free(msg);
		return err;
	}
	/*
	 * Copy-on-fork is supported.
	 * See commits:
	 * 70e806e4e645 ("mm: Do early cow for pinned pages during fork() for ptes")
	 * 4eae4efa2c29 ("hugetlb: do early cow when page pinned on src mm")
	 * for more details. Don't backport this without them.
	 *
	 * Return value ignored on purpose, assume copy-on-fork is not
	 * supported in case of failure.
	 */
	nla_put_u8(msg, RDMA_NLDEV_SYS_ATTR_COPY_ON_FORK, 1);

	nlmsg_end(msg, nlh);
	return rdma_nl_unicast(sock_net(skb->sk), msg, NETLINK_CB(skb).portid);
}

static int nldev_set_sys_set_netns_doit(struct nlattr *tb[])
{
	u8 enable;
	int err;

	enable = nla_get_u8(tb[RDMA_NLDEV_SYS_ATTR_NETNS_MODE]);
	/* Only 0 and 1 are supported */
	if (enable > 1)
		return -EINVAL;

	err = rdma_compatdev_set(enable);
	return err;
}

static int nldev_set_sys_set_pqkey_doit(struct nlattr *tb[])
{
	u8 enable;

	enable = nla_get_u8(tb[RDMA_NLDEV_SYS_ATTR_PRIVILEGED_QKEY_MODE]);
	/* Only 0 and 1 are supported */
	if (enable > 1)
		return -EINVAL;

	privileged_qkey = enable;
	return 0;
}

static int nldev_set_sys_set_doit(struct sk_buff *skb, struct nlmsghdr *nlh,
				  struct netlink_ext_ack *extack)
{
	struct nlattr *tb[RDMA_NLDEV_ATTR_MAX];
	int err;

	err = nlmsg_parse(nlh, 0, tb, RDMA_NLDEV_ATTR_MAX - 1,
			  nldev_policy, extack);
	if (err)
		return -EINVAL;

	if (tb[RDMA_NLDEV_SYS_ATTR_NETNS_MODE])
		return nldev_set_sys_set_netns_doit(tb);

	if (tb[RDMA_NLDEV_SYS_ATTR_PRIVILEGED_QKEY_MODE])
		return nldev_set_sys_set_pqkey_doit(tb);

	return -EINVAL;
}


static int nldev_stat_set_mode_doit(struct sk_buff *msg,
				    struct netlink_ext_ack *extack,
				    struct nlattr *tb[],
				    struct ib_device *device, u32 port)
{
	u32 mode, mask = 0, qpn, cntn = 0;
	bool opcnt = false;
	int ret;

	/* Currently only counter for QP is supported */
	if (!tb[RDMA_NLDEV_ATTR_STAT_RES] ||
	    nla_get_u32(tb[RDMA_NLDEV_ATTR_STAT_RES]) != RDMA_NLDEV_ATTR_RES_QP)
		return -EINVAL;

	if (tb[RDMA_NLDEV_ATTR_STAT_OPCOUNTER_ENABLED])
		opcnt = !!nla_get_u8(
			tb[RDMA_NLDEV_ATTR_STAT_OPCOUNTER_ENABLED]);

	mode = nla_get_u32(tb[RDMA_NLDEV_ATTR_STAT_MODE]);
	if (mode == RDMA_COUNTER_MODE_AUTO) {
		if (tb[RDMA_NLDEV_ATTR_STAT_AUTO_MODE_MASK])
			mask = nla_get_u32(
				tb[RDMA_NLDEV_ATTR_STAT_AUTO_MODE_MASK]);
		return rdma_counter_set_auto_mode(device, port, mask, opcnt,
						  extack);
	}

	if (!tb[RDMA_NLDEV_ATTR_RES_LQPN])
		return -EINVAL;

	qpn = nla_get_u32(tb[RDMA_NLDEV_ATTR_RES_LQPN]);
	if (tb[RDMA_NLDEV_ATTR_STAT_COUNTER_ID]) {
		cntn = nla_get_u32(tb[RDMA_NLDEV_ATTR_STAT_COUNTER_ID]);
		ret = rdma_counter_bind_qpn(device, port, qpn, cntn);
		if (ret)
			return ret;
	} else {
		ret = rdma_counter_bind_qpn_alloc(device, port, qpn, &cntn);
		if (ret)
			return ret;
	}

	if (nla_put_u32(msg, RDMA_NLDEV_ATTR_STAT_COUNTER_ID, cntn) ||
	    nla_put_u32(msg, RDMA_NLDEV_ATTR_RES_LQPN, qpn)) {
		ret = -EMSGSIZE;
		goto err_fill;
	}

	return 0;

err_fill:
	rdma_counter_unbind_qpn(device, port, qpn, cntn);
	return ret;
}

static int nldev_stat_set_counter_dynamic_doit(struct nlattr *tb[],
					       struct ib_device *device,
					       u32 port)
{
	struct rdma_hw_stats *stats;
	struct nlattr *entry_attr;
	unsigned long *target;
	int rem, i, ret = 0;
	u32 index;

	stats = ib_get_hw_stats_port(device, port);
	if (!stats)
		return -EINVAL;

	target = kcalloc(BITS_TO_LONGS(stats->num_counters),
			 sizeof(*stats->is_disabled), GFP_KERNEL);
	if (!target)
		return -ENOMEM;

	nla_for_each_nested(entry_attr, tb[RDMA_NLDEV_ATTR_STAT_HWCOUNTERS],
			    rem) {
		index = nla_get_u32(entry_attr);
		if ((index >= stats->num_counters) ||
		    !(stats->descs[index].flags & IB_STAT_FLAG_OPTIONAL)) {
			ret = -EINVAL;
			goto out;
		}

		set_bit(index, target);
	}

	for (i = 0; i < stats->num_counters; i++) {
		if (!(stats->descs[i].flags & IB_STAT_FLAG_OPTIONAL))
			continue;

		ret = rdma_counter_modify(device, port, i, test_bit(i, target));
		if (ret)
			goto out;
	}

out:
	kfree(target);
	return ret;
}

static int nldev_stat_set_doit(struct sk_buff *skb, struct nlmsghdr *nlh,
			       struct netlink_ext_ack *extack)
{
	struct nlattr *tb[RDMA_NLDEV_ATTR_MAX];
	struct ib_device *device;
	struct sk_buff *msg;
	u32 index, port;
	int ret;

	ret = nlmsg_parse(nlh, 0, tb, RDMA_NLDEV_ATTR_MAX - 1, nldev_policy,
			  extack);
	if (ret || !tb[RDMA_NLDEV_ATTR_DEV_INDEX] ||
	    !tb[RDMA_NLDEV_ATTR_PORT_INDEX])
		return -EINVAL;

	index = nla_get_u32(tb[RDMA_NLDEV_ATTR_DEV_INDEX]);
	device = ib_device_get_by_index(sock_net(skb->sk), index);
	if (!device)
		return -EINVAL;

	port = nla_get_u32(tb[RDMA_NLDEV_ATTR_PORT_INDEX]);
	if (!rdma_is_port_valid(device, port)) {
		ret = -EINVAL;
		goto err_put_device;
	}

	if (!tb[RDMA_NLDEV_ATTR_STAT_MODE] &&
	    !tb[RDMA_NLDEV_ATTR_STAT_HWCOUNTERS]) {
		ret = -EINVAL;
		goto err_put_device;
	}

	msg = nlmsg_new(NLMSG_DEFAULT_SIZE, GFP_KERNEL);
	if (!msg) {
		ret = -ENOMEM;
		goto err_put_device;
	}
	nlh = nlmsg_put(msg, NETLINK_CB(skb).portid, nlh->nlmsg_seq,
			RDMA_NL_GET_TYPE(RDMA_NL_NLDEV,
					 RDMA_NLDEV_CMD_STAT_SET),
			0, 0);
	if (!nlh || fill_nldev_handle(msg, device) ||
	    nla_put_u32(msg, RDMA_NLDEV_ATTR_PORT_INDEX, port)) {
		ret = -EMSGSIZE;
		goto err_free_msg;
	}

	if (tb[RDMA_NLDEV_ATTR_STAT_MODE]) {
		ret = nldev_stat_set_mode_doit(msg, extack, tb, device, port);
		if (ret)
			goto err_free_msg;
	}

	if (tb[RDMA_NLDEV_ATTR_STAT_HWCOUNTERS]) {
		ret = nldev_stat_set_counter_dynamic_doit(tb, device, port);
		if (ret)
			goto err_free_msg;
	}

	nlmsg_end(msg, nlh);
	ib_device_put(device);
	return rdma_nl_unicast(sock_net(skb->sk), msg, NETLINK_CB(skb).portid);

err_free_msg:
	nlmsg_free(msg);
err_put_device:
	ib_device_put(device);
	return ret;
}

static int nldev_stat_del_doit(struct sk_buff *skb, struct nlmsghdr *nlh,
			       struct netlink_ext_ack *extack)
{
	struct nlattr *tb[RDMA_NLDEV_ATTR_MAX];
	struct ib_device *device;
	struct sk_buff *msg;
	u32 index, port, qpn, cntn;
	int ret;

	ret = nlmsg_parse(nlh, 0, tb, RDMA_NLDEV_ATTR_MAX - 1,
			  nldev_policy, extack);
	if (ret || !tb[RDMA_NLDEV_ATTR_STAT_RES] ||
	    !tb[RDMA_NLDEV_ATTR_DEV_INDEX] || !tb[RDMA_NLDEV_ATTR_PORT_INDEX] ||
	    !tb[RDMA_NLDEV_ATTR_STAT_COUNTER_ID] ||
	    !tb[RDMA_NLDEV_ATTR_RES_LQPN])
		return -EINVAL;

	if (nla_get_u32(tb[RDMA_NLDEV_ATTR_STAT_RES]) != RDMA_NLDEV_ATTR_RES_QP)
		return -EINVAL;

	index = nla_get_u32(tb[RDMA_NLDEV_ATTR_DEV_INDEX]);
	device = ib_device_get_by_index(sock_net(skb->sk), index);
	if (!device)
		return -EINVAL;

	port = nla_get_u32(tb[RDMA_NLDEV_ATTR_PORT_INDEX]);
	if (!rdma_is_port_valid(device, port)) {
		ret = -EINVAL;
		goto err;
	}

	msg = nlmsg_new(NLMSG_DEFAULT_SIZE, GFP_KERNEL);
	if (!msg) {
		ret = -ENOMEM;
		goto err;
	}
	nlh = nlmsg_put(msg, NETLINK_CB(skb).portid, nlh->nlmsg_seq,
			RDMA_NL_GET_TYPE(RDMA_NL_NLDEV,
					 RDMA_NLDEV_CMD_STAT_SET),
			0, 0);
	if (!nlh) {
		ret = -EMSGSIZE;
		goto err_fill;
	}

	cntn = nla_get_u32(tb[RDMA_NLDEV_ATTR_STAT_COUNTER_ID]);
	qpn = nla_get_u32(tb[RDMA_NLDEV_ATTR_RES_LQPN]);
	if (fill_nldev_handle(msg, device) ||
	    nla_put_u32(msg, RDMA_NLDEV_ATTR_PORT_INDEX, port) ||
	    nla_put_u32(msg, RDMA_NLDEV_ATTR_STAT_COUNTER_ID, cntn) ||
	    nla_put_u32(msg, RDMA_NLDEV_ATTR_RES_LQPN, qpn)) {
		ret = -EMSGSIZE;
		goto err_fill;
	}

	ret = rdma_counter_unbind_qpn(device, port, qpn, cntn);
	if (ret)
		goto err_fill;

	nlmsg_end(msg, nlh);
	ib_device_put(device);
	return rdma_nl_unicast(sock_net(skb->sk), msg, NETLINK_CB(skb).portid);

err_fill:
	nlmsg_free(msg);
err:
	ib_device_put(device);
	return ret;
}

static int stat_get_doit_default_counter(struct sk_buff *skb,
					 struct nlmsghdr *nlh,
					 struct netlink_ext_ack *extack,
					 struct nlattr *tb[])
{
	struct rdma_hw_stats *stats;
	struct nlattr *table_attr;
	struct ib_device *device;
	int ret, num_cnts, i;
	struct sk_buff *msg;
	u32 index, port;
	u64 v;

	if (!tb[RDMA_NLDEV_ATTR_DEV_INDEX] || !tb[RDMA_NLDEV_ATTR_PORT_INDEX])
		return -EINVAL;

	index = nla_get_u32(tb[RDMA_NLDEV_ATTR_DEV_INDEX]);
	device = ib_device_get_by_index(sock_net(skb->sk), index);
	if (!device)
		return -EINVAL;

	if (!device->ops.alloc_hw_port_stats || !device->ops.get_hw_stats) {
		ret = -EINVAL;
		goto err;
	}

	port = nla_get_u32(tb[RDMA_NLDEV_ATTR_PORT_INDEX]);
	stats = ib_get_hw_stats_port(device, port);
	if (!stats) {
		ret = -EINVAL;
		goto err;
	}

	msg = nlmsg_new(NLMSG_DEFAULT_SIZE, GFP_KERNEL);
	if (!msg) {
		ret = -ENOMEM;
		goto err;
	}

	nlh = nlmsg_put(msg, NETLINK_CB(skb).portid, nlh->nlmsg_seq,
			RDMA_NL_GET_TYPE(RDMA_NL_NLDEV,
					 RDMA_NLDEV_CMD_STAT_GET),
			0, 0);

	if (!nlh || fill_nldev_handle(msg, device) ||
	    nla_put_u32(msg, RDMA_NLDEV_ATTR_PORT_INDEX, port)) {
		ret = -EMSGSIZE;
		goto err_msg;
	}

	mutex_lock(&stats->lock);

	num_cnts = device->ops.get_hw_stats(device, stats, port, 0);
	if (num_cnts < 0) {
		ret = -EINVAL;
		goto err_stats;
	}

	table_attr = nla_nest_start(msg, RDMA_NLDEV_ATTR_STAT_HWCOUNTERS);
	if (!table_attr) {
		ret = -EMSGSIZE;
		goto err_stats;
	}
	for (i = 0; i < num_cnts; i++) {
		if (test_bit(i, stats->is_disabled))
			continue;

		v = stats->value[i] +
			rdma_counter_get_hwstat_value(device, port, i);
		if (rdma_nl_stat_hwcounter_entry(msg,
						 stats->descs[i].name, v)) {
			ret = -EMSGSIZE;
			goto err_table;
		}
	}
	nla_nest_end(msg, table_attr);

	mutex_unlock(&stats->lock);
	nlmsg_end(msg, nlh);
	ib_device_put(device);
	return rdma_nl_unicast(sock_net(skb->sk), msg, NETLINK_CB(skb).portid);

err_table:
	nla_nest_cancel(msg, table_attr);
err_stats:
	mutex_unlock(&stats->lock);
err_msg:
	nlmsg_free(msg);
err:
	ib_device_put(device);
	return ret;
}

static int stat_get_doit_qp(struct sk_buff *skb, struct nlmsghdr *nlh,
			    struct netlink_ext_ack *extack, struct nlattr *tb[])

{
	static enum rdma_nl_counter_mode mode;
	static enum rdma_nl_counter_mask mask;
	struct ib_device *device;
	struct sk_buff *msg;
	u32 index, port;
	bool opcnt;
	int ret;

	if (tb[RDMA_NLDEV_ATTR_STAT_COUNTER_ID])
		return nldev_res_get_counter_doit(skb, nlh, extack);

	if (!tb[RDMA_NLDEV_ATTR_STAT_MODE] ||
	    !tb[RDMA_NLDEV_ATTR_DEV_INDEX] || !tb[RDMA_NLDEV_ATTR_PORT_INDEX])
		return -EINVAL;

	index = nla_get_u32(tb[RDMA_NLDEV_ATTR_DEV_INDEX]);
	device = ib_device_get_by_index(sock_net(skb->sk), index);
	if (!device)
		return -EINVAL;

	port = nla_get_u32(tb[RDMA_NLDEV_ATTR_PORT_INDEX]);
	if (!rdma_is_port_valid(device, port)) {
		ret = -EINVAL;
		goto err;
	}

	msg = nlmsg_new(NLMSG_DEFAULT_SIZE, GFP_KERNEL);
	if (!msg) {
		ret = -ENOMEM;
		goto err;
	}

	nlh = nlmsg_put(msg, NETLINK_CB(skb).portid, nlh->nlmsg_seq,
			RDMA_NL_GET_TYPE(RDMA_NL_NLDEV,
					 RDMA_NLDEV_CMD_STAT_GET),
			0, 0);
	if (!nlh) {
		ret = -EMSGSIZE;
		goto err_msg;
	}

	ret = rdma_counter_get_mode(device, port, &mode, &mask, &opcnt);
	if (ret)
		goto err_msg;

	if (fill_nldev_handle(msg, device) ||
	    nla_put_u32(msg, RDMA_NLDEV_ATTR_PORT_INDEX, port) ||
	    nla_put_u32(msg, RDMA_NLDEV_ATTR_STAT_MODE, mode)) {
		ret = -EMSGSIZE;
		goto err_msg;
	}

	if ((mode == RDMA_COUNTER_MODE_AUTO) &&
	    nla_put_u32(msg, RDMA_NLDEV_ATTR_STAT_AUTO_MODE_MASK, mask)) {
		ret = -EMSGSIZE;
		goto err_msg;
	}

	if ((mode == RDMA_COUNTER_MODE_AUTO) &&
	    nla_put_u8(msg, RDMA_NLDEV_ATTR_STAT_OPCOUNTER_ENABLED, opcnt)) {
		ret = -EMSGSIZE;
		goto err_msg;
	}

	nlmsg_end(msg, nlh);
	ib_device_put(device);
	return rdma_nl_unicast(sock_net(skb->sk), msg, NETLINK_CB(skb).portid);

err_msg:
	nlmsg_free(msg);
err:
	ib_device_put(device);
	return ret;
}

static int nldev_stat_get_doit(struct sk_buff *skb, struct nlmsghdr *nlh,
			       struct netlink_ext_ack *extack)
{
	struct nlattr *tb[RDMA_NLDEV_ATTR_MAX];
	int ret;

	ret = __nlmsg_parse(nlh, 0, tb, RDMA_NLDEV_ATTR_MAX - 1,
			    nldev_policy, NL_VALIDATE_LIBERAL, extack);
	if (ret)
		return -EINVAL;

	if (!tb[RDMA_NLDEV_ATTR_STAT_RES])
		return stat_get_doit_default_counter(skb, nlh, extack, tb);

	switch (nla_get_u32(tb[RDMA_NLDEV_ATTR_STAT_RES])) {
	case RDMA_NLDEV_ATTR_RES_QP:
		ret = stat_get_doit_qp(skb, nlh, extack, tb);
		break;
	case RDMA_NLDEV_ATTR_RES_MR:
		ret = res_get_common_doit(skb, nlh, extack, RDMA_RESTRACK_MR,
					  fill_stat_mr_entry);
		break;
	default:
		ret = -EINVAL;
		break;
	}

	return ret;
}

static int nldev_stat_get_dumpit(struct sk_buff *skb,
				 struct netlink_callback *cb)
{
	struct nlattr *tb[RDMA_NLDEV_ATTR_MAX];
	int ret;

	ret = __nlmsg_parse(cb->nlh, 0, tb, RDMA_NLDEV_ATTR_MAX - 1,
			    nldev_policy, NL_VALIDATE_LIBERAL, NULL);
	if (ret || !tb[RDMA_NLDEV_ATTR_STAT_RES])
		return -EINVAL;

	switch (nla_get_u32(tb[RDMA_NLDEV_ATTR_STAT_RES])) {
	case RDMA_NLDEV_ATTR_RES_QP:
		ret = nldev_res_get_counter_dumpit(skb, cb);
		break;
	case RDMA_NLDEV_ATTR_RES_MR:
		ret = res_get_common_dumpit(skb, cb, RDMA_RESTRACK_MR,
					    fill_stat_mr_entry);
		break;
	default:
		ret = -EINVAL;
		break;
	}

	return ret;
}

static int nldev_stat_get_counter_status_doit(struct sk_buff *skb,
					      struct nlmsghdr *nlh,
					      struct netlink_ext_ack *extack)
{
	struct nlattr *tb[RDMA_NLDEV_ATTR_MAX], *table, *entry;
	struct rdma_hw_stats *stats;
	struct ib_device *device;
	struct sk_buff *msg;
	u32 devid, port;
	int ret, i;

	ret = __nlmsg_parse(nlh, 0, tb, RDMA_NLDEV_ATTR_MAX - 1,
			    nldev_policy, NL_VALIDATE_LIBERAL, extack);
	if (ret || !tb[RDMA_NLDEV_ATTR_DEV_INDEX] ||
	    !tb[RDMA_NLDEV_ATTR_PORT_INDEX])
		return -EINVAL;

	devid = nla_get_u32(tb[RDMA_NLDEV_ATTR_DEV_INDEX]);
	device = ib_device_get_by_index(sock_net(skb->sk), devid);
	if (!device)
		return -EINVAL;

	port = nla_get_u32(tb[RDMA_NLDEV_ATTR_PORT_INDEX]);
	if (!rdma_is_port_valid(device, port)) {
		ret = -EINVAL;
		goto err;
	}

	stats = ib_get_hw_stats_port(device, port);
	if (!stats) {
		ret = -EINVAL;
		goto err;
	}

	msg = nlmsg_new(NLMSG_DEFAULT_SIZE, GFP_KERNEL);
	if (!msg) {
		ret = -ENOMEM;
		goto err;
	}

	nlh = nlmsg_put(
		msg, NETLINK_CB(skb).portid, nlh->nlmsg_seq,
		RDMA_NL_GET_TYPE(RDMA_NL_NLDEV, RDMA_NLDEV_CMD_STAT_GET_STATUS),
		0, 0);

	ret = -EMSGSIZE;
	if (!nlh || fill_nldev_handle(msg, device) ||
	    nla_put_u32(msg, RDMA_NLDEV_ATTR_PORT_INDEX, port))
		goto err_msg;

	table = nla_nest_start(msg, RDMA_NLDEV_ATTR_STAT_HWCOUNTERS);
	if (!table)
		goto err_msg;

	mutex_lock(&stats->lock);
	for (i = 0; i < stats->num_counters; i++) {
		entry = nla_nest_start(msg,
				       RDMA_NLDEV_ATTR_STAT_HWCOUNTER_ENTRY);
		if (!entry)
			goto err_msg_table;

		if (nla_put_string(msg,
				   RDMA_NLDEV_ATTR_STAT_HWCOUNTER_ENTRY_NAME,
				   stats->descs[i].name) ||
		    nla_put_u32(msg, RDMA_NLDEV_ATTR_STAT_HWCOUNTER_INDEX, i))
			goto err_msg_entry;

		if ((stats->descs[i].flags & IB_STAT_FLAG_OPTIONAL) &&
		    (nla_put_u8(msg, RDMA_NLDEV_ATTR_STAT_HWCOUNTER_DYNAMIC,
				!test_bit(i, stats->is_disabled))))
			goto err_msg_entry;

		nla_nest_end(msg, entry);
	}
	mutex_unlock(&stats->lock);

	nla_nest_end(msg, table);
	nlmsg_end(msg, nlh);
	ib_device_put(device);
	return rdma_nl_unicast(sock_net(skb->sk), msg, NETLINK_CB(skb).portid);

err_msg_entry:
	nla_nest_cancel(msg, entry);
err_msg_table:
	mutex_unlock(&stats->lock);
	nla_nest_cancel(msg, table);
err_msg:
	nlmsg_free(msg);
err:
	ib_device_put(device);
	return ret;
}

static int nldev_newdev(struct sk_buff *skb, struct nlmsghdr *nlh,
			struct netlink_ext_ack *extack)
{
	struct nlattr *tb[RDMA_NLDEV_ATTR_MAX];
	enum rdma_nl_dev_type type;
	struct ib_device *parent;
	char name[IFNAMSIZ] = {};
	u32 parentid;
	int ret;

	ret = nlmsg_parse(nlh, 0, tb, RDMA_NLDEV_ATTR_MAX - 1,
			  nldev_policy, extack);
	if (ret || !tb[RDMA_NLDEV_ATTR_DEV_INDEX] ||
		!tb[RDMA_NLDEV_ATTR_DEV_NAME] || !tb[RDMA_NLDEV_ATTR_DEV_TYPE])
		return -EINVAL;

	nla_strscpy(name, tb[RDMA_NLDEV_ATTR_DEV_NAME], sizeof(name));
	type = nla_get_u8(tb[RDMA_NLDEV_ATTR_DEV_TYPE]);
	parentid = nla_get_u32(tb[RDMA_NLDEV_ATTR_DEV_INDEX]);
	parent = ib_device_get_by_index(sock_net(skb->sk), parentid);
	if (!parent)
		return -EINVAL;

	ret = ib_add_sub_device(parent, type, name);
	ib_device_put(parent);

	return ret;
}

static int nldev_deldev(struct sk_buff *skb, struct nlmsghdr *nlh,
			struct netlink_ext_ack *extack)
{
	struct nlattr *tb[RDMA_NLDEV_ATTR_MAX];
	struct ib_device *device;
	u32 devid;
	int ret;

	ret = nlmsg_parse(nlh, 0, tb, RDMA_NLDEV_ATTR_MAX - 1,
			  nldev_policy, extack);
	if (ret || !tb[RDMA_NLDEV_ATTR_DEV_INDEX])
		return -EINVAL;

	devid = nla_get_u32(tb[RDMA_NLDEV_ATTR_DEV_INDEX]);
	device = ib_device_get_by_index(sock_net(skb->sk), devid);
	if (!device)
		return -EINVAL;

	return ib_del_sub_device_and_put(device);
}

static const struct rdma_nl_cbs nldev_cb_table[RDMA_NLDEV_NUM_OPS] = {
    //用于ib设备信息获取
	[RDMA_NLDEV_CMD_GET] = {
		//通过index获取指定ib设备信息
		.doit = nldev_get_doit,
		//dump系统所有ib设备
		.dump = nldev_get_dumpit,
	},
	[RDMA_NLDEV_CMD_GET_CHARDEV] = {
		/*取ib设备对应的字符设备信息*/
		.doit = nldev_get_chardev,
	},
	[RDMA_NLDEV_CMD_SET] = {
		.doit = nldev_set_doit,
		.flags = RDMA_NL_ADMIN_PERM,
	},
	/*rdma-link创建*/
	[RDMA_NLDEV_CMD_NEWLINK] = {
		.doit = nldev_newlink,
		.flags = RDMA_NL_ADMIN_PERM,
	},
	[RDMA_NLDEV_CMD_DELLINK] = {
		.doit = nldev_dellink,
		.flags = RDMA_NL_ADMIN_PERM,
	},
	[RDMA_NLDEV_CMD_PORT_GET] = {
		.doit = nldev_port_get_doit,
		.dump = nldev_port_get_dumpit,
	},
	[RDMA_NLDEV_CMD_RES_GET] = {
		.doit = nldev_res_get_doit,
		.dump = nldev_res_get_dumpit,
	},
	[RDMA_NLDEV_CMD_RES_QP_GET] = {
		.doit = nldev_res_get_qp_doit,
		.dump = nldev_res_get_qp_dumpit,
	},
	[RDMA_NLDEV_CMD_RES_CM_ID_GET] = {
		.doit = nldev_res_get_cm_id_doit,
		.dump = nldev_res_get_cm_id_dumpit,
	},
	[RDMA_NLDEV_CMD_RES_CQ_GET] = {
		.doit = nldev_res_get_cq_doit,
		.dump = nldev_res_get_cq_dumpit,
	},
	[RDMA_NLDEV_CMD_RES_MR_GET] = {
		.doit = nldev_res_get_mr_doit,
		.dump = nldev_res_get_mr_dumpit,
	},
	[RDMA_NLDEV_CMD_RES_PD_GET] = {
		.doit = nldev_res_get_pd_doit,
		.dump = nldev_res_get_pd_dumpit,
	},
	[RDMA_NLDEV_CMD_RES_CTX_GET] = {
		.doit = nldev_res_get_ctx_doit,
		.dump = nldev_res_get_ctx_dumpit,
	},
	[RDMA_NLDEV_CMD_RES_SRQ_GET] = {
		.doit = nldev_res_get_srq_doit,
		.dump = nldev_res_get_srq_dumpit,
	},
	[RDMA_NLDEV_CMD_SYS_GET] = {
		.doit = nldev_sys_get_doit,
	},
	[RDMA_NLDEV_CMD_SYS_SET] = {
		.doit = nldev_set_sys_set_doit,
		.flags = RDMA_NL_ADMIN_PERM,
	},
	[RDMA_NLDEV_CMD_STAT_SET] = {
		.doit = nldev_stat_set_doit,
		.flags = RDMA_NL_ADMIN_PERM,
	},
	[RDMA_NLDEV_CMD_STAT_GET] = {
		.doit = nldev_stat_get_doit,
		.dump = nldev_stat_get_dumpit,
	},
	[RDMA_NLDEV_CMD_STAT_DEL] = {
		.doit = nldev_stat_del_doit,
		.flags = RDMA_NL_ADMIN_PERM,
	},
	[RDMA_NLDEV_CMD_RES_QP_GET_RAW] = {
		.doit = nldev_res_get_qp_raw_doit,
		.dump = nldev_res_get_qp_raw_dumpit,
		.flags = RDMA_NL_ADMIN_PERM,
	},
	[RDMA_NLDEV_CMD_RES_CQ_GET_RAW] = {
		.doit = nldev_res_get_cq_raw_doit,
		.dump = nldev_res_get_cq_raw_dumpit,
		.flags = RDMA_NL_ADMIN_PERM,
	},
	[RDMA_NLDEV_CMD_RES_MR_GET_RAW] = {
		.doit = nldev_res_get_mr_raw_doit,
		.dump = nldev_res_get_mr_raw_dumpit,
		.flags = RDMA_NL_ADMIN_PERM,
	},
	[RDMA_NLDEV_CMD_RES_SRQ_GET_RAW] = {
		.doit = nldev_res_get_srq_raw_doit,
		.dump = nldev_res_get_srq_raw_dumpit,
		.flags = RDMA_NL_ADMIN_PERM,
	},
	[RDMA_NLDEV_CMD_STAT_GET_STATUS] = {
		.doit = nldev_stat_get_counter_status_doit,
	},
	[RDMA_NLDEV_CMD_NEWDEV] = {
		.doit = nldev_newdev,
		.flags = RDMA_NL_ADMIN_PERM,
	},
	[RDMA_NLDEV_CMD_DELDEV] = {
		.doit = nldev_deldev,
		.flags = RDMA_NL_ADMIN_PERM,
	},
};

static int fill_mon_netdev_rename(struct sk_buff *msg,
				  struct ib_device *device, u32 port,
				  const struct net *net)
{
	struct net_device *netdev = ib_device_get_netdev(device, port);
	int ret = 0;

	if (!netdev || !net_eq(dev_net(netdev), net))
		goto out;

	ret = nla_put_u32(msg, RDMA_NLDEV_ATTR_NDEV_INDEX, netdev->ifindex);
	if (ret)
		goto out;
	ret = nla_put_string(msg, RDMA_NLDEV_ATTR_NDEV_NAME, netdev->name);
out:
	dev_put(netdev);
	return ret;
}

static int fill_mon_netdev_association(struct sk_buff *msg,
				       struct ib_device *device, u32 port,
				       const struct net *net)
{
	struct net_device *netdev = ib_device_get_netdev(device, port);
	int ret = 0;

	if (netdev && !net_eq(dev_net(netdev), net))
		goto out;

	ret = nla_put_u32(msg, RDMA_NLDEV_ATTR_DEV_INDEX, device->index);
	if (ret)
		goto out;

	ret = nla_put_string(msg, RDMA_NLDEV_ATTR_DEV_NAME,
			     dev_name(&device->dev));
	if (ret)
		goto out;

	ret = nla_put_u32(msg, RDMA_NLDEV_ATTR_PORT_INDEX, port);
	if (ret)
		goto out;

	if (netdev) {
		ret = nla_put_u32(msg,
				  RDMA_NLDEV_ATTR_NDEV_INDEX, netdev->ifindex);
		if (ret)
			goto out;

		ret = nla_put_string(msg,
				     RDMA_NLDEV_ATTR_NDEV_NAME, netdev->name);
	}

out:
	dev_put(netdev);
	return ret;
}

static void rdma_nl_notify_err_msg(struct ib_device *device, u32 port_num,
				    enum rdma_nl_notify_event_type type)
{
	struct net_device *netdev;

	switch (type) {
	case RDMA_REGISTER_EVENT:
		dev_warn_ratelimited(&device->dev,
				     "Failed to send RDMA monitor register device event\n");
		break;
	case RDMA_UNREGISTER_EVENT:
		dev_warn_ratelimited(&device->dev,
				     "Failed to send RDMA monitor unregister device event\n");
		break;
	case RDMA_NETDEV_ATTACH_EVENT:
		netdev = ib_device_get_netdev(device, port_num);
		dev_warn_ratelimited(&device->dev,
				     "Failed to send RDMA monitor netdev attach event: port %d netdev %d\n",
				     port_num, netdev->ifindex);
		dev_put(netdev);
		break;
	case RDMA_NETDEV_DETACH_EVENT:
		dev_warn_ratelimited(&device->dev,
				     "Failed to send RDMA monitor netdev detach event: port %d\n",
				     port_num);
		break;
	case RDMA_RENAME_EVENT:
		dev_warn_ratelimited(&device->dev,
				     "Failed to send RDMA monitor rename device event\n");
		break;

	case RDMA_NETDEV_RENAME_EVENT:
		netdev = ib_device_get_netdev(device, port_num);
		dev_warn_ratelimited(&device->dev,
				     "Failed to send RDMA monitor netdev rename event: port %d netdev %d\n",
				     port_num, netdev->ifindex);
		dev_put(netdev);
		break;
	default:
		break;
	}
}

int rdma_nl_notify_event(struct ib_device *device, u32 port_num,
			  enum rdma_nl_notify_event_type type)
{
	struct sk_buff *skb;
	int ret = -EMSGSIZE;
	struct net *net;
	void *nlh;

	net = read_pnet(&device->coredev.rdma_net);
	if (!net)
		return -EINVAL;

	skb = nlmsg_new(NLMSG_DEFAULT_SIZE, GFP_KERNEL);
	if (!skb)
		return -ENOMEM;
	nlh = nlmsg_put(skb, 0, 0,
			RDMA_NL_GET_TYPE(RDMA_NL_NLDEV, RDMA_NLDEV_CMD_MONITOR),
			0, 0);
	if (!nlh)
		goto err_free;

	switch (type) {
	case RDMA_REGISTER_EVENT:
	case RDMA_UNREGISTER_EVENT:
	case RDMA_RENAME_EVENT:
		ret = fill_nldev_handle(skb, device);
		if (ret)
			goto err_free;
		break;
	case RDMA_NETDEV_ATTACH_EVENT:
	case RDMA_NETDEV_DETACH_EVENT:
		ret = fill_mon_netdev_association(skb, device, port_num, net);
		if (ret)
			goto err_free;
		break;
	case RDMA_NETDEV_RENAME_EVENT:
		ret = fill_mon_netdev_rename(skb, device, port_num, net);
		if (ret)
			goto err_free;
		break;
	default:
		break;
	}

	ret = nla_put_u8(skb, RDMA_NLDEV_ATTR_EVENT_TYPE, type);
	if (ret)
		goto err_free;

	nlmsg_end(skb, nlh);
	ret = rdma_nl_multicast(net, skb, RDMA_NL_GROUP_NOTIFY, GFP_KERNEL);
	if (ret && ret != -ESRCH) {
		skb = NULL; /* skb is freed in the netlink send-op handling */
		goto err_free;
	}
	return 0;

err_free:
	rdma_nl_notify_err_msg(device, port_num, type);
	nlmsg_free(skb);
	return ret;
}

void __init nldev_init(void)
{
    /*rdma接口相关的消息处理*/
	rdma_nl_register(RDMA_NL_NLDEV, nldev_cb_table);
}

void nldev_exit(void)
{
	rdma_nl_unregister(RDMA_NL_NLDEV);
}

MODULE_ALIAS_RDMA_NETLINK(RDMA_NL_NLDEV, 5);<|MERGE_RESOLUTION|>--- conflicted
+++ resolved
@@ -1798,14 +1798,9 @@
 	char type[IFNAMSIZ];
 	int err;
 
-<<<<<<< HEAD
 	/*消息解析*/
-	err = nlmsg_parse_deprecated(nlh, 0, tb, RDMA_NLDEV_ATTR_MAX - 1,
-				     nldev_policy, extack);
-=======
 	err = nlmsg_parse(nlh, 0, tb, RDMA_NLDEV_ATTR_MAX - 1,
 			    nldev_policy, extack);
->>>>>>> 155a3c00
 	if (err || !tb[RDMA_NLDEV_ATTR_DEV_NAME] ||
 	    !tb[RDMA_NLDEV_ATTR_LINK_TYPE] || !tb[RDMA_NLDEV_ATTR_NDEV_NAME])
 	    /*这三个参数为必须参数（要创建的ib设备名称，ib设备类型，底层netdev设备名称*/
@@ -1891,15 +1886,9 @@
 	u32 index;
 	int err;
 
-<<<<<<< HEAD
-	err = nlmsg_parse(nlh, 0, tb, RDMA_NLDEV_ATTR_MAX - 1, nldev_policy,
-			  extack);
-
-	/*传入的消息必须指定chardev_type，例如"uverbs"*/
-=======
 	err = __nlmsg_parse(nlh, 0, tb, RDMA_NLDEV_ATTR_MAX - 1, nldev_policy,
 			    NL_VALIDATE_LIBERAL, extack);
->>>>>>> 155a3c00
+	/*传入的消息必须指定chardev_type，例如"uverbs"*/
 	if (err || !tb[RDMA_NLDEV_ATTR_CHARDEV_TYPE])
 		return -EINVAL;
 
