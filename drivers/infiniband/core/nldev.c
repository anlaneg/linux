/*
 * Copyright (c) 2017 Mellanox Technologies. All rights reserved.
 *
 * Redistribution and use in source and binary forms, with or without
 * modification, are permitted provided that the following conditions are met:
 *
 * 1. Redistributions of source code must retain the above copyright
 *    notice, this list of conditions and the following disclaimer.
 * 2. Redistributions in binary form must reproduce the above copyright
 *    notice, this list of conditions and the following disclaimer in the
 *    documentation and/or other materials provided with the distribution.
 * 3. Neither the names of the copyright holders nor the names of its
 *    contributors may be used to endorse or promote products derived from
 *    this software without specific prior written permission.
 *
 * Alternatively, this software may be distributed under the terms of the
 * GNU General Public License ("GPL") version 2 as published by the Free
 * Software Foundation.
 *
 * THIS SOFTWARE IS PROVIDED BY THE COPYRIGHT HOLDERS AND CONTRIBUTORS "AS IS"
 * AND ANY EXPRESS OR IMPLIED WARRANTIES, INCLUDING, BUT NOT LIMITED TO, THE
 * IMPLIED WARRANTIES OF MERCHANTABILITY AND FITNESS FOR A PARTICULAR PURPOSE
 * ARE DISCLAIMED. IN NO EVENT SHALL THE COPYRIGHT OWNER OR CONTRIBUTORS BE
 * LIABLE FOR ANY DIRECT, INDIRECT, INCIDENTAL, SPECIAL, EXEMPLARY, OR
 * CONSEQUENTIAL DAMAGES (INCLUDING, BUT NOT LIMITED TO, PROCUREMENT OF
 * SUBSTITUTE GOODS OR SERVICES; LOSS OF USE, DATA, OR PROFITS; OR BUSINESS
 * INTERRUPTION) HOWEVER CAUSED AND ON ANY THEORY OF LIABILITY, WHETHER IN
 * CONTRACT, STRICT LIABILITY, OR TORT (INCLUDING NEGLIGENCE OR OTHERWISE)
 * ARISING IN ANY WAY OUT OF THE USE OF THIS SOFTWARE, EVEN IF ADVISED OF THE
 * POSSIBILITY OF SUCH DAMAGE.
 */

#include <linux/module.h>
#include <linux/pid.h>
#include <linux/pid_namespace.h>
#include <linux/mutex.h>
#include <net/netlink.h>
#include <rdma/rdma_cm.h>
#include <rdma/rdma_netlink.h>

#include "core_priv.h"
#include "cma_priv.h"
#include "restrack.h"
#include "uverbs.h"

typedef int (*res_fill_func_t)(struct sk_buff*, bool,
			       struct rdma_restrack_entry*, uint32_t);

/*
 * Sort array elements by the netlink attribute name
 */
static const struct nla_policy nldev_policy[RDMA_NLDEV_ATTR_MAX] = {
	[RDMA_NLDEV_ATTR_CHARDEV]		= { .type = NLA_U64 },
	[RDMA_NLDEV_ATTR_CHARDEV_ABI]		= { .type = NLA_U64 },
	[RDMA_NLDEV_ATTR_CHARDEV_NAME]		= { .type = NLA_NUL_STRING,
					.len = RDMA_NLDEV_ATTR_EMPTY_STRING },
	[RDMA_NLDEV_ATTR_CHARDEV_TYPE]		= { .type = NLA_NUL_STRING,
					.len = RDMA_NLDEV_ATTR_CHARDEV_TYPE_SIZE },
	[RDMA_NLDEV_ATTR_DEV_DIM]               = { .type = NLA_U8 },
	[RDMA_NLDEV_ATTR_DEV_INDEX]		= { .type = NLA_U32 },
	[RDMA_NLDEV_ATTR_DEV_NAME]		= { .type = NLA_NUL_STRING,
					.len = IB_DEVICE_NAME_MAX },
	[RDMA_NLDEV_ATTR_DEV_NODE_TYPE]		= { .type = NLA_U8 },
	[RDMA_NLDEV_ATTR_DEV_PROTOCOL]		= { .type = NLA_NUL_STRING,
					.len = RDMA_NLDEV_ATTR_EMPTY_STRING },
	[RDMA_NLDEV_ATTR_DRIVER]		= { .type = NLA_NESTED },
	[RDMA_NLDEV_ATTR_DRIVER_ENTRY]		= { .type = NLA_NESTED },
	[RDMA_NLDEV_ATTR_DRIVER_PRINT_TYPE]	= { .type = NLA_U8 },
	[RDMA_NLDEV_ATTR_DRIVER_STRING]		= { .type = NLA_NUL_STRING,
					.len = RDMA_NLDEV_ATTR_EMPTY_STRING },
	[RDMA_NLDEV_ATTR_DRIVER_S32]		= { .type = NLA_S32 },
	[RDMA_NLDEV_ATTR_DRIVER_S64]		= { .type = NLA_S64 },
	[RDMA_NLDEV_ATTR_DRIVER_U32]		= { .type = NLA_U32 },
	[RDMA_NLDEV_ATTR_DRIVER_U64]		= { .type = NLA_U64 },
	[RDMA_NLDEV_ATTR_FW_VERSION]		= { .type = NLA_NUL_STRING,
					.len = RDMA_NLDEV_ATTR_EMPTY_STRING },
	[RDMA_NLDEV_ATTR_LID]			= { .type = NLA_U32 },
	[RDMA_NLDEV_ATTR_LINK_TYPE]		= { .type = NLA_NUL_STRING,
					.len = IFNAMSIZ },
	[RDMA_NLDEV_ATTR_LMC]			= { .type = NLA_U8 },
	[RDMA_NLDEV_ATTR_NDEV_INDEX]		= { .type = NLA_U32 },
	[RDMA_NLDEV_ATTR_NDEV_NAME]		= { .type = NLA_NUL_STRING,
					.len = IFNAMSIZ },
	[RDMA_NLDEV_ATTR_NODE_GUID]		= { .type = NLA_U64 },
	[RDMA_NLDEV_ATTR_PORT_INDEX]		= { .type = NLA_U32 },
	[RDMA_NLDEV_ATTR_PORT_PHYS_STATE]	= { .type = NLA_U8 },
	[RDMA_NLDEV_ATTR_PORT_STATE]		= { .type = NLA_U8 },
	[RDMA_NLDEV_ATTR_RES_CM_ID]		= { .type = NLA_NESTED },
	[RDMA_NLDEV_ATTR_RES_CM_IDN]		= { .type = NLA_U32 },
	[RDMA_NLDEV_ATTR_RES_CM_ID_ENTRY]	= { .type = NLA_NESTED },
	[RDMA_NLDEV_ATTR_RES_CQ]		= { .type = NLA_NESTED },
	[RDMA_NLDEV_ATTR_RES_CQE]		= { .type = NLA_U32 },
	[RDMA_NLDEV_ATTR_RES_CQN]		= { .type = NLA_U32 },
	[RDMA_NLDEV_ATTR_RES_CQ_ENTRY]		= { .type = NLA_NESTED },
	[RDMA_NLDEV_ATTR_RES_CTXN]		= { .type = NLA_U32 },
	[RDMA_NLDEV_ATTR_RES_DST_ADDR]		= {
			.len = sizeof(struct __kernel_sockaddr_storage) },
	[RDMA_NLDEV_ATTR_RES_IOVA]		= { .type = NLA_U64 },
	[RDMA_NLDEV_ATTR_RES_KERN_NAME]		= { .type = NLA_NUL_STRING,
					.len = RDMA_NLDEV_ATTR_EMPTY_STRING },
	[RDMA_NLDEV_ATTR_RES_LKEY]		= { .type = NLA_U32 },
	[RDMA_NLDEV_ATTR_RES_LOCAL_DMA_LKEY]	= { .type = NLA_U32 },
	[RDMA_NLDEV_ATTR_RES_LQPN]		= { .type = NLA_U32 },
	[RDMA_NLDEV_ATTR_RES_MR]		= { .type = NLA_NESTED },
	[RDMA_NLDEV_ATTR_RES_MRLEN]		= { .type = NLA_U64 },
	[RDMA_NLDEV_ATTR_RES_MRN]		= { .type = NLA_U32 },
	[RDMA_NLDEV_ATTR_RES_MR_ENTRY]		= { .type = NLA_NESTED },
	[RDMA_NLDEV_ATTR_RES_PATH_MIG_STATE]	= { .type = NLA_U8 },
	[RDMA_NLDEV_ATTR_RES_PD]		= { .type = NLA_NESTED },
	[RDMA_NLDEV_ATTR_RES_PDN]		= { .type = NLA_U32 },
	[RDMA_NLDEV_ATTR_RES_PD_ENTRY]		= { .type = NLA_NESTED },
	[RDMA_NLDEV_ATTR_RES_PID]		= { .type = NLA_U32 },
	[RDMA_NLDEV_ATTR_RES_POLL_CTX]		= { .type = NLA_U8 },
	[RDMA_NLDEV_ATTR_RES_PS]		= { .type = NLA_U32 },
	[RDMA_NLDEV_ATTR_RES_QP]		= { .type = NLA_NESTED },
	[RDMA_NLDEV_ATTR_RES_QP_ENTRY]		= { .type = NLA_NESTED },
	[RDMA_NLDEV_ATTR_RES_RKEY]		= { .type = NLA_U32 },
	[RDMA_NLDEV_ATTR_RES_RQPN]		= { .type = NLA_U32 },
	[RDMA_NLDEV_ATTR_RES_RQ_PSN]		= { .type = NLA_U32 },
	[RDMA_NLDEV_ATTR_RES_SQ_PSN]		= { .type = NLA_U32 },
	[RDMA_NLDEV_ATTR_RES_SRC_ADDR]		= {
			.len = sizeof(struct __kernel_sockaddr_storage) },
	[RDMA_NLDEV_ATTR_RES_STATE]		= { .type = NLA_U8 },
	[RDMA_NLDEV_ATTR_RES_SUMMARY]		= { .type = NLA_NESTED },
	[RDMA_NLDEV_ATTR_RES_SUMMARY_ENTRY]	= { .type = NLA_NESTED },
	[RDMA_NLDEV_ATTR_RES_SUMMARY_ENTRY_CURR]= { .type = NLA_U64 },
	[RDMA_NLDEV_ATTR_RES_SUMMARY_ENTRY_NAME]= { .type = NLA_NUL_STRING,
					.len = RDMA_NLDEV_ATTR_EMPTY_STRING },
	[RDMA_NLDEV_ATTR_RES_TYPE]		= { .type = NLA_U8 },
	[RDMA_NLDEV_ATTR_RES_UNSAFE_GLOBAL_RKEY]= { .type = NLA_U32 },
	[RDMA_NLDEV_ATTR_RES_USECNT]		= { .type = NLA_U64 },
	[RDMA_NLDEV_ATTR_SM_LID]		= { .type = NLA_U32 },
	[RDMA_NLDEV_ATTR_SUBNET_PREFIX]		= { .type = NLA_U64 },
	[RDMA_NLDEV_ATTR_STAT_AUTO_MODE_MASK]	= { .type = NLA_U32 },
	[RDMA_NLDEV_ATTR_STAT_MODE]		= { .type = NLA_U32 },
	[RDMA_NLDEV_ATTR_STAT_RES]		= { .type = NLA_U32 },
	[RDMA_NLDEV_ATTR_STAT_COUNTER]		= { .type = NLA_NESTED },
	[RDMA_NLDEV_ATTR_STAT_COUNTER_ENTRY]	= { .type = NLA_NESTED },
	[RDMA_NLDEV_ATTR_STAT_COUNTER_ID]       = { .type = NLA_U32 },
	[RDMA_NLDEV_ATTR_STAT_HWCOUNTERS]       = { .type = NLA_NESTED },
	[RDMA_NLDEV_ATTR_STAT_HWCOUNTER_ENTRY]  = { .type = NLA_NESTED },
	[RDMA_NLDEV_ATTR_STAT_HWCOUNTER_ENTRY_NAME] = { .type = NLA_NUL_STRING },
	[RDMA_NLDEV_ATTR_STAT_HWCOUNTER_ENTRY_VALUE] = { .type = NLA_U64 },
	[RDMA_NLDEV_ATTR_SYS_IMAGE_GUID]	= { .type = NLA_U64 },
	[RDMA_NLDEV_ATTR_UVERBS_DRIVER_ID]	= { .type = NLA_U32 },
	[RDMA_NLDEV_NET_NS_FD]			= { .type = NLA_U32 },
	[RDMA_NLDEV_SYS_ATTR_NETNS_MODE]	= { .type = NLA_U8 },
};

static int put_driver_name_print_type(struct sk_buff *msg, const char *name,
				      enum rdma_nldev_print_type print_type)
{
	if (nla_put_string(msg, RDMA_NLDEV_ATTR_DRIVER_STRING, name))
		return -EMSGSIZE;
	if (print_type != RDMA_NLDEV_PRINT_TYPE_UNSPEC &&
	    nla_put_u8(msg, RDMA_NLDEV_ATTR_DRIVER_PRINT_TYPE, print_type))
		return -EMSGSIZE;

	return 0;
}

static int _rdma_nl_put_driver_u32(struct sk_buff *msg, const char *name,
				   enum rdma_nldev_print_type print_type,
				   u32 value)
{
	if (put_driver_name_print_type(msg, name, print_type))
		return -EMSGSIZE;
	if (nla_put_u32(msg, RDMA_NLDEV_ATTR_DRIVER_U32, value))
		return -EMSGSIZE;

	return 0;
}

static int _rdma_nl_put_driver_u64(struct sk_buff *msg, const char *name,
				   enum rdma_nldev_print_type print_type,
				   u64 value)
{
	if (put_driver_name_print_type(msg, name, print_type))
		return -EMSGSIZE;
	if (nla_put_u64_64bit(msg, RDMA_NLDEV_ATTR_DRIVER_U64, value,
			      RDMA_NLDEV_ATTR_PAD))
		return -EMSGSIZE;

	return 0;
}

int rdma_nl_put_driver_string(struct sk_buff *msg, const char *name,
			      const char *str)
{
	if (put_driver_name_print_type(msg, name,
				       RDMA_NLDEV_PRINT_TYPE_UNSPEC))
		return -EMSGSIZE;
	if (nla_put_string(msg, RDMA_NLDEV_ATTR_DRIVER_STRING, str))
		return -EMSGSIZE;

	return 0;
}
EXPORT_SYMBOL(rdma_nl_put_driver_string);

int rdma_nl_put_driver_u32(struct sk_buff *msg, const char *name, u32 value)
{
	return _rdma_nl_put_driver_u32(msg, name, RDMA_NLDEV_PRINT_TYPE_UNSPEC,
				       value);
}
EXPORT_SYMBOL(rdma_nl_put_driver_u32);

int rdma_nl_put_driver_u32_hex(struct sk_buff *msg, const char *name,
			       u32 value)
{
	return _rdma_nl_put_driver_u32(msg, name, RDMA_NLDEV_PRINT_TYPE_HEX,
				       value);
}
EXPORT_SYMBOL(rdma_nl_put_driver_u32_hex);

int rdma_nl_put_driver_u64(struct sk_buff *msg, const char *name, u64 value)
{
	return _rdma_nl_put_driver_u64(msg, name, RDMA_NLDEV_PRINT_TYPE_UNSPEC,
				       value);
}
EXPORT_SYMBOL(rdma_nl_put_driver_u64);

int rdma_nl_put_driver_u64_hex(struct sk_buff *msg, const char *name, u64 value)
{
	return _rdma_nl_put_driver_u64(msg, name, RDMA_NLDEV_PRINT_TYPE_HEX,
				       value);
}
EXPORT_SYMBOL(rdma_nl_put_driver_u64_hex);

static int fill_nldev_handle(struct sk_buff *msg, struct ib_device *device)
{
    //存放ib设备index
	if (nla_put_u32(msg, RDMA_NLDEV_ATTR_DEV_INDEX, device->index))
		return -EMSGSIZE;
	//存放ib设备名称
	if (nla_put_string(msg, RDMA_NLDEV_ATTR_DEV_NAME,
			   dev_name(&device->dev)))
		return -EMSGSIZE;

	return 0;
}

static int fill_dev_info(struct sk_buff *msg, struct ib_device *device)
{
	char fw[IB_FW_VERSION_NAME_MAX];
	int ret = 0;
	u8 port;

	if (fill_nldev_handle(msg, device))
		return -EMSGSIZE;

	if (nla_put_u32(msg, RDMA_NLDEV_ATTR_PORT_INDEX, rdma_end_port(device)))
		return -EMSGSIZE;

	BUILD_BUG_ON(sizeof(device->attrs.device_cap_flags) != sizeof(u64));
	if (nla_put_u64_64bit(msg, RDMA_NLDEV_ATTR_CAP_FLAGS,
			      device->attrs.device_cap_flags,
			      RDMA_NLDEV_ATTR_PAD))
		return -EMSGSIZE;

	ib_get_device_fw_str(device, fw);
	/* Device without FW has strlen(fw) = 0 */
	if (strlen(fw) && nla_put_string(msg, RDMA_NLDEV_ATTR_FW_VERSION, fw))
		return -EMSGSIZE;

	if (nla_put_u64_64bit(msg, RDMA_NLDEV_ATTR_NODE_GUID,
			      be64_to_cpu(device->node_guid),
			      RDMA_NLDEV_ATTR_PAD))
		return -EMSGSIZE;
	if (nla_put_u64_64bit(msg, RDMA_NLDEV_ATTR_SYS_IMAGE_GUID,
			      be64_to_cpu(device->attrs.sys_image_guid),
			      RDMA_NLDEV_ATTR_PAD))
		return -EMSGSIZE;
	if (nla_put_u8(msg, RDMA_NLDEV_ATTR_DEV_NODE_TYPE, device->node_type))
		return -EMSGSIZE;
	if (nla_put_u8(msg, RDMA_NLDEV_ATTR_DEV_DIM, device->use_cq_dim))
		return -EMSGSIZE;

	/*
	 * Link type is determined on first port and mlx4 device
	 * which can potentially have two different link type for the same
	 * IB device is considered as better to be avoided in the future,
	 */
	port = rdma_start_port(device);
	if (rdma_cap_opa_mad(device, port))
		ret = nla_put_string(msg, RDMA_NLDEV_ATTR_DEV_PROTOCOL, "opa");
	else if (rdma_protocol_ib(device, port))
		ret = nla_put_string(msg, RDMA_NLDEV_ATTR_DEV_PROTOCOL, "ib");
	else if (rdma_protocol_iwarp(device, port))
		ret = nla_put_string(msg, RDMA_NLDEV_ATTR_DEV_PROTOCOL, "iw");
	else if (rdma_protocol_roce(device, port))
		ret = nla_put_string(msg, RDMA_NLDEV_ATTR_DEV_PROTOCOL, "roce");
	else if (rdma_protocol_usnic(device, port))
		ret = nla_put_string(msg, RDMA_NLDEV_ATTR_DEV_PROTOCOL,
				     "usnic");
	return ret;
}

static int fill_port_info(struct sk_buff *msg,
			  struct ib_device *device, u32 port,
			  const struct net *net)
{
	struct net_device *netdev = NULL;
	struct ib_port_attr attr;
	int ret;
	u64 cap_flags = 0;

	if (fill_nldev_handle(msg, device))
		return -EMSGSIZE;

	if (nla_put_u32(msg, RDMA_NLDEV_ATTR_PORT_INDEX, port))
		return -EMSGSIZE;

	ret = ib_query_port(device, port, &attr);
	if (ret)
		return ret;

	if (rdma_protocol_ib(device, port)) {
		BUILD_BUG_ON((sizeof(attr.port_cap_flags) +
				sizeof(attr.port_cap_flags2)) > sizeof(u64));
		cap_flags = attr.port_cap_flags |
			((u64)attr.port_cap_flags2 << 32);
		if (nla_put_u64_64bit(msg, RDMA_NLDEV_ATTR_CAP_FLAGS,
				      cap_flags, RDMA_NLDEV_ATTR_PAD))
			return -EMSGSIZE;
		if (nla_put_u64_64bit(msg, RDMA_NLDEV_ATTR_SUBNET_PREFIX,
				      attr.subnet_prefix, RDMA_NLDEV_ATTR_PAD))
			return -EMSGSIZE;
		if (nla_put_u32(msg, RDMA_NLDEV_ATTR_LID, attr.lid))
			return -EMSGSIZE;
		if (nla_put_u32(msg, RDMA_NLDEV_ATTR_SM_LID, attr.sm_lid))
			return -EMSGSIZE;
		if (nla_put_u8(msg, RDMA_NLDEV_ATTR_LMC, attr.lmc))
			return -EMSGSIZE;
	}
	if (nla_put_u8(msg, RDMA_NLDEV_ATTR_PORT_STATE, attr.state))
		return -EMSGSIZE;
	if (nla_put_u8(msg, RDMA_NLDEV_ATTR_PORT_PHYS_STATE, attr.phys_state))
		return -EMSGSIZE;

	netdev = ib_device_get_netdev(device, port);
	if (netdev && net_eq(dev_net(netdev), net)) {
		ret = nla_put_u32(msg,
				  RDMA_NLDEV_ATTR_NDEV_INDEX, netdev->ifindex);
		if (ret)
			goto out;
		ret = nla_put_string(msg,
				     RDMA_NLDEV_ATTR_NDEV_NAME, netdev->name);
	}

out:
	if (netdev)
		dev_put(netdev);
	return ret;
}

static int fill_res_info_entry(struct sk_buff *msg,
			       const char *name, u64 curr)
{
	struct nlattr *entry_attr;

	entry_attr = nla_nest_start_noflag(msg,
					   RDMA_NLDEV_ATTR_RES_SUMMARY_ENTRY);
	if (!entry_attr)
		return -EMSGSIZE;

	if (nla_put_string(msg, RDMA_NLDEV_ATTR_RES_SUMMARY_ENTRY_NAME, name))
		goto err;
	if (nla_put_u64_64bit(msg, RDMA_NLDEV_ATTR_RES_SUMMARY_ENTRY_CURR, curr,
			      RDMA_NLDEV_ATTR_PAD))
		goto err;

	nla_nest_end(msg, entry_attr);
	return 0;

err:
	nla_nest_cancel(msg, entry_attr);
	return -EMSGSIZE;
}

static int fill_res_info(struct sk_buff *msg, struct ib_device *device)
{
	static const char * const names[RDMA_RESTRACK_MAX] = {
		[RDMA_RESTRACK_PD] = "pd",
		[RDMA_RESTRACK_CQ] = "cq",
		[RDMA_RESTRACK_QP] = "qp",
		[RDMA_RESTRACK_CM_ID] = "cm_id",
		[RDMA_RESTRACK_MR] = "mr",
		[RDMA_RESTRACK_CTX] = "ctx",
	};

	struct nlattr *table_attr;
	int ret, i, curr;

	if (fill_nldev_handle(msg, device))
		return -EMSGSIZE;

	table_attr = nla_nest_start_noflag(msg, RDMA_NLDEV_ATTR_RES_SUMMARY);
	if (!table_attr)
		return -EMSGSIZE;

	for (i = 0; i < RDMA_RESTRACK_MAX; i++) {
		if (!names[i])
			continue;
		curr = rdma_restrack_count(device, i);
		ret = fill_res_info_entry(msg, names[i], curr);
		if (ret)
			goto err;
	}

	nla_nest_end(msg, table_attr);
	return 0;

err:
	nla_nest_cancel(msg, table_attr);
	return ret;
}

static int fill_res_name_pid(struct sk_buff *msg,
			     struct rdma_restrack_entry *res)
{
	int err = 0;

	/*
	 * For user resources, user is should read /proc/PID/comm to get the
	 * name of the task file.
	 */
	if (rdma_is_kernel_res(res)) {
		err = nla_put_string(msg, RDMA_NLDEV_ATTR_RES_KERN_NAME,
				     res->kern_name);
	} else {
		pid_t pid;

		pid = task_pid_vnr(res->task);
		/*
		 * Task is dead and in zombie state.
		 * There is no need to print PID anymore.
		 */
		if (pid)
			/*
			 * This part is racy, task can be killed and PID will
			 * be zero right here but it is ok, next query won't
			 * return PID. We don't promise real-time reflection
			 * of SW objects.
			 */
			err = nla_put_u32(msg, RDMA_NLDEV_ATTR_RES_PID, pid);
	}

	return err ? -EMSGSIZE : 0;
}

static bool fill_res_entry(struct ib_device *dev, struct sk_buff *msg,
			   struct rdma_restrack_entry *res)
{
	if (!dev->ops.fill_res_entry)
		return false;
	return dev->ops.fill_res_entry(msg, res);
}

static bool fill_stat_entry(struct ib_device *dev, struct sk_buff *msg,
			    struct rdma_restrack_entry *res)
{
	if (!dev->ops.fill_stat_entry)
		return false;
	return dev->ops.fill_stat_entry(msg, res);
}

static int fill_res_qp_entry(struct sk_buff *msg, bool has_cap_net_admin,
			     struct rdma_restrack_entry *res, uint32_t port)
{
	struct ib_qp *qp = container_of(res, struct ib_qp, res);
	struct ib_device *dev = qp->device;
	struct ib_qp_init_attr qp_init_attr;
	struct ib_qp_attr qp_attr;
	int ret;

	ret = ib_query_qp(qp, &qp_attr, 0, &qp_init_attr);
	if (ret)
		return ret;

	if (port && port != qp_attr.port_num)
		return -EAGAIN;

	/* In create_qp() port is not set yet */
	if (qp_attr.port_num &&
	    nla_put_u32(msg, RDMA_NLDEV_ATTR_PORT_INDEX, qp_attr.port_num))
		goto err;

	if (nla_put_u32(msg, RDMA_NLDEV_ATTR_RES_LQPN, qp->qp_num))
		goto err;
	if (qp->qp_type == IB_QPT_RC || qp->qp_type == IB_QPT_UC) {
		if (nla_put_u32(msg, RDMA_NLDEV_ATTR_RES_RQPN,
				qp_attr.dest_qp_num))
			goto err;
		if (nla_put_u32(msg, RDMA_NLDEV_ATTR_RES_RQ_PSN,
				qp_attr.rq_psn))
			goto err;
	}

	if (nla_put_u32(msg, RDMA_NLDEV_ATTR_RES_SQ_PSN, qp_attr.sq_psn))
		goto err;

	if (qp->qp_type == IB_QPT_RC || qp->qp_type == IB_QPT_UC ||
	    qp->qp_type == IB_QPT_XRC_INI || qp->qp_type == IB_QPT_XRC_TGT) {
		if (nla_put_u8(msg, RDMA_NLDEV_ATTR_RES_PATH_MIG_STATE,
			       qp_attr.path_mig_state))
			goto err;
	}
	if (nla_put_u8(msg, RDMA_NLDEV_ATTR_RES_TYPE, qp->qp_type))
		goto err;
	if (nla_put_u8(msg, RDMA_NLDEV_ATTR_RES_STATE, qp_attr.qp_state))
		goto err;

	if (!rdma_is_kernel_res(res) &&
	    nla_put_u32(msg, RDMA_NLDEV_ATTR_RES_PDN, qp->pd->res.id))
		goto err;

	if (fill_res_name_pid(msg, res))
		goto err;

	if (fill_res_entry(dev, msg, res))
		goto err;

	return 0;

err:	return -EMSGSIZE;
}

static int fill_res_cm_id_entry(struct sk_buff *msg, bool has_cap_net_admin,
				struct rdma_restrack_entry *res, uint32_t port)
{
	struct rdma_id_private *id_priv =
				container_of(res, struct rdma_id_private, res);
	struct ib_device *dev = id_priv->id.device;
	struct rdma_cm_id *cm_id = &id_priv->id;

	if (port && port != cm_id->port_num)
		return 0;

	if (cm_id->port_num &&
	    nla_put_u32(msg, RDMA_NLDEV_ATTR_PORT_INDEX, cm_id->port_num))
		goto err;

	if (id_priv->qp_num) {
		if (nla_put_u32(msg, RDMA_NLDEV_ATTR_RES_LQPN, id_priv->qp_num))
			goto err;
		if (nla_put_u8(msg, RDMA_NLDEV_ATTR_RES_TYPE, cm_id->qp_type))
			goto err;
	}

	if (nla_put_u32(msg, RDMA_NLDEV_ATTR_RES_PS, cm_id->ps))
		goto err;

	if (nla_put_u8(msg, RDMA_NLDEV_ATTR_RES_STATE, id_priv->state))
		goto err;

	if (cm_id->route.addr.src_addr.ss_family &&
	    nla_put(msg, RDMA_NLDEV_ATTR_RES_SRC_ADDR,
		    sizeof(cm_id->route.addr.src_addr),
		    &cm_id->route.addr.src_addr))
		goto err;
	if (cm_id->route.addr.dst_addr.ss_family &&
	    nla_put(msg, RDMA_NLDEV_ATTR_RES_DST_ADDR,
		    sizeof(cm_id->route.addr.dst_addr),
		    &cm_id->route.addr.dst_addr))
		goto err;

	if (nla_put_u32(msg, RDMA_NLDEV_ATTR_RES_CM_IDN, res->id))
		goto err;

	if (fill_res_name_pid(msg, res))
		goto err;

	if (fill_res_entry(dev, msg, res))
		goto err;

	return 0;

err: return -EMSGSIZE;
}

static int fill_res_cq_entry(struct sk_buff *msg, bool has_cap_net_admin,
			     struct rdma_restrack_entry *res, uint32_t port)
{
	struct ib_cq *cq = container_of(res, struct ib_cq, res);
	struct ib_device *dev = cq->device;

	if (nla_put_u32(msg, RDMA_NLDEV_ATTR_RES_CQE, cq->cqe))
		goto err;
	if (nla_put_u64_64bit(msg, RDMA_NLDEV_ATTR_RES_USECNT,
			      atomic_read(&cq->usecnt), RDMA_NLDEV_ATTR_PAD))
		goto err;

	/* Poll context is only valid for kernel CQs */
	if (rdma_is_kernel_res(res) &&
	    nla_put_u8(msg, RDMA_NLDEV_ATTR_RES_POLL_CTX, cq->poll_ctx))
		goto err;

	if (nla_put_u8(msg, RDMA_NLDEV_ATTR_DEV_DIM, (cq->dim != NULL)))
		goto err;

	if (nla_put_u32(msg, RDMA_NLDEV_ATTR_RES_CQN, res->id))
		goto err;
	if (!rdma_is_kernel_res(res) &&
	    nla_put_u32(msg, RDMA_NLDEV_ATTR_RES_CTXN,
			cq->uobject->uevent.uobject.context->res.id))
		goto err;

	if (fill_res_name_pid(msg, res))
		goto err;

	if (fill_res_entry(dev, msg, res))
		goto err;

	return 0;

err:	return -EMSGSIZE;
}

static int fill_res_mr_entry(struct sk_buff *msg, bool has_cap_net_admin,
			     struct rdma_restrack_entry *res, uint32_t port)
{
	struct ib_mr *mr = container_of(res, struct ib_mr, res);
	struct ib_device *dev = mr->pd->device;

	if (has_cap_net_admin) {
		if (nla_put_u32(msg, RDMA_NLDEV_ATTR_RES_RKEY, mr->rkey))
			goto err;
		if (nla_put_u32(msg, RDMA_NLDEV_ATTR_RES_LKEY, mr->lkey))
			goto err;
	}

	if (nla_put_u64_64bit(msg, RDMA_NLDEV_ATTR_RES_MRLEN, mr->length,
			      RDMA_NLDEV_ATTR_PAD))
		goto err;

	if (nla_put_u32(msg, RDMA_NLDEV_ATTR_RES_MRN, res->id))
		goto err;

	if (!rdma_is_kernel_res(res) &&
	    nla_put_u32(msg, RDMA_NLDEV_ATTR_RES_PDN, mr->pd->res.id))
		goto err;

	if (fill_res_name_pid(msg, res))
		goto err;

	if (fill_res_entry(dev, msg, res))
		goto err;

	return 0;

err:	return -EMSGSIZE;
}

static int fill_res_pd_entry(struct sk_buff *msg, bool has_cap_net_admin,
			     struct rdma_restrack_entry *res, uint32_t port)
{
	struct ib_pd *pd = container_of(res, struct ib_pd, res);
	struct ib_device *dev = pd->device;

	if (has_cap_net_admin) {
		if (nla_put_u32(msg, RDMA_NLDEV_ATTR_RES_LOCAL_DMA_LKEY,
				pd->local_dma_lkey))
			goto err;
		if ((pd->flags & IB_PD_UNSAFE_GLOBAL_RKEY) &&
		    nla_put_u32(msg, RDMA_NLDEV_ATTR_RES_UNSAFE_GLOBAL_RKEY,
				pd->unsafe_global_rkey))
			goto err;
	}
	if (nla_put_u64_64bit(msg, RDMA_NLDEV_ATTR_RES_USECNT,
			      atomic_read(&pd->usecnt), RDMA_NLDEV_ATTR_PAD))
		goto err;

	if (nla_put_u32(msg, RDMA_NLDEV_ATTR_RES_PDN, res->id))
		goto err;

	if (!rdma_is_kernel_res(res) &&
	    nla_put_u32(msg, RDMA_NLDEV_ATTR_RES_CTXN,
			pd->uobject->context->res.id))
		goto err;

	if (fill_res_name_pid(msg, res))
		goto err;

	if (fill_res_entry(dev, msg, res))
		goto err;

	return 0;

err:	return -EMSGSIZE;
}

static int fill_stat_counter_mode(struct sk_buff *msg,
				  struct rdma_counter *counter)
{
	struct rdma_counter_mode *m = &counter->mode;

	if (nla_put_u32(msg, RDMA_NLDEV_ATTR_STAT_MODE, m->mode))
		return -EMSGSIZE;

	if (m->mode == RDMA_COUNTER_MODE_AUTO)
		if ((m->mask & RDMA_COUNTER_MASK_QP_TYPE) &&
		    nla_put_u8(msg, RDMA_NLDEV_ATTR_RES_TYPE, m->param.qp_type))
			return -EMSGSIZE;

	return 0;
}

static int fill_stat_counter_qp_entry(struct sk_buff *msg, u32 qpn)
{
	struct nlattr *entry_attr;

	entry_attr = nla_nest_start(msg, RDMA_NLDEV_ATTR_RES_QP_ENTRY);
	if (!entry_attr)
		return -EMSGSIZE;

	if (nla_put_u32(msg, RDMA_NLDEV_ATTR_RES_LQPN, qpn))
		goto err;

	nla_nest_end(msg, entry_attr);
	return 0;

err:
	nla_nest_cancel(msg, entry_attr);
	return -EMSGSIZE;
}

static int fill_stat_counter_qps(struct sk_buff *msg,
				 struct rdma_counter *counter)
{
	struct rdma_restrack_entry *res;
	struct rdma_restrack_root *rt;
	struct nlattr *table_attr;
	struct ib_qp *qp = NULL;
	unsigned long id = 0;
	int ret = 0;

	table_attr = nla_nest_start(msg, RDMA_NLDEV_ATTR_RES_QP);

	rt = &counter->device->res[RDMA_RESTRACK_QP];
	xa_lock(&rt->xa);
	xa_for_each(&rt->xa, id, res) {
		qp = container_of(res, struct ib_qp, res);
		if (qp->qp_type == IB_QPT_RAW_PACKET && !capable(CAP_NET_RAW))
			continue;

		if (!qp->counter || (qp->counter->id != counter->id))
			continue;

		ret = fill_stat_counter_qp_entry(msg, qp->qp_num);
		if (ret)
			goto err;
	}

	xa_unlock(&rt->xa);
	nla_nest_end(msg, table_attr);
	return 0;

err:
	xa_unlock(&rt->xa);
	nla_nest_cancel(msg, table_attr);
	return ret;
}

int rdma_nl_stat_hwcounter_entry(struct sk_buff *msg, const char *name,
				 u64 value)
{
	struct nlattr *entry_attr;

	entry_attr = nla_nest_start(msg, RDMA_NLDEV_ATTR_STAT_HWCOUNTER_ENTRY);
	if (!entry_attr)
		return -EMSGSIZE;

	if (nla_put_string(msg, RDMA_NLDEV_ATTR_STAT_HWCOUNTER_ENTRY_NAME,
			   name))
		goto err;
	if (nla_put_u64_64bit(msg, RDMA_NLDEV_ATTR_STAT_HWCOUNTER_ENTRY_VALUE,
			      value, RDMA_NLDEV_ATTR_PAD))
		goto err;

	nla_nest_end(msg, entry_attr);
	return 0;

err:
	nla_nest_cancel(msg, entry_attr);
	return -EMSGSIZE;
}
EXPORT_SYMBOL(rdma_nl_stat_hwcounter_entry);

static int fill_stat_mr_entry(struct sk_buff *msg, bool has_cap_net_admin,
			      struct rdma_restrack_entry *res, uint32_t port)
{
	struct ib_mr *mr = container_of(res, struct ib_mr, res);
	struct ib_device *dev = mr->pd->device;

	if (nla_put_u32(msg, RDMA_NLDEV_ATTR_RES_MRN, res->id))
		goto err;

	if (fill_stat_entry(dev, msg, res))
		goto err;

	return 0;

err:
	return -EMSGSIZE;
}

static int fill_stat_counter_hwcounters(struct sk_buff *msg,
					struct rdma_counter *counter)
{
	struct rdma_hw_stats *st = counter->stats;
	struct nlattr *table_attr;
	int i;

	table_attr = nla_nest_start(msg, RDMA_NLDEV_ATTR_STAT_HWCOUNTERS);
	if (!table_attr)
		return -EMSGSIZE;

	for (i = 0; i < st->num_counters; i++)
		if (rdma_nl_stat_hwcounter_entry(msg, st->names[i], st->value[i]))
			goto err;

	nla_nest_end(msg, table_attr);
	return 0;

err:
	nla_nest_cancel(msg, table_attr);
	return -EMSGSIZE;
}

static int fill_res_counter_entry(struct sk_buff *msg, bool has_cap_net_admin,
				  struct rdma_restrack_entry *res,
				  uint32_t port)
{
	struct rdma_counter *counter =
		container_of(res, struct rdma_counter, res);

	if (port && port != counter->port)
		return -EAGAIN;

	/* Dump it even query failed */
	rdma_counter_query_stats(counter);

	if (nla_put_u32(msg, RDMA_NLDEV_ATTR_PORT_INDEX, counter->port) ||
	    nla_put_u32(msg, RDMA_NLDEV_ATTR_STAT_COUNTER_ID, counter->id) ||
	    fill_res_name_pid(msg, &counter->res) ||
	    fill_stat_counter_mode(msg, counter) ||
	    fill_stat_counter_qps(msg, counter) ||
	    fill_stat_counter_hwcounters(msg, counter))
		return -EMSGSIZE;

	return 0;
}

static int nldev_get_doit(struct sk_buff *skb, struct nlmsghdr *nlh,
			  struct netlink_ext_ack *extack)
{
	struct nlattr *tb[RDMA_NLDEV_ATTR_MAX];
	struct ib_device *device;
	struct sk_buff *msg;
	u32 index;
	int err;

	err = nlmsg_parse_deprecated(nlh, 0, tb, RDMA_NLDEV_ATTR_MAX - 1,
				     nldev_policy, extack);
	if (err || !tb[RDMA_NLDEV_ATTR_DEV_INDEX])
		return -EINVAL;

	//通过index获得device
	index = nla_get_u32(tb[RDMA_NLDEV_ATTR_DEV_INDEX]);

	device = ib_device_get_by_index(sock_net(skb->sk), index);
	if (!device)
		return -EINVAL;

	msg = nlmsg_new(NLMSG_DEFAULT_SIZE, GFP_KERNEL);
	if (!msg) {
		err = -ENOMEM;
		goto err;
	}

	nlh = nlmsg_put(msg, NETLINK_CB(skb).portid, nlh->nlmsg_seq,
			RDMA_NL_GET_TYPE(RDMA_NL_NLDEV, RDMA_NLDEV_CMD_GET),
			0, 0);

	err = fill_dev_info(msg, device);
	if (err)
		goto err_free;

	nlmsg_end(msg, nlh);

	ib_device_put(device);
	return rdma_nl_unicast(sock_net(skb->sk), msg, NETLINK_CB(skb).portid);

err_free:
	nlmsg_free(msg);
err:
	ib_device_put(device);
	return err;
}

static int nldev_set_doit(struct sk_buff *skb, struct nlmsghdr *nlh,
			  struct netlink_ext_ack *extack)
{
	struct nlattr *tb[RDMA_NLDEV_ATTR_MAX];
	struct ib_device *device;
	u32 index;
	int err;

	err = nlmsg_parse_deprecated(nlh, 0, tb, RDMA_NLDEV_ATTR_MAX - 1,
				     nldev_policy, extack);
	if (err || !tb[RDMA_NLDEV_ATTR_DEV_INDEX])
		return -EINVAL;

	index = nla_get_u32(tb[RDMA_NLDEV_ATTR_DEV_INDEX]);
	device = ib_device_get_by_index(sock_net(skb->sk), index);
	if (!device)
		return -EINVAL;

	if (tb[RDMA_NLDEV_ATTR_DEV_NAME]) {
		char name[IB_DEVICE_NAME_MAX] = {};

		nla_strlcpy(name, tb[RDMA_NLDEV_ATTR_DEV_NAME],
			    IB_DEVICE_NAME_MAX);
<<<<<<< HEAD
		//ib设备重命名
=======
		if (strlen(name) == 0) {
			err = -EINVAL;
			goto done;
		}
>>>>>>> b032227c
		err = ib_device_rename(device, name);
		goto done;
	}

	if (tb[RDMA_NLDEV_NET_NS_FD]) {
		u32 ns_fd;

		ns_fd = nla_get_u32(tb[RDMA_NLDEV_NET_NS_FD]);
		err = ib_device_set_netns_put(skb, device, ns_fd);
		goto put_done;
	}

	if (tb[RDMA_NLDEV_ATTR_DEV_DIM]) {
		u8 use_dim;

		use_dim = nla_get_u8(tb[RDMA_NLDEV_ATTR_DEV_DIM]);
		err = ib_device_set_dim(device,  use_dim);
		goto done;
	}

done:
	ib_device_put(device);
put_done:
	return err;
}

static int _nldev_get_dumpit(struct ib_device *device,
			     struct sk_buff *skb,
			     struct netlink_callback *cb,
			     unsigned int idx)
{
	int start = cb->args[0];
	struct nlmsghdr *nlh;

	if (idx < start)
		return 0;

	nlh = nlmsg_put(skb, NETLINK_CB(cb->skb).portid, cb->nlh->nlmsg_seq,
			RDMA_NL_GET_TYPE(RDMA_NL_NLDEV, RDMA_NLDEV_CMD_GET),
			0, NLM_F_MULTI);

	if (fill_dev_info(skb, device)) {
		nlmsg_cancel(skb, nlh);
		goto out;
	}

	nlmsg_end(skb, nlh);

	idx++;

out:	cb->args[0] = idx;
	return skb->len;
}

static int nldev_get_dumpit(struct sk_buff *skb, struct netlink_callback *cb)
{
	/*
	 * There is no need to take lock, because
	 * we are relying on ib_core's locking.
	 */
	return ib_enum_all_devs(_nldev_get_dumpit, skb, cb);
}

static int nldev_port_get_doit(struct sk_buff *skb, struct nlmsghdr *nlh,
			       struct netlink_ext_ack *extack)
{
	struct nlattr *tb[RDMA_NLDEV_ATTR_MAX];
	struct ib_device *device;
	struct sk_buff *msg;
	u32 index;
	u32 port;
	int err;

	err = nlmsg_parse_deprecated(nlh, 0, tb, RDMA_NLDEV_ATTR_MAX - 1,
				     nldev_policy, extack);
	if (err ||
	    !tb[RDMA_NLDEV_ATTR_DEV_INDEX] ||
	    !tb[RDMA_NLDEV_ATTR_PORT_INDEX])
		return -EINVAL;

	index = nla_get_u32(tb[RDMA_NLDEV_ATTR_DEV_INDEX]);
	device = ib_device_get_by_index(sock_net(skb->sk), index);
	if (!device)
		return -EINVAL;

	port = nla_get_u32(tb[RDMA_NLDEV_ATTR_PORT_INDEX]);
	if (!rdma_is_port_valid(device, port)) {
		err = -EINVAL;
		goto err;
	}

	msg = nlmsg_new(NLMSG_DEFAULT_SIZE, GFP_KERNEL);
	if (!msg) {
		err = -ENOMEM;
		goto err;
	}

	nlh = nlmsg_put(msg, NETLINK_CB(skb).portid, nlh->nlmsg_seq,
			RDMA_NL_GET_TYPE(RDMA_NL_NLDEV, RDMA_NLDEV_CMD_GET),
			0, 0);

	err = fill_port_info(msg, device, port, sock_net(skb->sk));
	if (err)
		goto err_free;

	nlmsg_end(msg, nlh);
	ib_device_put(device);

	return rdma_nl_unicast(sock_net(skb->sk), msg, NETLINK_CB(skb).portid);

err_free:
	nlmsg_free(msg);
err:
	ib_device_put(device);
	return err;
}

static int nldev_port_get_dumpit(struct sk_buff *skb,
				 struct netlink_callback *cb)
{
	struct nlattr *tb[RDMA_NLDEV_ATTR_MAX];
	struct ib_device *device;
	int start = cb->args[0];
	struct nlmsghdr *nlh;
	u32 idx = 0;
	u32 ifindex;
	int err;
	unsigned int p;

	err = nlmsg_parse_deprecated(cb->nlh, 0, tb, RDMA_NLDEV_ATTR_MAX - 1,
				     nldev_policy, NULL);
	if (err || !tb[RDMA_NLDEV_ATTR_DEV_INDEX])
		return -EINVAL;

	ifindex = nla_get_u32(tb[RDMA_NLDEV_ATTR_DEV_INDEX]);
	device = ib_device_get_by_index(sock_net(skb->sk), ifindex);
	if (!device)
		return -EINVAL;

	rdma_for_each_port (device, p) {
		/*
		 * The dumpit function returns all information from specific
		 * index. This specific index is taken from the netlink
		 * messages request sent by user and it is available
		 * in cb->args[0].
		 *
		 * Usually, the user doesn't fill this field and it causes
		 * to return everything.
		 *
		 */
		if (idx < start) {
			idx++;
			continue;
		}

		nlh = nlmsg_put(skb, NETLINK_CB(cb->skb).portid,
				cb->nlh->nlmsg_seq,
				RDMA_NL_GET_TYPE(RDMA_NL_NLDEV,
						 RDMA_NLDEV_CMD_PORT_GET),
				0, NLM_F_MULTI);

		if (fill_port_info(skb, device, p, sock_net(skb->sk))) {
			nlmsg_cancel(skb, nlh);
			goto out;
		}
		idx++;
		nlmsg_end(skb, nlh);
	}

out:
	ib_device_put(device);
	cb->args[0] = idx;
	return skb->len;
}

static int nldev_res_get_doit(struct sk_buff *skb, struct nlmsghdr *nlh,
			      struct netlink_ext_ack *extack)
{
	struct nlattr *tb[RDMA_NLDEV_ATTR_MAX];
	struct ib_device *device;
	struct sk_buff *msg;
	u32 index;
	int ret;

	ret = nlmsg_parse_deprecated(nlh, 0, tb, RDMA_NLDEV_ATTR_MAX - 1,
				     nldev_policy, extack);
	if (ret || !tb[RDMA_NLDEV_ATTR_DEV_INDEX])
		return -EINVAL;

	index = nla_get_u32(tb[RDMA_NLDEV_ATTR_DEV_INDEX]);
	device = ib_device_get_by_index(sock_net(skb->sk), index);
	if (!device)
		return -EINVAL;

	msg = nlmsg_new(NLMSG_DEFAULT_SIZE, GFP_KERNEL);
	if (!msg) {
		ret = -ENOMEM;
		goto err;
	}

	nlh = nlmsg_put(msg, NETLINK_CB(skb).portid, nlh->nlmsg_seq,
			RDMA_NL_GET_TYPE(RDMA_NL_NLDEV, RDMA_NLDEV_CMD_RES_GET),
			0, 0);

	ret = fill_res_info(msg, device);
	if (ret)
		goto err_free;

	nlmsg_end(msg, nlh);
	ib_device_put(device);
	return rdma_nl_unicast(sock_net(skb->sk), msg, NETLINK_CB(skb).portid);

err_free:
	nlmsg_free(msg);
err:
	ib_device_put(device);
	return ret;
}

static int _nldev_res_get_dumpit(struct ib_device *device,
				 struct sk_buff *skb,
				 struct netlink_callback *cb,
				 unsigned int idx)
{
	int start = cb->args[0];
	struct nlmsghdr *nlh;

	if (idx < start)
		return 0;

	nlh = nlmsg_put(skb, NETLINK_CB(cb->skb).portid, cb->nlh->nlmsg_seq,
			RDMA_NL_GET_TYPE(RDMA_NL_NLDEV, RDMA_NLDEV_CMD_RES_GET),
			0, NLM_F_MULTI);

	if (fill_res_info(skb, device)) {
		nlmsg_cancel(skb, nlh);
		goto out;
	}
	nlmsg_end(skb, nlh);

	idx++;

out:
	cb->args[0] = idx;
	return skb->len;
}

static int nldev_res_get_dumpit(struct sk_buff *skb,
				struct netlink_callback *cb)
{
	return ib_enum_all_devs(_nldev_res_get_dumpit, skb, cb);
}

struct nldev_fill_res_entry {
	enum rdma_nldev_attr nldev_attr;
	enum rdma_nldev_command nldev_cmd;
	u8 flags;
	u32 entry;
	u32 id;
};

enum nldev_res_flags {
	NLDEV_PER_DEV = 1 << 0,
};

static const struct nldev_fill_res_entry fill_entries[RDMA_RESTRACK_MAX] = {
	[RDMA_RESTRACK_QP] = {
		.nldev_cmd = RDMA_NLDEV_CMD_RES_QP_GET,
		.nldev_attr = RDMA_NLDEV_ATTR_RES_QP,
		.entry = RDMA_NLDEV_ATTR_RES_QP_ENTRY,
		.id = RDMA_NLDEV_ATTR_RES_LQPN,
	},
	[RDMA_RESTRACK_CM_ID] = {
		.nldev_cmd = RDMA_NLDEV_CMD_RES_CM_ID_GET,
		.nldev_attr = RDMA_NLDEV_ATTR_RES_CM_ID,
		.entry = RDMA_NLDEV_ATTR_RES_CM_ID_ENTRY,
		.id = RDMA_NLDEV_ATTR_RES_CM_IDN,
	},
	[RDMA_RESTRACK_CQ] = {
		.nldev_cmd = RDMA_NLDEV_CMD_RES_CQ_GET,
		.nldev_attr = RDMA_NLDEV_ATTR_RES_CQ,
		.flags = NLDEV_PER_DEV,
		.entry = RDMA_NLDEV_ATTR_RES_CQ_ENTRY,
		.id = RDMA_NLDEV_ATTR_RES_CQN,
	},
	[RDMA_RESTRACK_MR] = {
		.nldev_cmd = RDMA_NLDEV_CMD_RES_MR_GET,
		.nldev_attr = RDMA_NLDEV_ATTR_RES_MR,
		.flags = NLDEV_PER_DEV,
		.entry = RDMA_NLDEV_ATTR_RES_MR_ENTRY,
		.id = RDMA_NLDEV_ATTR_RES_MRN,
	},
	[RDMA_RESTRACK_PD] = {
		.nldev_cmd = RDMA_NLDEV_CMD_RES_PD_GET,
		.nldev_attr = RDMA_NLDEV_ATTR_RES_PD,
		.flags = NLDEV_PER_DEV,
		.entry = RDMA_NLDEV_ATTR_RES_PD_ENTRY,
		.id = RDMA_NLDEV_ATTR_RES_PDN,
	},
	[RDMA_RESTRACK_COUNTER] = {
		.nldev_cmd = RDMA_NLDEV_CMD_STAT_GET,
		.nldev_attr = RDMA_NLDEV_ATTR_STAT_COUNTER,
		.entry = RDMA_NLDEV_ATTR_STAT_COUNTER_ENTRY,
		.id = RDMA_NLDEV_ATTR_STAT_COUNTER_ID,
	},
};

static int res_get_common_doit(struct sk_buff *skb, struct nlmsghdr *nlh,
			       struct netlink_ext_ack *extack,
			       enum rdma_restrack_type res_type,
			       res_fill_func_t fill_func)
{
	const struct nldev_fill_res_entry *fe = &fill_entries[res_type];
	struct nlattr *tb[RDMA_NLDEV_ATTR_MAX];
	struct rdma_restrack_entry *res;
	struct ib_device *device;
	u32 index, id, port = 0;
	bool has_cap_net_admin;
	struct sk_buff *msg;
	int ret;

	ret = nlmsg_parse_deprecated(nlh, 0, tb, RDMA_NLDEV_ATTR_MAX - 1,
				     nldev_policy, extack);
	if (ret || !tb[RDMA_NLDEV_ATTR_DEV_INDEX] || !fe->id || !tb[fe->id])
		return -EINVAL;

	index = nla_get_u32(tb[RDMA_NLDEV_ATTR_DEV_INDEX]);
	device = ib_device_get_by_index(sock_net(skb->sk), index);
	if (!device)
		return -EINVAL;

	if (tb[RDMA_NLDEV_ATTR_PORT_INDEX]) {
		port = nla_get_u32(tb[RDMA_NLDEV_ATTR_PORT_INDEX]);
		if (!rdma_is_port_valid(device, port)) {
			ret = -EINVAL;
			goto err;
		}
	}

	if ((port && fe->flags & NLDEV_PER_DEV) ||
	    (!port && ~fe->flags & NLDEV_PER_DEV)) {
		ret = -EINVAL;
		goto err;
	}

	id = nla_get_u32(tb[fe->id]);
	res = rdma_restrack_get_byid(device, res_type, id);
	if (IS_ERR(res)) {
		ret = PTR_ERR(res);
		goto err;
	}

	msg = nlmsg_new(NLMSG_DEFAULT_SIZE, GFP_KERNEL);
	if (!msg) {
		ret = -ENOMEM;
		goto err_get;
	}

	nlh = nlmsg_put(msg, NETLINK_CB(skb).portid, nlh->nlmsg_seq,
			RDMA_NL_GET_TYPE(RDMA_NL_NLDEV, fe->nldev_cmd),
			0, 0);

	if (fill_nldev_handle(msg, device)) {
		ret = -EMSGSIZE;
		goto err_free;
	}

	has_cap_net_admin = netlink_capable(skb, CAP_NET_ADMIN);

	ret = fill_func(msg, has_cap_net_admin, res, port);

	rdma_restrack_put(res);
	if (ret)
		goto err_free;

	nlmsg_end(msg, nlh);
	ib_device_put(device);
	return rdma_nl_unicast(sock_net(skb->sk), msg, NETLINK_CB(skb).portid);

err_free:
	nlmsg_free(msg);
err_get:
	rdma_restrack_put(res);
err:
	ib_device_put(device);
	return ret;
}

static int res_get_common_dumpit(struct sk_buff *skb,
				 struct netlink_callback *cb,
				 enum rdma_restrack_type res_type,
				 res_fill_func_t fill_func)
{
	const struct nldev_fill_res_entry *fe = &fill_entries[res_type];
	struct nlattr *tb[RDMA_NLDEV_ATTR_MAX];
	struct rdma_restrack_entry *res;
	struct rdma_restrack_root *rt;
	int err, ret = 0, idx = 0;
	struct nlattr *table_attr;
	struct nlattr *entry_attr;
	struct ib_device *device;
	int start = cb->args[0];
	bool has_cap_net_admin;
	struct nlmsghdr *nlh;
	unsigned long id;
	u32 index, port = 0;
	bool filled = false;

	err = nlmsg_parse_deprecated(cb->nlh, 0, tb, RDMA_NLDEV_ATTR_MAX - 1,
				     nldev_policy, NULL);
	/*
	 * Right now, we are expecting the device index to get res information,
	 * but it is possible to extend this code to return all devices in
	 * one shot by checking the existence of RDMA_NLDEV_ATTR_DEV_INDEX.
	 * if it doesn't exist, we will iterate over all devices.
	 *
	 * But it is not needed for now.
	 */
	if (err || !tb[RDMA_NLDEV_ATTR_DEV_INDEX])
		return -EINVAL;

	index = nla_get_u32(tb[RDMA_NLDEV_ATTR_DEV_INDEX]);
	device = ib_device_get_by_index(sock_net(skb->sk), index);
	if (!device)
		return -EINVAL;

	/*
	 * If no PORT_INDEX is supplied, we will return all QPs from that device
	 */
	if (tb[RDMA_NLDEV_ATTR_PORT_INDEX]) {
		port = nla_get_u32(tb[RDMA_NLDEV_ATTR_PORT_INDEX]);
		if (!rdma_is_port_valid(device, port)) {
			ret = -EINVAL;
			goto err_index;
		}
	}

	nlh = nlmsg_put(skb, NETLINK_CB(cb->skb).portid, cb->nlh->nlmsg_seq,
			RDMA_NL_GET_TYPE(RDMA_NL_NLDEV, fe->nldev_cmd),
			0, NLM_F_MULTI);

	if (fill_nldev_handle(skb, device)) {
		ret = -EMSGSIZE;
		goto err;
	}

	table_attr = nla_nest_start_noflag(skb, fe->nldev_attr);
	if (!table_attr) {
		ret = -EMSGSIZE;
		goto err;
	}

	has_cap_net_admin = netlink_capable(cb->skb, CAP_NET_ADMIN);

	rt = &device->res[res_type];
	xa_lock(&rt->xa);
	/*
	 * FIXME: if the skip ahead is something common this loop should
	 * use xas_for_each & xas_pause to optimize, we can have a lot of
	 * objects.
	 */
	xa_for_each(&rt->xa, id, res) {
		if (idx < start || !rdma_restrack_get(res))
			goto next;

		xa_unlock(&rt->xa);

		filled = true;

		entry_attr = nla_nest_start_noflag(skb, fe->entry);
		if (!entry_attr) {
			ret = -EMSGSIZE;
			rdma_restrack_put(res);
			goto msg_full;
		}

		ret = fill_func(skb, has_cap_net_admin, res, port);

		rdma_restrack_put(res);

		if (ret) {
			nla_nest_cancel(skb, entry_attr);
			if (ret == -EMSGSIZE)
				goto msg_full;
			if (ret == -EAGAIN)
				goto again;
			goto res_err;
		}
		nla_nest_end(skb, entry_attr);
again:		xa_lock(&rt->xa);
next:		idx++;
	}
	xa_unlock(&rt->xa);

msg_full:
	nla_nest_end(skb, table_attr);
	nlmsg_end(skb, nlh);
	cb->args[0] = idx;

	/*
	 * No more entries to fill, cancel the message and
	 * return 0 to mark end of dumpit.
	 */
	if (!filled)
		goto err;

	ib_device_put(device);
	return skb->len;

res_err:
	nla_nest_cancel(skb, table_attr);

err:
	nlmsg_cancel(skb, nlh);

err_index:
	ib_device_put(device);
	return ret;
}

#define RES_GET_FUNCS(name, type)					       \
	static int nldev_res_get_##name##_dumpit(struct sk_buff *skb,	       \
						 struct netlink_callback *cb)  \
	{								       \
		return res_get_common_dumpit(skb, cb, type,		       \
					     fill_res_##name##_entry);	       \
	}								       \
	static int nldev_res_get_##name##_doit(struct sk_buff *skb,	       \
					       struct nlmsghdr *nlh,	       \
					       struct netlink_ext_ack *extack) \
	{								       \
		return res_get_common_doit(skb, nlh, extack, type,	       \
					   fill_res_##name##_entry);	       \
	}

RES_GET_FUNCS(qp, RDMA_RESTRACK_QP);
RES_GET_FUNCS(cm_id, RDMA_RESTRACK_CM_ID);
RES_GET_FUNCS(cq, RDMA_RESTRACK_CQ);
RES_GET_FUNCS(pd, RDMA_RESTRACK_PD);
RES_GET_FUNCS(mr, RDMA_RESTRACK_MR);
RES_GET_FUNCS(counter, RDMA_RESTRACK_COUNTER);

static LIST_HEAD(link_ops);
static DECLARE_RWSEM(link_ops_rwsem);

static const struct rdma_link_ops *link_ops_get(const char *type)
{
	const struct rdma_link_ops *ops;

	list_for_each_entry(ops, &link_ops, list) {
		if (!strcmp(ops->type, type))
			goto out;
	}
	ops = NULL;
out:
	return ops;
}

void rdma_link_register(struct rdma_link_ops *ops)
{
	down_write(&link_ops_rwsem);
	if (WARN_ON_ONCE(link_ops_get(ops->type)))
		goto out;
	list_add(&ops->list, &link_ops);
out:
	up_write(&link_ops_rwsem);
}
EXPORT_SYMBOL(rdma_link_register);

void rdma_link_unregister(struct rdma_link_ops *ops)
{
	down_write(&link_ops_rwsem);
	list_del(&ops->list);
	up_write(&link_ops_rwsem);
}
EXPORT_SYMBOL(rdma_link_unregister);

static int nldev_newlink(struct sk_buff *skb, struct nlmsghdr *nlh,
			  struct netlink_ext_ack *extack)
{
	struct nlattr *tb[RDMA_NLDEV_ATTR_MAX];
	char ibdev_name[IB_DEVICE_NAME_MAX];
	const struct rdma_link_ops *ops;
	char ndev_name[IFNAMSIZ];
	struct net_device *ndev;
	char type[IFNAMSIZ];
	int err;

	err = nlmsg_parse_deprecated(nlh, 0, tb, RDMA_NLDEV_ATTR_MAX - 1,
				     nldev_policy, extack);
	if (err || !tb[RDMA_NLDEV_ATTR_DEV_NAME] ||
	    !tb[RDMA_NLDEV_ATTR_LINK_TYPE] || !tb[RDMA_NLDEV_ATTR_NDEV_NAME])
		return -EINVAL;

	nla_strlcpy(ibdev_name, tb[RDMA_NLDEV_ATTR_DEV_NAME],
		    sizeof(ibdev_name));
	if (strchr(ibdev_name, '%') || strlen(ibdev_name) == 0)
		return -EINVAL;

	nla_strlcpy(type, tb[RDMA_NLDEV_ATTR_LINK_TYPE], sizeof(type));
	nla_strlcpy(ndev_name, tb[RDMA_NLDEV_ATTR_NDEV_NAME],
		    sizeof(ndev_name));

	ndev = dev_get_by_name(sock_net(skb->sk), ndev_name);
	if (!ndev)
		return -ENODEV;

	down_read(&link_ops_rwsem);
	ops = link_ops_get(type);
#ifdef CONFIG_MODULES
	if (!ops) {
		up_read(&link_ops_rwsem);
		request_module("rdma-link-%s", type);
		down_read(&link_ops_rwsem);
		ops = link_ops_get(type);
	}
#endif
	err = ops ? ops->newlink(ibdev_name, ndev) : -EINVAL;
	up_read(&link_ops_rwsem);
	dev_put(ndev);

	return err;
}

static int nldev_dellink(struct sk_buff *skb, struct nlmsghdr *nlh,
			  struct netlink_ext_ack *extack)
{
	struct nlattr *tb[RDMA_NLDEV_ATTR_MAX];
	struct ib_device *device;
	u32 index;
	int err;

	err = nlmsg_parse_deprecated(nlh, 0, tb, RDMA_NLDEV_ATTR_MAX - 1,
				     nldev_policy, extack);
	if (err || !tb[RDMA_NLDEV_ATTR_DEV_INDEX])
		return -EINVAL;

	index = nla_get_u32(tb[RDMA_NLDEV_ATTR_DEV_INDEX]);
	device = ib_device_get_by_index(sock_net(skb->sk), index);
	if (!device)
		return -EINVAL;

	if (!(device->attrs.device_cap_flags & IB_DEVICE_ALLOW_USER_UNREG)) {
		ib_device_put(device);
		return -EINVAL;
	}

	ib_unregister_device_and_put(device);
	return 0;
}

//取指定编号设备对应的chardev
static int nldev_get_chardev(struct sk_buff *skb, struct nlmsghdr *nlh,
			     struct netlink_ext_ack *extack)
{
	struct nlattr *tb[RDMA_NLDEV_ATTR_MAX];
	char client_name[RDMA_NLDEV_ATTR_CHARDEV_TYPE_SIZE];
	struct ib_client_nl_info data = {};
	struct ib_device *ibdev = NULL;
	struct sk_buff *msg;
	u32 index;
	int err;

	err = nlmsg_parse(nlh, 0, tb, RDMA_NLDEV_ATTR_MAX - 1, nldev_policy,
			  extack);
	if (err || !tb[RDMA_NLDEV_ATTR_CHARDEV_TYPE])
		return -EINVAL;

	nla_strlcpy(client_name, tb[RDMA_NLDEV_ATTR_CHARDEV_TYPE],
		    sizeof(client_name));

	if (tb[RDMA_NLDEV_ATTR_DEV_INDEX]) {
		index = nla_get_u32(tb[RDMA_NLDEV_ATTR_DEV_INDEX]);
		//通过index取相应的ib设备
		ibdev = ib_device_get_by_index(sock_net(skb->sk), index);
		if (!ibdev)
			return -EINVAL;

		if (tb[RDMA_NLDEV_ATTR_PORT_INDEX]) {
			data.port = nla_get_u32(tb[RDMA_NLDEV_ATTR_PORT_INDEX]);
			if (!rdma_is_port_valid(ibdev, data.port)) {
				err = -EINVAL;
				goto out_put;
			}
		} else {
			data.port = -1;
		}
	} else if (tb[RDMA_NLDEV_ATTR_PORT_INDEX]) {
		return -EINVAL;
	}

	msg = nlmsg_new(NLMSG_DEFAULT_SIZE, GFP_KERNEL);
	if (!msg) {
		err = -ENOMEM;
		goto out_put;
	}
	nlh = nlmsg_put(msg, NETLINK_CB(skb).portid, nlh->nlmsg_seq,
			RDMA_NL_GET_TYPE(RDMA_NL_NLDEV,
					 RDMA_NLDEV_CMD_GET_CHARDEV),
			0, 0);

	data.nl_msg = msg;
	err = ib_get_client_nl_info(ibdev, client_name, &data);
	if (err)
		goto out_nlmsg;

	err = nla_put_u64_64bit(msg, RDMA_NLDEV_ATTR_CHARDEV,
				huge_encode_dev(data.cdev->devt),
				RDMA_NLDEV_ATTR_PAD);
	if (err)
		goto out_data;
	err = nla_put_u64_64bit(msg, RDMA_NLDEV_ATTR_CHARDEV_ABI, data.abi,
				RDMA_NLDEV_ATTR_PAD);
	if (err)
		goto out_data;
	if (nla_put_string(msg, RDMA_NLDEV_ATTR_CHARDEV_NAME,
			   dev_name(data.cdev))) {
		err = -EMSGSIZE;
		goto out_data;
	}

	nlmsg_end(msg, nlh);
	put_device(data.cdev);
	if (ibdev)
		ib_device_put(ibdev);
	return rdma_nl_unicast(sock_net(skb->sk), msg, NETLINK_CB(skb).portid);

out_data:
	put_device(data.cdev);
out_nlmsg:
	nlmsg_free(msg);
out_put:
	if (ibdev)
		ib_device_put(ibdev);
	return err;
}

static int nldev_sys_get_doit(struct sk_buff *skb, struct nlmsghdr *nlh,
			      struct netlink_ext_ack *extack)
{
	struct nlattr *tb[RDMA_NLDEV_ATTR_MAX];
	struct sk_buff *msg;
	int err;

	err = nlmsg_parse(nlh, 0, tb, RDMA_NLDEV_ATTR_MAX - 1,
			  nldev_policy, extack);
	if (err)
		return err;

	msg = nlmsg_new(NLMSG_DEFAULT_SIZE, GFP_KERNEL);
	if (!msg)
		return -ENOMEM;

	nlh = nlmsg_put(msg, NETLINK_CB(skb).portid, nlh->nlmsg_seq,
			RDMA_NL_GET_TYPE(RDMA_NL_NLDEV,
					 RDMA_NLDEV_CMD_SYS_GET),
			0, 0);

	err = nla_put_u8(msg, RDMA_NLDEV_SYS_ATTR_NETNS_MODE,
			 (u8)ib_devices_shared_netns);
	if (err) {
		nlmsg_free(msg);
		return err;
	}
	nlmsg_end(msg, nlh);
	return rdma_nl_unicast(sock_net(skb->sk), msg, NETLINK_CB(skb).portid);
}

static int nldev_set_sys_set_doit(struct sk_buff *skb, struct nlmsghdr *nlh,
				  struct netlink_ext_ack *extack)
{
	struct nlattr *tb[RDMA_NLDEV_ATTR_MAX];
	u8 enable;
	int err;

	err = nlmsg_parse(nlh, 0, tb, RDMA_NLDEV_ATTR_MAX - 1,
			  nldev_policy, extack);
	if (err || !tb[RDMA_NLDEV_SYS_ATTR_NETNS_MODE])
		return -EINVAL;

	enable = nla_get_u8(tb[RDMA_NLDEV_SYS_ATTR_NETNS_MODE]);
	/* Only 0 and 1 are supported */
	if (enable > 1)
		return -EINVAL;

	err = rdma_compatdev_set(enable);
	return err;
}

static int nldev_stat_set_doit(struct sk_buff *skb, struct nlmsghdr *nlh,
			       struct netlink_ext_ack *extack)
{
	u32 index, port, mode, mask = 0, qpn, cntn = 0;
	struct nlattr *tb[RDMA_NLDEV_ATTR_MAX];
	struct ib_device *device;
	struct sk_buff *msg;
	int ret;

	ret = nlmsg_parse(nlh, 0, tb, RDMA_NLDEV_ATTR_MAX - 1,
			  nldev_policy, extack);
	/* Currently only counter for QP is supported */
	if (ret || !tb[RDMA_NLDEV_ATTR_STAT_RES] ||
	    !tb[RDMA_NLDEV_ATTR_DEV_INDEX] ||
	    !tb[RDMA_NLDEV_ATTR_PORT_INDEX] || !tb[RDMA_NLDEV_ATTR_STAT_MODE])
		return -EINVAL;

	if (nla_get_u32(tb[RDMA_NLDEV_ATTR_STAT_RES]) != RDMA_NLDEV_ATTR_RES_QP)
		return -EINVAL;

	index = nla_get_u32(tb[RDMA_NLDEV_ATTR_DEV_INDEX]);
	device = ib_device_get_by_index(sock_net(skb->sk), index);
	if (!device)
		return -EINVAL;

	port = nla_get_u32(tb[RDMA_NLDEV_ATTR_PORT_INDEX]);
	if (!rdma_is_port_valid(device, port)) {
		ret = -EINVAL;
		goto err;
	}

	msg = nlmsg_new(NLMSG_DEFAULT_SIZE, GFP_KERNEL);
	if (!msg) {
		ret = -ENOMEM;
		goto err;
	}
	nlh = nlmsg_put(msg, NETLINK_CB(skb).portid, nlh->nlmsg_seq,
			RDMA_NL_GET_TYPE(RDMA_NL_NLDEV,
					 RDMA_NLDEV_CMD_STAT_SET),
			0, 0);

	mode = nla_get_u32(tb[RDMA_NLDEV_ATTR_STAT_MODE]);
	if (mode == RDMA_COUNTER_MODE_AUTO) {
		if (tb[RDMA_NLDEV_ATTR_STAT_AUTO_MODE_MASK])
			mask = nla_get_u32(
				tb[RDMA_NLDEV_ATTR_STAT_AUTO_MODE_MASK]);

		ret = rdma_counter_set_auto_mode(device, port,
						 mask ? true : false, mask);
		if (ret)
			goto err_msg;
	} else {
		if (!tb[RDMA_NLDEV_ATTR_RES_LQPN])
			goto err_msg;
		qpn = nla_get_u32(tb[RDMA_NLDEV_ATTR_RES_LQPN]);
		if (tb[RDMA_NLDEV_ATTR_STAT_COUNTER_ID]) {
			cntn = nla_get_u32(tb[RDMA_NLDEV_ATTR_STAT_COUNTER_ID]);
			ret = rdma_counter_bind_qpn(device, port, qpn, cntn);
		} else {
			ret = rdma_counter_bind_qpn_alloc(device, port,
							  qpn, &cntn);
		}
		if (ret)
			goto err_msg;

		if (fill_nldev_handle(msg, device) ||
		    nla_put_u32(msg, RDMA_NLDEV_ATTR_PORT_INDEX, port) ||
		    nla_put_u32(msg, RDMA_NLDEV_ATTR_STAT_COUNTER_ID, cntn) ||
		    nla_put_u32(msg, RDMA_NLDEV_ATTR_RES_LQPN, qpn)) {
			ret = -EMSGSIZE;
			goto err_fill;
		}
	}

	nlmsg_end(msg, nlh);
	ib_device_put(device);
	return rdma_nl_unicast(sock_net(skb->sk), msg, NETLINK_CB(skb).portid);

err_fill:
	rdma_counter_unbind_qpn(device, port, qpn, cntn);
err_msg:
	nlmsg_free(msg);
err:
	ib_device_put(device);
	return ret;
}

static int nldev_stat_del_doit(struct sk_buff *skb, struct nlmsghdr *nlh,
			       struct netlink_ext_ack *extack)
{
	struct nlattr *tb[RDMA_NLDEV_ATTR_MAX];
	struct ib_device *device;
	struct sk_buff *msg;
	u32 index, port, qpn, cntn;
	int ret;

	ret = nlmsg_parse(nlh, 0, tb, RDMA_NLDEV_ATTR_MAX - 1,
			  nldev_policy, extack);
	if (ret || !tb[RDMA_NLDEV_ATTR_STAT_RES] ||
	    !tb[RDMA_NLDEV_ATTR_DEV_INDEX] || !tb[RDMA_NLDEV_ATTR_PORT_INDEX] ||
	    !tb[RDMA_NLDEV_ATTR_STAT_COUNTER_ID] ||
	    !tb[RDMA_NLDEV_ATTR_RES_LQPN])
		return -EINVAL;

	if (nla_get_u32(tb[RDMA_NLDEV_ATTR_STAT_RES]) != RDMA_NLDEV_ATTR_RES_QP)
		return -EINVAL;

	index = nla_get_u32(tb[RDMA_NLDEV_ATTR_DEV_INDEX]);
	device = ib_device_get_by_index(sock_net(skb->sk), index);
	if (!device)
		return -EINVAL;

	port = nla_get_u32(tb[RDMA_NLDEV_ATTR_PORT_INDEX]);
	if (!rdma_is_port_valid(device, port)) {
		ret = -EINVAL;
		goto err;
	}

	msg = nlmsg_new(NLMSG_DEFAULT_SIZE, GFP_KERNEL);
	if (!msg) {
		ret = -ENOMEM;
		goto err;
	}
	nlh = nlmsg_put(msg, NETLINK_CB(skb).portid, nlh->nlmsg_seq,
			RDMA_NL_GET_TYPE(RDMA_NL_NLDEV,
					 RDMA_NLDEV_CMD_STAT_SET),
			0, 0);

	cntn = nla_get_u32(tb[RDMA_NLDEV_ATTR_STAT_COUNTER_ID]);
	qpn = nla_get_u32(tb[RDMA_NLDEV_ATTR_RES_LQPN]);
	if (fill_nldev_handle(msg, device) ||
	    nla_put_u32(msg, RDMA_NLDEV_ATTR_PORT_INDEX, port) ||
	    nla_put_u32(msg, RDMA_NLDEV_ATTR_STAT_COUNTER_ID, cntn) ||
	    nla_put_u32(msg, RDMA_NLDEV_ATTR_RES_LQPN, qpn)) {
		ret = -EMSGSIZE;
		goto err_fill;
	}

	ret = rdma_counter_unbind_qpn(device, port, qpn, cntn);
	if (ret)
		goto err_fill;

	nlmsg_end(msg, nlh);
	ib_device_put(device);
	return rdma_nl_unicast(sock_net(skb->sk), msg, NETLINK_CB(skb).portid);

err_fill:
	nlmsg_free(msg);
err:
	ib_device_put(device);
	return ret;
}

static int stat_get_doit_default_counter(struct sk_buff *skb,
					 struct nlmsghdr *nlh,
					 struct netlink_ext_ack *extack,
					 struct nlattr *tb[])
{
	struct rdma_hw_stats *stats;
	struct nlattr *table_attr;
	struct ib_device *device;
	int ret, num_cnts, i;
	struct sk_buff *msg;
	u32 index, port;
	u64 v;

	if (!tb[RDMA_NLDEV_ATTR_DEV_INDEX] || !tb[RDMA_NLDEV_ATTR_PORT_INDEX])
		return -EINVAL;

	index = nla_get_u32(tb[RDMA_NLDEV_ATTR_DEV_INDEX]);
	device = ib_device_get_by_index(sock_net(skb->sk), index);
	if (!device)
		return -EINVAL;

	if (!device->ops.alloc_hw_stats || !device->ops.get_hw_stats) {
		ret = -EINVAL;
		goto err;
	}

	port = nla_get_u32(tb[RDMA_NLDEV_ATTR_PORT_INDEX]);
	if (!rdma_is_port_valid(device, port)) {
		ret = -EINVAL;
		goto err;
	}

	msg = nlmsg_new(NLMSG_DEFAULT_SIZE, GFP_KERNEL);
	if (!msg) {
		ret = -ENOMEM;
		goto err;
	}

	nlh = nlmsg_put(msg, NETLINK_CB(skb).portid, nlh->nlmsg_seq,
			RDMA_NL_GET_TYPE(RDMA_NL_NLDEV,
					 RDMA_NLDEV_CMD_STAT_GET),
			0, 0);

	if (fill_nldev_handle(msg, device) ||
	    nla_put_u32(msg, RDMA_NLDEV_ATTR_PORT_INDEX, port)) {
		ret = -EMSGSIZE;
		goto err_msg;
	}

	stats = device->port_data ? device->port_data[port].hw_stats : NULL;
	if (stats == NULL) {
		ret = -EINVAL;
		goto err_msg;
	}
	mutex_lock(&stats->lock);

	num_cnts = device->ops.get_hw_stats(device, stats, port, 0);
	if (num_cnts < 0) {
		ret = -EINVAL;
		goto err_stats;
	}

	table_attr = nla_nest_start(msg, RDMA_NLDEV_ATTR_STAT_HWCOUNTERS);
	if (!table_attr) {
		ret = -EMSGSIZE;
		goto err_stats;
	}
	for (i = 0; i < num_cnts; i++) {
		v = stats->value[i] +
			rdma_counter_get_hwstat_value(device, port, i);
		if (rdma_nl_stat_hwcounter_entry(msg, stats->names[i], v)) {
			ret = -EMSGSIZE;
			goto err_table;
		}
	}
	nla_nest_end(msg, table_attr);

	mutex_unlock(&stats->lock);
	nlmsg_end(msg, nlh);
	ib_device_put(device);
	return rdma_nl_unicast(sock_net(skb->sk), msg, NETLINK_CB(skb).portid);

err_table:
	nla_nest_cancel(msg, table_attr);
err_stats:
	mutex_unlock(&stats->lock);
err_msg:
	nlmsg_free(msg);
err:
	ib_device_put(device);
	return ret;
}

static int stat_get_doit_qp(struct sk_buff *skb, struct nlmsghdr *nlh,
			    struct netlink_ext_ack *extack, struct nlattr *tb[])

{
	static enum rdma_nl_counter_mode mode;
	static enum rdma_nl_counter_mask mask;
	struct ib_device *device;
	struct sk_buff *msg;
	u32 index, port;
	int ret;

	if (tb[RDMA_NLDEV_ATTR_STAT_COUNTER_ID])
		return nldev_res_get_counter_doit(skb, nlh, extack);

	if (!tb[RDMA_NLDEV_ATTR_STAT_MODE] ||
	    !tb[RDMA_NLDEV_ATTR_DEV_INDEX] || !tb[RDMA_NLDEV_ATTR_PORT_INDEX])
		return -EINVAL;

	index = nla_get_u32(tb[RDMA_NLDEV_ATTR_DEV_INDEX]);
	device = ib_device_get_by_index(sock_net(skb->sk), index);
	if (!device)
		return -EINVAL;

	port = nla_get_u32(tb[RDMA_NLDEV_ATTR_PORT_INDEX]);
	if (!rdma_is_port_valid(device, port)) {
		ret = -EINVAL;
		goto err;
	}

	msg = nlmsg_new(NLMSG_DEFAULT_SIZE, GFP_KERNEL);
	if (!msg) {
		ret = -ENOMEM;
		goto err;
	}

	nlh = nlmsg_put(msg, NETLINK_CB(skb).portid, nlh->nlmsg_seq,
			RDMA_NL_GET_TYPE(RDMA_NL_NLDEV,
					 RDMA_NLDEV_CMD_STAT_GET),
			0, 0);

	ret = rdma_counter_get_mode(device, port, &mode, &mask);
	if (ret)
		goto err_msg;

	if (fill_nldev_handle(msg, device) ||
	    nla_put_u32(msg, RDMA_NLDEV_ATTR_PORT_INDEX, port) ||
	    nla_put_u32(msg, RDMA_NLDEV_ATTR_STAT_MODE, mode)) {
		ret = -EMSGSIZE;
		goto err_msg;
	}

	if ((mode == RDMA_COUNTER_MODE_AUTO) &&
	    nla_put_u32(msg, RDMA_NLDEV_ATTR_STAT_AUTO_MODE_MASK, mask)) {
		ret = -EMSGSIZE;
		goto err_msg;
	}

	nlmsg_end(msg, nlh);
	ib_device_put(device);
	return rdma_nl_unicast(sock_net(skb->sk), msg, NETLINK_CB(skb).portid);

err_msg:
	nlmsg_free(msg);
err:
	ib_device_put(device);
	return ret;
}

static int nldev_stat_get_doit(struct sk_buff *skb, struct nlmsghdr *nlh,
			       struct netlink_ext_ack *extack)
{
	struct nlattr *tb[RDMA_NLDEV_ATTR_MAX];
	int ret;

	ret = nlmsg_parse(nlh, 0, tb, RDMA_NLDEV_ATTR_MAX - 1,
			  nldev_policy, extack);
	if (ret)
		return -EINVAL;

	if (!tb[RDMA_NLDEV_ATTR_STAT_RES])
		return stat_get_doit_default_counter(skb, nlh, extack, tb);

	switch (nla_get_u32(tb[RDMA_NLDEV_ATTR_STAT_RES])) {
	case RDMA_NLDEV_ATTR_RES_QP:
		ret = stat_get_doit_qp(skb, nlh, extack, tb);
		break;
	case RDMA_NLDEV_ATTR_RES_MR:
		ret = res_get_common_doit(skb, nlh, extack, RDMA_RESTRACK_MR,
					  fill_stat_mr_entry);
		break;
	default:
		ret = -EINVAL;
		break;
	}

	return ret;
}

static int nldev_stat_get_dumpit(struct sk_buff *skb,
				 struct netlink_callback *cb)
{
	struct nlattr *tb[RDMA_NLDEV_ATTR_MAX];
	int ret;

	ret = nlmsg_parse(cb->nlh, 0, tb, RDMA_NLDEV_ATTR_MAX - 1,
			  nldev_policy, NULL);
	if (ret || !tb[RDMA_NLDEV_ATTR_STAT_RES])
		return -EINVAL;

	switch (nla_get_u32(tb[RDMA_NLDEV_ATTR_STAT_RES])) {
	case RDMA_NLDEV_ATTR_RES_QP:
		ret = nldev_res_get_counter_dumpit(skb, cb);
		break;
	case RDMA_NLDEV_ATTR_RES_MR:
		ret = res_get_common_dumpit(skb, cb, RDMA_RESTRACK_MR,
					    fill_stat_mr_entry);
		break;
	default:
		ret = -EINVAL;
		break;
	}

	return ret;
}

static const struct rdma_nl_cbs nldev_cb_table[RDMA_NLDEV_NUM_OPS] = {
	[RDMA_NLDEV_CMD_GET] = {
		.doit = nldev_get_doit,
		.dump = nldev_get_dumpit,
	},
	[RDMA_NLDEV_CMD_GET_CHARDEV] = {
		.doit = nldev_get_chardev,
	},
	[RDMA_NLDEV_CMD_SET] = {
		.doit = nldev_set_doit,
		.flags = RDMA_NL_ADMIN_PERM,
	},
	[RDMA_NLDEV_CMD_NEWLINK] = {
		.doit = nldev_newlink,
		.flags = RDMA_NL_ADMIN_PERM,
	},
	[RDMA_NLDEV_CMD_DELLINK] = {
		.doit = nldev_dellink,
		.flags = RDMA_NL_ADMIN_PERM,
	},
	[RDMA_NLDEV_CMD_PORT_GET] = {
		.doit = nldev_port_get_doit,
		.dump = nldev_port_get_dumpit,
	},
	[RDMA_NLDEV_CMD_RES_GET] = {
		.doit = nldev_res_get_doit,
		.dump = nldev_res_get_dumpit,
	},
	[RDMA_NLDEV_CMD_RES_QP_GET] = {
		.doit = nldev_res_get_qp_doit,
		.dump = nldev_res_get_qp_dumpit,
	},
	[RDMA_NLDEV_CMD_RES_CM_ID_GET] = {
		.doit = nldev_res_get_cm_id_doit,
		.dump = nldev_res_get_cm_id_dumpit,
	},
	[RDMA_NLDEV_CMD_RES_CQ_GET] = {
		.doit = nldev_res_get_cq_doit,
		.dump = nldev_res_get_cq_dumpit,
	},
	[RDMA_NLDEV_CMD_RES_MR_GET] = {
		.doit = nldev_res_get_mr_doit,
		.dump = nldev_res_get_mr_dumpit,
	},
	[RDMA_NLDEV_CMD_RES_PD_GET] = {
		.doit = nldev_res_get_pd_doit,
		.dump = nldev_res_get_pd_dumpit,
	},
	[RDMA_NLDEV_CMD_SYS_GET] = {
		.doit = nldev_sys_get_doit,
	},
	[RDMA_NLDEV_CMD_SYS_SET] = {
		.doit = nldev_set_sys_set_doit,
	},
	[RDMA_NLDEV_CMD_STAT_SET] = {
		.doit = nldev_stat_set_doit,
		.flags = RDMA_NL_ADMIN_PERM,
	},
	[RDMA_NLDEV_CMD_STAT_GET] = {
		.doit = nldev_stat_get_doit,
		.dump = nldev_stat_get_dumpit,
	},
	[RDMA_NLDEV_CMD_STAT_DEL] = {
		.doit = nldev_stat_del_doit,
		.flags = RDMA_NL_ADMIN_PERM,
	},
};

void __init nldev_init(void)
{
	rdma_nl_register(RDMA_NL_NLDEV, nldev_cb_table);
}

void __exit nldev_exit(void)
{
	rdma_nl_unregister(RDMA_NL_NLDEV);
}

MODULE_ALIAS_RDMA_NETLINK(RDMA_NL_NLDEV, 5);<|MERGE_RESOLUTION|>--- conflicted
+++ resolved
@@ -921,14 +921,11 @@
 
 		nla_strlcpy(name, tb[RDMA_NLDEV_ATTR_DEV_NAME],
 			    IB_DEVICE_NAME_MAX);
-<<<<<<< HEAD
-		//ib设备重命名
-=======
 		if (strlen(name) == 0) {
 			err = -EINVAL;
 			goto done;
 		}
->>>>>>> b032227c
+		//ib设备重命名
 		err = ib_device_rename(device, name);
 		goto done;
 	}
