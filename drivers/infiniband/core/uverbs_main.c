/*
 * Copyright (c) 2005 Topspin Communications.  All rights reserved.
 * Copyright (c) 2005, 2006 Cisco Systems.  All rights reserved.
 * Copyright (c) 2005 Mellanox Technologies. All rights reserved.
 * Copyright (c) 2005 Voltaire, Inc. All rights reserved.
 * Copyright (c) 2005 PathScale, Inc. All rights reserved.
 *
 * This software is available to you under a choice of one of two
 * licenses.  You may choose to be licensed under the terms of the GNU
 * General Public License (GPL) Version 2, available from the file
 * COPYING in the main directory of this source tree, or the
 * OpenIB.org BSD license below:
 *
 *     Redistribution and use in source and binary forms, with or
 *     without modification, are permitted provided that the following
 *     conditions are met:
 *
 *      - Redistributions of source code must retain the above
 *        copyright notice, this list of conditions and the following
 *        disclaimer.
 *
 *      - Redistributions in binary form must reproduce the above
 *        copyright notice, this list of conditions and the following
 *        disclaimer in the documentation and/or other materials
 *        provided with the distribution.
 *
 * THE SOFTWARE IS PROVIDED "AS IS", WITHOUT WARRANTY OF ANY KIND,
 * EXPRESS OR IMPLIED, INCLUDING BUT NOT LIMITED TO THE WARRANTIES OF
 * MERCHANTABILITY, FITNESS FOR A PARTICULAR PURPOSE AND
 * NONINFRINGEMENT. IN NO EVENT SHALL THE AUTHORS OR COPYRIGHT HOLDERS
 * BE LIABLE FOR ANY CLAIM, DAMAGES OR OTHER LIABILITY, WHETHER IN AN
 * ACTION OF CONTRACT, TORT OR OTHERWISE, ARISING FROM, OUT OF OR IN
 * CONNECTION WITH THE SOFTWARE OR THE USE OR OTHER DEALINGS IN THE
 * SOFTWARE.
 */

#include <linux/module.h>
#include <linux/init.h>
#include <linux/device.h>
#include <linux/err.h>
#include <linux/fs.h>
#include <linux/poll.h>
#include <linux/sched.h>
#include <linux/file.h>
#include <linux/cdev.h>
#include <linux/anon_inodes.h>
#include <linux/slab.h>
#include <linux/sched/mm.h>

#include <linux/uaccess.h>

#include <rdma/ib.h>
#include <rdma/uverbs_std_types.h>
#include <rdma/rdma_netlink.h>

#include "uverbs.h"
#include "core_priv.h"
#include "rdma_core.h"

MODULE_AUTHOR("Roland Dreier");
MODULE_DESCRIPTION("InfiniBand userspace verbs access");
MODULE_LICENSE("Dual BSD/GPL");

enum {
	IB_UVERBS_MAJOR       = 231,
	IB_UVERBS_BASE_MINOR  = 192,
	IB_UVERBS_MAX_DEVICES = RDMA_MAX_PORTS,
	IB_UVERBS_NUM_FIXED_MINOR = 32,
	IB_UVERBS_NUM_DYNAMIC_MINOR = IB_UVERBS_MAX_DEVICES - IB_UVERBS_NUM_FIXED_MINOR,
};

#define IB_UVERBS_BASE_DEV	MKDEV(IB_UVERBS_MAJOR, IB_UVERBS_BASE_MINOR)

static dev_t dynamic_uverbs_dev;

static DEFINE_IDA(uverbs_ida);
static int ib_uverbs_add_one(struct ib_device *device);
static void ib_uverbs_remove_one(struct ib_device *device, void *client_data);

static char *uverbs_devnode(const struct device *dev, umode_t *mode)
{
	if (mode)
		*mode = 0666;
	return kasprintf(GFP_KERNEL, "infiniband/%s", dev_name(dev));
}

static const struct class uverbs_class = {
	.name = "infiniband_verbs",
	.devnode = uverbs_devnode,
};

/*
 * Must be called with the ufile->device->disassociate_srcu held, and the lock
 * must be held until use of the ucontext is finished.
 */
struct ib_ucontext *ib_uverbs_get_ucontext_file(struct ib_uverbs_file *ufile)
{
	/*
	 * We do not hold the hw_destroy_rwsem lock for this flow, instead
	 * srcu is used. It does not matter if someone races this with
	 * get_context, we get NULL or valid ucontext.
	 */
	/*由ufile获得ib_ucontext*/
	struct ib_ucontext *ucontext = smp_load_acquire(&ufile->ucontext);

	if (!srcu_dereference(ufile->device->ib_dev,
			      &ufile->device->disassociate_srcu))
		return ERR_PTR(-EIO);

	if (!ucontext)
		return ERR_PTR(-EINVAL);

	return ucontext;
}
EXPORT_SYMBOL(ib_uverbs_get_ucontext_file);

int uverbs_dealloc_mw(struct ib_mw *mw)
{
	struct ib_pd *pd = mw->pd;
	int ret;

	ret = mw->device->ops.dealloc_mw(mw);
	if (ret)
		return ret;

	atomic_dec(&pd->usecnt);
	kfree(mw);
	return ret;
}

static void ib_uverbs_release_dev(struct device *device)
{
	struct ib_uverbs_device *dev =
			container_of(device, struct ib_uverbs_device, dev);

	uverbs_destroy_api(dev->uapi);
	cleanup_srcu_struct(&dev->disassociate_srcu);
	mutex_destroy(&dev->lists_mutex);
	mutex_destroy(&dev->xrcd_tree_mutex);
	kfree(dev);
}

void ib_uverbs_release_ucq(struct ib_uverbs_completion_event_file *ev_file,
			   struct ib_ucq_object *uobj)
{
	struct ib_uverbs_event *evt, *tmp;

	if (ev_file) {
		spin_lock_irq(&ev_file->ev_queue.lock);
		list_for_each_entry_safe(evt, tmp, &uobj->comp_list, obj_list) {
			list_del(&evt->list);
			kfree(evt);
		}
		spin_unlock_irq(&ev_file->ev_queue.lock);

		uverbs_uobject_put(&ev_file->uobj);
	}

	ib_uverbs_release_uevent(&uobj->uevent);
}

void ib_uverbs_release_uevent(struct ib_uevent_object *uobj)
{
	struct ib_uverbs_async_event_file *async_file = uobj->event_file;
	struct ib_uverbs_event *evt, *tmp;

	if (!async_file)
		return;

	spin_lock_irq(&async_file->ev_queue.lock);
	list_for_each_entry_safe(evt, tmp, &uobj->event_list, obj_list) {
		list_del(&evt->list);
		kfree(evt);
	}
	spin_unlock_irq(&async_file->ev_queue.lock);
	uverbs_uobject_put(&async_file->uobj);
}

void ib_uverbs_detach_umcast(struct ib_qp *qp,
			     struct ib_uqp_object *uobj)
{
	struct ib_uverbs_mcast_entry *mcast, *tmp;

	list_for_each_entry_safe(mcast, tmp, &uobj->mcast_list, list) {
		ib_detach_mcast(qp, &mcast->gid, mcast->lid);
		list_del(&mcast->list);
		kfree(mcast);
	}
}

static void ib_uverbs_comp_dev(struct ib_uverbs_device *dev)
{
	complete(&dev->comp);
}

void ib_uverbs_release_file(struct kref *ref)
{
	struct ib_uverbs_file *file =
		container_of(ref, struct ib_uverbs_file, ref);
	struct ib_device *ib_dev;
	int srcu_key;

	release_ufile_idr_uobject(file);

	srcu_key = srcu_read_lock(&file->device->disassociate_srcu);
	ib_dev = srcu_dereference(file->device->ib_dev,
				  &file->device->disassociate_srcu);
	if (ib_dev && !ib_dev->ops.disassociate_ucontext)
		module_put(ib_dev->ops.owner);
	srcu_read_unlock(&file->device->disassociate_srcu, srcu_key);

	if (refcount_dec_and_test(&file->device->refcount))
		ib_uverbs_comp_dev(file->device);

	if (file->default_async_file)
		uverbs_uobject_put(&file->default_async_file->uobj);
	put_device(&file->device->dev);

	if (file->disassociate_page)
		__free_pages(file->disassociate_page, 0);
	mutex_destroy(&file->umap_lock);
	mutex_destroy(&file->ucontext_lock);
	kfree(file);
}

static ssize_t ib_uverbs_event_read(struct ib_uverbs_event_queue *ev_queue,
				    struct file *filp, char __user *buf,
				    size_t count, loff_t *pos,
				    size_t eventsz)
{
	struct ib_uverbs_event *event;
	int ret = 0;

	spin_lock_irq(&ev_queue->lock);

	while (list_empty(&ev_queue->event_list)) {
		if (ev_queue->is_closed) {
			spin_unlock_irq(&ev_queue->lock);
			return -EIO;
		}

		spin_unlock_irq(&ev_queue->lock);
		if (filp->f_flags & O_NONBLOCK)
			return -EAGAIN;

		if (wait_event_interruptible(ev_queue->poll_wait,
					     (!list_empty(&ev_queue->event_list) ||
					      ev_queue->is_closed)))
			return -ERESTARTSYS;

		spin_lock_irq(&ev_queue->lock);
	}

	event = list_entry(ev_queue->event_list.next, struct ib_uverbs_event, list);

	if (eventsz > count) {
		ret   = -EINVAL;
		event = NULL;
	} else {
		list_del(ev_queue->event_list.next);
		if (event->counter) {
			++(*event->counter);
			list_del(&event->obj_list);
		}
	}

	spin_unlock_irq(&ev_queue->lock);

	if (event) {
		if (copy_to_user(buf, event, eventsz))
			ret = -EFAULT;
		else
			ret = eventsz;
	}

	kfree(event);

	return ret;
}

static ssize_t ib_uverbs_async_event_read(struct file *filp, char __user *buf,
					  size_t count, loff_t *pos)
{
	struct ib_uverbs_async_event_file *file = filp->private_data;

	return ib_uverbs_event_read(&file->ev_queue, filp, buf, count, pos,
				    sizeof(struct ib_uverbs_async_event_desc));
}

static ssize_t ib_uverbs_comp_event_read(struct file *filp, char __user *buf,
					 size_t count, loff_t *pos)
{
	struct ib_uverbs_completion_event_file *comp_ev_file =
		filp->private_data;

	return ib_uverbs_event_read(&comp_ev_file->ev_queue, filp, buf, count,
				    pos,
				    sizeof(struct ib_uverbs_comp_event_desc));
}

static __poll_t ib_uverbs_event_poll(struct ib_uverbs_event_queue *ev_queue,
					 struct file *filp,
					 struct poll_table_struct *wait)
{
	__poll_t pollflags = 0;

	poll_wait(filp, &ev_queue->poll_wait, wait);

	spin_lock_irq(&ev_queue->lock);
	if (!list_empty(&ev_queue->event_list))
		pollflags = EPOLLIN | EPOLLRDNORM;
	else if (ev_queue->is_closed)
		pollflags = EPOLLERR;
	spin_unlock_irq(&ev_queue->lock);

	return pollflags;
}

static __poll_t ib_uverbs_async_event_poll(struct file *filp,
					       struct poll_table_struct *wait)
{
	struct ib_uverbs_async_event_file *file = filp->private_data;

	return ib_uverbs_event_poll(&file->ev_queue, filp, wait);
}

static __poll_t ib_uverbs_comp_event_poll(struct file *filp,
					      struct poll_table_struct *wait)
{
	struct ib_uverbs_completion_event_file *comp_ev_file =
		filp->private_data;

	return ib_uverbs_event_poll(&comp_ev_file->ev_queue, filp, wait);
}

static int ib_uverbs_async_event_fasync(int fd, struct file *filp, int on)
{
	struct ib_uverbs_async_event_file *file = filp->private_data;

	return fasync_helper(fd, filp, on, &file->ev_queue.async_queue);
}

static int ib_uverbs_comp_event_fasync(int fd, struct file *filp, int on)
{
	struct ib_uverbs_completion_event_file *comp_ev_file =
		filp->private_data;

	return fasync_helper(fd, filp, on, &comp_ev_file->ev_queue.async_queue);
}

const struct file_operations uverbs_event_fops = {
	.owner	 = THIS_MODULE,
	.read	 = ib_uverbs_comp_event_read,
	.poll    = ib_uverbs_comp_event_poll,
	.release = uverbs_uobject_fd_release,
	.fasync  = ib_uverbs_comp_event_fasync,
	.llseek	 = no_llseek,
};

const struct file_operations uverbs_async_event_fops = {
	.owner	 = THIS_MODULE,
	.read	 = ib_uverbs_async_event_read,
	.poll    = ib_uverbs_async_event_poll,
	.release = uverbs_async_event_release,
	.fasync  = ib_uverbs_async_event_fasync,
	.llseek	 = no_llseek,
};

void ib_uverbs_comp_handler(struct ib_cq *cq, void *cq_context)
{
	struct ib_uverbs_event_queue   *ev_queue = cq_context;
	struct ib_ucq_object	       *uobj;
	struct ib_uverbs_event	       *entry;
	unsigned long			flags;

	if (!ev_queue)
		return;

	spin_lock_irqsave(&ev_queue->lock, flags);
	if (ev_queue->is_closed) {
		spin_unlock_irqrestore(&ev_queue->lock, flags);
		return;
	}

	entry = kmalloc(sizeof(*entry), GFP_ATOMIC);
	if (!entry) {
		spin_unlock_irqrestore(&ev_queue->lock, flags);
		return;
	}

	uobj = cq->uobject;

	entry->desc.comp.cq_handle = cq->uobject->uevent.uobject.user_handle;
	entry->counter		   = &uobj->comp_events_reported;

	list_add_tail(&entry->list, &ev_queue->event_list);
	list_add_tail(&entry->obj_list, &uobj->comp_list);
	spin_unlock_irqrestore(&ev_queue->lock, flags);

	wake_up_interruptible(&ev_queue->poll_wait);
	kill_fasync(&ev_queue->async_queue, SIGIO, POLL_IN);
}

void ib_uverbs_async_handler(struct ib_uverbs_async_event_file *async_file,
			     __u64 element, __u64 event,
			     struct list_head *obj_list, u32 *counter)
{
	struct ib_uverbs_event *entry;
	unsigned long flags;

	if (!async_file)
		return;

	spin_lock_irqsave(&async_file->ev_queue.lock, flags);
	if (async_file->ev_queue.is_closed) {
		spin_unlock_irqrestore(&async_file->ev_queue.lock, flags);
		return;
	}

	entry = kmalloc(sizeof(*entry), GFP_ATOMIC);
	if (!entry) {
		spin_unlock_irqrestore(&async_file->ev_queue.lock, flags);
		return;
	}

	entry->desc.async.element = element;
	entry->desc.async.event_type = event;
	entry->desc.async.reserved = 0;
	entry->counter = counter;

	list_add_tail(&entry->list, &async_file->ev_queue.event_list);
	if (obj_list)
		list_add_tail(&entry->obj_list, obj_list);
	spin_unlock_irqrestore(&async_file->ev_queue.lock, flags);

	wake_up_interruptible(&async_file->ev_queue.poll_wait);
	kill_fasync(&async_file->ev_queue.async_queue, SIGIO, POLL_IN);
}

static void uverbs_uobj_event(struct ib_uevent_object *eobj,
			      struct ib_event *event)
{
	ib_uverbs_async_handler(eobj->event_file,
				eobj->uobject.user_handle, event->event,
				&eobj->event_list, &eobj->events_reported);
}

void ib_uverbs_cq_event_handler(struct ib_event *event, void *context_ptr)
{
	uverbs_uobj_event(&event->element.cq->uobject->uevent, event);
}

void ib_uverbs_qp_event_handler(struct ib_event *event, void *context_ptr)
{
	/* for XRC target qp's, check that qp is live */
	if (!event->element.qp->uobject)
		return;

	uverbs_uobj_event(&event->element.qp->uobject->uevent, event);
}

void ib_uverbs_wq_event_handler(struct ib_event *event, void *context_ptr)
{
	uverbs_uobj_event(&event->element.wq->uobject->uevent, event);
}

void ib_uverbs_srq_event_handler(struct ib_event *event, void *context_ptr)
{
	uverbs_uobj_event(&event->element.srq->uobject->uevent, event);
}

static void ib_uverbs_event_handler(struct ib_event_handler *handler,
				    struct ib_event *event)
{
	ib_uverbs_async_handler(
		container_of(handler, struct ib_uverbs_async_event_file,
			     event_handler),
		event->element.port_num, event->event, NULL, NULL);
}

void ib_uverbs_init_event_queue(struct ib_uverbs_event_queue *ev_queue)
{
	spin_lock_init(&ev_queue->lock);
	INIT_LIST_HEAD(&ev_queue->event_list);
	init_waitqueue_head(&ev_queue->poll_wait);
	ev_queue->is_closed   = 0;
	ev_queue->async_queue = NULL;
}

void ib_uverbs_init_async_event_file(
	struct ib_uverbs_async_event_file *async_file)
{
	struct ib_uverbs_file *uverbs_file = async_file->uobj.ufile;
	struct ib_device *ib_dev = async_file->uobj.context->device;

	ib_uverbs_init_event_queue(&async_file->ev_queue);

	/* The first async_event_file becomes the default one for the file. */
	mutex_lock(&uverbs_file->ucontext_lock);
	if (!uverbs_file->default_async_file) {
		/* Pairs with the put in ib_uverbs_release_file */
		uverbs_uobject_get(&async_file->uobj);
		smp_store_release(&uverbs_file->default_async_file, async_file);
	}
	mutex_unlock(&uverbs_file->ucontext_lock);

	INIT_IB_EVENT_HANDLER(&async_file->event_handler, ib_dev,
			      ib_uverbs_event_handler);
	ib_register_event_handler(&async_file->event_handler);
}

static ssize_t verify_hdr(struct ib_uverbs_cmd_hdr *hdr,
			  struct ib_uverbs_ex_cmd_hdr *ex_hdr, size_t count,
			  const struct uverbs_api_write_method *method_elm)
{
	if (method_elm->is_ex) {
		count -= sizeof(*hdr) + sizeof(*ex_hdr);

		if ((hdr->in_words + ex_hdr->provider_in_words) * 8 != count)
			return -EINVAL;

		if (hdr->in_words * 8 < method_elm->req_size)
			return -ENOSPC;

		if (ex_hdr->cmd_hdr_reserved)
			return -EINVAL;

		if (ex_hdr->response) {
			if (!hdr->out_words && !ex_hdr->provider_out_words)
				return -EINVAL;

			if (hdr->out_words * 8 < method_elm->resp_size)
				return -ENOSPC;

			if (!access_ok(u64_to_user_ptr(ex_hdr->response),
				       (hdr->out_words + ex_hdr->provider_out_words) * 8))
				return -EFAULT;
		} else {
			if (hdr->out_words || ex_hdr->provider_out_words)
				return -EINVAL;
		}

		return 0;
	}

	/* not extended command */
	if (hdr->in_words * 4 != count)
		return -EINVAL;

	if (count < method_elm->req_size + sizeof(*hdr)) {
		/*
		 * rdma-core v18 and v19 have a bug where they send DESTROY_CQ
		 * with a 16 byte write instead of 24. Old kernels didn't
		 * check the size so they allowed this. Now that the size is
		 * checked provide a compatibility work around to not break
		 * those userspaces.
		 */
		if (hdr->command == IB_USER_VERBS_CMD_DESTROY_CQ &&
		    count == 16) {
			hdr->in_words = 6;
			return 0;
		}
		return -ENOSPC;
	}
	if (hdr->out_words * 4 < method_elm->resp_size)
		return -ENOSPC;

	return 0;
}

/*uverbs文件write操作处理*/
static ssize_t ib_uverbs_write(struct file *filp, const char __user *buf,
			     size_t count, loff_t *pos)
{
	struct ib_uverbs_file *file = filp->private_data;
	const struct uverbs_api_write_method *method_elm;
	/*取此设备对应的uapi（此结构体中记录了适用于此设备的所有obj及cmd处理函数）*/
	struct uverbs_api *uapi = file->device->uapi;
	struct ib_uverbs_ex_cmd_hdr ex_hdr;
	struct ib_uverbs_cmd_hdr hdr;
	struct uverbs_attr_bundle bundle;
	int srcu_key;
	ssize_t ret;

	if (!ib_safe_file_access(filp)) {
		pr_err_once("uverbs_write: process %d (%s) changed security contexts after opening file descriptor, this is not allowed.\n",
			    task_tgid_vnr(current), current->comm);
		return -EACCES;
	}

	if (count < sizeof(hdr))
		return -EINVAL;

	/*将buf内容转换为ib_uverbs_cmd_hdr类型*/
	if (copy_from_user(&hdr, buf, sizeof(hdr)))
		return -EFAULT;

	/*取cmd对应的method*/
	method_elm = uapi_get_method(uapi, hdr.command);
	if (IS_ERR(method_elm))
		return PTR_ERR(method_elm);

	if (method_elm->is_ex) {
		if (count < (sizeof(hdr) + sizeof(ex_hdr)))
			return -EINVAL;
		if (copy_from_user(&ex_hdr, buf + sizeof(hdr), sizeof(ex_hdr)))
			return -EFAULT;
	}

	ret = verify_hdr(&hdr, &ex_hdr, count, method_elm);
	if (ret)
		return ret;

	srcu_key = srcu_read_lock(&file->device->disassociate_srcu);

	buf += sizeof(hdr);

	memset(bundle.attr_present, 0, sizeof(bundle.attr_present));
	bundle.ufile = file;
	bundle.context = NULL; /* only valid if bundle has uobject */
	bundle.uobject = NULL;
	if (!method_elm->is_ex) {
		size_t in_len = hdr.in_words * 4 - sizeof(hdr);
		size_t out_len = hdr.out_words * 4;
		u64 response = 0;

		if (method_elm->has_udata) {
			bundle.driver_udata.inlen =
				in_len - method_elm->req_size;
			in_len = method_elm->req_size;
			if (bundle.driver_udata.inlen)
				bundle.driver_udata.inbuf = buf + in_len;
			else
				bundle.driver_udata.inbuf = NULL;
		} else {
			memset(&bundle.driver_udata, 0,
			       sizeof(bundle.driver_udata));
		}

		if (method_elm->has_resp) {
			/*
			 * The macros check that if has_resp is set
			 * then the command request structure starts
			 * with a '__aligned u64 response' member.
			 */
			ret = get_user(response, (const u64 __user *)buf);
			if (ret)
				goto out_unlock;

			if (method_elm->has_udata) {
				bundle.driver_udata.outlen =
					out_len - method_elm->resp_size;
				out_len = method_elm->resp_size;
				if (bundle.driver_udata.outlen)
					bundle.driver_udata.outbuf =
						u64_to_user_ptr(response +
								out_len);
				else
					bundle.driver_udata.outbuf = NULL;
			}
		} else {
			bundle.driver_udata.outlen = 0;
			bundle.driver_udata.outbuf = NULL;
		}

		ib_uverbs_init_udata_buf_or_null(
			&bundle.ucore, buf, u64_to_user_ptr(response),
			in_len, out_len);
	} else {
		buf += sizeof(ex_hdr);

		ib_uverbs_init_udata_buf_or_null(&bundle.ucore, buf,
					u64_to_user_ptr(ex_hdr.response),
					hdr.in_words * 8, hdr.out_words * 8);

		ib_uverbs_init_udata_buf_or_null(
			&bundle.driver_udata, buf + bundle.ucore.inlen,
			u64_to_user_ptr(ex_hdr.response) + bundle.ucore.outlen,
			ex_hdr.provider_in_words * 8,
			ex_hdr.provider_out_words * 8);

	}

	/*调用具体方法完成write接口请求*/
	ret = method_elm->handler(&bundle);
	if (bundle.uobject)
		uverbs_finalize_object(bundle.uobject, UVERBS_ACCESS_NEW, true,
				       !ret, &bundle);
out_unlock:
	srcu_read_unlock(&file->device->disassociate_srcu, srcu_key);
	return (ret) ? : count;
}

static const struct vm_operations_struct rdma_umap_ops;

static int ib_uverbs_mmap(struct file *filp, struct vm_area_struct *vma)
{
	struct ib_uverbs_file *file = filp->private_data;
	struct ib_ucontext *ucontext;
	int ret = 0;
	int srcu_key;

	srcu_key = srcu_read_lock(&file->device->disassociate_srcu);
	/*取此文件对应的ucontext*/
	ucontext = ib_uverbs_get_ucontext_file(file);
	if (IS_ERR(ucontext)) {
		ret = PTR_ERR(ucontext);
		goto out;
	}
	vma->vm_ops = &rdma_umap_ops;
	/*调用设备对应的mmap*/
	ret = ucontext->device->ops.mmap(ucontext, vma);
out:
	srcu_read_unlock(&file->device->disassociate_srcu, srcu_key);
	return ret;
}

/*
 * The VMA has been dup'd, initialize the vm_private_data with a new tracking
 * struct
 */
static void rdma_umap_open(struct vm_area_struct *vma)
{
	struct ib_uverbs_file *ufile = vma->vm_file->private_data;
	struct rdma_umap_priv *opriv = vma->vm_private_data;
	struct rdma_umap_priv *priv;

	if (!opriv)
		return;

	/* We are racing with disassociation */
	if (!down_read_trylock(&ufile->hw_destroy_rwsem))
		goto out_zap;
	/*
	 * Disassociation already completed, the VMA should already be zapped.
	 */
	if (!ufile->ucontext)
		goto out_unlock;

	priv = kzalloc(sizeof(*priv), GFP_KERNEL);
	if (!priv)
		goto out_unlock;
	rdma_umap_priv_init(priv, vma, opriv->entry);

	up_read(&ufile->hw_destroy_rwsem);
	return;

out_unlock:
	up_read(&ufile->hw_destroy_rwsem);
out_zap:
	/*
	 * We can't allow the VMA to be created with the actual IO pages, that
	 * would break our API contract, and it can't be stopped at this
	 * point, so zap it.
	 */
	vma->vm_private_data = NULL;
	zap_vma_ptes(vma, vma->vm_start, vma->vm_end - vma->vm_start);
}

static void rdma_umap_close(struct vm_area_struct *vma)
{
	struct ib_uverbs_file *ufile = vma->vm_file->private_data;
	struct rdma_umap_priv *priv = vma->vm_private_data;

	if (!priv)
		return;

	/*
	 * The vma holds a reference on the struct file that created it, which
	 * in turn means that the ib_uverbs_file is guaranteed to exist at
	 * this point.
	 */
	mutex_lock(&ufile->umap_lock);
	if (priv->entry)
		rdma_user_mmap_entry_put(priv->entry);

	list_del(&priv->list);
	mutex_unlock(&ufile->umap_lock);
	kfree(priv);
}

/*
 * Once the zap_vma_ptes has been called touches to the VMA will come here and
 * we return a dummy writable zero page for all the pfns.
 */
static vm_fault_t rdma_umap_fault(struct vm_fault *vmf)
{
	struct ib_uverbs_file *ufile = vmf->vma->vm_file->private_data;
	struct rdma_umap_priv *priv = vmf->vma->vm_private_data;
	vm_fault_t ret = 0;

	if (!priv)
		return VM_FAULT_SIGBUS;

	/* Read only pages can just use the system zero page. */
	if (!(vmf->vma->vm_flags & (VM_WRITE | VM_MAYWRITE))) {
		vmf->page = ZERO_PAGE(vmf->address);
		get_page(vmf->page);
		return 0;
	}

	mutex_lock(&ufile->umap_lock);
	if (!ufile->disassociate_page)
		ufile->disassociate_page =
			alloc_pages(vmf->gfp_mask | __GFP_ZERO, 0);

	if (ufile->disassociate_page) {
		/*
		 * This VMA is forced to always be shared so this doesn't have
		 * to worry about COW.
		 */
		vmf->page = ufile->disassociate_page;
		get_page(vmf->page);
	} else {
		ret = VM_FAULT_SIGBUS;
	}
	mutex_unlock(&ufile->umap_lock);

	return ret;
}

static const struct vm_operations_struct rdma_umap_ops = {
	.open = rdma_umap_open,
	.close = rdma_umap_close,
	.fault = rdma_umap_fault,
};

void uverbs_user_mmap_disassociate(struct ib_uverbs_file *ufile)
{
	struct rdma_umap_priv *priv, *next_priv;

	lockdep_assert_held(&ufile->hw_destroy_rwsem);

	while (1) {
		struct mm_struct *mm = NULL;

		/* Get an arbitrary mm pointer that hasn't been cleaned yet */
		mutex_lock(&ufile->umap_lock);
		while (!list_empty(&ufile->umaps)) {
			int ret;

			priv = list_first_entry(&ufile->umaps,
						struct rdma_umap_priv, list);
			mm = priv->vma->vm_mm;
			ret = mmget_not_zero(mm);
			if (!ret) {
				list_del_init(&priv->list);
				if (priv->entry) {
					rdma_user_mmap_entry_put(priv->entry);
					priv->entry = NULL;
				}
				mm = NULL;
				continue;
			}
			break;
		}
		mutex_unlock(&ufile->umap_lock);
		if (!mm)
			return;

		/*
		 * The umap_lock is nested under mmap_lock since it used within
		 * the vma_ops callbacks, so we have to clean the list one mm
		 * at a time to get the lock ordering right. Typically there
		 * will only be one mm, so no big deal.
		 */
		mmap_read_lock(mm);
		mutex_lock(&ufile->umap_lock);
		list_for_each_entry_safe (priv, next_priv, &ufile->umaps,
					  list) {
			struct vm_area_struct *vma = priv->vma;

			if (vma->vm_mm != mm)
				continue;
			list_del_init(&priv->list);

			zap_vma_ptes(vma, vma->vm_start,
				     vma->vm_end - vma->vm_start);

			if (priv->entry) {
				rdma_user_mmap_entry_put(priv->entry);
				priv->entry = NULL;
			}
		}
		mutex_unlock(&ufile->umap_lock);
		mmap_read_unlock(mm);
		mmput(mm);
	}
}

/*
 * ib_uverbs_open() does not need the BKL:
 *
 *  - the ib_uverbs_device structures are properly reference counted and
 *    everything else is purely local to the file being created, so
 *    races against other open calls are not a problem;
 *  - there is no ioctl method to race against;
 *  - the open method will either immediately run -ENXIO, or all
 *    required initialization will be done.
 */
static int ib_uverbs_open(struct inode *inode, struct file *filp)
{
	struct ib_uverbs_device *dev;
	struct ib_uverbs_file *file;
	struct ib_device *ib_dev;
	int ret;
	int module_dependent;
	int srcu_key;

	/*取得uverbs_device*/
	dev = container_of(inode->i_cdev, struct ib_uverbs_device, cdev);
	if (!refcount_inc_not_zero(&dev->refcount))
		return -ENXIO;

	get_device(&dev->dev);
	srcu_key = srcu_read_lock(&dev->disassociate_srcu);
	mutex_lock(&dev->lists_mutex);
	ib_dev = srcu_dereference(dev->ib_dev,
				  &dev->disassociate_srcu);
	if (!ib_dev) {
		ret = -EIO;
		goto err;
	}

	if (!rdma_dev_access_netns(ib_dev, current->nsproxy->net_ns)) {
		/*在此netns下，此设备不容许被访问*/
		ret = -EPERM;
		goto err;
	}

	/* In case IB device supports disassociate ucontext, there is no hard
	 * dependency between uverbs device and its low level device.
	 */
	module_dependent = !(ib_dev->ops.disassociate_ucontext);

	if (module_dependent) {
		if (!try_module_get(ib_dev->ops.owner)) {
			ret = -ENODEV;
			goto err;
		}
	}

	file = kzalloc(sizeof(*file), GFP_KERNEL);
	if (!file) {
		ret = -ENOMEM;
		if (module_dependent)
			goto err_module;

		goto err;
	}

	file->device	 = dev;/*文件与设备关联*/
	kref_init(&file->ref);
	mutex_init(&file->ucontext_lock);

	spin_lock_init(&file->uobjects_lock);
	INIT_LIST_HEAD(&file->uobjects);
	init_rwsem(&file->hw_destroy_rwsem);
	mutex_init(&file->umap_lock);
	INIT_LIST_HEAD(&file->umaps);

	filp->private_data = file;
	list_add_tail(&file->list, &dev->uverbs_file_list);
	mutex_unlock(&dev->lists_mutex);
	srcu_read_unlock(&dev->disassociate_srcu, srcu_key);

	setup_ufile_idr_uobject(file);

	return stream_open(inode, filp);

err_module:
	module_put(ib_dev->ops.owner);

err:
	mutex_unlock(&dev->lists_mutex);
	srcu_read_unlock(&dev->disassociate_srcu, srcu_key);
	if (refcount_dec_and_test(&dev->refcount))
		ib_uverbs_comp_dev(dev);

	put_device(&dev->dev);
	return ret;
}

static int ib_uverbs_close(struct inode *inode, struct file *filp)
{
	struct ib_uverbs_file *file = filp->private_data;

	uverbs_destroy_ufile_hw(file, RDMA_REMOVE_CLOSE);

	mutex_lock(&file->device->lists_mutex);
	list_del_init(&file->list);
	mutex_unlock(&file->device->lists_mutex);

	kref_put(&file->ref, ib_uverbs_release_file);

	return 0;
}

/*uverbs文件的文件操作集*/
static const struct file_operations uverbs_fops = {
	.owner	 = THIS_MODULE,
	.write	 = ib_uverbs_write,
	.open	 = ib_uverbs_open,
	.release = ib_uverbs_close,
	.llseek	 = no_llseek,
	.unlocked_ioctl = ib_uverbs_ioctl,
	.compat_ioctl = compat_ptr_ioctl,
};

/*uverbs文件的文件操作集，比uverbs_fops多了mmap接口*/
static const struct file_operations uverbs_mmap_fops = {
	.owner	 = THIS_MODULE,
	.write	 = ib_uverbs_write,
	.mmap    = ib_uverbs_mmap,/*响应mmap调用*/
	.open	 = ib_uverbs_open,
	.release = ib_uverbs_close,
	.llseek	 = no_llseek,
	.unlocked_ioctl = ib_uverbs_ioctl,
	.compat_ioctl = compat_ptr_ioctl,
};

static int ib_uverbs_get_nl_info(struct ib_device *ibdev, void *client_data,
				 struct ib_client_nl_info *res)
{
	struct ib_uverbs_device *uverbs_dev = client_data;
	int ret;

	if (res->port != -1)
		return -EINVAL;

	res->abi = ibdev->ops.uverbs_abi_ver;
	res->cdev = &uverbs_dev->dev;

	/*
	 * To support DRIVER_ID binding in userspace some of the driver need
	 * upgrading to expose their PCI dependent revision information
	 * through get_context instead of relying on modalias matching. When
	 * the drivers are fixed they can drop this flag.
	 */
	if (!ibdev->ops.uverbs_no_driver_id_binding) {
		ret = nla_put_u32(res->nl_msg, RDMA_NLDEV_ATTR_UVERBS_DRIVER_ID,
				  ibdev->ops.driver_id);
		if (ret)
			return ret;
	}
	return 0;
}

//uverbs ib客户端
static struct ib_client uverbs_client = {
	.name   = "uverbs",
	.no_kverbs_req = true,
	/*为ib设备添加uverbs_dev*/
	.add    = ib_uverbs_add_one,
	/*移除设备的uverbs_dev*/
	.remove = ib_uverbs_remove_one,
	.get_nl_info = ib_uverbs_get_nl_info,
};
MODULE_ALIAS_RDMA_CLIENT("uverbs");

static ssize_t ibdev_show(struct device *device, struct device_attribute *attr,
			  char *buf)
{
	struct ib_uverbs_device *dev =
			container_of(device, struct ib_uverbs_device, dev);
	int ret = -ENODEV;
	int srcu_key;
	struct ib_device *ib_dev;

	srcu_key = srcu_read_lock(&dev->disassociate_srcu);
	ib_dev = srcu_dereference(dev->ib_dev, &dev->disassociate_srcu);
	if (ib_dev)
		ret = sysfs_emit(buf, "%s\n", dev_name(&ib_dev->dev));
	srcu_read_unlock(&dev->disassociate_srcu, srcu_key);

	return ret;
}
static DEVICE_ATTR_RO(ibdev);

/*uverbs当前支持的abi版本显示*/
static ssize_t abi_version_show(struct device *device,
				struct device_attribute *attr, char *buf)
{
	struct ib_uverbs_device *dev =
			container_of(device, struct ib_uverbs_device, dev);
	int ret = -ENODEV;
	int srcu_key;
	struct ib_device *ib_dev;

	srcu_key = srcu_read_lock(&dev->disassociate_srcu);
	ib_dev = srcu_dereference(dev->ib_dev, &dev->disassociate_srcu);
	if (ib_dev)
	    /*此ib设备存在时，显示ops中uverbs_abi版本信息*/
		ret = sysfs_emit(buf, "%u\n", ib_dev->ops.uverbs_abi_ver);
	srcu_read_unlock(&dev->disassociate_srcu, srcu_key);

	return ret;
}
static DEVICE_ATTR_RO(abi_version);

static struct attribute *ib_dev_attrs[] = {
	&dev_attr_abi_version.attr,
	&dev_attr_ibdev.attr,
	NULL,
};

static const struct attribute_group dev_attr_group = {
	.attrs = ib_dev_attrs,
};

static CLASS_ATTR_STRING(abi_version, S_IRUGO,
			 __stringify(IB_USER_VERBS_ABI_VERSION));

/*针对此ib设备，初始化uverbs_dev的uapi*/
static int ib_uverbs_create_uapi(struct ib_device *device,
				 struct ib_uverbs_device *uverbs_dev)
{
	struct uverbs_api *uapi;

	uapi = uverbs_alloc_api(device);
	if (IS_ERR(uapi))
		return PTR_ERR(uapi);

	uverbs_dev->uapi = uapi;
	return 0;
}

/*ib_device被加入时，uverbs模块的此函数将被调用，用于为device附加uvers client*/
static int ib_uverbs_add_one(struct ib_device *device)
{
	int devnum;
	dev_t base;
	struct ib_uverbs_device *uverbs_dev;
	int ret;

	if (!device->ops.alloc_ucontext)
		/*ib设备必须支持alloc ucontext*/
		return -EOPNOTSUPP;

	/*uverbs_dev内存申请*/
	uverbs_dev = kzalloc(sizeof(*uverbs_dev), GFP_KERNEL);
	if (!uverbs_dev)
		return -ENOMEM;

	ret = init_srcu_struct(&uverbs_dev->disassociate_srcu);
	if (ret) {
		kfree(uverbs_dev);
		return -ENOMEM;
	}

	device_initialize(&uverbs_dev->dev);
<<<<<<< HEAD
	uverbs_dev->dev.class = uverbs_class;/*此设备为uverbs class*/
=======
	uverbs_dev->dev.class = &uverbs_class;
>>>>>>> 9d1694dc
	uverbs_dev->dev.parent = device->dev.parent;
	uverbs_dev->dev.release = ib_uverbs_release_dev;
	uverbs_dev->groups[0] = &dev_attr_group;
	uverbs_dev->dev.groups = uverbs_dev->groups;
	refcount_set(&uverbs_dev->refcount, 1);
	init_completion(&uverbs_dev->comp);
	uverbs_dev->xrcd_tree = RB_ROOT;
	mutex_init(&uverbs_dev->xrcd_tree_mutex);
	mutex_init(&uverbs_dev->lists_mutex);
	INIT_LIST_HEAD(&uverbs_dev->uverbs_file_list);
	rcu_assign_pointer(uverbs_dev->ib_dev, device);
	uverbs_dev->num_comp_vectors = device->num_comp_vectors;

	/*为此设备分配uverbs的devnum*/
	devnum = ida_alloc_max(&uverbs_ida, IB_UVERBS_MAX_DEVICES - 1,
			       GFP_KERNEL);
	if (devnum < 0) {
		ret = -ENOMEM;
		goto err;
	}
	uverbs_dev->devnum = devnum;
	if (devnum >= IB_UVERBS_NUM_FIXED_MINOR)
		base = dynamic_uverbs_dev + devnum - IB_UVERBS_NUM_FIXED_MINOR;
	else
		base = IB_UVERBS_BASE_DEV + devnum;

	/*设置适用于此设备的uapi*/
	ret = ib_uverbs_create_uapi(device, uverbs_dev);
	if (ret)
		goto err_uapi;

	uverbs_dev->dev.devt = base;
	/*设置uverbs设备名称*/
	dev_set_name(&uverbs_dev->dev, "uverbs%d", uverbs_dev->devnum);

	/*设置uverbs字符设备的fops*/
	cdev_init(&uverbs_dev->cdev,
	        /*如果device支持mmap回调，则使用mmap_fops*/
		  device->ops.mmap ? &uverbs_mmap_fops : &uverbs_fops);
	uverbs_dev->cdev.owner = THIS_MODULE;

	ret = cdev_device_add(&uverbs_dev->cdev, &uverbs_dev->dev);
	if (ret)
		goto err_uapi;

	ib_set_client_data(device, &uverbs_client, uverbs_dev);
	return 0;

err_uapi:
	ida_free(&uverbs_ida, devnum);
err:
	if (refcount_dec_and_test(&uverbs_dev->refcount))
		ib_uverbs_comp_dev(uverbs_dev);
	wait_for_completion(&uverbs_dev->comp);
	put_device(&uverbs_dev->dev);
	return ret;
}

static void ib_uverbs_free_hw_resources(struct ib_uverbs_device *uverbs_dev,
					struct ib_device *ib_dev)
{
	struct ib_uverbs_file *file;

	/* Pending running commands to terminate */
	uverbs_disassociate_api_pre(uverbs_dev);

	mutex_lock(&uverbs_dev->lists_mutex);
	while (!list_empty(&uverbs_dev->uverbs_file_list)) {
		file = list_first_entry(&uverbs_dev->uverbs_file_list,
					struct ib_uverbs_file, list);
		list_del_init(&file->list);
		kref_get(&file->ref);

		/* We must release the mutex before going ahead and calling
		 * uverbs_cleanup_ufile, as it might end up indirectly calling
		 * uverbs_close, for example due to freeing the resources (e.g
		 * mmput).
		 */
		mutex_unlock(&uverbs_dev->lists_mutex);

		uverbs_destroy_ufile_hw(file, RDMA_REMOVE_DRIVER_REMOVE);
		kref_put(&file->ref, ib_uverbs_release_file);

		mutex_lock(&uverbs_dev->lists_mutex);
	}
	mutex_unlock(&uverbs_dev->lists_mutex);

	uverbs_disassociate_api(uverbs_dev->uapi);
}

static void ib_uverbs_remove_one(struct ib_device *device, void *client_data)
{
	struct ib_uverbs_device *uverbs_dev = client_data;
	int wait_clients = 1;

	cdev_device_del(&uverbs_dev->cdev, &uverbs_dev->dev);
	ida_free(&uverbs_ida, uverbs_dev->devnum);

	if (device->ops.disassociate_ucontext) {
		/* We disassociate HW resources and immediately return.
		 * Userspace will see a EIO errno for all future access.
		 * Upon returning, ib_device may be freed internally and is not
		 * valid any more.
		 * uverbs_device is still available until all clients close
		 * their files, then the uverbs device ref count will be zero
		 * and its resources will be freed.
		 * Note: At this point no more files can be opened since the
		 * cdev was deleted, however active clients can still issue
		 * commands and close their open files.
		 */
		ib_uverbs_free_hw_resources(uverbs_dev, device);
		wait_clients = 0;
	}

	if (refcount_dec_and_test(&uverbs_dev->refcount))
		ib_uverbs_comp_dev(uverbs_dev);
	if (wait_clients)
		wait_for_completion(&uverbs_dev->comp);

	put_device(&uverbs_dev->dev);
}

<<<<<<< HEAD
static char *uverbs_devnode(const struct device *dev, umode_t *mode)
{
	if (mode)
		*mode = 0666;
	return kasprintf(GFP_KERNEL, "infiniband/%s", dev_name(dev));
}

//uverbs模块初始化
=======
>>>>>>> 9d1694dc
static int __init ib_uverbs_init(void)
{
	int ret;

	ret = register_chrdev_region(IB_UVERBS_BASE_DEV,
				     IB_UVERBS_NUM_FIXED_MINOR,
				     "infiniband_verbs");
	if (ret) {
		pr_err("user_verbs: couldn't register device number\n");
		goto out;
	}

	ret = alloc_chrdev_region(&dynamic_uverbs_dev, 0,
				  IB_UVERBS_NUM_DYNAMIC_MINOR,
				  "infiniband_verbs");
	if (ret) {
		pr_err("couldn't register dynamic device number\n");
		goto out_alloc;
	}

	ret = class_register(&uverbs_class);
	if (ret) {
		pr_err("user_verbs: couldn't create class infiniband_verbs\n");
		goto out_chrdev;
	}

	ret = class_create_file(&uverbs_class, &class_attr_abi_version.attr);
	if (ret) {
		pr_err("user_verbs: couldn't create abi_version attribute\n");
		goto out_class;
	}

	//uverbs客户端注册
	ret = ib_register_client(&uverbs_client);
	if (ret) {
		pr_err("user_verbs: couldn't register client\n");
		goto out_class;
	}

	return 0;

out_class:
	class_unregister(&uverbs_class);

out_chrdev:
	unregister_chrdev_region(dynamic_uverbs_dev,
				 IB_UVERBS_NUM_DYNAMIC_MINOR);

out_alloc:
	unregister_chrdev_region(IB_UVERBS_BASE_DEV,
				 IB_UVERBS_NUM_FIXED_MINOR);

out:
	return ret;
}

static void __exit ib_uverbs_cleanup(void)
{
	ib_unregister_client(&uverbs_client);
	class_unregister(&uverbs_class);
	unregister_chrdev_region(IB_UVERBS_BASE_DEV,
				 IB_UVERBS_NUM_FIXED_MINOR);
	unregister_chrdev_region(dynamic_uverbs_dev,
				 IB_UVERBS_NUM_DYNAMIC_MINOR);
	mmu_notifier_synchronize();
}

module_init(ib_uverbs_init);
module_exit(ib_uverbs_cleanup);<|MERGE_RESOLUTION|>--- conflicted
+++ resolved
@@ -1149,11 +1149,7 @@
 	}
 
 	device_initialize(&uverbs_dev->dev);
-<<<<<<< HEAD
-	uverbs_dev->dev.class = uverbs_class;/*此设备为uverbs class*/
-=======
-	uverbs_dev->dev.class = &uverbs_class;
->>>>>>> 9d1694dc
+	uverbs_dev->dev.class = &uverbs_class;/*此设备为uverbs class*/
 	uverbs_dev->dev.parent = device->dev.parent;
 	uverbs_dev->dev.release = ib_uverbs_release_dev;
 	uverbs_dev->groups[0] = &dev_attr_group;
@@ -1276,17 +1272,7 @@
 	put_device(&uverbs_dev->dev);
 }
 
-<<<<<<< HEAD
-static char *uverbs_devnode(const struct device *dev, umode_t *mode)
-{
-	if (mode)
-		*mode = 0666;
-	return kasprintf(GFP_KERNEL, "infiniband/%s", dev_name(dev));
-}
-
 //uverbs模块初始化
-=======
->>>>>>> 9d1694dc
 static int __init ib_uverbs_init(void)
 {
 	int ret;
