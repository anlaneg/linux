// SPDX-License-Identifier: GPL-2.0 OR Linux-OpenIB
/*
 * Copyright (c) 2020 Mellanox Technologies. All rights reserved.
 */

#include <rdma/ib_verbs.h>
#include <rdma/ib_cache.h>
#include <rdma/lag.h>

static struct sk_buff *rdma_build_skb(struct net_device *netdev,
				      struct rdma_ah_attr *ah_attr,
				      gfp_t flags)
{
	struct ipv6hdr *ip6h;
	struct sk_buff *skb;
	struct ethhdr *eth;
	struct iphdr *iph;
	struct udphdr *uh;
	u8 smac[ETH_ALEN];
	bool is_ipv4;
	int hdr_len;

	is_ipv4 = ipv6_addr_v4mapped((struct in6_addr *)ah_attr->grh.dgid.raw);
	hdr_len = ETH_HLEN + sizeof(struct udphdr) + LL_RESERVED_SPACE(netdev);
	hdr_len += is_ipv4 ? sizeof(struct iphdr) : sizeof(struct ipv6hdr);

	skb = alloc_skb(hdr_len, flags);
	if (!skb)
		return NULL;

	skb->dev = netdev;
	skb_reserve(skb, hdr_len);
	skb_push(skb, sizeof(struct udphdr));
	skb_reset_transport_header(skb);
	uh = udp_hdr(skb);
	uh->source =
		htons(rdma_flow_label_to_udp_sport(ah_attr->grh.flow_label));
	uh->dest = htons(ROCE_V2_UDP_DPORT);
	uh->len = htons(sizeof(struct udphdr));

	if (is_ipv4) {
		skb_push(skb, sizeof(struct iphdr));
		skb_reset_network_header(skb);
		iph = ip_hdr(skb);
		iph->frag_off = 0;
		iph->version = 4;
		iph->protocol = IPPROTO_UDP;
		iph->ihl = 0x5;
		iph->tot_len = htons(sizeof(struct udphdr) + sizeof(struct
								    iphdr));
		memcpy(&iph->saddr, ah_attr->grh.sgid_attr->gid.raw + 12,
		       sizeof(struct in_addr));
		memcpy(&iph->daddr, ah_attr->grh.dgid.raw + 12,
		       sizeof(struct in_addr));
	} else {
		skb_push(skb, sizeof(struct ipv6hdr));
		skb_reset_network_header(skb);
		ip6h = ipv6_hdr(skb);
		ip6h->version = 6;
		ip6h->nexthdr = IPPROTO_UDP;
		memcpy(&ip6h->flow_lbl, &ah_attr->grh.flow_label,
		       sizeof(*ip6h->flow_lbl));
		memcpy(&ip6h->saddr, ah_attr->grh.sgid_attr->gid.raw,
		       sizeof(struct in6_addr));
		memcpy(&ip6h->daddr, ah_attr->grh.dgid.raw,
		       sizeof(struct in6_addr));
	}

	skb_push(skb, sizeof(struct ethhdr));
	skb_reset_mac_header(skb);
	eth = eth_hdr(skb);
	skb->protocol = eth->h_proto = htons(is_ipv4 ? ETH_P_IP : ETH_P_IPV6);
	rdma_read_gid_l2_fields(ah_attr->grh.sgid_attr, NULL, smac);
	memcpy(eth->h_source, smac, ETH_ALEN);
	memcpy(eth->h_dest, ah_attr->roce.dmac, ETH_ALEN);

	return skb;
}

static struct net_device *rdma_get_xmit_slave_udp(struct ib_device *device,
						  struct net_device *master,
						  struct rdma_ah_attr *ah_attr,
						  gfp_t flags)
{
	struct net_device *slave;
	struct sk_buff *skb;

<<<<<<< HEAD
	/*构造一个skb,并针对此skb选择slave接口*/
	skb = rdma_build_skb(device, master, ah_attr, flags);
=======
	skb = rdma_build_skb(master, ah_attr, flags);
>>>>>>> 97ee9d1c
	if (!skb)
		return ERR_PTR(-ENOMEM);

	rcu_read_lock();
	slave = netdev_get_xmit_slave(master, skb,
				      !!(device->lag_flags &
					 RDMA_LAG_FLAGS_HASH_ALL_SLAVES));
	if (slave)
		dev_hold(slave);
	rcu_read_unlock();
	kfree_skb(skb);
	return slave;
}

void rdma_lag_put_ah_roce_slave(struct net_device *xmit_slave)
{
	if (xmit_slave)
		dev_put(xmit_slave);
}

struct net_device *rdma_lag_get_ah_roce_slave(struct ib_device *device,
					      struct rdma_ah_attr *ah_attr,
					      gfp_t flags)
{
	struct net_device *slave = NULL;
	struct net_device *master;

	if (!(ah_attr->type == RDMA_AH_ATTR_TYPE_ROCE &&
	      ah_attr->grh.sgid_attr->gid_type == IB_GID_TYPE_ROCE_UDP_ENCAP &&
	      ah_attr->grh.flow_label))
		return NULL;

	rcu_read_lock();
	master = rdma_read_gid_attr_ndev_rcu(ah_attr->grh.sgid_attr);
	if (IS_ERR(master)) {
		rcu_read_unlock();
		return master;
	}
	dev_hold(master);
	rcu_read_unlock();

	if (!netif_is_bond_master(master))
		goto put;

	slave = rdma_get_xmit_slave_udp(device, master, ah_attr, flags);
put:
	dev_put(master);
	return slave;
}<|MERGE_RESOLUTION|>--- conflicted
+++ resolved
@@ -85,12 +85,8 @@
 	struct net_device *slave;
 	struct sk_buff *skb;
 
-<<<<<<< HEAD
 	/*构造一个skb,并针对此skb选择slave接口*/
-	skb = rdma_build_skb(device, master, ah_attr, flags);
-=======
 	skb = rdma_build_skb(master, ah_attr, flags);
->>>>>>> 97ee9d1c
 	if (!skb)
 		return ERR_PTR(-ENOMEM);
 
