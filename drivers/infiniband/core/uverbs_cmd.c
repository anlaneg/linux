--- conflicted
+++ resolved
@@ -757,14 +757,9 @@
 		goto err_free;
 	}
 
-<<<<<<< HEAD
 	/*此pd对应的device执行user space内存注册*/
 	mr = pd->device->ops.reg_user_mr(pd, cmd.start/*内存地址*/, cmd.length/*内存长度*/, cmd.hca_va/*hca地址*/,
-					 cmd.access_flags/*访问标记*/,
-=======
-	mr = pd->device->ops.reg_user_mr(pd, cmd.start, cmd.length, cmd.hca_va,
-					 cmd.access_flags, NULL,
->>>>>>> f2d282e1
+					 cmd.access_flags/*访问标记*/, NULL,
 					 &attrs->driver_udata);
 	if (IS_ERR(mr)) {
 		ret = PTR_ERR(mr);
