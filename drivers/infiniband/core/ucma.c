--- conflicted
+++ resolved
@@ -1866,14 +1866,8 @@
 	.owner 	 = THIS_MODULE,
 	.open 	 = ucma_open,
 	.release = ucma_close,
-<<<<<<< HEAD
 	.write	 = ucma_write,/*写入内容*/
 	.poll    = ucma_poll,/*如果event_list链不为空，则表明有数据*/
-	.llseek	 = no_llseek,
-=======
-	.write	 = ucma_write,
-	.poll    = ucma_poll,
->>>>>>> 155a3c00
 };
 
 //rdma_cm字符设备
