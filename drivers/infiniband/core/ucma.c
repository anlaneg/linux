--- conflicted
+++ resolved
@@ -86,13 +86,8 @@
 	u32			id;
 	struct completion	comp;
 	refcount_t		ref;
-<<<<<<< HEAD
 	int			events_reported;/*事件报告次数*/
-	int			backlog;
-=======
-	int			events_reported;
 	atomic_t		backlog;
->>>>>>> c4d6fe73
 
 	struct ucma_file	*file;
 	struct rdma_cm_id	*cm_id;
@@ -100,14 +95,6 @@
 	u64			uid;
 
 	struct list_head	list;
-<<<<<<< HEAD
-	struct list_head	mc_list;
-	/* mark that device is in process of destroying the internal HW
-	 * resources, protected by the ctx_table lock
-	 */
-	int			closing;/*标记正在关闭*/
-=======
->>>>>>> c4d6fe73
 	/* sync between removal event and id destroy, protected by file mut */
 	int			destroying;
 	struct work_struct	close_work;
@@ -226,18 +213,11 @@
 	ctx->file = file;
 	mutex_init(&ctx->mutex);
 
-<<<<<<< HEAD
 	/*申请id,关联对应的context*/
-	if (xa_alloc(&ctx_table, &ctx->id, ctx, xa_limit_32b, GFP_KERNEL))
-		goto error;
-
-	list_add_tail(&ctx->list, &file->ctx_list);
-=======
 	if (xa_alloc(&ctx_table, &ctx->id, NULL, xa_limit_32b, GFP_KERNEL)) {
 		kfree(ctx);
 		return NULL;
 	}
->>>>>>> c4d6fe73
 	return ctx;
 }
 
@@ -380,20 +360,10 @@
 		wake_up_interruptible(&ctx->file->poll_wait);
 	}
 
-<<<<<<< HEAD
 	//将用户态event加入到event_list上
-	list_add_tail(&uevent->list, &ctx->file->event_list);
-	wake_up_interruptible(&ctx->file->poll_wait);
-	if (event->event == RDMA_CM_EVENT_DEVICE_REMOVAL)
-		ucma_removal_event_handler(cm_id);
-out:
-	mutex_unlock(&ctx->file->mut);
-	return ret;
-=======
 	if (event->event == RDMA_CM_EVENT_DEVICE_REMOVAL && !ctx->destroying)
 		queue_work(system_unbound_wq, &ctx->close_work);
 	return 0;
->>>>>>> c4d6fe73
 }
 
 //用户通过此命令获取系统的event
@@ -430,24 +400,8 @@
 		mutex_lock(&file->mut);
 	}
 
-<<<<<<< HEAD
 	//事件队列不为空，自链表上摘一个事件
-	uevent = list_entry(file->event_list.next, struct ucma_event, list);
-
-	if (uevent->resp.event == RDMA_CM_EVENT_CONNECT_REQUEST) {
-		ctx = ucma_alloc_ctx(file);
-		if (!ctx) {
-			ret = -ENOMEM;
-			goto done;
-		}
-		uevent->ctx->backlog++;
-		ctx->cm_id = uevent->cm_id;
-		ctx->cm_id->context = ctx;
-		uevent->resp.id = ctx->id;
-	}
-=======
 	uevent = list_first_entry(&file->event_list, struct ucma_event, list);
->>>>>>> c4d6fe73
 
 	if (copy_to_user(u64_to_user_ptr(cmd.response),
 			 &uevent->resp,
@@ -512,22 +466,13 @@
 	if (ret)
 		return ret;
 
-<<<<<<< HEAD
-	mutex_lock(&file->mut);
 	/*创建context*/
-=======
->>>>>>> c4d6fe73
 	ctx = ucma_alloc_ctx(file);
 	if (!ctx)
 		return -ENOMEM;
 
 	ctx->uid = cmd.uid;
-<<<<<<< HEAD
-	cm_id = __rdma_create_id(current->nsproxy->net_ns/*当前进程的net namespace*/,
-				 ucma_event_handler, ctx, cmd.ps, qp_type, NULL);
-=======
 	cm_id = rdma_create_user_id(ucma_event_handler, ctx, cmd.ps, qp_type);
->>>>>>> c4d6fe73
 	if (IS_ERR(cm_id)) {
 		ret = PTR_ERR(cm_id);
 		goto err1;
