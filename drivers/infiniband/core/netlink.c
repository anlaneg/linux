/*
 * Copyright (c) 2017 Mellanox Technologies Inc.  All rights reserved.
 * Copyright (c) 2010 Voltaire Inc.  All rights reserved.
 *
 * This software is available to you under a choice of one of two
 * licenses.  You may choose to be licensed under the terms of the GNU
 * General Public License (GPL) Version 2, available from the file
 * COPYING in the main directory of this source tree, or the
 * OpenIB.org BSD license below:
 *
 *     Redistribution and use in source and binary forms, with or
 *     without modification, are permitted provided that the following
 *     conditions are met:
 *
 *      - Redistributions of source code must retain the above
 *        copyright notice, this list of conditions and the following
 *        disclaimer.
 *
 *      - Redistributions in binary form must reproduce the above
 *        copyright notice, this list of conditions and the following
 *        disclaimer in the documentation and/or other materials
 *        provided with the distribution.
 *
 * THE SOFTWARE IS PROVIDED "AS IS", WITHOUT WARRANTY OF ANY KIND,
 * EXPRESS OR IMPLIED, INCLUDING BUT NOT LIMITED TO THE WARRANTIES OF
 * MERCHANTABILITY, FITNESS FOR A PARTICULAR PURPOSE AND
 * NONINFRINGEMENT. IN NO EVENT SHALL THE AUTHORS OR COPYRIGHT HOLDERS
 * BE LIABLE FOR ANY CLAIM, DAMAGES OR OTHER LIABILITY, WHETHER IN AN
 * ACTION OF CONTRACT, TORT OR OTHERWISE, ARISING FROM, OUT OF OR IN
 * CONNECTION WITH THE SOFTWARE OR THE USE OR OTHER DEALINGS IN THE
 * SOFTWARE.
 */

#define pr_fmt(fmt) "%s:%s: " fmt, KBUILD_MODNAME, __func__

#include <linux/export.h>
#include <net/netlink.h>
#include <net/net_namespace.h>
#include <net/netns/generic.h>
#include <net/sock.h>
#include <rdma/rdma_netlink.h>
#include <linux/module.h>
#include "core_priv.h"

static struct {
	const struct rdma_nl_cbs *cb_table;
	/* Synchronizes between ongoing netlink commands and netlink client
	 * unregistration.
	 */
	struct rw_semaphore sem;
} rdma_nl_types[RDMA_NL_NUM_CLIENTS];

bool rdma_nl_chk_listeners(unsigned int group)
{
	struct rdma_dev_net *rnet = rdma_net_to_dev_net(&init_net);

	return netlink_has_listeners(rnet->nl_sock, group);
}
EXPORT_SYMBOL(rdma_nl_chk_listeners);

static bool is_nl_msg_valid(unsigned int type, unsigned int op)
{
	static const unsigned int max_num_ops[RDMA_NL_NUM_CLIENTS] = {
		[RDMA_NL_IWCM] = RDMA_NL_IWPM_NUM_OPS,
		[RDMA_NL_LS] = RDMA_NL_LS_NUM_OPS,
		[RDMA_NL_NLDEV] = RDMA_NLDEV_NUM_OPS,
	};

	/*
	 * This BUILD_BUG_ON is intended to catch addition of new
	 * RDMA netlink protocol without updating the array above.
	 */
	BUILD_BUG_ON(RDMA_NL_NUM_CLIENTS != 6);

	if (type >= RDMA_NL_NUM_CLIENTS)
		return false;

	return (op < max_num_ops[type]) ? true : false;
}

static const struct rdma_nl_cbs *
get_cb_table(const struct sk_buff *skb, unsigned int type, unsigned int op)
{
	const struct rdma_nl_cbs *cb_table;

	/*
	 * Currently only NLDEV client is supporting netlink commands in
	 * non init_net net namespace.
	 */
	if (sock_net(skb->sk) != &init_net && type != RDMA_NL_NLDEV)
		return NULL;

	cb_table = READ_ONCE(rdma_nl_types[type].cb_table);
	if (!cb_table) {
		/*
		 * Didn't get valid reference of the table, attempt module
		 * load once.
		 */
		up_read(&rdma_nl_types[type].sem);

		request_module("rdma-netlink-subsys-%d", type);

		down_read(&rdma_nl_types[type].sem);
		cb_table = READ_ONCE(rdma_nl_types[type].cb_table);
	}
	if (!cb_table || (!cb_table[op].dump && !cb_table[op].doit))
		return NULL;
	return cb_table;
}

void rdma_nl_register(unsigned int index,
		      const struct rdma_nl_cbs cb_table[])
{
	if (WARN_ON(!is_nl_msg_valid(index, 0)) ||
	    WARN_ON(READ_ONCE(rdma_nl_types[index].cb_table)))
		return;
<<<<<<< HEAD
	}

	if (rdma_nl_types[index].cb_table) {
		//己注册
		mutex_unlock(&rdma_nl_mutex);
		WARN(true,
		     "The %u index is already registered in RDMA netlink\n",
		     index);
		return;
	}

	//注册netlink消息到cb_table
	rdma_nl_types[index].cb_table = cb_table;
	mutex_unlock(&rdma_nl_mutex);
=======

	/* Pairs with the READ_ONCE in is_nl_valid() */
	smp_store_release(&rdma_nl_types[index].cb_table, cb_table);
>>>>>>> 56cfd250
}
EXPORT_SYMBOL(rdma_nl_register);

void rdma_nl_unregister(unsigned int index)
{
	down_write(&rdma_nl_types[index].sem);
	rdma_nl_types[index].cb_table = NULL;
	up_write(&rdma_nl_types[index].sem);
}
EXPORT_SYMBOL(rdma_nl_unregister);

void *ibnl_put_msg(struct sk_buff *skb, struct nlmsghdr **nlh, int seq,
		   int len, int client, int op, int flags)
{
	*nlh = nlmsg_put(skb, 0, seq, RDMA_NL_GET_TYPE(client, op), len, flags);
	if (!*nlh)
		return NULL;
	return nlmsg_data(*nlh);
}
EXPORT_SYMBOL(ibnl_put_msg);

int ibnl_put_attr(struct sk_buff *skb, struct nlmsghdr *nlh,
		  int len, void *data, int type)
{
	if (nla_put(skb, type, len, data)) {
		nlmsg_cancel(skb, nlh);
		return -EMSGSIZE;
	}
	return 0;
}
EXPORT_SYMBOL(ibnl_put_attr);

static int rdma_nl_rcv_msg(struct sk_buff *skb, struct nlmsghdr *nlh,
			   struct netlink_ext_ack *extack)
{
	int type = nlh->nlmsg_type;
	unsigned int index = RDMA_NL_GET_CLIENT(type);
	unsigned int op = RDMA_NL_GET_OP(type);
	const struct rdma_nl_cbs *cb_table;
	int err = -EINVAL;

	if (!is_nl_msg_valid(index, op))
		return -EINVAL;

<<<<<<< HEAD
	//由index找到cb_table
	cb_table = rdma_nl_types[index].cb_table;
=======
	down_read(&rdma_nl_types[index].sem);
	cb_table = get_cb_table(skb, index, op);
	if (!cb_table)
		goto done;
>>>>>>> 56cfd250

	if ((cb_table[op].flags & RDMA_NL_ADMIN_PERM) &&
	    !netlink_capable(skb, CAP_NET_ADMIN)) {
		err = -EPERM;
		goto done;
	}

	/*
	 * LS responses overload the 0x100 (NLM_F_ROOT) flag.  Don't
	 * mistakenly call the .dump() function.
	 */
	if (index == RDMA_NL_LS) {
		if (cb_table[op].doit)
			err = cb_table[op].doit(skb, nlh, extack);
		goto done;
	}
	/* FIXME: Convert IWCM to properly handle doit callbacks */
	if ((nlh->nlmsg_flags & NLM_F_DUMP) || index == RDMA_NL_IWCM) {
		struct netlink_dump_control c = {
			.dump = cb_table[op].dump,
		};
		if (c.dump)
			err = netlink_dump_start(skb->sk, skb, nlh, &c);
		goto done;
	}

	//执行消息处理
	if (cb_table[op].doit)
		err = cb_table[op].doit(skb, nlh, extack);
done:
	up_read(&rdma_nl_types[index].sem);
	return err;
}

/*
 * This function is similar to netlink_rcv_skb with one exception:
 * It calls to the callback for the netlink messages without NLM_F_REQUEST
 * flag. These messages are intended for RDMA_NL_LS consumer, so it is allowed
 * for that consumer only.
 */
static int rdma_nl_rcv_skb(struct sk_buff *skb, int (*cb)(struct sk_buff *,
						   struct nlmsghdr *,
						   struct netlink_ext_ack *))
{
	struct netlink_ext_ack extack = {};
	struct nlmsghdr *nlh;
	int err;

	while (skb->len >= nlmsg_total_size(0)) {
		int msglen;

		nlh = nlmsg_hdr(skb);
		err = 0;

		if (nlh->nlmsg_len < NLMSG_HDRLEN || skb->len < nlh->nlmsg_len)
			return 0;

		/*
		 * Generally speaking, the only requests are handled
		 * by the kernel, but RDMA_NL_LS is different, because it
		 * runs backward netlink scheme. Kernel initiates messages
		 * and waits for reply with data to keep pathrecord cache
		 * in sync.
		 */
		if (!(nlh->nlmsg_flags & NLM_F_REQUEST) &&
		    (RDMA_NL_GET_CLIENT(nlh->nlmsg_type) != RDMA_NL_LS))
			goto ack;

		/* Skip control messages */
		if (nlh->nlmsg_type < NLMSG_MIN_TYPE)
			goto ack;

		err = cb(skb, nlh, &extack);
		if (err == -EINTR)
			goto skip;

ack:
		if (nlh->nlmsg_flags & NLM_F_ACK || err)
			netlink_ack(skb, nlh, err, &extack);

skip:
		msglen = NLMSG_ALIGN(nlh->nlmsg_len);
		if (msglen > skb->len)
			msglen = skb->len;
		skb_pull(skb, msglen);
	}

	return 0;
}

//处理rdma的netlink消息
static void rdma_nl_rcv(struct sk_buff *skb)
{
	rdma_nl_rcv_skb(skb, &rdma_nl_rcv_msg);
}

int rdma_nl_unicast(struct net *net, struct sk_buff *skb, u32 pid)
{
	struct rdma_dev_net *rnet = rdma_net_to_dev_net(net);
	int err;

	err = netlink_unicast(rnet->nl_sock, skb, pid, MSG_DONTWAIT);
	return (err < 0) ? err : 0;
}
EXPORT_SYMBOL(rdma_nl_unicast);

int rdma_nl_unicast_wait(struct net *net, struct sk_buff *skb, __u32 pid)
{
	struct rdma_dev_net *rnet = rdma_net_to_dev_net(net);
	int err;

	err = netlink_unicast(rnet->nl_sock, skb, pid, 0);
	return (err < 0) ? err : 0;
}
EXPORT_SYMBOL(rdma_nl_unicast_wait);

int rdma_nl_multicast(struct net *net, struct sk_buff *skb,
		      unsigned int group, gfp_t flags)
{
	struct rdma_dev_net *rnet = rdma_net_to_dev_net(net);

	return nlmsg_multicast(rnet->nl_sock, skb, 0, group, flags);
}
EXPORT_SYMBOL(rdma_nl_multicast);

void rdma_nl_init(void)
{
	int idx;

	for (idx = 0; idx < RDMA_NL_NUM_CLIENTS; idx++)
		init_rwsem(&rdma_nl_types[idx].sem);
}

void rdma_nl_exit(void)
{
	int idx;

	for (idx = 0; idx < RDMA_NL_NUM_CLIENTS; idx++)
		WARN(rdma_nl_types[idx].cb_table,
		     "Netlink client %d wasn't released prior to unloading %s\n",
		     idx, KBUILD_MODNAME);
}

//rdma netlink消息配置
int rdma_nl_net_init(struct rdma_dev_net *rnet)
{
	struct net *net = read_pnet(&rnet->net);
	struct netlink_kernel_cfg cfg = {
		.input	= rdma_nl_rcv,
	};
	struct sock *nls;

	nls = netlink_kernel_create(net, NETLINK_RDMA, &cfg);
	if (!nls)
		return -ENOMEM;

	nls->sk_sndtimeo = 10 * HZ;
	rnet->nl_sock = nls;
	return 0;
}

void rdma_nl_net_exit(struct rdma_dev_net *rnet)
{
	netlink_kernel_release(rnet->nl_sock);
}

MODULE_ALIAS_NET_PF_PROTO(PF_NETLINK, NETLINK_RDMA);<|MERGE_RESOLUTION|>--- conflicted
+++ resolved
@@ -114,26 +114,9 @@
 	if (WARN_ON(!is_nl_msg_valid(index, 0)) ||
 	    WARN_ON(READ_ONCE(rdma_nl_types[index].cb_table)))
 		return;
-<<<<<<< HEAD
-	}
-
-	if (rdma_nl_types[index].cb_table) {
-		//己注册
-		mutex_unlock(&rdma_nl_mutex);
-		WARN(true,
-		     "The %u index is already registered in RDMA netlink\n",
-		     index);
-		return;
-	}
-
+	/* Pairs with the READ_ONCE in is_nl_valid() */
 	//注册netlink消息到cb_table
-	rdma_nl_types[index].cb_table = cb_table;
-	mutex_unlock(&rdma_nl_mutex);
-=======
-
-	/* Pairs with the READ_ONCE in is_nl_valid() */
 	smp_store_release(&rdma_nl_types[index].cb_table, cb_table);
->>>>>>> 56cfd250
 }
 EXPORT_SYMBOL(rdma_nl_register);
 
@@ -178,15 +161,11 @@
 	if (!is_nl_msg_valid(index, op))
 		return -EINVAL;
 
-<<<<<<< HEAD
+	down_read(&rdma_nl_types[index].sem);
 	//由index找到cb_table
-	cb_table = rdma_nl_types[index].cb_table;
-=======
-	down_read(&rdma_nl_types[index].sem);
 	cb_table = get_cb_table(skb, index, op);
 	if (!cb_table)
 		goto done;
->>>>>>> 56cfd250
 
 	if ((cb_table[op].flags & RDMA_NL_ADMIN_PERM) &&
 	    !netlink_capable(skb, CAP_NET_ADMIN)) {
