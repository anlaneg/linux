/*
 * Copyright (c) 2004 Topspin Communications.  All rights reserved.
 * Copyright (c) 2005 Sun Microsystems, Inc. All rights reserved.
 *
 * This software is available to you under a choice of one of two
 * licenses.  You may choose to be licensed under the terms of the GNU
 * General Public License (GPL) Version 2, available from the file
 * COPYING in the main directory of this source tree, or the
 * OpenIB.org BSD license below:
 *
 *     Redistribution and use in source and binary forms, with or
 *     without modification, are permitted provided that the following
 *     conditions are met:
 *
 *      - Redistributions of source code must retain the above
 *        copyright notice, this list of conditions and the following
 *        disclaimer.
 *
 *      - Redistributions in binary form must reproduce the above
 *        copyright notice, this list of conditions and the following
 *        disclaimer in the documentation and/or other materials
 *        provided with the distribution.
 *
 * THE SOFTWARE IS PROVIDED "AS IS", WITHOUT WARRANTY OF ANY KIND,
 * EXPRESS OR IMPLIED, INCLUDING BUT NOT LIMITED TO THE WARRANTIES OF
 * MERCHANTABILITY, FITNESS FOR A PARTICULAR PURPOSE AND
 * NONINFRINGEMENT. IN NO EVENT SHALL THE AUTHORS OR COPYRIGHT HOLDERS
 * BE LIABLE FOR ANY CLAIM, DAMAGES OR OTHER LIABILITY, WHETHER IN AN
 * ACTION OF CONTRACT, TORT OR OTHERWISE, ARISING FROM, OUT OF OR IN
 * CONNECTION WITH THE SOFTWARE OR THE USE OR OTHER DEALINGS IN THE
 * SOFTWARE.
 */

#include <linux/module.h>
#include <linux/string.h>
#include <linux/errno.h>
#include <linux/kernel.h>
#include <linux/slab.h>
#include <linux/init.h>
#include <linux/netdevice.h>
#include <net/net_namespace.h>
#include <linux/security.h>
#include <linux/notifier.h>
#include <linux/hashtable.h>
#include <rdma/rdma_netlink.h>
#include <rdma/ib_addr.h>
#include <rdma/ib_cache.h>
#include <rdma/rdma_counter.h>

#include "core_priv.h"
#include "restrack.h"

MODULE_AUTHOR("Roland Dreier");
MODULE_DESCRIPTION("core kernel InfiniBand API");
MODULE_LICENSE("Dual BSD/GPL");

struct workqueue_struct *ib_comp_wq;
struct workqueue_struct *ib_comp_unbound_wq;
struct workqueue_struct *ib_wq;
EXPORT_SYMBOL_GPL(ib_wq);

/*
 * Each of the three rwsem locks (devices, clients, client_data) protects the
 * xarray of the same name. Specifically it allows the caller to assert that
 * the MARK will/will not be changing under the lock, and for devices and
 * clients, that the value in the xarray is still a valid pointer. Change of
 * the MARK is linked to the object state, so holding the lock and testing the
 * MARK also asserts that the contained object is in a certain state.
 *
 * This is used to build a two stage register/unregister flow where objects
 * can continue to be in the xarray even though they are still in progress to
 * register/unregister.
 *
 * The xarray itself provides additional locking, and restartable iteration,
 * which is also relied on.
 *
 * Locks should not be nested, with the exception of client_data, which is
 * allowed to nest under the read side of the other two locks.
 *
 * The devices_rwsem also protects the device name list, any change or
 * assignment of device name must also hold the write side to guarantee unique
 * names.
 */

/*
 * devices contains devices that have had their names assigned. The
 * devices may not be registered. Users that care about the registration
 * status need to call ib_device_try_get() on the device to ensure it is
 * registered, and keep it registered, for the required duration.
 *
 */
static DEFINE_XARRAY_FLAGS(devices, XA_FLAGS_ALLOC);/*保存所有ib设备*/
static DECLARE_RWSEM(devices_rwsem);
#define DEVICE_REGISTERED XA_MARK_1

static u32 highest_client_id;/*维护全局的client id*/
#define CLIENT_REGISTERED XA_MARK_1
static DEFINE_XARRAY_FLAGS(clients, XA_FLAGS_ALLOC);/*保存所有client*/
static DECLARE_RWSEM(clients_rwsem);

static void ib_client_put(struct ib_client *client)
{
	if (refcount_dec_and_test(&client->uses))
		complete(&client->uses_zero);
}

/*
 * If client_data is registered then the corresponding client must also still
 * be registered.
 */
#define CLIENT_DATA_REGISTERED XA_MARK_1

unsigned int rdma_dev_net_id;

/*
 * A list of net namespaces is maintained in an xarray. This is necessary
 * because we can't get the locking right using the existing net ns list. We
 * would require a init_net callback after the list is updated.
 */
static DEFINE_XARRAY_FLAGS(rdma_nets, XA_FLAGS_ALLOC);
/*
 * rwsem to protect accessing the rdma_nets xarray entries.
 */
static DECLARE_RWSEM(rdma_nets_rwsem);

bool ib_devices_shared_netns = true;
module_param_named(netns_mode, ib_devices_shared_netns, bool, 0444);
MODULE_PARM_DESC(netns_mode,
		 "Share device among net namespaces; default=1 (shared)");
/**
 * rdma_dev_access_netns() - Return whether an rdma device can be accessed
 *			     from a specified net namespace or not.
 * @dev:	Pointer to rdma device which needs to be checked
 * @net:	Pointer to net namesapce for which access to be checked
 *
 * When the rdma device is in shared mode, it ignores the net namespace.
 * When the rdma device is exclusive to a net namespace, rdma device net
 * namespace is checked against the specified one.
 */
bool rdma_dev_access_netns(const struct ib_device *dev, const struct net *net)
{
    /*检查dev是否在net namespace中可见*/
	return (ib_devices_shared_netns ||
		net_eq(read_pnet(&dev->coredev.rdma_net), net));
}
EXPORT_SYMBOL(rdma_dev_access_netns);

/*
 * xarray has this behavior where it won't iterate over NULL values stored in
 * allocated arrays.  So we need our own iterator to see all values stored in
 * the array. This does the same thing as xa_for_each except that it also
 * returns NULL valued entries if the array is allocating. Simplified to only
 * work on simple xarrays.
 */
static void *xan_find_marked(struct xarray *xa, unsigned long *indexp,
			     xa_mark_t filter)
{
	XA_STATE(xas, xa, *indexp);
	void *entry;

	rcu_read_lock();
	do {
		entry = xas_find_marked(&xas, ULONG_MAX, filter);
		if (xa_is_zero(entry))
			break;
	} while (xas_retry(&xas, entry));
	rcu_read_unlock();

	if (entry) {
		*indexp = xas.xa_index;
		if (xa_is_zero(entry))
			return NULL;
		return entry;
	}
	return XA_ERROR(-ENOENT);
}
#define xan_for_each_marked(xa, index, entry, filter)                          \
	for (index = 0, entry = xan_find_marked(xa, &(index), filter);         \
	     !xa_is_err(entry);                                                \
	     (index)++, entry = xan_find_marked(xa, &(index), filter))

/* RCU hash table mapping netdevice pointers to struct ib_port_data */
static DEFINE_SPINLOCK(ndev_hash_lock);
static DECLARE_HASHTABLE(ndev_hash, 5);

static void free_netdevs(struct ib_device *ib_dev);
static void ib_unregister_work(struct work_struct *work);
static void __ib_unregister_device(struct ib_device *device);
static int ib_security_change(struct notifier_block *nb, unsigned long event,
			      void *lsm_data);
static void ib_policy_change_task(struct work_struct *work);
static DECLARE_WORK(ib_policy_change_work, ib_policy_change_task);

static void __ibdev_printk(const char *level, const struct ib_device *ibdev,
			   struct va_format *vaf)
{
	if (ibdev && ibdev->dev.parent)
		dev_printk_emit(level[1] - '0',
				ibdev->dev.parent,
				"%s %s %s: %pV",
				dev_driver_string(ibdev->dev.parent),
				dev_name(ibdev->dev.parent),
				dev_name(&ibdev->dev),
				vaf);
	else if (ibdev)
		printk("%s%s: %pV",
		       level, dev_name(&ibdev->dev), vaf);
	else
		printk("%s(NULL ib_device): %pV", level, vaf);
}

void ibdev_printk(const char *level, const struct ib_device *ibdev,
		  const char *format, ...)
{
	struct va_format vaf;
	va_list args;

	va_start(args, format);

	vaf.fmt = format;
	vaf.va = &args;

	__ibdev_printk(level, ibdev, &vaf);

	va_end(args);
}
EXPORT_SYMBOL(ibdev_printk);

#define define_ibdev_printk_level(func, level)                  \
void func(const struct ib_device *ibdev, const char *fmt, ...)  \
{                                                               \
	struct va_format vaf;                                   \
	va_list args;                                           \
								\
	va_start(args, fmt);                                    \
								\
	vaf.fmt = fmt;                                          \
	vaf.va = &args;                                         \
								\
	__ibdev_printk(level, ibdev, &vaf);                     \
								\
	va_end(args);                                           \
}                                                               \
EXPORT_SYMBOL(func);

define_ibdev_printk_level(ibdev_emerg, KERN_EMERG);
define_ibdev_printk_level(ibdev_alert, KERN_ALERT);
define_ibdev_printk_level(ibdev_crit, KERN_CRIT);
define_ibdev_printk_level(ibdev_err, KERN_ERR);
define_ibdev_printk_level(ibdev_warn, KERN_WARNING);
define_ibdev_printk_level(ibdev_notice, KERN_NOTICE);
define_ibdev_printk_level(ibdev_info, KERN_INFO);

static struct notifier_block ibdev_lsm_nb = {
	.notifier_call = ib_security_change,
};

static int rdma_dev_change_netns(struct ib_device *device, struct net *cur_net,
				 struct net *net);

/* Pointer to the RCU head at the start of the ib_port_data array */
struct ib_port_data_rcu {
	struct rcu_head rcu_head;
	struct ib_port_data pdata[];
};

static void ib_device_check_mandatory(struct ib_device *device)
{
#define IB_MANDATORY_FUNC(x) { offsetof(struct ib_device_ops, x), #x }
	static const struct {
		size_t offset;
		char  *name;
	} mandatory_table[] = {
		IB_MANDATORY_FUNC(query_device),
		IB_MANDATORY_FUNC(query_port),
		IB_MANDATORY_FUNC(alloc_pd),
		IB_MANDATORY_FUNC(dealloc_pd),
		IB_MANDATORY_FUNC(create_qp),
		IB_MANDATORY_FUNC(modify_qp),
		IB_MANDATORY_FUNC(destroy_qp),
		IB_MANDATORY_FUNC(post_send),
		IB_MANDATORY_FUNC(post_recv),
		IB_MANDATORY_FUNC(create_cq),
		IB_MANDATORY_FUNC(destroy_cq),
		IB_MANDATORY_FUNC(poll_cq),
		IB_MANDATORY_FUNC(req_notify_cq),
		IB_MANDATORY_FUNC(get_dma_mr),
		IB_MANDATORY_FUNC(dereg_mr),
		IB_MANDATORY_FUNC(get_port_immutable)
	};
	int i;

	device->kverbs_provider = true;
	for (i = 0; i < ARRAY_SIZE(mandatory_table); ++i) {
		if (!*(void **) ((void *) &device->ops +
				 mandatory_table[i].offset)) {
			device->kverbs_provider = false;
			break;
		}
	}
}

/*
 * Caller must perform ib_device_put() to return the device reference count
 * when ib_device_get_by_index() returns valid device pointer.
 */
struct ib_device *ib_device_get_by_index(const struct net *net, u32 index)
{
    //通过index获取ib_device
	struct ib_device *device;

	down_read(&devices_rwsem);
	/*取index号ib设备*/
	device = xa_load(&devices, index);
	if (device) {
		if (!rdma_dev_access_netns(device, net)) {
			device = NULL;
			goto out;
		}

		if (!ib_device_try_get(device))
			device = NULL;
	}
out:
	up_read(&devices_rwsem);
	return device;
}

/**
 * ib_device_put - Release IB device reference
 * @device: device whose reference to be released
 *
 * ib_device_put() releases reference to the IB device to allow it to be
 * unregistered and eventually free.
 */
void ib_device_put(struct ib_device *device)
{
	if (refcount_dec_and_test(&device->refcount))
		complete(&device->unreg_completion);
}
EXPORT_SYMBOL(ib_device_put);

static struct ib_device *__ib_device_get_by_name(const char *name)
{
	struct ib_device *device;
	unsigned long index;

	xa_for_each (&devices, index, device)
		if (!strcmp(name, dev_name(&device->dev)))
			return device;

	return NULL;
}

/**
 * ib_device_get_by_name - Find an IB device by name
 * @name: The name to look for
 * @driver_id: The driver ID that must match (RDMA_DRIVER_UNKNOWN matches all)
 *
 * Find and hold an ib_device by its name. The caller must call
 * ib_device_put() on the returned pointer.
 */
struct ib_device *ib_device_get_by_name(const char *name,
					enum rdma_driver_id driver_id)
{
	struct ib_device *device;

	down_read(&devices_rwsem);
	device = __ib_device_get_by_name(name);
	if (device && driver_id != RDMA_DRIVER_UNKNOWN &&
	    device->ops.driver_id != driver_id)
		device = NULL;

	if (device) {
		if (!ib_device_try_get(device))
			device = NULL;
	}
	up_read(&devices_rwsem);
	return device;
}
EXPORT_SYMBOL(ib_device_get_by_name);

static int rename_compat_devs(struct ib_device *device)
{
	struct ib_core_device *cdev;
	unsigned long index;
	int ret = 0;

	mutex_lock(&device->compat_devs_mutex);
	xa_for_each (&device->compat_devs, index, cdev) {
		ret = device_rename(&cdev->dev, dev_name(&device->dev));
		if (ret) {
			dev_warn(&cdev->dev,
				 "Fail to rename compatdev to new name %s\n",
				 dev_name(&device->dev));
			break;
		}
	}
	mutex_unlock(&device->compat_devs_mutex);
	return ret;
}

int ib_device_rename(struct ib_device *ibdev, const char *name)
{
	unsigned long index;
	void *client_data;
	int ret;

	down_write(&devices_rwsem);
	if (!strcmp(name, dev_name(&ibdev->dev))) {
		up_write(&devices_rwsem);
		return 0;
	}

	if (__ib_device_get_by_name(name)) {
		up_write(&devices_rwsem);
		return -EEXIST;
	}

	ret = device_rename(&ibdev->dev, name);
	if (ret) {
		up_write(&devices_rwsem);
		return ret;
	}

	strlcpy(ibdev->name, name, IB_DEVICE_NAME_MAX);
	ret = rename_compat_devs(ibdev);

	downgrade_write(&devices_rwsem);
	down_read(&ibdev->client_data_rwsem);
	xan_for_each_marked(&ibdev->client_data, index, client_data,
			    CLIENT_DATA_REGISTERED) {
		struct ib_client *client = xa_load(&clients, index);

		if (!client || !client->rename)
			continue;

		client->rename(ibdev, client_data);
	}
	up_read(&ibdev->client_data_rwsem);
	up_read(&devices_rwsem);
	return 0;
}

int ib_device_set_dim(struct ib_device *ibdev, u8 use_dim)
{
	if (use_dim > 1)
		return -EINVAL;
	ibdev->use_cq_dim = use_dim;

	return 0;
}

static int alloc_name(struct ib_device *ibdev, const char *name)
{
	struct ib_device *device;
	unsigned long index;
	struct ida inuse;
	int rc;
	int i;

	lockdep_assert_held_write(&devices_rwsem);
	ida_init(&inuse);
	//遍历所有设备，标记哪些id号被占用了
	xa_for_each (&devices, index, device) {
		char buf[IB_DEVICE_NAME_MAX];

		if (sscanf(dev_name(&device->dev), name, &i) != 1)
			continue;
		if (i < 0 || i >= INT_MAX)
			continue;
		snprintf(buf, sizeof buf, name, i);
		if (strcmp(buf, dev_name(&device->dev)) != 0)
			continue;

		rc = ida_alloc_range(&inuse, i, i, GFP_KERNEL);
		if (rc < 0)
			goto out;
	}

	/*申请一个空闲id*/
	rc = ida_alloc(&inuse, GFP_KERNEL);
	if (rc < 0)
		goto out;

	//为设备设置name
	rc = dev_set_name(&ibdev->dev, name, rc);
out:
	ida_destroy(&inuse);
	return rc;
}

static void ib_device_release(struct device *device)
{
	struct ib_device *dev = container_of(device, struct ib_device, dev);

	free_netdevs(dev);
	WARN_ON(refcount_read(&dev->refcount));
	if (dev->port_data) {
		ib_cache_release_one(dev);
		ib_security_release_port_pkey_list(dev);
		rdma_counter_release(dev);
		kfree_rcu(container_of(dev->port_data, struct ib_port_data_rcu,
				       pdata[0]),
			  rcu_head);
	}

	mutex_destroy(&dev->unregistration_lock);
	mutex_destroy(&dev->compat_devs_mutex);

	xa_destroy(&dev->compat_devs);
	xa_destroy(&dev->client_data);
	kfree_rcu(dev, rcu_head);
}

static int ib_device_uevent(struct device *device,
			    struct kobj_uevent_env *env)
{
	if (add_uevent_var(env, "NAME=%s", dev_name(device)))
		return -ENOMEM;

	/*
	 * It would be nice to pass the node GUID with the event...
	 */

	return 0;
}

static const void *net_namespace(struct device *d)
{
	struct ib_core_device *coredev =
			container_of(d, struct ib_core_device, dev);

	return read_pnet(&coredev->rdma_net);
}

static struct class ib_class = {
	.name    = "infiniband",
	.dev_release = ib_device_release,
	.dev_uevent = ib_device_uevent,
	.ns_type = &net_ns_type_operations,
	.namespace = net_namespace,
};

static void rdma_init_coredev(struct ib_core_device *coredev,
			      struct ib_device *dev, struct net *net)
{
	/* This BUILD_BUG_ON is intended to catch layout change
	 * of union of ib_core_device and device.
	 * dev must be the first element as ib_core and providers
	 * driver uses it. Adding anything in ib_core_device before
	 * device will break this assumption.
	 */
	BUILD_BUG_ON(offsetof(struct ib_device, coredev.dev) !=
		     offsetof(struct ib_device, dev));

	coredev->dev.class = &ib_class;
	coredev->dev.groups = dev->groups;
	device_initialize(&coredev->dev);
	coredev->owner = dev;
	INIT_LIST_HEAD(&coredev->port_list);
	write_pnet(&coredev->rdma_net, net);
}

/**
 * _ib_alloc_device - allocate an IB device struct
 * @size:size of structure to allocate
 *
 * Low-level drivers should use ib_alloc_device() to allocate &struct
 * ib_device.  @size is the size of the structure to be allocated,
 * including any private data used by the low-level driver.
 * ib_dealloc_device() must be used to free structures allocated with
 * ib_alloc_device().
 */
struct ib_device *_ib_alloc_device(size_t size)
{
	struct ib_device *device;

	if (WARN_ON(size < sizeof(struct ib_device)))
		return NULL;

	device = kzalloc(size, GFP_KERNEL);
	if (!device)
		return NULL;

	if (rdma_restrack_init(device)) {
		kfree(device);
		return NULL;
	}

	device->groups[0] = &ib_dev_attr_group;
	rdma_init_coredev(&device->coredev, device, &init_net);

	INIT_LIST_HEAD(&device->event_handler_list);
	spin_lock_init(&device->qp_open_list_lock);
	init_rwsem(&device->event_handler_rwsem);
	mutex_init(&device->unregistration_lock);
	/*
	 * client_data needs to be alloc because we don't want our mark to be
	 * destroyed if the user stores NULL in the client data.
	 */
	xa_init_flags(&device->client_data, XA_FLAGS_ALLOC);
	init_rwsem(&device->client_data_rwsem);
	xa_init_flags(&device->compat_devs, XA_FLAGS_ALLOC);
	mutex_init(&device->compat_devs_mutex);
	init_completion(&device->unreg_completion);
	INIT_WORK(&device->unregistration_work, ib_unregister_work);

	return device;
}
EXPORT_SYMBOL(_ib_alloc_device);

/**
 * ib_dealloc_device - free an IB device struct
 * @device:structure to free
 *
 * Free a structure allocated with ib_alloc_device().
 */
void ib_dealloc_device(struct ib_device *device)
{
	if (device->ops.dealloc_driver)
		device->ops.dealloc_driver(device);

	/*
	 * ib_unregister_driver() requires all devices to remain in the xarray
	 * while their ops are callable. The last op we call is dealloc_driver
	 * above.  This is needed to create a fence on op callbacks prior to
	 * allowing the driver module to unload.
	 */
	down_write(&devices_rwsem);
	if (xa_load(&devices, device->index) == device)
		xa_erase(&devices, device->index);
	up_write(&devices_rwsem);

	/* Expedite releasing netdev references */
	free_netdevs(device);

	WARN_ON(!xa_empty(&device->compat_devs));
	WARN_ON(!xa_empty(&device->client_data));
	WARN_ON(refcount_read(&device->refcount));
	rdma_restrack_clean(device);
	/* Balances with device_initialize */
	put_device(&device->dev);
}
EXPORT_SYMBOL(ib_dealloc_device);

/*
 * add_client_context() and remove_client_context() must be safe against
 * parallel calls on the same device - registration/unregistration of both the
 * device and client can be occurring in parallel.
 *
 * The routines need to be a fence, any caller must not return until the add
 * or remove is fully completed.
 */
static int add_client_context(struct ib_device *device,
			      struct ib_client *client)
{
	int ret = 0;

	if (!device->kverbs_provider && !client->no_kverbs_req)
		return 0;

	down_write(&device->client_data_rwsem);
	/*
	 * So long as the client is registered hold both the client and device
	 * unregistration locks.
	 */
	if (!refcount_inc_not_zero(&client->uses))
		goto out_unlock;
	refcount_inc(&device->refcount);

	/*
	 * Another caller to add_client_context got here first and has already
	 * completely initialized context.
	 */
	if (xa_get_mark(&device->client_data, client->client_id,
		    CLIENT_DATA_REGISTERED))
	    /*如果client_data已注册，则跳出*/
		goto out;

	ret = xa_err(xa_store(&device->client_data, client->client_id, NULL,
			      GFP_KERNEL));
	if (ret)
		goto out;
	downgrade_write(&device->client_data_rwsem);
	if (client->add) {
		if (client->add(device)) {
			/*
			 * If a client fails to add then the error code is
			 * ignored, but we won't call any more ops on this
			 * client.
			 */
			xa_erase(&device->client_data, client->client_id);
			up_read(&device->client_data_rwsem);
			ib_device_put(device);
			ib_client_put(client);
			return 0;
		}
	}

	/* Readers shall not see a client until add has been completed */
	//标记client data已注册
	xa_set_mark(&device->client_data, client->client_id,
		    CLIENT_DATA_REGISTERED);
	up_read(&device->client_data_rwsem);
	return 0;

out:
	ib_device_put(device);
	ib_client_put(client);
out_unlock:
	up_write(&device->client_data_rwsem);
	return ret;
}

static void remove_client_context(struct ib_device *device,
				  unsigned int client_id)
{
	struct ib_client *client;
	void *client_data;

	down_write(&device->client_data_rwsem);
	if (!xa_get_mark(&device->client_data, client_id,
			 CLIENT_DATA_REGISTERED)) {
		up_write(&device->client_data_rwsem);
		return;
	}
	client_data = xa_load(&device->client_data, client_id);
	xa_clear_mark(&device->client_data, client_id, CLIENT_DATA_REGISTERED);
	client = xa_load(&clients, client_id);
	up_write(&device->client_data_rwsem);

	/*
	 * Notice we cannot be holding any exclusive locks when calling the
	 * remove callback as the remove callback can recurse back into any
	 * public functions in this module and thus try for any locks those
	 * functions take.
	 *
	 * For this reason clients and drivers should not call the
	 * unregistration functions will holdling any locks.
	 */
	if (client->remove)
		client->remove(device, client_data);

	xa_erase(&device->client_data, client_id);
	ib_device_put(device);
	ib_client_put(client);
}

static int alloc_port_data(struct ib_device *device)
{
	struct ib_port_data_rcu *pdata_rcu;
	unsigned int port;

	if (device->port_data)
		return 0;

	/* This can only be called once the physical port range is defined */
	if (WARN_ON(!device->phys_port_cnt))
		return -EINVAL;

	/*
	 * device->port_data is indexed directly by the port number to make
	 * access to this data as efficient as possible.
	 *
	 * Therefore port_data is declared as a 1 based array with potential
	 * empty slots at the beginning.
	 */
	pdata_rcu = kzalloc(struct_size(pdata_rcu, pdata,
					rdma_end_port(device) + 1),
			    GFP_KERNEL);
	if (!pdata_rcu)
		return -ENOMEM;
	/*
	 * The rcu_head is put in front of the port data array and the stored
	 * pointer is adjusted since we never need to see that member until
	 * kfree_rcu.
	 */
	device->port_data = pdata_rcu->pdata;

	rdma_for_each_port (device, port) {
		struct ib_port_data *pdata = &device->port_data[port];

		pdata->ib_dev = device;
		spin_lock_init(&pdata->pkey_list_lock);
		INIT_LIST_HEAD(&pdata->pkey_list);
		spin_lock_init(&pdata->netdev_lock);
		INIT_HLIST_NODE(&pdata->ndev_hash_link);
	}
	return 0;
}

static int verify_immutable(const struct ib_device *dev, u8 port)
{
	return WARN_ON(!rdma_cap_ib_mad(dev, port) &&
			    rdma_max_mad_size(dev, port) != 0);
}

static int setup_port_data(struct ib_device *device)
{
	unsigned int port;
	int ret;

	ret = alloc_port_data(device);
	if (ret)
		return ret;

	rdma_for_each_port (device, port) {
		struct ib_port_data *pdata = &device->port_data[port];

		ret = device->ops.get_port_immutable(device, port,
						     &pdata->immutable);
		if (ret)
			return ret;

		if (verify_immutable(device, port))
			return -EINVAL;
	}
	return 0;
}

/*如果驱动提供了回调，则获取并返回，否则返回NULL*/
void ib_get_device_fw_str(struct ib_device *dev, char *str)
{
	if (dev->ops.get_dev_fw_str)
		dev->ops.get_dev_fw_str(dev, str);
	else
		str[0] = '\0';
}
EXPORT_SYMBOL(ib_get_device_fw_str);

static void ib_policy_change_task(struct work_struct *work)
{
	struct ib_device *dev;
	unsigned long index;

	down_read(&devices_rwsem);
	xa_for_each_marked (&devices, index, dev, DEVICE_REGISTERED) {
		unsigned int i;

		rdma_for_each_port (dev, i) {
			u64 sp;
			int ret = ib_get_cached_subnet_prefix(dev,
							      i,
							      &sp);

			WARN_ONCE(ret,
				  "ib_get_cached_subnet_prefix err: %d, this should never happen here\n",
				  ret);
			if (!ret)
				ib_security_cache_change(dev, i, sp);
		}
	}
	up_read(&devices_rwsem);
}

static int ib_security_change(struct notifier_block *nb, unsigned long event,
			      void *lsm_data)
{
	if (event != LSM_POLICY_CHANGE)
		return NOTIFY_DONE;

	schedule_work(&ib_policy_change_work);
	ib_mad_agent_security_change();

	return NOTIFY_OK;
}

static void compatdev_release(struct device *dev)
{
	struct ib_core_device *cdev =
		container_of(dev, struct ib_core_device, dev);

	kfree(cdev);
}

static int add_one_compat_dev(struct ib_device *device,
			      struct rdma_dev_net *rnet)
{
	struct ib_core_device *cdev;
	int ret;

	lockdep_assert_held(&rdma_nets_rwsem);
	if (!ib_devices_shared_netns)
		return 0;

	/*
	 * Create and add compat device in all namespaces other than where it
	 * is currently bound to.
	 */
	if (net_eq(read_pnet(&rnet->net),
		   read_pnet(&device->coredev.rdma_net)))
		return 0;

	/*
	 * The first of init_net() or ib_register_device() to take the
	 * compat_devs_mutex wins and gets to add the device. Others will wait
	 * for completion here.
	 */
	mutex_lock(&device->compat_devs_mutex);
	cdev = xa_load(&device->compat_devs, rnet->id);
	if (cdev) {
		ret = 0;
		goto done;
	}
	ret = xa_reserve(&device->compat_devs, rnet->id, GFP_KERNEL);
	if (ret)
		goto done;

	cdev = kzalloc(sizeof(*cdev), GFP_KERNEL);
	if (!cdev) {
		ret = -ENOMEM;
		goto cdev_err;
	}

	cdev->dev.parent = device->dev.parent;
	rdma_init_coredev(cdev, device, read_pnet(&rnet->net));
	cdev->dev.release = compatdev_release;
	ret = dev_set_name(&cdev->dev, "%s", dev_name(&device->dev));
	if (ret)
		goto add_err;

	ret = device_add(&cdev->dev);
	if (ret)
		goto add_err;
	ret = ib_setup_port_attrs(cdev);
	if (ret)
		goto port_err;

	ret = xa_err(xa_store(&device->compat_devs, rnet->id,
			      cdev, GFP_KERNEL));
	if (ret)
		goto insert_err;

	mutex_unlock(&device->compat_devs_mutex);
	return 0;

insert_err:
	ib_free_port_attrs(cdev);
port_err:
	device_del(&cdev->dev);
add_err:
	put_device(&cdev->dev);
cdev_err:
	xa_release(&device->compat_devs, rnet->id);
done:
	mutex_unlock(&device->compat_devs_mutex);
	return ret;
}

static void remove_one_compat_dev(struct ib_device *device, u32 id)
{
	struct ib_core_device *cdev;

	mutex_lock(&device->compat_devs_mutex);
	cdev = xa_erase(&device->compat_devs, id);
	mutex_unlock(&device->compat_devs_mutex);
	if (cdev) {
		ib_free_port_attrs(cdev);
		device_del(&cdev->dev);
		put_device(&cdev->dev);
	}
}

static void remove_compat_devs(struct ib_device *device)
{
	struct ib_core_device *cdev;
	unsigned long index;

	xa_for_each (&device->compat_devs, index, cdev)
		remove_one_compat_dev(device, index);
}

static int add_compat_devs(struct ib_device *device)
{
	struct rdma_dev_net *rnet;
	unsigned long index;
	int ret = 0;

	lockdep_assert_held(&devices_rwsem);

	down_read(&rdma_nets_rwsem);
	xa_for_each (&rdma_nets, index, rnet) {
		ret = add_one_compat_dev(device, rnet);
		if (ret)
			break;
	}
	up_read(&rdma_nets_rwsem);
	return ret;
}

static void remove_all_compat_devs(void)
{
	struct ib_compat_device *cdev;
	struct ib_device *dev;
	unsigned long index;

	down_read(&devices_rwsem);
	xa_for_each (&devices, index, dev) {
		unsigned long c_index = 0;

		/* Hold nets_rwsem so that any other thread modifying this
		 * system param can sync with this thread.
		 */
		down_read(&rdma_nets_rwsem);
		xa_for_each (&dev->compat_devs, c_index, cdev)
			remove_one_compat_dev(dev, c_index);
		up_read(&rdma_nets_rwsem);
	}
	up_read(&devices_rwsem);
}

static int add_all_compat_devs(void)
{
	struct rdma_dev_net *rnet;
	struct ib_device *dev;
	unsigned long index;
	int ret = 0;

	down_read(&devices_rwsem);
	xa_for_each_marked (&devices, index, dev, DEVICE_REGISTERED) {
		unsigned long net_index = 0;

		/* Hold nets_rwsem so that any other thread modifying this
		 * system param can sync with this thread.
		 */
		down_read(&rdma_nets_rwsem);
		xa_for_each (&rdma_nets, net_index, rnet) {
			ret = add_one_compat_dev(dev, rnet);
			if (ret)
				break;
		}
		up_read(&rdma_nets_rwsem);
	}
	up_read(&devices_rwsem);
	if (ret)
		remove_all_compat_devs();
	return ret;
}

int rdma_compatdev_set(u8 enable)
{
	struct rdma_dev_net *rnet;
	unsigned long index;
	int ret = 0;

	down_write(&rdma_nets_rwsem);
	if (ib_devices_shared_netns == enable) {
		up_write(&rdma_nets_rwsem);
		return 0;
	}

	/* enable/disable of compat devices is not supported
	 * when more than default init_net exists.
	 */
	xa_for_each (&rdma_nets, index, rnet) {
		ret++;
		break;
	}
	if (!ret)
		ib_devices_shared_netns = enable;
	up_write(&rdma_nets_rwsem);
	if (ret)
		return -EBUSY;

	if (enable)
		ret = add_all_compat_devs();
	else
		remove_all_compat_devs();
	return ret;
}

static void rdma_dev_exit_net(struct net *net)
{
	struct rdma_dev_net *rnet = rdma_net_to_dev_net(net);
	struct ib_device *dev;
	unsigned long index;
	int ret;

	down_write(&rdma_nets_rwsem);
	/*
	 * Prevent the ID from being re-used and hide the id from xa_for_each.
	 */
	ret = xa_err(xa_store(&rdma_nets, rnet->id, NULL, GFP_KERNEL));
	WARN_ON(ret);
	up_write(&rdma_nets_rwsem);

	down_read(&devices_rwsem);
	xa_for_each (&devices, index, dev) {
		get_device(&dev->dev);
		/*
		 * Release the devices_rwsem so that pontentially blocking
		 * device_del, doesn't hold the devices_rwsem for too long.
		 */
		up_read(&devices_rwsem);

		remove_one_compat_dev(dev, rnet->id);

		/*
		 * If the real device is in the NS then move it back to init.
		 */
		rdma_dev_change_netns(dev, net, &init_net);

		put_device(&dev->dev);
		down_read(&devices_rwsem);
	}
	up_read(&devices_rwsem);

	rdma_nl_net_exit(rnet);
	xa_erase(&rdma_nets, rnet->id);
}

static __net_init int rdma_dev_init_net(struct net *net)
{
	struct rdma_dev_net *rnet = rdma_net_to_dev_net(net);
	unsigned long index;
	struct ib_device *dev;
	int ret;

	write_pnet(&rnet->net, net);

	ret = rdma_nl_net_init(rnet);
	if (ret)
		return ret;

	/* No need to create any compat devices in default init_net. */
	if (net_eq(net, &init_net))
		return 0;

	ret = xa_alloc(&rdma_nets, &rnet->id, rnet, xa_limit_32b, GFP_KERNEL);
	if (ret) {
		rdma_nl_net_exit(rnet);
		return ret;
	}

	down_read(&devices_rwsem);
	xa_for_each_marked (&devices, index, dev, DEVICE_REGISTERED) {
		/* Hold nets_rwsem so that netlink command cannot change
		 * system configuration for device sharing mode.
		 */
		down_read(&rdma_nets_rwsem);
		ret = add_one_compat_dev(dev, rnet);
		up_read(&rdma_nets_rwsem);
		if (ret)
			break;
	}
	up_read(&devices_rwsem);

	if (ret)
		rdma_dev_exit_net(net);

	return ret;
}

/*
 * Assign the unique string device name and the unique device index. This is
 * undone by ib_dealloc_device.
 */
static int assign_name(struct ib_device *device, const char *name)
{
	static u32 last_id;
	int ret;

	down_write(&devices_rwsem);
	/* Assign a unique name to the device */
	if (strchr(name, '%'))
		ret = alloc_name(device, name);
	else
		ret = dev_set_name(&device->dev, name);
	if (ret)
		goto out;

	//检查名称是否重复
	if (__ib_device_get_by_name(dev_name(&device->dev))) {
		ret = -ENFILE;
		goto out;
	}

	//设置device名称
	strlcpy(device->name, dev_name(&device->dev), IB_DEVICE_NAME_MAX);

	//将device加入
	ret = xa_alloc_cyclic(&devices, &device->index, device, xa_limit_31b,
			&last_id, GFP_KERNEL);
	if (ret > 0)
		ret = 0;

out:
	up_write(&devices_rwsem);
	return ret;
}

static void setup_dma_device(struct ib_device *device,
			     struct device *dma_device)
{
	/*
	 * If the caller does not provide a DMA capable device then the IB
	 * device will be used. In this case the caller should fully setup the
	 * ibdev for DMA. This usually means using dma_virt_ops.
	 */
#ifdef CONFIG_DMA_VIRT_OPS
	if (!dma_device) {
		device->dev.dma_ops = &dma_virt_ops;
		dma_device = &device->dev;
	}
#endif
	WARN_ON(!dma_device);
	device->dma_device = dma_device;
	WARN_ON(!device->dma_device->dma_parms);
}

/*
 * setup_device() allocates memory and sets up data that requires calling the
 * device ops, this is the only reason these actions are not done during
 * ib_alloc_device. It is undone by ib_dealloc_device().
 */
static int setup_device(struct ib_device *device)
{
	struct ib_udata uhw = {.outlen = 0, .inlen = 0};
	int ret;

	ib_device_check_mandatory(device);

	ret = setup_port_data(device);
	if (ret) {
		dev_warn(&device->dev, "Couldn't create per-port data\n");
		return ret;
	}

	memset(&device->attrs, 0, sizeof(device->attrs));
	ret = device->ops.query_device(device, &device->attrs, &uhw);
	if (ret) {
		dev_warn(&device->dev,
			 "Couldn't query the device attributes\n");
		return ret;
	}

	return 0;
}

static void disable_device(struct ib_device *device)
{
	u32 cid;

	WARN_ON(!refcount_read(&device->refcount));

	down_write(&devices_rwsem);
	xa_clear_mark(&devices, device->index, DEVICE_REGISTERED);
	up_write(&devices_rwsem);

	/*
	 * Remove clients in LIFO order, see assign_client_id. This could be
	 * more efficient if xarray learns to reverse iterate. Since no new
	 * clients can be added to this ib_device past this point we only need
	 * the maximum possible client_id value here.
	 */
	down_read(&clients_rwsem);
	cid = highest_client_id;
	up_read(&clients_rwsem);
	while (cid) {
		cid--;
		remove_client_context(device, cid);
	}

	ib_cq_pool_destroy(device);

	/* Pairs with refcount_set in enable_device */
	ib_device_put(device);
	wait_for_completion(&device->unreg_completion);

	/*
	 * compat devices must be removed after device refcount drops to zero.
	 * Otherwise init_net() may add more compatdevs after removing compat
	 * devices and before device is disabled.
	 */
	remove_compat_devs(device);
}

/*
 * An enabled device is visible to all clients and to all the public facing
 * APIs that return a device pointer. This always returns with a new get, even
 * if it fails.
 */
static int enable_device_and_get(struct ib_device *device)
{
	struct ib_client *client;
	unsigned long index;
	int ret = 0;

	/*
	 * One ref belongs to the xa and the other belongs to this
	 * thread. This is needed to guard against parallel unregistration.
	 */
	refcount_set(&device->refcount, 2);
	down_write(&devices_rwsem);
	xa_set_mark(&devices, device->index, DEVICE_REGISTERED);

	/*
	 * By using downgrade_write() we ensure that no other thread can clear
	 * DEVICE_REGISTERED while we are completing the client setup.
	 */
	downgrade_write(&devices_rwsem);

	if (device->ops.enable_driver) {
		ret = device->ops.enable_driver(device);
		if (ret)
			goto out;
	}

	ib_cq_pool_init(device);

	down_read(&clients_rwsem);
	xa_for_each_marked (&clients, index, client, CLIENT_REGISTERED) {
		ret = add_client_context(device, client);
		if (ret)
			break;
	}
	up_read(&clients_rwsem);
	if (!ret)
		ret = add_compat_devs(device);
out:
	up_read(&devices_rwsem);
	return ret;
}

static void prevent_dealloc_device(struct ib_device *ib_dev)
{
}

/**
 * ib_register_device - Register an IB device with IB core
 * @device: Device to register
 * @name: unique string device name. This may include a '%' which will
 * 	  cause a unique index to be added to the passed device name.
 * @dma_device: pointer to a DMA-capable device. If %NULL, then the IB
 *	        device will be used. In this case the caller should fully
 *		setup the ibdev for DMA. This usually means using dma_virt_ops.
 *
 * Low-level drivers use ib_register_device() to register their
 * devices with the IB core.  All registered clients will receive a
 * callback for each device that is added. @device must be allocated
 * with ib_alloc_device().
 *
 * If the driver uses ops.dealloc_driver and calls any ib_unregister_device()
 * asynchronously then the device pointer may become freed as soon as this
 * function returns.
 */
<<<<<<< HEAD
//ib设备注册
int ib_register_device(struct ib_device *device, const char *name/*ib设备名称*/)
=======
int ib_register_device(struct ib_device *device, const char *name,
		       struct device *dma_device)
>>>>>>> c4d6fe73
{
	int ret;

	//设置设备名称
	ret = assign_name(device, name);
	if (ret)
		return ret;

	setup_dma_device(device, dma_device);
	ret = setup_device(device);
	if (ret)
		return ret;

	ret = ib_cache_setup_one(device);
	if (ret) {
		dev_warn(&device->dev,
			 "Couldn't set up InfiniBand P_Key/GID cache\n");
		return ret;
	}

	ib_device_register_rdmacg(device);

	rdma_counter_init(device);

	/*
	 * Ensure that ADD uevent is not fired because it
	 * is too early amd device is not initialized yet.
	 */
	dev_set_uevent_suppress(&device->dev, true);
	ret = device_add(&device->dev);
	if (ret)
		goto cg_cleanup;

	ret = ib_device_register_sysfs(device);
	if (ret) {
		dev_warn(&device->dev,
			 "Couldn't register device with driver model\n");
		goto dev_cleanup;
	}

	ret = enable_device_and_get(device);
	dev_set_uevent_suppress(&device->dev, false);
	/* Mark for userspace that device is ready */
	kobject_uevent(&device->dev.kobj, KOBJ_ADD);
	if (ret) {
		void (*dealloc_fn)(struct ib_device *);

		/*
		 * If we hit this error flow then we don't want to
		 * automatically dealloc the device since the caller is
		 * expected to call ib_dealloc_device() after
		 * ib_register_device() fails. This is tricky due to the
		 * possibility for a parallel unregistration along with this
		 * error flow. Since we have a refcount here we know any
		 * parallel flow is stopped in disable_device and will see the
		 * special dealloc_driver pointer, causing the responsibility to
		 * ib_dealloc_device() to revert back to this thread.
		 */
		dealloc_fn = device->ops.dealloc_driver;
		device->ops.dealloc_driver = prevent_dealloc_device;
		ib_device_put(device);
		__ib_unregister_device(device);
		device->ops.dealloc_driver = dealloc_fn;
		return ret;
	}
	ib_device_put(device);

	return 0;

dev_cleanup:
	device_del(&device->dev);
cg_cleanup:
	dev_set_uevent_suppress(&device->dev, false);
	ib_device_unregister_rdmacg(device);
	ib_cache_cleanup_one(device);
	return ret;
}
EXPORT_SYMBOL(ib_register_device);

/* Callers must hold a get on the device. */
static void __ib_unregister_device(struct ib_device *ib_dev)
{
	/*
	 * We have a registration lock so that all the calls to unregister are
	 * fully fenced, once any unregister returns the device is truely
	 * unregistered even if multiple callers are unregistering it at the
	 * same time. This also interacts with the registration flow and
	 * provides sane semantics if register and unregister are racing.
	 */
	mutex_lock(&ib_dev->unregistration_lock);
	if (!refcount_read(&ib_dev->refcount))
		goto out;

	disable_device(ib_dev);

	/* Expedite removing unregistered pointers from the hash table */
	free_netdevs(ib_dev);

	ib_device_unregister_sysfs(ib_dev);
	device_del(&ib_dev->dev);
	ib_device_unregister_rdmacg(ib_dev);
	ib_cache_cleanup_one(ib_dev);

	/*
	 * Drivers using the new flow may not call ib_dealloc_device except
	 * in error unwind prior to registration success.
	 */
	if (ib_dev->ops.dealloc_driver &&
	    ib_dev->ops.dealloc_driver != prevent_dealloc_device) {
		WARN_ON(kref_read(&ib_dev->dev.kobj.kref) <= 1);
		ib_dealloc_device(ib_dev);
	}
out:
	mutex_unlock(&ib_dev->unregistration_lock);
}

/**
 * ib_unregister_device - Unregister an IB device
 * @ib_dev: The device to unregister
 *
 * Unregister an IB device.  All clients will receive a remove callback.
 *
 * Callers should call this routine only once, and protect against races with
 * registration. Typically it should only be called as part of a remove
 * callback in an implementation of driver core's struct device_driver and
 * related.
 *
 * If ops.dealloc_driver is used then ib_dev will be freed upon return from
 * this function.
 */
void ib_unregister_device(struct ib_device *ib_dev)
{
	get_device(&ib_dev->dev);
	__ib_unregister_device(ib_dev);
	put_device(&ib_dev->dev);
}
EXPORT_SYMBOL(ib_unregister_device);

/**
 * ib_unregister_device_and_put - Unregister a device while holding a 'get'
 * @ib_dev: The device to unregister
 *
 * This is the same as ib_unregister_device(), except it includes an internal
 * ib_device_put() that should match a 'get' obtained by the caller.
 *
 * It is safe to call this routine concurrently from multiple threads while
 * holding the 'get'. When the function returns the device is fully
 * unregistered.
 *
 * Drivers using this flow MUST use the driver_unregister callback to clean up
 * their resources associated with the device and dealloc it.
 */
void ib_unregister_device_and_put(struct ib_device *ib_dev)
{
	WARN_ON(!ib_dev->ops.dealloc_driver);
	get_device(&ib_dev->dev);
	ib_device_put(ib_dev);
	__ib_unregister_device(ib_dev);
	put_device(&ib_dev->dev);
}
EXPORT_SYMBOL(ib_unregister_device_and_put);

/**
 * ib_unregister_driver - Unregister all IB devices for a driver
 * @driver_id: The driver to unregister
 *
 * This implements a fence for device unregistration. It only returns once all
 * devices associated with the driver_id have fully completed their
 * unregistration and returned from ib_unregister_device*().
 *
 * If device's are not yet unregistered it goes ahead and starts unregistering
 * them.
 *
 * This does not block creation of new devices with the given driver_id, that
 * is the responsibility of the caller.
 */
void ib_unregister_driver(enum rdma_driver_id driver_id)
{
	struct ib_device *ib_dev;
	unsigned long index;

	down_read(&devices_rwsem);
	xa_for_each (&devices, index, ib_dev) {
		if (ib_dev->ops.driver_id != driver_id)
			continue;

		get_device(&ib_dev->dev);
		up_read(&devices_rwsem);

		WARN_ON(!ib_dev->ops.dealloc_driver);
		__ib_unregister_device(ib_dev);

		put_device(&ib_dev->dev);
		down_read(&devices_rwsem);
	}
	up_read(&devices_rwsem);
}
EXPORT_SYMBOL(ib_unregister_driver);

static void ib_unregister_work(struct work_struct *work)
{
	struct ib_device *ib_dev =
		container_of(work, struct ib_device, unregistration_work);

	__ib_unregister_device(ib_dev);
	put_device(&ib_dev->dev);
}

/**
 * ib_unregister_device_queued - Unregister a device using a work queue
 * @ib_dev: The device to unregister
 *
 * This schedules an asynchronous unregistration using a WQ for the device. A
 * driver should use this to avoid holding locks while doing unregistration,
 * such as holding the RTNL lock.
 *
 * Drivers using this API must use ib_unregister_driver before module unload
 * to ensure that all scheduled unregistrations have completed.
 */
void ib_unregister_device_queued(struct ib_device *ib_dev)
{
	WARN_ON(!refcount_read(&ib_dev->refcount));
	WARN_ON(!ib_dev->ops.dealloc_driver);
	get_device(&ib_dev->dev);
	if (!queue_work(system_unbound_wq, &ib_dev->unregistration_work))
		put_device(&ib_dev->dev);
}
EXPORT_SYMBOL(ib_unregister_device_queued);

/*
 * The caller must pass in a device that has the kref held and the refcount
 * released. If the device is in cur_net and still registered then it is moved
 * into net.
 */
static int rdma_dev_change_netns(struct ib_device *device, struct net *cur_net,
				 struct net *net)
{
	int ret2 = -EINVAL;
	int ret;

	mutex_lock(&device->unregistration_lock);

	/*
	 * If a device not under ib_device_get() or if the unregistration_lock
	 * is not held, the namespace can be changed, or it can be unregistered.
	 * Check again under the lock.
	 */
	if (refcount_read(&device->refcount) == 0 ||
	    !net_eq(cur_net, read_pnet(&device->coredev.rdma_net))) {
		ret = -ENODEV;
		goto out;
	}

	kobject_uevent(&device->dev.kobj, KOBJ_REMOVE);
	disable_device(device);

	/*
	 * At this point no one can be using the device, so it is safe to
	 * change the namespace.
	 */
	write_pnet(&device->coredev.rdma_net, net);

	down_read(&devices_rwsem);
	/*
	 * Currently rdma devices are system wide unique. So the device name
	 * is guaranteed free in the new namespace. Publish the new namespace
	 * at the sysfs level.
	 */
	ret = device_rename(&device->dev, dev_name(&device->dev));
	up_read(&devices_rwsem);
	if (ret) {
		dev_warn(&device->dev,
			 "%s: Couldn't rename device after namespace change\n",
			 __func__);
		/* Try and put things back and re-enable the device */
		write_pnet(&device->coredev.rdma_net, cur_net);
	}

	ret2 = enable_device_and_get(device);
	if (ret2) {
		/*
		 * This shouldn't really happen, but if it does, let the user
		 * retry at later point. So don't disable the device.
		 */
		dev_warn(&device->dev,
			 "%s: Couldn't re-enable device after namespace change\n",
			 __func__);
	}
	kobject_uevent(&device->dev.kobj, KOBJ_ADD);

	ib_device_put(device);
out:
	mutex_unlock(&device->unregistration_lock);
	if (ret)
		return ret;
	return ret2;
}

int ib_device_set_netns_put(struct sk_buff *skb,
			    struct ib_device *dev, u32 ns_fd)
{
	struct net *net;
	int ret;

	net = get_net_ns_by_fd(ns_fd);
	if (IS_ERR(net)) {
		ret = PTR_ERR(net);
		goto net_err;
	}

	if (!netlink_ns_capable(skb, net->user_ns, CAP_NET_ADMIN)) {
		ret = -EPERM;
		goto ns_err;
	}

	/*
	 * Currently supported only for those providers which support
	 * disassociation and don't do port specific sysfs init. Once a
	 * port_cleanup infrastructure is implemented, this limitation will be
	 * removed.
	 */
	if (!dev->ops.disassociate_ucontext || dev->ops.init_port ||
	    ib_devices_shared_netns) {
		ret = -EOPNOTSUPP;
		goto ns_err;
	}

	get_device(&dev->dev);
	ib_device_put(dev);
	ret = rdma_dev_change_netns(dev, current->nsproxy->net_ns, net);
	put_device(&dev->dev);

	put_net(net);
	return ret;

ns_err:
	put_net(net);
net_err:
	ib_device_put(dev);
	return ret;
}

static struct pernet_operations rdma_dev_net_ops = {
	.init = rdma_dev_init_net,
	.exit = rdma_dev_exit_net,
	.id = &rdma_dev_net_id,
	.size = sizeof(struct rdma_dev_net),
};

//分配client id
static int assign_client_id(struct ib_client *client)
{
	int ret;

	down_write(&clients_rwsem);
	/*
	 * The add/remove callbacks must be called in FIFO/LIFO order. To
	 * achieve this we assign client_ids so they are sorted in
	 * registration order.
	 */
	client->client_id = highest_client_id;
	ret = xa_insert(&clients, client->client_id, client, GFP_KERNEL);
	if (ret)
		goto out;

	highest_client_id++;
	//标记client为已注册
	xa_set_mark(&clients, client->client_id, CLIENT_REGISTERED);

out:
	up_write(&clients_rwsem);
	return ret;
}

static void remove_client_id(struct ib_client *client)
{
	down_write(&clients_rwsem);
	xa_erase(&clients, client->client_id);
	for (; highest_client_id; highest_client_id--)
		if (xa_load(&clients, highest_client_id - 1))
			break;
	up_write(&clients_rwsem);
}

/**
 * ib_register_client - Register an IB client
 * @client:Client to register
 *
 * Upper level users of the IB drivers can use ib_register_client() to
 * register callbacks for IB device addition and removal.  When an IB
 * device is added, each registered client's add method will be called
 * (in the order the clients were registered), and when a device is
 * removed, each client's remove method will be called (in the reverse
 * order that clients were registered).  In addition, when
 * ib_register_client() is called, the client will receive an add
 * callback for all devices already registered.
 */
int ib_register_client(struct ib_client *client)
{
	struct ib_device *device;
	unsigned long index;
	int ret;

	refcount_set(&client->uses, 1);
	init_completion(&client->uses_zero);
	ret = assign_client_id(client);
	if (ret)
		return ret;

	down_read(&devices_rwsem);
	//遍历所有已注册的devices
	xa_for_each_marked (&devices, index, device, DEVICE_REGISTERED) {
		ret = add_client_context(device, client);
		if (ret) {
			up_read(&devices_rwsem);
			ib_unregister_client(client);
			return ret;
		}
	}
	up_read(&devices_rwsem);
	return 0;
}
EXPORT_SYMBOL(ib_register_client);

/**
 * ib_unregister_client - Unregister an IB client
 * @client:Client to unregister
 *
 * Upper level users use ib_unregister_client() to remove their client
 * registration.  When ib_unregister_client() is called, the client
 * will receive a remove callback for each IB device still registered.
 *
 * This is a full fence, once it returns no client callbacks will be called,
 * or are running in another thread.
 */
void ib_unregister_client(struct ib_client *client)
{
	struct ib_device *device;
	unsigned long index;

	down_write(&clients_rwsem);
	ib_client_put(client);
	xa_clear_mark(&clients, client->client_id, CLIENT_REGISTERED);
	up_write(&clients_rwsem);

	/* We do not want to have locks while calling client->remove() */
	rcu_read_lock();
	xa_for_each (&devices, index, device) {
		if (!ib_device_try_get(device))
			continue;
		rcu_read_unlock();

		remove_client_context(device, client->client_id);

		ib_device_put(device);
		rcu_read_lock();
	}
	rcu_read_unlock();

	/*
	 * remove_client_context() is not a fence, it can return even though a
	 * removal is ongoing. Wait until all removals are completed.
	 */
	wait_for_completion(&client->uses_zero);
	remove_client_id(client);
}
EXPORT_SYMBOL(ib_unregister_client);

static int __ib_get_global_client_nl_info(const char *client_name,
					  struct ib_client_nl_info *res)
{
	struct ib_client *client;
	unsigned long index;
	int ret = -ENOENT;

	down_read(&clients_rwsem);
	xa_for_each_marked (&clients, index, client, CLIENT_REGISTERED) {
		if (strcmp(client->name, client_name) != 0)
			continue;
		if (!client->get_global_nl_info) {
			ret = -EOPNOTSUPP;
			break;
		}
		ret = client->get_global_nl_info(res);
		if (WARN_ON(ret == -ENOENT))
			ret = -EINVAL;
		if (!ret && res->cdev)
			get_device(res->cdev);
		break;
	}
	up_read(&clients_rwsem);
	return ret;
}

static int __ib_get_client_nl_info(struct ib_device *ibdev,
				   const char *client_name,
				   struct ib_client_nl_info *res)
{
	unsigned long index;
	void *client_data;
	int ret = -ENOENT;

	down_read(&ibdev->client_data_rwsem);
	//遍历所有clients,找出名称为client_name的client
	xan_for_each_marked (&ibdev->client_data, index, client_data,
			     CLIENT_DATA_REGISTERED) {
		struct ib_client *client = xa_load(&clients, index);

		if (!client || strcmp(client->name, client_name) != 0)
			continue;
		if (!client->get_nl_info) {
			ret = -EOPNOTSUPP;
			break;
		}
		//取其对应的netlink info,填充到res中
		ret = client->get_nl_info(ibdev, client_data, res);
		if (WARN_ON(ret == -ENOENT))
			ret = -EINVAL;

		/*
		 * The cdev is guaranteed valid as long as we are inside the
		 * client_data_rwsem as remove_one can't be called. Keep it
		 * valid for the caller.
		 */
		if (!ret && res->cdev)
			get_device(res->cdev);
		break;
	}
	up_read(&ibdev->client_data_rwsem);

	return ret;
}

/**
 * ib_get_client_nl_info - Fetch the nl_info from a client
 * @device - IB device
 * @client_name - Name of the client
 * @res - Result of the query
 */
int ib_get_client_nl_info(struct ib_device *ibdev, const char *client_name,
			  struct ib_client_nl_info *res)
{
	int ret;

	if (ibdev)
		ret = __ib_get_client_nl_info(ibdev, client_name, res);
	else
		ret = __ib_get_global_client_nl_info(client_name, res);
#ifdef CONFIG_MODULES
	if (ret == -ENOENT) {
	    /*加载module后，再获取一次*/
		request_module("rdma-client-%s", client_name);
		if (ibdev)
			ret = __ib_get_client_nl_info(ibdev, client_name, res);
		else
			ret = __ib_get_global_client_nl_info(client_name, res);
	}
#endif
	if (ret) {
		if (ret == -ENOENT)
			return -EOPNOTSUPP;
		return ret;
	}

	if (WARN_ON(!res->cdev))
		return -EINVAL;
	return 0;
}

/**
 * ib_set_client_data - Set IB client context
 * @device:Device to set context for
 * @client:Client to set context for
 * @data:Context to set
 *
 * ib_set_client_data() sets client context data that can be retrieved with
 * ib_get_client_data(). This can only be called while the client is
 * registered to the device, once the ib_client remove() callback returns this
 * cannot be called.
 */
void ib_set_client_data(struct ib_device *device, struct ib_client *client,
			void *data)
{
	void *rc;

	if (WARN_ON(IS_ERR(data)))
		data = NULL;

	/*将client加入到device->client_data中*/
	rc = xa_store(&device->client_data, client->client_id, data,
		      GFP_KERNEL);
	WARN_ON(xa_is_err(rc));
}
EXPORT_SYMBOL(ib_set_client_data);

/**
 * ib_register_event_handler - Register an IB event handler
 * @event_handler:Handler to register
 *
 * ib_register_event_handler() registers an event handler that will be
 * called back when asynchronous IB events occur (as defined in
 * chapter 11 of the InfiniBand Architecture Specification). This
 * callback occurs in workqueue context.
 */
void ib_register_event_handler(struct ib_event_handler *event_handler)
{
	down_write(&event_handler->device->event_handler_rwsem);
	list_add_tail(&event_handler->list,
		      &event_handler->device->event_handler_list);
	up_write(&event_handler->device->event_handler_rwsem);
}
EXPORT_SYMBOL(ib_register_event_handler);

/**
 * ib_unregister_event_handler - Unregister an event handler
 * @event_handler:Handler to unregister
 *
 * Unregister an event handler registered with
 * ib_register_event_handler().
 */
void ib_unregister_event_handler(struct ib_event_handler *event_handler)
{
	down_write(&event_handler->device->event_handler_rwsem);
	list_del(&event_handler->list);
	up_write(&event_handler->device->event_handler_rwsem);
}
EXPORT_SYMBOL(ib_unregister_event_handler);

void ib_dispatch_event_clients(struct ib_event *event)
{
	struct ib_event_handler *handler;

	down_read(&event->device->event_handler_rwsem);

	list_for_each_entry(handler, &event->device->event_handler_list, list)
		handler->handler(handler, event);

	up_read(&event->device->event_handler_rwsem);
}

static int iw_query_port(struct ib_device *device,
			   u8 port_num,
			   struct ib_port_attr *port_attr)
{
	struct in_device *inetdev;
	struct net_device *netdev;

	memset(port_attr, 0, sizeof(*port_attr));

	netdev = ib_device_get_netdev(device, port_num);
	if (!netdev)
		return -ENODEV;

	port_attr->max_mtu = IB_MTU_4096;
	port_attr->active_mtu = ib_mtu_int_to_enum(netdev->mtu);

	if (!netif_carrier_ok(netdev)) {
		port_attr->state = IB_PORT_DOWN;
		port_attr->phys_state = IB_PORT_PHYS_STATE_DISABLED;
	} else {
		rcu_read_lock();
		inetdev = __in_dev_get_rcu(netdev);

		if (inetdev && inetdev->ifa_list) {
			port_attr->state = IB_PORT_ACTIVE;
			port_attr->phys_state = IB_PORT_PHYS_STATE_LINK_UP;
		} else {
			port_attr->state = IB_PORT_INIT;
			port_attr->phys_state =
				IB_PORT_PHYS_STATE_PORT_CONFIGURATION_TRAINING;
		}

		rcu_read_unlock();
	}

	dev_put(netdev);
	return device->ops.query_port(device, port_num, port_attr);
}

static int __ib_query_port(struct ib_device *device,
			   u8 port_num,
			   struct ib_port_attr *port_attr)
{
	union ib_gid gid = {};
	int err;

	memset(port_attr, 0, sizeof(*port_attr));

	err = device->ops.query_port(device, port_num, port_attr);
	if (err || port_attr->subnet_prefix)
		return err;

	if (rdma_port_get_link_layer(device, port_num) !=
	    IB_LINK_LAYER_INFINIBAND)
		return 0;

	err = device->ops.query_gid(device, port_num, 0, &gid);
	if (err)
		return err;

	port_attr->subnet_prefix = be64_to_cpu(gid.global.subnet_prefix);
	return 0;
}

/**
 * ib_query_port - Query IB port attributes
 * @device:Device to query
 * @port_num:Port number to query
 * @port_attr:Port attributes
 *
 * ib_query_port() returns the attributes of a port through the
 * @port_attr pointer.
 */
int ib_query_port(struct ib_device *device,
		  u8 port_num,
		  struct ib_port_attr *port_attr)
{
	if (!rdma_is_port_valid(device, port_num))
		return -EINVAL;

	if (rdma_protocol_iwarp(device, port_num))
		return iw_query_port(device, port_num, port_attr);
	else
		return __ib_query_port(device, port_num, port_attr);
}
EXPORT_SYMBOL(ib_query_port);

static void add_ndev_hash(struct ib_port_data *pdata)
{
	unsigned long flags;

	might_sleep();

	spin_lock_irqsave(&ndev_hash_lock, flags);
	if (hash_hashed(&pdata->ndev_hash_link)) {
		hash_del_rcu(&pdata->ndev_hash_link);
		spin_unlock_irqrestore(&ndev_hash_lock, flags);
		/*
		 * We cannot do hash_add_rcu after a hash_del_rcu until the
		 * grace period
		 */
		synchronize_rcu();
		spin_lock_irqsave(&ndev_hash_lock, flags);
	}
	if (pdata->netdev)
		hash_add_rcu(ndev_hash, &pdata->ndev_hash_link,
			     (uintptr_t)pdata->netdev);
	spin_unlock_irqrestore(&ndev_hash_lock, flags);
}

/**
 * ib_device_set_netdev - Associate the ib_dev with an underlying net_device
 * @ib_dev: Device to modify
 * @ndev: net_device to affiliate, may be NULL
 * @port: IB port the net_device is connected to
 *
 * Drivers should use this to link the ib_device to a netdev so the netdev
 * shows up in interfaces like ib_enum_roce_netdev. Only one netdev may be
 * affiliated with any port.
 *
 * The caller must ensure that the given ndev is not unregistered or
 * unregistering, and that either the ib_device is unregistered or
 * ib_device_set_netdev() is called with NULL when the ndev sends a
 * NETDEV_UNREGISTER event.
 */
int ib_device_set_netdev(struct ib_device *ib_dev, struct net_device *ndev,
			 unsigned int port)
{
	struct net_device *old_ndev;
	struct ib_port_data *pdata;
	unsigned long flags;
	int ret;

	/*
	 * Drivers wish to call this before ib_register_driver, so we have to
	 * setup the port data early.
	 */
	ret = alloc_port_data(ib_dev);
	if (ret)
		return ret;

	if (!rdma_is_port_valid(ib_dev, port))
		return -EINVAL;

	pdata = &ib_dev->port_data[port];
	spin_lock_irqsave(&pdata->netdev_lock, flags);
	old_ndev = rcu_dereference_protected(
		pdata->netdev, lockdep_is_held(&pdata->netdev_lock));
	if (old_ndev == ndev) {
		spin_unlock_irqrestore(&pdata->netdev_lock, flags);
		return 0;
	}

	if (ndev)
		dev_hold(ndev);
	rcu_assign_pointer(pdata->netdev, ndev);
	spin_unlock_irqrestore(&pdata->netdev_lock, flags);

	add_ndev_hash(pdata);
	if (old_ndev)
		dev_put(old_ndev);

	return 0;
}
EXPORT_SYMBOL(ib_device_set_netdev);

static void free_netdevs(struct ib_device *ib_dev)
{
	unsigned long flags;
	unsigned int port;

	if (!ib_dev->port_data)
		return;

	rdma_for_each_port (ib_dev, port) {
		struct ib_port_data *pdata = &ib_dev->port_data[port];
		struct net_device *ndev;

		spin_lock_irqsave(&pdata->netdev_lock, flags);
		ndev = rcu_dereference_protected(
			pdata->netdev, lockdep_is_held(&pdata->netdev_lock));
		if (ndev) {
			spin_lock(&ndev_hash_lock);
			hash_del_rcu(&pdata->ndev_hash_link);
			spin_unlock(&ndev_hash_lock);

			/*
			 * If this is the last dev_put there is still a
			 * synchronize_rcu before the netdev is kfreed, so we
			 * can continue to rely on unlocked pointer
			 * comparisons after the put
			 */
			rcu_assign_pointer(pdata->netdev, NULL);
			dev_put(ndev);
		}
		spin_unlock_irqrestore(&pdata->netdev_lock, flags);
	}
}

struct net_device *ib_device_get_netdev(struct ib_device *ib_dev,
					unsigned int port)
{
	struct ib_port_data *pdata;
	struct net_device *res;

	if (!rdma_is_port_valid(ib_dev, port))
		return NULL;

	pdata = &ib_dev->port_data[port];

	/*
	 * New drivers should use ib_device_set_netdev() not the legacy
	 * get_netdev().
	 */
	if (ib_dev->ops.get_netdev)
		res = ib_dev->ops.get_netdev(ib_dev, port);
	else {
		spin_lock(&pdata->netdev_lock);
		res = rcu_dereference_protected(
			pdata->netdev, lockdep_is_held(&pdata->netdev_lock));
		if (res)
			dev_hold(res);
		spin_unlock(&pdata->netdev_lock);
	}

	/*
	 * If we are starting to unregister expedite things by preventing
	 * propagation of an unregistering netdev.
	 */
	if (res && res->reg_state != NETREG_REGISTERED) {
		dev_put(res);
		return NULL;
	}

	return res;
}

/**
 * ib_device_get_by_netdev - Find an IB device associated with a netdev
 * @ndev: netdev to locate
 * @driver_id: The driver ID that must match (RDMA_DRIVER_UNKNOWN matches all)
 *
 * Find and hold an ib_device that is associated with a netdev via
 * ib_device_set_netdev(). The caller must call ib_device_put() on the
 * returned pointer.
 */
struct ib_device *ib_device_get_by_netdev(struct net_device *ndev,
					  enum rdma_driver_id driver_id)
{
	struct ib_device *res = NULL;
	struct ib_port_data *cur;

	rcu_read_lock();
	hash_for_each_possible_rcu (ndev_hash, cur, ndev_hash_link,
				    (uintptr_t)ndev) {
		if (rcu_access_pointer(cur->netdev) == ndev &&
		    (driver_id == RDMA_DRIVER_UNKNOWN ||
		     cur->ib_dev->ops.driver_id == driver_id) &&
		    ib_device_try_get(cur->ib_dev)) {
			res = cur->ib_dev;
			break;
		}
	}
	rcu_read_unlock();

	return res;
}
EXPORT_SYMBOL(ib_device_get_by_netdev);

/**
 * ib_enum_roce_netdev - enumerate all RoCE ports
 * @ib_dev : IB device we want to query
 * @filter: Should we call the callback?
 * @filter_cookie: Cookie passed to filter
 * @cb: Callback to call for each found RoCE ports
 * @cookie: Cookie passed back to the callback
 *
 * Enumerates all of the physical RoCE ports of ib_dev
 * which are related to netdevice and calls callback() on each
 * device for which filter() function returns non zero.
 */
void ib_enum_roce_netdev(struct ib_device *ib_dev,
			 roce_netdev_filter filter,
			 void *filter_cookie,
			 roce_netdev_callback cb,
			 void *cookie)
{
	unsigned int port;

	rdma_for_each_port (ib_dev, port)
		if (rdma_protocol_roce(ib_dev, port)) {
			struct net_device *idev =
				ib_device_get_netdev(ib_dev, port);

			if (filter(ib_dev, port, idev, filter_cookie))
				cb(ib_dev, port, idev, cookie);

			if (idev)
				dev_put(idev);
		}
}

/**
 * ib_enum_all_roce_netdevs - enumerate all RoCE devices
 * @filter: Should we call the callback?
 * @filter_cookie: Cookie passed to filter
 * @cb: Callback to call for each found RoCE ports
 * @cookie: Cookie passed back to the callback
 *
 * Enumerates all RoCE devices' physical ports which are related
 * to netdevices and calls callback() on each device for which
 * filter() function returns non zero.
 */
void ib_enum_all_roce_netdevs(roce_netdev_filter filter,
			      void *filter_cookie,
			      roce_netdev_callback cb,
			      void *cookie)
{
	struct ib_device *dev;
	unsigned long index;

	down_read(&devices_rwsem);
	xa_for_each_marked (&devices, index, dev, DEVICE_REGISTERED)
		ib_enum_roce_netdev(dev, filter, filter_cookie, cb, cookie);
	up_read(&devices_rwsem);
}

/**
 * ib_enum_all_devs - enumerate all ib_devices
 * @cb: Callback to call for each found ib_device
 *
 * Enumerates all ib_devices and calls callback() on each device.
 */
int ib_enum_all_devs(nldev_callback nldev_cb/*处理dev的回调*/, struct sk_buff *skb,
		     struct netlink_callback *cb)
{
    //枚举所有已注册的ib设备，并通过nldev_cb处理它们
	unsigned long index;
	struct ib_device *dev;
	unsigned int idx = 0;
	int ret = 0;

	down_read(&devices_rwsem);
	//枚举所有已注册的ib设备
	xa_for_each_marked (&devices, index, dev, DEVICE_REGISTERED) {
	    //dev必须是当前socket所属net namespace可见的
		if (!rdma_dev_access_netns(dev, sock_net(skb->sk)))
			continue;

		//通过nldev_cb处理此dev
		ret = nldev_cb(dev, skb, cb, idx/*已回调的设备数目*/);
		if (ret)
			break;/*返回非0，则停止枚举*/
		idx++;
	}
	up_read(&devices_rwsem);
	return ret;
}

/**
 * ib_query_pkey - Get P_Key table entry
 * @device:Device to query
 * @port_num:Port number to query
 * @index:P_Key table index to query
 * @pkey:Returned P_Key
 *
 * ib_query_pkey() fetches the specified P_Key table entry.
 */
int ib_query_pkey(struct ib_device *device,
		  u8 port_num, u16 index, u16 *pkey)
{
	if (!rdma_is_port_valid(device, port_num))
		return -EINVAL;

	if (!device->ops.query_pkey)
		return -EOPNOTSUPP;

	return device->ops.query_pkey(device, port_num, index, pkey);
}
EXPORT_SYMBOL(ib_query_pkey);

/**
 * ib_modify_device - Change IB device attributes
 * @device:Device to modify
 * @device_modify_mask:Mask of attributes to change
 * @device_modify:New attribute values
 *
 * ib_modify_device() changes a device's attributes as specified by
 * the @device_modify_mask and @device_modify structure.
 */
int ib_modify_device(struct ib_device *device,
		     int device_modify_mask,
		     struct ib_device_modify *device_modify)
{
	if (!device->ops.modify_device)
		return -EOPNOTSUPP;

	return device->ops.modify_device(device, device_modify_mask,
					 device_modify);
}
EXPORT_SYMBOL(ib_modify_device);

/**
 * ib_modify_port - Modifies the attributes for the specified port.
 * @device: The device to modify.
 * @port_num: The number of the port to modify.
 * @port_modify_mask: Mask used to specify which attributes of the port
 *   to change.
 * @port_modify: New attribute values for the port.
 *
 * ib_modify_port() changes a port's attributes as specified by the
 * @port_modify_mask and @port_modify structure.
 */
int ib_modify_port(struct ib_device *device,
		   u8 port_num, int port_modify_mask,
		   struct ib_port_modify *port_modify)
{
	int rc;

	if (!rdma_is_port_valid(device, port_num))
		return -EINVAL;

	if (device->ops.modify_port)
		rc = device->ops.modify_port(device, port_num,
					     port_modify_mask,
					     port_modify);
	else if (rdma_protocol_roce(device, port_num) &&
		 ((port_modify->set_port_cap_mask & ~IB_PORT_CM_SUP) == 0 ||
		  (port_modify->clr_port_cap_mask & ~IB_PORT_CM_SUP) == 0))
		rc = 0;
	else
		rc = -EOPNOTSUPP;
	return rc;
}
EXPORT_SYMBOL(ib_modify_port);

/**
 * ib_find_gid - Returns the port number and GID table index where
 *   a specified GID value occurs. Its searches only for IB link layer.
 * @device: The device to query.
 * @gid: The GID value to search for.
 * @port_num: The port number of the device where the GID value was found.
 * @index: The index into the GID table where the GID was found.  This
 *   parameter may be NULL.
 */
int ib_find_gid(struct ib_device *device, union ib_gid *gid,
		u8 *port_num, u16 *index)
{
	union ib_gid tmp_gid;
	unsigned int port;
	int ret, i;

	rdma_for_each_port (device, port) {
		if (!rdma_protocol_ib(device, port))
			continue;

		for (i = 0; i < device->port_data[port].immutable.gid_tbl_len;
		     ++i) {
			ret = rdma_query_gid(device, port, i, &tmp_gid);
			if (ret)
				return ret;
			if (!memcmp(&tmp_gid, gid, sizeof *gid)) {
				*port_num = port;
				if (index)
					*index = i;
				return 0;
			}
		}
	}

	return -ENOENT;
}
EXPORT_SYMBOL(ib_find_gid);

/**
 * ib_find_pkey - Returns the PKey table index where a specified
 *   PKey value occurs.
 * @device: The device to query.
 * @port_num: The port number of the device to search for the PKey.
 * @pkey: The PKey value to search for.
 * @index: The index into the PKey table where the PKey was found.
 */
int ib_find_pkey(struct ib_device *device,
		 u8 port_num, u16 pkey, u16 *index)
{
	int ret, i;
	u16 tmp_pkey;
	int partial_ix = -1;

	for (i = 0; i < device->port_data[port_num].immutable.pkey_tbl_len;
	     ++i) {
		ret = ib_query_pkey(device, port_num, i, &tmp_pkey);
		if (ret)
			return ret;
		if ((pkey & 0x7fff) == (tmp_pkey & 0x7fff)) {
			/* if there is full-member pkey take it.*/
			if (tmp_pkey & 0x8000) {
				*index = i;
				return 0;
			}
			if (partial_ix < 0)
				partial_ix = i;
		}
	}

	/*no full-member, if exists take the limited*/
	if (partial_ix >= 0) {
		*index = partial_ix;
		return 0;
	}
	return -ENOENT;
}
EXPORT_SYMBOL(ib_find_pkey);

/**
 * ib_get_net_dev_by_params() - Return the appropriate net_dev
 * for a received CM request
 * @dev:	An RDMA device on which the request has been received.
 * @port:	Port number on the RDMA device.
 * @pkey:	The Pkey the request came on.
 * @gid:	A GID that the net_dev uses to communicate.
 * @addr:	Contains the IP address that the request specified as its
 *		destination.
 *
 */
struct net_device *ib_get_net_dev_by_params(struct ib_device *dev,
					    u8 port,
					    u16 pkey,
					    const union ib_gid *gid,
					    const struct sockaddr *addr)
{
	struct net_device *net_dev = NULL;
	unsigned long index;
	void *client_data;

	if (!rdma_protocol_ib(dev, port))
		return NULL;

	/*
	 * Holding the read side guarantees that the client will not become
	 * unregistered while we are calling get_net_dev_by_params()
	 */
	down_read(&dev->client_data_rwsem);
	xan_for_each_marked (&dev->client_data, index, client_data,
			     CLIENT_DATA_REGISTERED) {
		struct ib_client *client = xa_load(&clients, index);

		if (!client || !client->get_net_dev_by_params)
			continue;

		net_dev = client->get_net_dev_by_params(dev, port, pkey, gid,
							addr, client_data);
		if (net_dev)
			break;
	}
	up_read(&dev->client_data_rwsem);

	return net_dev;
}
EXPORT_SYMBOL(ib_get_net_dev_by_params);

//利用ops设置dev->ops
void ib_set_device_ops(struct ib_device *dev, const struct ib_device_ops *ops)
{
	struct ib_device_ops *dev_ops = &dev->ops;
#define SET_DEVICE_OP(ptr, name)                                               \
	do {                                                                   \
	    /*ops如果有name指针，且ptr的name指针为空，则将使ptr->name=ops->name*/\
		if (ops->name)                                                 \
			if (!((ptr)->name))				       \
				(ptr)->name = ops->name;                       \
	} while (0)

#define SET_OBJ_SIZE(ptr, name) SET_DEVICE_OP(ptr, size_##name)

	if (ops->driver_id != RDMA_DRIVER_UNKNOWN) {
		WARN_ON(dev_ops->driver_id != RDMA_DRIVER_UNKNOWN &&
			dev_ops->driver_id != ops->driver_id);
		dev_ops->driver_id = ops->driver_id;
	}
	if (ops->owner) {
		WARN_ON(dev_ops->owner && dev_ops->owner != ops->owner);
		dev_ops->owner = ops->owner;
	}
	if (ops->uverbs_abi_ver)
		dev_ops->uverbs_abi_ver = ops->uverbs_abi_ver;

	dev_ops->uverbs_no_driver_id_binding |=
		ops->uverbs_no_driver_id_binding;

	SET_DEVICE_OP(dev_ops, add_gid);
	SET_DEVICE_OP(dev_ops, advise_mr);
	SET_DEVICE_OP(dev_ops, alloc_dm);
	SET_DEVICE_OP(dev_ops, alloc_hw_stats);
	SET_DEVICE_OP(dev_ops, alloc_mr);
	SET_DEVICE_OP(dev_ops, alloc_mr_integrity);
	SET_DEVICE_OP(dev_ops, alloc_mw);
	SET_DEVICE_OP(dev_ops, alloc_pd);
	SET_DEVICE_OP(dev_ops, alloc_rdma_netdev);
	SET_DEVICE_OP(dev_ops, alloc_ucontext);
	SET_DEVICE_OP(dev_ops, alloc_xrcd);
	SET_DEVICE_OP(dev_ops, attach_mcast);
	SET_DEVICE_OP(dev_ops, check_mr_status);
	SET_DEVICE_OP(dev_ops, counter_alloc_stats);
	SET_DEVICE_OP(dev_ops, counter_bind_qp);
	SET_DEVICE_OP(dev_ops, counter_dealloc);
	SET_DEVICE_OP(dev_ops, counter_unbind_qp);
	SET_DEVICE_OP(dev_ops, counter_update_stats);
	SET_DEVICE_OP(dev_ops, create_ah);
	SET_DEVICE_OP(dev_ops, create_counters);
	SET_DEVICE_OP(dev_ops, create_cq);
	SET_DEVICE_OP(dev_ops, create_flow);
	SET_DEVICE_OP(dev_ops, create_flow_action_esp);
	SET_DEVICE_OP(dev_ops, create_qp);
	SET_DEVICE_OP(dev_ops, create_rwq_ind_table);
	SET_DEVICE_OP(dev_ops, create_srq);
	SET_DEVICE_OP(dev_ops, create_wq);
	SET_DEVICE_OP(dev_ops, dealloc_dm);
	SET_DEVICE_OP(dev_ops, dealloc_driver);
	SET_DEVICE_OP(dev_ops, dealloc_mw);
	SET_DEVICE_OP(dev_ops, dealloc_pd);
	SET_DEVICE_OP(dev_ops, dealloc_ucontext);
	SET_DEVICE_OP(dev_ops, dealloc_xrcd);
	SET_DEVICE_OP(dev_ops, del_gid);
	SET_DEVICE_OP(dev_ops, dereg_mr);
	SET_DEVICE_OP(dev_ops, destroy_ah);
	SET_DEVICE_OP(dev_ops, destroy_counters);
	SET_DEVICE_OP(dev_ops, destroy_cq);
	SET_DEVICE_OP(dev_ops, destroy_flow);
	SET_DEVICE_OP(dev_ops, destroy_flow_action);
	SET_DEVICE_OP(dev_ops, destroy_qp);
	SET_DEVICE_OP(dev_ops, destroy_rwq_ind_table);
	SET_DEVICE_OP(dev_ops, destroy_srq);
	SET_DEVICE_OP(dev_ops, destroy_wq);
	SET_DEVICE_OP(dev_ops, detach_mcast);
	SET_DEVICE_OP(dev_ops, disassociate_ucontext);
	SET_DEVICE_OP(dev_ops, drain_rq);
	SET_DEVICE_OP(dev_ops, drain_sq);
	SET_DEVICE_OP(dev_ops, enable_driver);
	SET_DEVICE_OP(dev_ops, fill_res_cm_id_entry);
	SET_DEVICE_OP(dev_ops, fill_res_cq_entry);
	SET_DEVICE_OP(dev_ops, fill_res_cq_entry_raw);
	SET_DEVICE_OP(dev_ops, fill_res_mr_entry);
	SET_DEVICE_OP(dev_ops, fill_res_mr_entry_raw);
	SET_DEVICE_OP(dev_ops, fill_res_qp_entry);
	SET_DEVICE_OP(dev_ops, fill_res_qp_entry_raw);
	SET_DEVICE_OP(dev_ops, fill_stat_mr_entry);
	SET_DEVICE_OP(dev_ops, get_dev_fw_str);
	SET_DEVICE_OP(dev_ops, get_dma_mr);
	SET_DEVICE_OP(dev_ops, get_hw_stats);
	SET_DEVICE_OP(dev_ops, get_link_layer);
	SET_DEVICE_OP(dev_ops, get_netdev);
	SET_DEVICE_OP(dev_ops, get_port_immutable);
	SET_DEVICE_OP(dev_ops, get_vector_affinity);
	SET_DEVICE_OP(dev_ops, get_vf_config);
	SET_DEVICE_OP(dev_ops, get_vf_guid);
	SET_DEVICE_OP(dev_ops, get_vf_stats);
	SET_DEVICE_OP(dev_ops, init_port);
	SET_DEVICE_OP(dev_ops, iw_accept);
	SET_DEVICE_OP(dev_ops, iw_add_ref);
	SET_DEVICE_OP(dev_ops, iw_connect);
	SET_DEVICE_OP(dev_ops, iw_create_listen);
	SET_DEVICE_OP(dev_ops, iw_destroy_listen);
	SET_DEVICE_OP(dev_ops, iw_get_qp);
	SET_DEVICE_OP(dev_ops, iw_reject);
	SET_DEVICE_OP(dev_ops, iw_rem_ref);
	SET_DEVICE_OP(dev_ops, map_mr_sg);
	SET_DEVICE_OP(dev_ops, map_mr_sg_pi);
	SET_DEVICE_OP(dev_ops, mmap);
	SET_DEVICE_OP(dev_ops, mmap_free);
	SET_DEVICE_OP(dev_ops, modify_ah);
	SET_DEVICE_OP(dev_ops, modify_cq);
	SET_DEVICE_OP(dev_ops, modify_device);
	SET_DEVICE_OP(dev_ops, modify_flow_action_esp);
	SET_DEVICE_OP(dev_ops, modify_port);
	SET_DEVICE_OP(dev_ops, modify_qp);
	SET_DEVICE_OP(dev_ops, modify_srq);
	SET_DEVICE_OP(dev_ops, modify_wq);
	SET_DEVICE_OP(dev_ops, peek_cq);
	SET_DEVICE_OP(dev_ops, poll_cq);
	SET_DEVICE_OP(dev_ops, post_recv);
	SET_DEVICE_OP(dev_ops, post_send);
	SET_DEVICE_OP(dev_ops, post_srq_recv);
	SET_DEVICE_OP(dev_ops, process_mad);
	SET_DEVICE_OP(dev_ops, query_ah);
	SET_DEVICE_OP(dev_ops, query_device);
	SET_DEVICE_OP(dev_ops, query_gid);
	SET_DEVICE_OP(dev_ops, query_pkey);
	SET_DEVICE_OP(dev_ops, query_port);
	SET_DEVICE_OP(dev_ops, query_qp);
	SET_DEVICE_OP(dev_ops, query_srq);
	SET_DEVICE_OP(dev_ops, query_ucontext);
	SET_DEVICE_OP(dev_ops, rdma_netdev_get_params);
	SET_DEVICE_OP(dev_ops, read_counters);
	SET_DEVICE_OP(dev_ops, reg_dm_mr);
	SET_DEVICE_OP(dev_ops, reg_user_mr);
	SET_DEVICE_OP(dev_ops, req_ncomp_notif);
	SET_DEVICE_OP(dev_ops, req_notify_cq);
	SET_DEVICE_OP(dev_ops, rereg_user_mr);
	SET_DEVICE_OP(dev_ops, resize_cq);
	SET_DEVICE_OP(dev_ops, set_vf_guid);
	SET_DEVICE_OP(dev_ops, set_vf_link_state);

	SET_OBJ_SIZE(dev_ops, ib_ah);
	SET_OBJ_SIZE(dev_ops, ib_counters);
	SET_OBJ_SIZE(dev_ops, ib_cq);
	SET_OBJ_SIZE(dev_ops, ib_mw);
	SET_OBJ_SIZE(dev_ops, ib_pd);
	SET_OBJ_SIZE(dev_ops, ib_rwq_ind_table);
	SET_OBJ_SIZE(dev_ops, ib_srq);
	SET_OBJ_SIZE(dev_ops, ib_ucontext);
	SET_OBJ_SIZE(dev_ops, ib_xrcd);
}
EXPORT_SYMBOL(ib_set_device_ops);

static const struct rdma_nl_cbs ibnl_ls_cb_table[RDMA_NL_LS_NUM_OPS] = {
	[RDMA_NL_LS_OP_RESOLVE] = {
		.doit = ib_nl_handle_resolve_resp,
		.flags = RDMA_NL_ADMIN_PERM,
	},
	[RDMA_NL_LS_OP_SET_TIMEOUT] = {
		.doit = ib_nl_handle_set_timeout,
		.flags = RDMA_NL_ADMIN_PERM,
	},
	[RDMA_NL_LS_OP_IP_RESOLVE] = {
		.doit = ib_nl_handle_ip_res_resp,
		.flags = RDMA_NL_ADMIN_PERM,
	},
};

static int __init ib_core_init(void)
{
	int ret;

	ib_wq = alloc_workqueue("infiniband", 0, 0);
	if (!ib_wq)
		return -ENOMEM;

	ib_comp_wq = alloc_workqueue("ib-comp-wq",
			WQ_HIGHPRI | WQ_MEM_RECLAIM | WQ_SYSFS, 0);
	if (!ib_comp_wq) {
		ret = -ENOMEM;
		goto err;
	}

	ib_comp_unbound_wq =
		alloc_workqueue("ib-comp-unb-wq",
				WQ_UNBOUND | WQ_HIGHPRI | WQ_MEM_RECLAIM |
				WQ_SYSFS, WQ_UNBOUND_MAX_ACTIVE);
	if (!ib_comp_unbound_wq) {
		ret = -ENOMEM;
		goto err_comp;
	}

	ret = class_register(&ib_class);
	if (ret) {
		pr_warn("Couldn't create InfiniBand device class\n");
		goto err_comp_unbound;
	}

	rdma_nl_init();

	ret = addr_init();
	if (ret) {
		pr_warn("Couldn't init IB address resolution\n");
		goto err_ibnl;
	}

	ret = ib_mad_init();
	if (ret) {
		pr_warn("Couldn't init IB MAD\n");
		goto err_addr;
	}

	ret = ib_sa_init();
	if (ret) {
		pr_warn("Couldn't init SA\n");
		goto err_mad;
	}

	ret = register_blocking_lsm_notifier(&ibdev_lsm_nb);
	if (ret) {
		pr_warn("Couldn't register LSM notifier. ret %d\n", ret);
		goto err_sa;
	}

	ret = register_pernet_device(&rdma_dev_net_ops);
	if (ret) {
		pr_warn("Couldn't init compat dev. ret %d\n", ret);
		goto err_compat;
	}

	nldev_init();
	rdma_nl_register(RDMA_NL_LS, ibnl_ls_cb_table);
	roce_gid_mgmt_init();

	return 0;

err_compat:
	unregister_blocking_lsm_notifier(&ibdev_lsm_nb);
err_sa:
	ib_sa_cleanup();
err_mad:
	ib_mad_cleanup();
err_addr:
	addr_cleanup();
err_ibnl:
	class_unregister(&ib_class);
err_comp_unbound:
	destroy_workqueue(ib_comp_unbound_wq);
err_comp:
	destroy_workqueue(ib_comp_wq);
err:
	destroy_workqueue(ib_wq);
	return ret;
}

static void __exit ib_core_cleanup(void)
{
	roce_gid_mgmt_cleanup();
	nldev_exit();
	rdma_nl_unregister(RDMA_NL_LS);
	unregister_pernet_device(&rdma_dev_net_ops);
	unregister_blocking_lsm_notifier(&ibdev_lsm_nb);
	ib_sa_cleanup();
	ib_mad_cleanup();
	addr_cleanup();
	rdma_nl_exit();
	class_unregister(&ib_class);
	destroy_workqueue(ib_comp_unbound_wq);
	destroy_workqueue(ib_comp_wq);
	/* Make sure that any pending umem accounting work is done. */
	destroy_workqueue(ib_wq);
	flush_workqueue(system_unbound_wq);
	WARN_ON(!xa_empty(&clients));
	WARN_ON(!xa_empty(&devices));
}

MODULE_ALIAS_RDMA_NETLINK(RDMA_NL_LS, 4);

/* ib core relies on netdev stack to first register net_ns_type_operations
 * ns kobject type before ib_core initialization.
 */
fs_initcall(ib_core_init);
module_exit(ib_core_cleanup);<|MERGE_RESOLUTION|>--- conflicted
+++ resolved
@@ -1345,13 +1345,9 @@
  * asynchronously then the device pointer may become freed as soon as this
  * function returns.
  */
-<<<<<<< HEAD
 //ib设备注册
-int ib_register_device(struct ib_device *device, const char *name/*ib设备名称*/)
-=======
-int ib_register_device(struct ib_device *device, const char *name,
+int ib_register_device(struct ib_device *device, const char *name/*ib设备名称*/,
 		       struct device *dma_device)
->>>>>>> c4d6fe73
 {
 	int ret;
 
