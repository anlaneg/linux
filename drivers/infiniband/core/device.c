--- conflicted
+++ resolved
@@ -856,9 +856,6 @@
 	return 0;
 }
 
-<<<<<<< HEAD
-/*如果驱动提供了回调，则获取并返回，否则返回NULL*/
-=======
 /**
  * ib_port_immutable_read() - Read rdma port's immutable data
  * @dev: IB device
@@ -873,7 +870,7 @@
 }
 EXPORT_SYMBOL(ib_port_immutable_read);
 
->>>>>>> 52e44129
+/*如果驱动提供了回调，则获取并返回，否则返回NULL*/
 void ib_get_device_fw_str(struct ib_device *dev, char *str)
 {
 	if (dev->ops.get_dev_fw_str)
