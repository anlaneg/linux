--- conflicted
+++ resolved
@@ -1898,12 +1898,8 @@
 	if (ret)
 		goto out;
 
-<<<<<<< HEAD
-	down_read(&devices_rwsem);
+	need_unreg = true;
 	//遍历所有已注册的devices，为它们补发当前正注册的client的add回调
-=======
-	need_unreg = true;
->>>>>>> 155a3c00
 	xa_for_each_marked (&devices, index, device, DEVICE_REGISTERED) {
 		ret = add_client_context(device, client);
 		if (ret)
@@ -2280,11 +2276,8 @@
 int ib_device_set_netdev(struct ib_device *ib_dev, struct net_device *ndev/*关联的netdev*/,
 			 u32 port/*对应的port*/)
 {
-<<<<<<< HEAD
+	enum rdma_nl_notify_event_type etype;
 	/*为ib设备的指定port关联netdev设备*/
-=======
-	enum rdma_nl_notify_event_type etype;
->>>>>>> 155a3c00
 	struct net_device *old_ndev;
 	struct ib_port_data *pdata;
 	unsigned long flags;
@@ -2301,14 +2294,7 @@
 	if (ret)
 		return ret;
 
-<<<<<<< HEAD
-	if (!rdma_is_port_valid(ib_dev, port))
-		/*传入的port id无效*/
-		return -EINVAL;
-
 	/*取要关联的ib_port对应的port data*/
-=======
->>>>>>> 155a3c00
 	pdata = &ib_dev->port_data[port];
 	spin_lock_irqsave(&pdata->netdev_lock, flags);
 	/*更新此port关联的netdev*/
