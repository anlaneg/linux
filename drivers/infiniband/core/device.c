--- conflicted
+++ resolved
@@ -1245,13 +1245,8 @@
 		ret = -ENFILE;
 		goto out;
 	}
-<<<<<<< HEAD
-
 	//设置device名称
-	strlcpy(device->name, dev_name(&device->dev), IB_DEVICE_NAME_MAX);
-=======
 	strscpy(device->name, dev_name(&device->dev), IB_DEVICE_NAME_MAX);
->>>>>>> 97ee9d1c
 
 	//将device加入
 	ret = xa_alloc_cyclic(&devices, &device->index, device, xa_limit_31b,
