/*
 * Copyright (c) 2017, Mellanox Technologies inc.  All rights reserved.
 *
 * This software is available to you under a choice of one of two
 * licenses.  You may choose to be licensed under the terms of the GNU
 * General Public License (GPL) Version 2, available from the file
 * COPYING in the main directory of this source tree, or the
 * OpenIB.org BSD license below:
 *
 *     Redistribution and use in source and binary forms, with or
 *     without modification, are permitted provided that the following
 *     conditions are met:
 *
 *      - Redistributions of source code must retain the above
 *        copyright notice, this list of conditions and the following
 *        disclaimer.
 *
 *      - Redistributions in binary form must reproduce the above
 *        copyright notice, this list of conditions and the following
 *        disclaimer in the documentation and/or other materials
 *        provided with the distribution.
 *
 * THE SOFTWARE IS PROVIDED "AS IS", WITHOUT WARRANTY OF ANY KIND,
 * EXPRESS OR IMPLIED, INCLUDING BUT NOT LIMITED TO THE WARRANTIES OF
 * MERCHANTABILITY, FITNESS FOR A PARTICULAR PURPOSE AND
 * NONINFRINGEMENT. IN NO EVENT SHALL THE AUTHORS OR COPYRIGHT HOLDERS
 * BE LIABLE FOR ANY CLAIM, DAMAGES OR OTHER LIABILITY, WHETHER IN AN
 * ACTION OF CONTRACT, TORT OR OTHERWISE, ARISING FROM, OUT OF OR IN
 * CONNECTION WITH THE SOFTWARE OR THE USE OR OTHER DEALINGS IN THE
 * SOFTWARE.
 */

#include <rdma/uverbs_std_types.h>
#include "rdma_core.h"
#include "uverbs.h"
#include "restrack.h"

static int uverbs_free_cq(struct ib_uobject *uobject,
			  enum rdma_remove_reason why,
			  struct uverbs_attr_bundle *attrs)
{
	struct ib_cq *cq = uobject->object;
	struct ib_uverbs_event_queue *ev_queue = cq->cq_context;
	struct ib_ucq_object *ucq =
		container_of(uobject, struct ib_ucq_object, uevent.uobject);
	int ret;

	ret = ib_destroy_cq_user(cq, &attrs->driver_udata);
	if (ret)
		return ret;

	ib_uverbs_release_ucq(
		ev_queue ? container_of(ev_queue,
					struct ib_uverbs_completion_event_file,
					ev_queue) :
			   NULL,
		ucq);
	return 0;
}

/*cq创建函数*/
static int UVERBS_HANDLER(UVERBS_METHOD_CQ_CREATE)(
	struct uverbs_attr_bundle *attrs)
{
	struct ib_ucq_object *obj = container_of(
		uverbs_attr_get_uobject(attrs, UVERBS_ATTR_CREATE_CQ_HANDLE),
		typeof(*obj), uevent.uobject);
	struct ib_uverbs_completion_event_file *ev_file = NULL;
	struct ib_device *ib_dev = attrs->context->device;
<<<<<<< HEAD
	int ret;
	u64 user_handle;
	struct ib_cq_init_attr attr = {};/*cq创建用初始化参数（后面填充）*/
	struct ib_cq                   *cq;
	struct ib_uverbs_completion_event_file    *ev_file = NULL;
=======
	struct ib_umem_dmabuf *umem_dmabuf;
	struct ib_cq_init_attr attr = {};
>>>>>>> f2d282e1
	struct ib_uobject *ev_file_uobj;
	struct ib_umem *umem = NULL;
	u64 buffer_length;
	u64 buffer_offset;
	struct ib_cq *cq;
	u64 user_handle;
	u64 buffer_va;
	int buffer_fd;
	int ret;

<<<<<<< HEAD
	/*ib设备必须有create_cq,destroy_cq两个回调*/
	if (!ib_dev->ops.create_cq || !ib_dev->ops.destroy_cq)
=======
	if ((!ib_dev->ops.create_cq && !ib_dev->ops.create_cq_umem) || !ib_dev->ops.destroy_cq)
>>>>>>> f2d282e1
		return -EOPNOTSUPP;

	/*填充参数.comp_vector,.cqe,user_handle,.flags*/
	ret = uverbs_copy_from(&attr.comp_vector, attrs,
			       UVERBS_ATTR_CREATE_CQ_COMP_VECTOR);
	if (!ret)
		/*取cqe数目，并设置attr.cqe*/
		ret = uverbs_copy_from(&attr.cqe, attrs,
				       UVERBS_ATTR_CREATE_CQ_CQE);
	if (!ret)
		ret = uverbs_copy_from(&user_handle, attrs,
				       UVERBS_ATTR_CREATE_CQ_USER_HANDLE);
	if (ret)
		return ret;

	ret = uverbs_get_flags32(&attr.flags, attrs,
				 UVERBS_ATTR_CREATE_CQ_FLAGS,
				 IB_UVERBS_CQ_FLAGS_TIMESTAMP_COMPLETION |
					 IB_UVERBS_CQ_FLAGS_IGNORE_OVERRUN);
	if (ret)
		return ret;

	/*取cq_comp_channel*/
	ev_file_uobj = uverbs_attr_get_uobject(attrs, UVERBS_ATTR_CREATE_CQ_COMP_CHANNEL);
	if (!IS_ERR(ev_file_uobj)) {
		ev_file = container_of(ev_file_uobj,
				       struct ib_uverbs_completion_event_file,
				       uobj);/*获得ev_file，并增加引用*/
		uverbs_uobject_get(ev_file_uobj);
	}

	obj->uevent.event_file = ib_uverbs_get_async_event(
		attrs, UVERBS_ATTR_CREATE_CQ_EVENT_FD);

	if (attr.comp_vector >= attrs->ufile->device->num_comp_vectors) {
		ret = -EINVAL;
		goto err_event_file;
	}

	INIT_LIST_HEAD(&obj->comp_list);
	INIT_LIST_HEAD(&obj->uevent.event_list);

<<<<<<< HEAD
	/*创建cq对象*/
=======
	if (uverbs_attr_is_valid(attrs, UVERBS_ATTR_CREATE_CQ_BUFFER_VA)) {

		ret = uverbs_copy_from(&buffer_va, attrs, UVERBS_ATTR_CREATE_CQ_BUFFER_VA);
		if (ret)
			goto err_event_file;

		ret = uverbs_copy_from(&buffer_length, attrs, UVERBS_ATTR_CREATE_CQ_BUFFER_LENGTH);
		if (ret)
			goto err_event_file;

		if (uverbs_attr_is_valid(attrs, UVERBS_ATTR_CREATE_CQ_BUFFER_FD) ||
		    uverbs_attr_is_valid(attrs, UVERBS_ATTR_CREATE_CQ_BUFFER_OFFSET) ||
		    !ib_dev->ops.create_cq_umem) {
			ret = -EINVAL;
			goto err_event_file;
		}

		umem = ib_umem_get(ib_dev, buffer_va, buffer_length, IB_ACCESS_LOCAL_WRITE);
		if (IS_ERR(umem)) {
			ret = PTR_ERR(umem);
			goto err_event_file;
		}
	} else if (uverbs_attr_is_valid(attrs, UVERBS_ATTR_CREATE_CQ_BUFFER_FD)) {

		ret = uverbs_get_raw_fd(&buffer_fd, attrs, UVERBS_ATTR_CREATE_CQ_BUFFER_FD);
		if (ret)
			goto err_event_file;

		ret = uverbs_copy_from(&buffer_offset, attrs, UVERBS_ATTR_CREATE_CQ_BUFFER_OFFSET);
		if (ret)
			goto err_event_file;

		ret = uverbs_copy_from(&buffer_length, attrs, UVERBS_ATTR_CREATE_CQ_BUFFER_LENGTH);
		if (ret)
			goto err_event_file;

		if (uverbs_attr_is_valid(attrs, UVERBS_ATTR_CREATE_CQ_BUFFER_VA) ||
		    !ib_dev->ops.create_cq_umem) {
			ret = -EINVAL;
			goto err_event_file;
		}

		umem_dmabuf = ib_umem_dmabuf_get_pinned(ib_dev, buffer_offset, buffer_length,
							buffer_fd, IB_ACCESS_LOCAL_WRITE);
		if (IS_ERR(umem_dmabuf)) {
			ret = PTR_ERR(umem_dmabuf);
			goto err_event_file;
		}
		umem = &umem_dmabuf->umem;
	} else if (uverbs_attr_is_valid(attrs, UVERBS_ATTR_CREATE_CQ_BUFFER_OFFSET) ||
		   uverbs_attr_is_valid(attrs, UVERBS_ATTR_CREATE_CQ_BUFFER_LENGTH) ||
		   !ib_dev->ops.create_cq) {
		ret = -EINVAL;
		goto err_event_file;
	}

>>>>>>> f2d282e1
	cq = rdma_zalloc_drv_obj(ib_dev, ib_cq);
	if (!cq) {
		ret = -ENOMEM;
		ib_umem_release(umem);
		goto err_event_file;
	}

	cq->device        = ib_dev;/*所属的ib设备*/
	cq->uobject       = obj;
	cq->comp_handler  = ib_uverbs_comp_handler;
	cq->event_handler = ib_uverbs_cq_event_handler;
	cq->cq_context    = ev_file ? &ev_file->ev_queue : NULL;
	atomic_set(&cq->usecnt, 0);

	rdma_restrack_new(&cq->res, RDMA_RESTRACK_CQ);
	rdma_restrack_set_name(&cq->res, NULL);

<<<<<<< HEAD
	/*调用create_cq对cq进行初始化*/
	ret = ib_dev->ops.create_cq(cq, &attr/*初始化参数*/, attrs);
=======
	ret = umem ? ib_dev->ops.create_cq_umem(cq, &attr, umem, attrs) :
		ib_dev->ops.create_cq(cq, &attr, attrs);
>>>>>>> f2d282e1
	if (ret)
		goto err_free;

	obj->uevent.uobject.object = cq;
	obj->uevent.uobject.user_handle = user_handle;
	rdma_restrack_add(&cq->res);
	uverbs_finalize_uobj_create(attrs, UVERBS_ATTR_CREATE_CQ_HANDLE);

	ret = uverbs_copy_to(attrs, UVERBS_ATTR_CREATE_CQ_RESP_CQE, &cq->cqe,
			     sizeof(cq->cqe));
	return ret;

err_free:
	rdma_restrack_put(&cq->res);
	kfree(cq);
err_event_file:
	if (obj->uevent.event_file)
		uverbs_uobject_put(&obj->uevent.event_file->uobj);
	if (ev_file)
		uverbs_uobject_put(ev_file_uobj);
	return ret;
};

DECLARE_UVERBS_NAMED_METHOD(
	UVERBS_METHOD_CQ_CREATE,
	UVERBS_ATTR_IDR(UVERBS_ATTR_CREATE_CQ_HANDLE,
			UVERBS_OBJECT_CQ,
			UVERBS_ACCESS_NEW,
			UA_MANDATORY),
	UVERBS_ATTR_PTR_IN(UVERBS_ATTR_CREATE_CQ_CQE,
			   UVERBS_ATTR_TYPE(u32),
			   UA_MANDATORY),
	UVERBS_ATTR_PTR_IN(UVERBS_ATTR_CREATE_CQ_USER_HANDLE,
			   UVERBS_ATTR_TYPE(u64),
			   UA_MANDATORY),
	UVERBS_ATTR_FD(UVERBS_ATTR_CREATE_CQ_COMP_CHANNEL,
		       UVERBS_OBJECT_COMP_CHANNEL,
		       UVERBS_ACCESS_READ,
		       UA_OPTIONAL),
	UVERBS_ATTR_PTR_IN(UVERBS_ATTR_CREATE_CQ_COMP_VECTOR,
			   UVERBS_ATTR_TYPE(u32),
			   UA_MANDATORY),
	UVERBS_ATTR_FLAGS_IN(UVERBS_ATTR_CREATE_CQ_FLAGS,
			     enum ib_uverbs_ex_create_cq_flags),
	UVERBS_ATTR_PTR_OUT(UVERBS_ATTR_CREATE_CQ_RESP_CQE,
			    UVERBS_ATTR_TYPE(u32),
			    UA_MANDATORY),
	UVERBS_ATTR_FD(UVERBS_ATTR_CREATE_CQ_EVENT_FD,
		       UVERBS_OBJECT_ASYNC_EVENT,
		       UVERBS_ACCESS_READ,
		       UA_OPTIONAL),
	UVERBS_ATTR_PTR_IN(UVERBS_ATTR_CREATE_CQ_BUFFER_VA,
			   UVERBS_ATTR_TYPE(u64),
			   UA_OPTIONAL),
	UVERBS_ATTR_PTR_IN(UVERBS_ATTR_CREATE_CQ_BUFFER_LENGTH,
			   UVERBS_ATTR_TYPE(u64),
			   UA_OPTIONAL),
	UVERBS_ATTR_RAW_FD(UVERBS_ATTR_CREATE_CQ_BUFFER_FD,
			   UA_OPTIONAL),
	UVERBS_ATTR_PTR_IN(UVERBS_ATTR_CREATE_CQ_BUFFER_OFFSET,
			   UVERBS_ATTR_TYPE(u64),
			   UA_OPTIONAL),
	UVERBS_ATTR_UHW());

static int UVERBS_HANDLER(UVERBS_METHOD_CQ_DESTROY)(
	struct uverbs_attr_bundle *attrs)
{
	struct ib_uobject *uobj =
		uverbs_attr_get_uobject(attrs, UVERBS_ATTR_DESTROY_CQ_HANDLE);
	struct ib_ucq_object *obj =
		container_of(uobj, struct ib_ucq_object, uevent.uobject);
	struct ib_uverbs_destroy_cq_resp resp = {
		.comp_events_reported = obj->comp_events_reported,
		.async_events_reported = obj->uevent.events_reported
	};

	return uverbs_copy_to(attrs, UVERBS_ATTR_DESTROY_CQ_RESP, &resp,
			      sizeof(resp));
}

DECLARE_UVERBS_NAMED_METHOD(
	UVERBS_METHOD_CQ_DESTROY,
	UVERBS_ATTR_IDR(UVERBS_ATTR_DESTROY_CQ_HANDLE,
			UVERBS_OBJECT_CQ,
			UVERBS_ACCESS_DESTROY,
			UA_MANDATORY),
	UVERBS_ATTR_PTR_OUT(UVERBS_ATTR_DESTROY_CQ_RESP,
			    UVERBS_ATTR_TYPE(struct ib_uverbs_destroy_cq_resp),
			    UA_MANDATORY));

DECLARE_UVERBS_NAMED_OBJECT(
	UVERBS_OBJECT_CQ,
	UVERBS_TYPE_ALLOC_IDR_SZ(sizeof(struct ib_ucq_object), uverbs_free_cq),
	&UVERBS_METHOD(UVERBS_METHOD_CQ_CREATE),
	&UVERBS_METHOD(UVERBS_METHOD_CQ_DESTROY)
);

const struct uapi_definition uverbs_def_obj_cq[] = {
	UAPI_DEF_CHAIN_OBJ_TREE_NAMED(UVERBS_OBJECT_CQ,
				      UAPI_DEF_OBJ_NEEDS_FN(destroy_cq)),
	{}
};<|MERGE_RESOLUTION|>--- conflicted
+++ resolved
@@ -67,16 +67,8 @@
 		typeof(*obj), uevent.uobject);
 	struct ib_uverbs_completion_event_file *ev_file = NULL;
 	struct ib_device *ib_dev = attrs->context->device;
-<<<<<<< HEAD
-	int ret;
-	u64 user_handle;
+	struct ib_umem_dmabuf *umem_dmabuf;
 	struct ib_cq_init_attr attr = {};/*cq创建用初始化参数（后面填充）*/
-	struct ib_cq                   *cq;
-	struct ib_uverbs_completion_event_file    *ev_file = NULL;
-=======
-	struct ib_umem_dmabuf *umem_dmabuf;
-	struct ib_cq_init_attr attr = {};
->>>>>>> f2d282e1
 	struct ib_uobject *ev_file_uobj;
 	struct ib_umem *umem = NULL;
 	u64 buffer_length;
@@ -87,12 +79,8 @@
 	int buffer_fd;
 	int ret;
 
-<<<<<<< HEAD
 	/*ib设备必须有create_cq,destroy_cq两个回调*/
-	if (!ib_dev->ops.create_cq || !ib_dev->ops.destroy_cq)
-=======
 	if ((!ib_dev->ops.create_cq && !ib_dev->ops.create_cq_umem) || !ib_dev->ops.destroy_cq)
->>>>>>> f2d282e1
 		return -EOPNOTSUPP;
 
 	/*填充参数.comp_vector,.cqe,user_handle,.flags*/
@@ -135,9 +123,6 @@
 	INIT_LIST_HEAD(&obj->comp_list);
 	INIT_LIST_HEAD(&obj->uevent.event_list);
 
-<<<<<<< HEAD
-	/*创建cq对象*/
-=======
 	if (uverbs_attr_is_valid(attrs, UVERBS_ATTR_CREATE_CQ_BUFFER_VA)) {
 
 		ret = uverbs_copy_from(&buffer_va, attrs, UVERBS_ATTR_CREATE_CQ_BUFFER_VA);
@@ -194,7 +179,7 @@
 		goto err_event_file;
 	}
 
->>>>>>> f2d282e1
+	/*创建cq对象*/
 	cq = rdma_zalloc_drv_obj(ib_dev, ib_cq);
 	if (!cq) {
 		ret = -ENOMEM;
@@ -212,13 +197,9 @@
 	rdma_restrack_new(&cq->res, RDMA_RESTRACK_CQ);
 	rdma_restrack_set_name(&cq->res, NULL);
 
-<<<<<<< HEAD
 	/*调用create_cq对cq进行初始化*/
-	ret = ib_dev->ops.create_cq(cq, &attr/*初始化参数*/, attrs);
-=======
-	ret = umem ? ib_dev->ops.create_cq_umem(cq, &attr, umem, attrs) :
+	ret = umem ? ib_dev->ops.create_cq_umem(cq, &attr/*初始化参数*/, umem, attrs) :
 		ib_dev->ops.create_cq(cq, &attr, attrs);
->>>>>>> f2d282e1
 	if (ret)
 		goto err_free;
 
