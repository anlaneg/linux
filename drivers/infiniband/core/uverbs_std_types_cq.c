/*
 * Copyright (c) 2017, Mellanox Technologies inc.  All rights reserved.
 *
 * This software is available to you under a choice of one of two
 * licenses.  You may choose to be licensed under the terms of the GNU
 * General Public License (GPL) Version 2, available from the file
 * COPYING in the main directory of this source tree, or the
 * OpenIB.org BSD license below:
 *
 *     Redistribution and use in source and binary forms, with or
 *     without modification, are permitted provided that the following
 *     conditions are met:
 *
 *      - Redistributions of source code must retain the above
 *        copyright notice, this list of conditions and the following
 *        disclaimer.
 *
 *      - Redistributions in binary form must reproduce the above
 *        copyright notice, this list of conditions and the following
 *        disclaimer in the documentation and/or other materials
 *        provided with the distribution.
 *
 * THE SOFTWARE IS PROVIDED "AS IS", WITHOUT WARRANTY OF ANY KIND,
 * EXPRESS OR IMPLIED, INCLUDING BUT NOT LIMITED TO THE WARRANTIES OF
 * MERCHANTABILITY, FITNESS FOR A PARTICULAR PURPOSE AND
 * NONINFRINGEMENT. IN NO EVENT SHALL THE AUTHORS OR COPYRIGHT HOLDERS
 * BE LIABLE FOR ANY CLAIM, DAMAGES OR OTHER LIABILITY, WHETHER IN AN
 * ACTION OF CONTRACT, TORT OR OTHERWISE, ARISING FROM, OUT OF OR IN
 * CONNECTION WITH THE SOFTWARE OR THE USE OR OTHER DEALINGS IN THE
 * SOFTWARE.
 */

#include <rdma/uverbs_std_types.h>
#include "rdma_core.h"
#include "uverbs.h"
#include "restrack.h"

static int uverbs_free_cq(struct ib_uobject *uobject,
			  enum rdma_remove_reason why,
			  struct uverbs_attr_bundle *attrs)
{
	struct ib_cq *cq = uobject->object;
	struct ib_uverbs_event_queue *ev_queue = cq->cq_context;
	struct ib_ucq_object *ucq =
		container_of(uobject, struct ib_ucq_object, uevent.uobject);
	int ret;

	ret = ib_destroy_cq_user(cq, &attrs->driver_udata);
	if (ret)
		return ret;

	ib_uverbs_release_ucq(
		ev_queue ? container_of(ev_queue,
					struct ib_uverbs_completion_event_file,
					ev_queue) :
			   NULL,
		ucq);
	return 0;
}

/*cq创建函数*/
static int UVERBS_HANDLER(UVERBS_METHOD_CQ_CREATE)(
	struct uverbs_attr_bundle *attrs)
{
	struct ib_ucq_object *obj = container_of(
		uverbs_attr_get_uobject(attrs, UVERBS_ATTR_CREATE_CQ_HANDLE),
		typeof(*obj), uevent.uobject);
	struct ib_device *ib_dev = attrs->context->device;
	int ret;
	u64 user_handle;
	struct ib_cq_init_attr attr = {};/*cq创建用初始化参数（后面填充）*/
	struct ib_cq                   *cq;
	struct ib_uverbs_completion_event_file    *ev_file = NULL;
	struct ib_uobject *ev_file_uobj;

	/*ib设备必须有create_cq,destroy_cq两个回调*/
	if (!ib_dev->ops.create_cq || !ib_dev->ops.destroy_cq)
		return -EOPNOTSUPP;

	/*填充参数.comp_vector,.cqe,user_handle,.flags*/
	ret = uverbs_copy_from(&attr.comp_vector, attrs,
			       UVERBS_ATTR_CREATE_CQ_COMP_VECTOR);
	if (!ret)
		/*取cqe数目，并设置attr.cqe*/
		ret = uverbs_copy_from(&attr.cqe, attrs,
				       UVERBS_ATTR_CREATE_CQ_CQE);
	if (!ret)
		ret = uverbs_copy_from(&user_handle, attrs,
				       UVERBS_ATTR_CREATE_CQ_USER_HANDLE);
	if (ret)
		return ret;

	ret = uverbs_get_flags32(&attr.flags, attrs,
				 UVERBS_ATTR_CREATE_CQ_FLAGS,
				 IB_UVERBS_CQ_FLAGS_TIMESTAMP_COMPLETION |
					 IB_UVERBS_CQ_FLAGS_IGNORE_OVERRUN);
	if (ret)
		return ret;

	/*取cq_comp_channel*/
	ev_file_uobj = uverbs_attr_get_uobject(attrs, UVERBS_ATTR_CREATE_CQ_COMP_CHANNEL);
	if (!IS_ERR(ev_file_uobj)) {
		ev_file = container_of(ev_file_uobj,
				       struct ib_uverbs_completion_event_file,
				       uobj);/*获得ev_file，并增加引用*/
		uverbs_uobject_get(ev_file_uobj);
	}

	obj->uevent.event_file = ib_uverbs_get_async_event(
		attrs, UVERBS_ATTR_CREATE_CQ_EVENT_FD);

	if (attr.comp_vector >= attrs->ufile->device->num_comp_vectors) {
		ret = -EINVAL;
		goto err_event_file;
	}

	INIT_LIST_HEAD(&obj->comp_list);
	INIT_LIST_HEAD(&obj->uevent.event_list);

	/*创建cq对象*/
	cq = rdma_zalloc_drv_obj(ib_dev, ib_cq);
	if (!cq) {
		ret = -ENOMEM;
		goto err_event_file;
	}

	cq->device        = ib_dev;/*所属的ib设备*/
	cq->uobject       = obj;
	cq->comp_handler  = ib_uverbs_comp_handler;
	cq->event_handler = ib_uverbs_cq_event_handler;
	cq->cq_context    = ev_file ? &ev_file->ev_queue : NULL;
	atomic_set(&cq->usecnt, 0);

	rdma_restrack_new(&cq->res, RDMA_RESTRACK_CQ);
	rdma_restrack_set_name(&cq->res, NULL);

<<<<<<< HEAD
	/*调用create_cq对cq进行初始化*/
	ret = ib_dev->ops.create_cq(cq, &attr/*初始化参数*/, &attrs->driver_udata);
=======
	ret = ib_dev->ops.create_cq(cq, &attr, attrs);
>>>>>>> 155a3c00
	if (ret)
		goto err_free;

	obj->uevent.uobject.object = cq;
	obj->uevent.uobject.user_handle = user_handle;
	rdma_restrack_add(&cq->res);
	uverbs_finalize_uobj_create(attrs, UVERBS_ATTR_CREATE_CQ_HANDLE);

	ret = uverbs_copy_to(attrs, UVERBS_ATTR_CREATE_CQ_RESP_CQE, &cq->cqe,
			     sizeof(cq->cqe));
	return ret;

err_free:
	rdma_restrack_put(&cq->res);
	kfree(cq);
err_event_file:
	if (obj->uevent.event_file)
		uverbs_uobject_put(&obj->uevent.event_file->uobj);
	if (ev_file)
		uverbs_uobject_put(ev_file_uobj);
	return ret;
};

DECLARE_UVERBS_NAMED_METHOD(
	UVERBS_METHOD_CQ_CREATE,
	UVERBS_ATTR_IDR(UVERBS_ATTR_CREATE_CQ_HANDLE,
			UVERBS_OBJECT_CQ,
			UVERBS_ACCESS_NEW,
			UA_MANDATORY),
	UVERBS_ATTR_PTR_IN(UVERBS_ATTR_CREATE_CQ_CQE,
			   UVERBS_ATTR_TYPE(u32),
			   UA_MANDATORY),
	UVERBS_ATTR_PTR_IN(UVERBS_ATTR_CREATE_CQ_USER_HANDLE,
			   UVERBS_ATTR_TYPE(u64),
			   UA_MANDATORY),
	UVERBS_ATTR_FD(UVERBS_ATTR_CREATE_CQ_COMP_CHANNEL,
		       UVERBS_OBJECT_COMP_CHANNEL,
		       UVERBS_ACCESS_READ,
		       UA_OPTIONAL),
	UVERBS_ATTR_PTR_IN(UVERBS_ATTR_CREATE_CQ_COMP_VECTOR,
			   UVERBS_ATTR_TYPE(u32),
			   UA_MANDATORY),
	UVERBS_ATTR_FLAGS_IN(UVERBS_ATTR_CREATE_CQ_FLAGS,
			     enum ib_uverbs_ex_create_cq_flags),
	UVERBS_ATTR_PTR_OUT(UVERBS_ATTR_CREATE_CQ_RESP_CQE,
			    UVERBS_ATTR_TYPE(u32),
			    UA_MANDATORY),
	UVERBS_ATTR_FD(UVERBS_ATTR_CREATE_CQ_EVENT_FD,
		       UVERBS_OBJECT_ASYNC_EVENT,
		       UVERBS_ACCESS_READ,
		       UA_OPTIONAL),
	UVERBS_ATTR_UHW());

static int UVERBS_HANDLER(UVERBS_METHOD_CQ_DESTROY)(
	struct uverbs_attr_bundle *attrs)
{
	struct ib_uobject *uobj =
		uverbs_attr_get_uobject(attrs, UVERBS_ATTR_DESTROY_CQ_HANDLE);
	struct ib_ucq_object *obj =
		container_of(uobj, struct ib_ucq_object, uevent.uobject);
	struct ib_uverbs_destroy_cq_resp resp = {
		.comp_events_reported = obj->comp_events_reported,
		.async_events_reported = obj->uevent.events_reported
	};

	return uverbs_copy_to(attrs, UVERBS_ATTR_DESTROY_CQ_RESP, &resp,
			      sizeof(resp));
}

DECLARE_UVERBS_NAMED_METHOD(
	UVERBS_METHOD_CQ_DESTROY,
	UVERBS_ATTR_IDR(UVERBS_ATTR_DESTROY_CQ_HANDLE,
			UVERBS_OBJECT_CQ,
			UVERBS_ACCESS_DESTROY,
			UA_MANDATORY),
	UVERBS_ATTR_PTR_OUT(UVERBS_ATTR_DESTROY_CQ_RESP,
			    UVERBS_ATTR_TYPE(struct ib_uverbs_destroy_cq_resp),
			    UA_MANDATORY));

DECLARE_UVERBS_NAMED_OBJECT(
	UVERBS_OBJECT_CQ,
	UVERBS_TYPE_ALLOC_IDR_SZ(sizeof(struct ib_ucq_object), uverbs_free_cq),
	&UVERBS_METHOD(UVERBS_METHOD_CQ_CREATE),
	&UVERBS_METHOD(UVERBS_METHOD_CQ_DESTROY)
);

const struct uapi_definition uverbs_def_obj_cq[] = {
	UAPI_DEF_CHAIN_OBJ_TREE_NAMED(UVERBS_OBJECT_CQ,
				      UAPI_DEF_OBJ_NEEDS_FN(destroy_cq)),
	{}
};<|MERGE_RESOLUTION|>--- conflicted
+++ resolved
@@ -134,12 +134,8 @@
 	rdma_restrack_new(&cq->res, RDMA_RESTRACK_CQ);
 	rdma_restrack_set_name(&cq->res, NULL);
 
-<<<<<<< HEAD
 	/*调用create_cq对cq进行初始化*/
-	ret = ib_dev->ops.create_cq(cq, &attr/*初始化参数*/, &attrs->driver_udata);
-=======
-	ret = ib_dev->ops.create_cq(cq, &attr, attrs);
->>>>>>> 155a3c00
+	ret = ib_dev->ops.create_cq(cq, &attr/*初始化参数*/, attrs);
 	if (ret)
 		goto err_free;
 
