/* SPDX-License-Identifier: GPL-2.0 */
#ifndef _VHOST_H
#define _VHOST_H

#include <linux/eventfd.h>
#include <linux/vhost.h>
#include <linux/mm.h>
#include <linux/mutex.h>
#include <linux/poll.h>
#include <linux/file.h>
#include <linux/uio.h>
#include <linux/virtio_config.h>
#include <linux/virtio_ring.h>
#include <linux/atomic.h>
#include <linux/vhost_iotlb.h>
#include <linux/irqbypass.h>

struct vhost_work;
struct vhost_task;
typedef void (*vhost_work_fn_t)(struct vhost_work *work);

#define VHOST_WORK_QUEUED 1
struct vhost_work {
	struct llist_node	node;
	/*vhost work的工作函数*/
	vhost_work_fn_t		fn;
	unsigned long		flags;
};

struct vhost_worker {
	struct vhost_task	*vtsk;
	/* Used to serialize device wide flushing with worker swapping. */
	struct mutex		mutex;
	struct llist_head	work_list;
	u64			kcov_handle;
	u32			id;
	int			attachment_cnt;
};

/* Poll a file (eventfd or socket) */
/* Note: there's nothing vhost specific about this structure. */
struct vhost_poll {
	poll_table		table;
	/*从属于哪个等待队列*/
	wait_queue_head_t	*wqh;
	/*等待队列entry*/
	wait_queue_entry_t	wait;
	struct vhost_work	work;
	__poll_t		mask;
	struct vhost_dev	*dev;
	struct vhost_virtqueue	*vq;
};

void vhost_poll_init(struct vhost_poll *poll, vhost_work_fn_t fn,
		     __poll_t mask, struct vhost_dev *dev,
		     struct vhost_virtqueue *vq);
int vhost_poll_start(struct vhost_poll *poll, struct file *file);
void vhost_poll_stop(struct vhost_poll *poll);
void vhost_poll_queue(struct vhost_poll *poll);

void vhost_work_init(struct vhost_work *work, vhost_work_fn_t fn);
void vhost_dev_flush(struct vhost_dev *dev);

struct vhost_log {
	u64 addr;
	u64 len;
};

enum vhost_uaddr_type {
	VHOST_ADDR_DESC = 0,
	VHOST_ADDR_AVAIL = 1,
	VHOST_ADDR_USED = 2,
	VHOST_NUM_ADDRS = 3,
};

struct vhost_vring_call {
	struct eventfd_ctx *ctx;
	struct irq_bypass_producer producer;
};

/* The virtqueue structure describes a queue attached to a device. */
struct vhost_virtqueue {
	struct vhost_dev *dev;
	struct vhost_worker __rcu *worker;

	/* The actual ring of buffers. */
	struct mutex mutex;
	//队列长度
	unsigned int num;
	/*用户态指定的desc表起始地址*/
	vring_desc_t __user *desc;
	//avail表中存放的是可用的描述符（desc）索引，其长度与vq一致
	/*用户态指定的avail表起始地址*/
	vring_avail_t __user *avail;
	/*用户态指定的use表起始地址*/
	vring_used_t __user *used;
	/*iotlb缓存（仅一个），可被__vhost_vq_meta_reset置为无效*/
	const struct vhost_iotlb_map *meta_iotlb[VHOST_NUM_ADDRS];
	/*用户态通过VHOST_SET_VRING_KICK传入的eventfd*/
	struct file *kick;
	//通过此eventfd告知guest，有数据到达
	struct vhost_vring_call call_ctx;
	struct eventfd_ctx *error_ctx;
	struct eventfd_ctx *log_ctx;

	struct vhost_poll poll;

	/* The routine to call when the Guest pings us, or timeout. */
	vhost_work_fn_t handle_kick;

<<<<<<< HEAD
	/* Last available index we saw. */
	/*记录我们读取到的avail表位置*/
=======
	/* Last available index we saw.
	 * Values are limited to 0x7fff, and the high bit is used as
	 * a wrap counter when using VIRTIO_F_RING_PACKED. */
>>>>>>> 9d1694dc
	u16 last_avail_idx;

	/* Caches available index value from user. */
	/*记录当前我们可读取的avail表最大位置*/
	u16 avail_idx;

<<<<<<< HEAD
	/* Last index we used. */
	//指出可存放used的起始索引
=======
	/* Last index we used.
	 * Values are limited to 0x7fff, and the high bit is used as
	 * a wrap counter when using VIRTIO_F_RING_PACKED. */
>>>>>>> 9d1694dc
	u16 last_used_idx;

	/* Used flags */
	u16 used_flags;

	/* Last used index value we have signalled on */
	u16 signalled_used;

	/* Last used index value we have signalled on */
	bool signalled_used_valid;

	/* Log writes to used structure. */
	/*是否支持VHOST_VRING_F_LOG*/
	bool log_used;
	/*用户态指定的log起始地址*/
	u64 log_addr;

	struct iovec iov[UIO_MAXIOV];
	struct iovec iotlb_iov[64];
	/*指向申请的UIO_MAXIOV个iovec*/
	struct iovec *indirect;
	/*指向申请的dev->iov_limit个vring_used_elem结构*/
	struct vring_used_elem *heads;
	/* Protected by virtqueue mutex. */
	/*用户态指定的memory region情况*/
	struct vhost_iotlb *umem;
	struct vhost_iotlb *iotlb;
	/*vq的后端，例如vsock*/
	void *private_data;
	/*通过VHOST_SET_FEATURES开启的功能*/
	u64 acked_features;
	/*通过VHOST_SET_BACKEND_FEATURES开启的backend功能*/
	u64 acked_backend_features;
	/* Log write descriptors */
	/*用户态指定的log base*/
	void __user *log_base;
	/*指向申请的dev->iov_limit个vhost_log结构*/
	struct vhost_log *log;
	struct iovec log_iov[64];

	/* Ring endianness. Defaults to legacy native endianness.
	 * Set to true when starting a modern virtio device. */
	/*是否使用小端*/
	bool is_le;
#ifdef CONFIG_VHOST_CROSS_ENDIAN_LEGACY
	/* Ring endianness requested by userspace for cross-endian support. */
	bool user_be;
#endif
	u32 busyloop_timeout;
};

struct vhost_msg_node {
  union {
	  struct vhost_msg msg;
	  struct vhost_msg_v2 msg_v2;
  };
  struct vhost_virtqueue *vq;
  struct list_head node;/*用于串入list*/
};

struct vhost_dev {
	struct mm_struct *mm;
	struct mutex mutex;
	/*设备虚拟队列（指向从属于自已的虚拟队列）*/
	struct vhost_virtqueue **vqs;
	/*虚队列数目*/
	int nvqs;
	/*用户态通过VHOST_SET_LOG_FD指定的eventfd_ctx*/
	struct eventfd_ctx *log_ctx;
<<<<<<< HEAD
	/*内核线程vhost-$(owner-pid)将执行挂接在此链表上的所有work*/
	struct llist_head work_list;
	//内核线程vhost-$(owner-pid)，用于处理work_list上所有的vhost_work的回调
	struct task_struct *worker;
	/*用户态指定的mem region*/
=======
>>>>>>> 9d1694dc
	struct vhost_iotlb *umem;
	/*为此设备关联的软件实现iotlb*/
	struct vhost_iotlb *iotlb;
	spinlock_t iotlb_lock;
	/*记录待处理的iotlb miss消息*/
	struct list_head read_list;
	/*记录正在处理的iotlb miss消息*/
	struct list_head pending_list;
	wait_queue_head_t wait;
	int iov_limit;
	int weight;
	int byte_weight;
	struct xarray worker_xa;
	bool use_worker;
	/*负责用户态传入的消息处理（由vhost_dev_init设置）*/
	int (*msg_handler)(struct vhost_dev *dev, u32 asid,
			   struct vhost_iotlb_msg *msg);
};

bool vhost_exceeds_weight(struct vhost_virtqueue *vq, int pkts, int total_len);
void vhost_dev_init(struct vhost_dev *, struct vhost_virtqueue **vqs,
		    int nvqs, int iov_limit, int weight, int byte_weight,
		    bool use_worker,
		    int (*msg_handler)(struct vhost_dev *dev, u32 asid,
				       struct vhost_iotlb_msg *msg));
long vhost_dev_set_owner(struct vhost_dev *dev);
bool vhost_dev_has_owner(struct vhost_dev *dev);
long vhost_dev_check_owner(struct vhost_dev *);
struct vhost_iotlb *vhost_dev_reset_owner_prepare(void);
void vhost_dev_reset_owner(struct vhost_dev *dev, struct vhost_iotlb *iotlb);
void vhost_dev_cleanup(struct vhost_dev *);
void vhost_dev_stop(struct vhost_dev *);
long vhost_dev_ioctl(struct vhost_dev *, unsigned int ioctl, void __user *argp);
long vhost_vring_ioctl(struct vhost_dev *d, unsigned int ioctl, void __user *argp);
long vhost_worker_ioctl(struct vhost_dev *dev, unsigned int ioctl,
			void __user *argp);
bool vhost_vq_access_ok(struct vhost_virtqueue *vq);
bool vhost_log_access_ok(struct vhost_dev *);
void vhost_clear_msg(struct vhost_dev *dev);

int vhost_get_vq_desc(struct vhost_virtqueue *,
		      struct iovec iov[], unsigned int iov_size,
		      unsigned int *out_num, unsigned int *in_num,
		      struct vhost_log *log, unsigned int *log_num);
void vhost_discard_vq_desc(struct vhost_virtqueue *, int n);

void vhost_vq_flush(struct vhost_virtqueue *vq);
bool vhost_vq_work_queue(struct vhost_virtqueue *vq, struct vhost_work *work);
bool vhost_vq_has_work(struct vhost_virtqueue *vq);
bool vhost_vq_is_setup(struct vhost_virtqueue *vq);
int vhost_vq_init_access(struct vhost_virtqueue *);
int vhost_add_used(struct vhost_virtqueue *, unsigned int head, int len);
int vhost_add_used_n(struct vhost_virtqueue *, struct vring_used_elem *heads,
		     unsigned count);
void vhost_add_used_and_signal(struct vhost_dev *, struct vhost_virtqueue *,
			       unsigned int id, int len);
void vhost_add_used_and_signal_n(struct vhost_dev *, struct vhost_virtqueue *,
			       struct vring_used_elem *heads, unsigned count);
void vhost_signal(struct vhost_dev *, struct vhost_virtqueue *);
void vhost_disable_notify(struct vhost_dev *, struct vhost_virtqueue *);
bool vhost_vq_avail_empty(struct vhost_dev *, struct vhost_virtqueue *);
bool vhost_enable_notify(struct vhost_dev *, struct vhost_virtqueue *);

int vhost_log_write(struct vhost_virtqueue *vq, struct vhost_log *log,
		    unsigned int log_num, u64 len,
		    struct iovec *iov, int count);
int vq_meta_prefetch(struct vhost_virtqueue *vq);

struct vhost_msg_node *vhost_new_msg(struct vhost_virtqueue *vq, int type);
void vhost_enqueue_msg(struct vhost_dev *dev,
		       struct list_head *head,
		       struct vhost_msg_node *node);
struct vhost_msg_node *vhost_dequeue_msg(struct vhost_dev *dev,
					 struct list_head *head);
void vhost_set_backend_features(struct vhost_dev *dev, u64 features);

__poll_t vhost_chr_poll(struct file *file, struct vhost_dev *dev,
			    poll_table *wait);
ssize_t vhost_chr_read_iter(struct vhost_dev *dev, struct iov_iter *to,
			    int noblock);
ssize_t vhost_chr_write_iter(struct vhost_dev *dev,
			     struct iov_iter *from);
int vhost_init_device_iotlb(struct vhost_dev *d);

void vhost_iotlb_map_free(struct vhost_iotlb *iotlb,
			  struct vhost_iotlb_map *map);

#define vq_err(vq, fmt, ...) do {                                  \
		pr_debug(pr_fmt(fmt), ##__VA_ARGS__);       \
		if ((vq)->error_ctx)                               \
<<<<<<< HEAD
		        /*向error_ctx触发eventfd事件*/\
				eventfd_signal((vq)->error_ctx, 1);\
=======
				eventfd_signal((vq)->error_ctx);\
>>>>>>> 9d1694dc
	} while (0)

enum {
	VHOST_FEATURES = (1ULL << VIRTIO_F_NOTIFY_ON_EMPTY) |
			 (1ULL << VIRTIO_RING_F_INDIRECT_DESC) |
			 (1ULL << VIRTIO_RING_F_EVENT_IDX) |
			 (1ULL << VHOST_F_LOG_ALL) |
			 (1ULL << VIRTIO_F_ANY_LAYOUT) |
			 (1ULL << VIRTIO_F_VERSION_1)
};

/**
 * vhost_vq_set_backend - Set backend.
 *
 * @vq            Virtqueue.
 * @private_data  The private data.
 *
 * Context: Need to call with vq->mutex acquired.
 */
static inline void vhost_vq_set_backend(struct vhost_virtqueue *vq,
					void *private_data)
{
    /*设置vq的后端*/
	vq->private_data = private_data;
}

/**
 * vhost_vq_get_backend - Get backend.
 *
 * @vq            Virtqueue.
 *
 * Context: Need to call with vq->mutex acquired.
 * Return: Private data previously set with vhost_vq_set_backend.
 */
static inline void *vhost_vq_get_backend(struct vhost_virtqueue *vq)
{
    /*取vq的后端*/
	return vq->private_data;
}

static inline bool vhost_has_feature(struct vhost_virtqueue *vq, int bit)
{
	return vq->acked_features & (1ULL << bit);
}

static inline bool vhost_backend_has_feature(struct vhost_virtqueue *vq, int bit)
{
	return vq->acked_backend_features & (1ULL << bit);
}

#ifdef CONFIG_VHOST_CROSS_ENDIAN_LEGACY
static inline bool vhost_is_little_endian(struct vhost_virtqueue *vq)
{
	return vq->is_le;
}
#else
static inline bool vhost_is_little_endian(struct vhost_virtqueue *vq)
{
    /*检查vq是否使用小端字节序*/
	return virtio_legacy_is_little_endian() || vq->is_le;
}
#endif

/* Memory accessors */
static inline u16 vhost16_to_cpu(struct vhost_virtqueue *vq, __virtio16 val)
{
    //将u16 val由vhost字节序转换为cpu序
	return __virtio16_to_cpu(vhost_is_little_endian(vq), val);
}

static inline __virtio16 cpu_to_vhost16(struct vhost_virtqueue *vq, u16 val)
{
    //将u16 val由cpu序转换为vhost字节序
	return __cpu_to_virtio16(vhost_is_little_endian(vq), val);
}

static inline u32 vhost32_to_cpu(struct vhost_virtqueue *vq, __virtio32 val)
{
    //将u32 val由vhost字节序转换为cpu序
	return __virtio32_to_cpu(vhost_is_little_endian(vq), val);
}

static inline __virtio32 cpu_to_vhost32(struct vhost_virtqueue *vq, u32 val)
{
    //将u32 val由cpu序转换为vhost字节序
	return __cpu_to_virtio32(vhost_is_little_endian(vq), val);
}

static inline u64 vhost64_to_cpu(struct vhost_virtqueue *vq, __virtio64 val)
{
    //将u64 val由vhost字节序转换为cpu序
	return __virtio64_to_cpu(vhost_is_little_endian(vq), val);
}

static inline __virtio64 cpu_to_vhost64(struct vhost_virtqueue *vq, u64 val)
{
    //将u64 val由cpu序转换为vhost字节序
	return __cpu_to_virtio64(vhost_is_little_endian(vq), val);
}
#endif<|MERGE_RESOLUTION|>--- conflicted
+++ resolved
@@ -108,28 +108,20 @@
 	/* The routine to call when the Guest pings us, or timeout. */
 	vhost_work_fn_t handle_kick;
 
-<<<<<<< HEAD
-	/* Last available index we saw. */
-	/*记录我们读取到的avail表位置*/
-=======
 	/* Last available index we saw.
 	 * Values are limited to 0x7fff, and the high bit is used as
 	 * a wrap counter when using VIRTIO_F_RING_PACKED. */
->>>>>>> 9d1694dc
+	/*记录我们读取到的avail表位置*/
 	u16 last_avail_idx;
 
 	/* Caches available index value from user. */
 	/*记录当前我们可读取的avail表最大位置*/
 	u16 avail_idx;
 
-<<<<<<< HEAD
-	/* Last index we used. */
-	//指出可存放used的起始索引
-=======
 	/* Last index we used.
 	 * Values are limited to 0x7fff, and the high bit is used as
 	 * a wrap counter when using VIRTIO_F_RING_PACKED. */
->>>>>>> 9d1694dc
+	//指出可存放used的起始索引
 	u16 last_used_idx;
 
 	/* Used flags */
@@ -199,14 +191,7 @@
 	int nvqs;
 	/*用户态通过VHOST_SET_LOG_FD指定的eventfd_ctx*/
 	struct eventfd_ctx *log_ctx;
-<<<<<<< HEAD
-	/*内核线程vhost-$(owner-pid)将执行挂接在此链表上的所有work*/
-	struct llist_head work_list;
-	//内核线程vhost-$(owner-pid)，用于处理work_list上所有的vhost_work的回调
-	struct task_struct *worker;
 	/*用户态指定的mem region*/
-=======
->>>>>>> 9d1694dc
 	struct vhost_iotlb *umem;
 	/*为此设备关联的软件实现iotlb*/
 	struct vhost_iotlb *iotlb;
@@ -297,12 +282,8 @@
 #define vq_err(vq, fmt, ...) do {                                  \
 		pr_debug(pr_fmt(fmt), ##__VA_ARGS__);       \
 		if ((vq)->error_ctx)                               \
-<<<<<<< HEAD
-		        /*向error_ctx触发eventfd事件*/\
-				eventfd_signal((vq)->error_ctx, 1);\
-=======
+		        	/*向error_ctx触发eventfd事件*/\
 				eventfd_signal((vq)->error_ctx);\
->>>>>>> 9d1694dc
 	} while (0)
 
 enum {
