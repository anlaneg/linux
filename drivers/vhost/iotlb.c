--- conflicted
+++ resolved
@@ -48,16 +48,10 @@
  * Returns an error last is smaller than start or memory allocation
  * fails
  */
-<<<<<<< HEAD
-int vhost_iotlb_add_range(struct vhost_iotlb *iotlb,
-			  u64 start/*起始地址*/, u64 last/*终止地址*/,
-			  u64 addr, unsigned int perm/*访问权限*/)
-=======
 int vhost_iotlb_add_range_ctx(struct vhost_iotlb *iotlb,
-			      u64 start, u64 last,
-			      u64 addr, unsigned int perm,
+			      u64 start/*起始地址*/, u64 last/*终止地址*/,
+			      u64 addr, unsigned int perm/*访问权限*/,
 			      void *opaque)
->>>>>>> ce840177
 {
     //在iotlb中增加一个映射
 	struct vhost_iotlb_map *map;
