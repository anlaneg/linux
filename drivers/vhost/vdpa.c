// SPDX-License-Identifier: GPL-2.0
/*
 * Copyright (C) 2018-2020 Intel Corporation.
 * Copyright (C) 2020 Red Hat, Inc.
 *
 * Author: Tiwei Bie <tiwei.bie@intel.com>
 *         Jason Wang <jasowang@redhat.com>
 *
 * Thanks Michael S. Tsirkin for the valuable comments and
 * suggestions.  And thanks to Cunming Liang and Zhihong Wang for all
 * their supports.
 */

#include <linux/kernel.h>
#include <linux/module.h>
#include <linux/cdev.h>
#include <linux/device.h>
#include <linux/mm.h>
#include <linux/slab.h>
#include <linux/iommu.h>
#include <linux/uuid.h>
#include <linux/vdpa.h>
#include <linux/nospec.h>
#include <linux/vhost.h>

#include "vhost.h"

enum {
	VHOST_VDPA_BACKEND_FEATURES =
	(1ULL << VHOST_BACKEND_F_IOTLB_MSG_V2) |
	(1ULL << VHOST_BACKEND_F_IOTLB_BATCH) |
	(1ULL << VHOST_BACKEND_F_IOTLB_ASID),
};

#define VHOST_VDPA_DEV_MAX (1U << MINORBITS)

#define VHOST_VDPA_IOTLB_BUCKETS 16

struct vhost_vdpa_as {
	struct hlist_node hash_link;
	struct vhost_iotlb iotlb;
	u32 id;
};

struct vhost_vdpa {
	struct vhost_dev vdev;
	struct iommu_domain *domain;
	struct vhost_virtqueue *vqs;/*指向nvqs个vhost_virtqueue*/
	struct completion completion;
	struct vdpa_device *vdpa;
	struct hlist_head as[VHOST_VDPA_IOTLB_BUCKETS];
	struct device dev;
	struct cdev cdev;
	atomic_t opened;
	u32 nvqs;/*虚队列数目*/
	int virtio_id;
	int minor;
	struct eventfd_ctx *config_ctx;
	int in_batch;
	struct vdpa_iova_range range;
	u32 batch_asid;
};

static DEFINE_IDA(vhost_vdpa_ida);

static dev_t vhost_vdpa_major;/*vdpa字符设备major编号*/

static inline u32 iotlb_to_asid(struct vhost_iotlb *iotlb)
{
	struct vhost_vdpa_as *as = container_of(iotlb, struct
						vhost_vdpa_as, iotlb);
	return as->id;
}

static struct vhost_vdpa_as *asid_to_as(struct vhost_vdpa *v, u32 asid)
{
	struct hlist_head *head = &v->as[asid % VHOST_VDPA_IOTLB_BUCKETS];
	struct vhost_vdpa_as *as;

	hlist_for_each_entry(as, head, hash_link)
		if (as->id == asid)
			return as;

	return NULL;
}

static struct vhost_iotlb *asid_to_iotlb(struct vhost_vdpa *v, u32 asid)
{
	struct vhost_vdpa_as *as = asid_to_as(v, asid);

	if (!as)
		return NULL;

	return &as->iotlb;
}

static struct vhost_vdpa_as *vhost_vdpa_alloc_as(struct vhost_vdpa *v, u32 asid)
{
	struct hlist_head *head = &v->as[asid % VHOST_VDPA_IOTLB_BUCKETS];
	struct vhost_vdpa_as *as;

	if (asid_to_as(v, asid))
		return NULL;

	if (asid >= v->vdpa->nas)
		return NULL;

	as = kmalloc(sizeof(*as), GFP_KERNEL);
	if (!as)
		return NULL;

	vhost_iotlb_init(&as->iotlb, 0, 0);
	as->id = asid;
	hlist_add_head(&as->hash_link, head);

	return as;
}

static struct vhost_vdpa_as *vhost_vdpa_find_alloc_as(struct vhost_vdpa *v,
						      u32 asid)
{
	struct vhost_vdpa_as *as = asid_to_as(v, asid);

	if (as)
		return as;

	return vhost_vdpa_alloc_as(v, asid);
}

static int vhost_vdpa_remove_as(struct vhost_vdpa *v, u32 asid)
{
	struct vhost_vdpa_as *as = asid_to_as(v, asid);

	if (!as)
		return -EINVAL;

	hlist_del(&as->hash_link);
	vhost_iotlb_reset(&as->iotlb);
	kfree(as);

	return 0;
}

static void handle_vq_kick(struct vhost_work *work)
{
	struct vhost_virtqueue *vq = container_of(work, struct vhost_virtqueue,
						  poll.work);
	struct vhost_vdpa *v = container_of(vq->dev, struct vhost_vdpa, vdev);
	const struct vdpa_config_ops *ops = v->vdpa->config;

	ops->kick_vq(v->vdpa, vq - v->vqs);
}

static irqreturn_t vhost_vdpa_virtqueue_cb(void *private)
{
	struct vhost_virtqueue *vq = private;
	struct eventfd_ctx *call_ctx = vq->call_ctx.ctx;

	/*触发eventfd信号*/
	if (call_ctx)
		eventfd_signal(call_ctx, 1);

	return IRQ_HANDLED;
}

static irqreturn_t vhost_vdpa_config_cb(void *private)
{
	struct vhost_vdpa *v = private;
	struct eventfd_ctx *config_ctx = v->config_ctx;

	if (config_ctx)
		eventfd_signal(config_ctx, 1);

	return IRQ_HANDLED;
}

static void vhost_vdpa_setup_vq_irq(struct vhost_vdpa *v, u16 qid)
{
	struct vhost_virtqueue *vq = &v->vqs[qid];
	const struct vdpa_config_ops *ops = v->vdpa->config;
	struct vdpa_device *vdpa = v->vdpa;
	int ret, irq;

	if (!ops->get_vq_irq)
		return;

	irq = ops->get_vq_irq(vdpa, qid);
	if (irq < 0)
		return;

	irq_bypass_unregister_producer(&vq->call_ctx.producer);
	if (!vq->call_ctx.ctx)
		return;

	vq->call_ctx.producer.token = vq->call_ctx.ctx;
	vq->call_ctx.producer.irq = irq;
	ret = irq_bypass_register_producer(&vq->call_ctx.producer);
	if (unlikely(ret))
		dev_info(&v->dev, "vq %u, irq bypass producer (token %p) registration fails, ret =  %d\n",
			 qid, vq->call_ctx.producer.token, ret);
}

static void vhost_vdpa_unsetup_vq_irq(struct vhost_vdpa *v, u16 qid)
{
	struct vhost_virtqueue *vq = &v->vqs[qid];

	irq_bypass_unregister_producer(&vq->call_ctx.producer);
}

static int vhost_vdpa_reset(struct vhost_vdpa *v)
{
	struct vdpa_device *vdpa = v->vdpa;

	v->in_batch = 0;

	return vdpa_reset(vdpa);
}

//返回vdpa设备id号
static long vhost_vdpa_get_device_id(struct vhost_vdpa *v, u8 __user *argp)
{
	struct vdpa_device *vdpa = v->vdpa;
	const struct vdpa_config_ops *ops = vdpa->config;
	u32 device_id;

	device_id = ops->get_device_id(vdpa);

	if (copy_to_user(argp, &device_id, sizeof(device_id)))
		return -EFAULT;

	return 0;
}

//取vdpa设备状态
static long vhost_vdpa_get_status(struct vhost_vdpa *v, u8 __user *statusp)
{
	struct vdpa_device *vdpa = v->vdpa;
	const struct vdpa_config_ops *ops = vdpa->config;
	u8 status;

	status = ops->get_status(vdpa);

	if (copy_to_user(statusp, &status, sizeof(status)))
		return -EFAULT;

	return 0;
}

static long vhost_vdpa_set_status(struct vhost_vdpa *v, u8 __user *statusp)
{
	struct vdpa_device *vdpa = v->vdpa;
	const struct vdpa_config_ops *ops = vdpa->config;
	u8 status, status_old;
	u32 nvqs = v->nvqs;
	int ret;
	u16 i;

	if (copy_from_user(&status, statusp, sizeof(status)))
		return -EFAULT;

	status_old = ops->get_status(vdpa);

	/*
	 * Userspace shouldn't remove status bits unless reset the
	 * status to 0.
	 */
	if (status != 0 && (status_old & ~status) != 0)
		return -EINVAL;

	if ((status_old & VIRTIO_CONFIG_S_DRIVER_OK) && !(status & VIRTIO_CONFIG_S_DRIVER_OK))
		for (i = 0; i < nvqs; i++)
			vhost_vdpa_unsetup_vq_irq(v, i);

	if (status == 0) {
		ret = vdpa_reset(vdpa);
		if (ret)
			return ret;
	} else
		vdpa_set_status(vdpa, status);

	if ((status & VIRTIO_CONFIG_S_DRIVER_OK) && !(status_old & VIRTIO_CONFIG_S_DRIVER_OK))
		for (i = 0; i < nvqs; i++)
			vhost_vdpa_setup_vq_irq(v, i);

	return 0;
}

static int vhost_vdpa_config_validate(struct vhost_vdpa *v,
				      struct vhost_vdpa_config *c)
{
	struct vdpa_device *vdpa = v->vdpa;
	size_t size = vdpa->config->get_config_size(vdpa);

	if (c->len == 0 || c->off > size)
		return -EINVAL;

	if (c->len > size - c->off)
		return -E2BIG;

	return 0;
}

static long vhost_vdpa_get_config(struct vhost_vdpa *v,
				  struct vhost_vdpa_config __user *c)
{
	struct vdpa_device *vdpa = v->vdpa;
	struct vhost_vdpa_config config;
	unsigned long size = offsetof(struct vhost_vdpa_config, buf);
	u8 *buf;

	if (copy_from_user(&config, c, size))
		return -EFAULT;
	if (vhost_vdpa_config_validate(v, &config))
		return -EINVAL;
	buf = kvzalloc(config.len, GFP_KERNEL);
	if (!buf)
		return -ENOMEM;

	//取vdpa设备配置
	vdpa_get_config(vdpa, config.off, buf, config.len);

	if (copy_to_user(c->buf, buf, config.len)) {
		kvfree(buf);
		return -EFAULT;
	}

	kvfree(buf);
	return 0;
}

//vdpa配置设置
static long vhost_vdpa_set_config(struct vhost_vdpa *v,
				  struct vhost_vdpa_config __user *c)
{
	struct vdpa_device *vdpa = v->vdpa;
	struct vhost_vdpa_config config;
	unsigned long size = offsetof(struct vhost_vdpa_config, buf);
	u8 *buf;

	if (copy_from_user(&config, c, size))
		return -EFAULT;
	if (vhost_vdpa_config_validate(v, &config))
		return -EINVAL;

	buf = vmemdup_user(c->buf, config.len);
	if (IS_ERR(buf))
		return PTR_ERR(buf);

	vdpa_set_config(vdpa, config.off, buf, config.len);

	kvfree(buf);
	return 0;
}

static bool vhost_vdpa_can_suspend(const struct vhost_vdpa *v)
{
	struct vdpa_device *vdpa = v->vdpa;
	const struct vdpa_config_ops *ops = vdpa->config;

	return ops->suspend;
}

static long vhost_vdpa_get_features(struct vhost_vdpa *v, u64 __user *featurep)
{
	struct vdpa_device *vdpa = v->vdpa;
	const struct vdpa_config_ops *ops = vdpa->config;
	u64 features;

	features = ops->get_device_features(vdpa);

	if (copy_to_user(featurep, &features, sizeof(features)))
		return -EFAULT;

	return 0;
}

//设置vdpa设备需要开启的features
static long vhost_vdpa_set_features(struct vhost_vdpa *v, u64 __user *featurep)
{
	struct vdpa_device *vdpa = v->vdpa;
	const struct vdpa_config_ops *ops = vdpa->config;
	u64 features;

	/*
	 * It's not allowed to change the features after they have
	 * been negotiated.
	 */
	if (ops->get_status(vdpa) & VIRTIO_CONFIG_S_FEATURES_OK)
		return -EBUSY;

	if (copy_from_user(&features, featurep, sizeof(features)))
		return -EFAULT;

	if (vdpa_set_features(vdpa, features))
		return -EINVAL;

	return 0;
}

//获取vdpa设备vring的大小
static long vhost_vdpa_get_vring_num(struct vhost_vdpa *v, u16 __user *argp)
{
	struct vdpa_device *vdpa = v->vdpa;
	const struct vdpa_config_ops *ops = vdpa->config;
	u16 num;

	num = ops->get_vq_num_max(vdpa);

	if (copy_to_user(argp, &num, sizeof(num)))
		return -EFAULT;

	return 0;
}

static void vhost_vdpa_config_put(struct vhost_vdpa *v)
{
	if (v->config_ctx) {
		eventfd_ctx_put(v->config_ctx);
		v->config_ctx = NULL;
	}
}

static long vhost_vdpa_set_config_call(struct vhost_vdpa *v, u32 __user *argp)
{
	struct vdpa_callback cb;
	int fd;
	struct eventfd_ctx *ctx;

	cb.callback = vhost_vdpa_config_cb;
	cb.private = v;
	if (copy_from_user(&fd, argp, sizeof(fd)))
		return  -EFAULT;

	ctx = fd == VHOST_FILE_UNBIND ? NULL : eventfd_ctx_fdget(fd);
	swap(ctx, v->config_ctx);

	if (!IS_ERR_OR_NULL(ctx))
		eventfd_ctx_put(ctx);

	if (IS_ERR(v->config_ctx)) {
		long ret = PTR_ERR(v->config_ctx);

		v->config_ctx = NULL;
		return ret;
	}

	v->vdpa->config->set_config_cb(v->vdpa, &cb);

	return 0;
}

static long vhost_vdpa_get_iova_range(struct vhost_vdpa *v, u32 __user *argp)
{
	struct vhost_vdpa_iova_range range = {
		.first = v->range.first,
		.last = v->range.last,
	};

	if (copy_to_user(argp, &range, sizeof(range)))
		return -EFAULT;
	return 0;
}

static long vhost_vdpa_get_config_size(struct vhost_vdpa *v, u32 __user *argp)
{
	struct vdpa_device *vdpa = v->vdpa;
	const struct vdpa_config_ops *ops = vdpa->config;
	u32 size;

	size = ops->get_config_size(vdpa);

	if (copy_to_user(argp, &size, sizeof(size)))
		return -EFAULT;

	return 0;
}

static long vhost_vdpa_get_vqs_count(struct vhost_vdpa *v, u32 __user *argp)
{
	struct vdpa_device *vdpa = v->vdpa;

	if (copy_to_user(argp, &vdpa->nvqs, sizeof(vdpa->nvqs)))
		return -EFAULT;

	return 0;
}

/* After a successful return of ioctl the device must not process more
 * virtqueue descriptors. The device can answer to read or writes of config
 * fields as if it were not suspended. In particular, writing to "queue_enable"
 * with a value of 1 will not make the device start processing buffers.
 */
static long vhost_vdpa_suspend(struct vhost_vdpa *v)
{
	struct vdpa_device *vdpa = v->vdpa;
	const struct vdpa_config_ops *ops = vdpa->config;

	if (!ops->suspend)
		return -EOPNOTSUPP;

	return ops->suspend(vdpa);
}

static long vhost_vdpa_vring_ioctl(struct vhost_vdpa *v, unsigned int cmd,
				   void __user *argp)
{
	struct vdpa_device *vdpa = v->vdpa;
	const struct vdpa_config_ops *ops = vdpa->config;
	struct vdpa_vq_state vq_state;
	struct vdpa_callback cb;
	struct vhost_virtqueue *vq;
	struct vhost_vring_state s;
	u32 idx;
	long r;

	r = get_user(idx, (u32 __user *)argp);
	if (r < 0)
		return r;

	if (idx >= v->nvqs)
		return -ENOBUFS;

	idx = array_index_nospec(idx, v->nvqs);
	vq = &v->vqs[idx];

	switch (cmd) {
	case VHOST_VDPA_SET_VRING_ENABLE:
		if (copy_from_user(&s, argp, sizeof(s)))
			return -EFAULT;
		ops->set_vq_ready(vdpa, idx, s.num);
		return 0;
	case VHOST_VDPA_GET_VRING_GROUP:
		if (!ops->get_vq_group)
			return -EOPNOTSUPP;
		s.index = idx;
		s.num = ops->get_vq_group(vdpa, idx);
		if (s.num >= vdpa->ngroups)
			return -EIO;
		else if (copy_to_user(argp, &s, sizeof(s)))
			return -EFAULT;
		return 0;
	case VHOST_VDPA_SET_GROUP_ASID:
		if (copy_from_user(&s, argp, sizeof(s)))
			return -EFAULT;
		if (s.num >= vdpa->nas)
			return -EINVAL;
		if (!ops->set_group_asid)
			return -EOPNOTSUPP;
		return ops->set_group_asid(vdpa, idx, s.num);
	case VHOST_GET_VRING_BASE:
		r = ops->get_vq_state(v->vdpa, idx, &vq_state);
		if (r)
			return r;

		vq->last_avail_idx = vq_state.split.avail_index;
		break;
	}

	r = vhost_vring_ioctl(&v->vdev, cmd, argp);
	if (r)
		return r;

	switch (cmd) {
	case VHOST_SET_VRING_ADDR:
	    /*设置desc,avail,used队列地址*/
		if (ops->set_vq_address(vdpa, idx,
					(u64)(uintptr_t)vq->desc,
					(u64)(uintptr_t)vq->avail,
					(u64)(uintptr_t)vq->used))
			r = -EINVAL;
		break;

	case VHOST_SET_VRING_BASE:
		vq_state.split.avail_index = vq->last_avail_idx;
		if (ops->set_vq_state(vdpa, idx, &vq_state))
			r = -EINVAL;
		break;

	case VHOST_SET_VRING_CALL:
		if (vq->call_ctx.ctx) {
			cb.callback = vhost_vdpa_virtqueue_cb;
			cb.private = vq;
		} else {
			cb.callback = NULL;
			cb.private = NULL;
		}
		ops->set_vq_cb(vdpa, idx, &cb);
		vhost_vdpa_setup_vq_irq(v, idx);
		break;

	case VHOST_SET_VRING_NUM:
	    //设置vring队列大小
		ops->set_vq_num(vdpa, idx, vq->num);
		break;
	}

	return r;
}

static long vhost_vdpa_unlocked_ioctl(struct file *filep,
				      unsigned int cmd, unsigned long arg)
{
	struct vhost_vdpa *v = filep->private_data;
	struct vhost_dev *d = &v->vdev;
	void __user *argp = (void __user *)arg;
	u64 __user *featurep = argp;
	u64 features;
	long r = 0;

	if (cmd == VHOST_SET_BACKEND_FEATURES) {
		if (copy_from_user(&features, featurep, sizeof(features)))
			return -EFAULT;
		if (features & ~(VHOST_VDPA_BACKEND_FEATURES |
				 BIT_ULL(VHOST_BACKEND_F_SUSPEND)))
			return -EOPNOTSUPP;
		if ((features & BIT_ULL(VHOST_BACKEND_F_SUSPEND)) &&
		     !vhost_vdpa_can_suspend(v))
			return -EOPNOTSUPP;
		vhost_set_backend_features(&v->vdev, features);
		return 0;
	}

	mutex_lock(&d->mutex);

	switch (cmd) {
	case VHOST_VDPA_GET_DEVICE_ID:
	    //取设备device id
		r = vhost_vdpa_get_device_id(v, argp);
		break;
	case VHOST_VDPA_GET_STATUS:
	    //取设备状态
		r = vhost_vdpa_get_status(v, argp);
		break;
	case VHOST_VDPA_SET_STATUS:
	    //设置设备状态
		r = vhost_vdpa_set_status(v, argp);
		break;
	case VHOST_VDPA_GET_CONFIG:
	    //取vdpa配置
		r = vhost_vdpa_get_config(v, argp);
		break;
	case VHOST_VDPA_SET_CONFIG:
	    //设置vdpa配置
		r = vhost_vdpa_set_config(v, argp);
		break;
	case VHOST_GET_FEATURES:
	    //取vdap设备支持的features
		r = vhost_vdpa_get_features(v, argp);
		break;
	case VHOST_SET_FEATURES:
	    //设置vdpa设置开启的features
		r = vhost_vdpa_set_features(v, argp);
		break;
	case VHOST_VDPA_GET_VRING_NUM:
	    //获取vring的大小
		r = vhost_vdpa_get_vring_num(v, argp);
		break;
	case VHOST_VDPA_GET_GROUP_NUM:
		if (copy_to_user(argp, &v->vdpa->ngroups,
				 sizeof(v->vdpa->ngroups)))
			r = -EFAULT;
		break;
	case VHOST_VDPA_GET_AS_NUM:
		if (copy_to_user(argp, &v->vdpa->nas, sizeof(v->vdpa->nas)))
			r = -EFAULT;
		break;
	case VHOST_SET_LOG_BASE:
	case VHOST_SET_LOG_FD:
	    //暂不支持以上cmd
		r = -ENOIOCTLCMD;
		break;
	case VHOST_VDPA_SET_CONFIG_CALL:
		r = vhost_vdpa_set_config_call(v, argp);
		break;
	case VHOST_GET_BACKEND_FEATURES:
		features = VHOST_VDPA_BACKEND_FEATURES;
		if (vhost_vdpa_can_suspend(v))
			features |= BIT_ULL(VHOST_BACKEND_F_SUSPEND);
		if (copy_to_user(featurep, &features, sizeof(features)))
			r = -EFAULT;
		break;
	case VHOST_VDPA_GET_IOVA_RANGE:
		r = vhost_vdpa_get_iova_range(v, argp);
		break;
	case VHOST_VDPA_GET_CONFIG_SIZE:
		r = vhost_vdpa_get_config_size(v, argp);
		break;
	case VHOST_VDPA_GET_VQS_COUNT:
		r = vhost_vdpa_get_vqs_count(v, argp);
		break;
	case VHOST_VDPA_SUSPEND:
		r = vhost_vdpa_suspend(v);
		break;
	default:
	    //与vhost设备相关的ioctl
		r = vhost_dev_ioctl(&v->vdev, cmd, argp);
		if (r == -ENOIOCTLCMD)
			r = vhost_vdpa_vring_ioctl(v, cmd, argp);
		break;
	}

	mutex_unlock(&d->mutex);
	return r;
}

static void vhost_vdpa_pa_unmap(struct vhost_vdpa *v,
				struct vhost_iotlb *iotlb,
				u64 start, u64 last)
{
	struct vhost_dev *dev = &v->vdev;
	struct vhost_iotlb_map *map;
	struct page *page;
	unsigned long pfn, pinned;

	while ((map = vhost_iotlb_itree_first(iotlb, start, last)) != NULL) {
		pinned = PFN_DOWN(map->size);
		for (pfn = PFN_DOWN(map->addr);
		     pinned > 0; pfn++, pinned--) {
			page = pfn_to_page(pfn);
			if (map->perm & VHOST_ACCESS_WO)
				set_page_dirty_lock(page);
			unpin_user_page(page);
		}
		atomic64_sub(PFN_DOWN(map->size), &dev->mm->pinned_vm);
		vhost_iotlb_map_free(iotlb, map);
	}
}

static void vhost_vdpa_va_unmap(struct vhost_vdpa *v,
				struct vhost_iotlb *iotlb,
				u64 start, u64 last)
{
	struct vhost_iotlb_map *map;
	struct vdpa_map_file *map_file;

	while ((map = vhost_iotlb_itree_first(iotlb, start, last)) != NULL) {
		map_file = (struct vdpa_map_file *)map->opaque;
		fput(map_file->file);
		kfree(map_file);
		vhost_iotlb_map_free(iotlb, map);
	}
}

static void vhost_vdpa_iotlb_unmap(struct vhost_vdpa *v,
				   struct vhost_iotlb *iotlb,
				   u64 start, u64 last)
{
	struct vdpa_device *vdpa = v->vdpa;

	if (vdpa->use_va)
		return vhost_vdpa_va_unmap(v, iotlb, start, last);

	return vhost_vdpa_pa_unmap(v, iotlb, start, last);
}

static int perm_to_iommu_flags(u32 perm)
{
	int flags = 0;

	switch (perm) {
	case VHOST_ACCESS_WO:
		flags |= IOMMU_WRITE;
		break;
	case VHOST_ACCESS_RO:
		flags |= IOMMU_READ;
		break;
	case VHOST_ACCESS_RW:
		flags |= (IOMMU_WRITE | IOMMU_READ);
		break;
	default:
		WARN(1, "invalidate vhost IOTLB permission\n");
		break;
	}

	return flags | IOMMU_CACHE;
}

static int vhost_vdpa_map(struct vhost_vdpa *v, struct vhost_iotlb *iotlb,
			  u64 iova, u64 size, u64 pa, u32 perm, void *opaque)
{
	struct vhost_dev *dev = &v->vdev;
	struct vdpa_device *vdpa = v->vdpa;
	const struct vdpa_config_ops *ops = vdpa->config;
	u32 asid = iotlb_to_asid(iotlb);
	int r = 0;

	r = vhost_iotlb_add_range_ctx(iotlb, iova, iova + size - 1,
				      pa, perm, opaque);
	if (r)
		return r;

	if (ops->dma_map) {
		r = ops->dma_map(vdpa, asid, iova, size, pa, perm, opaque);
	} else if (ops->set_map) {
		if (!v->in_batch)
			r = ops->set_map(vdpa, asid, iotlb);
	} else {
		r = iommu_map(v->domain, iova, pa, size,
			      perm_to_iommu_flags(perm));
	}
	if (r) {
		vhost_iotlb_del_range(iotlb, iova, iova + size - 1);
		return r;
	}

	if (!vdpa->use_va)
		atomic64_add(PFN_DOWN(size), &dev->mm->pinned_vm);

	return 0;
}

static void vhost_vdpa_unmap(struct vhost_vdpa *v,
			     struct vhost_iotlb *iotlb,
			     u64 iova, u64 size)
{
	struct vdpa_device *vdpa = v->vdpa;
	const struct vdpa_config_ops *ops = vdpa->config;
	u32 asid = iotlb_to_asid(iotlb);

	vhost_vdpa_iotlb_unmap(v, iotlb, iova, iova + size - 1);

	if (ops->dma_map) {
		ops->dma_unmap(vdpa, asid, iova, size);
	} else if (ops->set_map) {
		if (!v->in_batch)
			ops->set_map(vdpa, asid, iotlb);
	} else {
		iommu_unmap(v->domain, iova, size);
	}

	/* If we are in the middle of batch processing, delay the free
	 * of AS until BATCH_END.
	 */
	if (!v->in_batch && !iotlb->nmaps)
		vhost_vdpa_remove_as(v, asid);
}

static int vhost_vdpa_va_map(struct vhost_vdpa *v,
			     struct vhost_iotlb *iotlb,
			     u64 iova, u64 size, u64 uaddr, u32 perm)
{
	struct vhost_dev *dev = &v->vdev;
	u64 offset, map_size, map_iova = iova;
	struct vdpa_map_file *map_file;
	struct vm_area_struct *vma;
	int ret = 0;

	mmap_read_lock(dev->mm);

	while (size) {
		vma = find_vma(dev->mm, uaddr);
		if (!vma) {
			ret = -EINVAL;
			break;
		}
		map_size = min(size, vma->vm_end - uaddr);
		if (!(vma->vm_file && (vma->vm_flags & VM_SHARED) &&
			!(vma->vm_flags & (VM_IO | VM_PFNMAP))))
			goto next;

		map_file = kzalloc(sizeof(*map_file), GFP_KERNEL);
		if (!map_file) {
			ret = -ENOMEM;
			break;
		}
		offset = (vma->vm_pgoff << PAGE_SHIFT) + uaddr - vma->vm_start;
		map_file->offset = offset;
		map_file->file = get_file(vma->vm_file);
		ret = vhost_vdpa_map(v, iotlb, map_iova, map_size, uaddr,
				     perm, map_file);
		if (ret) {
			fput(map_file->file);
			kfree(map_file);
			break;
		}
next:
		size -= map_size;
		uaddr += map_size;
		map_iova += map_size;
	}
	if (ret)
		vhost_vdpa_unmap(v, iotlb, iova, map_iova - iova);

	mmap_read_unlock(dev->mm);

	return ret;
}

static int vhost_vdpa_pa_map(struct vhost_vdpa *v,
			     struct vhost_iotlb *iotlb,
			     u64 iova, u64 size, u64 uaddr, u32 perm)
{
	struct vhost_dev *dev = &v->vdev;
	struct page **page_list;
	unsigned long list_size = PAGE_SIZE / sizeof(struct page *);
	unsigned int gup_flags = FOLL_LONGTERM;
	unsigned long npages, cur_base, map_pfn, last_pfn = 0;
	unsigned long lock_limit, sz2pin, nchunks, i;
	u64 start = iova;
	long pinned;
	int ret = 0;

	/* Limit the use of memory for bookkeeping */
	page_list = (struct page **) __get_free_page(GFP_KERNEL);
	if (!page_list)
		return -ENOMEM;

	if (perm & VHOST_ACCESS_WO)
		gup_flags |= FOLL_WRITE;

	npages = PFN_UP(size + (iova & ~PAGE_MASK));
	if (!npages) {
		ret = -EINVAL;
		goto free;
	}

	mmap_read_lock(dev->mm);

	lock_limit = PFN_DOWN(rlimit(RLIMIT_MEMLOCK));
	if (npages + atomic64_read(&dev->mm->pinned_vm) > lock_limit) {
		ret = -ENOMEM;
		goto unlock;
	}

	cur_base = uaddr & PAGE_MASK;
	iova &= PAGE_MASK;
	nchunks = 0;

	while (npages) {
		sz2pin = min_t(unsigned long, npages, list_size);
		pinned = pin_user_pages(cur_base, sz2pin,
					gup_flags, page_list, NULL);
		if (sz2pin != pinned) {
			if (pinned < 0) {
				ret = pinned;
			} else {
				unpin_user_pages(page_list, pinned);
				ret = -ENOMEM;
			}
			goto out;
		}
		nchunks++;

		if (!last_pfn)
			map_pfn = page_to_pfn(page_list[0]);

		for (i = 0; i < pinned; i++) {
			unsigned long this_pfn = page_to_pfn(page_list[i]);
			u64 csize;

			if (last_pfn && (this_pfn != last_pfn + 1)) {
				/* Pin a contiguous chunk of memory */
				csize = PFN_PHYS(last_pfn - map_pfn + 1);
				ret = vhost_vdpa_map(v, iotlb, iova, csize,
						     PFN_PHYS(map_pfn),
						     perm, NULL);
				if (ret) {
					/*
					 * Unpin the pages that are left unmapped
					 * from this point on in the current
					 * page_list. The remaining outstanding
					 * ones which may stride across several
					 * chunks will be covered in the common
					 * error path subsequently.
					 */
					unpin_user_pages(&page_list[i],
							 pinned - i);
					goto out;
				}

				map_pfn = this_pfn;
				iova += csize;
				nchunks = 0;
			}

			last_pfn = this_pfn;
		}

		cur_base += PFN_PHYS(pinned);
		npages -= pinned;
	}

	/* Pin the rest chunk */
	ret = vhost_vdpa_map(v, iotlb, iova, PFN_PHYS(last_pfn - map_pfn + 1),
			     PFN_PHYS(map_pfn), perm, NULL);
out:
	if (ret) {
		if (nchunks) {
			unsigned long pfn;

			/*
			 * Unpin the outstanding pages which are yet to be
			 * mapped but haven't due to vdpa_map() or
			 * pin_user_pages() failure.
			 *
			 * Mapped pages are accounted in vdpa_map(), hence
			 * the corresponding unpinning will be handled by
			 * vdpa_unmap().
			 */
			WARN_ON(!last_pfn);
			for (pfn = map_pfn; pfn <= last_pfn; pfn++)
				unpin_user_page(pfn_to_page(pfn));
		}
		vhost_vdpa_unmap(v, iotlb, start, size);
	}
unlock:
	mmap_read_unlock(dev->mm);
free:
	free_page((unsigned long)page_list);
	return ret;

}

static int vhost_vdpa_process_iotlb_update(struct vhost_vdpa *v,
					   struct vhost_iotlb *iotlb,
					   struct vhost_iotlb_msg *msg)
{
	struct vdpa_device *vdpa = v->vdpa;

	if (msg->iova < v->range.first || !msg->size ||
	    msg->iova > U64_MAX - msg->size + 1 ||
	    msg->iova + msg->size - 1 > v->range.last)
		return -EINVAL;

	if (vhost_iotlb_itree_first(iotlb, msg->iova,
				    msg->iova + msg->size - 1))
		return -EEXIST;

	if (vdpa->use_va)
		return vhost_vdpa_va_map(v, iotlb, msg->iova, msg->size,
					 msg->uaddr, msg->perm);

	return vhost_vdpa_pa_map(v, iotlb, msg->iova, msg->size, msg->uaddr,
				 msg->perm);
}

<<<<<<< HEAD
/*处理vdpa的iotlb消息*/
static int vhost_vdpa_process_iotlb_msg(struct vhost_dev *dev,
=======
static int vhost_vdpa_process_iotlb_msg(struct vhost_dev *dev, u32 asid,
>>>>>>> 97ee9d1c
					struct vhost_iotlb_msg *msg)
{
	struct vhost_vdpa *v = container_of(dev, struct vhost_vdpa, vdev);
	struct vdpa_device *vdpa = v->vdpa;
	const struct vdpa_config_ops *ops = vdpa->config;
	struct vhost_iotlb *iotlb = NULL;
	struct vhost_vdpa_as *as = NULL;
	int r = 0;

	mutex_lock(&dev->mutex);

	r = vhost_dev_check_owner(dev);
	if (r)
		goto unlock;

	if (msg->type == VHOST_IOTLB_UPDATE ||
	    msg->type == VHOST_IOTLB_BATCH_BEGIN) {
		as = vhost_vdpa_find_alloc_as(v, asid);
		if (!as) {
			dev_err(&v->dev, "can't find and alloc asid %d\n",
				asid);
			r = -EINVAL;
			goto unlock;
		}
		iotlb = &as->iotlb;
	} else
		iotlb = asid_to_iotlb(v, asid);

	if ((v->in_batch && v->batch_asid != asid) || !iotlb) {
		if (v->in_batch && v->batch_asid != asid) {
			dev_info(&v->dev, "batch id %d asid %d\n",
				 v->batch_asid, asid);
		}
		if (!iotlb)
			dev_err(&v->dev, "no iotlb for asid %d\n", asid);
		r = -EINVAL;
		goto unlock;
	}

	switch (msg->type) {
	case VHOST_IOTLB_UPDATE:
		r = vhost_vdpa_process_iotlb_update(v, iotlb, msg);
		break;
	case VHOST_IOTLB_INVALIDATE:
		vhost_vdpa_unmap(v, iotlb, msg->iova, msg->size);
		break;
	case VHOST_IOTLB_BATCH_BEGIN:
		v->batch_asid = asid;
		v->in_batch = true;
		break;
	case VHOST_IOTLB_BATCH_END:
		if (v->in_batch && ops->set_map)
			ops->set_map(vdpa, asid, iotlb);
		v->in_batch = false;
		if (!iotlb->nmaps)
			vhost_vdpa_remove_as(v, asid);
		break;
	default:
		r = -EINVAL;
		break;
	}
unlock:
	mutex_unlock(&dev->mutex);

	return r;
}

static ssize_t vhost_vdpa_chr_write_iter(struct kiocb *iocb,
					 struct iov_iter *from)
{
	struct file *file = iocb->ki_filp;
	struct vhost_vdpa *v = file->private_data;
	struct vhost_dev *dev = &v->vdev;

	return vhost_chr_write_iter(dev, from);
}

static int vhost_vdpa_alloc_domain(struct vhost_vdpa *v)
{
	struct vdpa_device *vdpa = v->vdpa;
	const struct vdpa_config_ops *ops = vdpa->config;
	struct device *dma_dev = vdpa_get_dma_dev(vdpa);
	struct bus_type *bus;
	int ret;

	/* Device want to do DMA by itself */
	if (ops->set_map || ops->dma_map)
		return 0;

	bus = dma_dev->bus;
	if (!bus)
		return -EFAULT;

	if (!device_iommu_capable(dma_dev, IOMMU_CAP_CACHE_COHERENCY))
		return -ENOTSUPP;

	v->domain = iommu_domain_alloc(bus);
	if (!v->domain)
		return -EIO;

	ret = iommu_attach_device(v->domain, dma_dev);
	if (ret)
		goto err_attach;

	return 0;

err_attach:
	iommu_domain_free(v->domain);
	return ret;
}

static void vhost_vdpa_free_domain(struct vhost_vdpa *v)
{
	struct vdpa_device *vdpa = v->vdpa;
	struct device *dma_dev = vdpa_get_dma_dev(vdpa);

	if (v->domain) {
		iommu_detach_device(v->domain, dma_dev);
		iommu_domain_free(v->domain);
	}

	v->domain = NULL;
}

static void vhost_vdpa_set_iova_range(struct vhost_vdpa *v)
{
	struct vdpa_iova_range *range = &v->range;
	struct vdpa_device *vdpa = v->vdpa;
	const struct vdpa_config_ops *ops = vdpa->config;

	if (ops->get_iova_range) {
		*range = ops->get_iova_range(vdpa);
	} else if (v->domain && v->domain->geometry.force_aperture) {
		range->first = v->domain->geometry.aperture_start;
		range->last = v->domain->geometry.aperture_end;
	} else {
		range->first = 0;
		range->last = ULLONG_MAX;
	}
}

<<<<<<< HEAD
/*vhost-vdap字符设备open函数*/
=======
static void vhost_vdpa_cleanup(struct vhost_vdpa *v)
{
	struct vhost_vdpa_as *as;
	u32 asid;

	vhost_dev_cleanup(&v->vdev);
	kfree(v->vdev.vqs);

	for (asid = 0; asid < v->vdpa->nas; asid++) {
		as = asid_to_as(v, asid);
		if (as)
			vhost_vdpa_remove_as(v, asid);
	}
}

>>>>>>> 97ee9d1c
static int vhost_vdpa_open(struct inode *inode, struct file *filep)
{
	struct vhost_vdpa *v;
	struct vhost_dev *dev;
	struct vhost_virtqueue **vqs;
	int r, opened;
	u32 i, nvqs;

	v = container_of(inode->i_cdev, struct vhost_vdpa, cdev);

	opened = atomic_cmpxchg(&v->opened, 0, 1);
	if (opened)
		return -EBUSY;

	nvqs = v->nvqs;
	r = vhost_vdpa_reset(v);
	if (r)
		goto err;

	/*申请虚队列数组*/
	vqs = kmalloc_array(nvqs, sizeof(*vqs), GFP_KERNEL);
	if (!vqs) {
		r = -ENOMEM;
		goto err;
	}

	dev = &v->vdev;
	for (i = 0; i < nvqs; i++) {
		vqs[i] = &v->vqs[i];
		vqs[i]->handle_kick = handle_vq_kick;
	}
	vhost_dev_init(dev, vqs, nvqs, 0, 0, 0, false,
		       vhost_vdpa_process_iotlb_msg);

<<<<<<< HEAD
	/*初始化此设备对应的iotlb*/
	dev->iotlb = vhost_iotlb_alloc(0, 0);
	if (!dev->iotlb) {
		r = -ENOMEM;
		goto err_init_iotlb;
	}

=======
>>>>>>> 97ee9d1c
	r = vhost_vdpa_alloc_domain(v);
	if (r)
		goto err_alloc_domain;

	vhost_vdpa_set_iova_range(v);

	filep->private_data = v;

	return 0;

err_alloc_domain:
	vhost_vdpa_cleanup(v);
err:
	atomic_dec(&v->opened);
	return r;
}

static void vhost_vdpa_clean_irq(struct vhost_vdpa *v)
{
	u32 i;

	for (i = 0; i < v->nvqs; i++)
		vhost_vdpa_unsetup_vq_irq(v, i);
}

static int vhost_vdpa_release(struct inode *inode, struct file *filep)
{
	struct vhost_vdpa *v = filep->private_data;
	struct vhost_dev *d = &v->vdev;

	mutex_lock(&d->mutex);
	filep->private_data = NULL;
	vhost_vdpa_clean_irq(v);
	vhost_vdpa_reset(v);
	vhost_dev_stop(&v->vdev);
	vhost_vdpa_free_domain(v);
	vhost_vdpa_config_put(v);
	vhost_vdpa_cleanup(v);
	mutex_unlock(&d->mutex);

	atomic_dec(&v->opened);
	complete(&v->completion);

	return 0;
}

#ifdef CONFIG_MMU
static vm_fault_t vhost_vdpa_fault(struct vm_fault *vmf)
{
	struct vhost_vdpa *v = vmf->vma->vm_file->private_data;
	struct vdpa_device *vdpa = v->vdpa;
	const struct vdpa_config_ops *ops = vdpa->config;
	struct vdpa_notification_area notify;
	struct vm_area_struct *vma = vmf->vma;
	u16 index = vma->vm_pgoff;

	notify = ops->get_vq_notification(vdpa, index);

	vma->vm_page_prot = pgprot_noncached(vma->vm_page_prot);
	if (remap_pfn_range(vma, vmf->address & PAGE_MASK,
			    PFN_DOWN(notify.addr), PAGE_SIZE,
			    vma->vm_page_prot))
		return VM_FAULT_SIGBUS;

	return VM_FAULT_NOPAGE;
}

static const struct vm_operations_struct vhost_vdpa_vm_ops = {
	.fault = vhost_vdpa_fault,
};

static int vhost_vdpa_mmap(struct file *file, struct vm_area_struct *vma)
{
	struct vhost_vdpa *v = vma->vm_file->private_data;
	struct vdpa_device *vdpa = v->vdpa;
	const struct vdpa_config_ops *ops = vdpa->config;
	struct vdpa_notification_area notify;
	unsigned long index = vma->vm_pgoff;

	if (vma->vm_end - vma->vm_start != PAGE_SIZE)
		return -EINVAL;
	if ((vma->vm_flags & VM_SHARED) == 0)
		return -EINVAL;
	if (vma->vm_flags & VM_READ)
		return -EINVAL;
	if (index > 65535)
		return -EINVAL;
	if (!ops->get_vq_notification)
		return -ENOTSUPP;

	/* To be safe and easily modelled by userspace, We only
	 * support the doorbell which sits on the page boundary and
	 * does not share the page with other registers.
	 */
	notify = ops->get_vq_notification(vdpa, index);
	if (notify.addr & (PAGE_SIZE - 1))
		return -EINVAL;
	if (vma->vm_end - vma->vm_start != notify.size)
		return -ENOTSUPP;

	vma->vm_flags |= VM_IO | VM_PFNMAP | VM_DONTEXPAND | VM_DONTDUMP;
	vma->vm_ops = &vhost_vdpa_vm_ops;
	return 0;
}
#endif /* CONFIG_MMU */

/*vdpa字符设备对应的ops*/
static const struct file_operations vhost_vdpa_fops = {
	.owner		= THIS_MODULE,
	.open		= vhost_vdpa_open,
	.release	= vhost_vdpa_release,
	.write_iter	= vhost_vdpa_chr_write_iter,
	//完成vhost控制面协商(vdpa实现）
	.unlocked_ioctl	= vhost_vdpa_unlocked_ioctl,
#ifdef CONFIG_MMU
	.mmap		= vhost_vdpa_mmap,
#endif /* CONFIG_MMU */
	.compat_ioctl	= compat_ptr_ioctl,
};

static void vhost_vdpa_release_dev(struct device *device)
{
	struct vhost_vdpa *v =
	       container_of(device, struct vhost_vdpa, dev);

	ida_simple_remove(&vhost_vdpa_ida, v->minor);
	kfree(v->vqs);
	kfree(v);
}

//适配vhost-vdap设备
static int vhost_vdpa_probe(struct vdpa_device *vdpa)
{
	const struct vdpa_config_ops *ops = vdpa->config;
	struct vhost_vdpa *v;
	int minor;
	int i, r;

	/* We can't support platform IOMMU device with more than 1
	 * group or as
	 */
	if (!ops->set_map && !ops->dma_map &&
	    (vdpa->ngroups > 1 || vdpa->nas > 1))
		return -EOPNOTSUPP;

	/*申请vhost-vdap设备*/
	v = kzalloc(sizeof(*v), GFP_KERNEL | __GFP_RETRY_MAYFAIL);
	if (!v)
		return -ENOMEM;

	/*申请一个可用的minor vdpa字符设备号*/
	minor = ida_simple_get(&vhost_vdpa_ida, 0,
			       VHOST_VDPA_DEV_MAX, GFP_KERNEL);
	if (minor < 0) {
		kfree(v);
		return minor;
	}

	atomic_set(&v->opened, 0);
	v->minor = minor;
	v->vdpa = vdpa;
	v->nvqs = vdpa->nvqs;
	v->virtio_id = ops->get_device_id(vdpa);

	device_initialize(&v->dev);
	v->dev.release = vhost_vdpa_release_dev;
	v->dev.parent = &vdpa->dev;
	v->dev.devt = MKDEV(MAJOR(vhost_vdpa_major), minor);
	v->vqs = kmalloc_array(v->nvqs, sizeof(struct vhost_virtqueue),
			       GFP_KERNEL);
	if (!v->vqs) {
		r = -ENOMEM;
		goto err;
	}

	/*置字符设备名称*/
	r = dev_set_name(&v->dev, "vhost-vdpa-%u", minor);
	if (r)
		goto err;

	//初始化vdpa字符设备的操作集
	cdev_init(&v->cdev, &vhost_vdpa_fops);
	v->cdev.owner = THIS_MODULE;

	r = cdev_device_add(&v->cdev, &v->dev);
	if (r)
		goto err;

	init_completion(&v->completion);
	vdpa_set_drvdata(vdpa, v);

	for (i = 0; i < VHOST_VDPA_IOTLB_BUCKETS; i++)
		INIT_HLIST_HEAD(&v->as[i]);

	return 0;

err:
	put_device(&v->dev);
	ida_simple_remove(&vhost_vdpa_ida, v->minor);
	return r;
}

static void vhost_vdpa_remove(struct vdpa_device *vdpa)
{
	struct vhost_vdpa *v = vdpa_get_drvdata(vdpa);
	int opened;

	cdev_device_del(&v->cdev, &v->dev);

	do {
		opened = atomic_cmpxchg(&v->opened, 0, 1);
		if (!opened)
			break;
		wait_for_completion(&v->completion);
	} while (1);

	put_device(&v->dev);
}

//注册vdpa驱动（vhost_vdap)
static struct vdpa_driver vhost_vdpa_driver = {
	.driver = {
		.name	= "vhost_vdpa",
	},
	.probe	= vhost_vdpa_probe,
	.remove	= vhost_vdpa_remove,
};

static int __init vhost_vdpa_init(void)
{
	int r;

	//为vhost-vdpa字符设备申请一组设备号
	r = alloc_chrdev_region(&vhost_vdpa_major, 0, VHOST_VDPA_DEV_MAX,
				"vhost-vdpa");
	if (r)
		goto err_alloc_chrdev;

	//注册vdap驱动
	r = vdpa_register_driver(&vhost_vdpa_driver);
	if (r)
		goto err_vdpa_register_driver;

	return 0;

err_vdpa_register_driver:
	unregister_chrdev_region(vhost_vdpa_major, VHOST_VDPA_DEV_MAX);
err_alloc_chrdev:
	return r;
}
module_init(vhost_vdpa_init);

static void __exit vhost_vdpa_exit(void)
{
	vdpa_unregister_driver(&vhost_vdpa_driver);
	unregister_chrdev_region(vhost_vdpa_major, VHOST_VDPA_DEV_MAX);
}
module_exit(vhost_vdpa_exit);

MODULE_VERSION("0.0.1");
MODULE_LICENSE("GPL v2");
MODULE_AUTHOR("Intel Corporation");
MODULE_DESCRIPTION("vDPA-based vhost backend for virtio");<|MERGE_RESOLUTION|>--- conflicted
+++ resolved
@@ -1034,12 +1034,8 @@
 				 msg->perm);
 }
 
-<<<<<<< HEAD
 /*处理vdpa的iotlb消息*/
-static int vhost_vdpa_process_iotlb_msg(struct vhost_dev *dev,
-=======
 static int vhost_vdpa_process_iotlb_msg(struct vhost_dev *dev, u32 asid,
->>>>>>> 97ee9d1c
 					struct vhost_iotlb_msg *msg)
 {
 	struct vhost_vdpa *v = container_of(dev, struct vhost_vdpa, vdev);
@@ -1181,9 +1177,6 @@
 	}
 }
 
-<<<<<<< HEAD
-/*vhost-vdap字符设备open函数*/
-=======
 static void vhost_vdpa_cleanup(struct vhost_vdpa *v)
 {
 	struct vhost_vdpa_as *as;
@@ -1199,7 +1192,7 @@
 	}
 }
 
->>>>>>> 97ee9d1c
+/*vhost-vdap字符设备open函数*/
 static int vhost_vdpa_open(struct inode *inode, struct file *filep)
 {
 	struct vhost_vdpa *v;
@@ -1234,16 +1227,6 @@
 	vhost_dev_init(dev, vqs, nvqs, 0, 0, 0, false,
 		       vhost_vdpa_process_iotlb_msg);
 
-<<<<<<< HEAD
-	/*初始化此设备对应的iotlb*/
-	dev->iotlb = vhost_iotlb_alloc(0, 0);
-	if (!dev->iotlb) {
-		r = -ENOMEM;
-		goto err_init_iotlb;
-	}
-
-=======
->>>>>>> 97ee9d1c
 	r = vhost_vdpa_alloc_domain(v);
 	if (r)
 		goto err_alloc_domain;
