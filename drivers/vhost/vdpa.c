// SPDX-License-Identifier: GPL-2.0
/*
 * Copyright (C) 2018-2020 Intel Corporation.
 * Copyright (C) 2020 Red Hat, Inc.
 *
 * Author: Tiwei Bie <tiwei.bie@intel.com>
 *         Jason Wang <jasowang@redhat.com>
 *
 * Thanks Michael S. Tsirkin for the valuable comments and
 * suggestions.  And thanks to Cunming Liang and Zhihong Wang for all
 * their supports.
 */

#include <linux/kernel.h>
#include <linux/module.h>
#include <linux/cdev.h>
#include <linux/device.h>
#include <linux/mm.h>
#include <linux/iommu.h>
#include <linux/uuid.h>
#include <linux/vdpa.h>
#include <linux/nospec.h>
#include <linux/vhost.h>
#include <linux/virtio_net.h>
#include <linux/kernel.h>

#include "vhost.h"

enum {
	VHOST_VDPA_BACKEND_FEATURES =
	(1ULL << VHOST_BACKEND_F_IOTLB_MSG_V2) |
	(1ULL << VHOST_BACKEND_F_IOTLB_BATCH),
};

#define VHOST_VDPA_DEV_MAX (1U << MINORBITS)

struct vhost_vdpa {
	struct vhost_dev vdev;
	struct iommu_domain *domain;
	struct vhost_virtqueue *vqs;
	struct completion completion;
	struct vdpa_device *vdpa;
	struct device dev;
	struct cdev cdev;
	atomic_t opened;
	int nvqs;
	int virtio_id;
	int minor;
	struct eventfd_ctx *config_ctx;
	int in_batch;
};

static DEFINE_IDA(vhost_vdpa_ida);

static dev_t vhost_vdpa_major;

static void handle_vq_kick(struct vhost_work *work)
{
	struct vhost_virtqueue *vq = container_of(work, struct vhost_virtqueue,
						  poll.work);
	struct vhost_vdpa *v = container_of(vq->dev, struct vhost_vdpa, vdev);
	const struct vdpa_config_ops *ops = v->vdpa->config;

	ops->kick_vq(v->vdpa, vq - v->vqs);
}

static irqreturn_t vhost_vdpa_virtqueue_cb(void *private)
{
	struct vhost_virtqueue *vq = private;
	struct eventfd_ctx *call_ctx = vq->call_ctx.ctx;

	/*触发eventfd信号*/
	if (call_ctx)
		eventfd_signal(call_ctx, 1);

	return IRQ_HANDLED;
}

static irqreturn_t vhost_vdpa_config_cb(void *private)
{
	struct vhost_vdpa *v = private;
	struct eventfd_ctx *config_ctx = v->config_ctx;

	if (config_ctx)
		eventfd_signal(config_ctx, 1);

	return IRQ_HANDLED;
}

static void vhost_vdpa_setup_vq_irq(struct vhost_vdpa *v, u16 qid)
{
	struct vhost_virtqueue *vq = &v->vqs[qid];
	const struct vdpa_config_ops *ops = v->vdpa->config;
	struct vdpa_device *vdpa = v->vdpa;
	int ret, irq;

	if (!ops->get_vq_irq)
		return;

	irq = ops->get_vq_irq(vdpa, qid);
	spin_lock(&vq->call_ctx.ctx_lock);
	irq_bypass_unregister_producer(&vq->call_ctx.producer);
	if (!vq->call_ctx.ctx || irq < 0) {
		spin_unlock(&vq->call_ctx.ctx_lock);
		return;
	}

	vq->call_ctx.producer.token = vq->call_ctx.ctx;
	vq->call_ctx.producer.irq = irq;
	ret = irq_bypass_register_producer(&vq->call_ctx.producer);
	spin_unlock(&vq->call_ctx.ctx_lock);
}

static void vhost_vdpa_unsetup_vq_irq(struct vhost_vdpa *v, u16 qid)
{
	struct vhost_virtqueue *vq = &v->vqs[qid];

	spin_lock(&vq->call_ctx.ctx_lock);
	irq_bypass_unregister_producer(&vq->call_ctx.producer);
	spin_unlock(&vq->call_ctx.ctx_lock);
}

static void vhost_vdpa_reset(struct vhost_vdpa *v)
{
	struct vdpa_device *vdpa = v->vdpa;

	vdpa_reset(vdpa);
	v->in_batch = 0;
}

//返回vdpa设备id号
static long vhost_vdpa_get_device_id(struct vhost_vdpa *v, u8 __user *argp)
{
	struct vdpa_device *vdpa = v->vdpa;
	const struct vdpa_config_ops *ops = vdpa->config;
	u32 device_id;

	device_id = ops->get_device_id(vdpa);

	if (copy_to_user(argp, &device_id, sizeof(device_id)))
		return -EFAULT;

	return 0;
}

//取vdpa设备状态
static long vhost_vdpa_get_status(struct vhost_vdpa *v, u8 __user *statusp)
{
	struct vdpa_device *vdpa = v->vdpa;
	const struct vdpa_config_ops *ops = vdpa->config;
	u8 status;

	status = ops->get_status(vdpa);

	if (copy_to_user(statusp, &status, sizeof(status)))
		return -EFAULT;

	return 0;
}

static long vhost_vdpa_set_status(struct vhost_vdpa *v, u8 __user *statusp)
{
	struct vdpa_device *vdpa = v->vdpa;
	const struct vdpa_config_ops *ops = vdpa->config;
	u8 status, status_old;
	int nvqs = v->nvqs;
	u16 i;

	if (copy_from_user(&status, statusp, sizeof(status)))
		return -EFAULT;

	status_old = ops->get_status(vdpa);

	/*
	 * Userspace shouldn't remove status bits unless reset the
	 * status to 0.
	 */
	if (status != 0 && (ops->get_status(vdpa) & ~status) != 0)
		return -EINVAL;

	ops->set_status(vdpa, status);

	if ((status & VIRTIO_CONFIG_S_DRIVER_OK) && !(status_old & VIRTIO_CONFIG_S_DRIVER_OK))
		for (i = 0; i < nvqs; i++)
			vhost_vdpa_setup_vq_irq(v, i);

	if ((status_old & VIRTIO_CONFIG_S_DRIVER_OK) && !(status & VIRTIO_CONFIG_S_DRIVER_OK))
		for (i = 0; i < nvqs; i++)
			vhost_vdpa_unsetup_vq_irq(v, i);

	return 0;
}

static int vhost_vdpa_config_validate(struct vhost_vdpa *v,
				      struct vhost_vdpa_config *c)
{
	long size = 0;

	switch (v->virtio_id) {
	case VIRTIO_ID_NET:
		size = sizeof(struct virtio_net_config);
		break;
	}

	if (c->len == 0)
		return -EINVAL;

	if (c->len > size - c->off)
		return -E2BIG;

	return 0;
}

static long vhost_vdpa_get_config(struct vhost_vdpa *v,
				  struct vhost_vdpa_config __user *c)
{
	struct vdpa_device *vdpa = v->vdpa;
	struct vhost_vdpa_config config;
	unsigned long size = offsetof(struct vhost_vdpa_config, buf);
	u8 *buf;

	if (copy_from_user(&config, c, size))
		return -EFAULT;
	if (vhost_vdpa_config_validate(v, &config))
		return -EINVAL;
	buf = kvzalloc(config.len, GFP_KERNEL);
	if (!buf)
		return -ENOMEM;

<<<<<<< HEAD
	//取vdpa设备配置
	ops->get_config(vdpa, config.off, buf, config.len);
=======
	vdpa_get_config(vdpa, config.off, buf, config.len);
>>>>>>> a1d21081

	if (copy_to_user(c->buf, buf, config.len)) {
		kvfree(buf);
		return -EFAULT;
	}

	kvfree(buf);
	return 0;
}

//vdpa配置设置
static long vhost_vdpa_set_config(struct vhost_vdpa *v,
				  struct vhost_vdpa_config __user *c)
{
	struct vdpa_device *vdpa = v->vdpa;
	const struct vdpa_config_ops *ops = vdpa->config;
	struct vhost_vdpa_config config;
	unsigned long size = offsetof(struct vhost_vdpa_config, buf);
	u8 *buf;

	if (copy_from_user(&config, c, size))
		return -EFAULT;
	if (vhost_vdpa_config_validate(v, &config))
		return -EINVAL;
	buf = kvzalloc(config.len, GFP_KERNEL);
	if (!buf)
		return -ENOMEM;

	if (copy_from_user(buf, c->buf, config.len)) {
		kvfree(buf);
		return -EFAULT;
	}

	ops->set_config(vdpa, config.off, buf, config.len);

	kvfree(buf);
	return 0;
}

static long vhost_vdpa_get_features(struct vhost_vdpa *v, u64 __user *featurep)
{
	struct vdpa_device *vdpa = v->vdpa;
	const struct vdpa_config_ops *ops = vdpa->config;
	u64 features;

	features = ops->get_features(vdpa);

	if (copy_to_user(featurep, &features, sizeof(features)))
		return -EFAULT;

	return 0;
}

//设置vdpa设备需要开启的features
static long vhost_vdpa_set_features(struct vhost_vdpa *v, u64 __user *featurep)
{
	struct vdpa_device *vdpa = v->vdpa;
	const struct vdpa_config_ops *ops = vdpa->config;
	u64 features;

	/*
	 * It's not allowed to change the features after they have
	 * been negotiated.
	 */
	if (ops->get_status(vdpa) & VIRTIO_CONFIG_S_FEATURES_OK)
		return -EBUSY;

	if (copy_from_user(&features, featurep, sizeof(features)))
		return -EFAULT;

	if (vdpa_set_features(vdpa, features))
		return -EINVAL;

	return 0;
}

//获取vdpa设备vring的大小
static long vhost_vdpa_get_vring_num(struct vhost_vdpa *v, u16 __user *argp)
{
	struct vdpa_device *vdpa = v->vdpa;
	const struct vdpa_config_ops *ops = vdpa->config;
	u16 num;

	num = ops->get_vq_num_max(vdpa);

	if (copy_to_user(argp, &num, sizeof(num)))
		return -EFAULT;

	return 0;
}

static void vhost_vdpa_config_put(struct vhost_vdpa *v)
{
	if (v->config_ctx)
		eventfd_ctx_put(v->config_ctx);
}

static long vhost_vdpa_set_config_call(struct vhost_vdpa *v, u32 __user *argp)
{
	struct vdpa_callback cb;
	int fd;
	struct eventfd_ctx *ctx;

	cb.callback = vhost_vdpa_config_cb;
	cb.private = v->vdpa;
	if (copy_from_user(&fd, argp, sizeof(fd)))
		return  -EFAULT;

	ctx = fd == VHOST_FILE_UNBIND ? NULL : eventfd_ctx_fdget(fd);
	swap(ctx, v->config_ctx);

	if (!IS_ERR_OR_NULL(ctx))
		eventfd_ctx_put(ctx);

	if (IS_ERR(v->config_ctx))
		return PTR_ERR(v->config_ctx);

	v->vdpa->config->set_config_cb(v->vdpa, &cb);

	return 0;
}

static long vhost_vdpa_vring_ioctl(struct vhost_vdpa *v, unsigned int cmd,
				   void __user *argp)
{
	struct vdpa_device *vdpa = v->vdpa;
	const struct vdpa_config_ops *ops = vdpa->config;
	struct vdpa_vq_state vq_state;
	struct vdpa_callback cb;
	struct vhost_virtqueue *vq;
	struct vhost_vring_state s;
	u64 __user *featurep = argp;
	u64 features;
	u32 idx;
	long r;

	r = get_user(idx, (u32 __user *)argp);
	if (r < 0)
		return r;

	if (idx >= v->nvqs)
		return -ENOBUFS;

	idx = array_index_nospec(idx, v->nvqs);
	vq = &v->vqs[idx];

	switch (cmd) {
	case VHOST_VDPA_SET_VRING_ENABLE:
		if (copy_from_user(&s, argp, sizeof(s)))
			return -EFAULT;
		ops->set_vq_ready(vdpa, idx, s.num);
		return 0;
	case VHOST_GET_VRING_BASE:
		r = ops->get_vq_state(v->vdpa, idx, &vq_state);
		if (r)
			return r;

		vq->last_avail_idx = vq_state.avail_index;
		break;
	case VHOST_GET_BACKEND_FEATURES:
		features = VHOST_VDPA_BACKEND_FEATURES;
		if (copy_to_user(featurep, &features, sizeof(features)))
			return -EFAULT;
		return 0;
	case VHOST_SET_BACKEND_FEATURES:
		if (copy_from_user(&features, featurep, sizeof(features)))
			return -EFAULT;
		if (features & ~VHOST_VDPA_BACKEND_FEATURES)
			return -EOPNOTSUPP;
		vhost_set_backend_features(&v->vdev, features);
		return 0;
	}

	r = vhost_vring_ioctl(&v->vdev, cmd, argp);
	if (r)
		return r;

	switch (cmd) {
	case VHOST_SET_VRING_ADDR:
		if (ops->set_vq_address(vdpa, idx,
					(u64)(uintptr_t)vq->desc,
					(u64)(uintptr_t)vq->avail,
					(u64)(uintptr_t)vq->used))
			r = -EINVAL;
		break;

	case VHOST_SET_VRING_BASE:
		vq_state.avail_index = vq->last_avail_idx;
		if (ops->set_vq_state(vdpa, idx, &vq_state))
			r = -EINVAL;
		break;

	case VHOST_SET_VRING_CALL:
		if (vq->call_ctx.ctx) {
			cb.callback = vhost_vdpa_virtqueue_cb;
			cb.private = vq;
		} else {
			cb.callback = NULL;
			cb.private = NULL;
		}
		ops->set_vq_cb(vdpa, idx, &cb);
		vhost_vdpa_setup_vq_irq(v, idx);
		break;

	case VHOST_SET_VRING_NUM:
	    //设置vring大小
		ops->set_vq_num(vdpa, idx, vq->num);
		break;
	}

	return r;
}

static long vhost_vdpa_unlocked_ioctl(struct file *filep,
				      unsigned int cmd, unsigned long arg)
{
	struct vhost_vdpa *v = filep->private_data;
	struct vhost_dev *d = &v->vdev;
	void __user *argp = (void __user *)arg;
	long r;

	mutex_lock(&d->mutex);

	switch (cmd) {
	case VHOST_VDPA_GET_DEVICE_ID:
	    //取设备device id
		r = vhost_vdpa_get_device_id(v, argp);
		break;
	case VHOST_VDPA_GET_STATUS:
	    //取设备状态
		r = vhost_vdpa_get_status(v, argp);
		break;
	case VHOST_VDPA_SET_STATUS:
	    //设置设备状态
		r = vhost_vdpa_set_status(v, argp);
		break;
	case VHOST_VDPA_GET_CONFIG:
	    //取vdpa配置
		r = vhost_vdpa_get_config(v, argp);
		break;
	case VHOST_VDPA_SET_CONFIG:
	    //设置vdpa配置
		r = vhost_vdpa_set_config(v, argp);
		break;
	case VHOST_GET_FEATURES:
	    //取vdap设备支持的features
		r = vhost_vdpa_get_features(v, argp);
		break;
	case VHOST_SET_FEATURES:
	    //设置vdpa设置开启的features
		r = vhost_vdpa_set_features(v, argp);
		break;
	case VHOST_VDPA_GET_VRING_NUM:
	    //获取vring的大小
		r = vhost_vdpa_get_vring_num(v, argp);
		break;
	case VHOST_SET_LOG_BASE:
	case VHOST_SET_LOG_FD:
	    //暂不支持以上cmd
		r = -ENOIOCTLCMD;
		break;
	case VHOST_VDPA_SET_CONFIG_CALL:
		r = vhost_vdpa_set_config_call(v, argp);
		break;
	default:
	    //与vhost设备相关的ioctl
		r = vhost_dev_ioctl(&v->vdev, cmd, argp);
		if (r == -ENOIOCTLCMD)
			r = vhost_vdpa_vring_ioctl(v, cmd, argp);
		break;
	}

	mutex_unlock(&d->mutex);
	return r;
}

static void vhost_vdpa_iotlb_unmap(struct vhost_vdpa *v, u64 start, u64 last)
{
	struct vhost_dev *dev = &v->vdev;
	struct vhost_iotlb *iotlb = dev->iotlb;
	struct vhost_iotlb_map *map;
	struct page *page;
	unsigned long pfn, pinned;

	while ((map = vhost_iotlb_itree_first(iotlb, start, last)) != NULL) {
		pinned = map->size >> PAGE_SHIFT;
		for (pfn = map->addr >> PAGE_SHIFT;
		     pinned > 0; pfn++, pinned--) {
			page = pfn_to_page(pfn);
			if (map->perm & VHOST_ACCESS_WO)
				set_page_dirty_lock(page);
			unpin_user_page(page);
		}
		atomic64_sub(map->size >> PAGE_SHIFT, &dev->mm->pinned_vm);
		vhost_iotlb_map_free(iotlb, map);
	}
}

static void vhost_vdpa_iotlb_free(struct vhost_vdpa *v)
{
	struct vhost_dev *dev = &v->vdev;

	vhost_vdpa_iotlb_unmap(v, 0ULL, 0ULL - 1);
	kfree(dev->iotlb);
	dev->iotlb = NULL;
}

static int perm_to_iommu_flags(u32 perm)
{
	int flags = 0;

	switch (perm) {
	case VHOST_ACCESS_WO:
		flags |= IOMMU_WRITE;
		break;
	case VHOST_ACCESS_RO:
		flags |= IOMMU_READ;
		break;
	case VHOST_ACCESS_RW:
		flags |= (IOMMU_WRITE | IOMMU_READ);
		break;
	default:
		WARN(1, "invalidate vhost IOTLB permission\n");
		break;
	}

	return flags | IOMMU_CACHE;
}

static int vhost_vdpa_map(struct vhost_vdpa *v,
			  u64 iova, u64 size, u64 pa, u32 perm)
{
	struct vhost_dev *dev = &v->vdev;
	struct vdpa_device *vdpa = v->vdpa;
	const struct vdpa_config_ops *ops = vdpa->config;
	int r = 0;

	r = vhost_iotlb_add_range(dev->iotlb, iova, iova + size - 1,
				  pa, perm);
	if (r)
		return r;

	if (ops->dma_map) {
		r = ops->dma_map(vdpa, iova, size, pa, perm);
	} else if (ops->set_map) {
		if (!v->in_batch)
			r = ops->set_map(vdpa, dev->iotlb);
	} else {
		r = iommu_map(v->domain, iova, pa, size,
			      perm_to_iommu_flags(perm));
	}

	return r;
}

static void vhost_vdpa_unmap(struct vhost_vdpa *v, u64 iova, u64 size)
{
	struct vhost_dev *dev = &v->vdev;
	struct vdpa_device *vdpa = v->vdpa;
	const struct vdpa_config_ops *ops = vdpa->config;

	vhost_vdpa_iotlb_unmap(v, iova, iova + size - 1);

	if (ops->dma_map) {
		ops->dma_unmap(vdpa, iova, size);
	} else if (ops->set_map) {
		if (!v->in_batch)
			ops->set_map(vdpa, dev->iotlb);
	} else {
		iommu_unmap(v->domain, iova, size);
	}
}

static int vhost_vdpa_process_iotlb_update(struct vhost_vdpa *v,
					   struct vhost_iotlb_msg *msg)
{
	struct vhost_dev *dev = &v->vdev;
	struct vhost_iotlb *iotlb = dev->iotlb;
	struct page **page_list;
	unsigned long list_size = PAGE_SIZE / sizeof(struct page *);
	unsigned int gup_flags = FOLL_LONGTERM;
	unsigned long npages, cur_base, map_pfn, last_pfn = 0;
	unsigned long locked, lock_limit, pinned, i;
	u64 iova = msg->iova;
	int ret = 0;

	if (vhost_iotlb_itree_first(iotlb, msg->iova,
				    msg->iova + msg->size - 1))
		return -EEXIST;

	page_list = (struct page **) __get_free_page(GFP_KERNEL);
	if (!page_list)
		return -ENOMEM;

	if (msg->perm & VHOST_ACCESS_WO)
		gup_flags |= FOLL_WRITE;

	npages = PAGE_ALIGN(msg->size + (iova & ~PAGE_MASK)) >> PAGE_SHIFT;
	if (!npages)
		return -EINVAL;

	mmap_read_lock(dev->mm);

	locked = atomic64_add_return(npages, &dev->mm->pinned_vm);
	lock_limit = rlimit(RLIMIT_MEMLOCK) >> PAGE_SHIFT;

	if (locked > lock_limit) {
		ret = -ENOMEM;
		goto out;
	}

	cur_base = msg->uaddr & PAGE_MASK;
	iova &= PAGE_MASK;

	while (npages) {
		pinned = min_t(unsigned long, npages, list_size);
		ret = pin_user_pages(cur_base, pinned,
				     gup_flags, page_list, NULL);
		if (ret != pinned)
			goto out;

		if (!last_pfn)
			map_pfn = page_to_pfn(page_list[0]);

		for (i = 0; i < ret; i++) {
			unsigned long this_pfn = page_to_pfn(page_list[i]);
			u64 csize;

			if (last_pfn && (this_pfn != last_pfn + 1)) {
				/* Pin a contiguous chunk of memory */
				csize = (last_pfn - map_pfn + 1) << PAGE_SHIFT;
				if (vhost_vdpa_map(v, iova, csize,
						   map_pfn << PAGE_SHIFT,
						   msg->perm))
					goto out;
				map_pfn = this_pfn;
				iova += csize;
			}

			last_pfn = this_pfn;
		}

		cur_base += ret << PAGE_SHIFT;
		npages -= ret;
	}

	/* Pin the rest chunk */
	ret = vhost_vdpa_map(v, iova, (last_pfn - map_pfn + 1) << PAGE_SHIFT,
			     map_pfn << PAGE_SHIFT, msg->perm);
out:
	if (ret) {
		vhost_vdpa_unmap(v, msg->iova, msg->size);
		atomic64_sub(npages, &dev->mm->pinned_vm);
	}
	mmap_read_unlock(dev->mm);
	free_page((unsigned long)page_list);
	return ret;
}

static int vhost_vdpa_process_iotlb_msg(struct vhost_dev *dev,
					struct vhost_iotlb_msg *msg)
{
	struct vhost_vdpa *v = container_of(dev, struct vhost_vdpa, vdev);
	struct vdpa_device *vdpa = v->vdpa;
	const struct vdpa_config_ops *ops = vdpa->config;
	int r = 0;

	r = vhost_dev_check_owner(dev);
	if (r)
		return r;

	switch (msg->type) {
	case VHOST_IOTLB_UPDATE:
		r = vhost_vdpa_process_iotlb_update(v, msg);
		break;
	case VHOST_IOTLB_INVALIDATE:
		vhost_vdpa_unmap(v, msg->iova, msg->size);
		break;
	case VHOST_IOTLB_BATCH_BEGIN:
		v->in_batch = true;
		break;
	case VHOST_IOTLB_BATCH_END:
		if (v->in_batch && ops->set_map)
			ops->set_map(vdpa, dev->iotlb);
		v->in_batch = false;
		break;
	default:
		r = -EINVAL;
		break;
	}

	return r;
}

static ssize_t vhost_vdpa_chr_write_iter(struct kiocb *iocb,
					 struct iov_iter *from)
{
	struct file *file = iocb->ki_filp;
	struct vhost_vdpa *v = file->private_data;
	struct vhost_dev *dev = &v->vdev;

	return vhost_chr_write_iter(dev, from);
}

static int vhost_vdpa_alloc_domain(struct vhost_vdpa *v)
{
	struct vdpa_device *vdpa = v->vdpa;
	const struct vdpa_config_ops *ops = vdpa->config;
	struct device *dma_dev = vdpa_get_dma_dev(vdpa);
	struct bus_type *bus;
	int ret;

	/* Device want to do DMA by itself */
	if (ops->set_map || ops->dma_map)
		return 0;

	bus = dma_dev->bus;
	if (!bus)
		return -EFAULT;

	if (!iommu_capable(bus, IOMMU_CAP_CACHE_COHERENCY))
		return -ENOTSUPP;

	v->domain = iommu_domain_alloc(bus);
	if (!v->domain)
		return -EIO;

	ret = iommu_attach_device(v->domain, dma_dev);
	if (ret)
		goto err_attach;

	return 0;

err_attach:
	iommu_domain_free(v->domain);
	return ret;
}

static void vhost_vdpa_free_domain(struct vhost_vdpa *v)
{
	struct vdpa_device *vdpa = v->vdpa;
	struct device *dma_dev = vdpa_get_dma_dev(vdpa);

	if (v->domain) {
		iommu_detach_device(v->domain, dma_dev);
		iommu_domain_free(v->domain);
	}

	v->domain = NULL;
}

static int vhost_vdpa_open(struct inode *inode, struct file *filep)
{
	struct vhost_vdpa *v;
	struct vhost_dev *dev;
	struct vhost_virtqueue **vqs;
	int nvqs, i, r, opened;

	v = container_of(inode->i_cdev, struct vhost_vdpa, cdev);

	opened = atomic_cmpxchg(&v->opened, 0, 1);
	if (opened)
		return -EBUSY;

	nvqs = v->nvqs;
	vhost_vdpa_reset(v);

	vqs = kmalloc_array(nvqs, sizeof(*vqs), GFP_KERNEL);
	if (!vqs) {
		r = -ENOMEM;
		goto err;
	}

	dev = &v->vdev;
	for (i = 0; i < nvqs; i++) {
		vqs[i] = &v->vqs[i];
		vqs[i]->handle_kick = handle_vq_kick;
	}
	vhost_dev_init(dev, vqs, nvqs, 0, 0, 0, false,
		       vhost_vdpa_process_iotlb_msg);

	dev->iotlb = vhost_iotlb_alloc(0, 0);
	if (!dev->iotlb) {
		r = -ENOMEM;
		goto err_init_iotlb;
	}

	r = vhost_vdpa_alloc_domain(v);
	if (r)
		goto err_init_iotlb;

	filep->private_data = v;

	return 0;

err_init_iotlb:
	vhost_dev_cleanup(&v->vdev);
err:
	atomic_dec(&v->opened);
	return r;
}

static void vhost_vdpa_clean_irq(struct vhost_vdpa *v)
{
	struct vhost_virtqueue *vq;
	int i;

	for (i = 0; i < v->nvqs; i++) {
		vq = &v->vqs[i];
		if (vq->call_ctx.producer.irq)
			irq_bypass_unregister_producer(&vq->call_ctx.producer);
	}
}

static int vhost_vdpa_release(struct inode *inode, struct file *filep)
{
	struct vhost_vdpa *v = filep->private_data;
	struct vhost_dev *d = &v->vdev;

	mutex_lock(&d->mutex);
	filep->private_data = NULL;
	vhost_vdpa_reset(v);
	vhost_dev_stop(&v->vdev);
	vhost_vdpa_iotlb_free(v);
	vhost_vdpa_free_domain(v);
	vhost_vdpa_config_put(v);
	vhost_vdpa_clean_irq(v);
	vhost_dev_cleanup(&v->vdev);
	kfree(v->vdev.vqs);
	mutex_unlock(&d->mutex);

	atomic_dec(&v->opened);
	complete(&v->completion);

	return 0;
}

#ifdef CONFIG_MMU
static vm_fault_t vhost_vdpa_fault(struct vm_fault *vmf)
{
	struct vhost_vdpa *v = vmf->vma->vm_file->private_data;
	struct vdpa_device *vdpa = v->vdpa;
	const struct vdpa_config_ops *ops = vdpa->config;
	struct vdpa_notification_area notify;
	struct vm_area_struct *vma = vmf->vma;
	u16 index = vma->vm_pgoff;

	notify = ops->get_vq_notification(vdpa, index);

	vma->vm_page_prot = pgprot_noncached(vma->vm_page_prot);
	if (remap_pfn_range(vma, vmf->address & PAGE_MASK,
			    notify.addr >> PAGE_SHIFT, PAGE_SIZE,
			    vma->vm_page_prot))
		return VM_FAULT_SIGBUS;

	return VM_FAULT_NOPAGE;
}

static const struct vm_operations_struct vhost_vdpa_vm_ops = {
	.fault = vhost_vdpa_fault,
};

static int vhost_vdpa_mmap(struct file *file, struct vm_area_struct *vma)
{
	struct vhost_vdpa *v = vma->vm_file->private_data;
	struct vdpa_device *vdpa = v->vdpa;
	const struct vdpa_config_ops *ops = vdpa->config;
	struct vdpa_notification_area notify;
	unsigned long index = vma->vm_pgoff;

	if (vma->vm_end - vma->vm_start != PAGE_SIZE)
		return -EINVAL;
	if ((vma->vm_flags & VM_SHARED) == 0)
		return -EINVAL;
	if (vma->vm_flags & VM_READ)
		return -EINVAL;
	if (index > 65535)
		return -EINVAL;
	if (!ops->get_vq_notification)
		return -ENOTSUPP;

	/* To be safe and easily modelled by userspace, We only
	 * support the doorbell which sits on the page boundary and
	 * does not share the page with other registers.
	 */
	notify = ops->get_vq_notification(vdpa, index);
	if (notify.addr & (PAGE_SIZE - 1))
		return -EINVAL;
	if (vma->vm_end - vma->vm_start != notify.size)
		return -ENOTSUPP;

	vma->vm_ops = &vhost_vdpa_vm_ops;
	return 0;
}
#endif /* CONFIG_MMU */

static const struct file_operations vhost_vdpa_fops = {
	.owner		= THIS_MODULE,
	.open		= vhost_vdpa_open,
	.release	= vhost_vdpa_release,
	.write_iter	= vhost_vdpa_chr_write_iter,
	//完成vhost控制面协商(vdpa实现）
	.unlocked_ioctl	= vhost_vdpa_unlocked_ioctl,
#ifdef CONFIG_MMU
	.mmap		= vhost_vdpa_mmap,
#endif /* CONFIG_MMU */
	.compat_ioctl	= compat_ptr_ioctl,
};

static void vhost_vdpa_release_dev(struct device *device)
{
	struct vhost_vdpa *v =
	       container_of(device, struct vhost_vdpa, dev);

	ida_simple_remove(&vhost_vdpa_ida, v->minor);
	kfree(v->vqs);
	kfree(v);
}

//适配vhost-vdap设备
static int vhost_vdpa_probe(struct vdpa_device *vdpa)
{
	const struct vdpa_config_ops *ops = vdpa->config;
	struct vhost_vdpa *v;
	int minor;
	int r;

	/* Currently, we only accept the network devices. */
	if (ops->get_device_id(vdpa) != VIRTIO_ID_NET)
		return -ENOTSUPP;

	v = kzalloc(sizeof(*v), GFP_KERNEL | __GFP_RETRY_MAYFAIL);
	if (!v)
		return -ENOMEM;

	minor = ida_simple_get(&vhost_vdpa_ida, 0,
			       VHOST_VDPA_DEV_MAX, GFP_KERNEL);
	if (minor < 0) {
		kfree(v);
		return minor;
	}

	atomic_set(&v->opened, 0);
	v->minor = minor;
	v->vdpa = vdpa;
	v->nvqs = vdpa->nvqs;
	v->virtio_id = ops->get_device_id(vdpa);

	device_initialize(&v->dev);
	v->dev.release = vhost_vdpa_release_dev;
	v->dev.parent = &vdpa->dev;
	v->dev.devt = MKDEV(MAJOR(vhost_vdpa_major), minor);
	v->vqs = kmalloc_array(v->nvqs, sizeof(struct vhost_virtqueue),
			       GFP_KERNEL);
	if (!v->vqs) {
		r = -ENOMEM;
		goto err;
	}

	r = dev_set_name(&v->dev, "vhost-vdpa-%u", minor);
	if (r)
		goto err;

	//初始化字符设备的操作集
	cdev_init(&v->cdev, &vhost_vdpa_fops);
	v->cdev.owner = THIS_MODULE;

	r = cdev_device_add(&v->cdev, &v->dev);
	if (r)
		goto err;

	init_completion(&v->completion);
	vdpa_set_drvdata(vdpa, v);

	return 0;

err:
	put_device(&v->dev);
	return r;
}

static void vhost_vdpa_remove(struct vdpa_device *vdpa)
{
	struct vhost_vdpa *v = vdpa_get_drvdata(vdpa);
	int opened;

	cdev_device_del(&v->cdev, &v->dev);

	do {
		opened = atomic_cmpxchg(&v->opened, 0, 1);
		if (!opened)
			break;
		wait_for_completion(&v->completion);
	} while (1);

	put_device(&v->dev);
}

//注册vdpa驱动（vhost_vdap)
static struct vdpa_driver vhost_vdpa_driver = {
	.driver = {
		.name	= "vhost_vdpa",
	},
	.probe	= vhost_vdpa_probe,
	.remove	= vhost_vdpa_remove,
};

static int __init vhost_vdpa_init(void)
{
	int r;

	//为vhost-vdpa字符设备申请设备号
	r = alloc_chrdev_region(&vhost_vdpa_major, 0, VHOST_VDPA_DEV_MAX,
				"vhost-vdpa");
	if (r)
		goto err_alloc_chrdev;

	//注册vdap驱动
	r = vdpa_register_driver(&vhost_vdpa_driver);
	if (r)
		goto err_vdpa_register_driver;

	return 0;

err_vdpa_register_driver:
	unregister_chrdev_region(vhost_vdpa_major, VHOST_VDPA_DEV_MAX);
err_alloc_chrdev:
	return r;
}
module_init(vhost_vdpa_init);

static void __exit vhost_vdpa_exit(void)
{
	vdpa_unregister_driver(&vhost_vdpa_driver);
	unregister_chrdev_region(vhost_vdpa_major, VHOST_VDPA_DEV_MAX);
}
module_exit(vhost_vdpa_exit);

MODULE_VERSION("0.0.1");
MODULE_LICENSE("GPL v2");
MODULE_AUTHOR("Intel Corporation");
MODULE_DESCRIPTION("vDPA-based vhost backend for virtio");<|MERGE_RESOLUTION|>--- conflicted
+++ resolved
@@ -227,12 +227,8 @@
 	if (!buf)
 		return -ENOMEM;
 
-<<<<<<< HEAD
 	//取vdpa设备配置
-	ops->get_config(vdpa, config.off, buf, config.len);
-=======
 	vdpa_get_config(vdpa, config.off, buf, config.len);
->>>>>>> a1d21081
 
 	if (copy_to_user(c->buf, buf, config.len)) {
 		kvfree(buf);
