// SPDX-License-Identifier: GPL-2.0
/*
 * Copyright (C) 2018-2020 Intel Corporation.
 * Copyright (C) 2020 Red Hat, Inc.
 *
 * Author: Tiwei Bie <tiwei.bie@intel.com>
 *         Jason Wang <jasowang@redhat.com>
 *
 * Thanks Michael S. Tsirkin for the valuable comments and
 * suggestions.  And thanks to Cunming Liang and Zhihong Wang for all
 * their supports.
 */

#include <linux/kernel.h>
#include <linux/module.h>
#include <linux/cdev.h>
#include <linux/device.h>
#include <linux/mm.h>
#include <linux/slab.h>
#include <linux/iommu.h>
#include <linux/uuid.h>
#include <linux/vdpa.h>
#include <linux/nospec.h>
#include <linux/vhost.h>

#include "vhost.h"

enum {
	VHOST_VDPA_BACKEND_FEATURES =
	(1ULL << VHOST_BACKEND_F_IOTLB_MSG_V2) |
	(1ULL << VHOST_BACKEND_F_IOTLB_BATCH) |
	(1ULL << VHOST_BACKEND_F_IOTLB_ASID),
};

#define VHOST_VDPA_DEV_MAX (1U << MINORBITS)

#define VHOST_VDPA_IOTLB_BUCKETS 16

struct vhost_vdpa_as {
	struct hlist_node hash_link;
	struct vhost_iotlb iotlb;
	u32 id;
};

struct vhost_vdpa {
	struct vhost_dev vdev;
	struct iommu_domain *domain;
	struct vhost_virtqueue *vqs;/*指向nvqs个vhost_virtqueue*/
	struct completion completion;
	struct vdpa_device *vdpa;
	struct hlist_head as[VHOST_VDPA_IOTLB_BUCKETS];
	struct device dev;
	struct cdev cdev;
	atomic_t opened;
	u32 nvqs;/*虚队列数目*/
	int virtio_id;
	int minor;
	struct eventfd_ctx *config_ctx;
	int in_batch;
	struct vdpa_iova_range range;
	u32 batch_asid;
	bool suspended;
};

static DEFINE_IDA(vhost_vdpa_ida);

static dev_t vhost_vdpa_major;/*vdpa字符设备major编号*/

static void vhost_vdpa_iotlb_unmap(struct vhost_vdpa *v,
				   struct vhost_iotlb *iotlb, u64 start,
				   u64 last, u32 asid);

static inline u32 iotlb_to_asid(struct vhost_iotlb *iotlb)
{
	struct vhost_vdpa_as *as = container_of(iotlb, struct
						vhost_vdpa_as, iotlb);
	return as->id;
}

static struct vhost_vdpa_as *asid_to_as(struct vhost_vdpa *v, u32 asid)
{
	struct hlist_head *head = &v->as[asid % VHOST_VDPA_IOTLB_BUCKETS];
	struct vhost_vdpa_as *as;

	hlist_for_each_entry(as, head, hash_link)
		if (as->id == asid)
			return as;

	return NULL;
}

static struct vhost_iotlb *asid_to_iotlb(struct vhost_vdpa *v, u32 asid)
{
	struct vhost_vdpa_as *as = asid_to_as(v, asid);

	if (!as)
		return NULL;

	return &as->iotlb;
}

static struct vhost_vdpa_as *vhost_vdpa_alloc_as(struct vhost_vdpa *v, u32 asid)
{
	struct hlist_head *head = &v->as[asid % VHOST_VDPA_IOTLB_BUCKETS];
	struct vhost_vdpa_as *as;

	if (asid_to_as(v, asid))
		return NULL;

	if (asid >= v->vdpa->nas)
		return NULL;

	as = kmalloc(sizeof(*as), GFP_KERNEL);
	if (!as)
		return NULL;

	vhost_iotlb_init(&as->iotlb, 0, 0);
	as->id = asid;
	hlist_add_head(&as->hash_link, head);

	return as;
}

static struct vhost_vdpa_as *vhost_vdpa_find_alloc_as(struct vhost_vdpa *v,
						      u32 asid)
{
	struct vhost_vdpa_as *as = asid_to_as(v, asid);

	if (as)
		return as;

	return vhost_vdpa_alloc_as(v, asid);
}

static void vhost_vdpa_reset_map(struct vhost_vdpa *v, u32 asid)
{
	struct vdpa_device *vdpa = v->vdpa;
	const struct vdpa_config_ops *ops = vdpa->config;

	if (ops->reset_map)
		ops->reset_map(vdpa, asid);
}

static int vhost_vdpa_remove_as(struct vhost_vdpa *v, u32 asid)
{
	struct vhost_vdpa_as *as = asid_to_as(v, asid);

	if (!as)
		return -EINVAL;

	hlist_del(&as->hash_link);
	vhost_vdpa_iotlb_unmap(v, &as->iotlb, 0ULL, 0ULL - 1, asid);
	/*
	 * Devices with vendor specific IOMMU may need to restore
	 * iotlb to the initial or default state, which cannot be
	 * cleaned up in the all range unmap call above. Give them
	 * a chance to clean up or reset the map to the desired
	 * state.
	 */
	vhost_vdpa_reset_map(v, asid);
	kfree(as);

	return 0;
}

static void handle_vq_kick(struct vhost_work *work)
{
	struct vhost_virtqueue *vq = container_of(work, struct vhost_virtqueue,
						  poll.work);
	struct vhost_vdpa *v = container_of(vq->dev, struct vhost_vdpa, vdev);
	const struct vdpa_config_ops *ops = v->vdpa->config;

	ops->kick_vq(v->vdpa, vq - v->vqs);
}

static irqreturn_t vhost_vdpa_virtqueue_cb(void *private)
{
	struct vhost_virtqueue *vq = private;
	struct eventfd_ctx *call_ctx = vq->call_ctx.ctx;

	/*触发eventfd信号*/
	if (call_ctx)
		eventfd_signal(call_ctx);

	return IRQ_HANDLED;
}

static irqreturn_t vhost_vdpa_config_cb(void *private)
{
	struct vhost_vdpa *v = private;
	struct eventfd_ctx *config_ctx = v->config_ctx;

	if (config_ctx)
		eventfd_signal(config_ctx);

	return IRQ_HANDLED;
}

static void vhost_vdpa_setup_vq_irq(struct vhost_vdpa *v, u16 qid)
{
	struct vhost_virtqueue *vq = &v->vqs[qid];
	const struct vdpa_config_ops *ops = v->vdpa->config;
	struct vdpa_device *vdpa = v->vdpa;
	int ret, irq;

	if (!ops->get_vq_irq)
		return;

	irq = ops->get_vq_irq(vdpa, qid);
	if (irq < 0)
		return;

	irq_bypass_unregister_producer(&vq->call_ctx.producer);
	if (!vq->call_ctx.ctx)
		return;

	vq->call_ctx.producer.token = vq->call_ctx.ctx;
	vq->call_ctx.producer.irq = irq;
	ret = irq_bypass_register_producer(&vq->call_ctx.producer);
	if (unlikely(ret))
		dev_info(&v->dev, "vq %u, irq bypass producer (token %p) registration fails, ret =  %d\n",
			 qid, vq->call_ctx.producer.token, ret);
}

static void vhost_vdpa_unsetup_vq_irq(struct vhost_vdpa *v, u16 qid)
{
	struct vhost_virtqueue *vq = &v->vqs[qid];

	irq_bypass_unregister_producer(&vq->call_ctx.producer);
}

static int _compat_vdpa_reset(struct vhost_vdpa *v)
{
	struct vdpa_device *vdpa = v->vdpa;
	u32 flags = 0;

	v->suspended = false;

	if (v->vdev.vqs) {
		flags |= !vhost_backend_has_feature(v->vdev.vqs[0],
						    VHOST_BACKEND_F_IOTLB_PERSIST) ?
			 VDPA_RESET_F_CLEAN_MAP : 0;
	}

	return vdpa_reset(vdpa, flags);
}

static int vhost_vdpa_reset(struct vhost_vdpa *v)
{
	v->in_batch = 0;
	return _compat_vdpa_reset(v);
}

static long vhost_vdpa_bind_mm(struct vhost_vdpa *v)
{
	struct vdpa_device *vdpa = v->vdpa;
	const struct vdpa_config_ops *ops = vdpa->config;

	if (!vdpa->use_va || !ops->bind_mm)
		return 0;

	return ops->bind_mm(vdpa, v->vdev.mm);
}

static void vhost_vdpa_unbind_mm(struct vhost_vdpa *v)
{
	struct vdpa_device *vdpa = v->vdpa;
	const struct vdpa_config_ops *ops = vdpa->config;

	if (!vdpa->use_va || !ops->unbind_mm)
		return;

	ops->unbind_mm(vdpa);
}

//返回vdpa设备id号
static long vhost_vdpa_get_device_id(struct vhost_vdpa *v, u8 __user *argp)
{
	struct vdpa_device *vdpa = v->vdpa;
	const struct vdpa_config_ops *ops = vdpa->config;
	u32 device_id;

	device_id = ops->get_device_id(vdpa);

	if (copy_to_user(argp, &device_id, sizeof(device_id)))
		return -EFAULT;

	return 0;
}

//取vdpa设备状态
static long vhost_vdpa_get_status(struct vhost_vdpa *v, u8 __user *statusp)
{
	struct vdpa_device *vdpa = v->vdpa;
	const struct vdpa_config_ops *ops = vdpa->config;
	u8 status;

	status = ops->get_status(vdpa);

	if (copy_to_user(statusp, &status, sizeof(status)))
		return -EFAULT;

	return 0;
}

static long vhost_vdpa_set_status(struct vhost_vdpa *v, u8 __user *statusp)
{
	struct vdpa_device *vdpa = v->vdpa;
	const struct vdpa_config_ops *ops = vdpa->config;
	u8 status, status_old;
	u32 nvqs = v->nvqs;
	int ret;
	u16 i;

	if (copy_from_user(&status, statusp, sizeof(status)))
		return -EFAULT;

	status_old = ops->get_status(vdpa);

	/*
	 * Userspace shouldn't remove status bits unless reset the
	 * status to 0.
	 */
	if (status != 0 && (status_old & ~status) != 0)
		return -EINVAL;

	if ((status_old & VIRTIO_CONFIG_S_DRIVER_OK) && !(status & VIRTIO_CONFIG_S_DRIVER_OK))
		for (i = 0; i < nvqs; i++)
			vhost_vdpa_unsetup_vq_irq(v, i);

	if (status == 0) {
		ret = _compat_vdpa_reset(v);
		if (ret)
			return ret;
	} else
		vdpa_set_status(vdpa, status);

	if ((status & VIRTIO_CONFIG_S_DRIVER_OK) && !(status_old & VIRTIO_CONFIG_S_DRIVER_OK))
		for (i = 0; i < nvqs; i++)
			vhost_vdpa_setup_vq_irq(v, i);

	return 0;
}

static int vhost_vdpa_config_validate(struct vhost_vdpa *v,
				      struct vhost_vdpa_config *c)
{
	struct vdpa_device *vdpa = v->vdpa;
	size_t size = vdpa->config->get_config_size(vdpa);

	if (c->len == 0 || c->off > size)
		return -EINVAL;

	if (c->len > size - c->off)
		return -E2BIG;

	return 0;
}

static long vhost_vdpa_get_config(struct vhost_vdpa *v,
				  struct vhost_vdpa_config __user *c)
{
	struct vdpa_device *vdpa = v->vdpa;
	struct vhost_vdpa_config config;
	unsigned long size = offsetof(struct vhost_vdpa_config, buf);
	u8 *buf;

	if (copy_from_user(&config, c, size))
		return -EFAULT;
	if (vhost_vdpa_config_validate(v, &config))
		return -EINVAL;
	buf = kvzalloc(config.len, GFP_KERNEL);
	if (!buf)
		return -ENOMEM;

	//取vdpa设备配置
	vdpa_get_config(vdpa, config.off, buf, config.len);

	if (copy_to_user(c->buf, buf, config.len)) {
		kvfree(buf);
		return -EFAULT;
	}

	kvfree(buf);
	return 0;
}

//vdpa配置设置
static long vhost_vdpa_set_config(struct vhost_vdpa *v,
				  struct vhost_vdpa_config __user *c)
{
	struct vdpa_device *vdpa = v->vdpa;
	struct vhost_vdpa_config config;
	unsigned long size = offsetof(struct vhost_vdpa_config, buf);
	u8 *buf;

	if (copy_from_user(&config, c, size))
		return -EFAULT;
	if (vhost_vdpa_config_validate(v, &config))
		return -EINVAL;

	buf = vmemdup_user(c->buf, config.len);
	if (IS_ERR(buf))
		return PTR_ERR(buf);

	vdpa_set_config(vdpa, config.off, buf, config.len);

	kvfree(buf);
	return 0;
}

static bool vhost_vdpa_can_suspend(const struct vhost_vdpa *v)
{
	struct vdpa_device *vdpa = v->vdpa;
	const struct vdpa_config_ops *ops = vdpa->config;

	return ops->suspend;
}

static bool vhost_vdpa_can_resume(const struct vhost_vdpa *v)
{
	struct vdpa_device *vdpa = v->vdpa;
	const struct vdpa_config_ops *ops = vdpa->config;

	return ops->resume;
}

static bool vhost_vdpa_has_desc_group(const struct vhost_vdpa *v)
{
	struct vdpa_device *vdpa = v->vdpa;
	const struct vdpa_config_ops *ops = vdpa->config;

	return ops->get_vq_desc_group;
}

static long vhost_vdpa_get_features(struct vhost_vdpa *v, u64 __user *featurep)
{
	struct vdpa_device *vdpa = v->vdpa;
	const struct vdpa_config_ops *ops = vdpa->config;
	u64 features;

	features = ops->get_device_features(vdpa);

	if (copy_to_user(featurep, &features, sizeof(features)))
		return -EFAULT;

	return 0;
}

<<<<<<< HEAD
//设置vdpa设备需要开启的features
=======
static u64 vhost_vdpa_get_backend_features(const struct vhost_vdpa *v)
{
	struct vdpa_device *vdpa = v->vdpa;
	const struct vdpa_config_ops *ops = vdpa->config;

	if (!ops->get_backend_features)
		return 0;
	else
		return ops->get_backend_features(vdpa);
}

static bool vhost_vdpa_has_persistent_map(const struct vhost_vdpa *v)
{
	struct vdpa_device *vdpa = v->vdpa;
	const struct vdpa_config_ops *ops = vdpa->config;

	return (!ops->set_map && !ops->dma_map) || ops->reset_map ||
	       vhost_vdpa_get_backend_features(v) & BIT_ULL(VHOST_BACKEND_F_IOTLB_PERSIST);
}

>>>>>>> 9d1694dc
static long vhost_vdpa_set_features(struct vhost_vdpa *v, u64 __user *featurep)
{
	struct vdpa_device *vdpa = v->vdpa;
	const struct vdpa_config_ops *ops = vdpa->config;
	struct vhost_dev *d = &v->vdev;
	u64 actual_features;
	u64 features;
	int i;

	/*
	 * It's not allowed to change the features after they have
	 * been negotiated.
	 */
	if (ops->get_status(vdpa) & VIRTIO_CONFIG_S_FEATURES_OK)
		return -EBUSY;

	if (copy_from_user(&features, featurep, sizeof(features)))
		return -EFAULT;

	if (vdpa_set_features(vdpa, features))
		return -EINVAL;

	/* let the vqs know what has been configured */
	actual_features = ops->get_driver_features(vdpa);
	for (i = 0; i < d->nvqs; ++i) {
		struct vhost_virtqueue *vq = d->vqs[i];

		mutex_lock(&vq->mutex);
		vq->acked_features = actual_features;
		mutex_unlock(&vq->mutex);
	}

	return 0;
}

//获取vdpa设备vring的大小
static long vhost_vdpa_get_vring_num(struct vhost_vdpa *v, u16 __user *argp)
{
	struct vdpa_device *vdpa = v->vdpa;
	const struct vdpa_config_ops *ops = vdpa->config;
	u16 num;

	num = ops->get_vq_num_max(vdpa);

	if (copy_to_user(argp, &num, sizeof(num)))
		return -EFAULT;

	return 0;
}

static void vhost_vdpa_config_put(struct vhost_vdpa *v)
{
	if (v->config_ctx) {
		eventfd_ctx_put(v->config_ctx);
		v->config_ctx = NULL;
	}
}

static long vhost_vdpa_set_config_call(struct vhost_vdpa *v, u32 __user *argp)
{
	struct vdpa_callback cb;
	int fd;
	struct eventfd_ctx *ctx;

	cb.callback = vhost_vdpa_config_cb;
	cb.private = v;
	if (copy_from_user(&fd, argp, sizeof(fd)))
		return  -EFAULT;

	ctx = fd == VHOST_FILE_UNBIND ? NULL : eventfd_ctx_fdget(fd);
	swap(ctx, v->config_ctx);

	if (!IS_ERR_OR_NULL(ctx))
		eventfd_ctx_put(ctx);

	if (IS_ERR(v->config_ctx)) {
		long ret = PTR_ERR(v->config_ctx);

		v->config_ctx = NULL;
		return ret;
	}

	v->vdpa->config->set_config_cb(v->vdpa, &cb);

	return 0;
}

static long vhost_vdpa_get_iova_range(struct vhost_vdpa *v, u32 __user *argp)
{
	struct vhost_vdpa_iova_range range = {
		.first = v->range.first,
		.last = v->range.last,
	};

	if (copy_to_user(argp, &range, sizeof(range)))
		return -EFAULT;
	return 0;
}

static long vhost_vdpa_get_config_size(struct vhost_vdpa *v, u32 __user *argp)
{
	struct vdpa_device *vdpa = v->vdpa;
	const struct vdpa_config_ops *ops = vdpa->config;
	u32 size;

	size = ops->get_config_size(vdpa);

	if (copy_to_user(argp, &size, sizeof(size)))
		return -EFAULT;

	return 0;
}

static long vhost_vdpa_get_vqs_count(struct vhost_vdpa *v, u32 __user *argp)
{
	struct vdpa_device *vdpa = v->vdpa;

	if (copy_to_user(argp, &vdpa->nvqs, sizeof(vdpa->nvqs)))
		return -EFAULT;

	return 0;
}

/* After a successful return of ioctl the device must not process more
 * virtqueue descriptors. The device can answer to read or writes of config
 * fields as if it were not suspended. In particular, writing to "queue_enable"
 * with a value of 1 will not make the device start processing buffers.
 */
static long vhost_vdpa_suspend(struct vhost_vdpa *v)
{
	struct vdpa_device *vdpa = v->vdpa;
	const struct vdpa_config_ops *ops = vdpa->config;
	int ret;

	if (!ops->suspend)
		return -EOPNOTSUPP;

	ret = ops->suspend(vdpa);
	if (!ret)
		v->suspended = true;

	return ret;
}

/* After a successful return of this ioctl the device resumes processing
 * virtqueue descriptors. The device becomes fully operational the same way it
 * was before it was suspended.
 */
static long vhost_vdpa_resume(struct vhost_vdpa *v)
{
	struct vdpa_device *vdpa = v->vdpa;
	const struct vdpa_config_ops *ops = vdpa->config;
	int ret;

	if (!ops->resume)
		return -EOPNOTSUPP;

	ret = ops->resume(vdpa);
	if (!ret)
		v->suspended = false;

	return ret;
}

static long vhost_vdpa_vring_ioctl(struct vhost_vdpa *v, unsigned int cmd,
				   void __user *argp)
{
	struct vdpa_device *vdpa = v->vdpa;
	const struct vdpa_config_ops *ops = vdpa->config;
	struct vdpa_vq_state vq_state;
	struct vdpa_callback cb;
	struct vhost_virtqueue *vq;
	struct vhost_vring_state s;
	u32 idx;
	long r;

	r = get_user(idx, (u32 __user *)argp);
	if (r < 0)
		return r;

	if (idx >= v->nvqs)
		return -ENOBUFS;

	idx = array_index_nospec(idx, v->nvqs);
	vq = &v->vqs[idx];

	switch (cmd) {
	case VHOST_VDPA_SET_VRING_ENABLE:
		if (copy_from_user(&s, argp, sizeof(s)))
			return -EFAULT;
		ops->set_vq_ready(vdpa, idx, s.num);
		return 0;
	case VHOST_VDPA_GET_VRING_GROUP:
		if (!ops->get_vq_group)
			return -EOPNOTSUPP;
		s.index = idx;
		s.num = ops->get_vq_group(vdpa, idx);
		if (s.num >= vdpa->ngroups)
			return -EIO;
		else if (copy_to_user(argp, &s, sizeof(s)))
			return -EFAULT;
		return 0;
	case VHOST_VDPA_GET_VRING_DESC_GROUP:
		if (!vhost_vdpa_has_desc_group(v))
			return -EOPNOTSUPP;
		s.index = idx;
		s.num = ops->get_vq_desc_group(vdpa, idx);
		if (s.num >= vdpa->ngroups)
			return -EIO;
		else if (copy_to_user(argp, &s, sizeof(s)))
			return -EFAULT;
		return 0;
	case VHOST_VDPA_SET_GROUP_ASID:
		if (copy_from_user(&s, argp, sizeof(s)))
			return -EFAULT;
		if (s.num >= vdpa->nas)
			return -EINVAL;
		if (!ops->set_group_asid)
			return -EOPNOTSUPP;
		return ops->set_group_asid(vdpa, idx, s.num);
	case VHOST_GET_VRING_BASE:
		r = ops->get_vq_state(v->vdpa, idx, &vq_state);
		if (r)
			return r;

		if (vhost_has_feature(vq, VIRTIO_F_RING_PACKED)) {
			vq->last_avail_idx = vq_state.packed.last_avail_idx |
					     (vq_state.packed.last_avail_counter << 15);
			vq->last_used_idx = vq_state.packed.last_used_idx |
					    (vq_state.packed.last_used_counter << 15);
		} else {
			vq->last_avail_idx = vq_state.split.avail_index;
		}
		break;
	}

	r = vhost_vring_ioctl(&v->vdev, cmd, argp);
	if (r)
		return r;

	switch (cmd) {
	case VHOST_SET_VRING_ADDR:
<<<<<<< HEAD
	    /*设置desc,avail,used队列地址*/
=======
		if ((ops->get_status(vdpa) & VIRTIO_CONFIG_S_DRIVER_OK) && !v->suspended)
			return -EINVAL;

>>>>>>> 9d1694dc
		if (ops->set_vq_address(vdpa, idx,
					(u64)(uintptr_t)vq->desc,
					(u64)(uintptr_t)vq->avail,
					(u64)(uintptr_t)vq->used))
			r = -EINVAL;
		break;

	case VHOST_SET_VRING_BASE:
		if ((ops->get_status(vdpa) & VIRTIO_CONFIG_S_DRIVER_OK) && !v->suspended)
			return -EINVAL;

		if (vhost_has_feature(vq, VIRTIO_F_RING_PACKED)) {
			vq_state.packed.last_avail_idx = vq->last_avail_idx & 0x7fff;
			vq_state.packed.last_avail_counter = !!(vq->last_avail_idx & 0x8000);
			vq_state.packed.last_used_idx = vq->last_used_idx & 0x7fff;
			vq_state.packed.last_used_counter = !!(vq->last_used_idx & 0x8000);
		} else {
			vq_state.split.avail_index = vq->last_avail_idx;
		}
		r = ops->set_vq_state(vdpa, idx, &vq_state);
		break;

	case VHOST_SET_VRING_CALL:
		if (vq->call_ctx.ctx) {
			cb.callback = vhost_vdpa_virtqueue_cb;
			cb.private = vq;
			cb.trigger = vq->call_ctx.ctx;
		} else {
			cb.callback = NULL;
			cb.private = NULL;
			cb.trigger = NULL;
		}
		ops->set_vq_cb(vdpa, idx, &cb);
		vhost_vdpa_setup_vq_irq(v, idx);
		break;

	case VHOST_SET_VRING_NUM:
	    //设置vring队列大小
		ops->set_vq_num(vdpa, idx, vq->num);
		break;
	}

	return r;
}

static long vhost_vdpa_unlocked_ioctl(struct file *filep,
				      unsigned int cmd, unsigned long arg)
{
	struct vhost_vdpa *v = filep->private_data;
	struct vhost_dev *d = &v->vdev;
	void __user *argp = (void __user *)arg;
	u64 __user *featurep = argp;
	u64 features;
	long r = 0;

	if (cmd == VHOST_SET_BACKEND_FEATURES) {
		if (copy_from_user(&features, featurep, sizeof(features)))
			return -EFAULT;
		if (features & ~(VHOST_VDPA_BACKEND_FEATURES |
				 BIT_ULL(VHOST_BACKEND_F_DESC_ASID) |
				 BIT_ULL(VHOST_BACKEND_F_IOTLB_PERSIST) |
				 BIT_ULL(VHOST_BACKEND_F_SUSPEND) |
				 BIT_ULL(VHOST_BACKEND_F_RESUME) |
				 BIT_ULL(VHOST_BACKEND_F_ENABLE_AFTER_DRIVER_OK)))
			return -EOPNOTSUPP;
		if ((features & BIT_ULL(VHOST_BACKEND_F_SUSPEND)) &&
		     !vhost_vdpa_can_suspend(v))
			return -EOPNOTSUPP;
		if ((features & BIT_ULL(VHOST_BACKEND_F_RESUME)) &&
		     !vhost_vdpa_can_resume(v))
			return -EOPNOTSUPP;
		if ((features & BIT_ULL(VHOST_BACKEND_F_DESC_ASID)) &&
		    !(features & BIT_ULL(VHOST_BACKEND_F_IOTLB_ASID)))
			return -EINVAL;
		if ((features & BIT_ULL(VHOST_BACKEND_F_DESC_ASID)) &&
		     !vhost_vdpa_has_desc_group(v))
			return -EOPNOTSUPP;
		if ((features & BIT_ULL(VHOST_BACKEND_F_IOTLB_PERSIST)) &&
		     !vhost_vdpa_has_persistent_map(v))
			return -EOPNOTSUPP;
		vhost_set_backend_features(&v->vdev, features);
		return 0;
	}

	mutex_lock(&d->mutex);

	switch (cmd) {
	case VHOST_VDPA_GET_DEVICE_ID:
	    //取设备device id
		r = vhost_vdpa_get_device_id(v, argp);
		break;
	case VHOST_VDPA_GET_STATUS:
	    //取设备状态
		r = vhost_vdpa_get_status(v, argp);
		break;
	case VHOST_VDPA_SET_STATUS:
	    //设置设备状态
		r = vhost_vdpa_set_status(v, argp);
		break;
	case VHOST_VDPA_GET_CONFIG:
	    //取vdpa配置
		r = vhost_vdpa_get_config(v, argp);
		break;
	case VHOST_VDPA_SET_CONFIG:
	    //设置vdpa配置
		r = vhost_vdpa_set_config(v, argp);
		break;
	case VHOST_GET_FEATURES:
	    //取vdap设备支持的features
		r = vhost_vdpa_get_features(v, argp);
		break;
	case VHOST_SET_FEATURES:
	    //设置vdpa设置开启的features
		r = vhost_vdpa_set_features(v, argp);
		break;
	case VHOST_VDPA_GET_VRING_NUM:
	    //获取vring的大小
		r = vhost_vdpa_get_vring_num(v, argp);
		break;
	case VHOST_VDPA_GET_GROUP_NUM:
		if (copy_to_user(argp, &v->vdpa->ngroups,
				 sizeof(v->vdpa->ngroups)))
			r = -EFAULT;
		break;
	case VHOST_VDPA_GET_AS_NUM:
		if (copy_to_user(argp, &v->vdpa->nas, sizeof(v->vdpa->nas)))
			r = -EFAULT;
		break;
	case VHOST_SET_LOG_BASE:
	case VHOST_SET_LOG_FD:
	    //暂不支持以上cmd
		r = -ENOIOCTLCMD;
		break;
	case VHOST_VDPA_SET_CONFIG_CALL:
		r = vhost_vdpa_set_config_call(v, argp);
		break;
	case VHOST_GET_BACKEND_FEATURES:
		features = VHOST_VDPA_BACKEND_FEATURES;
		if (vhost_vdpa_can_suspend(v))
			features |= BIT_ULL(VHOST_BACKEND_F_SUSPEND);
		if (vhost_vdpa_can_resume(v))
			features |= BIT_ULL(VHOST_BACKEND_F_RESUME);
		if (vhost_vdpa_has_desc_group(v))
			features |= BIT_ULL(VHOST_BACKEND_F_DESC_ASID);
		if (vhost_vdpa_has_persistent_map(v))
			features |= BIT_ULL(VHOST_BACKEND_F_IOTLB_PERSIST);
		features |= vhost_vdpa_get_backend_features(v);
		if (copy_to_user(featurep, &features, sizeof(features)))
			r = -EFAULT;
		break;
	case VHOST_VDPA_GET_IOVA_RANGE:
		r = vhost_vdpa_get_iova_range(v, argp);
		break;
	case VHOST_VDPA_GET_CONFIG_SIZE:
		r = vhost_vdpa_get_config_size(v, argp);
		break;
	case VHOST_VDPA_GET_VQS_COUNT:
		r = vhost_vdpa_get_vqs_count(v, argp);
		break;
	case VHOST_VDPA_SUSPEND:
		r = vhost_vdpa_suspend(v);
		break;
	case VHOST_VDPA_RESUME:
		r = vhost_vdpa_resume(v);
		break;
	default:
	    //与vhost设备相关的ioctl
		r = vhost_dev_ioctl(&v->vdev, cmd, argp);
		if (r == -ENOIOCTLCMD)
			r = vhost_vdpa_vring_ioctl(v, cmd, argp);
		break;
	}

	if (r)
		goto out;

	switch (cmd) {
	case VHOST_SET_OWNER:
		r = vhost_vdpa_bind_mm(v);
		if (r)
			vhost_dev_reset_owner(d, NULL);
		break;
	}
out:
	mutex_unlock(&d->mutex);
	return r;
}
static void vhost_vdpa_general_unmap(struct vhost_vdpa *v,
				     struct vhost_iotlb_map *map, u32 asid)
{
	struct vdpa_device *vdpa = v->vdpa;
	const struct vdpa_config_ops *ops = vdpa->config;
	if (ops->dma_map) {
		ops->dma_unmap(vdpa, asid, map->start, map->size);
	} else if (ops->set_map == NULL) {
		iommu_unmap(v->domain, map->start, map->size);
	}
}

static void vhost_vdpa_pa_unmap(struct vhost_vdpa *v, struct vhost_iotlb *iotlb,
				u64 start, u64 last, u32 asid)
{
	struct vhost_dev *dev = &v->vdev;
	struct vhost_iotlb_map *map;
	struct page *page;
	unsigned long pfn, pinned;

	while ((map = vhost_iotlb_itree_first(iotlb, start, last)) != NULL) {
		pinned = PFN_DOWN(map->size);
		for (pfn = PFN_DOWN(map->addr);
		     pinned > 0; pfn++, pinned--) {
			page = pfn_to_page(pfn);
			if (map->perm & VHOST_ACCESS_WO)
				set_page_dirty_lock(page);
			unpin_user_page(page);
		}
		atomic64_sub(PFN_DOWN(map->size), &dev->mm->pinned_vm);
		vhost_vdpa_general_unmap(v, map, asid);
		vhost_iotlb_map_free(iotlb, map);
	}
}

static void vhost_vdpa_va_unmap(struct vhost_vdpa *v, struct vhost_iotlb *iotlb,
				u64 start, u64 last, u32 asid)
{
	struct vhost_iotlb_map *map;
	struct vdpa_map_file *map_file;

	while ((map = vhost_iotlb_itree_first(iotlb, start, last)) != NULL) {
		map_file = (struct vdpa_map_file *)map->opaque;
		fput(map_file->file);
		kfree(map_file);
		vhost_vdpa_general_unmap(v, map, asid);
		vhost_iotlb_map_free(iotlb, map);
	}
}

static void vhost_vdpa_iotlb_unmap(struct vhost_vdpa *v,
				   struct vhost_iotlb *iotlb, u64 start,
				   u64 last, u32 asid)
{
	struct vdpa_device *vdpa = v->vdpa;

	if (vdpa->use_va)
		return vhost_vdpa_va_unmap(v, iotlb, start, last, asid);

	return vhost_vdpa_pa_unmap(v, iotlb, start, last, asid);
}

static int perm_to_iommu_flags(u32 perm)
{
	int flags = 0;

	switch (perm) {
	case VHOST_ACCESS_WO:
		flags |= IOMMU_WRITE;
		break;
	case VHOST_ACCESS_RO:
		flags |= IOMMU_READ;
		break;
	case VHOST_ACCESS_RW:
		flags |= (IOMMU_WRITE | IOMMU_READ);
		break;
	default:
		WARN(1, "invalidate vhost IOTLB permission\n");
		break;
	}

	return flags | IOMMU_CACHE;
}

static int vhost_vdpa_map(struct vhost_vdpa *v, struct vhost_iotlb *iotlb,
			  u64 iova, u64 size, u64 pa, u32 perm, void *opaque)
{
	struct vhost_dev *dev = &v->vdev;
	struct vdpa_device *vdpa = v->vdpa;
	const struct vdpa_config_ops *ops = vdpa->config;
	u32 asid = iotlb_to_asid(iotlb);
	int r = 0;

	r = vhost_iotlb_add_range_ctx(iotlb, iova, iova + size - 1,
				      pa, perm, opaque);
	if (r)
		return r;

	if (ops->dma_map) {
		r = ops->dma_map(vdpa, asid, iova, size, pa, perm, opaque);
	} else if (ops->set_map) {
		if (!v->in_batch)
			r = ops->set_map(vdpa, asid, iotlb);
	} else {
		r = iommu_map(v->domain, iova, pa, size,
			      perm_to_iommu_flags(perm),
			      GFP_KERNEL_ACCOUNT);
	}
	if (r) {
		vhost_iotlb_del_range(iotlb, iova, iova + size - 1);
		return r;
	}

	if (!vdpa->use_va)
		atomic64_add(PFN_DOWN(size), &dev->mm->pinned_vm);

	return 0;
}

static void vhost_vdpa_unmap(struct vhost_vdpa *v,
			     struct vhost_iotlb *iotlb,
			     u64 iova, u64 size)
{
	struct vdpa_device *vdpa = v->vdpa;
	const struct vdpa_config_ops *ops = vdpa->config;
	u32 asid = iotlb_to_asid(iotlb);

	vhost_vdpa_iotlb_unmap(v, iotlb, iova, iova + size - 1, asid);

	if (ops->set_map) {
		if (!v->in_batch)
			ops->set_map(vdpa, asid, iotlb);
	}

}

static int vhost_vdpa_va_map(struct vhost_vdpa *v,
			     struct vhost_iotlb *iotlb,
			     u64 iova, u64 size, u64 uaddr, u32 perm)
{
	struct vhost_dev *dev = &v->vdev;
	u64 offset, map_size, map_iova = iova;
	struct vdpa_map_file *map_file;
	struct vm_area_struct *vma;
	int ret = 0;

	mmap_read_lock(dev->mm);

	while (size) {
		vma = find_vma(dev->mm, uaddr);
		if (!vma) {
			ret = -EINVAL;
			break;
		}
		map_size = min(size, vma->vm_end - uaddr);
		if (!(vma->vm_file && (vma->vm_flags & VM_SHARED) &&
			!(vma->vm_flags & (VM_IO | VM_PFNMAP))))
			goto next;

		map_file = kzalloc(sizeof(*map_file), GFP_KERNEL);
		if (!map_file) {
			ret = -ENOMEM;
			break;
		}
		offset = (vma->vm_pgoff << PAGE_SHIFT) + uaddr - vma->vm_start;
		map_file->offset = offset;
		map_file->file = get_file(vma->vm_file);
		ret = vhost_vdpa_map(v, iotlb, map_iova, map_size, uaddr,
				     perm, map_file);
		if (ret) {
			fput(map_file->file);
			kfree(map_file);
			break;
		}
next:
		size -= map_size;
		uaddr += map_size;
		map_iova += map_size;
	}
	if (ret)
		vhost_vdpa_unmap(v, iotlb, iova, map_iova - iova);

	mmap_read_unlock(dev->mm);

	return ret;
}

static int vhost_vdpa_pa_map(struct vhost_vdpa *v,
			     struct vhost_iotlb *iotlb,
			     u64 iova, u64 size, u64 uaddr, u32 perm)
{
	struct vhost_dev *dev = &v->vdev;
	struct page **page_list;
	unsigned long list_size = PAGE_SIZE / sizeof(struct page *);
	unsigned int gup_flags = FOLL_LONGTERM;
	unsigned long npages, cur_base, map_pfn, last_pfn = 0;
	unsigned long lock_limit, sz2pin, nchunks, i;
	u64 start = iova;
	long pinned;
	int ret = 0;

	/* Limit the use of memory for bookkeeping */
	page_list = (struct page **) __get_free_page(GFP_KERNEL);
	if (!page_list)
		return -ENOMEM;

	if (perm & VHOST_ACCESS_WO)
		gup_flags |= FOLL_WRITE;

	npages = PFN_UP(size + (iova & ~PAGE_MASK));
	if (!npages) {
		ret = -EINVAL;
		goto free;
	}

	mmap_read_lock(dev->mm);

	lock_limit = PFN_DOWN(rlimit(RLIMIT_MEMLOCK));
	if (npages + atomic64_read(&dev->mm->pinned_vm) > lock_limit) {
		ret = -ENOMEM;
		goto unlock;
	}

	cur_base = uaddr & PAGE_MASK;
	iova &= PAGE_MASK;
	nchunks = 0;

	while (npages) {
		sz2pin = min_t(unsigned long, npages, list_size);
		pinned = pin_user_pages(cur_base, sz2pin,
					gup_flags, page_list);
		if (sz2pin != pinned) {
			if (pinned < 0) {
				ret = pinned;
			} else {
				unpin_user_pages(page_list, pinned);
				ret = -ENOMEM;
			}
			goto out;
		}
		nchunks++;

		if (!last_pfn)
			map_pfn = page_to_pfn(page_list[0]);

		for (i = 0; i < pinned; i++) {
			unsigned long this_pfn = page_to_pfn(page_list[i]);
			u64 csize;

			if (last_pfn && (this_pfn != last_pfn + 1)) {
				/* Pin a contiguous chunk of memory */
				csize = PFN_PHYS(last_pfn - map_pfn + 1);
				ret = vhost_vdpa_map(v, iotlb, iova, csize,
						     PFN_PHYS(map_pfn),
						     perm, NULL);
				if (ret) {
					/*
					 * Unpin the pages that are left unmapped
					 * from this point on in the current
					 * page_list. The remaining outstanding
					 * ones which may stride across several
					 * chunks will be covered in the common
					 * error path subsequently.
					 */
					unpin_user_pages(&page_list[i],
							 pinned - i);
					goto out;
				}

				map_pfn = this_pfn;
				iova += csize;
				nchunks = 0;
			}

			last_pfn = this_pfn;
		}

		cur_base += PFN_PHYS(pinned);
		npages -= pinned;
	}

	/* Pin the rest chunk */
	ret = vhost_vdpa_map(v, iotlb, iova, PFN_PHYS(last_pfn - map_pfn + 1),
			     PFN_PHYS(map_pfn), perm, NULL);
out:
	if (ret) {
		if (nchunks) {
			unsigned long pfn;

			/*
			 * Unpin the outstanding pages which are yet to be
			 * mapped but haven't due to vdpa_map() or
			 * pin_user_pages() failure.
			 *
			 * Mapped pages are accounted in vdpa_map(), hence
			 * the corresponding unpinning will be handled by
			 * vdpa_unmap().
			 */
			WARN_ON(!last_pfn);
			for (pfn = map_pfn; pfn <= last_pfn; pfn++)
				unpin_user_page(pfn_to_page(pfn));
		}
		vhost_vdpa_unmap(v, iotlb, start, size);
	}
unlock:
	mmap_read_unlock(dev->mm);
free:
	free_page((unsigned long)page_list);
	return ret;

}

static int vhost_vdpa_process_iotlb_update(struct vhost_vdpa *v,
					   struct vhost_iotlb *iotlb,
					   struct vhost_iotlb_msg *msg)
{
	struct vdpa_device *vdpa = v->vdpa;

	if (msg->iova < v->range.first || !msg->size ||
	    msg->iova > U64_MAX - msg->size + 1 ||
	    msg->iova + msg->size - 1 > v->range.last)
		return -EINVAL;

	if (vhost_iotlb_itree_first(iotlb, msg->iova,
				    msg->iova + msg->size - 1))
		return -EEXIST;

	if (vdpa->use_va)
		return vhost_vdpa_va_map(v, iotlb, msg->iova, msg->size,
					 msg->uaddr, msg->perm);

	return vhost_vdpa_pa_map(v, iotlb, msg->iova, msg->size, msg->uaddr,
				 msg->perm);
}

/*处理vdpa的iotlb消息*/
static int vhost_vdpa_process_iotlb_msg(struct vhost_dev *dev, u32 asid,
					struct vhost_iotlb_msg *msg)
{
	struct vhost_vdpa *v = container_of(dev, struct vhost_vdpa, vdev);
	struct vdpa_device *vdpa = v->vdpa;
	const struct vdpa_config_ops *ops = vdpa->config;
	struct vhost_iotlb *iotlb = NULL;
	struct vhost_vdpa_as *as = NULL;
	int r = 0;

	mutex_lock(&dev->mutex);

	r = vhost_dev_check_owner(dev);
	if (r)
		goto unlock;

	if (msg->type == VHOST_IOTLB_UPDATE ||
	    msg->type == VHOST_IOTLB_BATCH_BEGIN) {
		as = vhost_vdpa_find_alloc_as(v, asid);
		if (!as) {
			dev_err(&v->dev, "can't find and alloc asid %d\n",
				asid);
			r = -EINVAL;
			goto unlock;
		}
		iotlb = &as->iotlb;
	} else
		iotlb = asid_to_iotlb(v, asid);

	if ((v->in_batch && v->batch_asid != asid) || !iotlb) {
		if (v->in_batch && v->batch_asid != asid) {
			dev_info(&v->dev, "batch id %d asid %d\n",
				 v->batch_asid, asid);
		}
		if (!iotlb)
			dev_err(&v->dev, "no iotlb for asid %d\n", asid);
		r = -EINVAL;
		goto unlock;
	}

	switch (msg->type) {
	case VHOST_IOTLB_UPDATE:
		r = vhost_vdpa_process_iotlb_update(v, iotlb, msg);
		break;
	case VHOST_IOTLB_INVALIDATE:
		vhost_vdpa_unmap(v, iotlb, msg->iova, msg->size);
		break;
	case VHOST_IOTLB_BATCH_BEGIN:
		v->batch_asid = asid;
		v->in_batch = true;
		break;
	case VHOST_IOTLB_BATCH_END:
		if (v->in_batch && ops->set_map)
			ops->set_map(vdpa, asid, iotlb);
		v->in_batch = false;
		break;
	default:
		r = -EINVAL;
		break;
	}
unlock:
	mutex_unlock(&dev->mutex);

	return r;
}

static ssize_t vhost_vdpa_chr_write_iter(struct kiocb *iocb,
					 struct iov_iter *from)
{
	struct file *file = iocb->ki_filp;
	struct vhost_vdpa *v = file->private_data;
	struct vhost_dev *dev = &v->vdev;

	return vhost_chr_write_iter(dev, from);
}

static int vhost_vdpa_alloc_domain(struct vhost_vdpa *v)
{
	struct vdpa_device *vdpa = v->vdpa;
	const struct vdpa_config_ops *ops = vdpa->config;
	struct device *dma_dev = vdpa_get_dma_dev(vdpa);
	const struct bus_type *bus;
	int ret;

	/* Device want to do DMA by itself */
	if (ops->set_map || ops->dma_map)
		return 0;

	bus = dma_dev->bus;
	if (!bus)
		return -EFAULT;

	if (!device_iommu_capable(dma_dev, IOMMU_CAP_CACHE_COHERENCY)) {
		dev_warn_once(&v->dev,
			      "Failed to allocate domain, device is not IOMMU cache coherent capable\n");
		return -ENOTSUPP;
	}

	v->domain = iommu_domain_alloc(bus);
	if (!v->domain)
		return -EIO;

	ret = iommu_attach_device(v->domain, dma_dev);
	if (ret)
		goto err_attach;

	return 0;

err_attach:
	iommu_domain_free(v->domain);
	v->domain = NULL;
	return ret;
}

static void vhost_vdpa_free_domain(struct vhost_vdpa *v)
{
	struct vdpa_device *vdpa = v->vdpa;
	struct device *dma_dev = vdpa_get_dma_dev(vdpa);

	if (v->domain) {
		iommu_detach_device(v->domain, dma_dev);
		iommu_domain_free(v->domain);
	}

	v->domain = NULL;
}

static void vhost_vdpa_set_iova_range(struct vhost_vdpa *v)
{
	struct vdpa_iova_range *range = &v->range;
	struct vdpa_device *vdpa = v->vdpa;
	const struct vdpa_config_ops *ops = vdpa->config;

	if (ops->get_iova_range) {
		*range = ops->get_iova_range(vdpa);
	} else if (v->domain && v->domain->geometry.force_aperture) {
		range->first = v->domain->geometry.aperture_start;
		range->last = v->domain->geometry.aperture_end;
	} else {
		range->first = 0;
		range->last = ULLONG_MAX;
	}
}

static void vhost_vdpa_cleanup(struct vhost_vdpa *v)
{
	struct vhost_vdpa_as *as;
	u32 asid;

	for (asid = 0; asid < v->vdpa->nas; asid++) {
		as = asid_to_as(v, asid);
		if (as)
			vhost_vdpa_remove_as(v, asid);
	}

	vhost_vdpa_free_domain(v);
	vhost_dev_cleanup(&v->vdev);
	kfree(v->vdev.vqs);
	v->vdev.vqs = NULL;
}

/*vhost-vdap字符设备open函数*/
static int vhost_vdpa_open(struct inode *inode, struct file *filep)
{
	struct vhost_vdpa *v;
	struct vhost_dev *dev;
	struct vhost_virtqueue **vqs;
	int r, opened;
	u32 i, nvqs;

	v = container_of(inode->i_cdev, struct vhost_vdpa, cdev);

	opened = atomic_cmpxchg(&v->opened, 0, 1);
	if (opened)
		return -EBUSY;

	nvqs = v->nvqs;
	r = vhost_vdpa_reset(v);
	if (r)
		goto err;

	/*申请虚队列数组*/
	vqs = kmalloc_array(nvqs, sizeof(*vqs), GFP_KERNEL);
	if (!vqs) {
		r = -ENOMEM;
		goto err;
	}

	dev = &v->vdev;
	for (i = 0; i < nvqs; i++) {
		vqs[i] = &v->vqs[i];
		vqs[i]->handle_kick = handle_vq_kick;
	}
	vhost_dev_init(dev, vqs, nvqs, 0, 0, 0, false,
		       vhost_vdpa_process_iotlb_msg);

	r = vhost_vdpa_alloc_domain(v);
	if (r)
		goto err_alloc_domain;

	vhost_vdpa_set_iova_range(v);

	filep->private_data = v;

	return 0;

err_alloc_domain:
	vhost_vdpa_cleanup(v);
err:
	atomic_dec(&v->opened);
	return r;
}

static void vhost_vdpa_clean_irq(struct vhost_vdpa *v)
{
	u32 i;

	for (i = 0; i < v->nvqs; i++)
		vhost_vdpa_unsetup_vq_irq(v, i);
}

static int vhost_vdpa_release(struct inode *inode, struct file *filep)
{
	struct vhost_vdpa *v = filep->private_data;
	struct vhost_dev *d = &v->vdev;

	mutex_lock(&d->mutex);
	filep->private_data = NULL;
	vhost_vdpa_clean_irq(v);
	vhost_vdpa_reset(v);
	vhost_dev_stop(&v->vdev);
	vhost_vdpa_unbind_mm(v);
	vhost_vdpa_config_put(v);
	vhost_vdpa_cleanup(v);
	mutex_unlock(&d->mutex);

	atomic_dec(&v->opened);
	complete(&v->completion);

	return 0;
}

#ifdef CONFIG_MMU
static vm_fault_t vhost_vdpa_fault(struct vm_fault *vmf)
{
	struct vhost_vdpa *v = vmf->vma->vm_file->private_data;
	struct vdpa_device *vdpa = v->vdpa;
	const struct vdpa_config_ops *ops = vdpa->config;
	struct vdpa_notification_area notify;
	struct vm_area_struct *vma = vmf->vma;
	u16 index = vma->vm_pgoff;

	notify = ops->get_vq_notification(vdpa, index);

	vma->vm_page_prot = pgprot_noncached(vma->vm_page_prot);
	if (remap_pfn_range(vma, vmf->address & PAGE_MASK,
			    PFN_DOWN(notify.addr), PAGE_SIZE,
			    vma->vm_page_prot))
		return VM_FAULT_SIGBUS;

	return VM_FAULT_NOPAGE;
}

static const struct vm_operations_struct vhost_vdpa_vm_ops = {
	.fault = vhost_vdpa_fault,
};

static int vhost_vdpa_mmap(struct file *file, struct vm_area_struct *vma)
{
	struct vhost_vdpa *v = vma->vm_file->private_data;
	struct vdpa_device *vdpa = v->vdpa;
	const struct vdpa_config_ops *ops = vdpa->config;
	struct vdpa_notification_area notify;
	unsigned long index = vma->vm_pgoff;

	if (vma->vm_end - vma->vm_start != PAGE_SIZE)
		return -EINVAL;
	if ((vma->vm_flags & VM_SHARED) == 0)
		return -EINVAL;
	if (vma->vm_flags & VM_READ)
		return -EINVAL;
	if (index > 65535)
		return -EINVAL;
	if (!ops->get_vq_notification)
		return -ENOTSUPP;

	/* To be safe and easily modelled by userspace, We only
	 * support the doorbell which sits on the page boundary and
	 * does not share the page with other registers.
	 */
	notify = ops->get_vq_notification(vdpa, index);
	if (notify.addr & (PAGE_SIZE - 1))
		return -EINVAL;
	if (vma->vm_end - vma->vm_start != notify.size)
		return -ENOTSUPP;

	vm_flags_set(vma, VM_IO | VM_PFNMAP | VM_DONTEXPAND | VM_DONTDUMP);
	vma->vm_ops = &vhost_vdpa_vm_ops;
	return 0;
}
#endif /* CONFIG_MMU */

/*vdpa字符设备对应的ops*/
static const struct file_operations vhost_vdpa_fops = {
	.owner		= THIS_MODULE,
	.open		= vhost_vdpa_open,
	.release	= vhost_vdpa_release,
	.write_iter	= vhost_vdpa_chr_write_iter,
	//完成vhost控制面协商(vdpa实现）
	.unlocked_ioctl	= vhost_vdpa_unlocked_ioctl,
#ifdef CONFIG_MMU
	.mmap		= vhost_vdpa_mmap,
#endif /* CONFIG_MMU */
	.compat_ioctl	= compat_ptr_ioctl,
};

static void vhost_vdpa_release_dev(struct device *device)
{
	struct vhost_vdpa *v =
	       container_of(device, struct vhost_vdpa, dev);

	ida_simple_remove(&vhost_vdpa_ida, v->minor);
	kfree(v->vqs);
	kfree(v);
}

//适配vhost-vdap设备
static int vhost_vdpa_probe(struct vdpa_device *vdpa)
{
	const struct vdpa_config_ops *ops = vdpa->config;
	struct vhost_vdpa *v;
	int minor;
	int i, r;

	/* We can't support platform IOMMU device with more than 1
	 * group or as
	 */
	if (!ops->set_map && !ops->dma_map &&
	    (vdpa->ngroups > 1 || vdpa->nas > 1))
		return -EOPNOTSUPP;

	/*申请vhost-vdap设备*/
	v = kzalloc(sizeof(*v), GFP_KERNEL | __GFP_RETRY_MAYFAIL);
	if (!v)
		return -ENOMEM;

	/*申请一个可用的minor vdpa字符设备号*/
	minor = ida_simple_get(&vhost_vdpa_ida, 0,
			       VHOST_VDPA_DEV_MAX, GFP_KERNEL);
	if (minor < 0) {
		kfree(v);
		return minor;
	}

	atomic_set(&v->opened, 0);
	v->minor = minor;
	v->vdpa = vdpa;
	v->nvqs = vdpa->nvqs;
	v->virtio_id = ops->get_device_id(vdpa);

	device_initialize(&v->dev);
	v->dev.release = vhost_vdpa_release_dev;
	v->dev.parent = &vdpa->dev;
	v->dev.devt = MKDEV(MAJOR(vhost_vdpa_major), minor);
	v->vqs = kmalloc_array(v->nvqs, sizeof(struct vhost_virtqueue),
			       GFP_KERNEL);
	if (!v->vqs) {
		r = -ENOMEM;
		goto err;
	}

	/*置字符设备名称*/
	r = dev_set_name(&v->dev, "vhost-vdpa-%u", minor);
	if (r)
		goto err;

	//初始化vdpa字符设备的操作集
	cdev_init(&v->cdev, &vhost_vdpa_fops);
	v->cdev.owner = THIS_MODULE;

	r = cdev_device_add(&v->cdev, &v->dev);
	if (r)
		goto err;

	init_completion(&v->completion);
	vdpa_set_drvdata(vdpa, v);

	for (i = 0; i < VHOST_VDPA_IOTLB_BUCKETS; i++)
		INIT_HLIST_HEAD(&v->as[i]);

	return 0;

err:
	put_device(&v->dev);
	return r;
}

static void vhost_vdpa_remove(struct vdpa_device *vdpa)
{
	struct vhost_vdpa *v = vdpa_get_drvdata(vdpa);
	int opened;

	cdev_device_del(&v->cdev, &v->dev);

	do {
		opened = atomic_cmpxchg(&v->opened, 0, 1);
		if (!opened)
			break;
		wait_for_completion(&v->completion);
	} while (1);

	put_device(&v->dev);
}

//注册vdpa驱动（vhost_vdap)
static struct vdpa_driver vhost_vdpa_driver = {
	.driver = {
		.name	= "vhost_vdpa",
	},
	.probe	= vhost_vdpa_probe,
	.remove	= vhost_vdpa_remove,
};

static int __init vhost_vdpa_init(void)
{
	int r;

	//为vhost-vdpa字符设备申请一组设备号
	r = alloc_chrdev_region(&vhost_vdpa_major, 0, VHOST_VDPA_DEV_MAX,
				"vhost-vdpa");
	if (r)
		goto err_alloc_chrdev;

	//注册vdap驱动
	r = vdpa_register_driver(&vhost_vdpa_driver);
	if (r)
		goto err_vdpa_register_driver;

	return 0;

err_vdpa_register_driver:
	unregister_chrdev_region(vhost_vdpa_major, VHOST_VDPA_DEV_MAX);
err_alloc_chrdev:
	return r;
}
module_init(vhost_vdpa_init);

static void __exit vhost_vdpa_exit(void)
{
	vdpa_unregister_driver(&vhost_vdpa_driver);
	unregister_chrdev_region(vhost_vdpa_major, VHOST_VDPA_DEV_MAX);
}
module_exit(vhost_vdpa_exit);

MODULE_VERSION("0.0.1");
MODULE_LICENSE("GPL v2");
MODULE_AUTHOR("Intel Corporation");
MODULE_DESCRIPTION("vDPA-based vhost backend for virtio");<|MERGE_RESOLUTION|>--- conflicted
+++ resolved
@@ -447,9 +447,6 @@
 	return 0;
 }
 
-<<<<<<< HEAD
-//设置vdpa设备需要开启的features
-=======
 static u64 vhost_vdpa_get_backend_features(const struct vhost_vdpa *v)
 {
 	struct vdpa_device *vdpa = v->vdpa;
@@ -470,7 +467,7 @@
 	       vhost_vdpa_get_backend_features(v) & BIT_ULL(VHOST_BACKEND_F_IOTLB_PERSIST);
 }
 
->>>>>>> 9d1694dc
+//设置vdpa设备需要开启的features
 static long vhost_vdpa_set_features(struct vhost_vdpa *v, u64 __user *featurep)
 {
 	struct vdpa_device *vdpa = v->vdpa;
@@ -713,13 +710,10 @@
 
 	switch (cmd) {
 	case VHOST_SET_VRING_ADDR:
-<<<<<<< HEAD
-	    /*设置desc,avail,used队列地址*/
-=======
 		if ((ops->get_status(vdpa) & VIRTIO_CONFIG_S_DRIVER_OK) && !v->suspended)
 			return -EINVAL;
 
->>>>>>> 9d1694dc
+		/*设置desc,avail,used队列地址*/
 		if (ops->set_vq_address(vdpa, idx,
 					(u64)(uintptr_t)vq->desc,
 					(u64)(uintptr_t)vq->avail,
