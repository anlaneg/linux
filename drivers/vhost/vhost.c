// SPDX-License-Identifier: GPL-2.0-only
/* Copyright (C) 2009 Red Hat, Inc.
 * Copyright (C) 2006 Rusty Russell IBM Corporation
 *
 * Author: Michael S. Tsirkin <mst@redhat.com>
 *
 * Inspiration, some code, and most witty comments come from
 * Documentation/virtual/lguest/lguest.c, by Rusty Russell
 *
 * Generic code for virtio server in host kernel.
 */

#include <linux/eventfd.h>
#include <linux/vhost.h>
#include <linux/uio.h>
#include <linux/mm.h>
#include <linux/miscdevice.h>
#include <linux/mutex.h>
#include <linux/poll.h>
#include <linux/file.h>
#include <linux/highmem.h>
#include <linux/slab.h>
#include <linux/vmalloc.h>
#include <linux/kthread.h>
#include <linux/cgroup.h>
#include <linux/module.h>
#include <linux/sort.h>
#include <linux/sched/mm.h>
#include <linux/sched/signal.h>
#include <linux/interval_tree_generic.h>
#include <linux/nospec.h>
#include <linux/kcov.h>

#include "vhost.h"

static ushort max_mem_regions = 64;
module_param(max_mem_regions, ushort, 0444);
MODULE_PARM_DESC(max_mem_regions,
	"Maximum number of memory regions in memory map. (default: 64)");
static int max_iotlb_entries = 2048;
module_param(max_iotlb_entries, int, 0444);
MODULE_PARM_DESC(max_iotlb_entries,
	"Maximum number of iotlb entries. (default: 2048)");

enum {
	VHOST_MEMORY_F_LOG = 0x1,
};

#define vhost_used_event(vq) ((__virtio16 __user *)&vq->avail->ring[vq->num])
#define vhost_avail_event(vq) ((__virtio16 __user *)&vq->used->ring[vq->num])

#ifdef CONFIG_VHOST_CROSS_ENDIAN_LEGACY
static void vhost_disable_cross_endian(struct vhost_virtqueue *vq)
{
	vq->user_be = !virtio_legacy_is_little_endian();
}

static void vhost_enable_cross_endian_big(struct vhost_virtqueue *vq)
{
	vq->user_be = true;
}

static void vhost_enable_cross_endian_little(struct vhost_virtqueue *vq)
{
	vq->user_be = false;
}

static long vhost_set_vring_endian(struct vhost_virtqueue *vq, int __user *argp)
{
	struct vhost_vring_state s;

	if (vq->private_data)
		return -EBUSY;

	if (copy_from_user(&s, argp, sizeof(s)))
		return -EFAULT;

	if (s.num != VHOST_VRING_LITTLE_ENDIAN &&
	    s.num != VHOST_VRING_BIG_ENDIAN)
		return -EINVAL;

	if (s.num == VHOST_VRING_BIG_ENDIAN)
		vhost_enable_cross_endian_big(vq);
	else
		vhost_enable_cross_endian_little(vq);

	return 0;
}

static long vhost_get_vring_endian(struct vhost_virtqueue *vq, u32 idx,
				   int __user *argp)
{
	struct vhost_vring_state s = {
		.index = idx,
		.num = vq->user_be
	};

	if (copy_to_user(argp, &s, sizeof(s)))
		return -EFAULT;

	return 0;
}

static void vhost_init_is_le(struct vhost_virtqueue *vq)
{
	/* Note for legacy virtio: user_be is initialized at reset time
	 * according to the host endianness. If userspace does not set an
	 * explicit endianness, the default behavior is native endian, as
	 * expected by legacy virtio.
	 */
	vq->is_le = vhost_has_feature(vq, VIRTIO_F_VERSION_1) || !vq->user_be;
}
#else
static void vhost_disable_cross_endian(struct vhost_virtqueue *vq)
{
}

static long vhost_set_vring_endian(struct vhost_virtqueue *vq, int __user *argp)
{
	return -ENOIOCTLCMD;
}

static long vhost_get_vring_endian(struct vhost_virtqueue *vq, u32 idx,
				   int __user *argp)
{
	return -ENOIOCTLCMD;
}

//设置vq的大小端情况
static void vhost_init_is_le(struct vhost_virtqueue *vq)
{
	vq->is_le = vhost_has_feature(vq, VIRTIO_F_VERSION_1)
		|| virtio_legacy_is_little_endian();
}
#endif /* CONFIG_VHOST_CROSS_ENDIAN_LEGACY */

static void vhost_reset_is_le(struct vhost_virtqueue *vq)
{
	vhost_init_is_le(vq);
}

struct vhost_flush_struct {
	struct vhost_work work;
	struct completion wait_event;
};

static void vhost_flush_work(struct vhost_work *work)
{
	struct vhost_flush_struct *s;

	s = container_of(work, struct vhost_flush_struct, work);
	complete(&s->wait_event);
}

static void vhost_poll_func(struct file *file, wait_queue_head_t *wqh,
			    poll_table *pt)
{
	struct vhost_poll *poll;

	poll = container_of(pt, struct vhost_poll, table);
	poll->wqh = wqh;
	add_wait_queue(wqh, &poll->wait);
}

//如果vhost poll被唤醒，则将poll中指定的work入队到vhost中，使其得以执行
static int vhost_poll_wakeup(wait_queue_entry_t *wait, unsigned mode, int sync,
			     void *key)
{
	struct vhost_poll *poll = container_of(wait, struct vhost_poll, wait);
	struct vhost_work *work = &poll->work;

	if (!(key_to_poll(key) & poll->mask))
		return 0;

	if (!poll->dev->use_worker)
		work->fn(work);
	else
		vhost_poll_queue(poll);

	return 0;
}

/*指定vhost work的工作函数*/
void vhost_work_init(struct vhost_work *work, vhost_work_fn_t fn)
{
	clear_bit(VHOST_WORK_QUEUED, &work->flags);
	work->fn = fn;
}
EXPORT_SYMBOL_GPL(vhost_work_init);

/* Init poll structure */
void vhost_poll_init(struct vhost_poll *poll, vhost_work_fn_t fn,
		     __poll_t mask, struct vhost_dev *dev)
{
	init_waitqueue_func_entry(&poll->wait, vhost_poll_wakeup);
	init_poll_funcptr(&poll->table, vhost_poll_func);
	poll->mask = mask;
	poll->dev = dev;
	poll->wqh = NULL;

	//初始化vhost-work的处理函数
	vhost_work_init(&poll->work, fn);
}
EXPORT_SYMBOL_GPL(vhost_poll_init);

/* Start polling a file. We add ourselves to file's wait queue. The caller must
 * keep a reference to a file until after vhost_poll_stop is called. */
int vhost_poll_start(struct vhost_poll *poll, struct file *file)
{
	__poll_t mask;

	if (poll->wqh)
		return 0;

	mask = vfs_poll(file, &poll->table);
	if (mask)
		vhost_poll_wakeup(&poll->wait, 0, 0, poll_to_key(mask));
	if (mask & EPOLLERR) {
		vhost_poll_stop(poll);
		return -EINVAL;
	}

	return 0;
}
EXPORT_SYMBOL_GPL(vhost_poll_start);

/* Stop polling a file. After this function returns, it becomes safe to drop the
 * file reference. You must also flush afterwards. */
void vhost_poll_stop(struct vhost_poll *poll)
{
	if (poll->wqh) {
		remove_wait_queue(poll->wqh, &poll->wait);
		poll->wqh = NULL;
	}
}
EXPORT_SYMBOL_GPL(vhost_poll_stop);

//保证vhost完成所有排在此函数之前的工作
void vhost_work_dev_flush(struct vhost_dev *dev)
{
	struct vhost_flush_struct flush;

	if (dev->worker) {
	    //初始化flush工作，并等待其完成（用于确保内核线程完成排在其之前的工作）
		init_completion(&flush.wait_event);
		vhost_work_init(&flush.work, vhost_flush_work);
		vhost_work_queue(dev, &flush.work);
		wait_for_completion(&flush.wait_event);
	}
}
EXPORT_SYMBOL_GPL(vhost_work_dev_flush);

/* Flush any work that has been scheduled. When calling this, don't hold any
 * locks that are also used by the callback. */
void vhost_poll_flush(struct vhost_poll *poll)
{
	vhost_work_dev_flush(poll->dev);
}
EXPORT_SYMBOL_GPL(vhost_poll_flush);

//为dev增加work,vhost-$(owner-pid）线程会处理这些工作
void vhost_work_queue(struct vhost_dev *dev, struct vhost_work *work)
{
	if (!dev->worker)
		return;

	//如此work不在队列中，则将其加入队列
	if (!test_and_set_bit(VHOST_WORK_QUEUED, &work->flags)) {
		/* We can only add the work to the list after we're
		 * sure it was not in the list.
		 * test_and_set_bit() implies a memory barrier.
		 */
		llist_add(&work->node, &dev->work_list);
		wake_up_process(dev->worker);/*唤醒kernel进程*/
	}
}
EXPORT_SYMBOL_GPL(vhost_work_queue);

/* A lockless hint for busy polling code to exit the loop */
bool vhost_has_work(struct vhost_dev *dev)
{
    //检查vhost设备上是否有work需要处理
	return !llist_empty(&dev->work_list);
}
EXPORT_SYMBOL_GPL(vhost_has_work);

//将poll设备对应的work入队到vhost work中，使其执行
void vhost_poll_queue(struct vhost_poll *poll)
{
	vhost_work_queue(poll->dev, &poll->work);
}
EXPORT_SYMBOL_GPL(vhost_poll_queue);

/*初始化vq中meta_iotlb为NULL*/
static void __vhost_vq_meta_reset(struct vhost_virtqueue *vq)
{
	int j;

	for (j = 0; j < VHOST_NUM_ADDRS; j++)
		vq->meta_iotlb[j] = NULL;
}

static void vhost_vq_meta_reset(struct vhost_dev *d)
{
	int i;

	for (i = 0; i < d->nvqs; ++i)
		__vhost_vq_meta_reset(d->vqs[i]);
}

static void vhost_vring_call_reset(struct vhost_vring_call *call_ctx)
{
	call_ctx->ctx = NULL;
	memset(&call_ctx->producer, 0x0, sizeof(struct irq_bypass_producer));
}

bool vhost_vq_is_setup(struct vhost_virtqueue *vq)
{
	return vq->avail && vq->desc && vq->used && vhost_vq_access_ok(vq);
}
EXPORT_SYMBOL_GPL(vhost_vq_is_setup);

static void vhost_vq_reset(struct vhost_dev *dev,
			   struct vhost_virtqueue *vq)
{
	vq->num = 1;
	vq->desc = NULL;
	vq->avail = NULL;
	vq->used = NULL;
	vq->last_avail_idx = 0;
	vq->avail_idx = 0;
	vq->last_used_idx = 0;
	vq->signalled_used = 0;
	vq->signalled_used_valid = false;
	vq->used_flags = 0;
	vq->log_used = false;
	vq->log_addr = -1ull;
	vq->private_data = NULL;
	vq->acked_features = 0;
	vq->acked_backend_features = 0;
	vq->log_base = NULL;
	vq->error_ctx = NULL;
	vq->kick = NULL;
	vq->log_ctx = NULL;
	vhost_disable_cross_endian(vq);
	vhost_reset_is_le(vq);
	vq->busyloop_timeout = 0;
	vq->umem = NULL;
	vq->iotlb = NULL;
	vhost_vring_call_reset(&vq->call_ctx);
	__vhost_vq_meta_reset(vq);
}

//内核vhost-$(owner-pid)线程用于执行vhost的worker（遍历dev->work_list的元素，针对各个work进行fn调用）
static int vhost_worker(void *data)
{
	struct vhost_dev *dev = data;
	struct vhost_work *work, *work_next;
	struct llist_node *node;

	kthread_use_mm(dev->mm);

	for (;;) {
		/* mb paired w/ kthread_stop */
		set_current_state(TASK_INTERRUPTIBLE);

		if (kthread_should_stop()) {
			__set_current_state(TASK_RUNNING);
			break;
		}

		node = llist_del_all(&dev->work_list);
		if (!node)
		    /*无work,则调度此进程让出cpu*/
			schedule();

		//将列表反转
		node = llist_reverse_order(node);
		/* make sure flag is seen after deletion */
		smp_wmb();
		//遍历执行每个work
		llist_for_each_entry_safe(work, work_next, node, node) {
		    //依据排队标记
			clear_bit(VHOST_WORK_QUEUED, &work->flags);
			__set_current_state(TASK_RUNNING);
			kcov_remote_start_common(dev->kcov_handle);
			work->fn(work);/*执行work回调*/
			kcov_remote_stop();
			if (need_resched())
				schedule();
		}
	}
	kthread_unuse_mm(dev->mm);
	return 0;
}

static void vhost_vq_free_iovecs(struct vhost_virtqueue *vq)
{
	kfree(vq->indirect);
	vq->indirect = NULL;
	kfree(vq->log);
	vq->log = NULL;
	kfree(vq->heads);
	vq->heads = NULL;
}

/* Helper to allocate iovec buffers for all vqs. */
static long vhost_dev_alloc_iovecs(struct vhost_dev *dev)
{
	struct vhost_virtqueue *vq;
	int i;

	for (i = 0; i < dev->nvqs; ++i) {
		vq = dev->vqs[i];
		vq->indirect = kmalloc_array(UIO_MAXIOV,
					     sizeof(*vq->indirect),
					     GFP_KERNEL);
		vq->log = kmalloc_array(dev->iov_limit, sizeof(*vq->log),
					GFP_KERNEL);
		vq->heads = kmalloc_array(dev->iov_limit, sizeof(*vq->heads),
					  GFP_KERNEL);
		if (!vq->indirect || !vq->log || !vq->heads)
			goto err_nomem;
	}
	return 0;

err_nomem:
	for (; i >= 0; --i)
		vhost_vq_free_iovecs(dev->vqs[i]);
	return -ENOMEM;
}

static void vhost_dev_free_iovecs(struct vhost_dev *dev)
{
	int i;

	for (i = 0; i < dev->nvqs; ++i)
		vhost_vq_free_iovecs(dev->vqs[i]);
}

bool vhost_exceeds_weight(struct vhost_virtqueue *vq,
			  int pkts, int total_len)
{
	struct vhost_dev *dev = vq->dev;

	if ((dev->byte_weight && total_len >= dev->byte_weight) ||
	    pkts >= dev->weight) {
	    /*权重超过时，将vq加入poll,等待下次触发*/
		vhost_poll_queue(&vq->poll);
		return true;
	}

	//未超过权重
	return false;
}
EXPORT_SYMBOL_GPL(vhost_exceeds_weight);

static size_t vhost_get_avail_size(struct vhost_virtqueue *vq,
				   unsigned int num)
{
	size_t event __maybe_unused =
	       vhost_has_feature(vq, VIRTIO_RING_F_EVENT_IDX) ? 2 : 0;

	return sizeof(*vq->avail) +
	       sizeof(*vq->avail->ring) * num + event;
}

static size_t vhost_get_used_size(struct vhost_virtqueue *vq,
				  unsigned int num)
{
	size_t event __maybe_unused =
	       vhost_has_feature(vq, VIRTIO_RING_F_EVENT_IDX) ? 2 : 0;

	return sizeof(*vq->used) +
	       sizeof(*vq->used->ring) * num + event;
}

/*desc表大小*/
static size_t vhost_get_desc_size(struct vhost_virtqueue *vq,
				  unsigned int num)
{
	return sizeof(*vq->desc) * num;
}

/*初始化vhost_dev*/
void vhost_dev_init(struct vhost_dev *dev,
		    struct vhost_virtqueue **vqs/*已初始化完成的vhost_virtqueue*/, int nvqs/*vq数目*/,
		    int iov_limit, int weight, int byte_weight,
		    bool use_worker,
		    int (*msg_handler)(struct vhost_dev *dev,
				       struct vhost_iotlb_msg *msg))
{
	struct vhost_virtqueue *vq;
	int i;

	dev->vqs = vqs;
	dev->nvqs = nvqs;
	mutex_init(&dev->mutex);
	dev->log_ctx = NULL;
	dev->umem = NULL;
	dev->iotlb = NULL;
	dev->mm = NULL;
	dev->worker = NULL;
	dev->iov_limit = iov_limit;
	dev->weight = weight;
	dev->byte_weight = byte_weight;
	dev->use_worker = use_worker;
	dev->msg_handler = msg_handler;
	init_llist_head(&dev->work_list);
	init_waitqueue_head(&dev->wait);
	INIT_LIST_HEAD(&dev->read_list);
	INIT_LIST_HEAD(&dev->pending_list);
	spin_lock_init(&dev->iotlb_lock);


	//初始化所有vq
	for (i = 0; i < dev->nvqs; ++i) {
		vq = dev->vqs[i];
		vq->log = NULL;
		vq->indirect = NULL;
		vq->heads = NULL;
		vq->dev = dev;
		mutex_init(&vq->mutex);
		vhost_vq_reset(dev, vq);
		if (vq->handle_kick)
			vhost_poll_init(&vq->poll, vq->handle_kick,
					EPOLLIN, dev);
	}
}
EXPORT_SYMBOL_GPL(vhost_dev_init);

/* Caller should have device mutex */
long vhost_dev_check_owner(struct vhost_dev *dev)
{
	/* Are you the owner? If not, I don't think you mean to do that */
	return dev->mm == current->mm ? 0 : -EPERM;
}
EXPORT_SYMBOL_GPL(vhost_dev_check_owner);

struct vhost_attach_cgroups_struct {
	struct vhost_work work;
	struct task_struct *owner;
	int ret;
};

static void vhost_attach_cgroups_work(struct vhost_work *work)
{
	struct vhost_attach_cgroups_struct *s;

	s = container_of(work, struct vhost_attach_cgroups_struct, work);
	s->ret = cgroup_attach_task_all(s->owner, current);
}

static int vhost_attach_cgroups(struct vhost_dev *dev)
{
	struct vhost_attach_cgroups_struct attach;

	attach.owner = current;
	vhost_work_init(&attach.work, vhost_attach_cgroups_work);
	vhost_work_queue(dev, &attach.work);
	vhost_work_dev_flush(dev);
	return attach.ret;
}

/* Caller should have device mutex */
bool vhost_dev_has_owner(struct vhost_dev *dev)
{
    //检查设备是否已有owner
	return dev->mm;
}
EXPORT_SYMBOL_GPL(vhost_dev_has_owner);

static void vhost_attach_mm(struct vhost_dev *dev)
{
	/* No owner, become one */
	if (dev->use_worker) {
		dev->mm = get_task_mm(current);
	} else {
		/* vDPA device does not use worker thead, so there's
		 * no need to hold the address space for mm. This help
		 * to avoid deadlock in the case of mmap() which may
		 * held the refcnt of the file and depends on release
		 * method to remove vma.
		 */
		dev->mm = current->mm;
		mmgrab(dev->mm);
	}
}

static void vhost_detach_mm(struct vhost_dev *dev)
{
	if (!dev->mm)
		return;

	if (dev->use_worker)
		mmput(dev->mm);
	else
		mmdrop(dev->mm);

	dev->mm = NULL;
}

/* Caller should have device mutex */
long vhost_dev_set_owner(struct vhost_dev *dev)
{
	struct task_struct *worker;
	int err;

	/* Is there an owner already? */
	if (vhost_dev_has_owner(dev)) {
	    /*如果已有owner,则报错*/
		err = -EBUSY;
		goto err_mm;
	}

	/*与当前进程共享同一份mm*/
	vhost_attach_mm(dev);

	dev->kcov_handle = kcov_common_handle();
	if (dev->use_worker) {
		/*创建与此进程相对应的vhost-%d内核线程,处理dev->work_list上的vhost_work*/
		worker = kthread_create(vhost_worker, dev,
					"vhost-%d", current->pid);
		if (IS_ERR(worker)) {
			err = PTR_ERR(worker);
			goto err_worker;
		}

		dev->worker = worker;
		wake_up_process(worker); /* avoid contributing to loadavg */

		err = vhost_attach_cgroups(dev);
		if (err)
			goto err_cgroup;
	}

	err = vhost_dev_alloc_iovecs(dev);
	if (err)
		goto err_cgroup;

	return 0;
err_cgroup:
	if (dev->worker) {
		kthread_stop(dev->worker);
		dev->worker = NULL;
	}
err_worker:
	vhost_detach_mm(dev);
	dev->kcov_handle = 0;
err_mm:
	return err;
}
EXPORT_SYMBOL_GPL(vhost_dev_set_owner);

static struct vhost_iotlb *iotlb_alloc(void)
{
    //申请并初始化vhost_iotlb对象
	return vhost_iotlb_alloc(max_iotlb_entries,
				 VHOST_IOTLB_FLAG_RETIRE);
}

//申请空的vhost_iotlb
struct vhost_iotlb *vhost_dev_reset_owner_prepare(void)
{
	return iotlb_alloc();
}
EXPORT_SYMBOL_GPL(vhost_dev_reset_owner_prepare);

/* Caller should have device mutex */
void vhost_dev_reset_owner(struct vhost_dev *dev, struct vhost_iotlb *umem)
{
	int i;

	vhost_dev_cleanup(dev);

	dev->umem = umem;
	/* We don't need VQ locks below since vhost_dev_cleanup makes sure
	 * VQs aren't running.
	 */
	for (i = 0; i < dev->nvqs; ++i)
		dev->vqs[i]->umem = umem;
}
EXPORT_SYMBOL_GPL(vhost_dev_reset_owner);

void vhost_dev_stop(struct vhost_dev *dev)
{
	int i;

	for (i = 0; i < dev->nvqs; ++i) {
		if (dev->vqs[i]->kick && dev->vqs[i]->handle_kick) {
			vhost_poll_stop(&dev->vqs[i]->poll);
			vhost_poll_flush(&dev->vqs[i]->poll);
		}
	}
}
EXPORT_SYMBOL_GPL(vhost_dev_stop);

static void vhost_clear_msg(struct vhost_dev *dev)
{
	struct vhost_msg_node *node, *n;

	spin_lock(&dev->iotlb_lock);

	list_for_each_entry_safe(node, n, &dev->read_list, node) {
		list_del(&node->node);
		kfree(node);
	}

	list_for_each_entry_safe(node, n, &dev->pending_list, node) {
		list_del(&node->node);
		kfree(node);
	}

	spin_unlock(&dev->iotlb_lock);
}

void vhost_dev_cleanup(struct vhost_dev *dev)
{
	int i;

	for (i = 0; i < dev->nvqs; ++i) {
		if (dev->vqs[i]->error_ctx)
			eventfd_ctx_put(dev->vqs[i]->error_ctx);
		if (dev->vqs[i]->kick)
			fput(dev->vqs[i]->kick);
		if (dev->vqs[i]->call_ctx.ctx)
			eventfd_ctx_put(dev->vqs[i]->call_ctx.ctx);
		vhost_vq_reset(dev, dev->vqs[i]);
	}
	vhost_dev_free_iovecs(dev);
	if (dev->log_ctx)
		eventfd_ctx_put(dev->log_ctx);
	dev->log_ctx = NULL;
	/* No one will access memory at this point */
	vhost_iotlb_free(dev->umem);
	dev->umem = NULL;
	vhost_iotlb_free(dev->iotlb);
	dev->iotlb = NULL;
	vhost_clear_msg(dev);
	wake_up_interruptible_poll(&dev->wait, EPOLLIN | EPOLLRDNORM);
	WARN_ON(!llist_empty(&dev->work_list));
	if (dev->worker) {
		kthread_stop(dev->worker);
		dev->worker = NULL;
		dev->kcov_handle = 0;
	}
	vhost_detach_mm(dev);
}
EXPORT_SYMBOL_GPL(vhost_dev_cleanup);

static bool log_access_ok(void __user *log_base, u64 addr, unsigned long sz)
{
	u64 a = addr / VHOST_PAGE_SIZE / 8;

	/* Make sure 64 bit math will not overflow. */
	if (a > ULONG_MAX - (unsigned long)log_base ||
	    a + (unsigned long)log_base > ULONG_MAX)
		return false;

	return access_ok(log_base + a,
			 (sz + VHOST_PAGE_SIZE * 8 - 1) / VHOST_PAGE_SIZE / 8);
}

<<<<<<< HEAD
/*uaddr及uaddr+size不得overflow*/
=======
/* Make sure 64 bit math will not overflow. */
>>>>>>> ce840177
static bool vhost_overflow(u64 uaddr, u64 size)
{
	if (uaddr > ULONG_MAX || size > ULONG_MAX)
		return true;

	if (!size)
		return false;

	return uaddr > ULONG_MAX - size + 1;
}

/* Caller should have vq mutex and device mutex. */
static bool vq_memory_access_ok(void __user *log_base, struct vhost_iotlb *umem,
				int log_all)
{
	struct vhost_iotlb_map *map;

	if (!umem)
	    /*tlb未指定，返回false*/
		return false;

	//遍历tlb的所有mem region
	list_for_each_entry(map, &umem->list, link) {
		unsigned long a = map->addr;

		//如果用户态地址会overflow,则返回false
		if (vhost_overflow(map->addr, map->size))
			return false;

		//检查a起始长度为map->size的地址是否可访问，不可访问则返回false
		if (!access_ok((void __user *)a, map->size))
			return false;

		//如果log_all标记为真，检查？？？，如果不可访问，则返回false
		else if (log_all && !log_access_ok(log_base,
						   map->start,
						   map->size))
			return false;
	}
	//检查通过，返回true
	return true;
}

/*通过vq meta进行iotlb映射查询，如果miss，返回NULL*/
static inline void __user *vhost_vq_meta_fetch(struct vhost_virtqueue *vq,
					       u64 addr, unsigned int size,
					       int type)
{
	const struct vhost_iotlb_map *map = vq->meta_iotlb[type];

	if (!map)
		return NULL;

	return (void __user *)(uintptr_t)(map->addr + addr - map->start);
}

/* Can we switch to this memory table? */
/* Caller should have device mutex but not vq mutex */
static bool memory_access_ok(struct vhost_dev *d, struct vhost_iotlb *umem,
			     int log_all)
{
	int i;

	for (i = 0; i < d->nvqs; ++i) {
		bool ok;
		bool log;

		mutex_lock(&d->vqs[i]->mutex);
		log = log_all || vhost_has_feature(d->vqs[i], VHOST_F_LOG_ALL);
		/* If ring is inactive, will check when it's enabled. */
		if (d->vqs[i]->private_data)
			ok = vq_memory_access_ok(d->vqs[i]->log_base,
						 umem, log);
		else
			ok = true;
		mutex_unlock(&d->vqs[i]->mutex);
		if (!ok)
			return false;
	}
	return true;
}

static int translate_desc(struct vhost_virtqueue *vq, u64 addr, u32 len,
			  struct iovec iov[], int iov_size, int access);

/*将from中size字节填充到to*/
static int vhost_copy_to_user(struct vhost_virtqueue *vq, void __user *to,
			      const void *from, unsigned size)
{
	int ret;

	if (!vq->iotlb)
		return __copy_to_user(to, from, size);
	else {
		/* This function should be called after iotlb
		 * prefetch, which means we're sure that all vq
		 * could be access through iotlb. So -EAGAIN should
		 * not happen in this case.
		 */
		struct iov_iter t;
		void __user *uaddr = vhost_vq_meta_fetch(vq,
				     (u64)(uintptr_t)to, size,
				     VHOST_ADDR_USED);

		if (uaddr)
			return __copy_to_user(uaddr, from, size);

		ret = translate_desc(vq, (u64)(uintptr_t)to, size, vq->iotlb_iov,
				     ARRAY_SIZE(vq->iotlb_iov),
				     VHOST_ACCESS_WO);
		if (ret < 0)
			goto out;
		iov_iter_init(&t, WRITE, vq->iotlb_iov, ret, size);
		ret = copy_to_iter(from, size, &t);
		if (ret == size)
			ret = 0;
	}
out:
	return ret;
}

static int vhost_copy_from_user(struct vhost_virtqueue *vq, void *to,
				void __user *from, unsigned size)
{
	int ret;

	/*vq无iotlb，则硬件保证*/
	if (!vq->iotlb)
		return __copy_from_user(to, from, size);
	else {
		/* This function should be called after iotlb
		 * prefetch, which means we're sure that vq
		 * could be access through iotlb. So -EAGAIN should
		 * not happen in this case.
		 */
		void __user *uaddr = vhost_vq_meta_fetch(vq,
				     (u64)(uintptr_t)from, size,
				     VHOST_ADDR_DESC);
		struct iov_iter f;

		if (uaddr)
		    /*vq的meta信息中已包含desc表的iotlb映射，直接转换*/
			return __copy_from_user(to, uaddr, size);

		//meta中没有，通过iotlb查一遍，如果失败，则退出，否则完成填写
		//转换地址区间[from,from+size]的地址，存放在vq->iotlb_iov中
		ret = translate_desc(vq, (u64)(uintptr_t)from, size, vq->iotlb_iov,
				     ARRAY_SIZE(vq->iotlb_iov),
				     VHOST_ACCESS_RO);
		if (ret < 0) {
			vq_err(vq, "IOTLB translation failure: uaddr "
			       "%p size 0x%llx\n", from,
			       (unsigned long long) size);
			goto out;
		}
		iov_iter_init(&f, READ, vq->iotlb_iov, ret, size);
		ret = copy_from_iter(to, size, &f);
		if (ret == size)
			ret = 0;
	}

out:
	return ret;
}

//转换区间[addr,addr+size]的地址，将转换后的地址返回（要求转换后地址必须是连续）
static void __user *__vhost_get_user_slow(struct vhost_virtqueue *vq,
					  void __user *addr, unsigned int size,
					  int type)
{
	int ret;

	//转换区间[addr,addr+size]的地址，将转换结果存入vq->iotlb_iov
	ret = translate_desc(vq, (u64)(uintptr_t)addr, size, vq->iotlb_iov,
			     ARRAY_SIZE(vq->iotlb_iov),
			     VHOST_ACCESS_RO/*要求只读*/);
	if (ret < 0) {
		vq_err(vq, "IOTLB translation failure: uaddr "
			"%p size 0x%llx\n", addr,
			(unsigned long long) size);
		return NULL;
	}

	/*转换后iov长度不为1，即非连续内存，告警*/
	if (ret != 1 || vq->iotlb_iov[0].iov_len != size) {
		vq_err(vq, "Non atomic userspace memory access: uaddr "
			"%p size 0x%llx\n", addr,
			(unsigned long long) size);
		return NULL;
	}

	//返回转换后的地址
	return vq->iotlb_iov[0].iov_base;
}

/* This function should be called after iotlb
 * prefetch, which means we're sure that vq
 * could be access through iotlb. So -EAGAIN should
 * not happen in this case.
 */
static inline void __user *__vhost_get_user(struct vhost_virtqueue *vq,
					    void __user *addr/*要转换地址*/, unsigned int size/*地址指向的内存大小*/,
					    int type)
{
    /*优先在meta中查询，如果命中，则直接返回*/
	void __user *uaddr = vhost_vq_meta_fetch(vq,
			     (u64)(uintptr_t)addr, size, type);
	if (uaddr)
		return uaddr;

	//返回addr对应的地址
	return __vhost_get_user_slow(vq, addr, size, type);
}

#define vhost_put_user(vq, x, ptr)		\
({ \
	int ret; \
	if (!vq->iotlb) { \
		ret = __put_user(x, ptr); \
	} else { \
		__typeof__(ptr) to = \
		/*转换ptr地址到to,并将其存入x*/\
			(__typeof__(ptr)) __vhost_get_user(vq, ptr,	\
					  sizeof(*ptr), VHOST_ADDR_USED); \
		if (to != NULL) \
			ret = __put_user(x, to); \
		else \
			ret = -EFAULT;	\
	} \
	ret; \
})

static inline int vhost_put_avail_event(struct vhost_virtqueue *vq)
{
	return vhost_put_user(vq, cpu_to_vhost16(vq, vq->avail_idx),
			      vhost_avail_event(vq));
}

//自used表中idx位置开始，放入count个used_elem
static inline int vhost_put_used(struct vhost_virtqueue *vq,
				 struct vring_used_elem *head, int idx,
				 int count)
{
	return vhost_copy_to_user(vq, vq->used->ring + idx, head,
				  count * sizeof(*head));
}

static inline int vhost_put_used_flags(struct vhost_virtqueue *vq)

{
	return vhost_put_user(vq, cpu_to_vhost16(vq, vq->used_flags),
			      &vq->used->flags);
}

//写当前last_used_idx写入内存
static inline int vhost_put_used_idx(struct vhost_virtqueue *vq)

{
	return vhost_put_user(vq, cpu_to_vhost16(vq, vq->last_used_idx),
			      &vq->used->idx);
}

//将ptr指向的内容，复制一份到x
#define vhost_get_user(vq, x/*内核态指针*/, ptr/*用户态指针*/, type)		\
({ \
	int ret; \
	if (!vq->iotlb) { \
		ret = __get_user(x, ptr); \
	} else { \
		__typeof__(ptr) from = \
			(__typeof__(ptr)) __vhost_get_user(vq, ptr, \
							   sizeof(*ptr), \
							   type); \
		if (from != NULL) \
		    /*自用户态地址from处，复制数据到x*/\
			ret = __get_user(x, from); \
		else \
			ret = -EFAULT; \
	} \
	ret; \
})

//将ptr指向的内容复制一份，到x指向的内存里
#define vhost_get_avail(vq, x, ptr) \
	vhost_get_user(vq, x, ptr, VHOST_ADDR_AVAIL)

//将ptr指向的内容复制一份，到x指向的内存里
#define vhost_get_used(vq, x, ptr) \
	vhost_get_user(vq, x, ptr, VHOST_ADDR_USED)

static void vhost_dev_lock_vqs(struct vhost_dev *d)
{
	int i = 0;
	for (i = 0; i < d->nvqs; ++i)
		mutex_lock_nested(&d->vqs[i]->mutex, i);
}

static void vhost_dev_unlock_vqs(struct vhost_dev *d)
{
	int i = 0;
	for (i = 0; i < d->nvqs; ++i)
		mutex_unlock(&d->vqs[i]->mutex);
}

//取avali的索引位置
static inline int vhost_get_avail_idx(struct vhost_virtqueue *vq,
				      __virtio16 *idx/*出参，索引位置*/)
{
	return vhost_get_avail(vq, *idx, &vq->avail->idx);
}

static inline int vhost_get_avail_head(struct vhost_virtqueue *vq,
				       __virtio16 *head, int idx)
{
    //取idx索引位置的avail值，存入head
	return vhost_get_avail(vq, *head,
			       &vq->avail->ring[idx & (vq->num - 1)]);
}

//取vq->avail->flags内容
static inline int vhost_get_avail_flags(struct vhost_virtqueue *vq,
					__virtio16 *flags)
{
	return vhost_get_avail(vq, *flags, &vq->avail->flags);
}

static inline int vhost_get_used_event(struct vhost_virtqueue *vq,
				       __virtio16 *event)
{
	return vhost_get_avail(vq, *event, vhost_used_event(vq));
}

static inline int vhost_get_used_idx(struct vhost_virtqueue *vq,
				     __virtio16 *idx)
{
	return vhost_get_used(vq, *idx, &vq->used->idx);
}

//取vq->desc表的第idx号描述符，将其存入desc中
static inline int vhost_get_desc(struct vhost_virtqueue *vq,
				 struct vring_desc *desc/*出参，待填充desc*/, int idx/*要取的desc索引*/)
{
	return vhost_copy_from_user(vq, desc, vq->desc + idx, sizeof(*desc));
}

/*检查是否有等待此msg的队列，如有使其可运行*/
static void vhost_iotlb_notify_vq(struct vhost_dev *d,
				  struct vhost_iotlb_msg *msg)
{
	struct vhost_msg_node *node, *n;

	spin_lock(&d->iotlb_lock);

	/*检查pending_list上挂接的iotlb miss消息，如果当前消息对应了此miss,则将其自
	 * pending中移除掉，并将poll设备对应的work入队到vhost work中，使其执行*/
	list_for_each_entry_safe(node, n, &d->pending_list, node) {
		struct vhost_iotlb_msg *vq_msg = &node->msg.iotlb;
		if (msg->iova <= vq_msg->iova &&
		    msg->iova + msg->size - 1 >= vq_msg->iova &&
		    vq_msg->type == VHOST_IOTLB_MISS) {
		    //使可执行
			vhost_poll_queue(&node->vq->poll);
			list_del(&node->node);
			kfree(node);
		}
	}

	spin_unlock(&d->iotlb_lock);
}

static bool umem_access_ok(u64 uaddr, u64 size, int access)
{
	unsigned long a = uaddr;

	/* Make sure 64 bit math will not overflow. */
	if (vhost_overflow(uaddr, size))
		return false;

	if ((access & VHOST_ACCESS_RO) &&
	    !access_ok((void __user *)a, size))
		return false;
	if ((access & VHOST_ACCESS_WO) &&
	    !access_ok((void __user *)a, size))
		return false;
	return true;
}

/*iotlb 消息update/invalidate消息处理*/
static int vhost_process_iotlb_msg(struct vhost_dev *dev,
				   struct vhost_iotlb_msg *msg)
{
	int ret = 0;

	mutex_lock(&dev->mutex);
	vhost_dev_lock_vqs(dev);
	switch (msg->type) {
	case VHOST_IOTLB_UPDATE:
		if (!dev->iotlb) {
		    /*此时iotlb必须已创建*/
			ret = -EFAULT;
			break;
		}
		if (!umem_access_ok(msg->uaddr, msg->size, msg->perm)) {
			ret = -EFAULT;
			break;
		}
		vhost_vq_meta_reset(dev);
		/*在设备iotlb中添加地址映射*/
		if (vhost_iotlb_add_range(dev->iotlb, msg->iova,
					  msg->iova + msg->size - 1,
					  msg->uaddr, msg->perm)) {
			ret = -ENOMEM;
			break;
		}
		/*收到iotlb更新，检查是否有pending,如有，促使其运行*/
		vhost_iotlb_notify_vq(dev, msg);
		break;
	case VHOST_IOTLB_INVALIDATE:
		if (!dev->iotlb) {
			ret = -EFAULT;
			break;
		}
		vhost_vq_meta_reset(dev);
		/*自设备iotlb中移除指定范围的地址映射*/
		vhost_iotlb_del_range(dev->iotlb, msg->iova,
				      msg->iova + msg->size - 1);
		break;
	default:
		ret = -EINVAL;
		break;
	}

	vhost_dev_unlock_vqs(dev);
	mutex_unlock(&dev->mutex);

	return ret;
}

/*处理vhost_dev设备对应的iotlb消息*/
ssize_t vhost_chr_write_iter(struct vhost_dev *dev,
			     struct iov_iter *from)
{
	struct vhost_iotlb_msg msg;
	size_t offset;
	int type, ret;

	ret = copy_from_iter(&type, sizeof(type), from);
	if (ret != sizeof(type)) {
		ret = -EINVAL;
		goto done;
	}

	/*当前支持以下几类消息*/
	switch (type) {
	case VHOST_IOTLB_MSG:
		/* There maybe a hole after type for V1 message type,
		 * so skip it here.
		 */
		offset = offsetof(struct vhost_msg, iotlb) - sizeof(int);
		break;
	case VHOST_IOTLB_MSG_V2:
		offset = sizeof(__u32);
		break;
	default:
		ret = -EINVAL;
		goto done;
	}

	iov_iter_advance(from, offset);
	ret = copy_from_iter(&msg, sizeof(msg), from);
	if (ret != sizeof(msg)) {
		ret = -EINVAL;
		goto done;
	}

	/*如果有msg_handler，则处理，否则不处理*/
	if (dev->msg_handler)
		ret = dev->msg_handler(dev, &msg);
	else
		ret = vhost_process_iotlb_msg(dev, &msg);
	if (ret) {
		ret = -EFAULT;
		goto done;
	}

	ret = (type == VHOST_IOTLB_MSG) ? sizeof(struct vhost_msg) :
	      sizeof(struct vhost_msg_v2);
done:
	return ret;
}
EXPORT_SYMBOL(vhost_chr_write_iter);

/*检测是否有iotlb miss消息可读*/
__poll_t vhost_chr_poll(struct file *file, struct vhost_dev *dev,
			    poll_table *wait)
{
	__poll_t mask = 0;

	poll_wait(file, &dev->wait, wait);

	/*队列不为空，标明有数组*/
	if (!list_empty(&dev->read_list))
		mask |= EPOLLIN | EPOLLRDNORM;

	return mask;
}
EXPORT_SYMBOL(vhost_chr_poll);

/*自dev->read_list上获取iotlb miss消息，并填充到to中，同时将此消息移至dev->pending_list*/
ssize_t vhost_chr_read_iter(struct vhost_dev *dev, struct iov_iter *to,
			    int noblock)
{
	DEFINE_WAIT(wait);
	struct vhost_msg_node *node;
	ssize_t ret = 0;
	unsigned size = sizeof(struct vhost_msg);

	/*要读取的字节小于vhost_msg大小，返回0*/
	if (iov_iter_count(to) < size)
		return 0;

	while (1) {
		if (!noblock)
			prepare_to_wait(&dev->wait, &wait,
					TASK_INTERRUPTIBLE);

		node = vhost_dequeue_msg(dev, &dev->read_list);

		/*有可处理消息，跳出*/
		if (node)
			break;

		/*不容许阻塞，返回EAGAIN*/
		if (noblock) {
			ret = -EAGAIN;
			break;
		}

		/*当前进程有未绝信号，返回ERESTARTSYS*/
		if (signal_pending(current)) {
			ret = -ERESTARTSYS;
			break;
		}

		/*iotlb未创建，返回失败*/
		if (!dev->iotlb) {
			ret = -EBADFD;
			break;
		}

		/*无数据，且容许阻塞，调度到其它进程*/
		schedule();
	}

	if (!noblock)
		finish_wait(&dev->wait, &wait);

	/*消息type校验及copy准备*/
	if (node) {
		struct vhost_iotlb_msg *msg;
		void *start = &node->msg;

		switch (node->msg.type) {
		case VHOST_IOTLB_MSG:
		    /*v1 iotlb消息*/
			size = sizeof(node->msg);
			msg = &node->msg.iotlb;
			break;
		case VHOST_IOTLB_MSG_V2:
		    /*v2 iotlb消息*/
			size = sizeof(node->msg_v2);
			msg = &node->msg_v2.iotlb;
			break;
		default:
			BUG();
			break;
		}

		/*将msg copy到to中*/
		ret = copy_to_iter(start, size, to);
		if (ret != size || msg->type != VHOST_IOTLB_MISS) {
		    /*copy失败，且消息类型非iotlb miss的，直接丢弃*/
			kfree(node);
			return ret;
		}

		/*将copy成功的消息，添加到dev->pending_list队列上*/
		vhost_enqueue_msg(dev, &dev->pending_list, node);
	}

	return ret;
}
EXPORT_SYMBOL_GPL(vhost_chr_read_iter);

//构造iotlb miss消息并入队
static int vhost_iotlb_miss(struct vhost_virtqueue *vq, u64 iova, int access)
{
	struct vhost_dev *dev = vq->dev;
	struct vhost_msg_node *node;
	struct vhost_iotlb_msg *msg;
	/*采用哪个版本的消息格式*/
	bool v2 = vhost_backend_has_feature(vq, VHOST_BACKEND_F_IOTLB_MSG_V2);

	//构造tlb miss消息
	node = vhost_new_msg(vq, v2 ? VHOST_IOTLB_MSG_V2 : VHOST_IOTLB_MSG);
	if (!node)
		return -ENOMEM;

	if (v2) {
		node->msg_v2.type = VHOST_IOTLB_MSG_V2;
		msg = &node->msg_v2.iotlb;
	} else {
		msg = &node->msg.iotlb;
	}

	//iotlb miss消息入队到read_list
	msg->type = VHOST_IOTLB_MISS;
	msg->iova = iova;
	msg->perm = access;

	vhost_enqueue_msg(dev, &dev->read_list, node);

	return 0;
}

static bool vq_access_ok(struct vhost_virtqueue *vq, unsigned int num,
			 vring_desc_t __user *desc,
			 vring_avail_t __user *avail,
			 vring_used_t __user *used)

{
	/* If an IOTLB device is present, the vring addresses are
	 * GIOVAs. Access validation occurs at prefetch time. */
	if (vq->iotlb)
		return true;

	return access_ok(desc, vhost_get_desc_size(vq, num)) &&
	       access_ok(avail, vhost_get_avail_size(vq, num)) &&
	       access_ok(used, vhost_get_used_size(vq, num));
}

static void vhost_vq_meta_update(struct vhost_virtqueue *vq,
				 const struct vhost_iotlb_map *map,
				 int type)
{
	int access = (type == VHOST_ADDR_USED) ?
		     VHOST_ACCESS_WO : VHOST_ACCESS_RO;

	if (likely(map->perm & access))
		vq->meta_iotlb[type] = map;
}

/*查询addr,addr+len区间对应的iotlb是否存在映射且权限正确，如不存在构造tlb miss,如存在返回true*/
static bool iotlb_access_ok(struct vhost_virtqueue *vq,
			    int access, u64 addr, u64 len, int type)
{
	const struct vhost_iotlb_map *map;
	struct vhost_iotlb *umem = vq->iotlb;
	u64 s = 0, size, orig_addr = addr, last = addr + len - 1;

	if (vhost_vq_meta_fetch(vq, addr, len, type))
		return true;

	while (len > s) {
	    /*在iotlb中查询[addr，last]区间*/
		map = vhost_iotlb_itree_first(umem, addr, last);
		if (map == NULL || map->start > addr) {
		    /*缺少此区间映射信息，构造消息，用于向guest知会iotlb miss*/
			vhost_iotlb_miss(vq, addr, access);
			return false;
		} else if (!(map->perm & access)) {
		    /*有此区间映射信息，但权限不一致*/
			/* Report the possible access violation by
			 * request another translation from userspace.
			 */
			return false;
		}

		size = map->size - addr + map->start;

		/*记录缓存*/
		if (orig_addr == addr && size >= len)
			vhost_vq_meta_update(vq, map, type);

		s += size;
		addr += size;
	}

	return true;
}

int vq_meta_prefetch(struct vhost_virtqueue *vq)
{
	unsigned int num = vq->num;

	if (!vq->iotlb)
		return 1;

	/*提前预取desc,avail,used表的iotlb表映射，如返回false,则存在miss情况*/
	return iotlb_access_ok(vq, VHOST_MAP_RO, (u64)(uintptr_t)vq->desc,
			       vhost_get_desc_size(vq, num), VHOST_ADDR_DESC) &&
	       iotlb_access_ok(vq, VHOST_MAP_RO, (u64)(uintptr_t)vq->avail,
			       vhost_get_avail_size(vq, num),
			       VHOST_ADDR_AVAIL) &&
	       iotlb_access_ok(vq, VHOST_MAP_WO, (u64)(uintptr_t)vq->used,
			       vhost_get_used_size(vq, num), VHOST_ADDR_USED);
}
EXPORT_SYMBOL_GPL(vq_meta_prefetch);

/* Can we log writes? */
/* Caller should have device mutex but not vq mutex */
bool vhost_log_access_ok(struct vhost_dev *dev)
{
	return memory_access_ok(dev, dev->umem, 1);
}
EXPORT_SYMBOL_GPL(vhost_log_access_ok);

static bool vq_log_used_access_ok(struct vhost_virtqueue *vq,
				  void __user *log_base,
				  bool log_used,
				  u64 log_addr)
{
	/* If an IOTLB device is present, log_addr is a GIOVA that
	 * will never be logged by log_used(). */
	if (vq->iotlb)
		return true;

	return !log_used || log_access_ok(log_base, log_addr,
					  vhost_get_used_size(vq, vq->num));
}

/* Verify access for write logging. */
/* Caller should have vq mutex and device mutex */
static bool vq_log_access_ok(struct vhost_virtqueue *vq,
			     void __user *log_base)
{
	return vq_memory_access_ok(log_base, vq->umem,
				   vhost_has_feature(vq, VHOST_F_LOG_ALL)) &&
		vq_log_used_access_ok(vq, log_base, vq->log_used, vq->log_addr);
}

/* Can we start vq? */
/* Caller should have vq mutex and device mutex */
bool vhost_vq_access_ok(struct vhost_virtqueue *vq)
{
	if (!vq_log_access_ok(vq, vq->log_base))
		return false;

	return vq_access_ok(vq, vq->num, vq->desc, vq->avail, vq->used);
}
EXPORT_SYMBOL_GPL(vhost_vq_access_ok);

//设置设备memory
static long vhost_set_memory(struct vhost_dev *d, struct vhost_memory __user *m)
{
	struct vhost_memory mem/*用户态指定的mem*/, *newmem;
	struct vhost_memory_region *region;
	struct vhost_iotlb *newumem, *oldumem;
	//先考虑regions前的字节
	unsigned long size = offsetof(struct vhost_memory, regions);
	int i;

	if (copy_from_user(&mem, m, size))
		return -EFAULT;
	if (mem.padding)
	    /*当前不支持mem有padding情况*/
		return -EOPNOTSUPP;
	/*当前不支持超过限制的mem regions*/
	if (mem.nregions > max_mem_regions)
		return -E2BIG;
	//在newmem结构体的后面再申请mem.nregions个 typeof(regions)存入在其后面
	newmem = kvzalloc(struct_size(newmem, regions, mem.nregions),
			GFP_KERNEL);
	if (!newmem)
		return -ENOMEM;

	memcpy(newmem, &mem, size);
	//再考虑regions对应的字节，完成newmem填充
	if (copy_from_user(newmem->regions, m->regions,
			   flex_array_size(newmem, regions, mem.nregions))) {
		kvfree(newmem);
		return -EFAULT;
	}

	newumem = iotlb_alloc();
	if (!newumem) {
		kvfree(newmem);
		return -ENOMEM;
	}

	//遍历用户态指定的所有regions，将其加入到iotlb
	for (region = newmem->regions;
	     region < newmem->regions + mem.nregions;
	     region++) {
		if (vhost_iotlb_add_range(newumem,
					  region->guest_phys_addr,
					  region->guest_phys_addr +
					  region->memory_size - 1,
					  region->userspace_addr,
					  VHOST_MAP_RW))
			goto err;
	}

	if (!memory_access_ok(d, newumem, 0))
		goto err;

	oldumem = d->umem;/*旧的iotlb*/
	d->umem = newumem;/*设置新的iotlb*/

	/* All memory accesses are done under some VQ mutex. */
	//为vq指定iotlb
	for (i = 0; i < d->nvqs; ++i) {
		mutex_lock(&d->vqs[i]->mutex);
		d->vqs[i]->umem = newumem;
		mutex_unlock(&d->vqs[i]->mutex);
	}

	//依除旧的tlb中的映射
	kvfree(newmem);
	vhost_iotlb_free(oldumem);
	return 0;

err:
	vhost_iotlb_free(newumem);
	kvfree(newmem);
	return -EFAULT;
}

//设置vq队列长度
static long vhost_vring_set_num(struct vhost_dev *d,
				struct vhost_virtqueue *vq,
				void __user *argp)
{
	struct vhost_vring_state s;

	/* Resizing ring with an active backend?
	 * You don't want to do that. */
	if (vq->private_data)
		return -EBUSY;

	if (copy_from_user(&s, argp, sizeof s))
		return -EFAULT;

	if (!s.num || s.num > 0xffff || (s.num & (s.num - 1)))
		return -EINVAL;
	vq->num = s.num;

	return 0;
}

/*设置vring对应的地址*/
static long vhost_vring_set_addr(struct vhost_dev *d,
				 struct vhost_virtqueue *vq,
				 void __user *argp)
{
	struct vhost_vring_addr a;/*取参数*/

	if (copy_from_user(&a, argp, sizeof a))
		return -EFAULT;
	/*当前仅支持vring_f_log*/
	if (a.flags & ~(0x1 << VHOST_VRING_F_LOG))
		return -EOPNOTSUPP;

	/* For 32bit, verify that the top 32bits of the user
	   data are set to zero. */
	if ((u64)(unsigned long)a.desc_user_addr != a.desc_user_addr ||
	    (u64)(unsigned long)a.used_user_addr != a.used_user_addr ||
	    (u64)(unsigned long)a.avail_user_addr != a.avail_user_addr)
		return -EFAULT;

	/* Make sure it's safe to cast pointers to vring types. */
	BUILD_BUG_ON(__alignof__ *vq->avail > VRING_AVAIL_ALIGN_SIZE);
	BUILD_BUG_ON(__alignof__ *vq->used > VRING_USED_ALIGN_SIZE);
	//用户传入的地址必须是对齐的
	if ((a.avail_user_addr & (VRING_AVAIL_ALIGN_SIZE - 1)) ||
	    (a.used_user_addr & (VRING_USED_ALIGN_SIZE - 1)) ||
	    (a.log_guest_addr & (VRING_USED_ALIGN_SIZE - 1)))
		return -EINVAL;

	/* We only verify access here if backend is configured.
	 * If it is not, we don't as size might not have been setup.
	 * We will verify when backend is configured. */
	if (vq->private_data) {
		if (!vq_access_ok(vq, vq->num,
			(void __user *)(unsigned long)a.desc_user_addr,
			(void __user *)(unsigned long)a.avail_user_addr,
			(void __user *)(unsigned long)a.used_user_addr))
			return -EINVAL;

		/* Also validate log access for used ring if enabled. */
		if (!vq_log_used_access_ok(vq, vq->log_base,
				a.flags & (0x1 << VHOST_VRING_F_LOG),
				a.log_guest_addr))
			return -EINVAL;
	}

	//设置vqueue的地址
	vq->log_used = !!(a.flags & (0x1 << VHOST_VRING_F_LOG));
	vq->desc = (void __user *)(unsigned long)a.desc_user_addr;
	vq->avail = (void __user *)(unsigned long)a.avail_user_addr;
	vq->log_addr = a.log_guest_addr;
	vq->used = (void __user *)(unsigned long)a.used_user_addr;

	return 0;
}

static long vhost_vring_set_num_addr(struct vhost_dev *d,
				     struct vhost_virtqueue *vq,
				     unsigned int ioctl,
				     void __user *argp)
{
	long r;

	mutex_lock(&vq->mutex);

	switch (ioctl) {
	case VHOST_SET_VRING_NUM:
	    /*设置vring长度*/
		r = vhost_vring_set_num(d, vq, argp);
		break;
	case VHOST_SET_VRING_ADDR:
	    /*设置vring的地址*/
		r = vhost_vring_set_addr(d, vq, argp);
		break;
	default:
		BUG();
	}

	mutex_unlock(&vq->mutex);

	return r;
}
long vhost_vring_ioctl(struct vhost_dev *d, unsigned int ioctl, void __user *argp)
{
	struct file *eventfp, *filep = NULL;
	bool pollstart = false, pollstop = false;
	struct eventfd_ctx *ctx = NULL;
	u32 __user *idxp = argp;
	struct vhost_virtqueue *vq;
	struct vhost_vring_state s;
	struct vhost_vring_file f;
	u32 idx;
	long r;

	//取指定的idx
	r = get_user(idx, idxp);
	if (r < 0)
		return r;
	/*idx不能大于vq数目*/
	if (idx >= d->nvqs)
		return -ENOBUFS;

	/*取用户态指定的vq*/
	idx = array_index_nospec(idx, d->nvqs);
	vq = d->vqs[idx];

	if (ioctl == VHOST_SET_VRING_NUM ||
	    ioctl == VHOST_SET_VRING_ADDR) {
	    //设置vring的长度及vring地址
		return vhost_vring_set_num_addr(d, vq/*待操作的vring*/, ioctl, argp);
	}

	mutex_lock(&vq->mutex);

	switch (ioctl) {
	case VHOST_SET_VRING_BASE:
	    /*设置avail基准*/
		/* Moving base with an active backend?
		 * You don't want to do that. */
		if (vq->private_data) {
			r = -EBUSY;
			break;
		}
		if (copy_from_user(&s, argp, sizeof s)) {
			r = -EFAULT;
			break;
		}
		if (s.num > 0xffff) {
			r = -EINVAL;
			break;
		}
		vq->last_avail_idx = s.num;
		/* Forget the cached index value. */
		vq->avail_idx = vq->last_avail_idx;
		break;
	case VHOST_GET_VRING_BASE:
	    /*返回avail ring基准*/
		s.index = idx;
		s.num = vq->last_avail_idx;
		if (copy_to_user(argp, &s, sizeof s))
			r = -EFAULT;
		break;
	case VHOST_SET_VRING_KICK:
	    /*设置eventfd*/
		if (copy_from_user(&f, argp, sizeof f)) {
			r = -EFAULT;
			break;
		}
		//获得用户态指定的eventfd
		eventfp = f.fd == VHOST_FILE_UNBIND ? NULL : eventfd_fget(f.fd);
		if (IS_ERR(eventfp)) {
			r = PTR_ERR(eventfp);
			break;
		}

		/*eventfd发生变更*/
		if (eventfp != vq->kick) {
			pollstop = (filep = vq->kick) != NULL;
			pollstart = (vq->kick = eventfp) != NULL;
		} else
			filep = eventfp;
		break;
	case VHOST_SET_VRING_CALL:
	    /*变更用户态指定的eventfd_ctx,用做call_ctx*/
		if (copy_from_user(&f, argp, sizeof f)) {
			r = -EFAULT;
			break;
		}
		ctx = f.fd == VHOST_FILE_UNBIND ? NULL : eventfd_ctx_fdget(f.fd);
		if (IS_ERR(ctx)) {
			r = PTR_ERR(ctx);
			break;
		}

		swap(ctx, vq->call_ctx.ctx);
		break;
	case VHOST_SET_VRING_ERR:
	    /*变更用户态指定的eventfd_ctx,用做error_ctx*/
		if (copy_from_user(&f, argp, sizeof f)) {
			r = -EFAULT;
			break;
		}
		ctx = f.fd == VHOST_FILE_UNBIND ? NULL : eventfd_ctx_fdget(f.fd);
		if (IS_ERR(ctx)) {
			r = PTR_ERR(ctx);
			break;
		}
		swap(ctx, vq->error_ctx);
		break;
	case VHOST_SET_VRING_ENDIAN:
		r = vhost_set_vring_endian(vq, argp);
		break;
	case VHOST_GET_VRING_ENDIAN:
		r = vhost_get_vring_endian(vq, idx, argp);
		break;
	case VHOST_SET_VRING_BUSYLOOP_TIMEOUT:
	    /*设置busyloop的超时时间*/
		if (copy_from_user(&s, argp, sizeof(s))) {
			r = -EFAULT;
			break;
		}
		vq->busyloop_timeout = s.num;
		break;
	case VHOST_GET_VRING_BUSYLOOP_TIMEOUT:
	    //获取busyloop的超时时间
		s.index = idx;
		s.num = vq->busyloop_timeout;
		if (copy_to_user(argp, &s, sizeof(s)))
			r = -EFAULT;
		break;
	default:
		r = -ENOIOCTLCMD;
	}

	//需要停止poll
	if (pollstop && vq->handle_kick)
		vhost_poll_stop(&vq->poll);

	if (!IS_ERR_OR_NULL(ctx))
		eventfd_ctx_put(ctx);
	if (filep)
		fput(filep);

	//需要start poll
	if (pollstart && vq->handle_kick)
		r = vhost_poll_start(&vq->poll, vq->kick);

	mutex_unlock(&vq->mutex);

	if (pollstop && vq->handle_kick)
		vhost_poll_flush(&vq->poll);
	return r;
}
EXPORT_SYMBOL_GPL(vhost_vring_ioctl);

int vhost_init_device_iotlb(struct vhost_dev *d, bool enabled)
{
	struct vhost_iotlb *niotlb, *oiotlb;
	int i;

	niotlb = iotlb_alloc();
	if (!niotlb)
		return -ENOMEM;

	//旧的iotlb需要移除，故这里先保存
	oiotlb = d->iotlb;
	d->iotlb = niotlb;

	//为各vq指定new iotlb
	for (i = 0; i < d->nvqs; ++i) {
		struct vhost_virtqueue *vq = d->vqs[i];

		mutex_lock(&vq->mutex);
		vq->iotlb = niotlb;
		__vhost_vq_meta_reset(vq);
		mutex_unlock(&vq->mutex);
	}

	//释放掉旧的iotlb
	vhost_iotlb_free(oiotlb);

	return 0;
}
EXPORT_SYMBOL_GPL(vhost_init_device_iotlb);

/* Caller must have device mutex */
long vhost_dev_ioctl(struct vhost_dev *d, unsigned int ioctl, void __user *argp)
{
	struct eventfd_ctx *ctx;
	u64 p;
	long r;
	int i, fd;

	/* If you are not the owner, you can become one */
	if (ioctl == VHOST_SET_OWNER) {
	    /*为设备设置当前进程为owner,设备将于owner共享内存*/
		r = vhost_dev_set_owner(d);
		goto done;
	}

	/* You must be the owner to do anything else */
	r = vhost_dev_check_owner(d);
	/*如果当前进程不是owner,则退出*/
	if (r)
		goto done;

	switch (ioctl) {
	case VHOST_SET_MEM_TABLE:
	    /*设置内存表*/
		r = vhost_set_memory(d, argp);
		break;
	case VHOST_SET_LOG_BASE:
	    //设置log base
		if (copy_from_user(&p, argp, sizeof p)) {
			r = -EFAULT;
			break;
		}
		/*地址不能超过u64*/
		if ((u64)(unsigned long)p != p) {
			r = -EFAULT;
			break;
		}
		for (i = 0; i < d->nvqs; ++i) {
			struct vhost_virtqueue *vq;
			void __user *base = (void __user *)(unsigned long)p;
			vq = d->vqs[i];
			mutex_lock(&vq->mutex);
			/* If ring is inactive, will check when it's enabled. */
			if (vq->private_data && !vq_log_access_ok(vq, base))
				r = -EFAULT;
			else
			    /*设置log基准*/
				vq->log_base = base;
			mutex_unlock(&vq->mutex);
		}
		break;
	case VHOST_SET_LOG_FD:
		r = get_user(fd, (int __user *)argp);
		if (r < 0)
			break;
		/*如果fd不为NULL，则通过fd找到其对应的eventfd_ctx*/
		ctx = fd == VHOST_FILE_UNBIND ? NULL : eventfd_ctx_fdget(fd);
		if (IS_ERR(ctx)) {
			r = PTR_ERR(ctx);
			break;
		}
		swap(ctx, d->log_ctx);
		for (i = 0; i < d->nvqs; ++i) {
			mutex_lock(&d->vqs[i]->mutex);
			d->vqs[i]->log_ctx = d->log_ctx;
			mutex_unlock(&d->vqs[i]->mutex);
		}
		if (ctx)
			eventfd_ctx_put(ctx);
		break;
	default:
		r = -ENOIOCTLCMD;
		break;
	}
done:
	return r;
}
EXPORT_SYMBOL_GPL(vhost_dev_ioctl);

/* TODO: This is really inefficient.  We need something like get_user()
 * (instruction directly accesses the data, with an exception table entry
 * returning -EFAULT). See Documentation/x86/exception-tables.rst.
 */
static int set_bit_to_user(int nr, void __user *addr)
{
	unsigned long log = (unsigned long)addr;
	struct page *page;
	void *base;
	int bit = nr + (log % PAGE_SIZE) * 8;
	int r;

	/*取addr对应的一个page*/
	r = pin_user_pages_fast(log, 1, FOLL_WRITE, &page);
	if (r < 0)
		return r;
	BUG_ON(r != 1);
	base = kmap_atomic(page);
	set_bit(bit, base);
	kunmap_atomic(base);
	unpin_user_pages_dirty_lock(&page, 1, true);
	return 0;
}

static int log_write(void __user *log_base,
		     u64 write_address, u64 write_length)
{
    /*write地址对应的页号*/
	u64 write_page = write_address / VHOST_PAGE_SIZE;
	int r;

	/*写长度为0，退出*/
	if (!write_length)
		return 0;
	/*写地址在页内的偏移量*/
	write_length += write_address % VHOST_PAGE_SIZE;
	for (;;) {
	    /*在log_base中，每个页占一个bit*/
		u64 base = (u64)(unsigned long)log_base;
		u64 log = base + write_page / 8;/*此页在log_base中的位置*/
		int bit = write_page % 8;/*位的偏移量*/
		/*32位机器相关*/
		if ((u64)(unsigned long)log != log)
			return -EFAULT;
		/*设置write地址对应的页bits位为1*/
		r = set_bit_to_user(bit, (void __user *)(unsigned long)log);
		if (r < 0)
			return r;
		if (write_length <= VHOST_PAGE_SIZE)
			break;
		/*继续检查下一页*/
		write_length -= VHOST_PAGE_SIZE;
		write_page += 1;
	}
	return r;
}

static int log_write_hva(struct vhost_virtqueue *vq, u64 hva, u64 len)
{
	struct vhost_iotlb *umem = vq->umem;
	struct vhost_iotlb_map *u;
	u64 start, end, l, min;
	int r;
	bool hit = false;

	while (len) {
		min = len;
		/* More than one GPAs can be mapped into a single HVA. So
		 * iterate all possible umems here to be safe.
		 */
		list_for_each_entry(u, &umem->list, link) {
			if (u->addr > hva - 1 + len ||
			    u->addr - 1 + u->size < hva)
				continue;
			start = max(u->addr, hva);
			end = min(u->addr - 1 + u->size, hva - 1 + len);
			l = end - start + 1;
			r = log_write(vq->log_base,
				      u->start + start - u->addr,
				      l);
			if (r < 0)
				return r;
			hit = true;
			min = min(l, min);
		}

		if (!hit)
			return -EFAULT;

		len -= min;
		hva += min;
	}

	return 0;
}

static int log_used(struct vhost_virtqueue *vq, u64 used_offset, u64 len)
{
	struct iovec *iov = vq->log_iov;
	int i, ret;

	if (!vq->iotlb)
		return log_write(vq->log_base, vq->log_addr + used_offset, len);

	ret = translate_desc(vq, (uintptr_t)vq->used + used_offset,
			     len, iov, 64, VHOST_ACCESS_WO);
	if (ret < 0)
		return ret;

	for (i = 0; i < ret; i++) {
		ret = log_write_hva(vq,	(uintptr_t)iov[i].iov_base,
				    iov[i].iov_len);
		if (ret)
			return ret;
	}

	return 0;
}

int vhost_log_write(struct vhost_virtqueue *vq, struct vhost_log *log,
		    unsigned int log_num, u64 len, struct iovec *iov, int count)
{
	int i, r;

	/* Make sure data written is seen before log. */
	smp_wmb();

	if (vq->iotlb) {
		for (i = 0; i < count; i++) {
			r = log_write_hva(vq, (uintptr_t)iov[i].iov_base,
					  iov[i].iov_len);
			if (r < 0)
				return r;
		}
		return 0;
	}

	for (i = 0; i < log_num; ++i) {
		u64 l = min(log[i].len, len);
		r = log_write(vq->log_base, log[i].addr, l);
		if (r < 0)
			return r;
		len -= l;
		if (!len) {
			if (vq->log_ctx)
				eventfd_signal(vq->log_ctx, 1);
			return 0;
		}
	}
	/* Length written exceeds what we have stored. This is a bug. */
	BUG();
	return 0;
}
EXPORT_SYMBOL_GPL(vhost_log_write);

static int vhost_update_used_flags(struct vhost_virtqueue *vq)
{
	void __user *used;
	if (vhost_put_used_flags(vq))
		return -EFAULT;
	if (unlikely(vq->log_used)) {
		/* Make sure the flag is seen before log. */
		smp_wmb();
		/* Log used flag write. */
		used = &vq->used->flags;
		log_used(vq, (used - (void __user *)vq->used),
			 sizeof vq->used->flags);
		if (vq->log_ctx)
			eventfd_signal(vq->log_ctx, 1);
	}
	return 0;
}

static int vhost_update_avail_event(struct vhost_virtqueue *vq, u16 avail_event)
{
	if (vhost_put_avail_event(vq))
		return -EFAULT;
	if (unlikely(vq->log_used)) {
		void __user *used;
		/* Make sure the event is seen before log. */
		smp_wmb();
		/* Log avail event write */
		used = vhost_avail_event(vq);
		log_used(vq, (used - (void __user *)vq->used),
			 sizeof *vhost_avail_event(vq));
		if (vq->log_ctx)
			eventfd_signal(vq->log_ctx, 1);
	}
	return 0;
}

int vhost_vq_init_access(struct vhost_virtqueue *vq)
{
	__virtio16 last_used_idx;
	int r;
	bool is_le = vq->is_le;

	//vq无后端时，直接返回
	if (!vq->private_data)
		return 0;

	vhost_init_is_le(vq);

	r = vhost_update_used_flags(vq);
	if (r)
		goto err;
	vq->signalled_used_valid = false;
	if (!vq->iotlb &&
	    !access_ok(&vq->used->idx, sizeof vq->used->idx)) {
		r = -EFAULT;
		goto err;
	}
	r = vhost_get_used_idx(vq, &last_used_idx);
	if (r) {
		vq_err(vq, "Can't access used idx at %p\n",
		       &vq->used->idx);
		goto err;
	}
	vq->last_used_idx = vhost16_to_cpu(vq, last_used_idx);
	return 0;

err:
	vq->is_le = is_le;
	return r;
}
EXPORT_SYMBOL_GPL(vhost_vq_init_access);

/*通过iotlb转换内存区间[addr,addr+len]的地址信息*/
static int translate_desc(struct vhost_virtqueue *vq, u64 addr/*待转换地址*/, u32 len,
			  struct iovec iov[]/*出参，转换后的虚地址情况*/, int iov_size, int access/*访问权限*/)
{
	const struct vhost_iotlb_map *map;
	struct vhost_dev *dev = vq->dev;
	struct vhost_iotlb *umem = dev->iotlb ? dev->iotlb : dev->umem;
	struct iovec *_iov;
	u64 s = 0;
	int ret = 0;

	while ((u64)len > s) {
		u64 size;
		if (unlikely(ret >= iov_size)) {
			ret = -ENOBUFS;
			break;
		}

		map = vhost_iotlb_itree_first(umem, addr, addr + len - 1);
		if (map == NULL || map->start > addr) {
			if (umem != dev->iotlb) {
				ret = -EFAULT;
				break;
			}
			ret = -EAGAIN;
			break;
		} else if (!(map->perm & access)) {
		    /*权限不匹配，失配*/
			ret = -EPERM;
			break;
		}

		//记录转换后地址结果
		_iov = iov + ret;
		size = map->size - addr + map->start;
		_iov->iov_len = min((u64)len - s, size);/*地址范围长度*/
		_iov->iov_base = (void __user *)(unsigned long)
				 (map->addr + addr - map->start);/*起始地址*/
		s += size;/*更新已完成转换长度*/
		addr += size;
		++ret;/*_iov占用长度增加*/
	}

	if (ret == -EAGAIN)
	    /*指明tlb失配，触发消息知会guest*/
		vhost_iotlb_miss(vq, addr, access);
	return ret;
}

/* Each buffer in the virtqueues is actually a chain of descriptors.  This
 * function returns the next descriptor in the chain,
 * or -1U if we're at the end. */
static unsigned next_desc(struct vhost_virtqueue *vq, struct vring_desc *desc)
{
    //如果desc有下一个，则取其指明的下一个desc
	unsigned int next;

	//取出索引，并转换为cpu序
	/* If this descriptor says it doesn't chain, we're done. */
	if (!(desc->flags & cpu_to_vhost16(vq, VRING_DESC_F_NEXT)))
		return -1U;

	/* Check they're not leading us off end of descriptors. */
	next = vhost16_to_cpu(vq, READ_ONCE(desc->next));
	return next;
}

static int get_indirect(struct vhost_virtqueue *vq,
			struct iovec iov[], unsigned int iov_size,
			unsigned int *out_num, unsigned int *in_num,
			struct vhost_log *log, unsigned int *log_num,
			struct vring_desc *indirect)
{
	struct vring_desc desc;
	unsigned int i = 0, count, found = 0;
	u32 len = vhost32_to_cpu(vq, indirect->len);
	struct iov_iter from;
	int ret, access;

	/* Sanity check */
	if (unlikely(len % sizeof desc)) {
		vq_err(vq, "Invalid length in indirect descriptor: "
		       "len 0x%llx not multiple of 0x%zx\n",
		       (unsigned long long)len,
		       sizeof desc);
		return -EINVAL;
	}

	ret = translate_desc(vq, vhost64_to_cpu(vq, indirect->addr), len, vq->indirect,
			     UIO_MAXIOV, VHOST_ACCESS_RO);
	if (unlikely(ret < 0)) {
		if (ret != -EAGAIN)
			vq_err(vq, "Translation failure %d in indirect.\n", ret);
		return ret;
	}
	iov_iter_init(&from, READ, vq->indirect, ret, len);
	count = len / sizeof desc;
	/* Buffers are chained via a 16 bit next field, so
	 * we can have at most 2^16 of these. */
	if (unlikely(count > USHRT_MAX + 1)) {
		vq_err(vq, "Indirect buffer length too big: %d\n",
		       indirect->len);
		return -E2BIG;
	}

	do {
		unsigned iov_count = *in_num + *out_num;
		if (unlikely(++found > count)) {
			vq_err(vq, "Loop detected: last one at %u "
			       "indirect size %u\n",
			       i, count);
			return -EINVAL;
		}
		if (unlikely(!copy_from_iter_full(&desc, sizeof(desc), &from))) {
			vq_err(vq, "Failed indirect descriptor: idx %d, %zx\n",
			       i, (size_t)vhost64_to_cpu(vq, indirect->addr) + i * sizeof desc);
			return -EINVAL;
		}
		if (unlikely(desc.flags & cpu_to_vhost16(vq, VRING_DESC_F_INDIRECT))) {
			vq_err(vq, "Nested indirect descriptor: idx %d, %zx\n",
			       i, (size_t)vhost64_to_cpu(vq, indirect->addr) + i * sizeof desc);
			return -EINVAL;
		}

		if (desc.flags & cpu_to_vhost16(vq, VRING_DESC_F_WRITE))
			access = VHOST_ACCESS_WO;
		else
			access = VHOST_ACCESS_RO;

		ret = translate_desc(vq, vhost64_to_cpu(vq, desc.addr),
				     vhost32_to_cpu(vq, desc.len), iov + iov_count,
				     iov_size - iov_count, access);
		if (unlikely(ret < 0)) {
			if (ret != -EAGAIN)
				vq_err(vq, "Translation failure %d indirect idx %d\n",
					ret, i);
			return ret;
		}
		/* If this is an input descriptor, increment that count. */
		if (access == VHOST_ACCESS_WO) {
			*in_num += ret;
			if (unlikely(log && ret)) {
				log[*log_num].addr = vhost64_to_cpu(vq, desc.addr);
				log[*log_num].len = vhost32_to_cpu(vq, desc.len);
				++*log_num;
			}
		} else {
			/* If it's an output descriptor, they're all supposed
			 * to come before any input descriptors. */
			if (unlikely(*in_num)) {
				vq_err(vq, "Indirect descriptor "
				       "has out after in: idx %d\n", i);
				return -EINVAL;
			}
			*out_num += ret;
		}
	} while ((i = next_desc(vq, &desc)) != -1);
	return 0;
}

/* This looks in the virtqueue and for the first available buffer, and converts
 * it to an iovec for convenient access.  Since descriptors consist of some
 * number of output then some number of input descriptors, it's actually two
 * iovecs, but we pack them into one and note how many of each there were.
 *
 * This function returns the descriptor number found, or vq->num (which is
 * never a valid descriptor number) if none was found.  A negative code is
 * returned on error. */
//自vq中处理一个avail指定的描述符索引，并返回其指明的数据片信息
int vhost_get_vq_desc(struct vhost_virtqueue *vq,
		      struct iovec iov[]/*出参，描述符指定的数据片*/, unsigned int iov_size,
		      unsigned int *out_num/*出参，与in_num互斥，记录可读的数据片数目*/, unsigned int *in_num/*出参，可写的数据片数目*/,
		      struct vhost_log *log/*出参，描述符指定的地址及长度*/, unsigned int *log_num/*出参，log数组长度*/)
{
	struct vring_desc desc;
	unsigned int i, head, found = 0;
	u16 last_avail_idx;
	__virtio16 avail_idx;
	__virtio16 ring_head;
	int ret, access;

	/* Check it isn't doing very strange things with descriptor numbers. */
	last_avail_idx = vq->last_avail_idx;

	/*上次我们获取的user端avail_idx与last_avail_idx相等，则本次更新vq->avail_idx*/
	if (vq->avail_idx == vq->last_avail_idx) {
	    /*取vq当前可用位置，并将其值转换为cpu序*/
		if (unlikely(vhost_get_avail_idx(vq, &avail_idx))) {
			vq_err(vq, "Failed to access avail idx at %p\n",
				&vq->avail->idx);
			return -EFAULT;
		}
		vq->avail_idx = vhost16_to_cpu(vq, avail_idx);

		/*两个索引相差不能超过队列本身的长度*/
		if (unlikely((u16)(vq->avail_idx - last_avail_idx) > vq->num)) {
			vq_err(vq, "Guest moved used index from %u to %u",
				last_avail_idx, vq->avail_idx);
			return -EFAULT;
		}

		/* If there's nothing new since last we looked, return
		 * invalid.
		 */
		//当前没有可用的描述符，返回队列长度
		if (vq->avail_idx == last_avail_idx)
			return vq->num;

		/* Only get avail ring entries after they have been
		 * exposed by guest.
		 */
		smp_rmb();
	}

	/* Grab the next descriptor number they're advertising, and increment
	 * the index we've seen. */
	//取last_avail_idx索引对应的desc索引,并将其转为cpu序
	if (unlikely(vhost_get_avail_head(vq, &ring_head, last_avail_idx))) {
		vq_err(vq, "Failed to read head: idx %d address %p\n",
		       last_avail_idx,
		       &vq->avail->ring[last_avail_idx % vq->num]);
		return -EFAULT;
	}

	head = vhost16_to_cpu(vq, ring_head);

	/* If their number is silly, that's an error. */
	//head值不会大于vq的长度
	if (unlikely(head >= vq->num)) {
		vq_err(vq, "Guest says index %u > %u is available",
		       head, vq->num);
		return -EINVAL;
	}

	/* When we start there are none of either input nor output. */
	*out_num = *in_num = 0;
	if (unlikely(log))
		*log_num = 0;

	i = head;
	do {
		unsigned iov_count = *in_num + *out_num;
		if (unlikely(i >= vq->num)) {
		    //描述符索引不可能大于vq的长度
			vq_err(vq, "Desc index is %u > %u, head = %u",
			       i, vq->num, head);
			return -EINVAL;
		}
		if (unlikely(++found > vq->num)) {
		    //循环的次数不可能大于vq的长度
			vq_err(vq, "Loop detected: last one at %u "
			       "vq size %u head %u\n",
			       i, vq->num, head);
			return -EINVAL;
		}
		//取i号desc
		ret = vhost_get_desc(vq, &desc, i);
		if (unlikely(ret)) {
			vq_err(vq, "Failed to get descriptor: idx %d addr %p\n",
			       i, vq->desc + i);
			return -EFAULT;
		}
		/*如果描述符为间接性的，则通过get_indirect处理*/
		if (desc.flags & cpu_to_vhost16(vq, VRING_DESC_F_INDIRECT)) {
			ret = get_indirect(vq, iov, iov_size,
					   out_num, in_num,
					   log, log_num, &desc);
			if (unlikely(ret < 0)) {
				if (ret != -EAGAIN)
					vq_err(vq, "Failure detected "
						"in indirect descriptor at idx %d\n", i);
				return ret;
			}
			continue;
		}

		/*确认是通过write,还是read进行访问*/
		if (desc.flags & cpu_to_vhost16(vq, VRING_DESC_F_WRITE))
			access = VHOST_ACCESS_WO;
		else
			access = VHOST_ACCESS_RO;
		//转换描述符指向的地址到iov中，返回占用iov的数目
		ret = translate_desc(vq, vhost64_to_cpu(vq, desc.addr),
				     vhost32_to_cpu(vq, desc.len), iov + iov_count,
				     iov_size - iov_count, access);
		if (unlikely(ret < 0)) {
		    //转换失败
			if (ret != -EAGAIN)
				vq_err(vq, "Translation failure %d descriptor idx %d\n",
					ret, i);
			return ret;
		}

		if (access == VHOST_ACCESS_WO) {
			/* If this is an input descriptor,
			 * increment that count. */
			*in_num += ret;/*记录进来了多少片数据*/
			if (unlikely(log && ret)) {
			    //如有需要，更新log,log_num
				log[*log_num].addr = vhost64_to_cpu(vq, desc.addr);
				log[*log_num].len = vhost32_to_cpu(vq, desc.len);
				++*log_num;
			}
		} else {
			/* If it's an output descriptor, they're all supposed
			 * to come before any input descriptors. */
			if (unlikely(*in_num)) {
			    //非input描述符，故*in_num必须为0
				vq_err(vq, "Descriptor has out after in: "
				       "idx %d\n", i);
				return -EINVAL;
			}
			/*记录出去了多少片数据*/
			*out_num += ret;
		}
	} while ((i = next_desc(vq, &desc)/*取描述符中指明的下一个描述符*/) != -1);

	/* On success, increment avail index. */
	vq->last_avail_idx++;

	/* Assume notifications from guest are disabled at this point,
	 * if they aren't we would need to update avail_event index. */
	BUG_ON(!(vq->used_flags & VRING_USED_F_NO_NOTIFY));
	return head;/*返回本次处理的描述符索引*/
}
EXPORT_SYMBOL_GPL(vhost_get_vq_desc);

/* Reverse the effect of vhost_get_vq_desc. Useful for error handling. */
void vhost_discard_vq_desc(struct vhost_virtqueue *vq, int n)
{
	vq->last_avail_idx -= n;
}
EXPORT_SYMBOL_GPL(vhost_discard_vq_desc);

/* After we've used one of their buffers, we tell them about it.  We'll then
 * want to notify the guest, using eventfd. */
int vhost_add_used(struct vhost_virtqueue *vq, unsigned int head, int len)
{
	struct vring_used_elem heads = {
		cpu_to_vhost32(vq, head),
		cpu_to_vhost32(vq, len)
	};

	//写入一个used_elem
	return vhost_add_used_n(vq, &heads, 1);
}
EXPORT_SYMBOL_GPL(vhost_add_used);

static int __vhost_add_used_n(struct vhost_virtqueue *vq,
			    struct vring_used_elem *heads,
			    unsigned count)
{
	vring_used_elem_t __user *used;
	u16 old, new;
	int start;

	start = vq->last_used_idx & (vq->num - 1);
	used = vq->used->ring + start;
	/*自start开始，放count个used_elem进去*/
	if (vhost_put_used(vq, heads, start, count)) {
		vq_err(vq, "Failed to write used");
		return -EFAULT;
	}
	if (unlikely(vq->log_used)) {
		/* Make sure data is seen before log. */
		smp_wmb();
		/* Log used ring entry write. */
		log_used(vq, ((void __user *)used - (void __user *)vq->used),
			 count * sizeof *used);
	}
	//更新last_used_idx(指向下次可放入的used_idx)
	old = vq->last_used_idx;
	new = (vq->last_used_idx += count);
	/* If the driver never bothers to signal in a very long while,
	 * used index might wrap around. If that happens, invalidate
	 * signalled_used index we stored. TODO: make sure driver
	 * signals at least once in 2^16 and remove this. */
	if (unlikely((u16)(new - vq->signalled_used) < (u16)(new - old)))
		vq->signalled_used_valid = false;
	return 0;
}

/* After we've used one of their buffers, we tell them about it.  We'll then
 * want to notify the guest, using eventfd. */
int vhost_add_used_n(struct vhost_virtqueue *vq, struct vring_used_elem *heads,
		     unsigned count)
{
	int start, n, r;

	/*上次used_idx索引*/
	start = vq->last_used_idx & (vq->num - 1);
	n = vq->num - start;
	if (n < count) {
	    /*到队尾不足放count个，先放到队尾*/
		r = __vhost_add_used_n(vq, heads, n);
		if (r < 0)
			return r;
		heads += n;
		count -= n;
	}
	//存入used
	r = __vhost_add_used_n(vq, heads, count);

	/* Make sure buffer is written before we update index. */
	smp_wmb();
	//存入last_used_idx
	if (vhost_put_used_idx(vq)) {
		vq_err(vq, "Failed to increment used idx");
		return -EFAULT;
	}
	if (unlikely(vq->log_used)) {
		/* Make sure used idx is seen before log. */
		smp_wmb();
		/* Log used index update. */
		log_used(vq, offsetof(struct vring_used, idx),
			 sizeof vq->used->idx);
		if (vq->log_ctx)
			eventfd_signal(vq->log_ctx, 1);
	}
	return r;
}
EXPORT_SYMBOL_GPL(vhost_add_used_n);

static bool vhost_notify(struct vhost_dev *dev, struct vhost_virtqueue *vq)
{
	__u16 old, new;
	__virtio16 event;
	bool v;
	/* Flush out used index updates. This is paired
	 * with the barrier that the Guest executes when enabling
	 * interrupts. */
	smp_mb();

	//队列为空时，如果容许，则返回true，表示通知
	if (vhost_has_feature(vq, VIRTIO_F_NOTIFY_ON_EMPTY) &&
	    unlikely(vq->avail_idx == vq->last_avail_idx))
		return true;

	if (!vhost_has_feature(vq, VIRTIO_RING_F_EVENT_IDX)) {
		__virtio16 flags;
		if (vhost_get_avail_flags(vq, &flags)) {
			vq_err(vq, "Failed to get flags");
			return true;
		}
		/*如果vq要求中断，则返回true*/
		return !(flags & cpu_to_vhost16(vq, VRING_AVAIL_F_NO_INTERRUPT));
	}
	old = vq->signalled_used;
	v = vq->signalled_used_valid;
	new = vq->signalled_used = vq->last_used_idx;
	vq->signalled_used_valid = true;

	if (unlikely(!v))
		return true;

	if (vhost_get_used_event(vq, &event)) {
		vq_err(vq, "Failed to get used event idx");
		return true;
	}
	return vring_need_event(vhost16_to_cpu(vq, event), new, old);
}

/* This actually signals the guest, using eventfd. */
void vhost_signal(struct vhost_dev *dev, struct vhost_virtqueue *vq)
{
	/* Signal the Guest tell them we used something up. */
	if (vq->call_ctx.ctx && vhost_notify(dev, vq))
	    	//触发一次通知事件
		eventfd_signal(vq->call_ctx.ctx, 1);
}
EXPORT_SYMBOL_GPL(vhost_signal);

/* And here's the combo meal deal.  Supersize me! */
void vhost_add_used_and_signal(struct vhost_dev *dev,
			       struct vhost_virtqueue *vq,
			       unsigned int head, int len)
{
	vhost_add_used(vq, head, len);
	vhost_signal(dev, vq);/*向guest发送信号*/
}
EXPORT_SYMBOL_GPL(vhost_add_used_and_signal);

/* multi-buffer version of vhost_add_used_and_signal */
void vhost_add_used_and_signal_n(struct vhost_dev *dev,
				 struct vhost_virtqueue *vq,
				 struct vring_used_elem *heads, unsigned count)
{
	vhost_add_used_n(vq, heads, count);
	vhost_signal(dev, vq);/*向guest发送信号*/
}
EXPORT_SYMBOL_GPL(vhost_add_used_and_signal_n);

/* return true if we're sure that avaiable ring is empty */
bool vhost_vq_avail_empty(struct vhost_dev *dev, struct vhost_virtqueue *vq)
{
	__virtio16 avail_idx;
	int r;

	if (vq->avail_idx != vq->last_avail_idx)
		return false;

	r = vhost_get_avail_idx(vq, &avail_idx);
	if (unlikely(r))
		return false;
	vq->avail_idx = vhost16_to_cpu(vq, avail_idx);

	return vq->avail_idx == vq->last_avail_idx;
}
EXPORT_SYMBOL_GPL(vhost_vq_avail_empty);

/* OK, now we need to know about added descriptors. */
bool vhost_enable_notify(struct vhost_dev *dev, struct vhost_virtqueue *vq)
{
	__virtio16 avail_idx;
	int r;

	if (!(vq->used_flags & VRING_USED_F_NO_NOTIFY))
		return false;
	vq->used_flags &= ~VRING_USED_F_NO_NOTIFY;
	if (!vhost_has_feature(vq, VIRTIO_RING_F_EVENT_IDX)) {
		r = vhost_update_used_flags(vq);
		if (r) {
			vq_err(vq, "Failed to enable notification at %p: %d\n",
			       &vq->used->flags, r);
			return false;
		}
	} else {
		r = vhost_update_avail_event(vq, vq->avail_idx);
		if (r) {
			vq_err(vq, "Failed to update avail event index at %p: %d\n",
			       vhost_avail_event(vq), r);
			return false;
		}
	}
	/* They could have slipped one in as we were doing that: make
	 * sure it's written, then check again. */
	smp_mb();
	r = vhost_get_avail_idx(vq, &avail_idx);
	if (r) {
		vq_err(vq, "Failed to check avail idx at %p: %d\n",
		       &vq->avail->idx, r);
		return false;
	}

	return vhost16_to_cpu(vq, avail_idx) != vq->avail_idx;
}
EXPORT_SYMBOL_GPL(vhost_enable_notify);

/* We don't need to be notified again. */
void vhost_disable_notify(struct vhost_dev *dev, struct vhost_virtqueue *vq)
{
	int r;

	//如果vq有 used no_notify 标记，则不用禁止
	if (vq->used_flags & VRING_USED_F_NO_NOTIFY)
		return;
	//为used_flags打上disable notify标记
	vq->used_flags |= VRING_USED_F_NO_NOTIFY;
	if (!vhost_has_feature(vq, VIRTIO_RING_F_EVENT_IDX)) {
		r = vhost_update_used_flags(vq);
		if (r)
			vq_err(vq, "Failed to disable notification at %p: %d\n",
			       &vq->used->flags, r);
	}
}
EXPORT_SYMBOL_GPL(vhost_disable_notify);

/* Create a new message. */
//申请一个vhost_msg_node
struct vhost_msg_node *vhost_new_msg(struct vhost_virtqueue *vq, int type/*消息类型*/)
{
	struct vhost_msg_node *node = kmalloc(sizeof *node, GFP_KERNEL);
	if (!node)
		return NULL;

	/* Make sure all padding within the structure is initialized. */
	memset(&node->msg, 0, sizeof node->msg);
	node->vq = vq;
	node->msg.type = type;
	return node;
}
EXPORT_SYMBOL_GPL(vhost_new_msg);

//向head队列中放一个vhost_msg_node
void vhost_enqueue_msg(struct vhost_dev *dev, struct list_head *head,
		       struct vhost_msg_node *node)
{
	spin_lock(&dev->iotlb_lock);
	//向队列中放一个node
	list_add_tail(&node->node, head);
	spin_unlock(&dev->iotlb_lock);

	//有数据，唤醒等待队列中的waiter
	wake_up_interruptible_poll(&dev->wait, EPOLLIN | EPOLLRDNORM);
}
EXPORT_SYMBOL_GPL(vhost_enqueue_msg);

/*自head队列中出一个vhost_msg_node*/
struct vhost_msg_node *vhost_dequeue_msg(struct vhost_dev *dev,
					 struct list_head *head)
{
	struct vhost_msg_node *node = NULL;

	spin_lock(&dev->iotlb_lock);
	if (!list_empty(head)) {
	    //队列不为空，出首个node
		node = list_first_entry(head, struct vhost_msg_node,
					node);
		list_del(&node->node);
	}
	spin_unlock(&dev->iotlb_lock);

	return node;
}
EXPORT_SYMBOL_GPL(vhost_dequeue_msg);

void vhost_set_backend_features(struct vhost_dev *dev, u64 features)
{
	struct vhost_virtqueue *vq;
	int i;

	mutex_lock(&dev->mutex);
	for (i = 0; i < dev->nvqs; ++i) {
		vq = dev->vqs[i];
		mutex_lock(&vq->mutex);
		vq->acked_backend_features = features;
		mutex_unlock(&vq->mutex);
	}
	mutex_unlock(&dev->mutex);
}
EXPORT_SYMBOL_GPL(vhost_set_backend_features);

static int __init vhost_init(void)
{
	return 0;
}

static void __exit vhost_exit(void)
{
}

module_init(vhost_init);
module_exit(vhost_exit);

MODULE_VERSION("0.0.1");
MODULE_LICENSE("GPL v2");
MODULE_AUTHOR("Michael S. Tsirkin");
MODULE_DESCRIPTION("Host kernel accelerator for virtio");<|MERGE_RESOLUTION|>--- conflicted
+++ resolved
@@ -761,11 +761,8 @@
 			 (sz + VHOST_PAGE_SIZE * 8 - 1) / VHOST_PAGE_SIZE / 8);
 }
 
-<<<<<<< HEAD
+/* Make sure 64 bit math will not overflow. */
 /*uaddr及uaddr+size不得overflow*/
-=======
-/* Make sure 64 bit math will not overflow. */
->>>>>>> ce840177
 static bool vhost_overflow(u64 uaddr, u64 size)
 {
 	if (uaddr > ULONG_MAX || size > ULONG_MAX)
