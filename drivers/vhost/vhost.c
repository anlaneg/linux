// SPDX-License-Identifier: GPL-2.0-only
/* Copyright (C) 2009 Red Hat, Inc.
 * Copyright (C) 2006 Rusty Russell IBM Corporation
 *
 * Author: Michael S. Tsirkin <mst@redhat.com>
 *
 * Inspiration, some code, and most witty comments come from
 * Documentation/virtual/lguest/lguest.c, by Rusty Russell
 *
 * Generic code for virtio server in host kernel.
 */

#include <linux/eventfd.h>
#include <linux/vhost.h>
#include <linux/uio.h>
#include <linux/mm.h>
#include <linux/mmu_context.h>
#include <linux/miscdevice.h>
#include <linux/mutex.h>
#include <linux/poll.h>
#include <linux/file.h>
#include <linux/highmem.h>
#include <linux/slab.h>
#include <linux/vmalloc.h>
#include <linux/kthread.h>
#include <linux/cgroup.h>
#include <linux/module.h>
#include <linux/sort.h>
#include <linux/sched/mm.h>
#include <linux/sched/signal.h>
#include <linux/interval_tree_generic.h>
#include <linux/nospec.h>
#include <linux/kcov.h>

#include "vhost.h"

static ushort max_mem_regions = 64;
module_param(max_mem_regions, ushort, 0444);
MODULE_PARM_DESC(max_mem_regions,
	"Maximum number of memory regions in memory map. (default: 64)");
static int max_iotlb_entries = 2048;
module_param(max_iotlb_entries, int, 0444);
MODULE_PARM_DESC(max_iotlb_entries,
	"Maximum number of iotlb entries. (default: 2048)");

enum {
	VHOST_MEMORY_F_LOG = 0x1,
};

#define vhost_used_event(vq) ((__virtio16 __user *)&vq->avail->ring[vq->num])
#define vhost_avail_event(vq) ((__virtio16 __user *)&vq->used->ring[vq->num])

#ifdef CONFIG_VHOST_CROSS_ENDIAN_LEGACY
static void vhost_disable_cross_endian(struct vhost_virtqueue *vq)
{
	vq->user_be = !virtio_legacy_is_little_endian();
}

static void vhost_enable_cross_endian_big(struct vhost_virtqueue *vq)
{
	vq->user_be = true;
}

static void vhost_enable_cross_endian_little(struct vhost_virtqueue *vq)
{
	vq->user_be = false;
}

static long vhost_set_vring_endian(struct vhost_virtqueue *vq, int __user *argp)
{
	struct vhost_vring_state s;

	if (vq->private_data)
		return -EBUSY;

	if (copy_from_user(&s, argp, sizeof(s)))
		return -EFAULT;

	if (s.num != VHOST_VRING_LITTLE_ENDIAN &&
	    s.num != VHOST_VRING_BIG_ENDIAN)
		return -EINVAL;

	if (s.num == VHOST_VRING_BIG_ENDIAN)
		vhost_enable_cross_endian_big(vq);
	else
		vhost_enable_cross_endian_little(vq);

	return 0;
}

static long vhost_get_vring_endian(struct vhost_virtqueue *vq, u32 idx,
				   int __user *argp)
{
	struct vhost_vring_state s = {
		.index = idx,
		.num = vq->user_be
	};

	if (copy_to_user(argp, &s, sizeof(s)))
		return -EFAULT;

	return 0;
}

static void vhost_init_is_le(struct vhost_virtqueue *vq)
{
	/* Note for legacy virtio: user_be is initialized at reset time
	 * according to the host endianness. If userspace does not set an
	 * explicit endianness, the default behavior is native endian, as
	 * expected by legacy virtio.
	 */
	vq->is_le = vhost_has_feature(vq, VIRTIO_F_VERSION_1) || !vq->user_be;
}
#else
static void vhost_disable_cross_endian(struct vhost_virtqueue *vq)
{
}

static long vhost_set_vring_endian(struct vhost_virtqueue *vq, int __user *argp)
{
	return -ENOIOCTLCMD;
}

static long vhost_get_vring_endian(struct vhost_virtqueue *vq, u32 idx,
				   int __user *argp)
{
	return -ENOIOCTLCMD;
}

//设置vq的大小端情况
static void vhost_init_is_le(struct vhost_virtqueue *vq)
{
	vq->is_le = vhost_has_feature(vq, VIRTIO_F_VERSION_1)
		|| virtio_legacy_is_little_endian();
}
#endif /* CONFIG_VHOST_CROSS_ENDIAN_LEGACY */

static void vhost_reset_is_le(struct vhost_virtqueue *vq)
{
	vhost_init_is_le(vq);
}

struct vhost_flush_struct {
	struct vhost_work work;
	struct completion wait_event;
};

static void vhost_flush_work(struct vhost_work *work)
{
	struct vhost_flush_struct *s;

	s = container_of(work, struct vhost_flush_struct, work);
	complete(&s->wait_event);
}

static void vhost_poll_func(struct file *file, wait_queue_head_t *wqh,
			    poll_table *pt)
{
	struct vhost_poll *poll;

	poll = container_of(pt, struct vhost_poll, table);
	poll->wqh = wqh;
	add_wait_queue(wqh, &poll->wait);
}

//如果vhost poll被唤醒，则将poll中指定的work入队到vhost中，使其得以执行
static int vhost_poll_wakeup(wait_queue_entry_t *wait, unsigned mode, int sync,
			     void *key)
{
	struct vhost_poll *poll = container_of(wait, struct vhost_poll, wait);

	if (!(key_to_poll(key) & poll->mask))
		return 0;

	vhost_poll_queue(poll);
	return 0;
}

/*指定vhost work的工作函数*/
void vhost_work_init(struct vhost_work *work, vhost_work_fn_t fn)
{
	clear_bit(VHOST_WORK_QUEUED, &work->flags);
	work->fn = fn;
}
EXPORT_SYMBOL_GPL(vhost_work_init);

/* Init poll structure */
void vhost_poll_init(struct vhost_poll *poll, vhost_work_fn_t fn,
		     __poll_t mask, struct vhost_dev *dev)
{
	init_waitqueue_func_entry(&poll->wait, vhost_poll_wakeup);
	init_poll_funcptr(&poll->table, vhost_poll_func);
	poll->mask = mask;
	poll->dev = dev;
	poll->wqh = NULL;

	//初始化vhost-work的处理函数
	vhost_work_init(&poll->work, fn);
}
EXPORT_SYMBOL_GPL(vhost_poll_init);

/* Start polling a file. We add ourselves to file's wait queue. The caller must
 * keep a reference to a file until after vhost_poll_stop is called. */
int vhost_poll_start(struct vhost_poll *poll, struct file *file)
{
	__poll_t mask;

	if (poll->wqh)
		return 0;

	mask = vfs_poll(file, &poll->table);
	if (mask)
		vhost_poll_wakeup(&poll->wait, 0, 0, poll_to_key(mask));
	if (mask & EPOLLERR) {
		vhost_poll_stop(poll);
		return -EINVAL;
	}

	return 0;
}
EXPORT_SYMBOL_GPL(vhost_poll_start);

/* Stop polling a file. After this function returns, it becomes safe to drop the
 * file reference. You must also flush afterwards. */
void vhost_poll_stop(struct vhost_poll *poll)
{
	if (poll->wqh) {
		remove_wait_queue(poll->wqh, &poll->wait);
		poll->wqh = NULL;
	}
}
EXPORT_SYMBOL_GPL(vhost_poll_stop);

//保证vhost完成所有排在此函数之前的工作
void vhost_work_flush(struct vhost_dev *dev, struct vhost_work *work)
{
	struct vhost_flush_struct flush;

	if (dev->worker) {
	    //初始化flush工作，并等待其完成（用于确保内核线程完成排在其之前的工作）
		init_completion(&flush.wait_event);
		vhost_work_init(&flush.work, vhost_flush_work);
		vhost_work_queue(dev, &flush.work);
		wait_for_completion(&flush.wait_event);
	}
}
EXPORT_SYMBOL_GPL(vhost_work_flush);

/* Flush any work that has been scheduled. When calling this, don't hold any
 * locks that are also used by the callback. */
void vhost_poll_flush(struct vhost_poll *poll)
{
	vhost_work_flush(poll->dev, &poll->work);
}
EXPORT_SYMBOL_GPL(vhost_poll_flush);

//为dev增加work,vhost-$(owner-pid）线程会处理这些工作
void vhost_work_queue(struct vhost_dev *dev, struct vhost_work *work)
{
	if (!dev->worker)
		return;

	//如此work不在队列中，则将其加入队列
	if (!test_and_set_bit(VHOST_WORK_QUEUED, &work->flags)) {
		/* We can only add the work to the list after we're
		 * sure it was not in the list.
		 * test_and_set_bit() implies a memory barrier.
		 */
		llist_add(&work->node, &dev->work_list);
		wake_up_process(dev->worker);/*唤醒kernel进程*/
	}
}
EXPORT_SYMBOL_GPL(vhost_work_queue);

/* A lockless hint for busy polling code to exit the loop */
bool vhost_has_work(struct vhost_dev *dev)
{
    //检查vhost设备上是否有work需要处理
	return !llist_empty(&dev->work_list);
}
EXPORT_SYMBOL_GPL(vhost_has_work);

//将poll设备对应的work入队到vhost work中，使其执行
void vhost_poll_queue(struct vhost_poll *poll)
{
	vhost_work_queue(poll->dev, &poll->work);
}
EXPORT_SYMBOL_GPL(vhost_poll_queue);

static void __vhost_vq_meta_reset(struct vhost_virtqueue *vq)
{
	int j;

	for (j = 0; j < VHOST_NUM_ADDRS; j++)
		vq->meta_iotlb[j] = NULL;
}

static void vhost_vq_meta_reset(struct vhost_dev *d)
{
	int i;

	for (i = 0; i < d->nvqs; ++i)
		__vhost_vq_meta_reset(d->vqs[i]);
}

static void vhost_vq_reset(struct vhost_dev *dev,
			   struct vhost_virtqueue *vq)
{
	vq->num = 1;
	vq->desc = NULL;
	vq->avail = NULL;
	vq->used = NULL;
	vq->last_avail_idx = 0;
	vq->avail_idx = 0;
	vq->last_used_idx = 0;
	vq->signalled_used = 0;
	vq->signalled_used_valid = false;
	vq->used_flags = 0;
	vq->log_used = false;
	vq->log_addr = -1ull;
	vq->private_data = NULL;
	vq->acked_features = 0;
	vq->acked_backend_features = 0;
	vq->log_base = NULL;
	vq->error_ctx = NULL;
	vq->kick = NULL;
	vq->call_ctx = NULL;
	vq->log_ctx = NULL;
	vhost_reset_is_le(vq);
	vhost_disable_cross_endian(vq);
	vq->busyloop_timeout = 0;
	vq->umem = NULL;
	vq->iotlb = NULL;
	__vhost_vq_meta_reset(vq);
}

//内核vhost-$(owner-pid)线程用于执行vhost的worker（遍历dev->work_list的元素，针对各个work进行fn调用）
static int vhost_worker(void *data)
{
	struct vhost_dev *dev = data;
	struct vhost_work *work, *work_next;
	struct llist_node *node;
	mm_segment_t oldfs = get_fs();

	set_fs(USER_DS);
	use_mm(dev->mm);

	for (;;) {
		/* mb paired w/ kthread_stop */
		set_current_state(TASK_INTERRUPTIBLE);

		if (kthread_should_stop()) {
			__set_current_state(TASK_RUNNING);
			break;
		}

		node = llist_del_all(&dev->work_list);
		if (!node)
		    /*无work,则调度此进程让出cpu*/
			schedule();

		//将列表反转
		node = llist_reverse_order(node);
		/* make sure flag is seen after deletion */
		smp_wmb();
		//遍历执行每个work
		llist_for_each_entry_safe(work, work_next, node, node) {
		    //依据排队标记
			clear_bit(VHOST_WORK_QUEUED, &work->flags);
			__set_current_state(TASK_RUNNING);
			kcov_remote_start_common(dev->kcov_handle);
			work->fn(work);/*执行work回调*/
			kcov_remote_stop();
			if (need_resched())
				schedule();
		}
	}
	unuse_mm(dev->mm);
	set_fs(oldfs);
	return 0;
}

static void vhost_vq_free_iovecs(struct vhost_virtqueue *vq)
{
	kfree(vq->indirect);
	vq->indirect = NULL;
	kfree(vq->log);
	vq->log = NULL;
	kfree(vq->heads);
	vq->heads = NULL;
}

/* Helper to allocate iovec buffers for all vqs. */
static long vhost_dev_alloc_iovecs(struct vhost_dev *dev)
{
	struct vhost_virtqueue *vq;
	int i;

	for (i = 0; i < dev->nvqs; ++i) {
		vq = dev->vqs[i];
		vq->indirect = kmalloc_array(UIO_MAXIOV,
					     sizeof(*vq->indirect),
					     GFP_KERNEL);
		vq->log = kmalloc_array(dev->iov_limit, sizeof(*vq->log),
					GFP_KERNEL);
		vq->heads = kmalloc_array(dev->iov_limit, sizeof(*vq->heads),
					  GFP_KERNEL);
		if (!vq->indirect || !vq->log || !vq->heads)
			goto err_nomem;
	}
	return 0;

err_nomem:
	for (; i >= 0; --i)
		vhost_vq_free_iovecs(dev->vqs[i]);
	return -ENOMEM;
}

static void vhost_dev_free_iovecs(struct vhost_dev *dev)
{
	int i;

	for (i = 0; i < dev->nvqs; ++i)
		vhost_vq_free_iovecs(dev->vqs[i]);
}

bool vhost_exceeds_weight(struct vhost_virtqueue *vq,
			  int pkts, int total_len)
{
	struct vhost_dev *dev = vq->dev;

	if ((dev->byte_weight && total_len >= dev->byte_weight) ||
	    pkts >= dev->weight) {
	    /*权重超过时，将vq加入poll,等待下次触发*/
		vhost_poll_queue(&vq->poll);
		return true;
	}

	//未超过权重
	return false;
}
EXPORT_SYMBOL_GPL(vhost_exceeds_weight);

static size_t vhost_get_avail_size(struct vhost_virtqueue *vq,
				   unsigned int num)
{
	size_t event __maybe_unused =
	       vhost_has_feature(vq, VIRTIO_RING_F_EVENT_IDX) ? 2 : 0;

	return sizeof(*vq->avail) +
	       sizeof(*vq->avail->ring) * num + event;
}

static size_t vhost_get_used_size(struct vhost_virtqueue *vq,
				  unsigned int num)
{
	size_t event __maybe_unused =
	       vhost_has_feature(vq, VIRTIO_RING_F_EVENT_IDX) ? 2 : 0;

	return sizeof(*vq->used) +
	       sizeof(*vq->used->ring) * num + event;
}

static size_t vhost_get_desc_size(struct vhost_virtqueue *vq,
				  unsigned int num)
{
	return sizeof(*vq->desc) * num;
}

void vhost_dev_init(struct vhost_dev *dev,
		    struct vhost_virtqueue **vqs, int nvqs/*vq数目*/,
		    int iov_limit, int weight, int byte_weight,
		    int (*msg_handler)(struct vhost_dev *dev,
				       struct vhost_iotlb_msg *msg))
{
	struct vhost_virtqueue *vq;
	int i;

	dev->vqs = vqs;
	dev->nvqs = nvqs;
	mutex_init(&dev->mutex);
	dev->log_ctx = NULL;
	dev->umem = NULL;
	dev->iotlb = NULL;
	dev->mm = NULL;
	dev->worker = NULL;
	dev->iov_limit = iov_limit;
	dev->weight = weight;
	dev->byte_weight = byte_weight;
	dev->msg_handler = msg_handler;
	init_llist_head(&dev->work_list);
	init_waitqueue_head(&dev->wait);
	INIT_LIST_HEAD(&dev->read_list);
	INIT_LIST_HEAD(&dev->pending_list);
	spin_lock_init(&dev->iotlb_lock);


	//初始化所有vq
	for (i = 0; i < dev->nvqs; ++i) {
		vq = dev->vqs[i];
		vq->log = NULL;
		vq->indirect = NULL;
		vq->heads = NULL;
		vq->dev = dev;
		mutex_init(&vq->mutex);
		vhost_vq_reset(dev, vq);
		if (vq->handle_kick)
			vhost_poll_init(&vq->poll, vq->handle_kick,
					EPOLLIN, dev);
	}
}
EXPORT_SYMBOL_GPL(vhost_dev_init);

/* Caller should have device mutex */
long vhost_dev_check_owner(struct vhost_dev *dev)
{
	/* Are you the owner? If not, I don't think you mean to do that */
	return dev->mm == current->mm ? 0 : -EPERM;
}
EXPORT_SYMBOL_GPL(vhost_dev_check_owner);

struct vhost_attach_cgroups_struct {
	struct vhost_work work;
	struct task_struct *owner;
	int ret;
};

static void vhost_attach_cgroups_work(struct vhost_work *work)
{
	struct vhost_attach_cgroups_struct *s;

	s = container_of(work, struct vhost_attach_cgroups_struct, work);
	s->ret = cgroup_attach_task_all(s->owner, current);
}

static int vhost_attach_cgroups(struct vhost_dev *dev)
{
	struct vhost_attach_cgroups_struct attach;

	attach.owner = current;
	vhost_work_init(&attach.work, vhost_attach_cgroups_work);
	vhost_work_queue(dev, &attach.work);
	vhost_work_flush(dev, &attach.work);
	return attach.ret;
}

/* Caller should have device mutex */
bool vhost_dev_has_owner(struct vhost_dev *dev)
{
    //检查设备是否已有owner
	return dev->mm;
}
EXPORT_SYMBOL_GPL(vhost_dev_has_owner);

/* Caller should have device mutex */
long vhost_dev_set_owner(struct vhost_dev *dev)
{
	struct task_struct *worker;
	int err;

	/* Is there an owner already? */
	if (vhost_dev_has_owner(dev)) {
	    /*如果已有owner,则报错*/
		err = -EBUSY;
		goto err_mm;
	}

	/* No owner, become one */
	/*与当前进程共享同一份mm*/
	dev->mm = get_task_mm(current);
	dev->kcov_handle = kcov_common_handle();
	/*创建与此进程相对应的vhost-%d内核线程,处理dev->work_list上的vhost_work*/
	worker = kthread_create(vhost_worker, dev, "vhost-%d", current->pid);
	if (IS_ERR(worker)) {
		err = PTR_ERR(worker);
		goto err_worker;
	}

	dev->worker = worker;
	wake_up_process(worker);	/* avoid contributing to loadavg */

	err = vhost_attach_cgroups(dev);
	if (err)
		goto err_cgroup;

	err = vhost_dev_alloc_iovecs(dev);
	if (err)
		goto err_cgroup;

	return 0;
err_cgroup:
	kthread_stop(worker);
	dev->worker = NULL;
err_worker:
	if (dev->mm)
		mmput(dev->mm);
	dev->mm = NULL;
	dev->kcov_handle = 0;
err_mm:
	return err;
}
EXPORT_SYMBOL_GPL(vhost_dev_set_owner);

static struct vhost_iotlb *iotlb_alloc(void)
{
    //申请并初始化vhost_iotlb对象
	return vhost_iotlb_alloc(max_iotlb_entries,
				 VHOST_IOTLB_FLAG_RETIRE);
}

//申请空的vhost_iotlb
struct vhost_iotlb *vhost_dev_reset_owner_prepare(void)
{
	return iotlb_alloc();
}
EXPORT_SYMBOL_GPL(vhost_dev_reset_owner_prepare);

/* Caller should have device mutex */
void vhost_dev_reset_owner(struct vhost_dev *dev, struct vhost_iotlb *umem)
{
	int i;

	vhost_dev_cleanup(dev);

	dev->umem = umem;
	/* We don't need VQ locks below since vhost_dev_cleanup makes sure
	 * VQs aren't running.
	 */
	for (i = 0; i < dev->nvqs; ++i)
		dev->vqs[i]->umem = umem;
}
EXPORT_SYMBOL_GPL(vhost_dev_reset_owner);

void vhost_dev_stop(struct vhost_dev *dev)
{
	int i;

	for (i = 0; i < dev->nvqs; ++i) {
		if (dev->vqs[i]->kick && dev->vqs[i]->handle_kick) {
			vhost_poll_stop(&dev->vqs[i]->poll);
			vhost_poll_flush(&dev->vqs[i]->poll);
		}
	}
}
EXPORT_SYMBOL_GPL(vhost_dev_stop);

static void vhost_clear_msg(struct vhost_dev *dev)
{
	struct vhost_msg_node *node, *n;

	spin_lock(&dev->iotlb_lock);

	list_for_each_entry_safe(node, n, &dev->read_list, node) {
		list_del(&node->node);
		kfree(node);
	}

	list_for_each_entry_safe(node, n, &dev->pending_list, node) {
		list_del(&node->node);
		kfree(node);
	}

	spin_unlock(&dev->iotlb_lock);
}

void vhost_dev_cleanup(struct vhost_dev *dev)
{
	int i;

	for (i = 0; i < dev->nvqs; ++i) {
		if (dev->vqs[i]->error_ctx)
			eventfd_ctx_put(dev->vqs[i]->error_ctx);
		if (dev->vqs[i]->kick)
			fput(dev->vqs[i]->kick);
		if (dev->vqs[i]->call_ctx)
			eventfd_ctx_put(dev->vqs[i]->call_ctx);
		vhost_vq_reset(dev, dev->vqs[i]);
	}
	vhost_dev_free_iovecs(dev);
	if (dev->log_ctx)
		eventfd_ctx_put(dev->log_ctx);
	dev->log_ctx = NULL;
	/* No one will access memory at this point */
	vhost_iotlb_free(dev->umem);
	dev->umem = NULL;
	vhost_iotlb_free(dev->iotlb);
	dev->iotlb = NULL;
	vhost_clear_msg(dev);
	wake_up_interruptible_poll(&dev->wait, EPOLLIN | EPOLLRDNORM);
	WARN_ON(!llist_empty(&dev->work_list));
	if (dev->worker) {
		kthread_stop(dev->worker);
		dev->worker = NULL;
		dev->kcov_handle = 0;
	}
	if (dev->mm)
		mmput(dev->mm);
	dev->mm = NULL;
}
EXPORT_SYMBOL_GPL(vhost_dev_cleanup);

static bool log_access_ok(void __user *log_base, u64 addr, unsigned long sz)
{
	u64 a = addr / VHOST_PAGE_SIZE / 8;

	/* Make sure 64 bit math will not overflow. */
	if (a > ULONG_MAX - (unsigned long)log_base ||
	    a + (unsigned long)log_base > ULONG_MAX)
		return false;

	return access_ok(log_base + a,
			 (sz + VHOST_PAGE_SIZE * 8 - 1) / VHOST_PAGE_SIZE / 8);
}

static bool vhost_overflow(u64 uaddr, u64 size)
{
	/* Make sure 64 bit math will not overflow. */
	return uaddr > ULONG_MAX || size > ULONG_MAX || uaddr > ULONG_MAX - size;
}

/* Caller should have vq mutex and device mutex. */
static bool vq_memory_access_ok(void __user *log_base, struct vhost_iotlb *umem,
				int log_all)
{
	struct vhost_iotlb_map *map;

	if (!umem)
	    /*tlb未指定，返回false*/
		return false;

	//遍历tlb的所有mem region
	list_for_each_entry(map, &umem->list, link) {
		unsigned long a = map->addr;

		//如果用户态地址会overflow,则返回false
		if (vhost_overflow(map->addr, map->size))
			return false;

		//检查a起始长度为map->size的地址是否可访问，不可访问则返回false
		if (!access_ok((void __user *)a, map->size))
			return false;

		//如果log_all标记为真，检查？？？，如果不可访问，则返回false
		else if (log_all && !log_access_ok(log_base,
						   map->start,
						   map->size))
			return false;
	}
	//检查通过，返回true
	return true;
}

static inline void __user *vhost_vq_meta_fetch(struct vhost_virtqueue *vq,
					       u64 addr, unsigned int size,
					       int type)
{
	const struct vhost_iotlb_map *map = vq->meta_iotlb[type];

	if (!map)
		return NULL;

	return (void __user *)(uintptr_t)(map->addr + addr - map->start);
}

/* Can we switch to this memory table? */
/* Caller should have device mutex but not vq mutex */
static bool memory_access_ok(struct vhost_dev *d, struct vhost_iotlb *umem,
			     int log_all)
{
	int i;

	for (i = 0; i < d->nvqs; ++i) {
		bool ok;
		bool log;

		mutex_lock(&d->vqs[i]->mutex);
		log = log_all || vhost_has_feature(d->vqs[i], VHOST_F_LOG_ALL);
		/* If ring is inactive, will check when it's enabled. */
		if (d->vqs[i]->private_data)
			ok = vq_memory_access_ok(d->vqs[i]->log_base,
						 umem, log);
		else
			ok = true;
		mutex_unlock(&d->vqs[i]->mutex);
		if (!ok)
			return false;
	}
	return true;
}

static int translate_desc(struct vhost_virtqueue *vq, u64 addr, u32 len,
			  struct iovec iov[], int iov_size, int access);

/*将from中size字节填充到to*/
static int vhost_copy_to_user(struct vhost_virtqueue *vq, void __user *to,
			      const void *from, unsigned size)
{
	int ret;

	if (!vq->iotlb)
		return __copy_to_user(to, from, size);
	else {
		/* This function should be called after iotlb
		 * prefetch, which means we're sure that all vq
		 * could be access through iotlb. So -EAGAIN should
		 * not happen in this case.
		 */
		struct iov_iter t;
		void __user *uaddr = vhost_vq_meta_fetch(vq,
				     (u64)(uintptr_t)to, size,
				     VHOST_ADDR_USED);

		if (uaddr)
			return __copy_to_user(uaddr, from, size);

		ret = translate_desc(vq, (u64)(uintptr_t)to, size, vq->iotlb_iov,
				     ARRAY_SIZE(vq->iotlb_iov),
				     VHOST_ACCESS_WO);
		if (ret < 0)
			goto out;
		iov_iter_init(&t, WRITE, vq->iotlb_iov, ret, size);
		ret = copy_to_iter(from, size, &t);
		if (ret == size)
			ret = 0;
	}
out:
	return ret;
}

static int vhost_copy_from_user(struct vhost_virtqueue *vq, void *to,
				void __user *from, unsigned size)
{
	int ret;

	if (!vq->iotlb)
		return __copy_from_user(to, from, size);
	else {
		/* This function should be called after iotlb
		 * prefetch, which means we're sure that vq
		 * could be access through iotlb. So -EAGAIN should
		 * not happen in this case.
		 */
		void __user *uaddr = vhost_vq_meta_fetch(vq,
				     (u64)(uintptr_t)from, size,
				     VHOST_ADDR_DESC);
		struct iov_iter f;

		if (uaddr)
			return __copy_from_user(to, uaddr, size);

		//转换地址区间[from,from+size]的地址，存放在vq->iotlb_iov中
		ret = translate_desc(vq, (u64)(uintptr_t)from, size, vq->iotlb_iov,
				     ARRAY_SIZE(vq->iotlb_iov),
				     VHOST_ACCESS_RO);
		if (ret < 0) {
			vq_err(vq, "IOTLB translation failure: uaddr "
			       "%p size 0x%llx\n", from,
			       (unsigned long long) size);
			goto out;
		}
		iov_iter_init(&f, READ, vq->iotlb_iov, ret, size);
		ret = copy_from_iter(to, size, &f);
		if (ret == size)
			ret = 0;
	}

out:
	return ret;
}

//转换区间[addr,addr+size]的地址，将转换后的地址返回（要求转换后地址必须是连续）
static void __user *__vhost_get_user_slow(struct vhost_virtqueue *vq,
					  void __user *addr, unsigned int size,
					  int type)
{
	int ret;

	//转换区间[addr,addr+size]的地址，将转换结果存入vq->iotlb_iov
	ret = translate_desc(vq, (u64)(uintptr_t)addr, size, vq->iotlb_iov,
			     ARRAY_SIZE(vq->iotlb_iov),
			     VHOST_ACCESS_RO/*要求只读*/);
	if (ret < 0) {
		vq_err(vq, "IOTLB translation failure: uaddr "
			"%p size 0x%llx\n", addr,
			(unsigned long long) size);
		return NULL;
	}

	/*转换后iov长度不为1，即非连续内存，告警*/
	if (ret != 1 || vq->iotlb_iov[0].iov_len != size) {
		vq_err(vq, "Non atomic userspace memory access: uaddr "
			"%p size 0x%llx\n", addr,
			(unsigned long long) size);
		return NULL;
	}

	//返回转换后的地址
	return vq->iotlb_iov[0].iov_base;
}

/* This function should be called after iotlb
 * prefetch, which means we're sure that vq
 * could be access through iotlb. So -EAGAIN should
 * not happen in this case.
 */
static inline void __user *__vhost_get_user(struct vhost_virtqueue *vq,
<<<<<<< HEAD
					    void *addr/*要转换地址*/, unsigned int size/*地址指向的内存大小*/,
=======
					    void __user *addr, unsigned int size,
>>>>>>> 9cb1fd0e
					    int type)
{
	void __user *uaddr = vhost_vq_meta_fetch(vq,
			     (u64)(uintptr_t)addr, size, type);
	if (uaddr)
		return uaddr;

	//返回addr对应的地址
	return __vhost_get_user_slow(vq, addr, size, type);
}

#define vhost_put_user(vq, x, ptr)		\
({ \
	int ret = -EFAULT; \
	if (!vq->iotlb) { \
		ret = __put_user(x, ptr); \
	} else { \
		__typeof__(ptr) to = \
		/*转换ptr地址到to,并将其存入x*/\
			(__typeof__(ptr)) __vhost_get_user(vq, ptr,	\
					  sizeof(*ptr), VHOST_ADDR_USED); \
		if (to != NULL) \
			ret = __put_user(x, to); \
		else \
			ret = -EFAULT;	\
	} \
	ret; \
})

static inline int vhost_put_avail_event(struct vhost_virtqueue *vq)
{
	return vhost_put_user(vq, cpu_to_vhost16(vq, vq->avail_idx),
			      vhost_avail_event(vq));
}

//自used表中idx位置开始，放入count个used_elem
static inline int vhost_put_used(struct vhost_virtqueue *vq,
				 struct vring_used_elem *head, int idx,
				 int count)
{
	return vhost_copy_to_user(vq, vq->used->ring + idx, head,
				  count * sizeof(*head));
}

static inline int vhost_put_used_flags(struct vhost_virtqueue *vq)

{
	return vhost_put_user(vq, cpu_to_vhost16(vq, vq->used_flags),
			      &vq->used->flags);
}

//写当前last_used_idx写入内存
static inline int vhost_put_used_idx(struct vhost_virtqueue *vq)

{
	return vhost_put_user(vq, cpu_to_vhost16(vq, vq->last_used_idx),
			      &vq->used->idx);
}

//将ptr指向的内容，复制一份到x
#define vhost_get_user(vq, x/*内核态指针*/, ptr/*用户态指针*/, type)		\
({ \
	int ret; \
	if (!vq->iotlb) { \
		ret = __get_user(x, ptr); \
	} else { \
		__typeof__(ptr) from = \
			(__typeof__(ptr)) __vhost_get_user(vq, ptr, \
							   sizeof(*ptr), \
							   type); \
		if (from != NULL) \
		    /*自用户态地址from处，复制数据到x*/\
			ret = __get_user(x, from); \
		else \
			ret = -EFAULT; \
	} \
	ret; \
})

//将ptr指向的内容复制一份，到x指向的内存里
#define vhost_get_avail(vq, x, ptr) \
	vhost_get_user(vq, x, ptr, VHOST_ADDR_AVAIL)

//将ptr指向的内容复制一份，到x指向的内存里
#define vhost_get_used(vq, x, ptr) \
	vhost_get_user(vq, x, ptr, VHOST_ADDR_USED)

static void vhost_dev_lock_vqs(struct vhost_dev *d)
{
	int i = 0;
	for (i = 0; i < d->nvqs; ++i)
		mutex_lock_nested(&d->vqs[i]->mutex, i);
}

static void vhost_dev_unlock_vqs(struct vhost_dev *d)
{
	int i = 0;
	for (i = 0; i < d->nvqs; ++i)
		mutex_unlock(&d->vqs[i]->mutex);
}

//取avali的索引位置
static inline int vhost_get_avail_idx(struct vhost_virtqueue *vq,
				      __virtio16 *idx/*出参，索引位置*/)
{
	return vhost_get_avail(vq, *idx, &vq->avail->idx);
}

static inline int vhost_get_avail_head(struct vhost_virtqueue *vq,
				       __virtio16 *head, int idx)
{
    //取idx索引位置的avail值，存入head
	return vhost_get_avail(vq, *head,
			       &vq->avail->ring[idx & (vq->num - 1)]);
}

static inline int vhost_get_avail_flags(struct vhost_virtqueue *vq,
					__virtio16 *flags)
{
	return vhost_get_avail(vq, *flags, &vq->avail->flags);
}

static inline int vhost_get_used_event(struct vhost_virtqueue *vq,
				       __virtio16 *event)
{
	return vhost_get_avail(vq, *event, vhost_used_event(vq));
}

static inline int vhost_get_used_idx(struct vhost_virtqueue *vq,
				     __virtio16 *idx)
{
	return vhost_get_used(vq, *idx, &vq->used->idx);
}

//取vq->desc表的第idx号描述符，将其存入desc中
static inline int vhost_get_desc(struct vhost_virtqueue *vq,
				 struct vring_desc *desc/*出参，待填充desc*/, int idx/*要取的desc索引*/)
{
	return vhost_copy_from_user(vq, desc, vq->desc + idx, sizeof(*desc));
}

static void vhost_iotlb_notify_vq(struct vhost_dev *d,
				  struct vhost_iotlb_msg *msg)
{
	struct vhost_msg_node *node, *n;

	spin_lock(&d->iotlb_lock);

	list_for_each_entry_safe(node, n, &d->pending_list, node) {
		struct vhost_iotlb_msg *vq_msg = &node->msg.iotlb;
		if (msg->iova <= vq_msg->iova &&
		    msg->iova + msg->size - 1 >= vq_msg->iova &&
		    vq_msg->type == VHOST_IOTLB_MISS) {
			vhost_poll_queue(&node->vq->poll);
			list_del(&node->node);
			kfree(node);
		}
	}

	spin_unlock(&d->iotlb_lock);
}

static bool umem_access_ok(u64 uaddr, u64 size, int access)
{
	unsigned long a = uaddr;

	/* Make sure 64 bit math will not overflow. */
	if (vhost_overflow(uaddr, size))
		return false;

	if ((access & VHOST_ACCESS_RO) &&
	    !access_ok((void __user *)a, size))
		return false;
	if ((access & VHOST_ACCESS_WO) &&
	    !access_ok((void __user *)a, size))
		return false;
	return true;
}

static int vhost_process_iotlb_msg(struct vhost_dev *dev,
				   struct vhost_iotlb_msg *msg)
{
	int ret = 0;

	mutex_lock(&dev->mutex);
	vhost_dev_lock_vqs(dev);
	switch (msg->type) {
	case VHOST_IOTLB_UPDATE:
		if (!dev->iotlb) {
			ret = -EFAULT;
			break;
		}
		if (!umem_access_ok(msg->uaddr, msg->size, msg->perm)) {
			ret = -EFAULT;
			break;
		}
		vhost_vq_meta_reset(dev);
		if (vhost_iotlb_add_range(dev->iotlb, msg->iova,
					  msg->iova + msg->size - 1,
					  msg->uaddr, msg->perm)) {
			ret = -ENOMEM;
			break;
		}
		vhost_iotlb_notify_vq(dev, msg);
		break;
	case VHOST_IOTLB_INVALIDATE:
		if (!dev->iotlb) {
			ret = -EFAULT;
			break;
		}
		vhost_vq_meta_reset(dev);
		vhost_iotlb_del_range(dev->iotlb, msg->iova,
				      msg->iova + msg->size - 1);
		break;
	default:
		ret = -EINVAL;
		break;
	}

	vhost_dev_unlock_vqs(dev);
	mutex_unlock(&dev->mutex);

	return ret;
}
ssize_t vhost_chr_write_iter(struct vhost_dev *dev,
			     struct iov_iter *from)
{
	struct vhost_iotlb_msg msg;
	size_t offset;
	int type, ret;

	ret = copy_from_iter(&type, sizeof(type), from);
	if (ret != sizeof(type)) {
		ret = -EINVAL;
		goto done;
	}

	switch (type) {
	case VHOST_IOTLB_MSG:
		/* There maybe a hole after type for V1 message type,
		 * so skip it here.
		 */
		offset = offsetof(struct vhost_msg, iotlb) - sizeof(int);
		break;
	case VHOST_IOTLB_MSG_V2:
		offset = sizeof(__u32);
		break;
	default:
		ret = -EINVAL;
		goto done;
	}

	iov_iter_advance(from, offset);
	ret = copy_from_iter(&msg, sizeof(msg), from);
	if (ret != sizeof(msg)) {
		ret = -EINVAL;
		goto done;
	}

	if (dev->msg_handler)
		ret = dev->msg_handler(dev, &msg);
	else
		ret = vhost_process_iotlb_msg(dev, &msg);
	if (ret) {
		ret = -EFAULT;
		goto done;
	}

	ret = (type == VHOST_IOTLB_MSG) ? sizeof(struct vhost_msg) :
	      sizeof(struct vhost_msg_v2);
done:
	return ret;
}
EXPORT_SYMBOL(vhost_chr_write_iter);

__poll_t vhost_chr_poll(struct file *file, struct vhost_dev *dev,
			    poll_table *wait)
{
	__poll_t mask = 0;

	poll_wait(file, &dev->wait, wait);

	if (!list_empty(&dev->read_list))
		mask |= EPOLLIN | EPOLLRDNORM;

	return mask;
}
EXPORT_SYMBOL(vhost_chr_poll);

ssize_t vhost_chr_read_iter(struct vhost_dev *dev, struct iov_iter *to,
			    int noblock)
{
	DEFINE_WAIT(wait);
	struct vhost_msg_node *node;
	ssize_t ret = 0;
	unsigned size = sizeof(struct vhost_msg);

	if (iov_iter_count(to) < size)
		return 0;

	while (1) {
		if (!noblock)
			prepare_to_wait(&dev->wait, &wait,
					TASK_INTERRUPTIBLE);

		node = vhost_dequeue_msg(dev, &dev->read_list);
		if (node)
			break;
		if (noblock) {
			ret = -EAGAIN;
			break;
		}
		if (signal_pending(current)) {
			ret = -ERESTARTSYS;
			break;
		}
		if (!dev->iotlb) {
			ret = -EBADFD;
			break;
		}

		schedule();
	}

	if (!noblock)
		finish_wait(&dev->wait, &wait);

	if (node) {
		struct vhost_iotlb_msg *msg;
		void *start = &node->msg;

		switch (node->msg.type) {
		case VHOST_IOTLB_MSG:
			size = sizeof(node->msg);
			msg = &node->msg.iotlb;
			break;
		case VHOST_IOTLB_MSG_V2:
			size = sizeof(node->msg_v2);
			msg = &node->msg_v2.iotlb;
			break;
		default:
			BUG();
			break;
		}

		ret = copy_to_iter(start, size, to);
		if (ret != size || msg->type != VHOST_IOTLB_MISS) {
			kfree(node);
			return ret;
		}
		vhost_enqueue_msg(dev, &dev->pending_list, node);
	}

	return ret;
}
EXPORT_SYMBOL_GPL(vhost_chr_read_iter);

//构造iotlb miss消息并入队
static int vhost_iotlb_miss(struct vhost_virtqueue *vq, u64 iova, int access)
{
	struct vhost_dev *dev = vq->dev;
	struct vhost_msg_node *node;
	struct vhost_iotlb_msg *msg;
	bool v2 = vhost_backend_has_feature(vq, VHOST_BACKEND_F_IOTLB_MSG_V2);

	//构造tlb miss消息
	node = vhost_new_msg(vq, v2 ? VHOST_IOTLB_MSG_V2 : VHOST_IOTLB_MSG);
	if (!node)
		return -ENOMEM;

	if (v2) {
		node->msg_v2.type = VHOST_IOTLB_MSG_V2;
		msg = &node->msg_v2.iotlb;
	} else {
		msg = &node->msg.iotlb;
	}

	msg->type = VHOST_IOTLB_MISS;
	msg->iova = iova;
	msg->perm = access;

	//消息入队
	vhost_enqueue_msg(dev, &dev->read_list, node);

	return 0;
}

static bool vq_access_ok(struct vhost_virtqueue *vq, unsigned int num,
			 struct vring_desc __user *desc,
			 struct vring_avail __user *avail,
			 struct vring_used __user *used)

{
	return access_ok(desc, vhost_get_desc_size(vq, num)) &&
	       access_ok(avail, vhost_get_avail_size(vq, num)) &&
	       access_ok(used, vhost_get_used_size(vq, num));
}

static void vhost_vq_meta_update(struct vhost_virtqueue *vq,
				 const struct vhost_iotlb_map *map,
				 int type)
{
	int access = (type == VHOST_ADDR_USED) ?
		     VHOST_ACCESS_WO : VHOST_ACCESS_RO;

	if (likely(map->perm & access))
		vq->meta_iotlb[type] = map;
}

static bool iotlb_access_ok(struct vhost_virtqueue *vq,
			    int access, u64 addr, u64 len, int type)
{
	const struct vhost_iotlb_map *map;
	struct vhost_iotlb *umem = vq->iotlb;
	u64 s = 0, size, orig_addr = addr, last = addr + len - 1;

	if (vhost_vq_meta_fetch(vq, addr, len, type))
		return true;

	while (len > s) {
		map = vhost_iotlb_itree_first(umem, addr, last);
		if (map == NULL || map->start > addr) {
			vhost_iotlb_miss(vq, addr, access);
			return false;
		} else if (!(map->perm & access)) {
			/* Report the possible access violation by
			 * request another translation from userspace.
			 */
			return false;
		}

		size = map->size - addr + map->start;

		if (orig_addr == addr && size >= len)
			vhost_vq_meta_update(vq, map, type);

		s += size;
		addr += size;
	}

	return true;
}

int vq_meta_prefetch(struct vhost_virtqueue *vq)
{
	unsigned int num = vq->num;

	if (!vq->iotlb)
		return 1;

	return iotlb_access_ok(vq, VHOST_MAP_RO, (u64)(uintptr_t)vq->desc,
			       vhost_get_desc_size(vq, num), VHOST_ADDR_DESC) &&
	       iotlb_access_ok(vq, VHOST_MAP_RO, (u64)(uintptr_t)vq->avail,
			       vhost_get_avail_size(vq, num),
			       VHOST_ADDR_AVAIL) &&
	       iotlb_access_ok(vq, VHOST_MAP_WO, (u64)(uintptr_t)vq->used,
			       vhost_get_used_size(vq, num), VHOST_ADDR_USED);
}
EXPORT_SYMBOL_GPL(vq_meta_prefetch);

/* Can we log writes? */
/* Caller should have device mutex but not vq mutex */
bool vhost_log_access_ok(struct vhost_dev *dev)
{
	return memory_access_ok(dev, dev->umem, 1);
}
EXPORT_SYMBOL_GPL(vhost_log_access_ok);

/* Verify access for write logging. */
/* Caller should have vq mutex and device mutex */
static bool vq_log_access_ok(struct vhost_virtqueue *vq,
			     void __user *log_base)
{
	return vq_memory_access_ok(log_base, vq->umem,
				   vhost_has_feature(vq, VHOST_F_LOG_ALL)) &&
		(!vq->log_used || log_access_ok(log_base, vq->log_addr,
				  vhost_get_used_size(vq, vq->num)));
}

/* Can we start vq? */
/* Caller should have vq mutex and device mutex */
bool vhost_vq_access_ok(struct vhost_virtqueue *vq)
{
	if (!vq_log_access_ok(vq, vq->log_base))
		return false;

	/* Access validation occurs at prefetch time with IOTLB */
	//vq有iotlb，则直接返回true
	if (vq->iotlb)
		return true;

	return vq_access_ok(vq, vq->num, vq->desc, vq->avail, vq->used);
}
EXPORT_SYMBOL_GPL(vhost_vq_access_ok);

//设置设备memory
static long vhost_set_memory(struct vhost_dev *d, struct vhost_memory __user *m)
{
	struct vhost_memory mem/*用户态指定的mem*/, *newmem;
	struct vhost_memory_region *region;
	struct vhost_iotlb *newumem, *oldumem;
	//先考虑regions前的字节
	unsigned long size = offsetof(struct vhost_memory, regions);
	int i;

	if (copy_from_user(&mem, m, size))
		return -EFAULT;
	if (mem.padding)
	    /*当前不支持mem有padding情况*/
		return -EOPNOTSUPP;
	/*当前不支持超过限制的mem regions*/
	if (mem.nregions > max_mem_regions)
		return -E2BIG;
	//在newmem结构体的后面再申请mem.nregions个 typeof(regions)存入在其后面
	newmem = kvzalloc(struct_size(newmem, regions, mem.nregions),
			GFP_KERNEL);
	if (!newmem)
		return -ENOMEM;

	memcpy(newmem, &mem, size);
	//再考虑regions对应的字节，完成newmem填充
	if (copy_from_user(newmem->regions, m->regions,
			   mem.nregions * sizeof *m->regions)) {
		kvfree(newmem);
		return -EFAULT;
	}

	newumem = iotlb_alloc();
	if (!newumem) {
		kvfree(newmem);
		return -ENOMEM;
	}

	//遍历用户态指定的所有regions，将其加入到iotlb
	for (region = newmem->regions;
	     region < newmem->regions + mem.nregions;
	     region++) {
		if (vhost_iotlb_add_range(newumem,
					  region->guest_phys_addr,
					  region->guest_phys_addr +
					  region->memory_size - 1,
					  region->userspace_addr,
					  VHOST_MAP_RW))
			goto err;
	}

	if (!memory_access_ok(d, newumem, 0))
		goto err;

	oldumem = d->umem;/*旧的iotlb*/
	d->umem = newumem;/*设置新的iotlb*/

	/* All memory accesses are done under some VQ mutex. */
	//为vq指定iotlb
	for (i = 0; i < d->nvqs; ++i) {
		mutex_lock(&d->vqs[i]->mutex);
		d->vqs[i]->umem = newumem;
		mutex_unlock(&d->vqs[i]->mutex);
	}

	//依除旧的tlb中的映射
	kvfree(newmem);
	vhost_iotlb_free(oldumem);
	return 0;

err:
	vhost_iotlb_free(newumem);
	kvfree(newmem);
	return -EFAULT;
}

//设置vq队列长度
static long vhost_vring_set_num(struct vhost_dev *d,
				struct vhost_virtqueue *vq,
				void __user *argp)
{
	struct vhost_vring_state s;

	/* Resizing ring with an active backend?
	 * You don't want to do that. */
	if (vq->private_data)
		return -EBUSY;

	if (copy_from_user(&s, argp, sizeof s))
		return -EFAULT;

	if (!s.num || s.num > 0xffff || (s.num & (s.num - 1)))
		return -EINVAL;
	vq->num = s.num;

	return 0;
}

/*设置vring对应的地址*/
static long vhost_vring_set_addr(struct vhost_dev *d,
				 struct vhost_virtqueue *vq,
				 void __user *argp)
{
	struct vhost_vring_addr a;/*取参数*/

	if (copy_from_user(&a, argp, sizeof a))
		return -EFAULT;
	/*当前仅支持vring_f_log*/
	if (a.flags & ~(0x1 << VHOST_VRING_F_LOG))
		return -EOPNOTSUPP;

	/* For 32bit, verify that the top 32bits of the user
	   data are set to zero. */
	if ((u64)(unsigned long)a.desc_user_addr != a.desc_user_addr ||
	    (u64)(unsigned long)a.used_user_addr != a.used_user_addr ||
	    (u64)(unsigned long)a.avail_user_addr != a.avail_user_addr)
		return -EFAULT;

	/* Make sure it's safe to cast pointers to vring types. */
	BUILD_BUG_ON(__alignof__ *vq->avail > VRING_AVAIL_ALIGN_SIZE);
	BUILD_BUG_ON(__alignof__ *vq->used > VRING_USED_ALIGN_SIZE);
	//用户传入的地址必须是对齐的
	if ((a.avail_user_addr & (VRING_AVAIL_ALIGN_SIZE - 1)) ||
	    (a.used_user_addr & (VRING_USED_ALIGN_SIZE - 1)) ||
	    (a.log_guest_addr & (VRING_USED_ALIGN_SIZE - 1)))
		return -EINVAL;

	/* We only verify access here if backend is configured.
	 * If it is not, we don't as size might not have been setup.
	 * We will verify when backend is configured. */
	if (vq->private_data) {
		if (!vq_access_ok(vq, vq->num,
			(void __user *)(unsigned long)a.desc_user_addr,
			(void __user *)(unsigned long)a.avail_user_addr,
			(void __user *)(unsigned long)a.used_user_addr))
			return -EINVAL;

		/* Also validate log access for used ring if enabled. */
		if ((a.flags & (0x1 << VHOST_VRING_F_LOG)) &&
			!log_access_ok(vq->log_base, a.log_guest_addr,
				sizeof *vq->used +
				vq->num * sizeof *vq->used->ring))
			return -EINVAL;
	}

	//设置vqueue的地址
	vq->log_used = !!(a.flags & (0x1 << VHOST_VRING_F_LOG));
	vq->desc = (void __user *)(unsigned long)a.desc_user_addr;
	vq->avail = (void __user *)(unsigned long)a.avail_user_addr;
	vq->log_addr = a.log_guest_addr;
	vq->used = (void __user *)(unsigned long)a.used_user_addr;

	return 0;
}

static long vhost_vring_set_num_addr(struct vhost_dev *d,
				     struct vhost_virtqueue *vq,
				     unsigned int ioctl,
				     void __user *argp)
{
	long r;

	mutex_lock(&vq->mutex);

	switch (ioctl) {
	case VHOST_SET_VRING_NUM:
	    /*设置vring长度*/
		r = vhost_vring_set_num(d, vq, argp);
		break;
	case VHOST_SET_VRING_ADDR:
	    /*设置vring的地址*/
		r = vhost_vring_set_addr(d, vq, argp);
		break;
	default:
		BUG();
	}

	mutex_unlock(&vq->mutex);

	return r;
}
long vhost_vring_ioctl(struct vhost_dev *d, unsigned int ioctl, void __user *argp)
{
	struct file *eventfp, *filep = NULL;
	bool pollstart = false, pollstop = false;
	struct eventfd_ctx *ctx = NULL;
	u32 __user *idxp = argp;
	struct vhost_virtqueue *vq;
	struct vhost_vring_state s;
	struct vhost_vring_file f;
	u32 idx;
	long r;

	//取指定的idx
	r = get_user(idx, idxp);
	if (r < 0)
		return r;
	/*idx不能大于vq数目*/
	if (idx >= d->nvqs)
		return -ENOBUFS;

	/*取用户态指定的vq*/
	idx = array_index_nospec(idx, d->nvqs);
	vq = d->vqs[idx];

	if (ioctl == VHOST_SET_VRING_NUM ||
	    ioctl == VHOST_SET_VRING_ADDR) {
	    //设置vring的长度及vring地址
		return vhost_vring_set_num_addr(d, vq/*待操作的vring*/, ioctl, argp);
	}

	mutex_lock(&vq->mutex);

	switch (ioctl) {
	case VHOST_SET_VRING_BASE:
	    /*设置avail基准*/
		/* Moving base with an active backend?
		 * You don't want to do that. */
		if (vq->private_data) {
			r = -EBUSY;
			break;
		}
		if (copy_from_user(&s, argp, sizeof s)) {
			r = -EFAULT;
			break;
		}
		if (s.num > 0xffff) {
			r = -EINVAL;
			break;
		}
		vq->last_avail_idx = s.num;
		/* Forget the cached index value. */
		vq->avail_idx = vq->last_avail_idx;
		break;
	case VHOST_GET_VRING_BASE:
	    /*返回avail ring基准*/
		s.index = idx;
		s.num = vq->last_avail_idx;
		if (copy_to_user(argp, &s, sizeof s))
			r = -EFAULT;
		break;
	case VHOST_SET_VRING_KICK:
	    /*设置eventfd*/
		if (copy_from_user(&f, argp, sizeof f)) {
			r = -EFAULT;
			break;
		}
		//获得用户态指定的eventfd
		eventfp = f.fd == -1 ? NULL : eventfd_fget(f.fd);
		if (IS_ERR(eventfp)) {
			r = PTR_ERR(eventfp);
			break;
		}

		/*eventfd发生变更*/
		if (eventfp != vq->kick) {
			pollstop = (filep = vq->kick) != NULL;
			pollstart = (vq->kick = eventfp) != NULL;
		} else
			filep = eventfp;
		break;
	case VHOST_SET_VRING_CALL:
	    /*变更用户态指定的eventfd_ctx,用做call_ctx*/
		if (copy_from_user(&f, argp, sizeof f)) {
			r = -EFAULT;
			break;
		}
		ctx = f.fd == -1 ? NULL : eventfd_ctx_fdget(f.fd);
		if (IS_ERR(ctx)) {
			r = PTR_ERR(ctx);
			break;
		}
		swap(ctx, vq->call_ctx);
		break;
	case VHOST_SET_VRING_ERR:
	    /*变更用户态指定的eventfd_ctx,用做error_ctx*/
		if (copy_from_user(&f, argp, sizeof f)) {
			r = -EFAULT;
			break;
		}
		ctx = f.fd == -1 ? NULL : eventfd_ctx_fdget(f.fd);
		if (IS_ERR(ctx)) {
			r = PTR_ERR(ctx);
			break;
		}
		swap(ctx, vq->error_ctx);
		break;
	case VHOST_SET_VRING_ENDIAN:
		r = vhost_set_vring_endian(vq, argp);
		break;
	case VHOST_GET_VRING_ENDIAN:
		r = vhost_get_vring_endian(vq, idx, argp);
		break;
	case VHOST_SET_VRING_BUSYLOOP_TIMEOUT:
	    /*设置busyloop的超时时间*/
		if (copy_from_user(&s, argp, sizeof(s))) {
			r = -EFAULT;
			break;
		}
		vq->busyloop_timeout = s.num;
		break;
	case VHOST_GET_VRING_BUSYLOOP_TIMEOUT:
	    //获取busyloop的超时时间
		s.index = idx;
		s.num = vq->busyloop_timeout;
		if (copy_to_user(argp, &s, sizeof(s)))
			r = -EFAULT;
		break;
	default:
		r = -ENOIOCTLCMD;
	}

	//需要停止poll
	if (pollstop && vq->handle_kick)
		vhost_poll_stop(&vq->poll);

	if (!IS_ERR_OR_NULL(ctx))
		eventfd_ctx_put(ctx);
	if (filep)
		fput(filep);

	//需要start poll
	if (pollstart && vq->handle_kick)
		r = vhost_poll_start(&vq->poll, vq->kick);

	mutex_unlock(&vq->mutex);

	if (pollstop && vq->handle_kick)
		vhost_poll_flush(&vq->poll);
	return r;
}
EXPORT_SYMBOL_GPL(vhost_vring_ioctl);

int vhost_init_device_iotlb(struct vhost_dev *d, bool enabled)
{
	struct vhost_iotlb *niotlb, *oiotlb;
	int i;

	niotlb = iotlb_alloc();
	if (!niotlb)
		return -ENOMEM;

	//旧的iotlb需要移除，故这里先保存
	oiotlb = d->iotlb;
	d->iotlb = niotlb;

	//为各vq指定new iotlb
	for (i = 0; i < d->nvqs; ++i) {
		struct vhost_virtqueue *vq = d->vqs[i];

		mutex_lock(&vq->mutex);
		vq->iotlb = niotlb;
		__vhost_vq_meta_reset(vq);
		mutex_unlock(&vq->mutex);
	}

	//释放掉旧的iotlb
	vhost_iotlb_free(oiotlb);

	return 0;
}
EXPORT_SYMBOL_GPL(vhost_init_device_iotlb);

/* Caller must have device mutex */
long vhost_dev_ioctl(struct vhost_dev *d, unsigned int ioctl, void __user *argp)
{
	struct eventfd_ctx *ctx;
	u64 p;
	long r;
	int i, fd;

	/* If you are not the owner, you can become one */
	if (ioctl == VHOST_SET_OWNER) {
	    /*为设备设置当前进程为owner,设备将于owner共享内存*/
		r = vhost_dev_set_owner(d);
		goto done;
	}

	/* You must be the owner to do anything else */
	r = vhost_dev_check_owner(d);
	/*如果当前进程不是owner,则退出*/
	if (r)
		goto done;

	switch (ioctl) {
	case VHOST_SET_MEM_TABLE:
	    /*设置内存表*/
		r = vhost_set_memory(d, argp);
		break;
	case VHOST_SET_LOG_BASE:
	    //设置log base
		if (copy_from_user(&p, argp, sizeof p)) {
			r = -EFAULT;
			break;
		}
		/*地址不能超过u64*/
		if ((u64)(unsigned long)p != p) {
			r = -EFAULT;
			break;
		}
		for (i = 0; i < d->nvqs; ++i) {
			struct vhost_virtqueue *vq;
			void __user *base = (void __user *)(unsigned long)p;
			vq = d->vqs[i];
			mutex_lock(&vq->mutex);
			/* If ring is inactive, will check when it's enabled. */
			if (vq->private_data && !vq_log_access_ok(vq, base))
				r = -EFAULT;
			else
			    /*设置log基准*/
				vq->log_base = base;
			mutex_unlock(&vq->mutex);
		}
		break;
	case VHOST_SET_LOG_FD:
		r = get_user(fd, (int __user *)argp);
		if (r < 0)
			break;
		/*如果fd不为NULL，则通过fd找到其对应的eventfd_ctx*/
		ctx = fd == -1 ? NULL : eventfd_ctx_fdget(fd);
		if (IS_ERR(ctx)) {
			r = PTR_ERR(ctx);
			break;
		}
		swap(ctx, d->log_ctx);
		for (i = 0; i < d->nvqs; ++i) {
			mutex_lock(&d->vqs[i]->mutex);
			d->vqs[i]->log_ctx = d->log_ctx;
			mutex_unlock(&d->vqs[i]->mutex);
		}
		if (ctx)
			eventfd_ctx_put(ctx);
		break;
	default:
		r = -ENOIOCTLCMD;
		break;
	}
done:
	return r;
}
EXPORT_SYMBOL_GPL(vhost_dev_ioctl);

/* TODO: This is really inefficient.  We need something like get_user()
 * (instruction directly accesses the data, with an exception table entry
 * returning -EFAULT). See Documentation/x86/exception-tables.rst.
 */
static int set_bit_to_user(int nr, void __user *addr)
{
	unsigned long log = (unsigned long)addr;
	struct page *page;
	void *base;
	int bit = nr + (log % PAGE_SIZE) * 8;
	int r;

	/*取addr对应的一个page*/
	r = get_user_pages_fast(log, 1, FOLL_WRITE, &page);
	if (r < 0)
		return r;
	BUG_ON(r != 1);
	base = kmap_atomic(page);
	set_bit(bit, base);
	kunmap_atomic(base);
	set_page_dirty_lock(page);
	put_page(page);
	return 0;
}

static int log_write(void __user *log_base,
		     u64 write_address, u64 write_length)
{
    /*write地址对应的页号*/
	u64 write_page = write_address / VHOST_PAGE_SIZE;
	int r;

	/*写长度为0，退出*/
	if (!write_length)
		return 0;
	/*写地址在页内的偏移量*/
	write_length += write_address % VHOST_PAGE_SIZE;
	for (;;) {
	    /*在log_base中，每个页占一个bit*/
		u64 base = (u64)(unsigned long)log_base;
		u64 log = base + write_page / 8;/*此页在log_base中的位置*/
		int bit = write_page % 8;/*位的偏移量*/
		/*32位机器相关*/
		if ((u64)(unsigned long)log != log)
			return -EFAULT;
		/*设置write地址对应的页bits位为1*/
		r = set_bit_to_user(bit, (void __user *)(unsigned long)log);
		if (r < 0)
			return r;
		if (write_length <= VHOST_PAGE_SIZE)
			break;
		/*继续检查下一页*/
		write_length -= VHOST_PAGE_SIZE;
		write_page += 1;
	}
	return r;
}

static int log_write_hva(struct vhost_virtqueue *vq, u64 hva, u64 len)
{
	struct vhost_iotlb *umem = vq->umem;
	struct vhost_iotlb_map *u;
	u64 start, end, l, min;
	int r;
	bool hit = false;

	while (len) {
		min = len;
		/* More than one GPAs can be mapped into a single HVA. So
		 * iterate all possible umems here to be safe.
		 */
		list_for_each_entry(u, &umem->list, link) {
			if (u->addr > hva - 1 + len ||
			    u->addr - 1 + u->size < hva)
				continue;
			start = max(u->addr, hva);
			end = min(u->addr - 1 + u->size, hva - 1 + len);
			l = end - start + 1;
			r = log_write(vq->log_base,
				      u->start + start - u->addr,
				      l);
			if (r < 0)
				return r;
			hit = true;
			min = min(l, min);
		}

		if (!hit)
			return -EFAULT;

		len -= min;
		hva += min;
	}

	return 0;
}

static int log_used(struct vhost_virtqueue *vq, u64 used_offset, u64 len)
{
	struct iovec iov[64];
	int i, ret;

	if (!vq->iotlb)
		return log_write(vq->log_base, vq->log_addr + used_offset, len);

	ret = translate_desc(vq, (uintptr_t)vq->used + used_offset,
			     len, iov, 64, VHOST_ACCESS_WO);
	if (ret < 0)
		return ret;

	for (i = 0; i < ret; i++) {
		ret = log_write_hva(vq,	(uintptr_t)iov[i].iov_base,
				    iov[i].iov_len);
		if (ret)
			return ret;
	}

	return 0;
}

int vhost_log_write(struct vhost_virtqueue *vq, struct vhost_log *log,
		    unsigned int log_num, u64 len, struct iovec *iov, int count)
{
	int i, r;

	/* Make sure data written is seen before log. */
	smp_wmb();

	if (vq->iotlb) {
		for (i = 0; i < count; i++) {
			r = log_write_hva(vq, (uintptr_t)iov[i].iov_base,
					  iov[i].iov_len);
			if (r < 0)
				return r;
		}
		return 0;
	}

	for (i = 0; i < log_num; ++i) {
		u64 l = min(log[i].len, len);
		r = log_write(vq->log_base, log[i].addr, l);
		if (r < 0)
			return r;
		len -= l;
		if (!len) {
			if (vq->log_ctx)
				eventfd_signal(vq->log_ctx, 1);
			return 0;
		}
	}
	/* Length written exceeds what we have stored. This is a bug. */
	BUG();
	return 0;
}
EXPORT_SYMBOL_GPL(vhost_log_write);

static int vhost_update_used_flags(struct vhost_virtqueue *vq)
{
	void __user *used;
	if (vhost_put_used_flags(vq))
		return -EFAULT;
	if (unlikely(vq->log_used)) {
		/* Make sure the flag is seen before log. */
		smp_wmb();
		/* Log used flag write. */
		used = &vq->used->flags;
		log_used(vq, (used - (void __user *)vq->used),
			 sizeof vq->used->flags);
		if (vq->log_ctx)
			eventfd_signal(vq->log_ctx, 1);
	}
	return 0;
}

static int vhost_update_avail_event(struct vhost_virtqueue *vq, u16 avail_event)
{
	if (vhost_put_avail_event(vq))
		return -EFAULT;
	if (unlikely(vq->log_used)) {
		void __user *used;
		/* Make sure the event is seen before log. */
		smp_wmb();
		/* Log avail event write */
		used = vhost_avail_event(vq);
		log_used(vq, (used - (void __user *)vq->used),
			 sizeof *vhost_avail_event(vq));
		if (vq->log_ctx)
			eventfd_signal(vq->log_ctx, 1);
	}
	return 0;
}

int vhost_vq_init_access(struct vhost_virtqueue *vq)
{
	__virtio16 last_used_idx;
	int r;
	bool is_le = vq->is_le;

	//vq无后端时，直接返回
	if (!vq->private_data)
		return 0;

	vhost_init_is_le(vq);

	r = vhost_update_used_flags(vq);
	if (r)
		goto err;
	vq->signalled_used_valid = false;
	if (!vq->iotlb &&
	    !access_ok(&vq->used->idx, sizeof vq->used->idx)) {
		r = -EFAULT;
		goto err;
	}
	r = vhost_get_used_idx(vq, &last_used_idx);
	if (r) {
		vq_err(vq, "Can't access used idx at %p\n",
		       &vq->used->idx);
		goto err;
	}
	vq->last_used_idx = vhost16_to_cpu(vq, last_used_idx);
	return 0;

err:
	vq->is_le = is_le;
	return r;
}
EXPORT_SYMBOL_GPL(vhost_vq_init_access);

static int translate_desc(struct vhost_virtqueue *vq, u64 addr/*待转换地址*/, u32 len,
			  struct iovec iov[]/*出参，转换后的虚地址情况*/, int iov_size, int access/*访问权限*/)
{
	const struct vhost_iotlb_map *map;
	struct vhost_dev *dev = vq->dev;
	struct vhost_iotlb *umem = dev->iotlb ? dev->iotlb : dev->umem;
	struct iovec *_iov;
	u64 s = 0;
	int ret = 0;

	while ((u64)len > s) {
		u64 size;
		if (unlikely(ret >= iov_size)) {
			ret = -ENOBUFS;
			break;
		}

		map = vhost_iotlb_itree_first(umem, addr, addr + len - 1);
		if (map == NULL || map->start > addr) {
			if (umem != dev->iotlb) {
				ret = -EFAULT;
				break;
			}
			ret = -EAGAIN;
			break;
		} else if (!(map->perm & access)) {
		    /*权限不匹配，失配*/
			ret = -EPERM;
			break;
		}

		//记录转换后地址结果
		_iov = iov + ret;
		size = map->size - addr + map->start;
		_iov->iov_len = min((u64)len - s, size);/*地址范围长度*/
		_iov->iov_base = (void __user *)(unsigned long)
				 (map->addr + addr - map->start);/*起始地址*/
		s += size;/*更新已完成转换长度*/
		addr += size;
		++ret;/*_iov占用长度增加*/
	}

	if (ret == -EAGAIN)
	    /*指明tlb失配，触发消息知会guest*/
		vhost_iotlb_miss(vq, addr, access);
	return ret;
}

/* Each buffer in the virtqueues is actually a chain of descriptors.  This
 * function returns the next descriptor in the chain,
 * or -1U if we're at the end. */
static unsigned next_desc(struct vhost_virtqueue *vq, struct vring_desc *desc)
{
    //如果desc有下一个，则取其指明的下一个desc
	unsigned int next;

	//取出索引，并转换为cpu序
	/* If this descriptor says it doesn't chain, we're done. */
	if (!(desc->flags & cpu_to_vhost16(vq, VRING_DESC_F_NEXT)))
		return -1U;

	/* Check they're not leading us off end of descriptors. */
	next = vhost16_to_cpu(vq, READ_ONCE(desc->next));
	return next;
}

static int get_indirect(struct vhost_virtqueue *vq,
			struct iovec iov[], unsigned int iov_size,
			unsigned int *out_num, unsigned int *in_num,
			struct vhost_log *log, unsigned int *log_num,
			struct vring_desc *indirect)
{
	struct vring_desc desc;
	unsigned int i = 0, count, found = 0;
	u32 len = vhost32_to_cpu(vq, indirect->len);
	struct iov_iter from;
	int ret, access;

	/* Sanity check */
	if (unlikely(len % sizeof desc)) {
		vq_err(vq, "Invalid length in indirect descriptor: "
		       "len 0x%llx not multiple of 0x%zx\n",
		       (unsigned long long)len,
		       sizeof desc);
		return -EINVAL;
	}

	ret = translate_desc(vq, vhost64_to_cpu(vq, indirect->addr), len, vq->indirect,
			     UIO_MAXIOV, VHOST_ACCESS_RO);
	if (unlikely(ret < 0)) {
		if (ret != -EAGAIN)
			vq_err(vq, "Translation failure %d in indirect.\n", ret);
		return ret;
	}
	iov_iter_init(&from, READ, vq->indirect, ret, len);

	/* We will use the result as an address to read from, so most
	 * architectures only need a compiler barrier here. */
	read_barrier_depends();

	count = len / sizeof desc;
	/* Buffers are chained via a 16 bit next field, so
	 * we can have at most 2^16 of these. */
	if (unlikely(count > USHRT_MAX + 1)) {
		vq_err(vq, "Indirect buffer length too big: %d\n",
		       indirect->len);
		return -E2BIG;
	}

	do {
		unsigned iov_count = *in_num + *out_num;
		if (unlikely(++found > count)) {
			vq_err(vq, "Loop detected: last one at %u "
			       "indirect size %u\n",
			       i, count);
			return -EINVAL;
		}
		if (unlikely(!copy_from_iter_full(&desc, sizeof(desc), &from))) {
			vq_err(vq, "Failed indirect descriptor: idx %d, %zx\n",
			       i, (size_t)vhost64_to_cpu(vq, indirect->addr) + i * sizeof desc);
			return -EINVAL;
		}
		if (unlikely(desc.flags & cpu_to_vhost16(vq, VRING_DESC_F_INDIRECT))) {
			vq_err(vq, "Nested indirect descriptor: idx %d, %zx\n",
			       i, (size_t)vhost64_to_cpu(vq, indirect->addr) + i * sizeof desc);
			return -EINVAL;
		}

		if (desc.flags & cpu_to_vhost16(vq, VRING_DESC_F_WRITE))
			access = VHOST_ACCESS_WO;
		else
			access = VHOST_ACCESS_RO;

		ret = translate_desc(vq, vhost64_to_cpu(vq, desc.addr),
				     vhost32_to_cpu(vq, desc.len), iov + iov_count,
				     iov_size - iov_count, access);
		if (unlikely(ret < 0)) {
			if (ret != -EAGAIN)
				vq_err(vq, "Translation failure %d indirect idx %d\n",
					ret, i);
			return ret;
		}
		/* If this is an input descriptor, increment that count. */
		if (access == VHOST_ACCESS_WO) {
			*in_num += ret;
			if (unlikely(log && ret)) {
				log[*log_num].addr = vhost64_to_cpu(vq, desc.addr);
				log[*log_num].len = vhost32_to_cpu(vq, desc.len);
				++*log_num;
			}
		} else {
			/* If it's an output descriptor, they're all supposed
			 * to come before any input descriptors. */
			if (unlikely(*in_num)) {
				vq_err(vq, "Indirect descriptor "
				       "has out after in: idx %d\n", i);
				return -EINVAL;
			}
			*out_num += ret;
		}
	} while ((i = next_desc(vq, &desc)) != -1);
	return 0;
}

/* This looks in the virtqueue and for the first available buffer, and converts
 * it to an iovec for convenient access.  Since descriptors consist of some
 * number of output then some number of input descriptors, it's actually two
 * iovecs, but we pack them into one and note how many of each there were.
 *
 * This function returns the descriptor number found, or vq->num (which is
 * never a valid descriptor number) if none was found.  A negative code is
 * returned on error. */
//自vq中处理一个avail指定的描述符索引，并返回其指明的数据片信息
int vhost_get_vq_desc(struct vhost_virtqueue *vq,
		      struct iovec iov[]/*出参，描述符指定的数据片*/, unsigned int iov_size,
		      unsigned int *out_num/*出参，与in_num互斥，记录可读的数据片数目*/, unsigned int *in_num/*出参，可写的数据片数目*/,
		      struct vhost_log *log/*出参，描述符指定的地址及长度*/, unsigned int *log_num/*出参，log数组长度*/)
{
	struct vring_desc desc;
	unsigned int i, head, found = 0;
	u16 last_avail_idx;
	__virtio16 avail_idx;
	__virtio16 ring_head;
	int ret, access;

	/* Check it isn't doing very strange things with descriptor numbers. */
	last_avail_idx = vq->last_avail_idx;

	/*上次我们获取的user端avail_idx与last_avail_idx相等，则本次更新vq->avail_idx*/
	if (vq->avail_idx == vq->last_avail_idx) {
	    /*取vq当前可用位置，并将其值转换为cpu序*/
		if (unlikely(vhost_get_avail_idx(vq, &avail_idx))) {
			vq_err(vq, "Failed to access avail idx at %p\n",
				&vq->avail->idx);
			return -EFAULT;
		}
		vq->avail_idx = vhost16_to_cpu(vq, avail_idx);

		/*两个索引相差不能超过队列本身的长度*/
		if (unlikely((u16)(vq->avail_idx - last_avail_idx) > vq->num)) {
			vq_err(vq, "Guest moved used index from %u to %u",
				last_avail_idx, vq->avail_idx);
			return -EFAULT;
		}

		/* If there's nothing new since last we looked, return
		 * invalid.
		 */
		//当前没有可用的描述符，返回队列长度
		if (vq->avail_idx == last_avail_idx)
			return vq->num;

		/* Only get avail ring entries after they have been
		 * exposed by guest.
		 */
		smp_rmb();
	}

	/* Grab the next descriptor number they're advertising, and increment
	 * the index we've seen. */
	//取last_avail_idx索引对应的desc索引,并将其转为cpu序
	if (unlikely(vhost_get_avail_head(vq, &ring_head, last_avail_idx))) {
		vq_err(vq, "Failed to read head: idx %d address %p\n",
		       last_avail_idx,
		       &vq->avail->ring[last_avail_idx % vq->num]);
		return -EFAULT;
	}

	head = vhost16_to_cpu(vq, ring_head);

	/* If their number is silly, that's an error. */
	//head值不会大于vq的长度
	if (unlikely(head >= vq->num)) {
		vq_err(vq, "Guest says index %u > %u is available",
		       head, vq->num);
		return -EINVAL;
	}

	/* When we start there are none of either input nor output. */
	*out_num = *in_num = 0;
	if (unlikely(log))
		*log_num = 0;

	i = head;
	do {
		unsigned iov_count = *in_num + *out_num;
		if (unlikely(i >= vq->num)) {
		    //描述符索引不可能大于vq的长度
			vq_err(vq, "Desc index is %u > %u, head = %u",
			       i, vq->num, head);
			return -EINVAL;
		}
		if (unlikely(++found > vq->num)) {
		    //循环的次数不可能大于vq的长度
			vq_err(vq, "Loop detected: last one at %u "
			       "vq size %u head %u\n",
			       i, vq->num, head);
			return -EINVAL;
		}
		//取i号desc
		ret = vhost_get_desc(vq, &desc, i);
		if (unlikely(ret)) {
			vq_err(vq, "Failed to get descriptor: idx %d addr %p\n",
			       i, vq->desc + i);
			return -EFAULT;
		}
		/*如果描述符为间接性的，则通过get_indirect处理*/
		if (desc.flags & cpu_to_vhost16(vq, VRING_DESC_F_INDIRECT)) {
			ret = get_indirect(vq, iov, iov_size,
					   out_num, in_num,
					   log, log_num, &desc);
			if (unlikely(ret < 0)) {
				if (ret != -EAGAIN)
					vq_err(vq, "Failure detected "
						"in indirect descriptor at idx %d\n", i);
				return ret;
			}
			continue;
		}

		/*确认是通过write,还是read进行访问*/
		if (desc.flags & cpu_to_vhost16(vq, VRING_DESC_F_WRITE))
			access = VHOST_ACCESS_WO;
		else
			access = VHOST_ACCESS_RO;
		//转换描述符指向的地址到iov中，返回占用iov的数目
		ret = translate_desc(vq, vhost64_to_cpu(vq, desc.addr),
				     vhost32_to_cpu(vq, desc.len), iov + iov_count,
				     iov_size - iov_count, access);
		if (unlikely(ret < 0)) {
		    //转换失败
			if (ret != -EAGAIN)
				vq_err(vq, "Translation failure %d descriptor idx %d\n",
					ret, i);
			return ret;
		}

		if (access == VHOST_ACCESS_WO) {
			/* If this is an input descriptor,
			 * increment that count. */
			*in_num += ret;/*记录进来了多少片数据*/
			if (unlikely(log && ret)) {
			    //如有需要，更新log,log_num
				log[*log_num].addr = vhost64_to_cpu(vq, desc.addr);
				log[*log_num].len = vhost32_to_cpu(vq, desc.len);
				++*log_num;
			}
		} else {
			/* If it's an output descriptor, they're all supposed
			 * to come before any input descriptors. */
			if (unlikely(*in_num)) {
			    //非input描述符，故*in_num必须为0
				vq_err(vq, "Descriptor has out after in: "
				       "idx %d\n", i);
				return -EINVAL;
			}
			/*记录出去了多少片数据*/
			*out_num += ret;
		}
	} while ((i = next_desc(vq, &desc)/*取描述符中指明的下一个描述符*/) != -1);

	/* On success, increment avail index. */
	vq->last_avail_idx++;

	/* Assume notifications from guest are disabled at this point,
	 * if they aren't we would need to update avail_event index. */
	BUG_ON(!(vq->used_flags & VRING_USED_F_NO_NOTIFY));
	return head;/*返回本次处理的描述符索引*/
}
EXPORT_SYMBOL_GPL(vhost_get_vq_desc);

/* Reverse the effect of vhost_get_vq_desc. Useful for error handling. */
void vhost_discard_vq_desc(struct vhost_virtqueue *vq, int n)
{
	vq->last_avail_idx -= n;
}
EXPORT_SYMBOL_GPL(vhost_discard_vq_desc);

/* After we've used one of their buffers, we tell them about it.  We'll then
 * want to notify the guest, using eventfd. */
int vhost_add_used(struct vhost_virtqueue *vq, unsigned int head, int len)
{
	struct vring_used_elem heads = {
		cpu_to_vhost32(vq, head),
		cpu_to_vhost32(vq, len)
	};

	//写入一个used_elem
	return vhost_add_used_n(vq, &heads, 1);
}
EXPORT_SYMBOL_GPL(vhost_add_used);

static int __vhost_add_used_n(struct vhost_virtqueue *vq,
			    struct vring_used_elem *heads,
			    unsigned count)
{
	struct vring_used_elem __user *used;
	u16 old, new;
	int start;

	start = vq->last_used_idx & (vq->num - 1);
	used = vq->used->ring + start;
	/*自start开始，放count个used_elem进去*/
	if (vhost_put_used(vq, heads, start, count)) {
		vq_err(vq, "Failed to write used");
		return -EFAULT;
	}
	if (unlikely(vq->log_used)) {
		/* Make sure data is seen before log. */
		smp_wmb();
		/* Log used ring entry write. */
		log_used(vq, ((void __user *)used - (void __user *)vq->used),
			 count * sizeof *used);
	}
	//更新last_used_idx(指向下次可放入的used_idx)
	old = vq->last_used_idx;
	new = (vq->last_used_idx += count);
	/* If the driver never bothers to signal in a very long while,
	 * used index might wrap around. If that happens, invalidate
	 * signalled_used index we stored. TODO: make sure driver
	 * signals at least once in 2^16 and remove this. */
	if (unlikely((u16)(new - vq->signalled_used) < (u16)(new - old)))
		vq->signalled_used_valid = false;
	return 0;
}

/* After we've used one of their buffers, we tell them about it.  We'll then
 * want to notify the guest, using eventfd. */
int vhost_add_used_n(struct vhost_virtqueue *vq, struct vring_used_elem *heads,
		     unsigned count)
{
	int start, n, r;

	/*上次used_idx索引*/
	start = vq->last_used_idx & (vq->num - 1);
	n = vq->num - start;
	if (n < count) {
	    /*到队尾不足放count个，先放到队尾*/
		r = __vhost_add_used_n(vq, heads, n);
		if (r < 0)
			return r;
		heads += n;
		count -= n;
	}
	//存入used
	r = __vhost_add_used_n(vq, heads, count);

	/* Make sure buffer is written before we update index. */
	smp_wmb();
	//存入last_used_idx
	if (vhost_put_used_idx(vq)) {
		vq_err(vq, "Failed to increment used idx");
		return -EFAULT;
	}
	if (unlikely(vq->log_used)) {
		/* Make sure used idx is seen before log. */
		smp_wmb();
		/* Log used index update. */
		log_used(vq, offsetof(struct vring_used, idx),
			 sizeof vq->used->idx);
		if (vq->log_ctx)
			eventfd_signal(vq->log_ctx, 1);
	}
	return r;
}
EXPORT_SYMBOL_GPL(vhost_add_used_n);

static bool vhost_notify(struct vhost_dev *dev, struct vhost_virtqueue *vq)
{
	__u16 old, new;
	__virtio16 event;
	bool v;
	/* Flush out used index updates. This is paired
	 * with the barrier that the Guest executes when enabling
	 * interrupts. */
	smp_mb();

	if (vhost_has_feature(vq, VIRTIO_F_NOTIFY_ON_EMPTY) &&
	    unlikely(vq->avail_idx == vq->last_avail_idx))
		return true;

	if (!vhost_has_feature(vq, VIRTIO_RING_F_EVENT_IDX)) {
		__virtio16 flags;
		if (vhost_get_avail_flags(vq, &flags)) {
			vq_err(vq, "Failed to get flags");
			return true;
		}
		return !(flags & cpu_to_vhost16(vq, VRING_AVAIL_F_NO_INTERRUPT));
	}
	old = vq->signalled_used;
	v = vq->signalled_used_valid;
	new = vq->signalled_used = vq->last_used_idx;
	vq->signalled_used_valid = true;

	if (unlikely(!v))
		return true;

	if (vhost_get_used_event(vq, &event)) {
		vq_err(vq, "Failed to get used event idx");
		return true;
	}
	return vring_need_event(vhost16_to_cpu(vq, event), new, old);
}

/* This actually signals the guest, using eventfd. */
void vhost_signal(struct vhost_dev *dev, struct vhost_virtqueue *vq)
{
	/* Signal the Guest tell them we used something up. */
	if (vq->call_ctx && vhost_notify(dev, vq))
	    //触发一次通知事件
		eventfd_signal(vq->call_ctx, 1);
}
EXPORT_SYMBOL_GPL(vhost_signal);

/* And here's the combo meal deal.  Supersize me! */
void vhost_add_used_and_signal(struct vhost_dev *dev,
			       struct vhost_virtqueue *vq,
			       unsigned int head, int len)
{
	vhost_add_used(vq, head, len);
	vhost_signal(dev, vq);
}
EXPORT_SYMBOL_GPL(vhost_add_used_and_signal);

/* multi-buffer version of vhost_add_used_and_signal */
void vhost_add_used_and_signal_n(struct vhost_dev *dev,
				 struct vhost_virtqueue *vq,
				 struct vring_used_elem *heads, unsigned count)
{
	vhost_add_used_n(vq, heads, count);
	vhost_signal(dev, vq);
}
EXPORT_SYMBOL_GPL(vhost_add_used_and_signal_n);

/* return true if we're sure that avaiable ring is empty */
bool vhost_vq_avail_empty(struct vhost_dev *dev, struct vhost_virtqueue *vq)
{
	__virtio16 avail_idx;
	int r;

	if (vq->avail_idx != vq->last_avail_idx)
		return false;

	r = vhost_get_avail_idx(vq, &avail_idx);
	if (unlikely(r))
		return false;
	vq->avail_idx = vhost16_to_cpu(vq, avail_idx);

	return vq->avail_idx == vq->last_avail_idx;
}
EXPORT_SYMBOL_GPL(vhost_vq_avail_empty);

/* OK, now we need to know about added descriptors. */
bool vhost_enable_notify(struct vhost_dev *dev, struct vhost_virtqueue *vq)
{
	__virtio16 avail_idx;
	int r;

	if (!(vq->used_flags & VRING_USED_F_NO_NOTIFY))
		return false;
	vq->used_flags &= ~VRING_USED_F_NO_NOTIFY;
	if (!vhost_has_feature(vq, VIRTIO_RING_F_EVENT_IDX)) {
		r = vhost_update_used_flags(vq);
		if (r) {
			vq_err(vq, "Failed to enable notification at %p: %d\n",
			       &vq->used->flags, r);
			return false;
		}
	} else {
		r = vhost_update_avail_event(vq, vq->avail_idx);
		if (r) {
			vq_err(vq, "Failed to update avail event index at %p: %d\n",
			       vhost_avail_event(vq), r);
			return false;
		}
	}
	/* They could have slipped one in as we were doing that: make
	 * sure it's written, then check again. */
	smp_mb();
	r = vhost_get_avail_idx(vq, &avail_idx);
	if (r) {
		vq_err(vq, "Failed to check avail idx at %p: %d\n",
		       &vq->avail->idx, r);
		return false;
	}

	return vhost16_to_cpu(vq, avail_idx) != vq->avail_idx;
}
EXPORT_SYMBOL_GPL(vhost_enable_notify);

/* We don't need to be notified again. */
void vhost_disable_notify(struct vhost_dev *dev, struct vhost_virtqueue *vq)
{
	int r;

	if (vq->used_flags & VRING_USED_F_NO_NOTIFY)
		return;
	vq->used_flags |= VRING_USED_F_NO_NOTIFY;
	if (!vhost_has_feature(vq, VIRTIO_RING_F_EVENT_IDX)) {
		r = vhost_update_used_flags(vq);
		if (r)
			vq_err(vq, "Failed to enable notification at %p: %d\n",
			       &vq->used->flags, r);
	}
}
EXPORT_SYMBOL_GPL(vhost_disable_notify);

/* Create a new message. */
//申请一个vhost_msg_node
struct vhost_msg_node *vhost_new_msg(struct vhost_virtqueue *vq, int type/*消息类型*/)
{
	struct vhost_msg_node *node = kmalloc(sizeof *node, GFP_KERNEL);
	if (!node)
		return NULL;

	/* Make sure all padding within the structure is initialized. */
	memset(&node->msg, 0, sizeof node->msg);
	node->vq = vq;
	node->msg.type = type;
	return node;
}
EXPORT_SYMBOL_GPL(vhost_new_msg);

//向head队列中放一个vhost_msg_node
void vhost_enqueue_msg(struct vhost_dev *dev, struct list_head *head,
		       struct vhost_msg_node *node)
{
	spin_lock(&dev->iotlb_lock);
	//向队列中放一个node
	list_add_tail(&node->node, head);
	spin_unlock(&dev->iotlb_lock);

	//有数据，唤醒等待队列中的waiter
	wake_up_interruptible_poll(&dev->wait, EPOLLIN | EPOLLRDNORM);
}
EXPORT_SYMBOL_GPL(vhost_enqueue_msg);

/*自head队列中出一个vhost_msg_node*/
struct vhost_msg_node *vhost_dequeue_msg(struct vhost_dev *dev,
					 struct list_head *head)
{
	struct vhost_msg_node *node = NULL;

	spin_lock(&dev->iotlb_lock);
	if (!list_empty(head)) {
	    //队列不为空，出一个node
		node = list_first_entry(head, struct vhost_msg_node,
					node);
		list_del(&node->node);
	}
	spin_unlock(&dev->iotlb_lock);

	return node;
}
EXPORT_SYMBOL_GPL(vhost_dequeue_msg);


static int __init vhost_init(void)
{
	return 0;
}

static void __exit vhost_exit(void)
{
}

module_init(vhost_init);
module_exit(vhost_exit);

MODULE_VERSION("0.0.1");
MODULE_LICENSE("GPL v2");
MODULE_AUTHOR("Michael S. Tsirkin");
MODULE_DESCRIPTION("Host kernel accelerator for virtio");<|MERGE_RESOLUTION|>--- conflicted
+++ resolved
@@ -904,11 +904,7 @@
  * not happen in this case.
  */
 static inline void __user *__vhost_get_user(struct vhost_virtqueue *vq,
-<<<<<<< HEAD
-					    void *addr/*要转换地址*/, unsigned int size/*地址指向的内存大小*/,
-=======
-					    void __user *addr, unsigned int size,
->>>>>>> 9cb1fd0e
+					    void __user *addr/*要转换地址*/, unsigned int size/*地址指向的内存大小*/,
 					    int type)
 {
 	void __user *uaddr = vhost_vq_meta_fetch(vq,
