// SPDX-License-Identifier: GPL-2.0-only
/* Copyright (C) 2009 Red Hat, Inc.
 * Copyright (C) 2006 Rusty Russell IBM Corporation
 *
 * Author: Michael S. Tsirkin <mst@redhat.com>
 *
 * Inspiration, some code, and most witty comments come from
 * Documentation/virtual/lguest/lguest.c, by Rusty Russell
 *
 * Generic code for virtio server in host kernel.
 */

#include <linux/eventfd.h>
#include <linux/vhost.h>
#include <linux/uio.h>
#include <linux/mm.h>
#include <linux/miscdevice.h>
#include <linux/mutex.h>
#include <linux/poll.h>
#include <linux/file.h>
#include <linux/highmem.h>
#include <linux/slab.h>
#include <linux/vmalloc.h>
#include <linux/kthread.h>
#include <linux/cgroup.h>
#include <linux/module.h>
#include <linux/sort.h>
#include <linux/sched/mm.h>
#include <linux/sched/signal.h>
#include <linux/interval_tree_generic.h>
#include <linux/nospec.h>
#include <linux/kcov.h>

#include "vhost.h"

static ushort max_mem_regions = 64;
module_param(max_mem_regions, ushort, 0444);
MODULE_PARM_DESC(max_mem_regions,
	"Maximum number of memory regions in memory map. (default: 64)");
static int max_iotlb_entries = 2048;
module_param(max_iotlb_entries, int, 0444);
MODULE_PARM_DESC(max_iotlb_entries,
	"Maximum number of iotlb entries. (default: 2048)");

enum {
	VHOST_MEMORY_F_LOG = 0x1,
};

#define vhost_used_event(vq) ((__virtio16 __user *)&vq->avail->ring[vq->num])
#define vhost_avail_event(vq) ((__virtio16 __user *)&vq->used->ring[vq->num])

#ifdef CONFIG_VHOST_CROSS_ENDIAN_LEGACY
static void vhost_disable_cross_endian(struct vhost_virtqueue *vq)
{
	vq->user_be = !virtio_legacy_is_little_endian();
}

static void vhost_enable_cross_endian_big(struct vhost_virtqueue *vq)
{
	vq->user_be = true;
}

static void vhost_enable_cross_endian_little(struct vhost_virtqueue *vq)
{
	vq->user_be = false;
}

static long vhost_set_vring_endian(struct vhost_virtqueue *vq, int __user *argp)
{
	struct vhost_vring_state s;

	if (vq->private_data)
		return -EBUSY;

	if (copy_from_user(&s, argp, sizeof(s)))
		return -EFAULT;

	if (s.num != VHOST_VRING_LITTLE_ENDIAN &&
	    s.num != VHOST_VRING_BIG_ENDIAN)
		return -EINVAL;

	if (s.num == VHOST_VRING_BIG_ENDIAN)
		vhost_enable_cross_endian_big(vq);
	else
		vhost_enable_cross_endian_little(vq);

	return 0;
}

static long vhost_get_vring_endian(struct vhost_virtqueue *vq, u32 idx,
				   int __user *argp)
{
	struct vhost_vring_state s = {
		.index = idx,
		.num = vq->user_be
	};

	if (copy_to_user(argp, &s, sizeof(s)))
		return -EFAULT;

	return 0;
}

static void vhost_init_is_le(struct vhost_virtqueue *vq)
{
	/* Note for legacy virtio: user_be is initialized at reset time
	 * according to the host endianness. If userspace does not set an
	 * explicit endianness, the default behavior is native endian, as
	 * expected by legacy virtio.
	 */
	vq->is_le = vhost_has_feature(vq, VIRTIO_F_VERSION_1) || !vq->user_be;
}
#else
static void vhost_disable_cross_endian(struct vhost_virtqueue *vq)
{
}

static long vhost_set_vring_endian(struct vhost_virtqueue *vq, int __user *argp)
{
	return -ENOIOCTLCMD;
}

static long vhost_get_vring_endian(struct vhost_virtqueue *vq, u32 idx,
				   int __user *argp)
{
	return -ENOIOCTLCMD;
}

//设置vq的大小端情况
static void vhost_init_is_le(struct vhost_virtqueue *vq)
{
	vq->is_le = vhost_has_feature(vq, VIRTIO_F_VERSION_1)
		|| virtio_legacy_is_little_endian();
}
#endif /* CONFIG_VHOST_CROSS_ENDIAN_LEGACY */

static void vhost_reset_is_le(struct vhost_virtqueue *vq)
{
	vhost_init_is_le(vq);
}

struct vhost_flush_struct {
	struct vhost_work work;
	struct completion wait_event;
};

static void vhost_flush_work(struct vhost_work *work)
{
	struct vhost_flush_struct *s;

	s = container_of(work, struct vhost_flush_struct, work);
	complete(&s->wait_event);
}

static void vhost_poll_func(struct file *file, wait_queue_head_t *wqh,
			    poll_table *pt)
{
	struct vhost_poll *poll;

	poll = container_of(pt, struct vhost_poll, table);
	poll->wqh = wqh;
	add_wait_queue(wqh, &poll->wait);
}

//如果vhost poll被唤醒，则将poll中指定的work入队到vhost中，使其得以执行
static int vhost_poll_wakeup(wait_queue_entry_t *wait, unsigned mode, int sync,
			     void *key)
{
	struct vhost_poll *poll = container_of(wait, struct vhost_poll, wait);
	struct vhost_work *work = &poll->work;

	if (!(key_to_poll(key) & poll->mask))
		return 0;

	if (!poll->dev->use_worker)
		work->fn(work);
	else
		vhost_poll_queue(poll);

	return 0;
}

/*指定vhost work的工作函数*/
void vhost_work_init(struct vhost_work *work, vhost_work_fn_t fn)
{
	clear_bit(VHOST_WORK_QUEUED, &work->flags);
	work->fn = fn;
}
EXPORT_SYMBOL_GPL(vhost_work_init);

/* Init poll structure */
void vhost_poll_init(struct vhost_poll *poll, vhost_work_fn_t fn,
		     __poll_t mask, struct vhost_dev *dev)
{
	init_waitqueue_func_entry(&poll->wait, vhost_poll_wakeup);
	init_poll_funcptr(&poll->table, vhost_poll_func);
	poll->mask = mask;
	poll->dev = dev;
	poll->wqh = NULL;

	//初始化vhost-work的处理函数
	vhost_work_init(&poll->work, fn);
}
EXPORT_SYMBOL_GPL(vhost_poll_init);

/* Start polling a file. We add ourselves to file's wait queue. The caller must
 * keep a reference to a file until after vhost_poll_stop is called. */
int vhost_poll_start(struct vhost_poll *poll, struct file *file)
{
	__poll_t mask;

	if (poll->wqh)
		return 0;

	mask = vfs_poll(file, &poll->table);
	if (mask)
		vhost_poll_wakeup(&poll->wait, 0, 0, poll_to_key(mask));
	if (mask & EPOLLERR) {
		vhost_poll_stop(poll);
		return -EINVAL;
	}

	return 0;
}
EXPORT_SYMBOL_GPL(vhost_poll_start);

/* Stop polling a file. After this function returns, it becomes safe to drop the
 * file reference. You must also flush afterwards. */
void vhost_poll_stop(struct vhost_poll *poll)
{
	if (poll->wqh) {
		remove_wait_queue(poll->wqh, &poll->wait);
		poll->wqh = NULL;
	}
}
EXPORT_SYMBOL_GPL(vhost_poll_stop);

//保证vhost完成所有排在此函数之前的工作
void vhost_work_flush(struct vhost_dev *dev, struct vhost_work *work)
{
	struct vhost_flush_struct flush;

	if (dev->worker) {
	    //初始化flush工作，并等待其完成（用于确保内核线程完成排在其之前的工作）
		init_completion(&flush.wait_event);
		vhost_work_init(&flush.work, vhost_flush_work);
		vhost_work_queue(dev, &flush.work);
		wait_for_completion(&flush.wait_event);
	}
}
EXPORT_SYMBOL_GPL(vhost_work_flush);

/* Flush any work that has been scheduled. When calling this, don't hold any
 * locks that are also used by the callback. */
void vhost_poll_flush(struct vhost_poll *poll)
{
	vhost_work_flush(poll->dev, &poll->work);
}
EXPORT_SYMBOL_GPL(vhost_poll_flush);

//为dev增加work,vhost-$(owner-pid）线程会处理这些工作
void vhost_work_queue(struct vhost_dev *dev, struct vhost_work *work)
{
	if (!dev->worker)
		return;

	//如此work不在队列中，则将其加入队列
	if (!test_and_set_bit(VHOST_WORK_QUEUED, &work->flags)) {
		/* We can only add the work to the list after we're
		 * sure it was not in the list.
		 * test_and_set_bit() implies a memory barrier.
		 */
		llist_add(&work->node, &dev->work_list);
		wake_up_process(dev->worker);/*唤醒kernel进程*/
	}
}
EXPORT_SYMBOL_GPL(vhost_work_queue);

/* A lockless hint for busy polling code to exit the loop */
bool vhost_has_work(struct vhost_dev *dev)
{
    //检查vhost设备上是否有work需要处理
	return !llist_empty(&dev->work_list);
}
EXPORT_SYMBOL_GPL(vhost_has_work);

//将poll设备对应的work入队到vhost work中，使其执行
void vhost_poll_queue(struct vhost_poll *poll)
{
	vhost_work_queue(poll->dev, &poll->work);
}
EXPORT_SYMBOL_GPL(vhost_poll_queue);

static void __vhost_vq_meta_reset(struct vhost_virtqueue *vq)
{
	int j;

	for (j = 0; j < VHOST_NUM_ADDRS; j++)
		vq->meta_iotlb[j] = NULL;
}

static void vhost_vq_meta_reset(struct vhost_dev *d)
{
	int i;

	for (i = 0; i < d->nvqs; ++i)
		__vhost_vq_meta_reset(d->vqs[i]);
}

static void vhost_vring_call_reset(struct vhost_vring_call *call_ctx)
{
	call_ctx->ctx = NULL;
	memset(&call_ctx->producer, 0x0, sizeof(struct irq_bypass_producer));
	spin_lock_init(&call_ctx->ctx_lock);
}

static void vhost_vq_reset(struct vhost_dev *dev,
			   struct vhost_virtqueue *vq)
{
	vq->num = 1;
	vq->desc = NULL;
	vq->avail = NULL;
	vq->used = NULL;
	vq->last_avail_idx = 0;
	vq->avail_idx = 0;
	vq->last_used_idx = 0;
	vq->signalled_used = 0;
	vq->signalled_used_valid = false;
	vq->used_flags = 0;
	vq->log_used = false;
	vq->log_addr = -1ull;
	vq->private_data = NULL;
	vq->acked_features = 0;
	vq->acked_backend_features = 0;
	vq->log_base = NULL;
	vq->error_ctx = NULL;
	vq->kick = NULL;
	vq->log_ctx = NULL;
	vhost_reset_is_le(vq);
	vhost_disable_cross_endian(vq);
	vq->busyloop_timeout = 0;
	vq->umem = NULL;
	vq->iotlb = NULL;
	vhost_vring_call_reset(&vq->call_ctx);
	__vhost_vq_meta_reset(vq);
}

//内核vhost-$(owner-pid)线程用于执行vhost的worker（遍历dev->work_list的元素，针对各个work进行fn调用）
static int vhost_worker(void *data)
{
	struct vhost_dev *dev = data;
	struct vhost_work *work, *work_next;
	struct llist_node *node;

	kthread_use_mm(dev->mm);

	for (;;) {
		/* mb paired w/ kthread_stop */
		set_current_state(TASK_INTERRUPTIBLE);

		if (kthread_should_stop()) {
			__set_current_state(TASK_RUNNING);
			break;
		}

		node = llist_del_all(&dev->work_list);
		if (!node)
		    /*无work,则调度此进程让出cpu*/
			schedule();

		//将列表反转
		node = llist_reverse_order(node);
		/* make sure flag is seen after deletion */
		smp_wmb();
		//遍历执行每个work
		llist_for_each_entry_safe(work, work_next, node, node) {
		    //依据排队标记
			clear_bit(VHOST_WORK_QUEUED, &work->flags);
			__set_current_state(TASK_RUNNING);
			kcov_remote_start_common(dev->kcov_handle);
			work->fn(work);/*执行work回调*/
			kcov_remote_stop();
			if (need_resched())
				schedule();
		}
	}
	kthread_unuse_mm(dev->mm);
	return 0;
}

static void vhost_vq_free_iovecs(struct vhost_virtqueue *vq)
{
	kfree(vq->indirect);
	vq->indirect = NULL;
	kfree(vq->log);
	vq->log = NULL;
	kfree(vq->heads);
	vq->heads = NULL;
}

/* Helper to allocate iovec buffers for all vqs. */
static long vhost_dev_alloc_iovecs(struct vhost_dev *dev)
{
	struct vhost_virtqueue *vq;
	int i;

	for (i = 0; i < dev->nvqs; ++i) {
		vq = dev->vqs[i];
		vq->indirect = kmalloc_array(UIO_MAXIOV,
					     sizeof(*vq->indirect),
					     GFP_KERNEL);
		vq->log = kmalloc_array(dev->iov_limit, sizeof(*vq->log),
					GFP_KERNEL);
		vq->heads = kmalloc_array(dev->iov_limit, sizeof(*vq->heads),
					  GFP_KERNEL);
		if (!vq->indirect || !vq->log || !vq->heads)
			goto err_nomem;
	}
	return 0;

err_nomem:
	for (; i >= 0; --i)
		vhost_vq_free_iovecs(dev->vqs[i]);
	return -ENOMEM;
}

static void vhost_dev_free_iovecs(struct vhost_dev *dev)
{
	int i;

	for (i = 0; i < dev->nvqs; ++i)
		vhost_vq_free_iovecs(dev->vqs[i]);
}

bool vhost_exceeds_weight(struct vhost_virtqueue *vq,
			  int pkts, int total_len)
{
	struct vhost_dev *dev = vq->dev;

	if ((dev->byte_weight && total_len >= dev->byte_weight) ||
	    pkts >= dev->weight) {
	    /*权重超过时，将vq加入poll,等待下次触发*/
		vhost_poll_queue(&vq->poll);
		return true;
	}

	//未超过权重
	return false;
}
EXPORT_SYMBOL_GPL(vhost_exceeds_weight);

static size_t vhost_get_avail_size(struct vhost_virtqueue *vq,
				   unsigned int num)
{
	size_t event __maybe_unused =
	       vhost_has_feature(vq, VIRTIO_RING_F_EVENT_IDX) ? 2 : 0;

	return sizeof(*vq->avail) +
	       sizeof(*vq->avail->ring) * num + event;
}

static size_t vhost_get_used_size(struct vhost_virtqueue *vq,
				  unsigned int num)
{
	size_t event __maybe_unused =
	       vhost_has_feature(vq, VIRTIO_RING_F_EVENT_IDX) ? 2 : 0;

	return sizeof(*vq->used) +
	       sizeof(*vq->used->ring) * num + event;
}

static size_t vhost_get_desc_size(struct vhost_virtqueue *vq,
				  unsigned int num)
{
	return sizeof(*vq->desc) * num;
}

void vhost_dev_init(struct vhost_dev *dev,
		    struct vhost_virtqueue **vqs, int nvqs/*vq数目*/,
		    int iov_limit, int weight, int byte_weight,
		    bool use_worker,
		    int (*msg_handler)(struct vhost_dev *dev,
				       struct vhost_iotlb_msg *msg))
{
	struct vhost_virtqueue *vq;
	int i;

	dev->vqs = vqs;
	dev->nvqs = nvqs;
	mutex_init(&dev->mutex);
	dev->log_ctx = NULL;
	dev->umem = NULL;
	dev->iotlb = NULL;
	dev->mm = NULL;
	dev->worker = NULL;
	dev->iov_limit = iov_limit;
	dev->weight = weight;
	dev->byte_weight = byte_weight;
	dev->use_worker = use_worker;
	dev->msg_handler = msg_handler;
	init_llist_head(&dev->work_list);
	init_waitqueue_head(&dev->wait);
	INIT_LIST_HEAD(&dev->read_list);
	INIT_LIST_HEAD(&dev->pending_list);
	spin_lock_init(&dev->iotlb_lock);


	//初始化所有vq
	for (i = 0; i < dev->nvqs; ++i) {
		vq = dev->vqs[i];
		vq->log = NULL;
		vq->indirect = NULL;
		vq->heads = NULL;
		vq->dev = dev;
		mutex_init(&vq->mutex);
		vhost_vq_reset(dev, vq);
		if (vq->handle_kick)
			vhost_poll_init(&vq->poll, vq->handle_kick,
					EPOLLIN, dev);
	}
}
EXPORT_SYMBOL_GPL(vhost_dev_init);

/* Caller should have device mutex */
long vhost_dev_check_owner(struct vhost_dev *dev)
{
	/* Are you the owner? If not, I don't think you mean to do that */
	return dev->mm == current->mm ? 0 : -EPERM;
}
EXPORT_SYMBOL_GPL(vhost_dev_check_owner);

struct vhost_attach_cgroups_struct {
	struct vhost_work work;
	struct task_struct *owner;
	int ret;
};

static void vhost_attach_cgroups_work(struct vhost_work *work)
{
	struct vhost_attach_cgroups_struct *s;

	s = container_of(work, struct vhost_attach_cgroups_struct, work);
	s->ret = cgroup_attach_task_all(s->owner, current);
}

static int vhost_attach_cgroups(struct vhost_dev *dev)
{
	struct vhost_attach_cgroups_struct attach;

	attach.owner = current;
	vhost_work_init(&attach.work, vhost_attach_cgroups_work);
	vhost_work_queue(dev, &attach.work);
	vhost_work_flush(dev, &attach.work);
	return attach.ret;
}

/* Caller should have device mutex */
bool vhost_dev_has_owner(struct vhost_dev *dev)
{
    //检查设备是否已有owner
	return dev->mm;
}
EXPORT_SYMBOL_GPL(vhost_dev_has_owner);

static void vhost_attach_mm(struct vhost_dev *dev)
{
	/* No owner, become one */
	if (dev->use_worker) {
		dev->mm = get_task_mm(current);
	} else {
		/* vDPA device does not use worker thead, so there's
		 * no need to hold the address space for mm. This help
		 * to avoid deadlock in the case of mmap() which may
		 * held the refcnt of the file and depends on release
		 * method to remove vma.
		 */
		dev->mm = current->mm;
		mmgrab(dev->mm);
	}
}

static void vhost_detach_mm(struct vhost_dev *dev)
{
	if (!dev->mm)
		return;

	if (dev->use_worker)
		mmput(dev->mm);
	else
		mmdrop(dev->mm);

	dev->mm = NULL;
}

/* Caller should have device mutex */
long vhost_dev_set_owner(struct vhost_dev *dev)
{
	struct task_struct *worker;
	int err;

	/* Is there an owner already? */
	if (vhost_dev_has_owner(dev)) {
	    /*如果已有owner,则报错*/
		err = -EBUSY;
		goto err_mm;
	}

	/*与当前进程共享同一份mm*/
	vhost_attach_mm(dev);

	dev->kcov_handle = kcov_common_handle();
	if (dev->use_worker) {
		/*创建与此进程相对应的vhost-%d内核线程,处理dev->work_list上的vhost_work*/
		worker = kthread_create(vhost_worker, dev,
					"vhost-%d", current->pid);
		if (IS_ERR(worker)) {
			err = PTR_ERR(worker);
			goto err_worker;
		}

		dev->worker = worker;
		wake_up_process(worker); /* avoid contributing to loadavg */

		err = vhost_attach_cgroups(dev);
		if (err)
			goto err_cgroup;
	}

	err = vhost_dev_alloc_iovecs(dev);
	if (err)
		goto err_cgroup;

	return 0;
err_cgroup:
	if (dev->worker) {
		kthread_stop(dev->worker);
		dev->worker = NULL;
	}
err_worker:
	vhost_detach_mm(dev);
	dev->kcov_handle = 0;
err_mm:
	return err;
}
EXPORT_SYMBOL_GPL(vhost_dev_set_owner);

static struct vhost_iotlb *iotlb_alloc(void)
{
    //申请并初始化vhost_iotlb对象
	return vhost_iotlb_alloc(max_iotlb_entries,
				 VHOST_IOTLB_FLAG_RETIRE);
}

//申请空的vhost_iotlb
struct vhost_iotlb *vhost_dev_reset_owner_prepare(void)
{
	return iotlb_alloc();
}
EXPORT_SYMBOL_GPL(vhost_dev_reset_owner_prepare);

/* Caller should have device mutex */
void vhost_dev_reset_owner(struct vhost_dev *dev, struct vhost_iotlb *umem)
{
	int i;

	vhost_dev_cleanup(dev);

	dev->umem = umem;
	/* We don't need VQ locks below since vhost_dev_cleanup makes sure
	 * VQs aren't running.
	 */
	for (i = 0; i < dev->nvqs; ++i)
		dev->vqs[i]->umem = umem;
}
EXPORT_SYMBOL_GPL(vhost_dev_reset_owner);

void vhost_dev_stop(struct vhost_dev *dev)
{
	int i;

	for (i = 0; i < dev->nvqs; ++i) {
		if (dev->vqs[i]->kick && dev->vqs[i]->handle_kick) {
			vhost_poll_stop(&dev->vqs[i]->poll);
			vhost_poll_flush(&dev->vqs[i]->poll);
		}
	}
}
EXPORT_SYMBOL_GPL(vhost_dev_stop);

static void vhost_clear_msg(struct vhost_dev *dev)
{
	struct vhost_msg_node *node, *n;

	spin_lock(&dev->iotlb_lock);

	list_for_each_entry_safe(node, n, &dev->read_list, node) {
		list_del(&node->node);
		kfree(node);
	}

	list_for_each_entry_safe(node, n, &dev->pending_list, node) {
		list_del(&node->node);
		kfree(node);
	}

	spin_unlock(&dev->iotlb_lock);
}

void vhost_dev_cleanup(struct vhost_dev *dev)
{
	int i;

	for (i = 0; i < dev->nvqs; ++i) {
		if (dev->vqs[i]->error_ctx)
			eventfd_ctx_put(dev->vqs[i]->error_ctx);
		if (dev->vqs[i]->kick)
			fput(dev->vqs[i]->kick);
		if (dev->vqs[i]->call_ctx.ctx)
			eventfd_ctx_put(dev->vqs[i]->call_ctx.ctx);
		vhost_vq_reset(dev, dev->vqs[i]);
	}
	vhost_dev_free_iovecs(dev);
	if (dev->log_ctx)
		eventfd_ctx_put(dev->log_ctx);
	dev->log_ctx = NULL;
	/* No one will access memory at this point */
	vhost_iotlb_free(dev->umem);
	dev->umem = NULL;
	vhost_iotlb_free(dev->iotlb);
	dev->iotlb = NULL;
	vhost_clear_msg(dev);
	wake_up_interruptible_poll(&dev->wait, EPOLLIN | EPOLLRDNORM);
	WARN_ON(!llist_empty(&dev->work_list));
	if (dev->worker) {
		kthread_stop(dev->worker);
		dev->worker = NULL;
		dev->kcov_handle = 0;
	}
	vhost_detach_mm(dev);
}
EXPORT_SYMBOL_GPL(vhost_dev_cleanup);

static bool log_access_ok(void __user *log_base, u64 addr, unsigned long sz)
{
	u64 a = addr / VHOST_PAGE_SIZE / 8;

	/* Make sure 64 bit math will not overflow. */
	if (a > ULONG_MAX - (unsigned long)log_base ||
	    a + (unsigned long)log_base > ULONG_MAX)
		return false;

	return access_ok(log_base + a,
			 (sz + VHOST_PAGE_SIZE * 8 - 1) / VHOST_PAGE_SIZE / 8);
}

static bool vhost_overflow(u64 uaddr, u64 size)
{
	/* Make sure 64 bit math will not overflow. */
	return uaddr > ULONG_MAX || size > ULONG_MAX || uaddr > ULONG_MAX - size;
}

/* Caller should have vq mutex and device mutex. */
static bool vq_memory_access_ok(void __user *log_base, struct vhost_iotlb *umem,
				int log_all)
{
	struct vhost_iotlb_map *map;

	if (!umem)
	    /*tlb未指定，返回false*/
		return false;

	//遍历tlb的所有mem region
	list_for_each_entry(map, &umem->list, link) {
		unsigned long a = map->addr;

		//如果用户态地址会overflow,则返回false
		if (vhost_overflow(map->addr, map->size))
			return false;

		//检查a起始长度为map->size的地址是否可访问，不可访问则返回false
		if (!access_ok((void __user *)a, map->size))
			return false;

		//如果log_all标记为真，检查？？？，如果不可访问，则返回false
		else if (log_all && !log_access_ok(log_base,
						   map->start,
						   map->size))
			return false;
	}
	//检查通过，返回true
	return true;
}

static inline void __user *vhost_vq_meta_fetch(struct vhost_virtqueue *vq,
					       u64 addr, unsigned int size,
					       int type)
{
	const struct vhost_iotlb_map *map = vq->meta_iotlb[type];

	if (!map)
		return NULL;

	return (void __user *)(uintptr_t)(map->addr + addr - map->start);
}

/* Can we switch to this memory table? */
/* Caller should have device mutex but not vq mutex */
static bool memory_access_ok(struct vhost_dev *d, struct vhost_iotlb *umem,
			     int log_all)
{
	int i;

	for (i = 0; i < d->nvqs; ++i) {
		bool ok;
		bool log;

		mutex_lock(&d->vqs[i]->mutex);
		log = log_all || vhost_has_feature(d->vqs[i], VHOST_F_LOG_ALL);
		/* If ring is inactive, will check when it's enabled. */
		if (d->vqs[i]->private_data)
			ok = vq_memory_access_ok(d->vqs[i]->log_base,
						 umem, log);
		else
			ok = true;
		mutex_unlock(&d->vqs[i]->mutex);
		if (!ok)
			return false;
	}
	return true;
}

static int translate_desc(struct vhost_virtqueue *vq, u64 addr, u32 len,
			  struct iovec iov[], int iov_size, int access);

/*将from中size字节填充到to*/
static int vhost_copy_to_user(struct vhost_virtqueue *vq, void __user *to,
			      const void *from, unsigned size)
{
	int ret;

	if (!vq->iotlb)
		return __copy_to_user(to, from, size);
	else {
		/* This function should be called after iotlb
		 * prefetch, which means we're sure that all vq
		 * could be access through iotlb. So -EAGAIN should
		 * not happen in this case.
		 */
		struct iov_iter t;
		void __user *uaddr = vhost_vq_meta_fetch(vq,
				     (u64)(uintptr_t)to, size,
				     VHOST_ADDR_USED);

		if (uaddr)
			return __copy_to_user(uaddr, from, size);

		ret = translate_desc(vq, (u64)(uintptr_t)to, size, vq->iotlb_iov,
				     ARRAY_SIZE(vq->iotlb_iov),
				     VHOST_ACCESS_WO);
		if (ret < 0)
			goto out;
		iov_iter_init(&t, WRITE, vq->iotlb_iov, ret, size);
		ret = copy_to_iter(from, size, &t);
		if (ret == size)
			ret = 0;
	}
out:
	return ret;
}

static int vhost_copy_from_user(struct vhost_virtqueue *vq, void *to,
				void __user *from, unsigned size)
{
	int ret;

	if (!vq->iotlb)
		return __copy_from_user(to, from, size);
	else {
		/* This function should be called after iotlb
		 * prefetch, which means we're sure that vq
		 * could be access through iotlb. So -EAGAIN should
		 * not happen in this case.
		 */
		void __user *uaddr = vhost_vq_meta_fetch(vq,
				     (u64)(uintptr_t)from, size,
				     VHOST_ADDR_DESC);
		struct iov_iter f;

		if (uaddr)
			return __copy_from_user(to, uaddr, size);

		//转换地址区间[from,from+size]的地址，存放在vq->iotlb_iov中
		ret = translate_desc(vq, (u64)(uintptr_t)from, size, vq->iotlb_iov,
				     ARRAY_SIZE(vq->iotlb_iov),
				     VHOST_ACCESS_RO);
		if (ret < 0) {
			vq_err(vq, "IOTLB translation failure: uaddr "
			       "%p size 0x%llx\n", from,
			       (unsigned long long) size);
			goto out;
		}
		iov_iter_init(&f, READ, vq->iotlb_iov, ret, size);
		ret = copy_from_iter(to, size, &f);
		if (ret == size)
			ret = 0;
	}

out:
	return ret;
}

//转换区间[addr,addr+size]的地址，将转换后的地址返回（要求转换后地址必须是连续）
static void __user *__vhost_get_user_slow(struct vhost_virtqueue *vq,
					  void __user *addr, unsigned int size,
					  int type)
{
	int ret;

	//转换区间[addr,addr+size]的地址，将转换结果存入vq->iotlb_iov
	ret = translate_desc(vq, (u64)(uintptr_t)addr, size, vq->iotlb_iov,
			     ARRAY_SIZE(vq->iotlb_iov),
			     VHOST_ACCESS_RO/*要求只读*/);
	if (ret < 0) {
		vq_err(vq, "IOTLB translation failure: uaddr "
			"%p size 0x%llx\n", addr,
			(unsigned long long) size);
		return NULL;
	}

	/*转换后iov长度不为1，即非连续内存，告警*/
	if (ret != 1 || vq->iotlb_iov[0].iov_len != size) {
		vq_err(vq, "Non atomic userspace memory access: uaddr "
			"%p size 0x%llx\n", addr,
			(unsigned long long) size);
		return NULL;
	}

	//返回转换后的地址
	return vq->iotlb_iov[0].iov_base;
}

/* This function should be called after iotlb
 * prefetch, which means we're sure that vq
 * could be access through iotlb. So -EAGAIN should
 * not happen in this case.
 */
static inline void __user *__vhost_get_user(struct vhost_virtqueue *vq,
					    void __user *addr/*要转换地址*/, unsigned int size/*地址指向的内存大小*/,
					    int type)
{
	void __user *uaddr = vhost_vq_meta_fetch(vq,
			     (u64)(uintptr_t)addr, size, type);
	if (uaddr)
		return uaddr;

	//返回addr对应的地址
	return __vhost_get_user_slow(vq, addr, size, type);
}

#define vhost_put_user(vq, x, ptr)		\
({ \
	int ret; \
	if (!vq->iotlb) { \
		ret = __put_user(x, ptr); \
	} else { \
		__typeof__(ptr) to = \
		/*转换ptr地址到to,并将其存入x*/\
			(__typeof__(ptr)) __vhost_get_user(vq, ptr,	\
					  sizeof(*ptr), VHOST_ADDR_USED); \
		if (to != NULL) \
			ret = __put_user(x, to); \
		else \
			ret = -EFAULT;	\
	} \
	ret; \
})

static inline int vhost_put_avail_event(struct vhost_virtqueue *vq)
{
	return vhost_put_user(vq, cpu_to_vhost16(vq, vq->avail_idx),
			      vhost_avail_event(vq));
}

//自used表中idx位置开始，放入count个used_elem
static inline int vhost_put_used(struct vhost_virtqueue *vq,
				 struct vring_used_elem *head, int idx,
				 int count)
{
	return vhost_copy_to_user(vq, vq->used->ring + idx, head,
				  count * sizeof(*head));
}

static inline int vhost_put_used_flags(struct vhost_virtqueue *vq)

{
	return vhost_put_user(vq, cpu_to_vhost16(vq, vq->used_flags),
			      &vq->used->flags);
}

//写当前last_used_idx写入内存
static inline int vhost_put_used_idx(struct vhost_virtqueue *vq)

{
	return vhost_put_user(vq, cpu_to_vhost16(vq, vq->last_used_idx),
			      &vq->used->idx);
}

//将ptr指向的内容，复制一份到x
#define vhost_get_user(vq, x/*内核态指针*/, ptr/*用户态指针*/, type)		\
({ \
	int ret; \
	if (!vq->iotlb) { \
		ret = __get_user(x, ptr); \
	} else { \
		__typeof__(ptr) from = \
			(__typeof__(ptr)) __vhost_get_user(vq, ptr, \
							   sizeof(*ptr), \
							   type); \
		if (from != NULL) \
		    /*自用户态地址from处，复制数据到x*/\
			ret = __get_user(x, from); \
		else \
			ret = -EFAULT; \
	} \
	ret; \
})

//将ptr指向的内容复制一份，到x指向的内存里
#define vhost_get_avail(vq, x, ptr) \
	vhost_get_user(vq, x, ptr, VHOST_ADDR_AVAIL)

//将ptr指向的内容复制一份，到x指向的内存里
#define vhost_get_used(vq, x, ptr) \
	vhost_get_user(vq, x, ptr, VHOST_ADDR_USED)

static void vhost_dev_lock_vqs(struct vhost_dev *d)
{
	int i = 0;
	for (i = 0; i < d->nvqs; ++i)
		mutex_lock_nested(&d->vqs[i]->mutex, i);
}

static void vhost_dev_unlock_vqs(struct vhost_dev *d)
{
	int i = 0;
	for (i = 0; i < d->nvqs; ++i)
		mutex_unlock(&d->vqs[i]->mutex);
}

//取avali的索引位置
static inline int vhost_get_avail_idx(struct vhost_virtqueue *vq,
				      __virtio16 *idx/*出参，索引位置*/)
{
	return vhost_get_avail(vq, *idx, &vq->avail->idx);
}

static inline int vhost_get_avail_head(struct vhost_virtqueue *vq,
				       __virtio16 *head, int idx)
{
    //取idx索引位置的avail值，存入head
	return vhost_get_avail(vq, *head,
			       &vq->avail->ring[idx & (vq->num - 1)]);
}

//取vq->avail->flags内容
static inline int vhost_get_avail_flags(struct vhost_virtqueue *vq,
					__virtio16 *flags)
{
	return vhost_get_avail(vq, *flags, &vq->avail->flags);
}

static inline int vhost_get_used_event(struct vhost_virtqueue *vq,
				       __virtio16 *event)
{
	return vhost_get_avail(vq, *event, vhost_used_event(vq));
}

static inline int vhost_get_used_idx(struct vhost_virtqueue *vq,
				     __virtio16 *idx)
{
	return vhost_get_used(vq, *idx, &vq->used->idx);
}

//取vq->desc表的第idx号描述符，将其存入desc中
static inline int vhost_get_desc(struct vhost_virtqueue *vq,
				 struct vring_desc *desc/*出参，待填充desc*/, int idx/*要取的desc索引*/)
{
	return vhost_copy_from_user(vq, desc, vq->desc + idx, sizeof(*desc));
}

static void vhost_iotlb_notify_vq(struct vhost_dev *d,
				  struct vhost_iotlb_msg *msg)
{
	struct vhost_msg_node *node, *n;

	spin_lock(&d->iotlb_lock);

	list_for_each_entry_safe(node, n, &d->pending_list, node) {
		struct vhost_iotlb_msg *vq_msg = &node->msg.iotlb;
		if (msg->iova <= vq_msg->iova &&
		    msg->iova + msg->size - 1 >= vq_msg->iova &&
		    vq_msg->type == VHOST_IOTLB_MISS) {
			vhost_poll_queue(&node->vq->poll);
			list_del(&node->node);
			kfree(node);
		}
	}

	spin_unlock(&d->iotlb_lock);
}

static bool umem_access_ok(u64 uaddr, u64 size, int access)
{
	unsigned long a = uaddr;

	/* Make sure 64 bit math will not overflow. */
	if (vhost_overflow(uaddr, size))
		return false;

	if ((access & VHOST_ACCESS_RO) &&
	    !access_ok((void __user *)a, size))
		return false;
	if ((access & VHOST_ACCESS_WO) &&
	    !access_ok((void __user *)a, size))
		return false;
	return true;
}

static int vhost_process_iotlb_msg(struct vhost_dev *dev,
				   struct vhost_iotlb_msg *msg)
{
	int ret = 0;

	mutex_lock(&dev->mutex);
	vhost_dev_lock_vqs(dev);
	switch (msg->type) {
	case VHOST_IOTLB_UPDATE:
		if (!dev->iotlb) {
			ret = -EFAULT;
			break;
		}
		if (!umem_access_ok(msg->uaddr, msg->size, msg->perm)) {
			ret = -EFAULT;
			break;
		}
		vhost_vq_meta_reset(dev);
		if (vhost_iotlb_add_range(dev->iotlb, msg->iova,
					  msg->iova + msg->size - 1,
					  msg->uaddr, msg->perm)) {
			ret = -ENOMEM;
			break;
		}
		vhost_iotlb_notify_vq(dev, msg);
		break;
	case VHOST_IOTLB_INVALIDATE:
		if (!dev->iotlb) {
			ret = -EFAULT;
			break;
		}
		vhost_vq_meta_reset(dev);
		vhost_iotlb_del_range(dev->iotlb, msg->iova,
				      msg->iova + msg->size - 1);
		break;
	default:
		ret = -EINVAL;
		break;
	}

	vhost_dev_unlock_vqs(dev);
	mutex_unlock(&dev->mutex);

	return ret;
}
ssize_t vhost_chr_write_iter(struct vhost_dev *dev,
			     struct iov_iter *from)
{
	struct vhost_iotlb_msg msg;
	size_t offset;
	int type, ret;

	ret = copy_from_iter(&type, sizeof(type), from);
	if (ret != sizeof(type)) {
		ret = -EINVAL;
		goto done;
	}

	switch (type) {
	case VHOST_IOTLB_MSG:
		/* There maybe a hole after type for V1 message type,
		 * so skip it here.
		 */
		offset = offsetof(struct vhost_msg, iotlb) - sizeof(int);
		break;
	case VHOST_IOTLB_MSG_V2:
		offset = sizeof(__u32);
		break;
	default:
		ret = -EINVAL;
		goto done;
	}

	iov_iter_advance(from, offset);
	ret = copy_from_iter(&msg, sizeof(msg), from);
	if (ret != sizeof(msg)) {
		ret = -EINVAL;
		goto done;
	}

	if (dev->msg_handler)
		ret = dev->msg_handler(dev, &msg);
	else
		ret = vhost_process_iotlb_msg(dev, &msg);
	if (ret) {
		ret = -EFAULT;
		goto done;
	}

	ret = (type == VHOST_IOTLB_MSG) ? sizeof(struct vhost_msg) :
	      sizeof(struct vhost_msg_v2);
done:
	return ret;
}
EXPORT_SYMBOL(vhost_chr_write_iter);

__poll_t vhost_chr_poll(struct file *file, struct vhost_dev *dev,
			    poll_table *wait)
{
	__poll_t mask = 0;

	poll_wait(file, &dev->wait, wait);

	if (!list_empty(&dev->read_list))
		mask |= EPOLLIN | EPOLLRDNORM;

	return mask;
}
EXPORT_SYMBOL(vhost_chr_poll);

ssize_t vhost_chr_read_iter(struct vhost_dev *dev, struct iov_iter *to,
			    int noblock)
{
	DEFINE_WAIT(wait);
	struct vhost_msg_node *node;
	ssize_t ret = 0;
	unsigned size = sizeof(struct vhost_msg);

	if (iov_iter_count(to) < size)
		return 0;

	while (1) {
		if (!noblock)
			prepare_to_wait(&dev->wait, &wait,
					TASK_INTERRUPTIBLE);

		node = vhost_dequeue_msg(dev, &dev->read_list);
		if (node)
			break;
		if (noblock) {
			ret = -EAGAIN;
			break;
		}
		if (signal_pending(current)) {
			ret = -ERESTARTSYS;
			break;
		}
		if (!dev->iotlb) {
			ret = -EBADFD;
			break;
		}

		schedule();
	}

	if (!noblock)
		finish_wait(&dev->wait, &wait);

	if (node) {
		struct vhost_iotlb_msg *msg;
		void *start = &node->msg;

		switch (node->msg.type) {
		case VHOST_IOTLB_MSG:
			size = sizeof(node->msg);
			msg = &node->msg.iotlb;
			break;
		case VHOST_IOTLB_MSG_V2:
			size = sizeof(node->msg_v2);
			msg = &node->msg_v2.iotlb;
			break;
		default:
			BUG();
			break;
		}

		ret = copy_to_iter(start, size, to);
		if (ret != size || msg->type != VHOST_IOTLB_MISS) {
			kfree(node);
			return ret;
		}
		vhost_enqueue_msg(dev, &dev->pending_list, node);
	}

	return ret;
}
EXPORT_SYMBOL_GPL(vhost_chr_read_iter);

//构造iotlb miss消息并入队
static int vhost_iotlb_miss(struct vhost_virtqueue *vq, u64 iova, int access)
{
	struct vhost_dev *dev = vq->dev;
	struct vhost_msg_node *node;
	struct vhost_iotlb_msg *msg;
	bool v2 = vhost_backend_has_feature(vq, VHOST_BACKEND_F_IOTLB_MSG_V2);

	//构造tlb miss消息
	node = vhost_new_msg(vq, v2 ? VHOST_IOTLB_MSG_V2 : VHOST_IOTLB_MSG);
	if (!node)
		return -ENOMEM;

	if (v2) {
		node->msg_v2.type = VHOST_IOTLB_MSG_V2;
		msg = &node->msg_v2.iotlb;
	} else {
		msg = &node->msg.iotlb;
	}

	msg->type = VHOST_IOTLB_MISS;
	msg->iova = iova;
	msg->perm = access;

	//消息入队
	vhost_enqueue_msg(dev, &dev->read_list, node);

	return 0;
}

static bool vq_access_ok(struct vhost_virtqueue *vq, unsigned int num,
			 vring_desc_t __user *desc,
			 vring_avail_t __user *avail,
			 vring_used_t __user *used)

{
	/* If an IOTLB device is present, the vring addresses are
	 * GIOVAs. Access validation occurs at prefetch time. */
	if (vq->iotlb)
		return true;

	return access_ok(desc, vhost_get_desc_size(vq, num)) &&
	       access_ok(avail, vhost_get_avail_size(vq, num)) &&
	       access_ok(used, vhost_get_used_size(vq, num));
}

static void vhost_vq_meta_update(struct vhost_virtqueue *vq,
				 const struct vhost_iotlb_map *map,
				 int type)
{
	int access = (type == VHOST_ADDR_USED) ?
		     VHOST_ACCESS_WO : VHOST_ACCESS_RO;

	if (likely(map->perm & access))
		vq->meta_iotlb[type] = map;
}

static bool iotlb_access_ok(struct vhost_virtqueue *vq,
			    int access, u64 addr, u64 len, int type)
{
	const struct vhost_iotlb_map *map;
	struct vhost_iotlb *umem = vq->iotlb;
	u64 s = 0, size, orig_addr = addr, last = addr + len - 1;

	if (vhost_vq_meta_fetch(vq, addr, len, type))
		return true;

	while (len > s) {
		map = vhost_iotlb_itree_first(umem, addr, last);
		if (map == NULL || map->start > addr) {
			vhost_iotlb_miss(vq, addr, access);
			return false;
		} else if (!(map->perm & access)) {
			/* Report the possible access violation by
			 * request another translation from userspace.
			 */
			return false;
		}

		size = map->size - addr + map->start;

		if (orig_addr == addr && size >= len)
			vhost_vq_meta_update(vq, map, type);

		s += size;
		addr += size;
	}

	return true;
}

int vq_meta_prefetch(struct vhost_virtqueue *vq)
{
	unsigned int num = vq->num;

	if (!vq->iotlb)
		return 1;

	return iotlb_access_ok(vq, VHOST_MAP_RO, (u64)(uintptr_t)vq->desc,
			       vhost_get_desc_size(vq, num), VHOST_ADDR_DESC) &&
	       iotlb_access_ok(vq, VHOST_MAP_RO, (u64)(uintptr_t)vq->avail,
			       vhost_get_avail_size(vq, num),
			       VHOST_ADDR_AVAIL) &&
	       iotlb_access_ok(vq, VHOST_MAP_WO, (u64)(uintptr_t)vq->used,
			       vhost_get_used_size(vq, num), VHOST_ADDR_USED);
}
EXPORT_SYMBOL_GPL(vq_meta_prefetch);

/* Can we log writes? */
/* Caller should have device mutex but not vq mutex */
bool vhost_log_access_ok(struct vhost_dev *dev)
{
	return memory_access_ok(dev, dev->umem, 1);
}
EXPORT_SYMBOL_GPL(vhost_log_access_ok);

static bool vq_log_used_access_ok(struct vhost_virtqueue *vq,
				  void __user *log_base,
				  bool log_used,
				  u64 log_addr)
{
	/* If an IOTLB device is present, log_addr is a GIOVA that
	 * will never be logged by log_used(). */
	if (vq->iotlb)
		return true;

	return !log_used || log_access_ok(log_base, log_addr,
					  vhost_get_used_size(vq, vq->num));
}

/* Verify access for write logging. */
/* Caller should have vq mutex and device mutex */
static bool vq_log_access_ok(struct vhost_virtqueue *vq,
			     void __user *log_base)
{
	return vq_memory_access_ok(log_base, vq->umem,
				   vhost_has_feature(vq, VHOST_F_LOG_ALL)) &&
		vq_log_used_access_ok(vq, log_base, vq->log_used, vq->log_addr);
}

/* Can we start vq? */
/* Caller should have vq mutex and device mutex */
bool vhost_vq_access_ok(struct vhost_virtqueue *vq)
{
	if (!vq_log_access_ok(vq, vq->log_base))
		return false;

<<<<<<< HEAD
	/* Access validation occurs at prefetch time with IOTLB */
	//vq有iotlb，则直接返回true
	if (vq->iotlb)
		return true;

=======
>>>>>>> c4d6fe73
	return vq_access_ok(vq, vq->num, vq->desc, vq->avail, vq->used);
}
EXPORT_SYMBOL_GPL(vhost_vq_access_ok);

//设置设备memory
static long vhost_set_memory(struct vhost_dev *d, struct vhost_memory __user *m)
{
	struct vhost_memory mem/*用户态指定的mem*/, *newmem;
	struct vhost_memory_region *region;
	struct vhost_iotlb *newumem, *oldumem;
	//先考虑regions前的字节
	unsigned long size = offsetof(struct vhost_memory, regions);
	int i;

	if (copy_from_user(&mem, m, size))
		return -EFAULT;
	if (mem.padding)
	    /*当前不支持mem有padding情况*/
		return -EOPNOTSUPP;
	/*当前不支持超过限制的mem regions*/
	if (mem.nregions > max_mem_regions)
		return -E2BIG;
	//在newmem结构体的后面再申请mem.nregions个 typeof(regions)存入在其后面
	newmem = kvzalloc(struct_size(newmem, regions, mem.nregions),
			GFP_KERNEL);
	if (!newmem)
		return -ENOMEM;

	memcpy(newmem, &mem, size);
	//再考虑regions对应的字节，完成newmem填充
	if (copy_from_user(newmem->regions, m->regions,
			   flex_array_size(newmem, regions, mem.nregions))) {
		kvfree(newmem);
		return -EFAULT;
	}

	newumem = iotlb_alloc();
	if (!newumem) {
		kvfree(newmem);
		return -ENOMEM;
	}

	//遍历用户态指定的所有regions，将其加入到iotlb
	for (region = newmem->regions;
	     region < newmem->regions + mem.nregions;
	     region++) {
		if (vhost_iotlb_add_range(newumem,
					  region->guest_phys_addr,
					  region->guest_phys_addr +
					  region->memory_size - 1,
					  region->userspace_addr,
					  VHOST_MAP_RW))
			goto err;
	}

	if (!memory_access_ok(d, newumem, 0))
		goto err;

	oldumem = d->umem;/*旧的iotlb*/
	d->umem = newumem;/*设置新的iotlb*/

	/* All memory accesses are done under some VQ mutex. */
	//为vq指定iotlb
	for (i = 0; i < d->nvqs; ++i) {
		mutex_lock(&d->vqs[i]->mutex);
		d->vqs[i]->umem = newumem;
		mutex_unlock(&d->vqs[i]->mutex);
	}

	//依除旧的tlb中的映射
	kvfree(newmem);
	vhost_iotlb_free(oldumem);
	return 0;

err:
	vhost_iotlb_free(newumem);
	kvfree(newmem);
	return -EFAULT;
}

//设置vq队列长度
static long vhost_vring_set_num(struct vhost_dev *d,
				struct vhost_virtqueue *vq,
				void __user *argp)
{
	struct vhost_vring_state s;

	/* Resizing ring with an active backend?
	 * You don't want to do that. */
	if (vq->private_data)
		return -EBUSY;

	if (copy_from_user(&s, argp, sizeof s))
		return -EFAULT;

	if (!s.num || s.num > 0xffff || (s.num & (s.num - 1)))
		return -EINVAL;
	vq->num = s.num;

	return 0;
}

/*设置vring对应的地址*/
static long vhost_vring_set_addr(struct vhost_dev *d,
				 struct vhost_virtqueue *vq,
				 void __user *argp)
{
	struct vhost_vring_addr a;/*取参数*/

	if (copy_from_user(&a, argp, sizeof a))
		return -EFAULT;
	/*当前仅支持vring_f_log*/
	if (a.flags & ~(0x1 << VHOST_VRING_F_LOG))
		return -EOPNOTSUPP;

	/* For 32bit, verify that the top 32bits of the user
	   data are set to zero. */
	if ((u64)(unsigned long)a.desc_user_addr != a.desc_user_addr ||
	    (u64)(unsigned long)a.used_user_addr != a.used_user_addr ||
	    (u64)(unsigned long)a.avail_user_addr != a.avail_user_addr)
		return -EFAULT;

	/* Make sure it's safe to cast pointers to vring types. */
	BUILD_BUG_ON(__alignof__ *vq->avail > VRING_AVAIL_ALIGN_SIZE);
	BUILD_BUG_ON(__alignof__ *vq->used > VRING_USED_ALIGN_SIZE);
	//用户传入的地址必须是对齐的
	if ((a.avail_user_addr & (VRING_AVAIL_ALIGN_SIZE - 1)) ||
	    (a.used_user_addr & (VRING_USED_ALIGN_SIZE - 1)) ||
	    (a.log_guest_addr & (VRING_USED_ALIGN_SIZE - 1)))
		return -EINVAL;

	/* We only verify access here if backend is configured.
	 * If it is not, we don't as size might not have been setup.
	 * We will verify when backend is configured. */
	if (vq->private_data) {
		if (!vq_access_ok(vq, vq->num,
			(void __user *)(unsigned long)a.desc_user_addr,
			(void __user *)(unsigned long)a.avail_user_addr,
			(void __user *)(unsigned long)a.used_user_addr))
			return -EINVAL;

		/* Also validate log access for used ring if enabled. */
		if (!vq_log_used_access_ok(vq, vq->log_base,
				a.flags & (0x1 << VHOST_VRING_F_LOG),
				a.log_guest_addr))
			return -EINVAL;
	}

	//设置vqueue的地址
	vq->log_used = !!(a.flags & (0x1 << VHOST_VRING_F_LOG));
	vq->desc = (void __user *)(unsigned long)a.desc_user_addr;
	vq->avail = (void __user *)(unsigned long)a.avail_user_addr;
	vq->log_addr = a.log_guest_addr;
	vq->used = (void __user *)(unsigned long)a.used_user_addr;

	return 0;
}

static long vhost_vring_set_num_addr(struct vhost_dev *d,
				     struct vhost_virtqueue *vq,
				     unsigned int ioctl,
				     void __user *argp)
{
	long r;

	mutex_lock(&vq->mutex);

	switch (ioctl) {
	case VHOST_SET_VRING_NUM:
	    /*设置vring长度*/
		r = vhost_vring_set_num(d, vq, argp);
		break;
	case VHOST_SET_VRING_ADDR:
	    /*设置vring的地址*/
		r = vhost_vring_set_addr(d, vq, argp);
		break;
	default:
		BUG();
	}

	mutex_unlock(&vq->mutex);

	return r;
}
long vhost_vring_ioctl(struct vhost_dev *d, unsigned int ioctl, void __user *argp)
{
	struct file *eventfp, *filep = NULL;
	bool pollstart = false, pollstop = false;
	struct eventfd_ctx *ctx = NULL;
	u32 __user *idxp = argp;
	struct vhost_virtqueue *vq;
	struct vhost_vring_state s;
	struct vhost_vring_file f;
	u32 idx;
	long r;

	//取指定的idx
	r = get_user(idx, idxp);
	if (r < 0)
		return r;
	/*idx不能大于vq数目*/
	if (idx >= d->nvqs)
		return -ENOBUFS;

	/*取用户态指定的vq*/
	idx = array_index_nospec(idx, d->nvqs);
	vq = d->vqs[idx];

	if (ioctl == VHOST_SET_VRING_NUM ||
	    ioctl == VHOST_SET_VRING_ADDR) {
	    //设置vring的长度及vring地址
		return vhost_vring_set_num_addr(d, vq/*待操作的vring*/, ioctl, argp);
	}

	mutex_lock(&vq->mutex);

	switch (ioctl) {
	case VHOST_SET_VRING_BASE:
	    /*设置avail基准*/
		/* Moving base with an active backend?
		 * You don't want to do that. */
		if (vq->private_data) {
			r = -EBUSY;
			break;
		}
		if (copy_from_user(&s, argp, sizeof s)) {
			r = -EFAULT;
			break;
		}
		if (s.num > 0xffff) {
			r = -EINVAL;
			break;
		}
		vq->last_avail_idx = s.num;
		/* Forget the cached index value. */
		vq->avail_idx = vq->last_avail_idx;
		break;
	case VHOST_GET_VRING_BASE:
	    /*返回avail ring基准*/
		s.index = idx;
		s.num = vq->last_avail_idx;
		if (copy_to_user(argp, &s, sizeof s))
			r = -EFAULT;
		break;
	case VHOST_SET_VRING_KICK:
	    /*设置eventfd*/
		if (copy_from_user(&f, argp, sizeof f)) {
			r = -EFAULT;
			break;
		}
		//获得用户态指定的eventfd
		eventfp = f.fd == VHOST_FILE_UNBIND ? NULL : eventfd_fget(f.fd);
		if (IS_ERR(eventfp)) {
			r = PTR_ERR(eventfp);
			break;
		}

		/*eventfd发生变更*/
		if (eventfp != vq->kick) {
			pollstop = (filep = vq->kick) != NULL;
			pollstart = (vq->kick = eventfp) != NULL;
		} else
			filep = eventfp;
		break;
	case VHOST_SET_VRING_CALL:
	    /*变更用户态指定的eventfd_ctx,用做call_ctx*/
		if (copy_from_user(&f, argp, sizeof f)) {
			r = -EFAULT;
			break;
		}
		ctx = f.fd == VHOST_FILE_UNBIND ? NULL : eventfd_ctx_fdget(f.fd);
		if (IS_ERR(ctx)) {
			r = PTR_ERR(ctx);
			break;
		}

		spin_lock(&vq->call_ctx.ctx_lock);
		swap(ctx, vq->call_ctx.ctx);
		spin_unlock(&vq->call_ctx.ctx_lock);
		break;
	case VHOST_SET_VRING_ERR:
	    /*变更用户态指定的eventfd_ctx,用做error_ctx*/
		if (copy_from_user(&f, argp, sizeof f)) {
			r = -EFAULT;
			break;
		}
		ctx = f.fd == VHOST_FILE_UNBIND ? NULL : eventfd_ctx_fdget(f.fd);
		if (IS_ERR(ctx)) {
			r = PTR_ERR(ctx);
			break;
		}
		swap(ctx, vq->error_ctx);
		break;
	case VHOST_SET_VRING_ENDIAN:
		r = vhost_set_vring_endian(vq, argp);
		break;
	case VHOST_GET_VRING_ENDIAN:
		r = vhost_get_vring_endian(vq, idx, argp);
		break;
	case VHOST_SET_VRING_BUSYLOOP_TIMEOUT:
	    /*设置busyloop的超时时间*/
		if (copy_from_user(&s, argp, sizeof(s))) {
			r = -EFAULT;
			break;
		}
		vq->busyloop_timeout = s.num;
		break;
	case VHOST_GET_VRING_BUSYLOOP_TIMEOUT:
	    //获取busyloop的超时时间
		s.index = idx;
		s.num = vq->busyloop_timeout;
		if (copy_to_user(argp, &s, sizeof(s)))
			r = -EFAULT;
		break;
	default:
		r = -ENOIOCTLCMD;
	}

	//需要停止poll
	if (pollstop && vq->handle_kick)
		vhost_poll_stop(&vq->poll);

	if (!IS_ERR_OR_NULL(ctx))
		eventfd_ctx_put(ctx);
	if (filep)
		fput(filep);

	//需要start poll
	if (pollstart && vq->handle_kick)
		r = vhost_poll_start(&vq->poll, vq->kick);

	mutex_unlock(&vq->mutex);

	if (pollstop && vq->handle_kick)
		vhost_poll_flush(&vq->poll);
	return r;
}
EXPORT_SYMBOL_GPL(vhost_vring_ioctl);

int vhost_init_device_iotlb(struct vhost_dev *d, bool enabled)
{
	struct vhost_iotlb *niotlb, *oiotlb;
	int i;

	niotlb = iotlb_alloc();
	if (!niotlb)
		return -ENOMEM;

	//旧的iotlb需要移除，故这里先保存
	oiotlb = d->iotlb;
	d->iotlb = niotlb;

	//为各vq指定new iotlb
	for (i = 0; i < d->nvqs; ++i) {
		struct vhost_virtqueue *vq = d->vqs[i];

		mutex_lock(&vq->mutex);
		vq->iotlb = niotlb;
		__vhost_vq_meta_reset(vq);
		mutex_unlock(&vq->mutex);
	}

	//释放掉旧的iotlb
	vhost_iotlb_free(oiotlb);

	return 0;
}
EXPORT_SYMBOL_GPL(vhost_init_device_iotlb);

/* Caller must have device mutex */
long vhost_dev_ioctl(struct vhost_dev *d, unsigned int ioctl, void __user *argp)
{
	struct eventfd_ctx *ctx;
	u64 p;
	long r;
	int i, fd;

	/* If you are not the owner, you can become one */
	if (ioctl == VHOST_SET_OWNER) {
	    /*为设备设置当前进程为owner,设备将于owner共享内存*/
		r = vhost_dev_set_owner(d);
		goto done;
	}

	/* You must be the owner to do anything else */
	r = vhost_dev_check_owner(d);
	/*如果当前进程不是owner,则退出*/
	if (r)
		goto done;

	switch (ioctl) {
	case VHOST_SET_MEM_TABLE:
	    /*设置内存表*/
		r = vhost_set_memory(d, argp);
		break;
	case VHOST_SET_LOG_BASE:
	    //设置log base
		if (copy_from_user(&p, argp, sizeof p)) {
			r = -EFAULT;
			break;
		}
		/*地址不能超过u64*/
		if ((u64)(unsigned long)p != p) {
			r = -EFAULT;
			break;
		}
		for (i = 0; i < d->nvqs; ++i) {
			struct vhost_virtqueue *vq;
			void __user *base = (void __user *)(unsigned long)p;
			vq = d->vqs[i];
			mutex_lock(&vq->mutex);
			/* If ring is inactive, will check when it's enabled. */
			if (vq->private_data && !vq_log_access_ok(vq, base))
				r = -EFAULT;
			else
			    /*设置log基准*/
				vq->log_base = base;
			mutex_unlock(&vq->mutex);
		}
		break;
	case VHOST_SET_LOG_FD:
		r = get_user(fd, (int __user *)argp);
		if (r < 0)
			break;
		/*如果fd不为NULL，则通过fd找到其对应的eventfd_ctx*/
		ctx = fd == VHOST_FILE_UNBIND ? NULL : eventfd_ctx_fdget(fd);
		if (IS_ERR(ctx)) {
			r = PTR_ERR(ctx);
			break;
		}
		swap(ctx, d->log_ctx);
		for (i = 0; i < d->nvqs; ++i) {
			mutex_lock(&d->vqs[i]->mutex);
			d->vqs[i]->log_ctx = d->log_ctx;
			mutex_unlock(&d->vqs[i]->mutex);
		}
		if (ctx)
			eventfd_ctx_put(ctx);
		break;
	default:
		r = -ENOIOCTLCMD;
		break;
	}
done:
	return r;
}
EXPORT_SYMBOL_GPL(vhost_dev_ioctl);

/* TODO: This is really inefficient.  We need something like get_user()
 * (instruction directly accesses the data, with an exception table entry
 * returning -EFAULT). See Documentation/x86/exception-tables.rst.
 */
static int set_bit_to_user(int nr, void __user *addr)
{
	unsigned long log = (unsigned long)addr;
	struct page *page;
	void *base;
	int bit = nr + (log % PAGE_SIZE) * 8;
	int r;

	/*取addr对应的一个page*/
	r = pin_user_pages_fast(log, 1, FOLL_WRITE, &page);
	if (r < 0)
		return r;
	BUG_ON(r != 1);
	base = kmap_atomic(page);
	set_bit(bit, base);
	kunmap_atomic(base);
	unpin_user_pages_dirty_lock(&page, 1, true);
	return 0;
}

static int log_write(void __user *log_base,
		     u64 write_address, u64 write_length)
{
    /*write地址对应的页号*/
	u64 write_page = write_address / VHOST_PAGE_SIZE;
	int r;

	/*写长度为0，退出*/
	if (!write_length)
		return 0;
	/*写地址在页内的偏移量*/
	write_length += write_address % VHOST_PAGE_SIZE;
	for (;;) {
	    /*在log_base中，每个页占一个bit*/
		u64 base = (u64)(unsigned long)log_base;
		u64 log = base + write_page / 8;/*此页在log_base中的位置*/
		int bit = write_page % 8;/*位的偏移量*/
		/*32位机器相关*/
		if ((u64)(unsigned long)log != log)
			return -EFAULT;
		/*设置write地址对应的页bits位为1*/
		r = set_bit_to_user(bit, (void __user *)(unsigned long)log);
		if (r < 0)
			return r;
		if (write_length <= VHOST_PAGE_SIZE)
			break;
		/*继续检查下一页*/
		write_length -= VHOST_PAGE_SIZE;
		write_page += 1;
	}
	return r;
}

static int log_write_hva(struct vhost_virtqueue *vq, u64 hva, u64 len)
{
	struct vhost_iotlb *umem = vq->umem;
	struct vhost_iotlb_map *u;
	u64 start, end, l, min;
	int r;
	bool hit = false;

	while (len) {
		min = len;
		/* More than one GPAs can be mapped into a single HVA. So
		 * iterate all possible umems here to be safe.
		 */
		list_for_each_entry(u, &umem->list, link) {
			if (u->addr > hva - 1 + len ||
			    u->addr - 1 + u->size < hva)
				continue;
			start = max(u->addr, hva);
			end = min(u->addr - 1 + u->size, hva - 1 + len);
			l = end - start + 1;
			r = log_write(vq->log_base,
				      u->start + start - u->addr,
				      l);
			if (r < 0)
				return r;
			hit = true;
			min = min(l, min);
		}

		if (!hit)
			return -EFAULT;

		len -= min;
		hva += min;
	}

	return 0;
}

static int log_used(struct vhost_virtqueue *vq, u64 used_offset, u64 len)
{
	struct iovec iov[64];
	int i, ret;

	if (!vq->iotlb)
		return log_write(vq->log_base, vq->log_addr + used_offset, len);

	ret = translate_desc(vq, (uintptr_t)vq->used + used_offset,
			     len, iov, 64, VHOST_ACCESS_WO);
	if (ret < 0)
		return ret;

	for (i = 0; i < ret; i++) {
		ret = log_write_hva(vq,	(uintptr_t)iov[i].iov_base,
				    iov[i].iov_len);
		if (ret)
			return ret;
	}

	return 0;
}

int vhost_log_write(struct vhost_virtqueue *vq, struct vhost_log *log,
		    unsigned int log_num, u64 len, struct iovec *iov, int count)
{
	int i, r;

	/* Make sure data written is seen before log. */
	smp_wmb();

	if (vq->iotlb) {
		for (i = 0; i < count; i++) {
			r = log_write_hva(vq, (uintptr_t)iov[i].iov_base,
					  iov[i].iov_len);
			if (r < 0)
				return r;
		}
		return 0;
	}

	for (i = 0; i < log_num; ++i) {
		u64 l = min(log[i].len, len);
		r = log_write(vq->log_base, log[i].addr, l);
		if (r < 0)
			return r;
		len -= l;
		if (!len) {
			if (vq->log_ctx)
				eventfd_signal(vq->log_ctx, 1);
			return 0;
		}
	}
	/* Length written exceeds what we have stored. This is a bug. */
	BUG();
	return 0;
}
EXPORT_SYMBOL_GPL(vhost_log_write);

static int vhost_update_used_flags(struct vhost_virtqueue *vq)
{
	void __user *used;
	if (vhost_put_used_flags(vq))
		return -EFAULT;
	if (unlikely(vq->log_used)) {
		/* Make sure the flag is seen before log. */
		smp_wmb();
		/* Log used flag write. */
		used = &vq->used->flags;
		log_used(vq, (used - (void __user *)vq->used),
			 sizeof vq->used->flags);
		if (vq->log_ctx)
			eventfd_signal(vq->log_ctx, 1);
	}
	return 0;
}

static int vhost_update_avail_event(struct vhost_virtqueue *vq, u16 avail_event)
{
	if (vhost_put_avail_event(vq))
		return -EFAULT;
	if (unlikely(vq->log_used)) {
		void __user *used;
		/* Make sure the event is seen before log. */
		smp_wmb();
		/* Log avail event write */
		used = vhost_avail_event(vq);
		log_used(vq, (used - (void __user *)vq->used),
			 sizeof *vhost_avail_event(vq));
		if (vq->log_ctx)
			eventfd_signal(vq->log_ctx, 1);
	}
	return 0;
}

int vhost_vq_init_access(struct vhost_virtqueue *vq)
{
	__virtio16 last_used_idx;
	int r;
	bool is_le = vq->is_le;

	//vq无后端时，直接返回
	if (!vq->private_data)
		return 0;

	vhost_init_is_le(vq);

	r = vhost_update_used_flags(vq);
	if (r)
		goto err;
	vq->signalled_used_valid = false;
	if (!vq->iotlb &&
	    !access_ok(&vq->used->idx, sizeof vq->used->idx)) {
		r = -EFAULT;
		goto err;
	}
	r = vhost_get_used_idx(vq, &last_used_idx);
	if (r) {
		vq_err(vq, "Can't access used idx at %p\n",
		       &vq->used->idx);
		goto err;
	}
	vq->last_used_idx = vhost16_to_cpu(vq, last_used_idx);
	return 0;

err:
	vq->is_le = is_le;
	return r;
}
EXPORT_SYMBOL_GPL(vhost_vq_init_access);

static int translate_desc(struct vhost_virtqueue *vq, u64 addr/*待转换地址*/, u32 len,
			  struct iovec iov[]/*出参，转换后的虚地址情况*/, int iov_size, int access/*访问权限*/)
{
	const struct vhost_iotlb_map *map;
	struct vhost_dev *dev = vq->dev;
	struct vhost_iotlb *umem = dev->iotlb ? dev->iotlb : dev->umem;
	struct iovec *_iov;
	u64 s = 0;
	int ret = 0;

	while ((u64)len > s) {
		u64 size;
		if (unlikely(ret >= iov_size)) {
			ret = -ENOBUFS;
			break;
		}

		map = vhost_iotlb_itree_first(umem, addr, addr + len - 1);
		if (map == NULL || map->start > addr) {
			if (umem != dev->iotlb) {
				ret = -EFAULT;
				break;
			}
			ret = -EAGAIN;
			break;
		} else if (!(map->perm & access)) {
		    /*权限不匹配，失配*/
			ret = -EPERM;
			break;
		}

		//记录转换后地址结果
		_iov = iov + ret;
		size = map->size - addr + map->start;
		_iov->iov_len = min((u64)len - s, size);/*地址范围长度*/
		_iov->iov_base = (void __user *)(unsigned long)
				 (map->addr + addr - map->start);/*起始地址*/
		s += size;/*更新已完成转换长度*/
		addr += size;
		++ret;/*_iov占用长度增加*/
	}

	if (ret == -EAGAIN)
	    /*指明tlb失配，触发消息知会guest*/
		vhost_iotlb_miss(vq, addr, access);
	return ret;
}

/* Each buffer in the virtqueues is actually a chain of descriptors.  This
 * function returns the next descriptor in the chain,
 * or -1U if we're at the end. */
static unsigned next_desc(struct vhost_virtqueue *vq, struct vring_desc *desc)
{
    //如果desc有下一个，则取其指明的下一个desc
	unsigned int next;

	//取出索引，并转换为cpu序
	/* If this descriptor says it doesn't chain, we're done. */
	if (!(desc->flags & cpu_to_vhost16(vq, VRING_DESC_F_NEXT)))
		return -1U;

	/* Check they're not leading us off end of descriptors. */
	next = vhost16_to_cpu(vq, READ_ONCE(desc->next));
	return next;
}

static int get_indirect(struct vhost_virtqueue *vq,
			struct iovec iov[], unsigned int iov_size,
			unsigned int *out_num, unsigned int *in_num,
			struct vhost_log *log, unsigned int *log_num,
			struct vring_desc *indirect)
{
	struct vring_desc desc;
	unsigned int i = 0, count, found = 0;
	u32 len = vhost32_to_cpu(vq, indirect->len);
	struct iov_iter from;
	int ret, access;

	/* Sanity check */
	if (unlikely(len % sizeof desc)) {
		vq_err(vq, "Invalid length in indirect descriptor: "
		       "len 0x%llx not multiple of 0x%zx\n",
		       (unsigned long long)len,
		       sizeof desc);
		return -EINVAL;
	}

	ret = translate_desc(vq, vhost64_to_cpu(vq, indirect->addr), len, vq->indirect,
			     UIO_MAXIOV, VHOST_ACCESS_RO);
	if (unlikely(ret < 0)) {
		if (ret != -EAGAIN)
			vq_err(vq, "Translation failure %d in indirect.\n", ret);
		return ret;
	}
	iov_iter_init(&from, READ, vq->indirect, ret, len);
	count = len / sizeof desc;
	/* Buffers are chained via a 16 bit next field, so
	 * we can have at most 2^16 of these. */
	if (unlikely(count > USHRT_MAX + 1)) {
		vq_err(vq, "Indirect buffer length too big: %d\n",
		       indirect->len);
		return -E2BIG;
	}

	do {
		unsigned iov_count = *in_num + *out_num;
		if (unlikely(++found > count)) {
			vq_err(vq, "Loop detected: last one at %u "
			       "indirect size %u\n",
			       i, count);
			return -EINVAL;
		}
		if (unlikely(!copy_from_iter_full(&desc, sizeof(desc), &from))) {
			vq_err(vq, "Failed indirect descriptor: idx %d, %zx\n",
			       i, (size_t)vhost64_to_cpu(vq, indirect->addr) + i * sizeof desc);
			return -EINVAL;
		}
		if (unlikely(desc.flags & cpu_to_vhost16(vq, VRING_DESC_F_INDIRECT))) {
			vq_err(vq, "Nested indirect descriptor: idx %d, %zx\n",
			       i, (size_t)vhost64_to_cpu(vq, indirect->addr) + i * sizeof desc);
			return -EINVAL;
		}

		if (desc.flags & cpu_to_vhost16(vq, VRING_DESC_F_WRITE))
			access = VHOST_ACCESS_WO;
		else
			access = VHOST_ACCESS_RO;

		ret = translate_desc(vq, vhost64_to_cpu(vq, desc.addr),
				     vhost32_to_cpu(vq, desc.len), iov + iov_count,
				     iov_size - iov_count, access);
		if (unlikely(ret < 0)) {
			if (ret != -EAGAIN)
				vq_err(vq, "Translation failure %d indirect idx %d\n",
					ret, i);
			return ret;
		}
		/* If this is an input descriptor, increment that count. */
		if (access == VHOST_ACCESS_WO) {
			*in_num += ret;
			if (unlikely(log && ret)) {
				log[*log_num].addr = vhost64_to_cpu(vq, desc.addr);
				log[*log_num].len = vhost32_to_cpu(vq, desc.len);
				++*log_num;
			}
		} else {
			/* If it's an output descriptor, they're all supposed
			 * to come before any input descriptors. */
			if (unlikely(*in_num)) {
				vq_err(vq, "Indirect descriptor "
				       "has out after in: idx %d\n", i);
				return -EINVAL;
			}
			*out_num += ret;
		}
	} while ((i = next_desc(vq, &desc)) != -1);
	return 0;
}

/* This looks in the virtqueue and for the first available buffer, and converts
 * it to an iovec for convenient access.  Since descriptors consist of some
 * number of output then some number of input descriptors, it's actually two
 * iovecs, but we pack them into one and note how many of each there were.
 *
 * This function returns the descriptor number found, or vq->num (which is
 * never a valid descriptor number) if none was found.  A negative code is
 * returned on error. */
//自vq中处理一个avail指定的描述符索引，并返回其指明的数据片信息
int vhost_get_vq_desc(struct vhost_virtqueue *vq,
		      struct iovec iov[]/*出参，描述符指定的数据片*/, unsigned int iov_size,
		      unsigned int *out_num/*出参，与in_num互斥，记录可读的数据片数目*/, unsigned int *in_num/*出参，可写的数据片数目*/,
		      struct vhost_log *log/*出参，描述符指定的地址及长度*/, unsigned int *log_num/*出参，log数组长度*/)
{
	struct vring_desc desc;
	unsigned int i, head, found = 0;
	u16 last_avail_idx;
	__virtio16 avail_idx;
	__virtio16 ring_head;
	int ret, access;

	/* Check it isn't doing very strange things with descriptor numbers. */
	last_avail_idx = vq->last_avail_idx;

	/*上次我们获取的user端avail_idx与last_avail_idx相等，则本次更新vq->avail_idx*/
	if (vq->avail_idx == vq->last_avail_idx) {
	    /*取vq当前可用位置，并将其值转换为cpu序*/
		if (unlikely(vhost_get_avail_idx(vq, &avail_idx))) {
			vq_err(vq, "Failed to access avail idx at %p\n",
				&vq->avail->idx);
			return -EFAULT;
		}
		vq->avail_idx = vhost16_to_cpu(vq, avail_idx);

		/*两个索引相差不能超过队列本身的长度*/
		if (unlikely((u16)(vq->avail_idx - last_avail_idx) > vq->num)) {
			vq_err(vq, "Guest moved used index from %u to %u",
				last_avail_idx, vq->avail_idx);
			return -EFAULT;
		}

		/* If there's nothing new since last we looked, return
		 * invalid.
		 */
		//当前没有可用的描述符，返回队列长度
		if (vq->avail_idx == last_avail_idx)
			return vq->num;

		/* Only get avail ring entries after they have been
		 * exposed by guest.
		 */
		smp_rmb();
	}

	/* Grab the next descriptor number they're advertising, and increment
	 * the index we've seen. */
	//取last_avail_idx索引对应的desc索引,并将其转为cpu序
	if (unlikely(vhost_get_avail_head(vq, &ring_head, last_avail_idx))) {
		vq_err(vq, "Failed to read head: idx %d address %p\n",
		       last_avail_idx,
		       &vq->avail->ring[last_avail_idx % vq->num]);
		return -EFAULT;
	}

	head = vhost16_to_cpu(vq, ring_head);

	/* If their number is silly, that's an error. */
	//head值不会大于vq的长度
	if (unlikely(head >= vq->num)) {
		vq_err(vq, "Guest says index %u > %u is available",
		       head, vq->num);
		return -EINVAL;
	}

	/* When we start there are none of either input nor output. */
	*out_num = *in_num = 0;
	if (unlikely(log))
		*log_num = 0;

	i = head;
	do {
		unsigned iov_count = *in_num + *out_num;
		if (unlikely(i >= vq->num)) {
		    //描述符索引不可能大于vq的长度
			vq_err(vq, "Desc index is %u > %u, head = %u",
			       i, vq->num, head);
			return -EINVAL;
		}
		if (unlikely(++found > vq->num)) {
		    //循环的次数不可能大于vq的长度
			vq_err(vq, "Loop detected: last one at %u "
			       "vq size %u head %u\n",
			       i, vq->num, head);
			return -EINVAL;
		}
		//取i号desc
		ret = vhost_get_desc(vq, &desc, i);
		if (unlikely(ret)) {
			vq_err(vq, "Failed to get descriptor: idx %d addr %p\n",
			       i, vq->desc + i);
			return -EFAULT;
		}
		/*如果描述符为间接性的，则通过get_indirect处理*/
		if (desc.flags & cpu_to_vhost16(vq, VRING_DESC_F_INDIRECT)) {
			ret = get_indirect(vq, iov, iov_size,
					   out_num, in_num,
					   log, log_num, &desc);
			if (unlikely(ret < 0)) {
				if (ret != -EAGAIN)
					vq_err(vq, "Failure detected "
						"in indirect descriptor at idx %d\n", i);
				return ret;
			}
			continue;
		}

		/*确认是通过write,还是read进行访问*/
		if (desc.flags & cpu_to_vhost16(vq, VRING_DESC_F_WRITE))
			access = VHOST_ACCESS_WO;
		else
			access = VHOST_ACCESS_RO;
		//转换描述符指向的地址到iov中，返回占用iov的数目
		ret = translate_desc(vq, vhost64_to_cpu(vq, desc.addr),
				     vhost32_to_cpu(vq, desc.len), iov + iov_count,
				     iov_size - iov_count, access);
		if (unlikely(ret < 0)) {
		    //转换失败
			if (ret != -EAGAIN)
				vq_err(vq, "Translation failure %d descriptor idx %d\n",
					ret, i);
			return ret;
		}

		if (access == VHOST_ACCESS_WO) {
			/* If this is an input descriptor,
			 * increment that count. */
			*in_num += ret;/*记录进来了多少片数据*/
			if (unlikely(log && ret)) {
			    //如有需要，更新log,log_num
				log[*log_num].addr = vhost64_to_cpu(vq, desc.addr);
				log[*log_num].len = vhost32_to_cpu(vq, desc.len);
				++*log_num;
			}
		} else {
			/* If it's an output descriptor, they're all supposed
			 * to come before any input descriptors. */
			if (unlikely(*in_num)) {
			    //非input描述符，故*in_num必须为0
				vq_err(vq, "Descriptor has out after in: "
				       "idx %d\n", i);
				return -EINVAL;
			}
			/*记录出去了多少片数据*/
			*out_num += ret;
		}
	} while ((i = next_desc(vq, &desc)/*取描述符中指明的下一个描述符*/) != -1);

	/* On success, increment avail index. */
	vq->last_avail_idx++;

	/* Assume notifications from guest are disabled at this point,
	 * if they aren't we would need to update avail_event index. */
	BUG_ON(!(vq->used_flags & VRING_USED_F_NO_NOTIFY));
	return head;/*返回本次处理的描述符索引*/
}
EXPORT_SYMBOL_GPL(vhost_get_vq_desc);

/* Reverse the effect of vhost_get_vq_desc. Useful for error handling. */
void vhost_discard_vq_desc(struct vhost_virtqueue *vq, int n)
{
	vq->last_avail_idx -= n;
}
EXPORT_SYMBOL_GPL(vhost_discard_vq_desc);

/* After we've used one of their buffers, we tell them about it.  We'll then
 * want to notify the guest, using eventfd. */
int vhost_add_used(struct vhost_virtqueue *vq, unsigned int head, int len)
{
	struct vring_used_elem heads = {
		cpu_to_vhost32(vq, head),
		cpu_to_vhost32(vq, len)
	};

	//写入一个used_elem
	return vhost_add_used_n(vq, &heads, 1);
}
EXPORT_SYMBOL_GPL(vhost_add_used);

static int __vhost_add_used_n(struct vhost_virtqueue *vq,
			    struct vring_used_elem *heads,
			    unsigned count)
{
	vring_used_elem_t __user *used;
	u16 old, new;
	int start;

	start = vq->last_used_idx & (vq->num - 1);
	used = vq->used->ring + start;
	/*自start开始，放count个used_elem进去*/
	if (vhost_put_used(vq, heads, start, count)) {
		vq_err(vq, "Failed to write used");
		return -EFAULT;
	}
	if (unlikely(vq->log_used)) {
		/* Make sure data is seen before log. */
		smp_wmb();
		/* Log used ring entry write. */
		log_used(vq, ((void __user *)used - (void __user *)vq->used),
			 count * sizeof *used);
	}
	//更新last_used_idx(指向下次可放入的used_idx)
	old = vq->last_used_idx;
	new = (vq->last_used_idx += count);
	/* If the driver never bothers to signal in a very long while,
	 * used index might wrap around. If that happens, invalidate
	 * signalled_used index we stored. TODO: make sure driver
	 * signals at least once in 2^16 and remove this. */
	if (unlikely((u16)(new - vq->signalled_used) < (u16)(new - old)))
		vq->signalled_used_valid = false;
	return 0;
}

/* After we've used one of their buffers, we tell them about it.  We'll then
 * want to notify the guest, using eventfd. */
int vhost_add_used_n(struct vhost_virtqueue *vq, struct vring_used_elem *heads,
		     unsigned count)
{
	int start, n, r;

	/*上次used_idx索引*/
	start = vq->last_used_idx & (vq->num - 1);
	n = vq->num - start;
	if (n < count) {
	    /*到队尾不足放count个，先放到队尾*/
		r = __vhost_add_used_n(vq, heads, n);
		if (r < 0)
			return r;
		heads += n;
		count -= n;
	}
	//存入used
	r = __vhost_add_used_n(vq, heads, count);

	/* Make sure buffer is written before we update index. */
	smp_wmb();
	//存入last_used_idx
	if (vhost_put_used_idx(vq)) {
		vq_err(vq, "Failed to increment used idx");
		return -EFAULT;
	}
	if (unlikely(vq->log_used)) {
		/* Make sure used idx is seen before log. */
		smp_wmb();
		/* Log used index update. */
		log_used(vq, offsetof(struct vring_used, idx),
			 sizeof vq->used->idx);
		if (vq->log_ctx)
			eventfd_signal(vq->log_ctx, 1);
	}
	return r;
}
EXPORT_SYMBOL_GPL(vhost_add_used_n);

static bool vhost_notify(struct vhost_dev *dev, struct vhost_virtqueue *vq)
{
	__u16 old, new;
	__virtio16 event;
	bool v;
	/* Flush out used index updates. This is paired
	 * with the barrier that the Guest executes when enabling
	 * interrupts. */
	smp_mb();

	//队列为空时，如果容许，则返回true，表示通知
	if (vhost_has_feature(vq, VIRTIO_F_NOTIFY_ON_EMPTY) &&
	    unlikely(vq->avail_idx == vq->last_avail_idx))
		return true;

	if (!vhost_has_feature(vq, VIRTIO_RING_F_EVENT_IDX)) {
		__virtio16 flags;
		if (vhost_get_avail_flags(vq, &flags)) {
			vq_err(vq, "Failed to get flags");
			return true;
		}
		/*如果vq要求中断，则返回true*/
		return !(flags & cpu_to_vhost16(vq, VRING_AVAIL_F_NO_INTERRUPT));
	}
	old = vq->signalled_used;
	v = vq->signalled_used_valid;
	new = vq->signalled_used = vq->last_used_idx;
	vq->signalled_used_valid = true;

	if (unlikely(!v))
		return true;

	if (vhost_get_used_event(vq, &event)) {
		vq_err(vq, "Failed to get used event idx");
		return true;
	}
	return vring_need_event(vhost16_to_cpu(vq, event), new, old);
}

/* This actually signals the guest, using eventfd. */
void vhost_signal(struct vhost_dev *dev, struct vhost_virtqueue *vq)
{
	/* Signal the Guest tell them we used something up. */
	if (vq->call_ctx.ctx && vhost_notify(dev, vq))
	    	//触发一次通知事件
		eventfd_signal(vq->call_ctx.ctx, 1);
}
EXPORT_SYMBOL_GPL(vhost_signal);

/* And here's the combo meal deal.  Supersize me! */
void vhost_add_used_and_signal(struct vhost_dev *dev,
			       struct vhost_virtqueue *vq,
			       unsigned int head, int len)
{
	vhost_add_used(vq, head, len);
	vhost_signal(dev, vq);/*向guest发送信号*/
}
EXPORT_SYMBOL_GPL(vhost_add_used_and_signal);

/* multi-buffer version of vhost_add_used_and_signal */
void vhost_add_used_and_signal_n(struct vhost_dev *dev,
				 struct vhost_virtqueue *vq,
				 struct vring_used_elem *heads, unsigned count)
{
	vhost_add_used_n(vq, heads, count);
	vhost_signal(dev, vq);/*向guest发送信号*/
}
EXPORT_SYMBOL_GPL(vhost_add_used_and_signal_n);

/* return true if we're sure that avaiable ring is empty */
bool vhost_vq_avail_empty(struct vhost_dev *dev, struct vhost_virtqueue *vq)
{
	__virtio16 avail_idx;
	int r;

	if (vq->avail_idx != vq->last_avail_idx)
		return false;

	r = vhost_get_avail_idx(vq, &avail_idx);
	if (unlikely(r))
		return false;
	vq->avail_idx = vhost16_to_cpu(vq, avail_idx);

	return vq->avail_idx == vq->last_avail_idx;
}
EXPORT_SYMBOL_GPL(vhost_vq_avail_empty);

/* OK, now we need to know about added descriptors. */
bool vhost_enable_notify(struct vhost_dev *dev, struct vhost_virtqueue *vq)
{
	__virtio16 avail_idx;
	int r;

	if (!(vq->used_flags & VRING_USED_F_NO_NOTIFY))
		return false;
	vq->used_flags &= ~VRING_USED_F_NO_NOTIFY;
	if (!vhost_has_feature(vq, VIRTIO_RING_F_EVENT_IDX)) {
		r = vhost_update_used_flags(vq);
		if (r) {
			vq_err(vq, "Failed to enable notification at %p: %d\n",
			       &vq->used->flags, r);
			return false;
		}
	} else {
		r = vhost_update_avail_event(vq, vq->avail_idx);
		if (r) {
			vq_err(vq, "Failed to update avail event index at %p: %d\n",
			       vhost_avail_event(vq), r);
			return false;
		}
	}
	/* They could have slipped one in as we were doing that: make
	 * sure it's written, then check again. */
	smp_mb();
	r = vhost_get_avail_idx(vq, &avail_idx);
	if (r) {
		vq_err(vq, "Failed to check avail idx at %p: %d\n",
		       &vq->avail->idx, r);
		return false;
	}

	return vhost16_to_cpu(vq, avail_idx) != vq->avail_idx;
}
EXPORT_SYMBOL_GPL(vhost_enable_notify);

/* We don't need to be notified again. */
void vhost_disable_notify(struct vhost_dev *dev, struct vhost_virtqueue *vq)
{
	int r;

	//如果vq有 used no_notify 标记，则不用禁止
	if (vq->used_flags & VRING_USED_F_NO_NOTIFY)
		return;
	//为used_flags打上disable notify标记
	vq->used_flags |= VRING_USED_F_NO_NOTIFY;
	if (!vhost_has_feature(vq, VIRTIO_RING_F_EVENT_IDX)) {
		r = vhost_update_used_flags(vq);
		if (r)
			vq_err(vq, "Failed to disable notification at %p: %d\n",
			       &vq->used->flags, r);
	}
}
EXPORT_SYMBOL_GPL(vhost_disable_notify);

/* Create a new message. */
//申请一个vhost_msg_node
struct vhost_msg_node *vhost_new_msg(struct vhost_virtqueue *vq, int type/*消息类型*/)
{
	struct vhost_msg_node *node = kmalloc(sizeof *node, GFP_KERNEL);
	if (!node)
		return NULL;

	/* Make sure all padding within the structure is initialized. */
	memset(&node->msg, 0, sizeof node->msg);
	node->vq = vq;
	node->msg.type = type;
	return node;
}
EXPORT_SYMBOL_GPL(vhost_new_msg);

//向head队列中放一个vhost_msg_node
void vhost_enqueue_msg(struct vhost_dev *dev, struct list_head *head,
		       struct vhost_msg_node *node)
{
	spin_lock(&dev->iotlb_lock);
	//向队列中放一个node
	list_add_tail(&node->node, head);
	spin_unlock(&dev->iotlb_lock);

	//有数据，唤醒等待队列中的waiter
	wake_up_interruptible_poll(&dev->wait, EPOLLIN | EPOLLRDNORM);
}
EXPORT_SYMBOL_GPL(vhost_enqueue_msg);

/*自head队列中出一个vhost_msg_node*/
struct vhost_msg_node *vhost_dequeue_msg(struct vhost_dev *dev,
					 struct list_head *head)
{
	struct vhost_msg_node *node = NULL;

	spin_lock(&dev->iotlb_lock);
	if (!list_empty(head)) {
	    //队列不为空，出一个node
		node = list_first_entry(head, struct vhost_msg_node,
					node);
		list_del(&node->node);
	}
	spin_unlock(&dev->iotlb_lock);

	return node;
}
EXPORT_SYMBOL_GPL(vhost_dequeue_msg);

void vhost_set_backend_features(struct vhost_dev *dev, u64 features)
{
	struct vhost_virtqueue *vq;
	int i;

	mutex_lock(&dev->mutex);
	for (i = 0; i < dev->nvqs; ++i) {
		vq = dev->vqs[i];
		mutex_lock(&vq->mutex);
		vq->acked_backend_features = features;
		mutex_unlock(&vq->mutex);
	}
	mutex_unlock(&dev->mutex);
}
EXPORT_SYMBOL_GPL(vhost_set_backend_features);

static int __init vhost_init(void)
{
	return 0;
}

static void __exit vhost_exit(void)
{
}

module_init(vhost_init);
module_exit(vhost_exit);

MODULE_VERSION("0.0.1");
MODULE_LICENSE("GPL v2");
MODULE_AUTHOR("Michael S. Tsirkin");
MODULE_DESCRIPTION("Host kernel accelerator for virtio");<|MERGE_RESOLUTION|>--- conflicted
+++ resolved
@@ -1451,14 +1451,6 @@
 	if (!vq_log_access_ok(vq, vq->log_base))
 		return false;
 
-<<<<<<< HEAD
-	/* Access validation occurs at prefetch time with IOTLB */
-	//vq有iotlb，则直接返回true
-	if (vq->iotlb)
-		return true;
-
-=======
->>>>>>> c4d6fe73
 	return vq_access_ok(vq, vq->num, vq->desc, vq->avail, vq->used);
 }
 EXPORT_SYMBOL_GPL(vhost_vq_access_ok);
